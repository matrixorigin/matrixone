#!/bin/bash
#
# Generate all MatrixOne protobuf bindings. Run from repository root.
#
set -ex

program_exists() {
  if command -v "${1}" > /dev/null 2>&1; then
    echo "ok"
  else
    echo "fail"
  fi
}

VENDOR_DIR="$PWD/vendor"
PB_DIR="$PWD/pkg/pb"
PROTOC_DIR="$PWD/proto"
PROTO_SYNTAX_VERSION='3'
PROTOC_VERSION='21.1'
GOGOPROTOBUF_VERSION='1.'

<<<<<<< HEAD
=======
if [ "${GOPATH}" == "" ];then
  GOPATH=`go env GOPATH`
fi
echo "GOPATH: ${GOPATH}"

>>>>>>> 72522e55
res=$(program_exists goimports)
echo "res: ${res}"
if [ "${res}" == "ok" ];then
  echo "goimports exits"
else
  echo "install goimports"
  go install golang.org/x/tools/cmd/goimports@latest
fi

res=$(program_exists protoc)
echo "res: ${res}"
if [ "${res}" == "ok" ];then
  echo "protoc exits"
  version=$(protoc --version)
  if [[ "${version}" == *"${PROTO_SYNTAX_VERSION}.${PROTOC_VERSION}"* ]];then
    echo "protoc version matches ${PROTOC_VERSION}"
  else
    echo "protoc version does not match"
  fi
  if [ -f ${GOPATH}/bin/protoc ]; then
    ${GOPATH}/bin/protoc --version
  else
    ln -s $(which protoc) ${GOPATH}/bin/protoc
    ${GOPATH}/bin/protoc --version
  fi

else
  echo "install protoc"
  if [ "$(uname)" == "Darwin" ];then
    OS='osx'
  elif [ "$(expr substr $(uname -s) 1 5)" == "Linux" ];then
    OS='linux'
  else
    echo "unsupported os, failed"
    exit 1
  fi
  if [[ "$(uname -m)" == *"x86"* ]];then
    ARCH='x86'
  elif [[ "$(uname -m)" == *"arm"* ]];then
    ARCH='aarch'
  elif [[ "$(uname -m)" == *"aarch"* ]];then
    ARCH='aarch'
  else
    echo "unsupported arch, failed"
    exit 1
  fi
  if [[ "$(getconf LONG_BIT)" == "64" ]];then
    SYSTEM_BIT='64'
  elif [[ "$(getconf LONG_BIT)" == "32" ]];then
    SYSTEM_BIT='32'
  else
    echo "unsupported system bit, failed"
    exit 1
  fi
  PROTOC_ZIP="protoc-${PROTOC_VERSION}-${OS}-${ARCH}_${SYSTEM_BIT}.zip"
  curl -OL https://github.com/protocolbuffers/protobuf/releases/download/v${PROTOC_VERSION}/${PROTOC_ZIP}
  unzip -o $PROTOC_ZIP -d "${GOPATH}/" bin/protoc
  unzip -o $PROTOC_ZIP -d "${GOPATH}/" 'include/*'
  ${GOPATH}/bin/protoc --version
fi

res=$(program_exists protoc-gen-gogofast)
echo "res: ${res}"
if [ "${res}" == "ok" ];then
  echo "protoc-gen-gogofast exits"
else
  echo "install protoc-gen-gogofast"
  if [ -f protobuf/ ];then rm -rf protobuf/;fi
  git clone https://github.com/gogo/protobuf.git
  cd protobuf
  git checkout v1.3.2
  cd protoc-gen-gogofast
  go build -o $GOPATH/bin/protoc-gen-gogofast
  cd ../..
fi


for file in `ls $PROTOC_DIR/*.proto`
do
	dir=$(basename $file .proto)
	mkdir -p $PB_DIR/$dir
	${GOPATH}/bin/protoc -I=.:$PROTOC_DIR:$VENDOR_DIR --gogofast_out=paths=source_relative:./pkg/pb/$dir  $file
    goimports -w $PB_DIR/$dir/*pb.go
done

if [ -f protobuf/ ];then rm -rf protobuf/;fi<|MERGE_RESOLUTION|>--- conflicted
+++ resolved
@@ -19,14 +19,11 @@
 PROTOC_VERSION='21.1'
 GOGOPROTOBUF_VERSION='1.'
 
-<<<<<<< HEAD
-=======
 if [ "${GOPATH}" == "" ];then
   GOPATH=`go env GOPATH`
 fi
 echo "GOPATH: ${GOPATH}"
 
->>>>>>> 72522e55
 res=$(program_exists goimports)
 echo "res: ${res}"
 if [ "${res}" == "ok" ];then
