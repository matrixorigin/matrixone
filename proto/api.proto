/*
 * Copyright 2021 Matrix Origin
 *
 * Licensed under the Apache License, Version 2.0 (the "License");
 * you may not use this file except in compliance with the License.
 * You may obtain a copy of the License at
 *
 *      http://www.apache.org/licenses/LICENSE-2.0
 *
 * Unless required by applicable law or agreed to in writing, software
 * distributed under the License is distributed on an "AS IS" BASIS,
 * WITHOUT WARRANTIES OR CONDITIONS OF ANY KIND, either express or implied.
 * See the License for the specific language governing permissions and
 * limitations under the License.
 */

syntax = "proto3";
package api;

import "github.com/gogo/protobuf/gogoproto/gogo.proto";
import "timestamp.proto";
import "plan.proto";

option go_package            = "github.com/matrixorigin/matrixone/pkg/pb/api";
option (gogoproto.sizer_all) = false;
option (gogoproto.protosizer_all) = true;

enum OpCode {
    Nop          = 0;
    OpGetLogTail = 1000;
    OpPreCommit  = 1001;

    OpPing             = 2000;
    OpFlush            = 2001;
    OpCheckpoint       = 2003;
    OpInspect          = 2004;
    OpAddFaultPoint    = 2005;
    OpBackup           = 2006;
    OpTraceSpan        = 2007;
    OpStorageUsage     = 2008;
    OpGlobalCheckpoint = 2009;
    OpInterceptCommit  = 2010;
    OpCommitMerge      = 2011;
    OpDiskDiskCleaner   = 2012;
    OpReader = 2013;
    OpGetLatestCheckpoint = 2014;
    OpSnapshotRead = 2015;
<<<<<<< HEAD
    OpFaultInject = 2016;
=======
    OpGetChangedTableList = 2016;
>>>>>>> 9e4b447a
}

// TNPingRequest ping request
message TNPingRequest {
    option (gogoproto.sizer) = true;
    option (gogoproto.protosizer) = false;
    string parameter = 1;
}

// TNPingResponse ping response
message TNPingResponse {
    option (gogoproto.sizer) = true;
    option (gogoproto.protosizer) = false;
    string storeID        = 1;
    string serviceAddress = 2;
    uint64 shardID        = 3;
    uint64 replicaID      = 4;
    uint64 logShardID     = 5;
}

// TNStringResponse string type response
message TNStringResponse {
    option (gogoproto.sizer) = true;
    option (gogoproto.protosizer) = false;
    string returnStr = 1;
}

message Vector {
    bytes data     = 1;
    plan.Type type = 2;
    bool nullable  = 3;
    bytes nsp      = 4;
    bool is_const  = 5;
    uint32 len     = 6;
    bytes area     = 7;
};

message Batch {
    repeated string attrs = 1 [(gogoproto.nullable) = false];
    repeated Vector vecs  = 2 [(gogoproto.nullable) = false];
};

message TableID {
    uint64 db_id          = 1;
    uint64 tb_id          = 2;
    uint64 partition_id   = 3;
    uint32 acc_id         = 4;
    string db_name        = 5;
    string tb_name        = 6;
    uint32 primary_seqnum = 7;
}

// CN pull the log tail of table from TN.
message SyncLogTailReq {
    timestamp.Timestamp cn_have = 1;
    timestamp.Timestamp cn_want = 2;
    TableID table               = 3;
};

message SyncLogTailResp {
    // ckp_location is a checkpoint location list.
    // How to get checkpoint data on S3 by the ckp_location ,
    // pls ref to disttae/logtail.go/consumeLogTail function.
    string ckp_location = 1;
    // commands is log tail for a system or user table,
    // pls ref to tae/logtail/handle.go/HandleSyncLogTailReq function.
    repeated Entry commands = 2;
};

// How to parse and handle PrecommiWriteCmd , pls ref to
// tae/rpc/handle.go/HandlePreCommit function
message PrecommitWriteCmd {
    repeated Entry entry_list = 1;
};

// CN--->TN, DDL
// create database test:
//      Entry {
//          entry_type = Insert
//          table_id = 0
//          database_id = 0
//          table_name = mo_database
//          database_name = mo_catalog
//          file_name = ""
//          bat = "test, 0, ..."
//      }
// drop database test:
//      Entry {
//          entry_type = Delete
//          table_id = 0
//          database_id = 0
//          table_name = mo_database
//          database_name = mo_catalog
//          file_name = ""
//          bat= "test, 0, ..."
//      }

// create a user table:
//  insert entry into mo_tables and ...;
//      Entry {
//          entry_type = Insert
//          table_id = 1
//          database_id =  0
//          table_name =  mo_tables
//          database_name = mo_catalog
//          file_name = ""
//          bat.attrs = {"relid", "relname", "reldatabase", ...}
//      }

// drop table:
//  delete entry from mo_tables and ...;
//      Entry {
//          entry_type = delete
//          table_id = 1
//          database_id = 0
//          table_name =  mo_tables
//          database_name = mo_catalog
//          file_name = ""
//          bat.attrs = {"relid", "relname",...}
//      }

//  bulk load:
// bulk loads a block into S3.
//      Entry {
//          entry_type = Insert
//          table_id = tid
//          database_id = dbId
//          table_name =  xxx
//          database_name = xxx
//          // one S3 object file can hold many blocks.
//          file_name = "s3 file name"
//
//          //  bat holds meta locations for many blocks.
//          //  "meta_loc" : the location of block data which contains BF and ZM
//          index and be sorted by primary key. bat.attrs = {"meta_loc"}
//      }

// deletes/updates involves many rows need to write S3.
//      Entry {
//          entry_type = Delete
//          table_id = tid
//          database_id = dbId
//          table_name =  xxx
//          database_name = xxx
//
//          // one S3 object file can contains many blocks
//          file_name = "s3 file name"

//          // "delta_loc" : the location of deleted row-ids for a block
//          bat.attrs = {"delta_loc"}
//      }

//  DML:
// append a batch of data into table;
//            Entry {
//          entry_type = Insert
//          table_id =  tid
//          database_id = dbId
//          table_name =  xxx
//          database_name = xxx
//          file_name = ""
//          bat.attrs = {"primary column value",  "column1 value", ...}
//      }

//  delete batch of data from table;
//            Entry {
//          entry_type = Delete
//          table_id =  tid
//          database_id = dbId
//          table_name =  xxx
//          database_name = xxx
//          file_name = ""
//          bat.attrs = {"rowid"}
//      }

message Entry {
    enum EntryType {
        Insert = 0;
        Delete = 1;
        Update = 2;
        Alter = 3;
        SpecialDelete = 4;
        DataObject = 5;
        TombstoneObject = 6;
    }
    EntryType entry_type = 1;
    uint64 table_id      = 2;
    uint64 database_id   = 3;
    string table_name    = 4;
    string database_name = 5;
    string file_name     = 6;
    Batch bat            = 7;
    // whether TN do the PK uniqueness check against txn's workspace or not.
    int32 pk_check_by_tn = 8;
};

// There are two kinds of checkpoint: delta checkpoint and base checkpoint,
// base checkpoint is a snapshot at a timestamp for catalog and block meta.
// delta checkpoint is a mini checkpoint represents changes during a period.

// CatalogCkp contains information about database and tables in the system,and
// MetadataCkp contains information about blocks.
message Checkpoint {
    // min_ts TN is the lower bounds of the checkpoint
    //  CN maybe don't care about it.
    timestamp.Timestamp min_ts = 1;
    // max_ts is the upper bounds of the checkpoint.
    //  CN maybe don't care about it.
    timestamp.Timestamp max_ts = 2;
    Batch bat                  = 3;
};
// catalog checkpoint:
// one Batch represents a table, such as : mo_databases, mo_tables,
// mo_columns,... etc. knowing more about system tables, pls ref to
// pkg/vm/engine/tae/catalog/model.go
message CatalogCkp {
    timestamp.Timestamp min_ts = 1;
    timestamp.Timestamp max_ts = 2;
    Batch bat                  = 3;
};

// metadata checkpoint:
//  Batch is a batch of block metadata for a table,
//  one row of Batch represents a block meta data.
//  TODO::
//  knowing more about block meta data , pls ref to ...
message MetadataCkp {
    timestamp.Timestamp min_ts = 1;
    timestamp.Timestamp max_ts = 2;
    // block meta data for a table;
    Batch bat = 3;
};

// For AlterTable

enum AlterKind {
    Invalid          = 0;
    AddColumn        = 1;
    DropColumn       = 2;
    RenameTable      = 3;
    UpdateComment    = 4;
    UpdateConstraint = 5;
    UpdatePolicy     = 6;
    AddPartition     = 7;
    RenameColumn     = 8;
}

message AlterTablePolicy {
    uint32 min_osize_quailifed = 1;
    uint32 max_obj_onerun = 2;
    uint32 max_osize_merged_obj = 3; 
    repeated MergeHint hints = 4;
    uint64 min_cn_merge_size = 5;
}

message AlterTableConstraint {
    bytes constraints = 1;
}

message AlterTableComment {
    string comment = 1;
}

message AlterTableRenameTable {
    string old_name = 1;
    string new_name = 2;
}

message AlterTableRenameCol {
    string old_name = 1;
    string new_name = 2;
    uint32 sequence_num = 3;  // used to double check
}

message AlterTableAddColumn {
    plan.ColDef column    = 1;
    int32 insert_position = 2;  // if the position can be found in the schema,
                                // the column will be added to the last
}

message AlterTableAddPartition {
    plan.PartitionByDef  partition_def  = 1;
}

message AlterTableDropColumn {
    uint32 logical_idx  = 1;
    uint32 sequence_num = 2;  // used to double check
}

message AlterTableReq {
    uint64 table_id = 1;
    uint64 db_id    = 2;
    AlterKind kind  = 3;

    oneof operation {
        AlterTableAddColumn add_column       = 4;
        AlterTableDropColumn drop_column     = 5;
        AlterTableRenameTable rename_table   = 6;
        AlterTableComment update_comment     = 7;
        AlterTableConstraint update_cstr     = 8;
        AlterTablePolicy update_policy       = 9;
        AlterTableAddPartition add_partition = 10;
        AlterTableRenameCol rename_col       = 11;
    }
}


enum MergeHint {
    Auto             = 0;
    NoDeletes        = 1;
    BigTable         = 2;
    ContinuousWrite  = 3;
}

message SchemaExtra {
    uint32 next_col_seqnum = 1;
    // sending mo_columns deletes according to this.
    repeated string dropped_attrs = 2;
    bool column_changed = 3; 
    // sending mo_tables deletes by this.
    string old_name = 4;

    uint32 min_osize_quailifed = 5;
    uint32 max_obj_onerun = 6;
    uint32 max_osize_merged_obj = 7;
    repeated MergeHint hints = 8;
    uint64 min_cn_merge_size = 9;
    uint32 block_max_rows = 10;
    uint32 object_max_blocks = 11;
}

// Int64Map mainly used in unit test
message Int64Map {
    map<int64, int64> m = 1;
}

message TransDestPos {
    int32 objIdx = 1;
    int32 blkIdx = 2;
    int32 rowIdx = 3;
}

message BlkTransMap {
    map<int32, TransDestPos> m = 1[(gogoproto.nullable) = false];
}

message BlkTransferBooking {
    repeated BlkTransMap mappings = 1[(gogoproto.nullable) = false];
}


message MergeCommitEntry {
    uint64 db_id = 1;
    uint64 tbl_id = 2;
    string table_name = 3;
    timestamp.Timestamp start_ts = 4[(gogoproto.nullable) = false];
    repeated bytes merged_objs = 5;
    repeated bytes created_objs = 6;
    BlkTransferBooking booking = 7;
    repeated string booking_loc = 8;
    string err = 9;
}

message MergeTaskEntry {
    uint64 db_id = 1;
    uint64 tbl_id = 2;
    string table_name = 3;
    string db_name = 4;
    // ObjectStats
    repeated bytes to_merge_objs = 5;
    uint64 estimated_mem_usage = 6;
    uint32 account_id = 7;
    uint32 user_id = 8;
    uint32 role_id = 9;
}

message CheckpointResp {
    string Location = 1;
    uint64 truncateLsn = 2;
}<|MERGE_RESOLUTION|>--- conflicted
+++ resolved
@@ -45,11 +45,8 @@
     OpReader = 2013;
     OpGetLatestCheckpoint = 2014;
     OpSnapshotRead = 2015;
-<<<<<<< HEAD
-    OpFaultInject = 2016;
-=======
     OpGetChangedTableList = 2016;
->>>>>>> 9e4b447a
+    OpFaultInject = 2017;
 }
 
 // TNPingRequest ping request
