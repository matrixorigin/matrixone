/*
 * Copyright 2021 Matrix Origin
 *
 * Licensed under the Apache License, Version 2.0 (the "License");
 * you may not use this file except in compliance with the License.
 * You may obtain a copy of the License at
 *
 *      http://www.apache.org/licenses/LICENSE-2.0
 *
 * Unless required by applicable law or agreed to in writing, software
 * distributed under the License is distributed on an "AS IS" BASIS,
 * WITHOUT WARRANTIES OR CONDITIONS OF ANY KIND, either express or implied.
 * See the License for the specific language governing permissions and
 * limitations under the License.
 */

syntax = "proto3";
package api;

import "github.com/gogo/protobuf/gogoproto/gogo.proto";
import "timestamp.proto";
import "plan.proto";

option go_package            = "github.com/matrixorigin/matrixone/pkg/pb/api";
option (gogoproto.sizer_all) = false;
option (gogoproto.protosizer_all) = true;

enum OpCode {
    Nop          = 0;
    OpGetLogTail = 1000;
    OpPreCommit  = 1001;

    // Debug
<<<<<<< HEAD
    OpPing          = 2000;
    OpFlush         = 2001;
    OpCheckpoint    = 2003;
    OpInspect       = 2004;
    OpAddFaultPoint = 2005;
    OpBackup        = 2006;
    OpTraceSpan     = 2007;
    OpStorageUsage  = 2008;
    OpInterceptCommit      = 2009;
=======
    OpPing             = 2000;
    OpFlush            = 2001;
    OpCheckpoint       = 2003;
    OpInspect          = 2004;
    OpAddFaultPoint    = 2005;
    OpBackup           = 2006;
    OpTraceSpan        = 2007;
    OpStorageUsage     = 2008;
    OpGlobalCheckpoint = 2009;
>>>>>>> eb19440b
}

// TNPingRequest ping request
message TNPingRequest {
    option (gogoproto.sizer) = true;
    option (gogoproto.protosizer) = false;
    string parameter = 1;
}

// TNPingResponse ping response
message TNPingResponse {
    option (gogoproto.sizer) = true;
    option (gogoproto.protosizer) = false;
    string storeID        = 1;
    string serviceAddress = 2;
    uint64 shardID        = 3;
    uint64 replicaID      = 4;
    uint64 logShardID     = 5;
}

// TNStringResponse string type response
message TNStringResponse {
    option (gogoproto.sizer) = true;
    option (gogoproto.protosizer) = false;
    string returnStr = 1;
}

message Vector {
    bytes data     = 1;
    plan.Type type = 2;
    bool nullable  = 3;
    bytes nsp      = 4;
    bool is_const  = 5;
    uint32 len     = 6;
    bytes area     = 7;
};

message Batch {
    repeated string attrs = 1 [(gogoproto.nullable) = false];
    repeated Vector vecs  = 2 [(gogoproto.nullable) = false];
};

message TableID {
    uint64 db_id        = 1;
    uint64 tb_id        = 2;
    uint64 partition_id = 3;
}

// CN pull the log tail of table from TN.
message SyncLogTailReq {
    timestamp.Timestamp cn_have = 1;
    timestamp.Timestamp cn_want = 2;
    TableID table               = 3;
};

message SyncLogTailResp {
    // ckp_location is a checkpoint location list.
    // How to get checkpoint data on S3 by the ckp_location ,
    // pls ref to disttae/logtail.go/consumeLogTail function.
    string ckp_location = 1;
    // commands is log tail for a system or user table,
    // pls ref to tae/logtail/handle.go/HandleSyncLogTailReq function.
    repeated Entry commands = 2;
};

// How to parse and handle PrecommiWriteCmd , pls ref to
// tae/rpc/handle.go/HandlePreCommit function
message PrecommitWriteCmd {
    repeated Entry entry_list = 1;
};

// CN--->TN, DDL
// create database test:
//      Entry {
//          entry_type = Insert
//          table_id = 0
//          database_id = 0
//          table_name = mo_database
//          database_name = mo_catalog
//          file_name = ""
//          bat = "test, 0, ..."
//      }
// drop database test:
//      Entry {
//          entry_type = Delete
//          table_id = 0
//          database_id = 0
//          table_name = mo_database
//          database_name = mo_catalog
//          file_name = ""
//          bat= "test, 0, ..."
//      }

// create a user table:
//  insert entry into mo_tables and ...;
//      Entry {
//          entry_type = Insert
//          table_id = 1
//          database_id =  0
//          table_name =  mo_tables
//          database_name = mo_catalog
//          file_name = ""
//          bat.attrs = {"relid", "relname", "reldatabase", ...}
//      }

// drop table:
//  delete entry from mo_tables and ...;
//      Entry {
//          entry_type = delete
//          table_id = 1
//          database_id = 0
//          table_name =  mo_tables
//          database_name = mo_catalog
//          file_name = ""
//          bat.attrs = {"relid", "relname",...}
//      }

//  bulk load:
// bulk loads a block into S3.
//      Entry {
//          entry_type = Insert
//          table_id = tid
//          database_id = dbId
//          table_name =  xxx
//          database_name = xxx
//          // one S3 object file can hold many blocks.
//          file_name = "s3 file name"
//
//          //  bat holds meta locations for many blocks.
//          //  "meta_loc" : the location of block data which contains BF and ZM
//          index and be sorted by primary key. bat.attrs = {"meta_loc"}
//      }

// deletes/updates involves many rows need to write S3.
//      Entry {
//          entry_type = Delete
//          table_id = tid
//          database_id = dbId
//          table_name =  xxx
//          database_name = xxx
//
//          // one S3 object file can contains many blocks
//          file_name = "s3 file name"

//          // "delta_loc" : the location of deleted row-ids for a block
//          bat.attrs = {"delta_loc"}
//      }

//  DML:
// append a batch of data into table;
//            Entry {
//          entry_type = Insert
//          table_id =  tid
//          database_id = dbId
//          table_name =  xxx
//          database_name = xxx
//          file_name = ""
//          bat.attrs = {"primary column value",  "column1 value", ...}
//      }

//  delete batch of data from table;
//            Entry {
//          entry_type = Delete
//          table_id =  tid
//          database_id = dbId
//          table_name =  xxx
//          database_name = xxx
//          file_name = ""
//          bat.attrs = {"rowid"}
//      }

message Entry {
    enum EntryType {
        Insert = 0;
        Delete = 1;
        Update = 2;
        Alter = 3;
        SpecialDelete = 4;
    }
    EntryType entry_type = 1;
    uint64 table_id      = 2;
    uint64 database_id   = 3;
    string table_name    = 4;
    string database_name = 5;
    string file_name     = 6;
    Batch bat            = 7;
    // whether TN do the PK uniqueness check against txn's workspace or not.
    int32 pk_check_by_tn = 8;
};

// There are two kinds of checkpoint: delta checkpoint and base checkpoint,
// base checkpoint is a snapshot at a timestamp for catalog and block meta.
// delta checkpoint is a mini checkpoint represents changes during a period.

// CatalogCkp contains information about database and tables in the system,and
// MetadataCkp contains information about blocks.
message Checkpoint {
    // min_ts TN is the lower bounds of the checkpoint
    //  CN maybe don't care about it.
    timestamp.Timestamp min_ts = 1;
    // max_ts is the upper bounds of the checkpoint.
    //  CN maybe don't care about it.
    timestamp.Timestamp max_ts = 2;
    Batch bat                  = 3;
};
// catalog checkpoint:
// one Batch represents a table, such as : mo_databases, mo_tables,
// mo_columns,... etc. knowing more about system tables, pls ref to
// pkg/vm/engine/tae/catalog/model.go
message CatalogCkp {
    timestamp.Timestamp min_ts = 1;
    timestamp.Timestamp max_ts = 2;
    Batch bat                  = 3;
};

// metadata checkpoint:
//  Batch is a batch of block metadata for a table,
//  one row of Batch represents a block meta data.
//  TODO::
//  knowing more about block meta data , pls ref to ...
message MetadataCkp {
    timestamp.Timestamp min_ts = 1;
    timestamp.Timestamp max_ts = 2;
    // block meta data for a table;
    Batch bat = 3;
};

// For AlterTable

enum AlterKind {
    Invalid          = 0;
    AddColumn        = 1;
    DropColumn       = 2;
    RenameTable      = 3;
    UpdateComment    = 4;
    UpdateConstraint = 5;
    UpdatePolicy     = 6;
    AddPartition     = 7;
    RenameColumn     = 8;
}

message AlterTablePolicy {
    uint32 min_rows_quailifed = 1;
    uint32 max_obj_onerun = 2;
    uint32 max_rows_merged_obj = 3; 
    repeated MergeHint hints = 4;
}

message AlterTableConstraint {
    bytes constraints = 1;
}

message AlterTableComment {
    string comment = 1;
}

message AlterTableRenameTable {
    string old_name = 1;
    string new_name = 2;
}

message AlterTableRenameCol {
    string old_name = 1;
    string new_name = 2;
    uint32 sequence_num = 3;  // used to double check
}

message AlterTableAddColumn {
    plan.ColDef column    = 1;
    int32 insert_position = 2;  // if the position can be found in the schema,
                                // the column will be added to the last
}

message AlterTableAddPartition {
    plan.PartitionByDef  partition_def  = 1;
}

message AlterTableDropColumn {
    uint32 logical_idx  = 1;
    uint32 sequence_num = 2;  // used to double check
}

message AlterTableReq {
    uint64 table_id = 1;
    uint64 db_id    = 2;
    AlterKind kind  = 3;

    oneof operation {
        AlterTableAddColumn add_column       = 4;
        AlterTableDropColumn drop_column     = 5;
        AlterTableRenameTable rename_table   = 6;
        AlterTableComment update_comment     = 7;
        AlterTableConstraint update_cstr     = 8;
        AlterTablePolicy update_policy       = 9;
        AlterTableAddPartition add_partition = 10;
        AlterTableRenameCol rename_col       = 11;
    }
}


enum MergeHint {
    Auto             = 0;
    NoDeletes        = 1;
    BigTable         = 2;
    ContinuousWrite  = 3;
}

message SchemaExtra {
    uint32 next_col_seqnum = 1;
    // sending mo_columns deletes according to this.
    repeated string dropped_attrs = 2;
    bool column_changed = 3; 
    // sending mo_tables deletes by this.
    string old_name = 4;

    uint32 min_rows_quailifed = 5;
    uint32 max_obj_onerun = 6;
    uint32 max_rows_merged_obj = 7;
    repeated MergeHint hints = 8;
}

// Int64Map mainly used in unit test
message Int64Map {
    map<int64, int64> m = 1;
}


message TransDestPos {
    int32 idx = 1;
    int32 row = 2;
}

message BlkTransMap {
    map<int32, TransDestPos> m = 1[(gogoproto.nullable) = false];
}

message BlkTransferBooking {
    repeated BlkTransMap mappings = 1[(gogoproto.nullable) = false];
}<|MERGE_RESOLUTION|>--- conflicted
+++ resolved
@@ -30,18 +30,6 @@
     OpGetLogTail = 1000;
     OpPreCommit  = 1001;
 
-    // Debug
-<<<<<<< HEAD
-    OpPing          = 2000;
-    OpFlush         = 2001;
-    OpCheckpoint    = 2003;
-    OpInspect       = 2004;
-    OpAddFaultPoint = 2005;
-    OpBackup        = 2006;
-    OpTraceSpan     = 2007;
-    OpStorageUsage  = 2008;
-    OpInterceptCommit      = 2009;
-=======
     OpPing             = 2000;
     OpFlush            = 2001;
     OpCheckpoint       = 2003;
@@ -51,7 +39,7 @@
     OpTraceSpan        = 2007;
     OpStorageUsage     = 2008;
     OpGlobalCheckpoint = 2009;
->>>>>>> eb19440b
+    OpInterceptCommit      = 2010;
 }
 
 // TNPingRequest ping request
