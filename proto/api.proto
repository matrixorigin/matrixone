--- conflicted
+++ resolved
@@ -280,16 +280,15 @@
     }
 }
 
-<<<<<<< HEAD
 message AlterTableBody {
     repeated AlterTableReq req = 1;
-=======
+}
+
 message SchemaExtra {
     uint32 next_col_seqnum = 1;
     // sending mo_columns deletes according to this.
     repeated string dropped_attrs = 2;
     bool column_changed = 3; 
->>>>>>> 5ef2f145
 }
 
 // Int64Map mainly used in unit test
