/* 
 * Copyright 2021 Matrix Origin
 *
 * Licensed under the Apache License, Version 2.0 (the "License");
 * you may not use this file except in compliance with the License.
 * You may obtain a copy of the License at
 *
 *      http://www.apache.org/licenses/LICENSE-2.0
 *
 * Unless required by applicable law or agreed to in writing, software
 * distributed under the License is distributed on an "AS IS" BASIS,
 * WITHOUT WARRANTIES OR CONDITIONS OF ANY KIND, either express or implied.
 * See the License for the specific language governing permissions and
 * limitations under the License.
 */

syntax = "proto3";
package pipeline;

import "github.com/gogo/protobuf/gogoproto/gogo.proto";
option go_package = "github.com/matrixorigin/matrixone/pkg/pb/pipeline";
option (gogoproto.sizer_all) = false;
option (gogoproto.protosizer_all) = true;

import "plan.proto";
import "timestamp.proto";
import "lock.proto";

message Message {
  uint64  sid = 1;
  uint64  cmd = 2;
  bytes   err = 3;
  bytes   data = 4;
  bytes   proc_info_data = 5;
  bytes   analyse = 6;
  uint64  id = 7;
  bytes   uuid = 8;
  uint64  batch_cnt = 9;
  uint32  checksum = 10;
  uint64  sequence = 11;
}

message Connector {
  int32 pipeline_id = 1;
  int32 connector_index = 2;
}

message Shuffle{
  int32 ShuffleColIdx=1;
  int32 ShuffleType = 2;
  int64 ShuffleColMin = 3;
  int64 ShuffleColMax = 4;
  int32 AliveRegCnt = 5;
}

message Dispatch {
  int32 func_id = 1;
  repeated Connector local_connector = 2;
  repeated WrapNode remote_connector = 3;
  repeated int32 shuffle_reg_idx_local=4;
  repeated int32 shuffle_reg_idx_remote=5;
  int32 shuffle_type=6;
  bool  is_sink = 7;
  bool  rec_sink = 8;
}

message Merge {
  bool sinkScan = 1;
}

message MultiArguemnt{
  bool Dist = 1;
  repeated plan.Expr GroupExpr = 2;
  repeated plan.Expr OrderByExpr = 3;
  string Separator = 4;
  int32 OrderId = 5;
}

message Aggregate {
  int64 op = 1;
  bool dist = 2;
  plan.Expr expr = 3;
  bytes config =4;
}

message Group {
  bool need_eval = 1;
  uint64 ibucket = 2;
  uint64 nbucket = 3;
  repeated plan.Expr  exprs = 4;
  repeated plan.Type  types = 5;
  repeated Aggregate  aggs = 6;
  repeated MultiArguemnt MultiAggs = 7;
  bool isShuffle = 8;
  uint64 preAllocSize = 9;
}

message Insert{
  uint64 affected              = 1;
  bool ToWriteS3 = 2;
  bool add_affected_rows       = 3;
  plan.ObjectRef ref           = 4;
  repeated string attrs        = 5;
  // Align array index with the partition number
  repeated uint64 partition_table_ids = 6;
  repeated string partition_table_names = 7;
  int32 partition_idx = 8;
  bool is_end         = 9;
  plan.TableDef table_def = 10;
}

message Array{
  repeated int32 array = 1;
}

message Map{
  map<string, int32> mp = 1;
}

message Deletion{
  uint64 Ts = 1;
  uint64 AffectedRows = 2;
  bool RemoteDelete = 3;
  uint32 IBucket =4;
  uint32 NBucket = 5;
  // DeleteCtx

  int32 row_id_idx                      = 6;
  repeated uint64 partition_table_ids   = 7;
  repeated string partition_table_names = 8;
  int32 partition_index_in_batch        = 9;
  plan.ObjectRef ref                    = 10;
  bool add_affected_rows                = 11;
  map<string,int32> SegmentMap          = 12;
  bool can_truncate                     = 13;
  bool is_end                           = 14;
  int32 primary_key_idx                 = 15;
}

message PreInsert {
  string schema_name      = 1;
  plan.TableDef table_def = 2;
  repeated int32 idx      = 3;
  repeated string attrs   = 4;
  bool has_auto_col       = 5;
  bool is_update          = 6;
}

message LockTarget {
  uint64 table_id           	  = 1;
  int32 primary_col_idx_in_bat  = 2;
  plan.Type primary_col_typ     = 3;
  int32 refresh_ts_idx_in_bat   = 4;
  int32 filter_col_idx_in_bat   = 5;
  bool lock_table               = 6;
  bool ChangeDef               = 7;
  lock.LockMode Mode         = 8;
}

message LockOp {
  repeated LockTarget targets = 1;
  bool                block   = 2;
}

message PreInsertUnique {
  plan.PreInsertUkCtx pre_insert_uk_ctx = 1;
}

message PreInsertSecondaryIndex{
  plan.PreInsertSkCtx pre_insert_sk_ctx = 1;
}

message OnDuplicateKey{
  plan.TableDef table_def                   = 1;
  repeated int32 on_duplicate_idx           = 2;
  map<string, plan.Expr> on_duplicate_expr  = 3;
}

message FuzzyFilter {

}

message Join {
  uint64 ibucket = 1;
  uint64 nbucket = 2;
  repeated int32 rel_list = 3;
  repeated int32 col_list = 4;
  plan.Expr  expr = 5;
  repeated plan.Type  types = 6;
  repeated plan.Expr left_cond = 7;
  repeated plan.Expr right_cond = 8;
  repeated plan.RuntimeFilterSpec runtime_filter_build_list = 9;
  bool hash_on_pk = 10;
}

message AntiJoin{
  uint64 ibucket = 1;
  uint64 nbucket = 2;
  repeated int32 result = 3;
  plan.Expr  expr = 4;
  repeated plan.Type  types = 5;
  repeated plan.Expr left_cond = 6;
  repeated plan.Expr right_cond = 7;
}

message LeftJoin {
  uint64 ibucket = 1;
  uint64 nbucket = 2;
  repeated int32 rel_list = 3;
  repeated int32 col_list = 4;
  plan.Expr  expr = 5;
  repeated plan.Type  types = 6;
  repeated plan.Expr left_cond = 7;
  repeated plan.Expr right_cond = 8;
  repeated plan.RuntimeFilterSpec runtime_filter_build_list = 9;
}

message RightJoin {
  uint64 ibucket = 1;
  uint64 nbucket = 2;
  repeated int32 rel_list = 3;
  repeated int32 col_list = 4;
  plan.Expr  expr = 5;
  repeated plan.Type  left_types = 6;
  repeated plan.Type  right_types = 7;
  repeated plan.Expr left_cond = 8;
  repeated plan.Expr right_cond = 9;
  repeated plan.RuntimeFilterSpec runtime_filter_build_list = 10;
}

message RightSemiJoin {
  uint64 ibucket = 1;
  uint64 nbucket = 2;
  repeated int32 result = 3;
  plan.Expr  expr = 4;
  repeated plan.Type right_types = 5;
  repeated plan.Expr left_cond = 6;
  repeated plan.Expr right_cond = 7;
  repeated plan.RuntimeFilterSpec runtime_filter_build_list = 8;
}

message RightAntiJoin {
  uint64 ibucket = 1;
  uint64 nbucket = 2;
  repeated int32 result = 3;
  plan.Expr  expr = 4;
  repeated plan.Type right_types = 5;
  repeated plan.Expr left_cond = 6;
  repeated plan.Expr right_cond = 7;
  repeated plan.RuntimeFilterSpec runtime_filter_build_list = 8;
}

message SemiJoin {
  uint64 ibucket = 1;
  uint64 nbucket = 2;
  repeated int32 result = 3;
  plan.Expr  expr = 4;
  repeated plan.Type  types = 5;
  repeated plan.Expr left_cond = 6;
  repeated plan.Expr right_cond = 7;
  repeated plan.RuntimeFilterSpec runtime_filter_build_list = 8;
}

message SingleJoin {
  uint64 ibucket = 1;
  uint64 nbucket = 2;
  repeated int32 rel_list = 3;
  repeated int32 col_list = 4;
  plan.Expr  expr = 5;
  repeated plan.Type  types = 6;
  repeated plan.Expr left_cond = 7;
  repeated plan.Expr right_cond = 8;
  repeated plan.RuntimeFilterSpec runtime_filter_build_list = 9;
}

message MarkJoin {
  uint64 ibucket = 1;
  uint64 nbucket = 2;
  repeated int32 result = 3;
  plan.Expr expr = 4;
  repeated plan.Type types = 5;
  repeated plan.Expr left_cond = 6;
  repeated plan.Expr right_cond = 7;
  repeated plan.Expr on_list = 8;
}

message Product {
  repeated int32 rel_list = 1;
  repeated int32 col_list = 2;
  repeated plan.Type  types = 3;
}

message TableFunction {
  repeated string attrs = 1;
  repeated plan.ColDef rets = 2;
  repeated plan.Expr args = 3;
  bytes params = 4;
  string name = 5;
}

message HashBuild {
  bool need_expr = 1;
  bool need_hash = 2;
  uint64 ibucket = 3;
  uint64 nbucket = 4;
  repeated plan.Type types = 5;
  repeated plan.Expr conds = 6;
  bool hash_on_pk = 7;
  bool need_merged_batch = 8;
}

message ExternalName2ColIndex {
  string name = 1;
  int32 index = 2;
}

message file_offset {
  repeated int64 offset = 1;
}

message ExternalScan {
  repeated string attrs = 1;
  repeated int64 file_size = 2;
  repeated file_offset file_offset_total = 3;
  repeated plan.ColDef cols = 4;
  repeated ExternalName2ColIndex name2_col_index = 5;
  string create_sql = 6;
  repeated string file_list = 7;
  repeated plan.ColDef origin_cols = 8;
  plan.Expr    filter = 9;
}

message StreamScan {
  plan.TableDef tbl_def = 1;
  int64 offset = 2;
  int64 limit = 3;
}

message Instruction{
  // Op specified the operator code of an instruction.
  int32 op = 1;
  // Idx specified the anaylze information index.
  int32 idx = 2;
  AntiJoin  anti = 3;
  Connector   connect = 4;
  Dispatch  dispatch = 5;
  Group     agg = 6;
  LeftJoin  left_join = 8;
  SemiJoin  semi_join = 9;
  SingleJoin single_join = 10;
  MarkJoin    mark_join = 11;
  Join    join = 12;
  Product    product = 13;
  TableFunction table_function = 14;
  HashBuild hash_build = 15;
  ExternalScan external_scan = 16;
  Insert insert = 17;
  OnDuplicateKey on_duplicate_key = 18;
  PreInsert pre_insert               = 19;
  PreInsertUnique pre_insert_unique  = 20;
  repeated plan.OrderBySpec order_by = 21;
  repeated plan.Expr    project_list = 22;
  plan.Expr    filter = 23;
  uint64    limit = 24;
  uint64    offset = 25;
  // isFirst identifies whether it is the first instruction of analyzeInfo corresponding to idx
  bool isFirst = 26;
  // isLast identifies whether it is the last instruction of analyzeInfo corresponding to idx
  bool isLast = 27;
  
  RightJoin right_join = 28;
  RightSemiJoin right_semi_join = 29;
  RightAntiJoin right_anti_join = 30;

  Deletion delete = 31;
  LockOp lock_op = 32;
  Shuffle shuffle = 33;
  Merge merge = 34;
  StreamScan stream_scan = 35;
<<<<<<< HEAD

  PreInsertSecondaryIndex pre_insert_secondary_index  = 36;
=======
  FuzzyFilter fuzzy_filter = 36;
>>>>>>> 3a8fe63b
}

message AnalysisList {
  repeated plan.AnalyzeInfo list = 1;
}

message Source {
  string schema_name = 1;
  string table_name = 2;
  repeated string col_list = 3;
  string    block = 4;
  uint64    pushdown_id = 5;
  string    pushdown_addr = 6;
  plan.Expr  expr = 7;
  plan.TableDef tableDef = 8;
  timestamp.Timestamp timestamp = 9;
  repeated plan.RuntimeFilterSpec runtime_filter_probe_list = 10;
}

message NodeInfo {
  int32 mcpu = 1;
  string id = 2;
  string addr = 3;
  repeated string payload = 4;
}

message ProcessLimitation {
  int64 size = 1;
  int64 batch_rows = 2;
  int64 batch_size = 3;
  int64 partition_rows = 4;
  int64 reader_size = 5;
}

message ProcessInfo {
  string id = 1;
  ProcessLimitation lim = 2;
  int64 unix_time = 3;
  uint32 account_id = 4;
  string snapshot = 5;
  SessionInfo session_info = 6;
  repeated int32 analysis_node_list = 7;
}

message SessionInfo {
  string user = 1;
  string host = 2;
  string role = 3;
  uint64 connection_id = 4;
  string database = 5;
  string version = 6;
  bytes  time_zone = 7;
  string  account = 8;
  repeated string query_id = 9;
}

message Pipeline {
  enum PipelineType{
    Merge = 0;
    Normal = 1;
    Remote = 2;
    Parallel = 3;
  }

  PipelineType pipeline_type = 1;
  int32 pipeline_id = 2;
  plan.Plan qry = 3;
  Source data_source = 4;
  repeated Pipeline children = 5;
  repeated Instruction instruction_list = 6;

  bool is_end = 7;
  bool is_join = 8;
  bool is_load = 9;
  NodeInfo node = 10;
  int32 push_down_info = 11;
  int32 children_count = 12;

  repeated UuidToRegIdx uuids_to_reg_idx = 13;
  int32 build_idx = 14;
  int32 shuffle_cnt = 15;
}

message WrapNode {
  string node_addr = 1;
  bytes uuid = 2;
}

message UuidToRegIdx {
  int32 idx = 1;
  bytes uuid = 2;
  string from_addr = 3;
}

message RuntimeFilter {
  enum RuntimeFilterType {
    IN = 0;
    BITMAP = 1;
    MIN_MAX = 2;
    BINARY_FUSE = 3;

    PASS = 100;
    DROP = 101;
  }

  RuntimeFilterType typ = 1;
  bytes data = 2;
}<|MERGE_RESOLUTION|>--- conflicted
+++ resolved
@@ -174,10 +174,6 @@
   plan.TableDef table_def                   = 1;
   repeated int32 on_duplicate_idx           = 2;
   map<string, plan.Expr> on_duplicate_expr  = 3;
-}
-
-message FuzzyFilter {
-
 }
 
 message Join {
@@ -377,12 +373,8 @@
   Shuffle shuffle = 33;
   Merge merge = 34;
   StreamScan stream_scan = 35;
-<<<<<<< HEAD
-
-  PreInsertSecondaryIndex pre_insert_secondary_index  = 36;
-=======
   FuzzyFilter fuzzy_filter = 36;
->>>>>>> 3a8fe63b
+  PreInsertSecondaryIndex pre_insert_secondary_index  = 37;
 }
 
 message AnalysisList {
