/* 
 * Copyright 2021 Matrix Origin
 *
 * Licensed under the Apache License, Version 2.0 (the "License");
 * you may not use this file except in compliance with the License.
 * You may obtain a copy of the License at
 *
 *      http://www.apache.org/licenses/LICENSE-2.0
 *
 * Unless required by applicable law or agreed to in writing, software
 * distributed under the License is distributed on an "AS IS" BASIS,
 * WITHOUT WARRANTIES OR CONDITIONS OF ANY KIND, either express or implied.
 * See the License for the specific language governing permissions and
 * limitations under the License.
 */

syntax = "proto3";
package pipeline;

import "github.com/gogo/protobuf/gogoproto/gogo.proto";
option go_package = "github.com/matrixorigin/matrixone/pkg/pb/pipeline";
option (gogoproto.sizer_all) = false;
option (gogoproto.protosizer_all) = true;

import "plan.proto";
import "timestamp.proto";

message Message {
  uint64  sid = 1;
  uint64  cmd = 2;
  bytes   err = 3;
  bytes   data = 4;
  bytes   proc_info_data = 5;
  bytes   analyse = 6;
  uint64  id = 7;
  bytes   uuid = 8;
  uint64  batch_cnt = 9;
  uint32  checksum = 10;
  uint64  sequence = 11;
}

message Connector {
  int32 pipeline_id = 1;
  int32 connector_index = 2;
}

message Dispatch {
  int32 func_id = 1;
  repeated Connector local_connector = 2;
  repeated WrapNode remote_connector = 3;
}

message MultiArguemnt{
  bool Dist = 1;
  repeated plan.Expr GroupExpr = 2;
  repeated plan.Expr OrderByExpr = 3;
  string Separator = 4;
  int32 OrderId = 5;
}

message Aggregate {
  int32 op = 1;
  bool dist = 2;
  plan.Expr expr = 3;
}

message Group {
  bool need_eval = 1;
  uint64 ibucket = 2;
  uint64 nbucket = 3;
  repeated plan.Expr  exprs = 4;
  repeated plan.Type  types = 5;
  repeated Aggregate  aggs = 6;
  repeated MultiArguemnt MultiAggs = 7;
}

message Insert{
  uint64 affected   = 1;
  bool IsRemote     = 2;

  // InsertCtx
  repeated int32 on_duplicate_idx           = 3;
  map<string, plan.Expr> on_duplicate_expr  = 4;
  plan.ObjectRef ref              = 5;
  plan.TableDef table_def         = 6;
  map<string, int32> parent_idx   = 7;
  plan.ClusterTable ClusterTable  = 8;
	repeated int32 idx_idx 				  = 9;

}

message PreInsert {
  string             schema_name = 1;
  plan.TableDef      table_def = 2;
  map<string, int32> parent_idx_pre_insert   = 3;
}

message OnDuplicateKey{
  uint64 affected   = 1;
  repeated int32 on_duplicate_idx           = 2;
  map<string, plan.Expr> on_duplicate_expr  = 3;
  plan.ObjectRef ref              = 4;
  plan.TableDef table_def         = 5;
}

message Join {
  uint64 ibucket = 1;
  uint64 nbucket = 2;
  repeated int32 rel_list = 3;
  repeated int32 col_list = 4;
  plan.Expr  expr = 5;
  repeated plan.Type  types = 6;
  repeated plan.Expr left_cond = 7;
  repeated plan.Expr right_cond = 8;
}

message AntiJoin{
  uint64 ibucket = 1;
  uint64 nbucket = 2;
  repeated int32 result = 3;
  plan.Expr  expr = 4;
  repeated plan.Type  types = 5;
  repeated plan.Expr left_cond = 6;
  repeated plan.Expr right_cond = 7;
}

message InnerJoin {
  uint64 ibucket = 1;
  uint64 nbucket = 2;
  repeated int32 rel_list = 3;
  repeated int32 col_list = 4;
  plan.Expr  expr = 5;
  repeated plan.Type  types = 6;
  repeated plan.Expr left_cond = 7;
  repeated plan.Expr right_cond = 8;
}

message LeftJoin {
  uint64 ibucket = 1;
  uint64 nbucket = 2;
  repeated int32 rel_list = 3;
  repeated int32 col_list = 4;
  plan.Expr  expr = 5;
  repeated plan.Type  types = 6;
  repeated plan.Expr left_cond = 7;
  repeated plan.Expr right_cond = 8;
}

message RightJoin {
  uint64 ibucket = 1;
  uint64 nbucket = 2;
  repeated int32 rel_list = 3;
  repeated int32 col_list = 4;
  plan.Expr  expr = 5;
  repeated plan.Type  left_types = 6;
  repeated plan.Type  right_types = 7;
  repeated plan.Expr left_cond = 8;
  repeated plan.Expr right_cond = 9;
}

message SemiJoin {
  uint64 ibucket = 1;
  uint64 nbucket = 2;
  repeated int32 result = 3;
  plan.Expr  expr = 4;
  repeated plan.Type  types = 5;
  repeated plan.Expr left_cond = 6;
  repeated plan.Expr right_cond = 7;
}

message SingleJoin {
  uint64 ibucket = 1;
  uint64 nbucket = 2;
  repeated int32 rel_list = 3;
  repeated int32 col_list = 4;
  plan.Expr  expr = 5;
  repeated plan.Type  types = 6;
  repeated plan.Expr left_cond = 7;
  repeated plan.Expr right_cond = 8;
}

message MarkJoin {
  uint64 ibucket = 1;
  uint64 nbucket = 2;
  repeated int32 result = 3;
  plan.Expr expr = 4;
  repeated plan.Type types = 5;
  repeated plan.Expr left_cond = 6;
  repeated plan.Expr right_cond = 7;
  repeated plan.Expr on_list = 8;
}

message Product {
  repeated int32 rel_list = 1;
  repeated int32 col_list = 2;
  repeated plan.Type  types = 3;
}

message TableFunction {
  repeated string attrs = 1;
  repeated plan.ColDef rets = 2;
  repeated plan.Expr args = 3;
  bytes params = 4;
  string name = 5;
}

message HashBuild {
  bool need_expr = 1;
  bool need_hash = 2;
  uint64 ibucket = 3;
  uint64 nbucket = 4;
  repeated plan.Type types = 5;
  repeated plan.Expr conds = 6;
}

message ExternalName2ColIndex {
  string name = 1;
  int32 index = 2;
}

message ExternalScan {
  repeated string attrs = 1;
<<<<<<< HEAD
  repeated int64 file_size = 2;
  repeated int32 file_offset = 3;
  repeated plan.ColDef cols = 4;
  repeated ExternalName2ColIndex name2_col_index = 5;
  string create_sql = 6;
  repeated string file_list = 7;
  repeated plan.ColDef origin_cols = 8;
  plan.Expr    filter = 9;
=======
  repeated plan.ColDef cols = 2;
  repeated ExternalName2ColIndex name2_col_index = 3;
  string create_sql = 4;
  repeated string file_list = 5;
>>>>>>> e9a9fb45
}

message Instruction{
  // Op specified the operator code of an instruction.
  int32 op = 1;
  // Idx specified the anaylze information index.
  int32 idx = 2;
  AntiJoin  anti = 3;
  Connector   connect = 4;
  Dispatch  dispatch = 5;
  Group     agg = 6;
  InnerJoin inner_join = 7;
  LeftJoin  left_join = 8;
  SemiJoin  semi_join = 9;
  SingleJoin single_join = 10;
  MarkJoin    mark_join = 11;
  Join    join = 12;
  Product    product = 13;
  TableFunction table_function = 14;
  HashBuild hash_build = 15;
  ExternalScan external_scan = 16;
  Insert insert = 17;
  OnDuplicateKey on_duplicate_key = 18;
  PreInsert pre_insert               = 19;
  repeated plan.OrderBySpec order_by = 20;
  repeated plan.Expr    project_list = 21;
  plan.Expr    filter = 22;
  uint64    limit = 23;
  uint64    offset = 24;
  // isFirst identifies whether it is the first instruction of analyzeInfo corresponding to idx
  bool isFirst = 25;
  // isLast identifies whether it is the last instruction of analyzeInfo corresponding to idx
  bool isLast = 26;
  
  RightJoin  right_join = 27;

}

message AnalysisList {
  repeated plan.AnalyzeInfo list = 1;
}

message Source {
  string schema_name = 1;
  string table_name = 2;
  repeated string col_list = 3;
  string    block = 4;
  uint64    pushdown_id = 5;
  string    pushdown_addr = 6;
  plan.Expr  expr = 7;
  plan.TableDef tableDef = 8;
  timestamp.Timestamp timestamp = 9;
}

message NodeInfo {
  int32 mcpu = 1;
  string id = 2;
  string addr = 3;
  repeated string payload = 4;
}

message ProcessLimitation {
  int64 size = 1;
  int64 batch_rows = 2;
  int64 batch_size = 3;
  int64 partition_rows = 4;
  int64 reader_size = 5;
}

message ProcessInfo {
  string id = 1;
  ProcessLimitation lim = 2;
  int64 unix_time = 3;
  string snapshot = 4;
  SessionInfo session_info = 5;
  repeated int32 analysis_node_list = 6;
  bool load_tag = 7;
}

message SessionInfo {
  string user = 1;
  string host = 2;
  string role = 3;
  uint64 connection_id = 4;
  string database = 5;
  string version = 6;
  bytes  time_zone = 7;
  string  account = 8;
}

message Pipeline {
  enum PipelineType{
    Merge = 0;
    Normal = 1;
    Remote = 2;
    Parallel = 3;
  }

  PipelineType pipeline_type = 1;
  int32 pipeline_id = 2;
  plan.Plan qry = 3;
  Source data_source = 4;
  repeated Pipeline children = 5;
  repeated Instruction instruction_list = 6;

  bool is_end = 7;
  bool is_join = 8;
  NodeInfo node = 9;
  int32 push_down_info = 10;
  int32 children_count = 11;

  repeated UuidToRegIdx uuids_to_reg_idx = 12;
}

message WrapNode {
  string node_addr = 1;
  bytes uuid = 2;
}

message UuidToRegIdx {
  int32 idx = 1;
  bytes uuid = 2;
  string from_addr = 3;
}<|MERGE_RESOLUTION|>--- conflicted
+++ resolved
@@ -220,21 +220,14 @@
 
 message ExternalScan {
   repeated string attrs = 1;
-<<<<<<< HEAD
   repeated int64 file_size = 2;
-  repeated int32 file_offset = 3;
+  repeated int64 file_offset = 3;
   repeated plan.ColDef cols = 4;
   repeated ExternalName2ColIndex name2_col_index = 5;
   string create_sql = 6;
   repeated string file_list = 7;
   repeated plan.ColDef origin_cols = 8;
   plan.Expr    filter = 9;
-=======
-  repeated plan.ColDef cols = 2;
-  repeated ExternalName2ColIndex name2_col_index = 3;
-  string create_sql = 4;
-  repeated string file_list = 5;
->>>>>>> e9a9fb45
 }
 
 message Instruction{
