/* 
 * Copyright 2021 Matrix Origin
 *
 * Licensed under the Apache License, Version 2.0 (the "License");
 * you may not use this file except in compliance with the License.
 * You may obtain a copy of the License at
 *
 *      http://www.apache.org/licenses/LICENSE-2.0
 *
 * Unless required by applicable law or agreed to in writing, software
 * distributed under the License is distributed on an "AS IS" BASIS,
 * WITHOUT WARRANTIES OR CONDITIONS OF ANY KIND, either express or implied.
 * See the License for the specific language governing permissions and
 * limitations under the License.
 */

syntax = "proto3";
package pipeline;

import "github.com/gogo/protobuf/gogoproto/gogo.proto";
option go_package = "github.com/matrixorigin/matrixone/pkg/pb/pipeline";
option (gogoproto.sizer_all) = false;
option (gogoproto.protosizer_all) = true;

import "plan.proto";
import "timestamp.proto";

message Message {
  uint64  sid = 1;
  uint64  cmd = 2;
  bytes   err = 3;
  bytes   data = 4;
  bytes   proc_info_data = 5;
  bytes   analyse = 6;
  uint64  id = 7;
  bytes   uuid = 8;
  uint64  batch_cnt = 9;
  uint32  checksum = 10;
  uint64  sequence = 11;
}

message Connector {
  int32 pipeline_id = 1;
  int32 connector_index = 2;
}

message Dispatch {
  int32 func_id = 1;
  repeated Connector local_connector = 2;
  repeated WrapNode remote_connector = 3;
}

message Aggregate {
  int32 op = 1;
  bool dist = 2;
  plan.Expr expr = 3;
}

message Group {
  bool need_eval = 1;
  uint64 ibucket = 2;
  uint64 nbucket = 3;
  repeated plan.Expr  exprs = 4;
  repeated plan.Type  types = 5;
  repeated Aggregate  aggs = 6;
}

message Insert{
  uint64 affected   = 1;
  bool IsRemote     = 2;

  // InsertCtx
  repeated int32 on_duplicate_idx           = 3;
  map<string, plan.Expr> on_duplicate_expr  = 4;
  plan.ObjectRef ref              = 5;
  plan.TableDef table_def         = 6;
  map<string, int32> parent_idx   = 7;
  plan.ClusterTable ClusterTable  = 8;
}

message OnDuplicateKey{
  uint64 affected   = 1;
  repeated int32 on_duplicate_idx           = 2;
  map<string, plan.Expr> on_duplicate_expr  = 3;
  plan.ObjectRef ref              = 4;
  plan.TableDef table_def         = 5;
}

message Join {
  uint64 ibucket = 1;
  uint64 nbucket = 2;
  repeated int32 rel_list = 3;
  repeated int32 col_list = 4;
  plan.Expr  expr = 5;
  repeated plan.Type  types = 6;
  repeated plan.Expr left_cond = 7;
  repeated plan.Expr right_cond = 8;
}

message AntiJoin{
  uint64 ibucket = 1;
  uint64 nbucket = 2;
  repeated int32 result = 3;
  plan.Expr  expr = 4;
  repeated plan.Type  types = 5;
  repeated plan.Expr left_cond = 6;
  repeated plan.Expr right_cond = 7;
}

message InnerJoin {
  uint64 ibucket = 1;
  uint64 nbucket = 2;
  repeated int32 rel_list = 3;
  repeated int32 col_list = 4;
  plan.Expr  expr = 5;
  repeated plan.Type  types = 6;
  repeated plan.Expr left_cond = 7;
  repeated plan.Expr right_cond = 8;
}

message LeftJoin {
  uint64 ibucket = 1;
  uint64 nbucket = 2;
  repeated int32 rel_list = 3;
  repeated int32 col_list = 4;
  plan.Expr  expr = 5;
  repeated plan.Type  types = 6;
  repeated plan.Expr left_cond = 7;
  repeated plan.Expr right_cond = 8;
}

message RightJoin {
  uint64 ibucket = 1;
  uint64 nbucket = 2;
  repeated int32 rel_list = 3;
  repeated int32 col_list = 4;
  plan.Expr  expr = 5;
  repeated plan.Type  left_types = 6;
  repeated plan.Type  right_types = 7;
  repeated plan.Expr left_cond = 8;
  repeated plan.Expr right_cond = 9;
}

message SemiJoin {
  uint64 ibucket = 1;
  uint64 nbucket = 2;
  repeated int32 result = 3;
  plan.Expr  expr = 4;
  repeated plan.Type  types = 5;
  repeated plan.Expr left_cond = 6;
  repeated plan.Expr right_cond = 7;
}

message SingleJoin {
  uint64 ibucket = 1;
  uint64 nbucket = 2;
  repeated int32 rel_list = 3;
  repeated int32 col_list = 4;
  plan.Expr  expr = 5;
  repeated plan.Type  types = 6;
  repeated plan.Expr left_cond = 7;
  repeated plan.Expr right_cond = 8;
}

message MarkJoin {
  uint64 ibucket = 1;
  uint64 nbucket = 2;
  repeated int32 result = 3;
  plan.Expr expr = 4;
  repeated plan.Type types = 5;
  repeated plan.Expr left_cond = 6;
  repeated plan.Expr right_cond = 7;
  repeated plan.Expr on_list = 8;
}

message Product {
  repeated int32 rel_list = 1;
  repeated int32 col_list = 2;
  repeated plan.Type  types = 3;
}

message TableFunction {
  repeated string attrs = 1;
  repeated plan.ColDef rets = 2;
  repeated plan.Expr args = 3;
  bytes params = 4;
  string name = 5;
}

message HashBuild {
  bool need_expr = 1;
  bool need_hash = 2;
  uint64 ibucket = 3;
  uint64 nbucket = 4;
  repeated plan.Type types = 5;
  repeated plan.Expr conds = 6;
}

message ExternalName2ColIndex {
  string name = 1;
  int32 index = 2;
}

message ExternalScan {
  repeated string attrs = 1;
  repeated plan.ColDef cols = 2;
  repeated ExternalName2ColIndex name2_col_index = 3;
  string create_sql = 4;
  repeated string file_list = 5;
  repeated plan.ColDef origin_cols = 6;
}

message Instruction{
  // Op specified the operator code of an instruction.
  int32 op = 1;
  // Idx specified the anaylze information index.
  int32 idx = 2;
  AntiJoin  anti = 3;
  Connector   connect = 4;
  Dispatch  dispatch = 5;
  Group     agg = 6;
  InnerJoin inner_join = 7;
  LeftJoin  left_join = 8;
  SemiJoin  semi_join = 9;
  SingleJoin single_join = 10;
  MarkJoin    mark_join = 11;
  Join    join = 12;
  Product    product = 13;
  TableFunction table_function = 14;
  HashBuild hash_build = 15;
  ExternalScan external_scan = 16;
  Insert insert = 17;
  OnDuplicateKey on_duplicate_key = 18;
  repeated plan.OrderBySpec order_by = 19;
  repeated plan.Expr    project_list = 20;
  plan.Expr    filter = 21;
  uint64    limit = 22;
  uint64    offset = 23;
  // isFirst identifies whether it is the first instruction of analyzeInfo corresponding to idx
  bool isFirst = 24;
  // isLast identifies whether it is the last instruction of analyzeInfo corresponding to idx
<<<<<<< HEAD
  bool isLast = 24;

  RightJoin  right_join = 25;
=======
  bool isLast = 25;
>>>>>>> 9e0dc74b
}

message AnalysisList {
  repeated plan.AnalyzeInfo list = 1;
}

message Source {
  string schema_name = 1;
  string table_name = 2;
  repeated string col_list = 3;
  string    block = 4;
  uint64    pushdown_id = 5;
  string    pushdown_addr = 6;
  plan.Expr  expr = 7;
  plan.TableDef tableDef = 8;
  timestamp.Timestamp timestamp = 9;
}

message NodeInfo {
  int32 mcpu = 1;
  string id = 2;
  string addr = 3;
  repeated string payload = 4;
}

message ProcessLimitation {
  int64 size = 1;
  int64 batch_rows = 2;
  int64 batch_size = 3;
  int64 partition_rows = 4;
  int64 reader_size = 5;
}

message ProcessInfo {
  string id = 1;
  ProcessLimitation lim = 2;
  int64 unix_time = 3;
  string snapshot = 4;
  SessionInfo session_info = 5;
  repeated int32 analysis_node_list = 6;
}

message SessionInfo {
  string user = 1;
  string host = 2;
  string role = 3;
  uint64 connection_id = 4;
  string database = 5;
  string version = 6;
  bytes  time_zone = 7;
  string  account = 8;
}

message Pipeline {
  enum PipelineType{
    Merge = 0;
    Normal = 1;
    Remote = 2;
    Parallel = 3;
  }

  PipelineType pipeline_type = 1;
  int32 pipeline_id = 2;
  plan.Plan qry = 3;
  Source data_source = 4;
  repeated Pipeline children = 5;
  repeated Instruction instruction_list = 6;

  bool is_end = 7;
  bool is_join = 8;
  NodeInfo node = 9;
  int32 push_down_info = 10;
  int32 children_count = 11;

  repeated UuidToRegIdx uuids_to_reg_idx = 12;
}

message WrapNode {
  string node_addr = 1;
  bytes uuid = 2;
}

message UuidToRegIdx {
  int32 idx = 1;
  bytes uuid = 2;
  string from_addr = 3;
}<|MERGE_RESOLUTION|>--- conflicted
+++ resolved
@@ -239,13 +239,10 @@
   // isFirst identifies whether it is the first instruction of analyzeInfo corresponding to idx
   bool isFirst = 24;
   // isLast identifies whether it is the last instruction of analyzeInfo corresponding to idx
-<<<<<<< HEAD
-  bool isLast = 24;
-
-  RightJoin  right_join = 25;
-=======
   bool isLast = 25;
->>>>>>> 9e0dc74b
+  
+  RightJoin  right_join = 26;
+
 }
 
 message AnalysisList {
