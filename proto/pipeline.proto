--- conflicted
+++ resolved
@@ -78,18 +78,17 @@
   plan.ClusterTable ClusterTable  = 8;
 }
 
-<<<<<<< HEAD
 message PreInsert {
   string   SchemaName       = 1;
   plan.TableDef   table_def = 2;
-=======
+}
+
 message OnDuplicateKey{
   uint64 affected   = 1;
   repeated int32 on_duplicate_idx           = 2;
   map<string, plan.Expr> on_duplicate_expr  = 3;
   plan.ObjectRef ref              = 4;
   plan.TableDef table_def         = 5;
->>>>>>> e4c240df
 }
 
 message Join {
@@ -224,20 +223,17 @@
   HashBuild hash_build = 15;
   ExternalScan external_scan = 16;
   Insert insert = 17;
-<<<<<<< HEAD
   PreInsert preinsert = 18;
-=======
-  OnDuplicateKey on_duplicate_key = 18;
->>>>>>> e4c240df
-  repeated plan.OrderBySpec order_by = 19;
-  repeated plan.Expr    project_list = 20;
-  plan.Expr    filter = 21;
-  uint64    limit = 22;
-  uint64    offset = 23;
+  OnDuplicateKey on_duplicate_key = 19;
+  repeated plan.OrderBySpec order_by = 20;
+  repeated plan.Expr    project_list = 21;
+  plan.Expr    filter = 22;
+  uint64    limit = 23;
+  uint64    offset = 24;
   // isFirst identifies whether it is the first instruction of analyzeInfo corresponding to idx
-  bool isFirst = 24;
+  bool isFirst = 25;
   // isLast identifies whether it is the last instruction of analyzeInfo corresponding to idx
-  bool isLast = 25;
+  bool isLast = 26;
 }
 
 message AnalysisList {
