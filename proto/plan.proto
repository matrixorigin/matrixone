--- conflicted
+++ resolved
@@ -13,7 +13,7 @@
  * See the License for the specific language governing permissions and
  * limitations under the License.
  */
- 
+
 syntax = "proto3";
 package plan;
 
@@ -281,12 +281,8 @@
 	string table_type 		= 4;
 	string createsql 		= 5;
 	map<string, int32> name2col_index = 6;
-<<<<<<< HEAD
-  TableFunction tbl_func = 7;
-=======
 	ColDef composite_pkey = 7;
-	bytes table_function_param = 8;
->>>>>>> 719207f7
+	TableFunction tbl_func = 8;
 }
 
 message TableFunction{
