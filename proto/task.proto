/* 
 * Copyright 2021 Matrix Origin
 *
 * Licensed under the Apache License, Version 2.0 (the "License");
 * you may not use this file except in compliance with the License.
 * You may obtain a copy of the License at
 *
 *      http://www.apache.org/licenses/LICENSE-2.0
 *
 * Unless required by applicable law or agreed to in writing, software
 * distributed under the License is distributed on an "AS IS" BASIS,
 * WITHOUT WARRANTIES OR CONDITIONS OF ANY KIND, either express or implied.
 * See the License for the specific language governing permissions and
 * limitations under the License.
 */

 syntax = "proto3";
 package task; 
 option go_package = "github.com/matrixorigin/matrixone/pkg/pb/task";
 
import "github.com/gogo/protobuf/gogoproto/gogo.proto";
import "google/protobuf/timestamp.proto";
import "metadata.proto";

option (gogoproto.goproto_enum_prefix_all) = true;
option (gogoproto.sizer_all) = false;
option (gogoproto.protosizer_all) = true;


 // TaskStatus task status
 enum TaskStatus {
     // Create is the state of waiting to be scheduled.
     Created   = 0;
     // Running is running state. Task is assigned to a CN node and is running
     Running   = 1;
     // Completed the task has been completed.
     Completed = 2;
     // Paused is the state that the task has been paused by user.
     Paused = 3;
     // Error is the state that the task encounters some kind of error.
     Error = 4;
     // Canceled is the state that the task is canceled by user.
     Canceled = 5;
     // ResumeRequested is the state that resume request has been proposed to
     // the task and has not been resume.
     ResumeRequested = 6;
     // PauseRequested is the state that pause request has been proposed to
     // the task and has not been paused.
     PauseRequested = 7;
     // CancelRequested is the state that cancel request has been proposed to
     // the task and has not been canceled.
     CancelRequested = 8;
     // RestartRequested is the state that restart request has been proposed to
     // the task and has not been restart.
     RestartRequested = 9;
 }

 // TaskCode task code
 enum TaskCode {
   // TestOnly reserved for testing.
   TestOnly   = 0;
   // SystemInit system init task
   SystemInit = 1;
   // MetricLogMerge handle metric/log exported data merge task
   MetricLogMerge = 2;
   // MetricStorageUsage handle metric server_storage_usage collection
   MetricStorageUsage = 3;
   // ConnectorKafkaSink is for the streaming connector task.
   ConnectorKafkaSink = 4;
   // MergeObject is for the merge object task.
   MergeObject = 5;
   reserved 6;
   // Init cdc task
   InitCdc = 7;
   // MO Table Stats Task
   MOTableStats = 8;
   // ISCP task
   ISCPExecutor = 9;
 }
 
 // TaskMetadata is a task metadata abstraction that can be scheduled for execution at any CN node.
 message TaskMetadata {
     // ID task id, global unique
     string      ID       = 1;
     // Executor used to select a particular task executor to run a task
     TaskCode    Executor = 2;
     // Context context needed to run the task
     bytes       Context  = 3;
     // Options options for execute task
     TaskOptions Options  = 4 [(gogoproto.nullable) = false];
 }
 
 // TaskOptions task options
 message TaskOptions {
     // MaxRetryTimes 0 means disable retry
     uint32 MaxRetryTimes = 1;
     // RetryInterval retry interval
     int64  RetryInterval = 2;
     // DelayDuration delay duration. Controls how long a task is delayed before it is scheduled for 
     // execution.
     int64  DelayDuration = 3;
     // Concurrency is the max number of a task running at the same time. 0 means no limits.
     uint32 Concurrency   = 4;
     // Labels indicates that the task should run on the CNs with the Labels.
     map<string, string> Labels = 5;
     // Resource required by the task
     Resource Resource = 6;
 }

 // Resource task resource
 message Resource {
   // CPU cpu resource
   uint64 CPU = 1;
   // Memory memory resource
   uint64 Memory = 2;
 }
 
 // ResultCode result code
 enum ResultCode {
     // Success success
     Success = 0;
     // Failed failed
     Failed  = 1;
 }
 
 // ExecuteResult task execute result
 message ExecuteResult {
     // Code result code
     ResultCode Code  = 1;
     // Error error message
     string     Error = 2;
 }
 
 // Task task execute info.
 message AsyncTask {
     uint64        ID            = 1;
     // TaskMetadata task metadata
     TaskMetadata  Metadata      = 2 [(gogoproto.nullable) = false];
     // ParentTaskID used to record the parent task of the current task
     string        ParentTaskID  = 3;
     // TaskStatus task status
     TaskStatus    Status        = 4;
     // TaskRunner is the UUID of the CN node which the task run is assigned to
     string        TaskRunner    = 5;
     // Epoch indicates how many times the current task is scheduled, the first time it is scheduled 
     // is 1. Each time it is scheduled, Epoch++.
     uint32        Epoch         = 6;
     // LastHeartbeat time of the last heartbeat reported by TaskRunner. Unix timestamp in ms
     int64         LastHeartbeat = 7;
     // CreateAt time of the task created. Unix timestamp in ms
     int64         CreateAt      = 8;
     // CompletedAt time of the task completed. Unix timestamp in ms
     int64         CompletedAt   = 9;
     // ExecuteResult execute result
     ExecuteResult ExecuteResult = 10;
 }
 
 // CronTask task execute info.
 message CronTask {
     uint64        ID            = 1;
     // TaskMetadata task metadata
     TaskMetadata  Metadata      = 2 [(gogoproto.nullable) = false];
     // CronExpr cron expr
     string        CronExpr      = 3;
     // NextTime the next time it should be scheduled for execution. Unix timestamp in ms
     int64         NextTime      = 4;
     // TriggerTimes the number of times it was triggered
     uint64        TriggerTimes  = 5;
     // CreateAt time of the cron task created. Unix timestamp in ms
     int64         CreateAt      = 6;
     // CreateAt time of the cron task created. Unix timestamp in ms
     int64         UpdateAt      = 7;
 }

enum TaskType {
  Unknown = 0 [(gogoproto.enumvalue_customname) = "TypeUnknown"];
  KafkaSinkConnector = 1 [(gogoproto.enumvalue_customname) = "TypeKafkaSinkConnector"];
  reserved 2;
  CreateCdc = 3 [(gogoproto.enumvalue_customname) = "CreateCdc"];
  ISCP = 4 [(gogoproto.enumvalue_customname) = "ISCP"];
}

message ConnectorDetails {
  string TableName = 1;
  map<string, string> Options = 2;
}

message Account {
   uint64 Id = 1;
   string Name = 2;
}

message CreateCdcDetails {
  //cdc task uuid
  string TaskId = 1;
  //cdc task name in CreateCdc
  string TaskName = 2;
  //cdc source account
  repeated Account Accounts = 3;
}

<<<<<<< HEAD
message RetentionDetails {}

message ISCPDetails {
  // intra system change propagator task uuid
  string TaskId = 1;
  // intra system change propagator task name
  string TaskName = 2;
}

=======
>>>>>>> 7741fe5b
message Details {
  string Description = 1;
  uint32 AccountID = 2;
  string Account = 3;
  string Username = 4;
  string Error = 5;
  reserved 11;
  oneof Details {
    ConnectorDetails Connector = 10;
    CreateCdcDetails CreateCdc = 12;
    ISCPDetails ISCP = 13;
  }
}

 message DaemonTask {
   uint64 ID = 1;
   TaskMetadata Metadata = 2 [(gogoproto.nullable) = false];
   uint32 AccountID = 3;
   string Account = 4;
   TaskType TaskType = 5;
   string TaskRunner = 6;
   TaskStatus TaskStatus = 7;
   google.protobuf.Timestamp LastHeartbeat = 8
     [ (gogoproto.nullable) = false, (gogoproto.stdtime) = true ];
   Details Details = 9;
   google.protobuf.Timestamp CreateAt = 10
     [ (gogoproto.nullable) = false, (gogoproto.stdtime) = true ];
   google.protobuf.Timestamp UpdateAt = 11
     [ (gogoproto.nullable) = false, (gogoproto.stdtime) = true ];
   google.protobuf.Timestamp EndAt = 12
     [ (gogoproto.nullable) = false, (gogoproto.stdtime) = true ];
   google.protobuf.Timestamp LastRun = 13
     [ (gogoproto.nullable) = false, (gogoproto.stdtime) = true ];
 }<|MERGE_RESOLUTION|>--- conflicted
+++ resolved
@@ -199,7 +199,6 @@
   repeated Account Accounts = 3;
 }
 
-<<<<<<< HEAD
 message RetentionDetails {}
 
 message ISCPDetails {
@@ -209,8 +208,6 @@
   string TaskName = 2;
 }
 
-=======
->>>>>>> 7741fe5b
 message Details {
   string Description = 1;
   uint32 AccountID = 2;
