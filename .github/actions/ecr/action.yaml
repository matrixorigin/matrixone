name: ecr
description: "push image to ecr"
inputs: 
  tag:
    description: "image tag"
    required: true
    default: "latest"
  repo:
    description: "ecr repo"
    required: true
    default: "matrixone"
  region:
    description: "aws region of ecr"
    required: true
    default: "us-east-1"
  role: 
    description: "ecr push role"
    required: true
    default: ""
  alias:
    description:  "ecr public repo alias"
    required: true
    default: "p4n7f8j9"

runs:
  using: "composite"

# ref: https://github.com/aws-actions/amazon-ecr-login
  steps:
<<<<<<< HEAD
=======
      - name: Set up QEMU
        uses: docker/setup-qemu-action@master
        with:
          image: tonistiigi/binfmt:latest
          platforms: linux/amd64,linux/arm64

      - name: Set up Docker Buildx
        id: buildx
        uses: docker/setup-buildx-action@v1
        with:
          buildkitd-flags: --debug

>>>>>>> 88f0ccee
      # github OIDC https://docs.github.com/en/actions/deployment/security-hardening-your-deployments/configuring-openid-connect-in-amazon-web-services
      - name: Configure AWS credentials
        uses: aws-actions/configure-aws-credentials@v1 # More information on this action can be found below in the 'AWS Credentials' section
        with:
          role-to-assume: ${{ inputs.role }}
          aws-region: ${{ inputs.region }}
      
      - name: Login to Amazon ECR
        id: login-ecr-public
        uses: aws-actions/amazon-ecr-login@v1
        with:
          registry-type: public

      - name: Build, tag, and push docker image to Amazon ECR Public
        shell: bash
        env:
          REGISTRY: ${{ steps.login-ecr-public.outputs.registry }}
          REGISTRY_ALIAS: ${{ inputs.alias }}
          REPOSITORY: ${{ inputs.repo }}
          IMAGE_TAG: ${{ inputs.tag }}
        run: |
            docker buildx build --platform linux/arm64,linux/amd64 -f ./optools/images/Dockerfile -t $REGISTRY/$REGISTRY_ALIAS/$REPOSITORY:$IMAGE_TAG --push .<|MERGE_RESOLUTION|>--- conflicted
+++ resolved
@@ -27,8 +27,6 @@
 
 # ref: https://github.com/aws-actions/amazon-ecr-login
   steps:
-<<<<<<< HEAD
-=======
       - name: Set up QEMU
         uses: docker/setup-qemu-action@master
         with:
@@ -38,10 +36,7 @@
       - name: Set up Docker Buildx
         id: buildx
         uses: docker/setup-buildx-action@v1
-        with:
-          buildkitd-flags: --debug
 
->>>>>>> 88f0ccee
       # github OIDC https://docs.github.com/en/actions/deployment/security-hardening-your-deployments/configuring-openid-connect-in-amazon-web-services
       - name: Configure AWS credentials
         uses: aws-actions/configure-aws-credentials@v1 # More information on this action can be found below in the 'AWS Credentials' section
