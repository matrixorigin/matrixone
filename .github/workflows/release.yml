--- conflicted
+++ resolved
@@ -14,13 +14,9 @@
     steps:
       - name: Checkout source
         uses: actions/checkout@v3
-<<<<<<< HEAD
         with:
           repository: matrixorigin/matrixone
           ref: ${{ env.branch }}
-          
-=======
->>>>>>> e4ef0839
       - name: Use Golang
         uses: actions/setup-go@v4
         with:
@@ -89,12 +85,10 @@
     steps:
       - name: Checkout source
         uses: actions/checkout@v3
-<<<<<<< HEAD
         with:
           repository: matrixorigin/matrixone
           ref: ${{ env.branch }}
-=======
->>>>>>> e4ef0839
+          
       - name: Use Golang
         uses: actions/setup-go@v4
         with:
