--- conflicted
+++ resolved
@@ -143,23 +143,14 @@
       - name: export log
         if: ${{ failure() }}
         run: |
-<<<<<<< HEAD
-          mkdir  -p ${{ github.workspace }}/docker-compose-log
-          docker compose -f etc/launch-tae-compose/compose.yaml --profile launch-tae-multi-CN-tae-DN logs cn-0 >   ${{ github.workspace }}/docker-compose-log/cn-0.log
-          docker compose -f etc/launch-tae-compose/compose.yaml --profile launch-tae-multi-CN-tae-DN logs cn-1 >   ${{ github.workspace }}/docker-compose-log/cn-1.log
-          docker compose -f etc/launch-tae-compose/compose.yaml --profile launch-tae-multi-CN-tae-DN logs dn >  ${{ github.workspace }}/docker-compose-log/dn.log
-          docker compose -f etc/launch-tae-compose/compose.yaml --profile launch-tae-multi-CN-tae-DN logs logservice >  ${{ github.workspace }}/docker-compose-log/logservice.log
-          mv  ${{ github.workspace }}/mo-tester/report ${{ github.workspace }}/docker-compose-log
-          curl http://localhost:12345/debug/pprof/goroutine\?debug=2 -o ${{ github.workspace }}/docker-compose-log/cn-0-dump-stacks.log
-          curl http://localhost:22345/debug/pprof/goroutine\?debug=2 -o ${{ github.workspace }}/docker-compose-log/cn-1-dump-stacks.log
-=======
           mkdir -p ${{ github.workspace }}/multi-cn-docker-compose-log
           docker compose -f etc/launch-tae-compose/compose.yaml --profile launch-tae-multi-CN-tae-DN logs cn-0 >   ${{ github.workspace }}/multi-cn-docker-compose-log/cn-0.log
           docker compose -f etc/launch-tae-compose/compose.yaml --profile launch-tae-multi-CN-tae-DN logs cn-1 >   ${{ github.workspace }}/multi-cn-docker-compose-log/cn-1.log
           docker compose -f etc/launch-tae-compose/compose.yaml --profile launch-tae-multi-CN-tae-DN logs dn >  ${{ github.workspace }}/multi-cn-docker-compose-log/dn.log
           docker compose -f etc/launch-tae-compose/compose.yaml --profile launch-tae-multi-CN-tae-DN logs logservice >  ${{ github.workspace }}/multi-cn-docker-compose-log/logservice.log
           mv  ${{ github.workspace }}/mo-tester/report ${{ github.workspace }}/multi-cn-docker-compose-log
->>>>>>> a4a346ff
+          curl http://localhost:12345/debug/pprof/goroutine\?debug=2 -o ${{ github.workspace }}/multi-cn-docker-compose-log/cn-0-dump-stacks.log
+          curl http://localhost:22345/debug/pprof/goroutine\?debug=2 -o ${{ github.workspace }}/multi-cn-docker-compose-log/cn-1-dump-stacks.log
 
       - name: shutdown containers
         if: ${{ always() }}
