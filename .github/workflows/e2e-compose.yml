name: MatrixOne Compose Test

on:
  pull_request:
    types: [ opened, synchronize, reopened ]
    branches: [ main,'[0-9]+.[0-9]+.[0-9]+*' ]

  workflow_dispatch:

jobs:
  bvt-docker-compose-push:
    if: ${{ !github.event.pull_request.draft }}
    runs-on: ubuntu-latest
    name: multi cn e2e bvt test docker compose(PUSH)
    timeout-minutes: 60

    steps:
      - name: checkout
        uses: actions/checkout@v3
        with:
          fetch-depth: '3'
          repository: ${{ github.event.pull_request.head.repo.full_name }}
          ref: ${{ github.event.pull_request.head.ref }}

      - name: Print run attempt
        run: echo "run attempt is ${{ github.run_attempt }}"
  
      - name: docker compose launch-multi-cn
        timeout-minutes: 10
        run: |
          echo ""  >> ./etc/launch-tae-compose/config/cn-0.toml
          echo '[cn.txn]' >> ./etc/launch-tae-compose/config/cn-0.toml
          echo 'mode = "Optimistic"' >> ./etc/launch-tae-compose/config/cn-0.toml
          echo ""  >> ./etc/launch-tae-compose/config/cn-1.toml
          echo '[cn.txn]' >> ./etc/launch-tae-compose/config/cn-1.toml
          echo 'mode = "Optimistic"' >> ./etc/launch-tae-compose/config/cn-1.toml
          echo ""  >> ./etc/launch-tae-compose/config/dn.toml
          echo '[tn.txn]' >> ./etc/launch-tae-compose/config/dn.toml
          echo 'mode = "Optimistic"' >> ./etc/launch-tae-compose/config/dn.toml    
          cat ./etc/launch-tae-compose/config/cn-0.toml
          cat ./etc/launch-tae-compose/config/cn-1.toml
          cat ./etc/launch-tae-compose/config/dn.toml

          mkdir -p ${{ github.workspace }}/docker-compose-log
          docker-compose -f etc/launch-tae-compose/compose.yaml --profile launch-multi-cn up -d --build
          
          # wait for ready
          i=1
          while [ $(mysql -h 127.0.0.1 -P 6001 -u dump -p111 --execute 'create database if not exists compose_test;use compose_test; create table if not exists compose_test_table(col1 int auto_increment primary key);show tables;' 2>&1 | tee /dev/stderr | grep 'compose_test_table' | wc -l) -lt 1 ]; do
             echo "wait mo init finished...$i"
             if [ $i -ge 300 ]; then
               echo "wait for $i seconds, mo init not finish, so exit 1"
               docker ps
               exit 1;
             fi
             i=$(($i+1))
             sleep 1
          done
          docker ps

      - name: Clone test-tool repository
        # Node.js 12 actions are deprecated.
        # For more information see:
        #     - https://github.blog/changelog/2022-09-22-github-actions-all-actions-will-begin-running-on-node16-instead-of-node12/.
        # Please update the following actions to use Node.js 16: actions/checkout@v3
        uses: actions/checkout@v3
        with:
          repository: matrixorigin/mo-tester
          path: ./mo-tester
          ref: main

      - name: Set up JDK 8 for x64
        uses: actions/setup-java@v3
        with:
          java-version: '8'
          distribution: 'adopt'
          architecture: x64

      - name: Start BVT Test
        id: bvt_on_pr_version
        run: |
          export LC_ALL="C.UTF-8"
          locale
          cd $GITHUB_WORKSPACE/mo-tester
          ./run.sh -n -g -p $GITHUB_WORKSPACE/test/distributed/cases -s /test/distributed/resources -e pessimistic_transaction 2>&1

      - name: export log
        if: ${{ failure() }}
        run: |
          mkdir -p ${{ github.workspace }}/mo-tester/report
          mv ${{ github.workspace }}/mo-tester/report ${{ github.workspace }}/docker-compose-log
          curl http://localhost:12345/debug/pprof/goroutine\?debug=2 -o ${{ github.workspace }}/docker-compose-log/cn-0-dump-stacks.log
          curl http://localhost:22345/debug/pprof/goroutine\?debug=2 -o ${{ github.workspace }}/docker-compose-log/cn-1-dump-stacks.log

      - name: Check Log Messages Count per second
        if: ${{ always() && !cancelled() }}
        run: |
          ./optools/check_log_count.sh 1000 60 # {count threshold} {metric collected interval}

      - name: shutdown containers
        if: ${{ always() }}
        run: |
          docker compose -f etc/launch-tae-compose/compose.yaml --profile launch-multi-cn down --remove-orphans
          docker volume rm launch-tae-compose_minio_storage

      - uses: actions/upload-artifact@v3
        if: ${{ failure() || cancelled()}}
        continue-on-error: true
        with:
          name: multi-cn-e2e-push-docker-compose-log
          path: |
             ${{ github.workspace }}/docker-compose-log
          retention-days: 7

  multi-CN-bvt-docker-compose-pessimistic:
    if: ${{ !github.event.pull_request.draft }}
    runs-on: ubuntu-latest
    name: multi cn e2e bvt test docker compose(PESSIMISTIC)
    timeout-minutes: 60

    steps:
      - name: checkout
        uses: actions/checkout@v3
        with:
          fetch-depth: '3'
          repository: ${{ github.event.pull_request.head.repo.full_name }}
          ref: ${{ github.event.pull_request.head.ref }}

      - name: Print run attempt
        run: echo "run attempt is ${{ github.run_attempt }}"

      - name: docker compose launch-multi-cn
        timeout-minutes: 10
        run: |
<<<<<<< HEAD
          echo ""  >> ./etc/launch-tae-compose/config/cn-0.toml
          echo '[cn.txn]' >> ./etc/launch-tae-compose/config/cn-0.toml
          echo 'mode = "Pessimistic"' >> ./etc/launch-tae-compose/config/cn-0.toml
          echo ""  >> ./etc/launch-tae-compose/config/cn-1.toml
          echo '[cn.txn]' >> ./etc/launch-tae-compose/config/cn-1.toml
          echo 'mode = "Pessimistic"' >> ./etc/launch-tae-compose/config/cn-1.toml
          echo ""  >> ./etc/launch-tae-compose/config/tn.toml
          echo '[tn.txn]' >> ./etc/launch-tae-compose/config/tn.toml
          echo 'mode = "Pessimistic"' >> ./etc/launch-tae-compose/config/tn.toml    
=======
>>>>>>> 7d1d2878
          cat ./etc/launch-tae-compose/config/cn-0.toml
          cat ./etc/launch-tae-compose/config/cn-1.toml
          cat ./etc/launch-tae-compose/config/tn.toml
          mkdir -p ${{ github.workspace }}/docker-compose-log
          docker-compose -f etc/launch-tae-compose/compose.yaml --profile launch-multi-cn up -d --build
          
          # wait for ready
          i=1
          while [ $(mysql -h 127.0.0.1 -P 6001 -u dump -p111 --execute 'create database if not exists compose_test;use compose_test; create table if not exists compose_test_table(col1 int auto_increment primary key);show tables;' 2>&1 | tee /dev/stderr | grep 'compose_test_table' | wc -l) -lt 1 ]; do
             echo "wait mo init finished...$i"
             if [ $i -ge 300 ]; then
               echo "wait for $i seconds, mo init not finish, so exit 1"
               docker ps
               exit 1;
             fi
             i=$(($i+1))
             sleep 1
          done
          docker ps
      - name: Clone test-tool repository
        uses: actions/checkout@v3
        with:
          repository: matrixorigin/mo-tester
          path: ./mo-tester
          ref: main

      - name: Set up JDK 8 for x64
        uses: actions/setup-java@v3
        with:
          java-version: '8'
          distribution: 'adopt'
          architecture: x64

      - name: Start BVT Test
        id: bvt_on_pr_version
        run: |
          export LC_ALL="C.UTF-8"
          locale
          cd $GITHUB_WORKSPACE/mo-tester
          ./run.sh -n -g -p $GITHUB_WORKSPACE/test/distributed/cases -s /test/distributed/resources -e optimistic 2>&1
      - name: export log
        if: ${{ failure() }}
        run: |
          mkdir -p ${{ github.workspace }}/mo-tester/report
          mv ${{ github.workspace }}/mo-tester/report ${{ github.workspace }}/docker-compose-log
          curl http://localhost:12345/debug/pprof/goroutine\?debug=2 -o ${{ github.workspace }}/docker-compose-log/cn-0-dump-stacks.log
          curl http://localhost:22345/debug/pprof/goroutine\?debug=2 -o ${{ github.workspace }}/docker-compose-log/cn-1-dump-stacks.log

      - name: Check Log Messages Count per second
        if: ${{ always() && !cancelled() }}
        run: |
          ./optools/check_log_count.sh 1000 60 # {count threshold} {metric collected interval}

      - name: shutdown containers
        if: ${{ always() }}
        run: |
          docker ps
          docker compose -f etc/launch-tae-compose/compose.yaml --profile launch-multi-cn down --remove-orphans
          docker volume rm launch-tae-compose_minio_storage

      - uses: actions/upload-artifact@v3
        if: ${{ failure() || cancelled()}}
        continue-on-error: true
        with:
          name: multi-cn-e2e-push-docker-compose-log-pessimistic
          path: |
            ${{ github.workspace }}/docker-compose-log
          retention-days: 7<|MERGE_RESOLUTION|>--- conflicted
+++ resolved
@@ -34,12 +34,12 @@
           echo ""  >> ./etc/launch-tae-compose/config/cn-1.toml
           echo '[cn.txn]' >> ./etc/launch-tae-compose/config/cn-1.toml
           echo 'mode = "Optimistic"' >> ./etc/launch-tae-compose/config/cn-1.toml
-          echo ""  >> ./etc/launch-tae-compose/config/dn.toml
-          echo '[tn.txn]' >> ./etc/launch-tae-compose/config/dn.toml
-          echo 'mode = "Optimistic"' >> ./etc/launch-tae-compose/config/dn.toml    
+          echo ""  >> ./etc/launch-tae-compose/config/tn.toml
+          echo '[tn.txn]' >> ./etc/launch-tae-compose/config/tn.toml
+          echo 'mode = "Optimistic"' >> ./etc/launch-tae-compose/config/tn.toml    
           cat ./etc/launch-tae-compose/config/cn-0.toml
           cat ./etc/launch-tae-compose/config/cn-1.toml
-          cat ./etc/launch-tae-compose/config/dn.toml
+          cat ./etc/launch-tae-compose/config/tn.toml
 
           mkdir -p ${{ github.workspace }}/docker-compose-log
           docker-compose -f etc/launch-tae-compose/compose.yaml --profile launch-multi-cn up -d --build
@@ -132,18 +132,6 @@
       - name: docker compose launch-multi-cn
         timeout-minutes: 10
         run: |
-<<<<<<< HEAD
-          echo ""  >> ./etc/launch-tae-compose/config/cn-0.toml
-          echo '[cn.txn]' >> ./etc/launch-tae-compose/config/cn-0.toml
-          echo 'mode = "Pessimistic"' >> ./etc/launch-tae-compose/config/cn-0.toml
-          echo ""  >> ./etc/launch-tae-compose/config/cn-1.toml
-          echo '[cn.txn]' >> ./etc/launch-tae-compose/config/cn-1.toml
-          echo 'mode = "Pessimistic"' >> ./etc/launch-tae-compose/config/cn-1.toml
-          echo ""  >> ./etc/launch-tae-compose/config/tn.toml
-          echo '[tn.txn]' >> ./etc/launch-tae-compose/config/tn.toml
-          echo 'mode = "Pessimistic"' >> ./etc/launch-tae-compose/config/tn.toml    
-=======
->>>>>>> 7d1d2878
           cat ./etc/launch-tae-compose/config/cn-0.toml
           cat ./etc/launch-tae-compose/config/cn-1.toml
           cat ./etc/launch-tae-compose/config/tn.toml
