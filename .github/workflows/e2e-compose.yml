name: MatrixOne Compose Test

on:
  pull_request:
    types: [ opened, synchronize, reopened ]
    branches: [ main, '[0-9]+.[0-9]+.[0-9]+' ]

  workflow_dispatch:

jobs:
  bvt-docker-compose:
    runs-on: ubuntu-latest
    name: multi cn e2e bvt test docker compose
    timeout-minutes: 60

    steps:
      - name: checkout
        uses: actions/checkout@v3
        with:
          fetch-depth: '3'
          repository: ${{ github.event.pull_request.head.repo.full_name }}
          ref: ${{ github.event.pull_request.head.ref }}

      - name: Print run attempt
        run: echo "run attempt is ${{ github.run_attempt }}"
  
      - name: docker compose launch-tae-multi-CN-tae-DN
        run: |
          docker-compose -f etc/launch-tae-compose/compose.yaml --profile launch-tae-multi-CN-tae-DN up -d --build
          # wait for ready
          sleep 10

      - name: Clone test-tool repository
<<<<<<< HEAD
=======
        # Node.js 12 actions are deprecated.
        # For more information see:
        #     - https://github.blog/changelog/2022-09-22-github-actions-all-actions-will-begin-running-on-node16-instead-of-node12/.
        # Please update the following actions to use Node.js 16: actions/checkout@v3
>>>>>>> d2582a82
        uses: actions/checkout@v3
        with:
          repository: matrixorigin/mo-tester
          path: ./mo-tester
          ref: main

      - name: Set up JDK 8 for x64
        uses: actions/setup-java@v3
        with:
          java-version: '8'
          distribution: 'adopt'
          architecture: x64

      - name: Start BVT Test
        id: bvt_on_pr_version
        run: |
          export LC_ALL="C.UTF-8"
          locale
          cd $GITHUB_WORKSPACE/mo-tester
          ./run.sh -n -g -p $GITHUB_WORKSPACE/test/distributed/cases -s /test/distributed/resources 2>&1

      - name: export log
        if: ${{ always() }}
        run: |
          mkdir  -p ${{ github.workspace }}/docker-compose-log
          docker compose -f etc/launch-tae-compose/compose.yaml --profile launch-tae-multi-CN-tae-DN logs cn-0 >   ${{ github.workspace }}/docker-compose-log/cn-0.log
          docker compose -f etc/launch-tae-compose/compose.yaml --profile launch-tae-multi-CN-tae-DN logs cn-1 >   ${{ github.workspace }}/docker-compose-log/cn-1.log
          docker compose -f etc/launch-tae-compose/compose.yaml --profile launch-tae-multi-CN-tae-DN logs dn >  ${{ github.workspace }}/docker-compose-log/dn.log
          docker compose -f etc/launch-tae-compose/compose.yaml --profile launch-tae-multi-CN-tae-DN logs logservice >  ${{ github.workspace }}/docker-compose-log/logservice.log
          mv  ${{ github.workspace }}/mo-tester/report ${{ github.workspace }}/docker-compose-log

      - name: shutdown containers
        if: ${{ always() }}
        run: |
          docker compose -f etc/launch-tae-compose/compose.yaml --profile launch-tae-multi-CN-tae-DN down --remove-orphans
          docker volume rm launch-tae-compose_minio_storage

      - uses: actions/upload-artifact@v3
        if: ${{ failure() || cancelled()}}
        continue-on-error: true
        with:
          name: e2e_docker-compose
          path: |
             ${{ github.workspace }}/docker-compose-log
          retention-days: 7<|MERGE_RESOLUTION|>--- conflicted
+++ resolved
@@ -31,13 +31,10 @@
           sleep 10
 
       - name: Clone test-tool repository
-<<<<<<< HEAD
-=======
         # Node.js 12 actions are deprecated.
         # For more information see:
         #     - https://github.blog/changelog/2022-09-22-github-actions-all-actions-will-begin-running-on-node16-instead-of-node12/.
         # Please update the following actions to use Node.js 16: actions/checkout@v3
->>>>>>> d2582a82
         uses: actions/checkout@v3
         with:
           repository: matrixorigin/mo-tester
