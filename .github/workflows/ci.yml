--- conflicted
+++ resolved
@@ -8,34 +8,58 @@
 
   workflow_dispatch:
   
-concurrency: 
-  group: ${{ github.event.pull_request.head.repo.full_name}}/${{ github.event.pull_request.head.ref }}/${{ github.workflow }}
-  cancel-in-progress: true
-
-<<<<<<< HEAD
 concurrency:
   group: ${{ github.event.pull_request.head.repo.full_name}}/${{ github.event.pull_request.head.ref }}/${{ github.workflow }}
   cancel-in-progress: true
 
 jobs:
   sca:
-=======
-jobs:
+    runs-on: ubuntu-latest
+    name: SCA Test on Ubuntu/x64
 
-  ut-linux-x86:
-    runs-on: ubuntu-latest
-    name: UT Test on Ubuntu/x64
-      
     steps:
-      - uses: actions/checkout@v2
+      - uses: actions/checkout@v3
+        with:
+          fetch-depth: '3'
+          path: ./head
+          repository: ${{ github.event.pull_request.head.repo.full_name }}
+          ref: ${{ github.event.pull_request.head.ref }}
+
+      - name: Set up Go
+        uses: ./.github/actions/setup_go
+
+      - name: Prepare ENV
+        run: |
+          cd $GITHUB_WORKSPACE && make clean && make config && make build
+          make install-static-check-tools
+
+      - name: Static Code Analysis
+        run: |
+          cd $GITHUB_WORKSPACE
+          make static-check
+
+  unit-test:
+    runs-on: ${{ matrix.os }}
+    needs: sca
+    name: unit_test
+    strategy:
+      fail-fast: true
+      matrix:
+        os:
+          - ubuntu-latest
+          - macos-12
+          - arm64-runner
+
+    steps:
+      - uses: actions/checkout@v3
         with:
           fetch-depth: '3'
           repository: ${{ github.event.pull_request.head.repo.full_name }}
           ref: ${{ github.event.pull_request.head.ref }}
 
       - name: Set up Go
-        uses: ./.github/actions/setup_env
-        
+        uses: ./.github/actions/setup_go
+
       - name: Set env
         run: |
           echo "endpoint=${{ secrets.S3ENDPOINT }}" >> $GITHUB_ENV
@@ -53,180 +77,10 @@
         if: ${{ failure() }}
         continue-on-error: true
         with:
-          name: ut_linux_x86_reports
-          path: |
-            ${{ github.workspace }}
-          retention-days: 7
-          
-  ut-mac-x86:
-    runs-on: macos-12
-    name: UT Test on Darwin/x86
-
-    steps:
-      - uses: actions/checkout@v2
-        with:
-          fetch-depth: '3'
-          repository: ${{ github.event.pull_request.head.repo.full_name }}
-          ref: ${{ github.event.pull_request.head.ref }}
-
-      - name: Set up Go
-        uses: ./.github/actions/setup_env
-
-      - name: Unit Testing
-        run: |
-          cd $GITHUB_WORKSPACE && make clean && make config
-          make ut
-
-      - uses: actions/upload-artifact@v2
-        if: ${{ failure() }}
-        continue-on-error: true
-        with:
-          name: ut_darwin_x86_reports
-          path: |
-            ${{ github.workspace }}
-          retention-days: 7
-          
-  ut-linux-arm:
-    runs-on: arm64-runner
-    name: UT Test on Linux/Arm
-
-    steps:
-      - uses: actions/checkout@v2
-        with:
-          fetch-depth: '3'
-          repository: ${{ github.event.pull_request.head.repo.full_name }}
-          ref: ${{ github.event.pull_request.head.ref }}
-
-      - name: Set up Go
-        uses: ./.github/actions/setup_env
-
-      - name: Unit Testing
-        run: |
-          cd $GITHUB_WORKSPACE && make clean && make config
-          make ut
-
-      - uses: actions/upload-artifact@v2
-        if: ${{ failure() }}
-        continue-on-error: true
-        with:
-          name: ut_linux_arm_reports
-          path: |
-            ${{ github.workspace }}
-          retention-days: 7
-
-  bvt-linux-x86:
->>>>>>> 75bdb8dd
-    runs-on: ubuntu-latest
-    name: SCA Test on Ubuntu/x64
-
-    steps:
-      - uses: actions/checkout@v3
-        with:
-          fetch-depth: '3'
-<<<<<<< HEAD
-=======
-          path: ./head
-          repository: ${{ github.event.pull_request.head.repo.full_name }}
-          ref: ${{ github.event.pull_request.head.ref }}
->>>>>>> 75bdb8dd
-
-      - name: Set up Go
-        uses: ./.github/actions/setup_go
-
-      - name: Prepare ENV
-        run: |
-          cd $GITHUB_WORKSPACE && make clean && make config && make build
-          make install-static-check-tools
-
-<<<<<<< HEAD
-      - name: Static Code Analysis
-=======
-      - name: Check mo-service Status
-        if: ${{ always() && !cancelled() }}
-        run: |
-          if [ "$(ps -ef | grep 'mo-service' | grep -v "grep" | wc -l)" -gt 0 ]; then pkill -9 mo-service; else echo 'current mo-service has already crashed'; exit 1; fi
-        
-      - name: remove some files
-        continue-on-error: true
->>>>>>> 75bdb8dd
-        run: |
-          cd $GITHUB_WORKSPACE
-          make static-check
-
-<<<<<<< HEAD
-  unit-test:
-    runs-on: ${{ matrix.os }}
-    needs: sca
-    name: unit_test
-    strategy:
-      fail-fast: true
-      matrix:
-        os:
-          - ubuntu-latest
-          - macos-12
-          - arm64-runner
-=======
-      - uses: actions/upload-artifact@v2
-        if: ${{ failure() }}
-        continue-on-error: true
-        with:
-          name: linux_x86_ci_reports
-          path: |
-            ${{ github.workspace }}
-          retention-days: 7
-          
-  bvt-linux-arm:
-    runs-on: ubuntu-latest
-    name: BVT Test on Linux/Arm
-    timeout-minutes: 30
->>>>>>> 75bdb8dd
-
-    steps:
-      - uses: actions/checkout@v3
-        with:
-          fetch-depth: '3'
-<<<<<<< HEAD
-=======
-          path: ./head
->>>>>>> 75bdb8dd
-          repository: ${{ github.event.pull_request.head.repo.full_name }}
-          ref: ${{ github.event.pull_request.head.ref }}
-
-      - name: Set up Go
-        uses: ./.github/actions/setup_go
-
-      - name: Set env
-        run: |
-          echo "endpoint=${{ secrets.S3ENDPOINT }}" >> $GITHUB_ENV
-          echo "region=${{ secrets.S3REGION }}" >> $GITHUB_ENV
-          echo "apikey=${{ secrets.S3APIKEY }}" >> $GITHUB_ENV
-          echo "apisecret=${{ secrets.S3APISECRET }}" >> $GITHUB_ENV
-          echo "bucket=${{ secrets.S3BUCKET }}" >> $GITHUB_ENV
-
-<<<<<<< HEAD
-      - name: Unit Testing
-=======
-      - name: Check mo-service Status
-        if: ${{ always() && !cancelled() }}
-        run: |
-          if [ "$(ps -ef | grep 'mo-service' | grep -v "grep" | wc -l)" -gt 0 ]; then pkill -9 mo-service; else echo 'current mo-service has already crashed'; exit 1; fi
-        
-      - name: remove some files
-        continue-on-error: true
->>>>>>> 75bdb8dd
-        run: |
-          cd $GITHUB_WORKSPACE && make clean && make config
-          make ut
-
-      - uses: actions/upload-artifact@v2
-        if: ${{ failure() }}
-        continue-on-error: true
-        with:
           name: ut_${{ matrix.os }}_reports
           path: |
             ${{ github.workspace }}
           retention-days: 7
-<<<<<<< HEAD
 
   build-verification-test:
       runs-on: ${{ matrix.os }}
@@ -292,113 +146,10 @@
             path: |
               ${{ github.workspace }}
             retention-days: 7
-
-=======
-          
-  bvt-darwin-x86:
-    runs-on: macos-12
-    name: BVT Test on Darwin/x86
-    timeout-minutes: 30
-
-    steps:
-      - name: checkout head
-        uses: actions/checkout@v2
-        with:
-          fetch-depth: '3'
-          path: ./head
-          repository: ${{ github.event.pull_request.head.repo.full_name }}
-          ref: ${{ github.event.pull_request.head.ref }}
-
-      - name: Set up Go
-        uses: ./head/.github/actions/setup_env
-
-      - name: Build MatrixOne
-        run: |
-          cd $GITHUB_WORKSPACE/head && make clean && make debug
-          git rev-parse --short HEAD
-
-      - name: Start MO
-        run: |
-          cd $GITHUB_WORKSPACE/head
-          ./mo-service -cfg ./etc/cn-standalone-test.toml &>mo-service.log &
-
-      - name: Clone test-tool repository
-        uses: actions/checkout@v2
-        with:
-          repository: matrixorigin/mo-tester
-          path: ./mo-tester
-          ref: main
-
-      - name: Set up JDK 8 for x64
-        uses: actions/setup-java@v3
-        with:
-          java-version: '8'
-          distribution: 'adopt'
-          architecture: x64
-
-      - name: Start BVT Test
-        id: bvt_on_pr_version
-        run: |
-          sudo systemsetup -settimezone "Asia/Shanghai"
-          sleep 60
-          cd $GITHUB_WORKSPACE/mo-tester
-          ./run.sh -n -g -p $GITHUB_WORKSPACE/head/test/cases 2>&1
-
-      - name: Check MO-Service Status
-        if: ${{ always() && !cancelled() }}
-        run: |
-          if [ "$(ps -ef | grep 'mo-service' | grep -v "grep" | wc -l)" -gt 0 ]; then pkill -9 mo-service; else echo 'current mo-service has already crashed'; exit 1; fi
-        
-      - name: remove some files
-        continue-on-error: true
-        run: |
-          cd $GITHUB_WORKSPACE
-          if  [ -d  "./head/mo-service"  ]; then rm -rf ./head/mo-service; fi
-          rm -rf ./mo-tester/.git
-          rm -rf ./mo-tester/lib
-
-      - uses: actions/upload-artifact@v2
-        if: ${{ failure() }}
-        continue-on-error: true
-        with:
-          name: ci_darwin_x86_reports
-          path: |
-            ${{ github.workspace }}
-          retention-days: 7
->>>>>>> 75bdb8dd
-
+            
   lint-docs:
     name: Lint Docs
     runs-on: ubuntu-latest
     steps:
       - run: 'echo "No build required" '
-<<<<<<< HEAD
-          
-      
-=======
-       
-  sca:
-    runs-on: ubuntu-latest
-    name: SCA Test on Ubuntu/x64
-
-    steps:
-      - uses: actions/checkout@v2
-        with:
-          fetch-depth: '3'
-          repository: ${{ github.event.pull_request.head.repo.full_name }}
-          ref: ${{ github.event.pull_request.head.ref }}
-
-      - name: Set up Go
-        uses: ./.github/actions/setup_env
-          
-      - name: Prepare ENV
-        run: |
-          cd $GITHUB_WORKSPACE && make clean && make config && make build
-          make install-static-check-tools
-          
-      - name: Static Code Analysis
-        run: |
-          cd $GITHUB_WORKSPACE
-          make static-check
->>>>>>> 75bdb8dd
           