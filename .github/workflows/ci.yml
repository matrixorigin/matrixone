--- conflicted
+++ resolved
@@ -162,22 +162,12 @@
       - name: generate upload files
         continue-on-error: true
         run: |
-<<<<<<< HEAD
-          cd $GITHUB_WORKSPACE
-          mkdir upload
-          rm -rf ./mo-tester/.git
-          rm -rf ./mo-tester/lib
-          mv ./mo-tester ./upload/
-          mv ./head/mo-service.log ./upload/
-          
-=======
           mkdir -p ${{ github.workspace }}/upload
           rm -rf ./mo-tester/.git
           rm -rf ./mo-tester/lib
           mv ${{ github.workspace }}/head/mo-service.log ${{ github.workspace }}/upload/
           mv ${{ github.workspace }}/mo-tester ${{ github.workspace }}/upload/
 
->>>>>>> b10310ff
       - uses: actions/upload-artifact@v2
         if: ${{ failure() }}
         continue-on-error: true
