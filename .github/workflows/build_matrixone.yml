--- conflicted
+++ resolved
@@ -61,29 +61,15 @@
         run: |
           cd $GITHUB_WORKSPACE
           make install-static-check-tools
-<<<<<<< HEAD
-          make static-check &>lint.out
-
-      - name: Unit Testing
-        timeout-minutes: 60
-        run: |
-          make ut SKIP_TEST="race"
-=======
           make static-check
 
       - name: Unit Testing
         run: |
           make ut
->>>>>>> 6760a6e7
 
       - name: Build Verification Testing
         run: |
           make bvt
-
-      - name: Archive Files
-        run: |
-          cd ${{ github.workspace }}
-          tar zcvf code_quality_reports.tar.gz coverage.html lint.out
 
       - uses: actions/upload-artifact@v2
         if: ${{ always() }}
@@ -91,5 +77,5 @@
         with:
           name: test_reports
           path: |
-            ${{ github.workspace }}/code_quality_reports.tar.gz
+            ${{ github.workspace }}
           retention-days: 7 