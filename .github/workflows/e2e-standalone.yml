name: MatrixOne e2e CI(Standalone)

on:
  pull_request:
    types: [ opened, synchronize, reopened ]
    branches: [ main,'[0-9]+.[0-9]+.[0-9]+*' ]
  workflow_dispatch:

jobs:
  bvt-linux-x86:
    if: ${{ !github.event.pull_request.draft }}
    runs-on: ubuntu-latest
    name: e2e BVT Test on Linux/x64(LAUNCH)
    timeout-minutes: 60
    steps:
      - name: checkout head
        uses: actions/checkout@v3
        with:
          fetch-depth: '3'
          path: ./head
          repository: ${{ github.event.pull_request.head.repo.full_name }}
          ref: ${{ github.event.pull_request.head.ref }}
      - name: Set up Go
        uses: ./head/.github/actions/setup_env
      - name: Build MatrixOne
        run: |
          cd $GITHUB_WORKSPACE/head && make clean && make build
          git rev-parse --short HEAD
      - name: echo config
        run: |
          cd $GITHUB_WORKSPACE/head
          echo ""  >> ./etc/launch/cn.toml
          echo '[cn.txn]' >> ./etc/launch/cn.toml
          echo 'mode = "Optimistic"' >> ./etc/launch/cn.toml
          echo ""  >> ./etc/launch/tn.toml
          echo '[tn.txn]' >> ./etc/launch/tn.toml
          echo 'mode = "Optimistic"' >> ./etc/launch/tn.toml
          cat ./etc/launch/cn.toml
          cat ./etc/launch/tn.toml
      - name: Start MO
        run: |
          cd $GITHUB_WORKSPACE/head
          ./optools/run_bvt.sh $GITHUB_WORKSPACE/head launch
      - name: Clone test-tool repository
        uses: actions/checkout@v3
        with:
          repository: matrixorigin/mo-tester
          path: ./mo-tester
          ref: main
      - name: Set up JDK 8 for x64
        uses: actions/setup-java@v3
        with:
          java-version: '8'
          distribution: 'adopt'
          architecture: x64
      - name: Start BVT Test
        id: bvt_on_pr_version
        run: |
          export LC_ALL="C.UTF-8"
          locale
          cd $GITHUB_WORKSPACE/mo-tester
          ./run.sh -n -g -p $GITHUB_WORKSPACE/head/test/distributed/cases -e pessimistic_transaction 2>&1
      - name: Dump mo-service goroutines
        if: ${{ always() && !cancelled() }}
        run: |
          max_retry=5
          retry=0
          while [ "$(ps -ef | grep 'mo-service' | grep -v "grep" | wc -l)" -gt 0 ]; do
            curl http://localhost:12345/debug/pprof/goroutine\?debug=2 -o ${{ github.workspace }}/head/dump-stacks${retry}.log
            pkill -9 mo-service
            retry=$((retry+1))
            if [ ${retry} -ge ${max_retry} ]; then
              echo 'after retry, still cannot shutdown mo-service'
              exit 1
            fi
            sleep 2
          done
      - name: Restart the Version of Head of MO
        run: |
          cd $GITHUB_WORKSPACE/head
          mv mo-service.log mo-service.r1.log
          
          # delete for clear the start finish status of mo
          rm -rf mo-data/local/system_init_completed
          
          ./optools/run_bvt.sh $GITHUB_WORKSPACE/head launch
      - name: Start BVT Test for MO with Version of Head Restarted
        id: bvt_on_latest_head_version_run2
        run: |
          export LC_ALL="C.UTF-8"
          locale
          cd $GITHUB_WORKSPACE/mo-tester
          ./run.sh -n -g -p $GITHUB_WORKSPACE/head/test/distributed/cases -e pessimistic_transaction 2>&1
      - name: Dump restarted mo-service goroutines 
        if: ${{ always() && !cancelled() }}
        run: |
          if [ "$(ps -ef | grep 'mo-service' | grep -v "grep" | wc -l)" -gt 0 ]; then curl http://localhost:12345/debug/pprof/goroutine\?debug=2 -o ${{ github.workspace }}/head/restarted-dump-stacks.log; pkill -9 mo-service; else echo 'current mo-service has already crashed'; exit 1; fi               
      - name: Check Log Messages Count per second
        if: ${{ always() && !cancelled() }}
        run: |
          cd $GITHUB_WORKSPACE/head
          # 4 nodes in one Process
          ./optools/check_log_count.sh 4000 60 # {count threshold} {metric collected interval}
      - name: generate upload files
        if: ${{ always() }}
        continue-on-error: true
        run: |
          mkdir -p ${{ github.workspace }}/upload
          rm -rf ./mo-tester/.git
          rm -rf ./mo-tester/lib
          mv ${{ github.workspace }}/head/mo-service.log ${{ github.workspace }}/upload/
          mv ${{ github.workspace }}/mo-tester ${{ github.workspace }}/upload/
          mv ${{ github.workspace }}/head/dump-stacks* ${{ github.workspace }}/upload/
      - uses: actions/upload-artifact@v3
        if: ${{ failure() || cancelled()}}
        continue-on-error: true
        with:
          name: e2e-linux-x86-reports
          path: |
            ${{ github.workspace }}/upload
          retention-days: 7

  multi-cn-proxy-bvt-linux-x86:
    runs-on: ubuntu-latest
    name: Multi-CN e2e BVT Test on Linux/x64(LAUNCH, PROXY)
    timeout-minutes: 60
    steps:
      - name: checkout head
        uses: actions/checkout@v3
        with:
          fetch-depth: '3'
          path: ./head
          repository: ${{ github.event.pull_request.head.repo.full_name }}
          ref: ${{ github.event.pull_request.head.ref }}
      - name: Set up Go
        uses: ./head/.github/actions/setup_env
      - name: Build MatrixOne
        run: |
          cd $GITHUB_WORKSPACE/head && make clean && make build
          git rev-parse --short HEAD
      - name: echo cn.toml tn.toml
        run: |
          cd $GITHUB_WORKSPACE/head
          cat ./etc/launch-with-proxy/cn1.toml
          cat ./etc/launch-with-proxy/cn2.toml
          cat ./etc/launch-with-proxy/tn.toml
      - name: Start MO
        run: |
          cd $GITHUB_WORKSPACE/head
          ./optools/run_bvt.sh $GITHUB_WORKSPACE/head launch-with-proxy -with-proxy
      - name: Clone test-tool repository
        uses: actions/checkout@v3
        with:
          repository: matrixorigin/mo-tester
          path: ./mo-tester
          ref: main
      - name: Set up JDK 8 for x64
        uses: actions/setup-java@v3
        with:
          java-version: '8'
          distribution: 'adopt'
          architecture: x64
      - name: Start BVT Test
        id: bvt_on_pr_version
        run: |
          export LC_ALL="C.UTF-8"
          locale
          cd $GITHUB_WORKSPACE/mo-tester
          sed -i 's/127.0.0.1:6001/127.0.0.1:6009/' ./mo.yml
          ./run.sh -n -g -p $GITHUB_WORKSPACE/head/test/distributed/cases -e optimistic 2>&1
      - name: Dump mo-service goroutines
        if: ${{ always() && !cancelled() }}
        run: |
          if [ "$(ps -ef | grep 'mo-service' | grep -v "grep" | wc -l)" -gt 0 ]; then curl http://localhost:12345/debug/pprof/goroutine\?debug=2 -o ${{ github.workspace }}/head/dump-stacks.log; else echo 'current mo-service has already crashed'; exit 1; fi
      - name: Check Log Messages Count per second
        if: ${{ always() && !cancelled() }}
        run: |
          cd $GITHUB_WORKSPACE/head
          # 5 nodes in one Process
          ./optools/check_log_count.sh 5000 60 # {count threshold} {metric collected interval}
      - name: generate upload files
        if: ${{ always() }}
        continue-on-error: true
        run: |
          mkdir -p ${{ github.workspace }}/upload
          rm -rf ./mo-tester/.git
          rm -rf ./mo-tester/lib
          mv ${{ github.workspace }}/head/mo-service.log ${{ github.workspace }}/upload/
          mv ${{ github.workspace }}/mo-tester ${{ github.workspace }}/upload/
          mv ${{ github.workspace }}/head/dump-stacks.log ${{ github.workspace }}/upload/
      - uses: actions/upload-artifact@v3
        if: ${{ failure() || cancelled()}}
        continue-on-error: true
        with:
          name: multi-cn-e2e-with-proxy-linux-x86-reports
          path: |
            ${{ github.workspace }}/upload
          retention-days: 7

  pessimistic-bvt-linux-x86:
    runs-on: ubuntu-latest
    name: e2e BVT Test on Linux/x64(LAUNCH, PESSIMISTIC)
    timeout-minutes: 60

    steps:
      - name: checkout head
        uses: actions/checkout@v3
        with:
          fetch-depth: '3'
          path: ./head
          repository: ${{ github.event.pull_request.head.repo.full_name }}
          ref: ${{ github.event.pull_request.head.ref }}

      - name: Set up Go
        uses: ./head/.github/actions/setup_env

      - name: Build MatrixOne
        run: |
          cd $GITHUB_WORKSPACE/head && make clean && make build
          git rev-parse --short HEAD

      - name: echo config
        run: |
          cd $GITHUB_WORKSPACE/head
<<<<<<< HEAD
          echo ""  >> ./etc/launch/cn.toml
          echo '[cn.txn]' >> ./etc/launch/cn.toml
          echo 'mode = "Pessimistic"' >> ./etc/launch/cn.toml
          echo ""  >> ./etc/launch/tn.toml
          echo '[tn.txn]' >> ./etc/launch/tn.toml
          echo 'mode = "Pessimistic"' >> ./etc/launch/tn.toml
=======
>>>>>>> 7d1d2878
          cat ./etc/launch/cn.toml
          cat ./etc/launch/tn.toml

      - name: Start MO
        run: |
          cd $GITHUB_WORKSPACE/head
          ./optools/run_bvt.sh $GITHUB_WORKSPACE/head launch

      - name: Clone test-tool repository
        uses: actions/checkout@v3
        with:
          repository: matrixorigin/mo-tester
          path: ./mo-tester
          ref: main

      - name: Set up JDK 8 for x64
        uses: actions/setup-java@v3
        with:
          java-version: '8'
          distribution: 'adopt'
          architecture: x64

      - name: Start BVT Test
        id: bvt_on_pr_version
        run: |
          export LC_ALL="C.UTF-8"
          locale
          cd $GITHUB_WORKSPACE/mo-tester
          ./run.sh -n -g -p $GITHUB_WORKSPACE/head/test/distributed/cases -s  $GITHUB_WORKSPACE/head/test/distributed/resources -e optimistic 2>&1

      - name: Dump mo-service goroutines
        if: ${{ always() && !cancelled() }}
        run: |
          if [ "$(ps -ef | grep 'mo-service' | grep -v "grep" | wc -l)" -gt 0 ]; then curl http://localhost:12345/debug/pprof/goroutine\?debug=2 -o ${{ github.workspace }}/head/dump-stacks.log; else echo 'current mo-service has already crashed'; exit 1; fi

      - name: Check Log Messages Count per second
        if: ${{ always() && !cancelled() }}
        run: |
          cd $GITHUB_WORKSPACE/head
          # 4 nodes in one Process
          ./optools/check_log_count.sh 4000 60 # {count threshold} {metric collected interval}

      - name: Check mo-service Status
        if: ${{ always() && !cancelled() }}
        run: |
          if [ "$(ps -ef | grep 'mo-service' | grep -v "grep" | wc -l)" -gt 0 ]; then pkill -9 mo-service; else echo 'current mo-service has already crashed'; exit 1; fi

      - name: generate upload files
        if: ${{ always() }}
        continue-on-error: true
        run: |
          mkdir -p ${{ github.workspace }}/upload
          rm -rf ./mo-tester/.git
          rm -rf ./mo-tester/lib
          mv ${{ github.workspace }}/head/mo-service.log ${{ github.workspace }}/upload/
          mv ${{ github.workspace }}/mo-tester ${{ github.workspace }}/upload/
          mv ${{ github.workspace }}/head/dump-stacks.log ${{ github.workspace }}/upload/

      - uses: actions/upload-artifact@v3
        if: ${{ failure() || cancelled()}}
        continue-on-error: true
        with:
          name: 1-cn-e2e-linux-x86-reports
          path: |
            ${{ github.workspace }}/upload
          retention-days: 7<|MERGE_RESOLUTION|>--- conflicted
+++ resolved
@@ -222,15 +222,6 @@
       - name: echo config
         run: |
           cd $GITHUB_WORKSPACE/head
-<<<<<<< HEAD
-          echo ""  >> ./etc/launch/cn.toml
-          echo '[cn.txn]' >> ./etc/launch/cn.toml
-          echo 'mode = "Pessimistic"' >> ./etc/launch/cn.toml
-          echo ""  >> ./etc/launch/tn.toml
-          echo '[tn.txn]' >> ./etc/launch/tn.toml
-          echo 'mode = "Pessimistic"' >> ./etc/launch/tn.toml
-=======
->>>>>>> 7d1d2878
           cat ./etc/launch/cn.toml
           cat ./etc/launch/tn.toml
 
