--- conflicted
+++ resolved
@@ -38,13 +38,8 @@
           cat ./etc/launch-tae-compose/config/tn.toml
 
           mkdir -p ${{ github.workspace }}/docker-compose-log
-<<<<<<< HEAD
-          docker-compose -f etc/launch-tae-compose/compose.yaml --profile launch-multi-cn up -d --build
+          docker compose -f etc/launch-tae-compose/compose.yaml --profile launch-multi-cn up -d --build
           sleep 10
-=======
-          docker compose -f etc/launch-tae-compose/compose.yaml --profile launch-multi-cn up -d --build
-          
->>>>>>> a54bbd68
           # wait for ready
           i=1
           while [ $(mysql -h 127.0.0.1 -P 6001 -u dump -p111 --execute 'create database if not exists compose_test;use compose_test; create table if not exists compose_test_table(col1 int auto_increment primary key);show tables;' 2>&1 | tee /dev/stderr | grep 'compose_test_table' | wc -l) -lt 1 ]; do
@@ -141,13 +136,8 @@
           cat ./etc/launch-tae-compose/config/cn-1.toml
           cat ./etc/launch-tae-compose/config/tn.toml
           mkdir -p ${{ github.workspace }}/docker-compose-log
-<<<<<<< HEAD
-          docker-compose -f etc/launch-tae-compose/compose.yaml --profile launch-multi-cn up -d --build
+          docker compose -f etc/launch-tae-compose/compose.yaml --profile launch-multi-cn up -d --build
           sleep 10
-=======
-          docker compose -f etc/launch-tae-compose/compose.yaml --profile launch-multi-cn up -d --build
-          
->>>>>>> a54bbd68
           # wait for ready
           i=1
           while [ $(mysql -h 127.0.0.1 -P 6001 -u dump -p111 --execute 'create database if not exists compose_test;use compose_test; create table if not exists compose_test_table(col1 int auto_increment primary key);show tables;' 2>&1 | tee /dev/stderr | grep 'compose_test_table' | wc -l) -lt 1 ]; do
