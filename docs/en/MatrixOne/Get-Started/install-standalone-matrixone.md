--- conflicted
+++ resolved
@@ -1,6 +1,6 @@
 # **Install standalone MatrixOne**
 
-MatrixOne supports Linux and MacOS. You can install a standalone MatrixOne version by 3 methods: 
+MatrixOne supports Linux and MacOS. You can install a standalone MatrixOne version by 3 methods:
 
 * Building from source.
 * Using binary package.
@@ -16,7 +16,8 @@
 
 #### 2. Get the MatrixOne code
 
-Depending on your needs, choose whether you want to keep your code up to date, or if you want to get the latest stable version of the code.
+Depending on your needs, choose whether you want to keep your code up to date, or if you want to get the latest stable
+version of the code.
 
 ##### Option 1: Get the MatrixOne(Preview Version) code
 
@@ -29,7 +30,8 @@
 
 ##### Option 2: Get the MatrixOne(Stable Version) code
 
-If you want to get the latest stable version code released by MatrixOne, please switch to the branch of version **0.5.0** first.
+If you want to get the latest stable version code released by MatrixOne, please switch to the branch of version **
+0.5.0** first.
 
 ```
 $ git clone https://github.com/matrixorigin/matrixone.git
@@ -60,7 +62,8 @@
 
 ## **Method 2: Downloading binary packages**
 
-For each release, you can download binary packages directly to run MatrixOne in the X86_64 Linux or Mac X86_64 environment.
+For each release, you can download binary packages directly to run MatrixOne in the X86_64 Linux or Mac X86_64
+environment.
 
 #### 1. Download binary packages and decompress
 
@@ -110,10 +113,6 @@
 $ docker run -d -p 6001:6001 --name matrixone matrixorigin/matrixone:latest
 ```
 
-<<<<<<< HEAD
-!!! note  "<font size=4>note</font>"
-<font size=3>For the information on the user name and password, see step 2.</font>
-=======
 0.5.0 Version Image
 
 ```
@@ -121,17 +120,11 @@
 ```
 
 For the information on the user name and password, see the next step - Connect to MatrixOne Server.
->>>>>>> 33970146
 
 #### 3. Connect to MatrixOne Server
 
 When you finish installing MatrixOne, you can refer to the section below to connect to the MatrixOne server.
 
-<<<<<<< HEAD
-See [Connect to MatrixOne server](https://docs.matrixorigin.io/0.4.0/MatrixOne/Get-Started/connect-to-matrixone-server/#2-connect-to-matrixone-server.html)
-.
-=======
 See [Connect to MatrixOne server](connect-to-matrixone-server.md).
 
-Some common issues for installation and deployment can be found in [Deployment FAQs](../FAQs/deployment-faqs.md).
->>>>>>> 33970146
+Some common issues for installation and deployment can be found in [Deployment FAQs](../FAQs/deployment-faqs.md).