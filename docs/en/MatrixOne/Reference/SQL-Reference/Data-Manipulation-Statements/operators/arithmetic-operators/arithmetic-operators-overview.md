--- conflicted
+++ resolved
@@ -31,9 +31,5 @@
 ## **Constraints**
 
 - Arithmetic operators only apply to numbers.
-<<<<<<< HEAD
 - To ensure that components and subcomponents of a calculation use the appropriate level of precision.
-  See [Cast Functions and Operators](cast-functions-and-operators-overview.md).
-=======
-- To ensure that components and subcomponents of a calculation use the appropriate level of precision. See [Cast Functions and Operators](../cast-functions-and-operators/cast-functions-and-operators-overview.md).
->>>>>>> 33970146
+  See [Cast Functions and Operators](../cast-functions-and-operators/cast-functions-and-operators-overview.md).