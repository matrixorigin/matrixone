# EXPLAIN

EXPLAIN — 展示一个语句的执行计划。

## 语法结构

```
EXPLAIN [ ( option [, ...] ) ] statement

where option can be one of:
    VERBOSE [ boolean ]
    FORMAT { TEXT | JSON }
```

0.5.1 版本仅支持 `TEXT` 格式。

## 语法描述

此命令主要作用是显示出 MatrixOne 计划程序为提供的语句生成的执行计划。执行计划显示了如何通过普通顺序扫描、索引扫描等方式扫描语句引用的表，如果引用了多个表，将使用什么连接算法将每个输入表中所需的行聚集在一起。

显示的最关键部分是估计语句执行成本，即计划程序将估计运行语句所需时间(以任意一种成本单位衡量，但通常是听过磁盘页获取)。实际上这里显示了两个数字：返回第一行之前的启动成本，以及返回所有行的总成本。对于大多数查询来说，总成本是最重要的，但在 `EXISTS` 中的子查询中，计划程序会选择最小的启动成本，而不是最小的总成本(因为执行者在获得一行之后就会停止)。此外，如果您使用 `LIMIT` 从句限制返回的行数，计划程序将在端点成本之间进行适当的插值，以便估计哪个计划真正是最便宜的。

## 参数释义

* VERBOSE:

`VERBOSE` 用作显示有关计划的其他信息。具体来说，包括计划树中每个节点的输出列列表、模式限定表和函数名称，始终使用范围表别名标记表达式中的变量，并且始终打印显示统计信息的每个触发器的名称。该参数默认为 `FALSE`。

* FORMAT:

`FORMAT` 用作指定输出格式，可以是 *TEXT*、*JSON*。非文本输出包含与文本输出格式相同的信息，且容易被程序解析。该参数默认为 `TEXT`。

* BOOLEAN:

`BOOLEAN` 指定所选选项是打开还是关闭。你可以写 `TRUE` 来启用该选项， 或者写 `FALSE` 来禁用它。

`boolean` 值也可以省略，省略 `boolean` 值的情况下默认为 `TRUE`。

* STETEMENT

MatrixOne 支持任何`SELECT`，`UPDATE`，`DELETE` 语句执行计划。在 MatrixOne 0.5.1 版本中仅支持 `INSERT`语句类型中的 `INSERT INTO..SELECT` 语句，暂不支持 `INSERT INTO...VALUES` 语句。

<<<<<<< HEAD
## 输出结构

该命令的结果是为 `statement` 选择的计划的文本描述，可以选择使用执行统计信息进行注释。

以下以 SQL 为例，演示输出结构：

```
explain select city,libname1,count(libname1) as a from t3 join t1 on libname1=libname3 join t2 on isbn3=isbn2 group by city,libname1;
```

```
+--------------------------------------------------------------------------------------------+
| QUERY PLAN                                                                                 |
+--------------------------------------------------------------------------------------------+
| Project(cost=0.00..0.00 card=400.00 ndv=0.00 rowsize=0                                     |
|   ->  Aggregate(cost=0.00..0.00 card=400.00 ndv=0.00 rowsize=0                             |
|         Group Key:#[0,1], #[0,0]                                                           |
|         Aggregate Functions: count(#[0,0])                                                 |
|         ->  Join(cost=0.00..0.00 card=400.00 ndv=0.00 rowsize=0                            |
|               Join Type: INNER                                                             |
|               Join Cond: (#[1,2] = #[0,0])                                                 |
|               ->  Table Scan on abc.t2(cost=0.00..0.00 card=8.00 ndv=0.00 rowsize=0        |
|               ->  Join(cost=0.00..0.00 card=50.00 ndv=0.00 rowsize=0                       |
|                     Join Type: INNER                                                       |
|                     Join Cond: (#[0,0] = #[1,1])                                           |
|                     ->  Table Scan on abc.t1(cost=0.00..0.00 card=5.00 ndv=0.00 rowsize=0  |
|                     ->  Table Scan on abc.t3(cost=0.00..0.00 card=10.00 ndv=0.00 rowsize=0 |
+--------------------------------------------------------------------------------------------+
13 rows in set (0.00 sec)
```

EXPLAIN 输出一个名称为 `Execution Plan Tree` 树形结构，每个叶子节点都包含节点类型、受影响的对象以及其他属性的信息，如 `cost`， `rowsize` 等。我们现在只使用节点类型信息来简化展示上面的示例。`Execution Plan Tree` 树形结构可以可视化 SQL 查询的整个过程，显示它所经过的操作节点以及它们的成本估计。

```
Project
└── Aggregate
    └── Join
        └── Table Scan
        └──	Join
        	  └──Table Scan
        	  └──Table Scan
```

## 节点类型

MatrixOne 0.5.1 版本支持以下节点类型。

| 节点类型       | Explain 中的命名 |
| --------------- | --------------- |
| Node_VALUE_SCAN | Values Scan     |
| Node_TABLE_SCAN | Table Scan      |
| Node_PROJECT    | Project         |
| Node_AGG        | Aggregate       |
| Node_FILTER     | Filter          |
| Node_JOIN       | Join            |
| Node_SORT       | Sort            |
| Node_INSERT     | Insert          |
| Node_UPDATE     | Update          |
| Node_DELETE     | Delete          |

#### Table Scan

| 特性    | 格式                                                      | 描述                                                  |
| ----------- | ------------------------------------------------------------ | ------------------------------------------------------------ |
| cost        | cost=0.00..0.00                                              | The first is estimated start-up cost. This is the time expended before the output phase can begin, e.g., time to do the sorting in a sort node. The second is estimated total cost. This is stated on the assumption that the plan node is run to completion, i.e., all available rows are retrieved. In practice a node's parent node might stop short of reading all available rows (see the `LIMIT` example below). |
| card        | card=14.00                                                   | Estimated column cardinality.                                |
| ndv         | ndv=0.00                                                     | Estimated number of distinct values.                         |
| rowsize     | rowsize=0.00                                                 | Estimated rowsize.                                           |
| output      | Output: #[0,0], #[0,1], #[0,2], #[0,3], #[0,4], #[0,5], #[0,6], #[0,7] | Node output information.                                     |
| Table       | Table : 'emp' (0:'empno', 1:'ename', 2:'job', 3:'mgr',)      | Table definition information after column pruning.           |
| Filter Cond | Filter Cond: (CAST(#[0,5] AS DECIMAL128) > CAST(20 AS DECIMAL128)) | Filter condition.                                            |

#### Values Scan

| 特性 | 格式                                          | 描述             |
| -------- | ----------------------------------------------- | ----------------------- |
| cost     | (cost=0.00..0.00 card=14.00 ndv=0.00 rowsize=0) | Estimated cost          |
| output   | Output: 0                                       | Node output information |

#### Project

| 特性 | 格式                                          | 描述            |
| -------- | ----------------------------------------------- | ----------------------- |
| cost     | (cost=0.00..0.00 card=25.00 ndv=0.00 rowsize=0) | Estimated cost          |
| output   | Output: (CAST(#[0,0] AS INT64) + 2)             | Node output information |

#### Aggregate

| 特性            | 格式                                                     | 描述            |
| ------------------- | ------------------------------------------------------------ | ----------------------- |
| cost                | (cost=0.00..0.00 card=14.00 ndv=0.00 rowsize=0)              | Estimated cost          |
| output              | Output: #[0,0], #[0,1], #[0,2], #[0,3], #[0,4], #[0,5], #[0,6], #[0,7] | Node output information |
| Group Key           | Group Key:#[0,0]                                             | Key for grouping        |
| Aggregate Functions | Aggregate Functions: max(#[0,1])                             | Aggregate function name |

#### Filter

| 特性    | 格式                                                      | 描述            |
| ----------- | ------------------------------------------------------------ | ----------------------- |
| cost        | (cost=0.00..0.00 card=14.00 ndv=0.00 rowsize=0)              | Estimated cost          |
| output      | Output: #[0,0], #[0,1], #[0,2], #[0,3], #[0,4], #[0,5], #[0,6], #[0,7] | Node output information |
| Filter Cond | Filter Cond: (CAST(#[0,1] AS INT64) > 10)                    | Filter condition        |

#### Join

| 特性         | 格式                                          | 描述            |
| ---------------- | ----------------------------------------------- | ----------------------- |
| cost             | (cost=0.00..0.00 card=14.00 ndv=0.00 rowsize=0) | Estimated cost          |
| output           | Output: #[0,0]                                  | Node output information |
| Join Type: INNER | Join Type: INNER                                | Join type               |
| Join Cond        | Join Cond: (#[0,0] = #[1,0])                    | Join condition          |

#### Sort

| 特性 | 格式                                                      | 描述                  |
| -------- | ------------------------------------------------------------ | ----------------------------- |
| cost     | (cost=0.00..0.00 card=25.00 ndv=0.00 rowsize=0)              | Estimated cost                |
| output   | Output: #[0,0], #[0,1], #[0,2], #[0,3], #[0,4], #[0,5], #[0,6], #[0,7] | Node output information       |
| Sort Key | Sort Key: #[0,0] DESC,  #[0,1] INTERNAL                      | Sort key                      |
| Limit    | Limit: 10                                                    | Number limit for output data  |
| Offset   | Offset: 20                                                   | Number offset for output data |

=======
>>>>>>> d12a5bfd
## 示例

### Node_TABLE_SCAN

```sql
mysql> explain verbose SELECT N_NAME, N_REGIONKEY a FROM NATION WHERE N_NATIONKEY > 0 OR N_NATIONKEY < 10;
+------------------------------------------------------------------------------------+
| QUERY PLAN                                                                         |
+------------------------------------------------------------------------------------+
| Project(cost=0.00..0.00 card=25.00 ndv=0.00 rowsize=0)                             |
|   Output: #[0,0], #[0,1]                                                           |
|   ->  Table Scan on db1.nation(cost=0.00..0.00 card=25.00 ndv=0.00 rowsize=0)      |
|         Output: #[0,1], #[0,2]                                                     |
|         Table: 'nation' (0:'n_nationkey', 1:'n_name', 2:'n_regionkey')             |
|         Filter Cond: ((CAST(#[0,0] AS INT64) > 0) or (CAST(#[0,0] AS INT64) < 10)) |
+------------------------------------------------------------------------------------+
```

### Node_VALUE_SCAN

```sql
mysql> explain verbose select abs(-1);
+-----------------------------------------------------------------------------+
| QUERY PLAN                                                                  |
+-----------------------------------------------------------------------------+
| Project(cost=0.00..0.00 card=1.00 ndv=0.00 rowsize=0)                       |
|   Output: 1                                                                 |
|   ->  Values Scan "*VALUES*" (cost=0.00..0.00 card=1.00 ndv=0.00 rowsize=0) |
|         Output: 0                                                           |
+-----------------------------------------------------------------------------+
```

### Node_SORT

```sql
mysql> explain verbose SELECT N_NAME, N_REGIONKEY a FROM NATION WHERE N_NATIONKEY > 0 AND N_NATIONKEY < 10 ORDER BY N_NAME, N_REGIONKEY DESC;
+--------------------------------------------------------------------------------------------+
| QUERY PLAN                                                                                 |
+--------------------------------------------------------------------------------------------+
| Project(cost=0.00..0.00 card=25.00 ndv=0.00 rowsize=0)                                     |
|   Output: #[0,0], #[0,1]                                                                   |
|   ->  Sort(cost=0.00..0.00 card=25.00 ndv=0.00 rowsize=0)                                  |
|         Output: #[0,0], #[0,1]                                                             |
|         Sort Key: #[0,0] INTERNAL,  #[0,1] DESC                                            |
|         ->  Project(cost=0.00..0.00 card=25.00 ndv=0.00 rowsize=0)                         |
|               Output: #[0,0], #[0,1]                                                       |
|               ->  Table Scan on db1.nation(cost=0.00..0.00 card=25.00 ndv=0.00 rowsize=0)  |
|                     Output: #[0,1], #[0,2]                                                 |
|                     Table: 'nation' (0:'n_nationkey', 1:'n_name', 2:'n_regionkey')         |
|                     Filter Cond: (CAST(#[0,0] AS INT64) > 0), (CAST(#[0,0] AS INT64) < 10) |
+--------------------------------------------------------------------------------------------+
```

带有限制和偏移量：

```sql
mysql> explain SELECT N_NAME, N_REGIONKEY FROM NATION WHERE abs(N_REGIONKEY) > 0 AND N_NAME LIKE '%AA' ORDER BY N_NAME DESC, N_REGIONKEY limit 10;
+-------------------------------------------------------------------------------------------+
| QUERY PLAN                                                                                |
+-------------------------------------------------------------------------------------------+
| Project(cost=0.00..0.00 card=25.00 ndv=0.00 rowsize=0)                                    |
|   ->  Sort(cost=0.00..0.00 card=25.00 ndv=0.00 rowsize=0)                                 |
|         Sort Key: #[0,0] DESC,  #[0,1] INTERNAL                                           |
|         Limit: 10                                                                         |
|         ->  Project(cost=0.00..0.00 card=25.00 ndv=0.00 rowsize=0)                        |
|               ->  Table Scan on db1.nation(cost=0.00..0.00 card=25.00 ndv=0.00 rowsize=0) |
|                     Filter Cond: (abs(CAST(#[0,1] AS INT64)) > 0), (#[0,0] like '%AA')    |
+-------------------------------------------------------------------------------------------+

```

```sql
mysql> explain SELECT N_NAME, N_REGIONKEY FROM NATION WHERE abs(N_REGIONKEY) > 0 AND N_NAME LIKE '%AA' ORDER BY N_NAME DESC, N_REGIONKEY LIMIT 10 offset 20;
+-------------------------------------------------------------------------------------------+
| QUERY PLAN                                                                                |
+-------------------------------------------------------------------------------------------+
| Project(cost=0.00..0.00 card=25.00 ndv=0.00 rowsize=0)                                    |
|   ->  Sort(cost=0.00..0.00 card=25.00 ndv=0.00 rowsize=0)                                 |
|         Sort Key: #[0,0] DESC,  #[0,1] INTERNAL                                           |
|         Limit: 10, Offset: 20                                                             |
|         ->  Project(cost=0.00..0.00 card=25.00 ndv=0.00 rowsize=0)                        |
|               ->  Table Scan on db1.nation(cost=0.00..0.00 card=25.00 ndv=0.00 rowsize=0) |
|                     Filter Cond: (abs(CAST(#[0,1] AS INT64)) > 0), (#[0,0] like '%AA')    |
+-------------------------------------------------------------------------------------------+
```

### Node_AGG

```sql
mysql> explain verbose SELECT count(*) FROM NATION group by N_NAME;
+-------------------------------------------------------------------------------------+
| QUERY PLAN                                                                          |
+-------------------------------------------------------------------------------------+
| Project(cost=0.00..0.00 card=25.00 ndv=0.00 rowsize=0)                              |
|   Output: #[0,0]                                                                    |
|   ->  Aggregate(cost=0.00..0.00 card=25.00 ndv=0.00 rowsize=0)                      |
|         Output: #[-2,0]                                                             |
|         Group Key:#[0,1]                                                            |
|         Aggregate Functions: starcount(#[0,0])                                      |
|         ->  Table Scan on db1.nation(cost=0.00..0.00 card=25.00 ndv=0.00 rowsize=0) |
|               Output: #[0,0], #[0,1]                                                |
|               Table: 'nation' (0:'n_nationkey', 1:'n_name')                         |
+-------------------------------------------------------------------------------------+
```

### Node_JOIN

```sql
mysql> explain verbose SELECT NATION.N_NAME, REGION.R_NAME FROM NATION join REGION on NATION.N_REGIONKEY = REGION.R_REGIONKEY WHERE NATION.N_REGIONKEY > 10 AND LENGTH(NATION.N_NAME) > LENGTH(REGION.R_NAME);
+--------------------------------------------------------------------------------------------+
| QUERY PLAN                                                                                 |
+--------------------------------------------------------------------------------------------+
| Project(cost=0.00..0.00 card=125.00 ndv=0.00 rowsize=0)                                    |
|   Output: #[0,1], #[0,0]                                                                   |
|   ->  Filter(cost=0.00..0.00 card=125.00 ndv=0.00 rowsize=0)                               |
|         Output: #[0,0], #[0,1]                                                             |
|         Filter Cond: (length(CAST(#[0,1] AS CHAR)) > length(CAST(#[0,0] AS CHAR)))         |
|         ->  Join(cost=0.00..0.00 card=125.00 ndv=0.00 rowsize=0)                           |
|               Output: #[0,1], #[1,0]                                                       |
|               Join Type: INNER                                                             |
|               Join Cond: (#[1,1] = #[0,0])                                                 |
|               ->  Table Scan on tpch.region(cost=0.00..0.00 card=5.00 ndv=0.00 rowsize=0)  |
|                     Output: #[0,0], #[0,1]                                                 |
|                     Table: 'region' (0:'r_regionkey', 1:'r_name')                          |
|               ->  Table Scan on tpch.nation(cost=0.00..0.00 card=25.00 ndv=0.00 rowsize=0) |
|                     Output: #[0,0], #[0,1]                                                 |
|                     Table: 'nation' (0:'n_name', 1:'n_regionkey')                          |
|                     Filter Cond: (CAST(#[0,1] AS INT64) > 10)                              |
+--------------------------------------------------------------------------------------------+

```

### Node_INSERT

```sql
mysql> explain verbose INSERT NATION select * from nation;
+---------------------------------------------------------------------------------------------+
| QUERY PLAN                                                                                  |
+---------------------------------------------------------------------------------------------+
| Insert on db1.nation (cost=0.0..0.0 rows=0 ndv=0 rowsize=0)                                 |
|   Output: #[0,0], #[0,1], #[0,2], #[0,3]                                                    |
|   ->  Project(cost=0.00..0.00 card=25.00 ndv=0.00 rowsize=0)                                |
|         Output: #[0,0], #[0,1], #[0,2], #[0,3]                                              |
|         ->  Table Scan on db1.nation(cost=0.00..0.00 card=25.00 ndv=0.00 rowsize=0)         |
|               Output: #[0,0], #[0,1], #[0,2], #[0,3]                                        |
|               Table: 'nation' (0:'n_nationkey', 1:'n_name', 2:'n_regionkey', 3:'n_comment') |
+---------------------------------------------------------------------------------------------+
7 rows in set (0.00 sec)
```

### Node_Update

```sql
mysql> explain verbose UPDATE NATION SET N_NAME ='U1', N_REGIONKEY=2 WHERE N_NATIONKEY > 10 LIMIT 20;
+-------------------------------------------------------------------------------------+
| QUERY PLAN                                                                          |
+-------------------------------------------------------------------------------------+
| Update on db1.nation (cost=0.0..0.0 rows=0 ndv=0 rowsize=0)                         |
|   ->  Project(cost=0.00..0.00 card=25.00 ndv=0.00 rowsize=0)                        |
|         Output: #[0,0], 'U1', CAST(2 AS INT32)                                      |
|         Limit: 20                                                                   |
|         ->  Table Scan on db1.nation(cost=0.00..0.00 card=25.00 ndv=0.00 rowsize=0) |
|               Output: #[0,1]                                                        |
|               Table: 'nation' (0:'n_nationkey', 1:'PADDR')                          |
|               Filter Cond: (CAST(#[0,0] AS INT64) > 10)                             |
+-------------------------------------------------------------------------------------+
```

### Node_Delete

```sql
mysql> explain verbose DELETE FROM NATION WHERE N_NATIONKEY > 10;
+-------------------------------------------------------------------------------------+
| QUERY PLAN                                                                          |
+-------------------------------------------------------------------------------------+
| Delete on db1.nation (cost=0.0..0.0 rows=0 ndv=0 rowsize=0)                         |
|   ->  Project(cost=0.00..0.00 card=25.00 ndv=0.00 rowsize=0)                        |
|         Output: #[0,0]                                                              |
|         ->  Table Scan on db1.nation(cost=0.00..0.00 card=25.00 ndv=0.00 rowsize=0) |
|               Output: #[0,1]                                                        |
|               Table: 'nation' (0:'n_nationkey', 1:'PADDR')                          |
|               Filter Cond: (CAST(#[0,0] AS INT64) > 10)                             |
+-------------------------------------------------------------------------------------+
```

带有限制：

```sql
mysql>  explain verbose DELETE FROM NATION WHERE N_NATIONKEY > 10 LIMIT 20;
+-------------------------------------------------------------------------------------+
| QUERY PLAN                                                                          |
+-------------------------------------------------------------------------------------+
| Delete on db1.nation (cost=0.0..0.0 rows=0 ndv=0 rowsize=0)                         |
|   ->  Project(cost=0.00..0.00 card=25.00 ndv=0.00 rowsize=0)                        |
|         Output: #[0,0]                                                              |
|         Limit: 20                                                                   |
|         ->  Table Scan on db1.nation(cost=0.00..0.00 card=25.00 ndv=0.00 rowsize=0) |
|               Output: #[0,1]                                                        |
|               Table: 'nation' (0:'n_nationkey', 1:'PADDR')                          |
|               Filter Cond: (CAST(#[0,0] AS INT64) > 10)                             |
+-------------------------------------------------------------------------------------+
```<|MERGE_RESOLUTION|>--- conflicted
+++ resolved
@@ -40,131 +40,6 @@
 
 MatrixOne 支持任何`SELECT`，`UPDATE`，`DELETE` 语句执行计划。在 MatrixOne 0.5.1 版本中仅支持 `INSERT`语句类型中的 `INSERT INTO..SELECT` 语句，暂不支持 `INSERT INTO...VALUES` 语句。
 
-<<<<<<< HEAD
-## 输出结构
-
-该命令的结果是为 `statement` 选择的计划的文本描述，可以选择使用执行统计信息进行注释。
-
-以下以 SQL 为例，演示输出结构：
-
-```
-explain select city,libname1,count(libname1) as a from t3 join t1 on libname1=libname3 join t2 on isbn3=isbn2 group by city,libname1;
-```
-
-```
-+--------------------------------------------------------------------------------------------+
-| QUERY PLAN                                                                                 |
-+--------------------------------------------------------------------------------------------+
-| Project(cost=0.00..0.00 card=400.00 ndv=0.00 rowsize=0                                     |
-|   ->  Aggregate(cost=0.00..0.00 card=400.00 ndv=0.00 rowsize=0                             |
-|         Group Key:#[0,1], #[0,0]                                                           |
-|         Aggregate Functions: count(#[0,0])                                                 |
-|         ->  Join(cost=0.00..0.00 card=400.00 ndv=0.00 rowsize=0                            |
-|               Join Type: INNER                                                             |
-|               Join Cond: (#[1,2] = #[0,0])                                                 |
-|               ->  Table Scan on abc.t2(cost=0.00..0.00 card=8.00 ndv=0.00 rowsize=0        |
-|               ->  Join(cost=0.00..0.00 card=50.00 ndv=0.00 rowsize=0                       |
-|                     Join Type: INNER                                                       |
-|                     Join Cond: (#[0,0] = #[1,1])                                           |
-|                     ->  Table Scan on abc.t1(cost=0.00..0.00 card=5.00 ndv=0.00 rowsize=0  |
-|                     ->  Table Scan on abc.t3(cost=0.00..0.00 card=10.00 ndv=0.00 rowsize=0 |
-+--------------------------------------------------------------------------------------------+
-13 rows in set (0.00 sec)
-```
-
-EXPLAIN 输出一个名称为 `Execution Plan Tree` 树形结构，每个叶子节点都包含节点类型、受影响的对象以及其他属性的信息，如 `cost`， `rowsize` 等。我们现在只使用节点类型信息来简化展示上面的示例。`Execution Plan Tree` 树形结构可以可视化 SQL 查询的整个过程，显示它所经过的操作节点以及它们的成本估计。
-
-```
-Project
-└── Aggregate
-    └── Join
-        └── Table Scan
-        └──	Join
-        	  └──Table Scan
-        	  └──Table Scan
-```
-
-## 节点类型
-
-MatrixOne 0.5.1 版本支持以下节点类型。
-
-| 节点类型       | Explain 中的命名 |
-| --------------- | --------------- |
-| Node_VALUE_SCAN | Values Scan     |
-| Node_TABLE_SCAN | Table Scan      |
-| Node_PROJECT    | Project         |
-| Node_AGG        | Aggregate       |
-| Node_FILTER     | Filter          |
-| Node_JOIN       | Join            |
-| Node_SORT       | Sort            |
-| Node_INSERT     | Insert          |
-| Node_UPDATE     | Update          |
-| Node_DELETE     | Delete          |
-
-#### Table Scan
-
-| 特性    | 格式                                                      | 描述                                                  |
-| ----------- | ------------------------------------------------------------ | ------------------------------------------------------------ |
-| cost        | cost=0.00..0.00                                              | The first is estimated start-up cost. This is the time expended before the output phase can begin, e.g., time to do the sorting in a sort node. The second is estimated total cost. This is stated on the assumption that the plan node is run to completion, i.e., all available rows are retrieved. In practice a node's parent node might stop short of reading all available rows (see the `LIMIT` example below). |
-| card        | card=14.00                                                   | Estimated column cardinality.                                |
-| ndv         | ndv=0.00                                                     | Estimated number of distinct values.                         |
-| rowsize     | rowsize=0.00                                                 | Estimated rowsize.                                           |
-| output      | Output: #[0,0], #[0,1], #[0,2], #[0,3], #[0,4], #[0,5], #[0,6], #[0,7] | Node output information.                                     |
-| Table       | Table : 'emp' (0:'empno', 1:'ename', 2:'job', 3:'mgr',)      | Table definition information after column pruning.           |
-| Filter Cond | Filter Cond: (CAST(#[0,5] AS DECIMAL128) > CAST(20 AS DECIMAL128)) | Filter condition.                                            |
-
-#### Values Scan
-
-| 特性 | 格式                                          | 描述             |
-| -------- | ----------------------------------------------- | ----------------------- |
-| cost     | (cost=0.00..0.00 card=14.00 ndv=0.00 rowsize=0) | Estimated cost          |
-| output   | Output: 0                                       | Node output information |
-
-#### Project
-
-| 特性 | 格式                                          | 描述            |
-| -------- | ----------------------------------------------- | ----------------------- |
-| cost     | (cost=0.00..0.00 card=25.00 ndv=0.00 rowsize=0) | Estimated cost          |
-| output   | Output: (CAST(#[0,0] AS INT64) + 2)             | Node output information |
-
-#### Aggregate
-
-| 特性            | 格式                                                     | 描述            |
-| ------------------- | ------------------------------------------------------------ | ----------------------- |
-| cost                | (cost=0.00..0.00 card=14.00 ndv=0.00 rowsize=0)              | Estimated cost          |
-| output              | Output: #[0,0], #[0,1], #[0,2], #[0,3], #[0,4], #[0,5], #[0,6], #[0,7] | Node output information |
-| Group Key           | Group Key:#[0,0]                                             | Key for grouping        |
-| Aggregate Functions | Aggregate Functions: max(#[0,1])                             | Aggregate function name |
-
-#### Filter
-
-| 特性    | 格式                                                      | 描述            |
-| ----------- | ------------------------------------------------------------ | ----------------------- |
-| cost        | (cost=0.00..0.00 card=14.00 ndv=0.00 rowsize=0)              | Estimated cost          |
-| output      | Output: #[0,0], #[0,1], #[0,2], #[0,3], #[0,4], #[0,5], #[0,6], #[0,7] | Node output information |
-| Filter Cond | Filter Cond: (CAST(#[0,1] AS INT64) > 10)                    | Filter condition        |
-
-#### Join
-
-| 特性         | 格式                                          | 描述            |
-| ---------------- | ----------------------------------------------- | ----------------------- |
-| cost             | (cost=0.00..0.00 card=14.00 ndv=0.00 rowsize=0) | Estimated cost          |
-| output           | Output: #[0,0]                                  | Node output information |
-| Join Type: INNER | Join Type: INNER                                | Join type               |
-| Join Cond        | Join Cond: (#[0,0] = #[1,0])                    | Join condition          |
-
-#### Sort
-
-| 特性 | 格式                                                      | 描述                  |
-| -------- | ------------------------------------------------------------ | ----------------------------- |
-| cost     | (cost=0.00..0.00 card=25.00 ndv=0.00 rowsize=0)              | Estimated cost                |
-| output   | Output: #[0,0], #[0,1], #[0,2], #[0,3], #[0,4], #[0,5], #[0,6], #[0,7] | Node output information       |
-| Sort Key | Sort Key: #[0,0] DESC,  #[0,1] INTERNAL                      | Sort key                      |
-| Limit    | Limit: 10                                                    | Number limit for output data  |
-| Offset   | Offset: 20                                                   | Number offset for output data |
-
-=======
->>>>>>> d12a5bfd
 ## 示例
 
 ### Node_TABLE_SCAN
