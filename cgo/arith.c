/* 
 * Copyright 2021 Matrix Origin
 *
 * Licensed under the Apache License, Version 2.0 (the "License");
 * you may not use this file except in compliance with the License.
 * You may obtain a copy of the License at
 *
 *      http://www.apache.org/licenses/LICENSE-2.0
 *
 * Unless required by applicable law or agreed to in writing, software
 * distributed under the License is distributed on an "AS IS" BASIS,
 * WITHOUT WARRANTIES OR CONDITIONS OF ANY KIND, either express or implied.
 * See the License for the specific language governing permissions and
 * limitations under the License.
 */

#include "mo_impl.h"

/* 
 * Signed int add with overflow check.
 *
 * The test checks if rt[i] and tmpx have different sign, and rt[i]
 * and tmpy have different sign, therefore, tmpx and tmpy have same 
 * sign but the result has different sign, therefore, it is an overflow.
 *
 * DO NOT use __builtin_add_overflow, which gcc cannot vectorize with SIMD
 * and is actually much much slower.
 */
#define ADD_SIGNED_OVFLAG(TGT, A, B)                 \
    TGT = (A) + (B);                                 \
    opflag |= ((TGT) ^ (A)) & ((TGT) ^ (B))

#define ADD_SIGNED_OVFLAG_CHECK                      \
    if (opflag < 0)    {                             \
        return RC_OUT_OF_RANGE;                      \
    } else return RC_SUCCESS


/*
 * Unsigned int add with overflow check
 *
 * If result is less, we know it wrapped around.
 */
#define ADD_UNSIGNED_OVFLAG(TGT, A, B)              \
    TGT = (A) + (B);                                \
    if ((TGT) < (A)) {                              \
        opflag = 1;                                 \
    } else (void) 0

#define ADD_UNSIGNED_OVFLAG_CHECK                   \
    if (opflag != 0) {                              \
        return RC_OUT_OF_RANGE;                     \
    } else return RC_SUCCESS

/*
 * Float/Double overflow check.
 *
 * At this moment we don't do anything.
 */
#define ADD_FLOAT_OVFLAG(TGT, A, B)                 \
    TGT = (A) + (B)    

#define ADD_FLOAT_OVFLAG_CHECK                      \
    (void) opflag;                                  \
    return RC_SUCCESS

/*
 * Signed int sub with overflow check.
 */
#define SUB_SIGNED_OVFLAG(TGT, A, B)                 \
    TGT = (A) - (B);                                 \
    opflag |= ((A) ^ (B)) & ((TGT) ^ (A))

#define SUB_SIGNED_OVFLAG_CHECK                      \
    if (opflag < 0)    {                             \
        return RC_OUT_OF_RANGE;                      \
    }else return RC_SUCCESS


/*
 * Unsigned int sub with overflow check
 *
 * If A is less than B,, we know it wrapped around.
 */
#define SUB_UNSIGNED_OVFLAG(TGT, A, B)              \
    TGT = (A) - (B);                                \
    if ((A) < (B)) {                                \
        opflag = 1;                                 \
    } else (void) 0

#define SUB_UNSIGNED_OVFLAG_CHECK                   \
    if (opflag != 0) {                              \
        return RC_OUT_OF_RANGE;                     \
    } else return RC_SUCCESS


/*
 * Float/Double overflow check.
 *
 * At this moment we don't do anything.
 */
#define SUB_FLOAT_OVFLAG(TGT, A, B)                 \
    TGT = (A) - (B)

#define SUB_FLOAT_OVFLAG_CHECK                      \
    (void) opflag;                                  \
    return RC_SUCCESS

/*
 * Signed int mul with overflow check.
 */
#define MUL_SIGNED_OVFLAG(TGT, A, B, MAXVAL, MINVAL, ZT ,UPTYPE)               \
    temp = (UPTYPE)(A) * (UPTYPE)(B);                                          \
    TGT = (ZT)temp;                                                            \
    opflag = ((A ^ B) > 0 && temp > MAXVAL) || ((A ^ B) < 0 && temp < MINVAL)

#define MUL_SIGNED_OVFLAG_CHECK                                                \
    if (opflag != 0)    {                                                      \
        return RC_OUT_OF_RANGE;                                                \
    }else return RC_SUCCESS


/*
 * Unsigned int mul with overflow check
 */
#define MUL_UNSIGNED_OVFLAG(TGT, A, B, MAXVAL, MINVAL, ZT, UPTYPE)             \
    temp = (UPTYPE)(A) * (UPTYPE)(B);                                          \
    TGT = (ZT)temp;                                                            \
    opflag = (temp > MAXVAL)

#define MUL_UNSIGNED_OVFLAG_CHECK                                              \
    if (opflag != 0) {                                                         \
        return RC_OUT_OF_RANGE;                                                \
    } else return RC_SUCCESS


/*
 * Float/Double mul overflow check.
 *
 * At this moment we don't do anything.
 */
#define MUL_FLOAT_OVFLAG(TGT, A, B)                 \
    TGT = (A) * (B)

#define MUL_FLOAT_OVFLAG_CHECK                      \
    (void) opflag;                                  \
    return RC_SUCCESS


/*
 * Float/Double div overflow check.
 *
 * At this moment we don't do anything.
 */
#define DIV_FLOAT_OVFLAG(TGT, A, B)                 \
    if ((B) == 0) {                                 \
        opflag = 1;                                 \
    } else TGT = (A) / (B)

#define DIV_FLOAT_OVFLAG_CHECK                      \
    if (opflag == 1) {                              \
        return RC_DIVISION_BY_ZERO;                 \
    } else return RC_SUCCESS

/*
 * Signed int mod with overflow check.
 */
#define MOD_SIGNED_OVFLAG(TGT, A, B)                \
    if ((B) == 0) {                                 \
        opflag = 1;                                 \
    } else TGT = (A) % (B)


#define MOD_SIGNED_OVFLAG_CHECK                     \
    if (opflag == 1) {                              \
        return RC_DIVISION_BY_ZERO;                 \
    } else return RC_SUCCESS


/*
 * Unsigned int mod with overflow check
 */
#define MOD_UNSIGNED_OVFLAG(TGT, A, B)              \
    if ((B) == 0) {                                 \
        opflag = 1;                                 \
    } else TGT = (A) % (B)

#define MOD_UNSIGNED_OVFLAG_CHECK                   \
    if (opflag == 1) {                              \
        return RC_DIVISION_BY_ZERO;                 \
    } else return RC_SUCCESS


/*
 * Float mod overflow check.
 */
#define MOD_FLOAT_OVFLAG(TGT, A, B)                 \
    if ((B) == 0) {                                 \
        opflag = 1;                                 \
    } else TGT = fmodf((A), (B))

#define MOD_FLOAT_OVFLAG_CHECK                      \
    if (opflag == 1) {                              \
        return RC_DIVISION_BY_ZERO;                 \
    } else return RC_SUCCESS


/*
 * Double mod overflow check.
 */
#define MOD_DOUBLE_OVFLAG(TGT, A, B)                \
    if ((B) == 0) {                                 \
        opflag = 1;                                 \
    } else TGT = fmod((A), (B))

#define MOD_DOUBLE_OVFLAG_CHECK                     \
    if (opflag == 1) {                              \
        return RC_DIVISION_BY_ZERO;                 \
    } else return RC_SUCCESS

<<<<<<< HEAD

=======
>>>>>>> 21d56e67
// MO_ARITH_T: Handle general arithmetic operations
#define MO_ARITH_T(OP, ZT)                                    \
    ZT *rt = (ZT *) r;                                        \
    ZT *at = (ZT *) a;                                        \
    ZT *bt = (ZT *) b;                                        \
    ZT opflag = 0;                                            \
    if ((flag & LEFT_IS_SCALAR) != 0) {                       \
        if (nulls != NULL) {                                  \
            for (uint64_t i = 0; i < n; i++) {                \
                if (!bitmap_test(nulls, i)) {                 \
                    OP(rt[i], at[0], bt[i]);                  \
                }                                             \
            }                                                 \
        } else {                                              \
            for (uint64_t i = 0; i < n; i++) {                \
                OP(rt[i], at[0], bt[i]);                      \
            }                                                 \
        }                                                     \
    } else if ((flag & RIGHT_IS_SCALAR) != 0) {               \
        if (nulls != NULL) {                                  \
            for (uint64_t i = 0; i < n; i++) {                \
                if (!bitmap_test(nulls, i)) {                 \
                    OP(rt[i], at[i], bt[0]);                  \
                }                                             \
            }                                                 \
        } else {                                              \
            for (uint64_t i = 0; i < n; i++) {                \
                OP(rt[i], at[i], bt[0]);                      \
            }                                                 \
        }                                                     \
    } else {                                                  \
        if (nulls != NULL) {                                  \
            for (uint64_t i = 0; i < n; i++) {                \
                if (!bitmap_test(nulls, i)) {                 \
                    OP(rt[i], at[i], bt[i]);                  \
                }                                             \
            }                                                 \
        } else {                                              \
            for (uint64_t i = 0; i < n; i++) {                \
                OP(rt[i], at[i], bt[i]);                      \
            }                                                 \
        }                                                     \
    }                                                         \
    OP ## _CHECK 


// MO_MUL_T: Handle signed and unsigned integer multiplication
#define MO_MUL_T(OP, ZT, MAXVAL, MINVAL, UPTYPE)                               \
    ZT *rt = (ZT *) r;                                                         \
    ZT *at = (ZT *) a;                                                         \
    ZT *bt = (ZT *) b;                                                         \
    UPTYPE temp = 0;                                                           \
    ZT opflag = 0;                                                             \
    if ((flag & LEFT_IS_SCALAR) != 0) {                                        \
        if (nulls != NULL) {                                                   \
            for (uint64_t i = 0; i < n; i++) {                                 \
                if (!bitmap_test(nulls, i)) {                                  \
                    OP(rt[i], at[0], bt[i], MAXVAL, MINVAL, ZT, UPTYPE);       \
                }                                                              \
            }                                                                  \
        } else {                                                               \
            for (uint64_t i = 0; i < n; i++) {                                 \
                OP(rt[i], at[0], bt[i], MAXVAL, MINVAL, ZT, UPTYPE);           \
            }                                                                  \
        }                                                                      \
    } else if ((flag & RIGHT_IS_SCALAR) != 0) {                                \
        if (nulls != NULL) {                                                   \
            for (uint64_t i = 0; i < n; i++) {                                 \
                if (!bitmap_test(nulls, i)) {                                  \
                    OP(rt[i], at[i], bt[0], MAXVAL, MINVAL, ZT, UPTYPE);       \
                }                                                              \
            }                                                                  \
        } else {                                                               \
            for (uint64_t i = 0; i < n; i++) {                                 \
                OP(rt[i], at[i], bt[0], MAXVAL, MINVAL, ZT, UPTYPE);           \
            }                                                                  \
        }                                                                      \
    } else {                                                                   \
        if (nulls != NULL) {                                                   \
            for (uint64_t i = 0; i < n; i++) {                                 \
                if (!bitmap_test(nulls, i)) {                                  \
                    OP(rt[i], at[i], bt[i], MAXVAL, MINVAL, ZT, UPTYPE);       \
                }                                                              \
            }                                                                  \
        } else {                                                               \
            for (uint64_t i = 0; i < n; i++) {                                 \
                OP(rt[i], at[i], bt[i], MAXVAL, MINVAL, ZT, UPTYPE);           \
            }                                                                  \
        }                                                                      \
    }                                                                          \
    OP ## _CHECK



// Addition operation
int32_t SignedInt_VecAdd(void *r, void *a, void *b, uint64_t n, uint64_t *nulls, int32_t flag, int32_t szof)
{
    if (szof == 1) {
        MO_ARITH_T(ADD_SIGNED_OVFLAG, int8_t);
    } else if (szof == 2) {
        MO_ARITH_T(ADD_SIGNED_OVFLAG, int16_t);
    } else if (szof == 4) {
        MO_ARITH_T(ADD_SIGNED_OVFLAG, int32_t);
    } else if (szof == 8) {
        MO_ARITH_T(ADD_SIGNED_OVFLAG, int64_t);
    } else {
        return RC_INVALID_ARGUMENT;
    }
    return RC_SUCCESS;
}

int32_t UnsignedInt_VecAdd(void *r, void *a, void *b, uint64_t n, uint64_t *nulls, int32_t flag, int32_t szof)
{
    if (szof == 1) {
        MO_ARITH_T(ADD_UNSIGNED_OVFLAG, uint8_t);
    } else if (szof == 2) {
        MO_ARITH_T(ADD_UNSIGNED_OVFLAG, uint16_t);
    } else if (szof == 4) {
        MO_ARITH_T(ADD_UNSIGNED_OVFLAG, uint32_t);
    } else if (szof == 8) {
        MO_ARITH_T(ADD_UNSIGNED_OVFLAG, uint64_t);
    } else {
        return RC_INVALID_ARGUMENT;
    }
    return RC_SUCCESS;
}

int32_t Float_VecAdd(void *r, void *a, void *b, uint64_t n, uint64_t *nulls, int32_t flag, int32_t szof)
{
    if (szof == 4) {
        MO_ARITH_T(ADD_FLOAT_OVFLAG, float);
    } else if (szof == 8) {
        MO_ARITH_T(ADD_FLOAT_OVFLAG, double);
    } else {
        return RC_INVALID_ARGUMENT;
    }
    return RC_SUCCESS;
}

// Subtraction operation
int32_t SignedInt_VecSub(void *r, void *a, void *b, uint64_t n, uint64_t *nulls, int32_t flag, int32_t szof)
{
    if (szof == 1) {
        MO_ARITH_T(SUB_SIGNED_OVFLAG, int8_t);
    } else if (szof == 2) {
        MO_ARITH_T(SUB_SIGNED_OVFLAG, int16_t);
    } else if (szof == 4) {
        MO_ARITH_T(SUB_SIGNED_OVFLAG, int32_t);
    } else if (szof == 8) {
        MO_ARITH_T(SUB_SIGNED_OVFLAG, int64_t);
    } else {
        return RC_INVALID_ARGUMENT;
    }
    return RC_SUCCESS;
}

int32_t UnsignedInt_VecSub(void *r, void *a, void *b, uint64_t n, uint64_t *nulls, int32_t flag, int32_t szof)
{
    if (szof == 1) {
        MO_ARITH_T(SUB_UNSIGNED_OVFLAG, uint8_t);
    } else if (szof == 2) {
        MO_ARITH_T(SUB_UNSIGNED_OVFLAG, uint16_t);
    } else if (szof == 4) {
        MO_ARITH_T(SUB_UNSIGNED_OVFLAG, uint32_t);
    } else if (szof == 8) {
        MO_ARITH_T(SUB_UNSIGNED_OVFLAG, uint64_t);
    } else {
        return RC_INVALID_ARGUMENT;
    }
    return RC_SUCCESS;
}

int32_t Float_VecSub(void *r, void *a, void *b, uint64_t n, uint64_t *nulls, int32_t flag, int32_t szof)
{
    if (szof == 4) {
        MO_ARITH_T(SUB_FLOAT_OVFLAG, float);
    } else if (szof == 8) {
        MO_ARITH_T(SUB_FLOAT_OVFLAG, double);
    } else {
        return RC_INVALID_ARGUMENT;
    }
    return RC_SUCCESS;
}

// Multiplication operation
int32_t SignedInt_VecMul(void *r, void *a, void *b, uint64_t n, uint64_t *nulls, int32_t flag, int32_t szof)
{
    if (szof == 1) {
        MO_MUL_T(MUL_SIGNED_OVFLAG, int8_t, INT8_MAX, INT8_MIN, int16_t);
    } else if (szof == 2) {
        MO_MUL_T(MUL_SIGNED_OVFLAG, int16_t, INT16_MAX, INT16_MIN, int16_t);
    } else if (szof == 4) {
        MO_MUL_T(MUL_SIGNED_OVFLAG, int32_t, INT32_MAX, INT32_MIN, int64_t);
    } else if (szof == 8) {
        MO_MUL_T(MUL_SIGNED_OVFLAG, int64_t, INT64_MAX, INT64_MIN, __int128);
    } else {
        return RC_INVALID_ARGUMENT;
    }
    return RC_SUCCESS;
}


int32_t UnsignedInt_VecMul(void *r, void *a, void *b, uint64_t n, uint64_t *nulls, int32_t flag, int32_t szof)
{
    if (szof == 1) {
        MO_MUL_T(MUL_UNSIGNED_OVFLAG, uint8_t, UINT8_MAX, 0, uint16_t);
    } else if (szof == 2) {
        MO_MUL_T(MUL_UNSIGNED_OVFLAG, uint16_t, UINT16_MAX, 0, uint32_t);
    } else if (szof == 4) {
        MO_MUL_T(MUL_UNSIGNED_OVFLAG, uint32_t, UINT32_MAX, 0, uint64_t);
    } else if (szof == 8) {
        MO_MUL_T(MUL_UNSIGNED_OVFLAG, uint64_t, UINT64_MAX, 0, __int128);
    } else {
        return RC_INVALID_ARGUMENT;
    }
    return RC_SUCCESS;
}


int32_t Float_VecMul(void *r, void *a, void *b, uint64_t n, uint64_t *nulls, int32_t flag, int32_t szof)
{
    if (szof == 4) {
        MO_ARITH_T(MUL_FLOAT_OVFLAG, float);
    } else if (szof == 8) {
        MO_ARITH_T(MUL_FLOAT_OVFLAG, double);
    } else {
        return RC_INVALID_ARGUMENT;
    }
    return RC_SUCCESS;
}

// Division operation
int32_t Float_VecDiv(void *r, void *a, void *b, uint64_t n, uint64_t *nulls, int32_t flag, int32_t szof) {
    if (szof == 4) {
        MO_ARITH_T(DIV_FLOAT_OVFLAG, float);
    } else if (szof == 8) {
        MO_ARITH_T(DIV_FLOAT_OVFLAG, double);
    } else {
        return RC_INVALID_ARGUMENT;
    }
    return RC_SUCCESS;
}

// Mod operation
int32_t SignedInt_VecMod(void *r, void *a, void *b, uint64_t n, uint64_t *nulls, int32_t flag, int32_t szof)
{
    if (szof == 1) {
        MO_ARITH_T(MOD_SIGNED_OVFLAG, int8_t);
    } else if (szof == 2) {
        MO_ARITH_T(MOD_SIGNED_OVFLAG, int16_t);
    } else if (szof == 4) {
        MO_ARITH_T(MOD_SIGNED_OVFLAG, int32_t);
    } else if (szof == 8) {
        MO_ARITH_T(MOD_SIGNED_OVFLAG, int64_t);
    } else {
        return RC_INVALID_ARGUMENT;
    }
    return RC_SUCCESS;
}

int32_t UnsignedInt_VecMod(void *r, void *a, void *b, uint64_t n, uint64_t *nulls, int32_t flag, int32_t szof)
{
    if (szof == 1) {
        MO_ARITH_T(MOD_UNSIGNED_OVFLAG, uint8_t);
    } else if (szof == 2) {
        MO_ARITH_T(MOD_UNSIGNED_OVFLAG, uint16_t);
    } else if (szof == 4) {
        MO_ARITH_T(MOD_UNSIGNED_OVFLAG, uint32_t);
    } else if (szof == 8) {
        MO_ARITH_T(MOD_UNSIGNED_OVFLAG, uint64_t);
    } else {
        return RC_INVALID_ARGUMENT;
    }
    return RC_SUCCESS;
}

int32_t Float_VecMod(void *r, void *a, void *b, uint64_t n, uint64_t *nulls, int32_t flag, int32_t szof)
{
    if (szof == 4) {
        MO_ARITH_T(MOD_FLOAT_OVFLAG, float);
    } else if (szof == 8) {
        MO_ARITH_T(MOD_DOUBLE_OVFLAG, double);
    } else {
        return RC_INVALID_ARGUMENT;
    }
    return RC_SUCCESS;
}


/*
 * Float/Double integer div overflow check.
 *
 * At this moment we don't do anything.
 */
#define INTDIV_FLOAT_OVFLAG(TGT, A, B)              \
    if ((B) == 0) {                                 \
        opflag = 1;                                 \
    } else TGT = (int64_t)((A) / (B))

#define INTDIV_FLOAT_OVFLAG_CHECK                   \
    if (opflag == 1) {                              \
        return RC_DIVISION_BY_ZERO;                 \
    } else return RC_SUCCESS

// MO_INT_DIV : Handle floating-point integer division
#define MO_INT_DIV(OP, ZT, RT)                                \
    RT *rt = (RT *) r;                                        \
    ZT *at = (ZT *) a;                                        \
    ZT *bt = (ZT *) b;                                        \
    ZT opflag = 0;                                            \
    if ((flag & LEFT_IS_SCALAR) != 0) {                       \
        if (nulls != NULL) {                                  \
            for (uint64_t i = 0; i < n; i++) {                \
                if (!bitmap_test(nulls, i)) {                 \
                    OP(rt[i], at[0], bt[i]);                  \
                }                                             \
            }                                                 \
        } else {                                              \
            for (uint64_t i = 0; i < n; i++) {                \
                OP(rt[i], at[0], bt[i]);                      \
            }                                                 \
        }                                                     \
    } else if ((flag & RIGHT_IS_SCALAR) != 0) {               \
        if (nulls != NULL) {                                  \
            for (uint64_t i = 0; i < n; i++) {                \
                if (!bitmap_test(nulls, i)) {                 \
                    OP(rt[i], at[i], bt[0]);                  \
                }                                             \
            }                                                 \
        } else {                                              \
            for (uint64_t i = 0; i < n; i++) {                \
                OP(rt[i], at[i], bt[0]);                      \
            }                                                 \
        }                                                     \
    } else {                                                  \
        if (nulls != NULL) {                                  \
            for (uint64_t i = 0; i < n; i++) {                \
                if (!bitmap_test(nulls, i)) {                 \
                    OP(rt[i], at[i], bt[i]);                  \
                }                                             \
            }                                                 \
        } else {                                              \
            for (uint64_t i = 0; i < n; i++) {                \
                OP(rt[i], at[i], bt[i]);                      \
            }                                                 \
        }                                                     \
    }                                                         \
    OP ## _CHECK


int32_t Float_VecIntegerDiv(void *r, void *a, void *b, uint64_t n, uint64_t *nulls, int32_t flag, int32_t szof)
{
    if (szof == 4) {
        MO_INT_DIV(INTDIV_FLOAT_OVFLAG, float, int64_t);
    } else if (szof == 8) {
        MO_INT_DIV(INTDIV_FLOAT_OVFLAG, double, int64_t);
    } else {
        return RC_INVALID_ARGUMENT;
    }
    return RC_SUCCESS;
}<|MERGE_RESOLUTION|>--- conflicted
+++ resolved
@@ -218,10 +218,6 @@
         return RC_DIVISION_BY_ZERO;                 \
     } else return RC_SUCCESS
 
-<<<<<<< HEAD
-
-=======
->>>>>>> 21d56e67
 // MO_ARITH_T: Handle general arithmetic operations
 #define MO_ARITH_T(OP, ZT)                                    \
     ZT *rt = (ZT *) r;                                        \
