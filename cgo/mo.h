--- conflicted
+++ resolved
@@ -94,17 +94,14 @@
 int32_t Decimal64_VecAdd(int64_t *r, int64_t *a, int64_t *b, uint64_t n, uint64_t *nulls, int32_t flag);
 int32_t Decimal128_VecAdd(int64_t *r, int64_t *a, int64_t *b, uint64_t n, uint64_t *nulls, int32_t flag);
 
-<<<<<<< HEAD
 int32_t Decimal64_Sub_SV(int64_t *r, int64_t *a, int64_t *b, uint64_t n, uint64_t *nulls);
 int32_t Decimal128_Sub_SV(int64_t *r, int64_t *a, int64_t *b, uint64_t n, uint64_t *nulls);
 
 int32_t Decimal64_Sub_VV(int64_t *r, int64_t *a, int64_t *b, uint64_t n, uint64_t *nulls);
 int32_t Decimal128_Sub_VV(int64_t *r, int64_t *a, int64_t *b, uint64_t n, uint64_t *nulls);
-=======
 /* vector arithmatics */
 int32_t SignedInt_VecAdd(void *r, void *a, void *b, uint64_t n, uint64_t *nulls, int32_t flag, int32_t szof);
 int32_t UnsignedInt_VecAdd(void *r, void *a, void *b, uint64_t n, uint64_t *nulls, int32_t flag, int32_t szof);
 int32_t Float_VecAdd(void *r, void *a, void *b, uint64_t n, uint64_t *nulls, int32_t flag, int32_t szof);
->>>>>>> 2f71f2e4
 
 #endif /* _MO_H_ */