/* 
 * Copyright 2021 Matrix Origin
 *
 * Licensed under the Apache License, Version 2.0 (the "License");
 * you may not use this file except in compliance with the License.
 * You may obtain a copy of the License at
 *
 *      http://www.apache.org/licenses/LICENSE-2.0
 *
 * Unless required by applicable law or agreed to in writing, software
 * distributed under the License is distributed on an "AS IS" BASIS,
 * WITHOUT WARRANTIES OR CONDITIONS OF ANY KIND, either express or implied.
 * See the License for the specific language governing permissions and
 * limitations under the License.
 */

#ifndef _MO_IMPL_H_
#define _MO_IMPL_H_

#include "mo.h"

#include <stdlib.h>
#include <stdbool.h>
<<<<<<< HEAD
=======
#include <math.h>
>>>>>>> 21d56e67

static const int32_t RC_SUCCESS = 0;
static const int32_t RC_INFO = 1;
static const int32_t RC_WARN = 2;

static const int32_t RC_INTERNAL_ERROR = 1001;

static const int32_t RC_DIVISION_BY_ZERO = 2000;
static const int32_t RC_OUT_OF_RANGE = 2001;
static const int32_t RC_DATA_TRUNCATED = 2002;
static const int32_t RC_INVALID_ARGUMENT = 2003;

static const int32_t LEFT_IS_SCALAR = 1;
static const int32_t RIGHT_IS_SCALAR = 2;

<<<<<<< HEAD
=======

>>>>>>> 21d56e67
#include "bitmap.h"

#endif /* _MO_IMPL_H_ */<|MERGE_RESOLUTION|>--- conflicted
+++ resolved
@@ -21,10 +21,7 @@
 
 #include <stdlib.h>
 #include <stdbool.h>
-<<<<<<< HEAD
-=======
 #include <math.h>
->>>>>>> 21d56e67
 
 static const int32_t RC_SUCCESS = 0;
 static const int32_t RC_INFO = 1;
@@ -40,10 +37,7 @@
 static const int32_t LEFT_IS_SCALAR = 1;
 static const int32_t RIGHT_IS_SCALAR = 2;
 
-<<<<<<< HEAD
-=======
 
->>>>>>> 21d56e67
 #include "bitmap.h"
 
 #endif /* _MO_IMPL_H_ */