module github.com/matrixorigin/matrixone

// Minimum Go version required
go 1.23.0

require (
	github.com/BurntSushi/toml v1.2.1
	github.com/DATA-DOG/go-sqlmock v1.5.0
	github.com/FastFilter/xorfilter v0.1.4
	github.com/K-Phoen/grabana v0.21.19
	github.com/KimMachineGun/automemlimit v0.6.0
	github.com/RoaringBitmap/roaring v1.2.3
	github.com/aliyun/alibaba-cloud-sdk-go v1.62.654
	github.com/aliyun/aliyun-oss-go-sdk v3.0.1+incompatible
	github.com/aliyun/credentials-go v1.3.1
	github.com/aws/aws-sdk-go-v2 v1.18.0
	github.com/aws/aws-sdk-go-v2/config v1.18.25
	github.com/aws/aws-sdk-go-v2/credentials v1.13.24
	github.com/aws/aws-sdk-go-v2/service/s3 v1.33.1
	github.com/aws/aws-sdk-go-v2/service/sts v1.19.0
	github.com/aws/smithy-go v1.13.5
	github.com/axiomhq/hyperloglog v0.0.0-20230201085229-3ddf4bad03dc
	github.com/cespare/xxhash/v2 v2.2.0
	github.com/cockroachdb/errors v1.9.1
	github.com/confluentinc/confluent-kafka-go/v2 v2.4.0
	github.com/containerd/cgroups/v3 v3.0.1
	github.com/docker/go-units v0.5.0
	github.com/dolthub/maphash v0.1.0
	github.com/elastic/gosigar v0.14.2
	github.com/extism/go-sdk v1.3.0
	github.com/fagongzi/goetty/v2 v2.0.3-0.20230628075727-26c9a2fd5fb8
	github.com/fagongzi/util v0.0.0-20210923134909-bccc37b5040d
	github.com/felixge/fgprof v0.9.3
	github.com/go-sql-driver/mysql v1.8.1
	github.com/gofrs/flock v0.8.1
	github.com/gogo/protobuf v1.3.2
	github.com/golang/mock v1.6.0
	github.com/google/btree v1.1.2
	github.com/google/gofuzz v1.2.0
	github.com/google/gops v0.3.25
	github.com/google/pprof v0.0.0-20230510103437-eeec1cb781c3
	github.com/google/shlex v0.0.0-20191202100458-e7afc7fbc510
	github.com/google/uuid v1.6.0
	github.com/hashicorp/memberlist v0.3.1
	github.com/itchyny/gojq v0.12.16
	github.com/jhump/protoreflect v1.15.2
	github.com/json-iterator/go v1.1.12
	github.com/lni/dragonboat/v4 v4.0.0-20220815145555-6f622e8bcbef
	github.com/lni/goutils v1.3.1-0.20220604063047-388d67b4dbc4
	github.com/lni/vfs v0.2.1-0.20220616104132-8852fd867376
	github.com/matrixorigin/monlp v0.0.0-20240825091235-be436dc30e78
	github.com/matrixorigin/simdcsv v0.0.0-20230210060146-09b8e45209dd
	github.com/minio/minio-go/v7 v7.0.63
	github.com/mohae/deepcopy v0.0.0-20170929034955-c48cc78d4826
	github.com/ncruces/go-dns v1.2.5
	github.com/panjf2000/ants/v2 v2.7.4
	github.com/parquet-go/parquet-go v0.23.0
	github.com/pierrec/lz4/v4 v4.1.21
	github.com/pkg/errors v0.9.1
	github.com/plar/go-adaptive-radix-tree v1.0.5
	github.com/prashantv/gostub v1.1.0
	github.com/prometheus/client_golang v1.17.0
	github.com/prometheus/client_model v0.4.1-0.20230718164431-9a2bf3000d16
	github.com/robfig/cron/v3 v3.0.1
	github.com/samber/lo v1.38.1
	github.com/segmentio/encoding v0.4.0
	github.com/shirou/gopsutil/v3 v3.23.12
	github.com/smartystreets/goconvey v1.7.2
	github.com/spf13/cobra v1.8.0
	github.com/spkg/bom v1.0.0
	github.com/stretchr/testify v1.9.0
	github.com/ti-mo/conntrack v0.5.1
	github.com/ti-mo/netfilter v0.5.2
	github.com/tidwall/btree v1.6.0
	github.com/tidwall/pretty v1.2.1
	go.uber.org/automaxprocs v1.5.3
	go.uber.org/ratelimit v0.2.0
	go.uber.org/zap v1.24.0
	golang.org/x/exp v0.0.0-20231006140011-7918f672742d
<<<<<<< HEAD
	golang.org/x/sync v0.8.0
=======
	golang.org/x/sync v0.7.0
>>>>>>> f402d431
	golang.org/x/sys v0.21.0
	gonum.org/v1/gonum v0.14.0
	google.golang.org/grpc v1.62.1
	google.golang.org/protobuf v1.34.2
	gopkg.in/natefinch/lumberjack.v2 v2.2.1
)

require (
	filippo.io/edwards25519 v1.1.0 // indirect
	github.com/K-Phoen/sdk v0.12.3 // indirect
	github.com/andybalholm/brotli v1.1.0 // indirect
	github.com/cespare/xxhash v1.1.0 // indirect
	github.com/cilium/ebpf v0.9.1 // indirect
	github.com/coreos/go-systemd/v22 v22.3.2 // indirect
	github.com/dustin/go-humanize v1.0.1 // indirect
	github.com/gobwas/glob v0.2.3 // indirect
	github.com/godbus/dbus/v5 v5.0.4 // indirect
	github.com/google/go-cmp v0.6.0 // indirect
	github.com/gosimple/slug v1.13.1 // indirect
	github.com/gosimple/unidecode v1.0.1 // indirect
	github.com/itchyny/timefmt-go v0.1.6 // indirect
	github.com/jmespath/go-jmespath v0.4.0 // indirect
	github.com/josharian/native v1.1.0 // indirect
	github.com/mattn/go-runewidth v0.0.15 // indirect
	github.com/mdlayher/netlink v1.7.2 // indirect
	github.com/mdlayher/socket v0.5.1 // indirect
	github.com/minio/md5-simd v1.1.2 // indirect
	github.com/minio/sha256-simd v1.0.1 // indirect
	github.com/modern-go/concurrent v0.0.0-20180306012644-bacd9c7ef1dd // indirect
	github.com/modern-go/reflect2 v1.0.2 // indirect
	github.com/olekukonko/tablewriter v0.0.5 // indirect
	github.com/opencontainers/runtime-spec v1.0.2 // indirect
	github.com/opentracing/opentracing-go v1.2.1-0.20220228012449-10b1cf09e00b // indirect
	github.com/pbnjay/memory v0.0.0-20210728143218-7b4eea64cf58 // indirect
	github.com/rivo/uniseg v0.4.7 // indirect
	github.com/rs/xid v1.5.0 // indirect
	github.com/segmentio/asm v1.1.3 // indirect
	github.com/shoenig/go-m1cpu v0.1.6 // indirect
	github.com/tetratelabs/wazero v1.7.3 // indirect
	golang.org/x/crypto v0.23.0 // indirect
<<<<<<< HEAD
	golang.org/x/text v0.17.0 // indirect
=======
	golang.org/x/text v0.15.0 // indirect
>>>>>>> f402d431
	golang.org/x/time v0.3.0 // indirect
)

require (
	github.com/DataDog/zstd v1.5.0 // indirect
	github.com/VictoriaMetrics/metrics v1.18.1 // indirect
	github.com/alibabacloud-go/debug v0.0.0-20190504072949-9472017b5c68 // indirect
	github.com/alibabacloud-go/tea v1.1.8 // indirect
	github.com/andres-erbsen/clock v0.0.0-20160526145045-9e14626cd129 // indirect
	github.com/armon/go-metrics v0.0.0-20180917152333-f0300d1749da // indirect
	github.com/aws/aws-sdk-go v1.45.5
	github.com/aws/aws-sdk-go-v2/aws/protocol/eventstream v1.4.10 // indirect
	github.com/aws/aws-sdk-go-v2/feature/ec2/imds v1.13.3 // indirect
	github.com/aws/aws-sdk-go-v2/internal/configsources v1.1.33 // indirect
	github.com/aws/aws-sdk-go-v2/internal/endpoints/v2 v2.4.27 // indirect
	github.com/aws/aws-sdk-go-v2/internal/ini v1.3.34 // indirect
	github.com/aws/aws-sdk-go-v2/internal/v4a v1.0.25 // indirect
	github.com/aws/aws-sdk-go-v2/service/internal/accept-encoding v1.9.11 // indirect
	github.com/aws/aws-sdk-go-v2/service/internal/checksum v1.1.28 // indirect
	github.com/aws/aws-sdk-go-v2/service/internal/presigned-url v1.9.27 // indirect
	github.com/aws/aws-sdk-go-v2/service/internal/s3shared v1.14.2 // indirect
	github.com/aws/aws-sdk-go-v2/service/sso v1.12.10 // indirect
	github.com/aws/aws-sdk-go-v2/service/ssooidc v1.14.10 // indirect
	github.com/beorn7/perks v1.0.1 // indirect
	github.com/bits-and-blooms/bitset v1.8.0 // indirect
	github.com/bufbuild/protocompile v0.6.0 // indirect
	github.com/cockroachdb/logtags v0.0.0-20230118201751-21c54148d20b // indirect
	github.com/cockroachdb/pebble v0.0.0-20220407171941-2120d145e292 // indirect
	github.com/cockroachdb/redact v1.1.3 // indirect
	github.com/davecgh/go-spew v1.1.1 // indirect
	github.com/dgryski/go-metro v0.0.0-20180109044635-280f6062b5bc // indirect
	github.com/getsentry/sentry-go v0.12.0 // indirect
	github.com/go-ole/go-ole v1.2.6 // indirect
	github.com/golang/protobuf v1.5.4 // indirect
	github.com/golang/snappy v0.0.4 // indirect
	github.com/gopherjs/gopherjs v1.12.80 // indirect
	github.com/hashicorp/errwrap v1.1.0 // indirect
	github.com/hashicorp/go-immutable-radix v1.0.0 // indirect
	github.com/hashicorp/go-msgpack v0.5.3 // indirect
	github.com/hashicorp/go-multierror v1.1.1 // indirect
	github.com/hashicorp/go-sockaddr v1.0.0 // indirect
	github.com/hashicorp/golang-lru v0.5.4 // indirect
	github.com/inconshreveable/mousetrap v1.1.0 // indirect
	github.com/jtolds/gls v4.20.0+incompatible // indirect
	github.com/klauspost/compress v1.17.9 // indirect
	github.com/klauspost/cpuid/v2 v2.2.5 // indirect
	github.com/kr/pretty v0.3.1 // indirect
	github.com/kr/text v0.2.0 // indirect
	github.com/lufia/plan9stats v0.0.0-20211012122336-39d0f177ccd0 // indirect
	github.com/matttproud/golang_protobuf_extensions v1.0.4 // indirect
	github.com/miekg/dns v1.1.53 // indirect
	github.com/mschoch/smat v0.2.0 // indirect
	github.com/pingcap/errors v0.11.5-0.20201029093017-5a7df2af2ac7 // indirect
	github.com/pmezard/go-difflib v1.0.0 // indirect
	github.com/power-devops/perfstat v0.0.0-20210106213030-5aafc221ea8c // indirect
	github.com/prometheus/common v0.44.0 // indirect
	github.com/prometheus/procfs v0.11.1 // indirect
	github.com/rogpeppe/go-internal v1.10.0 // indirect
	github.com/sean-/seed v0.0.0-20170313163322-e2103e2c3529 // indirect
	github.com/sirupsen/logrus v1.9.3 // indirect
	github.com/smartystreets/assertions v1.13.1 // indirect
	github.com/spf13/pflag v1.0.5 // indirect
	github.com/tklauser/go-sysconf v0.3.12 // indirect
	github.com/tklauser/numcpus v0.6.1 // indirect
	github.com/valyala/fastrand v1.1.0 // indirect
	github.com/valyala/histogram v1.2.0 // indirect
	github.com/yusufpapurcu/wmi v1.2.3 // indirect
	go.uber.org/atomic v1.11.0 // indirect
	go.uber.org/multierr v1.11.0 // indirect
<<<<<<< HEAD
	golang.org/x/mod v0.17.0 // indirect
	golang.org/x/net v0.25.0 // indirect
	golang.org/x/tools v0.21.1-0.20240508182429-e35e4ccd0d2d // indirect
=======
	golang.org/x/mod v0.16.0 // indirect
	golang.org/x/net v0.25.0 // indirect
	golang.org/x/tools v0.14.0 // indirect
>>>>>>> f402d431
	google.golang.org/genproto/googleapis/rpc v0.0.0-20240318140521-94a12d6c2237 // indirect
	gopkg.in/ini.v1 v1.67.0 // indirect
	gopkg.in/yaml.v3 v3.0.1 // indirect

)

// required until memberlist issue 272 is resolved
// see https://github.com/hashicorp/memberlist/pull/273 for progress
replace github.com/hashicorp/memberlist => github.com/matrixorigin/memberlist v0.5.1-0.20230322082342-95015c95ee76

replace (
	github.com/elastic/gosigar v0.14.2 => github.com/matrixorigin/gosigar v0.14.3-0.20240721074812-0d5bde0e9f91
	github.com/fagongzi/goetty/v2 v2.0.3-0.20230628075727-26c9a2fd5fb8 => github.com/matrixorigin/goetty/v2 v2.0.0-20240611082008-a4de209fff3d
	github.com/lni/dragonboat/v4 v4.0.0-20220815145555-6f622e8bcbef => github.com/matrixorigin/dragonboat/v4 v4.0.0-20240312080931-1b40809d7cea
	github.com/lni/goutils v1.3.1-0.20220604063047-388d67b4dbc4 => github.com/matrixorigin/goutils v1.3.1-0.20220604063047-388d67b4dbc4
	github.com/lni/vfs v0.2.1-0.20220616104132-8852fd867376 => github.com/matrixorigin/vfs v0.2.1-0.20220616104132-8852fd867376
)<|MERGE_RESOLUTION|>--- conflicted
+++ resolved
@@ -77,11 +77,7 @@
 	go.uber.org/ratelimit v0.2.0
 	go.uber.org/zap v1.24.0
 	golang.org/x/exp v0.0.0-20231006140011-7918f672742d
-<<<<<<< HEAD
 	golang.org/x/sync v0.8.0
-=======
-	golang.org/x/sync v0.7.0
->>>>>>> f402d431
 	golang.org/x/sys v0.21.0
 	gonum.org/v1/gonum v0.14.0
 	google.golang.org/grpc v1.62.1
@@ -122,11 +118,7 @@
 	github.com/shoenig/go-m1cpu v0.1.6 // indirect
 	github.com/tetratelabs/wazero v1.7.3 // indirect
 	golang.org/x/crypto v0.23.0 // indirect
-<<<<<<< HEAD
 	golang.org/x/text v0.17.0 // indirect
-=======
-	golang.org/x/text v0.15.0 // indirect
->>>>>>> f402d431
 	golang.org/x/time v0.3.0 // indirect
 )
 
@@ -196,15 +188,9 @@
 	github.com/yusufpapurcu/wmi v1.2.3 // indirect
 	go.uber.org/atomic v1.11.0 // indirect
 	go.uber.org/multierr v1.11.0 // indirect
-<<<<<<< HEAD
 	golang.org/x/mod v0.17.0 // indirect
 	golang.org/x/net v0.25.0 // indirect
 	golang.org/x/tools v0.21.1-0.20240508182429-e35e4ccd0d2d // indirect
-=======
-	golang.org/x/mod v0.16.0 // indirect
-	golang.org/x/net v0.25.0 // indirect
-	golang.org/x/tools v0.14.0 // indirect
->>>>>>> f402d431
 	google.golang.org/genproto/googleapis/rpc v0.0.0-20240318140521-94a12d6c2237 // indirect
 	gopkg.in/ini.v1 v1.67.0 // indirect
 	gopkg.in/yaml.v3 v3.0.1 // indirect
