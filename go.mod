--- conflicted
+++ resolved
@@ -93,11 +93,7 @@
 
 require (
 	filippo.io/edwards25519 v1.1.0 // indirect
-<<<<<<< HEAD
-=======
-	github.com/K-Phoen/sdk v0.12.3 // indirect
 	github.com/Masterminds/semver/v3 v3.2.1 // indirect
->>>>>>> 25327d49
 	github.com/andybalholm/brotli v1.1.0 // indirect
 	github.com/cespare/xxhash v1.1.0 // indirect
 	github.com/cilium/ebpf v0.9.1 // indirect
