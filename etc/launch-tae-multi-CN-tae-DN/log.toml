--- conflicted
+++ resolved
@@ -3,11 +3,7 @@
 data-dir = "./mo-data"
 
 [log]
-<<<<<<< HEAD
-level = "error"
-=======
 level = "info"
->>>>>>> 2ee4b5ac
 format = "console"
 max-size = 512
 
