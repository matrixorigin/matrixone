# service node type, [DN|CN|LOG]
service-type = "CN"

[log]
level = "debug"
format = "json"
max-size = 512

[hakeeper-client]
service-addresses = [
    "1",
    "2"
]

[cn.Engine]
type = "tae"

[[fileservice]]
<<<<<<< HEAD
name = "s3"
backend = "DISK"
data-dir = "store"
=======
name = 'LOCAL'
backend = 'MEM'

[[fileservice]]
name = 'S3'
backend = 'MEM'
>>>>>>> 9984ed19
<|MERGE_RESOLUTION|>--- conflicted
+++ resolved
@@ -16,15 +16,14 @@
 type = "tae"
 
 [[fileservice]]
-<<<<<<< HEAD
-name = "s3"
-backend = "DISK"
-data-dir = "store"
-=======
 name = 'LOCAL'
 backend = 'MEM'
 
 [[fileservice]]
 name = 'S3'
 backend = 'MEM'
->>>>>>> 9984ed19
+
+[[fileservice]]
+name = "etl"
+backend = "DISK-ETL"
+data-dir = "store"