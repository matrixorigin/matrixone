--- conflicted
+++ resolved
@@ -77,19 +77,7 @@
 
 ### Starting
 
-<<<<<<< HEAD
 1. Boot MatrixOne server:
-=======
-**Prerequisites**
-
-- MySQL client
-
-  MatrixOne supports the MySQL wire protocol, so you can use MySQL client drivers to connect from various languages.
-  
-  Currently, MatrixOne only keeps compatible with the Oracle Mysql client that is a little different from the MariaDB mysql client.
-
-**Boot MatrixOne server:**
->>>>>>> 95c852eb
 
 ```
 $ ./mo-server system_vars_config.toml
