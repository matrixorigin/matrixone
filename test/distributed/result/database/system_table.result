SELECT * FROM `information_schema`.`character_sets` LIMIT 0,1000;
character_set_name    default_collate_name    description    maxlen
SELECT * FROM `information_schema`.`columns` where TABLE_NAME = 'mo_tables' order by ORDINAL_POSITION LIMIT 2;
table_catalog    table_schema    table_name    column_name    ordinal_position    column_default    is_nullable    data_type    character_maximum_length    character_octet_length    numeric_precision    numeric_scale    datetime_precision    character_set_name    collation_name    column_type    column_key    extra    PRIVILEGES    column_comment    generation_expression    srs_id
def    mo_catalog    mo_tables    rel_id    0    null    NO    BIGINT UNSIGNED    90    90    0    0    0    utf8    utf8_bin    BIGINT UNSIGNED(0)    PRI        select,insert,update,references            0
def    mo_catalog    mo_tables    relname    1    null    NO    VARCHAR    93    93    0    0    0    utf8    utf8_bin    VARCHAR(100)            select,insert,update,references            0
SELECT * FROM `information_schema`.`key_column_usage` LIMIT 0,1000;
constraint_catalog    constraint_schema    constraint_name    table_catalog    table_schema    table_name    column_name    ordinal_position    position_in_unique_constraint    referenced_table_schema    referenced_table_name    referenced_column_name
SELECT * FROM `information_schema`.`PROCESSLIST` LIMIT 0,1000;
id    user    host    db    command    time    state    info
SELECT * FROM `information_schema`.`profiling` LIMIT 0,1000;
query_id    seq    state    duration    cpu_user    cpu_system    context_voluntary    context_involuntary    block_ops_in    block_ops_out    messages_sent    messages_received    page_faults_major    page_faults_minor    swaps    source_function    source_file    source_line
SELECT * FROM `information_schema`.`schemata` LIMIT 5;
catalog_name    schema_name    default_character_set_name    default_collation_name    sql_path    default_encryption
def    mo_task    utf8mb4    utf8mb4_0900_ai_ci    null    NO
def    information_schema    utf8mb4    utf8mb4_0900_ai_ci    null    NO
def    mysql    utf8mb4    utf8mb4_0900_ai_ci    null    NO
def    system_metrics    utf8mb4    utf8mb4_0900_ai_ci    null    NO
def    system    utf8mb4    utf8mb4_0900_ai_ci    null    NO
SELECT * FROM `information_schema`.`tables` LIMIT 0,1000;
table_catalog    table_schema    table_name    table_type    engine    version    row_format    table_rows    avg_row_length    data_length    max_data_length    index_length    data_free    AUTO_INCREMENT    create_time    update_time    check_time    table_collation    checksum    create_options    table_comment
SELECT * FROM `information_schema`.`triggers` LIMIT 0,1000;
trigger_catalog    trigger_schema    trigger_name    event_manipulation    event_object_catalog    event_object_schema    event_object_table    action_order    action_condition    action_statement    action_orientation    action_timing    action_reference_old_table    action_reference_new_table    action_reference_old_row    action_reference_new_row    created    sql_mode    definer    character_set_client    collation_connection    database_collation
SELECT * FROM `information_schema`.`user_privileges` LIMIT 0,1000;
grantee    table_catalog    privilege_type    is_grantable
SELECT * FROM `mysql`.`columns_priv` LIMIT 0,1000;
host    db    user    table_name    column_name    timestamp    column_priv
SELECT * FROM `mysql`.`db` LIMIT 0,1000;
host    db    user    select_priv    insert_priv    update_priv    delete_priv    create_priv    drop_priv    grant_priv    references_priv    index_priv    alter_priv    create_tmp_table_priv    lock_tables_priv    create_view_priv    show_view_priv    create_routine_priv    alter_routine_priv    execute_priv    event_priv    trigger_priv
SELECT * FROM `mysql`.`procs_priv` LIMIT 0,1000;
host    db    user    routine_name    routine_type    grantor    proc_priv    timestamp
SELECT * FROM `mysql`.`tables_priv` LIMIT 0,1000;
host    db    user    table_name    grantor    timestamp    table_priv    column_priv
SELECT * FROM `mysql`.`user` LIMIT 0,1000;
host    user    select_priv    insert_priv    update_priv    delete_priv    create_priv    drop_priv    reload_priv    shutdown_priv    process_priv    file_priv    grant_priv    references_priv    index_priv    alter_priv    show_db_priv    super_priv    create_tmp_table_priv    lock_tables_priv    execute_priv    repl_slave_priv    repl_client_priv    create_view_priv    show_view_priv    create_routine_priv    alter_routine_priv    create_user_priv    event_priv    trigger_priv    create_tablespace_priv    ssl_type    ssl_cipher    x509_issuer    x509_subject    max_questions    max_updates    max_connections    max_user_connections    plugin    authentication_string    password_expired    password_last_changed    password_lifetime    account_locked    create_role_priv    drop_role_priv    password_reuse_history    password_reuse_time    password_require_current    user_attributes
use mysql;
show tables;
tables_in_mysql
user
db
procs_priv
columns_priv
tables_priv
show columns from `user`;
<<<<<<< HEAD
Field    Type    Null    Key    Default    Extra    Comment
account_locked    VARCHAR    NO        N        
x509_issuer    BLOB    NO        NULL        
authentication_string    TEXT    YES        NULL        
update_priv    VARCHAR    NO        N        
user_attributes    JSON    YES        null        
create_view_priv    VARCHAR    NO        N        
max_questions    INT UNSIGNED    NO        0        
drop_priv    VARCHAR    NO        N        
file_priv    VARCHAR    NO        N        
host    CHAR    NO        NULL        
plugin    CHAR    NO        caching_sha2_password        
ssl_type    VARCHAR    NO        NULL        
user    CHAR    NO        NULL        
__mo_cpkey_004host004user    VARCHAR    NO    PRI    NULL        
ssl_cipher    BLOB    NO        NULL        
password_expired    VARCHAR    NO        N        
max_updates    INT UNSIGNED    NO        0        
x509_subject    BLOB    NO        NULL        
shutdown_priv    VARCHAR    NO        N        
create_tmp_table_priv    VARCHAR    NO        N        
max_connections    INT UNSIGNED    NO        0        
max_user_connections    INT UNSIGNED    NO        0        
show_view_priv    VARCHAR    NO        N        
repl_client_priv    VARCHAR    NO        N        
password_last_changed    TIMESTAMP    YES        null        
create_routine_priv    VARCHAR    NO        N        
references_priv    VARCHAR    NO        N        
drop_role_priv    VARCHAR    NO        N        
alter_routine_priv    VARCHAR    NO        N        
create_user_priv    VARCHAR    NO        N        
password_lifetime    SMALLINT UNSIGNED    YES        null        
event_priv    VARCHAR    NO        N        
lock_tables_priv    VARCHAR    NO        N        
insert_priv    VARCHAR    NO        N        
password_reuse_time    SMALLINT UNSIGNED    YES        null        
select_priv    VARCHAR    NO        N        
grant_priv    VARCHAR    NO        N        
delete_priv    VARCHAR    NO        N        
repl_slave_priv    VARCHAR    NO        N        
super_priv    VARCHAR    NO        N        
index_priv    VARCHAR    NO        N        
show_db_priv    VARCHAR    NO        N        
alter_priv    VARCHAR    NO        N        
password_require_current    VARCHAR    YES        null        
execute_priv    VARCHAR    NO        N        
create_tablespace_priv    VARCHAR    NO        N        
create_priv    VARCHAR    NO        N        
process_priv    VARCHAR    NO        N        
password_reuse_history    SMALLINT UNSIGNED    YES        null        
create_role_priv    VARCHAR    NO        N        
trigger_priv    VARCHAR    NO        N        
reload_priv    VARCHAR    NO        N        
show columns from `db`;
Field    Type    Null    Key    Default    Extra    Comment
event_priv    VARCHAR    NO        N        
grant_priv    VARCHAR    NO        N        
alter_routine_priv    VARCHAR    NO        N        
update_priv    VARCHAR    NO        N        
alter_priv    VARCHAR    NO        N        
db    CHAR    NO        NULL        
drop_priv    VARCHAR    NO        N        
host    CHAR    NO        NULL        
user    CHAR    NO        NULL        
execute_priv    VARCHAR    NO        N        
create_tmp_table_priv    VARCHAR    NO        N        
delete_priv    VARCHAR    NO        N        
references_priv    VARCHAR    NO        N        
create_view_priv    VARCHAR    NO        N        
lock_tables_priv    VARCHAR    NO        N        
insert_priv    VARCHAR    NO        N        
select_priv    VARCHAR    NO        N        
__mo_cpkey_004host002db004user    VARCHAR    NO    PRI    NULL        
trigger_priv    VARCHAR    NO        N        
create_priv    VARCHAR    NO        N        
show_view_priv    VARCHAR    NO        N        
index_priv    VARCHAR    NO        N        
create_routine_priv    VARCHAR    NO        N        
show columns from `procs_priv`;
Field    Type    Null    Key    Default    Extra    Comment
db    CHAR    NO        NULL        
grantor    VARCHAR    NO        NULL        
host    CHAR    NO        NULL        
proc_priv    VARCHAR    NO        NULL        
timestamp    TIMESTAMP    NO        CURRENT_TIMESTAMP        
user    CHAR    NO        NULL        
routine_type    VARCHAR    NO        NULL        
routine_name    CHAR    NO        NULL        
__mo_cpkey_004host002db004user012routine_name012routine_type    VARCHAR    NO    PRI    NULL        
show columns from `columns_priv`;
Field    Type    Null    Key    Default    Extra    Comment
db    CHAR    NO        NULL        
host    CHAR    NO        NULL        
timestamp    TIMESTAMP    NO        CURRENT_TIMESTAMP        
user    CHAR    NO        NULL        
__mo_cpkey_004host002db004user010table_name011column_name    VARCHAR    NO    PRI    NULL        
table_name    CHAR    NO        NULL        
column_name    CHAR    NO        NULL        
column_priv    VARCHAR    NO        NULL        
show columns from `tables_priv`;
Field    Type    Null    Key    Default    Extra    Comment
db    CHAR    NO        NULL        
grantor    VARCHAR    NO        NULL        
host    CHAR    NO        NULL        
timestamp    TIMESTAMP    NO        CURRENT_TIMESTAMP        
user    CHAR    NO        NULL        
table_priv    VARCHAR    NO        NULL        
table_name    CHAR    NO        NULL        
__mo_cpkey_004host002db004user010table_name    VARCHAR    NO    PRI    NULL        
column_priv    VARCHAR    NO        NULL        
=======
Field    Type    Null    Key    Default    Comment
host    CHAR    NO        ''
user    CHAR    NO        ''
select_priv    VARCHAR    NO        'N'
insert_priv    VARCHAR    NO        'N'
update_priv    VARCHAR    NO        'N'
delete_priv    VARCHAR    NO        'N'
create_priv    VARCHAR    NO        'N'
drop_priv    VARCHAR    NO        'N'
reload_priv    VARCHAR    NO        'N'
shutdown_priv    VARCHAR    NO        'N'
process_priv    VARCHAR    NO        'N'
file_priv    VARCHAR    NO        'N'
grant_priv    VARCHAR    NO        'N'
references_priv    VARCHAR    NO        'N'
index_priv    VARCHAR    NO        'N'
alter_priv    VARCHAR    NO        'N'
show_db_priv    VARCHAR    NO        'N'
super_priv    VARCHAR    NO        'N'
create_tmp_table_priv    VARCHAR    NO        'N'
lock_tables_priv    VARCHAR    NO        'N'
execute_priv    VARCHAR    NO        'N'
repl_slave_priv    VARCHAR    NO        'N'
repl_client_priv    VARCHAR    NO        'N'
create_view_priv    VARCHAR    NO        'N'
show_view_priv    VARCHAR    NO        'N'
create_routine_priv    VARCHAR    NO        'N'
alter_routine_priv    VARCHAR    NO        'N'
create_user_priv    VARCHAR    NO        'N'
event_priv    VARCHAR    NO        'N'
trigger_priv    VARCHAR    NO        'N'
create_tablespace_priv    VARCHAR    NO        'N'
ssl_type    VARCHAR    NO        ''
ssl_cipher    BLOB    NO        NULL
x509_issuer    BLOB    NO        NULL
x509_subject    BLOB    NO        NULL
max_questions    INT UNSIGNED    NO        '0'
max_updates    INT UNSIGNED    NO        '0'
max_connections    INT UNSIGNED    NO        '0'
max_user_connections    INT UNSIGNED    NO        '0'
plugin    CHAR    NO        'caching_sha2_password'
authentication_string    TEXT    YES        NULL
password_expired    VARCHAR    NO        'N'
password_last_changed    TIMESTAMP    YES        null
password_lifetime    SMALLINT UNSIGNED    YES        null
account_locked    VARCHAR    NO        'N'
create_role_priv    VARCHAR    NO        'N'
drop_role_priv    VARCHAR    NO        'N'
password_reuse_history    SMALLINT UNSIGNED    YES        null
password_reuse_time    SMALLINT UNSIGNED    YES        null
password_require_current    VARCHAR    YES        null
user_attributes    JSON    YES        null
__mo_cpkey_004host004user    VARCHAR    NO    PRI    NULL
show columns from `db`;
Field    Type    Null    Key    Default    Extra    Comment
host    CHAR    NO        ''
db    CHAR    NO        ''
user    CHAR    NO        ''
select_priv    VARCHAR    NO        'N'
insert_priv    VARCHAR    NO        'N'
update_priv    VARCHAR    NO        'N'
delete_priv    VARCHAR    NO        'N'
create_priv    VARCHAR    NO        'N'
drop_priv    VARCHAR    NO        'N'
grant_priv    VARCHAR    NO        'N'
references_priv    VARCHAR    NO        'N'
index_priv    VARCHAR    NO        'N'
alter_priv    VARCHAR    NO        'N'
create_tmp_table_priv    VARCHAR    NO        'N'
lock_tables_priv    VARCHAR    NO        'N'
create_view_priv    VARCHAR    NO        'N'
show_view_priv    VARCHAR    NO        'N'
create_routine_priv    VARCHAR    NO        'N'
alter_routine_priv    VARCHAR    NO        'N'
execute_priv    VARCHAR    NO        'N'
event_priv    VARCHAR    NO        'N'
trigger_priv    VARCHAR    NO        'N'
__mo_cpkey_004host002db004user    VARCHAR    NO    PRI    NULL
show columns from `procs_priv`;
Field    Type    Null    Key    Default    Extra    Comment
host    CHAR    NO        ''
db    CHAR    NO        ''
user    CHAR    NO        ''
routine_name    CHAR    NO        ''
routine_type    VARCHAR    NO        NULL
grantor    VARCHAR    NO        ''
proc_priv    VARCHAR    NO        ''
timestamp    TIMESTAMP    NO        CURRENT_TIMESTAMP
__mo_cpkey_004host002db004user012routine_name012routine_type    VARCHAR    NO    PRI    NULL
show columns from `columns_priv`;
Field    Type    Null    Key    Default    Extra    Comment
host    CHAR    NO        ''
db    CHAR    NO        ''
user    CHAR    NO        ''
table_name    CHAR    NO        ''
column_name    CHAR    NO        ''
timestamp    TIMESTAMP    NO        CURRENT_TIMESTAMP
column_priv    VARCHAR    NO        ''
__mo_cpkey_004host002db004user010table_name011column_name    VARCHAR    NO    PRI    NULL
show columns from `tables_priv`;
Field    Type    Null    Key    Default    Extra    Comment
host    CHAR    NO        ''
db    CHAR    NO        ''
user    CHAR    NO        ''
table_name    CHAR    NO        ''
grantor    VARCHAR    NO        ''
timestamp    TIMESTAMP    NO        CURRENT_TIMESTAMP
table_priv    VARCHAR    NO        ''
column_priv    VARCHAR    NO        ''
__mo_cpkey_004host002db004user010table_name    VARCHAR    NO    PRI    NULL
>>>>>>> 5c3d92e2
use information_schema;
show tables;
tables_in_information_schema
key_column_usage
columns
profiling
PROCESSLIST
user_privileges
schemata
character_sets
triggers
tables
engines
show columns from `KEY_COLUMN_USAGE`;
no such table information_schema.KEY_COLUMN_USAGE
show columns from `COLUMNS`;
no such table information_schema.COLUMNS
show columns from `PROFILING`;
no such table information_schema.PROFILING
show columns from `PROCESSLIST`;
Field    Type    Null    Key    Default    Extra    Comment
<<<<<<< HEAD
command    VARCHAR    NO        NULL        
db    VARCHAR    YES        null        
host    VARCHAR    NO        NULL        
id    BIGINT UNSIGNED    NO        0        
info    BLOB    YES        NULL        
state    VARCHAR    YES        null        
time    INT    NO        0        
user    VARCHAR    NO        NULL        
=======
id    BIGINT UNSIGNED    NO        '0'
user    VARCHAR    NO        ''
host    VARCHAR    NO        ''
db    VARCHAR    YES        null
command    VARCHAR    NO        ''
time    INT    NO        '0'
state    VARCHAR    YES        null
info    BLOB    YES        NULL
>>>>>>> 5c3d92e2
show columns from `USER_PRIVILEGES`;
no such table information_schema.USER_PRIVILEGES
show columns from `SCHEMATA`;
no such table information_schema.SCHEMATA
show columns from `CHARACTER_SETS`;
no such table information_schema.CHARACTER_SETS
show columns from `TRIGGERS`;
no such table information_schema.TRIGGERS
show columns from `TABLES`;
no such table information_schema.TABLES<|MERGE_RESOLUTION|>--- conflicted
+++ resolved
@@ -42,229 +42,116 @@
 columns_priv
 tables_priv
 show columns from `user`;
-<<<<<<< HEAD
 Field    Type    Null    Key    Default    Extra    Comment
-account_locked    VARCHAR    NO        N        
+account_locked    VARCHAR    NO        'N'        
 x509_issuer    BLOB    NO        NULL        
 authentication_string    TEXT    YES        NULL        
-update_priv    VARCHAR    NO        N        
+update_priv    VARCHAR    NO        'N'        
 user_attributes    JSON    YES        null        
-create_view_priv    VARCHAR    NO        N        
-max_questions    INT UNSIGNED    NO        0        
-drop_priv    VARCHAR    NO        N        
-file_priv    VARCHAR    NO        N        
-host    CHAR    NO        NULL        
-plugin    CHAR    NO        caching_sha2_password        
-ssl_type    VARCHAR    NO        NULL        
-user    CHAR    NO        NULL        
+create_view_priv    VARCHAR    NO        'N'        
+max_questions    INT UNSIGNED    NO        '0'        
+drop_priv    VARCHAR    NO        'N'        
+file_priv    VARCHAR    NO        'N'        
+host    CHAR    NO        ''        
+plugin    CHAR    NO        'caching_sha2_password'        
+ssl_type    VARCHAR    NO        ''        
+user    CHAR    NO        ''        
 __mo_cpkey_004host004user    VARCHAR    NO    PRI    NULL        
 ssl_cipher    BLOB    NO        NULL        
-password_expired    VARCHAR    NO        N        
-max_updates    INT UNSIGNED    NO        0        
+password_expired    VARCHAR    NO        'N'        
+max_updates    INT UNSIGNED    NO        '0'        
 x509_subject    BLOB    NO        NULL        
-shutdown_priv    VARCHAR    NO        N        
-create_tmp_table_priv    VARCHAR    NO        N        
-max_connections    INT UNSIGNED    NO        0        
-max_user_connections    INT UNSIGNED    NO        0        
-show_view_priv    VARCHAR    NO        N        
-repl_client_priv    VARCHAR    NO        N        
+shutdown_priv    VARCHAR    NO        'N'        
+create_tmp_table_priv    VARCHAR    NO        'N'        
+max_connections    INT UNSIGNED    NO        '0'        
+max_user_connections    INT UNSIGNED    NO        '0'        
+show_view_priv    VARCHAR    NO        'N'        
+repl_client_priv    VARCHAR    NO        'N'        
 password_last_changed    TIMESTAMP    YES        null        
-create_routine_priv    VARCHAR    NO        N        
-references_priv    VARCHAR    NO        N        
-drop_role_priv    VARCHAR    NO        N        
-alter_routine_priv    VARCHAR    NO        N        
-create_user_priv    VARCHAR    NO        N        
+create_routine_priv    VARCHAR    NO        'N'        
+references_priv    VARCHAR    NO        'N'        
+drop_role_priv    VARCHAR    NO        'N'        
+alter_routine_priv    VARCHAR    NO        'N'        
+create_user_priv    VARCHAR    NO        'N'        
 password_lifetime    SMALLINT UNSIGNED    YES        null        
-event_priv    VARCHAR    NO        N        
-lock_tables_priv    VARCHAR    NO        N        
-insert_priv    VARCHAR    NO        N        
+event_priv    VARCHAR    NO        'N'        
+lock_tables_priv    VARCHAR    NO        'N'        
+insert_priv    VARCHAR    NO        'N'        
 password_reuse_time    SMALLINT UNSIGNED    YES        null        
-select_priv    VARCHAR    NO        N        
-grant_priv    VARCHAR    NO        N        
-delete_priv    VARCHAR    NO        N        
-repl_slave_priv    VARCHAR    NO        N        
-super_priv    VARCHAR    NO        N        
-index_priv    VARCHAR    NO        N        
-show_db_priv    VARCHAR    NO        N        
-alter_priv    VARCHAR    NO        N        
+select_priv    VARCHAR    NO        'N'        
+grant_priv    VARCHAR    NO        'N'        
+delete_priv    VARCHAR    NO        'N'        
+repl_slave_priv    VARCHAR    NO        'N'        
+super_priv    VARCHAR    NO        'N'        
+index_priv    VARCHAR    NO        'N'        
+show_db_priv    VARCHAR    NO        'N'        
+alter_priv    VARCHAR    NO        'N'        
 password_require_current    VARCHAR    YES        null        
-execute_priv    VARCHAR    NO        N        
-create_tablespace_priv    VARCHAR    NO        N        
-create_priv    VARCHAR    NO        N        
-process_priv    VARCHAR    NO        N        
+execute_priv    VARCHAR    NO        'N'        
+create_tablespace_priv    VARCHAR    NO        'N'        
+create_priv    VARCHAR    NO        'N'        
+process_priv    VARCHAR    NO        'N'        
 password_reuse_history    SMALLINT UNSIGNED    YES        null        
-create_role_priv    VARCHAR    NO        N        
-trigger_priv    VARCHAR    NO        N        
-reload_priv    VARCHAR    NO        N        
+create_role_priv    VARCHAR    NO        'N'        
+trigger_priv    VARCHAR    NO        'N'        
+reload_priv    VARCHAR    NO        'N'        
 show columns from `db`;
 Field    Type    Null    Key    Default    Extra    Comment
-event_priv    VARCHAR    NO        N        
-grant_priv    VARCHAR    NO        N        
-alter_routine_priv    VARCHAR    NO        N        
-update_priv    VARCHAR    NO        N        
-alter_priv    VARCHAR    NO        N        
-db    CHAR    NO        NULL        
-drop_priv    VARCHAR    NO        N        
-host    CHAR    NO        NULL        
-user    CHAR    NO        NULL        
-execute_priv    VARCHAR    NO        N        
-create_tmp_table_priv    VARCHAR    NO        N        
-delete_priv    VARCHAR    NO        N        
-references_priv    VARCHAR    NO        N        
-create_view_priv    VARCHAR    NO        N        
-lock_tables_priv    VARCHAR    NO        N        
-insert_priv    VARCHAR    NO        N        
-select_priv    VARCHAR    NO        N        
+event_priv    VARCHAR    NO        'N'        
+grant_priv    VARCHAR    NO        'N'        
+alter_routine_priv    VARCHAR    NO        'N'        
+update_priv    VARCHAR    NO        'N'        
+alter_priv    VARCHAR    NO        'N'        
+db    CHAR    NO        ''        
+drop_priv    VARCHAR    NO        'N'        
+host    CHAR    NO        ''        
+user    CHAR    NO        ''        
+execute_priv    VARCHAR    NO        'N'        
+create_tmp_table_priv    VARCHAR    NO        'N'        
+delete_priv    VARCHAR    NO        'N'        
+references_priv    VARCHAR    NO        'N'        
+create_view_priv    VARCHAR    NO        'N'        
+lock_tables_priv    VARCHAR    NO        'N'        
+insert_priv    VARCHAR    NO        'N'        
+select_priv    VARCHAR    NO        'N'        
 __mo_cpkey_004host002db004user    VARCHAR    NO    PRI    NULL        
-trigger_priv    VARCHAR    NO        N        
-create_priv    VARCHAR    NO        N        
-show_view_priv    VARCHAR    NO        N        
-index_priv    VARCHAR    NO        N        
-create_routine_priv    VARCHAR    NO        N        
+trigger_priv    VARCHAR    NO        'N'        
+create_priv    VARCHAR    NO        'N'        
+show_view_priv    VARCHAR    NO        'N'        
+index_priv    VARCHAR    NO        'N'        
+create_routine_priv    VARCHAR    NO        'N'        
 show columns from `procs_priv`;
 Field    Type    Null    Key    Default    Extra    Comment
-db    CHAR    NO        NULL        
-grantor    VARCHAR    NO        NULL        
-host    CHAR    NO        NULL        
-proc_priv    VARCHAR    NO        NULL        
+db    CHAR    NO        ''        
+grantor    VARCHAR    NO        ''        
+host    CHAR    NO        ''        
+proc_priv    VARCHAR    NO        ''        
 timestamp    TIMESTAMP    NO        CURRENT_TIMESTAMP        
-user    CHAR    NO        NULL        
+user    CHAR    NO        ''        
 routine_type    VARCHAR    NO        NULL        
-routine_name    CHAR    NO        NULL        
+routine_name    CHAR    NO        ''        
 __mo_cpkey_004host002db004user012routine_name012routine_type    VARCHAR    NO    PRI    NULL        
 show columns from `columns_priv`;
 Field    Type    Null    Key    Default    Extra    Comment
-db    CHAR    NO        NULL        
-host    CHAR    NO        NULL        
+db    CHAR    NO        ''        
+host    CHAR    NO        ''        
 timestamp    TIMESTAMP    NO        CURRENT_TIMESTAMP        
-user    CHAR    NO        NULL        
+user    CHAR    NO        ''        
 __mo_cpkey_004host002db004user010table_name011column_name    VARCHAR    NO    PRI    NULL        
-table_name    CHAR    NO        NULL        
-column_name    CHAR    NO        NULL        
-column_priv    VARCHAR    NO        NULL        
+table_name    CHAR    NO        ''        
+column_name    CHAR    NO        ''        
+column_priv    VARCHAR    NO        ''        
 show columns from `tables_priv`;
 Field    Type    Null    Key    Default    Extra    Comment
-db    CHAR    NO        NULL        
-grantor    VARCHAR    NO        NULL        
-host    CHAR    NO        NULL        
+db    CHAR    NO        ''        
+grantor    VARCHAR    NO        ''        
+host    CHAR    NO        ''        
 timestamp    TIMESTAMP    NO        CURRENT_TIMESTAMP        
-user    CHAR    NO        NULL        
-table_priv    VARCHAR    NO        NULL        
-table_name    CHAR    NO        NULL        
+user    CHAR    NO        ''        
+table_priv    VARCHAR    NO        ''        
+table_name    CHAR    NO        ''        
 __mo_cpkey_004host002db004user010table_name    VARCHAR    NO    PRI    NULL        
-column_priv    VARCHAR    NO        NULL        
-=======
-Field    Type    Null    Key    Default    Comment
-host    CHAR    NO        ''
-user    CHAR    NO        ''
-select_priv    VARCHAR    NO        'N'
-insert_priv    VARCHAR    NO        'N'
-update_priv    VARCHAR    NO        'N'
-delete_priv    VARCHAR    NO        'N'
-create_priv    VARCHAR    NO        'N'
-drop_priv    VARCHAR    NO        'N'
-reload_priv    VARCHAR    NO        'N'
-shutdown_priv    VARCHAR    NO        'N'
-process_priv    VARCHAR    NO        'N'
-file_priv    VARCHAR    NO        'N'
-grant_priv    VARCHAR    NO        'N'
-references_priv    VARCHAR    NO        'N'
-index_priv    VARCHAR    NO        'N'
-alter_priv    VARCHAR    NO        'N'
-show_db_priv    VARCHAR    NO        'N'
-super_priv    VARCHAR    NO        'N'
-create_tmp_table_priv    VARCHAR    NO        'N'
-lock_tables_priv    VARCHAR    NO        'N'
-execute_priv    VARCHAR    NO        'N'
-repl_slave_priv    VARCHAR    NO        'N'
-repl_client_priv    VARCHAR    NO        'N'
-create_view_priv    VARCHAR    NO        'N'
-show_view_priv    VARCHAR    NO        'N'
-create_routine_priv    VARCHAR    NO        'N'
-alter_routine_priv    VARCHAR    NO        'N'
-create_user_priv    VARCHAR    NO        'N'
-event_priv    VARCHAR    NO        'N'
-trigger_priv    VARCHAR    NO        'N'
-create_tablespace_priv    VARCHAR    NO        'N'
-ssl_type    VARCHAR    NO        ''
-ssl_cipher    BLOB    NO        NULL
-x509_issuer    BLOB    NO        NULL
-x509_subject    BLOB    NO        NULL
-max_questions    INT UNSIGNED    NO        '0'
-max_updates    INT UNSIGNED    NO        '0'
-max_connections    INT UNSIGNED    NO        '0'
-max_user_connections    INT UNSIGNED    NO        '0'
-plugin    CHAR    NO        'caching_sha2_password'
-authentication_string    TEXT    YES        NULL
-password_expired    VARCHAR    NO        'N'
-password_last_changed    TIMESTAMP    YES        null
-password_lifetime    SMALLINT UNSIGNED    YES        null
-account_locked    VARCHAR    NO        'N'
-create_role_priv    VARCHAR    NO        'N'
-drop_role_priv    VARCHAR    NO        'N'
-password_reuse_history    SMALLINT UNSIGNED    YES        null
-password_reuse_time    SMALLINT UNSIGNED    YES        null
-password_require_current    VARCHAR    YES        null
-user_attributes    JSON    YES        null
-__mo_cpkey_004host004user    VARCHAR    NO    PRI    NULL
-show columns from `db`;
-Field    Type    Null    Key    Default    Extra    Comment
-host    CHAR    NO        ''
-db    CHAR    NO        ''
-user    CHAR    NO        ''
-select_priv    VARCHAR    NO        'N'
-insert_priv    VARCHAR    NO        'N'
-update_priv    VARCHAR    NO        'N'
-delete_priv    VARCHAR    NO        'N'
-create_priv    VARCHAR    NO        'N'
-drop_priv    VARCHAR    NO        'N'
-grant_priv    VARCHAR    NO        'N'
-references_priv    VARCHAR    NO        'N'
-index_priv    VARCHAR    NO        'N'
-alter_priv    VARCHAR    NO        'N'
-create_tmp_table_priv    VARCHAR    NO        'N'
-lock_tables_priv    VARCHAR    NO        'N'
-create_view_priv    VARCHAR    NO        'N'
-show_view_priv    VARCHAR    NO        'N'
-create_routine_priv    VARCHAR    NO        'N'
-alter_routine_priv    VARCHAR    NO        'N'
-execute_priv    VARCHAR    NO        'N'
-event_priv    VARCHAR    NO        'N'
-trigger_priv    VARCHAR    NO        'N'
-__mo_cpkey_004host002db004user    VARCHAR    NO    PRI    NULL
-show columns from `procs_priv`;
-Field    Type    Null    Key    Default    Extra    Comment
-host    CHAR    NO        ''
-db    CHAR    NO        ''
-user    CHAR    NO        ''
-routine_name    CHAR    NO        ''
-routine_type    VARCHAR    NO        NULL
-grantor    VARCHAR    NO        ''
-proc_priv    VARCHAR    NO        ''
-timestamp    TIMESTAMP    NO        CURRENT_TIMESTAMP
-__mo_cpkey_004host002db004user012routine_name012routine_type    VARCHAR    NO    PRI    NULL
-show columns from `columns_priv`;
-Field    Type    Null    Key    Default    Extra    Comment
-host    CHAR    NO        ''
-db    CHAR    NO        ''
-user    CHAR    NO        ''
-table_name    CHAR    NO        ''
-column_name    CHAR    NO        ''
-timestamp    TIMESTAMP    NO        CURRENT_TIMESTAMP
-column_priv    VARCHAR    NO        ''
-__mo_cpkey_004host002db004user010table_name011column_name    VARCHAR    NO    PRI    NULL
-show columns from `tables_priv`;
-Field    Type    Null    Key    Default    Extra    Comment
-host    CHAR    NO        ''
-db    CHAR    NO        ''
-user    CHAR    NO        ''
-table_name    CHAR    NO        ''
-grantor    VARCHAR    NO        ''
-timestamp    TIMESTAMP    NO        CURRENT_TIMESTAMP
-table_priv    VARCHAR    NO        ''
-column_priv    VARCHAR    NO        ''
-__mo_cpkey_004host002db004user010table_name    VARCHAR    NO    PRI    NULL
->>>>>>> 5c3d92e2
+column_priv    VARCHAR    NO        ''        
 use information_schema;
 show tables;
 tables_in_information_schema
@@ -286,25 +173,14 @@
 no such table information_schema.PROFILING
 show columns from `PROCESSLIST`;
 Field    Type    Null    Key    Default    Extra    Comment
-<<<<<<< HEAD
-command    VARCHAR    NO        NULL        
+command    VARCHAR    NO        ''        
 db    VARCHAR    YES        null        
-host    VARCHAR    NO        NULL        
-id    BIGINT UNSIGNED    NO        0        
+host    VARCHAR    NO        ''        
+id    BIGINT UNSIGNED    NO        '0'        
 info    BLOB    YES        NULL        
 state    VARCHAR    YES        null        
-time    INT    NO        0        
-user    VARCHAR    NO        NULL        
-=======
-id    BIGINT UNSIGNED    NO        '0'
-user    VARCHAR    NO        ''
-host    VARCHAR    NO        ''
-db    VARCHAR    YES        null
-command    VARCHAR    NO        ''
-time    INT    NO        '0'
-state    VARCHAR    YES        null
-info    BLOB    YES        NULL
->>>>>>> 5c3d92e2
+time    INT    NO        '0'        
+user    VARCHAR    NO        ''        
 show columns from `USER_PRIVILEGES`;
 no such table information_schema.USER_PRIVILEGES
 show columns from `SCHEMATA`;
