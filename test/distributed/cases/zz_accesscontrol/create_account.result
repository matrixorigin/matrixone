--- conflicted
+++ resolved
@@ -173,11 +173,8 @@
 mo_database
 mo_columns
 mo_sessions
-<<<<<<< HEAD
 mo_configurations
-=======
 mo_locks
->>>>>>> 6263404a
 select user_name,authentication_string,owner from mo_user;
 user_name    authentication_string    owner
 admin    *6BB4837EB74329105EE4568DDA7DC67ED2CA2AD9    2
