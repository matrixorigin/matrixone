drop account if exists `test@123456`;
drop account if exists testaccount;
drop account if exists 123_acc;
drop account if exists _acc;
drop account if exists a12;
drop account if exists _acc1;
drop account if exists FaSt;
drop account if exists `123`;
drop account if exists a123;
drop account if exists `abcddddddfsfafaffsefsfsefljofiseosfjosisssssssssssssssssssssssssssssssssssssssssssssssssssssssssssss24444444444444444444444444222222222@fffffffffffffffffffffffffffffffffffffffffffffffffffff`;
drop account if exists abc;
drop account if exists abcd;
drop account if exists cm1;
drop account if exists cm2;
drop account if exists cm3;
drop account if exists accout_Xingming_insert;
drop account if exists `ab.cd`;
drop account if exists `test/123`;
drop account if exists `test%`;
drop account if exists `非常`;
drop account if exists user_strip_01;
drop account if exists account_1;
drop account if exists aaa;
drop account if exists account;
create account `test@123456` ADMIN_NAME 'admin' IDENTIFIED BY '123456';
internal error: the name "test@123456" is invalid
select account_name from mo_catalog.mo_account where account_name='test@123456';
account_name
create account testaccount ADMIN_NAME 'admin@123' IDENTIFIED BY 'yyyy_1234@126.com';
select account_name from mo_catalog.mo_account where account_name='testaccount';
account_name
testaccount
create account 123_acc ADMIN_NAME '8888' IDENTIFIED BY 'ffffff';
select account_name from mo_catalog.mo_account where account_name='123_acc';
account_name
123_acc
create account _acc ADMIN_NAME 'AbcDef' IDENTIFIED BY 'NIU_2345';
select account_name from mo_catalog.mo_account where account_name='_acc';
account_name
_acc
create account a12 ADMIN_NAME 'a12' IDENTIFIED BY 'aaaaa';
select account_name from mo_catalog.mo_account where account_name='a12';
account_name
a12
create account _acc1 ADMIN_NAME '_AbcDef' IDENTIFIED BY '_2345';
select account_name from mo_catalog.mo_account where account_name='_acc1';
account_name
_acc1
create account a123 ADMIN_NAME 'a12' IDENTIFIED BY 'aaaaa';
select account_name from mo_catalog.mo_account where account_name='a12';
account_name
a12
create account FaSt ADMIN_NAME '账号' IDENTIFIED BY '账号密码';
select account_name from mo_catalog.mo_account where account_name='fast';
account_name
fast
create account `ab.cd` ADMIN_NAME 'admin' IDENTIFIED BY '123456';
internal error: the name "ab.cd" is invalid
select account_name from mo_catalog.mo_account where account_name='ab.cd';
account_name
create account `test/123` ADMIN_NAME 'admin' IDENTIFIED BY '123456';
internal error: the name "test/123" is invalid
select account_name from mo_catalog.mo_account where account_name='test/123';
account_name
create account `test%` ADMIN_NAME 'admin' IDENTIFIED BY '123456';
internal error: the name "test%" is invalid
select account_name from mo_catalog.mo_account where account_name='test%';
account_name
create account `123` ADMIN_NAME 'admin' IDENTIFIED BY '123456';
select account_name from mo_catalog.mo_account where account_name='123';
account_name
123
create account `非常` ADMIN_NAME 'admin' IDENTIFIED BY '123456';
internal error: the name "非常" is invalid
select account_name from mo_catalog.mo_account where account_name='非常';
account_name
create account `abcddddddfsfafaffsefsfsefljofiseosfjosisssssssssssssssssssssssssssssssssssssssssssssssssssssssssssss24444444444444444444444444222222222@fffffffffffffffffffffffffffffffffffffffffffffffffffff` admin_name `abcddddddfsfafaffsefsfsefljofiseosfjosisssssssssssssssssssssssssssssssssssssssssssssssssssssssssssss24444444444444444444444444222222222@fffffffffffffffffffffffffffffffffffffffffffffffffffffdddddd` IDENTIFIED BY '1111111111111111111111111111111111111111111111111111111';
internal error: the name "abcddddddfsfafaffsefsfsefljofiseosfjosisssssssssssssssssssssssssssssssssssssssssssssssssssssssssssss24444444444444444444444444222222222@fffffffffffffffffffffffffffffffffffffffffffffffffffff" is invalid
select account_name from mo_catalog.mo_account where account_name='abcddddddfsfafaffsefsfsefljofiseosfjosisssssssssssssssssssssssssssssssssssssssssssssssssssssssssssss24444444444444444444444444222222222@fffffffffffffffffffffffffffffffffffffffffffffffffffff';
account_name
create account ` user_strip_01 ` ADMIN_NAME " admin " IDENTIFIED BY " 123456 ";
select account_name from mo_catalog.mo_account where account_name='user_strip_01';
account_name
user_strip_01
create account abc ADMIN_NAME 'admin' IDENTIFIED BY '123456';
select account_name from mo_catalog.mo_account where account_name='abc';
account_name
abc
create account ABC ADMIN_NAME 'admin' IDENTIFIED BY '123456';
internal error: the tenant abc exists
create account Abc ADMIN_NAME 'admin' IDENTIFIED BY '123456';
internal error: the tenant abc exists
create account IF NOT EXISTS Abc ADMIN_NAME 'admin' IDENTIFIED BY '123456';
create account IF NOT EXISTS Abcd ADMIN_NAME 'admin' IDENTIFIED BY '123456' comment '这是comment备注/123456';
select account_name,comments from mo_catalog.mo_account where account_name='abcd';
account_name    comments
abcd    这是comment备注/123456
create account IF NOT EXISTS cm1 ADMIN_NAME 'admin' IDENTIFIED BY '123456' comment 'this is test comment , please check';
select account_name,comments from mo_catalog.mo_account where account_name='cm1';
account_name    comments
cm1    this is test comment , please check
create account cm2 ADMIN_NAME 'admin' IDENTIFIED BY '123456' comment 'abcddddddfsfafaffsefsfsefljofiseosfjosisssssssssssssssssssssssssssssssssssssssssssssssssssssssssssss24444444444444444444444444222222222@fffffffffffffffffffffffffffffffffffffffffffffffffffff';
select account_name,comments from mo_catalog.mo_account where account_name='cm2';
account_name    comments
cm2    abcddddddfsfafaffsefsfsefljofiseosfjosisssssssssssssssssssssssssssssssssssssssssssssssssssssssssssss24444444444444444444444444222222222@fffffffffffffffffffffffffffffffffffffffffffffffffffff
create account cm3 ADMIN_NAME 'admin' IDENTIFIED BY '123456' comment '';
select account_name,comments from mo_catalog.mo_account where account_name='cm3';
account_name    comments
cm3    
create accout a1 ADMIN_NAME ' admin' IDENTIFIED BY '123456';
SQL parser error: You have an error in your SQL syntax; check the manual that corresponds to your MatrixOne server version for the right syntax to use. syntax error at line 1 column 13 near " accout a1 ADMIN_NAME ' admin' IDENTIFIED BY '123456';";
create account a1;
SQL parser error: You have an error in your SQL syntax; check the manual that corresponds to your MatrixOne server version for the right syntax to use. syntax error at line 1 column 18 near ";";
create accout a1 ADMIN_NAME ' admin';
SQL parser error: You have an error in your SQL syntax; check the manual that corresponds to your MatrixOne server version for the right syntax to use. syntax error at line 1 column 13 near " accout a1 ADMIN_NAME ' admin';";
create accout a1 IDENTIFIED BY '123456';
SQL parser error: You have an error in your SQL syntax; check the manual that corresponds to your MatrixOne server version for the right syntax to use. syntax error at line 1 column 13 near " accout a1 IDENTIFIED BY '123456';";
create accout a1 comment'aaaa';
SQL parser error: You have an error in your SQL syntax; check the manual that corresponds to your MatrixOne server version for the right syntax to use. syntax error at line 1 column 13 near " accout a1 comment'aaaa';";
create account 123 ADMIN_NAME 'admin' IDENTIFIED BY '123456';
SQL parser error: You have an error in your SQL syntax; check the manual that corresponds to your MatrixOne server version for the right syntax to use. syntax error at line 1 column 18 near " 123 ADMIN_NAME 'admin' IDENTIFIED BY '123456';";
create account 非常 ADMIN_NAME 'admin' IDENTIFIED BY '123456';
SQL parser error: You have an error in your SQL syntax; check the manual that corresponds to your MatrixOne server version for the right syntax to use. syntax error at line 1 column 16 near " 非常 ADMIN_NAME 'admin' IDENTIFIED BY '123456';";
create account "acc1" ADMIN_NAME 'admin' IDENTIFIED BY '123456';
SQL parser error: You have an error in your SQL syntax; check the manual that corresponds to your MatrixOne server version for the right syntax to use. syntax error at line 1 column 21 near " "acc1" ADMIN_NAME 'admin' IDENTIFIED BY '123456';";
create account 'acc1' ADMIN_NAME 'admin' IDENTIFIED BY '123456';
SQL parser error: You have an error in your SQL syntax; check the manual that corresponds to your MatrixOne server version for the right syntax to use. syntax error at line 1 column 21 near " 'acc1' ADMIN_NAME 'admin' IDENTIFIED BY '123456';";
create account bbb ADMIN_NAME '' IDENTIFIED BY '123456';
internal error: the name "" is invalid
create account `` ADMIN_NAME 'admin' IDENTIFIED BY '123456';
SQL parser error: You have an error in your SQL syntax; check the manual that corresponds to your MatrixOne server version for the right syntax to use. syntax error at line 1 column 16 near " `` ADMIN_NAME 'admin' IDENTIFIED BY '123456';";
create account aaa ADMIN_NAME 'admin' IDENTIFIED BY '';
internal error: password is empty string
create account test:account ADMIN_NAME 'admin' IDENTIFIED BY '123456';
SQL parser error: You have an error in your SQL syntax; check the manual that corresponds to your MatrixOne server version for the right syntax to use. syntax error at line 1 column 27 near ":account ADMIN_NAME 'admin' IDENTIFIED BY '123456';";
create account 'test:account' ADMIN_NAME 'admin' IDENTIFIED BY '123456';
SQL parser error: You have an error in your SQL syntax; check the manual that corresponds to your MatrixOne server version for the right syntax to use. syntax error at line 1 column 29 near " 'test:account' ADMIN_NAME 'admin' IDENTIFIED BY '123456';";
create account "test:account" ADMIN_NAME 'admin' IDENTIFIED BY '123456';
SQL parser error: You have an error in your SQL syntax; check the manual that corresponds to your MatrixOne server version for the right syntax to use. syntax error at line 1 column 29 near " "test:account" ADMIN_NAME 'admin' IDENTIFIED BY '123456';";
create account `test:account` ADMIN_NAME 'admin' IDENTIFIED BY '123456';
internal error: the name "test:account" is invalid
create account default ADMIN_NAME 'root' IDENTIFIED BY '123456';
SQL parser error: You have an error in your SQL syntax; check the manual that corresponds to your MatrixOne server version for the right syntax to use. syntax error at line 1 column 22 near " default ADMIN_NAME 'root' IDENTIFIED BY '123456';";
create account account ADMIN_NAME 'root' IDENTIFIED BY '123456';
select count(*) from mo_catalog.mo_account where account_name in ('test:account','default','account');
count(*)
1
create account account_1 admin_name='admin' identified by '123456';
show databases;
Database
mo_catalog
system
system_metrics
information_schema
mysql
use mo_catalog;
show tables;
Tables_in_mo_catalog
<<<<<<< HEAD
mo_indexes
mo_tables
=======
>>>>>>> a3ebe26e
mo_user
mo_role
mo_user_grant
mo_role_grant
mo_role_privs
mo_user_defined_function
mo_mysql_compatbility_mode
mo_pubs
mo_database
mo_tables
mo_columns
select user_name,authentication_string,owner from mo_user;
user_name    authentication_string    owner
admin    123456    2
select role_name,obj_type,privilege_name,privilege_level from mo_role_privs;
role_name    obj_type    privilege_name    privilege_level
accountadmin    account    create user    *
accountadmin    account    drop user    *
accountadmin    account    alter user    *
accountadmin    account    create role    *
accountadmin    account    drop role    *
accountadmin    account    create database    *
accountadmin    account    drop database    *
accountadmin    account    show databases    *
accountadmin    account    connect    *
accountadmin    account    manage grants    *
accountadmin    account    account all    *
accountadmin    database    show tables    *
accountadmin    database    create table    *
accountadmin    database    drop table    *
accountadmin    database    alter table    *
accountadmin    database    create view    *
accountadmin    database    drop view    *
accountadmin    database    alter view    *
accountadmin    database    database all    *
accountadmin    database    database ownership    *
accountadmin    table    select    *.*
accountadmin    table    insert    *.*
accountadmin    table    update    *.*
accountadmin    table    truncate    *.*
accountadmin    table    delete    *.*
accountadmin    table    reference    *.*
accountadmin    table    index    *.*
accountadmin    table    table all    *.*
accountadmin    table    table ownership    *.*
accountadmin    table    values    t
public    account    connect    *
create database account_1_db;
CREATE USER account_1_user IDENTIFIED BY '123456';
create table a(b int);
internal error: do not have privilege to execute the statement
use account_1_db;
create table a(b int);
use mo_catalog;
select user_name,authentication_string,owner from mo_user where user_name ='account_1_user';
user_name    authentication_string    owner
create account accout_Xingming_insert ADMIN_NAME 'root' IDENTIFIED BY '123456789';
select account_name from mo_catalog.mo_account where account_name='accout_xingming_insert';
account_name
accout_xingming_insert
drop account accout_Xingming_insert;
select account_name from mo_catalog.mo_account where account_name='accout_xingming_insert';
account_name
create account if not exists accout_Xingming_insert ADMIN_NAME 'root' IDENTIFIED BY '123456789';
select account_name from mo_catalog.mo_account where account_name='accout_xingming_insert';
account_name
accout_xingming_insert
drop account if exists `test@123456`;
drop account if exists testaccount;
drop account if exists 123_acc;
drop account if exists _acc;
drop account if exists a12;
drop account if exists _acc1;
drop account if exists FaSt;
drop account if exists `123`;
drop account if exists a123;
drop account if exists `abcddddddfsfafaffsefsfsefljofiseosfjosisssssssssssssssssssssssssssssssssssssssssssssssssssssssssssss24444444444444444444444444222222222@fffffffffffffffffffffffffffffffffffffffffffffffffffff`;
drop account if exists abc;
drop account if exists abcd;
drop account if exists cm1;
drop account if exists cm2;
drop account if exists cm3;
drop account if exists accout_Xingming_insert;
drop account if exists `ab.cd`;
drop account if exists `test/123`;
drop account if exists `test%`;
drop account if exists `非常`;
drop account if exists user_strip_01;
drop account if exists account_1;
drop account if exists aaa;
drop account if exists account;<|MERGE_RESOLUTION|>--- conflicted
+++ resolved
@@ -156,11 +156,8 @@
 use mo_catalog;
 show tables;
 Tables_in_mo_catalog
-<<<<<<< HEAD
 mo_indexes
 mo_tables
-=======
->>>>>>> a3ebe26e
 mo_user
 mo_role
 mo_user_grant
@@ -170,7 +167,6 @@
 mo_mysql_compatbility_mode
 mo_pubs
 mo_database
-mo_tables
 mo_columns
 select user_name,authentication_string,owner from mo_user;
 user_name    authentication_string    owner
