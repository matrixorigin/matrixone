--- conflicted
+++ resolved
@@ -188,12 +188,6 @@
 database_id    BIGINT UNSIGNED(64)    NO        null        
 name    VARCHAR(64)    NO        null        
 type    VARCHAR(11)    NO        null        
-<<<<<<< HEAD
-algo    VARCHAR(11)    YES        null        
-algo_table_type    VARCHAR(11)    YES        null        
-algo_params    VARCHAR(2048)    YES        null        
-=======
->>>>>>> 1a3a1b00
 is_visible    TINYINT(8)    NO        null        
 hidden    TINYINT(8)    NO        null        
 comment    VARCHAR(2048)    NO        null        
@@ -246,12 +240,6 @@
 database_id    BIGINT UNSIGNED(64)    NO        null        
 name    VARCHAR(64)    NO        null        
 type    VARCHAR(11)    NO        null        
-<<<<<<< HEAD
-algo    VARCHAR(11)    YES        null        
-algo_table_type    VARCHAR(11)    YES        null        
-algo_params    VARCHAR(2048)    YES        null        
-=======
->>>>>>> 1a3a1b00
 is_visible    TINYINT(8)    NO        null        
 hidden    TINYINT(8)    NO        null        
 comment    VARCHAR(2048)    NO        null        
@@ -267,11 +255,7 @@
 desc mo_catalog.mo_stages;
 Field    Type    Null    Key    Default    Extra    Comment
 stage_id    INT UNSIGNED(32)    NO    PRI    null        
-<<<<<<< HEAD
-stage_name    VARCHAR(64)    YES        null        
-=======
 stage_name    VARCHAR(64)    YES    UNI    null        
->>>>>>> 1a3a1b00
 url    TEXT(0)    YES        null        
 stage_credentials    TEXT(0)    YES        null        
 stage_status    VARCHAR(64)    YES        null        
