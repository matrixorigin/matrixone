set global enable_privilege_cache = off;
drop account if exists account1;
drop account if exists inner_account;
drop role if exists revoke_role_1;
select user_name,owner from mo_catalog.mo_user where user_name="root";
user_name    owner
root    0
select role_id,role_name,owner from mo_catalog.mo_role where role_name in ("moadmin","public");
role_id    role_name    owner
0    moadmin    0
1    public    0
create account account1 ADMIN_NAME 'admin' IDENTIFIED BY '123456';
select role_id,role_name,owner from mo_catalog.mo_role;
role_id    role_name    owner
2    accountadmin    2
1    public    2
show databases;
Database
system
system_metrics
information_schema
mysql
mo_catalog
show grants;
Grants for admin@localhost
GRANT create user ON account  `admin`@`localhost`
GRANT drop user ON account  `admin`@`localhost`
GRANT alter user ON account  `admin`@`localhost`
GRANT create role ON account  `admin`@`localhost`
GRANT drop role ON account  `admin`@`localhost`
GRANT create database ON account  `admin`@`localhost`
GRANT drop database ON account  `admin`@`localhost`
GRANT show databases ON account  `admin`@`localhost`
GRANT connect ON account  `admin`@`localhost`
GRANT manage grants ON account  `admin`@`localhost`
GRANT account all ON account  `admin`@`localhost`
GRANT show tables ON database * `admin`@`localhost`
GRANT create table ON database * `admin`@`localhost`
GRANT drop table ON database * `admin`@`localhost`
GRANT alter table ON database * `admin`@`localhost`
GRANT create view ON database * `admin`@`localhost`
GRANT drop view ON database * `admin`@`localhost`
GRANT alter view ON database * `admin`@`localhost`
GRANT database all ON database * `admin`@`localhost`
GRANT database ownership ON database * `admin`@`localhost`
GRANT select ON table *.* `admin`@`localhost`
GRANT insert ON table *.* `admin`@`localhost`
GRANT update ON table *.* `admin`@`localhost`
GRANT truncate ON table *.* `admin`@`localhost`
GRANT delete ON table *.* `admin`@`localhost`
GRANT reference ON table *.* `admin`@`localhost`
GRANT index ON table *.* `admin`@`localhost`
GRANT table all ON table *.* `admin`@`localhost`
GRANT table ownership ON table *.* `admin`@`localhost`
GRANT values ON table *.* `admin`@`localhost`
GRANT connect ON account  `admin`@`localhost`
use system;
show triggers;
Trigger    Event    Table    Statement    Timing    Created    sql_mode    Definer    character_set_client    collation_connection    Database Collation
use mo_catalog;
show columns from mo_tables;
Field    Type    Null    Key    Default    Extra    Comment
rel_id    BIGINT UNSIGNED(0)    YES    PRI    null        
relname    VARCHAR(5000)    YES        null        
reldatabase    VARCHAR(5000)    YES        null        
reldatabase_id    BIGINT UNSIGNED(0)    YES        null        
relpersistence    VARCHAR(5000)    YES        null        
relkind    VARCHAR(5000)    YES        null        
rel_comment    VARCHAR(5000)    YES        null        
rel_createsql    TEXT(0)    YES        null        
created_time    TIMESTAMP(0)    YES        null        
creator    INT UNSIGNED(0)    YES        null        
owner    INT UNSIGNED(0)    YES        null        
account_id    INT UNSIGNED(0)    YES        null        
partitioned    TINYINT(0)    YES        null        
partition_info    BLOB(0)    YES        null        
viewdef    VARCHAR(5000)    YES        null        
constraint    VARCHAR(5000)    YES        null        
<<<<<<< HEAD
rel_version    INT UNSIGNED(0)    YES        null        
=======
rel_version    INT UNSIGNED(0)    YES        null
catalog_version    INT UNSIGNED(0)    YES        null
>>>>>>> 74bfe36b
select datname, dat_createsql from mo_database;
datname    dat_createsql
system    create database system
system_metrics    create database system_metrics
information_schema    create database information_schema
mysql    create database mysql
mo_catalog    
select relname from mo_tables where relname="sql_statement_total";
relname
sql_statement_total
select relname from mo_tables where relname="mo_user";
relname
mo_user
select relname from mo_tables where relname="tables";
relname
tables
select user_name,authentication_string from mo_user;
user_name    authentication_string
admin    *6BB4837EB74329105EE4568DDA7DC67ED2CA2AD9
select role_name from mo_role;
role_name
accountadmin
public
create database account_db;
use account_db;
show tables;
Tables_in_account_db
create table a(col int);
show create table a;
Table    Create Table
a    CREATE TABLE `a` (\n`col` INT DEFAULT NULL\n)
show tables;
Tables_in_account_db
a
show databases;
Database
system
system_metrics
information_schema
mysql
account_db
mo_catalog
update mo_catalog.mo_tables set relname='mo_aaaa';
internal error: do not have privilege to execute the statement
insert into mo_catalog.mo_role values (1763,'apple',0,1,'2022-09-22 06:53:34','');
internal error: do not have privilege to execute the statement
delete from mo_catalog.mo_user;
internal error: do not have privilege to execute the statement
drop table mo_catalog.mo_account;
internal error: do not have privilege to execute the statement
delete from mo_catalog.mo_user_grant;
internal error: do not have privilege to execute the statement
delete from mo_catalog.mo_role_grant;
internal error: do not have privilege to execute the statement
delete from mo_catalog.mo_role_privs;
internal error: do not have privilege to execute the statement
delete from mo_catalog.mo_database;
internal error: do not have privilege to execute the statement
delete from mo_catalog.mo_columns;
internal error: do not have privilege to execute the statement
delete from mo_catalog.mo_indexes;
internal error: do not have privilege to execute the statement
delete from mo_catalog.mo_table_partitions;
internal error: do not have privilege to execute the statement
drop database information_schema;
internal error: do not have privilege to execute the statement
drop database mo_catalog;
internal error: do not have privilege to execute the statement
drop database system;
internal error: do not have privilege to execute the statement
drop database system_metrics;
internal error: do not have privilege to execute the statement
revoke moadmin,public from root;
internal error: the role moadmin can not be revoked
select count(*) from mo_catalog.mo_role_privs where role_name in ('moadmin','public');
count(*)
34
drop role if exists moadmin,public;
internal error: can not delete the role moadmin
select role_name from mo_role where role_name in('moadmin','public');
SQL parser error: table "mo_role" does not exist
drop user if exists admin,root;
internal error: can not delete the user root
create account inner_account ADMIN_NAME 'admin' IDENTIFIED BY '111';
revoke accountadmin from admin;
internal error: the role accountadmin can not be revoked
select count(*) from mo_catalog.mo_role_privs where role_name in ('accountadmin');
count(*)
30
drop role if exists accountadmin;
internal error: can not delete the role accountadmin
select role_name from mo_catalog.mo_role where role_name in('accountadmin');
role_name
accountadmin
create table tb1(
deptno int unsigned,
dname varchar(15),
loc varchar(50),
unique key(deptno)
);
select `name`,`type`,`name`,`is_visible`,`hidden`,`comment`,`column_name`,`ordinal_position`,`options` from mo_catalog.mo_indexes where table_id = (select rel_id from mo_catalog.mo_tables where relname = 'tb1');
name    type    name    is_visible    hidden    comment    column_name    ordinal_position    options
deptno    UNIQUE    deptno    1    0        deptno    1    null
desc mo_catalog.mo_indexes;
Field    Type    Null    Key    Default    Extra    Comment
id    BIGINT UNSIGNED(64)    NO    PRI    null        
table_id    BIGINT UNSIGNED(64)    NO        null        
database_id    BIGINT UNSIGNED(64)    NO        null        
name    VARCHAR(64)    NO        null        
type    VARCHAR(11)    NO        null        
is_visible    TINYINT(8)    NO        null        
hidden    TINYINT(8)    NO        null        
comment    VARCHAR(2048)    NO        null        
column_name    VARCHAR(256)    NO    PRI    null        
ordinal_position    INT UNSIGNED(32)    NO        null        
options    TEXT(0)    YES        null        
index_table_name    VARCHAR(5000)    YES        null        
CREATE TABLE trp (
id INT NOT NULL,
fname VARCHAR(30),
lname VARCHAR(30),
hired DATE NOT NULL DEFAULT '1970-01-01',
separated DATE NOT NULL DEFAULT '9999-12-31',
job_code INT,
store_id INT
)
PARTITION BY RANGE ( YEAR(separated) ) (
PARTITION p0 VALUES LESS THAN (1991),
PARTITION p1 VALUES LESS THAN (1996),
PARTITION p2 VALUES LESS THAN (2001),
PARTITION p3 VALUES LESS THAN MAXVALUE
);
select tbl.relname, part.number, part.name, part.description_utf8, part.comment, part.options, part.partition_table_name
from mo_catalog.mo_tables tbl left join mo_catalog.mo_table_partitions part on tbl.rel_id = part.table_id
where tbl.relname = 'trp';
relname    number    name    description_utf8    comment    options    partition_table_name
trp    1    p0    1991        null    %!%p0%!%trp
trp    2    p1    1996        null    %!%p1%!%trp
trp    3    p2    2001        null    %!%p2%!%trp
trp    4    p3    MAXVALUE        null    %!%p3%!%trp
desc mo_catalog.mo_table_partitions;
Field    Type    Null    Key    Default    Extra    Comment
table_id    BIGINT UNSIGNED(64)    NO    PRI    null        
database_id    BIGINT UNSIGNED(64)    NO        null        
number    SMALLINT UNSIGNED(16)    NO        null        
name    VARCHAR(64)    NO    PRI    null        
partition_type    VARCHAR(50)    NO        null        
partition_expression    VARCHAR(2048)    YES        null        
description_utf8    TEXT(0)    YES        null        
comment    VARCHAR(2048)    NO        null        
options    TEXT(0)    YES        null        
partition_table_name    VARCHAR(1024)    NO        null        
create account accx11 ADMIN_NAME 'admin' IDENTIFIED BY '111';
select `name`,`type`,`name`,`is_visible`,`hidden`,`comment`,`column_name`,`ordinal_position`,`options` from mo_catalog.mo_indexes where table_id = (select rel_id from mo_catalog.mo_tables where relname = 'tb1');
name    type    name    is_visible    hidden    comment    column_name    ordinal_position    options
desc mo_catalog.mo_indexes;
Field    Type    Null    Key    Default    Extra    Comment
id    BIGINT UNSIGNED(64)    NO    PRI    null        
table_id    BIGINT UNSIGNED(64)    NO        null        
database_id    BIGINT UNSIGNED(64)    NO        null        
name    VARCHAR(64)    NO        null        
type    VARCHAR(11)    NO        null        
is_visible    TINYINT(8)    NO        null        
hidden    TINYINT(8)    NO        null        
comment    VARCHAR(2048)    NO        null        
column_name    VARCHAR(256)    NO    PRI    null        
ordinal_position    INT UNSIGNED(32)    NO        null        
options    TEXT(0)    YES        null        
index_table_name    VARCHAR(5000)    YES        null        
drop account if exists account1;
drop account if exists inner_account;
drop account if exists accx11;
drop role if exists revoke_role_1;
set global enable_privilege_cache = on;
desc mo_catalog.mo_stages;
Field    Type    Null    Key    Default    Extra    Comment
stage_id    INT UNSIGNED(32)    NO    PRI    null
stage_name    VARCHAR(64)    YES        null
url    TEXT(0)    YES        null
stage_credentials    TEXT(0)    YES        null
stage_status    VARCHAR(64)    YES        null
created_time    TIMESTAMP(0)    YES        null
comment    TEXT(0)    YES        null<|MERGE_RESOLUTION|>--- conflicted
+++ resolved
@@ -76,12 +76,8 @@
 partition_info    BLOB(0)    YES        null        
 viewdef    VARCHAR(5000)    YES        null        
 constraint    VARCHAR(5000)    YES        null        
-<<<<<<< HEAD
 rel_version    INT UNSIGNED(0)    YES        null        
-=======
-rel_version    INT UNSIGNED(0)    YES        null
-catalog_version    INT UNSIGNED(0)    YES        null
->>>>>>> 74bfe36b
+catalog_version    INT UNSIGNED(0)    YES        null        
 select datname, dat_createsql from mo_database;
 datname    dat_createsql
 system    create database system
@@ -122,8 +118,8 @@
 system_metrics
 information_schema
 mysql
+mo_catalog
 account_db
-mo_catalog
 update mo_catalog.mo_tables set relname='mo_aaaa';
 internal error: do not have privilege to execute the statement
 insert into mo_catalog.mo_role values (1763,'apple',0,1,'2022-09-22 06:53:34','');
@@ -258,10 +254,10 @@
 set global enable_privilege_cache = on;
 desc mo_catalog.mo_stages;
 Field    Type    Null    Key    Default    Extra    Comment
-stage_id    INT UNSIGNED(32)    NO    PRI    null
-stage_name    VARCHAR(64)    YES        null
-url    TEXT(0)    YES        null
-stage_credentials    TEXT(0)    YES        null
-stage_status    VARCHAR(64)    YES        null
-created_time    TIMESTAMP(0)    YES        null
-comment    TEXT(0)    YES        null+stage_id    INT UNSIGNED(32)    NO    PRI    null        
+stage_name    VARCHAR(64)    YES        null        
+url    TEXT(0)    YES        null        
+stage_credentials    TEXT(0)    YES        null        
+stage_status    VARCHAR(64)    YES        null        
+created_time    TIMESTAMP(0)    YES        null        
+comment    TEXT(0)    YES        null        