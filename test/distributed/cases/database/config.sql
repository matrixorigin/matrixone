drop database if exists test;
create database test;
select `variable_value` from mo_catalog.mo_mysql_compatibility_mode where dat_name ="test";
alter database test set mysql_compatibility_mode = '8.0.30-MatrixOne-v0.7.0';
select `variable_value` from mo_catalog.mo_mysql_compatibility_mode where dat_name ="test";
drop database test;

drop database if exists test;
create database test;
use test;
select version();
alter database test set mysql_compatibility_mode = '8.0.30-MatrixOne-v0.7.0';
select version();
drop database test;
drop account if exists abc;
create account abc ADMIN_NAME 'admin' IDENTIFIED BY '123456';
-- @session:id=2&user=abc:admin&password=123456
drop database if exists test;
drop database if exists test1;
create database test;
create database test1;
use test;
select version();
alter database test set mysql_compatibility_mode = '8.0.30-MatrixOne-v0.7.0';
select version();
use test1;
select version();
alter account config abc set mysql_compatibility_mode = '8.0.30-MatrixOne-v0.8.0';
select version();
drop database test;
drop database test1;
-- @session
drop account abc;

<<<<<<< HEAD
create account default_1 ADMIN_NAME admin IDENTIFIED BY '111111';
-- @session:id=3&user=default_1:admin&password=111111
create role role1;
grant create database on account * to role1;
create user user1 identified by '123456' default role role1;
create role role2;
grant create database on account * to role2;
create user user2 identified by '123456' default role role2;
-- @session
-- @session:id=4&user=default_1:user1:role1&password=123456
create database db1;
alter database db1 set mysql_compatibility_mode = '0.7.0';
-- @session
-- @session:id=5&user=default_1:user2:role2&password=123456
alter database db1 set mysql_compatibility_mode = '0.8.0';
-- @session
drop account default_1;
=======
show global variables like 'sql_mode';
create account abc ADMIN_NAME 'admin' IDENTIFIED BY '123456';
-- @session:id=5&user=abc:admin&password=123456
show global variables like 'sql_mode';
-- @session
set global sql_mode = "NO_ENGINE_SUBSTITUTION,NO_ZERO_DATE,NO_ZERO_IN_DATE,ONLY_FULL_GROUP_BY,STRICT_TRANS_TABLES";
show global variables like 'sql_mode';
-- @session:id=6&user=abc:admin&password=123456
show global variables like 'sql_mode';
set global sql_mode = "NO_ENGINE_SUBSTITUTION,NO_ZERO_DATE,NO_ZERO_IN_DATE";
show global variables like 'sql_mode';
-- @session
show global variables like 'sql_mode';
set global sql_mode = "ERROR_FOR_DIVISION_BY_ZERO,NO_ENGINE_SUBSTITUTION,NO_ZERO_DATE,NO_ZERO_IN_DATE,ONLY_FULL_GROUP_BY,STRICT_TRANS_TABLES";
drop account abc;

SELECT @@GLOBAL.sql_mode;
create account abc ADMIN_NAME 'admin' IDENTIFIED BY '123456';
-- @session:id=7&user=abc:admin&password=123456
SELECT @@GLOBAL.sql_mode;
-- @session
set global sql_mode = "STRICT_TRANS_TABLES";
SELECT @@GLOBAL.sql_mode;
-- @session:id=8&user=abc:admin&password=123456
SELECT @@GLOBAL.sql_mode;
set global sql_mode = "NO_ENGINE_SUBSTITUTION,NO_ZERO_DATE,NO_ZERO_IN_DATE";
SELECT @@GLOBAL.sql_mode;
-- @session
SELECT @@GLOBAL.sql_mode;
set global sql_mode = "ERROR_FOR_DIVISION_BY_ZERO,NO_ENGINE_SUBSTITUTION,NO_ZERO_DATE,NO_ZERO_IN_DATE,ONLY_FULL_GROUP_BY,STRICT_TRANS_TABLES";
drop account abc;
>>>>>>> eef4f744
<|MERGE_RESOLUTION|>--- conflicted
+++ resolved
@@ -32,25 +32,6 @@
 -- @session
 drop account abc;
 
-<<<<<<< HEAD
-create account default_1 ADMIN_NAME admin IDENTIFIED BY '111111';
--- @session:id=3&user=default_1:admin&password=111111
-create role role1;
-grant create database on account * to role1;
-create user user1 identified by '123456' default role role1;
-create role role2;
-grant create database on account * to role2;
-create user user2 identified by '123456' default role role2;
--- @session
--- @session:id=4&user=default_1:user1:role1&password=123456
-create database db1;
-alter database db1 set mysql_compatibility_mode = '0.7.0';
--- @session
--- @session:id=5&user=default_1:user2:role2&password=123456
-alter database db1 set mysql_compatibility_mode = '0.8.0';
--- @session
-drop account default_1;
-=======
 show global variables like 'sql_mode';
 create account abc ADMIN_NAME 'admin' IDENTIFIED BY '123456';
 -- @session:id=5&user=abc:admin&password=123456
@@ -82,4 +63,22 @@
 SELECT @@GLOBAL.sql_mode;
 set global sql_mode = "ERROR_FOR_DIVISION_BY_ZERO,NO_ENGINE_SUBSTITUTION,NO_ZERO_DATE,NO_ZERO_IN_DATE,ONLY_FULL_GROUP_BY,STRICT_TRANS_TABLES";
 drop account abc;
->>>>>>> eef4f744
+
+
+create account default_1 ADMIN_NAME admin IDENTIFIED BY '111111';
+-- @session:id=3&user=default_1:admin&password=111111
+create role role1;
+grant create database on account * to role1;
+create user user1 identified by '123456' default role role1;
+create role role2;
+grant create database on account * to role2;
+create user user2 identified by '123456' default role role2;
+-- @session
+-- @session:id=4&user=default_1:user1:role1&password=123456
+create database db1;
+alter database db1 set mysql_compatibility_mode = '0.7.0';
+-- @session
+-- @session:id=5&user=default_1:user2:role2&password=123456
+alter database db1 set mysql_compatibility_mode = '0.8.0';
+-- @session
+drop account default_1;