drop database if exists test;
create database test;
select `variable_value` from mo_catalog.mo_mysql_compatibility_mode where dat_name ="test";
variable_value
0.7
alter database test set mysql_compatibility_mode = '8.0.30-MatrixOne-v0.7.0';
select `variable_value` from mo_catalog.mo_mysql_compatibility_mode where dat_name ="test";
variable_value
8.0.30-MatrixOne-v0.7.0
drop database test;
drop database if exists test;
create database test;
use test;
select version();
version()
0.7
alter database test set mysql_compatibility_mode = '8.0.30-MatrixOne-v0.7.0';
select version();
version()
8.0.30-MatrixOne-v0.7.0
drop database test;
drop account if exists abc;
create account abc ADMIN_NAME 'admin' IDENTIFIED BY '123456';
drop database if exists test;
drop database if exists test1;
create database test;
create database test1;
use test;
select version();
version()
0.7
alter database test set mysql_compatibility_mode = '8.0.30-MatrixOne-v0.7.0';
select version();
version()
8.0.30-MatrixOne-v0.7.0
use test1;
select version();
version()
0.7
alter account config abc set mysql_compatibility_mode = '8.0.30-MatrixOne-v0.8.0';
internal error: do not have privileges to alter account config
select version();
version()
0.7
drop database test;
drop database test1;
drop account abc;
<<<<<<< HEAD
create account default_1 ADMIN_NAME admin IDENTIFIED BY '111111';
create role role1;
grant create database on account * to role1;
create user user1 identified by '123456' default role role1;
create role role2;
grant create database on account * to role2;
create user user2 identified by '123456' default role role2;
create database db1;
alter database db1 set mysql_compatibility_mode = '0.7.0';
alter database db1 set mysql_compatibility_mode = '0.8.0';
internal error: do not have privileges to alter database config
drop account default_1;
=======
show global variables like 'sql_mode';
Variable_name    Value
sql_mode    ERROR_FOR_DIVISION_BY_ZERO,NO_ENGINE_SUBSTITUTION,NO_ZERO_DATE,NO_ZERO_IN_DATE,ONLY_FULL_GROUP_BY,STRICT_TRANS_TABLES
create account abc ADMIN_NAME 'admin' IDENTIFIED BY '123456';
show global variables like 'sql_mode';
Variable_name    Value
sql_mode    ERROR_FOR_DIVISION_BY_ZERO,NO_ENGINE_SUBSTITUTION,NO_ZERO_DATE,NO_ZERO_IN_DATE,ONLY_FULL_GROUP_BY,STRICT_TRANS_TABLES
set global sql_mode = "NO_ENGINE_SUBSTITUTION,NO_ZERO_DATE,NO_ZERO_IN_DATE,ONLY_FULL_GROUP_BY,STRICT_TRANS_TABLES";
show global variables like 'sql_mode';
Variable_name    Value
sql_mode    NO_ENGINE_SUBSTITUTION,NO_ZERO_DATE,NO_ZERO_IN_DATE,ONLY_FULL_GROUP_BY,STRICT_TRANS_TABLES
show global variables like 'sql_mode';
Variable_name    Value
sql_mode    ERROR_FOR_DIVISION_BY_ZERO,NO_ENGINE_SUBSTITUTION,NO_ZERO_DATE,NO_ZERO_IN_DATE,ONLY_FULL_GROUP_BY,STRICT_TRANS_TABLES
set global sql_mode = "NO_ENGINE_SUBSTITUTION,NO_ZERO_DATE,NO_ZERO_IN_DATE";
show global variables like 'sql_mode';
Variable_name    Value
sql_mode    NO_ENGINE_SUBSTITUTION,NO_ZERO_DATE,NO_ZERO_IN_DATE
show global variables like 'sql_mode';
Variable_name    Value
sql_mode    NO_ENGINE_SUBSTITUTION,NO_ZERO_DATE,NO_ZERO_IN_DATE,ONLY_FULL_GROUP_BY,STRICT_TRANS_TABLES
set global sql_mode = "ERROR_FOR_DIVISION_BY_ZERO,NO_ENGINE_SUBSTITUTION,NO_ZERO_DATE,NO_ZERO_IN_DATE,ONLY_FULL_GROUP_BY,STRICT_TRANS_TABLES";
drop account abc;
SELECT @@GLOBAL.sql_mode;
@@sql_mode
ERROR_FOR_DIVISION_BY_ZERO,NO_ENGINE_SUBSTITUTION,NO_ZERO_DATE,NO_ZERO_IN_DATE,ONLY_FULL_GROUP_BY,STRICT_TRANS_TABLES
create account abc ADMIN_NAME 'admin' IDENTIFIED BY '123456';
SELECT @@GLOBAL.sql_mode;
@@sql_mode
ERROR_FOR_DIVISION_BY_ZERO,NO_ENGINE_SUBSTITUTION,NO_ZERO_DATE,NO_ZERO_IN_DATE,ONLY_FULL_GROUP_BY,STRICT_TRANS_TABLES
set global sql_mode = "STRICT_TRANS_TABLES";
SELECT @@GLOBAL.sql_mode;
@@sql_mode
STRICT_TRANS_TABLES
SELECT @@GLOBAL.sql_mode;
@@sql_mode
ERROR_FOR_DIVISION_BY_ZERO,NO_ENGINE_SUBSTITUTION,NO_ZERO_DATE,NO_ZERO_IN_DATE,ONLY_FULL_GROUP_BY,STRICT_TRANS_TABLES
set global sql_mode = "NO_ENGINE_SUBSTITUTION,NO_ZERO_DATE,NO_ZERO_IN_DATE";
SELECT @@GLOBAL.sql_mode;
@@sql_mode
NO_ENGINE_SUBSTITUTION,NO_ZERO_DATE,NO_ZERO_IN_DATE
SELECT @@GLOBAL.sql_mode;
@@sql_mode
STRICT_TRANS_TABLES
set global sql_mode = "ERROR_FOR_DIVISION_BY_ZERO,NO_ENGINE_SUBSTITUTION,NO_ZERO_DATE,NO_ZERO_IN_DATE,ONLY_FULL_GROUP_BY,STRICT_TRANS_TABLES";
drop account abc;
>>>>>>> eef4f744
<|MERGE_RESOLUTION|>--- conflicted
+++ resolved
@@ -45,20 +45,6 @@
 drop database test;
 drop database test1;
 drop account abc;
-<<<<<<< HEAD
-create account default_1 ADMIN_NAME admin IDENTIFIED BY '111111';
-create role role1;
-grant create database on account * to role1;
-create user user1 identified by '123456' default role role1;
-create role role2;
-grant create database on account * to role2;
-create user user2 identified by '123456' default role role2;
-create database db1;
-alter database db1 set mysql_compatibility_mode = '0.7.0';
-alter database db1 set mysql_compatibility_mode = '0.8.0';
-internal error: do not have privileges to alter database config
-drop account default_1;
-=======
 show global variables like 'sql_mode';
 Variable_name    Value
 sql_mode    ERROR_FOR_DIVISION_BY_ZERO,NO_ENGINE_SUBSTITUTION,NO_ZERO_DATE,NO_ZERO_IN_DATE,ONLY_FULL_GROUP_BY,STRICT_TRANS_TABLES
@@ -105,4 +91,15 @@
 STRICT_TRANS_TABLES
 set global sql_mode = "ERROR_FOR_DIVISION_BY_ZERO,NO_ENGINE_SUBSTITUTION,NO_ZERO_DATE,NO_ZERO_IN_DATE,ONLY_FULL_GROUP_BY,STRICT_TRANS_TABLES";
 drop account abc;
->>>>>>> eef4f744
+create account default_1 ADMIN_NAME admin IDENTIFIED BY '111111';
+create role role1;
+grant create database on account * to role1;
+create user user1 identified by '123456' default role role1;
+create role role2;
+grant create database on account * to role2;
+create user user2 identified by '123456' default role role2;
+create database db1;
+alter database db1 set mysql_compatibility_mode = '0.7.0';
+alter database db1 set mysql_compatibility_mode = '0.8.0';
+internal error: do not have privileges to alter database config
+drop account default_1;