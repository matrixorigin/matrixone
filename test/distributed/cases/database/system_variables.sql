-- @suit

-- @case
-- @desc:test for Some System variables and new variables like ERRORS, INDEXES and so on
-- @label:bvt

-- auto_increment_increment
show variables like 'auto%';
show variables like 'auto_increment_increment';
set auto_increment_increment = 2;
show variables like 'auto_increment_increment';
set auto_increment_increment = 1+1;
show variables like 'auto_increment_increment';
set auto_increment_increment = 2*3;
show variables like 'auto_increment_increment';

-- init_connect
show variables like 'init%';
show variables like 'init_connect';

-- interactive_timeout
show variables like 'interactive%';
show variables like 'interactive_timeout';
set interactive_timeout = 36600;
show variables like 'interactive_timeout';
set interactive_timeout = 30000+100;
show variables like 'interactive_timeout';
set global interactive_timeout = 30000+100;
show variables like 'interactive_timeout';

-- lower_case_table_names, this is a system variable, read only
show variables like 'lower%';
show variables like 'lower_case_table_names';

-- net_write_timeout
show variables like 'net_write_timeout';
set net_write_timeout = 70;
show variables like 'net_write_timeout';
set net_write_timeout = 20*20;
show variables like 'net_write_timeout';
set net_write_timeout = 60;
show variables like 'net_write_timeout';

-- system_time_zone, this is a system variable, read only
show variables where variable_name like 'system%' and variable_name != 'system_time_zone';
select @@system_time_zone != '';

-- transaction_isolation, enum type
show variables like 'trans%';
show variables like 'transaction_isolation';

-- wait_timeout
show variables like 'wait%';
show variables like 'wait_timeout';
set wait_timeout = 33600;
show variables like 'wait_timeout';
set wait_timeout = 10;
show variables like 'wait_timeout';


drop table if exists t;
create table t(
                  a int,
                  b int,
                  c int,
                  primary key(a)
);
show indexes from t;

create account acc_idx ADMIN_NAME 'root' IDENTIFIED BY '123456';
-- @session:id=1&user=acc_idx:root&password=123456
create database db1;
use db1;
drop table if exists t;
create table t(
                  a int,
                  b int,
                  c int,
                  primary key(a)
);
show indexes from t;
drop database db1;
-- @session
drop account acc_idx;


-- Support More System Views
use information_schema;
show tables;
desc key_column_usage;
select table_name, column_name from key_column_usage limit 2;
desc columns;
select table_name, column_name from columns where table_schema = 'mo_catalog' order by table_name, column_name limit 5;
desc views;
select table_schema, table_name, definer from views where table_schema = 'system' order by table_name;
desc profiling;
select seq, state from profiling;

desc `PROCESSLIST`;
select * from `PROCESSLIST` limit 2;

desc user_privileges;
select grantee, table_catalog from user_privileges limit 2;
desc schemata;
select catalog_name, schema_name from schemata where schema_name = 'mo_catalog' or schema_name = 'mo_task' order by catalog_name, schema_name;
desc character_sets;
select character_set_name, description, maxlen from character_sets limit 5;
desc triggers;
select trigger_name, action_order from triggers limit 3;

use mysql;
desc user;
select host, user from user limit 2;
desc db;
select db, user from db limit 5;
desc procs_priv;
select routine_name, routine_type from procs_priv limit 5;
desc columns_priv;
select table_name, column_name from columns_priv limit 5;
desc tables_priv;
select host, table_name from tables_priv limit 5;

-- sql_select_limit
show variables like 'sql_select_limit';
set sql_select_limit = 100000;
show variables like 'sql_select_limit';
set sql_select_limit = 1;
show variables like 'sql_select_limit';
SET SQL_SELECT_LIMIT = Default;
show variables like 'sql_select_limit';

--int type
show variables like 'max_allowed_packet';
set max_allowed_packet = 10000;
show variables like 'max_allowed_packet';
set max_allowed_packet = default;
show variables like 'max_allowed_packet';

show variables like 'wait_timeout';
set wait_timeout = 10000;
show variables like 'wait_timeout';
set wait_timeout = default;
show variables like 'wait_timeout';

--string type
show variables like 'character_set_results';
set character_set_server = default;
show variables like 'character_set_results';

show variables like 'character_set_server';
set character_set_server = default;
show variables like 'character_set_server';

--enum type
show variables like 'transaction_isolation';
set transaction_isolation = default;
show variables like 'transaction_isolation';

show variables like 'tx_isolation';
set tx_isolation = default;
show variables like 'tx_isolation';


select @@sql_mode;
set @@sql_mode = ONLY_FULL_GROUP_BY;
select @@sql_mode;
set @@sql_mode = "ONLY_FULL_GROUP_BY,STRICT_TRANS_TABLES";
select @@sql_mode;
set @@sql_mode = default;
select @@sql_mode;
<<<<<<< HEAD
=======
-- @bvt:issue

select @@sql_mode;
set @@sql_mode ='';
select @@sql_mode;
set @@sql_mode = default;
>>>>>>> de680093
<|MERGE_RESOLUTION|>--- conflicted
+++ resolved
@@ -168,12 +168,9 @@
 select @@sql_mode;
 set @@sql_mode = default;
 select @@sql_mode;
-<<<<<<< HEAD
-=======
--- @bvt:issue
+
 
 select @@sql_mode;
 set @@sql_mode ='';
 select @@sql_mode;
-set @@sql_mode = default;
->>>>>>> de680093
+set @@sql_mode = default;