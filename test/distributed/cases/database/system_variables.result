--- conflicted
+++ resolved
@@ -248,34 +248,10 @@
 character_set_name    description    maxlen
 desc triggers;
 Field    Type    Null    Key    Default    Extra    Comment
-<<<<<<< HEAD
-trigger_catalog    VARCHAR(64)    YES        NULL
-trigger_schema    VARCHAR(64)    YES        NULL
-trigger_name    VARCHAR(64)    YES        NULL
-event_manipulation    VARCHAR(10)    YES        NULL
-event_object_catalog    VARCHAR(64)    YES        NULL
-event_object_schema    VARCHAR(64)    YES        NULL
-event_object_table    VARCHAR(64)    YES        NULL
-action_order    INT UNSIGNED    YES        NULL
-action_condition    BINARY(0)    YES        NULL
-action_statement    TEXT    YES        NULL
-action_orientation    VARCHAR(3)    YES        NULL
-action_timing    VARCHAR(10)    YES        NULL
-action_reference_old_table    BINARY(0)    YES        NULL
-action_reference_new_table    BINARY(0)    YES        NULL
-action_reference_old_row    VARCHAR(3)    YES        NULL
-action_reference_new_row    VARCHAR(3)    YES        NULL
-created    TIMESTAMP    YES        NULL
-sql_mode    VARCHAR(10)    YES        NULL
-definer    VARCHAR(288)    YES        NULL
-character_set_client    VARCHAR(64)    YES        NULL
-collation_connection    VARCHAR(64)    YES        NULL
-database_collation    VARCHAR(64)    YES        NULL        
-=======
 action_statement    TEXT(0)    YES        null
-action_condition    VARCHAR(65535)    YES        null
+action_condition    BINARY(0)    YES        null
 trigger_schema    VARCHAR(64)    YES        null
-action_reference_new_table    VARCHAR(65535)    YES        null
+action_reference_new_table    BINARY(0)    YES        null
 created    TIMESTAMP(0)    YES        null
 definer    VARCHAR(288)    YES        null
 sql_mode    VARCHAR(10)    YES        null
@@ -283,7 +259,7 @@
 event_manipulation    VARCHAR(10)    YES        null
 character_set_client    VARCHAR(64)    YES        null
 action_orientation    VARCHAR(3)    YES        null
-action_reference_old_table    VARCHAR(65535)    YES        null
+action_reference_old_table    BINARY(0)    YES        null
 trigger_name    VARCHAR(64)    YES        null
 action_order    INT UNSIGNED(32)    YES        null
 event_object_table    VARCHAR(64)    YES        null
@@ -294,7 +270,6 @@
 action_timing    VARCHAR(10)    YES        null
 action_reference_new_row    VARCHAR(3)    YES        null
 event_object_catalog    VARCHAR(64)    YES        null        
->>>>>>> ec4f3aac
 select trigger_name, action_order from triggers limit 3;
 trigger_name    action_order      
 use mysql;
