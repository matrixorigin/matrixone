--- conflicted
+++ resolved
@@ -596,13 +596,8 @@
 information_schema    16    accountadmin
 mysql    5    accountadmin
 mo_mo    0    accountadmin
-<<<<<<< HEAD
-mo_catalog    19    -
+mo_catalog    21    -
 SELECT mo_catalog.mo_database.datname,mo_catalog.mo_tables.relname,mo_catalog.mo_tables.relkind, if (role_name IS NULL,'-', role_name) AS `owner` FROM mo_catalog.mo_database LEFT JOIN mo_catalog.mo_tables ON mo_catalog.mo_database.datname = mo_catalog.mo_tables.reldatabase LEFT JOIN mo_catalog.mo_role ON mo_catalog.mo_tables.owner=role_id WHERE (relname NOT LIKE "__mo_index_secondary_%" OR relname IS NULL) ORDER BY reldatabase, relname;
-=======
-mo_catalog    21    -
-SELECT mo_catalog.mo_database.datname,mo_catalog.mo_tables.relname,mo_catalog.mo_tables.relkind, if (role_name IS NULL,'-', role_name) AS `owner` FROM mo_catalog.mo_database LEFT JOIN mo_catalog.mo_tables ON mo_catalog.mo_database.datname = mo_catalog.mo_tables.reldatabase LEFT JOIN mo_catalog.mo_role ON mo_catalog.mo_tables.owner=role_id ORDER BY reldatabase, relname;
->>>>>>> e2d81ef3
 datname    relname    relkind    owner
 mo_mo    null    null    -
 information_schema    character_sets    r    accountadmin
