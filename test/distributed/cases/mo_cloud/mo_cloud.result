--- conflicted
+++ resolved
@@ -590,17 +590,9 @@
 SELECT datname AS name, IF (table_cnt IS NULL, 0, table_cnt) AS tables, role_name AS owner FROM (SELECT dat_id, datname, mo_database.created_time, IF(role_name IS NULL, '-', role_name) AS role_name FROM mo_catalog.mo_database LEFT JOIN mo_catalog.mo_role ON mo_database.owner = role_id) AS x LEFT JOIN(SELECT count(*) AS table_cnt, reldatabase_id FROM mo_catalog.mo_tables WHERE relkind IN ('r','v','e','cluster') GROUP BY reldatabase_id) AS y ON x.dat_id = y.reldatabase_id order by name;
 name    tables    owner
 information_schema    16    accountadmin
-<<<<<<< HEAD
 mysql    5    accountadmin
 mo_mo    0    accountadmin
 mo_catalog    22    -
-=======
-mo_catalog    21    -
-mo_mo    0    accountadmin
-mysql    5    accountadmin
-system    1    accountadmin
-system_metrics    9    accountadmin
->>>>>>> 384df25f
 SELECT mo_catalog.mo_database.datname,mo_catalog.mo_tables.relname,mo_catalog.mo_tables.relkind, if (role_name IS NULL,'-', role_name) AS `owner` FROM mo_catalog.mo_database LEFT JOIN mo_catalog.mo_tables ON mo_catalog.mo_database.datname = mo_catalog.mo_tables.reldatabase LEFT JOIN mo_catalog.mo_role ON mo_catalog.mo_tables.owner=role_id WHERE (relname NOT LIKE "__mo_index_secondary_%" AND relname NOT LIKE "__mo_index_unique_%" OR relname IS NULL) ORDER BY reldatabase, relname;
 datname    relname    relkind    owner
 mo_mo    null    null    -
