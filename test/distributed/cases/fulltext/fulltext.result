set experimental_fulltext_index=1;
create table src (id bigint primary key, body varchar, title text);
insert into src values (0, 'color is red', 't1'), (1, 'car is yellow', 'crazy car'), (2, 'sky is blue', 'no limit'), (3, 'blue is not red', 'colorful'),
(4, '遠東兒童中文是針對6到9歲的小朋友精心設計的中文學習教材，共三冊，目前已出版一、二冊。', '遠東兒童中文'),
(5, '每冊均採用近百張全幅彩圖及照片，生動活潑、自然真實，加深兒童學習印象，洋溢學習樂趣。', '遠東兒童中文'),
(6, '各個單元主題內容涵蓋中華文化及生活應用的介紹。本套教材含課本、教學指引、生字卡、學生作業本與CD，中英對照，精美大字版。本系列有繁體字及簡體字兩種版本印行。', '中文短篇小說'),
(7, '59個簡單的英文和中文短篇小說', '適合初學者'),
(8, NULL, 'NOT INCLUDED'),
(9, 'NOT INCLUDED BODY', NULL),
(10, NULL, NULL);
create fulltext index ftidx on src (body, title);
select * from src where match(body) against('red');
not supported: MATCH() AGAINST() function cannot be replaced by FULLTEXT INDEX and full table scan with fulltext search is not supported yet.
select match(body) against('red') from src;
not supported: MATCH() AGAINST() function cannot be replaced by FULLTEXT INDEX and full table scan with fulltext search is not supported yet.
alter table src add fulltext index ftidx2 (body);
select * from src where match(body, title) against('red');
id    body    title
0    color is red    t1
3    blue is not red    colorful
select *, match(body, title) against('is red' in natural language mode) as score from src;
id    body    title    score
0    color is red    t1    0.74115014
3    blue is not red    colorful    0.74115014
1    car is yellow    crazy car    0.19301322
2    sky is blue    no limit    0.19301322
select * from src where match(body, title) against('教學指引');
id    body    title
6    各個單元主題內容涵蓋中華文化及生活應用的介紹。本套教材含課本、教學指引、生字卡、學生作業本與CD，中英對照，精美大字版。本系列有繁體字及簡體字兩種版本印行。    中文短篇小說
select * from src where match(body, title) against('彩圖' in natural language mode);
id    body    title
5    每冊均採用近百張全幅彩圖及照片，生動活潑、自然真實，加深兒童學習印象，洋溢學習樂趣。    遠東兒童中文
select * from src where match(body, title) against('遠東' in natural language mode);
id    body    title
4    遠東兒童中文是針對6到9歲的小朋友精心設計的中文學習教材，共三冊，目前已出版一、二冊。    遠東兒童中文
5    每冊均採用近百張全幅彩圖及照片，生動活潑、自然真實，加深兒童學習印象，洋溢學習樂趣。    遠東兒童中文
select * from src where match(body, title) against('版一、二冊' in natural language mode);
id    body    title
4    遠東兒童中文是針對6到9歲的小朋友精心設計的中文學習教材，共三冊，目前已出版一、二冊。    遠東兒童中文
select *, match(body, title) against('遠東兒童中文' in natural language mode) as score from src;
id    body    title    score
4    遠東兒童中文是針對6到9歲的小朋友精心設計的中文學習教材，共三冊，目前已出版一、二冊。    遠東兒童中文    5.4813685
5    每冊均採用近百張全幅彩圖及照片，生動活潑、自然真實，加深兒童學習印象，洋溢學習樂趣。    遠東兒童中文    3.2888215
select *, match(body) against('遠東兒童中文' in natural language mode) as score from src;
id    body    title    score
4    遠東兒童中文是針對6到9歲的小朋友精心設計的中文學習教材，共三冊，目前已出版一、二冊。    遠東兒童中文    4.337995
select * from src where match(body, title) against('+red blue' in boolean mode);
id    body    title
3    blue is not red    colorful
0    color is red    t1
select * from src where match(body, title) against('re*' in boolean mode);
id    body    title
0    color is red    t1
3    blue is not red    colorful
select * from src where match(body, title) against('+red -blue' in boolean mode);
id    body    title
0    color is red    t1
select * from src where match(body, title) against('+red +blue' in boolean mode);
id    body    title
3    blue is not red    colorful
select * from src where match(body, title) against('+red ~blue' in boolean mode);
id    body    title
0    color is red    t1
3    blue is not red    colorful
select * from src where match(body, title) against('+red -(<blue >is)' in boolean mode);
id    body    title
select * from src where match(body, title) against('+red +(<blue >is)' in boolean mode);
id    body    title
3    blue is not red    colorful
0    color is red    t1
select * from src where match(body, title) against('"is not red"' in boolean mode);
id    body    title
3    blue is not red    colorful
select * from src where match(body, title) against('"red"' in boolean mode);
id    body    title
0    color is red    t1
3    blue is not red    colorful
select * from src where match(body, title) against('"is  not red"' in boolean mode);
id    body    title
select * from src where match(body, title) against('"blue is red"' in boolean mode);
id    body    title
select src.*, match(body, title) against('blue') from src;
id    body    title    MATCH (body, title) AGAINST (blue)
2    sky is blue    no limit    0.5481369
3    blue is not red    colorful    0.5481369
select count(*) from src where match(title, body) against('red');
count(*)
2
explain select match(body, title) against('red') from src where match(body, title) against('red');
TP QUERY PLAN
Project
  ->  Sort
        Sort Key: mo_fulltext_alias_0.score DESC
        ->  Join
              Join Type: INNER
              Join Cond: (src.id = mo_fulltext_alias_0.doc_id)
              ->  Table Scan on fulltext.src
              ->  Table Function on fulltext_index_scan
                    ->  Values Scan "*VALUES*" 
delete from src;
select * from src where match(body) against('red');
id    body    title
select * from src where match(body, title) against('red');
id    body    title
insert into src values (0, 'color is red', 't1'), (1, 'car is yellow', 'crazy car'), (2, 'sky is blue', 'no limit'), (3, 'blue is not red', 'colorful'),
(4, '遠東兒童中文是針對6到9歲的小朋友精心設計的中文學習教材，共三冊，目前已出版一、二冊。', '遠東兒童中文'),
(5, '每冊均採用近百張全幅彩圖及照片，生動活潑、自然真實，加深兒童學習印象，洋溢學習樂趣。', '遠東兒童中文'),
(6, '各個單元主題內容涵蓋中華文化及生活應用的介紹。本套教材含課本、教學指引、生字卡、學生作業本與CD，中英對照，精美大字版。本系列有繁體字及簡體字兩種版本印行。', '中文短>篇小說'),
(7, '59個簡單的英文和中文短篇小說', '適合初學者'),
(8, NULL, 'NOT INCLUDED'),
(9, 'NOT INCLUDED BODY', NULL),
(10, NULL, NULL);
select * from src where match(body) against('red');
id    body    title
0    color is red    t1
3    blue is not red    colorful
select match(body) against('red') from src;
MATCH (body) AGAINST (red)
0.5481369
0.5481369
select * from src where match(body, title) against('red');
id    body    title
0    color is red    t1
3    blue is not red    colorful
select *, match(body, title) against('is red' in natural language mode) as score from src;
id    body    title    score
0    color is red    t1    0.74115014
3    blue is not red    colorful    0.74115014
1    car is yellow    crazy car    0.19301322
2    sky is blue    no limit    0.19301322
select * from src where match(body, title) against('教學指引');
id    body    title
6    各個單元主題內容涵蓋中華文化及生活應用的介紹。本套教材含課本、教學指引、生字卡、學生作業本與CD，中英對照，精美大字版。本系列有繁體字及簡體字兩種版本印行。    中文短>篇小說
select * from src where match(body, title) against('彩圖' in natural language mode);
id    body    title
5    每冊均採用近百張全幅彩圖及照片，生動活潑、自然真實，加深兒童學習印象，洋溢學習樂趣。    遠東兒童中文
select * from src where match(body, title) against('遠東' in natural language mode);
id    body    title
4    遠東兒童中文是針對6到9歲的小朋友精心設計的中文學習教材，共三冊，目前已出版一、二冊。    遠東兒童中文
5    每冊均採用近百張全幅彩圖及照片，生動活潑、自然真實，加深兒童學習印象，洋溢學習樂趣。    遠東兒童中文
select * from src where match(body, title) against('版一、二冊' in natural language mode);
id    body    title
4    遠東兒童中文是針對6到9歲的小朋友精心設計的中文學習教材，共三冊，目前已出版一、二冊。    遠東兒童中文
select *, match(body, title) against('遠東兒童中文' in natural language mode) as score from src;
id    body    title    score
4    遠東兒童中文是針對6到9歲的小朋友精心設計的中文學習教材，共三冊，目前已出版一、二冊。    遠東兒童中文    5.4813685
5    每冊均採用近百張全幅彩圖及照片，生動活潑、自然真實，加深兒童學習印象，洋溢學習樂趣。    遠東兒童中文    3.2888215
select *, match(body) against('遠東兒童中文' in natural language mode) as score from src;
id    body    title    score
4    遠東兒童中文是針對6到9歲的小朋友精心設計的中文學習教材，共三冊，目前已出版一、二冊。    遠東兒童中文    4.337995
select * from src where match(body, title) against('+red blue' in boolean mode);
id    body    title
3    blue is not red    colorful
0    color is red    t1
select * from src where match(body, title) against('re*' in boolean mode);
id    body    title
0    color is red    t1
3    blue is not red    colorful
select * from src where match(body, title) against('+red -blue' in boolean mode);
id    body    title
0    color is red    t1
select * from src where match(body, title) against('+red +blue' in boolean mode);
id    body    title
3    blue is not red    colorful
select * from src where match(body, title) against('+red ~blue' in boolean mode);
id    body    title
0    color is red    t1
3    blue is not red    colorful
select * from src where match(body, title) against('+red -(<blue >is)' in boolean mode);
id    body    title
select * from src where match(body, title) against('+red +(<blue >is)' in boolean mode);
id    body    title
3    blue is not red    colorful
0    color is red    t1
select * from src where match(body, title) against('"is not red"' in boolean mode);
id    body    title
3    blue is not red    colorful
select src.*, match(body, title) against('blue') from src;
id    body    title    MATCH (body, title) AGAINST (blue)
2    sky is blue    no limit    0.5481369
3    blue is not red    colorful    0.5481369
select count(*) from src where match(title, body) against('red');
count(*)
2
explain select match(body, title) against('red') from src where match(body, title) against('red');
TP QUERY PLAN
Project
  ->  Sort
        Sort Key: mo_fulltext_alias_0.score DESC
        ->  Join
              Join Type: INNER
              Join Cond: (src.id = mo_fulltext_alias_0.doc_id)
              ->  Table Scan on fulltext.src
              ->  Table Function on fulltext_index_scan
                    ->  Values Scan "*VALUES*" 
drop table src;
create table src2 (id1 varchar, id2 bigint, body char(128), title text, primary key (id1, id2));
insert into src2 values ('id0', 0, 'red', 't1'), ('id1', 1, 'yellow', 't2'), ('id2', 2, 'blue', 't3'), ('id3', 3, 'blue red', 't4');
create fulltext index ftidx2 on src2 (body, title);
select * from src2 where match(body, title) against('red');
id1    id2    body    title
id0    0    red    t1
id3    3    blue red    t4
select src2.*, match(body, title) against('blue') from src2;
id1    id2    body    title    MATCH (body, title) AGAINST (blue)
id2    2    blue    t3    0.09061906
id3    3    blue red    t4    0.09061906
update src2 set body = 'orange' where id1='id0';
select * from src2 where match(body, title) against('red');
id1    id2    body    title
id3    3    blue red    t4
delete from src2 where id1='id3';
select * from src2 where match(body, title) against('t4');
id1    id2    body    title
insert into src2 values ('id4', 4, 'light brown', 't5');
select * from src2 where match(body, title) against('t5');
id1    id2    body    title
id4    4    light brown    t5
drop table src2;
create table src (id bigint primary key, json1 json, json2 json);
insert into src values  (0, '{"a":1, "b":"red"}', '{"d": "happy birthday", "f":"winter"}'),
(1, '{"a":2, "b":"中文學習教材"}', '["apple", "orange", "banana", "指引"]'),
(2, '{"a":3, "b":"red blue"}', '{"d":"兒童中文"}');
create fulltext index ftidx on src (json1) with parser json;
select * from src where match(json1) against('red' in boolean mode);
id    json1    json2
0    {"a": 1, "b": "red"}    {"d": "happy birthday", "f": "winter"}
2    {"a": 3, "b": "red blue"}    {"d": "兒童中文"}
select * from src where match(json1) against('中文學習教材' in natural language mode);
id    json1    json2
1    {"a": 2, "b": "中文學習教材"}    ["apple", "orange", "banana", "指引"]
create fulltext index ftidx2 on src (json1, json2) with parser json;
select * from src where match(json1, json2) against('+red +winter' in boolean mode);
id    json1    json2
0    {"a": 1, "b": "red"}    {"d": "happy birthday", "f": "winter"}
select * from src where match(json1, json2) against('中文學習教材' in natural language mode);
id    json1    json2
1    {"a": 2, "b": "中文學習教材"}    ["apple", "orange", "banana", "指引"]
desc src;
Field    Type    Null    Key    Default    Extra    Comment
id    BIGINT(64)    NO    PRI    null        
json1    JSON(0)    YES    MUL    null        
json2    JSON(0)    YES        null        
show create table src;
Table    Create Table
src    CREATE TABLE `src` (\n  `id` bigint NOT NULL,\n  `json1` json DEFAULT NULL,\n  `json2` json DEFAULT NULL,\n  PRIMARY KEY (`id`),\n FULLTEXT(`json1`) WITH PARSER json,\n FULLTEXT(`json1`,`json2`) WITH PARSER json\n)
drop table src;
create table src (id bigint primary key, json1 text, json2 varchar);
insert into src values  (0, '{"a":1, "b":"red"}', '{"d": "happy birthday", "f":"winter"}'),
(1, '{"a":2, "b":"中文學習教材"}', '["apple", "orange", "banana", "指引"]'),
(2, '{"a":3, "b":"red blue"}', '{"d":"兒童中文"}');
create fulltext index ftidx on src (json1) with parser json;
select * from src where match(json1) against('red' in boolean mode);
id    json1    json2
0    {"a":1, "b":"red"}    {"d": "happy birthday", "f":"winter"}
2    {"a":3, "b":"red blue"}    {"d":"兒童中文"}
select * from src where match(json1) against('中文學習教材' in natural language  mode);
id    json1    json2
1    {"a":2, "b":"中文學習教材"}    ["apple", "orange", "banana", "指引"]
create fulltext index ftidx2 on src (json1, json2) with parser json;
select * from src where match(json1, json2) against('+red +winter' in boolean mode);
id    json1    json2
0    {"a":1, "b":"red"}    {"d": "happy birthday", "f":"winter"}
select * from src where match(json1, json2) against('中文學習教材' in natural language mode);
id    json1    json2
1    {"a":2, "b":"中文學習教材"}    ["apple", "orange", "banana", "指引"]
drop table src;
create table src (id bigint primary key, body varchar, title text, FULLTEXT(title, body));
insert into src values (0, 'color is red', 't1'), (1, 'car is yellow', 'crazy car'), (2, 'sky is blue', 'no limit'), (3, 'blue is not red', 'colorful'),
(4, '遠東兒童中文是針對6到9歲的小朋友精心設計的中文學習教材，共三冊，目前已出版一、二冊。', '遠東兒童中文'),
(5, '每冊均採用近百張全幅彩圖及照片，生動活潑、自然真實，加深兒童學習印象，洋溢學習樂趣。', '遠東兒童中文'),
(6, '各個單元主題內容涵蓋中華文化及生活應用的介紹。本套教材含課本、教學指引、生字卡、學生作業本與CD，中英對照，精美大字版。本系列有繁體字及簡體字兩種版本印行。', '中文短篇小說
'),
(7, '59個簡單的英文和中文短篇小說', '適合初學者'),
(8, NULL, 'NOT INCLUDED'),
(9, 'NOT INCLUDED BODY', NULL),
(10, NULL, NULL);
select *, match(body) against('遠東兒童中文' in natural language mode) as score from src;
not supported: MATCH() AGAINST() function cannot be replaced by FULLTEXT INDEX and full table scan with fulltext search is not supported yet.
select * from src where match(body, title) against('red');
id    body    title
0    color is red    t1
3    blue is not red    colorful
select *, match(body, title) against('is red' in natural language mode) as score from src;
id    body    title    score
0    color is red    t1    0.74115014
3    blue is not red    colorful    0.74115014
1    car is yellow    crazy car    0.19301322
2    sky is blue    no limit    0.19301322
select * from src where match(body, title) against('教學指引');
id    body    title
6    各個單元主題內容涵蓋中華文化及生活應用的介紹。本套教材含課本、教學指引、生字卡、學生作業本與CD，中英對照，精美大字版。本系列有繁體字及簡體字兩種版本印行。    中文短篇小說\n
select * from src where match(body, title) against('彩圖' in natural language mode);
id    body    title
5    每冊均採用近百張全幅彩圖及照片，生動活潑、自然真實，加深兒童學習印象，洋溢學習樂趣。    遠東兒童中文
select * from src where match(body, title) against('遠東' in natural language mode);
id    body    title
4    遠東兒童中文是針對6到9歲的小朋友精心設計的中文學習教材，共三冊，目前已出版一、二冊。    遠東兒童中文
5    每冊均採用近百張全幅彩圖及照片，生動活潑、自然真實，加深兒童學習印象，洋溢學習樂趣。    遠東兒童中文
select * from src where match(body, title) against('版一、二冊' in natural language mode);
id    body    title
4    遠東兒童中文是針對6到9歲的小朋友精心設計的中文學習教材，共三冊，目前已出版一、二冊。    遠東兒童中文
select *, match(body, title) against('遠東兒童中文' in natural language mode) as score from src;
id    body    title    score
4    遠東兒童中文是針對6到9歲的小朋友精心設計的中文學習教材，共三冊，目前已出版一、二冊。    遠東兒童中文    5.4813685
5    每冊均採用近百張全幅彩圖及照片，生動活潑、自然真實，加深兒童學習印象，洋溢學習樂趣。    遠東兒童中文    3.2888215
select * from src where match(body, title) against('+red blue' in boolean mode);
id    body    title
3    blue is not red    colorful
0    color is red    t1
select * from src where match(body, title) against('re*' in boolean mode);
id    body    title
0    color is red    t1
3    blue is not red    colorful
select * from src where match(body, title) against('+red -blue' in boolean mode);
id    body    title
0    color is red    t1
select * from src where match(body, title) against('+red +blue' in boolean mode);
id    body    title
3    blue is not red    colorful
select * from src where match(body, title) against('+red ~blue' in boolean mode);
id    body    title
0    color is red    t1
3    blue is not red    colorful
select * from src where match(body, title) against('+red -(<blue >is)' in boolean mode);
id    body    title
select * from src where match(body, title) against('+red +(<blue >is)' in boolean mode);
id    body    title
3    blue is not red    colorful
0    color is red    t1
select * from src where match(body, title) against('"is not red"' in boolean mode);
id    body    title
3    blue is not red    colorful
select src.*, match(body, title) against('blue') from src;
id    body    title    MATCH (body, title) AGAINST (blue)
2    sky is blue    no limit    0.5481369
3    blue is not red    colorful    0.5481369
select count(*) from src where match(title, body) against('red');
count(*)
2
explain select match(body, title) against('red') from src where match(body, title) against('red');
TP QUERY PLAN
Project
  ->  Sort
        Sort Key: mo_fulltext_alias_0.score DESC
        ->  Join
              Join Type: INNER
              Join Cond: (src.id = mo_fulltext_alias_0.doc_id)
              ->  Table Scan on fulltext.src
              ->  Table Function on fulltext_index_scan
                    ->  Values Scan "*VALUES*" 
update src set body='color is brown' where id=0;
select * from src where match(body, title) against('brown');
id    body    title
0    color is brown    t1
delete from src where id = 0;
select * from src where match(body, title) against('brown');
id    body    title
insert into src (id, body) values (11, 'color is brown');
select * from src where match(body, title) against('brown');
id    body    title
update src set title='a good title' where id=11;
select * from src where match(body, title) against('brown');
id    body    title
11    color is brown    a good title
delete from src;
select count(*) from src;
count(*)
0
drop table src;
create table src2 (id1 varchar, id2 bigint, body char(128), title text, primary key (id1, id2), FULLTEXT(body, title));
insert into src2 values ('id0', 0, 'red', 't1'), ('id1', 1, 'yellow', 't2'), ('id2', 2, 'blue', 't3'), ('id3', 3, 'blue red', 't4');
select * from src2 where match(body, title) against('red');
id1    id2    body    title
id0    0    red    t1
id3    3    blue red    t4
select src2.*, match(body, title) against('blue') from src2;
id1    id2    body    title    MATCH (body, title) AGAINST (blue)
id2    2    blue    t3    0.09061906
id3    3    blue red    t4    0.09061906
desc src;
no such table fulltext.src
show create table src;
no such table fulltext.src
drop table src2;
create table src (id bigint primary key, json1 json, json2 json, FULLTEXT(json1) with parser json);
insert into src values  (0, '{"a":1, "b":"red"}', '{"d": "happy birthday", "f":"winter"}'),
(1, '{"a":2, "b":"中文學習教材"}', '["apple", "orange", "banana", "指引"]'),
(2, '{"a":3, "b":"red blue"}', '{"d":"兒童中文"}');
select * from src where match(json1) against('red' in boolean mode);
id    json1    json2
0    {"a": 1, "b": "red"}    {"d": "happy birthday", "f": "winter"}
2    {"a": 3, "b": "red blue"}    {"d": "兒童中文"}
select * from src where match(json1) against('中文學習教材' in natural language mode);
id    json1    json2
1    {"a": 2, "b": "中文學習教材"}    ["apple", "orange", "banana", "指引"]
create fulltext index ftidx2 on src (json1, json2) with parser json;
select * from src where match(json1, json2) against('+red +winter' in boolean mode);
id    json1    json2
0    {"a": 1, "b": "red"}    {"d": "happy birthday", "f": "winter"}
select * from src where match(json1, json2) against('中文學習教材' in natural language mode);
id    json1    json2
1    {"a": 2, "b": "中文學習教材"}    ["apple", "orange", "banana", "指引"]
update src set json1='{"c":"update json"}' where id=0;
desc src;
Field    Type    Null    Key    Default    Extra    Comment
id    BIGINT(64)    NO    PRI    null        
json1    JSON(0)    YES    MUL    null        
json2    JSON(0)    YES        null        
show create table src;
Table    Create Table
src    CREATE TABLE `src` (\n  `id` bigint NOT NULL,\n  `json1` json DEFAULT NULL,\n  `json2` json DEFAULT NULL,\n  PRIMARY KEY (`id`),\n FULLTEXT(`json1`) WITH PARSER json,\n FULLTEXT(`json1`,`json2`) WITH PARSER json\n)
drop table src;
create table src (id bigint primary key, json1 text, json2 varchar, fulltext(json1) with parser json);
insert into src values  (0, '{"a":1, "b":"red"}', '{"d": "happy birthday", "f":"winter"}'),
(1, '{"a":2, "b":"中文學習教材"}', '["apple", "orange", "banana", "指引"]'),
(2, '{"a":3, "b":"red blue"}', '{"d":"兒童中文"}');
select * from src where match(json1) against('red' in boolean mode);
id    json1    json2
0    {"a":1, "b":"red"}    {"d": "happy birthday", "f":"winter"}
2    {"a":3, "b":"red blue"}    {"d":"兒童中文"}
select * from src where match(json1) against('中文學習教材' in natural language mode);
id    json1    json2
1    {"a":2, "b":"中文學習教材"}    ["apple", "orange", "banana", "指引"]
create fulltext index ftidx2 on src (json1, json2) with parser json;
select * from src where match(json1, json2) against('+red +winter' in boolean mode);
id    json1    json2
0    {"a":1, "b":"red"}    {"d": "happy birthday", "f":"winter"}
select * from src where match(json1, json2) against('中文學習教材' in natural language mode);
id    json1    json2
1    {"a":2, "b":"中文學習教材"}    ["apple", "orange", "banana", "指引"]
update src set json1='{"c":"update json"}' where id=0;
select * from src where match(json1, json2) against('"update json"' in boolean mode);
id    json1    json2
0    {"c":"update json"}    {"d": "happy birthday", "f":"winter"}
desc src;
Field    Type    Null    Key    Default    Extra    Comment
id    BIGINT(64)    NO    PRI    null        
json1    TEXT(0)    YES    MUL    null        
json2    VARCHAR(65535)    YES        null        
show create table src;
Table    Create Table
src    CREATE TABLE `src` (\n  `id` bigint NOT NULL,\n  `json1` text DEFAULT NULL,\n  `json2` varchar(65535) DEFAULT NULL,\n  PRIMARY KEY (`id`),\n FULLTEXT(`json1`) WITH PARSER json,\n FULLTEXT(`json1`,`json2`) WITH PARSER json\n)
drop table src;
drop table if exists t1;
create table t1(a int primary key, b varchar(200));
<<<<<<< HEAD
insert into t1 select result, "test create big fulltext index" from generate_series(300000) g;
create fulltext index ftidx on t1 (b);
CREATE TABLE IF NOT EXISTS nation (
`n_nationkey`  INT,
`n_name`       CHAR(25),
`n_regionkey`  INT,
`n_comment`    VARCHAR(152),
`n_dummy`      VARCHAR(10),
PRIMARY KEY (`n_nationkey`));
insert into nation values (0, 'china', 1, 'china beijing', 'dummy'), (1, 'korea', 2, 'korea noodle', 'dummmy');
create fulltext index ftidx on nation(n_comment);
select * from nation where match(n_comment) against('china');
n_nationkey    n_name    n_regionkey    n_comment    n_dummy
0    china    1    china beijing    dummy
delete from nation where n_nationkey = 0;
select * from nation where match(n_comment) against('china');
n_nationkey    n_name    n_regionkey    n_comment    n_dummy
drop table nation;
=======
insert into t1 select result, "test create big fulltext index" from generate_series(3840001) g;
create fulltext index ftidx on t1 (b);
select b from t1 where match(b) against ('test create' in natural language mode) limit 1;
b
test create big fulltext index
>>>>>>> 51485427
<|MERGE_RESOLUTION|>--- conflicted
+++ resolved
@@ -444,9 +444,12 @@
 drop table src;
 drop table if exists t1;
 create table t1(a int primary key, b varchar(200));
-<<<<<<< HEAD
-insert into t1 select result, "test create big fulltext index" from generate_series(300000) g;
+insert into t1 select result, "test create big fulltext index" from generate_series(3840001) g;
 create fulltext index ftidx on t1 (b);
+select b from t1 where match(b) against ('test create' in natural language mode) limit 1;
+b
+test create big fulltext index
+drop table t1;
 CREATE TABLE IF NOT EXISTS nation (
 `n_nationkey`  INT,
 `n_name`       CHAR(25),
@@ -462,11 +465,4 @@
 delete from nation where n_nationkey = 0;
 select * from nation where match(n_comment) against('china');
 n_nationkey    n_name    n_regionkey    n_comment    n_dummy
-drop table nation;
-=======
-insert into t1 select result, "test create big fulltext index" from generate_series(3840001) g;
-create fulltext index ftidx on t1 (b);
-select b from t1 where match(b) against ('test create' in natural language mode) limit 1;
-b
-test create big fulltext index
->>>>>>> 51485427
+drop table nation;