--- conflicted
+++ resolved
@@ -409,16 +409,12 @@
 select * from src where match(json1, json2) against('中文學習教材' in natural language mode);
 id    json1    json2
 1    {"a":2, "b":"中文學習教材"}    ["apple", "orange", "banana", "指引"]
-<<<<<<< HEAD
 update src set json1='{"c":"update json"}' where id=0;
 select * from src where match(json1, json2) against('"update json"' in boolean mode);
 id    json1    json2
 0    {"c":"update json"}    {"d": "happy birthday", "f":"winter"}
-drop table src;
-=======
 drop table src;
 drop table if exists t1;
 create table t1(a int primary key, b varchar(200));
 insert into t1 select result, "test create big fulltext index" from generate_series(300000) g;
-create fulltext index ftidx on t1 (b);
->>>>>>> 211f2c82
+create fulltext index ftidx on t1 (b);