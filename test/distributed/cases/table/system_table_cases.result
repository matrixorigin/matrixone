USE mysql;
SELECT COUNT(*) FROM (SELECT * FROM user LIMIT 10) AS temp;
COUNT(*)
0
SELECT COUNT(0) FROM (SELECT * FROM user LIMIT 10) AS temp;
COUNT(0)
0
SELECT COUNT('') FROM (SELECT * FROM user LIMIT 10) AS temp;
COUNT()
0
SELECT COUNT(NULL) FROM (SELECT * FROM user LIMIT 10) AS temp;
COUNT(null)
0
SELECT COUNT(*) FROM (SELECT * FROM db LIMIT 10) AS temp;
COUNT(*)
0
SELECT COUNT(0) FROM (SELECT * FROM db LIMIT 10) AS temp;
COUNT(0)
0
SELECT COUNT('') FROM (SELECT * FROM db LIMIT 10) AS temp;
COUNT()
0
SELECT COUNT(NULL) FROM (SELECT * FROM db LIMIT 10) AS temp;
COUNT(null)
0
SELECT COUNT(*) FROM (SELECT * FROM procs_priv LIMIT 10) AS temp;
COUNT(*)
0
SELECT COUNT(0) FROM (SELECT * FROM procs_priv LIMIT 10) AS temp;
COUNT(0)
0
SELECT COUNT('') FROM (SELECT * FROM procs_priv LIMIT 10) AS temp;
COUNT()
0
SELECT COUNT(NULL) FROM (SELECT * FROM procs_priv LIMIT 10) AS temp;
COUNT(null)
0
SELECT COUNT(*) FROM (SELECT * FROM columns_priv LIMIT 10) AS temp;
COUNT(*)
0
SELECT COUNT(0) FROM (SELECT * FROM columns_priv LIMIT 10) AS temp;
COUNT(0)
0
SELECT COUNT('') FROM (SELECT * FROM columns_priv LIMIT 10) AS temp;
COUNT()
0
SELECT COUNT(NULL) FROM (SELECT * FROM columns_priv LIMIT 10) AS temp;
COUNT(null)
0
SELECT COUNT(*) FROM (SELECT * FROM tables_priv LIMIT 10) AS temp;
COUNT(*)
0
SELECT COUNT(0) FROM (SELECT * FROM tables_priv LIMIT 10) AS temp;
COUNT(0)
0
SELECT COUNT('') FROM (SELECT * FROM tables_priv LIMIT 10) AS temp;
COUNT()
0
SELECT COUNT(NULL) FROM (SELECT * FROM tables_priv LIMIT 10) AS temp;
COUNT(null)
0
USE information_schema;
SELECT COUNT(*) FROM (SELECT * FROM key_column_usage LIMIT 10) AS temp;
COUNT(*)
0
SELECT COUNT(0) FROM (SELECT * FROM key_column_usage LIMIT 10) AS temp;
COUNT(0)
0
SELECT COUNT('') FROM (SELECT * FROM key_column_usage LIMIT 10) AS temp;
COUNT()
0
SELECT COUNT(NULL) FROM (SELECT * FROM key_column_usage LIMIT 10) AS temp;
COUNT(null)
0
SELECT COUNT(*) FROM (SELECT * FROM columns LIMIT 10) AS temp;
COUNT(*)
10
SELECT COUNT(0) FROM (SELECT * FROM columns LIMIT 10) AS temp;
COUNT(0)
10
SELECT COUNT('') FROM (SELECT * FROM columns LIMIT 10) AS temp;
COUNT()
10
SELECT COUNT(NULL) FROM (SELECT * FROM columns LIMIT 10) AS temp;
COUNT(null)
0
SELECT COUNT(*) FROM (SELECT * FROM profiling LIMIT 10) AS temp;
COUNT(*)
0
SELECT COUNT(0) FROM (SELECT * FROM profiling LIMIT 10) AS temp;
COUNT(0)
0
SELECT COUNT('') FROM (SELECT * FROM profiling LIMIT 10) AS temp;
COUNT()
0
SELECT COUNT(NULL) FROM (SELECT * FROM profiling LIMIT 10) AS temp;
COUNT(null)
0
SELECT COUNT(*) FROM (SELECT * FROM user_privileges LIMIT 10) AS temp;
COUNT(*)
0
SELECT COUNT(0) FROM (SELECT * FROM user_privileges LIMIT 10) AS temp;
COUNT(0)
0
SELECT COUNT('') FROM (SELECT * FROM user_privileges LIMIT 10) AS temp;
COUNT()
0
SELECT COUNT(NULL) FROM (SELECT * FROM user_privileges LIMIT 10) AS temp;
COUNT(null)
0
SELECT COUNT(*) FROM (SELECT * FROM schemata where schema_name = 'mo_catalog' or schema_name = 'mo_task' LIMIT 10) AS temp;
COUNT(*)
2
SELECT COUNT(0) FROM (SELECT * FROM schemata where schema_name = 'mo_catalog' or schema_name = 'mo_task' LIMIT 10) AS temp;
COUNT(0)
2
SELECT COUNT('') FROM (SELECT * FROM schemata where schema_name = 'mo_catalog' or schema_name = 'mo_task' LIMIT 10) AS temp;
COUNT()
2
SELECT COUNT(NULL) FROM (SELECT * FROM schemata where schema_name = 'mo_catalog' or schema_name = 'mo_task' LIMIT 10) AS temp;
COUNT(null)
0
SELECT COUNT(*) FROM (SELECT * FROM character_sets LIMIT 10) AS temp;
COUNT(*)
0
SELECT COUNT(0) FROM (SELECT * FROM character_sets LIMIT 10) AS temp;
COUNT(0)
0
SELECT COUNT('') FROM (SELECT * FROM character_sets LIMIT 10) AS temp;
COUNT()
0
SELECT COUNT(NULL) FROM (SELECT * FROM character_sets LIMIT 10) AS temp;
COUNT(null)
0
SELECT COUNT(*) FROM (SELECT * FROM triggers LIMIT 10) AS temp;
COUNT(*)
0
SELECT COUNT(0) FROM (SELECT * FROM triggers LIMIT 10) AS temp;
COUNT(0)
0
SELECT COUNT('') FROM (SELECT * FROM triggers LIMIT 10) AS temp;
COUNT()
0
SELECT COUNT(NULL) FROM (SELECT * FROM triggers LIMIT 10) AS temp;
COUNT(null)
0
SELECT COUNT(*) FROM (SELECT * FROM tables LIMIT 10) AS temp;
COUNT(*)
10
SELECT COUNT(0) FROM (SELECT * FROM tables LIMIT 10) AS temp;
COUNT(0)
10
SELECT COUNT('') FROM (SELECT * FROM tables LIMIT 10) AS temp;
COUNT()
10
SELECT COUNT(NULL) FROM (SELECT * FROM tables LIMIT 10) AS temp;
COUNT(null)
0
SELECT COUNT(*) FROM table_constraints;
COUNT(*)
<<<<<<< HEAD
115
=======
113
>>>>>>> da42fbcb
USE mo_catalog;
SHOW CREATE TABLE mo_columns;
Table    Create Table
mo_columns    CREATE TABLE `mo_columns` (\n  `att_uniq_name` varchar(256) DEFAULT NULL,\n  `account_id` int unsigned DEFAULT NULL,\n  `att_database_id` bigint unsigned DEFAULT NULL,\n  `att_database` varchar(256) DEFAULT NULL,\n  `att_relname_id` bigint unsigned DEFAULT NULL,\n  `att_relname` varchar(256) DEFAULT NULL,\n  `attname` varchar(256) DEFAULT NULL,\n  `atttyp` varchar(256) DEFAULT NULL,\n  `attnum` int DEFAULT NULL,\n  `att_length` int DEFAULT NULL,\n  `attnotnull` tinyint DEFAULT NULL,\n  `atthasdef` tinyint DEFAULT NULL,\n  `att_default` varchar(2048) DEFAULT NULL,\n  `attisdropped` tinyint DEFAULT NULL,\n  `att_constraint_type` char(1) DEFAULT NULL,\n  `att_is_unsigned` tinyint DEFAULT NULL,\n  `att_is_auto_increment` tinyint DEFAULT NULL,\n  `att_comment` varchar(2048) DEFAULT NULL,\n  `att_is_hidden` tinyint DEFAULT NULL,\n  `attr_has_update` tinyint DEFAULT NULL,\n  `attr_update` varchar(2048) DEFAULT NULL,\n  `attr_is_clusterby` tinyint DEFAULT NULL,\n  `attr_seqnum` smallint unsigned DEFAULT NULL,\n  `attr_enum` varchar(65535) DEFAULT NULL,\n  PRIMARY KEY (`account_id`,`att_database`,`att_relname`,`attname`)\n)
SHOW CREATE TABLE mo_database;
Table    Create Table
mo_database    CREATE TABLE `mo_database` (\n  `dat_id` bigint unsigned DEFAULT NULL,\n  `datname` varchar(5000) DEFAULT NULL,\n  `dat_catalog_name` varchar(5000) DEFAULT NULL,\n  `dat_createsql` varchar(5000) DEFAULT NULL,\n  `owner` int unsigned DEFAULT NULL,\n  `creator` int unsigned DEFAULT NULL,\n  `created_time` timestamp NULL DEFAULT NULL,\n  `account_id` int unsigned DEFAULT NULL,\n  `dat_type` varchar(32) DEFAULT NULL,\n  PRIMARY KEY (`account_id`,`datname`)\n)
SHOW CREATE TABLE mo_tables;
Table    Create Table
mo_tables    CREATE TABLE `mo_tables` (\n  `rel_id` bigint unsigned DEFAULT NULL,\n  `relname` varchar(5000) DEFAULT NULL,\n  `reldatabase` varchar(5000) DEFAULT NULL,\n  `reldatabase_id` bigint unsigned DEFAULT NULL,\n  `relpersistence` varchar(5000) DEFAULT NULL,\n  `relkind` varchar(5000) DEFAULT NULL,\n  `rel_comment` varchar(5000) DEFAULT NULL,\n  `rel_createsql` text DEFAULT NULL,\n  `created_time` timestamp NULL DEFAULT NULL,\n  `creator` int unsigned DEFAULT NULL,\n  `owner` int unsigned DEFAULT NULL,\n  `account_id` int unsigned DEFAULT NULL,\n  `partitioned` tinyint DEFAULT NULL,\n  `partition_info` blob DEFAULT NULL,\n  `viewdef` varchar(5000) DEFAULT NULL,\n  `constraint` varchar(5000) DEFAULT NULL,\n  `rel_version` int unsigned DEFAULT NULL,\n  `catalog_version` int unsigned DEFAULT NULL,\n  PRIMARY KEY (`account_id`,`reldatabase`,`relname`)\n)<|MERGE_RESOLUTION|>--- conflicted
+++ resolved
@@ -158,11 +158,7 @@
 0
 SELECT COUNT(*) FROM table_constraints;
 COUNT(*)
-<<<<<<< HEAD
-115
-=======
-113
->>>>>>> da42fbcb
+116
 USE mo_catalog;
 SHOW CREATE TABLE mo_columns;
 Table    Create Table
