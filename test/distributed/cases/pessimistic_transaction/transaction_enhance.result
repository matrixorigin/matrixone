drop table if exists atomic_table_10;
create table atomic_table_10(c1 int,c2 varchar(25));
insert into atomic_table_10 values (3,"a"),(4,"b"),(5,"c");
start transaction ;
truncate table atomic_table_10;
use transaction_enhance;
select * from atomic_table_10;
c1    c2
3    a
4    b
5    c
select * from atomic_table_10;
c1    c2
commit;
select * from atomic_table_10;
c1    c2
drop table if exists atomic_table_10;
create table atomic_table_10(c1 int,c2 varchar(25));
insert into atomic_table_10 values (3,"a"),(4,"b"),(5,"c");
start transaction ;
truncate table atomic_table_10;
use transaction_enhance;
select * from atomic_table_10;
c1    c2
3    a
4    b
5    c
select * from atomic_table_10;
c1    c2
rollback;
select * from atomic_table_10;
c1    c2
3    a
4    b
5    c
drop table if exists atomic_table_10;
create table atomic_table_10(c1 int,c2 varchar(25));
insert into atomic_table_10 values (3,"a"),(4,"b"),(5,"c");
begin ;
truncate table atomic_table_10;
use transaction_enhance;
insert into atomic_table_10 values (6,"a"),(7,"b"),(8,"c");
select * from atomic_table_10;
c1    c2
3    a
4    b
5    c
6    a
7    b
8    c
select * from atomic_table_10;
c1    c2
commit;
select * from atomic_table_10;
c1    c2
drop table if exists atomic_table_11;
create table atomic_table_11(c1 int,c2 varchar(25));
insert into atomic_table_11 values (3,"a"),(4,"b"),(5,"c");
begin;
drop table atomic_table_11;

use transaction_enhance;
insert into atomic_table_11 values (6,"a");
select * from atomic_table_11;
SQL parser error: table "atomic_table_11" does not exist
commit;
select * from atomic_table_11;
SQL parser error: table "atomic_table_11" does not exist
drop table if exists atomic_table_11;
create table atomic_table_11(c1 int,c2 varchar(25));
insert into atomic_table_11 values (3,"a"),(4,"b"),(5,"c");
begin;
drop table atomic_table_11;
use transaction_enhance;
insert into atomic_table_11 values (6,"a");
select * from atomic_table_11;
c1    c2
3    a
4    b
5    c
6    a
rollback ;
select * from atomic_table_11;
c1    c2
3    a
4    b
5    c
6    a
drop table if exists atomic_table_11;
create table atomic_table_11(c1 int,c2 varchar(25));
insert into atomic_table_11 values (3,"a"),(4,"b"),(5,"c");
begin;
use transaction_enhance;
drop table atomic_table_11;
drop table atomic_table_11;
no such table transaction_enhance.atomic_table_11
Previous DML conflicts with existing constraints or data format. This transaction has to be aborted
commit;
drop table if exists atomic_table_12;
create table atomic_table_12(c1 int,c2 varchar(25));
insert into atomic_table_12 values (3,"a"),(4,"b"),(5,"c");
begin;
alter table atomic_table_12 add index key1(c1);
alter table atomic_table_12 alter index key1 visible;
use transaction_enhance;
show create table atomic_table_12;
Table    Create Table
atomic_table_12    CREATE TABLE `atomic_table_12` (\n`c1` INT DEFAULT NULL,\n`c2` VARCHAR(25) DEFAULT NULL\n)
commit;
show create table atomic_table_12;
Table    Create Table
atomic_table_12    CREATE TABLE `atomic_table_12` (\n`c1` INT DEFAULT NULL,\n`c2` VARCHAR(25) DEFAULT NULL,\nKEY `key1` (`c1`)\n)
show index from atomic_table_12;
Table    Non_unique    Key_name    Seq_in_index    Column_name    Collation    Cardinality    Sub_part    Packed    Null    Index_type    Comment    Index_comment    Visible    Expression
atomic_table_12    1    key1    1    c1    A    0    NULL    NULL    YES                YES    NULL
use transaction_enhance;
drop table if exists atomic_table_12_1;
create table atomic_table_12_1(c1 int,c2 varchar(25));
insert into atomic_table_12_1 values (3,"a"),(4,"b"),(5,"c");
begin;
alter table atomic_table_12_1 add index key1(c1);
alter table atomic_table_12_1 alter index key1 visible;
use transaction_enhance;
show create table atomic_table_12_1;
Table    Create Table
atomic_table_12_1    CREATE TABLE `atomic_table_12_1` (\n`c1` INT DEFAULT NULL,\n`c2` VARCHAR(25) DEFAULT NULL\n)
rollback;
show create table atomic_table_12_1;
Table    Create Table
atomic_table_12_1    CREATE TABLE `atomic_table_12_1` (\n`c1` INT DEFAULT NULL,\n`c2` VARCHAR(25) DEFAULT NULL\n)
show index from atomic_table_12_1;
Table    Non_unique    Key_name    Seq_in_index    Column_name    Collation    Cardinality    Sub_part    Packed    Null    Index_type    Comment    Index_comment    Visible    Expression
drop table if exists atomic_table_12_2;
drop table if exists atomic_table_13;
create table atomic_table_12_2(c1 int primary key,c2 varchar(25));
insert into atomic_table_12_2 values (3,"a"),(4,"b"),(5,"c");
create table atomic_table_13(c1 int primary key,c2 varchar(25));
insert into atomic_table_13 values (3,"d"),(4,"e"),(5,"f");
begin;
alter table atomic_table_13 add constraint ffa foreign key f_a(c1) references atomic_table_12_2(c1);
use transaction_enhance;
show create table atomic_table_12_2;
Table    Create Table
atomic_table_12_2    CREATE TABLE `atomic_table_12_2` (\n`c1` INT NOT NULL,\n`c2` VARCHAR(25) DEFAULT NULL,\nPRIMARY KEY (`c1`)\n)
insert into atomic_table_13 values (8,"h");
select * from atomic_table_13;
c1    c2
3    d
4    e
5    f
8    h
insert into atomic_table_13 values (6,"h");
internal error: Cannot add or update a child row: a foreign key constraint fails
commit;
show create table atomic_table_13;
Table    Create Table
atomic_table_13    CREATE TABLE `atomic_table_13` (\n`c1` INT NOT NULL,\n`c2` VARCHAR(25) DEFAULT NULL,\nPRIMARY KEY (`c1`),\nCONSTRAINT `ffa` FOREIGN KEY (`c1`) REFERENCES `atomic_table_12_2` (`c1`) ON DELETE RESTRICT ON UPDATE RESTRICT\n)
drop table if exists atomic_table_12_3;
drop table if exists atomic_table_13;
create table atomic_table_12_3(c1 int primary key,c2 varchar(25));
insert into atomic_table_12_3 values (3,"a"),(4,"b"),(5,"c");
create table atomic_table_13(c1 int primary key,c2 varchar(25));
insert into atomic_table_13 values (3,"d"),(4,"e"),(5,"f");
alter table atomic_table_13 add constraint ffa foreign key f_a(c1) references atomic_table_12_3(c1);
begin;
alter table atomic_table_13 drop foreign key ffa;
use transaction_enhance;
insert into atomic_table_13 values (8,"h");
select * from atomic_table_13;
c1    c2
3    d
4    e
5    f
8    h
commit;
show create table atomic_table_13;
Table    Create Table
atomic_table_13    CREATE TABLE `atomic_table_13` (\n`c1` INT NOT NULL,\n`c2` VARCHAR(25) DEFAULT NULL,\nPRIMARY KEY (`c1`)\n)
drop table if exists atomic_table_12_4;
drop table if exists atomic_table_13;
create table atomic_table_12_4(c1 int primary key,c2 varchar(25));
insert into atomic_table_12_4 values (3,"a"),(4,"b"),(5,"c");
create table atomic_table_13(c1 int primary key,c2 varchar(25));
insert into atomic_table_13 values (3,"d"),(4,"e"),(5,"f");
alter table atomic_table_13 add constraint ffa foreign key f_a(c1) references atomic_table_12_4(c1);
begin;
alter table atomic_table_13 drop foreign key ffa;
use transaction_enhance;
insert into atomic_table_13 values (8,"h");
select * from atomic_table_13;
c1    c2
3    d
4    e
5    f
8    h
rollback ;
show create table atomic_table_13;
Table    Create Table
atomic_table_13    CREATE TABLE `atomic_table_13` (\n`c1` INT NOT NULL,\n`c2` VARCHAR(25) DEFAULT NULL,\nPRIMARY KEY (`c1`)\n)
drop table if exists atomic_table_12_5;
drop table if exists atomic_table_13;
create table atomic_table_12_5(c1 int,c2 varchar(25));
insert into atomic_table_12_5 values (3,"a"),(4,"b"),(5,"c");
alter table atomic_table_12_5 add index key1(c1);
begin;
alter table atomic_table_12_5 drop index key1;
use transaction_enhance;
show create table atomic_table_12_5;
Table    Create Table
atomic_table_12_5    CREATE TABLE `atomic_table_12_5` (\n`c1` INT DEFAULT NULL,\n`c2` VARCHAR(25) DEFAULT NULL,\nKEY `key1` (`c1`)\n)
select * from atomic_table_12_5;
c1    c2
3    a
4    b
5    c
commit;
show index from atomic_table_12_5;
Table    Non_unique    Key_name    Seq_in_index    Column_name    Collation    Cardinality    Sub_part    Packed    Null    Index_type    Comment    Index_comment    Visible    Expression
drop table if exists atomic_table_14;
create table atomic_table_14(c1 int,c2 varchar(25));
insert into atomic_table_14 values (3,"a"),(4,"b"),(5,"c");
start transaction ;
alter table atomic_table_14 add  index key1(c1);
use transaction_enhance;
drop table atomic_table_14;
insert into atomic_table_14 values (6,"a"),(7,"b");
no such table transaction_enhance.atomic_table_14
select * from atomic_table_14;
SQL parser error: table "atomic_table_14" does not exist
commit;
select * from atomic_table_14;
SQL parser error: table "atomic_table_14" does not exist
drop table if exists atomic_table_15;
create table atomic_table_15(c1 int,c2 varchar(25));
begin;
insert into atomic_table_15 values (6,"a"),(7,"b");
truncate table atomic_table_15;
use transaction_enhance;
drop table atomic_table_15;
select * from atomic_table_15;
c1    c2
commit;
select * from atomic_table_15;
SQL parser error: table "atomic_table_15" does not exist
drop table if exists atomic_table_16;
create table atomic_table_16(c1 int,c2 varchar(25));
begin;
insert into atomic_table_16 values (6,"a"),(7,"b");
drop table atomic_table_16;
use transaction_enhance;
drop table atomic_table_16;
commit;
select * from atomic_table_16;
SQL parser error: table "atomic_table_16" does not exist
drop table if exists atomic_table_17;
create table atomic_table_17(c1 int,c2 varchar(25));
begin;
insert into atomic_table_17 values (6,"a"),(7,"b");
drop table atomic_table_17;
use transaction_enhance;
alter table atomic_table_17 add constraint unique key (c1);
update atomic_table_17 set c1=8 where c2="b";
commit;
w-w conflict
select * from atomic_table_17;
SQL parser error: table "atomic_table_17" does not exist
start transaction ;
create database tdb;
internal error: CREATE/DROP of database is not supported in transactions
use tdb;
invalid database tdb
drop database tdb;
internal error: CREATE/DROP of database is not supported in transactions
commit;
begin;
create sequence seq_01 as int start 30;
internal error: Only CREATE of DDL is supported in transactions
use transaction_enhance;
select nextval('seq_01');
SQL parser error: table "seq_01" does not exist
commit;
select nextval('seq_01');
SQL parser error: table "seq_01" does not exist
drop table if exists atomic_table_11;
drop account if exists trans_acc1;
create account trans_acc1 admin_name "admin" identified by "111";
begin;
drop account trans_acc1;
internal error: administrative command is unsupported in transactions
use transaction_enhance;
select count(*) from mo_catalog.mo_account where account_name='trans_acc1';
count(*)
1
commit;
select count(*) from mo_catalog.mo_account where account_name='trans_acc1';
count(*)
1
drop table if exists atomic_table_18;
create table atomic_table_18(c1 int,c2 varchar(25));
insert into atomic_table_18 values (6,"a"),(7,"b");
set autocommit=0;
alter table atomic_table_18 add index key1(c1);
alter table atomic_table_18 alter index key1 visible;
use transaction_enhance;
show create table atomic_table_18;
Table    Create Table
atomic_table_18    CREATE TABLE `atomic_table_18` (\n`c1` INT DEFAULT NULL,\n`c2` VARCHAR(25) DEFAULT NULL\n)
rollback;
show create table atomic_table_18;
Table    Create Table
atomic_table_18    CREATE TABLE `atomic_table_18` (\n`c1` INT DEFAULT NULL,\n`c2` VARCHAR(25) DEFAULT NULL\n)
show index from atomic_table_18;
Table    Non_unique    Key_name    Seq_in_index    Column_name    Collation    Cardinality    Sub_part    Packed    Null    Index_type    Comment    Index_comment    Visible    Expression
truncate table atomic_table_18;
use transaction_enhance;
drop table atomic_table_18;
select * from atomic_table_18;
c1    c2
commit;
select * from atomic_table_18;
SQL parser error: table "atomic_table_18" does not exist
Previous DML conflicts with existing constraints or data format. This transaction has to be aborted
set autocommit=1;
drop table if exists atomic_table_18;
create table atomic_table_18(c1 int,c2 varchar(25));
insert into atomic_table_18 values (6,"a"),(7,"b");
set autocommit=0;
drop table atomic_table_18;

use transaction_enhance;
drop table atomic_table_18;
no such table transaction_enhance.atomic_table_18
select * from atomic_table_18;
SQL parser error: table "atomic_table_18" does not exist
Previous DML conflicts with existing constraints or data format. This transaction has to be aborted
commit;
select * from atomic_table_18;
SQL parser error: table "atomic_table_18" does not exist
Previous DML conflicts with existing constraints or data format. This transaction has to be aborted
set autocommit=1;
drop account if exists trans_acc1;
<<<<<<< HEAD
drop table if exists atomic_table_12_5;
[unknown result because it is related to issue#11213]
create table atomic_table_12_5(c1 int,c2 varchar(25));
[unknown result because it is related to issue#11213]
insert into atomic_table_12_5 values (3,"a"),(4,"b"),(5,"c");
[unknown result because it is related to issue#11213]
alter table atomic_table_12_5 add index key1(c1);
[unknown result because it is related to issue#11213]
begin;
[unknown result because it is related to issue#11213]
alter table atomic_table_12_5 change c1 clNew double;
=======

drop table if exists alter01;
drop table if exists alter02;
create table alter01(col1 int primary key,col2 varchar(25));
insert into alter01 values (3,"a"),(4,"b"),(5,"c");
begin;
alter table alter01 modify col1 float;
use transaction_enhance;
insert into alter01 values (8,"h");
select * from alter01;
col1    col2
3.0    a
4.0    b
5.0    c
1.1E-44    h
insert into alter01 values (6,"h");
commit;
select * from alter01;
col1    col2
3.0    a
4.0    b
5.0    c
1.1E-44    h
6.0    h
drop table if exists alter01;
[unknown result because it is related to issue#11213]
drop table if exists alter02;
[unknown result because it is related to issue#11213]
create table alter01(col1 int not null ,col2 varchar(25));
[unknown result because it is related to issue#11213]
insert into alter01 values (3,"a"),(4,"b"),(5,"c");
[unknown result because it is related to issue#11213]
begin;
[unknown result because it is related to issue#11213]
alter table alter01 modify col1 float;
>>>>>>> 32f862c4
[unknown result because it is related to issue#11213]
use transaction_enhance;
[unknown result because it is related to issue#11213]
insert into alter01 values (8,"h");
[unknown result because it is related to issue#11213]
<<<<<<< HEAD
show create table atomic_table_12_5;
[unknown result because it is related to issue#11213]
select * from atomic_table_12_5;
[unknown result because it is related to issue#11213]
show create table atomic_table_12_5;
[unknown result because it is related to issue#11213]
drop table if exists alter01;
[unknown result because it is related to issue#11268]
create table alter01(col1 int primary key,col2 varchar(25));
[unknown result because it is related to issue#11268]
insert into alter01 values (3,"a"),(4,"b"),(5,"c");
[unknown result because it is related to issue#11268]
begin;
[unknown result because it is related to issue#11268]
alter table alter01 change col1 col1New float;
[unknown result because it is related to issue#11268]
use transaction_enhance;
[unknown result because it is related to issue#11268]
insert into alter01 values (8,"h");
[unknown result because it is related to issue#11268]
select * from alter01;
[unknown result because it is related to issue#11268]
insert into alter01 values (6,"h");
[unknown result because it is related to issue#11268]
select * from alter01;
[unknown result because it is related to issue#11268]
=======
select * from alter01;
[unknown result because it is related to issue#11213]
insert into alter01 values (6,"h");
[unknown result because it is related to issue#11213]
commit;
[unknown result because it is related to issue#11213]
select * from alter01;
[unknown result because it is related to issue#11213]
>>>>>>> 32f862c4
<|MERGE_RESOLUTION|>--- conflicted
+++ resolved
@@ -339,19 +339,6 @@
 Previous DML conflicts with existing constraints or data format. This transaction has to be aborted
 set autocommit=1;
 drop account if exists trans_acc1;
-<<<<<<< HEAD
-drop table if exists atomic_table_12_5;
-[unknown result because it is related to issue#11213]
-create table atomic_table_12_5(c1 int,c2 varchar(25));
-[unknown result because it is related to issue#11213]
-insert into atomic_table_12_5 values (3,"a"),(4,"b"),(5,"c");
-[unknown result because it is related to issue#11213]
-alter table atomic_table_12_5 add index key1(c1);
-[unknown result because it is related to issue#11213]
-begin;
-[unknown result because it is related to issue#11213]
-alter table atomic_table_12_5 change c1 clNew double;
-=======
 
 drop table if exists alter01;
 drop table if exists alter02;
@@ -387,46 +374,16 @@
 begin;
 [unknown result because it is related to issue#11213]
 alter table alter01 modify col1 float;
->>>>>>> 32f862c4
 [unknown result because it is related to issue#11213]
 use transaction_enhance;
 [unknown result because it is related to issue#11213]
 insert into alter01 values (8,"h");
 [unknown result because it is related to issue#11213]
-<<<<<<< HEAD
-show create table atomic_table_12_5;
-[unknown result because it is related to issue#11213]
-select * from atomic_table_12_5;
-[unknown result because it is related to issue#11213]
-show create table atomic_table_12_5;
-[unknown result because it is related to issue#11213]
-drop table if exists alter01;
-[unknown result because it is related to issue#11268]
-create table alter01(col1 int primary key,col2 varchar(25));
-[unknown result because it is related to issue#11268]
-insert into alter01 values (3,"a"),(4,"b"),(5,"c");
-[unknown result because it is related to issue#11268]
-begin;
-[unknown result because it is related to issue#11268]
-alter table alter01 change col1 col1New float;
-[unknown result because it is related to issue#11268]
-use transaction_enhance;
-[unknown result because it is related to issue#11268]
-insert into alter01 values (8,"h");
-[unknown result because it is related to issue#11268]
 select * from alter01;
-[unknown result because it is related to issue#11268]
+[unknown result because it is related to issue#11213]
 insert into alter01 values (6,"h");
-[unknown result because it is related to issue#11268]
+[unknown result because it is related to issue#11213]
+commit;
+[unknown result because it is related to issue#11213]
 select * from alter01;
-[unknown result because it is related to issue#11268]
-=======
-select * from alter01;
-[unknown result because it is related to issue#11213]
-insert into alter01 values (6,"h");
-[unknown result because it is related to issue#11213]
-commit;
-[unknown result because it is related to issue#11213]
-select * from alter01;
-[unknown result because it is related to issue#11213]
->>>>>>> 32f862c4
+[unknown result because it is related to issue#11213]