create sequence alter_seq_01  as smallint;
show sequences;
Names    Data Type
alter_seq_01    SMALLINT
alter sequence alter_seq_01 as bigint;
show sequences;
Names    Data Type
alter_seq_01    BIGINT
select nextval('alter_seq_01'),currval('alter_seq_01');
nextval(alter_seq_01)    currval(alter_seq_01)
1    1
alter sequence alter_seq_01 minvalue 1 maxvalue 100;
select nextval('alter_seq_01'),currval('alter_seq_01');
nextval(alter_seq_01)    currval(alter_seq_01)
2    2
select nextval('alter_seq_01'),currval('alter_seq_01');
nextval(alter_seq_01)    currval(alter_seq_01)
3    3
select nextval('alter_seq_01'),currval('alter_seq_01');
nextval(alter_seq_01)    currval(alter_seq_01)
4    4
alter sequence alter_seq_01 cycle;
select * from alter_seq_01;
last_seq_num    min_value    max_value    start_value    increment_value    cycle    is_called
5    1    100    4    1    true    false
select nextval('alter_seq_01'),currval('alter_seq_01');
nextval(alter_seq_01)    currval(alter_seq_01)
5    5
select nextval('alter_seq_01'),currval('alter_seq_01');
nextval(alter_seq_01)    currval(alter_seq_01)
6    6
select nextval('alter_seq_01'),currval('alter_seq_01');
nextval(alter_seq_01)    currval(alter_seq_01)
7    7
alter sequence alter_seq_01 maxvalue 1000;
alter sequence alter_seq_01 increment by 10;
select nextval('alter_seq_01'),currval('alter_seq_01');
nextval(alter_seq_01)    currval(alter_seq_01)
8    8
select nextval('alter_seq_01'),currval('alter_seq_01');
nextval(alter_seq_01)    currval(alter_seq_01)
18    18
select nextval('alter_seq_01'),currval('alter_seq_01');
nextval(alter_seq_01)    currval(alter_seq_01)
28    28
alter sequence alter_seq_01 start with 900;
select nextval('alter_seq_01'),currval('alter_seq_01');
nextval(alter_seq_01)    currval(alter_seq_01)
910    910
select nextval('alter_seq_01'),currval('alter_seq_01');
nextval(alter_seq_01)    currval(alter_seq_01)
920    920
select nextval('alter_seq_01'),currval('alter_seq_01');
nextval(alter_seq_01)    currval(alter_seq_01)
930    930
drop sequence alter_seq_01;
create sequence if not exists alter_seq_01 as bigint increment by 100 minvalue 20  start with 50 cycle;
select * from alter_seq_01;
last_seq_num    min_value    max_value    start_value    increment_value    cycle    is_called
50    20    9223372036854775807    50    100    true    false
select nextval('alter_seq_01'),currval('alter_seq_01');
nextval(alter_seq_01)    currval(alter_seq_01)
50    50
select nextval('alter_seq_01'),currval('alter_seq_01');
nextval(alter_seq_01)    currval(alter_seq_01)
150    150
select nextval('alter_seq_01'),currval('alter_seq_01');
nextval(alter_seq_01)    currval(alter_seq_01)
250    250
alter sequence if exists alter_seq_01 as int increment by 200 minvalue 10 no cycle;
select * from alter_seq_01;
last_seq_num    min_value    max_value    start_value    increment_value    cycle    is_called
450    10    2147483647    250    200    false    false
select nextval('alter_seq_01'),currval('alter_seq_01');
nextval(alter_seq_01)    currval(alter_seq_01)
450    450
select nextval('alter_seq_01'),currval('alter_seq_01');
nextval(alter_seq_01)    currval(alter_seq_01)
650    650
select nextval('alter_seq_01'),currval('alter_seq_01');
nextval(alter_seq_01)    currval(alter_seq_01)
850    850
drop sequence alter_seq_01;
create sequence alter_seq_02 increment 3;
select nextval('alter_seq_02');
nextval(alter_seq_02)
1
select nextval('alter_seq_02'),currval('alter_seq_02');
nextval(alter_seq_02)    currval(alter_seq_02)
4    4
select * from alter_seq_02;
last_seq_num    min_value    max_value    start_value    increment_value    cycle    is_called
4    1    9223372036854775807    1    3    false    true
alter sequence alter_seq_02 increment 10;
select nextval('alter_seq_02'),currval('alter_seq_02');
nextval(alter_seq_02)    currval(alter_seq_02)
14    14
select nextval('alter_seq_02'),currval('alter_seq_02');
nextval(alter_seq_02)    currval(alter_seq_02)
24    24
alter sequence alter_seq_02 increment by -10;
select nextval('alter_seq_02');
nextval(alter_seq_02)
14
select nextval('alter_seq_02'),currval('alter_seq_02');
nextval(alter_seq_02)    currval(alter_seq_02)
4    4
select nextval('alter_seq_02'),currval('alter_seq_02');
internal error: Reached maximum value of sequence alter_seq_02
drop sequence alter_seq_02;
create sequence alter_seq_03 start 10000;
select nextval('alter_seq_03');
nextval(alter_seq_03)
10000
select nextval('alter_seq_03'),currval('alter_seq_03');
nextval(alter_seq_03)    currval(alter_seq_03)
10001    10001
alter sequence alter_seq_03 minvalue 999 maxvalue 1999;
invalid input: STARTVALUE (10001) for sequence must between MINVALUE (999) and MAXVALUE (1999)
alter sequence alter_seq_03;
SQL syntax error: synatx error, alter_seq_03 has nothing to alter
alter sequence alter_seq_03 start 9999;
select nextval('alter_seq_03'),currval('alter_seq_03');
nextval(alter_seq_03)    currval(alter_seq_03)
10002    10002
select nextval('alter_seq_03'),currval('alter_seq_03');
nextval(alter_seq_03)    currval(alter_seq_03)
10003    10003
drop sequence alter_seq_03;
create sequence alter_seq_04 start 9;
select nextval('alter_seq_04'),currval('alter_seq_04');
nextval(alter_seq_04)    currval(alter_seq_04)
9    9
select nextval('alter_seq_04'),currval('alter_seq_04');
nextval(alter_seq_04)    currval(alter_seq_04)
<<<<<<< HEAD
10    10
alter sequence alter_seq_04 minvalue 10 maxvalue 10 no cycle;
invalid input: MAXVALUE (10) of sequence must be bigger than MINVALUE (10) of it
select * from alter_seq_04;
last_seq_num    min_value    max_value    start_value    increment_value    cycle    is_called
10    1    9223372036854775807    9    1    false    true
select nextval('alter_seq_04'),currval('alter_seq_04');
nextval(alter_seq_04)    currval(alter_seq_04)
11    11
drop sequence alter_seq_04 ;
create sequence alter_seq_05 increment 2 minvalue 1 maxvalue 6 no cycle;
select nextval('alter_seq_05'),currval('alter_seq_05');
nextval(alter_seq_05)    currval(alter_seq_05)
1    1
select nextval('alter_seq_05'),currval('alter_seq_05');
nextval(alter_seq_05)    currval(alter_seq_05)
3    3
alter sequence alter_seq_05 increment 2 minvalue 1 maxvalue 6 cycle;
select nextval('alter_seq_05'),currval('alter_seq_05');
nextval(alter_seq_05)    currval(alter_seq_05)
5    5
select nextval('alter_seq_05'),currval('alter_seq_05');
nextval(alter_seq_05)    currval(alter_seq_05)
1    1
select nextval('alter_seq_05'),currval('alter_seq_05');
nextval(alter_seq_05)    currval(alter_seq_05)
3    3
select * from alter_seq_05;
last_seq_num    min_value    max_value    start_value    increment_value    cycle    is_called
3    1    6    3    2    true    true
create sequence alter_seq_06 increment 20 minvalue 140 maxvalue 200 no cycle;
select nextval('alter_seq_06'),currval('alter_seq_06');
nextval(alter_seq_06)    currval(alter_seq_06)
140    140
select nextval('alter_seq_06'),currval('alter_seq_06');
nextval(alter_seq_06)    currval(alter_seq_06)
160    160
alter sequence alter_seq_06 maxvalue 220;
select nextval('alter_seq_06'),currval('alter_seq_06');
nextval(alter_seq_06)    currval(alter_seq_06)
180    180
select nextval('alter_seq_06'),currval('alter_seq_06');
nextval(alter_seq_06)    currval(alter_seq_06)
200    200
select nextval('alter_seq_06'),currval('alter_seq_06');
nextval(alter_seq_06)    currval(alter_seq_06)
220    220
select nextval('alter_seq_06'),currval('alter_seq_06');
internal error: Reached maximum value of sequence alter_seq_06
alter sequence alter_seq_02 increment by -10;
invalid input: no such sequence alter_seq_02
=======
250    250
drop sequence alter_seq_04;
>>>>>>> b2b70437
<|MERGE_RESOLUTION|>--- conflicted
+++ resolved
@@ -133,7 +133,6 @@
 9    9
 select nextval('alter_seq_04'),currval('alter_seq_04');
 nextval(alter_seq_04)    currval(alter_seq_04)
-<<<<<<< HEAD
 10    10
 alter sequence alter_seq_04 minvalue 10 maxvalue 10 no cycle;
 invalid input: MAXVALUE (10) of sequence must be bigger than MINVALUE (10) of it
@@ -184,8 +183,4 @@
 select nextval('alter_seq_06'),currval('alter_seq_06');
 internal error: Reached maximum value of sequence alter_seq_06
 alter sequence alter_seq_02 increment by -10;
-invalid input: no such sequence alter_seq_02
-=======
-250    250
-drop sequence alter_seq_04;
->>>>>>> b2b70437
+invalid input: no such sequence alter_seq_02