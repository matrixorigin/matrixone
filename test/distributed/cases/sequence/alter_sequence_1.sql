--- conflicted
+++ resolved
@@ -70,7 +70,6 @@
 alter sequence alter_seq_04 minvalue 10 maxvalue 10 no cycle;
 select * from alter_seq_04;
 select nextval('alter_seq_04'),currval('alter_seq_04');
-<<<<<<< HEAD
 drop sequence alter_seq_04 ;
 
 -- alter sequence no cycle to cycle
@@ -94,7 +93,4 @@
 select nextval('alter_seq_06'),currval('alter_seq_06');
 
 -- abnormal: alter not exists sequence
-alter sequence alter_seq_02 increment by -10;
-=======
-drop sequence alter_seq_04;
->>>>>>> b2b70437
+alter sequence alter_seq_02 increment by -10;