
-- test varchar column minus
drop table if exists t1;
create table t1(
a varchar(100),
b varchar(100)
);

insert into t1 values('dddd', 'cccc');
insert into t1 values('aaaa', 'bbbb');
insert into t1 values('eeee', 'aaaa');
insert into t1 values ();
select * from t1;

(select a from t1) minus (select b from t1);
(select a from t1) minus (select a from t1 limit 1);
(select a from t1) minus (select a from t1 limit 2);
(select a from t1) minus (select a from t1 limit 3);
(select a from t1) minus (select a from t1 limit 4);

(select b from t1) minus (select a from t1);
(select b from t1) minus (select b from t1 limit 1);
(select b from t1) minus (select b from t1 limit 2);
(select b from t1) minus (select b from t1 limit 3);
(select b from t1) minus (select b from t1 limit 4);

(select a from t1) minus (select b from t1) minus (select b from t1);
(select a from t1) minus (select b from t1) minus (select b from t1) minus (select a from t1);

((select a from t1) union (select b from t1)) minus (select a from t1);

drop table t1;

-- test date type and time type minus
drop table if exists t2;
create table t2(
col1 date,
col2 datetime,
col3 timestamp
);

insert into t2 values ();
insert into t2 values('2022-01-01', '2022-01-01', '2022-01-01');
insert into t2 values('2022-01-01', '2022-01-01 00:00:00', '2022-01-01 00:00:00.000000');
insert into t2 values('2022-01-01', '2022-01-01 00:00:00.000000', '2022-01-01 23:59:59.999999');
select * from t2;

-- test date type and time type
(select col1 from t2) minus (select col1 from t2 limit 1);
(select col1 from t2) minus (select col2 from t2);
(select col1 from t2) minus (select col3 from t2);

(select col1 from t2) minus (select col1 from t2 limit 0);
<<<<<<< HEAD

(select col1 from t2) minus (select col2 from t2 limit 0);

=======
(select col1 from t2) minus (select col2 from t2 limit 0);
>>>>>>> dd8fe235
(select col1 from t2) minus (select col3 from t2 limit 0);

(select col2 from t2) minus (select col1 from t2 limit 0);
(select col2 from t2) minus (select col2 from t2 limit 0);
(select col2 from t2) minus (select col3 from t2 limit 0);

<<<<<<< HEAD

(select col3 from t2) minus (select col1 from t2 limit 0);
(select col3 from t2) minus (select col2 from t2 limit 0);
(select col3 from t2) minus (select col3 from t2 limit 0);

=======
(select col3 from t2) minus (select col1 from t2 limit 0);
(select col3 from t2) minus (select col2 from t2 limit 0);
(select col3 from t2) minus (select col3 from t2 limit 0);
>>>>>>> dd8fe235

drop table t2;


-- test union and minus
drop table if exists t3;
create table t3(
a int
);

insert into t3 values (20),(10),(30),(-10);

drop table if exists t4;
create table t4(
col1 float,
col2 decimal(5,2)
);

insert into t4 values(100.01,100.01);
insert into t4 values(1.10,1.10);
insert into t4 values(0.0,0.0);
insert into t4 values(127.0,127.0);
insert into t4 values(127.44,127.44);


(select a from t3) union (select col1 from t4) minus (select col1 from t4);
(select a from t3) union (select col2 from t4) minus (select col2 from t4);
(select a from t3) union (select col1 from t4) minus (select a from t3);
(select a from t3) union (select col2 from t4) minus (select a from t3);

(select col1 from t4) minus (select col1 from t4);
(select col1 from t4) minus (select col2 from t4);
(select col2 from t4) minus (select col2 from t4);
(select col2 from t4) minus (select col1 from t4);

drop table t3;
drop table t4;

-- test int type and text type union varchar type and text type
drop table if exists t5;
create table t5(
a int,
b text
);

insert into t5 values (11, 'aa');
insert into t5 values (33, 'bb');
insert into t5 values (44, 'aa');
insert into t5 values (55, 'cc');
insert into t5 values (55, 'dd');

drop table if exists t6;
create table t6 (
col1 varchar(100),
col2 text,
col3 char(100)
);

insert into t6 values ('aa', '11', 'aa');
insert into t6 values ('bb', '22', '11');
insert into t6 values ('cc', '33', 'bb');
insert into t6 values ('dd', '44', '22');

(select a from t5) minus (select col2 from t6);
(select col2 from t6) minus (select a from t5);

(select b from t5) minus (select col1 from t6);
(select b from t5) minus (select col2 from t6);
(select b from t5) minus (select col3 from t6);

(select col1 from t6) minus (select b from t5);
(select col2 from t6) minus (select b from t5);
(select col3 from t6) minus (select b from t5);

drop table t5;
drop table t6;

-- test subquery minus
drop table if exists t7;
CREATE TABLE t7 (
a int not null,
b char (10) not null
);

insert into t7 values(1,'3'),(2,'4'),(3,'5'),(3,'1');

select * from (select a from t7 minus select a from t7) a;

select * from (select a from t7 minus select b from t7) a;
select * from (select b from t7 minus select a from t7) a;

select * from (select a from t7 minus (select b from t7 limit 2)) a;
select * from (select b from t7 minus (select a from t7 limit 2)) a;

select * from (select a from t7 minus select b from t7 limit 1) a;
select * from (select b from t7 minus select a from t7 limit 1) a;

select * from (select a from t7 minus select b from t7 where a > 2) a;
select * from (select b from t7 minus select a from t7 where a > 4) a;

drop table t7;

-- test minus prepare
drop table if exists t8;
create table t8 (
a int primary key,
b int
);

insert into t8 values (1,5),(2,4),(3,3);
set @a=1;

prepare s1 from '(select a from t8 where a>?) minus (select b from t8 where b>?)';
prepare s2 from '(select a from t8 where a>?)';

execute s1 using @a;
execute s1 using @a, @a;
execute s2 using @a;
execute s2 using @a, @a;

deallocate prepare s1;
deallocate prepare s2;

drop table t8;

-- test minus join, left join, right join
drop table if exists t9;
create table t9(
a int,
b varchar
);

insert into t9 values (1, 'a'), (2, 'b'), (3,'c'), (4, 'd');

drop table if exists t10;
create table t10(
c int,
d varchar
);

insert into t10 values (1, 'a'), (10, 'b'), (2,'b'), (2, 'e');

(select a from t9) minus (select tab1.a from t9 as tab1 join t10 as tab2 on tab1.a=tab2.c);
(select a from t9) minus (select tab1.a from t9 as tab1 left join t10 as tab2 on tab1.a=tab2.c);
(select a from t9) minus (select tab1.a from t9 as tab1 right join t10 as tab2 on tab1.a=tab2.c);

(select b from t9) minus (select tab1.b from t9 as tab1 join t10 as tab2 on tab1.b=tab2.d);
(select b from t9) minus (select tab1.b from t9 as tab1 left join t10 as tab2 on tab1.b=tab2.d);
(select b from t9) minus (select tab1.b from t9 as tab1 right join t10 as tab2 on tab1.b=tab2.d);

(select c from t10) minus (select tab1.a from t9 as tab1 join t10 as tab2 on tab1.a=tab2.c);
(select c from t10) minus (select tab1.a from t9 as tab1 left join t10 as tab2 on tab1.a=tab2.c);
(select c from t10) minus (select tab1.a from t9 as tab1 right join t10 as tab2 on tab1.a=tab2.c);

(select d from t10) minus (select tab1.b from t9 as tab1 join t10 as tab2 on tab1.b=tab2.d);
(select d from t10) minus (select tab1.b from t9 as tab1 left join t10 as tab2 on tab1.b=tab2.d);
(select d from t10) minus (select tab1.b from t9 as tab1 right join t10 as tab2 on tab1.b=tab2.d);

drop table t9;
drop table t10;


drop table if exists t11;
create table t11 (
RID int(11) not null default '0',
IID int(11) not null default '0',
nada varchar(50)  not null,
NAME varchar(50) not null,
PHONE varchar(50) not null);

insert into t11 ( RID,IID,nada,NAME,PHONE) values
(1, 1, 'main', 'a', '111'),
(2, 1, 'main', 'b', '222'),
(3, 1, 'main', 'c', '333'),
(4, 1, 'main', 'd', '444'),
(5, 1, 'main', 'e', '555'),
(6, 2, 'main', 'c', '333'),
(7, 2, 'main', 'd', '454'),
(8, 2, 'main', 'e', '555'),
(9, 2, 'main', 'f', '666'),
(10, 2, 'main', 'g', '777');

select A.NAME, A.PHONE, B.NAME, B.PHONE from t11 A
left join t11 B on A.NAME = B.NAME and B.IID = 2 where A.IID = 1 and (A.PHONE <> B.PHONE or B.NAME is null)
minus
select A.NAME, A.PHONE, B.NAME, B.PHONE from t11 B left join t11 A on B.NAME = A.NAME and A.IID = 1
where B.IID = 2 and (A.PHONE <> B.PHONE or A.NAME is null);

select A.NAME, A.PHONE, B.NAME, B.PHONE from t11 B left join t11 A on B.NAME = A.NAME and A.IID = 1
where B.IID = 2 and (A.PHONE <> B.PHONE or A.NAME is null)
minus
select A.NAME, A.PHONE, B.NAME, B.PHONE from t11 A
left join t11 B on A.NAME = B.NAME and B.IID = 2 where A.IID = 1 and (A.PHONE <> B.PHONE or B.NAME is null);

set @val1=1;
set @val2=2;

prepare s1 from
'select A.NAME, A.PHONE, B.NAME, B.PHONE from t11 A
left join t11 B on A.NAME = B.NAME and B.IID = ? where A.IID = ? and (A.PHONE <> B.PHONE or B.NAME is null)
minus
select A.NAME, A.PHONE, B.NAME, B.PHONE from t11 B left join t11 A on B.NAME = A.NAME and A.IID = ?
where B.IID = ? and (A.PHONE <> B.PHONE or A.NAME is null)';

execute s1 using @val2, @val1, @val1, @val2;

deallocate prepare s1;

drop table t11;

-- test primary key minus
drop table if exists t12;

create table t12(
a int primary key,
b int auto_increment
);

insert into t12(a) values (1);
insert into t12(a) values (2);
insert into t12(a) values (3);
insert into t12(a) values (10);
insert into t12(a) values (20);

(select a from t12 ) minus (select b from t12);
(select a from t12 ) minus (select a from t12);

(select b from t12 ) minus (select a from t12);
(select b from t12 ) minus (select b from t12);

drop table t12;<|MERGE_RESOLUTION|>--- conflicted
+++ resolved
@@ -51,30 +51,16 @@
 (select col1 from t2) minus (select col3 from t2);
 
 (select col1 from t2) minus (select col1 from t2 limit 0);
-<<<<<<< HEAD
-
 (select col1 from t2) minus (select col2 from t2 limit 0);
-
-=======
-(select col1 from t2) minus (select col2 from t2 limit 0);
->>>>>>> dd8fe235
 (select col1 from t2) minus (select col3 from t2 limit 0);
 
 (select col2 from t2) minus (select col1 from t2 limit 0);
 (select col2 from t2) minus (select col2 from t2 limit 0);
 (select col2 from t2) minus (select col3 from t2 limit 0);
 
-<<<<<<< HEAD
-
 (select col3 from t2) minus (select col1 from t2 limit 0);
 (select col3 from t2) minus (select col2 from t2 limit 0);
 (select col3 from t2) minus (select col3 from t2 limit 0);
-
-=======
-(select col3 from t2) minus (select col1 from t2 limit 0);
-(select col3 from t2) minus (select col2 from t2 limit 0);
-(select col3 from t2) minus (select col3 from t2 limit 0);
->>>>>>> dd8fe235
 
 drop table t2;
 
