drop database if exists db1;
drop database if exists db2;
create database db1;
create database db2;
use db2;
drop table if exists t1;
create table t1 (a int);
insert into t1 values (1),(2),(4);
use db1;
drop table if exists t2;
create table t2 (b int);
insert into t2 values(1),(2),(3);
delete from db1.t2, db2.t1 using db1.t2 join db2.t1 on db1.t2.b = db2.t1.a where 2 > 1;
select * from db1.t2;
b
3
select * from db2.t1;
a
4
drop table if exists t1;
drop table if exists t2;
drop database if exists db1;
drop database if exists db2;
create database db1;
create database db2;
use db1;
drop table if exists t1;
create table t1 (a char(20));
insert into t1 values ('a'), ('b'), ('c');
use db2;
drop table if exists t2;
create table t2 (b char(20));
insert into t2 values('a'),('b'),('d');
delete from db1.t1, db2.t2 using db1.t1 join db2.t2 on db1.t1.a = db2.t2.b where db1.t1.a = 'a';
select * from db1.t1;
a
b
c
select * from db2.t2;
b
b
d
drop table if exists t1;
drop table if exists t2;
drop database if exists db1;
drop database if exists db2;
create database db1;
use db1;
drop table if exists t1;
drop table if exists t2;
create table t1 (a int);
insert into t1 values(1), (2), (3);
create table t2 (b int);
insert into t2 values(1), (2), (3);
with t11 as ( select * from t1) delete t2 from t11 join t2 on t11.a = t2.b where t2.b = 3;
select * from t2;
b
1
2
drop table if exists t1;
drop table if exists t2;
create table t1 (a int);
insert into t1 values(1), (2), (4);
create table t2 (b int);
insert into t2 values(1), (2), (5);
delete t1 from t1 join t2 where t1.a = 2;
select * from t1;
a
1
4
drop table if exists t1;
create table t1 (a int);
insert into t1 values(1), (2), (3);
delete from t1 as a1 where a1.a = 1;
select * from t1;
a
2
3
drop table if exists t1;
drop table if exists t2;
create table t1 (a int);
insert into t1 values(1), (2), (4);
create table t2 (b int);
insert into t2 values(1), (2), (5);
DELETE a1, a2 FROM t1 AS a1 INNER JOIN t2 AS a2 WHERE a1.a = a2.b;
select * from t1;
a
4
drop table if exists t1;
create table t1 (a char(20));
insert into t1 values (null), (null), ('hello');
delete from t1 where a is null;
select * from t1;
a
hello
drop table if exists t1;
create table t1 (a int, b int);
insert into t1 values (1, 2), (3, 4), (5, 6);
delete from t1 where a > 1;
select * from t1;
a    b
1    2
drop table if exists t2;
create table t2 (a int primary key, b int);
insert into t2 values (1, 2), (3, 4), (5, 6);
delete from t2 where a > 1 order by a limit 1;
select * from t2;
a    b
1    2
5    6
drop table if exists t1;
create table t1(a int primary key);
delete from t1;
select * from t1;
a
drop table if exists t1;
create table t1 (a char(20));
insert into t1 values ('heelo'), ('sub'), ('none'), (null);
delete from t1 where a is not null;
select * from t1;
a
null
drop table if exists t1;
drop table if exists t2;
create table t1 (a int);
insert into t1 values(1), (2), (3);
create table t2 (b int primary key);
insert into t2 values(1), (2), (3);
delete t1, t2 from t1 join t2 on t1.a = t2.b where t1.a = 1;
select * from t2;
b
2
3
drop table if exists t1;
create table t1(a int auto_increment, b bigint auto_increment);
insert into t1 values(null, 2), (3, null), (null, null);
select * from t1;
a    b
1    2
3    3
4    4
insert into t1 values(100, 2), (null, null), (null, null);
select * from t1;
a    b
1    2
3    3
4    4
100    2
101    5
102    6
delete from t1 where a >= 100;
select * from t1;
a    b
1    2
3    3
4    4
insert into t1 values(null, null), (null, null), (null, null);
select * from t1;
a    b
1    2
3    3
4    4
103    7
104    8
105    9
drop table if exists t1;
create table t1(a int, b int, primary key(a, b));
insert into t1 values(1, 2);
insert into t1 values(1, 3);
insert into t1 values(2, 2);
insert into t1 values(2, 3);
select * from t1;
a    b
1    2
1    3
2    2
2    3
delete from t1 where a = 1;
select * from t1;
a    b
2    2
2    3
drop table if exists t1;
create table t1(a int, b int, unique key(a));
insert into t1 values(1, 1);
insert into t1 values(2, 2);
insert into t1 values(3, 3);
insert into t1 values(4, 4);
select * from t1;
a    b
1    1
2    2
3    3
4    4
delete from t1 where a = 1;
select * from t1;
a    b
2    2
3    3
4    4
insert into t1 values(1, 2);
drop table if exists t1;
create table t1(a int, b int, unique key(a, b));
insert into t1 values(1, 2);
insert into t1 values(1, 3);
insert into t1 values(2, 2);
insert into t1 values(2, 3);
select * from t1;
a    b
1    2
1    3
2    2
2    3
delete from t1 where a = 1;
select * from t1;
a    b
2    2
2    3
insert into t1 values(1, 2);
insert into t1 values(1, null);
delete from t1 where a = 1;
drop database if exists db1;
use `delete`;
create table temp(a int);
insert into temp select * from generate_series(1,8192) g;
create table t(a int);
insert into t select * from temp;
insert into t select * from t;
insert into t select * from t;
insert into t select * from t;
insert into t select * from t;
insert into t select * from t;
insert into t select * from t;
insert into t select * from t;
insert into t select * from t;
insert into t select * from t;
begin;
insert into t select * from t;
delete from t where a = 1;
select count(*) from t;
count(*)
8387584
rollback;
begin;
insert into t select * from t;
delete from t where a = 1;
select count(*) from t;
count(*)
8387584
commit;
select count(*) from t;
count(*)
8387584
drop table if exists temp;
drop table if exists t;
create table temp(a int);
insert into temp select * from generate_series(1,8192) g;
create table t(a int);
insert into t select * from temp;
insert into t select * from t;
begin;
insert into t select * from t;
delete from t where a > 1;
select count(*) from t;
count(*)
4
rollback;
select count(*) from t;
count(*)
16384
begin;
insert into t select * from t;
delete from t where a > 1;
delete from t where a = 1;
select count(*) from t;
count(*)
0
commit;
select count(*) from t;
count(*)
0
drop table if exists t2;
create table t2 (a int, b int unique key, c int, d int, primary key(c,d));
insert into t2 values (1,2,1,2);
delete from t2 where b in (c in (select 1) and d in (select 1));
select * from t2;
a    b    c    d
1    2    1    2
<<<<<<< HEAD
drop database if exists `delete`;
drop database if exists db1;
drop database if exists db2;
create database db1;
create database db2;
use db2;
drop table if exists t1;
create table t1 (a int);
insert into t1 values (1),(2),(4);
use db1;
drop table if exists t2;
create table t2 (b int);
insert into t2 values(1),(2),(3);
delete from db1.t2, db2.t1 using db1.t2 join db2.t1 on db1.t2.b = db2.t1.a;
select * from db1.t2;
b
3
select * from db2.t1;
a
4
drop table if exists t3;
create table t3 (a int primary key, b int unique key, c int, key(c));
insert into t3 (a, b, c) values (1, 100, 1000);
insert into t3 (a, b, c) values (2, 200, 2000);
insert into t3 (a, b, c) values (3, 300, 3000);
insert into t3 (a, b, c) values (4, 400, 4000);
delete from t3 where a > 3;
select * from t3;
a    b    c
1    100    1000
2    200    2000
3    300    3000
delete from t3 limit 1;
select * from t3;
a    b    c
2    200    2000
3    300    3000
delete from t3;
select * from t3;
a    b    c
drop table if exists t4;
create table t4 (a int, b int, c int);
insert into t4 (a, b, c) values (1, 100, 1000);
insert into t4 (a, b, c) values (2, 200, 2000);
insert into t4 (a, b, c) values (3, 300, 3000);
insert into t4 (a, b, c) values (4, 400, 4000);
delete from t4 where a > 3;
select * from t4;
a    b    c
1    100    1000
2    200    2000
3    300    3000
delete from t4 limit 1;
select * from t4;
a    b    c
2    200    2000
3    300    3000
delete from t4;
select * from t4;
a    b    c
create table t5 (id int primary key, c int);
create table t6 (id int primary key, t5_id int, foreign KEY (t5_id) references t5(id) on delete cascade);
insert into t5 (id, c) values (1, 100);
insert into t5 (id, c) values (2, 200);
insert into t5 (id, c) values (3, 300);
insert into t5 (id, c) values (4, 400);
insert into t6 (id, t5_id) values (4, 1);
insert into t6 (id, t5_id) values (5, 2);
insert into t6 (id, t5_id) values (6, 3);
insert into t6 (id, t5_id) values (7, 4);
delete from t5 where id > 3;
select * from t6;
id    t5_id
4    1
5    2
6    3
delete from t5 limit 1;
select * from t6;
id    t5_id
5    2
6    3
delete from t5;
select * from t6;
id    t5_id
drop table if exists t6;
drop table if exists t5;
create table t5 (id int primary key, c int);
create table t6 (id int primary key, t5_id int, foreign KEY (t5_id) references t5(id) on delete set null);
insert into t5 (id, c) values (1, 100);
insert into t5 (id, c) values (2, 200);
insert into t5 (id, c) values (3, 300);
insert into t5 (id, c) values (4, 400);
insert into t6 (id, t5_id) values (4, 1);
insert into t6 (id, t5_id) values (5, 2);
insert into t6 (id, t5_id) values (6, 3);
insert into t6 (id, t5_id) values (7, 4);
delete from t5 where id > 3;
select * from t6;
id    t5_id
4    1
5    2
6    3
7    null
delete from t5 limit 1;
select * from t6;
id    t5_id
5    2
6    3
7    null
4    null
delete from t5;
select * from t6;
id    t5_id
7    null
4    null
5    null
6    null
drop table if exists t1;
drop table if exists t2;
drop table if exists t3;
drop table if exists t4;
drop table if exists t6;
drop table if exists t5;
drop database if exists db1;
drop database if exists db2;
=======
drop table if exists t7;
create table t7(a int primary key, b int unique key, c varchar(20) unique key);
insert into t7 select result, result, "a"||result from generate_series(1,2000000) g;
select count(*) from t7;
count(*)
2000000
delete from t7;
select count(*) from t7;
count(*)
0
drop database if exists `delete`;
>>>>>>> 0c38cbf7
<|MERGE_RESOLUTION|>--- conflicted
+++ resolved
@@ -286,7 +286,16 @@
 select * from t2;
 a    b    c    d
 1    2    1    2
-<<<<<<< HEAD
+drop table if exists t7;
+create table t7(a int primary key, b int unique key, c varchar(20) unique key);
+insert into t7 select result, result, "a"||result from generate_series(1,2000000) g;
+select count(*) from t7;
+count(*)
+2000000
+delete from t7;
+select count(*) from t7;
+count(*)
+0
 drop database if exists `delete`;
 drop database if exists db1;
 drop database if exists db2;
@@ -411,17 +420,4 @@
 drop table if exists t6;
 drop table if exists t5;
 drop database if exists db1;
-drop database if exists db2;
-=======
-drop table if exists t7;
-create table t7(a int primary key, b int unique key, c varchar(20) unique key);
-insert into t7 select result, result, "a"||result from generate_series(1,2000000) g;
-select count(*) from t7;
-count(*)
-2000000
-delete from t7;
-select count(*) from t7;
-count(*)
-0
-drop database if exists `delete`;
->>>>>>> 0c38cbf7
+drop database if exists db2;