--- conflicted
+++ resolved
@@ -185,12 +185,7 @@
 select count(*) from t;
 commit;
 select count(*) from t;
-<<<<<<< HEAD
-
-=======
 -- @bvt:issue
-drop database if exists test;
->>>>>>> 893ad67f
 
 # test cn block delete for single table, multi CN
 drop table if exists temp;
