create table t1(a int primary key, b int);
delete from t1;
insert into t1 values (1,1);
insert into t1 values (1,2), (2,2) on duplicate key update b=b+10;
select * from t1;
a    b
1    11
2    2
delete from t1;
insert into t1 values (1,1);
insert into t1 values (1,2), (2,2) on duplicate key update b=values(b)+10;
select * from t1;
a    b
1    12
2    2
delete from t1;
insert into t1 values (1,1);
insert into t1 values (1,11), (2,22), (3,33) on duplicate key update a=a+1,b=100;
select * from t1;
a    b
4    100
delete from t1;
insert into t1 values (1,1);
insert into t1 values (1,2), (1,22) on duplicate key update b=b+10;
select * from t1;
a    b
1    21
delete from t1;
insert into t1 values (1,1),(3,3);
insert into t1 values (1,2),(2,22) on duplicate key update a=a+1;
Duplicate entry '3' for key 'a'
delete from t1;
insert into t1 values (1,1),(3,3);
insert into t1 values (1,2),(2,22),(3,33) on duplicate key update a=a+1;
constraint violation: Duplicate entry for key 'a'
drop table t1;
create table t1(a int, b int, c int, primary key(a, b));
delete from t1;
insert into t1 values (1,1,1);
insert into t1 values (1,1,2), (2,2,2) on duplicate key update c=c+10;
select * from t1;
a    b    c
1    1    11
2    2    2
delete from t1;
insert into t1 values (1,1,1);
insert into t1 values (1,1,2), (2,2,2) on duplicate key update c=values(c)+10;
select * from t1;
a    b    c
1    1    12
2    2    2
drop table t1;
create table t1(a int unique key, b int);
delete from t1;
insert into t1 values (1,1);
insert into t1 values (1,2), (2,2) on duplicate key update b=b+10;
select * from t1;
a    b
1    11
2    2
delete from t1;
insert into t1 values (1,1);
insert into t1 values (1,2), (2,2) on duplicate key update b=values(b)+10;
select * from t1;
a    b
1    12
2    2
delete from t1;
insert into t1 values (1,1);
insert into t1 values (1,11), (2,22), (3,33) on duplicate key update a=a+1,b=100;
select * from t1;
a    b
4    100
delete from t1;
insert into t1 values (1,1);
insert into t1 values (1,2), (1,22) on duplicate key update b=b+10;
select * from t1;
a    b
1    21
delete from t1;
insert into t1 values (1,1),(3,3);
insert into t1 values (1,2),(2,22) on duplicate key update a=a+1;
Duplicate entry '3' for key '__mo_index_idx_col'
delete from t1;
insert into t1 values (1,1),(3,3);
insert into t1 values (1,2),(2,22),(3,33) on duplicate key update a=a+1;
constraint violation: Duplicate entry for key 'a'
drop table t1;
create table t1(a int, b int, c int, unique key(a, b));
delete from t1;
insert into t1 values (1,1,1);
insert into t1 values (1,1,2), (2,2,2) on duplicate key update c=c+10;
select * from t1;
a    b    c
1    1    11
2    2    2
delete from t1;
insert into t1 values (1,1,1);
insert into t1 values (1,1,2), (2,2,2) on duplicate key update c=values(c)+10;
select * from t1;
a    b    c
1    1    12
2    2    2
<<<<<<< HEAD
drop table t1;
CREATE TABLE IF NOT EXISTS indup_00(`id` INT UNSIGNED,`act_name` VARCHAR(20) NOT NULL,`spu_id` VARCHAR(30) NOT NULL,`uv`  BIGINT NOT NULL,`update_time` date default '2020-10-10' COMMENT 'lastest time',unique key idx_act_name_spu_id (act_name,spu_id));
insert into indup_00 values (1,'beijing','001',1,'2021-01-03'),(2,'shanghai','002',2,'2022-09-23'),(3,'guangzhou','003',3,'2022-09-23');
select * from indup_00 order by id;
id    act_name    spu_id    uv    update_time
1    beijing    001    1    2021-01-03
2    shanghai    002    2    2022-09-23
3    guangzhou    003    3    2022-09-23
insert into indup_00 values (6,'shanghai','002',21,'1999-09-23'),(7,'guangzhou','003',31,'1999-09-23') on duplicate key update `act_name`=VALUES(`act_name`), `spu_id`=VALUES(`spu_id`), `uv`=VALUES(`uv`);
select * from indup_00 order by id;
id    act_name    spu_id    uv    update_time
1    beijing    001    1    2021-01-03
2    shanghai    002    21    2022-09-23
3    guangzhou    003    31    2022-09-23
drop table indup_00;
=======
CREATE TABLE IF NOT EXISTS indup(
col1 INT primary key,
col2 VARCHAR(20) NOT NULL,
col3 VARCHAR(30) NOT NULL,
col4 BIGINT default 30
);
insert into indup values(22,'11','33',1), (23,'22','55',2),(24,'66','77',1),(25,'99','88',1),(22,'11','33',1) on duplicate key update col1=col1+col2;
select * from indup;
col1    col2    col3    col4
33    11    33    1
23    22    55    2
24    66    77    1
25    99    88    1
insert into indup values(24,'1','1',100) on duplicate key update col1=2147483649;
Data truncation: data out of range: data type int32, value '2147483649'
select * from indup;
col1    col2    col3    col4
33    11    33    1
23    22    55    2
24    66    77    1
25    99    88    1
>>>>>>> 3033ac22
<|MERGE_RESOLUTION|>--- conflicted
+++ resolved
@@ -101,7 +101,6 @@
 a    b    c
 1    1    12
 2    2    2
-<<<<<<< HEAD
 drop table t1;
 CREATE TABLE IF NOT EXISTS indup_00(`id` INT UNSIGNED,`act_name` VARCHAR(20) NOT NULL,`spu_id` VARCHAR(30) NOT NULL,`uv`  BIGINT NOT NULL,`update_time` date default '2020-10-10' COMMENT 'lastest time',unique key idx_act_name_spu_id (act_name,spu_id));
 insert into indup_00 values (1,'beijing','001',1,'2021-01-03'),(2,'shanghai','002',2,'2022-09-23'),(3,'guangzhou','003',3,'2022-09-23');
@@ -117,7 +116,6 @@
 2    shanghai    002    21    2022-09-23
 3    guangzhou    003    31    2022-09-23
 drop table indup_00;
-=======
 CREATE TABLE IF NOT EXISTS indup(
 col1 INT primary key,
 col2 VARCHAR(20) NOT NULL,
@@ -138,5 +136,4 @@
 33    11    33    1
 23    22    55    2
 24    66    77    1
-25    99    88    1
->>>>>>> 3033ac22
+25    99    88    1