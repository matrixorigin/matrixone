create table t1(a int primary key, b int);
delete from t1;
insert into t1 values (1,1);
insert into t1 values (1,2), (2,2) on duplicate key update b=b+10;
select * from t1;
delete from t1;
insert into t1 values (1,1);
insert into t1 values (1,2), (2,2) on duplicate key update b=values(b)+10;
select * from t1;
delete from t1;
insert into t1 values (1,1);
insert into t1 values (1,11), (2,22), (3,33) on duplicate key update a=a+1,b=100;
select * from t1;
delete from t1;
insert into t1 values (1,1);
insert into t1 values (1,2), (1,22) on duplicate key update b=b+10;
select * from t1;
delete from t1;
insert into t1 values (1,1),(3,3);
insert into t1 values (1,2),(2,22) on duplicate key update a=a+1;
delete from t1;
insert into t1 values (1,1),(3,3);
insert into t1 values (1,2),(2,22),(3,33) on duplicate key update a=a+1;
drop table t1;
create table t1(a int, b int, c int, primary key(a, b));
delete from t1;
insert into t1 values (1,1,1);
insert into t1 values (1,1,2), (2,2,2) on duplicate key update c=c+10;
select * from t1;
delete from t1;
insert into t1 values (1,1,1);
insert into t1 values (1,1,2), (2,2,2) on duplicate key update c=values(c)+10;
select * from t1;
drop table t1;
create table t1(a int unique key, b int);
delete from t1;
insert into t1 values (1,1);
insert into t1 values (1,2), (2,2) on duplicate key update b=b+10;
select * from t1;
delete from t1;
insert into t1 values (1,1);
insert into t1 values (1,2), (2,2) on duplicate key update b=values(b)+10;
select * from t1;
delete from t1;
insert into t1 values (1,1);
insert into t1 values (1,11), (2,22), (3,33) on duplicate key update a=a+1,b=100;
select * from t1;
delete from t1;
insert into t1 values (1,1);
insert into t1 values (1,2), (1,22) on duplicate key update b=b+10;
select * from t1;
delete from t1;
insert into t1 values (1,1),(3,3);
insert into t1 values (1,2),(2,22) on duplicate key update a=a+1;
delete from t1;
insert into t1 values (1,1),(3,3);
insert into t1 values (1,2),(2,22),(3,33) on duplicate key update a=a+1;
drop table t1;
create table t1(a int, b int, c int, unique key(a, b));
delete from t1;
insert into t1 values (1,1,1);
insert into t1 values (1,1,2), (2,2,2) on duplicate key update c=c+10;
select * from t1;
delete from t1;
insert into t1 values (1,1,1);
insert into t1 values (1,1,2), (2,2,2) on duplicate key update c=values(c)+10;
select * from t1;
<<<<<<< HEAD
drop table t1;
CREATE TABLE IF NOT EXISTS indup_00(`id` INT UNSIGNED,`act_name` VARCHAR(20) NOT NULL,`spu_id` VARCHAR(30) NOT NULL,`uv`  BIGINT NOT NULL,`update_time` date default '2020-10-10' COMMENT 'lastest time',unique key idx_act_name_spu_id (act_name,spu_id));
insert into indup_00 values (1,'beijing','001',1,'2021-01-03'),(2,'shanghai','002',2,'2022-09-23'),(3,'guangzhou','003',3,'2022-09-23');
select * from indup_00 order by id;
insert into indup_00 values (6,'shanghai','002',21,'1999-09-23'),(7,'guangzhou','003',31,'1999-09-23') on duplicate key update `act_name`=VALUES(`act_name`), `spu_id`=VALUES(`spu_id`), `uv`=VALUES(`uv`);
select * from indup_00 order by id;
drop table indup_00;
=======

CREATE TABLE IF NOT EXISTS indup(
                                       col1 INT primary key,
                                       col2 VARCHAR(20) NOT NULL,
    col3 VARCHAR(30) NOT NULL,
    col4 BIGINT default 30
    );
insert into indup values(22,'11','33',1), (23,'22','55',2),(24,'66','77',1),(25,'99','88',1),(22,'11','33',1) on duplicate key update col1=col1+col2;
select * from indup;
insert into indup values(24,'1','1',100) on duplicate key update col1=2147483649;
select * from indup;
>>>>>>> 3033ac22
<|MERGE_RESOLUTION|>--- conflicted
+++ resolved
@@ -65,7 +65,6 @@
 insert into t1 values (1,1,1);
 insert into t1 values (1,1,2), (2,2,2) on duplicate key update c=values(c)+10;
 select * from t1;
-<<<<<<< HEAD
 drop table t1;
 CREATE TABLE IF NOT EXISTS indup_00(`id` INT UNSIGNED,`act_name` VARCHAR(20) NOT NULL,`spu_id` VARCHAR(30) NOT NULL,`uv`  BIGINT NOT NULL,`update_time` date default '2020-10-10' COMMENT 'lastest time',unique key idx_act_name_spu_id (act_name,spu_id));
 insert into indup_00 values (1,'beijing','001',1,'2021-01-03'),(2,'shanghai','002',2,'2022-09-23'),(3,'guangzhou','003',3,'2022-09-23');
@@ -73,16 +72,13 @@
 insert into indup_00 values (6,'shanghai','002',21,'1999-09-23'),(7,'guangzhou','003',31,'1999-09-23') on duplicate key update `act_name`=VALUES(`act_name`), `spu_id`=VALUES(`spu_id`), `uv`=VALUES(`uv`);
 select * from indup_00 order by id;
 drop table indup_00;
-=======
-
 CREATE TABLE IF NOT EXISTS indup(
-                                       col1 INT primary key,
-                                       col2 VARCHAR(20) NOT NULL,
-    col3 VARCHAR(30) NOT NULL,
-    col4 BIGINT default 30
-    );
+col1 INT primary key,
+col2 VARCHAR(20) NOT NULL,
+col3 VARCHAR(30) NOT NULL,
+col4 BIGINT default 30
+);
 insert into indup values(22,'11','33',1), (23,'22','55',2),(24,'66','77',1),(25,'99','88',1),(22,'11','33',1) on duplicate key update col1=col1+col2;
 select * from indup;
 insert into indup values(24,'1','1',100) on duplicate key update col1=2147483649;
-select * from indup;
->>>>>>> 3033ac22
+select * from indup;