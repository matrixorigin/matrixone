show table_number from mo_task;
Number of tables in mo_task
3
show table_number from information_schema;
Number of tables in information_schema
24
show table_number from mysql;
Number of tables in mysql
6
show table_number from mo_catalog;
Number of tables in mo_catalog
<<<<<<< HEAD
41
=======
40
>>>>>>> ec9b0043
show table_number from system;
Number of tables in system
6
use mo_task;
show column_number from sys_async_task;
Number of columns in sys_async_task
14
show column_number from sys_cron_task;
Number of columns in sys_cron_task
10
use information_schema;
show column_number from key_column_usage;
Number of columns in key_column_usage
12
show column_number from columns;
Number of columns in columns
22
show column_number from profiling;
Number of columns in profiling
18
show column_number from processlist;
Number of columns in processlist
19
show column_number from schemata;
Number of columns in schemata
6
show column_number from character_sets;
Number of columns in character_sets
4
show column_number from triggers;
Number of columns in triggers
22
show column_number from tables;
Number of columns in tables
21
show column_number from engines;
Number of columns in engines
6
show column_number from routines;
Number of columns in routines
31
show column_number from parameters;
Number of columns in parameters
16
show column_number from keywords;
Number of columns in keywords
2
use mysql;
show column_number from user;
Number of columns in user
51
show column_number from db;
Number of columns in db
22
show column_number from procs_priv;
Number of columns in procs_priv
8
show column_number from columns_priv;
Number of columns in columns_priv
7
show column_number from tables_priv;
Number of columns in tables_priv
8
use mo_catalog;
show column_number from mo_user;
Number of columns in mo_user
15
show column_number from mo_account;
Number of columns in mo_account
9
show column_number from mo_role;
Number of columns in mo_role
6
show column_number from mo_user_grant;
Number of columns in mo_user_grant
4
show column_number from mo_role_grant;
Number of columns in mo_role_grant
6
show column_number from mo_role_privs;
Number of columns in mo_role_privs
10
show column_number from mo_user_defined_function;
Number of columns in mo_user_defined_function
17
show column_number from mo_tables;
Number of columns in mo_tables
18
show column_number from mo_database;
Number of columns in mo_database
9
show column_number from mo_columns;
Number of columns in mo_columns
24
show column_number from mo_indexes;
Number of columns in mo_indexes
15
show column_number from mo_table_partitions;
Number of columns in mo_table_partitions
10
use system_metrics;
show column_number from metric;
Number of columns in metric
8
show column_number from sql_statement_total;
Number of columns in sql_statement_total
7
show column_number from sql_statement_errors;
Number of columns in sql_statement_errors
7
show column_number from sql_statement_cu;
Number of columns in sql_statement_cu
6
show column_number from sql_transaction_total;
Number of columns in sql_transaction_total
6
show column_number from sql_transaction_errors;
Number of columns in sql_transaction_errors
7
show column_number from server_connections;
Number of columns in server_connections
6
show column_number from process_cpu_percent;
Number of columns in process_cpu_percent
5
show column_number from process_resident_memory_bytes;
Number of columns in process_resident_memory_bytes
5
show column_number from process_open_fds;
Number of columns in process_open_fds
5
show column_number from sys_cpu_seconds_total;
Number of columns in sys_cpu_seconds_total
5
show column_number from sys_cpu_combined_percent;
Number of columns in sys_cpu_combined_percent
5
show column_number from sys_memory_used;
Number of columns in sys_memory_used
5
show column_number from sys_memory_available;
Number of columns in sys_memory_available
5
show column_number from sys_disk_read_bytes;
Number of columns in sys_disk_read_bytes
5
show column_number from sys_disk_write_bytes;
Number of columns in sys_disk_write_bytes
5
show column_number from sys_net_recv_bytes;
Number of columns in sys_net_recv_bytes
5
show column_number from sys_net_sent_bytes;
Number of columns in sys_net_sent_bytes
5
use system;
show column_number from statement_info;
Number of columns in statement_info
<<<<<<< HEAD
30
=======
31
>>>>>>> ec9b0043
show column_number from rawlog;
Number of columns in rawlog
23
show column_number from log_info;
Number of columns in log_info
14
show column_number from error_info;
Number of columns in error_info
9
show column_number from span_info;
Number of columns in span_info
12
show column_number from sql_statement_hotspot;
Number of columns in sql_statement_hotspot
9
drop database if exists test_db;
create database test_db;
show table_number from test_db;
Number of tables in test_db
0
use test_db;
drop table if exists t1;
create table t1(
col1 int,
col2 float,
col3 varchar,
col4 blob,
col6 date,
col7 bool
);
show table_number from test_db;
Number of tables in test_db
1
show table_values from t1;
max(col1)    min(col1)    max(col2)    min(col2)    max(col3)    min(col3)    max(col4)    min(col4)    max(col6)    min(col6)    max(col7)    min(col7)
null    null    null    null    null    null    null    null    null    null    null    null
select mo_table_rows("test_db","t1"),mo_table_size("test_db","t1");
mo_table_rows(test_db, t1)    mo_table_size(test_db, t1)
0    0
insert into t1 values(100,10.34,"你好",'aaa','2011-10-10',0);
show table_values from t1;
max(col1)    min(col1)    max(col2)    min(col2)    max(col3)    min(col3)    max(col4)    min(col4)    max(col6)    min(col6)    max(col7)    min(col7)
100    100    10.34    10.34    你好    你好    aaa    aaa    2011-10-10    2011-10-10    false    false
insert into t1 values(10,1.34,"你",'aa','2011-10-11',1);
show table_values from t1;
max(col1)    min(col1)    max(col2)    min(col2)    max(col3)    min(col3)    max(col4)    min(col4)    max(col6)    min(col6)    max(col7)    min(col7)
100    10    10.34    1.34    你好    你    aaa    aa    2011-10-11    2011-10-10    true    false
set mo_table_stats.use_old_impl = yes;
select mo_table_rows("test_db","t1"),mo_table_size("test_db","t1");
mo_table_rows(test_db, t1)    mo_table_size(test_db, t1)
2    186
set mo_table_stats.use_old_impl = no;
drop table if exists t11;
create table t11(
col1 int primary key,
col2 float,
col3 varchar,
col4 blob,
col6 date,
col7 bool
);
show table_number from test_db;
Number of tables in test_db
2
show table_values from t11;
max(col1)    min(col1)    max(col2)    min(col2)    max(col3)    min(col3)    max(col4)    min(col4)    max(col6)    min(col6)    max(col7)    min(col7)
null    null    null    null    null    null    null    null    null    null    null    null
select mo_table_rows("test_db","t11"),mo_table_size("test_db","t11");
mo_table_rows(test_db, t11)    mo_table_size(test_db, t11)
0    0
insert into t11 values(100,10.34,"你好",'aaa','2011-10-10',0);
show table_values from t11;
max(col1)    min(col1)    max(col2)    min(col2)    max(col3)    min(col3)    max(col4)    min(col4)    max(col6)    min(col6)    max(col7)    min(col7)
100    100    10.34    10.34    你好    你好    aaa    aaa    2011-10-10    2011-10-10    false    false
insert into t11 values(10,1.34,"你",'aa','2011-10-11',1);
show table_values from t11;
max(col1)    min(col1)    max(col2)    min(col2)    max(col3)    min(col3)    max(col4)    min(col4)    max(col6)    min(col6)    max(col7)    min(col7)
100    10    10.34    1.34    你好    你    aaa    aa    2011-10-11    2011-10-10    true    false
set mo_table_stats.use_old_impl = yes;
select mo_table_rows("test_db","t11"),mo_table_size("test_db","t11");
mo_table_rows(test_db, t11)    mo_table_size(test_db, t11)
2    170
set mo_table_stats.use_old_impl = no;
create external table external_table(
col1 int,
col2 float,
col3 varchar,
col4 blob,
col6 date,
col7 bool
)infile{"filepath"='$resources/external_table_file/external_table.csv'} fields terminated by ',' enclosed by '\"' lines terminated by '\n';
select * from external_table;
col1    col2    col3    col4    col6    col7
null    null            null    null
100    10.34    你好    aaa    2011-10-10    false
10    1.34    你    aa    2011-10-11    true
show table_number from test_db;
Number of tables in test_db
3
show table_values from external_table;
max(col1)    min(col1)    max(col2)    min(col2)    max(col3)    min(col3)    max(col4)    min(col4)    max(col6)    min(col6)    max(col7)    min(col7)
100    10    10.34    1.34    你好        aaa        2011-10-11    2011-10-10    true    false
DROP TABLE IF EXISTS partition_table;

create table partition_table(
empno int unsigned auto_increment,
ename varchar(15),
job varchar(10),
mgr int unsigned ,
hiredate date,
sal decimal(7,2),
comm decimal(7,2),
deptno int unsigned,
primary key(empno, deptno)
)
PARTITION BY KEY(deptno)
PARTITIONS 4;

show table_number from test_db;
Number of tables in test_db
8
show table_values from partition_table;
max(empno)    min(empno)    max(ename)    min(ename)    max(job)    min(job)    max(mgr)    min(mgr)    max(hiredate)    min(hiredate)    max(sal)    min(sal)    max(comm)    min(comm)    max(deptno)    min(deptno)
null    null    null    null    null    null    null    null    null    null    null    null    null    null    null    null
select mo_table_rows("test_db", "partition_table"),mo_table_size("test_db", "partition_table");
mo_table_rows(test_db, partition_table)    mo_table_size(test_db, partition_table)
0    0
INSERT INTO partition_table VALUES (7369,'SMITH','CLERK',7902,'1980-12-17',800,NULL,20);

INSERT INTO partition_table VALUES (7499,'ALLEN','SALESMAN',7698,'1981-02-20',1600,300,30);

show table_values from partition_table;
max(empno)    min(empno)    max(ename)    min(ename)    max(job)    min(job)    max(mgr)    min(mgr)    max(hiredate)    min(hiredate)    max(sal)    min(sal)    max(comm)    min(comm)    max(deptno)    min(deptno)
7499    7369    SMITH    ALLEN    SALESMAN    CLERK    7902    7698    1981-02-20    1980-12-17    1600.00    800.00    300.00    300.00    30    20
INSERT INTO partition_table VALUES (7521,'WARD','SALESMAN',7698,'1981-02-22',1250,500,30);

INSERT INTO partition_table VALUES (7566,'JONES','MANAGER',7839,'1981-04-02',2975,NULL,20);

show table_values from partition_table;
max(empno)    min(empno)    max(ename)    min(ename)    max(job)    min(job)    max(mgr)    min(mgr)    max(hiredate)    min(hiredate)    max(sal)    min(sal)    max(comm)    min(comm)    max(deptno)    min(deptno)
7566    7369    WARD    ALLEN    SALESMAN    CLERK    7902    7698    1981-04-02    1980-12-17    2975.00    800.00    500.00    300.00    30    20
set mo_table_stats.use_old_impl = yes;

select mo_table_rows("test_db", "partition_table"),mo_table_size("test_db", "partition_table");
mo_table_rows(test_db, partition_table)    mo_table_size(test_db, partition_table)
4    512
set mo_table_stats.use_old_impl = no;

create table t2(
col1 json
);
show table_values from t2;
max(col1)    min(col1)
insert into t2 values();
show table_values from t2;
max(col1)    min(col1)
null    null
insert into t2 values(('{"x": 17}'));
show table_values from t2;
max(col1)    min(col1)
null    null
insert into t2 values (('{"x": [18]}'));
show table_values from t2;
max(col1)    min(col1)
null    null
create table t3(
col1 decimal(5,2)
);
show table_values from t3;
max(col1)    min(col1)
null    null
insert into t3 values();
show table_values from t3;
max(col1)    min(col1)
null    null
insert into t3 values(3.3);
show table_values from t3;
max(col1)    min(col1)
3.30    3.30
insert into t3 values(3.2);
show table_values from t3;
max(col1)    min(col1)
3.30    3.20
drop database test_db;
drop account if exists test_account;
create account test_account admin_name = 'test_user' identified by '111';
show table_number from information_schema;
Number of tables in information_schema
24
show table_number from mysql;
Number of tables in mysql
6
show table_number from mo_catalog;
Number of tables in mo_catalog
24
show table_number from system_metrics;
Number of tables in system_metrics
11
show table_number from system;
Number of tables in system
1
use information_schema;
show column_number from key_column_usage;
Number of columns in key_column_usage
12
show column_number from columns;
Number of columns in columns
22
show column_number from profiling;
Number of columns in profiling
18
show column_number from processlist;
Number of columns in processlist
19
show column_number from schemata;
Number of columns in schemata
6
show column_number from character_sets;
Number of columns in character_sets
4
show column_number from triggers;
Number of columns in triggers
22
show column_number from tables;
Number of columns in tables
21
show column_number from engines;
Number of columns in engines
6
show column_number from routines;
Number of columns in routines
31
show column_number from parameters;
Number of columns in parameters
16
show column_number from keywords;
Number of columns in keywords
2
show column_number from partitions;
Number of columns in partitions
25
use mysql;
show column_number from user;
Number of columns in user
51
show column_number from db;
Number of columns in db
22
show column_number from procs_priv;
Number of columns in procs_priv
8
show column_number from columns_priv;
Number of columns in columns_priv
7
show column_number from tables_priv;
Number of columns in tables_priv
8
use mo_catalog;
show column_number from mo_user;
Number of columns in mo_user
15
show column_number from mo_role;
Number of columns in mo_role
6
show column_number from mo_user_grant;
Number of columns in mo_user_grant
4
show column_number from mo_role_grant;
Number of columns in mo_role_grant
6
show column_number from mo_role_privs;
Number of columns in mo_role_privs
10
show column_number from mo_user_defined_function;
Number of columns in mo_user_defined_function
17
show column_number from mo_tables;
Number of columns in mo_tables
18
show column_number from mo_database;
Number of columns in mo_database
9
show column_number from mo_columns;
Number of columns in mo_columns
24
use system;
show column_number from statement_info;
Number of columns in statement_info
<<<<<<< HEAD
30
=======
31
>>>>>>> ec9b0043
drop database if exists test_db;
create database test_db;
show table_number from test_db;
Number of tables in test_db
0
use test_db;
drop table if exists t1;
create table t1(
col1 int,
col2 float,
col3 varchar,
col4 blob,
col6 date,
col7 bool
);
show table_number from test_db;
Number of tables in test_db
1
show table_values from t1;
max(col1)    min(col1)    max(col2)    min(col2)    max(col3)    min(col3)    max(col4)    min(col4)    max(col6)    min(col6)    max(col7)    min(col7)
null    null    null    null    null    null    null    null    null    null    null    null
select mo_table_rows("test_db","t1"),mo_table_size("test_db","t1");
mo_table_rows(test_db, t1)    mo_table_size(test_db, t1)
0    0
insert into t1 values(100,10.34,"你好",'aaa','2011-10-10',0);
show table_values from t1;
max(col1)    min(col1)    max(col2)    min(col2)    max(col3)    min(col3)    max(col4)    min(col4)    max(col6)    min(col6)    max(col7)    min(col7)
100    100    10.34    10.34    你好    你好    aaa    aaa    2011-10-10    2011-10-10    false    false
insert into t1 values(10,1.34,"你",'aa','2011-10-11',1);
show table_values from t1;
max(col1)    min(col1)    max(col2)    min(col2)    max(col3)    min(col3)    max(col4)    min(col4)    max(col6)    min(col6)    max(col7)    min(col7)
100    10    10.34    1.34    你好    你    aaa    aa    2011-10-11    2011-10-10    true    false
set mo_table_stats.use_old_impl = yes;
select mo_table_rows("test_db","t1"),mo_table_size("test_db","t1");
mo_table_rows(test_db, t1)    mo_table_size(test_db, t1)
2    186
set mo_table_stats.use_old_impl = no;
drop table if exists t11;
create table t11(
col1 int primary key,
col2 float,
col3 varchar,
col4 blob,
col6 date,
col7 bool
);
show table_number from test_db;
Number of tables in test_db
2
show table_values from t11;
max(col1)    min(col1)    max(col2)    min(col2)    max(col3)    min(col3)    max(col4)    min(col4)    max(col6)    min(col6)    max(col7)    min(col7)
null    null    null    null    null    null    null    null    null    null    null    null
select mo_table_rows("test_db","t11"),mo_table_size("test_db","t11");
mo_table_rows(test_db, t11)    mo_table_size(test_db, t11)
0    0
insert into t11 values(100,10.34,"你好",'aaa','2011-10-10',0);
show table_values from t11;
max(col1)    min(col1)    max(col2)    min(col2)    max(col3)    min(col3)    max(col4)    min(col4)    max(col6)    min(col6)    max(col7)    min(col7)
100    100    10.34    10.34    你好    你好    aaa    aaa    2011-10-10    2011-10-10    false    false
insert into t11 values(10,1.34,"你",'aa','2011-10-11',1);
show table_values from t11;
max(col1)    min(col1)    max(col2)    min(col2)    max(col3)    min(col3)    max(col4)    min(col4)    max(col6)    min(col6)    max(col7)    min(col7)
100    10    10.34    1.34    你好    你    aaa    aa    2011-10-11    2011-10-10    true    false
set mo_table_stats.use_old_impl = yes;
select mo_table_rows("test_db","t11"),mo_table_size("test_db","t11");
mo_table_rows(test_db, t11)    mo_table_size(test_db, t11)
2    170
set mo_table_stats.use_old_impl = no;
create external table external_table(
col1 int,
col2 float,
col3 varchar,
col4 blob,
col6 date,
col7 bool
)infile{"filepath"='$resources/external_table_file/external_table.csv'} fields terminated by ',' enclosed by '\"' lines terminated by '\n';
select * from external_table;
col1    col2    col3    col4    col6    col7
null    null            null    null
100    10.34    你好    aaa    2011-10-10    false
10    1.34    你    aa    2011-10-11    true
show table_number from test_db;
Number of tables in test_db
3
show table_values from external_table;
max(col1)    min(col1)    max(col2)    min(col2)    max(col3)    min(col3)    max(col4)    min(col4)    max(col6)    min(col6)    max(col7)    min(col7)
100    10    10.34    1.34    你好        aaa        2011-10-11    2011-10-10    true    false
create table t2(
col1 json
);
show table_values from t2;
max(col1)    min(col1)
insert into t2 values();
show table_values from t2;
max(col1)    min(col1)
null    null
insert into t2 values(('{"x": 17}'));
show table_values from t2;
max(col1)    min(col1)
null    null
insert into t2 values (('{"x": [18]}'));
show table_values from t2;
max(col1)    min(col1)
null    null
create table t3(
col1 decimal
);
show table_values from t3;
max(col1)    min(col1)
null    null
insert into t3 values();
show table_values from t3;
max(col1)    min(col1)
null    null
insert into t3 values(3.3);
show table_values from t3;
max(col1)    min(col1)
3    3
insert into t3 values(3.2);
show table_values from t3;
max(col1)    min(col1)
3    3
drop database test_db;
drop account if exists test_account;<|MERGE_RESOLUTION|>--- conflicted
+++ resolved
@@ -9,11 +9,7 @@
 6
 show table_number from mo_catalog;
 Number of tables in mo_catalog
-<<<<<<< HEAD
 41
-=======
-40
->>>>>>> ec9b0043
 show table_number from system;
 Number of tables in system
 6
@@ -172,11 +168,7 @@
 use system;
 show column_number from statement_info;
 Number of columns in statement_info
-<<<<<<< HEAD
-30
-=======
 31
->>>>>>> ec9b0043
 show column_number from rawlog;
 Number of columns in rawlog
 23
@@ -465,11 +457,7 @@
 use system;
 show column_number from statement_info;
 Number of columns in statement_info
-<<<<<<< HEAD
-30
-=======
 31
->>>>>>> ec9b0043
 drop database if exists test_db;
 create database test_db;
 show table_number from test_db;
