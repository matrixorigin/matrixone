CREATE TABLE shirts (
                        name VARCHAR(40),
                        size ENUM('x-small', 'small', 'medium', 'large', 'x-large')
);
INSERT INTO shirts (name, size) VALUES ('dress shirt','large'), ('t-shirt','medium'), ('polo shirt','small');
SELECT name, size FROM shirts;
SELECT name, size FROM shirts WHERE size = 'medium';
DELETE FROM shirts where size = 'large';
SELECT name, size FROM shirts;
DROP TABLE shirts;

create table t_enum(a int,b enum('1','2','3','4','5'));
insert into t_enum values(1,1);
select * from t_enum;
drop table t_enum;

-- @suit
-- @case
-- @desc: datatype:enum
-- @label:bvt

-- abnormal create table: non-string type
drop table if exists enum01;
create table enum01(col1 enum(132142,'*&*',6278131));
drop table enum02;


-- abnormal test: insert a column that does not exist in an enumeration type
drop table if exists enum02;
create table enum02(col1 enum('123214','*&*(234','database数据库'));
insert into enum02 values('1232145');
insert into enum02 values('*&*(2344');
drop table enum02;


-- test insert with enum
drop table if exists enum01;
create table enum01 (col1 enum('red','blue','green'));
insert into enum01 values ('red'),('blue'),('green');
desc enum01;
select * from enum01;
update enum01 set col1 ='blue' where col1 = 'green';
delete from enum01 where col1 = 'blue';
show create table enum01;
select table_name, COLUMN_NAME, data_type, is_nullable from information_schema.columns where table_name like 'enum01' and COLUMN_NAME not like '__mo%';
select * from enum01;


-- insert null
drop table if exists enum02;
create table enum02 (col1 enum('red','blue','green'));
insert into enum02 values ('red'),('blue'),('green');
insert into enum02 values (null);
insert into enum02 values ('');
select * from enum02;
show columns from enum03;
select table_name,COLUMN_NAME, data_type,is_nullable from information_schema.columns where table_name like 'enum02' and COLUMN_NAME not like '__mo%';
drop table enum02;


-- enum column constraint not null
drop table if exists enum03;
create table enum03 (col1 enum('ejwuijfew', 'ewrwrewretr', 'werwre') not null);
insert into enum03 values ('ejwuijfew');
insert into enum03 values (null);
select * from enum03;
show create table enum03;
show columns from enum03;
select table_name, COLUMN_NAME, data_type, is_nullable from information_schema.columns where table_name like 'enum02' and COLUMN_NAME not like '__mo%';
drop table enum03;


-- insert into select
drop table if exists enum02;
drop table if exists enum03;
create table enum02(col1 enum('数据库','数据库管理','数据库管理软件'));
insert into enum02 values('数据库');
insert into enum02 values('数据库管理');
insert into enum02 values('数据库管理软件');
insert into enum02 values(null);
select * from enum02;
create table enum03(col1 enum('数据库','数据库管理','数据库管理软件'));
insert into enum03 select * from enum02;
select * from enum03;
drop table enum02;
drop table enum03;


-- abnormal test: insert non-enumerated value, error
drop table if exists enum04;
create table enum04 (col1 enum ('2133212312hsay899323--__', 'euijn2fde324', 'e32rew'));
insert into enum04 values ('2133212312hsay899323--__');
insert into enum04 values ('euijn2fde324');
insert into enum04 (col1) values ('welll');
select * from enum04;
drop table enum04;


-- if there are numbers stored as strings in the enumeration type, the corresponding column still represents the sequence number as a number rather than a specific value, for example
drop table if exists enum05;
create table enum05 (a int,b enum('4','3','2','1'));
insert into enum05 values(1,1);
select * from enum05;
insert into enum05 values(2,'1');
select * from enum05;
drop table enum05;

<<<<<<< HEAD
-- @bvt:issue#12877
-- create table enum column as primary key
=======

-- create table enum column
>>>>>>> 472363d9
drop table if exists pri01;
create table pri01 (col1 enum('qy4iujd3wi4fu4h3f', '323242r34df432432', '32e3ewfdewrew'));
show create table pri01;
insert into pri01 values ('qy4iujd3wi4fu4h3f');
insert into pri01 values ('qy4iujd3wi4fu4h3f');
insert into pri01 (col1) values ('323242r34df432432');
insert into pri01 (col1) values (null);
select * from pri01;
show create table pri01;
show columns from pri01;
drop table pri01;
-- @bvt:issue


drop table if exists pri02;
create table pri02 (col1 int, col2 enum('数据库', '数据库系统', '数据库管理系统'));
insert into pri02 values (1, '数据库');
insert into pri02 values (2, '数据库');
select * from pri02;
alter table pri02 add primary key (col2);
show create table pri02;
show columns from pri02;
select table_name, COLUMN_NAME, data_type, is_nullable from information_schema.columns where table_name like 'pri02' and COLUMN_NAME not like '__mo%';
drop table pri02;


drop table if exists pri03;
create table pri03 (col1 int, col2 enum('数据库', '数据库系统', '数据库管理系统'));
insert into pri03 values (1, '数据库');
insert into pri03 values (2, '数据库系统');
select * from pri03;
alter table pri03 add primary key (col2);
show create table pri03;
show columns from pri03;
select table_name, COLUMN_NAME, data_type, is_nullable from information_schema.columns where table_name like 'pri03' and COLUMN_NAME not like '__mo%';
drop table pri03;


drop table if exists pri04;
create table pri04 (col1 int, col2 enum('database', 'database management', 'database management system'));
insert into pri04 (col1, col2) values (1, 'database');
insert into pri04 values (2, 'database management system');
show create table pri04;
show create table pri04;
show columns from pri04;
select * from pri04 where col2 = 'database';
select table_name, COLUMN_NAME, data_type, is_nullable from information_schema.columns where table_name like 'pri04' and COLUMN_NAME not like '__mo%';
drop table pri04;


-- insert into table,  either use a number to represent a number or insert a specific value
-- query, update, or delete data, can also use numeric numbers or specific values
drop table if exists inert01;
create table insert01 (id int primary key,
                       order_number VARCHAR(20),
                       status enum('Pending', 'Processing', 'Completed', 'Cancelled')
);
insert into insert01 values(1,'111',1),(2,'222',2),(3,'333',3),(4,'444','Cancelled');
select * from insert01;
show create table insert01;
show columns from insert01;
delete from insert01 where status=3;
update insert01 set status='Pending' where status=2;
select * from insert01;
select * from insert01 where status=4;
select * from insert01 where status in ('Pending',4);
drop table insert01;


-- default
drop table if exists default01;
create table default01 (`col1` enum('T', 'E') not null default 'T');
desc default01;
insert into default01 values(default);
select * from default01;
drop table default01;

drop table if exists default02;
create table default02 (`col1` enum('T', 'E') not null default '1');
desc default02;
insert into default02 values(default);
select * from default02;
drop table default02;

drop table if exists default03;
create table default03 (`col1` enum('T', 'E') not null default 1);
desc default03;
insert into default03 values(default);
select * from default03;
drop table default03;

drop table if exists default04;
create table default04 (`col1` enum('T', 'E') not null default 2);
desc default04;
insert into default04 values(default);
select * from default04;
drop table default04;

drop table if exists default05;
create table default05 (`col1` enum('T', 'E') not null default '2');
desc default05;
insert into default05 values(default);
select * from default05;
drop table default05;


-- enumeration types support operators
drop table if exists enum04;
create table enum04(col1 int,col2 enum('38921384','abc','','MOMOMO','矩阵起源'));
insert into enum04 values(1,'38921384');
insert into enum04 values(2,'');
insert into enum04 values(3,'矩阵起源');
select * from enum04;

-- =,!=,>,>=,<,<=,between and,not between and,in,not in,like,COALESCE
select * from enum04 where col2 = '';
select * from enum04 where col2 != '';

select * from enum04 where col2 > '38921384';
select * from enum04 where col2 >= '38921384';

select * from enum04 where col2 < '矩阵起源';
select * from enum04 where col2 <= '矩阵起源';

select * from enum04 where col2 between '38921384' and '矩阵起源';
select * from enum04 where col2 not between '38921384' and '矩阵起源';

select * from enum04 where col2 in('38921384','');
select * from enum04 where col2 not in('38921384','');

select * from enum04 where col2 like '%921384';
select coalesce(null,null,col2) from enum04;
drop table enum04;


-- builtin function
drop table if exists builtin01;
create table builtin01(col1 enum('  云原生数据库  ','存储引擎 TAE', 'database system') not null,col2 enum(' database','engine ','index meta data'));
insert into builtin01 values('  云原生数据库  ',' database');
insert into builtin01 values('存储引擎 TAE','engine ');
insert into builtin01 values('database system','engine ');
select * from builtin01;
select concat_ws(',,,',col1,col2) from builtin01;
select find_in_set('  云原生数据库  ',col1) from builtin01;
select length(col1) as length_col1, length(col2) as length_col2 from builtin01;
select char_length(col1),char_length(col2) from builtin01;
select ltrim(col1) from builtin01;
select rtrim(col2) from builtin01;
select lpad(col1,20,'-') from builtin01;
select rpad(col2,10,'****') from builtin01;
select startswith(col2,'eng') from builtin01;
select endswith(col1,'数据表') from builtin01;
select reverse(col1),reverse(col2) from builtin01;
select substring(col1,4,6),substring(col2,1,6) from builtin01;
select * from builtin01 where col1 = space(5);
select bit_length(col2) from builtin01;
select empty(col2) from builtin01;


-- aggregate:count, max, min, any_value, group_concat
select count(col1) as count_col1 from builtin01;
-- @bvt:issue#11348
select max(col1), max(col2) from builtin01;
select min(col1), min(col2) from builtin01;
select group_concat(col1,col2) from builtin01;
drop table builtin01;
-- @bvt:issue

-- aggregate: max, min
drop table if exists agg01;
create table agg01 (col1 int, col2 enum('egwjqebwq', 'qwewqewqeqewq', 'weueiwqeowqehwgqjhenw'));
insert into agg01 values (1, 'egwjqebwq');
insert into agg01 values (2, 'weueiwqeowqehwgqjhenw');
insert into agg01 values (3, 'qwewqewqeqewq');
insert into agg01 values (4, null);
-- @bvt:issue#11348
select max(col2) from agg01;
select min(col2) from agg01;
-- @bvt:issue
select * from agg01;
drop table agg01;


-- cte
drop table if exists cte01;
create table cte01(col1 int, col2 enum('hfjsa','123214321','&**())_'));
insert into cte01 VALUES(1, 'hfjsa');
insert into cte01 VALUES(2, '123214321');
insert into cte01 VALUES(3, '&**())_');
select * from cte01;
with cte_1 as(select * from cte01 where col2 = 'hfjsa') select col2 from cte_1 where col2 = 'hfjsa';
with cte_2 as(select col1,col2 from cte01 where col1 = 3) select col2 from cte_2 where col2 = '&**())_';
drop table cte01;

drop table if exists agg01;
create table agg01 (col1 int, col2 enum('egwjqebwq', 'qwewqewqeqewq', 'weueiwqeowqehwgqjhenw') primary key);
drop table if exists agg01;<|MERGE_RESOLUTION|>--- conflicted
+++ resolved
@@ -105,13 +105,8 @@
 select * from enum05;
 drop table enum05;
 
-<<<<<<< HEAD
 -- @bvt:issue#12877
 -- create table enum column as primary key
-=======
-
--- create table enum column
->>>>>>> 472363d9
 drop table if exists pri01;
 create table pri01 (col1 enum('qy4iujd3wi4fu4h3f', '323242r34df432432', '32e3ewfdewrew'));
 show create table pri01;
