--- conflicted
+++ resolved
@@ -8,13 +8,8 @@
 SQL parser error: You have an error in your SQL syntax; check the manual that corresponds to your MatrixOne server version for the right syntax to use. syntax error at line 1 column 51 near " open comment 'tenant_test';";
 show accounts;
 account_name    admin_name    created    status    suspended_time    db_count    table_count    size    comment
-<<<<<<< HEAD
-tenant_test    root    2024-02-27 12:12:51    open    null    5    57    0.0    tenant_test
-sys    root    2024-02-27 12:01:43    open    null    7    85    0.0    system account
-=======
-tenant_test    root    2023-11-12 12:43:41    open    null    5    52    0.0    tenant_test
-sys    root    2023-11-12 03:33:41    open    null    7    74    13.256612    system account
->>>>>>> 384df25f
+tenant_test    root    2024-02-27 12:12:51    open    null    5    53    0.0    tenant_test
+sys    root    2024-02-27 12:01:43    open    null    7    75    0.0    system account
 drop account if exists tenant_test;
 select account_id,relname,relkind from mo_catalog.mo_tables where reldatabase = 'mo_catalog' and relname not like '__mo_index_unique__%' order by relname;
 account_id    relname    relkind
