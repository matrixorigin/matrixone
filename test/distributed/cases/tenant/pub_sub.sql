create publication pub1 database t;
create account acc0 admin_name 'root' identified by '111';
create account acc1 admin_name 'root' identified by '111';
create account acc2 admin_name 'root' identified by '111';
create database t;
create publication pub1 database t;
create publication pub2 database t account all;
create publication pub3 database t account acc0,acc1;
create publication pub4 database t account acc0,acc1,accx;
create publication pub5 database t account accx comment 'test';
show publications;
show create publication pub1;
show create publication pub2;
show create publication pub5;
alter publication pub1 account acc0,acc1;
show create publication pub1;
alter publication pub2 account drop acc1;
show create publication pub2;
alter publication pub3 account add accx;
show create publication pub3;
alter publication pub4 account drop acc1,acc2;
show create publication pub4;
alter publication pub5 account all comment '1212';
show create publication pub5;
drop publication pub1;
show publications;
create publication pub1 database t;
create publication pub1 database t;
alter publication pub1 account `all`;
show create publication pub1;
show create publication pubx;
drop publication pub1;
drop publication pub2;
drop publication pub3;
drop publication pub4;
drop publication pub5;
drop account acc0;
drop account acc1;
drop account acc2;
drop database t;

create account acc0 admin_name 'root' identified by '111';
create account acc1 admin_name 'root' identified by '111';
create account acc2 admin_name 'root' identified by '111';

-- 准备数据，发布端为sys租户
create database sys_db_1;
use sys_db_1;
create table sys_tbl_1(a int primary key );
insert into sys_tbl_1 values(1),(2),(3);
create view v1 as (select * from sys_tbl_1);
create publication sys_pub_1 database sys_db_1;
show publications;

-- acc0 订阅
-- @session:id=2&user=acc0:root&password=111
create database sub1 from sys publication sys_pub_1;
show databases;
show subscriptions;
use sub1;
show tables;
desc sys_tbl_1;
select * from sys_tbl_1 order by a;
select * from sub1.sys_tbl_1;
select * from v1;
show table_number from sub1;
show column_number from sys_tbl_1;
show table_values from sys_tbl_1;
-- @session


-- acc1 订阅
-- @session:id=3&user=acc1:root&password=111
create database sub1 from sys publication sys_pub_1;
show databases;
show subscriptions;
use sub1;
show tables;
desc sys_tbl_1;
select * from sys_tbl_1;
select * from sub1.sys_tbl_1;
-- @session

-- 限制acc0不能订阅
alter publication sys_pub_1 account acc1;

-- acc0 订阅
-- @session:id=2&user=acc0:root&password=111
show subscriptions;
select * from sub1.sys_tbl_1;
use sub1;
-- @session

-- acc1 订阅
-- @session:id=3&user=acc1:root&password=111
show subscriptions;
use sub1;
desc sys_tbl_1;
select * from sys_tbl_1;
-- @session

-- 恢复acc0 订阅权限
alter publication sys_pub_1 account add acc0;

-- acc0 订阅
-- @session:id=2&user=acc0:root&password=111
show subscriptions;
use sub1;
desc sys_tbl_1;
select * from sys_tbl_1;
-- @session

-- acc2 在没有权限时创建订阅
-- @session:id=4&user=acc2:root&password=111
create database sub1 from sys publication sys_pub_1;
-- @session

-- 发布端新增数据
use sys_db_1;
insert into sys_tbl_1 values(4);
create table sys_tbl_2(b text);

-- 查看acc0是否能感知新数据
-- @session:id=2&user=acc0:root&password=111
show subscriptions;
use sub1;
desc sys_tbl_1;
desc sys_tbl_2;
select * from sys_tbl_1;
-- @session


-- acc2发布数据
-- @session:id=4&user=acc2:root&password=111
create database acc2_db_1;
use acc2_db_1;
create table acc2_tbl_1(q text,c int primary key auto_increment);
insert into acc2_tbl_1(q) values ('acc2'),('acc1'),('acc0'),('sys');
create publication acc2_pub_1 database acc2_db_1;
-- @session

-- sys 创建订阅获取acc2的发布
create database sub2 from acc2 publication acc2_pub_1;
use sub2;
show subscriptions;
show tables;
desc acc2_tbl_1;
select * from acc2_tbl_1;

-- acc0 创建订阅获取acc2的发布
-- @session:id=2&user=acc0:root&password=111
create database sub2 from acc2 publication acc2_pub_1;
use sub2;
show subscriptions;
desc acc2_tbl_1;
select * from acc2_tbl_1;
-- @session

-- acc2限制只能sys租户使用发布,并新增数据
-- @session:id=4&user=acc2:root&password=111
alter publication acc2_pub_1 account `sys`;
use acc2_db_1;
create table acc2_tbl_2(c text);
insert into acc2_tbl_1(q) values ('mo');
-- @session

-- acc1 创建订阅获取acc2的数据
-- @session:id=3&user=acc1:root&password=111
create database sub2 from acc2 publication acc2_pub_1;
-- @session

-- acc0 查看数据
-- @session:id=2&user=acc0:root&password=111
select * from sub2.acc2_tbl_1;
use sub2;
-- @session

-- sys 查看数据
show tables;
desc acc2_tbl_2;
select * from sub2.acc2_tbl_2;


-- acc2 删除存在发布中的库
-- @session:id=4&user=acc2:root&password=111
drop database acc2_db_1;
drop publication acc2_pub_1;
drop database acc2_db_1;
-- @session

-- 清理资源
drop account acc0;
drop account acc1;
drop account acc2;
drop publication sys_pub_1;
drop database sys_db_1;
drop database sub2;

<<<<<<< HEAD
create database db1;
create publication pubname4 database db1 comment 'publication to all tenant';
create database sub_db4 from sys publication pubname4;
=======
create database sub_db4 from no_exists publication pubname4;
>>>>>>> b4a115aa
<|MERGE_RESOLUTION|>--- conflicted
+++ resolved
@@ -196,10 +196,8 @@
 drop database sys_db_1;
 drop database sub2;
 
-<<<<<<< HEAD
+create database sub_db4 from no_exists publication pubname4;
+
 create database db1;
 create publication pubname4 database db1 comment 'publication to all tenant';
-create database sub_db4 from sys publication pubname4;
-=======
-create database sub_db4 from no_exists publication pubname4;
->>>>>>> b4a115aa
+create database sub_db4 from sys publication pubname4;