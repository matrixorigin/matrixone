-- drop, and then restore
drop database if exists db1;
create database db1;
use db1;
create table t1(a int);
insert into t1 values (1),(2),(3);

-- create account test_tenant_1
create account test_tenant_1 admin_name 'test_account' identified by '111';

-- @setup
-- publish to tenant test_tenant_1
create publication pubname1 database db1 account test_tenant_1 comment 'publish db1 database';

-- @ignore:5,6
show publications;
show databases like 'db1';

-- @session:id=2&user=test_tenant_1:test_account&password=111
create database sub_db1 from sys publication pubname1;
show databases;
use sub_db1;
show tables;
select * from t1;
-- @session

create snapshot snapshot2 for account sys;

drop publication pubname1;
drop database db1;
-- @ignore:5,6
show publications;
show databases like 'db1';

-- @session:id=2&user=test_tenant_1:test_account&password=111
show databases like 'sub_db1';
use sub_db1;
show tables;
-- @session

restore account sys from snapshot snapshot2;
<<<<<<< HEAD
select user_id,user_name,creator,owner,default_role from mo_catalog.mo_user;
-- @ignore:2,3
=======
-- @ignore:5,6
>>>>>>> f3491fe6
show publications;
show databases like 'db1';

-- @session:id=2&user=test_tenant_1:test_account&password=111
show databases like 'sub_db1';
use sub_db1;
show tables;
-- @session

drop snapshot snapshot2;
drop account test_tenant_1;
drop publication if exists pubname1;
drop database if exists db1;
-- @ignore:5,6
show publications;
show databases like 'db1';


-- create and then restore
create database db1;
use db1;
create table t1(a int);
insert into t1 values (1),(2),(3);

-- create account test_tenant_1
create account test_tenant_1 admin_name 'test_account' identified by '111';

-- @setup
-- publish to tenant test_tenant_1
create publication pubname1 database db1 account test_tenant_1 comment 'publish db1 database';

create database db2;
use db2;
create table t2(a int);
insert into t2 values (1),(2),(3);

-- create account test_tenant_2
create account test_tenant_2 admin_name 'test_account' identified by '111';

-- @setup
-- publish to tenant test_tenant_1 and test_tenant_2
create publication pubname2 database db2 account all comment 'publish db2 database';

-- @ignore:5,6
show publications;
show databases like 'db%';

-- @session:id=3&user=test_tenant_1:test_account&password=111
create database sub_db1 from sys publication pubname1;
use sub_db1;
show tables;
select * from t1;

create database sub_db2 from sys publication pubname2;
use sub_db2;
show tables;
select * from t2;

-- @ignore:5,7
show subscriptions;
-- @session

-- @session:id=4&user=test_tenant_2:test_account&password=111
create database sub_db2 from sys publication pubname2;
use sub_db2;
show tables;
select * from t2;
-- @ignore:5,7
show subscriptions;
-- @session

create snapshot snapshot3 for account sys;

drop publication pubname1;
drop publication pubname2;
drop database db1;
drop database db2;
-- @ignore:5,6
show publications;
show databases like 'db%';

-- @session:id=3&user=test_tenant_1:test_account&password=111
show databases like 'sub_db1';
use sub_db1;
show tables;

show databases like 'sub_db2';
use sub_db2;
show tables;
-- @ignore:5,7
show subscriptions;
-- @session

-- @session:id=4&user=test_tenant_2:test_account&password=111
show databases like 'sub_db2';
use sub_db2;
show tables;
-- @ignore:5,7
show subscriptions;
-- @session

restore account sys from snapshot snapshot3;
select user_id,user_name,creator,owner,default_role from mo_catalog.mo_user;

-- @ignore:5,6
show publications;
show databases like 'db%';

-- @session:id=3&user=test_tenant_1:test_account&password=111
show databases like 'sub_db1';
use sub_db1;
show tables;

show databases like 'sub_db2';
use sub_db2;
show tables;
-- @ignore:5,7
show subscriptions;
-- @session

-- @session:id=4&user=test_tenant_2:test_account&password=111
show databases like 'sub_db2';
use sub_db2;
show tables;
-- @ignore:5,7
show subscriptions;
-- @session

drop snapshot snapshot3;
drop account test_tenant_1;
drop account test_tenant_2;
drop publication if exists pubname1;
drop publication if exists pubname2;
drop database if exists db1;
drop database if exists db2;
-- @ignore:5,6
show publications;
show databases like 'db%';



-- create and then restore
create snapshot snapshot4 for account sys;
create database db1;
use db1;
create table t1(a int);
insert into t1 values (1),(2),(3);

-- create account test_tenant_1
create account test_tenant_1 admin_name 'test_account' identified by '111';

-- @setup
-- publish to tenant test_tenant_1
create publication pubname1 database db1 account test_tenant_1 comment 'publish db1 database';

create database db2;
use db2;
create table t2(a int);
insert into t2 values (1),(2),(3);

-- create account test_tenant_2
create account test_tenant_2 admin_name 'test_account' identified by '111';

-- @setup
-- publish to tenant test_tenant_1 and test_tenant_2
create publication pubname2 database db2 account all comment 'publish db2 database';

-- @ignore:5,6
show publications;
show databases like 'db%';

-- @session:id=5&user=test_tenant_1:test_account&password=111
create database sub_db1 from sys publication pubname1;
use sub_db1;
show tables;
select * from t1;

create database sub_db2 from sys publication pubname2;
use sub_db2;
show tables;
select * from t2;

-- @ignore:5,7
show subscriptions;
-- @session

-- @session:id=6&user=test_tenant_2:test_account&password=111
create database sub_db2 from sys publication pubname2;
use sub_db2;
show tables;
select * from t2;
-- @ignore:5,7
show subscriptions;
-- @session

restore account sys from snapshot snapshot4;
select user_id,user_name,creator,owner,default_role from mo_catalog.mo_user;

-- @ignore:5,6
show publications;
show databases like 'db%';

-- @session:id=5&user=test_tenant_1:test_account&password=111
show databases like 'sub_db1';
use sub_db1;
show tables;

show databases like 'sub_db2';
use sub_db2;
show tables;
-- @ignore:5,7
show subscriptions;
-- @session

-- @session:id=6&user=test_tenant_2:test_account&password=111
show databases like 'sub_db2';
use sub_db2;
show tables;
-- @ignore:5,7
show subscriptions;
-- @session

drop snapshot snapshot4;
drop account test_tenant_1;
drop account test_tenant_2;
drop publication if exists pubname1;
drop publication if exists pubname2;
drop database if exists db1;
drop database if exists db2;
-- @ignore:5,6
show publications;
show databases like 'db%';
-- @ignore:1
show snapshots;

-- create, drop and create, then restore
create snapshot snapshot5 for account sys;
create database db1;
use db1;
create table t1(a int);

-- create account test_tenant_1
create account test_tenant_1 admin_name 'test_account' identified by '111';

-- @setup
-- publish to tenant test_tenant_1
create publication pubname1 database db1 account test_tenant_1 comment 'publish db1 database';

-- @ignore:5,6
show publications;
show databases like 'db%';

-- @session:id=7&user=test_tenant_1:test_account&password=111
create database sub_db1 from sys publication pubname1;
use sub_db1;
show tables;

-- @ignore:5,7
show subscriptions;
-- @session


create snapshot snapshot6 for account sys;
drop publication pubname1;
drop database db1;

create database db2;
use db2;
create table t2(a int);
insert into t2 values (1),(2),(3);

-- create account test_tenant_2
create account test_tenant_2 admin_name 'test_account' identified by '111';

-- @setup
-- publish to tenant test_tenant_1 and test_tenant_2
create publication pubname2 database db2 account all comment 'publish db2 database';

-- @ignore:5,6
show publications;
show databases like 'db%';

-- @session:id=7&user=test_tenant_1:test_account&password=111
create database sub_db2 from sys publication pubname2;
use sub_db2;
show tables;
select * from t2;
-- @ignore:5,7
show subscriptions;
-- @session

-- @session:id=8&user=test_tenant_2:test_account&password=111
create database sub_db2 from sys publication pubname2;
use sub_db2;
show tables;
select * from t2;
-- @ignore:5,7
show subscriptions;
-- @session

restore account sys from snapshot snapshot6;
select user_id,user_name,creator,owner,default_role from mo_catalog.mo_user;

-- @ignore:5,6
show publications;
show databases like 'db%';

-- @session:id=7&user=test_tenant_1:test_account&password=111
show databases like 'sub_db1';
use sub_db1;
show tables;

show databases like 'sub_db2';
use sub_db2;
show tables;
-- @ignore:5,7
show subscriptions;
-- @session

-- @session:id=8&user=test_tenant_2:test_account&password=111
show databases like 'sub_db2';
use sub_db2;
show tables;

-- @ignore:5,7
show subscriptions;
-- @session

restore account sys from snapshot snapshot5;
select user_id,user_name,creator,owner,default_role from mo_catalog.mo_user;
-- @session:id=7&user=test_tenant_1:test_account&password=111
show databases like 'sub_db1';
use sub_db1;
show tables;

show databases like 'sub_db2';
use sub_db2;
show tables;
-- @ignore:5,7
show subscriptions;
-- @session

-- @session:id=8&user=test_tenant_2:test_account&password=111
show databases like 'sub_db2';
use sub_db2;
show tables;

-- @ignore:5,7
show subscriptions;
-- @session

drop snapshot snapshot5;
drop snapshot snapshot6;
drop account test_tenant_1;
drop account test_tenant_2;
drop publication if exists pubname1;
drop publication if exists pubname2;
drop database if exists db1;
drop database if exists db2;
-- @ignore:5,6
show publications;
show databases like 'db%';
-- @ignore:1
show snapshots;

drop account if exists acc02;
create account acc02 admin_name = 'test_account' identified by '111';
drop account if exists acc01;
create account acc01 admin_name = 'test_account' identified by '111';

-- @session:id=9&user=acc01:test_account&password=111
drop database if exists db09;
create database db09;
use db09;
drop table if exists index01;
create table index01(
                        col1 int not null,
                        col2 date not null,
                        col3 varchar(16) not null,
                        col4 int unsigned not null,
                        primary key (col1)
);
insert into index01 values(1, '1980-12-17','Abby', 21);
insert into index01 values(2, '1981-02-20','Bob', 22);
insert into index01 values(3, '1981-02-20','Bob', 22);
select count(*) from index01;

drop table if exists index02;
create table index02(col1 char, col2 int, col3 binary);
insert into index02 values('a', 33, 1);
insert into index02 values('c', 231, 0);
alter table index02 add key pk(col1) comment 'primary key';
select count(*) from index02;

drop database if exists db10;
create database db10;
use db10;
drop table if exists index03;
create table index03 (
                         emp_no      int             not null,
                         birth_date  date            not null,
                         first_name  varchar(14)     not null,
                         last_name   varchar(16)     not null,
                         gender      varchar(5)      not null,
                         hire_date   date            not null,
                         primary key (emp_no)
) partition by range columns (emp_no)(
    partition p01 values less than (100001),
    partition p02 values less than (200001),
    partition p03 values less than (300001),
    partition p04 values less than (400001)
);

insert into index03 values (9001,'1980-12-17', 'SMITH', 'CLERK', 'F', '2008-12-17'),
                           (9002,'1981-02-20', 'ALLEN', 'SALESMAN', 'F', '2008-02-20');

-- @session

drop snapshot if exists sp05;
create snapshot sp05 for account acc01;

-- @session:id=9&user=acc01:test_account&password=111
drop publication if exists pub05;
create publication pub05 database db09 account acc02 comment 'publish db09';
drop publication if exists pub06;
create publication pub06 database db10 account acc02 comment 'publish db10';
-- @ignore:5,6
show publications;
-- @session

-- @session:id=10&user=acc02:test_account&password=111
drop database if exists sub05;
create database sub05 from acc01 publication pub05;
show databases;
use sub05;
show create table index01;
select * from index02;
-- @session

restore account acc01 from snapshot sp05;

-- @session:id=9&user=acc01:test_account&password=111
-- @ignore:5,6
show publications;
show databases like 'db%';
-- @session

create account acc03 admin_name 'test_account' identified by '111';

restore account acc01 from snapshot sp05 to account acc03;
-- @bvt:issue#16497
-- @session:id=11&user=acc03:test_account&password=111
-- @ignore:5,6
show publications;
show databases like 'db%';
-- @session
-- @bvt:issue

drop snapshot sp05;
drop account acc01;
drop account acc02;
drop account acc03;
-- @ignore:1
show snapshots;<|MERGE_RESOLUTION|>--- conflicted
+++ resolved
@@ -39,12 +39,8 @@
 -- @session
 
 restore account sys from snapshot snapshot2;
-<<<<<<< HEAD
 select user_id,user_name,creator,owner,default_role from mo_catalog.mo_user;
--- @ignore:2,3
-=======
--- @ignore:5,6
->>>>>>> f3491fe6
+-- @ignore:5,6
 show publications;
 show databases like 'db1';
 
