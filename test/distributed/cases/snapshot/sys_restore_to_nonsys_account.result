drop account if exists acc01;
create account acc01 admin_name = 'test_account' identified by '111';
drop database if exists acc_test01;
create database acc_test01;
use acc_test01;
drop table if exists s3t;
create table s3t (col1 int, col2 int, col3 int, primary key(col1, col2));
insert into s3t select result, 2, 12 from generate_series(1, 30000, 1) g;
select count(*) from s3t;
count(*)
30000
select sum(col1) from s3t;
sum(col1)
450015000
select avg(col1) from s3t;
avg(col1)
15000.5
select count(col3) from s3t where col1 > 1000;
count(col3)
29000
alter table s3t add column col4 int after col2;
drop snapshot if exists sp01;
create snapshot sp01 for account acc01;
show snapshots;
SNAPSHOT_NAME    TIMESTAMP    SNAPSHOT_LEVEL    ACCOUNT_NAME    DATABASE_NAME    TABLE_NAME
sp01    2024-05-13 04:06:14.071828    account    acc01
show snapshots;
SNAPSHOT_NAME    TIMESTAMP    SNAPSHOT_LEVEL    ACCOUNT_NAME    DATABASE_NAME    TABLE_NAME
insert into s3t values (300001, 34, 23, 1);
select count(*) from s3t;
count(*)
30001
select * from s3t where col1 = 23;
col1    col2    col4    col3
23    2    null    12
restore account acc01 from snapshot sp01;
show databases;
Database
acc_test01
information_schema
mo_catalog
mysql
system
system_metrics
use acc_test01;
show tables;
Tables_in_acc_test01
s3t
select sum(col1) from s3t;
sum(col1)
450015000
select avg(col1) from s3t;
avg(col1)
15000.5
select count(col3) from s3t where col1 > 1000;
count(col3)
29000
select count(*) from s3t;
count(*)
30000
alter table s3t drop column col4;
drop snapshot if exists sp02;
create snapshot sp02 for account acc01;
insert into s3t select result, 2, 12 from generate_series(30002, 60000, 1) g;
select count(*) from s3t where col1 > 2000;
count(*)
57999
select sum(col1) from s3t;
sum(col1)
1799999999
select avg(col1) from s3t;
avg(col1)
30000.49999166653
delete from s3t where col1 > 30000;
restore account acc01 from snapshot sp02;
select count(*) from s3t where col1 > 2000;
count(*)
28000
select sum(col1) from s3t;
sum(col1)
450015000
select avg(col1) from s3t;
avg(col1)
15000.5
show create table s3t;
Table    Create Table
<<<<<<< HEAD
s3t    CREATE TABLE `s3t` (\n  `col1` INT NOT NULL,\n  `col2` INT NOT NULL,\n  `col3` INT DEFAULT NULL,\n  PRIMARY KEY (`col1`,`col2`)\n)
restore account acc01 from snapshot sp01 to account acc01;
=======
s3t    CREATE TABLE `s3t` (\n`col1` INT NOT NULL,\n`col2` INT NOT NULL,\n`col3` INT DEFAULT null,\nPRIMARY KEY (`col1`,`col2`)\n)
restore account acc01 from snapshot sp01;
>>>>>>> fc7590f6
show databases;
Database
acc_test01
information_schema
mo_catalog
mysql
system
system_metrics
use acc_test01;
show tables;
Tables_in_acc_test01
s3t
select sum(col1) from s3t;
sum(col1)
450015000
select avg(col1) from s3t;
avg(col1)
15000.5
select count(col3) from s3t where col1 > 1000;
count(col3)
29000
select count(*) from s3t;
count(*)
30000
show create table s3t;
Table    Create Table
s3t    CREATE TABLE `s3t` (\n  `col1` INT NOT NULL,\n  `col2` INT NOT NULL,\n  `col4` INT DEFAULT NULL,\n  `col3` INT DEFAULT NULL,\n  PRIMARY KEY (`col1`,`col2`)\n)
drop snapshot sp01;
drop snapshot sp02;
drop database acc_test01;
drop database if exists acc_test02;
create database acc_test02;
use acc_test02;
drop table if exists pri01;
create table pri01(
deptno int unsigned comment '部门编号',
dname varchar(15) comment '部门名称',
loc varchar(50)  comment '部门所在位置',
primary key(deptno)
) comment='部门表';
insert into pri01 values (10,'ACCOUNTING','NEW YORK');
insert into pri01 values (20,'RESEARCH','DALLAS');
insert into pri01 values (30,'SALES','CHICAGO');
insert into pri01 values (40,'OPERATIONS','BOSTON');
drop table if exists aff01;
create table aff01(
empno int unsigned auto_increment COMMENT '雇员编号',
ename varchar(15) comment '雇员姓名',
job varchar(10) comment '雇员职位',
mgr int unsigned comment '雇员对应的领导的编号',
hiredate date comment '雇员的雇佣日期',
sal decimal(7,2) comment '雇员的基本工资',
comm decimal(7,2) comment '奖金',
deptno int unsigned comment '所在部门',
primary key(empno),
constraint `c1` foreign key (deptno) references pri01 (deptno)
);
insert into aff01 values (7369,'SMITH','CLERK',7902,'1980-12-17',800,NULL,20);
insert into aff01 values (7499,'ALLEN','SALESMAN',7698,'1981-02-20',1600,300,30);
insert into aff01 values (7521,'WARD','SALESMAN',7698,'1981-02-22',1250,500,30);
insert into aff01 values (7566,'JONES','MANAGER',7839,'1981-04-02',2975,NULL,20);
insert into aff01 values (7654,'MARTIN','SALESMAN',7698,'1981-09-28',1250,1400,30);
insert into aff01 values (7698,'BLAKE','MANAGER',7839,'1981-05-01',2850,NULL,30);
insert into aff01 values (7782,'CLARK','MANAGER',7839,'1981-06-09',2450,NULL,10);
insert into aff01 values (7788,'SCOTT','ANALYST',7566,'0087-07-13',3000,NULL,20);
insert into aff01 values (7839,'KING','PRESIDENT',NULL,'1981-11-17',5000,NULL,10);
insert into aff01 values (7844,'TURNER','SALESMAN',7698,'1981-09-08',1500,0,30);
insert into aff01 values (7876,'ADAMS','CLERK',7788,'0087-07-13',1100,NULL,20);
insert into aff01 values (7900,'JAMES','CLERK',7698,'1981-12-03',950,NULL,30);
insert into aff01 values (7902,'FORD','ANALYST',7566,'1981-12-03',3000,NULL,20);
insert into aff01 values (7934,'MILLER','CLERK',7782,'1982-01-23',1300,NULL,10);
drop database if exists acc_test03;
create database acc_test03;
use acc_test03;
drop table if exists table01;
create table table01(col1 int primary key , col2 decimal, col3 char, col4 varchar(20), col5 text, col6 double);
insert into table01 values (1, 2, 'a', '23eiojf', 'r23v324r23rer', 3923.324);
insert into table01 values (2, 3, 'b', '32r32r', 'database', 1111111);
create table table02 (col1 int unique key, col2 varchar(20));
insert into table02 (col1, col2) values (133, 'database');
create table table03(a INT primary key AUTO_INCREMENT, b INT, c INT);
create table table04(a INT primary key AUTO_INCREMENT, b INT, c INT);
insert into table03 values (1,1,1), (2,2,2);
insert into table04 values (0,1,2), (2,3,4);
drop database if exists acc_test04;
create database acc_test04;
use acc_test04;
drop table if exists index03;
create table index03 (
emp_no      int             not null,
birth_date  date            not null,
first_name  varchar(14)     not null,
last_name   varchar(16)     not null,
gender      varchar(5)      not null,
hire_date   date            not null,
primary key (emp_no)
) partition by range columns (emp_no)(
partition p01 values less than (100001),
partition p02 values less than (200001),
partition p03 values less than (300001),
partition p04 values less than (400001)
);
insert into index03 values (9001,'1980-12-17', 'SMITH', 'CLERK', 'F', '2008-12-17'),
(9002,'1981-02-20', 'ALLEN', 'SALESMAN', 'F', '2008-02-20');
select count(*) from acc_test02.pri01;
count(*)
4
select count(*) from acc_test02.aff01;
count(*)
14
select * from acc_test02.pri01;
deptno    dname    loc
10    ACCOUNTING    NEW YORK
20    RESEARCH    DALLAS
30    SALES    CHICAGO
40    OPERATIONS    BOSTON
show create table acc_test02.pri01;
Table    Create Table
pri01    CREATE TABLE `pri01` (\n  `deptno` INT UNSIGNED NOT NULL COMMENT '部门编号',\n  `dname` VARCHAR(15) DEFAULT NULL COMMENT '部门名称',\n  `loc` VARCHAR(50) DEFAULT NULL COMMENT '部门所在位置',\n  PRIMARY KEY (`deptno`)\n) COMMENT='部门表'
show create table acc_test02.aff01;
Table    Create Table
aff01    CREATE TABLE `aff01` (\n  `empno` INT UNSIGNED NOT NULL AUTO_INCREMENT COMMENT '雇员编号',\n  `ename` VARCHAR(15) DEFAULT NULL COMMENT '雇员姓名',\n  `job` VARCHAR(10) DEFAULT NULL COMMENT '雇员职位',\n  `mgr` INT UNSIGNED DEFAULT NULL COMMENT '雇员对应的领导的编号',\n  `hiredate` DATE DEFAULT NULL COMMENT '雇员的雇佣日期',\n  `sal` DECIMAL(7,2) DEFAULT NULL COMMENT '雇员的基本工资',\n  `comm` DECIMAL(7,2) DEFAULT NULL COMMENT '奖金',\n  `deptno` INT UNSIGNED DEFAULT NULL COMMENT '所在部门',\n  PRIMARY KEY (`empno`),\n  CONSTRAINT `c1` FOREIGN KEY (`deptno`) REFERENCES `pri01` (`deptno`) ON DELETE RESTRICT ON UPDATE RESTRICT\n)
select count(*) from acc_test03.table01;
count(*)
2
select count(*) from acc_test03.table02;
count(*)
1
select count(*) from acc_test03.table03;
count(*)
2
select count(*) from acc_test03.table04;
count(*)
2
show create table acc_test03.table01;
Table    Create Table
table01    CREATE TABLE `table01` (\n  `col1` INT NOT NULL,\n  `col2` DECIMAL(38,0) DEFAULT NULL,\n  `col3` CHAR(1) DEFAULT NULL,\n  `col4` VARCHAR(20) DEFAULT NULL,\n  `col5` TEXT DEFAULT NULL,\n  `col6` DOUBLE DEFAULT NULL,\n  PRIMARY KEY (`col1`)\n)
show create table acc_test03.table02;
Table    Create Table
table02    CREATE TABLE `table02` (\n  `col1` INT DEFAULT NULL,\n  `col2` VARCHAR(20) DEFAULT NULL,\n  UNIQUE KEY `col1` (`col1`)\n)
show create table acc_test03.table03;
Table    Create Table
table03    CREATE TABLE `table03` (\n  `a` INT NOT NULL AUTO_INCREMENT,\n  `b` INT DEFAULT NULL,\n  `c` INT DEFAULT NULL,\n  PRIMARY KEY (`a`)\n)
show create table acc_test03.table04;
Table    Create Table
table04    CREATE TABLE `table04` (\n  `a` INT NOT NULL AUTO_INCREMENT,\n  `b` INT DEFAULT NULL,\n  `c` INT DEFAULT NULL,\n  PRIMARY KEY (`a`)\n)
select count(*) from acc_test04.index03;
count(*)
2
show create table acc_test04.index03;
Table    Create Table
index03    CREATE TABLE `index03` (\n  `emp_no` INT NOT NULL,\n  `birth_date` DATE NOT NULL,\n  `first_name` VARCHAR(14) NOT NULL,\n  `last_name` VARCHAR(16) NOT NULL,\n  `gender` VARCHAR(5) NOT NULL,\n  `hire_date` DATE NOT NULL,\n  PRIMARY KEY (`emp_no`)\n) partition by range columns (emp_no) (partition p01 values less than (100001), partition p02 values less than (200001), partition p03 values less than (300001), partition p04 values less than (400001))
drop snapshot if exists sp04;
create snapshot sp04 for account acc01;
insert into acc_test02.pri01 values (50,'ACCOUNTING','NEW YORK');
insert into acc_test02.aff01 values (7900,'MILLER','CLERK',7782,'1982-01-23',1300,NULL,50);
Duplicate entry '7900' for key 'empno'
truncate table acc_test03.table01;
drop table acc_test03.table02;
delete from acc_test03.table03 where col1 = 1;
invalid input: column col1 does not exist
update acc_test03.table04 set col1 = 1000;
internal error: column 'col1' not found in table
alter table acc_test04.index03 drop primary key;
invalid input: can't add/drop column for partition table now
select count(*) from acc_test02.pri01;
count(*)
5
select count(*) from acc_test02.aff01;
count(*)
14
select * from acc_test03.table01;
col1    col2    col3    col4    col5    col6
select count(*) from acc_test03.table03;
count(*)
2
select * from acc_test03.table04;
a    b    c
0    1    2
2    3    4
show create table acc_test04.index03;
Table    Create Table
<<<<<<< HEAD
index03    CREATE TABLE `index03` (\n  `emp_no` INT NOT NULL,\n  `birth_date` DATE NOT NULL,\n  `first_name` VARCHAR(14) NOT NULL,\n  `last_name` VARCHAR(16) NOT NULL,\n  `gender` VARCHAR(5) NOT NULL,\n  `hire_date` DATE NOT NULL,\n  PRIMARY KEY (`emp_no`)\n) partition by range columns (emp_no) (partition p01 values less than (100001), partition p02 values less than (200001), partition p03 values less than (300001), partition p04 values less than (400001))
restore account acc01 from snapshot sp04 to account acc01;
=======
index03    CREATE TABLE `index03` (\n`emp_no` INT NOT NULL,\n`birth_date` DATE NOT NULL,\n`first_name` VARCHAR(14) NOT NULL,\n`last_name` VARCHAR(16) NOT NULL,\n`gender` VARCHAR(5) NOT NULL,\n`hire_date` DATE NOT NULL,\nPRIMARY KEY (`emp_no`)\n) partition by range columns (emp_no) (partition p01 values less than (100001), partition p02 values less than (200001), partition p03 values less than (300001), partition p04 values less than (400001))
restore account acc01 from snapshot sp04;
>>>>>>> fc7590f6
show databases;
Database
acc_test02
acc_test03
acc_test04
information_schema
mo_catalog
mysql
system
system_metrics
select count(*) from acc_test02.pri01;
count(*)
4
select count(*) from acc_test02.aff01;
count(*)
14
select count(*) from acc_test03.table01;
count(*)
2
select count(*) from acc_test03.table02;
count(*)
1
select count(*) from acc_test03.table03;
count(*)
2
select count(*) from acc_test03.table04;
count(*)
2
select count(*) from acc_test03.table04;
count(*)
2
drop database acc_test03;
drop snapshot sp04;
drop database if exists test01;
create database test01;
use test01;
drop table if exists table01;
create table table01(col1 int primary key , col2 decimal, col3 char, col4 varchar(20), col5 text, col6 double);
insert into table01 values (1, 2, 'a', '23eiojf', 'r23v324r23rer', 3923.324);
insert into table01 values (2, 3, 'b', '32r32r', 'database', 1111111);
drop table if exists table02;
create table table02 (col1 int unique key, col2 varchar(20));
insert into table02 (col1, col2) values (133, 'database');
drop snapshot if exists sp07;
create snapshot sp07 for account acc01;
use test01;
drop table table01;
insert into table02 values(134, 'database');
drop snapshot if exists sp08;
create snapshot sp08 for account acc01;
show snapshots;
SNAPSHOT_NAME    TIMESTAMP    SNAPSHOT_LEVEL    ACCOUNT_NAME    DATABASE_NAME    TABLE_NAME
sp08    2024-05-13 04:06:43.063866    account    acc01
sp07    2024-05-13 04:06:42.939465    account    acc01
use test01;
create table table03 (col1 int);
insert into table03 values (1),(2);
restore account acc01 from snapshot sp07;
use test01;
show tables;
Tables_in_test01
table01
table02
select * from table01;
col1    col2    col3    col4    col5    col6
1    2    a    23eiojf    r23v324r23rer    3923.324
2    3    b    32r32r    database    1111111.0
select * from table02;
col1    col2
133    database
restore account acc01 from snapshot sp08;
use test01;
show tables;
Tables_in_test01
table02
select * from table01;
SQL parser error: table "table01" does not exist
select * from table02;
col1    col2
133    database
134    database
show create table table02;
Table    Create Table
table02    CREATE TABLE `table02` (\n  `col1` INT DEFAULT NULL,\n  `col2` VARCHAR(20) DEFAULT NULL,\n  UNIQUE KEY `col1` (`col1`)\n)
drop database test01;
drop snapshot sp07;
drop snapshot sp08;
drop database if exists test02;
create database test02;
use test02;
drop table if exists table01;
create table table01(col1 int primary key , col2 decimal, col3 char, col4 varchar(20), col5 text, col6 double);
insert into table01 values (1, 2, 'a', '23eiojf', 'r23v324r23rer', 3923.324);
insert into table01 values (2, 3, 'b', '32r32r', 'database', 1111111);
drop table if exists table02;
create table table02 (col1 int unique key, col2 varchar(20));
insert into table02 (col1, col2) values (133, 'database');
drop snapshot if exists sp09;
create snapshot sp09 for account acc01;
use test02;
drop table table01;
insert into table02 values(134, 'database');
alter table table02 add column new decimal after col2;
drop snapshot if exists sp10;
create snapshot sp10 for account acc01;
use test02;
show create table table01;
no such table test02.table01
show create table table02;
Table    Create Table
table02    CREATE TABLE `table02` (\n  `col1` INT DEFAULT NULL,\n  `col2` VARCHAR(20) DEFAULT NULL,\n  `new` DECIMAL(38,0) DEFAULT NULL,\n  UNIQUE KEY `col1` (`col1`)\n)
insert into table02 values(139, 'database', null);
alter table table02 drop column new;
restore account acc01 from snapshot sp10;
use test02;
show create table table01;
no such table test02.table01
show create table table02;
Table    Create Table
table02    CREATE TABLE `table02` (\n  `col1` INT DEFAULT NULL,\n  `col2` VARCHAR(20) DEFAULT NULL,\n  `new` DECIMAL(38,0) DEFAULT NULL,\n  UNIQUE KEY `col1` (`col1`)\n)
select * from table02;
col1    col2    new
133    database    null
134    database    null
select * from table01;
SQL parser error: table "table01" does not exist
drop database test02;
drop snapshot sp09;
drop snapshot sp10;
drop database if exists test01;
create database test01;
use test01;
drop table if exists rs01;
create table rs01 (col1 int, col2 decimal(6), col3 varchar(30));
insert into rs01 values (1, null, 'database');
insert into rs01 values (2, 38291.32132, 'database');
insert into rs01 values (3, null, 'database management system');
insert into rs01 values (4, 10, null);
insert into rs01 values (1, -321.321, null);
insert into rs01 values (2, -1, null);
select count(*) from rs01;
count(*)
6
drop snapshot if exists sp03;
create snapshot sp03 for account acc01;
use test01;
delete from rs01 where col1 = 4;
insert into rs01 values (10, -1, null);
select count(*) from rs01;
count(*)
6
restore account acc01 from snapshot sp03 to account sys;
internal error: non-sys account's snapshot can't restore to sys account
drop snapshot sp03;
drop database test01;
drop account acc01;<|MERGE_RESOLUTION|>--- conflicted
+++ resolved
@@ -84,13 +84,8 @@
 15000.5
 show create table s3t;
 Table    Create Table
-<<<<<<< HEAD
 s3t    CREATE TABLE `s3t` (\n  `col1` INT NOT NULL,\n  `col2` INT NOT NULL,\n  `col3` INT DEFAULT NULL,\n  PRIMARY KEY (`col1`,`col2`)\n)
-restore account acc01 from snapshot sp01 to account acc01;
-=======
-s3t    CREATE TABLE `s3t` (\n`col1` INT NOT NULL,\n`col2` INT NOT NULL,\n`col3` INT DEFAULT null,\nPRIMARY KEY (`col1`,`col2`)\n)
 restore account acc01 from snapshot sp01;
->>>>>>> fc7590f6
 show databases;
 Database
 acc_test01
@@ -273,13 +268,8 @@
 2    3    4
 show create table acc_test04.index03;
 Table    Create Table
-<<<<<<< HEAD
 index03    CREATE TABLE `index03` (\n  `emp_no` INT NOT NULL,\n  `birth_date` DATE NOT NULL,\n  `first_name` VARCHAR(14) NOT NULL,\n  `last_name` VARCHAR(16) NOT NULL,\n  `gender` VARCHAR(5) NOT NULL,\n  `hire_date` DATE NOT NULL,\n  PRIMARY KEY (`emp_no`)\n) partition by range columns (emp_no) (partition p01 values less than (100001), partition p02 values less than (200001), partition p03 values less than (300001), partition p04 values less than (400001))
-restore account acc01 from snapshot sp04 to account acc01;
-=======
-index03    CREATE TABLE `index03` (\n`emp_no` INT NOT NULL,\n`birth_date` DATE NOT NULL,\n`first_name` VARCHAR(14) NOT NULL,\n`last_name` VARCHAR(16) NOT NULL,\n`gender` VARCHAR(5) NOT NULL,\n`hire_date` DATE NOT NULL,\nPRIMARY KEY (`emp_no`)\n) partition by range columns (emp_no) (partition p01 values less than (100001), partition p02 values less than (200001), partition p03 values less than (300001), partition p04 values less than (400001))
 restore account acc01 from snapshot sp04;
->>>>>>> fc7590f6
 show databases;
 Database
 acc_test02
