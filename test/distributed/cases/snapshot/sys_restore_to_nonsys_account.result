--- conflicted
+++ resolved
@@ -23,7 +23,7 @@
 create snapshot sp01 for account acc01;
 show snapshots;
 SNAPSHOT_NAME    TIMESTAMP    SNAPSHOT_LEVEL    ACCOUNT_NAME    DATABASE_NAME    TABLE_NAME
-sp01    2024-05-21 03:01:19.62546902    account    acc01        
+sp01    2024-05-13 04:06:14.071828    account    acc01        
 show snapshots;
 SNAPSHOT_NAME    TIMESTAMP    SNAPSHOT_LEVEL    ACCOUNT_NAME    DATABASE_NAME    TABLE_NAME
 insert into s3t values (300001, 34, 23, 1);
@@ -84,13 +84,8 @@
 15000.5
 show create table s3t;
 Table    Create Table
-<<<<<<< HEAD
 s3t    CREATE TABLE `s3t` (\n  `col1` INT NOT NULL,\n  `col2` INT NOT NULL,\n  `col3` INT DEFAULT NULL,\n  PRIMARY KEY (`col1`,`col2`)\n)
-restore account acc01 from snapshot sp01 to account acc01;
-=======
-s3t    CREATE TABLE `s3t` (\n`col1` INT NOT NULL,\n`col2` INT NOT NULL,\n`col3` INT DEFAULT null,\nPRIMARY KEY (`col1`,`col2`)\n)
 restore account acc01 from snapshot sp01;
->>>>>>> df30c868
 show databases;
 Database
 acc_test01
@@ -273,13 +268,8 @@
 2    3    4
 show create table acc_test04.index03;
 Table    Create Table
-<<<<<<< HEAD
 index03    CREATE TABLE `index03` (\n  `emp_no` INT NOT NULL,\n  `birth_date` DATE NOT NULL,\n  `first_name` VARCHAR(14) NOT NULL,\n  `last_name` VARCHAR(16) NOT NULL,\n  `gender` VARCHAR(5) NOT NULL,\n  `hire_date` DATE NOT NULL,\n  PRIMARY KEY (`emp_no`)\n) partition by range columns (emp_no) (partition p01 values less than (100001), partition p02 values less than (200001), partition p03 values less than (300001), partition p04 values less than (400001))
-restore account acc01 from snapshot sp04 to account acc01;
-=======
-index03    CREATE TABLE `index03` (\n`emp_no` INT NOT NULL,\n`birth_date` DATE NOT NULL,\n`first_name` VARCHAR(14) NOT NULL,\n`last_name` VARCHAR(16) NOT NULL,\n`gender` VARCHAR(5) NOT NULL,\n`hire_date` DATE NOT NULL,\nPRIMARY KEY (`emp_no`)\n) partition by range columns (emp_no) (partition p01 values less than (100001), partition p02 values less than (200001), partition p03 values less than (300001), partition p04 values less than (400001))
 restore account acc01 from snapshot sp04;
->>>>>>> df30c868
 show databases;
 Database
 acc_test02
@@ -332,8 +322,8 @@
 create snapshot sp08 for account acc01;
 show snapshots;
 SNAPSHOT_NAME    TIMESTAMP    SNAPSHOT_LEVEL    ACCOUNT_NAME    DATABASE_NAME    TABLE_NAME
-sp08    2024-05-21 03:02:13.038604215    account    acc01        
-sp07    2024-05-21 03:02:12.988649604    account    acc01        
+sp08    2024-05-13 04:06:43.063866    account    acc01        
+sp07    2024-05-13 04:06:42.939465    account    acc01        
 use test01;
 create table table03 (col1 int);
 insert into table03 values (1),(2);
