<<<<<<< HEAD
-- @skip:issue#17509
=======
-- @bvt:issue#17509
>>>>>>> cccaf5e5
set global enable_privilege_cache = off;

-- create udf, create snapshot, drop udf, restore
drop database if exists udf_db;
create database udf_db;
use udf_db;
select name, db from mo_catalog.mo_user_defined_function;
-- function add
create function `addab`(x int, y int) returns int
    language sql as
'$1 + $2';
select addab(10, 5);
select name, db from mo_catalog.mo_user_defined_function;

drop snapshot if exists udf_dsp01;
create snapshot udf_dsp01 for cluster;
-- @ignore:0,1
show snapshots;

-- function concatenate
create function `concatenate`(str1 varchar(255), str2 varchar(255)) returns varchar(255)
    language sql as
'$1 + $2';
select concatenate('Hello, ', 'World!');

drop snapshot if exists udf_dsp02;
create snapshot udf_dsp02 for cluster;
-- @ignore:0,1
show snapshots;

-- function sub_diff
drop database if exists udf_db2;
create database udf_db2;
use udf_db2;
create function `subab`(x int, y int) returns int
    language sql as
'$1 - $2';
select subab(10, 5);
select name, db from mo_catalog.mo_user_defined_function;

drop snapshot if exists udf_dsp03;
create snapshot udf_dsp03 for cluster;
-- @ignore:0,1
show snapshots;

-- @ignore:0,9,10
select * from mo_catalog.mo_user_defined_function;

drop function subab(x int,y int);
drop function udf_db.concatenate(str1 varchar(255), str2 varchar(255));

restore account sys from snapshot udf_dsp03;
-- @ignore:0,9,10
select * from mo_catalog.mo_user_defined_function;
-- @ignore:0,1
show snapshots;

restore account sys from snapshot udf_dsp02;
-- @ignore:0,9,10
select * from mo_catalog.mo_user_defined_function;
-- @ignore:0,1
show snapshots;

drop snapshot udf_dsp01;
drop snapshot udf_dsp02;
drop snapshot udf_dsp03;
drop database udf_db;




-- create udf, drop db, restore
drop database if exists udf_db2;
create database udf_db2;
use udf_db2;
create function `addab`(x int, y int) returns int
    language sql as
'$1 + $2';
-- @ignore:0,9,10
select * from mo_catalog.mo_user_defined_function;

drop snapshot if exists udf_sp04;
create snapshot udf_sp04 for cluster;

drop database udf_db2;
select * from mo_catalog.mo_user_defined_function;

restore account sys from snapshot udf_sp04;
-- @ignore:0,9,10
select * from mo_catalog.mo_user_defined_function;
drop database udf_db2;
drop snapshot udf_sp04;




-- create procedure, create snapshot, drop procedure, restore
drop database if exists procedure_test;
create database procedure_test;
use procedure_test;
drop table if exists tbh1;
drop table if exists tbh2;
drop table if exists tbh2;

create table tbh1(id int primary key, val int);
create table tbh2(id int primary key, val char);
create table tbh3(id int primary key, val float);

insert into tbh1(id, val) values(1,10),(2,20),(3,30);
insert into tbh2(id, val) values(1,'a'),(2,'b'),(3,'c');
insert into tbh3(id, val) values(1,1.5),(2,2.5),(3,3.5);

drop procedure if exists test_if_hit_elseif_first_elseif;
create procedure test_if_hit_elseif_first_elseif() 'begin DECLARE v1 INT; SET v1 = 5; IF v1 > 5 THEN select * from tbh1; ELSEIF v1 = 5 THEN select * from tbh2; ELSEIF v1 = 4 THEN select * from tbh2 limit 1; ELSE select * from tbh3; END IF; end';
call test_if_hit_elseif_first_elseif();

drop procedure if exists test_if_hit_if;
create procedure test_if_hit_if() 'begin DECLARE v1 INT; SET v1 = 5; IF v1 > 5 THEN select * from tbh1; ELSEIF v1 = 5 THEN select * from tbh2; ELSEIF v1 = 4 THEN select * from tbh2 limit 1; ELSE select * from tbh3; END IF; end';
call test_if_hit_if();
-- @ignore:0,7,8
select * from mo_catalog.mo_stored_procedure;

drop snapshot if exists sp_sp05;
create snapshot sp_sp05 for cluster;

drop procedure test_if_hit_elseif_first_elseif;
drop procedure test_if_hit_if;

restore account sys from snapshot sp_sp05;

-- @ignore:0,7,8
select * from mo_catalog.mo_stored_procedure;
call test_if_hit_elseif_first_elseif();
call test_if_hit_if();
drop snapshot sp_sp05;
drop procedure test_if_hit_elseif_first_elseif;
drop procedure test_if_hit_if;
drop database procedure_test;




-- create procedure, create snapshot, drop table, restore
drop database if exists procedure_test;
create database procedure_test;
use procedure_test;

drop table if exists tbh1;
drop table if exists tbh2;
drop table if exists tbh2;
create table tbh1(id int primary key, val int);
create table tbh2(id int primary key, val char);
create table tbh3(id int primary key, val float);

insert into tbh1(id, val) values(1,10),(2,20),(3,30);
insert into tbh2(id, val) values(1,'a'),(2,'b'),(3,'c');
insert into tbh3(id, val) values(1,1.5),(2,2.5),(3,3.5);

drop procedure if exists test_if_hit_second_elseif;
create procedure test_if_hit_second_elseif() 'begin DECLARE v1 INT; SET v1 = 4; IF v1 > 5 THEN select * from tbh1; ELSEIF v1 = 5 THEN select * from tbh2; ELSEIF v1 = 4 THEN select * from tbh2 limit 1; ELSE select * from tbh3; END IF; end';
call test_if_hit_second_elseif();

drop procedure if exists test_if_hit_else;
create procedure test_if_hit_else() 'begin DECLARE v1 INT; SET v1 = 3; IF v1 > 5 THEN select * from tbh1; ELSEIF v1 = 5 THEN select * from tbh2; ELSEIF v1 = 4 THEN select * from tbh2 limit 1; ELSE select * from tbh3; END IF; end';
call test_if_hit_else();
-- @ignore:0,7,8
select * from mo_catalog.mo_stored_procedure;

drop snapshot if exists sp_sp06;
create snapshot sp_sp06 for cluster;

drop table tbh1;
drop table tbh2;
drop procedure test_if_hit_second_elseif;
-- @ignore:0,7,8
select * from mo_catalog.mo_stored_procedure;

restore account sys from snapshot sp_sp06;

call test_if_hit_else();
call test_if_hit_second_elseif();
-- @ignore:0,7,8
select * from mo_catalog.mo_stored_procedure;

drop snapshot sp_sp06;
drop procedure test_if_hit_second_elseif;
drop procedure test_if_hit_else;
drop database procedure_test;




-- restore mo_stage
drop stage if exists my_ext_stage;
create stage my_ext_stage URL='s3://load/files/';
drop stage if exists my_ext_stage1;
create stage my_ext_stage1 URL='s3://load/files/' CREDENTIALS={'AWS_KEY_ID'='1a2b3c' ,'AWS_SECRET_KEY'='4x5y6z'};
-- @ignore:0,5
select * from mo_catalog.mo_stages;

drop snapshot if exists stage_sp01;
create snapshot stage_sp01 for cluster;

alter stage my_ext_stage1 SET URL='s3://load/files2/';
-- @ignore:0,5
select * from mo_catalog.mo_stages;
drop stage my_ext_stage;
-- @ignore:0,5
select * from mo_catalog.mo_stages;

restore account sys from snapshot stage_sp01;
-- @ignore:0,5
select * from mo_catalog.mo_stages;
drop snapshot stage_sp01;
drop stage my_ext_stage;
drop stage my_ext_stage1;




-- restore mo_user
drop user if exists userx;
create user userx identified by '111';
drop user if exists usery;
create user usery identified by '222';
select user_name, authentication_string, status, login_type, creator, owner, default_role from mo_catalog.mo_user;

drop snapshot if exists user_sp01;
create snapshot user_sp01 for cluster;

drop user if exists userz;
create user userz identified by '111';

drop snapshot if exists user_sp02;
create snapshot user_sp02 for cluster;

restore account sys from snapshot user_sp01;
select user_name, authentication_string, status, login_type, creator, owner, default_role from mo_catalog.mo_user;

restore account sys from snapshot user_sp02;
select user_name, authentication_string, status, login_type, creator, owner, default_role from mo_catalog.mo_user;
drop user userx;
drop user usery;
drop user userz;
drop snapshot user_sp01;
drop snapshot user_sp02;




-- restore mo_role
drop role if exists role1;
drop role if exists role2;
create role role1;
create role role2;
select role_name, creator, owner from mo_catalog.mo_role;
drop snapshot if exists role_sp01;
create snapshot role_sp01 for cluster;

drop role role1;
drop role role2;

restore account sys from snapshot role_sp01;

select role_name, creator, owner from mo_catalog.mo_role;
drop snapshot role_sp01;
drop role role1;
drop role role2;




-- grant privs role
drop database if exists grant_db;
create database testdb;
drop role if exists test_role;
create role test_role;

grant select,insert,update on table testdb.* to test_role with grant option;
grant all on account * to test_role;
grant ownership on database *.* to test_role;
grant ownership on table *.* to test_role;

select role_name, creator, owner from mo_catalog.mo_role;
select role_name, privilege_id, with_grant_option from mo_catalog.mo_role_privs where role_name='test_role';

drop snapshot if exists prvis_sp01;
create snapshot prvis_sp01 for cluster;

drop role test_role;
select role_name, creator, owner from mo_catalog.mo_role;
select role_name, privilege_id, with_grant_option from mo_catalog.mo_role_privs where role_name='test_role';

restore account sys from snapshot prvis_sp01;

select role_name, creator, owner from mo_catalog.mo_role;
select role_name, privilege_id, with_grant_option from mo_catalog.mo_role_privs where role_name='test_role';

drop database testdb;
drop role test_role;
drop snapshot prvis_sp01;




-- grant role to user
drop user if exists user_grant_2;
create user if not exists user_grant_2 identified by '123456';
drop role if exists role_account_priv_1;
create role 'role_account_priv_1';
grant create user, drop user, alter user, create role, drop role, create database,drop database,show databases,connect,manage grants on account *  to role_account_priv_1 with grant option;
grant select on table *.* to role_account_priv_1;
grant role_account_priv_1 to user_grant_2;

select user_name, authentication_string, status, login_type, creator, owner, default_role from mo_catalog.mo_user;
select role_name, creator, owner from mo_catalog.mo_role;
select role_name, privilege_id, with_grant_option from mo_catalog.mo_role_privs where role_name='role_account_priv_1';

drop snapshot if exists grant_sp01;
create snapshot grant_sp01 for cluster;

drop user user_grant_2;
drop role 'role_account_priv_1';

restore account sys from snapshot grant_sp01;

select user_name, authentication_string, status, login_type, creator, owner, default_role from mo_catalog.mo_user;
select role_name, creator, owner from mo_catalog.mo_role;
select role_name, privilege_id, with_grant_option from mo_catalog.mo_role_privs where role_name='role_account_priv_1';

drop user user_grant_2;
drop role role_account_priv_1;
drop snapshot grant_sp01;




-- create user, role, snapshot, grant role to user, restore
drop user if exists user_grant_3;
create user if not exists user_grant_3 identified by '123456';
drop role if exists role_account_priv_3;
create role 'role_account_priv_3';
drop snapshot if exists grant_sp02;
create snapshot grant_sp02 for cluster;

select user_name, authentication_string, status, login_type, creator, owner, default_role from mo_catalog.mo_user;
select role_name, creator, owner from mo_catalog.mo_role;
select role_name, privilege_id, with_grant_option from mo_catalog.mo_role_privs where role_name='role_account_priv_3';

grant create user, drop user, alter user, create role, drop role, create database,drop database,show databases,connect,manage grants on account *  to role_account_priv_3 with grant option;
grant select on table *.* to role_account_priv_3;
grant role_account_priv_3 to user_grant_3;

select user_name, authentication_string, status, login_type, creator, owner, default_role from mo_catalog.mo_user;
select role_name, creator, owner from mo_catalog.mo_role;
select role_name, privilege_id, with_grant_option from mo_catalog.mo_role_privs where role_name='role_account_priv_3';

restore account sys from snapshot grant_sp02;

select user_name, authentication_string, status, login_type, creator, owner, default_role from mo_catalog.mo_user;
select role_name, creator, owner from mo_catalog.mo_role;
select role_name, privilege_id, with_grant_option from mo_catalog.mo_role_privs where role_name='role_account_priv_3';

drop user user_grant_3;
drop role role_account_priv_3;
drop snapshot grant_sp02;




-- multiple permissions are granted to multiple roles
drop role if exists r1,r2,r3,r4,r5,r6,r7,r8,r9,r10;
create role r1,r2,r3,r4,r5,r6,r7,r8,r9,r10;
grant select,insert,update on table *.* to r1,r2,r3,r4,r5;

select role_name, creator, owner from mo_catalog.mo_role;
select role_name, privilege_id, with_grant_option from mo_catalog.mo_role_privs where role_name in ('r1','r2','r3','r4','r5');

drop snapshot if exists sp01;
create snapshot sp01 for cluster;

drop role r1,r2,r3,r4,r5;
select role_name, creator, owner from mo_catalog.mo_role;
select role_name, privilege_id, with_grant_option from mo_catalog.mo_role_privs where role_name in ('r1','r2','r3','r4','r5');

restore account sys from snapshot sp01;

select role_name, creator, owner from mo_catalog.mo_role;
select role_name, privilege_id, with_grant_option from mo_catalog.mo_role_privs where role_name in ('r1','r2','r3','r4','r5');

drop snapshot sp01;
drop role r1,r2,r3,r4,r5,r6,r7,r8,r9,r10;




--multi role grant to multi role
drop role if exists r1, r2, r6, r7;
create role r1, r2, r6, r7;
grant select ,insert ,update on table *.* to r1,r2 with grant option;
grant r1,r2 to r6,r7;
select mr.role_name,mp.role_name,obj_type,privilege_name,privilege_level from mo_catalog.mo_role_grant mg,mo_catalog.mo_role mr ,mo_catalog.mo_role_privs mp where  mg.grantee_id=mr.role_id and mg.granted_id = mp.role_id and mr.role_name in ('r6','r7');
select role_name, creator, owner from mo_catalog.mo_role;
select role_name, privilege_id, with_grant_option from mo_catalog.mo_role_privs where role_name in ('r1', 'r2');

drop snapshot if exists sp02;
create snapshot sp02 for cluster;

drop role r1, r2;
select role_name, creator, owner from mo_catalog.mo_role;
select role_name, privilege_id, with_grant_option from mo_catalog.mo_role_privs where role_name in ('r1', 'r2');

restore account sys from snapshot sp02;

select role_name, creator, owner from mo_catalog.mo_role;
select role_name, privilege_id, with_grant_option from mo_catalog.mo_role_privs where role_name in ('r1', 'r2');

drop snapshot sp02;
drop role r1, r2, r6, r7;




-- single role grant to multi users
drop role if exists r5;
create role r5;
drop user if exists user01, user02, user03, user04, user05;
create user user01 identified by '123456';
create user user02 identified by '123456';
create user user03 identified by '123456';
create user user04 identified by '123456';
create user user05 identified by '123456';
grant create role on account * to r5;
grant r5 to user01, user02, user03, user04, user05;
select user_name,role_name,obj_type,privilege_name,privilege_level from mo_catalog.mo_user_grant,mo_catalog.mo_user,mo_catalog.mo_role_privs where mo_user_grant.user_id=mo_user.user_id and mo_role_privs.role_id=mo_user_grant.role_id and role_name in ('r5');
select user_name, authentication_string, status, login_type, creator, owner, default_role from mo_catalog.mo_user;
select role_name, creator, owner from mo_catalog.mo_role;
select role_name, privilege_id, with_grant_option from mo_catalog.mo_role_privs where role_name in ('r5');

drop snapshot if exists sp03;
create snapshot sp03 for cluster;
drop role r5;
drop user user01, user02, user03;

select user_name,role_name,obj_type,privilege_name,privilege_level from mo_catalog.mo_user_grant,mo_catalog.mo_user,mo_catalog.mo_role_privs where mo_user_grant.user_id=mo_user.user_id and mo_role_privs.role_id=mo_user_grant.role_id and role_name in ('r5');
select user_name, authentication_string, status, login_type, creator, owner, default_role from mo_catalog.mo_user;
select role_name, creator, owner from mo_catalog.mo_role;
select role_name, privilege_id, with_grant_option from mo_catalog.mo_role_privs where role_name in ('r5');

restore account sys from snapshot sp03;

select user_name, authentication_string, status, login_type, creator, owner, default_role from mo_catalog.mo_user;
select role_name, creator, owner from mo_catalog.mo_role;
select role_name, privilege_id, with_grant_option from mo_catalog.mo_role_privs where role_name in ('r5');

drop user user01, user02, user03, user04, user05;
drop role r5;
drop snapshot sp03;




-- grant, create snapshot, revoke, restore
drop role if exists role_r1,role_r2,role_r3;
create role role_r1,role_r2,role_r3;
drop user if exists role_u1, role_u2, role_u3;
create user role_u1 identified by '111', role_u2 identified by '111', role_u3 identified by '111';
grant role_r1 to role_u1;
grant role_r1,role_r2,role_r3 to role_u1,role_u2,role_u2;
grant role_r1 to role_r2;
grant role_r2 to role_r3;
select user_name, authentication_string, status, login_type, creator, owner, default_role from mo_catalog.mo_user;
select role_name, creator, owner from mo_catalog.mo_role;
select role_name, privilege_id, with_grant_option from mo_catalog.mo_role_privs where role_name in ('role_r1','role_r2');
select operation_role_id,operation_user_id from mo_catalog.mo_role_grant;

drop snapshot if exists sp01;
create snapshot sp01 for cluster;

revoke role_r2 from role_r3;
revoke role_r1 from role_r2;

select operation_role_id,operation_user_id from mo_catalog.mo_role_grant;
restore account sys from snapshot sp01;
select operation_role_id,operation_user_id from mo_catalog.mo_role_grant;
drop snapshot sp01;
drop role role_r1, role_r2, role_r3;
drop user role_u1, role_u2, role_u3;
set global enable_privilege_cache = on;
-- @bvt:issue<|MERGE_RESOLUTION|>--- conflicted
+++ resolved
@@ -1,8 +1,4 @@
-<<<<<<< HEAD
 -- @skip:issue#17509
-=======
--- @bvt:issue#17509
->>>>>>> cccaf5e5
 set global enable_privilege_cache = off;
 
 -- create udf, create snapshot, drop udf, restore
