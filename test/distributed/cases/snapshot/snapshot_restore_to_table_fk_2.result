--- conflicted
+++ resolved
@@ -1236,13 +1236,10 @@
 5    500000.00
 6    600000.00
 restore account sys from snapshot snapshot_01;
-<<<<<<< HEAD
 select user_id,user_name,creator,owner,default_role from mo_catalog.mo_user;
 user_id    user_name    creator    owner    default_role
 0    root    0    0    0
 1    dump    0    0    0
-=======
->>>>>>> 5b70d659
 select * from acc_test02.pri01;
 deptno    dname    loc
 10    ACCOUNTING    NEW YORK
