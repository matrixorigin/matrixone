<<<<<<< HEAD
=======
select enable_fault_injection();
select add_fault_point('fj/debug/19787', ':::', 'echo', 0, '');


>>>>>>> 56330116
use mo_catalog;
drop table if exists cluster_table_1;
create cluster table cluster_table_1(a int, b int);

drop account if exists acc01;
create account acc01 admin_name = 'test_account' identified by '111';

insert into cluster_table_1 values(0,0,0),(1,1,0);
insert into cluster_table_1 values(0,0,1),(1,1,1);
select * from cluster_table_1;

-- @session:id=1&user=acc01:test_account&password=111
select * from mo_catalog.cluster_table_1;
create snapshot snapshot1 for account acc01;
-- @session

create snapshot snapshot2 for account sys;

drop table if exists cluster_table_1;

-- @session:id=1&user=acc01:test_account&password=111
select * from mo_catalog.cluster_table_1;
restore account acc01 from snapshot snapshot1;
select * from mo_catalog.cluster_table_1;
-- @session

restore account sys from snapshot snapshot2;

-- @session:id=1&user=acc01:test_account&password=111
select * from mo_catalog.cluster_table_1;
-- @session

drop snapshot if exists snapshot1;
drop snapshot if exists snapshot2;

drop table if exists cluster_table_1;

drop account if exists acc01;
-- @ignore:1
show snapshots;

<<<<<<< HEAD
use mo_catalog;
drop table if exists cluster_table_2;
create cluster table cluster_table_2(a int, b int);

drop account if exists acc01;
create account acc01 admin_name = 'test_account' identified by '111';

insert into cluster_table_2 values(0,0,0),(1,1,0);
insert into cluster_table_2 values(0,0,1),(1,1,1);
select * from cluster_table_2;
-- @session:id=2&user=acc01:test_account&password=111
select * from mo_catalog.cluster_table_2;
create snapshot cluster_table_sp for account acc01;
-- @session
create snapshot cluster_table_sp_2 for account sys;
drop table if exists cluster_table_2;
-- @session:id=2&user=acc01:test_account&password=111
select * from mo_catalog.cluster_table_2;
restore account acc01 from snapshot cluster_table_sp;
select * from mo_catalog.cluster_table_2;
-- @session
restore account sys from snapshot cluster_table_sp_2;
-- @session:id=2&user=acc01:test_account&password=111
select * from mo_catalog.cluster_table_2;
-- @session

drop snapshot if exists cluster_table_sp;
drop snapshot if exists cluster_table_sp_2;

drop table if exists mo_catalog.cluster_table_2;
drop account if exists acc01;
-- @ignore:1
show snapshots;
=======

select disable_fault_injection();
>>>>>>> 56330116
<|MERGE_RESOLUTION|>--- conflicted
+++ resolved
@@ -1,10 +1,6 @@
-<<<<<<< HEAD
-=======
 select enable_fault_injection();
 select add_fault_point('fj/debug/19787', ':::', 'echo', 0, '');
 
-
->>>>>>> 56330116
 use mo_catalog;
 drop table if exists cluster_table_1;
 create cluster table cluster_table_1(a int, b int);
@@ -46,41 +42,4 @@
 -- @ignore:1
 show snapshots;
 
-<<<<<<< HEAD
-use mo_catalog;
-drop table if exists cluster_table_2;
-create cluster table cluster_table_2(a int, b int);
-
-drop account if exists acc01;
-create account acc01 admin_name = 'test_account' identified by '111';
-
-insert into cluster_table_2 values(0,0,0),(1,1,0);
-insert into cluster_table_2 values(0,0,1),(1,1,1);
-select * from cluster_table_2;
--- @session:id=2&user=acc01:test_account&password=111
-select * from mo_catalog.cluster_table_2;
-create snapshot cluster_table_sp for account acc01;
--- @session
-create snapshot cluster_table_sp_2 for account sys;
-drop table if exists cluster_table_2;
--- @session:id=2&user=acc01:test_account&password=111
-select * from mo_catalog.cluster_table_2;
-restore account acc01 from snapshot cluster_table_sp;
-select * from mo_catalog.cluster_table_2;
--- @session
-restore account sys from snapshot cluster_table_sp_2;
--- @session:id=2&user=acc01:test_account&password=111
-select * from mo_catalog.cluster_table_2;
--- @session
-
-drop snapshot if exists cluster_table_sp;
-drop snapshot if exists cluster_table_sp_2;
-
-drop table if exists mo_catalog.cluster_table_2;
-drop account if exists acc01;
--- @ignore:1
-show snapshots;
-=======
-
-select disable_fault_injection();
->>>>>>> 56330116
+select disable_fault_injection();