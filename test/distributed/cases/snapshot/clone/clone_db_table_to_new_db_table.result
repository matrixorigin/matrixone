--- conflicted
+++ resolved
@@ -295,16 +295,16 @@
 create database resub01 from sys publication publication01;
 show subscriptions all;
 pub_name    pub_account    pub_database    pub_tables    pub_comment    pub_time    sub_name    sub_time    status
-publication01    sys    republication01    *    republish    2025-11-24 14:00:30    resub01    2025-11-24 14:00:30    0
+publication01    sys    republication01    *    republish    2025-08-11 17:41:30    resub01    2025-08-11 17:41:30    0
 drop snapshot if exists sp04;
 create snapshot sp04 for account;
 create database test_pub clone republication01 {snapshot = 'sp04'};
 show publications;
 publication    database    tables    sub_account    subscribed_accounts    create_time    update_time    comments
-publication01    republication01    *    test_tenant_1    test_tenant_1    2025-11-24 14:00:30    null    republish
+publication01    republication01    *    test_tenant_1    test_tenant_1    2025-08-11 17:41:30    null    republish
 show subscriptions all;
 pub_name    pub_account    pub_database    pub_tables    pub_comment    pub_time    sub_name    sub_time    status
-publication01    sys    republication01    *    republish    2025-11-24 14:00:30    resub01    2025-11-24 14:00:30    0
+publication01    sys    republication01    *    republish    2025-08-11 17:41:30    resub01    2025-08-11 17:41:30    0
 drop database resub01;
 drop publication publication01;
 drop database republication01;
@@ -320,13 +320,13 @@
 create database resub01 from sys publication publication01;
 show subscriptions all;
 pub_name    pub_account    pub_database    pub_tables    pub_comment    pub_time    sub_name    sub_time    status
-publication01    sys    republication01    *    republish    2025-11-24 14:00:30    resub01    2025-11-24 14:00:30    0
+publication01    sys    republication01    *    republish    2025-08-11 17:41:30    resub01    2025-08-11 17:41:30    0
 drop snapshot if exists sp05;
 create snapshot sp05 for account;
 create database test_sub clone resub01 {snapshot = 'sp05'};
 show subscriptions all;
 pub_name    pub_account    pub_database    pub_tables    pub_comment    pub_time    sub_name    sub_time    status
-publication01    sys    republication01    *    republish    2025-11-24 14:00:30    resub01    2025-11-24 14:00:30    0
+publication01    sys    republication01    *    republish    2025-08-11 17:41:30    resub01    2025-08-11 17:41:30    0
 drop database test_sub;
 drop database resub01;
 drop snapshot sp05;
@@ -355,11 +355,7 @@
 create table test_pub01.pub_table02 clone db02.vector_index_04 {snapshot = 'sp05'};
 show publications;
 publication    database    tables    sub_account    subscribed_accounts    create_time    update_time    comments
-<<<<<<< HEAD
-pub02    db02    vector_index_01,vector_index_04    test_tenant_1        2025-11-24 14:00:30    null    
-=======
 pub02    db02    vector_index_01,vector_index_04    test_tenant_1        2025-08-11 17:41:31    null
->>>>>>> c4071a5f
 drop database if exists resub01;
 create database resub01 from sys publication pub02;
 use test_pub01;
@@ -375,7 +371,7 @@
 9778    [41, 0, 0, 7, 1, 1, 20, 67, 9, 0, 0, 0, 0, 31, 120, 61, 25, 0, 0, 0, 0, 10, 120, 90, 32, 0, 0, 1, 13, 11, 22, 50, 4, 0, 2, 93, 40, 15, 37, 18, 12, 2, 2, 19, 8, 44, 120, 25, 120, 5, 0, 0, 0, 2, 48, 97, 102, 14, 3, 3, 11, 9, 34, 41, 0, 0, 4, 120, 56, 3, 4, 5, 6, 15, 37, 116, 28, 0, 0, 3, 120, 120, 24, 6, 2, 0, 1, 28, 53, 90, 51, 11, 11, 2, 12, 14, 8, 6, 4, 30, 9, 1, 4, 22, 25, 79, 120, 66, 5, 0, 0, 6, 42, 120, 91, 43, 15, 2, 4, 39, 12, 9, 9, 12, 15, 5, 24, 36]    4
 show subscriptions all;
 pub_name    pub_account    pub_database    pub_tables    pub_comment    pub_time    sub_name    sub_time    status
-pub02    sys    db02    vector_index_01,vector_index_04        2025-11-24 14:00:30    resub01    2025-11-24 14:00:30    0
+pub02    sys    db02    vector_index_01,vector_index_04        2025-08-11 17:41:31    resub01    2025-08-11 17:41:32    0
 drop database resub01;
 drop database test_pub01;
 drop publication pub02;
