--- conflicted
+++ resolved
@@ -496,12 +496,6 @@
 drop snapshot if exists sp06;
 create snapshot sp06 for account sys;
 restore account sys from snapshot sp05;
-<<<<<<< HEAD
-select user_id,user_name,creator,owner,default_role from mo_catalog.mo_user;
-user_id    user_name    creator    owner    default_role
-0    root    0    0    0
-1    dump    0    0    0
-=======
 select * from partition01;
 emp_no    birth_date    first_name    last_name    gender    hire_date
 9001    1980-12-17    SMITH    CLERK    F    2008-12-17
@@ -510,7 +504,10 @@
 emp_no    birth_date    first_name    last_name    gender    hire_date
 9001    1980-12-17    SMITH    CLERK    F    2008-12-17
 9002    1981-02-20    ALLEN    SALESMAN    F    2008-02-20
->>>>>>> 5b70d659
+select user_id,user_name,creator,owner,default_role from mo_catalog.mo_user;
+user_id    user_name    creator    owner    default_role
+0    root    0    0    0
+1    dump    0    0    0
 select * from view01;
 emp_no    birth_date    first_name    last_name    gender    hire_date
 9001    1980-12-17    SMITH    CLERK    F    2008-12-17
