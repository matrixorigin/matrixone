select enable_fault_injection();
enable_fault_injection()
true
select add_fault_point('fj/debug/19787', ':::', 'echo', 0, '');
add_fault_point(fj/debug/19787, :::, echo, 0, )
true
use mo_catalog;
drop table if exists cluster_table_1;
create cluster table cluster_table_1(a int, b int);
drop account if exists acc01;
create account acc01 admin_name = 'test_account' identified by '111';
insert into cluster_table_1 values(0,0,0),(1,1,0);
insert into cluster_table_1 values(0,0,1),(1,1,1);
select * from cluster_table_1;
a    b    account_id
0    0    0
1    1    0
0    0    1
1    1    1
select * from mo_catalog.cluster_table_1;
a    b
create snapshot snapshot1 for account acc01;
create snapshot snapshot2 for account sys;
drop table if exists cluster_table_1;
select * from mo_catalog.cluster_table_1;
SQL parser error: table "cluster_table_1" does not exist
restore account acc01 from snapshot snapshot1;
select * from mo_catalog.cluster_table_1;
SQL parser error: table "cluster_table_1" does not exist
restore account sys from snapshot snapshot2;
select * from mo_catalog.cluster_table_1;
a    b
drop snapshot if exists snapshot1;
drop snapshot if exists snapshot2;
drop table if exists cluster_table_1;
drop account if exists acc01;
show snapshots;
SNAPSHOT_NAME    TIMESTAMP    SNAPSHOT_LEVEL    ACCOUNT_NAME    DATABASE_NAME    TABLE_NAME
<<<<<<< HEAD
use mo_catalog;
drop table if exists cluster_table_2;
create cluster table cluster_table_2(a int, b int);
drop account if exists acc01;
create account acc01 admin_name = 'test_account' identified by '111';
insert into cluster_table_2 values(0,0,0),(1,1,0);
insert into cluster_table_2 values(0,0,1),(1,1,1);
select * from cluster_table_2;
a    b    account_id
0    0    0
1    1    0
0    0    1
1    1    1
select * from mo_catalog.cluster_table_2;
a    b
create snapshot cluster_table_sp for account acc01;
create snapshot cluster_table_sp_2 for account sys;
drop table if exists cluster_table_2;
select * from mo_catalog.cluster_table_2;
SQL parser error: table "cluster_table_2" does not exist
restore account acc01 from snapshot cluster_table_sp;
select * from mo_catalog.cluster_table_2;
SQL parser error: table "cluster_table_2" does not exist
restore account sys from snapshot cluster_table_sp_2;
select * from mo_catalog.cluster_table_2;
a    b
drop snapshot if exists cluster_table_sp;
drop snapshot if exists cluster_table_sp_2;
drop table if exists mo_catalog.cluster_table_2;
drop account if exists acc01;
show snapshots;
SNAPSHOT_NAME    TIMESTAMP    SNAPSHOT_LEVEL    ACCOUNT_NAME    DATABASE_NAME    TABLE_NAME
=======
select disable_fault_injection();
disable_fault_injection()
true
>>>>>>> 56330116
<|MERGE_RESOLUTION|>--- conflicted
+++ resolved
@@ -36,41 +36,6 @@
 drop account if exists acc01;
 show snapshots;
 SNAPSHOT_NAME    TIMESTAMP    SNAPSHOT_LEVEL    ACCOUNT_NAME    DATABASE_NAME    TABLE_NAME
-<<<<<<< HEAD
-use mo_catalog;
-drop table if exists cluster_table_2;
-create cluster table cluster_table_2(a int, b int);
-drop account if exists acc01;
-create account acc01 admin_name = 'test_account' identified by '111';
-insert into cluster_table_2 values(0,0,0),(1,1,0);
-insert into cluster_table_2 values(0,0,1),(1,1,1);
-select * from cluster_table_2;
-a    b    account_id
-0    0    0
-1    1    0
-0    0    1
-1    1    1
-select * from mo_catalog.cluster_table_2;
-a    b
-create snapshot cluster_table_sp for account acc01;
-create snapshot cluster_table_sp_2 for account sys;
-drop table if exists cluster_table_2;
-select * from mo_catalog.cluster_table_2;
-SQL parser error: table "cluster_table_2" does not exist
-restore account acc01 from snapshot cluster_table_sp;
-select * from mo_catalog.cluster_table_2;
-SQL parser error: table "cluster_table_2" does not exist
-restore account sys from snapshot cluster_table_sp_2;
-select * from mo_catalog.cluster_table_2;
-a    b
-drop snapshot if exists cluster_table_sp;
-drop snapshot if exists cluster_table_sp_2;
-drop table if exists mo_catalog.cluster_table_2;
-drop account if exists acc01;
-show snapshots;
-SNAPSHOT_NAME    TIMESTAMP    SNAPSHOT_LEVEL    ACCOUNT_NAME    DATABASE_NAME    TABLE_NAME
-=======
 select disable_fault_injection();
 disable_fault_injection()
-true
->>>>>>> 56330116
+true