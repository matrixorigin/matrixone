-- @suit
-- @case
-- @test function format()
-- @label:bvt

-- constant test
SELECT FORMAT(12332.123456, 4);
SELECT FORMAT(12332.1,4);
SELECT FORMAT(12332.2,0);
SELECT FORMAT(19999999.999999999,4);


SELECT FORMAT("-.12334.2",2);
SELECT FORMAT("12332.123456", 4);
SELECT FORMAT("12332.1",4);
SELECT FORMAT("12332.2",0);
SELECT FORMAT("19999999.999999999",4);
SELECT FORMAT(12332.123456, "4");
SELECT FORMAT(12332.1,"4");
SELECT FORMAT(12332.2,"0");
SELECT FORMAT(19999999.999999999,"4");
SELECT FORMAT("-.12334.2","2");
SELECT FORMAT("12332.123456", "4");
SELECT FORMAT("12332.1","4");
SELECT FORMAT("12332.2","0");
SELECT FORMAT("19999999.999999999","4");

SELECT FORMAT("-.12334.2","2", "en_US");
SELECT FORMAT("12332.123456", "4", "en_US");
SELECT FORMAT("12332.1","4",  "en_US");
SELECT FORMAT("12332.2","0",  "en_US");
SELECT FORMAT("19999999.999999999","4", "en_US");

SELECT FORMAT("-.12334.2","2", "ar_SA");
SELECT FORMAT("12332.123456", "4",  "ar_SA");
SELECT FORMAT("12332.1","4",  "ar_SA");
SELECT FORMAT("12332.2","0",  "ar_SA");
SELECT FORMAT("19999999.999999999","4",  "ar_SA");

SELECT FORMAT("-.12334.2","2", "be_BY");
SELECT FORMAT("12332.123456", "4",  "be_BY");
SELECT FORMAT("12332.1","4",  "be_BY");
SELECT FORMAT("12332.2","0",  "be_BY");
SELECT FORMAT("19999999.999999999","4",  "be_BY");

SELECT FORMAT("-.12334.2","2", "bg_BG");
SELECT FORMAT("12332.123456", "4",  "bg_BG");
SELECT FORMAT("12332.1","4",  "bg_BG");
SELECT FORMAT("12332.2","0",  "bg_BG");
SELECT FORMAT("19999999.999999999","4",  "bg_BG");

SELECT FORMAT("-.12334.2","2", "de_CH");
SELECT FORMAT("12332.123456", "4",  "de_CH");
SELECT FORMAT("12332.1","4",  "de_CH");
SELECT FORMAT("12332.2","0",  "de_CH");
SELECT FORMAT("19999999.999999999","4",  "de_CH");


create table test(a varchar(100), b varchar(100));
insert into test values("-.12334.2","2");
insert into test values("12332.123456", "4");
insert into test values("12332.1","4");
insert into test values("12332.2","0");
insert into test values("19999999.999999999");
SELECT FORMAT(a, b) from test;
SELECT FORMAT(a, b, null) from test;
SELECT FORMAT(a, b, "en_US") from test;
SELECT FORMAT(a, b, "ar_SA") from test;
SELECT FORMAT(a, b, "be_BY") from test;
SELECT FORMAT(a, b, "bg_BG") from test;
SELECT FORMAT(a, b, "de_CH") from test;
drop table test;

create table test(a varchar(100), b varchar(100), c varchar(20));
insert into test values("-.12334.2","2", "en_US");
insert into test values("12332.123456", "4", "en_US");
insert into test values("12332.1","4", "en_US");
insert into test values("12332.2","0", "en_US");
insert into test values("19999999.999999999","en_US");
create table test(a varchar(100), b varchar(100), c varchar(20));
insert into test values("-.12334.2","2", "de_CH");
insert into test values("12332.123456", "4", "de_CH");
insert into test values("12332.1","4", "de_CH");
insert into test values("12332.2","0", "de_CH");
insert into test values("19999999.999999999","de_CH");
drop table test;

<<<<<<< HEAD
create table t(id int, d1 float, d2 double not null);
insert into t values(4, 0, -38902093.4324);
insert into t values(5, 323, 37827329.43432);
insert into t values(8, 7382,3923404.2132421);
insert into t values(5, 2, 10000000);
select format(d2, id) from t;
drop table t;
=======

-- @suite
-- @setup
DROP TABLE IF EXISTS format_01;
CREATE TABLE format_01(id INT, d1 tinyint, d2 smallint unsigned, d3 int, d4 bigint unsigned, PRIMARY KEY (id));
-- tinyint:Support positive and negative
INSERT INTO format_01 VALUES(1, -3, 46382, 46787698, 454987456415);
-- Support null value insertion
INSERT INTO format_01 VALUES(2, 126, NULL, 743482 , 938256415);
INSERT INTO format_01 VALUES(3, 21, 37821, 3782, 0);
INSERT INTO format_01 VALUES(4, 0, 0, 0, 0);


-- Abnormal insertion
INSERT INTO format_01 VALUES(5, 127, 3892, 743482 , 938256415);
INSERT INTO format_01 VALUES(6, 22, 3, 4, 184467440737095516152);


-- @case
-- @ integer test
SELECT format(d1, id) from format_01;
SELECT format(d1, id, NULL) from format_01;
SELECT format(d1, id, "en_US") from format_01;
SELECT format(d1, id, "ar_SA") from format_01;
SELECT format(d1, id, "be_BY") from format_01;
SELECT format(d1, id, "bg_BG") from format_01;


-- Filtering, nesting, mathematical operation
SELECT * FROM format_01 WHERE format(d1,0) = 126;
SELECT id FROM (SELECT * FROM format_01 WHERE format(d1,0) = 126) as a;
SELECT format(d1, id) FROM format_01 WHERE d3 % 2 = 0;
SELECT format(d3, 4) FROM format_01 WHERE ABS(d3) > 1000;
SELECT COUNT(format(d1, 2)) FROM format_01 GROUP BY d1;
SELECT * FROM format_01 ORDER BY format(id, 0) DESC;


-- Mathematical function
-- @bvt:issue#7356
SELECT ABS(format(d3,0)) FROM format_01;
SELECT CEIL(format(d2, 4)), FLOOR(format(d3, 2)), ROUND(format(d4, 0)) FROM format_01;
SELECT SIN(format(d1,2)), TAN(format(d3, 0)), COS(format(d4,0)) from format_01;
SELECT cot(format(45, 0)), ACOS(format(60, 1)), ATAN(format(75, 0)), SINH(format(90, 1));
SELECT power(format(2,1), 2);
SELECT LOG(format(d1, 1)) as a, LN(format(d2, 2)) as FROM format_01;
SELECT EXP(format(4, 2));
SELECT SUM(format(3, 2)),AVG(format(d2, 0)) FROM format_01;
SELECT COUNT(format(d3,2)) FROM format_01;
SELECT MAX(format(d1, 1)), MIN(format(d2, 0)) from format_01;
-- @bvt:issue


-- @suite
-- @setup
DROP TABLE IF EXISTS format_02;
CREATE TABLE format_02(id INT, d1 FLOAT, d2 DOUBLE NOT NULL);

-- float、double
INSERT INTO format_02 VALUES(1, 1.2, 47832.434);
INSERT INTO format_02 VALUES(2, -3283.33, 73.32);
INSERT INTO format_02 VALUES(3, NULL, 32789.33);
INSERT INTO format_02 VALUES(4, 0, -38902093.4324);

INSERT INTO format_02 VALUES(5, 323232.0, 0);
INSERT INTO format_02 VALUES(6, 323, 37827329.43432);


-- Abnormal insertion
INSERT INTO format_02 VALUES(6, -1.8976931348623157E+308, 0);
INSERT INTO format_02 VALUES(7, 328739232, NULL);
INSERT INTO format_02 VALUES(8, 7382,3923404.2132421);

SELECT d1, d2 FROM format_02 WHERE format(d2,0) IS NOT NULL;
SELECT * from format_02 WHERE format(d2, 3) NOT LIKE '47832.43%';

-- @bvt:issue#7356
SELECT format(d2, id) FROM format_02;
SELECT format(d2, id, NULL) from format_02;
SELECT format(d2, id, "en_US") from format_02;
SELECT format(d2,0)FROM format_02;
SELECT format(d1, id) FROM format_02 WHERE d3 % 2 = 0;
SELECT format(d2, 4) FROM format_02 WHERE ABS(d2) > 1000;
SELECT any_value(format(d1,2)) FROM format_02;
SELECT * from format_02 WHERE format(d2, 2) >= 0;
SELECT d1, d2 FROM format_02 WHERE format(d1,0) BETWEEN 0 AND 400;
SELECT * FROM format_02 WHERE format(d2, 0) NOT BETWEEN 0 AND 100;
SELECT * FROM format_02 WHERE format(d2,0) IN (73, 32789);
SELECT * FROM format_02 WHERE format(d2,0) NOT IN (73, 32789);
SELECT * from format_02 WHERE format(d1, 1) like '1.2';
SELECT * FROM format_02 WHERE format(d2, 2) MOD 2 = 0;
SELECT format(d1,0) * format(d2, 0) FROM format_02;
-- @bvt:issue


-- @suite
-- @setup
DROP TABLE IF EXISTS format_04;

CREATE TABLE format_04(a varchar(100), b varchar(100), c varchar(20));
INSERT INTO format_04 VALUES("-.12334.2","2", "en_US");
INSERT INTO format_04 VALUES("12332.123456", "4", "en_US");
INSERT INTO format_04 VALUES("12332.1","4", "en_US");
INSERT INTO format_04 VALUES("12332.2","0", "en_US");

SELECT format(a, 4) from tesformat_04t;
SELECT format(a, 2),format(b, 3) FROM format_04 WHERE b > 0;
SELECT a,b,c FROM format_04 WHERE format(b,0) = 4;

-- @bvt:issue#7356
SELECT ABS(format(b,5)) FROM format_04;
SELECT FLOOR(format(c,3)) FROM format_04;
-- @bvt:issue

-- @suite
-- @setup
DROP TABLE if exists format_05;
DROP TABLE if exists format_06;
CREATE TABLE format_05(
                          c1 int,
                          c2 bigint,
                          primary key (c1)
);
create TABLE format_06(
                          i int,
                          b bigint,
                          primary key (i)
);

-- join
INSERT INTO format_05 values ('111', '222'), ('000', '111'), ('-111', null);
INSERT INTO format_06 values (111, 999999), (0,0000000), (-1, null), (11111, 1);
SELECT c1, format(c1,1), i, format(i,1) from format_05 inner join format_06 on format_05.c1 = format_06.i order by c1 desc;
SELECT format(c2, 5) FROM format_05 join format_06 ON format_05.c1 = format_06.i;
>>>>>>> eab15d97
<|MERGE_RESOLUTION|>--- conflicted
+++ resolved
@@ -85,7 +85,6 @@
 insert into test values("19999999.999999999","de_CH");
 drop table test;
 
-<<<<<<< HEAD
 create table t(id int, d1 float, d2 double not null);
 insert into t values(4, 0, -38902093.4324);
 insert into t values(5, 323, 37827329.43432);
@@ -93,7 +92,6 @@
 insert into t values(5, 2, 10000000);
 select format(d2, id) from t;
 drop table t;
-=======
 
 -- @suite
 -- @setup
@@ -226,5 +224,4 @@
 INSERT INTO format_05 values ('111', '222'), ('000', '111'), ('-111', null);
 INSERT INTO format_06 values (111, 999999), (0,0000000), (-1, null), (11111, 1);
 SELECT c1, format(c1,1), i, format(i,1) from format_05 inner join format_06 on format_05.c1 = format_06.i order by c1 desc;
-SELECT format(c2, 5) FROM format_05 join format_06 ON format_05.c1 = format_06.i;
->>>>>>> eab15d97
+SELECT format(c2, 5) FROM format_05 join format_06 ON format_05.c1 = format_06.i;