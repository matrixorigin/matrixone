--- conflicted
+++ resolved
@@ -225,41 +225,6 @@
 
 drop table if exists t;
 create table t(
-<<<<<<< HEAD
-i int,
-b bigint,
-primary key (i)
-);
-insert into t values (-1, null), (0000000000000000, 1);
-select b, format(b, 1) from t order by b desc;
-select b, format(b, 0) from t order by b desc;
-select b, format(b, -1) from t order by b desc;
-select b, format(b, '1') from t order by b desc;
-select b, format(b, '-1') from t order by b desc;
-select b, format(b, '0') from t order by b desc;
-select b, format(b, 'x') from t order by b desc;
-drop table t;
-
-
-drop table if exists t1;
-drop table if exists t2;
-create table t1(
-c1 int,
-c2 bigint,
-primary key (c1)
-);
-create table t2(
-i int,
-b bigint,
-primary key (i)
-);
-insert into t1 values ('111', '222'), ('000', '111'), ('-111', null);
-insert into t2 values (111, 999999), (0,0000000), (-1, null), (11111, 1);
-select c1, format(c1,1), i, format(i,1) from t1 left join t2 on t1.c1 = t2.i order by c1 desc;
-select c1, format(c1,1), i, format(i,1) from t1 right join t2 on t1.c1 = t2.i order by c1 desc;
-drop table t1;
-drop table t2;
-=======
 d date,
 dt datetime,
 primary key (d)
@@ -274,5 +239,4 @@
 select dt, format(dt, 0) from t order by dt desc;
 select dt, format(dt, -1) from t order by dt desc;
 select dt, format(dt, length("123456789")) from t order by dt desc;
-drop table t;
->>>>>>> aca93daf
+drop table t;