set time_zone="+00:00";
SELECT IF(NULL AND 1, 1, 2), IF(1 AND NULL, 1, 2);
IF(NULL AND 1, 1, 2)	IF(1 AND NULL, 1, 2)
2	2
create table t1 (a int);
insert into t1 values (0),(1),(NULL);
SELECT * FROM t1 WHERE IF(a AND 1, 0, 1);
a
0
null
SELECT * FROM t1 WHERE IF(1 AND a, 0, 1);
a
0
null
drop table t1;
drop table if exists t;
CREATE TABLE t (i1 INT,
d1 DOUBLE,
e2 DECIMAL(5,2));
INSERT INTO t VALUES ( 6,    6.0,  10.0/3),
( null, 9.0,  10.0/3),
( 1,    null, 10.0/3),
( 2,    2.0,  null  );
SELECT coalesce(e2,i1) nullif_c, IF(e2 IS NULL,i1,e2) if_c, SUM(d1) FROM t GROUP BY e2,i1 ORDER BY nullif_c, SUM(d1);
nullif_c	if_c	SUM(d1)
2.00	2.00	2.0
3.33	3.33	null
3.33	3.33	6.0
3.33	3.33	9.0
DROP TABLE t;
CREATE TABLE source(bt INTEGER, bf INTEGER, i8u BIGINT UNSIGNED, i8s BIGINT);
INSERT INTO source VALUES
(1,0,0,-9223372036854775808), (1,0,18446744073709551615,9223372036854775807);
SELECT IF(bt,i8u,i8s) AS u, IF(bf,i8u,i8s) AS s
FROM source;
Data truncation: data out of range: data type int64, value '18446744073709551615'
DROP TABLE source;
create table t1 (num  double(12,2));
insert into t1 values (144.54);
select sum(if(num is null,0.00,num)) from t1;
sum(if(num is null,0.00,num))
144.54
drop table t1;
select if(1, cast(1111111111111111111 as unsigned), 1) i, case when 1 then cast(1111111111111111111 as unsigned) else 1 end c, coalesce(cast(1111111111111111111 as unsigned), 1) co;
i	c	co
1111111111111111111	1111111111111111111	1111111111111111111
create table t1 (a bigint unsigned);
insert into t1 select (if(1, 9223372036854775808, 1));
Data truncation: data out of range: data type int64, value '9223372036854775808'
insert into t1 select (case when 1 then 9223372036854775808 else 1 end);
Data truncation: data out of range: data type int64, value '9223372036854775808'
insert into t1 select (coalesce(9223372036854775808, 1));
Data truncation: data out of range: data type int64, value '9223372036854775808'
select * from t1;
a
drop table t1;
drop table if exists t;
CREATE TABLE t (i1 INT,
d1 DOUBLE,
e2 DECIMAL(5,2));
INSERT INTO t VALUES ( 6,    6.0,  10.0/3),
( null, 9.0,  10.0/3),
( 1,    null, 10.0/3),
( 2,    2.0,  null  );
SELECT IF(e2 IS NULL,i1,e2) if_c,
SUM(d1) FROM t
GROUP BY e2,i1 ORDER BY SUM(d1);
if_c	SUM(d1)
3.33	null
2.00	2.0
3.33	6.0
3.33	9.0
DROP TABLE t;
create table t1 (f1 int, f2 int);
insert into t1 values (0,1),(1,2);
select count(distinct if(f1,3,f2)) from t1;
count(distinct if(f1,3,f2))
2
drop table t1;
CREATE TABLE `t2` (
`CONCAT_WS(' ',a)` varchar(9) DEFAULT NULL,
`IF(a,a,'')` varchar(9) DEFAULT NULL,
`CASE WHEN a THEN a ELSE '' END` varchar(9) DEFAULT NULL,
`COALESCE(a,'')` varchar(9) NOT NULL DEFAULT ''
);
DROP TABLE t2;
CREATE TABLE t1 (a INT);
SELECT a FROM t1 WHERE a IN(1, (SELECT IF(1=0,1,2/1)));
a
INSERT INTO t1 VALUES(1);
SELECT a FROM t1 WHERE a IN(1, (SELECT IF(1=0,1,2/1)));
a
1
INSERT INTO t1 VALUES(2),(3);
SELECT a FROM t1 WHERE a IN(1, (SELECT IF(1=0,1,2/1)));
a
1
2
DROP TABLE t1;
select IF(0,"ERROR","this"),IF(1,"is","ERROR"),IF(NULL,"ERROR","a"),IF(1,2,3)|0,IF(1,2.0,3.0)+0 ;
invalid argument function if, bad value [ANY VARCHAR VARCHAR]
CREATE TABLE t1 (st varchar(255) NOT NULL, u int(11) NOT NULL);
INSERT INTO t1 VALUES ('a',1),('A',1),('aa',1),('AA',1),('a',1),('aaa',0),('BBB',0);
select if(1,st,st) s from t1 order by s;
s
a
A
a
aa
AA
aaa
BBB
select if(u=1,st,st) s from t1 order by s;
s
a
A
a
aa
AA
aaa
BBB
select if(u=1,st,st) s from t1 where st like "%a%" order by s;
s
a
A
a
aa
AA
aaa
drop table t1;
create table t1 (num  double(12,2));
insert into t1 values (144.54);
select sum(if(num is null,0.00,num)) from t1;
sum(if(num is null,0.00,num))
144.54
drop table t1;
create table t1 (x int, y int);
insert into t1 values (0,6),(10,16),(20,26),(30,10),(40,46),(50,56);
select min(if(y -x > 5,y,NULL)), max(if(y - x > 5,y,NULL)) from t1;
min(if(y -x > 5,y,NULL))	max(if(y - x > 5,y,NULL))
6	56
drop table t1;
create table t1 (a int);
insert t1 values (1),(2);
select if(1>2,a,avg(a)) from t1;
SQL syntax error: column "t1.a" must appear in the GROUP BY clause or be used in an aggregate function
drop table t1;
CREATE TABLE `t1` (
`id` int(11) NOT NULL ,
`date` int(10) default NULL,
`text` varchar(32) NOT NULL
);
INSERT INTO t1 VALUES (1,1110000000,'Day 1'),(2,1111000000,'Day 2'),(3,1112000000,'Day 3');
SELECT id, IF(date IS NULL, '-', FROM_UNIXTIME(date, '%d-%m-%Y')) AS date_ord, text FROM t1 ORDER BY date_ord ASC;
id	date_ord	text
1	05-03-2005	Day 1
2	16-03-2005	Day 2
3	28-03-2005	Day 3
SELECT id, IF(date IS NULL, '-', FROM_UNIXTIME(date, '%d-%m-%Y')) AS date_ord, text FROM t1 ORDER BY date_ord DESC;
id	date_ord	text
3	28-03-2005	Day 3
2	16-03-2005	Day 2
1	05-03-2005	Day 1
DROP TABLE t1;
create table t1 (f1 int, f2 int);
insert into t1 values(1,1),(0,0);
select f1, any_value(f2), if(f1, 40.0, 5.00) from t1 group by f1;
f1	any_value(f2)	if(f1, 40.0, 5.00)
1	1	40.00
0	0	5.00
drop table t1;
select if(0, 18446744073709551610, 18446744073709551610);
if(0, 18446744073709551610, 18446744073709551610)
18446744073709551610
CREATE TABLE t1(a DECIMAL(10,3));
SELECT t1.a,
IF((ROUND(t1.a,2)=1), 2,
IF((ROUND(t1.a,2)=1), 2,
IF((ROUND(t1.a,2)=1), 2,
IF((ROUND(t1.a,2)=1), 2,0)))) + 1 FROM t1;
a	IF((ROUND(t1.a,2)=1), 2,
IF((ROUND(t1.a,2)=1), 2,
IF((ROUND(t1.a,2)=1), 2,
IF((ROUND(t1.a,2)=1), 2,0)))) + 1
DROP TABLE t1;
CREATE TABLE t1 (c varchar(255));
INSERT INTO t1 VALUES(1), (2), (3), (4), ('12345678901234567890');
SELECT * FROM (SELECT MAX(IF(1, CAST(c AS UNSIGNED), 0)) FROM t1) AS te;
Data truncation: data out of range: data type int64, value '12345678901234567890'
DROP TABLE t1;
CREATE TABLE t1 (a int, b DOUBLE);
INSERT INTO t1 VALUES (NULL, 0), (NULL, 1);
SELECT IF(b, (SELECT a FROM t1 LIMIT 1), b) c FROM t1 GROUP BY c;
c
0.0
null
DROP TABLE t1;
SELECT if(0, (SELECT min('hello')), NULL);
if(0, (SELECT min('hello')), NULL)
null
SELECT if(1, (SELECT min('hello')), NULL);
if(1, (SELECT min('hello')), NULL)
hello
SELECT if(0, NULL, (SELECT min('hello')));
if(0, NULL, (SELECT min('hello')))
hello
SELECT if(1, NULL, (SELECT min('hello')));
if(1, NULL, (SELECT min('hello')))
null
CREATE TABLE t1(c1 INT);
INSERT INTO t1 VALUES(1);
UPDATE t1 SET c1 = 2 WHERE IF(true, '2015-01-01', '2015-01-01') IS NOT NULL;
DROP TABLE t1;
CREATE TABLE test_grids_1 (
unq_id int(11) NOT NULL DEFAULT 0,
var_fld int(11) DEFAULT 0
);
INSERT INTO test_grids_1 VALUES
(1,4500),
(2,6000);
CREATE TABLE test_grid_dtl_1 (
dtl_id int(11) NOT NULL DEFAULT 0,
unq_id int(11) DEFAULT 0
);
INSERT INTO test_grid_dtl_1 VALUES
(1,1),
(2,1),
(3,2);
SELECT g.calc_var, g.if_var, g.case_var
FROM
(
SELECT unq_id,
IF ( var_fld  > 5000, (     1 / var_fld ) , 5000 ) calc_var,
IF ( var_fld  > 5000, ( 00001 / var_fld ) , 5000 ) if_var,
CASE  var_fld  > 5000 WHEN TRUE THEN ( 1 / var_fld ) ELSE 5000 END case_var
FROM
test_grids_1
) g
JOIN
test_grid_dtl_1 d USING (unq_id)
ORDER BY 1
;
calc_var	if_var	case_var
0.0002	0.0002	0.0002
5000.0000	5000.0000	5000.0000
5000.0000	5000.0000	5000.0000
DROP TABLE test_grids_1;
drop table test_grid_dtl_1;
<<<<<<< HEAD
CREATE TABLE t1(a INT,b INT,c INT);
INSERT INTO t1 VALUES(1,0,0),(1,2,0),(1,0,3),(1,2,3);
SELECT if(c = 0, if(b = 0, a, a / b), if(b = 0, a / c, a / b / c)) FROM t1;
if(c = 0, if(b = 0, a, a / b), if(b = 0, a / c, a / b / c))
1
0.5
0.3333333333333333
0.16666666666666666
DROP TABLE t1;
=======
SET TIME_ZONE = "SYSTEM";
>>>>>>> f890fdbd
<|MERGE_RESOLUTION|>--- conflicted
+++ resolved
@@ -246,7 +246,6 @@
 5000.0000	5000.0000	5000.0000
 DROP TABLE test_grids_1;
 drop table test_grid_dtl_1;
-<<<<<<< HEAD
 CREATE TABLE t1(a INT,b INT,c INT);
 INSERT INTO t1 VALUES(1,0,0),(1,2,0),(1,0,3),(1,2,3);
 SELECT if(c = 0, if(b = 0, a, a / b), if(b = 0, a / c, a / b / c)) FROM t1;
@@ -256,6 +255,4 @@
 0.3333333333333333
 0.16666666666666666
 DROP TABLE t1;
-=======
-SET TIME_ZONE = "SYSTEM";
->>>>>>> f890fdbd
+SET TIME_ZONE = "SYSTEM";