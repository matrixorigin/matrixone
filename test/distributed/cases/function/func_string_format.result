--- conflicted
+++ resolved
@@ -479,7 +479,30 @@
 111.00000
 drop table if exists t;
 create table t(
-<<<<<<< HEAD
+d date,
+dt datetime,
+primary key (d)
+);
+insert into t values ('2022-12-04', '2022-12-04 00:03:36');
+insert into t values ('2023-11-11', '2023-11-11 03:00:48');
+select d, format(d, 1) from t order by d desc;
+invalid argument function format, bad value [DATE BIGINT]
+select d, format(d, 0) from t order by d desc;
+invalid argument function format, bad value [DATE BIGINT]
+select d, format(d, -1) from t order by d desc;
+invalid argument function format, bad value [DATE BIGINT]
+select d, format(d, length("123456789")) from t order by d desc;
+invalid argument function format, bad value [DATE BIGINT]
+select dt, format(dt, 1) from t order by dt desc;
+invalid argument function format, bad value [DATETIME BIGINT]
+select dt, format(dt, 0) from t order by dt desc;
+invalid argument function format, bad value [DATETIME BIGINT]
+select dt, format(dt, -1) from t order by dt desc;
+invalid argument function format, bad value [DATETIME BIGINT]
+select dt, format(dt, length("123456789")) from t order by dt desc;
+invalid argument function format, bad value [DATETIME BIGINT]
+drop table t;drop table if exists t;
+create table t(
 i int,
 b bigint,
 primary key (i)
@@ -540,29 +563,4 @@
 null    null    -1    -1.0
 null    null    11111    11,111.0
 drop table t1;
-drop table t2;
-=======
-d date,
-dt datetime,
-primary key (d)
-);
-insert into t values ('2022-12-04', '2022-12-04 00:03:36');
-insert into t values ('2023-11-11', '2023-11-11 03:00:48');
-select d, format(d, 1) from t order by d desc;
-invalid argument function format, bad value [DATE BIGINT]
-select d, format(d, 0) from t order by d desc;
-invalid argument function format, bad value [DATE BIGINT]
-select d, format(d, -1) from t order by d desc;
-invalid argument function format, bad value [DATE BIGINT]
-select d, format(d, length("123456789")) from t order by d desc;
-invalid argument function format, bad value [DATE BIGINT]
-select dt, format(dt, 1) from t order by dt desc;
-invalid argument function format, bad value [DATETIME BIGINT]
-select dt, format(dt, 0) from t order by dt desc;
-invalid argument function format, bad value [DATETIME BIGINT]
-select dt, format(dt, -1) from t order by dt desc;
-invalid argument function format, bad value [DATETIME BIGINT]
-select dt, format(dt, length("123456789")) from t order by dt desc;
-invalid argument function format, bad value [DATETIME BIGINT]
-drop table t;
->>>>>>> aca93daf
+drop table t2;