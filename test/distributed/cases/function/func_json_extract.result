select json_extract('{"a":1,"b":2,"c":3}','$.a');
json_extract({"a":1,"b":2,"c":3}, $.a)
1
select json_extract('{"a":1,"b":2,"c":3}','$.b');
json_extract({"a":1,"b":2,"c":3}, $.b)
2
select json_extract('{"a":{"q":[1,2,3]}}','$.a.q[1]');
json_extract({"a":{"q":[1,2,3]}}, $.a.q[1])
2
select json_extract('[{"a":1,"b":2,"c":3},{"a":4,"b":5,"c":6}]','$[1].a');
json_extract([{"a":1,"b":2,"c":3},{"a":4,"b":5,"c":6}], $[1].a)
4
select json_extract('{"a":{"q":[{"a":1},{"a":2},{"a":3}]}}','$.a.q[1]');
json_extract({"a":{"q":[{"a":1},{"a":2},{"a":3}]}}, $.a.q[1])
{"a": 2}
select json_extract('{"a":{"q":[{"a":1},{"a":2},{"a":3}]}}','$.a.q');
json_extract({"a":{"q":[{"a":1},{"a":2},{"a":3}]}}, $.a.q)
[{"a": 1}, {"a": 2}, {"a": 3}]
select json_extract('[1,2,3]','$[*]');
json_extract([1,2,3], $[*])
[1, 2, 3]
select json_extract('{"a":[1,2,3,{"b":4}]}','$.a[3].b');
json_extract({"a":[1,2,3,{"b":4}]}, $.a[3].b)
4
select json_extract('{"a":[1,2,3,{"b":4}]}','$.a[3].c');
json_extract({"a":[1,2,3,{"b":4}]}, $.a[3].c)
null
select json_extract('{"a":[1,2,3,{"b":4}],"c":5}','$.*');
json_extract({"a":[1,2,3,{"b":4}],"c":5}, $.*)
[[1, 2, 3, {"b": 4}], 5]
select json_extract('{"a":[1,2,3,{"a":4}]}','$**.a');
json_extract({"a":[1,2,3,{"a":4}]}, $**.a)
[[1, 2, 3, {"a": 4}], 4]
select json_extract('{"a":[1,2,3,{"a":4}]}','$.a[*].a');
json_extract({"a":[1,2,3,{"a":4}]}, $.a[*].a)
4
select json_extract('{"a":1}','$[0]');
json_extract({"a":1}, $[0])
{"a": 1}
select json_extract('{"a":1}','$[0].a');
json_extract({"a":1}, $[0].a)
1
select json_extract('{"a":1}','$[0].b');
json_extract({"a":1}, $[0].b)
null
select json_extract('{"a":1}','$[1]');
json_extract({"a":1}, $[1])
null
select json_extract('{"af": [1, "2", {"aaf": "bb"}],"eab":"888"}','$**.f');
json_extract({"af": [1, "2", {"aaf": "bb"}],"eab":"888"}, $**.f)
null
select json_extract('{"a": [1, "2", {"a": "bb"}]}','$**.a');
json_extract({"a": [1, "2", {"a": "bb"}]}, $**.a)
[[1, "2", {"a": "bb"}], "bb"]
select  json_extract('{"a":"a1","b":"b1"}','$.**');
invalid input: invalid json path '$.**'
select  json_extract('{"a":"a1","b":"b1"}','$**.1');
invalid input: invalid json path '$**.1'
drop table if exists t1;
create table t1 (a json,b int);
insert into t1(a,b) values ('{"a":1,"b":2,"c":3}',1);
select json_extract(t1.a,'$.a') from t1 where t1.b=1;
json_extract(t1.a, $.a)
1
insert into t1(a,b) values ('{"a":4,"b":5,"c":6}',2);
select json_extract(t1.a,'$.b') from t1 where t1.b=2;
json_extract(t1.a, $.b)
5
select json_extract(t1.a,'$.a') from t1;
json_extract(t1.a, $.a)
1
4
insert into t1(a,b) values ('{"a":{"q":[1,2,3]}}',3);
select json_extract(t1.a,'$.a.q[1]') from t1 where t1.b=3;
json_extract(t1.a, $.a.q[1])
2
insert into t1(a,b) values ('[{"a":1,"b":2,"c":3},{"a":4,"b":5,"c":6}]',4);
select json_extract(t1.a,'$[1].a') from t1 where t1.b=4;
json_extract(t1.a, $[1].a)
4
insert into t1(a,b) values ('{"a":{"q":[{"a":1},{"a":2},{"a":3}]}}',5);
select json_extract(t1.a,'$.a.q[1]') from t1 where t1.b=5;
json_extract(t1.a, $.a.q[1])
{"a": 2}
select json_extract(t1.a,'$.a.q') from t1 where t1.b=5;
json_extract(t1.a, $.a.q)
[{"a": 1}, {"a": 2}, {"a": 3}]
insert into t1(a,b) values ('[1,2,3]',6);
select json_extract(t1.a,'$[*]') from t1 where t1.b=6;
json_extract(t1.a, $[*])
[1, 2, 3]
insert into t1(a,b) values ('{"a":[1,2,3,{"b":4}]}',7);
select json_extract(t1.a,'$.a[3].b') from t1 where t1.b=7;
json_extract(t1.a, $.a[3].b)
4
select json_extract(t1.a,'$.a[3].c') from t1 where t1.b=7;
json_extract(t1.a, $.a[3].c)
null
insert into t1(a,b) values ('{"a":[1,2,3,{"b":4}],"c":5}',8);
select json_extract(t1.a,'$.*') from t1 where t1.b=8;
json_extract(t1.a, $.*)
[[1, 2, 3, {"b": 4}], 5]
insert into t1(a,b) values ('{"a":[1,2,3,{"a":4}]}',9);
select json_extract(t1.a,'$**.a') from t1 where t1.b=9;
json_extract(t1.a, $**.a)
[[1, 2, 3, {"a": 4}], 4]
select json_extract(t1.a,'$.a[*].a') from t1 where t1.b=9;
json_extract(t1.a, $.a[*].a)
4
drop table t1;
create table t1 (a json);
insert into t1(a) values ('{"a":1}'),('[1,2]'),('{"xa":1}');
drop table if exists t2;
create table t2 (a varchar(100));
insert into t2 values ('$[0]'),('$.a');
select json_extract(t1.a,t2.a) qqq,t1.a,t2.a from t2, t1;
qqq    a    a
{"a": 1}    {"a": 1}    $[0]
<<<<<<< HEAD
1    [1, 2]    $[0]
{"xa": 1}    {"xa": 1}    $[0]
1    {"a": 1}    $.a
null    [1, 2]    $.a
=======
1    {"a": 1}    $.a
1    [1, 2]    $[0]
null    [1, 2]    $.a
{"xa": 1}    {"xa": 1}    $[0]
>>>>>>> e4af1cae
null    {"xa": 1}    $.a
drop table if exists json_table_1;
create table json_table_1 (j1 json);
insert into json_table_1 values('{"key10": "value1", "key2": "value2"}'),('{"key1": "@#$_%^&*()!@", "123456": "中文mo"}'),('{"芝士面包": "12abc", "123456": "中文mo"}'),('{"": "", "123456": "中文mo"}'),('{"a 1": "b 1", "123456": "中文mo"}'),('{"d1": "2020-10-09", "d2": "2019-08-20 12:30:00"}'),('{"d1": [true,false]}'),('{}');
select json_extract('{"a":"a1","b":"b1"}','$.*') from json_table_1;
json_extract({"a":"a1","b":"b1"}, $.*)
["a1", "b1"]
["a1", "b1"]
["a1", "b1"]
["a1", "b1"]
["a1", "b1"]
["a1", "b1"]
["a1", "b1"]
["a1", "b1"]
create view v1 as select json_extract('{"a":1}','$.a');
desc v1;
Field    Type    Null    Key    Default    Extra    Comment
json_extract({"a":1}, $.a)    JSON    YES        NULL        
<<<<<<< HEAD
select json_extract('[1,2,3]','$[last]');
json_extract([1,2,3], $[last])
3
select json_extract('[1,2,3]','$[last-1]');
json_extract([1,2,3], $[last-1])
2
select json_extract('[1,2,3]','$[last-2]');
json_extract([1,2,3], $[last-2])
1
select json_extract('[1,2,3]','$[last-3]');
json_extract([1,2,3], $[last-3])
null
select json_extract('[1,2,3]','$[0 to 2]');
json_extract([1,2,3], $[0 to 2])
[1, 2, 3]
select json_extract('[1,2,3]','$[0 to last]');
json_extract([1,2,3], $[0 to last])
[1, 2, 3]
select json_extract('[1,2,3]','$[0 to last-1]');
json_extract([1,2,3], $[0 to last-1])
[1, 2]
select json_extract('[1,2,3]','$[last-2 to last]');
json_extract([1,2,3], $[last-2 to last])
[1, 2, 3]
select json_extract('[1,2,3]','$[last-1 to last-2]');
invalid input: invalid json path '$[last-1 to last-2]'
select json_extract('[1,2,3]','$[last-8 to last-2]');
json_extract([1,2,3], $[last-8 to last-2])
1
select json_extract('[1,2,3]','$[last-2 to last-8]');
invalid input: invalid json path '$[last-2 to last-8]'
select json_extract('[1,2,3]','$[0 to last-8]');
json_extract([1,2,3], $[0 to last-8])
=======
select json_extract('{"a":1}',null);
json_extract({"a":1}, null)
null
select json_extract(null,'$');
json_extract(null, $)
null
select json_extract(null,null);
json_extract(null, null)
null
select json_extract('{"a":1}',null) from json_table_1;
json_extract({"a":1}, null)
null
null
null
null
null
null
null
null
select json_extract(null,'$') from json_table_1;
json_extract(null, $)
null
null
null
null
null
null
null
>>>>>>> e4af1cae
null<|MERGE_RESOLUTION|>--- conflicted
+++ resolved
@@ -116,17 +116,10 @@
 select json_extract(t1.a,t2.a) qqq,t1.a,t2.a from t2, t1;
 qqq    a    a
 {"a": 1}    {"a": 1}    $[0]
-<<<<<<< HEAD
 1    [1, 2]    $[0]
 {"xa": 1}    {"xa": 1}    $[0]
 1    {"a": 1}    $.a
 null    [1, 2]    $.a
-=======
-1    {"a": 1}    $.a
-1    [1, 2]    $[0]
-null    [1, 2]    $.a
-{"xa": 1}    {"xa": 1}    $[0]
->>>>>>> e4af1cae
 null    {"xa": 1}    $.a
 drop table if exists json_table_1;
 create table json_table_1 (j1 json);
@@ -144,8 +137,38 @@
 create view v1 as select json_extract('{"a":1}','$.a');
 desc v1;
 Field    Type    Null    Key    Default    Extra    Comment
-json_extract({"a":1}, $.a)    JSON    YES        NULL        
-<<<<<<< HEAD
+json_extract({"a":1}, $.a)    JSON    YES        NULL
+select json_extract('{"a":1}',null);
+json_extract({"a":1}, null)
+null
+select json_extract(null,'$');
+json_extract(null, $)
+null
+select json_extract(null,null);
+json_extract(null, null)
+null
+select json_extract('{"a":1}',null) from json_table_1;
+json_extract({"a":1}, null)
+null
+null
+null
+null
+null
+null
+null
+null
+select json_extract(null,'$') from json_table_1;
+json_extract(null, $)
+null
+null
+null
+null
+null
+null
+null
+null
+
+json_extract({"a":1}, $.a)    JSON    YES        NULL
 select json_extract('[1,2,3]','$[last]');
 json_extract([1,2,3], $[last])
 3
@@ -179,34 +202,4 @@
 invalid input: invalid json path '$[last-2 to last-8]'
 select json_extract('[1,2,3]','$[0 to last-8]');
 json_extract([1,2,3], $[0 to last-8])
-=======
-select json_extract('{"a":1}',null);
-json_extract({"a":1}, null)
-null
-select json_extract(null,'$');
-json_extract(null, $)
-null
-select json_extract(null,null);
-json_extract(null, null)
-null
-select json_extract('{"a":1}',null) from json_table_1;
-json_extract({"a":1}, null)
-null
-null
-null
-null
-null
-null
-null
-null
-select json_extract(null,'$') from json_table_1;
-json_extract(null, $)
-null
-null
-null
-null
-null
-null
-null
->>>>>>> e4af1cae
 null