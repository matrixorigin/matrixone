--- conflicted
+++ resolved
@@ -89,45 +89,20 @@
 10    10
 100000    3000
 delete from tab1 where a=10;
-<<<<<<< HEAD
-no such table db.tab1
-Previous DML conflicts with existing constraints or data format. This transaction has to be aborted
-=======
->>>>>>> 55b4d20b
 rollback;
 select * from tab1;
 a    b
 10    10
 100000    3000
 delete from tab1 where a=10;
-<<<<<<< HEAD
-no such table db.tab1
-Previous DML conflicts with existing constraints or data format. This transaction has to be aborted
-=======
->>>>>>> 55b4d20b
 commit;
 select * from tab1;
 a    b
 100000    3000
 create view view_tab1 as select * from tab1;
 select * from view_tab1;
-<<<<<<< HEAD
-SQL parser error: table "view_tab1" does not exist
-Previous DML conflicts with existing constraints or data format. This transaction has to be aborted
-delete from view_tab1 where a=10;
-no such table db.view_tab1
-Previous DML conflicts with existing constraints or data format. This transaction has to be aborted
-rollback;
-select * from view_tab1;
-SQL parser error: table "view_tab1" does not exist
-Previous DML conflicts with existing constraints or data format. This transaction has to be aborted
-delete from view_tab1 where a=10;
-no such table db.view_tab1
-Previous DML conflicts with existing constraints or data format. This transaction has to be aborted
-=======
-a    b
-100000    3000
->>>>>>> 55b4d20b
+a    b
+100000    3000
 commit;
 insert into view_tab1 values (200, 300);
 invalid input: cannot insert into view 'view_tab1'
@@ -356,11 +331,6 @@
 100000    3000
 begin;
 delete from table3 where a=10;
-<<<<<<< HEAD
-no such table db.table3
-Previous DML conflicts with existing constraints or data format. This transaction has to be aborted
-=======
->>>>>>> 55b4d20b
 rollback;
 select * from table3;
 a    b
@@ -368,11 +338,6 @@
 100000    3000
 begin;
 delete from table3 where a=10;
-<<<<<<< HEAD
-no such table db.table3
-Previous DML conflicts with existing constraints or data format. This transaction has to be aborted
-=======
->>>>>>> 55b4d20b
 commit;
 select * from table3;
 a    b
@@ -434,10 +399,6 @@
 3000
 insert into t5 values(100),(2000),(3000);
 delete from t5;
-<<<<<<< HEAD
-no such table db.t5
-=======
->>>>>>> 55b4d20b
 begin;
 select * from t5;
 a
