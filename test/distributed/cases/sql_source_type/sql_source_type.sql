-- prepare
create account if not exists `sql_source_type` ADMIN_NAME 'admin' IDENTIFIED BY '123456';
-- @session:id=1&user=sql_source_type:admin:accountadmin&password=123456
create database if not exists ssb;
use ssb;
/* cloud_user */drop table if exists __mo_t1;
/* cloud_nonuser */ create table __mo_t1(a int);
insert into __mo_t1 values(1);
select * from __mo_t1;
/* cloud_nonuser */ use system;/* cloud_user */show tables;
<<<<<<< HEAD
-- @session
select sleep(15);
select statement, sql_source_type from system.statement_info where user="admin" order by request_at desc limit 4;
=======
-- @session:id=1&user=sql_source_type:admin:accountadmin&password=123456
select sleep(16);
-- @session
select statement, sql_source_type from system.statement_info where user="dump" and statement not like '%mo_ctl%' order by request_at desc limit 4;
>>>>>>> 76dd6deb

drop account if exists sql_source_type;<|MERGE_RESOLUTION|>--- conflicted
+++ resolved
@@ -8,15 +8,9 @@
 insert into __mo_t1 values(1);
 select * from __mo_t1;
 /* cloud_nonuser */ use system;/* cloud_user */show tables;
-<<<<<<< HEAD
--- @session
-select sleep(15);
-select statement, sql_source_type from system.statement_info where user="admin" order by request_at desc limit 4;
-=======
 -- @session:id=1&user=sql_source_type:admin:accountadmin&password=123456
 select sleep(16);
 -- @session
 select statement, sql_source_type from system.statement_info where user="dump" and statement not like '%mo_ctl%' order by request_at desc limit 4;
->>>>>>> 76dd6deb
 
 drop account if exists sql_source_type;