--- conflicted
+++ resolved
@@ -123,7 +123,6 @@
 show create table `t_iot_equipment_inspection_stand`;
 Table    Create Table
 t_iot_equipment_inspection_stand    CREATE TABLE `t_iot_equipment_inspection_stand` (\n  `id` BIGINT NOT NULL,\n  `tenant_id` VARCHAR(50) NOT NULL COMMENT '租户ID',\n  `equipment_category_id` BIGINT NOT NULL COMMENT '设备分类ID',\n  `equipment_model_id` BIGINT NOT NULL,\n  `name` VARCHAR(50) NOT NULL COMMENT '点检项名称',\n  `category` VARCHAR(50) DEFAULT NULL COMMENT '检验分类：定性、定量、智能点检',\n  `inspection_content` VARCHAR(50) DEFAULT NULL COMMENT '点检内容',\n  `inspection_tool` VARCHAR(50) DEFAULT NULL COMMENT '点检工具',\n  `inspection_method` VARCHAR(50) DEFAULT NULL COMMENT '点检方法',\n  `judgment_criteria` VARCHAR(50) DEFAULT NULL COMMENT '判断标准',\n  `inspection_exceptions` TEXT DEFAULT NULL COMMENT '异常描述[表面有磨损,表面有裂痕]',\n  `major` TEXT DEFAULT NULL COMMENT '点检专业',\n  `cycle_unit` VARCHAR(50) DEFAULT NULL COMMENT '执行周期,一次、年、季度、月、周、日、班次、小时',\n  `cycle_num` DECIMAL(20,6) DEFAULT NULL COMMENT '周期间隔',\n  `remark` VARCHAR(255) DEFAULT NULL COMMENT '备注',\n  `create_org` BIGINT DEFAULT NULL COMMENT '创建组织',\n  `use_org` BIGINT DEFAULT NULL COMMENT '使用组织',\n  `create_time` DATETIME NOT NULL COMMENT '创建时间',\n  `create_user` BIGINT DEFAULT NULL COMMENT '创建人员',\n  `create_user_name` VARCHAR(50) DEFAULT NULL,\n  `create_dept` BIGINT DEFAULT NULL COMMENT '创建部门',\n  `update_time` DATETIME DEFAULT NULL COMMENT '更新时间',\n  `update_user` BIGINT DEFAULT NULL COMMENT '更新人员',\n  `update_user_name` VARCHAR(50) DEFAULT NULL,\n  `status` INT DEFAULT NULL,\n  `is_deleted` INT DEFAULT NULL COMMENT '是否已删除',\n  PRIMARY KEY (`id`)\n) COMMENT='设备点检标准表'
-<<<<<<< HEAD
 drop database emis_issue;
 create database if not exists emis_issue;
 use emis_issue;
@@ -196,6 +195,40 @@
 show create table `t_iot_equipment_inspection_stand`;
 Table    Create Table
 t_iot_equipment_inspection_stand    CREATE TABLE `t_iot_equipment_inspection_stand` (\n  `id` BIGINT NOT NULL,\n  `tenant_id` VARCHAR(50) NOT NULL COMMENT '租户ID',\n  `equipment_category_id` BIGINT NOT NULL COMMENT '设备分类ID',\n  `equipment_model_id` BIGINT NOT NULL,\n  `name` VARCHAR(50) NOT NULL COMMENT '点检项名称',\n  `category` VARCHAR(50) DEFAULT NULL COMMENT '检验分类：定性、定量、智能点检',\n  `inspection_content` VARCHAR(50) DEFAULT NULL COMMENT '点检内容',\n  `inspection_tool` VARCHAR(50) DEFAULT NULL COMMENT '点检工具',\n  `inspection_method` VARCHAR(50) DEFAULT NULL COMMENT '点检方法',\n  `judgment_criteria` VARCHAR(50) DEFAULT NULL COMMENT '判断标准',\n  `inspection_exceptions` TEXT DEFAULT NULL COMMENT '异常描述[**"表面有磨损",**"表面有裂痕"]',\n  `major` TEXT DEFAULT NULL COMMENT '点检专业',\n  `cycle_unit` VARCHAR(50) DEFAULT NULL COMMENT '执行周期,一次、年、季度、月、周、日、班次、小时',\n  `cycle_num` DECIMAL(20,6) DEFAULT NULL COMMENT '周期间隔',\n  `remark` VARCHAR(255) DEFAULT NULL COMMENT '备注',\n  `create_org` BIGINT DEFAULT NULL COMMENT '创建组织',\n  `use_org` BIGINT DEFAULT NULL COMMENT '使用组织',\n  `create_time` DATETIME NOT NULL COMMENT '创建时间',\n  `create_user` BIGINT DEFAULT NULL COMMENT '创建人员',\n  `create_user_name` VARCHAR(50) DEFAULT NULL,\n  `create_dept` BIGINT DEFAULT NULL COMMENT '创建部门',\n  `update_time` DATETIME DEFAULT NULL COMMENT '更新时间',\n  `update_user` BIGINT DEFAULT NULL COMMENT '更新人员',\n  `update_user_name` VARCHAR(50) DEFAULT NULL,\n  `status` INT DEFAULT NULL,\n  `is_deleted` INT DEFAULT NULL COMMENT '是否已删除',\n  PRIMARY KEY (`id`)\n) COMMENT='设备点检标准表'
-=======
->>>>>>> 565cbbc3
+drop database emis_issue;
+create database if not exists emis_issue;
+use emis_issue;
+drop table if exists `t_iot_equipment_inspection_stand`;
+CREATE TABLE `t_iot_equipment_inspection_stand` (
+`id` bigint NOT NULL,
+`tenant_id` varchar(50) CHARACTER SET utf8mb4 COLLATE utf8mb4_general_ci NOT NULL COMMENT '租户ID',
+`equipment_category_id` bigint NOT NULL COMMENT '设备分类ID',
+`equipment_model_id` bigint NOT NULL,
+`name` varchar(50) CHARACTER SET utf8mb4 COLLATE utf8mb4_general_ci NOT NULL COMMENT '点检项名称',
+`category` varchar(50) CHARACTER SET utf8mb4 COLLATE utf8mb4_general_ci DEFAULT NULL COMMENT '检验分类：定性、定量、智能点检',
+`inspection_content` varchar(50) CHARACTER SET utf8mb4 COLLATE utf8mb4_general_ci DEFAULT NULL COMMENT '点检内容',
+`inspection_tool` varchar(50) CHARACTER SET utf8mb4 COLLATE utf8mb4_general_ci DEFAULT NULL COMMENT '点检工具',
+`inspection_method` varchar(50) CHARACTER SET utf8mb4 COLLATE utf8mb4_general_ci DEFAULT NULL COMMENT '点检方法',
+`judgment_criteria` varchar(50) CHARACTER SET utf8mb4 COLLATE utf8mb4_general_ci DEFAULT NULL COMMENT '判断标准',
+`inspection_exceptions` text CHARACTER SET utf8mb4 COLLATE utf8mb4_general_ci COMMENT '异常描述[\\"表面有磨损\\",\\"表面有裂痕\\"]',
+`major` text CHARACTER SET utf8mb4 COLLATE utf8mb4_general_ci COMMENT '点检专业',
+`cycle_unit` varchar(50) CHARACTER SET utf8mb4 COLLATE utf8mb4_general_ci DEFAULT NULL COMMENT '执行周期,一次、年、季度、月、周、日、班次、小时',
+`cycle_num` decimal(20,6) DEFAULT NULL COMMENT '周期间隔',
+`remark` varchar(255) CHARACTER SET utf8mb4 COLLATE utf8mb4_general_ci DEFAULT NULL COMMENT '备注',
+`create_org` bigint DEFAULT NULL COMMENT '创建组织',
+`use_org` bigint DEFAULT NULL COMMENT '使用组织',
+`create_time` datetime NOT NULL COMMENT '创建时间',
+`create_user` bigint DEFAULT NULL COMMENT '创建人员',
+`create_user_name` varchar(50) CHARACTER SET utf8mb4 COLLATE utf8mb4_general_ci DEFAULT NULL,
+`create_dept` bigint DEFAULT NULL COMMENT '创建部门',
+`update_time` datetime DEFAULT NULL COMMENT '更新时间',
+`update_user` bigint DEFAULT NULL COMMENT '更新人员',
+`update_user_name` varchar(50) CHARACTER SET utf8mb4 COLLATE utf8mb4_general_ci DEFAULT NULL,
+`status` int DEFAULT NULL,
+`is_deleted` int DEFAULT NULL COMMENT '是否已删除',
+PRIMARY KEY (`id`) USING BTREE
+) ENGINE=InnoDB DEFAULT CHARSET=utf8mb4 COLLATE=utf8mb4_general_ci ROW_FORMAT=DYNAMIC COMMENT='设备点检标准表';
+show create table `t_iot_equipment_inspection_stand`;
+Table    Create Table
+t_iot_equipment_inspection_stand    CREATE TABLE `t_iot_equipment_inspection_stand` (\n  `id` BIGINT NOT NULL,\n  `tenant_id` VARCHAR(50) NOT NULL COMMENT '租户ID',\n  `equipment_category_id` BIGINT NOT NULL COMMENT '设备分类ID',\n  `equipment_model_id` BIGINT NOT NULL,\n  `name` VARCHAR(50) NOT NULL COMMENT '点检项名称',\n  `category` VARCHAR(50) DEFAULT NULL COMMENT '检验分类：定性、定量、智能点检',\n  `inspection_content` VARCHAR(50) DEFAULT NULL COMMENT '点检内容',\n  `inspection_tool` VARCHAR(50) DEFAULT NULL COMMENT '点检工具',\n  `inspection_method` VARCHAR(50) DEFAULT NULL COMMENT '点检方法',\n  `judgment_criteria` VARCHAR(50) DEFAULT NULL COMMENT '判断标准',\n  `inspection_exceptions` TEXT DEFAULT NULL COMMENT '异常描述[表面有磨损,表面有裂痕]',\n  `major` TEXT DEFAULT NULL COMMENT '点检专业',\n  `cycle_unit` VARCHAR(50) DEFAULT NULL COMMENT '执行周期,一次、年、季度、月、周、日、班次、小时',\n  `cycle_num` DECIMAL(20,6) DEFAULT NULL COMMENT '周期间隔',\n  `remark` VARCHAR(255) DEFAULT NULL COMMENT '备注',\n  `create_org` BIGINT DEFAULT NULL COMMENT '创建组织',\n  `use_org` BIGINT DEFAULT NULL COMMENT '使用组织',\n  `create_time` DATETIME NOT NULL COMMENT '创建时间',\n  `create_user` BIGINT DEFAULT NULL COMMENT '创建人员',\n  `create_user_name` VARCHAR(50) DEFAULT NULL,\n  `create_dept` BIGINT DEFAULT NULL COMMENT '创建部门',\n  `update_time` DATETIME DEFAULT NULL COMMENT '更新时间',\n  `update_user` BIGINT DEFAULT NULL COMMENT '更新人员',\n  `update_user_name` VARCHAR(50) DEFAULT NULL,\n  `status` INT DEFAULT NULL,\n  `is_deleted` INT DEFAULT NULL COMMENT '是否已删除',\n  PRIMARY KEY (`id`)\n) COMMENT='设备点检标准表'
 drop database emis_issue;