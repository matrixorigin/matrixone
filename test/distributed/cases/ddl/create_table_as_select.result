--- conflicted
+++ resolved
@@ -1215,11 +1215,7 @@
 2    39304
 3    372
 insert into test05 values (2, 39304.3424);
-<<<<<<< HEAD
-Duplicate entry '(2,39304)' for key '__mo_cpkey_col'
-=======
 Duplicate entry ('\d\w\d{38}'|'\(2\,39304\)') for key '__mo_cpkey_col'
->>>>>>> b7f14cb6
 alter table test01 rename column col1 to newCol;
 show create table test01;
 Table    Create Table
@@ -1544,15 +1540,10 @@
 show create table test01;
 Table    Create Table
 test01    CREATE TABLE `test01` (\n  `col1` TINYINT DEFAULT NULL,\n  `col2` SMALLINT DEFAULT NULL,\n  `col3` INT DEFAULT NULL,\n  `col4` BIGINT DEFAULT NULL,\n  `col5` TINYINT UNSIGNED DEFAULT NULL,\n  `col6` SMALLINT UNSIGNED DEFAULT NULL,\n  `col7` INT UNSIGNED DEFAULT NULL,\n  `col8` BIGINT UNSIGNED DEFAULT NULL,\n  `col9` FLOAT DEFAULT NULL,\n  `col10` DOUBLE DEFAULT NULL\n)
-create publication publication01 database test account all;
+create publication publication01 database test;
 show publications;
-<<<<<<< HEAD
-publication    database    tables    sub_account    subscribed_accounts    create_time    update_time    comments
-publication01    test    *    all        2024-07-23 11:16:02    null    
-=======
 publication    database    create_time    update_time    sub_account    comments
 publication01    test    2024-07-04 14:37:01    null    *    
->>>>>>> b7f14cb6
 drop table if exists test02;
 create table test02 as select * from test01;
 select * from test02;
@@ -1566,20 +1557,15 @@
 drop table if exists sys_tbl_1;
 create table sys_tbl_1(a int primary key, b decimal, c char, d varchar(20) );
 insert into sys_tbl_1 values(1,2,'a','database'),(2,3,'b','test publication'),(3, 4, 'c','324243243');
-create publication sys_pub_1 database test account all;
+create publication sys_pub_1 database test;
 select * from sys_tbl_1;
 a    b    c    d
 1    2    a    database
 2    3    b    test publication
 3    4    c    324243243
 show publications;
-<<<<<<< HEAD
-publication    database    tables    sub_account    subscribed_accounts    create_time    update_time    comments
-sys_pub_1    test    *    all        2024-07-23 11:16:03    null    
-=======
 publication    database    create_time    update_time    sub_account    comments
 sys_pub_1    test    2024-07-04 14:37:02    null    *    
->>>>>>> b7f14cb6
 select pub_name, database_name, account_list from mo_catalog.mo_pubs;
 pub_name    database_name    account_list
 sys_pub_1    test    all
