-- 1.test KEY Partition
drop table if exists t1;
CREATE TABLE t1 (
col1 INT NOT NULL,
col2 DATE NOT NULL,
col3 INT NOT NULL UNIQUE
)
PARTITION BY KEY(col3)
PARTITIONS 4;
insert into `%!%p0%!%t1` values (1, '1980-12-17', 7369),(2, '1981-02-20', 7499),(3, '1981-02-22', 7521),(4, '1981-04-02', 7566),(5, '1981-09-28', 7654);
insert into `%!%p1%!%t1` values (6, '1981-05-01', 7698),(7, '1981-06-09', 7782),(8, '0087-07-13', 7788),(9, '1981-11-17', 7839);
insert into `%!%p2%!%t1` values (10, '1981-09-08', 7844),(11, '2007-07-13', 7876),(12, '1981-12-03', 7900),(13, '1987-07-13', 7980);
insert into `%!%p3%!%t1` values (14, '2001-11-17', 7981),(15, '1951-11-08', 7982),(16, '1927-10-13', 7983),(17, '1971-12-09', 7984),(18, '1981-12-09', 7985);
select * from t1 where col1 > 5 order by col3;
<<<<<<< HEAD
delete from t1 where col1 > 20;
select * from t1 order by col1;
select * from `%!%p0%!%t1` order by col1;
select * from `%!%p1%!%t1` order by col1;
select * from `%!%p2%!%t1` order by col1;
select * from `%!%p3%!%t1` order by col1;
drop table t1;

-- 2.test HASH Partition
drop table if exists t2;
CREATE TABLE t2 (
col1 INT NOT NULL,
col2 INT NOT NULL,
col3 DATE NOT NULL,
UNIQUE KEY (col1, col3)
)
PARTITION BY HASH(col1 + col3)
PARTITIONS 6;

insert into t2 values
(1, 7369, '1980-12-17'),
(2, 7499, '1981-02-20'),
(3, 7521, '1981-02-22'),
(4, 7566, '1981-04-02'),
(5, 7654, '1981-09-28'),
(6, 7698, '1981-05-01'),
(7, 7782, '1981-06-09'),
(8, 7788, '0087-07-13'),
(9, 7839, '1981-11-17'),
(10, 7844, '1981-09-08'),
(11, 7876, '2007-07-13'),
(12, 7900, '1981-12-03'),
(13, 7980, '1987-07-13'),
(14, 7981, '2001-11-17'),
(15, 7982, '1951-11-08'),
(16, 7983, '1927-10-13'),
(17, 7984, '1671-12-09'),
(18, 7985, '1981-11-06'),
(19, 7986, '1771-12-06'),
(20, 7987, '1985-10-06'),
(21, 7988, '1771-10-06'),
(22, 7989, '1981-10-05'),
(23, 7990, '2001-12-04'),
(24, 7991, '1999-08-01'),
(25, 7992, '1951-11-08'),
(26, 7993, '1927-10-13'),
(27, 7994, '1971-12-09'),
(28, 7995, '1981-12-09'),
(29, 7996, '2001-11-17'),
(30, 7997, '1981-12-09'),
(31, 7998, '2001-11-17'),
(32, 7999, '2001-11-17'),
(33, 7980, '1987-07-13'),
(34, 7981, '2001-11-17'),
(35, 7982, '1951-11-08'),
(36, 7983, '1927-10-13'),
(37, 7984, '1671-12-09'),
(38, 7985, '1981-11-06'),
(39, 7986, '1771-12-06'),
(40, 7987, '1985-10-06');

SELECT * from t2 WHERE col1 BETWEEN 0 and 25 order by col1;
SELECT * from t2 WHERE col1 BETWEEN 26 and 30 order by col1;
select * from `%!%p0%!%t2` order by col1;
select * from `%!%p1%!%t2` order by col1;
select * from `%!%p2%!%t2` order by col1;
select * from `%!%p3%!%t2` order by col1;

delete from t2 where col1 > 30;
select * from t2 order by col1;
select * from `%!%p0%!%t2` order by col1;
select * from `%!%p1%!%t2` order by col1;
select * from `%!%p2%!%t2` order by col1;
select * from `%!%p3%!%t2` order by col1;
drop table t2;

-- 3.test RANGE COLUMNS Partition
drop table if exists t3;
CREATE TABLE t3 (
id int NOT NULL AUTO_INCREMENT,
key_num int NOT NULL DEFAULT '0',
hiredate date NOT NULL,
PRIMARY KEY (id),
KEY key_num (key_num)
)
PARTITION BY RANGE COLUMNS(id) (
PARTITION p0 VALUES LESS THAN(10),
PARTITION p1 VALUES LESS THAN(20),
PARTITION p2 VALUES LESS THAN(30),
PARTITION p3 VALUES LESS THAN(MAXVALUE)
);

insert into t3 values
(1, 7369, '1980-12-17'),
(2, 7499, '1981-02-20'),
(3, 7521, '1981-02-22'),
(4, 7566, '1981-04-02'),
(5, 7654, '1981-09-28'),
(6, 7698, '1981-05-01'),
(7, 7782, '1981-06-09'),
(8, 7788, '0087-07-13'),
(9, 7839, '1981-11-17'),
(10, 7844, '1981-09-08'),
(11, 7876, '2007-07-13'),
(12, 7900, '1981-12-03'),
(13, 7980, '1987-07-13'),
(14, 7981, '2001-11-17'),
(15, 7982, '1951-11-08'),
(16, 7983, '1927-10-13'),
(17, 7984, '1671-12-09'),
(18, 7985, '1981-11-06'),
(19, 7986, '1771-12-06'),
(20, 7987, '1985-10-06'),
(21, 7988, '1771-10-06'),
(22, 7989, '1981-10-05'),
(23, 7990, '2001-12-04'),
(24, 7991, '1999-08-01'),
(25, 7992, '1951-11-08'),
(26, 7993, '1927-10-13'),
(27, 7994, '1971-12-09'),
(28, 7995, '1981-12-09'),
(29, 7996, '2001-11-17'),
(30, 7997, '1981-12-09'),
(31, 7998, '2001-11-17'),
(32, 7999, '2001-11-17'),
(33, 7980, '1987-07-13'),
(34, 7981, '2001-11-17'),
(35, 7982, '1951-11-08'),
(36, 7983, '1927-10-13'),
(37, 7984, '1671-12-09'),
(38, 7985, '1981-11-06'),
(39, 7986, '1771-12-06'),
(40, 7987, '1985-10-06');

SELECT * from t3 WHERE id BETWEEN 0 and 9 order by id;
SELECT * from t3 WHERE id BETWEEN 20 and 29 order by id;
select * from `%!%p0%!%t3` order by id;
select * from `%!%p1%!%t3` order by id;
select * from `%!%p2%!%t3` order by id;
select * from `%!%p3%!%t3` order by id;

delete from t3 where id > 30;
select * from t3 order by id;
select * from `%!%p0%!%t3` order by id;
select * from `%!%p1%!%t3` order by id;
select * from `%!%p2%!%t3` order by id;
select * from `%!%p3%!%t3` order by id;
drop table t3;

-- 4.test RANGE Partition
drop table if exists titles;
CREATE TABLE titles (
emp_no      INT             NOT NULL,
title       VARCHAR(50)     NOT NULL,
from_date   DATE            NOT NULL,
to_date     DATE,
PRIMARY KEY (emp_no, title, from_date)
)
partition by range (to_days(from_date))
(
    partition p01 values less than (to_days('1985-12-31')),
    partition p02 values less than (to_days('1986-12-31')),
    partition p03 values less than (to_days('1987-12-31')),
    partition p04 values less than (to_days('1988-12-31')),
    partition p05 values less than (to_days('1989-12-31')),
    partition p06 values less than (to_days('1990-12-31')),
    partition p07 values less than (to_days('1991-12-31')),
    partition p08 values less than (to_days('1992-12-31')),
    partition p09 values less than (to_days('1993-12-31')),
    partition p10 values less than (to_days('1994-12-31')),
    partition p11 values less than (to_days('1995-12-31')),
    partition p12 values less than (to_days('1996-12-31')),
    partition p13 values less than (to_days('1997-12-31')),
    partition p14 values less than (to_days('1998-12-31')),
    partition p15 values less than (to_days('1999-12-31')),
    partition p16 values less than (to_days('2000-12-31')),
    partition p17 values less than (to_days('2001-12-31')),
    partition p18 values less than (to_days('2002-12-31')),
    partition p19 values less than (to_days('3000-12-31'))
);

INSERT INTO `titles` VALUES
(10001,'Senior Engineer','1986-06-26','9999-01-01'),
(10002,'Staff','1996-08-03','9999-01-01'),
(10003,'Senior Engineer','1995-12-03','9999-01-01'),
(10004,'Engineer','1986-12-01','1995-12-01'),
(10004,'Senior Engineer','1995-12-01','9999-01-01'),
(10005,'Senior Staff','1996-09-12','9999-01-01'),
(10005,'Staff','1989-09-12','1996-09-12'),
(10006,'Senior Engineer','1990-08-05','9999-01-01'),
(10007,'Senior Staff','1996-02-11','9999-01-01'),
(10007,'Staff','1989-02-10','1996-02-11'),
(10008,'Assistant Engineer','1998-03-11','2000-07-31'),
(10009,'Assistant Engineer','1985-02-18','1990-02-18'),
(10009,'Engineer','1990-02-18','1995-02-18'),
(10009,'Senior Engineer','1995-02-18','9999-01-01'),
(10010,'Engineer','1996-11-24','9999-01-01'),
(10011,'Staff','1990-01-22','1996-11-09'),
(10012,'Engineer','1992-12-18','2000-12-18'),
(10012,'Senior Engineer','2000-12-18','9999-01-01'),
(10013,'Senior Staff','1985-10-20','9999-01-01'),
(10014,'Engineer','1993-12-29','9999-01-01'),
(10015,'Senior Staff','1992-09-19','1993-08-22'),
(10016,'Staff','1998-02-11','9999-01-01'),
(10017,'Senior Staff','2000-08-03','9999-01-01'),
(10017,'Staff','1993-08-03','2000-08-03'),
(10018,'Engineer','1987-04-03','1995-04-03'),
(10018,'Senior Engineer','1995-04-03','9999-01-01'),
(10019,'Staff','1999-04-30','9999-01-01'),
(10020,'Engineer','1997-12-30','9999-01-01'),
(10021,'Technique Leader','1988-02-10','2002-07-15'),
(10022,'Engineer','1999-09-03','9999-01-01'),
(10023,'Engineer','1999-09-27','9999-01-01'),
(10024,'Assistant Engineer','1998-06-14','9999-01-01'),
(10025,'Technique Leader','1987-08-17','1997-10-15'),
(10026,'Engineer','1995-03-20','2001-03-19'),
(10026,'Senior Engineer','2001-03-19','9999-01-01'),
(10027,'Engineer','1995-04-02','2001-04-01'),
(10027,'Senior Engineer','2001-04-01','9999-01-01'),
(10028,'Engineer','1991-10-22','1998-04-06'),
(10029,'Engineer','1991-09-18','2000-09-17'),
(10029,'Senior Engineer','2000-09-17','9999-01-01'),
(10030,'Engineer','1994-02-17','2001-02-17'),
(10030,'Senior Engineer','2001-02-17','9999-01-01');

select * from titles order by emp_no;

select * from `%!%p01%!%titles` order by emp_no;
select * from `%!%p02%!%titles` order by emp_no;
select * from `%!%p03%!%titles` order by emp_no;
select * from `%!%p04%!%titles` order by emp_no;
select * from `%!%p05%!%titles` order by emp_no;
select * from `%!%p06%!%titles` order by emp_no;
select * from `%!%p07%!%titles` order by emp_no;
select * from `%!%p08%!%titles` order by emp_no;
select * from `%!%p09%!%titles` order by emp_no;
select * from `%!%p10%!%titles` order by emp_no;
select * from `%!%p11%!%titles` order by emp_no;
select * from `%!%p12%!%titles` order by emp_no;
select * from `%!%p13%!%titles` order by emp_no;
select * from `%!%p14%!%titles` order by emp_no;
select * from `%!%p15%!%titles` order by emp_no;
select * from `%!%p16%!%titles` order by emp_no;
select * from `%!%p17%!%titles` order by emp_no;
select * from `%!%p18%!%titles` order by emp_no;
select * from `%!%p19%!%titles` order by emp_no;

select to_days(from_date) from titles order by emp_no;

select * from titles where to_days(from_date) between to_days('1988-12-31') and to_days('1992-12-31');
delete from titles where to_days(from_date) between to_days('1988-12-31') and to_days('1992-12-31');
select * from titles order by emp_no;

drop table titles;

-- 5.test List Partition
drop table if exists employees;
CREATE TABLE employees (
id INT NOT NULL,
fname VARCHAR(30),
lname VARCHAR(30),
hired DATE NOT NULL DEFAULT '1970-01-01',
separated DATE NOT NULL DEFAULT '9999-12-31',
job_code INT,
store_id INT
)
PARTITION BY LIST(store_id) (
	PARTITION pNorth VALUES IN (3,5,6,9,17),
	PARTITION pEast VALUES IN (1,2,10,11,19,20),
	PARTITION pWest VALUES IN (4,12,13,14,18),
	PARTITION pCentral VALUES IN (7,8,15,16)
);

INSERT INTO employees VALUES
(10001, 'Georgi', 'Facello', '1953-09-02','1986-06-26',120, 1),
(10002, 'Bezalel', 'Simmel', '1964-06-02','1985-11-21',150, 7),
(10003, 'Parto', 'Bamford', '1959-12-03','1986-08-28',140, 3),
(10004, 'Chirstian', 'Koblick', '1954-05-01','1986-12-01',150, 3),
(10005, 'Kyoichi', 'Maliniak', '1955-01-21','1989-09-12',150, 18),
(10006, 'Anneke', 'Preusig', '1953-04-20','1989-06-02',150, 15),
(10007, 'Tzvetan', 'Zielinski', '1957-05-23','1989-02-10',110, 6),
(10008, 'Saniya', 'Kalloufi', '1958-02-19','1994-09-15',170, 10),
(10009, 'Sumant', 'Peac', '1952-04-19','1985-02-18',110, 13),
(10010, 'Duangkaew', 'Piveteau', '1963-06-01','1989-08-24',160, 10),
(10011, 'Mary', 'Sluis', '1953-11-07','1990-01-22',120, 8),
(10012, 'Patricio', 'Bridgland', '1960-10-04','1992-12-18',120, 7),
(10013, 'Eberhardt', 'Terkki', '1963-06-07','1985-10-20',160, 17),
(10014, 'Berni', 'Genin', '1956-02-12','1987-03-11',120, 15),
(10015, 'Guoxiang', 'Nooteboom', '1959-08-19','1987-07-02',140, 8),
(10016, 'Kazuhito', 'Cappelletti', '1961-05-02','1995-01-27',140, 2),
(10017, 'Cristinel', 'Bouloucos', '1958-07-06','1993-08-03',170, 10),
(10018, 'Kazuhide', 'Peha', '1954-06-19','1987-04-03',170, 2),
(10019, 'Lillian', 'Haddadi', '1953-01-23','1999-04-30',170, 13),
(10020, 'Mayuko', 'Warwick', '1952-12-24','1991-01-26',120, 1),
(10021, 'Ramzi', 'Erde', '1960-02-20','1988-02-10',120, 9),
(10022, 'Shahaf', 'Famili', '1952-07-08','1995-08-22',130, 10),
(10023, 'Bojan', 'Montemayor', '1953-09-29','1989-12-17',120, 5),
(10024, 'Suzette', 'Pettey', '1958-09-05','1997-05-19',130, 4),
(10025, 'Prasadram', 'Heyers', '1958-10-31','1987-08-17',180, 8),
(10026, 'Yongqiao', 'Berztiss', '1953-04-03','1995-03-20',170, 4),
(10027, 'Divier', 'Reistad', '1962-07-10','1989-07-07',180, 10),
(10028, 'Domenick', 'Tempesti', '1963-11-26','1991-10-22',110, 11),
(10029, 'Otmar', 'Herbst', '1956-12-13','1985-11-20',110, 12),
(10030, 'Elvis', 'Demeyer', '1958-07-14','1994-02-17',110, 1),
(10031, 'Karsten', 'Joslin', '1959-01-27','1991-09-01',110, 10),
(10032, 'Jeong', 'Reistad', '1960-08-09','1990-06-20',120, 19),
(10033, 'Arif', 'Merlo', '1956-11-14','1987-03-18',120, 14),
(10034, 'Bader', 'Swan', '1962-12-29','1988-09-21',130, 16),
(10035, 'Alain', 'Chappelet', '1953-02-08','1988-09-05',130, 3),
(10036, 'Adamantios', 'Portugali', '1959-08-10','1992-01-03',130, 14),
(10037, 'Pradeep', 'Makrucki', '1963-07-22','1990-12-05',140, 12),
(10038, 'Huan', 'Lortz', '1960-07-20','1989-09-20',140, 7),
(10039, 'Alejandro', 'Brender', '1959-10-01','1988-01-19',110, 20),
(10040, 'Weiyi', 'Meriste', '1959-09-13','1993-02-14',140, 17);

select * from employees order by id;
select * from `%!%pnorth%!%employees` order by id;
select * from `%!%peast%!%employees` order by id;
select * from `%!%pwest%!%employees` order by id;
select * from `%!%pcentral%!%employees` order by id;

delete from employees where id > 10030;
select * from employees order by id;
select * from `%!%pnorth%!%employees` order by id;
select * from `%!%peast%!%employees` order by id;
select * from `%!%pwest%!%employees` order by id;
select * from `%!%pcentral%!%employees` order by id;

drop table employees;


-- 6.test List COLUMNS Partition
drop table if exists customers;
CREATE TABLE customers (
first_name VARCHAR(25),
last_name VARCHAR(25),
city VARCHAR(15),
renewal DATE
)
PARTITION BY LIST COLUMNS(renewal) (
    PARTITION pWeek_1 VALUES IN('2010-02-01', '2010-02-02', '2010-02-03', '2010-02-04', '2010-02-05', '2010-02-06', '2010-02-07'),
    PARTITION pWeek_2 VALUES IN('2010-02-08', '2010-02-09', '2010-02-10', '2010-02-11', '2010-02-12', '2010-02-13', '2010-02-14'),
    PARTITION pWeek_3 VALUES IN('2010-02-15', '2010-02-16', '2010-02-17', '2010-02-18', '2010-02-19', '2010-02-20', '2010-02-21'),
    PARTITION pWeek_4 VALUES IN('2010-02-22', '2010-02-23', '2010-02-24', '2010-02-25', '2010-02-26', '2010-02-27', '2010-02-28')
);


INSERT INTO customers VALUES
('Georgi', 'Facello', 'NEW YORK', '2010-02-01'),
('Bezalel', 'Simmel', 'San Francisco', '2010-02-08'),
('Parto', 'Bamford', 'NEW YORK', '2010-02-15'),
('Chirstian', 'Koblick', 'NEW YORK', '2010-02-22'),
('Kyoichi', 'Maliniak', 'NEW YORK', '2010-02-02'),
('Anneke', 'Preusig', 'BOSTON', '2010-02-09'),
('Tzvetan', 'Zielinski', 'BOSTON', '2010-02-16'),
('Saniya', 'Kalloufi', 'NEW YORK', '2010-02-23'),
('Sumant', 'Peac', 'Houston', '2010-02-03'),
('Duangkaew', 'Piveteau', 'NEW YORK', '2010-02-10'),
('Mary', 'Sluis', 'BOSTON', '2010-02-17'),
('Patricio', 'Bridgland', 'NEW YORK', '2010-02-24'),
('Eberhardt', 'Terkki', 'San Francisco', '2010-02-04'),
('Berni', 'Genin', 'San Francisco', '2010-02-11'),
('Guoxiang', 'Nooteboom', 'Houston', '2010-02-18'),
('Kazuhito', 'Cappelletti', 'San Francisco', '2010-02-25'),
('Cristinel', 'Bouloucos', 'San Francisco', '2010-02-05'),
('Kazuhide', 'Peha', 'Houston', '2010-02-12'),
('Lillian', 'Haddadi', 'San Francisco', '2010-02-19'),
('Mayuko', 'Warwick', 'DALLAS', '2010-02-26'),
('Ramzi', 'Erde', 'DALLAS', '2010-02-06'),
('Shahaf', 'Famili', 'San Francisco', '2010-02-13'),
('Bojan', 'Montemayor', 'DALLAS', '2010-02-20'),
('Suzette', 'Pettey', 'DALLAS', '2010-02-27'),
('Prasadram', 'Heyers', 'CHICAGO', '2010-02-07'),
('Yongqiao', 'Berztiss', 'San Francisco', '2010-02-14'),
('Divier', 'Reistad', 'CHICAGO', '2010-02-21'),
('Domenick', 'Tempesti', 'CHICAGO', '2010-02-28'),
('Otmar', 'Herbst', 'Houston', '2010-02-01'),
('Elvis', 'Demeyer', 'BOSTON', '2010-02-02'),
('Karsten', 'Joslin', 'BOSTON', '2010-02-03'),
('Jeong', 'Reistad', 'San Francisco', '2010-02-04'),
('Arif', 'Merlo', 'San Francisco', '2010-02-05'),
('Bader', 'Swan', 'San Francisco', '2010-02-06'),
('Alain', 'Chappelet', 'Houston', '2010-02-07'),
('Adamantios', 'Portugali', 'BOSTON', '2010-02-15'),
('Pradeep', 'Makrucki', 'San Francisco', '2010-02-16'),
('Huan', 'Lortz', 'BOSTON', '2010-02-17'),
('Alejandro',   'Brender', 'DALLAS', '2010-02-18'),
('Weiyi', 'Meriste', 'San Francisco', '2010-02-19');

select * from customers order by first_name;
select * from `%!%pweek_1%!%customers` order by first_name;
select * from `%!%pweek_2%!%customers` order by first_name;
select * from `%!%pweek_3%!%customers` order by first_name;
select * from `%!%pweek_4%!%customers` order by first_name;

delete from customers where city = 'NEW YORK';
select * from customers order by first_name;
select * from `%!%pweek_1%!%customers` order by first_name;
select * from `%!%pweek_2%!%customers` order by first_name;
select * from `%!%pweek_3%!%customers` order by first_name;
select * from `%!%pweek_4%!%customers` order by first_name;

drop table customers;
=======
drop table t1;
>>>>>>> 22395650
<|MERGE_RESOLUTION|>--- conflicted
+++ resolved
@@ -1,4 +1,3 @@
--- 1.test KEY Partition
 drop table if exists t1;
 CREATE TABLE t1 (
 col1 INT NOT NULL,
@@ -12,410 +11,4 @@
 insert into `%!%p2%!%t1` values (10, '1981-09-08', 7844),(11, '2007-07-13', 7876),(12, '1981-12-03', 7900),(13, '1987-07-13', 7980);
 insert into `%!%p3%!%t1` values (14, '2001-11-17', 7981),(15, '1951-11-08', 7982),(16, '1927-10-13', 7983),(17, '1971-12-09', 7984),(18, '1981-12-09', 7985);
 select * from t1 where col1 > 5 order by col3;
-<<<<<<< HEAD
-delete from t1 where col1 > 20;
-select * from t1 order by col1;
-select * from `%!%p0%!%t1` order by col1;
-select * from `%!%p1%!%t1` order by col1;
-select * from `%!%p2%!%t1` order by col1;
-select * from `%!%p3%!%t1` order by col1;
-drop table t1;
-
--- 2.test HASH Partition
-drop table if exists t2;
-CREATE TABLE t2 (
-col1 INT NOT NULL,
-col2 INT NOT NULL,
-col3 DATE NOT NULL,
-UNIQUE KEY (col1, col3)
-)
-PARTITION BY HASH(col1 + col3)
-PARTITIONS 6;
-
-insert into t2 values
-(1, 7369, '1980-12-17'),
-(2, 7499, '1981-02-20'),
-(3, 7521, '1981-02-22'),
-(4, 7566, '1981-04-02'),
-(5, 7654, '1981-09-28'),
-(6, 7698, '1981-05-01'),
-(7, 7782, '1981-06-09'),
-(8, 7788, '0087-07-13'),
-(9, 7839, '1981-11-17'),
-(10, 7844, '1981-09-08'),
-(11, 7876, '2007-07-13'),
-(12, 7900, '1981-12-03'),
-(13, 7980, '1987-07-13'),
-(14, 7981, '2001-11-17'),
-(15, 7982, '1951-11-08'),
-(16, 7983, '1927-10-13'),
-(17, 7984, '1671-12-09'),
-(18, 7985, '1981-11-06'),
-(19, 7986, '1771-12-06'),
-(20, 7987, '1985-10-06'),
-(21, 7988, '1771-10-06'),
-(22, 7989, '1981-10-05'),
-(23, 7990, '2001-12-04'),
-(24, 7991, '1999-08-01'),
-(25, 7992, '1951-11-08'),
-(26, 7993, '1927-10-13'),
-(27, 7994, '1971-12-09'),
-(28, 7995, '1981-12-09'),
-(29, 7996, '2001-11-17'),
-(30, 7997, '1981-12-09'),
-(31, 7998, '2001-11-17'),
-(32, 7999, '2001-11-17'),
-(33, 7980, '1987-07-13'),
-(34, 7981, '2001-11-17'),
-(35, 7982, '1951-11-08'),
-(36, 7983, '1927-10-13'),
-(37, 7984, '1671-12-09'),
-(38, 7985, '1981-11-06'),
-(39, 7986, '1771-12-06'),
-(40, 7987, '1985-10-06');
-
-SELECT * from t2 WHERE col1 BETWEEN 0 and 25 order by col1;
-SELECT * from t2 WHERE col1 BETWEEN 26 and 30 order by col1;
-select * from `%!%p0%!%t2` order by col1;
-select * from `%!%p1%!%t2` order by col1;
-select * from `%!%p2%!%t2` order by col1;
-select * from `%!%p3%!%t2` order by col1;
-
-delete from t2 where col1 > 30;
-select * from t2 order by col1;
-select * from `%!%p0%!%t2` order by col1;
-select * from `%!%p1%!%t2` order by col1;
-select * from `%!%p2%!%t2` order by col1;
-select * from `%!%p3%!%t2` order by col1;
-drop table t2;
-
--- 3.test RANGE COLUMNS Partition
-drop table if exists t3;
-CREATE TABLE t3 (
-id int NOT NULL AUTO_INCREMENT,
-key_num int NOT NULL DEFAULT '0',
-hiredate date NOT NULL,
-PRIMARY KEY (id),
-KEY key_num (key_num)
-)
-PARTITION BY RANGE COLUMNS(id) (
-PARTITION p0 VALUES LESS THAN(10),
-PARTITION p1 VALUES LESS THAN(20),
-PARTITION p2 VALUES LESS THAN(30),
-PARTITION p3 VALUES LESS THAN(MAXVALUE)
-);
-
-insert into t3 values
-(1, 7369, '1980-12-17'),
-(2, 7499, '1981-02-20'),
-(3, 7521, '1981-02-22'),
-(4, 7566, '1981-04-02'),
-(5, 7654, '1981-09-28'),
-(6, 7698, '1981-05-01'),
-(7, 7782, '1981-06-09'),
-(8, 7788, '0087-07-13'),
-(9, 7839, '1981-11-17'),
-(10, 7844, '1981-09-08'),
-(11, 7876, '2007-07-13'),
-(12, 7900, '1981-12-03'),
-(13, 7980, '1987-07-13'),
-(14, 7981, '2001-11-17'),
-(15, 7982, '1951-11-08'),
-(16, 7983, '1927-10-13'),
-(17, 7984, '1671-12-09'),
-(18, 7985, '1981-11-06'),
-(19, 7986, '1771-12-06'),
-(20, 7987, '1985-10-06'),
-(21, 7988, '1771-10-06'),
-(22, 7989, '1981-10-05'),
-(23, 7990, '2001-12-04'),
-(24, 7991, '1999-08-01'),
-(25, 7992, '1951-11-08'),
-(26, 7993, '1927-10-13'),
-(27, 7994, '1971-12-09'),
-(28, 7995, '1981-12-09'),
-(29, 7996, '2001-11-17'),
-(30, 7997, '1981-12-09'),
-(31, 7998, '2001-11-17'),
-(32, 7999, '2001-11-17'),
-(33, 7980, '1987-07-13'),
-(34, 7981, '2001-11-17'),
-(35, 7982, '1951-11-08'),
-(36, 7983, '1927-10-13'),
-(37, 7984, '1671-12-09'),
-(38, 7985, '1981-11-06'),
-(39, 7986, '1771-12-06'),
-(40, 7987, '1985-10-06');
-
-SELECT * from t3 WHERE id BETWEEN 0 and 9 order by id;
-SELECT * from t3 WHERE id BETWEEN 20 and 29 order by id;
-select * from `%!%p0%!%t3` order by id;
-select * from `%!%p1%!%t3` order by id;
-select * from `%!%p2%!%t3` order by id;
-select * from `%!%p3%!%t3` order by id;
-
-delete from t3 where id > 30;
-select * from t3 order by id;
-select * from `%!%p0%!%t3` order by id;
-select * from `%!%p1%!%t3` order by id;
-select * from `%!%p2%!%t3` order by id;
-select * from `%!%p3%!%t3` order by id;
-drop table t3;
-
--- 4.test RANGE Partition
-drop table if exists titles;
-CREATE TABLE titles (
-emp_no      INT             NOT NULL,
-title       VARCHAR(50)     NOT NULL,
-from_date   DATE            NOT NULL,
-to_date     DATE,
-PRIMARY KEY (emp_no, title, from_date)
-)
-partition by range (to_days(from_date))
-(
-    partition p01 values less than (to_days('1985-12-31')),
-    partition p02 values less than (to_days('1986-12-31')),
-    partition p03 values less than (to_days('1987-12-31')),
-    partition p04 values less than (to_days('1988-12-31')),
-    partition p05 values less than (to_days('1989-12-31')),
-    partition p06 values less than (to_days('1990-12-31')),
-    partition p07 values less than (to_days('1991-12-31')),
-    partition p08 values less than (to_days('1992-12-31')),
-    partition p09 values less than (to_days('1993-12-31')),
-    partition p10 values less than (to_days('1994-12-31')),
-    partition p11 values less than (to_days('1995-12-31')),
-    partition p12 values less than (to_days('1996-12-31')),
-    partition p13 values less than (to_days('1997-12-31')),
-    partition p14 values less than (to_days('1998-12-31')),
-    partition p15 values less than (to_days('1999-12-31')),
-    partition p16 values less than (to_days('2000-12-31')),
-    partition p17 values less than (to_days('2001-12-31')),
-    partition p18 values less than (to_days('2002-12-31')),
-    partition p19 values less than (to_days('3000-12-31'))
-);
-
-INSERT INTO `titles` VALUES
-(10001,'Senior Engineer','1986-06-26','9999-01-01'),
-(10002,'Staff','1996-08-03','9999-01-01'),
-(10003,'Senior Engineer','1995-12-03','9999-01-01'),
-(10004,'Engineer','1986-12-01','1995-12-01'),
-(10004,'Senior Engineer','1995-12-01','9999-01-01'),
-(10005,'Senior Staff','1996-09-12','9999-01-01'),
-(10005,'Staff','1989-09-12','1996-09-12'),
-(10006,'Senior Engineer','1990-08-05','9999-01-01'),
-(10007,'Senior Staff','1996-02-11','9999-01-01'),
-(10007,'Staff','1989-02-10','1996-02-11'),
-(10008,'Assistant Engineer','1998-03-11','2000-07-31'),
-(10009,'Assistant Engineer','1985-02-18','1990-02-18'),
-(10009,'Engineer','1990-02-18','1995-02-18'),
-(10009,'Senior Engineer','1995-02-18','9999-01-01'),
-(10010,'Engineer','1996-11-24','9999-01-01'),
-(10011,'Staff','1990-01-22','1996-11-09'),
-(10012,'Engineer','1992-12-18','2000-12-18'),
-(10012,'Senior Engineer','2000-12-18','9999-01-01'),
-(10013,'Senior Staff','1985-10-20','9999-01-01'),
-(10014,'Engineer','1993-12-29','9999-01-01'),
-(10015,'Senior Staff','1992-09-19','1993-08-22'),
-(10016,'Staff','1998-02-11','9999-01-01'),
-(10017,'Senior Staff','2000-08-03','9999-01-01'),
-(10017,'Staff','1993-08-03','2000-08-03'),
-(10018,'Engineer','1987-04-03','1995-04-03'),
-(10018,'Senior Engineer','1995-04-03','9999-01-01'),
-(10019,'Staff','1999-04-30','9999-01-01'),
-(10020,'Engineer','1997-12-30','9999-01-01'),
-(10021,'Technique Leader','1988-02-10','2002-07-15'),
-(10022,'Engineer','1999-09-03','9999-01-01'),
-(10023,'Engineer','1999-09-27','9999-01-01'),
-(10024,'Assistant Engineer','1998-06-14','9999-01-01'),
-(10025,'Technique Leader','1987-08-17','1997-10-15'),
-(10026,'Engineer','1995-03-20','2001-03-19'),
-(10026,'Senior Engineer','2001-03-19','9999-01-01'),
-(10027,'Engineer','1995-04-02','2001-04-01'),
-(10027,'Senior Engineer','2001-04-01','9999-01-01'),
-(10028,'Engineer','1991-10-22','1998-04-06'),
-(10029,'Engineer','1991-09-18','2000-09-17'),
-(10029,'Senior Engineer','2000-09-17','9999-01-01'),
-(10030,'Engineer','1994-02-17','2001-02-17'),
-(10030,'Senior Engineer','2001-02-17','9999-01-01');
-
-select * from titles order by emp_no;
-
-select * from `%!%p01%!%titles` order by emp_no;
-select * from `%!%p02%!%titles` order by emp_no;
-select * from `%!%p03%!%titles` order by emp_no;
-select * from `%!%p04%!%titles` order by emp_no;
-select * from `%!%p05%!%titles` order by emp_no;
-select * from `%!%p06%!%titles` order by emp_no;
-select * from `%!%p07%!%titles` order by emp_no;
-select * from `%!%p08%!%titles` order by emp_no;
-select * from `%!%p09%!%titles` order by emp_no;
-select * from `%!%p10%!%titles` order by emp_no;
-select * from `%!%p11%!%titles` order by emp_no;
-select * from `%!%p12%!%titles` order by emp_no;
-select * from `%!%p13%!%titles` order by emp_no;
-select * from `%!%p14%!%titles` order by emp_no;
-select * from `%!%p15%!%titles` order by emp_no;
-select * from `%!%p16%!%titles` order by emp_no;
-select * from `%!%p17%!%titles` order by emp_no;
-select * from `%!%p18%!%titles` order by emp_no;
-select * from `%!%p19%!%titles` order by emp_no;
-
-select to_days(from_date) from titles order by emp_no;
-
-select * from titles where to_days(from_date) between to_days('1988-12-31') and to_days('1992-12-31');
-delete from titles where to_days(from_date) between to_days('1988-12-31') and to_days('1992-12-31');
-select * from titles order by emp_no;
-
-drop table titles;
-
--- 5.test List Partition
-drop table if exists employees;
-CREATE TABLE employees (
-id INT NOT NULL,
-fname VARCHAR(30),
-lname VARCHAR(30),
-hired DATE NOT NULL DEFAULT '1970-01-01',
-separated DATE NOT NULL DEFAULT '9999-12-31',
-job_code INT,
-store_id INT
-)
-PARTITION BY LIST(store_id) (
-	PARTITION pNorth VALUES IN (3,5,6,9,17),
-	PARTITION pEast VALUES IN (1,2,10,11,19,20),
-	PARTITION pWest VALUES IN (4,12,13,14,18),
-	PARTITION pCentral VALUES IN (7,8,15,16)
-);
-
-INSERT INTO employees VALUES
-(10001, 'Georgi', 'Facello', '1953-09-02','1986-06-26',120, 1),
-(10002, 'Bezalel', 'Simmel', '1964-06-02','1985-11-21',150, 7),
-(10003, 'Parto', 'Bamford', '1959-12-03','1986-08-28',140, 3),
-(10004, 'Chirstian', 'Koblick', '1954-05-01','1986-12-01',150, 3),
-(10005, 'Kyoichi', 'Maliniak', '1955-01-21','1989-09-12',150, 18),
-(10006, 'Anneke', 'Preusig', '1953-04-20','1989-06-02',150, 15),
-(10007, 'Tzvetan', 'Zielinski', '1957-05-23','1989-02-10',110, 6),
-(10008, 'Saniya', 'Kalloufi', '1958-02-19','1994-09-15',170, 10),
-(10009, 'Sumant', 'Peac', '1952-04-19','1985-02-18',110, 13),
-(10010, 'Duangkaew', 'Piveteau', '1963-06-01','1989-08-24',160, 10),
-(10011, 'Mary', 'Sluis', '1953-11-07','1990-01-22',120, 8),
-(10012, 'Patricio', 'Bridgland', '1960-10-04','1992-12-18',120, 7),
-(10013, 'Eberhardt', 'Terkki', '1963-06-07','1985-10-20',160, 17),
-(10014, 'Berni', 'Genin', '1956-02-12','1987-03-11',120, 15),
-(10015, 'Guoxiang', 'Nooteboom', '1959-08-19','1987-07-02',140, 8),
-(10016, 'Kazuhito', 'Cappelletti', '1961-05-02','1995-01-27',140, 2),
-(10017, 'Cristinel', 'Bouloucos', '1958-07-06','1993-08-03',170, 10),
-(10018, 'Kazuhide', 'Peha', '1954-06-19','1987-04-03',170, 2),
-(10019, 'Lillian', 'Haddadi', '1953-01-23','1999-04-30',170, 13),
-(10020, 'Mayuko', 'Warwick', '1952-12-24','1991-01-26',120, 1),
-(10021, 'Ramzi', 'Erde', '1960-02-20','1988-02-10',120, 9),
-(10022, 'Shahaf', 'Famili', '1952-07-08','1995-08-22',130, 10),
-(10023, 'Bojan', 'Montemayor', '1953-09-29','1989-12-17',120, 5),
-(10024, 'Suzette', 'Pettey', '1958-09-05','1997-05-19',130, 4),
-(10025, 'Prasadram', 'Heyers', '1958-10-31','1987-08-17',180, 8),
-(10026, 'Yongqiao', 'Berztiss', '1953-04-03','1995-03-20',170, 4),
-(10027, 'Divier', 'Reistad', '1962-07-10','1989-07-07',180, 10),
-(10028, 'Domenick', 'Tempesti', '1963-11-26','1991-10-22',110, 11),
-(10029, 'Otmar', 'Herbst', '1956-12-13','1985-11-20',110, 12),
-(10030, 'Elvis', 'Demeyer', '1958-07-14','1994-02-17',110, 1),
-(10031, 'Karsten', 'Joslin', '1959-01-27','1991-09-01',110, 10),
-(10032, 'Jeong', 'Reistad', '1960-08-09','1990-06-20',120, 19),
-(10033, 'Arif', 'Merlo', '1956-11-14','1987-03-18',120, 14),
-(10034, 'Bader', 'Swan', '1962-12-29','1988-09-21',130, 16),
-(10035, 'Alain', 'Chappelet', '1953-02-08','1988-09-05',130, 3),
-(10036, 'Adamantios', 'Portugali', '1959-08-10','1992-01-03',130, 14),
-(10037, 'Pradeep', 'Makrucki', '1963-07-22','1990-12-05',140, 12),
-(10038, 'Huan', 'Lortz', '1960-07-20','1989-09-20',140, 7),
-(10039, 'Alejandro', 'Brender', '1959-10-01','1988-01-19',110, 20),
-(10040, 'Weiyi', 'Meriste', '1959-09-13','1993-02-14',140, 17);
-
-select * from employees order by id;
-select * from `%!%pnorth%!%employees` order by id;
-select * from `%!%peast%!%employees` order by id;
-select * from `%!%pwest%!%employees` order by id;
-select * from `%!%pcentral%!%employees` order by id;
-
-delete from employees where id > 10030;
-select * from employees order by id;
-select * from `%!%pnorth%!%employees` order by id;
-select * from `%!%peast%!%employees` order by id;
-select * from `%!%pwest%!%employees` order by id;
-select * from `%!%pcentral%!%employees` order by id;
-
-drop table employees;
-
-
--- 6.test List COLUMNS Partition
-drop table if exists customers;
-CREATE TABLE customers (
-first_name VARCHAR(25),
-last_name VARCHAR(25),
-city VARCHAR(15),
-renewal DATE
-)
-PARTITION BY LIST COLUMNS(renewal) (
-    PARTITION pWeek_1 VALUES IN('2010-02-01', '2010-02-02', '2010-02-03', '2010-02-04', '2010-02-05', '2010-02-06', '2010-02-07'),
-    PARTITION pWeek_2 VALUES IN('2010-02-08', '2010-02-09', '2010-02-10', '2010-02-11', '2010-02-12', '2010-02-13', '2010-02-14'),
-    PARTITION pWeek_3 VALUES IN('2010-02-15', '2010-02-16', '2010-02-17', '2010-02-18', '2010-02-19', '2010-02-20', '2010-02-21'),
-    PARTITION pWeek_4 VALUES IN('2010-02-22', '2010-02-23', '2010-02-24', '2010-02-25', '2010-02-26', '2010-02-27', '2010-02-28')
-);
-
-
-INSERT INTO customers VALUES
-('Georgi', 'Facello', 'NEW YORK', '2010-02-01'),
-('Bezalel', 'Simmel', 'San Francisco', '2010-02-08'),
-('Parto', 'Bamford', 'NEW YORK', '2010-02-15'),
-('Chirstian', 'Koblick', 'NEW YORK', '2010-02-22'),
-('Kyoichi', 'Maliniak', 'NEW YORK', '2010-02-02'),
-('Anneke', 'Preusig', 'BOSTON', '2010-02-09'),
-('Tzvetan', 'Zielinski', 'BOSTON', '2010-02-16'),
-('Saniya', 'Kalloufi', 'NEW YORK', '2010-02-23'),
-('Sumant', 'Peac', 'Houston', '2010-02-03'),
-('Duangkaew', 'Piveteau', 'NEW YORK', '2010-02-10'),
-('Mary', 'Sluis', 'BOSTON', '2010-02-17'),
-('Patricio', 'Bridgland', 'NEW YORK', '2010-02-24'),
-('Eberhardt', 'Terkki', 'San Francisco', '2010-02-04'),
-('Berni', 'Genin', 'San Francisco', '2010-02-11'),
-('Guoxiang', 'Nooteboom', 'Houston', '2010-02-18'),
-('Kazuhito', 'Cappelletti', 'San Francisco', '2010-02-25'),
-('Cristinel', 'Bouloucos', 'San Francisco', '2010-02-05'),
-('Kazuhide', 'Peha', 'Houston', '2010-02-12'),
-('Lillian', 'Haddadi', 'San Francisco', '2010-02-19'),
-('Mayuko', 'Warwick', 'DALLAS', '2010-02-26'),
-('Ramzi', 'Erde', 'DALLAS', '2010-02-06'),
-('Shahaf', 'Famili', 'San Francisco', '2010-02-13'),
-('Bojan', 'Montemayor', 'DALLAS', '2010-02-20'),
-('Suzette', 'Pettey', 'DALLAS', '2010-02-27'),
-('Prasadram', 'Heyers', 'CHICAGO', '2010-02-07'),
-('Yongqiao', 'Berztiss', 'San Francisco', '2010-02-14'),
-('Divier', 'Reistad', 'CHICAGO', '2010-02-21'),
-('Domenick', 'Tempesti', 'CHICAGO', '2010-02-28'),
-('Otmar', 'Herbst', 'Houston', '2010-02-01'),
-('Elvis', 'Demeyer', 'BOSTON', '2010-02-02'),
-('Karsten', 'Joslin', 'BOSTON', '2010-02-03'),
-('Jeong', 'Reistad', 'San Francisco', '2010-02-04'),
-('Arif', 'Merlo', 'San Francisco', '2010-02-05'),
-('Bader', 'Swan', 'San Francisco', '2010-02-06'),
-('Alain', 'Chappelet', 'Houston', '2010-02-07'),
-('Adamantios', 'Portugali', 'BOSTON', '2010-02-15'),
-('Pradeep', 'Makrucki', 'San Francisco', '2010-02-16'),
-('Huan', 'Lortz', 'BOSTON', '2010-02-17'),
-('Alejandro',   'Brender', 'DALLAS', '2010-02-18'),
-('Weiyi', 'Meriste', 'San Francisco', '2010-02-19');
-
-select * from customers order by first_name;
-select * from `%!%pweek_1%!%customers` order by first_name;
-select * from `%!%pweek_2%!%customers` order by first_name;
-select * from `%!%pweek_3%!%customers` order by first_name;
-select * from `%!%pweek_4%!%customers` order by first_name;
-
-delete from customers where city = 'NEW YORK';
-select * from customers order by first_name;
-select * from `%!%pweek_1%!%customers` order by first_name;
-select * from `%!%pweek_2%!%customers` order by first_name;
-select * from `%!%pweek_3%!%customers` order by first_name;
-select * from `%!%pweek_4%!%customers` order by first_name;
-
-drop table customers;
-=======
-drop table t1;
->>>>>>> 22395650
+drop table t1;