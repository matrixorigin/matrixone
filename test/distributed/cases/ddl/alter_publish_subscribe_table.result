drop database if exists test;
create database test;
use test;
drop table if exists test01;
create table test01(
col1 tinyint,
col2 smallint,
col3 int,
col4 bigint,
col5 tinyint unsigned,
col6 smallint unsigned,
col7 int unsigned,
col8 bigint unsigned,
col9 float,
col10 double
);
insert into test01 values (1,2,3,4,5,6,7,8,10.2131,3824.34324);
insert into test01 values (2,3,4,5,6,7,8,9,2131.3242343,-3824.34324);
show create table test01;
Table    Create Table
test01    CREATE TABLE `test01` (\n  `col1` TINYINT DEFAULT NULL,\n  `col2` SMALLINT DEFAULT NULL,\n  `col3` INT DEFAULT NULL,\n  `col4` BIGINT DEFAULT NULL,\n  `col5` TINYINT UNSIGNED DEFAULT NULL,\n  `col6` SMALLINT UNSIGNED DEFAULT NULL,\n  `col7` INT UNSIGNED DEFAULT NULL,\n  `col8` BIGINT UNSIGNED DEFAULT NULL,\n  `col9` FLOAT DEFAULT NULL,\n  `col10` DOUBLE DEFAULT NULL\n)
create publication publication01 database test account all;
show publications;
<<<<<<< HEAD
publication    database    tables    sub_account    subscribed_accounts    create_time    update_time    comments
publication01    test    *    all        2024-07-23 11:11:32    null    
=======
publication    database    create_time    update_time    sub_account    comments
publication01    test    2024-07-03 13:46:11    null    *    
>>>>>>> b7f14cb6
alter table test01 add primary key (col1, col2);
show create table test01;
Table    Create Table
test01    CREATE TABLE `test01` (\n  `col1` TINYINT NOT NULL,\n  `col2` SMALLINT NOT NULL,\n  `col3` INT DEFAULT NULL,\n  `col4` BIGINT DEFAULT NULL,\n  `col5` TINYINT UNSIGNED DEFAULT NULL,\n  `col6` SMALLINT UNSIGNED DEFAULT NULL,\n  `col7` INT UNSIGNED DEFAULT NULL,\n  `col8` BIGINT UNSIGNED DEFAULT NULL,\n  `col9` FLOAT DEFAULT NULL,\n  `col10` DOUBLE DEFAULT NULL,\n  PRIMARY KEY (`col1`,`col2`)\n)
alter table test01 add unique index `ui`(col1, col3);
show create table test01;
Table    Create Table
test01    CREATE TABLE `test01` (\n  `col1` TINYINT NOT NULL,\n  `col2` SMALLINT NOT NULL,\n  `col3` INT DEFAULT NULL,\n  `col4` BIGINT DEFAULT NULL,\n  `col5` TINYINT UNSIGNED DEFAULT NULL,\n  `col6` SMALLINT UNSIGNED DEFAULT NULL,\n  `col7` INT UNSIGNED DEFAULT NULL,\n  `col8` BIGINT UNSIGNED DEFAULT NULL,\n  `col9` FLOAT DEFAULT NULL,\n  `col10` DOUBLE DEFAULT NULL,\n  PRIMARY KEY (`col1`,`col2`),\n  UNIQUE KEY `ui` (`col1`,`col3`)\n)
alter table test01 drop primary key;
show create table test01;
Table    Create Table
test01    CREATE TABLE `test01` (\n  `col1` TINYINT NOT NULL,\n  `col2` SMALLINT NOT NULL,\n  `col3` INT DEFAULT NULL,\n  `col4` BIGINT DEFAULT NULL,\n  `col5` TINYINT UNSIGNED DEFAULT NULL,\n  `col6` SMALLINT UNSIGNED DEFAULT NULL,\n  `col7` INT UNSIGNED DEFAULT NULL,\n  `col8` BIGINT UNSIGNED DEFAULT NULL,\n  `col9` FLOAT DEFAULT NULL,\n  `col10` DOUBLE DEFAULT NULL,\n  UNIQUE KEY `ui` (`col1`,`col3`)\n)
alter table test01 add primary key (col10);
show create table test01;
Table    Create Table
test01    CREATE TABLE `test01` (\n  `col1` TINYINT NOT NULL,\n  `col2` SMALLINT NOT NULL,\n  `col3` INT DEFAULT NULL,\n  `col4` BIGINT DEFAULT NULL,\n  `col5` TINYINT UNSIGNED DEFAULT NULL,\n  `col6` SMALLINT UNSIGNED DEFAULT NULL,\n  `col7` INT UNSIGNED DEFAULT NULL,\n  `col8` BIGINT UNSIGNED DEFAULT NULL,\n  `col9` FLOAT DEFAULT NULL,\n  `col10` DOUBLE NOT NULL,\n  PRIMARY KEY (`col10`),\n  UNIQUE KEY `ui` (`col1`,`col3`)\n)
alter table test01 add column newCol int after col1;
select * from test01;
col1    newcol    col2    col3    col4    col5    col6    col7    col8    col9    col10
1    null    2    3    4    5    6    7    8    10.2131    3824.34324
2    null    3    4    5    6    7    8    9    2131.3242    -3824.34324
show create table test01;
Table    Create Table
test01    CREATE TABLE `test01` (\n  `col1` TINYINT NOT NULL,\n  `newCol` INT DEFAULT NULL,\n  `col2` SMALLINT NOT NULL,\n  `col3` INT DEFAULT NULL,\n  `col4` BIGINT DEFAULT NULL,\n  `col5` TINYINT UNSIGNED DEFAULT NULL,\n  `col6` SMALLINT UNSIGNED DEFAULT NULL,\n  `col7` INT UNSIGNED DEFAULT NULL,\n  `col8` BIGINT UNSIGNED DEFAULT NULL,\n  `col9` FLOAT DEFAULT NULL,\n  `col10` DOUBLE NOT NULL,\n  PRIMARY KEY (`col10`),\n  UNIQUE KEY `ui` (`col1`,`col3`)\n)
alter table test01 modify column col1 decimal;
show create table test01;
Table    Create Table
test01    CREATE TABLE `test01` (\n  `col1` DECIMAL(38,0) DEFAULT NULL,\n  `newCol` INT DEFAULT NULL,\n  `col2` SMALLINT NOT NULL,\n  `col3` INT DEFAULT NULL,\n  `col4` BIGINT DEFAULT NULL,\n  `col5` TINYINT UNSIGNED DEFAULT NULL,\n  `col6` SMALLINT UNSIGNED DEFAULT NULL,\n  `col7` INT UNSIGNED DEFAULT NULL,\n  `col8` BIGINT UNSIGNED DEFAULT NULL,\n  `col9` FLOAT DEFAULT NULL,\n  `col10` DOUBLE NOT NULL,\n  PRIMARY KEY (`col10`),\n  UNIQUE KEY `ui` (`col1`,`col3`)\n)
show publications;
<<<<<<< HEAD
publication    database    tables    sub_account    subscribed_accounts    create_time    update_time    comments
publication01    test    *    all        2024-07-23 11:11:32    null    
=======
publication    database    create_time    update_time    sub_account    comments
publication01    test    2024-07-03 13:46:11    null    *    
>>>>>>> b7f14cb6
drop publication publication01;
drop table test01;
drop database test;
drop account if exists acc0;
create account acc0 admin_name 'root' identified by '111';
drop database if exists sys_db_1;
create database sys_db_1;
use sys_db_1;
create table sys_tbl_1(a int primary key, b decimal, c char, d varchar(20) );
insert into sys_tbl_1 values(1,2,'a','database'),(2,3,'b','test publication'),(3, 4, 'c','324243243');
create publication sys_pub_1 database sys_db_1 account all;
select * from sys_tbl_1;
a    b    c    d
1    2    a    database
2    3    b    test publication
3    4    c    324243243
show publications;
<<<<<<< HEAD
publication    database    tables    sub_account    subscribed_accounts    create_time    update_time    comments
sys_pub_1    sys_db_1    *    all        2024-07-23 11:11:33    null    
=======
publication    database    create_time    update_time    sub_account    comments
sys_pub_1    sys_db_1    2024-07-03 13:46:12    null    *    
>>>>>>> b7f14cb6
select pub_name, database_name, account_list from mo_catalog.mo_pubs;
pub_name    database_name    account_list
sys_pub_1    sys_db_1    all
create database sub1 from sys publication sys_pub_1;
show databases;
Database
information_schema
mo_catalog
mysql
sub1
system
system_metrics
show subscriptions;
pub_name    pub_account    pub_database    pub_tables    pub_comment    pub_time    sub_name    sub_time    status
use sys_db_1;
alter table sys_tbl_1 drop primary key;
show create table sys_tbl_1;
Table    Create Table
sys_tbl_1    CREATE TABLE `sys_tbl_1` (\n  `a` INT NOT NULL,\n  `b` DECIMAL(38,0) DEFAULT NULL,\n  `c` CHAR(1) DEFAULT NULL,\n  `d` VARCHAR(20) DEFAULT NULL\n)
alter table sys_tbl_1 add primary key(a,b);
show create table sys_tbl_1;
Table    Create Table
sys_tbl_1    CREATE TABLE `sys_tbl_1` (\n  `a` INT NOT NULL,\n  `b` DECIMAL(38,0) NOT NULL,\n  `c` CHAR(1) DEFAULT NULL,\n  `d` VARCHAR(20) DEFAULT NULL,\n  PRIMARY KEY (`a`,`b`)\n)
alter table sys_tbl_1 add unique index `b`(b,c);
show create table sys_tbl_1;
Table    Create Table
sys_tbl_1    CREATE TABLE `sys_tbl_1` (\n  `a` INT NOT NULL,\n  `b` DECIMAL(38,0) NOT NULL,\n  `c` CHAR(1) DEFAULT NULL,\n  `d` VARCHAR(20) DEFAULT NULL,\n  PRIMARY KEY (`a`,`b`),\n  UNIQUE KEY `b` (`b`,`c`)\n)
alter table sys_tbl_1 modify column a char after c;
show create table sys_tbl_1;
Table    Create Table
sys_tbl_1    CREATE TABLE `sys_tbl_1` (\n  `b` DECIMAL(38,0) NOT NULL,\n  `c` CHAR(1) DEFAULT NULL,\n  `a` CHAR(1) NOT NULL,\n  `d` VARCHAR(20) DEFAULT NULL,\n  PRIMARY KEY (`a`,`b`),\n  UNIQUE KEY `b` (`b`,`c`)\n)
drop database sub1;
drop account acc0;
drop publication sys_pub_1;
drop database sys_db_1;<|MERGE_RESOLUTION|>--- conflicted
+++ resolved
@@ -19,15 +19,10 @@
 show create table test01;
 Table    Create Table
 test01    CREATE TABLE `test01` (\n  `col1` TINYINT DEFAULT NULL,\n  `col2` SMALLINT DEFAULT NULL,\n  `col3` INT DEFAULT NULL,\n  `col4` BIGINT DEFAULT NULL,\n  `col5` TINYINT UNSIGNED DEFAULT NULL,\n  `col6` SMALLINT UNSIGNED DEFAULT NULL,\n  `col7` INT UNSIGNED DEFAULT NULL,\n  `col8` BIGINT UNSIGNED DEFAULT NULL,\n  `col9` FLOAT DEFAULT NULL,\n  `col10` DOUBLE DEFAULT NULL\n)
-create publication publication01 database test account all;
+create publication publication01 database test;
 show publications;
-<<<<<<< HEAD
-publication    database    tables    sub_account    subscribed_accounts    create_time    update_time    comments
-publication01    test    *    all        2024-07-23 11:11:32    null    
-=======
 publication    database    create_time    update_time    sub_account    comments
 publication01    test    2024-07-03 13:46:11    null    *    
->>>>>>> b7f14cb6
 alter table test01 add primary key (col1, col2);
 show create table test01;
 Table    Create Table
@@ -57,13 +52,8 @@
 Table    Create Table
 test01    CREATE TABLE `test01` (\n  `col1` DECIMAL(38,0) DEFAULT NULL,\n  `newCol` INT DEFAULT NULL,\n  `col2` SMALLINT NOT NULL,\n  `col3` INT DEFAULT NULL,\n  `col4` BIGINT DEFAULT NULL,\n  `col5` TINYINT UNSIGNED DEFAULT NULL,\n  `col6` SMALLINT UNSIGNED DEFAULT NULL,\n  `col7` INT UNSIGNED DEFAULT NULL,\n  `col8` BIGINT UNSIGNED DEFAULT NULL,\n  `col9` FLOAT DEFAULT NULL,\n  `col10` DOUBLE NOT NULL,\n  PRIMARY KEY (`col10`),\n  UNIQUE KEY `ui` (`col1`,`col3`)\n)
 show publications;
-<<<<<<< HEAD
-publication    database    tables    sub_account    subscribed_accounts    create_time    update_time    comments
-publication01    test    *    all        2024-07-23 11:11:32    null    
-=======
 publication    database    create_time    update_time    sub_account    comments
 publication01    test    2024-07-03 13:46:11    null    *    
->>>>>>> b7f14cb6
 drop publication publication01;
 drop table test01;
 drop database test;
@@ -74,20 +64,15 @@
 use sys_db_1;
 create table sys_tbl_1(a int primary key, b decimal, c char, d varchar(20) );
 insert into sys_tbl_1 values(1,2,'a','database'),(2,3,'b','test publication'),(3, 4, 'c','324243243');
-create publication sys_pub_1 database sys_db_1 account all;
+create publication sys_pub_1 database sys_db_1;
 select * from sys_tbl_1;
 a    b    c    d
 1    2    a    database
 2    3    b    test publication
 3    4    c    324243243
 show publications;
-<<<<<<< HEAD
-publication    database    tables    sub_account    subscribed_accounts    create_time    update_time    comments
-sys_pub_1    sys_db_1    *    all        2024-07-23 11:11:33    null    
-=======
 publication    database    create_time    update_time    sub_account    comments
 sys_pub_1    sys_db_1    2024-07-03 13:46:12    null    *    
->>>>>>> b7f14cb6
 select pub_name, database_name, account_list from mo_catalog.mo_pubs;
 pub_name    database_name    account_list
 sys_pub_1    sys_db_1    all
@@ -101,7 +86,7 @@
 system
 system_metrics
 show subscriptions;
-pub_name    pub_account    pub_database    pub_tables    pub_comment    pub_time    sub_name    sub_time    status
+pub_name    pub_account    pub_database    pub_time    sub_name    sub_time
 use sys_db_1;
 alter table sys_tbl_1 drop primary key;
 show create table sys_tbl_1;
