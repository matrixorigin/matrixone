--- conflicted
+++ resolved
@@ -9,28 +9,6 @@
 ALTER STAGE my_ext_stage SET URL='abc';
 invalid configuration: URL protocol only supports stage://, s3:// and file:///
 CREATE STAGE if not exists my_ext_stage URL='s3://bucket/files/';
-<<<<<<< HEAD
-SELECT stage_name, url from mo_catalog.mo_stages;
-stage_name    url
-my_ext_stage    s3://bucket/files/
-my_sub_stage    stage://my_ext_stage/a/b/c/
-CREATE STAGE my_ext_stage1 URL='s3://bucket1/files/' CREDENTIALS={'AWS_KEY_ID'='1a2b3c' ,'AWS_SECRET_KEY'='4x5y6z', 'AWS_REGION'='us-east-2', 'PROVIDER'='minio'};
-CREATE STAGE my_ext_stage2 URL='s3://bucket2/files/' CREDENTIALS={'AWS_KEY_ID'='1a2b3c' ,'AWS_SECRET_KEY'='4x5y6z', 'AWS_REGION'='us-east-2', 'PROVIDER'='minio'};
-SELECT stage_name, url, stage_credentials from mo_catalog.mo_stages;
-stage_name    url    stage_credentials
-my_ext_stage    s3://bucket/files/    
-my_sub_stage    stage://my_ext_stage/a/b/c/    
-my_ext_stage1    s3://bucket1/files/    AWS_KEY_ID=1a2b3c,AWS_SECRET_KEY=4x5y6z,AWS_REGION=us-east-2,PROVIDER=minio
-my_ext_stage2    s3://bucket2/files/    AWS_KEY_ID=1a2b3c,AWS_SECRET_KEY=4x5y6z,AWS_REGION=us-east-2,PROVIDER=minio
-CREATE STAGE my_ext_stage3 URL='s3://bucket3/files/' CREDENTIALS={'AWS_KEY_ID'='1a2b3c' ,'AWS_SECRET_KEY'='4x5y6z', 'AWS_REGION'='us-east-2', 'PROVIDER'='minio'};
-SELECT stage_name, url, stage_credentials from mo_catalog.mo_stages;
-stage_name    url    stage_credentials
-my_ext_stage    s3://bucket/files/    
-my_sub_stage    stage://my_ext_stage/a/b/c/    
-my_ext_stage1    s3://bucket1/files/    AWS_KEY_ID=1a2b3c,AWS_SECRET_KEY=4x5y6z,AWS_REGION=us-east-2,PROVIDER=minio
-my_ext_stage2    s3://bucket2/files/    AWS_KEY_ID=1a2b3c,AWS_SECRET_KEY=4x5y6z,AWS_REGION=us-east-2,PROVIDER=minio
-my_ext_stage3    s3://bucket3/files/    AWS_KEY_ID=1a2b3c,AWS_SECRET_KEY=4x5y6z,AWS_REGION=us-east-2,PROVIDER=minio
-=======
 SELECT * from mo_catalog.mo_stages;
 stage_id    stage_name    url    stage_credentials    stage_status    created_time    comment
 22    my_ext_stage    s3://bucket/files/        disabled    2024-08-21 10:45:44    
@@ -51,7 +29,6 @@
 24    my_ext_stage1    s3://bucket1/files/    AWS_KEY_ID=1a2b3c,AWS_SECRET_KEY=4x5y6z,AWS_REGION=us-east-2,PROVIDER=minio    disabled    2024-08-21 10:45:44    
 25    my_ext_stage2    s3://bucket2/files/    AWS_KEY_ID=1a2b3c,AWS_SECRET_KEY=4x5y6z,AWS_REGION=us-east-2,PROVIDER=minio    disabled    2024-08-21 10:45:44    
 26    my_ext_stage3    s3://bucket3/files/    AWS_KEY_ID=1a2b3c,AWS_SECRET_KEY=4x5y6z,AWS_REGION=us-east-2,PROVIDER=minio    disabled    2024-08-21 10:45:44    
->>>>>>> 45e70b31
 ALTER STAGE my_ext_stage4 SET URL='s3://bucket4/files2/';
 internal error: the stage my_ext_stage4 not exists
 ALTER STAGE if exists my_ext_stage4 SET URL='s3://bucket4/files2/';
@@ -68,18 +45,6 @@
 DROP STAGE my_ext_stage3;
 DROP STAGE my_sub_stage;
 CREATE STAGE my_ext_stage URL='s3://bucket/files/';
-<<<<<<< HEAD
-SELECT stage_name, url, stage_credentials from mo_catalog.mo_stages;
-stage_name    url    stage_credentials
-my_ext_stage    s3://bucket/files/    
-create account default_1 ADMIN_NAME admin IDENTIFIED BY '111111';
-CREATE STAGE my_ext_stage1 URL='s3://bucket1/files/' CREDENTIALS={'AWS_KEY_ID'='1a2b3c' ,'AWS_SECRET_KEY'='4x5y6z', 'AWS_REGION'='us-east-2', 'PROVIDER'='minio'};
-CREATE STAGE my_ext_stage2 URL='s3://bucket2/files/' CREDENTIALS={'AWS_KEY_ID'='1a2b3c' ,'AWS_SECRET_KEY'='4x5y6z', 'AWS_REGION'='us-east-2', 'PROVIDER'='minio'};
-SELECT stage_name, url, stage_credentials from mo_catalog.mo_stages;
-stage_name    url    stage_credentials
-my_ext_stage1    s3://bucket1/files/    AWS_KEY_ID=1a2b3c,AWS_SECRET_KEY=4x5y6z,AWS_REGION=us-east-2,PROVIDER=minio
-my_ext_stage2    s3://bucket2/files/    AWS_KEY_ID=1a2b3c,AWS_SECRET_KEY=4x5y6z,AWS_REGION=us-east-2,PROVIDER=minio
-=======
 SELECT * from mo_catalog.mo_stages;
 stage_id    stage_name    url    stage_credentials    stage_status    created_time    comment
 27    my_ext_stage    s3://bucket/files/        disabled    2024-08-21 10:45:44    
@@ -90,7 +55,6 @@
 stage_id    stage_name    url    stage_credentials    stage_status    created_time    comment
 1    my_ext_stage1    s3://bucket1/files/    AWS_KEY_ID=1a2b3c,AWS_SECRET_KEY=4x5y6z,AWS_REGION=us-east-2,PROVIDER=minio    disabled    2024-08-21 10:45:45    
 2    my_ext_stage2    s3://bucket2/files/    AWS_KEY_ID=1a2b3c,AWS_SECRET_KEY=4x5y6z,AWS_REGION=us-east-2,PROVIDER=minio    disabled    2024-08-21 10:45:45    
->>>>>>> 45e70b31
 DROP STAGE my_ext_stage1;
 DROP STAGE my_ext_stage2;
 drop account default_1;
@@ -162,15 +126,9 @@
 STAGE_NAME    URL    STATUS    COMMENT
 aws_stage    s3://bucket2/d/e/f/    ENABLED    
 alter stage if exists aws_stage set CREDENTIALS={ 'AWS_REGION' = 'us-east-1'};
-<<<<<<< HEAD
-select stage_name,url,stage_credentials,stage_status,comment from mo_catalog.mo_stages;
-stage_name    url    stage_credentials    stage_status    comment
-aws_stage    s3://bucket2/d/e/f/    AWS_REGION=us-east-1    enabled    
-=======
 select * from mo_catalog.mo_stages;
 stage_id    stage_name    url    stage_credentials    stage_status    created_time    comment
 33    aws_stage    s3://bucket2/d/e/f/    AWS_REGION=us-east-1    enabled    2024-08-21 10:45:46    
->>>>>>> 45e70b31
 alter stage aws_stage set comment='comment1';
 show stages;
 STAGE_NAME    URL    STATUS    COMMENT
@@ -188,11 +146,7 @@
 (2,"ASIA","ges. thinly even pinto beans ca"),
 (3,"EUROPE","ly final courts cajole furiously final excuse"),
 (4,"MIDDLE EAST","uickly special accounts cajole carefully blithely close requests. carefully final asymptotes haggle furiousl");
-<<<<<<< HEAD
-create stage local_stage URL= 'file:///$resources/into_outfile' comment='local stage configure';
-=======
 create stage local_stage URL= 'file:///$resources/into_outfile/stage' comment='local stage configure';
->>>>>>> 45e70b31
 select stage_name,stage_status,comment from mo_catalog.mo_stages;
 stage_name    stage_status    comment
 local_stage    disabled    local stage configure
@@ -200,21 +154,6 @@
 drop stage local_stage;
 show stages;
 STAGE_NAME    URL    STATUS    COMMENT
-<<<<<<< HEAD
-create stage local_stage URL= 'file:///$resources/';
-create stage sub_local_stage URL= 'stage://local_stage/into_outfile/';
-select * from stage_table into outfile 'stage://sub_local_stage/stage_table.csv';
-open /home/ubuntu/p/matrixone/test/distributed/resources/into_outfile/stage_table.csv: file exists
-drop stage local_stage;
-drop stage sub_local_stage;
-select * from stage_table into outfile '$resources/into_outfile/stage_table00.csv';
-select * from stage_table into outfile '$resources/into_outfile/stage_table01.csv';
-select * from stage_table into outfile '$resources/into_outfile/stage_table02.csv';
-create stage local_stage URL= 'file://$resources/into_outfile';
-select stage_name, url, comment from mo_catalog.mo_stages;
-stage_name    url    comment
-local_stage    file:///home/ubuntu/p/mo-tester/../matrixone/test/distributed/resources/into_outfile    
-=======
 create stage local_stage URL= 'file:///$resources/into_outfile';
 create stage sub_local_stage URL= 'stage://local_stage/stage/';
 select * from stage_table into outfile 'stage://sub_local_stage/substage_table.csv';
@@ -224,7 +163,6 @@
 select * from stage_table into outfile '$resources/into_outfile/stage/stage_table01.csv';
 select * from stage_table into outfile '$resources/into_outfile/stage/stage_table02.csv';
 create stage local_stage URL= 'file:///$resources/into_outfile/stage';
->>>>>>> 45e70b31
 select * from stage_table into outfile 'stage://local_stage/stage_table1.csv';
 truncate table stage_table;
 load data infile '$resources/into_outfile/stage/stage_table1.csv' into table stage_table fields terminated by ',' ignore 1 lines;
@@ -235,11 +173,7 @@
 ASIA
 EUROPE
 MIDDLE EAST
-<<<<<<< HEAD
-alter stage local_stage set URL= 'file:///$resources/into_outfile_2';
-=======
 alter stage local_stage set URL= 'file:///$resources/into_outfile_2/stage';
->>>>>>> 45e70b31
 select stage_name,stage_status,comment from mo_catalog.mo_stages;
 stage_name    stage_status    comment
 local_stage    disabled    
@@ -258,19 +192,11 @@
 stage_name    stage_status    comment
 local_stage    disabled    new comment
 drop stage if exists local_stage;
-<<<<<<< HEAD
-create stage local_stage URL= 'file:///$resources/into_outfile' comment='local stage configure';
-select * from stage_table into outfile 'stage://local_stage/stage_table3.csv';
-drop stage local_stage;
-create stage if not exists local_stage URL= 'file:///$resources/into_outfile' comment='local stage configure';
-create stage if not exists local_stage URL= 'file:///$resources/into_outfile2';
-=======
 create stage local_stage URL= 'file:///$resources/into_outfile/stage' comment='local stage configure';
 select * from stage_table into outfile 'stage://local_stage/stage_table3.csv';
 drop stage local_stage;
 create stage if not exists local_stage URL= 'file:///$resources/into_outfile/stage' comment='local stage configure';
 create stage if not exists local_stage URL= 'file:///$resources/into_outfile2/stage';
->>>>>>> 45e70b31
 select stage_name,stage_status,comment from mo_catalog.mo_stages;
 stage_name    stage_status    comment
 local_stage    disabled    local stage configure
@@ -280,11 +206,7 @@
 grant all on account * to s_role;
 grant all on database *.* to s_role;
 grant s_role to stage_user;
-<<<<<<< HEAD
-create stage local_stage URL= 'file:///$resources/into_outfile' comment='local stage configure';
-=======
 create stage local_stage URL= 'file:///$resources/into_outfile/stage' comment='local stage configure';
->>>>>>> 45e70b31
 internal error: do not have privilege to execute the statement
 create database sdb;
 use sdb;
@@ -308,11 +230,7 @@
 drop account if exists stage_account;
 create account `stage_account` ADMIN_NAME 'admin' IDENTIFIED BY '123456';
 create stage local_stage URL= 'file:///$resources/' comment='local stage configure';
-<<<<<<< HEAD
-create stage sub_local_stage URL= 'stage://local_stage/into_outfile' comment='sub local stage configure';
-=======
 create stage sub_local_stage URL= 'stage://local_stage/into_outfile/stage' comment='sub local stage configure';
->>>>>>> 45e70b31
 create database sdb;
 use sdb;
 CREATE TABLE stage_table(
@@ -354,19 +272,11 @@
 select count(*) from stage_ext_table;
 count(*)
 35
-<<<<<<< HEAD
-select count(stage_list('stage://sub_local_stage/'));
-count(stage_list(stage://sub_local_stage/))
-7
-select count(stage_list('stage://sub_local_stage/stage_table*.csv'));
-count(stage_list(stage://sub_local_stage/stage_table*.csv))
-=======
 select count(*) from stage_list('stage://sub_local_stage/') as f;
 count(*)
 8
 select count(*) from stage_list('stage://sub_local_stage/stage_table*.csv') as f;
 count(*)
->>>>>>> 45e70b31
 7
 drop stage local_stage;
 drop stage sub_local_stage;
@@ -377,11 +287,7 @@
 grant all on account * to s_role;
 grant all on database *.* to s_role;
 grant s_role to stage_user02;
-<<<<<<< HEAD
-create stage local_stage URL= 'file:///$resources/into_outfile';
-=======
 create stage local_stage URL= 'file:///$resources/into_outfile/stage';
->>>>>>> 45e70b31
 internal error: do not have privilege to execute the statement
 show stages;
 STAGE_NAME    URL    STATUS    COMMENT
