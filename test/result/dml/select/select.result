drop table if exists t1;
create table t1 (spID int,userID int,score smallint);
insert into t1 values (1,1,1);
insert into t1 values (2,2,2);
insert into t1 values (2,1,4);
insert into t1 values (3,3,3);
insert into t1 values (1,1,5);
insert into t1 values (4,6,10);
insert into t1 values (5,11,99);
select userID, MIN(score) from t1 group by userID order by userID desc;
userID	MIN(score)
11	99
6	10
3	3
2	2
1	1
select userID, MIN(score) from t1 group by userID order by userID asc;
userID	MIN(score)
1	1
2	2
3	3
6	10
11	99
select userID, SUM(score) from t1 group by userID order by userID desc;
userID	SUM(score)
11	99
6	10
3	3
2	2
1	10
select userID as a, MIN(score) as b from t1 group by userID order by userID;
a	b
1	1
2	2
3	3
6	10
11	99
select userID as user, MAX(score) as max from t1 group by userID order by user;
user	max
1	5
2	2
3	3
6	10
11	99
select userID as user, MAX(score) as max from t1 group by userID order by max desc;
user	max
11	99
6	10
1	5
3	3
2	2
select userID,count(score) from t1 group by userID having count(score)>1 order by userID;
userID	count(score)
1	3
select userID,count(score) from t1 where userID>2 group by userID having count(score)>1 order by userID;
userID	count(score)
select distinct userID, count(score) from t1 group by userID order by userID;
userID	count(score)
1	3
2	1
3	1
6	1
11	1
select distinct spID,userID from t1;
spID	userID
1	1
2	2
2	1
3	3
4	6
5	11
select distinct spID,userID from t1 where score>2;
spID	userID
2	1
3	3
1	1
4	6
5	11
select distinct spID,userID from t1 where score>2 order by spID asc;
spID	userID
1	1
2	1
3	3
4	6
5	11
select distinct spID,userID from t1 where spID>2 order by userID desc;
spID	userID
5	11
4	6
3	3
select distinct sum(spID) as sum from t1 group by userID order by sum asc;
sum(spID)
2
3
4
5
select distinct sum(spID) as sum from t1 where score>1 group by userID order by sum asc;
sum(spID)
2
3
4
5
select userID,MAX(score) from t1 where userID between 2 and 3 group by userID order by userID;
userID	MAX(score)
2	2
3	3
select userID,MAX(score) from t1 where userID not between 2 and 3 group by userID order by userID desc;
userID	MAX(score)
11	99
6	10
1	5
select spID,userID,score from t1 limit 2,1;
spID	userID	score
2	1	4
select spID,userID,score from t1 limit 2 offset 1;
spID	userID	score
2	2	2
2	1	4
select sum(score) as sum from t1 where spID=6 group by score order by sum desc;
sum
select userID, userID DIV 2 as user_dir, userID%2 as user_percent, userID MOD 2 as user_mod from t1;
userID	user_dir	user_percent	user_mod
1	0	1	1
2	1	0	0
1	0	1	1
3	1	1	1
1	0	1	1
6	3	0	0
11	5	1	1
drop table if exists a;
create table a(a int);
insert into a values(1),(2),(3),(4),(5),(6),(7),(8);
select count(*) from a where a>=2 and a<=8;
count(*)
7
drop table if exists t1;
create table t1 ( id int, name varchar(50) );
insert into t1 values (1, 'aaaaa');
insert into t1 values (3, "aaaaa");
insert into t1 values (2, 'eeeeeee');
select distinct name as name1 from t1;
name1
aaaaa
eeeeeee
drop table if exists t2;
create table t2(name char(10),owner char(10), species char(10), gender char(1), weight float,age int);
insert into t2 values ('Sunsweet01','Dsant01','otter','f',30.11,2), ('Sunsweet02','Dsant02','otter','m',30.11,3);
insert into t2(name, owner, species, gender, weight, age) values ('Sunsweet03','Dsant01','otter','f',30.11,2), ('Sunsweet04','Dsant02','otter','m',30.11,3);
select * from t2 limit 2, 4;
name	owner	species	gender	weight	age
Sunsweet03	Dsant01	otter	f	30.11	2
Sunsweet04	Dsant02	otter	m	30.11	3
drop table if exists t3;
create table t3 (spID int,userID int,score smallint);
insert into t3 values (1,1,1);
insert into t3 values (2,2,2);
insert into t3 values (2,1,4);
insert into t3 values (3,3,3);
insert into t3 values (1,1,5);
insert into t3 values (4,6,10);
insert into t3 values (5,11,99);
select userID,MAX(score) max_score from t3 where userID <2 || userID > 3 group by userID order by max_score;
userID	max_score
1	5
6	10
11	99
select userID, userID DIV 2 as user_dir, userID%2 as user_percent, userID MOD 2 as user_mod from t3 where userID > 3 ;
userID	user_dir	user_percent	user_mod
6	3	0	0
11	5	1	1
select CAST(userID AS CHAR) userid_cast, userID from t3 where CAST(spID AS CHAR)='1';
userid_cast	userID
1	1
1	1
select CAST(userID AS DOUBLE) cast_double, CAST(userID AS FLOAT(3)) cast_float , CAST(userID AS REAL) cast_real, CAST(userID AS SIGNED) cast_signed, CAST(userID AS UNSIGNED) cast_unsigned from t3 limit 2;
cast_double	cast_float	cast_real	cast_signed	cast_unsigned
1.0	1.0	1.0	1	1
2.0	2.0	2.0	2	2
select * from t3 where spID>2 AND userID <2 || userID >=2 OR userID < 2 limit 3;
spID	userID	score
1	1	1
2	2	2
2	1	4
select * from t3 where (spID >2  or spID <= 2) && score <> 1 AND userID/2>2;
spID	userID	score
4	6	10
5	11	99
select * from t3 where spID >2  || spID <= 2 && score !=1 limit 3;
spID	userID	score
2	2	2
2	1	4
3	3	3
select userID,MAX(score) max_score from t3 where userID <2 || userID > 3 group by userID order by max_score;
userID	max_score
1	5
6	10
11	99
select * from t3 where userID/2>2;
spID	userID	score
4	6	10
5	11	99
drop table if exists t4;
create table t4(c1 int, c2 int);
insert into t4 values (-3, 2);
insert into t4 values (1, 2);
select c1, -c2 from t4 order by -c1 desc;
c1	-c2
-3	-2
1	-2
drop table if exists t5;
create table t5(a int,b varchar(10),c varchar(10));
insert into t5 values(1,'ab','cd'),(2,'ba','dc'),(3,'bc','de'),(4,'cb','ed'),(5,'cd','ef'),(6,'dc','fe'),(2,'de','fg'),(1,'ed','gf');
select * from t5 where (b='ba' or b='cb') and (c='dc' or c='ed');
a	b	c
2	ba	dc
4	cb	ed
drop table if exists tbl_01;
create table tbl_01 (col1 int, a bigint unsigned, c char(10) not null);
insert into tbl_01 values (1,1,"a");
insert into tbl_01 values (2,2,"b");
insert into tbl_01 values (2,3,"c");
insert into tbl_01 values (3,4,"E");
insert into tbl_01 values (3,5,"C");
insert into tbl_01 values (3,6,"D");
drop table if exists t1;
drop table if exists t2;
create table t1 (id int primary key);
create table t2 (id int);
insert into t1 values (75);
insert into t1 values (79);
insert into t1 values (78);
insert into t1 values (77);
insert into t1 values (104);
insert into t1 values (103);
insert into t1 values (102);
insert into t1 values (101);
insert into t1 values (105);
insert into t1 values (106);
insert into t1 values (107);
insert into t2 values (107),(75),(1000);
select t1.id, count(t2.id) from t1,t2 where t2.id = t1.id group by t1.id order by t1.id desc;
id	count(t2.id)
107	1
75	1
drop table t1;
create table t1 ( a int not null default 1, big bigint );
insert into t1 (big) values (-1),(12345678901234567),(9223372036854775807);
select * from t1;
a	big
1	-1
1	12345678901234567
1	9223372036854775807
select min(big),max(big),max(big)-1 from t1;
min(big)	max(big)	max(big)-1
-1	9223372036854775807	9223372036854775806
drop table t1;
create table t1 ( a int not null default 1, big bigint unsigned);
insert into t1 (big) values (12345678901234567),(9223372036854775807),(18446744073709551615);
select * from t1;
a	big
1	12345678901234567
1	9223372036854775807
1	18446744073709551615
select min(big),max(big),max(big)-1 from t1;
data out of range: data type int64, 
select min(big),max(big),max(big)-1 from t1 group by a;
data out of range: data type int64, 
drop table if exists t1;
create table t1 (
value64 bigint unsigned not null,
value32 int not null
);
insert into t1 values(17156792991891826145, 1);
insert into t1 values(9223372036854775807, 2);
select * from t1;
value64	value32
17156792991891826145	1
9223372036854775807	2
drop table if exists t1;
drop table if exists t2;
drop table if exists t3;
create table t1 (libname1 varchar(21) not null primary key, city varchar(20));
create table t2 (isbn2 varchar(21) not null primary key, author varchar(20), title varchar(60));
create table t3 (isbn3 varchar(21) not null, libname3 varchar(21) not null, quantity int);
insert into t2 values ('001','Daffy','Aducklife');
insert into t2 values ('002','Bugs','Arabbitlife');
insert into t2 values ('003','Cowboy','Lifeontherange');
insert into t2 values ('000','Anonymous','Wannabuythisbook?');
insert into t2 values ('004','BestSeller','OneHeckuvabook');
insert into t2 values ('005','EveryoneBuys','Thisverybook');
insert into t2 values ('006','SanFran','Itisasanfranlifestyle');
insert into t2 values ('007','BerkAuthor','Cool.Berkley.the.book');
insert into t3 values('000','NewYorkPublicLibra',1);
insert into t3 values('001','NewYorkPublicLibra',2);
insert into t3 values('002','NewYorkPublicLibra',3);
insert into t3 values('003','NewYorkPublicLibra',4);
insert into t3 values('004','NewYorkPublicLibra',5);
insert into t3 values('005','NewYorkPublicLibra',6);
insert into t3 values('006','SanFransiscoPublic',5);
insert into t3 values('007','BerkeleyPublic1',3);
insert into t3 values('007','BerkeleyPublic2',3);
insert into t3 values('001','NYC Lib',8);
insert into t1 values ('NewYorkPublicLibra','NewYork');
insert into t1 values ('SanFransiscoPublic','SanFran');
insert into t1 values ('BerkeleyPublic1','Berkeley');
insert into t1 values ('BerkeleyPublic2','Berkeley');
insert into t1 values ('NYCLib','NewYork');
select city,libname1,count(libname1) as a from t3 join t1 on libname1=libname3 join t2 on isbn3=isbn2 group by city,libname1;
city	libname1	a
NewYork	NewYorkPublicLibra	6
SanFran	SanFransiscoPublic	1
Berkeley	BerkeleyPublic1	1
Berkeley	BerkeleyPublic2	1
drop table if exists t1;
create table t1(a int,b varchar(5));
insert into t1 values(1,'a');
insert into t1 values(null,null);
insert into t1 values(null,'b');
insert into t1 values(1,null);
select avg(a),b from t1 group by b order by b;
avg(a)	b
1.0000	null
1.0000	a
null	b
drop table if exists t1;
CREATE TABLE t1 (a int default NULL);
INSERT INTO t1 VALUES (NULL),(NULL);
select * from t1;
a
null
null
drop table if exists t1;
drop table if exists t2;
create table t1 (a int, b int);
insert into t1 values(10,null);
create table t2 (c int, d int);
insert into t2 values(20,null);
drop table if exists t1;
CREATE TABLE t1 (a int  default null, b varchar(16) default null, c datetime DEFAULT null);
INSERT INTO t1(a, c) values (1,"2003-01-14 03:54:55");
INSERT INTO t1(a, c) values (1,"2004-01-14 03:54:55");
INSERT INTO t1(a, c) values (1,"2005-01-14 03:54:55");
INSERT INTO t1(a, b) values (1,"2022year");
INSERT INTO t1(b,c) values ("2022year","2003-01-14 03:54:55");
INSERT INTO t1(b,c) values ("2021year","2003-01-14 03:54:55");
INSERT INTO t1(b,c) values ("2020year","2003-01-14 03:54:55");
select max(a),b,c from t1 group by b,c order by b,c;
max(a)	b	c
1	null	2003-01-14 03:54:55
1	null	2004-01-14 03:54:55
1	null	2005-01-14 03:54:55
null	2020year	2003-01-14 03:54:55
null	2021year	2003-01-14 03:54:55
1	2022year	null
null	2022year	2003-01-14 03:54:55
drop table if exists t1;
create table t1(i int);
insert into t1 values(1),(2),(3),(4),(5);
insert into t1 values(null);
select count(*) from t1 where i=2;
count(*)
1
drop table if exists t1;
CREATE TABLE t1 (c0 varchar(0) DEFAULT NULL);
insert into t1 values();
insert into t1 values('');
select * from t1;
c0
null

drop table if exists t1;
create table if not exists t1(a tinyint auto_increment);
<<<<<<< HEAD
drop table if exists t1;
create table if not exists t1(a smallint auto_increment);
drop table if exists t1;
=======
not supported: auto_incr column type is not int32/int64
create table if not exists t1(a smallint auto_increment);
not supported: auto_incr column type is not int32/int64
>>>>>>> 18563e75
create table if not exists t1(a int auto_increment);
select * from t1;
a
show columns from t1;
Field    Type    Null    Key    Default    Comment
a    INT    YES        NULL
drop table if exists t1;
create table if not exists t1(a bigint auto_increment);
select * from t1;
a
drop table if exists t1;
create table if not exists t1(a int auto_increment primary key);
drop table if exists t1;<|MERGE_RESOLUTION|>--- conflicted
+++ resolved
@@ -370,15 +370,9 @@
 
 drop table if exists t1;
 create table if not exists t1(a tinyint auto_increment);
-<<<<<<< HEAD
 drop table if exists t1;
 create table if not exists t1(a smallint auto_increment);
 drop table if exists t1;
-=======
-not supported: auto_incr column type is not int32/int64
-create table if not exists t1(a smallint auto_increment);
-not supported: auto_incr column type is not int32/int64
->>>>>>> 18563e75
 create table if not exists t1(a int auto_increment);
 select * from t1;
 a
