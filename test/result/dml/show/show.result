--- conflicted
+++ resolved
@@ -166,13 +166,6 @@
 select * from t1;
 a    b
 1    1
-<<<<<<< HEAD
-drop table if exists t1;
-create table t1(c1 int primary key auto_increment,c2 tinyint not null default 4,c3 smallint,c4 bigint,c5 tinyint unsigned,c6 smallint unsigned,c7 int unsigned,c8 bigint unsigned,c9 float,c10 double,c11 date,c12 datetime,c13 timestamp on update current_timestamp,c14 char,c15 varchar default 'q',c16 json,c17 decimal,c18 text,c19 blob,c20 uuid);
-show create table t1;
-Table	Create Table
-t1	CREATE TABLE `t1` (\n`c1` INT NOT NULL AUTO_INCREMENT,\n`c2` TINYINT DEFAULT 4,\n`c3` SMALLINT DEFAULT NULL,\n`c4` BIGINT DEFAULT NULL,\n`c5` TINYINT UNSIGNED DEFAULT NULL,\n`c6` SMALLINT UNSIGNED DEFAULT NULL,\n`c7` INT UNSIGNED DEFAULT NULL,\n`c8` BIGINT UNSIGNED DEFAULT NULL,\n`c9` FLOAT DEFAULT NULL,\n`c10` DOUBLE DEFAULT NULL,\n`c11` DATE DEFAULT NULL,\n`c12` DATETIME DEFAULT NULL,\n`c13` TIMESTAMP DEFAULT NULL ON UPDATE CURRENT_TIMESTAMP,\n`c14` CHAR(1) DEFAULT NULL,\n`c15` VARCHAR(1) DEFAULT 'q',\n`c16` JSON DEFAULT NULL,\n`c17` DECIMAL DEFAULT NULL,\n`c18` TEXT DEFAULT NULL,\n`c19` BLOB DEFAULT NULL,\n`c20` UUID DEFAULT NULL,\nPRIMARY KEY (`c1`)\n)
-=======
 show collation;
 Collation    Charset    Id    Compiled    Sortlen
 utf8mb4_bin    utf8mb4    46    Yes    1
@@ -189,4 +182,8 @@
 show variables like 'sql_safe_updates';
 Variable_name    Value
 sql_safe_updates    1
->>>>>>> 42b4ff74
+drop table if exists t1;
+create table t1(c1 int primary key auto_increment,c2 tinyint not null default 4,c3 smallint,c4 bigint,c5 tinyint unsigned,c6 smallint unsigned,c7 int unsigned,c8 bigint unsigned,c9 float,c10 double,c11 date,c12 datetime,c13 timestamp on update current_timestamp,c14 char,c15 varchar default 'q',c16 json,c17 decimal,c18 text,c19 blob,c20 uuid);
+show create table t1;
+Table	Create Table
+t1	CREATE TABLE `t1` (\n`c1` INT NOT NULL AUTO_INCREMENT,\n`c2` TINYINT DEFAULT 4,\n`c3` SMALLINT DEFAULT NULL,\n`c4` BIGINT DEFAULT NULL,\n`c5` TINYINT UNSIGNED DEFAULT NULL,\n`c6` SMALLINT UNSIGNED DEFAULT NULL,\n`c7` INT UNSIGNED DEFAULT NULL,\n`c8` BIGINT UNSIGNED DEFAULT NULL,\n`c9` FLOAT DEFAULT NULL,\n`c10` DOUBLE DEFAULT NULL,\n`c11` DATE DEFAULT NULL,\n`c12` DATETIME DEFAULT NULL,\n`c13` TIMESTAMP DEFAULT NULL ON UPDATE CURRENT_TIMESTAMP,\n`c14` CHAR(1) DEFAULT NULL,\n`c15` VARCHAR(1) DEFAULT 'q',\n`c16` JSON DEFAULT NULL,\n`c17` DECIMAL DEFAULT NULL,\n`c18` TEXT DEFAULT NULL,\n`c19` BLOB DEFAULT NULL,\n`c20` UUID DEFAULT NULL,\nPRIMARY KEY (`c1`)\n)