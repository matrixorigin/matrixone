drop table if exists t1;
create table t1(
a bigint primary key auto_increment,
b varchar(10)
);
show create table t1;
Table    Create Table
t1    CREATE TABLE `t1` (\n`a` BIGINT DEFAULT NULL,\n`b` VARCHAR(10) DEFAULT NULL,\nPRIMARY KEY (`a`)\n)
insert into t1(b) values ('bbb');
insert into t1 values (1, 'ccc');
tae data: duplicate
insert into t1 values (3, 'ccc');
insert into t1(b) values ('bbb1111');
select * from t1 order by a;
a    b
1    bbb
3    ccc
4    bbb1111
insert into t1 values (2, 'aaaa1111');
select * from t1 order by a;
a    b
1    bbb
2    aaaa1111
3    ccc
4    bbb1111
insert into t1(b) values ('aaaa1111');
select * from t1 order by a;
a    b
1    bbb
2    aaaa1111
3    ccc
4    bbb1111
5    aaaa1111
insert into t1 values (100, 'xxxx');
insert into t1(b) values ('xxxx');
select * from t1 order by a;
a    b
1    bbb
2    aaaa1111
3    ccc
4    bbb1111
5    aaaa1111
100    xxxx
101    xxxx
insert into t1 values (0, 'xxxx');
insert into t1(b) values ('xxxx');
insert into t1 values (-1000, 'yyy');
select * from t1 order by a;
a    b
-1000    yyy
0    xxxx
1    bbb
2    aaaa1111
3    ccc
4    bbb1111
5    aaaa1111
100    xxxx
101    xxxx
102    xxxx
insert into t1 values ('-2000', 'yyy');
insert into t1 values ('200', 'yyy');
insert into t1 values ('0', 'yyy');
tae data: duplicate
select * from t1;
a    b
1    bbb
3    ccc
4    bbb1111
2    aaaa1111
5    aaaa1111
100    xxxx
101    xxxx
0    xxxx
102    xxxx
-1000    yyy
-2000    yyy
200    yyy
insert into t1 values (NULL, 'yyy')
select * from t4 order by a;
You have an error in your SQL syntax; check the manual that corresponds to your MatrixOne server version for the right syntax to use. syntax error at position 43 near 'select'; 
update t1 set a=0 where b='ccc';
tae data: duplicate
update t1 set a='200' where b='ccc';
tae data: duplicate
insert into t1(b) values ('xefrsdfgds');
select * from t1 order by a;
a    b
-2000    yyy
-1000    yyy
0    xxxx
1    bbb
2    aaaa1111
3    ccc
4    bbb1111
5    aaaa1111
100    xxxx
101    xxxx
102    xxxx
200    yyy
201    xefrsdfgds
insert into t1 values (-9223372036854775808,'xefrsdfgds');
insert into t1 values (-9223372036854775809,'xefrsdfgds');
truncated type BIGINT value -9223372036854775809 for column a, 1
insert into t1 values (9223372036854775807,'xefrsdfgds');
insert into t1 values (9223372036854775808,'xefrsdfgds');
truncated type BIGINT value 9223372036854775808 for column a, 1
insert into t1(b) values ('eeeee');
data out of range: data type bigint, value 9223372036854775808
drop table t1;
drop table if exists t2;
create table t2 (
c int primary key auto_increment,
d varchar(10)
);
insert into t2 values (-2147483648, 'aaa');
select * from t2 order by c;
c    d
-2147483648    aaa
insert into t2 values (-2147483649, 'aaa');
insert into t2(d) values ('1111');
auto_incrment column 'c' constant value 2147483648 overflows int
select * from t2 order by c;
c    d
-2147483648    aaa
2147483647    aaa
insert into t2 values(2147483647, 'bbb');
insert into t2 values(2147483648, 'bbb');
tae data: duplicate
insert into t2(d) values ('22222');
data out of range: data type int, value 2147483648
select * from t2 order by c;
c    d
-2147483648    aaa
2147483647    bbb
drop table t2;
drop table if exists t3;
create table t3(
a int primary key auto_increment,
b varchar(10)
);
insert into t3 values (-19, 'aaa');
insert into t3(b) values ('bbb');
select * from t3 order by a;
a    b
-19    aaa
1    bbb
delete from t3 where b='bbb';
insert into t3(b) values ('bbb');
select * from t3 order by a;
a    b
-19    aaa
2    bbb
insert into t3 values (1, 'aaa');
update t3 set a=10 where b='aaa';
tae data: duplicate
update t3 set a=10 where b='bbb';
select * from t3 order by a;
a    b
-19    aaa
1    aaa
10    bbb
insert into t3 values (2,'ccc');
select * from t3 order by a;
a    b
-19    aaa
1    aaa
2    ccc
10    bbb
delete from t3;
insert into t3(b) values ('bbb');
GetIndex from auto_increment table fail
select * from t3 order by a;
a    b
drop table t3;
drop table if exists t4;
create table t4(
a bigint  auto_increment,
b varchar(10)
);
insert into t4(b) values ('bbb');
insert into t4 values (1, 'ccc');
insert into t4 values (3, 'ccc');
insert into t4(b) values ('bbb1111');
select * from t4 order by a;
a    b
1    bbb
1    ccc
3    ccc
4    bbb1111
insert into t4 values (2, 'aaaa1111');
select * from t4 order by a;
a    b
1    bbb
1    ccc
2    aaaa1111
3    ccc
4    bbb1111
insert into t4(b) values ('aaaa1111');
select * from t4 order by a;
a    b
1    bbb
1    ccc
2    aaaa1111
3    ccc
4    bbb1111
5    aaaa1111
insert into t4 values (100, 'xxxx');
insert into t4(b) values ('xxxx');
select * from t4 order by a;
a    b
1    bbb
1    ccc
2    aaaa1111
3    ccc
4    bbb1111
5    aaaa1111
100    xxxx
101    xxxx
insert into t4 values (0, 'xxxx');
insert into t4(b) values ('xxxx');
insert into t4 values (-1000, 'yyy');
select * from t4 order by a;
a    b
-1000    yyy
0    xxxx
1    bbb
1    ccc
2    aaaa1111
3    ccc
4    bbb1111
5    aaaa1111
100    xxxx
101    xxxx
102    xxxx
insert into t4 values ('-2000', 'yyy');
insert into t4 values ('200', 'yyy');
insert into t4 values ('0', 'yyy');
select * from t4 order by a;
a    b
-2000    yyy
-1000    yyy
0    yyy
0    xxxx
1    ccc
1    bbb
2    aaaa1111
3    ccc
4    bbb1111
5    aaaa1111
100    xxxx
101    xxxx
102    xxxx
200    yyy
insert into t4 values (NULL, 'yyy');
select * from t4 order by a;
a    b
-2000    yyy
-1000    yyy
0    yyy
0    xxxx
1    ccc
1    bbb
2    aaaa1111
3    ccc
4    bbb1111
5    aaaa1111
100    xxxx
101    xxxx
102    xxxx
200    yyy
201    yyy
update t4 set a=0 where b='ccc';
update t4 set a='200' where b='ccc';
insert into t4(b) values ('xefrsdfgds');
select * from t4 order by a;
a    b
-2000    yyy
-1000    yyy
0    xxxx
0    yyy
1    bbb
2    aaaa1111
4    bbb1111
5    aaaa1111
100    xxxx
101    xxxx
102    xxxx
200    yyy
200    ccc
200    ccc
201    xefrsdfgds
insert into t4 values (-9223372036854775808,'xefrsdfgds');
insert into t4 values (-9223372036854775809,'xefrsdfgds');
insert into t4 values (9223372036854775807,'xefrsdfgds');
insert into t4 values (9223372036854775808,'xefrsdfgds');
truncated type BIGINT value 9223372036854775808 for column a, 1
insert into t4(b) values ('eeeee');
data out of range: data type bigint, value 9223372036854775808
drop table t4;
drop table if exists t5;
create table t5 (
c int auto_increment,
d varchar(10)
);
insert into t5 values (-2147483648, 'aaa');
select * from t5 order by c;
c    d
-2147483648    aaa
insert into t5 values (-2147483649, 'aaa');
Incorrect INT value: '-2147483649' for column 'c' at row 1
insert into t5(d) values ('1111');
select * from t5 order by c;
c    d
-2147483648    aaa
2147483647    aaa
insert into t5 values(2147483647, 'bbb');
insert into t5 values(2147483648, 'bbb');
select * from t5 order by c;
c    d
-2147483648    aaa
2147483647    bbb
insert into t5(d) values ('22222');
data out of range: data type int, value 2147483648
select * from t5 order by c;
c    d
-2147483648    aaa
2147483647    bbb
drop table t5;
drop table if exists t6;
create table t6(
a int primary key auto_increment,
b bigint auto_increment,
c int auto_increment,
d int auto_increment,
e bigint auto_increment
);
show create table t1;
table 't1' doesn't exist
insert into t6 values (),(),(),();
select * from t6 order by a;
a    b    c    d    e
1    1    1    1    1
2    2    2    2    2
3    3    3    3    3
4    4    4    4    4
insert into t6 values (NULL, NULL, NULL, NULL, NULL);
select * from t6 order by a;
a    b    c    d    e
1    1    1    1    1
2    2    2    2    2
3    3    3    3    3
4    4    4    4    4
5    5    5    5    5
insert into t6(b,c,d) values (NULL,NULL,NULL);
select * from t6 order by a;
a    b    c    d    e
1    1    1    1    1
2    2    2    2    2
3    3    3    3    3
4    4    4    4    4
5    5    5    5    5
6    6    6    6    6
insert into t6(a,b) values (100, 400);
select * from t6 order by a;
a    b    c    d    e
1    1    1    1    1
2    2    2    2    2
3    3    3    3    3
4    4    4    4    4
5    5    5    5    5
6    6    6    6    6
100    400    7    7    7
insert into t6(c,d,e) values (200, 200, 200);
select * from t6;
a    b    c    d    e
1    1    1    1    1
2    2    2    2    2
3    3    3    3    3
4    4    4    4    4
5    5    5    5    5
6    6    6    6    6
100    400    7    7    7
101    401    200    200    200
insert into t6(c,d,e) values (200, 400, 600);
select * from t6;
a    b    c    d    e
1    1    1    1    1
2    2    2    2    2
3    3    3    3    3
4    4    4    4    4
5    5    5    5    5
6    6    6    6    6
100    400    7    7    7
101    401    200    200    200
102    402    200    400    600
insert into t6(a,b) values (100, 400);
tae data: duplicate
select * from t6 order by a;
a    b    c    d    e
1    1    1    1    1
2    2    2    2    2
3    3    3    3    3
4    4    4    4    4
5    5    5    5    5
6    6    6    6    6
100    400    7    7    7
101    401    200    200    200
102    402    200    400    600
insert into t6 values ('0','0','0','0','0');
select * from t6 order by a;
a    b    c    d    e
0    0    0    0    0
1    1    1    1    1
2    2    2    2    2
3    3    3    3    3
4    4    4    4    4
5    5    5    5    5
6    6    6    6    6
100    400    7    7    7
101    401    200    200    200
102    402    200    400    600
insert into t6 values ('a','a','a','a','a');
truncated type INT value a for column a, 1
select * from t6 order by a;
a    b    c    d    e
0    0    0    0    0
1    1    1    1    1
2    2    2    2    2
3    3    3    3    3
4    4    4    4    4
5    5    5    5    5
6    6    6    6    6
100    400    7    7    7
101    401    200    200    200
102    402    200    400    600
insert into t6 values ('-1',0,0,0,0);
select * from t6 order by a;
a    b    c    d    e
-1    0    0    0    0
0    0    0    0    0
1    1    1    1    1
2    2    2    2    2
3    3    3    3    3
4    4    4    4    4
5    5    5    5    5
6    6    6    6    6
100    400    7    7    7
101    401    200    200    200
102    402    200    400    600
drop table t6;
drop table if exists t8;
create table t8(
a int auto_increment primary key,
b int auto_increment
);
drop table if exists t9;
create table t9(
c int auto_increment primary key,
d int auto_increment
);
insert into t8 values (),();
select * from t8 order by a;
a    b
1    1
2    2
insert into t9 values (),();
select * from t9 order by c;
c    d
1    1
2    2
insert into t8(a) values (19);
select * from t8 order by a;
a    b
1    1
2    2
19    3
insert into t9 (c) values (19);
select * from t9 order by c;
c    d
1    1
2    2
19    3
insert into t8 values (),();
select * from t8 order by a;
a    b
1    1
2    2
19    3
20    4
21    5
insert into t9 values (),();
select * from t9 order by c;
c    d
1    1
2    2
19    3
20    4
21    5
insert into t8(b) values (1);
select * from t8 order by a;
a    b
1    1
2    2
19    3
20    4
21    5
22    1
insert into t9 (d) values (1);
select * from t9 order by c;
c    d
1    1
2    2
19    3
20    4
21    5
22    1
insert into t8(a) values (1);
tae data: duplicate
select * from t8 order by a;
a    b
1    1
2    2
19    3
20    4
21    5
22    1
insert into t9 (c) values (1);
tae data: duplicate
select * from t9 order by c;
c    d
1    1
2    2
19    3
20    4
21    5
22    1
drop table t8;
drop table t9;
drop table if exists t10;
create table t10(
a int auto_increment primary key,
b int auto_increment
);
insert into t10 values (10, 10);
insert into t10 values (),(),();
select * from t10 order by a;
a    b
10    10
11    11
12    12
13    13
truncate table t10;
SQL parser error: You have an error in your SQL syntax; check the manual that corresponds to your MatrixOne server version for the right syntax to use. syntax error at line 1 column 8 near "truncate table t10;";
insert into t10 values ();
select * from t10 order by a;
a    b
10    10
11    11
12    12
13    13
14    14
drop table t10;
drop table if exists t11;
create table t11(
a int primary key auto_increment,
b bigint auto_increment,
c varchar(25)
);
load data infile '$resources/auto_increment_columns/auto_increment_1.csv' into table t11;
Column 'a' cannot be null
select * from t11 order by a;
a    b    c
drop table t11;
drop table if exists t12;
create table t12(
a int primary key auto_increment,
b bigint auto_increment,
c varchar(25)
);
load data infile '$resources/auto_increment_columns/auto_increment_2.csv' into table t12;
Column 'a' cannot be null
select * from t12 order by a;
a    b    c
drop table t12;
drop table if exists t13;
create table t13(
a int primary key auto_increment,
b bigint auto_increment,
c varchar(25)
);
load data infile '$resources/auto_increment_columns/auto_increment_3.csv' into table t13;
select * from t13 order by a;
a    b    c
1    1    '你好'
2    3    'hello'
4    4    'world'
5    5    'ccc'
6    6    '%%'
drop table t13;
create table t1(a int default(-1) auto_increment);
invalid input: invalid default value for 'a'
create table t1(a int primary key default(-1) auto_increment);
invalid input: invalid default value for 'a'
create table t1(a bigint default(-1) auto_increment);
invalid input: invalid default value for 'a'
create table t1(a bigint primary key default(-1) auto_increment);
invalid input: invalid default value for 'a'
create table t1(a int, b int default(10), c int auto_increment);
show create table t1;
Table    Create Table
t1    CREATE TABLE `t1` (\n`a` INT DEFAULT NULL,\n`b` INT DEFAULT (10),\n`c` INT NOT NULL AUTO_INCREMENT\n)
<<<<<<< HEAD
drop table t1;

create table t1(a tinyint auto_increment);
insert into t1 values(null), (3), (null), (6), (null), (127);
select * from t1;
a
1
3
4
6
7
127
insert into t1 values();
data out of range: data type tinyint, value 128

drop table t1;
create table t1(a smallint auto_increment);
insert into t1 values(null), (3), (null), (6), (null), (32767);
select * from t1;
a
1
3
4
6
7
32767
insert into t1 values();
data out of range: data type smallint, value 32768

drop table t1;
create table t1(a int auto_increment);
insert into t1 values(null), (3), (null), (6), (null), (2147483647);
select * from t1;
a
1
3
4
6
7
2147483647
insert into t1 values();
data out of range: data type int, value 2147483648

drop table t1;
create table t1(a bigint auto_increment);
insert into t1 values(null), (3), (null), (6), (null), (9223372036854775807);
select * from t1;
a
1
3
4
6
7
9223372036854775807
insert into t1 values();
data out of range: data type bigint, value 9223372036854775808

drop table t1;
create table t1(a tinyint unsigned auto_increment);
insert into t1 values(null), (3), (null), (6), (null), (255);
select * from t1;
a
1
3
4
6
7
255
insert into t1 values();
data out of range: data type tinyint unsigned, value 256

drop table t1;
create table t1(a smallint unsigned auto_increment);
insert into t1 values(null), (3), (null), (6), (null), (65535);
select * from t1;
a
1
3
4
6
7
65535
insert into t1 values();
data out of range: data type smallint unsigned, value 65536

drop table t1;
create table t1(a int unsigned auto_increment);
insert into t1 values(null), (3), (null), (6), (null), (4294967295);
select * from t1;
a
1
3
4
6
7
4294967295
insert into t1 values();
data out of range: data type int unsigned, value 4294967296

drop table t1;
create table t1(a bigint unsigned auto_increment);
insert into t1 values(null), (3), (null), (6), (null), (18446744073709551615);
select * from t1;
a
1
3
4
6
7
18446744073709551615
insert into t1 values();
data out of range: data type bigint unsigned, auto_incrment column constant value overflows bigint unsigned
drop table t1;
=======
drop table if exists t1;
create table t1 (a int not null auto_increment, b int);
insert into t1(b) values (1);
select * from t1;
a    b   
1    1
>>>>>>> ed00539a
<|MERGE_RESOLUTION|>--- conflicted
+++ resolved
@@ -609,7 +609,6 @@
 show create table t1;
 Table    Create Table
 t1    CREATE TABLE `t1` (\n`a` INT DEFAULT NULL,\n`b` INT DEFAULT (10),\n`c` INT NOT NULL AUTO_INCREMENT\n)
-<<<<<<< HEAD
 drop table t1;
 
 create table t1(a tinyint auto_increment);
@@ -723,11 +722,9 @@
 insert into t1 values();
 data out of range: data type bigint unsigned, auto_incrment column constant value overflows bigint unsigned
 drop table t1;
-=======
 drop table if exists t1;
 create table t1 (a int not null auto_increment, b int);
 insert into t1(b) values (1);
 select * from t1;
 a    b   
-1    1
->>>>>>> ed00539a
+1    1