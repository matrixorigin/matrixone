
-- @suite

-- @setup
drop database if exists test01;
create database test01;
use test01;
create table tt(col2 float comment '"%$^&*()_+@!\'');
show create table tt;
drop table tt;
create table t1 (id int not null, str char(10),name varchar(10));
create table t2 (a int);

-- @case
-- @desc:test for show tables
-- @label:bvt
show tables;

-- @case
-- @desc:test for show tables from
-- @label:bvt
show tables from test01;

-- @case
-- @desc:test for show columns from
-- @label:bvt
show columns from t1;
show full columns from t1;
show full columns from t1 like '%';
show full columns from t1 where `Field`='id';
drop database if exists test01;

-- @case
-- @desc:test for show charset
-- @label:bvt
show charset;
drop database if exists test02;
create database test02;
use test02;
create table t1(a tinyint, b smallint, c int, d bigint);
create database test01;
use test01;
show columns from test02.t1;
create database if not exists db11111111111;
show table status from db11111111111;
drop database db11111111111;
show variables where value = 'MatrixOne';

-- @case
-- @desc:test for show grants
-- @label:bvt
show grants;
show grants for 'root'@'localhost';
show grants for 'test'@'localhost';
create role role1;
grant all on table *.* to role1;
grant create table, drop table on database *.* to role1;
create user user1 identified by 'pass1';
grant role1 to user1;
show grants for 'user1'@'localhost';
drop user user1;
drop role role1;

-- @case
-- @desc:test for show full tables
-- @label:bvt
create database if not exists test03;
use test03;
drop view if exists v1;
drop table if exists t1;
create table t1(a int, b int);
insert into t1 values(1,1);
create view v1 as select * from t1;
show full tables;
show full tables from test03;

-- @case
-- @desc:test for sql injection in show statements
-- @label:bvt
show full tables from `1;drop table t1;`;
show tables like `1;drop table t1;`;
show full tables from "1;drop table t1;";
show create database `1;drop table t1;`;
show create table `1;drop table t1;`;
show columns from `1;drop table t1;`;
show table status from `1;drop table t1;`;
show index from `1;drop table t1;`;
show variables like `1;drop table t1;`;
select * from t1;

-- @case
-- @desc:test for show collation
-- @label:bvt
show collation;
show collation like '%';
show collation where 'Charset'='utf8mb4';

-- @case
-- @desc:test for set and show variables
-- @label:bvt
show variables like 'sql_safe_updates';
set sql_safe_updates=1;
show variables like 'sql_safe_updates';
<<<<<<< HEAD

-- @case
-- @desc:test for show create table while on update and default is not null
-- @label:bvt
drop table if exists t1;
create table t1(c1 int primary key auto_increment,c2 tinyint not null default 4,c3 smallint,c4 bigint,c5 tinyint unsigned,c6 smallint unsigned,c7 int unsigned,c8 bigint unsigned,c9 float,c10 double,c11 date,c12 datetime,c13 timestamp on update current_timestamp,c14 char,c15 varchar default 'q',c16 json,c17 decimal,c18 text,c19 blob,c20 uuid);
show create table t1;
=======
set autocommit = on;
show variables like 'autocommit';
set autocommit = off;
show variables like 'autocommit';
set autocommit = 1;
show variables like 'autocommit';
>>>>>>> a2753f2c
<|MERGE_RESOLUTION|>--- conflicted
+++ resolved
@@ -101,19 +101,17 @@
 show variables like 'sql_safe_updates';
 set sql_safe_updates=1;
 show variables like 'sql_safe_updates';
-<<<<<<< HEAD
+set autocommit = on;
+show variables like 'autocommit';
+set autocommit = off;
+show variables like 'autocommit';
+set autocommit = 1;
+show variables like 'autocommit';
+
 
 -- @case
 -- @desc:test for show create table while on update and default is not null
 -- @label:bvt
 drop table if exists t1;
 create table t1(c1 int primary key auto_increment,c2 tinyint not null default 4,c3 smallint,c4 bigint,c5 tinyint unsigned,c6 smallint unsigned,c7 int unsigned,c8 bigint unsigned,c9 float,c10 double,c11 date,c12 datetime,c13 timestamp on update current_timestamp,c14 char,c15 varchar default 'q',c16 json,c17 decimal,c18 text,c19 blob,c20 uuid);
-show create table t1;
-=======
-set autocommit = on;
-show variables like 'autocommit';
-set autocommit = off;
-show variables like 'autocommit';
-set autocommit = 1;
-show variables like 'autocommit';
->>>>>>> a2753f2c
+show create table t1;