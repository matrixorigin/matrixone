#隐式调用
SELECT CAST('2006-09-26' AS DATE) + INTERVAL 1 DAY;
SELECT CAST('2006-09-26' AS DATE) + INTERVAL 1 MONTH;
SELECT CAST('2006-09-26' AS DATE) + INTERVAL 1 YEAR;
SELECT CAST('2006-09-26' AS DATE) + INTERVAL 1 WEEK;


-- @bvt:issue#3319
create table t1 (a int, b varchar(10));
insert into t1 values (1, '2001-01-01'),(2, '2002-02-02'); 
select '2007-01-01' + interval a day from t1;
select b + interval a day from t1;
drop table t1;
-- @bvt:issue

#SELECT, 不同数据类型，EXTREME VALUE

SELECT ADDDATE(DATE'2021-01-01', INTERVAL 1 DAY);
SELECT ADDDATE(DATE'2021-01-01', INTERVAL 1 HOUR);
SELECT ADDDATE(TIMESTAMP'2021-01-01 00:00:00', INTERVAL 1 DAY);
SELECT ADDDATE(TIMESTAMP'2021-01-01 00:00:00', INTERVAL 1 HOUR);
SELECT '2021-01-01 00:00:00' + INTERVAL '1' DAY AS is_tomorrow, DATE(ts)
FROM (SELECT ADDDATE(DATE'2000-01-01', INTERVAL 1 DAY) AS ts) AS dt;

SELECT ADDDATE(TIME'00:00:00', INTERVAL 1 HOUR);
SELECT ADDDATE('2021-01-01', INTERVAL 1 DAY);
SELECT ADDDATE('2021-01-01', INTERVAL 1 HOUR);
SELECT ADDDATE('2021-01-01 00:00:00', INTERVAL 1 DAY);
SELECT ADDDATE('2021-01-01 00:00:00', INTERVAL 1 HOUR);
SELECT ADDDATE('00:00:00', INTERVAL 1 DAY);
SELECT ADDDATE('00:00:00', INTERVAL 1 HOUR);

select date_add("1997-12-31 23:59:59",INTERVAL 1 SECOND);
select date_add("1997-12-31 23:59:59",INTERVAL 1 MINUTE);
select date_add("1997-12-31 23:59:59",INTERVAL 1 HOUR);
select date_add("1997-12-31 23:59:59",INTERVAL 1 DAY);
select date_add("1997-12-31 23:59:59",INTERVAL 1 MONTH);
select date_add("1997-12-31 23:59:59",INTERVAL 1 YEAR);
select date_add("1997-12-31 23:59:59",INTERVAL "1:1" MINUTE_SECOND);
select date_add("1997-12-31 23:59:59",INTERVAL "1:1" HOUR_MINUTE);
select date_add("1997-12-31 23:59:59",INTERVAL "1:1" DAY_HOUR);
select date_add("1997-12-31 23:59:59",INTERVAL "1 1" YEAR_MONTH);
select date_add("1997-12-31 23:59:59",INTERVAL "1:1:1" HOUR_SECOND);
select date_add("1997-12-31 23:59:59",INTERVAL "1 1:1" DAY_MINUTE);
select date_add("1997-12-31 23:59:59",INTERVAL "1 1:1:1" DAY_SECOND);
select date_add("1997-12-31 23:59:59",INTERVAL 100000 SECOND);
select date_add("1997-12-31 23:59:59",INTERVAL -100000 MINUTE);
select date_add("1997-12-31 23:59:59",INTERVAL 100000 HOUR);
select date_add("1997-12-31 23:59:59",INTERVAL -100000 DAY);
select date_add("1997-12-31 23:59:59",INTERVAL 100000 MONTH);
select date_add("1997-12-31 23:59:59",INTERVAL -100000 YEAR);
select date_add("1997-12-31 23:59:59",INTERVAL "10000:1" MINUTE_SECOND);

-- @bvt:issue#3319
select date_add("1997-12-31 23:59:59",INTERVAL "-10000:1" HOUR_MINUTE);
-- @bvt:issue

select date_add("1997-12-31 23:59:59",INTERVAL "10000:1" DAY_HOUR);

-- @bvt:issue#3319
select date_add("1997-12-31 23:59:59",INTERVAL "-100 1" YEAR_MONTH);
-- @bvt:issue

select date_add("1997-12-31 23:59:59",INTERVAL "10000:99:99" HOUR_SECOND);

-- @bvt:issue#3319
select date_add("1997-12-31 23:59:59",INTERVAL " -10000 99:99" DAY_MINUTE);
-- @bvt:issue

select date_add("1997-12-31 23:59:59",INTERVAL "10000 99:99:99" DAY_SECOND);
select date_add("1997-12-31",INTERVAL 1 SECOND);
select date_add("1997-12-31",INTERVAL 1 DAY);
select date_add(NULL,INTERVAL 100000 SECOND);
select date_add("1997-12-31 23:59:59",INTERVAL NULL SECOND);
select date_add("1997-12-31 23:59:59",INTERVAL NULL MINUTE_SECOND);
select date_add("9999-12-31 23:59:59",INTERVAL 1 SECOND);
select date_add('1998-01-30',Interval 1 month);
select date_add('1998-01-30',Interval '2:1' year_month);
select date_add('1996-02-29',Interval '1' year);
select date_add("1997-12-31",INTERVAL 1 SECOND);
select date_add("1997-12-31",INTERVAL "1 1" YEAR_MONTH);

#函数嵌套
-- @bvt:issue#3203
SELECT DATE_ADD(to_date('9999-12-30 23:59:00','%Y-%m-%d %H:%i:%s'), INTERVAL 1 MINUTE);
-- @bvt:issue

<<<<<<< HEAD
SELECT extract(week from DATE_ADD('2020-12-30 23:59:00', INTERVAL 1 year));
=======

SELECT extract(week from DATE_ADD('2020-12-30 23:59:00', INTERVAL 1 year));

>>>>>>> 26e31391

#不同数据类型
CREATE TABLE t1 (datetime datetime, timestamp timestamp, date date);
INSERT INTO t1 values ("2001-01-02 03:04:05", "2002-01-02 03:04:05", "2003-01-02");
select date_add(datetime, INTERVAL 1 SECOND) from t1;
select date_add(datetime, INTERVAL 1 YEAR) from t1;
select date_add(date,INTERVAL 1 SECOND) from t1;
select date_add(date,INTERVAL 1 MINUTE) from t1;
select date_add(date,INTERVAL 1 HOUR) from t1;
select date_add(date,INTERVAL 1 DAY) from t1;
select date_add(date,INTERVAL 1 MONTH) from t1;
select date_add(date,INTERVAL 1 YEAR) from t1;
select date_add(date,INTERVAL "1:1" MINUTE_SECOND) from t1;
select date_add(date,INTERVAL "1:1" HOUR_MINUTE) from t1;
select date_add(date,INTERVAL "1:1" DAY_HOUR) from t1;
select date_add(date,INTERVAL "1 1" YEAR_MONTH) from t1;
select date_add(date,INTERVAL "1:1:1" HOUR_SECOND) from t1;
select date_add(date,INTERVAL "1 1:1" DAY_MINUTE) from t1;
select date_add(date,INTERVAL "1 1:1:1" DAY_SECOND) from t1;
select date_add(date,INTERVAL "1" WEEK) from t1;
select date_add(date,INTERVAL "1" QUARTER) from t1;
drop table t1;


#0.5 doesn't support time
#CREATE TABLE t1(time time);
#INSERT INTO t1 values ("06:07:08");
#select date_add(time,INTERVAL 1 SECOND) from t1;
#drop table t1;


#EXTREME VALUE
select DATE_ADD('20071108181000', INTERVAL 1 DAY);


select DATE_ADD(20071108181000,   INTERVAL 1 DAY);

select DATE_ADD('20071108',       INTERVAL 1 DAY);


select DATE_ADD(20071108,         INTERVAL 1 DAY);

select date_add('1000-01-01 00:00:00', interval '1.03:02:01.05' day_microsecond);

-- @bvt:issue#3319
select date_add('1000-01-01 00:00:00', interval '1.02' day_microsecond);
-- @bvt:issue

select date_add("0199-12-31 23:59:59",INTERVAL 2 SECOND);
select date_add("2001-01-01 23:59:59",INTERVAL -2000 YEAR);

#EXTREME VALUE

-- @bvt:issue#3328
SELECT
date_add('1995-01-05', INTERVAL '9223372036854775807-02' YEAR_MONTH) as result;
SELECT
date_add('1995-01-05', INTERVAL '9223372036854775808-02' YEAR_MONTH) as result;
SELECT
date_add('1995-01-05', INTERVAL '9223372036854775808-02' DAY) as result;
SELECT
date_add('1995-01-05', INTERVAL '9223372036854775808-02' WEEK) as result;
SELECT
date_add('1995-01-05', INTERVAL '9223372036854775808-02' SECOND) as result;
SELECT
date_add('1995-01-05', INTERVAL '9223372036854775700-02' YEAR_MONTH) as result;
-- @bvt:issue
-- @bvt:issue#3319
SELECT
date_add('1995-01-05', INTERVAL 9223372036854775806 SECOND) as result;
SELECT
date_add('1995-01-05', INTERVAL 9223372036854775806 MINUTE) as result;
SELECT
date_add('1995-01-05', INTERVAL 9223372036854775806 HOUR) as result;
SELECT
date_add('1995-01-05', INTERVAL -9223372036854775806 SECOND) as result;
SELECT
date_add('1995-01-05', INTERVAL -9223372036854775806 MINUTE) as result;
SELECT
date_add('1995-01-05', INTERVAL -9223372036854775806 HOUR) as result;
-- @bvt:issue

#NULL
drop table if exists t1;
create table t1 (a int, b date);
insert into t1 values(1, "2010-10-30"), (2, NULL);
select * from t1;
select date_add(b, interval 1 day) from t1;
drop table t1;

#INSERT
create table t1 (a date);
insert into t1 select (DATE_ADD('20071108', INTERVAL 1 DAY));
insert into t1 select (date_add('1998-01-30',Interval 1 month));
select distinct a from t1;
drop table t1;

#WHERE & 逻辑运算

drop table if exists t1;
create table t1(a INT,  b date);
insert into t1 values(1, "2012-10-12"),(2, "2004-04-24"),(3, "2008-12-04"),(4, "2012-03-23");
select * from t1 where date_add(b, INTERVAL 1 day)="2012-10-13";
drop table t1;


#WHERE & 逻辑运算
drop table if exists t1;
drop table if exists t2;
create table t1(a INT,  b date);
create table t2(a INT,  b date);
insert into t1 values(1, "2012-10-11"),(2, "2004-04-24"),(3, "2008-12-04"),(4, "2012-03-23");
insert into t2 values(1, "2011-10-12"),(2, "1994-10-04"),(3, "2018-06-04"),(4, "2012-10-12");
SELECT t1.a, t2.a FROM t1 JOIN t2 ON (date_add(t1.b, INTERVAL 1 day) = date_add(t2.b, INTERVAL 1 year));
drop table t1;
drop table t2;



#HAVING & 算术运算

-- @bvt:issue#3291
drop table if exists t1;
create table t1(a INT,  b datetime);
insert into t1 values(1, "2017-06-15 09:34:21"),(1, "2019-06-25 10:12:21"),(2, "2019-06-25 18:20:49"),(3, "2019-06-25 18:20:49");
select b from t1 group by b having (date_add(t1.b, INTERVAL 1 day)-date_add(t1.b, INTERVAL 1 hour))>10;
drop table t1;
-- @bvt:issue

-- @bvt:issue#3588
SELECT
DATE_SUB('2007-08-03', INTERVAL 1 MINUTE) AS field_str1,
DATE_SUB('2007-08-03 17:33:00', INTERVAL 1 MINUTE) AS field1_str2,
DATE_SUB(DATE('2007-08-03'), INTERVAL 1 DAY) AS field_date,
DATE_SUB(CAST('2007-08-03 17:33:00' AS DATETIME), INTERVAL 1 MINUTE) AS field_datetime;

SELECT
OCT(DATE_SUB('2007-08-03', INTERVAL 1 MINUTE)) AS field_str1,
OCT(DATE_SUB('2007-08-03 17:33:00', INTERVAL 1 MINUTE)) AS field1_str2,
OCT(DATE_SUB(DATE('2007-08-03'), INTERVAL 1 DAY)) AS field_date,
OCT(DATE_SUB(CAST('2007-08-03 17:33:00' AS DATETIME), INTERVAL 1 MINUTE)) AS field_datetime;
-- @bvt:issue


select date_sub("1998-01-01 00:00:00.000001",INTERVAL "1 1:1:1.000002" DAY_MICROSECOND);
select date_sub("1998-01-01 00:00:00.000001",INTERVAL "1:1:1.000002" HOUR_MICROSECOND);
select date_sub("1998-01-01 00:00:00.000001",INTERVAL "1:1.000002" MINUTE_MICROSECOND);
select date_sub("1998-01-01 00:00:00.000001",INTERVAL "1.000002" SECOND_MICROSECOND);
select date_sub("1998-01-01 00:00:00.000001",INTERVAL "000002" MICROSECOND);
select date_sub("1998-01-01 00:00:00",INTERVAL 1 SECOND);
select date_sub("1998-01-01 00:00:00",INTERVAL 1 MINUTE);
select date_sub("1998-01-01 00:00:00",INTERVAL 1 HOUR);
select date_sub("1998-01-01 00:00:00",INTERVAL 1 DAY);
select date_sub("1998-01-01 00:00:00",INTERVAL 1 MONTH);
select date_sub("1998-01-01 00:00:00",INTERVAL 1 YEAR);
select date_sub("1998-01-01 00:00:00",INTERVAL "1:1" MINUTE_SECOND);
select date_sub("1998-01-01 00:00:00",INTERVAL "1:1" HOUR_MINUTE);
select date_sub("1998-01-01 00:00:00",INTERVAL "1:1" DAY_HOUR);
select date_sub("1998-01-01 00:00:00",INTERVAL "1 1" YEAR_MONTH);
select date_sub("1998-01-01 00:00:00",INTERVAL "1:1:1" HOUR_SECOND);
select date_sub("1998-01-01 00:00:00",INTERVAL "1 1:1" DAY_MINUTE);
select date_sub("1998-01-01 00:00:00",INTERVAL "1 1:1:1" DAY_SECOND);
select date_sub("0050-01-01 00:00:01",INTERVAL 2 SECOND);
select date_sub("0199-01-01 00:00:01",INTERVAL 2 SECOND);
select date_add("0199-12-31 23:59:59",INTERVAL 2 SECOND);
select date_sub("0200-01-01 00:00:01",INTERVAL 2 SECOND);
select date_sub("0200-01-01 00:00:01",INTERVAL 1 SECOND);
select date_sub("0200-01-01 00:00:01",INTERVAL 2 SECOND);
select date_add("2001-01-01 23:59:59",INTERVAL -2000 YEAR);

-- @bvt:issue#3319
select date_sub("50-01-01 00:00:01",INTERVAL 2 SECOND);
select date_sub("90-01-01 00:00:01",INTERVAL 2 SECOND);
-- @bvt:issue

select date_sub("0069-01-01 00:00:01",INTERVAL 2 SECOND);
select date_sub("0169-01-01 00:00:01",INTERVAL 2 SECOND);



CREATE TABLE t1 (a DATETIME(6));
INSERT INTO t1 VALUES ('1000-01-01 01:00:00.000000');
INSERT INTO t1 VALUES ('1000-01-01 01:00:00.000001');
INSERT INTO t1 VALUES ('2001-01-01 00:00:00.000000');
INSERT INTO t1 VALUES ('2001-01-01 00:00:00.000001');
INSERT INTO t1 VALUES ('2001-01-01 01:00:00.000000');
INSERT INTO t1 VALUES ('2001-01-01 01:00:00.000001');
SELECT DATE_SUB(a, INTERVAL 1 MINUTE) FROM t1 ORDER BY a;
SELECT a, DATE_SUB(a, INTERVAL 1.1 SECOND) FROM t1 ORDER BY a;
SELECT a, DATE_SUB(a, INTERVAL 1.000009 SECOND) FROM t1 ORDER BY a;
SELECT a, DATE_SUB(a, INTERVAL -0.1 SECOND) FROM t1 ORDER BY a;
SELECT DATE_SUB(CAST(a AS DATETIME), INTERVAL 1 MINUTE) FROM t1 ORDER BY a;
SELECT DATE_SUB(CAST(a AS DATETIME), INTERVAL 1 MICROSECOND) FROM t1 ORDER BY a;
drop table t1;


CREATE TABLE `t2` (
  `DATE_ADD(a, INTERVAL 1 SECOND)` datetime(6) DEFAULT NULL,
  `DATE_SUB(a, INTERVAL 1 SECOND)` datetime(6) DEFAULT NULL,
  `DATE_ADD(CAST(a AS DATETIME), INTERVAL 1 SECOND)` datetime DEFAULT NULL,
  `DATE_SUB(CAST(a AS DATETIME), INTERVAL 1 SECOND)` datetime DEFAULT NULL,
  `DATE_ADD(CAST(a AS DATETIME), INTERVAL 1 MICROSECOND)` datetime(6) DEFAULT NULL,
  `DATE_SUB(CAST(a AS DATETIME), INTERVAL 1 MICROSECOND)` datetime(6) DEFAULT NULL
);
DROP TABLE t2;

<|MERGE_RESOLUTION|>--- conflicted
+++ resolved
@@ -85,13 +85,9 @@
 SELECT DATE_ADD(to_date('9999-12-30 23:59:00','%Y-%m-%d %H:%i:%s'), INTERVAL 1 MINUTE);
 -- @bvt:issue
 
-<<<<<<< HEAD
+
 SELECT extract(week from DATE_ADD('2020-12-30 23:59:00', INTERVAL 1 year));
-=======
-
-SELECT extract(week from DATE_ADD('2020-12-30 23:59:00', INTERVAL 1 year));
-
->>>>>>> 26e31391
+
 
 #不同数据类型
 CREATE TABLE t1 (datetime datetime, timestamp timestamp, date date);
