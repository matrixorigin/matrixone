--- conflicted
+++ resolved
@@ -74,13 +74,7 @@
 desc key_column_usage;
 select table_name, column_name from key_column_usage limit 2;
 desc columns;
-<<<<<<< HEAD
 select table_name, column_name from columns where table_schema = 'mo_catalog' order by table_name, column_name limit 5;
-=======
--- @bvt:issue#6714
-select table_name, column_name from columns where table_schema = 'mo_catalog' limit 5;
--- @bvt:issue
->>>>>>> 0f737247
 desc profiling;
 select seq, state from profiling;
 
@@ -90,13 +84,7 @@
 desc user_privileges;
 select grantee, table_catalog from user_privileges limit 2;
 desc schemata;
-<<<<<<< HEAD
 select catalog_name, schema_name from schemata where schema_name = 'mo_catalog' or schema_name = 'mo_task' order by catalog_name, schema_name;
-=======
--- @bvt:issue#6715
-select catalog_name, schema_name from schemata where schema_name = 'mo_catalog' or schema_name = 'mo_task';
--- @bvt:issue
->>>>>>> 0f737247
 desc character_sets;
 select character_set_name, description, maxlen from character_sets limit 5;
 desc triggers;
