--- conflicted
+++ resolved
@@ -1,8 +1,5 @@
-<<<<<<< HEAD
 FROM golang:1.17.3 as builder
-=======
-FROM golang:1.18-alpine3.14 as builder
->>>>>>> ed17ece6
+
 
 ARG PROXY="https://proxy.golang.org,direct"
 
