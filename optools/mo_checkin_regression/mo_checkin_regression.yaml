apiVersion: core.matrixorigin.io/v1alpha1
kind: MatrixOneCluster
metadata:
  name: mo-checkin-regression
  namespace: nsformocheckin
spec:
  nodeSelector:
    role: mo-big-data-pr 
    kubernetes.io/arch: arm64
  dn:
    overlay:
      tolerations:
      - effect: NoSchedule
        key: role/mo-big-data-pr
        operator: Exists    
      imagePullSecrets:
      - name: dockerhub
      env:
      - name: GOMEMLIMIT
        value: "8000MiB"
    cacheVolume:
      size: 100Gi
      storageClassName: gp3
    sharedStorageCache:
      memoryCacheSize: 512Mi
      diskCacheSize: 100Gi
    config: |
      [dn.Txn.Storage]
      backend = "TAE"
      log-backend = "logservice"
      [dn.Ckp]
      flush-interval = "60s"
      min-count = 100
      scan-interval = "5s"
      incremental-interval = "60s"
      global-interval = "100000s"
      [dn.LogtailServer]
      rpc-max-message-size = "16KiB"
      rpc-payload-copy-buffer-size = "16KiB"
      rpc-enable-checksum = true
      logtail-collect-interval = "2ms"
      logtail-response-send-timeout = "10s"
      max-logtail-fetch-failure = 5
    replicas: 1
    resources:
      requests:
        cpu: 3
        memory: 15Gi
      limits:
        cpu: 8
<<<<<<< HEAD
        memory: 15Gi
  imageRepository: matrixorigin/matrixone
=======
        memory: 16Gi
  imageRepository: matrixorigin/matrixone-dev
>>>>>>> a67f9d95
  logService:
    overlay:
      tolerations:
      - effect: NoSchedule
        key: role/mo-big-data-pr
        operator: Exists    
      imagePullSecrets:
      - name: dockerhub
    replicas: 3
    resources:
      requests:
        cpu: 1
        memory: 2Gi
      limits:
        cpu: 8
        memory: 2Gi
    sharedStorage:
      s3:
        path: s3pathformocheckin
        s3RetentionPolicy: Retain
        secretRef:
          name: aws-secret
    pvcRetentionPolicy: Delete
    volume:
      size: 100Gi
      storageClassName: gp3
    config: |
      [log]
      level = "info"
      format = "json"
      max-size = 512
  tp:
    cacheVolume:
      size: 100Gi
      storageClassName: gp3
    sharedStorageCache:
      memoryCacheSize: 1Gi
      diskCacheSize: 100Gi
    config: |
      [cn.Engine]
      type = "distributed-tae"
      [log]
      level = "info"
      format = "json"
      max-size = 512
      [cn.rpc]
      send-queue-size = 2
      busy-queue-size = 1
      [cn.txn]
      enable-sacrificing-freshness = true
      enable-cn-based-consistency = false
      [cn.ctl.address]
      listen-address = "0.0.0.0:19958"
    replicas: 2
    overlay:
      tolerations:
      - effect: NoSchedule
        key: role/mo-big-data-pr
        operator: Exists    
      imagePullSecrets:
      - name: dockerhub
      env:
      - name: GOMEMLIMIT
        value: "8000MiB"
    resources:
      requests:
        cpu: 6
        memory: 15Gi
      limits:
        cpu: 8
        memory: 16Gi
  version: imagetag<|MERGE_RESOLUTION|>--- conflicted
+++ resolved
@@ -48,13 +48,8 @@
         memory: 15Gi
       limits:
         cpu: 8
-<<<<<<< HEAD
-        memory: 15Gi
-  imageRepository: matrixorigin/matrixone
-=======
         memory: 16Gi
   imageRepository: matrixorigin/matrixone-dev
->>>>>>> a67f9d95
   logService:
     overlay:
       tolerations:
