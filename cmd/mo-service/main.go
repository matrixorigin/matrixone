// Copyright 2022 Matrix Origin
//
// Licensed under the Apache License, Version 2.0 (the "License");
// you may not use this file except in compliance with the License.
// You may obtain a copy of the License at
//
//      http://www.apache.org/licenses/LICENSE-2.0
//
// Unless required by applicable law or agreed to in writing, software
// distributed under the License is distributed on an "AS IS" BASIS,
// WITHOUT WARRANTIES OR CONDITIONS OF ANY KIND, either express or implied.
// See the License for the specific language governing permissions and
// limitations under the License.

package main

import (
	"context"
	crand "crypto/rand"
	"encoding/binary"
	"errors"
	"flag"
	"fmt"
	"log"
	"math/rand"
	"net/http"
	"os"
	"os/signal"
	"strings"
	"sync"
	"syscall"

	"github.com/google/uuid"
	"github.com/matrixorigin/matrixone/pkg/cnservice"
	"github.com/matrixorigin/matrixone/pkg/cnservice/cnclient"
	"github.com/matrixorigin/matrixone/pkg/common/moerr"
	"github.com/matrixorigin/matrixone/pkg/common/runtime"
	"github.com/matrixorigin/matrixone/pkg/common/stopper"
	"github.com/matrixorigin/matrixone/pkg/defines"
	"github.com/matrixorigin/matrixone/pkg/dnservice"
	"github.com/matrixorigin/matrixone/pkg/fileservice"
	"github.com/matrixorigin/matrixone/pkg/logservice"
	"github.com/matrixorigin/matrixone/pkg/logutil"
	"github.com/matrixorigin/matrixone/pkg/pb/metadata"
	"github.com/matrixorigin/matrixone/pkg/sql/compile"
	"github.com/matrixorigin/matrixone/pkg/util"
	"github.com/matrixorigin/matrixone/pkg/util/export"
	"github.com/matrixorigin/matrixone/pkg/util/export/table"
	"github.com/matrixorigin/matrixone/pkg/util/metric"
	"github.com/matrixorigin/matrixone/pkg/util/trace/impl/motrace"
	"go.uber.org/zap"
)

var (
	configFile = flag.String("cfg", "", "toml configuration used to start mo-service")
	launchFile = flag.String("launch", "", "toml configuration used to launch mo cluster")
	version    = flag.Bool("version", false, "print version information")
	daemon     = flag.Bool("daemon", false, "run mo-service in daemon mode")
)

func main() {
	flag.Parse()
	maybePrintVersion()
	maybeRunInDaemonMode()

	if *cpuProfilePathFlag != "" {
		stop := startCPUProfile()
		defer stop()
	}
	if *allocsProfilePathFlag != "" {
		defer writeAllocsProfile()
	}
	if *httpListenAddr != "" {
		go func() {
			http.ListenAndServe(*httpListenAddr, nil)
		}()
	}

	var seed int64
	if err := binary.Read(crand.Reader, binary.LittleEndian, &seed); err != nil {
		panic(err)
	}
	rand.Seed(seed)

	stopper := stopper.NewStopper("main", stopper.WithLogger(logutil.GetGlobalLogger()))
	if *launchFile != "" {
		if err := startCluster(stopper); err != nil {
			panic(err)
		}
	} else if *configFile != "" {
		cfg := &Config{}
		if err := parseConfigFromFile(*configFile, cfg); err != nil {
			panic(fmt.Sprintf("failed to parse config from %s, error: %s", *configFile, err.Error()))
		}
		if err := startService(cfg, stopper); err != nil {
			panic(err)
		}
	} else {
		panic(errors.New("no configuration specified"))
	}

	waitSignalToStop(stopper)
	logutil.GetGlobalLogger().Info("Shutdown complete")
}

func waitSignalToStop(stopper *stopper.Stopper) {
	sigchan := make(chan os.Signal, 1)
	signal.Notify(sigchan, syscall.SIGTERM, syscall.SIGINT)
	sig := <-sigchan
	logutil.GetGlobalLogger().Info("Starting shutdown...", zap.String("signal", sig.String()))
	stopper.Stop()
	if cnProxy != nil {
		if err := cnProxy.Stop(); err != nil {
			logutil.GetGlobalLogger().Error("shutdown cn proxy failed", zap.Error(err))
		}
	}
}

func startService(cfg *Config, stopper *stopper.Stopper) error {
	if err := cfg.validate(); err != nil {
		return err
	}
	if err := cfg.resolveGossipSeedAddresses(); err != nil {
		return err
	}
	setupProcessLevelRuntime(cfg, stopper)

	fs, err := cfg.createFileService(defines.LocalFileServiceName)
	if err != nil {
		return err
	}

	st, err := cfg.getServiceType()
	if err != nil {
		return err
	}

	if err = initTraceMetric(context.Background(), st, cfg, stopper, fs); err != nil {
		return err
	}

	switch st {
	case metadata.ServiceType_CN:
		return startCNService(cfg, stopper, fs)
	case metadata.ServiceType_DN:
		return startDNService(cfg, stopper, fs)
	case metadata.ServiceType_LOG:
		return startLogService(cfg, stopper, fs)
	default:
		panic("unknown service type")
	}
}

func startCNService(
	cfg *Config,
	stopper *stopper.Stopper,
	fileService fileservice.FileService,
) error {
	if err := waitClusterCondition(cfg.HAKeeperClient, waitAnyShardReady); err != nil {
		return err
	}
	return stopper.RunNamedTask("cn-service", func(ctx context.Context) {
		c := cfg.getCNServiceConfig()
		s, err := cnservice.NewService(
			&c,
			ctx,
			fileService,
			cnservice.WithLogger(logutil.GetGlobalLogger().Named("cn-service").With(zap.String("uuid", cfg.CN.UUID))),
			cnservice.WithMessageHandle(compile.CnServerMessageHandler),
		)
		if err != nil {
			panic(err)
		}
		if err := s.Start(); err != nil {
			panic(err)
		}
		// TODO: global client need to refactor
		err = cnclient.NewCNClient(&cnclient.ClientConfig{})
		if err != nil {
			panic(err)
		}

		<-ctx.Done()
		if err := s.Close(); err != nil {
			panic(err)
		}
		if err := cnclient.CloseCNClient(); err != nil {
			panic(err)
		}
	})
}

func startDNService(
	cfg *Config,
	stopper *stopper.Stopper,
	fileService fileservice.FileService,
) error {
	if err := waitClusterCondition(cfg.HAKeeperClient, waitHAKeeperRunning); err != nil {
		return err
	}
	r, err := getRuntime(metadata.ServiceType_DN, cfg, stopper)
	if err != nil {
		return err
	}
	return stopper.RunNamedTask("dn-service", func(ctx context.Context) {
		c := cfg.getDNServiceConfig()
		s, err := dnservice.NewService(
			&c,
			r,
			fileService)
		if err != nil {
			panic(err)
		}
		if err := s.Start(); err != nil {
			panic(err)
		}

		<-ctx.Done()
		if err := s.Close(); err != nil {
			panic(err)
		}
	})
}

func startLogService(
	cfg *Config,
	stopper *stopper.Stopper,
	fileService fileservice.FileService,
) error {
	lscfg := cfg.getLogServiceConfig()
	s, err := logservice.NewService(lscfg, fileService,
		logservice.WithRuntime(runtime.ProcessLevelRuntime()))
	if err != nil {
		panic(err)
	}
	if err := s.Start(); err != nil {
		panic(err)
	}
	return stopper.RunNamedTask("log-service", func(ctx context.Context) {
		if cfg.LogService.BootstrapConfig.BootstrapCluster {
			logutil.Infof("bootstrapping hakeeper...")
			if err := s.BootstrapHAKeeper(ctx, cfg.LogService); err != nil {
				panic(err)
			}
		}

		<-ctx.Done()
		if err := s.Close(); err != nil {
			panic(err)
		}
	})
}

func initTraceMetric(ctx context.Context, st metadata.ServiceType, cfg *Config, stopper *stopper.Stopper, fs fileservice.FileService) error {
	var writerFactory table.WriterFactory
	var err error
	var UUID string
	var initWG sync.WaitGroup
	SV := cfg.getObservabilityConfig()

	nodeRole := st.String()
	if *launchFile != "" {
		nodeRole = "ALL"
	}
	switch st {
	case metadata.ServiceType_CN:
		// validate node_uuid
		var uuidErr error
		var nodeUUID uuid.UUID
		if nodeUUID, uuidErr = uuid.Parse(cfg.CN.UUID); uuidErr != nil {
			nodeUUID = uuid.New()
		}
		if err := util.SetUUIDNodeID(ctx, nodeUUID[:]); err != nil {
			return moerr.ConvertPanicError(ctx, err)
		}
		UUID = nodeUUID.String()
	case metadata.ServiceType_DN:
		UUID = cfg.DN.UUID
	case metadata.ServiceType_LOG:
		UUID = cfg.LogService.UUID
	}
	UUID = strings.ReplaceAll(UUID, " ", "_") // remove space in UUID for filename

	if !SV.DisableTrace || !SV.DisableMetric {
		writerFactory = export.GetWriterFactory(fs, UUID, nodeRole, SV.LogsExtension)
		_ = table.SetPathBuilder(ctx, SV.PathBuilder)
	}
	if !SV.DisableTrace {
		initWG.Add(1)
		collector := export.NewMOCollector(ctx)
		stopper.RunNamedTask("trace", func(ctx context.Context) {
			if ctx, err = motrace.Init(ctx,
				motrace.WithMOVersion(SV.MoVersion),
				motrace.WithNode(UUID, nodeRole),
				motrace.EnableTracer(!SV.DisableTrace),
				motrace.WithBatchProcessMode(SV.BatchProcessor),
<<<<<<< HEAD
				motrace.WithBatchProcessor(export.NewMOCollector(ctx)),
				motrace.WithFSWriterFactory(writerFactory),
=======
				motrace.WithBatchProcessor(collector),
				motrace.WithFSWriterFactory(export.GetFSWriterFactory4Trace(fs, UUID, nodeRole)),
>>>>>>> 46a417da
				motrace.WithExportInterval(SV.TraceExportInterval),
				motrace.WithLongQueryTime(SV.LongQueryTime),
				motrace.WithSQLExecutor(nil),
				motrace.DebugMode(SV.EnableTraceDebug),
			); err != nil {
				panic(err)
			}
			initWG.Done()
			<-ctx.Done()
			// flush trace/log/error framework
			if err = motrace.Shutdown(ctx); err != nil {
				logutil.Warn("Shutdown trace", logutil.ErrorField(err), logutil.NoReportFiled())
			}
		})
		initWG.Wait()
	}
	if !SV.DisableMetric {
		stopper.RunNamedTask("metric", func(ctx context.Context) {
			metric.InitMetric(ctx, nil, &SV, UUID, nodeRole, metric.WithWriterFactory(writerFactory),
				metric.WithExportInterval(SV.MetricExportInterval),
				metric.WithUpdateInterval(SV.MetricUpdateStorageUsageInterval.Duration),
				metric.WithMultiTable(SV.MetricMultiTable))
			<-ctx.Done()
			metric.StopMetricSync()
		})
	}
	if err = export.InitMerge(ctx, SV.MergeCycle.Duration, SV.MergeMaxFileSize, SV.MergedExtension); err != nil {
		return err
	}
	return nil
}

func maybeRunInDaemonMode() {
	if _, isChild := os.LookupEnv("daemon"); *daemon && !isChild {
		childENV := []string{"daemon=true"}
		pwd, err := os.Getwd()
		if err != nil {
			panic(err)
		}
		cpid, err := syscall.ForkExec(os.Args[0], os.Args, &syscall.ProcAttr{
			Dir: pwd,
			Env: append(os.Environ(), childENV...),
			Sys: &syscall.SysProcAttr{
				Setsid: true,
			},
			Files: []uintptr{0, 1, 2}, // print message to the same pty
		})
		if err != nil {
			panic(err)
		}
		log.Printf("mo-service is running in daemon mode, child process is %d", cpid)
		os.Exit(0)
	}
}<|MERGE_RESOLUTION|>--- conflicted
+++ resolved
@@ -294,13 +294,8 @@
 				motrace.WithNode(UUID, nodeRole),
 				motrace.EnableTracer(!SV.DisableTrace),
 				motrace.WithBatchProcessMode(SV.BatchProcessor),
-<<<<<<< HEAD
-				motrace.WithBatchProcessor(export.NewMOCollector(ctx)),
+				motrace.WithBatchProcessor(collector),
 				motrace.WithFSWriterFactory(writerFactory),
-=======
-				motrace.WithBatchProcessor(collector),
-				motrace.WithFSWriterFactory(export.GetFSWriterFactory4Trace(fs, UUID, nodeRole)),
->>>>>>> 46a417da
 				motrace.WithExportInterval(SV.TraceExportInterval),
 				motrace.WithLongQueryTime(SV.LongQueryTime),
 				motrace.WithSQLExecutor(nil),
