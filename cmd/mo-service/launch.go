// Copyright 2022 Matrix Origin
//
// Licensed under the Apache License, Version 2.0 (the "License");
// you may not use this file except in compliance with the License.
// You may obtain a copy of the License at
//
//      http://www.apache.org/licenses/LICENSE-2.0
//
// Unless required by applicable law or agreed to in writing, software
// distributed under the License is distributed on an "AS IS" BASIS,
// WITHOUT WARRANTIES OR CONDITIONS OF ANY KIND, either express or implied.
// See the License for the specific language governing permissions and
// limitations under the License.

package main

import (
	"context"
	"errors"
	"fmt"
	"github.com/matrixorigin/matrixone/pkg/backup"
	"time"

	"github.com/fagongzi/goetty/v2"
	"github.com/matrixorigin/matrixone/pkg/common/moerr"
	"github.com/matrixorigin/matrixone/pkg/common/stopper"
	"github.com/matrixorigin/matrixone/pkg/logservice"
	"github.com/matrixorigin/matrixone/pkg/logutil"
	logpb "github.com/matrixorigin/matrixone/pkg/pb/logservice"
	"github.com/matrixorigin/matrixone/pkg/perfcounter"
	"go.uber.org/zap"
)

var (
	cnProxy goetty.Proxy
)

func startCluster(
	ctx context.Context,
	stopper *stopper.Stopper,
	perfCounterSet *perfcounter.CounterSet,
	shutdownC chan struct{},
) error {
	if *launchFile == "" {
		panic("launch file not set")
	}

	cfg := &LaunchConfig{}
	if err := parseConfigFromFile(*launchFile, cfg); err != nil {
		return err
	}

<<<<<<< HEAD
	backup.SaveLaunchConfigPath([]string{*launchFile})
	backup.SaveLaunchConfigPath(cfg.LogServiceConfigFiles)
	backup.SaveLaunchConfigPath(cfg.DNServiceConfigsFiles)
	backup.SaveLaunchConfigPath(cfg.CNServiceConfigsFiles)
	if err := startLogServiceCluster(ctx, cfg.LogServiceConfigFiles, stopper, perfCounterSet); err != nil {
=======
	if err := startLogServiceCluster(ctx, cfg.LogServiceConfigFiles, stopper, perfCounterSet, shutdownC); err != nil {
>>>>>>> ff25bf23
		return err
	}
	if err := startDNServiceCluster(ctx, cfg.DNServiceConfigsFiles, stopper, perfCounterSet, shutdownC); err != nil {
		return err
	}
	if err := startCNServiceCluster(ctx, cfg.CNServiceConfigsFiles, stopper, perfCounterSet, shutdownC); err != nil {
		return err
	}
	if *withProxy {
<<<<<<< HEAD
		backup.SaveLaunchConfigPath(cfg.ProxyServiceConfigsFiles)
		if err := startProxyServiceCluster(ctx, cfg.ProxyServiceConfigsFiles, stopper, perfCounterSet); err != nil {
=======
		if err := startProxyServiceCluster(ctx, cfg.ProxyServiceConfigsFiles, stopper, perfCounterSet, shutdownC); err != nil {
>>>>>>> ff25bf23
			return err
		}
	}
	return nil
}

func startLogServiceCluster(
	ctx context.Context,
	files []string,
	stopper *stopper.Stopper,
	perfCounterSet *perfcounter.CounterSet,
	shutdownC chan struct{},
) error {
	if len(files) == 0 {
		return moerr.NewBadConfig(context.Background(), "Log service config not set")
	}

	var cfg *Config
	for _, file := range files {
		cfg = NewConfig()
		if err := parseConfigFromFile(file, cfg); err != nil {
			return err
		}
		if err := startService(ctx, cfg, stopper, perfCounterSet, shutdownC); err != nil {
			return err
		}
	}
	return nil
}

func startDNServiceCluster(
	ctx context.Context,
	files []string,
	stopper *stopper.Stopper,
	perfCounterSet *perfcounter.CounterSet,
	shutdownC chan struct{},
) error {
	if len(files) == 0 {
		return moerr.NewBadConfig(context.Background(), "DN service config not set")
	}

	for _, file := range files {
		cfg := NewConfig()
		if err := parseConfigFromFile(file, cfg); err != nil {
			return err
		}
		if err := startService(ctx, cfg, stopper, perfCounterSet, shutdownC); err != nil {
			return nil
		}
	}
	return nil
}

func startCNServiceCluster(
	ctx context.Context,
	files []string,
	stopper *stopper.Stopper,
	perfCounterSet *perfcounter.CounterSet,
	shutdownC chan struct{},
) error {
	if len(files) == 0 {
		return moerr.NewBadConfig(context.Background(), "CN service config not set")
	}

	upstreams := []string{}

	var cfg *Config
	for _, file := range files {
		cfg = NewConfig()
		if err := parseConfigFromFile(file, cfg); err != nil {
			return err
		}
		upstreams = append(upstreams, fmt.Sprintf("127.0.0.1:%d", cfg.getCNServiceConfig().Frontend.Port))
		if err := startService(ctx, cfg, stopper, perfCounterSet, shutdownC); err != nil {
			return err
		}
	}

	if len(upstreams) > 1 {
		// TODO: make configurable for 6001
		cnProxy = goetty.NewProxy("0.0.0.0:6001", logutil.GetGlobalLogger().Named("mysql-proxy"))
		for _, address := range upstreams {
			cnProxy.AddUpStream(address, time.Second*10)
		}
		if err := cnProxy.Start(); err != nil {
			return err
		}
	}
	return nil
}

func startProxyServiceCluster(
	ctx context.Context,
	files []string,
	stopper *stopper.Stopper,
	perfCounterSet *perfcounter.CounterSet,
	shutdownC chan struct{},
) error {
	if len(files) == 0 {
		return moerr.NewBadConfig(context.Background(), "Proxy service config not set")
	}

	var cfg *Config
	for _, file := range files {
		cfg = NewConfig()
		if err := parseConfigFromFile(file, cfg); err != nil {
			return err
		}
		if err := startService(ctx, cfg, stopper, perfCounterSet, shutdownC); err != nil {
			return err
		}
	}

	return nil
}

func waitHAKeeperReady(cfg logservice.HAKeeperClientConfig) (logservice.CNHAKeeperClient, error) {
	// wait hakeeper ready
	ctx, cancel := context.WithTimeout(context.TODO(), time.Second*30)
	defer cancel()
	for {
		var err error
		client, err := logservice.NewCNHAKeeperClient(ctx, cfg)
		if moerr.IsMoErrCode(err, moerr.ErrNoHAKeeper) {
			// not ready
			logutil.Info("hakeeper not ready, retry")
			time.Sleep(time.Second)
			continue
		}
		return client, err
	}
}

func waitHAKeeperRunning(client logservice.CNHAKeeperClient) error {
	ctx, cancel := context.WithTimeout(context.TODO(), time.Minute*2)
	defer cancel()

	// wait HAKeeper running
	for {
		state, err := client.GetClusterState(ctx)
		if errors.Is(err, context.DeadlineExceeded) {
			return err
		}
		if moerr.IsMoErrCode(err, moerr.ErrNoHAKeeper) ||
			state.State != logpb.HAKeeperRunning {
			// not ready
			logutil.Info("hakeeper not ready, retry")
			time.Sleep(time.Second)
			continue
		}
		return err
	}
}

func waitAnyShardReady(client logservice.CNHAKeeperClient) error {
	ctx, cancel := context.WithTimeout(context.TODO(), time.Second*30)
	defer cancel()

	// wait shard ready
	for {
		if ok, err := func() (bool, error) {
			details, err := client.GetClusterDetails(ctx)
			if err != nil {
				return false, err
			}
			for _, store := range details.DNStores {
				if len(store.Shards) > 0 {
					return true, nil
				}
			}
			logutil.Info("shard not ready")
			return false, nil
		}(); err != nil {
			return err
		} else if ok {
			logutil.Info("shard ready")
			return nil
		}
		time.Sleep(time.Second)
	}
}

func waitClusterCondition(
	cfg logservice.HAKeeperClientConfig,
	waitFunc func(logservice.CNHAKeeperClient) error,
) error {
	client, err := waitHAKeeperReady(cfg)
	if err != nil {
		return err
	}
	if err := waitFunc(client); err != nil {
		return err
	}
	if err := client.Close(); err != nil {
		logutil.Error("close hakeeper client failed", zap.Error(err))
	}
	return nil
}<|MERGE_RESOLUTION|>--- conflicted
+++ resolved
@@ -50,15 +50,11 @@
 		return err
 	}
 
-<<<<<<< HEAD
 	backup.SaveLaunchConfigPath([]string{*launchFile})
 	backup.SaveLaunchConfigPath(cfg.LogServiceConfigFiles)
 	backup.SaveLaunchConfigPath(cfg.DNServiceConfigsFiles)
 	backup.SaveLaunchConfigPath(cfg.CNServiceConfigsFiles)
-	if err := startLogServiceCluster(ctx, cfg.LogServiceConfigFiles, stopper, perfCounterSet); err != nil {
-=======
 	if err := startLogServiceCluster(ctx, cfg.LogServiceConfigFiles, stopper, perfCounterSet, shutdownC); err != nil {
->>>>>>> ff25bf23
 		return err
 	}
 	if err := startDNServiceCluster(ctx, cfg.DNServiceConfigsFiles, stopper, perfCounterSet, shutdownC); err != nil {
@@ -68,12 +64,8 @@
 		return err
 	}
 	if *withProxy {
-<<<<<<< HEAD
 		backup.SaveLaunchConfigPath(cfg.ProxyServiceConfigsFiles)
-		if err := startProxyServiceCluster(ctx, cfg.ProxyServiceConfigsFiles, stopper, perfCounterSet); err != nil {
-=======
 		if err := startProxyServiceCluster(ctx, cfg.ProxyServiceConfigsFiles, stopper, perfCounterSet, shutdownC); err != nil {
->>>>>>> ff25bf23
 			return err
 		}
 	}
