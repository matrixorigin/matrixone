// Copyright 2022 Matrix Origin
//
// Licensed under the Apache License, Version 2.0 (the "License");
// you may not use this file except in compliance with the License.
// You may obtain a copy of the License at
//
//      http://www.apache.org/licenses/LICENSE-2.0
//
// Unless required by applicable law or agreed to in writing, software
// distributed under the License is distributed on an "AS IS" BASIS,
// WITHOUT WARRANTIES OR CONDITIONS OF ANY KIND, either express or implied.
// See the License for the specific language governing permissions and
// limitations under the License.

package main

import (
	"bytes"
	"context"
	"database/sql"
	"encoding/csv"
	"flag"
	"fmt"
	"io"
	"os"
	"strings"
	"sync"
	"time"
	"unicode/utf8"

	_ "github.com/go-sql-driver/mysql"
	"github.com/matrixorigin/matrixone/pkg/catalog"
	"github.com/matrixorigin/matrixone/pkg/common/moerr"
)

func (t *Tables) String() string {
	return fmt.Sprint(*t)
}

func (t *Tables) Set(value string) error {
	*t = append(*t, Table{value, ""})
	return nil
}

func main() {
	var (
		username, password, host, database string
		tables                             Tables
		port, netBufferLength              int
		createDb                           string
		createTable                        []string
		err                                error
		toCsv, localInfile, noData         bool
		csvFieldDelimiterStr               string
		csvConf                            csvConfig
	)
	dumpStart := time.Now()
	defer func() {
		if err != nil {
			fmt.Fprintf(os.Stderr, "modump error: %v\n", err)
		}
		if conn != nil {
			err := conn.Close()
			if err != nil {
				fmt.Fprintf(os.Stderr, "modump error while close connection: %v\n", err)
			}
		}
		if err == nil {
			fmt.Fprintf(os.Stdout, "/* MODUMP SUCCESS, COST %v */\n", time.Since(dumpStart))
			if toCsv {
				fmt.Fprintf(os.Stdout, "/* !!!MUST KEEP FILE IN CURRENT DIRECTORY, OR YOU SHOULD CHANGE THE PATH IN LOAD DATA STMT!!! */ \n")
			}
		}
	}()

	ctx := context.Background()
	flag.StringVar(&username, "u", defaultUsername, "username")
	flag.StringVar(&password, "p", defaultPassword, "password")
	flag.StringVar(&host, "h", defaultHost, "hostname")
	flag.IntVar(&port, "P", defaultPort, "portNumber")
	flag.IntVar(&netBufferLength, "net-buffer-length", defaultNetBufferLength, "net_buffer_length")
	flag.StringVar(&database, "db", "", "databaseName, must be specified")
	flag.Var(&tables, "tbl", "tableNameList, default all")
	flag.BoolVar(&toCsv, "csv", defaultCsv, "set export format to csv")
	flag.StringVar(&csvFieldDelimiterStr, "csv-field-delimiter", string(defaultFieldDelimiter), "set csv field delimiter (only one utf8 character). enabled only when the option 'csv' is set.")
	flag.BoolVar(&localInfile, "local-infile", defaultLocalInfile, "use load data local infile")
	flag.BoolVar(&noData, "no-data", defaultNoData, "dump database and table definitions only without data")
	flag.Parse()
	if netBufferLength < minNetBufferLength {
		fmt.Fprintf(os.Stderr, "net_buffer_length must be greater than %d, set to %d\n", minNetBufferLength, minNetBufferLength)
		netBufferLength = minNetBufferLength
	}
	if netBufferLength > maxNetBufferLength {
		fmt.Fprintf(os.Stderr, "net_buffer_length must be less than %d, set to %d\n", maxNetBufferLength, maxNetBufferLength)
		netBufferLength = maxNetBufferLength
	}
	if len(database) == 0 {
		err = moerr.NewInvalidInput(ctx, "database must be specified")
		return
	}

<<<<<<< HEAD
	//replace : in username to #, because : is used as separator in dsn.
	//password can have ":".
	username = strings.ReplaceAll(username, ":", "#")

	// if host has ":", reports error
	if strings.Count(host, ":") > 0 {
		err = moerr.NewInvalidInput(ctx, "host can not have character ':'")
		return
=======
	if toCsv {
		csvConf.enable = toCsv
		csvConf.fieldDelimiter, err = checkFieldDelimiter(ctx, csvFieldDelimiterStr)
		if err != nil {
			return
		}
>>>>>>> 53ad6133
	}

	dsn := fmt.Sprintf("%s:%s@tcp(%s:%d)/%s", username, password, host, port, database)
	conn, err = sql.Open("mysql", dsn) // Open doesn't open a connection. Validate DSN data:
	if err != nil {
		return
	}
	ch := make(chan error)
	go func() {
		err := conn.Ping() // Before use, we must ping to validate DSN data:
		ch <- err
	}()

	select {
	case err = <-ch:
	case <-time.After(timeout):
		err = moerr.NewInternalError(ctx, "connect to %s timeout", dsn)
	}
	if err != nil {
		return
	}
	if len(tables) == 0 { //dump all tables
		createDb, err = getCreateDB(ctx, database)
		if err != nil {
			return
		}
		fmt.Printf("DROP DATABASE IF EXISTS `%s`;\n", database)
		fmt.Println(createDb, ";")
		fmt.Printf("USE `%s`;\n\n\n", database)
	}
	tables, err = getTables(database, tables)
	if err != nil {
		return
	}
	createTable = make([]string, len(tables))
	for i, tbl := range tables {
		createTable[i], err = getCreateTable(database, tbl.Name)
		if err != nil {
			return
		}
	}
	bufPool := &sync.Pool{
		New: func() any {
			return &bytes.Buffer{}
		},
	}
	left, right := 0, len(createTable)-1
	for left < right {
		for left < len(createTable) && tables[left].Kind != catalog.SystemViewRel {
			left++
		}
		for right >= 0 && tables[right].Kind == catalog.SystemViewRel {
			right--
		}
		if left >= right {
			break
		}
		createTable[left], createTable[right] = createTable[right], createTable[left]
		tables[left], tables[right] = tables[right], tables[left]
	}
	adjustViewOrder(createTable, tables, left)
	for i, create := range createTable {
		tbl := tables[i]
		switch tbl.Kind {
		case catalog.SystemOrdinaryRel:
			fmt.Printf("DROP TABLE IF EXISTS `%s`;\n", tbl.Name)
			showCreateTable(create, false)
			if !noData {
				err = genOutput(database, tbl.Name, bufPool, netBufferLength, localInfile, &csvConf)
				if err != nil {
					return
				}
			}
		case catalog.SystemExternalRel:
			fmt.Printf("/*!EXTERNAL TABLE `%s`*/\n", tbl.Name)
			fmt.Printf("DROP TABLE IF EXISTS `%s`;\n", tbl.Name)
			showCreateTable(create, true)
		case catalog.SystemViewRel:
			fmt.Printf("DROP VIEW IF EXISTS `%s`;\n", tbl.Name)
			showCreateTable(create, true)
		default:
			err = moerr.NewNotSupported(ctx, "table type %s", tbl.Kind)
			return
		}
	}
}

func adjustViewOrder(createTable []string, tables Tables, start int) {
	viewName := make([]string, 0)
	viewPos := make(map[string]int)
	cnt := len(tables)
	for i := start; i < cnt; i++ {
		viewPos[tables[i].Name] = i - start
		viewName = append(viewName, tables[i].Name)
	}
	viewCount := make([]int, len(viewName))
	viewRef := make([][]int, len(viewName))
	for i := start; i < cnt; i++ {
		for j := start; j < cnt; j++ {
			if i == j {
				continue
			}
			if strings.Count(createTable[i], tables[j].Name) > 0 {
				viewCount[viewPos[tables[i].Name]]++
				viewRef[viewPos[tables[j].Name]] = append(viewRef[viewPos[tables[j].Name]], viewPos[tables[i].Name])
			}
		}
	}
	order := 0
	orderArr := make([]int, 0)
	visit := make([]bool, len(viewName))
	for order < len(viewName) {
		for i := 0; i < len(viewName); i++ {
			if viewCount[i] == 0 && !visit[i] {
				visit[i] = true
				order++
				orderArr = append(orderArr, i)
				for j := 0; j < len(viewRef[i]); j++ {
					viewCount[viewRef[i][j]]--
				}
			}
		}
	}
	newCreate := make([]string, cnt)
	newTables := make([]Table, cnt)
	for i := 0; i < len(orderArr); i++ {
		newCreate[i] = createTable[orderArr[i]+start]
		newTables[i] = tables[orderArr[i]+start]
	}
	_ = copy(createTable[start:], newCreate)
	_ = copy(tables[start:], newTables)
}

func showCreateTable(createSql string, withNextLine bool) {
	var suffix string
	if !strings.HasSuffix(createSql, ";") {
		suffix = ";"
	}
	if withNextLine {
		suffix += "\n\n"
	}
	fmt.Printf("%s%s\n", createSql, suffix)
}

func getTables(db string, tables Tables) (Tables, error) {
	sql := "select relname,relkind from mo_catalog.mo_tables where reldatabase = '" + db + "'"
	if len(tables) > 0 {
		sql += " and relname in ("
		for i, tbl := range tables {
			if i != 0 {
				sql += ","
			}
			sql += "'" + tbl.Name + "'"
		}
		sql += ")"
	}
	r, err := conn.Query(sql) //TODO: after unified sys table prefix, add condition in where clause
	if err != nil {
		return nil, err
	}
	defer r.Close()

	if tables == nil {
		tables = Tables{}
	}
	tables = tables[:0]
	for r.Next() {
		var table string
		var kind string
		err = r.Scan(&table, &kind)
		if err != nil {
			return nil, err
		}
		if strings.HasPrefix(table, "__mo_") || strings.HasPrefix(table, "%!%") { //TODO: after adding condition in where clause, remove this
			continue
		}
		tables = append(tables, Table{table, kind})
	}
	if err := r.Err(); err != nil {
		return nil, err
	}
	return tables, nil
}

func getCreateDB(ctx context.Context, db string) (string, error) {
	r := conn.QueryRow("show create database `" + db + "`")
	var create string
	err := r.Scan(&db, &create)
	if err != nil {
		return "", err
	}
	// What if it is a subscription database?
	return create, err
}

func getCreateTable(db, tbl string) (string, error) {
	r := conn.QueryRow("show create table `" + db + "`.`" + tbl + "`")
	var create string
	err := r.Scan(&tbl, &create)
	if err != nil {
		return "", err
	}
	return create, nil
}

func showInsert(r *sql.Rows, args []any, cols []*Column, tbl string, bufPool *sync.Pool, netBufferLength int) error {
	var err error
	buf := bufPool.Get().(*bytes.Buffer)
	curBuf := bufPool.Get().(*bytes.Buffer)
	buf.Grow(netBufferLength)
	initInert := "INSERT INTO `" + tbl + "` VALUES "
	for {
		buf.WriteString(initInert)
		preLen := buf.Len()
		first := true
		if curBuf.Len() > 0 {
			bts := curBuf.Bytes()
			if bts[0] == ',' {
				bts = bts[1:]
			}
			buf.Write(bts)
			curBuf.Reset()
			first = false
		}
		for r.Next() {
			err = r.Scan(args...)
			if err != nil {
				return err
			}
			if !first {
				curBuf.WriteString(",(")
			} else {
				curBuf.WriteString("(")
				first = false
			}

			for i, v := range args {
				if i > 0 {
					curBuf.WriteString(",")
				}
				curBuf.WriteString(convertValue(v, cols[i].Type))
			}
			curBuf.WriteString(")")
			if buf.Len()+curBuf.Len() >= netBufferLength {
				break
			}
			buf.Write(curBuf.Bytes())
			curBuf.Reset()
		}
		if buf.Len() > preLen {
			buf.WriteString(";\n")
			_, err = buf.WriteTo(os.Stdout)
			if err != nil {
				return err
			}
			continue
		}
		if curBuf.Len() > 0 {
			continue
		}
		buf.Reset()
		curBuf.Reset()
		break
	}
	bufPool.Put(buf)
	bufPool.Put(curBuf)
	fmt.Printf("\n\n\n")
	return nil
}

func showLoad(r *sql.Rows, rowResults []any, cols []*Column, db string, tbl string, localInfile bool, csvConf *csvConfig) error {
	fname := fmt.Sprintf("%s_%s.%s", db, tbl, "csv")
	pwd := os.Getenv("PWD")
	f, err := os.Create(fname)
	if err != nil {
		return err
	}
	defer f.Close()

	err = toCsv(r, f, rowResults, cols, csvConf)
	if err != nil {
		return err
	}
	if localInfile {
		fmt.Printf("LOAD DATA LOCAL INFILE '%s' INTO TABLE `%s` FIELDS TERMINATED BY '\\t' ENCLOSED BY '\"' LINES TERMINATED BY '\\n' PARALLEL 'TRUE';\n", fmt.Sprintf("%s/%s", pwd, fname), tbl)
	} else {
		fmt.Printf("LOAD DATA INFILE '%s' INTO TABLE `%s` FIELDS TERMINATED BY '\\t' ENCLOSED BY '\"' LINES TERMINATED BY '\\n' PARALLEL 'TRUE';\n", fmt.Sprintf("%s/%s", pwd, fname), tbl)
	}
	return nil
}

// toCsv converts the result from mo to csv file
func toCsv(r *sql.Rows, output io.Writer, rowResults []any, cols []*Column, csvConf *csvConfig) error {
	var err error
	csvWriter := csv.NewWriter(output)
	csvWriter.Comma = csvConf.fieldDelimiter
	line := make([]string, len(rowResults))

	for r.Next() {
		err = r.Scan(rowResults...)
		if err != nil {
			return err
		}
		err = toCsvLine(csvWriter, rowResults, cols, line)
		if err != nil {
			return err
		}
	}
	return err
}

// toCsvFields converts the result from mo to string
func toCsvFields(rowResults []any, cols []*Column, line []string) {
	for i, v := range rowResults {
		dt, format := convertValue2(v, cols[i].Type)
		str := fmt.Sprintf(format, dt)
		line[i] = str
	}
}

// toCsvLine converts the result from mo to csv single line
func toCsvLine(csvWriter *csv.Writer, rowResults []any, cols []*Column, line []string) error {
	var err error
	toCsvFields(rowResults, cols, line)
	err = csvWriter.Write(line)
	if err != nil {
		return err
	}
	csvWriter.Flush()
	return err
}

func genOutput(db string, tbl string, bufPool *sync.Pool, netBufferLength int, localInfile bool, csvConf *csvConfig) error {
	r, err := conn.Query("select * from `" + db + "`.`" + tbl + "`")
	if err != nil {
		return err
	}
	colTypes, err := r.ColumnTypes()
	if err != nil {
		return err
	}
	cols := make([]*Column, 0, len(colTypes))
	for _, col := range colTypes {
		var c Column
		c.Name = col.Name()
		c.Type = col.DatabaseTypeName()
		cols = append(cols, &c)
	}
	rowResults := make([]any, 0, len(cols))
	for range cols {
		var v sql.RawBytes
		rowResults = append(rowResults, &v)
	}
	if !csvConf.enable {
		return showInsert(r, rowResults, cols, tbl, bufPool, netBufferLength)
	}
	return showLoad(r, rowResults, cols, db, tbl, localInfile, csvConf)
}

func convertValue(v any, typ string) string {
	ret := *(v.(*sql.RawBytes))
	if ret == nil {
		return "NULL"
	}
	typ = strings.ToLower(typ)
	switch typ {
	case "float":
		retStr := string(ret)
		if (retStr[0] >= '0' && retStr[0] <= '9') || (retStr[0] == '-' && retStr[1] >= '0' && retStr[1] <= '9') {
			return retStr
		}
		return "'" + retStr + "'" // NaN, +Inf, -Inf, maybe no hacking need in the future
	case "int", "tinyint", "smallint", "bigint", "unsigned bigint", "unsigned int", "unsigned tinyint", "unsigned smallint", "double", "bool", "boolean", "":
		// why empty string in column type?
		// see https://github.com/matrixorigin/matrixone/issues/8050#issuecomment-1431251524
		return string(ret)
	default:
		str := strings.Replace(string(ret), "\\", "\\\\", -1)
		return "'" + strings.Replace(str, "'", "\\'", -1) + "'"
	}
}

func convertValue2(v any, typ string) (sql.RawBytes, string) {
	ret := *(v.(*sql.RawBytes))
	if ret == nil {
		return nullBytes, defaultFmt
	}
	typ = strings.ToLower(typ)
	switch typ {
	case "int", "tinyint", "smallint", "bigint", "unsigned bigint", "unsigned int", "unsigned tinyint", "unsigned smallint", "double", "bool", "boolean", "", "float":
		// why empty string in column type?
		// see https://github.com/matrixorigin/matrixone/issues/8050#issuecomment-1431251524
		return ret, defaultFmt
	case "json":
		return ret, jsonFmt
	default:
		//note: do not use the quoteFmt instead of the standard package csv,
		//it is error-prone.
		return ret, defaultFmt
	}
}

// checkFieldDelimiter checks string is valid utf8 character and returns rune
func checkFieldDelimiter(ctx context.Context, s string) (rune, error) {
	if utf8.ValidString(s) {
		if utf8.RuneCountInString(s) > 1 {
			return rune(0), moerr.NewInvalidInput(ctx, "there are multiple utf8 characters for csv field delimiter. only one utf8 character is allowed")
		}
		runCh, _ := utf8.DecodeRuneInString(s)
		if runCh == utf8.RuneError {
			return rune(0), moerr.NewInvalidInput(ctx, "csv field delimiter is invalid utf8 character")
		}
		return runCh, nil
	} else {
		return rune(0), moerr.NewInvalidInput(ctx, "csv field delimiter is invalid utf8 character")
	}
}<|MERGE_RESOLUTION|>--- conflicted
+++ resolved
@@ -99,7 +99,6 @@
 		return
 	}
 
-<<<<<<< HEAD
 	//replace : in username to #, because : is used as separator in dsn.
 	//password can have ":".
 	username = strings.ReplaceAll(username, ":", "#")
@@ -108,14 +107,14 @@
 	if strings.Count(host, ":") > 0 {
 		err = moerr.NewInvalidInput(ctx, "host can not have character ':'")
 		return
-=======
+	}
+
 	if toCsv {
 		csvConf.enable = toCsv
 		csvConf.fieldDelimiter, err = checkFieldDelimiter(ctx, csvFieldDelimiterStr)
 		if err != nil {
 			return
 		}
->>>>>>> 53ad6133
 	}
 
 	dsn := fmt.Sprintf("%s:%s@tcp(%s:%d)/%s", username, password, host, port, database)
