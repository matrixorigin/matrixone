// Copyright 2021 Matrix Origin
//
// Licensed under the Apache License, Version 2.0 (the "License");
// you may not use this file except in compliance with the License.
// You may obtain a copy of the License at
//
//      http://www.apache.org/licenses/LICENSE-2.0
//
// Unless required by applicable law or agreed to in writing, software
// distributed under the License is distributed on an "AS IS" BASIS,
// WITHOUT WARRANTIES OR CONDITIONS OF ANY KIND, either express or implied.
// See the License for the specific language governing permissions and
// limitations under the License.

package main

import (
	"context"
	"flag"
	"fmt"
	"os"
	"os/signal"
	"syscall"

	ie "github.com/matrixorigin/matrixone/pkg/util/internalExecutor"
	"github.com/matrixorigin/matrixone/pkg/util/metric"
	"github.com/matrixorigin/matrixone/pkg/util/trace"
	"github.com/matrixorigin/matrixone/pkg/vm/engine/tae/db"
	"github.com/matrixorigin/matrixone/pkg/vm/engine/tae/moengine"

	"github.com/matrixorigin/matrixone/pkg/config"
	"github.com/matrixorigin/matrixone/pkg/frontend"
	"github.com/matrixorigin/matrixone/pkg/logutil"
	"github.com/matrixorigin/matrixone/pkg/vm/engine"
	"github.com/matrixorigin/matrixone/pkg/vm/mmu/host"

	"github.com/google/gops/agent"
)

const (
	InitialValuesExit = 1
	LoadConfigExit    = 2
	RecreateDirExit   = 3
	//	CreateRPCExit     = 10
	StartMOExit = 12
	//	RunRPCExit        = 14
	ShutdownExit    = 15
	CreateTaeExit   = 16
	InitCatalogExit = 17
)

var (
	mo *frontend.MOServer
)

var (
	GoVersion    = ""
	BranchName   = ""
	LastCommitId = ""
	BuildTime    = ""
	MoVersion    = ""
)

func createMOServer(inputCtx context.Context) {
	address := fmt.Sprintf("%s:%d", config.GlobalSystemVariables.GetHost(), config.GlobalSystemVariables.GetPort())
	pu := config.NewParameterUnit(&config.GlobalSystemVariables, config.HostMmu, config.Mempool, config.StorageEngine, config.ClusterNodes)
<<<<<<< HEAD
	moServerCtx := context.WithValue(inputCtx, config.ParameterUnitKey, pu)
	mo = frontend.NewMOServer(moServerCtx, address, pu)
=======
	mo = frontend.NewMOServer(address, pu)
	{
		// init trace/log/error framework
		if _, err := trace.Init(context.Background(),
			trace.WithMOVersion(MoVersion),
			trace.WithNode(0, trace.NodeTypeNode),
			trace.EnableTracer(config.GlobalSystemVariables.GetEnableTrace()),
			trace.WithBatchProcessMode(config.GlobalSystemVariables.GetTraceBatchProcessor()),
			trace.DebugMode(config.GlobalSystemVariables.GetEnableTraceDebug()),
			trace.WithSQLExecutor(func() ie.InternalExecutor {
				return frontend.NewInternalExecutor(pu)
			}),
		); err != nil {
			panic(err)
		}
	}
>>>>>>> 47d9563d
	if config.GlobalSystemVariables.GetEnableMetric() {
		ieFactory := func() ie.InternalExecutor {
			return frontend.NewInternalExecutor(pu)
		}
		metric.InitMetric(moServerCtx, ieFactory, pu, 0, metric.ALL_IN_ONE_MODE)
	}
	frontend.InitServerVersion(MoVersion)
}

func runMOServer() error {
	return mo.Start()
}

func serverShutdown(isgraceful bool) error {
	// flush trace/log/error framework
	if err := trace.Shutdown(trace.DefaultContext()); err != nil {
		logutil.Errorf("Shutdown trace err: %v", err)
	}
	return mo.Stop()
}

func waitSignal() {
	sigchan := make(chan os.Signal, 1)
	signal.Notify(sigchan, syscall.SIGTERM, syscall.SIGINT)
	<-sigchan
}

func cleanup() {
	fmt.Println("\rBye!")
}

func recreateDir(dir string) (err error) {
	mask := syscall.Umask(0)
	defer syscall.Umask(mask)
	err = os.MkdirAll(dir, os.FileMode(0755))
	return err
}

type taeHandler struct {
	eng engine.Engine
	tae *db.DB
}

func initTae() *taeHandler {
	targetDir := config.GlobalSystemVariables.GetStorePath()
	if err := recreateDir(targetDir); err != nil {
		logutil.Infof("Recreate dir error:%v\n", err)
		os.Exit(RecreateDirExit)
	}

	tae, err := db.Open(targetDir+"/tae", nil)
	if err != nil {
		logutil.Infof("Open tae failed. error:%v", err)
		os.Exit(CreateTaeExit)
	}

	eng := moengine.NewEngine(tae)

	//test storage aoe_storage
	config.StorageEngine = eng

	return &taeHandler{
		eng: eng,
		tae: tae,
	}
}

func closeTae(tae *taeHandler) {
	_ = tae.tae.Close()
}

func main() {
	// if the argument passed in is "--version", return version info and exit
	if len(os.Args) == 2 && os.Args[1] == "--version" {
		fmt.Println("MatrixOne build info:")
		fmt.Printf("  The golang version used to build this binary: %s\n", GoVersion)
		fmt.Printf("  Git branch name: %s\n", BranchName)
		fmt.Printf("  Last git commit ID: %s\n", LastCommitId)
		fmt.Printf("  Buildtime: %s\n", BuildTime)
		fmt.Printf("  Current Matrixone version: %s\n", MoVersion)
		os.Exit(0)
	}

	flag.Parse()
	args := flag.Args()

	handleDebugFlags()

	if len(args) < 1 {
		fmt.Printf("Usage: %s configFile\n", os.Args[0])
		flag.PrintDefaults()
		os.Exit(-1)
	}

	configFilePath := args[0]

	//before anything using the configuration
	if err := config.GlobalSystemVariables.LoadInitialValues(); err != nil {
		logutil.Infof("Initial values error:%v\n", err)
		os.Exit(InitialValuesExit)
	}

	if err := config.LoadvarsConfigFromFile(configFilePath, &config.GlobalSystemVariables); err != nil {
		logutil.Infof("Load config error:%v\n", err)
		os.Exit(LoadConfigExit)
	}

	logConf := logutil.LogConfig{
		Level:       config.GlobalSystemVariables.GetLogLevel(),
		Format:      config.GlobalSystemVariables.GetLogFormat(),
		Filename:    config.GlobalSystemVariables.GetLogFilename(),
		MaxSize:     int(config.GlobalSystemVariables.GetLogMaxSize()),
		MaxDays:     int(config.GlobalSystemVariables.GetLogMaxDays()),
		MaxBackups:  int(config.GlobalSystemVariables.GetLogMaxBackups()),
		EnableStore: config.GlobalSystemVariables.GetEnableTrace(),
	}

	logutil.SetupMOLogger(&logConf)

	rootCtx := context.Background()
	cancelMoServerCtx, cancelMoServerFunc := context.WithCancel(rootCtx)

	//just initialize the tae after configuration has been loaded
	if len(args) == 2 && args[1] == "initdb" {
		fmt.Println("Initialize the TAE engine ...")
		taeWrapper := initTae()
		err := frontend.InitDB(cancelMoServerCtx, taeWrapper.eng)
		if err != nil {
			logutil.Infof("Initialize catalog failed. error:%v", err)
			os.Exit(InitCatalogExit)
		}
		fmt.Println("Initialize the TAE engine Done")
		closeTae(taeWrapper)
		os.Exit(0)
	}

	if *cpuProfilePathFlag != "" {
		stop := startCPUProfile()
		defer stop()
	}
	if *allocsProfilePathFlag != "" {
		defer writeAllocsProfile()
	}

	logutil.Infof("Shutdown The Server With Ctrl+C | Ctrl+\\.")

	config.HostMmu = host.New(config.GlobalSystemVariables.GetHostMmuLimitation())

	//	Host := config.GlobalSystemVariables.GetHost()
	engineName := config.GlobalSystemVariables.GetStorageEngine()
	//	port := config.GlobalSystemVariables.GetPortOfRpcServerInComputationEngine()

	var tae *taeHandler
	if engineName == "tae" {
		fmt.Println("Initialize the TAE engine ...")
		tae = initTae()
		err := frontend.InitDB(cancelMoServerCtx, tae.eng)
		if err != nil {
			logutil.Infof("Initialize catalog failed. error:%v", err)
			os.Exit(InitCatalogExit)
		}
		fmt.Println("Initialize the TAE engine Done")
	} else {
		logutil.Errorf("undefined engine %s", engineName)
		os.Exit(LoadConfigExit)
	}

<<<<<<< HEAD
	createMOServer(cancelMoServerCtx)
=======
	if err := agent.Listen(agent.Options{}); err != nil {
		logutil.Errorf("listen gops agent failed: %s", err)
		os.Exit(StartMOExit)
	}

	createMOServer()
>>>>>>> 47d9563d

	err := runMOServer()
	if err != nil {
		logutil.Infof("Start MOServer failed, %v", err)
		os.Exit(StartMOExit)
	}

	waitSignal()
	//srv.Stop()
	if err := serverShutdown(true); err != nil {
		logutil.Infof("Server shutdown failed, %v", err)
		os.Exit(ShutdownExit)
	}

<<<<<<< HEAD
	//cancel mo server
	cancelMoServerFunc()
=======
	agent.Close()
>>>>>>> 47d9563d

	cleanup()

	if engineName == "tae" {
		closeTae(tae)
	}
}<|MERGE_RESOLUTION|>--- conflicted
+++ resolved
@@ -64,14 +64,12 @@
 func createMOServer(inputCtx context.Context) {
 	address := fmt.Sprintf("%s:%d", config.GlobalSystemVariables.GetHost(), config.GlobalSystemVariables.GetPort())
 	pu := config.NewParameterUnit(&config.GlobalSystemVariables, config.HostMmu, config.Mempool, config.StorageEngine, config.ClusterNodes)
-<<<<<<< HEAD
+
 	moServerCtx := context.WithValue(inputCtx, config.ParameterUnitKey, pu)
 	mo = frontend.NewMOServer(moServerCtx, address, pu)
-=======
-	mo = frontend.NewMOServer(address, pu)
 	{
 		// init trace/log/error framework
-		if _, err := trace.Init(context.Background(),
+		if _, err := trace.Init(moServerCtx,
 			trace.WithMOVersion(MoVersion),
 			trace.WithNode(0, trace.NodeTypeNode),
 			trace.EnableTracer(config.GlobalSystemVariables.GetEnableTrace()),
@@ -84,7 +82,7 @@
 			panic(err)
 		}
 	}
->>>>>>> 47d9563d
+
 	if config.GlobalSystemVariables.GetEnableMetric() {
 		ieFactory := func() ie.InternalExecutor {
 			return frontend.NewInternalExecutor(pu)
@@ -252,16 +250,12 @@
 		os.Exit(LoadConfigExit)
 	}
 
-<<<<<<< HEAD
-	createMOServer(cancelMoServerCtx)
-=======
 	if err := agent.Listen(agent.Options{}); err != nil {
 		logutil.Errorf("listen gops agent failed: %s", err)
 		os.Exit(StartMOExit)
 	}
 
-	createMOServer()
->>>>>>> 47d9563d
+	createMOServer(cancelMoServerCtx)
 
 	err := runMOServer()
 	if err != nil {
@@ -276,12 +270,10 @@
 		os.Exit(ShutdownExit)
 	}
 
-<<<<<<< HEAD
+	agent.Close()
+
 	//cancel mo server
 	cancelMoServerFunc()
-=======
-	agent.Close()
->>>>>>> 47d9563d
 
 	cleanup()
 
