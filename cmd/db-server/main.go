--- conflicted
+++ resolved
@@ -118,12 +118,8 @@
 
 	config.HostMmu = host.New(config.GlobalSystemVariables.GetHostMmuLimitation())
 
-<<<<<<< HEAD
-	logutil.SetupLogger(os.Args[1])
+	logutil.SetupMOLogger(os.Args[1])
 	log.SetLevelByString(config.GlobalSystemVariables.GetCubeLogLevel())
-=======
-	logutil.SetupMOLogger(os.Args[1])
->>>>>>> aef3d71b
 
 	Host := config.GlobalSystemVariables.GetHost()
 	NodeId := config.GlobalSystemVariables.GetNodeID()
@@ -225,17 +221,6 @@
 
 	createMOServer(pci)
 
-<<<<<<< HEAD
-=======
-	//cpuProf,err := os.Create("load_profile")
-	//if err != nil {
-	//	logutil.Errorf("create cpu profile")
-	//	return
-	//}
-	//
-	//pprof.StartCPUProfile(cpuProf)
-
->>>>>>> aef3d71b
 	err = runMOServer()
 	if err != nil {
 		fmt.Printf("Start MOServer failed, %v", err)
@@ -251,7 +236,6 @@
 	metaStorage.Close()
 	pebbleDataStorage.Close()
 
-	//pprof.StopCPUProfile()
 	cleanup()
 	os.Exit(0)
 }
