// Copyright 2021 Matrix Origin
//
// Licensed under the Apache License, Version 2.0 (the "License");
// you may not use this file except in compliance with the License.
// You may obtain a copy of the License at
//
//      http://www.apache.org/licenses/LICENSE-2.0
//
// Unless required by applicable law or agreed to in writing, software
// distributed under the License is distributed on an "AS IS" BASIS,
// WITHOUT WARRANTIES OR CONDITIONS OF ANY KIND, either express or implied.
// See the License for the specific language governing permissions and
// limitations under the License.

package main

import (
	"errors"
	"flag"
	"fmt"
	"github.com/matrixorigin/matrixone/pkg/catalog"
	"github.com/matrixorigin/matrixone/pkg/config"
	"github.com/matrixorigin/matrixone/pkg/frontend"
	"github.com/matrixorigin/matrixone/pkg/logutil"
	"github.com/matrixorigin/matrixone/pkg/rpcserver"
	"github.com/matrixorigin/matrixone/pkg/sql/handler"
	"github.com/matrixorigin/matrixone/pkg/vm/driver"
	aoeDriver "github.com/matrixorigin/matrixone/pkg/vm/driver/aoe"
	dConfig "github.com/matrixorigin/matrixone/pkg/vm/driver/config"
	kvDriver "github.com/matrixorigin/matrixone/pkg/vm/driver/kv"
	"github.com/matrixorigin/matrixone/pkg/vm/driver/pb"
	aoeEngine "github.com/matrixorigin/matrixone/pkg/vm/engine/aoe/engine"
	aoeStorage "github.com/matrixorigin/matrixone/pkg/vm/engine/aoe/storage"
	"github.com/matrixorigin/matrixone/pkg/vm/metadata"
	"github.com/matrixorigin/matrixone/pkg/vm/mmu/guest"
	"github.com/matrixorigin/matrixone/pkg/vm/mmu/host"
	"github.com/matrixorigin/matrixone/pkg/vm/process"
	"math"
	"os"
	"os/signal"
	"strconv"
	"strings"
	"syscall"
	"time"

	"github.com/BurntSushi/toml"
	"github.com/cockroachdb/pebble"
	"github.com/fagongzi/log"
	//"github.com/matrixorigin/matrixcube/components/prophet/util"
	"github.com/matrixorigin/matrixcube/pb/meta"
	"github.com/matrixorigin/matrixcube/server"
	"github.com/matrixorigin/matrixcube/storage/kv"
	cPebble "github.com/matrixorigin/matrixcube/storage/kv/pebble"
	"github.com/matrixorigin/matrixcube/vfs"
)

const (
	NormalExit              = 0
	InitialValuesExit       = 1
	LoadConfigExit          = 2
	RecreateDirExit         = 3
	DecodeAoeConfigExit     = 4
	CreateAoeExit           = 5
	DecodeCubeConfigExit    = 6
	DecodeClusterConfigExit = 7
	CreateCubeExit          = 8
	StartCubeExit           = 9
	CreateRPCExit           = 10
	WaitCubeStartExit       = 11
	StartMOExit             = 12
)

var (
	c   *catalog.Catalog
	mo  *frontend.MOServer
	pci *frontend.PDCallbackImpl
)

func createMOServer(callback *frontend.PDCallbackImpl) {
	address := fmt.Sprintf("%s:%d", config.GlobalSystemVariables.GetHost(), config.GlobalSystemVariables.GetPort())
	pu := config.NewParameterUnit(&config.GlobalSystemVariables, config.HostMmu, config.Mempool, config.StorageEngine, config.ClusterNodes, config.ClusterCatalog)
	mo = frontend.NewMOServer(address, pu, callback)
}

func runMOServer() error {
	return mo.Start()
}

func serverShutdown(isgraceful bool) {
	mo.Stop()
}

func registerSignalHandlers() {
	//	signal.SetupSignalHandler(serverShutdown)
}

func waitSignal() {
	sigchan := make(chan os.Signal)
	signal.Notify(sigchan, syscall.SIGTERM, syscall.SIGINT)
	<-sigchan
}

func cleanup() {
	fmt.Println("\rBye!")
}

func recreateDir(dir string) (err error) {
	//err = os.RemoveAll(dir)
	//if err != nil {
	//	return err
	//}
	mask := syscall.Umask(0)
	defer syscall.Umask(mask)
	err = os.MkdirAll(dir, os.FileMode(0755))
	return err
}

/**
call the catalog service to remove the epoch
*/
func removeEpoch(epoch uint64) {
	_, err := c.RemoveDeletedTable(epoch)
	if err != nil {
		fmt.Printf("catalog remove ddl failed. error :%v \n", err)
	}
}

func main() {
	if len(os.Args) < 2 {
		fmt.Printf("Usage: %s configFile\n", os.Args[0])
		os.Exit(-1)
	}
	flag.Parse()

	//close cube print info
	log.SetLevelByString("info")
	log.SetHighlighting(false)
	//util.SetLogger(log.NewLoggerWithPrefix("prophet"))

	logutil.SetupMOLogger(os.Args[1])

	//before anything using the configuration
	if err := config.GlobalSystemVariables.LoadInitialValues(); err != nil {
		logutil.Infof("Initial values error:%v\n", err)
		os.Exit(InitialValuesExit)
	}

	if err := config.LoadvarsConfigFromFile(os.Args[1], &config.GlobalSystemVariables); err != nil {
		logutil.Infof("Load config error:%v\n", err)
		os.Exit(LoadConfigExit)
	}

	logutil.Infof("Shutdown The Server With Ctrl+C | Ctrl+\\.")

	config.HostMmu = host.New(config.GlobalSystemVariables.GetHostMmuLimitation())

	log.SetLevelByString(config.GlobalSystemVariables.GetCubeLogLevel())

	Host := config.GlobalSystemVariables.GetHost()
	NodeId := config.GlobalSystemVariables.GetNodeID()
	strNodeId := strconv.FormatInt(NodeId, 10)

	ppu := frontend.NewPDCallbackParameterUnit(int(config.GlobalSystemVariables.GetPeriodOfEpochTimer()), int(config.GlobalSystemVariables.GetPeriodOfPersistence()), int(config.GlobalSystemVariables.GetPeriodOfDDLDeleteTimer()), int(config.GlobalSystemVariables.GetTimeoutOfHeartbeat()), config.GlobalSystemVariables.GetEnableEpochLogging(), math.MaxInt64)

	pci = frontend.NewPDCallbackImpl(ppu)
	pci.Id = int(NodeId)

	targetDir := config.GlobalSystemVariables.GetCubeDirPrefix() + strNodeId
	if err := recreateDir(targetDir); err != nil {
		logutil.Infof("Recreate dir error:%v\n", err)
		os.Exit(RecreateDirExit)
	}

	kvs, err := cPebble.NewStorage(targetDir+"/pebble/data", nil, &pebble.Options{
		FS:                          vfs.NewPebbleFS(vfs.Default),
		MemTableSize:                1024 * 1024 * 128,
		MemTableStopWritesThreshold: 4,
	})
	kvBase := kv.NewBaseStorage(kvs,vfs.Default)
	pebbleDataStorage := kv.NewKVDataStorage(kvBase, kvDriver.NewkvExecutor(kvs))

	var aoeDataStorage *aoeDriver.Storage

	opt := aoeStorage.Options{}
	_, err = toml.DecodeFile(os.Args[1], &opt)
	if err != nil {
		logutil.Infof("Decode aoe config error:%v\n", err)
		os.Exit(DecodeAoeConfigExit)
	}

	aoeDataStorage, err = aoeDriver.NewStorageWithOptions(targetDir+"/aoe", &opt)
	if err != nil {
		logutil.Infof("Create aoe driver error, %v\n", err)
		os.Exit(CreateAoeExit)
	}

	cfg := dConfig.Config{}
	_, err = toml.DecodeFile(os.Args[1], &cfg.CubeConfig)
	if err != nil {
		logutil.Infof("Decode cube config error:%v\n", err)
		os.Exit(DecodeCubeConfigExit)
	}

	_, err = toml.DecodeFile(os.Args[1], &cfg.ClusterConfig)
	if err != nil {
		logutil.Infof("Decode cluster config error:%v\n", err)
		os.Exit(DecodeClusterConfigExit)
	}
	cfg.ServerConfig = server.Cfg{
		//ExternalServer: true,
	}

	cfg.CubeConfig.Customize.CustomStoreHeartbeatDataProcessor = pci

<<<<<<< HEAD
	a, err := driver.NewCubeDriverWithOptions(metaStorage, pebbleDataStorage, aoeDataStorage, &cfg)
=======
	if cfg.CubeConfig.Prophet.EmbedEtcd.ClientUrls != config.GlobalSystemVariables.GetProphetEmbedEtcdJoinAddr() {
		cfg.CubeConfig.Prophet.EmbedEtcd.Join = config.GlobalSystemVariables.GetProphetEmbedEtcdJoinAddr()
	}

	a, err := driver.NewCubeDriverWithOptions(pebbleDataStorage, aoeDataStorage, &cfg)
>>>>>>> bae2b372
	if err != nil {
		logutil.Infof("Create cube driver failed, %v", err)
		os.Exit(CreateCubeExit)
	}
	err = a.Start()
	if err != nil {
		logutil.Infof("Start cube driver failed, %v", err)
		os.Exit(StartCubeExit)
	}
	c = catalog.NewCatalog(a)
	config.ClusterCatalog = c
	eng := aoeEngine.New(c)
	pci.SetRemoveEpoch(removeEpoch)

	hm := config.HostMmu
	gm := guest.New(1<<40, hm)
	proc := process.New(gm)
	{
		proc.Id = "0"
		proc.Lim.Size = config.GlobalSystemVariables.GetProcessLimitationSize()
		proc.Lim.BatchRows = config.GlobalSystemVariables.GetProcessLimitationBatchRows()
		proc.Lim.PartitionRows = config.GlobalSystemVariables.GetProcessLimitationPartitionRows()
		proc.Lim.BatchSize = config.GlobalSystemVariables.GetProcessLimitationBatchSize()
		proc.Refer = make(map[string]uint64)
	}
	/*	log := logger.New(os.Stderr, "rpc"+strNodeId+": ")
		log.SetLevel(logger.WARN)*/

	li := strings.LastIndex(cfg.CubeConfig.ClientAddr,":")
	if li == -1 {
		logutil.Infof("There is no port in client addr")
		os.Exit(LoadConfigExit)
	}

	cubePort, err := strconv.ParseInt(string(cfg.CubeConfig.ClientAddr[li+1:]),10,32)
	if err != nil {
		logutil.Infof("Invalid port")
		os.Exit(LoadConfigExit)
	}

	srv, err := rpcserver.New(fmt.Sprintf("%s:%d", Host, cubePort+100+NodeId), 1<<30, logutil.GetGlobalLogger())
	if err != nil {
		logutil.Infof("Create rpcserver failed, %v", err)
		os.Exit(CreateRPCExit)
	}
	hp := handler.New(eng, proc)
	srv.Register(hp.Process)

	err = waitClusterStartup(a, 300*time.Second, int(cfg.CubeConfig.Prophet.Replication.MaxReplicas), int(cfg.ClusterConfig.PreAllocatedGroupNum))

	if err != nil {
		logutil.Infof("wait cube cluster startup failed, %v", err)
		os.Exit(WaitCubeStartExit)
	}

	go srv.Run()
	//test storage aoe_storage
	config.StorageEngine = eng

	//test cluster nodes
	config.ClusterNodes = metadata.Nodes{}

	createMOServer(pci)

	err = runMOServer()
	if err != nil {
		logutil.Infof("Start MOServer failed, %v", err)
		os.Exit(StartMOExit)
	}
	//registerSignalHandlers()

	waitSignal()
	srv.Stop()
	serverShutdown(true)
	a.Close()
	aoeDataStorage.Close()
	pebbleDataStorage.Close()

	cleanup()
	os.Exit(NormalExit)
}

func waitClusterStartup(driver driver.CubeDriver, timeout time.Duration, maxReplicas int, minimalAvailableShard int) error {
	timeoutC := time.After(timeout)
	for {
		select {
		case <-timeoutC:
			return errors.New("wait for available shard timeout")
		default:
			router := driver.RaftStore().GetRouter()
			if router != nil {
				nodeCnt := maxReplicas
				shardCnt := 0
				router.ForeachShards(uint64(pb.AOEGroup), func(shard meta.Shard) bool {
					fmt.Printf("shard %d, peer count is %d\n", shard.ID, len(shard.Replicas))
					shardCnt++
					if len(shard.Replicas) < nodeCnt {
						nodeCnt = len(shard.Replicas)
					}
					return true
				})
				if nodeCnt >= maxReplicas && shardCnt >= minimalAvailableShard {
					kvNodeCnt := maxReplicas
					kvCnt := 0
					router.ForeachShards(uint64(pb.KVGroup), func(shard meta.Shard) bool {
						kvCnt++
						if len(shard.Replicas) < kvNodeCnt {
							kvNodeCnt = len(shard.Replicas)
						}
						return true
					})
					if kvCnt >= 1 && kvNodeCnt >= maxReplicas {
						fmt.Println("ClusterStatus is ok now")
						return nil
					}

				}
			}
			time.Sleep(time.Millisecond * 10)
		}
	}
}<|MERGE_RESOLUTION|>--- conflicted
+++ resolved
@@ -18,6 +18,14 @@
 	"errors"
 	"flag"
 	"fmt"
+	"math"
+	"os"
+	"os/signal"
+	"strconv"
+	"strings"
+	"syscall"
+	"time"
+
 	"github.com/matrixorigin/matrixone/pkg/catalog"
 	"github.com/matrixorigin/matrixone/pkg/config"
 	"github.com/matrixorigin/matrixone/pkg/frontend"
@@ -35,17 +43,11 @@
 	"github.com/matrixorigin/matrixone/pkg/vm/mmu/guest"
 	"github.com/matrixorigin/matrixone/pkg/vm/mmu/host"
 	"github.com/matrixorigin/matrixone/pkg/vm/process"
-	"math"
-	"os"
-	"os/signal"
-	"strconv"
-	"strings"
-	"syscall"
-	"time"
 
 	"github.com/BurntSushi/toml"
 	"github.com/cockroachdb/pebble"
 	"github.com/fagongzi/log"
+
 	//"github.com/matrixorigin/matrixcube/components/prophet/util"
 	"github.com/matrixorigin/matrixcube/pb/meta"
 	"github.com/matrixorigin/matrixcube/server"
@@ -176,7 +178,7 @@
 		MemTableSize:                1024 * 1024 * 128,
 		MemTableStopWritesThreshold: 4,
 	})
-	kvBase := kv.NewBaseStorage(kvs,vfs.Default)
+	kvBase := kv.NewBaseStorage(kvs, vfs.Default)
 	pebbleDataStorage := kv.NewKVDataStorage(kvBase, kvDriver.NewkvExecutor(kvs))
 
 	var aoeDataStorage *aoeDriver.Storage
@@ -212,15 +214,7 @@
 
 	cfg.CubeConfig.Customize.CustomStoreHeartbeatDataProcessor = pci
 
-<<<<<<< HEAD
-	a, err := driver.NewCubeDriverWithOptions(metaStorage, pebbleDataStorage, aoeDataStorage, &cfg)
-=======
-	if cfg.CubeConfig.Prophet.EmbedEtcd.ClientUrls != config.GlobalSystemVariables.GetProphetEmbedEtcdJoinAddr() {
-		cfg.CubeConfig.Prophet.EmbedEtcd.Join = config.GlobalSystemVariables.GetProphetEmbedEtcdJoinAddr()
-	}
-
 	a, err := driver.NewCubeDriverWithOptions(pebbleDataStorage, aoeDataStorage, &cfg)
->>>>>>> bae2b372
 	if err != nil {
 		logutil.Infof("Create cube driver failed, %v", err)
 		os.Exit(CreateCubeExit)
@@ -249,13 +243,13 @@
 	/*	log := logger.New(os.Stderr, "rpc"+strNodeId+": ")
 		log.SetLevel(logger.WARN)*/
 
-	li := strings.LastIndex(cfg.CubeConfig.ClientAddr,":")
+	li := strings.LastIndex(cfg.CubeConfig.ClientAddr, ":")
 	if li == -1 {
 		logutil.Infof("There is no port in client addr")
 		os.Exit(LoadConfigExit)
 	}
 
-	cubePort, err := strconv.ParseInt(string(cfg.CubeConfig.ClientAddr[li+1:]),10,32)
+	cubePort, err := strconv.ParseInt(string(cfg.CubeConfig.ClientAddr[li+1:]), 10, 32)
 	if err != nil {
 		logutil.Infof("Invalid port")
 		os.Exit(LoadConfigExit)
