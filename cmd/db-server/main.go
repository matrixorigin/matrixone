package main

import (
	"errors"
	"flag"
	"fmt"
	"github.com/BurntSushi/toml"
	"github.com/cockroachdb/pebble"
	"github.com/fagongzi/log"
	"github.com/matrixorigin/matrixcube/components/prophet/util"
	"github.com/matrixorigin/matrixcube/pb/bhmetapb"
	"github.com/matrixorigin/matrixcube/server"
	cPebble "github.com/matrixorigin/matrixcube/storage/pebble"
	"github.com/matrixorigin/matrixcube/vfs"
	stdLog "log"
	"matrixone/pkg/config"
	"matrixone/pkg/frontend"
	"matrixone/pkg/logger"
	"matrixone/pkg/logutil"
	"matrixone/pkg/rpcserver"
	"matrixone/pkg/sql/handler"
	aoe_catalog "matrixone/pkg/vm/engine/aoe/catalog"
	"matrixone/pkg/vm/engine/aoe/dist"
	daoe "matrixone/pkg/vm/engine/aoe/dist/aoe"
	dconfig "matrixone/pkg/vm/engine/aoe/dist/config"
	"matrixone/pkg/vm/engine/aoe/dist/pb"
	aoe_engine "matrixone/pkg/vm/engine/aoe/engine"
	"matrixone/pkg/vm/mempool"
	"matrixone/pkg/vm/metadata"
	"matrixone/pkg/vm/mmu/guest"
	"matrixone/pkg/vm/mmu/host"
	"matrixone/pkg/vm/process"
	"os"
	"os/signal"
	"strconv"
	"syscall"
	"time"
)

var (
	catalog aoe_catalog.Catalog
	mo      *frontend.MOServer
	pci     *frontend.PDCallbackImpl
)

func createMOServer(callback *frontend.PDCallbackImpl) {
	address := fmt.Sprintf("%s:%d", config.GlobalSystemVariables.GetHost(), config.GlobalSystemVariables.GetPort())
	pu := config.NewParameterUnit(&config.GlobalSystemVariables, config.HostMmu, config.Mempool, config.StorageEngine, config.ClusterNodes)
	mo = frontend.NewMOServer(address, pu, callback)
}

func runMOServer() error {
	return mo.Start()
}

func serverShutdown(isgraceful bool) {
	mo.Stop()
}

func registerSignalHandlers() {
	//	signal.SetupSignalHandler(serverShutdown)
}

func waitSignal() {
	sigchan := make(chan os.Signal)
	signal.Notify(sigchan, syscall.SIGTERM, syscall.SIGINT)
	<-sigchan
}

func cleanup() {
	fmt.Println("\rBye!")
}

func recreateDir(dir string) (err error) {
<<<<<<< HEAD
	/*	err = os.RemoveAll(dir)
		if err != nil {
			return err
		}*/
=======
	//err = os.RemoveAll(dir)
	//if err != nil {
	//	return err
	//}
>>>>>>> cd06113a
	mask := syscall.Umask(0)
	defer syscall.Umask(mask)
	err = os.MkdirAll(dir, os.FileMode(0755))
	return err
}

/**
call the catalog service to remove the epoch
*/
func removeEpoch(epoch uint64) {
	_, err := catalog.RemoveDeletedTable(epoch)
	if err != nil {
		fmt.Printf("catalog remove ddl failed. error :%v \n", err)
	}
}

func main() {
	if len(os.Args) < 2 {
		fmt.Printf("Usage: %s configFile\n", os.Args[0])
		os.Exit(-1)
	}
	flag.Parse()

	//close cube print info
	log.SetLevelByString("info")
	log.SetHighlighting(false)
	util.SetLogger(log.NewLoggerWithPrefix("prophet"))

	//before anything using the configuration
	if err := config.GlobalSystemVariables.LoadInitialValues(); err != nil {
		fmt.Printf("error:%v\n", err)
		panic(err)
	}

	if err := config.LoadvarsConfigFromFile(os.Args[1], &config.GlobalSystemVariables); err != nil {
		fmt.Printf("error:%v\n", err)
		panic(err)
	}

	fmt.Println("Shutdown The Server With Ctrl+C | Ctrl+\\.")

	config.HostMmu = host.New(config.GlobalSystemVariables.GetHostMmuLimitation())
	config.Mempool = mempool.New(int(config.GlobalSystemVariables.GetMempoolMaxSize()), int(config.GlobalSystemVariables.GetMempoolFactor()))

	logutil.SetupLogger(os.Args[1])


	Host := config.GlobalSystemVariables.GetHost()
	NodeId := config.GlobalSystemVariables.GetNodeID()
	strNodeId := strconv.FormatInt(NodeId, 10)

	ppu := frontend.NewPDCallbackParameterUnit(int(config.GlobalSystemVariables.GetPeriodOfEpochTimer()), int(config.GlobalSystemVariables.GetPeriodOfPersistence()), int(config.GlobalSystemVariables.GetPeriodOfDDLDeleteTimer()), int(config.GlobalSystemVariables.GetTimeoutOfHeartbeat()), config.GlobalSystemVariables.GetEnableEpochLogging())

	pci = frontend.NewPDCallbackImpl(ppu)
	pci.Id = int(NodeId)

	stdLog.Printf("clean target dir")

	targetDir := config.GlobalSystemVariables.GetCubeDir() + strNodeId
	if err := recreateDir(targetDir); err != nil {
		panic(err)
	}

	metaStorage, err := cPebble.NewStorage(targetDir+"/pebble/meta", &pebble.Options{
		FS: vfs.NewPebbleFS(vfs.Default),
	})
	pebbleDataStorage, err := cPebble.NewStorage(targetDir+"/pebble/data", &pebble.Options{
		FS: vfs.NewPebbleFS(vfs.Default),
	})
	var aoeDataStorage *daoe.Storage

	aoeDataStorage, err = daoe.NewStorage(targetDir + "/aoe")

	cfg := dconfig.Config{}
	_, err = toml.DecodeFile(os.Args[1], &cfg.CubeConfig)
	if err != nil {
		panic(err)
	}

	_, err = toml.DecodeFile(os.Args[1], &cfg.ClusterConfig)
	if err != nil {
		panic(err)
	}
	cfg.ServerConfig = server.Cfg{
		ExternalServer: true,
	}

	cfg.CubeConfig.Customize.CustomStoreHeartbeatDataProcessor = pci

<<<<<<< HEAD
		a, err := dist.NewCubeDriverWithOptions(metaStorage, pebbleDataStorage, aoeDataStorage, &cfg)
		if err != nil {
			fmt.Printf("Create cube driver failed, %v", err)
			panic(err)
		}
		err = a.Start()
		if err != nil {
			fmt.Printf("Start cube driver failed, %v", err)
			panic(err)
		}
		catalog = aoe_catalog.DefaultCatalog(a)
		eng := aoe_engine.New(&catalog)
		pci.SetRemoveEpoch(removeEpoch)

		hm := config.HostMmu
		gm := guest.New(1<<40, hm)
		proc := process.New(gm, config.Mempool)
		{
			proc.Id = "0"
			proc.Lim.Size = config.GlobalSystemVariables.GetProcessLimitationSize()
			proc.Lim.BatchRows = config.GlobalSystemVariables.GetProcessLimitationBatchRows()
			proc.Lim.PartitionRows = config.GlobalSystemVariables.GetProcessLimitationPartitionRows()
			proc.Refer = make(map[string]uint64)
		}
		log := logger.New(os.Stderr, "rpc"+strNodeId+": ")
		log.SetLevel(logger.WARN)
		srv, err := rpcserver.New(fmt.Sprintf("%s:%d", Host, 20100+NodeId), 1<<30, log)
		if err != nil {
			fmt.Printf("Create rpcserver failed, %v", err)
			panic(err)
		}
		hp := handler.New(eng, proc)
		srv.Register(hp.Process)
=======
	if cfg.CubeConfig.Prophet.EmbedEtcd.ClientUrls != config.GlobalSystemVariables.GetProphetEmbedEtcdJoinAddr() {
		cfg.CubeConfig.Prophet.EmbedEtcd.Join = config.GlobalSystemVariables.GetProphetEmbedEtcdJoinAddr()
	}
>>>>>>> cd06113a

	a, err := dist.NewCubeDriverWithOptions(metaStorage, pebbleDataStorage, aoeDataStorage, &cfg)
	if err != nil {
		fmt.Printf("Create cube driver failed, %v", err)
		panic(err)
	}
	err = a.Start()
	if err != nil {
		fmt.Printf("Start cube driver failed, %v", err)
		panic(err)
	}
	catalog = aoe_catalog.DefaultCatalog(a)
	eng := aoe_engine.Mock(&catalog)
	pci.SetRemoveEpoch(removeEpoch)

	hm := config.HostMmu
	gm := guest.New(1<<40, hm)
	proc := process.New(gm, config.Mempool)
	{
		proc.Id = "0"
		proc.Lim.Size = config.GlobalSystemVariables.GetProcessLimitationSize()
		proc.Lim.BatchRows = config.GlobalSystemVariables.GetProcessLimitationBatchRows()
		proc.Lim.PartitionRows = config.GlobalSystemVariables.GetProcessLimitationPartitionRows()
		proc.Refer = make(map[string]uint64)
	}
	log := logger.New(os.Stderr, "rpc"+strNodeId+": ")
	log.SetLevel(logger.WARN)
	srv, err := rpcserver.New(fmt.Sprintf("%s:%d", Host, 20100+NodeId), 1<<30, log)
	if err != nil {
		fmt.Printf("Create rpcserver failed, %v", err)
		panic(err)
	}
	hp := handler.New(eng, proc)
	srv.Register(hp.Process)

	err = waitClusterStartup(a, 10*time.Second, int(cfg.CubeConfig.Prophet.Replication.MaxReplicas), int(cfg.ClusterConfig.PreAllocatedGroupNum))

	if err != nil {
		fmt.Printf("wait cube cluster startup failed, %v", err)
		panic(err)
	}

	go srv.Run()
	//test storage engine
	config.StorageEngine = eng

	//test cluster nodes
	config.ClusterNodes = metadata.Nodes{}


	createMOServer(pci)
	err = runMOServer()
	if err != nil {
		fmt.Printf("Start MOServer failed, %v", err)
		panic(err)
	}
	//registerSignalHandlers()

	waitSignal()
	srv.Stop()
	serverShutdown(true)
	a.Close()
	aoeDataStorage.Close()
	metaStorage.Close()
	pebbleDataStorage.Close()

	cleanup()
	os.Exit(0)
}

func waitClusterStartup(driver dist.CubeDriver, timeout time.Duration, maxReplicas int, minimalAvailableShard int) error {
	timeoutC := time.After(timeout)
	for {
		select {
		case <-timeoutC:
			return errors.New("wait for available shard timeout")
		default:
			router := driver.RaftStore().GetRouter()
			if router != nil {
				nodeCnt := 0
				shardCnt := 0
				router.ForeachShards(uint64(pb.AOEGroup), func(shard *bhmetapb.Shard) bool {
					fmt.Printf("shard %d, peer count is %d\n", shard.ID, len(shard.Peers))
					shardCnt++
					if len(shard.Peers) > nodeCnt {
						nodeCnt = len(shard.Peers)
					}
					return true
				})
				if nodeCnt >= maxReplicas && shardCnt >= minimalAvailableShard {
					fmt.Println("ClusterStatus is ok now")
					return nil
				}
			}
			time.Sleep(time.Millisecond * 10)
		}
	}
}<|MERGE_RESOLUTION|>--- conflicted
+++ resolved
@@ -72,17 +72,10 @@
 }
 
 func recreateDir(dir string) (err error) {
-<<<<<<< HEAD
-	/*	err = os.RemoveAll(dir)
-		if err != nil {
-			return err
-		}*/
-=======
 	//err = os.RemoveAll(dir)
 	//if err != nil {
 	//	return err
 	//}
->>>>>>> cd06113a
 	mask := syscall.Umask(0)
 	defer syscall.Umask(mask)
 	err = os.MkdirAll(dir, os.FileMode(0755))
@@ -172,45 +165,9 @@
 
 	cfg.CubeConfig.Customize.CustomStoreHeartbeatDataProcessor = pci
 
-<<<<<<< HEAD
-		a, err := dist.NewCubeDriverWithOptions(metaStorage, pebbleDataStorage, aoeDataStorage, &cfg)
-		if err != nil {
-			fmt.Printf("Create cube driver failed, %v", err)
-			panic(err)
-		}
-		err = a.Start()
-		if err != nil {
-			fmt.Printf("Start cube driver failed, %v", err)
-			panic(err)
-		}
-		catalog = aoe_catalog.DefaultCatalog(a)
-		eng := aoe_engine.New(&catalog)
-		pci.SetRemoveEpoch(removeEpoch)
-
-		hm := config.HostMmu
-		gm := guest.New(1<<40, hm)
-		proc := process.New(gm, config.Mempool)
-		{
-			proc.Id = "0"
-			proc.Lim.Size = config.GlobalSystemVariables.GetProcessLimitationSize()
-			proc.Lim.BatchRows = config.GlobalSystemVariables.GetProcessLimitationBatchRows()
-			proc.Lim.PartitionRows = config.GlobalSystemVariables.GetProcessLimitationPartitionRows()
-			proc.Refer = make(map[string]uint64)
-		}
-		log := logger.New(os.Stderr, "rpc"+strNodeId+": ")
-		log.SetLevel(logger.WARN)
-		srv, err := rpcserver.New(fmt.Sprintf("%s:%d", Host, 20100+NodeId), 1<<30, log)
-		if err != nil {
-			fmt.Printf("Create rpcserver failed, %v", err)
-			panic(err)
-		}
-		hp := handler.New(eng, proc)
-		srv.Register(hp.Process)
-=======
 	if cfg.CubeConfig.Prophet.EmbedEtcd.ClientUrls != config.GlobalSystemVariables.GetProphetEmbedEtcdJoinAddr() {
 		cfg.CubeConfig.Prophet.EmbedEtcd.Join = config.GlobalSystemVariables.GetProphetEmbedEtcdJoinAddr()
 	}
->>>>>>> cd06113a
 
 	a, err := dist.NewCubeDriverWithOptions(metaStorage, pebbleDataStorage, aoeDataStorage, &cfg)
 	if err != nil {
