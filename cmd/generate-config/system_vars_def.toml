# do not change this part {
parameter-struct-name = "SystemVariables"
config-struct-name = "varsConfig"

operation-file-name = "system_vars"

config-file-name = "system_vars_config"
# }

[[parameter]]
name = "rootname"
scope = ["global"]
access = ["file"]
type = "string"
domain-type = "set"
values = ["root"]
comment = "root name"
update-mode = "fix"

[[parameter]]
name = "rootpassword"
scope = ["global"]
access = ["file"]
type = "string"
domain-type = "set"
values = [""]
comment = "root password"
update-mode = "dynamic"

[[parameter]]
name = "dumpuser"
scope = ["global"]
access = ["file"]
type = "string"
domain-type = "set"
values = ["dump"]
comment = "dump user name"
update-mode = "fix"

[[parameter]]
name = "dumppassword"
scope = ["global"]
access = ["file"]
type = "string"
domain-type = "set"
values = ["111"]
comment = "dump user password"
update-mode = "fix"

[[parameter]]
name = "dumpdatabase"
scope = ["global"]
access = ["file"]
type = "string"
domain-type = "set"
values = ["default"]
comment = "dump database name"
update-mode = "dynamic"

[[parameter]]
name = "port"
scope = ["global"]
access = ["file"]
type = "int64"
domain-type = "range"
values = ["6001", "6001", "6010"]
comment = "port"
update-mode = "dynamic"

[[parameter]]
name = "host"
scope = ["global"]
access = ["file"]
type = "string"
domain-type = "set"
values = ["localhost","127.0.0.1","0.0.0.0"]
comment = "listening ip"
update-mode = "dynamic"

[[parameter]]
name = "sendRow"
scope = ["global"]
access = ["file"]
type = "bool"
domain-type = "set"
values = []
comment = "send data row while producing"
update-mode = "dynamic"

[[parameter]]
name = "dumpEnv"
scope = ["global"]
access = ["file"]
type = "bool"
domain-type = "set"
values = []
comment = "dump Environment with memEngine Null nodes for testing"
update-mode = "dynamic"

[[parameter]]
name = "hostMmuLimitation"
scope = ["global"]
access = ["file"]
type = "int64"
domain-type = "set"
values = ["1099511627776"]
comment = "host mmu limitation. default: 1 << 40 = 1099511627776"
update-mode = "dynamic"

[[parameter]]
name = "guestMmuLimitation"
scope = ["global"]
access = ["file"]
type = "int64"
domain-type = "set"
values = ["1099511627776"]
comment = "guest mmu limitation. default: 1 << 40 = 1099511627776"
update-mode = "dynamic"

[[parameter]]
name = "mempoolMaxSize"
scope = ["global"]
access = ["file"]
type = "int64"
domain-type = "set"
values = ["1099511627776"]
comment = "mempool maxsize. default: 1 << 40 = 1099511627776"
update-mode = "dynamic"

[[parameter]]
name = "mempoolFactor"
scope = ["global"]
access = ["file"]
type = "int64"
domain-type = "set"
values = ["8"]
comment = "mempool factor. default: 8"
update-mode = "dynamic"

[[parameter]]
name = "processLimitationSize"
scope = ["global"]
access = ["file"]
type = "int64"
domain-type = "set"
values = ["42949672960"]
comment = "process.Limitation.Size. default: 10 << 32 = 42949672960"
update-mode = "dynamic"

[[parameter]]
name = "processLimitationBatchRows"
scope = ["global"]
access = ["file"]
type = "int64"
domain-type = "set"
values = ["42949672960"]
comment = "process.Limitation.BatchRows. default: 10 << 32 = 42949672960"
update-mode = "dynamic"

[[parameter]]
name = "processLimitationBatchSize"
scope = ["global"]
access = ["file"]
type = "int64"
domain-type = "set"
values = ["0"]
comment = "process.Limitation.BatchSize. default: 0"
update-mode = "dynamic"

[[parameter]]
name = "processLimitationPartitionRows"
scope = ["global"]
access = ["file"]
type = "int64"
domain-type = "set"
values = ["42949672960"]
comment = "process.Limitation.PartitionRows. default: 10 << 32 = 42949672960"
update-mode = "dynamic"

[[parameter]]
name = "countOfRowsPerSendingToClient"
scope = ["global"]
access = ["file"]
type = "int64"
domain-type = "set"
values = ["10"]
comment = "send the count of rows to the client"
update-mode = "dynamic"

[[parameter]]
name = "periodOfEpochTimer"
scope = ["global"]
access = ["file"]
type = "int64"
domain-type = "set"
values = ["5"]
comment = "the period of epoch timer in second"
update-mode = "dynamic"

[[parameter]]
name = "periodOfPersistence"
scope = ["global"]
access = ["file"]
type = "int64"
domain-type = "set"
values = ["20"]
comment = "the period of persistence in second"
update-mode = "dynamic"

[[parameter]]
name = "periodOfDDLDeleteTimer"
scope = ["global"]
access = ["file"]
type = "int64"
domain-type = "set"
values = ["20"]
comment = "the period of the ddl delete in second"
update-mode = "dynamic"

[[parameter]]
name = "timeoutOfHeartbeat"
scope = ["global"]
access = ["file"]
type = "int64"
domain-type = "set"
values = ["20"]
comment = "the timeout of heartbeat in second"
update-mode = "dynamic"

[[parameter]]
name = "rejectWhenHeartbeatFromPDLeaderIsTimeout"
scope = ["global"]
access = ["file"]
type = "bool"
domain-type = "set"
values = ["false"]
comment = "default is false. the server will reject the connection and sql request when the heartbeat from pdleader is timeout."
update-mode = "dynamic"

[[parameter]]
name = "enableEpochLogging"
scope = ["global"]
access = ["file"]
type = "bool"
domain-type = "set"
values = ["false"]
comment = "default is false. Print logs when the server calls catalog service to run the ddl."
update-mode = "dynamic"

[[parameter]]
name = "recordTimeElapsedOfSqlRequest"
scope = ["global"]
access = ["file"]
type = "bool"
domain-type = "set"
values = ["true"]
comment = "record the time elapsed of executing sql request"
update-mode = "dynamic"

[[parameter]]
name = "nodeID"
scope = ["global"]
access = ["file"]
type = "int64"
domain-type = "range"
values = ["0", "0", "10"]
comment = "the Node ID of the cube"
update-mode = "dynamic"

[[parameter]]
name = "cubeDirPrefix"
scope = ["global"]
access = ["file"]
type = "string"
domain-type = "set"
values = ["./cube"]
comment = "the root direction prefix of the cube. The actual dir is cubeDirPrefix + nodeID"
update-mode = "dynamic"

[[parameter]]
name = "prophetEmbedEtcdJoinAddr"
scope = ["global"]
access = ["file"]
type = "string"
domain-type = "set"
values = ["http://localhost:40000", "http://127.0.0.1:40000"]
comment = "the join address of prophet of the cube"
update-mode = "dynamic"

[[parameter]]
name = "maxReplicas"
scope = ["global"]
access = ["file"]
type = "int64"
domain-type = "range"
values = ["1", "1", "1"]
comment = "the number of replicas for each resource"
update-mode = "dynamic"

[[parameter]]
name = "lengthOfQueryPrinted"
scope = ["global"]
access = ["file"]
type = "int64"
domain-type = "range"
values = ["50", "-1", "10000"]
comment = "the length of query printed into console. -1, complete string. 0, empty string. >0 , length of characters at the header of the string."
update-mode = "dynamic"

[[parameter]]
name = "batchSizeInLoadData"
scope = ["global"]
access = ["file"]
type = "int64"
domain-type = "set"
values = ["40000"]
comment = "the count of rows in vector of batch in load data"
update-mode = "dynamic"

[[parameter]]
name = "blockCountInLoadData"
scope = ["global"]
access = ["file"]
type = "int64"
domain-type = "range"
values = ["20", "2", "100000"]
comment = "count of read buffer in load data"
update-mode = "dynamic"

[[parameter]]
name = "blockSizeInLoadData"
scope = ["global"]
access = ["file"]
type = "int64"
domain-type = "set"
values = ["4194304"]
comment = "defaul is 4MB = 4194304 Bytes. bytes for every read buffer in load data"
update-mode = "dynamic"

[[parameter]]
name = "loadDataParserType"
scope = ["global"]
access = ["file"]
type = "int64"
domain-type = "set"
values = ["0", "1"]
comment = "default is 0 . The parser type of load data. 0 - simdcsv; 1 - handwritten"
update-mode = "dynamic"

[[parameter]]
name = "loadDataConcurrencyCount"
scope = ["global"]
access = ["file"]
type = "int64"
domain-type = "set"
values = ["16"]
comment = "default is 16. The count of go routine writing batch into the storage."
update-mode = "dynamic"
<<<<<<< HEAD

[[parameter]]
name = "cubeLogLevel"
scope = ["global"]
access = ["file"]
type = "string"
domain-type = "set"
values = ["error","info","debug","warning","warn","fatal"]
comment = "default is error. The log level for cube."
update-mode = "dynamic"
=======
>>>>>>> aef3d71b

# Cluster Configs
pre-allocated-group-num = 20
max-group-num           = 0

# Logger Configs

level = "info" # debug, info, warn, error, fatal.

format = "console" # json, console.

# log file config

filename = "" # log file.

max-size = 512 # maximum log file size.

max-days = 0 # maximum log file days kept.

max-backups = 0 # maximum numbers of old log files to retain.

# Cube Configs
addr-raft = "localhost:10000"
addr-client = "localhost:20000"
dir-data = "./cube0/node"
dir-deploy = ""
version = ""
githash = ""
capacity = 0
use-memory-as-storage = false
shard-groups = 0

[replication]
    max-peer-down-time = "0s"
    shard-heartbeat-duration = "100ms"
    store-heartbeat-duration = "1s"
    shard-split-check-duration = "0s"
    shard-state-check-duration = "0s"
    disable-shard-split = false
    allow-remove-leader = false
    shard-capacity-bytes = 0
    shard-split-check-bytes = 0

[snapshot]
    max-concurrency-snap-chunks = 0
    snap-chunk-size = 0

[raft]
    enable-pre-vote = false
    tick-interval = "600ms"
    heartbeat-ticks = 0
    election-timeout-ticks = 0
    max-size-per-msg = 0
    max-inflight-msgs = 0
    max-entry-bytes = 314572800
    send-raft-batch-size = 0
    [raft.raft-log]
        disable-sync = false
        compact-duration = "0s"
        compact-threshold = 0
        max-allow-transfer-lag = 0
        ForceCompactCount = 0
        ForceCompactBytes = 0
        CompactProtectLag = 0

[worker]
    raft-apply-worker = 0
    raft-msg-worker = 0
    raft-event-workers = 0

[prophet]
    name = "node0"
    data-dir = ""
    rpc-addr = "localhost:30000"
    rpc-timeout = "0s"
    storage-node = true
    external-etcd = [""]
    lease = 0

    [prophet.embed-etcd]
        join = ""
        client-urls = "http://localhost:40000"
        peer-urls = "http://localhost:50000"
        advertise-client-urls = ""
        advertise-peer-urls = ""
        initial-cluster = ""
        initial-cluster-state = ""
        tick-interval = "0s"
        election-interval = "0s"
        enable-prevote = false
        auto-compaction-mode = ""
        auto-compaction-retention = ""
        quota-backend-bytes = 0

    [prophet.schedule]
        max-snapshot-count = 0
        max-pending-peer-count = 0
        max-merge-resource-size = 0
        max-merge-resource-keys = 0
        split-merge-interval = "0s"
        enable-one-way-merge = false
        enable-cross-table-merge = false
        patrol-resource-interval = "0s"
        max-container-down-time = "0s"
        leader-schedule-limit = 0
        leader-schedule-policy = ""
        resource-schedule-limit = 0
        replica-schedule-limit = 0
        merge-schedule-limit = 0
        hot-resource-schedule-limit = 0
        hot-resource-cache-hits-threshold = 0
        tolerant-size-ratio = 0.0
        low-space-ratio = 0.0
        high-space-ratio = 0.0
        resource-score-formula-version = ""
        scheduler-max-waiting-operator = 0
        enable-remove-down-replica = false
        enable-replace-offline-replica = false
        enable-make-up-replica = false
        enable-remove-extra-replica = false
        enable-location-replacement = false
        enable-debug-metrics = false
        enable-joint-consensus = true
        container-limit-mode = ""

    [prophet.replication]
        max-replicas = 1
        strictly-match-label = false
        enable-placement-rules = false
        isolation-level = ""

[metric]
    addr = ""
    interval = 0
    job = ""
    instance = ""

# Storage Configs
[meta.conf]
block-max-rows = 40000
segment-max-blocks = 40

[scheduler-cfg]
block-writers = 8
segment-writers = 4

[cache-cfg]
index-cache-size = 134217728        # 128M
insert-cache-size = 4294967296      # 4G
data-cache-size = 4294967296        # 4G<|MERGE_RESOLUTION|>--- conflicted
+++ resolved
@@ -356,7 +356,6 @@
 values = ["16"]
 comment = "default is 16. The count of go routine writing batch into the storage."
 update-mode = "dynamic"
-<<<<<<< HEAD
 
 [[parameter]]
 name = "cubeLogLevel"
@@ -367,8 +366,6 @@
 values = ["error","info","debug","warning","warn","fatal"]
 comment = "default is error. The log level for cube."
 update-mode = "dynamic"
-=======
->>>>>>> aef3d71b
 
 # Cluster Configs
 pre-allocated-group-num = 20
