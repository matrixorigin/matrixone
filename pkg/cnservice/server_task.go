// Copyright 2021 - 2022 Matrix Origin
//
// Licensed under the Apache License, Version 2.0 (the "License");
// you may not use this file except in compliance with the License.
// You may obtain a copy of the License at
//
//      http://www.apache.org/licenses/LICENSE-2.0
//
// Unless required by applicable law or agreed to in writing, software
// distributed under the License is distributed on an "AS IS" BASIS,
// WITHOUT WARRANTIES OR CONDITIONS OF ANY KIND, either express or implied.
// See the License for the specific language governing permissions and
// limitations under the License.

package cnservice

import (
	"context"
	"fmt"
	"time"

	"github.com/matrixorigin/matrixone/pkg/common/moerr"
	"github.com/matrixorigin/matrixone/pkg/common/runtime"
	"github.com/matrixorigin/matrixone/pkg/config"
	"github.com/matrixorigin/matrixone/pkg/frontend"
	"github.com/matrixorigin/matrixone/pkg/logutil"
	logservicepb "github.com/matrixorigin/matrixone/pkg/pb/logservice"
	"github.com/matrixorigin/matrixone/pkg/pb/task"
	"github.com/matrixorigin/matrixone/pkg/taskservice"
	"github.com/matrixorigin/matrixone/pkg/util/export"
	"github.com/matrixorigin/matrixone/pkg/util/export/etl/db"
	"github.com/matrixorigin/matrixone/pkg/util/file"
	ie "github.com/matrixorigin/matrixone/pkg/util/internalExecutor"
	"github.com/matrixorigin/matrixone/pkg/util/metric"
	"github.com/matrixorigin/matrixone/pkg/util/metric/mometric"
	"github.com/matrixorigin/matrixone/pkg/util/sysview"
	"github.com/matrixorigin/matrixone/pkg/util/trace/impl/motrace"
	"go.uber.org/zap"
)

const (
	defaultSystemInitTimeout = time.Minute * 5
)

func (s *service) adjustSQLAddress() {
	if s.cfg.SQLAddress == "" {
		ip := "127.0.0.1"
		if s.cfg.Frontend.Host != "" &&
			s.cfg.Frontend.Host != "0.0.0.0" {
			ip = s.cfg.Frontend.Host
		}

		s.cfg.SQLAddress = fmt.Sprintf("%s:%d",
			ip,
			s.cfg.Frontend.Port)
	}
}

func (s *service) initTaskServiceHolder() {
	s.adjustSQLAddress()

	s.task.Lock()
	defer s.task.Unlock()
	if s.task.storageFactory == nil {
		s.task.holder = taskservice.NewTaskServiceHolder(
			runtime.ProcessLevelRuntime(),
			func(context.Context) (string, error) { return s.cfg.SQLAddress, nil })
	} else {
		s.task.holder = taskservice.NewTaskServiceHolderWithTaskStorageFactorySelector(
			runtime.ProcessLevelRuntime(),
			func(context.Context) (string, error) { return s.cfg.SQLAddress, nil },
			func(_, _, _ string) taskservice.TaskStorageFactory {
				return s.task.storageFactory
			})
	}

	if err := s.stopper.RunTask(s.waitSystemInitCompleted); err != nil {
		panic(err)
	}
}

func (s *service) createTaskService(command *logservicepb.CreateTaskService) {
	// Notify frontend to setup the special account used to task framework create and query async tasks.
	// The account is always in the memory.
	frontend.SetSpecialUser(command.User.Username, []byte(command.User.Password))

	if err := s.task.holder.Create(*command); err != nil {
		s.logger.Error("create task service failed", zap.Error(err))
		return
	}
	s.startTaskRunner()
}

<<<<<<< HEAD
func (s *service) createIncrementService(
	user,
	passwd string) {
	dsn := fmt.Sprintf("%s:%s@tcp(%s)/%s",
		user, passwd, s.cfg.SQLAddress, catalog.MO_CATALOG)
	store, err := incrservice.NewSQLStore(dsn)
	if err != nil {
		panic(err)
	}
	incrService := incrservice.NewIncrService(
		store,
		s.cfg.AutoIncrement)
	runtime.ProcessLevelRuntime().SetGlobalVariables(
		runtime.AutoIncrmentService,
		incrService)
}

func (s *service) initSqlWriterFactory() {
	addressFunc := func(ctx context.Context) (string, error) {
		ctx, cancel := context.WithTimeout(ctx, time.Second*5)
		defer cancel()
		haKeeperClient, err := s.getHAKeeperClient()
		if err != nil {
			return "", err
		}
		details, err := haKeeperClient.GetClusterDetails(ctx)
		if err != nil {
			return "", err
		}
		if len(details.CNStores) == 0 {
			return "", moerr.NewInvalidState(ctx, "no cn in the cluster")
		}

		return details.CNStores[len(details.CNStores)-1].SQLAddress, nil
	}

	db.SetSQLWriterDBAddressFunc(addressFunc)
}

func (s *service) createSQLLogger(command *logservicepb.CreateTaskService) {
	frontend.SetSpecialUser(db.MOLoggerUser, []byte(command.User.Password))
	db.SetSQLWriterDBUser(db.MOLoggerUser, command.User.Password)
}

=======
>>>>>>> 58dc008b
func (s *service) startTaskRunner() {
	s.task.Lock()
	defer s.task.Unlock()

	if s.task.runner != nil {
		return
	}

	ts, ok := s.task.holder.Get()
	if !ok {
		panic("task service must created")
	}

	s.task.runner = taskservice.NewTaskRunner(s.cfg.UUID,
		ts,
		taskservice.WithRunnerLogger(s.logger),
		taskservice.WithOptions(
			s.cfg.TaskRunner.QueryLimit,
			s.cfg.TaskRunner.Parallelism,
			s.cfg.TaskRunner.MaxWaitTasks,
			s.cfg.TaskRunner.FetchInterval.Duration,
			s.cfg.TaskRunner.FetchTimeout.Duration,
			s.cfg.TaskRunner.RetryInterval.Duration,
			s.cfg.TaskRunner.HeartbeatInterval.Duration,
		),
	)

	s.registerExecutorsLocked()
	if err := s.task.runner.Start(); err != nil {
		s.logger.Error("start task runner failed",
			zap.Error(err))
	}
}

func (s *service) GetTaskRunner() taskservice.TaskRunner {
	s.task.RLock()
	defer s.task.RUnlock()
	return s.task.runner
}

func (s *service) GetTaskService() (taskservice.TaskService, bool) {
	s.task.RLock()
	defer s.task.RUnlock()
	return s.task.holder.Get()
}

func (s *service) WaitSystemInitCompleted(ctx context.Context) error {
	s.waitSystemInitCompleted(ctx)
	return ctx.Err()
}

func (s *service) waitSystemInitCompleted(ctx context.Context) {
	defer logutil.LogAsyncTask(s.logger, "cnservice/wait-system-init-task")()

	startAt := time.Now()
	s.logger.Debug("wait all init task completed task started")
	wait := func() {
		time.Sleep(time.Second)
	}
	for {
		select {
		case <-ctx.Done():
			s.logger.Debug("wait all init task completed task stopped")
			return
		default:
			ts, ok := s.GetTaskService()
			if ok {
				tasks, err := ts.QueryTask(ctx,
					taskservice.WithTaskExecutorCond(taskservice.EQ, task.TaskCode_SystemInit),
					taskservice.WithTaskStatusCond(taskservice.EQ, task.TaskStatus_Completed))
				if err != nil {
					s.logger.Error("wait all init task completed failed", zap.Error(err))
					break
				}
				s.logger.Debug("waiting all init task completed",
					zap.Int("completed", len(tasks)))
				if len(tasks) > 0 {
					if err := file.WriteFile(s.metadataFS,
						"./system_init_completed",
						[]byte("OK")); err != nil {
						panic(err)
					}
					return
				}
			}
		}
		wait()
		if time.Since(startAt) > defaultSystemInitTimeout {
			panic("wait system init timeout")
		}
	}
}

func (s *service) stopTask() error {
	defer logutil.LogClose(s.logger, "cnservice/task")()

	s.task.Lock()
	defer s.task.Unlock()
	if err := s.task.holder.Close(); err != nil {
		return err
	}
	if s.task.runner != nil {
		return s.task.runner.Stop()
	}
	return nil
}

func (s *service) registerExecutorsLocked() {
	if s.task.runner == nil {
		return
	}

	pu := config.NewParameterUnit(
		&s.cfg.Frontend,
		nil,
		nil,
		nil)
	pu.StorageEngine = s.storeEngine
	pu.TxnClient = s._txnClient
	s.cfg.Frontend.SetDefaultValues()
	pu.FileService = s.fileService
	pu.LockService = s.lockService
	moServerCtx := context.WithValue(context.Background(), config.ParameterUnitKey, pu)
	ieFactory := func() ie.InternalExecutor {
		return frontend.NewInternalExecutor(pu, s.mo.GetRoutineManager().GetAutoIncrCacheManager())
	}

	ts, ok := s.task.holder.Get()
	if !ok {
		panic(moerr.NewInternalErrorNoCtx("task Service not ok"))
	}
	s.task.runner.RegisterExecutor(task.TaskCode_SystemInit,
		func(ctx context.Context, t task.Task) error {
			if err := frontend.InitSysTenant(moServerCtx, s.mo.GetRoutineManager().GetAutoIncrCacheManager()); err != nil {
				return err
			}
			if err := sysview.InitSchema(moServerCtx, ieFactory); err != nil {
				return err
			}
			if err := mometric.InitSchema(moServerCtx, ieFactory); err != nil {
				return err
			}
			if err := motrace.InitSchema(moServerCtx, ieFactory); err != nil {
				return err
			}

			// init metric/log merge task cron rule
			if err := export.CreateCronTask(moServerCtx, task.TaskCode_MetricLogMerge, ts); err != nil {
				return err
			}

			// init metric task
			if err := metric.CreateCronTask(moServerCtx, task.TaskCode_MetricStorageUsage, ts); err != nil {
				return err
			}

			return nil
		})

	// init metric/log merge task executor
	s.task.runner.RegisterExecutor(task.TaskCode_MetricLogMerge,
		export.MergeTaskExecutorFactory(export.WithFileService(s.etlFS)))
	// init metric task
	s.task.runner.RegisterExecutor(task.TaskCode_MetricStorageUsage,
		metric.GetMetricStorageUsageExecutor(ieFactory))
}<|MERGE_RESOLUTION|>--- conflicted
+++ resolved
@@ -91,24 +91,6 @@
 	s.startTaskRunner()
 }
 
-<<<<<<< HEAD
-func (s *service) createIncrementService(
-	user,
-	passwd string) {
-	dsn := fmt.Sprintf("%s:%s@tcp(%s)/%s",
-		user, passwd, s.cfg.SQLAddress, catalog.MO_CATALOG)
-	store, err := incrservice.NewSQLStore(dsn)
-	if err != nil {
-		panic(err)
-	}
-	incrService := incrservice.NewIncrService(
-		store,
-		s.cfg.AutoIncrement)
-	runtime.ProcessLevelRuntime().SetGlobalVariables(
-		runtime.AutoIncrmentService,
-		incrService)
-}
-
 func (s *service) initSqlWriterFactory() {
 	addressFunc := func(ctx context.Context) (string, error) {
 		ctx, cancel := context.WithTimeout(ctx, time.Second*5)
@@ -136,8 +118,6 @@
 	db.SetSQLWriterDBUser(db.MOLoggerUser, command.User.Password)
 }
 
-=======
->>>>>>> 58dc008b
 func (s *service) startTaskRunner() {
 	s.task.Lock()
 	defer s.task.Unlock()
