--- conflicted
+++ resolved
@@ -327,32 +327,6 @@
 	if !ok {
 		panic(moerr.NewInternalErrorNoCtx("task Service not ok"))
 	}
-<<<<<<< HEAD
-	s.task.runner.RegisterExecutor(task.TaskCode_SystemInit,
-		func(ctx context.Context, t task.Task) error {
-			if err := frontend.InitSysTenant(moServerCtx, s.mo.GetRoutineManager().GetAutoIncrCacheManager()); err != nil {
-				return err
-			}
-			if err := sysview.InitSchema(moServerCtx, ieFactory); err != nil {
-				return err
-			}
-			if err := mometric.InitSchema(moServerCtx, ieFactory); err != nil {
-				return err
-			}
-			if err := motrace.InitSchema(moServerCtx, ieFactory); err != nil {
-				return err
-			}
-			// init metric/log merge task cron rule
-			//if err := export.CreateCronTask(moServerCtx, task.TaskCode_MetricLogMerge, ts); err != nil {
-			//	return err
-			//}
-			//
-			//// init metric task
-			//if err := mometric.CreateCronTask(moServerCtx, task.TaskCode_MetricStorageUsage, ts); err != nil {
-			//	return err
-			//}
-			return nil
-=======
 	s.task.runner.RegisterExecutor(
 		task.TaskCode_SystemInit,
 		func(
@@ -415,7 +389,6 @@
 				s.logger.Error("system init failed", zap.Error(err))
 				time.Sleep(time.Second)
 			}
->>>>>>> c2905aca
 		})
 
 	// init metric/log merge task executor
