--- conflicted
+++ resolved
@@ -96,33 +96,6 @@
 	s.startTaskRunner()
 }
 
-<<<<<<< HEAD
-func (s *service) initSqlWriterFactory() {
-	addressFunc := func(ctx context.Context) (string, error) {
-		ctx, cancel := context.WithTimeout(ctx, time.Second*5)
-		defer cancel()
-		haKeeperClient, err := s.getHAKeeperClient()
-		if err != nil {
-			return "", err
-		}
-		details, err := haKeeperClient.GetClusterDetails(ctx)
-		if err != nil {
-			return "", err
-		}
-		if len(details.CNStores) == 0 {
-			return "", moerr.NewInvalidState(ctx, "no cn in the cluster")
-		}
-
-		return details.CNStores[len(details.CNStores)-1].SQLAddress, nil
-	}
-
-	db.SetSQLWriterDBAddressFunc(addressFunc)
-}
-
-func (s *service) createSQLLogger(command *logservicepb.CreateTaskService) {
-	frontend.SetSpecialUser(db.MOLoggerUser, []byte(command.User.Password))
-	db.SetSQLWriterDBUser(db.MOLoggerUser, command.User.Password)
-=======
 func (s *service) createIncrementService(
 	user,
 	passwd string) {
@@ -138,7 +111,33 @@
 	runtime.ProcessLevelRuntime().SetGlobalVariables(
 		runtime.AutoIncrmentService,
 		incrService)
->>>>>>> f9088ea2
+}
+
+func (s *service) initSqlWriterFactory() {
+	addressFunc := func(ctx context.Context) (string, error) {
+		ctx, cancel := context.WithTimeout(ctx, time.Second*5)
+		defer cancel()
+		haKeeperClient, err := s.getHAKeeperClient()
+		if err != nil {
+			return "", err
+		}
+		details, err := haKeeperClient.GetClusterDetails(ctx)
+		if err != nil {
+			return "", err
+		}
+		if len(details.CNStores) == 0 {
+			return "", moerr.NewInvalidState(ctx, "no cn in the cluster")
+		}
+
+		return details.CNStores[len(details.CNStores)-1].SQLAddress, nil
+	}
+
+	db.SetSQLWriterDBAddressFunc(addressFunc)
+}
+
+func (s *service) createSQLLogger(command *logservicepb.CreateTaskService) {
+	frontend.SetSpecialUser(db.MOLoggerUser, []byte(command.User.Password))
+	db.SetSQLWriterDBUser(db.MOLoggerUser, command.User.Password)
 }
 
 func (s *service) startTaskRunner() {
