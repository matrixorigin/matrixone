--- conflicted
+++ resolved
@@ -134,13 +134,10 @@
 	_txnSender             rpc.TxnSender
 	initTxnClientOnce      sync.Once
 	_txnClient             client.TxnClient
-<<<<<<< HEAD
 	initFileServiceOnce    sync.Once
 	_fileService           fileservice.FileService
 	newFS                  fileservice.NewFileServicesFunc
 	storeEngine            engine.Engine
-=======
 	metadataFS             fileservice.ReplaceableFileService
->>>>>>> a8de5583
 	fileService            fileservice.FileService
 }