--- conflicted
+++ resolved
@@ -15,11 +15,6 @@
 package cnservice
 
 import (
-<<<<<<< HEAD
-	"github.com/matrixorigin/matrixone/pkg/common/morpc"
-	"sync"
-
-=======
 	"context"
 	"sync"
 
@@ -31,7 +26,6 @@
 	"github.com/matrixorigin/matrixone/pkg/util/toml"
 
 	"github.com/matrixorigin/matrixone/pkg/common/morpc"
->>>>>>> 2d9e3003
 	"github.com/matrixorigin/matrixone/pkg/fileservice"
 	"go.uber.org/zap"
 )
@@ -65,14 +59,6 @@
 		// S3 s3 configuration
 		S3 fileservice.S3Config `toml:"s3"`
 	}
-<<<<<<< HEAD
-	// buffer related.
-	PayLoadCopyBufferSize int
-	ReadBufferSize        int
-	WriteBufferSize       int
-=======
-
->>>>>>> 2d9e3003
 	// Pipeline configuration
 	Pipeline struct {
 		// HostSize is the memory limit
@@ -104,17 +90,6 @@
 }
 
 type service struct {
-<<<<<<< HEAD
-	cfg *Config
-
-	server morpc.RPCServer
-	// requestHandler method to handle the request message
-	requestHandler func(message morpc.Message, cs morpc.ClientSession) error
-
-	requestPool  *sync.Pool
-	responsePool *sync.Pool
-	logger       *zap.Logger
-=======
 	cfg                *Config
 	pool               *sync.Pool
 	logger             *zap.Logger
@@ -124,5 +99,4 @@
 	hakeeperClient     logservice.CNHAKeeperClient
 	txnSender          rpc.TxnSender
 	txnClient          client.TxnClient
->>>>>>> 2d9e3003
 }