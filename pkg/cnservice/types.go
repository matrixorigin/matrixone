--- conflicted
+++ resolved
@@ -136,16 +136,14 @@
 	// RPC rpc config used to build txn sender
 	RPC rpc.Config `toml:"rpc"`
 
-<<<<<<< HEAD
 	// Push Model configuration
 	TurnOnPushModel bool `toml:"turn-on-push-model"`
-=======
+
 	// Cluster configuration
 	Cluster struct {
 		// RefreshInterval refresh cluster info from hakeeper interval
 		RefreshInterval toml.Duration `toml:"refresh-interval"`
 	}
->>>>>>> bb28db7f
 }
 
 func (c *Config) Validate() error {
