// Copyright 2021 - 2022 Matrix Origin
//
// Licensed under the Apache License, Version 2.0 (the "License");
// you may not use this file except in compliance with the License.
// You may obtain a copy of the License at
//
//      http://www.apache.org/licenses/LICENSE-2.0
//
// Unless required by applicable law or agreed to in writing, software
// distributed under the License is distributed on an "AS IS" BASIS,
// WITHOUT WARRANTIES OR CONDITIONS OF ANY KIND, either express or implied.
// See the License for the specific language governing permissions and
// limitations under the License.

package cnservice

import (
	"context"
	logservicepb "github.com/matrixorigin/matrixone/pkg/pb/logservice"
	moconnector "github.com/matrixorigin/matrixone/pkg/stream/connector"
	"github.com/matrixorigin/matrixone/pkg/util"
	"runtime"
	"strings"
	"sync"
	"time"

	"github.com/matrixorigin/matrixone/pkg/cacheservice"
	"github.com/matrixorigin/matrixone/pkg/clusterservice"
	"github.com/matrixorigin/matrixone/pkg/common/moerr"
	"github.com/matrixorigin/matrixone/pkg/common/morpc"
	moruntime "github.com/matrixorigin/matrixone/pkg/common/runtime"
	"github.com/matrixorigin/matrixone/pkg/common/stopper"
	"github.com/matrixorigin/matrixone/pkg/config"
	"github.com/matrixorigin/matrixone/pkg/ctlservice"
	"github.com/matrixorigin/matrixone/pkg/defines"
	"github.com/matrixorigin/matrixone/pkg/fileservice"
	"github.com/matrixorigin/matrixone/pkg/frontend"
	"github.com/matrixorigin/matrixone/pkg/gossip"
	"github.com/matrixorigin/matrixone/pkg/incrservice"
	"github.com/matrixorigin/matrixone/pkg/lockservice"
	"github.com/matrixorigin/matrixone/pkg/logservice"
	"github.com/matrixorigin/matrixone/pkg/pb/metadata"
	"github.com/matrixorigin/matrixone/pkg/pb/txn"
	"github.com/matrixorigin/matrixone/pkg/queryservice"
	"github.com/matrixorigin/matrixone/pkg/sql/plan"
	"github.com/matrixorigin/matrixone/pkg/taskservice"
	"github.com/matrixorigin/matrixone/pkg/txn/client"
	"github.com/matrixorigin/matrixone/pkg/txn/rpc"
	"github.com/matrixorigin/matrixone/pkg/util/address"
	"github.com/matrixorigin/matrixone/pkg/util/toml"
	"github.com/matrixorigin/matrixone/pkg/vm/engine"
	"github.com/matrixorigin/matrixone/pkg/vm/engine/tae/options"
	"go.uber.org/zap"
)

var (
	defaultListenAddress             = "127.0.0.1:6002"
	defaultCtlListenAddress          = "127.0.0.1:19958"
	defaultQueryServiceListenAddress = "0.0.0.0:19998"
	// defaultTxnIsolation     = txn.TxnIsolation_SI
	defaultTxnMode             = txn.TxnMode_Pessimistic
	maxForMaxPreparedStmtCount = 1000000

	// Service ports related.
	defaultServiceHost = "127.0.0.1"
)

type Service interface {
	Start() error
	Close() error
	// ID returns UUID of the service.
	ID() string
	GetTaskRunner() taskservice.TaskRunner
	GetTaskService() (taskservice.TaskService, bool)
	WaitSystemInitCompleted(ctx context.Context) error
}

type EngineType string

const (
	EngineDistributedTAE       EngineType = "distributed-tae"
	EngineMemory               EngineType = "memory"
	EngineNonDistributedMemory EngineType = "non-distributed-memory"
	// ReservedTasks equals how many task must run background.
	// 1 for metric StorageUsage
	// 1 for trace ETLMerge
	ReservedTasks = 2
)

// Config cn service
type Config struct {
	// UUID cn store uuid
	UUID string `toml:"uuid"`
	// Role cn node role, [AP|TP]
	Role string `toml:"role"`

	// ListenAddress listening address for receiving external requests
	ListenAddress string `toml:"listen-address"`
	// ServiceAddress service address for communication, if this address is not set, use
	// ListenAddress as the communication address.
	ServiceAddress string `toml:"service-address"`
	// SQLAddress service address for receiving external sql client
	SQLAddress string `toml:"sql-address"`

	// PortBase is the base port for the service. We reserve reservedPorts for
	// the service to start internal server inside it.
	//
	// TODO(volgariver6): The value of this field is also used to determine the version
	// of MO. If it is not set, we use the old listen-address/service-address fields, and
	// if it is set, we use the new policy to distribute the ports to all services.
	PortBase int `toml:"port-base"`
	// ServiceHost is the host name/IP for the service address of RPC request. There is
	// no port value in it.
	ServiceHost string `toml:"service-host"`

	// FileService file service configuration

	Engine struct {
		Type     EngineType           `toml:"type"`
		Logstore options.LogstoreType `toml:"logstore"`
	}

	// parameters for cn-server related buffer.
	ReadBufferSize  int
	WriteBufferSize int

	// Pipeline configuration
	Pipeline struct {
		// HostSize is the memory limit
		HostSize int64 `toml:"host-size"`
		// GuestSize is the memory limit for one query
		GuestSize int64 `toml:"guest-size"`
		// BatchRows is the batch rows limit for one batch
		BatchRows int64 `toml:"batch-rows"`
		// BatchSize is the memory limit for one batch
		BatchSize int64 `toml:"batch-size"`
	}

	// Frontend parameters for the frontend
	Frontend config.FrontendParameters `toml:"frontend"`

	// HAKeeper configuration
	HAKeeper struct {
		// HeatbeatInterval heartbeat interval to send message to hakeeper. Default is 1s
		HeatbeatInterval toml.Duration `toml:"hakeeper-heartbeat-interval"`
		// HeatbeatTimeout heartbeat request timeout. Default is 500ms
		HeatbeatTimeout toml.Duration `toml:"hakeeper-heartbeat-timeout"`
		// DiscoveryTimeout discovery HAKeeper service timeout. Default is 30s
		DiscoveryTimeout toml.Duration `toml:"hakeeper-discovery-timeout"`
		// ClientConfig hakeeper client configuration
		ClientConfig logservice.HAKeeperClientConfig
	}

	// TaskRunner configuration
	TaskRunner struct {
		QueryLimit        int           `toml:"task-query-limit"`
		Parallelism       int           `toml:"task-parallelism"`
		MaxWaitTasks      int           `toml:"task-max-wait-tasks"`
		FetchInterval     toml.Duration `toml:"task-fetch-interval"`
		FetchTimeout      toml.Duration `toml:"task-fetch-timeout"`
		RetryInterval     toml.Duration `toml:"task-retry-interval"`
		HeartbeatInterval toml.Duration `toml:"task-heartbeat-interval"`
	}

	// RPC rpc config used to build txn sender
	RPC rpc.Config `toml:"rpc"`

	// Cluster configuration
	Cluster struct {
		// RefreshInterval refresh cluster info from hakeeper interval
		RefreshInterval toml.Duration `toml:"refresh-interval"`
	}

	// LockService lockservice
	LockService lockservice.Config `toml:"lockservice"`

	// Txn txn config
	Txn struct {
		// Isolation txn isolation. SI or RC
		// when Isolation is not set. we will set SI when Mode is optimistic, RC when Mode is pessimistic
		Isolation string `toml:"isolation"`
		// Mode txn mode. optimistic or pessimistic, default is pessimistic
		Mode string `toml:"mode"`
		// EnableSacrificingFreshness In Push Mode, the transaction is not guaranteed
		// to see the latest commit data, and the latest Logtail commit timestamp received
		// by the current CN + 1 is used as the start time of the transaction. But it will
		// ensure that the transactions of the same database connection can see the writes
		// of the previous committed transactions.
		// -1: disable
		//	0: auto config based on txn mode
		//  1: enable
		EnableSacrificingFreshness int `toml:"enable-sacrificing-freshness"`
		// EnableCNBasedConsistency ensure that all the transactions on a CN can read
		// the writes of the previous committed transaction
		// -1: disable
		//	0: auto config based on txn mode
		//  1: enable
		EnableCNBasedConsistency int `toml:"enable-cn-based-consistency"`
		// EnableRefreshExpressionIn RC mode, in the event of a conflict, the later transaction
		// needs to see the latest data after the previous transaction commits. At this time we
		// need to re-read the data, re-read the latest data, and re-compute the expression. This
		// feature was turned off in 0.8 and is not supported for now. The replacement solution is
		// to return a retry error and let the whole computation re-execute.
		// -1: disable
		//	0: auto config based on txn mode
		//  1: enable
		EnableRefreshExpression int `toml:"enable-refresh-expression"`
		// EnableLeakCheck enable txn leak check
		// -1: disable
		//	0: auto config based on txn mode
		//  1: enable
		EnableLeakCheck int `toml:"enable-leak-check"`
		// MaxActiveAges a txn max active duration
		MaxActiveAges toml.Duration `toml:"max-active-ages"`
		// EnableCheckRCInvalidError this config is used to check and find RC bugs in pessimistic mode.
		// Will remove it later version.
		EnableCheckRCInvalidError bool `toml:"enable-check-rc-invalid-error"`
		// Limit flow control of transaction creation, maximum number of transactions per second. Default
		// is unlimited.
		Limit int `toml:"limit-per-second"`
		// MaxActive is the count of max active txn in current cn.  If reached max value, the txn
		// is added to a FIFO queue. Default is unlimited.
		MaxActive int `toml:"max-active"`
	} `toml:"txn"`

	// Ctl ctl service config. CtlService is used to handle ctl request. See mo_ctl for detail.
	Ctl ctlservice.Config `toml:"ctl"`

	// AutoIncrement auto increment config
	AutoIncrement incrservice.Config `toml:"auto-increment"`

	// QueryServiceConfig is the config for query service.
	QueryServiceConfig queryservice.Config `toml:"query-service"`

	// PrimaryKeyCheck
	PrimaryKeyCheck bool `toml:"primary-key-check"`

	// MaxPreparedStmtCount
	MaxPreparedStmtCount int `toml:"max_prepared_stmt_count"`

	// InitWorkState is the initial work state for CN. Valid values are:
	// "working", "draining" and "drained".
	InitWorkState string `toml:"init-work-state"`
}

func (c *Config) Validate() error {
	foundMachineHost := ""
	if c.UUID == "" {
		panic("missing cn store UUID")
	}
	if c.ListenAddress == "" {
		c.ListenAddress = defaultListenAddress
	}
	if c.ServiceAddress == "" {
		c.ServiceAddress = c.ListenAddress
	} else {
		foundMachineHost = strings.Split(c.ServiceAddress, ":")[0]
	}
	if c.Role == "" {
		c.Role = metadata.CNRole_TP.String()
	}
	if c.HAKeeper.DiscoveryTimeout.Duration == 0 {
		c.HAKeeper.DiscoveryTimeout.Duration = time.Second * 30
	}
	if c.HAKeeper.HeatbeatInterval.Duration == 0 {
		c.HAKeeper.HeatbeatInterval.Duration = time.Second
	}
	if c.HAKeeper.HeatbeatTimeout.Duration == 0 {
		c.HAKeeper.HeatbeatTimeout.Duration = time.Second * 3
	}
	if c.TaskRunner.Parallelism == 0 {
		c.TaskRunner.Parallelism = runtime.NumCPU() / 16
		if c.TaskRunner.Parallelism <= ReservedTasks {
			c.TaskRunner.Parallelism = 1 + ReservedTasks
		}
	}
	if c.TaskRunner.FetchInterval.Duration == 0 {
		c.TaskRunner.FetchInterval.Duration = time.Second * 10
	}
	if c.TaskRunner.FetchTimeout.Duration == 0 {
		c.TaskRunner.FetchTimeout.Duration = time.Second * 10
	}
	if c.TaskRunner.HeartbeatInterval.Duration == 0 {
		c.TaskRunner.HeartbeatInterval.Duration = time.Second * 5
	}
	if c.TaskRunner.MaxWaitTasks == 0 {
		c.TaskRunner.MaxWaitTasks = 256
	}
	if c.TaskRunner.QueryLimit == 0 {
		c.TaskRunner.QueryLimit = c.TaskRunner.Parallelism
	}
	if c.TaskRunner.RetryInterval.Duration == 0 {
		c.TaskRunner.RetryInterval.Duration = time.Second
	}
	if c.Engine.Type == "" {
		c.Engine.Type = EngineDistributedTAE
	}
	if c.Engine.Logstore == "" {
		c.Engine.Logstore = options.LogstoreLogservice
	}
	if c.Cluster.RefreshInterval.Duration == 0 {
		c.Cluster.RefreshInterval.Duration = time.Second * 10
	}

	if c.Txn.Mode == "" {
		c.Txn.Mode = defaultTxnMode.String()
	}
	if !txn.ValidTxnMode(c.Txn.Mode) {
		return moerr.NewBadDBNoCtx("not support txn mode: " + c.Txn.Mode)
	}

	if c.Txn.Isolation == "" {
		if txn.GetTxnMode(c.Txn.Mode) == txn.TxnMode_Pessimistic {
			c.Txn.Isolation = txn.TxnIsolation_RC.String()
		} else {
			c.Txn.Isolation = txn.TxnIsolation_SI.String()
		}
	}
	if !txn.ValidTxnIsolation(c.Txn.Isolation) {
		return moerr.NewBadDBNoCtx("not support txn isolation: " + c.Txn.Isolation)
	}

	// Fix txn mode various config, simply override
	if txn.GetTxnMode(c.Txn.Mode) == txn.TxnMode_Pessimistic {
		if c.Txn.EnableSacrificingFreshness == 0 {
			c.Txn.EnableSacrificingFreshness = 1
		}
		if c.Txn.EnableCNBasedConsistency == 0 {
			c.Txn.EnableCNBasedConsistency = -1
		}
		// We don't support the following now, so always disable
		c.Txn.EnableRefreshExpression = -1
		if c.Txn.EnableLeakCheck == 0 {
			c.Txn.EnableLeakCheck = -1
		}
	} else {
		if c.Txn.EnableSacrificingFreshness == 0 {
			c.Txn.EnableSacrificingFreshness = 1
		}
		if c.Txn.EnableCNBasedConsistency == 0 {
			c.Txn.EnableCNBasedConsistency = 1
		}
		// We don't support the following now, so always disable
		c.Txn.EnableRefreshExpression = -1
		if c.Txn.EnableLeakCheck == 0 {
			c.Txn.EnableLeakCheck = -1
		}
	}

	if c.Txn.MaxActiveAges.Duration == 0 {
		c.Txn.MaxActiveAges.Duration = time.Minute * 2
	}
	if c.Txn.MaxActive == 0 {
		c.Txn.MaxActive = runtime.NumCPU() * 4
	}
	c.Ctl.Adjust(foundMachineHost, defaultCtlListenAddress)
	c.LockService.ServiceID = c.UUID
	c.LockService.Validate()

	// pessimistic mode implies primary key check
	if txn.GetTxnMode(c.Txn.Mode) == txn.TxnMode_Pessimistic || c.PrimaryKeyCheck {
		plan.CNPrimaryCheck = true
	} else {
		plan.CNPrimaryCheck = false
	}

	if c.MaxPreparedStmtCount > 0 {
		if c.MaxPreparedStmtCount > maxForMaxPreparedStmtCount {
			frontend.MaxPrepareNumberInOneSession = maxForMaxPreparedStmtCount
		} else {
			frontend.MaxPrepareNumberInOneSession = c.MaxPreparedStmtCount
		}
	} else {
		frontend.MaxPrepareNumberInOneSession = 100000
	}
	c.QueryServiceConfig.Adjust(foundMachineHost, defaultQueryServiceListenAddress)

	if c.PortBase != 0 {
		if c.ServiceHost == "" {
			c.ServiceHost = defaultServiceHost
		}
	}

	if !metadata.ValidStateString(c.InitWorkState) {
		c.InitWorkState = metadata.WorkState_Working.String()
	}

	// TODO: remove this if rc is stable
	moruntime.ProcessLevelRuntime().SetGlobalVariables(moruntime.EnableCheckInvalidRCErrors,
		c.Txn.EnableCheckRCInvalidError)
	return nil
}

// SetDefaultValue setups the default of the config.
// most of the code are copied from the Validate.
// But, the Validate may change some global variables that the SetDefaultValue does not need.
// So, need a different function.
func (c *Config) SetDefaultValue() {
	foundMachineHost := ""
	if c.ListenAddress == "" {
		c.ListenAddress = defaultListenAddress
	}
	if c.ServiceAddress == "" {
		c.ServiceAddress = c.ListenAddress
	} else {
		foundMachineHost = strings.Split(c.ServiceAddress, ":")[0]
	}
	if c.Role == "" {
		c.Role = metadata.CNRole_TP.String()
	}
	if c.HAKeeper.DiscoveryTimeout.Duration == 0 {
		c.HAKeeper.DiscoveryTimeout.Duration = time.Second * 30
	}
	if c.HAKeeper.HeatbeatInterval.Duration == 0 {
		c.HAKeeper.HeatbeatInterval.Duration = time.Second
	}
	if c.HAKeeper.HeatbeatTimeout.Duration == 0 {
		c.HAKeeper.HeatbeatTimeout.Duration = time.Second * 3
	}
	if c.TaskRunner.Parallelism == 0 {
		c.TaskRunner.Parallelism = runtime.NumCPU() / 16
		if c.TaskRunner.Parallelism <= ReservedTasks {
			c.TaskRunner.Parallelism = 1 + ReservedTasks
		}
	}
	if c.TaskRunner.FetchInterval.Duration == 0 {
		c.TaskRunner.FetchInterval.Duration = time.Second * 10
	}
	if c.TaskRunner.FetchTimeout.Duration == 0 {
		c.TaskRunner.FetchTimeout.Duration = time.Second * 10
	}
	if c.TaskRunner.HeartbeatInterval.Duration == 0 {
		c.TaskRunner.HeartbeatInterval.Duration = time.Second * 5
	}
	if c.TaskRunner.MaxWaitTasks == 0 {
		c.TaskRunner.MaxWaitTasks = 256
	}
	if c.TaskRunner.QueryLimit == 0 {
		c.TaskRunner.QueryLimit = c.TaskRunner.Parallelism
	}
	if c.TaskRunner.RetryInterval.Duration == 0 {
		c.TaskRunner.RetryInterval.Duration = time.Second
	}
	if c.Engine.Type == "" {
		c.Engine.Type = EngineDistributedTAE
	}
	if c.Engine.Logstore == "" {
		c.Engine.Logstore = options.LogstoreLogservice
	}
	if c.Cluster.RefreshInterval.Duration == 0 {
		c.Cluster.RefreshInterval.Duration = time.Second * 10
	}

	if c.Txn.Mode == "" {
		c.Txn.Mode = defaultTxnMode.String()
	}

	if c.Txn.Isolation == "" {
		if txn.GetTxnMode(c.Txn.Mode) == txn.TxnMode_Pessimistic {
			c.Txn.Isolation = txn.TxnIsolation_RC.String()
		} else {
			c.Txn.Isolation = txn.TxnIsolation_SI.String()
		}
	}
	// Fix txn mode various config, simply override
	if txn.GetTxnMode(c.Txn.Mode) == txn.TxnMode_Pessimistic {
		if c.Txn.EnableSacrificingFreshness == 0 {
			c.Txn.EnableSacrificingFreshness = 1
		}
		if c.Txn.EnableCNBasedConsistency == 0 {
			c.Txn.EnableCNBasedConsistency = -1
		}
		// We don't support the following now, so always disable
		c.Txn.EnableRefreshExpression = -1
		if c.Txn.EnableLeakCheck == 0 {
			c.Txn.EnableLeakCheck = -1
		}
	} else {
		if c.Txn.EnableSacrificingFreshness == 0 {
			c.Txn.EnableSacrificingFreshness = 1
		}
		if c.Txn.EnableCNBasedConsistency == 0 {
			c.Txn.EnableCNBasedConsistency = 1
		}
		// We don't support the following now, so always disable
		c.Txn.EnableRefreshExpression = -1
		if c.Txn.EnableLeakCheck == 0 {
			c.Txn.EnableLeakCheck = -1
		}
	}

	if c.Txn.MaxActiveAges.Duration == 0 {
		c.Txn.MaxActiveAges.Duration = time.Minute * 2
	}
	if c.Txn.MaxActive == 0 {
		c.Txn.MaxActive = runtime.NumCPU() * 4
	}
	c.Ctl.Adjust(foundMachineHost, defaultCtlListenAddress)
	c.LockService.ServiceID = "temp"
	c.LockService.Validate()
	c.LockService.ServiceID = c.UUID

	c.QueryServiceConfig.Adjust(foundMachineHost, defaultQueryServiceListenAddress)

	if c.PortBase != 0 {
		if c.ServiceHost == "" {
			c.ServiceHost = defaultServiceHost
		}
	}

	if !metadata.ValidStateString(c.InitWorkState) {
		c.InitWorkState = metadata.WorkState_Working.String()
	}
}

func (s *service) getLockServiceConfig() lockservice.Config {
	s.cfg.LockService.ServiceID = s.cfg.UUID
	s.cfg.LockService.RPC = s.cfg.RPC
	s.cfg.LockService.ListenAddress = s.lockServiceListenAddr()
	return s.cfg.LockService
}

type service struct {
	metadata       metadata.CNStore
	cfg            *Config
	responsePool   *sync.Pool
	logger         *zap.Logger
	server         morpc.RPCServer
	requestHandler func(ctx context.Context,
		cnAddr string,
		message morpc.Message,
		cs morpc.ClientSession,
		engine engine.Engine,
		fService fileservice.FileService,
		lockService lockservice.LockService,
		queryService queryservice.QueryService,
		hakeeper logservice.CNHAKeeperClient,
		cli client.TxnClient,
		aicm *defines.AutoIncrCacheManager,
		messageAcquirer func() morpc.Message) error
	cancelMoServerFunc     context.CancelFunc
	mo                     *frontend.MOServer
	initHakeeperClientOnce sync.Once
	_hakeeperClient        logservice.CNHAKeeperClient
	initTxnSenderOnce      sync.Once
	_txnSender             rpc.TxnSender
	initTxnClientOnce      sync.Once
	_txnClient             client.TxnClient
	timestampWaiter        client.TimestampWaiter
	storeEngine            engine.Engine
	metadataFS             fileservice.ReplaceableFileService
	etlFS                  fileservice.FileService
	fileService            fileservice.FileService
	pu                     *config.ParameterUnit
	moCluster              clusterservice.MOCluster
	lockService            lockservice.LockService
	ctlservice             ctlservice.CtlService
	sessionMgr             *queryservice.SessionManager
	// queryService is used to send query request between CN services.
	queryService queryservice.QueryService

	stopper *stopper.Stopper
	aicm    *defines.AutoIncrCacheManager

	task struct {
		sync.RWMutex
		holder         taskservice.TaskServiceHolder
		runner         taskservice.TaskRunner
		storageFactory taskservice.TaskStorageFactory
	}

	addressMgr   address.AddressManager
	connectorMgr moconnector.ConnectorManagerInterface
<<<<<<< HEAD

	config *util.ConfigData
}

func dumpCnConfig(cfg Config) (map[string]*logservicepb.ConfigItem, error) {
	defCfg := Config{}
	defCfg.SetDefaultValue()
	return util.DumpConfig(cfg, defCfg)
=======
	gossipNode   *gossip.Node
	cacheServer  cacheservice.CacheService
>>>>>>> 23579916
}<|MERGE_RESOLUTION|>--- conflicted
+++ resolved
@@ -571,17 +571,13 @@
 
 	addressMgr   address.AddressManager
 	connectorMgr moconnector.ConnectorManagerInterface
-<<<<<<< HEAD
-
-	config *util.ConfigData
+	gossipNode   *gossip.Node
+	cacheServer  cacheservice.CacheService
+	config       *util.ConfigData
 }
 
 func dumpCnConfig(cfg Config) (map[string]*logservicepb.ConfigItem, error) {
 	defCfg := Config{}
 	defCfg.SetDefaultValue()
 	return util.DumpConfig(cfg, defCfg)
-=======
-	gossipNode   *gossip.Node
-	cacheServer  cacheservice.CacheService
->>>>>>> 23579916
 }