// Copyright 2021 - 2022 Matrix Origin
//
// Licensed under the Apache License, Version 2.0 (the "License");
// you may not use this file except in compliance with the License.
// You may obtain a copy of the License at
//
//      http://www.apache.org/licenses/LICENSE-2.0
//
// Unless required by applicable law or agreed to in writing, software
// distributed under the License is distributed on an "AS IS" BASIS,
// WITHOUT WARRANTIES OR CONDITIONS OF ANY KIND, either express or implied.
// See the License for the specific language governing permissions and
// limitations under the License.

package cnservice

import (
	"context"
	"sync"
	"time"

	"github.com/matrixorigin/matrixone/pkg/config"
	"github.com/matrixorigin/matrixone/pkg/fileservice"
	"github.com/matrixorigin/matrixone/pkg/frontend"
	"github.com/matrixorigin/matrixone/pkg/logservice"
	"github.com/matrixorigin/matrixone/pkg/pb/metadata"
	"github.com/matrixorigin/matrixone/pkg/txn/client"
	"github.com/matrixorigin/matrixone/pkg/txn/rpc"
	"github.com/matrixorigin/matrixone/pkg/util/toml"

	"github.com/matrixorigin/matrixone/pkg/common/morpc"
	"go.uber.org/zap"
)

type Service interface {
	Start() error
	Close() error
}

type EngineType string

const (
	EngineTAE            EngineType = "tae"
	EngineDistributedTAE EngineType = "distributed-tae"
	EngineMemory         EngineType = "memory"
)

// Config cn service
type Config struct {
<<<<<<< HEAD
	UUID string `toml:"uuid"`
=======
	// UUID cn store uuid
	UUID string `toml:"uuid"`
	// Role cn node role, [AP|TP]
	Role string `toml:"role"`
>>>>>>> 7c26ae49

	// ListenAddress listening address for receiving external requests
	ListenAddress string `toml:"listen-address"`
	// FileService file service configuration

	Engine struct {
		Type EngineType `toml:"type"`
	}

	// parameters for cn-server related buffer.
	PayLoadCopyBufferSize int
	ReadBufferSize        int
	WriteBufferSize       int

	// Pipeline configuration
	Pipeline struct {
		// HostSize is the memory limit
		HostSize int64 `toml:"host-size"`
		// GuestSize is the memory limit for one query
		GuestSize int64 `toml:"guest-size"`
		// OperatorSize is the memory limit for one operator
		OperatorSize int64 `toml:"operator-size"`
		// BatchRows is the batch rows limit for one batch
		BatchRows int64 `toml:"batch-rows"`
		// BatchSize is the memory limit for one batch
		BatchSize int64 `toml:"batch-size"`
	}

	// Frontend parameters for the frontend
	Frontend config.FrontendParameters `toml:"frontend"`

	// Observability parameters for the observability, assign by mo-service's Config
	Observability config.ObservabilityParameters

	// HAKeeper configuration
	HAKeeper struct {
		// HeatbeatDuration heartbeat duration to send message to hakeeper. Default is 1s
		HeatbeatDuration toml.Duration `toml:"hakeeper-heartbeat-duration"`
		// HeatbeatTimeout heartbeat request timeout. Default is 500ms
		HeatbeatTimeout toml.Duration `toml:"hakeeper-heartbeat-timeout"`
		// DiscoveryTimeout discovery HAKeeper service timeout. Default is 30s
		DiscoveryTimeout toml.Duration `toml:"hakeeper-discovery-timeout"`
		// ClientConfig hakeeper client configuration
		ClientConfig logservice.HAKeeperClientConfig
	}

	// RPC rpc config used to build txn sender
	RPC rpc.Config `toml:"rpc"`
}

func (c *Config) Validate() error {
	if c.UUID == "" {
		panic("missing cn store UUID")
	}
	if c.Role == "" {
		c.Role = metadata.CNRole_TP.String()
	}
	if c.HAKeeper.DiscoveryTimeout.Duration == 0 {
		c.HAKeeper.DiscoveryTimeout.Duration = time.Second * 30
	}
	if c.HAKeeper.HeatbeatDuration.Duration == 0 {
		c.HAKeeper.HeatbeatDuration.Duration = time.Second
	}
	if c.HAKeeper.HeatbeatTimeout.Duration == 0 {
		c.HAKeeper.HeatbeatTimeout.Duration = time.Millisecond * 500
	}
	return nil
}

type service struct {
	metadata               metadata.CNStore
	cfg                    *Config
	responsePool           *sync.Pool
	logger                 *zap.Logger
	server                 morpc.RPCServer
	requestHandler         func(ctx context.Context, message morpc.Message, cs morpc.ClientSession) error
	cancelMoServerFunc     context.CancelFunc
	mo                     *frontend.MOServer
	initHakeeperClientOnce sync.Once
	_hakeeperClient        logservice.CNHAKeeperClient
	initTxnSenderOnce      sync.Once
	_txnSender             rpc.TxnSender
	initTxnClientOnce      sync.Once
	_txnClient             client.TxnClient
	metadataFS             fileservice.ReplaceableFileService
	fileService            fileservice.FileService
}<|MERGE_RESOLUTION|>--- conflicted
+++ resolved
@@ -47,14 +47,10 @@
 
 // Config cn service
 type Config struct {
-<<<<<<< HEAD
-	UUID string `toml:"uuid"`
-=======
 	// UUID cn store uuid
 	UUID string `toml:"uuid"`
 	// Role cn node role, [AP|TP]
 	Role string `toml:"role"`
->>>>>>> 7c26ae49
 
 	// ListenAddress listening address for receiving external requests
 	ListenAddress string `toml:"listen-address"`
