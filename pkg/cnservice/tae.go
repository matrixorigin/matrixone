--- conflicted
+++ resolved
@@ -16,6 +16,7 @@
 
 import (
 	"context"
+	"fmt"
 
 	"os"
 	"syscall"
@@ -50,16 +51,7 @@
 	eng := moengine.NewEngine(tae)
 	pu.StorageEngine = eng
 	pu.TxnClient = moengine.EngineToTxnClient(eng)
-<<<<<<< HEAD
 	fmt.Println("Initialize the engine Done")
-=======
-
-	err = frontend.InitDB(cancelMoServerCtx, eng)
-	if err != nil {
-		return err
-	}
-	logutil.Info("Initialize the engine Done")
->>>>>>> 408788e3
 
 	return nil
 }