--- conflicted
+++ resolved
@@ -21,10 +21,7 @@
 	"github.com/matrixorigin/matrixone/pkg/common/moerr"
 	"github.com/matrixorigin/matrixone/pkg/common/morpc"
 	"github.com/matrixorigin/matrixone/pkg/common/runtime"
-<<<<<<< HEAD
-=======
 	"github.com/matrixorigin/matrixone/pkg/logutil"
->>>>>>> 228ce97f
 	"github.com/matrixorigin/matrixone/pkg/pb/pipeline"
 )
 
@@ -57,21 +54,11 @@
 	client              morpc.RPCClient
 }
 
-<<<<<<< HEAD
-// TODO: Here it needs to be refactored together with Runtime
-func NewCNClient(
-	sid string,
-	localServiceAddress string,
-	cfg *ClientConfig,
-) error {
-	logger := runtime.ServiceRuntime(sid).Logger().RawLogger().Named("cn-backend")
-=======
 func NewPipelineClient(
 	localServiceAddress string,
 	cfg *PipelineConfig,
 ) (PipelineClient, error) {
 	logger := logutil.GetGlobalLogger().Named("cn-backend")
->>>>>>> 228ce97f
 
 	cfg.fill()
 
@@ -80,25 +67,11 @@
 		config:              cfg,
 	}
 
-<<<<<<< HEAD
-	cli := client
-	cli.config = cfg
-	cli.localServiceAddress = localServiceAddress
-	cli.requestPool = &sync.Pool{New: func() any { return &pipeline.Message{} }}
-
-	codec := morpc.NewMessageCodec(
-		sid,
-		cli.acquireMessage,
-		morpc.WithCodecMaxBodySize(int(cfg.RPC.MaxMessageSize)),
-	)
-	factory := morpc.NewGoettyBasedBackendFactory(codec,
-=======
 	codec := morpc.NewMessageCodec(
 		func() morpc.Message { return AcquireMessage() },
 		morpc.WithCodecMaxBodySize(int(cfg.RPC.MaxMessageSize)))
 	factory := morpc.NewGoettyBasedBackendFactory(
 		codec,
->>>>>>> 228ce97f
 		morpc.WithBackendGoettyOptions(
 			goetty.WithSessionRWBUfferSize(
 				cfg.ReadBufferSize,
