--- conflicted
+++ resolved
@@ -18,8 +18,6 @@
 	"context"
 	"sync"
 	"time"
-
-	"go.uber.org/zap"
 
 	"github.com/fagongzi/goetty/v2"
 	"github.com/matrixorigin/matrixone/pkg/common/morpc"
@@ -70,17 +68,8 @@
 }
 
 func (c *CNClient) NewStream(backend string) (morpc.Stream, error) {
-<<<<<<< HEAD
-=======
 	c.Lock()
 	defer c.Unlock()
-	if backend == c.localServiceAddress {
-		runtime.ProcessLevelRuntime().Logger().
-			Fatal("remote run pipeline in local",
-				zap.String("local-address", c.localServiceAddress),
-				zap.String("remote-address", backend))
-	}
->>>>>>> 505488ee
 	return c.client.NewStream(backend, true)
 }
 
