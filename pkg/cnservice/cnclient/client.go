--- conflicted
+++ resolved
@@ -47,21 +47,16 @@
 }
 
 func IsCNClientReady() bool {
-<<<<<<< HEAD
-	c := client.Load()
-	return c != nil && c.ready.Load()
-=======
 	client.Lock()
 	defer client.Unlock()
 	return client.ready
->>>>>>> 13d4bbd6
 }
 
 type CNClient struct {
 	sync.Mutex
 
 	localServiceAddress string
-	ready               atomic.Bool
+	ready               bool
 	config              *ClientConfig
 	client              morpc.RPCClient
 
@@ -88,17 +83,6 @@
 }
 
 func (c *CNClient) Close() error {
-<<<<<<< HEAD
-	lock.Lock()
-	defer lock.Unlock()
-	cli := client.Load()
-	if cli == nil || !cli.ready.Load() {
-		return nil
-	}
-
-	c.ready.Store(false)
-	return c.client.Close()
-=======
 	if c != nil {
 		c.Lock()
 		defer c.Unlock()
@@ -109,7 +93,6 @@
 		return c.client.Close()
 	}
 	return nil
->>>>>>> 13d4bbd6
 }
 
 const (
@@ -170,7 +153,7 @@
 		morpc.WithClientTag("cn-client"),
 		morpc.WithClientLogger(logger),
 	)
-	cli.ready.Store(true)
+	cli.ready = true
 	return err
 }
 
