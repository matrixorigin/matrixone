// Copyright 2021 - 2022 Matrix Origin
//
// Licensed under the Apache License, Version 2.0 (the "License");
// you may not use this file except in compliance with the License.
// You may obtain a copy of the License at
//
//      http://www.apache.org/licenses/LICENSE-2.0
//
// Unless required by applicable law or agreed to in writing, software
// distributed under the License is distributed on an "AS IS" BASIS,
// WITHOUT WARRANTIES OR CONDITIONS OF ANY KIND, either express or implied.
// See the License for the specific language governing permissions and
// limitations under the License.

package cnclient

import (
	"github.com/matrixorigin/matrixone/pkg/common/moerr"
	"sync"
	"time"

	"github.com/fagongzi/goetty/v2"
	"github.com/matrixorigin/matrixone/pkg/common/morpc"
	"github.com/matrixorigin/matrixone/pkg/logutil"
	"github.com/matrixorigin/matrixone/pkg/pb/pipeline"
	"github.com/matrixorigin/matrixone/pkg/txn/rpc"
)

// client each node will hold only one client.
// It is responsible for sending messages to other nodes. and messages were received
// and handled by cn-server.
var client = &CNClient{
	ready:       false,
	requestPool: &sync.Pool{New: func() any { return &pipeline.Message{} }},
}

func CloseCNClient() error {
	return client.Close()
}

func GetStreamSender(backend string) (morpc.Stream, error) {
	return client.NewStream(backend)
}

func AcquireMessage() *pipeline.Message {
	return client.acquireMessage().(*pipeline.Message)
}

func IsCNClientReady() bool {
	client.Lock()
	defer client.Unlock()

	return client.ready
}

type CNClient struct {
	sync.Mutex

	localServiceAddress string
	ready               bool
	config              *ClientConfig
	client              morpc.RPCClient

	// pool for send message
	requestPool *sync.Pool
}

func (c *CNClient) NewStream(backend string) (morpc.Stream, error) {
	c.Lock()
	defer c.Unlock()
<<<<<<< HEAD
=======
	if !c.ready {
		return nil, moerr.NewInternalErrorNoCtx("cn client is not ready")
	}

	if backend == c.localServiceAddress {
		runtime.ProcessLevelRuntime().Logger().
			Fatal("remote run pipeline in local",
				zap.String("local-address", c.localServiceAddress),
				zap.String("remote-address", backend))
	}
>>>>>>> cc50e5d9
	return c.client.NewStream(backend, true)
}

func (c *CNClient) Close() error {
	c.Lock()
	defer c.Unlock()

	c.ready = false
	if c.client != nil {
		return c.client.Close()
	}
	return nil
}

const (
	dfMaxSenderNumber       = 100000
	dfConnectTimeout        = 5 * time.Second
	dfClientReadBufferSize  = 1 << 10
	dfClientWriteBufferSize = 1 << 10
)

// ClientConfig a config to init a CNClient
type ClientConfig struct {
	// MaxSenderNumber is the max number of backends per host for compute node service.
	MaxSenderNumber int
	// TimeOutForEachConnect is the out time for each tcp connect.
	TimeOutForEachConnect time.Duration
	// related buffer size.
	ReadBufferSize  int
	WriteBufferSize int
	// RPC rpc config
	RPC rpc.Config
}

// TODO: Here it needs to be refactored together with Runtime
func NewCNClient(
	localServiceAddress string,
	cfg *ClientConfig) error {
	logger := logutil.GetGlobalLogger().Named("cn-backend")

	var err error
	cfg.Fill()

	client.Lock()
	defer client.Unlock()
	if client.ready {
		return nil
	}

	cli := client
	cli.config = cfg
	cli.localServiceAddress = localServiceAddress
	cli.requestPool = &sync.Pool{New: func() any { return &pipeline.Message{} }}

	codec := morpc.NewMessageCodec(cli.acquireMessage,
		morpc.WithCodecMaxBodySize(int(cfg.RPC.MaxMessageSize)))
	factory := morpc.NewGoettyBasedBackendFactory(codec,
		morpc.WithBackendGoettyOptions(
			goetty.WithSessionRWBUfferSize(cfg.ReadBufferSize, cfg.WriteBufferSize),
			goetty.WithSessionReleaseMsgFunc(func(v any) {
				m := v.(morpc.RPCMessage)
				if !m.InternalMessage() {
					cli.releaseMessage(m.Message.(*pipeline.Message))
				}
			}),
		),
		morpc.WithBackendConnectTimeout(cfg.TimeOutForEachConnect),
		morpc.WithBackendLogger(logger),
	)

	cli.client, err = morpc.NewClient(factory,
		morpc.WithClientMaxBackendPerHost(cfg.MaxSenderNumber),
		morpc.WithClientTag("cn-client"),
		morpc.WithClientLogger(logger),
	)
	cli.ready = err == nil
	return nil
}

func (c *CNClient) acquireMessage() morpc.Message {
	// TODO: pipeline.Message has many []byte fields, maybe can use PayloadMessage to avoid mem copy.
	return c.requestPool.Get().(*pipeline.Message)
}

func (c *CNClient) releaseMessage(m *pipeline.Message) {
	if c.requestPool != nil {
		m.Reset()
		c.requestPool.Put(m)
	}
}

// Fill set some default value for client config.
func (cfg *ClientConfig) Fill() {
	if cfg.MaxSenderNumber <= 0 {
		cfg.MaxSenderNumber = dfMaxSenderNumber
	}
	if cfg.ReadBufferSize < 0 {
		cfg.ReadBufferSize = dfClientReadBufferSize
	}
	if cfg.WriteBufferSize < 0 {
		cfg.WriteBufferSize = dfClientWriteBufferSize
	}
	if cfg.TimeOutForEachConnect <= 0 {
		cfg.TimeOutForEachConnect = dfConnectTimeout
	}
}

func GetRPCClient() morpc.RPCClient {
	client.Lock()
	defer client.Unlock()

	if client.ready {
		return client.client
	}
	return nil
}<|MERGE_RESOLUTION|>--- conflicted
+++ resolved
@@ -68,19 +68,11 @@
 func (c *CNClient) NewStream(backend string) (morpc.Stream, error) {
 	c.Lock()
 	defer c.Unlock()
-<<<<<<< HEAD
-=======
+
 	if !c.ready {
 		return nil, moerr.NewInternalErrorNoCtx("cn client is not ready")
 	}
 
-	if backend == c.localServiceAddress {
-		runtime.ProcessLevelRuntime().Logger().
-			Fatal("remote run pipeline in local",
-				zap.String("local-address", c.localServiceAddress),
-				zap.String("remote-address", backend))
-	}
->>>>>>> cc50e5d9
 	return c.client.NewStream(backend, true)
 }
 
