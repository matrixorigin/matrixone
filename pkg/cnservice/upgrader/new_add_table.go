// Copyright 2021 - 2023 Matrix Origin
//
// Licensed under the Apache License, Version 2.0 (the "License");
// you may not use this file except in compliance with the License.
// You may obtain a copy of the License at
//
//      http://www.apache.org/licenses/LICENSE-2.0
//
// Unless required by applicable law or agreed to in writing, software
// distributed under the License is distributed on an "AS IS" BASIS,
// WITHOUT WARRANTIES OR CONDITIONS OF ANY KIND, either express or implied.
// See the License for the specific language governing permissions and
// limitations under the License.

package upgrader

import (
	"context"
	"fmt"

	"github.com/matrixorigin/matrixone/pkg/catalog"
	"github.com/matrixorigin/matrixone/pkg/util/export/table"
	"github.com/matrixorigin/matrixone/pkg/util/sysview"
	"github.com/matrixorigin/matrixone/pkg/util/trace/impl/motrace"
)

var (
	// mo_table_partitions;
	MoTablePartitionsTable = &table.Table{
		Account:  table.AccountAll,
		Database: catalog.MO_CATALOG,
		Table:    catalog.MO_TABLE_PARTITIONS,
		CreateTableSql: fmt.Sprintf(`CREATE TABLE %s.%s (
			  table_id bigint unsigned NOT NULL,
			  database_id bigint unsigned not null,
			  number smallint unsigned NOT NULL,
			  name varchar(64) NOT NULL,
    		  partition_type varchar(50) NOT NULL,
              partition_expression varchar(2048) NULL,
			  description_utf8 text,
			  comment varchar(2048) NOT NULL,
			  options text,
			  partition_table_name varchar(1024) NOT NULL,
    		  PRIMARY KEY table_id (table_id, name)
			);`, catalog.MO_CATALOG, catalog.MO_TABLE_PARTITIONS),
	}

	SysDaemonTaskTable = &table.Table{
		Account:  table.AccountSys,
		Database: catalog.MOTaskDB,
		Table:    catalog.MOSysDaemonTask,
		CreateTableSql: fmt.Sprintf(`create table %s.%s(
			task_id                     int primary key auto_increment,
			task_metadata_id            varchar(50),
			task_metadata_executor      int,
			task_metadata_context       blob,
			task_metadata_option        varchar(1000),
			account_id                  int unsigned not null,
			account                     varchar(128) not null,
			task_type                   varchar(64) not null,
			task_runner                 varchar(64),
			task_status                 int not null,
			last_heartbeat              timestamp,
			create_at                   timestamp not null,
			update_at                   timestamp not null,
			end_at                      timestamp,
			last_run                    timestamp,
			details                     blob)`,
			catalog.MOTaskDB, catalog.MOSysDaemonTask),
	}

	MoStagesTable = &table.Table{
		Account:  table.AccountAll,
		Database: catalog.MO_CATALOG,
		Table:    catalog.MO_STAGES,
		CreateTableSql: fmt.Sprintf(`CREATE TABLE %s.%s (
			stage_id int unsigned auto_increment,
			stage_name varchar(64),
			url text,
			stage_credentials text,
			stage_status varchar(64),
			created_time timestamp,
			comment text,
			primary key(stage_id)
		  );`, catalog.MO_CATALOG, catalog.MO_STAGES),
	}

	MoForeignKeys = &table.Table{
		Account:  table.AccountAll,
		Database: catalog.MO_CATALOG,
		Table:    catalog.MOForeignKeys,
		CreateTableSql: fmt.Sprintf(`create table %s.%s(
			constraint_name varchar(5000) not null,
			constraint_id BIGINT UNSIGNED not null default 0,
			db_name varchar(5000) not null,
			db_id BIGINT UNSIGNED not null default 0,
			table_name varchar(5000) not null,
			table_id BIGINT UNSIGNED not null default 0,
			column_name varchar(256) not null,
			column_id BIGINT UNSIGNED not null default 0,
			refer_db_name varchar(5000) not null,
			refer_db_id BIGINT UNSIGNED not null default 0,
			refer_table_name varchar(5000) not null,
			refer_table_id BIGINT UNSIGNED not null default 0,
			refer_column_name varchar(256) not null,
			refer_column_id BIGINT UNSIGNED not null default 0,
			on_delete varchar(128) not null,
			on_update varchar(128) not null,
	
			primary key(
				constraint_name,
				constraint_id,
				db_name,
				db_id,
				table_name,
				table_id,
				column_name,
				column_id,
				refer_db_name,
				refer_db_id,
				refer_table_name,
				refer_table_id,
				refer_column_name,
				refer_column_id)
			);`, catalog.MO_CATALOG, catalog.MOForeignKeys),
	}

	SqlStatementCUTable = &table.Table{
		Account:  table.AccountAll,
		Database: catalog.MO_SYSTEM_METRICS,
		Table:    catalog.MO_SQL_STMT_CU,
		CreateTableSql: fmt.Sprintf(`CREATE TABLE %s.%s (
account VARCHAR(1024) DEFAULT 'sys' COMMENT 'account name',
collecttime DATETIME NOT NULL COMMENT 'metric data collect time',
value DOUBLE DEFAULT '0.0' COMMENT 'metric value',
node VARCHAR(1024) DEFAULT 'monolithic' COMMENT 'mo node uuid',
role VARCHAR(1024) DEFAULT 'monolithic' COMMENT 'mo node role, like: CN, DN, LOG',
sql_source_type VARCHAR(1024) NOT NULL COMMENT 'sql_source_type, val like: external_sql, cloud_nonuser_sql, cloud_user_sql, internal_sql, ...'
) CLUSTER BY (account, collecttime);`, catalog.MO_SYSTEM_METRICS, catalog.MO_SQL_STMT_CU),
	}

	MysqlRoleEdgesTable = &table.Table{
		Account:  table.AccountAll,
		Database: sysview.MysqlDBConst,
		Table:    "role_edges",
		CreateTableSql: `CREATE TABLE IF NOT EXISTS mysql.role_edges (
			FROM_HOST char(255) NOT NULL DEFAULT '',
			FROM_USER char(32) NOT NULL DEFAULT '',
			TO_HOST char(255) NOT NULL DEFAULT '',
			TO_USER char(32) NOT NULL DEFAULT '',
			WITH_ADMIN_OPTION enum('N','Y') NOT NULL DEFAULT 'N',
			PRIMARY KEY (FROM_HOST,FROM_USER,TO_HOST,TO_USER)
		);`,
	}

	InfoSchemaSchemaPrivilegesTable = &table.Table{
		Account:  table.AccountAll,
		Database: sysview.InformationDBConst,
		Table:    "SCHEMA_PRIVILEGES",
		CreateTableSql: "CREATE TABLE IF NOT EXISTS `information_schema`.`SCHEMA_PRIVILEGES` (" +
			"`GRANTEE` varchar(292) NOT NULL DEFAULT ''," +
			"`TABLE_CATALOG` varchar(512) NOT NULL DEFAULT ''," +
			"`TABLE_SCHEMA` varchar(64) NOT NULL DEFAULT ''," +
			"`PRIVILEGE_TYPE` varchar(64) NOT NULL DEFAULT ''," +
			"`IS_GRANTABLE` varchar(3) NOT NULL DEFAULT ''" +
			");",
	}

	InfoSchemaTablePrivilegesTable = &table.Table{
		Account:  table.AccountAll,
		Database: sysview.InformationDBConst,
		Table:    "TABLE_PRIVILEGES",
		CreateTableSql: "CREATE TABLE IF NOT EXISTS `information_schema`.`TABLE_PRIVILEGES` (" +
			"`GRANTEE` varchar(292) NOT NULL DEFAULT ''," +
			"`TABLE_CATALOG` varchar(512) NOT NULL DEFAULT ''," +
			"`TABLE_SCHEMA` varchar(64) NOT NULL DEFAULT ''," +
			"`TABLE_NAME` varchar(64) NOT NULL DEFAULT ''," +
			"`PRIVILEGE_TYPE` varchar(64) NOT NULL DEFAULT ''," +
			"`IS_GRANTABLE` varchar(3) NOT NULL DEFAULT ''" +
			");",
	}

	InfoSchemaColumnPrivilegesTable = &table.Table{
		Account:  table.AccountAll,
		Database: sysview.InformationDBConst,
		Table:    "COLUMN_PRIVILEGES",
		CreateTableSql: "CREATE TABLE IF NOT EXISTS `information_schema`.`COLUMN_PRIVILEGES` (" +
			"`GRANTEE` varchar(292) NOT NULL DEFAULT ''," +
			"`TABLE_CATALOG` varchar(512) NOT NULL DEFAULT ''," +
			"`TABLE_SCHEMA` varchar(64) NOT NULL DEFAULT ''," +
			"`TABLE_NAME` varchar(64) NOT NULL DEFAULT ''," +
			"`COLUMN_NAME` varchar(64) NOT NULL DEFAULT ''," +
			"`PRIVILEGE_TYPE` varchar(64) NOT NULL DEFAULT ''," +
			"`IS_GRANTABLE` varchar(3) NOT NULL DEFAULT ''" +
			");",
	}

	InfoSchemaCollationsTable = &table.Table{
		Account:  table.AccountAll,
		Database: sysview.InformationDBConst,
		Table:    "COLLATIONS",
		CreateTableSql: "CREATE TABLE IF NOT EXISTS information_schema.COLLATIONS (" +
			"COLLATION_NAME varchar(64) NOT NULL," +
			"CHARACTER_SET_NAME varchar(64) NOT NULL," +
			"ID bigint unsigned NOT NULL DEFAULT 0," +
			"IS_DEFAULT varchar(3) NOT NULL DEFAULT ''," +
			"IS_COMPILED varchar(3) NOT NULL DEFAULT ''," +
			"SORTLEN int unsigned NOT NULL," +
			"PAD_ATTRIBUTE enum('PAD SPACE','NO PAD') NOT NULL" +
			");",
	}

	InfoSchemaTableConstraintsTable = &table.Table{
		Account:  table.AccountAll,
		Database: sysview.InformationDBConst,
		Table:    "TABLE_CONSTRAINTS",
		CreateTableSql: "CREATE TABLE IF NOT EXISTS information_schema.TABLE_CONSTRAINTS (" +
			"CONSTRAINT_CATALOG varchar(64)," +
			"CONSTRAINT_SCHEMA varchar(64)," +
			"CONSTRAINT_NAME varchar(64)," +
			"TABLE_SCHEMA varchar(64)," +
			"TABLE_NAME varchar(64)," +
			"CONSTRAINT_TYPE varchar(11) NOT NULL DEFAULT ''," +
			"ENFORCED varchar(3) NOT NULL DEFAULT ''" +
			");",
	}

	InfoSchemaEventsTable = &table.Table{
		Account:  table.AccountAll,
		Database: sysview.InformationDBConst,
		Table:    "EVENTS",
		CreateTableSql: "CREATE TABLE IF NOT EXISTS information_schema.EVENTS (" +
			"EVENT_CATALOG varchar(64)," +
			"EVENT_SCHEMA varchar(64)," +
			"EVENT_NAME varchar(64) NOT NULL," +
			"`DEFINER` varchar(288) NOT NULL," +
			"TIME_ZONE varchar(64) NOT NULL," +
			"EVENT_BODY varchar(3) NOT NULL DEFAULT ''," +
			"EVENT_DEFINITION longtext NOT NULL," +
			"EVENT_TYPE varchar(9) NOT NULL DEFAULT ''," +
			"EXECUTE_AT datetime," +
			"INTERVAL_VALUE varchar(256)," +
			"INTERVAL_FIELD enum('YEAR','QUARTER','MONTH','DAY','HOUR','MINUTE','WEEK','SECOND','MICROSECOND','YEAR_MONTH','DAY_HOUR','DAY_MINUTE','DAY_SECOND','HOUR_MINUTE','HOUR_SECOND','MINUTE_SECOND','DAY_MICROSECOND','HOUR_MICROSECOND','MINUTE_MICROSECOND','SECOND_MICROSECOND')," +
			"SQL_MODE varchar(64) NOT NULL," +
			"STARTS datetime," +
			"ENDS datetime," +
			"STATUS varchar(21) NOT NULL DEFAULT ''," +
			"ON_COMPLETION varchar(12) NOT NULL DEFAULT ''," +
			"CREATED timestamp NOT NULL," +
			"LAST_ALTERED timestamp NOT NULL," +
			"LAST_EXECUTED datetime," +
			"EVENT_COMMENT varchar(2048) NOT NULL," +
			"ORIGINATOR int unsigned NOT NULL," +
			"CHARACTER_SET_CLIENT varchar(64) NOT NULL," +
			"COLLATION_CONNECTION varchar(64) NOT NULL," +
			"DATABASE_COLLATION varchar(64) NOT NULL" +
			");",
	}
)

var needUpgradeNewTable = []*table.Table{
	MoTablePartitionsTable,
	SysDaemonTaskTable,
	MoStagesTable,
	MoForeignKeys,
	SqlStatementCUTable,
	MysqlRoleEdgesTable,
	InfoSchemaSchemaPrivilegesTable,
	InfoSchemaTablePrivilegesTable,
	InfoSchemaColumnPrivilegesTable,
	InfoSchemaCollationsTable,
	InfoSchemaTableConstraintsTable,
	InfoSchemaEventsTable,
}

var PARTITIONSView = &table.Table{
	Account:  table.AccountAll,
	Database: sysview.InformationDBConst,
	Table:    "PARTITIONS",
	CreateViewSql: "CREATE VIEW IF NOT EXISTS `information_schema`.`PARTITIONS` AS " +
		"SELECT " +
		"'def' AS `TABLE_CATALOG`," +
		"`tbl`.`reldatabase` AS `TABLE_SCHEMA`," +
		"`tbl`.`relname` AS `TABLE_NAME`," +
		"`part`.`name` AS `PARTITION_NAME`," +
		"NULL AS `SUBPARTITION_NAME`," +
		"`part`.`number` AS `PARTITION_ORDINAL_POSITION`," +
		"NULL AS `SUBPARTITION_ORDINAL_POSITION`," +
		"(case `part`.`partition_type` when 'HASH' then 'HASH' " +
		"when 'RANGE' then 'RANGE' " +
		"when 'LIST' then 'LIST' " +
		"when 'AUTO' then 'AUTO' " +
		"when 'KEY_51' then 'KEY' " +
		"when 'KEY_55' then 'KEY' " +
		"when 'LINEAR_KEY_51' then 'LINEAR KEY' " +
		"when 'LINEAR_KEY_55' then 'LINEAR KEY' " +
		"when 'LINEAR_HASH' then 'LINEAR HASH' " +
		"when 'RANGE_COLUMNS' then 'RANGE COLUMNS' " +
		"when 'LIST_COLUMNS' then 'LIST COLUMNS' else NULL end) AS `PARTITION_METHOD`," +
		"NULL AS `SUBPARTITION_METHOD`," +
		"`part`.`partition_expression` AS `PARTITION_EXPRESSION`," +
		"NULL AS `SUBPARTITION_EXPRESSION`," +
		"`part`.`description_utf8` AS `PARTITION_DESCRIPTION`," +
		"mo_table_rows(`tbl`.`reldatabase`, `part`.`partition_table_name`) AS `TABLE_ROWS`," +
		"0 AS `AVG_ROW_LENGTH`," +
		"mo_table_size(`tbl`.`reldatabase`, `part`.`partition_table_name`) AS `DATA_LENGTH`," +
		"0 AS `MAX_DATA_LENGTH`," +
		"0 AS `INDEX_LENGTH`," +
		"0 AS `DATA_FREE`," +
		"`tbl`.`created_time` AS `CREATE_TIME`," +
		"NULL AS `UPDATE_TIME`," +
		"NULL AS `CHECK_TIME`," +
		"NULL AS `CHECKSUM`," +
		"ifnull(`part`.`comment`,'')  AS `PARTITION_COMMENT`," +
		"'default' AS `NODEGROUP`," +
		"NULL AS `TABLESPACE_NAME` " +
		"FROM `mo_catalog`.`mo_tables` `tbl` LEFT JOIN `mo_catalog`.`mo_table_partitions` `part` " +
		"ON `part`.`table_id` = `tbl`.`rel_id` " +
		"WHERE `tbl`.`partitioned` = 1;",
}

var STATISTICSView = &table.Table{
	Account:  table.AccountAll,
	Database: sysview.InformationDBConst,
	Table:    "STATISTICS",
	CreateViewSql: "CREATE VIEW IF NOT EXISTS `information_schema`.`STATISTICS` AS " +
		"select 'def' AS `TABLE_CATALOG`," +
		"`tbl`.`reldatabase` AS `TABLE_SCHEMA`," +
		"`tbl`.`relname` AS `TABLE_NAME`," +
		"if(((`idx`.`type` = 'PRIMARY') or (`idx`.`type` = 'UNIQUE')),0,1) AS `NON_UNIQUE`," +
		"`tbl`.`reldatabase` AS `INDEX_SCHEMA`," +
		"`idx`.`name` AS `INDEX_NAME`," +
		"`idx`.`ordinal_position` AS `SEQ_IN_INDEX`," +
		"`idx`.`column_name` AS `COLUMN_NAME`," +
		"'A' AS `COLLATION`," +
		"0 AS `CARDINALITY`," +
		"NULL AS `SUB_PART`," +
		"NULL AS `PACKED`," +
		"if((`tcl`.`attnotnull` = 0),'YES','') AS `NULLABLE`," +
		"NULL AS `INDEX_TYPE`," +
		"if(((`idx`.`type` = 'PRIMARY') or (`idx`.`type` = 'UNIQUE')),'','') AS `COMMENT`," +
		"`idx`.`comment` AS `INDEX_COMMENT`," +
		"if(`idx`.`is_visible`,'YES','NO') AS `IS_VISIBLE`," +
		"NULL AS `EXPRESSION`" +
		"from (`mo_catalog`.`mo_indexes` `idx` " +
		"join `mo_catalog`.`mo_tables` `tbl` on (`idx`.`table_id` = `tbl`.`rel_id`))" +
		"join `mo_catalog`.`mo_columns` `tcl` on (`idx`.`table_id` = `tcl`.`att_relname_id` and `idx`.`column_name` = `tcl`.`attname`)",
}

var processlistView = &table.Table{
	Account:  table.AccountAll,
	Database: sysview.InformationDBConst,
	Table:    "processlist",
	Columns: []table.Column{
		table.StringColumn("account", "the account name"),
		table.StringColumn("client_host", "the ip:port of the client"),
		table.StringColumn("proxy_host", "the ip:port on the proxy connection"),
		table.StringColumn("command", "the COMMAND send by client"),
		table.UInt64Column("conn_id", "the connection id of the tcp between client"),
		table.StringColumn("db", "the database be used"),
		table.StringColumn("host", "the ip:port of the mo-server"),
		table.StringColumn("info", "the sql"),
		table.StringColumn("node_id", "the id of the cn"),
		table.StringColumn("query_start", "the start time of the statement"),
		table.StringColumn("query_type", "the kind of the statement. DQL,TCL,etc"),
		table.StringColumn("role", "the role of the user"),
		table.StringColumn("session_id", "the id of the session"),
		table.StringColumn("session_start", "the start time of the session"),
		table.StringColumn("sql_source_type", "where does the sql come from. internal,external, etc"),
		table.StringColumn("statement_id", "the id of the statement"),
		table.StringColumn("statement_type", "the type of the statement.Select,Delete,Insert,etc"),
		table.StringColumn("txn_id", "the id of the transaction"),
		table.StringColumn("user", "the user name"),
	},
	CreateViewSql: fmt.Sprintf("CREATE VIEW IF NOT EXISTS %s.PROCESSLIST AS "+
		"select node_id, conn_id, session_id, account, user, host, db, "+
		"session_start, command, info, txn_id, statement_id, statement_type, "+
		"query_type, sql_source_type, query_start, client_host, role, proxy_host "+
		"from PROCESSLIST() A", sysview.InformationDBConst),
	//actually drop table here
	CreateTableSql: "drop view if exists `information_schema`.`PROCESSLIST`;",
}

var MoSessionsView = &table.Table{
	Account:  table.AccountAll,
	Database: catalog.MO_CATALOG,
	Table:    "mo_sessions",
	Columns: []table.Column{
		table.StringColumn("account", "the account name"),
		table.StringColumn("client_host", "the ip:port of the client"),
		table.StringColumn("command", "the COMMAND send by client"),
		table.UInt64Column("conn_id", "the connection id of the tcp between client"),
		table.StringColumn("db", "the database be used"),
		table.StringColumn("host", "the ip:port of the mo-server"),
		table.StringColumn("info", "the sql"),
		table.StringColumn("node_id", "the id of the cn"),
		table.StringColumn("query_start", "the start time of the statement"),
		table.StringColumn("query_type", "the kind of the statement. DQL,TCL,etc"),
		table.StringColumn("role", "the role of the user"),
		table.StringColumn("session_id", "the id of the session"),
		table.StringColumn("session_start", "the start time of the session"),
		table.StringColumn("sql_source_type", "where does the sql come from. internal,external, etc"),
		table.StringColumn("statement_id", "the id of the statement"),
		table.StringColumn("statement_type", "the type of the statement.Select,Delete,Insert,etc"),
		table.StringColumn("txn_id", "the id of the transaction"),
		table.StringColumn("user", "the user name"),
	},
	CreateViewSql: "CREATE VIEW IF NOT EXISTS `mo_catalog`.`mo_sessions` AS SELECT * FROM mo_sessions() AS mo_sessions_tmp;",
	//actually drop view here
	CreateTableSql: "drop view if exists `mo_catalog`.`mo_sessions`;",
}

var MoConfigurationsView = &table.Table{
	Account:  table.AccountAll,
	Database: catalog.MO_CATALOG,
	Table:    "mo_configurations",
	Columns: []table.Column{
		table.StringColumn("node_type", "the type of the node. cn,tn,log,proxy."),
		table.StringColumn("node_id", "the id of the node"),
		table.StringColumn("name", "the name of the configuration item"),
		table.UInt64Column("current_value", "the current value of the configuration item"),
		table.StringColumn("default_value", "the default value of the configuration item"),
		table.StringColumn("internal", "the configuration item is internal or external"),
	},
	CreateViewSql: "CREATE VIEW IF NOT EXISTS `mo_catalog`.`mo_configurations` AS SELECT * FROM mo_configurations() AS mo_configurations_tmp;",
	//actually drop view here
	CreateTableSql: "drop view if exists `mo_catalog`.`mo_configurations`;",
}

var MoLocksView = &table.Table{
	Account:  table.AccountAll,
	Database: catalog.MO_CATALOG,
	Table:    "mo_locks",
	Columns: []table.Column{
		table.StringColumn("cn_id", "the cn id which cn lock stays on"),
		table.StringColumn("txn_id", "the txn id which txn holds the lock"),
		table.StringColumn("table_id", "the table that the lock is on"),
		table.StringColumn("lock_key", "point or range"),
		table.StringColumn("lock_content", "the content the clock is on"),
		table.StringColumn("lock_mode", "shared or exclusive"),
		table.StringColumn("lock_status", "acquired or wait"),
		table.StringColumn("lock_wait", "the txn that waits on the lock"),
	},
	CreateViewSql: "CREATE VIEW IF NOT EXISTS `mo_catalog`.`mo_locks` AS SELECT * FROM mo_locks() AS mo_locks_tmp;",
	//actually drop view here
	CreateTableSql: "drop view if exists `mo_catalog`.`mo_locks`;",
}

var MoVariablesView = &table.Table{
	Account:  table.AccountAll,
	Database: catalog.MO_CATALOG,
	Table:    "mo_variables",
	Columns: []table.Column{
		table.StringColumn("configuration_id", "the id of configuration"),
		table.StringColumn("account_id", ""),
		table.StringColumn("account_name", ""),
		table.StringColumn("dat_name", "database name"),
		table.StringColumn("variable_name", "the name of variable"),
		table.StringColumn("variable_value", "the value of variable"),
		table.StringColumn("system_variables", "is system variable or not"),
	},
	CreateViewSql: "CREATE VIEW IF NOT EXISTS `mo_catalog`.`mo_variables` AS SELECT * FROM mo_catalog.mo_mysql_compatibility_mode;",
	//actually drop view here
	CreateTableSql: "drop view if exists `mo_catalog`.`mo_variables`;",
}

var SqlStatementHotspotView = &table.Table{
	Account:  table.AccountAll,
	Database: catalog.MO_SYSTEM,
	Table:    motrace.SqlStatementHotspotTbl,
	Columns:  []table.Column{},
	// CreateViewSql get sql from original View define.
	CreateViewSql: motrace.SqlStatementHotspotView.ToCreateSql(context.Background(), true),
	//actually drop view here
	CreateTableSql: "DROP VIEW IF EXISTS `system`.`sql_statement_hotspot`;",
}

var MoTransactionsView = &table.Table{
	Account:  table.AccountAll,
	Database: catalog.MO_CATALOG,
	Table:    "mo_transactions",
	Columns: []table.Column{
		table.StringColumn("cn_id", "the cn id which cn lock stays on"),
		table.StringColumn("txn_id", "the txn id which txn holds the lock"),
		table.StringColumn("create_ts", "the timestamp of the creation of the txn"),
		table.StringColumn("snapshot_ts", "the snapshot timestamp"),
		table.StringColumn("prepared_ts", "the prepared timestamp"),
		table.StringColumn("commit_ts", "the commit timestamp"),
		table.StringColumn("txn_mode", "pessimistic or optimistic"),
		table.StringColumn("isolation", "the txn isolation"),
		table.StringColumn("user_txn", "the user txn or not"),
		table.StringColumn("txn_status", "the txn status(active, committed, aborting, aborted). (distributed txn, prepared, committing"),
		table.StringColumn("table_id", "the table id"),
		table.StringColumn("lock_key", "point or range"),
		table.StringColumn("lock_content", "the content the clock is on"),
		table.StringColumn("lock_mode", "shared or exclusive"),
	},
	CreateViewSql: "CREATE VIEW IF NOT EXISTS `mo_catalog`.`mo_transactions` AS SELECT * FROM mo_transactions() AS mo_transactions_tmp;",
	//actually drop view here
	CreateTableSql: "drop view if exists `mo_catalog`.`mo_transactions`;",
}

var MoCacheView = &table.Table{
	Account:  table.AccountAll,
	Database: catalog.MO_CATALOG,
	Table:    "mo_cache",
	Columns: []table.Column{
		table.StringColumn("node_type", "the type of the node. cn,tn"),
		table.StringColumn("node_id", "the id of node"),
		table.StringColumn("type", "the type of fileservice cache. memory, disk_cache"),
		table.StringColumn("used", "used bytes of the cache"),
		table.StringColumn("free", "free bytes of the cache"),
		table.StringColumn("hit_ratio", "the hit ratio of the cache"),
	},
	CreateViewSql: "CREATE VIEW IF NOT EXISTS `mo_catalog`.`mo_cache` AS SELECT * FROM mo_cache() AS mo_cache_tmp;",
	//actually drop view here
	CreateTableSql: "drop view if exists `mo_catalog`.`mo_cache`;",
}

var ReferentialConstraintsView = &table.Table{
	Account:  table.AccountAll,
	Database: sysview.InformationDBConst,
	Table:    "referential_constraints",
	CreateViewSql: "CREATE VIEW information_schema.REFERENTIAL_CONSTRAINTS " +
		"AS " +
		"SELECT DISTINCT " +
		"'def' AS CONSTRAINT_CATALOG, " +
		"fk.db_name AS CONSTRAINT_SCHEMA, " +
		"fk.constraint_name AS CONSTRAINT_NAME, " +
		"'def' AS UNIQUE_CONSTRAINT_CATALOG, " +
		"fk.refer_db_name AS UNIQUE_CONSTRAINT_SCHEMA, " +
		"idx.type AS UNIQUE_CONSTRAINT_NAME," +
		"'NONE' AS MATCH_OPTION, " +
		"fk.on_update AS UPDATE_RULE, " +
		"fk.on_delete AS DELETE_RULE, " +
		"fk.table_name AS TABLE_NAME, " +
		"fk.refer_table_name AS REFERENCED_TABLE_NAME " +
		"FROM mo_catalog.mo_foreign_keys fk " +
		"JOIN mo_catalog.mo_indexes idx ON (fk.refer_column_name = idx.column_name)",
}

var transactionMetricView = &table.Table{
	Account:  table.AccountAll,
	Database: catalog.MO_SYSTEM_METRICS,
	Table:    "sql_statement_duration_total",
	CreateViewSql: "CREATE VIEW IF NOT EXISTS `system_metrics`.`sql_statement_duration_total` as " +
		"SELECT `collecttime`, `value`, `node`, `role`, `account`, `type` " +
		"from `system_metrics`.`metric` " +
		"where `metric_name` = 'sql_statement_duration_total'",
}

var registeredViews = []*table.Table{
	MoLocksView,
	MoVariablesView,
	MoTransactionsView,
	MoCacheView,
}

var needUpgradeNewView = []*table.Table{
	transactionMetricView,
	PARTITIONSView,
	STATISTICSView,
	MoSessionsView,
	SqlStatementHotspotView,
	MoLocksView,
	MoConfigurationsView,
	MoVariablesView,
	MoTransactionsView,
	MoCacheView,
	ReferentialConstraintsView,
}

var InformationSchemaSCHEMATA = &table.Table{
	Account:  table.AccountAll,
	Database: sysview.InformationDBConst,
	Table:    "SCHEMATA",
	CreateViewSql: "CREATE VIEW information_schema.SCHEMATA AS SELECT " +
		"dat_catalog_name AS CATALOG_NAME," +
		"datname AS SCHEMA_NAME," +
		"'utf8mb4' AS DEFAULT_CHARACTER_SET_NAME," +
		"'utf8mb4_0900_ai_ci' AS DEFAULT_COLLATION_NAME," +
		"if(true, NULL, '') AS SQL_PATH," +
		"cast('NO' as varchar(3)) AS DEFAULT_ENCRYPTION " +
		"FROM mo_catalog.mo_database where account_id = current_account_id() or (account_id = 0 and datname in ('mo_catalog'))",
	CreateTableSql: "drop view if exists information_schema.SCHEMATA",
}

var InformationSchemaCOLUMNS = &table.Table{
	Account:  table.AccountAll,
	Database: sysview.InformationDBConst,
	Table:    "COLUMNS",
	CreateViewSql: fmt.Sprintf("CREATE VIEW information_schema.COLUMNS AS select "+
		"'def' as TABLE_CATALOG,"+
		"att_database as TABLE_SCHEMA,"+
		"att_relname AS TABLE_NAME,"+
		"attname AS COLUMN_NAME,"+
		"attnum AS ORDINAL_POSITION,"+
		"mo_show_visible_bin(att_default,1) as COLUMN_DEFAULT,"+
		"(case when attnotnull != 0 then 'NO' else 'YES' end) as IS_NULLABLE,"+
		"mo_show_visible_bin(atttyp,2) as DATA_TYPE,"+
		"internal_char_length(atttyp) AS CHARACTER_MAXIMUM_LENGTH,"+
		"internal_char_size(atttyp) AS CHARACTER_OCTET_LENGTH,"+
		"internal_numeric_precision(atttyp) AS NUMERIC_PRECISION,"+
		"internal_numeric_scale(atttyp) AS NUMERIC_SCALE,"+
		"internal_datetime_scale(atttyp) AS DATETIME_PRECISION,"+
		"(case internal_column_character_set(atttyp) WHEN 0 then 'utf8' WHEN 1 then 'utf8' else NULL end) AS CHARACTER_SET_NAME,"+
		"(case internal_column_character_set(atttyp) WHEN 0 then 'utf8_bin' WHEN 1 then 'utf8_bin' else NULL end) AS COLLATION_NAME,"+
		"mo_show_visible_bin(atttyp,3) as COLUMN_TYPE,"+
		"case when att_constraint_type = 'p' then 'PRI' else '' end as COLUMN_KEY,"+
		"case when att_is_auto_increment = 1 then 'auto_increment' else '' end as EXTRA,"+
		"'select,insert,update,references' as `PRIVILEGES`,"+
		"att_comment as COLUMN_COMMENT,"+
		"cast('' as varchar(500)) as GENERATION_EXPRESSION,"+
		"if(true, NULL, 0) as SRS_ID "+
<<<<<<< HEAD
		"from mo_catalog.mo_columns "+
		"where account_id = current_account_id() and att_relname!='%s' and att_relname not like '%s' and attname != '%s'", catalog.MOAutoIncrTable, catalog.PrefixPriColName+"%", catalog.Row_ID),
=======
		"from mo_catalog.mo_columns where att_relname!='%s' and att_relname not like '%s' and attname != '%s'", catalog.MOAutoIncrTable, catalog.PrefixPriColName+"%", catalog.Row_ID),
>>>>>>> 55eb0f92
	CreateTableSql: "drop view if exists information_schema.COLUMNS",
}

var InformationSchemaPARTITIONS = &table.Table{
	Account:  table.AccountAll,
	Database: sysview.InformationDBConst,
	Table:    "PARTITIONS",
	CreateViewSql: "CREATE VIEW IF NOT EXISTS information_schema.`PARTITIONS` AS " +
		"SELECT " +
		"'def' AS `TABLE_CATALOG`," +
		"`tbl`.`reldatabase` AS `TABLE_SCHEMA`," +
		"`tbl`.`relname` AS `TABLE_NAME`," +
		"`part`.`name` AS `PARTITION_NAME`," +
		"NULL AS `SUBPARTITION_NAME`," +
		"`part`.`number` AS `PARTITION_ORDINAL_POSITION`," +
		"NULL AS `SUBPARTITION_ORDINAL_POSITION`," +
		"(case `part`.`partition_type` when 'HASH' then 'HASH' " +
		"when 'RANGE' then 'RANGE' " +
		"when 'LIST' then 'LIST' " +
		"when 'AUTO' then 'AUTO' " +
		"when 'KEY_51' then 'KEY' " +
		"when 'KEY_55' then 'KEY' " +
		"when 'LINEAR_KEY_51' then 'LINEAR KEY' " +
		"when 'LINEAR_KEY_55' then 'LINEAR KEY' " +
		"when 'LINEAR_HASH' then 'LINEAR HASH' " +
		"when 'RANGE_COLUMNS' then 'RANGE COLUMNS' " +
		"when 'LIST_COLUMNS' then 'LIST COLUMNS' else NULL end) AS `PARTITION_METHOD`," +
		"NULL AS `SUBPARTITION_METHOD`," +
		"`part`.`partition_expression` AS `PARTITION_EXPRESSION`," +
		"NULL AS `SUBPARTITION_EXPRESSION`," +
		"`part`.`description_utf8` AS `PARTITION_DESCRIPTION`," +
		"mo_table_rows(`tbl`.`reldatabase`, `part`.`partition_table_name`) AS `TABLE_ROWS`," +
		"0 AS `AVG_ROW_LENGTH`," +
		"mo_table_size(`tbl`.`reldatabase`, `part`.`partition_table_name`) AS `DATA_LENGTH`," +
		"0 AS `MAX_DATA_LENGTH`," +
		"0 AS `INDEX_LENGTH`," +
		"0 AS `DATA_FREE`," +
		"`tbl`.`created_time` AS `CREATE_TIME`," +
		"NULL AS `UPDATE_TIME`," +
		"NULL AS `CHECK_TIME`," +
		"NULL AS `CHECKSUM`," +
		"ifnull(`part`.`comment`,'')  AS `PARTITION_COMMENT`," +
		"'default' AS `NODEGROUP`," +
		"NULL AS `TABLESPACE_NAME` " +
		"FROM `mo_catalog`.`mo_tables` `tbl` LEFT JOIN `mo_catalog`.`mo_table_partitions` `part` " +
		"ON `part`.`table_id` = `tbl`.`rel_id` " +
<<<<<<< HEAD
		"WHERE `tbl`.`account_id` = current_account_id() and `tbl`.`partitioned` = 1;",
	CreateTableSql: "drop view if exists information_schema.`PARTITIONS`",
=======
		"WHERE `tbl`.`partitioned` = 1;"),
	CreateTableSql: "drop view if exists information_schema.PARTITIONS",
>>>>>>> 55eb0f92
}

var InformationSchemaTABLES = &table.Table{
	Account:  table.AccountAll,
	Database: sysview.InformationDBConst,
	Table:    "TABLES",
	CreateViewSql: fmt.Sprintf("CREATE VIEW IF NOT EXISTS information_schema.TABLES AS "+
		"SELECT 'def' AS TABLE_CATALOG,"+
		"reldatabase AS TABLE_SCHEMA,"+
		"relname AS TABLE_NAME,"+
		"(case when relkind = 'v' and (reldatabase='mo_catalog' or reldatabase='information_schema') then 'SYSTEM VIEW' "+
		"when relkind = 'v'  then 'VIEW' "+
		"when relkind = 'e' then 'EXTERNAL TABLE' "+
		"when relkind = 'r' then 'BASE TABLE' "+
		"else 'INTERNAL TABLE' end) AS TABLE_TYPE,"+
		"if(relkind = 'r','Tae',NULL) AS ENGINE,"+
		"if(relkind = 'v',NULL,10) AS VERSION,"+
		"'Compressed' AS ROW_FORMAT,"+
		"if(relkind = 'v', NULL, 0) AS TABLE_ROWS,"+
		"if(relkind = 'v', NULL, 0) AS AVG_ROW_LENGTH,"+
		"if(relkind = 'v', NULL, 0) AS DATA_LENGTH,"+
		"if(relkind = 'v', NULL, 0) AS MAX_DATA_LENGTH,"+
		"if(relkind = 'v', NULL, 0) AS INDEX_LENGTH,"+
		"if(relkind = 'v', NULL, 0) AS DATA_FREE,"+
		"if(relkind = 'v', NULL, internal_auto_increment(reldatabase, relname)) AS `AUTO_INCREMENT`,"+
		"created_time AS CREATE_TIME,"+
		"if(relkind = 'v', NULL, created_time) AS UPDATE_TIME,"+
		"if(relkind = 'v', NULL, created_time) AS CHECK_TIME,"+
		"'utf8mb4_0900_ai_ci' AS TABLE_COLLATION,"+
		"if(relkind = 'v', NULL, 0) AS CHECKSUM,"+
		"if(relkind = 'v', NULL, if(partitioned = 0, '', cast('partitioned' as varchar(256)))) AS CREATE_OPTIONS,"+
		"cast(rel_comment as text) AS TABLE_COMMENT "+
		"FROM mo_catalog.mo_tables tbl "+
		"WHERE tbl.account_id = current_account_id() and tbl.relname not like '%s' and tbl.relkind != '%s';", catalog.IndexTableNamePrefix+"%", catalog.SystemPartitionRel),
	CreateTableSql: "drop view if exists information_schema.TABLES",
<<<<<<< HEAD
}

var InformationSchemaViews = &table.Table{
	Account:  table.AccountAll,
	Database: sysview.InformationDBConst,
	Table:    "VIEWS",
	CreateViewSql: "CREATE VIEW IF NOT EXISTS information_schema.VIEWS AS " +
		"SELECT 'def' AS `TABLE_CATALOG`," +
		"tbl.reldatabase AS `TABLE_SCHEMA`," +
		"tbl.relname AS `TABLE_NAME`," +
		"tbl.rel_createsql AS `VIEW_DEFINITION`," +
		"'NONE' AS `CHECK_OPTION`," +
		"'YES' AS `IS_UPDATABLE`," +
		"usr.user_name + '@' + usr.user_host AS `DEFINER`," +
		"'DEFINER' AS `SECURITY_TYPE`," +
		"'utf8mb4' AS `CHARACTER_SET_CLIENT`," +
		"'utf8mb4_0900_ai_ci' AS `COLLATION_CONNECTION` " +
		"FROM mo_catalog.mo_tables tbl LEFT JOIN mo_catalog.mo_user usr ON tbl.creator = usr.user_id " +
		"WHERE tbl.account_id = current_account_id() and tbl.relkind = 'v' and tbl.reldatabase != 'information_schema'",
	CreateTableSql: "drop view if exists information_schema.VIEWS",
=======
>>>>>>> 55eb0f92
}

var needUpgradeExistingView = []*table.Table{
	InformationSchemaSCHEMATA,
	InformationSchemaCOLUMNS,
	InformationSchemaPARTITIONS,
	InformationSchemaTABLES,
<<<<<<< HEAD
	InformationSchemaViews,
=======
	processlistView,
>>>>>>> 55eb0f92
}<|MERGE_RESOLUTION|>--- conflicted
+++ resolved
@@ -612,12 +612,8 @@
 		"att_comment as COLUMN_COMMENT,"+
 		"cast('' as varchar(500)) as GENERATION_EXPRESSION,"+
 		"if(true, NULL, 0) as SRS_ID "+
-<<<<<<< HEAD
 		"from mo_catalog.mo_columns "+
 		"where account_id = current_account_id() and att_relname!='%s' and att_relname not like '%s' and attname != '%s'", catalog.MOAutoIncrTable, catalog.PrefixPriColName+"%", catalog.Row_ID),
-=======
-		"from mo_catalog.mo_columns where att_relname!='%s' and att_relname not like '%s' and attname != '%s'", catalog.MOAutoIncrTable, catalog.PrefixPriColName+"%", catalog.Row_ID),
->>>>>>> 55eb0f92
 	CreateTableSql: "drop view if exists information_schema.COLUMNS",
 }
 
@@ -664,13 +660,8 @@
 		"NULL AS `TABLESPACE_NAME` " +
 		"FROM `mo_catalog`.`mo_tables` `tbl` LEFT JOIN `mo_catalog`.`mo_table_partitions` `part` " +
 		"ON `part`.`table_id` = `tbl`.`rel_id` " +
-<<<<<<< HEAD
 		"WHERE `tbl`.`account_id` = current_account_id() and `tbl`.`partitioned` = 1;",
-	CreateTableSql: "drop view if exists information_schema.`PARTITIONS`",
-=======
-		"WHERE `tbl`.`partitioned` = 1;"),
 	CreateTableSql: "drop view if exists information_schema.PARTITIONS",
->>>>>>> 55eb0f92
 }
 
 var InformationSchemaTABLES = &table.Table{
@@ -706,7 +697,6 @@
 		"FROM mo_catalog.mo_tables tbl "+
 		"WHERE tbl.account_id = current_account_id() and tbl.relname not like '%s' and tbl.relkind != '%s';", catalog.IndexTableNamePrefix+"%", catalog.SystemPartitionRel),
 	CreateTableSql: "drop view if exists information_schema.TABLES",
-<<<<<<< HEAD
 }
 
 var InformationSchemaViews = &table.Table{
@@ -727,8 +717,6 @@
 		"FROM mo_catalog.mo_tables tbl LEFT JOIN mo_catalog.mo_user usr ON tbl.creator = usr.user_id " +
 		"WHERE tbl.account_id = current_account_id() and tbl.relkind = 'v' and tbl.reldatabase != 'information_schema'",
 	CreateTableSql: "drop view if exists information_schema.VIEWS",
-=======
->>>>>>> 55eb0f92
 }
 
 var needUpgradeExistingView = []*table.Table{
@@ -736,9 +724,6 @@
 	InformationSchemaCOLUMNS,
 	InformationSchemaPARTITIONS,
 	InformationSchemaTABLES,
-<<<<<<< HEAD
 	InformationSchemaViews,
-=======
 	processlistView,
->>>>>>> 55eb0f92
 }