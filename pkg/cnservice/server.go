// Copyright 2021 - 2022 Matrix Origin
//
// Licensed under the Apache License, Version 2.0 (the "License");
// you may not use this file except in compliance with the License.
// You may obtain a copy of the License at
//
//      http://www.apache.org/licenses/LICENSE-2.0
//
// Unless required by applicable law or agreed to in writing, software
// distributed under the License is distributed on an "AS IS" BASIS,
// WITHOUT WARRANTIES OR CONDITIONS OF ANY KIND, either express or implied.
// See the License for the specific language governing permissions and
// limitations under the License.

package cnservice

import (
	"context"
	"fmt"
	"sync"

	"github.com/fagongzi/goetty/v2"
	"github.com/matrixorigin/matrixone/pkg/clusterservice"
	"github.com/matrixorigin/matrixone/pkg/common/moerr"
	"github.com/matrixorigin/matrixone/pkg/common/morpc"
	"github.com/matrixorigin/matrixone/pkg/common/runtime"
	"github.com/matrixorigin/matrixone/pkg/common/stopper"
	"github.com/matrixorigin/matrixone/pkg/config"
	"github.com/matrixorigin/matrixone/pkg/defines"
	"github.com/matrixorigin/matrixone/pkg/fileservice"
	"github.com/matrixorigin/matrixone/pkg/frontend"
	"github.com/matrixorigin/matrixone/pkg/lockservice"
	"github.com/matrixorigin/matrixone/pkg/logservice"
	"github.com/matrixorigin/matrixone/pkg/logutil"
	"github.com/matrixorigin/matrixone/pkg/pb/metadata"
	"github.com/matrixorigin/matrixone/pkg/pb/pipeline"
	"github.com/matrixorigin/matrixone/pkg/pb/txn"
	"github.com/matrixorigin/matrixone/pkg/txn/client"
	"github.com/matrixorigin/matrixone/pkg/txn/rpc"
	"github.com/matrixorigin/matrixone/pkg/txn/storage/memorystorage"
	"github.com/matrixorigin/matrixone/pkg/vm/engine"
	"github.com/matrixorigin/matrixone/pkg/vm/engine/tae/blockio"
)

func NewService(
	cfg *Config,
	ctx context.Context,
	fileService fileservice.FileService,
	options ...Option,
) (Service, error) {
	if err := cfg.Validate(); err != nil {
		return nil, err
	}

	// get metadata fs
	metadataFS, err := fileservice.Get[fileservice.ReplaceableFileService](fileService, defines.LocalFileServiceName)
	if err != nil {
		return nil, err
	}
	// get etl fs
	etlFS, err := fileservice.Get[fileservice.FileService](fileService, defines.ETLFileServiceName)
	if err != nil {
		return nil, err
	}

	srv := &service{
		metadata: metadata.CNStore{
			UUID: cfg.UUID,
			Role: metadata.MustParseCNRole(cfg.Role),
		},
		cfg:         cfg,
		metadataFS:  metadataFS,
		etlFS:       etlFS,
		fileService: fileService,
	}
	for _, opt := range options {
		opt(srv)
	}
	srv.logger = logutil.Adjust(srv.logger)
	srv.stopper = stopper.NewStopper("cn-service", stopper.WithLogger(srv.logger))

	if err := srv.initMetadata(); err != nil {
		return nil, err
	}

	srv.responsePool = &sync.Pool{
		New: func() any {
			return &pipeline.Message{}
		},
	}

	pu := config.NewParameterUnit(
		&cfg.Frontend,
		nil,
		nil,
		engine.Nodes{engine.Node{
			Addr: cfg.ServiceAddress,
		}})

	cfg.Frontend.SetDefaultValues()
	cfg.Frontend.SetMaxMessageSize(uint64(cfg.RPC.MaxMessageSize))
	frontend.InitServerVersion(pu.SV.MoVersion)

	srv.pu = pu
	if err = srv.initMOServer(ctx, pu); err != nil {
		return nil, err
	}
	if _, err = srv.getHAKeeperClient(); err != nil {
		return nil, err
	}

	server, err := morpc.NewRPCServer("cn-server", cfg.ListenAddress,
		morpc.NewMessageCodec(srv.acquireMessage,
			morpc.WithCodecMaxBodySize(int(cfg.RPC.MaxMessageSize))),
		morpc.WithServerLogger(srv.logger),
		morpc.WithServerGoettyOptions(
			goetty.WithSessionRWBUfferSize(cfg.ReadBufferSize, cfg.WriteBufferSize),
			goetty.WithSessionReleaseMsgFunc(func(v any) {
				m := v.(morpc.RPCMessage)
				if !m.InternalMessage() {
					srv.releaseMessage(m.Message.(*pipeline.Message))
				}
			}),
		),
		morpc.WithServerDisableAutoCancelContext())
	if err != nil {
		return nil, err
	}
	server.RegisterRequestHandler(srv.handleRequest)
	srv.server = server
	srv.storeEngine = pu.StorageEngine
	srv._txnClient = pu.TxnClient

	srv.requestHandler = func(ctx context.Context,
		cnAddr string,
		message morpc.Message,
		cs morpc.ClientSession,
		engine engine.Engine,
		fService fileservice.FileService,
		lockService lockservice.LockService,
		cli client.TxnClient,
		messageAcquirer func() morpc.Message) error {
		return nil
	}
	for _, opt := range options {
		opt(srv)
	}

	srv.initCtlService()
	return srv, nil
}

func (s *service) Start() error {
	s.initTaskServiceHolder()

	if err := s.ctlservice.Start(); err != nil {
		return err
	}

	err := s.runMoServer()
	if err != nil {
		return err
	}
	if err := s.startCNStoreHeartbeat(); err != nil {
		return err
	}
	return s.server.Start()
}

func (s *service) Close() error {
	defer logutil.LogClose(s.logger, "cnservice")()

	s.stopper.Stop()
	if err := s.stopFrontend(); err != nil {
		return err
	}
	if err := s.stopTask(); err != nil {
		return err
	}
	if err := s.stopRPCs(); err != nil {
		return err
	}
	// stop I/O pipeline
	blockio.Stop()
	return s.server.Close()
}

func (s *service) stopFrontend() error {
	defer logutil.LogClose(s.logger, "cnservice/frontend")()

	if err := s.serverShutdown(true); err != nil {
		return err
	}
	s.cancelMoServerFunc()
	return nil
}

func (s *service) stopRPCs() error {
	if s._txnClient != nil {
		if err := s._txnClient.Close(); err != nil {
			return err
		}
	}
	if s._hakeeperClient != nil {
		s.moCluster.Close()
		if err := s._hakeeperClient.Close(); err != nil {
			return err
		}
	}
	if s._txnSender != nil {
		if err := s._txnSender.Close(); err != nil {
			return err
		}
	}
	if s.lockService != nil {
		if err := s.lockService.Close(); err != nil {
			return err
		}
	}
	if s.ctlservice != nil {
		if err := s.ctlservice.Close(); err != nil {
			return err
		}
	}
	return nil
}

func (s *service) acquireMessage() morpc.Message {
	return s.responsePool.Get().(*pipeline.Message)
}

func (s *service) releaseMessage(m *pipeline.Message) {
	if s.responsePool != nil {
		m.Reset()
		s.responsePool.Put(m)
	}
}

func (s *service) handleRequest(
	ctx context.Context,
	value morpc.RPCMessage,
	_ uint64,
	cs morpc.ClientSession) error {
	req := value.Message
	msg, ok := req.(*pipeline.Message)
	if !ok {
		logutil.Errorf("cn server should receive *pipeline.Message, but get %v", req)
		panic("cn server receive a message with unexpected type")
	}
	switch msg.GetSid() {
	case pipeline.WaitingNext:
		return handleWaitingNextMsg(ctx, req, cs)
	case pipeline.Last:
		if msg.IsPipelineMessage() { // only pipeline type need assemble msg now.
			if err := handleAssemblePipeline(ctx, req, cs); err != nil {
				return err
			}
		}
	}
<<<<<<< HEAD
	go func() {
		defer value.Cancel()
		s.requestHandler(ctx,
			s.cfg.ServiceAddress,
			req,
			cs,
			s.storeEngine,
			s.fileService,
			s.lockService,
			s._txnClient,
			s.aicm,
			s.acquireMessage)
	}()
=======
	go s.requestHandler(ctx,
		s.cfg.ServiceAddress,
		req,
		cs,
		s.storeEngine,
		s.fileService,
		s.lockService,
		s._txnClient,
		s.acquireMessage)
>>>>>>> 6cba16cf
	return nil
}

func (s *service) initMOServer(ctx context.Context, pu *config.ParameterUnit) error {
	var err error
	logutil.Infof("Shutdown The Server With Ctrl+C | Ctrl+\\.")
	cancelMoServerCtx, cancelMoServerFunc := context.WithCancel(ctx)
	s.cancelMoServerFunc = cancelMoServerFunc

	pu.FileService = s.fileService
	pu.LockService = s.lockService

	logutil.Info("Initialize the engine ...")
	err = s.initEngine(ctx, cancelMoServerCtx, pu)
	if err != nil {
		return err
	}

	s.createMOServer(cancelMoServerCtx, pu)

	return nil
}

func (s *service) initEngine(
	ctx context.Context,
	cancelMoServerCtx context.Context,
	pu *config.ParameterUnit,
) error {
	switch s.cfg.Engine.Type {

	case EngineDistributedTAE:
		if err := s.initDistributedTAE(cancelMoServerCtx, pu); err != nil {
			return err
		}

	case EngineMemory:
		if err := s.initMemoryEngine(cancelMoServerCtx, pu); err != nil {
			return err
		}

	case EngineNonDistributedMemory:
		if err := s.initMemoryEngineNonDist(cancelMoServerCtx, pu); err != nil {
			return err
		}

	default:
		return moerr.NewInternalError(ctx, "unknown engine type: %s", s.cfg.Engine.Type)

	}

	return nil
}

func (s *service) createMOServer(inputCtx context.Context, pu *config.ParameterUnit) {
	address := fmt.Sprintf("%s:%d", pu.SV.Host, pu.SV.Port)
	moServerCtx := context.WithValue(inputCtx, config.ParameterUnitKey, pu)
	s.mo = frontend.NewMOServer(moServerCtx, address, pu)
}

func (s *service) runMoServer() error {
	return s.mo.Start()
}

func (s *service) serverShutdown(isgraceful bool) error {
	return s.mo.Stop()
}

func (s *service) getHAKeeperClient() (client logservice.CNHAKeeperClient, err error) {
	s.initHakeeperClientOnce.Do(func() {
		ctx, cancel := context.WithTimeout(
			context.Background(),
			s.cfg.HAKeeper.DiscoveryTimeout.Duration,
		)
		defer cancel()
		client, err = logservice.NewCNHAKeeperClient(ctx, s.cfg.HAKeeper.ClientConfig)
		if err != nil {
			return
		}

		runtime.ProcessLevelRuntime().SetGlobalVariables(
			runtime.HAKeeperClient,
			client)
		s._hakeeperClient = client
		s.pu.HAKeeperClient = client
		s.initClusterService()
		s.initLockService()
	})
	client = s._hakeeperClient
	return
}

func (s *service) initClusterService() {
	s.moCluster = clusterservice.NewMOCluster(s._hakeeperClient,
		s.cfg.Cluster.RefreshInterval.Duration)
	runtime.ProcessLevelRuntime().SetGlobalVariables(runtime.ClusterService, s.moCluster)
}

func (s *service) getTxnSender() (sender rpc.TxnSender, err error) {
	// handleTemp is used to manipulate memorystorage stored for temporary table created by sessions.
	// processing of temporary table is currently on local, so we need to add a WithLocalDispatch logic to service.
	handleTemp := func(d metadata.DNShard) rpc.TxnRequestHandleFunc {
		if d.Address != defines.TEMPORARY_TABLE_DN_ADDR {
			return nil
		}

		// read, write, commit and rollback for temporary tables
		return func(ctx context.Context, req *txn.TxnRequest, resp *txn.TxnResponse) (err error) {
			storage, ok := ctx.Value(defines.TemporaryDN{}).(*memorystorage.Storage)
			if !ok {
				panic("tempStorage should never be nil")
			}

			resp.RequestID = req.RequestID
			resp.Txn = &req.Txn
			resp.Method = req.Method
			resp.Flag = req.Flag

			switch req.Method {
			case txn.TxnMethod_Read:
				res, err := storage.Read(
					ctx,
					req.Txn,
					req.CNRequest.OpCode,
					req.CNRequest.Payload,
				)
				if err != nil {
					resp.TxnError = txn.WrapError(err, moerr.ErrTAERead)
				} else {
					payload, err := res.Read()
					if err != nil {
						panic(err)
					}
					resp.CNOpResponse = &txn.CNOpResponse{Payload: payload}
					res.Release()
				}
			case txn.TxnMethod_Write:
				payload, err := storage.Write(
					ctx,
					req.Txn,
					req.CNRequest.OpCode,
					req.CNRequest.Payload,
				)
				if err != nil {
					resp.TxnError = txn.WrapError(err, moerr.ErrTAEWrite)
				} else {
					resp.CNOpResponse = &txn.CNOpResponse{Payload: payload}
				}
			case txn.TxnMethod_Commit:
				_, err = storage.Commit(ctx, req.Txn)
				if err == nil {
					resp.Txn.Status = txn.TxnStatus_Committed
				}
			case txn.TxnMethod_Rollback:
				err = storage.Rollback(ctx, req.Txn)
				if err == nil {
					resp.Txn.Status = txn.TxnStatus_Aborted
				}
			default:
				panic("should never happen")
			}
			return err
		}
	}

	s.initTxnSenderOnce.Do(func() {
		sender, err = rpc.NewSender(
			s.cfg.RPC,
			runtime.ProcessLevelRuntime(),
			rpc.WithSenderLocalDispatch(handleTemp),
		)
		if err != nil {
			return
		}
		s._txnSender = sender
	})
	sender = s._txnSender
	return
}

func (s *service) getTxnClient() (c client.TxnClient, err error) {
	s.initTxnClientOnce.Do(func() {
		s.timestampWaiter = client.NewTimestampWaiter()

		rt := runtime.ProcessLevelRuntime()
		client.SetupRuntimeTxnOptions(
			rt,
			txn.GetTxnMode(s.cfg.Txn.Mode),
			txn.GetTxnIsolation(s.cfg.Txn.Isolation),
		)
		var sender rpc.TxnSender
		sender, err = s.getTxnSender()
		if err != nil {
			return
		}
		var opts []client.TxnClientCreateOption
		if s.cfg.Txn.EnableSacrificingFreshness {
			opts = append(opts,
				client.WithEnableSacrificingFreshness(s.timestampWaiter))
		}
		if s.cfg.Txn.EnableCNBasedConsistency {
			opts = append(opts,
				client.WithEnableCNBasedConsistency())
		}
		if s.cfg.Txn.EnableRefreshExpression {
			opts = append(opts,
				client.WithEnableRefreshExpression())
		}
		opts = append(opts, client.WithLockService(s.lockService))
		c = client.NewTxnClient(
			sender,
			opts...)
		s._txnClient = c
	})
	c = s._txnClient
	return
}

func (s *service) initLockService() {
	cfg := s.cfg.getLockServiceConfig()
	s.lockService = lockservice.NewLockService(cfg)
}

// put the waiting-next type msg into client session's cache and return directly
func handleWaitingNextMsg(ctx context.Context, message morpc.Message, cs morpc.ClientSession) error {
	msg, _ := message.(*pipeline.Message)
	switch msg.GetCmd() {
	case pipeline.PipelineMessage:
		var cache morpc.MessageCache
		var err error
		if cache, err = cs.CreateCache(ctx, message.GetID()); err != nil {
			return err
		}
		cache.Add(message)
	}
	return nil
}

func handleAssemblePipeline(ctx context.Context, message morpc.Message, cs morpc.ClientSession) error {
	var data []byte

	cnt := uint64(0)
	cache, err := cs.CreateCache(ctx, message.GetID())
	if err != nil {
		return err
	}
	for {
		msg, ok, err := cache.Pop()
		if err != nil {
			return err
		}
		if !ok {
			cache.Close()
			break
		}
		if cnt != msg.(*pipeline.Message).GetSequence() {
			return moerr.NewInternalErrorNoCtx("Pipeline packages passed by morpc are out of order")
		}
		cnt++
		data = append(data, msg.(*pipeline.Message).GetData()...)
	}
	msg := message.(*pipeline.Message)
	msg.SetData(append(data, msg.GetData()...))
	return nil
}<|MERGE_RESOLUTION|>--- conflicted
+++ resolved
@@ -257,7 +257,7 @@
 			}
 		}
 	}
-<<<<<<< HEAD
+
 	go func() {
 		defer value.Cancel()
 		s.requestHandler(ctx,
@@ -268,20 +268,8 @@
 			s.fileService,
 			s.lockService,
 			s._txnClient,
-			s.aicm,
 			s.acquireMessage)
 	}()
-=======
-	go s.requestHandler(ctx,
-		s.cfg.ServiceAddress,
-		req,
-		cs,
-		s.storeEngine,
-		s.fileService,
-		s.lockService,
-		s._txnClient,
-		s.acquireMessage)
->>>>>>> 6cba16cf
 	return nil
 }
 
