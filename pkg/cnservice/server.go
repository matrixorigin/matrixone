--- conflicted
+++ resolved
@@ -237,18 +237,6 @@
 	return
 }
 
-<<<<<<< HEAD
-func (s *service) initTxnClient() error {
-	txnClient := client.NewTxnClient(s.txnSender) //TODO options
-	s.txnClient = txnClient
-	return nil
-}
-
-func WithMessageHandle(f func(message morpc.Message, cs morpc.ClientSession) error) Options {
-	return func(s *service) {
-		s.requestHandler = f
-	}
-=======
 func (s *service) getTxnClient() (c client.TxnClient, err error) {
 	s.initTxnClientOnce.Do(func() {
 		var sender rpc.TxnSender
@@ -261,5 +249,10 @@
 	})
 	c = s._txnClient
 	return
->>>>>>> d12a5bfd
+}
+
+func WithMessageHandle(f func(message morpc.Message, cs morpc.ClientSession) error) Options {
+	return func(s *service) {
+		s.requestHandler = f
+	}
 }