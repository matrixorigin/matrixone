--- conflicted
+++ resolved
@@ -36,23 +36,6 @@
 	"github.com/matrixorigin/matrixone/pkg/pb/pipeline"
 )
 
-<<<<<<< HEAD
-type Options func(*service)
-
-const (
-	MessageEnd = 1
-
-	dfServerReadBufferSize  = 1 << 10
-	dfServerWriteBufferSize = 1 << 10
-)
-
-func NewService(cfg *Config, opt ...Options) (Service, error) {
-	cfg.Fill()
-	srv := &service{cfg: cfg}
-	srv.logger = logutil.Adjust(srv.logger)
-	srv.requestPool = &sync.Pool{New: func() any { return &pipeline.Message{} }}
-	srv.responsePool = &sync.Pool{New: func() any { return &pipeline.Message{} }}
-=======
 func NewService(cfg *Config, ctx context.Context) (Service, error) {
 
 	srv := &service{cfg: cfg}
@@ -72,7 +55,6 @@
 	if err := srv.initTxnClient(); err != nil {
 		return nil, err
 	}
->>>>>>> 2d9e3003
 
 	server, err := morpc.NewRPCServer("cn-server", cfg.ListenAddress,
 		morpc.NewMessageCodec(srv.acquireMessage, cfg.PayLoadCopyBufferSize),
@@ -82,20 +64,12 @@
 	}
 	server.RegisterRequestHandler(srv.handleRequest)
 	srv.server = server
-<<<<<<< HEAD
-	srv.requestHandler = defaultMessageHandler
-
-	// usr defined.
-	for _, op := range opt {
-		op(srv)
-=======
 
 	pu := config.NewParameterUnit(&cfg.Frontend, nil, nil, nil, nil, nil)
 	cfg.Frontend.SetDefaultValues()
 	err = srv.initMOServer(ctx, pu)
 	if err != nil {
 		return nil, err
->>>>>>> 2d9e3003
 	}
 
 	return srv, nil
@@ -137,21 +111,6 @@
 	return cs.Write(&pipeline.Message{Sid: MessageEnd, Code: errCode}, morpc.SendOptions{})
 }
 
-<<<<<<< HEAD
-func (cfg *Config) Fill() {
-	if cfg.PayLoadCopyBufferSize < 0 {
-		cfg.PayLoadCopyBufferSize = dfPayLoadCopyBufferSize
-	}
-	if cfg.ReadBufferSize < 0 {
-		cfg.ReadBufferSize = dfServerReadBufferSize
-	}
-	if cfg.WriteBufferSize < 0 {
-		cfg.WriteBufferSize = dfServerWriteBufferSize
-	}
-}
-
-func defaultMessageHandler(_ morpc.Message, _ morpc.ClientSession) error {
-=======
 func (s *service) handleRequest(ctx context.Context, req morpc.Message, _ uint64, cs morpc.ClientSession) error {
 	return nil
 }
@@ -277,7 +236,6 @@
 func (s *service) initTxnClient() error {
 	txnClient := client.NewTxnClient(s.txnSender) //TODO options
 	s.txnClient = txnClient
->>>>>>> 2d9e3003
 	return nil
 }
 
