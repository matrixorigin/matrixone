--- conflicted
+++ resolved
@@ -561,7 +561,6 @@
 	runtime.ProcessLevelRuntime().SetGlobalVariables(runtime.InternalSQLExecutor, exec)
 }
 
-<<<<<<< HEAD
 func (s *service) initIncrService() {
 	rt := runtime.ProcessLevelRuntime()
 	v, ok := rt.GetGlobalVariables(runtime.InternalSQLExecutor)
@@ -583,9 +582,6 @@
 
 func (s *service) bootstrap() error {
 	s.initIncrService()
-=======
-func (s *service) bootstrap() error {
->>>>>>> 53bb4609
 	return s.stopper.RunTask(func(ctx context.Context) {
 		rt := runtime.ProcessLevelRuntime()
 		v, ok := rt.GetGlobalVariables(runtime.InternalSQLExecutor)
@@ -593,11 +589,7 @@
 			panic("missing internal sql executor")
 		}
 
-<<<<<<< HEAD
-		ctx, cancel := context.WithTimeout(ctx, time.Minute)
-=======
 		ctx, cancel := context.WithTimeout(ctx, time.Second*10)
->>>>>>> 53bb4609
 		defer cancel()
 		b := bootstrap.NewBootstrapper(
 			&locker{hakeeperClient: s._hakeeperClient},
