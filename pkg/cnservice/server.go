// Copyright 2021 - 2022 Matrix Origin
//
// Licensed under the Apache License, Version 2.0 (the "License");
// you may not use this file except in compliance with the License.
// You may obtain a copy of the License at
//
//      http://www.apache.org/licenses/LICENSE-2.0
//
// Unless required by applicable law or agreed to in writing, software
// distributed under the License is distributed on an "AS IS" BASIS,
// WITHOUT WARRANTIES OR CONDITIONS OF ANY KIND, either express or implied.
// See the License for the specific language governing permissions and
// limitations under the License.

package cnservice

import (
	"context"
	"fmt"
	"sync"

	"github.com/fagongzi/goetty/v2"
	"github.com/matrixorigin/matrixone/pkg/clusterservice"
	"github.com/matrixorigin/matrixone/pkg/common/moerr"
	"github.com/matrixorigin/matrixone/pkg/common/morpc"
	"github.com/matrixorigin/matrixone/pkg/common/runtime"
	"github.com/matrixorigin/matrixone/pkg/common/stopper"
	"github.com/matrixorigin/matrixone/pkg/config"
	"github.com/matrixorigin/matrixone/pkg/defines"
	"github.com/matrixorigin/matrixone/pkg/fileservice"
	"github.com/matrixorigin/matrixone/pkg/frontend"
	"github.com/matrixorigin/matrixone/pkg/lockservice"
	"github.com/matrixorigin/matrixone/pkg/logservice"
	"github.com/matrixorigin/matrixone/pkg/logutil"
	"github.com/matrixorigin/matrixone/pkg/pb/metadata"
	"github.com/matrixorigin/matrixone/pkg/pb/pipeline"
	"github.com/matrixorigin/matrixone/pkg/pb/txn"
	"github.com/matrixorigin/matrixone/pkg/txn/client"
	"github.com/matrixorigin/matrixone/pkg/txn/rpc"
	"github.com/matrixorigin/matrixone/pkg/txn/storage/memorystorage"
	"github.com/matrixorigin/matrixone/pkg/vm/engine"
	"github.com/matrixorigin/matrixone/pkg/vm/engine/tae/blockio"
)

func NewService(
	cfg *Config,
	ctx context.Context,
	fileService fileservice.FileService,
	options ...Option,
) (Service, error) {
	if err := cfg.Validate(); err != nil {
		return nil, err
	}

	// get metadata fs
	metadataFS, err := fileservice.Get[fileservice.ReplaceableFileService](fileService, defines.LocalFileServiceName)
	if err != nil {
		return nil, err
	}
	// get etl fs
	etlFS, err := fileservice.Get[fileservice.FileService](fileService, defines.ETLFileServiceName)
	if err != nil {
		return nil, err
	}

	srv := &service{
		metadata: metadata.CNStore{
			UUID: cfg.UUID,
			Role: metadata.MustParseCNRole(cfg.Role),
		},
		cfg:         cfg,
		metadataFS:  metadataFS,
		etlFS:       etlFS,
		fileService: fileService,
	}
	for _, opt := range options {
		opt(srv)
	}
	srv.logger = logutil.Adjust(srv.logger)
	srv.stopper = stopper.NewStopper("cn-service", stopper.WithLogger(srv.logger))

	if err := srv.initMetadata(); err != nil {
		return nil, err
	}

	srv.responsePool = &sync.Pool{
		New: func() any {
			return &pipeline.Message{}
		},
	}

	pu := config.NewParameterUnit(
		&cfg.Frontend,
		nil,
		nil,
		engine.Nodes{engine.Node{
			Addr: cfg.ServiceAddress,
		}})

	cfg.Frontend.SetDefaultValues()
	cfg.Frontend.SetMaxMessageSize(uint64(cfg.RPC.MaxMessageSize))
	frontend.InitServerVersion(pu.SV.MoVersion)

	// Init the autoIncrCacheManager after the default value is set before the init of moserver.
	srv.aicm = &defines.AutoIncrCacheManager{AutoIncrCaches: make(map[string]defines.AutoIncrCache), Mu: &sync.Mutex{}, MaxSize: pu.SV.AutoIncrCacheSize}

	srv.pu = pu
	if err = srv.initMOServer(ctx, pu, srv.aicm); err != nil {
		return nil, err
	}
	if _, err = srv.getHAKeeperClient(); err != nil {
		return nil, err
	}

	server, err := morpc.NewRPCServer("cn-server", cfg.ListenAddress,
		morpc.NewMessageCodec(srv.acquireMessage,
			morpc.WithCodecMaxBodySize(int(cfg.RPC.MaxMessageSize))),
		morpc.WithServerLogger(srv.logger),
		morpc.WithServerGoettyOptions(
			goetty.WithSessionRWBUfferSize(cfg.ReadBufferSize, cfg.WriteBufferSize),
			goetty.WithSessionReleaseMsgFunc(func(v any) {
				m := v.(morpc.RPCMessage)
				if !m.InternalMessage() {
					srv.releaseMessage(m.Message.(*pipeline.Message))
				}
			}),
		),
		morpc.WithServerDisableAutoCancelContext())
	if err != nil {
		return nil, err
	}
	server.RegisterRequestHandler(srv.handleRequest)
	srv.server = server
	srv.storeEngine = pu.StorageEngine
	srv._txnClient = pu.TxnClient

	srv.requestHandler = func(ctx context.Context,
		cnAddr string,
		message morpc.Message,
		cs morpc.ClientSession,
		engine engine.Engine,
		fService fileservice.FileService,
		lockService lockservice.LockService,
		cli client.TxnClient,
		aicm *defines.AutoIncrCacheManager,
		messageAcquirer func() morpc.Message) error {
		return nil
	}
	for _, opt := range options {
		opt(srv)
	}

	srv.initCtlService()
	return srv, nil
}

func (s *service) Start() error {
	s.initTaskServiceHolder()

	if err := s.ctlservice.Start(); err != nil {
		return err
	}

	err := s.runMoServer()
	if err != nil {
		return err
	}
	if err := s.startCNStoreHeartbeat(); err != nil {
		return err
	}
	return s.server.Start()
}

func (s *service) Close() error {
	defer logutil.LogClose(s.logger, "cnservice")()

	s.stopper.Stop()
	if err := s.stopFrontend(); err != nil {
		return err
	}
	if err := s.stopTask(); err != nil {
		return err
	}
	if err := s.stopRPCs(); err != nil {
		return err
	}
	// stop I/O pipeline
	blockio.Stop()
	return s.server.Close()
}

func (s *service) stopFrontend() error {
	defer logutil.LogClose(s.logger, "cnservice/frontend")()

	if err := s.serverShutdown(true); err != nil {
		return err
	}
	s.cancelMoServerFunc()
	return nil
}

func (s *service) stopRPCs() error {
	if s._txnClient != nil {
		if err := s._txnClient.Close(); err != nil {
			return err
		}
	}
	if s._hakeeperClient != nil {
		s.moCluster.Close()
		if err := s._hakeeperClient.Close(); err != nil {
			return err
		}
	}
	if s._txnSender != nil {
		if err := s._txnSender.Close(); err != nil {
			return err
		}
	}
	if s.lockService != nil {
		if err := s.lockService.Close(); err != nil {
			return err
		}
	}
	if s.ctlservice != nil {
		if err := s.ctlservice.Close(); err != nil {
			return err
		}
	}
	return nil
}

func (s *service) acquireMessage() morpc.Message {
	return s.responsePool.Get().(*pipeline.Message)
}

func (s *service) releaseMessage(m *pipeline.Message) {
	if s.responsePool != nil {
		m.Reset()
		s.responsePool.Put(m)
	}
}

func (s *service) handleRequest(
	ctx context.Context,
	value morpc.RPCMessage,
	_ uint64,
	cs morpc.ClientSession) error {
	req := value.Message
	msg, ok := req.(*pipeline.Message)
	if !ok {
		logutil.Errorf("cn server should receive *pipeline.Message, but get %v", req)
		panic("cn server receive a message with unexpected type")
	}
	switch msg.GetSid() {
	case pipeline.WaitingNext:
		return handleWaitingNextMsg(ctx, req, cs)
	case pipeline.Last:
		if msg.IsPipelineMessage() { // only pipeline type need assemble msg now.
			if err := handleAssemblePipeline(ctx, req, cs); err != nil {
				return err
			}
		}
	}
<<<<<<< HEAD

	go func() {
		defer value.Cancel()
		s.requestHandler(ctx,
			s.cfg.ServiceAddress,
			req,
			cs,
			s.storeEngine,
			s.fileService,
			s.lockService,
			s._txnClient,
			s.acquireMessage)
	}()
=======
	go s.requestHandler(ctx,
		s.cfg.ServiceAddress,
		req,
		cs,
		s.storeEngine,
		s.fileService,
		s.lockService,
		s._txnClient,
		s.aicm,
		s.acquireMessage)
>>>>>>> 6c0e0c5e
	return nil
}

func (s *service) initMOServer(ctx context.Context, pu *config.ParameterUnit, aicm *defines.AutoIncrCacheManager) error {
	var err error
	logutil.Infof("Shutdown The Server With Ctrl+C | Ctrl+\\.")
	cancelMoServerCtx, cancelMoServerFunc := context.WithCancel(ctx)
	s.cancelMoServerFunc = cancelMoServerFunc

	pu.FileService = s.fileService
	pu.LockService = s.lockService

	logutil.Info("Initialize the engine ...")
	err = s.initEngine(ctx, cancelMoServerCtx, pu)
	if err != nil {
		return err
	}

	s.createMOServer(cancelMoServerCtx, pu, aicm)

	return nil
}

func (s *service) initEngine(
	ctx context.Context,
	cancelMoServerCtx context.Context,
	pu *config.ParameterUnit,
) error {
	switch s.cfg.Engine.Type {

	case EngineDistributedTAE:
		if err := s.initDistributedTAE(cancelMoServerCtx, pu); err != nil {
			return err
		}

	case EngineMemory:
		if err := s.initMemoryEngine(cancelMoServerCtx, pu); err != nil {
			return err
		}

	case EngineNonDistributedMemory:
		if err := s.initMemoryEngineNonDist(cancelMoServerCtx, pu); err != nil {
			return err
		}

	default:
		return moerr.NewInternalError(ctx, "unknown engine type: %s", s.cfg.Engine.Type)

	}

	return nil
}

func (s *service) createMOServer(inputCtx context.Context, pu *config.ParameterUnit, aicm *defines.AutoIncrCacheManager) {
	address := fmt.Sprintf("%s:%d", pu.SV.Host, pu.SV.Port)
	moServerCtx := context.WithValue(inputCtx, config.ParameterUnitKey, pu)
	s.mo = frontend.NewMOServer(moServerCtx, address, pu, aicm)
}

func (s *service) runMoServer() error {
	return s.mo.Start()
}

func (s *service) serverShutdown(isgraceful bool) error {
	return s.mo.Stop()
}

func (s *service) getHAKeeperClient() (client logservice.CNHAKeeperClient, err error) {
	s.initHakeeperClientOnce.Do(func() {
		ctx, cancel := context.WithTimeout(
			context.Background(),
			s.cfg.HAKeeper.DiscoveryTimeout.Duration,
		)
		defer cancel()
		client, err = logservice.NewCNHAKeeperClient(ctx, s.cfg.HAKeeper.ClientConfig)
		if err != nil {
			return
		}
		s._hakeeperClient = client
		s.pu.HAKeeperClient = client
		s.initClusterService()
		s.initLockService()
	})
	client = s._hakeeperClient
	return
}

func (s *service) initClusterService() {
	s.moCluster = clusterservice.NewMOCluster(s._hakeeperClient,
		s.cfg.Cluster.RefreshInterval.Duration)
	runtime.ProcessLevelRuntime().SetGlobalVariables(runtime.ClusterService, s.moCluster)
}

func (s *service) getTxnSender() (sender rpc.TxnSender, err error) {
	// handleTemp is used to manipulate memorystorage stored for temporary table created by sessions.
	// processing of temporary table is currently on local, so we need to add a WithLocalDispatch logic to service.
	handleTemp := func(d metadata.DNShard) rpc.TxnRequestHandleFunc {
		if d.Address != defines.TEMPORARY_TABLE_DN_ADDR {
			return nil
		}

		// read, write, commit and rollback for temporary tables
		return func(ctx context.Context, req *txn.TxnRequest, resp *txn.TxnResponse) (err error) {
			storage, ok := ctx.Value(defines.TemporaryDN{}).(*memorystorage.Storage)
			if !ok {
				panic("tempStorage should never be nil")
			}

			resp.RequestID = req.RequestID
			resp.Txn = &req.Txn
			resp.Method = req.Method
			resp.Flag = req.Flag

			switch req.Method {
			case txn.TxnMethod_Read:
				res, err := storage.Read(
					ctx,
					req.Txn,
					req.CNRequest.OpCode,
					req.CNRequest.Payload,
				)
				if err != nil {
					resp.TxnError = txn.WrapError(err, moerr.ErrTAERead)
				} else {
					payload, err := res.Read()
					if err != nil {
						panic(err)
					}
					resp.CNOpResponse = &txn.CNOpResponse{Payload: payload}
					res.Release()
				}
			case txn.TxnMethod_Write:
				payload, err := storage.Write(
					ctx,
					req.Txn,
					req.CNRequest.OpCode,
					req.CNRequest.Payload,
				)
				if err != nil {
					resp.TxnError = txn.WrapError(err, moerr.ErrTAEWrite)
				} else {
					resp.CNOpResponse = &txn.CNOpResponse{Payload: payload}
				}
			case txn.TxnMethod_Commit:
				_, err = storage.Commit(ctx, req.Txn)
				if err == nil {
					resp.Txn.Status = txn.TxnStatus_Committed
				}
			case txn.TxnMethod_Rollback:
				err = storage.Rollback(ctx, req.Txn)
				if err == nil {
					resp.Txn.Status = txn.TxnStatus_Aborted
				}
			default:
				panic("should never happen")
			}
			return err
		}
	}

	s.initTxnSenderOnce.Do(func() {
		sender, err = rpc.NewSender(
			s.cfg.RPC,
			runtime.ProcessLevelRuntime(),
			rpc.WithSenderLocalDispatch(handleTemp),
		)
		if err != nil {
			return
		}
		s._txnSender = sender
	})
	sender = s._txnSender
	return
}

func (s *service) getTxnClient() (c client.TxnClient, err error) {
	s.initTxnClientOnce.Do(func() {
		s.timestampWaiter = client.NewTimestampWaiter()

		rt := runtime.ProcessLevelRuntime()
		client.SetupRuntimeTxnOptions(
			rt,
			txn.GetTxnMode(s.cfg.Txn.Mode),
			txn.GetTxnIsolation(s.cfg.Txn.Isolation),
		)
		var sender rpc.TxnSender
		sender, err = s.getTxnSender()
		if err != nil {
			return
		}
		var opts []client.TxnClientCreateOption
		if s.cfg.Txn.EnableSacrificingFreshness {
			opts = append(opts,
				client.WithEnableSacrificingFreshness(s.timestampWaiter))
		}
		if s.cfg.Txn.EnableCNBasedConsistency {
			opts = append(opts,
				client.WithEnableCNBasedConsistency())
		}
		if s.cfg.Txn.EnableRefreshExpression {
			opts = append(opts,
				client.WithEnableRefreshExpression())
		}
		opts = append(opts, client.WithLockService(s.lockService))
		c = client.NewTxnClient(
			sender,
			opts...)
		s._txnClient = c
	})
	c = s._txnClient
	return
}

func (s *service) initLockService() {
	cfg := s.cfg.getLockServiceConfig()
	s.lockService = lockservice.NewLockService(cfg)
}

// put the waiting-next type msg into client session's cache and return directly
func handleWaitingNextMsg(ctx context.Context, message morpc.Message, cs morpc.ClientSession) error {
	msg, _ := message.(*pipeline.Message)
	switch msg.GetCmd() {
	case pipeline.PipelineMessage:
		var cache morpc.MessageCache
		var err error
		if cache, err = cs.CreateCache(ctx, message.GetID()); err != nil {
			return err
		}
		cache.Add(message)
	}
	return nil
}

func handleAssemblePipeline(ctx context.Context, message morpc.Message, cs morpc.ClientSession) error {
	var data []byte

	cnt := uint64(0)
	cache, err := cs.CreateCache(ctx, message.GetID())
	if err != nil {
		return err
	}
	for {
		msg, ok, err := cache.Pop()
		if err != nil {
			return err
		}
		if !ok {
			cache.Close()
			break
		}
		if cnt != msg.(*pipeline.Message).GetSequence() {
			return moerr.NewInternalErrorNoCtx("Pipeline packages passed by morpc are out of order")
		}
		cnt++
		data = append(data, msg.(*pipeline.Message).GetData()...)
	}
	msg := message.(*pipeline.Message)
	msg.SetData(append(data, msg.GetData()...))
	return nil
}<|MERGE_RESOLUTION|>--- conflicted
+++ resolved
@@ -261,7 +261,6 @@
 			}
 		}
 	}
-<<<<<<< HEAD
 
 	go func() {
 		defer value.Cancel()
@@ -273,20 +272,9 @@
 			s.fileService,
 			s.lockService,
 			s._txnClient,
+			s.aicm,
 			s.acquireMessage)
 	}()
-=======
-	go s.requestHandler(ctx,
-		s.cfg.ServiceAddress,
-		req,
-		cs,
-		s.storeEngine,
-		s.fileService,
-		s.lockService,
-		s._txnClient,
-		s.aicm,
-		s.acquireMessage)
->>>>>>> 6c0e0c5e
 	return nil
 }
 
