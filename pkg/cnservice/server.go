--- conflicted
+++ resolved
@@ -88,8 +88,7 @@
 	}
 
 	server, err := morpc.NewRPCServer("cn-server", cfg.ListenAddress,
-<<<<<<< HEAD
-		morpc.NewMessageCodec(srv.acquireMessage, cfg.PayLoadCopyBufferSize),
+		morpc.NewMessageCodec(srv.acquireMessage),
 		morpc.WithServerGoettyOptions(
 			goetty.WithSessionRWBUfferSize(cfg.ReadBufferSize, cfg.WriteBufferSize),
 			goetty.WithSessionReleaseMsgFunc(func(v any) {
@@ -98,10 +97,6 @@
 			}),
 		),
 		morpc.WithServerDisableAutoCancelContext())
-=======
-		morpc.NewMessageCodec(srv.acquireMessage),
-		morpc.WithServerGoettyOptions(goetty.WithSessionRWBUfferSize(cfg.ReadBufferSize, cfg.WriteBufferSize)))
->>>>>>> 77af8c77
 	if err != nil {
 		return nil, err
 	}
