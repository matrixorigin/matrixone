// Copyright 2021 - 2022 Matrix Origin
//
// Licensed under the Apache License, Version 2.0 (the "License");
// you may not use this file except in compliance with the License.
// You may obtain a copy of the License at
//
//      http://www.apache.org/licenses/LICENSE-2.0
//
// Unless required by applicable law or agreed to in writing, software
// distributed under the License is distributed on an "AS IS" BASIS,
// WITHOUT WARRANTIES OR CONDITIONS OF ANY KIND, either express or implied.
// See the License for the specific language governing permissions and
// limitations under the License.

package cnservice

import (
	"context"
	"fmt"
	"sync"
	"time"

	"github.com/fagongzi/goetty/v2"
	"github.com/matrixorigin/matrixone/pkg/bootstrap"
	"github.com/matrixorigin/matrixone/pkg/clusterservice"
	"github.com/matrixorigin/matrixone/pkg/common/moerr"
	"github.com/matrixorigin/matrixone/pkg/common/morpc"
	"github.com/matrixorigin/matrixone/pkg/common/mpool"
	"github.com/matrixorigin/matrixone/pkg/common/runtime"
	"github.com/matrixorigin/matrixone/pkg/common/stopper"
	"github.com/matrixorigin/matrixone/pkg/config"
	"github.com/matrixorigin/matrixone/pkg/defines"
	"github.com/matrixorigin/matrixone/pkg/fileservice"
	"github.com/matrixorigin/matrixone/pkg/frontend"
	"github.com/matrixorigin/matrixone/pkg/incrservice"
	"github.com/matrixorigin/matrixone/pkg/lockservice"
	"github.com/matrixorigin/matrixone/pkg/logservice"
	"github.com/matrixorigin/matrixone/pkg/logutil"
	"github.com/matrixorigin/matrixone/pkg/pb/metadata"
	"github.com/matrixorigin/matrixone/pkg/pb/pipeline"
	"github.com/matrixorigin/matrixone/pkg/pb/txn"
	"github.com/matrixorigin/matrixone/pkg/sql/compile"
	"github.com/matrixorigin/matrixone/pkg/txn/client"
	"github.com/matrixorigin/matrixone/pkg/txn/rpc"
	"github.com/matrixorigin/matrixone/pkg/txn/storage/memorystorage"
	"github.com/matrixorigin/matrixone/pkg/util/executor"
	"github.com/matrixorigin/matrixone/pkg/vm/engine"
	"github.com/matrixorigin/matrixone/pkg/vm/engine/tae/blockio"
)

func NewService(
	cfg *Config,
	ctx context.Context,
	fileService fileservice.FileService,
	options ...Option,
) (Service, error) {
	if err := cfg.Validate(); err != nil {
		return nil, err
	}

	// get metadata fs
	metadataFS, err := fileservice.Get[fileservice.ReplaceableFileService](fileService, defines.LocalFileServiceName)
	if err != nil {
		return nil, err
	}
	// get etl fs
	etlFS, err := fileservice.Get[fileservice.FileService](fileService, defines.ETLFileServiceName)
	if err != nil {
		return nil, err
	}

	srv := &service{
		metadata: metadata.CNStore{
			UUID: cfg.UUID,
			Role: metadata.MustParseCNRole(cfg.Role),
		},
		cfg:         cfg,
		metadataFS:  metadataFS,
		etlFS:       etlFS,
		fileService: fileService,
	}
	for _, opt := range options {
		opt(srv)
	}
	srv.logger = logutil.Adjust(srv.logger)
	srv.stopper = stopper.NewStopper("cn-service", stopper.WithLogger(srv.logger))

	if err := srv.initMetadata(); err != nil {
		return nil, err
	}

	srv.responsePool = &sync.Pool{
		New: func() any {
			return &pipeline.Message{}
		},
	}

	if _, err = srv.getHAKeeperClient(); err != nil {
		return nil, err
	}

	pu := config.NewParameterUnit(
		&cfg.Frontend,
		nil,
		nil,
		engine.Nodes{engine.Node{
			Addr: cfg.ServiceAddress,
		}})
	pu.HAKeeperClient = srv._hakeeperClient
	cfg.Frontend.SetDefaultValues()
	cfg.Frontend.SetMaxMessageSize(uint64(cfg.RPC.MaxMessageSize))
	frontend.InitServerVersion(pu.SV.MoVersion)

	// Init the autoIncrCacheManager after the default value is set before the init of moserver.
	srv.aicm = &defines.AutoIncrCacheManager{AutoIncrCaches: make(map[string]defines.AutoIncrCache), Mu: &sync.Mutex{}, MaxSize: pu.SV.AutoIncrCacheSize}

	if _, err = srv.getHAKeeperClient(); err != nil {
		return nil, err
	}
<<<<<<< HEAD

	srv.pu = pu
	srv.pu.LockService = srv.lockService
	srv.pu.HAKeeperClient = srv._hakeeperClient
	if err = srv.initMOServer(ctx, pu, srv.aicm); err != nil {
		return nil, err
	}
=======
>>>>>>> 961aa4ec

	server, err := morpc.NewRPCServer("cn-server", cfg.ListenAddress,
		morpc.NewMessageCodec(srv.acquireMessage,
			morpc.WithCodecMaxBodySize(int(cfg.RPC.MaxMessageSize))),
		morpc.WithServerLogger(srv.logger),
		morpc.WithServerGoettyOptions(
			goetty.WithSessionRWBUfferSize(cfg.ReadBufferSize, cfg.WriteBufferSize),
			goetty.WithSessionReleaseMsgFunc(func(v any) {
				m := v.(morpc.RPCMessage)
				if !m.InternalMessage() {
					srv.releaseMessage(m.Message.(*pipeline.Message))
				}
			}),
		),
		morpc.WithServerDisableAutoCancelContext())
	if err != nil {
		return nil, err
	}
	server.RegisterRequestHandler(srv.handleRequest)
	srv.server = server
	srv.storeEngine = pu.StorageEngine
	srv._txnClient = pu.TxnClient

	srv.requestHandler = func(ctx context.Context,
		cnAddr string,
		message morpc.Message,
		cs morpc.ClientSession,
		engine engine.Engine,
		fService fileservice.FileService,
		lockService lockservice.LockService,
		cli client.TxnClient,
		aicm *defines.AutoIncrCacheManager,
		messageAcquirer func() morpc.Message) error {
		return nil
	}
	for _, opt := range options {
		opt(srv)
	}

	srv.initCtlService()
	return srv, nil
}

func (s *service) Start() error {
	s.initTaskServiceHolder()

	if err := s.ctlservice.Start(); err != nil {
		return err
	}

	err := s.runMoServer()
	if err != nil {
		return err
	}
	if err := s.startCNStoreHeartbeat(); err != nil {
		return err
	}
	return s.server.Start()
}

func (s *service) Close() error {
	defer logutil.LogClose(s.logger, "cnservice")()

	s.stopper.Stop()
	if err := s.stopFrontend(); err != nil {
		return err
	}
	if err := s.stopTask(); err != nil {
		return err
	}
	if err := s.stopRPCs(); err != nil {
		return err
	}
	// stop I/O pipeline
	blockio.Stop()
	return s.server.Close()
}

func (s *service) stopFrontend() error {
	defer logutil.LogClose(s.logger, "cnservice/frontend")()

	if err := s.serverShutdown(true); err != nil {
		return err
	}
	s.cancelMoServerFunc()
	return nil
}

func (s *service) stopRPCs() error {
	if s._txnClient != nil {
		if err := s._txnClient.Close(); err != nil {
			return err
		}
	}
	if s._hakeeperClient != nil {
		s.moCluster.Close()
		if err := s._hakeeperClient.Close(); err != nil {
			return err
		}
	}
	if s._txnSender != nil {
		if err := s._txnSender.Close(); err != nil {
			return err
		}
	}
	if s.lockService != nil {
		if err := s.lockService.Close(); err != nil {
			return err
		}
	}
	if s.ctlservice != nil {
		if err := s.ctlservice.Close(); err != nil {
			return err
		}
	}
	s.timestampWaiter.Close()
	return nil
}

func (s *service) acquireMessage() morpc.Message {
	return s.responsePool.Get().(*pipeline.Message)
}

func (s *service) releaseMessage(m *pipeline.Message) {
	if s.responsePool != nil {
		m.Reset()
		s.responsePool.Put(m)
	}
}

func (s *service) handleRequest(
	ctx context.Context,
	value morpc.RPCMessage,
	_ uint64,
	cs morpc.ClientSession) error {
	req := value.Message
	msg, ok := req.(*pipeline.Message)
	if !ok {
		logutil.Errorf("cn server should receive *pipeline.Message, but get %v", req)
		panic("cn server receive a message with unexpected type")
	}
	switch msg.GetSid() {
	case pipeline.WaitingNext:
		return handleWaitingNextMsg(ctx, req, cs)
	case pipeline.Last:
		if msg.IsPipelineMessage() { // only pipeline type need assemble msg now.
			if err := handleAssemblePipeline(ctx, req, cs); err != nil {
				return err
			}
		}
	}

	go func() {
		defer value.Cancel()
		s.requestHandler(ctx,
			s.cfg.ServiceAddress,
			req,
			cs,
			s.storeEngine,
			s.fileService,
			s.lockService,
			s._txnClient,
			s.aicm,
			s.acquireMessage)
	}()
	return nil
}

func (s *service) initMOServer(ctx context.Context, pu *config.ParameterUnit, aicm *defines.AutoIncrCacheManager) error {
	var err error
	logutil.Infof("Shutdown The Server With Ctrl+C | Ctrl+\\.")
	cancelMoServerCtx, cancelMoServerFunc := context.WithCancel(ctx)
	s.cancelMoServerFunc = cancelMoServerFunc

	pu.FileService = s.fileService
	pu.LockService = s.lockService

	logutil.Info("Initialize the engine ...")
	err = s.initEngine(ctx, cancelMoServerCtx, pu)
	if err != nil {
		return err
	}

	s.createMOServer(cancelMoServerCtx, pu, aicm)
	return nil
}

func (s *service) initEngine(
	ctx context.Context,
	cancelMoServerCtx context.Context,
	pu *config.ParameterUnit,
) error {
	switch s.cfg.Engine.Type {

	case EngineDistributedTAE:
		if err := s.initDistributedTAE(cancelMoServerCtx, pu); err != nil {
			return err
		}

	case EngineMemory:
		if err := s.initMemoryEngine(cancelMoServerCtx, pu); err != nil {
			return err
		}

	case EngineNonDistributedMemory:
		if err := s.initMemoryEngineNonDist(cancelMoServerCtx, pu); err != nil {
			return err
		}

	default:
		return moerr.NewInternalError(ctx, "unknown engine type: %s", s.cfg.Engine.Type)

	}

	return s.bootstrap()
}

func (s *service) createMOServer(inputCtx context.Context, pu *config.ParameterUnit, aicm *defines.AutoIncrCacheManager) {
	address := fmt.Sprintf("%s:%d", pu.SV.Host, pu.SV.Port)
	moServerCtx := context.WithValue(inputCtx, config.ParameterUnitKey, pu)
	s.mo = frontend.NewMOServer(moServerCtx, address, pu, aicm)
}

func (s *service) runMoServer() error {
	return s.mo.Start()
}

func (s *service) serverShutdown(isgraceful bool) error {
	return s.mo.Stop()
}

func (s *service) getHAKeeperClient() (client logservice.CNHAKeeperClient, err error) {
	s.initHakeeperClientOnce.Do(func() {
		ctx, cancel := context.WithTimeout(
			context.Background(),
			s.cfg.HAKeeper.DiscoveryTimeout.Duration,
		)
		defer cancel()
		client, err = logservice.NewCNHAKeeperClient(ctx, s.cfg.HAKeeper.ClientConfig)
		if err != nil {
			return
		}
		s._hakeeperClient = client
		s.initClusterService()
		s.initLockService()
	})
	client = s._hakeeperClient
	return
}

func (s *service) initClusterService() {
	s.moCluster = clusterservice.NewMOCluster(s._hakeeperClient,
		s.cfg.Cluster.RefreshInterval.Duration)
	runtime.ProcessLevelRuntime().SetGlobalVariables(runtime.ClusterService, s.moCluster)
}

func (s *service) getTxnSender() (sender rpc.TxnSender, err error) {
	// handleTemp is used to manipulate memorystorage stored for temporary table created by sessions.
	// processing of temporary table is currently on local, so we need to add a WithLocalDispatch logic to service.
	handleTemp := func(d metadata.DNShard) rpc.TxnRequestHandleFunc {
		if d.Address != defines.TEMPORARY_TABLE_DN_ADDR {
			return nil
		}

		// read, write, commit and rollback for temporary tables
		return func(ctx context.Context, req *txn.TxnRequest, resp *txn.TxnResponse) (err error) {
			storage, ok := ctx.Value(defines.TemporaryDN{}).(*memorystorage.Storage)
			if !ok {
				panic("tempStorage should never be nil")
			}

			resp.RequestID = req.RequestID
			resp.Txn = &req.Txn
			resp.Method = req.Method
			resp.Flag = req.Flag

			switch req.Method {
			case txn.TxnMethod_Read:
				res, err := storage.Read(
					ctx,
					req.Txn,
					req.CNRequest.OpCode,
					req.CNRequest.Payload,
				)
				if err != nil {
					resp.TxnError = txn.WrapError(err, moerr.ErrTAERead)
				} else {
					payload, err := res.Read()
					if err != nil {
						panic(err)
					}
					resp.CNOpResponse = &txn.CNOpResponse{Payload: payload}
					res.Release()
				}
			case txn.TxnMethod_Write:
				payload, err := storage.Write(
					ctx,
					req.Txn,
					req.CNRequest.OpCode,
					req.CNRequest.Payload,
				)
				if err != nil {
					resp.TxnError = txn.WrapError(err, moerr.ErrTAEWrite)
				} else {
					resp.CNOpResponse = &txn.CNOpResponse{Payload: payload}
				}
			case txn.TxnMethod_Commit:
				_, err = storage.Commit(ctx, req.Txn)
				if err == nil {
					resp.Txn.Status = txn.TxnStatus_Committed
				}
			case txn.TxnMethod_Rollback:
				err = storage.Rollback(ctx, req.Txn)
				if err == nil {
					resp.Txn.Status = txn.TxnStatus_Aborted
				}
			default:
				panic("should never happen")
			}
			return err
		}
	}

	s.initTxnSenderOnce.Do(func() {
		sender, err = rpc.NewSender(
			s.cfg.RPC,
			runtime.ProcessLevelRuntime(),
			rpc.WithSenderLocalDispatch(handleTemp),
		)
		if err != nil {
			return
		}
		s._txnSender = sender
	})
	sender = s._txnSender
	return
}

func (s *service) getTxnClient() (c client.TxnClient, err error) {
	s.initTxnClientOnce.Do(func() {
		s.timestampWaiter = client.NewTimestampWaiter()

		rt := runtime.ProcessLevelRuntime()
		client.SetupRuntimeTxnOptions(
			rt,
			txn.GetTxnMode(s.cfg.Txn.Mode),
			txn.GetTxnIsolation(s.cfg.Txn.Isolation),
		)
		var sender rpc.TxnSender
		sender, err = s.getTxnSender()
		if err != nil {
			return
		}
		var opts []client.TxnClientCreateOption
		opts = append(opts,
			client.WithTimestampWaiter(s.timestampWaiter))
		if s.cfg.Txn.EnableSacrificingFreshness {
			opts = append(opts,
				client.WithEnableSacrificingFreshness())
		}
		if s.cfg.Txn.EnableCNBasedConsistency {
			opts = append(opts,
				client.WithEnableCNBasedConsistency())
		}
		if s.cfg.Txn.EnableRefreshExpression {
			opts = append(opts,
				client.WithEnableRefreshExpression())
		}
		opts = append(opts, client.WithLockService(s.lockService))
		c = client.NewTxnClient(
			sender,
			opts...)
		s._txnClient = c
	})
	c = s._txnClient
	return
}

func (s *service) initLockService() {
	cfg := s.cfg.getLockServiceConfig()
	s.lockService = lockservice.NewLockService(cfg)
<<<<<<< HEAD
	runtime.ProcessLevelRuntime().SetGlobalVariables(
		runtime.LockService,
		s.lockService)
=======
	runtime.ProcessLevelRuntime().SetGlobalVariables(runtime.LockService, s.lockService)
>>>>>>> 961aa4ec
}

// put the waiting-next type msg into client session's cache and return directly
func handleWaitingNextMsg(ctx context.Context, message morpc.Message, cs morpc.ClientSession) error {
	msg, _ := message.(*pipeline.Message)
	switch msg.GetCmd() {
	case pipeline.PipelineMessage:
		var cache morpc.MessageCache
		var err error
		if cache, err = cs.CreateCache(ctx, message.GetID()); err != nil {
			return err
		}
		cache.Add(message)
	}
	return nil
}

func handleAssemblePipeline(ctx context.Context, message morpc.Message, cs morpc.ClientSession) error {
	var data []byte

	cnt := uint64(0)
	cache, err := cs.CreateCache(ctx, message.GetID())
	if err != nil {
		return err
	}
	for {
		msg, ok, err := cache.Pop()
		if err != nil {
			return err
		}
		if !ok {
			cache.Close()
			break
		}
		if cnt != msg.(*pipeline.Message).GetSequence() {
			return moerr.NewInternalErrorNoCtx("Pipeline packages passed by morpc are out of order")
		}
		cnt++
		data = append(data, msg.(*pipeline.Message).GetData()...)
	}
	msg := message.(*pipeline.Message)
	msg.SetData(append(data, msg.GetData()...))
	return nil
}

func (s *service) initInternalSQlExecutor(mp *mpool.MPool) {
	exec := compile.NewSQLExecutor(
		s.cfg.ServiceAddress,
		s.storeEngine,
		mp,
		s._txnClient,
		s.fileService,
		s.aicm)
	runtime.ProcessLevelRuntime().SetGlobalVariables(runtime.InternalSQLExecutor, exec)
<<<<<<< HEAD
}

func (s *service) initIncrService() {
	rt := runtime.ProcessLevelRuntime()
	v, ok := rt.GetGlobalVariables(runtime.InternalSQLExecutor)
	if !ok {
		panic("missing internal sql executor")
	}

	store, err := incrservice.NewSQLStore(v.(executor.SQLExecutor))
	if err != nil {
		panic(err)
	}
	incrService := incrservice.NewIncrService(
		store,
		s.cfg.AutoIncrement)
	runtime.ProcessLevelRuntime().SetGlobalVariables(
		runtime.AutoIncrmentService,
		incrService)
}

func (s *service) bootstrap() error {
	s.initIncrService()
	return s.stopper.RunTask(func(ctx context.Context) {
		rt := runtime.ProcessLevelRuntime()
		v, ok := rt.GetGlobalVariables(runtime.InternalSQLExecutor)
		if !ok {
			panic("missing internal sql executor")
		}

		ctx, cancel := context.WithTimeout(ctx, time.Minute)
		defer cancel()
		b := bootstrap.NewBootstrapper(
			&locker{hakeeperClient: s._hakeeperClient},
			rt.Clock(),
			v.(executor.SQLExecutor))
		// bootstrap can not failed. We panic here to make sure the service can not start.
		// If bootstrap failed, need clean all data to retry.
		if err := b.Bootstrap(ctx); err != nil {
			panic(err)
		}
	})
}

var (
	bootstrapKey = "_mo_bootstrap"
)

type locker struct {
	hakeeperClient logservice.CNHAKeeperClient
}

func (l *locker) Get(ctx context.Context) (bool, error) {
	v, err := l.hakeeperClient.AllocateIDByKeyWithBatch(ctx, bootstrapKey, 1)
	if err != nil {
		return false, err
	}
	return v == 1, nil
=======
>>>>>>> 961aa4ec
}<|MERGE_RESOLUTION|>--- conflicted
+++ resolved
@@ -117,16 +117,12 @@
 	if _, err = srv.getHAKeeperClient(); err != nil {
 		return nil, err
 	}
-<<<<<<< HEAD
-
 	srv.pu = pu
 	srv.pu.LockService = srv.lockService
 	srv.pu.HAKeeperClient = srv._hakeeperClient
 	if err = srv.initMOServer(ctx, pu, srv.aicm); err != nil {
 		return nil, err
 	}
-=======
->>>>>>> 961aa4ec
 
 	server, err := morpc.NewRPCServer("cn-server", cfg.ListenAddress,
 		morpc.NewMessageCodec(srv.acquireMessage,
@@ -508,13 +504,7 @@
 func (s *service) initLockService() {
 	cfg := s.cfg.getLockServiceConfig()
 	s.lockService = lockservice.NewLockService(cfg)
-<<<<<<< HEAD
-	runtime.ProcessLevelRuntime().SetGlobalVariables(
-		runtime.LockService,
-		s.lockService)
-=======
 	runtime.ProcessLevelRuntime().SetGlobalVariables(runtime.LockService, s.lockService)
->>>>>>> 961aa4ec
 }
 
 // put the waiting-next type msg into client session's cache and return directly
@@ -569,7 +559,6 @@
 		s.fileService,
 		s.aicm)
 	runtime.ProcessLevelRuntime().SetGlobalVariables(runtime.InternalSQLExecutor, exec)
-<<<<<<< HEAD
 }
 
 func (s *service) initIncrService() {
@@ -628,6 +617,4 @@
 		return false, err
 	}
 	return v == 1, nil
-=======
->>>>>>> 961aa4ec
 }