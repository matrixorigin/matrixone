--- conflicted
+++ resolved
@@ -63,7 +63,6 @@
 		hakeeper,
 		pu.GetClusterDetails,
 	)
-<<<<<<< HEAD
 
 	// log tail client to subscribe table and receive table log.
 	err = pu.StorageEngine.(*disttae.Engine).InitLogTailPushModel(ctx)
@@ -71,7 +70,5 @@
 		return err
 	}
 
-=======
->>>>>>> 4947c1a4
 	return nil
 }