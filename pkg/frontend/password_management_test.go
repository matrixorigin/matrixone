--- conflicted
+++ resolved
@@ -206,7 +206,107 @@
 	assert.NoError(t, err)
 }
 
-<<<<<<< HEAD
+func TestCheckInvitedNodes(t *testing.T) {
+	ctx := context.Background()
+
+	// test empty invited nodes
+	err := checkInvitedNodes(ctx, "")
+	assert.Error(t, err)
+
+	// test
+	err = checkInvitedNodes(ctx, "192.168.1.1, 10.0.0.1")
+	assert.NoError(t, err)
+
+	// test invalid invited nodes
+	err = checkInvitedNodes(ctx, "192.168.1.1, invalid_ip")
+	assert.Error(t, err)
+
+	// test CIDR
+	err = checkInvitedNodes(ctx, "192.168.1.1, 10.0.0.0/33")
+	assert.Error(t, err)
+
+	// test CIDR
+	err = checkInvitedNodes(ctx, "192.168.1.0/24")
+	assert.NoError(t, err)
+
+	// test "*"
+	err = checkInvitedNodes(ctx, "*")
+	assert.NoError(t, err)
+
+	// test "*," should fail
+	err = checkInvitedNodes(ctx, "192.168.1.1, *")
+	assert.Error(t, err)
+}
+
+func TestCheckValidIpInInvitedNodes(t *testing.T) {
+	ctx := context.Background()
+
+	tests := []struct {
+		invitedNodes string
+		ip           string
+		expectedErr  bool
+	}{
+		{
+			invitedNodes: "192.168.1.0/24",
+			ip:           "192.168.1.1",
+			expectedErr:  false,
+		},
+		{
+			invitedNodes: "192.168.1.0/24",
+			ip:           "192.168.0.1",
+			expectedErr:  true,
+		},
+		{
+			invitedNodes: "192.168.0.1",
+			ip:           "192.168.0.1",
+			expectedErr:  false,
+		},
+		{
+			invitedNodes: "192.168.0.1",
+			ip:           "192.168.0.2",
+			expectedErr:  true,
+		},
+		{
+			invitedNodes: "*",
+			ip:           "192.168.0.1",
+			expectedErr:  false,
+		},
+		{
+			invitedNodes: "192.168.0.1, 192.168.0.3",
+			ip:           "192.168.0.3",
+			expectedErr:  false,
+		},
+		{
+			invitedNodes: "192.168.0.1, 192.168.0.3",
+			ip:           "192.168.0.4",
+			expectedErr:  true,
+		},
+		{
+			invitedNodes: "",
+			ip:           "127.0.0.1",
+			expectedErr:  true,
+		},
+		{
+			invitedNodes: "192.168.0.1, 192.168.0.3",
+			ip:           "127.0.0.1",
+			expectedErr:  false,
+		},
+		{
+			invitedNodes: "192.168.0.1, 192.168.0.3",
+			ip:           "",
+			expectedErr:  true,
+		},
+	}
+	for _, test := range tests {
+		err := checkValidIpInInvitedNodes(ctx, test.invitedNodes, test.ip)
+		if test.expectedErr {
+			assert.Error(t, err)
+		} else {
+			assert.NoError(t, err)
+		}
+	}
+}
+
 func TestPasswordTimeIntervalCheck(t *testing.T) {
 	tests := []struct {
 		timeStr  string
@@ -224,105 +324,5 @@
 				t.Errorf("passwordTimeIntervalCheck(%v) = %v, want %v", tt.timeStr, got, tt.want)
 			}
 		})
-=======
-func TestCheckInvitedNodes(t *testing.T) {
-	ctx := context.Background()
-
-	// test empty invited nodes
-	err := checkInvitedNodes(ctx, "")
-	assert.Error(t, err)
-
-	// test
-	err = checkInvitedNodes(ctx, "192.168.1.1, 10.0.0.1")
-	assert.NoError(t, err)
-
-	// test invalid invited nodes
-	err = checkInvitedNodes(ctx, "192.168.1.1, invalid_ip")
-	assert.Error(t, err)
-
-	// test CIDR
-	err = checkInvitedNodes(ctx, "192.168.1.1, 10.0.0.0/33")
-	assert.Error(t, err)
-
-	// test CIDR
-	err = checkInvitedNodes(ctx, "192.168.1.0/24")
-	assert.NoError(t, err)
-
-	// test "*"
-	err = checkInvitedNodes(ctx, "*")
-	assert.NoError(t, err)
-
-	// test "*," should fail
-	err = checkInvitedNodes(ctx, "192.168.1.1, *")
-	assert.Error(t, err)
-}
-
-func TestCheckValidIpInInvitedNodes(t *testing.T) {
-	ctx := context.Background()
-
-	tests := []struct {
-		invitedNodes string
-		ip           string
-		expectedErr  bool
-	}{
-		{
-			invitedNodes: "192.168.1.0/24",
-			ip:           "192.168.1.1",
-			expectedErr:  false,
-		},
-		{
-			invitedNodes: "192.168.1.0/24",
-			ip:           "192.168.0.1",
-			expectedErr:  true,
-		},
-		{
-			invitedNodes: "192.168.0.1",
-			ip:           "192.168.0.1",
-			expectedErr:  false,
-		},
-		{
-			invitedNodes: "192.168.0.1",
-			ip:           "192.168.0.2",
-			expectedErr:  true,
-		},
-		{
-			invitedNodes: "*",
-			ip:           "192.168.0.1",
-			expectedErr:  false,
-		},
-		{
-			invitedNodes: "192.168.0.1, 192.168.0.3",
-			ip:           "192.168.0.3",
-			expectedErr:  false,
-		},
-		{
-			invitedNodes: "192.168.0.1, 192.168.0.3",
-			ip:           "192.168.0.4",
-			expectedErr:  true,
-		},
-		{
-			invitedNodes: "",
-			ip:           "127.0.0.1",
-			expectedErr:  true,
-		},
-		{
-			invitedNodes: "192.168.0.1, 192.168.0.3",
-			ip:           "127.0.0.1",
-			expectedErr:  false,
-		},
-		{
-			invitedNodes: "192.168.0.1, 192.168.0.3",
-			ip:           "",
-			expectedErr:  true,
-		},
-	}
-	for _, test := range tests {
-		err := checkValidIpInInvitedNodes(ctx, test.invitedNodes, test.ip)
-		if test.expectedErr {
-			assert.Error(t, err)
-		} else {
-			assert.NoError(t, err)
-		}
->>>>>>> acf2b1ff
 	}
 }