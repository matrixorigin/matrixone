// Copyright 2024 Matrix Origin
//
// Licensed under the Apache License, Version 2.0 (the "License");
// you may not use this file except in compliance with the License.
// You may obtain a copy of the License at
//
//      http://www.apache.org/licenses/LICENSE-2.0
//
// Unless required by applicable law or agreed to in writing, software
// distributed under the License is distributed on an "AS IS" BASIS,
// WITHOUT WARRANTIES OR CONDITIONS OF ANY KIND, either express or implied.
// See the License for the specific language governing permissions and
// limitations under the License.

package frontend

import (
	"context"
	"fmt"
	"strings"
	"testing"
	"time"

	"github.com/golang/mock/gomock"
	"github.com/prashantv/gostub"
	"github.com/smartystreets/goconvey/convey"
	"github.com/stretchr/testify/assert"

	"github.com/matrixorigin/matrixone/pkg/common/moerr"
	"github.com/matrixorigin/matrixone/pkg/config"
	"github.com/matrixorigin/matrixone/pkg/container/types"
	"github.com/matrixorigin/matrixone/pkg/defines"
	mock_frontend "github.com/matrixorigin/matrixone/pkg/frontend/test"
	"github.com/matrixorigin/matrixone/pkg/sql/parsers/tree"
	"github.com/matrixorigin/matrixone/pkg/util/trace/impl/motrace/statistic"
)

func Test_checkPitrInValidDurtion(t *testing.T) {
	t.Run("check pitr unit is h", func(t *testing.T) {
		pitr := &pitrRecord{
			pitrValue:    1,
			pitrUnit:     "h",
			createTime:   "2024-05-01 00:00:00",
			modifiedTime: "2024-05-01 00:00:00",
		}
		err := checkPitrInValidDurtion(time.Now().UnixNano(), pitr)
		assert.NoError(t, err)
	})

	t.Run("check pitr unit is d", func(t *testing.T) {
		pitr := &pitrRecord{
			pitrValue:    1,
			pitrUnit:     "d",
			createTime:   "2024-05-01 00:00:00",
			modifiedTime: "2024-05-01 00:00:00",
		}
		err := checkPitrInValidDurtion(time.Now().UnixNano(), pitr)
		assert.NoError(t, err)
	})

	t.Run("check pitr unit is m", func(t *testing.T) {
		pitr := &pitrRecord{
			pitrValue:    1,
			pitrUnit:     "mo",
			createTime:   "2024-05-01 00:00:00",
			modifiedTime: "2024-05-01 00:00:00",
		}
		err := checkPitrInValidDurtion(time.Now().UnixNano(), pitr)
		assert.NoError(t, err)
	})

	t.Run("check pitr unit is y", func(t *testing.T) {
		pitr := &pitrRecord{
			pitrValue:    1,
			pitrUnit:     "y",
			createTime:   "2024-05-01 00:00:00",
			modifiedTime: "2024-05-01 00:00:00",
		}
		err := checkPitrInValidDurtion(time.Now().UnixNano(), pitr)
		assert.NoError(t, err)
	})

	t.Run("check pitr unit is h", func(t *testing.T) {
		pitr := &pitrRecord{
			pitrValue:    1,
			pitrUnit:     "h",
			createTime:   "2024-05-01 00:00:00",
			modifiedTime: "2024-05-01 00:00:00",
		}
		err := checkPitrInValidDurtion(time.Now().Add(time.Duration(-2)*time.Hour).UnixNano(), pitr)
		assert.Error(t, err)
	})

	t.Run("check pitr beyond range", func(t *testing.T) {
		pitr := &pitrRecord{
			pitrValue:    1,
			pitrUnit:     "h",
			createTime:   "2024-05-01 00:00:00",
			modifiedTime: "2024-05-01 00:00:00",
		}
		err := checkPitrInValidDurtion(time.Now().Add(time.Duration(2)*time.Hour).UnixNano(), pitr)
		assert.Error(t, err)
	})

	t.Run("check pitr beyond range 2", func(t *testing.T) {
		pitr := &pitrRecord{
			pitrValue:    1,
			pitrUnit:     "d",
			createTime:   "2024-05-01 00:00:00",
			modifiedTime: "2024-05-01 00:00:00",
		}
		err := checkPitrInValidDurtion(time.Now().Add(time.Duration(25)*time.Hour).UnixNano(), pitr)
		assert.Error(t, err)
	})
}

func Test_createPubByPitr(t *testing.T) {
	convey.Convey("createPubByPitr success", t, func() {
		ctrl := gomock.NewController(t)
		defer ctrl.Finish()

		ses := newTestSession(t, ctrl)
		defer ses.Close()

		bh := &backgroundExecTest{}
		bh.init()

		bhStub := gostub.StubFunc(&NewBackgroundExec, bh)
		defer bhStub.Reset()

		pu := config.NewParameterUnit(&config.FrontendParameters{}, nil, nil, nil)
		pu.SV.SetDefaultValues()
		setPu("", pu)
		ctx := context.WithValue(context.TODO(), config.ParameterUnitKey, pu)
		rm, _ := NewRoutineManager(ctx, "")
		ses.rm = rm

		tenant := &TenantInfo{
			Tenant:        sysAccountName,
			User:          rootName,
			DefaultRole:   moAdminRoleName,
			TenantID:      sysAccountID,
			UserID:        rootID,
			DefaultRoleID: moAdminRoleID,
		}
		ses.SetTenantInfo(tenant)

		ts := time.Now().Add(time.Duration(-2) * time.Hour).UnixNano()
		sql := getPubInfoWithPitr(ts, "test")
		mrs := newMrsForSqlForGetPubs([][]interface{}{})
		bh.sql2result[sql] = mrs

		err := createPubByPitr(ctx, "", bh, "pitr01", "test", 0, ts)
		assert.NoError(t, err)
	})

	convey.Convey("createPubByPitr fail", t, func() {
		ctrl := gomock.NewController(t)
		defer ctrl.Finish()

		ses := newTestSession(t, ctrl)
		defer ses.Close()

		bh := &backgroundExecTest{}
		bh.init()

		bhStub := gostub.StubFunc(&NewBackgroundExec, bh)
		defer bhStub.Reset()

		pu := config.NewParameterUnit(&config.FrontendParameters{}, nil, nil, nil)
		pu.SV.SetDefaultValues()
		setPu("", pu)
		ctx := context.WithValue(context.TODO(), config.ParameterUnitKey, pu)
		rm, _ := NewRoutineManager(ctx, "")
		ses.rm = rm

		tenant := &TenantInfo{
			Tenant:        sysAccountName,
			User:          rootName,
			DefaultRole:   moAdminRoleName,
			TenantID:      sysAccountID,
			UserID:        rootID,
			DefaultRoleID: moAdminRoleID,
		}
		ses.SetTenantInfo(tenant)

		ts := time.Now().Add(time.Duration(-2) * time.Hour).UnixNano()
		sql := getPubInfoWithPitr(ts, "test")
		mrs := newMrsForSqlForGetPubs([][]interface{}{
			{"pub01", "test", uint64(0), "test1", "acc01", "", "", uint64(0), uint64(0), ""},
		})
		bh.sql2result[sql] = mrs

		err := createPubByPitr(ctx, "", bh, "pitr01", "test", 0, ts)
		assert.Error(t, err)
	})

	convey.Convey("createPubByPitr fail", t, func() {
		ctrl := gomock.NewController(t)
		defer ctrl.Finish()

		ses := newTestSession(t, ctrl)
		defer ses.Close()

		bh := &backgroundExecTest{}
		bh.init()

		bhStub := gostub.StubFunc(&NewBackgroundExec, bh)
		defer bhStub.Reset()

		pu := config.NewParameterUnit(&config.FrontendParameters{}, nil, nil, nil)
		pu.SV.SetDefaultValues()
		setPu("", pu)
		ctx := context.WithValue(context.TODO(), config.ParameterUnitKey, pu)
		rm, _ := NewRoutineManager(ctx, "")
		ses.rm = rm

		tenant := &TenantInfo{
			Tenant:        sysAccountName,
			User:          rootName,
			DefaultRole:   moAdminRoleName,
			TenantID:      sysAccountID,
			UserID:        rootID,
			DefaultRoleID: moAdminRoleID,
		}
		ses.SetTenantInfo(tenant)

		ts := time.Now().Add(time.Duration(-2) * time.Hour).UnixNano()
		sql := getPubInfoWithPitr(ts, "test")
		mrs := newMrsForSqlForGetPubs([][]interface{}{
			{"pub01", "test", "uint64(0)", "test1", "acc01", "", "", uint64(0), uint64(0), ""},
		})
		bh.sql2result[sql] = mrs

		err := createPubByPitr(ctx, "", bh, "pitr01", "test", 0, ts)
		assert.Error(t, err)
	})
}

func Test_doRestorePitr(t *testing.T) {
	convey.Convey("doRestorePitr fail", t, func() {
		ctrl := gomock.NewController(t)
		defer ctrl.Finish()

		ses := newTestSession(t, ctrl)
		defer ses.Close()

		bh := &backgroundExecTest{}
		bh.init()

		bhStub := gostub.StubFunc(&NewBackgroundExec, bh)
		defer bhStub.Reset()

		pu := config.NewParameterUnit(&config.FrontendParameters{}, nil, nil, nil)
		pu.SV.SetDefaultValues()
		setPu("", pu)
		ctx := context.WithValue(context.TODO(), config.ParameterUnitKey, pu)
		rm, _ := NewRoutineManager(ctx, "")
		ses.rm = rm

		tenant := &TenantInfo{
			Tenant:        sysAccountName,
			User:          rootName,
			DefaultRole:   moAdminRoleName,
			TenantID:      sysAccountID,
			UserID:        rootID,
			DefaultRoleID: moAdminRoleID,
		}
		ses.SetTenantInfo(tenant)

		ts := time.Now().Add(time.Duration(-2) * time.Hour).UnixNano()
		stmt := &tree.RestorePitr{
			Level: tree.RESTORELEVELACCOUNT,
			Name:  "pitr01",

			AccountName: "",
			TimeStamp:   nanoTimeFormat(ts),
		}

		//no result set
		bh.sql2result["begin;"] = nil
		bh.sql2result["commit;"] = nil
		bh.sql2result["rollback;"] = nil

		sql, err := getSqlForCheckPitr(ctx, "pitr01", sysAccountID)
		assert.NoError(t, err)
		mrs := newMrsForPitrRecord([][]interface{}{{"018ee4cd-5991-7caa-b75d-f9290144bd9f"}})
		bh.sql2result[sql] = mrs

		sql = "select * from mo_catalog.mo_pitr where pitr_name = 'pitr01' and create_account = 0"
		mrs = newMrsForPitrRecord([][]interface{}{{
			"018ee4cd-5991-7caa-b75d-f9290144bd9f",
			"pitr01",
			uint64(0),
			"2024-05-01 00:00:00",
			"2024-05-01 00:00:00",
			"ACCOUNT",
			uint64(0),
			"sys",
			"",
			"",
			uint64(0),
			uint8(1),
			"d",
		}})
		bh.sql2result[sql] = mrs

		sql, err = getSqlForCheckAccountWithPitr(ctx, ts, ses.GetTenantName())
		assert.NoError(t, err)
		mrs = newMrsForPitrRecord([][]interface{}{{}})
		bh.sql2result[sql] = mrs

		_, err = doRestorePitr(ctx, ses, stmt)
		assert.Error(t, err)
	})

	// sys account
	convey.Convey("doRestorePitr fail", t, func() {
		ctrl := gomock.NewController(t)
		defer ctrl.Finish()

		ses := newTestSession(t, ctrl)
		defer ses.Close()

		bh := &backgroundExecTest{}
		bh.init()

		bhStub := gostub.StubFunc(&NewBackgroundExec, bh)
		defer bhStub.Reset()

		pu := config.NewParameterUnit(&config.FrontendParameters{}, nil, nil, nil)
		pu.SV.SetDefaultValues()
		setPu("", pu)
		ctx := context.WithValue(context.TODO(), config.ParameterUnitKey, pu)
		rm, _ := NewRoutineManager(ctx, "")
		ses.rm = rm

		tenant := &TenantInfo{
			Tenant:        sysAccountName,
			User:          rootName,
			DefaultRole:   moAdminRoleName,
			TenantID:      sysAccountID,
			UserID:        rootID,
			DefaultRoleID: moAdminRoleID,
		}
		ses.SetTenantInfo(tenant)

		ts := time.Now().Add(time.Duration(-2) * time.Hour).UnixNano()
		stmt := &tree.RestorePitr{
			Level: tree.RESTORELEVELACCOUNT,
			Name:  "pitr01",

			AccountName: "",
			TimeStamp:   nanoTimeFormat(ts),
		}

		ses.SetTenantInfo(tenant)

		//no result set
		bh.sql2result["begin;"] = nil
		bh.sql2result["commit;"] = nil
		bh.sql2result["rollback;"] = nil

		sql, err := getSqlForCheckPitr(ctx, "pitr01", sysAccountID)
		assert.NoError(t, err)
		mrs := newMrsForPitrRecord([][]interface{}{{"018ee4cd-5991-7caa-b75d-f9290144bd9f"}})
		bh.sql2result[sql] = mrs

		sql = "select * from mo_catalog.mo_pitr where pitr_name = 'pitr01' and create_account = 0"
		mrs = newMrsForPitrRecord([][]interface{}{{
			"018ee4cd-5991-7caa-b75d-f9290144bd9f",
			"pitr01",
			uint64(0),
			"2024-05-01 00:00:00",
			"2024-05-01 00:00:00",
			"ACCOUNT",
			uint64(0),
			"sys",
			"",
			"",
			uint64(0),
			uint8(1),
			"d",
		}})
		bh.sql2result[sql] = mrs

		resovleTs, err := doResolveTimeStamp(stmt.TimeStamp)
		assert.NoError(t, err)
		sql, err = getSqlForCheckAccountWithPitr(ctx, resovleTs, ses.GetTenantName())
		assert.NoError(t, err)
		mrs = newMrsForPitrRecord([][]interface{}{})
		bh.sql2result[sql] = mrs

		_, err = doRestorePitr(ctx, ses, stmt)
		assert.Error(t, err)
	})

	// normal account
	convey.Convey("doRestorePitr fail", t, func() {
		ctrl := gomock.NewController(t)
		defer ctrl.Finish()

		ses := newTestSession(t, ctrl)
		defer ses.Close()

		bh := &backgroundExecTest{}
		bh.init()

		bhStub := gostub.StubFunc(&NewBackgroundExec, bh)
		defer bhStub.Reset()

		pu := config.NewParameterUnit(&config.FrontendParameters{}, nil, nil, nil)
		pu.SV.SetDefaultValues()
		setPu("", pu)
		ctx := context.WithValue(context.TODO(), config.ParameterUnitKey, pu)
		rm, _ := NewRoutineManager(ctx, "")
		ses.rm = rm

		tenant := &TenantInfo{
			Tenant:        sysAccountName,
			User:          rootName,
			DefaultRole:   moAdminRoleName,
			TenantID:      sysAccountID,
			UserID:        rootID,
			DefaultRoleID: moAdminRoleID,
		}
		ses.SetTenantInfo(tenant)

		ts := time.Now().Add(time.Duration(-2) * time.Hour).UnixNano()
		stmt := &tree.RestorePitr{
			Level: tree.RESTORELEVELACCOUNT,
			Name:  "pitr01",

			AccountName: "acc01",
			TimeStamp:   nanoTimeFormat(ts),
		}

		ses.SetTenantInfo(tenant)

		//no result set
		bh.sql2result["begin;"] = nil
		bh.sql2result["commit;"] = nil
		bh.sql2result["rollback;"] = nil

		sql, err := getSqlForCheckPitr(ctx, "pitr01", sysAccountID)
		assert.NoError(t, err)
		mrs := newMrsForPitrRecord([][]interface{}{{"018ee4cd-5991-7caa-b75d-f9290144bd9f"}})
		bh.sql2result[sql] = mrs

		sql = "select * from mo_catalog.mo_pitr where pitr_name = 'pitr01' and create_account = 0"
		mrs = newMrsForPitrRecord([][]interface{}{{
			"018ee4cd-5991-7caa-b75d-f9290144bd9f",
			"pitr01",
			uint64(0),
			"2024-05-01 00:00:00",
			"2024-05-01 00:00:00",
			"ACCOUNT",
			uint64(1),
			"acc01",
			"",
			"",
			uint64(1),
			uint8(1),
			"d",
		}})
		bh.sql2result[sql] = mrs

		resovleTs, err := doResolveTimeStamp(stmt.TimeStamp)
		assert.NoError(t, err)
		sql, err = getSqlForCheckAccountWithPitr(ctx, resovleTs, "acc01")
		assert.NoError(t, err)
		mrs = newMrsForPitrRecord([][]interface{}{})
		bh.sql2result[sql] = mrs

		_, err = doRestorePitr(ctx, ses, stmt)
		assert.Error(t, err)
	})

	// normal account
	// pitrRecord account name is not restore account name
	convey.Convey("doRestorePitr fail", t, func() {
		ctrl := gomock.NewController(t)
		defer ctrl.Finish()

		ses := newTestSession(t, ctrl)
		defer ses.Close()

		bh := &backgroundExecTest{}
		bh.init()

		bhStub := gostub.StubFunc(&NewBackgroundExec, bh)
		defer bhStub.Reset()

		pu := config.NewParameterUnit(&config.FrontendParameters{}, nil, nil, nil)
		pu.SV.SetDefaultValues()
		setPu("", pu)
		ctx := context.WithValue(context.TODO(), config.ParameterUnitKey, pu)
		rm, _ := NewRoutineManager(ctx, "")
		ses.rm = rm

		tenant := &TenantInfo{
			Tenant:        sysAccountName,
			User:          rootName,
			DefaultRole:   moAdminRoleName,
			TenantID:      sysAccountID,
			UserID:        rootID,
			DefaultRoleID: moAdminRoleID,
		}
		ses.SetTenantInfo(tenant)

		ts := time.Now().Add(time.Duration(-2) * time.Hour).UnixNano()
		stmt := &tree.RestorePitr{
			Level: tree.RESTORELEVELACCOUNT,
			Name:  "pitr01",

			AccountName: "acc01",
			TimeStamp:   nanoTimeFormat(ts),
		}

		ses.SetTenantInfo(tenant)

		//no result set
		bh.sql2result["begin;"] = nil
		bh.sql2result["commit;"] = nil
		bh.sql2result["rollback;"] = nil

		sql, err := getSqlForCheckPitr(ctx, "pitr01", sysAccountID)
		assert.NoError(t, err)
		mrs := newMrsForPitrRecord([][]interface{}{{"018ee4cd-5991-7caa-b75d-f9290144bd9f"}})
		bh.sql2result[sql] = mrs

		sql = "select * from mo_catalog.mo_pitr where pitr_name = 'pitr01' and create_account = 0"
		mrs = newMrsForPitrRecord([][]interface{}{{
			"018ee4cd-5991-7caa-b75d-f9290144bd9f",
			"pitr01",
			uint64(0),
			"2024-05-01 00:00:00",
			"2024-05-01 00:00:00",
			"ACCOUNT",
			uint64(0),
			"sys",
			"",
			"",
			uint64(1),
			uint8(1),
			"d",
		}})
		bh.sql2result[sql] = mrs

		resovleTs, err := doResolveTimeStamp(stmt.TimeStamp)
		assert.NoError(t, err)
		sql, err = getSqlForCheckAccountWithPitr(ctx, resovleTs, "acc01")
		assert.NoError(t, err)
		mrs = newMrsForPitrRecord([][]interface{}{})
		bh.sql2result[sql] = mrs

		_, err = doRestorePitr(ctx, ses, stmt)
		assert.Error(t, err)
	})

	// db
	convey.Convey("doRestorePitr fail", t, func() {
		ctrl := gomock.NewController(t)
		defer ctrl.Finish()

		ses := newTestSession(t, ctrl)
		defer ses.Close()

		bh := &backgroundExecTest{}
		bh.init()

		bhStub := gostub.StubFunc(&NewBackgroundExec, bh)
		defer bhStub.Reset()

		pu := config.NewParameterUnit(&config.FrontendParameters{}, nil, nil, nil)
		pu.SV.SetDefaultValues()
		setPu("", pu)
		ctx := context.WithValue(context.TODO(), config.ParameterUnitKey, pu)
		rm, _ := NewRoutineManager(ctx, "")
		ses.rm = rm

		tenant := &TenantInfo{
			Tenant:        sysAccountName,
			User:          rootName,
			DefaultRole:   moAdminRoleName,
			TenantID:      sysAccountID,
			UserID:        rootID,
			DefaultRoleID: moAdminRoleID,
		}
		ses.SetTenantInfo(tenant)

		ts := time.Now().Add(time.Duration(-2) * time.Hour).UnixNano()
		stmt := &tree.RestorePitr{
			Level: tree.RESTORELEVELDATABASE,
			Name:  "pitr01",

			AccountName:  "",
			DatabaseName: "db01",
			TimeStamp:    nanoTimeFormat(ts),
		}

		ses.SetTenantInfo(tenant)
		ctx = context.WithValue(ctx, defines.TenantIDKey{}, uint32(sysAccountID))

		//no result set
		bh.sql2result["begin;"] = nil
		bh.sql2result["commit;"] = nil
		bh.sql2result["rollback;"] = nil

		sql, err := getSqlForCheckPitr(ctx, "pitr01", sysAccountID)
		assert.NoError(t, err)
		mrs := newMrsForPitrRecord([][]interface{}{{"018ee4cd-5991-7caa-b75d-f9290144bd9f"}})
		bh.sql2result[sql] = mrs

		sql = "select * from mo_catalog.mo_pitr where pitr_name = 'pitr01' and create_account = 0"
		mrs = newMrsForPitrRecord([][]interface{}{{
			"018ee4cd-5991-7caa-b75d-f9290144bd9f",
			"pitr01",
			uint64(0),
			"2024-05-01 00:00:00",
			"2024-05-01 00:00:00",
			"ACCOUNT",
			uint64(0),
			"sys",
			"db01",
			"",
			uint64(0),
			uint8(1),
			"d",
		}})
		bh.sql2result[sql] = mrs

		resovleTs, err := doResolveTimeStamp(stmt.TimeStamp)
		assert.NoError(t, err)
		sql, err = getSqlForCheckAccountWithPitr(ctx, resovleTs, "sys")
		assert.NoError(t, err)
		mrs = newMrsForPitrRecord([][]interface{}{{"0"}})
		bh.sql2result[sql] = mrs

		sql = "select db_name, table_name, refer_db_name, refer_table_name from mo_catalog.mo_foreign_keys where db_name = 'db01'"
		mrs = newMrsForPitrRecord([][]interface{}{})
		bh.sql2result[sql] = mrs

		sql = fmt.Sprintf("select db_name, table_name, refer_db_name, refer_table_name from mo_catalog.mo_foreign_keys {MO_TS = %d} where db_name = 'db01'", resovleTs)
		mrs = newMrsForPitrRecord([][]interface{}{})
		bh.sql2result[sql] = mrs

		sql, err = getSqlForCheckDatabaseWithPitr(ctx, resovleTs, "db01")
		assert.NoError(t, err)
		mrs = newMrsForPitrRecord([][]interface{}{})
		bh.sql2result[sql] = mrs

		_, err = doRestorePitr(ctx, ses, stmt)
		assert.Error(t, err)
	})

	// table
	convey.Convey("doRestorePitr fail", t, func() {
		ctrl := gomock.NewController(t)
		defer ctrl.Finish()

		ses := newTestSession(t, ctrl)
		defer ses.Close()

		bh := &backgroundExecTest{}
		bh.init()

		bhStub := gostub.StubFunc(&NewBackgroundExec, bh)
		defer bhStub.Reset()

		pu := config.NewParameterUnit(&config.FrontendParameters{}, nil, nil, nil)
		pu.SV.SetDefaultValues()
		setPu("", pu)
		ctx := context.WithValue(context.TODO(), config.ParameterUnitKey, pu)
		rm, _ := NewRoutineManager(ctx, "")
		ses.rm = rm

		tenant := &TenantInfo{
			Tenant:        sysAccountName,
			User:          rootName,
			DefaultRole:   moAdminRoleName,
			TenantID:      sysAccountID,
			UserID:        rootID,
			DefaultRoleID: moAdminRoleID,
		}
		ses.SetTenantInfo(tenant)

		ts := time.Now().Add(time.Duration(-2) * time.Hour).UnixNano()
		stmt := &tree.RestorePitr{
			Level: tree.RESTORELEVELTABLE,
			Name:  "pitr01",

			AccountName:  "",
			DatabaseName: "db01",
			TableName:    "tbl01",
			TimeStamp:    nanoTimeFormat(ts),
		}

		ses.SetTenantInfo(tenant)
		ctx = context.WithValue(ctx, defines.TenantIDKey{}, uint32(sysAccountID))

		//no result set
		bh.sql2result["begin;"] = nil
		bh.sql2result["commit;"] = nil
		bh.sql2result["rollback;"] = nil

		sql, err := getSqlForCheckPitr(ctx, "pitr01", sysAccountID)
		assert.NoError(t, err)
		mrs := newMrsForPitrRecord([][]interface{}{{"018ee4cd-5991-7caa-b75d-f9290144bd9f"}})
		bh.sql2result[sql] = mrs

		sql = "select * from mo_catalog.mo_pitr where pitr_name = 'pitr01' and create_account = 0"
		mrs = newMrsForPitrRecord([][]interface{}{{
			"018ee4cd-5991-7caa-b75d-f9290144bd9f",
			"pitr01",
			uint64(0),
			"2024-05-01 00:00:00",
			"2024-05-01 00:00:00",
			"ACCOUNT",
			uint64(0),
			"sys",
			"db01",
			"tbl01",
			uint64(222222),
			uint8(1),
			"d",
		}})
		bh.sql2result[sql] = mrs

		resovleTs, err := doResolveTimeStamp(stmt.TimeStamp)
		assert.NoError(t, err)
		sql, err = getSqlForCheckAccountWithPitr(ctx, resovleTs, "sys")
		assert.NoError(t, err)
		mrs = newMrsForPitrRecord([][]interface{}{{"0"}})
		bh.sql2result[sql] = mrs

		sql = "select db_name, table_name, refer_db_name, refer_table_name from mo_catalog.mo_foreign_keys where db_name = 'db01' and table_name = 'tbl01'"
		mrs = newMrsForPitrRecord([][]interface{}{})
		bh.sql2result[sql] = mrs

		sql = fmt.Sprintf("select db_name, table_name, refer_db_name, refer_table_name from mo_catalog.mo_foreign_keys {MO_TS = %d} where db_name = 'db01' and table_name = 'tbl01'", resovleTs)
		mrs = newMrsForPitrRecord([][]interface{}{})
		bh.sql2result[sql] = mrs

		sql, err = getSqlForCheckTableWithPitr(ctx, resovleTs, "db01", "tbl01")
		assert.NoError(t, err)
		mrs = newMrsForPitrRecord([][]interface{}{})
		bh.sql2result[sql] = mrs

		_, err = doRestorePitr(ctx, ses, stmt)
		assert.Error(t, err)
	})

	// cluster pitr restore db
	convey.Convey("doRestorePitr fail", t, func() {
		ctrl := gomock.NewController(t)
		defer ctrl.Finish()

		ses := newTestSession(t, ctrl)
		defer ses.Close()

		bh := &backgroundExecTest{}
		bh.init()

		bhStub := gostub.StubFunc(&NewBackgroundExec, bh)
		defer bhStub.Reset()

		pu := config.NewParameterUnit(&config.FrontendParameters{}, nil, nil, nil)
		pu.SV.SetDefaultValues()
		setPu("", pu)
		ctx := context.WithValue(context.TODO(), config.ParameterUnitKey, pu)
		rm, _ := NewRoutineManager(ctx, "")
		ses.rm = rm

		tenant := &TenantInfo{
			Tenant:        sysAccountName,
			User:          rootName,
			DefaultRole:   moAdminRoleName,
			TenantID:      sysAccountID,
			UserID:        rootID,
			DefaultRoleID: moAdminRoleID,
		}
		ses.SetTenantInfo(tenant)

		ts := time.Now().Add(time.Duration(-2) * time.Hour).UnixNano()
		stmt := &tree.RestorePitr{
			Level: tree.RESTORELEVELDATABASE,
			Name:  "pitr01",

			AccountName:  "",
			DatabaseName: "db01",
			TimeStamp:    nanoTimeFormat(ts),
		}

		ses.SetTenantInfo(tenant)
		ctx = context.WithValue(ctx, defines.TenantIDKey{}, uint32(sysAccountID))

		//no result set
		bh.sql2result["begin;"] = nil
		bh.sql2result["commit;"] = nil
		bh.sql2result["rollback;"] = nil

		sql, err := getSqlForCheckPitr(ctx, "pitr01", sysAccountID)
		assert.NoError(t, err)
		mrs := newMrsForPitrRecord([][]interface{}{{"018ee4cd-5991-7caa-b75d-f9290144bd9f"}})
		bh.sql2result[sql] = mrs

		sql = "select * from mo_catalog.mo_pitr where pitr_name = 'pitr01' and create_account = 0"
		mrs = newMrsForPitrRecord([][]interface{}{{
			"018ee4cd-5991-7caa-b75d-f9290144bd9f",
			"pitr01",
			uint64(0),
			"2024-05-01 00:00:00",
			"2024-05-01 00:00:00",
			"CLUSTER",
			uint64(0),
			"",
			"",
			"",
			0,
			uint8(1),
			"d",
		}})
		bh.sql2result[sql] = mrs

		resovleTs, err := doResolveTimeStamp(stmt.TimeStamp)
		assert.NoError(t, err)
		sql, err = getSqlForCheckAccountWithPitr(ctx, resovleTs, "sys")
		assert.NoError(t, err)
		mrs = newMrsForPitrRecord([][]interface{}{{"0"}})
		bh.sql2result[sql] = mrs

		sql = "select db_name, table_name, refer_db_name, refer_table_name from mo_catalog.mo_foreign_keys where db_name = 'db01'"
		mrs = newMrsForPitrRecord([][]interface{}{})
		bh.sql2result[sql] = mrs

		sql = fmt.Sprintf("select db_name, table_name, refer_db_name, refer_table_name from mo_catalog.mo_foreign_keys {MO_TS = %d} where db_name = 'db01'", resovleTs)
		mrs = newMrsForPitrRecord([][]interface{}{})
		bh.sql2result[sql] = mrs

		sql, err = getSqlForCheckDatabaseWithPitr(ctx, resovleTs, "db01")
		assert.NoError(t, err)
		mrs = newMrsForPitrRecord([][]interface{}{})
		bh.sql2result[sql] = mrs

		_, err = doRestorePitr(ctx, ses, stmt)
		assert.Error(t, err)
	})

	// cluster pitr restore table
	convey.Convey("doRestorePitr fail", t, func() {
		ctrl := gomock.NewController(t)
		defer ctrl.Finish()

		ses := newTestSession(t, ctrl)
		defer ses.Close()

		bh := &backgroundExecTest{}
		bh.init()

		bhStub := gostub.StubFunc(&NewBackgroundExec, bh)
		defer bhStub.Reset()

		pu := config.NewParameterUnit(&config.FrontendParameters{}, nil, nil, nil)
		pu.SV.SetDefaultValues()
		setPu("", pu)
		ctx := context.WithValue(context.TODO(), config.ParameterUnitKey, pu)
		rm, _ := NewRoutineManager(ctx, "")
		ses.rm = rm

		tenant := &TenantInfo{
			Tenant:        sysAccountName,
			User:          rootName,
			DefaultRole:   moAdminRoleName,
			TenantID:      sysAccountID,
			UserID:        rootID,
			DefaultRoleID: moAdminRoleID,
		}
		ses.SetTenantInfo(tenant)

		ts := time.Now().Add(time.Duration(-2) * time.Hour).UnixNano()
		stmt := &tree.RestorePitr{
			Level: tree.RESTORELEVELTABLE,
			Name:  "pitr01",

			AccountName:  "",
			DatabaseName: "db01",
			TableName:    "tbl01",
			TimeStamp:    nanoTimeFormat(ts),
		}

		ses.SetTenantInfo(tenant)
		ctx = context.WithValue(ctx, defines.TenantIDKey{}, uint32(sysAccountID))

		//no result set
		bh.sql2result["begin;"] = nil
		bh.sql2result["commit;"] = nil
		bh.sql2result["rollback;"] = nil

		sql, err := getSqlForCheckPitr(ctx, "pitr01", sysAccountID)
		assert.NoError(t, err)
		mrs := newMrsForPitrRecord([][]interface{}{{"018ee4cd-5991-7caa-b75d-f9290144bd9f"}})
		bh.sql2result[sql] = mrs

		sql = "select * from mo_catalog.mo_pitr where pitr_name = 'pitr01' and create_account = 0"
		mrs = newMrsForPitrRecord([][]interface{}{{
			"018ee4cd-5991-7caa-b75d-f9290144bd9f",
			"pitr01",
			uint64(0),
			"2024-05-01 00:00:00",
			"2024-05-01 00:00:00",
			"CLUSTER",
			uint64(0),
			"",
			"",
			"",
			0,
			uint8(1),
			"d",
		}})
		bh.sql2result[sql] = mrs

		resovleTs, err := doResolveTimeStamp(stmt.TimeStamp)
		assert.NoError(t, err)
		sql, err = getSqlForCheckAccountWithPitr(ctx, resovleTs, "sys")
		assert.NoError(t, err)
		mrs = newMrsForPitrRecord([][]interface{}{{"0"}})
		bh.sql2result[sql] = mrs

		sql = "select db_name, table_name, refer_db_name, refer_table_name from mo_catalog.mo_foreign_keys where db_name = 'db01' and table_name = 'tbl01'"
		mrs = newMrsForPitrRecord([][]interface{}{})
		bh.sql2result[sql] = mrs

		sql = fmt.Sprintf("select db_name, table_name, refer_db_name, refer_table_name from mo_catalog.mo_foreign_keys {MO_TS = %d} where db_name = 'db01' and table_name = 'tbl01'", resovleTs)
		mrs = newMrsForPitrRecord([][]interface{}{})
		bh.sql2result[sql] = mrs

		sql, err = getSqlForCheckTableWithPitr(ctx, resovleTs, "db01", "tbl01")
		assert.NoError(t, err)
		mrs = newMrsForPitrRecord([][]interface{}{})
		bh.sql2result[sql] = mrs

		_, err = doRestorePitr(ctx, ses, stmt)
		assert.Error(t, err)
	})

	// normal account
	convey.Convey("doRestorePitr fail", t, func() {
		ctrl := gomock.NewController(t)
		defer ctrl.Finish()

		ses := newTestSession(t, ctrl)
		defer ses.Close()

		bh := &backgroundExecTest{}
		bh.init()

		bhStub := gostub.StubFunc(&NewBackgroundExec, bh)
		defer bhStub.Reset()

		pu := config.NewParameterUnit(&config.FrontendParameters{}, nil, nil, nil)
		pu.SV.SetDefaultValues()
		setPu("", pu)
		ctx := context.WithValue(context.TODO(), config.ParameterUnitKey, pu)
		rm, _ := NewRoutineManager(ctx, "")
		ses.rm = rm

		tenant := &TenantInfo{
			Tenant:        sysAccountName,
			User:          rootName,
			DefaultRole:   moAdminRoleName,
			TenantID:      sysAccountID,
			UserID:        rootID,
			DefaultRoleID: moAdminRoleID,
		}
		ses.SetTenantInfo(tenant)

		ts := time.Now().Add(time.Duration(-2) * time.Hour).UnixNano()
		stmt := &tree.RestorePitr{
			Level: tree.RESTORELEVELACCOUNT,
			Name:  "pitr01",

			AccountName:    "acc01",
			TimeStamp:      nanoTimeFormat(ts),
			SrcAccountName: "sys",
		}

		ses.SetTenantInfo(tenant)

		//no result set
		bh.sql2result["begin;"] = nil
		bh.sql2result["commit;"] = nil
		bh.sql2result["rollback;"] = nil

		sql, err := getSqlForCheckPitr(ctx, "pitr01", sysAccountID)
		assert.NoError(t, err)
		mrs := newMrsForPitrRecord([][]interface{}{{"018ee4cd-5991-7caa-b75d-f9290144bd9f"}})
		bh.sql2result[sql] = mrs

		sql = "select * from mo_catalog.mo_pitr where pitr_name = 'pitr01' and create_account = 0"
		mrs = newMrsForPitrRecord([][]interface{}{{
			"018ee4cd-5991-7caa-b75d-f9290144bd9f",
			"pitr01",
			uint64(0),
			"2024-05-01 00:00:00",
			"2024-05-01 00:00:00",
			"ACCOUNT",
			uint64(1),
			"acc01",
			"",
			"",
			uint64(1),
			uint8(1),
			"d",
		}})
		bh.sql2result[sql] = mrs

		resovleTs, err := doResolveTimeStamp(stmt.TimeStamp)
		assert.NoError(t, err)
		sql, err = getSqlForCheckAccountWithPitr(ctx, resovleTs, "acc01")
		assert.NoError(t, err)
		mrs = newMrsForPitrRecord([][]interface{}{})
		bh.sql2result[sql] = mrs

		_, err = doRestorePitr(ctx, ses, stmt)
		assert.Error(t, err)
	})
	convey.Convey("doRestorePitr fail", t, func() {
		ctrl := gomock.NewController(t)
		defer ctrl.Finish()

		ses := newTestSession(t, ctrl)
		defer ses.Close()

		bh := &backgroundExecTest{}
		bh.init()

		bhStub := gostub.StubFunc(&NewBackgroundExec, bh)
		defer bhStub.Reset()

		pu := config.NewParameterUnit(&config.FrontendParameters{}, nil, nil, nil)
		pu.SV.SetDefaultValues()
		setPu("", pu)
		ctx := context.WithValue(context.TODO(), config.ParameterUnitKey, pu)
		rm, _ := NewRoutineManager(ctx, "")
		ses.rm = rm

		tenant := &TenantInfo{
			Tenant:        sysAccountName,
			User:          rootName,
			DefaultRole:   moAdminRoleName,
			TenantID:      sysAccountID,
			UserID:        rootID,
			DefaultRoleID: moAdminRoleID,
		}
		ses.SetTenantInfo(tenant)

		ts := time.Now().Add(time.Duration(-2) * time.Hour).UnixNano()
		stmt := &tree.RestorePitr{
			Level: tree.RESTORELEVELACCOUNT,
			Name:  "pitr01",

			AccountName:    "acc01",
			TimeStamp:      nanoTimeFormat(ts),
			SrcAccountName: "sys",
		}

		ses.SetTenantInfo(tenant)

		//no result set
		bh.sql2result["begin;"] = nil
		bh.sql2result["commit;"] = nil
		bh.sql2result["rollback;"] = nil

		sql, err := getSqlForCheckPitr(ctx, "pitr01", sysAccountID)
		assert.NoError(t, err)
		mrs := newMrsForPitrRecord([][]interface{}{{"018ee4cd-5991-7caa-b75d-f9290144bd9f"}})
		bh.sql2result[sql] = mrs

		sql = "select * from mo_catalog.mo_pitr where pitr_name = 'pitr01' and create_account = 0"
		mrs = newMrsForPitrRecord([][]interface{}{{
			"018ee4cd-5991-7caa-b75d-f9290144bd9f",
			"pitr01",
			uint64(0),
			"2024-05-01 00:00:00",
			"2024-05-01 00:00:00",
			"CLUSTER",
			uint64(1),
			"acc01",
			"",
			"",
			uint64(1),
			uint8(1),
			"d",
		}})
		bh.sql2result[sql] = mrs

		resovleTs, err := doResolveTimeStamp(stmt.TimeStamp)
		assert.NoError(t, err)
		sql, err = getSqlForCheckAccountWithPitr(ctx, resovleTs, "acc01")
		assert.NoError(t, err)
		mrs = newMrsForPitrRecord([][]interface{}{})
		bh.sql2result[sql] = mrs

		_, err = doRestorePitr(ctx, ses, stmt)
		assert.Error(t, err)
	})
}

func Test_doRestorePitrValid(t *testing.T) {
	// sys account
	convey.Convey("doRestorePitr fail", t, func() {
		ctrl := gomock.NewController(t)
		defer ctrl.Finish()

		ses := newTestSession(t, ctrl)
		defer ses.Close()

		bh := &backgroundExecTest{}
		bh.init()

		bhStub := gostub.StubFunc(&NewBackgroundExec, bh)
		defer bhStub.Reset()

		pu := config.NewParameterUnit(&config.FrontendParameters{}, nil, nil, nil)
		pu.SV.SetDefaultValues()
		setPu("", pu)
		ctx := context.WithValue(context.TODO(), config.ParameterUnitKey, pu)
		rm, _ := NewRoutineManager(ctx, "")
		ses.rm = rm

		tenant := &TenantInfo{
			Tenant:        sysAccountName,
			User:          rootName,
			DefaultRole:   moAdminRoleName,
			TenantID:      sysAccountID,
			UserID:        rootID,
			DefaultRoleID: moAdminRoleID,
		}
		ses.SetTenantInfo(tenant)

		ts := time.Now().Add(time.Duration(-2) * time.Hour).UnixNano()
		stmt := &tree.RestorePitr{
			Level: tree.RESTORELEVELACCOUNT,
			Name:  "pitr01",

			AccountName: "",
			TimeStamp:   nanoTimeFormat(ts),
		}

		ses.SetTenantInfo(tenant)

		//no result set
		bh.sql2result["begin;"] = nil
		bh.sql2result["commit;"] = nil
		bh.sql2result["rollback;"] = nil

		sql, err := getSqlForCheckPitr(ctx, "pitr01", sysAccountID)
		assert.NoError(t, err)
		mrs := newMrsForPitrRecord([][]interface{}{{"018ee4cd-5991-7caa-b75d-f9290144bd9f"}})
		bh.sql2result[sql] = mrs

		sql = "select * from mo_catalog.mo_pitr where pitr_name = 'pitr01' and create_account = 0"
		mrs = newMrsForPitrRecord([][]interface{}{{
			"018ee4cd-5991-7caa-b75d-f9290144bd9f",
			"pitr01",
			uint64(0),
			"2024-05-34 00:00:00",
			"2024-05-34 00:00:00",
			"ACCOUNT",
			uint64(0),
			"sys",
			"",
			"",
			uint64(0),
			uint8(1),
			"d",
		}})
		bh.sql2result[sql] = mrs

		resovleTs, err := doResolveTimeStamp(stmt.TimeStamp)
		assert.NoError(t, err)
		sql, err = getSqlForCheckAccountWithPitr(ctx, resovleTs, ses.GetTenantName())
		assert.NoError(t, err)
		mrs = newMrsForPitrRecord([][]interface{}{})
		bh.sql2result[sql] = mrs

		_, err = doRestorePitr(ctx, ses, stmt)
		assert.Error(t, err)
	})

	convey.Convey("doRestorePitr fail", t, func() {
		ctrl := gomock.NewController(t)
		defer ctrl.Finish()

		ses := newTestSession(t, ctrl)
		defer ses.Close()

		bh := &backgroundExecTest{}
		bh.init()

		bhStub := gostub.StubFunc(&NewBackgroundExec, bh)
		defer bhStub.Reset()

		pu := config.NewParameterUnit(&config.FrontendParameters{}, nil, nil, nil)
		pu.SV.SetDefaultValues()
		setPu("", pu)
		ctx := context.WithValue(context.TODO(), config.ParameterUnitKey, pu)
		rm, _ := NewRoutineManager(ctx, "")
		ses.rm = rm

		tenant := &TenantInfo{
			Tenant:        sysAccountName,
			User:          rootName,
			DefaultRole:   moAdminRoleName,
			TenantID:      sysAccountID,
			UserID:        rootID,
			DefaultRoleID: moAdminRoleID,
		}
		ses.SetTenantInfo(tenant)

		ts := time.Now().Add(time.Duration(-2) * time.Hour).UnixNano()
		stmt := &tree.RestorePitr{
			Level: tree.RESTORELEVELACCOUNT,
			Name:  "pitr01",

			AccountName: "",
			TimeStamp:   nanoTimeFormat(ts),
		}

		ses.SetTenantInfo(tenant)

		//no result set
		bh.sql2result["begin;"] = nil
		bh.sql2result["commit;"] = nil
		bh.sql2result["rollback;"] = nil

		sql, err := getSqlForCheckPitr(ctx, "pitr01", sysAccountID)
		assert.NoError(t, err)
		mrs := newMrsForPitrRecord([][]interface{}{{"018ee4cd-5991-7caa-b75d-f9290144bd9f"}})
		bh.sql2result[sql] = mrs

		sql = "select * from mo_catalog.mo_pitr where pitr_name = 'pitr01' and create_account = 0"
		mrs = newMrsForPitrRecord([][]interface{}{{
			"018ee4cd-5991-7caa-b75d-f9290144bd9f",
			"pitr01",
			uint64(0),
			types.CurrentTimestamp().String2(time.UTC, 0),
			types.CurrentTimestamp().String2(time.UTC, 0),
			"ACCOUNT",
			uint64(0),
			"sys",
			"",
			"",
			uint64(0),
			uint8(1),
			"d",
		}})
		bh.sql2result[sql] = mrs

		resovleTs, err := doResolveTimeStamp(stmt.TimeStamp)
		assert.NoError(t, err)
		sql, err = getSqlForCheckAccountWithPitr(ctx, resovleTs, ses.GetTenantName())
		assert.NoError(t, err)
		mrs = newMrsForPitrRecord([][]interface{}{})
		bh.sql2result[sql] = mrs

		_, err = doRestorePitr(ctx, ses, stmt)
		assert.Error(t, err)
	})
}

func TestGetSqlForCheckPitrDup(t *testing.T) {
	tests := []struct {
		createAccount   string
		createAccountId uint64
		stmt            *tree.CreatePitr
		expected        string
	}{
		{
			createAccount:   "sys",
			createAccountId: 0,
			stmt: &tree.CreatePitr{
				Level: tree.PITRLEVELCLUSTER,
			},
			expected: "select pitr_id from mo_catalog.mo_pitr where create_account = 0 and obj_id = 18446744073709551615;",
		},
		{
			createAccount:   "sys",
			createAccountId: 0,
			stmt: &tree.CreatePitr{
				Level: tree.PITRLEVELACCOUNT,
			},
			expected: "select pitr_id from mo_catalog.mo_pitr where create_account = 0 and account_name = 'sys' and level = 'account';",
		},
		{
			createAccount:   "testAccount",
			createAccountId: 1,
			stmt: &tree.CreatePitr{
				Level: tree.PITRLEVELACCOUNT,
			},
			expected: "select pitr_id from mo_catalog.mo_pitr where create_account = 1 and account_name = 'testAccount' and level = 'account';",
		},
		{
			createAccount:   "sys",
			createAccountId: 0,
			stmt: &tree.CreatePitr{
				Level:       tree.PITRLEVELACCOUNT,
				AccountName: "testAccountName",
			},
			expected: "select pitr_id from mo_catalog.mo_pitr where create_account = 0 and account_name = 'testAccountName' and level = 'account';",
		},
		{
			createAccount:   "sys",
			createAccountId: 0,
			stmt: &tree.CreatePitr{
				Level:        tree.PITRLEVELDATABASE,
				DatabaseName: "testDb",
			},
			expected: "select pitr_id from mo_catalog.mo_pitr where create_account = 0 and database_name = 'testDb' and level = 'database';",
		},
		{
			createAccount:   "testAccount",
			createAccountId: 1,
			stmt: &tree.CreatePitr{
				Level:        tree.PITRLEVELDATABASE,
				DatabaseName: "testDb",
			},
			expected: "select pitr_id from mo_catalog.mo_pitr where create_account = 1 and database_name = 'testDb' and level = 'database';",
		},
		{
			createAccount:   "sys",
			createAccountId: 0,
			stmt: &tree.CreatePitr{
				Level:        tree.PITRLEVELTABLE,
				DatabaseName: "testDb",
				TableName:    "testTable",
			},
			expected: "select pitr_id from mo_catalog.mo_pitr where create_account = 0 and database_name = 'testDb' and table_name = 'testTable' and level = 'table';",
		},
		{
			createAccount:   "testAccount",
			createAccountId: 1,
			stmt: &tree.CreatePitr{
				Level:        tree.PITRLEVELTABLE,
				DatabaseName: "testDb",
				TableName:    "testTable",
			},
			expected: "select pitr_id from mo_catalog.mo_pitr where create_account = 1 and database_name = 'testDb' and table_name = 'testTable' and level = 'table';",
		},
	}

	for _, tt := range tests {
		t.Run(tt.expected, func(t *testing.T) {
			result := getSqlForCheckPitrDup(tt.createAccount, tt.createAccountId, tt.stmt)
			if result != tt.expected {
				t.Errorf("expected %s, got %s", tt.expected, result)
			}
		})
	}
}

func Test_doRestorePitr_Account(t *testing.T) {
	convey.Convey("doRestorePitr fail", t, func() {
		ctrl := gomock.NewController(t)
		defer ctrl.Finish()

		ses := newTestSession(t, ctrl)
		defer ses.Close()

		bh := &backgroundExecTest{}
		bh.init()

		bhStub := gostub.StubFunc(&NewBackgroundExec, bh)
		defer bhStub.Reset()

		pu := config.NewParameterUnit(&config.FrontendParameters{}, nil, nil, nil)
		pu.SV.SetDefaultValues()
		setPu("", pu)
		ctx := context.WithValue(context.TODO(), config.ParameterUnitKey, pu)
		rm, _ := NewRoutineManager(ctx, "")
		ses.rm = rm

		tenant := &TenantInfo{
			Tenant:        sysAccountName,
			User:          rootName,
			DefaultRole:   moAdminRoleName,
			TenantID:      sysAccountID,
			UserID:        rootID,
			DefaultRoleID: moAdminRoleID,
		}
		ses.SetTenantInfo(tenant)

		ts := time.Now().Add(time.Duration(-2) * time.Hour).UnixNano()
		stmt := &tree.RestorePitr{
			Level: tree.RESTORELEVELACCOUNT,
			Name:  "pitr01",

			AccountName: "",
			TimeStamp:   nanoTimeFormat(ts),
		}

		ses.SetTenantInfo(tenant)
		ctx = context.WithValue(ctx, defines.TenantIDKey{}, uint32(sysAccountID))

		//no result set
		bh.sql2result["begin;"] = nil
		bh.sql2result["commit;"] = nil
		bh.sql2result["rollback;"] = nil

		sql, err := getSqlForCheckPitr(ctx, "pitr01", sysAccountID)
		assert.NoError(t, err)
		mrs := newMrsForPitrRecord([][]interface{}{{"018ee4cd-5991-7caa-b75d-f9290144bd9f"}})
		bh.sql2result[sql] = mrs

		sql = "select * from mo_catalog.mo_pitr where pitr_name = 'pitr01' and create_account = 0"
		mrs = newMrsForPitrRecord([][]interface{}{{
			"018ee4cd-5991-7caa-b75d-f9290144bd9f",
			"pitr01",
			uint64(0),
			"2024-05-01 00:00:00",
			"2024-05-01 00:00:00",
			"ACCOUNT",
			uint64(0),
			"sys",
			"",
			"",
			uint64(0),
			uint8(1),
			"d",
		}})
		bh.sql2result[sql] = mrs

		resovleTs, err := doResolveTimeStamp(stmt.TimeStamp)
		assert.NoError(t, err)
		sql, err = getSqlForCheckAccountWithPitr(ctx, resovleTs, ses.GetTenantName())
		assert.NoError(t, err)
		mrs = newMrsForPitrRecord([][]interface{}{{"0"}})
		bh.sql2result[sql] = mrs

		sql = "select db_name, table_name, refer_db_name, refer_table_name from mo_catalog.mo_foreign_keys"
		mrs = newMrsForPitrRecord([][]interface{}{})
		bh.sql2result[sql] = mrs

		sql = fmt.Sprintf("select db_name, table_name, refer_db_name, refer_table_name from mo_catalog.mo_foreign_keys {MO_TS = %d}", resovleTs)
		mrs = newMrsForPitrRecord([][]interface{}{})
		bh.sql2result[sql] = mrs

		sql = "show databases"
		mrs = newMrsForPitrRecord([][]interface{}{})
		bh.sql2result[sql] = mrs

		sql = fmt.Sprintf("show databases {MO_TS = %d}", resovleTs)
		mrs = newMrsForSqlForShowDatabases([][]interface{}{
			{"db1"},
		})
		bh.sql2result[sql] = mrs

		sql, err = getSqlForCheckDatabaseWithPitr(ctx, resovleTs, "db1")
		assert.NoError(t, err)
		mrs = newMrsForPitrRecord([][]interface{}{{"0"}})
		bh.sql2result[sql] = mrs

		sql = fmt.Sprintf("select datname, dat_createsql from mo_catalog.mo_database {MO_TS = %d} where datname = 'db1' and account_id = 0", resovleTs)
		mrs = newMrsForPitrRecord([][]interface{}{{"db1", "create database db1;"}})
		bh.sql2result[sql] = mrs

		sql = "select pub_name, database_name, database_id, table_list, account_list, created_time, update_time, owner, creator, comment from mo_catalog.mo_pubs where 1=1 and database_name = 'db1'"
		mrs = newMrsForPitrRecord([][]interface{}{})
		bh.sql2result[sql] = mrs

		sql = fmt.Sprintf("show full tables from `db1` {MO_TS = %d}", resovleTs)
		mrs = newMrsForPitrRecord([][]interface{}{})
		bh.sql2result[sql] = mrs

		_, err = doRestorePitr(ctx, ses, stmt)
		assert.Error(t, err)

		sql = fmt.Sprintf(checkDatabaseIsMasterFormat, "db1")
		mrs = newMrsForPitrRecord([][]interface{}{{"db2"}})
		bh.sql2result[sql] = mrs

		_, err = doRestorePitr(ctx, ses, stmt)
		assert.Error(t, err)
	})
}

func Test_doRestorePitr_Account_Sys_Restore_Normal(t *testing.T) {
	convey.Convey("doRestorePitr fail", t, func() {
		ctrl := gomock.NewController(t)
		defer ctrl.Finish()

		ses := newTestSession(t, ctrl)
		defer ses.Close()

		bh := &backgroundExecTest{}
		bh.init()

		bhStub := gostub.StubFunc(&NewBackgroundExec, bh)
		defer bhStub.Reset()

		pu := config.NewParameterUnit(&config.FrontendParameters{}, nil, nil, nil)
		pu.SV.SetDefaultValues()
		setPu("", pu)
		ctx := context.WithValue(context.TODO(), config.ParameterUnitKey, pu)
		rm, _ := NewRoutineManager(ctx, "")
		ses.rm = rm

		tenant := &TenantInfo{
			Tenant:        sysAccountName,
			User:          rootName,
			DefaultRole:   moAdminRoleName,
			TenantID:      sysAccountID,
			UserID:        rootID,
			DefaultRoleID: moAdminRoleID,
		}
		ses.SetTenantInfo(tenant)

		ts := time.Now().Add(time.Duration(-2) * time.Hour).UnixNano()
		stmt := &tree.RestorePitr{
			Level: tree.RESTORELEVELACCOUNT,
			Name:  "pitr01",

			AccountName: "acc01",
			TimeStamp:   nanoTimeFormat(ts),
		}

		ses.SetTenantInfo(tenant)
		ctx = context.WithValue(ctx, defines.TenantIDKey{}, uint32(sysAccountID))

		//no result set
		bh.sql2result["begin;"] = nil
		bh.sql2result["commit;"] = nil
		bh.sql2result["rollback;"] = nil

		sql, err := getSqlForCheckPitr(ctx, "pitr01", sysAccountID)
		assert.NoError(t, err)
		mrs := newMrsForPitrRecord([][]interface{}{{"018ee4cd-5991-7caa-b75d-f9290144bd9f"}})
		bh.sql2result[sql] = mrs

		sql = "select * from mo_catalog.mo_pitr where pitr_name = 'pitr01' and create_account = 0"
		mrs = newMrsForPitrRecord([][]interface{}{{
			"018ee4cd-5991-7caa-b75d-f9290144bd9f",
			"pitr01",
			uint64(0),
			"2024-05-01 00:00:00",
			"2024-05-01 00:00:00",
			"ACCOUNT",
			uint64(1),
			"acc01",
			"",
			"",
			uint64(1),
			uint8(1),
			"d",
		}})
		bh.sql2result[sql] = mrs

		resovleTs, err := doResolveTimeStamp(stmt.TimeStamp)
		assert.NoError(t, err)
		sql, err = getSqlForCheckAccountWithPitr(ctx, resovleTs, "acc01")
		assert.NoError(t, err)
		mrs = newMrsForPitrRecord([][]interface{}{{"1"}})
		bh.sql2result[sql] = mrs

		sql = "select db_name, table_name, refer_db_name, refer_table_name from mo_catalog.mo_foreign_keys"
		mrs = newMrsForPitrRecord([][]interface{}{})
		bh.sql2result[sql] = mrs

		sql = fmt.Sprintf("select db_name, table_name, refer_db_name, refer_table_name from mo_catalog.mo_foreign_keys {MO_TS = %d}", resovleTs)
		mrs = newMrsForPitrRecord([][]interface{}{})
		bh.sql2result[sql] = mrs

		sql = "show databases"
		mrs = newMrsForPitrRecord([][]interface{}{})
		bh.sql2result[sql] = mrs

		sql = fmt.Sprintf("show databases {MO_TS = %d}", resovleTs)
		mrs = newMrsForSqlForShowDatabases([][]interface{}{
			{"db1"},
		})
		bh.sql2result[sql] = mrs

		sql, err = getSqlForCheckDatabaseWithPitr(ctx, resovleTs, "db1")
		assert.NoError(t, err)
		mrs = newMrsForPitrRecord([][]interface{}{{"0"}})
		bh.sql2result[sql] = mrs

		sql = fmt.Sprintf("select datname, dat_createsql from mo_catalog.mo_database {MO_TS = %d} where datname = 'db1' and account_id = 0", resovleTs)
		mrs = newMrsForPitrRecord([][]interface{}{{"db1", "create database db1;"}})
		bh.sql2result[sql] = mrs

		sql = "select pub_name, database_name, database_id, table_list, account_list, created_time, update_time, owner, creator, comment from mo_catalog.mo_pubs where 1=1 and database_name = 'db1'"
		mrs = newMrsForPitrRecord([][]interface{}{})
		bh.sql2result[sql] = mrs

		sql = fmt.Sprintf("show full tables from `db1` {MO_TS = %d}", resovleTs)
		mrs = newMrsForPitrRecord([][]interface{}{})
		bh.sql2result[sql] = mrs

		_, err = doRestorePitr(ctx, ses, stmt)
		assert.Error(t, err)
	})
}

func Test_doRestorePitr_Account_Sys_Restore_Normal_To_new(t *testing.T) {
	convey.Convey("doRestorePitr fail", t, func() {
		ctrl := gomock.NewController(t)
		defer ctrl.Finish()

		ses := newTestSession(t, ctrl)
		defer ses.Close()

		bh := &backgroundExecTest{}
		bh.init()

		bhStub := gostub.StubFunc(&NewBackgroundExec, bh)
		defer bhStub.Reset()

		pu := config.NewParameterUnit(&config.FrontendParameters{}, nil, nil, nil)
		pu.SV.SetDefaultValues()
		setPu("", pu)
		ctx := context.WithValue(context.TODO(), config.ParameterUnitKey, pu)
		rm, _ := NewRoutineManager(ctx, "")
		ses.rm = rm

		tenant := &TenantInfo{
			Tenant:        sysAccountName,
			User:          rootName,
			DefaultRole:   moAdminRoleName,
			TenantID:      sysAccountID,
			UserID:        rootID,
			DefaultRoleID: moAdminRoleID,
		}
		ses.SetTenantInfo(tenant)

		ts := time.Now().Add(time.Duration(-2) * time.Hour).UnixNano()
		stmt := &tree.RestorePitr{
			Level: tree.RESTORELEVELACCOUNT,
			Name:  "pitr01",

			AccountName: "acc01",
			TimeStamp:   nanoTimeFormat(ts),
		}

		ses.SetTenantInfo(tenant)
		ctx = context.WithValue(ctx, defines.TenantIDKey{}, uint32(sysAccountID))

		//no result set
		bh.sql2result["begin;"] = nil
		bh.sql2result["commit;"] = nil
		bh.sql2result["rollback;"] = nil

		sql, err := getSqlForCheckPitr(ctx, "pitr01", sysAccountID)
		assert.NoError(t, err)
		mrs := newMrsForPitrRecord([][]interface{}{{"018ee4cd-5991-7caa-b75d-f9290144bd9f"}})
		bh.sql2result[sql] = mrs

		sql = "select * from mo_catalog.mo_pitr where pitr_name = 'pitr01' and create_account = 0"
		mrs = newMrsForPitrRecord([][]interface{}{{
			"018ee4cd-5991-7caa-b75d-f9290144bd9f",
			"pitr01",
			uint64(0),
			"2024-05-01 00:00:00",
			"2024-05-01 00:00:00",
			"ACCOUNT",
			uint64(2),
			"acc02",
			"",
			"",
			uint64(2),
			uint8(1),
			"d",
		}})
		bh.sql2result[sql] = mrs

		resovleTs, err := doResolveTimeStamp(stmt.TimeStamp)
		assert.NoError(t, err)
		sql, err = getSqlForCheckAccountWithPitr(ctx, resovleTs, "acc02")
		assert.NoError(t, err)
		mrs = newMrsForPitrRecord([][]interface{}{{"1"}})
		bh.sql2result[sql] = mrs

		sql = "select account_id, account_name, status, version, suspended_time from mo_catalog.mo_account where 1=1 and account_name = 'acc01'"
		mrs = newMrsForPitrRecord([][]interface{}{{uint64(1), "acc01", "open", uint64(1), nil}})
		bh.sql2result[sql] = mrs

		sql = "select db_name, table_name, refer_db_name, refer_table_name from mo_catalog.mo_foreign_keys"
		mrs = newMrsForPitrRecord([][]interface{}{})
		bh.sql2result[sql] = mrs

		sql = fmt.Sprintf("select db_name, table_name, refer_db_name, refer_table_name from mo_catalog.mo_foreign_keys {MO_TS = %d}", resovleTs)
		mrs = newMrsForPitrRecord([][]interface{}{})
		bh.sql2result[sql] = mrs

		sql = "show databases"
		mrs = newMrsForPitrRecord([][]interface{}{})
		bh.sql2result[sql] = mrs

		sql = fmt.Sprintf("show databases {MO_TS = %d}", resovleTs)
		mrs = newMrsForSqlForShowDatabases([][]interface{}{
			{"db1"},
		})
		bh.sql2result[sql] = mrs

		sql, err = getSqlForCheckDatabaseWithPitr(ctx, resovleTs, "db1")
		assert.NoError(t, err)
		mrs = newMrsForPitrRecord([][]interface{}{{"0"}})
		bh.sql2result[sql] = mrs

		sql = fmt.Sprintf("select datname, dat_createsql from mo_catalog.mo_database {MO_TS = %d} where datname = 'db1' and account_id = 0", resovleTs)
		mrs = newMrsForPitrRecord([][]interface{}{{"db1", "create database db1;"}})
		bh.sql2result[sql] = mrs

		sql = "select pub_name, database_name, database_id, table_list, account_list, created_time, update_time, owner, creator, comment from mo_catalog.mo_pubs where 1=1 and database_name = 'db1'"
		mrs = newMrsForPitrRecord([][]interface{}{})
		bh.sql2result[sql] = mrs

		sql = fmt.Sprintf("show full tables from `db1` {MO_TS = %d}", resovleTs)
		mrs = newMrsForPitrRecord([][]interface{}{})
		bh.sql2result[sql] = mrs

		_, err = doRestorePitr(ctx, ses, stmt)
		assert.Error(t, err)
	})

	convey.Convey("doRestorePitr fail", t, func() {
		ctrl := gomock.NewController(t)
		defer ctrl.Finish()

		ses := newTestSession(t, ctrl)
		defer ses.Close()

		bh := &backgroundExecTest{}
		bh.init()

		bhStub := gostub.StubFunc(&NewBackgroundExec, bh)
		defer bhStub.Reset()

		pu := config.NewParameterUnit(&config.FrontendParameters{}, nil, nil, nil)
		pu.SV.SetDefaultValues()
		setPu("", pu)
		ctx := context.WithValue(context.TODO(), config.ParameterUnitKey, pu)
		rm, _ := NewRoutineManager(ctx, "")
		ses.rm = rm

		tenant := &TenantInfo{
			Tenant:        sysAccountName,
			User:          rootName,
			DefaultRole:   moAdminRoleName,
			TenantID:      sysAccountID,
			UserID:        rootID,
			DefaultRoleID: moAdminRoleID,
		}
		ses.SetTenantInfo(tenant)

		ts := time.Now().Add(time.Duration(-2) * time.Hour).UnixNano()
		stmt := &tree.RestorePitr{
			Level: tree.RESTORELEVELACCOUNT,
			Name:  "pitr01",

			AccountName: "acc01",
			TimeStamp:   nanoTimeFormat(ts),
		}

		ses.SetTenantInfo(tenant)
		ctx = context.WithValue(ctx, defines.TenantIDKey{}, uint32(sysAccountID))

		//no result set
		bh.sql2result["begin;"] = nil
		bh.sql2result["commit;"] = nil
		bh.sql2result["rollback;"] = nil

		sql, err := getSqlForCheckPitr(ctx, "pitr01", sysAccountID)
		assert.NoError(t, err)
		mrs := newMrsForPitrRecord([][]interface{}{{"018ee4cd-5991-7caa-b75d-f9290144bd9f"}})
		bh.sql2result[sql] = mrs

		sql = "select * from mo_catalog.mo_pitr where pitr_name = 'pitr01' and create_account = 0"
		mrs = newMrsForPitrRecord([][]interface{}{{
			"018ee4cd-5991-7caa-b75d-f9290144bd9f",
			"pitr01",
			uint64(0),
			"2024-05-01 00:00:00",
			"2024-05-01 00:00:00",
			"ACCOUNT",
			uint64(2),
			"acc02",
			"",
			"",
			uint64(2),
			uint8(1),
			"d",
		}})
		bh.sql2result[sql] = mrs

		resovleTs, err := doResolveTimeStamp(stmt.TimeStamp)
		assert.NoError(t, err)
		sql, err = getSqlForCheckAccountWithPitr(ctx, resovleTs, "acc02")
		assert.NoError(t, err)
		mrs = newMrsForPitrRecord([][]interface{}{{"1"}})
		bh.sql2result[sql] = mrs

		sql = "select db_name, table_name, refer_db_name, refer_table_name from mo_catalog.mo_foreign_keys"
		mrs = newMrsForPitrRecord([][]interface{}{})
		bh.sql2result[sql] = mrs

		sql = fmt.Sprintf("select db_name, table_name, refer_db_name, refer_table_name from mo_catalog.mo_foreign_keys {MO_TS = %d}", resovleTs)
		mrs = newMrsForPitrRecord([][]interface{}{})
		bh.sql2result[sql] = mrs

		sql = "show databases"
		mrs = newMrsForPitrRecord([][]interface{}{})
		bh.sql2result[sql] = mrs

		sql = fmt.Sprintf("show databases {MO_TS = %d}", resovleTs)
		mrs = newMrsForSqlForShowDatabases([][]interface{}{
			{"db1"},
		})
		bh.sql2result[sql] = mrs

		sql, err = getSqlForCheckDatabaseWithPitr(ctx, resovleTs, "db1")
		assert.NoError(t, err)
		mrs = newMrsForPitrRecord([][]interface{}{{"0"}})
		bh.sql2result[sql] = mrs

		sql = fmt.Sprintf("select datname, dat_createsql from mo_catalog.mo_database {MO_TS = %d} where datname = 'db1' and account_id = 0", resovleTs)
		mrs = newMrsForPitrRecord([][]interface{}{{"db1", "create database db1;"}})
		bh.sql2result[sql] = mrs

		sql = "select pub_name, database_name, database_id, table_list, account_list, created_time, update_time, owner, creator, comment from mo_catalog.mo_pubs where 1=1 and database_name = 'db1'"
		mrs = newMrsForPitrRecord([][]interface{}{})
		bh.sql2result[sql] = mrs

		sql = fmt.Sprintf("show full tables from `db1` {MO_TS = %d}", resovleTs)
		mrs = newMrsForPitrRecord([][]interface{}{})
		bh.sql2result[sql] = mrs

		_, err = doRestorePitr(ctx, ses, stmt)
		assert.Error(t, err)
	})
}

func Test_doRestorePitr_Account_Sys_Restore_Normal_Using_cluster(t *testing.T) {
	convey.Convey("doRestorePitr fail", t, func() {
		ctrl := gomock.NewController(t)
		defer ctrl.Finish()

		ses := newTestSession(t, ctrl)
		defer ses.Close()

		bh := &backgroundExecTest{}
		bh.init()

		bhStub := gostub.StubFunc(&NewBackgroundExec, bh)
		defer bhStub.Reset()

		pu := config.NewParameterUnit(&config.FrontendParameters{}, nil, nil, nil)
		pu.SV.SetDefaultValues()
		setPu("", pu)
		ctx := context.WithValue(context.TODO(), config.ParameterUnitKey, pu)
		rm, _ := NewRoutineManager(ctx, "")
		ses.rm = rm

		tenant := &TenantInfo{
			Tenant:        sysAccountName,
			User:          rootName,
			DefaultRole:   moAdminRoleName,
			TenantID:      sysAccountID,
			UserID:        rootID,
			DefaultRoleID: moAdminRoleID,
		}
		ses.SetTenantInfo(tenant)

		ts := time.Now().Add(time.Duration(-2) * time.Hour).UnixNano()
		stmt := &tree.RestorePitr{
			Level: tree.RESTORELEVELACCOUNT,
			Name:  "pitr01",

			AccountName:    "acc01",
			SrcAccountName: "acc01",
			TimeStamp:      nanoTimeFormat(ts),
		}

		ses.SetTenantInfo(tenant)
		ctx = context.WithValue(ctx, defines.TenantIDKey{}, uint32(sysAccountID))

		//no result set
		bh.sql2result["begin;"] = nil
		bh.sql2result["commit;"] = nil
		bh.sql2result["rollback;"] = nil

		sql, err := getSqlForCheckPitr(ctx, "pitr01", sysAccountID)
		assert.NoError(t, err)
		mrs := newMrsForPitrRecord([][]interface{}{{"018ee4cd-5991-7caa-b75d-f9290144bd9f"}})
		bh.sql2result[sql] = mrs

		sql = "select * from mo_catalog.mo_pitr where pitr_name = 'pitr01' and create_account = 0"
		mrs = newMrsForPitrRecord([][]interface{}{{
			"018ee4cd-5991-7caa-b75d-f9290144bd9f",
			"pitr01",
			uint64(0),
			"2024-05-01 00:00:00",
			"2024-05-01 00:00:00",
			"CLUSTER",
			uint64(1),
			"",
			"",
			"",
			uint64(1),
			uint8(1),
			"d",
		}})
		bh.sql2result[sql] = mrs

		resovleTs, err := doResolveTimeStamp(stmt.TimeStamp)
		assert.NoError(t, err)
		sql, err = getSqlForCheckAccountWithPitr(ctx, resovleTs, "acc01")
		assert.NoError(t, err)
		mrs = newMrsForPitrRecord([][]interface{}{{"1"}})
		bh.sql2result[sql] = mrs

		sql = "select account_id, account_name, status, version, suspended_time from mo_catalog.mo_account where 1=1 and account_name = 'acc01'"
		mrs = newMrsForPitrRecord([][]interface{}{{uint64(1), "acc01", "open", uint64(1), nil}})
		bh.sql2result[sql] = mrs

		sql = "select db_name, table_name, refer_db_name, refer_table_name from mo_catalog.mo_foreign_keys"
		mrs = newMrsForPitrRecord([][]interface{}{})
		bh.sql2result[sql] = mrs

		sql = fmt.Sprintf("select db_name, table_name, refer_db_name, refer_table_name from mo_catalog.mo_foreign_keys {MO_TS = %d}", resovleTs)
		mrs = newMrsForPitrRecord([][]interface{}{})
		bh.sql2result[sql] = mrs

		sql = "show databases"
		mrs = newMrsForPitrRecord([][]interface{}{})
		bh.sql2result[sql] = mrs

		sql = fmt.Sprintf("show databases {MO_TS = %d}", resovleTs)
		mrs = newMrsForSqlForShowDatabases([][]interface{}{
			{"db1"},
		})
		bh.sql2result[sql] = mrs

		sql, err = getSqlForCheckDatabaseWithPitr(ctx, resovleTs, "db1")
		assert.NoError(t, err)
		mrs = newMrsForPitrRecord([][]interface{}{{"0"}})
		bh.sql2result[sql] = mrs

		sql = fmt.Sprintf("select datname, dat_createsql from mo_catalog.mo_database {MO_TS = %d} where datname = 'db1' and account_id = 0", resovleTs)
		mrs = newMrsForPitrRecord([][]interface{}{{"db1", "create database db1;"}})
		bh.sql2result[sql] = mrs

		sql = "select pub_name, database_name, database_id, table_list, account_list, created_time, update_time, owner, creator, comment from mo_catalog.mo_pubs where 1=1 and database_name = 'db1'"
		mrs = newMrsForPitrRecord([][]interface{}{})
		bh.sql2result[sql] = mrs

		sql = fmt.Sprintf("show full tables from `db1` {MO_TS = %d}", resovleTs)
		mrs = newMrsForPitrRecord([][]interface{}{})
		bh.sql2result[sql] = mrs

		_, err = doRestorePitr(ctx, ses, stmt)
		assert.Error(t, err)
	})

	convey.Convey("doRestorePitr fail", t, func() {
		ctrl := gomock.NewController(t)
		defer ctrl.Finish()

		ses := newTestSession(t, ctrl)
		defer ses.Close()

		bh := &backgroundExecTest{}
		bh.init()

		bhStub := gostub.StubFunc(&NewBackgroundExec, bh)
		defer bhStub.Reset()

		pu := config.NewParameterUnit(&config.FrontendParameters{}, nil, nil, nil)
		pu.SV.SetDefaultValues()
		setPu("", pu)
		ctx := context.WithValue(context.TODO(), config.ParameterUnitKey, pu)
		rm, _ := NewRoutineManager(ctx, "")
		ses.rm = rm

		tenant := &TenantInfo{
			Tenant:        sysAccountName,
			User:          rootName,
			DefaultRole:   moAdminRoleName,
			TenantID:      sysAccountID,
			UserID:        rootID,
			DefaultRoleID: moAdminRoleID,
		}
		ses.SetTenantInfo(tenant)

		ts := time.Now().Add(time.Duration(-2) * time.Hour).UnixNano()
		stmt := &tree.RestorePitr{
			Level: tree.RESTORELEVELACCOUNT,
			Name:  "pitr01",

			AccountName:    "acc01",
			SrcAccountName: "acc01",
			TimeStamp:      nanoTimeFormat(ts),
		}

		ses.SetTenantInfo(tenant)
		ctx = context.WithValue(ctx, defines.TenantIDKey{}, uint32(sysAccountID))

		//no result set
		bh.sql2result["begin;"] = nil
		bh.sql2result["commit;"] = nil
		bh.sql2result["rollback;"] = nil

		sql, err := getSqlForCheckPitr(ctx, "pitr01", sysAccountID)
		assert.NoError(t, err)
		mrs := newMrsForPitrRecord([][]interface{}{{"018ee4cd-5991-7caa-b75d-f9290144bd9f"}})
		bh.sql2result[sql] = mrs

		sql = "select * from mo_catalog.mo_pitr where pitr_name = 'pitr01' and create_account = 0"
		mrs = newMrsForPitrRecord([][]interface{}{{
			"018ee4cd-5991-7caa-b75d-f9290144bd9f",
			"pitr01",
			uint64(0),
			"2024-05-01 00:00:00",
			"2024-05-01 00:00:00",
			"CLUSTER",
			uint64(1),
			"",
			"",
			"",
			uint64(1),
			uint8(1),
			"d",
		}})
		bh.sql2result[sql] = mrs

		resovleTs, err := doResolveTimeStamp(stmt.TimeStamp)
		assert.NoError(t, err)
		sql, err = getSqlForCheckAccountWithPitr(ctx, resovleTs, "acc01")
		assert.NoError(t, err)
		mrs = newMrsForPitrRecord([][]interface{}{{"1"}})
		bh.sql2result[sql] = mrs

		sql = "select db_name, table_name, refer_db_name, refer_table_name from mo_catalog.mo_foreign_keys"
		mrs = newMrsForPitrRecord([][]interface{}{})
		bh.sql2result[sql] = mrs

		sql = fmt.Sprintf("select db_name, table_name, refer_db_name, refer_table_name from mo_catalog.mo_foreign_keys {MO_TS = %d}", resovleTs)
		mrs = newMrsForPitrRecord([][]interface{}{})
		bh.sql2result[sql] = mrs

		sql = "show databases"
		mrs = newMrsForPitrRecord([][]interface{}{})
		bh.sql2result[sql] = mrs

		sql = fmt.Sprintf("show databases {MO_TS = %d}", resovleTs)
		mrs = newMrsForSqlForShowDatabases([][]interface{}{
			{"db1"},
		})
		bh.sql2result[sql] = mrs

		sql, err = getSqlForCheckDatabaseWithPitr(ctx, resovleTs, "db1")
		assert.NoError(t, err)
		mrs = newMrsForPitrRecord([][]interface{}{{"0"}})
		bh.sql2result[sql] = mrs

		sql = fmt.Sprintf("select datname, dat_createsql from mo_catalog.mo_database {MO_TS = %d} where datname = 'db1' and account_id = 0", resovleTs)
		mrs = newMrsForPitrRecord([][]interface{}{{"db1", "create database db1;"}})
		bh.sql2result[sql] = mrs

		sql = "select pub_name, database_name, database_id, table_list, account_list, created_time, update_time, owner, creator, comment from mo_catalog.mo_pubs where 1=1 and database_name = 'db1'"
		mrs = newMrsForPitrRecord([][]interface{}{})
		bh.sql2result[sql] = mrs

		sql = fmt.Sprintf("show full tables from `db1` {MO_TS = %d}", resovleTs)
		mrs = newMrsForPitrRecord([][]interface{}{})
		bh.sql2result[sql] = mrs

		_, err = doRestorePitr(ctx, ses, stmt)
		assert.Error(t, err)
	})
}

func Test_doRestorePitr_Account_Sys_Restore_Normal_To_new_Using_cluster(t *testing.T) {
	convey.Convey("doRestorePitr fail", t, func() {
		ctrl := gomock.NewController(t)
		defer ctrl.Finish()

		ses := newTestSession(t, ctrl)
		defer ses.Close()

		bh := &backgroundExecTest{}
		bh.init()

		bhStub := gostub.StubFunc(&NewBackgroundExec, bh)
		defer bhStub.Reset()

		pu := config.NewParameterUnit(&config.FrontendParameters{}, nil, nil, nil)
		pu.SV.SetDefaultValues()
		setPu("", pu)
		ctx := context.WithValue(context.TODO(), config.ParameterUnitKey, pu)
		rm, _ := NewRoutineManager(ctx, "")
		ses.rm = rm

		tenant := &TenantInfo{
			Tenant:        sysAccountName,
			User:          rootName,
			DefaultRole:   moAdminRoleName,
			TenantID:      sysAccountID,
			UserID:        rootID,
			DefaultRoleID: moAdminRoleID,
		}
		ses.SetTenantInfo(tenant)

		ts := time.Now().Add(time.Duration(-2) * time.Hour).UnixNano()
		stmt := &tree.RestorePitr{
			Level: tree.RESTORELEVELACCOUNT,
			Name:  "pitr01",

			AccountName:    "acc01",
			SrcAccountName: "acc02",
			TimeStamp:      nanoTimeFormat(ts),
		}

		ses.SetTenantInfo(tenant)
		ctx = context.WithValue(ctx, defines.TenantIDKey{}, uint32(sysAccountID))

		//no result set
		bh.sql2result["begin;"] = nil
		bh.sql2result["commit;"] = nil
		bh.sql2result["rollback;"] = nil

		sql, err := getSqlForCheckPitr(ctx, "pitr01", sysAccountID)
		assert.NoError(t, err)
		mrs := newMrsForPitrRecord([][]interface{}{{"018ee4cd-5991-7caa-b75d-f9290144bd9f"}})
		bh.sql2result[sql] = mrs

		sql = "select * from mo_catalog.mo_pitr where pitr_name = 'pitr01' and create_account = 0"
		mrs = newMrsForPitrRecord([][]interface{}{{
			"018ee4cd-5991-7caa-b75d-f9290144bd9f",
			"pitr01",
			uint64(0),
			"2024-05-01 00:00:00",
			"2024-05-01 00:00:00",
			"CLUSTER",
			uint64(1),
			"",
			"",
			"",
			uint64(1),
			uint8(1),
			"d",
		}})
		bh.sql2result[sql] = mrs

		resovleTs, err := doResolveTimeStamp(stmt.TimeStamp)
		assert.NoError(t, err)
		sql, err = getSqlForCheckAccountWithPitr(ctx, resovleTs, "acc02")
		assert.NoError(t, err)
		mrs = newMrsForPitrRecord([][]interface{}{{"1"}})
		bh.sql2result[sql] = mrs

		sql = "select account_id, account_name, status, version, suspended_time from mo_catalog.mo_account where 1=1 and account_name = 'acc01'"
		mrs = newMrsForPitrRecord([][]interface{}{{uint64(1), "acc01", "open", uint64(1), nil}})
		bh.sql2result[sql] = mrs

		sql = "select account_id, account_name, status, version, suspended_time from mo_catalog.mo_account where 1=1 and account_name = 'acc02'"
		mrs = newMrsForPitrRecord([][]interface{}{{uint64(2), "acc01", "open", uint64(1), nil}})
		bh.sql2result[sql] = mrs

		sql = "select db_name, table_name, refer_db_name, refer_table_name from mo_catalog.mo_foreign_keys"
		mrs = newMrsForPitrRecord([][]interface{}{})
		bh.sql2result[sql] = mrs

		sql = fmt.Sprintf("select db_name, table_name, refer_db_name, refer_table_name from mo_catalog.mo_foreign_keys {MO_TS = %d}", resovleTs)
		mrs = newMrsForPitrRecord([][]interface{}{})
		bh.sql2result[sql] = mrs

		sql = "show databases"
		mrs = newMrsForPitrRecord([][]interface{}{})
		bh.sql2result[sql] = mrs

		sql = fmt.Sprintf("show databases {MO_TS = %d}", resovleTs)
		mrs = newMrsForSqlForShowDatabases([][]interface{}{
			{"db1"},
		})
		bh.sql2result[sql] = mrs

		sql, err = getSqlForCheckDatabaseWithPitr(ctx, resovleTs, "db1")
		assert.NoError(t, err)
		mrs = newMrsForPitrRecord([][]interface{}{{"0"}})
		bh.sql2result[sql] = mrs

		sql = fmt.Sprintf("select datname, dat_createsql from mo_catalog.mo_database {MO_TS = %d} where datname = 'db1' and account_id = 0", resovleTs)
		mrs = newMrsForPitrRecord([][]interface{}{{"db1", "create database db1;"}})
		bh.sql2result[sql] = mrs

		sql = "select pub_name, database_name, database_id, table_list, account_list, created_time, update_time, owner, creator, comment from mo_catalog.mo_pubs where 1=1 and database_name = 'db1'"
		mrs = newMrsForPitrRecord([][]interface{}{})
		bh.sql2result[sql] = mrs

		sql = fmt.Sprintf("show full tables from `db1` {MO_TS = %d}", resovleTs)
		mrs = newMrsForPitrRecord([][]interface{}{})
		bh.sql2result[sql] = mrs

		_, err = doRestorePitr(ctx, ses, stmt)
		assert.Error(t, err)
	})

	convey.Convey("doRestorePitr fail", t, func() {
		ctrl := gomock.NewController(t)
		defer ctrl.Finish()

		ses := newTestSession(t, ctrl)
		defer ses.Close()

		bh := &backgroundExecTest{}
		bh.init()

		bhStub := gostub.StubFunc(&NewBackgroundExec, bh)
		defer bhStub.Reset()

		pu := config.NewParameterUnit(&config.FrontendParameters{}, nil, nil, nil)
		pu.SV.SetDefaultValues()
		setPu("", pu)
		ctx := context.WithValue(context.TODO(), config.ParameterUnitKey, pu)
		rm, _ := NewRoutineManager(ctx, "")
		ses.rm = rm

		tenant := &TenantInfo{
			Tenant:        sysAccountName,
			User:          rootName,
			DefaultRole:   moAdminRoleName,
			TenantID:      sysAccountID,
			UserID:        rootID,
			DefaultRoleID: moAdminRoleID,
		}
		ses.SetTenantInfo(tenant)

		ts := time.Now().Add(time.Duration(-2) * time.Hour).UnixNano()
		stmt := &tree.RestorePitr{
			Level: tree.RESTORELEVELACCOUNT,
			Name:  "pitr01",

			AccountName:    "acc01",
			SrcAccountName: "acc02",
			TimeStamp:      nanoTimeFormat(ts),
		}

		ses.SetTenantInfo(tenant)
		ctx = context.WithValue(ctx, defines.TenantIDKey{}, uint32(sysAccountID))

		//no result set
		bh.sql2result["begin;"] = nil
		bh.sql2result["commit;"] = nil
		bh.sql2result["rollback;"] = nil

		sql, err := getSqlForCheckPitr(ctx, "pitr01", sysAccountID)
		assert.NoError(t, err)
		mrs := newMrsForPitrRecord([][]interface{}{{"018ee4cd-5991-7caa-b75d-f9290144bd9f"}})
		bh.sql2result[sql] = mrs

		sql = "select * from mo_catalog.mo_pitr where pitr_name = 'pitr01' and create_account = 0"
		mrs = newMrsForPitrRecord([][]interface{}{{
			"018ee4cd-5991-7caa-b75d-f9290144bd9f",
			"pitr01",
			uint64(0),
			"2024-05-01 00:00:00",
			"2024-05-01 00:00:00",
			"CLUSTER",
			uint64(1),
			"",
			"",
			"",
			uint64(1),
			uint8(1),
			"d",
		}})
		bh.sql2result[sql] = mrs

		resovleTs, err := doResolveTimeStamp(stmt.TimeStamp)
		assert.NoError(t, err)
		sql, err = getSqlForCheckAccountWithPitr(ctx, resovleTs, "acc02")
		assert.NoError(t, err)
		mrs = newMrsForPitrRecord([][]interface{}{{"1"}})
		bh.sql2result[sql] = mrs

		sql = "select account_id, account_name, status, version, suspended_time from mo_catalog.mo_account where 1=1 and account_name = 'acc02'"
		mrs = newMrsForPitrRecord([][]interface{}{{uint64(2), "acc01", "open", uint64(1), nil}})
		bh.sql2result[sql] = mrs

		sql = "select db_name, table_name, refer_db_name, refer_table_name from mo_catalog.mo_foreign_keys"
		mrs = newMrsForPitrRecord([][]interface{}{})
		bh.sql2result[sql] = mrs

		sql = fmt.Sprintf("select db_name, table_name, refer_db_name, refer_table_name from mo_catalog.mo_foreign_keys {MO_TS = %d}", resovleTs)
		mrs = newMrsForPitrRecord([][]interface{}{})
		bh.sql2result[sql] = mrs

		sql = "show databases"
		mrs = newMrsForPitrRecord([][]interface{}{})
		bh.sql2result[sql] = mrs

		sql = fmt.Sprintf("show databases {MO_TS = %d}", resovleTs)
		mrs = newMrsForSqlForShowDatabases([][]interface{}{
			{"db1"},
		})
		bh.sql2result[sql] = mrs

		sql, err = getSqlForCheckDatabaseWithPitr(ctx, resovleTs, "db1")
		assert.NoError(t, err)
		mrs = newMrsForPitrRecord([][]interface{}{{"0"}})
		bh.sql2result[sql] = mrs

		sql = fmt.Sprintf("select datname, dat_createsql from mo_catalog.mo_database {MO_TS = %d} where datname = 'db1' and account_id = 0", resovleTs)
		mrs = newMrsForPitrRecord([][]interface{}{{"db1", "create database db1;"}})
		bh.sql2result[sql] = mrs

		sql = "select pub_name, database_name, database_id, table_list, account_list, created_time, update_time, owner, creator, comment from mo_catalog.mo_pubs where 1=1 and database_name = 'db1'"
		mrs = newMrsForPitrRecord([][]interface{}{})
		bh.sql2result[sql] = mrs

		sql = fmt.Sprintf("show full tables from `db1` {MO_TS = %d}", resovleTs)
		mrs = newMrsForPitrRecord([][]interface{}{})
		bh.sql2result[sql] = mrs

		_, err = doRestorePitr(ctx, ses, stmt)
		assert.Error(t, err)
	})

	convey.Convey("doRestorePitr fail", t, func() {
		ctrl := gomock.NewController(t)
		defer ctrl.Finish()

		ses := newTestSession(t, ctrl)
		defer ses.Close()

		bh := &backgroundExecTest{}
		bh.init()

		bhStub := gostub.StubFunc(&NewBackgroundExec, bh)
		defer bhStub.Reset()

		pu := config.NewParameterUnit(&config.FrontendParameters{}, nil, nil, nil)
		pu.SV.SetDefaultValues()
		setPu("", pu)
		ctx := context.WithValue(context.TODO(), config.ParameterUnitKey, pu)
		rm, _ := NewRoutineManager(ctx, "")
		ses.rm = rm

		tenant := &TenantInfo{
			Tenant:        sysAccountName,
			User:          rootName,
			DefaultRole:   moAdminRoleName,
			TenantID:      sysAccountID,
			UserID:        rootID,
			DefaultRoleID: moAdminRoleID,
		}
		ses.SetTenantInfo(tenant)

		ts := time.Now().Add(time.Duration(-2) * time.Hour).UnixNano()
		stmt := &tree.RestorePitr{
			Level: tree.RESTORELEVELACCOUNT,
			Name:  "pitr01",

			AccountName:    "acc01",
			SrcAccountName: "acc02",
			TimeStamp:      nanoTimeFormat(ts),
		}

		ses.SetTenantInfo(tenant)
		ctx = context.WithValue(ctx, defines.TenantIDKey{}, uint32(sysAccountID))

		//no result set
		bh.sql2result["begin;"] = nil
		bh.sql2result["commit;"] = nil
		bh.sql2result["rollback;"] = nil

		sql, err := getSqlForCheckPitr(ctx, "pitr01", sysAccountID)
		assert.NoError(t, err)
		mrs := newMrsForPitrRecord([][]interface{}{{"018ee4cd-5991-7caa-b75d-f9290144bd9f"}})
		bh.sql2result[sql] = mrs

		sql = "select * from mo_catalog.mo_pitr where pitr_name = 'pitr01' and create_account = 0"
		mrs = newMrsForPitrRecord([][]interface{}{{
			"018ee4cd-5991-7caa-b75d-f9290144bd9f",
			"pitr01",
			uint64(0),
			"2024-05-01 00:00:00",
			"2024-05-01 00:00:00",
			"CLUSTER",
			uint64(1),
			"",
			"",
			"",
			uint64(1),
			uint8(1),
			"d",
		}})
		bh.sql2result[sql] = mrs

		resovleTs, err := doResolveTimeStamp(stmt.TimeStamp)
		assert.NoError(t, err)
		sql, err = getSqlForCheckAccountWithPitr(ctx, resovleTs, "acc02")
		assert.NoError(t, err)
		mrs = newMrsForPitrRecord([][]interface{}{{"1"}})
		bh.sql2result[sql] = mrs

		sql = "select account_id, account_name, status, version, suspended_time from mo_catalog.mo_account where 1=1 and account_name = 'acc01'"
		mrs = newMrsForPitrRecord([][]interface{}{{uint64(1), "acc01", "open", uint64(1), nil}})
		bh.sql2result[sql] = mrs

		sql = "select db_name, table_name, refer_db_name, refer_table_name from mo_catalog.mo_foreign_keys"
		mrs = newMrsForPitrRecord([][]interface{}{})
		bh.sql2result[sql] = mrs

		sql = fmt.Sprintf("select db_name, table_name, refer_db_name, refer_table_name from mo_catalog.mo_foreign_keys {MO_TS = %d}", resovleTs)
		mrs = newMrsForPitrRecord([][]interface{}{})
		bh.sql2result[sql] = mrs

		sql = "show databases"
		mrs = newMrsForPitrRecord([][]interface{}{})
		bh.sql2result[sql] = mrs

		sql = fmt.Sprintf("show databases {MO_TS = %d}", resovleTs)
		mrs = newMrsForSqlForShowDatabases([][]interface{}{
			{"db1"},
		})
		bh.sql2result[sql] = mrs

		sql, err = getSqlForCheckDatabaseWithPitr(ctx, resovleTs, "db1")
		assert.NoError(t, err)
		mrs = newMrsForPitrRecord([][]interface{}{{"0"}})
		bh.sql2result[sql] = mrs

		sql = fmt.Sprintf("select datname, dat_createsql from mo_catalog.mo_database {MO_TS = %d} where datname = 'db1' and account_id = 0", resovleTs)
		mrs = newMrsForPitrRecord([][]interface{}{{"db1", "create database db1;"}})
		bh.sql2result[sql] = mrs

		sql = "select pub_name, database_name, database_id, table_list, account_list, created_time, update_time, owner, creator, comment from mo_catalog.mo_pubs where 1=1 and database_name = 'db1'"
		mrs = newMrsForPitrRecord([][]interface{}{})
		bh.sql2result[sql] = mrs

		sql = fmt.Sprintf("show full tables from `db1` {MO_TS = %d}", resovleTs)
		mrs = newMrsForPitrRecord([][]interface{}{})
		bh.sql2result[sql] = mrs

		_, err = doRestorePitr(ctx, ses, stmt)
		assert.Error(t, err)
	})
}

func Test_doCreatePitr(t *testing.T) {
	convey.Convey("doRestorePitr fail", t, func() {
		ctrl := gomock.NewController(t)
		defer ctrl.Finish()

		ses := newTestSession(t, ctrl)
		defer ses.Close()

		bh := &backgroundExecTest{}
		bh.init()

		bhStub := gostub.StubFunc(&NewBackgroundExec, bh)
		defer bhStub.Reset()

		pu := config.NewParameterUnit(&config.FrontendParameters{}, nil, nil, nil)
		pu.SV.SetDefaultValues()
		setPu("", pu)
		ctx := context.WithValue(context.TODO(), config.ParameterUnitKey, pu)
		rm, _ := NewRoutineManager(ctx, "")
		ses.rm = rm

		tenant := &TenantInfo{
			Tenant:        sysAccountName,
			User:          rootName,
			DefaultRole:   moAdminRoleName,
			TenantID:      sysAccountID,
			UserID:        rootID,
			DefaultRoleID: moAdminRoleID,
		}
		ses.SetTenantInfo(tenant)

		stmt := &tree.CreatePitr{
			Name: "pitr01",

			Level:     tree.PITRLEVELACCOUNT,
			PitrValue: 10,
			PitrUnit:  "d",
		}

		ses.SetTenantInfo(tenant)
		ctx = context.WithValue(ctx, defines.TenantIDKey{}, uint32(sysAccountID))

		//no result set
		bh.sql2result["begin;"] = nil
		bh.sql2result["commit;"] = nil
		bh.sql2result["rollback;"] = nil

		sql, err := getSqlForCheckPitr(ctx, "pitr01", sysAccountID)
		assert.NoError(t, err)
		mrs := newMrsForPitrRecord([][]interface{}{})
		bh.sql2result[sql] = mrs

		sql = fmt.Sprintf("select pitr_id from mo_catalog.mo_pitr where create_account = %d", sysAccountID) + fmt.Sprintf(" and account_name = '%s' and level = 'account';", sysAccountName)
		mrs = newMrsForPitrRecord([][]interface{}{})
		bh.sql2result[sql] = mrs

		err = doCreatePitr(ctx, ses, stmt)
		assert.Error(t, err)

		sql = fmt.Sprintf(getPitrFormat+" where pitr_name = '%s';", SYSMOCATALOGPITR)
		mrs = newMrsForPitrRecord([][]interface{}{
			{
				"018ee4cd-5991-7caa-b75d-f9290144bd9f",
				"pitr01",
				uint64(0),
				"2024-05-01 00:00:00",
				"2024-05-01 00:00:00",
				"database",
				uint64(0),
				"sys",
				"mo_catalog",
				"",
				uint64(1),
				"d",
				"d",
			},
		})
		bh.sql2result[sql] = mrs

		err = doCreatePitr(ctx, ses, stmt)
		assert.Error(t, err)

		sql = fmt.Sprintf(getPitrFormat+" where pitr_name = '%s';", SYSMOCATALOGPITR)
		mrs = newMrsForPitrRecord([][]interface{}{
			{
				"018ee4cd-5991-7caa-b75d-f9290144bd9f",
				"pitr01",
				uint64(0),
				"2024-05-01 00:00:00",
				"2024-05-01 00:00:00",
				"database",
				uint64(0),
				"sys",
				"mo_catalog",
				"",
				uint64(1),
				uint8(1),
				uint8(1),
			},
		})
		bh.sql2result[sql] = mrs

		err = doCreatePitr(ctx, ses, stmt)
		assert.Error(t, err)

		sql = fmt.Sprintf(getPitrFormat+" where pitr_name = '%s';", SYSMOCATALOGPITR)
		mrs = newMrsForPitrRecord([][]interface{}{
			{
				"018ee4cd-5991-7caa-b75d-f9290144bd9f",
				"pitr01",
				uint64(0),
				"2024-05-01 00:00:00",
				"2024-05-01 00:00:00",
				"database",
				uint64(0),
				"sys",
				"mo_catalog",
				"",
				uint64(1),
				uint8(1),
				"d",
			},
		})
		bh.sql2result[sql] = mrs

		err = doCreatePitr(ctx, ses, stmt)
		assert.NoError(t, err)
	})

}

<<<<<<< HEAD

func TestCheckDbIsSubDb(t *testing.T) {
	ctx := context.Background()

	tests := []struct {
		name        string
		createDbsql string
		want        bool
		wantErr     bool
	}{
		{
			name:        "SubscriptionOption exists",
			createDbsql: "create database sub01 from acc01 publication pub01;",
			want:        true,
			wantErr:     false,
		},
		{
			name:        "SubscriptionOption does not exist",
			createDbsql: "CREATE DATABASE test",
			want:        false,
			wantErr:     false,
		},
		{
			name:        "Invalid SQL",
			createDbsql: "INVALID SQL",
			want:        false,
			wantErr:     true,
		},
	}

	for _, tt := range tests {
		t.Run(tt.name, func(t *testing.T) {
			got, err := checkDbIsSubDb(ctx, tt.createDbsql)
			if (err != nil) != tt.wantErr {
				t.Errorf("checkDbIsSubDb() error = %v, wantErr %v", err, tt.wantErr)
				return
			}
			if got != tt.want {
				t.Errorf("checkDbIsSubDb() = %v, want %v", got, tt.want)
			}
		})
	}
=======
func Test_RestorePitrBadTimeStamp(t *testing.T) {
	convey.Convey("doRestorePitr fail", t, func() {
		ctrl := gomock.NewController(t)
		defer ctrl.Finish()

		ses := newTestSession(t, ctrl)
		defer ses.Close()

		bh := &backgroundExecTest{}
		bh.init()

		bhStub := gostub.StubFunc(&NewBackgroundExec, bh)
		defer bhStub.Reset()

		pu := config.NewParameterUnit(&config.FrontendParameters{}, nil, nil, nil)
		pu.SV.SetDefaultValues()
		setPu("", pu)
		ctx := context.WithValue(context.TODO(), config.ParameterUnitKey, pu)
		rm, _ := NewRoutineManager(ctx, "")
		ses.rm = rm

		tenant := &TenantInfo{
			Tenant:        sysAccountName,
			User:          rootName,
			DefaultRole:   moAdminRoleName,
			TenantID:      sysAccountID,
			UserID:        rootID,
			DefaultRoleID: moAdminRoleID,
		}
		ses.SetTenantInfo(tenant)

		stmt := &tree.RestorePitr{
			Level:     tree.RESTORELEVELACCOUNT,
			Name:      "pitr01",
			TimeStamp: "2024-05-32 00:00:00",
		}

		ses.SetTenantInfo(tenant)
		ctx = context.WithValue(ctx, defines.TenantIDKey{}, uint32(sysAccountID))

		_, err := doRestorePitr(ctx, ses, stmt)
		assert.Error(t, err)
	})
}

func Test_RestorePitrFaultTolerance(t *testing.T) {
	convey.Convey("doRestorePitr BackgroundExec.Exec('begin')", t, func() {
		ctrl := gomock.NewController(t)
		defer ctrl.Finish()

		ses := newTestSession(t, ctrl)
		defer ses.Close()

		bh := mock_frontend.NewMockBackgroundExec(ctrl)
		bh.EXPECT().Close().Return().AnyTimes()
		bh.EXPECT().Exec(gomock.Any(), gomock.Any()).DoAndReturn(func(ctx context.Context, query string) error {
			if query == "begin;" {
				return moerr.NewInternalErrorNoCtx("exec begin; failed")
			}
			return nil
		}).AnyTimes()

		bh.EXPECT().GetExecStatsArray().Return(statistic.StatsArray{}).AnyTimes()

		bhStub := gostub.StubFunc(&NewBackgroundExec, bh)
		defer bhStub.Reset()

		pu := config.NewParameterUnit(&config.FrontendParameters{}, nil, nil, nil)
		pu.SV.SetDefaultValues()
		setPu("", pu)
		ctx := context.WithValue(context.TODO(), config.ParameterUnitKey, pu)
		rm, _ := NewRoutineManager(ctx, "")
		ses.rm = rm

		tenant := &TenantInfo{
			Tenant:        sysAccountName,
			User:          rootName,
			DefaultRole:   moAdminRoleName,
			TenantID:      sysAccountID,
			UserID:        rootID,
			DefaultRoleID: moAdminRoleID,
		}
		ses.SetTenantInfo(tenant)

		stmt := &tree.RestorePitr{
			Level:     tree.RESTORELEVELACCOUNT,
			Name:      "pitr01",
			TimeStamp: "2024-05-21 00:00:00",
		}

		ses.SetTenantInfo(tenant)
		ctx = context.WithValue(ctx, defines.TenantIDKey{}, uint32(sysAccountID))

		_, err := doRestorePitr(ctx, ses, stmt)
		assert.Error(t, err)
	})

	convey.Convey("doRestorePitr check Pitr", t, func() {
		ctrl := gomock.NewController(t)
		defer ctrl.Finish()

		ses := newTestSession(t, ctrl)
		defer ses.Close()

		bh := mock_frontend.NewMockBackgroundExec(ctrl)
		bh.EXPECT().Close().Return().AnyTimes()
		bh.EXPECT().Exec(gomock.Any(), gomock.Any()).DoAndReturn(func(ctx context.Context, query string) error {
			if strings.HasPrefix(query, "select pitr_id from mo_catalog.mo_pitr") {
				return moerr.NewInternalErrorNoCtx("check Pitr failed")
			}
			return nil
		}).AnyTimes()

		bh.EXPECT().GetExecStatsArray().Return(statistic.StatsArray{}).AnyTimes()
		bh.EXPECT().ClearExecResultSet().Return().AnyTimes()

		bhStub := gostub.StubFunc(&NewBackgroundExec, bh)
		defer bhStub.Reset()

		pu := config.NewParameterUnit(&config.FrontendParameters{}, nil, nil, nil)
		pu.SV.SetDefaultValues()
		setPu("", pu)
		ctx := context.WithValue(context.TODO(), config.ParameterUnitKey, pu)
		rm, _ := NewRoutineManager(ctx, "")
		ses.rm = rm

		tenant := &TenantInfo{
			Tenant:        sysAccountName,
			User:          rootName,
			DefaultRole:   moAdminRoleName,
			TenantID:      sysAccountID,
			UserID:        rootID,
			DefaultRoleID: moAdminRoleID,
		}
		ses.SetTenantInfo(tenant)

		stmt := &tree.RestorePitr{
			Level:     tree.RESTORELEVELACCOUNT,
			Name:      "pitr01",
			TimeStamp: "2024-05-21 00:00:00",
		}

		ses.SetTenantInfo(tenant)
		ctx = context.WithValue(ctx, defines.TenantIDKey{}, uint32(sysAccountID))

		_, err := doRestorePitr(ctx, ses, stmt)
		assert.Error(t, err)
	})

	convey.Convey("doRestorePitr check Pitr exists", t, func() {
		ctrl := gomock.NewController(t)
		defer ctrl.Finish()

		ses := newTestSession(t, ctrl)
		defer ses.Close()

		bh := mock_frontend.NewMockBackgroundExec(ctrl)
		bh.EXPECT().Close().Return().AnyTimes()
		bh.EXPECT().Exec(gomock.Any(), gomock.Any()).Return(nil).AnyTimes()

		bh.EXPECT().GetExecResultSet().Return([]interface{}{}).AnyTimes()

		bh.EXPECT().GetExecStatsArray().Return(statistic.StatsArray{}).AnyTimes()
		bh.EXPECT().ClearExecResultSet().Return().AnyTimes()

		bhStub := gostub.StubFunc(&NewBackgroundExec, bh)
		defer bhStub.Reset()

		pu := config.NewParameterUnit(&config.FrontendParameters{}, nil, nil, nil)
		pu.SV.SetDefaultValues()
		setPu("", pu)
		ctx := context.WithValue(context.TODO(), config.ParameterUnitKey, pu)
		rm, _ := NewRoutineManager(ctx, "")
		ses.rm = rm

		tenant := &TenantInfo{
			Tenant:        sysAccountName,
			User:          rootName,
			DefaultRole:   moAdminRoleName,
			TenantID:      sysAccountID,
			UserID:        rootID,
			DefaultRoleID: moAdminRoleID,
		}
		ses.SetTenantInfo(tenant)

		stmt := &tree.RestorePitr{
			Level:     tree.RESTORELEVELACCOUNT,
			Name:      "pitr01",
			TimeStamp: "2024-05-21 00:00:00",
		}

		ses.SetTenantInfo(tenant)
		ctx = context.WithValue(ctx, defines.TenantIDKey{}, uint32(sysAccountID))

		_, err := doRestorePitr(ctx, ses, stmt)
		assert.Error(t, err)
	})

	convey.Convey("doRestorePitr check Pitr database name", t, func() {
		ctrl := gomock.NewController(t)
		defer ctrl.Finish()

		ses := newTestSession(t, ctrl)
		defer ses.Close()

		bh := mock_frontend.NewMockBackgroundExec(ctrl)
		bh.EXPECT().Close().Return().AnyTimes()
		bh.EXPECT().Exec(gomock.Any(), gomock.Any()).Return(nil).AnyTimes()

		mrs1 := mock_frontend.NewMockExecResult(ctrl)
		mrs1.EXPECT().GetRowCount().Return(uint64(1)).AnyTimes()
		bh.EXPECT().GetExecResultSet().Return([]interface{}{mrs1}).AnyTimes()

		bh.EXPECT().GetExecStatsArray().Return(statistic.StatsArray{}).AnyTimes()
		bh.EXPECT().ClearExecResultSet().Return().AnyTimes()

		bhStub := gostub.StubFunc(&NewBackgroundExec, bh)
		defer bhStub.Reset()

		pu := config.NewParameterUnit(&config.FrontendParameters{}, nil, nil, nil)
		pu.SV.SetDefaultValues()
		setPu("", pu)
		ctx := context.WithValue(context.TODO(), config.ParameterUnitKey, pu)
		rm, _ := NewRoutineManager(ctx, "")
		ses.rm = rm

		tenant := &TenantInfo{
			Tenant:        sysAccountName,
			User:          rootName,
			DefaultRole:   moAdminRoleName,
			TenantID:      sysAccountID,
			UserID:        rootID,
			DefaultRoleID: moAdminRoleID,
		}
		ses.SetTenantInfo(tenant)

		stmt := &tree.RestorePitr{
			Level:        tree.RESTORELEVELACCOUNT,
			Name:         "pitr01",
			DatabaseName: "system",
			TimeStamp:    "2024-05-21 00:00:00",
		}

		ses.SetTenantInfo(tenant)
		ctx = context.WithValue(ctx, defines.TenantIDKey{}, uint32(sysAccountID))

		_, err := doRestorePitr(ctx, ses, stmt)
		assert.Error(t, err)
	})

	convey.Convey("doRestorePitr check Pitr is legal", t, func() {
		ctrl := gomock.NewController(t)
		defer ctrl.Finish()

		ses := newTestSession(t, ctrl)
		defer ses.Close()

		pitrName := "pitr01"
		stmt := &tree.RestorePitr{
			Level:     tree.RESTORELEVELACCOUNT,
			Name:      tree.Identifier(pitrName),
			TimeStamp: "2024-05-21 00:00:00",
		}

		bh := mock_frontend.NewMockBackgroundExec(ctrl)
		bh.EXPECT().Close().Return().AnyTimes()
		//bh.EXPECT().Exec(gomock.Any(), gomock.Any()).Return(nil).AnyTimes()
		// fmt.Sprintf("%s where pitr_name = '%s' and create_account = %d", getPitrFormat, pitrName, accountId)
		bh.EXPECT().Exec(gomock.Any(), gomock.Any()).DoAndReturn(func(ctx context.Context, query string) error {
			if strings.Contains(query, fmt.Sprintf("%s where pitr_name = '%s' and create_account = %d", getPitrFormat, pitrName, sysAccountID)) {
				return moerr.NewInternalErrorNoCtx("get Pitr record failed")
			}
			return nil
		}).AnyTimes()

		mrs1 := mock_frontend.NewMockExecResult(ctrl)
		mrs1.EXPECT().GetRowCount().Return(uint64(1)).AnyTimes()
		bh.EXPECT().GetExecResultSet().Return([]interface{}{mrs1}).AnyTimes()

		bh.EXPECT().GetExecStatsArray().Return(statistic.StatsArray{}).AnyTimes()
		bh.EXPECT().ClearExecResultSet().Return().AnyTimes()

		bhStub := gostub.StubFunc(&NewBackgroundExec, bh)
		defer bhStub.Reset()

		pu := config.NewParameterUnit(&config.FrontendParameters{}, nil, nil, nil)
		pu.SV.SetDefaultValues()
		setPu("", pu)
		ctx := context.WithValue(context.TODO(), config.ParameterUnitKey, pu)
		rm, _ := NewRoutineManager(ctx, "")
		ses.rm = rm

		tenant := &TenantInfo{
			Tenant:        sysAccountName,
			User:          rootName,
			DefaultRole:   moAdminRoleName,
			TenantID:      sysAccountID,
			UserID:        rootID,
			DefaultRoleID: moAdminRoleID,
		}
		ses.SetTenantInfo(tenant)

		ses.SetTenantInfo(tenant)
		ctx = context.WithValue(ctx, defines.TenantIDKey{}, uint32(sysAccountID))

		_, err := doRestorePitr(ctx, ses, stmt)
		assert.Error(t, err)
	})
>>>>>>> 19333d51
}<|MERGE_RESOLUTION|>--- conflicted
+++ resolved
@@ -2581,7 +2581,315 @@
 
 }
 
-<<<<<<< HEAD
+func Test_RestorePitrBadTimeStamp(t *testing.T) {
+	convey.Convey("doRestorePitr fail", t, func() {
+		ctrl := gomock.NewController(t)
+		defer ctrl.Finish()
+
+		ses := newTestSession(t, ctrl)
+		defer ses.Close()
+
+		bh := &backgroundExecTest{}
+		bh.init()
+
+		bhStub := gostub.StubFunc(&NewBackgroundExec, bh)
+		defer bhStub.Reset()
+
+		pu := config.NewParameterUnit(&config.FrontendParameters{}, nil, nil, nil)
+		pu.SV.SetDefaultValues()
+		setPu("", pu)
+		ctx := context.WithValue(context.TODO(), config.ParameterUnitKey, pu)
+		rm, _ := NewRoutineManager(ctx, "")
+		ses.rm = rm
+
+		tenant := &TenantInfo{
+			Tenant:        sysAccountName,
+			User:          rootName,
+			DefaultRole:   moAdminRoleName,
+			TenantID:      sysAccountID,
+			UserID:        rootID,
+			DefaultRoleID: moAdminRoleID,
+		}
+		ses.SetTenantInfo(tenant)
+
+		stmt := &tree.RestorePitr{
+			Level:     tree.RESTORELEVELACCOUNT,
+			Name:      "pitr01",
+			TimeStamp: "2024-05-32 00:00:00",
+		}
+
+		ses.SetTenantInfo(tenant)
+		ctx = context.WithValue(ctx, defines.TenantIDKey{}, uint32(sysAccountID))
+
+		_, err := doRestorePitr(ctx, ses, stmt)
+		assert.Error(t, err)
+	})
+}
+
+func Test_RestorePitrFaultTolerance(t *testing.T) {
+	convey.Convey("doRestorePitr BackgroundExec.Exec('begin')", t, func() {
+		ctrl := gomock.NewController(t)
+		defer ctrl.Finish()
+
+		ses := newTestSession(t, ctrl)
+		defer ses.Close()
+
+		bh := mock_frontend.NewMockBackgroundExec(ctrl)
+		bh.EXPECT().Close().Return().AnyTimes()
+		bh.EXPECT().Exec(gomock.Any(), gomock.Any()).DoAndReturn(func(ctx context.Context, query string) error {
+			if query == "begin;" {
+				return moerr.NewInternalErrorNoCtx("exec begin; failed")
+			}
+			return nil
+		}).AnyTimes()
+
+		bh.EXPECT().GetExecStatsArray().Return(statistic.StatsArray{}).AnyTimes()
+
+		bhStub := gostub.StubFunc(&NewBackgroundExec, bh)
+		defer bhStub.Reset()
+
+		pu := config.NewParameterUnit(&config.FrontendParameters{}, nil, nil, nil)
+		pu.SV.SetDefaultValues()
+		setPu("", pu)
+		ctx := context.WithValue(context.TODO(), config.ParameterUnitKey, pu)
+		rm, _ := NewRoutineManager(ctx, "")
+		ses.rm = rm
+
+		tenant := &TenantInfo{
+			Tenant:        sysAccountName,
+			User:          rootName,
+			DefaultRole:   moAdminRoleName,
+			TenantID:      sysAccountID,
+			UserID:        rootID,
+			DefaultRoleID: moAdminRoleID,
+		}
+		ses.SetTenantInfo(tenant)
+
+		stmt := &tree.RestorePitr{
+			Level:     tree.RESTORELEVELACCOUNT,
+			Name:      "pitr01",
+			TimeStamp: "2024-05-21 00:00:00",
+		}
+
+		ses.SetTenantInfo(tenant)
+		ctx = context.WithValue(ctx, defines.TenantIDKey{}, uint32(sysAccountID))
+
+		_, err := doRestorePitr(ctx, ses, stmt)
+		assert.Error(t, err)
+	})
+
+	convey.Convey("doRestorePitr check Pitr", t, func() {
+		ctrl := gomock.NewController(t)
+		defer ctrl.Finish()
+
+		ses := newTestSession(t, ctrl)
+		defer ses.Close()
+
+		bh := mock_frontend.NewMockBackgroundExec(ctrl)
+		bh.EXPECT().Close().Return().AnyTimes()
+		bh.EXPECT().Exec(gomock.Any(), gomock.Any()).DoAndReturn(func(ctx context.Context, query string) error {
+			if strings.HasPrefix(query, "select pitr_id from mo_catalog.mo_pitr") {
+				return moerr.NewInternalErrorNoCtx("check Pitr failed")
+			}
+			return nil
+		}).AnyTimes()
+
+		bh.EXPECT().GetExecStatsArray().Return(statistic.StatsArray{}).AnyTimes()
+		bh.EXPECT().ClearExecResultSet().Return().AnyTimes()
+
+		bhStub := gostub.StubFunc(&NewBackgroundExec, bh)
+		defer bhStub.Reset()
+
+		pu := config.NewParameterUnit(&config.FrontendParameters{}, nil, nil, nil)
+		pu.SV.SetDefaultValues()
+		setPu("", pu)
+		ctx := context.WithValue(context.TODO(), config.ParameterUnitKey, pu)
+		rm, _ := NewRoutineManager(ctx, "")
+		ses.rm = rm
+
+		tenant := &TenantInfo{
+			Tenant:        sysAccountName,
+			User:          rootName,
+			DefaultRole:   moAdminRoleName,
+			TenantID:      sysAccountID,
+			UserID:        rootID,
+			DefaultRoleID: moAdminRoleID,
+		}
+		ses.SetTenantInfo(tenant)
+
+		stmt := &tree.RestorePitr{
+			Level:     tree.RESTORELEVELACCOUNT,
+			Name:      "pitr01",
+			TimeStamp: "2024-05-21 00:00:00",
+		}
+
+		ses.SetTenantInfo(tenant)
+		ctx = context.WithValue(ctx, defines.TenantIDKey{}, uint32(sysAccountID))
+
+		_, err := doRestorePitr(ctx, ses, stmt)
+		assert.Error(t, err)
+	})
+
+	convey.Convey("doRestorePitr check Pitr exists", t, func() {
+		ctrl := gomock.NewController(t)
+		defer ctrl.Finish()
+
+		ses := newTestSession(t, ctrl)
+		defer ses.Close()
+
+		bh := mock_frontend.NewMockBackgroundExec(ctrl)
+		bh.EXPECT().Close().Return().AnyTimes()
+		bh.EXPECT().Exec(gomock.Any(), gomock.Any()).Return(nil).AnyTimes()
+
+		bh.EXPECT().GetExecResultSet().Return([]interface{}{}).AnyTimes()
+
+		bh.EXPECT().GetExecStatsArray().Return(statistic.StatsArray{}).AnyTimes()
+		bh.EXPECT().ClearExecResultSet().Return().AnyTimes()
+
+		bhStub := gostub.StubFunc(&NewBackgroundExec, bh)
+		defer bhStub.Reset()
+
+		pu := config.NewParameterUnit(&config.FrontendParameters{}, nil, nil, nil)
+		pu.SV.SetDefaultValues()
+		setPu("", pu)
+		ctx := context.WithValue(context.TODO(), config.ParameterUnitKey, pu)
+		rm, _ := NewRoutineManager(ctx, "")
+		ses.rm = rm
+
+		tenant := &TenantInfo{
+			Tenant:        sysAccountName,
+			User:          rootName,
+			DefaultRole:   moAdminRoleName,
+			TenantID:      sysAccountID,
+			UserID:        rootID,
+			DefaultRoleID: moAdminRoleID,
+		}
+		ses.SetTenantInfo(tenant)
+
+		stmt := &tree.RestorePitr{
+			Level:     tree.RESTORELEVELACCOUNT,
+			Name:      "pitr01",
+			TimeStamp: "2024-05-21 00:00:00",
+		}
+
+		ses.SetTenantInfo(tenant)
+		ctx = context.WithValue(ctx, defines.TenantIDKey{}, uint32(sysAccountID))
+
+		_, err := doRestorePitr(ctx, ses, stmt)
+		assert.Error(t, err)
+	})
+
+	convey.Convey("doRestorePitr check Pitr database name", t, func() {
+		ctrl := gomock.NewController(t)
+		defer ctrl.Finish()
+
+		ses := newTestSession(t, ctrl)
+		defer ses.Close()
+
+		bh := mock_frontend.NewMockBackgroundExec(ctrl)
+		bh.EXPECT().Close().Return().AnyTimes()
+		bh.EXPECT().Exec(gomock.Any(), gomock.Any()).Return(nil).AnyTimes()
+
+		mrs1 := mock_frontend.NewMockExecResult(ctrl)
+		mrs1.EXPECT().GetRowCount().Return(uint64(1)).AnyTimes()
+		bh.EXPECT().GetExecResultSet().Return([]interface{}{mrs1}).AnyTimes()
+
+		bh.EXPECT().GetExecStatsArray().Return(statistic.StatsArray{}).AnyTimes()
+		bh.EXPECT().ClearExecResultSet().Return().AnyTimes()
+
+		bhStub := gostub.StubFunc(&NewBackgroundExec, bh)
+		defer bhStub.Reset()
+
+		pu := config.NewParameterUnit(&config.FrontendParameters{}, nil, nil, nil)
+		pu.SV.SetDefaultValues()
+		setPu("", pu)
+		ctx := context.WithValue(context.TODO(), config.ParameterUnitKey, pu)
+		rm, _ := NewRoutineManager(ctx, "")
+		ses.rm = rm
+
+		tenant := &TenantInfo{
+			Tenant:        sysAccountName,
+			User:          rootName,
+			DefaultRole:   moAdminRoleName,
+			TenantID:      sysAccountID,
+			UserID:        rootID,
+			DefaultRoleID: moAdminRoleID,
+		}
+		ses.SetTenantInfo(tenant)
+
+		stmt := &tree.RestorePitr{
+			Level:        tree.RESTORELEVELACCOUNT,
+			Name:         "pitr01",
+			DatabaseName: "system",
+			TimeStamp:    "2024-05-21 00:00:00",
+		}
+
+		ses.SetTenantInfo(tenant)
+		ctx = context.WithValue(ctx, defines.TenantIDKey{}, uint32(sysAccountID))
+
+		_, err := doRestorePitr(ctx, ses, stmt)
+		assert.Error(t, err)
+	})
+
+	convey.Convey("doRestorePitr check Pitr is legal", t, func() {
+		ctrl := gomock.NewController(t)
+		defer ctrl.Finish()
+
+		ses := newTestSession(t, ctrl)
+		defer ses.Close()
+
+		pitrName := "pitr01"
+		stmt := &tree.RestorePitr{
+			Level:     tree.RESTORELEVELACCOUNT,
+			Name:      tree.Identifier(pitrName),
+			TimeStamp: "2024-05-21 00:00:00",
+		}
+
+		bh := mock_frontend.NewMockBackgroundExec(ctrl)
+		bh.EXPECT().Close().Return().AnyTimes()
+		//bh.EXPECT().Exec(gomock.Any(), gomock.Any()).Return(nil).AnyTimes()
+		// fmt.Sprintf("%s where pitr_name = '%s' and create_account = %d", getPitrFormat, pitrName, accountId)
+		bh.EXPECT().Exec(gomock.Any(), gomock.Any()).DoAndReturn(func(ctx context.Context, query string) error {
+			if strings.Contains(query, fmt.Sprintf("%s where pitr_name = '%s' and create_account = %d", getPitrFormat, pitrName, sysAccountID)) {
+				return moerr.NewInternalErrorNoCtx("get Pitr record failed")
+			}
+			return nil
+		}).AnyTimes()
+
+		mrs1 := mock_frontend.NewMockExecResult(ctrl)
+		mrs1.EXPECT().GetRowCount().Return(uint64(1)).AnyTimes()
+		bh.EXPECT().GetExecResultSet().Return([]interface{}{mrs1}).AnyTimes()
+
+		bh.EXPECT().GetExecStatsArray().Return(statistic.StatsArray{}).AnyTimes()
+		bh.EXPECT().ClearExecResultSet().Return().AnyTimes()
+
+		bhStub := gostub.StubFunc(&NewBackgroundExec, bh)
+		defer bhStub.Reset()
+
+		pu := config.NewParameterUnit(&config.FrontendParameters{}, nil, nil, nil)
+		pu.SV.SetDefaultValues()
+		setPu("", pu)
+		ctx := context.WithValue(context.TODO(), config.ParameterUnitKey, pu)
+		rm, _ := NewRoutineManager(ctx, "")
+		ses.rm = rm
+
+		tenant := &TenantInfo{
+			Tenant:        sysAccountName,
+			User:          rootName,
+			DefaultRole:   moAdminRoleName,
+			TenantID:      sysAccountID,
+			UserID:        rootID,
+			DefaultRoleID: moAdminRoleID,
+		}
+		ses.SetTenantInfo(tenant)
+
+		ses.SetTenantInfo(tenant)
+		ctx = context.WithValue(ctx, defines.TenantIDKey{}, uint32(sysAccountID))
+
+		_, err := doRestorePitr(ctx, ses, stmt)
+		assert.Error(t, err)
+	})
+}
 
 func TestCheckDbIsSubDb(t *testing.T) {
 	ctx := context.Background()
@@ -2624,314 +2932,4 @@
 			}
 		})
 	}
-=======
-func Test_RestorePitrBadTimeStamp(t *testing.T) {
-	convey.Convey("doRestorePitr fail", t, func() {
-		ctrl := gomock.NewController(t)
-		defer ctrl.Finish()
-
-		ses := newTestSession(t, ctrl)
-		defer ses.Close()
-
-		bh := &backgroundExecTest{}
-		bh.init()
-
-		bhStub := gostub.StubFunc(&NewBackgroundExec, bh)
-		defer bhStub.Reset()
-
-		pu := config.NewParameterUnit(&config.FrontendParameters{}, nil, nil, nil)
-		pu.SV.SetDefaultValues()
-		setPu("", pu)
-		ctx := context.WithValue(context.TODO(), config.ParameterUnitKey, pu)
-		rm, _ := NewRoutineManager(ctx, "")
-		ses.rm = rm
-
-		tenant := &TenantInfo{
-			Tenant:        sysAccountName,
-			User:          rootName,
-			DefaultRole:   moAdminRoleName,
-			TenantID:      sysAccountID,
-			UserID:        rootID,
-			DefaultRoleID: moAdminRoleID,
-		}
-		ses.SetTenantInfo(tenant)
-
-		stmt := &tree.RestorePitr{
-			Level:     tree.RESTORELEVELACCOUNT,
-			Name:      "pitr01",
-			TimeStamp: "2024-05-32 00:00:00",
-		}
-
-		ses.SetTenantInfo(tenant)
-		ctx = context.WithValue(ctx, defines.TenantIDKey{}, uint32(sysAccountID))
-
-		_, err := doRestorePitr(ctx, ses, stmt)
-		assert.Error(t, err)
-	})
-}
-
-func Test_RestorePitrFaultTolerance(t *testing.T) {
-	convey.Convey("doRestorePitr BackgroundExec.Exec('begin')", t, func() {
-		ctrl := gomock.NewController(t)
-		defer ctrl.Finish()
-
-		ses := newTestSession(t, ctrl)
-		defer ses.Close()
-
-		bh := mock_frontend.NewMockBackgroundExec(ctrl)
-		bh.EXPECT().Close().Return().AnyTimes()
-		bh.EXPECT().Exec(gomock.Any(), gomock.Any()).DoAndReturn(func(ctx context.Context, query string) error {
-			if query == "begin;" {
-				return moerr.NewInternalErrorNoCtx("exec begin; failed")
-			}
-			return nil
-		}).AnyTimes()
-
-		bh.EXPECT().GetExecStatsArray().Return(statistic.StatsArray{}).AnyTimes()
-
-		bhStub := gostub.StubFunc(&NewBackgroundExec, bh)
-		defer bhStub.Reset()
-
-		pu := config.NewParameterUnit(&config.FrontendParameters{}, nil, nil, nil)
-		pu.SV.SetDefaultValues()
-		setPu("", pu)
-		ctx := context.WithValue(context.TODO(), config.ParameterUnitKey, pu)
-		rm, _ := NewRoutineManager(ctx, "")
-		ses.rm = rm
-
-		tenant := &TenantInfo{
-			Tenant:        sysAccountName,
-			User:          rootName,
-			DefaultRole:   moAdminRoleName,
-			TenantID:      sysAccountID,
-			UserID:        rootID,
-			DefaultRoleID: moAdminRoleID,
-		}
-		ses.SetTenantInfo(tenant)
-
-		stmt := &tree.RestorePitr{
-			Level:     tree.RESTORELEVELACCOUNT,
-			Name:      "pitr01",
-			TimeStamp: "2024-05-21 00:00:00",
-		}
-
-		ses.SetTenantInfo(tenant)
-		ctx = context.WithValue(ctx, defines.TenantIDKey{}, uint32(sysAccountID))
-
-		_, err := doRestorePitr(ctx, ses, stmt)
-		assert.Error(t, err)
-	})
-
-	convey.Convey("doRestorePitr check Pitr", t, func() {
-		ctrl := gomock.NewController(t)
-		defer ctrl.Finish()
-
-		ses := newTestSession(t, ctrl)
-		defer ses.Close()
-
-		bh := mock_frontend.NewMockBackgroundExec(ctrl)
-		bh.EXPECT().Close().Return().AnyTimes()
-		bh.EXPECT().Exec(gomock.Any(), gomock.Any()).DoAndReturn(func(ctx context.Context, query string) error {
-			if strings.HasPrefix(query, "select pitr_id from mo_catalog.mo_pitr") {
-				return moerr.NewInternalErrorNoCtx("check Pitr failed")
-			}
-			return nil
-		}).AnyTimes()
-
-		bh.EXPECT().GetExecStatsArray().Return(statistic.StatsArray{}).AnyTimes()
-		bh.EXPECT().ClearExecResultSet().Return().AnyTimes()
-
-		bhStub := gostub.StubFunc(&NewBackgroundExec, bh)
-		defer bhStub.Reset()
-
-		pu := config.NewParameterUnit(&config.FrontendParameters{}, nil, nil, nil)
-		pu.SV.SetDefaultValues()
-		setPu("", pu)
-		ctx := context.WithValue(context.TODO(), config.ParameterUnitKey, pu)
-		rm, _ := NewRoutineManager(ctx, "")
-		ses.rm = rm
-
-		tenant := &TenantInfo{
-			Tenant:        sysAccountName,
-			User:          rootName,
-			DefaultRole:   moAdminRoleName,
-			TenantID:      sysAccountID,
-			UserID:        rootID,
-			DefaultRoleID: moAdminRoleID,
-		}
-		ses.SetTenantInfo(tenant)
-
-		stmt := &tree.RestorePitr{
-			Level:     tree.RESTORELEVELACCOUNT,
-			Name:      "pitr01",
-			TimeStamp: "2024-05-21 00:00:00",
-		}
-
-		ses.SetTenantInfo(tenant)
-		ctx = context.WithValue(ctx, defines.TenantIDKey{}, uint32(sysAccountID))
-
-		_, err := doRestorePitr(ctx, ses, stmt)
-		assert.Error(t, err)
-	})
-
-	convey.Convey("doRestorePitr check Pitr exists", t, func() {
-		ctrl := gomock.NewController(t)
-		defer ctrl.Finish()
-
-		ses := newTestSession(t, ctrl)
-		defer ses.Close()
-
-		bh := mock_frontend.NewMockBackgroundExec(ctrl)
-		bh.EXPECT().Close().Return().AnyTimes()
-		bh.EXPECT().Exec(gomock.Any(), gomock.Any()).Return(nil).AnyTimes()
-
-		bh.EXPECT().GetExecResultSet().Return([]interface{}{}).AnyTimes()
-
-		bh.EXPECT().GetExecStatsArray().Return(statistic.StatsArray{}).AnyTimes()
-		bh.EXPECT().ClearExecResultSet().Return().AnyTimes()
-
-		bhStub := gostub.StubFunc(&NewBackgroundExec, bh)
-		defer bhStub.Reset()
-
-		pu := config.NewParameterUnit(&config.FrontendParameters{}, nil, nil, nil)
-		pu.SV.SetDefaultValues()
-		setPu("", pu)
-		ctx := context.WithValue(context.TODO(), config.ParameterUnitKey, pu)
-		rm, _ := NewRoutineManager(ctx, "")
-		ses.rm = rm
-
-		tenant := &TenantInfo{
-			Tenant:        sysAccountName,
-			User:          rootName,
-			DefaultRole:   moAdminRoleName,
-			TenantID:      sysAccountID,
-			UserID:        rootID,
-			DefaultRoleID: moAdminRoleID,
-		}
-		ses.SetTenantInfo(tenant)
-
-		stmt := &tree.RestorePitr{
-			Level:     tree.RESTORELEVELACCOUNT,
-			Name:      "pitr01",
-			TimeStamp: "2024-05-21 00:00:00",
-		}
-
-		ses.SetTenantInfo(tenant)
-		ctx = context.WithValue(ctx, defines.TenantIDKey{}, uint32(sysAccountID))
-
-		_, err := doRestorePitr(ctx, ses, stmt)
-		assert.Error(t, err)
-	})
-
-	convey.Convey("doRestorePitr check Pitr database name", t, func() {
-		ctrl := gomock.NewController(t)
-		defer ctrl.Finish()
-
-		ses := newTestSession(t, ctrl)
-		defer ses.Close()
-
-		bh := mock_frontend.NewMockBackgroundExec(ctrl)
-		bh.EXPECT().Close().Return().AnyTimes()
-		bh.EXPECT().Exec(gomock.Any(), gomock.Any()).Return(nil).AnyTimes()
-
-		mrs1 := mock_frontend.NewMockExecResult(ctrl)
-		mrs1.EXPECT().GetRowCount().Return(uint64(1)).AnyTimes()
-		bh.EXPECT().GetExecResultSet().Return([]interface{}{mrs1}).AnyTimes()
-
-		bh.EXPECT().GetExecStatsArray().Return(statistic.StatsArray{}).AnyTimes()
-		bh.EXPECT().ClearExecResultSet().Return().AnyTimes()
-
-		bhStub := gostub.StubFunc(&NewBackgroundExec, bh)
-		defer bhStub.Reset()
-
-		pu := config.NewParameterUnit(&config.FrontendParameters{}, nil, nil, nil)
-		pu.SV.SetDefaultValues()
-		setPu("", pu)
-		ctx := context.WithValue(context.TODO(), config.ParameterUnitKey, pu)
-		rm, _ := NewRoutineManager(ctx, "")
-		ses.rm = rm
-
-		tenant := &TenantInfo{
-			Tenant:        sysAccountName,
-			User:          rootName,
-			DefaultRole:   moAdminRoleName,
-			TenantID:      sysAccountID,
-			UserID:        rootID,
-			DefaultRoleID: moAdminRoleID,
-		}
-		ses.SetTenantInfo(tenant)
-
-		stmt := &tree.RestorePitr{
-			Level:        tree.RESTORELEVELACCOUNT,
-			Name:         "pitr01",
-			DatabaseName: "system",
-			TimeStamp:    "2024-05-21 00:00:00",
-		}
-
-		ses.SetTenantInfo(tenant)
-		ctx = context.WithValue(ctx, defines.TenantIDKey{}, uint32(sysAccountID))
-
-		_, err := doRestorePitr(ctx, ses, stmt)
-		assert.Error(t, err)
-	})
-
-	convey.Convey("doRestorePitr check Pitr is legal", t, func() {
-		ctrl := gomock.NewController(t)
-		defer ctrl.Finish()
-
-		ses := newTestSession(t, ctrl)
-		defer ses.Close()
-
-		pitrName := "pitr01"
-		stmt := &tree.RestorePitr{
-			Level:     tree.RESTORELEVELACCOUNT,
-			Name:      tree.Identifier(pitrName),
-			TimeStamp: "2024-05-21 00:00:00",
-		}
-
-		bh := mock_frontend.NewMockBackgroundExec(ctrl)
-		bh.EXPECT().Close().Return().AnyTimes()
-		//bh.EXPECT().Exec(gomock.Any(), gomock.Any()).Return(nil).AnyTimes()
-		// fmt.Sprintf("%s where pitr_name = '%s' and create_account = %d", getPitrFormat, pitrName, accountId)
-		bh.EXPECT().Exec(gomock.Any(), gomock.Any()).DoAndReturn(func(ctx context.Context, query string) error {
-			if strings.Contains(query, fmt.Sprintf("%s where pitr_name = '%s' and create_account = %d", getPitrFormat, pitrName, sysAccountID)) {
-				return moerr.NewInternalErrorNoCtx("get Pitr record failed")
-			}
-			return nil
-		}).AnyTimes()
-
-		mrs1 := mock_frontend.NewMockExecResult(ctrl)
-		mrs1.EXPECT().GetRowCount().Return(uint64(1)).AnyTimes()
-		bh.EXPECT().GetExecResultSet().Return([]interface{}{mrs1}).AnyTimes()
-
-		bh.EXPECT().GetExecStatsArray().Return(statistic.StatsArray{}).AnyTimes()
-		bh.EXPECT().ClearExecResultSet().Return().AnyTimes()
-
-		bhStub := gostub.StubFunc(&NewBackgroundExec, bh)
-		defer bhStub.Reset()
-
-		pu := config.NewParameterUnit(&config.FrontendParameters{}, nil, nil, nil)
-		pu.SV.SetDefaultValues()
-		setPu("", pu)
-		ctx := context.WithValue(context.TODO(), config.ParameterUnitKey, pu)
-		rm, _ := NewRoutineManager(ctx, "")
-		ses.rm = rm
-
-		tenant := &TenantInfo{
-			Tenant:        sysAccountName,
-			User:          rootName,
-			DefaultRole:   moAdminRoleName,
-			TenantID:      sysAccountID,
-			UserID:        rootID,
-			DefaultRoleID: moAdminRoleID,
-		}
-		ses.SetTenantInfo(tenant)
-
-		ses.SetTenantInfo(tenant)
-		ctx = context.WithValue(ctx, defines.TenantIDKey{}, uint32(sysAccountID))
-
-		_, err := doRestorePitr(ctx, ses, stmt)
-		assert.Error(t, err)
-	})
->>>>>>> 19333d51
 }