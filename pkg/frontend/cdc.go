// Copyright 2021 Matrix Origin
//
// Licensed under the Apache License, Version 2.0 (the "License");
// you may not use this file except in compliance with the License.
// You may obtain a copy of the License at
//
//      http://www.apache.org/licenses/LICENSE-2.0
//
// Unless required by applicable law or agreed to in writing, software
// distributed under the License is distributed on an "AS IS" BASIS,
// WITHOUT WARRANTIES OR CONDITIONS OF ANY KIND, either express or implied.
// See the License for the specific language governing permissions and
// limitations under the License.

package frontend

import (
	"context"
	"database/sql"
	"fmt"
	"math"
	"strings"
	"time"

	"github.com/google/uuid"

	"go.uber.org/zap"

	"github.com/matrixorigin/matrixone/pkg/catalog"
	cdc2 "github.com/matrixorigin/matrixone/pkg/cdc"
	"github.com/matrixorigin/matrixone/pkg/common/moerr"
	"github.com/matrixorigin/matrixone/pkg/common/mpool"
	"github.com/matrixorigin/matrixone/pkg/container/types"
	"github.com/matrixorigin/matrixone/pkg/defines"
	"github.com/matrixorigin/matrixone/pkg/fileservice"
	"github.com/matrixorigin/matrixone/pkg/logutil"
	"github.com/matrixorigin/matrixone/pkg/pb/task"
	"github.com/matrixorigin/matrixone/pkg/sql/parsers/tree"
	"github.com/matrixorigin/matrixone/pkg/taskservice"
	"github.com/matrixorigin/matrixone/pkg/txn/client"
	ie "github.com/matrixorigin/matrixone/pkg/util/internalExecutor"
	"github.com/matrixorigin/matrixone/pkg/vm/engine"
)

const (
	insertNewCdcTaskFormat = `insert into mo_catalog.mo_cdc_task values(` +
		`%d,` + //account id
		`"%s",` + //task id
		`"%s",` + //task name
		`"%s",` + //source_uri
		`"%s",` + //source_password
		`"%s",` + //sink_uri
		`"%s",` + //sink_type
		`"%s",` + //sink_password
		`"%s",` + //sink_ssl_ca_path
		`"%s",` + //sink_ssl_cert_path
		`"%s",` + //sink_ssl_key_path
		`"%s",` + //tables
		`"%s",` + //filters
		`"%s",` + //opfilters
		`"%s",` + //source_state
		`"%s",` + //sink_state
		`"%s",` + //start_ts
		`"%s",` + //end_ts
		`"%s",` + //config_file
		`"%s",` + //task_create_time
		`"%s",` + //state
		`%d,` + //checkpoint
		`"%d",` + //checkpoint_str
		`"%t",` + //no_full
		`"%s",` + //incr_config
		`"",` + //reserved0
		`"",` + //reserved1
		`"",` + //reserved2
		`"",` + //reserved3
		`""` + //reserved4
		`)`

	getCdcTaskFormat = `select ` +
		`sink_uri, ` +
		`sink_type, ` +
		`sink_password, ` +
		`tables, ` +
		`filters, ` +
		`no_full ` +
		`from ` +
		`mo_catalog.mo_cdc_task ` +
		`where ` +
		`account_id = %d and ` +
		`task_id = "%s"`

	getShowCdcTaskFormat = "SELECT task_id, task_name, source_uri, sink_uri, state FROM mo_catalog.mo_cdc_task where account_id = %d"

	getDbIdAndTableIdFormat = "select reldatabase_id,rel_id from mo_catalog.mo_tables where account_id = %d and reldatabase = '%s' and relname = '%s'"

	getTableFormat = "select rel_id from `mo_catalog`.`mo_tables` where account_id = %d and reldatabase ='%s' and relname = '%s'"

	getAccountIdFormat = "select account_id from `mo_catalog`.`mo_account` where account_name='%s'"

	getPkCountFormat = "select count(att_constraint_type) from `mo_catalog`.`mo_columns` where account_id = %d and att_database = '%s' and att_relname = '%s' and att_constraint_type = '%s'"

	getCdcTaskIdFormat = "select task_id from `mo_catalog`.`mo_cdc_task` where 1=1"

	deleteCdcMetaFormat = "delete from `mo_catalog`.`mo_cdc_task` where 1=1"

	updateCdcMetaFormat = "update `mo_catalog`.`mo_cdc_task` set state = ? where 1=1"

	deleteWatermarkFormat = "delete from `mo_catalog`.`mo_cdc_watermark` where account_id = %d and task_id = '%s'"

	getWatermarkFormat = `
		select 
			t.reldatabase, t.relname, w.watermark
		from 
			mo_catalog.mo_cdc_watermark w 
		join 
			mo_catalog.mo_tables t 
		on w.table_id = t.rel_id 
		where w.account_id = %d and w.task_id = '%s'`

	getTaskFormat = "SELECT task_id, task_name, source_uri, sink_uri, state FROM %s.mo_cdc_task"
)

var showCdcOutputColumns = [7]Column{
	&MysqlColumn{
		ColumnImpl: ColumnImpl{
			name:       "task_id",
			columnType: defines.MYSQL_TYPE_VARCHAR,
		},
	},
	&MysqlColumn{
		ColumnImpl: ColumnImpl{
			name:       "task_name",
			columnType: defines.MYSQL_TYPE_VARCHAR,
		},
	},
	&MysqlColumn{
		ColumnImpl: ColumnImpl{
			name:       "source_uri",
			columnType: defines.MYSQL_TYPE_TEXT,
		},
	},
	&MysqlColumn{
		ColumnImpl: ColumnImpl{
			name:       "sink_uri",
			columnType: defines.MYSQL_TYPE_TEXT,
		},
	},
	&MysqlColumn{
		ColumnImpl: ColumnImpl{
			name:       "state",
			columnType: defines.MYSQL_TYPE_VARCHAR,
		},
	},
	&MysqlColumn{
		ColumnImpl: ColumnImpl{
			name:       "checkpoint",
			columnType: defines.MYSQL_TYPE_VARCHAR,
		},
	},
	&MysqlColumn{
		ColumnImpl: ColumnImpl{
			name:       "timestamp",
			columnType: defines.MYSQL_TYPE_VARCHAR,
		},
	},
}

func getSqlForNewCdcTask(
	accId uint64,
	taskId uuid.UUID,
	taskName string,
	sourceUri string,
	sourcePwd string,
	sinkUri string,
	sinkTyp string,
	sinkPwd string,
	sinkCaPath string,
	sinkCertPath string,
	sinkKeyPath string,
	tables string,
	filters string,
	opfilters string,
	sourceState string,
	sinkState string,
	startTs string,
	endTs string,
	configFile string,
	taskCreateTime time.Time,
	state string,
	checkpoint uint64,
	noFull bool,
	incrConfig string,
) string {
	return fmt.Sprintf(insertNewCdcTaskFormat,
		accId,
		taskId,
		taskName,
		sourceUri,
		sourcePwd,
		sinkUri,
		sinkTyp,
		sinkPwd,
		sinkCaPath,
		sinkCertPath,
		sinkKeyPath,
		tables,
		filters,
		opfilters,
		sourceState,
		sinkState,
		startTs,
		endTs,
		configFile,
		taskCreateTime.Format(time.DateTime),
		state,
		checkpoint,
		checkpoint,
		noFull,
		incrConfig,
	)
}

func getSqlForRetrievingCdcTask(
	accId uint64,
	taskId uuid.UUID,
) string {
	return fmt.Sprintf(getCdcTaskFormat, accId, taskId)
}

func getSqlForDbIdAndTableId(accId uint64, db, table string) string {
	return fmt.Sprintf(getDbIdAndTableIdFormat, accId, db, table)
}

func getSqlForGetTable(accountId uint64, db, table string) string {
	return fmt.Sprintf(getTableFormat, accountId, db, table)
}

func getSqlForCheckAccount(account string) string {
	return fmt.Sprintf(getAccountIdFormat, account)
}

func getSqlForGetPkCount(accountId uint64, db, table string) string {
	return fmt.Sprintf(getPkCountFormat, accountId, db, table, catalog.SystemColPKConstraint)
}

func getSqlForDeleteWatermark(accountId uint64, taskId string) string {
	return fmt.Sprintf(deleteWatermarkFormat, accountId, taskId)
}

func getSqlForGetWatermark(accountId uint64, taskId string) string {
	return fmt.Sprintf(getWatermarkFormat, accountId, taskId)
}

func getSqlForGetTask(all bool, taskName string) string {
	s := fmt.Sprintf(getTaskFormat, catalog.MO_CATALOG)
	if !all {
		s += fmt.Sprintf(" where task_name = '%s'", taskName)
	}
	return s
}

const (
	CdcRunning = "running"
	CdcStopped = "stopped"
)

func handleCreateCdc(ses *Session, execCtx *ExecCtx, create *tree.CreateCDC) error {
	return doCreateCdc(execCtx.reqCtx, ses, create)
}

func doCreateCdc(ctx context.Context, ses *Session, create *tree.CreateCDC) (err error) {
	ts := getGlobalPu().TaskService
	if ts == nil {
		return moerr.NewInternalError(ctx, "no task service is found")
	}

	cdcTaskOptionsMap := make(map[string]string)
	for i := 0; i < len(create.Option); i += 2 {
		cdcTaskOptionsMap[create.Option[i]] = create.Option[i+1]
	}

	cdcLevel := cdcTaskOptionsMap["Level"]
	cdcAccount := cdcTaskOptionsMap["Account"]

	if cdcLevel != cdc2.AccountLevel {
		return moerr.NewInternalError(ctx, "invalid level. only support account level in 1.3")
	}

	if cdcAccount != ses.GetTenantInfo().GetTenant() {
		return moerr.NewInternalErrorf(ctx, "invalid account. account must be %s", ses.GetTenantInfo().GetTenant())
	}

	////////////
	//!!!NOTE!!!
	//1.3
	//	level: account level
	//	account: must be designated.
	///////////

	//step 1 : handle tables
	tablePts, err := preprocessTables(
		ctx,
		ses,
		cdcLevel,
		cdcAccount,
		create.Tables,
	)
	if err != nil {
		return err
	}

	//step 2: handle filters
	//There must be no special characters (',' '.' ':' '`') in the single rule.
	filters := cdcTaskOptionsMap["Rules"]

	jsonFilters, filterPts, err := preprocessRules(ctx, filters)
	if err != nil {
		return err
	}

	err = attachAccountToFilters(ctx, ses, cdcLevel, cdcAccount, filterPts)
	if err != nil {
		return err
	}

	//TODO: refine it after 1.3
	//check table be filtered or not
	if filterTable(tablePts, filterPts) == 0 {
		return moerr.NewInternalError(ctx, "all tables has been excluded by filters. create cdc failed.")
	}

	dat := time.Now().UTC()

	creatorAccInfo := ses.GetTenantInfo()
	cdcId, _ := uuid.NewV7()

	//step 4: check uri format and strip password
	jsonSrcUri, _, err := extractUriInfo(ctx, create.SourceUri, cdc2.SourceUriPrefix)
	if err != nil {
		return err
	}

	sinkType := strings.ToLower(create.SinkType)
	useConsole := false
	if cdc2.EnableConsoleSink && sinkType == cdc2.ConsoleSink {
		useConsole = true
	}

	if !useConsole && sinkType != cdc2.MysqlSink && sinkType != cdc2.MatrixoneSink {
		return moerr.NewInternalErrorf(ctx, "unsupported sink type: %s", create.SinkType)
	}

	var jsonSinkUri string
	var encodedSinkPwd string
	var sinkUriInfo cdc2.UriInfo
	if !useConsole {
		jsonSinkUri, sinkUriInfo, err = extractUriInfo(ctx, create.SinkUri, cdc2.SinkUriPrefix)
		if err != nil {
			return err
		}

		encodedSinkPwd, err = sinkUriInfo.GetEncodedPassword()
		if err != nil {
			return err
		}
	}

	noFull := false
	if cdcTaskOptionsMap["NoFull"] == "true" {
		noFull = true
	}

	details := &task.Details{
		//account info that create cdc
		AccountID: creatorAccInfo.GetTenantID(),
		Account:   creatorAccInfo.GetTenant(),
		Username:  creatorAccInfo.GetUser(),
		Details: &task.Details_CreateCdc{
			CreateCdc: &task.CreateCdcDetails{
				TaskName: create.TaskName.String(),
				TaskId:   cdcId.String(),
				Accounts: []*task.Account{
					{
						Id:   uint64(creatorAccInfo.GetTenantID()),
						Name: cdcAccount,
					},
				},
			},
		},
	}

	addCdcTaskCallback := func(ctx context.Context, tx taskservice.SqlExecutor) (ret int, err error) {
		err = checkAccounts(ctx, tx, tablePts, filterPts)
		if err != nil {
			return 0, err
		}

		ret, err = checkTables(ctx, tx, tablePts, filterPts)
		if err != nil {
			return
		}

		jsonTables, err := cdc2.JsonEncode(tablePts)
		if err != nil {
			return 0, err
		}

		//step 5: create daemon task
		insertSql := getSqlForNewCdcTask(
			uint64(creatorAccInfo.GetTenantID()), //the account_id of cdc creator
			cdcId,
			create.TaskName.String(),
			jsonSrcUri, //json bytes
			"",
			jsonSinkUri, //json bytes
			sinkType,
			encodedSinkPwd, //encrypted password
			"",
			"",
			"",
			jsonTables,
			jsonFilters,
			"",
			cdc2.SASCommon,
			cdc2.SASCommon,
			"", //1.3 does not support startTs
			"", //1.3 does not support endTs
			cdcTaskOptionsMap["ConfigFile"],
			dat,
			CdcRunning,
			0,
			noFull,
			"",
		)

		//insert cdc record into the mo_cdc_task
		exec, err := tx.ExecContext(ctx, insertSql)
		if err != nil {
			return 0, err
		}

		cdcTaskRowsAffected, err := exec.RowsAffected()
		if err != nil {
			return 0, err
		}
		return int(cdcTaskRowsAffected), nil
	}

	if _, err = ts.AddCdcTask(ctx, cdcTaskMetadata(cdcId.String()), details, addCdcTaskCallback); err != nil {
		return err
	}
	return
}

func cdcTaskMetadata(cdcId string) task.TaskMetadata {
	return task.TaskMetadata{
		ID:       cdcId,
		Executor: task.TaskCode_InitCdc,
		Options: task.TaskOptions{
			MaxRetryTimes: defaultConnectorTaskMaxRetryTimes,
			RetryInterval: defaultConnectorTaskRetryInterval,
			DelayDuration: 0,
			Concurrency:   0,
		},
	}
}

// checkAccounts checks the accounts exists or not
func checkAccounts(ctx context.Context, tx taskservice.SqlExecutor, tablePts, filterPts *cdc2.PatternTuples) error {
	//step1 : collect accounts
	accounts := make(map[string]uint64)
	for _, pt := range tablePts.Pts {
		if pt == nil || pt.Source.Account == "" {
			continue
		}
		accounts[pt.Source.Account] = math.MaxUint64
	}

	for _, pt := range filterPts.Pts {
		if pt == nil || pt.Source.Account == "" {
			continue
		}
		accounts[pt.Source.Account] = math.MaxUint64
	}

	//step2 : collect account id
	//after this step, all account has accountid
	res := make(map[string]uint64)
	for acc := range accounts {
		exists, accId, err := checkAccountExists(ctx, tx, acc)
		if err != nil {
			return err
		}
		if !exists {
			return moerr.NewInternalErrorf(ctx, "account %s does not exist", acc)
		}
		res[acc] = accId
	}

	//step3: attach accountId
	for _, pt := range tablePts.Pts {
		if pt == nil || pt.Source.Account == "" {
			continue
		}
		pt.Source.AccountId = res[pt.Source.Account]
	}

	for _, pt := range filterPts.Pts {
		if pt == nil || pt.Source.Account == "" {
			continue
		}
		pt.Source.AccountId = res[pt.Source.Account]
	}

	return nil
}

// checkTables
// checks the table existed or not
// checks the table having the primary key
// filters the table
func checkTables(ctx context.Context, tx taskservice.SqlExecutor, tablePts, filterPts *cdc2.PatternTuples) (int, error) {
	var err error
	var found bool
	var hasPrimaryKey bool
	for _, pt := range tablePts.Pts {
		if pt == nil {
			continue
		}

		//skip tables that is filtered
		if needSkipThisTable(pt.Source.Account, pt.Source.Database, pt.Source.Table, filterPts) {
			continue
		}

		//check tables exists or not and filter the table
		found, err = checkTableExists(ctx, tx, pt.Source.AccountId, pt.Source.Database, pt.Source.Table)
		if err != nil {
			return 0, err
		}
		if !found {
			return 0, moerr.NewInternalErrorf(ctx, "no table %s:%s", pt.Source.Database, pt.Source.Table)
		}

		//check table has primary key
		hasPrimaryKey, err = checkPrimaryKey(ctx, tx, pt.Source.AccountId, pt.Source.Database, pt.Source.Table)
		if err != nil {
			return 0, err
		}
		if !hasPrimaryKey {
			return 0, moerr.NewInternalErrorf(ctx, "table %s:%s does not have primary key", pt.Source.Database, pt.Source.Table)
		}
	}
	return 0, err
}

// filterTable checks the table filtered or not
// returns the count of tables that not be filtered
func filterTable(tablePts, filterPts *cdc2.PatternTuples) int {
	//check table be filtered or not
	leftCount := 0
	for _, pt := range tablePts.Pts {
		if pt == nil {
			continue
		}

		//skip tables that is filtered
		if needSkipThisTable(pt.Source.Account, pt.Source.Database, pt.Source.Table, filterPts) {
			continue
		}
		leftCount++
	}
	return leftCount
}

func queryTable(
	ctx context.Context,
	tx taskservice.SqlExecutor,
	query string,
	callback func(ctx context.Context, rows *sql.Rows) (bool, error)) (bool, error) {
	var rows *sql.Rows
	var err error
	rows, err = tx.QueryContext(ctx, query)
	if err != nil {
		return false, err
	}
	if rows.Err() != nil {
		return false, rows.Err()
	}
	defer func() {
		_ = rows.Close()
	}()

	var ret bool
	for rows.Next() {
		ret, err = callback(ctx, rows)
		if err != nil {
			return false, err
		}
		if ret {
			return true, nil
		}
	}
	return false, nil
}

func checkAccountExists(ctx context.Context, tx taskservice.SqlExecutor, account string) (bool, uint64, error) {
	checkSql := getSqlForCheckAccount(account)
	var err error
	var ret bool
	var accountId uint64
	ret, err = queryTable(ctx, tx, checkSql, func(ctx context.Context, rows *sql.Rows) (bool, error) {
		accountId = 0
		if err = rows.Scan(&accountId); err != nil {
			return false, err
		}
		return true, nil
	})

	return ret, accountId, err
}

func checkTableExists(ctx context.Context, tx taskservice.SqlExecutor, accountId uint64, db, table string) (bool, error) {
	//select from mo_tables
	checkSql := getSqlForGetTable(accountId, db, table)
	var err error
	var ret bool
	var tableId uint64
	ret, err = queryTable(ctx, tx, checkSql, func(ctx context.Context, rows *sql.Rows) (bool, error) {
		tableId = 0
		if err = rows.Scan(&tableId); err != nil {
			return false, err
		}
		return true, nil
	})

	return ret, err
}

func checkPrimaryKey(ctx context.Context, tx taskservice.SqlExecutor, accountId uint64, db, table string) (bool, error) {
	checkSql := getSqlForGetPkCount(accountId, db, table)
	var ret bool
	var err error
	var pkCount uint64

	ret, err = queryTable(ctx, tx, checkSql, func(ctx context.Context, rows *sql.Rows) (bool, error) {
		pkCount = 0

		if err = rows.Scan(
			&pkCount,
		); err != nil {
			return false, err
		}
		if pkCount > 0 {
			return true, nil
		}
		return false, nil
	})

	return ret, err
}

// extractTablePair
// extract source:sink pair from the pattern
//
//	There must be no special characters (','  '.'  ':' '`') in account name & database name & table name.
func extractTablePair(ctx context.Context, pattern string, defaultAcc string) (*cdc2.PatternTuple, error) {
	var err error
	pattern = strings.TrimSpace(pattern)
	//step1 : split table pair by ':' => table0 table1
	//step2 : split table0/1 by '.' => account database table
	//step3 : check table accord with regular expression
	pt := &cdc2.PatternTuple{OriginString: pattern}
	if strings.Contains(pattern, ":") {
		//Format: account.db.table:db.table
		splitRes := strings.Split(pattern, ":")
		if len(splitRes) != 2 {
			return nil, moerr.NewInternalErrorf(ctx, "must be source : sink. invalid format")
		}

		//handle source part
		pt.Source.Account, pt.Source.Database, pt.Source.Table, pt.Source.TableIsRegexp, err = extractTableInfo(ctx, splitRes[0], false)
		if err != nil {
			return nil, err
		}
		if pt.Source.Account == "" {
			pt.Source.Account = defaultAcc
		}

		//handle sink part
		pt.Sink.Account, pt.Sink.Database, pt.Sink.Table, pt.Sink.TableIsRegexp, err = extractTableInfo(ctx, splitRes[1], false)
		if err != nil {
			return nil, err
		}
		if pt.Sink.Account == "" {
			pt.Sink.Account = defaultAcc
		}
		return pt, nil
	}

	//Format: account.db.table
	//handle source part only
	pt.Source.Account, pt.Source.Database, pt.Source.Table, pt.Source.TableIsRegexp, err = extractTableInfo(ctx, pattern, false)
	if err != nil {
		return nil, err
	}
	if pt.Source.Account == "" {
		pt.Source.Account = defaultAcc
	}

	pt.Sink.AccountId = pt.Source.AccountId
	pt.Sink.Account = pt.Source.Account
	pt.Sink.Database = pt.Source.Database
	pt.Sink.Table = pt.Source.Table
	pt.Sink.TableIsRegexp = pt.Source.TableIsRegexp
	return pt, nil
}

// extractTableInfo
// get account,database,table info from string
//
// account: may be empty
// database: must be concrete name instead of pattern.
// table: must be concrete name or pattern in the source part. must be concrete name in the destination part
// isRegexpTable: table name is regular expression
// !!!NOTE!!!
//
//	There must be no special characters (','  '.'  ':' '`') in account name & database name & table name.
func extractTableInfo(ctx context.Context, input string, mustBeConcreteTable bool) (account string, db string, table string, isRegexpTable bool, err error) {
	parts := strings.Split(strings.TrimSpace(input), ".")
	if len(parts) != 2 && len(parts) != 3 {
		err = moerr.NewInternalErrorf(ctx, "needs account.database.table or database.table. invalid format.")
		return
	}

	if len(parts) == 2 {
		db, table = strings.TrimSpace(parts[0]), strings.TrimSpace(parts[1])
	} else {
		account, db, table = strings.TrimSpace(parts[0]), strings.TrimSpace(parts[1]), strings.TrimSpace(parts[2])

		if !accountNameIsLegal(account) {
			err = moerr.NewInternalErrorf(ctx, "invalid account name")
			return
		}
	}

	if !dbNameIsLegal(db) {
		err = moerr.NewInternalErrorf(ctx, "invalid database name")
		return
	}

	if !tableNameIsLegal(table) {
		err = moerr.NewInternalErrorf(ctx, "invalid table name")
		return
	}

	return
}

// preprocessTables extract tables and serialize them
func preprocessTables(
	ctx context.Context,
	ses *Session,
	level string,
	account string,
	tables string,
) (*cdc2.PatternTuples, error) {
	tablesPts, err := extractTablePairs(ctx, tables, account)
	if err != nil {
		return nil, err
	}

	//step 2: check privilege
	if err = canCreateCdcTask(ctx, ses, level, account, tablesPts); err != nil {
		return nil, err
	}

	return tablesPts, nil
}

/*
extractTablePairs extracts all source:sink pairs from the pattern
There must be no special characters (','  '.'  ':' '`') in account name & database name & table name.
*/
func extractTablePairs(ctx context.Context, pattern string, defaultAcc string) (*cdc2.PatternTuples, error) {
	pattern = strings.TrimSpace(pattern)
	pts := &cdc2.PatternTuples{}

	tablePairs := strings.Split(pattern, ",")
	if len(tablePairs) == 0 {
		return nil, moerr.NewInternalError(ctx, "invalid pattern format")
	}

	//step1 : split pattern by ',' => table pair
	for _, pair := range tablePairs {
		pt, err := extractTablePair(ctx, pair, defaultAcc)
		if err != nil {
			return nil, err
		}
		pts.Append(pt)
	}

	return pts, nil
}

func preprocessRules(ctx context.Context, rules string) (string, *cdc2.PatternTuples, error) {
	pts, err := extractRules(ctx, rules)
	if err != nil {
		return "", nil, err
	}

	jsonPts, err := cdc2.JsonEncode(pts)
	if err != nil {
		return "", nil, err
	}
	return jsonPts, pts, nil
}

/*
extractRules extracts filters
pattern maybe empty string. then, it returns empty PatternTuples
There must be no special characters (','  '.'  ':' '`') in account name & database name & table name.
*/
func extractRules(ctx context.Context, pattern string) (*cdc2.PatternTuples, error) {
	pattern = strings.TrimSpace(pattern)
	pts := &cdc2.PatternTuples{}
	if len(pattern) == 0 {
		return pts, nil
	}

	tablePairs := strings.Split(pattern, ",")
	if len(tablePairs) == 0 {
		return nil, moerr.NewInternalError(ctx, "invalid pattern format")
	}
	var err error
	//step1 : split pattern by ',' => table pair
	for _, pair := range tablePairs {
		pt := &cdc2.PatternTuple{}
		pt.Source.Account, pt.Source.Database, pt.Source.Table, pt.Source.TableIsRegexp, err = extractTableInfo(ctx, pair, false)
		if err != nil {
			return nil, err
		}
		pts.Append(pt)
	}

	return pts, nil
}

func canCreateCdcTask(ctx context.Context, ses *Session, level string, account string, pts *cdc2.PatternTuples) error {
	if strings.EqualFold(level, cdc2.ClusterLevel) {
		if !ses.tenant.IsMoAdminRole() {
			return moerr.NewInternalError(ctx, "Only sys account administrator are allowed to create cluster level task")
		}
		for _, pt := range pts.Pts {
			if isBannedDatabase(pt.Source.Database) {
				return moerr.NewInternalError(ctx, "The system database cannot be subscribed to")
			}
		}
	} else if strings.EqualFold(level, cdc2.AccountLevel) {
		if !ses.tenant.IsMoAdminRole() && ses.GetTenantName() != account {
			return moerr.NewInternalErrorf(ctx, "No privilege to create task on %s", account)
		}
		for _, pt := range pts.Pts {
			if account != pt.Source.Account {
				return moerr.NewInternalErrorf(ctx, "No privilege to create task on table %s", pt.OriginString)
			}
			if isBannedDatabase(pt.Source.Database) {
				return moerr.NewInternalError(ctx, "The system database cannot be subscribed to")
			}
		}
	} else {
		return moerr.NewInternalErrorf(ctx, "Incorrect level %s", level)
	}
	return nil
}

func attachAccountToFilters(ctx context.Context, ses *Session, level string, account string, pts *cdc2.PatternTuples) error {
	if strings.EqualFold(level, cdc2.ClusterLevel) {
		if !ses.tenant.IsMoAdminRole() {
			return moerr.NewInternalError(ctx, "Only sys account administrator are allowed to create cluster level task")
		}
		for _, pt := range pts.Pts {
			if pt.Source.Account == "" {
				pt.Source.Account = ses.GetTenantName()
			}
		}
	} else if strings.EqualFold(level, cdc2.AccountLevel) {
		if !ses.tenant.IsMoAdminRole() && ses.GetTenantName() != account {
			return moerr.NewInternalErrorf(ctx, "No privilege to create task on %s", account)
		}
		for _, pt := range pts.Pts {
			if pt.Source.Account == "" {
				pt.Source.Account = account
			}
			if account != pt.Source.Account {
				return moerr.NewInternalErrorf(ctx, "No privilege to create task on table %s", pt.OriginString)
			}
		}
	} else {
		return moerr.NewInternalErrorf(ctx, "Incorrect level %s", level)
	}
	return nil
}

func RegisterCdcExecutor(
	logger *zap.Logger,
	ts taskservice.TaskService,
	ieFactory func() ie.InternalExecutor,
	attachToTask func(context.Context, uint64, taskservice.ActiveRoutine) error,
	cnUUID string,
	fileService fileservice.FileService,
	cnTxnClient client.TxnClient,
	cnEngine engine.Engine,
	cnEngMp *mpool.MPool,
) func(ctx context.Context, task task.Task) error {
	return func(ctx context.Context, T task.Task) error {
		ctx1, cancel := context.WithTimeout(context.Background(), time.Second*3)
		defer cancel()
		tasks, err := ts.QueryDaemonTask(ctx1,
			taskservice.WithTaskIDCond(taskservice.EQ, T.GetID()),
		)
		if err != nil {
			return err
		}
		if len(tasks) != 1 {
			return moerr.NewInternalErrorf(ctx, "invalid tasks count %d", len(tasks))
		}
		details, ok := tasks[0].Details.Details.(*task.Details_CreateCdc)
		if !ok {
			return moerr.NewInternalError(ctx, "invalid details type")
		}
		cdc := NewCdcTask(
			logger,
			ieFactory(),
			details.CreateCdc,
			cnUUID,
			fileService,
			cnTxnClient,
			cnEngine,
			cnEngMp,
		)
		cdc.activeRoutine = cdc2.NewCdcActiveRoutine()
		if err = attachToTask(ctx, T.GetID(), cdc); err != nil {
			return err
		}
		return cdc.Start(ctx, true)
	}
}

type CdcTask struct {
	logger *zap.Logger
	ie     ie.InternalExecutor

	cnUUID      string
	cnTxnClient client.TxnClient
	cnEngine    engine.Engine
	fileService fileservice.FileService

	cdcTask *task.CreateCdcDetails

	mp         *mpool.MPool
	packerPool *fileservice.Pool[*types.Packer]

	sinkUri cdc2.UriInfo
	tables  cdc2.PatternTuples
	filters cdc2.PatternTuples
	startTs types.TS
	noFull  string

	activeRoutine *cdc2.ActiveRoutine
	// sunkWatermarkUpdater update the watermark of the items that has been sunk to downstream
	sunkWatermarkUpdater *cdc2.WatermarkUpdater
}

func NewCdcTask(
	logger *zap.Logger,
	ie ie.InternalExecutor,
	cdcTask *task.CreateCdcDetails,
	cnUUID string,
	fileService fileservice.FileService,
	cnTxnClient client.TxnClient,
	cnEngine engine.Engine,
	cdcMp *mpool.MPool,
) *CdcTask {
	return &CdcTask{
		logger:      logger,
		ie:          ie,
		cdcTask:     cdcTask,
		cnUUID:      cnUUID,
		fileService: fileService,
		cnTxnClient: cnTxnClient,
		cnEngine:    cnEngine,
		mp:          cdcMp,
		packerPool: fileservice.NewPool(
			128,
			func() *types.Packer {
				return types.NewPacker()
			},
			func(packer *types.Packer) {
				packer.Reset()
			},
			func(packer *types.Packer) {
				packer.Close()
			},
		),
	}
}

func (cdc *CdcTask) Start(rootCtx context.Context, firstTime bool) (err error) {
	defer func() {
		if err != nil {
			// if Start failed, there will be some dangle goroutines(watermarkUpdater, reader, sinker...)
			// need to close them to avoid goroutine leak
			close(cdc.activeRoutine.Cancel)
		}
	}()

	ctx := defines.AttachAccountId(rootCtx, uint32(cdc.cdcTask.Accounts[0].GetId()))

	//step1 : get cdc task definition
	if err = cdc.retrieveCdcTask(ctx); err != nil {
		return err
	}

	//check table be filtered or not
	if filterTable(&cdc.tables, &cdc.filters) == 0 {
		return moerr.NewInternalError(ctx, "all tables has been excluded by filters. start cdc failed.")
	}

	//step2 : get source tableid
	var info *cdc2.DbTableInfo
	dbTableInfos := make([]*cdc2.DbTableInfo, 0, len(cdc.tables.Pts))
	for _, tuple := range cdc.tables.Pts {
		accId, accName, dbName, tblName := tuple.Source.AccountId, tuple.Source.Account, tuple.Source.Database, tuple.Source.Table
		if needSkipThisTable(accName, dbName, tblName, &cdc.filters) {
			logutil.Infof("cdc skip table %s:%s by filter", dbName, tblName)
			continue
		}
		//get dbid tableid for the source table
		info, err = cdc.retrieveTable(ctx, accId, accName, dbName, tblName)
		if err != nil {
			return err
		}

		info.SinkAccountName = tuple.Sink.Account
		info.SinkDbName = tuple.Sink.Database
		info.SinkTblName = tuple.Sink.Table

		dbTableInfos = append(dbTableInfos, info)
	}

	err = cdc.startWatermarkAndPipeline(ctx, dbTableInfos)
	if err != nil {
		return err
	}

	if firstTime {
		// hold
		ch := make(chan int, 1)
		select {
		case <-ctx.Done():
			break
		case <-ch:
			break
		}
	}
	return
}

func (cdc *CdcTask) startWatermarkAndPipeline(ctx context.Context, dbTableInfos []*cdc2.DbTableInfo) (err error) {
	var info *cdc2.DbTableInfo
	txnOp, err := cdc2.GetTxnOp(ctx, cdc.cnEngine, cdc.cnTxnClient, "cdc-startWatermarkAndPipeline")
	if err != nil {
		return err
	}
	defer func() {
		cdc2.FinishTxnOp(ctx, err, txnOp, cdc.cnEngine)
	}()
	if err = cdc.cnEngine.New(ctx, txnOp); err != nil {
		return err
	}

	if cdc.noFull == "true" {
		cdc.startTs = types.TimestampToTS(txnOp.SnapshotTS())
	}

	// start watermark updater
	cdc.sunkWatermarkUpdater = cdc2.NewWatermarkUpdater(cdc.cdcTask.Accounts[0].GetId(), cdc.cdcTask.TaskId, cdc.ie)

	count, err := cdc.sunkWatermarkUpdater.GetCountFromDb()
	if err != nil {
		return err
	} else if count == 0 {
		for _, info = range dbTableInfos {
			// use startTs as watermark
			if err = cdc.sunkWatermarkUpdater.InsertIntoDb(info.SourceTblId, cdc.startTs); err != nil {
				return err
			}
		}
	}
	go cdc.sunkWatermarkUpdater.Run(ctx, cdc.activeRoutine)

	// create exec pipelines
	for _, info = range dbTableInfos {
		if err = cdc.addExecPipelineForTable(info, txnOp); err != nil {
			return
		}
	}
	return
}

func (cdc *CdcTask) retrieveCdcTask(ctx context.Context) error {
	ctx = defines.AttachAccountId(ctx, catalog.System_Account)

	cdcTaskId, _ := uuid.Parse(cdc.cdcTask.TaskId)
	sql := getSqlForRetrievingCdcTask(cdc.cdcTask.Accounts[0].GetId(), cdcTaskId)
	res := cdc.ie.Query(ctx, sql, ie.SessionOverrideOptions{})
	if res.Error() != nil {
		return res.Error()
	}

	if res.RowCount() < 1 {
		return moerr.NewInternalErrorf(ctx, "none cdc task for %d %s", cdc.cdcTask.Accounts[0].GetId(), cdc.cdcTask.TaskId)
	} else if res.RowCount() > 1 {
		return moerr.NewInternalErrorf(ctx, "duplicate cdc task for %d %s", cdc.cdcTask.Accounts[0].GetId(), cdc.cdcTask.TaskId)
	}

	//sink_type
	sinkTyp, err := res.GetString(ctx, 0, 1)
	if err != nil {
		return err
	}

	var sinkPwd string
	if sinkTyp != cdc2.ConsoleSink {
		//sink uri
		jsonSinkUri, err := res.GetString(ctx, 0, 0)
		if err != nil {
			return err
		}

		err = cdc2.JsonDecode(jsonSinkUri, &cdc.sinkUri)
		if err != nil {
			return err
		}

		//sink_password
		sinkPwd, err = res.GetString(ctx, 0, 2)
		if err != nil {
			return err
		}

		cdc.sinkUri.Password, err = cdc2.AesCFBDecode(ctx, sinkPwd)
		if err != nil {
			return err
		}
	}

	//update sink type after deserialize
	cdc.sinkUri.SinkTyp = sinkTyp

	//tables
	jsonTables, err := res.GetString(ctx, 0, 3)
	if err != nil {
		return err
	}

	err = cdc2.JsonDecode(jsonTables, &cdc.tables)
	if err != nil {
		return err
	}

	//filters
	jsonFilters, err := res.GetString(ctx, 0, 4)
	if err != nil {
		return err
	}

	err = cdc2.JsonDecode(jsonFilters, &cdc.filters)
	if err != nil {
		return err
	}

	// noFull
	noFull, err := res.GetString(ctx, 0, 5)
	if err != nil {
		return err
	}

	cdc.startTs = types.TS{}
	cdc.noFull = noFull

	return nil
}

func (cdc *CdcTask) retrieveTable(ctx context.Context, accId uint64, accName, dbName, tblName string) (*cdc2.DbTableInfo, error) {
	var dbId, tblId uint64
	var err error
	ctx = defines.AttachAccountId(ctx, catalog.System_Account)
	sql := getSqlForDbIdAndTableId(accId, dbName, tblName)
	res := cdc.ie.Query(ctx, sql, ie.SessionOverrideOptions{})
	if res.Error() != nil {
		return nil, res.Error()
	}

	/*
		missing table will be handled in the future.
	*/
	if res.RowCount() < 1 {
		return nil, moerr.NewInternalErrorf(ctx, "no table %s:%s", dbName, tblName)
	} else if res.RowCount() > 1 {
		return nil, moerr.NewInternalErrorf(ctx, "duplicate table %s:%s", dbName, tblName)
	}

	if dbId, err = res.GetUint64(ctx, 0, 0); err != nil {
		return nil, err
	}

	if tblId, err = res.GetUint64(ctx, 0, 1); err != nil {
		return nil, err
	}

	return &cdc2.DbTableInfo{
		SourceAccountName: accName,
		SourceDbName:      dbName,
		SourceTblName:     tblName,
		SourceAccountId:   accId,
		SourceDbId:        dbId,
		SourceTblId:       tblId,
	}, err
}

func needSkipThisTable(accountName, dbName, tblName string, filters *cdc2.PatternTuples) bool {
	if len(filters.Pts) == 0 {
		return false
	}
	for _, filter := range filters.Pts {
		if filter == nil {
			continue
		}
		if filter.Source.Account == accountName &&
			filter.Source.Database == dbName &&
			filter.Source.Table == tblName {
			return true
		}
	}
	return false
}

// Resume cdc task from last recorded watermark
func (cdc *CdcTask) Resume() (err error) {
	for {
		// closed in Pause, need renew
		cdc.activeRoutine.Cancel = make(chan struct{})
		if err = cdc.Start(context.Background(), false); err == nil {
			return
		}
		time.Sleep(time.Second)
	}
}

// Restart cdc task from init watermark
func (cdc *CdcTask) Restart() (err error) {
	for {
		// closed in Pause, need renew
		cdc.activeRoutine.Cancel = make(chan struct{})
		// delete previous records
		if err = cdc.sunkWatermarkUpdater.DeleteAllFromDb(); err == nil {
			if err = cdc.Start(context.Background(), false); err == nil {
				return
			}
		}
		time.Sleep(time.Second)
	}
}

// Pause cdc task
func (cdc *CdcTask) Pause() error {
	close(cdc.activeRoutine.Cancel)
	cdc.activeRoutine.Cancel = nil
	return nil
}

// Cancel cdc task
func (cdc *CdcTask) Cancel() error {
	if cdc.activeRoutine.Cancel != nil {
		close(cdc.activeRoutine.Cancel)
	}
	return cdc.sunkWatermarkUpdater.DeleteAllFromDb()
}

func (cdc *CdcTask) addExecPipelineForTable(info *cdc2.DbTableInfo, txnOp client.TxnOperator) error {
	// reader --call--> sinker ----> remote db
	ctx := defines.AttachAccountId(context.Background(), uint32(cdc.cdcTask.Accounts[0].GetId()))

	// add watermark to updater
	watermark, err := cdc.sunkWatermarkUpdater.GetFromDb(info.SourceTblId)
	if err != nil {
		return err
	}
	cdc.sunkWatermarkUpdater.UpdateMem(info.SourceTblId, watermark)

	tableDef, err := cdc2.GetTableDef(ctx, txnOp, cdc.cnEngine, info.SourceTblId)
	if err != nil {
		return err
	}

	// make sinker for table
	sinker, err := cdc2.NewSinker(
		cdc.sinkUri,
		info,
		cdc.sunkWatermarkUpdater,
		tableDef,
		cdc2.DefaultRetryTimes,
		cdc2.DefaultRetryDuration,
	)
	if err != nil {
		return err
	}

	// make reader
	reader := cdc2.NewTableReader(
		cdc.cnTxnClient,
		cdc.cnEngine,
		cdc.mp,
		cdc.packerPool,
		info,
		sinker,
		cdc.sunkWatermarkUpdater,
		tableDef,
		cdc.ResetWatermarkForTable,
	)
	go reader.Run(ctx, cdc.activeRoutine)

	return nil
}

func (cdc *CdcTask) ResetWatermarkForTable(info *cdc2.DbTableInfo) (err error) {
	tblId := info.SourceTblId
	// delete old watermark of table
	cdc.sunkWatermarkUpdater.DeleteFromMem(tblId)
	if err = cdc.sunkWatermarkUpdater.DeleteFromDb(tblId); err != nil {
		return
	}

	// use start_ts as init watermark
	if err = cdc.sunkWatermarkUpdater.InsertIntoDb(tblId, cdc.startTs); err != nil {
		return
	}
	cdc.sunkWatermarkUpdater.UpdateMem(tblId, cdc.startTs)
	return
}

func handleDropCdc(ses *Session, execCtx *ExecCtx, st *tree.DropCDC) error {
	return updateCdc(execCtx.reqCtx, ses, st)
}

func handlePauseCdc(ses *Session, execCtx *ExecCtx, st *tree.PauseCDC) error {
	return updateCdc(execCtx.reqCtx, ses, st)
}

func handleResumeCdc(ses *Session, execCtx *ExecCtx, st *tree.ResumeCDC) error {
	return updateCdc(execCtx.reqCtx, ses, st)
}

func handleRestartCdc(ses *Session, execCtx *ExecCtx, st *tree.RestartCDC) error {
	return updateCdc(execCtx.reqCtx, ses, st)
}

func updateCdc(ctx context.Context, ses *Session, st tree.Statement) (err error) {
	var targetTaskStatus task.TaskStatus
	var taskName string

	conds := make([]taskservice.Condition, 0)
	appendCond := func(cond ...taskservice.Condition) {
		conds = append(conds, cond...)
	}
	accountId := ses.GetTenantInfo().GetTenantID()

	switch stmt := st.(type) {
	case *tree.DropCDC:
		targetTaskStatus = task.TaskStatus_CancelRequested
		if stmt.Option.All {
			appendCond(
				taskservice.WithAccountID(taskservice.EQ, accountId),
				taskservice.WithTaskType(taskservice.EQ, task.TaskType_CreateCdc.String()),
			)
		} else {
			taskName = stmt.Option.TaskName.String()
			appendCond(
				taskservice.WithAccountID(taskservice.EQ, accountId),
				taskservice.WithTaskName(taskservice.EQ, stmt.Option.TaskName.String()),
				taskservice.WithTaskType(taskservice.EQ, task.TaskType_CreateCdc.String()),
			)
		}
	case *tree.PauseCDC:
		targetTaskStatus = task.TaskStatus_PauseRequested
		if stmt.Option.All {
			appendCond(
				taskservice.WithAccountID(taskservice.EQ, accountId),
				taskservice.WithTaskType(taskservice.EQ, task.TaskType_CreateCdc.String()),
			)
		} else {
			taskName = stmt.Option.TaskName.String()
			appendCond(taskservice.WithAccountID(taskservice.EQ, accountId),
				taskservice.WithTaskName(taskservice.EQ, stmt.Option.TaskName.String()),
				taskservice.WithTaskType(taskservice.EQ, task.TaskType_CreateCdc.String()),
			)
		}
	case *tree.RestartCDC:
		targetTaskStatus = task.TaskStatus_RestartRequested
		taskName = stmt.TaskName.String()
		appendCond(
			taskservice.WithAccountID(taskservice.EQ, accountId),
			taskservice.WithTaskName(taskservice.EQ, stmt.TaskName.String()),
			taskservice.WithTaskType(taskservice.EQ, task.TaskType_CreateCdc.String()),
		)
	case *tree.ResumeCDC:
		targetTaskStatus = task.TaskStatus_ResumeRequested
		taskName = stmt.TaskName.String()
		appendCond(
			taskservice.WithAccountID(taskservice.EQ, accountId),
			taskservice.WithTaskName(taskservice.EQ, stmt.TaskName.String()),
			taskservice.WithTaskType(taskservice.EQ, task.TaskType_CreateCdc.String()),
		)
	}

	return runUpdateCdcTask(ctx, targetTaskStatus, uint64(accountId), taskName, conds...)
}

func runUpdateCdcTask(
	ctx context.Context,
	targetTaskStatus task.TaskStatus,
	accountId uint64,
	taskName string,
	conds ...taskservice.Condition,
) (err error) {
	ts := getGlobalPu().TaskService
	if ts == nil {
		return nil
	}
	updateCdcTaskFunc := func(
		ctx context.Context,
		targetStatus task.TaskStatus,
		taskKeyMap map[taskservice.CdcTaskKey]struct{},
		tx taskservice.SqlExecutor,
	) (int, error) {
		return updateCdcTask(
			ctx,
			targetStatus,
			taskKeyMap,
			tx,
			accountId,
			taskName,
		)
	}
	_, err = ts.UpdateCdcTask(ctx,
		targetTaskStatus,
		updateCdcTaskFunc,
		conds...,
	)
	if err != nil {
		return err
	}
	return
}

func updateCdcTask(
	ctx context.Context,
	targetStatus task.TaskStatus,
	taskKeyMap map[taskservice.CdcTaskKey]struct{},
	tx taskservice.SqlExecutor,
	accountId uint64,
	taskName string,
) (int, error) {
	var taskId string
	var affectedCdcRow int
	var cnt int64

	//where : account_id = xxx and task_name = yyy
	whereClauses := buildCdcTaskWhereClause(accountId, taskName)
	//step1: query all account id & task id that we need from mo_cdc_task
	query := getCdcTaskIdFormat + whereClauses

	rows, err := tx.QueryContext(ctx, query)
	if err != nil {
		return 0, err
	}
	if rows.Err() != nil {
		return 0, rows.Err()
	}
	defer func() {
		_ = rows.Close()
	}()

	for rows.Next() {
		if err = rows.Scan(&taskId); err != nil {
			return 0, err
		}
		tInfo := taskservice.CdcTaskKey{AccountId: accountId, TaskId: taskId}
		taskKeyMap[tInfo] = struct{}{}
	}

	var prepare *sql.Stmt
	//step2: update or cancel cdc task
	if targetStatus != task.TaskStatus_CancelRequested {
		//Update cdc task
		//updating mo_cdc_task table
		updateSql := updateCdcMetaFormat + whereClauses
		prepare, err = tx.PrepareContext(ctx, updateSql)
		if err != nil {
			return 0, err
		}
		defer func() {
			_ = prepare.Close()
		}()

		if prepare != nil {
			//execute update cdc status in mo_cdc_task
			var targetCdcStatus string
			if targetStatus == task.TaskStatus_PauseRequested {
				targetCdcStatus = CdcStopped
			} else {
				targetCdcStatus = CdcRunning
			}
			res, err := prepare.ExecContext(ctx, targetCdcStatus)
			if err != nil {
				return 0, err
			}
			affected, err := res.RowsAffected()
			if err != nil {
				return 0, err
			}
			affectedCdcRow += int(affected)
		}

		if targetStatus == task.TaskStatus_RestartRequested {
			//delete mo_cdc_watermark
			cnt, err = deleteWatermark(ctx, tx, taskKeyMap)
			if err != nil {
				return 0, err
			}
			affectedCdcRow += int(cnt)
		}
	} else {
		//Cancel cdc task
		//deleting mo_cdc_task
		deleteSql := deleteCdcMetaFormat + whereClauses
		cnt, err = executeSql(ctx, tx, deleteSql)
		if err != nil {
			return 0, err
		}
		affectedCdcRow += int(cnt)

		//delete mo_cdc_watermark
		cnt, err = deleteWatermark(ctx, tx, taskKeyMap)
		if err != nil {
			return 0, err
		}
		affectedCdcRow += int(cnt)
	}
	return affectedCdcRow, nil
}

func buildCdcTaskWhereClause(accountId uint64, taskName string) string {
	if len(taskName) == 0 {
		return fmt.Sprintf(" and account_id = %d", accountId)
	} else {
		return fmt.Sprintf(" and account_id = %d and task_name = '%s'", accountId, taskName)
	}
}

func deleteWatermark(ctx context.Context, tx taskservice.SqlExecutor, taskKeyMap map[taskservice.CdcTaskKey]struct{}) (int64, error) {
	tCount := int64(0)
	cnt := int64(0)
	var err error
	//deleting mo_cdc_watermark belongs to cancelled cdc task
	for tInfo := range taskKeyMap {
		deleteSql2 := getSqlForDeleteWatermark(tInfo.AccountId, tInfo.TaskId)
		cnt, err = executeSql(ctx, tx, deleteSql2)
		if err != nil {
			return 0, err
		}
		tCount += cnt
	}
	return tCount, nil
}

func executeSql(ctx context.Context, tx taskservice.SqlExecutor, query string, args ...interface{}) (int64, error) {
	exec, err := tx.ExecContext(ctx, query, args...)
	if err != nil {
		return 0, err
	}
	rows, err := exec.RowsAffected()
	if err != nil {
		return 0, err
	}
	return rows, nil
}

func handleShowCdc(ses *Session, execCtx *ExecCtx, st *tree.ShowCDC) (err error) {
	var (
		taskId        string
		taskName      string
		sourceUri     string
		sinkUri       string
		state         string
		ckpStr        string
		sourceUriInfo cdc2.UriInfo
		sinkUriInfo   cdc2.UriInfo
	)

	ctx := defines.AttachAccountId(execCtx.reqCtx, catalog.System_Account)
	pu := getGlobalPu()
	bh := ses.GetBackgroundExec(ctx)
	defer bh.Close()

	rs := &MysqlResultSet{}
	ses.SetMysqlResultSet(rs)
	for _, column := range showCdcOutputColumns {
		rs.AddColumn(column)
	}

	// current timestamp
	txnOp, err := cdc2.GetTxnOp(ctx, pu.StorageEngine, pu.TxnClient, "cdc-handleShowCdc")
	if err != nil {
		return err
	}
	defer func() {
		cdc2.FinishTxnOp(ctx, err, txnOp, pu.StorageEngine)
	}()
	timestamp := txnOp.SnapshotTS().ToStdTime().String()

	// get from task table
<<<<<<< HEAD
	sql := getSqlForGetTask(st.Option.All, string(st.Option.TaskName))
=======
	sql := fmt.Sprintf(getShowCdcTaskFormat, ses.GetTenantInfo().TenantID)
	if !st.Option.All {
		sql += fmt.Sprintf(" and task_name = '%s'", st.Option.TaskName)
	}
>>>>>>> 48b33343

	bh.ClearExecResultSet()
	if err = bh.Exec(ctx, sql); err != nil {
		return
	}

	erArray, err := getResultSet(ctx, bh)
	if err != nil {
		return
	}

	for _, result := range erArray {
		for i := uint64(0); i < result.GetRowCount(); i++ {
			if taskId, err = result.GetString(ctx, i, 0); err != nil {
				return
			}
			if taskName, err = result.GetString(ctx, i, 1); err != nil {
				return
			}
			if sourceUri, err = result.GetString(ctx, i, 2); err != nil {
				return
			}
			if sinkUri, err = result.GetString(ctx, i, 3); err != nil {
				return
			}
			if state, err = result.GetString(ctx, i, 4); err != nil {
				return
			}

			// decode uriInfo
			if err = cdc2.JsonDecode(sourceUri, &sourceUriInfo); err != nil {
				return
			}
			if err = cdc2.JsonDecode(sinkUri, &sinkUriInfo); err != nil {
				return
			}

			// get watermarks
			if ckpStr, err = getTaskCkp(ctx, bh, ses.GetTenantInfo().TenantID, taskId); err != nil {
				return
			}

			rs.AddRow([]interface{}{
				taskId,
				taskName,
				sourceUriInfo.String(),
				sinkUriInfo.String(),
				state,
				ckpStr,
				timestamp,
			})
		}
	}
	return
}

func getTaskCkp(ctx context.Context, bh BackgroundExec, accountId uint32, taskId string) (s string, err error) {
	var (
		dbName    string
		tblName   string
		watermark string
	)

	s = "{\n"

	sql := getSqlForGetWatermark(uint64(accountId), taskId)
	bh.ClearExecResultSet()
	if err = bh.Exec(ctx, sql); err != nil {
		return
	}

	erArray, err := getResultSet(ctx, bh)
	if err != nil {
		return
	}

	for _, result := range erArray {
		for i := uint64(0); i < result.GetRowCount(); i++ {
			if dbName, err = result.GetString(ctx, i, 0); err != nil {
				return
			}
			if tblName, err = result.GetString(ctx, i, 1); err != nil {
				return
			}
			if watermark, err = result.GetString(ctx, i, 2); err != nil {
				return
			}

			s += fmt.Sprintf("  \"%s.%s\": %s,\n", dbName, tblName, watermark)
		}
	}

	s += "}"
	return
}<|MERGE_RESOLUTION|>--- conflicted
+++ resolved
@@ -251,8 +251,8 @@
 	return fmt.Sprintf(getWatermarkFormat, accountId, taskId)
 }
 
-func getSqlForGetTask(all bool, taskName string) string {
-	s := fmt.Sprintf(getTaskFormat, catalog.MO_CATALOG)
+func getSqlForGetTask(accountId uint64, all bool, taskName string) string {
+	s := fmt.Sprintf(getShowCdcTaskFormat, accountId)
 	if !all {
 		s += fmt.Sprintf(" where task_name = '%s'", taskName)
 	}
@@ -1632,14 +1632,7 @@
 	timestamp := txnOp.SnapshotTS().ToStdTime().String()
 
 	// get from task table
-<<<<<<< HEAD
-	sql := getSqlForGetTask(st.Option.All, string(st.Option.TaskName))
-=======
-	sql := fmt.Sprintf(getShowCdcTaskFormat, ses.GetTenantInfo().TenantID)
-	if !st.Option.All {
-		sql += fmt.Sprintf(" and task_name = '%s'", st.Option.TaskName)
-	}
->>>>>>> 48b33343
+	sql := getSqlForGetTask(uint64(ses.GetTenantInfo().GetTenantID()), st.Option.All, string(st.Option.TaskName))
 
 	bh.ClearExecResultSet()
 	if err = bh.Exec(ctx, sql); err != nil {
