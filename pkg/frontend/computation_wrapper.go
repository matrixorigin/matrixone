--- conflicted
+++ resolved
@@ -386,10 +386,6 @@
 }
 
 func (cwft *TxnComputationWrapper) RecordExecPlan(ctx context.Context) error {
-<<<<<<< HEAD
-	if stm := cwft.ses.GetStmtInfo(); stm != nil {
-		stm.SetSerializableExecPlan(NewJsonPlanHandler(ctx, stm, cwft.ses, cwft.plan))
-=======
 	if stm := motrace.StatementFromContext(ctx); stm != nil {
 		waitActiveCost := time.Duration(0)
 		if handler := cwft.ses.GetTxnHandler(); handler.InActiveTxn() {
@@ -398,8 +394,7 @@
 				waitActiveCost = txn.GetWaitActiveCost()
 			}
 		}
-		stm.SetSerializableExecPlan(NewJsonPlanHandler(ctx, stm, cwft.plan, WithWaitActiveCost(waitActiveCost)))
->>>>>>> 6003d834
+		stm.SetSerializableExecPlan(NewJsonPlanHandler(ctx, stm, cwft.ses, cwft.plan, WithWaitActiveCost(waitActiveCost)))
 	}
 	return nil
 }
