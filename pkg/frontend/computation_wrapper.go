--- conflicted
+++ resolved
@@ -321,21 +321,12 @@
 
 	// TODO check if schema change, obj.Obj is zero all the time in 0.6
 	for _, obj := range preparePlan.GetSchemas() {
-<<<<<<< HEAD
-		newObj, newTableDef := ses.txnCompileCtx.Resolve(obj.SchemaName, obj.ObjName, nil)
-		if newObj == nil {
+		change, err := ses.txnCompileCtx.checkTableDefChange(obj.SchemaName, obj.ObjName, uint64(obj.Obj), uint32(obj.Server))
+		if err != nil {
 			return nil, nil, nil, originSQL, moerr.NewInternalErrorf(reqCtx, "table '%s' in prepare statement '%s' does not exist anymore", obj.ObjName, stmtName)
 		}
-		if newObj.Obj != obj.Obj || newTableDef.Version != uint32(obj.Server) {
+		if change {
 			return nil, nil, nil, originSQL, moerr.NewInternalErrorf(reqCtx, "table '%s' has been changed, please reset prepare statement '%s'", obj.ObjName, stmtName)
-=======
-		change, err := ses.txnCompileCtx.checkTableDefChange(obj.SchemaName, obj.ObjName, uint64(obj.Obj), uint32(obj.Server))
-		if err != nil {
-			return nil, nil, nil, originSQL, moerr.NewInternalError(reqCtx, "table '%s' in prepare statement '%s' does not exist anymore", obj.ObjName, stmtName)
-		}
-		if change {
-			return nil, nil, nil, originSQL, moerr.NewInternalError(reqCtx, "table '%s' has been changed, please reset prepare statement '%s'", obj.ObjName, stmtName)
->>>>>>> fe335d50
 		}
 	}
 
