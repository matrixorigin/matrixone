// Copyright 2021 Matrix Origin
//
// Licensed under the Apache License, Version 2.0 (the "License");
// you may not use this file except in compliance with the License.
// You may obtain a copy of the License at
//
//      http://www.apache.org/licenses/LICENSE-2.0
//
// Unless required by applicable law or agreed to in writing, software
// distributed under the License is distributed on an "AS IS" BASIS,
// WITHOUT WARRANTIES OR CONDITIONS OF ANY KIND, either express or implied.
// See the License for the specific language governing permissions and
// limitations under the License.

package frontend

import (
	"context"
	"encoding/binary"
	"fmt"
	"math"
	"sort"
	"strings"
	"testing"
	"time"

	"github.com/matrixorigin/matrixone/pkg/txn/clock"

	"github.com/matrixorigin/matrixone/pkg/defines"
	"github.com/matrixorigin/matrixone/pkg/vm/engine/memoryengine"

	"github.com/stretchr/testify/assert"

	"github.com/matrixorigin/matrixone/pkg/common/moerr"
	"github.com/matrixorigin/matrixone/pkg/pb/txn"
	"github.com/matrixorigin/matrixone/pkg/util/toml"
	"github.com/matrixorigin/matrixone/pkg/vm/engine"

	"github.com/golang/mock/gomock"
	cvey "github.com/smartystreets/goconvey/convey"

	"github.com/matrixorigin/matrixone/pkg/common/mpool"
	"github.com/matrixorigin/matrixone/pkg/config"
	"github.com/matrixorigin/matrixone/pkg/container/types"
	"github.com/matrixorigin/matrixone/pkg/container/vector"
	mock_frontend "github.com/matrixorigin/matrixone/pkg/frontend/test"
	"github.com/matrixorigin/matrixone/pkg/sql/parsers"
	"github.com/matrixorigin/matrixone/pkg/sql/parsers/dialect"
	"github.com/matrixorigin/matrixone/pkg/sql/parsers/tree"
	"github.com/matrixorigin/matrixone/pkg/sql/plan"
	"github.com/matrixorigin/matrixone/pkg/sql/util"
	"github.com/matrixorigin/matrixone/pkg/testutil"
	"github.com/matrixorigin/matrixone/pkg/vm/process"

	"github.com/stretchr/testify/require"
)

func init() {
	testutil.SetupAutoIncrService()
}

func Test_PathExists(t *testing.T) {
	cases := [...]struct {
		path   string
		exist  bool
		isfile bool
		noerr  bool
	}{
		{"test/file", true, true, true},
		{"test/file-no", false, false, false},
		//{"test/dir",true,false,true},
		{"test/dir-no", false, false, false},
		{"testx", false, false, false},
	}

	for _, c := range cases {
		exist, isfile, err := PathExists(c.path)
		require.True(t, (err == nil) == c.noerr)
		require.True(t, exist == c.exist)
		require.True(t, isfile == c.isfile)
	}
}

func Test_MinMax(t *testing.T) {
	cvey.Convey("min", t, func() {
		cvey.So(Min(10, 9), cvey.ShouldEqual, 9)
		cvey.So(Min(9, 10), cvey.ShouldEqual, 9)
	})

	cvey.Convey("max", t, func() {
		cvey.So(Max(10, 9), cvey.ShouldEqual, 10)
		cvey.So(Max(9, 10), cvey.ShouldEqual, 10)
	})
}

func Test_routineid(t *testing.T) {
	cvey.Convey("rtid", t, func() {
		x := GetRoutineId()
		cvey.So(x, cvey.ShouldBeGreaterThanOrEqualTo, 0)
	})
}

func Test_timeout(t *testing.T) {
	cvey.Convey("timeout", t, func() {
		to := NewTimeout(5*time.Second, true)
		to.UpdateTime(time.Now())
		cvey.So(to.isTimeout(), cvey.ShouldBeFalse)
	})
}

func Test_substringFromBegin(t *testing.T) {
	cvey.Convey("ssfb", t, func() {
		cvey.So(SubStringFromBegin("abcdef", 3), cvey.ShouldEqual, "abc...")
	})
}

func TestWildcardMatch(t *testing.T) {
	//sort by string

	patterns := []string{
		"%",
		"%%%%%%%%a%%%%%%%%b%%%%%%%%b%%%%%%%%",
		"%%%%%%%%a%%%%%%%%b%%%%%%%%c%%%%%%%%",
		"%%%a%b%c%%%",
		"%.%",
		"%.zi%",
		"%.zi_",
		"%.zip",
		"%12%12%",
		"%12%23",
		"%Abac%",
		"%SIP%",
		"%_",
		"%_%_%",
		"%_%_%.zip",
		"%_%_.zip",
		"%_.zip",
		"%a%a%a%a%a%a%a%a%a%a%a%a%a%a%a%a%a%",
		"%a%b%ba%ca%a%aa%aaa%fa%ga%b%",
		"%a%b%ba%ca%a%x%aaa%fa%ga%b%",
		"%a%b%ba%ca%aaaa%fa%ga%ggg%b%",
		"%a%b%ba%ca%aaaa%fa%ga%gggg%b%",
		"%aa%",
		"%aa_",
		"%aabbaa%a%",
		"%ab%cd%",
		"%abac%",
		"%ccd",
		"%issip%PI",
		"%issip%ss%",
		"%oWn%",
		"%sip%",
		"%zi%",
		"%zi_",
		"%zip",
		"._",
		"XY%Z%XYz",
		"_",
		"_%",
		"_%%_%&_",
		"_%%_%_",
		"_%%_c_",
		"_%%_d_",
		"_%._%",
		"_%_",
		"_%_.zip",
		"_%b%_%d%_",
		"_.",
		"_._",
		"_.zip",
		"_LaH",
		"_Lah",
		"__",
		"_a",
		"_a%__",
		"_a_",
		"_aa%",
		"_b%__",
		"a%",
		"a%_%_",
		"a%_%_%.zip",
		"a%a%a%a%a%a%a%a%a%a%a%a%a%a%a%a%a%",
		"a%a%a%a%a%a%aa%aaa%a%a%b",
		"a%aar",
		"a%b",
		"a%zz%",
		"a12b",
		"a_",
		"ab%_%xy",
		"ab%cd%xy",
		"abc",
		"abc%abc%abc%abc%abc",
		"abc%abc%abc%abc%abc%abc%abc%abc%abc%abc%abc%abc%",
		"abc%abc%abc%abc%abc%abc%abc%abc%abc%abc%abc%abc%abc%abc%abc%abc%abc%",
		"abc%abc%abc%abc%abc%abc%abc%abc%abc%abc%abcd",
		"bL_h",
		"bLaH",
		"bLa_",
		"bLah",
		"mi%Sip%",
		"mi%sip%",
		"xxx%zzy%f",
		"xxxx%zzy%f",
		"xxxx%zzy%fffff",
		"xy%xyz",
		"xy%z%xyz",
	}

	targets := []string{
		"%",
		"%%%%%%%%a%%%%%%%%b%%%%%%%%c%%%%%%%%",
		"%abc%",
		".a",
		".a.",
		".a.a",
		".a.aa",
		".a.b",
		".a.bcd",
		".aa.",
		".ab",
		".ab.ab.ab.cd.cd.",
		".ab.cd.ab.cd.abcd.",
		".axb.cxd.ab.cd.abcd.",
		".axb.cxd.ab.cd.abcd.xy",
		".axb.cyd.ab.cyd.axbcd.",
		".zip",
		"A12b12",
		"XYXYXYZYXYz",
		"a",
		"a%a%a%a%a%a%a%a%a%a%a%a%a%a%a%a%a%",
		"a%abab",
		"a%ar",
		"a%r",
		"a.",
		"a.a",
		"a.a.zip",
		"a.a.zippo",
		"a.ab.ab.ab.cd.cd.xy",
		"a.b",
		"a.bcd",
		"a.zip",
		"a12B12",
		"a12b12",
		"aAazz",
		"aa",
		"aa.",
		"aa.a",
		"aa.ba.ba",
		"aaa",
		"aaaa.zip",
		"aaaaaaaaaaaaaaaa",
		"aaaaaaaaaaaaaaaaa",
		"aaaaaaaaaaaaaaaaaaaaaaaaaaaaaaaaaaaaaaaaaaaaaaaaaaaaaaaaaaaaaaaaaaaaaaaaaaaaaaaaaaaaaaaaaab",
		"aaabbaabbaab",
		"aaazz",
		"aannn",
		"ab",
		"ab.",
		"ab.ab.cd.ab.cd.abcdxy.",
		"ab.axb.cd.xyab.cyd.axbcd.",
		"ab.axb.cd.xyab.cyd.axbcd.xy",
		"ab.xy",
		"abAbac",
		"abababababababababababababababababababaacacacacacacacadaeafagahaiajakalaaaaaaaaaaaaaaaaaffafagaagggagaaaaaaaab",
		"ababac",
		"abanabnabncd",
		"abanabnabncdef",
		"abancda.bnxyabncdefxy",
		"abancdabnxyabncdef",
		"abancdabnxyabncdefxy",
		"abc",
		"abc%abcd%abcd%abc%abcd",
		"abc%abcd%abcd%abc%abcd%abcd%abc%abcd%abc%abc%abcd",
		"abc%abcd%abcde%abcdef%abcdefg%abcdefgh%abcdefghi%abcdefghij%abcdefghijk%abcdefghijkl%abcdefghijklm%abcdefghijklmn",
		"abcccd",
		"abcd",
		"abcde",
		"abcdx_y",
		"abxy",
		"ax",
		"bLaH",
		"bLaaa",
		"bLah",
		"baa.",
		"caa.ba.ba",
		"miSsissippi",
		"missisSIPpi",
		"mississipPI",
		"mississipissippi",
		"mississippi",
		"oWn",
		"xa",
		"xaab",
		"xab",
		"xab_anabnabncd_xy",
		"xxa",
		"xxab",
		"xxxx%zzzzzzzzy%f",
		"xxxxzzzzzzzzyf",
		"xyxyxyxyz",
		"xyxyxyzyxyz",
		"xyz.bcd",
		"zip"}

	want := map[int][]int{
		0:  {0, 1, 2, 3, 4, 5, 6, 7, 8, 9, 10, 11, 12, 13, 14, 15, 16, 17, 18, 19, 20, 21, 22, 23, 24, 25, 26, 27, 28, 29, 30, 31, 32, 33, 34, 35, 36, 37, 38, 39, 40, 41, 42, 43, 44, 45, 46, 47, 48, 49, 50, 51, 52, 53, 54, 55, 56, 57, 58, 59, 60, 61, 62, 63, 64, 65, 66, 67, 68, 69, 70, 71, 72, 73, 74, 75, 76, 77, 78, 79, 80, 81, 82, 83, 84, 85, 86, 87, 88, 89, 90, 91, 92, 93},
		1:  {11, 12, 13, 14, 15, 21, 28, 38, 44, 49, 50, 51, 53, 54, 55, 56, 57, 58, 59, 60, 62, 63, 64, 75, 85},
		2:  {1, 2, 8, 11, 12, 13, 14, 15, 28, 30, 49, 50, 51, 53, 54, 55, 56, 57, 58, 59, 60, 61, 62, 63, 64, 65, 66, 67, 68, 85},
		3:  {1, 2, 8, 11, 12, 13, 14, 15, 28, 30, 49, 50, 51, 53, 54, 55, 56, 57, 58, 59, 60, 61, 62, 63, 64, 65, 66, 67, 68, 85},
		4:  {3, 4, 5, 6, 7, 8, 9, 10, 11, 12, 13, 14, 15, 16, 24, 25, 26, 27, 28, 29, 30, 31, 36, 37, 38, 40, 48, 49, 50, 51, 52, 58, 74, 75, 92},
		5:  {16, 26, 27, 31, 40},
		6:  {16, 26, 31, 40},
		7:  {16, 26, 31, 40},
		8:  {17, 32, 33},
		9:  {},
		10: {53},
		11: {77},
		12: {0, 1, 2, 3, 4, 5, 6, 7, 8, 9, 10, 11, 12, 13, 14, 15, 16, 17, 18, 19, 20, 21, 22, 23, 24, 25, 26, 27, 28, 29, 30, 31, 32, 33, 34, 35, 36, 37, 38, 39, 40, 41, 42, 43, 44, 45, 46, 47, 48, 49, 50, 51, 52, 53, 54, 55, 56, 57, 58, 59, 60, 61, 62, 63, 64, 65, 66, 67, 68, 69, 70, 71, 72, 73, 74, 75, 76, 77, 78, 79, 80, 81, 82, 83, 84, 85, 86, 87, 88, 89, 90, 91, 92, 93},
		13: {1, 2, 3, 4, 5, 6, 7, 8, 9, 10, 11, 12, 13, 14, 15, 16, 17, 18, 20, 21, 22, 23, 24, 25, 26, 27, 28, 29, 30, 31, 32, 33, 34, 35, 36, 37, 38, 39, 40, 41, 42, 43, 44, 45, 46, 47, 48, 49, 50, 51, 52, 53, 54, 55, 56, 57, 58, 59, 60, 61, 62, 63, 64, 65, 66, 67, 68, 69, 70, 71, 72, 73, 74, 75, 76, 77, 78, 79, 80, 81, 82, 83, 84, 85, 86, 87, 88, 89, 90, 91, 92, 93},
		14: {26, 40},
		15: {26, 40},
		16: {26, 31, 40},
		17: {20, 42, 43, 54},
		18: {54},
		19: {},
		20: {54},
		21: {},
		22: {6, 9, 35, 36, 37, 38, 39, 40, 41, 42, 43, 44, 45, 46, 54, 72, 74, 75, 83},
		23: {9, 36, 39, 41, 42, 43, 44, 54, 72, 74, 83},
		24: {44},
		25: {11, 12, 13, 14, 15, 28, 49, 50, 51, 56, 57, 58, 59, 60, 62, 63, 64, 65, 66, 67, 68, 85},
		26: {55},
		27: {65},
		28: {78},
		29: {79},
		30: {81},
		31: {76, 78, 79, 80},
		32: {16, 26, 27, 31, 40, 93},
		33: {16, 26, 31, 40, 93},
		34: {16, 26, 31, 40, 93},
		35: {3},
		36: {18},
		37: {0, 19},
		38: {0, 1, 2, 3, 4, 5, 6, 7, 8, 9, 10, 11, 12, 13, 14, 15, 16, 17, 18, 19, 20, 21, 22, 23, 24, 25, 26, 27, 28, 29, 30, 31, 32, 33, 34, 35, 36, 37, 38, 39, 40, 41, 42, 43, 44, 45, 46, 47, 48, 49, 50, 51, 52, 53, 54, 55, 56, 57, 58, 59, 60, 61, 62, 63, 64, 65, 66, 67, 68, 69, 70, 71, 72, 73, 74, 75, 76, 77, 78, 79, 80, 81, 82, 83, 84, 85, 86, 87, 88, 89, 90, 91, 92, 93},
		39: {},
		40: {1, 2, 4, 5, 6, 7, 8, 9, 10, 11, 12, 13, 14, 15, 16, 17, 18, 20, 21, 22, 23, 25, 26, 27, 28, 29, 30, 31, 32, 33, 34, 36, 37, 38, 39, 40, 41, 42, 43, 44, 45, 46, 48, 49, 50, 51, 52, 53, 54, 55, 56, 57, 58, 59, 60, 61, 62, 63, 64, 65, 66, 67, 68, 69, 71, 72, 73, 74, 75, 76, 77, 78, 79, 80, 81, 83, 84, 85, 86, 87, 88, 89, 90, 91, 92, 93},
		41: {2, 8, 30, 56, 62, 63, 65, 66, 92},
		42: {11, 12, 13, 15, 50, 67},
		43: {5, 6, 7, 8, 11, 12, 13, 14, 15, 25, 26, 27, 28, 29, 30, 31, 37, 38, 40, 49, 50, 51, 52, 58, 75, 92},
		44: {1, 2, 3, 4, 5, 6, 7, 8, 9, 10, 11, 12, 13, 14, 15, 16, 17, 18, 20, 21, 22, 23, 24, 25, 26, 27, 28, 29, 30, 31, 32, 33, 34, 35, 36, 37, 38, 39, 40, 41, 42, 43, 44, 45, 46, 47, 48, 49, 50, 51, 52, 53, 54, 55, 56, 57, 58, 59, 60, 61, 62, 63, 64, 65, 66, 67, 68, 69, 70, 71, 72, 73, 74, 75, 76, 77, 78, 79, 80, 81, 82, 83, 84, 85, 86, 87, 88, 89, 90, 91, 92, 93},
		45: {26, 40},
		46: {11, 12, 13, 14, 15, 28, 49, 50, 51, 54, 57, 58, 59, 60, 62, 63, 64, 67, 68, 85},
		47: {24},
		48: {25, 29},
		49: {31},
		50: {71},
		51: {73},
		52: {3, 24, 35, 47, 70, 82},
		53: {3, 35, 82},
		54: {2, 5, 6, 7, 8, 9, 11, 12, 13, 14, 15, 37, 38, 40, 41, 42, 43, 44, 45, 46, 74, 75, 83, 85},
		55: {4, 10, 36, 39, 84},
		56: {9, 39, 40, 41, 42, 43, 44, 45, 74, 75, 83},
		57: {49, 50, 51, 52, 53, 54, 55, 56, 57, 58, 59, 60, 62, 63, 64, 65, 66, 67, 68, 69},
		58: {19, 20, 21, 22, 23, 24, 25, 26, 27, 28, 29, 30, 31, 32, 33, 34, 35, 36, 37, 38, 39, 40, 41, 42, 43, 44, 45, 46, 47, 48, 49, 50, 51, 52, 53, 54, 55, 56, 57, 58, 59, 60, 61, 62, 63, 64, 65, 66, 67, 68, 69, 70},
		59: {20, 21, 22, 23, 25, 26, 27, 28, 29, 30, 31, 32, 33, 34, 36, 37, 38, 39, 40, 41, 42, 43, 44, 45, 46, 48, 49, 50, 51, 52, 53, 54, 55, 56, 57, 58, 59, 60, 61, 62, 63, 64, 65, 66, 67, 68, 69},
		60: {26, 40},
		61: {20, 42, 43, 54},
		62: {43, 54},
		63: {},
		64: {21, 29, 43, 44, 47, 54},
		65: {34, 45},
		66: {},
		67: {24, 35, 47, 70},
		68: {51, 52, 58, 60},
		69: {51, 58, 60},
		70: {61},
		71: {},
		72: {64},
		73: {},
		74: {63},
		75: {73},
		76: {71},
		77: {71, 73},
		78: {73},
		79: {},
		80: {76, 78, 79, 80},
		81: {88, 89},
		82: {88, 89},
		83: {},
		84: {90, 91},
		85: {91},
	}

	cvey.Convey("", t, func() {
		for i := 0; i < len(patterns); i++ {
			for j := 0; j < len(targets); j++ {

				//fmt.Println(pat[i], str[j])
				ret := WildcardMatch(patterns[i], targets[j])
				resArr := want[i]
				idx := sort.SearchInts(resArr, j)
				if idx >= len(resArr) || resArr[idx] != j {
					cvey.So(ret, cvey.ShouldBeFalse)
				} else {
					cvey.So(ret, cvey.ShouldBeTrue)
				}
			}
		}
	})
}

func TestGetSimpleExprValue(t *testing.T) {
	ctx := context.TODO()
	cvey.Convey("", t, func() {
		type args struct {
			sql     string
			wantErr bool
			want    interface{}
		}

		kases := []args{
			{"set @@x=1", false, 1},
			{"set @@x=-1", false, -1},
			{fmt.Sprintf("set @@x=%d", math.MaxInt64), false, math.MaxInt64},
			{fmt.Sprintf("set @@x=%d", -math.MaxInt64), false, -math.MaxInt64},
			{"set @@x=true", false, true},
			{"set @@x=false", false, false},
			{"set @@x=on", false, "on"},
			{"set @@x=off", false, "off"},
			{"set @@x=abc", false, "abc"},
			{"set @@x=null", false, nil},
			{"set @@x=-null", false, nil},
			{"set @@x=-x", true, nil},
		}
		ctrl := gomock.NewController(t)
		ses := newTestSession(t, ctrl)
		//ses := NewSession(&FakeProtocol{}, testutil.NewProc().Mp(), config.NewParameterUnit(nil, mock_frontend.NewMockEngine(ctrl), mock_frontend.NewMockTxnClient(ctrl), nil), GSysVariables, false, nil, nil)
		ec := newTestExecCtx(ctx, ctrl)
		ec.proc = testutil.NewProc()
		ec.ses = ses
		ses.txnCompileCtx.execCtx = ec
		for _, kase := range kases {
			stmt, err := parsers.ParseOne(ctx, dialect.MYSQL, kase.sql, 1, 0)
			cvey.So(err, cvey.ShouldBeNil)

			sv, ok := stmt.(*tree.SetVar)
			cvey.So(ok, cvey.ShouldBeTrue)
			value, err := GetSimpleExprValue(ctx, sv.Assignments[0].Value, ses)
			if kase.wantErr {
				cvey.So(err, cvey.ShouldNotBeNil)
			} else {
				cvey.So(err, cvey.ShouldBeNil)
				cvey.So(value, cvey.ShouldEqual, kase.want)
			}
		}

	})

	cvey.Convey("", t, func() {
		type args struct {
			sql     string
			wantErr bool
			want    interface{}
		}

		dec1, _, _ := types.Parse64("1.0")
		dec2, _, _ := types.Parse64("-1.0")
		dec3, _, _ := types.Parse64("-1.2345670")

		kases := []args{
			{"set @@x=1.0", false, fmt.Sprintf("%v", dec1.Format(1))},
			{"set @@x=-1.0", false, fmt.Sprintf("%v", dec2.Format(1))},
			{"set @@x=-1.2345670", false, fmt.Sprintf("%v", dec3.Format(7))},
		}
		ctrl := gomock.NewController(t)
		ses := newTestSession(t, ctrl)
		//ses := NewSession(&FakeProtocol{}, testutil.NewProc().Mp(), config.NewParameterUnit(nil, mock_frontend.NewMockEngine(ctrl), mock_frontend.NewMockTxnClient(ctrl), nil), GSysVariables, false, nil, nil)
		ec := newTestExecCtx(ctx, ctrl)
		ec.proc = testutil.NewProc()
		ec.ses = ses
		ses.txnCompileCtx.execCtx = ec
		for _, kase := range kases {
			stmt, err := parsers.ParseOne(ctx, dialect.MYSQL, kase.sql, 1, 0)
			cvey.So(err, cvey.ShouldBeNil)

			sv, ok := stmt.(*tree.SetVar)
			cvey.So(ok, cvey.ShouldBeTrue)
			value, err := GetSimpleExprValue(ctx, sv.Assignments[0].Value, ses)
			if kase.wantErr {
				cvey.So(err, cvey.ShouldNotBeNil)
			} else {
				cvey.So(err, cvey.ShouldBeNil)
				cvey.So(value, cvey.ShouldResemble, kase.want)
			}
		}

	})
}

func TestGetExprValue(t *testing.T) {
	ctx := defines.AttachAccountId(context.TODO(), sysAccountID)
	cvey.Convey("", t, func() {
		type args struct {
			sql     string
			wantErr bool
			want    interface{}
		}

		// dec1280, _, err := types.Parse128("-9223372036854775808")
		// assert.NoError(t, err)

		// dec1281, _, err := types.Parse128("99999999999999999999999999999999999999")
		// assert.NoError(t, err)

		// dec1282, _, err := types.Parse128("-99999999999999999999999999999999999999")
		// assert.NoError(t, err)

		// dec1283, _, err := types.Parse128("9223372036854775807")
		// assert.NoError(t, err)

		kases := []args{
			{"set @@x=1", false, 1},
			{"set @@x=-1", false, -1},
			{fmt.Sprintf("set @@x=%d", math.MaxInt64), false, math.MaxInt64},
			{fmt.Sprintf("set @@x=%d", -math.MaxInt64), false, -math.MaxInt64},
			{"set @@x=true", false, true},
			{"set @@x=false", false, false},
			{"set @@x=on", false, "on"},
			{"set @@x=off", false, "off"},
			{"set @@x=abc", false, "abc"},
			{"set @@x=null", false, nil},
			{"set @@x=-null", false, nil},
			{"set @@x=-x", true, nil},
			{"set @@x=(select -t.b from t)", true, nil},
			{"set @@x=(select 1)", false, 1},
			{"set @@x=(select -1)", false, -1},
			{fmt.Sprintf("set @@x=(select %d)", math.MaxInt64), false, math.MaxInt64},
			{fmt.Sprintf("set @@x=(select %d)", -math.MaxInt64), false, -math.MaxInt64},
			{"set @@x=(select true)", false, true},
			{"set @@x=(select false)", false, false},
			{"set @@x=(select 'on')", false, "on"},
			{"set @@x=(select 'off')", false, "off"},
			{"set @@x=(select 'abc')", false, "abc"},
			{"set @@x=(select null)", false, nil},
			{"set @@x=(select -null)", false, nil},
			{"set @@x=(select true != false)", false, true},
			{"set @@x=(select true = false)", false, false},
			{"set @@x=(" +
				"select true = (" +
				"				select 1 = (select 0 + (" +
				"											select (select 1 + (select 2 - 0))" +
				"										)" +
				"							)" +
				"				)" +
				")", false, false},
			{"set @@x=(" +
				"			(select (3 < 4))" +
				" = " +
				"			(select (1 > 4))" +
				"		)", false, false},
			{"set @@x=(select 127)", false, 127},
			{"set @@x=(select -128)", false, -128},
			{"set @@x=(select -2147483648)", false, -2147483648},
			{"set @@x=(select -9223372036854775808)", false, "-9223372036854775808"},
			{"set @@x=(select 18446744073709551615)", false, uint64(math.MaxUint64)},
			{"set @@x=(select 1.1754943508222875e-38)", false, float32(1.1754943508222875e-38)},
			{"set @@x=(select 3.4028234663852886e+38)", false, float32(3.4028234663852886e+38)},
			{"set @@x=(select  2.2250738585072014e-308)", false, float64(2.2250738585072014e-308)},
			{"set @@x=(select  1.7976931348623157e+308)", false, float64(1.7976931348623157e+308)},
			{"set @@x=(select cast(9223372036854775807 as decimal))", false, "9223372036854775807"},
			{"set @@x=(select cast(99999999999999999999999999999999999999 as decimal))", false, "99999999999999999999999999999999999999"},
			{"set @@x=(select cast(-99999999999999999999999999999999999999 as decimal))", false, "-99999999999999999999999999999999999999"},
			{"set @@x=(select cast('{\"a\":1,\"b\":2}' as json))", false, "{\"a\": 1, \"b\": 2}"},
			{"set @@x=(select cast('00000000-0000-0000-0000-000000000000' as uuid))", false, "00000000-0000-0000-0000-000000000000"},
			{"set @@x=(select cast('00:00:00' as time))", false, "00:00:00"},
			{"set @@x=(select cast('1000-01-01 00:00:00' as datetime))", false, "1000-01-01 00:00:00"},
			{"set @@x=(select cast('1970-01-01 00:00:00' as timestamp))", false, "1970-01-01 00:00:00"},
			{"set @@x=(select 1 into outfile './test.csv')", false, 1}, //!!!NOTE: there is no file './test.csv'.
			{"set @@x=(((select true = false)))", false, false},
		}
		ctrl := gomock.NewController(t)
		defer ctrl.Finish()

		eng := mock_frontend.NewMockEngine(ctrl)
		eng.EXPECT().New(gomock.Any(), gomock.Any()).Return(nil).AnyTimes()
		db := mock_frontend.NewMockDatabase(ctrl)
		db.EXPECT().Relations(ctx).Return([]string{"t"}, nil).AnyTimes()
		db.EXPECT().IsSubscription(gomock.Any()).Return(false).AnyTimes()

		table := mock_frontend.NewMockRelation(ctrl)
		table.EXPECT().GetTableID(gomock.Any()).Return(uint64(0xABC)).AnyTimes()
		db.EXPECT().Relation(gomock.Any(), "t", nil).Return(table, moerr.NewInternalErrorNoCtx("no such table")).AnyTimes()
		defs := []engine.TableDef{
			&engine.AttributeDef{Attr: engine.Attribute{Name: "a", Type: types.T_char.ToType()}},
			&engine.AttributeDef{Attr: engine.Attribute{Name: "b", Type: types.T_int32.ToType()}},
		}

		table.EXPECT().TableDefs(gomock.Any()).Return(defs, nil).AnyTimes()
		table.EXPECT().GetEngineType().Return(engine.Disttae).AnyTimes()

		var ranges memoryengine.ShardIdSlice
		id := make([]byte, 8)
		binary.LittleEndian.PutUint64(id, 1)
		ranges.Append(id)

		table.EXPECT().Ranges(gomock.Any(), gomock.Any()).Return(&ranges, nil).AnyTimes()
		table.EXPECT().NewReader(gomock.Any(), gomock.Any(), gomock.Any(), gomock.Any(), gomock.Any()).Return(nil, moerr.NewInvalidInputNoCtx("new reader failed")).AnyTimes()

		eng.EXPECT().Database(gomock.Any(), gomock.Any(), gomock.Any()).Return(db, nil).AnyTimes()
		eng.EXPECT().Hints().Return(engine.Hints{
			CommitOrRollbackTimeout: time.Second,
		}).AnyTimes()
		eng.EXPECT().Nodes(gomock.Any(), gomock.Any(), gomock.Any(), gomock.Any()).Return(nil, nil).AnyTimes()

		ws := mock_frontend.NewMockWorkspace(ctrl)
		ws.EXPECT().IncrStatementID(gomock.Any(), gomock.Any()).Return(nil).AnyTimes()
		ws.EXPECT().IncrSQLCount().AnyTimes()
		ws.EXPECT().GetSQLCount().AnyTimes()
		ws.EXPECT().StartStatement().AnyTimes()
		ws.EXPECT().EndStatement().AnyTimes()
		ws.EXPECT().GetSnapshotWriteOffset().Return(0).AnyTimes()
		ws.EXPECT().UpdateSnapshotWriteOffset().AnyTimes()
		ws.EXPECT().Adjust(gomock.Any()).AnyTimes()
		ws.EXPECT().CloneSnapshotWS().AnyTimes()
		ws.EXPECT().BindTxnOp(gomock.Any()).AnyTimes()

		txnOperator := mock_frontend.NewMockTxnOperator(ctrl)
		txnOperator.EXPECT().Commit(gomock.Any()).Return(nil).AnyTimes()
		txnOperator.EXPECT().Rollback(gomock.Any()).Return(nil).AnyTimes()
		txnOperator.EXPECT().GetWorkspace().Return(ws).AnyTimes()
		txnOperator.EXPECT().Txn().Return(txn.TxnMeta{}).AnyTimes()
		txnOperator.EXPECT().ResetRetry(gomock.Any()).AnyTimes()
		txnOperator.EXPECT().TxnOptions().Return(txn.TxnOptions{}).AnyTimes()
		txnOperator.EXPECT().NextSequence().Return(uint64(0)).AnyTimes()
		txnOperator.EXPECT().EnterRunSql().Return().AnyTimes()
		txnOperator.EXPECT().ExitRunSql().Return().AnyTimes()
		txnOperator.EXPECT().GetWaitActiveCost().Return(time.Duration(0)).AnyTimes()
		txnOperator.EXPECT().SetFootPrints(gomock.Any()).Return().AnyTimes()
		txnClient := mock_frontend.NewMockTxnClient(ctrl)
		txnClient.EXPECT().New(gomock.Any(), gomock.Any(), gomock.Any()).Return(txnOperator, nil).AnyTimes()

		sv := &config.FrontendParameters{
			SessionTimeout: toml.Duration{Duration: 10 * time.Second},
		}

		pu := config.NewParameterUnit(sv, eng, txnClient, nil)
		setGlobalPu(pu)
<<<<<<< HEAD
		ses := NewSession(ctx, &FakeProtocol{}, testutil.NewProc().Mp())
=======
		ses := NewSession(ctx, &testMysqlWriter{}, testutil.NewProc().Mp(), GSysVariables, true, nil)
>>>>>>> 201a24fc
		ses.SetDatabaseName("db")
		var c clock.Clock
		err := ses.GetTxnHandler().CreateTempStorage(c)
		assert.Nil(t, err)
		ec := newTestExecCtx(ctx, ctrl)
		ec.proc = testutil.NewProc()
		ec.ses = ses
		ses.txnCompileCtx.execCtx = ec
		for _, kase := range kases {
			fmt.Println("++++>", kase.sql)
			stmt, err := parsers.ParseOne(ctx, dialect.MYSQL, kase.sql, 1, 0)
			cvey.So(err, cvey.ShouldBeNil)

			sv, ok := stmt.(*tree.SetVar)
			cvey.So(ok, cvey.ShouldBeTrue)
			value, err := getExprValue(sv.Assignments[0].Value, ses, ec)
			if kase.wantErr {
				cvey.So(err, cvey.ShouldNotBeNil)
			} else {
				cvey.So(err, cvey.ShouldBeNil)
				switch ret := value.(type) {
				case *plan.Expr:
					if types.T(ret.GetTyp().Id) == types.T_decimal64 {
						cvey.So(ret.GetLit().GetDecimal64Val().GetA(), cvey.ShouldEqual, kase.want)
					} else if types.T(ret.GetTyp().Id) == types.T_decimal128 {
						temp := kase.want.(types.Decimal128)
						cvey.So(uint64(ret.GetLit().GetDecimal128Val().GetA()), cvey.ShouldEqual, temp.B0_63)
						cvey.So(uint64(ret.GetLit().GetDecimal128Val().GetB()), cvey.ShouldEqual, temp.B64_127)
					} else {
						panic(fmt.Sprintf("unknown expr type %v", ret.GetTyp()))
					}
				default:
					cvey.So(value, cvey.ShouldEqual, kase.want)
				}
			}
		}

	})

	cvey.Convey("", t, func() {
		type args struct {
			sql     string
			wantErr bool
			want    interface{}
		}

		// dec1, _, _ := types.Parse64("1.0")
		// dec2, _, _ := types.Parse64("-1.0")
		// dec3, _, _ := types.Parse64("-1.2345670")

		kases := []args{
			{"set @@x=1.0", false, "1.0"},
			{"set @@x=-1.0", false, "-1.0"},
			{"set @@x=-1.2345670", false, "-1.2345670"},
		}
		ctrl := gomock.NewController(t)
		defer ctrl.Finish()

		eng := mock_frontend.NewMockEngine(ctrl)
		eng.EXPECT().New(gomock.Any(), gomock.Any()).Return(nil).AnyTimes()
		db := mock_frontend.NewMockDatabase(ctrl)
		db.EXPECT().Relations(ctx).Return([]string{"t"}, nil).AnyTimes()

		table := mock_frontend.NewMockRelation(ctrl)
		db.EXPECT().Relation(ctx, "t", nil).Return(table, nil).AnyTimes()
		defs := []engine.TableDef{
			&engine.AttributeDef{Attr: engine.Attribute{Name: "a", Type: types.T_char.ToType()}},
			&engine.AttributeDef{Attr: engine.Attribute{Name: "b", Type: types.T_int32.ToType()}},
		}

		table.EXPECT().TableDefs(ctx).Return(defs, nil).AnyTimes()
		eng.EXPECT().Database(ctx, gomock.Any(), nil).Return(db, nil).AnyTimes()
		eng.EXPECT().Hints().Return(engine.Hints{
			CommitOrRollbackTimeout: time.Second,
		}).AnyTimes()
		eng.EXPECT().Nodes(gomock.Any(), gomock.Any(), gomock.Any(), gomock.Any()).Return(nil, nil).AnyTimes()

		ws := mock_frontend.NewMockWorkspace(ctrl)
		ws.EXPECT().IncrStatementID(gomock.Any(), gomock.Any()).Return(nil).AnyTimes()
		ws.EXPECT().StartStatement().AnyTimes()
		ws.EXPECT().EndStatement().AnyTimes()
		ws.EXPECT().GetSnapshotWriteOffset().Return(0).AnyTimes()
		ws.EXPECT().UpdateSnapshotWriteOffset().AnyTimes()
		ws.EXPECT().Adjust(uint64(0)).AnyTimes()
		ws.EXPECT().IncrSQLCount().AnyTimes()
		ws.EXPECT().GetSQLCount().AnyTimes()
		ws.EXPECT().CloneSnapshotWS().AnyTimes()
		ws.EXPECT().BindTxnOp(gomock.Any()).AnyTimes()

		txnOperator := mock_frontend.NewMockTxnOperator(ctrl)
		txnOperator.EXPECT().Commit(gomock.Any()).Return(nil).AnyTimes()
		txnOperator.EXPECT().Rollback(gomock.Any()).Return(nil).AnyTimes()
		txnOperator.EXPECT().GetWorkspace().Return(ws).AnyTimes()
		txnOperator.EXPECT().Txn().Return(txn.TxnMeta{}).AnyTimes()
		txnOperator.EXPECT().ResetRetry(gomock.Any()).AnyTimes()
		txnOperator.EXPECT().TxnOptions().Return(txn.TxnOptions{}).AnyTimes()
		txnOperator.EXPECT().NextSequence().Return(uint64(0)).AnyTimes()
		txnOperator.EXPECT().EnterRunSql().Return().AnyTimes()
		txnOperator.EXPECT().ExitRunSql().Return().AnyTimes()
		txnOperator.EXPECT().GetWaitActiveCost().Return(time.Duration(0)).AnyTimes()
		txnOperator.EXPECT().SetFootPrints(gomock.Any()).Return().AnyTimes()
		txnClient := mock_frontend.NewMockTxnClient(ctrl)
		txnClient.EXPECT().New(gomock.Any(), gomock.Any(), gomock.Any()).Return(txnOperator, nil).AnyTimes()

		sv := &config.FrontendParameters{
			SessionTimeout: toml.Duration{Duration: 5 * time.Minute},
		}

		pu := config.NewParameterUnit(sv, eng, txnClient, nil)
		setGlobalPu(pu)
<<<<<<< HEAD
		ses := NewSession(ctx, &FakeProtocol{}, testutil.NewProc().Mp())
=======
		ses := NewSession(ctx, &testMysqlWriter{}, testutil.NewProc().Mp(), GSysVariables, true, nil)
>>>>>>> 201a24fc
		var c clock.Clock
		err := ses.GetTxnHandler().CreateTempStorage(c)
		assert.Nil(t, err)
		ec := newTestExecCtx(ctx, ctrl)
		ec.reqCtx = ctx
		ses.txnCompileCtx.execCtx = ec
		for _, kase := range kases {
			stmt, err := parsers.ParseOne(ctx, dialect.MYSQL, kase.sql, 1, 0)
			cvey.So(err, cvey.ShouldBeNil)

			sv, ok := stmt.(*tree.SetVar)
			cvey.So(ok, cvey.ShouldBeTrue)
			value, err := getExprValue(sv.Assignments[0].Value, ses, ec)
			if kase.wantErr {
				cvey.So(err, cvey.ShouldNotBeNil)
			} else {
				cvey.So(err, cvey.ShouldBeNil)
				cvey.So(value, cvey.ShouldResemble, kase.want)
			}
		}

	})
}

var _ error = &testError{}

type testError struct {
	s string
}

func (t testError) Error() string {
	return t.s
}

func TestRewriteError(t *testing.T) {
	type args struct {
		err      error
		username string
	}

	tests := []struct {
		name  string
		args  args
		want  uint16
		want1 string
		want2 string
	}{
		{
			name: "t1",
			args: args{
				err: &testError{s: "non moerr"},
			},
			want:  moerr.ER_INTERNAL_ERROR,
			want1: "HY000",
			want2: "non moerr",
		},
		{
			name:  "t2",
			args:  args{},
			want:  moerr.ER_INTERNAL_ERROR,
			want1: "",
			want2: "",
		},
		{
			name: "t3",
			args: args{
				err:      moerr.NewInternalErrorNoCtx("check password failed"),
				username: "abc",
			},
			want:  moerr.ER_ACCESS_DENIED_ERROR,
			want1: "28000",
			want2: "Access denied for user abc. internal error: check password failed",
		},
		{
			name: "t4",
			args: args{
				err:      moerr.NewInternalErrorNoCtx("suspended"),
				username: "abc",
			},
			want:  moerr.ER_ACCESS_DENIED_ERROR,
			want1: "28000",
			want2: "Access denied for user abc. internal error: suspended",
		},
		{
			name: "t5",
			args: args{
				err:      moerr.NewInternalErrorNoCtx("suspended"),
				username: "abc",
			},
			want:  moerr.ER_ACCESS_DENIED_ERROR,
			want1: "28000",
			want2: "Access denied for user abc. internal error: suspended",
		},
		{
			name: "t6",
			args: args{
				err:      moerr.NewInternalErrorNoCtx("source address     is not authorized"),
				username: "abc",
			},
			want:  moerr.ER_ACCESS_DENIED_ERROR,
			want1: "28000",
			want2: "Access denied for user abc. internal error: source address     is not authorized",
		},
		{
			name: "t7",
			args: args{
				err:      moerr.NewInternalErrorNoCtx("xxxx"),
				username: "abc",
			},
			want:  moerr.ErrInternal,
			want1: "HY000",
			want2: "internal error: xxxx",
		},
		{
			name: "t8",
			args: args{
				err:      moerr.NewBadDBNoCtx("yyy"),
				username: "abc",
			},
			want:  moerr.ER_BAD_DB_ERROR,
			want1: "HY000",
			want2: "invalid database yyy",
		},
	}
	for _, tt := range tests {
		t.Run(tt.name, func(t *testing.T) {
			got, got1, got2 := RewriteError(tt.args.err, tt.args.username)
			assert.Equalf(t, tt.want, got, "RewriteError(%v, %v)", tt.args.err, tt.args.username)
			assert.Equalf(t, tt.want1, got1, "RewriteError(%v, %v)", tt.args.err, tt.args.username)
			assert.Equalf(t, tt.want2, got2, "RewriteError(%v, %v)", tt.args.err, tt.args.username)
		})
	}
}

func Test_makeExecuteSql(t *testing.T) {
	type args struct {
		ses  *Session
		stmt tree.Statement
	}

	ctrl := gomock.NewController(t)
	defer ctrl.Finish()

	eng := mock_frontend.NewMockEngine(ctrl)
	eng.EXPECT().New(gomock.Any(), gomock.Any()).Return(nil).AnyTimes()

	txnClient := mock_frontend.NewMockTxnClient(ctrl)

	sv := &config.FrontendParameters{
		SessionTimeout: toml.Duration{Duration: 5 * time.Minute},
	}
	ctx := context.TODO()
	pu := config.NewParameterUnit(sv, eng, txnClient, nil)
	setGlobalPu(pu)
<<<<<<< HEAD
	ses1 := NewSession(ctx, &FakeProtocol{}, testutil.NewProc().Mp())
=======
	ses1 := NewSession(ctx, &testMysqlWriter{}, testutil.NewProc().Mp(), GSysVariables, true,
		nil)
>>>>>>> 201a24fc

	ses1.SetUserDefinedVar("var2", "val2", "set var2 = val2")
	ses1.SetUserDefinedVar("var3", "val3", "set var3 = val3")
	ses1.SetPrepareStmt(ctx, "st2", &PrepareStmt{
		Name: "st2",
		Sql:  "prepare st2 select * from t where a = ?",
	})
	ses1.SetPrepareStmt(ctx, "st3", &PrepareStmt{
		Name: "st3",
		Sql:  "prepare st3 select * from t where a = ? and b = ?",
	})

	mp, err := mpool.NewMPool("ut_pool", 0, mpool.NoFixed)
	if err != nil {
		assert.NoError(t, err)
	}
	defer mpool.DeleteMPool(mp)

	testProc := process.New(context.Background(), mp, nil, nil, nil, nil, nil, nil, nil, nil)

	params1 := testProc.GetVector(types.T_text.ToType())
	for i := 0; i < 3; i++ {
		err = vector.AppendBytes(params1, []byte{}, false, testProc.GetMPool())
		assert.NoError(t, err)
	}

	util.SetAnyToStringVector(testProc, "aVal", params1, 0)
	util.SetAnyToStringVector(testProc, "NULL", params1, 1)
	util.SetAnyToStringVector(testProc, "bVal", params1, 2)

	ses1.SetPrepareStmt(ctx, "st4", &PrepareStmt{
		Name:   "st4",
		Sql:    "prepare st4 select * from t where a = ? and b = ?",
		params: params1,
	})

	ses1.SetPrepareStmt(ctx, "st5", nil)

	tests := []struct {
		name string
		args args
		want string
	}{
		{
			name: "t1",
			args: args{},
			want: "",
		},
		{
			name: "t2",
			args: args{
				ses:  &Session{},
				stmt: &tree.SetVar{},
			},
			want: "",
		},
		{
			name: "t3",
			args: args{
				ses: ses1,
				stmt: &tree.Execute{
					Name: "st1",
				},
			},
			want: "",
		},
		{
			name: "t4-no variables - no params",
			args: args{
				ses: ses1,
				stmt: &tree.Execute{
					Name: "st2",
				},
			},
			want: "prepare st2 select * from t where a = ? ;",
		},
		{
			name: "t5 - variables",
			args: args{
				ses: ses1,
				stmt: &tree.Execute{
					Name: "st3",
					Variables: []*tree.VarExpr{
						{
							Name: "var2",
						},
						{
							Name: "var-none",
						},
						{
							Name: "var3",
						},
					},
				},
			},
			want: "prepare st3 select * from t where a = ? and b = ? ; set var2 = val2 ;  ; set var3 = val3",
		},
		{
			name: "t6 - params",
			args: args{
				ses: ses1,
				stmt: &tree.Execute{
					Name: "st4",
				},
			},
			want: "prepare st4 select * from t where a = ? and b = ? ; aVal ; NULL ; bVal",
		},
		{
			name: "t7 - params is nil",
			args: args{
				ses: ses1,
				stmt: &tree.Execute{
					Name: "st5",
				},
			},
			want: "",
		},
	}
	for _, tt := range tests {
		t.Run(tt.name, func(t *testing.T) {
			if got := makeExecuteSql(ctx, tt.args.ses, tt.args.stmt); strings.TrimSpace(got) != strings.TrimSpace(tt.want) {
				t.Errorf("makeExecuteSql() = %v, want %v", got, tt.want)
			}
		})
	}
}

func Test_getVariableValue(t *testing.T) {
	type args struct {
		varDefault interface{}
	}
	tests := []struct {
		name string
		args args
		want string
	}{
		{name: "0.1", args: args{varDefault: 0.1}, want: "0.100000"},
		{name: "0.000001", args: args{varDefault: 0.000001}, want: "0.000001"},
		{name: "0.0000009", args: args{varDefault: 0.0000009}, want: "9.000000e-07"},
		{name: "7.43e-14", args: args{varDefault: 7.43e-14}, want: "7.430000e-14"},
	}
	for _, tt := range tests {
		t.Run(tt.name, func(t *testing.T) {
			got := getVariableValue(tt.args.varDefault)
			assert.Equalf(t, tt.want, got, "getVariableValue(%v)", tt.args.varDefault)
		})
	}
}

var _ error = &testErr{}

type testErr struct {
}

func (t testErr) Error() string {
	return "test"
}

func Test_isErrorRollbackWholeTxn(t *testing.T) {
	assert.Equal(t, false, isErrorRollbackWholeTxn(nil))
	assert.Equal(t, false, isErrorRollbackWholeTxn(&testError{}))
	assert.Equal(t, true, isErrorRollbackWholeTxn(moerr.NewDeadLockDetectedNoCtx()))
	assert.Equal(t, true, isErrorRollbackWholeTxn(moerr.NewLockTableBindChangedNoCtx()))
	assert.Equal(t, true, isErrorRollbackWholeTxn(moerr.NewLockTableNotFoundNoCtx()))
	assert.Equal(t, true, isErrorRollbackWholeTxn(moerr.NewDeadlockCheckBusyNoCtx()))
	assert.Equal(t, true, isErrorRollbackWholeTxn(moerr.NewLockConflictNoCtx()))
}

func TestUserInput_getSqlSourceType(t *testing.T) {
	type fields struct {
		sql           string
		stmt          tree.Statement
		sqlSourceType []string
	}
	type args struct {
		i int
	}
	tests := []struct {
		name   string
		fields fields
		args   args
		want   string
	}{
		{
			name: "t1",
			fields: fields{
				sql:           "select * from t1",
				sqlSourceType: nil,
			},
			args: args{
				i: 0,
			},
			want: "external_sql",
		},
		{
			name: "t2",
			fields: fields{
				sql:           "select * from t1",
				sqlSourceType: nil,
			},
			args: args{
				i: 1,
			},
			want: "external_sql",
		},
		{
			name: "t3",
			fields: fields{
				sql: "select * from t1",
				sqlSourceType: []string{
					"a",
					"b",
					"c",
				},
			},
			args: args{
				i: 2,
			},
			want: "c",
		},
	}
	for _, tt := range tests {
		t.Run(tt.name, func(t *testing.T) {
			ui := &UserInput{
				sql:           tt.fields.sql,
				stmt:          tt.fields.stmt,
				sqlSourceType: tt.fields.sqlSourceType,
			}
			assert.Equalf(t, tt.want, ui.getSqlSourceType(tt.args.i), "getSqlSourceType(%v)", tt.args.i)
		})
	}
}

func TestTopsort(t *testing.T) {
	cvey.Convey("create graph", t, func() {
		g := topsort{next: make(map[string][]string)}
		g.addVertex("0")
		g.addVertex("1")
		g.addVertex("2")
		g.addVertex("3")
		g.addVertex("4")
		g.addVertex("5")
		g.addEdge("0", "2")
		g.addEdge("1", "2")
		g.addEdge("2", "3")
		g.addEdge("3", "4")
		g.addEdge("3", "5")

		ans, err := g.sort()
		cvey.So(err, cvey.ShouldBeNil)

		sort.StringSlice(ans[:2]).Sort()
		cvey.So(ans[:2], cvey.ShouldResemble, []string{"0", "1"})
		cvey.So(ans[2], cvey.ShouldResemble, "2")
		cvey.So(ans[3], cvey.ShouldResemble, "3")
		sort.StringSlice(ans[4:]).Sort()
		cvey.So(ans[4:], cvey.ShouldResemble, []string{"4", "5"})
	})

	cvey.Convey("create graph", t, func() {
		g := topsort{next: make(map[string][]string)}
		g.addVertex("0")
		g.addVertex("1")
		g.addVertex("2")

		// can be in any order
		_, err := g.sort()
		cvey.So(err, cvey.ShouldBeNil)
	})

	cvey.Convey("create graph", t, func() {
		g := topsort{next: make(map[string][]string)}
		g.addVertex("0")
		g.addVertex("1")
		g.addVertex("2")
		g.addEdge("0", "1")
		g.addEdge("1", "2")
		g.addEdge("2", "0")

		// has a cycle
		_, err := g.sort()
		cvey.So(err, cvey.ShouldNotBeNil)
	})
}

func Test_convertRowsIntoBatch(t *testing.T) {
	colMysqlTyps := []defines.MysqlType{
		defines.MYSQL_TYPE_VAR_STRING,
		defines.MYSQL_TYPE_LONG,
		defines.MYSQL_TYPE_LONGLONG,
		defines.MYSQL_TYPE_DOUBLE,
		defines.MYSQL_TYPE_FLOAT,
		defines.MYSQL_TYPE_DATE,
		defines.MYSQL_TYPE_TIME,
		defines.MYSQL_TYPE_DATETIME,
		defines.MYSQL_TYPE_TIMESTAMP,
	}
	colNames := make([]string, len(colMysqlTyps))
	mrs := &MysqlResultSet{}
	cnt := 5
	for colIdx, mysqlTyp := range colMysqlTyps {
		col := new(MysqlColumn)
		col.SetColumnType(mysqlTyp)
		col.SetName(colNames[colIdx])
		mrs.AddColumn(col)
	}

	for i := 0; i < cnt; i++ {
		row := make([]any, len(mrs.Columns))
		mrs.AddRow(row)
		for j := 0; j < len(mrs.Columns); j++ {
			switch mrs.Columns[j].ColumnType() {
			case defines.MYSQL_TYPE_VARCHAR:
				row[j] = "def"
			case defines.MYSQL_TYPE_VAR_STRING:
				row[j] = "abc"
			case defines.MYSQL_TYPE_SHORT:
				row[j] = int32(math.MaxInt16)
			case defines.MYSQL_TYPE_LONG:
				row[j] = int32(math.MaxInt32)
			case defines.MYSQL_TYPE_LONGLONG:
				row[j] = int64(math.MaxInt64)
			case defines.MYSQL_TYPE_DOUBLE:
				row[j] = float64(math.MaxFloat64)
			case defines.MYSQL_TYPE_FLOAT:
				row[j] = float32(math.MaxFloat32)
			case defines.MYSQL_TYPE_DATE:
				row[j] = types.Date(0)
			case defines.MYSQL_TYPE_TIME:
				row[j] = types.Time(0)
			case defines.MYSQL_TYPE_DATETIME:
				row[j] = types.Datetime(0)
			case defines.MYSQL_TYPE_TIMESTAMP:
				row[j] = types.Timestamp(0)
			default:
				assert.True(t, false)
			}
		}
	}

	pool, err := mpool.NewMPool("test", 0, mpool.NoFixed)
	assert.NoError(t, err)
	data, pColDefs, err := convertRowsIntoBatch(pool, mrs.Columns, mrs.Data)
	assert.NoError(t, err)
	assert.Equal(t, len(mrs.Columns), len(pColDefs.ResultCols))
	assert.NotNil(t, data)
	assert.Equal(t, len(data.Vecs), len(mrs.Columns))

	ses := &Session{}
	ses.SetTimeZone(time.UTC)
	for i := 0; i < cnt; i++ {
		row := make([]any, len(data.Vecs))
		for j := 0; j < len(data.Vecs); j++ {
			err = extractRowFromVector(context.TODO(), ses, data.Vecs[j], j, row, i)
			assert.NoError(t, err)
			switch data.Vecs[j].GetType().Oid {
			case types.T_varchar:
				row[j] = string(row[j].([]uint8))
			case types.T_date:
				assert.Equal(t, mrs.Data[i][j].(types.Date), row[j])
				continue
			case types.T_time:
				assert.Equal(t, mrs.Data[i][j].(types.Time).String(), row[j])
				continue
			case types.T_datetime:
				assert.Equal(t, mrs.Data[i][j].(types.Datetime).String(), row[j])
				continue
			case types.T_timestamp:
				assert.Equal(t, mrs.Data[i][j].(types.Timestamp).String2(time.UTC, 0), row[j])
				continue
			}
			assert.Equal(t, mrs.Data[i][j], row[j])
		}

	}
}<|MERGE_RESOLUTION|>--- conflicted
+++ resolved
@@ -645,11 +645,7 @@
 
 		pu := config.NewParameterUnit(sv, eng, txnClient, nil)
 		setGlobalPu(pu)
-<<<<<<< HEAD
-		ses := NewSession(ctx, &FakeProtocol{}, testutil.NewProc().Mp())
-=======
-		ses := NewSession(ctx, &testMysqlWriter{}, testutil.NewProc().Mp(), GSysVariables, true, nil)
->>>>>>> 201a24fc
+		ses := NewSession(ctx, &testMysqlWriter{}, testutil.NewProc().Mp())
 		ses.SetDatabaseName("db")
 		var c clock.Clock
 		err := ses.GetTxnHandler().CreateTempStorage(c)
@@ -760,11 +756,7 @@
 
 		pu := config.NewParameterUnit(sv, eng, txnClient, nil)
 		setGlobalPu(pu)
-<<<<<<< HEAD
-		ses := NewSession(ctx, &FakeProtocol{}, testutil.NewProc().Mp())
-=======
-		ses := NewSession(ctx, &testMysqlWriter{}, testutil.NewProc().Mp(), GSysVariables, true, nil)
->>>>>>> 201a24fc
+		ses := NewSession(ctx, &testMysqlWriter{}, testutil.NewProc().Mp())
 		var c clock.Clock
 		err := ses.GetTxnHandler().CreateTempStorage(c)
 		assert.Nil(t, err)
@@ -919,12 +911,7 @@
 	ctx := context.TODO()
 	pu := config.NewParameterUnit(sv, eng, txnClient, nil)
 	setGlobalPu(pu)
-<<<<<<< HEAD
-	ses1 := NewSession(ctx, &FakeProtocol{}, testutil.NewProc().Mp())
-=======
-	ses1 := NewSession(ctx, &testMysqlWriter{}, testutil.NewProc().Mp(), GSysVariables, true,
-		nil)
->>>>>>> 201a24fc
+	ses1 := NewSession(ctx, &testMysqlWriter{}, testutil.NewProc().Mp())
 
 	ses1.SetUserDefinedVar("var2", "val2", "set var2 = val2")
 	ses1.SetUserDefinedVar("var3", "val3", "set var3 = val3")
