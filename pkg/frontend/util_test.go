// Copyright 2021 Matrix Origin
//
// Licensed under the Apache License, Version 2.0 (the "License");
// you may not use this file except in compliance with the License.
// You may obtain a copy of the License at
//
//      http://www.apache.org/licenses/LICENSE-2.0
//
// Unless required by applicable law or agreed to in writing, software
// distributed under the License is distributed on an "AS IS" BASIS,
// WITHOUT WARRANTIES OR CONDITIONS OF ANY KIND, either express or implied.
// See the License for the specific language governing permissions and
// limitations under the License.

package frontend

import (
	"bytes"
	"context"
	"fmt"
	"math"
	"os"
	"sort"
	"testing"
	"time"

	"github.com/golang/mock/gomock"
	"github.com/matrixorigin/matrixone/pkg/config"
	"github.com/matrixorigin/matrixone/pkg/container/types"
	mock_frontend "github.com/matrixorigin/matrixone/pkg/frontend/test"
	"github.com/matrixorigin/matrixone/pkg/testutil"
	"github.com/matrixorigin/matrixone/pkg/vm/engine"

	"github.com/matrixorigin/matrixone/pkg/sql/parsers"
	"github.com/matrixorigin/matrixone/pkg/sql/parsers/dialect"
	"github.com/matrixorigin/matrixone/pkg/sql/parsers/tree"
	"github.com/matrixorigin/matrixone/pkg/sql/plan"
	cvey "github.com/smartystreets/goconvey/convey"
	"github.com/stretchr/testify/require"
)

func Test_PathExists(t *testing.T) {
	cases := [...]struct {
		path   string
		exist  bool
		isfile bool
		noerr  bool
	}{
		{"test/file", true, true, true},
		{"test/file-no", false, false, false},
		//{"test/dir",true,false,true},
		{"test/dir-no", false, false, false},
		{"testx", false, false, false},
	}

	for _, c := range cases {
		exist, isfile, err := PathExists(c.path)
		require.True(t, (err == nil) == c.noerr)
		require.True(t, exist == c.exist)
		require.True(t, isfile == c.isfile)
	}
}

func Test_closeFlag(t *testing.T) {
	cvey.Convey("closeFlag", t, func() {
		cf := &CloseFlag{}
		cf.setClosed(0)
		cvey.So(cf.IsOpened(), cvey.ShouldBeTrue)

		cf.Open()
		cvey.So(cf.IsOpened(), cvey.ShouldBeTrue)

		cf.Close()
		cvey.So(cf.IsClosed(), cvey.ShouldBeTrue)
	})
}

func Test_MinMax(t *testing.T) {
	cvey.Convey("min", t, func() {
		cvey.So(Min(10, 9), cvey.ShouldEqual, 9)
		cvey.So(Min(9, 10), cvey.ShouldEqual, 9)
	})

	cvey.Convey("max", t, func() {
		cvey.So(Max(10, 9), cvey.ShouldEqual, 10)
		cvey.So(Max(9, 10), cvey.ShouldEqual, 10)
	})
}

func Test_routineid(t *testing.T) {
	cvey.Convey("rtid", t, func() {
		x := GetRoutineId()
		cvey.So(x, cvey.ShouldBeGreaterThanOrEqualTo, 0)
	})
}

func Test_timeout(t *testing.T) {
	cvey.Convey("timeout", t, func() {
		to := NewTimeout(5*time.Second, true)
		to.UpdateTime(time.Now())
		cvey.So(to.isTimeout(), cvey.ShouldBeFalse)
	})
}

func Test_substringFromBegin(t *testing.T) {
	cvey.Convey("ssfb", t, func() {
		cvey.So(SubStringFromBegin("abcdef", 3), cvey.ShouldEqual, "abc...")
	})
}

func Test_makedebuginfo(t *testing.T) {
	cvey.Convey("makedebuginfo", t, func() {
		MakeDebugInfo([]byte{0, 1, 2, 3, 4, 5, 6, 7, 8, 9},
			6, 3)
	})
}

func TestWildcardMatch(t *testing.T) {
	//sort by string

	patterns := []string{
		"%",
		"%%%%%%%%a%%%%%%%%b%%%%%%%%b%%%%%%%%",
		"%%%%%%%%a%%%%%%%%b%%%%%%%%c%%%%%%%%",
		"%%%a%b%c%%%",
		"%.%",
		"%.zi%",
		"%.zi_",
		"%.zip",
		"%12%12%",
		"%12%23",
		"%Abac%",
		"%SIP%",
		"%_",
		"%_%_%",
		"%_%_%.zip",
		"%_%_.zip",
		"%_.zip",
		"%a%a%a%a%a%a%a%a%a%a%a%a%a%a%a%a%a%",
		"%a%b%ba%ca%a%aa%aaa%fa%ga%b%",
		"%a%b%ba%ca%a%x%aaa%fa%ga%b%",
		"%a%b%ba%ca%aaaa%fa%ga%ggg%b%",
		"%a%b%ba%ca%aaaa%fa%ga%gggg%b%",
		"%aa%",
		"%aa_",
		"%aabbaa%a%",
		"%ab%cd%",
		"%abac%",
		"%ccd",
		"%issip%PI",
		"%issip%ss%",
		"%oWn%",
		"%sip%",
		"%zi%",
		"%zi_",
		"%zip",
		"._",
		"XY%Z%XYz",
		"_",
		"_%",
		"_%%_%&_",
		"_%%_%_",
		"_%%_c_",
		"_%%_d_",
		"_%._%",
		"_%_",
		"_%_.zip",
		"_%b%_%d%_",
		"_.",
		"_._",
		"_.zip",
		"_LaH",
		"_Lah",
		"__",
		"_a",
		"_a%__",
		"_a_",
		"_aa%",
		"_b%__",
		"a%",
		"a%_%_",
		"a%_%_%.zip",
		"a%a%a%a%a%a%a%a%a%a%a%a%a%a%a%a%a%",
		"a%a%a%a%a%a%aa%aaa%a%a%b",
		"a%aar",
		"a%b",
		"a%zz%",
		"a12b",
		"a_",
		"ab%_%xy",
		"ab%cd%xy",
		"abc",
		"abc%abc%abc%abc%abc",
		"abc%abc%abc%abc%abc%abc%abc%abc%abc%abc%abc%abc%",
		"abc%abc%abc%abc%abc%abc%abc%abc%abc%abc%abc%abc%abc%abc%abc%abc%abc%",
		"abc%abc%abc%abc%abc%abc%abc%abc%abc%abc%abcd",
		"bL_h",
		"bLaH",
		"bLa_",
		"bLah",
		"mi%Sip%",
		"mi%sip%",
		"xxx%zzy%f",
		"xxxx%zzy%f",
		"xxxx%zzy%fffff",
		"xy%xyz",
		"xy%z%xyz",
	}

	targets := []string{
		"%",
		"%%%%%%%%a%%%%%%%%b%%%%%%%%c%%%%%%%%",
		"%abc%",
		".a",
		".a.",
		".a.a",
		".a.aa",
		".a.b",
		".a.bcd",
		".aa.",
		".ab",
		".ab.ab.ab.cd.cd.",
		".ab.cd.ab.cd.abcd.",
		".axb.cxd.ab.cd.abcd.",
		".axb.cxd.ab.cd.abcd.xy",
		".axb.cyd.ab.cyd.axbcd.",
		".zip",
		"A12b12",
		"XYXYXYZYXYz",
		"a",
		"a%a%a%a%a%a%a%a%a%a%a%a%a%a%a%a%a%",
		"a%abab",
		"a%ar",
		"a%r",
		"a.",
		"a.a",
		"a.a.zip",
		"a.a.zippo",
		"a.ab.ab.ab.cd.cd.xy",
		"a.b",
		"a.bcd",
		"a.zip",
		"a12B12",
		"a12b12",
		"aAazz",
		"aa",
		"aa.",
		"aa.a",
		"aa.ba.ba",
		"aaa",
		"aaaa.zip",
		"aaaaaaaaaaaaaaaa",
		"aaaaaaaaaaaaaaaaa",
		"aaaaaaaaaaaaaaaaaaaaaaaaaaaaaaaaaaaaaaaaaaaaaaaaaaaaaaaaaaaaaaaaaaaaaaaaaaaaaaaaaaaaaaaaaab",
		"aaabbaabbaab",
		"aaazz",
		"aannn",
		"ab",
		"ab.",
		"ab.ab.cd.ab.cd.abcdxy.",
		"ab.axb.cd.xyab.cyd.axbcd.",
		"ab.axb.cd.xyab.cyd.axbcd.xy",
		"ab.xy",
		"abAbac",
		"abababababababababababababababababababaacacacacacacacadaeafagahaiajakalaaaaaaaaaaaaaaaaaffafagaagggagaaaaaaaab",
		"ababac",
		"abanabnabncd",
		"abanabnabncdef",
		"abancda.bnxyabncdefxy",
		"abancdabnxyabncdef",
		"abancdabnxyabncdefxy",
		"abc",
		"abc%abcd%abcd%abc%abcd",
		"abc%abcd%abcd%abc%abcd%abcd%abc%abcd%abc%abc%abcd",
		"abc%abcd%abcde%abcdef%abcdefg%abcdefgh%abcdefghi%abcdefghij%abcdefghijk%abcdefghijkl%abcdefghijklm%abcdefghijklmn",
		"abcccd",
		"abcd",
		"abcde",
		"abcdx_y",
		"abxy",
		"ax",
		"bLaH",
		"bLaaa",
		"bLah",
		"baa.",
		"caa.ba.ba",
		"miSsissippi",
		"missisSIPpi",
		"mississipPI",
		"mississipissippi",
		"mississippi",
		"oWn",
		"xa",
		"xaab",
		"xab",
		"xab_anabnabncd_xy",
		"xxa",
		"xxab",
		"xxxx%zzzzzzzzy%f",
		"xxxxzzzzzzzzyf",
		"xyxyxyxyz",
		"xyxyxyzyxyz",
		"xyz.bcd",
		"zip"}

	want := map[int][]int{
		0:  {0, 1, 2, 3, 4, 5, 6, 7, 8, 9, 10, 11, 12, 13, 14, 15, 16, 17, 18, 19, 20, 21, 22, 23, 24, 25, 26, 27, 28, 29, 30, 31, 32, 33, 34, 35, 36, 37, 38, 39, 40, 41, 42, 43, 44, 45, 46, 47, 48, 49, 50, 51, 52, 53, 54, 55, 56, 57, 58, 59, 60, 61, 62, 63, 64, 65, 66, 67, 68, 69, 70, 71, 72, 73, 74, 75, 76, 77, 78, 79, 80, 81, 82, 83, 84, 85, 86, 87, 88, 89, 90, 91, 92, 93},
		1:  {11, 12, 13, 14, 15, 21, 28, 38, 44, 49, 50, 51, 53, 54, 55, 56, 57, 58, 59, 60, 62, 63, 64, 75, 85},
		2:  {1, 2, 8, 11, 12, 13, 14, 15, 28, 30, 49, 50, 51, 53, 54, 55, 56, 57, 58, 59, 60, 61, 62, 63, 64, 65, 66, 67, 68, 85},
		3:  {1, 2, 8, 11, 12, 13, 14, 15, 28, 30, 49, 50, 51, 53, 54, 55, 56, 57, 58, 59, 60, 61, 62, 63, 64, 65, 66, 67, 68, 85},
		4:  {3, 4, 5, 6, 7, 8, 9, 10, 11, 12, 13, 14, 15, 16, 24, 25, 26, 27, 28, 29, 30, 31, 36, 37, 38, 40, 48, 49, 50, 51, 52, 58, 74, 75, 92},
		5:  {16, 26, 27, 31, 40},
		6:  {16, 26, 31, 40},
		7:  {16, 26, 31, 40},
		8:  {17, 32, 33},
		9:  {},
		10: {53},
		11: {77},
		12: {0, 1, 2, 3, 4, 5, 6, 7, 8, 9, 10, 11, 12, 13, 14, 15, 16, 17, 18, 19, 20, 21, 22, 23, 24, 25, 26, 27, 28, 29, 30, 31, 32, 33, 34, 35, 36, 37, 38, 39, 40, 41, 42, 43, 44, 45, 46, 47, 48, 49, 50, 51, 52, 53, 54, 55, 56, 57, 58, 59, 60, 61, 62, 63, 64, 65, 66, 67, 68, 69, 70, 71, 72, 73, 74, 75, 76, 77, 78, 79, 80, 81, 82, 83, 84, 85, 86, 87, 88, 89, 90, 91, 92, 93},
		13: {1, 2, 3, 4, 5, 6, 7, 8, 9, 10, 11, 12, 13, 14, 15, 16, 17, 18, 20, 21, 22, 23, 24, 25, 26, 27, 28, 29, 30, 31, 32, 33, 34, 35, 36, 37, 38, 39, 40, 41, 42, 43, 44, 45, 46, 47, 48, 49, 50, 51, 52, 53, 54, 55, 56, 57, 58, 59, 60, 61, 62, 63, 64, 65, 66, 67, 68, 69, 70, 71, 72, 73, 74, 75, 76, 77, 78, 79, 80, 81, 82, 83, 84, 85, 86, 87, 88, 89, 90, 91, 92, 93},
		14: {26, 40},
		15: {26, 40},
		16: {26, 31, 40},
		17: {20, 42, 43, 54},
		18: {54},
		19: {},
		20: {54},
		21: {},
		22: {6, 9, 35, 36, 37, 38, 39, 40, 41, 42, 43, 44, 45, 46, 54, 72, 74, 75, 83},
		23: {9, 36, 39, 41, 42, 43, 44, 54, 72, 74, 83},
		24: {44},
		25: {11, 12, 13, 14, 15, 28, 49, 50, 51, 56, 57, 58, 59, 60, 62, 63, 64, 65, 66, 67, 68, 85},
		26: {55},
		27: {65},
		28: {78},
		29: {79},
		30: {81},
		31: {76, 78, 79, 80},
		32: {16, 26, 27, 31, 40, 93},
		33: {16, 26, 31, 40, 93},
		34: {16, 26, 31, 40, 93},
		35: {3},
		36: {18},
		37: {0, 19},
		38: {0, 1, 2, 3, 4, 5, 6, 7, 8, 9, 10, 11, 12, 13, 14, 15, 16, 17, 18, 19, 20, 21, 22, 23, 24, 25, 26, 27, 28, 29, 30, 31, 32, 33, 34, 35, 36, 37, 38, 39, 40, 41, 42, 43, 44, 45, 46, 47, 48, 49, 50, 51, 52, 53, 54, 55, 56, 57, 58, 59, 60, 61, 62, 63, 64, 65, 66, 67, 68, 69, 70, 71, 72, 73, 74, 75, 76, 77, 78, 79, 80, 81, 82, 83, 84, 85, 86, 87, 88, 89, 90, 91, 92, 93},
		39: {},
		40: {1, 2, 4, 5, 6, 7, 8, 9, 10, 11, 12, 13, 14, 15, 16, 17, 18, 20, 21, 22, 23, 25, 26, 27, 28, 29, 30, 31, 32, 33, 34, 36, 37, 38, 39, 40, 41, 42, 43, 44, 45, 46, 48, 49, 50, 51, 52, 53, 54, 55, 56, 57, 58, 59, 60, 61, 62, 63, 64, 65, 66, 67, 68, 69, 71, 72, 73, 74, 75, 76, 77, 78, 79, 80, 81, 83, 84, 85, 86, 87, 88, 89, 90, 91, 92, 93},
		41: {2, 8, 30, 56, 62, 63, 65, 66, 92},
		42: {11, 12, 13, 15, 50, 67},
		43: {5, 6, 7, 8, 11, 12, 13, 14, 15, 25, 26, 27, 28, 29, 30, 31, 37, 38, 40, 49, 50, 51, 52, 58, 75, 92},
		44: {1, 2, 3, 4, 5, 6, 7, 8, 9, 10, 11, 12, 13, 14, 15, 16, 17, 18, 20, 21, 22, 23, 24, 25, 26, 27, 28, 29, 30, 31, 32, 33, 34, 35, 36, 37, 38, 39, 40, 41, 42, 43, 44, 45, 46, 47, 48, 49, 50, 51, 52, 53, 54, 55, 56, 57, 58, 59, 60, 61, 62, 63, 64, 65, 66, 67, 68, 69, 70, 71, 72, 73, 74, 75, 76, 77, 78, 79, 80, 81, 82, 83, 84, 85, 86, 87, 88, 89, 90, 91, 92, 93},
		45: {26, 40},
		46: {11, 12, 13, 14, 15, 28, 49, 50, 51, 54, 57, 58, 59, 60, 62, 63, 64, 67, 68, 85},
		47: {24},
		48: {25, 29},
		49: {31},
		50: {71},
		51: {73},
		52: {3, 24, 35, 47, 70, 82},
		53: {3, 35, 82},
		54: {2, 5, 6, 7, 8, 9, 11, 12, 13, 14, 15, 37, 38, 40, 41, 42, 43, 44, 45, 46, 74, 75, 83, 85},
		55: {4, 10, 36, 39, 84},
		56: {9, 39, 40, 41, 42, 43, 44, 45, 74, 75, 83},
		57: {49, 50, 51, 52, 53, 54, 55, 56, 57, 58, 59, 60, 62, 63, 64, 65, 66, 67, 68, 69},
		58: {19, 20, 21, 22, 23, 24, 25, 26, 27, 28, 29, 30, 31, 32, 33, 34, 35, 36, 37, 38, 39, 40, 41, 42, 43, 44, 45, 46, 47, 48, 49, 50, 51, 52, 53, 54, 55, 56, 57, 58, 59, 60, 61, 62, 63, 64, 65, 66, 67, 68, 69, 70},
		59: {20, 21, 22, 23, 25, 26, 27, 28, 29, 30, 31, 32, 33, 34, 36, 37, 38, 39, 40, 41, 42, 43, 44, 45, 46, 48, 49, 50, 51, 52, 53, 54, 55, 56, 57, 58, 59, 60, 61, 62, 63, 64, 65, 66, 67, 68, 69},
		60: {26, 40},
		61: {20, 42, 43, 54},
		62: {43, 54},
		63: {},
		64: {21, 29, 43, 44, 47, 54},
		65: {34, 45},
		66: {},
		67: {24, 35, 47, 70},
		68: {51, 52, 58, 60},
		69: {51, 58, 60},
		70: {61},
		71: {},
		72: {64},
		73: {},
		74: {63},
		75: {73},
		76: {71},
		77: {71, 73},
		78: {73},
		79: {},
		80: {76, 78, 79, 80},
		81: {88, 89},
		82: {88, 89},
		83: {},
		84: {90, 91},
		85: {91},
	}

	cvey.Convey("", t, func() {
		for i := 0; i < len(patterns); i++ {
			for j := 0; j < len(targets); j++ {

				//fmt.Println(pat[i], str[j])
				ret := WildcardMatch(patterns[i], targets[j])
				resArr := want[i]
				idx := sort.SearchInts(resArr, j)
				if idx >= len(resArr) || resArr[idx] != j {
					cvey.So(ret, cvey.ShouldBeFalse)
				} else {
					cvey.So(ret, cvey.ShouldBeTrue)
				}
			}
		}
	})
}

func TestGetSimpleExprValue(t *testing.T) {
	ctx := context.TODO()
	cvey.Convey("", t, func() {
		type args struct {
			sql     string
			wantErr bool
			want    interface{}
		}

		kases := []args{
			{"set @@x=1", false, 1},
			{"set @@x=-1", false, -1},
<<<<<<< HEAD
			{"set @@x=1.0", false, "1.0"},
			{"set @@x=-1.0", false, "-1.0"},
=======
>>>>>>> 5d0debbe
			{fmt.Sprintf("set @@x=%d", math.MaxInt64), false, math.MaxInt64},
			{fmt.Sprintf("set @@x=%d", -math.MaxInt64), false, -math.MaxInt64},
			{"set @@x=true", false, true},
			{"set @@x=false", false, false},
			{"set @@x=on", false, "on"},
			{"set @@x=off", false, "off"},
			{"set @@x=abc", false, "abc"},
			{"set @@x=null", false, nil},
			{"set @@x=-null", false, nil},
			{"set @@x=-x", true, nil},
		}
		ctrl := gomock.NewController(t)
		ses := NewSession(&FakeProtocol{}, testutil.NewProc().Mp(), config.NewParameterUnit(nil, mock_frontend.NewMockEngine(ctrl), mock_frontend.NewMockTxnClient(ctrl), nil), nil, false)
		ses.txnCompileCtx.SetProcess(testutil.NewProc())
		for _, kase := range kases {
			stmt, err := parsers.ParseOne(ctx, dialect.MYSQL, kase.sql, 1)
			cvey.So(err, cvey.ShouldBeNil)

			sv, ok := stmt.(*tree.SetVar)
			cvey.So(ok, cvey.ShouldBeTrue)
			value, err := GetSimpleExprValue(sv.Assignments[0].Value, ses)
			if kase.wantErr {
				cvey.So(err, cvey.ShouldNotBeNil)
			} else {
				cvey.So(err, cvey.ShouldBeNil)
				cvey.So(value, cvey.ShouldEqual, kase.want)
			}
		}

	})

	cvey.Convey("", t, func() {
		type args struct {
			sql     string
			wantErr bool
			want    interface{}
		}

		dec1 := types.MustDecimal64FromString("1.0")
		dec2 := types.MustDecimal64FromString("-1.0")
		dec3 := types.MustDecimal64FromString("-1.2345670")

		kases := []args{
			{"set @@x=1.0", false, plan.MakePlan2Decimal64ExprWithType(dec1, &plan.Type{
				Id:          int32(types.T_decimal64),
				Width:       16,
				Scale:       1,
				NotNullable: true,
			})},
			{"set @@x=-1.0", false, plan.MakePlan2Decimal64ExprWithType(dec2, &plan.Type{
				Id:          int32(types.T_decimal64),
				Width:       16,
				Scale:       1,
				NotNullable: true,
			})},
			{"set @@x=-1.2345670", false, plan.MakePlan2Decimal64ExprWithType(dec3, &plan.Type{
				Id:          int32(types.T_decimal64),
				Width:       16,
				Scale:       7,
				NotNullable: true,
			})},
		}
		ctrl := gomock.NewController(t)
		ses := NewSession(&FakeProtocol{}, testutil.NewProc().Mp(), config.NewParameterUnit(nil, mock_frontend.NewMockEngine(ctrl), mock_frontend.NewMockTxnClient(ctrl), nil), nil, false)
		ses.txnCompileCtx.SetProcess(testutil.NewProc())
		for _, kase := range kases {
			stmt, err := parsers.ParseOne(ctx, dialect.MYSQL, kase.sql, 1)
			cvey.So(err, cvey.ShouldBeNil)

			sv, ok := stmt.(*tree.SetVar)
			cvey.So(ok, cvey.ShouldBeTrue)
			value, err := GetSimpleExprValue(sv.Assignments[0].Value, ses)
			if kase.wantErr {
				cvey.So(err, cvey.ShouldNotBeNil)
			} else {
				cvey.So(err, cvey.ShouldBeNil)
				cvey.So(value, cvey.ShouldResemble, kase.want)
			}
		}

	})
}

func TestFileExists(t *testing.T) {
	cvey.Convey("test file exists", t, func() {
		exist, err := fileExists("test.txt")
		cvey.So(err, cvey.ShouldBeNil)
		cvey.So(exist, cvey.ShouldBeFalse)
	})
}

func TestGetAttrFromTableDef(t *testing.T) {
	cvey.Convey("test get attr from table def", t, func() {
		want := []string{"id", "a", "b"}
		defs := []engine.TableDef{
			&engine.AttributeDef{
				Attr: engine.Attribute{
					Name: "id",
				},
			},
			&engine.AttributeDef{
				Attr: engine.Attribute{
					Name: "a",
				},
			},
			&engine.AttributeDef{
				Attr: engine.Attribute{
					Name: "b",
				},
			},
			&engine.AttributeDef{
				Attr: engine.Attribute{
					Name:    "c",
					IsRowId: true,
				},
			},
			&engine.AttributeDef{
				Attr: engine.Attribute{
					Name:     "d",
					IsHidden: true,
				},
			},
		}
		act, isView, err := getAttrFromTableDef(defs)
		cvey.So(err, cvey.ShouldBeNil)
		cvey.So(isView, cvey.ShouldBeFalse)
		cvey.So(act, cvey.ShouldResemble, want)
	})
}

func TestGetDDL(t *testing.T) {
	ctx := context.TODO()

	cvey.Convey("test get ddl", t, func() {
		ctrl := gomock.NewController(t)
		defer ctrl.Finish()
		want0 := []byte("create database test;")
		want1 := []byte("create table test.t1 (id int);")
		rs0 := []interface{}{&MysqlResultSet{Data: [][]interface{}{{want0, want0}}}}
		rs1 := []interface{}{&MysqlResultSet{Data: [][]interface{}{{want0, want1}}}}
		bh := mock_frontend.NewMockBackgroundExec(ctrl)

		bh.EXPECT().ClearExecResultSet().Return().AnyTimes()
		bh.EXPECT().Close().Return().AnyTimes()
		cnt := -1
		bh.EXPECT().GetExecResultSet().DoAndReturn(func() ([]interface{}, error) {
			cnt++
			if cnt == 0 {
				return rs0, nil
			}
			return rs1, nil
		}).AnyTimes()
		bh.EXPECT().Exec(gomock.Any(), gomock.Any()).Return(nil).AnyTimes()
		ret, err := getDDL(bh, ctx, "")
		cvey.So(err, cvey.ShouldBeNil)
		cvey.So(ret, cvey.ShouldResemble, string(want0))
		ret, err = getDDL(bh, ctx, "")
		cvey.So(err, cvey.ShouldBeNil)
		cvey.So(ret, cvey.ShouldResemble, string(want1))
	})
}

func TestConvertValueBat2Str(t *testing.T) {
	var (
		typs = []types.Type{
			types.T_bool.ToType(),
			types.T_int8.ToType(),
			types.T_int16.ToType(),
			types.T_int32.ToType(),
			types.T_int64.ToType(),
			types.T_uint8.ToType(),
			types.T_uint16.ToType(),
			types.T_uint32.ToType(),
			types.T_uint64.ToType(),
			types.T_float32.ToType(),
			types.T_float64.ToType(),
			types.T_decimal64.ToType(),
			types.T_decimal128.ToType(),
			types.T_date.ToType(),
			types.T_datetime.ToType(),
			types.T_timestamp.ToType(),
			types.T_varchar.ToType(),
			types.T_char.ToType(),
			types.T_json.ToType(),
		}
	)
	before := testutil.TestUtilMp.CurrNB()
	bat := testutil.NewBatch(typs, true, 5, testutil.TestUtilMp)
	rbat, err := convertValueBat2Str(context.TODO(), bat, testutil.TestUtilMp, time.Local)
	require.Nil(t, err)
	require.NotNil(t, rbat)
	bat.Clean(testutil.TestUtilMp)
	rbat.Clean(testutil.TestUtilMp)
	after := testutil.TestUtilMp.CurrNB()
	require.Equal(t, before, after)
}

func TestGenDumpFileName(t *testing.T) {
	base := "test.sql"
	want := "test_1.sql"
	got := genDumpFileName(base, 1)
	require.Equal(t, want, got)
}

func TestCreateDumpFile(t *testing.T) {
	base := "test_dump_" + time.Now().Format("20060102150405") + ".sql"
	var f *os.File
	defer func() {
		if f != nil {
			f.Close()
		}
		os.RemoveAll(base)
	}()
	f, err := createDumpFile(context.TODO(), base)
	require.Nil(t, err)
	require.NotNil(t, f)
}

func TestWriteDump2File(t *testing.T) {
	ctx := context.TODO()
	base := "test_dump_" + time.Now().Format("20060102150405") + ".sql"
	var f *os.File
	defer func() {
		if f != nil {
			f.Close()
		}
		removeFile(base, 1)
		removeFile(base, 2)
	}()
	f, err := createDumpFile(ctx, base)
	require.Nil(t, err)
	require.NotNil(t, f)
	dump := &tree.MoDump{
		OutFile:     base,
		MaxFileSize: 1,
	}
	buf := bytes.NewBufferString("test")
	curFileSize, curFileIdx := int64(0), int64(1)
	_, _, _, err = writeDump2File(ctx, buf, dump, f, curFileIdx, curFileSize)
	require.NotNil(t, err)
	dump.MaxFileSize = 1024
	bufSize := buf.Len()
	f, curFileIdx, curFileSize, err = writeDump2File(ctx, buf, dump, f, curFileIdx, curFileSize)
	require.Nil(t, err)
	require.NotNil(t, f)
	require.Equal(t, int64(1), curFileIdx)
	require.Equal(t, int64(bufSize), curFileSize)
	dump.MaxFileSize = 9
	buf.WriteString("123456")
	bufSize = buf.Len()
	f, curFileIdx, curFileSize, err = writeDump2File(ctx, buf, dump, f, curFileIdx, curFileSize)
	require.Nil(t, err)
	require.NotNil(t, f)
	require.Equal(t, int64(2), curFileIdx)
	require.Equal(t, int64(bufSize), curFileSize)
}

func TestMaybeAppendExtension(t *testing.T) {
	base := "test"
	want := "test.sql"
	got := maybeAppendExtension(base)
	require.Equal(t, want, got)
	got = maybeAppendExtension(want)
	require.Equal(t, want, got)
}<|MERGE_RESOLUTION|>--- conflicted
+++ resolved
@@ -422,11 +422,6 @@
 		kases := []args{
 			{"set @@x=1", false, 1},
 			{"set @@x=-1", false, -1},
-<<<<<<< HEAD
-			{"set @@x=1.0", false, "1.0"},
-			{"set @@x=-1.0", false, "-1.0"},
-=======
->>>>>>> 5d0debbe
 			{fmt.Sprintf("set @@x=%d", math.MaxInt64), false, math.MaxInt64},
 			{fmt.Sprintf("set @@x=%d", -math.MaxInt64), false, -math.MaxInt64},
 			{"set @@x=true", false, true},
@@ -465,9 +460,9 @@
 			want    interface{}
 		}
 
-		dec1 := types.MustDecimal64FromString("1.0")
-		dec2 := types.MustDecimal64FromString("-1.0")
-		dec3 := types.MustDecimal64FromString("-1.2345670")
+		dec1, _, _ := types.Parse64("1.0")
+		dec2, _, _ := types.Parse64("-1.0")
+		dec3, _, _ := types.Parse64("-1.2345670")
 
 		kases := []args{
 			{"set @@x=1.0", false, plan.MakePlan2Decimal64ExprWithType(dec1, &plan.Type{
