// Copyright 2021 Matrix Origin
//
// Licensed under the Apache License, Version 2.0 (the "License");
// you may not use this file except in compliance with the License.
// You may obtain a copy of the License at
//
//      http://www.apache.org/licenses/LICENSE-2.0
//
// Unless required by applicable law or agreed to in writing, software
// distributed under the License is distributed on an "AS IS" BASIS,
// WITHOUT WARRANTIES OR CONDITIONS OF ANY KIND, either express or implied.
// See the License for the specific language governing permissions and
// limitations under the License.

package frontend

import (
	"context"
	"fmt"
	"math"
	"sort"
	"testing"
	"time"

	"github.com/golang/mock/gomock"
	"github.com/matrixorigin/matrixone/pkg/config"
	"github.com/matrixorigin/matrixone/pkg/container/types"
	mock_frontend "github.com/matrixorigin/matrixone/pkg/frontend/test"
	"github.com/matrixorigin/matrixone/pkg/sql/parsers"
	"github.com/matrixorigin/matrixone/pkg/sql/parsers/dialect"
	"github.com/matrixorigin/matrixone/pkg/sql/parsers/tree"
	"github.com/matrixorigin/matrixone/pkg/sql/plan"
	"github.com/matrixorigin/matrixone/pkg/testutil"
	cvey "github.com/smartystreets/goconvey/convey"
	"github.com/stretchr/testify/require"
)

func Test_PathExists(t *testing.T) {
	cases := [...]struct {
		path   string
		exist  bool
		isfile bool
		noerr  bool
	}{
		{"test/file", true, true, true},
		{"test/file-no", false, false, false},
		//{"test/dir",true,false,true},
		{"test/dir-no", false, false, false},
		{"testx", false, false, false},
	}

	for _, c := range cases {
		exist, isfile, err := PathExists(c.path)
		require.True(t, (err == nil) == c.noerr)
		require.True(t, exist == c.exist)
		require.True(t, isfile == c.isfile)
	}
}

func Test_closeFlag(t *testing.T) {
	cvey.Convey("closeFlag", t, func() {
		cf := &CloseFlag{}
		cf.setClosed(0)
		cvey.So(cf.IsOpened(), cvey.ShouldBeTrue)

		cf.Open()
		cvey.So(cf.IsOpened(), cvey.ShouldBeTrue)

		cf.Close()
		cvey.So(cf.IsClosed(), cvey.ShouldBeTrue)
	})
}

func Test_MinMax(t *testing.T) {
	cvey.Convey("min", t, func() {
		cvey.So(Min(10, 9), cvey.ShouldEqual, 9)
		cvey.So(Min(9, 10), cvey.ShouldEqual, 9)
	})

	cvey.Convey("max", t, func() {
		cvey.So(Max(10, 9), cvey.ShouldEqual, 10)
		cvey.So(Max(9, 10), cvey.ShouldEqual, 10)
	})
}

func Test_routineid(t *testing.T) {
	cvey.Convey("rtid", t, func() {
		x := GetRoutineId()
		cvey.So(x, cvey.ShouldBeGreaterThanOrEqualTo, 0)
	})
}

func Test_timeout(t *testing.T) {
	cvey.Convey("timeout", t, func() {
		to := NewTimeout(5*time.Second, true)
		to.UpdateTime(time.Now())
		cvey.So(to.isTimeout(), cvey.ShouldBeFalse)
	})
}

func Test_substringFromBegin(t *testing.T) {
	cvey.Convey("ssfb", t, func() {
		cvey.So(SubStringFromBegin("abcdef", 3), cvey.ShouldEqual, "abc...")
	})
}

func Test_makedebuginfo(t *testing.T) {
	cvey.Convey("makedebuginfo", t, func() {
		MakeDebugInfo([]byte{0, 1, 2, 3, 4, 5, 6, 7, 8, 9},
			6, 3)
	})
}

func TestWildcardMatch(t *testing.T) {
	//sort by string

	patterns := []string{
		"%",
		"%%%%%%%%a%%%%%%%%b%%%%%%%%b%%%%%%%%",
		"%%%%%%%%a%%%%%%%%b%%%%%%%%c%%%%%%%%",
		"%%%a%b%c%%%",
		"%.%",
		"%.zi%",
		"%.zi_",
		"%.zip",
		"%12%12%",
		"%12%23",
		"%Abac%",
		"%SIP%",
		"%_",
		"%_%_%",
		"%_%_%.zip",
		"%_%_.zip",
		"%_.zip",
		"%a%a%a%a%a%a%a%a%a%a%a%a%a%a%a%a%a%",
		"%a%b%ba%ca%a%aa%aaa%fa%ga%b%",
		"%a%b%ba%ca%a%x%aaa%fa%ga%b%",
		"%a%b%ba%ca%aaaa%fa%ga%ggg%b%",
		"%a%b%ba%ca%aaaa%fa%ga%gggg%b%",
		"%aa%",
		"%aa_",
		"%aabbaa%a%",
		"%ab%cd%",
		"%abac%",
		"%ccd",
		"%issip%PI",
		"%issip%ss%",
		"%oWn%",
		"%sip%",
		"%zi%",
		"%zi_",
		"%zip",
		"._",
		"XY%Z%XYz",
		"_",
		"_%",
		"_%%_%&_",
		"_%%_%_",
		"_%%_c_",
		"_%%_d_",
		"_%._%",
		"_%_",
		"_%_.zip",
		"_%b%_%d%_",
		"_.",
		"_._",
		"_.zip",
		"_LaH",
		"_Lah",
		"__",
		"_a",
		"_a%__",
		"_a_",
		"_aa%",
		"_b%__",
		"a%",
		"a%_%_",
		"a%_%_%.zip",
		"a%a%a%a%a%a%a%a%a%a%a%a%a%a%a%a%a%",
		"a%a%a%a%a%a%aa%aaa%a%a%b",
		"a%aar",
		"a%b",
		"a%zz%",
		"a12b",
		"a_",
		"ab%_%xy",
		"ab%cd%xy",
		"abc",
		"abc%abc%abc%abc%abc",
		"abc%abc%abc%abc%abc%abc%abc%abc%abc%abc%abc%abc%",
		"abc%abc%abc%abc%abc%abc%abc%abc%abc%abc%abc%abc%abc%abc%abc%abc%abc%",
		"abc%abc%abc%abc%abc%abc%abc%abc%abc%abc%abcd",
		"bL_h",
		"bLaH",
		"bLa_",
		"bLah",
		"mi%Sip%",
		"mi%sip%",
		"xxx%zzy%f",
		"xxxx%zzy%f",
		"xxxx%zzy%fffff",
		"xy%xyz",
		"xy%z%xyz",
	}

	targets := []string{
		"%",
		"%%%%%%%%a%%%%%%%%b%%%%%%%%c%%%%%%%%",
		"%abc%",
		".a",
		".a.",
		".a.a",
		".a.aa",
		".a.b",
		".a.bcd",
		".aa.",
		".ab",
		".ab.ab.ab.cd.cd.",
		".ab.cd.ab.cd.abcd.",
		".axb.cxd.ab.cd.abcd.",
		".axb.cxd.ab.cd.abcd.xy",
		".axb.cyd.ab.cyd.axbcd.",
		".zip",
		"A12b12",
		"XYXYXYZYXYz",
		"a",
		"a%a%a%a%a%a%a%a%a%a%a%a%a%a%a%a%a%",
		"a%abab",
		"a%ar",
		"a%r",
		"a.",
		"a.a",
		"a.a.zip",
		"a.a.zippo",
		"a.ab.ab.ab.cd.cd.xy",
		"a.b",
		"a.bcd",
		"a.zip",
		"a12B12",
		"a12b12",
		"aAazz",
		"aa",
		"aa.",
		"aa.a",
		"aa.ba.ba",
		"aaa",
		"aaaa.zip",
		"aaaaaaaaaaaaaaaa",
		"aaaaaaaaaaaaaaaaa",
		"aaaaaaaaaaaaaaaaaaaaaaaaaaaaaaaaaaaaaaaaaaaaaaaaaaaaaaaaaaaaaaaaaaaaaaaaaaaaaaaaaaaaaaaaaab",
		"aaabbaabbaab",
		"aaazz",
		"aannn",
		"ab",
		"ab.",
		"ab.ab.cd.ab.cd.abcdxy.",
		"ab.axb.cd.xyab.cyd.axbcd.",
		"ab.axb.cd.xyab.cyd.axbcd.xy",
		"ab.xy",
		"abAbac",
		"abababababababababababababababababababaacacacacacacacadaeafagahaiajakalaaaaaaaaaaaaaaaaaffafagaagggagaaaaaaaab",
		"ababac",
		"abanabnabncd",
		"abanabnabncdef",
		"abancda.bnxyabncdefxy",
		"abancdabnxyabncdef",
		"abancdabnxyabncdefxy",
		"abc",
		"abc%abcd%abcd%abc%abcd",
		"abc%abcd%abcd%abc%abcd%abcd%abc%abcd%abc%abc%abcd",
		"abc%abcd%abcde%abcdef%abcdefg%abcdefgh%abcdefghi%abcdefghij%abcdefghijk%abcdefghijkl%abcdefghijklm%abcdefghijklmn",
		"abcccd",
		"abcd",
		"abcde",
		"abcdx_y",
		"abxy",
		"ax",
		"bLaH",
		"bLaaa",
		"bLah",
		"baa.",
		"caa.ba.ba",
		"miSsissippi",
		"missisSIPpi",
		"mississipPI",
		"mississipissippi",
		"mississippi",
		"oWn",
		"xa",
		"xaab",
		"xab",
		"xab_anabnabncd_xy",
		"xxa",
		"xxab",
		"xxxx%zzzzzzzzy%f",
		"xxxxzzzzzzzzyf",
		"xyxyxyxyz",
		"xyxyxyzyxyz",
		"xyz.bcd",
		"zip"}

	want := map[int][]int{
		0:  {0, 1, 2, 3, 4, 5, 6, 7, 8, 9, 10, 11, 12, 13, 14, 15, 16, 17, 18, 19, 20, 21, 22, 23, 24, 25, 26, 27, 28, 29, 30, 31, 32, 33, 34, 35, 36, 37, 38, 39, 40, 41, 42, 43, 44, 45, 46, 47, 48, 49, 50, 51, 52, 53, 54, 55, 56, 57, 58, 59, 60, 61, 62, 63, 64, 65, 66, 67, 68, 69, 70, 71, 72, 73, 74, 75, 76, 77, 78, 79, 80, 81, 82, 83, 84, 85, 86, 87, 88, 89, 90, 91, 92, 93},
		1:  {11, 12, 13, 14, 15, 21, 28, 38, 44, 49, 50, 51, 53, 54, 55, 56, 57, 58, 59, 60, 62, 63, 64, 75, 85},
		2:  {1, 2, 8, 11, 12, 13, 14, 15, 28, 30, 49, 50, 51, 53, 54, 55, 56, 57, 58, 59, 60, 61, 62, 63, 64, 65, 66, 67, 68, 85},
		3:  {1, 2, 8, 11, 12, 13, 14, 15, 28, 30, 49, 50, 51, 53, 54, 55, 56, 57, 58, 59, 60, 61, 62, 63, 64, 65, 66, 67, 68, 85},
		4:  {3, 4, 5, 6, 7, 8, 9, 10, 11, 12, 13, 14, 15, 16, 24, 25, 26, 27, 28, 29, 30, 31, 36, 37, 38, 40, 48, 49, 50, 51, 52, 58, 74, 75, 92},
		5:  {16, 26, 27, 31, 40},
		6:  {16, 26, 31, 40},
		7:  {16, 26, 31, 40},
		8:  {17, 32, 33},
		9:  {},
		10: {53},
		11: {77},
		12: {0, 1, 2, 3, 4, 5, 6, 7, 8, 9, 10, 11, 12, 13, 14, 15, 16, 17, 18, 19, 20, 21, 22, 23, 24, 25, 26, 27, 28, 29, 30, 31, 32, 33, 34, 35, 36, 37, 38, 39, 40, 41, 42, 43, 44, 45, 46, 47, 48, 49, 50, 51, 52, 53, 54, 55, 56, 57, 58, 59, 60, 61, 62, 63, 64, 65, 66, 67, 68, 69, 70, 71, 72, 73, 74, 75, 76, 77, 78, 79, 80, 81, 82, 83, 84, 85, 86, 87, 88, 89, 90, 91, 92, 93},
		13: {1, 2, 3, 4, 5, 6, 7, 8, 9, 10, 11, 12, 13, 14, 15, 16, 17, 18, 20, 21, 22, 23, 24, 25, 26, 27, 28, 29, 30, 31, 32, 33, 34, 35, 36, 37, 38, 39, 40, 41, 42, 43, 44, 45, 46, 47, 48, 49, 50, 51, 52, 53, 54, 55, 56, 57, 58, 59, 60, 61, 62, 63, 64, 65, 66, 67, 68, 69, 70, 71, 72, 73, 74, 75, 76, 77, 78, 79, 80, 81, 82, 83, 84, 85, 86, 87, 88, 89, 90, 91, 92, 93},
		14: {26, 40},
		15: {26, 40},
		16: {26, 31, 40},
		17: {20, 42, 43, 54},
		18: {54},
		19: {},
		20: {54},
		21: {},
		22: {6, 9, 35, 36, 37, 38, 39, 40, 41, 42, 43, 44, 45, 46, 54, 72, 74, 75, 83},
		23: {9, 36, 39, 41, 42, 43, 44, 54, 72, 74, 83},
		24: {44},
		25: {11, 12, 13, 14, 15, 28, 49, 50, 51, 56, 57, 58, 59, 60, 62, 63, 64, 65, 66, 67, 68, 85},
		26: {55},
		27: {65},
		28: {78},
		29: {79},
		30: {81},
		31: {76, 78, 79, 80},
		32: {16, 26, 27, 31, 40, 93},
		33: {16, 26, 31, 40, 93},
		34: {16, 26, 31, 40, 93},
		35: {3},
		36: {18},
		37: {0, 19},
		38: {0, 1, 2, 3, 4, 5, 6, 7, 8, 9, 10, 11, 12, 13, 14, 15, 16, 17, 18, 19, 20, 21, 22, 23, 24, 25, 26, 27, 28, 29, 30, 31, 32, 33, 34, 35, 36, 37, 38, 39, 40, 41, 42, 43, 44, 45, 46, 47, 48, 49, 50, 51, 52, 53, 54, 55, 56, 57, 58, 59, 60, 61, 62, 63, 64, 65, 66, 67, 68, 69, 70, 71, 72, 73, 74, 75, 76, 77, 78, 79, 80, 81, 82, 83, 84, 85, 86, 87, 88, 89, 90, 91, 92, 93},
		39: {},
		40: {1, 2, 4, 5, 6, 7, 8, 9, 10, 11, 12, 13, 14, 15, 16, 17, 18, 20, 21, 22, 23, 25, 26, 27, 28, 29, 30, 31, 32, 33, 34, 36, 37, 38, 39, 40, 41, 42, 43, 44, 45, 46, 48, 49, 50, 51, 52, 53, 54, 55, 56, 57, 58, 59, 60, 61, 62, 63, 64, 65, 66, 67, 68, 69, 71, 72, 73, 74, 75, 76, 77, 78, 79, 80, 81, 83, 84, 85, 86, 87, 88, 89, 90, 91, 92, 93},
		41: {2, 8, 30, 56, 62, 63, 65, 66, 92},
		42: {11, 12, 13, 15, 50, 67},
		43: {5, 6, 7, 8, 11, 12, 13, 14, 15, 25, 26, 27, 28, 29, 30, 31, 37, 38, 40, 49, 50, 51, 52, 58, 75, 92},
		44: {1, 2, 3, 4, 5, 6, 7, 8, 9, 10, 11, 12, 13, 14, 15, 16, 17, 18, 20, 21, 22, 23, 24, 25, 26, 27, 28, 29, 30, 31, 32, 33, 34, 35, 36, 37, 38, 39, 40, 41, 42, 43, 44, 45, 46, 47, 48, 49, 50, 51, 52, 53, 54, 55, 56, 57, 58, 59, 60, 61, 62, 63, 64, 65, 66, 67, 68, 69, 70, 71, 72, 73, 74, 75, 76, 77, 78, 79, 80, 81, 82, 83, 84, 85, 86, 87, 88, 89, 90, 91, 92, 93},
		45: {26, 40},
		46: {11, 12, 13, 14, 15, 28, 49, 50, 51, 54, 57, 58, 59, 60, 62, 63, 64, 67, 68, 85},
		47: {24},
		48: {25, 29},
		49: {31},
		50: {71},
		51: {73},
		52: {3, 24, 35, 47, 70, 82},
		53: {3, 35, 82},
		54: {2, 5, 6, 7, 8, 9, 11, 12, 13, 14, 15, 37, 38, 40, 41, 42, 43, 44, 45, 46, 74, 75, 83, 85},
		55: {4, 10, 36, 39, 84},
		56: {9, 39, 40, 41, 42, 43, 44, 45, 74, 75, 83},
		57: {49, 50, 51, 52, 53, 54, 55, 56, 57, 58, 59, 60, 62, 63, 64, 65, 66, 67, 68, 69},
		58: {19, 20, 21, 22, 23, 24, 25, 26, 27, 28, 29, 30, 31, 32, 33, 34, 35, 36, 37, 38, 39, 40, 41, 42, 43, 44, 45, 46, 47, 48, 49, 50, 51, 52, 53, 54, 55, 56, 57, 58, 59, 60, 61, 62, 63, 64, 65, 66, 67, 68, 69, 70},
		59: {20, 21, 22, 23, 25, 26, 27, 28, 29, 30, 31, 32, 33, 34, 36, 37, 38, 39, 40, 41, 42, 43, 44, 45, 46, 48, 49, 50, 51, 52, 53, 54, 55, 56, 57, 58, 59, 60, 61, 62, 63, 64, 65, 66, 67, 68, 69},
		60: {26, 40},
		61: {20, 42, 43, 54},
		62: {43, 54},
		63: {},
		64: {21, 29, 43, 44, 47, 54},
		65: {34, 45},
		66: {},
		67: {24, 35, 47, 70},
		68: {51, 52, 58, 60},
		69: {51, 58, 60},
		70: {61},
		71: {},
		72: {64},
		73: {},
		74: {63},
		75: {73},
		76: {71},
		77: {71, 73},
		78: {73},
		79: {},
		80: {76, 78, 79, 80},
		81: {88, 89},
		82: {88, 89},
		83: {},
		84: {90, 91},
		85: {91},
	}

	cvey.Convey("", t, func() {
		for i := 0; i < len(patterns); i++ {
			for j := 0; j < len(targets); j++ {

				//fmt.Println(pat[i], str[j])
				ret := WildcardMatch(patterns[i], targets[j])
				resArr := want[i]
				idx := sort.SearchInts(resArr, j)
				if idx >= len(resArr) || resArr[idx] != j {
					cvey.So(ret, cvey.ShouldBeFalse)
				} else {
					cvey.So(ret, cvey.ShouldBeTrue)
				}
			}
		}
	})
}

func TestGetSimpleExprValue(t *testing.T) {
	ctx := context.TODO()
	cvey.Convey("", t, func() {
		type args struct {
			sql     string
			wantErr bool
			want    interface{}
		}

		kases := []args{
			{"set @@x=1", false, 1},
			{"set @@x=-1", false, -1},
			{fmt.Sprintf("set @@x=%d", math.MaxInt64), false, math.MaxInt64},
			{fmt.Sprintf("set @@x=%d", -math.MaxInt64), false, -math.MaxInt64},
			{"set @@x=true", false, true},
			{"set @@x=false", false, false},
			{"set @@x=on", false, "on"},
			{"set @@x=off", false, "off"},
			{"set @@x=abc", false, "abc"},
			{"set @@x=null", false, nil},
			{"set @@x=-null", false, nil},
			{"set @@x=-x", true, nil},
		}
		ctrl := gomock.NewController(t)
		ses := NewSession(&FakeProtocol{}, testutil.NewProc().Mp(), config.NewParameterUnit(nil, mock_frontend.NewMockEngine(ctrl), mock_frontend.NewMockTxnClient(ctrl), nil), nil, false)
		ses.txnCompileCtx.SetProcess(testutil.NewProc())
		for _, kase := range kases {
			stmt, err := parsers.ParseOne(ctx, dialect.MYSQL, kase.sql, 1)
			cvey.So(err, cvey.ShouldBeNil)

			sv, ok := stmt.(*tree.SetVar)
			cvey.So(ok, cvey.ShouldBeTrue)
			value, err := GetSimpleExprValue(sv.Assignments[0].Value, ses)
			if kase.wantErr {
				cvey.So(err, cvey.ShouldNotBeNil)
			} else {
				cvey.So(err, cvey.ShouldBeNil)
				cvey.So(value, cvey.ShouldEqual, kase.want)
			}
		}

	})

	cvey.Convey("", t, func() {
		type args struct {
			sql     string
			wantErr bool
			want    interface{}
		}

		dec1 := types.MustDecimal64FromString("1.0")
		dec2 := types.MustDecimal64FromString("-1.0")
		dec3 := types.MustDecimal64FromString("-1.2345670")

		kases := []args{
			{"set @@x=1.0", false, plan.MakePlan2Decimal64ExprWithType(dec1, &plan.Type{
				Id:          int32(types.T_decimal64),
				Width:       16,
				Scale:       1,
				NotNullable: true,
			})},
			{"set @@x=-1.0", false, plan.MakePlan2Decimal64ExprWithType(dec2, &plan.Type{
				Id:          int32(types.T_decimal64),
				Width:       16,
				Scale:       1,
				NotNullable: true,
			})},
			{"set @@x=-1.2345670", false, plan.MakePlan2Decimal64ExprWithType(dec3, &plan.Type{
				Id:          int32(types.T_decimal64),
				Width:       16,
				Scale:       7,
				NotNullable: true,
			})},
		}
		ctrl := gomock.NewController(t)
		ses := NewSession(&FakeProtocol{}, testutil.NewProc().Mp(), config.NewParameterUnit(nil, mock_frontend.NewMockEngine(ctrl), mock_frontend.NewMockTxnClient(ctrl), nil), nil, false)
		ses.txnCompileCtx.SetProcess(testutil.NewProc())
		for _, kase := range kases {
			stmt, err := parsers.ParseOne(ctx, dialect.MYSQL, kase.sql, 1)
			cvey.So(err, cvey.ShouldBeNil)

			sv, ok := stmt.(*tree.SetVar)
			cvey.So(ok, cvey.ShouldBeTrue)
			value, err := GetSimpleExprValue(sv.Assignments[0].Value, ses)
			if kase.wantErr {
				cvey.So(err, cvey.ShouldNotBeNil)
			} else {
				cvey.So(err, cvey.ShouldBeNil)
				cvey.So(value, cvey.ShouldResemble, kase.want)
			}
		}

	})
<<<<<<< HEAD
=======
}

func TestFileExists(t *testing.T) {
	cvey.Convey("test file exists", t, func() {
		exist, err := fileExists("test.txt")
		cvey.So(err, cvey.ShouldBeNil)
		cvey.So(exist, cvey.ShouldBeFalse)
	})
}

func TestGetAttrFromTableDef(t *testing.T) {
	cvey.Convey("test get attr from table def", t, func() {
		want := []string{"id", "a", "b"}
		defs := []engine.TableDef{
			&engine.AttributeDef{
				Attr: engine.Attribute{
					Name: "id",
				},
			},
			&engine.AttributeDef{
				Attr: engine.Attribute{
					Name: "a",
				},
			},
			&engine.AttributeDef{
				Attr: engine.Attribute{
					Name: "b",
				},
			},
			&engine.AttributeDef{
				Attr: engine.Attribute{
					Name:    "c",
					IsRowId: true,
				},
			},
			&engine.AttributeDef{
				Attr: engine.Attribute{
					Name:     "d",
					IsHidden: true,
				},
			},
		}
		act, isView, err := getAttrFromTableDef(defs)
		cvey.So(err, cvey.ShouldBeNil)
		cvey.So(isView, cvey.ShouldBeFalse)
		cvey.So(act, cvey.ShouldResemble, want)
	})
}

func TestGetDDL(t *testing.T) {
	ctx := context.TODO()

	cvey.Convey("test get ddl", t, func() {
		ctrl := gomock.NewController(t)
		defer ctrl.Finish()
		want0 := []byte("create database test;")
		want1 := []byte("create table test.t1 (id int);")
		rs0 := []interface{}{&MysqlResultSet{Data: [][]interface{}{{want0, want0}}}}
		rs1 := []interface{}{&MysqlResultSet{Data: [][]interface{}{{want0, want1}}}}
		bh := mock_frontend.NewMockBackgroundExec(ctrl)

		bh.EXPECT().ClearExecResultSet().Return().AnyTimes()
		bh.EXPECT().Close().Return().AnyTimes()
		cnt := -1
		bh.EXPECT().GetExecResultSet().DoAndReturn(func() ([]interface{}, error) {
			cnt++
			if cnt == 0 {
				return rs0, nil
			}
			return rs1, nil
		}).AnyTimes()
		bh.EXPECT().Exec(gomock.Any(), gomock.Any()).Return(nil).AnyTimes()
		ret, err := getDDL(bh, ctx, "")
		cvey.So(err, cvey.ShouldBeNil)
		cvey.So(ret, cvey.ShouldResemble, string(want0))
		ret, err = getDDL(bh, ctx, "")
		cvey.So(err, cvey.ShouldBeNil)
		cvey.So(ret, cvey.ShouldResemble, string(want1))
	})
}

func TestConvertValueBat2Str(t *testing.T) {
	var (
		typs = []types.Type{
			types.T_bool.ToType(),
			types.T_int8.ToType(),
			types.T_int16.ToType(),
			types.T_int32.ToType(),
			types.T_int64.ToType(),
			types.T_uint8.ToType(),
			types.T_uint16.ToType(),
			types.T_uint32.ToType(),
			types.T_uint64.ToType(),
			types.T_float32.ToType(),
			types.T_float64.ToType(),
			types.T_decimal64.ToType(),
			types.T_decimal128.ToType(),
			types.T_date.ToType(),
			types.T_datetime.ToType(),
			types.T_timestamp.ToType(),
			types.T_varchar.ToType(),
			types.T_char.ToType(),
			types.T_json.ToType(),
		}
	)
	before := testutil.TestUtilMp.CurrNB()
	bat := testutil.NewBatch(typs, true, 5, testutil.TestUtilMp)
	rbat, err := convertValueBat2Str(context.TODO(), bat, testutil.TestUtilMp, time.Local)
	require.Nil(t, err)
	require.NotNil(t, rbat)
	bat.Clean(testutil.TestUtilMp)
	rbat.Clean(testutil.TestUtilMp)
	after := testutil.TestUtilMp.CurrNB()
	require.Equal(t, before, after)
}

func TestGenDumpFileName(t *testing.T) {
	base := "test.sql"
	want := "test_1.sql"
	got := genDumpFileName(base, 1)
	require.Equal(t, want, got)
}

func TestCreateDumpFile(t *testing.T) {
	base := "test_dump_" + time.Now().Format("20060102150405") + ".sql"
	var f *os.File
	defer func() {
		if f != nil {
			f.Close()
		}
		os.RemoveAll(base)
	}()
	f, err := createDumpFile(context.TODO(), base)
	require.Nil(t, err)
	require.NotNil(t, f)
}

func TestWriteDump2File(t *testing.T) {
	ctx := context.TODO()
	base := "test_dump_" + time.Now().Format("20060102150405") + ".sql"
	var f *os.File
	defer func() {
		if f != nil {
			f.Close()
		}
		removeFile(base, 1)
		removeFile(base, 2)
	}()
	f, err := createDumpFile(ctx, base)
	require.Nil(t, err)
	require.NotNil(t, f)
	dump := &tree.MoDump{
		OutFile:     base,
		MaxFileSize: 1,
	}
	buf := bytes.NewBufferString("test")
	curFileSize, curFileIdx := int64(0), int64(1)
	_, _, _, err = writeDump2File(ctx, buf, dump, f, curFileIdx, curFileSize)
	require.NotNil(t, err)
	dump.MaxFileSize = 1024
	bufSize := buf.Len()
	f, curFileIdx, curFileSize, err = writeDump2File(ctx, buf, dump, f, curFileIdx, curFileSize)
	require.Nil(t, err)
	require.NotNil(t, f)
	require.Equal(t, int64(1), curFileIdx)
	require.Equal(t, int64(bufSize), curFileSize)
	dump.MaxFileSize = 9
	buf.WriteString("123456")
	bufSize = buf.Len()
	f, curFileIdx, curFileSize, err = writeDump2File(ctx, buf, dump, f, curFileIdx, curFileSize)
	require.Nil(t, err)
	require.NotNil(t, f)
	require.Equal(t, int64(2), curFileIdx)
	require.Equal(t, int64(bufSize), curFileSize)
}

func TestMaybeAppendExtension(t *testing.T) {
	base := "test"
	want := "test.sql"
	got := maybeAppendExtension(base)
	require.Equal(t, want, got)
	got = maybeAppendExtension(want)
	require.Equal(t, want, got)
}

func TestRemovePrefixComment(t *testing.T) {
	require.Equal(t, "abcd", removePrefixComment("abcd"))
	require.Equal(t, "abcd", removePrefixComment("/*11111*/abcd"))
	require.Equal(t, "abcd", removePrefixComment("/**/abcd"))
	require.Equal(t, "/*/abcd", removePrefixComment("/*/abcd"))
	require.Equal(t, "/*abcd", removePrefixComment("/*abcd"))
	require.Equal(t, "*/abcd", removePrefixComment("*/abcd"))
>>>>>>> c541bbcf
}<|MERGE_RESOLUTION|>--- conflicted
+++ resolved
@@ -499,191 +499,6 @@
 		}
 
 	})
-<<<<<<< HEAD
-=======
-}
-
-func TestFileExists(t *testing.T) {
-	cvey.Convey("test file exists", t, func() {
-		exist, err := fileExists("test.txt")
-		cvey.So(err, cvey.ShouldBeNil)
-		cvey.So(exist, cvey.ShouldBeFalse)
-	})
-}
-
-func TestGetAttrFromTableDef(t *testing.T) {
-	cvey.Convey("test get attr from table def", t, func() {
-		want := []string{"id", "a", "b"}
-		defs := []engine.TableDef{
-			&engine.AttributeDef{
-				Attr: engine.Attribute{
-					Name: "id",
-				},
-			},
-			&engine.AttributeDef{
-				Attr: engine.Attribute{
-					Name: "a",
-				},
-			},
-			&engine.AttributeDef{
-				Attr: engine.Attribute{
-					Name: "b",
-				},
-			},
-			&engine.AttributeDef{
-				Attr: engine.Attribute{
-					Name:    "c",
-					IsRowId: true,
-				},
-			},
-			&engine.AttributeDef{
-				Attr: engine.Attribute{
-					Name:     "d",
-					IsHidden: true,
-				},
-			},
-		}
-		act, isView, err := getAttrFromTableDef(defs)
-		cvey.So(err, cvey.ShouldBeNil)
-		cvey.So(isView, cvey.ShouldBeFalse)
-		cvey.So(act, cvey.ShouldResemble, want)
-	})
-}
-
-func TestGetDDL(t *testing.T) {
-	ctx := context.TODO()
-
-	cvey.Convey("test get ddl", t, func() {
-		ctrl := gomock.NewController(t)
-		defer ctrl.Finish()
-		want0 := []byte("create database test;")
-		want1 := []byte("create table test.t1 (id int);")
-		rs0 := []interface{}{&MysqlResultSet{Data: [][]interface{}{{want0, want0}}}}
-		rs1 := []interface{}{&MysqlResultSet{Data: [][]interface{}{{want0, want1}}}}
-		bh := mock_frontend.NewMockBackgroundExec(ctrl)
-
-		bh.EXPECT().ClearExecResultSet().Return().AnyTimes()
-		bh.EXPECT().Close().Return().AnyTimes()
-		cnt := -1
-		bh.EXPECT().GetExecResultSet().DoAndReturn(func() ([]interface{}, error) {
-			cnt++
-			if cnt == 0 {
-				return rs0, nil
-			}
-			return rs1, nil
-		}).AnyTimes()
-		bh.EXPECT().Exec(gomock.Any(), gomock.Any()).Return(nil).AnyTimes()
-		ret, err := getDDL(bh, ctx, "")
-		cvey.So(err, cvey.ShouldBeNil)
-		cvey.So(ret, cvey.ShouldResemble, string(want0))
-		ret, err = getDDL(bh, ctx, "")
-		cvey.So(err, cvey.ShouldBeNil)
-		cvey.So(ret, cvey.ShouldResemble, string(want1))
-	})
-}
-
-func TestConvertValueBat2Str(t *testing.T) {
-	var (
-		typs = []types.Type{
-			types.T_bool.ToType(),
-			types.T_int8.ToType(),
-			types.T_int16.ToType(),
-			types.T_int32.ToType(),
-			types.T_int64.ToType(),
-			types.T_uint8.ToType(),
-			types.T_uint16.ToType(),
-			types.T_uint32.ToType(),
-			types.T_uint64.ToType(),
-			types.T_float32.ToType(),
-			types.T_float64.ToType(),
-			types.T_decimal64.ToType(),
-			types.T_decimal128.ToType(),
-			types.T_date.ToType(),
-			types.T_datetime.ToType(),
-			types.T_timestamp.ToType(),
-			types.T_varchar.ToType(),
-			types.T_char.ToType(),
-			types.T_json.ToType(),
-		}
-	)
-	before := testutil.TestUtilMp.CurrNB()
-	bat := testutil.NewBatch(typs, true, 5, testutil.TestUtilMp)
-	rbat, err := convertValueBat2Str(context.TODO(), bat, testutil.TestUtilMp, time.Local)
-	require.Nil(t, err)
-	require.NotNil(t, rbat)
-	bat.Clean(testutil.TestUtilMp)
-	rbat.Clean(testutil.TestUtilMp)
-	after := testutil.TestUtilMp.CurrNB()
-	require.Equal(t, before, after)
-}
-
-func TestGenDumpFileName(t *testing.T) {
-	base := "test.sql"
-	want := "test_1.sql"
-	got := genDumpFileName(base, 1)
-	require.Equal(t, want, got)
-}
-
-func TestCreateDumpFile(t *testing.T) {
-	base := "test_dump_" + time.Now().Format("20060102150405") + ".sql"
-	var f *os.File
-	defer func() {
-		if f != nil {
-			f.Close()
-		}
-		os.RemoveAll(base)
-	}()
-	f, err := createDumpFile(context.TODO(), base)
-	require.Nil(t, err)
-	require.NotNil(t, f)
-}
-
-func TestWriteDump2File(t *testing.T) {
-	ctx := context.TODO()
-	base := "test_dump_" + time.Now().Format("20060102150405") + ".sql"
-	var f *os.File
-	defer func() {
-		if f != nil {
-			f.Close()
-		}
-		removeFile(base, 1)
-		removeFile(base, 2)
-	}()
-	f, err := createDumpFile(ctx, base)
-	require.Nil(t, err)
-	require.NotNil(t, f)
-	dump := &tree.MoDump{
-		OutFile:     base,
-		MaxFileSize: 1,
-	}
-	buf := bytes.NewBufferString("test")
-	curFileSize, curFileIdx := int64(0), int64(1)
-	_, _, _, err = writeDump2File(ctx, buf, dump, f, curFileIdx, curFileSize)
-	require.NotNil(t, err)
-	dump.MaxFileSize = 1024
-	bufSize := buf.Len()
-	f, curFileIdx, curFileSize, err = writeDump2File(ctx, buf, dump, f, curFileIdx, curFileSize)
-	require.Nil(t, err)
-	require.NotNil(t, f)
-	require.Equal(t, int64(1), curFileIdx)
-	require.Equal(t, int64(bufSize), curFileSize)
-	dump.MaxFileSize = 9
-	buf.WriteString("123456")
-	bufSize = buf.Len()
-	f, curFileIdx, curFileSize, err = writeDump2File(ctx, buf, dump, f, curFileIdx, curFileSize)
-	require.Nil(t, err)
-	require.NotNil(t, f)
-	require.Equal(t, int64(2), curFileIdx)
-	require.Equal(t, int64(bufSize), curFileSize)
-}
-
-func TestMaybeAppendExtension(t *testing.T) {
-	base := "test"
-	want := "test.sql"
-	got := maybeAppendExtension(base)
-	require.Equal(t, want, got)
-	got = maybeAppendExtension(want)
-	require.Equal(t, want, got)
 }
 
 func TestRemovePrefixComment(t *testing.T) {
@@ -693,5 +508,4 @@
 	require.Equal(t, "/*/abcd", removePrefixComment("/*/abcd"))
 	require.Equal(t, "/*abcd", removePrefixComment("/*abcd"))
 	require.Equal(t, "*/abcd", removePrefixComment("*/abcd"))
->>>>>>> c541bbcf
 }