--- conflicted
+++ resolved
@@ -1304,77 +1304,6 @@
 	assert.True(t, ui.isIssue3482Sql())
 }
 
-<<<<<<< HEAD
-func Test_BuildTableDefFromMoColumns(t *testing.T) {
-	convey.Convey("BuildTableDefFromMoColumns fail", t, func() {
-		ctrl := gomock.NewController(t)
-		defer ctrl.Finish()
-
-		ses := newTestSession(t, ctrl)
-		defer ses.Close()
-
-		bh := &backgroundExecTest{}
-		bh.init()
-
-		bhStub := gostub.StubFunc(&NewBackgroundExec, bh)
-		defer bhStub.Reset()
-
-		pu := config.NewParameterUnit(&config.FrontendParameters{}, nil, nil, nil)
-		pu.SV.SetDefaultValues()
-		setGlobalPu(pu)
-		ctx := context.WithValue(context.TODO(), config.ParameterUnitKey, pu)
-		ctx = context.WithValue(ctx, defines.TenantIDKey{}, uint32(0))
-
-		rm, err := NewRoutineManager(ctx)
-		assert.Nil(t, err)
-		ses.rm = rm
-
-		tenant := &TenantInfo{
-			Tenant:        sysAccountName,
-			User:          rootName,
-			DefaultRole:   moAdminRoleName,
-			TenantID:      sysAccountID,
-			UserID:        rootID,
-			DefaultRoleID: moAdminRoleID,
-		}
-		ses.SetTenantInfo(tenant)
-		txnOperator := mock_frontend.NewMockTxnOperator(ctrl)
-		txnOperator.EXPECT().Txn().Return(txn.TxnMeta{}).AnyTimes()
-		timeStamp, _ := timestamp.ParseTimestamp("2021-01-01 00:00:00")
-		txnOperator.EXPECT().SnapshotTS().Return(timeStamp).AnyTimes()
-
-		// process.
-		ses.proc = testutil.NewProc()
-		ses.proc.Base.TxnOperator = txnOperator
-
-		sql, err := getTableColumnDefSql(uint64(tenant.TenantID), "db1", "t1")
-		assert.Nil(t, err)
-
-		mrs := newMrsForPasswordOfUser([][]interface{}{{}})
-		bh.sql2result[sql] = mrs
-
-		_, err = buildTableDefFromMoColumns(ctx, uint64(tenant.TenantID), "db1", "t1", ses)
-		convey.So(err, convey.ShouldNotBeNil)
-	})
-}
-
-func Test_getTableColumnDefSql(t *testing.T) {
-	tests := []struct {
-		name      string
-		accountId uint64
-		dbName    string
-		tableName string
-		want      string
-		wantErr   bool
-	}{
-		{
-			name:      "1",
-			accountId: 1,
-			dbName:    "db1",
-			tableName: "tbl1",
-			want:      fmt.Sprintf(getTableColumnDefFormat, 1, "db1", "tbl1"),
-			wantErr:   false,
-=======
 func Test_xxx(t *testing.T) {
 	list.New()
 }
@@ -1450,12 +1379,133 @@
 				s2:    "******",
 			},
 			want: "mysql://root:******@127.0.0.1:6001",
->>>>>>> 48304fdb
 		},
 	}
 	for _, tt := range tests {
 		t.Run(tt.name, func(t *testing.T) {
-<<<<<<< HEAD
+			assert.Equalf(t, tt.want, replaceStr(tt.args.s, tt.args.start, tt.args.end, tt.args.s2), "replaceStr(%v, %v, %v, %v)", tt.args.s, tt.args.start, tt.args.end, tt.args.s2)
+		})
+	}
+}
+
+func Test_islegal(t *testing.T) {
+	assert.False(t, isLegal("", []string{}))
+	assert.False(t, isLegal("abc", []string{}))
+}
+
+func Test_accountNameIsLegal(t *testing.T) {
+	assert.False(t, accountNameIsLegal(",."))
+	assert.False(t, dbNameIsLegal(",."))
+	assert.False(t, tableNameIsLegal(",."))
+}
+
+func Test_compUriInfo(t *testing.T) {
+	ret, _ := compositedUriInfo("", "prefix")
+	assert.False(t, ret)
+
+	ret, _ = compositedUriInfo("prefix", "prefix")
+	assert.False(t, ret)
+
+	ret, _ = compositedUriInfo("prefixroot@3", "prefix")
+	assert.False(t, ret)
+
+	ret, _ = compositedUriInfo("prefixroot:111@3", "prefix")
+	assert.False(t, ret)
+
+	ret, _ = compositedUriInfo("prefixroot:111@3:65536", "prefix")
+	assert.False(t, ret)
+
+	ret, _ = compositedUriInfo("prefixroot:111@3:4", "prefix")
+	assert.True(t, ret)
+}
+
+func Test_replaceStr2(t *testing.T) {
+	assert.Equal(t, replaceStr("", 1, 0, "a"), "")
+	assert.Equal(t, replaceStr("abc", 0, 4, "a"), "abc")
+}
+
+func Test_uriHasPrefix(t *testing.T) {
+	assert.False(t, uriHasPrefix("ab", "abc"))
+}
+
+func Test_extractUriInfo(t *testing.T) {
+	_, _, err := extractUriInfo(context.Background(), "abc", "t")
+	assert.Error(t, err)
+}
+
+func Test_BuildTableDefFromMoColumns(t *testing.T) {
+	convey.Convey("BuildTableDefFromMoColumns fail", t, func() {
+		ctrl := gomock.NewController(t)
+		defer ctrl.Finish()
+
+		ses := newTestSession(t, ctrl)
+		defer ses.Close()
+
+		bh := &backgroundExecTest{}
+		bh.init()
+
+		bhStub := gostub.StubFunc(&NewBackgroundExec, bh)
+		defer bhStub.Reset()
+
+		pu := config.NewParameterUnit(&config.FrontendParameters{}, nil, nil, nil)
+		pu.SV.SetDefaultValues()
+		setGlobalPu(pu)
+		ctx := context.WithValue(context.TODO(), config.ParameterUnitKey, pu)
+		ctx = context.WithValue(ctx, defines.TenantIDKey{}, uint32(0))
+
+		rm, err := NewRoutineManager(ctx)
+		assert.Nil(t, err)
+		ses.rm = rm
+
+		tenant := &TenantInfo{
+			Tenant:        sysAccountName,
+			User:          rootName,
+			DefaultRole:   moAdminRoleName,
+			TenantID:      sysAccountID,
+			UserID:        rootID,
+			DefaultRoleID: moAdminRoleID,
+		}
+		ses.SetTenantInfo(tenant)
+		txnOperator := mock_frontend.NewMockTxnOperator(ctrl)
+		txnOperator.EXPECT().Txn().Return(txn.TxnMeta{}).AnyTimes()
+		timeStamp, _ := timestamp.ParseTimestamp("2021-01-01 00:00:00")
+		txnOperator.EXPECT().SnapshotTS().Return(timeStamp).AnyTimes()
+
+		// process.
+		ses.proc = testutil.NewProc()
+		ses.proc.Base.TxnOperator = txnOperator
+
+		sql, err := getTableColumnDefSql(uint64(tenant.TenantID), "db1", "t1")
+		assert.Nil(t, err)
+
+		mrs := newMrsForPasswordOfUser([][]interface{}{{}})
+		bh.sql2result[sql] = mrs
+
+		_, err = buildTableDefFromMoColumns(ctx, uint64(tenant.TenantID), "db1", "t1", ses)
+		convey.So(err, convey.ShouldNotBeNil)
+	})
+}
+
+func Test_getTableColumnDefSql(t *testing.T) {
+	tests := []struct {
+		name      string
+		accountId uint64
+		dbName    string
+		tableName string
+		want      string
+		wantErr   bool
+	}{
+		{
+			name:      "1",
+			accountId: 1,
+			dbName:    "db1",
+			tableName: "tbl1",
+			want:      fmt.Sprintf(getTableColumnDefFormat, 1, "db1", "tbl1"),
+			wantErr:   false,
+		},
+	}
+	for _, tt := range tests {
+		t.Run(tt.name, func(t *testing.T) {
 			got, err := getTableColumnDefSql(tt.accountId, tt.dbName, tt.tableName)
 			if (err != nil) != tt.wantErr {
 				t.Errorf("getTableColumnDefSql() error = %v, wantErr %v", err, tt.wantErr)
@@ -1466,54 +1516,4 @@
 			}
 		})
 	}
-=======
-			assert.Equalf(t, tt.want, replaceStr(tt.args.s, tt.args.start, tt.args.end, tt.args.s2), "replaceStr(%v, %v, %v, %v)", tt.args.s, tt.args.start, tt.args.end, tt.args.s2)
-		})
-	}
-}
-
-func Test_islegal(t *testing.T) {
-	assert.False(t, isLegal("", []string{}))
-	assert.False(t, isLegal("abc", []string{}))
-}
-
-func Test_accountNameIsLegal(t *testing.T) {
-	assert.False(t, accountNameIsLegal(",."))
-	assert.False(t, dbNameIsLegal(",."))
-	assert.False(t, tableNameIsLegal(",."))
-}
-
-func Test_compUriInfo(t *testing.T) {
-	ret, _ := compositedUriInfo("", "prefix")
-	assert.False(t, ret)
-
-	ret, _ = compositedUriInfo("prefix", "prefix")
-	assert.False(t, ret)
-
-	ret, _ = compositedUriInfo("prefixroot@3", "prefix")
-	assert.False(t, ret)
-
-	ret, _ = compositedUriInfo("prefixroot:111@3", "prefix")
-	assert.False(t, ret)
-
-	ret, _ = compositedUriInfo("prefixroot:111@3:65536", "prefix")
-	assert.False(t, ret)
-
-	ret, _ = compositedUriInfo("prefixroot:111@3:4", "prefix")
-	assert.True(t, ret)
-}
-
-func Test_replaceStr2(t *testing.T) {
-	assert.Equal(t, replaceStr("", 1, 0, "a"), "")
-	assert.Equal(t, replaceStr("abc", 0, 4, "a"), "abc")
-}
-
-func Test_uriHasPrefix(t *testing.T) {
-	assert.False(t, uriHasPrefix("ab", "abc"))
-}
-
-func Test_extractUriInfo(t *testing.T) {
-	_, _, err := extractUriInfo(context.Background(), "abc", "t")
-	assert.Error(t, err)
->>>>>>> 48304fdb
 }