// Copyright 2021 Matrix Origin
//
// Licensed under the Apache License, Version 2.0 (the "License");
// you may not use this file except in compliance with the License.
// You may obtain a copy of the License at
//
//      http://www.apache.org/licenses/LICENSE-2.0
//
// Unless required by applicable law or agreed to in writing, software
// distributed under the License is distributed on an "AS IS" BASIS,
// WITHOUT WARRANTIES OR CONDITIONS OF ANY KIND, either express or implied.
// See the License for the specific language governing permissions and
// limitations under the License.

package frontend

import (
	"context"
	"fmt"
	"slices"
	"strings"
	"time"

	"go.uber.org/zap"

	"github.com/matrixorigin/matrixone/pkg/catalog"
	"github.com/matrixorigin/matrixone/pkg/common/moerr"
	"github.com/matrixorigin/matrixone/pkg/common/pubsub"
	"github.com/matrixorigin/matrixone/pkg/defines"
	"github.com/matrixorigin/matrixone/pkg/pb/plan"
	"github.com/matrixorigin/matrixone/pkg/sql/parsers/tree"
	v2 "github.com/matrixorigin/matrixone/pkg/util/metric/v2"
)

const (
	// account
	getAccountIdNamesSql = "select account_id, account_name, status, version, suspended_time from mo_catalog.mo_account where 1=1"
	// pub
<<<<<<< HEAD
	insertIntoMoPubsFormat          = `insert into mo_catalog.mo_pubs (account_id,account_name, pub_name, database_name, database_id, all_table, table_list, account_list, created_time, owner, creator, comment) values (%d, '%s', '%s', '%s', %d, %t, '%s', '%s', now(), %d, %d, '%s');`
	getAllPubInfoSql                = "select account_id, pub_name, database_name, database_id, table_list, account_list, created_time, update_time, owner, creator, comment from mo_catalog.mo_pubs"
	getPubInfoSql                   = "select account_id, pub_name, database_name, database_id, table_list, account_list, created_time, update_time, owner, creator, comment from mo_catalog.mo_pubs where account_id = %d"
	getPubInfoSql2                  = "select account_id, pub_name, database_name, database_id, table_list, account_list, created_time, update_time, owner, creator, comment from mo_catalog.mo_pubs where account_name = '%s'"
	updatePubInfoFormat             = `update mo_catalog.mo_pubs set account_list = '%s', comment = '%s', database_name = '%s', database_id = %d, update_time = now(), table_list = '%s' where account_id = %d and pub_name = '%s';`
	updatePubInfoAccountListFormat  = `update mo_catalog.mo_pubs set account_list = '%s' where account_id = %d and pub_name = '%s';`
	updatePubInfoAccountListFormat2 = `update mo_catalog.mo_pubs set account_list = '%s' where account_name = '%s' and pub_name = '%s';`
	dropPubFormat                   = `delete from mo_catalog.mo_pubs where account_id = %d and pub_name = '%s';`
	getDbPubCountFormat             = `select count(1) from mo_catalog.mo_pubs where account_id = %d and database_name = '%s';`
=======
	insertIntoMoPubsFormat         = `insert into mo_catalog.mo_pubs (account_id, account_name, pub_name, database_name, database_id, all_table, table_list, account_list, created_time, owner, creator, comment) values (%d, '%s', '%s', '%s', %d, %t, '%s', '%s', now(), %d, %d, '%s');`
	getAllPubInfoSql               = "select account_id, account_name, pub_name, database_name, database_id, table_list, account_list, created_time, update_time, owner, creator, comment from mo_catalog.mo_pubs"
	getPubInfoSql                  = "select account_id, account_name, pub_name, database_name, database_id, table_list, account_list, created_time, update_time, owner, creator, comment from mo_catalog.mo_pubs where account_id = %d"
	updatePubInfoFormat            = `update mo_catalog.mo_pubs set account_list = '%s', comment = '%s', database_name = '%s', database_id = %d, update_time = now(), table_list = '%s' where account_id = %d and pub_name = '%s';`
	updatePubInfoAccountListFormat = `update mo_catalog.mo_pubs set account_list = '%s' where account_id = %d and pub_name = '%s';`
	dropPubFormat                  = `delete from mo_catalog.mo_pubs where account_id = %d and pub_name = '%s';`
	getDbPubCountFormat            = `select count(1) from mo_catalog.mo_pubs where account_id = %d and database_name = '%s';`
>>>>>>> f9543a24
	// sub
	insertIntoMoSubsFormat                  = "insert into mo_catalog.mo_subs (sub_account_id, sub_account_name, pub_account_id, pub_account_name, pub_name, pub_database, pub_tables, pub_time, pub_comment, status) values (%d, '%s', %d, '%s', '%s', '%s', '%s', now(), '%s', %d)"
	batchInsertIntoMoSubsFormat             = "insert into mo_catalog.mo_subs (sub_account_id, sub_account_name, pub_account_id, pub_account_name, pub_name, pub_database, pub_tables, pub_time, pub_comment, status) values %s"
	batchUpdateMoSubsFormat                 = "update mo_catalog.mo_subs set pub_database='%s', pub_tables='%s', pub_time=now(), pub_comment='%s', status=%d where pub_account_name = '%s' and pub_name = '%s' and sub_account_id in (%s)"
	batchDeleteMoSubsFormat                 = "delete from mo_catalog.mo_subs where pub_account_name = '%s' and pub_name = '%s' and sub_account_id in (%s)"
	getSubsSql                              = "select sub_account_id, sub_account_name, sub_name, sub_time, pub_account_id, pub_account_name, pub_name, pub_database, pub_tables, pub_time, pub_comment, status from mo_catalog.mo_subs where 1=1"
	deleteMoSubsRecordsBySubAccountIdFormat = "delete from mo_catalog.mo_subs where sub_account_id = %d"
	// database
	getDbIdAndTypFormat = `select dat_id,dat_type from mo_catalog.mo_database where datname = '%s' and account_id = %d;`
)

var (
	showPublicationsOutputColumns = [8]Column{
		&MysqlColumn{
			ColumnImpl: ColumnImpl{
				name:       "publication",
				columnType: defines.MYSQL_TYPE_VARCHAR,
			},
		},
		&MysqlColumn{
			ColumnImpl: ColumnImpl{
				name:       "database",
				columnType: defines.MYSQL_TYPE_VARCHAR,
			},
		},
		&MysqlColumn{
			ColumnImpl: ColumnImpl{
				name:       "tables",
				columnType: defines.MYSQL_TYPE_TEXT,
			},
		},
		&MysqlColumn{
			ColumnImpl: ColumnImpl{
				name:       "sub_account",
				columnType: defines.MYSQL_TYPE_TEXT,
			},
		},
		&MysqlColumn{
			ColumnImpl: ColumnImpl{
				name:       "subscribed_accounts",
				columnType: defines.MYSQL_TYPE_TEXT,
			},
		},
		&MysqlColumn{
			ColumnImpl: ColumnImpl{
				name:       "create_time",
				columnType: defines.MYSQL_TYPE_TIMESTAMP,
			},
		},
		&MysqlColumn{
			ColumnImpl: ColumnImpl{
				name:       "update_time",
				columnType: defines.MYSQL_TYPE_TIMESTAMP,
			},
		},
		&MysqlColumn{
			ColumnImpl: ColumnImpl{
				name:       "comments",
				columnType: defines.MYSQL_TYPE_TEXT,
			},
		},
	}

	showSubscriptionsOutputColumns = [9]Column{
		&MysqlColumn{
			ColumnImpl: ColumnImpl{
				name:       "pub_name",
				columnType: defines.MYSQL_TYPE_VARCHAR,
			},
		},
		&MysqlColumn{
			ColumnImpl: ColumnImpl{
				name:       "pub_account",
				columnType: defines.MYSQL_TYPE_VARCHAR,
			},
		},
		&MysqlColumn{
			ColumnImpl: ColumnImpl{
				name:       "pub_database",
				columnType: defines.MYSQL_TYPE_VARCHAR,
			},
		},
		&MysqlColumn{
			ColumnImpl: ColumnImpl{
				name:       "pub_tables",
				columnType: defines.MYSQL_TYPE_TEXT,
			},
		},
		&MysqlColumn{
			ColumnImpl: ColumnImpl{
				name:       "pub_comment",
				columnType: defines.MYSQL_TYPE_TEXT,
			},
		},
		&MysqlColumn{
			ColumnImpl: ColumnImpl{
				name:       "pub_time",
				columnType: defines.MYSQL_TYPE_TIMESTAMP,
			},
		},
		&MysqlColumn{
			ColumnImpl: ColumnImpl{
				name:       "sub_name",
				columnType: defines.MYSQL_TYPE_VARCHAR,
			},
		},
		&MysqlColumn{
			ColumnImpl: ColumnImpl{
				name:       "sub_time",
				columnType: defines.MYSQL_TYPE_TIMESTAMP,
			},
		},
		&MysqlColumn{
			ColumnImpl: ColumnImpl{
				name:       "status",
				columnType: defines.MYSQL_TYPE_TINY,
			},
		},
	}
)

func doCreatePublication(ctx context.Context, ses *Session, cp *tree.CreatePublication) (err error) {
	start := time.Now()
	defer func() {
		v2.CreatePubHistogram.Observe(time.Since(start).Seconds())
	}()

	bh := ses.GetBackgroundExec(ctx)
	defer bh.Close()

	tenantInfo := ses.GetTenantInfo()
	if !tenantInfo.IsAdminRole() {
		return moerr.NewInternalError(ctx, "only admin can create publication")
	}

	if err = bh.Exec(ctx, "begin;"); err != nil {
		return
	}
	defer func() {
		err = finishTxn(ctx, bh, err)
	}()

	ctx = defines.AttachAccount(ctx, tenantInfo.TenantID, tenantInfo.GetUserID(), tenantInfo.GetDefaultRoleID())
	return createPublication(ctx, bh, cp)
}

// createPublication creates a publication, bh should be in a transaction
func createPublication(ctx context.Context, bh BackgroundExec, cp *tree.CreatePublication) (err error) {
	var (
		sql             string
		dbId            uint64
		dbType          string
		accountNamesStr string
	)

	accIdInfoMap, accNameInfoMap, err := getAccounts(ctx, bh, "", false)
	if err != nil {
		return
	}
	accountId, err := defines.GetAccountId(ctx)
	if err != nil {
		return err
	}
	accountName := accIdInfoMap[int32(accountId)].Name
	// delete current tenant
	delete(accIdInfoMap, int32(accountId))

	var subAccounts map[int32]*pubsub.AccountInfo
	if cp.AccountsSet.All {
		if accountId != sysAccountID && !pubsub.CanPubToAll(accountName, getPu(bh.Service()).SV.PubAllAccounts) {
			return moerr.NewInternalError(ctx, "only sys account and authorized normal accounts can publish to all accounts")
		}
		subAccounts = accIdInfoMap
		accountNamesStr = pubsub.AccountAll
	} else {
		if subAccounts, err = getSetAccounts(ctx, cp.AccountsSet.SetAccounts, accNameInfoMap, accountName); err != nil {
			return err
		}
		accountNamesStr = pubsub.JoinAccounts(subAccounts)
	}

	pubName := string(cp.Name)
	dbName := string(cp.Database)
	comment := cp.Comment
	if _, ok := sysDatabases[dbName]; ok {
		err = moerr.NewInternalErrorf(ctx, "Unknown database name '%s', not support publishing system database", dbName)
		return
	}

	if dbId, dbType, err = getDbIdAndType(ctx, bh, dbName); err != nil {
		return
	}
	if dbType != "" { //TODO: check the dat_type
		return moerr.NewInternalErrorf(ctx, "database '%s' is not a user database", cp.Database)
	}

	tablesStr := pubsub.TableAll
	if len(cp.Table) > 0 {
		if tablesStr, err = genPubTablesStr(ctx, bh, dbName, cp.Table); err != nil {
			return
		}
	}

<<<<<<< HEAD
	sql, err = getSqlForInsertIntoMoPubs(ctx, accountName, pubName, dbName, dbId, len(cp.Table) == 0, tablesStr, accountNamesStr, comment, true)
=======
	sql, err = getSqlForInsertIntoMoPubs(ctx, accountId, accountName, pubName, dbName, dbId, len(cp.Table) == 0, tablesStr, accountNamesStr, comment, true)
>>>>>>> f9543a24
	if err != nil {
		return
	}

	if err = bh.Exec(defines.AttachAccountId(ctx, catalog.System_Account), sql); err != nil {
		return
	}

	subInfos, err := getSubInfosFromPub(ctx, bh, accountName, pubName, false)
	if err != nil {
		return err
	}

	updateNotAuthSubAccounts := make([]int32, 0, len(subInfos))
	updateNormalSubAccounts := make([]int32, 0, len(subInfos))
	for subAccId, subInfo := range subInfos {
		if subInfo.Status != pubsub.SubStatusDeleted {
			err = moerr.NewInternalErrorf(ctx, "unexpected subInfo.Status, actual: %v, expect: %v", subInfo.Status, pubsub.SubStatusDeleted)
			return
		}

		if _, ok := subAccounts[subAccId]; !ok {
			// if it's recreated but not authed, update status -> not authorized
			updateNotAuthSubAccounts = append(updateNotAuthSubAccounts, subAccId)
		} else {
			// if it's recreated and authed, update status -> normal
			updateNormalSubAccounts = append(updateNormalSubAccounts, subAccId)
		}
	}

	if err = batchUpdateMoSubs(
		ctx, bh,
		dbName, tablesStr, comment,
		pubsub.SubStatusNotAuthorized,
		accountName, pubName,
		updateNotAuthSubAccounts,
	); err != nil {
		return
	}

	if err = batchUpdateMoSubs(
		ctx, bh,
		dbName, tablesStr, comment,
		pubsub.SubStatusNormal,
		accountName, pubName,
		updateNormalSubAccounts,
	); err != nil {
		return
	}

	insertSubAccounts := make([]int32, 0, len(subAccounts))
	for accId := range subAccounts {
		// if it's not existed, insert
		if _, ok := subInfos[accId]; !ok {
			insertSubAccounts = append(insertSubAccounts, accId)
		}
	}
	if err = batchInsertMoSubs(
		ctx, bh,
		int32(accountId), accountName,
		pubName, dbName, tablesStr, comment,
		insertSubAccounts, accIdInfoMap,
	); err != nil {
		return
	}

	return
}

func doAlterPublication(ctx context.Context, ses *Session, ap *tree.AlterPublication) (err error) {
	start := time.Now()
	defer func() {
		v2.AlterPubHistogram.Observe(time.Since(start).Seconds())
	}()

	var (
		accountNamesStr string
		dbType          string
		sql             string
	)
	bh := ses.GetBackgroundExec(ctx)
	defer bh.Close()

	tenantInfo := ses.GetTenantInfo()
	if !tenantInfo.IsAdminRole() {
		return moerr.NewInternalError(ctx, "only admin can alter publication")
	}

	if err = bh.Exec(ctx, "begin;"); err != nil {
		return err
	}
	defer func() {
		err = finishTxn(ctx, bh, err)
	}()

	accIdInfoMap, accNameInfoMap, err := getAccounts(ctx, bh, "", false)
	if err != nil {
		return
	}
	accountId, err := defines.GetAccountId(ctx)
	if err != nil {
		return err
	}
	accountName := accIdInfoMap[int32(accountId)].Name
	// delete current tenant
	delete(accIdInfoMap, int32(accountId))

	pubName := string(ap.Name)
	pub, err := getPubInfo(ctx, bh, "", pubName)
	if err != nil {
		return
	}
	if pub == nil {
		err = moerr.NewInternalErrorf(ctx, "publication '%s' does not exist", pubName)
		return
	}

	// alter account
	var oldSubAccounts, newSubAccounts map[int32]*pubsub.AccountInfo
	if pub.SubAccountsStr == pubsub.AccountAll {
		oldSubAccounts = accIdInfoMap
		accountNamesStr = pubsub.AccountAll
	} else {
		oldSubAccounts = make(map[int32]*pubsub.AccountInfo)
		for _, accountName := range pub.GetSubAccountNames() {
			if accInfo, ok := accNameInfoMap[accountName]; ok {
				oldSubAccounts[accInfo.Id] = accInfo
			}
		}
		accountNamesStr = pubsub.JoinAccounts(oldSubAccounts)
	}
	newSubAccounts = oldSubAccounts

	if ap.AccountsSet != nil {
		switch {
		case ap.AccountsSet.All:
			if accountId != sysAccountID && !pubsub.CanPubToAll(accountName, getPu(ses.GetService()).SV.PubAllAccounts) {
				return moerr.NewInternalError(ctx, "only sys account and authorized normal accounts can publish to all accounts")
			}
			newSubAccounts = accIdInfoMap
			accountNamesStr = pubsub.AccountAll
		case len(ap.AccountsSet.SetAccounts) > 0:
			if newSubAccounts, err = getSetAccounts(ctx, ap.AccountsSet.SetAccounts, accNameInfoMap, accountName); err != nil {
				return
			}
			accountNamesStr = pubsub.JoinAccounts(newSubAccounts)
		case len(ap.AccountsSet.DropAccounts) > 0:
			if pub.SubAccountsStr == pubsub.AccountAll {
				err = moerr.NewInternalError(ctx, "cannot drop accounts from all account option")
				return
			}
			if newSubAccounts, err = getDropAccounts(ap.AccountsSet.DropAccounts, oldSubAccounts, accNameInfoMap); err != nil {
				return
			}
			accountNamesStr = pubsub.JoinAccounts(newSubAccounts)
		case len(ap.AccountsSet.AddAccounts) > 0:
			if pub.SubAccountsStr == pubsub.AccountAll {
				err = moerr.NewInternalError(ctx, "cannot add account from all account option")
				return
			}
			if newSubAccounts, err = getAddAccounts(ctx, ap.AccountsSet.AddAccounts, oldSubAccounts, accNameInfoMap, accountName); err != nil {
				return
			}
			accountNamesStr = pubsub.JoinAccounts(newSubAccounts)
		}
	}

	// alter comment
	comment := pub.Comment
	if ap.Comment != "" {
		comment = ap.Comment
	}

	// alter db
	dbName := pub.DbName
	dbId := pub.DbId
	if ap.DbName != "" {
		dbName = ap.DbName
		if _, ok := sysDatabases[dbName]; ok {
			return moerr.NewInternalErrorf(ctx, "Unknown database name '%s', not support publishing system database", dbName)
		}

		if dbId, dbType, err = getDbIdAndType(ctx, bh, dbName); err != nil {
			return err
		}
		if dbType != "" { //TODO: check the dat_type
			return moerr.NewInternalErrorf(ctx, "database '%s' is not a user database", dbName)
		}
	}

	// alter tables
	tablesStr := pub.TablesStr
	if len(ap.Table) > 0 {
		if tablesStr, err = genPubTablesStr(ctx, bh, dbName, ap.Table); err != nil {
			return
		}
	}

	if sql, err = getSqlForUpdatePubInfo(ctx, string(ap.Name), accountNamesStr, comment, dbName, dbId, tablesStr, false); err != nil {
		return
	}
	if err = bh.Exec(defines.AttachAccountId(ctx, catalog.System_Account), sql); err != nil {
		return
	}

	// subAccountName -> SubInfo map
	subInfos, err := getSubInfosFromPub(ctx, bh, accountName, pubName, false)
	if err != nil {
		return err
	}

	deleteSubAccounts := make([]int32, 0, len(subInfos))
	updateNotAuthSubAccounts := make([]int32, 0, len(subInfos))
	updateNormalSubAccounts := make([]int32, 0, len(subInfos))
	for accName, subInfo := range subInfos {
		if subInfo.Status == pubsub.SubStatusDeleted {
			err = moerr.NewInternalErrorf(ctx, "unexpected subInfo.Status: %v", subInfo.Status)
			return
		}

		if _, ok := newSubAccounts[accName]; !ok {
			if len(subInfo.SubName) == 0 {
				// if it's unsubscribed and not authorized, delete it
				deleteSubAccounts = append(deleteSubAccounts, subInfo.SubAccountId)
				continue
			}
			updateNotAuthSubAccounts = append(updateNotAuthSubAccounts, subInfo.SubAccountId)
		} else {
			updateNormalSubAccounts = append(updateNormalSubAccounts, subInfo.SubAccountId)
		}
	}

	if err = batchUpdateMoSubs(
		ctx, bh,
		dbName, tablesStr, comment,
		pubsub.SubStatusNotAuthorized,
		accountName, pubName,
		updateNotAuthSubAccounts,
	); err != nil {
		return
	}

	if err = batchUpdateMoSubs(
		ctx, bh,
		dbName, tablesStr, comment,
		pubsub.SubStatusNormal,
		accountName, pubName,
		updateNormalSubAccounts,
	); err != nil {
		return
	}

	if err = batchDeleteMoSubs(
		ctx, bh,
		accountName, pubName,
		deleteSubAccounts,
	); err != nil {
		return
	}

	insertSubAccounts := make([]int32, 0, len(newSubAccounts))
	for accId := range newSubAccounts {
		// if it's not existed, insert
		if _, ok := subInfos[accId]; !ok {
			insertSubAccounts = append(insertSubAccounts, accId)
		}
	}
	if err = batchInsertMoSubs(
		ctx, bh,
		int32(accountId), accountName,
		pubName, dbName, tablesStr, comment,
		insertSubAccounts, accIdInfoMap,
	); err != nil {
		return
	}

	return
}

func doDropPublication(ctx context.Context, ses *Session, dp *tree.DropPublication) (err error) {
	start := time.Now()
	defer func() {
		v2.DropPubHistogram.Observe(time.Since(start).Seconds())
	}()

	bh := ses.GetBackgroundExec(ctx)
	defer bh.Close()

	tenantInfo := ses.GetTenantInfo()
	if !tenantInfo.IsAdminRole() {
		return moerr.NewInternalError(ctx, "only admin can drop publication")
	}

	if err = bh.Exec(ctx, "begin;"); err != nil {
		return err
	}
	defer func() {
		err = finishTxn(ctx, bh, err)
	}()

<<<<<<< HEAD
	return dropPublication(ctx, bh, dp.IfExists, "", string(dp.Name))
}

// dropPublication drops a publication, bh should be in a transaction
func dropPublication(ctx context.Context, bh BackgroundExec, ifExists bool, accName string, pubName string) (err error) {
	var sql string
	var accountId uint32
	var accountName string
	accountId, err = defines.GetAccountId(ctx)
	if err != nil {
		return err
	}
	if len(accName) != 0 {
		accountName = accName
	} else {
		accIdInfoMap, _, err2 := getAccounts(ctx, bh, "", false)
		if err2 != nil {
			return
		}
		accountName = accIdInfoMap[int32(accountId)].Name
	}

	pub, err := getPubInfo(ctx, bh, accName, pubName)
=======
	return dropPublication(ctx, bh, dp.IfExists, tenantInfo.Tenant, string(dp.Name))
}

// dropPublication drops a publication, bh should be in a transaction
func dropPublication(ctx context.Context, bh BackgroundExec, ifExists bool, accountName string, pubName string) (err error) {
	var sql string

	pub, err := getPubInfo(ctx, bh, pubName)
>>>>>>> f9543a24
	if err != nil {
		return err
	}
	if pub == nil {
		if !ifExists {
			err = moerr.NewInternalErrorf(ctx, "publication '%s' does not exist", pubName)
		}
		return
	}

	if sql, err = getSqlForDropPubInfo(ctx, pubName, false); err != nil {
		return
	}
	if err = bh.Exec(defines.AttachAccountId(ctx, catalog.System_Account), sql); err != nil {
		return
	}

	// subAccountName -> SubInfo map
<<<<<<< HEAD
	subInfos, err := getSubInfosFromPub(ctx, bh, accName, pubName, false)
=======
	subInfos, err := getSubInfosFromPub(ctx, bh, accountName, pubName, false)
>>>>>>> f9543a24
	if err != nil {
		return err
	}

	deleteSubAccounts := make([]int32, 0, len(subInfos))
	updateDeletedAccounts := make([]int32, 0, len(subInfos))
	for _, subInfo := range subInfos {
		if subInfo.Status == pubsub.SubStatusDeleted {
			err = moerr.NewInternalErrorf(ctx, "unexpected subInfo.Status: %v", subInfo.Status)
			return
		}

		if len(subInfo.SubName) == 0 {
			// if it's unsubscribed, delete it
			deleteSubAccounts = append(deleteSubAccounts, subInfo.SubAccountId)
		} else {
			updateDeletedAccounts = append(updateDeletedAccounts, subInfo.SubAccountId)
		}
	}

	if err = batchUpdateMoSubs(
		ctx, bh,
		"", "", "",
		pubsub.SubStatusDeleted,
		accountName, pubName,
		updateDeletedAccounts,
	); err != nil {
		return
	}

	if err = batchDeleteMoSubs(
		ctx, bh,
		accountName, pubName,
		deleteSubAccounts,
	); err != nil {
		return
	}

	return
}

func getAccounts(ctx context.Context, bh BackgroundExec, accName string, forUpdate bool) (idInfoMap map[int32]*pubsub.AccountInfo, nameInfoMap map[string]*pubsub.AccountInfo, err error) {
	ctx = defines.AttachAccountId(ctx, catalog.System_Account)
	sql := getAccountIdNamesSql
	if len(accName) != 0 {
		sql += fmt.Sprintf(" and account_name = '%s'", accName)
	}
	if forUpdate {
		sql += " for update"
	}

	bh.ClearExecResultSet()
	if err = bh.Exec(ctx, sql); err != nil {
		return
	}

	erArray, err := getResultSet(ctx, bh)
	if err != nil {
		return
	}

	var (
		id            int64
		name          string
		status        string
		version       uint64
		suspendedTime string
		isNull        bool
	)
	idInfoMap = make(map[int32]*pubsub.AccountInfo)
	nameInfoMap = make(map[string]*pubsub.AccountInfo)
	for _, result := range erArray {
		for i := uint64(0); i < result.GetRowCount(); i++ {
			// column[0]: account_id
			if id, err = result.GetInt64(ctx, i, 0); err != nil {
				return
			}
			// column[1]: account_name
			if name, err = result.GetString(ctx, i, 1); err != nil {
				return
			}
			// column[2]: status
			if status, err = result.GetString(ctx, i, 2); err != nil {
				return
			}
			// column[3]: version
			if version, err = result.GetUint64(ctx, i, 3); err != nil {
				return
			}
			// column[4]: suspended_time
			if isNull, err = result.ColumnIsNull(ctx, i, 4); err != nil {
				return
			} else if !isNull {
				if suspendedTime, err = result.GetString(ctx, i, 4); err != nil {
					return
				}
			} else {
				suspendedTime = ""
			}
			accountInfo := &pubsub.AccountInfo{
				Id:            int32(id),
				Name:          name,
				Status:        status,
				Version:       version,
				SuspendedTime: suspendedTime,
			}
			idInfoMap[int32(id)] = accountInfo
			nameInfoMap[name] = accountInfo
		}
	}
	return
}

func extractPubInfosFromExecResult(ctx context.Context, erArray []ExecResult) (pubInfos []*pubsub.PubInfo, err error) {
	var (
		accountId       int64
		accountName     string
		pubName         string
		dbName          string
		dbId            uint64
		tablesStr       string
		accountNamesStr string
		createTime      string
		updateTime      string
		owner           uint64
		creator         uint64
		comment         string
		isNull          bool
	)
	for _, result := range erArray {
		for i := uint64(0); i < result.GetRowCount(); i++ {
			if accountId, err = result.GetInt64(ctx, i, 0); err != nil {
				return
			}
			if accountName, err = result.GetString(ctx, i, 1); err != nil {
				return
			}
			if pubName, err = result.GetString(ctx, i, 2); err != nil {
				return
			}
			if dbName, err = result.GetString(ctx, i, 3); err != nil {
				return
			}
			if dbId, err = result.GetUint64(ctx, i, 4); err != nil {
				return
			}
			if tablesStr, err = result.GetString(ctx, i, 5); err != nil {
				return
			}
			if accountNamesStr, err = result.GetString(ctx, i, 6); err != nil {
				return
			}
			if createTime, err = result.GetString(ctx, i, 7); err != nil {
				return
			}
			if isNull, err = result.ColumnIsNull(ctx, i, 8); err != nil {
				return
			} else if !isNull {
				if updateTime, err = result.GetString(ctx, i, 8); err != nil {
					return
				}
			} else {
				updateTime = ""
			}
			if owner, err = result.GetUint64(ctx, i, 9); err != nil {
				return
			}
			if creator, err = result.GetUint64(ctx, i, 10); err != nil {
				return
			}
			if comment, err = result.GetString(ctx, i, 11); err != nil {
				return
			}

			pubInfos = append(pubInfos, &pubsub.PubInfo{
				PubAccountId:   uint32(accountId),
				PubAccountName: accountName,
				PubName:        pubName,
				DbName:         dbName,
				DbId:           dbId,
				TablesStr:      tablesStr,
				SubAccountsStr: accountNamesStr,
				CreateTime:     createTime,
				UpdateTime:     updateTime,
				Owner:          uint32(owner),
				Creator:        uint32(creator),
				Comment:        comment,
			})
		}
	}
	return
}

func getPubInfo(ctx context.Context, bh BackgroundExec, accName string, pubName string) (pubInfo *pubsub.PubInfo, err error) {
	var sql string
	if len(accName) != 0 {
		sql = fmt.Sprintf(getPubInfoSql2, accName) + fmt.Sprintf(" and pub_name = '%s'", pubName)
	} else {
		accountId, err := defines.GetAccountId(ctx)
		if err != nil {
			return nil, err
		}
		sql = fmt.Sprintf(getPubInfoSql, accountId) + fmt.Sprintf(" and pub_name = '%s'", pubName)
	}

	bh.ClearExecResultSet()
	if err = bh.Exec(defines.AttachAccountId(ctx, catalog.System_Account), sql); err != nil {
		return
	}

	erArray, err := getResultSet(ctx, bh)
	if err != nil {
		return
	}

	var pubInfos []*pubsub.PubInfo
	if pubInfos, err = extractPubInfosFromExecResult(ctx, erArray); err != nil {
		return
	} else if len(pubInfos) > 0 {
		pubInfo = pubInfos[0]
	}
	return
}

func getPubInfos(ctx context.Context, bh BackgroundExec, like string) (pubInfos []*pubsub.PubInfo, err error) {
	accountId, err := defines.GetAccountId(ctx)
	if err != nil {
		return
	}
	sql := fmt.Sprintf(getPubInfoSql, accountId)
	if len(like) > 0 {
		sql += fmt.Sprintf(" and pub_name like '%s' order by pub_name", like)
	} else {
		sql += " order by update_time desc, created_time desc"
	}

	bh.ClearExecResultSet()
	if err = bh.Exec(defines.AttachAccountId(ctx, catalog.System_Account), sql); err != nil {
		return
	}

	erArray, err := getResultSet(ctx, bh)
	if err != nil {
		return
	}

	return extractPubInfosFromExecResult(ctx, erArray)
}

func getPubInfosToAllAccounts(ctx context.Context, bh BackgroundExec) (pubInfos []*pubsub.PubInfo, err error) {
	accountId, err := defines.GetAccountId(ctx)
	if err != nil {
		return
	}
	sql := fmt.Sprintf(getPubInfoSql, accountId) + fmt.Sprintf(" and account_list = '%s'", pubsub.AccountAll)

	bh.ClearExecResultSet()
	if err = bh.Exec(defines.AttachAccountId(ctx, catalog.System_Account), sql); err != nil {
		return
	}

	erArray, err := getResultSet(ctx, bh)
	if err != nil {
		return
	}

	return extractPubInfosFromExecResult(ctx, erArray)
}

func getPubInfosByDbname(ctx context.Context, bh BackgroundExec, dbName string) (pubInfo []*pubsub.PubInfo, err error) {
	accountId, err := defines.GetAccountId(ctx)
	if err != nil {
		return
	}
	sql := fmt.Sprintf(getPubInfoSql, accountId) + fmt.Sprintf(" and database_name = '%s'", dbName)

	bh.ClearExecResultSet()
	if err = bh.Exec(defines.AttachAccountId(ctx, catalog.System_Account), sql); err != nil {
		return
	}

	erArray, err := getResultSet(ctx, bh)
	if err != nil {
		return
	}

	return extractPubInfosFromExecResult(ctx, erArray)
}

func getAllPubInfosBySnapshotName(ctx context.Context, bh BackgroundExec, snapshotName string) (pubInfo []*pubsub.PubInfo, err error) {
	sql := getAllPubInfoSql + fmt.Sprintf(" {SNAPSHOT = '%s'}", snapshotName)

	bh.ClearExecResultSet()
	if err = bh.Exec(defines.AttachAccountId(ctx, catalog.System_Account), sql); err != nil {
		return
	}

	erArray, err := getResultSet(ctx, bh)
	if err != nil {
		return
	}

	return extractPubInfosFromExecResult(ctx, erArray)
}

func extractSubInfosFromExecResult(ctx context.Context, erArray []ExecResult) (subInfos []*pubsub.SubInfo, err error) {
	var (
		subAccountId   int64
		subAccountName string
		subName        string
		subTime        string
		pubAccountId   int64
		pubAccountName string
		pubName        string
		pubDbName      string
		pubTables      string
		pubTime        string
		pubComment     string
		status         int64
		isNull         bool
	)
	for _, result := range erArray {
		for i := uint64(0); i < result.GetRowCount(); i++ {
			if subAccountId, err = result.GetInt64(ctx, i, 0); err != nil {
				return
			}
			if subAccountName, err = result.GetString(ctx, i, 1); err != nil {
				return
			}
			if isNull, err = result.ColumnIsNull(ctx, i, 2); err != nil {
				return
			} else if !isNull {
				if subName, err = result.GetString(ctx, i, 2); err != nil {
					return
				}
			} else {
				subName = ""
			}
			if isNull, err = result.ColumnIsNull(ctx, i, 3); err != nil {
				return
			} else if !isNull {
				if subTime, err = result.GetString(ctx, i, 3); err != nil {
					return
				}
			} else {
				subTime = ""
			}
			if pubAccountId, err = result.GetInt64(ctx, i, 4); err != nil {
				return
			}
			if pubAccountName, err = result.GetString(ctx, i, 5); err != nil {
				return
			}
			if pubName, err = result.GetString(ctx, i, 6); err != nil {
				return
			}
			if pubDbName, err = result.GetString(ctx, i, 7); err != nil {
				return
			}
			if pubTables, err = result.GetString(ctx, i, 8); err != nil {
				return
			}
			if pubTime, err = result.GetString(ctx, i, 9); err != nil {
				return
			}
			if pubComment, err = result.GetString(ctx, i, 10); err != nil {
				return
			}
			if status, err = result.GetInt64(ctx, i, 11); err != nil {
				return
			}

			subInfos = append(subInfos, &pubsub.SubInfo{
				SubAccountId:   int32(subAccountId),
				SubAccountName: subAccountName,
				SubName:        subName,
				SubTime:        subTime,
				PubAccountId:   int32(pubAccountId),
				PubAccountName: pubAccountName,
				PubName:        pubName,
				PubDbName:      pubDbName,
				PubTables:      pubTables,
				PubTime:        pubTime,
				PubComment:     pubComment,
				Status:         pubsub.SubStatus(status),
			})
		}
	}
	return
}

// getSubInfosFromPub return subAccountId -> subInfo map for given (pubAccountName, pubName)
func getSubInfosFromPub(ctx context.Context, bh BackgroundExec, pubAccountName, pubName string, subscribed bool) (subInfoMap map[int32]*pubsub.SubInfo, err error) {
	ctx = defines.AttachAccountId(ctx, catalog.System_Account)
	sql := getSubsSql
	if len(pubAccountName) > 0 {
		sql += fmt.Sprintf(" and pub_account_name = '%s'", pubAccountName)
	}
	if len(pubName) > 0 {
		sql += fmt.Sprintf(" and pub_name = '%s'", pubName)
	}
	if subscribed {
		sql += " and sub_name is not null"
	}

	bh.ClearExecResultSet()
	if err = bh.Exec(ctx, sql); err != nil {
		return
	}

	erArray, err := getResultSet(ctx, bh)
	if err != nil {
		return
	}

	subInfos, err := extractSubInfosFromExecResult(ctx, erArray)
	if err != nil {
		return
	}

	subInfoMap = make(map[int32]*pubsub.SubInfo)
	for _, subInfo := range subInfos {
		subInfoMap[subInfo.SubAccountId] = subInfo
	}
	return
}

// getSubInfosFromSub return subInfo map for given subName
func getSubInfosFromSub(ctx context.Context, bh BackgroundExec, subName string) (subInfo []*pubsub.SubInfo, err error) {
	subAccountId, err := defines.GetAccountId(ctx)
	if err != nil {
		return
	}

	sql := getSubsSql + fmt.Sprintf(" and sub_account_id = %d", subAccountId)
	if len(subName) > 0 {
		sql += fmt.Sprintf(" and sub_name = '%s'", subName)
	}

	ctx = defines.AttachAccountId(ctx, catalog.System_Account)
	bh.ClearExecResultSet()
	if err = bh.Exec(ctx, sql); err != nil {
		return
	}

	erArray, err := getResultSet(ctx, bh)
	if err != nil {
		return
	}

	return extractSubInfosFromExecResult(ctx, erArray)
}

func doShowPublications(ctx context.Context, ses *Session, sp *tree.ShowPublications) (err error) {
	start := time.Now()
	defer func() {
		v2.ShowPubHistogram.Observe(time.Since(start).Seconds())
	}()

	bh := ses.GetBackgroundExec(ctx)
	defer bh.Close()

	tenantInfo := ses.GetTenantInfo()

	like := ""
	if sp.Like != nil {
		right, ok := sp.Like.Right.(*tree.NumVal)
		if !ok || right.Kind() != tree.Str {
			err = moerr.NewInternalError(ctx, "like clause must be a string")
			return
		}
		like = right.String()
	}

	pubInfos, err := getPubInfos(ctx, bh, like)
	if err != nil {
		return
	}

	accIdInfoMap, _, err := getAccounts(ctx, bh, "", false)
	if err != nil {
		return
	}

	var rs = &MysqlResultSet{}
	for _, column := range showPublicationsOutputColumns {
		rs.AddColumn(column)
	}
	for _, pubInfo := range pubInfos {
		var updateTime interface{}
		if len(pubInfo.UpdateTime) > 0 {
			updateTime = pubInfo.UpdateTime
		}

		subAccountsStr := pubInfo.SubAccountsStr
		if subAccountsStr == pubsub.AccountAll {
			subAccountsStr = pubsub.AccountAllOutput
		}

		var subscribedAccountNames []string
		subscribedInfos, err := getSubInfosFromPub(ctx, bh, tenantInfo.Tenant, pubInfo.PubName, true)
		if err != nil {
			return err
		}
		for _, subInfo := range subscribedInfos {
			subscribedAccountNames = append(subscribedAccountNames, accIdInfoMap[subInfo.SubAccountId].Name)
		}
		slices.Sort(subscribedAccountNames)

		rs.AddRow([]interface{}{
			pubInfo.PubName,
			pubInfo.DbName,
			pubInfo.TablesStr,
			subAccountsStr,
			strings.Join(subscribedAccountNames, pubsub.Sep),
			pubInfo.CreateTime,
			updateTime,
			pubInfo.Comment,
		})
	}
	ses.SetMysqlResultSet(rs)

	return trySaveQueryResult(ctx, ses, rs)
}

func doShowSubscriptions(ctx context.Context, ses *Session, ss *tree.ShowSubscriptions) (err error) {
	start := time.Now()
	defer func() {
		v2.ShowSubHistogram.Observe(time.Since(start).Seconds())
	}()

	accountId, err := defines.GetAccountId(ctx)
	if err != nil {
		return err
	}
	ctx = defines.AttachAccountId(ctx, catalog.System_Account)

	bh := ses.GetBackgroundExec(ctx)
	defer bh.Close()

	if err = bh.Exec(ctx, "begin;"); err != nil {
		return err
	}
	defer func() {
		err = finishTxn(ctx, bh, err)
	}()

	sql := getSubsSql + fmt.Sprintf(" and sub_account_id = %d", accountId)
	if !ss.All {
		sql += " and sub_name is not null"
	}

	like := ss.Like
	if like != nil {
		right, ok := like.Right.(*tree.NumVal)
		if !ok || right.Kind() != tree.Str {
			err = moerr.NewInternalError(ctx, "like clause must be a string")
			return
		}
		sql += fmt.Sprintf(" and pub_name like '%s' order by pub_name;", right.String())
	} else {
		sql += " order by sub_time desc, pub_time desc;"
	}

	if err = bh.Exec(ctx, sql); err != nil {
		return
	}

	erArray, err := getResultSet(ctx, bh)
	if err != nil {
		return
	}

	subInfos, err := extractSubInfosFromExecResult(ctx, erArray)
	if err != nil {
		return
	}

	var rs = &MysqlResultSet{}
	for _, column := range showSubscriptionsOutputColumns {
		rs.AddColumn(column)
	}
	for _, subInfo := range subInfos {
		var pubDbName, pubTables, pubComment, pubTime interface{}
		if subInfo.Status == pubsub.SubStatusNormal {
			pubDbName = subInfo.PubDbName
			pubTables = subInfo.PubTables
			pubComment = subInfo.PubComment
			pubTime = subInfo.PubTime
		}

		var subName, subTime interface{}
		if len(subInfo.SubName) > 0 {
			subName = subInfo.SubName
		}
		if len(subInfo.SubTime) > 0 {
			subTime = subInfo.SubTime
		}

		rs.AddRow([]interface{}{
			subInfo.PubName,
			subInfo.PubAccountName,
			pubDbName,
			pubTables,
			pubComment,
			pubTime,
			subName,
			subTime,
			int8(subInfo.Status),
		})
	}
	ses.SetMysqlResultSet(rs)

	return trySaveQueryResult(ctx, ses, rs)
}

func getDbIdAndType(ctx context.Context, bh BackgroundExec, dbName string) (dbId uint64, dbType string, err error) {
	accountId, err := defines.GetAccountId(ctx)
	if err != nil {
		return 0, "", err
	}

	sql, err := getSqlForGetDbIdAndType(ctx, dbName, true, uint64(accountId))
	if err != nil {
		return
	}

	bh.ClearExecResultSet()
	if err = bh.Exec(ctx, sql); err != nil {
		return
	}

	erArray, err := getResultSet(ctx, bh)
	if err != nil {
		return
	}

	if !execResultArrayHasData(erArray) {
		err = moerr.NewInternalErrorf(ctx, "database '%s' does not exist", dbName)
		return
	}

	if dbId, err = erArray[0].GetUint64(ctx, 0, 0); err != nil {
		return
	}

	if dbType, err = erArray[0].GetString(ctx, 0, 1); err != nil {
		return
	}

	return
}

func showTablesFromDb(ctx context.Context, bh BackgroundExec, dbName string) (tables map[string]bool, err error) {
	sql := "show tables from " + dbName

	bh.ClearExecResultSet()
	if err = bh.Exec(ctx, sql); err != nil {
		return
	}

	erArray, err := getResultSet(ctx, bh)
	if err != nil {
		return
	}

	tables = make(map[string]bool)
	for _, result := range erArray {
		for i := uint64(0); i < result.GetRowCount(); i++ {
			table, err := result.GetString(ctx, i, 0)
			if err != nil {
				return nil, err
			}
			tables[table] = true
		}
	}

	return
}

func genPubTablesStr(ctx context.Context, bh BackgroundExec, dbName string, table tree.TableNames) (pubTablesStr string, err error) {
	if len(table) == 1 && string(table[0].ObjectName) == pubsub.TableAll {
		return pubsub.TableAll, nil
	}

	tablesInDb, err := showTablesFromDb(ctx, bh, dbName)
	if err != nil {
		return
	}

	tablesNames := make([]string, 0, len(table))
	for _, tableName := range table {
		tblName := string(tableName.ObjectName)
		if !tablesInDb[tblName] {
			err = moerr.NewInternalErrorf(ctx, "table '%s' not exists", tblName)
			return
		}
		tablesNames = append(tablesNames, tblName)
	}
	slices.Sort(tablesNames)

	pubTablesStr = strings.Join(tablesNames, pubsub.Sep)
	return
}

func getSetAccounts(
	ctx context.Context,
	setAccounts tree.IdentifierList,
	accNameInfoMap map[string]*pubsub.AccountInfo,
	curAccName string,
) (map[int32]*pubsub.AccountInfo, error) {
	accountMap := make(map[int32]*pubsub.AccountInfo)
	for _, acc := range setAccounts {
		accName := string(acc)

		if accName == curAccName {
			return nil, moerr.NewInternalError(ctx, "can't publish to self")
		}

		accInfo, ok := accNameInfoMap[accName]
		if !ok {
			return nil, moerr.NewInternalErrorf(ctx, "not existed account name '%s'", accName)
		}
		accountMap[accInfo.Id] = accInfo
	}
	return accountMap, nil
}

func getAddAccounts(
	ctx context.Context,
	addAccounts tree.IdentifierList,
	oldSubAccounts map[int32]*pubsub.AccountInfo,
	accNameInfoMap map[string]*pubsub.AccountInfo,
	curAccName string,
) (map[int32]*pubsub.AccountInfo, error) {
	accountMap := make(map[int32]*pubsub.AccountInfo)
	for _, acc := range oldSubAccounts {
		accountMap[acc.Id] = acc
	}

	for _, acc := range addAccounts {
		accName := string(acc)

		if accName == curAccName {
			return nil, moerr.NewInternalError(ctx, "can't publish to self")
		}

		accInfo, ok := accNameInfoMap[accName]
		if !ok {
			return nil, moerr.NewInternalErrorf(ctx, "not existed account name '%s'", accName)
		}
		accountMap[accInfo.Id] = accInfo
	}
	return accountMap, nil
}

func getDropAccounts(
	dropAccounts tree.IdentifierList,
	oldSubAccounts map[int32]*pubsub.AccountInfo,
	accNameInfoMap map[string]*pubsub.AccountInfo,
) (map[int32]*pubsub.AccountInfo, error) {
	accountMap := make(map[int32]*pubsub.AccountInfo)
	for _, acc := range oldSubAccounts {
		accountMap[acc.Id] = acc
	}

	for _, acc := range dropAccounts {
		accName := string(acc)
		if accInfo, ok := accNameInfoMap[accName]; ok {
			delete(accountMap, accInfo.Id)
		}
	}
	return accountMap, nil
}

func getSqlForUpdatePubInfo(ctx context.Context, pubName string, accountList string, comment string, dbName string, dbId uint64, tablesStr string, checkNameValid bool) (string, error) {
	accountId, err := defines.GetAccountId(ctx)
	if err != nil {
		return "", err
	}
	if checkNameValid {
		if err = inputNameIsInvalid(ctx, pubName); err != nil {
			return "", err
		}
	}
	return fmt.Sprintf(updatePubInfoFormat, accountList, comment, dbName, dbId, tablesStr, accountId, pubName), nil
}

func insertMoSubs(ctx context.Context, bh BackgroundExec, subInfo *pubsub.SubInfo) (err error) {
	ctx = defines.AttachAccountId(ctx, catalog.System_Account)
	sql := fmt.Sprintf(insertIntoMoSubsFormat, subInfo.SubAccountId, subInfo.SubAccountName, subInfo.PubAccountId, subInfo.PubAccountName, subInfo.PubName, subInfo.PubDbName, subInfo.PubTables, subInfo.PubComment, subInfo.Status)
	return bh.Exec(ctx, sql)
}

func batchInsertMoSubs(
	ctx context.Context,
	bh BackgroundExec,
	pubAccountId int32, pubAccountName,
	pubName, pubDbName, pubTables, pubComment string,
	accIds []int32,
	accIdInfoMap map[int32]*pubsub.AccountInfo,
) (err error) {
	if len(accIds) == 0 {
		return
	}

	ctx = defines.AttachAccountId(ctx, catalog.System_Account)
	values := make([]string, 0, len(accIds))
	// sub_account_id, sub_account_name, pub_account_id, pub_account_name, pub_name, pub_database, pub_tables, pub_time, pub_comment, status
	valuesFormat := "(%d, '%s', %d, '%s', '%s', '%s', '%s', now(), '%s', %d)"
	for _, accId := range accIds {
		values = append(values, fmt.Sprintf(valuesFormat,
			accId, accIdInfoMap[accId].Name,
			pubAccountId, pubAccountName,
			pubName, pubDbName, pubTables, pubComment,
			pubsub.SubStatusNormal,
		))
	}
	sql := fmt.Sprintf(batchInsertIntoMoSubsFormat, strings.Join(values, ","))
	return bh.Exec(ctx, sql)
}

func batchUpdateMoSubs(
	ctx context.Context,
	bh BackgroundExec,
	pubDbName, pubTables, pubComment string,
	status pubsub.SubStatus,
	pubAccountName, pubName string,
	accIds []int32,
) (err error) {
	if len(accIds) == 0 {
		return
	}

	ctx = defines.AttachAccountId(ctx, catalog.System_Account)
	sql := fmt.Sprintf(batchUpdateMoSubsFormat,
		pubDbName, pubTables, pubComment,
		status,
		pubAccountName, pubName,
		pubsub.JoinAccountIds(accIds),
	)
	return bh.Exec(ctx, sql)
}

func deleteMoSubsBySubAccountId(ctx context.Context, bh BackgroundExec) (err error) {
	subAccountId, err := defines.GetAccountId(ctx)
	if err != nil {
		return err
	}
	ctx = defines.AttachAccountId(ctx, catalog.System_Account)
	sql := fmt.Sprintf(deleteMoSubsRecordsBySubAccountIdFormat, subAccountId)
	return bh.Exec(ctx, sql)
}

func batchDeleteMoSubs(
	ctx context.Context,
	bh BackgroundExec,
	pubAccountName, pubName string,
	accIds []int32,
) (err error) {
	if len(accIds) == 0 {
		return
	}

	ctx = defines.AttachAccountId(ctx, catalog.System_Account)
	sql := fmt.Sprintf(batchDeleteMoSubsFormat,
		pubAccountName, pubName,
		pubsub.JoinAccountIds(accIds),
	)
	return bh.Exec(ctx, sql)
}

func getSubscriptionMeta(ctx context.Context, dbName string, ses FeSession, txn TxnOperator, bh BackgroundExec) (*plan.SubscriptionMeta, error) {
	dbMeta, err := getPu(ses.GetService()).StorageEngine.Database(ctx, dbName, txn)
	if err != nil {
		ses.Errorf(ctx, "Get Subscription database %s meta error: %s", dbName, err.Error())
		return nil, moerr.NewNoDB(ctx)
	}

	if dbMeta.IsSubscription(ctx) {
		return checkSubscriptionValid(ctx, ses, dbName, bh)
	}
	return nil, nil
}

func checkSubscriptionValidCommon(ctx context.Context, ses FeSession, subName, pubAccountName, pubName string, bh BackgroundExec) (subMeta *plan.SubscriptionMeta, err error) {
	start := time.Now()
	defer func() {
		v2.CheckSubValidDurationHistogram.Observe(time.Since(start).Seconds())
	}()
	var (
		sql, accStatus string
		erArray        []ExecResult
		accId          int64
	)

	tenantInfo := ses.GetTenantInfo()
	if tenantInfo != nil && pubAccountName == tenantInfo.GetTenant() {
		err = moerr.NewInternalError(ctx, "can not subscribe to self")
		return
	}

	newCtx := defines.AttachAccountId(ctx, catalog.System_Account)
	//get pubAccountId from publication info
	if sql, err = getSqlForAccountIdAndStatus(newCtx, pubAccountName, true); err != nil {
		return
	}

	bh.ClearExecResultSet()
	if err = bh.Exec(newCtx, sql); err != nil {
		return
	}

	if erArray, err = getResultSet(newCtx, bh); err != nil {
		return
	}

	if !execResultArrayHasData(erArray) {
		err = moerr.NewInternalErrorf(newCtx, "there is no publication account %s", pubAccountName)
		return
	}
	if accId, err = erArray[0].GetInt64(newCtx, 0, 0); err != nil {
		return
	}

	if accStatus, err = erArray[0].GetString(newCtx, 0, 1); err != nil {
		return
	}

	if accStatus == tree.AccountStatusSuspend.String() {
		err = moerr.NewInternalErrorf(newCtx, "the account %s is suspended", pubAccountName)
		return
	}

	//check the publication is already exist or not
	newCtx = defines.AttachAccountId(ctx, uint32(accId))
	pubInfo, err := getPubInfo(newCtx, bh, "", pubName)
	if err != nil {
		return
	}
	if pubInfo == nil {
		err = moerr.NewInternalErrorf(newCtx, "there is no publication %s", pubName)
		return
	}

	if tenantInfo != nil && !pubInfo.InSubAccounts(tenantInfo.GetTenant()) {
		ses.Error(ctx,
			"checkSubscriptionValidCommon",
			zap.String("subName", subName),
			zap.String("pubAccountName", pubAccountName),
			zap.String("pubName", pubName),
			zap.String("databaseName", pubInfo.DbName),
			zap.String("accountList", pubInfo.SubAccountsStr),
			zap.String("tenant", tenantInfo.GetTenant()))
		err = moerr.NewInternalErrorf(newCtx, "the account %s is not allowed to subscribe the publication %s", tenantInfo.GetTenant(), pubName)
		return
	}

	subMeta = &plan.SubscriptionMeta{
		Name:        pubName,
		AccountId:   int32(accId),
		DbName:      pubInfo.DbName,
		AccountName: pubAccountName,
		SubName:     subName,
		Tables:      pubInfo.TablesStr,
	}
	return
}

func checkSubscriptionValid(ctx context.Context, ses FeSession, dbName string, bh BackgroundExec) (*plan.SubscriptionMeta, error) {
	subInfos, err := getSubInfosFromSub(ctx, bh, dbName)
	if err != nil {
		return nil, err
	} else if len(subInfos) == 0 {
		return nil, moerr.NewInternalErrorf(ctx, "there is no subscription for database %s", dbName)
	}

	subInfo := subInfos[0]
	return checkSubscriptionValidCommon(ctx, ses, subInfo.SubName, subInfo.PubAccountName, subInfo.PubName, bh)
}

func isDbPublishing(ctx context.Context, dbName string, ses FeSession) (ok bool, err error) {
	if _, isSysDb := sysDatabases[dbName]; isSysDb {
		return
	}

	bh := ses.GetShareTxnBackgroundExec(ctx, false)
	defer bh.Close()

	var (
		sql     string
		erArray []ExecResult
		count   int64
	)

	if sql, err = getSqlForDbPubCount(ctx, dbName); err != nil {
		return
	}

	bh.ClearExecResultSet()
	if err = bh.Exec(defines.AttachAccountId(ctx, catalog.System_Account), sql); err != nil {
		return
	}

	if erArray, err = getResultSet(ctx, bh); err != nil {
		return
	}
	if !execResultArrayHasData(erArray) {
		err = moerr.NewInternalErrorf(ctx, "there is no publication for database %s", dbName)
		return
	}

	count, err = erArray[0].GetInt64(ctx, 0, 0)
	ok = count > 0
	return
}

func dropSubAccountNameInSubAccounts(ctx context.Context, bh BackgroundExec, pubAccountName string, pubName, subAccountName string) (err error) {
	pubInfo, err := getPubInfo(ctx, bh, pubAccountName, pubName)
	if err != nil {
		return err
	} else if pubInfo == nil {
		return
	}

	accountNames := pubInfo.GetSubAccountNames()
	idx := slices.Index(accountNames, subAccountName)
	// if not in accountNames, return
	if idx == -1 {
		return
	}

	var str string
	str1 := strings.Join(accountNames[:idx], pubsub.Sep)
	str2 := strings.Join(accountNames[idx+1:], pubsub.Sep)
	if len(str1) == 0 {
		str = str2
	} else if len(str2) == 0 {
		str = str1
	} else {
		str = str1 + pubsub.Sep + str2
	}
	sql := fmt.Sprintf(updatePubInfoAccountListFormat2, str, pubAccountName, pubName)

	return bh.Exec(defines.AttachAccountId(ctx, catalog.System_Account), sql)
}

<<<<<<< HEAD
func getSqlForInsertIntoMoPubs(ctx context.Context, accountName, pubName, databaseName string, databaseId uint64, allTable bool, tableList, accountList string, comment string, checkNameValid bool) (string, error) {
=======
func getSqlForInsertIntoMoPubs(ctx context.Context, accountId uint32, accountName string, pubName, databaseName string, databaseId uint64, allTable bool, tableList, accountList string, comment string, checkNameValid bool) (string, error) {
>>>>>>> f9543a24
	if checkNameValid {
		if err := inputNameIsInvalid(ctx, pubName, databaseName); err != nil {
			return "", err
		}
	}

<<<<<<< HEAD
	accountId, err := defines.GetAccountId(ctx)
	if err != nil {
		return "", err
	}
=======
>>>>>>> f9543a24
	return fmt.Sprintf(insertIntoMoPubsFormat, accountId, accountName, pubName, databaseName, databaseId, allTable, tableList, accountList, defines.GetRoleId(ctx), defines.GetUserId(ctx), comment), nil
}

func getSqlForGetDbIdAndType(ctx context.Context, dbName string, checkNameValid bool, accountId uint64) (string, error) {
	if checkNameValid {
		if err := inputNameIsInvalid(ctx, dbName); err != nil {
			return "", err
		}
	}
	return fmt.Sprintf(getDbIdAndTypFormat, dbName, accountId), nil
}

func getSqlForDropPubInfo(ctx context.Context, pubName string, checkNameValid bool) (string, error) {
	if checkNameValid {
		if err := inputNameIsInvalid(ctx, pubName); err != nil {
			return "", err
		}
	}

	accountId, err := defines.GetAccountId(ctx)
	if err != nil {
		return "", err
	}
	return fmt.Sprintf(dropPubFormat, accountId, pubName), nil
}

func getSqlForDbPubCount(ctx context.Context, dbName string) (string, error) {
	if err := inputNameIsInvalid(ctx, dbName); err != nil {
		return "", err
	}

	accountId, err := defines.GetAccountId(ctx)
	if err != nil {
		return "", err
	}
	return fmt.Sprintf(getDbPubCountFormat, accountId, dbName), nil
}<|MERGE_RESOLUTION|>--- conflicted
+++ resolved
@@ -36,17 +36,6 @@
 	// account
 	getAccountIdNamesSql = "select account_id, account_name, status, version, suspended_time from mo_catalog.mo_account where 1=1"
 	// pub
-<<<<<<< HEAD
-	insertIntoMoPubsFormat          = `insert into mo_catalog.mo_pubs (account_id,account_name, pub_name, database_name, database_id, all_table, table_list, account_list, created_time, owner, creator, comment) values (%d, '%s', '%s', '%s', %d, %t, '%s', '%s', now(), %d, %d, '%s');`
-	getAllPubInfoSql                = "select account_id, pub_name, database_name, database_id, table_list, account_list, created_time, update_time, owner, creator, comment from mo_catalog.mo_pubs"
-	getPubInfoSql                   = "select account_id, pub_name, database_name, database_id, table_list, account_list, created_time, update_time, owner, creator, comment from mo_catalog.mo_pubs where account_id = %d"
-	getPubInfoSql2                  = "select account_id, pub_name, database_name, database_id, table_list, account_list, created_time, update_time, owner, creator, comment from mo_catalog.mo_pubs where account_name = '%s'"
-	updatePubInfoFormat             = `update mo_catalog.mo_pubs set account_list = '%s', comment = '%s', database_name = '%s', database_id = %d, update_time = now(), table_list = '%s' where account_id = %d and pub_name = '%s';`
-	updatePubInfoAccountListFormat  = `update mo_catalog.mo_pubs set account_list = '%s' where account_id = %d and pub_name = '%s';`
-	updatePubInfoAccountListFormat2 = `update mo_catalog.mo_pubs set account_list = '%s' where account_name = '%s' and pub_name = '%s';`
-	dropPubFormat                   = `delete from mo_catalog.mo_pubs where account_id = %d and pub_name = '%s';`
-	getDbPubCountFormat             = `select count(1) from mo_catalog.mo_pubs where account_id = %d and database_name = '%s';`
-=======
 	insertIntoMoPubsFormat         = `insert into mo_catalog.mo_pubs (account_id, account_name, pub_name, database_name, database_id, all_table, table_list, account_list, created_time, owner, creator, comment) values (%d, '%s', '%s', '%s', %d, %t, '%s', '%s', now(), %d, %d, '%s');`
 	getAllPubInfoSql               = "select account_id, account_name, pub_name, database_name, database_id, table_list, account_list, created_time, update_time, owner, creator, comment from mo_catalog.mo_pubs"
 	getPubInfoSql                  = "select account_id, account_name, pub_name, database_name, database_id, table_list, account_list, created_time, update_time, owner, creator, comment from mo_catalog.mo_pubs where account_id = %d"
@@ -54,7 +43,6 @@
 	updatePubInfoAccountListFormat = `update mo_catalog.mo_pubs set account_list = '%s' where account_id = %d and pub_name = '%s';`
 	dropPubFormat                  = `delete from mo_catalog.mo_pubs where account_id = %d and pub_name = '%s';`
 	getDbPubCountFormat            = `select count(1) from mo_catalog.mo_pubs where account_id = %d and database_name = '%s';`
->>>>>>> f9543a24
 	// sub
 	insertIntoMoSubsFormat                  = "insert into mo_catalog.mo_subs (sub_account_id, sub_account_name, pub_account_id, pub_account_name, pub_name, pub_database, pub_tables, pub_time, pub_comment, status) values (%d, '%s', %d, '%s', '%s', '%s', '%s', now(), '%s', %d)"
 	batchInsertIntoMoSubsFormat             = "insert into mo_catalog.mo_subs (sub_account_id, sub_account_name, pub_account_id, pub_account_name, pub_name, pub_database, pub_tables, pub_time, pub_comment, status) values %s"
@@ -210,7 +198,7 @@
 		accountNamesStr string
 	)
 
-	accIdInfoMap, accNameInfoMap, err := getAccounts(ctx, bh, "", false)
+	accIdInfoMap, accNameInfoMap, err := getAccounts(ctx, bh, false)
 	if err != nil {
 		return
 	}
@@ -258,11 +246,7 @@
 		}
 	}
 
-<<<<<<< HEAD
-	sql, err = getSqlForInsertIntoMoPubs(ctx, accountName, pubName, dbName, dbId, len(cp.Table) == 0, tablesStr, accountNamesStr, comment, true)
-=======
 	sql, err = getSqlForInsertIntoMoPubs(ctx, accountId, accountName, pubName, dbName, dbId, len(cp.Table) == 0, tablesStr, accountNamesStr, comment, true)
->>>>>>> f9543a24
 	if err != nil {
 		return
 	}
@@ -358,7 +342,7 @@
 		err = finishTxn(ctx, bh, err)
 	}()
 
-	accIdInfoMap, accNameInfoMap, err := getAccounts(ctx, bh, "", false)
+	accIdInfoMap, accNameInfoMap, err := getAccounts(ctx, bh, false)
 	if err != nil {
 		return
 	}
@@ -371,7 +355,7 @@
 	delete(accIdInfoMap, int32(accountId))
 
 	pubName := string(ap.Name)
-	pub, err := getPubInfo(ctx, bh, "", pubName)
+	pub, err := getPubInfo(ctx, bh, pubName)
 	if err != nil {
 		return
 	}
@@ -563,31 +547,6 @@
 		err = finishTxn(ctx, bh, err)
 	}()
 
-<<<<<<< HEAD
-	return dropPublication(ctx, bh, dp.IfExists, "", string(dp.Name))
-}
-
-// dropPublication drops a publication, bh should be in a transaction
-func dropPublication(ctx context.Context, bh BackgroundExec, ifExists bool, accName string, pubName string) (err error) {
-	var sql string
-	var accountId uint32
-	var accountName string
-	accountId, err = defines.GetAccountId(ctx)
-	if err != nil {
-		return err
-	}
-	if len(accName) != 0 {
-		accountName = accName
-	} else {
-		accIdInfoMap, _, err2 := getAccounts(ctx, bh, "", false)
-		if err2 != nil {
-			return
-		}
-		accountName = accIdInfoMap[int32(accountId)].Name
-	}
-
-	pub, err := getPubInfo(ctx, bh, accName, pubName)
-=======
 	return dropPublication(ctx, bh, dp.IfExists, tenantInfo.Tenant, string(dp.Name))
 }
 
@@ -596,7 +555,6 @@
 	var sql string
 
 	pub, err := getPubInfo(ctx, bh, pubName)
->>>>>>> f9543a24
 	if err != nil {
 		return err
 	}
@@ -615,11 +573,7 @@
 	}
 
 	// subAccountName -> SubInfo map
-<<<<<<< HEAD
-	subInfos, err := getSubInfosFromPub(ctx, bh, accName, pubName, false)
-=======
 	subInfos, err := getSubInfosFromPub(ctx, bh, accountName, pubName, false)
->>>>>>> f9543a24
 	if err != nil {
 		return err
 	}
@@ -661,12 +615,9 @@
 	return
 }
 
-func getAccounts(ctx context.Context, bh BackgroundExec, accName string, forUpdate bool) (idInfoMap map[int32]*pubsub.AccountInfo, nameInfoMap map[string]*pubsub.AccountInfo, err error) {
+func getAccounts(ctx context.Context, bh BackgroundExec, forUpdate bool) (idInfoMap map[int32]*pubsub.AccountInfo, nameInfoMap map[string]*pubsub.AccountInfo, err error) {
 	ctx = defines.AttachAccountId(ctx, catalog.System_Account)
 	sql := getAccountIdNamesSql
-	if len(accName) != 0 {
-		sql += fmt.Sprintf(" and account_name = '%s'", accName)
-	}
 	if forUpdate {
 		sql += " for update"
 	}
@@ -813,17 +764,12 @@
 	return
 }
 
-func getPubInfo(ctx context.Context, bh BackgroundExec, accName string, pubName string) (pubInfo *pubsub.PubInfo, err error) {
-	var sql string
-	if len(accName) != 0 {
-		sql = fmt.Sprintf(getPubInfoSql2, accName) + fmt.Sprintf(" and pub_name = '%s'", pubName)
-	} else {
-		accountId, err := defines.GetAccountId(ctx)
-		if err != nil {
-			return nil, err
-		}
-		sql = fmt.Sprintf(getPubInfoSql, accountId) + fmt.Sprintf(" and pub_name = '%s'", pubName)
-	}
+func getPubInfo(ctx context.Context, bh BackgroundExec, pubName string) (pubInfo *pubsub.PubInfo, err error) {
+	accountId, err := defines.GetAccountId(ctx)
+	if err != nil {
+		return
+	}
+	sql := fmt.Sprintf(getPubInfoSql, accountId) + fmt.Sprintf(" and pub_name = '%s'", pubName)
 
 	bh.ClearExecResultSet()
 	if err = bh.Exec(defines.AttachAccountId(ctx, catalog.System_Account), sql); err != nil {
@@ -1099,7 +1045,7 @@
 		return
 	}
 
-	accIdInfoMap, _, err := getAccounts(ctx, bh, "", false)
+	accIdInfoMap, _, err := getAccounts(ctx, bh, false)
 	if err != nil {
 		return
 	}
@@ -1556,7 +1502,7 @@
 
 	//check the publication is already exist or not
 	newCtx = defines.AttachAccountId(ctx, uint32(accId))
-	pubInfo, err := getPubInfo(newCtx, bh, "", pubName)
+	pubInfo, err := getPubInfo(newCtx, bh, pubName)
 	if err != nil {
 		return
 	}
@@ -1637,8 +1583,8 @@
 	return
 }
 
-func dropSubAccountNameInSubAccounts(ctx context.Context, bh BackgroundExec, pubAccountName string, pubName, subAccountName string) (err error) {
-	pubInfo, err := getPubInfo(ctx, bh, pubAccountName, pubName)
+func dropSubAccountNameInSubAccounts(ctx context.Context, bh BackgroundExec, pubAccountId int32, pubName, subAccountName string) (err error) {
+	pubInfo, err := getPubInfo(defines.AttachAccountId(ctx, uint32(pubAccountId)), bh, pubName)
 	if err != nil {
 		return err
 	} else if pubInfo == nil {
@@ -1662,29 +1608,18 @@
 	} else {
 		str = str1 + pubsub.Sep + str2
 	}
-	sql := fmt.Sprintf(updatePubInfoAccountListFormat2, str, pubAccountName, pubName)
+	sql := fmt.Sprintf(updatePubInfoAccountListFormat, str, pubAccountId, pubName)
 
 	return bh.Exec(defines.AttachAccountId(ctx, catalog.System_Account), sql)
 }
 
-<<<<<<< HEAD
-func getSqlForInsertIntoMoPubs(ctx context.Context, accountName, pubName, databaseName string, databaseId uint64, allTable bool, tableList, accountList string, comment string, checkNameValid bool) (string, error) {
-=======
 func getSqlForInsertIntoMoPubs(ctx context.Context, accountId uint32, accountName string, pubName, databaseName string, databaseId uint64, allTable bool, tableList, accountList string, comment string, checkNameValid bool) (string, error) {
->>>>>>> f9543a24
 	if checkNameValid {
 		if err := inputNameIsInvalid(ctx, pubName, databaseName); err != nil {
 			return "", err
 		}
 	}
 
-<<<<<<< HEAD
-	accountId, err := defines.GetAccountId(ctx)
-	if err != nil {
-		return "", err
-	}
-=======
->>>>>>> f9543a24
 	return fmt.Sprintf(insertIntoMoPubsFormat, accountId, accountName, pubName, databaseName, databaseId, allTable, tableList, accountList, defines.GetRoleId(ctx), defines.GetUserId(ctx), comment), nil
 }
 
