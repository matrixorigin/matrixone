// Copyright 2022 Matrix Origin
//
// Licensed under the Apache License, Version 2.0 (the "License");
// you may not use this file except in compliance with the License.
// You may obtain a copy of the License at
//
// http://www.apache.org/licenses/LICENSE-2.0
//
// Unless required by applicable law or agreed to in writing, software
// distributed under the License is distributed on an "AS IS" BASIS,
// WITHOUT WARRANTIES OR CONDITIONS OF ANY KIND, either express or implied.
// See the License for the specific language governing permissions and
// limitations under the License.

package frontend

import (
	"context"
	"fmt"
	"strings"
	"time"

	"github.com/google/uuid"
	"go.uber.org/zap"
	"go.uber.org/zap/zapcore"

	"github.com/matrixorigin/matrixone/pkg/common/buffer"
	"github.com/matrixorigin/matrixone/pkg/common/log"
	"github.com/matrixorigin/matrixone/pkg/common/moerr"
	"github.com/matrixorigin/matrixone/pkg/container/batch"
	"github.com/matrixorigin/matrixone/pkg/defines"
	"github.com/matrixorigin/matrixone/pkg/logutil"
	"github.com/matrixorigin/matrixone/pkg/pb/plan"
	"github.com/matrixorigin/matrixone/pkg/perfcounter"
	"github.com/matrixorigin/matrixone/pkg/sql/compile"
	"github.com/matrixorigin/matrixone/pkg/sql/parsers"
	"github.com/matrixorigin/matrixone/pkg/sql/parsers/dialect/mysql"
	"github.com/matrixorigin/matrixone/pkg/sql/parsers/tree"
	plan2 "github.com/matrixorigin/matrixone/pkg/sql/plan"
	"github.com/matrixorigin/matrixone/pkg/util/trace"
	"github.com/matrixorigin/matrixone/pkg/util/trace/impl/motrace"
	"github.com/matrixorigin/matrixone/pkg/util/trace/impl/motrace/statistic"
	"github.com/matrixorigin/matrixone/pkg/vm/engine"
	"github.com/matrixorigin/matrixone/pkg/vm/engine/disttae"
	"github.com/matrixorigin/matrixone/pkg/vm/process"
)

type backExec struct {
<<<<<<< HEAD
	backSes    *backSession
	statsArray *statistic.StatsArray
=======
	backSes *backSession
	inUse   bool
}

func (back *backExec) init(ses FeSession, txnOp TxnOperator, db string, callBack outputCallBackFunc) {
	if back.backSes == nil {
		back.backSes = newBackSession(ses, txnOp, db, callBack)
	} else {
		back.backSes.reInit(ses, txnOp, db, callBack)
	}
>>>>>>> 266761c6
}

func (back *backExec) Service() string {
	return back.backSes.GetService()
}

func (back *backExec) Close() {
	if back == nil {
		return
	}
	defer func() {
		back.inUse = false
	}()
	back.Clear()
	back.backSes.Close()
}

func (back *backExec) GetExecStatsArray() statistic.StatsArray {
	if back.statsArray != nil {
		return *back.statsArray
	} else {
		var stats statistic.StatsArray
		stats.Reset()
		return stats
	}
}

func (back *backExec) Exec(ctx context.Context, sql string) error {
	back.backSes.EnterFPrint(FPBackExecExec)
	defer back.backSes.ExitFPrint(FPBackExecExec)
	if ctx == nil {
		return moerr.NewInternalError(context.Background(), "context is nil")
	}
	ctx = perfcounter.AttachBackgroundExecutorKey(ctx)

	_, err := defines.GetAccountId(ctx)
	if err != nil {
		return err
	}

	// For determine this is a background sql.
	ctx = context.WithValue(ctx, defines.BgKey{}, true)

	//logutil.Debugf("-->bh:%s", sql)
	v, err := back.backSes.GetSessionSysVar("lower_case_table_names")
	if err != nil {
		v = int64(1)
	}
	statements, err := mysql.Parse(ctx, sql, v.(int64))
	if err != nil {
		return err
	}
	defer func() {
		for _, stmt := range statements {
			stmt.Free()
		}
	}()

	if len(statements) > 1 {
		return moerr.NewInternalErrorf(ctx, "Exec() can run one statement at one time. but get '%d' statements now, sql = %s", len(statements), sql)
	}
	//share txn can not run transaction statement
	if back.backSes.GetTxnHandler().IsShareTxn() {
		for _, stmt := range statements {
			switch stmt.(type) {
			case *tree.BeginTransaction, *tree.CommitTransaction, *tree.RollbackTransaction:
				return moerr.NewInternalErrorf(ctx, "Exec() can not run transaction statement in share transaction, sql = %s", sql)
			}
		}
	}

	var isRestore bool
	if _, ok := statements[0].(*tree.Insert); ok {
		if strings.Contains(sql, "MO_TS =") {
			isRestore = true
		}
	}

	userInput := &UserInput{
		sql:       sql,
		isRestore: isRestore,
	}
	execCtx := ExecCtx{
		reqCtx: ctx,
		ses:    back.backSes,
	}
	defer execCtx.Close()

	tmpStatsArray := statistic.NewStatsArray()
	defer func() {
		back.statsArray.Add(tmpStatsArray)
	}()

	return doComQueryInBack(back.backSes, tmpStatsArray, &execCtx, userInput) // statsInfo ,
}

func (back *backExec) ExecRestore(ctx context.Context, sql string, opAccount uint32, toAccount uint32) error {
	back.backSes.EnterFPrint(FPBackExecRestore)
	defer back.backSes.ExitFPrint(FPBackExecRestore)
	if ctx == nil {
		return moerr.NewInternalError(context.Background(), "context is nil")
	}

	ctx = perfcounter.AttachBackgroundExecutorKey(ctx)

	_, err := defines.GetAccountId(ctx)
	if err != nil {
		return err
	}

	// For determine this is a background sql.
	ctx = context.WithValue(ctx, defines.BgKey{}, true)
	//logutil.Debugf("-->bh:%s", sql)
	v, err := back.backSes.GetSessionSysVar("lower_case_table_names")
	if err != nil {
		v = int64(1)
	}
	statements, err := mysql.Parse(ctx, sql, v.(int64))
	if err != nil {
		return err
	}
	defer func() {
		for _, stmt := range statements {
			stmt.Free()
		}
	}()
	if len(statements) > 1 {
		return moerr.NewInternalErrorf(ctx, "Exec() can run one statement at one time. but get '%d' statements now, sql = %s", len(statements), sql)
	}
	//share txn can not run transaction statement
	if back.backSes.GetTxnHandler().IsShareTxn() {
		for _, stmt := range statements {
			switch stmt.(type) {
			case *tree.BeginTransaction, *tree.CommitTransaction, *tree.RollbackTransaction:
				return moerr.NewInternalErrorf(ctx, "Exec() can not run transaction statement in share transaction, sql = %s", sql)
			}
		}
	}

	userInput := &UserInput{
		sql:       sql,
		isRestore: true,
		opAccount: opAccount,
		toAccount: toAccount,
	}

	execCtx := ExecCtx{
		reqCtx: ctx,
		ses:    back.backSes,
	}
	defer execCtx.Close()

	tmpStatsArray := statistic.NewStatsArray()
	defer func() {
		back.statsArray.Add(tmpStatsArray)
	}()
	return doComQueryInBack(back.backSes, tmpStatsArray, &execCtx, userInput)
}

func (back *backExec) ExecStmt(ctx context.Context, statement tree.Statement) error {
	if ctx == nil {
		return moerr.NewInternalError(context.Background(), "context is nil")
	}
	return nil
}

func (back *backExec) GetExecResultSet() []interface{} {
	mrs := back.backSes.allResultSet
	ret := make([]interface{}, len(mrs))
	for i, mr := range mrs {
		ret[i] = mr
	}
	return ret
}

func (back *backExec) ClearExecResultSet() {
	back.backSes.allResultSet = nil
}

func (back *backExec) GetExecResultBatches() []*batch.Batch {
	return back.backSes.resultBatches
}

func (back *backExec) ClearExecResultBatches() {
	for _, bat := range back.backSes.resultBatches {
		if bat != nil {
			bat.Clean(back.backSes.pool)
		}
	}
	back.backSes.resultBatches = nil
}

func (back *backExec) Clear() {
	if back == nil {
		return
	}
	back.backSes.Clear()
}

// execute query
func doComQueryInBack(
	backSes *backSession,
	statsArr *statistic.StatsArray,
	execCtx *ExecCtx,
	input *UserInput,
) (retErr error) {
	backSes.EnterFPrint(FPDoComQueryInBack)
	defer backSes.ExitFPrint(FPDoComQueryInBack)
	backSes.GetTxnCompileCtx().SetExecCtx(execCtx)
	backSes.SetSql(input.getSql())

	// record start time of parsing
	beginInstant := time.Now()

	//the ses.GetUserName returns the user_name with the account_name.
	//here,we only need the user_name.
	userNameOnly := rootName
	service := backSes.GetService()
	pu := getPu(service)
	proc := process.NewTopProcess(
		execCtx.reqCtx,
		backSes.pool,
		pu.TxnClient,
		nil,
		pu.FileService,
		pu.LockService,
		pu.QueryClient,
		pu.HAKeeperClient,
		pu.UdfService,
		getAicm(service))
	proc.Base.Id = backSes.getNextProcessId()
	proc.Base.Lim.Size = pu.SV.ProcessLimitationSize
	proc.Base.Lim.BatchRows = pu.SV.ProcessLimitationBatchRows
	proc.Base.Lim.MaxMsgSize = pu.SV.MaxMessageSize
	proc.Base.Lim.PartitionRows = pu.SV.ProcessLimitationPartitionRows
	proc.Base.SessionInfo = process.SessionInfo{
		User:          backSes.respr.GetStr(USERNAME),
		Host:          pu.SV.Host,
		Database:      backSes.respr.GetStr(DBNAME),
		Version:       makeServerVersion(pu, serverVersion.Load().(string)),
		TimeZone:      backSes.GetTimeZone(),
		StorageEngine: pu.StorageEngine,
		Buf:           backSes.buf,
	}
	proc.SetStmtProfile(&backSes.stmtProfile)
	proc.SetResolveVariableFunc(backSes.txnCompileCtx.ResolveVariable)
	//!!!does not init sequence in the background exec
	if backSes.tenant != nil {
		proc.Base.SessionInfo.Account = backSes.tenant.GetTenant()
		proc.Base.SessionInfo.AccountId = backSes.tenant.GetTenantID()
		proc.Base.SessionInfo.Role = backSes.tenant.GetDefaultRole()
		proc.Base.SessionInfo.RoleId = backSes.tenant.GetDefaultRoleID()
		proc.Base.SessionInfo.UserId = backSes.tenant.GetUserID()

		if len(backSes.tenant.GetVersion()) != 0 {
			proc.Base.SessionInfo.Version = backSes.tenant.GetVersion()
		}
		userNameOnly = backSes.tenant.GetUser()
	} else {
		var accountId uint32
		accountId, retErr = defines.GetAccountId(execCtx.reqCtx)
		if retErr != nil {
			return retErr
		}
		proc.Base.SessionInfo.AccountId = accountId
		proc.Base.SessionInfo.UserId = defines.GetUserId(execCtx.reqCtx)
		proc.Base.SessionInfo.RoleId = defines.GetRoleId(execCtx.reqCtx)
	}
	var span trace.Span
	execCtx.reqCtx, span = trace.Start(execCtx.reqCtx, "backExec.doComQueryInBack",
		trace.WithKind(trace.SpanKindStatement))
	defer span.End()

	// Instantiate StatsInfo to track SQL resource statistics
	statsInfo := new(statistic.StatsInfo)
	statsInfo.ParseStage.ParseStartTime = beginInstant
	execCtx.reqCtx = statistic.ContextWithStatsInfo(execCtx.reqCtx, statsInfo)
	execCtx.input = input

	proc.Base.SessionInfo.User = userNameOnly
	cws, err := GetComputationWrapperInBack(
		execCtx, backSes.respr.GetStr(DBNAME),
		input,
		backSes.respr.GetStr(USERNAME),
		pu.StorageEngine,
		proc,
		backSes,
	)
	// SQL parsing completed, record end time
	ParseDuration := time.Since(beginInstant)

	if err != nil {
		statsInfo.ParseStage.ParseDuration = ParseDuration

		retErr = err
		if _, ok := err.(*moerr.Error); !ok {
			retErr = moerr.NewParseError(execCtx.reqCtx, err.Error())
		}
		return retErr
	}

	defer func() {
		backSes.SetMysqlResultSet(nil)
	}()

	defer func() {
		execCtx.stmt = nil
		execCtx.cw = nil
		execCtx.cws = nil
		execCtx.runner = nil
		for i := 0; i < len(cws); i++ {
			cws[i].Free()
		}
	}()

	sqlRecord := parsers.HandleSqlForRecord(input.getSql())

	for i, cw := range cws {
		backSes.mrs = &MysqlResultSet{}
		stmt := cw.GetAst()

		if insertStmt, ok := stmt.(*tree.Insert); ok && input.isRestore {
			insertStmt.IsRestore = true
			insertStmt.FromDataTenantID = input.opAccount
		}

		statsInfo.Reset()
		//average parse duration
		statsInfo.ParseStage.ParseStartTime = beginInstant
		statsInfo.ParseStage.ParseDuration = time.Duration(ParseDuration.Nanoseconds() / int64(len(cws)))

		tenant := backSes.GetTenantNameWithStmt(stmt)

		/*
				if it is in an active or multi-statement transaction, we check the type of the statement.
				Then we decide that if we can execute the statement.

			If we check the active transaction, it will generate the case below.
			case:
			set autocommit = 0;  <- no active transaction
			                     <- no active transaction
			drop table test1;    <- no active transaction, no error
			                     <- has active transaction
			drop table test1;    <- has active transaction, error
			                     <- has active transaction
		*/
		if backSes.GetTxnHandler().InActiveTxn() {
			err = canExecuteStatementInUncommittedTransaction(execCtx.reqCtx, backSes, stmt)
			if err != nil {
				return err
			}
		}
		execCtx.txnOpt.Close()
		execCtx.stmt = stmt
		execCtx.isLastStmt = i >= len(cws)-1
		execCtx.tenant = tenant
		execCtx.userName = userNameOnly
		execCtx.sqlOfStmt = sqlRecord[i]
		execCtx.cw = cw
		execCtx.proc = proc
		execCtx.ses = backSes
		execCtx.cws = cws
		err = executeStmtWithTxn(backSes, statsArr, execCtx)
		if err != nil {
			return err
		}
	} // end of for

	return nil
}

func executeStmtInBack(backSes *backSession,
	statsArr *statistic.StatsArray,
	execCtx *ExecCtx,
) (err error) {
	execCtx.ses.EnterFPrint(FPExecStmtInBack)
	defer execCtx.ses.ExitFPrint(FPExecStmtInBack)
	var cmpBegin time.Time
	var ret interface{}

	switch execCtx.stmt.StmtKind().ExecLocation() {
	case tree.EXEC_IN_FRONTEND:
		return execInFrontendInBack(backSes, execCtx) // don't care about this
	case tree.EXEC_IN_ENGINE:
	}

	switch st := execCtx.stmt.(type) {
	case *tree.CreateDatabase:
		err = inputNameIsInvalid(execCtx.reqCtx, string(st.Name))
		if err != nil {
			return
		}
		if st.SubscriptionOption != nil && backSes.tenant != nil && !backSes.tenant.IsAdminRole() {
			err = moerr.NewInternalError(execCtx.reqCtx, "only admin can create subscription")
			return
		}
		st.Sql = execCtx.sqlOfStmt
	case *tree.DropDatabase:
		err = inputNameIsInvalid(execCtx.reqCtx, string(st.Name))
		if err != nil {
			return
		}
		// if the droped database is the same as the one in use, database must be reseted to empty.
		if string(st.Name) == backSes.GetDatabaseName() {
			backSes.SetDatabaseName("")
		}
	}

	cmpBegin = time.Now()

	execCtx.ses.EnterFPrint(FPExecStmtInBackBeforeCompile)
	defer execCtx.ses.ExitFPrint(FPExecStmtInBackBeforeCompile)

	err = disttae.CheckTxnIsValid(execCtx.ses.GetTxnHandler().GetTxn())
	if err != nil {
		return err
	}

	if ret, err = execCtx.cw.Compile(execCtx, backSes.GetOutputCallback(execCtx)); err != nil {
		return
	}

	defer func() {
		if c, ok := ret.(*compile.Compile); ok && statsArr != nil {
			statsByte := execCtx.cw.StatsCompositeSubStmtResource(execCtx.reqCtx)
			statsArr.Reset()
			statsArr.Add(&statsByte)
			c.Release()
		}
	}()

	// cw.Compile may rewrite the stmt in the EXECUTE statement, we fetch the latest version
	//need to check again.
	execCtx.stmt = execCtx.cw.GetAst()
	switch execCtx.stmt.StmtKind().ExecLocation() {
	//case tree.EXEC_IN_FRONTEND:
	//	return execInFrontendInBack(backSes, execCtx)
	case tree.EXEC_IN_ENGINE:

	}

	execCtx.runner = ret.(ComputationRunner)

	// only log if build time is longer than 1s
	if time.Since(cmpBegin) > time.Second {
		backSes.Infof(execCtx.reqCtx, "time of Exec.Build : %s", time.Since(cmpBegin).String())
	}

	StmtKind := execCtx.stmt.StmtKind().OutputType()
	switch StmtKind {
	case tree.OUTPUT_RESULT_ROW:
		err = executeResultRowStmtInBack(backSes, execCtx)
		if err != nil {
			return err
		}
	case tree.OUTPUT_STATUS:
		err = executeStatusStmtInBack(backSes, execCtx)
		if err != nil {
			return err
		}
	case tree.OUTPUT_UNDEFINED:
		if _, ok := execCtx.stmt.(*tree.Execute); !ok {
			return moerr.NewInternalErrorf(execCtx.reqCtx, "need set result type for %s", execCtx.sqlOfStmt)
		}
	}

	return
}

var GetComputationWrapperInBack = func(execCtx *ExecCtx, db string, input *UserInput, user string, eng engine.Engine, proc *process.Process, ses FeSession) ([]ComputationWrapper, error) {
	var cw []ComputationWrapper = nil

	var stmts []tree.Statement = nil
	var cmdFieldStmt *InternalCmdFieldList
	var err error
	// if the input is an option ast, we should use it directly
	if input.getStmt() != nil {
		stmts = append(stmts, input.getStmt())
	} else if isCmdFieldListSql(input.getSql()) {
		cmdFieldStmt, err = parseCmdFieldList(execCtx.reqCtx, input.getSql())
		if err != nil {
			return nil, err
		}
		stmts = append(stmts, cmdFieldStmt)
	} else {
		stmts, err = parseSql(execCtx, ses.GetMySQLParser())
		if err != nil {
			return nil, err
		}
	}

	for _, stmt := range stmts {
		cw = append(cw, InitTxnComputationWrapper(ses, stmt, proc))
	}
	return cw, nil
}

var NewBackgroundExec = func(
	reqCtx context.Context,
	upstream FeSession,
) BackgroundExec {
<<<<<<< HEAD
	backSes := newBackSession(upstream, nil, "", fakeDataSetFetcher2)
	if up, ok := upstream.(*Session); ok {
		backSes.upstream = up
	}
	bh := &backExec{
		backSes:    backSes,
		statsArray: statistic.NewStatsArray(),
	}
=======
	return upstream.InitBackExec(nil, "", fakeDataSetFetcher2)
}
>>>>>>> 266761c6

var NewShareTxnBackgroundExec = func(ctx context.Context, ses FeSession, rawBatch bool) BackgroundExec {
	return ses.GetShareTxnBackgroundExec(ctx, rawBatch)
}

// ExeSqlInBgSes for mock stub
var ExeSqlInBgSes = func(reqCtx context.Context, bh BackgroundExec, sql string) ([]ExecResult, error) {
	return executeSQLInBackgroundSession(reqCtx, bh, sql)
}

// executeSQLInBackgroundSession executes the sql in an independent session and transaction.
// It sends nothing to the client.
func executeSQLInBackgroundSession(reqCtx context.Context, bh BackgroundExec, sql string) ([]ExecResult, error) {
	bh.ClearExecResultSet()
	err := bh.Exec(reqCtx, sql)
	if err != nil {
		return nil, err
	}

	return getResultSet(reqCtx, bh)
}

// executeStmtInSameSession executes the statement in the same session.
// To be clear, only for the select statement derived from the set_var statement
// in an independent transaction
func executeStmtInSameSession(ctx context.Context, ses *Session, execCtx *ExecCtx, stmt tree.Statement) error {
	ses.EnterFPrint(FPExecStmtInSameSession)
	defer ses.ExitFPrint(FPExecStmtInSameSession)
	switch stmt.(type) {
	case *tree.Select, *tree.ParenSelect:
	default:
		return moerr.NewInternalError(ctx, "executeStmtInSameSession can not run non select statement in the same session")
	}

	if ses.GetTxnHandler() == nil {
		panic("need txn handler 3")
	}

	prevDB := ses.GetDatabaseName()
	prevOptionBits := ses.GetTxnHandler().GetOptionBits()
	prevServerStatus := ses.GetTxnHandler().GetServerStatus()
	//autocommit = on
	ses.GetTxnHandler().setAutocommitOn()
	//1. replace output callback by batchFetcher.
	// the result batch will be saved in the session.
	// you can get the result batch by calling GetResultBatches()
	ses.SetOutputCallback(batchFetcher)
	//2. replace protocol by FakeProtocol.
	// Any response yielded during running query will be dropped by the NullResp.
	// The client will not receive any response from the NullResp.
	prevProto := ses.ReplaceResponser(&NullResp{})
	//3. replace the derived stmt
	prevDerivedStmt := ses.ReplaceDerivedStmt(true)
	// inherit database
	ses.SetDatabaseName(prevDB)
	proc := ses.GetTxnCompileCtx().GetProcess()
	//restore normal protocol and output callback
	defer func() {
		ses.ReplaceDerivedStmt(prevDerivedStmt)
		//@todo we need to improve: make one session, one proc, one txnOperator
		p := ses.GetTxnCompileCtx().GetProcess()
		p.Free()
		execCtx.proc = proc
		ses.GetTxnHandler().SetOptionBits(prevOptionBits)
		ses.GetTxnHandler().SetServerStatus(prevServerStatus)
		ses.SetOutputCallback(getDataFromPipeline)
		ses.ReplaceResponser(prevProto)
		if ses.GetTxnHandler() == nil {
			panic("need txn handler 4")
		}
	}()
	ses.Debug(ctx, "query trace(ExecStmtInSameSession)",
		logutil.ConnectionIdField(ses.GetConnectionID()))
	//3. execute the statement
	return doComQuery(ses, execCtx, &UserInput{stmt: stmt})
}

// fakeDataSetFetcher2 gets the result set from the pipeline and save it in the session.
// It will not send the result to the client.
func fakeDataSetFetcher2(handle FeSession, execCtx *ExecCtx, dataSet *batch.Batch, _ *perfcounter.CounterSet) error {
	if handle == nil || dataSet == nil {
		return nil
	}

	back := handle.(*backSession)
	err := fillResultSet(execCtx.reqCtx, dataSet, back, back.mrs)
	if err != nil {
		return err
	}
	back.SetMysqlResultSetOfBackgroundTask(back.mrs)
	return nil
}

func fillResultSet(ctx context.Context, dataSet *batch.Batch, ses FeSession, mrs *MysqlResultSet) error {
	n := dataSet.RowCount()
	for j := 0; j < n; j++ { //row index
		row := make([]any, mrs.GetColumnCount())
		err := extractRowFromEveryVector(ctx, ses, dataSet, j, row)
		if err != nil {
			return err
		}
		mrs.AddRow(row)
	}
	return nil
}

// batchFetcher2 gets the result batches from the pipeline and save the origin batches in the session.
// It will not send the result to the client.
func batchFetcher2(handle FeSession, _ *ExecCtx, dataSet *batch.Batch, _ *perfcounter.CounterSet) error {
	if handle == nil {
		return nil
	}
	back := handle.(*backSession)
	back.SaveResultSet()
	if dataSet == nil {
		return nil
	}
	return back.AppendResultBatch(dataSet)
}

// batchFetcher gets the result batches from the pipeline and save the origin batches in the session.
// It will not send the result to the client.
func batchFetcher(handle FeSession, _ *ExecCtx, dataSet *batch.Batch, _ *perfcounter.CounterSet) error {
	if handle == nil {
		return nil
	}
	ses := handle.(*Session)
	ses.SaveResultSet()
	if dataSet == nil {
		return nil
	}
	return ses.AppendResultBatch(dataSet)
}

// getResultSet extracts the result set
func getResultSet(ctx context.Context, bh BackgroundExec) ([]ExecResult, error) {
	results := bh.GetExecResultSet()
	rsset := make([]ExecResult, len(results))
	for i, value := range results {
		if er, ok := value.(ExecResult); ok {
			rsset[i] = er
		} else {
			return nil, moerr.NewInternalError(ctx, "it is not the type of result set")
		}
	}
	return rsset, nil
}

type backSession struct {
	feSessionImpl
	txnOpReused            TxnOperator
	shareTxnBackExecReused *backExec
}

func newBackSession(ses FeSession, txnOp TxnOperator, db string, callBack outputCallBackFunc) *backSession {
	service := ses.GetService()
	txnHandler := InitTxnHandler(ses.GetService(), getPu(service).StorageEngine, ses.GetTxnHandler().GetConnCtx(), txnOp)
	backSes := &backSession{}
	backSes.initFeSes(ses, txnHandler, db, callBack)
	backSes.uuid, _ = uuid.NewV7()
	return backSes
}

func (backSes *backSession) reInit(ses FeSession, txnOp TxnOperator, db string, callBack outputCallBackFunc) *backSession {
	service := ses.GetService()
	var txnHandler *TxnHandler
	if txnOp != nil {
		txnHandler = InitTxnHandler(ses.GetService(), getPu(service).StorageEngine, ses.GetTxnHandler().GetConnCtx(), txnOp)
	} else {
		txnHandler = InitTxnHandler(ses.GetService(), getPu(service).StorageEngine, ses.GetTxnHandler().GetConnCtx(), nil)
		txnHandler.txnOp = backSes.txnOpReused
	}
	backSes.initFeSes(ses, txnHandler, db, callBack)
	return backSes
}

func (backSes *backSession) initFeSes(
	ses FeSession,
	txnHandler *TxnHandler,
	db string,
	callBack outputCallBackFunc) *backSession {
	backSes.pool = ses.GetMemPool()
	backSes.buf = buffer.New()
	backSes.stmtProfile = process.StmtProfile{}
	backSes.tenant = nil
	backSes.txnHandler = txnHandler
	backSes.txnCompileCtx = InitTxnCompilerContext(db)
	backSes.mrs = nil
	backSes.outputCallback = callBack
	backSes.allResultSet = nil
	backSes.resultBatches = nil
	backSes.derivedStmt = false
	backSes.label = make(map[string]string)
	backSes.timeZone = time.Local
	backSes.respr = defResper
	backSes.service = ses.GetService()
	return backSes
}

func (backSes *backSession) InitBackExec(txnOp TxnOperator, db string, callBack outputCallBackFunc) BackgroundExec {
	if txnOp != nil {
		if backSes.shareTxnBackExecReused == nil {
			backSes.shareTxnBackExecReused = &backExec{}
		} else if backSes.shareTxnBackExecReused.inUse {
			panic("backSession.ShareTxnBackExec already in use")
		}
		backSes.shareTxnBackExecReused.init(backSes, txnOp, db, callBack)
		backSes.shareTxnBackExecReused.inUse = true
		return backSes.shareTxnBackExecReused
	} else {
		panic("backSession does not support non-txn-shared backExec recursively")
	}
}

func (backSes *backSession) getCachedPlan(sql string) *cachedPlan {
	return nil
}

func (backSes *backSession) Close() {
	if backSes == nil {
		return
	}
	txnHandler := backSes.GetTxnHandler()
	if txnHandler != nil {
		tempExecCtx := ExecCtx{
			ses:    backSes,
			txnOpt: FeTxnOption{byRollback: true},
		}
		defer tempExecCtx.Close()
		err := txnHandler.Rollback(&tempExecCtx)
		if err != nil {
			backSes.Error(tempExecCtx.reqCtx,
				"Failed to rollback txn in back session",
				zap.Error(err))
		}

		//record txnOp
		if backSes.txnOpReused == nil &&
			!txnHandler.IsShareTxn() {
			txnOp := txnHandler.GetTxn()
			if txnOp != nil {
				backSes.txnOpReused = txnOp
			}
		}
	}

	//if the txn is not shared outside, we clean feSessionImpl.
	//reset else
	if txnHandler == nil || !txnHandler.IsShareTxn() {
		backSes.feSessionImpl.Close()
	} else {
		backSes.feSessionImpl.Reset()
	}
	backSes.upstream = nil
	backSes.shareTxnBackExecReused.Close()
}

func (backSes *backSession) Clear() {
	if backSes == nil {
		return
	}
	backSes.feSessionImpl.Clear()
}

func (backSes *backSession) GetOutputCallback(execCtx *ExecCtx) func(*batch.Batch, *perfcounter.CounterSet) error {
	return func(bat *batch.Batch, crs *perfcounter.CounterSet) error {
		return backSes.outputCallback(backSes, execCtx, bat, crs)
	}
}

func (backSes *backSession) SetTStmt(stmt *motrace.StatementInfo) {

}
func (backSes *backSession) SendRows() int64 {
	return 0
}

func (backSes *backSession) GetConfig(ctx context.Context, varName, dbName, tblName string) (any, error) {
	return nil, moerr.NewInternalError(ctx, "do not support get config in background exec")
}

func (backSes *backSession) GetTxnInfo() string {
	txnH := backSes.GetTxnHandler()
	if txnH == nil {
		return ""
	}
	txnOp := txnH.GetTxn()
	if txnOp == nil {
		return ""
	}
	meta := txnOp.Txn()
	return meta.DebugString()
}

func (backSes *backSession) GetStmtInfo() *motrace.StatementInfo {
	return nil
}

func (backSes *backSession) getNextProcessId() string {
	/*
		temporary method:
		routineId + sqlCount
	*/
	routineId := backSes.respr.GetU32(CONNID)
	return fmt.Sprintf("%d%d", routineId, backSes.GetSqlCount())
}

func (backSes *backSession) cleanCache() {
}

func (backSes *backSession) GetUpstream() FeSession {
	return backSes.upstream
}

func (backSes *backSession) getCNLabels() map[string]string {
	return backSes.label
}

func (backSes *backSession) SetData(i [][]interface{}) {

}

func (backSes *backSession) GetIsInternal() bool {
	return false
}

func (backSes *backSession) SetPlan(plan *plan.Plan) {
}

func (backSes *backSession) GetRawBatchBackgroundExec(ctx context.Context) BackgroundExec {
	//TODO implement me
	panic("implement me")
}

func (backSes *backSession) GetConnectionID() uint32 {
	return 0
}

func (backSes *backSession) getQueryId(internal bool) []string {
	return nil
}

func (backSes *backSession) CopySeqToProc(proc *process.Process) {

}

func (backSes *backSession) GetSqlHelper() *SqlHelper {
	return nil
}

func (backSes *backSession) GetProc() *process.Process {
	return nil
}

func (backSes *backSession) GetLastInsertID() uint64 {
	return 0
}

func (backSes *backSession) SetShowStmtType(statement ShowStatementType) {
}

func (backSes *backSession) RemovePrepareStmt(name string) {

}

func (backSes *backSession) CountPayload(i int) {

}

func (backSes *backSession) GetPrepareStmt(ctx context.Context, name string) (*PrepareStmt, error) {
	return nil, moerr.NewInternalError(ctx, "do not support prepare in background exec")
}

func (backSes *backSession) IsBackgroundSession() bool {
	return true
}

func (backSes *backSession) GetCmd() CommandType {
	return COM_QUERY
}

func (backSes *backSession) SetNewResponse(category int, affectedRows uint64, cmd int, d interface{}, isLastStmt bool) *Response {
	return nil
}

func (backSes *backSession) GetSqlOfStmt() string {
	return ""
}

func (backSes *backSession) GetStmtId() uuid.UUID {
	return [16]byte{}
}

// GetTenantName return tenant name according to GetTenantInfo and stmt.
//
// With stmt = nil, should be only called in TxnHandler.NewTxn, TxnHandler.CommitTxn, TxnHandler.RollbackTxn
func (backSes *backSession) GetTenantNameWithStmt(stmt tree.Statement) string {
	tenant := sysAccountName
	if backSes.GetTenantInfo() != nil && (stmt == nil || !IsPrepareStatement(stmt)) {
		tenant = backSes.GetTenantInfo().GetTenant()
	}
	return tenant
}

func (backSes *backSession) GetTenantName() string {
	return backSes.GetTenantNameWithStmt(nil)
}

func (backSes *backSession) GetFromRealUser() bool {
	return false
}

func (backSes *backSession) GetDebugString() string {
	if backSes.upstream != nil {
		return backSes.upstream.GetDebugString()
	}
	return "backSes without upstream"
}

func (backSes *backSession) GetShareTxnBackgroundExec(ctx context.Context, newRawBatch bool) BackgroundExec {
	backSes.EnterFPrint(FPGetShareTxnBackgroundExecInBackSession)
	defer backSes.ExitFPrint(FPGetShareTxnBackgroundExecInBackSession)
	var txnOp TxnOperator
	if backSes.GetTxnHandler() != nil {
		txnOp = backSes.GetTxnHandler().GetTxn()
	}

<<<<<<< HEAD
	newBackSes := newBackSession(backSes, txnOp, "", fakeDataSetFetcher2)
	bh := &backExec{
		backSes:    newBackSes,
		statsArray: statistic.NewStatsArray(),
	}
=======
	backSes.InitBackExec(txnOp, "", fakeDataSetFetcher2)
>>>>>>> 266761c6
	//the derived statement execute in a shared transaction in background session
	backSes.shareTxnBackExecReused.backSes.ReplaceDerivedStmt(true)
	return backSes.shareTxnBackExecReused
}

func (backSes *backSession) GetUserDefinedVar(name string) (*UserDefinedVar, error) {
	return nil, moerr.NewInternalError(context.Background(), "do not support user defined var in background exec")
}

func (backSes *backSession) GetSessionSysVar(name string) (interface{}, error) {
	switch strings.ToLower(name) {
	case "autocommit":
		return true, nil
	case "lower_case_table_names":
		return int64(1), nil
	}
	return nil, nil
}

func (backSes *backSession) GetBackgroundExec(ctx context.Context) BackgroundExec {
	backSes.EnterFPrint(FPGetBackgroundExecInBackSession)
	defer backSes.ExitFPrint(FPGetBackgroundExecInBackSession)
	return NewBackgroundExec(ctx, backSes)
}

func (backSes *backSession) GetStorage() engine.Engine {
	return getPu(backSes.GetService()).StorageEngine
}

func (backSes *backSession) GetStatsCache() *plan2.StatsCache {
	return nil
}

func (backSes *backSession) GetSessId() uuid.UUID {
	return uuid.UUID(backSes.GetUUID())
}

func (backSes *backSession) GetLogLevel() zapcore.Level {
	if backSes.upstream == nil {
		config := logutil.GetDefaultConfig()
		return config.GetLevel().Level()
	}
	return backSes.upstream.GetLogLevel()
}

func (backSes *backSession) GetLogger() SessionLogger {
	return backSes
}

func (backSes *backSession) getMOLogger() *log.MOLogger {
	if backSes.upstream == nil || backSes.upstream.logger == nil {
		return getLogger(backSes.GetService())
	} else {
		return backSes.upstream.logger
	}
}

func (backSes *backSession) log(ctx context.Context, level zapcore.Level, msg string, fields ...zap.Field) {
	logger := backSes.getMOLogger()
	if logger.Enabled(level) {
		fields = append(fields, zap.String("session_info", backSes.GetDebugString()), zap.Bool("background", true))
		fields = appendSessionField(fields, backSes)
		fields = appendTraceField(fields, ctx)
		logger.Log(msg, log.DefaultLogOptions().WithLevel(level).AddCallerSkip(2), fields...)
	}
}

func (backSes *backSession) logf(ctx context.Context, level zapcore.Level, msg string, args ...any) {
	logger := backSes.getMOLogger()
	if logger.Enabled(level) {
		fields := make([]zap.Field, 0, 5)
		fields = append(fields, zap.String("session_info", backSes.GetDebugString()), zap.Bool("background", true))
		fields = appendSessionField(fields, backSes)
		fields = appendTraceField(fields, ctx)
		logger.Log(fmt.Sprintf(msg, args...), log.DefaultLogOptions().WithLevel(level).AddCallerSkip(2), fields...)
	}
}

func (backSes *backSession) Info(ctx context.Context, msg string, fields ...zap.Field) {
	backSes.log(ctx, zap.InfoLevel, msg, fields...)
}

func (backSes *backSession) Error(ctx context.Context, msg string, fields ...zap.Field) {
	backSes.log(ctx, zap.ErrorLevel, msg, fields...)
}

func (backSes *backSession) Warn(ctx context.Context, msg string, fields ...zap.Field) {
	backSes.log(ctx, zap.WarnLevel, msg, fields...)
}

func (backSes *backSession) Fatal(ctx context.Context, msg string, fields ...zap.Field) {
	backSes.log(ctx, zap.FatalLevel, msg, fields...)
}

func (backSes *backSession) Debug(ctx context.Context, msg string, fields ...zap.Field) {
	backSes.log(ctx, zap.DebugLevel, msg, fields...)
}

func (backSes *backSession) Infof(ctx context.Context, msg string, args ...any) {
	backSes.logf(ctx, zap.InfoLevel, msg, args...)
}

func (backSes *backSession) Errorf(ctx context.Context, msg string, args ...any) {
	backSes.logf(ctx, zap.ErrorLevel, msg, args...)
}

func (backSes *backSession) Warnf(ctx context.Context, msg string, args ...any) {
	backSes.logf(ctx, zap.WarnLevel, msg, args...)
}

func (backSes *backSession) Fatalf(ctx context.Context, msg string, args ...any) {
	backSes.logf(ctx, zap.FatalLevel, msg, args...)
}

func (backSes *backSession) Debugf(ctx context.Context, msg string, args ...any) {
	backSes.logf(ctx, zap.DebugLevel, msg, args...)
}

type SqlHelper struct {
	ses *Session
}

func (sh *SqlHelper) GetCompilerContext() any {
	return sh.ses.txnCompileCtx
}

func (sh *SqlHelper) GetSubscriptionMeta(dbName string) (*plan.SubscriptionMeta, error) {
	return sh.ses.txnCompileCtx.GetSubscriptionMeta(dbName, nil)
}

// Made for sequence func. nextval, setval.
func (sh *SqlHelper) ExecSql(sql string) (ret [][]interface{}, err error) {
	var erArray []ExecResult

	ctx := sh.ses.txnCompileCtx.execCtx.reqCtx
	/*
		if we run the transaction statement (BEGIN, ect) here , it creates an independent transaction.
		if we do not run the transaction statement (BEGIN, ect) here, it runs the sql in the share transaction
		and committed outside this function.
		!!!NOTE: wen can not execute the transaction statement(BEGIN,COMMIT,ROLLBACK,START TRANSACTION ect) here.
	*/
	bh := sh.ses.GetShareTxnBackgroundExec(ctx, false)
	defer bh.Close()

	bh.ClearExecResultSet()
	err = bh.Exec(ctx, sql)
	if err != nil {
		return nil, err
	}

	erArray, err = getResultSet(ctx, bh)
	if err != nil {
		return nil, err
	}

	if len(erArray) == 0 {
		return nil, nil
	}

	return erArray[0].(*MysqlResultSet).Data, nil
}<|MERGE_RESOLUTION|>--- conflicted
+++ resolved
@@ -46,12 +46,9 @@
 )
 
 type backExec struct {
-<<<<<<< HEAD
 	backSes    *backSession
+	inUse      bool
 	statsArray *statistic.StatsArray
-=======
-	backSes *backSession
-	inUse   bool
 }
 
 func (back *backExec) init(ses FeSession, txnOp TxnOperator, db string, callBack outputCallBackFunc) {
@@ -60,7 +57,14 @@
 	} else {
 		back.backSes.reInit(ses, txnOp, db, callBack)
 	}
->>>>>>> 266761c6
+
+	if back.statsArray != nil {
+		back.statsArray.Reset()
+	} else {
+		back.statsArray = statistic.NewStatsArray()
+	}
+
+	//>>>>>>> main
 }
 
 func (back *backExec) Service() string {
@@ -562,19 +566,8 @@
 	reqCtx context.Context,
 	upstream FeSession,
 ) BackgroundExec {
-<<<<<<< HEAD
-	backSes := newBackSession(upstream, nil, "", fakeDataSetFetcher2)
-	if up, ok := upstream.(*Session); ok {
-		backSes.upstream = up
-	}
-	bh := &backExec{
-		backSes:    backSes,
-		statsArray: statistic.NewStatsArray(),
-	}
-=======
 	return upstream.InitBackExec(nil, "", fakeDataSetFetcher2)
 }
->>>>>>> 266761c6
 
 var NewShareTxnBackgroundExec = func(ctx context.Context, ses FeSession, rawBatch bool) BackgroundExec {
 	return ses.GetShareTxnBackgroundExec(ctx, rawBatch)
@@ -1002,15 +995,7 @@
 		txnOp = backSes.GetTxnHandler().GetTxn()
 	}
 
-<<<<<<< HEAD
-	newBackSes := newBackSession(backSes, txnOp, "", fakeDataSetFetcher2)
-	bh := &backExec{
-		backSes:    newBackSes,
-		statsArray: statistic.NewStatsArray(),
-	}
-=======
 	backSes.InitBackExec(txnOp, "", fakeDataSetFetcher2)
->>>>>>> 266761c6
 	//the derived statement execute in a shared transaction in background session
 	backSes.shareTxnBackExecReused.backSes.ReplaceDerivedStmt(true)
 	return backSes.shareTxnBackExecReused
