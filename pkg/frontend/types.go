// Copyright 2022 Matrix Origin
//
// Licensed under the Apache License, Version 2.0 (the "License");
// you may not use this file except in compliance with the License.
// You may obtain a copy of the License at
//
// http://www.apache.org/licenses/LICENSE-2.0
//
// Unless required by applicable law or agreed to in writing, software
// distributed under the License is distributed on an "AS IS" BASIS,
// WITHOUT WARRANTIES OR CONDITIONS OF ANY KIND, either express or implied.
// See the License for the specific language governing permissions and
// limitations under the License.

package frontend

import (
	"context"
<<<<<<< HEAD
	"time"
=======
>>>>>>> e125bd8e

	"github.com/fagongzi/goetty/v2/buf"
	"github.com/matrixorigin/matrixone/pkg/common/mpool"
	"github.com/matrixorigin/matrixone/pkg/config"
	"github.com/matrixorigin/matrixone/pkg/vm/process"

	"github.com/matrixorigin/matrixone/pkg/container/batch"
	"github.com/matrixorigin/matrixone/pkg/container/types"
	"github.com/matrixorigin/matrixone/pkg/container/vector"
	"github.com/matrixorigin/matrixone/pkg/sql/colexec"
	"github.com/matrixorigin/matrixone/pkg/sql/parsers/tree"
	"github.com/matrixorigin/matrixone/pkg/sql/plan"
	"github.com/matrixorigin/matrixone/pkg/txn/client"
	"github.com/matrixorigin/matrixone/pkg/util"
)

const (
	DefaultRpcBufferSize = 1 << 10
)

type (
	TxnOperator = client.TxnOperator
	TxnClient   = client.TxnClient
	TxnOption   = client.TxnOption
)

type ComputationRunner interface {
	Run(ts uint64) (*util.RunResult, error)
}

// ComputationWrapper is the wrapper of the computation
type ComputationWrapper interface {
	ComputationRunner
	GetAst() tree.Statement

	GetProcess() *process.Process

	SetDatabaseName(db string) error

	GetColumns() ([]interface{}, error)

	// GetAffectedRows() uint64

	Compile(requestCtx context.Context, u interface{}, fill func(interface{}, *batch.Batch) error) (interface{}, error)

	GetUUID() []byte

	RecordExecPlan(ctx context.Context) error

	GetLoadTag() bool

	GetServerStatus() uint16
}

type ColumnInfo interface {
	GetName() string

	GetType() types.T
}

var _ ColumnInfo = &engineColumnInfo{}

type TableInfo interface {
	GetColumns()
}

type engineColumnInfo struct {
	name string
	typ  types.Type
}

func (ec *engineColumnInfo) GetName() string {
	return ec.name
}

func (ec *engineColumnInfo) GetType() types.T {
	return ec.typ.Oid
}

type PrepareStmt struct {
	Name           string
	PreparePlan    *plan.Plan
	PrepareStmt    tree.Statement
	ParamTypes     []byte
	IsInsertValues bool
	InsertBat      *batch.Batch
	proc           *process.Process

	exprList [][]colexec.ExpressionExecutor

	params              *vector.Vector
	getFromSendLongData map[int]struct{}
}

/*
Disguise the COMMAND CMD_FIELD_LIST as sql query.
*/
const (
	cmdFieldListSql    = "__++__internal_cmd_field_list"
	cmdFieldListSqlLen = len(cmdFieldListSql)
	cloudUserTag       = "cloud_user"
	cloudNoUserTag     = "cloud_nonuser"
)

var _ tree.Statement = &InternalCmdFieldList{}

// InternalCmdFieldList the CMD_FIELD_LIST statement
type InternalCmdFieldList struct {
	tableName string
}

func (icfl *InternalCmdFieldList) String() string {
	return makeCmdFieldListSql(icfl.tableName)
}

func (icfl *InternalCmdFieldList) Format(ctx *tree.FmtCtx) {
	ctx.WriteString(makeCmdFieldListSql(icfl.tableName))
}

func (icfl *InternalCmdFieldList) GetStatementType() string { return "InternalCmd" }
func (icfl *InternalCmdFieldList) GetQueryType() string     { return tree.QueryTypeDQL }

// ExecResult is the result interface of the execution
type ExecResult interface {
	GetRowCount() uint64

	GetString(ctx context.Context, rindex, cindex uint64) (string, error)

	GetUint64(ctx context.Context, rindex, cindex uint64) (uint64, error)

	GetInt64(ctx context.Context, rindex, cindex uint64) (int64, error)
}

func execResultArrayHasData(arr []ExecResult) bool {
	return len(arr) != 0 && arr[0].GetRowCount() != 0
}

// BackgroundExec executes the sql in background session without network output.
type BackgroundExec interface {
	Close()
	Exec(context.Context, string) error
	ExecStmt(context.Context, tree.Statement) error
	GetExecResultSet() []interface{}
	ClearExecResultSet()

	GetExecResultBatches() []*batch.Batch
	ClearExecResultBatches()
}

var _ BackgroundExec = &BackgroundHandler{}

type unknownStatementType struct {
	tree.StatementType
}

func (unknownStatementType) GetStatementType() string { return "Unknown" }
func (unknownStatementType) GetQueryType() string     { return tree.QueryTypeOth }

func getStatementType(stmt tree.Statement) tree.StatementType {
	switch stmt.(type) {
	case tree.StatementType:
		return stmt
	default:
		return unknownStatementType{}
	}
}

// TableInfoCache tableInfos of a database
type TableInfoCache struct {
	db         string
	tableInfos map[string][]ColumnInfo
}

// outputPool outputs the data
type outputPool interface {
	resetLineStr()

	reset()

	getEmptyRow() ([]interface{}, error)

	flush() error
}

func (prepareStmt *PrepareStmt) Close() {
	if prepareStmt.params != nil {
		prepareStmt.params.Free(prepareStmt.proc.Mp())
	}
	if prepareStmt.InsertBat != nil {
		prepareStmt.InsertBat.SetCnt(1)
		prepareStmt.InsertBat.Clean(prepareStmt.proc.Mp())
		prepareStmt.InsertBat = nil
	}
	if prepareStmt.exprList != nil {
		for _, exprs := range prepareStmt.exprList {
			for _, expr := range exprs {
				expr.Free()
			}
		}
	}
}

var _ buf.Allocator = &SessionAllocator{}

type SessionAllocator struct {
	mp *mpool.MPool
}

func NewSessionAllocator(pu *config.ParameterUnit) *SessionAllocator {
	pool, err := mpool.NewMPool("frontend-goetty-pool-cn-level", pu.SV.GuestMmuLimitation, mpool.NoFixed)
	if err != nil {
		panic(err)
	}
	ret := &SessionAllocator{mp: pool}
	return ret
}

func (s *SessionAllocator) Alloc(capacity int) []byte {
	alloc, err := s.mp.Alloc(capacity)
	if err != nil {
		panic(err)
	}
	return alloc
}

func (s SessionAllocator) Free(bs []byte) {
	s.mp.Free(bs)
}

type PlanTimeConsumedInfo struct {
	parseStart           time.Time
	parseEnd             time.Time
	numStmt              int64
	numNeedToRecordStats int64

	loopStart time.Time
	loopEnd   time.Time

	executeStmtStart time.Time

	runStart time.Time
}

type PlanTimeConsumedInfoKey struct{}

func GetPlanTimeConsumedInfoRefFromCtx(ctx context.Context) *PlanTimeConsumedInfo {

	ref, ok := ctx.Value(PlanTimeConsumedInfoKey{}).(*PlanTimeConsumedInfo)

	if ok && ref != nil {
		return ref
	}
	panic("there is no PlanTimeConsumedInfoKey in ctx or PlanTimeConsumedInfoRef is nil ")
}

func ContextWithPlanTimeConsumedInfo(ctx context.Context, ref *PlanTimeConsumedInfo) context.Context {
	return context.WithValue(ctx, PlanTimeConsumedInfoKey{}, ref)
}<|MERGE_RESOLUTION|>--- conflicted
+++ resolved
@@ -16,10 +16,7 @@
 
 import (
 	"context"
-<<<<<<< HEAD
 	"time"
-=======
->>>>>>> e125bd8e
 
 	"github.com/fagongzi/goetty/v2/buf"
 	"github.com/matrixorigin/matrixone/pkg/common/mpool"
