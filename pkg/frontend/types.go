--- conflicted
+++ resolved
@@ -101,24 +101,14 @@
 Disguise the COMMAND CMD_FIELD_LIST as sql query.
 */
 const (
-<<<<<<< HEAD
-	cmdFieldListSql = "__++__internal_cmd_field_list"
-	internalSql     = "internal_sql"
-	cloudUserSql    = "cloud_user_sql"
-	cloudNoUserSql  = "cloud_nonuser_sql"
-	externSql       = "external_sql"
-	cloudUserTag    = "cloud_user"
-	cloudNoUserTag  = "cloud_nonuser"
-=======
 	cmdFieldListSql    = "__++__internal_cmd_field_list"
 	cmdFieldListSqlLen = len(cmdFieldListSql)
-	intereSql          = "internal_sql"
+	internalSql        = "internal_sql"
 	cloudUserSql       = "cloud_user_sql"
 	cloudNoUserSql     = "cloud_nonuser_sql"
 	externSql          = "external_sql"
 	cloudUserTag       = "cloud_user"
 	cloudNoUserTag     = "cloud_nonuser"
->>>>>>> 3cdceab8
 )
 
 var _ tree.Statement = &InternalCmdFieldList{}
