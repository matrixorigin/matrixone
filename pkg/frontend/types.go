// Copyright 2022 Matrix Origin
//
// Licensed under the Apache License, Version 2.0 (the "License");
// you may not use this file except in compliance with the License.
// You may obtain a copy of the License at
//
// http://www.apache.org/licenses/LICENSE-2.0
//
// Unless required by applicable law or agreed to in writing, software
// distributed under the License is distributed on an "AS IS" BASIS,
// WITHOUT WARRANTIES OR CONDITIONS OF ANY KIND, either express or implied.
// See the License for the specific language governing permissions and
// limitations under the License.

package frontend

import (
	"context"
	"io"
	"time"

	"github.com/fagongzi/goetty/v2/buf"
	"github.com/google/uuid"
	"go.uber.org/zap"
	"go.uber.org/zap/zapcore"

	"github.com/matrixorigin/matrixone/pkg/common/buffer"
	"github.com/matrixorigin/matrixone/pkg/common/mpool"
	"github.com/matrixorigin/matrixone/pkg/config"
	"github.com/matrixorigin/matrixone/pkg/pb/timestamp"
	"github.com/matrixorigin/matrixone/pkg/util/trace/impl/motrace"
	"github.com/matrixorigin/matrixone/pkg/vm/process"

	"github.com/matrixorigin/matrixone/pkg/container/batch"
	"github.com/matrixorigin/matrixone/pkg/container/types"
	"github.com/matrixorigin/matrixone/pkg/container/vector"
	"github.com/matrixorigin/matrixone/pkg/pb/plan"
	"github.com/matrixorigin/matrixone/pkg/sql/colexec"
	"github.com/matrixorigin/matrixone/pkg/sql/parsers/tree"
	plan2 "github.com/matrixorigin/matrixone/pkg/sql/plan"
	"github.com/matrixorigin/matrixone/pkg/txn/client"
	"github.com/matrixorigin/matrixone/pkg/util"
)

const (
	DefaultRpcBufferSize = 1 << 10
)

type (
	TxnOperator = client.TxnOperator
	TxnClient   = client.TxnClient
	TxnOption   = client.TxnOption
)

type ComputationRunner interface {
	Run(ts uint64) (*util.RunResult, error)
}

// ComputationWrapper is the wrapper of the computation
type ComputationWrapper interface {
	ComputationRunner
	GetAst() tree.Statement

	GetProcess() *process.Process

	GetColumns(ctx context.Context) ([]interface{}, error)

	Compile(any any, fill func(*batch.Batch) error) (interface{}, error)

	GetUUID() []byte

	RecordExecPlan(ctx context.Context) error

	GetLoadTag() bool

	GetServerStatus() uint16
	Clear()
	Plan() *plan.Plan
	ResetPlanAndStmt(stmt tree.Statement)
	Free()
}

type ColumnInfo interface {
	GetName() string

	GetType() types.T
}

var _ ColumnInfo = &engineColumnInfo{}

type TableInfo interface {
	GetColumns()
}

type engineColumnInfo struct {
	name string
	typ  types.Type
}

func (ec *engineColumnInfo) GetName() string {
	return ec.name
}

func (ec *engineColumnInfo) GetType() types.T {
	return ec.typ.Oid
}

type PrepareStmt struct {
	Name           string
	Sql            string
	PreparePlan    *plan.Plan
	PrepareStmt    tree.Statement
	ParamTypes     []byte
	IsInsertValues bool
	InsertBat      *batch.Batch
	proc           *process.Process

	exprList [][]colexec.ExpressionExecutor

	params              *vector.Vector
	getFromSendLongData map[int]struct{}
}

/*
Disguise the COMMAND CMD_FIELD_LIST as sql query.
*/
const (
	cmdFieldListSql    = "__++__internal_cmd_field_list"
	cmdFieldListSqlLen = len(cmdFieldListSql)
	cloudUserTag       = "cloud_user"
	cloudNoUserTag     = "cloud_nonuser"
	saveResultTag      = "save_result"
)

var _ tree.Statement = &InternalCmdFieldList{}

// InternalCmdFieldList the CMD_FIELD_LIST statement
type InternalCmdFieldList struct {
	tableName string
}

// Free implements tree.Statement.
func (icfl *InternalCmdFieldList) Free() {
}

func (icfl *InternalCmdFieldList) String() string {
	return makeCmdFieldListSql(icfl.tableName)
}

func (icfl *InternalCmdFieldList) Format(ctx *tree.FmtCtx) {
	ctx.WriteString(makeCmdFieldListSql(icfl.tableName))
}

func (icfl *InternalCmdFieldList) StmtKind() tree.StmtKind {
	return tree.MakeStmtKind(tree.OUTPUT_STATUS, tree.RESP_BY_SITUATION, tree.EXEC_IN_FRONTEND)
}

func (icfl *InternalCmdFieldList) GetStatementType() string { return "InternalCmd" }
func (icfl *InternalCmdFieldList) GetQueryType() string     { return tree.QueryTypeDQL }

// ExecResult is the result interface of the execution
type ExecResult interface {
	GetRowCount() uint64

	GetString(ctx context.Context, rindex, cindex uint64) (string, error)

	GetUint64(ctx context.Context, rindex, cindex uint64) (uint64, error)

	GetInt64(ctx context.Context, rindex, cindex uint64) (int64, error)
}

func execResultArrayHasData(arr []ExecResult) bool {
	return len(arr) != 0 && arr[0].GetRowCount() != 0
}

// BackgroundExec executes the sql in background session without network output.
type BackgroundExec interface {
	Close()
	Exec(context.Context, string) error
	ExecRestore(context.Context, string, uint32, uint32) error
	ExecStmt(context.Context, tree.Statement) error
	GetExecResultSet() []interface{}
	ClearExecResultSet()

	GetExecResultBatches() []*batch.Batch
	ClearExecResultBatches()
	Clear()
}

var _ BackgroundExec = &backExec{}

type unknownStatementType struct {
	tree.StatementType
}

func (unknownStatementType) GetStatementType() string { return "Unknown" }
func (unknownStatementType) GetQueryType() string     { return tree.QueryTypeOth }

func getStatementType(stmt tree.Statement) tree.StatementType {
	switch stmt.(type) {
	case tree.StatementType:
		return stmt
	default:
		return unknownStatementType{}
	}
}

// TableInfoCache tableInfos of a database
//type TableInfoCache struct {
//	db         string
//	tableInfos map[string][]ColumnInfo
//}

// outputPool outputs the data
type outputPool interface {
	resetLineStr()

	reset()

	getEmptyRow() ([]interface{}, error)

	flush() error
}

func (prepareStmt *PrepareStmt) Close() {
	if prepareStmt.params != nil {
		prepareStmt.params.Free(prepareStmt.proc.Mp())
	}
	if prepareStmt.InsertBat != nil {
		prepareStmt.InsertBat.SetCnt(1)
		prepareStmt.InsertBat.Clean(prepareStmt.proc.Mp())
		prepareStmt.InsertBat = nil
	}
	if prepareStmt.exprList != nil {
		for _, exprs := range prepareStmt.exprList {
			for _, expr := range exprs {
				expr.Free()
			}
		}
	}
	if prepareStmt.PrepareStmt != nil {
		prepareStmt.PrepareStmt.Free()
	}
}

var _ buf.Allocator = &SessionAllocator{}

type SessionAllocator struct {
	mp *mpool.MPool
}

func NewSessionAllocator(pu *config.ParameterUnit) *SessionAllocator {
	pool, err := mpool.NewMPool("frontend-goetty-pool-cn-level", pu.SV.GuestMmuLimitation, mpool.NoFixed)
	if err != nil {
		panic(err)
	}
	ret := &SessionAllocator{mp: pool}
	return ret
}

func (s *SessionAllocator) Alloc(capacity int) []byte {
	alloc, err := s.mp.Alloc(capacity)
	if err != nil {
		panic(err)
	}
	return alloc
}

func (s SessionAllocator) Free(bs []byte) {
	s.mp.Free(bs)
}

var _ FeSession = &Session{}
var _ FeSession = &backSession{}

type FeSession interface {
	GetTimeZone() *time.Location
	GetStatsCache() *plan2.StatsCache
	GetUserName() string
	GetSql() string
	GetAccountId() uint32
	GetTenantInfo() *TenantInfo
	GetBackgroundExec(ctx context.Context) BackgroundExec
	GetRawBatchBackgroundExec(ctx context.Context) BackgroundExec
	GetGlobalSystemVariableValue(ctx context.Context, name string) (interface{}, error)
	GetSessionVar(ctx context.Context, name string) (interface{}, error)
	GetUserDefinedVar(name string) (SystemVariableType, *UserDefinedVar, error)
	GetDebugString() string
	GetFromRealUser() bool
	getLastCommitTS() timestamp.Timestamp
	GetTenantName() string
	SetTxnId(i []byte)
	GetTxnId() uuid.UUID
	GetStmtId() uuid.UUID
	GetSqlOfStmt() string
	updateLastCommitTS(ts timestamp.Timestamp)
	GetMysqlProtocol() MysqlProtocol
	GetTxnHandler() *TxnHandler
	GetDatabaseName() string
	SetDatabaseName(db string)
	GetMysqlResultSet() *MysqlResultSet
	GetGlobalVar(ctx context.Context, name string) (interface{}, error)
	SetNewResponse(category int, affectedRows uint64, cmd int, d interface{}, isLastStmt bool) *Response
	GetTxnCompileCtx() *TxnCompilerContext
	GetCmd() CommandType
	IsBackgroundSession() bool
	GetPrepareStmt(ctx context.Context, name string) (*PrepareStmt, error)
	CountPayload(i int)
	RemovePrepareStmt(name string)
	SetShowStmtType(statement ShowStatementType)
	SetSql(sql string)
	GetMemPool() *mpool.MPool
	GetProc() *process.Process
	GetLastInsertID() uint64
	GetSqlHelper() *SqlHelper
	GetBuffer() *buffer.Buffer
	GetStmtProfile() *process.StmtProfile
	CopySeqToProc(proc *process.Process)
	getQueryId(internal bool) []string
	SetMysqlResultSet(mrs *MysqlResultSet)
	GetConnectionID() uint32
	IsDerivedStmt() bool
	SetAccountId(uint32)
	SetPlan(plan *plan.Plan)
	SetData([][]interface{})
	GetIsInternal() bool
	getCNLabels() map[string]string
	GetUpstream() FeSession
	cleanCache()
	getNextProcessId() string
	GetSqlCount() uint64
	addSqlCount(a uint64)
	GetStmtInfo() *motrace.StatementInfo
	GetTxnInfo() string
	GetUUID() []byte
	SendRows() int64
	SetTStmt(stmt *motrace.StatementInfo)
	GetUUIDString() string
	DisableTrace() bool
	Close()
	Clear()
<<<<<<< HEAD

	SessionLogger
}

type SessionLogger interface {
	SessionLoggerGetter
	Info(ctx context.Context, msg string, fields ...zap.Field)
	Error(ctx context.Context, msg string, fields ...zap.Field)
	Warn(ctx context.Context, msg string, fields ...zap.Field)
	Fatal(ctx context.Context, msg string, fields ...zap.Field)
	Debug(ctx context.Context, msg string, fields ...zap.Field)
	Infof(ctx context.Context, msg string, args ...any)
	Errorf(ctx context.Context, msg string, args ...any)
	Warnf(ctx context.Context, msg string, args ...any)
	Fatalf(ctx context.Context, msg string, args ...any)
	Debugf(ctx context.Context, msg string, args ...any)
	GetLogger() SessionLogger
}

type SessionLoggerGetter interface {
	GetSessId() uuid.UUID
	GetStmtId() uuid.UUID
	GetTxnId() uuid.UUID
	GetLogLevel() zapcore.Level
=======
	getCachedPlan(sql string) *cachedPlan
>>>>>>> 6003d834
}

type ExecCtx struct {
	reqCtx      context.Context
	prepareStmt *PrepareStmt
	runResult   *util.RunResult
	//stmt will be replaced by the Execute
	stmt tree.Statement
	//isLastStmt : true denotes the last statement in the query
	isLastStmt bool
	// tenant name
	tenant          string
	userName        string
	sqlOfStmt       string
	cw              ComputationWrapper
	runner          ComputationRunner
	loadLocalWriter *io.PipeWriter
	proc            *process.Process
	proto           MysqlProtocol
	ses             FeSession
	txnOpt          FeTxnOption
	cws             []ComputationWrapper
	input           *UserInput
	//In the session migration, skip the response to the client
	skipRespClient bool
	//In the session migration, executeParamTypes for the EXECUTE stmt should be migrated
	//from the old session to the new session.
	executeParamTypes []byte
}

// outputCallBackFunc is the callback function to send the result to the client.
// parameters:
//
//	FeSession
//	ExecCtx
//	batch.Batch
type outputCallBackFunc func(FeSession, *ExecCtx, *batch.Batch) error

// TODO: shared component among the session implmentation
type feSessionImpl struct {
	pool          *mpool.MPool
	proto         MysqlProtocol
	buf           *buffer.Buffer
	stmtProfile   process.StmtProfile
	tenant        *TenantInfo
	txnHandler    *TxnHandler
	txnCompileCtx *TxnCompilerContext
	mrs           *MysqlResultSet
	//it gets the result set from the pipeline and send it to the client
	outputCallback outputCallBackFunc

	//all the result set of executing the sql in background task
	allResultSet []*MysqlResultSet
	rs           *plan.ResultColDef

	// result batches of executing the sql in background task
	// set by func batchFetcher
	resultBatches []*batch.Batch

	//derivedStmt denotes the sql or statement that derived from the user input statement.
	//a new internal statement derived from the statement the user input and executed during
	// the execution of it in the same transaction.
	//
	//For instance
	//	select nextval('seq_15')
	//  nextval internally will derive two sql (a select and an update). the two sql are executed
	//	in the same transaction.
	derivedStmt bool

	gSysVars *GlobalSystemVariables
	// when starting a transaction in session, the snapshot ts of the transaction
	// is to get a TN push to CN to get the maximum commitTS. but there is a problem,
	// when the last transaction ends and the next one starts, it is possible that the
	// log of the last transaction has not been pushed to CN, we need to wait until at
	// least the commit of the last transaction log of the previous transaction arrives.
	lastCommitTS timestamp.Timestamp
	upstream     *Session
	sql          string
	accountId    uint32
	label        map[string]string
	timeZone     *time.Location

	sqlCount     uint64
	uuid         uuid.UUID
	debugStr     string
	disableTrace bool
}

func (ses *feSessionImpl) Close() {
	ses.proto = nil
	ses.mrs = nil
	if ses.txnHandler != nil {
		ses.txnHandler = nil
	}
	if ses.txnCompileCtx != nil {
		ses.txnCompileCtx.execCtx = nil
		ses.txnCompileCtx = nil
	}
	ses.sql = ""
	ses.gSysVars = nil
	ses.allResultSet = nil
	ses.tenant = nil
	ses.debugStr = ""
	ses.rs = nil
	ses.ClearStmtProfile()
	for _, bat := range ses.resultBatches {
		bat.Clean(ses.pool)
	}
	if ses.buf != nil {
		ses.buf.Free()
		ses.buf = nil
	}
	ses.upstream = nil
}

func (ses *feSessionImpl) Clear() {
	if ses == nil {
		return
	}
	ses.ClearAllMysqlResultSet()
	ses.ClearResultBatches()
}

func (ses *feSessionImpl) SetDatabaseName(db string) {
	ses.proto.SetDatabaseName(db)
	ses.txnCompileCtx.SetDatabase(db)
}

func (ses *feSessionImpl) GetDatabaseName() string {
	return ses.proto.GetDatabaseName()
}

func (ses *feSessionImpl) GetUserName() string {
	return ses.proto.GetUserName()
}

func (ses *feSessionImpl) DisableTrace() bool {
	return ses.disableTrace
}

func (ses *feSessionImpl) SetMemPool(mp *mpool.MPool) {
	ses.pool = mp
}

func (ses *feSessionImpl) GetMemPool() *mpool.MPool {
	return ses.pool
}

func (ses *feSessionImpl) GetMysqlProtocol() MysqlProtocol {
	return ses.proto
}

func (ses *feSessionImpl) ReplaceProtocol(proto MysqlProtocol) MysqlProtocol {
	old := ses.proto
	ses.proto = proto
	return old
}

func (ses *feSessionImpl) GetBuffer() *buffer.Buffer {
	return ses.buf
}

func (ses *feSessionImpl) GetStmtProfile() *process.StmtProfile {
	return &ses.stmtProfile
}

func (ses *feSessionImpl) ClearStmtProfile() {
	ses.stmtProfile.Clear()
}

func (ses *feSessionImpl) SetTxnId(id []byte) {
	ses.stmtProfile.SetTxnId(id)
}

func (ses *feSessionImpl) GetTxnId() uuid.UUID {
	return ses.stmtProfile.GetTxnId()
}

func (ses *feSessionImpl) SetStmtId(id uuid.UUID) {
	ses.stmtProfile.SetStmtId(id)
}

func (ses *feSessionImpl) GetStmtId() uuid.UUID {
	return ses.stmtProfile.GetStmtId()
}

func (ses *feSessionImpl) SetStmtType(st string) {
	ses.stmtProfile.SetStmtType(st)
}

func (ses *feSessionImpl) GetStmtType() string {
	return ses.stmtProfile.GetStmtType()
}

func (ses *feSessionImpl) SetQueryType(qt string) {
	ses.stmtProfile.SetQueryType(qt)
}

func (ses *feSessionImpl) GetQueryType() string {
	return ses.stmtProfile.GetQueryType()
}

func (ses *feSessionImpl) SetSqlSourceType(st string) {
	ses.stmtProfile.SetSqlSourceType(st)
}

func (ses *feSessionImpl) GetSqlSourceType() string {
	return ses.stmtProfile.GetSqlSourceType()
}

func (ses *feSessionImpl) SetQueryStart(t time.Time) {
	ses.stmtProfile.SetQueryStart(t)
}

func (ses *feSessionImpl) GetQueryStart() time.Time {
	return ses.stmtProfile.GetQueryStart()
}

func (ses *feSessionImpl) SetSqlOfStmt(sot string) {
	ses.stmtProfile.SetSqlOfStmt(sot)
}

func (ses *feSessionImpl) GetSqlOfStmt() string {
	return ses.stmtProfile.GetSqlOfStmt()
}

func (ses *feSessionImpl) GetTenantInfo() *TenantInfo {
	return ses.tenant
}

func (ses *feSessionImpl) SetTenantInfo(ti *TenantInfo) {
	ses.tenant = ti
}

func (ses *feSessionImpl) GetTxnHandler() *TxnHandler {
	return ses.txnHandler
}

func (ses *feSessionImpl) GetTxnCompileCtx() *TxnCompilerContext {
	return ses.txnCompileCtx
}

func (ses *feSessionImpl) SetMysqlResultSet(mrs *MysqlResultSet) {
	ses.mrs = mrs
}

func (ses *feSessionImpl) GetMysqlResultSet() *MysqlResultSet {
	return ses.mrs
}

func (ses *feSessionImpl) SetOutputCallback(callback outputCallBackFunc) {
	ses.outputCallback = callback
}

func (ses *feSessionImpl) SetMysqlResultSetOfBackgroundTask(mrs *MysqlResultSet) {
	if len(ses.allResultSet) == 0 {
		ses.allResultSet = append(ses.allResultSet, mrs)
	}
}

func (ses *feSessionImpl) GetAllMysqlResultSet() []*MysqlResultSet {
	return ses.allResultSet
}

func (ses *feSessionImpl) ClearAllMysqlResultSet() {
	if ses.allResultSet != nil {
		ses.allResultSet = ses.allResultSet[:0]
	}
}

func (ses *feSessionImpl) SaveResultSet() {
	if len(ses.allResultSet) == 0 && ses.mrs != nil {
		ses.allResultSet = []*MysqlResultSet{ses.mrs}
	}
}

func (ses *feSessionImpl) IsDerivedStmt() bool {
	return ses.derivedStmt
}

// ReplaceDerivedStmt sets the derivedStmt and returns the previous value.
// if b is true, executing a derived statement.
func (ses *feSessionImpl) ReplaceDerivedStmt(b bool) bool {
	prev := ses.derivedStmt
	ses.derivedStmt = b
	return prev
}

func (ses *feSessionImpl) updateLastCommitTS(lastCommitTS timestamp.Timestamp) {
	if lastCommitTS.Greater(ses.lastCommitTS) {
		ses.lastCommitTS = lastCommitTS
	}
	if ses.upstream != nil {
		ses.upstream.updateLastCommitTS(lastCommitTS)
	}
}

func (ses *feSessionImpl) getLastCommitTS() timestamp.Timestamp {
	minTS := ses.lastCommitTS
	if ses.upstream != nil {
		v := ses.upstream.getLastCommitTS()
		if v.Greater(minTS) {
			minTS = v
		}
	}
	return minTS
}

func (ses *feSessionImpl) GetUpstream() FeSession {
	return ses.upstream
}

// ClearResultBatches does not call Batch.Clear().
func (ses *feSessionImpl) ClearResultBatches() {
	ses.resultBatches = nil
}

func (ses *feSessionImpl) GetResultBatches() []*batch.Batch {
	return ses.resultBatches
}

func (ses *feSessionImpl) AppendResultBatch(bat *batch.Batch) error {
	copied, err := bat.Dup(ses.pool)
	if err != nil {
		return err
	}
	ses.resultBatches = append(ses.resultBatches, copied)
	return nil
}

func (ses *feSessionImpl) GetGlobalSysVars() *GlobalSystemVariables {
	return ses.gSysVars
}

func (ses *feSessionImpl) SetSql(sql string) {
	ses.sql = sql
}

func (ses *feSessionImpl) GetSql() string {
	return ses.sql
}

func (ses *feSessionImpl) GetAccountId() uint32 {
	return ses.accountId
}

func (ses *feSessionImpl) SetAccountId(u uint32) {
	ses.accountId = u
}

func (ses *feSessionImpl) SetTimeZone(loc *time.Location) {
	ses.timeZone = loc
}

func (ses *feSessionImpl) GetTimeZone() *time.Location {
	return ses.timeZone
}

func (ses *feSessionImpl) GetSqlCount() uint64 {
	return ses.sqlCount
}

func (ses *feSessionImpl) addSqlCount(a uint64) {
	ses.sqlCount += a
}

func (ses *feSessionImpl) GetUUID() []byte {
	return ses.uuid[:]
}

func (ses *feSessionImpl) GetUUIDString() string {
	return ses.uuid.String()
}

func (ses *Session) GetDebugString() string {
	ses.mu.Lock()
	defer ses.mu.Unlock()
	return ses.debugStr
}<|MERGE_RESOLUTION|>--- conflicted
+++ resolved
@@ -339,7 +339,7 @@
 	DisableTrace() bool
 	Close()
 	Clear()
-<<<<<<< HEAD
+	getCachedPlan(sql string) *cachedPlan
 
 	SessionLogger
 }
@@ -364,9 +364,6 @@
 	GetStmtId() uuid.UUID
 	GetTxnId() uuid.UUID
 	GetLogLevel() zapcore.Level
-=======
-	getCachedPlan(sql string) *cachedPlan
->>>>>>> 6003d834
 }
 
 type ExecCtx struct {
