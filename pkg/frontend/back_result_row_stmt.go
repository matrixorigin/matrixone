// Copyright 2024 Matrix Origin
//
// Licensed under the Apache License, Version 2.0 (the "License");
// you may not use this file except in compliance with the License.
// You may obtain a copy of the License at
//
//      http://www.apache.org/licenses/LICENSE-2.0
//
// Unless required by applicable law or agreed to in writing, software
// distributed under the License is distributed on an "AS IS" BASIS,
// WITHOUT WARRANTIES OR CONDITIONS OF ANY KIND, either express or implied.
// See the License for the specific language governing permissions and
// limitations under the License.

package frontend

import (
<<<<<<< HEAD
	"context"
=======
	"fmt"
>>>>>>> 6003d834
	"time"

	"go.uber.org/zap"

	"github.com/matrixorigin/matrixone/pkg/pb/plan"
	plan2 "github.com/matrixorigin/matrixone/pkg/sql/plan"
)

func executeResultRowStmtInBack(backSes *backSession,
	execCtx *ExecCtx) (err error) {
	var columns []interface{}
	mrs := backSes.GetMysqlResultSet()
	// cw.Compile might rewrite sql, here we fetch the latest version
	columns, err = execCtx.cw.GetColumns(execCtx.reqCtx)
	if err != nil {
		backSes.Error(requestCtx,
			"Failed to get columns from computation handler",
			zap.Error(err))
		return
	}
	for _, c := range columns {
		mysqlc := c.(Column)
		mrs.AddColumn(mysqlc)
	}
	if c, ok := execCtx.cw.(*TxnComputationWrapper); ok {
		backSes.rs = &plan.ResultColDef{ResultCols: plan2.GetResultColumnsFromPlan(c.plan)}
	}
	runBegin := time.Now()
	if _, err = execCtx.runner.Run(0); err != nil {
		return
	}

	// only log if run time is longer than 1s
	if time.Since(runBegin) > time.Second {
		backSes.Infof(requestCtx, "time of Exec.Run : %s", time.Since(runBegin).String())
	}
	return
}<|MERGE_RESOLUTION|>--- conflicted
+++ resolved
@@ -15,11 +15,6 @@
 package frontend
 
 import (
-<<<<<<< HEAD
-	"context"
-=======
-	"fmt"
->>>>>>> 6003d834
 	"time"
 
 	"go.uber.org/zap"
@@ -35,7 +30,7 @@
 	// cw.Compile might rewrite sql, here we fetch the latest version
 	columns, err = execCtx.cw.GetColumns(execCtx.reqCtx)
 	if err != nil {
-		backSes.Error(requestCtx,
+		backSes.Error(execCtx.reqCtx,
 			"Failed to get columns from computation handler",
 			zap.Error(err))
 		return
@@ -54,7 +49,7 @@
 
 	// only log if run time is longer than 1s
 	if time.Since(runBegin) > time.Second {
-		backSes.Infof(requestCtx, "time of Exec.Run : %s", time.Since(runBegin).String())
+		backSes.Infof(execCtx.reqCtx, "time of Exec.Run : %s", time.Since(runBegin).String())
 	}
 	return
 }