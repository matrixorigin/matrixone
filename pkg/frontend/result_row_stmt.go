// Copyright 2021 - 2024 Matrix Origin
//
// Licensed under the Apache License, Version 2.0 (the "License");
// you may not use this file except in compliance with the License.
// You may obtain a copy of the License at
//
//      http://www.apache.org/licenses/LICENSE-2.0
//
// Unless required by applicable law or agreed to in writing, software
// distributed under the License is distributed on an "AS IS" BASIS,
// WITHOUT WARRANTIES OR CONDITIONS OF ANY KIND, either express or implied.
// See the License for the specific language governing permissions and
// limitations under the License.

package frontend

import (
	"fmt"
	"time"

	"go.uber.org/zap"

	"github.com/matrixorigin/matrixone/pkg/common/moerr"
	"github.com/matrixorigin/matrixone/pkg/pb/plan"
	"github.com/matrixorigin/matrixone/pkg/sql/parsers/tree"
	plan2 "github.com/matrixorigin/matrixone/pkg/sql/plan"
	"github.com/matrixorigin/matrixone/pkg/sql/plan/explain"
)

// executeResultRowStmt run the statemet that responses result rows
func executeResultRowStmt(ses *Session, execCtx *ExecCtx) (err error) {
	var columns []interface{}
<<<<<<< HEAD
	ses.EnterFPrint(63)
	defer ses.ExitFPrint(63)
=======
	var colDefs []*plan2.ColDef
>>>>>>> b12a7c21
	switch statement := execCtx.stmt.(type) {
	case *tree.Select:

		columns, err = execCtx.cw.GetColumns(execCtx.reqCtx)
		if err != nil {
			logError(ses, ses.GetDebugString(),
				"Failed to get columns from computation handler",
				zap.Error(err))
			return
		}
		if c, ok := execCtx.cw.(*TxnComputationWrapper); ok {
			ses.rs = &plan.ResultColDef{ResultCols: plan2.GetResultColumnsFromPlan(c.plan)}
		}

		ses.EnterFPrint(64)
		defer ses.ExitFPrint(64)
		err = respColumnDefsWithoutFlush(ses, execCtx, columns)
		if err != nil {
			return
		}

		ses.EnterFPrint(65)
		defer ses.ExitFPrint(65)
		fPrintTxnOp := execCtx.ses.GetTxnHandler().GetTxn()
		setFPrints(fPrintTxnOp, execCtx.ses.GetFPrints())
		runBegin := time.Now()
		/*
			Step 2: Start pipeline
			Producing the data row and sending the data row
		*/
		// todo: add trace
		if _, err = execCtx.runner.Run(0); err != nil {
			return
		}

		// only log if run time is longer than 1s
		if time.Since(runBegin) > time.Second {
			logInfo(ses, ses.GetDebugString(), fmt.Sprintf("time of Exec.Run : %s", time.Since(runBegin).String()))
		}

	case *tree.ExplainAnalyze:
		explainColName := "QUERY PLAN"
		colDefs, columns, err = GetExplainColumns(execCtx.reqCtx, explainColName)
		if err != nil {
			logError(ses, ses.GetDebugString(),
				"Failed to get columns from ExplainColumns handler",
				zap.Error(err))
			return
		}
<<<<<<< HEAD

		ses.EnterFPrint(66)
		defer ses.ExitFPrint(66)
=======
		ses.rs = &plan.ResultColDef{ResultCols: colDefs}
>>>>>>> b12a7c21
		err = respColumnDefsWithoutFlush(ses, execCtx, columns)
		if err != nil {
			return
		}

		ses.EnterFPrint(67)
		defer ses.ExitFPrint(67)
		fPrintTxnOp := execCtx.ses.GetTxnHandler().GetTxn()
		setFPrints(fPrintTxnOp, execCtx.ses.GetFPrints())
		runBegin := time.Now()
		/*
			Step 1: Start
		*/
		if _, err = execCtx.runner.Run(0); err != nil {
			return
		}

		// only log if run time is longer than 1s
		if time.Since(runBegin) > time.Second {
			logInfo(ses, ses.GetDebugString(), fmt.Sprintf("time of Exec.Run : %s", time.Since(runBegin).String()))
		}

	default:
		columns, err = execCtx.cw.GetColumns(execCtx.reqCtx)
		if err != nil {
			logError(ses, ses.GetDebugString(),
				"Failed to get columns from computation handler",
				zap.Error(err))
			return
		}
		if c, ok := execCtx.cw.(*TxnComputationWrapper); ok {
			ses.rs = &plan.ResultColDef{ResultCols: plan2.GetResultColumnsFromPlan(c.plan)}
		}

		ses.EnterFPrint(68)
		defer ses.ExitFPrint(68)
		err = respColumnDefsWithoutFlush(ses, execCtx, columns)
		if err != nil {
			return
		}

		ses.EnterFPrint(69)
		defer ses.ExitFPrint(69)
		fPrintTxnOp := execCtx.ses.GetTxnHandler().GetTxn()
		setFPrints(fPrintTxnOp, execCtx.ses.GetFPrints())
		runBegin := time.Now()
		/*
			Step 2: Start pipeline
			Producing the data row and sending the data row
		*/
		// todo: add trace
		if _, err = execCtx.runner.Run(0); err != nil {
			return
		}

		switch ses.GetShowStmtType() {
		case ShowTableStatus:
			if err = handleShowTableStatus(ses, execCtx, statement.(*tree.ShowTableStatus)); err != nil {
				return
			}
		}

		// only log if run time is longer than 1s
		if time.Since(runBegin) > time.Second {
			logInfo(ses, ses.GetDebugString(), fmt.Sprintf("time of Exec.Run : %s", time.Since(runBegin).String()))
		}
	}
	return
}

func respColumnDefsWithoutFlush(ses *Session, execCtx *ExecCtx, columns []any) (err error) {
	if execCtx.skipRespClient {
		return nil
	}
	//!!!carefully to use
	execCtx.proto.DisableAutoFlush()
	defer execCtx.proto.EnableAutoFlush()

	mrs := ses.GetMysqlResultSet()
	/*
		Step 1 : send column count and column definition.
	*/
	//send column count
	colCnt := uint64(len(columns))
	err = execCtx.proto.SendColumnCountPacket(colCnt)
	if err != nil {
		return
	}
	//send columns
	//column_count * Protocol::ColumnDefinition packets
	cmd := ses.GetCmd()
	for _, c := range columns {
		mysqlc := c.(Column)
		mrs.AddColumn(mysqlc)
		/*
			mysql COM_QUERY response: send the column definition per column
		*/
		err = execCtx.proto.SendColumnDefinitionPacket(execCtx.reqCtx, mysqlc, int(cmd))
		if err != nil {
			return
		}
	}

	/*
		mysql COM_QUERY response: End after the column has been sent.
		send EOF packet
	*/
	err = execCtx.proto.SendEOFPacketIf(0, ses.GetTxnHandler().GetServerStatus())
	if err != nil {
		return
	}
	return
}

func respStreamResultRow(ses *Session,
	execCtx *ExecCtx) (err error) {
	ses.EnterFPrint(70)
	defer ses.ExitFPrint(70)
	if execCtx.skipRespClient {
		return nil
	}
	switch statement := execCtx.stmt.(type) {
	case *tree.Select:
		if len(execCtx.proc.SessionInfo.SeqAddValues) != 0 {
			ses.AddSeqValues(execCtx.proc)
		}
		ses.SetSeqLastValue(execCtx.proc)
		err2 := execCtx.proto.sendEOFOrOkPacket(0, ses.getStatusAfterTxnIsEnded(execCtx.reqCtx))
		if err2 != nil {
			err = moerr.NewInternalError(execCtx.reqCtx, "routine send response failed. error:%v ", err2)
			logStatementStatus(execCtx.reqCtx, ses, execCtx.stmt, fail, err)
			return
		}

	case *tree.ExplainAnalyze:
		explainColName := "QUERY PLAN"
		if cwft, ok := execCtx.cw.(*TxnComputationWrapper); ok {
			queryPlan := cwft.plan
			//if it is the plan from the EXECUTE,
			// replace the plan by the plan generated by the PREPARE
			if len(cwft.paramVals) != 0 {
				queryPlan, err = plan2.FillValuesOfParamsInPlan(execCtx.reqCtx, queryPlan, cwft.paramVals)
				if err != nil {
					return
				}
			}
			// generator query explain
			explainQuery := explain.NewExplainQueryImpl(queryPlan.GetQuery())

			// build explain data buffer
			buffer := explain.NewExplainDataBuffer()
			var option *explain.ExplainOptions
			option, err = getExplainOption(execCtx.reqCtx, statement.Options)
			if err != nil {
				return
			}

			err = explainQuery.ExplainPlan(execCtx.reqCtx, buffer, option)
			if err != nil {
				return
			}

			err = buildMoExplainQuery(execCtx, explainColName, buffer, ses, getDataFromPipeline)
			if err != nil {
				return
			}

			err = execCtx.proto.sendEOFOrOkPacket(0, ses.getStatusAfterTxnIsEnded(execCtx.reqCtx))
			if err != nil {
				return
			}
		}
	default:
		err = execCtx.proto.sendEOFOrOkPacket(0, ses.getStatusAfterTxnIsEnded(execCtx.reqCtx))
		if err != nil {
			return
		}
	}

	return
}

func respPrebuildResultRow(ses *Session,
	execCtx *ExecCtx) (err error) {
	ses.EnterFPrint(71)
	defer ses.ExitFPrint(71)
	if execCtx.skipRespClient {
		return nil
	}
	mer := NewMysqlExecutionResult(0, 0, 0, 0, ses.GetMysqlResultSet())
	resp := ses.SetNewResponse(ResultResponse, 0, int(COM_QUERY), mer, execCtx.isLastStmt)
	if err := execCtx.proto.SendResponse(execCtx.reqCtx, resp); err != nil {
		return moerr.NewInternalError(execCtx.reqCtx, "routine send response failed, error: %v ", err)
	}
	return err
}

func respMixedResultRow(ses *Session,
	execCtx *ExecCtx) (err error) {
	ses.EnterFPrint(72)
	defer ses.ExitFPrint(72)
	if execCtx.skipRespClient {
		return nil
	}
	//!!!the columnDef has been sent after the compiling ends. It should not be sent here again.
	//only the result rows need to be sent.
	mrs := ses.GetMysqlResultSet()
	if err := ses.GetMysqlProtocol().SendResultSetTextBatchRowSpeedup(mrs, mrs.GetRowCount()); err != nil {
		logError(ses, ses.GetDebugString(),
			"Failed to handle 'SHOW TABLE STATUS'",
			zap.Error(err))
		return err
	}
	err = execCtx.proto.sendEOFOrOkPacket(0, ses.getStatusAfterTxnIsEnded(execCtx.reqCtx))
	if err != nil {
		return
	}

	return err
}<|MERGE_RESOLUTION|>--- conflicted
+++ resolved
@@ -29,13 +29,10 @@
 
 // executeResultRowStmt run the statemet that responses result rows
 func executeResultRowStmt(ses *Session, execCtx *ExecCtx) (err error) {
-	var columns []interface{}
-<<<<<<< HEAD
 	ses.EnterFPrint(63)
 	defer ses.ExitFPrint(63)
-=======
+	var columns []interface{}
 	var colDefs []*plan2.ColDef
->>>>>>> b12a7c21
 	switch statement := execCtx.stmt.(type) {
 	case *tree.Select:
 
@@ -85,13 +82,9 @@
 				zap.Error(err))
 			return
 		}
-<<<<<<< HEAD
-
+		ses.rs = &plan.ResultColDef{ResultCols: colDefs}
 		ses.EnterFPrint(66)
 		defer ses.ExitFPrint(66)
-=======
-		ses.rs = &plan.ResultColDef{ResultCols: colDefs}
->>>>>>> b12a7c21
 		err = respColumnDefsWithoutFlush(ses, execCtx, columns)
 		if err != nil {
 			return
