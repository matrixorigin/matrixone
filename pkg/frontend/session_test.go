--- conflicted
+++ resolved
@@ -290,13 +290,8 @@
 		}
 		proto := NewMysqlClientProtocol(0, ioses, 1024, sv)
 		txnClient := mock_frontend.NewMockTxnClient(ctrl)
-<<<<<<< HEAD
 		txnClient.EXPECT().New(gomock.Any(), gomock.Any()).AnyTimes()
-		session := NewSession(proto, nil, config.NewParameterUnit(&config.FrontendParameters{}, nil, txnClient, nil), gSysVars, true)
-=======
-		txnClient.EXPECT().New().AnyTimes()
 		session := NewSession(proto, nil, config.NewParameterUnit(&config.FrontendParameters{}, nil, txnClient, nil), gSysVars, true, nil)
->>>>>>> 7312594e
 		session.SetRequestContext(context.Background())
 		return session
 	}
