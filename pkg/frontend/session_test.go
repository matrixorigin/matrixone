--- conflicted
+++ resolved
@@ -877,7 +877,6 @@
 	gSysVars := &GlobalSystemVariables{}
 	InitGlobalSystemVariables(gSysVars)
 	s := genSession(ctrl, gSysVars)
-<<<<<<< HEAD
 
 	bh := &backgroundExecTest{}
 	bh.init()
@@ -911,10 +910,7 @@
 		{"1"},
 	})
 
-	err := s.Migrate(&query.MigrateConnToRequest{
-=======
 	err := Migrate(s, &query.MigrateConnToRequest{
->>>>>>> 3ac2f912
 		DB: "d1",
 		PrepareStmts: []*query.PrepareStmt{
 			{Name: "p1", SQL: `select ?`},
