// Copyright 2021 Matrix Origin
//
// Licensed under the Apache License, Version 2.0 (the "License");
// you may not use this file except in compliance with the License.
// You may obtain a copy of the License at
//
//      http://www.apache.org/licenses/LICENSE-2.0
//
// Unless required by applicable law or agreed to in writing, software
// distributed under the License is distributed on an "AS IS" BASIS,
// WITHOUT WARRANTIES OR CONDITIONS OF ANY KIND, either express or implied.
// See the License for the specific language governing permissions and
// limitations under the License.

package frontend

import (
	"context"
	"fmt"
	"slices"
	"time"

	"github.com/google/uuid"

	"github.com/matrixorigin/matrixone/pkg/catalog"
	"github.com/matrixorigin/matrixone/pkg/common/moerr"
	"github.com/matrixorigin/matrixone/pkg/defines"
	pbplan "github.com/matrixorigin/matrixone/pkg/pb/plan"
	"github.com/matrixorigin/matrixone/pkg/pb/timestamp"
	"github.com/matrixorigin/matrixone/pkg/sql/parsers"
	"github.com/matrixorigin/matrixone/pkg/sql/parsers/dialect"
	"github.com/matrixorigin/matrixone/pkg/sql/parsers/tree"
	"github.com/matrixorigin/matrixone/pkg/sql/plan"
)

type tableType string

const view tableType = "VIEW"

const (
	PubDbName = "mo_pubs"
)

var (
	insertIntoMoSnapshots = `insert into mo_catalog.mo_snapshots(
		snapshot_id,
		sname,
		ts,
		level,
		account_name,
		database_name,
		table_name,
		obj_id ) values ('%s', '%s', %d, '%s', '%s', '%s', '%s', %d);`

	dropSnapshotFormat = `delete from mo_catalog.mo_snapshots where sname = '%s' order by snapshot_id;`

	checkSnapshotFormat = `select snapshot_id from mo_catalog.mo_snapshots where sname = "%s" order by snapshot_id;`

	getSnapshotTsWithSnapshotNameFormat = `select ts from mo_catalog.mo_snapshots where sname = "%s" order by snapshot_id;`

	getSnapshotFormat = `select * from mo_catalog.mo_snapshots`

	checkSnapshotTsFormat = `select snapshot_id from mo_catalog.mo_snapshots where ts = %d order by snapshot_id;`

	restoreTableDataByTsFmt = "insert into `%s`.`%s` SELECT * FROM `%s`.`%s` {MO_TS = %d }"

	restoreTableDataByNameFmt = "insert into `%s`.`%s` SELECT * FROM `%s`.`%s` {SNAPSHOT = '%s'}"

	getDbPubCountWithSnapshotFormat = `select count(1) from mo_catalog.mo_pubs {snapshot = '%s'} where database_name = '%s';`

	restorePubDbDataFmt = "insert into `%s`.`%s` SELECT * FROM `%s`.`%s` {snapshot = '%s'} WHERE  DATABASE_NAME = '%s'"

	skipDbs = []string{"mysql", "system", "system_metrics", "mo_task", "mo_debug", "information_schema", moCatalog}

	needSkipTablesInMocatalog = map[string]int8{
		"mo_database":         1,
		"mo_tables":           1,
		"mo_columns":          1,
		"mo_table_partitions": 1,
		"mo_foreign_keys":     1,
		"mo_indexes":          1,
		"mo_account":          1,

		catalog.MOVersionTable:       1,
		catalog.MOUpgradeTable:       1,
		catalog.MOUpgradeTenantTable: 1,
		catalog.MOAutoIncrTable:      1,

		"mo_user":                     0,
		"mo_role":                     0,
		"mo_user_grant":               0,
		"mo_role_grant":               0,
		"mo_role_privs":               0,
		"mo_user_defined_function":    0,
		"mo_stored_procedure":         0,
		"mo_mysql_compatibility_mode": 0,
		"mo_stages":                   0,
		"mo_pubs":                     1,

		"mo_sessions":       1,
		"mo_configurations": 1,
		"mo_locks":          1,
		"mo_variables":      1,
		"mo_transactions":   1,
		"mo_cache":          1,

		"mo_snapshots": 1,
	}
)

func getSqlForGetDbPubCountWithSnapshot(ctx context.Context, snapshot string, dbName string) (string, error) {
	err := inputNameIsInvalid(ctx, dbName)
	if err != nil {
		return "", err
	}
	return fmt.Sprintf(getDbPubCountWithSnapshotFormat, snapshot, dbName), nil
}

type snapshotRecord struct {
	snapshotId   string
	snapshotName string
	ts           int64
	level        string
	accountName  string
	databaseName string
	tableName    string
	objId        uint64
}

type tableInfo struct {
	dbName    string
	tblName   string
	typ       tableType
	createSql string
}

func doCreateSnapshot(ctx context.Context, ses *Session, stmt *tree.CreateSnapShot) error {
	var err error
	var snapshotLevel tree.SnapshotLevel
	var snapshotForAccount string
	var snapshotName string
	var snapshotExist bool
	var snapshotId string
	var databaseName string
	var tableName string
	var sql string
	var objId uint64

	// check create stage priv
	err = doCheckRole(ctx, ses)
	if err != nil {
		return err
	}

	bh := ses.GetBackgroundExec(ctx)
	defer bh.Close()
	err = bh.Exec(ctx, "begin;")
	defer func() {
		err = finishTxn(ctx, bh, err)
	}()
	if err != nil {
		return err
	}

	// check create snapshot priv

	// 1.only admin can create tenant level snapshot
	err = doCheckRole(ctx, ses)
	if err != nil {
		return err
	}
	// 2.only sys can create cluster level snapshot
	tenantInfo := ses.GetTenantInfo()
	currentAccount := tenantInfo.GetTenant()
	snapshotLevel = stmt.Object.SLevel.Level
	if snapshotLevel == tree.SNAPSHOTLEVELCLUSTER && currentAccount != sysAccountName {
		return moerr.NewInternalError(ctx, "only sys tenant can create cluster level snapshot")
	}

	// 3.only sys can create tenant level snapshot for other tenant
	if snapshotLevel == tree.SNAPSHOTLEVELACCOUNT {
		snapshotForAccount = string(stmt.Object.ObjName)
		if currentAccount != sysAccountName && currentAccount != snapshotForAccount {
			return moerr.NewInternalError(ctx, "only sys tenant can create tenant level snapshot for other tenant")
		}

		// check account exists or not and get accountId
		getAccountIdFunc := func(accountName string) (accountId uint64, rtnErr error) {
			var erArray []ExecResult
			sql, rtnErr = getSqlForCheckTenant(ctx, accountName)
			if rtnErr != nil {
				return 0, rtnErr
			}
			bh.ClearExecResultSet()
			rtnErr = bh.Exec(ctx, sql)
			if rtnErr != nil {
				return 0, rtnErr
			}

			erArray, rtnErr = getResultSet(ctx, bh)
			if rtnErr != nil {
				return 0, rtnErr
			}

			if execResultArrayHasData(erArray) {
				for i := uint64(0); i < erArray[0].GetRowCount(); i++ {
					accountId, rtnErr = erArray[0].GetUint64(ctx, i, 0)
					if rtnErr != nil {
						return 0, rtnErr
					}
				}
			} else {
				return 0, moerr.NewInternalError(ctx, "account %s does not exist", accountName)
			}
			return accountId, rtnErr
		}

		// if sys tenant create snapshots for other tenant, get the account id
		// otherwise, get the account id from tenantInfo
		if currentAccount == sysAccountName && currentAccount != snapshotForAccount {
			objId, err = getAccountIdFunc(snapshotForAccount)
			if err != nil {
				return err
			}
		} else {
			objId = uint64(tenantInfo.GetTenantID())
		}
	}

	// check snapshot exists or not
	snapshotName = string(stmt.Name)
	snapshotExist, err = checkSnapShotExistOrNot(ctx, bh, snapshotName)
	if err != nil {
		return err
	}
	if snapshotExist {
		if !stmt.IfNotExists {
			return moerr.NewInternalError(ctx, "snapshot %s already exists", snapshotName)
		} else {
			return nil
		}
	} else {
		// insert record to the system table

		// 1. get snapshot id
		newUUid, err := uuid.NewV7()
		if err != nil {
			return err
		}
		snapshotId = newUUid.String()

		// 2. get snapshot ts
		// ts := ses.proc.TxnOperator.SnapshotTS()
		// snapshotTs = ts.String()

		sql, err = getSqlForCreateSnapshot(ctx, snapshotId, snapshotName, time.Now().UTC().UnixNano(), snapshotLevel.String(), string(stmt.Object.ObjName), databaseName, tableName, objId)
		if err != nil {
			return err
		}

		err = bh.Exec(ctx, sql)
		if err != nil {
			return err
		}
	}

	// insert record to the system table

	return err
}

func doDropSnapshot(ctx context.Context, ses *Session, stmt *tree.DropSnapShot) (err error) {
	var sql string
	var stageExist bool
	bh := ses.GetBackgroundExec(ctx)
	defer bh.Close()

	// check create stage priv
	// only admin can drop snapshot for himself
	err = doCheckRole(ctx, ses)
	if err != nil {
		return err
	}

	err = bh.Exec(ctx, "begin;")
	defer func() {
		err = finishTxn(ctx, bh, err)
	}()
	if err != nil {
		return err
	}

	// check stage
	stageExist, err = checkSnapShotExistOrNot(ctx, bh, string(stmt.Name))
	if err != nil {
		return err
	}

	if !stageExist {
		if !stmt.IfExists {
			return moerr.NewInternalError(ctx, "snapshot %s does not exist", string(stmt.Name))
		} else {
			// do nothing
			return err
		}
	} else {
		sql = getSqlForDropSnapshot(string(stmt.Name))
		err = bh.Exec(ctx, sql)
		if err != nil {
			return err
		}
	}
	return err
}

func doRestoreSnapshot(ctx context.Context, ses *Session, stmt *tree.RestoreSnapShot) (err error) {
	bh := ses.GetBackgroundExec(ctx)
	defer bh.Close()

	srcAccountName := string(stmt.AccountName)
	dbName := string(stmt.DatabaseName)
	tblName := string(stmt.TableName)
	snapshotName := string(stmt.SnapShotName)
	toAccountName := string(stmt.ToAccountName)

	// check snapshot
	snapshot, err := getSnapshotByName(ctx, bh, snapshotName)
	if err != nil {
		return err
	}
	if snapshot == nil {
		return moerr.NewInternalError(ctx, "snapshot %s does not exist", snapshotName)
	}
	if snapshot.accountName != srcAccountName {
		return moerr.NewInternalError(ctx, "accountName(%v) does not match snapshot.accountName(%v)", srcAccountName, snapshot.accountName)
	}

	// default restore to src account
	toAccountId, err := getAccountId(ctx, bh, snapshot.accountName)
	if err != nil {
		return err
	}

	if len(toAccountName) > 0 {
		// can't restore to another account if cur account is not sys
		if !ses.GetTenantInfo().IsSysTenant() {
			err = moerr.NewInternalError(ctx, "non-sys account can't restore snapshot to another account")
			return
		}

		if toAccountName == sysAccountName && snapshot.accountName != sysAccountName {
			err = moerr.NewInternalError(ctx, "non-sys account's snapshot can't restore to sys account")
			return
		}

		if toAccountId, err = getAccountId(ctx, bh, string(stmt.ToAccountName)); err != nil {
			return err
		}
	}

	if needSkipDb(dbName) {
		return moerr.NewInternalError(ctx, "can't restore db: %v", dbName)
	}

	// restore as a txn
	if err = bh.Exec(ctx, "begin;"); err != nil {
		return err
	}
	defer func() {
		err = finishTxn(ctx, bh, err)
	}()

	// drop foreign key related tables first
	if err = deleteCurFkTables(ctx, bh, dbName, tblName, toAccountId); err != nil {
		return
	}

	// get topo sorted tables with foreign key
	sortedFkTbls, err := fkTablesTopoSort(ctx, bh, snapshotName, dbName, tblName)
	if err != nil {
		return
	}
	// get foreign key table infos
	fkTableMap, err := getTableInfoMap(ctx, bh, snapshotName, dbName, tblName, sortedFkTbls)
	if err != nil {
		return
	}

	// collect views and tables during table restoration
	viewMap := make(map[string]*tableInfo)

	switch stmt.Level {
	case tree.RESTORELEVELCLUSTER:
		// TODO
	case tree.RESTORELEVELACCOUNT:
		if err = restoreToAccount(ctx, bh, snapshotName, toAccountId, fkTableMap, viewMap, snapshot.ts); err != nil {
			return err
		}
	case tree.RESTORELEVELDATABASE:
		if err = restoreToDatabase(ctx, bh, snapshotName, dbName, toAccountId, fkTableMap, viewMap, snapshot.ts); err != nil {
			return err
		}
	case tree.RESTORELEVELTABLE:
		if err = restoreToTable(ctx, bh, snapshotName, dbName, tblName, toAccountId, fkTableMap, viewMap, snapshot.ts); err != nil {
			return err
		}
	}

	if len(fkTableMap) > 0 {
		if err = restoreTablesWithFk(ctx, bh, snapshotName, sortedFkTbls, fkTableMap, toAccountId, snapshot.ts); err != nil {
			return
		}
	}

	if len(viewMap) > 0 {
		if err = restoreViews(ctx, ses, bh, snapshotName, viewMap, toAccountId); err != nil {
			return
		}
	}

	// checks if the given context has been canceled.
	if err = CancelCheck(ctx); err != nil {
		return
	}

	return
}

func deleteCurFkTables(ctx context.Context, bh BackgroundExec, dbName string, tblName string, toAccountId uint32) (err error) {
	getLogger().Info("start to drop cur fk tables")

	ctx = defines.AttachAccountId(ctx, toAccountId)

	// get topo sorted tables with foreign key
	sortedFkTbls, err := fkTablesTopoSort(ctx, bh, "", dbName, tblName)
	if err != nil {
		return
	}
	// collect table infos which need to be dropped in current state; snapshotName must set to empty
	curFkTableMap, err := getTableInfoMap(ctx, bh, "", dbName, tblName, sortedFkTbls)
	if err != nil {
		return
	}

	// drop tables as anti-topo order
	for i := len(sortedFkTbls) - 1; i >= 0; i-- {
		key := sortedFkTbls[i]
		if tblInfo := curFkTableMap[key]; tblInfo != nil {
			getLogger().Info(fmt.Sprintf("start to drop table: %v", tblInfo.tblName))
			if err = bh.Exec(ctx, fmt.Sprintf("drop table if exists %s.%s", tblInfo.dbName, tblInfo.tblName)); err != nil {
				return
			}
		}
	}
	return
}

func restoreToAccount(
	ctx context.Context,
	bh BackgroundExec,
	snapshotName string,
	toAccountId uint32,
	fkTableMap map[string]*tableInfo,
	viewMap map[string]*tableInfo,
	snapshotTs int64) (err error) {
	getLogger().Info(fmt.Sprintf("[%s] start to restore account: %v, restore timestamp : %d", snapshotName, toAccountId, snapshotTs))

	var dbNames []string
	toCtx := defines.AttachAccountId(ctx, toAccountId)

	// delete current dbs
	if dbNames, err = showDatabases(toCtx, bh, ""); err != nil {
		return
	}

	for _, dbName := range dbNames {
		if needSkipDb(dbName) {
			getLogger().Info(fmt.Sprintf("[%s]skip drop db: %v", snapshotName, dbName))
			continue
		}

		// do some op to pub database
		if err := checkPubAndDropPubRecord(toCtx, bh, snapshotName, dbName); err != nil {
			return err
		}

		getLogger().Info(fmt.Sprintf("[%s]drop current exists db: %v", snapshotName, dbName))
		if err = bh.Exec(toCtx, fmt.Sprintf("drop database if exists %s", dbName)); err != nil {
			return
		}
	}

	// restore dbs
	if dbNames, err = showDatabases(ctx, bh, snapshotName); err != nil {
		return
	}

	for _, dbName := range dbNames {
		if err = restoreToDatabase(ctx, bh, snapshotName, dbName, toAccountId, fkTableMap, viewMap, snapshotTs); err != nil {
			return
		}
	}

	// restore system db
	if err = restoreSystemDatabase(ctx, bh, snapshotName, toAccountId, snapshotTs); err != nil {
		return
	}
	return
}

func restoreToDatabase(
	ctx context.Context,
	bh BackgroundExec,
	snapshotName string,
	dbName string,
	toAccountId uint32,
	fkTableMap map[string]*tableInfo,
	viewMap map[string]*tableInfo,
	snapshotTs int64) (err error) {
	getLogger().Info(fmt.Sprintf("[%s] start to restore db: %v, restore timestamp: %d", snapshotName, dbName, snapshotTs))
	return restoreToDatabaseOrTable(ctx, bh, snapshotName, dbName, "", toAccountId, fkTableMap, viewMap, snapshotTs)
}

func restoreToTable(
	ctx context.Context,
	bh BackgroundExec,
	snapshotName string,
	dbName string,
	tblName string,
	toAccountId uint32,
	fkTableMap map[string]*tableInfo,
	viewMap map[string]*tableInfo,
	snapshotTs int64) (err error) {
	getLogger().Info(fmt.Sprintf("[%s] start to restore table: %v, restore timestamp: %d", snapshotName, tblName, snapshotTs))
	return restoreToDatabaseOrTable(ctx, bh, snapshotName, dbName, tblName, toAccountId, fkTableMap, viewMap, snapshotTs)
}

func restoreToDatabaseOrTable(
	ctx context.Context,
	bh BackgroundExec,
	snapshotName string,
	dbName string,
	tblName string,
	toAccountId uint32,
	fkTableMap map[string]*tableInfo,
	viewMap map[string]*tableInfo,
	snapshotTs int64) (err error) {
	if needSkipDb(dbName) {
		getLogger().Info(fmt.Sprintf("[%s] skip restore db: %v", snapshotName, dbName))
		return
	}

	toCtx := defines.AttachAccountId(ctx, toAccountId)
	restoreToTbl := tblName != ""

	// if restore to db, delete the same name db first
	if !restoreToTbl {
		getLogger().Info(fmt.Sprintf("[%s] start to drop database: %v", snapshotName, dbName))
		if err = bh.Exec(toCtx, "drop database if exists "+dbName); err != nil {
			return
		}
	}

	getLogger().Info(fmt.Sprintf("[%s] start to create database: %v", snapshotName, dbName))
	if err = bh.Exec(toCtx, "create database if not exists "+dbName); err != nil {
		return
	}

	if !restoreToTbl {
		if err = checkAndRestorePublicationRecord(ctx, bh, snapshotName, dbName, toAccountId); err != nil {
			return
		}
	}

	tableInfos, err := getTableInfos(ctx, bh, snapshotName, dbName, tblName)
	if err != nil {
		return
	}

	// if restore to table, expect only one table here
	if restoreToTbl {
		if len(tableInfos) == 0 {
			return moerr.NewInternalError(ctx, "table %s not exists at snapshot %s", tblName, snapshotName)
		} else if len(tableInfos) != 1 {
			return moerr.NewInternalError(ctx, "find %v tableInfos by name %s at snapshot %s, expect only 1", len(tableInfos), tblName, snapshotName)
		}
	}

	for _, tblInfo := range tableInfos {
		key := genKey(dbName, tblInfo.tblName)

		// skip table which is foreign key related
		if _, ok := fkTableMap[key]; ok {
			continue
		}

		// skip view
		if tblInfo.typ == view {
			viewMap[key] = tblInfo
			continue
		}

<<<<<<< HEAD
		if err = recreateTable(ctx, bh, snapshotName, tblInfo, toAccountId, snapshotTs); err != nil {
=======
		// checks if the given context has been canceled.
		if err = CancelCheck(ctx); err != nil {
			return
		}

		if err = recreateTable(ctx, bh, snapshotName, tblInfo, toAccountId); err != nil {
>>>>>>> 91bbe961
			return
		}
	}
	return
}

func restoreSystemDatabase(
	ctx context.Context,
	bh BackgroundExec,
	snapshotName string,
	toAccountId uint32,
	snapshotTs int64) (err error) {
	getLogger().Info(fmt.Sprintf("[%s] start to restore system database: %s", snapshotName, moCatalog))
	tableInfos, err := getTableInfos(ctx, bh, snapshotName, moCatalog, "")
	if err != nil {
		return
	}

	curAccountId, err := defines.GetAccountId(ctx)
	if err != nil {
		return
	}

	for _, tblInfo := range tableInfos {
		if needSkipTable(curAccountId, moCatalog, tblInfo.tblName) {
			// TODO skip tables which should not to be restored
			getLogger().Info(fmt.Sprintf("[%s] skip restore system table: %v.%v", snapshotName, moCatalog, tblInfo.tblName))
			continue
		}

		getLogger().Info(fmt.Sprintf("[%s] start to restore system table: %v.%v", snapshotName, moCatalog, tblInfo.tblName))
<<<<<<< HEAD
		if err = recreateTable(ctx, bh, snapshotName, tblInfo, toAccountId, snapshotTs); err != nil {
=======

		// checks if the given context has been canceled.
		if err = CancelCheck(ctx); err != nil {
			return
		}

		if err = recreateTable(ctx, bh, snapshotName, tblInfo, toAccountId); err != nil {
>>>>>>> 91bbe961
			return
		}
	}
	return
}

func restoreTablesWithFk(
	ctx context.Context,
	bh BackgroundExec,
	snapshotName string,
	sortedFkTbls []string,
	fkTableMap map[string]*tableInfo,
	toAccountId uint32,
	snapshotTs int64) (err error) {
	getLogger().Info(fmt.Sprintf("[%s] start to drop fk related tables", snapshotName))

	// recreate tables as topo order
	for _, key := range sortedFkTbls {
		// if tblInfo is nil, means that table is not in this restoration task, ignore
		// e.g. t1.pk <- t2.fk, we only want to restore t2, fkTableMap[t1.key] is nil, ignore t1
		if tblInfo := fkTableMap[key]; tblInfo != nil {
			getLogger().Info(fmt.Sprintf("[%s] start to restore table with fk: %v, restore timestamp: %d", snapshotName, tblInfo.tblName, snapshotTs))
			if err = recreateTable(ctx, bh, snapshotName, tblInfo, toAccountId, snapshotTs); err != nil {
				return
			}
		}
	}
	return
}

func restoreViews(
	ctx context.Context,
	ses *Session,
	bh BackgroundExec,
	snapshotName string,
	viewMap map[string]*tableInfo,
	toAccountId uint32) error {
	snapshot, err := doResolveSnapshotWithSnapshotName(ctx, ses, snapshotName)
	if err != nil {
		return err
	}

	compCtx := ses.GetTxnCompileCtx()
	oldSnapshot := compCtx.GetSnapshot()
	compCtx.SetSnapshot(snapshot)
	defer func() {
		compCtx.SetSnapshot(oldSnapshot)
	}()

	g := topsort{next: make(map[string][]string)}
	for key, view := range viewMap {
		stmts, err := parsers.Parse(ctx, dialect.MYSQL, view.createSql, 1)
		if err != nil {
			return err
		}

		compCtx.SetDatabase(view.dbName)
		// build create sql to find dependent views
		if _, err = plan.BuildPlan(compCtx, stmts[0], false); err != nil {
			return err
		}

		g.addVertex(key)
		for _, depView := range compCtx.GetViews() {
			g.addEdge(depView, key)
		}
	}

	// topsort
	sortedViews, err := g.sort()
	if err != nil {
		return err
	}

	// create views
	toCtx := defines.AttachAccountId(ctx, toAccountId)
	for _, key := range sortedViews {
		// if not ok, means that view is not in this restoration task, ignore
		if tblInfo, ok := viewMap[key]; ok {
			getLogger().Info(fmt.Sprintf("[%s] start to restore view: %v, restore timestamp: %d", snapshotName, tblInfo.tblName, snapshot.TS.PhysicalTime))

			if err = bh.Exec(toCtx, "use `"+tblInfo.dbName+"`"); err != nil {
				return err
			}

			if err = bh.Exec(toCtx, "drop view if exists "+tblInfo.tblName); err != nil {
				return err
			}

			if err = bh.Exec(toCtx, tblInfo.createSql); err != nil {
				return err
			}
		}
	}
	return nil
}

func recreateTable(
	ctx context.Context,
	bh BackgroundExec,
	snapshotName string,
	tblInfo *tableInfo,
	toAccountId uint32,
	snapshotTs int64) (err error) {
	getLogger().Info(fmt.Sprintf("[%s] start to restore table: %v, restore timestamp: %d", snapshotName, tblInfo.tblName, snapshotTs))
	curAccountId, err := defines.GetAccountId(ctx)
	if err != nil {
		return
	}

	ctx = defines.AttachAccountId(ctx, toAccountId)

	if err = bh.Exec(ctx, fmt.Sprintf("use `%s`", tblInfo.dbName)); err != nil {
		return
	}

	getLogger().Info(fmt.Sprintf("[%s] start to drop table: %v,", snapshotName, tblInfo.tblName))
	if err = bh.Exec(ctx, fmt.Sprintf("drop table if exists %s", tblInfo.tblName)); err != nil {
		return
	}

	// create table
	getLogger().Info(fmt.Sprintf("[%s] start to create table: %v, create table sql: %s", snapshotName, tblInfo.tblName, tblInfo.createSql))
	if err = bh.Exec(ctx, tblInfo.createSql); err != nil {
		return
	}

	if curAccountId == toAccountId {
		// insert data
		insertIntoSql := fmt.Sprintf(restoreTableDataByTsFmt, tblInfo.dbName, tblInfo.tblName, tblInfo.dbName, tblInfo.tblName, snapshotTs)
		getLogger().Info(fmt.Sprintf("[%s] start to insert select table: %v, insert sql: %s", snapshotName, tblInfo.tblName, insertIntoSql))
		if err = bh.Exec(ctx, insertIntoSql); err != nil {
			return
		}
	} else {
		insertIntoSql := fmt.Sprintf(restoreTableDataByNameFmt, tblInfo.dbName, tblInfo.tblName, tblInfo.dbName, tblInfo.tblName, snapshotName)
		getLogger().Info(fmt.Sprintf("[%s] start to insert select table: %v, insert sql: %s", snapshotName, tblInfo.tblName, insertIntoSql))
		if err = bh.ExecRestore(ctx, insertIntoSql, curAccountId, toAccountId); err != nil {
			return
		}
	}
	return
}

func needSkipDb(dbName string) bool {
	return slices.Contains(skipDbs, dbName)
}

func needSkipTable(accountId uint32, dbName string, tblName string) bool {
	if accountId == sysAccountID {
		return dbName == moCatalog && needSkipTablesInMocatalog[tblName] == 1
	} else {
		if dbName == moCatalog {
			if needSkip, ok := needSkipTablesInMocatalog[tblName]; ok {
				return needSkip == 1
			} else {
				return true
			}
		}
	}
	return false
}

func checkSnapShotExistOrNot(ctx context.Context, bh BackgroundExec, snapshotName string) (bool, error) {
	var sql string
	var erArray []ExecResult
	var err error
	sql, err = getSqlForCheckSnapshot(ctx, snapshotName)
	if err != nil {
		return false, err
	}
	bh.ClearExecResultSet()
	err = bh.Exec(ctx, sql)
	if err != nil {
		return false, err
	}

	erArray, err = getResultSet(ctx, bh)
	if err != nil {
		return false, err
	}

	if execResultArrayHasData(erArray) {
		return true, nil
	}
	return false, nil
}

func getSnapshotRecords(ctx context.Context, bh BackgroundExec, sql string) ([]*snapshotRecord, error) {
	var erArray []ExecResult
	var err error

	bh.ClearExecResultSet()
	if err = bh.Exec(ctx, sql); err != nil {
		return nil, err
	}

	if erArray, err = getResultSet(ctx, bh); err != nil {
		return nil, err
	}

	var records []*snapshotRecord
	if execResultArrayHasData(erArray) {
		for _, er := range erArray {
			var record snapshotRecord
			for row := uint64(0); row < er.GetRowCount(); row++ {
				if record.snapshotId, err = er.GetString(ctx, row, 0); err != nil {
					return nil, err
				}
				if record.snapshotName, err = er.GetString(ctx, row, 1); err != nil {
					return nil, err
				}
				if record.ts, err = er.GetInt64(ctx, row, 2); err != nil {
					return nil, err
				}
				if record.level, err = er.GetString(ctx, row, 3); err != nil {
					return nil, err
				}
				if record.accountName, err = er.GetString(ctx, row, 4); err != nil {
					return nil, err
				}
				if record.databaseName, err = er.GetString(ctx, row, 5); err != nil {
					return nil, err
				}
				if record.tableName, err = er.GetString(ctx, row, 6); err != nil {
					return nil, err
				}
				if record.objId, err = er.GetUint64(ctx, row, 7); err != nil {
					return nil, err
				}
			}
			records = append(records, &record)
		}
		return records, nil
	}
	return nil, err
}

func getSnapshotByName(ctx context.Context, bh BackgroundExec, snapshotName string) (*snapshotRecord, error) {
	if err := inputNameIsInvalid(ctx, snapshotName); err != nil {
		return nil, err
	}

	sql := fmt.Sprintf("%s where sname = '%s'", getSnapshotFormat, snapshotName)
	if records, err := getSnapshotRecords(ctx, bh, sql); err != nil {
		return nil, err
	} else if len(records) != 1 {
		return nil, moerr.NewInternalError(ctx, "find %v snapshot records by name(%v), expect only 1", len(records), snapshotName)
	} else {
		return records[0], nil
	}
}

func doResolveSnapshotWithSnapshotName(ctx context.Context, ses FeSession, snapshotName string) (snapshot *pbplan.Snapshot, err error) {
	bh := ses.GetBackgroundExec(ctx)
	defer bh.Close()

	var record *snapshotRecord
	if record, err = getSnapshotByName(ctx, bh, snapshotName); err != nil {
		return
	}

	if record == nil {
		err = moerr.NewInternalError(ctx, "snapshot %s does not exist", snapshotName)
		return
	}

	var accountId uint32
	if accountId, err = getAccountId(ctx, bh, record.accountName); err != nil {
		return
	}

	return &pbplan.Snapshot{
		TS: &timestamp.Timestamp{PhysicalTime: record.ts},
		Tenant: &pbplan.SnapshotTenant{
			TenantName: record.accountName,
			TenantID:   accountId,
		},
	}, nil
}

func getSqlForCheckSnapshot(ctx context.Context, snapshot string) (string, error) {
	err := inputNameIsInvalid(ctx, snapshot)
	if err != nil {
		return "", err
	}
	return fmt.Sprintf(checkSnapshotFormat, snapshot), nil
}

func getSqlForGetSnapshotTsWithSnapshotName(ctx context.Context, snapshot string) (string, error) {
	err := inputNameIsInvalid(ctx, snapshot)
	if err != nil {
		return "", err
	}
	return fmt.Sprintf(getSnapshotTsWithSnapshotNameFormat, snapshot), nil
}

func getSqlForCheckSnapshotTs(snapshotTs int64) string {
	return fmt.Sprintf(checkSnapshotTsFormat, snapshotTs)
}

func getSqlForCreateSnapshot(ctx context.Context, snapshotId, snapshotName string, ts int64, level, accountName, databaseName, tableName string, objectId uint64) (string, error) {
	err := inputNameIsInvalid(ctx, snapshotName)
	if err != nil {
		return "", err
	}
	return fmt.Sprintf(insertIntoMoSnapshots, snapshotId, snapshotName, ts, level, accountName, databaseName, tableName, objectId), nil
}

func getSqlForDropSnapshot(snapshotName string) string {
	return fmt.Sprintf(dropSnapshotFormat, snapshotName)
}

func getStringColsList(ctx context.Context, bh BackgroundExec, sql string, colIndices ...uint64) (ans [][]string, err error) {
	bh.ClearExecResultSet()
	if err = bh.Exec(ctx, sql); err != nil {
		return
	}

	resultSet, err := getResultSet(ctx, bh)
	if err != nil {
		return
	}

	for _, rs := range resultSet {
		for row := uint64(0); row < rs.GetRowCount(); row++ {
			ansRow := make([]string, len(colIndices))
			for i := 0; i < len(colIndices); i++ {
				if ansRow[i], err = rs.GetString(ctx, row, colIndices[i]); err != nil {
					return nil, err
				}
			}
			ans = append(ans, ansRow)
		}
	}
	return
}

func showDatabases(ctx context.Context, bh BackgroundExec, snapshotName string) ([]string, error) {
	getLogger().Info(fmt.Sprintf("[%s] start to get all database ", snapshotName))
	sql := "show databases"
	if len(snapshotName) > 0 {
		sql += fmt.Sprintf(" {snapshot = '%s'}", snapshotName)
	}

	// cols: dbname
	colsList, err := getStringColsList(ctx, bh, sql, 0)
	if err != nil {
		return nil, err
	}

	dbNames := make([]string, len(colsList))
	for i, cols := range colsList {
		dbNames[i] = cols[0]
	}
	return dbNames, nil
}

func showFullTables(ctx context.Context, bh BackgroundExec, snapshotName string, dbName string, tblName string) ([]*tableInfo, error) {
	sql := fmt.Sprintf("show full tables from `%s`", dbName)
	if len(tblName) > 0 {
		sql += fmt.Sprintf(" like '%s'", tblName)
	}
	if len(snapshotName) > 0 {
		sql += fmt.Sprintf(" {snapshot = '%s'}", snapshotName)
	}
	getLogger().Info(fmt.Sprintf("[%s] get table %v info sql: %s", snapshotName, tblName, sql))
	// cols: table name, table type
	colsList, err := getStringColsList(ctx, bh, sql, 0, 1)
	if err != nil {
		return nil, err
	}

	ans := make([]*tableInfo, len(colsList))
	for i, cols := range colsList {
		ans[i] = &tableInfo{
			dbName:  dbName,
			tblName: cols[0],
			typ:     tableType(cols[1]),
		}
	}
	return ans, nil
}

func getTableInfos(ctx context.Context, bh BackgroundExec, snapshotName string, dbName string, tblName string) ([]*tableInfo, error) {
	getLogger().Info(fmt.Sprintf("[%s] start to get table info: %v", snapshotName, tblName))
	tableInfos, err := showFullTables(ctx, bh, snapshotName, dbName, tblName)
	if err != nil {
		return nil, err
	}

	// only recreate snapshoted table need create sql
	if snapshotName != "" {
		for _, tblInfo := range tableInfos {
			if tblInfo.createSql, err = getCreateTableSql(ctx, bh, snapshotName, dbName, tblInfo.tblName); err != nil {
				return nil, err
			}
		}
	}
	return tableInfos, nil
}

func getTableInfo(ctx context.Context, bh BackgroundExec, snapshotName string, dbName, tblName string) (*tableInfo, error) {
	tableInfos, err := getTableInfos(ctx, bh, snapshotName, dbName, tblName)
	if err != nil {
		return nil, err
	}

	// if table doesn't exist, return nil
	if len(tableInfos) == 0 {
		return nil, nil
	}
	return tableInfos[0], nil
}

func getCreateTableSql(ctx context.Context, bh BackgroundExec, snapshotName string, dbName string, tblName string) (string, error) {
	sql := fmt.Sprintf("show create table `%s`.`%s`", dbName, tblName)
	if len(snapshotName) > 0 {
		sql += fmt.Sprintf(" {snapshot = '%s'}", snapshotName)
	}

	// cols: table_name, create_sql
	colsList, err := getStringColsList(ctx, bh, sql, 1)
	if err != nil {
		return "", nil
	}
	if len(colsList) == 0 || len(colsList[0]) == 0 {
		return "", moerr.NewNoSuchTable(ctx, dbName, tblName)
	}
	return colsList[0][0], nil
}

func getAccountId(ctx context.Context, bh BackgroundExec, accountName string) (uint32, error) {
	ctx = context.WithValue(ctx, defines.TenantIDKey{}, uint32(sysAccountID))
	sql := getAccountIdNamesSql
	if len(accountName) > 0 {
		sql += fmt.Sprintf(" and account_name = '%s'", accountName)
	}

	bh.ClearExecResultSet()
	if err := bh.Exec(ctx, sql); err != nil {
		return 0, err
	}

	erArray, err := getResultSet(ctx, bh)
	if err != nil {
		return 0, err
	}

	if execResultArrayHasData(erArray) {
		var accountId int64
		if accountId, err = erArray[0].GetInt64(ctx, 0, 0); err != nil {
			return 0, err
		}
		return uint32(accountId), nil
	}

	return 0, moerr.NewInternalError(ctx, "new such account, account name: %v", accountName)
}

func getFkDeps(ctx context.Context, bh BackgroundExec, snapshotName string, dbName string, tblName string) (ans map[string][]string, err error) {
	sql := "select db_name, table_name, refer_db_name, refer_table_name from mo_catalog.mo_foreign_keys"
	if len(snapshotName) > 0 {
		sql += fmt.Sprintf(" {snapshot = '%s'}", snapshotName)
	}
	if len(dbName) > 0 {
		sql += fmt.Sprintf(" where db_name = '%s'", dbName)
		if len(tblName) > 0 {
			sql += fmt.Sprintf(" and table_name = '%s'", tblName)
		}
	}

	bh.ClearExecResultSet()
	if err = bh.Exec(ctx, sql); err != nil {
		return
	}

	resultSet, err := getResultSet(ctx, bh)
	if err != nil {
		return nil, err
	}

	ans = make(map[string][]string)
	var referDbName, referTblName string

	for _, rs := range resultSet {
		for row := uint64(0); row < rs.GetRowCount(); row++ {
			if dbName, err = rs.GetString(ctx, row, 0); err != nil {
				return
			}
			if tblName, err = rs.GetString(ctx, row, 1); err != nil {
				return
			}
			if referDbName, err = rs.GetString(ctx, row, 2); err != nil {
				return
			}
			if referTblName, err = rs.GetString(ctx, row, 3); err != nil {
				return
			}

			u := genKey(dbName, tblName)
			v := genKey(referDbName, referTblName)
			ans[u] = append(ans[u], v)
		}
	}
	return
}

func getTableInfoMap(
	ctx context.Context,
	bh BackgroundExec,
	snapshotName string,
	dbName string,
	tblName string,
	tblKeys []string) (tblInfoMap map[string]*tableInfo, err error) {
	tblInfoMap = make(map[string]*tableInfo)
	curAccountId, err := defines.GetAccountId(ctx)
	if err != nil {
		return
	}
	for _, key := range tblKeys {
		if _, ok := tblInfoMap[key]; ok {
			return
		}

		// filter by dbName and tblName
		d, t := splitKey(key)
		if needSkipDb(d) || needSkipTable(curAccountId, d, t) {
			continue
		}
		if dbName != "" && dbName != d {
			return
		}
		if tblName != "" && tblName != t {
			return
		}

		if tblInfoMap[key], err = getTableInfo(ctx, bh, snapshotName, d, t); err != nil {
			return
		}
	}
	return
}

func fkTablesTopoSort(ctx context.Context, bh BackgroundExec, snapshotName string, dbName string, tblName string) (sortedTbls []string, err error) {
	// get foreign key deps from mo_catalog.mo_foreign_keys
	fkDeps, err := getFkDeps(ctx, bh, snapshotName, dbName, tblName)
	if err != nil {
		return
	}

	g := topsort{next: make(map[string][]string)}
	for key, deps := range fkDeps {
		g.addVertex(key)
		for _, depTbl := range deps {
			// exclude self dep
			if key != depTbl {
				g.addEdge(depTbl, key)
			}
		}
	}
	sortedTbls, err = g.sort()
	return
}

// checkPubAndDropPubRecord checks if the database is publicated, if so, delete the publication
func checkPubAndDropPubRecord(
	ctx context.Context,
	bh BackgroundExec,
	snapshotName string,
	dbName string) (err error) {
	// check if the database is publicated
	sql, err := getSqlForDbPubCount(ctx, dbName)
	if err != nil {
		return
	}
	getLogger().Info(fmt.Sprintf("[%s] start to check if db '%v' is publicated, check sql: %s", snapshotName, dbName, sql))

	bh.ClearExecResultSet()
	if err = bh.Exec(ctx, sql); err != nil {
		return
	}

	erArray, err := getResultSet(ctx, bh)
	if err != nil {
		return
	}

	if execResultArrayHasData(erArray) {
		var pubCount int64
		if pubCount, err = erArray[0].GetInt64(ctx, 0, 0); err != nil {
			return
		}
		if pubCount > 0 {
			// drop the publication
			sql, err = getSqlForDeletePubFromDatabase(ctx, dbName)
			if err != nil {
				return
			}
			getLogger().Info(fmt.Sprintf("[%s] start to drop publication for db '%v', drop sql: %s", snapshotName, dbName, sql))
			if err = bh.Exec(ctx, sql); err != nil {
				return
			}
		}
	}
	return
}

// checkAndRestorePublicationRecord checks if the database is publicated, if so, restore the publication record
func checkAndRestorePublicationRecord(
	ctx context.Context,
	bh BackgroundExec,
	snapshotName string,
	dbName string,
	toAccountId uint32) (err error) {

	// check if the database is publicated
	sql, err := getSqlForGetDbPubCountWithSnapshot(ctx, snapshotName, dbName)
	if err != nil {
		return
	}

	getLogger().Info(fmt.Sprintf("[%s] start to check if db '%v' is publicated, check sql: %s", snapshotName, dbName, sql))

	bh.ClearExecResultSet()
	if err = bh.Exec(ctx, sql); err != nil {
		return
	}

	erArray, err := getResultSet(ctx, bh)
	if err != nil {
		return
	}

	if execResultArrayHasData(erArray) {
		var pubCount int64
		if pubCount, err = erArray[0].GetInt64(ctx, 0, 0); err != nil {
			return
		}
		if pubCount > 0 {
			// restore the publication record
			var curAccountId uint32
			curAccountId, err = defines.GetAccountId(ctx)
			if err != nil {
				return
			}

			ctx = defines.AttachAccountId(ctx, toAccountId)

			// insert data
			insertIntoSql := fmt.Sprintf(restorePubDbDataFmt, moCatalog, PubDbName, moCatalog, PubDbName, snapshotName, dbName)
			getLogger().Info(fmt.Sprintf("[%s] start to restore db '%s' pub record, insert sql: %s", snapshotName, PubDbName, insertIntoSql))

			if curAccountId == toAccountId {
				if err = bh.Exec(ctx, insertIntoSql); err != nil {
					return
				}
			} else {
				if err = bh.ExecRestore(ctx, insertIntoSql, curAccountId, toAccountId); err != nil {
					return
				}
			}
		}
	}
	return
}<|MERGE_RESOLUTION|>--- conflicted
+++ resolved
@@ -600,16 +600,17 @@
 			continue
 		}
 
-<<<<<<< HEAD
-		if err = recreateTable(ctx, bh, snapshotName, tblInfo, toAccountId, snapshotTs); err != nil {
-=======
 		// checks if the given context has been canceled.
 		if err = CancelCheck(ctx); err != nil {
 			return
 		}
 
-		if err = recreateTable(ctx, bh, snapshotName, tblInfo, toAccountId); err != nil {
->>>>>>> 91bbe961
+		// checks if the given context has been canceled.
+		if err = CancelCheck(ctx); err != nil {
+			return
+		}
+
+		if err = recreateTable(ctx, bh, snapshotName, tblInfo, toAccountId, snapshotTs); err != nil {
 			return
 		}
 	}
@@ -641,17 +642,13 @@
 		}
 
 		getLogger().Info(fmt.Sprintf("[%s] start to restore system table: %v.%v", snapshotName, moCatalog, tblInfo.tblName))
-<<<<<<< HEAD
-		if err = recreateTable(ctx, bh, snapshotName, tblInfo, toAccountId, snapshotTs); err != nil {
-=======
 
 		// checks if the given context has been canceled.
 		if err = CancelCheck(ctx); err != nil {
 			return
 		}
 
-		if err = recreateTable(ctx, bh, snapshotName, tblInfo, toAccountId); err != nil {
->>>>>>> 91bbe961
+		if err = recreateTable(ctx, bh, snapshotName, tblInfo, toAccountId, snapshotTs); err != nil {
 			return
 		}
 	}
