--- conflicted
+++ resolved
@@ -406,13 +406,9 @@
 		if err != nil {
 			return err
 		}
-<<<<<<< HEAD
-		sp, err := insertSnapshotRecord(ctx, bh, snapshot.snapshotName, snapshot.ts, uint64(srcAccountId), srcAccountName)
-=======
 
 		var sp string
-		sp, err = insertSnapshotRecord(ctx, bh, snapshot.snapshotName, snapshot.ts, uint64(toAccountId), srcAccountName)
->>>>>>> 4dfb9fcc
+		sp, err = insertSnapshotRecord(ctx, bh, snapshot.snapshotName, snapshot.ts, uint64(srcAccountId), srcAccountName)
 		if err != nil {
 			return err
 		}
