--- conflicted
+++ resolved
@@ -2107,15 +2107,10 @@
 	}()
 
 	for _, pubInfo := range pubInfos {
-<<<<<<< HEAD
-		toCtx := defines.AttachAccount(ctx, toAccountId, pubInfo.Owner, pubInfo.Creator)
+		toCtx := defines.AttachAccount(ctx, pubInfo.PubAccountId, pubInfo.Owner, pubInfo.Creator)
 		getLogger(sid).Info(fmt.Sprintf("[%s] create pub: create pub sql: %s", snapshotName, pubInfo.GetCreateSql()))
 		ast, err = mysql.Parse(toCtx, pubInfo.GetCreateSql(), 1)
 		if err != nil {
-=======
-		toCtx := defines.AttachAccount(ctx, pubInfo.PubAccountId, pubInfo.Owner, pubInfo.Creator)
-		if ast, err = mysql.Parse(toCtx, pubInfo.GetCreateSql(), 1); err != nil {
->>>>>>> 133d9a65
 			return
 		}
 
