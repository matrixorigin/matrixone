// Copyright 2021 Matrix Origin
//
// Licensed under the Apache License, Version 2.0 (the "License");
// you may not use this file except in compliance with the License.
// You may obtain a copy of the License at
//
//      http://www.apache.org/licenses/LICENSE-2.0
//
// Unless required by applicable law or agreed to in writing, software
// distributed under the License is distributed on an "AS IS" BASIS,
// WITHOUT WARRANTIES OR CONDITIONS OF ANY KIND, either express or implied.
// See the License for the specific language governing permissions and
// limitations under the License.

package frontend

import (
	"context"
	"fmt"
	"slices"
	"strings"
	"time"

	"github.com/google/uuid"

	"github.com/matrixorigin/matrixone/pkg/catalog"
	"github.com/matrixorigin/matrixone/pkg/common/moerr"
	"github.com/matrixorigin/matrixone/pkg/common/pubsub"
	"github.com/matrixorigin/matrixone/pkg/defines"
	pbplan "github.com/matrixorigin/matrixone/pkg/pb/plan"
	"github.com/matrixorigin/matrixone/pkg/pb/timestamp"
	"github.com/matrixorigin/matrixone/pkg/sql/parsers"
	"github.com/matrixorigin/matrixone/pkg/sql/parsers/dialect"
	"github.com/matrixorigin/matrixone/pkg/sql/parsers/dialect/mysql"
	"github.com/matrixorigin/matrixone/pkg/sql/parsers/tree"
	"github.com/matrixorigin/matrixone/pkg/sql/plan"
	"github.com/matrixorigin/matrixone/pkg/util/trace/impl/motrace/statistic"
)

type tableType string

const view tableType = "VIEW"

const clusterTable tableType = "CLUSTER TABLE"

var (
	insertIntoMoSnapshots = `insert into mo_catalog.mo_snapshots(
		snapshot_id,
		sname,
		ts,
		level,
		account_name,
		database_name,
		table_name,
		obj_id ) values ('%s', '%s', %d, '%s', '%s', '%s', '%s', %d);`

	dropSnapshotFormat = `delete from mo_catalog.mo_snapshots where sname = '%s' order by snapshot_id;`

	checkSnapshotFormat = `select snapshot_id from mo_catalog.mo_snapshots where sname = "%s" order by snapshot_id;`

	getSnapshotTsWithSnapshotNameFormat = `select ts from mo_catalog.mo_snapshots where sname = "%s" order by snapshot_id;`

	getSnapshotFormat = `select * from mo_catalog.mo_snapshots`

	checkSnapshotTsFormat = `select snapshot_id from mo_catalog.mo_snapshots where ts = %d order by snapshot_id;`

	restoreTableDataByTsFmt = "insert into `%s`.`%s` SELECT * FROM `%s`.`%s` {MO_TS = %d }"

	restoreTableDataByNameFmt = "insert into `%s`.`%s` SELECT * FROM `%s`.`%s` {SNAPSHOT = '%s'}"

	getRestoreAccountsFmt = "select account_name, account_id from mo_catalog.mo_account where account_name in (select account_name from mo_catalog.mo_account {MO_TS = %d }) ORDER BY account_id ASC;"

	getSubsSqlFmt = "select sub_account_id, sub_name, sub_time, pub_account_name, pub_name, pub_database, pub_tables, pub_time, pub_comment, status from mo_catalog.mo_subs %s where 1=1"

	checkTableIsMasterFormat = "select db_name, table_name from mo_catalog.mo_foreign_keys where refer_db_name = '%s' and refer_table_name = '%s'"

	checkDatabaseIsMasterFormat = "select db_name from mo_catalog.mo_foreign_keys where refer_db_name = '%s'"

	skipDbs = []string{"mysql", "system", "system_metrics", "mo_task", "mo_debug", "information_schema", moCatalog}

	needSkipTablesInMocatalog = map[string]int8{
		"mo_database":         1,
		"mo_tables":           1,
		"mo_columns":          1,
		"mo_table_partitions": 1,
		"mo_foreign_keys":     1,
		"mo_indexes":          1,
		"mo_account":          1,

		catalog.MOVersionTable:       1,
		catalog.MOUpgradeTable:       1,
		catalog.MOUpgradeTenantTable: 1,
		catalog.MOAutoIncrTable:      1,

		"mo_user":                     0,
		"mo_role":                     0,
		"mo_user_grant":               0,
		"mo_role_grant":               0,
		"mo_role_privs":               0,
		"mo_user_defined_function":    0,
		"mo_stored_procedure":         0,
		"mo_mysql_compatibility_mode": 1,
		"mo_stages":                   0,
		catalog.MO_PUBS:               1,
		catalog.MO_SUBS:               1,

		"mo_sessions":       1,
		"mo_configurations": 1,
		"mo_locks":          1,
		"mo_variables":      1,
		"mo_transactions":   1,
		"mo_cache":          1,

		catalog.MO_SNAPSHOTS: 1,
		catalog.MO_PITR:      1,

		catalog.MO_RETENTION: 0,
	}
)

type snapshotRecord struct {
	snapshotId   string
	snapshotName string
	ts           int64
	level        string
	accountName  string
	databaseName string
	tableName    string
	objId        uint64
}

type tableInfo struct {
	dbName    string
	tblName   string
	typ       tableType
	createSql string
}

type accountRecord struct {
	accountName string
	accountId   uint64
}

type subDbRestoreRecord struct {
	dbName     string
	Account    uint32
	createSql  string
	snapshotTs int64
}

func NewSubDbRestoreRecord(dbName string, account uint32, createSql string, spTs int64) *subDbRestoreRecord {
	return &subDbRestoreRecord{
		dbName:     dbName,
		Account:    account,
		createSql:  createSql,
		snapshotTs: spTs,
	}
}

func doCreateSnapshot(ctx context.Context, ses *Session, stmt *tree.CreateSnapShot) error {
	var err error
	var snapshotLevel tree.SnapshotLevel
	var snapshotForAccount string
	var snapshotName string
	var snapshotExist bool
	var snapshotId string
	var databaseName string
	var tableName string
	var sql string
	var objId uint64

	// check create snapshot priv
	err = doCheckRole(ctx, ses)
	if err != nil {
		return err
	}

	bh := ses.GetBackgroundExec(ctx)
	defer bh.Close()
	err = bh.Exec(ctx, "begin;")
	defer func() {
		err = finishTxn(ctx, bh, err)
	}()
	if err != nil {
		return err
	}

	// 2.only sys can create cluster level snapshot
	tenantInfo := ses.GetTenantInfo()
	currentAccount := tenantInfo.GetTenant()
	snapshotLevel = stmt.Object.SLevel.Level
	if snapshotLevel == tree.SNAPSHOTLEVELCLUSTER && currentAccount != sysAccountName {
		return moerr.NewInternalError(ctx, "only sys tenant can create cluster level snapshot")
	}

	// 3.only sys can create tenant level snapshot for other tenant
	if snapshotLevel == tree.SNAPSHOTLEVELACCOUNT {
		snapshotForAccount = string(stmt.Object.ObjName)
		if currentAccount != sysAccountName && currentAccount != snapshotForAccount {
			return moerr.NewInternalError(ctx, "only sys tenant can create tenant level snapshot for other tenant")
		}

		// check account exists or not and get accountId
		getAccountIdFunc := func(accountName string) (accountId uint64, rtnErr error) {
			var erArray []ExecResult
			sql, rtnErr = getSqlForCheckTenant(ctx, accountName)
			if rtnErr != nil {
				return 0, rtnErr
			}
			bh.ClearExecResultSet()
			rtnErr = bh.Exec(ctx, sql)
			if rtnErr != nil {
				return 0, rtnErr
			}

			erArray, rtnErr = getResultSet(ctx, bh)
			if rtnErr != nil {
				return 0, rtnErr
			}

			if execResultArrayHasData(erArray) {
				for i := uint64(0); i < erArray[0].GetRowCount(); i++ {
					accountId, rtnErr = erArray[0].GetUint64(ctx, i, 0)
					if rtnErr != nil {
						return 0, rtnErr
					}
				}
			} else {
				return 0, moerr.NewInternalErrorf(ctx, "account %s does not exist", accountName)
			}
			return accountId, rtnErr
		}

		// if sys tenant create snapshots for other tenant, get the account id
		// otherwise, get the account id from tenantInfo
		if currentAccount == sysAccountName && currentAccount != snapshotForAccount {
			objId, err = getAccountIdFunc(snapshotForAccount)
			if err != nil {
				return err
			}
		} else {
			objId = uint64(tenantInfo.GetTenantID())
		}
	}

	// check snapshot exists or not
	snapshotName = string(stmt.Name)
	snapshotExist, err = checkSnapShotExistOrNot(ctx, bh, snapshotName)
	if err != nil {
		return err
	}
	if snapshotExist {
		if !stmt.IfNotExists {
			return moerr.NewInternalErrorf(ctx, "snapshot %s already exists", snapshotName)
		} else {
			return nil
		}
	} else {
		// insert record to the system table

		// 1. get snapshot id
		newUUid, err := uuid.NewV7()
		if err != nil {
			return err
		}
		snapshotId = newUUid.String()

		// 2. get snapshot ts
		// ts := ses.proc.TxnOperator.SnapshotTS()
		// snapshotTs = ts.String()

		sql, err = getSqlForCreateSnapshot(ctx, snapshotId, snapshotName, time.Now().UTC().UnixNano(), snapshotLevel.String(), string(stmt.Object.ObjName), databaseName, tableName, objId)
		if err != nil {
			return err
		}

		err = bh.Exec(ctx, sql)
		if err != nil {
			return err
		}
	}

	// insert record to the system table

	return err
}

func doDropSnapshot(ctx context.Context, ses *Session, stmt *tree.DropSnapShot) (err error) {
	var sql string
	var snapshotExist bool
	bh := ses.GetBackgroundExec(ctx)
	defer bh.Close()

	// check create stage priv
	// only admin can drop snapshot for himself
	err = doCheckRole(ctx, ses)
	if err != nil {
		return err
	}

	err = bh.Exec(ctx, "begin;")
	defer func() {
		err = finishTxn(ctx, bh, err)
	}()
	if err != nil {
		return err
	}

	// check snapshot exists or not
	snapshotExist, err = checkSnapShotExistOrNot(ctx, bh, string(stmt.Name))
	if err != nil {
		return err
	}

	if !snapshotExist {
		if !stmt.IfExists {
			return moerr.NewInternalErrorf(ctx, "snapshot %s does not exist", string(stmt.Name))
		} else {
			// do nothing
			return err
		}
	} else {
		sql = getSqlForDropSnapshot(string(stmt.Name))
		err = bh.Exec(ctx, sql)
		if err != nil {
			return err
		}
	}
	return err
}

func doRestoreSnapshot(ctx context.Context, ses *Session, stmt *tree.RestoreSnapShot) (stats statistic.StatsArray, err error) {
	bh := ses.GetBackgroundExec(ctx)
	defer func() {
		stats = bh.GetExecStatsArray()
		bh.Close()
	}()

	srcAccountName := string(stmt.AccountName)
	dbName := string(stmt.DatabaseName)
	tblName := string(stmt.TableName)
	snapshotName := string(stmt.SnapShotName)
	toAccountName := string(stmt.ToAccountName)

	var restoreAccount uint32
	var toAccountId uint32
	// restore as a txn
	if err = bh.Exec(ctx, "begin;"); err != nil {
		return stats, err
	}
	defer func() {
		err = finishTxn(ctx, bh, err)
	}()

	// check snapshot
	snapshot, err := getSnapshotByName(ctx, bh, snapshotName)
	if err != nil {
		return stats, err
	}

	if snapshot.accountName != srcAccountName && snapshot.level != tree.RESTORELEVELCLUSTER.String() {
		return stats, moerr.NewInternalErrorf(ctx, "accountName(%v) does not match snapshot.accountName(%v)", srcAccountName, snapshot.accountName)
	}

	// default restore to src account
	restoreAccount, err = getAccountId(ctx, bh, srcAccountName)
	if err != nil {
		return stats, err
	}

	if len(toAccountName) > 0 {
		// can't restore to another account if cur account is not sys
		if !ses.GetTenantInfo().IsSysTenant() {
			err = moerr.NewInternalError(ctx, "non-sys account can't restore snapshot to another account")
			return
		}

		if toAccountName == sysAccountName && snapshot.accountName != sysAccountName {
			err = moerr.NewInternalError(ctx, "non-sys account's snapshot can't restore to sys account")
			return
		}

		if toAccountId, err = getAccountId(ctx, bh, string(stmt.ToAccountName)); err != nil {
			return stats, err
		}
	} else {
		toAccountId = restoreAccount
	}

	// check restore cluster
	if stmt.Level == tree.RESTORELEVELCLUSTER {
		if !ses.GetTenantInfo().IsSysTenant() {
			err = moerr.NewInternalError(ctx, "non-sys account can't restore cluster level snapshot")
			return
		}

		if snapshot.level != tree.SNAPSHOTLEVELCLUSTER.String() {
			err = moerr.NewInternalErrorf(ctx, "snapshot %s is not cluster level snapshot", snapshotName)
			return
		}
	}

	if len(dbName) > 0 && needSkipDb(dbName) {
		return stats, moerr.NewInternalErrorf(ctx, "can't restore db: %v", dbName)
	}
	if snapshot.level == tree.RESTORELEVELCLUSTER.String() && (len(dbName) != 0 || len(tblName) != 0) {
		return stats, moerr.NewInternalError(ctx, "can't restore db or table from cluster level snapshot")
	}

	if snapshot.level == tree.RESTORELEVELCLUSTER.String() && len(srcAccountName) != 0 {
		var srcAccountId uint32
		srcAccountId, err = getAccountId(ctx, bh, srcAccountName)
		if err != nil {
			return stats, err
		}

		var sp string
		sp, err = insertSnapshotRecord(ctx, ses.GetService(), bh, snapshot.snapshotName, snapshot.ts, uint64(srcAccountId), srcAccountName)
		if err != nil {
			return stats, err
		}
		snapshotName = sp
		defer func() {
			if err != nil {
				deleteSnapshotRecord(ctx, ses.GetService(), bh, snapshot.snapshotName, sp)
			}
		}()
	}

	// restore cluster
	if stmt.Level == tree.RESTORELEVELCLUSTER {
		// restore cluster
		subDbToRestore := make(map[string]*subDbRestoreRecord)
		if err = restoreToCluster(ctx, ses, bh, snapshotName, snapshot.ts, subDbToRestore); err != nil {
<<<<<<< HEAD
			return
		}

		if err = restorePubsWithSnapshotName(ctx, ses.GetService(), bh, snapshotName); err != nil {
			return
		}

		for _, subDb := range subDbToRestore {
			if err = restoreToSubDb(ctx, ses.GetService(), bh, snapshotName, subDb); err != nil {
				return err
=======
			return stats, err
		}

		if len(subDbToRestore) > 0 {
			for _, subDb := range subDbToRestore {
				if err = restoreToSubDb(ctx, ses.GetService(), bh, snapshotName, subDb); err != nil {
					return stats, err
				}
>>>>>>> 927dbd3d
			}
		}
		return
	}

	// drop foreign key related tables first
	if err = deleteCurFkTables(ctx, ses.GetService(), bh, dbName, tblName, toAccountId); err != nil {
		return
	}

	// get topo sorted tables with foreign key
	sortedFkTbls, err := fkTablesTopoSort(ctx, bh, snapshotName, dbName, tblName)
	if err != nil {
		return
	}

	// get foreign key table infos
	fkTableMap, err := getTableInfoMap(ctx, ses.GetService(), bh, snapshotName, dbName, tblName, sortedFkTbls)
	if err != nil {
		return
	}

	// collect views and tables during table restoration
	viewMap := make(map[string]*tableInfo)

	switch stmt.Level {
	case tree.RESTORELEVELACCOUNT:
		if err = restoreToAccount(ctx,
			ses.GetService(),
			bh, snapshotName,
			toAccountId,
			fkTableMap,
			viewMap,
			snapshot.ts,
			restoreAccount,
			false,
			nil); err != nil {
			return stats, err
		}
	case tree.RESTORELEVELDATABASE:
		if err = restoreToDatabase(ctx,
			ses.GetService(),
			bh,
			snapshotName,
			dbName,
			toAccountId,
			fkTableMap,
			viewMap,
			snapshot.ts,
			restoreAccount,
			false,
			nil); err != nil {
			return stats, err
		}
	case tree.RESTORELEVELTABLE:
		if err = restoreToTable(ctx,
			ses.GetService(),
			bh,
			snapshotName,
			dbName,
			tblName,
			toAccountId,
			fkTableMap,
			viewMap,
			snapshot.ts,
			restoreAccount); err != nil {
			return stats, err
		}
	}

	if len(fkTableMap) > 0 {
		if err = restoreTablesWithFk(ctx, ses.GetService(), bh, snapshotName, sortedFkTbls, fkTableMap, toAccountId, snapshot.ts); err != nil {
			return
		}
	}

	if len(viewMap) > 0 {
		if err = restoreViews(ctx, ses, bh, snapshotName, viewMap, toAccountId); err != nil {
			return
		}
	}

	if snapshot.level == tree.RESTORELEVELCLUSTER.String() && len(srcAccountName) != 0 {
		err = deleteSnapshotRecord(ctx, ses.GetService(), bh, snapshot.snapshotName, snapshotName)
		if err != nil {
			return stats, err
		}
	}

	// checks if the given context has been canceled.
	if err = CancelCheck(ctx); err != nil {
		return
	}

	return
}

func deleteCurFkTables(ctx context.Context, sid string, bh BackgroundExec, dbName string, tblName string, toAccountId uint32) (err error) {
	getLogger(sid).Info("start to drop cur fk tables")

	ctx = defines.AttachAccountId(ctx, toAccountId)

	// get topo sorted tables with foreign key
	sortedFkTbls, err := fkTablesTopoSort(ctx, bh, "", dbName, tblName)
	if err != nil {
		return
	}
	// collect table infos which need to be dropped in current state; snapshotName must set to empty
	curFkTableMap, err := getTableInfoMap(ctx, sid, bh, "", dbName, tblName, sortedFkTbls)
	if err != nil {
		return
	}

	// drop tables as anti-topo order
	for i := len(sortedFkTbls) - 1; i >= 0; i-- {
		key := sortedFkTbls[i]
		if tblInfo := curFkTableMap[key]; tblInfo != nil {
			var isMasterTable bool
			isMasterTable, err = checkTableIsMaster(ctx, sid, bh, "", tblInfo.dbName, tblInfo.tblName)
			if err != nil {
				return err
			}
			if isMasterTable {
				continue
			}

			getLogger(sid).Info(fmt.Sprintf("start to drop table: %v", tblInfo.tblName))
			if err = bh.Exec(ctx, fmt.Sprintf("drop table if exists %s.%s", tblInfo.dbName, tblInfo.tblName)); err != nil {
				return
			}
		}
	}
	return
}

func restoreToAccount(
	ctx context.Context,
	sid string,
	bh BackgroundExec,
	snapshotName string,
	toAccountId uint32,
	fkTableMap map[string]*tableInfo,
	viewMap map[string]*tableInfo,
	snapshotTs int64,
	restoreAccount uint32,
	isRestoreCluster bool,
	subDbToRestore map[string]*subDbRestoreRecord,
) (err error) {
	getLogger(sid).Info(fmt.Sprintf("[%s] start to restore account: %v, restore timestamp : %d", snapshotName, toAccountId, snapshotTs))

	var dbNames []string
	toCtx := defines.AttachAccountId(ctx, toAccountId)

	// delete current dbs
	if dbNames, err = showDatabases(toCtx, sid, bh, ""); err != nil {
		return
	}

	for _, dbName := range dbNames {
		if needSkipDb(dbName) {
			if toAccountId == 0 && dbName == moCatalog {
				// drop existing cluster tables
				if err = dropClusterTable(toCtx, sid, bh, "", toAccountId); err != nil {
					return
				}
			}
			// getLogger(sid).Info(fmt.Sprintf("[%s]skip drop db: %v", snapshotName, dbName))
			continue
		}

		getLogger(sid).Info(fmt.Sprintf("[%s]drop current exists db: %v", snapshotName, dbName))
		if err = dropDb(toCtx, bh, dbName); err != nil {
			return
		}
	}

	// restore dbs
	if dbNames, err = showDatabases(ctx, sid, bh, snapshotName); err != nil {
		return
	}

	for _, dbName := range dbNames {
		if err = restoreToDatabase(ctx,
			sid,
			bh,
			snapshotName,
			dbName,
			toAccountId,
			fkTableMap,
			viewMap,
			snapshotTs,
			restoreAccount,
			isRestoreCluster,
			subDbToRestore); err != nil {
			return
		}
	}

	// restore system db
	if err = restoreSystemDatabase(ctx,
		sid,
		bh,
		snapshotName,
		toAccountId,
		snapshotTs); err != nil {
		return
	}
	return
}

func restoreToDatabase(
	ctx context.Context,
	sid string,
	bh BackgroundExec,
	snapshotName string,
	dbName string,
	toAccountId uint32,
	fkTableMap map[string]*tableInfo,
	viewMap map[string]*tableInfo,
	snapshotTs int64,
	restoreAccount uint32,
	isRestoreCluster bool,
	subDbToRestore map[string]*subDbRestoreRecord,
) (err error) {
	getLogger(sid).Info(fmt.Sprintf("[%s] start to restore db: %v, restore timestamp: %d", snapshotName, dbName, snapshotTs))
	return restoreToDatabaseOrTable(ctx,
		sid,
		bh,
		snapshotName,
		dbName,
		"",
		toAccountId,
		fkTableMap,
		viewMap,
		snapshotTs,
		restoreAccount,
		isRestoreCluster,
		subDbToRestore)
}

func restoreToTable(
	ctx context.Context,
	sid string,
	bh BackgroundExec,
	snapshotName string,
	dbName string,
	tblName string,
	toAccountId uint32,
	fkTableMap map[string]*tableInfo,
	viewMap map[string]*tableInfo,
	snapshotTs int64,
	restoreAccount uint32) (err error) {
	getLogger(sid).Info(fmt.Sprintf("[%s] start to restore table: %v, restore timestamp: %d", snapshotName, tblName, snapshotTs))
	return restoreToDatabaseOrTable(ctx,
		sid,
		bh,
		snapshotName,
		dbName,
		tblName,
		toAccountId,
		fkTableMap,
		viewMap,
		snapshotTs,
		restoreAccount,
		false,
		nil)
}

func restoreToDatabaseOrTable(
	ctx context.Context,
	sid string,
	bh BackgroundExec,
	snapshotName string,
	dbName string,
	tblName string,
	toAccountId uint32,
	fkTableMap map[string]*tableInfo,
	viewMap map[string]*tableInfo,
	snapshotTs int64,
	restoreAccount uint32,
	isRestoreCluster bool,
	subDbToRestore map[string]*subDbRestoreRecord,
) (err error) {
	if needSkipDb(dbName) {
		getLogger(sid).Info(fmt.Sprintf("[%s] skip restore db: %v", snapshotName, dbName))
		return
	}

	var createDbSql string
	createDbSql, err = getCreateDatabaseSql(ctx, sid, bh, snapshotName, dbName, restoreAccount)
	if err != nil {
		return
	}

	toCtx := defines.AttachAccountId(ctx, toAccountId)
	restoreToTbl := tblName != ""

	// if restore to table, check if the db is sub db
	isSubDb := strings.Contains(createDbSql, "from") && strings.Contains(createDbSql, "publication")
	if isSubDb && restoreToTbl {
		return moerr.NewInternalError(ctx, "can't restore to table for sub db")
	}

	if isRestoreCluster && isSubDb {
		// if restore to cluster, and the db is sub, append the sub db to restore list
		getLogger(sid).Info(fmt.Sprintf("[%s] append sub db to restore list: %v, at restore cluster account %d", snapshotName, dbName, toAccountId))
		key := genKey(fmt.Sprint(restoreAccount), dbName)
		subDbToRestore[key] = NewSubDbRestoreRecord(dbName, restoreAccount, createDbSql, snapshotTs)
		return
	}

	// if current account is not to account id, and the db is sub db, skip restore
	if restoreAccount != toAccountId && isSubDb {
		getLogger(sid).Info(fmt.Sprintf("[%s] skip restore subscription db: %v, current account is not to account", snapshotName, dbName))
		return
	}

	// if restore to db, delete the same name db first
	if !restoreToTbl {
		// check whether the db is master db
		var isMasterDb bool
		isMasterDb, err = checkDatabaseIsMaster(toCtx, sid, bh, snapshotName, dbName)
		if err != nil {
			return err
		}
		if isMasterDb {
			getLogger(sid).Info(fmt.Sprintf("[%s] skip restore master db: %v, which has been referenced by foreign keys", snapshotName, dbName))
			return
		}

		// drop db
		getLogger(sid).Info(fmt.Sprintf("[%s] start to drop database: %v", snapshotName, dbName))
		if err = dropDb(toCtx, bh, dbName); err != nil {
			return
		}
	}

	getLogger(sid).Info(fmt.Sprintf("[%s] start to create database: %v", snapshotName, dbName))
	if isSubDb {

		// check if the publication exists
		// if the publication exists, create the db with the publication
		// else skip restore the db

		var isPubExist bool
		isPubExist, _ = checkPubExistOrNot(toCtx, sid, bh, snapshotName, dbName, snapshotTs)
		if !isPubExist {
			getLogger(sid).Info(fmt.Sprintf("[%s] skip restore db: %v, no publication", snapshotName, dbName))
			return
		}

		// create db with publication
		getLogger(sid).Info(fmt.Sprintf("[%s] start to create db with pub: %v, create db sql: %s", snapshotName, dbName, createDbSql))
		if err = bh.Exec(toCtx, createDbSql); err != nil {
			return
		}

		return
	} else {
		createDbSql = fmt.Sprintf("CREATE DATABASE IF NOT EXISTS `%s`", dbName)
		// create db
		getLogger(sid).Info(fmt.Sprintf("[%s] start to create db: %v, create db sql: %s", snapshotName, dbName, createDbSql))
		if err = bh.Exec(toCtx, createDbSql); err != nil {
			return
		}
	}

	tableInfos, err := getTableInfos(ctx, sid, bh, snapshotName, dbName, tblName)
	if err != nil {
		return
	}

	// if restore to table, expect only one table here
	if restoreToTbl {
		if len(tableInfos) == 0 {
			return moerr.NewInternalErrorf(ctx, "table %s not exists at snapshot %s", tblName, snapshotName)
		} else if len(tableInfos) != 1 {
			return moerr.NewInternalErrorf(ctx, "find %v tableInfos by name %s at snapshot %s, expect only 1", len(tableInfos), tblName, snapshotName)
		}
	}

	for _, tblInfo := range tableInfos {
		key := genKey(dbName, tblInfo.tblName)

		// skip table which is foreign key related
		if _, ok := fkTableMap[key]; ok {
			continue
		}

		// skip view
		if tblInfo.typ == view {
			viewMap[key] = tblInfo
			continue
		}

		// checks if the given context has been canceled.
		if err = CancelCheck(ctx); err != nil {
			return
		}

		if err = recreateTable(ctx, sid, bh, snapshotName, tblInfo, toAccountId, snapshotTs); err != nil {
			return
		}
	}
	return
}

func restoreSystemDatabase(
	ctx context.Context,
	sid string,
	bh BackgroundExec,
	snapshotName string,
	toAccountId uint32,
	snapshotTs int64,
) (err error) {
	getLogger(sid).Info(fmt.Sprintf("[%s] start to restore system database: %s", snapshotName, moCatalog))
	tableInfos, err := getTableInfos(ctx, sid, bh, snapshotName, moCatalog, "")
	if err != nil {
		return
	}

	for _, tblInfo := range tableInfos {
		if needSkipSystemTable(toAccountId, tblInfo) {
			// TODO skip tables which should not to be restored
			getLogger(sid).Info(fmt.Sprintf("[%s] skip restore system table: %v.%v, table type: %v", snapshotName, moCatalog, tblInfo.tblName, tblInfo.typ))
			continue
		}

		getLogger(sid).Info(fmt.Sprintf("[%s] start to restore system table: %v.%v", snapshotName, moCatalog, tblInfo.tblName))

		// checks if the given context has been canceled.
		if err = CancelCheck(ctx); err != nil {
			return
		}

		if err = recreateTable(ctx, sid, bh, snapshotName, tblInfo, toAccountId, snapshotTs); err != nil {
			return
		}
	}
	return
}

func restoreToSubDb(
	ctx context.Context,
	sid string,
	bh BackgroundExec,
	snapshotName string,
	subDb *subDbRestoreRecord) (err error) {
	getLogger(sid).Info(fmt.Sprintf("[%s] start to restore sub db: %v", snapshotName, subDb.dbName))

	toCtx := defines.AttachAccountId(ctx, subDb.Account)

	var isPubExist bool
	isPubExist, _ = checkPubExistOrNot(toCtx, sid, bh, snapshotName, subDb.dbName, subDb.snapshotTs)
	if !isPubExist {
		getLogger(sid).Info(fmt.Sprintf("[%s] skip restore db: %v, no publication", snapshotName, subDb.dbName))
		return
	}

	getLogger(sid).Info(fmt.Sprintf("[%s] account %d start to create sub db: %v, create db sql: %s", snapshotName, subDb.Account, subDb.dbName, subDb.createSql))
	if err = bh.Exec(toCtx, subDb.createSql); err != nil {
		return
	}

	return
}

func dropClusterTable(
	ctx context.Context,
	sid string,
	bh BackgroundExec,
	snapshotName string,
	toAccountId uint32,
) (err error) {
	getLogger(sid).Info("start to drop exists cluster table")

	// get all tables in mo_catalog
	tableInfos, err := getTableInfos(ctx, sid, bh, snapshotName, moCatalog, "")
	if err != nil {
		return
	}

	for _, tblInfo := range tableInfos {
		if toAccountId == 0 && tblInfo.typ == clusterTable {
			getLogger(sid).Info(fmt.Sprintf("[%s] start to drop system table: %v.%v", snapshotName, moCatalog, tblInfo.tblName))
			if err = bh.Exec(ctx, fmt.Sprintf("drop table if exists %s.%s", moCatalog, tblInfo.tblName)); err != nil {
				return
			}
		}
	}
	return
}

func restoreTablesWithFk(
	ctx context.Context,
	sid string,
	bh BackgroundExec,
	snapshotName string,
	sortedFkTbls []string,
	fkTableMap map[string]*tableInfo,
	toAccountId uint32,
	snapshotTs int64) (err error) {
	getLogger(sid).Info(fmt.Sprintf("[%s] start to drop fk related tables", snapshotName))

	// recreate tables as topo order
	for _, key := range sortedFkTbls {
		// if tblInfo is nil, means that table is not in this restoration task, ignore
		// e.g. t1.pk <- t2.fk, we only want to restore t2, fkTableMap[t1.key] is nil, ignore t1
		if tblInfo := fkTableMap[key]; tblInfo != nil {
			getLogger(sid).Info(fmt.Sprintf("[%s] start to restore table with fk: %v, restore timestamp: %d", snapshotName, tblInfo.tblName, snapshotTs))
			if err = recreateTable(ctx, sid, bh, snapshotName, tblInfo, toAccountId, snapshotTs); err != nil {
				return
			}
		}
	}
	return
}

func restoreViews(
	ctx context.Context,
	ses *Session,
	bh BackgroundExec,
	snapshotName string,
	viewMap map[string]*tableInfo,
	toAccountId uint32) error {
	snapshot, err := getSnapshotPlanWithSharedBh(ctx, bh, snapshotName)
	if err != nil {
		return err
	}

	compCtx := ses.GetTxnCompileCtx()
	oldSnapshot := compCtx.GetSnapshot()
	compCtx.SetSnapshot(snapshot)
	defer func() {
		compCtx.SetSnapshot(oldSnapshot)
	}()

	g := toposort{next: make(map[string][]string)}
	for key, view := range viewMap {
		stmts, err := parsers.Parse(ctx, dialect.MYSQL, view.createSql, 1)
		if err != nil {
			return err
		}

		compCtx.SetDatabase(view.dbName)
		// build create sql to find dependent views
		if _, err = plan.BuildPlan(compCtx, stmts[0], false); err != nil {
			return err
		}

		g.addVertex(key)
		for _, depView := range compCtx.GetViews() {
			g.addEdge(depView, key)
		}
	}

	// toposort
	sortedViews, err := g.sort()
	if err != nil {
		return err
	}

	// create views
	toCtx := defines.AttachAccountId(ctx, toAccountId)
	for _, key := range sortedViews {
		// if not ok, means that view is not in this restoration task, ignore
		if tblInfo, ok := viewMap[key]; ok {
			getLogger(ses.GetService()).Info(fmt.Sprintf("[%s] start to restore view: %v, restore timestamp: %d", snapshotName, tblInfo.tblName, snapshot.TS.PhysicalTime))

			if err = bh.Exec(toCtx, "use `"+tblInfo.dbName+"`"); err != nil {
				return err
			}

			if err = bh.Exec(toCtx, "drop view if exists "+tblInfo.tblName); err != nil {
				return err
			}

			getLogger(ses.GetService()).Info(fmt.Sprintf("[%s] start to create view: %v, create view sql: %s", snapshotName, tblInfo.tblName, tblInfo.createSql))
			if err = bh.Exec(toCtx, tblInfo.createSql); err != nil {
				return err
			}
			getLogger(ses.GetService()).Info(fmt.Sprintf("[%s] restore view: %v success", snapshotName, tblInfo.tblName))
		}
	}
	return nil
}

func recreateTable(
	ctx context.Context,
	sid string,
	bh BackgroundExec,
	snapshotName string,
	tblInfo *tableInfo,
	toAccountId uint32,
	snapshotTs int64) (err error) {
	getLogger(sid).Info(fmt.Sprintf("[%s] start to restore table: %v, restore timestamp: %d", snapshotName, tblInfo.tblName, snapshotTs))
	curAccountId, err := defines.GetAccountId(ctx)
	if err != nil {
		return
	}

	ctx = defines.AttachAccountId(ctx, toAccountId)

	var isMasterTable bool
	isMasterTable, err = checkTableIsMaster(ctx, sid, bh, snapshotName, tblInfo.dbName, tblInfo.tblName)
	if isMasterTable {
		// skip restore the table which is master table
		getLogger(sid).Info(fmt.Sprintf("[%s] skip restore master table: %v.%v", snapshotName, tblInfo.dbName, tblInfo.tblName))
		return
	}

	if err = bh.Exec(ctx, fmt.Sprintf("use `%s`", tblInfo.dbName)); err != nil {
		return
	}

	getLogger(sid).Info(fmt.Sprintf("[%s] start to drop table: %v,", snapshotName, tblInfo.tblName))
	if err = bh.Exec(ctx, fmt.Sprintf("drop table if exists %s", tblInfo.tblName)); err != nil {
		return
	}

	// create table
	getLogger(sid).Info(fmt.Sprintf("[%s] start to create table: %v, create table sql: %s", snapshotName, tblInfo.tblName, tblInfo.createSql))
	if err = bh.Exec(ctx, tblInfo.createSql); err != nil {
		if strings.Contains(err.Error(), "no such table") {
			getLogger(sid).Info(fmt.Sprintf("[%s] foreign key table %v referenced table not exists, skip restore", snapshotName, tblInfo.tblName))
			err = nil
		}
		return
	}

	if curAccountId == toAccountId {
		// insert data
		insertIntoSql := fmt.Sprintf(restoreTableDataByTsFmt, tblInfo.dbName, tblInfo.tblName, tblInfo.dbName, tblInfo.tblName, snapshotTs)
		beginTime := time.Now()
		getLogger(sid).Info(fmt.Sprintf("[%s] start to insert select table: %v, insert sql: %s", snapshotName, tblInfo.tblName, insertIntoSql))
		if err = bh.Exec(ctx, insertIntoSql); err != nil {
			return
		}
		getLogger(sid).Info(fmt.Sprintf("[%s] insert select table: %v, cost: %v", snapshotName, tblInfo.tblName, time.Since(beginTime)))
	} else {
		insertIntoSql := fmt.Sprintf(restoreTableDataByNameFmt, tblInfo.dbName, tblInfo.tblName, tblInfo.dbName, tblInfo.tblName, snapshotName)
		beginTime := time.Now()
		getLogger(sid).Info(fmt.Sprintf("[%s] start to insert select table: %v, insert sql: %s", snapshotName, tblInfo.tblName, insertIntoSql))
		if err = bh.ExecRestore(ctx, insertIntoSql, curAccountId, toAccountId); err != nil {
			return
		}
		getLogger(sid).Info(fmt.Sprintf("[%s] insert select table: %v, cost: %v", snapshotName, tblInfo.tblName, time.Since(beginTime)))
	}
	return
}

func needSkipDb(dbName string) bool {
	return slices.Contains(skipDbs, dbName)
}

func needSkipTable(accountId uint32, dbName string, tblName string) bool {
	if accountId == sysAccountID {
		return dbName == moCatalog && needSkipTablesInMocatalog[tblName] == 1
	} else {
		if dbName == moCatalog {
			if needSkip, ok := needSkipTablesInMocatalog[tblName]; ok {
				return needSkip == 1
			} else {
				return true
			}
		}
	}
	return false
}

func needSkipSystemTable(accountId uint32, tblinfo *tableInfo) bool {
	if accountId == sysAccountID {
		return tblinfo.dbName == moCatalog && needSkipTablesInMocatalog[tblinfo.tblName] == 1
	} else {
		return tblinfo.dbName == moCatalog && (tblinfo.typ == clusterTable || needSkipTablesInMocatalog[tblinfo.tblName] == 1)
	}
}

func checkSnapShotExistOrNot(ctx context.Context, bh BackgroundExec, snapshotName string) (bool, error) {
	var sql string
	var erArray []ExecResult
	var err error
	sql, err = getSqlForCheckSnapshot(ctx, snapshotName)
	if err != nil {
		return false, err
	}
	bh.ClearExecResultSet()
	err = bh.Exec(ctx, sql)
	if err != nil {
		return false, err
	}

	erArray, err = getResultSet(ctx, bh)
	if err != nil {
		return false, err
	}

	if execResultArrayHasData(erArray) {
		return true, nil
	}
	return false, nil
}

func getSnapshotRecords(ctx context.Context, bh BackgroundExec, sql string) ([]*snapshotRecord, error) {
	var erArray []ExecResult
	var err error

	bh.ClearExecResultSet()
	if err = bh.Exec(ctx, sql); err != nil {
		return nil, err
	}

	if erArray, err = getResultSet(ctx, bh); err != nil {
		return nil, err
	}

	var records []*snapshotRecord
	if execResultArrayHasData(erArray) {
		for _, er := range erArray {
			var record snapshotRecord
			for row := uint64(0); row < er.GetRowCount(); row++ {
				if record.snapshotId, err = er.GetString(ctx, row, 0); err != nil {
					return nil, err
				}
				if record.snapshotName, err = er.GetString(ctx, row, 1); err != nil {
					return nil, err
				}
				if record.ts, err = er.GetInt64(ctx, row, 2); err != nil {
					return nil, err
				}
				if record.level, err = er.GetString(ctx, row, 3); err != nil {
					return nil, err
				}
				if record.accountName, err = er.GetString(ctx, row, 4); err != nil {
					return nil, err
				}
				if record.databaseName, err = er.GetString(ctx, row, 5); err != nil {
					return nil, err
				}
				if record.tableName, err = er.GetString(ctx, row, 6); err != nil {
					return nil, err
				}
				if record.objId, err = er.GetUint64(ctx, row, 7); err != nil {
					return nil, err
				}
			}
			records = append(records, &record)
		}
		return records, nil
	}
	return nil, err
}

func getSnapshotByName(ctx context.Context, bh BackgroundExec, snapshotName string) (*snapshotRecord, error) {
	if err := inputNameIsInvalid(ctx, snapshotName); err != nil {
		return nil, err
	}

	sql := fmt.Sprintf("%s where sname = '%s'", getSnapshotFormat, snapshotName)
	if records, err := getSnapshotRecords(ctx, bh, sql); err != nil {
		return nil, err
	} else if len(records) != 1 {
		return nil, moerr.NewInternalErrorf(ctx, "find %v snapshot records by name(%v), expect only 1", len(records), snapshotName)
	} else {
		return records[0], nil
	}
}

func doResolveSnapshotWithSnapshotName(ctx context.Context, ses FeSession, snapshotName string) (snapshot *pbplan.Snapshot, err error) {
	bh := ses.GetShareTxnBackgroundExec(ctx, false)
	defer bh.Close()

	var record *snapshotRecord
	if record, err = getSnapshotByName(ctx, bh, snapshotName); err != nil {
		return
	}

	if record == nil {
		err = moerr.NewInternalErrorf(ctx, "snapshot %s does not exist", snapshotName)
		return
	}

	var accountId uint32
	if accountId, err = getAccountId(ctx, bh, record.accountName); err != nil {
		return
	}

	return &pbplan.Snapshot{
		TS: &timestamp.Timestamp{PhysicalTime: record.ts},
		Tenant: &pbplan.SnapshotTenant{
			TenantName: record.accountName,
			TenantID:   accountId,
		},
	}, nil
}

func getSqlForCheckSnapshot(ctx context.Context, snapshot string) (string, error) {
	err := inputNameIsInvalid(ctx, snapshot)
	if err != nil {
		return "", err
	}
	return fmt.Sprintf(checkSnapshotFormat, snapshot), nil
}

func getSqlForGetSnapshotTsWithSnapshotName(ctx context.Context, snapshot string) (string, error) {
	err := inputNameIsInvalid(ctx, snapshot)
	if err != nil {
		return "", err
	}
	return fmt.Sprintf(getSnapshotTsWithSnapshotNameFormat, snapshot), nil
}

func getSqlForCheckSnapshotTs(snapshotTs int64) string {
	return fmt.Sprintf(checkSnapshotTsFormat, snapshotTs)
}

func getSqlForCreateSnapshot(ctx context.Context, snapshotId, snapshotName string, ts int64, level, accountName, databaseName, tableName string, objectId uint64) (string, error) {
	err := inputNameIsInvalid(ctx, snapshotName)
	if err != nil {
		return "", err
	}
	return fmt.Sprintf(insertIntoMoSnapshots, snapshotId, snapshotName, ts, level, accountName, databaseName, tableName, objectId), nil
}

func getSqlForDropSnapshot(snapshotName string) string {
	return fmt.Sprintf(dropSnapshotFormat, snapshotName)
}

func getStringColsList(ctx context.Context, bh BackgroundExec, sql string, colIndices ...uint64) (ans [][]string, err error) {
	bh.ClearExecResultSet()
	if err = bh.Exec(ctx, sql); err != nil {
		return
	}

	resultSet, err := getResultSet(ctx, bh)
	if err != nil {
		return
	}

	for _, rs := range resultSet {
		for row := uint64(0); row < rs.GetRowCount(); row++ {
			ansRow := make([]string, len(colIndices))
			for i := 0; i < len(colIndices); i++ {
				if ansRow[i], err = rs.GetString(ctx, row, colIndices[i]); err != nil {
					return nil, err
				}
			}
			ans = append(ans, ansRow)
		}
	}
	return
}

func showDatabases(ctx context.Context, sid string, bh BackgroundExec, snapshotName string) ([]string, error) {
	getLogger(sid).Info(fmt.Sprintf("[%s] start to get all database ", snapshotName))
	sql := "show databases"
	if len(snapshotName) > 0 {
		sql += fmt.Sprintf(" {snapshot = '%s'}", snapshotName)
	}

	// cols: dbname
	colsList, err := getStringColsList(ctx, bh, sql, 0)
	if err != nil {
		return nil, err
	}

	dbNames := make([]string, len(colsList))
	for i, cols := range colsList {
		dbNames[i] = cols[0]
	}
	return dbNames, nil
}

func showFullTables(ctx context.Context, sid string, bh BackgroundExec, snapshotName string, dbName string, tblName string) ([]*tableInfo, error) {
	sql := fmt.Sprintf("show full tables from `%s`", dbName)
	if len(tblName) > 0 {
		sql += fmt.Sprintf(" like '%s'", tblName)
	}
	if len(snapshotName) > 0 {
		sql += fmt.Sprintf(" {snapshot = '%s'}", snapshotName)
	}
	getLogger(sid).Info(fmt.Sprintf("[%s] show full table `%s.%s` sql: %s", snapshotName, dbName, tblName, sql))
	// cols: table name, table type
	colsList, err := getStringColsList(ctx, bh, sql, 0, 1)
	if err != nil {
		return nil, err
	}

	ans := make([]*tableInfo, len(colsList))
	for i, cols := range colsList {
		ans[i] = &tableInfo{
			dbName:  dbName,
			tblName: cols[0],
			typ:     tableType(cols[1]),
		}
	}
	getLogger(sid).Info(fmt.Sprintf("[%s] show full table `%s.%s`, get table number `%d`", snapshotName, dbName, tblName, len(ans)))
	return ans, nil
}

func getTableInfos(ctx context.Context, sid string, bh BackgroundExec, snapshotName string, dbName string, tblName string) ([]*tableInfo, error) {
	getLogger(sid).Info(fmt.Sprintf("[%s] start to get table info: datatabse `%s`, table `%s`", snapshotName, dbName, tblName))
	tableInfos, err := showFullTables(ctx, sid, bh, snapshotName, dbName, tblName)
	if err != nil {
		return nil, err
	}

	// only recreate snapshoted table need create sql
	if snapshotName != "" {
		for _, tblInfo := range tableInfos {
			if tblInfo.createSql, err = getCreateTableSql(ctx, bh, snapshotName, dbName, tblInfo.tblName); err != nil {
				return nil, err
			}
		}
	}
	return tableInfos, nil
}

func getCreateDatabaseSql(ctx context.Context,
	sid string,
	bh BackgroundExec,
	snapshotName string,
	dbName string,
	accountId uint32) (string, error) {

	sql := "select datname, dat_createsql from mo_catalog.mo_database"
	if len(snapshotName) > 0 {
		sql += fmt.Sprintf(" {snapshot = '%s'}", snapshotName)
	}
	sql += fmt.Sprintf(" where datname = '%s' and account_id = %d", dbName, accountId)
	getLogger(sid).Info(fmt.Sprintf("[%s] get create database `%s` sql: %s", snapshotName, dbName, sql))

	// cols: database_name, create_sql
	colsList, err := getStringColsList(ctx, bh, sql, 0, 1)
	if err != nil {
		return "", err
	}
	if len(colsList) == 0 || len(colsList[0]) == 0 {
		return "", moerr.NewBadDB(ctx, dbName)
	}
	return colsList[0][1], nil
}

func getTableInfo(ctx context.Context, sid string, bh BackgroundExec, snapshotName string, dbName, tblName string) (*tableInfo, error) {
	tableInfos, err := getTableInfos(ctx, sid, bh, snapshotName, dbName, tblName)
	if err != nil {
		return nil, err
	}

	// if table doesn't exist, return nil
	if len(tableInfos) == 0 {
		return nil, nil
	}
	return tableInfos[0], nil
}

func getCreateTableSql(ctx context.Context, bh BackgroundExec, snapshotName string, dbName string, tblName string) (string, error) {
	sql := fmt.Sprintf("show create table `%s`.`%s`", dbName, tblName)
	if len(snapshotName) > 0 {
		sql += fmt.Sprintf(" {snapshot = '%s'}", snapshotName)
	}

	// cols: table_name, create_sql
	colsList, err := getStringColsList(ctx, bh, sql, 1)
	if err != nil {
		return "", nil
	}
	if len(colsList) == 0 || len(colsList[0]) == 0 {
		return "", moerr.NewNoSuchTable(ctx, dbName, tblName)
	}
	return colsList[0][0], nil
}

func getAccountId(ctx context.Context, bh BackgroundExec, accountName string) (uint32, error) {
	ctx = defines.AttachAccountId(ctx, catalog.System_Account)
	sql := getAccountIdNamesSql
	if len(accountName) > 0 {
		sql += fmt.Sprintf(" and account_name = '%s'", accountName)
	}

	bh.ClearExecResultSet()
	if err := bh.Exec(ctx, sql); err != nil {
		return 0, err
	}

	erArray, err := getResultSet(ctx, bh)
	if err != nil {
		return 0, err
	}

	if execResultArrayHasData(erArray) {
		var accountId int64
		if accountId, err = erArray[0].GetInt64(ctx, 0, 0); err != nil {
			return 0, err
		}
		return uint32(accountId), nil
	}

	return 0, moerr.NewInternalErrorf(ctx, "new such account, account name: %v", accountName)
}

func getFkDeps(ctx context.Context, bh BackgroundExec, snapshotName string, dbName string, tblName string) (ans map[string][]string, err error) {
	sql := "select db_name, table_name, refer_db_name, refer_table_name from mo_catalog.mo_foreign_keys"
	if len(snapshotName) > 0 {
		sql += fmt.Sprintf(" {snapshot = '%s'}", snapshotName)
	}
	if len(dbName) > 0 {
		sql += fmt.Sprintf(" where db_name = '%s'", dbName)
		if len(tblName) > 0 {
			sql += fmt.Sprintf(" and table_name = '%s'", tblName)
		}
	}

	bh.ClearExecResultSet()
	if err = bh.Exec(ctx, sql); err != nil {
		return
	}

	resultSet, err := getResultSet(ctx, bh)
	if err != nil {
		return nil, err
	}

	ans = make(map[string][]string)
	var referDbName, referTblName string

	for _, rs := range resultSet {
		for row := uint64(0); row < rs.GetRowCount(); row++ {
			if dbName, err = rs.GetString(ctx, row, 0); err != nil {
				return
			}
			if tblName, err = rs.GetString(ctx, row, 1); err != nil {
				return
			}
			if referDbName, err = rs.GetString(ctx, row, 2); err != nil {
				return
			}
			if referTblName, err = rs.GetString(ctx, row, 3); err != nil {
				return
			}

			u := genKey(dbName, tblName)
			v := genKey(referDbName, referTblName)
			ans[u] = append(ans[u], v)
		}
	}
	return
}

func getTableInfoMap(
	ctx context.Context,
	sid string,
	bh BackgroundExec,
	snapshotName string,
	dbName string,
	tblName string,
	tblKeys []string) (tblInfoMap map[string]*tableInfo, err error) {
	tblInfoMap = make(map[string]*tableInfo)
	curAccountId, err := defines.GetAccountId(ctx)
	if err != nil {
		return
	}
	for _, key := range tblKeys {
		if _, ok := tblInfoMap[key]; ok {
			return
		}

		// filter by dbName and tblName
		d, t := splitKey(key)
		if needSkipDb(d) || needSkipTable(curAccountId, d, t) {
			continue
		}
		if dbName != "" && dbName != d {
			continue
		}
		if tblName != "" && tblName != t {
			continue
		}

		if tblInfoMap[key], err = getTableInfo(ctx, sid, bh, snapshotName, d, t); err != nil {
			return
		}
	}
	return
}

func fkTablesTopoSort(ctx context.Context, bh BackgroundExec, snapshotName string, dbName string, tblName string) (sortedTbls []string, err error) {
	// get foreign key deps from mo_catalog.mo_foreign_keys
	fkDeps, err := getFkDeps(ctx, bh, snapshotName, dbName, tblName)
	if err != nil {
		return
	}

	g := toposort{next: make(map[string][]string)}
	for key, deps := range fkDeps {
		g.addVertex(key)
		for _, depTbl := range deps {
			// exclude self dep
			if key != depTbl {
				g.addEdge(depTbl, key)
			}
		}
	}
	sortedTbls, err = g.sort()
	return
}

func restoreToCluster(ctx context.Context,
	ses *Session,
	bh BackgroundExec,
	snapshotName string,
	snapshotTs int64,
	subDbToRestore map[string]*subDbRestoreRecord,
) (err error) {
	getLogger(ses.GetService()).Info(fmt.Sprintf("[%s] start to restore cluster, restore timestamp: %d", snapshotName, snapshotTs))

	// get restore accounts
	var accounts []accountRecord
	accounts, err = getRestoreAccounts(ctx, ses.GetService(), bh, snapshotName, snapshotTs)
	if err != nil {
		return err
	}

	// restore to each account
	for _, account := range accounts {
		getLogger(ses.GetService()).Info(fmt.Sprintf("[%s] cluster restore start to restore account: %v, account id: %d", snapshotName, account.accountName, account.accountId))

		if err = restoreAccountUsingClusterSnapshot(ctx, ses, bh, snapshotName, snapshotTs, account, subDbToRestore); err != nil {
			return err
		}

		getLogger(ses.GetService()).Info(fmt.Sprintf("[%s] restore account: %v, account id: %d success", snapshotName, account.accountName, account.accountId))
	}

	return err

}

func restoreAccountUsingClusterSnapshot(ctx context.Context,
	ses *Session,
	bh BackgroundExec,
	snapshotName string,
	snapshotTs int64,
	account accountRecord,
	subDbToRestore map[string]*subDbRestoreRecord,
) (err error) {
	toAccountId := account.accountId

	newSnapshot, err := insertSnapshotRecord(ctx, ses.GetService(), bh, snapshotName, snapshotTs, toAccountId, account.accountName)
	if err != nil {
		return err
	}
	defer func() {
		if err != nil {
			deleteSnapshotRecord(ctx, ses.GetService(), bh, snapshotName, newSnapshot)
		}
	}()

	// pre restore account
	// drop foreign key related tables first
	if err = deleteCurFkTables(ctx, ses.GetService(), bh, "", "", uint32(toAccountId)); err != nil {
		return err
	}
	// get topo sorted tables with foreign key
	var sortedFkTbls []string
	var fkTableMap map[string]*tableInfo
	sortedFkTbls, err = fkTablesTopoSort(ctx, bh, newSnapshot, "", "")
	if err != nil {
		return err
	}
	// get foreign key table infos
	fkTableMap, err = getTableInfoMap(ctx, ses.GetService(), bh, newSnapshot, "", "", sortedFkTbls)
	if err != nil {
		return err
	}

	// collect views and tables during table restoration
	viewMap := make(map[string]*tableInfo)

	// restore to account
	if err = restoreToAccount(ctx,
		ses.GetService(),
		bh,
		newSnapshot,
		uint32(toAccountId),
		fkTableMap,
		viewMap,
		snapshotTs,
		uint32(toAccountId),
		true,
		subDbToRestore); err != nil {
		return err
	}

	if len(fkTableMap) > 0 {
		if err = restoreTablesWithFk(ctx, ses.GetService(), bh, newSnapshot, sortedFkTbls, fkTableMap, uint32(toAccountId), snapshotTs); err != nil {
			return err
		}
	}

	if len(viewMap) > 0 {
		if err = restoreViews(ctx, ses, bh, newSnapshot, viewMap, uint32(toAccountId)); err != nil {
			return err
		}
	}

	deleteSnapshotRecord(ctx, ses.GetService(), bh, snapshotName, newSnapshot)

	// checks if the given context has been canceled.
	if err = CancelCheck(ctx); err != nil {
		return err
	}
	return
}

func getRestoreAccounts(ctx context.Context,
	sid string,
	bh BackgroundExec,
	snapshotName string,
	snapshotTs int64,
) (accounts []accountRecord, err error) {
	getLogger(sid).Info(fmt.Sprintf("[%s] start to get restore accounts", snapshotName))
	var erArray []ExecResult

	sql := fmt.Sprintf(getRestoreAccountsFmt, snapshotTs)
	getLogger(sid).Info(fmt.Sprintf("[%s] get restore accounts sql: %s", snapshotName, sql))
	bh.ClearExecResultSet()
	err = bh.Exec(ctx, sql)
	if err != nil {
		return nil, err
	}

	erArray, err = getResultSet(ctx, bh)
	if err != nil {
		return nil, err
	}

	if execResultArrayHasData(erArray) {
		for i := uint64(0); i < erArray[0].GetRowCount(); i++ {
			var account accountRecord
			if account.accountName, err = erArray[0].GetString(ctx, i, 0); err != nil {
				return nil, err
			}
			if account.accountId, err = erArray[0].GetUint64(ctx, i, 1); err != nil {
				return nil, err
			}
			accounts = append(accounts, account)
			getLogger(sid).Info(fmt.Sprintf("[%s] get account: %v, account id: %d", snapshotName, account.accountName, account.accountId))

		}
	}
	return
}

func insertSnapshotRecord(ctx context.Context, sid string, bh BackgroundExec, spName string, spTs int64, toAccountId uint64, accountName string) (snapshotName string, err error) {
	// mock snapshot id and snapshot name
	snapshotUId, err := uuid.NewV7()
	if err != nil {
		return "", err
	}
	snapshotId := snapshotUId.String()

	snapshotName = snapshotId + "_" + spName + "_mock"
	var sql string
	sql, err = getSqlForCreateSnapshot(ctx,
		snapshotId,
		snapshotName,
		spTs,
		tree.SNAPSHOTLEVELACCOUNT.String(),
		accountName,
		"",
		"",
		toAccountId)
	if err != nil {
		return "", err
	}
	getLogger(sid).Info(fmt.Sprintf("[%s] mock insert snapshot record sql: %s", spName, sql))
	if err = bh.Exec(ctx, sql); err != nil {
		return "", err
	}
	return
}

func deleteSnapshotRecord(ctx context.Context, sid string, bh BackgroundExec, spName string, snapshotName string) (err error) {
	sql := getSqlForDropSnapshot(snapshotName)
	getLogger(sid).Info(fmt.Sprintf("[%s] mock delete snapshot record sql: %s", spName, sql))
	if err = bh.Exec(ctx, sql); err != nil {
		return err
	}
	return
}

func getSnapshotPlanWithSharedBh(ctx context.Context, bh BackgroundExec, snapshotName string) (snapshot *pbplan.Snapshot, err error) {
	var record *snapshotRecord
	if record, err = getSnapshotByName(ctx, bh, snapshotName); err != nil {
		return
	}

	if record == nil {
		err = moerr.NewInternalErrorf(ctx, "snapshot %s does not exist", snapshotName)
		return
	}

	var accountId uint32
	if accountId, err = getAccountId(ctx, bh, record.accountName); err != nil {
		return
	}

	return &pbplan.Snapshot{
		TS: &timestamp.Timestamp{PhysicalTime: record.ts},
		Tenant: &pbplan.SnapshotTenant{
			TenantName: record.accountName,
			TenantID:   accountId,
		},
	}, nil
}

// dropDb delete related pubs before drops the database
func dropDb(ctx context.Context, bh BackgroundExec, dbName string) (err error) {
	// drop pub first
	pubInfos, err := getPubInfosByDbname(ctx, bh, dbName)
	if err != nil {
		return err
	}
	for _, pubInfo := range pubInfos {
		if err = dropPublication(ctx, bh, true, pubInfo.PubName); err != nil {
			return
		}
	}

	// drop db
	return bh.Exec(ctx, fmt.Sprintf("drop database if exists %s", dbName))
}

// checkTableIsMaster check if the table is master table
func checkTableIsMaster(
	ctx context.Context,
	sid string,
	bh BackgroundExec,
	snapshotName string,
	dbName string,
	tblName string) (bool, error) {
	sql := fmt.Sprintf(checkTableIsMasterFormat, dbName, tblName)
	getLogger(sid).Info(fmt.Sprintf("[%s] check table is master or not sql: %s", snapshotName, sql))

	bh.ClearExecResultSet()
	if err := bh.Exec(ctx, sql); err != nil {
		return false, err
	}
	erArray, err := getResultSet(ctx, bh)
	if err != nil {
		return false, err
	}

	if execResultArrayHasData(erArray) {
		return true, nil
	}
	return false, nil
}

// checkDatabaseIsMaster check if the database is master database
func checkDatabaseIsMaster(
	ctx context.Context,
	sid string,
	bh BackgroundExec,
	snapshotName string,
	dbName string) (bool, error) {
	sql := fmt.Sprintf(checkDatabaseIsMasterFormat, dbName)
	getLogger(sid).Info(fmt.Sprintf("[%s] check database is master or not sql: %s", snapshotName, sql))

	bh.ClearExecResultSet()
	if err := bh.Exec(ctx, sql); err != nil {
		return false, err
	}
	erArray, err := getResultSet(ctx, bh)
	if err != nil {
		return false, err
	}

	if execResultArrayHasData(erArray) {
		return true, nil
	}
	return false, nil
}

// only used in restore cluster
func restorePubsWithSnapshotName(
	ctx context.Context,
	sid string,
	bh BackgroundExec,
	snapshotName string,
) (err error) {
	getLogger(sid).Info(fmt.Sprintf("[%s] start to restorePub with snapshot", snapshotName))

	var pubInfos []*pubsub.PubInfo
	if pubInfos, err = getAllPubInfosBySnapshotName(ctx, bh, snapshotName); err != nil {
		return
	}

	return createPubs(ctx, sid, bh, snapshotName, pubInfos)
}

// createPub create pub after the database is created
func createPubs(
	ctx context.Context,
	sid string,
	bh BackgroundExec,
	snapshotName string,
	pubInfos []*pubsub.PubInfo,
) (err error) {
	// restore pub to toAccount
	var ast []tree.Statement
	defer func() {
		for _, s := range ast {
			s.Free()
		}
	}()

	for _, pubInfo := range pubInfos {
		toCtx := defines.AttachAccount(ctx, pubInfo.PubAccountId, pubInfo.Owner, pubInfo.Creator)
		if ast, err = mysql.Parse(toCtx, pubInfo.GetCreateSql(), 1); err != nil {
			return
		}
		getLogger(sid).Info(fmt.Sprintf("[%s] create pub: create pub sql: %s", snapshotName, pubInfo.GetCreateSql()))

		if err = createPublication(toCtx, bh, ast[0].(*tree.CreatePublication)); err != nil {
			return
		}
	}
	return
}

func checkPubExistOrNot(
	ctx context.Context,
	sid string,
	bh BackgroundExec,
	snapshotName string,
	subName string,
	timestampTs int64,
) (bool, error) {
	getLogger(sid).Info(fmt.Sprintf("[%s] start to check pub exist or not", snapshotName))
	subInfos, err := getSubInfosFromSubWithSnapshot(
		ctx,
		sid,
		bh,
		snapshotName,
		subName,
		timestampTs)
	if err != nil {
		return false, err
	} else if len(subInfos) == 0 {
		return false, moerr.NewInternalErrorf(ctx, "there is no subscription for database %s", subName)
	}

	subInfo := subInfos[0]
	var isPubValid bool
	isPubValid, err = checkPubValid(
		ctx,
		sid,
		bh,
		subInfo.PubAccountName,
		subInfo.PubName)

	if err != nil {
		getLogger(sid).Info(fmt.Sprintf("[%s] check pub exist or not error: %v", snapshotName, err))
		return false, err
	}

	if !isPubValid {
		getLogger(sid).Info(fmt.Sprintf("[%s] pub %s is not valid", snapshotName, subInfo.PubName))
		return false, nil
	}

	return true, nil
}

func getSubInfosFromSubWithSnapshot(
	ctx context.Context,
	sid string,
	bh BackgroundExec,
	snapshotName string,
	subName string,
	timestampTs int64,
) (subInfo []*pubsub.SubInfo, err error) {
	getLogger(sid).Info(fmt.Sprintf("[%s] start to get sub info from sub with snapshot", snapshotName))
	subAccountId, err := defines.GetAccountId(ctx)
	if err != nil {
		return nil, err
	}
	ctx = defines.AttachAccountId(ctx, catalog.System_Account)

	var getSubSqlString string
	if timestampTs > 0 {
		getSubSqlString = fmt.Sprintf(fmt.Sprintf(getSubsSqlFmt, "{MO_TS = %d}"), timestampTs)
	} else {
		getSubSqlString = fmt.Sprintf(getSubsSqlFmt, "")
	}

	sql := getSubSqlString + fmt.Sprintf(" and sub_account_id = %d", subAccountId)
	if len(subName) > 0 {
		sql += fmt.Sprintf(" and sub_name = '%s'", subName)
	}

	getLogger(sid).Info(fmt.Sprintf("[%s] get sub info from sub with snapshot sql: %s", snapshotName, sql))
	bh.ClearExecResultSet()
	if err = bh.Exec(ctx, sql); err != nil {
		return
	}

	erArray, err := getResultSet(ctx, bh)
	if err != nil {
		return
	}

	return extractSubInfosFromExecResult(ctx, erArray)
}

func checkPubValid(
	ctx context.Context,
	sid string,
	bh BackgroundExec,
	pubAccountName,
	pubName string) (isPubValid bool, err error) {

	var (
		sql     string
		erArray []ExecResult
		accId   int64
	)

	newCtx := defines.AttachAccountId(ctx, catalog.System_Account)
	//get pubAccountId from publication info
	if sql, err = getSqlForAccountIdAndStatus(newCtx, pubAccountName, true); err != nil {
		return
	}

	getLogger(sid).Info(fmt.Sprintf("check subscription %s exist or not: get account id sql: %s", pubName, sql))
	bh.ClearExecResultSet()
	if err = bh.Exec(newCtx, sql); err != nil {
		return
	}

	if erArray, err = getResultSet(newCtx, bh); err != nil {
		return
	}

	if !execResultArrayHasData(erArray) {
		err = moerr.NewInternalErrorf(newCtx, "there is no publication account %s", pubAccountName)
		return
	}
	if accId, err = erArray[0].GetInt64(newCtx, 0, 0); err != nil {
		return
	}

	//check the publication is already exist or not
	newCtx = defines.AttachAccountId(ctx, uint32(accId))
	pubInfo, err := getPubInfo(newCtx, bh, pubName)
	if err != nil {
		return
	}
	if pubInfo == nil {
		err = moerr.NewInternalErrorf(newCtx, "there is no publication %s", pubName)
		return
	}

	return true, nil
}<|MERGE_RESOLUTION|>--- conflicted
+++ resolved
@@ -411,13 +411,13 @@
 		var srcAccountId uint32
 		srcAccountId, err = getAccountId(ctx, bh, srcAccountName)
 		if err != nil {
-			return stats, err
+			return
 		}
 
 		var sp string
 		sp, err = insertSnapshotRecord(ctx, ses.GetService(), bh, snapshot.snapshotName, snapshot.ts, uint64(srcAccountId), srcAccountName)
 		if err != nil {
-			return stats, err
+			return
 		}
 		snapshotName = sp
 		defer func() {
@@ -432,7 +432,6 @@
 		// restore cluster
 		subDbToRestore := make(map[string]*subDbRestoreRecord)
 		if err = restoreToCluster(ctx, ses, bh, snapshotName, snapshot.ts, subDbToRestore); err != nil {
-<<<<<<< HEAD
 			return
 		}
 
@@ -442,17 +441,7 @@
 
 		for _, subDb := range subDbToRestore {
 			if err = restoreToSubDb(ctx, ses.GetService(), bh, snapshotName, subDb); err != nil {
-				return err
-=======
-			return stats, err
-		}
-
-		if len(subDbToRestore) > 0 {
-			for _, subDb := range subDbToRestore {
-				if err = restoreToSubDb(ctx, ses.GetService(), bh, snapshotName, subDb); err != nil {
-					return stats, err
-				}
->>>>>>> 927dbd3d
+				return
 			}
 		}
 		return
