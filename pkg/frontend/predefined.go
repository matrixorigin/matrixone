--- conflicted
+++ resolved
@@ -163,11 +163,7 @@
 
 	MoCatalogMoPubsDDL = `create table mo_catalog.mo_pubs (
     		account_id int not null,
-<<<<<<< HEAD
-    		account_name varchar(300),
-=======
 			account_name varchar(300),
->>>>>>> f9543a24
     		pub_name varchar(64),
     		database_name varchar(5000),
     		database_id bigint unsigned,
