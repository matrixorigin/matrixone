--- conflicted
+++ resolved
@@ -383,8 +383,6 @@
 			if err = formatOutputString(oq, []byte(jsonStr), symbol[i], closeby, flag[i]); err != nil {
 				return err
 			}
-<<<<<<< HEAD
-=======
 		case defines.MYSQL_TYPE_UUID:
 			value, err := oq.mrs.GetString(0, i)
 			if err != nil {
@@ -393,9 +391,6 @@
 			if err = formatOutputString(oq, []byte(value), symbol[i], closeby, flag[i]); err != nil {
 				return err
 			}
-		case defines.MYSQL_TYPE_TIME:
-			return moerr.NewInternalError("unsupported DATE/DATETIME/TIMESTAMP/MYSQL_TYPE_TIME")
->>>>>>> f4964cfe
 		default:
 			return moerr.NewInternalError("unsupported column type %d ", mysqlColumn.ColumnType())
 		}
