// Copyright 2021 Matrix Origin
//
// Licensed under the Apache License, Version 2.0 (the "License");
// you may not use this file except in compliance with the License.
// You may obtain a copy of the License at
//
//      http://www.apache.org/licenses/LICENSE-2.0
//
// Unless required by applicable law or agreed to in writing, software
// distributed under the License is distributed on an "AS IS" BASIS,
// WITHOUT WARRANTIES OR CONDITIONS OF ANY KIND, either express or implied.
// See the License for the specific language governing permissions and
// limitations under the License.

package frontend

import (
	"context"
	"fmt"
	"strings"
	"time"

	"github.com/matrixorigin/matrixone/pkg/common/moerr"
	"github.com/matrixorigin/matrixone/pkg/config"
	"github.com/matrixorigin/matrixone/pkg/container/types"
	"github.com/matrixorigin/matrixone/pkg/pb/plan"
	"github.com/matrixorigin/matrixone/pkg/sql/parsers/tree"
	plan2 "github.com/matrixorigin/matrixone/pkg/sql/plan"
	"github.com/matrixorigin/matrixone/pkg/vm/mmu/guest"
	"github.com/tidwall/btree"

	"github.com/matrixorigin/matrixone/pkg/defines"
)

type TenantInfo struct {
	Tenant      string
	User        string
	DefaultRole string

	TenantID      uint32
	UserID        uint32
	DefaultRoleID uint32

	// true: use secondary role all
	// false: use secondary role none
	useAllSecondaryRole bool
}

func (ti *TenantInfo) String() string {
	return fmt.Sprintf("{tenantInfo %s:%s:%s -- %d:%d:%d}", ti.Tenant, ti.User, ti.DefaultRole, ti.TenantID, ti.UserID, ti.DefaultRoleID)
}

func (ti *TenantInfo) GetTenant() string {
	return ti.Tenant
}

func (ti *TenantInfo) GetTenantID() uint32 {
	return ti.TenantID
}

func (ti *TenantInfo) SetTenantID(id uint32) {
	ti.TenantID = id
}

func (ti *TenantInfo) GetUser() string {
	return ti.User
}

func (ti *TenantInfo) GetUserID() uint32 {
	return ti.UserID
}

func (ti *TenantInfo) SetUserID(id uint32) {
	ti.UserID = id
}

func (ti *TenantInfo) GetDefaultRole() string {
	return ti.DefaultRole
}

func (ti *TenantInfo) SetDefaultRole(r string) {
	ti.DefaultRole = r
}

func (ti *TenantInfo) HasDefaultRole() bool {
	return len(ti.GetDefaultRole()) != 0
}

func (ti *TenantInfo) GetDefaultRoleID() uint32 {
	return ti.DefaultRoleID
}

func (ti *TenantInfo) SetDefaultRoleID(id uint32) {
	ti.DefaultRoleID = id
}

func (ti *TenantInfo) IsSysTenant() bool {
	return strings.ToLower(ti.GetTenant()) == GetDefaultTenant()
}

func (ti *TenantInfo) IsDefaultRole() bool {
	return ti.GetDefaultRole() == GetDefaultRole()
}

func (ti *TenantInfo) IsMoAdminRole() bool {
	return ti.IsSysTenant() && strings.ToLower(ti.GetDefaultRole()) == moAdminRoleName
}

func (ti *TenantInfo) IsAccountAdminRole() bool {
	return !ti.IsSysTenant() && strings.ToLower(ti.GetDefaultRole()) == accountAdminRoleName
}

func (ti *TenantInfo) IsAdminRole() bool {
	return ti.IsMoAdminRole() || ti.IsAccountAdminRole()
}

func (ti *TenantInfo) IsNameOfAdminRoles(name string) bool {
	n := strings.ToLower(name)
	if ti.IsSysTenant() {
		return n == moAdminRoleName
	} else {
		return n == accountAdminRoleName
	}
}

func (ti *TenantInfo) SetUseSecondaryRole(v bool) {
	ti.useAllSecondaryRole = v
}

func (ti *TenantInfo) GetUseSecondaryRole() bool {
	return ti.useAllSecondaryRole
}

func GetDefaultTenant() string {
	return sysAccountName
}

func GetDefaultRole() string {
	return moAdminRoleName
}

//GetTenantInfo extract tenant info from the input of the user.
/**
The format of the user
1. tenant:user:role
2. tenant:user
3. user
*/
func GetTenantInfo(userInput string) (*TenantInfo, error) {
	p := strings.IndexByte(userInput, ':')
	if p == -1 {
		return &TenantInfo{
			Tenant: GetDefaultTenant(),
			User:   userInput,
		}, nil
	} else {
		tenant := userInput[:p]
		tenant = strings.TrimSpace(tenant)
		if len(tenant) == 0 {
			return &TenantInfo{}, moerr.NewInternalError("invalid tenant name '%s'", tenant)
		}
		userRole := userInput[p+1:]
		p2 := strings.IndexByte(userRole, ':')
		if p2 == -1 {
			//tenant:user
			user := userRole
			user = strings.TrimSpace(user)
			if len(user) == 0 {
				return &TenantInfo{}, moerr.NewInternalError("invalid user name '%s'", user)
			}
			return &TenantInfo{
				Tenant: strings.ToLower(tenant),
				User:   strings.ToLower(user),
			}, nil
		} else {
			user := userRole[:p2]
			user = strings.TrimSpace(user)
			if len(user) == 0 {
				return &TenantInfo{}, moerr.NewInternalError("invalid user name '%s'", user)
			}
			role := userRole[p2+1:]
			role = strings.TrimSpace(role)
			if len(role) == 0 {
				return &TenantInfo{}, moerr.NewInternalError("invalid role name '%s'", role)
			}
			return &TenantInfo{
				Tenant:      strings.ToLower(tenant),
				User:        strings.ToLower(user),
				DefaultRole: strings.ToLower(role),
			}, nil
		}
	}
}

const (
// createMoUserIndex      = 0
// createMoAccountIndex = 1
// createMoRoleIndex      = 2
// createMoUserGrantIndex = 3
// createMoRoleGrantIndex = 4
// createMoRolePrivIndex  = 5
)

const (
	//tenant
	sysAccountID       = 0
	sysAccountName     = "sys"
	sysAccountStatus   = "open"
	sysAccountComments = "system account"

	//role
	moAdminRoleID   = 0
	moAdminRoleName = "moadmin"
	//	moAdminRoleComment      = "super admin role"
	publicRoleID   = 1
	publicRoleName = "public"
	//	publicRoleComment       = "public role"
	accountAdminRoleID   = 2
	accountAdminRoleName = "accountadmin"
	//	accountAdminRoleComment = "account admin role"

	//user
	userStatusLock   = "lock"
	userStatusUnlock = "unlock"

	rootID            = 0
	rootHost          = "localhost"
	rootName          = "root"
	rootPassword      = "111"
	rootStatus        = userStatusUnlock
	rootExpiredTime   = "NULL"
	rootLoginType     = "PASSWORD"
	rootCreatorID     = rootID
	rootOwnerRoleID   = moAdminRoleID
	rootDefaultRoleID = moAdminRoleID

	dumpID            = 1
	dumpHost          = "localhost"
	dumpName          = "dump"
	dumpPassword      = "111"
	dumpStatus        = userStatusUnlock
	dumpExpiredTime   = "NULL"
	dumpLoginType     = "PASSWORD"
	dumpCreatorID     = rootID
	dumpOwnerRoleID   = moAdminRoleID
	dumpDefaultRoleID = moAdminRoleID
)

type objectType int

const (
	objectTypeDatabase objectType = iota
	objectTypeTable
	objectTypeFunction
	objectTypeAccount
	objectTypeNone

	objectIDAll = 0 //denotes all objects in the object type
)

func (ot objectType) String() string {
	switch ot {
	case objectTypeDatabase:
		return "database"
	case objectTypeTable:
		return "table"
	case objectTypeFunction:
		return "function"
	case objectTypeAccount:
		return "account"
	case objectTypeNone:
		return "none"
	}
	panic("unsupported object type")
}

type privilegeLevelType int

const (
	//*
	privilegeLevelStar privilegeLevelType = iota
	//*.*
	privilegeLevelStarStar
	//db_name
	privilegeLevelDatabase
	//db_name.*
	privilegeLevelDatabaseStar
	//db_name.tbl_name
	privilegeLevelDatabaseTable
	//tbl_name
	privilegeLevelTable
	//db_name.routine_name
	privilegeLevelRoutine
)

func (plt privilegeLevelType) String() string {
	switch plt {
	case privilegeLevelStar:
		return "*"
	case privilegeLevelStarStar:
		return "*.*"
	case privilegeLevelDatabase:
		return "d"
	case privilegeLevelDatabaseStar:
		return "d.*"
	case privilegeLevelDatabaseTable:
		return "d.t"
	case privilegeLevelTable:
		return "t"
	case privilegeLevelRoutine:
		return "r"
	}
	panic(fmt.Sprintf("no such privilege level type %d", plt))
}

type PrivilegeType int

const (
	PrivilegeTypeCreateAccount PrivilegeType = iota
	PrivilegeTypeDropAccount
	PrivilegeTypeAlterAccount
	PrivilegeTypeCreateUser
	PrivilegeTypeDropUser
	PrivilegeTypeAlterUser
	PrivilegeTypeCreateRole
	PrivilegeTypeDropRole
	PrivilegeTypeAlterRole
	PrivilegeTypeCreateDatabase
	PrivilegeTypeDropDatabase
	PrivilegeTypeShowDatabases
	PrivilegeTypeConnect
	PrivilegeTypeManageGrants
	PrivilegeTypeAccountAll
	PrivilegeTypeAccountOwnership
	PrivilegeTypeUserOwnership
	PrivilegeTypeRoleOwnership
	PrivilegeTypeShowTables
	PrivilegeTypeCreateObject //includes: table, view, stream, sequence, function, dblink,etc
	PrivilegeTypeCreateTable
	PrivilegeTypeCreateView
	PrivilegeTypeDropObject
	PrivilegeTypeDropTable
	PrivilegeTypeDropView
	PrivilegeTypeAlterObject
	PrivilegeTypeAlterTable
	PrivilegeTypeAlterView
	PrivilegeTypeDatabaseAll
	PrivilegeTypeDatabaseOwnership
	PrivilegeTypeSelect
	PrivilegeTypeInsert
	PrivilegeTypeUpdate
	PrivilegeTypeTruncate
	PrivilegeTypeDelete
	PrivilegeTypeReference
	PrivilegeTypeIndex //include create/alter/drop index
	PrivilegeTypeTableAll
	PrivilegeTypeTableOwnership
	PrivilegeTypeExecute
	PrivilegeTypeRoleWGO
	PrivilegeTypeValues
)

type PrivilegeScope uint8

const (
	PrivilegeScopeSys      PrivilegeScope = 1
	PrivilegeScopeAccount  PrivilegeScope = 2
	PrivilegeScopeUser     PrivilegeScope = 4
	PrivilegeScopeRole     PrivilegeScope = 8
	PrivilegeScopeDatabase PrivilegeScope = 16
	PrivilegeScopeTable    PrivilegeScope = 32
	PrivilegeScopeRoutine  PrivilegeScope = 64
)

func (ps PrivilegeScope) String() string {
	sb := strings.Builder{}
	first := true
	for i := 0; i < 8; i++ {
		var s string
		switch ps & (1 << i) {
		case PrivilegeScopeSys:
			s = "sys"
		case PrivilegeScopeAccount:
			s = "account"
		case PrivilegeScopeUser:
			s = "user"
		case PrivilegeScopeRole:
			s = "role"
		case PrivilegeScopeDatabase:
			s = "database"
		case PrivilegeScopeTable:
			s = "table"
		case PrivilegeScopeRoutine:
			s = "routine"
		default:
			s = ""
		}
		if len(s) != 0 {
			if !first {
				sb.WriteString(",")
			} else {
				first = false
			}
			sb.WriteString(s)
		}
	}
	return sb.String()
}

func (pt PrivilegeType) String() string {
	switch pt {
	case PrivilegeTypeCreateAccount:
		return "create account"
	case PrivilegeTypeDropAccount:
		return "drop account"
	case PrivilegeTypeAlterAccount:
		return "alter account"
	case PrivilegeTypeCreateUser:
		return "create user"
	case PrivilegeTypeDropUser:
		return "drop user"
	case PrivilegeTypeAlterUser:
		return "alter user"
	case PrivilegeTypeCreateRole:
		return "create role"
	case PrivilegeTypeDropRole:
		return "drop role"
	case PrivilegeTypeAlterRole:
		return "alter role"
	case PrivilegeTypeCreateDatabase:
		return "create database"
	case PrivilegeTypeDropDatabase:
		return "drop database"
	case PrivilegeTypeShowDatabases:
		return "show databases"
	case PrivilegeTypeConnect:
		return "connect"
	case PrivilegeTypeManageGrants:
		return "manage grants"
	case PrivilegeTypeAccountAll:
		return "account all"
	case PrivilegeTypeAccountOwnership:
		return "account ownership"
	case PrivilegeTypeUserOwnership:
		return "user ownership"
	case PrivilegeTypeRoleOwnership:
		return "role ownership"
	case PrivilegeTypeShowTables:
		return "show tables"
	case PrivilegeTypeCreateObject:
		return "create object"
	case PrivilegeTypeCreateTable:
		return "create table"
	case PrivilegeTypeCreateView:
		return "create view"
	case PrivilegeTypeDropObject:
		return "drop object"
	case PrivilegeTypeDropTable:
		return "drop table"
	case PrivilegeTypeDropView:
		return "drop view"
	case PrivilegeTypeAlterObject:
		return "alter object"
	case PrivilegeTypeAlterTable:
		return "alter table"
	case PrivilegeTypeAlterView:
		return "alter view"
	case PrivilegeTypeDatabaseAll:
		return "database all"
	case PrivilegeTypeDatabaseOwnership:
		return "database ownership"
	case PrivilegeTypeSelect:
		return "select"
	case PrivilegeTypeInsert:
		return "insert"
	case PrivilegeTypeUpdate:
		return "update"
	case PrivilegeTypeTruncate:
		return "truncate"
	case PrivilegeTypeDelete:
		return "delete"
	case PrivilegeTypeReference:
		return "reference"
	case PrivilegeTypeIndex:
		return "index"
	case PrivilegeTypeTableAll:
		return "table all"
	case PrivilegeTypeTableOwnership:
		return "table ownership"
	case PrivilegeTypeExecute:
		return "execute"
	case PrivilegeTypeValues:
		return "values"
	}
	panic(fmt.Sprintf("no such privilege type %d", pt))
}

func (pt PrivilegeType) Scope() PrivilegeScope {
	switch pt {
	case PrivilegeTypeCreateAccount:
		return PrivilegeScopeSys
	case PrivilegeTypeDropAccount:
		return PrivilegeScopeSys
	case PrivilegeTypeAlterAccount:
		return PrivilegeScopeSys
	case PrivilegeTypeCreateUser:
		return PrivilegeScopeAccount
	case PrivilegeTypeDropUser:
		return PrivilegeScopeAccount
	case PrivilegeTypeAlterUser:
		return PrivilegeScopeAccount
	case PrivilegeTypeCreateRole:
		return PrivilegeScopeAccount
	case PrivilegeTypeDropRole:
		return PrivilegeScopeAccount
	case PrivilegeTypeAlterRole:
		return PrivilegeScopeAccount
	case PrivilegeTypeCreateDatabase:
		return PrivilegeScopeAccount
	case PrivilegeTypeDropDatabase:
		return PrivilegeScopeAccount
	case PrivilegeTypeShowDatabases:
		return PrivilegeScopeAccount
	case PrivilegeTypeConnect:
		return PrivilegeScopeAccount
	case PrivilegeTypeManageGrants:
		return PrivilegeScopeAccount
	case PrivilegeTypeAccountAll:
		return PrivilegeScopeAccount
	case PrivilegeTypeAccountOwnership:
		return PrivilegeScopeAccount
	case PrivilegeTypeUserOwnership:
		return PrivilegeScopeUser
	case PrivilegeTypeRoleOwnership:
		return PrivilegeScopeRole
	case PrivilegeTypeShowTables:
		return PrivilegeScopeDatabase
	case PrivilegeTypeCreateObject, PrivilegeTypeCreateTable, PrivilegeTypeCreateView:
		return PrivilegeScopeDatabase
	case PrivilegeTypeDropObject, PrivilegeTypeDropTable, PrivilegeTypeDropView:
		return PrivilegeScopeDatabase
	case PrivilegeTypeAlterObject, PrivilegeTypeAlterTable, PrivilegeTypeAlterView:
		return PrivilegeScopeDatabase
	case PrivilegeTypeDatabaseAll:
		return PrivilegeScopeDatabase
	case PrivilegeTypeDatabaseOwnership:
		return PrivilegeScopeDatabase
	case PrivilegeTypeSelect:
		return PrivilegeScopeTable
	case PrivilegeTypeInsert:
		return PrivilegeScopeTable
	case PrivilegeTypeUpdate:
		return PrivilegeScopeTable
	case PrivilegeTypeTruncate:
		return PrivilegeScopeTable
	case PrivilegeTypeDelete:
		return PrivilegeScopeTable
	case PrivilegeTypeReference:
		return PrivilegeScopeTable
	case PrivilegeTypeIndex:
		return PrivilegeScopeTable
	case PrivilegeTypeTableAll:
		return PrivilegeScopeTable
	case PrivilegeTypeTableOwnership:
		return PrivilegeScopeTable
	case PrivilegeTypeExecute:
		return PrivilegeScopeTable
	case PrivilegeTypeValues:
		return PrivilegeScopeTable
	}
	panic(fmt.Sprintf("no such privilege type %d", pt))
}

var (
	sysWantedDatabases = map[string]int8{
		"mo_catalog":         0,
		"information_schema": 0,
		"system":             0,
		"system_metrics":     0,
	}
	sysWantedTables = map[string]int8{
		"mo_user":                 0,
		"mo_account":              0,
		"mo_role":                 0,
		"mo_user_grant":           0,
		"mo_role_grant":           0,
		"mo_role_privs":           0,
		`%!%mo_increment_columns`: 0,
	}
	//the sqls creating many tables for the tenant.
	//Wrap them in a transaction
	createSqls = []string{
		"create table `%!%mo_increment_columns`(name varchar(770) primary key, offset bigint unsigned, step bigint unsigned);",
		`create table mo_user(
				user_id int signed auto_increment,
				user_host varchar(100),
				user_name varchar(100),
				authentication_string varchar(100),
				status   varchar(8),
				created_time  timestamp,
				expired_time timestamp,
				login_type  varchar(16),
				creator int signed,
				owner int signed,
				default_role int signed
    		);`,
		`create table mo_account(
				account_id int signed auto_increment,
				account_name varchar(100),
				status varchar(100),
				created_time timestamp,
				comments varchar(256)
			);`,
		`create table mo_role(
				role_id int signed auto_increment,
				role_name varchar(100),
				creator int signed,
				owner int signed,
				created_time timestamp,
				comments text
			);`,
		`create table mo_user_grant(
				role_id int signed,
				user_id int signed,
				granted_time timestamp,
				with_grant_option bool
			);`,
		`create table mo_role_grant(
				granted_id int signed,
				grantee_id int signed,
				operation_role_id int signed,
				operation_user_id int signed,
				granted_time timestamp,
				with_grant_option bool
			);`,
		`create table mo_role_privs(
				role_id int signed,
				role_name  varchar(100),
				obj_type  varchar(16),
				obj_id bigint unsigned,
				privilege_id int,
				privilege_name varchar(100),
				privilege_level varchar(100),
				operation_user_id int unsigned,
				granted_time timestamp,
				with_grant_option bool
			);`,
	}

	//drop tables for the tenant
	dropSqls = []string{
		`drop table if exists mo_catalog.mo_user;`,
		`drop table if exists mo_catalog.mo_role;`,
		`drop table if exists mo_catalog.mo_user_grant;`,
		`drop table if exists mo_catalog.mo_role_grant;`,
		`drop table if exists mo_catalog.mo_role_privs;`,
		//"drop table if exists mo_catalog.`%!%mo_increment_columns`;",
	}

	initMoAccountFormat = `insert into mo_catalog.mo_account(
				account_id,
				account_name,
				status,
				created_time,
				comments) values (%d,"%s","%s","%s","%s");`
	initMoAccountWithoutIDFormat = `insert into mo_catalog.mo_account(
				account_name,
				status,
				created_time,
				comments) values ("%s","%s","%s","%s");`
	initMoRoleFormat = `insert into mo_catalog.mo_role(
				role_id,
				role_name,
				creator,
				owner,
				created_time,
				comments
			) values (%d,"%s",%d,%d,"%s","%s");`
	initMoRoleWithoutIDFormat = `insert into mo_catalog.mo_role(
				role_name,
				creator,
				owner,
				created_time,
				comments
			) values ("%s",%d,%d,"%s","%s");`
	initMoUserFormat = `insert into mo_catalog.mo_user(
				user_id,
				user_host,
				user_name,
				authentication_string,
				status,
				created_time,
				expired_time,
				login_type,
				creator,
				owner,
				default_role
    		) values(%d,"%s","%s","%s","%s","%s",%s,"%s",%d,%d,%d);`
	initMoUserWithoutIDFormat = `insert into mo_catalog.mo_user(
				user_host,
				user_name,
				authentication_string,
				status,
				created_time,
				expired_time,
				login_type,
				creator,
				owner,
				default_role
    		) values("%s","%s","%s","%s","%s",%s,"%s",%d,%d,%d);`
	initMoRolePrivFormat = `insert into mo_catalog.mo_role_privs(
				role_id,
				role_name,
				obj_type,
				obj_id,
				privilege_id,
				privilege_name,
				privilege_level,
				operation_user_id,
				granted_time,
				with_grant_option
			) values(%d,"%s","%s",%d,%d,"%s","%s",%d,"%s",%v);`
	initMoUserGrantFormat = `insert into mo_catalog.mo_user_grant(
            	role_id,
				user_id,
				granted_time,
				with_grant_option
			) values(%d,%d,"%s",%v);`
)

var (
	//privilege verification
	checkTenantFormat = `select account_id,account_name from mo_catalog.mo_account where account_name = "%s";`

	deleteAccountFromMoAccountFormat = `delete from mo_catalog.mo_account where account_name = "%s";`

	getPasswordOfUserFormat = `select user_id,authentication_string,default_role from mo_catalog.mo_user where user_name = "%s";`

	checkRoleExistsFormat = `select role_id from mo_catalog.mo_role where role_id = %d and role_name = "%s";`

	roleNameOfRoleIdFormat = `select role_name from mo_catalog.mo_role where role_id = %d;`

	roleIdOfRoleFormat = `select role_id from mo_catalog.mo_role where role_name = "%s";`

	//operations on the mo_user_grant
	getRoleOfUserFormat = `select r.role_id from  mo_catalog.mo_role r, mo_catalog.mo_user_grant ug where ug.role_id = r.role_id and ug.user_id = %d and r.role_name = "%s";`

	getRoleIdOfUserIdFormat = `select role_id,with_grant_option from mo_catalog.mo_user_grant where user_id = %d;`

	checkUserGrantFormat = `select role_id,user_id,with_grant_option from mo_catalog.mo_user_grant where role_id = %d and user_id = %d;`

	//with_grant_option = true
	checkUserGrantWGOFormat = `select role_id,user_id from mo_catalog.mo_user_grant where with_grant_option = true and role_id = %d and user_id = %d;`

	updateUserGrantFormat = `update mo_catalog.mo_user_grant set granted_time = "%s", with_grant_option = %v where role_id = %d and user_id = %d;`

	insertUserGrantFormat = `insert into mo_catalog.mo_user_grant(role_id,user_id,granted_time,with_grant_option) values (%d,%d,"%s",%v);`

	deleteUserGrantFormat = `delete from mo_catalog.mo_user_grant where role_id = %d and user_id = %d;`

	//operations on the mo_role_grant
	checkRoleGrantFormat = `select granted_id,grantee_id,with_grant_option from mo_catalog.mo_role_grant where granted_id = %d and grantee_id = %d;`

	//with_grant_option = true
	getRoleGrantWGOFormat = `select grantee_id from mo_catalog.mo_role_grant where with_grant_option = true and granted_id = %d;`

	updateRoleGrantFormat = `update mo_catalog.mo_role_grant set operation_role_id = %d, operation_user_id = %d, granted_time = "%s", with_grant_option = %v where granted_id = %d and grantee_id = %d;`

	insertRoleGrantFormat = `insert mo_catalog.mo_role_grant(granted_id,grantee_id,operation_role_id,operation_user_id,granted_time,with_grant_option) values (%d,%d,%d,%d,"%s",%v);`

	deleteRoleGrantFormat = `delete from mo_catalog.mo_role_grant where granted_id = %d and grantee_id = %d;`

	getAllStuffRoleGrantFormat = `select granted_id,grantee_id,with_grant_option from mo_catalog.mo_role_grant;`

	getInheritedRoleIdOfRoleIdFormat = `select granted_id,with_grant_option from mo_catalog.mo_role_grant where grantee_id = %d;`

	checkRoleHasPrivilegeFormat = `select role_id,with_grant_option from mo_catalog.mo_role_privs where role_id = %d and obj_type = "%s" and obj_id = %d and privilege_id = %d;`

	//with_grant_option = true
	checkRoleHasPrivilegeWGOFormat = `select role_id from mo_catalog.mo_role_privs where with_grant_option = true and privilege_id = %d;`

	updateRolePrivsFormat = `update mo_catalog.mo_role_privs set operation_user_id = %d, granted_time = "%s", with_grant_option = %v where role_id = %d and obj_type = "%s" and obj_id = %d and privilege_id = %d;`

	insertRolePrivsFormat = `insert into mo_catalog.mo_role_privs(role_id,role_name,obj_type,obj_id,privilege_id,privilege_name,privilege_level,operation_user_id,granted_time,with_grant_option) 
								values (%d,"%s","%s",%d,%d,"%s","%s",%d,"%s",%v);`

	deleteRolePrivsFormat = `delete from mo_catalog.mo_role_privs 
       									where role_id = %d 
       									    and obj_type = "%s" 
       									    and obj_id = %d 
       									    and privilege_id = %d 
       									    and privilege_level = "%s";`

	checkDatabaseFormat = `select dat_id from mo_catalog.mo_database where datname = "%s";`

	checkDatabaseTableFormat = `select t.rel_id from mo_catalog.mo_database d, mo_catalog.mo_tables t
										where d.dat_id = t.reldatabase_id
											and d.datname = "%s"
											and t.relname = "%s";`

	//TODO:fix privilege_level string and obj_type string
	//For object_type : table, privilege_level : *.*
	checkWithGrantOptionForTableStarStar = `select rp.privilege_id,rp.with_grant_option
				from mo_catalog.mo_database d, mo_catalog.mo_tables t, mo_catalog.mo_role_privs rp
				where d.dat_id = t.reldatabase_id
					and rp.obj_id = 0
					and rp.obj_type = "%s"
					and rp.role_id = %d
					and rp.privilege_id = %d
					and rp.privilege_level = "%s"
					and rp.with_grant_option = true;`

	//For object_type : table, privilege_level : db.*
	checkWithGrantOptionForTableDatabaseStar = `select rp.privilege_id,rp.with_grant_option
				from mo_catalog.mo_database d, mo_catalog.mo_tables t, mo_catalog.mo_role_privs rp
				where d.dat_id = t.reldatabase_id
					and rp.obj_id = 0
					and rp.obj_type = "%s"
					and rp.role_id = %d
					and rp.privilege_id = %d
					and rp.privilege_level = "%s"
					and d.datname = "%s"
					and rp.with_grant_option = true;`

	//For object_type : table, privilege_level : db.table
	checkWithGrantOptionForTableDatabaseTable = `select rp.privilege_id,rp.with_grant_option
				from mo_catalog.mo_database d, mo_catalog.mo_tables t, mo_catalog.mo_role_privs rp
				where d.dat_id = t.reldatabase_id
					and rp.obj_id = t.rel_id
					and rp.obj_type = "%s"
					and rp.role_id = %d
					and rp.privilege_id = %d
					and rp.privilege_level = "%s"
					and d.datname = "%s"
					and t.relname = "%s"
					and rp.with_grant_option = true;`

	//For object_type : database, privilege_level : *
	checkWithGrantOptionForDatabaseStar = `select rp.privilege_id,rp.with_grant_option
				from mo_catalog.mo_database d, mo_catalog.mo_tables t, mo_catalog.mo_role_privs rp
				where d.dat_id = t.reldatabase_id
					and rp.obj_id = 0
					and rp.obj_type = "%s"
					and rp.role_id = %d
					and rp.privilege_id = %d
					and rp.privilege_level = "%s"
					and rp.with_grant_option = true;`

	//For object_type : database, privilege_level : *.*
	checkWithGrantOptionForDatabaseStarStar = `select rp.privilege_id,rp.with_grant_option
				from mo_catalog.mo_database d, mo_catalog.mo_tables t, mo_catalog.mo_role_privs rp
				where d.dat_id = t.reldatabase_id
					and rp.obj_id = 0
					and rp.obj_type = "%s"
					and rp.role_id = %d
					and rp.privilege_id = %d
					and rp.privilege_level = "%s"
					and rp.with_grant_option = true;`

	//For object_type : database, privilege_level : db
	checkWithGrantOptionForDatabaseDB = `select rp.privilege_id,rp.with_grant_option
				from mo_catalog.mo_database d, mo_catalog.mo_tables t, mo_catalog.mo_role_privs rp
				where d.dat_id = t.reldatabase_id
					and rp.obj_id = d.dat_id
					and rp.obj_type = "%s"
					and rp.role_id = %d
					and rp.privilege_id = %d
					and rp.privilege_level = "%s"
					and  d.datname = "%s"
					and rp.with_grant_option = true;`

	//For object_type : account, privilege_level : *
	checkWithGrantOptionForAccountStar = `select rp.privilege_id,rp.with_grant_option
				from mo_catalog.mo_database d, mo_catalog.mo_tables t, mo_catalog.mo_role_privs rp
				where d.dat_id = t.reldatabase_id
					and rp.obj_id = 0
					and rp.obj_type = "%s"
					and rp.role_id = %d
					and rp.privilege_id = %d
					and rp.privilege_level = "%s"
					and rp.with_grant_option = true;`

	//for database.table or table
	//check the role has the table level privilege for the privilege level (d.t or t)
	checkRoleHasTableLevelPrivilegeFormat = `select rp.privilege_id,rp.with_grant_option
				from mo_catalog.mo_database d, mo_catalog.mo_tables t, mo_catalog.mo_role_privs rp
				where d.dat_id = t.reldatabase_id
					and rp.obj_id = t.rel_id
					and rp.obj_type = "%s"
					and rp.role_id = %d
					and rp.privilege_id = %d
					and rp.privilege_level in ("%s","%s")
					and d.datname = "%s"
					and t.relname = "%s";`

	//for database.* or *
	checkRoleHasTableLevelForDatabaseStarFormat = `select rp.privilege_id,rp.with_grant_option
				from mo_catalog.mo_database d, mo_catalog.mo_role_privs rp
				where d.dat_id = rp.obj_id
					and rp.obj_type = "%s"
					and rp.role_id = %d
					and rp.privilege_id = %d
					and rp.privilege_level in ("%s","%s")
					and d.datname = "%s";`

	//for *.*
	checkRoleHasTableLevelForStarStarFormat = `select rp.privilege_id,rp.with_grant_option
				from mo_catalog.mo_role_privs rp
				where rp.obj_id = 0
					and rp.obj_type = "%s"
					and rp.role_id = %d
					and rp.privilege_id = %d
					and rp.privilege_level = "%s";`

	//for * or *.*
	checkRoleHasDatabaseLevelForStarStarFormat = `select rp.privilege_id,rp.with_grant_option
				from mo_catalog.mo_role_privs rp
				where rp.obj_id = 0
					and rp.obj_type = "%s"
					and rp.role_id = %d
					and rp.privilege_id = %d
					and rp.privilege_level = "%s";`

	//for database
	checkRoleHasDatabaseLevelForDatabaseFormat = `select rp.privilege_id,rp.with_grant_option
				from mo_catalog.mo_database d, mo_catalog.mo_role_privs rp
				where d.dat_id = rp.obj_id
					and rp.obj_type = "%s"
					and rp.role_id = %d
					and rp.privilege_id = %d
					and rp.privilege_level = "%s"
					and d.datname = "%s";`

	//for *
	checkRoleHasAccountLevelForStarFormat = `select rp.privilege_id,rp.with_grant_option
				from mo_catalog.mo_role_privs rp
				where rp.obj_id = 0
					and rp.obj_type = "%s"
					and rp.role_id = %d
					and rp.privilege_id = %d
					and rp.privilege_level = "%s";`

	//delete role from mo_role,mo_user_grant,mo_role_grant,mo_role_privs
	deleteRoleFromMoRoleFormat = `delete from mo_catalog.mo_role where role_id = %d;`

	deleteRoleFromMoUserGrantFormat = `delete from mo_catalog.mo_user_grant where role_id = %d;`

	deleteRoleFromMoRoleGrantFormat = `delete from mo_catalog.mo_role_grant where granted_id = %d or grantee_id = %d;`

	deleteRoleFromMoRolePrivsFormat = `delete from mo_catalog.mo_role_privs where role_id = %d;`

	//delete user from mo_user,mo_user_grant
	deleteUserFromMoUserFormat = `delete from mo_catalog.mo_user where user_id = %d;`

	deleteUserFromMoUserGrantFormat = `delete from mo_catalog.mo_user_grant where user_id = %d;`
)

var (
	objectType2privilegeLevels = map[objectType][]privilegeLevelType{
		objectTypeAccount: {privilegeLevelStar},
		objectTypeDatabase: {privilegeLevelDatabase,
			privilegeLevelStar, privilegeLevelStarStar},
		objectTypeTable: {privilegeLevelStarStar,
			privilegeLevelDatabaseStar, privilegeLevelStar,
			privilegeLevelDatabaseTable, privilegeLevelTable},
	}
)

func getSqlForCheckTenant(tenant string) string {
	return fmt.Sprintf(checkTenantFormat, tenant)
}

func getSqlForDeleteAccountFromMoAccount(account string) string {
	return fmt.Sprintf(deleteAccountFromMoAccountFormat, account)
}

func getSqlForPasswordOfUser(user string) string {
	return fmt.Sprintf(getPasswordOfUserFormat, user)
}

func getSqlForCheckRoleExists(roleID int, roleName string) string {
	return fmt.Sprintf(checkRoleExistsFormat, roleID, roleName)
}

func getSqlForRoleNameOfRoleId(roleId int64) string {
	return fmt.Sprintf(roleNameOfRoleIdFormat, roleId)
}

func getSqlForRoleIdOfRole(roleName string) string {
	return fmt.Sprintf(roleIdOfRoleFormat, roleName)
}

func getSqlForRoleOfUser(userID int64, roleName string) string {
	return fmt.Sprintf(getRoleOfUserFormat, userID, roleName)
}

func getSqlForRoleIdOfUserId(userId int) string {
	return fmt.Sprintf(getRoleIdOfUserIdFormat, userId)
}

func getSqlForCheckUserGrant(roleId, userId int64) string {
	return fmt.Sprintf(checkUserGrantFormat, roleId, userId)
}

func getSqlForCheckUserGrantWGO(roleId, userId int64) string {
	return fmt.Sprintf(checkUserGrantWGOFormat, roleId, userId)
}

func getSqlForUpdateUserGrant(roleId, userId int64, timestamp string, withGrantOption bool) string {
	return fmt.Sprintf(updateUserGrantFormat, timestamp, withGrantOption, roleId, userId)
}

func getSqlForInsertUserGrant(roleId, userId int64, timestamp string, withGrantOption bool) string {
	return fmt.Sprintf(insertUserGrantFormat, roleId, userId, timestamp, withGrantOption)
}

func getSqlForDeleteUserGrant(roleId, userId int64) string {
	return fmt.Sprintf(deleteUserGrantFormat, roleId, userId)
}

func getSqlForCheckRoleGrant(grantedId, granteeId int64) string {
	return fmt.Sprintf(checkRoleGrantFormat, grantedId, granteeId)
}

func getSqlForCheckRoleGrantWGO(grantedId int64) string {
	return fmt.Sprintf(getRoleGrantWGOFormat, grantedId)
}

func getSqlForUpdateRoleGrant(grantedId, granteeId, operationRoleId, operationUserId int64, timestamp string, withGrantOption bool) string {
	return fmt.Sprintf(updateRoleGrantFormat, operationRoleId, operationUserId, timestamp, withGrantOption, grantedId, granteeId)
}

func getSqlForInsertRoleGrant(grantedId, granteeId, operationRoleId, operationUserId int64, timestamp string, withGrantOption bool) string {
	return fmt.Sprintf(insertRoleGrantFormat, grantedId, granteeId, operationRoleId, operationUserId, timestamp, withGrantOption)
}

func getSqlForDeleteRoleGrant(grantedId, granteeId int64) string {
	return fmt.Sprintf(deleteRoleGrantFormat, grantedId, granteeId)
}

func getSqlForGetAllStuffRoleGrantFormat() string {
	return getAllStuffRoleGrantFormat
}

func getSqlForInheritedRoleIdOfRoleId(roleId int64) string {
	return fmt.Sprintf(getInheritedRoleIdOfRoleIdFormat, roleId)
}

func getSqlForCheckRoleHasPrivilege(roleId int64, objType objectType, objId, privilegeId int64) string {
	return fmt.Sprintf(checkRoleHasPrivilegeFormat, roleId, objType, objId, privilegeId)
}

func getSqlForCheckRoleHasPrivilegeWGO(privilegeId int64) string {
	return fmt.Sprintf(checkRoleHasPrivilegeWGOFormat, privilegeId)
}

func getSqlForUpdateRolePrivs(userId int64, timestamp string, withGrantOption bool, roleId int64, objType objectType, objId, privilegeId int64) string {
	return fmt.Sprintf(updateRolePrivsFormat, userId, timestamp, withGrantOption, roleId, objType, objId, privilegeId)
}

func getSqlForInsertRolePrivs(roleId int64, roleName, objType string, objId, privilegeId int64, privilegeName, privilegeLevel string, operationUserId int64, grantedTime string, withGrantOption bool) string {
	return fmt.Sprintf(insertRolePrivsFormat, roleId, roleName, objType, objId, privilegeId, privilegeName, privilegeLevel, operationUserId, grantedTime, withGrantOption)
}

func getSqlForDeleteRolePrivs(roleId int64, objType string, objId, privilegeId int64, privilegeLevel string) string {
	return fmt.Sprintf(deleteRolePrivsFormat, roleId, objType, objId, privilegeId, privilegeLevel)
}

func getSqlForCheckWithGrantOptionForTableStarStar(roleId int64, privId PrivilegeType) string {
	return fmt.Sprintf(checkWithGrantOptionForTableStarStar, objectTypeTable, roleId, privId, privilegeLevelStarStar)
}

func getSqlForCheckWithGrantOptionForTableDatabaseStar(roleId int64, privId PrivilegeType, dbName string) string {
	return fmt.Sprintf(checkWithGrantOptionForTableDatabaseStar, objectTypeTable, roleId, privId, privilegeLevelDatabaseStar, dbName)
}

func getSqlForCheckWithGrantOptionForTableDatabaseTable(roleId int64, privId PrivilegeType, dbName string, tableName string) string {
	return fmt.Sprintf(checkWithGrantOptionForTableDatabaseTable, objectTypeTable, roleId, privId, privilegeLevelDatabaseTable, dbName, tableName)
}

func getSqlForCheckWithGrantOptionForDatabaseStar(roleId int64, privId PrivilegeType) string {
	return fmt.Sprintf(checkWithGrantOptionForDatabaseStar, objectTypeDatabase, roleId, privId, privilegeLevelStar)
}

func getSqlForCheckWithGrantOptionForDatabaseStarStar(roleId int64, privId PrivilegeType) string {
	return fmt.Sprintf(checkWithGrantOptionForDatabaseStarStar, objectTypeDatabase, roleId, privId, privilegeLevelStarStar)
}

func getSqlForCheckWithGrantOptionForDatabaseDB(roleId int64, privId PrivilegeType, dbName string) string {
	return fmt.Sprintf(checkWithGrantOptionForDatabaseDB, objectTypeDatabase, roleId, privId, privilegeLevelDatabase, dbName)
}

func getSqlForCheckWithGrantOptionForAccountStar(roleId int64, privId PrivilegeType) string {
	return fmt.Sprintf(checkWithGrantOptionForAccountStar, objectTypeAccount, roleId, privId, privilegeLevelStarStar)
}

func getSqlForCheckRoleHasTableLevelPrivilege(roleId int64, privId PrivilegeType, dbName string, tableName string) string {
	return fmt.Sprintf(checkRoleHasTableLevelPrivilegeFormat, objectTypeTable, roleId, privId, privilegeLevelDatabaseTable, privilegeLevelTable, dbName, tableName)
}

func getSqlForCheckRoleHasTableLevelForDatabaseStar(roleId int64, privId PrivilegeType, dbName string) string {
	return fmt.Sprintf(checkRoleHasTableLevelForDatabaseStarFormat, objectTypeTable, roleId, privId, privilegeLevelDatabaseStar, privilegeLevelStar, dbName)
}

func getSqlForCheckRoleHasTableLevelForStarStar(roleId int64, privId PrivilegeType) string {
	return fmt.Sprintf(checkRoleHasTableLevelForStarStarFormat, objectTypeTable, roleId, privId, privilegeLevelStarStar)
}

func getSqlForCheckRoleHasDatabaseLevelForStarStar(roleId int64, privId PrivilegeType, level privilegeLevelType) string {
	return fmt.Sprintf(checkRoleHasDatabaseLevelForStarStarFormat, objectTypeDatabase, roleId, privId, level)
}

func getSqlForCheckRoleHasDatabaseLevelForDatabase(roleId int64, privId PrivilegeType, dbName string) string {
	return fmt.Sprintf(checkRoleHasDatabaseLevelForDatabaseFormat, objectTypeDatabase, roleId, privId, privilegeLevelDatabase, dbName)
}

func getSqlForCheckRoleHasAccountLevelForStar(roleId int64, privId PrivilegeType) string {
	return fmt.Sprintf(checkRoleHasAccountLevelForStarFormat, objectTypeAccount, roleId, privId, privilegeLevelStar)
}

func getSqlForCheckDatabase(dbName string) string {
	return fmt.Sprintf(checkDatabaseFormat, dbName)
}

func getSqlForCheckDatabaseTable(dbName, tableName string) string {
	return fmt.Sprintf(checkDatabaseTableFormat, dbName, tableName)
}

func getSqlForDeleteRole(roleId int64) []string {
	return []string{
		fmt.Sprintf(deleteRoleFromMoRoleFormat, roleId),
		fmt.Sprintf(deleteRoleFromMoUserGrantFormat, roleId),
		fmt.Sprintf(deleteRoleFromMoRoleGrantFormat, roleId, roleId),
		fmt.Sprintf(deleteRoleFromMoRolePrivsFormat, roleId),
	}
}

func getSqlForDropTablesOfAccount() []string {
	return dropSqls
}

func getSqlForDeleteUser(userId int64) []string {
	return []string{
		fmt.Sprintf(deleteUserFromMoUserFormat, userId),
		fmt.Sprintf(deleteUserFromMoUserGrantFormat, userId),
	}
}

type specialTag int

const (
	specialTagNone            specialTag = 0
	specialTagAdmin           specialTag = 1
	specialTagWithGrantOption specialTag = 2
	specialTagOwnerOfObject   specialTag = 4
)

type privilegeKind int

const (
	privilegeKindGeneral privilegeKind = iota //as same as definition in the privilegeEntriesMap
	privilegeKindInherit                      //General + with_grant_option
	privilegeKindSpecial                      //no obj_type,obj_id,privilege_level. only needs (MOADMIN / ACCOUNTADMIN, with_grant_option, owner of object)
	privilegeKindNone                         //does not need any privilege
)

type privilege struct {
	kind privilegeKind
	//account: the privilege can be defined before constructing the plan.
	//database: (do not need the database_id) the privilege can be defined before constructing the plan.
	//table: need table id. the privilege can be defined after constructing the plan.
	//function: need function id ?
	objType objectType
	entries []privilegeEntry
	special specialTag
}

func (p *privilege) objectType() objectType {
	return p.objType
}

func (p *privilege) privilegeKind() privilegeKind {
	return p.kind
}

type privilegeEntryType int

const (
	privilegeEntryTypeGeneral privilegeEntryType = iota
	privilegeEntryTypeMulti                      //multi privileges take effect together
)

// multiItem is the item for the multi entry
type multiItem struct {
	pt    PrivilegeType
	role  *tree.Role
	users []*tree.User
}

// multiEntry is the entry for the privilege entry type multi
type multiEntry struct {
	privs []multiItem
}

// privilegeEntry denotes the entry of the privilege that appears in the table mo_role_privs
type privilegeEntry struct {
	privilegeId PrivilegeType
	//the predefined privilege level for the privilege.
	//it is not always the same as the one in the runtime.
	privilegeLevel  privilegeLevelType
	objType         objectType
	objId           int
	withGrantOption bool
	//for object type table
	databaseName string
	tableName    string
	peTyp        privilegeEntryType
	mEntry       *multiEntry
}

var (
	//initial privilege entries
	privilegeEntriesMap = map[PrivilegeType]privilegeEntry{
		PrivilegeTypeCreateAccount:     {PrivilegeTypeCreateAccount, privilegeLevelStar, objectTypeAccount, objectIDAll, false, "", "", privilegeEntryTypeGeneral, nil},
		PrivilegeTypeDropAccount:       {PrivilegeTypeDropAccount, privilegeLevelStar, objectTypeAccount, objectIDAll, false, "", "", privilegeEntryTypeGeneral, nil},
		PrivilegeTypeAlterAccount:      {PrivilegeTypeAlterAccount, privilegeLevelStar, objectTypeAccount, objectIDAll, false, "", "", privilegeEntryTypeGeneral, nil},
		PrivilegeTypeCreateUser:        {PrivilegeTypeCreateUser, privilegeLevelStar, objectTypeAccount, objectIDAll, true, "", "", privilegeEntryTypeGeneral, nil},
		PrivilegeTypeDropUser:          {PrivilegeTypeDropUser, privilegeLevelStar, objectTypeAccount, objectIDAll, true, "", "", privilegeEntryTypeGeneral, nil},
		PrivilegeTypeAlterUser:         {PrivilegeTypeAlterUser, privilegeLevelStar, objectTypeAccount, objectIDAll, true, "", "", privilegeEntryTypeGeneral, nil},
		PrivilegeTypeCreateRole:        {PrivilegeTypeCreateRole, privilegeLevelStar, objectTypeAccount, objectIDAll, true, "", "", privilegeEntryTypeGeneral, nil},
		PrivilegeTypeDropRole:          {PrivilegeTypeDropRole, privilegeLevelStar, objectTypeAccount, objectIDAll, true, "", "", privilegeEntryTypeGeneral, nil},
		PrivilegeTypeAlterRole:         {PrivilegeTypeAlterRole, privilegeLevelStar, objectTypeAccount, objectIDAll, true, "", "", privilegeEntryTypeGeneral, nil},
		PrivilegeTypeCreateDatabase:    {PrivilegeTypeCreateDatabase, privilegeLevelStar, objectTypeAccount, objectIDAll, true, "", "", privilegeEntryTypeGeneral, nil},
		PrivilegeTypeDropDatabase:      {PrivilegeTypeDropDatabase, privilegeLevelStar, objectTypeAccount, objectIDAll, true, "", "", privilegeEntryTypeGeneral, nil},
		PrivilegeTypeShowDatabases:     {PrivilegeTypeShowDatabases, privilegeLevelStar, objectTypeAccount, objectIDAll, true, "", "", privilegeEntryTypeGeneral, nil},
		PrivilegeTypeConnect:           {PrivilegeTypeConnect, privilegeLevelStar, objectTypeAccount, objectIDAll, true, "", "", privilegeEntryTypeGeneral, nil},
		PrivilegeTypeManageGrants:      {PrivilegeTypeManageGrants, privilegeLevelStar, objectTypeAccount, objectIDAll, true, "", "", privilegeEntryTypeGeneral, nil},
		PrivilegeTypeAccountAll:        {PrivilegeTypeAccountAll, privilegeLevelStar, objectTypeAccount, objectIDAll, true, "", "", privilegeEntryTypeGeneral, nil},
		PrivilegeTypeAccountOwnership:  {PrivilegeTypeAccountOwnership, privilegeLevelStar, objectTypeAccount, objectIDAll, true, "", "", privilegeEntryTypeGeneral, nil},
		PrivilegeTypeUserOwnership:     {PrivilegeTypeUserOwnership, privilegeLevelStar, objectTypeAccount, objectIDAll, true, "", "", privilegeEntryTypeGeneral, nil},
		PrivilegeTypeRoleOwnership:     {PrivilegeTypeRoleOwnership, privilegeLevelStar, objectTypeAccount, objectIDAll, true, "", "", privilegeEntryTypeGeneral, nil},
		PrivilegeTypeShowTables:        {PrivilegeTypeShowTables, privilegeLevelStar, objectTypeDatabase, objectIDAll, true, "", "", privilegeEntryTypeGeneral, nil},
		PrivilegeTypeCreateObject:      {PrivilegeTypeCreateObject, privilegeLevelStar, objectTypeDatabase, objectIDAll, true, "", "", privilegeEntryTypeGeneral, nil},
		PrivilegeTypeCreateTable:       {PrivilegeTypeCreateTable, privilegeLevelStar, objectTypeDatabase, objectIDAll, true, "", "", privilegeEntryTypeGeneral, nil},
		PrivilegeTypeCreateView:        {PrivilegeTypeCreateView, privilegeLevelStar, objectTypeDatabase, objectIDAll, true, "", "", privilegeEntryTypeGeneral, nil},
		PrivilegeTypeDropObject:        {PrivilegeTypeDropObject, privilegeLevelStar, objectTypeDatabase, objectIDAll, true, "", "", privilegeEntryTypeGeneral, nil},
		PrivilegeTypeDropTable:         {PrivilegeTypeDropTable, privilegeLevelStar, objectTypeDatabase, objectIDAll, true, "", "", privilegeEntryTypeGeneral, nil},
		PrivilegeTypeDropView:          {PrivilegeTypeDropView, privilegeLevelStar, objectTypeDatabase, objectIDAll, true, "", "", privilegeEntryTypeGeneral, nil},
		PrivilegeTypeAlterObject:       {PrivilegeTypeAlterObject, privilegeLevelStar, objectTypeDatabase, objectIDAll, true, "", "", privilegeEntryTypeGeneral, nil},
		PrivilegeTypeAlterTable:        {PrivilegeTypeAlterTable, privilegeLevelStar, objectTypeDatabase, objectIDAll, true, "", "", privilegeEntryTypeGeneral, nil},
		PrivilegeTypeAlterView:         {PrivilegeTypeAlterView, privilegeLevelStar, objectTypeDatabase, objectIDAll, true, "", "", privilegeEntryTypeGeneral, nil},
		PrivilegeTypeDatabaseAll:       {PrivilegeTypeDatabaseAll, privilegeLevelStar, objectTypeDatabase, objectIDAll, true, "", "", privilegeEntryTypeGeneral, nil},
		PrivilegeTypeDatabaseOwnership: {PrivilegeTypeDatabaseOwnership, privilegeLevelStar, objectTypeDatabase, objectIDAll, true, "", "", privilegeEntryTypeGeneral, nil},
		PrivilegeTypeSelect:            {PrivilegeTypeSelect, privilegeLevelStarStar, objectTypeTable, objectIDAll, true, "", "", privilegeEntryTypeGeneral, nil},
		PrivilegeTypeInsert:            {PrivilegeTypeInsert, privilegeLevelStarStar, objectTypeTable, objectIDAll, true, "", "", privilegeEntryTypeGeneral, nil},
		PrivilegeTypeUpdate:            {PrivilegeTypeUpdate, privilegeLevelStarStar, objectTypeTable, objectIDAll, true, "", "", privilegeEntryTypeGeneral, nil},
		PrivilegeTypeTruncate:          {PrivilegeTypeTruncate, privilegeLevelStarStar, objectTypeTable, objectIDAll, true, "", "", privilegeEntryTypeGeneral, nil},
		PrivilegeTypeDelete:            {PrivilegeTypeDelete, privilegeLevelStarStar, objectTypeTable, objectIDAll, true, "", "", privilegeEntryTypeGeneral, nil},
		PrivilegeTypeReference:         {PrivilegeTypeReference, privilegeLevelStarStar, objectTypeTable, objectIDAll, true, "", "", privilegeEntryTypeGeneral, nil},
		PrivilegeTypeIndex:             {PrivilegeTypeIndex, privilegeLevelStarStar, objectTypeTable, objectIDAll, true, "", "", privilegeEntryTypeGeneral, nil},
		PrivilegeTypeTableAll:          {PrivilegeTypeTableAll, privilegeLevelStarStar, objectTypeTable, objectIDAll, true, "", "", privilegeEntryTypeGeneral, nil},
		PrivilegeTypeTableOwnership:    {PrivilegeTypeTableOwnership, privilegeLevelStarStar, objectTypeTable, objectIDAll, true, "", "", privilegeEntryTypeGeneral, nil},
		PrivilegeTypeExecute:           {PrivilegeTypeExecute, privilegeLevelRoutine, objectTypeFunction, objectIDAll, true, "", "", privilegeEntryTypeGeneral, nil},
		PrivilegeTypeValues:            {PrivilegeTypeValues, privilegeLevelTable, objectTypeTable, objectIDAll, true, "", "", privilegeEntryTypeGeneral, nil},
	}

	//the initial entries of mo_role_privs for the role 'moadmin'
	entriesOfMoAdminForMoRolePrivsFor = []PrivilegeType{
		PrivilegeTypeCreateAccount,
		PrivilegeTypeDropAccount,
		PrivilegeTypeAlterAccount,
		PrivilegeTypeCreateUser,
		PrivilegeTypeDropUser,
		PrivilegeTypeAlterUser,
		PrivilegeTypeCreateRole,
		PrivilegeTypeDropRole,
		PrivilegeTypeCreateDatabase,
		PrivilegeTypeDropDatabase,
		PrivilegeTypeShowDatabases,
		PrivilegeTypeConnect,
		PrivilegeTypeManageGrants,
		PrivilegeTypeAccountAll,
		PrivilegeTypeShowTables,
		PrivilegeTypeCreateTable,
		PrivilegeTypeDropTable,
		PrivilegeTypeAlterTable,
		PrivilegeTypeCreateView,
		PrivilegeTypeDropView,
		PrivilegeTypeAlterView,
		PrivilegeTypeDatabaseAll,
		PrivilegeTypeDatabaseOwnership,
		PrivilegeTypeSelect,
		PrivilegeTypeInsert,
		PrivilegeTypeUpdate,
		PrivilegeTypeTruncate,
		PrivilegeTypeDelete,
		PrivilegeTypeReference,
		PrivilegeTypeIndex,
		PrivilegeTypeTableAll,
		PrivilegeTypeTableOwnership,
		PrivilegeTypeValues,
	}

	//the initial entries of mo_role_privs for the role 'accountadmin'
	entriesOfAccountAdminForMoRolePrivsFor = []PrivilegeType{
		PrivilegeTypeCreateUser,
		PrivilegeTypeDropUser,
		PrivilegeTypeAlterUser,
		PrivilegeTypeCreateRole,
		PrivilegeTypeDropRole,
		PrivilegeTypeCreateDatabase,
		PrivilegeTypeDropDatabase,
		PrivilegeTypeShowDatabases,
		PrivilegeTypeConnect,
		PrivilegeTypeManageGrants,
		PrivilegeTypeAccountAll,
		PrivilegeTypeShowTables,
		PrivilegeTypeCreateTable,
		PrivilegeTypeDropTable,
		PrivilegeTypeAlterTable,
		PrivilegeTypeCreateView,
		PrivilegeTypeDropView,
		PrivilegeTypeAlterView,
		PrivilegeTypeDatabaseAll,
		PrivilegeTypeDatabaseOwnership,
		PrivilegeTypeSelect,
		PrivilegeTypeInsert,
		PrivilegeTypeUpdate,
		PrivilegeTypeTruncate,
		PrivilegeTypeDelete,
		PrivilegeTypeReference,
		PrivilegeTypeIndex,
		PrivilegeTypeTableAll,
		PrivilegeTypeTableOwnership,
		PrivilegeTypeValues,
	}

	//the initial entries of mo_role_privs for the role 'public'
	entriesOfPublicForMoRolePrivsFor = []PrivilegeType{
		PrivilegeTypeConnect,
	}
)

type verifiedRoleType int

const (
	roleType verifiedRoleType = iota
	userType
)

type verifiedRole struct {
	typ         verifiedRoleType
	name        string
	id          int64
	userIsAdmin bool
}

// verifyRoleFunc gets result set from mo_role_grant or mo_user_grant
func verifyRoleFunc(ctx context.Context, bh BackgroundExec, sql, name string, typ verifiedRoleType) (*verifiedRole, error) {
	var err error
	var rsset []ExecResult
	var roleId int64
	bh.ClearExecResultSet()
	err = bh.Exec(ctx, sql)
	if err != nil {
		return nil, err
	}

	results := bh.GetExecResultSet()
	rsset, err = convertIntoResultSet(results)
	if err != nil {
		return nil, err
	}

	if len(rsset) != 0 && rsset[0].GetRowCount() != 0 {
		roleId, err = rsset[0].GetInt64(0, 0)
		if err != nil {
			return nil, err
		}
		return &verifiedRole{typ, name, roleId, false}, nil
	}
	return nil, nil
}

// userIsAdministrator checks the user is the administrator
func userIsAdministrator(ctx context.Context, bh BackgroundExec, userId int64, account *TenantInfo) (bool, error) {
	var err error
	var rsset []ExecResult
	var sql string
	if account.IsSysTenant() {
		sql = getSqlForRoleOfUser(userId, moAdminRoleName)
	} else {
		sql = getSqlForRoleOfUser(userId, accountAdminRoleName)
	}

	bh.ClearExecResultSet()
	err = bh.Exec(ctx, sql)
	if err != nil {
		return false, err
	}

	results := bh.GetExecResultSet()
	rsset, err = convertIntoResultSet(results)
	if err != nil {
		return false, err
	}

	if len(rsset) != 0 && rsset[0].GetRowCount() != 0 {
		return true, nil
	}
	return false, nil
}

type visitTag int

const (
	vtUnVisited visitTag = 0
	vtVisited   visitTag = 1
	vtVisiting  visitTag = -1
)

// edge <from,to> in the graph
type edge struct {
	from    int64
	to      int64
	invalid bool
}

func (e *edge) isInvalid() bool {
	return e.invalid
}

func (e *edge) setInvalid() {
	e.invalid = true
}

// graph the acyclic graph
type graph struct {
	edges    []*edge
	vertexes map[int64]int
	adjacent map[int64][]int
}

func NewGraph() *graph {
	return &graph{
		vertexes: make(map[int64]int),
		adjacent: make(map[int64][]int),
	}
}

// addEdge adds the directed edge <from,to> into the graph
func (g *graph) addEdge(from, to int64) int {
	edgeId := len(g.edges)
	g.edges = append(g.edges, &edge{from, to, false})
	g.adjacent[from] = append(g.adjacent[from], edgeId)
	g.vertexes[from] = 0
	g.vertexes[to] = 0
	return edgeId
}

// removeEdge removes the directed edge (edgeId) from the graph
func (g *graph) removeEdge(edgeId int) {
	e := g.getEdge(edgeId)
	e.setInvalid()
}

func (g *graph) getEdge(eid int) *edge {
	return g.edges[eid]
}

// dfs use the toposort to check the loop
func (g *graph) toposort(u int64, visited map[int64]visitTag) bool {
	visited[u] = vtVisiting
	//loop on adjacent vertex
	for _, eid := range g.adjacent[u] {
		e := g.getEdge(eid)
		if e.isInvalid() {
			continue
		}
		if visited[e.to] == vtVisiting { //find the loop in the vertex
			return false
		} else if visited[e.to] == vtUnVisited && !g.toposort(e.to, visited) { //find the loop in the adjacent vertexes
			return false
		}
	}
	visited[u] = vtVisited
	return true
}

// hasLoop checks the loop
func (g *graph) hasLoop(start int64) bool {
	visited := make(map[int64]visitTag)
	for v := range g.vertexes {
		visited[v] = vtUnVisited
	}

	return !g.toposort(start, visited)
}

// nameIsInvalid checks the name of account/user/role is valid or not
func nameIsInvalid(name string) bool {
	s := strings.TrimSpace(name)
	if len(s) == 0 {
		return true
	}
	return strings.Contains(s, ":")
}

// normalizeName normalizes and checks the name
func normalizeName(name string) (string, error) {
	s := strings.TrimSpace(name)
	if nameIsInvalid(s) {
		return "", moerr.NewInternalError(`the name "%s" is invalid`, name)
	}
	return s, nil
}

// normalizeNameOfRole normalizes the name
func normalizeNameOfRole(role *tree.Role) error {
	var err error
	role.UserName, err = normalizeName(role.UserName)
	return err
}

// normalizeNamesOfRoles normalizes the names and checks them
func normalizeNamesOfRoles(roles []*tree.Role) error {
	var err error
	for i := 0; i < len(roles); i++ {
		err = normalizeNameOfRole(roles[i])
		if err != nil {
			return err
		}
	}
	return nil
}

// normalizeNameOfUser normalizes the name
func normalizeNameOfUser(user *tree.User) error {
	var err error
	user.Username, err = normalizeName(user.Username)
	return err
}

// normalizeNamesOfUsers normalizes the names and checks them
func normalizeNamesOfUsers(users []*tree.User) error {
	var err error
	for i := 0; i < len(users); i++ {
		err = normalizeNameOfUser(users[i])
		if err != nil {
			return err
		}
	}
	return nil
}

// doSwitchRole accomplishes the Use Role and Use Secondary Role statement
func doSwitchRole(ctx context.Context, ses *Session, sr *tree.SetRole) error {
	var err error
	account := ses.GetTenantInfo()

	if sr.SecondaryRole {
		//use secondary role all or none
		switch sr.SecondaryRoleType {
		case tree.SecondaryRoleTypeAll:
			account.SetUseSecondaryRole(true)
		case tree.SecondaryRoleTypeNone:
			account.SetUseSecondaryRole(false)
		}
	} else if sr.Role != nil {
		err = normalizeNameOfRole(sr.Role)
		if err != nil {
			return err
		}

		//step1 : check the role exists or not;
		pu := ses.Pu
		guestMMu := guest.New(pu.SV.GuestMmuLimitation, pu.HostMmu)
		bh := NewBackgroundHandler(ctx, guestMMu, pu.Mempool, pu)
		defer bh.Close()
		var sql string
		var rsset []ExecResult
		var results []interface{}
		var roleId int64

		err = bh.Exec(ctx, "begin;")
		if err != nil {
			goto handleFailed
		}

		sql = getSqlForRoleIdOfRole(sr.Role.UserName)
		bh.ClearExecResultSet()
		err = bh.Exec(ctx, sql)
		if err != nil {
			goto handleFailed
		}

		results = bh.GetExecResultSet()
		rsset, err = convertIntoResultSet(results)
		if err != nil {
			goto handleFailed
		}
		if len(rsset) != 0 && rsset[0].GetRowCount() != 0 {
			roleId, err = rsset[0].GetInt64(0, 0)
			if err != nil {
				goto handleFailed
			}
		} else {
			err = moerr.NewInternalError("there is no role %s", sr.Role.UserName)
			goto handleFailed
		}

		//step2 : check the role has been granted to the user or not
		sql = getSqlForCheckUserGrant(roleId, int64(account.GetUserID()))
		bh.ClearExecResultSet()
		err = bh.Exec(ctx, sql)
		if err != nil {
			goto handleFailed
		}

		results = bh.GetExecResultSet()
		rsset, err = convertIntoResultSet(results)
		if err != nil {
			goto handleFailed
		}
		if len(rsset) == 0 || rsset[0].GetRowCount() == 0 {
			err = moerr.NewInternalError("the role %s has not be granted to the user %s", sr.Role.UserName, account.GetUser())
			goto handleFailed
		}

		err = bh.Exec(ctx, "commit;")
		if err != nil {
			goto handleFailed
		}

		//step3 : switch the default role and role id;
		account.SetDefaultRoleID(uint32(roleId))
		account.SetDefaultRole(sr.Role.UserName)
		//then, reset secondary role to none
		account.SetUseSecondaryRole(false)

		return err

	handleFailed:
		//ROLLBACK the transaction
		rbErr := bh.Exec(ctx, "rollback;")
		if rbErr != nil {
			return rbErr
		}
		return err
	}

	return err
}

// doDropAccount accomplishes the DropAccount statement
func doDropAccount(ctx context.Context, ses *Session, da *tree.DropAccount) error {
	pu := ses.Pu
	guestMMu := guest.New(pu.SV.GuestMmuLimitation, pu.HostMmu)
	bh := NewBackgroundHandler(ctx, guestMMu, pu.Mempool, pu)
	defer bh.Close()
	var err error
	var sql string
	var rsset []ExecResult
	var results []interface{}
	var deleteCtx context.Context
	var accountId int64
	var hasAccount = true

	da.Name, err = normalizeName(da.Name)
	if err != nil {
		return err
	}

	err = bh.Exec(ctx, "begin;")
	if err != nil {
		goto handleFailed
	}

	//check the account exists or not
	sql = getSqlForCheckTenant(da.Name)
	bh.ClearExecResultSet()
	err = bh.Exec(ctx, sql)
	if err != nil {
		goto handleFailed
	}

	results = bh.GetExecResultSet()
	rsset, err = convertIntoResultSet(results)
	if err != nil {
		goto handleFailed
	}

	if len(rsset) != 0 && rsset[0].GetRowCount() != 0 {
		accountId, err = rsset[0].GetInt64(0, 0)
		if err != nil {
			goto handleFailed
		}
	} else {
		//no such account
		if !da.IfExists { //when the "IF EXISTS" is set, just skip it.
			err = moerr.NewInternalError("there is no account %s", da.Name)
			goto handleFailed
		}
		hasAccount = false
	}

	err = bh.Exec(ctx, "commit;")
	if err != nil {
		goto handleFailed
	}

	//drop tables of the tenant
	if hasAccount {
		//NOTE!!!: single DDL drop statement per single transaction
		//SWITCH TO THE CONTEXT of the deleted context
		deleteCtx = context.WithValue(ctx, defines.TenantIDKey{}, uint32(accountId))

		//step 2 : drop table mo_user
		//step 3 : drop table mo_role
		//step 4 : drop table mo_user_grant
		//step 5 : drop table mo_role_grant
		//step 6 : drop table mo_role_privs
		for _, sql = range getSqlForDropTablesOfAccount() {
			err = bh.Exec(deleteCtx, sql)
			if err != nil {
				return err
			}
		}
	}

	//step 1 : delete the account in the mo_account of the sys account
	sql = getSqlForDeleteAccountFromMoAccount(da.Name)
	err = bh.Exec(ctx, sql)
	return err

handleFailed:
	//ROLLBACK the transaction
	rbErr := bh.Exec(ctx, "rollback;")
	if rbErr != nil {
		return rbErr
	}
	return err
}

// doDropUser accomplishes the DropUser statement
func doDropUser(ctx context.Context, ses *Session, du *tree.DropUser) error {
	var err error
	var vr *verifiedRole
	err = normalizeNamesOfUsers(du.Users)
	if err != nil {
		return err
	}
	pu := ses.Pu
	guestMMu := guest.New(pu.SV.GuestMmuLimitation, pu.HostMmu)
	bh := NewBackgroundHandler(ctx, guestMMu, pu.Mempool, pu)
	defer bh.Close()

	verifiedRoles := make([]*verifiedRole, len(du.Users))

	//put it into the single transaction
	err = bh.Exec(ctx, "begin;")
	if err != nil {
		goto handleFailed
	}

	//step1: check users exists or not.
	//handle "IF EXISTS"
	for i, user := range du.Users {
		sql := getSqlForPasswordOfUser(user.Username)
		vr, err = verifyRoleFunc(ctx, bh, sql, user.Username, roleType)
		if err != nil {
			goto handleFailed
		}
		verifiedRoles[i] = vr
		if vr == nil {
			if !du.IfExists { //when the "IF EXISTS" is set, just skip it.
				err = moerr.NewInternalError("there is no user %s", user.Username)
				goto handleFailed
			}
		}
	}

	//step2 : delete mo_user
	//step3 : delete mo_user_grant
	for _, user := range verifiedRoles {
		if user == nil {
			continue
		}
		sqls := getSqlForDeleteUser(user.id)
		for _, sql := range sqls {
			bh.ClearExecResultSet()
			err = bh.Exec(ctx, sql)
			if err != nil {
				goto handleFailed
			}
		}
	}

	err = bh.Exec(ctx, "commit;")
	if err != nil {
		goto handleFailed
	}

	return err

handleFailed:
	//ROLLBACK the transaction
	rbErr := bh.Exec(ctx, "rollback;")
	if rbErr != nil {
		return rbErr
	}
	return err
}

// doDropRole accomplishes the DropRole statement
func doDropRole(ctx context.Context, ses *Session, dr *tree.DropRole) error {
	var err error
	var vr *verifiedRole
	err = normalizeNamesOfRoles(dr.Roles)
	if err != nil {
		return err
	}
	pu := ses.Pu
	guestMMu := guest.New(pu.SV.GuestMmuLimitation, pu.HostMmu)
	bh := NewBackgroundHandler(ctx, guestMMu, pu.Mempool, pu)
	defer bh.Close()

	verifiedRoles := make([]*verifiedRole, len(dr.Roles))

	//put it into the single transaction
	err = bh.Exec(ctx, "begin;")
	if err != nil {
		goto handleFailed
	}

	//step1: check roles exists or not.
	//handle "IF EXISTS"
	for i, role := range dr.Roles {
		sql := getSqlForRoleIdOfRole(role.UserName)
		vr, err = verifyRoleFunc(ctx, bh, sql, role.UserName, roleType)
		if err != nil {
			goto handleFailed
		}
		verifiedRoles[i] = vr
		if vr == nil {
			if !dr.IfExists { //when the "IF EXISTS" is set, just skip it.
				err = moerr.NewInternalError("there is no role %s", role.UserName)
				goto handleFailed
			}
		}
	}

	//step2 : delete mo_role
	//step3 : delete mo_user_grant
	//step4 : delete mo_role_grant
	//step5 : delete mo_role_privs
	for _, role := range verifiedRoles {
		if role == nil {
			continue
		}
		sqls := getSqlForDeleteRole(role.id)
		for _, sql := range sqls {
			bh.ClearExecResultSet()
			err = bh.Exec(ctx, sql)
			if err != nil {
				goto handleFailed
			}
		}
	}

	err = bh.Exec(ctx, "commit;")
	if err != nil {
		goto handleFailed
	}

	return err

handleFailed:
	//ROLLBACK the transaction
	rbErr := bh.Exec(ctx, "rollback;")
	if rbErr != nil {
		return rbErr
	}
	return err
}

// doRevokePrivilege accomplishes the RevokePrivilege statement
func doRevokePrivilege(ctx context.Context, ses *Session, rp *tree.RevokePrivilege) error {
	var err error
	var vr *verifiedRole
	var objType objectType
	var privLevel privilegeLevelType
	var objId int64
	var privType PrivilegeType
	err = normalizeNamesOfRoles(rp.Roles)
	if err != nil {
		return err
	}

	pu := ses.Pu
	account := ses.GetTenantInfo()
	guestMMu := guest.New(pu.SV.GuestMmuLimitation, pu.HostMmu)
	bh := NewBackgroundHandler(ctx, guestMMu, pu.Mempool, pu)
	defer bh.Close()

	verifiedRoles := make([]*verifiedRole, len(rp.Roles))
	checkedPrivilegeTypes := make([]PrivilegeType, len(rp.Privileges))

	//put it into the single transaction
	err = bh.Exec(ctx, "begin;")
	if err != nil {
		goto handleFailed
	}

	//handle "IF EXISTS"
	//step 1: check roles. exists or not.
	for i, user := range rp.Roles {
		//check Revoke privilege on xxx yyy from moadmin(accountadmin)
		if account.IsNameOfAdminRoles(user.UserName) {
			err = moerr.NewInternalError("the privilege can not be revoked from the role %s", user.UserName)
			goto handleFailed
		}
		sql := getSqlForRoleIdOfRole(user.UserName)
		vr, err = verifyRoleFunc(ctx, bh, sql, user.UserName, roleType)
		if err != nil {
			goto handleFailed
		}
		verifiedRoles[i] = vr
		if vr == nil {
			if !rp.IfExists { //when the "IF EXISTS" is set, just skip it.
				err = moerr.NewInternalError("there is no role %s", user.UserName)
				goto handleFailed
			}
		}
	}

	//get the object type
	objType, err = convertAstObjectTypeToObjectType(rp.ObjType)
	if err != nil {
		goto handleFailed
	}

	//check the privilege and the object type
	for i, priv := range rp.Privileges {
		privType, err = convertAstPrivilegeTypeToPrivilegeType(priv.Type, rp.ObjType)
		if err != nil {
			goto handleFailed
		}
		//check the match between the privilegeScope and the objectType
		err = matchPrivilegeTypeWithObjectType(privType, objType)
		if err != nil {
			goto handleFailed
		}
		checkedPrivilegeTypes[i] = privType
	}

	//step 2: decide the object type , the object id and the privilege_level
	privLevel, objId, err = checkPrivilegeObjectTypeAndPrivilegeLevel(ctx, ses, bh, rp.ObjType, *rp.Level)
	if err != nil {
		goto handleFailed
	}

	//step 3: delete the granted privilege
	for _, privType = range checkedPrivilegeTypes {
		for _, role := range verifiedRoles {
			if role == nil {
				continue
			}
			if privType == PrivilegeTypeConnect && strings.ToLower(role.name) == publicRoleName {
				err = moerr.NewInternalError("the privilege %s can not be revoked from the role %s", privType, role.name)
				goto handleFailed
			}
			sql := getSqlForDeleteRolePrivs(role.id, objType.String(), objId, int64(privType), privLevel.String())
			bh.ClearExecResultSet()
			err = bh.Exec(ctx, sql)
			if err != nil {
				goto handleFailed
			}
		}
	}

	err = bh.Exec(ctx, "commit;")
	if err != nil {
		goto handleFailed
	}

	return err

handleFailed:
	//ROLLBACK the transaction
	rbErr := bh.Exec(ctx, "rollback;")
	if rbErr != nil {
		return rbErr
	}
	return err
}

// getDatabaseOrTableId gets the id of the database or the table
func getDatabaseOrTableId(ctx context.Context, bh BackgroundExec, isDb bool, dbName, tableName string) (int64, error) {
	var err error
	var sql string
	var rsset []ExecResult
	var id int64
	if isDb {
		sql = getSqlForCheckDatabase(dbName)
	} else {
		sql = getSqlForCheckDatabaseTable(dbName, tableName)
	}
	bh.ClearExecResultSet()
	err = bh.Exec(ctx, sql)
	if err != nil {
		return 0, err
	}

	results := bh.GetExecResultSet()
	rsset, err = convertIntoResultSet(results)
	if err != nil {
		return 0, err
	}

	if len(rsset) != 0 && rsset[0].GetRowCount() != 0 {
		id, err = rsset[0].GetInt64(0, 0)
		if err != nil {
			return 0, err
		}
		return id, nil
	}
	if isDb {
		return 0, moerr.NewInternalError(`there is no database "%s"`, dbName)
	} else {
		//TODO: check the database exists or not first
		return 0, moerr.NewInternalError(`there is no table "%s" in database "%s"`, tableName, dbName)
	}
}

// convertAstObjectTypeToObjectType gets the object type from the ast
func convertAstObjectTypeToObjectType(ot tree.ObjectType) (objectType, error) {
	var objType objectType
	switch ot {
	case tree.OBJECT_TYPE_TABLE:
		objType = objectTypeTable
	case tree.OBJECT_TYPE_DATABASE:
		objType = objectTypeDatabase
	case tree.OBJECT_TYPE_ACCOUNT:
		objType = objectTypeAccount
	default:
		return 0, moerr.NewInternalError(`the object type "%s" is unsupported`, ot.String())
	}
	return objType, nil
}

// checkPrivilegeObjectTypeAndPrivilegeLevel checks the relationship among the privilege type, the object type and the privilege level.
// it returns the converted object type, the privilege level and the object id.
func checkPrivilegeObjectTypeAndPrivilegeLevel(ctx context.Context, ses *Session, bh BackgroundExec,
	ot tree.ObjectType, pl tree.PrivilegeLevel) (privilegeLevelType, int64, error) {
	var privLevel privilegeLevelType
	var objId int64
	var err error
	var dbName string

	switch ot {
	case tree.OBJECT_TYPE_TABLE:
		switch pl.Level {
		case tree.PRIVILEGE_LEVEL_TYPE_STAR:
			privLevel = privilegeLevelStar
			objId, err = getDatabaseOrTableId(ctx, bh, true, ses.GetDatabaseName(), "")
			if err != nil {
				return 0, 0, err
			}
		case tree.PRIVILEGE_LEVEL_TYPE_STAR_STAR:
			privLevel = privilegeLevelStarStar
			objId = objectIDAll
		case tree.PRIVILEGE_LEVEL_TYPE_DATABASE_STAR:
			privLevel = privilegeLevelDatabaseStar
			objId, err = getDatabaseOrTableId(ctx, bh, true, pl.DbName, "")
			if err != nil {
				return 0, 0, err
			}
		case tree.PRIVILEGE_LEVEL_TYPE_DATABASE_TABLE:
			privLevel = privilegeLevelDatabaseTable
			objId, err = getDatabaseOrTableId(ctx, bh, false, pl.DbName, pl.TabName)
			if err != nil {
				return 0, 0, err
			}
		case tree.PRIVILEGE_LEVEL_TYPE_TABLE:
			privLevel = privilegeLevelTable
			objId, err = getDatabaseOrTableId(ctx, bh, false, ses.GetDatabaseName(), pl.TabName)
			if err != nil {
				return 0, 0, err
			}
		default:
			err = moerr.NewInternalError(`in the object type "%s" the privilege level "%s" is unsupported`, ot.String(), pl.String())
			return 0, 0, err
		}
	case tree.OBJECT_TYPE_DATABASE:
		switch pl.Level {
		case tree.PRIVILEGE_LEVEL_TYPE_STAR:
			privLevel = privilegeLevelStar
			objId = objectIDAll
		case tree.PRIVILEGE_LEVEL_TYPE_STAR_STAR:
			privLevel = privilegeLevelStarStar
			objId = objectIDAll
		case tree.PRIVILEGE_LEVEL_TYPE_TABLE:
			//in the syntax, we can not distinguish the table name from the database name.
			privLevel = privilegeLevelDatabase
			dbName = pl.TabName
			objId, err = getDatabaseOrTableId(ctx, bh, true, dbName, "")
			if err != nil {
				return 0, 0, err
			}
		case tree.PRIVILEGE_LEVEL_TYPE_DATABASE:
			privLevel = privilegeLevelDatabase
			dbName = pl.DbName
			objId, err = getDatabaseOrTableId(ctx, bh, true, dbName, "")
			if err != nil {
				return 0, 0, err
			}
		default:
			err = moerr.NewInternalError(`in the object type "%s" the privilege level "%s" is unsupported`, ot.String(), pl.String())
			return 0, 0, err
		}
	case tree.OBJECT_TYPE_ACCOUNT:
		switch pl.Level {
		case tree.PRIVILEGE_LEVEL_TYPE_STAR:
			privLevel = privilegeLevelStar
			objId = objectIDAll
		default:
			err = moerr.NewInternalError(`in the object type "%s" the privilege level "%s" is unsupported`, ot.String(), pl.String())
			return 0, 0, err
		}
	default:
		err = moerr.NewInternalError(`the object type "%s" is unsupported`, ot.String())
		return 0, 0, err
	}

	return privLevel, objId, err
}

// matchPrivilegeTypeWithObjectType matches the privilege type with the object type
func matchPrivilegeTypeWithObjectType(privType PrivilegeType, objType objectType) error {
	var err error
	switch privType.Scope() {
	case PrivilegeScopeSys, PrivilegeScopeAccount, PrivilegeScopeUser, PrivilegeScopeRole:
		if objType != objectTypeAccount {
			err = moerr.NewInternalError(`the privilege "%s" can only be granted to the object type "account"`, privType)
		}
	case PrivilegeScopeDatabase:
		if objType != objectTypeDatabase {
			err = moerr.NewInternalError(`the privilege "%s" can only be granted to the object type "database"`, privType)
		}
	case PrivilegeScopeTable:
		if objType != objectTypeTable {
			err = moerr.NewInternalError(`the privilege "%s" can only be granted to the object type "table"`, privType)
		}
	case PrivilegeScopeRoutine:
		if objType != objectTypeFunction {
			err = moerr.NewInternalError(`the privilege "%s" can only be granted to the object type "function"`, privType)
		}
	}
	return err
}

// doGrantPrivilege accomplishes the GrantPrivilege statement
func doGrantPrivilege(ctx context.Context, ses *Session, gp *tree.GrantPrivilege) error {
	var err error
	var rsset []ExecResult
	var roleId int64
	var privType PrivilegeType
	var objType objectType
	var privLevel privilegeLevelType
	var objId int64

	err = normalizeNamesOfRoles(gp.Roles)
	if err != nil {
		return err
	}

	pu := ses.Pu
	account := ses.GetTenantInfo()
	guestMMu := guest.New(pu.SV.GuestMmuLimitation, pu.HostMmu)
	bh := NewBackgroundHandler(ctx, guestMMu, pu.Mempool, pu)
	defer bh.Close()

	//Get primary keys
	//step 1: get role_id
	verifiedRoles := make([]*verifiedRole, len(gp.Roles))
	checkedPrivilegeTypes := make([]PrivilegeType, len(gp.Privileges))

	//put it into the single transaction
	err = bh.Exec(ctx, "begin;")
	if err != nil {
		goto handleFailed
	}

	for i, role := range gp.Roles {
		//check Grant privilege on xxx yyy to moadmin(accountadmin)
		if account.IsNameOfAdminRoles(role.UserName) {
			err = moerr.NewInternalError("the privilege can not be granted to the role %s", role.UserName)
			goto handleFailed
		}
		sql := getSqlForRoleIdOfRole(role.UserName)
		bh.ClearExecResultSet()
		err = bh.Exec(ctx, sql)
		if err != nil {
			goto handleFailed
		}

		results := bh.GetExecResultSet()
		rsset, err = convertIntoResultSet(results)
		if err != nil {
			goto handleFailed
		}

		if len(rsset) != 0 && rsset[0].GetRowCount() != 0 {
			for j := uint64(0); j < rsset[0].GetRowCount(); j++ {
				roleId, err = rsset[0].GetInt64(j, 0)
				if err != nil {
					goto handleFailed
				}
			}
		} else {
			err = moerr.NewInternalError("there is no role %s", role.UserName)
			goto handleFailed
		}
		verifiedRoles[i] = &verifiedRole{
			typ:  roleType,
			name: role.UserName,
			id:   roleId,
		}
	}

	//get the object type
	objType, err = convertAstObjectTypeToObjectType(gp.ObjType)
	if err != nil {
		goto handleFailed
	}

	//check the privilege and the object type
	for i, priv := range gp.Privileges {
		privType, err = convertAstPrivilegeTypeToPrivilegeType(priv.Type, gp.ObjType)
		if err != nil {
			goto handleFailed
		}
		//check the match between the privilegeScope and the objectType
		err = matchPrivilegeTypeWithObjectType(privType, objType)
		if err != nil {
			goto handleFailed
		}
		checkedPrivilegeTypes[i] = privType
	}

	//step 2: get obj_type, privilege_level
	//step 3: get obj_id
	privLevel, objId, err = checkPrivilegeObjectTypeAndPrivilegeLevel(ctx, ses, bh, gp.ObjType, *gp.Level)
	if err != nil {
		goto handleFailed
	}

	//step 4: get privilege_id
	//step 5: check exists
	//step 6: update or insert

	for _, privType = range checkedPrivilegeTypes {
		for _, role := range verifiedRoles {
			sql := getSqlForCheckRoleHasPrivilege(role.id, objType, objId, int64(privType))
			//check exists
			bh.ClearExecResultSet()
			err = bh.Exec(ctx, sql)
			if err != nil {
				goto handleFailed
			}

			results := bh.GetExecResultSet()
			rsset, err = convertIntoResultSet(results)
			if err != nil {
				goto handleFailed
			}

			//choice 1 : update the record
			//choice 2 : inset new record
			choice := 1
			if len(rsset) != 0 && rsset[0].GetRowCount() != 0 {
				for j := uint64(0); j < rsset[0].GetRowCount(); j++ {
					_, err = rsset[0].GetInt64(j, 0)
					if err != nil {
						goto handleFailed
					}
				}
			} else {
				choice = 2
			}

			if choice == 1 { //update the record
				sql = getSqlForUpdateRolePrivs(int64(account.GetUserID()),
					types.CurrentTimestamp().String2(time.UTC, 0),
					gp.GrantOption, role.id, objType, objId, int64(privType))
			} else if choice == 2 { //insert new record
				sql = getSqlForInsertRolePrivs(role.id, role.name, objType.String(), objId,
					int64(privType), privType.String(), privLevel.String(), int64(account.GetUserID()),
					types.CurrentTimestamp().String2(time.UTC, 0), gp.GrantOption)
			}

			//insert or update
			bh.ClearExecResultSet()
			err = bh.Exec(ctx, sql)
			if err != nil {
				goto handleFailed
			}
		}
	}

	err = bh.Exec(ctx, "commit;")
	if err != nil {
		goto handleFailed
	}

	return err
handleFailed:
	//ROLLBACK the transaction
	rbErr := bh.Exec(ctx, "rollback;")
	if rbErr != nil {
		return rbErr
	}
	return err
}

// doRevokeRole accomplishes the RevokeRole statement
func doRevokeRole(ctx context.Context, ses *Session, rr *tree.RevokeRole) error {
	var err error
	err = normalizeNamesOfRoles(rr.Roles)
	if err != nil {
		return err
	}
	err = normalizeNamesOfUsers(rr.Users)
	if err != nil {
		return err
	}
	pu := ses.Pu
	account := ses.GetTenantInfo()
	guestMMu := guest.New(pu.SV.GuestMmuLimitation, pu.HostMmu)
	bh := NewBackgroundHandler(ctx, guestMMu, pu.Mempool, pu)
	defer bh.Close()

	//step1 : check Roles exists or not
	var vr *verifiedRole

	verifiedFromRoles := make([]*verifiedRole, len(rr.Roles))
	verifiedToRoles := make([]*verifiedRole, len(rr.Users))

	//put it into the single transaction
	err = bh.Exec(ctx, "begin;")
	if err != nil {
		goto handleFailed
	}

	//handle "IF EXISTS"
	//step1 : check Users are real Users or Roles,  exists or not
	for i, user := range rr.Users {
		sql := getSqlForRoleIdOfRole(user.Username)
		vr, err = verifyRoleFunc(ctx, bh, sql, user.Username, roleType)
		if err != nil {
			goto handleFailed
		}
		if vr != nil {
			verifiedToRoles[i] = vr
		} else {
			//check user
			sql = getSqlForPasswordOfUser(user.Username)
			vr, err = verifyRoleFunc(ctx, bh, sql, user.Username, userType)
			if err != nil {
				goto handleFailed
			}
			verifiedToRoles[i] = vr
			if vr == nil {
				if !rr.IfExists { //when the "IF EXISTS" is set, just skip the check
					err = moerr.NewInternalError("there is no role or user %s", user.Username)
					goto handleFailed
				}
			}
		}
	}

	//handle "IF EXISTS"
	//step2 : check roles before the FROM clause
	for i, role := range rr.Roles {
		sql := getSqlForRoleIdOfRole(role.UserName)
		vr, err = verifyRoleFunc(ctx, bh, sql, role.UserName, roleType)
		if err != nil {
			goto handleFailed
		}
		if vr == nil {
			err = moerr.NewInternalError("there is no role %s", role.UserName)
			goto handleFailed
		}
		verifiedFromRoles[i] = vr
	}

	//step3 : process Revoke role from role
	//step4 : process Revoke role from user
	for _, from := range verifiedFromRoles {
		for _, to := range verifiedToRoles {
			if to == nil { //Under "IF EXISTS"
				continue
			}
			if account.IsNameOfAdminRoles(from.name) {
				//check Revoke moadmin from root,dump,userX
				//check Revoke accountadmin from root,dump,userX
				//check Revoke moadmin(accountadmin) from roleX
				err = moerr.NewInternalError("the role %s can not be revoked", from.name)
				goto handleFailed
			} else if strings.ToLower(from.name) == publicRoleName {
				//
				err = moerr.NewInternalError("the role %s can not be revoked", from.name)
				goto handleFailed
			}

			if to.typ == roleType {
				//check Revoke roleX from moadmin(accountadmin)
				if account.IsNameOfAdminRoles(to.name) {
					err = moerr.NewInternalError("the role %s can not be revoked from the role %s", from.name, to.name)
					goto handleFailed
				} else if strings.ToLower(to.name) == publicRoleName {
					//check Revoke roleX from public
					err = moerr.NewInternalError("the role %s can not be revoked from the role %s", from.name, to.name)
					goto handleFailed
				}
			}

			sql := ""
			if to.typ == roleType {
				//revoke from role
				//delete (granted_id,grantee_id) from the mo_role_grant
				sql = getSqlForDeleteRoleGrant(from.id, to.id)
			} else {
				//revoke from user
				//delete (roleId,userId) from the mo_user_grant
				sql = getSqlForDeleteUserGrant(from.id, to.id)
			}
			err = bh.Exec(ctx, sql)
			if err != nil {
				goto handleFailed
			}
		}
	}

	err = bh.Exec(ctx, "commit;")
	if err != nil {
		goto handleFailed
	}

	return err

handleFailed:
	//ROLLBACK the transaction
	rbErr := bh.Exec(ctx, "rollback;")
	if rbErr != nil {
		return rbErr
	}
	return err
}

// verifySpecialRolesInGrant verifies the special roles in the Grant statement
func verifySpecialRolesInGrant(account *TenantInfo, from, to *verifiedRole) error {
	if account.IsNameOfAdminRoles(from.name) {
		if to.typ == userType {
			//check Grant moadmin to root,dump
			//check Grant accountadmin to admin_name
			//check Grant moadmin to userX
			//check Grant accountadmin to userX
			if !to.userIsAdmin {
				return moerr.NewInternalError("the role %s can not be granted to non administration user %s", from.name, to.name)
			}
		} else {
			//check Grant moadmin(accountadmin) to roleX
			if !account.IsNameOfAdminRoles(to.name) {
				return moerr.NewInternalError("the role %s can not be granted to the other role %s", from.name, to.name)
			}
		}
	} else if strings.ToLower(from.name) == publicRoleName && to.typ == roleType {
		return moerr.NewInternalError("the role %s can not be granted to the other role %s", from.name, to.name)
	}

	if to.typ == roleType {
		//check Grant roleX to moadmin(accountadmin)
		if account.IsNameOfAdminRoles(to.name) {
			return moerr.NewInternalError("the role %s can not be granted to the role %s", from.name, to.name)
		} else if strings.ToLower(to.name) == publicRoleName {
			//check Grant roleX to public
			return moerr.NewInternalError("the role %s can not be granted to the role %s", from.name, to.name)
		}
	}
	return nil
}

// doGrantRole accomplishes the GrantRole statement
func doGrantRole(ctx context.Context, ses *Session, gr *tree.GrantRole) error {
	var rsset []ExecResult
	var err error
	var withGrantOption int64
	err = normalizeNamesOfRoles(gr.Roles)
	if err != nil {
		return err
	}
	err = normalizeNamesOfUsers(gr.Users)
	if err != nil {
		return err
	}
	pu := ses.Pu
	account := ses.GetTenantInfo()
	guestMMu := guest.New(pu.SV.GuestMmuLimitation, pu.HostMmu)
	bh := NewBackgroundHandler(ctx, guestMMu, pu.Mempool, pu)
	defer bh.Close()

	//step1 : check Roles exists or not
	var vr *verifiedRole
	var needLoadMoRoleGrant bool
	var grantedId, granteeId int64
	var useIsAdmin bool

	verifiedFromRoles := make([]*verifiedRole, len(gr.Roles))
	verifiedToRoles := make([]*verifiedRole, len(gr.Users))

	//load mo_role_grant into memory for
	checkLoopGraph := NewGraph()

	//put it into the single transaction
	err = bh.Exec(ctx, "begin;")
	if err != nil {
		goto handleFailed
	}

	for i, role := range gr.Roles {
		sql := getSqlForRoleIdOfRole(role.UserName)
		vr, err = verifyRoleFunc(ctx, bh, sql, role.UserName, roleType)
		if err != nil {
			goto handleFailed
		}
		if vr == nil {
			err = moerr.NewInternalError("there is no role %s", role.UserName)
			goto handleFailed
		}
		verifiedFromRoles[i] = vr
	}

	//step2 : check Users are real Users or Roles,  exists or not
	for i, user := range gr.Users {
		sql := getSqlForRoleIdOfRole(user.Username)
		vr, err = verifyRoleFunc(ctx, bh, sql, user.Username, roleType)
		if err != nil {
			goto handleFailed
		}
		if vr != nil {
			verifiedToRoles[i] = vr
		} else {
			//check user exists or not
			sql = getSqlForPasswordOfUser(user.Username)
			vr, err = verifyRoleFunc(ctx, bh, sql, user.Username, userType)
			if err != nil {
				goto handleFailed
			}
			if vr == nil {
				err = moerr.NewInternalError("there is no role or user %s", user.Username)
				goto handleFailed
			}
			verifiedToRoles[i] = vr

			//the user is the administrator or not
			useIsAdmin, err = userIsAdministrator(ctx, bh, vr.id, account)
			if err != nil {
				goto handleFailed
			}
			verifiedToRoles[i].userIsAdmin = useIsAdmin
		}
	}

	//If there is at least one role in the verifiedToRoles,
	//it is necessary to load the mo_role_grant
	for _, role := range verifiedToRoles {
		if role.typ == roleType {
			needLoadMoRoleGrant = true
			break
		}
	}

	if needLoadMoRoleGrant {
		//load mo_role_grant
		sql := getSqlForGetAllStuffRoleGrantFormat()
		bh.ClearExecResultSet()
		err = bh.Exec(ctx, sql)
		if err != nil {
			goto handleFailed
		}

		results := bh.GetExecResultSet()
		rsset, err = convertIntoResultSet(results)
		if err != nil {
			goto handleFailed
		}

		if len(rsset) != 0 && rsset[0].GetRowCount() != 0 {
			for j := uint64(0); j < rsset[0].GetRowCount(); j++ {
				//column grantedId
				grantedId, err = rsset[0].GetInt64(j, 0)
				if err != nil {
					goto handleFailed
				}

				//column granteeId
				granteeId, err = rsset[0].GetInt64(j, 1)
				if err != nil {
					goto handleFailed
				}

				checkLoopGraph.addEdge(grantedId, granteeId)
			}
		}
	}

	//step3 : process Grant role to role
	//step4 : process Grant role to user

	for _, from := range verifiedFromRoles {
		for _, to := range verifiedToRoles {
			err = verifySpecialRolesInGrant(account, from, to)
			if err != nil {
				goto handleFailed
			}

			sql := ""
			if to.typ == roleType {
				if from.id == to.id { //direct loop
					err = moerr.NewRoleGrantedToSelf(from.name, to.name)
					goto handleFailed
				} else {
					//check the indirect loop
					edgeId := checkLoopGraph.addEdge(from.id, to.id)
					has := checkLoopGraph.hasLoop(from.id)
					if has {
						err = moerr.NewRoleGrantedToSelf(from.name, to.name)
						goto handleFailed
					}
					//restore the graph
					checkLoopGraph.removeEdge(edgeId)
				}

				//grant to role
				//get (granted_id,grantee_id,with_grant_option) from the mo_role_grant
				sql = getSqlForCheckRoleGrant(from.id, to.id)
			} else {
				//grant to user
				//get (roleId,userId,with_grant_option) from the mo_user_grant
				sql = getSqlForCheckUserGrant(from.id, to.id)
			}
			bh.ClearExecResultSet()
			err = bh.Exec(ctx, sql)
			if err != nil {
				goto handleFailed
			}

			results := bh.GetExecResultSet()
			rsset, err = convertIntoResultSet(results)
			if err != nil {
				goto handleFailed
			}

			//For Grant role to role
			//choice 1: (granted_id,grantee_id) exists and with_grant_option is same.
			//	Do nothing.
			//choice 2: (granted_id,grantee_id) exists and with_grant_option is different.
			//	Update.
			//choice 3: (granted_id,grantee_id) does not exist.
			// Insert.

			//For Grant role to user
			//choice 1: (roleId,userId) exists and with_grant_option is same.
			//	Do nothing.
			//choice 2: (roleId,userId) exists and with_grant_option is different.
			//	Update.
			//choice 3: (roleId,userId) does not exist.
			// Insert.
			choice := 1
			if len(rsset) != 0 && rsset[0].GetRowCount() != 0 {
				for j := uint64(0); j < rsset[0].GetRowCount(); j++ {
					withGrantOption, err = rsset[0].GetInt64(j, 2)
					if err != nil {
						goto handleFailed
					}
					if (withGrantOption == 1) != gr.GrantOption {
						choice = 2
					}
				}
			} else {
				choice = 3
			}

			sql = ""
			if choice == 2 {
				//update grant time
				if to.typ == roleType {
					sql = getSqlForUpdateRoleGrant(from.id, to.id, int64(account.GetDefaultRoleID()), int64(account.GetUserID()), types.CurrentTimestamp().String2(time.UTC, 0), gr.GrantOption)
				} else {
					sql = getSqlForUpdateUserGrant(from.id, to.id, types.CurrentTimestamp().String2(time.UTC, 0), gr.GrantOption)
				}
			} else if choice == 3 {
				//insert new record
				if to.typ == roleType {
					sql = getSqlForInsertRoleGrant(from.id, to.id, int64(account.GetDefaultRoleID()), int64(account.GetUserID()), types.CurrentTimestamp().String2(time.UTC, 0), gr.GrantOption)
				} else {
					sql = getSqlForInsertUserGrant(from.id, to.id, types.CurrentTimestamp().String2(time.UTC, 0), gr.GrantOption)
				}
			}

			if choice != 1 {
				err = bh.Exec(ctx, sql)
				if err != nil {
					goto handleFailed
				}
			}
		}
	}

	err = bh.Exec(ctx, "commit;")
	if err != nil {
		goto handleFailed
	}

	return err

handleFailed:
	//ROLLBACK the transaction
	rbErr := bh.Exec(ctx, "rollback;")
	if rbErr != nil {
		return rbErr
	}
	return err
}

// determinePrivilegeSetOfStatement decides the privileges that the statement needs before running it.
// That is the Set P for the privilege Set .
func determinePrivilegeSetOfStatement(stmt tree.Statement) *privilege {
	typs := make([]PrivilegeType, 0, 5)
	kind := privilegeKindGeneral
	special := specialTagNone
	objType := objectTypeAccount
	var extraEntries []privilegeEntry
	switch st := stmt.(type) {
	case *tree.CreateAccount:
		typs = append(typs, PrivilegeTypeCreateAccount)
	case *tree.DropAccount:
		typs = append(typs, PrivilegeTypeDropAccount)
	case *tree.AlterAccount:
		typs = append(typs, PrivilegeTypeAlterAccount)
	case *tree.CreateUser:
		if st.Role == nil {
			typs = append(typs, PrivilegeTypeCreateUser, PrivilegeTypeAccountAll /*, PrivilegeTypeAccountOwnership*/)
		} else {
			typs = append(typs, PrivilegeTypeAccountAll /*, PrivilegeTypeAccountOwnership*/)
			me1 := &multiEntry{
				privs: []multiItem{
					{PrivilegeTypeCreateUser, nil, nil},
					{PrivilegeTypeManageGrants, nil, nil},
				},
			}
			me2 := &multiEntry{
				privs: []multiItem{
					{PrivilegeTypeCreateUser, nil, nil},
					{PrivilegeTypeRoleWGO, st.Role, st.Users},
				},
			}

			entry1 := privilegeEntry{
				peTyp:  privilegeEntryTypeMulti,
				mEntry: me1,
			}
			entry2 := privilegeEntry{
				peTyp:  privilegeEntryTypeMulti,
				mEntry: me2,
			}
			extraEntries = append(extraEntries, entry1, entry2)
		}
	case *tree.DropUser:
		typs = append(typs, PrivilegeTypeDropUser, PrivilegeTypeAccountAll /*, PrivilegeTypeAccountOwnership, PrivilegeTypeUserOwnership*/)
	case *tree.AlterUser:
		typs = append(typs, PrivilegeTypeAlterUser, PrivilegeTypeAccountAll /*, PrivilegeTypeAccountOwnership, PrivilegeTypeUserOwnership*/)
	case *tree.CreateRole:
		typs = append(typs, PrivilegeTypeCreateRole, PrivilegeTypeAccountAll /*, PrivilegeTypeAccountOwnership*/)
	case *tree.DropRole:
		typs = append(typs, PrivilegeTypeDropRole, PrivilegeTypeAccountAll /*, PrivilegeTypeAccountOwnership, PrivilegeTypeRoleOwnership*/)
	case *tree.Grant:
		if st.Typ == tree.GrantTypeRole {
			kind = privilegeKindInherit
			typs = append(typs, PrivilegeTypeManageGrants, PrivilegeTypeAccountAll /*, PrivilegeTypeAccountOwnership, PrivilegeTypeRoleOwnership*/)
		} else if st.Typ == tree.GrantTypePrivilege {
			objType = objectTypeNone
			kind = privilegeKindSpecial
			special = specialTagAdmin | specialTagWithGrantOption | specialTagOwnerOfObject
		}
	case *tree.GrantRole:
		kind = privilegeKindInherit
		typs = append(typs, PrivilegeTypeManageGrants, PrivilegeTypeAccountAll /*, PrivilegeTypeAccountOwnership, PrivilegeTypeRoleOwnership*/)
	case *tree.GrantPrivilege:
		objType = objectTypeNone
		kind = privilegeKindSpecial
		special = specialTagAdmin | specialTagWithGrantOption | specialTagOwnerOfObject
	case *tree.Revoke:
		if st.Typ == tree.RevokeTypeRole {
			typs = append(typs, PrivilegeTypeManageGrants, PrivilegeTypeAccountAll /*, PrivilegeTypeAccountOwnership, PrivilegeTypeRoleOwnership*/)
		} else if st.Typ == tree.RevokeTypePrivilege {
			objType = objectTypeNone
			kind = privilegeKindSpecial
			special = specialTagAdmin
		}
	case *tree.RevokeRole:
		typs = append(typs, PrivilegeTypeManageGrants, PrivilegeTypeAccountAll /*, PrivilegeTypeAccountOwnership, PrivilegeTypeRoleOwnership*/)
	case *tree.RevokePrivilege:
		objType = objectTypeNone
		kind = privilegeKindSpecial
		special = specialTagAdmin
	case *tree.CreateDatabase:
		typs = append(typs, PrivilegeTypeCreateDatabase, PrivilegeTypeAccountAll /*, PrivilegeTypeAccountOwnership*/)
	case *tree.DropDatabase:
		typs = append(typs, PrivilegeTypeDropDatabase, PrivilegeTypeAccountAll /*, PrivilegeTypeAccountOwnership*/)
	case *tree.ShowDatabases:
		typs = append(typs, PrivilegeTypeShowDatabases, PrivilegeTypeAccountAll /*, PrivilegeTypeAccountOwnership*/)
	case *tree.Use:
		typs = append(typs, PrivilegeTypeConnect, PrivilegeTypeAccountAll /*, PrivilegeTypeAccountOwnership*/)
	case *tree.ShowTables, *tree.ShowCreateTable, *tree.ShowColumns, *tree.ShowCreateView, *tree.ShowCreateDatabase:
		objType = objectTypeDatabase
		typs = append(typs, PrivilegeTypeShowTables, PrivilegeTypeDatabaseAll, PrivilegeTypeDatabaseOwnership)
	case *tree.CreateTable:
		objType = objectTypeDatabase
		typs = append(typs, PrivilegeTypeCreateTable, PrivilegeTypeCreateObject, PrivilegeTypeDatabaseAll, PrivilegeTypeDatabaseOwnership)
	case *tree.CreateView:
		objType = objectTypeDatabase
		typs = append(typs, PrivilegeTypeCreateView, PrivilegeTypeCreateObject, PrivilegeTypeDatabaseAll, PrivilegeTypeDatabaseOwnership)
	case *tree.DropTable:
		objType = objectTypeDatabase
		typs = append(typs, PrivilegeTypeDropTable, PrivilegeTypeDropObject, PrivilegeTypeDatabaseAll, PrivilegeTypeDatabaseOwnership)
	case *tree.DropView:
		objType = objectTypeDatabase
		typs = append(typs, PrivilegeTypeDropView, PrivilegeTypeDropObject, PrivilegeTypeDatabaseAll, PrivilegeTypeDatabaseOwnership)
	case *tree.Select:
		objType = objectTypeTable
		typs = append(typs, PrivilegeTypeSelect, PrivilegeTypeTableAll, PrivilegeTypeTableOwnership)
	case *tree.Insert, *tree.Load, *tree.Import:
		objType = objectTypeTable
		typs = append(typs, PrivilegeTypeInsert, PrivilegeTypeTableAll, PrivilegeTypeTableOwnership)
	case *tree.Update:
		objType = objectTypeTable
		typs = append(typs, PrivilegeTypeUpdate, PrivilegeTypeTableAll, PrivilegeTypeTableOwnership)
	case *tree.Delete:
		objType = objectTypeTable
		typs = append(typs, PrivilegeTypeDelete, PrivilegeTypeTableAll, PrivilegeTypeTableOwnership)
	case *tree.CreateIndex, *tree.DropIndex, *tree.ShowIndex:
		objType = objectTypeTable
		typs = append(typs, PrivilegeTypeIndex)
	case *tree.ShowProcessList, *tree.ShowErrors, *tree.ShowWarnings, *tree.ShowVariables,
		*tree.ShowStatus, *tree.ShowTarget, *tree.ShowTableStatus, *tree.ShowGrants:
		objType = objectTypeNone
		kind = privilegeKindNone
	case *tree.ExplainFor, *tree.ExplainAnalyze, *tree.ExplainStmt:
		objType = objectTypeNone
		kind = privilegeKindNone
	case *tree.BeginTransaction, *tree.CommitTransaction, *tree.RollbackTransaction, *tree.SetVar:
		objType = objectTypeNone
		kind = privilegeKindNone
	case *tree.SetDefaultRole, *tree.SetRole, *tree.SetPassword:
		objType = objectTypeNone
		kind = privilegeKindNone
	case *tree.PrepareStmt, *tree.PrepareString, *tree.Deallocate:
		objType = objectTypeNone
		kind = privilegeKindNone
	case *tree.Execute:
		objType = objectTypeNone
		kind = privilegeKindNone
	case *InternalCmdFieldList:
		objType = objectTypeNone
		kind = privilegeKindNone
	case *tree.ValuesStatement:
		objType = objectTypeTable
		typs = append(typs, PrivilegeTypeValues, PrivilegeTypeTableAll /*PrivilegeTypeTableOwnership*/)
	default:
		panic(fmt.Sprintf("does not have the privilege definition of the statement %s", stmt))
	}

	entries := make([]privilegeEntry, len(typs))
	for i, typ := range typs {
		entries[i] = privilegeEntriesMap[typ]
	}
	entries = append(entries, extraEntries...)
	return &privilege{kind, objType, entries, special}
}

// privilege will be done on the table
type privilegeTips struct {
	typ          PrivilegeType
	databaseName string
	tableName    string
}

type privilegeTipsArray []privilegeTips

func (pot privilegeTips) String() string {
	return fmt.Sprintf("%s %s %s", pot.typ, pot.databaseName, pot.tableName)
}

func (pota privilegeTipsArray) String() string {
	b := strings.Builder{}
	for _, table := range pota {
		b.WriteString(table.String())
		b.WriteString("\n")
	}
	return b.String()
}

// extractPrivilegeTipsFromPlan extracts the privilege tips from the plan
func extractPrivilegeTipsFromPlan(p *plan2.Plan) privilegeTipsArray {
	//NOTE: the pots may be nil when the plan does operate any table.
	var pots privilegeTipsArray
	appendPot := func(pot privilegeTips) {
		pots = append(pots, pot)
	}
	if p.GetQuery() != nil { //select,insert select, update, delete
		q := p.GetQuery()
		lastNode := q.Nodes[len(q.Nodes)-1]
		var t PrivilegeType

		for _, node := range q.Nodes {
			if node.NodeType == plan.Node_TABLE_SCAN {
				switch lastNode.NodeType {
				case plan.Node_UPDATE:
					t = PrivilegeTypeUpdate
				case plan.Node_DELETE:
					t = PrivilegeTypeDelete
				default:
					t = PrivilegeTypeSelect
				}
				appendPot(privilegeTips{
					t,
					node.ObjRef.GetSchemaName(),
					node.ObjRef.GetObjName(),
				})
			} else if node.NodeType == plan.Node_INSERT { //insert select
				appendPot(privilegeTips{
					PrivilegeTypeInsert,
					node.ObjRef.GetSchemaName(),
					node.ObjRef.GetObjName(),
				})
			} else if node.NodeType == plan.Node_DELETE {
				appendPot(privilegeTips{
					PrivilegeTypeDelete,
					node.ObjRef.GetSchemaName(),
					node.ObjRef.GetObjName(),
				})
			}
		}
	} else if p.GetIns() != nil { //insert into values
		ins := p.GetIns()
		appendPot(privilegeTips{
			PrivilegeTypeInsert,
			ins.GetDbName(),
			ins.GetTblName()})
	}
	return pots
}

// convertPrivilegeTipsToPrivilege constructs the privilege entries from the privilege tips from the plan
func convertPrivilegeTipsToPrivilege(priv *privilege, arr privilegeTipsArray) {
	//rewirte the privilege entries based on privilege tips
	if priv.objectType() != objectTypeTable {
		return
	}

	//NOTE: when the arr is nil, it denotes that there is no operation on the table.

	type pair struct {
		databaseName string
		tableName    string
	}

	dedup := make(map[pair]int8)

	entries := make([]privilegeEntry, 0, len(arr))
	for _, tips := range arr {
		e := privilegeEntriesMap[tips.typ]
		e.databaseName = tips.databaseName
		e.tableName = tips.tableName
		entries = append(entries, e)

		dedup[pair{tips.databaseName, tips.tableName}] = 1
	}

	//predefined privilege : tableAll, ownership
	predefined := []PrivilegeType{PrivilegeTypeTableAll, PrivilegeTypeTableOwnership}
	for _, p := range predefined {
		for par := range dedup {
			e := privilegeEntriesMap[p]
			e.databaseName = par.databaseName
			e.tableName = par.tableName
			entries = append(entries, e)
		}
	}

	priv.entries = entries
}

// getSqlFromPrivilegeEntry generates the query sql for the privilege entry
func getSqlFromPrivilegeEntry(roleId int64, entry privilegeEntry) (string, error) {
	var sql string
	//for object type table, need concrete tableid
	//TODO: table level check should be done after getting the plan
	if entry.objType == objectTypeTable {
		switch entry.privilegeLevel {
		case privilegeLevelDatabaseTable, privilegeLevelTable:
			sql = getSqlForCheckRoleHasTableLevelPrivilege(roleId, entry.privilegeId, entry.databaseName, entry.tableName)
		case privilegeLevelDatabaseStar, privilegeLevelStar:
			sql = getSqlForCheckRoleHasTableLevelForDatabaseStar(roleId, entry.privilegeId, entry.databaseName)
		case privilegeLevelStarStar:
			sql = getSqlForCheckRoleHasTableLevelForStarStar(roleId, entry.privilegeId)
		default:
			return "", moerr.NewInternalError("unsupported privilegel level %s for the privilege %s", entry.privilegeLevel, entry.privilegeId)
		}
	} else if entry.objType == objectTypeDatabase {
		switch entry.privilegeLevel {
		case privilegeLevelStar, privilegeLevelStarStar:
			sql = getSqlForCheckRoleHasDatabaseLevelForStarStar(roleId, entry.privilegeId, entry.privilegeLevel)
		case privilegeLevelDatabase:
			sql = getSqlForCheckRoleHasDatabaseLevelForDatabase(roleId, entry.privilegeId, entry.databaseName)
		default:
			return "", moerr.NewInternalError("unsupported privilegel level %s for the privilege %s", entry.privilegeLevel, entry.privilegeId)
		}
	} else if entry.objType == objectTypeAccount {
		switch entry.privilegeLevel {
		case privilegeLevelStar:
			sql = getSqlForCheckRoleHasAccountLevelForStar(roleId, entry.privilegeId)
		default:
			return "false", moerr.NewInternalError("unsupported privilegel level %s for the privilege %s", entry.privilegeLevel, entry.privilegeId)
		}
	} else {
		sql = getSqlForCheckRoleHasPrivilege(roleId, entry.objType, int64(entry.objId), int64(entry.privilegeId))
	}
	return sql, nil
}

// getPrivilegeLevelsOfObjectType gets the privilege levels of the objectType
func getPrivilegeLevelsOfObjectType(objType objectType) ([]privilegeLevelType, error) {
	if ret, ok := objectType2privilegeLevels[objType]; ok {
		return ret, nil
	}
	return nil, moerr.NewInternalError("do not support the object type %s", objType.String())
}

// getSqlForPrivilege generates the query sql for the privilege entry
func getSqlForPrivilege(roleId int64, entry privilegeEntry, pl privilegeLevelType) (string, error) {
	var sql string
	//for object type table, need concrete tableid
	switch entry.objType {
	case objectTypeTable:
		switch pl {
		case privilegeLevelDatabaseTable, privilegeLevelTable:
			sql = getSqlForCheckRoleHasTableLevelPrivilege(roleId, entry.privilegeId, entry.databaseName, entry.tableName)
		case privilegeLevelDatabaseStar, privilegeLevelStar:
			sql = getSqlForCheckRoleHasTableLevelForDatabaseStar(roleId, entry.privilegeId, entry.databaseName)
		case privilegeLevelStarStar:
			sql = getSqlForCheckRoleHasTableLevelForStarStar(roleId, entry.privilegeId)
		default:
			return "", moerr.NewInternalError("the privilege level %s for the privilege %s is unsupported", pl, entry.privilegeId)
		}
	case objectTypeDatabase:
		switch pl {
		case privilegeLevelStar, privilegeLevelStarStar:
			sql = getSqlForCheckRoleHasDatabaseLevelForStarStar(roleId, entry.privilegeId, pl)
		case privilegeLevelDatabase:
			sql = getSqlForCheckRoleHasDatabaseLevelForDatabase(roleId, entry.privilegeId, entry.databaseName)
		default:
			return "", moerr.NewInternalError("the privilege level %s for the privilege %s is unsupported", pl, entry.privilegeId)
		}
	case objectTypeAccount:
		switch pl {
		case privilegeLevelStar:
			sql = getSqlForCheckRoleHasAccountLevelForStar(roleId, entry.privilegeId)
		default:
			return "false", moerr.NewInternalError("the privilege level %s for the privilege %s is unsupported", pl, entry.privilegeId)
		}
	default:
		sql = getSqlForCheckRoleHasPrivilege(roleId, entry.objType, int64(entry.objId), int64(entry.privilegeId))
	}

	return sql, nil
}

// determineRoleSetHasPrivilegeSet decides the role set has at least one privilege of the privilege set.
// The algorithm 2.
func determineRoleSetHasPrivilegeSet(ctx context.Context, bh BackgroundExec, ses *Session, roleIds []int64, priv *privilege) (bool, error) {
	var rsset []ExecResult
	var sql string
	var err error
	var pls []privilegeLevelType
	var results []interface{}
	var yes bool
	//there is no privilege needs, just approve
	if len(priv.entries) == 0 {
		return false, nil
	}

	verifyPrivilegeEntryInMultiPrivilegeLevels := func(roleId int64, entry privilegeEntry, pls []privilegeLevelType) (bool, error) {
		for _, pl := range pls {
			sql, err = getSqlForPrivilege(roleId, entry, pl)
			if err != nil {
				return false, err
			}

			bh.ClearExecResultSet()
			err = bh.Exec(ctx, sql)
			if err != nil {
				return false, err
			}
			results = bh.GetExecResultSet()
			rsset, err = convertIntoResultSet(results)
			if err != nil {
				return false, err
			}

			if len(rsset) != 0 && rsset[0].GetRowCount() != 0 {
				return true, nil
			}
		}
		return false, nil
	}

	for _, roleId := range roleIds {
		for _, entry := range priv.entries {
			if entry.peTyp == privilegeEntryTypeGeneral {
				pls, err = getPrivilegeLevelsOfObjectType(entry.objType)
				if err != nil {
					return false, err
				}
				yes, err = verifyPrivilegeEntryInMultiPrivilegeLevels(roleId, entry, pls)
				if err != nil {
					return false, err
				}
				if yes {
					return true, nil
				}
			} else if entry.peTyp == privilegeEntryTypeMulti {
				if entry.mEntry != nil {
					allTrue := true
					//multi privileges take effect together
					for _, mi := range entry.mEntry.privs {
						if mi.pt == PrivilegeTypeRoleWGO {
							//TODO: normalize the name
							//TODO: simplify the logic
							yes, err = determineUserCanGrantRolesToOthers(ctx, ses, []*tree.Role{mi.role})
							if err != nil {
								return false, err
							}
							if yes {
								from := &verifiedRole{
									typ:  roleType,
									name: mi.role.UserName,
								}
								for _, user := range mi.users {
									to := &verifiedRole{
										typ:  userType,
										name: user.Username,
									}
									err = verifySpecialRolesInGrant(ses.GetTenantInfo(), from, to)
									if err != nil {
										return false, err
									}
								}
							}
						} else {
							tempEntry := privilegeEntriesMap[mi.pt]
							tempEntry.databaseName = entry.databaseName
							tempEntry.tableName = entry.tableName
							tempEntry.peTyp = privilegeEntryTypeGeneral
							tempEntry.mEntry = nil
							pls, err = getPrivilegeLevelsOfObjectType(tempEntry.objType)
							if err != nil {
								return false, err
							}
							//At least there is one success
							yes, err = verifyPrivilegeEntryInMultiPrivilegeLevels(roleId, tempEntry, pls)
							if err != nil {
								return false, err
							}
						}
						if !yes {
							allTrue = false
							break
						}
					}

					if allTrue {
						return allTrue, nil
					}
				}
			}
		}
	}
	return false, nil
}

// determinePrivilegesOfUserSatisfyPrivilegeSet decides the privileges of user can satisfy the requirement of the privilege set
// The algorithm 1.
func determinePrivilegesOfUserSatisfyPrivilegeSet(ctx context.Context, ses *Session, priv *privilege, stmt tree.Statement) (bool, error) {
	var rsset []ExecResult
	var yes bool
	var err error
	var results []interface{}
	var roleB int64
	var setVisited *btree.Set[int64]
	var setRList []int64
	var ret bool

	setR := &btree.Set[int64]{}
	tenant := ses.GetTenantInfo()
	pu := ses.Pu
	guestMMu := guest.New(pu.SV.GuestMmuLimitation, pu.HostMmu)
	bh := NewBackgroundHandler(ctx, guestMMu, pu.Mempool, pu)
	defer bh.Close()

	//step 1: The Set R1 {default role id}
	//The primary role (in use)
	setR.Insert((int64)(tenant.GetDefaultRoleID()))

	err = bh.Exec(ctx, "begin;")
	if err != nil {
		goto handleFailed
	}

	//step 2: The Set R2 {the roleid granted to the userid}
	//If the user uses the all secondary roles, the secondary roles needed to be loaded
	err = loadAllSecondaryRoles(ctx, bh, tenant, setR)
	if err != nil {
		goto handleFailed
	}

	setVisited = &btree.Set[int64]{}
	setRList = make([]int64, 0, setR.Len())
	//init setVisited = setR
	setR.Scan(func(roleId int64) bool {
		setVisited.Insert(roleId)
		setRList = append(setRList, roleId)
		return true
	})

	//Call the algorithm 2.
	//If the result of the algorithm 2 is true, Then return true;
	yes, err = determineRoleSetHasPrivilegeSet(ctx, bh, ses, setRList, priv)
	if err != nil {
		goto handleFailed
	}
	if yes {
		ret = true
		goto handleSuccess
	}
	/*
		step 3: !!!NOTE all roleid in setR has been processed by the algorithm 2.
		setVisited is the set of all roleid that has been processed.
		setVisited = setR;
		For {
			For roleA in setR {
				Find the peer roleB in the table mo_role_grant(granted_id,grantee_id) with grantee_id = roleA;
				If roleB is not in setVisited, Then add roleB into setR';
					add roleB into setVisited;
			}

			If setR' is empty, Then return false;
			//Call the algorithm 2.
			If the result of the algorithm 2 is true, Then return true;
			setR = setR';
			setR' = {};
		}
	*/
	for {
		setRPlus := make([]int64, 0, len(setRList))
		quit := false
		select {
		case <-ctx.Done():
			quit = true
		default:
		}
		if quit {
			break
		}

		//get roleB of roleA
		for _, roleA := range setRList {
			sqlForInheritedRoleIdOfRoleId := getSqlForInheritedRoleIdOfRoleId(roleA)
			bh.ClearExecResultSet()
			err = bh.Exec(ctx, sqlForInheritedRoleIdOfRoleId)
			if err != nil {
				err = moerr.NewInternalError("get inherited role id of the role id. error:%v", err)
				goto handleFailed
			}

			results = bh.GetExecResultSet()
			rsset, err = convertIntoResultSet(results)
			if err != nil {
				goto handleFailed
			}

			if len(rsset) != 0 && rsset[0].GetRowCount() != 0 {
				for i := uint64(0); i < rsset[0].GetRowCount(); i++ {
					roleB, err = rsset[0].GetInt64(i, 0)
					if err != nil {
						goto handleFailed
					}

					if !setVisited.Contains(roleB) {
						setVisited.Insert(roleB)
						setRPlus = append(setRPlus, roleB)
					}
				}
			}
		}

		//no more roleB, it is done
		if len(setRPlus) == 0 {
			ret = false
			goto handleSuccess
		}

		//Call the algorithm 2.
		//If the result of the algorithm 2 is true, Then return true;
		yes, err = determineRoleSetHasPrivilegeSet(ctx, bh, ses, setRPlus, priv)
		if err != nil {
			goto handleFailed
		}

		if yes {
			ret = true
			goto handleSuccess
		}
		setRList = setRPlus
	}

handleSuccess:
	err = bh.Exec(ctx, "commit;")
	if err != nil {
		goto handleFailed
	}

	return ret, err

handleFailed:
	//ROLLBACK the transaction
	rbErr := bh.Exec(ctx, "rollback;")
	if rbErr != nil {
		return false, rbErr
	}
	return false, err
}

const (
	goOn        int = iota
	successDone     //ri has indirect relation with the Uc
)

// loadAllSecondaryRoles loads all secondary roles
func loadAllSecondaryRoles(ctx context.Context, bh BackgroundExec, account *TenantInfo, Rc *btree.Set[int64]) error {
	var err error
	var sql string
	var results []interface{}
	var rsset []ExecResult
	var roleId int64

	if account.GetUseSecondaryRole() {
		sql = getSqlForRoleIdOfUserId(int(account.GetUserID()))
		bh.ClearExecResultSet()
		err = bh.Exec(ctx, sql)
		if err != nil {
			return err
		}

		results = bh.GetExecResultSet()
		rsset, err = convertIntoResultSet(results)
		if err != nil {
			return err
		}

		if len(rsset) != 0 && rsset[0].GetRowCount() != 0 {
			for i := uint64(0); i < rsset[0].GetRowCount(); i++ {
				roleId, err = rsset[0].GetInt64(i, 0)
				if err != nil {
					return err
				}
				Rc.Insert(roleId)
			}
		}
	}
	return err
}

// determineUserCanGrantRoleToOtherUsers decides if the user can grant roles to other users or roles
// the same as the grant/revoke privilege, role.
func determineUserCanGrantRolesToOthers(ctx context.Context, ses *Session, fromRoles []*tree.Role) (bool, error) {
	//step1: normalize the names of roles and users
	var err error
	err = normalizeNamesOfRoles(fromRoles)
	if err != nil {
		return false, err
	}

	pu := ses.Pu
	//step2: decide the current user
	account := ses.GetTenantInfo()
	guestMMu := guest.New(pu.SV.GuestMmuLimitation, pu.HostMmu)
	bh := NewBackgroundHandler(ctx, guestMMu, pu.Mempool, pu)
	defer bh.Close()

	//step3: check the link: roleX -> roleA -> .... -> roleZ -> the current user. Every link has the with_grant_option.
	var vr *verifiedRole
	var ret = true
	var granted bool
	var Rt *btree.Set[int64]
	var sql string
	RkPlusOne := &btree.Set[int64]{}
	Rk := &btree.Set[int64]{}
	Rc := &btree.Set[int64]{}
	RVisited := &btree.Set[int64]{}
	verifiedFromRoles := make([]*verifiedRole, len(fromRoles))

	//step 1 : add the primary role
	Rc.Insert(int64(account.GetDefaultRoleID()))

	//put it into the single transaction
	err = bh.Exec(ctx, "begin;")
	if err != nil {
		goto handleFailed
	}

	for i, role := range fromRoles {
		sql = getSqlForRoleIdOfRole(role.UserName)
		vr, err = verifyRoleFunc(ctx, bh, sql, role.UserName, roleType)
		if err != nil {
			goto handleFailed
		}
		if vr == nil {
			err = moerr.NewInternalError("there is no role %s", role.UserName)
			goto handleFailed
		}
		verifiedFromRoles[i] = vr
	}

	//step 2: The Set R2 {the roleid granted to the userid}
	//If the user uses the all secondary roles, the secondary roles needed to be loaded
	err = loadAllSecondaryRoles(ctx, bh, account, Rc)
	if err != nil {
		goto handleFailed
	}

	for _, role := range verifiedFromRoles {
		//if it is the role in use, do the check
		if Rc.Contains(role.id) {
			//check the direct relation between role and user
			granted, err = isRoleGrantedToUserWGO(ctx, bh, role.id, int64(account.GetUserID()))
			if err != nil {
				goto handleFailed
			}
			if granted {
				continue
			}
		}

		Rk.Clear()
		RVisited.Clear()
		Rk.Insert(role.id)

		riResult := goOn
		//It is kind of level traversal
		for Rk.Len() != 0 && riResult == goOn {
			RkPlusOne.Clear()
			for _, ri := range Rk.Keys() {
				Rt, err = getRoleSetThatRoleGrantedToWGO(ctx, bh, ri, RVisited, RkPlusOne)
				if err != nil {
					goto handleFailed
				}

				if setIsIntersected(Rt, Rc) {
					riResult = successDone
					break
				}
			}

			//swap Rk,R(k+1)
			Rk, RkPlusOne = RkPlusOne, Rk
		}

		if riResult != successDone {
			//fail
			ret = false
			break
		}
	}

	err = bh.Exec(ctx, "commit;")
	if err != nil {
		goto handleFailed
	}

	return ret, err

handleFailed:
	//ROLLBACK the transaction
	rbErr := bh.Exec(ctx, "rollback;")
	if rbErr != nil {
		return false, rbErr
	}
	return false, err
}

// isRoleGrantedToUserWGO verifies the role has been granted to the user with with_grant_option = true.
// Algorithm 1
func isRoleGrantedToUserWGO(ctx context.Context, bh BackgroundExec, roleId, UserId int64) (bool, error) {
	var err error
	var results []interface{}
	var rsset []ExecResult
	sql := getSqlForCheckUserGrantWGO(roleId, UserId)
	bh.ClearExecResultSet()
	err = bh.Exec(ctx, sql)
	if err != nil {
		return false, err
	}

	results = bh.GetExecResultSet()
	rsset, err = convertIntoResultSet(results)
	if err != nil {
		return false, err
	}

	if len(rsset) > 0 && rsset[0].GetRowCount() > 0 {
		return true, nil
	}

	return false, nil
}

// getRoleSetThatRoleGrantedToWGO returns all the roles that the role has been granted to with with_grant_option = true.
// Algorithm 2
func getRoleSetThatRoleGrantedToWGO(ctx context.Context, bh BackgroundExec, roleId int64, RVisited, RkPlusOne *btree.Set[int64]) (*btree.Set[int64], error) {
	var err error
	var results []interface{}
	var rsset []ExecResult
	var id int64
	rset := &btree.Set[int64]{}
	sql := getSqlForCheckRoleGrantWGO(roleId)
	bh.ClearExecResultSet()
	err = bh.Exec(ctx, sql)
	if err != nil {
		return nil, err
	}

	results = bh.GetExecResultSet()
	rsset, err = convertIntoResultSet(results)
	if err != nil {
		return nil, err
	}

	if len(rsset) > 0 && rsset[0].GetRowCount() > 0 {
		for i := uint64(0); i < rsset[0].GetRowCount(); i++ {
			id, err = rsset[0].GetInt64(i, 0)
			if err != nil {
				return nil, err
			}
			if !RVisited.Contains(id) {
				RVisited.Insert(id)
				RkPlusOne.Insert(id)
				rset.Insert(id)
			}
		}
	}

	return rset, err
}

// authenticatePrivilegeOfStatementWithObjectTypeAccountAndDatabase decides the user has the privilege of executing the statement with object type account
func authenticatePrivilegeOfStatementWithObjectTypeAccountAndDatabase(ctx context.Context, ses *Session, stmt tree.Statement) (bool, error) {
	var err error
	var ok, yes bool
	priv := ses.GetPrivilege()
	if priv.objectType() != objectTypeAccount && priv.objectType() != objectTypeDatabase { //do nothing
		return true, nil
	}
	ok, err = determinePrivilegesOfUserSatisfyPrivilegeSet(ctx, ses, priv, stmt)
	if err != nil {
		return false, err
	}

	//for GrantRole statement, check with_grant_option
	if !ok && priv.kind == privilegeKindInherit {
		grant := stmt.(*tree.Grant)
		grantRole := grant.GrantRole
		yes, err = determineUserCanGrantRolesToOthers(ctx, ses, grantRole.Roles)
		if err != nil {
			return false, err
		}
		if yes {
			return true, nil
		}
	}
	//for Create User statement with default role.
	//TODO:

	return ok, nil
}

// authenticatePrivilegeOfStatementWithObjectTypeTable decides the user has the privilege of executing the statement with object type table
func authenticatePrivilegeOfStatementWithObjectTypeTable(ctx context.Context, ses *Session, stmt tree.Statement, p *plan2.Plan) (bool, error) {
	priv := determinePrivilegeSetOfStatement(stmt)
	if priv.objectType() == objectTypeTable {
		arr := extractPrivilegeTipsFromPlan(p)
		if len(arr) == 0 {
			return true, nil
		}
		convertPrivilegeTipsToPrivilege(priv, arr)
		ok, err := determinePrivilegesOfUserSatisfyPrivilegeSet(ctx, ses, priv, stmt)
		if err != nil {
			return false, err
		}
		return ok, nil
	}
	return true, nil
}

// formSqlFromGrantPrivilege makes the sql for querying the database.
func formSqlFromGrantPrivilege(ctx context.Context, ses *Session, gp *tree.GrantPrivilege, priv *tree.Privilege) (string, error) {
	tenant := ses.GetTenantInfo()
	sql := ""
	var privType PrivilegeType
	var err error
	privType, err = convertAstPrivilegeTypeToPrivilegeType(priv.Type, gp.ObjType)
	if err != nil {
		return "", err
	}
	switch gp.ObjType {
	case tree.OBJECT_TYPE_TABLE:
		switch gp.Level.Level {
		case tree.PRIVILEGE_LEVEL_TYPE_STAR:
			sql = getSqlForCheckWithGrantOptionForTableDatabaseStar(int64(tenant.GetDefaultRoleID()), privType, ses.GetDatabaseName())
		case tree.PRIVILEGE_LEVEL_TYPE_STAR_STAR:
			sql = getSqlForCheckWithGrantOptionForTableStarStar(int64(tenant.GetDefaultRoleID()), privType)
		case tree.PRIVILEGE_LEVEL_TYPE_DATABASE_STAR:
			sql = getSqlForCheckWithGrantOptionForTableDatabaseStar(int64(tenant.GetDefaultRoleID()), privType, gp.Level.DbName)
		case tree.PRIVILEGE_LEVEL_TYPE_DATABASE_TABLE:
			sql = getSqlForCheckWithGrantOptionForTableDatabaseTable(int64(tenant.GetDefaultRoleID()), privType, gp.Level.DbName, gp.Level.TabName)
		case tree.PRIVILEGE_LEVEL_TYPE_TABLE:
			sql = getSqlForCheckWithGrantOptionForTableDatabaseTable(int64(tenant.GetDefaultRoleID()), privType, ses.GetDatabaseName(), gp.Level.TabName)
		default:
			return "", moerr.NewInternalError("in object type %v privilege level type %v is unsupported", gp.ObjType, gp.Level.Level)
		}
	case tree.OBJECT_TYPE_DATABASE:
		switch gp.Level.Level {
		case tree.PRIVILEGE_LEVEL_TYPE_STAR:
			sql = getSqlForCheckWithGrantOptionForDatabaseStar(int64(tenant.GetDefaultRoleID()), privType)
		case tree.PRIVILEGE_LEVEL_TYPE_STAR_STAR:
			sql = getSqlForCheckWithGrantOptionForDatabaseStarStar(int64(tenant.GetDefaultRoleID()), privType)
		case tree.PRIVILEGE_LEVEL_TYPE_TABLE:
			//in the syntax, we can not distinguish the table name from the database name.
			sql = getSqlForCheckWithGrantOptionForDatabaseDB(int64(tenant.GetDefaultRoleID()), privType, gp.Level.TabName)
		case tree.PRIVILEGE_LEVEL_TYPE_DATABASE:
			sql = getSqlForCheckWithGrantOptionForDatabaseDB(int64(tenant.GetDefaultRoleID()), privType, gp.Level.DbName)
		default:
			return "", moerr.NewInternalError("in object type %v privilege level type %v is unsupported", gp.ObjType, gp.Level.Level)
		}
	case tree.OBJECT_TYPE_ACCOUNT:
		switch gp.Level.Level {
		case tree.PRIVILEGE_LEVEL_TYPE_STAR:
			sql = getSqlForCheckWithGrantOptionForAccountStar(int64(tenant.GetDefaultRoleID()), privType)
		default:
			return "", moerr.NewInternalError("in object type %v privilege level type %v is unsupported", gp.ObjType, gp.Level.Level)
		}
	default:
		return "", moerr.NewInternalError("object type %v is unsupported", gp.ObjType)
	}
	return sql, nil
}

// getRoleSetThatPrivilegeGrantedToWGO gets all roles that the privilege granted to with with_grant_option = true
// The algorithm 3
func getRoleSetThatPrivilegeGrantedToWGO(ctx context.Context, bh BackgroundExec, privType PrivilegeType) (*btree.Set[int64], error) {
	var err error
	var results []interface{}
	var rsset []ExecResult
	var id int64
	rset := &btree.Set[int64]{}
	sql := getSqlForCheckRoleHasPrivilegeWGO(int64(privType))
	bh.ClearExecResultSet()
	err = bh.Exec(ctx, sql)
	if err != nil {
		return nil, err
	}
	results = bh.GetExecResultSet()
	rsset, err = convertIntoResultSet(results)
	if err != nil {
		return nil, err
	}

	if len(rsset) > 0 && rsset[0].GetRowCount() > 0 {
		for i := uint64(0); i < rsset[0].GetRowCount(); i++ {
			id, err = rsset[0].GetInt64(i, 0)
			if err != nil {
				return nil, err
			}
			rset.Insert(id)
		}
	}

	return rset, err
}

// setIsIntersected decides the A is intersecting the B.
func setIsIntersected(A, B *btree.Set[int64]) bool {
	if A.Len() > B.Len() {
		A, B = B, A
	}
	iter := A.Iter()
	for x := iter.First(); x; x = iter.Next() {
		if B.Contains(iter.Key()) {
			return true
		}
	}
	return false
}

// determineUserCanGrantPrivilegesToOthers decides the privileges can be granted to others.
func determineUserCanGrantPrivilegesToOthers(ctx context.Context, ses *Session, gp *tree.GrantPrivilege) (bool, error) {
	//step1: normalize the names of roles and users
	var err error
	pu := ses.Pu
	//step2: decide the current user
	account := ses.GetTenantInfo()
	guestMMu := guest.New(pu.SV.GuestMmuLimitation, pu.HostMmu)
	bh := NewBackgroundHandler(ctx, guestMMu, pu.Mempool, pu)
	defer bh.Close()

	//step3: check the link: roleX -> roleA -> .... -> roleZ -> the current user. Every link has the with_grant_option.
	var ret = true
	var privType PrivilegeType
	var Rt *btree.Set[int64]
	var Rp *btree.Set[int64]
	RkPlusOne := &btree.Set[int64]{}
	Rk := &btree.Set[int64]{}
	RVisited := &btree.Set[int64]{}
	// the roles that the user using
	Rc := &btree.Set[int64]{}

	Rc.Insert(int64(account.GetDefaultRoleID()))

	//put it into the single transaction
	err = bh.Exec(ctx, "begin;")
	if err != nil {
		goto handleFailed
	}

	//step 2: The Set R2 {the roleid granted to the userid}
	//If the user uses the all secondary roles, the secondary roles needed to be loaded
	err = loadAllSecondaryRoles(ctx, bh, account, Rc)
	if err != nil {
		goto handleFailed
	}

	for _, priv := range gp.Privileges {
		privType, err = convertAstPrivilegeTypeToPrivilegeType(priv.Type, gp.ObjType)
		if err != nil {
			goto handleFailed
		}

		//call the algorithm 3.
		Rp, err = getRoleSetThatPrivilegeGrantedToWGO(ctx, bh, privType)
		if err != nil {
			goto handleFailed
		}

		if setIsIntersected(Rp, Rc) {
			continue
		}

		riResult := goOn
		for _, rx := range Rp.Keys() {
			Rk.Clear()
			RVisited.Clear()
			Rk.Insert(rx)

			//It is kind of level traversal
			for Rk.Len() != 0 && riResult == goOn {
				RkPlusOne.Clear()
				for _, ri := range Rk.Keys() {
					Rt, err = getRoleSetThatRoleGrantedToWGO(ctx, bh, ri, RVisited, RkPlusOne)
					if err != nil {
						goto handleFailed
					}

					if setIsIntersected(Rt, Rc) {
						riResult = successDone
						break
					}
				}

				//swap Rk,R(k+1)
				Rk, RkPlusOne = RkPlusOne, Rk
			}

			if riResult == successDone {
				break
			}
		}
		if riResult != successDone {
			ret = false
			break
		}
	}

	err = bh.Exec(ctx, "commit;")
	if err != nil {
		goto handleFailed
	}

	return ret, err

handleFailed:
	//ROLLBACK the transaction
	rbErr := bh.Exec(ctx, "rollback;")
	if rbErr != nil {
		return false, rbErr
	}
	return false, err
}

func convertAstPrivilegeTypeToPrivilegeType(priv tree.PrivilegeType, ot tree.ObjectType) (PrivilegeType, error) {
	var privType PrivilegeType
	switch priv {
	case tree.PRIVILEGE_TYPE_STATIC_CREATE_ACCOUNT:
		privType = PrivilegeTypeCreateAccount
	case tree.PRIVILEGE_TYPE_STATIC_DROP_ACCOUNT:
		privType = PrivilegeTypeDropAccount
	case tree.PRIVILEGE_TYPE_STATIC_ALTER_ACCOUNT:
		privType = PrivilegeTypeAlterAccount
	case tree.PRIVILEGE_TYPE_STATIC_CREATE_USER:
		privType = PrivilegeTypeCreateUser
	case tree.PRIVILEGE_TYPE_STATIC_DROP_USER:
		privType = PrivilegeTypeDropUser
	case tree.PRIVILEGE_TYPE_STATIC_ALTER_USER:
		privType = PrivilegeTypeAlterUser
	case tree.PRIVILEGE_TYPE_STATIC_CREATE_ROLE:
		privType = PrivilegeTypeCreateRole
	case tree.PRIVILEGE_TYPE_STATIC_DROP_ROLE:
		privType = PrivilegeTypeDropRole
	case tree.PRIVILEGE_TYPE_STATIC_ALTER_ROLE:
		privType = PrivilegeTypeAlterRole
	case tree.PRIVILEGE_TYPE_STATIC_CREATE_DATABASE:
		privType = PrivilegeTypeCreateDatabase
	case tree.PRIVILEGE_TYPE_STATIC_DROP_DATABASE:
		privType = PrivilegeTypeDropDatabase
	case tree.PRIVILEGE_TYPE_STATIC_SHOW_DATABASES:
		privType = PrivilegeTypeShowDatabases
	case tree.PRIVILEGE_TYPE_STATIC_CONNECT:
		privType = PrivilegeTypeConnect
	case tree.PRIVILEGE_TYPE_STATIC_MANAGE_GRANTS:
		privType = PrivilegeTypeManageGrants
	case tree.PRIVILEGE_TYPE_STATIC_ALL:
		switch ot {
		case tree.OBJECT_TYPE_ACCOUNT:
			privType = PrivilegeTypeAccountAll
		case tree.OBJECT_TYPE_DATABASE:
			privType = PrivilegeTypeDatabaseAll
		case tree.OBJECT_TYPE_TABLE:
			privType = PrivilegeTypeTableAll
		default:
			return 0, moerr.NewInternalError(`the object type "%s" do not support the privilege "%s"`, ot.String(), priv.ToString())
		}
	case tree.PRIVILEGE_TYPE_STATIC_OWNERSHIP:
		switch ot {
		case tree.OBJECT_TYPE_DATABASE:
			privType = PrivilegeTypeDatabaseOwnership
		case tree.OBJECT_TYPE_TABLE:
			privType = PrivilegeTypeTableOwnership
		default:
			return 0, moerr.NewInternalError(`the object type "%s" do not support the privilege "%s"`, ot.String(), priv.ToString())
		}
	case tree.PRIVILEGE_TYPE_STATIC_SHOW_TABLES:
		privType = PrivilegeTypeShowTables
	case tree.PRIVILEGE_TYPE_STATIC_CREATE_TABLE:
		privType = PrivilegeTypeCreateTable
	case tree.PRIVILEGE_TYPE_STATIC_DROP_TABLE:
		privType = PrivilegeTypeDropTable
	case tree.PRIVILEGE_TYPE_STATIC_CREATE_VIEW:
		privType = PrivilegeTypeCreateView
	case tree.PRIVILEGE_TYPE_STATIC_DROP_VIEW:
		privType = PrivilegeTypeDropView
	case tree.PRIVILEGE_TYPE_STATIC_ALTER_VIEW:
		privType = PrivilegeTypeAlterView
	case tree.PRIVILEGE_TYPE_STATIC_ALTER_TABLE:
		privType = PrivilegeTypeAlterTable
	case tree.PRIVILEGE_TYPE_STATIC_SELECT:
		privType = PrivilegeTypeSelect
	case tree.PRIVILEGE_TYPE_STATIC_INSERT:
		privType = PrivilegeTypeInsert
	case tree.PRIVILEGE_TYPE_STATIC_UPDATE:
		privType = PrivilegeTypeUpdate
	case tree.PRIVILEGE_TYPE_STATIC_DELETE:
		privType = PrivilegeTypeDelete
	case tree.PRIVILEGE_TYPE_STATIC_INDEX:
		privType = PrivilegeTypeIndex
	case tree.PRIVILEGE_TYPE_STATIC_EXECUTE:
		privType = PrivilegeTypeExecute
	case tree.PRIVILEGE_TYPE_STATIC_TRUNCATE:
		privType = PrivilegeTypeTruncate
	case tree.PRIVILEGE_TYPE_STATIC_REFERENCE:
		privType = PrivilegeTypeReference
	case tree.PRIVILEGE_TYPE_STATIC_VALUES:
		privType = PrivilegeTypeValues
	default:
		return 0, moerr.NewInternalError("unsupported privilege type %s", priv.ToString())
	}
	return privType, nil
}

// authenticatePrivilegeOfStatementWithObjectTypeNone decides the user has the privilege of executing the statement with object type none
func authenticatePrivilegeOfStatementWithObjectTypeNone(ctx context.Context, ses *Session, stmt tree.Statement) (bool, error) {
	priv := ses.GetPrivilege()
	if priv.objectType() != objectTypeNone { //do nothing
		return true, nil
	}
	tenant := ses.GetTenantInfo()

	if priv.privilegeKind() == privilegeKindNone { // do nothing
		return true, nil
	} else if priv.privilegeKind() == privilegeKindSpecial { //GrantPrivilege, RevokePrivilege

		checkGrantPrivilege := func(g *tree.GrantPrivilege) (bool, error) {
			//in the version 0.6, only the moAdmin and accountAdmin can grant the privilege.
			if tenant.IsAdminRole() {
				return true, nil
			}
			return determineUserCanGrantPrivilegesToOthers(ctx, ses, g)
		}

		checkRevokePrivilege := func() (bool, error) {
			//in the version 0.6, only the moAdmin and accountAdmin can revoke the privilege.
			return tenant.IsAdminRole(), nil
		}

		switch gp := stmt.(type) {
		case *tree.Grant:
			if gp.Typ == tree.GrantTypePrivilege {
				yes, err := checkGrantPrivilege(&gp.GrantPrivilege)
				if err != nil {
					return yes, err
				}
				if yes {
					return yes, nil
				}
			}
		case *tree.Revoke:
			if gp.Typ == tree.RevokeTypePrivilege {
				return checkRevokePrivilege()
			}
		case *tree.GrantPrivilege:
			yes, err := checkGrantPrivilege(gp)
			if err != nil {
				return yes, err
			}
			if yes {
				return yes, nil
			}
		case *tree.RevokePrivilege:
			return checkRevokePrivilege()
		}
	}

	return false, nil
}

// checkSysExistsOrNot checks the SYS tenant exists or not.
func checkSysExistsOrNot(ctx context.Context, bh BackgroundExec, pu *config.ParameterUnit) (bool, error) {
	var results []interface{}
	var rsset []ExecResult
	var err error
	var tableNames []string
	var tableName string

	dbSql := "show databases;"
	bh.ClearExecResultSet()
	err = bh.Exec(ctx, dbSql)
	if err != nil {
		return false, err
	}

<<<<<<< HEAD
	results := bh.GetExecResultSet()

=======
	results = bh.GetExecResultSet()
>>>>>>> d22f5bcc
	if len(results) != 1 {
		return false, moerr.NewInternalError("it must have result set")
	}

	rsset, err = convertIntoResultSet(results)
	if err != nil {
		return false, err
	}

	for i := uint64(0); i < rsset[0].GetRowCount(); i++ {
		_, err = rsset[0].GetString(i, 0)
		if err != nil {
			return false, err
		}
	}

	sql := "show tables from mo_catalog;"
	bh.ClearExecResultSet()
	err = bh.Exec(ctx, sql)
	if err != nil {
		return false, err
	}

	results = bh.GetExecResultSet()
	if len(results) != 1 {
		return false, moerr.NewInternalError("it must have result set")
	}

	rsset, err = convertIntoResultSet(results)
	if err != nil {
		return false, err
	}

	for i := uint64(0); i < rsset[0].GetRowCount(); i++ {
		tableName, err = rsset[0].GetString(i, 0)
		if err != nil {
			return false, err
		}
		tableNames = append(tableNames, tableName)
	}

	//if there is at least one catalog table, it denotes the sys tenant exists.
	for _, name := range tableNames {
		if _, ok := sysWantedTables[name]; ok {
			return true, nil
		}
	}

	return false, nil
}

// InitSysTenant initializes the tenant SYS before any tenants and accepting any requests
// during the system is booting.
func InitSysTenant(ctx context.Context) error {
	var err error
	var exists bool
	pu := config.GetParameterUnit(ctx)

	tenant := &TenantInfo{
		Tenant:        sysAccountName,
		User:          rootName,
		DefaultRole:   moAdminRoleName,
		TenantID:      sysAccountID,
		UserID:        rootID,
		DefaultRoleID: moAdminRoleID,
	}

	ctx = context.WithValue(ctx, defines.TenantIDKey{}, uint32(sysAccountID))
	ctx = context.WithValue(ctx, defines.UserIDKey{}, uint32(rootID))
	ctx = context.WithValue(ctx, defines.RoleIDKey{}, uint32(moAdminRoleID))

	guestMMu := guest.New(pu.SV.GuestMmuLimitation, pu.HostMmu)
	bh := NewBackgroundHandler(ctx, guestMMu, pu.Mempool, pu)
	defer bh.Close()

	//USE the mo_catalog
	err = bh.Exec(ctx, "use mo_catalog;")
	if err != nil {
		return err
	}

	err = bh.Exec(ctx, "begin;")
	if err != nil {
		goto handleFailed
	}

	exists, err = checkSysExistsOrNot(ctx, bh, pu)
	if err != nil {
		goto handleFailed
	}
	{
		fmt.Printf("++++++init ok++++\n")
	}

	if !exists {
		err = createTablesInMoCatalog(ctx, bh, tenant, pu)
		if err != nil {
			goto handleFailed
		}

		err = createTablesInInformationSchema(ctx, bh, tenant, pu)
		if err != nil {
			goto handleFailed
		}
	}

	err = bh.Exec(ctx, "commit;")
	if err != nil {
		goto handleFailed
	}
	return err
handleFailed:
	//ROLLBACK the transaction
	rbErr := bh.Exec(ctx, "rollback;")
	if rbErr != nil {
		return rbErr
	}
	return err
}

// createTablesInMoCatalog creates catalog tables in the database mo_catalog.
func createTablesInMoCatalog(ctx context.Context, bh BackgroundExec, tenant *TenantInfo, pu *config.ParameterUnit) error {
	var err error
	var initMoAccount string
	var initDataSqls []string
	if !tenant.IsSysTenant() {
		return moerr.NewInternalError("only sys tenant can execute the function")
	}

	addSqlIntoSet := func(sql string) {
		initDataSqls = append(initDataSqls, sql)
	}

	//create tables for the tenant
	for _, sql := range createSqls {
		addSqlIntoSet(sql)
	}

	//initialize the default data of tables for the tenant
	//step 1: add new tenant entry to the mo_account
	initMoAccount = fmt.Sprintf(initMoAccountFormat, sysAccountID, sysAccountName, sysAccountStatus, types.CurrentTimestamp().String2(time.UTC, 0), sysAccountComments)
	addSqlIntoSet(initMoAccount)

	//step 2:add new role entries to the mo_role

	initMoRole1 := fmt.Sprintf(initMoRoleFormat, moAdminRoleID, moAdminRoleName, rootID, moAdminRoleID, types.CurrentTimestamp().String2(time.UTC, 0), "")
	initMoRole2 := fmt.Sprintf(initMoRoleFormat, publicRoleID, publicRoleName, rootID, moAdminRoleID, types.CurrentTimestamp().String2(time.UTC, 0), "")
	addSqlIntoSet(initMoRole1)
	addSqlIntoSet(initMoRole2)

	//step 3:add new user entry to the mo_user

	initMoUser1 := fmt.Sprintf(initMoUserFormat, rootID, rootHost, rootName, rootPassword, rootStatus, types.CurrentTimestamp().String2(time.UTC, 0), rootExpiredTime, rootLoginType, rootCreatorID, rootOwnerRoleID, rootDefaultRoleID)
	initMoUser2 := fmt.Sprintf(initMoUserFormat, dumpID, dumpHost, dumpName, dumpPassword, dumpStatus, types.CurrentTimestamp().String2(time.UTC, 0), dumpExpiredTime, dumpLoginType, dumpCreatorID, dumpOwnerRoleID, dumpDefaultRoleID)
	addSqlIntoSet(initMoUser1)
	addSqlIntoSet(initMoUser2)

	//step4: add new entries to the mo_role_privs
	//moadmin role
	for _, t := range entriesOfMoAdminForMoRolePrivsFor {
		entry := privilegeEntriesMap[t]
		initMoRolePriv := fmt.Sprintf(initMoRolePrivFormat,
			moAdminRoleID, moAdminRoleName,
			entry.objType, entry.objId,
			entry.privilegeId, entry.privilegeId.String(), entry.privilegeLevel,
			rootID, types.CurrentTimestamp().String2(time.UTC, 0),
			entry.withGrantOption)
		addSqlIntoSet(initMoRolePriv)
	}

	//public role
	for _, t := range entriesOfPublicForMoRolePrivsFor {
		entry := privilegeEntriesMap[t]
		initMoRolePriv := fmt.Sprintf(initMoRolePrivFormat,
			publicRoleID, publicRoleName,
			entry.objType, entry.objId,
			entry.privilegeId, entry.privilegeId.String(), entry.privilegeLevel,
			rootID, types.CurrentTimestamp().String2(time.UTC, 0),
			entry.withGrantOption)
		addSqlIntoSet(initMoRolePriv)
	}

	//step5: add new entries to the mo_user_grant

	initMoUserGrant1 := fmt.Sprintf(initMoUserGrantFormat, moAdminRoleID, rootID, types.CurrentTimestamp().String2(time.UTC, 0), false)
	initMoUserGrant2 := fmt.Sprintf(initMoUserGrantFormat, publicRoleID, rootID, types.CurrentTimestamp().String2(time.UTC, 0), false)
	addSqlIntoSet(initMoUserGrant1)
	addSqlIntoSet(initMoUserGrant2)
	initMoUserGrant4 := fmt.Sprintf(initMoUserGrantFormat, moAdminRoleID, dumpID, types.CurrentTimestamp().String2(time.UTC, 0), false)
	initMoUserGrant5 := fmt.Sprintf(initMoUserGrantFormat, publicRoleID, dumpID, types.CurrentTimestamp().String2(time.UTC, 0), false)
	addSqlIntoSet(initMoUserGrant4)
	addSqlIntoSet(initMoUserGrant5)

	//fill the mo_account, mo_role, mo_user, mo_role_privs, mo_user_grant
	for _, sql := range initDataSqls {
		err = bh.Exec(ctx, sql)
		if err != nil {
			goto handleFailed
		}
	}

handleFailed:
	return err
}

// createTablesInInformationSchema creates the database information_schema and the views or tables.
func createTablesInInformationSchema(ctx context.Context, bh BackgroundExec, tenant *TenantInfo, pu *config.ParameterUnit) error {
	err := bh.Exec(ctx, "create database information_schema;")
	if err != nil {
		return err
	}
	return err
}

func checkTenantExistsOrNot(ctx context.Context, bh BackgroundExec, pu *config.ParameterUnit, userName string) (bool, error) {
	var sqlForCheckTenant string
	var results []interface{}
	var rsset []ExecResult
	var err error
	sqlForCheckTenant = getSqlForCheckTenant(userName)
	bh.ClearExecResultSet()
	err = bh.Exec(ctx, sqlForCheckTenant)
	if err != nil {
		return false, err
	}

	results = bh.GetExecResultSet()
	rsset, err = convertIntoResultSet(results)
	if err != nil {
		return false, err
	}

	if len(rsset) >= 1 && rsset[0].GetRowCount() >= 1 {
		return true, nil
	}
	return false, nil
}

// InitGeneralTenant initializes the application level tenant
func InitGeneralTenant(ctx context.Context, tenant *TenantInfo, ca *tree.CreateAccount) error {
	var err error
	var exists bool
	var newTenant *TenantInfo
	pu := config.GetParameterUnit(ctx)

	if !(tenant.IsSysTenant() && tenant.IsMoAdminRole()) {
		return moerr.NewInternalError("tenant %s user %s role %s do not have the privilege to create the new account", tenant.GetTenant(), tenant.GetUser(), tenant.GetDefaultRole())
	}

	//normalize the name
	ca.Name, err = normalizeName(ca.Name)
	if err != nil {
		return err
	}

	ca.AuthOption.AdminName, err = normalizeName(ca.AuthOption.AdminName)
	if err != nil {
		return err
	}
	ctx = context.WithValue(ctx, defines.TenantIDKey{}, uint32(tenant.GetTenantID()))
	ctx = context.WithValue(ctx, defines.UserIDKey{}, uint32(tenant.GetUserID()))
	ctx = context.WithValue(ctx, defines.RoleIDKey{}, uint32(tenant.GetDefaultRoleID()))

	guestMMu := guest.New(pu.SV.GuestMmuLimitation, pu.HostMmu)
	bh := NewBackgroundHandler(ctx, guestMMu, pu.Mempool, pu)
	defer bh.Close()

	//USE the mo_catalog
	err = bh.Exec(ctx, "use mo_catalog;")
	if err != nil {
		return err
	}

	err = bh.Exec(ctx, "begin;")
	if err != nil {
		goto handleFailed
	}

	exists, err = checkTenantExistsOrNot(ctx, bh, pu, ca.Name)
	if err != nil {
		goto handleFailed
	}

	if exists {
		if !ca.IfNotExists { //do nothing
			err = moerr.NewInternalError("the tenant %s exists", ca.Name)
			goto handleFailed
		}
	} else {
		newTenant, err = createTablesInMoCatalogOfGeneralTenant(ctx, bh, tenant, pu, ca)
		if err != nil {
			goto handleFailed
		}

		err = createTablesInInformationSchemaOfGeneralTenant(ctx, bh, tenant, pu, newTenant)
		if err != nil {
			goto handleFailed
		}
	}

	err = bh.Exec(ctx, "commit;")
	if err != nil {
		goto handleFailed
	}
	return err
handleFailed:
	//ROLLBACK the transaction
	rbErr := bh.Exec(ctx, "rollback;")
	if rbErr != nil {
		return rbErr
	}
	return err
}

// createTablesInMoCatalogOfGeneralTenant creates catalog tables in the database mo_catalog.
func createTablesInMoCatalogOfGeneralTenant(ctx context.Context, bh BackgroundExec, tenant *TenantInfo, pu *config.ParameterUnit, ca *tree.CreateAccount) (*TenantInfo, error) {
	var err error
	var initMoAccount string
	var results []interface{}
	var rsset []ExecResult
	var newTenantID int64
	var newUserId int64
	var comment = ""
	var initDataSqls []string
	var initMoRole1 string
	var initMoRole2 string
	var initMoUser1 string
	var initMoUserGrant1 string
	var initMoUserGrant2 string
	var newTenant *TenantInfo
	var name, password, status string
	var newTenantCtx context.Context

	addSqlIntoSet := func(sql string) {
		initDataSqls = append(initDataSqls, sql)
	}

	if nameIsInvalid(ca.Name) {
		err = moerr.NewInternalError("the account name is invalid")
		goto handleFailed
	}

	if nameIsInvalid(ca.AuthOption.AdminName) {
		err = moerr.NewInternalError("the admin name is invalid")
		goto handleFailed
	}

	//!!!NOTE : Insert into mo_account with original context.
	// Other operations with a new context with new tenant info
	//step 1: add new tenant entry to the mo_account
	if ca.Comment.Exist {
		comment = ca.Comment.Comment
	}

	initMoAccount = fmt.Sprintf(initMoAccountWithoutIDFormat, ca.Name, sysAccountStatus, types.CurrentTimestamp().String2(time.UTC, 0), comment)
	//execute the insert
	err = bh.Exec(ctx, initMoAccount)
	if err != nil {
		goto handleFailed
	}

	//query the tenant id
	bh.ClearExecResultSet()
	err = bh.Exec(ctx, getSqlForCheckTenant(ca.Name))
	if err != nil {
		goto handleFailed
	}

	results = bh.GetExecResultSet()
	rsset, err = convertIntoResultSet(results)
	if err != nil {
		goto handleFailed
	}

	if len(rsset) != 0 && rsset[0].GetRowCount() != 0 {
		newTenantID, err = rsset[0].GetInt64(0, 0)
		if err != nil {
			goto handleFailed
		}
	} else {
		err = moerr.NewInternalError("get the id of tenant %s failed", ca.Name)
		goto handleFailed
	}

	newTenant = &TenantInfo{
		Tenant:        ca.Name,
		User:          ca.AuthOption.AdminName,
		DefaultRole:   publicRoleName,
		TenantID:      uint32(newTenantID),
		UserID:        uint32(newUserId),
		DefaultRoleID: publicRoleID,
	}

	//with new tenant
	newTenantCtx = context.WithValue(ctx, defines.TenantIDKey{}, uint32(newTenantID))
	newUserId = dumpID + 1
	newTenantCtx = context.WithValue(newTenantCtx, defines.UserIDKey{}, uint32(newUserId))
	newTenantCtx = context.WithValue(newTenantCtx, defines.RoleIDKey{}, uint32(publicRoleID))

	//create tables for the tenant
	for _, sql := range createSqls {
		//only the SYS tenant has the table mo_account
		if strings.HasPrefix(sql, "create table mo_account") {
			continue
		}
		err = bh.Exec(newTenantCtx, sql)
		if err != nil {
			goto handleFailed
		}
	}

	//initialize the default data of tables for the tenant

	//step 2:add new role entries to the mo_role
	initMoRole1 = fmt.Sprintf(initMoRoleFormat, accountAdminRoleID, accountAdminRoleName, tenant.GetUserID(), tenant.GetDefaultRoleID(), types.CurrentTimestamp().String2(time.UTC, 0), "")
	initMoRole2 = fmt.Sprintf(initMoRoleFormat, publicRoleID, publicRoleName, tenant.GetUserID(), tenant.GetDefaultRoleID(), types.CurrentTimestamp().String2(time.UTC, 0), "")
	addSqlIntoSet(initMoRole1)
	addSqlIntoSet(initMoRole2)

	//step 3:add new user entry to the mo_user
	if ca.AuthOption.IdentifiedType.Typ != tree.AccountIdentifiedByPassword {
		err = moerr.NewInternalError("only support password verification now")
		goto handleFailed
	}
	name = ca.AuthOption.AdminName
	password = ca.AuthOption.IdentifiedType.Str
	if len(password) == 0 {
		err = moerr.NewInternalError("password is empty string")
		goto handleFailed
	}
	status = rootStatus
	//TODO: fix the status of user or account
	if ca.StatusOption.Exist {
		if ca.StatusOption.Option == tree.AccountStatusSuspend {
			status = "suspend"
		}
	}
	//the first user id in the general tenant
	initMoUser1 = fmt.Sprintf(initMoUserFormat, newUserId, rootHost, name, password, status,
		types.CurrentTimestamp().String2(time.UTC, 0), rootExpiredTime, rootLoginType,
		tenant.GetUserID(), tenant.GetDefaultRoleID(), accountAdminRoleID)
	addSqlIntoSet(initMoUser1)

	//step4: add new entries to the mo_role_privs
	//accountadmin role
	for _, t := range entriesOfAccountAdminForMoRolePrivsFor {
		entry := privilegeEntriesMap[t]
		initMoRolePriv := fmt.Sprintf(initMoRolePrivFormat,
			accountAdminRoleID, accountAdminRoleName,
			entry.objType, entry.objId,
			entry.privilegeId, entry.privilegeId.String(), entry.privilegeLevel,
			tenant.GetUserID(), types.CurrentTimestamp().String2(time.UTC, 0),
			entry.withGrantOption)
		addSqlIntoSet(initMoRolePriv)
	}

	//public role
	for _, t := range entriesOfPublicForMoRolePrivsFor {
		entry := privilegeEntriesMap[t]
		initMoRolePriv := fmt.Sprintf(initMoRolePrivFormat,
			publicRoleID, publicRoleName,
			entry.objType, entry.objId,
			entry.privilegeId, entry.privilegeId.String(), entry.privilegeLevel,
			tenant.GetUserID(), types.CurrentTimestamp().String2(time.UTC, 0),
			entry.withGrantOption)
		addSqlIntoSet(initMoRolePriv)
	}

	//step5: add new entries to the mo_user_grant
	initMoUserGrant1 = fmt.Sprintf(initMoUserGrantFormat, accountAdminRoleID, newUserId, types.CurrentTimestamp().String2(time.UTC, 0), true)
	addSqlIntoSet(initMoUserGrant1)
	initMoUserGrant2 = fmt.Sprintf(initMoUserGrantFormat, publicRoleID, newUserId, types.CurrentTimestamp().String2(time.UTC, 0), true)
	addSqlIntoSet(initMoUserGrant2)

	//fill the mo_role, mo_user, mo_role_privs, mo_user_grant, mo_role_grant
	for _, sql := range initDataSqls {
		bh.ClearExecResultSet()
		err = bh.Exec(newTenantCtx, sql)
		if err != nil {
			goto handleFailed
		}
	}

handleFailed:
	return newTenant, err
}

// createTablesInInformationSchemaOfGeneralTenant creates the database information_schema and the views or tables.
func createTablesInInformationSchemaOfGeneralTenant(ctx context.Context, bh BackgroundExec, tenant *TenantInfo, pu *config.ParameterUnit, newTenant *TenantInfo) error {
	//with new tenant
	//TODO: when we have the auto_increment column, we need new strategy.
	ctx = context.WithValue(ctx, defines.TenantIDKey{}, uint32(newTenant.GetTenantID()))
	ctx = context.WithValue(ctx, defines.UserIDKey{}, uint32(newTenant.GetUserID()))
	ctx = context.WithValue(ctx, defines.RoleIDKey{}, uint32(newTenant.GetDefaultRoleID()))

	err := bh.Exec(ctx, "create database information_schema;")
	if err != nil {
		return err
	}
	return err
}

func checkUserExistsOrNot(ctx context.Context, pu *config.ParameterUnit, tenantName string) (bool, error) {
	guestMMu := guest.New(pu.SV.GuestMmuLimitation, pu.HostMmu)

	sqlForCheckUser := getSqlForPasswordOfUser(tenantName)
	rsset, err := executeSQLInBackgroundSession(ctx, guestMMu, pu.Mempool, pu, sqlForCheckUser)
	if err != nil {
		return false, err
	}

	if len(rsset) < 1 || rsset[0].GetRowCount() < 1 {
		return false, nil
	}

	return true, nil
}

// InitUser creates new user for the tenant
func InitUser(ctx context.Context, tenant *TenantInfo, cu *tree.CreateUser) error {
	var err error
	var exists int
	var rsset []ExecResult
	var newUserId int64
	var host string
	var values []interface{}
	var newRoleId int64
	var status string

	err = normalizeNamesOfUsers(cu.Users)
	if err != nil {
		return err
	}

	if cu.Role != nil {
		err = normalizeNameOfRole(cu.Role)
		if err != nil {
			return err
		}
	}

	pu := config.GetParameterUnit(ctx)

	guestMMu := guest.New(pu.SV.GuestMmuLimitation, pu.HostMmu)
	bh := NewBackgroundHandler(ctx, guestMMu, pu.Mempool, pu)
	defer bh.Close()

	err = bh.Exec(ctx, "begin;")
	if err != nil {
		goto handleFailed
	}

	//TODO: get role and the id of role
	newRoleId = publicRoleID
	if cu.Role != nil {
		sqlForRoleIdOfRole := getSqlForRoleIdOfRole(cu.Role.UserName)
		bh.ClearExecResultSet()
		err = bh.Exec(ctx, sqlForRoleIdOfRole)
		if err != nil {
			goto handleFailed
		}
		values = bh.GetExecResultSet()
		rsset, err = convertIntoResultSet(values)
		if err != nil {
			goto handleFailed
		}
		if len(rsset) < 1 || rsset[0].GetRowCount() < 1 {
			err = moerr.NewInternalError("there is no role %s", cu.Role.UserName)
			goto handleFailed
		}
		newRoleId, err = rsset[0].GetInt64(0, 0)
		if err != nil {
			goto handleFailed
		}

		from := &verifiedRole{
			typ:  roleType,
			name: cu.Role.UserName,
		}

		for _, user := range cu.Users {
			to := &verifiedRole{
				typ:  userType,
				name: user.Username,
			}
			err = verifySpecialRolesInGrant(tenant, from, to)
			if err != nil {
				goto handleFailed
			}
		}
	}

	//TODO: get password_option or lock_option. there is no field in mo_user to store it.
	status = userStatusUnlock
	if cu.MiscOpt != nil {
		if _, ok := cu.MiscOpt.(*tree.UserMiscOptionAccountLock); ok {
			status = userStatusLock
		}
	}

	for _, user := range cu.Users {
		//dedup with user
		sql := getSqlForPasswordOfUser(user.Username)
		bh.ClearExecResultSet()
		err = bh.Exec(ctx, sql)
		if err != nil {
			goto handleFailed
		}
		values = bh.GetExecResultSet()
		rsset, err = convertIntoResultSet(values)
		if err != nil {
			goto handleFailed
		}
		if len(rsset) >= 1 && rsset[0].GetRowCount() >= 1 {
			exists = 1
		}

		//dedup with the role
		if exists == 0 {
			sqlForRoleIdOfRole := getSqlForRoleIdOfRole(user.Username)
			bh.ClearExecResultSet()
			err = bh.Exec(ctx, sqlForRoleIdOfRole)
			if err != nil {
				goto handleFailed
			}
			values = bh.GetExecResultSet()
			rsset, err = convertIntoResultSet(values)
			if err != nil {
				goto handleFailed
			}
			if len(rsset) >= 1 && rsset[0].GetRowCount() >= 1 {
				exists = 2
			}
		}

		if exists != 0 {
			if cu.IfNotExists { //do nothing
				continue
			}
			if exists == 1 {
				err = moerr.NewInternalError("the user %s exists", user.Username)
			} else if exists == 2 {
				err = moerr.NewInternalError("there is a role with the same name as the user")
			}

			goto handleFailed
		}

		if user.AuthOption == nil {
			err = moerr.NewInternalError("the user %s misses the auth_option", user.Username)
			goto handleFailed
		}

		if user.AuthOption.Typ != tree.AccountIdentifiedByPassword {
			err = moerr.NewInternalError("only support password verification now")
			goto handleFailed
		}

		password := user.AuthOption.Str
		if len(password) == 0 {
			err = moerr.NewInternalError("password is empty string")
			goto handleFailed
		}

		//TODO: get comment or attribute. there is no field in mo_user to store it.
		host = user.Hostname
		if len(user.Hostname) == 0 || user.Hostname == "%" {
			host = rootHost
		}
		initMoUser1 := fmt.Sprintf(initMoUserWithoutIDFormat, host, user.Username, password, status,
			types.CurrentTimestamp().String2(time.UTC, 0), rootExpiredTime, rootLoginType,
			tenant.GetUserID(), tenant.GetDefaultRoleID(), newRoleId)

		bh.ClearExecResultSet()
		err = bh.Exec(ctx, initMoUser1)
		if err != nil {
			goto handleFailed
		}

		//query the id
		bh.ClearExecResultSet()
		err = bh.Exec(ctx, getSqlForPasswordOfUser(user.Username))
		if err != nil {
			goto handleFailed
		}

		values = bh.GetExecResultSet()
		rsset, err = convertIntoResultSet(values)
		if err != nil {
			goto handleFailed
		}

		if len(rsset) < 1 || rsset[0].GetRowCount() < 1 {
			err = moerr.NewInternalError("get the id of user %s failed", user.Username)
			goto handleFailed
		}
		newUserId, err = rsset[0].GetInt64(0, 0)
		if err != nil {
			goto handleFailed
		}

		initMoUserGrant1 := fmt.Sprintf(initMoUserGrantFormat, newRoleId, newUserId, types.CurrentTimestamp().String2(time.UTC, 0), true)
		err = bh.Exec(ctx, initMoUserGrant1)
		if err != nil {
			goto handleFailed
		}

		//if it is not public role, just insert the record for public
		if newRoleId != publicRoleID {
			initMoUserGrant2 := fmt.Sprintf(initMoUserGrantFormat, publicRoleID, newUserId, types.CurrentTimestamp().String2(time.UTC, 0), true)
			err = bh.Exec(ctx, initMoUserGrant2)
			if err != nil {
				goto handleFailed
			}
		}
	}

	err = bh.Exec(ctx, "commit;")
	if err != nil {
		goto handleFailed
	}
	return err

handleFailed:
	//ROLLBACK the transaction
	rbErr := bh.Exec(ctx, "rollback;")
	if rbErr != nil {
		return rbErr
	}
	return err
}

// InitRole creates the new role
func InitRole(ctx context.Context, tenant *TenantInfo, cr *tree.CreateRole) error {
	var err error
	var exists int
	var rsset []ExecResult
	err = normalizeNamesOfRoles(cr.Roles)
	if err != nil {
		return err
	}
	pu := config.GetParameterUnit(ctx)

	guestMMu := guest.New(pu.SV.GuestMmuLimitation, pu.HostMmu)
	bh := NewBackgroundHandler(ctx, guestMMu, pu.Mempool, pu)
	defer bh.Close()

	err = bh.Exec(ctx, "begin;")
	if err != nil {
		goto handleFailed
	}

	for _, r := range cr.Roles {
		n := strings.ToLower(r.UserName)
		if n == publicRoleName || n == accountAdminRoleName || n == moAdminRoleName {
			exists = 3
		} else {
			//dedup with role
			sqlForRoleIdOfRole := getSqlForRoleIdOfRole(r.UserName)
			bh.ClearExecResultSet()
			err = bh.Exec(ctx, sqlForRoleIdOfRole)
			if err != nil {
				goto handleFailed
			}
			values := bh.GetExecResultSet()
			rsset, err = convertIntoResultSet(values)
			if err != nil {
				goto handleFailed
			}
			if len(rsset) >= 1 && rsset[0].GetRowCount() >= 1 {
				exists = 1
			}

			//dedup with user
			if exists == 0 {
				sql := getSqlForPasswordOfUser(r.UserName)
				bh.ClearExecResultSet()
				err = bh.Exec(ctx, sql)
				if err != nil {
					goto handleFailed
				}
				values = bh.GetExecResultSet()
				rsset, err = convertIntoResultSet(values)
				if err != nil {
					goto handleFailed
				}
				if len(rsset) >= 1 && rsset[0].GetRowCount() >= 1 {
					exists = 2
				}
			}
		}

		if exists != 0 {
			if cr.IfNotExists {
				continue
			}
			if exists == 1 {
				err = moerr.NewInternalError("the role %s exists", r.UserName)
			} else if exists == 2 {
				err = moerr.NewInternalError("there is a user with the same name as the role %s", r.UserName)
			} else if exists == 3 {
				err = moerr.NewInternalError("can not use the name %s. it is the name of the predefined role", r.UserName)
			}

			goto handleFailed
		}

		initMoRole := fmt.Sprintf(initMoRoleWithoutIDFormat, r.UserName, tenant.GetUserID(), tenant.GetDefaultRoleID(),
			types.CurrentTimestamp().String2(time.UTC, 0), "")
		err = bh.Exec(ctx, initMoRole)
		if err != nil {
			goto handleFailed
		}
	}

	err = bh.Exec(ctx, "commit;")
	if err != nil {
		goto handleFailed
	}

	return err
handleFailed:
	//ROLLBACK the transaction
	rbErr := bh.Exec(ctx, "rollback;")
	if rbErr != nil {
		return rbErr
	}
	return err
}<|MERGE_RESOLUTION|>--- conflicted
+++ resolved
@@ -3989,12 +3989,7 @@
 		return false, err
 	}
 
-<<<<<<< HEAD
-	results := bh.GetExecResultSet()
-
-=======
 	results = bh.GetExecResultSet()
->>>>>>> d22f5bcc
 	if len(results) != 1 {
 		return false, moerr.NewInternalError("it must have result set")
 	}
@@ -4084,9 +4079,6 @@
 	exists, err = checkSysExistsOrNot(ctx, bh, pu)
 	if err != nil {
 		goto handleFailed
-	}
-	{
-		fmt.Printf("++++++init ok++++\n")
 	}
 
 	if !exists {
