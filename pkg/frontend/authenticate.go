--- conflicted
+++ resolved
@@ -423,6 +423,7 @@
 	PrivilegeTypeExecute
 	PrivilegeTypeRoleWGO
 	PrivilegeTypeValues
+	PrivilegeTypeDump
 )
 
 type PrivilegeScope uint8
@@ -556,6 +557,8 @@
 		return "execute"
 	case PrivilegeTypeValues:
 		return "values"
+	case PrivilegeTypeDump:
+		return "dump"
 	}
 	panic(fmt.Sprintf("no such privilege type %d", pt))
 }
@@ -632,6 +635,8 @@
 		return PrivilegeScopeTable
 	case PrivilegeTypeValues:
 		return PrivilegeScopeTable
+	case PrivilegeTypeDump:
+		return PrivilegeScopeDatabase
 	}
 	panic(fmt.Sprintf("no such privilege type %d", pt))
 }
@@ -2990,15 +2995,17 @@
 	case *tree.ValuesStatement:
 		objType = objectTypeTable
 		typs = append(typs, PrivilegeTypeValues, PrivilegeTypeTableAll, PrivilegeTypeTableOwnership)
-<<<<<<< HEAD
-	case *tree.Dump:
-		objType = objectTypeNone // TODO check
-		kind = privilegeKindNone
-=======
 	case *tree.TruncateTable:
 		objType = objectTypeTable
 		typs = append(typs, PrivilegeTypeTruncate, PrivilegeTypeTableAll, PrivilegeTypeTableOwnership)
->>>>>>> 83cc16dc
+	case *tree.Dump:
+		if st.Tables != nil {
+			objType = objectTypeTable
+			typs = append(typs, PrivilegeTypeDump, PrivilegeTypeTableAll, PrivilegeTypeTableOwnership)
+		} else {
+			objType = objectTypeDatabase
+			typs = append(typs, PrivilegeTypeDump, PrivilegeTypeDatabaseAll, PrivilegeTypeDatabaseOwnership)
+		}
 	default:
 		panic(fmt.Sprintf("does not have the privilege definition of the statement %s", stmt))
 	}
