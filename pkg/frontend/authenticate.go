// Copyright 2021 Matrix Origin
//
// Licensed under the Apache License, Version 2.0 (the "License");
// you may not use this file except in compliance with the License.
// You may obtain a copy of the License at
//
//      http://www.apache.org/licenses/LICENSE-2.0
//
// Unless required by applicable law or agreed to in writing, software
// distributed under the License is distributed on an "AS IS" BASIS,
// WITHOUT WARRANTIES OR CONDITIONS OF ANY KIND, either express or implied.
// See the License for the specific language governing permissions and
// limitations under the License.

package frontend

import (
	"bytes"
	"context"
	"encoding/json"
	"errors"
	"fmt"
	"math"
	"math/bits"
	"os"
	"sort"
	"strconv"
	"strings"
	"sync"
	"sync/atomic"
	"time"

	"github.com/matrixorigin/matrixone/pkg/catalog"
	"github.com/matrixorigin/matrixone/pkg/clusterservice"
	"github.com/matrixorigin/matrixone/pkg/common/moerr"
	"github.com/matrixorigin/matrixone/pkg/common/mpool"
	"github.com/matrixorigin/matrixone/pkg/config"
	"github.com/matrixorigin/matrixone/pkg/container/types"
	"github.com/matrixorigin/matrixone/pkg/defines"
	"github.com/matrixorigin/matrixone/pkg/logutil"
	"github.com/matrixorigin/matrixone/pkg/pb/metadata"
	"github.com/matrixorigin/matrixone/pkg/pb/plan"
	"github.com/matrixorigin/matrixone/pkg/pb/query"
	"github.com/matrixorigin/matrixone/pkg/sql/parsers"
	"github.com/matrixorigin/matrixone/pkg/sql/parsers/dialect"
	"github.com/matrixorigin/matrixone/pkg/sql/parsers/dialect/mysql"
	"github.com/matrixorigin/matrixone/pkg/sql/parsers/tree"
	plan2 "github.com/matrixorigin/matrixone/pkg/sql/plan"
	"github.com/matrixorigin/matrixone/pkg/util/metric/mometric"
	"github.com/matrixorigin/matrixone/pkg/util/sysview"
	"github.com/matrixorigin/matrixone/pkg/util/trace"
	"github.com/matrixorigin/matrixone/pkg/util/trace/impl/motrace"
	"github.com/matrixorigin/matrixone/pkg/vm/engine/disttae"
	errors2 "github.com/pkg/errors"
	"github.com/tidwall/btree"
	"go.uber.org/zap"
)

type TenantInfo struct {
	Tenant      string
	User        string
	DefaultRole string

	TenantID      uint32
	UserID        uint32
	DefaultRoleID uint32

	// true: use secondary role all
	// false: use secondary role none
	useAllSecondaryRole bool

	delimiter byte

	version string
}

func (ti *TenantInfo) String() string {
	delimiter := ti.delimiter
	if !strconv.IsPrint(rune(delimiter)) {
		delimiter = ':'
	}
	return fmt.Sprintf("{account %s%c%s%c%s -- %d%c%d%c%d}",
		ti.Tenant, delimiter, ti.User, delimiter, ti.DefaultRole,
		ti.TenantID, delimiter, ti.UserID, delimiter, ti.DefaultRoleID)
}

func (ti *TenantInfo) GetTenant() string {
	return ti.Tenant
}

func (ti *TenantInfo) GetTenantID() uint32 {
	return ti.TenantID
}

func (ti *TenantInfo) SetTenantID(id uint32) {
	ti.TenantID = id
}

func (ti *TenantInfo) GetUser() string {
	return ti.User
}

func (ti *TenantInfo) SetUser(user string) {
	ti.User = user
}

func (ti *TenantInfo) GetUserID() uint32 {
	return ti.UserID
}

func (ti *TenantInfo) SetUserID(id uint32) {
	ti.UserID = id
}

func (ti *TenantInfo) GetDefaultRole() string {
	return ti.DefaultRole
}

func (ti *TenantInfo) SetDefaultRole(r string) {
	ti.DefaultRole = r
}

func (ti *TenantInfo) HasDefaultRole() bool {
	return len(ti.GetDefaultRole()) != 0
}

func (ti *TenantInfo) GetDefaultRoleID() uint32 {
	return ti.DefaultRoleID
}

func (ti *TenantInfo) SetDefaultRoleID(id uint32) {
	ti.DefaultRoleID = id
}

func (ti *TenantInfo) IsSysTenant() bool {
	if ti != nil {
		return strings.ToLower(ti.GetTenant()) == GetDefaultTenant()
	}
	return false
}

func (ti *TenantInfo) IsDefaultRole() bool {
	return ti.GetDefaultRole() == GetDefaultRole()
}

func (ti *TenantInfo) IsMoAdminRole() bool {
	return ti.IsSysTenant() && strings.ToLower(ti.GetDefaultRole()) == moAdminRoleName
}

func (ti *TenantInfo) IsAccountAdminRole() bool {
	return !ti.IsSysTenant() && strings.ToLower(ti.GetDefaultRole()) == accountAdminRoleName
}

func (ti *TenantInfo) IsAdminRole() bool {
	return ti.IsMoAdminRole() || ti.IsAccountAdminRole()
}

func (ti *TenantInfo) IsNameOfAdminRoles(name string) bool {
	n := strings.ToLower(name)
	if ti.IsSysTenant() {
		return n == moAdminRoleName
	} else {
		return n == accountAdminRoleName
	}
}

func (ti *TenantInfo) SetUseSecondaryRole(v bool) {
	ti.useAllSecondaryRole = v
}

func (ti *TenantInfo) GetUseSecondaryRole() bool {
	return ti.useAllSecondaryRole
}

func (ti *TenantInfo) GetVersion() string {
	return ti.version
}

func (ti *TenantInfo) SetVersion(version string) {
	ti.version = version
}

func GetDefaultTenant() string {
	return sysAccountName
}

func GetSysTenantId() uint32 {
	return sysAccountID
}

func GetUserRoot() string {
	return rootName
}

func GetUserRootId() uint32 {
	return rootID
}

func GetDefaultRole() string {
	return moAdminRoleName
}

func GetDefaultRoleId() uint32 {
	return moAdminRoleID
}

func GetAccountAdminRole() string {
	return accountAdminRoleName
}

func GetAccountAdminRoleId() uint32 {
	return accountAdminRoleID
}

func GetAdminUserId() uint32 {
	return dumpID + 1
}

func isCaseInsensitiveEqual(n string, role string) bool {
	return strings.ToLower(n) == role
}

func isPublicRole(n string) bool {
	return isCaseInsensitiveEqual(n, publicRoleName)
}

func isPredefinedRole(r string) bool {
	n := strings.ToLower(r)
	return n == publicRoleName || n == accountAdminRoleName || n == moAdminRoleName
}

func isSysTenant(n string) bool {
	return isCaseInsensitiveEqual(n, sysAccountName)
}

// splitUserInput splits user input into account info
func splitUserInput(ctx context.Context, userInput string, delimiter byte) (*TenantInfo, error) {
	p := strings.IndexByte(userInput, delimiter)
	if p == -1 {
		return &TenantInfo{
			Tenant:    GetDefaultTenant(),
			User:      userInput,
			delimiter: delimiter,
		}, nil
	} else {
		tenant := userInput[:p]
		tenant = strings.TrimSpace(tenant)
		if len(tenant) == 0 {
			return &TenantInfo{}, moerr.NewInternalError(ctx, "invalid tenant name '%s'", tenant)
		}
		userRole := userInput[p+1:]
		p2 := strings.IndexByte(userRole, delimiter)
		if p2 == -1 {
			//tenant:user
			user := userRole
			user = strings.TrimSpace(user)
			if len(user) == 0 {
				return &TenantInfo{}, moerr.NewInternalError(ctx, "invalid user name '%s'", user)
			}
			return &TenantInfo{
				Tenant:    tenant,
				User:      user,
				delimiter: delimiter,
			}, nil
		} else {
			user := userRole[:p2]
			user = strings.TrimSpace(user)
			if len(user) == 0 {
				return &TenantInfo{}, moerr.NewInternalError(ctx, "invalid user name '%s'", user)
			}
			role := userRole[p2+1:]
			role = strings.TrimSpace(role)
			if len(role) == 0 {
				return &TenantInfo{}, moerr.NewInternalError(ctx, "invalid role name '%s'", role)
			}
			return &TenantInfo{
				Tenant:      tenant,
				User:        user,
				DefaultRole: role,
				delimiter:   delimiter,
			}, nil
		}
	}
}

//GetTenantInfo extract tenant info from the input of the user.
/**
The format of the user
1. tenant:user:role
2. tenant:user
3. user

a new format:
1. tenant#user#role
2. tenant#user
*/
func GetTenantInfo(ctx context.Context, userInput string) (*TenantInfo, error) {
	userInput = getUserPart(userInput)
	if strings.IndexByte(userInput, ':') != -1 {
		return splitUserInput(ctx, userInput, ':')
	} else if strings.IndexByte(userInput, '#') != -1 {
		return splitUserInput(ctx, userInput, '#')
	} else if strings.Contains(userInput, "%3A") {
		newUserInput := strings.ReplaceAll(userInput, "%3A", ":")
		return splitUserInput(ctx, newUserInput, ':')
	}
	return splitUserInput(ctx, userInput, ':')
}

// getUserPart gets the username part from the full string.
// The full string could contain CN label information which
// is used by proxy module.
func getUserPart(user string) string {
	if pos := strings.IndexByte(user, '?'); pos != -1 {
		return user[:pos]
	}
	return user
}

// getLabelPart gets the label part from the full string.
// The full string could contain CN label information which
// is used by proxy module.
func getLabelPart(user string) string {
	parts := strings.Split(user, "?")
	if len(parts) > 1 {
		return parts[1]
	}
	return ""
}

// ParseLabel parses the label string. The labels are seperated by
// ",", key and value are seperated by "=".
func ParseLabel(labelStr string) (map[string]string, error) {
	labelMap := make(map[string]string)
	if len(labelStr) == 0 {
		return labelMap, nil
	}
	const delimiter1 = ","
	const delimiter2 = "="
	kvs := strings.Split(labelStr, delimiter1)
	for _, label := range kvs {
		parts := strings.Split(label, delimiter2)
		if len(parts) == 2 && len(parts[0]) != 0 && len(parts[1]) != 0 {
			labelMap[parts[0]] = parts[1]
		} else {
			return nil, moerr.NewInternalErrorNoCtx("invalid label format: should be like 'a=b'")
		}
	}
	return labelMap, nil
}

// initUser for initialization or something special
type initUser struct {
	account  *TenantInfo
	password []byte
}

var (
	specialUsers struct {
		sync.RWMutex
		users map[string]*initUser
	}
)

func setSpecialUser(userName string, user *initUser) {
	specialUsers.Lock()
	if specialUsers.users == nil {
		specialUsers.users = make(map[string]*initUser)
	}
	specialUsers.users[userName] = user
	specialUsers.Unlock()
}

// SetSpecialUser saves the user for initialization
// !!!NOTE: userName must not contain Colon ':'
func SetSpecialUser(username string, password []byte) {
	acc := &TenantInfo{
		Tenant:        sysAccountName,
		User:          username,
		DefaultRole:   moAdminRoleName,
		TenantID:      sysAccountID,
		UserID:        math.MaxUint32,
		DefaultRoleID: moAdminRoleID,
	}

	user := &initUser{
		account:  acc,
		password: password,
	}
	setSpecialUser(username, user)
}

// isSpecialUser checks the user is the one for initialization
func isSpecialUser(userName string) (bool, []byte, *TenantInfo) {
	specialUsers.RLock()
	defer specialUsers.RUnlock()

	if user, ok := specialUsers.users[userName]; ok {
		return true, user.password, user.account
	}
	return false, nil, nil
}

const (
// createMoUserIndex      = 0
// createMoAccountIndex = 1
// createMoRoleIndex      = 2
// createMoUserGrantIndex = 3
// createMoRoleGrantIndex = 4
// createMoRolePrivIndex  = 5
)

const (
	//tenant
	sysAccountID       = 0
	sysAccountName     = "sys"
	sysAccountStatus   = "open"
	sysAccountComments = "system account"

	//role
	moAdminRoleID   = 0
	moAdminRoleName = "moadmin"
	//	moAdminRoleComment      = "super admin role"
	publicRoleID   = 1
	publicRoleName = "public"
	//	publicRoleComment       = "public role"
	accountAdminRoleID   = 2
	accountAdminRoleName = "accountadmin"
	//	accountAdminRoleComment = "account admin role"

	//user
	userStatusLock   = "lock"
	userStatusUnlock = "unlock"

	defaultPasswordEnv = "DEFAULT_PASSWORD"

	rootID            = 0
	rootHost          = "localhost"
	rootName          = "root"
	rootPassword      = "111"
	rootStatus        = userStatusUnlock
	rootExpiredTime   = "NULL"
	rootLoginType     = "PASSWORD"
	rootCreatorID     = rootID
	rootOwnerRoleID   = moAdminRoleID
	rootDefaultRoleID = moAdminRoleID

	dumpID   = 1
	dumpHost = "localhost"
	dumpName = "dump"
	//dumpPassword      = "111"
	dumpStatus        = userStatusUnlock
	dumpExpiredTime   = "NULL"
	dumpLoginType     = "PASSWORD"
	dumpCreatorID     = rootID
	dumpOwnerRoleID   = moAdminRoleID
	dumpDefaultRoleID = moAdminRoleID

	moCatalog = "mo_catalog"

	SaveQueryResult     = "save_query_result"
	QueryResultMaxsize  = "query_result_maxsize"
	QueryResultTimeout  = "query_result_timeout"
	LowerCaseTableNames = "lower_case_table_names"
)

type objectType int

const (
	objectTypeDatabase objectType = iota
	objectTypeTable
	objectTypeFunction
	objectTypeAccount
	objectTypeNone

	objectIDAll = 0 //denotes all objects in the object type
)

func (ot objectType) String() string {
	switch ot {
	case objectTypeDatabase:
		return "database"
	case objectTypeTable:
		return "table"
	case objectTypeFunction:
		return "function"
	case objectTypeAccount:
		return "account"
	case objectTypeNone:
		return "none"
	}
	panic("unsupported object type")
}

type privilegeLevelType int

const (
	//*
	privilegeLevelStar privilegeLevelType = iota
	//*.*
	privilegeLevelStarStar
	//db_name
	privilegeLevelDatabase
	//db_name.*
	privilegeLevelDatabaseStar
	//db_name.tbl_name
	privilegeLevelDatabaseTable
	//tbl_name
	privilegeLevelTable
	//db_name.routine_name
	privilegeLevelRoutine
	//
	privilegeLevelEnd
)

func (plt privilegeLevelType) String() string {
	switch plt {
	case privilegeLevelStar:
		return "*"
	case privilegeLevelStarStar:
		return "*.*"
	case privilegeLevelDatabase:
		return "d"
	case privilegeLevelDatabaseStar:
		return "d.*"
	case privilegeLevelDatabaseTable:
		return "d.t"
	case privilegeLevelTable:
		return "t"
	case privilegeLevelRoutine:
		return "r"
	}
	panic(fmt.Sprintf("no such privilege level type %d", plt))
}

type PrivilegeType int

const (
	PrivilegeTypeCreateAccount PrivilegeType = iota
	PrivilegeTypeDropAccount
	PrivilegeTypeAlterAccount
	PrivilegeTypeCreateUser
	PrivilegeTypeDropUser
	PrivilegeTypeAlterUser
	PrivilegeTypeCreateRole
	PrivilegeTypeDropRole
	PrivilegeTypeAlterRole
	PrivilegeTypeCreateDatabase
	PrivilegeTypeDropDatabase
	PrivilegeTypeShowDatabases
	PrivilegeTypeConnect
	PrivilegeTypeManageGrants
	PrivilegeTypeAccountAll
	PrivilegeTypeAccountOwnership
	PrivilegeTypeUserOwnership
	PrivilegeTypeRoleOwnership
	PrivilegeTypeShowTables
	PrivilegeTypeCreateObject //includes: table, view, stream, sequence, function, dblink,etc
	PrivilegeTypeCreateTable
	PrivilegeTypeCreateView
	PrivilegeTypeDropObject
	PrivilegeTypeDropTable
	PrivilegeTypeDropView
	PrivilegeTypeAlterObject
	PrivilegeTypeAlterTable
	PrivilegeTypeAlterView
	PrivilegeTypeDatabaseAll
	PrivilegeTypeDatabaseOwnership
	PrivilegeTypeSelect
	PrivilegeTypeInsert
	PrivilegeTypeUpdate
	PrivilegeTypeTruncate
	PrivilegeTypeDelete
	PrivilegeTypeReference
	PrivilegeTypeIndex //include create/alter/drop index
	PrivilegeTypeTableAll
	PrivilegeTypeTableOwnership
	PrivilegeTypeExecute
	PrivilegeTypeCanGrantRoleToOthersInCreateUser // used in checking the privilege of CreateUser with the default role
	PrivilegeTypeValues
)

type PrivilegeScope uint8

const (
	PrivilegeScopeSys      PrivilegeScope = 1
	PrivilegeScopeAccount  PrivilegeScope = 2
	PrivilegeScopeUser     PrivilegeScope = 4
	PrivilegeScopeRole     PrivilegeScope = 8
	PrivilegeScopeDatabase PrivilegeScope = 16
	PrivilegeScopeTable    PrivilegeScope = 32
	PrivilegeScopeRoutine  PrivilegeScope = 64
)

func (ps PrivilegeScope) String() string {
	sb := strings.Builder{}
	first := true
	for i := 0; i < 8; i++ {
		var s string
		switch ps & (1 << i) {
		case PrivilegeScopeSys:
			s = "sys"
		case PrivilegeScopeAccount:
			s = "account"
		case PrivilegeScopeUser:
			s = "user"
		case PrivilegeScopeRole:
			s = "role"
		case PrivilegeScopeDatabase:
			s = "database"
		case PrivilegeScopeTable:
			s = "table"
		case PrivilegeScopeRoutine:
			s = "routine"
		default:
			s = ""
		}
		if len(s) != 0 {
			if !first {
				sb.WriteString(",")
			} else {
				first = false
			}
			sb.WriteString(s)
		}
	}
	return sb.String()
}

func (pt PrivilegeType) String() string {
	switch pt {
	case PrivilegeTypeCreateAccount:
		return "create account"
	case PrivilegeTypeDropAccount:
		return "drop account"
	case PrivilegeTypeAlterAccount:
		return "alter account"
	case PrivilegeTypeCreateUser:
		return "create user"
	case PrivilegeTypeDropUser:
		return "drop user"
	case PrivilegeTypeAlterUser:
		return "alter user"
	case PrivilegeTypeCreateRole:
		return "create role"
	case PrivilegeTypeDropRole:
		return "drop role"
	case PrivilegeTypeAlterRole:
		return "alter role"
	case PrivilegeTypeCreateDatabase:
		return "create database"
	case PrivilegeTypeDropDatabase:
		return "drop database"
	case PrivilegeTypeShowDatabases:
		return "show databases"
	case PrivilegeTypeConnect:
		return "connect"
	case PrivilegeTypeManageGrants:
		return "manage grants"
	case PrivilegeTypeAccountAll:
		return "account all"
	case PrivilegeTypeAccountOwnership:
		return "account ownership"
	case PrivilegeTypeUserOwnership:
		return "user ownership"
	case PrivilegeTypeRoleOwnership:
		return "role ownership"
	case PrivilegeTypeShowTables:
		return "show tables"
	case PrivilegeTypeCreateObject:
		return "create object"
	case PrivilegeTypeCreateTable:
		return "create table"
	case PrivilegeTypeCreateView:
		return "create view"
	case PrivilegeTypeDropObject:
		return "drop object"
	case PrivilegeTypeDropTable:
		return "drop table"
	case PrivilegeTypeDropView:
		return "drop view"
	case PrivilegeTypeAlterObject:
		return "alter object"
	case PrivilegeTypeAlterTable:
		return "alter table"
	case PrivilegeTypeAlterView:
		return "alter view"
	case PrivilegeTypeDatabaseAll:
		return "database all"
	case PrivilegeTypeDatabaseOwnership:
		return "database ownership"
	case PrivilegeTypeSelect:
		return "select"
	case PrivilegeTypeInsert:
		return "insert"
	case PrivilegeTypeUpdate:
		return "update"
	case PrivilegeTypeTruncate:
		return "truncate"
	case PrivilegeTypeDelete:
		return "delete"
	case PrivilegeTypeReference:
		return "reference"
	case PrivilegeTypeIndex:
		return "index"
	case PrivilegeTypeTableAll:
		return "table all"
	case PrivilegeTypeTableOwnership:
		return "table ownership"
	case PrivilegeTypeExecute:
		return "execute"
	case PrivilegeTypeValues:
		return "values"
	}
	panic(fmt.Sprintf("no such privilege type %d", pt))
}

func (pt PrivilegeType) Scope() PrivilegeScope {
	switch pt {
	case PrivilegeTypeCreateAccount:
		return PrivilegeScopeSys
	case PrivilegeTypeDropAccount:
		return PrivilegeScopeSys
	case PrivilegeTypeAlterAccount:
		return PrivilegeScopeSys
	case PrivilegeTypeCreateUser:
		return PrivilegeScopeAccount
	case PrivilegeTypeDropUser:
		return PrivilegeScopeAccount
	case PrivilegeTypeAlterUser:
		return PrivilegeScopeAccount
	case PrivilegeTypeCreateRole:
		return PrivilegeScopeAccount
	case PrivilegeTypeDropRole:
		return PrivilegeScopeAccount
	case PrivilegeTypeAlterRole:
		return PrivilegeScopeAccount
	case PrivilegeTypeCreateDatabase:
		return PrivilegeScopeAccount
	case PrivilegeTypeDropDatabase:
		return PrivilegeScopeAccount
	case PrivilegeTypeShowDatabases:
		return PrivilegeScopeAccount
	case PrivilegeTypeConnect:
		return PrivilegeScopeAccount
	case PrivilegeTypeManageGrants:
		return PrivilegeScopeAccount
	case PrivilegeTypeAccountAll:
		return PrivilegeScopeAccount
	case PrivilegeTypeAccountOwnership:
		return PrivilegeScopeAccount
	case PrivilegeTypeUserOwnership:
		return PrivilegeScopeUser
	case PrivilegeTypeRoleOwnership:
		return PrivilegeScopeRole
	case PrivilegeTypeShowTables:
		return PrivilegeScopeDatabase
	case PrivilegeTypeCreateObject, PrivilegeTypeCreateTable, PrivilegeTypeCreateView:
		return PrivilegeScopeDatabase
	case PrivilegeTypeDropObject, PrivilegeTypeDropTable, PrivilegeTypeDropView:
		return PrivilegeScopeDatabase
	case PrivilegeTypeAlterObject, PrivilegeTypeAlterTable, PrivilegeTypeAlterView:
		return PrivilegeScopeDatabase
	case PrivilegeTypeDatabaseAll:
		return PrivilegeScopeDatabase
	case PrivilegeTypeDatabaseOwnership:
		return PrivilegeScopeDatabase
	case PrivilegeTypeSelect:
		return PrivilegeScopeTable
	case PrivilegeTypeInsert:
		return PrivilegeScopeTable
	case PrivilegeTypeUpdate:
		return PrivilegeScopeTable
	case PrivilegeTypeTruncate:
		return PrivilegeScopeTable
	case PrivilegeTypeDelete:
		return PrivilegeScopeTable
	case PrivilegeTypeReference:
		return PrivilegeScopeTable
	case PrivilegeTypeIndex:
		return PrivilegeScopeTable
	case PrivilegeTypeTableAll:
		return PrivilegeScopeTable
	case PrivilegeTypeTableOwnership:
		return PrivilegeScopeTable
	case PrivilegeTypeExecute:
		return PrivilegeScopeTable
	case PrivilegeTypeValues:
		return PrivilegeScopeTable
	}
	panic(fmt.Sprintf("no such privilege type %d", pt))
}

var (
	sysWantedDatabases = map[string]int8{
		"mo_catalog":         0,
		"information_schema": 0,
		"system":             0,
		"system_metrics":     0,
	}
	sysDatabases = map[string]int8{
		"mo_catalog":         0,
		"information_schema": 0,
		"system":             0,
		"system_metrics":     0,
		"mysql":              0,
		"mo_task":            0,
	}
	sysWantedTables = map[string]int8{
		"mo_user":                     0,
		"mo_account":                  0,
		"mo_role":                     0,
		"mo_user_grant":               0,
		"mo_role_grant":               0,
		"mo_role_privs":               0,
		"mo_user_defined_function":    0,
		"mo_stored_procedure":         0,
		"mo_mysql_compatibility_mode": 0,
		"mo_stages":                   0,
		catalog.MOAutoIncrTable:       0,
		"mo_sessions":                 0,
<<<<<<< HEAD
		"mo_configurations":           0,
=======
		"mo_locks":                    0,
>>>>>>> 6263404a
	}
	configInitVariables = map[string]int8{
		"save_query_result":      0,
		"query_result_maxsize":   0,
		"query_result_timeout":   0,
		"lower_case_table_names": 0,
	}
	//predefined tables of the database mo_catalog in every account
	predefinedTables = map[string]int8{
		"mo_database":                 0,
		"mo_tables":                   0,
		"mo_columns":                  0,
		"mo_account":                  0,
		"mo_user":                     0,
		"mo_role":                     0,
		"mo_user_grant":               0,
		"mo_role_grant":               0,
		"mo_role_privs":               0,
		"mo_user_defined_function":    0,
		"mo_stored_procedure":         0,
		"mo_mysql_compatibility_mode": 0,
		catalog.MOAutoIncrTable:       0,
		"mo_indexes":                  0,
		"mo_table_partitions":         0,
		"mo_pubs":                     0,
		"mo_stages":                   0,
		"mo_sessions":                 0,
<<<<<<< HEAD
		"mo_configurations":           0,
=======
		"mo_locks":                    0,
>>>>>>> 6263404a
	}
	createDbInformationSchemaSql = "create database information_schema;"
	createAutoTableSql           = fmt.Sprintf(`create table if not exists %s (
		table_id   bigint unsigned, 
		col_name     varchar(770), 
		col_index      int,
		offset     bigint unsigned, 
		step       bigint unsigned,  
		primary key(table_id, col_name)
	);`, catalog.MOAutoIncrTable)
	// mo_indexes is a data dictionary table, must be created first when creating tenants, and last when deleting tenants
	// mo_indexes table does not have `auto_increment` column,
	createMoIndexesSql = fmt.Sprintf(`create table %s(
				id 			bigint unsigned not null,
				table_id 	bigint unsigned not null,
				database_id bigint unsigned not null,
				name 		varchar(64) not null,
				type        varchar(11) not null,
				is_visible  tinyint not null,
				hidden      tinyint not null,
				comment 	varchar(2048) not null,
				column_name    varchar(256) not null,
				ordinal_position  int unsigned  not null,
				options     text,
				index_table_name varchar(5000),
				primary key(id, column_name)
			);`, catalog.MO_INDEXES)

	createMoTablePartitionsSql = fmt.Sprintf(`CREATE TABLE %s (
			  table_id bigint unsigned NOT NULL,
			  database_id bigint unsigned not null,
			  number smallint unsigned NOT NULL,
			  name varchar(64) NOT NULL,
        	  partition_type varchar(50) NOT NULL,
              partition_expression varchar(2048) NULL,
			  description_utf8 text,
			  comment varchar(2048) NOT NULL,
			  options text,
			  partition_table_name varchar(1024) NOT NULL,
			  PRIMARY KEY table_id (table_id, name)
			);`, catalog.MO_TABLE_PARTITIONS)

	//the sqls creating many tables for the tenant.
	//Wrap them in a transaction
	createSqls = []string{
		`create table mo_user(
				user_id int signed auto_increment primary key,
				user_host varchar(100),
				user_name varchar(300),
				authentication_string varchar(100),
				status   varchar(8),
				created_time  timestamp,
				expired_time timestamp,
				login_type  varchar(16),
				creator int signed,
				owner int signed,
				default_role int signed
    		);`,
		`create table mo_account(
				account_id int signed auto_increment primary key,
				account_name varchar(300),
				status varchar(300),
				created_time timestamp,
				comments varchar(256),
				version bigint unsigned auto_increment,
				suspended_time timestamp default NULL
			);`,
		`create table mo_role(
				role_id int signed auto_increment primary key,
				role_name varchar(300),
				creator int signed,
				owner int signed,
				created_time timestamp,
				comments text
			);`,
		`create table mo_user_grant(
				role_id int signed,
				user_id int signed,
				granted_time timestamp,
				with_grant_option bool,
				primary key(role_id, user_id)
			);`,
		`create table mo_role_grant(
				granted_id int signed,
				grantee_id int signed,
				operation_role_id int signed,
				operation_user_id int signed,
				granted_time timestamp,
				with_grant_option bool,
				primary key(granted_id, grantee_id)
			);`,
		`create table mo_role_privs(
				role_id int signed,
				role_name  varchar(100),
				obj_type  varchar(16),
				obj_id bigint unsigned,
				privilege_id int,
				privilege_name varchar(100),
				privilege_level varchar(100),
				operation_user_id int unsigned,
				granted_time timestamp,
				with_grant_option bool,
				primary key(role_id, obj_type, obj_id, privilege_id, privilege_level)
			);`,
		`create table mo_user_defined_function(
				function_id int auto_increment,
				name     varchar(100),
				owner  int unsigned,
				args     text,
				retType  varchar(20),
				body     text,
				language varchar(20),
				db       varchar(100),
				definer  varchar(50),
				modified_time timestamp,
				created_time  timestamp,
				type    varchar(10),
				security_type varchar(10), 
				comment  varchar(5000),
				character_set_client varchar(64),
				collation_connection varchar(64),
				database_collation varchar(64),
				primary key(function_id)
			);`,
		`create table mo_mysql_compatibility_mode(
				configuration_id int auto_increment,
				account_id int,
				account_name varchar(300),
				dat_name     varchar(5000) default NULL,
				variable_name  varchar(300),
				variable_value varchar(5000),
				system_variables bool,
				primary key(configuration_id)
			);`,
		`create table mo_pubs(
    		pub_name varchar(64) primary key,
    		database_name varchar(5000),
    		database_id bigint unsigned,
    		all_table bool,
    		table_list text,
    		account_list text,
    		created_time timestamp,
    		owner int unsigned,
    		creator int unsigned,
    		comment text
    		);`,
		`create table mo_stored_procedure(
				proc_id int auto_increment,
				name     varchar(100),
				creator  int unsigned,
				args     text,
				body     text,
				db       varchar(100),
				definer  varchar(50),
				modified_time timestamp,
				created_time  timestamp,
				type    varchar(10),
				security_type varchar(10), 
				comment  varchar(5000),
				character_set_client varchar(64),
				collation_connection varchar(64),
				database_collation varchar(64),
				primary key(proc_id)
			);`,
		`create table mo_stages(
				stage_id int unsigned auto_increment,
				stage_name varchar(64),
				url text,
				stage_credentials text,
				stage_status varchar(64),
				created_time timestamp,
				comment text,
				primary key(stage_id)
			);`,
		`CREATE VIEW IF NOT EXISTS mo_sessions AS SELECT * FROM mo_sessions() AS mo_sessions_tmp;`,
<<<<<<< HEAD
		`CREATE VIEW IF NOT EXISTS mo_configurations AS SELECT * FROM mo_configurations() AS mo_configurations_tmp;`,
=======
		`CREATE VIEW IF NOT EXISTS mo_locks AS SELECT * FROM mo_locks() AS mo_locks_tmp;`,
>>>>>>> 6263404a
	}

	//drop tables for the tenant
	dropSqls = []string{
		`drop table if exists mo_catalog.mo_user;`,
		`drop table if exists mo_catalog.mo_role;`,
		`drop table if exists mo_catalog.mo_user_grant;`,
		`drop table if exists mo_catalog.mo_role_grant;`,
		`drop table if exists mo_catalog.mo_role_privs;`,
		`drop table if exists mo_catalog.mo_user_defined_function;`,
		`drop table if exists mo_catalog.mo_stored_procedure;`,
		`drop table if exists mo_catalog.mo_mysql_compatibility_mode;`,
		`drop table if exists mo_catalog.mo_stages;`,
		`drop view if exists mo_catalog.mo_sessions;`,
<<<<<<< HEAD
		`drop view if exists mo_catalog.mo_configurations;`,
=======
		`drop view if exists mo_catalog.mo_locks;`,
>>>>>>> 6263404a
	}
	dropMoPubsSql         = `drop table if exists mo_catalog.mo_pubs;`
	deleteMoPubsSql       = `delete from mo_catalog.mo_pubs;`
	dropAutoIcrColSql     = fmt.Sprintf("drop table if exists mo_catalog.`%s`;", catalog.MOAutoIncrTable)
	dropMoIndexes         = fmt.Sprintf(`drop table if exists %s.%s;`, catalog.MO_CATALOG, catalog.MO_INDEXES)
	dropMoTablePartitions = fmt.Sprintf(`drop table if exists %s.%s;`, catalog.MO_CATALOG, catalog.MO_TABLE_PARTITIONS)

	initMoMysqlCompatbilityModeFormat = `insert into mo_catalog.mo_mysql_compatibility_mode(
		account_id,
		account_name,
		dat_name,
		variable_name,
		variable_value, system_variables) values (%d, "%s", "%s", "%s", "%s", %v);`

	initMoMysqlCompatbilityModeWithoutDataBaseFormat = `insert into mo_catalog.mo_mysql_compatibility_mode(
		account_id,
		account_name,
		variable_name,
		variable_value, system_variables) values (%d, "%s", "%s", "%s", %v);`

	insertIntoMoStages = `insert into mo_catalog.mo_stages(
		stage_name,
		url,
		stage_credentials,
		stage_status,
		created_time,
		comment) values ('%s','%s', '%s', '%s','%s', '%s');`

	initMoUserDefinedFunctionFormat = `insert into mo_catalog.mo_user_defined_function(
			name,
			owner,
			args,
			retType,
			body,
			language,
			db,
			definer,
			modified_time,
			created_time,
			type,
			security_type,
			comment,
			character_set_client,
			collation_connection,
			database_collation) values ("%s",%d,'%s',"%s","%s","%s","%s","%s","%s","%s","%s","%s","%s","%s","%s","%s");`

	initMoStoredProcedureFormat = `insert into mo_catalog.mo_stored_procedure(
		name,
		args,
		body,
		db,
		definer,
		modified_time,
		created_time,
		type,
		security_type,
		comment,
		character_set_client,
		collation_connection,
		database_collation) values ("%s",'%s',"%s","%s","%s","%s","%s","%s","%s","%s","%s","%s","%s");`

	initMoAccountFormat = `insert into mo_catalog.mo_account(
				account_id,
				account_name,
				status,
				created_time,
				comments) values (%d,"%s","%s","%s","%s");`
	initMoAccountWithoutIDFormat = `insert into mo_catalog.mo_account(
				account_name,
				status,
				created_time,
				comments) values ("%s","%s","%s","%s");`
	initMoRoleFormat = `insert into mo_catalog.mo_role(
				role_id,
				role_name,
				creator,
				owner,
				created_time,
				comments
			) values (%d,"%s",%d,%d,"%s","%s");`
	initMoRoleWithoutIDFormat = `insert into mo_catalog.mo_role(
				role_name,
				creator,
				owner,
				created_time,
				comments
			) values ("%s",%d,%d,"%s","%s");`
	initMoUserFormat = `insert into mo_catalog.mo_user(
				user_id,
				user_host,
				user_name,
				authentication_string,
				status,
				created_time,
				expired_time,
				login_type,
				creator,
				owner,
				default_role
    		) values(%d,"%s","%s","%s","%s","%s",%s,"%s",%d,%d,%d);`
	initMoUserWithoutIDFormat = `insert into mo_catalog.mo_user(
				user_host,
				user_name,
				authentication_string,
				status,
				created_time,
				expired_time,
				login_type,
				creator,
				owner,
				default_role
    		) values("%s","%s","%s","%s","%s",%s,"%s",%d,%d,%d);`
	initMoRolePrivFormat = `insert into mo_catalog.mo_role_privs(
				role_id,
				role_name,
				obj_type,
				obj_id,
				privilege_id,
				privilege_name,
				privilege_level,
				operation_user_id,
				granted_time,
				with_grant_option
			) values(%d,"%s","%s",%d,%d,"%s","%s",%d,"%s",%v);`
	initMoUserGrantFormat = `insert into mo_catalog.mo_user_grant(
            	role_id,
				user_id,
				granted_time,
				with_grant_option
			) values(%d,%d,"%s",%v);`
)

const (
	//privilege verification
	checkTenantFormat = `select account_id,account_name,status,version,suspended_time from mo_catalog.mo_account where account_name = "%s";`

	getTenantNameForMat = `select account_name from mo_catalog.mo_account where account_id = %d;`

	updateCommentsOfAccountFormat = `update mo_catalog.mo_account set comments = "%s" where account_name = "%s";`

	updateStatusOfAccountFormat = `update mo_catalog.mo_account set status = "%s",suspended_time = "%s" where account_name = "%s";`

	updateStatusAndVersionOfAccountFormat = `update mo_catalog.mo_account set status = "%s",version = %d,suspended_time = "%s" where account_name = "%s";`

	deleteAccountFromMoAccountFormat = `delete from mo_catalog.mo_account where account_name = "%s";`

	getPasswordOfUserFormat = `select user_id,authentication_string,default_role from mo_catalog.mo_user where user_name = "%s";`

	updatePasswordOfUserFormat = `update mo_catalog.mo_user set authentication_string = "%s" where user_name = "%s";`

	checkRoleExistsFormat = `select role_id from mo_catalog.mo_role where role_id = %d and role_name = "%s";`

	roleNameOfRoleIdFormat = `select role_name from mo_catalog.mo_role where role_id = %d;`

	roleIdOfRoleFormat = `select role_id from mo_catalog.mo_role where role_name = "%s";`

	//operations on the mo_user_grant
	getRoleOfUserFormat = `select r.role_id from  mo_catalog.mo_role r, mo_catalog.mo_user_grant ug where ug.role_id = r.role_id and ug.user_id = %d and r.role_name = "%s";`

	getRoleIdOfUserIdFormat = `select role_id,with_grant_option from mo_catalog.mo_user_grant where user_id = %d;`

	checkUserGrantFormat = `select role_id,user_id,with_grant_option from mo_catalog.mo_user_grant where role_id = %d and user_id = %d;`

	checkUserHasRoleFormat = `select u.user_id,ug.role_id from mo_catalog.mo_user u, mo_catalog.mo_user_grant ug where u.user_id = ug.user_id and u.user_name = "%s" and ug.role_id = %d;`

	//with_grant_option = true
	checkUserGrantWGOFormat = `select role_id,user_id from mo_catalog.mo_user_grant where with_grant_option = true and role_id = %d and user_id = %d;`

	updateUserGrantFormat = `update mo_catalog.mo_user_grant set granted_time = "%s", with_grant_option = %v where role_id = %d and user_id = %d;`

	insertUserGrantFormat = `insert into mo_catalog.mo_user_grant(role_id,user_id,granted_time,with_grant_option) values (%d,%d,"%s",%v);`

	deleteUserGrantFormat = `delete from mo_catalog.mo_user_grant where role_id = %d and user_id = %d;`

	//operations on the mo_role_grant
	checkRoleGrantFormat = `select granted_id,grantee_id,with_grant_option from mo_catalog.mo_role_grant where granted_id = %d and grantee_id = %d;`

	//with_grant_option = true
	getRoleGrantWGOFormat = `select grantee_id from mo_catalog.mo_role_grant where with_grant_option = true and granted_id = %d;`

	updateRoleGrantFormat = `update mo_catalog.mo_role_grant set operation_role_id = %d, operation_user_id = %d, granted_time = "%s", with_grant_option = %v where granted_id = %d and grantee_id = %d;`

	insertRoleGrantFormat = `insert mo_catalog.mo_role_grant(granted_id,grantee_id,operation_role_id,operation_user_id,granted_time,with_grant_option) values (%d,%d,%d,%d,"%s",%v);`

	deleteRoleGrantFormat = `delete from mo_catalog.mo_role_grant where granted_id = %d and grantee_id = %d;`

	getAllStuffRoleGrantFormat = `select granted_id,grantee_id,with_grant_option from mo_catalog.mo_role_grant;`

	getInheritedRoleIdOfRoleIdFormat = `select granted_id,with_grant_option from mo_catalog.mo_role_grant where grantee_id = %d;`

	checkRoleHasPrivilegeFormat = `select role_id,with_grant_option from mo_catalog.mo_role_privs where role_id = %d and obj_type = "%s" and obj_id = %d and privilege_id = %d;`

	//with_grant_option = true
	checkRoleHasPrivilegeWGOFormat = `select role_id from mo_catalog.mo_role_privs where with_grant_option = true and privilege_id = %d;`

	checkRoleHasPrivilegeWGOOrWithOwnershipFormat = `select distinct role_id from mo_catalog.mo_role_privs where (with_grant_option = true and (privilege_id = %d or privilege_id = %d)) or privilege_id = %d;`

	updateRolePrivsFormat = `update mo_catalog.mo_role_privs set operation_user_id = %d, granted_time = "%s", with_grant_option = %v where role_id = %d and obj_type = "%s" and obj_id = %d and privilege_id = %d;`

	insertRolePrivsFormat = `insert into mo_catalog.mo_role_privs(role_id,role_name,obj_type,obj_id,privilege_id,privilege_name,privilege_level,operation_user_id,granted_time,with_grant_option) 
								values (%d,"%s","%s",%d,%d,"%s","%s",%d,"%s",%v);`

	deleteRolePrivsFormat = `delete from mo_catalog.mo_role_privs 
       									where role_id = %d 
       									    and obj_type = "%s" 
       									    and obj_id = %d 
       									    and privilege_id = %d 
       									    and privilege_level = "%s";`

	checkDatabaseFormat = `select dat_id from mo_catalog.mo_database where datname = "%s";`

	checkDatabaseWithOwnerFormat = `select dat_id, owner from mo_catalog.mo_database where datname = "%s" and account_id = %d;`

	checkDatabaseTableFormat = `select t.rel_id from mo_catalog.mo_database d, mo_catalog.mo_tables t
										where d.dat_id = t.reldatabase_id
											and d.datname = "%s"
											and t.relname = "%s";`

	//TODO:fix privilege_level string and obj_type string
	//For object_type : table, privilege_level : *.*
	checkWithGrantOptionForTableStarStar = `select rp.privilege_id,rp.with_grant_option
				from mo_catalog.mo_database d, mo_catalog.mo_tables t, mo_catalog.mo_role_privs rp
				where d.dat_id = t.reldatabase_id
					and rp.obj_id = 0
					and rp.obj_type = "%s"
					and rp.role_id = %d
					and rp.privilege_id = %d
					and rp.privilege_level = "%s"
					and rp.with_grant_option = true;`

	//For object_type : table, privilege_level : db.*
	checkWithGrantOptionForTableDatabaseStar = `select rp.privilege_id,rp.with_grant_option
				from mo_catalog.mo_database d, mo_catalog.mo_tables t, mo_catalog.mo_role_privs rp
				where d.dat_id = t.reldatabase_id
					and rp.obj_id = 0
					and rp.obj_type = "%s"
					and rp.role_id = %d
					and rp.privilege_id = %d
					and rp.privilege_level = "%s"
					and d.datname = "%s"
					and rp.with_grant_option = true;`

	//For object_type : table, privilege_level : db.table
	checkWithGrantOptionForTableDatabaseTable = `select rp.privilege_id,rp.with_grant_option
				from mo_catalog.mo_database d, mo_catalog.mo_tables t, mo_catalog.mo_role_privs rp
				where d.dat_id = t.reldatabase_id
					and rp.obj_id = t.rel_id
					and rp.obj_type = "%s"
					and rp.role_id = %d
					and rp.privilege_id = %d
					and rp.privilege_level = "%s"
					and d.datname = "%s"
					and t.relname = "%s"
					and rp.with_grant_option = true;`

	//For object_type : database, privilege_level : *
	checkWithGrantOptionForDatabaseStar = `select rp.privilege_id,rp.with_grant_option
				from mo_catalog.mo_database d, mo_catalog.mo_tables t, mo_catalog.mo_role_privs rp
				where d.dat_id = t.reldatabase_id
					and rp.obj_id = 0
					and rp.obj_type = "%s"
					and rp.role_id = %d
					and rp.privilege_id = %d
					and rp.privilege_level = "%s"
					and rp.with_grant_option = true;`

	//For object_type : database, privilege_level : *.*
	checkWithGrantOptionForDatabaseStarStar = `select rp.privilege_id,rp.with_grant_option
				from mo_catalog.mo_database d, mo_catalog.mo_tables t, mo_catalog.mo_role_privs rp
				where d.dat_id = t.reldatabase_id
					and rp.obj_id = 0
					and rp.obj_type = "%s"
					and rp.role_id = %d
					and rp.privilege_id = %d
					and rp.privilege_level = "%s"
					and rp.with_grant_option = true;`

	//For object_type : database, privilege_level : db
	checkWithGrantOptionForDatabaseDB = `select rp.privilege_id,rp.with_grant_option
				from mo_catalog.mo_database d, mo_catalog.mo_tables t, mo_catalog.mo_role_privs rp
				where d.dat_id = t.reldatabase_id
					and rp.obj_id = d.dat_id
					and rp.obj_type = "%s"
					and rp.role_id = %d
					and rp.privilege_id = %d
					and rp.privilege_level = "%s"
					and  d.datname = "%s"
					and rp.with_grant_option = true;`

	//For object_type : account, privilege_level : *
	checkWithGrantOptionForAccountStar = `select rp.privilege_id,rp.with_grant_option
				from mo_catalog.mo_database d, mo_catalog.mo_tables t, mo_catalog.mo_role_privs rp
				where d.dat_id = t.reldatabase_id
					and rp.obj_id = 0
					and rp.obj_type = "%s"
					and rp.role_id = %d
					and rp.privilege_id = %d
					and rp.privilege_level = "%s"
					and rp.with_grant_option = true;`

	//for database.table or table
	//check the role has the table level privilege for the privilege level (d.t or t)
	checkRoleHasTableLevelPrivilegeFormat = `select rp.privilege_id,rp.with_grant_option
				from mo_catalog.mo_database d, mo_catalog.mo_tables t, mo_catalog.mo_role_privs rp
				where d.dat_id = t.reldatabase_id
					and rp.obj_id = t.rel_id
					and rp.obj_type = "%s"
					and rp.role_id = %d
					and rp.privilege_id = %d
					and rp.privilege_level in ("%s","%s")
					and d.datname = "%s"
					and t.relname = "%s";`

	//for database.* or *
	checkRoleHasTableLevelForDatabaseStarFormat = `select rp.privilege_id,rp.with_grant_option
				from mo_catalog.mo_database d, mo_catalog.mo_role_privs rp
				where d.dat_id = rp.obj_id
					and rp.obj_type = "%s"
					and rp.role_id = %d
					and rp.privilege_id = %d
					and rp.privilege_level in ("%s","%s")
					and d.datname = "%s";`

	//for *.*
	checkRoleHasTableLevelForStarStarFormat = `select rp.privilege_id,rp.with_grant_option
				from mo_catalog.mo_role_privs rp
				where rp.obj_id = 0
					and rp.obj_type = "%s"
					and rp.role_id = %d
					and rp.privilege_id = %d
					and rp.privilege_level = "%s";`

	//for * or *.*
	checkRoleHasDatabaseLevelForStarStarFormat = `select rp.privilege_id,rp.with_grant_option
				from mo_catalog.mo_role_privs rp
				where rp.obj_id = 0
					and rp.obj_type = "%s"
					and rp.role_id = %d
					and rp.privilege_id = %d
					and rp.privilege_level = "%s";`

	//for database
	checkRoleHasDatabaseLevelForDatabaseFormat = `select rp.privilege_id,rp.with_grant_option
				from mo_catalog.mo_database d, mo_catalog.mo_role_privs rp
				where d.dat_id = rp.obj_id
					and rp.obj_type = "%s"
					and rp.role_id = %d
					and rp.privilege_id = %d
					and rp.privilege_level = "%s"
					and d.datname = "%s";`

	//for *
	checkRoleHasAccountLevelForStarFormat = `select rp.privilege_id,rp.with_grant_option
				from mo_catalog.mo_role_privs rp
				where rp.obj_id = 0
					and rp.obj_type = "%s"
					and rp.role_id = %d
					and rp.privilege_id = %d
					and rp.privilege_level = "%s";`

	getUserRolesExpectPublicRoleFormat = `select role.role_id, role.role_name 
				from mo_catalog.mo_role role, mo_catalog.mo_user_grant mg 
				where role.role_id = mg.role_id 
					and role.role_id != %d  
					and mg.user_id = %d 
					order by role.created_time asc limit 1;`

	checkUdfArgs = `select args,function_id from mo_catalog.mo_user_defined_function where name = "%s" and db = "%s";`

	checkUdfExistence = `select function_id from mo_catalog.mo_user_defined_function where name = "%s" and db = "%s" and args = '%s';`

	checkStoredProcedureArgs = `select proc_id, args from mo_catalog.mo_stored_procedure where name = "%s" and db = "%s";`

	checkProcedureExistence = `select proc_id from mo_catalog.mo_stored_procedure where name = "%s" and db = "%s";`

	//delete role from mo_role,mo_user_grant,mo_role_grant,mo_role_privs
	deleteRoleFromMoRoleFormat = `delete from mo_catalog.mo_role where role_id = %d;`

	deleteRoleFromMoUserGrantFormat = `delete from mo_catalog.mo_user_grant where role_id = %d;`

	deleteRoleFromMoRoleGrantFormat = `delete from mo_catalog.mo_role_grant where granted_id = %d or grantee_id = %d;`

	deleteRoleFromMoRolePrivsFormat = `delete from mo_catalog.mo_role_privs where role_id = %d;`

	// grant ownership on database
	grantOwnershipOnDatabaseFormat = `grant ownership on database %s to %s;`

	// grant ownership on table
	grantOwnershipOnTableFormat = `grant ownership on table %s.%s to %s;`

	// revoke ownership on database owner
	revokeOwnershipFromDatabaseFormat = `revoke ownership on database %s form %s;`

	// revoke ownership on table owner
	revokeOwnershipFromTableFormat = `revoke ownership on table %s.%s from %s;`

	// get the owner of the database
	getOwnerOfDatabaseFormat = `select owner from mo_catalog.mo_database where datname = '%s';`

	// get the owner of the table
	getOwnerOfTableFormat = `select owner from mo_catalog.mo_tables where reldatabase = '%s' and relname = '%s';`

	// get the roles of the current user
	getRolesOfCurrentUserFormat = `select role_id from mo_catalog.mo_user_grant where user_id = %d;`

	//delete user from mo_user,mo_user_grant
	deleteUserFromMoUserFormat = `delete from mo_catalog.mo_user where user_id = %d;`

	deleteUserFromMoUserGrantFormat = `delete from mo_catalog.mo_user_grant where user_id = %d;`

	// delete user defined function from mo_user_defined_function
	deleteUserDefinedFunctionFormat = `delete from mo_catalog.mo_user_defined_function where function_id = %d;`

	// delete stored procedure from mo_user_defined_function
	deleteStoredProcedureFormat = `delete from mo_catalog.mo_stored_procedure where proc_id = %d;`

	// delete a tuple from mo_mysql_compatibility_mode when drop a database
	deleteMysqlCompatbilityModeFormat = `delete from mo_catalog.mo_mysql_compatibility_mode where dat_name = "%s";`

	getSystemVariableValueWithDatabaseFormat = `select variable_value from mo_catalog.mo_mysql_compatibility_mode where dat_name = "%s" and variable_name = "%s";`

	getSystemVariablesWithAccountFromat = `select variable_name, variable_value from mo_catalog.mo_mysql_compatibility_mode where account_id = %d and system_variables = true;`

	getSystemVariableValueWithAccountFromat = `select variable_value from mo_catalog.mo_mysql_compatibility_mode where account_id = %d and variable_name = '%s' and system_variables = true;`

	updateSystemVariableValueFormat = `update mo_catalog.mo_mysql_compatibility_mode set variable_value = '%s' where account_id = %d and variable_name = '%s';`

	updateConfigurationByDbNameAndAccountNameFormat = `update mo_catalog.mo_mysql_compatibility_mode set variable_value = '%s' where account_name = '%s' and dat_name = '%s' and variable_name = '%s';`

	updateConfigurationByAccountNameFormat = `update mo_catalog.mo_mysql_compatibility_mode set variable_value = '%s' where account_name = '%s' and variable_name = '%s';`

	checkStageFormat = `select stage_id, stage_name from mo_catalog.mo_stages where stage_name = "%s";`

	checkStageStatusFormat = `select stage_id, stage_name from mo_catalog.mo_stages where stage_status = "%s";`

	checkStageStatusWithStageNameFormat = `select url, stage_status from mo_catalog.mo_stages where stage_name = "%s";`

	dropStageFormat = `delete from mo_catalog.mo_stages where stage_name = '%s';`

	updateStageUrlFotmat = `update mo_catalog.mo_stages set url = '%s'  where stage_name = '%s';`

	updateStageCredentialsFotmat = `update mo_catalog.mo_stages set stage_credentials = '%s'  where stage_name = '%s';`

	updateStageStatusFotmat = `update mo_catalog.mo_stages set stage_status = '%s'  where stage_name = '%s';`

	updateStageCommentFotmat = `update mo_catalog.mo_stages set comment = '%s'  where stage_name = '%s';`

	getDbIdAndTypFormat         = `select dat_id,dat_type from mo_catalog.mo_database where datname = '%s' and account_id = %d;`
	insertIntoMoPubsFormat      = `insert into mo_catalog.mo_pubs(pub_name,database_name,database_id,all_table,table_list,account_list,created_time,owner,creator,comment) values ('%s','%s',%d,%t,'%s','%s',now(),%d,%d,'%s');`
	getPubInfoFormat            = `select account_list,comment from mo_catalog.mo_pubs where pub_name = '%s';`
	updatePubInfoFormat         = `update mo_catalog.mo_pubs set account_list = '%s',comment = '%s' where pub_name = '%s';`
	dropPubFormat               = `delete from mo_catalog.mo_pubs where pub_name = '%s';`
	getAccountIdAndStatusFormat = `select account_id,status from mo_catalog.mo_account where account_name = '%s';`
	getPubInfoForSubFormat      = `select database_name,account_list from mo_catalog.mo_pubs where pub_name = "%s";`
	getDbPubCountFormat         = `select count(1) from mo_catalog.mo_pubs where database_name = '%s';`

	fetchSqlOfSpFormat = `select body, args from mo_catalog.mo_stored_procedure where name = '%s' and db = '%s';`
)

var (
	objectType2privilegeLevels = map[objectType][]privilegeLevelType{
		objectTypeAccount: {privilegeLevelStar},
		objectTypeDatabase: {privilegeLevelDatabase,
			privilegeLevelStar, privilegeLevelStarStar},
		objectTypeTable: {privilegeLevelStarStar,
			privilegeLevelDatabaseStar, privilegeLevelStar,
			privilegeLevelDatabaseTable, privilegeLevelTable},
	}

	// the databases that can not operated by the real user
	bannedCatalogDatabases = map[string]int8{
		"mo_catalog":         0,
		"information_schema": 0,
		"system":             0,
		"system_metrics":     0,
		"mysql":              0,
		"mo_task":            0,
	}

	// the privileges that can not be granted or revoked
	bannedPrivileges = map[PrivilegeType]int8{
		PrivilegeTypeCreateAccount: 0,
		PrivilegeTypeAlterAccount:  0,
		PrivilegeTypeDropAccount:   0,
	}
)

func getSqlForAccountIdAndStatus(ctx context.Context, accName string, check bool) (string, error) {
	if check && accountNameIsInvalid(accName) {
		return "", moerr.NewInternalError(ctx, fmt.Sprintf("account name %s is invalid", accName))
	}
	return fmt.Sprintf(getAccountIdAndStatusFormat, accName), nil
}

func getSqlForPubInfoForSub(ctx context.Context, pubName string, check bool) (string, error) {
	if check && nameIsInvalid(pubName) {
		return "", moerr.NewInternalError(ctx, fmt.Sprintf("pub name %s is invalid", pubName))
	}
	return fmt.Sprintf(getPubInfoForSubFormat, pubName), nil
}

func getSqlForCheckTenant(ctx context.Context, tenant string) (string, error) {
	err := inputNameIsInvalid(ctx, tenant)
	if err != nil {
		return "", err
	}
	return fmt.Sprintf(checkTenantFormat, tenant), nil
}

func getSqlForCheckStage(ctx context.Context, stage string) (string, error) {
	err := inputNameIsInvalid(ctx, stage)
	if err != nil {
		return "", err
	}
	return fmt.Sprintf(checkStageFormat, stage), nil
}

func getSqlForCheckStageStatus(ctx context.Context, status string) string {
	return fmt.Sprintf(checkStageStatusFormat, status)
}

func getSqlForCheckStageStatusWithStageName(ctx context.Context, stage string) (string, error) {
	err := inputNameIsInvalid(ctx, stage)
	if err != nil {
		return "", err
	}
	return fmt.Sprintf(checkStageStatusWithStageNameFormat, stage), nil
}

func getSqlForInsertIntoMoStages(ctx context.Context, stageName, url, credentials, status, createdTime, comment string) string {
	return fmt.Sprintf(insertIntoMoStages, stageName, url, credentials, status, createdTime, comment)
}

func getSqlForDropStage(stageName string) string {
	return fmt.Sprintf(dropStageFormat, stageName)
}

func getsqlForUpdateStageUrl(stageName, url string) string {
	return fmt.Sprintf(updateStageUrlFotmat, url, stageName)
}

func getsqlForUpdateStageCredentials(stageName, credentials string) string {
	return fmt.Sprintf(updateStageCredentialsFotmat, credentials, stageName)
}

func getsqlForUpdateStageStatus(stageName, status string) string {
	return fmt.Sprintf(updateStageStatusFotmat, status, stageName)
}

func getsqlForUpdateStageComment(stageName, comment string) string {
	return fmt.Sprintf(updateStageCommentFotmat, comment, stageName)
}

func getSqlForGetAccountName(tenantId uint32) string {
	return fmt.Sprintf(getTenantNameForMat, tenantId)
}

func getSqlForUpdateCommentsOfAccount(ctx context.Context, comment, account string) (string, error) {
	err := inputNameIsInvalid(ctx, account)
	if err != nil {
		return "", err
	}
	return fmt.Sprintf(updateCommentsOfAccountFormat, comment, account), nil
}

func getSqlForUpdateStatusOfAccount(ctx context.Context, status, timestamp, account string) (string, error) {
	err := inputNameIsInvalid(ctx, status, account)
	if err != nil {
		return "", err
	}
	return fmt.Sprintf(updateStatusOfAccountFormat, status, timestamp, account), nil
}

func getSqlForUpdateStatusAndVersionOfAccount(ctx context.Context, status, timestamp, account string, version uint64) (string, error) {
	err := inputNameIsInvalid(ctx, status, account)
	if err != nil {
		return "", err
	}
	return fmt.Sprintf(updateStatusAndVersionOfAccountFormat, status, version, timestamp, account), nil
}

func getSqlForDeleteAccountFromMoAccount(ctx context.Context, account string) (string, error) {
	err := inputNameIsInvalid(ctx, account)
	if err != nil {
		return "", err
	}
	return fmt.Sprintf(deleteAccountFromMoAccountFormat, account), nil
}

func getSqlForPasswordOfUser(ctx context.Context, user string) (string, error) {
	err := inputNameIsInvalid(ctx, user)
	if err != nil {
		return "", err
	}
	return fmt.Sprintf(getPasswordOfUserFormat, user), nil
}

func getSqlForUpdatePasswordOfUser(ctx context.Context, password, user string) (string, error) {
	err := inputNameIsInvalid(ctx, user)
	if err != nil {
		return "", err
	}
	return fmt.Sprintf(updatePasswordOfUserFormat, password, user), nil
}

func getSqlForCheckRoleExists(ctx context.Context, roleID int, roleName string) (string, error) {
	err := inputNameIsInvalid(ctx, roleName)
	if err != nil {
		return "", err
	}
	return fmt.Sprintf(checkRoleExistsFormat, roleID, roleName), nil
}

func getSqlForRoleNameOfRoleId(roleId int64) string {
	return fmt.Sprintf(roleNameOfRoleIdFormat, roleId)
}

func getSqlForRoleIdOfRole(ctx context.Context, roleName string) (string, error) {
	err := inputNameIsInvalid(ctx, roleName)
	if err != nil {
		return "", err
	}
	return fmt.Sprintf(roleIdOfRoleFormat, roleName), nil
}

func getSqlForRoleOfUser(ctx context.Context, userID int64, roleName string) (string, error) {
	err := inputNameIsInvalid(ctx, roleName)
	if err != nil {
		return "", err
	}
	return fmt.Sprintf(getRoleOfUserFormat, userID, roleName), nil
}

func getSqlForRoleIdOfUserId(userId int) string {
	return fmt.Sprintf(getRoleIdOfUserIdFormat, userId)
}

func getSqlForCheckUserGrant(roleId, userId int64) string {
	return fmt.Sprintf(checkUserGrantFormat, roleId, userId)
}

func getSqlForCheckUserHasRole(ctx context.Context, userName string, roleId int64) (string, error) {
	err := inputNameIsInvalid(ctx, userName)
	if err != nil {
		return "", err
	}
	return fmt.Sprintf(checkUserHasRoleFormat, userName, roleId), nil
}

func getSqlForCheckUserGrantWGO(roleId, userId int64) string {
	return fmt.Sprintf(checkUserGrantWGOFormat, roleId, userId)
}

func getSqlForUpdateUserGrant(roleId, userId int64, timestamp string, withGrantOption bool) string {
	return fmt.Sprintf(updateUserGrantFormat, timestamp, withGrantOption, roleId, userId)
}

func getSqlForInsertUserGrant(roleId, userId int64, timestamp string, withGrantOption bool) string {
	return fmt.Sprintf(insertUserGrantFormat, roleId, userId, timestamp, withGrantOption)
}

func getSqlForDeleteUserGrant(roleId, userId int64) string {
	return fmt.Sprintf(deleteUserGrantFormat, roleId, userId)
}

func getSqlForCheckRoleGrant(grantedId, granteeId int64) string {
	return fmt.Sprintf(checkRoleGrantFormat, grantedId, granteeId)
}

func getSqlForCheckRoleGrantWGO(grantedId int64) string {
	return fmt.Sprintf(getRoleGrantWGOFormat, grantedId)
}

func getSqlForUpdateRoleGrant(grantedId, granteeId, operationRoleId, operationUserId int64, timestamp string, withGrantOption bool) string {
	return fmt.Sprintf(updateRoleGrantFormat, operationRoleId, operationUserId, timestamp, withGrantOption, grantedId, granteeId)
}

func getSqlForInsertRoleGrant(grantedId, granteeId, operationRoleId, operationUserId int64, timestamp string, withGrantOption bool) string {
	return fmt.Sprintf(insertRoleGrantFormat, grantedId, granteeId, operationRoleId, operationUserId, timestamp, withGrantOption)
}

func getSqlForDeleteRoleGrant(grantedId, granteeId int64) string {
	return fmt.Sprintf(deleteRoleGrantFormat, grantedId, granteeId)
}

func getSqlForGetAllStuffRoleGrantFormat() string {
	return getAllStuffRoleGrantFormat
}

func getSqlForInheritedRoleIdOfRoleId(roleId int64) string {
	return fmt.Sprintf(getInheritedRoleIdOfRoleIdFormat, roleId)
}

func getSqlForCheckRoleHasPrivilege(roleId int64, objType objectType, objId, privilegeId int64) string {
	return fmt.Sprintf(checkRoleHasPrivilegeFormat, roleId, objType, objId, privilegeId)
}

func getSqlForCheckRoleHasPrivilegeWGO(privilegeId int64) string {
	return fmt.Sprintf(checkRoleHasPrivilegeWGOFormat, privilegeId)
}

func getSqlForCheckRoleHasPrivilegeWGOOrWithOwnerShip(privilegeId, allPrivId, ownershipPrivId int64) string {
	return fmt.Sprintf(checkRoleHasPrivilegeWGOOrWithOwnershipFormat, privilegeId, allPrivId, ownershipPrivId)
}

func getSqlForUpdateRolePrivs(userId int64, timestamp string, withGrantOption bool, roleId int64, objType objectType, objId, privilegeId int64) string {
	return fmt.Sprintf(updateRolePrivsFormat, userId, timestamp, withGrantOption, roleId, objType, objId, privilegeId)
}

func getSqlForInsertRolePrivs(roleId int64, roleName, objType string, objId, privilegeId int64, privilegeName, privilegeLevel string, operationUserId int64, grantedTime string, withGrantOption bool) string {
	return fmt.Sprintf(insertRolePrivsFormat, roleId, roleName, objType, objId, privilegeId, privilegeName, privilegeLevel, operationUserId, grantedTime, withGrantOption)
}

func getSqlForDeleteRolePrivs(roleId int64, objType string, objId, privilegeId int64, privilegeLevel string) string {
	return fmt.Sprintf(deleteRolePrivsFormat, roleId, objType, objId, privilegeId, privilegeLevel)
}

func getSqlForCheckWithGrantOptionForTableStarStar(roleId int64, privId PrivilegeType) string {
	return fmt.Sprintf(checkWithGrantOptionForTableStarStar, objectTypeTable, roleId, privId, privilegeLevelStarStar)
}

func getSqlForCheckWithGrantOptionForTableDatabaseStar(ctx context.Context, roleId int64, privId PrivilegeType, dbName string) (string, error) {
	err := inputNameIsInvalid(ctx, dbName)
	if err != nil {
		return "", err
	}
	return fmt.Sprintf(checkWithGrantOptionForTableDatabaseStar, objectTypeTable, roleId, privId, privilegeLevelDatabaseStar, dbName), nil
}

func getSqlForCheckWithGrantOptionForTableDatabaseTable(ctx context.Context, roleId int64, privId PrivilegeType, dbName string, tableName string) (string, error) {
	err := inputNameIsInvalid(ctx, dbName, tableName)
	if err != nil {
		return "", err
	}
	return fmt.Sprintf(checkWithGrantOptionForTableDatabaseTable, objectTypeTable, roleId, privId, privilegeLevelDatabaseTable, dbName, tableName), nil
}

func getSqlForCheckWithGrantOptionForDatabaseStar(roleId int64, privId PrivilegeType) string {
	return fmt.Sprintf(checkWithGrantOptionForDatabaseStar, objectTypeDatabase, roleId, privId, privilegeLevelStar)
}

func getSqlForCheckWithGrantOptionForDatabaseStarStar(roleId int64, privId PrivilegeType) string {
	return fmt.Sprintf(checkWithGrantOptionForDatabaseStarStar, objectTypeDatabase, roleId, privId, privilegeLevelStarStar)
}

func getSqlForCheckWithGrantOptionForDatabaseDB(ctx context.Context, roleId int64, privId PrivilegeType, dbName string) (string, error) {
	err := inputNameIsInvalid(ctx, dbName)
	if err != nil {
		return "", err
	}
	return fmt.Sprintf(checkWithGrantOptionForDatabaseDB, objectTypeDatabase, roleId, privId, privilegeLevelDatabase, dbName), nil
}

func getSqlForCheckWithGrantOptionForAccountStar(roleId int64, privId PrivilegeType) string {
	return fmt.Sprintf(checkWithGrantOptionForAccountStar, objectTypeAccount, roleId, privId, privilegeLevelStarStar)
}

func getSqlForCheckRoleHasTableLevelPrivilege(ctx context.Context, roleId int64, privId PrivilegeType, dbName string, tableName string) (string, error) {
	err := inputNameIsInvalid(ctx, dbName, tableName)
	if err != nil {
		return "", err
	}
	return fmt.Sprintf(checkRoleHasTableLevelPrivilegeFormat, objectTypeTable, roleId, privId, privilegeLevelDatabaseTable, privilegeLevelTable, dbName, tableName), nil
}

func getSqlForCheckRoleHasTableLevelForDatabaseStar(ctx context.Context, roleId int64, privId PrivilegeType, dbName string) (string, error) {
	err := inputNameIsInvalid(ctx, dbName)
	if err != nil {
		return "", err
	}
	return fmt.Sprintf(checkRoleHasTableLevelForDatabaseStarFormat, objectTypeTable, roleId, privId, privilegeLevelDatabaseStar, privilegeLevelStar, dbName), nil
}

func getSqlForCheckRoleHasTableLevelForStarStar(roleId int64, privId PrivilegeType) string {
	return fmt.Sprintf(checkRoleHasTableLevelForStarStarFormat, objectTypeTable, roleId, privId, privilegeLevelStarStar)
}

func getSqlForCheckRoleHasDatabaseLevelForStarStar(roleId int64, privId PrivilegeType, level privilegeLevelType) string {
	return fmt.Sprintf(checkRoleHasDatabaseLevelForStarStarFormat, objectTypeDatabase, roleId, privId, level)
}

func getSqlForCheckRoleHasDatabaseLevelForDatabase(ctx context.Context, roleId int64, privId PrivilegeType, dbName string) (string, error) {
	err := inputNameIsInvalid(ctx, dbName)
	if err != nil {
		return "", err
	}
	return fmt.Sprintf(checkRoleHasDatabaseLevelForDatabaseFormat, objectTypeDatabase, roleId, privId, privilegeLevelDatabase, dbName), nil
}

func getSqlForCheckRoleHasAccountLevelForStar(roleId int64, privId PrivilegeType) string {
	return fmt.Sprintf(checkRoleHasAccountLevelForStarFormat, objectTypeAccount, roleId, privId, privilegeLevelStar)
}

func getSqlForgetUserRolesExpectPublicRole(pRoleId int, userId uint32) string {
	return fmt.Sprintf(getUserRolesExpectPublicRoleFormat, pRoleId, userId)
}

func getSqlForGetDbIdAndType(ctx context.Context, dbName string, checkNameValid bool, account_id uint64) (string, error) {
	if checkNameValid {
		err := inputNameIsInvalid(ctx, dbName)
		if err != nil {
			return "", err
		}
	}
	return fmt.Sprintf(getDbIdAndTypFormat, dbName, account_id), nil
}

func getSqlForInsertIntoMoPubs(ctx context.Context, pubName, databaseName string, databaseId uint64, allTable bool, tableList, accountList string, owner, creator uint32, comment string, checkNameValid bool) (string, error) {
	if checkNameValid {
		err := inputNameIsInvalid(ctx, pubName, databaseName)
		if err != nil {
			return "", err
		}
	}
	return fmt.Sprintf(insertIntoMoPubsFormat, pubName, databaseName, databaseId, allTable, tableList, accountList, owner, creator, comment), nil
}

func getSqlForGetPubInfo(ctx context.Context, pubName string, checkNameValid bool) (string, error) {
	if checkNameValid {
		err := inputNameIsInvalid(ctx, pubName)
		if err != nil {
			return "", err
		}
	}
	return fmt.Sprintf(getPubInfoFormat, pubName), nil
}

func getSqlForUpdatePubInfo(ctx context.Context, pubName string, accountList string, comment string, checkNameValid bool) (string, error) {
	if checkNameValid {
		err := inputNameIsInvalid(ctx, pubName)
		if err != nil {
			return "", err
		}
	}
	return fmt.Sprintf(updatePubInfoFormat, accountList, comment, pubName), nil
}

func getSqlForDropPubInfo(ctx context.Context, pubName string, checkNameValid bool) (string, error) {
	if checkNameValid {
		err := inputNameIsInvalid(ctx, pubName)
		if err != nil {
			return "", err
		}
	}
	return fmt.Sprintf(dropPubFormat, pubName), nil
}

func getSqlForDbPubCount(ctx context.Context, dbName string) (string, error) {

	err := inputNameIsInvalid(ctx, dbName)
	if err != nil {
		return "", err
	}
	return fmt.Sprintf(getDbPubCountFormat, dbName), nil
}

func getSqlForCheckDatabase(ctx context.Context, dbName string) (string, error) {
	err := inputNameIsInvalid(ctx, dbName)
	if err != nil {
		return "", err
	}
	return fmt.Sprintf(checkDatabaseFormat, dbName), nil
}

func getSqlForCheckDatabaseWithOwner(ctx context.Context, dbName string, accountId int64) (string, error) {
	err := inputNameIsInvalid(ctx, dbName)
	if err != nil {
		return "", err
	}
	return fmt.Sprintf(checkDatabaseWithOwnerFormat, dbName, accountId), nil
}

func getSqlForCheckDatabaseTable(ctx context.Context, dbName, tableName string) (string, error) {
	err := inputNameIsInvalid(ctx, dbName, tableName)
	if err != nil {
		return "", err
	}
	return fmt.Sprintf(checkDatabaseTableFormat, dbName, tableName), nil
}

func getSqlForDeleteRole(roleId int64) []string {
	return []string{
		fmt.Sprintf(deleteRoleFromMoRoleFormat, roleId),
		fmt.Sprintf(deleteRoleFromMoUserGrantFormat, roleId),
		fmt.Sprintf(deleteRoleFromMoRoleGrantFormat, roleId, roleId),
		fmt.Sprintf(deleteRoleFromMoRolePrivsFormat, roleId),
	}
}

func getSqlForDropAccount() []string {
	return dropSqls
}

func getSqlForDeleteUser(userId int64) []string {
	return []string{
		fmt.Sprintf(deleteUserFromMoUserFormat, userId),
		fmt.Sprintf(deleteUserFromMoUserGrantFormat, userId),
	}
}

func getSqlForDeleteMysqlCompatbilityMode(dtname string) string {
	return fmt.Sprintf(deleteMysqlCompatbilityModeFormat, dtname)
}

func getSqlForGetSystemVariableValueWithDatabase(dtname, variable_name string) string {
	return fmt.Sprintf(getSystemVariableValueWithDatabaseFormat, dtname, variable_name)
}

func getSystemVariablesWithAccount(accountId uint64) string {
	return fmt.Sprintf(getSystemVariablesWithAccountFromat, accountId)
}

// getSqlForGetSystemVariableValueWithAccount will get sql for get variable value with specific account
func getSqlForGetSystemVariableValueWithAccount(accountId uint64, varName string) string {
	return fmt.Sprintf(getSystemVariableValueWithAccountFromat, accountId, varName)
}

// getSqlForUpdateSystemVariableValue returns a SQL query to update the value of a system variable for a given account.
func getSqlForUpdateSystemVariableValue(varValue string, accountId uint64, varName string) string {
	return fmt.Sprintf(updateSystemVariableValueFormat, varValue, accountId, varName)
}

func getSqlForupdateConfigurationByDbNameAndAccountName(ctx context.Context, varValue, accountName, dbName, varName string) (string, error) {
	err := inputNameIsInvalid(ctx, dbName)
	if err != nil {
		return "", err
	}
	return fmt.Sprintf(updateConfigurationByDbNameAndAccountNameFormat, varValue, accountName, dbName, varName), nil
}

func getSqlForupdateConfigurationByAccount(ctx context.Context, varValue, accountName, varName string) (string, error) {
	err := inputNameIsInvalid(ctx, accountName)
	if err != nil {
		return "", err
	}
	return fmt.Sprintf(updateConfigurationByAccountNameFormat, varValue, accountName, varName), nil
}

func getSqlForSpBody(ctx context.Context, name string, db string) (string, error) {
	return fmt.Sprintf(fetchSqlOfSpFormat, name, db), nil
}

// isClusterTable decides a table is the index table or not
func isIndexTable(name string) bool {
	return strings.HasPrefix(name, catalog.IndexTableNamePrefix)
}

// isClusterTable decides a table is the cluster table or not
func isClusterTable(dbName, name string) bool {
	if dbName == moCatalog {
		//if it is neither among the tables nor the index table,
		//it is the cluster table.
		if _, ok := predefinedTables[name]; !ok && !isIndexTable(name) {
			return true
		}
	}
	return false
}

// getSqlForGrantOwnershipOnDatabase get the sql for grant ownership on database
func getSqlForGrantOwnershipOnDatabase(dbName, roleName string) string {
	return fmt.Sprintf(grantOwnershipOnDatabaseFormat, dbName, roleName)
}

// getSqlForGrantOwnershipOnTable get the sql for grant ownership on database
func getSqlForGrantOwnershipOnTable(dbName, tbName, roleName string) string {
	return fmt.Sprintf(grantOwnershipOnTableFormat, dbName, tbName, roleName)
}

// getSqlForRevokeOwnershipFromDatabase get the sql for revoke ownership on database
func getSqlForRevokeOwnershipFromDatabase(dbName, roleName string) string {
	return fmt.Sprintf(revokeOwnershipFromDatabaseFormat, dbName, roleName)
}

// getSqlForGrantOwnershipOnTable get the sql for grant ownership on database
func getSqlForRevokeOwnershipFromTable(dbName, tbName, roleName string) string {
	return fmt.Sprintf(revokeOwnershipFromTableFormat, dbName, tbName, roleName)
}

// getSqlForGetOwnerOfDatabase get the sql for get the owner of the database
func getSqlForGetOwnerOfDatabase(dbName string) string {
	return fmt.Sprintf(getOwnerOfDatabaseFormat, dbName)
}

// getSqlForGetOwnerOfTable get the sql for get the owner of the table
func getSqlForGetOwnerOfTable(dbName, tbName string) string {
	return fmt.Sprintf(getOwnerOfTableFormat, dbName, tbName)
}

// getSqlForGetRolesOfCurrentUser get the sql for get the roles of the user
func getSqlForGetRolesOfCurrentUser(userId int64) string {
	return fmt.Sprintf(getRolesOfCurrentUserFormat, userId)
}

// getSqlForCheckProcedureExistence get the sql for check the procedure exist or not
func getSqlForCheckProcedureExistence(pdName, dbName string) string {
	return fmt.Sprintf(checkProcedureExistence, pdName, dbName)
}

func isBannedDatabase(dbName string) bool {
	_, ok := bannedCatalogDatabases[dbName]
	return ok
}

func isBannedPrivilege(priv PrivilegeType) bool {
	_, ok := bannedPrivileges[priv]
	return ok
}

type specialTag int

const (
	specialTagNone            specialTag = 0
	specialTagAdmin           specialTag = 1
	specialTagWithGrantOption specialTag = 2
	specialTagOwnerOfObject   specialTag = 4
)

type privilegeKind int

const (
	privilegeKindGeneral privilegeKind = iota //as same as definition in the privilegeEntriesMap
	privilegeKindInherit                      //General + with_grant_option
	privilegeKindSpecial                      //no obj_type,obj_id,privilege_level. only needs (MOADMIN / ACCOUNTADMIN, with_grant_option, owner of object)
	privilegeKindNone                         //does not need any privilege
)

type clusterTableOperationType int

const (
	clusterTableNone clusterTableOperationType = iota
	clusterTableCreate
	clusterTableSelect //read only
	clusterTableModify //include insert,update,delete
	clusterTableDrop
)

type privilege struct {
	kind privilegeKind
	//account: the privilege can be defined before constructing the plan.
	//database: (do not need the database_id) the privilege can be defined before constructing the plan.
	//table: need table id. the privilege can be defined after constructing the plan.
	//function: need function id ?
	objType objectType
	entries []privilegeEntry
	special specialTag
	//the statement writes the database or table directly like drop database and table
	writeDatabaseAndTableDirectly bool
	//operate the cluster table
	isClusterTable bool
	//operation on cluster table,
	clusterTableOperation clusterTableOperationType
	//can execute in restricted status
	canExecInRestricted bool
}

func (p *privilege) objectType() objectType {
	return p.objType
}

func (p *privilege) privilegeKind() privilegeKind {
	return p.kind
}

type privilegeEntryType int

const (
	privilegeEntryTypeGeneral  privilegeEntryType = iota
	privilegeEntryTypeCompound                    //multi privileges take effect together
)

// privilegeItem is the item for in the compound entry
type privilegeItem struct {
	privilegeTyp          PrivilegeType
	role                  *tree.Role
	users                 []*tree.User
	dbName                string
	tableName             string
	isClusterTable        bool
	clusterTableOperation clusterTableOperationType
}

// compoundEntry is the entry has multi privilege items
type compoundEntry struct {
	items []privilegeItem
}

// privilegeEntry denotes the entry of the privilege that appears in the table mo_role_privs
type privilegeEntry struct {
	privilegeId PrivilegeType
	//the predefined privilege level for the privilege.
	//it is not always the same as the one in the runtime.
	privilegeLevel  privilegeLevelType
	objType         objectType
	objId           int
	withGrantOption bool
	//for object type table
	databaseName      string
	tableName         string
	privilegeEntryTyp privilegeEntryType
	compound          *compoundEntry
}

var (
	//initial privilege entries
	privilegeEntriesMap = map[PrivilegeType]privilegeEntry{
		PrivilegeTypeCreateAccount:     {PrivilegeTypeCreateAccount, privilegeLevelStar, objectTypeAccount, objectIDAll, false, "", "", privilegeEntryTypeGeneral, nil},
		PrivilegeTypeDropAccount:       {PrivilegeTypeDropAccount, privilegeLevelStar, objectTypeAccount, objectIDAll, false, "", "", privilegeEntryTypeGeneral, nil},
		PrivilegeTypeAlterAccount:      {PrivilegeTypeAlterAccount, privilegeLevelStar, objectTypeAccount, objectIDAll, false, "", "", privilegeEntryTypeGeneral, nil},
		PrivilegeTypeCreateUser:        {PrivilegeTypeCreateUser, privilegeLevelStar, objectTypeAccount, objectIDAll, true, "", "", privilegeEntryTypeGeneral, nil},
		PrivilegeTypeDropUser:          {PrivilegeTypeDropUser, privilegeLevelStar, objectTypeAccount, objectIDAll, true, "", "", privilegeEntryTypeGeneral, nil},
		PrivilegeTypeAlterUser:         {PrivilegeTypeAlterUser, privilegeLevelStar, objectTypeAccount, objectIDAll, true, "", "", privilegeEntryTypeGeneral, nil},
		PrivilegeTypeCreateRole:        {PrivilegeTypeCreateRole, privilegeLevelStar, objectTypeAccount, objectIDAll, true, "", "", privilegeEntryTypeGeneral, nil},
		PrivilegeTypeDropRole:          {PrivilegeTypeDropRole, privilegeLevelStar, objectTypeAccount, objectIDAll, true, "", "", privilegeEntryTypeGeneral, nil},
		PrivilegeTypeAlterRole:         {PrivilegeTypeAlterRole, privilegeLevelStar, objectTypeAccount, objectIDAll, true, "", "", privilegeEntryTypeGeneral, nil},
		PrivilegeTypeCreateDatabase:    {PrivilegeTypeCreateDatabase, privilegeLevelStar, objectTypeAccount, objectIDAll, true, "", "", privilegeEntryTypeGeneral, nil},
		PrivilegeTypeDropDatabase:      {PrivilegeTypeDropDatabase, privilegeLevelStar, objectTypeAccount, objectIDAll, true, "", "", privilegeEntryTypeGeneral, nil},
		PrivilegeTypeShowDatabases:     {PrivilegeTypeShowDatabases, privilegeLevelStar, objectTypeAccount, objectIDAll, true, "", "", privilegeEntryTypeGeneral, nil},
		PrivilegeTypeConnect:           {PrivilegeTypeConnect, privilegeLevelStar, objectTypeAccount, objectIDAll, true, "", "", privilegeEntryTypeGeneral, nil},
		PrivilegeTypeManageGrants:      {PrivilegeTypeManageGrants, privilegeLevelStar, objectTypeAccount, objectIDAll, true, "", "", privilegeEntryTypeGeneral, nil},
		PrivilegeTypeAccountAll:        {PrivilegeTypeAccountAll, privilegeLevelStar, objectTypeAccount, objectIDAll, true, "", "", privilegeEntryTypeGeneral, nil},
		PrivilegeTypeAccountOwnership:  {PrivilegeTypeAccountOwnership, privilegeLevelStar, objectTypeAccount, objectIDAll, true, "", "", privilegeEntryTypeGeneral, nil},
		PrivilegeTypeUserOwnership:     {PrivilegeTypeUserOwnership, privilegeLevelStar, objectTypeAccount, objectIDAll, true, "", "", privilegeEntryTypeGeneral, nil},
		PrivilegeTypeRoleOwnership:     {PrivilegeTypeRoleOwnership, privilegeLevelStar, objectTypeAccount, objectIDAll, true, "", "", privilegeEntryTypeGeneral, nil},
		PrivilegeTypeShowTables:        {PrivilegeTypeShowTables, privilegeLevelStar, objectTypeDatabase, objectIDAll, true, "", "", privilegeEntryTypeGeneral, nil},
		PrivilegeTypeCreateObject:      {PrivilegeTypeCreateObject, privilegeLevelStar, objectTypeDatabase, objectIDAll, true, "", "", privilegeEntryTypeGeneral, nil},
		PrivilegeTypeCreateTable:       {PrivilegeTypeCreateTable, privilegeLevelStar, objectTypeDatabase, objectIDAll, true, "", "", privilegeEntryTypeGeneral, nil},
		PrivilegeTypeCreateView:        {PrivilegeTypeCreateView, privilegeLevelStar, objectTypeDatabase, objectIDAll, true, "", "", privilegeEntryTypeGeneral, nil},
		PrivilegeTypeDropObject:        {PrivilegeTypeDropObject, privilegeLevelStar, objectTypeDatabase, objectIDAll, true, "", "", privilegeEntryTypeGeneral, nil},
		PrivilegeTypeDropTable:         {PrivilegeTypeDropTable, privilegeLevelStar, objectTypeDatabase, objectIDAll, true, "", "", privilegeEntryTypeGeneral, nil},
		PrivilegeTypeDropView:          {PrivilegeTypeDropView, privilegeLevelStar, objectTypeDatabase, objectIDAll, true, "", "", privilegeEntryTypeGeneral, nil},
		PrivilegeTypeAlterObject:       {PrivilegeTypeAlterObject, privilegeLevelStar, objectTypeDatabase, objectIDAll, true, "", "", privilegeEntryTypeGeneral, nil},
		PrivilegeTypeAlterTable:        {PrivilegeTypeAlterTable, privilegeLevelStar, objectTypeDatabase, objectIDAll, true, "", "", privilegeEntryTypeGeneral, nil},
		PrivilegeTypeAlterView:         {PrivilegeTypeAlterView, privilegeLevelStar, objectTypeDatabase, objectIDAll, true, "", "", privilegeEntryTypeGeneral, nil},
		PrivilegeTypeDatabaseAll:       {PrivilegeTypeDatabaseAll, privilegeLevelStar, objectTypeDatabase, objectIDAll, true, "", "", privilegeEntryTypeGeneral, nil},
		PrivilegeTypeDatabaseOwnership: {PrivilegeTypeDatabaseOwnership, privilegeLevelStar, objectTypeDatabase, objectIDAll, true, "", "", privilegeEntryTypeGeneral, nil},
		PrivilegeTypeSelect:            {PrivilegeTypeSelect, privilegeLevelStarStar, objectTypeTable, objectIDAll, true, "", "", privilegeEntryTypeGeneral, nil},
		PrivilegeTypeInsert:            {PrivilegeTypeInsert, privilegeLevelStarStar, objectTypeTable, objectIDAll, true, "", "", privilegeEntryTypeGeneral, nil},
		PrivilegeTypeUpdate:            {PrivilegeTypeUpdate, privilegeLevelStarStar, objectTypeTable, objectIDAll, true, "", "", privilegeEntryTypeGeneral, nil},
		PrivilegeTypeTruncate:          {PrivilegeTypeTruncate, privilegeLevelStarStar, objectTypeTable, objectIDAll, true, "", "", privilegeEntryTypeGeneral, nil},
		PrivilegeTypeDelete:            {PrivilegeTypeDelete, privilegeLevelStarStar, objectTypeTable, objectIDAll, true, "", "", privilegeEntryTypeGeneral, nil},
		PrivilegeTypeReference:         {PrivilegeTypeReference, privilegeLevelStarStar, objectTypeTable, objectIDAll, true, "", "", privilegeEntryTypeGeneral, nil},
		PrivilegeTypeIndex:             {PrivilegeTypeIndex, privilegeLevelStarStar, objectTypeTable, objectIDAll, true, "", "", privilegeEntryTypeGeneral, nil},
		PrivilegeTypeTableAll:          {PrivilegeTypeTableAll, privilegeLevelStarStar, objectTypeTable, objectIDAll, true, "", "", privilegeEntryTypeGeneral, nil},
		PrivilegeTypeTableOwnership:    {PrivilegeTypeTableOwnership, privilegeLevelStarStar, objectTypeTable, objectIDAll, true, "", "", privilegeEntryTypeGeneral, nil},
		PrivilegeTypeExecute:           {PrivilegeTypeExecute, privilegeLevelRoutine, objectTypeFunction, objectIDAll, true, "", "", privilegeEntryTypeGeneral, nil},
		PrivilegeTypeValues:            {PrivilegeTypeValues, privilegeLevelStarStar, objectTypeTable, objectIDAll, true, "", "", privilegeEntryTypeGeneral, nil},
	}

	//the initial entries of mo_role_privs for the role 'moadmin'
	entriesOfMoAdminForMoRolePrivsFor = []PrivilegeType{
		PrivilegeTypeCreateAccount,
		PrivilegeTypeDropAccount,
		PrivilegeTypeAlterAccount,
		PrivilegeTypeCreateUser,
		PrivilegeTypeDropUser,
		PrivilegeTypeAlterUser,
		PrivilegeTypeCreateRole,
		PrivilegeTypeDropRole,
		PrivilegeTypeCreateDatabase,
		PrivilegeTypeDropDatabase,
		PrivilegeTypeShowDatabases,
		PrivilegeTypeConnect,
		PrivilegeTypeManageGrants,
		PrivilegeTypeAccountAll,
		PrivilegeTypeShowTables,
		PrivilegeTypeCreateTable,
		PrivilegeTypeDropTable,
		PrivilegeTypeAlterTable,
		PrivilegeTypeCreateView,
		PrivilegeTypeDropView,
		PrivilegeTypeAlterView,
		PrivilegeTypeDatabaseAll,
		PrivilegeTypeDatabaseOwnership,
		PrivilegeTypeSelect,
		PrivilegeTypeInsert,
		PrivilegeTypeUpdate,
		PrivilegeTypeTruncate,
		PrivilegeTypeDelete,
		PrivilegeTypeReference,
		PrivilegeTypeIndex,
		PrivilegeTypeTableAll,
		PrivilegeTypeTableOwnership,
		PrivilegeTypeValues,
	}

	//the initial entries of mo_role_privs for the role 'accountadmin'
	entriesOfAccountAdminForMoRolePrivsFor = []PrivilegeType{
		PrivilegeTypeCreateUser,
		PrivilegeTypeDropUser,
		PrivilegeTypeAlterUser,
		PrivilegeTypeCreateRole,
		PrivilegeTypeDropRole,
		PrivilegeTypeCreateDatabase,
		PrivilegeTypeDropDatabase,
		PrivilegeTypeShowDatabases,
		PrivilegeTypeConnect,
		PrivilegeTypeManageGrants,
		PrivilegeTypeAccountAll,
		PrivilegeTypeShowTables,
		PrivilegeTypeCreateTable,
		PrivilegeTypeDropTable,
		PrivilegeTypeAlterTable,
		PrivilegeTypeCreateView,
		PrivilegeTypeDropView,
		PrivilegeTypeAlterView,
		PrivilegeTypeDatabaseAll,
		PrivilegeTypeDatabaseOwnership,
		PrivilegeTypeSelect,
		PrivilegeTypeInsert,
		PrivilegeTypeUpdate,
		PrivilegeTypeTruncate,
		PrivilegeTypeDelete,
		PrivilegeTypeReference,
		PrivilegeTypeIndex,
		PrivilegeTypeTableAll,
		PrivilegeTypeTableOwnership,
		PrivilegeTypeValues,
	}

	//the initial entries of mo_role_privs for the role 'public'
	entriesOfPublicForMoRolePrivsFor = []PrivilegeType{
		PrivilegeTypeConnect,
	}
)

type verifiedRoleType int

const (
	roleType verifiedRoleType = iota
	userType
)

// privilegeCache cache privileges on table
type privilegeCache struct {
	//For objectType table
	//For objectType table *, *.*
	storeForTable [int(privilegeLevelEnd)]btree.Set[PrivilegeType]
	//For objectType table database.*
	storeForTable2 btree.Map[string, *btree.Set[PrivilegeType]]
	//For objectType table database.table , table
	storeForTable3 btree.Map[string, *btree.Map[string, *btree.Set[PrivilegeType]]]

	//For objectType database *, *.*
	storeForDatabase [int(privilegeLevelEnd)]btree.Set[PrivilegeType]
	//For objectType database
	storeForDatabase2 btree.Map[string, *btree.Set[PrivilegeType]]
	//For objectType account *
	storeForAccount [int(privilegeLevelEnd)]btree.Set[PrivilegeType]
	total           atomic.Uint64
	hit             atomic.Uint64
}

// has checks the cache has privilege on a table
func (pc *privilegeCache) has(objTyp objectType, plt privilegeLevelType, dbName, tableName string, priv PrivilegeType) bool {
	pc.total.Add(1)
	privSet := pc.getPrivilegeSet(objTyp, plt, dbName, tableName)
	if privSet != nil && privSet.Contains(priv) {
		pc.hit.Add(1)
		return true
	}
	return false
}

func (pc *privilegeCache) getPrivilegeSet(objTyp objectType, plt privilegeLevelType, dbName, tableName string) *btree.Set[PrivilegeType] {
	switch objTyp {
	case objectTypeTable:
		switch plt {
		case privilegeLevelStarStar, privilegeLevelStar:
			return &pc.storeForTable[plt]
		case privilegeLevelDatabaseStar:
			dbStore, ok1 := pc.storeForTable2.Get(dbName)
			if !ok1 {
				dbStore = &btree.Set[PrivilegeType]{}
				pc.storeForTable2.Set(dbName, dbStore)
			}
			return dbStore
		case privilegeLevelDatabaseTable, privilegeLevelTable:
			tableStore, ok1 := pc.storeForTable3.Get(dbName)
			if !ok1 {
				tableStore = &btree.Map[string, *btree.Set[PrivilegeType]]{}
				pc.storeForTable3.Set(dbName, tableStore)
			}
			privSet, ok2 := tableStore.Get(tableName)
			if !ok2 {
				privSet = &btree.Set[PrivilegeType]{}
				tableStore.Set(tableName, privSet)
			}
			return privSet
		default:
			return nil
		}
	case objectTypeDatabase:
		switch plt {
		case privilegeLevelStar, privilegeLevelStarStar:
			return &pc.storeForDatabase[plt]
		case privilegeLevelDatabase:
			dbStore, ok1 := pc.storeForDatabase2.Get(dbName)
			if !ok1 {
				dbStore = &btree.Set[PrivilegeType]{}
				pc.storeForDatabase2.Set(dbName, dbStore)
			}
			return dbStore
		default:
			return nil
		}
	case objectTypeAccount:
		return &pc.storeForAccount[plt]
	default:
		return nil
	}

}

// set replaces the privileges by new ones
func (pc *privilegeCache) set(objTyp objectType, plt privilegeLevelType, dbName, tableName string, priv ...PrivilegeType) {
	privSet := pc.getPrivilegeSet(objTyp, plt, dbName, tableName)
	if privSet != nil {
		privSet.Clear()
		for _, p := range priv {
			privSet.Insert(p)
		}
	}
}

// add puts the privileges without replacing existed ones
func (pc *privilegeCache) add(objTyp objectType, plt privilegeLevelType, dbName, tableName string, priv ...PrivilegeType) {
	privSet := pc.getPrivilegeSet(objTyp, plt, dbName, tableName)
	if privSet != nil {
		for _, p := range priv {
			privSet.Insert(p)
		}
	}
}

// invalidate makes the cache empty
func (pc *privilegeCache) invalidate() {
	if pc == nil {
		return
	}
	//total := pc.total.Swap(0)
	//hit := pc.hit.Swap(0)
	for i := privilegeLevelStar; i < privilegeLevelEnd; i++ {
		pc.storeForTable[i].Clear()
		pc.storeForDatabase[i].Clear()
		pc.storeForAccount[i].Clear()
	}
	pc.storeForTable2.Clear()
	pc.storeForTable3.Clear()
	pc.storeForDatabase2.Clear()
	//ratio := float64(0)
	//if total == 0 {
	//	ratio = 0
	//} else {
	//	ratio = float64(hit) / float64(total)
	//}
	//logutil.Debugf("-->hit %d total %d ratio %f", hit, total, ratio)
}

// verifiedRole holds the role info that has been checked
type verifiedRole struct {
	typ         verifiedRoleType
	name        string
	id          int64
	userIsAdmin bool
}

// verifyRoleFunc gets result set from mo_role_grant or mo_user_grant
func verifyRoleFunc(ctx context.Context, bh BackgroundExec, sql, name string, typ verifiedRoleType) (*verifiedRole, error) {
	var err error
	var erArray []ExecResult
	var roleId int64
	bh.ClearExecResultSet()
	err = bh.Exec(ctx, sql)
	if err != nil {
		return nil, err
	}

	erArray, err = getResultSet(ctx, bh)
	if err != nil {
		return nil, err
	}

	if execResultArrayHasData(erArray) {
		roleId, err = erArray[0].GetInt64(ctx, 0, 0)
		if err != nil {
			return nil, err
		}
		return &verifiedRole{typ, name, roleId, false}, nil
	}
	return nil, nil
}

// userIsAdministrator checks the user is the administrator
func userIsAdministrator(ctx context.Context, bh BackgroundExec, userId int64, account *TenantInfo) (bool, error) {
	var err error
	var erArray []ExecResult
	var sql string
	if account.IsSysTenant() {
		sql, err = getSqlForRoleOfUser(ctx, userId, moAdminRoleName)
	} else {
		sql, err = getSqlForRoleOfUser(ctx, userId, accountAdminRoleName)
	}
	if err != nil {
		return false, err
	}

	bh.ClearExecResultSet()
	err = bh.Exec(ctx, sql)
	if err != nil {
		return false, err
	}

	erArray, err = getResultSet(ctx, bh)
	if err != nil {
		return false, err
	}

	if execResultArrayHasData(erArray) {
		return true, nil
	}
	return false, nil
}

type visitTag int

const (
	vtUnVisited visitTag = 0
	vtVisited   visitTag = 1
	vtVisiting  visitTag = -1
)

// edge <from,to> in the graph
type edge struct {
	from    int64
	to      int64
	invalid bool
}

func (e *edge) isInvalid() bool {
	return e.invalid
}

func (e *edge) setInvalid() {
	e.invalid = true
}

// graph the acyclic graph
type graph struct {
	edges    []*edge
	vertexes map[int64]int
	adjacent map[int64][]int
}

func NewGraph() *graph {
	return &graph{
		vertexes: make(map[int64]int),
		adjacent: make(map[int64][]int),
	}
}

// addEdge adds the directed edge <from,to> into the graph
func (g *graph) addEdge(from, to int64) int {
	edgeId := len(g.edges)
	g.edges = append(g.edges, &edge{from, to, false})
	g.adjacent[from] = append(g.adjacent[from], edgeId)
	g.vertexes[from] = 0
	g.vertexes[to] = 0
	return edgeId
}

// removeEdge removes the directed edge (edgeId) from the graph
func (g *graph) removeEdge(edgeId int) {
	e := g.getEdge(edgeId)
	e.setInvalid()
}

func (g *graph) getEdge(eid int) *edge {
	return g.edges[eid]
}

// dfs use the toposort to check the loop
func (g *graph) toposort(u int64, visited map[int64]visitTag) bool {
	visited[u] = vtVisiting
	//loop on adjacent vertex
	for _, eid := range g.adjacent[u] {
		e := g.getEdge(eid)
		if e.isInvalid() {
			continue
		}
		if visited[e.to] == vtVisiting { //find the loop in the vertex
			return false
		} else if visited[e.to] == vtUnVisited && !g.toposort(e.to, visited) { //find the loop in the adjacent vertexes
			return false
		}
	}
	visited[u] = vtVisited
	return true
}

// hasLoop checks the loop
func (g *graph) hasLoop(start int64) bool {
	visited := make(map[int64]visitTag)
	for v := range g.vertexes {
		visited[v] = vtUnVisited
	}

	return !g.toposort(start, visited)
}

func inputNameIsInvalid(ctx context.Context, inputs ...string) error {
	for _, input := range inputs {
		for _, t := range input {
			if t == ' ' || t == '\t' || t == '`' || t == '"' || t == '\'' {
				return moerr.NewInternalError(ctx, `invalid input`)
			}
		}
	}
	return nil
}

// nameIsInvalid checks the name of user/role is valid or not
func nameIsInvalid(name string) bool {
	s := strings.TrimSpace(name)
	if len(s) == 0 {
		return true
	}
	return strings.Contains(s, ":") || strings.Contains(s, "#")
}
func accountNameIsInvalid(name string) bool {
	s := strings.TrimSpace(name)
	if len(s) == 0 {
		return true
	}
	for _, c := range s {
		switch {
		case c >= '0' && c <= '9':
			continue
		case c >= 'a' && c <= 'z':
			continue
		case c >= 'A' && c <= 'Z':
			continue
		case c == '_' || c == '-':
			continue
		default:
			return true
		}
	}
	return false
}

// normalizeName normalizes and checks the name
func normalizeName(ctx context.Context, name string) (string, error) {
	s := strings.TrimSpace(name)
	if nameIsInvalid(s) {
		return "", moerr.NewInternalError(ctx, `the name "%s" is invalid`, name)
	}
	return s, nil
}

func normalizeNameOfAccount(ctx context.Context, ca *tree.CreateAccount) error {
	s := strings.TrimSpace(ca.Name)
	if len(s) == 0 {
		return moerr.NewInternalError(ctx, `the name "%s" is invalid`, ca.Name)
	}
	if accountNameIsInvalid(s) {
		return moerr.NewInternalError(ctx, `the name "%s" is invalid`, ca.Name)
	}
	ca.Name = s
	return nil
}

// normalizeNameOfRole normalizes the name
func normalizeNameOfRole(ctx context.Context, role *tree.Role) error {
	var err error
	role.UserName, err = normalizeName(ctx, role.UserName)
	return err
}

// normalizeNamesOfRoles normalizes the names and checks them
func normalizeNamesOfRoles(ctx context.Context, roles []*tree.Role) error {
	var err error
	for i := 0; i < len(roles); i++ {
		err = normalizeNameOfRole(ctx, roles[i])
		if err != nil {
			return err
		}
	}
	return nil
}

// normalizeNameOfUser normalizes the name
func normalizeNameOfUser(ctx context.Context, user *tree.User) error {
	var err error
	user.Username, err = normalizeName(ctx, user.Username)
	return err
}

// normalizeNamesOfUsers normalizes the names and checks them
func normalizeNamesOfUsers(ctx context.Context, users []*tree.User) error {
	var err error
	for i := 0; i < len(users); i++ {
		err = normalizeNameOfUser(ctx, users[i])
		if err != nil {
			return err
		}
	}
	return nil
}

// finishTxn cleanup the transaction started by the BEGIN statement.
// If the transaction is successful, commit it. Otherwise, rollback it.
// err == nil means there is no failure during the transaction execution.
// so the transaction is successful. Else, it is failed.
// !!!Note: if the transaction is not started by the BEGIN statement, it
// has been COMMIT or ROLLBACK already. It is wrong to COMMIT or ROLLBACK again, obviously.
// It is wrong to call this function to commit or rollback the transaction.
func finishTxn(ctx context.Context, bh BackgroundExec, err error) error {
	rollbackTxn := func() error {
		//ROLLBACK the transaction
		rbErr := bh.Exec(ctx, "rollback;")
		if rbErr != nil {
			//if ROLLBACK failed, return the COMMIT error with the input err also
			return errors.Join(rbErr, err)
		}
		return err
	}
	if err == nil {
		//normal COMMIT the transaction
		err = bh.Exec(ctx, "commit;")
		if err != nil {
			//if COMMIT failed, ROLLBACK the transaction
			return rollbackTxn()
		}
		return err
	}
	return rollbackTxn()
}

func doAlterUser(ctx context.Context, ses *Session, au *tree.AlterUser) (err error) {
	var sql string
	var vr *verifiedRole
	var user *tree.User
	var userName string
	var hostName string
	var password string
	var erArray []ExecResult
	var encryption string
	account := ses.GetTenantInfo()
	currentUser := account.User

	//1.authenticate the actions
	if au.Role != nil {
		return moerr.NewInternalError(ctx, "not support alter role")
	}
	if au.MiscOpt != nil {
		return moerr.NewInternalError(ctx, "not support password or lock operation")
	}
	if au.CommentOrAttribute.Exist {
		return moerr.NewInternalError(ctx, "not support alter comment or attribute")
	}
	if len(au.Users) != 1 {
		return moerr.NewInternalError(ctx, "can only alter one user at a time")
	}

	err = normalizeNamesOfUsers(ctx, au.Users)
	if err != nil {
		return err
	}

	bh := ses.GetBackgroundExec(ctx)
	defer bh.Close()

	user = au.Users[0]
	userName = user.Username
	hostName = user.Hostname
	password = user.AuthOption.Str
	if len(password) == 0 {
		return moerr.NewInternalError(ctx, "password is empty string")
	}
	//put it into the single transaction
	err = bh.Exec(ctx, "begin")
	defer func() {
		err = finishTxn(ctx, bh, err)
	}()
	if err != nil {
		return err
	}

	if user.AuthOption == nil {
		return moerr.NewInternalError(ctx, "Operation ALTER USER failed for '%s'@'%s', alter Auth is nil", userName, hostName)
	}

	if user.AuthOption.Typ != tree.AccountIdentifiedByPassword {
		return moerr.NewInternalError(ctx, "Operation ALTER USER failed for '%s'@'%s', only support alter Auth by identified by", userName, hostName)
	}

	//check the user exists or not
	sql, err = getSqlForPasswordOfUser(ctx, userName)
	if err != nil {
		return err
	}
	vr, err = verifyRoleFunc(ctx, bh, sql, userName, roleType)
	if err != nil {
		return err
	}

	if vr == nil {
		//If Exists :
		// false : return an error
		// true : return and  do nothing
		if !au.IfExists {
			return moerr.NewInternalError(ctx, "Operation ALTER USER failed for '%s'@'%s', user does't exist", user.Username, user.Hostname)
		} else {
			return err
		}
	}

	//if the user is admin user with the role moadmin or accountadmin,
	//the user can be altered
	//otherwise only general user can alter itself
	if account.IsSysTenant() {
		sql, err = getSqlForCheckUserHasRole(ctx, currentUser, moAdminRoleID)
	} else {
		sql, err = getSqlForCheckUserHasRole(ctx, currentUser, accountAdminRoleID)
	}
	if err != nil {
		return err
	}

	bh.ClearExecResultSet()
	err = bh.Exec(ctx, sql)
	if err != nil {
		return err
	}

	erArray, err = getResultSet(ctx, bh)
	if err != nil {
		return err
	}

	//encryption the password
	encryption = HashPassWord(password)

	if execResultArrayHasData(erArray) {
		sql, err = getSqlForUpdatePasswordOfUser(ctx, encryption, userName)
		if err != nil {
			return err
		}
		err = bh.Exec(ctx, sql)
		if err != nil {
			return err
		}
	} else {
		if currentUser != userName {
			return moerr.NewInternalError(ctx, "Operation ALTER USER failed for '%s'@'%s', don't have the privilege to alter", userName, hostName)
		}
		sql, err = getSqlForUpdatePasswordOfUser(ctx, encryption, userName)
		if err != nil {
			return err
		}
		err = bh.Exec(ctx, sql)
		if err != nil {
			return err
		}
	}
	return err
}

func doAlterAccount(ctx context.Context, ses *Session, aa *tree.AlterAccount) (err error) {
	var sql string
	var erArray []ExecResult
	var targetAccountId uint64
	var version uint64
	var accountExist bool
	var accountStatus string
	account := ses.GetTenantInfo()
	if !(account.IsSysTenant() && account.IsMoAdminRole()) {
		return moerr.NewInternalError(ctx, "tenant %s user %s role %s do not have the privilege to alter the account",
			account.GetTenant(), account.GetUser(), account.GetDefaultRole())
	}

	optionBits := uint8(0)
	if aa.AuthOption.Exist {
		optionBits |= 1
	}
	if aa.StatusOption.Exist {
		optionBits |= 1 << 1
	}
	if aa.Comment.Exist {
		optionBits |= 1 << 2
	}
	optionCount := bits.OnesCount8(optionBits)
	if optionCount == 0 {
		return moerr.NewInternalError(ctx, "at least one option at a time")
	}
	if optionCount > 1 {
		return moerr.NewInternalError(ctx, "at most one option at a time")
	}

	//normalize the name
	aa.Name, err = normalizeName(ctx, aa.Name)
	if err != nil {
		return err
	}

	if aa.AuthOption.Exist {
		aa.AuthOption.AdminName, err = normalizeName(ctx, aa.AuthOption.AdminName)
		if err != nil {
			return err
		}
		if aa.AuthOption.IdentifiedType.Typ != tree.AccountIdentifiedByPassword {
			return moerr.NewInternalError(ctx, "only support identified by password")
		}

		if len(aa.AuthOption.IdentifiedType.Str) == 0 {
			err = moerr.NewInternalError(ctx, "password is empty string")
			return err
		}
	}

	if aa.StatusOption.Exist {
		//SYS account can not be suspended
		if isSysTenant(aa.Name) {
			return moerr.NewInternalError(ctx, "account sys can not be suspended")
		}
	}

	alterAccountFunc := func() error {
		bh := ses.GetBackgroundExec(ctx)
		defer bh.Close()

		err = bh.Exec(ctx, "begin")
		defer func() {
			err = finishTxn(ctx, bh, err)
		}()
		if err != nil {
			return err
		}

		//step 1: check account exists or not
		//get accountID
		sql, err = getSqlForCheckTenant(ctx, aa.Name)
		if err != nil {
			return err
		}
		bh.ClearExecResultSet()
		err = bh.Exec(ctx, sql)
		if err != nil {
			return err
		}

		erArray, err = getResultSet(ctx, bh)
		if err != nil {
			return err
		}

		if execResultArrayHasData(erArray) {
			for i := uint64(0); i < erArray[0].GetRowCount(); i++ {
				targetAccountId, err = erArray[0].GetUint64(ctx, i, 0)
				if err != nil {
					return err
				}

				accountStatus, err = erArray[0].GetString(ctx, 0, 2)
				if err != nil {
					return err
				}

				version, err = erArray[0].GetUint64(ctx, i, 3)
				if err != nil {
					return err
				}
			}
			accountExist = true
		} else {
			//IfExists :
			// false : return an error
			// true : skip and do nothing
			if !aa.IfExists {
				return moerr.NewInternalError(ctx, "there is no account %s", aa.Name)
			}
		}

		if accountExist {
			//Option 1: alter the password of admin for the account
			if aa.AuthOption.Exist {
				//!!!NOTE!!!:switch into the target account's context, then update the table mo_user.
				accountCtx := context.WithValue(ctx, defines.TenantIDKey{}, uint32(targetAccountId))

				//1, check the admin exists or not
				sql, err = getSqlForPasswordOfUser(ctx, aa.AuthOption.AdminName)
				if err != nil {
					return err
				}
				bh.ClearExecResultSet()
				err = bh.Exec(accountCtx, sql)
				if err != nil {
					return err
				}

				erArray, err = getResultSet(accountCtx, bh)
				if err != nil {
					return err
				}

				if !execResultArrayHasData(erArray) {
					return moerr.NewInternalError(accountCtx, "there is no user %s", aa.AuthOption.AdminName)
				}

				//2, update the password
				//encryption the password
				encryption := HashPassWord(aa.AuthOption.IdentifiedType.Str)
				sql, err = getSqlForUpdatePasswordOfUser(ctx, encryption, aa.AuthOption.AdminName)
				if err != nil {
					return err
				}
				bh.ClearExecResultSet()
				err = bh.Exec(accountCtx, sql)
				if err != nil {
					return err
				}
			}

			//Option 2: alter the comment of the account
			if aa.Comment.Exist {
				sql, err = getSqlForUpdateCommentsOfAccount(ctx, aa.Comment.Comment, aa.Name)
				if err != nil {
					return err
				}
				bh.ClearExecResultSet()
				err = bh.Exec(ctx, sql)
				if err != nil {
					return err
				}
			}

			//Option 3: suspend or resume the account
			if aa.StatusOption.Exist {
				if aa.StatusOption.Option == tree.AccountStatusSuspend {
					sql, err = getSqlForUpdateStatusOfAccount(ctx, aa.StatusOption.Option.String(), types.CurrentTimestamp().String2(time.UTC, 0), aa.Name)
					if err != nil {
						return err
					}
					bh.ClearExecResultSet()
					err = bh.Exec(ctx, sql)
					if err != nil {
						return err
					}
				} else if aa.StatusOption.Option == tree.AccountStatusOpen {
					sql, err = getSqlForUpdateStatusAndVersionOfAccount(ctx, aa.StatusOption.Option.String(), types.CurrentTimestamp().String2(time.UTC, 0), aa.Name, (version+1)%math.MaxUint64)
					if err != nil {
						return err
					}
					bh.ClearExecResultSet()
					err = bh.Exec(ctx, sql)
					if err != nil {
						return err
					}
				} else if aa.StatusOption.Option == tree.AccountStatusRestricted {
					sql, err = getSqlForUpdateStatusOfAccount(ctx, aa.StatusOption.Option.String(), types.CurrentTimestamp().String2(time.UTC, 0), aa.Name)
					if err != nil {
						return err
					}
					bh.ClearExecResultSet()
					err = bh.Exec(ctx, sql)
					if err != nil {
						return err
					}
				}
			}
		}
		return err
	}

	err = alterAccountFunc()
	if err != nil {
		return err
	}

	//if alter account suspend, add the account to kill queue
	if accountExist {
		if aa.StatusOption.Exist && aa.StatusOption.Option == tree.AccountStatusSuspend {
			ses.getRoutineManager().accountRoutine.EnKillQueue(int64(targetAccountId), version)

			if err := postDropSuspendAccount(ctx, ses, aa.Name, int64(targetAccountId), version); err != nil {
				logutil.Errorf("post alter account suspend error: %s", err.Error())
			}
		}

		if aa.StatusOption.Exist && aa.StatusOption.Option == tree.AccountStatusRestricted {
			accountId2RoutineMap := ses.getRoutineManager().accountRoutine.deepCopyRoutineMap()
			if rtMap, ok := accountId2RoutineMap[int64(targetAccountId)]; ok {
				for rt := range rtMap {
					rt.setResricted(true)
				}
			}
			err = postAlterSessionStatus(ctx, ses, aa.Name, int64(targetAccountId), tree.AccountStatusRestricted.String())
			if err != nil {
				logutil.Errorf("post alter account restricted error: %s", err.Error())
			}
		}

		if aa.StatusOption.Exist && aa.StatusOption.Option == tree.AccountStatusOpen && accountStatus == tree.AccountStatusRestricted.String() {
			accountId2RoutineMap := ses.getRoutineManager().accountRoutine.deepCopyRoutineMap()
			if rtMap, ok := accountId2RoutineMap[int64(targetAccountId)]; ok {
				for rt := range rtMap {
					rt.setResricted(false)
				}
			}
			err = postAlterSessionStatus(ctx, ses, aa.Name, int64(targetAccountId), tree.AccountStatusOpen.String())
			if err != nil {
				logutil.Errorf("post alter account not restricted error: %s", err.Error())
			}
		}
	}

	return err
}

// doSetSecondaryRoleAll set the session role of the user with smallness role_id
func doSetSecondaryRoleAll(ctx context.Context, ses *Session) (err error) {
	var sql string
	var userId uint32
	var erArray []ExecResult
	var roleId int64
	var roleName string

	account := ses.GetTenantInfo()
	// get current user_id
	userId = account.GetUserID()

	// init role_id and role_name
	roleId = publicRoleID
	roleName = publicRoleName

	// step1:get all roles expect public
	bh := ses.GetBackgroundExec(ctx)
	defer bh.Close()

	err = bh.Exec(ctx, "begin;")
	defer func() {
		err = finishTxn(ctx, bh, err)
	}()
	if err != nil {
		return err
	}

	sql = getSqlForgetUserRolesExpectPublicRole(publicRoleID, userId)
	bh.ClearExecResultSet()
	err = bh.Exec(ctx, sql)
	if err != nil {
		return err
	}

	erArray, err = getResultSet(ctx, bh)
	if err != nil {
		return err
	}
	if execResultArrayHasData(erArray) {
		roleId, err = erArray[0].GetInt64(ctx, 0, 0)
		if err != nil {
			return err
		}

		roleName, err = erArray[0].GetString(ctx, 0, 1)
		if err != nil {
			return err
		}
	}

	// step2 : switch the default role and role id;
	account.SetDefaultRoleID(uint32(roleId))
	account.SetDefaultRole(roleName)

	return err
}

// doSwitchRole accomplishes the Use Role and Use Secondary Role statement
func doSwitchRole(ctx context.Context, ses *Session, sr *tree.SetRole) (err error) {
	var sql string
	var erArray []ExecResult
	var roleId int64

	account := ses.GetTenantInfo()

	if sr.SecondaryRole {
		//use secondary role all or none
		switch sr.SecondaryRoleType {
		case tree.SecondaryRoleTypeAll:
			doSetSecondaryRoleAll(ctx, ses)
			account.SetUseSecondaryRole(true)
		case tree.SecondaryRoleTypeNone:
			account.SetUseSecondaryRole(false)
		}
	} else if sr.Role != nil {
		err = normalizeNameOfRole(ctx, sr.Role)
		if err != nil {
			return err
		}

		//step1 : check the role exists or not;

		switchRoleFunc := func() error {
			bh := ses.GetBackgroundExec(ctx)
			defer bh.Close()

			err = bh.Exec(ctx, "begin;")
			defer func() {
				err = finishTxn(ctx, bh, err)
			}()
			if err != nil {
				return err
			}

			sql, err = getSqlForRoleIdOfRole(ctx, sr.Role.UserName)
			if err != nil {
				return err
			}
			bh.ClearExecResultSet()
			err = bh.Exec(ctx, sql)
			if err != nil {
				return err
			}

			erArray, err = getResultSet(ctx, bh)
			if err != nil {
				return err
			}
			if execResultArrayHasData(erArray) {
				roleId, err = erArray[0].GetInt64(ctx, 0, 0)
				if err != nil {
					return err
				}
			} else {
				return moerr.NewInternalError(ctx, "there is no role %s", sr.Role.UserName)
			}

			//step2 : check the role has been granted to the user or not
			sql = getSqlForCheckUserGrant(roleId, int64(account.GetUserID()))
			bh.ClearExecResultSet()
			err = bh.Exec(ctx, sql)
			if err != nil {
				return err
			}

			erArray, err = getResultSet(ctx, bh)
			if err != nil {
				return err
			}

			if !execResultArrayHasData(erArray) {
				return moerr.NewInternalError(ctx, "the role %s has not be granted to the user %s", sr.Role.UserName, account.GetUser())
			}
			return err
		}

		err = switchRoleFunc()
		if err != nil {
			return err
		}

		//step3 : switch the default role and role id;
		account.SetDefaultRoleID(uint32(roleId))
		account.SetDefaultRole(sr.Role.UserName)
		//then, reset secondary role to none
		account.SetUseSecondaryRole(false)

		return err
	}

	return err
}

func getSubscriptionMeta(ctx context.Context, dbName string, ses *Session, txn TxnOperator) (*plan.SubscriptionMeta, error) {
	dbMeta, err := ses.GetParameterUnit().StorageEngine.Database(ctx, dbName, txn)
	if err != nil {
		return nil, err
	}

	if dbMeta.IsSubscription(ctx) {
		if sub, err := checkSubscriptionValid(ctx, ses, dbMeta.GetCreateSql(ctx)); err != nil {
			return nil, err
		} else {
			return sub, nil
		}
	}
	return nil, nil
}

func isSubscriptionValid(accountList string, accName string) bool {
	if accountList == "all" {
		return true
	}
	return strings.Contains(accountList, accName)
}

func checkSubscriptionValidCommon(ctx context.Context, ses *Session, subName, accName, pubName string) (subs *plan.SubscriptionMeta, err error) {
	bh := ses.GetBackgroundExec(ctx)
	defer bh.Close()
	var (
		sql, accStatus, accountList, databaseName string
		erArray                                   []ExecResult
		tenantInfo                                *TenantInfo
		accId                                     int64
		newCtx                                    context.Context
		tenantName                                string
	)

	tenantInfo = ses.GetTenantInfo()
	if tenantInfo != nil && accName == tenantInfo.GetTenant() {
		return nil, moerr.NewInternalError(ctx, "can not subscribe to self")
	}

	newCtx = context.WithValue(ctx, defines.TenantIDKey{}, catalog.System_Account)

	//get pubAccountId from publication info
	sql, err = getSqlForAccountIdAndStatus(newCtx, accName, true)
	if err != nil {
		return nil, err
	}
	err = bh.Exec(ctx, "begin;")
	defer func() {
		err = finishTxn(ctx, bh, err)
	}()
	if err != nil {
		return nil, err
	}
	bh.ClearExecResultSet()
	err = bh.Exec(newCtx, sql)
	if err != nil {
		return nil, err
	}

	erArray, err = getResultSet(newCtx, bh)
	if err != nil {
		return nil, err
	}

	if !execResultArrayHasData(erArray) {
		return nil, moerr.NewInternalError(newCtx, "there is no publication account %s", accName)
	}
	accId, err = erArray[0].GetInt64(newCtx, 0, 0)
	if err != nil {
		return nil, err
	}

	accStatus, err = erArray[0].GetString(newCtx, 0, 1)
	if err != nil {
		return nil, err
	}

	if accStatus == tree.AccountStatusSuspend.String() {
		return nil, moerr.NewInternalError(newCtx, "the account %s is suspended", accName)
	}

	//check the publication is already exist or not

	newCtx = context.WithValue(ctx, defines.TenantIDKey{}, uint32(accId))
	sql, err = getSqlForPubInfoForSub(newCtx, pubName, true)
	if err != nil {
		return nil, err
	}
	bh.ClearExecResultSet()
	err = bh.Exec(newCtx, sql)
	if err != nil {
		return nil, err
	}
	if erArray, err = getResultSet(newCtx, bh); err != nil {
		return nil, err
	}
	if !execResultArrayHasData(erArray) {
		return nil, moerr.NewInternalError(newCtx, "there is no publication %s", pubName)
	}

	databaseName, err = erArray[0].GetString(newCtx, 0, 0)

	if err != nil {
		return nil, err
	}

	accountList, err = erArray[0].GetString(newCtx, 0, 1)
	if err != nil {
		return nil, err
	}

	if tenantInfo == nil {
		if ctx.Value(defines.TenantIDKey{}) != nil {
			value := ctx.Value(defines.TenantIDKey{})
			if tenantId, ok := value.(uint32); ok {
				sql = getSqlForGetAccountName(tenantId)
				bh.ClearExecResultSet()
				newCtx = context.WithValue(ctx, defines.TenantIDKey{}, catalog.System_Account)
				err = bh.Exec(newCtx, sql)
				if err != nil {
					return nil, err
				}
				if erArray, err = getResultSet(newCtx, bh); err != nil {
					return nil, err
				}
				if !execResultArrayHasData(erArray) {
					return nil, moerr.NewInternalError(newCtx, "there is no account, account id %d ", tenantId)
				}

				tenantName, err = erArray[0].GetString(newCtx, 0, 0)
				if err != nil {
					return nil, err
				}
				if !isSubscriptionValid(accountList, tenantName) {
					return nil, moerr.NewInternalError(newCtx, "the account %s is not allowed to subscribe the publication %s", tenantName, pubName)
				}
			}
		} else {
			return nil, moerr.NewInternalError(newCtx, "the subscribe %s is not valid", pubName)
		}
	} else if !isSubscriptionValid(accountList, tenantInfo.GetTenant()) {
		logError(ses, ses.GetDebugString(),
			"checkSubscriptionValidCommon",
			zap.String("subName", subName),
			zap.String("accName", accName),
			zap.String("pubName", pubName),
			zap.String("databaseName", databaseName),
			zap.String("accountList", accountList),
			zap.String("tenant", tenantInfo.GetTenant()))
		return nil, moerr.NewInternalError(newCtx, "the account %s is not allowed to subscribe the publication %s", tenantInfo.GetTenant(), pubName)
	}

	subs = &plan.SubscriptionMeta{
		Name:        pubName,
		AccountId:   int32(accId),
		DbName:      databaseName,
		AccountName: accName,
		SubName:     subName,
	}

	return subs, err
}

func checkSubscriptionValid(ctx context.Context, ses *Session, createSql string) (*plan.SubscriptionMeta, error) {
	var (
		err                       error
		lowerAny                  any
		lowerInt64                int64
		accName, pubName, subName string
		ast                       []tree.Statement
	)
	lowerAny, err = ses.GetGlobalVar("lower_case_table_names")
	if err != nil {
		return nil, err
	}
	lowerInt64 = lowerAny.(int64)
	ast, err = mysql.Parse(ctx, createSql, lowerInt64)
	if err != nil {
		return nil, err
	}

	accName = string(ast[0].(*tree.CreateDatabase).SubscriptionOption.From)
	pubName = string(ast[0].(*tree.CreateDatabase).SubscriptionOption.Publication)
	subName = string(ast[0].(*tree.CreateDatabase).Name)

	return checkSubscriptionValidCommon(ctx, ses, subName, accName, pubName)
}

func isDbPublishing(ctx context.Context, dbName string, ses *Session) (ok bool, err error) {
	bh := ses.GetBackgroundExec(ctx)
	defer bh.Close()
	var (
		sql     string
		erArray []ExecResult
		count   int64
	)

	sql, err = getSqlForDbPubCount(ctx, dbName)
	if err != nil {
		return false, err
	}
	err = bh.Exec(ctx, "begin;")
	defer func() {
		err = finishTxn(ctx, bh, err)
	}()
	if err != nil {
		return false, err
	}
	bh.ClearExecResultSet()
	err = bh.Exec(ctx, sql)
	if err != nil {
		return false, err
	}
	erArray, err = getResultSet(ctx, bh)
	if err != nil {
		return false, err
	}
	if !execResultArrayHasData(erArray) {
		return false, moerr.NewInternalError(ctx, "there is no publication for database %s", dbName)
	}
	count, err = erArray[0].GetInt64(ctx, 0, 0)
	if err != nil {
		return false, err
	}

	return count > 0, err
}

func checkStageExistOrNot(ctx context.Context, bh BackgroundExec, stageName string) (bool, error) {
	var sql string
	var erArray []ExecResult
	var err error
	sql, err = getSqlForCheckStage(ctx, stageName)
	if err != nil {
		return false, err
	}
	bh.ClearExecResultSet()
	err = bh.Exec(ctx, sql)
	if err != nil {
		return false, err
	}

	erArray, err = getResultSet(ctx, bh)
	if err != nil {
		return false, err
	}

	if execResultArrayHasData(erArray) {
		return true, nil
	}
	return false, nil
}

func formatCredentials(credentials tree.StageCredentials) string {
	var rstr string
	if credentials.Exist {
		for i := 0; i < len(credentials.Credentials)-1; i += 2 {
			rstr += fmt.Sprintf("%s=%s", credentials.Credentials[i], credentials.Credentials[i+1])
			if i != len(credentials.Credentials)-2 {
				rstr += ","
			}
		}
	}
	return rstr
}

func doCreateStage(ctx context.Context, ses *Session, cs *tree.CreateStage) error {
	var sql string
	var err error
	var stageExist bool
	var credentials string
	var StageStatus string
	var comment string
	bh := ses.GetBackgroundExec(ctx)
	defer bh.Close()

	// check create stage priv
	err = doCheckRole(ctx, ses)
	if err != nil {
		return nil
	}

	err = bh.Exec(ctx, "begin;")
	defer func() {
		err = finishTxn(ctx, bh, err)
	}()
	if err != nil {
		return err
	}

	// check stage
	stageExist, err = checkStageExistOrNot(ctx, bh, string(cs.Name))
	if err != nil {
		return err
	}

	if stageExist {
		if !cs.IfNotExists {
			return moerr.NewInternalError(ctx, "the satge %s exists", cs.Name)
		} else {
			// do nothing
			return err
		}
	} else {
		// format credentials and hash it
		credentials = HashPassWord(formatCredentials(cs.Credentials))

		if !cs.Status.Exist {
			StageStatus = "disabled"
		} else {
			StageStatus = cs.Status.Option.String()
		}

		if cs.Comment.Exist {
			comment = cs.Comment.Comment
		}

		sql = getSqlForInsertIntoMoStages(ctx, string(cs.Name), cs.Url, credentials, StageStatus, types.CurrentTimestamp().String2(time.UTC, 0), comment)

		err = bh.Exec(ctx, sql)
		if err != nil {
			return err
		}
	}

	return err
}

func doCheckFilePath(ctx context.Context, ses *Session, ep *tree.ExportParam) error {
	var err error
	var filePath string
	var sql string
	var erArray []ExecResult
	var stageName string
	var stageStatus string
	var url string
	if ep == nil {
		return err
	}

	bh := ses.GetBackgroundExec(ctx)
	defer bh.Close()

	err = bh.Exec(ctx, "begin;")
	defer func() {
		err = finishTxn(ctx, bh, err)
	}()
	if err != nil {
		return err
	}

	// detect filepath contain stage or not
	filePath = ep.FilePath
	if !strings.Contains(filePath, ":") {
		// the filepath is the target path
		sql = getSqlForCheckStageStatus(ctx, "enabled")
		bh.ClearExecResultSet()
		err = bh.Exec(ctx, sql)
		if err != nil {
			return err
		}

		erArray, err = getResultSet(ctx, bh)
		if err != nil {
			return err
		}

		// if have stage enabled
		if execResultArrayHasData(erArray) {
			return moerr.NewInternalError(ctx, "stage exists, please try to check and use a stage instead")
		} else {
			// use the filepath
			return err
		}
	} else {

		stageName = strings.Split(filePath, ":")[0]
		// check the stage status
		sql, err = getSqlForCheckStageStatusWithStageName(ctx, stageName)
		if err != nil {
			return err
		}
		bh.ClearExecResultSet()
		err = bh.Exec(ctx, sql)
		if err != nil {
			return err
		}

		erArray, err = getResultSet(ctx, bh)
		if err != nil {
			return err
		}
		if execResultArrayHasData(erArray) {
			stageStatus, err = erArray[0].GetString(ctx, 0, 1)
			if err != nil {
				return err
			}

			// is the stage staus is disabled
			if stageStatus == tree.StageStatusDisabled.String() {
				return moerr.NewInternalError(ctx, "stage '%s' is invalid, please check", stageName)
			} else if stageStatus == tree.StageStatusEnabled.String() {
				// replace the filepath using stage url
				url, err = erArray[0].GetString(ctx, 0, 0)
				if err != nil {
					return err
				}

				filePath = strings.Replace(filePath, stageName+":", url, 1)
				ses.ep.userConfig.StageFilePath = filePath
			}

		} else {
			return moerr.NewInternalError(ctx, "stage '%s' is not exists, please check", stageName)
		}
	}
	return err

}

func doAlterStage(ctx context.Context, ses *Session, as *tree.AlterStage) error {
	var sql string
	var err error
	var stageExist bool
	var credentials string
	bh := ses.GetBackgroundExec(ctx)
	defer bh.Close()

	// check create stage priv
	err = doCheckRole(ctx, ses)
	if err != nil {
		return nil
	}

	optionBits := uint8(0)
	if as.UrlOption.Exist {
		optionBits |= 1
	}
	if as.CredentialsOption.Exist {
		optionBits |= 1 << 1
	}
	if as.StatusOption.Exist {
		optionBits |= 1 << 2
	}
	if as.Comment.Exist {
		optionBits |= 1 << 3
	}
	optionCount := bits.OnesCount8(optionBits)
	if optionCount == 0 {
		return moerr.NewInternalError(ctx, "at least one option at a time")
	}
	if optionCount > 1 {
		return moerr.NewInternalError(ctx, "at most one option at a time")
	}

	err = bh.Exec(ctx, "begin;")
	defer func() {
		err = finishTxn(ctx, bh, err)
	}()
	if err != nil {
		return err
	}

	// check stage
	stageExist, err = checkStageExistOrNot(ctx, bh, string(as.Name))
	if err != nil {
		return err
	}

	if !stageExist {
		if !as.IfNotExists {
			return moerr.NewInternalError(ctx, "the satge %s not exists", as.Name)
		} else {
			// do nothing
			return err
		}
	} else {
		if as.UrlOption.Exist {
			sql = getsqlForUpdateStageUrl(string(as.Name), as.UrlOption.Url)
			err = bh.Exec(ctx, sql)
			if err != nil {
				return err
			}
		}

		if as.CredentialsOption.Exist {
			credentials = HashPassWord(formatCredentials(as.CredentialsOption))
			sql = getsqlForUpdateStageCredentials(string(as.Name), credentials)
			err = bh.Exec(ctx, sql)
			if err != nil {
				return err
			}
		}

		if as.StatusOption.Exist {
			sql = getsqlForUpdateStageStatus(string(as.Name), as.StatusOption.Option.String())
			err = bh.Exec(ctx, sql)
			if err != nil {
				return err
			}
		}

		if as.Comment.Exist {
			sql = getsqlForUpdateStageComment(string(as.Name), as.Comment.Comment)
			err = bh.Exec(ctx, sql)
			if err != nil {
				return err
			}
		}
	}
	return err
}

func doDropStage(ctx context.Context, ses *Session, ds *tree.DropStage) error {
	var sql string
	var err error
	var stageExist bool
	bh := ses.GetBackgroundExec(ctx)
	defer bh.Close()

	// check create stage priv
	err = doCheckRole(ctx, ses)
	if err != nil {
		return nil
	}

	err = bh.Exec(ctx, "begin;")
	defer func() {
		err = finishTxn(ctx, bh, err)
	}()
	if err != nil {
		return err
	}

	// check stage
	stageExist, err = checkStageExistOrNot(ctx, bh, string(ds.Name))
	if err != nil {
		return err
	}

	if !stageExist {
		if !ds.IfNotExists {
			return moerr.NewInternalError(ctx, "the satge %s not exists", ds.Name)
		} else {
			// do nothing
			return err
		}
	} else {
		sql = getSqlForDropStage(string(ds.Name))
		err = bh.Exec(ctx, sql)
		if err != nil {
			return err
		}
	}
	return err
}

func doCreatePublication(ctx context.Context, ses *Session, cp *tree.CreatePublication) (err error) {
	bh := ses.GetBackgroundExec(ctx)
	defer bh.Close()
	const allTable = true
	var (
		sql         string
		erArray     []ExecResult
		datId       uint64
		datType     string
		tableList   string
		accountList string
		tenantInfo  *TenantInfo
	)

	tenantInfo = ses.GetTenantInfo()

	if !tenantInfo.IsAdminRole() {
		return moerr.NewInternalError(ctx, "only admin can create publication")
	}

	if cp.AccountsSet == nil || cp.AccountsSet.All {
		accountList = "all"
	} else {
		accts := make([]string, 0, len(cp.AccountsSet.SetAccounts))
		for _, acct := range cp.AccountsSet.SetAccounts {
			accName := string(acct)
			if accountNameIsInvalid(accName) {
				return moerr.NewInternalError(ctx, "invalid account name '%s'", accName)
			}
			accts = append(accts, accName)
		}
		sort.Strings(accts)
		accountList = strings.Join(accts, ",")
	}

	pubDb := string(cp.Database)

	if _, ok := sysDatabases[pubDb]; ok {
		return moerr.NewInternalError(ctx, "invalid database name '%s', not support publishing system database", pubDb)
	}

	err = bh.Exec(ctx, "begin;")
	defer func() {
		err = finishTxn(ctx, bh, err)
	}()
	if err != nil {
		return err
	}
	bh.ClearExecResultSet()

	sql, err = getSqlForGetDbIdAndType(ctx, pubDb, true, uint64(tenantInfo.TenantID))
	if err != nil {
		return err
	}
	err = bh.Exec(ctx, sql)
	if err != nil {
		return err
	}
	erArray, err = getResultSet(ctx, bh)
	if err != nil {
		return err
	}
	if !execResultArrayHasData(erArray) {
		return moerr.NewInternalError(ctx, "database '%s' does not exist", cp.Database)
	}
	datId, err = erArray[0].GetUint64(ctx, 0, 0)
	if err != nil {
		return err
	}
	datType, err = erArray[0].GetString(ctx, 0, 1)
	if err != nil {
		return err
	}
	if datType != "" { //TODO: check the dat_type
		return moerr.NewInternalError(ctx, "database '%s' is not a user database", cp.Database)
	}
	bh.ClearExecResultSet()
	sql, err = getSqlForInsertIntoMoPubs(ctx, string(cp.Name), pubDb, datId, allTable, tableList, accountList, tenantInfo.GetDefaultRoleID(), tenantInfo.GetUserID(), cp.Comment, true)
	if err != nil {
		return err
	}
	err = bh.Exec(ctx, sql)
	if err != nil {
		return err
	}
	return err
}

func doAlterPublication(ctx context.Context, ses *Session, ap *tree.AlterPublication) (err error) {
	bh := ses.GetBackgroundExec(ctx)
	defer bh.Close()
	var (
		allAccount     bool
		accountList    string
		accountListSep []string
		comment        string
		sql            string
		erArray        []ExecResult
		tenantInfo     *TenantInfo
	)

	tenantInfo = ses.GetTenantInfo()

	if !tenantInfo.IsAdminRole() {
		return moerr.NewInternalError(ctx, "only admin can alter publication")
	}

	err = bh.Exec(ctx, "begin;")
	defer func() {
		err = finishTxn(ctx, bh, err)
	}()
	if err != nil {
		return err
	}
	bh.ClearExecResultSet()
	sql, err = getSqlForGetPubInfo(ctx, string(ap.Name), true)
	if err != nil {
		return err
	}
	err = bh.Exec(ctx, sql)
	if err != nil {
		return err
	}
	erArray, err = getResultSet(ctx, bh)
	if err != nil {
		return err
	}
	if !execResultArrayHasData(erArray) {
		return moerr.NewInternalError(ctx, "publication '%s' does not exist", ap.Name)
	}

	accountList, err = erArray[0].GetString(ctx, 0, 0)
	if err != nil {
		return err
	}
	allAccount = accountList == "all"

	comment, err = erArray[0].GetString(ctx, 0, 1)
	if err != nil {
		return err
	}

	if ap.AccountsSet != nil {
		switch {
		case ap.AccountsSet.All:
			accountList = "all"
		case len(ap.AccountsSet.SetAccounts) > 0:
			/* do not check accountName if exists here */
			accts := make([]string, 0, len(ap.AccountsSet.SetAccounts))
			for _, acct := range ap.AccountsSet.SetAccounts {
				s := string(acct)
				if accountNameIsInvalid(s) {
					return moerr.NewInternalError(ctx, "invalid account name '%s'", s)
				}
				accts = append(accts, s)
			}
			sort.Strings(accts)
			accountList = strings.Join(accts, ",")
		case len(ap.AccountsSet.DropAccounts) > 0:
			if allAccount {
				return moerr.NewInternalError(ctx, "cannot drop accounts from all account option")
			}
			accountListSep = strings.Split(accountList, ",")
			for _, acct := range ap.AccountsSet.DropAccounts {
				if accountNameIsInvalid(string(acct)) {
					return moerr.NewInternalError(ctx, "invalid account name '%s'", acct)
				}
				idx := sort.SearchStrings(accountListSep, string(acct))
				if idx < len(accountListSep) && accountListSep[idx] == string(acct) {
					accountListSep = append(accountListSep[:idx], accountListSep[idx+1:]...)
				}
			}
			accountList = strings.Join(accountListSep, ",")
		case len(ap.AccountsSet.AddAccounts) > 0:
			if allAccount {
				return moerr.NewInternalError(ctx, "cannot add account from all account option")
			}
			accountListSep = strings.Split(accountList, ",")
			for _, acct := range ap.AccountsSet.AddAccounts {
				if accountNameIsInvalid(string(acct)) {
					return moerr.NewInternalError(ctx, "invalid account name '%s'", acct)
				}
				idx := sort.SearchStrings(accountListSep, string(acct))
				if idx == len(accountListSep) || accountListSep[idx] != string(acct) {
					accountListSep = append(accountListSep[:idx], append([]string{string(acct)}, accountListSep[idx:]...)...)
				}
			}
			accountList = strings.Join(accountListSep, ",")
		}
	}
	if ap.Comment != "" {
		comment = ap.Comment
	}
	sql, err = getSqlForUpdatePubInfo(ctx, string(ap.Name), accountList, comment, false)
	if err != nil {
		return err
	}
	bh.ClearExecResultSet()
	err = bh.Exec(ctx, sql)
	if err != nil {
		return err
	}
	return err
}

func doDropPublication(ctx context.Context, ses *Session, dp *tree.DropPublication) (err error) {
	bh := ses.GetBackgroundExec(ctx)
	defer bh.Close()
	bh.ClearExecResultSet()
	var (
		sql        string
		erArray    []ExecResult
		tenantInfo *TenantInfo
	)

	tenantInfo = ses.GetTenantInfo()

	if !tenantInfo.IsAdminRole() {
		return moerr.NewInternalError(ctx, "only admin can drop publication")
	}

	err = bh.Exec(ctx, "begin;")
	defer func() {
		err = finishTxn(ctx, bh, err)
	}()
	if err != nil {
		return err
	}
	sql, err = getSqlForGetPubInfo(ctx, string(dp.Name), true)
	if err != nil {
		return err
	}
	bh.ClearExecResultSet()
	err = bh.Exec(ctx, sql)
	if err != nil {
		return err
	}
	erArray, err = getResultSet(ctx, bh)
	if err != nil {
		return err
	}
	if !execResultArrayHasData(erArray) {
		return moerr.NewInternalError(ctx, "publication '%s' does not exist", dp.Name)
	}

	sql, err = getSqlForDropPubInfo(ctx, string(dp.Name), false)
	if err != nil {
		return err
	}

	err = bh.Exec(ctx, sql)
	if err != nil {
		return err
	}

	return err
}

// doDropAccount accomplishes the DropAccount statement
func doDropAccount(ctx context.Context, ses *Session, da *tree.DropAccount) (err error) {
	bh := ses.GetBackgroundExec(ctx)
	defer bh.Close()

	//set backgroundHandler's default schema
	if handler, ok := bh.(*BackgroundHandler); ok {
		handler.ses.Session.txnCompileCtx.dbName = catalog.MO_CATALOG
	}

	var sql, db, table string
	var erArray []ExecResult
	var databases map[string]int8
	var dbSql, prefix string
	var sqlsForDropDatabases = make([]string, 0, 5)

	var deleteCtx context.Context
	var accountId int64
	var version uint64
	var hasAccount = true
	clusterTables := make(map[string]int)

	da.Name, err = normalizeName(ctx, da.Name)
	if err != nil {
		return err
	}

	if isSysTenant(da.Name) {
		return moerr.NewInternalError(ctx, "can not delete the account %s", da.Name)
	}

	dropAccountFunc := func() error {
		err = bh.Exec(ctx, "begin;")
		defer func() {
			err = finishTxn(ctx, bh, err)
		}()
		if err != nil {
			return err
		}

		//check the account exists or not
		sql, err = getSqlForCheckTenant(ctx, da.Name)
		if err != nil {
			return err
		}
		bh.ClearExecResultSet()
		err = bh.Exec(ctx, sql)
		if err != nil {
			return err
		}

		erArray, err = getResultSet(ctx, bh)
		if err != nil {
			return err
		}

		if execResultArrayHasData(erArray) {
			accountId, err = erArray[0].GetInt64(ctx, 0, 0)
			if err != nil {
				return err
			}
			version, err = erArray[0].GetUint64(ctx, 0, 3)
			if err != nil {
				return err
			}
		} else {
			//no such account
			if !da.IfExists { //when the "IF EXISTS" is set, just skip it.
				return moerr.NewInternalError(ctx, "there is no account %s", da.Name)
			}
			hasAccount = false
		}

		if !hasAccount {
			return err
		}

		//drop tables of the tenant
		//NOTE!!!: single DDL drop statement per single transaction
		//SWITCH TO THE CONTEXT of the deleted context
		deleteCtx = context.WithValue(ctx, defines.TenantIDKey{}, uint32(accountId))

		//step 2 : drop table mo_user
		//step 3 : drop table mo_role
		//step 4 : drop table mo_user_grant
		//step 5 : drop table mo_role_grant
		//step 6 : drop table mo_role_privs
		//step 7 : drop table mo_user_defined_function
		//step 8 : drop table mo_mysql_compatibility_mode
		//step 9 : drop table %!%mo_increment_columns
		for _, sql = range getSqlForDropAccount() {
			err = bh.Exec(deleteCtx, sql)
			if err != nil {
				return err
			}
		}

		// delete all publications

		err = bh.Exec(deleteCtx, deleteMoPubsSql)

		if err != nil {
			return err
		}

		//drop databases created by user
		databases = make(map[string]int8)
		dbSql = "show databases;"
		bh.ClearExecResultSet()
		err = bh.Exec(deleteCtx, dbSql)
		if err != nil {
			return err
		}

		erArray, err = getResultSet(ctx, bh)
		if err != nil {
			return err
		}

		for i := uint64(0); i < erArray[0].GetRowCount(); i++ {
			db, err = erArray[0].GetString(ctx, i, 0)
			if err != nil {
				return err
			}
			databases[db] = 0
		}

		prefix = "drop database if exists "

		for db = range databases {
			if db == "mo_catalog" {
				continue
			}
			bb := &bytes.Buffer{}
			bb.WriteString(prefix)
			//handle the database annotated by '`'
			if db != strings.ToLower(db) {
				bb.WriteString("`")
				bb.WriteString(db)
				bb.WriteString("`")
			} else {
				bb.WriteString(db)
			}
			bb.WriteString(";")
			sqlsForDropDatabases = append(sqlsForDropDatabases, bb.String())
		}

		for _, sql = range sqlsForDropDatabases {
			err = bh.Exec(deleteCtx, sql)
			if err != nil {
				return err
			}
		}

		//  drop table mo_pubs
		err = bh.Exec(deleteCtx, dropMoPubsSql)
		if err != nil {
			return err
		}

		// drop autoIcr table
		err = bh.Exec(deleteCtx, dropAutoIcrColSql)
		if err != nil {
			return err
		}

		//step 11: drop mo_catalog.mo_indexes under general tenant
		err = bh.Exec(deleteCtx, dropMoIndexes)
		if err != nil {
			return err
		}

		// drop mo_catalog.mo_table_partitions under general tenant
		err = bh.Exec(deleteCtx, dropMoTablePartitions)
		if err != nil {
			return err
		}

		//step 1 : delete the account in the mo_account of the sys account
		sql, err = getSqlForDeleteAccountFromMoAccount(ctx, da.Name)
		if err != nil {
			return err
		}
		err = bh.Exec(ctx, sql)
		if err != nil {
			return err
		}

		//step 2: get all cluster table in the mo_catalog

		sql = "show tables from mo_catalog;"
		bh.ClearExecResultSet()
		err = bh.Exec(ctx, sql)
		if err != nil {
			return err
		}

		erArray, err = getResultSet(ctx, bh)
		if err != nil {
			return err
		}

		for i := uint64(0); i < erArray[0].GetRowCount(); i++ {
			table, err = erArray[0].GetString(ctx, i, 0)
			if err != nil {
				return err
			}
			if isClusterTable("mo_catalog", table) {
				clusterTables[table] = 0
			}
		}

		//step3 : delete all data of the account in the cluster table
		for clusterTable := range clusterTables {
			sql = fmt.Sprintf("delete from mo_catalog.`%s` where account_id = %d;", clusterTable, accountId)
			bh.ClearExecResultSet()
			err = bh.Exec(ctx, sql)
			if err != nil {
				return err
			}
		}
		return err
	}

	err = dropAccountFunc()
	if err != nil {
		return err
	}

	//if drop the account, add the account to kill queue
	ses.getRoutineManager().accountRoutine.EnKillQueue(accountId, version)

	if err := postDropSuspendAccount(ctx, ses, da.Name, accountId, version); err != nil {
		logutil.Errorf("post drop account error: %s", err.Error())
	}

	return err
}

func postDropSuspendAccount(
	ctx context.Context, ses *Session, accountName string, accountID int64, version uint64,
) (err error) {
	qs := ses.GetParameterUnit().QueryService
	if qs == nil {
		return moerr.NewInternalError(ctx, "query service is not initialized")
	}
	var nodes []string
	currTenant := ses.GetTenantInfo().Tenant
	currUser := ses.GetTenantInfo().User
	labels := clusterservice.NewSelector().SelectByLabel(
		map[string]string{"account": accountName}, clusterservice.EQ)
	sysTenant := isSysTenant(currTenant)
	if sysTenant {
		disttae.SelectForSuperTenant(clusterservice.NewSelector(), currUser, nil,
			func(s *metadata.CNService) {
				nodes = append(nodes, s.QueryAddress)
			})
	} else {
		disttae.SelectForCommonTenant(labels, nil, func(s *metadata.CNService) {
			nodes = append(nodes, s.QueryAddress)
		})
	}
	nodesLeft := len(nodes)

	type nodeResponse struct {
		nodeAddr string
		response interface{}
		err      error
	}
	responseChan := make(chan nodeResponse, nodesLeft)

	ctx, cancel := context.WithTimeout(ctx, time.Second*5)
	defer cancel()
	var retErr error
	for _, node := range nodes {
		// Invalid node address, ignore it.
		if len(node) == 0 {
			nodesLeft--
			continue
		}

		go func(addr string) {
			req := qs.NewRequest(query.CmdMethod_KillConn)
			req.KillConnRequest = &query.KillConnRequest{
				AccountID: accountID,
				Version:   version,
			}
			resp, err := qs.SendMessage(ctx, addr, req)
			responseChan <- nodeResponse{nodeAddr: addr, response: resp, err: err}
		}(node)
	}

	// Wait for all responses.
	for nodesLeft > 0 {
		select {
		case res := <-responseChan:
			if res.err != nil && retErr != nil {
				retErr = errors2.Wrapf(res.err, "failed to get result from %s", res.nodeAddr)
			} else {
				queryResp, ok := res.response.(*query.Response)

				if !ok || (queryResp.KillConnResponse != nil && !queryResp.KillConnResponse.Success) {
					retErr = moerr.NewInternalError(ctx,
						fmt.Sprintf("kill connection for account %s failed on node %s",
							accountName, res.nodeAddr))
				}
				if queryResp != nil {
					qs.Release(queryResp)
				}
			}
		case <-ctx.Done():
			retErr = moerr.NewInternalError(ctx, "context deadline exceeded")
		}
		nodesLeft--
	}

	return retErr
}

// doDropUser accomplishes the DropUser statement
func doDropUser(ctx context.Context, ses *Session, du *tree.DropUser) (err error) {
	var vr *verifiedRole
	var sql string
	var sqls []string
	var erArray []ExecResult
	account := ses.GetTenantInfo()
	err = normalizeNamesOfUsers(ctx, du.Users)
	if err != nil {
		return err
	}

	bh := ses.GetBackgroundExec(ctx)
	defer bh.Close()

	//put it into the single transaction
	err = bh.Exec(ctx, "begin;")
	defer func() {
		err = finishTxn(ctx, bh, err)
	}()
	if err != nil {
		return err
	}

	//step1: check users exists or not.
	//handle "IF EXISTS"
	for _, user := range du.Users {
		sql, err = getSqlForPasswordOfUser(ctx, user.Username)
		if err != nil {
			return err
		}
		vr, err = verifyRoleFunc(ctx, bh, sql, user.Username, roleType)
		if err != nil {
			return err
		}

		if vr == nil {
			if !du.IfExists { //when the "IF EXISTS" is set, just skip it.
				return moerr.NewInternalError(ctx, "there is no user %s", user.Username)
			}
		}

		if vr == nil {
			continue
		}

		//if the user is admin user with the role moadmin or accountadmin,
		//the user can not be deleted.
		if account.IsSysTenant() {
			sql, err = getSqlForCheckUserHasRole(ctx, user.Username, moAdminRoleID)
		} else {
			sql, err = getSqlForCheckUserHasRole(ctx, user.Username, accountAdminRoleID)
		}
		if err != nil {
			return err
		}

		bh.ClearExecResultSet()
		err = bh.Exec(ctx, sql)
		if err != nil {
			return err
		}

		erArray, err = getResultSet(ctx, bh)
		if err != nil {
			return err
		}

		if execResultArrayHasData(erArray) {
			return moerr.NewInternalError(ctx, "can not delete the user %s", user.Username)
		}

		//step2 : delete mo_user
		//step3 : delete mo_user_grant
		sqls = getSqlForDeleteUser(vr.id)
		for _, sqlx := range sqls {
			bh.ClearExecResultSet()
			err = bh.Exec(ctx, sqlx)
			if err != nil {
				return err
			}
		}
	}
	return err
}

// doDropRole accomplishes the DropRole statement
func doDropRole(ctx context.Context, ses *Session, dr *tree.DropRole) (err error) {
	var vr *verifiedRole
	var sql string
	account := ses.GetTenantInfo()
	err = normalizeNamesOfRoles(ctx, dr.Roles)
	if err != nil {
		return err
	}

	bh := ses.GetBackgroundExec(ctx)
	defer bh.Close()

	//put it into the single transaction
	err = bh.Exec(ctx, "begin;")
	defer func() {
		err = finishTxn(ctx, bh, err)
	}()
	if err != nil {
		return err
	}

	//step1: check roles exists or not.
	//handle "IF EXISTS"
	for _, role := range dr.Roles {
		sql, err = getSqlForRoleIdOfRole(ctx, role.UserName)
		if err != nil {
			return err
		}
		vr, err = verifyRoleFunc(ctx, bh, sql, role.UserName, roleType)
		if err != nil {
			return err
		}

		if vr == nil {
			if !dr.IfExists { //when the "IF EXISTS" is set, just skip it.
				return moerr.NewInternalError(ctx, "there is no role %s", role.UserName)
			}
		}

		//step2 : delete mo_role
		//step3 : delete mo_user_grant
		//step4 : delete mo_role_grant
		//step5 : delete mo_role_privs
		if vr == nil {
			continue
		}

		//NOTE: if the role is the admin role (moadmin,accountadmin) or public,
		//the role can not be deleted.
		if account.IsNameOfAdminRoles(vr.name) || isPublicRole(vr.name) {
			return moerr.NewInternalError(ctx, "can not delete the role %s", vr.name)
		}

		sqls := getSqlForDeleteRole(vr.id)
		for _, sqlx := range sqls {
			bh.ClearExecResultSet()
			err = bh.Exec(ctx, sqlx)
			if err != nil {
				return err
			}
		}
	}

	return err
}

func doDropFunction(ctx context.Context, ses *Session, df *tree.DropFunction) (err error) {
	var sql string
	var argstr string
	var checkDatabase string
	var dbName string
	var funcId int64
	var fmtctx *tree.FmtCtx
	var erArray []ExecResult

	bh := ses.GetBackgroundExec(ctx)
	defer bh.Close()

	// a database must be selected or specified as qualifier when create a function
	if df.Name.HasNoNameQualifier() {
		if ses.DatabaseNameIsEmpty() {
			return moerr.NewNoDBNoCtx()
		}
		dbName = ses.GetDatabaseName()
	} else {
		dbName = string(df.Name.Name.SchemaName)
	}

	fmtctx = tree.NewFmtCtx(dialect.MYSQL, tree.WithQuoteString(true))

	// validate database name and signature (name + args)
	bh.ClearExecResultSet()
	checkDatabase = fmt.Sprintf(checkUdfArgs, string(df.Name.Name.ObjectName), dbName)
	err = bh.Exec(ctx, checkDatabase)
	if err != nil {
		return err
	}

	erArray, err = getResultSet(ctx, bh)
	if err != nil {
		return err
	}

	if execResultArrayHasData(erArray) {
		// function with provided name and db exists, now check arguments
		for i := uint64(0); i < erArray[0].GetRowCount(); i++ {
			argstr, err = erArray[0].GetString(ctx, i, 0)
			if err != nil {
				return err
			}
			funcId, err = erArray[0].GetInt64(ctx, i, 1)
			if err != nil {
				return err
			}
			argMap := make(map[string]string)
			json.Unmarshal([]byte(argstr), &argMap)
			argCount := 0
			if len(argMap) == len(df.Args) {
				for _, v := range argMap {
					if v != (df.Args[argCount].GetType(fmtctx)) {
						return moerr.NewInvalidInput(ctx, "invalid parameter")
					}
					argCount++
					fmtctx.Reset()
				}
				handleArgMatch := func() error {
					//put it into the single transaction
					err = bh.Exec(ctx, "begin;")
					defer func() {
						err = finishTxn(ctx, bh, err)
					}()
					if err != nil {
						return err
					}

					sql = fmt.Sprintf(deleteUserDefinedFunctionFormat, funcId)

					err = bh.Exec(ctx, sql)
					if err != nil {
						return err
					}
					return err
				}
				return handleArgMatch()
			}
		}
		return err
	} else {
		// no such function
		return moerr.NewNoUDFNoCtx(string(df.Name.Name.ObjectName))
	}
}

func doDropProcedure(ctx context.Context, ses *Session, dp *tree.DropProcedure) (err error) {
	var sql string
	var checkDatabase string
	var dbName string
	var procId int64
	var erArray []ExecResult

	bh := ses.GetBackgroundExec(ctx)
	defer bh.Close()

	if dp.Name.HasNoNameQualifier() {
		if ses.DatabaseNameIsEmpty() {
			return moerr.NewNoDBNoCtx()
		}
		dbName = ses.GetDatabaseName()
	} else {
		dbName = string(dp.Name.Name.SchemaName)
	}

	// validate database name and signature (name + args)
	bh.ClearExecResultSet()
	checkDatabase = fmt.Sprintf(checkStoredProcedureArgs, string(dp.Name.Name.ObjectName), dbName)
	err = bh.Exec(ctx, checkDatabase)
	if err != nil {
		return err
	}

	erArray, err = getResultSet(ctx, bh)
	if err != nil {
		return err
	}

	if execResultArrayHasData(erArray) {
		// function with provided name and db exists, for now we don't support overloading for stored procedure, so go to handle deletion.
		procId, err = erArray[0].GetInt64(ctx, 0, 0)
		if err != nil {
			return err
		}
		handleArgMatch := func() error {
			//put it into the single transaction
			err = bh.Exec(ctx, "begin;")
			defer func() {
				err = finishTxn(ctx, bh, err)
			}()
			if err != nil {
				return err
			}

			sql = fmt.Sprintf(deleteStoredProcedureFormat, procId)

			err = bh.Exec(ctx, sql)
			if err != nil {
				return err
			}
			return err
		}
		return handleArgMatch()
	} else {
		// no such procedure
		if dp.IfExists {
			return nil
		}
		return moerr.NewNoUDFNoCtx(string(dp.Name.Name.ObjectName))
	}
}

// doRevokePrivilege accomplishes the RevokePrivilege statement
func doRevokePrivilege(ctx context.Context, ses *Session, rp *tree.RevokePrivilege) (err error) {
	var vr *verifiedRole
	var objType objectType
	var privLevel privilegeLevelType
	var objId int64
	var privType PrivilegeType
	var sql string
	err = normalizeNamesOfRoles(ctx, rp.Roles)
	if err != nil {
		return err
	}

	account := ses.GetTenantInfo()
	bh := ses.GetBackgroundExec(ctx)
	defer bh.Close()

	verifiedRoles := make([]*verifiedRole, len(rp.Roles))
	checkedPrivilegeTypes := make([]PrivilegeType, len(rp.Privileges))

	//put it into the single transaction
	err = bh.Exec(ctx, "begin;")
	defer func() {
		err = finishTxn(ctx, bh, err)
	}()
	if err != nil {
		return err
	}

	//handle "IF EXISTS"
	//step 1: check roles. exists or not.
	for i, user := range rp.Roles {
		//check Revoke privilege on xxx yyy from moadmin(accountadmin)
		if account.IsNameOfAdminRoles(user.UserName) {
			return moerr.NewInternalError(ctx, "the privilege can not be revoked from the role %s", user.UserName)
		}
		sql, err = getSqlForRoleIdOfRole(ctx, user.UserName)
		if err != nil {
			return err
		}
		vr, err = verifyRoleFunc(ctx, bh, sql, user.UserName, roleType)
		if err != nil {
			return err
		}
		verifiedRoles[i] = vr
		if vr == nil {
			if !rp.IfExists { //when the "IF EXISTS" is set, just skip it.
				return moerr.NewInternalError(ctx, "there is no role %s", user.UserName)
			}
		}
	}

	//get the object type
	objType, err = convertAstObjectTypeToObjectType(ctx, rp.ObjType)
	if err != nil {
		return err
	}

	//check the privilege and the object type
	for i, priv := range rp.Privileges {
		privType, err = convertAstPrivilegeTypeToPrivilegeType(ctx, priv.Type, rp.ObjType)
		if err != nil {
			return err
		}
		//check the match between the privilegeScope and the objectType
		err = matchPrivilegeTypeWithObjectType(ctx, privType, objType)
		if err != nil {
			return err
		}
		checkedPrivilegeTypes[i] = privType
	}

	//step 2: decide the object type , the object id and the privilege_level
	privLevel, objId, err = checkPrivilegeObjectTypeAndPrivilegeLevel(ctx, ses, bh, rp.ObjType, *rp.Level)
	if err != nil {
		return err
	}

	//step 3: delete the granted privilege
	for _, privType = range checkedPrivilegeTypes {
		for _, role := range verifiedRoles {
			if role == nil {
				continue
			}
			if privType == PrivilegeTypeConnect && isPublicRole(role.name) {
				return moerr.NewInternalError(ctx, "the privilege %s can not be revoked from the role %s", privType, role.name)
			}
			sql = getSqlForDeleteRolePrivs(role.id, objType.String(), objId, int64(privType), privLevel.String())
			bh.ClearExecResultSet()
			err = bh.Exec(ctx, sql)
			if err != nil {
				return err
			}
		}
	}
	return err
}

// getDatabaseOrTableId gets the id of the database or the table
func getDatabaseOrTableId(ctx context.Context, bh BackgroundExec, isDb bool, dbName, tableName string) (int64, error) {
	var err error
	var sql string
	var erArray []ExecResult
	var id int64
	if isDb {
		sql, err = getSqlForCheckDatabase(ctx, dbName)
	} else {
		sql, err = getSqlForCheckDatabaseTable(ctx, dbName, tableName)
	}
	if err != nil {
		return 0, err
	}
	bh.ClearExecResultSet()
	err = bh.Exec(ctx, sql)
	if err != nil {
		return 0, err
	}

	erArray, err = getResultSet(ctx, bh)
	if err != nil {
		return 0, err
	}

	if execResultArrayHasData(erArray) {
		id, err = erArray[0].GetInt64(ctx, 0, 0)
		if err != nil {
			return 0, err
		}
		return id, nil
	}
	if isDb {
		return 0, moerr.NewInternalError(ctx, `there is no database "%s"`, dbName)
	} else {
		//TODO: check the database exists or not first
		return 0, moerr.NewInternalError(ctx, `there is no table "%s" in database "%s"`, tableName, dbName)
	}
}

// convertAstObjectTypeToObjectType gets the object type from the ast
func convertAstObjectTypeToObjectType(ctx context.Context, ot tree.ObjectType) (objectType, error) {
	var objType objectType
	switch ot {
	case tree.OBJECT_TYPE_TABLE:
		objType = objectTypeTable
	case tree.OBJECT_TYPE_DATABASE:
		objType = objectTypeDatabase
	case tree.OBJECT_TYPE_ACCOUNT:
		objType = objectTypeAccount
	default:
		return 0, moerr.NewInternalError(ctx, `the object type "%s" is unsupported`, ot.String())
	}
	return objType, nil
}

// checkPrivilegeObjectTypeAndPrivilegeLevel checks the relationship among the privilege type, the object type and the privilege level.
// it returns the converted object type, the privilege level and the object id.
func checkPrivilegeObjectTypeAndPrivilegeLevel(ctx context.Context, ses *Session, bh BackgroundExec,
	ot tree.ObjectType, pl tree.PrivilegeLevel) (privilegeLevelType, int64, error) {
	var privLevel privilegeLevelType
	var objId int64
	var err error
	var dbName string

	switch ot {
	case tree.OBJECT_TYPE_TABLE:
		switch pl.Level {
		case tree.PRIVILEGE_LEVEL_TYPE_STAR:
			privLevel = privilegeLevelStar
			objId, err = getDatabaseOrTableId(ctx, bh, true, ses.GetDatabaseName(), "")
			if err != nil {
				return 0, 0, err
			}
		case tree.PRIVILEGE_LEVEL_TYPE_STAR_STAR:
			privLevel = privilegeLevelStarStar
			objId = objectIDAll
		case tree.PRIVILEGE_LEVEL_TYPE_DATABASE_STAR:
			privLevel = privilegeLevelDatabaseStar
			objId, err = getDatabaseOrTableId(ctx, bh, true, pl.DbName, "")
			if err != nil {
				return 0, 0, err
			}
		case tree.PRIVILEGE_LEVEL_TYPE_DATABASE_TABLE:
			privLevel = privilegeLevelDatabaseTable
			objId, err = getDatabaseOrTableId(ctx, bh, false, pl.DbName, pl.TabName)
			if err != nil {
				return 0, 0, err
			}
		case tree.PRIVILEGE_LEVEL_TYPE_TABLE:
			privLevel = privilegeLevelTable
			objId, err = getDatabaseOrTableId(ctx, bh, false, ses.GetDatabaseName(), pl.TabName)
			if err != nil {
				return 0, 0, err
			}
		default:
			err = moerr.NewInternalError(ctx, `in the object type "%s" the privilege level "%s" is unsupported`, ot.String(), pl.String())
			return 0, 0, err
		}
	case tree.OBJECT_TYPE_DATABASE:
		switch pl.Level {
		case tree.PRIVILEGE_LEVEL_TYPE_STAR:
			privLevel = privilegeLevelStar
			objId = objectIDAll
		case tree.PRIVILEGE_LEVEL_TYPE_STAR_STAR:
			privLevel = privilegeLevelStarStar
			objId = objectIDAll
		case tree.PRIVILEGE_LEVEL_TYPE_TABLE:
			//in the syntax, we can not distinguish the table name from the database name.
			privLevel = privilegeLevelDatabase
			dbName = pl.TabName
			objId, err = getDatabaseOrTableId(ctx, bh, true, dbName, "")
			if err != nil {
				return 0, 0, err
			}
		case tree.PRIVILEGE_LEVEL_TYPE_DATABASE:
			privLevel = privilegeLevelDatabase
			dbName = pl.DbName
			objId, err = getDatabaseOrTableId(ctx, bh, true, dbName, "")
			if err != nil {
				return 0, 0, err
			}
		default:
			err = moerr.NewInternalError(ctx, `in the object type "%s" the privilege level "%s" is unsupported`, ot.String(), pl.String())
			return 0, 0, err
		}
	case tree.OBJECT_TYPE_ACCOUNT:
		switch pl.Level {
		case tree.PRIVILEGE_LEVEL_TYPE_STAR:
			privLevel = privilegeLevelStar
			objId = objectIDAll
		default:
			err = moerr.NewInternalError(ctx, `in the object type "%s" the privilege level "%s" is unsupported`, ot.String(), pl.String())
			return 0, 0, err
		}
	default:
		err = moerr.NewInternalError(ctx, `the object type "%s" is unsupported`, ot.String())
		return 0, 0, err
	}

	return privLevel, objId, err
}

// matchPrivilegeTypeWithObjectType matches the privilege type with the object type
func matchPrivilegeTypeWithObjectType(ctx context.Context, privType PrivilegeType, objType objectType) error {
	var err error
	switch privType.Scope() {
	case PrivilegeScopeSys, PrivilegeScopeAccount, PrivilegeScopeUser, PrivilegeScopeRole:
		if objType != objectTypeAccount {
			err = moerr.NewInternalError(ctx, `the privilege "%s" can only be granted to the object type "account"`, privType)
		}
	case PrivilegeScopeDatabase:
		if objType != objectTypeDatabase {
			err = moerr.NewInternalError(ctx, `the privilege "%s" can only be granted to the object type "database"`, privType)
		}
	case PrivilegeScopeTable:
		if objType != objectTypeTable {
			err = moerr.NewInternalError(ctx, `the privilege "%s" can only be granted to the object type "table"`, privType)
		}
	case PrivilegeScopeRoutine:
		if objType != objectTypeFunction {
			err = moerr.NewInternalError(ctx, `the privilege "%s" can only be granted to the object type "function"`, privType)
		}
	}
	return err
}

// doGrantPrivilege accomplishes the GrantPrivilege statement
func doGrantPrivilege(ctx context.Context, ses *Session, gp *tree.GrantPrivilege) (err error) {
	var erArray []ExecResult
	var roleId int64
	var privType PrivilegeType
	var objType objectType
	var privLevel privilegeLevelType
	var objId int64
	var sql string
	var userId uint32

	err = normalizeNamesOfRoles(ctx, gp.Roles)
	if err != nil {
		return err
	}

	account := ses.GetTenantInfo()
	if account == nil {
		ctxUserId := ctx.Value(defines.UserIDKey{})
		if id, ok := ctxUserId.(uint32); ok {
			userId = id
		}
	} else {
		userId = account.GetUserID()
	}

	bh := ses.GetBackgroundExec(ctx)
	defer bh.Close()

	//Get primary keys
	//step 1: get role_id
	verifiedRoles := make([]*verifiedRole, len(gp.Roles))
	checkedPrivilegeTypes := make([]PrivilegeType, len(gp.Privileges))

	//put it into the single transaction
	err = bh.Exec(ctx, "begin;")
	defer func() {
		err = finishTxn(ctx, bh, err)
	}()
	if err != nil {
		return err
	}

	for i, role := range gp.Roles {
		//check Grant privilege on xxx yyy to moadmin(accountadmin)
		if account != nil && account.IsNameOfAdminRoles(role.UserName) {
			return moerr.NewInternalError(ctx, "the privilege can not be granted to the role %s", role.UserName)
		}
		sql, err = getSqlForRoleIdOfRole(ctx, role.UserName)
		if err != nil {
			return err
		}
		bh.ClearExecResultSet()
		err = bh.Exec(ctx, sql)
		if err != nil {
			return err
		}

		erArray, err = getResultSet(ctx, bh)
		if err != nil {
			return err
		}

		if execResultArrayHasData(erArray) {
			for j := uint64(0); j < erArray[0].GetRowCount(); j++ {
				roleId, err = erArray[0].GetInt64(ctx, j, 0)
				if err != nil {
					return err
				}
			}
		} else {
			return moerr.NewInternalError(ctx, "there is no role %s", role.UserName)
		}
		verifiedRoles[i] = &verifiedRole{
			typ:  roleType,
			name: role.UserName,
			id:   roleId,
		}
	}

	//get the object type
	objType, err = convertAstObjectTypeToObjectType(ctx, gp.ObjType)
	if err != nil {
		return err
	}

	//check the privilege and the object type
	for i, priv := range gp.Privileges {
		privType, err = convertAstPrivilegeTypeToPrivilegeType(ctx, priv.Type, gp.ObjType)
		if err != nil {
			return err
		}
		if isBannedPrivilege(privType) {
			return moerr.NewInternalError(ctx, "the privilege %s can not be granted", privType)
		}
		//check the match between the privilegeScope and the objectType
		err = matchPrivilegeTypeWithObjectType(ctx, privType, objType)
		if err != nil {
			return err
		}
		checkedPrivilegeTypes[i] = privType
	}

	//step 2: get obj_type, privilege_level
	//step 3: get obj_id
	privLevel, objId, err = checkPrivilegeObjectTypeAndPrivilegeLevel(ctx, ses, bh, gp.ObjType, *gp.Level)
	if err != nil {
		return err
	}

	//step 4: get privilege_id
	//step 5: check exists
	//step 6: update or insert

	for _, privType = range checkedPrivilegeTypes {
		for _, role := range verifiedRoles {
			sql = getSqlForCheckRoleHasPrivilege(role.id, objType, objId, int64(privType))
			//check exists
			bh.ClearExecResultSet()
			err = bh.Exec(ctx, sql)
			if err != nil {
				return err
			}

			erArray, err = getResultSet(ctx, bh)
			if err != nil {
				return err
			}

			//choice 1 : update the record
			//choice 2 : inset new record
			choice := 1
			if execResultArrayHasData(erArray) {
				for j := uint64(0); j < erArray[0].GetRowCount(); j++ {
					_, err = erArray[0].GetInt64(ctx, j, 0)
					if err != nil {
						return err
					}
				}
			} else {
				choice = 2
			}

			if choice == 1 { //update the record
				sql = getSqlForUpdateRolePrivs(int64(userId),
					types.CurrentTimestamp().String2(time.UTC, 0),
					gp.GrantOption, role.id, objType, objId, int64(privType))
			} else if choice == 2 { //insert new record
				sql = getSqlForInsertRolePrivs(role.id, role.name, objType.String(), objId,
					int64(privType), privType.String(), privLevel.String(), int64(userId),
					types.CurrentTimestamp().String2(time.UTC, 0), gp.GrantOption)
			}

			//insert or update
			bh.ClearExecResultSet()
			err = bh.Exec(ctx, sql)
			if err != nil {
				return err
			}
		}
	}

	return err
}

// doRevokeRole accomplishes the RevokeRole statement
func doRevokeRole(ctx context.Context, ses *Session, rr *tree.RevokeRole) (err error) {
	var sql string
	err = normalizeNamesOfRoles(ctx, rr.Roles)
	if err != nil {
		return err
	}
	err = normalizeNamesOfUsers(ctx, rr.Users)
	if err != nil {
		return err
	}

	account := ses.GetTenantInfo()
	bh := ses.GetBackgroundExec(ctx)
	defer bh.Close()

	//step1 : check Roles exists or not
	var vr *verifiedRole

	verifiedFromRoles := make([]*verifiedRole, len(rr.Roles))
	verifiedToRoles := make([]*verifiedRole, len(rr.Users))

	//put it into the single transaction
	err = bh.Exec(ctx, "begin;")
	defer func() {
		err = finishTxn(ctx, bh, err)
	}()
	if err != nil {
		return err
	}

	//handle "IF EXISTS"
	//step1 : check Users are real Users or Roles,  exists or not
	for i, user := range rr.Users {
		sql, err = getSqlForRoleIdOfRole(ctx, user.Username)
		if err != nil {
			return err
		}
		vr, err = verifyRoleFunc(ctx, bh, sql, user.Username, roleType)
		if err != nil {
			return err
		}
		if vr != nil {
			verifiedToRoles[i] = vr
		} else {
			//check user
			sql, err = getSqlForPasswordOfUser(ctx, user.Username)
			if err != nil {
				return err
			}
			vr, err = verifyRoleFunc(ctx, bh, sql, user.Username, userType)
			if err != nil {
				return err
			}
			verifiedToRoles[i] = vr
			if vr == nil {
				if !rr.IfExists { //when the "IF EXISTS" is set, just skip the check
					return moerr.NewInternalError(ctx, "there is no role or user %s", user.Username)
				}
			}
		}
	}

	//handle "IF EXISTS"
	//step2 : check roles before the FROM clause
	for i, role := range rr.Roles {
		sql, err = getSqlForRoleIdOfRole(ctx, role.UserName)
		if err != nil {
			return err
		}
		vr, err = verifyRoleFunc(ctx, bh, sql, role.UserName, roleType)
		if err != nil {
			return err
		}
		if vr == nil {
			return moerr.NewInternalError(ctx, "there is no role %s", role.UserName)
		}
		verifiedFromRoles[i] = vr
	}

	//step3 : process Revoke role from role
	//step4 : process Revoke role from user
	for _, from := range verifiedFromRoles {
		for _, to := range verifiedToRoles {
			if to == nil { //Under "IF EXISTS"
				continue
			}
			if account.IsNameOfAdminRoles(from.name) {
				//check Revoke moadmin from root,dump,userX
				//check Revoke accountadmin from root,dump,userX
				//check Revoke moadmin(accountadmin) from roleX
				return moerr.NewInternalError(ctx, "the role %s can not be revoked", from.name)
			} else if isPublicRole(from.name) {
				//
				return moerr.NewInternalError(ctx, "the role %s can not be revoked", from.name)
			}

			if to.typ == roleType {
				//check Revoke roleX from moadmin(accountadmin)
				if account.IsNameOfAdminRoles(to.name) {
					return moerr.NewInternalError(ctx, "the role %s can not be revoked from the role %s", from.name, to.name)
				} else if isPublicRole(to.name) {
					//check Revoke roleX from public
					return moerr.NewInternalError(ctx, "the role %s can not be revoked from the role %s", from.name, to.name)
				}
			}

			if to.typ == roleType {
				//revoke from role
				//delete (granted_id,grantee_id) from the mo_role_grant
				sql = getSqlForDeleteRoleGrant(from.id, to.id)
			} else {
				//revoke from user
				//delete (roleId,userId) from the mo_user_grant
				sql = getSqlForDeleteUserGrant(from.id, to.id)
			}
			err = bh.Exec(ctx, sql)
			if err != nil {
				return err
			}
		}
	}

	return err
}

// verifySpecialRolesInGrant verifies the special roles in the Grant statement
func verifySpecialRolesInGrant(ctx context.Context, account *TenantInfo, from, to *verifiedRole) error {
	if account.IsNameOfAdminRoles(from.name) {
		if to.typ == userType {
			//check Grant moadmin to root,dump
			//check Grant accountadmin to admin_name
			//check Grant moadmin to userX
			//check Grant accountadmin to userX
			if !to.userIsAdmin {
				return moerr.NewInternalError(ctx, "the role %s can not be granted to non administration user %s", from.name, to.name)
			}
		} else {
			//check Grant moadmin(accountadmin) to roleX
			if !account.IsNameOfAdminRoles(to.name) {
				return moerr.NewInternalError(ctx, "the role %s can not be granted to the other role %s", from.name, to.name)
			}
		}
	} else if isPublicRole(from.name) && to.typ == roleType {
		return moerr.NewInternalError(ctx, "the role %s can not be granted to the other role %s", from.name, to.name)
	}

	if to.typ == roleType {
		//check Grant roleX to moadmin(accountadmin)
		if account.IsNameOfAdminRoles(to.name) {
			return moerr.NewInternalError(ctx, "the role %s can not be granted to the role %s", from.name, to.name)
		} else if isPublicRole(to.name) {
			//check Grant roleX to public
			return moerr.NewInternalError(ctx, "the role %s can not be granted to the role %s", from.name, to.name)
		}
	}
	return nil
}

// doGrantRole accomplishes the GrantRole statement
func doGrantRole(ctx context.Context, ses *Session, gr *tree.GrantRole) (err error) {
	var erArray []ExecResult
	var withGrantOption int64
	var sql string
	err = normalizeNamesOfRoles(ctx, gr.Roles)
	if err != nil {
		return err
	}
	err = normalizeNamesOfUsers(ctx, gr.Users)
	if err != nil {
		return err
	}

	account := ses.GetTenantInfo()
	bh := ses.GetBackgroundExec(ctx)
	defer bh.Close()

	//step1 : check Roles exists or not
	var vr *verifiedRole
	var needLoadMoRoleGrant bool
	var grantedId, granteeId int64
	var useIsAdmin bool

	verifiedFromRoles := make([]*verifiedRole, len(gr.Roles))
	verifiedToRoles := make([]*verifiedRole, len(gr.Users))

	//load mo_role_grant into memory for
	checkLoopGraph := NewGraph()

	//put it into the single transaction
	err = bh.Exec(ctx, "begin;")
	defer func() {
		err = finishTxn(ctx, bh, err)
	}()
	if err != nil {
		return err
	}

	for i, role := range gr.Roles {
		sql, err = getSqlForRoleIdOfRole(ctx, role.UserName)
		if err != nil {
			return err
		}
		vr, err = verifyRoleFunc(ctx, bh, sql, role.UserName, roleType)
		if err != nil {
			return err
		}
		if vr == nil {
			return moerr.NewInternalError(ctx, "there is no role %s", role.UserName)
		}
		verifiedFromRoles[i] = vr
	}

	//step2 : check Users are real Users or Roles,  exists or not
	for i, user := range gr.Users {
		sql, err = getSqlForRoleIdOfRole(ctx, user.Username)
		if err != nil {
			return err
		}
		vr, err = verifyRoleFunc(ctx, bh, sql, user.Username, roleType)
		if err != nil {
			return err
		}
		if vr != nil {
			verifiedToRoles[i] = vr
		} else {
			//check user exists or not
			sql, err = getSqlForPasswordOfUser(ctx, user.Username)
			if err != nil {
				return err
			}
			vr, err = verifyRoleFunc(ctx, bh, sql, user.Username, userType)
			if err != nil {
				return err
			}
			if vr == nil {
				return moerr.NewInternalError(ctx, "there is no role or user %s", user.Username)
			}
			verifiedToRoles[i] = vr

			//the user is the administrator or not
			useIsAdmin, err = userIsAdministrator(ctx, bh, vr.id, account)
			if err != nil {
				return err
			}
			verifiedToRoles[i].userIsAdmin = useIsAdmin
		}
	}

	//If there is at least one role in the verifiedToRoles,
	//it is necessary to load the mo_role_grant
	for _, role := range verifiedToRoles {
		if role.typ == roleType {
			needLoadMoRoleGrant = true
			break
		}
	}

	if needLoadMoRoleGrant {
		//load mo_role_grant
		sql = getSqlForGetAllStuffRoleGrantFormat()
		bh.ClearExecResultSet()
		err = bh.Exec(ctx, sql)
		if err != nil {
			return err
		}

		erArray, err = getResultSet(ctx, bh)
		if err != nil {
			return err
		}

		if execResultArrayHasData(erArray) {
			for j := uint64(0); j < erArray[0].GetRowCount(); j++ {
				//column grantedId
				grantedId, err = erArray[0].GetInt64(ctx, j, 0)
				if err != nil {
					return err
				}

				//column granteeId
				granteeId, err = erArray[0].GetInt64(ctx, j, 1)
				if err != nil {
					return err
				}

				checkLoopGraph.addEdge(grantedId, granteeId)
			}
		}
	}

	//step3 : process Grant role to role
	//step4 : process Grant role to user

	for _, from := range verifiedFromRoles {
		for _, to := range verifiedToRoles {
			err = verifySpecialRolesInGrant(ctx, account, from, to)
			if err != nil {
				return err
			}

			if to.typ == roleType {
				if from.id == to.id { //direct loop
					return moerr.NewRoleGrantedToSelf(ctx, from.name, to.name)
				} else {
					//check the indirect loop
					edgeId := checkLoopGraph.addEdge(from.id, to.id)
					has := checkLoopGraph.hasLoop(from.id)
					if has {
						return moerr.NewRoleGrantedToSelf(ctx, from.name, to.name)
					}
					//restore the graph
					checkLoopGraph.removeEdge(edgeId)
				}

				//grant to role
				//get (granted_id,grantee_id,with_grant_option) from the mo_role_grant
				sql = getSqlForCheckRoleGrant(from.id, to.id)
			} else {
				//grant to user
				//get (roleId,userId,with_grant_option) from the mo_user_grant
				sql = getSqlForCheckUserGrant(from.id, to.id)
			}
			bh.ClearExecResultSet()
			err = bh.Exec(ctx, sql)
			if err != nil {
				return err
			}

			erArray, err = getResultSet(ctx, bh)
			if err != nil {
				return err
			}

			//For Grant role to role
			//choice 1: (granted_id,grantee_id) exists and with_grant_option is same.
			//	Do nothing.
			//choice 2: (granted_id,grantee_id) exists and with_grant_option is different.
			//	Update.
			//choice 3: (granted_id,grantee_id) does not exist.
			// Insert.

			//For Grant role to user
			//choice 1: (roleId,userId) exists and with_grant_option is same.
			//	Do nothing.
			//choice 2: (roleId,userId) exists and with_grant_option is different.
			//	Update.
			//choice 3: (roleId,userId) does not exist.
			// Insert.
			choice := 1
			if execResultArrayHasData(erArray) {
				for j := uint64(0); j < erArray[0].GetRowCount(); j++ {
					withGrantOption, err = erArray[0].GetInt64(ctx, j, 2)
					if err != nil {
						return err
					}
					if (withGrantOption == 1) != gr.GrantOption {
						choice = 2
					}
				}
			} else {
				choice = 3
			}

			sql = ""
			if choice == 2 {
				//update grant time
				if to.typ == roleType {
					sql = getSqlForUpdateRoleGrant(from.id, to.id, int64(account.GetDefaultRoleID()), int64(account.GetUserID()), types.CurrentTimestamp().String2(time.UTC, 0), gr.GrantOption)
				} else {
					sql = getSqlForUpdateUserGrant(from.id, to.id, types.CurrentTimestamp().String2(time.UTC, 0), gr.GrantOption)
				}
			} else if choice == 3 {
				//insert new record
				if to.typ == roleType {
					sql = getSqlForInsertRoleGrant(from.id, to.id, int64(account.GetDefaultRoleID()), int64(account.GetUserID()), types.CurrentTimestamp().String2(time.UTC, 0), gr.GrantOption)
				} else {
					sql = getSqlForInsertUserGrant(from.id, to.id, types.CurrentTimestamp().String2(time.UTC, 0), gr.GrantOption)
				}
			}

			if choice != 1 {
				err = bh.Exec(ctx, sql)
				if err != nil {
					return err
				}
			}
		}
	}

	return err
}

// determinePrivilegeSetOfStatement decides the privileges that the statement needs before running it.
// That is the Set P for the privilege Set .
func determinePrivilegeSetOfStatement(stmt tree.Statement) *privilege {
	typs := make([]PrivilegeType, 0, 5)
	kind := privilegeKindGeneral
	special := specialTagNone
	objType := objectTypeAccount
	canExecInRestricted := false
	var extraEntries []privilegeEntry
	writeDatabaseAndTableDirectly := false
	var clusterTable bool
	var clusterTableOperation clusterTableOperationType
	dbName := ""
	switch st := stmt.(type) {
	case *tree.CreateAccount:
		typs = append(typs, PrivilegeTypeCreateAccount)
	case *tree.DropAccount:
		typs = append(typs, PrivilegeTypeDropAccount)
	case *tree.AlterAccount:
		typs = append(typs, PrivilegeTypeAlterAccount)
	case *tree.CreateUser:
		if st.Role == nil {
			typs = append(typs, PrivilegeTypeCreateUser, PrivilegeTypeAccountAll /*, PrivilegeTypeAccountOwnership*/)
		} else {
			typs = append(typs, PrivilegeTypeAccountAll /*, PrivilegeTypeAccountOwnership*/)
			me1 := &compoundEntry{
				items: []privilegeItem{
					{privilegeTyp: PrivilegeTypeCreateUser},
					{privilegeTyp: PrivilegeTypeManageGrants},
				},
			}
			me2 := &compoundEntry{
				items: []privilegeItem{
					{privilegeTyp: PrivilegeTypeCreateUser},
					{privilegeTyp: PrivilegeTypeCanGrantRoleToOthersInCreateUser, role: st.Role, users: st.Users},
				},
			}

			entry1 := privilegeEntry{
				privilegeEntryTyp: privilegeEntryTypeCompound,
				compound:          me1,
			}
			entry2 := privilegeEntry{
				privilegeEntryTyp: privilegeEntryTypeCompound,
				compound:          me2,
			}
			extraEntries = append(extraEntries, entry1, entry2)
		}
	case *tree.DropUser:
		typs = append(typs, PrivilegeTypeDropUser, PrivilegeTypeAccountAll /*, PrivilegeTypeAccountOwnership, PrivilegeTypeUserOwnership*/)
	case *tree.AlterUser:
		typs = append(typs, PrivilegeTypeAlterUser, PrivilegeTypeAccountAll /*, PrivilegeTypeAccountOwnership, PrivilegeTypeUserOwnership*/)
	case *tree.CreateRole:
		typs = append(typs, PrivilegeTypeCreateRole, PrivilegeTypeAccountAll /*, PrivilegeTypeAccountOwnership*/)
	case *tree.DropRole:
		typs = append(typs, PrivilegeTypeDropRole, PrivilegeTypeAccountAll /*, PrivilegeTypeAccountOwnership, PrivilegeTypeRoleOwnership*/)
	case *tree.Grant:
		if st.Typ == tree.GrantTypeRole {
			kind = privilegeKindInherit
			typs = append(typs, PrivilegeTypeManageGrants, PrivilegeTypeAccountAll /*, PrivilegeTypeAccountOwnership, PrivilegeTypeRoleOwnership*/)
		} else if st.Typ == tree.GrantTypePrivilege {
			objType = objectTypeNone
			kind = privilegeKindSpecial
			special = specialTagAdmin | specialTagWithGrantOption | specialTagOwnerOfObject
		}
	case *tree.GrantRole:
		kind = privilegeKindInherit
		typs = append(typs, PrivilegeTypeManageGrants, PrivilegeTypeAccountAll /*, PrivilegeTypeAccountOwnership, PrivilegeTypeRoleOwnership*/)
	case *tree.GrantPrivilege:
		objType = objectTypeNone
		kind = privilegeKindSpecial
		special = specialTagAdmin | specialTagWithGrantOption | specialTagOwnerOfObject
	case *tree.Revoke:
		if st.Typ == tree.RevokeTypeRole {
			typs = append(typs, PrivilegeTypeManageGrants, PrivilegeTypeAccountAll /*, PrivilegeTypeAccountOwnership, PrivilegeTypeRoleOwnership*/)
		} else if st.Typ == tree.RevokeTypePrivilege {
			objType = objectTypeNone
			kind = privilegeKindSpecial
			special = specialTagAdmin
		}
	case *tree.RevokeRole:
		typs = append(typs, PrivilegeTypeManageGrants, PrivilegeTypeAccountAll /*, PrivilegeTypeAccountOwnership, PrivilegeTypeRoleOwnership*/)
	case *tree.RevokePrivilege:
		objType = objectTypeNone
		kind = privilegeKindSpecial
		special = specialTagAdmin
	case *tree.CreateDatabase:
		typs = append(typs, PrivilegeTypeCreateDatabase, PrivilegeTypeAccountAll /*, PrivilegeTypeAccountOwnership*/)
	case *tree.DropDatabase:
		typs = append(typs, PrivilegeTypeDropDatabase, PrivilegeTypeAccountAll /*, PrivilegeTypeAccountOwnership*/)
		writeDatabaseAndTableDirectly = true
		dbName = string(st.Name)
	case *tree.ShowDatabases:
		typs = append(typs, PrivilegeTypeShowDatabases, PrivilegeTypeAccountAll /*, PrivilegeTypeAccountOwnership*/)
		canExecInRestricted = true
	case *tree.ShowSequences:
		typs = append(typs, PrivilegeTypeAccountAll, PrivilegeTypeDatabaseOwnership)
		canExecInRestricted = true
	case *tree.Use:
		typs = append(typs, PrivilegeTypeConnect, PrivilegeTypeAccountAll /*, PrivilegeTypeAccountOwnership*/)
		canExecInRestricted = true
	case *tree.ShowTables, *tree.ShowCreateTable, *tree.ShowColumns, *tree.ShowCreateView, *tree.ShowCreateDatabase, *tree.ShowCreatePublications:
		objType = objectTypeDatabase
		typs = append(typs, PrivilegeTypeShowTables, PrivilegeTypeDatabaseAll, PrivilegeTypeDatabaseOwnership)
		canExecInRestricted = true
	case *tree.CreateTable:
		objType = objectTypeDatabase
		typs = append(typs, PrivilegeTypeCreateTable, PrivilegeTypeDatabaseAll, PrivilegeTypeDatabaseOwnership)
		writeDatabaseAndTableDirectly = true
		if st.IsClusterTable {
			clusterTable = true
			clusterTableOperation = clusterTableCreate
		}
		dbName = string(st.Table.SchemaName)
	case *tree.CreateView:
		objType = objectTypeDatabase
		typs = append(typs, PrivilegeTypeCreateView, PrivilegeTypeDatabaseAll, PrivilegeTypeDatabaseOwnership)
		writeDatabaseAndTableDirectly = true
		if st.Name != nil {
			dbName = string(st.Name.SchemaName)
		}
	case *tree.CreateStream:
		objType = objectTypeDatabase
		typs = append(typs, PrivilegeTypeCreateView, PrivilegeTypeDatabaseAll, PrivilegeTypeDatabaseOwnership)
		writeDatabaseAndTableDirectly = true
		if st.StreamName != nil {
			dbName = string(st.StreamName.SchemaName)
		}
	case *tree.CreateConnector:
		objType = objectTypeDatabase
		typs = append(typs, PrivilegeTypeCreateView, PrivilegeTypeDatabaseAll, PrivilegeTypeDatabaseOwnership)
		writeDatabaseAndTableDirectly = true
		if st.ConnectorName != nil {
			dbName = string(st.ConnectorName.SchemaName)
		}
	case *tree.CreateSequence:
		objType = objectTypeDatabase
		typs = append(typs, PrivilegeTypeDatabaseAll, PrivilegeTypeDatabaseOwnership)
		writeDatabaseAndTableDirectly = true
		if st.Name != nil {
			dbName = string(st.Name.SchemaName)
		}
	case *tree.AlterSequence:
		objType = objectTypeDatabase
		typs = append(typs, PrivilegeTypeDatabaseAll, PrivilegeTypeDatabaseOwnership)
		writeDatabaseAndTableDirectly = true
		if st.Name != nil {
			dbName = string(st.Name.SchemaName)
		}
	case *tree.AlterView:
		objType = objectTypeDatabase
		typs = append(typs, PrivilegeTypeAlterView, PrivilegeTypeDatabaseAll, PrivilegeTypeDatabaseOwnership)
		writeDatabaseAndTableDirectly = true
		if st.Name != nil {
			dbName = string(st.Name.SchemaName)
		}
	case *tree.AlterDataBaseConfig:
		objType = objectTypeNone
		kind = privilegeKindNone
	case *tree.CreateFunction:
		objType = objectTypeDatabase
		typs = append(typs, PrivilegeTypeCreateView, PrivilegeTypeDatabaseAll, PrivilegeTypeDatabaseOwnership)
		writeDatabaseAndTableDirectly = true

	case *tree.AlterTable:
		objType = objectTypeDatabase
		typs = append(typs, PrivilegeTypeAlterTable, PrivilegeTypeDatabaseAll, PrivilegeTypeDatabaseOwnership)
		writeDatabaseAndTableDirectly = true
		if st.Table != nil {
			dbName = string(st.Table.SchemaName)
		}
	case *tree.CreateProcedure:
		objType = objectTypeDatabase
		typs = append(typs, PrivilegeTypeCreateView, PrivilegeTypeDatabaseAll, PrivilegeTypeDatabaseOwnership)
		writeDatabaseAndTableDirectly = true
	case *tree.CallStmt: // TODO: redesign privilege for calling a procedure
		objType = objectTypeDatabase
		typs = append(typs, PrivilegeTypeCreateView, PrivilegeTypeDatabaseAll, PrivilegeTypeDatabaseOwnership)
		writeDatabaseAndTableDirectly = true
	case *tree.DropTable:
		objType = objectTypeDatabase
		typs = append(typs, PrivilegeTypeDropTable, PrivilegeTypeDropObject, PrivilegeTypeDatabaseAll, PrivilegeTypeDatabaseOwnership)
		writeDatabaseAndTableDirectly = true
		if len(st.Names) != 0 {
			dbName = string(st.Names[0].SchemaName)
		}
	case *tree.DropView:
		objType = objectTypeDatabase
		typs = append(typs, PrivilegeTypeDropView, PrivilegeTypeDropObject, PrivilegeTypeDatabaseAll, PrivilegeTypeDatabaseOwnership)
		writeDatabaseAndTableDirectly = true
		if len(st.Names) != 0 {
			dbName = string(st.Names[0].SchemaName)
		}
	case *tree.DropSequence:
		objType = objectTypeDatabase
		typs = append(typs, PrivilegeTypeDropObject, PrivilegeTypeDatabaseAll, PrivilegeTypeDatabaseOwnership)
		writeDatabaseAndTableDirectly = true
		if len(st.Names) != 0 {
			dbName = string(st.Names[0].SchemaName)
		}
	case *tree.DropFunction:
		objType = objectTypeDatabase
		typs = append(typs, PrivilegeTypeCreateView, PrivilegeTypeDatabaseAll, PrivilegeTypeDatabaseOwnership)
		writeDatabaseAndTableDirectly = true
	case *tree.DropProcedure:
		objType = objectTypeDatabase
		typs = append(typs, PrivilegeTypeCreateView, PrivilegeTypeDatabaseAll, PrivilegeTypeDatabaseOwnership)
		writeDatabaseAndTableDirectly = true
	case *tree.Select:
		objType = objectTypeTable
		typs = append(typs, PrivilegeTypeSelect, PrivilegeTypeTableAll, PrivilegeTypeTableOwnership)
		canExecInRestricted = true
	case *tree.Do:
		objType = objectTypeTable
		typs = append(typs, PrivilegeTypeSelect, PrivilegeTypeTableAll, PrivilegeTypeTableOwnership)
	case *tree.Insert:
		objType = objectTypeTable
		typs = append(typs, PrivilegeTypeInsert, PrivilegeTypeTableAll, PrivilegeTypeTableOwnership)
		writeDatabaseAndTableDirectly = true
	case *tree.Replace:
		objType = objectTypeTable
		typs = append(typs, PrivilegeTypeTableAll, PrivilegeTypeTableOwnership)
		entry1 := privilegeEntry{
			privilegeEntryTyp: privilegeEntryTypeCompound,
			compound: &compoundEntry{
				items: []privilegeItem{
					{privilegeTyp: PrivilegeTypeInsert},
					{privilegeTyp: PrivilegeTypeDelete},
				},
			},
		}

		extraEntries = append(extraEntries, entry1)
		writeDatabaseAndTableDirectly = true
	case *tree.Load:
		objType = objectTypeTable
		typs = append(typs, PrivilegeTypeInsert, PrivilegeTypeTableAll, PrivilegeTypeTableOwnership)
		writeDatabaseAndTableDirectly = true
		if st.Table != nil {
			dbName = string(st.Table.SchemaName)
		}
	case *tree.Update:
		objType = objectTypeTable
		typs = append(typs, PrivilegeTypeUpdate, PrivilegeTypeTableAll, PrivilegeTypeTableOwnership)
		writeDatabaseAndTableDirectly = true
	case *tree.Delete:
		objType = objectTypeTable
		typs = append(typs, PrivilegeTypeDelete, PrivilegeTypeTableAll, PrivilegeTypeTableOwnership)
		writeDatabaseAndTableDirectly = true
		canExecInRestricted = true
	case *tree.CreateIndex, *tree.DropIndex:
		objType = objectTypeTable
		typs = append(typs, PrivilegeTypeIndex, PrivilegeTypeTableAll, PrivilegeTypeTableOwnership)
		writeDatabaseAndTableDirectly = true
	case *tree.ShowProcessList, *tree.ShowErrors, *tree.ShowWarnings, *tree.ShowVariables,
		*tree.ShowStatus, *tree.ShowTarget, *tree.ShowTableStatus,
		*tree.ShowGrants, *tree.ShowCollation, *tree.ShowIndex,
		*tree.ShowTableNumber, *tree.ShowColumnNumber,
		*tree.ShowTableValues, *tree.ShowNodeList, *tree.ShowRolesStmt,
		*tree.ShowLocks, *tree.ShowFunctionOrProcedureStatus, *tree.ShowPublications, *tree.ShowSubscriptions,
		*tree.ShowBackendServers, *tree.ShowStages:
		objType = objectTypeNone
		kind = privilegeKindNone
		canExecInRestricted = true
	case *tree.ShowAccounts:
		objType = objectTypeNone
		kind = privilegeKindSpecial
		special = specialTagAdmin
		canExecInRestricted = true
	case *tree.ExplainFor, *tree.ExplainAnalyze, *tree.ExplainStmt:
		objType = objectTypeNone
		kind = privilegeKindNone
	case *tree.BeginTransaction, *tree.CommitTransaction, *tree.RollbackTransaction:
		objType = objectTypeNone
		kind = privilegeKindNone
	case *tree.SetVar:
		objType = objectTypeNone
		kind = privilegeKindNone
		canExecInRestricted = true
	case *tree.SetDefaultRole, *tree.SetRole, *tree.SetPassword:
		objType = objectTypeNone
		kind = privilegeKindNone
	case *tree.PrepareStmt, *tree.PrepareString, *tree.Deallocate, *tree.Reset:
		objType = objectTypeNone
		kind = privilegeKindNone
	case *tree.Execute:
		objType = objectTypeNone
		kind = privilegeKindNone
	case *tree.Declare:
		objType = objectTypeNone
		kind = privilegeKindNone
	case *InternalCmdFieldList:
		objType = objectTypeNone
		kind = privilegeKindNone
	case *tree.ValuesStatement:
		objType = objectTypeTable
		typs = append(typs, PrivilegeTypeValues, PrivilegeTypeTableAll, PrivilegeTypeTableOwnership)
	case *tree.TruncateTable:
		objType = objectTypeTable
		typs = append(typs, PrivilegeTypeTruncate, PrivilegeTypeTableAll, PrivilegeTypeTableOwnership)
		writeDatabaseAndTableDirectly = true
		if st.Name != nil {
			dbName = string(st.Name.SchemaName)
		}
	case *tree.MoDump:
		objType = objectTypeTable
		typs = append(typs, PrivilegeTypeSelect, PrivilegeTypeTableAll, PrivilegeTypeTableOwnership)
	case *tree.Kill:
		objType = objectTypeNone
		kind = privilegeKindNone
	case *tree.LockTableStmt, *tree.UnLockTableStmt:
		objType = objectTypeNone
		kind = privilegeKindNone
	case *tree.CreatePublication, *tree.DropPublication, *tree.AlterPublication:
		typs = append(typs, PrivilegeTypeAccountAll)
		objType = objectTypeDatabase
		kind = privilegeKindNone
	case *tree.SetTransaction:
		objType = objectTypeNone
		kind = privilegeKindNone
	case *tree.CreateStage, *tree.AlterStage, *tree.DropStage:
		objType = objectTypeNone
		kind = privilegeKindNone
	case *tree.BackupStart:
		objType = objectTypeNone
		kind = privilegeKindNone
	default:
		panic(fmt.Sprintf("does not have the privilege definition of the statement %s", stmt))
	}

	entries := make([]privilegeEntry, len(typs))
	for i, typ := range typs {
		entries[i] = privilegeEntriesMap[typ]
		entries[i].databaseName = dbName
	}
	entries = append(entries, extraEntries...)
	return &privilege{
		kind:                          kind,
		objType:                       objType,
		entries:                       entries,
		special:                       special,
		writeDatabaseAndTableDirectly: writeDatabaseAndTableDirectly,
		isClusterTable:                clusterTable,
		clusterTableOperation:         clusterTableOperation,
		canExecInRestricted:           canExecInRestricted,
	}
}

// privilege will be done on the table
type privilegeTips struct {
	typ                   PrivilegeType
	databaseName          string
	tableName             string
	isClusterTable        bool
	clusterTableOperation clusterTableOperationType
}

type privilegeTipsArray []privilegeTips

func (pot privilegeTips) String() string {
	return fmt.Sprintf("%s %s %s", pot.typ, pot.databaseName, pot.tableName)
}

func (pota privilegeTipsArray) String() string {
	b := strings.Builder{}
	for _, table := range pota {
		b.WriteString(table.String())
		b.WriteString("\n")
	}
	return b.String()
}

// extractPrivilegeTipsFromPlan extracts the privilege tips from the plan
func extractPrivilegeTipsFromPlan(p *plan2.Plan) privilegeTipsArray {
	//NOTE: the pts may be nil when the plan does operate any table.
	var pts privilegeTipsArray
	appendPt := func(pt privilegeTips) {
		pts = append(pts, pt)
	}
	if p.GetQuery() != nil { //select,insert select, update, delete
		q := p.GetQuery()

		// lastNode := q.Nodes[len(q.Nodes)-1]
		var t PrivilegeType
		var clusterTable bool
		var clusterTableOperation clusterTableOperationType

		switch q.StmtType {
		case plan.Query_UPDATE:
			t = PrivilegeTypeUpdate
			clusterTableOperation = clusterTableModify
		case plan.Query_DELETE:
			t = PrivilegeTypeDelete
			clusterTableOperation = clusterTableModify
		case plan.Query_INSERT:
			t = PrivilegeTypeInsert
			clusterTableOperation = clusterTableModify
		default:
			t = PrivilegeTypeSelect
			clusterTableOperation = clusterTableSelect
		}

		for _, node := range q.Nodes {
			if node.NodeType == plan.Node_TABLE_SCAN {
				if node.ObjRef != nil {
					if node.TableDef != nil && node.TableDef.TableType == catalog.SystemClusterRel {
						clusterTable = true
					} else {
						clusterTable = isClusterTable(node.ObjRef.GetSchemaName(), node.ObjRef.GetObjName())
					}

					var scanTyp PrivilegeType
					switch q.StmtType {
					case plan.Query_UPDATE:
						scanTyp = PrivilegeTypeUpdate
						clusterTableOperation = clusterTableModify
					case plan.Query_DELETE:
						scanTyp = PrivilegeTypeDelete
						clusterTableOperation = clusterTableModify
					default:
						scanTyp = PrivilegeTypeSelect
						clusterTableOperation = clusterTableSelect
					}

					//do not check the privilege of the index table
					if !isIndexTable(node.ObjRef.GetObjName()) {
						appendPt(privilegeTips{
							typ:                   scanTyp,
							databaseName:          node.ObjRef.GetSchemaName(),
							tableName:             node.ObjRef.GetObjName(),
							isClusterTable:        clusterTable,
							clusterTableOperation: clusterTableOperation,
						})
					}
				}
			} else if node.NodeType == plan.Node_INSERT {
				if node.InsertCtx != nil && node.InsertCtx.Ref != nil {
					objRef := node.InsertCtx.Ref
					//do not check the privilege of the index table
					if !isIndexTable(node.ObjRef.GetObjName()) {
						appendPt(privilegeTips{
							typ:                   t,
							databaseName:          objRef.GetSchemaName(),
							tableName:             objRef.GetObjName(),
							isClusterTable:        node.InsertCtx.IsClusterTable,
							clusterTableOperation: clusterTableModify,
						})
					}
				}
			} else if node.NodeType == plan.Node_DELETE {
				if node.DeleteCtx != nil && node.DeleteCtx.Ref != nil {
					objRef := node.DeleteCtx.Ref
					//do not check the privilege of the index table
					if !isIndexTable(node.ObjRef.GetObjName()) {
						appendPt(privilegeTips{
							typ:                   t,
							databaseName:          objRef.GetSchemaName(),
							tableName:             objRef.GetObjName(),
							isClusterTable:        node.DeleteCtx.IsClusterTable,
							clusterTableOperation: clusterTableModify,
						})
					}
				}
			}
		}
	} else if p.GetDdl() != nil {
		if p.GetDdl().GetTruncateTable() != nil {
			truncateTable := p.GetDdl().GetTruncateTable()
			appendPt(privilegeTips{
				typ:                   PrivilegeTypeTruncate,
				databaseName:          truncateTable.GetDatabase(),
				tableName:             truncateTable.GetTable(),
				isClusterTable:        truncateTable.GetClusterTable().GetIsClusterTable(),
				clusterTableOperation: clusterTableModify,
			})
		} else if p.GetDdl().GetDropTable() != nil {
			dropTable := p.GetDdl().GetDropTable()
			appendPt(privilegeTips{
				typ:                   PrivilegeTypeDropTable,
				databaseName:          dropTable.GetDatabase(),
				tableName:             dropTable.GetTable(),
				isClusterTable:        dropTable.GetClusterTable().GetIsClusterTable(),
				clusterTableOperation: clusterTableDrop,
			})
		}
	}
	return pts
}

// convertPrivilegeTipsToPrivilege constructs the privilege entries from the privilege tips from the plan
func convertPrivilegeTipsToPrivilege(priv *privilege, arr privilegeTipsArray) {
	//rewirte the privilege entries based on privilege tips
	if priv.objectType() != objectTypeTable &&
		priv.objectType() != objectTypeDatabase {
		return
	}

	//NOTE: when the arr is nil, it denotes that there is no operation on the table.

	type pair struct {
		databaseName string
		tableName    string
	}

	dedup := make(map[pair]int8)

	//multi privileges take effect together
	entries := make([]privilegeEntry, 0, len(arr))
	multiPrivs := make([]privilegeItem, 0, len(arr))
	for _, tips := range arr {
		multiPrivs = append(multiPrivs, privilegeItem{
			privilegeTyp:          tips.typ,
			dbName:                tips.databaseName,
			tableName:             tips.tableName,
			isClusterTable:        tips.isClusterTable,
			clusterTableOperation: tips.clusterTableOperation,
		})

		dedup[pair{tips.databaseName, tips.tableName}] = 1
	}

	me := &compoundEntry{multiPrivs}
	entries = append(entries, privilegeEntry{privilegeEntryTyp: privilegeEntryTypeCompound, compound: me})

	//optional predefined privilege : tableAll, ownership
	predefined := []PrivilegeType{PrivilegeTypeTableAll, PrivilegeTypeTableOwnership}
	for _, p := range predefined {
		for par := range dedup {
			e := privilegeEntriesMap[p]
			e.databaseName = par.databaseName
			e.tableName = par.tableName
			entries = append(entries, e)
		}
	}

	priv.entries = entries
}

// getSqlFromPrivilegeEntry generates the query sql for the privilege entry
func getSqlFromPrivilegeEntry(ctx context.Context, roleId int64, entry privilegeEntry) (string, error) {
	var err error
	var sql string
	//for object type table, need concrete tableid
	//TODO: table level check should be done after getting the plan
	if entry.objType == objectTypeTable {
		switch entry.privilegeLevel {
		case privilegeLevelDatabaseTable, privilegeLevelTable:
			sql, err = getSqlForCheckRoleHasTableLevelPrivilege(ctx, roleId, entry.privilegeId, entry.databaseName, entry.tableName)
		case privilegeLevelDatabaseStar, privilegeLevelStar:
			sql, err = getSqlForCheckRoleHasTableLevelForDatabaseStar(ctx, roleId, entry.privilegeId, entry.databaseName)
		case privilegeLevelStarStar:
			sql = getSqlForCheckRoleHasTableLevelForStarStar(roleId, entry.privilegeId)
		default:
			return "", moerr.NewInternalError(ctx, "unsupported privilegel level %s for the privilege %s", entry.privilegeLevel, entry.privilegeId)
		}
	} else if entry.objType == objectTypeDatabase {
		switch entry.privilegeLevel {
		case privilegeLevelStar, privilegeLevelStarStar:
			sql = getSqlForCheckRoleHasDatabaseLevelForStarStar(roleId, entry.privilegeId, entry.privilegeLevel)
		case privilegeLevelDatabase:
			sql, err = getSqlForCheckRoleHasDatabaseLevelForDatabase(ctx, roleId, entry.privilegeId, entry.databaseName)
		default:
			return "", moerr.NewInternalError(ctx, "unsupported privilegel level %s for the privilege %s", entry.privilegeLevel, entry.privilegeId)
		}
	} else if entry.objType == objectTypeAccount {
		switch entry.privilegeLevel {
		case privilegeLevelStar:
			sql = getSqlForCheckRoleHasAccountLevelForStar(roleId, entry.privilegeId)
		default:
			return "false", moerr.NewInternalError(ctx, "unsupported privilegel level %s for the privilege %s", entry.privilegeLevel, entry.privilegeId)
		}
	} else {
		sql = getSqlForCheckRoleHasPrivilege(roleId, entry.objType, int64(entry.objId), int64(entry.privilegeId))
	}
	return sql, err
}

// getPrivilegeLevelsOfObjectType gets the privilege levels of the objectType
func getPrivilegeLevelsOfObjectType(ctx context.Context, objType objectType) ([]privilegeLevelType, error) {
	if ret, ok := objectType2privilegeLevels[objType]; ok {
		return ret, nil
	}
	return nil, moerr.NewInternalError(ctx, "do not support the object type %s", objType.String())
}

// getSqlForPrivilege generates the query sql for the privilege entry
func getSqlForPrivilege(ctx context.Context, roleId int64, entry privilegeEntry, pl privilegeLevelType) (string, error) {
	var sql string
	var err error
	//for object type table, need concrete tableid
	switch entry.objType {
	case objectTypeTable:
		switch pl {
		case privilegeLevelDatabaseTable, privilegeLevelTable:
			sql, err = getSqlForCheckRoleHasTableLevelPrivilege(ctx, roleId, entry.privilegeId, entry.databaseName, entry.tableName)
		case privilegeLevelDatabaseStar, privilegeLevelStar:
			sql, err = getSqlForCheckRoleHasTableLevelForDatabaseStar(ctx, roleId, entry.privilegeId, entry.databaseName)
		case privilegeLevelStarStar:
			sql = getSqlForCheckRoleHasTableLevelForStarStar(roleId, entry.privilegeId)
		default:
			return "", moerr.NewInternalError(ctx, "the privilege level %s for the privilege %s is unsupported", pl, entry.privilegeId)
		}
	case objectTypeDatabase:
		switch pl {
		case privilegeLevelStar, privilegeLevelStarStar:
			sql = getSqlForCheckRoleHasDatabaseLevelForStarStar(roleId, entry.privilegeId, pl)
		case privilegeLevelDatabase:
			sql, err = getSqlForCheckRoleHasDatabaseLevelForDatabase(ctx, roleId, entry.privilegeId, entry.databaseName)
		default:
			return "", moerr.NewInternalError(ctx, "the privilege level %s for the privilege %s is unsupported", pl, entry.privilegeId)
		}
	case objectTypeAccount:
		switch pl {
		case privilegeLevelStar:
			sql = getSqlForCheckRoleHasAccountLevelForStar(roleId, entry.privilegeId)
		default:
			return "false", moerr.NewInternalError(ctx, "the privilege level %s for the privilege %s is unsupported", pl, entry.privilegeId)
		}
	default:
		sql = getSqlForCheckRoleHasPrivilege(roleId, entry.objType, int64(entry.objId), int64(entry.privilegeId))
	}

	return sql, err
}

// getSqlForPrivilege2 complements the database name and calls getSqlForPrivilege
func getSqlForPrivilege2(ses *Session, roleId int64, entry privilegeEntry, pl privilegeLevelType) (string, error) {
	//handle the empty database
	if len(entry.databaseName) == 0 {
		entry.databaseName = ses.GetDatabaseName()
	}
	return getSqlForPrivilege(ses.GetRequestContext(), roleId, entry, pl)
}

// verifyPrivilegeEntryInMultiPrivilegeLevels checks the privilege
// with multi-privilege levels exists or not
func verifyPrivilegeEntryInMultiPrivilegeLevels(
	ctx context.Context,
	bh BackgroundExec,
	ses *Session,
	cache *privilegeCache,
	roleId int64,
	entry privilegeEntry,
	pls []privilegeLevelType,
	enableCache bool) (bool, error) {
	var erArray []ExecResult
	var sql string
	var yes bool
	var err error
	dbName := entry.databaseName
	if len(dbName) == 0 {
		dbName = ses.GetDatabaseName()
	}
	for _, pl := range pls {
		if cache != nil && enableCache {
			yes = cache.has(entry.objType, pl, dbName, entry.tableName, entry.privilegeId)
			if yes {
				return true, nil
			}
		}
		sql, err = getSqlForPrivilege2(ses, roleId, entry, pl)
		if err != nil {
			return false, err
		}

		bh.ClearExecResultSet()
		err = bh.Exec(ctx, sql)
		if err != nil {
			return false, err
		}

		erArray, err = getResultSet(ctx, bh)
		if err != nil {
			return false, err
		}

		if execResultArrayHasData(erArray) {
			if cache != nil && enableCache {
				cache.add(entry.objType, pl, dbName, entry.tableName, entry.privilegeId)
			}
			return true, nil
		}
	}
	return false, nil
}

// determineRoleSetHasPrivilegeSet decides the role set has at least one privilege of the privilege set.
// The algorithm 2.
func determineRoleSetHasPrivilegeSet(ctx context.Context, bh BackgroundExec, ses *Session, roleIds *btree.Set[int64], priv *privilege, enableCache bool) (bool, error) {
	var err error
	var pls []privilegeLevelType

	var yes bool
	var yes2 bool
	//there is no privilege needs, just approve
	if len(priv.entries) == 0 {
		return false, nil
	}

	cache := ses.GetPrivilegeCache()

	for _, roleId := range roleIds.Keys() {
		for _, entry := range priv.entries {
			if entry.privilegeEntryTyp == privilegeEntryTypeGeneral {
				pls, err = getPrivilegeLevelsOfObjectType(ctx, entry.objType)
				if err != nil {
					return false, err
				}

				yes2 = verifyLightPrivilege(ses,
					entry.databaseName,
					priv.writeDatabaseAndTableDirectly,
					priv.isClusterTable,
					priv.clusterTableOperation)

				if yes2 {
					yes, err = verifyPrivilegeEntryInMultiPrivilegeLevels(ctx, bh, ses, cache, roleId, entry, pls, enableCache)
					if err != nil {
						return false, err
					}
				}

				if yes {
					return true, nil
				}
			} else if entry.privilegeEntryTyp == privilegeEntryTypeCompound {
				if entry.compound != nil {
					allTrue := true
					//multi privileges take effect together
					for _, mi := range entry.compound.items {
						if mi.privilegeTyp == PrivilegeTypeCanGrantRoleToOthersInCreateUser {
							//TODO: normalize the name
							//TODO: simplify the logic
							yes, err = determineUserCanGrantRolesToOthersInternal(ctx, bh, ses, []*tree.Role{mi.role})
							if err != nil {
								return false, err
							}
							if yes {
								from := &verifiedRole{
									typ:  roleType,
									name: mi.role.UserName,
								}
								for _, user := range mi.users {
									to := &verifiedRole{
										typ:  userType,
										name: user.Username,
									}
									err = verifySpecialRolesInGrant(ctx, ses.GetTenantInfo(), from, to)
									if err != nil {
										return false, err
									}
								}
							}
						} else {
							tempEntry := privilegeEntriesMap[mi.privilegeTyp]
							tempEntry.databaseName = mi.dbName
							tempEntry.tableName = mi.tableName
							tempEntry.privilegeEntryTyp = privilegeEntryTypeGeneral
							tempEntry.compound = nil
							pls, err = getPrivilegeLevelsOfObjectType(ctx, tempEntry.objType)
							if err != nil {
								return false, err
							}

							yes2 = verifyLightPrivilege(ses,
								tempEntry.databaseName,
								priv.writeDatabaseAndTableDirectly,
								mi.isClusterTable,
								mi.clusterTableOperation)

							if yes2 {
								//At least there is one success
								yes, err = verifyPrivilegeEntryInMultiPrivilegeLevels(ctx, bh, ses, cache, roleId, tempEntry, pls, enableCache)
								if err != nil {
									return false, err
								}
							}
						}
						if !yes {
							allTrue = false
							break
						}
					}

					if allTrue {
						return allTrue, nil
					}
				}
			}
		}
	}
	return false, nil
}

// determineUserHasPrivilegeSet decides the privileges of user can satisfy the requirement of the privilege set
// The algorithm 1.
func determineUserHasPrivilegeSet(ctx context.Context, ses *Session, priv *privilege, stmt tree.Statement) (ret bool, err error) {
	var erArray []ExecResult
	var yes bool
	var roleB int64
	var ok bool
	var grantedIds *btree.Set[int64]
	var enableCache bool

	//check privilege cache first
	if len(priv.entries) == 0 {
		return false, nil
	}

	enableCache, err = privilegeCacheIsEnabled(ses)
	if err != nil {
		return false, err
	}
	if enableCache {
		yes, err = checkPrivilegeInCache(ctx, ses, priv, enableCache)
		if err != nil {
			return false, err
		}
		if yes {
			return true, nil
		}
	}

	tenant := ses.GetTenantInfo()
	bh := ses.GetBackgroundExec(ctx)
	defer bh.Close()

	//the set of roles the (k+1) th iteration during the execution
	roleSetOfKPlusOneThIteration := &btree.Set[int64]{}
	//the set of roles the k th iteration during the execution
	roleSetOfKthIteration := &btree.Set[int64]{}
	//the set of roles visited by traversal algorithm
	roleSetOfVisited := &btree.Set[int64]{}
	//simple mo_role_grant cache
	cacheOfMoRoleGrant := &btree.Map[int64, *btree.Set[int64]]{}

	//step 1: The Set R1 {default role id}
	//The primary role (in use)
	roleSetOfKthIteration.Insert((int64)(tenant.GetDefaultRoleID()))

	err = bh.Exec(ctx, "begin;")
	defer func() {
		err = finishTxn(ctx, bh, err)
	}()
	if err != nil {
		return false, err
	}

	//step 2: The Set R2 {the roleid granted to the userid}
	//If the user uses the all secondary roles, the secondary roles needed to be loaded
	err = loadAllSecondaryRoles(ctx, bh, tenant, roleSetOfKthIteration)
	if err != nil {
		return false, err
	}

	//init RVisited = Rk
	roleSetOfKthIteration.Scan(func(roleId int64) bool {
		roleSetOfVisited.Insert(roleId)
		return true
	})

	//Call the algorithm 2.
	//If the result of the algorithm 2 is true, Then return true;
	yes, err = determineRoleSetHasPrivilegeSet(ctx, bh, ses, roleSetOfKthIteration, priv, enableCache)
	if err != nil {
		return false, err
	}
	if yes {
		ret = true
		return ret, err
	}
	/*
		step 3: !!!NOTE all roleid in Rk has been processed by the algorithm 2.
		RVisited is the set of all roleid that has been processed.
		RVisited = Rk;
		For {
			For roleA in Rk {
				Find the peer roleB in the table mo_role_grant(granted_id,grantee_id) with grantee_id = roleA;
				If roleB is not in RVisited, Then add roleB into R(k+1);
					add roleB into RVisited;
			}

			If R(k+1) is empty, Then return false;
			//Call the algorithm 2.
			If the result of the algorithm 2 is true, Then return true;
			Rk = R(k+1);
			R(k+1) = {};
		}
	*/
	for {
		quit := false
		select {
		case <-ctx.Done():
			quit = true
		default:
		}
		if quit {
			break
		}

		roleSetOfKPlusOneThIteration.Clear()

		//get roleB of roleA
		for _, roleA := range roleSetOfKthIteration.Keys() {
			if grantedIds, ok = cacheOfMoRoleGrant.Get(roleA); ok {
				for _, grantedId := range grantedIds.Keys() {
					roleSetOfKPlusOneThIteration.Insert(grantedId)
				}
				continue
			}
			grantedIds = &btree.Set[int64]{}
			cacheOfMoRoleGrant.Set(roleA, grantedIds)
			sqlForInheritedRoleIdOfRoleId := getSqlForInheritedRoleIdOfRoleId(roleA)
			bh.ClearExecResultSet()
			err = bh.Exec(ctx, sqlForInheritedRoleIdOfRoleId)
			if err != nil {
				return false, moerr.NewInternalError(ctx, "get inherited role id of the role id. error:%v", err)
			}

			erArray, err = getResultSet(ctx, bh)
			if err != nil {
				return false, err
			}

			if execResultArrayHasData(erArray) {
				for i := uint64(0); i < erArray[0].GetRowCount(); i++ {
					roleB, err = erArray[0].GetInt64(ctx, i, 0)
					if err != nil {
						return false, err
					}

					if !roleSetOfVisited.Contains(roleB) {
						roleSetOfVisited.Insert(roleB)
						roleSetOfKPlusOneThIteration.Insert(roleB)
						grantedIds.Insert(roleB)
					}
				}
			}
		}

		//no more roleB, it is done
		if roleSetOfKPlusOneThIteration.Len() == 0 {
			ret = false
			return ret, err
		}

		//Call the algorithm 2.
		//If the result of the algorithm 2 is true, Then return true;
		yes, err = determineRoleSetHasPrivilegeSet(ctx, bh, ses, roleSetOfKPlusOneThIteration, priv, enableCache)
		if err != nil {
			return false, err
		}

		if yes {
			ret = true
			return ret, err
		}
		roleSetOfKthIteration, roleSetOfKPlusOneThIteration = roleSetOfKPlusOneThIteration, roleSetOfKthIteration
	}
	return ret, err
}

const (
	goOn        int = iota
	successDone     //ri has indirect relation with the Uc
)

// loadAllSecondaryRoles loads all secondary roles
func loadAllSecondaryRoles(ctx context.Context, bh BackgroundExec, account *TenantInfo, roleSetOfCurrentUser *btree.Set[int64]) error {
	var err error
	var sql string

	var erArray []ExecResult
	var roleId int64

	if account.GetUseSecondaryRole() {
		sql = getSqlForRoleIdOfUserId(int(account.GetUserID()))
		bh.ClearExecResultSet()
		err = bh.Exec(ctx, sql)
		if err != nil {
			return err
		}

		erArray, err = getResultSet(ctx, bh)
		if err != nil {
			return err
		}

		if execResultArrayHasData(erArray) {
			for i := uint64(0); i < erArray[0].GetRowCount(); i++ {
				roleId, err = erArray[0].GetInt64(ctx, i, 0)
				if err != nil {
					return err
				}
				roleSetOfCurrentUser.Insert(roleId)
			}
		}
	}
	return err
}

// determineUserCanGrantRolesToOthersInternal decides if the user can grant roles to other users or roles
// the same as the grant/revoke privilege, role with inputted transaction and BackgroundExec
func determineUserCanGrantRolesToOthersInternal(ctx context.Context, bh BackgroundExec, ses *Session, fromRoles []*tree.Role) (bool, error) {
	//step1: normalize the names of roles and users
	var err error
	err = normalizeNamesOfRoles(ctx, fromRoles)
	if err != nil {
		return false, err
	}

	//step2: decide the current user
	account := ses.GetTenantInfo()

	//step3: check the link: roleX -> roleA -> .... -> roleZ -> the current user. Every link has the with_grant_option.
	var vr *verifiedRole
	var ret = true
	var granted bool
	//the temporal set of roles during the execution
	var tempRoleSet *btree.Set[int64]
	var sql string
	//the set of roles the (k+1) th iteration during the execution
	roleSetOfKPlusOneThIteration := &btree.Set[int64]{}
	//the set of roles the k th iteration during the execution
	roleSetOfKthIteration := &btree.Set[int64]{}
	//the set of roles of the current user that executes this statement or function
	roleSetOfCurrentUser := &btree.Set[int64]{}
	//the set of roles visited by traversal algorithm
	roleSetOfVisited := &btree.Set[int64]{}
	verifiedFromRoles := make([]*verifiedRole, len(fromRoles))

	//step 1 : add the primary role
	roleSetOfCurrentUser.Insert(int64(account.GetDefaultRoleID()))

	for i, role := range fromRoles {
		sql, err = getSqlForRoleIdOfRole(ctx, role.UserName)
		if err != nil {
			return false, err
		}
		vr, err = verifyRoleFunc(ctx, bh, sql, role.UserName, roleType)
		if err != nil {
			return false, err
		}
		if vr == nil {
			return false, moerr.NewInternalError(ctx, "there is no role %s", role.UserName)
		}
		verifiedFromRoles[i] = vr
	}

	//step 2: The Set R2 {the roleid granted to the userid}
	//If the user uses the all secondary roles, the secondary roles needed to be loaded
	err = loadAllSecondaryRoles(ctx, bh, account, roleSetOfCurrentUser)
	if err != nil {
		return false, err
	}

	for _, role := range verifiedFromRoles {
		//if it is the role in use, do the check
		if roleSetOfCurrentUser.Contains(role.id) {
			//check the direct relation between role and user
			granted, err = isRoleGrantedToUserWGO(ctx, bh, role.id, int64(account.GetUserID()))
			if err != nil {
				return false, err
			}
			if granted {
				continue
			}
		}

		roleSetOfKthIteration.Clear()
		roleSetOfVisited.Clear()
		roleSetOfKthIteration.Insert(role.id)

		riResult := goOn
		//It is kind of level traversal
		for roleSetOfKthIteration.Len() != 0 && riResult == goOn {
			roleSetOfKPlusOneThIteration.Clear()
			for _, ri := range roleSetOfKthIteration.Keys() {
				tempRoleSet, err = getRoleSetThatRoleGrantedToWGO(ctx, bh, ri, roleSetOfVisited, roleSetOfKPlusOneThIteration)
				if err != nil {
					return false, err
				}

				if setIsIntersected(tempRoleSet, roleSetOfCurrentUser) {
					riResult = successDone
					break
				}
			}

			//swap Rk,R(k+1)
			roleSetOfKthIteration, roleSetOfKPlusOneThIteration = roleSetOfKPlusOneThIteration, roleSetOfKthIteration
		}

		if riResult != successDone {
			//fail
			ret = false
			break
		}
	}
	return ret, err
}

// determineUserCanGrantRoleToOtherUsers decides if the user can grant roles to other users or roles
// the same as the grant/revoke privilege, role.
func determineUserCanGrantRolesToOthers(ctx context.Context, ses *Session, fromRoles []*tree.Role) (ret bool, err error) {
	//step1: normalize the names of roles and users
	err = normalizeNamesOfRoles(ctx, fromRoles)
	if err != nil {
		return false, err
	}

	//step2: decide the current user
	bh := ses.GetBackgroundExec(ctx)
	defer bh.Close()

	//put it into the single transaction
	err = bh.Exec(ctx, "begin;")
	defer func() {
		err = finishTxn(ctx, bh, err)
	}()
	if err != nil {
		return false, err
	}

	ret, err = determineUserCanGrantRolesToOthersInternal(ctx, bh, ses, fromRoles)
	if err != nil {
		return false, err
	}

	return ret, err
}

// isRoleGrantedToUserWGO verifies the role has been granted to the user with with_grant_option = true.
// Algorithm 1
func isRoleGrantedToUserWGO(ctx context.Context, bh BackgroundExec, roleId, UserId int64) (bool, error) {
	var err error
	var erArray []ExecResult
	sql := getSqlForCheckUserGrantWGO(roleId, UserId)
	bh.ClearExecResultSet()
	err = bh.Exec(ctx, sql)
	if err != nil {
		return false, err
	}

	erArray, err = getResultSet(ctx, bh)
	if err != nil {
		return false, err
	}

	if execResultArrayHasData(erArray) {
		return true, nil
	}

	return false, nil
}

// getRoleSetThatRoleGrantedToWGO returns all the roles that the role has been granted to with with_grant_option = true.
// Algorithm 2
func getRoleSetThatRoleGrantedToWGO(ctx context.Context, bh BackgroundExec, roleId int64, RVisited, RkPlusOne *btree.Set[int64]) (*btree.Set[int64], error) {
	var err error
	var erArray []ExecResult
	var id int64
	rset := &btree.Set[int64]{}
	sql := getSqlForCheckRoleGrantWGO(roleId)
	bh.ClearExecResultSet()
	err = bh.Exec(ctx, sql)
	if err != nil {
		return nil, err
	}

	erArray, err = getResultSet(ctx, bh)
	if err != nil {
		return nil, err
	}

	if execResultArrayHasData(erArray) {
		for i := uint64(0); i < erArray[0].GetRowCount(); i++ {
			id, err = erArray[0].GetInt64(ctx, i, 0)
			if err != nil {
				return nil, err
			}
			if !RVisited.Contains(id) {
				RVisited.Insert(id)
				RkPlusOne.Insert(id)
				rset.Insert(id)
			}
		}
	}

	return rset, err
}

// authenticateUserCanExecuteStatementWithObjectTypeAccountAndDatabase decides the user has the privilege of executing the statement with object type account
func authenticateUserCanExecuteStatementWithObjectTypeAccountAndDatabase(ctx context.Context, ses *Session, stmt tree.Statement) (bool, error) {
	var err error
	var ok, yes bool
	priv := ses.GetPrivilege()
	if priv.objectType() != objectTypeAccount && priv.objectType() != objectTypeDatabase { //do nothing
		return true, nil
	}
	ok, err = determineUserHasPrivilegeSet(ctx, ses, priv, stmt)
	if err != nil {
		return false, err
	}

	//double check privilege of drop table
	if !ok && ses.GetFromRealUser() && ses.GetTenantInfo() != nil && ses.GetTenantInfo().IsSysTenant() {
		switch dropTable := stmt.(type) {
		case *tree.DropTable:
			dbName := string(dropTable.Names[0].SchemaName)
			if len(dbName) == 0 {
				dbName = ses.GetDatabaseName()
			}
			return isClusterTable(dbName, string(dropTable.Names[0].ObjectName)), nil
		}
	}

	//for GrantRole statement, check with_grant_option
	if !ok && priv.kind == privilegeKindInherit {
		grant := stmt.(*tree.Grant)
		grantRole := grant.GrantRole
		yes, err = determineUserCanGrantRolesToOthers(ctx, ses, grantRole.Roles)
		if err != nil {
			return false, err
		}
		if yes {
			return true, nil
		}
	}
	//for Create User statement with default role.
	//TODO:

	// support dropdatabase and droptable for owner
	if !ok && ses.GetFromRealUser() && ses.GetTenantInfo() != nil && priv.kind == privilegeKindGeneral {
		switch st := stmt.(type) {
		case *tree.DropDatabase:
			// get the databasename
			dbName := string(st.Name)
			if _, inSet := sysDatabases[dbName]; inSet {
				return ok, nil
			}
			return checkRoleWhetherDatabaseOwner(ctx, ses, dbName, ok)
		case *tree.DropTable:
			// get the databasename and tablename
			if len(st.Names) != 1 {
				return ok, nil
			}
			dbName := string(st.Names[0].SchemaName)
			if len(dbName) == 0 {
				dbName = ses.GetDatabaseName()
			}
			if _, inSet := sysDatabases[dbName]; inSet {
				return ok, nil
			}
			tbName := string(st.Names[0].ObjectName)
			return checkRoleWhetherTableOwner(ctx, ses, dbName, tbName, ok)
		}
	}
	return ok, nil
}

func checkRoleWhetherTableOwner(ctx context.Context, ses *Session, dbName, tbName string, ok bool) (bool, error) {
	var owner int64
	var err error
	var erArray []ExecResult
	var sql string
	roles := make([]int64, 0)
	tenantInfo := ses.GetTenantInfo()
	// current user
	currentUser := tenantInfo.GetUserID()

	bh := ses.GetBackgroundExec(ctx)
	defer bh.Close()

	// getOwner of the table
	sql = getSqlForGetOwnerOfTable(dbName, tbName)
	bh.ClearExecResultSet()
	err = bh.Exec(ctx, sql)
	if err != nil {
		return ok, nil
	}
	erArray, err = getResultSet(ctx, bh)
	if err != nil {
		return ok, nil
	}

	if execResultArrayHasData(erArray) {
		owner, err = erArray[0].GetInt64(ctx, 0, 0)
		if err != nil {
			return ok, nil
		}
	} else {
		return ok, nil
	}

	// check role
	if tenantInfo.useAllSecondaryRole {
		sql = getSqlForGetRolesOfCurrentUser(int64(currentUser))
		bh.ClearExecResultSet()
		err = bh.Exec(ctx, sql)
		if err != nil {
			return ok, nil
		}
		erArray, err = getResultSet(ctx, bh)
		if err != nil {
			return ok, nil
		}

		if execResultArrayHasData(erArray) {
			for i := uint64(0); i < erArray[0].GetRowCount(); i++ {
				role, err := erArray[0].GetInt64(ctx, i, 0)
				if err != nil {
					return ok, nil
				}
				roles = append(roles, role)
			}
		} else {
			return ok, nil
		}

		// check the role whether the table's owner
		for _, role := range roles {
			if role == owner {
				return true, nil
			}
		}
	} else {
		currentRole := tenantInfo.GetDefaultRoleID()
		if owner == int64(currentRole) {
			return true, nil
		}
	}
	return ok, nil

}

func checkRoleWhetherDatabaseOwner(ctx context.Context, ses *Session, dbName string, ok bool) (bool, error) {
	var owner int64
	var err error
	var erArray []ExecResult
	var sql string
	roles := make([]int64, 0)

	tenantInfo := ses.GetTenantInfo()
	// current user
	currentUser := tenantInfo.GetUserID()

	bh := ses.GetBackgroundExec(ctx)
	defer bh.Close()

	// getOwner of the database
	sql = getSqlForGetOwnerOfDatabase(dbName)
	bh.ClearExecResultSet()
	err = bh.Exec(ctx, sql)
	if err != nil {
		return ok, nil
	}
	erArray, err = getResultSet(ctx, bh)
	if err != nil {
		return ok, nil
	}

	if execResultArrayHasData(erArray) {
		owner, err = erArray[0].GetInt64(ctx, 0, 0)
		if err != nil {
			return ok, nil
		}
	} else {
		return ok, nil
	}

	// check role
	if tenantInfo.useAllSecondaryRole {
		sql = getSqlForGetRolesOfCurrentUser(int64(currentUser))
		bh.ClearExecResultSet()
		err = bh.Exec(ctx, sql)
		if err != nil {
			return ok, nil
		}
		erArray, err = getResultSet(ctx, bh)
		if err != nil {
			return ok, nil
		}

		if execResultArrayHasData(erArray) {
			for i := uint64(0); i < erArray[0].GetRowCount(); i++ {
				role, err := erArray[0].GetInt64(ctx, i, 0)
				if err != nil {
					return ok, nil
				}
				roles = append(roles, role)
			}
		} else {
			return ok, nil
		}

		// check the role whether the database's owner
		for _, role := range roles {
			if role == owner {
				return true, nil
			}
		}
	} else {
		currentRole := tenantInfo.GetDefaultRoleID()
		if owner == int64(currentRole) {
			return true, nil
		}
	}
	return ok, nil
}

// authenticateUserCanExecuteStatementWithObjectTypeDatabaseAndTable
// decides the user has the privilege of executing the statement
// with object type table from the plan
func authenticateUserCanExecuteStatementWithObjectTypeDatabaseAndTable(ctx context.Context,
	ses *Session,
	stmt tree.Statement,
	p *plan2.Plan) (bool, error) {
	priv := determinePrivilegeSetOfStatement(stmt)
	if priv.objectType() == objectTypeTable {
		arr := extractPrivilegeTipsFromPlan(p)
		if len(arr) == 0 {
			return true, nil
		}
		convertPrivilegeTipsToPrivilege(priv, arr)
		ok, err := determineUserHasPrivilegeSet(ctx, ses, priv, stmt)
		if err != nil {
			return false, err
		}
		return ok, nil
	}
	return true, nil
}

// formSqlFromGrantPrivilege makes the sql for querying the database.
func formSqlFromGrantPrivilege(ctx context.Context, ses *Session, gp *tree.GrantPrivilege, priv *tree.Privilege) (string, error) {
	tenant := ses.GetTenantInfo()
	sql := ""
	var privType PrivilegeType
	var err error
	privType, err = convertAstPrivilegeTypeToPrivilegeType(ctx, priv.Type, gp.ObjType)
	if err != nil {
		return "", err
	}
	switch gp.ObjType {
	case tree.OBJECT_TYPE_TABLE:
		switch gp.Level.Level {
		case tree.PRIVILEGE_LEVEL_TYPE_STAR:
			sql, err = getSqlForCheckWithGrantOptionForTableDatabaseStar(ctx, int64(tenant.GetDefaultRoleID()), privType, ses.GetDatabaseName())
		case tree.PRIVILEGE_LEVEL_TYPE_STAR_STAR:
			sql = getSqlForCheckWithGrantOptionForTableStarStar(int64(tenant.GetDefaultRoleID()), privType)
		case tree.PRIVILEGE_LEVEL_TYPE_DATABASE_STAR:
			sql, err = getSqlForCheckWithGrantOptionForTableDatabaseStar(ctx, int64(tenant.GetDefaultRoleID()), privType, gp.Level.DbName)
		case tree.PRIVILEGE_LEVEL_TYPE_DATABASE_TABLE:
			sql, err = getSqlForCheckWithGrantOptionForTableDatabaseTable(ctx, int64(tenant.GetDefaultRoleID()), privType, gp.Level.DbName, gp.Level.TabName)
		case tree.PRIVILEGE_LEVEL_TYPE_TABLE:
			sql, err = getSqlForCheckWithGrantOptionForTableDatabaseTable(ctx, int64(tenant.GetDefaultRoleID()), privType, ses.GetDatabaseName(), gp.Level.TabName)
		default:
			return "", moerr.NewInternalError(ctx, "in object type %v privilege level type %v is unsupported", gp.ObjType, gp.Level.Level)
		}
	case tree.OBJECT_TYPE_DATABASE:
		switch gp.Level.Level {
		case tree.PRIVILEGE_LEVEL_TYPE_STAR:
			sql = getSqlForCheckWithGrantOptionForDatabaseStar(int64(tenant.GetDefaultRoleID()), privType)
		case tree.PRIVILEGE_LEVEL_TYPE_STAR_STAR:
			sql = getSqlForCheckWithGrantOptionForDatabaseStarStar(int64(tenant.GetDefaultRoleID()), privType)
		case tree.PRIVILEGE_LEVEL_TYPE_TABLE:
			//in the syntax, we can not distinguish the table name from the database name.
			sql, err = getSqlForCheckWithGrantOptionForDatabaseDB(ctx, int64(tenant.GetDefaultRoleID()), privType, gp.Level.TabName)
		case tree.PRIVILEGE_LEVEL_TYPE_DATABASE:
			sql, err = getSqlForCheckWithGrantOptionForDatabaseDB(ctx, int64(tenant.GetDefaultRoleID()), privType, gp.Level.DbName)
		default:
			return "", moerr.NewInternalError(ctx, "in object type %v privilege level type %v is unsupported", gp.ObjType, gp.Level.Level)
		}
	case tree.OBJECT_TYPE_ACCOUNT:
		switch gp.Level.Level {
		case tree.PRIVILEGE_LEVEL_TYPE_STAR:
			sql = getSqlForCheckWithGrantOptionForAccountStar(int64(tenant.GetDefaultRoleID()), privType)
		default:
			return "", moerr.NewInternalError(ctx, "in object type %v privilege level type %v is unsupported", gp.ObjType, gp.Level.Level)
		}
	default:
		return "", moerr.NewInternalError(ctx, "object type %v is unsupported", gp.ObjType)
	}
	return sql, err
}

// getSqlForCheckRoleHasPrivilegeWGODependsOnPrivType return getSqlForCheckRoleHasPrivilegeWGO denpends on the pritype
func getSqlForCheckRoleHasPrivilegeWGODependsOnPrivType(privType PrivilegeType) string {
	switch privType {
	// account level privleges
	case PrivilegeTypeCreateAccount:
		return getSqlForCheckRoleHasPrivilegeWGOOrWithOwnerShip(int64(privType), int64(PrivilegeTypeAccountAll), int64(PrivilegeTypeAccountOwnership))
	case PrivilegeTypeDropAccount:
		return getSqlForCheckRoleHasPrivilegeWGOOrWithOwnerShip(int64(privType), int64(PrivilegeTypeAccountAll), int64(PrivilegeTypeAccountOwnership))
	case PrivilegeTypeAlterAccount:
		return getSqlForCheckRoleHasPrivilegeWGOOrWithOwnerShip(int64(privType), int64(PrivilegeTypeAccountAll), int64(PrivilegeTypeAccountOwnership))
	case PrivilegeTypeCreateUser:
		return getSqlForCheckRoleHasPrivilegeWGOOrWithOwnerShip(int64(privType), int64(PrivilegeTypeAccountAll), int64(PrivilegeTypeAccountOwnership))
	case PrivilegeTypeDropUser:
		return getSqlForCheckRoleHasPrivilegeWGOOrWithOwnerShip(int64(privType), int64(PrivilegeTypeAccountAll), int64(PrivilegeTypeAccountOwnership))
	case PrivilegeTypeAlterUser:
		return getSqlForCheckRoleHasPrivilegeWGOOrWithOwnerShip(int64(privType), int64(PrivilegeTypeAccountAll), int64(PrivilegeTypeAccountOwnership))
	case PrivilegeTypeCreateRole:
		return getSqlForCheckRoleHasPrivilegeWGOOrWithOwnerShip(int64(privType), int64(PrivilegeTypeAccountAll), int64(PrivilegeTypeAccountOwnership))
	case PrivilegeTypeDropRole:
		return getSqlForCheckRoleHasPrivilegeWGOOrWithOwnerShip(int64(privType), int64(PrivilegeTypeAccountAll), int64(PrivilegeTypeAccountOwnership))
	case PrivilegeTypeAlterRole:
		return getSqlForCheckRoleHasPrivilegeWGOOrWithOwnerShip(int64(privType), int64(PrivilegeTypeAccountAll), int64(PrivilegeTypeAccountOwnership))
	case PrivilegeTypeCreateDatabase:
		return getSqlForCheckRoleHasPrivilegeWGOOrWithOwnerShip(int64(privType), int64(PrivilegeTypeAccountAll), int64(PrivilegeTypeAccountOwnership))
	case PrivilegeTypeDropDatabase:
		return getSqlForCheckRoleHasPrivilegeWGOOrWithOwnerShip(int64(privType), int64(PrivilegeTypeAccountAll), int64(PrivilegeTypeAccountOwnership))
	case PrivilegeTypeShowDatabases:
		return getSqlForCheckRoleHasPrivilegeWGOOrWithOwnerShip(int64(privType), int64(PrivilegeTypeAccountAll), int64(PrivilegeTypeAccountOwnership))
	case PrivilegeTypeConnect:
		return getSqlForCheckRoleHasPrivilegeWGOOrWithOwnerShip(int64(privType), int64(PrivilegeTypeAccountAll), int64(PrivilegeTypeAccountOwnership))
	case PrivilegeTypeManageGrants:
		return getSqlForCheckRoleHasPrivilegeWGOOrWithOwnerShip(int64(privType), int64(PrivilegeTypeAccountAll), int64(PrivilegeTypeAccountOwnership))
	case PrivilegeTypeAccountAll:
		return getSqlForCheckRoleHasPrivilegeWGOOrWithOwnerShip(int64(privType), int64(PrivilegeTypeAccountAll), int64(PrivilegeTypeAccountOwnership))
	case PrivilegeTypeAccountOwnership:
		return getSqlForCheckRoleHasPrivilegeWGO(int64(privType))

	// database level privileges
	case PrivilegeTypeShowTables:
		return getSqlForCheckRoleHasPrivilegeWGOOrWithOwnerShip(int64(privType), int64(PrivilegeTypeDatabaseAll), int64(PrivilegeTypeDatabaseOwnership))
	case PrivilegeTypeCreateTable:
		return getSqlForCheckRoleHasPrivilegeWGOOrWithOwnerShip(int64(privType), int64(PrivilegeTypeDatabaseAll), int64(PrivilegeTypeDatabaseOwnership))
	case PrivilegeTypeDropTable:
		return getSqlForCheckRoleHasPrivilegeWGOOrWithOwnerShip(int64(privType), int64(PrivilegeTypeDatabaseAll), int64(PrivilegeTypeDatabaseOwnership))
	case PrivilegeTypeCreateView:
		return getSqlForCheckRoleHasPrivilegeWGOOrWithOwnerShip(int64(privType), int64(PrivilegeTypeDatabaseAll), int64(PrivilegeTypeDatabaseOwnership))
	case PrivilegeTypeDropView:
		return getSqlForCheckRoleHasPrivilegeWGOOrWithOwnerShip(int64(privType), int64(PrivilegeTypeDatabaseAll), int64(PrivilegeTypeDatabaseOwnership))
	case PrivilegeTypeAlterView:
		return getSqlForCheckRoleHasPrivilegeWGOOrWithOwnerShip(int64(privType), int64(PrivilegeTypeDatabaseAll), int64(PrivilegeTypeDatabaseOwnership))
	case PrivilegeTypeAlterTable:
		return getSqlForCheckRoleHasPrivilegeWGOOrWithOwnerShip(int64(privType), int64(PrivilegeTypeDatabaseAll), int64(PrivilegeTypeDatabaseOwnership))
	case PrivilegeTypeDatabaseAll:
		return getSqlForCheckRoleHasPrivilegeWGOOrWithOwnerShip(int64(privType), int64(PrivilegeTypeDatabaseAll), int64(PrivilegeTypeDatabaseOwnership))
	case PrivilegeTypeDatabaseOwnership:
		return getSqlForCheckRoleHasPrivilegeWGO(int64(privType))

	// table level privileges
	case PrivilegeTypeSelect:
		return getSqlForCheckRoleHasPrivilegeWGOOrWithOwnerShip(int64(privType), int64(PrivilegeTypeTableAll), int64(PrivilegeTypeTableOwnership))
	case PrivilegeTypeInsert:
		return getSqlForCheckRoleHasPrivilegeWGOOrWithOwnerShip(int64(privType), int64(PrivilegeTypeTableAll), int64(PrivilegeTypeTableOwnership))
	case PrivilegeTypeUpdate:
		return getSqlForCheckRoleHasPrivilegeWGOOrWithOwnerShip(int64(privType), int64(PrivilegeTypeTableAll), int64(PrivilegeTypeTableOwnership))
	case PrivilegeTypeTruncate:
		return getSqlForCheckRoleHasPrivilegeWGOOrWithOwnerShip(int64(privType), int64(PrivilegeTypeTableAll), int64(PrivilegeTypeTableOwnership))
	case PrivilegeTypeDelete:
		return getSqlForCheckRoleHasPrivilegeWGOOrWithOwnerShip(int64(privType), int64(PrivilegeTypeTableAll), int64(PrivilegeTypeTableOwnership))
	case PrivilegeTypeReference:
		return getSqlForCheckRoleHasPrivilegeWGOOrWithOwnerShip(int64(privType), int64(PrivilegeTypeTableAll), int64(PrivilegeTypeTableOwnership))
	case PrivilegeTypeIndex:
		return getSqlForCheckRoleHasPrivilegeWGOOrWithOwnerShip(int64(privType), int64(PrivilegeTypeTableAll), int64(PrivilegeTypeTableOwnership))
	case PrivilegeTypeTableAll:
		return getSqlForCheckRoleHasPrivilegeWGOOrWithOwnerShip(int64(privType), int64(PrivilegeTypeTableAll), int64(PrivilegeTypeTableOwnership))
	case PrivilegeTypeTableOwnership:
		return getSqlForCheckRoleHasPrivilegeWGO(int64(privType))

	// other privileges
	case PrivilegeTypeExecute:
		return getSqlForCheckRoleHasPrivilegeWGO(int64(privType))
	case PrivilegeTypeValues:
		return getSqlForCheckRoleHasPrivilegeWGO(int64(privType))

	default:
		return getSqlForCheckRoleHasPrivilegeWGO(int64(privType))
	}

}

// getRoleSetThatPrivilegeGrantedToWGO gets all roles that the privilege granted to with with_grant_option = true
// The algorithm 3
func getRoleSetThatPrivilegeGrantedToWGO(ctx context.Context, bh BackgroundExec, privType PrivilegeType) (*btree.Set[int64], error) {
	var err error
	var erArray []ExecResult
	var id int64
	rset := &btree.Set[int64]{}
	sql := getSqlForCheckRoleHasPrivilegeWGODependsOnPrivType(privType)
	bh.ClearExecResultSet()
	err = bh.Exec(ctx, sql)
	if err != nil {
		return nil, err
	}

	erArray, err = getResultSet(ctx, bh)
	if err != nil {
		return nil, err
	}

	if execResultArrayHasData(erArray) {
		for i := uint64(0); i < erArray[0].GetRowCount(); i++ {
			id, err = erArray[0].GetInt64(ctx, i, 0)
			if err != nil {
				return nil, err
			}
			rset.Insert(id)
		}
	}

	return rset, err
}

// setIsIntersected decides the A is intersecting the B.
func setIsIntersected(A, B *btree.Set[int64]) bool {
	if A.Len() > B.Len() {
		A, B = B, A
	}
	iter := A.Iter()
	for x := iter.First(); x; x = iter.Next() {
		if B.Contains(iter.Key()) {
			return true
		}
	}
	return false
}

// determineUserCanGrantPrivilegesToOthers decides the privileges can be granted to others.
func determineUserCanGrantPrivilegesToOthers(ctx context.Context, ses *Session, gp *tree.GrantPrivilege) (ret bool, err error) {
	//step1: normalize the names of roles and users
	//step2: decide the current user
	account := ses.GetTenantInfo()
	bh := ses.GetBackgroundExec(ctx)
	defer bh.Close()

	//step3: check the link: roleX -> roleA -> .... -> roleZ -> the current user. Every link has the with_grant_option.
	ret = true
	var privType PrivilegeType
	//the temporal set of roles during the execution
	var tempRoleSet *btree.Set[int64]
	//the set of roles that the privilege granted to with WGO=true
	var roleSetOfPrivilegeGrantedToWGO *btree.Set[int64]
	//the set of roles the (k+1) th iteration during the execution
	roleSetOfKPlusOneThIteration := &btree.Set[int64]{}
	//the set of roles the k th iteration during the execution
	roleSetOfKthIteration := &btree.Set[int64]{}
	//the set of roles visited by traversal algorithm
	roleSetOfVisited := &btree.Set[int64]{}
	//the set of roles of the current user that executes this statement or function
	roleSetOfCurrentUser := &btree.Set[int64]{}

	roleSetOfCurrentUser.Insert(int64(account.GetDefaultRoleID()))

	//put it into the single transaction
	err = bh.Exec(ctx, "begin;")
	defer func() {
		err = finishTxn(ctx, bh, err)
	}()
	if err != nil {
		return false, err
	}

	//step 2: The Set R2 {the roleid granted to the userid}
	//If the user uses the all secondary roles, the secondary roles needed to be loaded
	err = loadAllSecondaryRoles(ctx, bh, account, roleSetOfCurrentUser)
	if err != nil {
		return false, err
	}

	for _, priv := range gp.Privileges {
		privType, err = convertAstPrivilegeTypeToPrivilegeType(ctx, priv.Type, gp.ObjType)
		if err != nil {
			return false, err
		}

		//call the algorithm 3.
		roleSetOfPrivilegeGrantedToWGO, err = getRoleSetThatPrivilegeGrantedToWGO(ctx, bh, privType)
		if err != nil {
			return false, err
		}

		if setIsIntersected(roleSetOfPrivilegeGrantedToWGO, roleSetOfCurrentUser) {
			continue
		}

		riResult := goOn
		for _, rx := range roleSetOfPrivilegeGrantedToWGO.Keys() {
			roleSetOfKthIteration.Clear()
			roleSetOfVisited.Clear()
			roleSetOfKthIteration.Insert(rx)

			//It is kind of level traversal
			for roleSetOfKthIteration.Len() != 0 && riResult == goOn {
				roleSetOfKPlusOneThIteration.Clear()
				for _, ri := range roleSetOfKthIteration.Keys() {
					tempRoleSet, err = getRoleSetThatRoleGrantedToWGO(ctx, bh, ri, roleSetOfVisited, roleSetOfKPlusOneThIteration)
					if err != nil {
						return false, err
					}

					if setIsIntersected(tempRoleSet, roleSetOfCurrentUser) {
						riResult = successDone
						break
					}
				}

				//swap Rk,R(k+1)
				roleSetOfKthIteration, roleSetOfKPlusOneThIteration = roleSetOfKPlusOneThIteration, roleSetOfKthIteration
			}

			if riResult == successDone {
				break
			}
		}
		if riResult != successDone {
			ret = false
			break
		}
	}
	return ret, err
}

func convertAstPrivilegeTypeToPrivilegeType(ctx context.Context, priv tree.PrivilegeType, ot tree.ObjectType) (PrivilegeType, error) {
	var privType PrivilegeType
	switch priv {
	case tree.PRIVILEGE_TYPE_STATIC_CREATE_ACCOUNT:
		privType = PrivilegeTypeCreateAccount
	case tree.PRIVILEGE_TYPE_STATIC_DROP_ACCOUNT:
		privType = PrivilegeTypeDropAccount
	case tree.PRIVILEGE_TYPE_STATIC_ALTER_ACCOUNT:
		privType = PrivilegeTypeAlterAccount
	case tree.PRIVILEGE_TYPE_STATIC_CREATE_USER:
		privType = PrivilegeTypeCreateUser
	case tree.PRIVILEGE_TYPE_STATIC_DROP_USER:
		privType = PrivilegeTypeDropUser
	case tree.PRIVILEGE_TYPE_STATIC_ALTER_USER:
		privType = PrivilegeTypeAlterUser
	case tree.PRIVILEGE_TYPE_STATIC_CREATE_ROLE:
		privType = PrivilegeTypeCreateRole
	case tree.PRIVILEGE_TYPE_STATIC_DROP_ROLE:
		privType = PrivilegeTypeDropRole
	case tree.PRIVILEGE_TYPE_STATIC_ALTER_ROLE:
		privType = PrivilegeTypeAlterRole
	case tree.PRIVILEGE_TYPE_STATIC_CREATE_DATABASE:
		privType = PrivilegeTypeCreateDatabase
	case tree.PRIVILEGE_TYPE_STATIC_DROP_DATABASE:
		privType = PrivilegeTypeDropDatabase
	case tree.PRIVILEGE_TYPE_STATIC_SHOW_DATABASES:
		privType = PrivilegeTypeShowDatabases
	case tree.PRIVILEGE_TYPE_STATIC_CONNECT:
		privType = PrivilegeTypeConnect
	case tree.PRIVILEGE_TYPE_STATIC_MANAGE_GRANTS:
		privType = PrivilegeTypeManageGrants
	case tree.PRIVILEGE_TYPE_STATIC_ALL:
		switch ot {
		case tree.OBJECT_TYPE_ACCOUNT:
			privType = PrivilegeTypeAccountAll
		case tree.OBJECT_TYPE_DATABASE:
			privType = PrivilegeTypeDatabaseAll
		case tree.OBJECT_TYPE_TABLE:
			privType = PrivilegeTypeTableAll
		default:
			return 0, moerr.NewInternalError(ctx, `the object type "%s" do not support the privilege "%s"`, ot.String(), priv.ToString())
		}
	case tree.PRIVILEGE_TYPE_STATIC_OWNERSHIP:
		switch ot {
		case tree.OBJECT_TYPE_DATABASE:
			privType = PrivilegeTypeDatabaseOwnership
		case tree.OBJECT_TYPE_TABLE:
			privType = PrivilegeTypeTableOwnership
		default:
			return 0, moerr.NewInternalError(ctx, `the object type "%s" do not support the privilege "%s"`, ot.String(), priv.ToString())
		}
	case tree.PRIVILEGE_TYPE_STATIC_SHOW_TABLES:
		privType = PrivilegeTypeShowTables
	case tree.PRIVILEGE_TYPE_STATIC_CREATE_TABLE:
		privType = PrivilegeTypeCreateTable
	case tree.PRIVILEGE_TYPE_STATIC_DROP_TABLE:
		privType = PrivilegeTypeDropTable
	case tree.PRIVILEGE_TYPE_STATIC_CREATE_VIEW:
		privType = PrivilegeTypeCreateView
	case tree.PRIVILEGE_TYPE_STATIC_DROP_VIEW:
		privType = PrivilegeTypeDropView
	case tree.PRIVILEGE_TYPE_STATIC_ALTER_VIEW:
		privType = PrivilegeTypeAlterView
	case tree.PRIVILEGE_TYPE_STATIC_ALTER_TABLE:
		privType = PrivilegeTypeAlterTable
	case tree.PRIVILEGE_TYPE_STATIC_SELECT:
		privType = PrivilegeTypeSelect
	case tree.PRIVILEGE_TYPE_STATIC_INSERT:
		privType = PrivilegeTypeInsert
	case tree.PRIVILEGE_TYPE_STATIC_UPDATE:
		privType = PrivilegeTypeUpdate
	case tree.PRIVILEGE_TYPE_STATIC_DELETE:
		privType = PrivilegeTypeDelete
	case tree.PRIVILEGE_TYPE_STATIC_INDEX:
		privType = PrivilegeTypeIndex
	case tree.PRIVILEGE_TYPE_STATIC_EXECUTE:
		privType = PrivilegeTypeExecute
	case tree.PRIVILEGE_TYPE_STATIC_TRUNCATE:
		privType = PrivilegeTypeTruncate
	case tree.PRIVILEGE_TYPE_STATIC_REFERENCE:
		privType = PrivilegeTypeReference
	case tree.PRIVILEGE_TYPE_STATIC_VALUES:
		privType = PrivilegeTypeValues
	default:
		return 0, moerr.NewInternalError(ctx, "unsupported privilege type %s", priv.ToString())
	}
	return privType, nil
}

// authenticateUserCanExecuteStatementWithObjectTypeNone decides the user has the privilege of executing the statement with object type none
func authenticateUserCanExecuteStatementWithObjectTypeNone(ctx context.Context, ses *Session, stmt tree.Statement) (bool, error) {
	priv := ses.GetPrivilege()
	if priv.objectType() != objectTypeNone { //do nothing
		return true, nil
	}
	tenant := ses.GetTenantInfo()

	if priv.privilegeKind() == privilegeKindNone { // do nothing
		return true, nil
	} else if priv.privilegeKind() == privilegeKindSpecial { //GrantPrivilege, RevokePrivilege

		checkGrantPrivilege := func(g *tree.GrantPrivilege) (bool, error) {
			//in the version 0.6, only the moAdmin and accountAdmin can grant the privilege.
			if tenant.IsAdminRole() {
				return true, nil
			}
			return determineUserCanGrantPrivilegesToOthers(ctx, ses, g)
		}

		checkRevokePrivilege := func() (bool, error) {
			//in the version 0.6, only the moAdmin and accountAdmin can revoke the privilege.
			return tenant.IsAdminRole(), nil
		}

		checkShowAccountsPrivilege := func() (bool, error) {
			//only the moAdmin and accountAdmin can execute the show accounts.
			return tenant.IsAdminRole(), nil
		}

		switch gp := stmt.(type) {
		case *tree.Grant:
			if gp.Typ == tree.GrantTypePrivilege {
				yes, err := checkGrantPrivilege(&gp.GrantPrivilege)
				if err != nil {
					return yes, err
				}
				if yes {
					return yes, nil
				}
			}
		case *tree.Revoke:
			if gp.Typ == tree.RevokeTypePrivilege {
				return checkRevokePrivilege()
			}
		case *tree.GrantPrivilege:
			yes, err := checkGrantPrivilege(gp)
			if err != nil {
				return yes, err
			}
			if yes {
				return yes, nil
			}
		case *tree.RevokePrivilege:
			return checkRevokePrivilege()
		case *tree.ShowAccounts:
			return checkShowAccountsPrivilege()
		}
	}

	return false, nil
}

// checkSysExistsOrNot checks the SYS tenant exists or not.
func checkSysExistsOrNot(ctx context.Context, bh BackgroundExec, pu *config.ParameterUnit) (bool, error) {
	var erArray []ExecResult
	var err error
	var tableNames []string
	var tableName string

	dbSql := "show databases;"
	bh.ClearExecResultSet()
	err = bh.Exec(ctx, dbSql)
	if err != nil {
		return false, err
	}

	erArray, err = getResultSet(ctx, bh)
	if err != nil {
		return false, err
	}
	if len(erArray) != 1 {
		return false, moerr.NewInternalError(ctx, "it must have result set")
	}

	for i := uint64(0); i < erArray[0].GetRowCount(); i++ {
		_, err = erArray[0].GetString(ctx, i, 0)
		if err != nil {
			return false, err
		}
	}

	sql := "show tables from mo_catalog;"
	bh.ClearExecResultSet()
	err = bh.Exec(ctx, sql)
	if err != nil {
		return false, err
	}

	erArray, err = getResultSet(ctx, bh)
	if err != nil {
		return false, err
	}
	if len(erArray) != 1 {
		return false, moerr.NewInternalError(ctx, "it must have result set")
	}

	for i := uint64(0); i < erArray[0].GetRowCount(); i++ {
		tableName, err = erArray[0].GetString(ctx, i, 0)
		if err != nil {
			return false, err
		}
		tableNames = append(tableNames, tableName)
	}

	//if there is at least one catalog table, it denotes the sys tenant exists.
	for _, name := range tableNames {
		if _, ok := sysWantedTables[name]; ok {
			return true, nil
		}
	}

	return false, nil
}

// InitSysTenant initializes the tenant SYS before any tenants and accepting any requests
// during the system is booting.
func InitSysTenant(ctx context.Context, aicm *defines.AutoIncrCacheManager) (err error) {
	var exists bool
	var mp *mpool.MPool
	pu := config.GetParameterUnit(ctx)

	tenant := &TenantInfo{
		Tenant:        sysAccountName,
		User:          rootName,
		DefaultRole:   moAdminRoleName,
		TenantID:      sysAccountID,
		UserID:        rootID,
		DefaultRoleID: moAdminRoleID,
	}

	ctx = context.WithValue(ctx, defines.TenantIDKey{}, uint32(sysAccountID))
	ctx = context.WithValue(ctx, defines.UserIDKey{}, uint32(rootID))
	ctx = context.WithValue(ctx, defines.RoleIDKey{}, uint32(moAdminRoleID))

	mp, err = mpool.NewMPool("init_system_tenant", 0, mpool.NoFixed)
	if err != nil {
		return err
	}
	defer mpool.DeleteMPool(mp)
	//Note: it is special here. The connection ctx here is ctx also.
	//Actually, it is ok here. the ctx is moServerCtx instead of requestCtx
	upstream := &Session{
		connectCtx:           ctx,
		autoIncrCacheManager: aicm,
		protocol:             &FakeProtocol{},
		seqCurValues:         make(map[uint64]string),
		seqLastValue:         new(string),
	}
	bh := NewBackgroundHandler(ctx, upstream, mp, pu)
	defer bh.Close()

	//USE the mo_catalog
	err = bh.Exec(ctx, "use mo_catalog;")
	if err != nil {
		return err
	}

	err = bh.Exec(ctx, createDbInformationSchemaSql)
	if err != nil {
		return err
	}

	err = bh.Exec(ctx, "begin;")
	defer func() {
		err = finishTxn(ctx, bh, err)
	}()
	if err != nil {
		return err
	}

	exists, err = checkSysExistsOrNot(ctx, bh, pu)
	if err != nil {
		return err
	}

	if !exists {
		err = createTablesInMoCatalog(ctx, bh, tenant, pu)
		if err != nil {
			return err
		}
	}

	return err
}

// createTablesInMoCatalog creates catalog tables in the database mo_catalog.
func createTablesInMoCatalog(ctx context.Context, bh BackgroundExec, tenant *TenantInfo, pu *config.ParameterUnit) error {
	var err error
	var initMoAccount string
	var initDataSqls []string
	if !tenant.IsSysTenant() {
		return moerr.NewInternalError(ctx, "only sys tenant can execute the function")
	}

	addSqlIntoSet := func(sql string) {
		initDataSqls = append(initDataSqls, sql)
	}

	//create tables for the tenant
	for _, sql := range createSqls {
		addSqlIntoSet(sql)
	}

	//initialize the default data of tables for the tenant
	//step 1: add new tenant entry to the mo_account
	initMoAccount = fmt.Sprintf(initMoAccountFormat, sysAccountID, sysAccountName, sysAccountStatus, types.CurrentTimestamp().String2(time.UTC, 0), sysAccountComments)
	addSqlIntoSet(initMoAccount)

	//step 2:add new role entries to the mo_role

	initMoRole1 := fmt.Sprintf(initMoRoleFormat, moAdminRoleID, moAdminRoleName, rootID, moAdminRoleID, types.CurrentTimestamp().String2(time.UTC, 0), "")
	initMoRole2 := fmt.Sprintf(initMoRoleFormat, publicRoleID, publicRoleName, rootID, moAdminRoleID, types.CurrentTimestamp().String2(time.UTC, 0), "")
	addSqlIntoSet(initMoRole1)
	addSqlIntoSet(initMoRole2)

	//step 3:add new user entry to the mo_user

	defaultPassword := rootPassword
	if d := os.Getenv(defaultPasswordEnv); d != "" {
		defaultPassword = d
	}

	//encryption the password
	encryption := HashPassWord(defaultPassword)

	initMoUser1 := fmt.Sprintf(initMoUserFormat, rootID, rootHost, rootName, encryption, rootStatus, types.CurrentTimestamp().String2(time.UTC, 0), rootExpiredTime, rootLoginType, rootCreatorID, rootOwnerRoleID, rootDefaultRoleID)
	initMoUser2 := fmt.Sprintf(initMoUserFormat, dumpID, dumpHost, dumpName, encryption, dumpStatus, types.CurrentTimestamp().String2(time.UTC, 0), dumpExpiredTime, dumpLoginType, dumpCreatorID, dumpOwnerRoleID, dumpDefaultRoleID)
	addSqlIntoSet(initMoUser1)
	addSqlIntoSet(initMoUser2)

	//step4: add new entries to the mo_role_privs
	//moadmin role
	for _, t := range entriesOfMoAdminForMoRolePrivsFor {
		entry := privilegeEntriesMap[t]
		initMoRolePriv := fmt.Sprintf(initMoRolePrivFormat,
			moAdminRoleID, moAdminRoleName,
			entry.objType, entry.objId,
			entry.privilegeId, entry.privilegeId.String(), entry.privilegeLevel,
			rootID, types.CurrentTimestamp().String2(time.UTC, 0),
			entry.withGrantOption)
		addSqlIntoSet(initMoRolePriv)
	}

	//public role
	for _, t := range entriesOfPublicForMoRolePrivsFor {
		entry := privilegeEntriesMap[t]
		initMoRolePriv := fmt.Sprintf(initMoRolePrivFormat,
			publicRoleID, publicRoleName,
			entry.objType, entry.objId,
			entry.privilegeId, entry.privilegeId.String(), entry.privilegeLevel,
			rootID, types.CurrentTimestamp().String2(time.UTC, 0),
			entry.withGrantOption)
		addSqlIntoSet(initMoRolePriv)
	}

	//step5: add new entries to the mo_user_grant

	initMoUserGrant1 := fmt.Sprintf(initMoUserGrantFormat, moAdminRoleID, rootID, types.CurrentTimestamp().String2(time.UTC, 0), false)
	initMoUserGrant2 := fmt.Sprintf(initMoUserGrantFormat, publicRoleID, rootID, types.CurrentTimestamp().String2(time.UTC, 0), false)
	addSqlIntoSet(initMoUserGrant1)
	addSqlIntoSet(initMoUserGrant2)
	initMoUserGrant4 := fmt.Sprintf(initMoUserGrantFormat, moAdminRoleID, dumpID, types.CurrentTimestamp().String2(time.UTC, 0), false)
	initMoUserGrant5 := fmt.Sprintf(initMoUserGrantFormat, publicRoleID, dumpID, types.CurrentTimestamp().String2(time.UTC, 0), false)
	addSqlIntoSet(initMoUserGrant4)
	addSqlIntoSet(initMoUserGrant5)

	//setp6: add new entries to the mo_mysql_compatibility_mode
	for _, variable := range gSysVarsDefs {
		if _, ok := configInitVariables[variable.Name]; ok {
			addsql := addInitSystemVariablesSql(sysAccountID, sysAccountName, variable.Name, pu)
			if len(addsql) != 0 {
				addSqlIntoSet(addsql)
			}
		} else {
			initMoMysqlCompatibilityMode := fmt.Sprintf(initMoMysqlCompatbilityModeWithoutDataBaseFormat, sysAccountID, sysAccountName, variable.Name, getVariableValue(variable.Default), true)
			addSqlIntoSet(initMoMysqlCompatibilityMode)
		}
	}

	//fill the mo_account, mo_role, mo_user, mo_role_privs, mo_user_grant, mo_mysql_compatibility_mode
	for _, sql := range initDataSqls {
		err = bh.Exec(ctx, sql)
		if err != nil {
			return err
		}
	}
	return err
}

func checkTenantExistsOrNot(ctx context.Context, bh BackgroundExec, userName string) (bool, error) {
	var sqlForCheckTenant string
	var erArray []ExecResult
	var err error
	ctx, span := trace.Debug(ctx, "checkTenantExistsOrNot")
	defer span.End()
	sqlForCheckTenant, err = getSqlForCheckTenant(ctx, userName)
	if err != nil {
		return false, err
	}
	bh.ClearExecResultSet()
	err = bh.Exec(ctx, sqlForCheckTenant)
	if err != nil {
		return false, err
	}

	erArray, err = getResultSet(ctx, bh)
	if err != nil {
		return false, err
	}

	if execResultArrayHasData(erArray) {
		return true, nil
	}
	return false, nil
}

// InitGeneralTenant initializes the application level tenant
func InitGeneralTenant(ctx context.Context, ses *Session, ca *tree.CreateAccount) (err error) {
	var exists bool
	var newTenant *TenantInfo
	var newTenantCtx context.Context
	var mp *mpool.MPool
	ctx, span := trace.Debug(ctx, "InitGeneralTenant")
	defer span.End()
	tenant := ses.GetTenantInfo()

	if !(tenant.IsSysTenant() && tenant.IsMoAdminRole()) {
		return moerr.NewInternalError(ctx, "tenant %s user %s role %s do not have the privilege to create the new account", tenant.GetTenant(), tenant.GetUser(), tenant.GetDefaultRole())
	}

	//normalize the name
	err = normalizeNameOfAccount(ctx, ca)
	if err != nil {
		return err
	}

	ca.AuthOption.AdminName, err = normalizeName(ctx, ca.AuthOption.AdminName)
	if err != nil {
		return err
	}

	if ca.AuthOption.IdentifiedType.Typ == tree.AccountIdentifiedByPassword {
		if len(ca.AuthOption.IdentifiedType.Str) == 0 {
			return moerr.NewInternalError(ctx, "password is empty string")
		}
	}

	ctx = context.WithValue(ctx, defines.TenantIDKey{}, uint32(tenant.GetTenantID()))
	ctx = context.WithValue(ctx, defines.UserIDKey{}, uint32(tenant.GetUserID()))
	ctx = context.WithValue(ctx, defines.RoleIDKey{}, uint32(tenant.GetDefaultRoleID()))

	_, st := trace.Debug(ctx, "InitGeneralTenant.init_general_tenant")
	mp, err = mpool.NewMPool("init_general_tenant", 0, mpool.NoFixed)
	if err != nil {
		st.End()
		return err
	}
	st.End()
	defer mpool.DeleteMPool(mp)

	bh := ses.GetBackgroundExec(ctx)
	defer bh.Close()

	//USE the mo_catalog
	err = bh.Exec(ctx, "use mo_catalog;")
	if err != nil {
		return err
	}

	createNewAccount := func() error {
		err = bh.Exec(ctx, "begin;")
		defer func() {
			err = finishTxn(ctx, bh, err)
		}()
		if err != nil {
			return err
		}

		// check account exists or not
		exists, err = checkTenantExistsOrNot(ctx, bh, ca.Name)
		if err != nil {
			return err
		}

		if exists {
			if !ca.IfNotExists { //do nothing
				return moerr.NewInternalError(ctx, "the tenant %s exists", ca.Name)
			}
			return err
		} else {
			newTenant, newTenantCtx, err = createTablesInMoCatalogOfGeneralTenant(ctx, bh, ca)
			if err != nil {
				return err
			}
		}

		// create some tables and databases for new account
		err = bh.Exec(newTenantCtx, createMoIndexesSql)
		if err != nil {
			return err
		}

		err = bh.Exec(newTenantCtx, createMoTablePartitionsSql)
		if err != nil {
			return err
		}

		err = bh.Exec(newTenantCtx, createAutoTableSql)
		if err != nil {
			return err
		}

		//create createDbSqls
		createDbSqls := []string{
			"create database " + motrace.SystemDBConst + ";",
			"create database " + mometric.MetricDBConst + ";",
			createDbInformationSchemaSql,
			"create database mysql;",
		}
		for _, db := range createDbSqls {
			err = bh.Exec(newTenantCtx, db)
			if err != nil {
				return err
			}
		}

		// create tables for new account
		err = createTablesInMoCatalogOfGeneralTenant2(bh, ca, newTenantCtx, newTenant, ses.pu)
		if err != nil {
			return err
		}
		err = createTablesInSystemOfGeneralTenant(ctx, bh, newTenant)
		if err != nil {
			return err
		}
		err = createTablesInInformationSchemaOfGeneralTenant(ctx, bh, newTenant)
		if err != nil {
			return err
		}

		return err
	}

	err = createNewAccount()
	if err != nil {
		return err
	}

	if !exists {
		//just skip nonexistent pubs
		_ = createSubscriptionDatabase(ctx, bh, newTenant, ses)
	}

	return err
}

// createTablesInMoCatalogOfGeneralTenant creates catalog tables in the database mo_catalog.
func createTablesInMoCatalogOfGeneralTenant(ctx context.Context, bh BackgroundExec, ca *tree.CreateAccount) (*TenantInfo, context.Context, error) {
	var err error
	var initMoAccount string
	var erArray []ExecResult
	var newTenantID int64
	var newUserId int64
	var comment = ""
	var newTenant *TenantInfo
	var newTenantCtx context.Context
	var sql string
	//var configuration string
	//var sql string
	ctx, span := trace.Debug(ctx, "createTablesInMoCatalogOfGeneralTenant")
	defer span.End()

	if nameIsInvalid(ca.Name) {
		return nil, nil, moerr.NewInternalError(ctx, "the account name is invalid")
	}

	if nameIsInvalid(ca.AuthOption.AdminName) {
		return nil, nil, moerr.NewInternalError(ctx, "the admin name is invalid")
	}

	//!!!NOTE : Insert into mo_account with original context.
	// Other operations with a new context with new tenant info
	//step 1: add new tenant entry to the mo_account
	if ca.Comment.Exist {
		comment = ca.Comment.Comment
	}

	//determine the status of the account
	status := sysAccountStatus
	if ca.StatusOption.Exist {
		if ca.StatusOption.Option == tree.AccountStatusSuspend {
			status = tree.AccountStatusSuspend.String()
		}
	}

	initMoAccount = fmt.Sprintf(initMoAccountWithoutIDFormat, ca.Name, status, types.CurrentTimestamp().String2(time.UTC, 0), comment)
	//execute the insert
	err = bh.Exec(ctx, initMoAccount)
	if err != nil {
		return nil, nil, err
	}

	//query the tenant id
	bh.ClearExecResultSet()
	sql, err = getSqlForCheckTenant(ctx, ca.Name)
	if err != nil {
		return nil, nil, err
	}
	err = bh.Exec(ctx, sql)
	if err != nil {
		return nil, nil, err
	}

	erArray, err = getResultSet(ctx, bh)
	if err != nil {
		return nil, nil, err
	}

	if execResultArrayHasData(erArray) {
		newTenantID, err = erArray[0].GetInt64(ctx, 0, 0)
		if err != nil {
			return nil, nil, err
		}
	} else {
		return nil, nil, moerr.NewInternalError(ctx, "get the id of tenant %s failed", ca.Name)
	}

	newUserId = int64(GetAdminUserId())

	newTenant = &TenantInfo{
		Tenant:        ca.Name,
		User:          ca.AuthOption.AdminName,
		DefaultRole:   accountAdminRoleName,
		TenantID:      uint32(newTenantID),
		UserID:        uint32(newUserId),
		DefaultRoleID: accountAdminRoleID,
	}
	//with new tenant
	newTenantCtx = context.WithValue(ctx, defines.TenantIDKey{}, uint32(newTenantID))
	newTenantCtx = context.WithValue(newTenantCtx, defines.UserIDKey{}, uint32(newUserId))
	newTenantCtx = context.WithValue(newTenantCtx, defines.RoleIDKey{}, uint32(accountAdminRoleID))
	return newTenant, newTenantCtx, err
}

func createTablesInMoCatalogOfGeneralTenant2(bh BackgroundExec, ca *tree.CreateAccount, newTenantCtx context.Context, newTenant *TenantInfo, pu *config.ParameterUnit) error {
	var err error
	var initDataSqls []string
	newTenantCtx, span := trace.Debug(newTenantCtx, "createTablesInMoCatalogOfGeneralTenant2")
	defer span.End()
	//create tables for the tenant
	for _, sql := range createSqls {
		//only the SYS tenant has the table mo_account
		if strings.HasPrefix(sql, "create table mo_account") {
			continue
		}
		err = bh.Exec(newTenantCtx, sql)
		if err != nil {
			return err
		}
	}

	//initialize the default data of tables for the tenant
	addSqlIntoSet := func(sql string) {
		initDataSqls = append(initDataSqls, sql)
	}
	//step 2:add new role entries to the mo_role
	initMoRole1 := fmt.Sprintf(initMoRoleFormat, accountAdminRoleID, accountAdminRoleName, newTenant.GetUserID(), newTenant.GetDefaultRoleID(), types.CurrentTimestamp().String2(time.UTC, 0), "")
	initMoRole2 := fmt.Sprintf(initMoRoleFormat, publicRoleID, publicRoleName, newTenant.GetUserID(), newTenant.GetDefaultRoleID(), types.CurrentTimestamp().String2(time.UTC, 0), "")
	addSqlIntoSet(initMoRole1)
	addSqlIntoSet(initMoRole2)

	//step 3:add new user entry to the mo_user
	if ca.AuthOption.IdentifiedType.Typ != tree.AccountIdentifiedByPassword {
		err = moerr.NewInternalError(newTenantCtx, "only support password verification now")
		return err
	}
	name := ca.AuthOption.AdminName
	password := ca.AuthOption.IdentifiedType.Str
	if len(password) == 0 {
		err = moerr.NewInternalError(newTenantCtx, "password is empty string")
		return err
	}
	//encryption the password
	encryption := HashPassWord(password)
	status := rootStatus
	//TODO: fix the status of user or account
	if ca.StatusOption.Exist {
		if ca.StatusOption.Option == tree.AccountStatusSuspend {
			status = tree.AccountStatusSuspend.String()
		}
	}
	//the first user id in the general tenant
	initMoUser1 := fmt.Sprintf(initMoUserFormat, newTenant.GetUserID(), rootHost, name, encryption, status,
		types.CurrentTimestamp().String2(time.UTC, 0), rootExpiredTime, rootLoginType,
		newTenant.GetUserID(), newTenant.GetDefaultRoleID(), accountAdminRoleID)
	addSqlIntoSet(initMoUser1)

	//step4: add new entries to the mo_role_privs
	//accountadmin role
	for _, t := range entriesOfAccountAdminForMoRolePrivsFor {
		entry := privilegeEntriesMap[t]
		initMoRolePriv := fmt.Sprintf(initMoRolePrivFormat,
			accountAdminRoleID, accountAdminRoleName,
			entry.objType, entry.objId,
			entry.privilegeId, entry.privilegeId.String(), entry.privilegeLevel,
			newTenant.GetUserID(), types.CurrentTimestamp().String2(time.UTC, 0),
			entry.withGrantOption)
		addSqlIntoSet(initMoRolePriv)
	}

	//public role
	for _, t := range entriesOfPublicForMoRolePrivsFor {
		entry := privilegeEntriesMap[t]
		initMoRolePriv := fmt.Sprintf(initMoRolePrivFormat,
			publicRoleID, publicRoleName,
			entry.objType, entry.objId,
			entry.privilegeId, entry.privilegeId.String(), entry.privilegeLevel,
			newTenant.GetUserID(), types.CurrentTimestamp().String2(time.UTC, 0),
			entry.withGrantOption)
		addSqlIntoSet(initMoRolePriv)
	}

	//step5: add new entries to the mo_user_grant
	initMoUserGrant1 := fmt.Sprintf(initMoUserGrantFormat, accountAdminRoleID, newTenant.GetUserID(), types.CurrentTimestamp().String2(time.UTC, 0), true)
	addSqlIntoSet(initMoUserGrant1)
	initMoUserGrant2 := fmt.Sprintf(initMoUserGrantFormat, publicRoleID, newTenant.GetUserID(), types.CurrentTimestamp().String2(time.UTC, 0), true)
	addSqlIntoSet(initMoUserGrant2)

	//setp6: add new entries to the mo_mysql_compatibility_mode
	for _, variable := range gSysVarsDefs {
		if _, ok := configInitVariables[variable.Name]; ok {
			addsql := addInitSystemVariablesSql(int(newTenant.GetTenantID()), newTenant.GetTenant(), variable.Name, pu)
			if len(addsql) != 0 {
				addSqlIntoSet(addsql)
			}
		} else {
			initMoMysqlCompatibilityMode := fmt.Sprintf(initMoMysqlCompatbilityModeWithoutDataBaseFormat, newTenant.GetTenantID(), newTenant.GetTenant(), variable.Name, getVariableValue(variable.Default), true)
			addSqlIntoSet(initMoMysqlCompatibilityMode)
		}
	}

	//fill the mo_role, mo_user, mo_role_privs, mo_user_grant, mo_role_grant
	for _, sql := range initDataSqls {
		bh.ClearExecResultSet()
		err = bh.Exec(newTenantCtx, sql)
		if err != nil {
			return err
		}
	}
	return nil
}

// createTablesInSystemOfGeneralTenant creates the database system and system_metrics as the external tables.
func createTablesInSystemOfGeneralTenant(ctx context.Context, bh BackgroundExec, newTenant *TenantInfo) error {
	ctx, span := trace.Debug(ctx, "createTablesInSystemOfGeneralTenant")
	defer span.End()
	//with new tenant
	ctx = context.WithValue(ctx, defines.TenantIDKey{}, newTenant.GetTenantID())
	ctx = context.WithValue(ctx, defines.UserIDKey{}, newTenant.GetUserID())
	ctx = context.WithValue(ctx, defines.RoleIDKey{}, newTenant.GetDefaultRoleID())

	var err error
	sqls := make([]string, 0)
	sqls = append(sqls, "use "+motrace.SystemDBConst+";")
	traceTables := motrace.GetSchemaForAccount(ctx, newTenant.GetTenant())
	sqls = append(sqls, traceTables...)
	sqls = append(sqls, "use "+mometric.MetricDBConst+";")
	metricTables := mometric.GetSchemaForAccount(ctx, newTenant.GetTenant())
	sqls = append(sqls, metricTables...)

	for _, sql := range sqls {
		bh.ClearExecResultSet()
		err = bh.Exec(ctx, sql)
		if err != nil {
			return err
		}
	}
	return err
}

// createTablesInInformationSchemaOfGeneralTenant creates the database information_schema and the views or tables.
func createTablesInInformationSchemaOfGeneralTenant(ctx context.Context, bh BackgroundExec, newTenant *TenantInfo) error {
	ctx, span := trace.Debug(ctx, "createTablesInInformationSchemaOfGeneralTenant")
	defer span.End()
	//with new tenant
	//TODO: when we have the auto_increment column, we need new strategy.
	ctx = context.WithValue(ctx, defines.TenantIDKey{}, newTenant.GetTenantID())
	ctx = context.WithValue(ctx, defines.UserIDKey{}, newTenant.GetUserID())
	ctx = context.WithValue(ctx, defines.RoleIDKey{}, newTenant.GetDefaultRoleID())

	var err error
	sqls := make([]string, 0, len(sysview.InitInformationSchemaSysTables)+len(sysview.InitMysqlSysTables)+4)

	sqls = append(sqls, "use information_schema;")
	sqls = append(sqls, sysview.InitInformationSchemaSysTables...)
	sqls = append(sqls, "use mysql;")
	sqls = append(sqls, sysview.InitMysqlSysTables...)

	for _, sql := range sqls {
		bh.ClearExecResultSet()
		err = bh.Exec(ctx, sql)
		if err != nil {
			return err
		}
	}
	return err
}

// create subscription database
func createSubscriptionDatabase(ctx context.Context, bh BackgroundExec, newTenant *TenantInfo, ses *Session) error {
	ctx, span := trace.Debug(ctx, "createSubscriptionDatabase")
	defer span.End()

	var err error
	subscriptions := make([]string, 0)
	//process the syspublications
	_, syspublications_value, _ := ses.GetGlobalSysVars().GetGlobalSysVar("syspublications")
	if syspublications, ok := syspublications_value.(string); ok {
		if len(syspublications) == 0 {
			return err
		}
		subscriptions = strings.Split(syspublications, ",")
	}
	// if no subscriptions, return
	if len(subscriptions) == 0 {
		return err
	}

	//with new tenant
	ctx = context.WithValue(ctx, defines.TenantIDKey{}, newTenant.GetTenantID())
	ctx = context.WithValue(ctx, defines.UserIDKey{}, newTenant.GetUserID())
	ctx = context.WithValue(ctx, defines.RoleIDKey{}, newTenant.GetDefaultRoleID())

	createSubscriptionFormat := `create database %s from sys publication %s;`
	sqls := make([]string, 0, len(subscriptions))
	for _, subscription := range subscriptions {
		sqls = append(sqls, fmt.Sprintf(createSubscriptionFormat, subscription, subscription))
	}
	for _, sql := range sqls {
		bh.ClearExecResultSet()
		err = bh.Exec(ctx, sql)
		if err != nil {
			return err
		}
	}
	return err
}

// InitUser creates new user for the tenant
func InitUser(ctx context.Context, ses *Session, tenant *TenantInfo, cu *tree.CreateUser) (err error) {
	var exists int
	var erArray []ExecResult
	var newUserId int64
	var host string
	var newRoleId int64
	var status string
	var sql string
	var mp *mpool.MPool

	err = normalizeNamesOfUsers(ctx, cu.Users)
	if err != nil {
		return err
	}

	if cu.Role != nil {
		err = normalizeNameOfRole(ctx, cu.Role)
		if err != nil {
			return err
		}
	}

	mp, err = mpool.NewMPool("init_user", 0, mpool.NoFixed)
	if err != nil {
		return err
	}
	defer mpool.DeleteMPool(mp)

	bh := ses.GetBackgroundExec(ctx)
	defer bh.Close()

	err = bh.Exec(ctx, "begin;")
	defer func() {
		err = finishTxn(ctx, bh, err)
	}()
	if err != nil {
		return err
	}

	//TODO: get role and the id of role
	newRoleId = publicRoleID
	if cu.Role != nil {
		sql, err = getSqlForRoleIdOfRole(ctx, cu.Role.UserName)
		if err != nil {
			return err
		}
		bh.ClearExecResultSet()
		err = bh.Exec(ctx, sql)
		if err != nil {
			return err
		}
		erArray, err = getResultSet(ctx, bh)
		if err != nil {
			return err
		}
		if !execResultArrayHasData(erArray) {
			return moerr.NewInternalError(ctx, "there is no role %s", cu.Role.UserName)
		}
		newRoleId, err = erArray[0].GetInt64(ctx, 0, 0)
		if err != nil {
			return err
		}

		from := &verifiedRole{
			typ:  roleType,
			name: cu.Role.UserName,
		}

		for _, user := range cu.Users {
			to := &verifiedRole{
				typ:  userType,
				name: user.Username,
			}
			err = verifySpecialRolesInGrant(ctx, tenant, from, to)
			if err != nil {
				return err
			}
		}
	}

	//TODO: get password_option or lock_option. there is no field in mo_user to store it.
	status = userStatusUnlock
	if cu.MiscOpt != nil {
		if _, ok := cu.MiscOpt.(*tree.UserMiscOptionAccountLock); ok {
			status = userStatusLock
		}
	}

	for _, user := range cu.Users {
		//dedup with user
		sql, err = getSqlForPasswordOfUser(ctx, user.Username)
		if err != nil {
			return err
		}
		bh.ClearExecResultSet()
		err = bh.Exec(ctx, sql)
		if err != nil {
			return err
		}

		erArray, err = getResultSet(ctx, bh)
		if err != nil {
			return err
		}
		exists = 0
		if execResultArrayHasData(erArray) {
			exists = 1
		}

		//dedup with the role
		if exists == 0 {
			sql, err = getSqlForRoleIdOfRole(ctx, user.Username)
			if err != nil {
				return err
			}
			bh.ClearExecResultSet()
			err = bh.Exec(ctx, sql)
			if err != nil {
				return err
			}

			erArray, err = getResultSet(ctx, bh)
			if err != nil {
				return err
			}
			if execResultArrayHasData(erArray) {
				exists = 2
			}
		}

		if exists != 0 {
			if cu.IfNotExists { //do nothing
				continue
			}
			if exists == 1 {
				err = moerr.NewInternalError(ctx, "the user %s exists", user.Username)
			} else if exists == 2 {
				err = moerr.NewInternalError(ctx, "there is a role with the same name as the user")
			}

			return err
		}

		if user.AuthOption == nil {
			return moerr.NewInternalError(ctx, "the user %s misses the auth_option", user.Username)
		}

		if user.AuthOption.Typ != tree.AccountIdentifiedByPassword {
			return moerr.NewInternalError(ctx, "only support password verification now")
		}

		password := user.AuthOption.Str
		if len(password) == 0 {
			return moerr.NewInternalError(ctx, "password is empty string")
		}

		//encryption the password
		encryption := HashPassWord(password)

		//TODO: get comment or attribute. there is no field in mo_user to store it.
		host = user.Hostname
		if len(user.Hostname) == 0 || user.Hostname == "%" {
			host = rootHost
		}
		initMoUser1 := fmt.Sprintf(initMoUserWithoutIDFormat, host, user.Username, encryption, status,
			types.CurrentTimestamp().String2(time.UTC, 0), rootExpiredTime, rootLoginType,
			tenant.GetUserID(), tenant.GetDefaultRoleID(), newRoleId)

		bh.ClearExecResultSet()
		err = bh.Exec(ctx, initMoUser1)
		if err != nil {
			return err
		}

		//query the id
		bh.ClearExecResultSet()
		sql, err = getSqlForPasswordOfUser(ctx, user.Username)
		if err != nil {
			return err
		}
		err = bh.Exec(ctx, sql)
		if err != nil {
			return err
		}

		erArray, err = getResultSet(ctx, bh)
		if err != nil {
			return err
		}

		if !execResultArrayHasData(erArray) {
			return moerr.NewInternalError(ctx, "get the id of user %s failed", user.Username)
		}
		newUserId, err = erArray[0].GetInt64(ctx, 0, 0)
		if err != nil {
			return err
		}

		initMoUserGrant1 := fmt.Sprintf(initMoUserGrantFormat, newRoleId, newUserId, types.CurrentTimestamp().String2(time.UTC, 0), true)
		err = bh.Exec(ctx, initMoUserGrant1)
		if err != nil {
			return err
		}

		//if it is not public role, just insert the record for public
		if newRoleId != publicRoleID {
			initMoUserGrant2 := fmt.Sprintf(initMoUserGrantFormat, publicRoleID, newUserId, types.CurrentTimestamp().String2(time.UTC, 0), true)
			err = bh.Exec(ctx, initMoUserGrant2)
			if err != nil {
				return err
			}
		}
	}
	return err
}

// InitRole creates the new role
func InitRole(ctx context.Context, ses *Session, tenant *TenantInfo, cr *tree.CreateRole) (err error) {
	var exists int
	var erArray []ExecResult
	var sql string
	err = normalizeNamesOfRoles(ctx, cr.Roles)
	if err != nil {
		return err
	}

	bh := ses.GetBackgroundExec(ctx)
	defer bh.Close()

	err = bh.Exec(ctx, "begin;")
	defer func() {
		err = finishTxn(ctx, bh, err)
	}()
	if err != nil {
		return err
	}

	for _, r := range cr.Roles {
		exists = 0
		if isPredefinedRole(r.UserName) {
			exists = 3
		} else {
			//dedup with role
			sql, err = getSqlForRoleIdOfRole(ctx, r.UserName)
			if err != nil {
				return err
			}
			bh.ClearExecResultSet()
			err = bh.Exec(ctx, sql)
			if err != nil {
				return err
			}

			erArray, err = getResultSet(ctx, bh)
			if err != nil {
				return err
			}
			if execResultArrayHasData(erArray) {
				exists = 1
			}

			//dedup with user
			if exists == 0 {
				sql, err = getSqlForPasswordOfUser(ctx, r.UserName)
				if err != nil {
					return err
				}
				bh.ClearExecResultSet()
				err = bh.Exec(ctx, sql)
				if err != nil {
					return err
				}

				erArray, err = getResultSet(ctx, bh)
				if err != nil {
					return err
				}
				if execResultArrayHasData(erArray) {
					exists = 2
				}
			}
		}

		if exists != 0 {
			if cr.IfNotExists {
				continue
			}
			if exists == 1 {
				err = moerr.NewInternalError(ctx, "the role %s exists", r.UserName)
			} else if exists == 2 {
				err = moerr.NewInternalError(ctx, "there is a user with the same name as the role %s", r.UserName)
			} else if exists == 3 {
				err = moerr.NewInternalError(ctx, "can not use the name %s. it is the name of the predefined role", r.UserName)
			}

			return err
		}

		initMoRole := fmt.Sprintf(initMoRoleWithoutIDFormat, r.UserName, tenant.GetUserID(), tenant.GetDefaultRoleID(),
			types.CurrentTimestamp().String2(time.UTC, 0), "")
		err = bh.Exec(ctx, initMoRole)
		if err != nil {
			return err
		}
	}
	return err
}

func InitFunction(ctx context.Context, ses *Session, tenant *TenantInfo, cf *tree.CreateFunction) (err error) {
	var initMoUdf string
	var retTypeStr string
	var dbName string
	var checkExistence string
	var argsJson []byte
	var fmtctx *tree.FmtCtx
	var argMap map[string]string
	var erArray []ExecResult

	// a database must be selected or specified as qualifier when create a function
	if cf.Name.HasNoNameQualifier() {
		if ses.DatabaseNameIsEmpty() {
			return moerr.NewNoDBNoCtx()
		}
		dbName = ses.GetDatabaseName()
	} else {
		dbName = string(cf.Name.Name.SchemaName)
	}

	bh := ses.GetBackgroundExec(ctx)
	defer bh.Close()

	// format return type
	fmtctx = tree.NewFmtCtx(dialect.MYSQL, tree.WithQuoteString(true))
	cf.ReturnType.Format(fmtctx)
	retTypeStr = fmtctx.String()
	fmtctx.Reset()

	// build argmap and marshal as json
	argMap = make(map[string]string)
	for i := 0; i < len(cf.Args); i++ {
		curName := cf.Args[i].GetName(fmtctx)
		fmtctx.Reset()
		argMap[curName] = cf.Args[i].GetType(fmtctx)
		fmtctx.Reset()
	}
	argsJson, err = json.Marshal(argMap)
	if err != nil {
		return err
	}

	// validate duplicate function declaration
	bh.ClearExecResultSet()
	checkExistence = fmt.Sprintf(checkUdfExistence, string(cf.Name.Name.ObjectName), dbName, string(argsJson))
	err = bh.Exec(ctx, checkExistence)
	if err != nil {
		return err
	}

	erArray, err = getResultSet(ctx, bh)
	if err != nil {
		return err
	}

	if execResultArrayHasData(erArray) {
		return moerr.NewUDFAlreadyExistsNoCtx(string(cf.Name.Name.ObjectName))
	}

	err = bh.Exec(ctx, "begin;")
	defer func() {
		err = finishTxn(ctx, bh, err)
	}()
	if err != nil {
		return err
	}

	initMoUdf = fmt.Sprintf(initMoUserDefinedFunctionFormat,
		string(cf.Name.Name.ObjectName),
		ses.GetTenantInfo().GetDefaultRoleID(),
		string(argsJson),
		retTypeStr, cf.Body, cf.Language, dbName,
		tenant.User, types.CurrentTimestamp().String2(time.UTC, 0), types.CurrentTimestamp().String2(time.UTC, 0), "FUNCTION", "DEFINER", "", "utf8mb4", "utf8mb4_0900_ai_ci", "utf8mb4_0900_ai_ci")
	err = bh.Exec(ctx, initMoUdf)
	if err != nil {
		return err
	}

	return err
}

func InitProcedure(ctx context.Context, ses *Session, tenant *TenantInfo, cp *tree.CreateProcedure) (err error) {
	var initMoProcedure string
	var dbName string
	var checkExistence string
	var argsJson []byte
	// var fmtctx *tree.FmtCtx
	var erArray []ExecResult

	// a database must be selected or specified as qualifier when create a function
	if cp.Name.HasNoNameQualifier() {
		if ses.DatabaseNameIsEmpty() {
			return moerr.NewNoDBNoCtx()
		}
		dbName = ses.GetDatabaseName()
	} else {
		dbName = string(cp.Name.Name.SchemaName)
	}

	bh := ses.GetBackgroundExec(ctx)
	defer bh.Close()

	// build argmap and marshal as json
	fmtctx := tree.NewFmtCtx(dialect.MYSQL, tree.WithQuoteString(true))

	// build argmap and marshal as json
	argList := make(map[string]tree.ProcedureArgForMarshal)
	for i := 0; i < len(cp.Args); i++ {
		curName := cp.Args[i].GetName(fmtctx)
		fmtctx.Reset()
		argList[curName] = tree.ProcedureArgForMarshal{
			Name:      cp.Args[i].(*tree.ProcedureArgDecl).Name,
			Type:      cp.Args[i].(*tree.ProcedureArgDecl).Type,
			InOutType: cp.Args[i].(*tree.ProcedureArgDecl).InOutType,
		}
	}
	argsJson, err = json.Marshal(argList)
	if err != nil {
		return err
	}

	// validate duplicate procedure declaration
	bh.ClearExecResultSet()
	checkExistence = getSqlForCheckProcedureExistence(string(cp.Name.Name.ObjectName), dbName)
	err = bh.Exec(ctx, checkExistence)
	if err != nil {
		return err
	}

	erArray, err = getResultSet(ctx, bh)
	if err != nil {
		return err
	}

	if execResultArrayHasData(erArray) {
		return moerr.NewProcedureAlreadyExistsNoCtx(string(cp.Name.Name.ObjectName))
	}

	err = bh.Exec(ctx, "begin;")
	defer func() {
		err = finishTxn(ctx, bh, err)
	}()
	if err != nil {
		return err
	}

	initMoProcedure = fmt.Sprintf(initMoStoredProcedureFormat,
		string(cp.Name.Name.ObjectName),
		string(argsJson),
		cp.Body, dbName,
		tenant.User, types.CurrentTimestamp().String2(time.UTC, 0), types.CurrentTimestamp().String2(time.UTC, 0), "PROCEDURE", "DEFINER", "", "utf8mb4", "utf8mb4_0900_ai_ci", "utf8mb4_0900_ai_ci")
	err = bh.Exec(ctx, initMoProcedure)
	if err != nil {
		return err
	}
	return err
}

func doAlterDatabaseConfig(ctx context.Context, ses *Session, ad *tree.AlterDataBaseConfig) error {
	var sql string
	var erArray []ExecResult
	var accountName string
	var databaseOwner int64
	var currentRole uint32
	var err error

	dbName := ad.DbName
	updateConfig := ad.UpdateConfig
	tenantInfo := ses.GetTenantInfo()
	accountName = tenantInfo.GetTenant()
	currentRole = tenantInfo.GetDefaultRoleID()

	updateConfigForDatabase := func() error {
		bh := ses.GetBackgroundExec(ctx)
		defer bh.Close()

		err = bh.Exec(ctx, "begin")
		defer func() {
			err = finishTxn(ctx, bh, err)
		}()
		if err != nil {
			return err
		}

		// step1:check database exists or not and get database owner
		sql, err = getSqlForCheckDatabaseWithOwner(ctx, dbName, int64(ses.GetTenantInfo().GetTenantID()))
		if err != nil {
			return err
		}

		bh.ClearExecResultSet()
		err = bh.Exec(ctx, sql)
		if err != nil {
			return err
		}

		erArray, err = getResultSet(ctx, bh)
		if err != nil {
			return err
		}

		if !execResultArrayHasData(erArray) {
			return moerr.NewInternalError(ctx, "there is no database %s to change config", dbName)
		} else {
			databaseOwner, err = erArray[0].GetInt64(ctx, 0, 1)
			if err != nil {
				return err
			}

			// alter database config privileges check
			if databaseOwner != int64(currentRole) {
				return moerr.NewInternalError(ctx, "do not have privileges to alter database config")
			}
		}

		// step2: update the mo_mysql_compatibility_mode of that database
		sql, err = getSqlForupdateConfigurationByDbNameAndAccountName(ctx, updateConfig, accountName, dbName, "version_compatibility")
		if err != nil {
			return err
		}

		err = bh.Exec(ctx, sql)
		if err != nil {
			return err
		}
		return err
	}

	err = updateConfigForDatabase()
	if err != nil {
		return err
	}

	// step3: update the session verison
	if len(ses.GetDatabaseName()) != 0 && ses.GetDatabaseName() == dbName {
		err = changeVersion(ctx, ses, ses.GetDatabaseName())
		if err != nil {
			return err
		}
	}

	return err
}

func doAlterAccountConfig(ctx context.Context, ses *Session, stmt *tree.AlterDataBaseConfig) error {
	var sql string
	var newCtx context.Context
	var isExist bool
	var err error

	// alter account config privileges check
	if !ses.GetTenantInfo().IsMoAdminRole() {
		return moerr.NewInternalError(ctx, "do not have privileges to alter account config")
	}

	accountName := stmt.AccountName
	update_config := stmt.UpdateConfig

	updateConfigForAccount := func() error {
		bh := ses.GetBackgroundExec(ctx)
		defer bh.Close()

		err = bh.Exec(ctx, "begin")
		defer func() {
			err = finishTxn(ctx, bh, err)
		}()
		if err != nil {
			return err
		}

		// step 1: check account exists or not
		newCtx = context.WithValue(ctx, defines.TenantIDKey{}, catalog.System_Account)
		isExist, err = checkTenantExistsOrNot(newCtx, bh, accountName)
		if err != nil {
			return err
		}

		if !isExist {
			return moerr.NewInternalError(ctx, "there is no account %s to change config", accountName)
		}

		// step2: update the config
		sql, err = getSqlForupdateConfigurationByAccount(ctx, update_config, accountName, "version_compatibility")
		if err != nil {
			return err
		}
		err = bh.Exec(ctx, sql)
		if err != nil {
			return err
		}
		return err
	}

	err = updateConfigForAccount()
	if err != nil {
		return err
	}

	// step3: update the session verison
	if len(ses.GetDatabaseName()) != 0 {
		err = changeVersion(ctx, ses, ses.GetDatabaseName())
		if err != nil {
			return err
		}
	}

	return err
}

func insertRecordToMoMysqlCompatibilityMode(ctx context.Context, ses *Session, stmt tree.Statement) error {
	var sql string
	var accountId uint32
	var accountName string
	var dbName string
	var err error
	variableName := "version_compatibility"
	variableValue := "0.7"

	if createDatabaseStmt, ok := stmt.(*tree.CreateDatabase); ok {
		dbName = string(createDatabaseStmt.Name)
		//if create sys database, do nothing
		if _, ok = sysDatabases[dbName]; ok {
			return nil
		}

		insertRecordFunc := func() error {
			bh := ses.GetBackgroundExec(ctx)
			defer bh.Close()

			err = bh.Exec(ctx, "begin")
			defer func() {
				err = finishTxn(ctx, bh, err)
			}()
			if err != nil {
				return err
			}

			//step 1: get account_name and database_name
			if ses.GetTenantInfo() != nil {
				accountName = ses.GetTenantInfo().GetTenant()
				accountId = ses.GetTenantInfo().GetTenantID()
			} else {
				return err
			}

			//step 2: check database name
			if _, ok = bannedCatalogDatabases[dbName]; ok {
				return nil
			}

			//step 3: insert the record
			sql = fmt.Sprintf(initMoMysqlCompatbilityModeFormat, accountId, accountName, dbName, variableName, variableValue, false)

			err = bh.Exec(ctx, sql)
			if err != nil {
				return err
			}
			return err
		}
		err = insertRecordFunc()
		if err != nil {
			return err
		}
	}
	return nil

}

func deleteRecordToMoMysqlCompatbilityMode(ctx context.Context, ses *Session, stmt tree.Statement) error {
	var datname string
	var sql string
	var err error

	if deleteDatabaseStmt, ok := stmt.(*tree.DropDatabase); ok {
		datname = string(deleteDatabaseStmt.Name)
		//if delete sys database, do nothing
		if _, ok = sysDatabases[datname]; ok {
			return nil
		}

		deleteRecordFunc := func() error {
			bh := ses.GetBackgroundExec(ctx)
			defer bh.Close()

			err = bh.Exec(ctx, "begin")
			defer func() {
				err = finishTxn(ctx, bh, err)
			}()
			if err != nil {
				return err
			}
			sql = getSqlForDeleteMysqlCompatbilityMode(datname)

			err = bh.Exec(ctx, sql)
			if err != nil {
				return err
			}
			return err
		}
		err = deleteRecordFunc()
		if err != nil {
			return err
		}
	}
	return nil
}

func GetVersionCompatibility(ctx context.Context, ses *Session, dbName string) (ret string, err error) {
	var erArray []ExecResult
	var sql string
	var resultConfig string
	defaultConfig := "0.7"
	variableName := "version_compatibility"
	bh := ses.GetBackgroundExec(ctx)
	defer bh.Close()

	err = bh.Exec(ctx, "begin")
	defer func() {
		err = finishTxn(ctx, bh, err)
	}()
	if err != nil {
		return defaultConfig, err
	}

	sql = getSqlForGetSystemVariableValueWithDatabase(dbName, variableName)

	bh.ClearExecResultSet()
	err = bh.Exec(ctx, sql)
	if err != nil {
		return defaultConfig, err
	}

	erArray, err = getResultSet(ctx, bh)
	if err != nil {
		return defaultConfig, err
	}

	if execResultArrayHasData(erArray) {
		resultConfig, err = erArray[0].GetString(ctx, 0, 0)
		if err != nil {
			return defaultConfig, err
		}
	}

	return resultConfig, err
}

func doInterpretCall(ctx context.Context, ses *Session, call *tree.CallStmt) ([]ExecResult, error) {
	// fetch related
	var spBody string
	var dbName string
	var sql string
	var argstr string
	var err error
	var erArray []ExecResult
	var argList map[string]tree.ProcedureArgForMarshal
	// execute related
	var interpreter Interpreter
	var varScope [](map[string]interface{})
	var argsMap map[string]tree.Expr
	var argsAttr map[string]tree.InOutArgType

	// a database must be selected or specified as qualifier when create a function
	if call.Name.HasNoNameQualifier() {
		if ses.DatabaseNameIsEmpty() {
			return nil, moerr.NewNoDBNoCtx()
		}
		dbName = ses.GetDatabaseName()
	} else {
		dbName = string(call.Name.Name.SchemaName)
	}

	sql, err = getSqlForSpBody(ctx, string(call.Name.Name.ObjectName), dbName)
	if err != nil {
		return nil, err
	}

	bh := ses.GetBackgroundExec(ctx)
	defer bh.Close()

	bh.ClearExecResultSet()

	err = bh.Exec(ctx, sql)
	if err != nil {
		return nil, err
	}

	erArray, err = getResultSet(ctx, bh)
	if err != nil {
		return nil, err
	}

	if execResultArrayHasData(erArray) {
		// function with provided name and db exists, for now we don't support overloading for stored procedure, so go to handle deletion.
		spBody, err = erArray[0].GetString(ctx, 0, 0)
		if err != nil {
			return nil, err
		}
		argstr, err = erArray[0].GetString(ctx, 0, 1)
		if err != nil {
			return nil, err
		}

		// perform argument length validation
		// postpone argument type check until actual execution of its procedure body. This will be handled by the binder.
		err = json.Unmarshal([]byte(argstr), &argList)
		if err != nil {
			return nil, err
		}
		if len(argList) != len(call.Args) {
			return nil, moerr.NewInvalidArg(ctx, string(call.Name.Name.ObjectName)+" procedure have invalid input args length", len(call.Args))
		}
	} else {
		return nil, moerr.NewNoUDFNoCtx(string(call.Name.Name.ObjectName))
	}

	stmt, err := parsers.Parse(ctx, dialect.MYSQL, spBody, 1)
	if err != nil {
		return nil, err
	}

	fmtctx := tree.NewFmtCtx(dialect.MYSQL, tree.WithQuoteString(true))

	argsAttr = make(map[string]tree.InOutArgType)
	argsMap = make(map[string]tree.Expr) // map arg to param

	// build argsAttr and argsMap
	logutil.Info("Interpret procedure call length:" + strconv.Itoa(len(argList)))
	i := 0
	for curName, v := range argList {
		argsAttr[curName] = v.InOutType
		argsMap[curName] = call.Args[i]
		i++
	}

	interpreter.ctx = ctx
	interpreter.fmtctx = fmtctx
	interpreter.ses = ses
	interpreter.varScope = &varScope
	interpreter.bh = bh
	interpreter.result = nil
	interpreter.argsMap = argsMap
	interpreter.argsAttr = argsAttr
	interpreter.outParamMap = make(map[string]interface{})

	err = interpreter.ExecuteSp(stmt[0], dbName)
	if err != nil {
		return nil, err
	}
	return interpreter.GetResult(), nil
}

func doGrantPrivilegeImplicitly(ctx context.Context, ses *Session, stmt tree.Statement) error {
	var err error
	var sql string
	tenantInfo := ses.GetTenantInfo()
	if tenantInfo == nil || tenantInfo.IsAdminRole() {
		return err
	}
	currentRole := tenantInfo.GetDefaultRole()

	// 1.first change to moadmin/accountAdmin
	var tenantCtx context.Context
	tenantInfo = ses.GetTenantInfo()
	// if is system account
	if tenantInfo.IsSysTenant() {
		tenantCtx = context.WithValue(ses.GetRequestContext(), defines.TenantIDKey{}, uint32(sysAccountID))
		tenantCtx = context.WithValue(tenantCtx, defines.UserIDKey{}, uint32(rootID))
		tenantCtx = context.WithValue(tenantCtx, defines.RoleIDKey{}, uint32(moAdminRoleID))
	} else {
		tenantCtx = context.WithValue(ses.GetRequestContext(), defines.TenantIDKey{}, tenantInfo.GetTenantID())
		tenantCtx = context.WithValue(tenantCtx, defines.UserIDKey{}, tenantInfo.GetUserID())
		tenantCtx = context.WithValue(tenantCtx, defines.RoleIDKey{}, uint32(accountAdminRoleID))
	}

	// 2.grant database privilege
	switch st := stmt.(type) {
	case *tree.CreateDatabase:
		sql = getSqlForGrantOwnershipOnDatabase(string(st.Name), currentRole)
	case *tree.CreateTable:
		// get database name
		var dbName string
		if len(st.Table.SchemaName) == 0 {
			dbName = ses.GetDatabaseName()
		} else {
			dbName = string(st.Table.SchemaName)
		}
		// get table name
		tableName := string(st.Table.ObjectName)
		sql = getSqlForGrantOwnershipOnTable(dbName, tableName, currentRole)
	}

	bh := ses.GetBackgroundExec(tenantCtx)
	defer bh.Close()

	err = bh.Exec(tenantCtx, sql)
	if err != nil {
		return err
	}

	return err
}

func doRevokePrivilegeImplicitly(ctx context.Context, ses *Session, stmt tree.Statement) error {
	var err error
	var sql string
	tenantInfo := ses.GetTenantInfo()
	if tenantInfo == nil || tenantInfo.IsAdminRole() {
		return err
	}
	currentRole := tenantInfo.GetDefaultRole()

	// 1.first change to moadmin/accountAdmin
	var tenantCtx context.Context
	tenantInfo = ses.GetTenantInfo()
	// if is system account
	if tenantInfo.IsSysTenant() {
		tenantCtx = context.WithValue(ses.GetRequestContext(), defines.TenantIDKey{}, uint32(sysAccountID))
		tenantCtx = context.WithValue(tenantCtx, defines.UserIDKey{}, uint32(rootID))
		tenantCtx = context.WithValue(tenantCtx, defines.RoleIDKey{}, uint32(moAdminRoleID))
	} else {
		tenantCtx = context.WithValue(ses.GetRequestContext(), defines.TenantIDKey{}, tenantInfo.GetTenantID())
		tenantCtx = context.WithValue(tenantCtx, defines.UserIDKey{}, tenantInfo.GetUserID())
		tenantCtx = context.WithValue(tenantCtx, defines.RoleIDKey{}, uint32(accountAdminRoleID))
	}

	// 2.grant database privilege
	switch st := stmt.(type) {
	case *tree.DropDatabase:
		sql = getSqlForRevokeOwnershipFromDatabase(string(st.Name), currentRole)
	case *tree.DropTable:
		// get database name
		var dbName string
		if len(st.Names[0].SchemaName) == 0 {
			dbName = ses.GetDatabaseName()
		} else {
			dbName = string(st.Names[0].SchemaName)
		}
		// get table name
		tableName := string(st.Names[0].ObjectName)
		sql = getSqlForRevokeOwnershipFromTable(dbName, tableName, currentRole)
	}

	bh := ses.GetBackgroundExec(tenantCtx)
	defer bh.Close()

	err = bh.Exec(tenantCtx, sql)
	if err != nil {
		return err
	}

	return err
}

func doGetGlobalSystemVariable(ctx context.Context, ses *Session) (ret map[string]interface{}, err error) {
	var sql string
	var erArray []ExecResult
	var sysVars map[string]interface{}
	var accountId uint32
	var variableName, variableValue string
	var val interface{}
	tenantInfo := ses.GetTenantInfo()

	sysVars = make(map[string]interface{})
	bh := ses.GetBackgroundExec(ctx)
	defer bh.Close()

	err = bh.Exec(ctx, "begin;")
	defer func() {
		err = finishTxn(ctx, bh, err)
	}()
	if err != nil {
		return nil, err
	}

	accountId = tenantInfo.GetTenantID()
	sql = getSystemVariablesWithAccount(uint64(accountId))

	bh.ClearExecResultSet()
	err = bh.Exec(ctx, sql)
	if err != nil {
		return nil, err
	}

	erArray, err = getResultSet(ctx, bh)
	if err != nil {
		return nil, err
	}

	if execResultArrayHasData(erArray) {
		for i := uint64(0); i < erArray[0].GetRowCount(); i++ {
			variableName, err = erArray[0].GetString(ctx, i, 0)
			if err != nil {
				return nil, err
			}
			variableValue, err = erArray[0].GetString(ctx, i, 1)
			if err != nil {
				return nil, err
			}

			if sv, ok := gSysVarsDefs[variableName]; ok {
				val, err = sv.GetType().ConvertFromString(variableValue)
				if err != nil {
					return nil, err
				}
				sysVars[variableName] = val
			}
		}
	}

	return sysVars, nil
}

func doSetGlobalSystemVariable(ctx context.Context, ses *Session, varName string, varValue interface{}) error {
	var sql string
	var accountId uint32
	var err error
	tenantInfo := ses.GetTenantInfo()

	varName = strings.ToLower(varName)
	if sv, ok := gSysVarsDefs[varName]; ok {
		if sv.GetScope() == ScopeSession {
			return moerr.NewInternalError(ctx, errorSystemVariableIsSession())
		}
		if !sv.GetDynamic() {
			return moerr.NewInternalError(ctx, errorSystemVariableIsReadOnly())
		}

		setGlobalFunc := func() error {
			bh := ses.GetBackgroundExec(ctx)
			defer bh.Close()

			err = bh.Exec(ctx, "begin;")
			defer func() {
				err = finishTxn(ctx, bh, err)
			}()
			if err != nil {
				return err
			}

			accountId = tenantInfo.GetTenantID()
			sql = getSqlForUpdateSystemVariableValue(getVariableValue(varValue), uint64(accountId), varName)
			err = bh.Exec(ctx, sql)
			if err != nil {
				return err
			}
			return err
		}
		err = setGlobalFunc()
		if err != nil {
			return err
		}
		return err
	} else {
		return moerr.NewInternalError(ctx, errorSystemVariableDoesNotExist())
	}
}

func doCheckRole(ctx context.Context, ses *Session) error {
	var err error
	tenantInfo := ses.GetTenantInfo()
	currentAccount := tenantInfo.GetTenant()
	currentRole := tenantInfo.GetDefaultRole()
	if currentAccount == sysAccountName {
		if currentRole != moAdminRoleName {
			err = moerr.NewInternalError(ctx, "do not have privilege to execute the statement")
		}
	} else if currentRole != accountAdminRoleName {
		err = moerr.NewInternalError(ctx, "do not have privilege to execute the statement")
	}
	return err
}

// isSuperUser returns true if the username is dump or root.
func isSuperUser(username string) bool {
	u := strings.ToLower(username)
	return u == dumpName || u == rootName
}

func addInitSystemVariablesSql(accountId int, accountName, variable_name string, pu *config.ParameterUnit) string {
	var initMoMysqlCompatibilityMode string

	switch variable_name {
	case SaveQueryResult:
		if strings.ToLower(pu.SV.SaveQueryResult) == "on" {
			initMoMysqlCompatibilityMode = fmt.Sprintf(initMoMysqlCompatbilityModeWithoutDataBaseFormat, accountId, accountName, "save_query_result", getVariableValue(pu.SV.SaveQueryResult), true)

		} else {
			initMoMysqlCompatibilityMode = fmt.Sprintf(initMoMysqlCompatbilityModeWithoutDataBaseFormat, accountId, accountName, "save_query_result", getVariableValue("off"), true)
		}

	case QueryResultMaxsize:
		initMoMysqlCompatibilityMode = fmt.Sprintf(initMoMysqlCompatbilityModeWithoutDataBaseFormat, accountId, accountName, "query_result_maxsize", getVariableValue(pu.SV.QueryResultMaxsize), true)

	case QueryResultTimeout:
		initMoMysqlCompatibilityMode = fmt.Sprintf(initMoMysqlCompatbilityModeWithoutDataBaseFormat, accountId, accountName, "query_result_timeout", getVariableValue(pu.SV.QueryResultTimeout), true)

	case LowerCaseTableNames:
		initMoMysqlCompatibilityMode = fmt.Sprintf(initMoMysqlCompatbilityModeWithoutDataBaseFormat, accountId, accountName, "lower_case_table_names", getVariableValue(pu.SV.LowerCaseTableNames), true)
	}

	return initMoMysqlCompatibilityMode
}

// postAlterSessionStatus post alter all nodes session status which the tenant has been alter restricted or open.
func postAlterSessionStatus(
	ctx context.Context,
	ses *Session,
	accountName string,
	tenantId int64,
	status string) error {
	qs := ses.GetParameterUnit().QueryService
	if qs == nil {
		return moerr.NewInternalError(ctx, "query service is not initialized")
	}
	currTenant := ses.GetTenantInfo().Tenant
	currUser := ses.GetTenantInfo().User
	var nodes []string
	labels := clusterservice.NewSelector().SelectByLabel(
		map[string]string{"account": accountName}, clusterservice.EQ)
	sysTenant := isSysTenant(currTenant)
	if sysTenant {
		disttae.SelectForSuperTenant(clusterservice.NewSelector(), currUser, nil,
			func(s *metadata.CNService) {
				nodes = append(nodes, s.QueryAddress)
			})
	} else {
		disttae.SelectForCommonTenant(labels, nil, func(s *metadata.CNService) {
			nodes = append(nodes, s.QueryAddress)
		})
	}
	nodesLeft := len(nodes)

	type nodeResponse struct {
		nodeAddr string
		response interface{}
		err      error
	}
	responseChan := make(chan nodeResponse, nodesLeft)

	ctx, cancel := context.WithTimeout(ctx, time.Second*5)
	defer cancel()
	var retErr error
	for _, node := range nodes {
		// Invalid node address, ignore it.
		if len(node) == 0 {
			nodesLeft--
			continue
		}

		go func(addr string) {
			req := qs.NewRequest(query.CmdMethod_AlterAccount)
			req.AlterAccountRequest = &query.AlterAccountRequest{
				TenantId: tenantId,
				Status:   status,
			}
			resp, err := qs.SendMessage(ctx, addr, req)
			responseChan <- nodeResponse{nodeAddr: addr, response: resp, err: err}
		}(node)
	}

	// Wait for all responses.
	for nodesLeft > 0 {
		select {
		case res := <-responseChan:
			if res.err != nil && retErr != nil {
				retErr = errors2.Wrapf(res.err, "failed to get result from %s", res.nodeAddr)
			} else {
				queryResp, ok := res.response.(*query.Response)

				if !ok || (queryResp.AlterAccountResponse != nil && !queryResp.AlterAccountResponse.AlterSuccess) {
					retErr = moerr.NewInternalError(ctx,
						fmt.Sprintf("alter account status for account %s failed on node %s",
							accountName, res.nodeAddr))
				}
				if queryResp != nil {
					qs.Release(queryResp)
				}
			}
		case <-ctx.Done():
			retErr = moerr.NewInternalError(ctx, "context deadline exceeded")
		}
		nodesLeft--
	}

	return retErr
}<|MERGE_RESOLUTION|>--- conflicted
+++ resolved
@@ -819,11 +819,8 @@
 		"mo_stages":                   0,
 		catalog.MOAutoIncrTable:       0,
 		"mo_sessions":                 0,
-<<<<<<< HEAD
 		"mo_configurations":           0,
-=======
 		"mo_locks":                    0,
->>>>>>> 6263404a
 	}
 	configInitVariables = map[string]int8{
 		"save_query_result":      0,
@@ -851,11 +848,8 @@
 		"mo_pubs":                     0,
 		"mo_stages":                   0,
 		"mo_sessions":                 0,
-<<<<<<< HEAD
 		"mo_configurations":           0,
-=======
 		"mo_locks":                    0,
->>>>>>> 6263404a
 	}
 	createDbInformationSchemaSql = "create database information_schema;"
 	createAutoTableSql           = fmt.Sprintf(`create table if not exists %s (
@@ -1031,11 +1025,8 @@
 				primary key(stage_id)
 			);`,
 		`CREATE VIEW IF NOT EXISTS mo_sessions AS SELECT * FROM mo_sessions() AS mo_sessions_tmp;`,
-<<<<<<< HEAD
 		`CREATE VIEW IF NOT EXISTS mo_configurations AS SELECT * FROM mo_configurations() AS mo_configurations_tmp;`,
-=======
 		`CREATE VIEW IF NOT EXISTS mo_locks AS SELECT * FROM mo_locks() AS mo_locks_tmp;`,
->>>>>>> 6263404a
 	}
 
 	//drop tables for the tenant
@@ -1050,11 +1041,8 @@
 		`drop table if exists mo_catalog.mo_mysql_compatibility_mode;`,
 		`drop table if exists mo_catalog.mo_stages;`,
 		`drop view if exists mo_catalog.mo_sessions;`,
-<<<<<<< HEAD
 		`drop view if exists mo_catalog.mo_configurations;`,
-=======
 		`drop view if exists mo_catalog.mo_locks;`,
->>>>>>> 6263404a
 	}
 	dropMoPubsSql         = `drop table if exists mo_catalog.mo_pubs;`
 	deleteMoPubsSql       = `delete from mo_catalog.mo_pubs;`
