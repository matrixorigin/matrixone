--- conflicted
+++ resolved
@@ -3303,56 +3303,6 @@
 		if err != nil {
 			return err
 		}
-<<<<<<< HEAD
-
-		// if have stage enabled
-		if execResultArrayHasData(erArray) {
-			return moerr.NewInternalError(ctx, "stage exists, please try to check and use a stage instead")
-		} else {
-			// use the filepath
-			return err
-		}
-	} else {
-		stageName = strings.Split(filePath, ":")[0]
-		// check the stage status
-		sql, err = getSqlForCheckStageStatusWithStageName(ctx, stageName)
-		if err != nil {
-			return err
-		}
-		bh.ClearExecResultSet()
-		err = bh.Exec(ctx, sql)
-		if err != nil {
-			return err
-		}
-
-		erArray, err = getResultSet(ctx, bh)
-		if err != nil {
-			return err
-		}
-		if execResultArrayHasData(erArray) {
-			stageStatus, err = erArray[0].GetString(ctx, 0, 1)
-			if err != nil {
-				return err
-			}
-
-			// is the stage staus is disabled
-			if stageStatus == tree.StageStatusDisabled.String() {
-				return moerr.NewInternalErrorf(ctx, "stage '%s' is invalid, please check", stageName)
-			} else if stageStatus == tree.StageStatusEnabled.String() {
-				// replace the filepath using stage url
-				url, err = erArray[0].GetString(ctx, 0, 0)
-				if err != nil {
-					return err
-				}
-
-				filePath = strings.Replace(filePath, stageName+":", url, 1)
-				ses.ep.userConfig.StageFilePath = filePath
-			}
-		} else {
-			return moerr.NewInternalErrorf(ctx, "stage '%s' is not exists, please check", stageName)
-		}
-=======
->>>>>>> 91db0e10
 	}
 	return err
 
