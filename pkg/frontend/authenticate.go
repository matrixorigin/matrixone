--- conflicted
+++ resolved
@@ -956,11 +956,8 @@
 		"mo_foreign_keys":             0,
 		"mo_snapshots":                0,
 		"mo_subs":                     0,
-<<<<<<< HEAD
 		"mo_cdc_task":                 0,
-=======
 		catalog.MO_RETENTION:          0,
->>>>>>> a4509ea6
 	}
 	createDbInformationSchemaSql = "create database information_schema;"
 	createAutoTableSql           = MoCatalogMoAutoIncrTableDDL
