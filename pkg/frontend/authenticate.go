--- conflicted
+++ resolved
@@ -1462,11 +1462,7 @@
 		return nil, err
 	}
 
-<<<<<<< HEAD
-	rsset, err = getResultSet(bh)
-=======
 	erArray, err = getResultSet(bh)
->>>>>>> 716a38ea
 	if err != nil {
 		return nil, err
 	}
@@ -1498,11 +1494,7 @@
 		return false, err
 	}
 
-<<<<<<< HEAD
-	rsset, err = getResultSet(bh)
-=======
 	erArray, err = getResultSet(bh)
->>>>>>> 716a38ea
 	if err != nil {
 		return false, err
 	}
@@ -1681,13 +1673,6 @@
 		//step1 : check the role exists or not;
 		bh := ses.GetBackgroundExec(ctx)
 		defer bh.Close()
-<<<<<<< HEAD
-		var sql string
-		var rsset []ExecResult
-
-		var roleId int64
-=======
->>>>>>> 716a38ea
 
 		err = bh.Exec(ctx, "begin;")
 		if err != nil {
@@ -1701,11 +1686,7 @@
 			goto handleFailed
 		}
 
-<<<<<<< HEAD
-		rsset, err = getResultSet(bh)
-=======
 		erArray, err = getResultSet(bh)
->>>>>>> 716a38ea
 		if err != nil {
 			goto handleFailed
 		}
@@ -1727,11 +1708,7 @@
 			goto handleFailed
 		}
 
-<<<<<<< HEAD
-		rsset, err = getResultSet(bh)
-=======
 		erArray, err = getResultSet(bh)
->>>>>>> 716a38ea
 		if err != nil {
 			goto handleFailed
 		}
@@ -1772,11 +1749,7 @@
 	defer bh.Close()
 	var err error
 	var sql string
-<<<<<<< HEAD
-	var rsset []ExecResult
-=======
 	var erArray []ExecResult
->>>>>>> 716a38ea
 
 	var deleteCtx context.Context
 	var accountId int64
@@ -1800,11 +1773,7 @@
 		goto handleFailed
 	}
 
-<<<<<<< HEAD
-	rsset, err = getResultSet(bh)
-=======
 	erArray, err = getResultSet(bh)
->>>>>>> 716a38ea
 	if err != nil {
 		goto handleFailed
 	}
@@ -2120,11 +2089,7 @@
 		return 0, err
 	}
 
-<<<<<<< HEAD
-	rsset, err = getResultSet(bh)
-=======
 	erArray, err = getResultSet(bh)
->>>>>>> 716a38ea
 	if err != nil {
 		return 0, err
 	}
@@ -2314,11 +2279,7 @@
 			goto handleFailed
 		}
 
-<<<<<<< HEAD
-		rsset, err = getResultSet(bh)
-=======
 		erArray, err = getResultSet(bh)
->>>>>>> 716a38ea
 		if err != nil {
 			goto handleFailed
 		}
@@ -2386,11 +2347,7 @@
 				goto handleFailed
 			}
 
-<<<<<<< HEAD
-			rsset, err = getResultSet(bh)
-=======
 			erArray, err = getResultSet(bh)
->>>>>>> 716a38ea
 			if err != nil {
 				goto handleFailed
 			}
@@ -2708,11 +2665,7 @@
 			goto handleFailed
 		}
 
-<<<<<<< HEAD
-		rsset, err = getResultSet(bh)
-=======
 		erArray, err = getResultSet(bh)
->>>>>>> 716a38ea
 		if err != nil {
 			goto handleFailed
 		}
@@ -2777,11 +2730,7 @@
 				goto handleFailed
 			}
 
-<<<<<<< HEAD
-			rsset, err = getResultSet(bh)
-=======
 			erArray, err = getResultSet(bh)
->>>>>>> 716a38ea
 			if err != nil {
 				goto handleFailed
 			}
@@ -3304,11 +3253,7 @@
 				return false, err
 			}
 
-<<<<<<< HEAD
-			rsset, err = getResultSet(bh)
-=======
 			erArray, err = getResultSet(bh)
->>>>>>> 716a38ea
 			if err != nil {
 				return false, err
 			}
@@ -3420,18 +3365,10 @@
 	var erArray []ExecResult
 	var yes bool
 	var err error
-<<<<<<< HEAD
-
-=======
->>>>>>> 716a38ea
 	var roleB int64
 	var ret bool
 
 	tenant := ses.GetTenantInfo()
-<<<<<<< HEAD
-
-=======
->>>>>>> 716a38ea
 	bh := ses.GetBackgroundExec(ctx)
 	defer bh.Close()
 
@@ -3515,11 +3452,7 @@
 				goto handleFailed
 			}
 
-<<<<<<< HEAD
-			rsset, err = getResultSet(bh)
-=======
 			erArray, err = getResultSet(bh)
->>>>>>> 716a38ea
 			if err != nil {
 				goto handleFailed
 			}
@@ -3586,11 +3519,7 @@
 	var err error
 	var sql string
 
-<<<<<<< HEAD
-	var rsset []ExecResult
-=======
 	var erArray []ExecResult
->>>>>>> 716a38ea
 	var roleId int64
 
 	if account.GetUseSecondaryRole() {
@@ -3601,11 +3530,7 @@
 			return err
 		}
 
-<<<<<<< HEAD
-		rsset, err = getResultSet(bh)
-=======
 		erArray, err = getResultSet(bh)
->>>>>>> 716a38ea
 		if err != nil {
 			return err
 		}
@@ -3748,12 +3673,7 @@
 // Algorithm 1
 func isRoleGrantedToUserWGO(ctx context.Context, bh BackgroundExec, roleId, UserId int64) (bool, error) {
 	var err error
-
-<<<<<<< HEAD
-	var rsset []ExecResult
-=======
 	var erArray []ExecResult
->>>>>>> 716a38ea
 	sql := getSqlForCheckUserGrantWGO(roleId, UserId)
 	bh.ClearExecResultSet()
 	err = bh.Exec(ctx, sql)
@@ -3761,11 +3681,7 @@
 		return false, err
 	}
 
-<<<<<<< HEAD
-	rsset, err = getResultSet(bh)
-=======
 	erArray, err = getResultSet(bh)
->>>>>>> 716a38ea
 	if err != nil {
 		return false, err
 	}
@@ -3781,12 +3697,7 @@
 // Algorithm 2
 func getRoleSetThatRoleGrantedToWGO(ctx context.Context, bh BackgroundExec, roleId int64, RVisited, RkPlusOne *btree.Set[int64]) (*btree.Set[int64], error) {
 	var err error
-
-<<<<<<< HEAD
-	var rsset []ExecResult
-=======
 	var erArray []ExecResult
->>>>>>> 716a38ea
 	var id int64
 	rset := &btree.Set[int64]{}
 	sql := getSqlForCheckRoleGrantWGO(roleId)
@@ -3796,11 +3707,7 @@
 		return nil, err
 	}
 
-<<<<<<< HEAD
-	rsset, err = getResultSet(bh)
-=======
 	erArray, err = getResultSet(bh)
->>>>>>> 716a38ea
 	if err != nil {
 		return nil, err
 	}
@@ -3928,12 +3835,7 @@
 // The algorithm 3
 func getRoleSetThatPrivilegeGrantedToWGO(ctx context.Context, bh BackgroundExec, privType PrivilegeType) (*btree.Set[int64], error) {
 	var err error
-
-<<<<<<< HEAD
-	var rsset []ExecResult
-=======
 	var erArray []ExecResult
->>>>>>> 716a38ea
 	var id int64
 	rset := &btree.Set[int64]{}
 	sql := getSqlForCheckRoleHasPrivilegeWGO(int64(privType))
@@ -3943,11 +3845,7 @@
 		return nil, err
 	}
 
-<<<<<<< HEAD
-	rsset, err = getResultSet(bh)
-=======
 	erArray, err = getResultSet(bh)
->>>>>>> 716a38ea
 	if err != nil {
 		return nil, err
 	}
@@ -4233,12 +4131,7 @@
 
 // checkSysExistsOrNot checks the SYS tenant exists or not.
 func checkSysExistsOrNot(ctx context.Context, bh BackgroundExec, pu *config.ParameterUnit) (bool, error) {
-<<<<<<< HEAD
-
-	var rsset []ExecResult
-=======
 	var erArray []ExecResult
->>>>>>> 716a38ea
 	var err error
 	var tableNames []string
 	var tableName string
@@ -4250,14 +4143,7 @@
 		return false, err
 	}
 
-<<<<<<< HEAD
-	rsset, err = getResultSet(bh)
-	if len(rsset) != 1 {
-		return false, moerr.NewInternalError("it must have result set")
-	}
-=======
 	erArray, err = getResultSet(bh)
->>>>>>> 716a38ea
 	if err != nil {
 		return false, err
 	}
@@ -4279,14 +4165,7 @@
 		return false, err
 	}
 
-<<<<<<< HEAD
-	rsset, err = getResultSet(bh)
-	if len(rsset) != 1 {
-		return false, moerr.NewInternalError("it must have result set")
-	}
-=======
 	erArray, err = getResultSet(bh)
->>>>>>> 716a38ea
 	if err != nil {
 		return false, err
 	}
@@ -4478,12 +4357,7 @@
 
 func checkTenantExistsOrNot(ctx context.Context, bh BackgroundExec, pu *config.ParameterUnit, userName string) (bool, error) {
 	var sqlForCheckTenant string
-
-<<<<<<< HEAD
-	var rsset []ExecResult
-=======
 	var erArray []ExecResult
->>>>>>> 716a38ea
 	var err error
 	sqlForCheckTenant = getSqlForCheckTenant(userName)
 	bh.ClearExecResultSet()
@@ -4492,11 +4366,7 @@
 		return false, err
 	}
 
-<<<<<<< HEAD
-	rsset, err = getResultSet(bh)
-=======
 	erArray, err = getResultSet(bh)
->>>>>>> 716a38ea
 	if err != nil {
 		return false, err
 	}
@@ -4593,12 +4463,7 @@
 func createTablesInMoCatalogOfGeneralTenant(ctx context.Context, bh BackgroundExec, tenant *TenantInfo, pu *config.ParameterUnit, ca *tree.CreateAccount) (*TenantInfo, error) {
 	var err error
 	var initMoAccount string
-
-<<<<<<< HEAD
-	var rsset []ExecResult
-=======
 	var erArray []ExecResult
->>>>>>> 716a38ea
 	var newTenantID int64
 	var newUserId int64
 	var comment = ""
@@ -4647,11 +4512,7 @@
 		goto handleFailed
 	}
 
-<<<<<<< HEAD
-	rsset, err = getResultSet(bh)
-=======
 	erArray, err = getResultSet(bh)
->>>>>>> 716a38ea
 	if err != nil {
 		goto handleFailed
 	}
@@ -4863,12 +4724,7 @@
 		if err != nil {
 			goto handleFailed
 		}
-
-<<<<<<< HEAD
-		rsset, err = getResultSet(bh)
-=======
 		erArray, err = getResultSet(bh)
->>>>>>> 716a38ea
 		if err != nil {
 			goto handleFailed
 		}
@@ -4915,11 +4771,7 @@
 			goto handleFailed
 		}
 
-<<<<<<< HEAD
-		rsset, err = getResultSet(bh)
-=======
 		erArray, err = getResultSet(bh)
->>>>>>> 716a38ea
 		if err != nil {
 			goto handleFailed
 		}
@@ -4937,11 +4789,7 @@
 				goto handleFailed
 			}
 
-<<<<<<< HEAD
-			rsset, err = getResultSet(bh)
-=======
 			erArray, err = getResultSet(bh)
->>>>>>> 716a38ea
 			if err != nil {
 				goto handleFailed
 			}
@@ -5001,11 +4849,7 @@
 			goto handleFailed
 		}
 
-<<<<<<< HEAD
-		rsset, err = getResultSet(bh)
-=======
 		erArray, err = getResultSet(bh)
->>>>>>> 716a38ea
 		if err != nil {
 			goto handleFailed
 		}
@@ -5086,11 +4930,7 @@
 				goto handleFailed
 			}
 
-<<<<<<< HEAD
-			rsset, err = getResultSet(bh)
-=======
 			erArray, err = getResultSet(bh)
->>>>>>> 716a38ea
 			if err != nil {
 				goto handleFailed
 			}
@@ -5107,11 +4947,7 @@
 					goto handleFailed
 				}
 
-<<<<<<< HEAD
-				rsset, err = getResultSet(bh)
-=======
 				erArray, err = getResultSet(bh)
->>>>>>> 716a38ea
 				if err != nil {
 					goto handleFailed
 				}
