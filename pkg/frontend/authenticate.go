// Copyright 2021 Matrix Origin
//
// Licensed under the Apache License, Version 2.0 (the "License");
// you may not use this file except in compliance with the License.
// You may obtain a copy of the License at
//
//      http://www.apache.org/licenses/LICENSE-2.0
//
// Unless required by applicable law or agreed to in writing, software
// distributed under the License is distributed on an "AS IS" BASIS,
// WITHOUT WARRANTIES OR CONDITIONS OF ANY KIND, either express or implied.
// See the License for the specific language governing permissions and
// limitations under the License.

package frontend

import (
	"bytes"
	"context"
	"encoding/json"
	"errors"
	"fmt"
	"io"
	"math"
	"math/bits"
	"path"
	"strconv"
	"strings"
	"sync"
	"sync/atomic"
	"time"

	"github.com/tidwall/btree"
	"golang.org/x/sync/errgroup"

	"github.com/matrixorigin/matrixone/pkg/catalog"
	"github.com/matrixorigin/matrixone/pkg/clusterservice"
	"github.com/matrixorigin/matrixone/pkg/common/moerr"
	"github.com/matrixorigin/matrixone/pkg/common/mpool"
	"github.com/matrixorigin/matrixone/pkg/common/pubsub"
	"github.com/matrixorigin/matrixone/pkg/config"
	"github.com/matrixorigin/matrixone/pkg/container/types"
	"github.com/matrixorigin/matrixone/pkg/defines"
	"github.com/matrixorigin/matrixone/pkg/fileservice"
	"github.com/matrixorigin/matrixone/pkg/logutil"
	"github.com/matrixorigin/matrixone/pkg/partitionservice"
	"github.com/matrixorigin/matrixone/pkg/pb/metadata"
	"github.com/matrixorigin/matrixone/pkg/pb/plan"
	"github.com/matrixorigin/matrixone/pkg/pb/query"
	"github.com/matrixorigin/matrixone/pkg/pb/task"
	"github.com/matrixorigin/matrixone/pkg/queryservice"
	"github.com/matrixorigin/matrixone/pkg/sql/parsers"
	"github.com/matrixorigin/matrixone/pkg/sql/parsers/dialect"
	"github.com/matrixorigin/matrixone/pkg/sql/parsers/dialect/mysql"
	"github.com/matrixorigin/matrixone/pkg/sql/parsers/tree"
	plan2 "github.com/matrixorigin/matrixone/pkg/sql/plan"
	"github.com/matrixorigin/matrixone/pkg/sql/plan/function"
	"github.com/matrixorigin/matrixone/pkg/sql/util"
	"github.com/matrixorigin/matrixone/pkg/stage"
	"github.com/matrixorigin/matrixone/pkg/stage/stageutil"
	"github.com/matrixorigin/matrixone/pkg/taskservice"
	"github.com/matrixorigin/matrixone/pkg/util/metric/mometric"
	v2 "github.com/matrixorigin/matrixone/pkg/util/metric/v2"
	"github.com/matrixorigin/matrixone/pkg/util/sysview"
	"github.com/matrixorigin/matrixone/pkg/util/trace"
	"github.com/matrixorigin/matrixone/pkg/util/trace/impl/motrace"
	"github.com/matrixorigin/matrixone/pkg/util/trace/impl/motrace/statistic"
)

type TenantInfo struct {
	mu          sync.Mutex
	Tenant      string
	User        string
	DefaultRole string

	TenantID      uint32
	UserID        uint32
	DefaultRoleID uint32

	// true: use secondary role all
	// false: use secondary role none
	useAllSecondaryRole bool

	delimiter byte

	version string
}

func (ti *TenantInfo) String() string {
	ti.mu.Lock()
	defer ti.mu.Unlock()
	delimiter := ti.delimiter
	if !strconv.IsPrint(rune(delimiter)) {
		delimiter = ':'
	}
	return fmt.Sprintf("{account %s%c%s%c%s -- %d%c%d%c%d}",
		ti.Tenant, delimiter, ti.User, delimiter, ti.DefaultRole,
		ti.TenantID, delimiter, ti.UserID, delimiter, ti.DefaultRoleID)
}

func (ti *TenantInfo) Copy() *TenantInfo {
	ti.mu.Lock()
	defer ti.mu.Unlock()
	return &TenantInfo{
		Tenant:              ti.Tenant,
		User:                ti.User,
		DefaultRole:         ti.DefaultRole,
		TenantID:            ti.TenantID,
		UserID:              ti.UserID,
		DefaultRoleID:       ti.DefaultRoleID,
		useAllSecondaryRole: ti.useAllSecondaryRole,
		delimiter:           ti.delimiter,
		version:             ti.version,
	}
}

func (ti *TenantInfo) GetTenant() string {
	ti.mu.Lock()
	defer ti.mu.Unlock()
	return ti.getTenantUnsafe()
}

func (ti *TenantInfo) getTenantUnsafe() string {
	return ti.Tenant
}

func (ti *TenantInfo) GetTenantID() uint32 {
	ti.mu.Lock()
	defer ti.mu.Unlock()
	return ti.TenantID
}

func (ti *TenantInfo) SetTenantID(id uint32) {
	ti.mu.Lock()
	defer ti.mu.Unlock()
	ti.TenantID = id
}

func (ti *TenantInfo) GetUser() string {
	ti.mu.Lock()
	defer ti.mu.Unlock()
	return ti.User
}

func (ti *TenantInfo) SetUser(user string) {
	ti.mu.Lock()
	defer ti.mu.Unlock()
	ti.User = user
}

func (ti *TenantInfo) GetUserID() uint32 {
	ti.mu.Lock()
	defer ti.mu.Unlock()
	return ti.UserID
}

func (ti *TenantInfo) SetUserID(id uint32) {
	ti.mu.Lock()
	defer ti.mu.Unlock()
	ti.UserID = id
}

func (ti *TenantInfo) GetDefaultRole() string {
	ti.mu.Lock()
	defer ti.mu.Unlock()
	return ti.getDefaultRoleUnsafe()
}

func (ti *TenantInfo) getDefaultRoleUnsafe() string {
	return ti.DefaultRole
}

func (ti *TenantInfo) SetDefaultRole(r string) {
	ti.mu.Lock()
	defer ti.mu.Unlock()
	ti.DefaultRole = r
}

func (ti *TenantInfo) HasDefaultRole() bool {
	ti.mu.Lock()
	defer ti.mu.Unlock()
	return len(ti.getDefaultRoleUnsafe()) != 0
}

func (ti *TenantInfo) GetDefaultRoleID() uint32 {
	ti.mu.Lock()
	defer ti.mu.Unlock()
	return ti.DefaultRoleID
}

func (ti *TenantInfo) SetDefaultRoleID(id uint32) {
	ti.mu.Lock()
	defer ti.mu.Unlock()
	ti.DefaultRoleID = id
}

func (ti *TenantInfo) IsSysTenant() bool {
	ti.mu.Lock()
	defer ti.mu.Unlock()
	return ti.isSysTenantUnsafe()
}

func (ti *TenantInfo) isSysTenantUnsafe() bool {
	if ti != nil {
		return strings.ToLower(ti.getTenantUnsafe()) == GetDefaultTenant()
	}
	return false
}

func (ti *TenantInfo) IsDefaultRole() bool {
	ti.mu.Lock()
	defer ti.mu.Unlock()
	return ti.getDefaultRoleUnsafe() == GetDefaultRole()
}

func (ti *TenantInfo) IsMoAdminRole() bool {
	ti.mu.Lock()
	defer ti.mu.Unlock()
	return ti.isMoAdminRoleUnsafe()
}

func (ti *TenantInfo) isMoAdminRoleUnsafe() bool {
	return ti.isSysTenantUnsafe() && strings.ToLower(ti.getDefaultRoleUnsafe()) == moAdminRoleName
}

func (ti *TenantInfo) IsAccountAdminRole() bool {
	ti.mu.Lock()
	defer ti.mu.Unlock()
	return ti.isAccountAdminRoleUnsafe()
}

func (ti *TenantInfo) isAccountAdminRoleUnsafe() bool {
	return !ti.isSysTenantUnsafe() && strings.ToLower(ti.getDefaultRoleUnsafe()) == accountAdminRoleName
}

func (ti *TenantInfo) IsAdminRole() bool {
	ti.mu.Lock()
	defer ti.mu.Unlock()
	return ti.isMoAdminRoleUnsafe() || ti.isAccountAdminRoleUnsafe()
}

func (ti *TenantInfo) IsNameOfAdminRoles(name string) bool {
	if ti == nil {
		return false
	}
	ti.mu.Lock()
	defer ti.mu.Unlock()
	n := strings.ToLower(name)
	if ti.isSysTenantUnsafe() {
		return n == moAdminRoleName
	} else {
		return n == accountAdminRoleName
	}
}

func (ti *TenantInfo) SetUseSecondaryRole(v bool) {
	ti.mu.Lock()
	defer ti.mu.Unlock()
	ti.useAllSecondaryRole = v
}

func (ti *TenantInfo) GetUseSecondaryRole() bool {
	ti.mu.Lock()
	defer ti.mu.Unlock()
	return ti.useAllSecondaryRole
}

func (ti *TenantInfo) GetVersion() string {
	ti.mu.Lock()
	defer ti.mu.Unlock()
	return ti.version
}

func (ti *TenantInfo) SetVersion(version string) {
	ti.mu.Lock()
	defer ti.mu.Unlock()
	ti.version = version
}

func GetDefaultTenant() string {
	return sysAccountName
}

func GetSysTenantId() uint32 {
	return sysAccountID
}

func GetUserRoot() string {
	return rootName
}

func GetUserRootId() uint32 {
	return rootID
}

func GetDefaultRole() string {
	return moAdminRoleName
}

func GetDefaultRoleId() uint32 {
	return moAdminRoleID
}

func GetAccountAdminRole() string {
	return accountAdminRoleName
}

func GetAccountAdminRoleId() uint32 {
	return accountAdminRoleID
}

func GetAdminUserId() uint32 {
	return dumpID + 1
}

func GetBackgroundTenant() *TenantInfo {
	return &TenantInfo{
		Tenant:        GetDefaultTenant(),
		User:          GetUserRoot(),
		DefaultRole:   GetDefaultRole(),
		TenantID:      GetSysTenantId(),
		UserID:        GetUserRootId(),
		DefaultRoleID: GetDefaultRoleId(),
	}
}

func isCaseInsensitiveEqual(n string, role string) bool {
	return strings.ToLower(n) == role
}

func isPublicRole(n string) bool {
	return isCaseInsensitiveEqual(n, publicRoleName)
}

func isPredefinedRole(r string) bool {
	n := strings.ToLower(r)
	return n == publicRoleName || n == accountAdminRoleName || n == moAdminRoleName
}

func isSysTenant(n string) bool {
	return isCaseInsensitiveEqual(n, sysAccountName)
}

// splitUserInput splits user input into account info
func splitUserInput(ctx context.Context, userInput string, delimiter byte) (*TenantInfo, error) {
	p := strings.IndexByte(userInput, delimiter)
	if p == -1 {
		return &TenantInfo{
			Tenant:    GetDefaultTenant(),
			User:      userInput,
			delimiter: delimiter,
		}, nil
	} else {
		tenant := userInput[:p]
		if len(tenant) == 0 {
			return &TenantInfo{}, moerr.NewInternalErrorf(ctx, "invalid tenant name '%s'", tenant)
		}
		userRole := userInput[p+1:]
		p2 := strings.IndexByte(userRole, delimiter)
		if p2 == -1 {
			//tenant:user
			user := userRole
			if len(user) == 0 {
				return &TenantInfo{}, moerr.NewInternalErrorf(ctx, "invalid user name '%s'", user)
			}
			return &TenantInfo{
				Tenant:    tenant,
				User:      user,
				delimiter: delimiter,
			}, nil
		} else {
			user := userRole[:p2]
			if len(user) == 0 {
				return &TenantInfo{}, moerr.NewInternalErrorf(ctx, "invalid user name '%s'", user)
			}
			role := userRole[p2+1:]
			if len(role) == 0 {
				return &TenantInfo{}, moerr.NewInternalErrorf(ctx, "invalid role name '%s'", role)
			}
			return &TenantInfo{
				Tenant:      tenant,
				User:        user,
				DefaultRole: role,
				delimiter:   delimiter,
			}, nil
		}
	}
}

//GetTenantInfo extract tenant info from the input of the user.
/**
The format of the user
1. tenant:user:role
2. tenant:user
3. user

a new format:
1. tenant#user#role
2. tenant#user
*/
func GetTenantInfo(ctx context.Context, userInput string) (*TenantInfo, error) {
	userInput = getUserPart(userInput)
	if strings.IndexByte(userInput, ':') != -1 {
		return splitUserInput(ctx, userInput, ':')
	} else if strings.IndexByte(userInput, '#') != -1 {
		return splitUserInput(ctx, userInput, '#')
	} else if strings.Contains(userInput, "%3A") {
		newUserInput := strings.ReplaceAll(userInput, "%3A", ":")
		return splitUserInput(ctx, newUserInput, ':')
	}
	return splitUserInput(ctx, userInput, ':')
}

// getUserPart gets the username part from the full string.
// The full string could contain CN label information which
// is used by proxy module.
func getUserPart(user string) string {
	if pos := strings.IndexByte(user, '?'); pos != -1 {
		return user[:pos]
	}
	return user
}

// getLabelPart gets the label part from the full string.
// The full string could contain CN label information which
// is used by proxy module.
func getLabelPart(user string) string {
	parts := strings.Split(user, "?")
	if len(parts) > 1 {
		return parts[1]
	}
	return ""
}

// ParseLabel parses the label string. The labels are separated by
// ",", key and value are separated by "=".
func ParseLabel(labelStr string) (map[string]string, error) {
	labelMap := make(map[string]string)
	if len(labelStr) == 0 {
		return labelMap, nil
	}
	const delimiter1 = ","
	const delimiter2 = "="
	kvs := strings.Split(labelStr, delimiter1)
	for _, label := range kvs {
		parts := strings.Split(label, delimiter2)
		if len(parts) == 2 && len(parts[0]) != 0 && len(parts[1]) != 0 {
			labelMap[parts[0]] = parts[1]
		} else {
			return nil, moerr.NewInternalErrorNoCtx("invalid label format: should be like 'a=b'")
		}
	}
	return labelMap, nil
}

// initUser for initialization or something special
type initUser struct {
	account  *TenantInfo
	password []byte
}

var (
	specialUsers struct {
		sync.RWMutex
		users map[string]*initUser
	}
)

func setSpecialUser(userName string, user *initUser) {
	specialUsers.Lock()
	if specialUsers.users == nil {
		specialUsers.users = make(map[string]*initUser)
	}
	specialUsers.users[userName] = user
	specialUsers.Unlock()
}

// SetSpecialUser saves the user for initialization
// !!!NOTE: userName must not contain Colon ':'
func SetSpecialUser(username string, password []byte) {
	acc := &TenantInfo{
		Tenant:        sysAccountName,
		User:          username,
		DefaultRole:   moAdminRoleName,
		TenantID:      sysAccountID,
		UserID:        math.MaxUint32,
		DefaultRoleID: moAdminRoleID,
	}

	user := &initUser{
		account:  acc,
		password: password,
	}
	setSpecialUser(username, user)
}

// isSpecialUser checks the user is the one for initialization
func isSpecialUser(userName string) (bool, []byte, *TenantInfo) {
	specialUsers.RLock()
	defer specialUsers.RUnlock()

	if user, ok := specialUsers.users[userName]; ok {
		return true, user.password, user.account
	}
	return false, nil, nil
}

const (
// createMoUserIndex      = 0
// createMoAccountIndex = 1
// createMoRoleIndex      = 2
// createMoUserGrantIndex = 3
// createMoRoleGrantIndex = 4
// createMoRolePrivIndex  = 5
)

const (
	//tenant
	sysAccountID       = 0
	sysAccountName     = "sys"
	sysAccountStatus   = "open"
	sysAccountComments = "system account"

	//role
	moAdminRoleID   = 0
	moAdminRoleName = "moadmin"
	//	moAdminRoleComment      = "super admin role"
	publicRoleID   = 1
	publicRoleName = "public"
	//	publicRoleComment       = "public role"
	accountAdminRoleID   = 2
	accountAdminRoleName = "accountadmin"
	//	accountAdminRoleComment = "account admin role"

	//user
	userStatusLock        = "lock"
	userStatusUnlock      = "unlock"
	userStatusLockForever = "forbid" // only varchar(8) for status. so use "forbid" not "lock forever"

	defaultPasswordEnv = "DEFAULT_PASSWORD"

	rootID            = 0
	rootHost          = "localhost"
	rootName          = "root"
	rootPassword      = "111"
	rootStatus        = userStatusUnlock
	rootExpiredTime   = "NULL"
	rootLoginType     = "PASSWORD"
	rootCreatorID     = rootID
	rootOwnerRoleID   = moAdminRoleID
	rootDefaultRoleID = moAdminRoleID

	dumpID   = 1
	dumpHost = "localhost"
	dumpName = "dump"
	//dumpPassword      = "111"
	dumpStatus        = userStatusUnlock
	dumpExpiredTime   = "NULL"
	dumpLoginType     = "PASSWORD"
	dumpCreatorID     = rootID
	dumpOwnerRoleID   = moAdminRoleID
	dumpDefaultRoleID = moAdminRoleID

	moCatalog = "mo_catalog"

	SaveQueryResult    = "save_query_result"
	QueryResultMaxsize = "query_result_maxsize"
	QueryResultTimeout = "query_result_timeout"
)

type objectType int

const (
	objectTypeDatabase objectType = iota
	objectTypeTable
	objectTypeFunction
	objectTypeAccount
	objectTypeNone

	objectIDAll = 0 //denotes all objects in the object type
)

func (ot objectType) String() string {
	switch ot {
	case objectTypeDatabase:
		return "database"
	case objectTypeTable:
		return "table"
	case objectTypeFunction:
		return "function"
	case objectTypeAccount:
		return "account"
	case objectTypeNone:
		return "none"
	}
	panic("unsupported object type")
}

type privilegeLevelType int

const (
	//*
	privilegeLevelStar privilegeLevelType = iota
	//*.*
	privilegeLevelStarStar
	//db_name
	privilegeLevelDatabase
	//db_name.*
	privilegeLevelDatabaseStar
	//db_name.tbl_name
	privilegeLevelDatabaseTable
	//tbl_name
	privilegeLevelTable
	//db_name.routine_name
	privilegeLevelRoutine
	//
	privilegeLevelEnd
)

func (plt privilegeLevelType) String() string {
	switch plt {
	case privilegeLevelStar:
		return "*"
	case privilegeLevelStarStar:
		return "*.*"
	case privilegeLevelDatabase:
		return "d"
	case privilegeLevelDatabaseStar:
		return "d.*"
	case privilegeLevelDatabaseTable:
		return "d.t"
	case privilegeLevelTable:
		return "t"
	case privilegeLevelRoutine:
		return "r"
	}
	panic(fmt.Sprintf("no such privilege level type %d", plt))
}

type PrivilegeType int

const (
	PrivilegeTypeCreateAccount PrivilegeType = iota
	PrivilegeTypeDropAccount
	PrivilegeTypeAlterAccount
	PrivilegeTypeCreateUser
	PrivilegeTypeDropUser
	PrivilegeTypeAlterUser
	PrivilegeTypeCreateRole
	PrivilegeTypeDropRole
	PrivilegeTypeAlterRole
	PrivilegeTypeCreateDatabase
	PrivilegeTypeDropDatabase
	PrivilegeTypeShowDatabases
	PrivilegeTypeConnect
	PrivilegeTypeManageGrants
	PrivilegeTypeAccountAll
	PrivilegeTypeAccountOwnership
	PrivilegeTypeUserOwnership
	PrivilegeTypeRoleOwnership
	PrivilegeTypeShowTables
	PrivilegeTypeCreateObject //includes: table, view, stream, sequence, function, dblink,etc
	PrivilegeTypeCreateTable
	PrivilegeTypeCreateView
	PrivilegeTypeDropObject
	PrivilegeTypeDropTable
	PrivilegeTypeDropView
	PrivilegeTypeAlterObject
	PrivilegeTypeAlterTable
	PrivilegeTypeAlterView
	PrivilegeTypeDatabaseAll
	PrivilegeTypeDatabaseOwnership
	PrivilegeTypeSelect
	PrivilegeTypeInsert
	PrivilegeTypeUpdate
	PrivilegeTypeTruncate
	PrivilegeTypeDelete
	PrivilegeTypeReference
	PrivilegeTypeIndex //include create/alter/drop index
	PrivilegeTypeTableAll
	PrivilegeTypeTableOwnership
	PrivilegeTypeExecute
	PrivilegeTypeCanGrantRoleToOthersInCreateUser // used in checking the privilege of CreateUser with the default role
	PrivilegeTypeValues
	PrivilegeTypeUpgradeAccount
)

type PrivilegeScope uint8

const (
	PrivilegeScopeSys      PrivilegeScope = 1
	PrivilegeScopeAccount  PrivilegeScope = 2
	PrivilegeScopeUser     PrivilegeScope = 4
	PrivilegeScopeRole     PrivilegeScope = 8
	PrivilegeScopeDatabase PrivilegeScope = 16
	PrivilegeScopeTable    PrivilegeScope = 32
	PrivilegeScopeRoutine  PrivilegeScope = 64
)

func (ps PrivilegeScope) String() string {
	sb := strings.Builder{}
	first := true
	for i := 0; i < 8; i++ {
		var s string
		switch ps & (1 << i) {
		case PrivilegeScopeSys:
			s = "sys"
		case PrivilegeScopeAccount:
			s = "account"
		case PrivilegeScopeUser:
			s = "user"
		case PrivilegeScopeRole:
			s = "role"
		case PrivilegeScopeDatabase:
			s = "database"
		case PrivilegeScopeTable:
			s = "table"
		case PrivilegeScopeRoutine:
			s = "routine"
		default:
			s = ""
		}
		if len(s) != 0 {
			if !first {
				sb.WriteString(",")
			} else {
				first = false
			}
			sb.WriteString(s)
		}
	}
	return sb.String()
}

func (pt PrivilegeType) String() string {
	switch pt {
	case PrivilegeTypeCreateAccount:
		return "create account"
	case PrivilegeTypeDropAccount:
		return "drop account"
	case PrivilegeTypeAlterAccount:
		return "alter account"
	case PrivilegeTypeUpgradeAccount:
		return "upgrade account"
	case PrivilegeTypeCreateUser:
		return "create user"
	case PrivilegeTypeDropUser:
		return "drop user"
	case PrivilegeTypeAlterUser:
		return "alter user"
	case PrivilegeTypeCreateRole:
		return "create role"
	case PrivilegeTypeDropRole:
		return "drop role"
	case PrivilegeTypeAlterRole:
		return "alter role"
	case PrivilegeTypeCreateDatabase:
		return "create database"
	case PrivilegeTypeDropDatabase:
		return "drop database"
	case PrivilegeTypeShowDatabases:
		return "show databases"
	case PrivilegeTypeConnect:
		return "connect"
	case PrivilegeTypeManageGrants:
		return "manage grants"
	case PrivilegeTypeAccountAll:
		return "account all"
	case PrivilegeTypeAccountOwnership:
		return "account ownership"
	case PrivilegeTypeUserOwnership:
		return "user ownership"
	case PrivilegeTypeRoleOwnership:
		return "role ownership"
	case PrivilegeTypeShowTables:
		return "show tables"
	case PrivilegeTypeCreateObject:
		return "create object"
	case PrivilegeTypeCreateTable:
		return "create table"
	case PrivilegeTypeCreateView:
		return "create view"
	case PrivilegeTypeDropObject:
		return "drop object"
	case PrivilegeTypeDropTable:
		return "drop table"
	case PrivilegeTypeDropView:
		return "drop view"
	case PrivilegeTypeAlterObject:
		return "alter object"
	case PrivilegeTypeAlterTable:
		return "alter table"
	case PrivilegeTypeAlterView:
		return "alter view"
	case PrivilegeTypeDatabaseAll:
		return "database all"
	case PrivilegeTypeDatabaseOwnership:
		return "database ownership"
	case PrivilegeTypeSelect:
		return "select"
	case PrivilegeTypeInsert:
		return "insert"
	case PrivilegeTypeUpdate:
		return "update"
	case PrivilegeTypeTruncate:
		return "truncate"
	case PrivilegeTypeDelete:
		return "delete"
	case PrivilegeTypeReference:
		return "reference"
	case PrivilegeTypeIndex:
		return "index"
	case PrivilegeTypeTableAll:
		return "table all"
	case PrivilegeTypeTableOwnership:
		return "table ownership"
	case PrivilegeTypeExecute:
		return "execute"
	case PrivilegeTypeValues:
		return "values"
	}
	panic(fmt.Sprintf("no such privilege type %d", pt))
}

func (pt PrivilegeType) Scope() PrivilegeScope {
	switch pt {
	case PrivilegeTypeCreateAccount:
		return PrivilegeScopeSys
	case PrivilegeTypeDropAccount:
		return PrivilegeScopeSys
	case PrivilegeTypeAlterAccount:
		return PrivilegeScopeSys
	case PrivilegeTypeUpgradeAccount:
		return PrivilegeScopeSys
	case PrivilegeTypeCreateUser:
		return PrivilegeScopeAccount
	case PrivilegeTypeDropUser:
		return PrivilegeScopeAccount
	case PrivilegeTypeAlterUser:
		return PrivilegeScopeAccount
	case PrivilegeTypeCreateRole:
		return PrivilegeScopeAccount
	case PrivilegeTypeDropRole:
		return PrivilegeScopeAccount
	case PrivilegeTypeAlterRole:
		return PrivilegeScopeAccount
	case PrivilegeTypeCreateDatabase:
		return PrivilegeScopeAccount
	case PrivilegeTypeDropDatabase:
		return PrivilegeScopeAccount
	case PrivilegeTypeShowDatabases:
		return PrivilegeScopeAccount
	case PrivilegeTypeConnect:
		return PrivilegeScopeAccount
	case PrivilegeTypeManageGrants:
		return PrivilegeScopeAccount
	case PrivilegeTypeAccountAll:
		return PrivilegeScopeAccount
	case PrivilegeTypeAccountOwnership:
		return PrivilegeScopeAccount
	case PrivilegeTypeUserOwnership:
		return PrivilegeScopeUser
	case PrivilegeTypeRoleOwnership:
		return PrivilegeScopeRole
	case PrivilegeTypeShowTables:
		return PrivilegeScopeDatabase
	case PrivilegeTypeCreateObject, PrivilegeTypeCreateTable, PrivilegeTypeCreateView:
		return PrivilegeScopeDatabase
	case PrivilegeTypeDropObject, PrivilegeTypeDropTable, PrivilegeTypeDropView:
		return PrivilegeScopeDatabase
	case PrivilegeTypeAlterObject, PrivilegeTypeAlterTable, PrivilegeTypeAlterView:
		return PrivilegeScopeDatabase
	case PrivilegeTypeDatabaseAll:
		return PrivilegeScopeDatabase
	case PrivilegeTypeDatabaseOwnership:
		return PrivilegeScopeDatabase
	case PrivilegeTypeSelect:
		return PrivilegeScopeTable
	case PrivilegeTypeInsert:
		return PrivilegeScopeTable
	case PrivilegeTypeUpdate:
		return PrivilegeScopeTable
	case PrivilegeTypeTruncate:
		return PrivilegeScopeTable
	case PrivilegeTypeDelete:
		return PrivilegeScopeTable
	case PrivilegeTypeReference:
		return PrivilegeScopeTable
	case PrivilegeTypeIndex:
		return PrivilegeScopeTable
	case PrivilegeTypeTableAll:
		return PrivilegeScopeTable
	case PrivilegeTypeTableOwnership:
		return PrivilegeScopeTable
	case PrivilegeTypeExecute:
		return PrivilegeScopeTable
	case PrivilegeTypeValues:
		return PrivilegeScopeTable
	}
	panic(fmt.Sprintf("no such privilege type %d", pt))
}

var (
	sysDatabases = map[string]int8{
		"mo_catalog":         0,
		"information_schema": 0,
		"system":             0,
		"system_metrics":     0,
		"mysql":              0,
		"mo_task":            0,
	}
	sysWantedTables = map[string]int8{
		"mo_user":                     0,
		"mo_account":                  0,
		"mo_role":                     0,
		"mo_user_grant":               0,
		"mo_role_grant":               0,
		"mo_role_privs":               0,
		"mo_user_defined_function":    0,
		"mo_stored_procedure":         0,
		"mo_mysql_compatibility_mode": 0,
		"mo_stages":                   0,
		catalog.MOAutoIncrTable:       0,
		"mo_sessions":                 0,
		"mo_configurations":           0,
		"mo_locks":                    0,
		"mo_variables":                0,
		"mo_transactions":             0,
		"mo_cache":                    0,
		"mo_snapshots":                0,
		"mo_cdc_task":                 0,
		"mo_cdc_watermark":            0,
		catalog.MO_TABLE_STATS:        0,
		catalog.MO_MERGE_SETTINGS:     0,
		catalog.MO_ISCP_LOG:           0,
<<<<<<< HEAD
		catalog.MO_INDEX_UPDATE:       0,
=======
		catalog.MO_BRANCH_METADATA:    0,
>>>>>>> 0b569156
	}
	sysAccountTables = map[string]struct{}{
		catalog.MOVersionTable:       {},
		catalog.MOUpgradeTable:       {},
		catalog.MOUpgradeTenantTable: {},
		catalog.MO_PITR:              {},
		catalog.MOPartitionMetadata:  {},
		catalog.MOPartitionTables:    {},
	}
	//predefined tables of the database mo_catalog in every account
	predefinedTables = map[string]int8{
		"mo_database":                 0,
		"mo_tables":                   0,
		"mo_columns":                  0,
		"mo_account":                  0,
		"mo_user":                     0,
		"mo_role":                     0,
		"mo_user_grant":               0,
		"mo_role_grant":               0,
		"mo_role_privs":               0,
		"mo_user_defined_function":    0,
		"mo_stored_procedure":         0,
		"mo_mysql_compatibility_mode": 0,
		catalog.MOAutoIncrTable:       0,
		"mo_indexes":                  0,
		"mo_table_partitions":         0,
		"mo_pubs":                     0,
		"mo_stages":                   0,
		"mo_sessions":                 0,
		"mo_configurations":           0,
		"mo_locks":                    0,
		"mo_variables":                0,
		"mo_transactions":             0,
		"mo_cache":                    0,
		"mo_foreign_keys":             0,
		"mo_snapshots":                0,
		"mo_subs":                     0,
		"mo_shards":                   0,
		"mo_shards_metadata":          0,
		"mo_cdc_task":                 0,
		"mo_cdc_watermark":            0,
		catalog.MO_TABLE_STATS:        0,
		catalog.MO_ACCOUNT_LOCK:       0,
		catalog.MO_MERGE_SETTINGS:     0,
		catalog.MO_ISCP_LOG:           0,
<<<<<<< HEAD
		catalog.MO_INDEX_UPDATE:       0,
=======
		catalog.MO_BRANCH_METADATA:    0,
>>>>>>> 0b569156
	}
	createDbInformationSchemaSql = "create database information_schema;"
	createAutoTableSql           = MoCatalogMoAutoIncrTableDDL
	// mo_indexes is a data dictionary table, must be created first when creating tenants, and last when deleting tenants
	// mo_indexes table does not have `auto_increment` column,
	createMoIndexesSql = MoCatalogMoIndexesDDL

	createMoForeignKeysSql = MoCatalogMoForeignKeysDDL

	createMoTablePartitionsSql = MoCatalogMoTablePartitionsDDL

	//the sqls creating many tables for the tenant.
	//Wrap them in a transaction
	createSqls = []string{
		MoCatalogMoUserDDL,
		MoCatalogMoAccountDDL,
		MoCatalogMoRoleDDL,
		MoCatalogMoUserGrantDDL,
		MoCatalogMoRoleGrantDDL,
		MoCatalogMoRolePrivsDDL,
		MoCatalogMoUserDefinedFunctionDDL,
		MoCatalogMoMysqlCompatibilityModeDDL,
		MoCatalogMoSnapshotsDDL,
		MoCatalogMoPubsDDL,
		MoCatalogMoSubsDDL,
		MoCatalogMoStoredProcedureDDL,
		MoCatalogMoStagesDDL,
		MoCatalogMoSessionsDDL,
		MoCatalogMoConfigurationsDDL,
		MoCatalogMoLocksDDL,
		MoCatalogMoVariablesDDL,
		MoCatalogMoTransactionsDDL,
		MoCatalogMoCacheDDL,
		MoCatalogMoCdcTaskDDL,
		MoCatalogMoCdcWatermarkDDL,
		MoCatalogMoDataKeyDDL,
		MoCatalogMoTableStatsDDL,
		MoCatalogMoAccountLockDDL,
		MoCatalogMergeSettingsDDL,
		MoCatalogMergeSettingsInitData,
		MoCatalogMoISCPLogDDL,
<<<<<<< HEAD
		MoCatalogMoIndexUpdateDDL,
=======
		MoCatalogBranchMetadataDDL,
>>>>>>> 0b569156
	}

	//drop tables for the tenant
	dropSqls = []string{
		`drop table if exists mo_catalog.mo_user;`,
		`drop table if exists mo_catalog.mo_role;`,
		`drop table if exists mo_catalog.mo_user_grant;`,
		`drop table if exists mo_catalog.mo_role_grant;`,
		`drop table if exists mo_catalog.mo_role_privs;`,
		`drop table if exists mo_catalog.mo_user_defined_function;`,
		`drop table if exists mo_catalog.mo_stored_procedure;`,
		`drop table if exists mo_catalog.mo_stages;`,
		`drop view if exists mo_catalog.mo_sessions;`,
		`drop view if exists mo_catalog.mo_configurations;`,
		`drop view if exists mo_catalog.mo_locks;`,
		`drop view if exists mo_catalog.mo_variables;`,
		`drop view if exists mo_catalog.mo_transactions;`,
		`drop view if exists mo_catalog.mo_cache;`,
		`drop table if exists mo_catalog.mo_snapshots;`,
	}
	dropMoMysqlCompatibilityModeSql = `drop table if exists mo_catalog.mo_mysql_compatibility_mode;`
	dropAutoIcrColSql               = fmt.Sprintf("drop table if exists mo_catalog.`%s`;", catalog.MOAutoIncrTable)
	dropMoIndexes                   = fmt.Sprintf("drop table if exists `%s`.`%s`;", catalog.MO_CATALOG, catalog.MO_INDEXES)
	dropMoTablePartitions           = fmt.Sprintf("drop table if exists `%s`.`%s`;", catalog.MO_CATALOG, catalog.MO_TABLE_PARTITIONS)
	dropMoForeignKeys               = `drop table if exists mo_catalog.mo_foreign_keys;`
	dropPartitionMetadata           = fmt.Sprintf("drop table if exists mo_catalog.`%s`;", catalog.MOPartitionMetadata)
	dropPartitionTables             = fmt.Sprintf("drop table if exists mo_catalog.`%s`;", catalog.MOPartitionTables)

	initMoMysqlCompatibilityModeFormat = `insert into mo_catalog.mo_mysql_compatibility_mode(
		account_id,
		account_name,
		dat_name,
		variable_name,
		variable_value, system_variables) values (%d, "%s", "%s", "%s", "%s", %v);`

	insertIntoMoStages = `insert into mo_catalog.mo_stages(
		stage_name,
		url,
		stage_credentials,
		stage_status,
		created_time,
		comment) values ('%s','%s', '%s', '%s','%s', '%s');`

	initMoUserDefinedFunctionFormat = `insert into mo_catalog.mo_user_defined_function(
			name,
			owner,
			args,
			retType,
			body,
			language,
			db,
			definer,
			modified_time,
			created_time,
			type,
			security_type,
			comment,
			character_set_client,
			collation_connection,
			database_collation) values ("%s",%d,'%s',"%s","%s","%s","%s","%s","%s","%s","%s","%s","%s","%s","%s","%s");`

	updateMoUserDefinedFunctionFormat = `update mo_catalog.mo_user_defined_function
			set owner = %d, 
			    args = '%s',
			    retType = '%s',
			    body = '%s',
			    language = '%s',
			    definer = '%s',
			    modified_time = '%s',
			    type = '%s',
			    security_type = '%s',
			    comment = '%s',
			    character_set_client = '%s',
			    collation_connection = '%s',
			    database_collation = '%s'
			where function_id = %d;`

	initMoStoredProcedureFormat = `insert into mo_catalog.mo_stored_procedure(
		name,
		args,
		lang,
		body,
		db,
		definer,
		modified_time,
		created_time,
		type,
		security_type,
		comment,
		character_set_client,
		collation_connection,
		database_collation) values ('%s','%s','%s','%s','%s','%s','%s','%s','%s','%s','%s','%s','%s', '%s');`

	updateMoStoredProcedureFormat = `update mo_catalog.mo_stored_procedure
			set 
			    args = '%s',
				lang = '%s',
			    body = '%s',
				db = '%s',
			    definer = '%s',
			    modified_time = '%s',
			    type = '%s',
			    security_type = '%s',
			    comment = '%s',
			    character_set_client = '%s',
			    collation_connection = '%s',
			    database_collation = '%s'
			where proc_id = %d;`

	initMoAccountFormat = `insert into mo_catalog.mo_account(
				account_id,
				account_name,
                admin_name,
				status,
				created_time,
				comments,
                create_version) values (%d,"%s","%s","%s","%s","%s","%s");`
	initMoAccountWithoutIDFormat = `insert into mo_catalog.mo_account(
				account_name,
                admin_name,
				status,
				created_time,
				comments,
				create_version) values ("%s","%s","%s","%s","%s","%s");`
	initMoRoleFormat = `insert into mo_catalog.mo_role(
				role_id,
				role_name,
				creator,
				owner,
				created_time,
				comments
			) values (%d,"%s",%d,%d,"%s","%s");`
	initMoRoleWithoutIDFormat = `insert into mo_catalog.mo_role(
				role_name,
				creator,
				owner,
				created_time,
				comments
			) values ("%s",%d,%d,"%s","%s");`
	initMoUserFormat = `insert into mo_catalog.mo_user(
				user_id,
				user_host,
				user_name,
				authentication_string,
				status,
				created_time,
				expired_time,
				login_type,
				creator,
				owner,
				default_role
    		) values(%d,"%s","%s","%s","%s","%s",%s, "%s",%d,%d,%d);`
	initMoUserWithoutIDFormat = `insert into mo_catalog.mo_user(
				user_host,
				user_name,
				authentication_string,
				status,
				created_time,
				expired_time,
				password_history,
				login_type,
				creator,
				owner,
				default_role
    		) values("%s", "%s", "%s", "%s", "%s", %s, '%s', "%s",%d, %d, %d);`
	initMoRolePrivFormat = `insert into mo_catalog.mo_role_privs(
				role_id,
				role_name,
				obj_type,
				obj_id,
				privilege_id,
				privilege_name,
				privilege_level,
				operation_user_id,
				granted_time,
				with_grant_option
			) values(%d,"%s","%s",%d,%d,"%s","%s",%d,"%s",%v);`
	initMoUserGrantFormat = `insert into mo_catalog.mo_user_grant(
            	role_id,
				user_id,
				granted_time,
				with_grant_option
			) values(%d,%d,"%s",%v);`
)

const (
	//privilege verification
	checkTenantFormat = `select account_id,account_name,status,version,suspended_time,create_version from mo_catalog.mo_account where account_name = "%s" order by account_id;`

	updateCommentsOfAccountFormat = `update mo_catalog.mo_account set comments = "%s" where account_name = "%s" order by account_id;`

	updateStatusOfAccountFormat = `update mo_catalog.mo_account set status = "%s",suspended_time = "%s" where account_name = "%s" order by account_id;`

	updateStatusAndVersionOfAccountFormat = `update mo_catalog.mo_account set status = "%s",version = %d,suspended_time = default where account_name = "%s";`

	deleteAccountFromMoAccountFormat = `delete from mo_catalog.mo_account where account_name = "%s" order by account_id;`

	lockMoAccountNameFormat = `select account_name from mo_catalog.__mo_account_lock where account_name = "%s" for update;`

	deletePitrFromMoPitrFormat = `delete from mo_catalog.mo_pitr where create_account = %d;`

	getPasswordOfUserFormat = `select user_id, authentication_string, default_role from mo_catalog.mo_user where user_name = "%s" order by user_id;`

	getLockInfoOfUserFormat = `select status, login_attempts, lock_time from mo_catalog.mo_user where user_name = "%s" order by user_id;`

	getExpiredTimeOfUserFormat = `select password_last_changed from mo_catalog.mo_user where user_name = "%s" order by user_id;`

	getPasswordHistotyOfUsrFormat = `select password_history from mo_catalog.mo_user where user_name = "%s";`

	updatePasswordHistoryOfUserFormat = `update mo_catalog.mo_user set password_history = '%s' where user_name = "%s";`

	updatePasswordOfUserFormat = `update mo_catalog.mo_user set authentication_string = "%s" , password_last_changed = utc_timestamp() where user_name = "%s" order by user_id;`

	updateStatusUnlockOfUserFormat = `update mo_catalog.mo_user set status = "%s", login_attempts = 0 where user_name = "%s" order by user_id;`

	updateLoginAttemptsOfUserFormat = `update mo_catalog.mo_user set login_attempts = login_attempts + 1  where user_name = "%s";`

	updateLockTimeOfUserFormat = `update mo_catalog.mo_user set lock_time = utc_timestamp() where user_name = "%s";`

	updateStatusLockOfUserFormat = `update mo_catalog.mo_user set status = "%s", login_attempts = login_attempts + 1, lock_time = utc_timestamp() where user_name = "%s";`

	updateStatusLockOfUserForeverFormat = `update mo_catalog.mo_user set status = "%s" where user_name = "%s";`

	checkRoleExistsFormat = `select role_id from mo_catalog.mo_role where role_id = %d and role_name = "%s";`

	roleNameOfRoleIdFormat = `select role_name from mo_catalog.mo_role where role_id = %d;`

	roleIdOfRoleFormat = `select role_id from mo_catalog.mo_role where role_name = "%s" order by role_id;`

	//operations on the mo_user_grant
	getRoleOfUserFormat = `select r.role_id from  mo_catalog.mo_role r, mo_catalog.mo_user_grant ug where ug.role_id = r.role_id and ug.user_id = %d and r.role_name = "%s";`

	getRoleIdOfUserIdFormat = `select role_id,with_grant_option from mo_catalog.mo_user_grant where user_id = %d;`

	checkUserGrantFormat = `select role_id,user_id,with_grant_option from mo_catalog.mo_user_grant where role_id = %d and user_id = %d;`

	checkUserHasRoleFormat = `select u.user_id,ug.role_id from mo_catalog.mo_user u, mo_catalog.mo_user_grant ug where u.user_id = ug.user_id and u.user_name = "%s" and ug.role_id = %d;`

	//with_grant_option = true
	checkUserGrantWGOFormat = `select role_id,user_id from mo_catalog.mo_user_grant where with_grant_option = true and role_id = %d and user_id = %d;`

	updateUserGrantFormat = `update mo_catalog.mo_user_grant set granted_time = "%s", with_grant_option = %v where role_id = %d and user_id = %d;`

	insertUserGrantFormat = `insert into mo_catalog.mo_user_grant(role_id,user_id,granted_time,with_grant_option) values (%d,%d,"%s",%v);`

	deleteUserGrantFormat = `delete from mo_catalog.mo_user_grant where role_id = %d and user_id = %d;`

	//operations on the mo_role_grant
	checkRoleGrantFormat = `select granted_id,grantee_id,with_grant_option from mo_catalog.mo_role_grant where granted_id = %d and grantee_id = %d;`

	//with_grant_option = true
	getRoleGrantWGOFormat = `select grantee_id from mo_catalog.mo_role_grant where with_grant_option = true and granted_id = %d;`

	updateRoleGrantFormat = `update mo_catalog.mo_role_grant set operation_role_id = %d, operation_user_id = %d, granted_time = "%s", with_grant_option = %v where granted_id = %d and grantee_id = %d;`

	insertRoleGrantFormat = `insert mo_catalog.mo_role_grant(granted_id,grantee_id,operation_role_id,operation_user_id,granted_time,with_grant_option) values (%d,%d,%d,%d,"%s",%v);`

	deleteRoleGrantFormat = `delete from mo_catalog.mo_role_grant where granted_id = %d and grantee_id = %d;`

	getAllStuffRoleGrantFormat = `select granted_id,grantee_id,with_grant_option from mo_catalog.mo_role_grant;`

	getInheritedRoleIdOfRoleIdFormat = `select granted_id,with_grant_option from mo_catalog.mo_role_grant where grantee_id = %d;`

	checkRoleHasPrivilegeFormat = `select role_id,with_grant_option from mo_catalog.mo_role_privs where role_id = %d and obj_type = "%s" and obj_id = %d and privilege_id = %d;`

	//with_grant_option = true
	checkRoleHasPrivilegeWGOFormat = `select role_id from mo_catalog.mo_role_privs where with_grant_option = true and privilege_id = %d;`

	checkRoleHasPrivilegeWGOOrWithOwnershipFormat = `select distinct role_id from mo_catalog.mo_role_privs where (with_grant_option = true and (privilege_id = %d or privilege_id = %d)) or privilege_id = %d;`

	updateRolePrivsFormat = `update mo_catalog.mo_role_privs set operation_user_id = %d, granted_time = "%s", with_grant_option = %v where role_id = %d and obj_type = "%s" and obj_id = %d and privilege_id = %d;`

	insertRolePrivsFormat = `insert into mo_catalog.mo_role_privs(role_id,role_name,obj_type,obj_id,privilege_id,privilege_name,privilege_level,operation_user_id,granted_time,with_grant_option) 
								values (%d,"%s","%s",%d,%d,"%s","%s",%d,"%s",%v);`

	deleteRolePrivsFormat = `delete from mo_catalog.mo_role_privs 
       									where role_id = %d 
       									    and obj_type = "%s" 
       									    and obj_id = %d 
       									    and privilege_id = %d 
       									    and privilege_level = "%s";`

	checkDatabaseFormat = `select dat_id from mo_catalog.mo_database where datname = "%s";`

	checkDatabaseWithOwnerFormat = `select dat_id, owner from mo_catalog.mo_database where datname = "%s" and account_id = %d;`

	checkDatabaseTableFormat = `select rel_id from mo_catalog.mo_tables where relname = "%s" and reldatabase = "%s" and account_id = %d;`

	//TODO:fix privilege_level string and obj_type string
	//For object_type : table, privilege_level : *.*
	checkWithGrantOptionForTableStarStar = `select rp.privilege_id,rp.with_grant_option
				from mo_catalog.mo_database d, mo_catalog.mo_tables t, mo_catalog.mo_role_privs rp
				where d.dat_id = t.reldatabase_id
					and rp.obj_id = 0
					and rp.obj_type = "%s"
					and rp.role_id = %d
					and rp.privilege_id = %d
					and rp.privilege_level = "%s"
					and rp.with_grant_option = true;`

	//For object_type : table, privilege_level : db.*
	checkWithGrantOptionForTableDatabaseStar = `select rp.privilege_id,rp.with_grant_option
				from mo_catalog.mo_database d, mo_catalog.mo_tables t, mo_catalog.mo_role_privs rp
				where d.dat_id = t.reldatabase_id
					and rp.obj_id = 0
					and rp.obj_type = "%s"
					and rp.role_id = %d
					and rp.privilege_id = %d
					and rp.privilege_level = "%s"
					and d.datname = "%s"
					and rp.with_grant_option = true;`

	//For object_type : table, privilege_level : db.table
	checkWithGrantOptionForTableDatabaseTable = `select rp.privilege_id,rp.with_grant_option
				from mo_catalog.mo_database d, mo_catalog.mo_tables t, mo_catalog.mo_role_privs rp
				where d.dat_id = t.reldatabase_id
					and rp.obj_id = t.rel_id
					and rp.obj_type = "%s"
					and rp.role_id = %d
					and rp.privilege_id = %d
					and rp.privilege_level = "%s"
					and d.datname = "%s"
					and t.relname = "%s"
					and rp.with_grant_option = true;`

	//For object_type : database, privilege_level : *
	checkWithGrantOptionForDatabaseStar = `select rp.privilege_id,rp.with_grant_option
				from mo_catalog.mo_database d, mo_catalog.mo_tables t, mo_catalog.mo_role_privs rp
				where d.dat_id = t.reldatabase_id
					and rp.obj_id = 0
					and rp.obj_type = "%s"
					and rp.role_id = %d
					and rp.privilege_id = %d
					and rp.privilege_level = "%s"
					and rp.with_grant_option = true;`

	//For object_type : database, privilege_level : *.*
	checkWithGrantOptionForDatabaseStarStar = `select rp.privilege_id,rp.with_grant_option
				from mo_catalog.mo_database d, mo_catalog.mo_tables t, mo_catalog.mo_role_privs rp
				where d.dat_id = t.reldatabase_id
					and rp.obj_id = 0
					and rp.obj_type = "%s"
					and rp.role_id = %d
					and rp.privilege_id = %d
					and rp.privilege_level = "%s"
					and rp.with_grant_option = true;`

	//For object_type : database, privilege_level : db
	checkWithGrantOptionForDatabaseDB = `select rp.privilege_id,rp.with_grant_option
				from mo_catalog.mo_database d, mo_catalog.mo_tables t, mo_catalog.mo_role_privs rp
				where d.dat_id = t.reldatabase_id
					and rp.obj_id = d.dat_id
					and rp.obj_type = "%s"
					and rp.role_id = %d
					and rp.privilege_id = %d
					and rp.privilege_level = "%s"
					and  d.datname = "%s"
					and rp.with_grant_option = true;`

	//For object_type : account, privilege_level : *
	checkWithGrantOptionForAccountStar = `select rp.privilege_id,rp.with_grant_option
				from mo_catalog.mo_database d, mo_catalog.mo_tables t, mo_catalog.mo_role_privs rp
				where d.dat_id = t.reldatabase_id
					and rp.obj_id = 0
					and rp.obj_type = "%s"
					and rp.role_id = %d
					and rp.privilege_id = %d
					and rp.privilege_level = "%s"
					and rp.with_grant_option = true;`

	//for database.table or table
	//check the role has the table level privilege for the privilege level (d.t or t)
	checkRoleHasTableLevelPrivilegeFormat = `select rp.privilege_id,rp.with_grant_option
				from mo_catalog.mo_database d, mo_catalog.mo_tables t, mo_catalog.mo_role_privs rp
				where d.dat_id = t.reldatabase_id
					and rp.obj_id = t.rel_id
					and rp.obj_type = "%s"
					and rp.role_id = %d
					and rp.privilege_id = %d
					and rp.privilege_level in ("%s","%s")
					and d.datname = "%s"
					and t.relname = "%s";`

	//for database.* or *
	checkRoleHasTableLevelForDatabaseStarFormat = `select rp.privilege_id,rp.with_grant_option
				from mo_catalog.mo_database d, mo_catalog.mo_role_privs rp
				where d.dat_id = rp.obj_id
					and rp.obj_type = "%s"
					and rp.role_id = %d
					and rp.privilege_id = %d
					and rp.privilege_level in ("%s","%s")
					and d.datname = "%s";`

	//for *.*
	checkRoleHasTableLevelForStarStarFormat = `select rp.privilege_id,rp.with_grant_option
				from mo_catalog.mo_role_privs rp
				where rp.obj_id = 0
					and rp.obj_type = "%s"
					and rp.role_id = %d
					and rp.privilege_id = %d
					and rp.privilege_level = "%s";`

	//for * or *.*
	checkRoleHasDatabaseLevelForStarStarFormat = `select rp.privilege_id,rp.with_grant_option
				from mo_catalog.mo_role_privs rp
				where rp.obj_id = 0
					and rp.obj_type = "%s"
					and rp.role_id = %d
					and rp.privilege_id = %d
					and rp.privilege_level = "%s";`

	//for database
	checkRoleHasDatabaseLevelForDatabaseFormat = `select rp.privilege_id,rp.with_grant_option
				from mo_catalog.mo_database d, mo_catalog.mo_role_privs rp
				where d.dat_id = rp.obj_id
					and rp.obj_type = "%s"
					and rp.role_id = %d
					and rp.privilege_id = %d
					and rp.privilege_level = "%s"
					and d.datname = "%s";`

	//for *
	checkRoleHasAccountLevelForStarFormat = `select rp.privilege_id,rp.with_grant_option
				from mo_catalog.mo_role_privs rp
				where rp.obj_id = 0
					and rp.obj_type = "%s"
					and rp.role_id = %d
					and rp.privilege_id = %d
					and rp.privilege_level = "%s";`

	getUserRolesExpectPublicRoleFormat = `select role.role_id, role.role_name 
				from mo_catalog.mo_role role, mo_catalog.mo_user_grant mg 
				where role.role_id = mg.role_id 
					and role.role_id != %d  
					and mg.user_id = %d 
					order by role.created_time asc limit 1;`

	checkUdfArgs = `select args,function_id,body from mo_catalog.mo_user_defined_function where name = "%s" and db = "%s" order by function_id;`

	checkUdfWithDb = `select function_id,body from mo_catalog.mo_user_defined_function where db = "%s" order by function_id;`

	checkUdfExistence = `select function_id from mo_catalog.mo_user_defined_function where name = "%s" and db = "%s" and json_extract(args, '$[*].type') %s order by function_id;`

	checkStoredProcedureArgs = `select proc_id, args from mo_catalog.mo_stored_procedure where name = "%s" and db = "%s" order by proc_id;`

	checkProcedureExistence = `select proc_id from mo_catalog.mo_stored_procedure where name = "%s" and db = "%s" order by proc_id;`

	deleteProcedureUsingDB = `delete from mo_catalog.mo_stored_procedure where db = '%s';`

	//delete role from mo_role,mo_user_grant,mo_role_grant,mo_role_privs
	deleteRoleFromMoRoleFormat = `delete from mo_catalog.mo_role where role_id = %d order by role_id;`

	deleteRoleFromMoUserGrantFormat = `delete from mo_catalog.mo_user_grant where role_id = %d;`

	deleteRoleFromMoRoleGrantFormat = `delete from mo_catalog.mo_role_grant where granted_id = %d or grantee_id = %d;`

	deleteRoleFromMoRolePrivsFormat = `delete from mo_catalog.mo_role_privs where role_id = %d;`

	// grant ownership on database
	grantOwnershipOnDatabaseFormat = "grant ownership on database `%s` to `%s`;"

	// grant ownership on table
	grantOwnershipOnTableFormat = "grant ownership on table `%s`.`%s` to `%s`;"

	// revoke ownership on database owner
	revokeOwnershipFromDatabaseFormat = "revoke ownership on database `%s` from `%s`;"

	// revoke ownership on table owner
	revokeOwnershipFromTableFormat = "revoke ownership on table `%s`.`%s` from `%s`;"

	// get the owner of the database
	getOwnerOfDatabaseFormat = `select owner from mo_catalog.mo_database where datname = '%s';`

	// get the owner of the table
	getOwnerOfTableFormat = `select owner from mo_catalog.mo_tables where reldatabase = '%s' and relname = '%s';`

	// get the roles of the current user
	getRolesOfCurrentUserFormat = `select role_id from mo_catalog.mo_user_grant where user_id = %d;`

	//delete user from mo_user,mo_user_grant
	deleteUserFromMoUserFormat = `delete from mo_catalog.mo_user where user_id = %d;`

	deleteUserFromMoUserGrantFormat = `delete from mo_catalog.mo_user_grant where user_id = %d;`

	// delete user defined function from mo_user_defined_function
	deleteUserDefinedFunctionFormat = `delete from mo_catalog.mo_user_defined_function where function_id = %d;`

	// delete stored procedure from mo_user_defined_function
	deleteStoredProcedureFormat = `delete from mo_catalog.mo_stored_procedure where proc_id = %d;`

	// delete a tuple from mo_mysql_compatibility_mode when drop a database
	deleteMysqlCompatibilityModeFormat = `delete from mo_catalog.mo_mysql_compatibility_mode where dat_name = "%s";`

	getSystemVariableValueWithDatabaseFormat = `select variable_value from mo_catalog.mo_mysql_compatibility_mode where dat_name = "%s" and variable_name = "%s";`

	getSystemVariablesWithAccountFormat = `select variable_name, variable_value from mo_catalog.mo_mysql_compatibility_mode where account_id = %d and system_variables = true;`

	getSystemVariableWithAccountFormat = `select variable_name from mo_catalog.mo_mysql_compatibility_mode where account_id = %d and system_variables = true and variable_name = '%s';`

	insertSystemVariableWithAccountFormat = `insert into mo_catalog.mo_mysql_compatibility_mode(account_id, account_name, variable_name, variable_value, system_variables) values (%d, "%s", "%s", "%s", %v);`

	updateSystemVariableValueFormat = `update mo_catalog.mo_mysql_compatibility_mode set variable_value = '%s' where account_id = %d and variable_name = '%s' and system_variables = true;`

	updateConfigurationByDbNameAndAccountNameFormat = `update mo_catalog.mo_mysql_compatibility_mode set variable_value = '%s' where account_name = '%s' and dat_name = '%s' and variable_name = '%s';`

	updateConfigurationByAccountNameFormat = `update mo_catalog.mo_mysql_compatibility_mode set variable_value = '%s' where account_name = '%s' and variable_name = '%s';`

	checkStageFormat = `select stage_id, stage_name from mo_catalog.mo_stages where stage_name = "%s" order by stage_id;`

	dropStageFormat = `delete from mo_catalog.mo_stages where stage_name = '%s' order by stage_id;`

	updateStageUrlFormat = `update mo_catalog.mo_stages set url = '%s'  where stage_name = '%s' order by stage_id;`

	updateStageCredentialsFormat = `update mo_catalog.mo_stages set stage_credentials = '%s'  where stage_name = '%s' order by stage_id;`

	updateStageStatusFormat = `update mo_catalog.mo_stages set stage_status = '%s'  where stage_name = '%s' order by stage_id;`

	updateStageCommentFormat = `update mo_catalog.mo_stages set comment = '%s'  where stage_name = '%s' order by stage_id;`

	getAccountIdAndStatusFormat = `select account_id,status from mo_catalog.mo_account where account_name = '%s';`

	fetchSqlOfSpFormat = `select lang, body, args from mo_catalog.mo_stored_procedure where name = '%s' and db = '%s' order by proc_id;`

	getTableColumnDefFormat = `select attname, atttyp, attnum, attnotnull, att_default, att_is_auto_increment, att_is_hidden from mo_catalog.mo_columns where account_id = %d and att_database = '%s' and att_relname = '%s' order by attnum;`
)

var (
	objectType2privilegeLevels = map[objectType][]privilegeLevelType{
		objectTypeAccount: {privilegeLevelStar},
		objectTypeDatabase: {privilegeLevelDatabase,
			privilegeLevelStar, privilegeLevelStarStar},
		objectTypeTable: {privilegeLevelStarStar,
			privilegeLevelDatabaseStar, privilegeLevelStar,
			privilegeLevelDatabaseTable, privilegeLevelTable},
	}

	// the databases that can not operated by the real user
	bannedCatalogDatabases = map[string]int8{
		"mo_catalog":         0,
		"information_schema": 0,
		"system":             0,
		"system_metrics":     0,
		"mysql":              0,
		"mo_task":            0,
		"mo_debug":           0,
	}

	// the privileges that can not be granted or revoked
	bannedPrivileges = map[PrivilegeType]int8{
		PrivilegeTypeCreateAccount:  0,
		PrivilegeTypeAlterAccount:   0,
		PrivilegeTypeDropAccount:    0,
		PrivilegeTypeUpgradeAccount: 0,
	}
)

func init() {
	tables := make([]string, 0)
	for tbl := range predefinedTables {
		tables = append(tables, tbl)
	}
	util.InitPredefinedTables(tables)
}

func getSqlForAccountIdAndStatus(ctx context.Context, accName string, check bool) (string, error) {
	if check && accountNameIsInvalid(accName) {
		return "", moerr.NewInternalError(ctx, fmt.Sprintf("account name %s is invalid", accName))
	}
	return fmt.Sprintf(getAccountIdAndStatusFormat, accName), nil
}

func getSqlForCheckTenant(ctx context.Context, tenant string) (string, error) {
	err := inputNameIsInvalid(ctx, tenant)
	if err != nil {
		return "", err
	}
	return fmt.Sprintf(checkTenantFormat, tenant), nil
}

func getSqlForCheckStage(ctx context.Context, stage string) (string, error) {
	err := inputNameIsInvalid(ctx, stage)
	if err != nil {
		return "", err
	}
	return fmt.Sprintf(checkStageFormat, stage), nil
}

func getSqlForCheckUdfWithDb(dbName string) string {
	return fmt.Sprintf(checkUdfWithDb, dbName)
}

func getSqlForInsertIntoMoStages(ctx context.Context, stageName, url, credentials, status, createdTime, comment string) (string, error) {
	err := inputNameIsInvalid(ctx, stageName)
	if err != nil {
		return "", err
	}
	return fmt.Sprintf(insertIntoMoStages, stageName, url, credentials, status, createdTime, comment), nil
}

func getSqlForDropStage(stageName string) string {
	return fmt.Sprintf(dropStageFormat, stageName)
}

func getsqlForUpdateStageUrl(stageName, url string) string {
	return fmt.Sprintf(updateStageUrlFormat, url, stageName)
}

func getsqlForUpdateStageCredentials(stageName, credentials string) string {
	return fmt.Sprintf(updateStageCredentialsFormat, credentials, stageName)
}

func getsqlForUpdateStageStatus(stageName, status string) string {
	return fmt.Sprintf(updateStageStatusFormat, status, stageName)
}

func getsqlForUpdateStageComment(stageName, comment string) string {
	return fmt.Sprintf(updateStageCommentFormat, comment, stageName)
}

func getSqlForUpdateCommentsOfAccount(ctx context.Context, comment, account string) (string, error) {
	err := inputNameIsInvalid(ctx, account)
	if err != nil {
		return "", err
	}
	return fmt.Sprintf(updateCommentsOfAccountFormat, comment, account), nil
}

func getSqlForUpdateStatusOfAccount(ctx context.Context, status, timestamp, account string) (string, error) {
	err := inputNameIsInvalid(ctx, status, account)
	if err != nil {
		return "", err
	}
	return fmt.Sprintf(updateStatusOfAccountFormat, status, timestamp, account), nil
}

func getSqlForUpdateStatusAndVersionOfAccount(ctx context.Context, status, account string, version uint64) (string, error) {
	err := inputNameIsInvalid(ctx, status, account)
	if err != nil {
		return "", err
	}
	return fmt.Sprintf(updateStatusAndVersionOfAccountFormat, status, version, account), nil
}

func getSqlForDeleteAccountFromMoAccount(ctx context.Context, account string) (string, error) {
	err := inputNameIsInvalid(ctx, account)
	if err != nil {
		return "", err
	}
	return fmt.Sprintf(deleteAccountFromMoAccountFormat, account), nil
}

func getSqlForLockMoAccountNameFormat(ctx context.Context, account string) (string, error) {
	err := inputNameIsInvalid(ctx, account)
	if err != nil {
		return "", err
	}
	return fmt.Sprintf(lockMoAccountNameFormat, account), nil
}

func getSqlForDeletePitrFromMoPitr(accountId uint64) string {
	return fmt.Sprintf(deletePitrFromMoPitrFormat, accountId)
}

func getSqlForPasswordOfUser(ctx context.Context, user string) (string, error) {
	err := inputNameIsInvalid(ctx, user)
	if err != nil {
		return "", err
	}
	return fmt.Sprintf(getPasswordOfUserFormat, user), nil
}

func getPasswordHistotyOfUserSql(user string) string {
	return fmt.Sprintf(getPasswordHistotyOfUsrFormat, user)
}

func getLockInfoOfUserSql(user string) string {
	return fmt.Sprintf(getLockInfoOfUserFormat, user)
}

func getExpiredTimeOfUserSql(user string) string {
	return fmt.Sprintf(getExpiredTimeOfUserFormat, user)
}

func getSqlForUpdatePasswordHistoryOfUser(passwordHistory, user string) string {
	return fmt.Sprintf(updatePasswordHistoryOfUserFormat, passwordHistory, user)
}

func getSqlForUpdatePasswordOfUser(ctx context.Context, password, user string) (string, error) {
	err := inputNameIsInvalid(ctx, user)
	if err != nil {
		return "", err
	}
	return fmt.Sprintf(updatePasswordOfUserFormat, password, user), nil
}

func getSqlForUpdateUnlcokStatusOfUser(status, user string) string {
	return fmt.Sprintf(updateStatusUnlockOfUserFormat, status, user)
}

func getSqlForUpdateLoginAttemptsOfUser(user string) string {
	return fmt.Sprintf(updateLoginAttemptsOfUserFormat, user)
}

func getSqlForUpdateLockTimeOfUser(user string) string {
	return fmt.Sprintf(updateLockTimeOfUserFormat, user)
}

func getSqlForUpdateStatusLockOfUser(status, user string) string {
	return fmt.Sprintf(updateStatusLockOfUserFormat, status, user)
}

func getSqlForUpdateStatusLockOfUserForever(status string, user string) string {
	return fmt.Sprintf(updateStatusLockOfUserForeverFormat, status, user)
}

func getSqlForCheckRoleExists(ctx context.Context, roleID int, roleName string) (string, error) {
	err := inputNameIsInvalid(ctx, roleName)
	if err != nil {
		return "", err
	}
	return fmt.Sprintf(checkRoleExistsFormat, roleID, roleName), nil
}

func getSqlForRoleNameOfRoleId(roleId int64) string {
	return fmt.Sprintf(roleNameOfRoleIdFormat, roleId)
}

func getSqlForRoleIdOfRole(ctx context.Context, roleName string) (string, error) {
	err := inputNameIsInvalid(ctx, roleName)
	if err != nil {
		return "", err
	}
	return fmt.Sprintf(roleIdOfRoleFormat, roleName), nil
}

func getSqlForRoleOfUser(ctx context.Context, userID int64, roleName string) (string, error) {
	err := inputNameIsInvalid(ctx, roleName)
	if err != nil {
		return "", err
	}
	return fmt.Sprintf(getRoleOfUserFormat, userID, roleName), nil
}

func getSqlForRoleIdOfUserId(userId int) string {
	return fmt.Sprintf(getRoleIdOfUserIdFormat, userId)
}

func getSqlForCheckUserGrant(roleId, userId int64) string {
	return fmt.Sprintf(checkUserGrantFormat, roleId, userId)
}

func getSqlForCheckUserHasRole(ctx context.Context, userName string, roleId int64) (string, error) {
	err := inputNameIsInvalid(ctx, userName)
	if err != nil {
		return "", err
	}
	return fmt.Sprintf(checkUserHasRoleFormat, userName, roleId), nil
}

func getSqlForCheckUserGrantWGO(roleId, userId int64) string {
	return fmt.Sprintf(checkUserGrantWGOFormat, roleId, userId)
}

func getSqlForUpdateUserGrant(roleId, userId int64, timestamp string, withGrantOption bool) string {
	return fmt.Sprintf(updateUserGrantFormat, timestamp, withGrantOption, roleId, userId)
}

func getSqlForInsertUserGrant(roleId, userId int64, timestamp string, withGrantOption bool) string {
	return fmt.Sprintf(insertUserGrantFormat, roleId, userId, timestamp, withGrantOption)
}

func getSqlForDeleteUserGrant(roleId, userId int64) string {
	return fmt.Sprintf(deleteUserGrantFormat, roleId, userId)
}

func getSqlForCheckRoleGrant(grantedId, granteeId int64) string {
	return fmt.Sprintf(checkRoleGrantFormat, grantedId, granteeId)
}

func getSqlForCheckRoleGrantWGO(grantedId int64) string {
	return fmt.Sprintf(getRoleGrantWGOFormat, grantedId)
}

func getSqlForUpdateRoleGrant(grantedId, granteeId, operationRoleId, operationUserId int64, timestamp string, withGrantOption bool) string {
	return fmt.Sprintf(updateRoleGrantFormat, operationRoleId, operationUserId, timestamp, withGrantOption, grantedId, granteeId)
}

func getSqlForInsertRoleGrant(grantedId, granteeId, operationRoleId, operationUserId int64, timestamp string, withGrantOption bool) string {
	return fmt.Sprintf(insertRoleGrantFormat, grantedId, granteeId, operationRoleId, operationUserId, timestamp, withGrantOption)
}

func getSqlForDeleteRoleGrant(grantedId, granteeId int64) string {
	return fmt.Sprintf(deleteRoleGrantFormat, grantedId, granteeId)
}

func getSqlForGetAllStuffRoleGrantFormat() string {
	return getAllStuffRoleGrantFormat
}

func getSqlForInheritedRoleIdOfRoleId(roleId int64) string {
	return fmt.Sprintf(getInheritedRoleIdOfRoleIdFormat, roleId)
}

func getSqlForCheckRoleHasPrivilege(roleId int64, objType objectType, objId, privilegeId int64) string {
	return fmt.Sprintf(checkRoleHasPrivilegeFormat, roleId, objType, objId, privilegeId)
}

func getSqlForCheckRoleHasPrivilegeWGO(privilegeId int64) string {
	return fmt.Sprintf(checkRoleHasPrivilegeWGOFormat, privilegeId)
}

func getSqlForCheckRoleHasPrivilegeWGOOrWithOwnerShip(privilegeId, allPrivId, ownershipPrivId int64) string {
	return fmt.Sprintf(checkRoleHasPrivilegeWGOOrWithOwnershipFormat, privilegeId, allPrivId, ownershipPrivId)
}

func getSqlForUpdateRolePrivs(userId int64, timestamp string, withGrantOption bool, roleId int64, objType objectType, objId, privilegeId int64) string {
	return fmt.Sprintf(updateRolePrivsFormat, userId, timestamp, withGrantOption, roleId, objType, objId, privilegeId)
}

func getSqlForInsertRolePrivs(roleId int64, roleName, objType string, objId, privilegeId int64, privilegeName, privilegeLevel string, operationUserId int64, grantedTime string, withGrantOption bool) string {
	return fmt.Sprintf(insertRolePrivsFormat, roleId, roleName, objType, objId, privilegeId, privilegeName, privilegeLevel, operationUserId, grantedTime, withGrantOption)
}

func getSqlForDeleteRolePrivs(roleId int64, objType string, objId, privilegeId int64, privilegeLevel string) string {
	return fmt.Sprintf(deleteRolePrivsFormat, roleId, objType, objId, privilegeId, privilegeLevel)
}

func getSqlForCheckWithGrantOptionForTableStarStar(roleId int64, privId PrivilegeType) string {
	return fmt.Sprintf(checkWithGrantOptionForTableStarStar, objectTypeTable, roleId, privId, privilegeLevelStarStar)
}

func getSqlForCheckWithGrantOptionForTableDatabaseStar(ctx context.Context, roleId int64, privId PrivilegeType, dbName string) (string, error) {
	err := inputNameIsInvalid(ctx, dbName)
	if err != nil {
		return "", err
	}
	return fmt.Sprintf(checkWithGrantOptionForTableDatabaseStar, objectTypeTable, roleId, privId, privilegeLevelDatabaseStar, dbName), nil
}

func getSqlForCheckWithGrantOptionForTableDatabaseTable(ctx context.Context, roleId int64, privId PrivilegeType, dbName string, tableName string) (string, error) {
	err := inputNameIsInvalid(ctx, dbName, tableName)
	if err != nil {
		return "", err
	}
	return fmt.Sprintf(checkWithGrantOptionForTableDatabaseTable, objectTypeTable, roleId, privId, privilegeLevelDatabaseTable, dbName, tableName), nil
}

func getSqlForCheckWithGrantOptionForDatabaseStar(roleId int64, privId PrivilegeType) string {
	return fmt.Sprintf(checkWithGrantOptionForDatabaseStar, objectTypeDatabase, roleId, privId, privilegeLevelStar)
}

func getSqlForCheckWithGrantOptionForDatabaseStarStar(roleId int64, privId PrivilegeType) string {
	return fmt.Sprintf(checkWithGrantOptionForDatabaseStarStar, objectTypeDatabase, roleId, privId, privilegeLevelStarStar)
}

func getSqlForCheckWithGrantOptionForDatabaseDB(ctx context.Context, roleId int64, privId PrivilegeType, dbName string) (string, error) {
	err := inputNameIsInvalid(ctx, dbName)
	if err != nil {
		return "", err
	}
	return fmt.Sprintf(checkWithGrantOptionForDatabaseDB, objectTypeDatabase, roleId, privId, privilegeLevelDatabase, dbName), nil
}

func getSqlForCheckWithGrantOptionForAccountStar(roleId int64, privId PrivilegeType) string {
	return fmt.Sprintf(checkWithGrantOptionForAccountStar, objectTypeAccount, roleId, privId, privilegeLevelStarStar)
}

func getSqlForCheckRoleHasTableLevelPrivilege(ctx context.Context, roleId int64, privId PrivilegeType, dbName string, tableName string) (string, error) {
	err := inputNameIsInvalid(ctx, dbName, tableName)
	if err != nil {
		return "", err
	}
	return fmt.Sprintf(checkRoleHasTableLevelPrivilegeFormat, objectTypeTable, roleId, privId, privilegeLevelDatabaseTable, privilegeLevelTable, dbName, tableName), nil
}

func getSqlForCheckRoleHasTableLevelForDatabaseStar(ctx context.Context, roleId int64, privId PrivilegeType, dbName string) (string, error) {
	err := inputNameIsInvalid(ctx, dbName)
	if err != nil {
		return "", err
	}
	return fmt.Sprintf(checkRoleHasTableLevelForDatabaseStarFormat, objectTypeTable, roleId, privId, privilegeLevelDatabaseStar, privilegeLevelStar, dbName), nil
}

func getSqlForCheckRoleHasTableLevelForStarStar(roleId int64, privId PrivilegeType) string {
	return fmt.Sprintf(checkRoleHasTableLevelForStarStarFormat, objectTypeTable, roleId, privId, privilegeLevelStarStar)
}

func getSqlForCheckRoleHasDatabaseLevelForStarStar(roleId int64, privId PrivilegeType, level privilegeLevelType) string {
	return fmt.Sprintf(checkRoleHasDatabaseLevelForStarStarFormat, objectTypeDatabase, roleId, privId, level)
}

func getSqlForCheckRoleHasDatabaseLevelForDatabase(ctx context.Context, roleId int64, privId PrivilegeType, dbName string) (string, error) {
	err := inputNameIsInvalid(ctx, dbName)
	if err != nil {
		return "", err
	}
	return fmt.Sprintf(checkRoleHasDatabaseLevelForDatabaseFormat, objectTypeDatabase, roleId, privId, privilegeLevelDatabase, dbName), nil
}

func getSqlForCheckRoleHasAccountLevelForStar(roleId int64, privId PrivilegeType) string {
	return fmt.Sprintf(checkRoleHasAccountLevelForStarFormat, objectTypeAccount, roleId, privId, privilegeLevelStar)
}

func getSqlForgetUserRolesExpectPublicRole(pRoleId int, userId uint32) string {
	return fmt.Sprintf(getUserRolesExpectPublicRoleFormat, pRoleId, userId)
}

func getTableColumnDefSql(accountId uint64, dbName, tableName string) (string, error) {
	return fmt.Sprintf(getTableColumnDefFormat, accountId, dbName, tableName), nil
}

func getSqlForCheckDatabase(ctx context.Context, dbName string) (string, error) {
	err := inputNameIsInvalid(ctx, dbName)
	if err != nil {
		return "", err
	}
	return fmt.Sprintf(checkDatabaseFormat, dbName), nil
}

func getSqlForCheckDatabaseWithOwner(ctx context.Context, dbName string, accountId int64) (string, error) {
	err := inputNameIsInvalid(ctx, dbName)
	if err != nil {
		return "", err
	}
	return fmt.Sprintf(checkDatabaseWithOwnerFormat, dbName, accountId), nil
}

func getSqlForCheckDatabaseTable(
	ctx context.Context,
	dbName string,
	tableName string,
) (string, error) {

	err := inputNameIsInvalid(ctx, dbName, tableName)
	if err != nil {
		return "", err
	}

	var (
		account uint32
	)

	if v := ctx.Value(defines.TenantIDKey{}); v != nil {
		account = v.(uint32)
	} else {
		return "", moerr.NewInternalErrorNoCtx("no account id found in the ctx")
	}

	// we need the account id here to filter out the same dbName and tableName that exist in the
	// different accounts.
	return fmt.Sprintf(checkDatabaseTableFormat, tableName, dbName, account), nil
}

func getSqlForDeleteRole(roleId int64) []string {
	return []string{
		fmt.Sprintf(deleteRoleFromMoRoleFormat, roleId),
		fmt.Sprintf(deleteRoleFromMoUserGrantFormat, roleId),
		fmt.Sprintf(deleteRoleFromMoRoleGrantFormat, roleId, roleId),
		fmt.Sprintf(deleteRoleFromMoRolePrivsFormat, roleId),
	}
}

func getSqlForDropAccount() []string {
	return dropSqls
}

func getSqlForDeleteUser(userId int64) []string {
	return []string{
		fmt.Sprintf(deleteUserFromMoUserFormat, userId),
		fmt.Sprintf(deleteUserFromMoUserGrantFormat, userId),
	}
}

func getSqlForDeleteMysqlCompatbilityMode(dtname string) string {
	return fmt.Sprintf(deleteMysqlCompatibilityModeFormat, dtname)
}

func getSqlForGetSystemVariableValueWithDatabase(dtname, variable_name string) string {
	return fmt.Sprintf(getSystemVariableValueWithDatabaseFormat, dtname, variable_name)
}

func getSqlForGetSystemVariablesWithAccount(accountId uint64) string {
	return fmt.Sprintf(getSystemVariablesWithAccountFormat, accountId)
}

func getSqlForGetSysVarWithAccount(accountId uint64, varName string) string {
	return fmt.Sprintf(getSystemVariableWithAccountFormat, accountId, varName)
}

func getSqlForInsertSysVarWithAccount(accountId uint64, accountName string, varName string, varValue string) string {
	return fmt.Sprintf(insertSystemVariableWithAccountFormat, accountId, accountName, varName, varValue, true)
}

// getSqlForUpdateSysVarValue returns a SQL query to update the value of a system variable for a given account.
func getSqlForUpdateSysVarValue(varValue string, accountId uint64, varName string) string {
	return fmt.Sprintf(updateSystemVariableValueFormat, varValue, accountId, varName)
}

func getSqlForupdateConfigurationByDbNameAndAccountName(ctx context.Context, varValue, accountName, dbName, varName string) (string, error) {
	err := inputNameIsInvalid(ctx, dbName)
	if err != nil {
		return "", err
	}
	return fmt.Sprintf(updateConfigurationByDbNameAndAccountNameFormat, varValue, accountName, dbName, varName), nil
}

func getSqlForupdateConfigurationByAccount(ctx context.Context, varValue, accountName, varName string) (string, error) {
	err := inputNameIsInvalid(ctx, accountName)
	if err != nil {
		return "", err
	}
	return fmt.Sprintf(updateConfigurationByAccountNameFormat, varValue, accountName, varName), nil
}

func getSqlForSpBody(_ context.Context, name string, db string) (string, error) {
	return fmt.Sprintf(fetchSqlOfSpFormat, name, db), nil
}

// isIndexTable decides a table is the index table or not
func isIndexTable(name string) bool {
	return strings.HasPrefix(name, catalog.IndexTableNamePrefix)
}

// isClusterTable decides a table is the cluster table or not
func isClusterTable(dbName, name string) bool {
	if dbName == moCatalog {
		if _, ok := sysAccountTables[name]; ok {
			return false
		}

		//if it is neither among the tables nor the index table,
		//it is the cluster table.
		if _, ok := predefinedTables[name]; !ok && !isIndexTable(name) {
			return true
		}
	}
	return false
}

// getSqlForGrantOwnershipOnDatabase get the sql for grant ownership on database
func getSqlForGrantOwnershipOnDatabase(dbName, roleName string) string {
	return fmt.Sprintf(grantOwnershipOnDatabaseFormat, dbName, roleName)
}

// getSqlForGrantOwnershipOnTable get the sql for grant ownership on database
func getSqlForGrantOwnershipOnTable(dbName, tbName, roleName string) string {
	return fmt.Sprintf(grantOwnershipOnTableFormat, dbName, tbName, roleName)
}

// getSqlForRevokeOwnershipFromDatabase get the sql for revoke ownership on database
func getSqlForRevokeOwnershipFromDatabase(dbName, roleName string) string {
	return fmt.Sprintf(revokeOwnershipFromDatabaseFormat, dbName, roleName)
}

// getSqlForGrantOwnershipOnTable get the sql for grant ownership on database
func getSqlForRevokeOwnershipFromTable(dbName, tbName, roleName string) string {
	return fmt.Sprintf(revokeOwnershipFromTableFormat, dbName, tbName, roleName)
}

// getSqlForGetOwnerOfDatabase get the sql for get the owner of the database
func getSqlForGetOwnerOfDatabase(dbName string) string {
	return fmt.Sprintf(getOwnerOfDatabaseFormat, dbName)
}

// getSqlForGetOwnerOfTable get the sql for get the owner of the table
func getSqlForGetOwnerOfTable(dbName, tbName string) string {
	return fmt.Sprintf(getOwnerOfTableFormat, dbName, tbName)
}

// getSqlForGetRolesOfCurrentUser get the sql for get the roles of the user
func getSqlForGetRolesOfCurrentUser(userId int64) string {
	return fmt.Sprintf(getRolesOfCurrentUserFormat, userId)
}

// getSqlForCheckProcedureExistence get the sql for check the procedure exist or not
func getSqlForCheckProcedureExistence(pdName, dbName string) string {
	return fmt.Sprintf(checkProcedureExistence, pdName, dbName)
}

func isBannedDatabase(dbName string) bool {
	_, ok := bannedCatalogDatabases[dbName]
	return ok
}

func isBannedPrivilege(priv PrivilegeType) bool {
	_, ok := bannedPrivileges[priv]
	return ok
}

type specialTag int

const (
	specialTagNone            specialTag = 0
	specialTagAdmin           specialTag = 1
	specialTagWithGrantOption specialTag = 2
	specialTagOwnerOfObject   specialTag = 4
)

type privilegeKind int

const (
	privilegeKindGeneral privilegeKind = iota //as same as definition in the privilegeEntriesMap
	privilegeKindInherit                      //General + with_grant_option
	privilegeKindSpecial                      //no obj_type,obj_id,privilege_level. only needs (MOADMIN / ACCOUNTADMIN, with_grant_option, owner of object)
	privilegeKindNone                         //does not need any privilege
)

type clusterTableOperationType int

const (
	clusterTableNone clusterTableOperationType = iota
	clusterTableCreate
	clusterTableSelect //read only
	clusterTableModify //include insert,update,delete
	clusterTableDrop
)

type privilege struct {
	kind privilegeKind
	//account: the privilege can be defined before constructing the plan.
	//database: (do not need the database_id) the privilege can be defined before constructing the plan.
	//table: need table id. the privilege can be defined after constructing the plan.
	//function: need function id ?
	objType objectType
	entries []privilegeEntry
	special specialTag
	//the statement writes the database or table directly like drop database and table
	writeDatabaseAndTableDirectly bool
	//operate the cluster table
	isClusterTable bool
	//operation on cluster table,
	clusterTableOperation clusterTableOperationType
	//can execute in restricted status
	canExecInRestricted bool
	//can execute in password expired status
	canExecInPasswordExpired bool
}

func (p *privilege) objectType() objectType {
	return p.objType
}

func (p *privilege) privilegeKind() privilegeKind {
	return p.kind
}

type privilegeEntryType int

const (
	privilegeEntryTypeGeneral  privilegeEntryType = iota
	privilegeEntryTypeCompound                    //multi privileges take effect together
)

// privilegeItem is the item for in the compound entry
type privilegeItem struct {
	privilegeTyp          PrivilegeType
	role                  *tree.Role
	users                 []*tree.User
	dbName                string
	tableName             string
	isClusterTable        bool
	clusterTableOperation clusterTableOperationType
}

// compoundEntry is the entry has multi privilege items
type compoundEntry struct {
	items []privilegeItem
}

// privilegeEntry denotes the entry of the privilege that appears in the table mo_role_privs
type privilegeEntry struct {
	privilegeId PrivilegeType
	//the predefined privilege level for the privilege.
	//it is not always the same as the one in the runtime.
	privilegeLevel  privilegeLevelType
	objType         objectType
	objId           int
	withGrantOption bool
	//for object type table
	databaseName      string
	tableName         string
	privilegeEntryTyp privilegeEntryType
	compound          *compoundEntry
}

var (
	//initial privilege entries
	privilegeEntriesMap = map[PrivilegeType]privilegeEntry{
		PrivilegeTypeCreateAccount:     {PrivilegeTypeCreateAccount, privilegeLevelStar, objectTypeAccount, objectIDAll, false, "", "", privilegeEntryTypeGeneral, nil},
		PrivilegeTypeDropAccount:       {PrivilegeTypeDropAccount, privilegeLevelStar, objectTypeAccount, objectIDAll, false, "", "", privilegeEntryTypeGeneral, nil},
		PrivilegeTypeAlterAccount:      {PrivilegeTypeAlterAccount, privilegeLevelStar, objectTypeAccount, objectIDAll, false, "", "", privilegeEntryTypeGeneral, nil},
		PrivilegeTypeUpgradeAccount:    {PrivilegeTypeUpgradeAccount, privilegeLevelStar, objectTypeAccount, objectIDAll, false, "", "", privilegeEntryTypeGeneral, nil},
		PrivilegeTypeCreateUser:        {PrivilegeTypeCreateUser, privilegeLevelStar, objectTypeAccount, objectIDAll, true, "", "", privilegeEntryTypeGeneral, nil},
		PrivilegeTypeDropUser:          {PrivilegeTypeDropUser, privilegeLevelStar, objectTypeAccount, objectIDAll, true, "", "", privilegeEntryTypeGeneral, nil},
		PrivilegeTypeAlterUser:         {PrivilegeTypeAlterUser, privilegeLevelStar, objectTypeAccount, objectIDAll, true, "", "", privilegeEntryTypeGeneral, nil},
		PrivilegeTypeCreateRole:        {PrivilegeTypeCreateRole, privilegeLevelStar, objectTypeAccount, objectIDAll, true, "", "", privilegeEntryTypeGeneral, nil},
		PrivilegeTypeDropRole:          {PrivilegeTypeDropRole, privilegeLevelStar, objectTypeAccount, objectIDAll, true, "", "", privilegeEntryTypeGeneral, nil},
		PrivilegeTypeAlterRole:         {PrivilegeTypeAlterRole, privilegeLevelStar, objectTypeAccount, objectIDAll, true, "", "", privilegeEntryTypeGeneral, nil},
		PrivilegeTypeCreateDatabase:    {PrivilegeTypeCreateDatabase, privilegeLevelStar, objectTypeAccount, objectIDAll, true, "", "", privilegeEntryTypeGeneral, nil},
		PrivilegeTypeDropDatabase:      {PrivilegeTypeDropDatabase, privilegeLevelStar, objectTypeAccount, objectIDAll, true, "", "", privilegeEntryTypeGeneral, nil},
		PrivilegeTypeShowDatabases:     {PrivilegeTypeShowDatabases, privilegeLevelStar, objectTypeAccount, objectIDAll, true, "", "", privilegeEntryTypeGeneral, nil},
		PrivilegeTypeConnect:           {PrivilegeTypeConnect, privilegeLevelStar, objectTypeAccount, objectIDAll, true, "", "", privilegeEntryTypeGeneral, nil},
		PrivilegeTypeManageGrants:      {PrivilegeTypeManageGrants, privilegeLevelStar, objectTypeAccount, objectIDAll, true, "", "", privilegeEntryTypeGeneral, nil},
		PrivilegeTypeAccountAll:        {PrivilegeTypeAccountAll, privilegeLevelStar, objectTypeAccount, objectIDAll, true, "", "", privilegeEntryTypeGeneral, nil},
		PrivilegeTypeAccountOwnership:  {PrivilegeTypeAccountOwnership, privilegeLevelStar, objectTypeAccount, objectIDAll, true, "", "", privilegeEntryTypeGeneral, nil},
		PrivilegeTypeUserOwnership:     {PrivilegeTypeUserOwnership, privilegeLevelStar, objectTypeAccount, objectIDAll, true, "", "", privilegeEntryTypeGeneral, nil},
		PrivilegeTypeRoleOwnership:     {PrivilegeTypeRoleOwnership, privilegeLevelStar, objectTypeAccount, objectIDAll, true, "", "", privilegeEntryTypeGeneral, nil},
		PrivilegeTypeShowTables:        {PrivilegeTypeShowTables, privilegeLevelStar, objectTypeDatabase, objectIDAll, true, "", "", privilegeEntryTypeGeneral, nil},
		PrivilegeTypeCreateObject:      {PrivilegeTypeCreateObject, privilegeLevelStar, objectTypeDatabase, objectIDAll, true, "", "", privilegeEntryTypeGeneral, nil},
		PrivilegeTypeCreateTable:       {PrivilegeTypeCreateTable, privilegeLevelStar, objectTypeDatabase, objectIDAll, true, "", "", privilegeEntryTypeGeneral, nil},
		PrivilegeTypeCreateView:        {PrivilegeTypeCreateView, privilegeLevelStar, objectTypeDatabase, objectIDAll, true, "", "", privilegeEntryTypeGeneral, nil},
		PrivilegeTypeDropObject:        {PrivilegeTypeDropObject, privilegeLevelStar, objectTypeDatabase, objectIDAll, true, "", "", privilegeEntryTypeGeneral, nil},
		PrivilegeTypeDropTable:         {PrivilegeTypeDropTable, privilegeLevelStar, objectTypeDatabase, objectIDAll, true, "", "", privilegeEntryTypeGeneral, nil},
		PrivilegeTypeDropView:          {PrivilegeTypeDropView, privilegeLevelStar, objectTypeDatabase, objectIDAll, true, "", "", privilegeEntryTypeGeneral, nil},
		PrivilegeTypeAlterObject:       {PrivilegeTypeAlterObject, privilegeLevelStar, objectTypeDatabase, objectIDAll, true, "", "", privilegeEntryTypeGeneral, nil},
		PrivilegeTypeAlterTable:        {PrivilegeTypeAlterTable, privilegeLevelStar, objectTypeDatabase, objectIDAll, true, "", "", privilegeEntryTypeGeneral, nil},
		PrivilegeTypeAlterView:         {PrivilegeTypeAlterView, privilegeLevelStar, objectTypeDatabase, objectIDAll, true, "", "", privilegeEntryTypeGeneral, nil},
		PrivilegeTypeDatabaseAll:       {PrivilegeTypeDatabaseAll, privilegeLevelStar, objectTypeDatabase, objectIDAll, true, "", "", privilegeEntryTypeGeneral, nil},
		PrivilegeTypeDatabaseOwnership: {PrivilegeTypeDatabaseOwnership, privilegeLevelStar, objectTypeDatabase, objectIDAll, true, "", "", privilegeEntryTypeGeneral, nil},
		PrivilegeTypeSelect:            {PrivilegeTypeSelect, privilegeLevelStarStar, objectTypeTable, objectIDAll, true, "", "", privilegeEntryTypeGeneral, nil},
		PrivilegeTypeInsert:            {PrivilegeTypeInsert, privilegeLevelStarStar, objectTypeTable, objectIDAll, true, "", "", privilegeEntryTypeGeneral, nil},
		PrivilegeTypeUpdate:            {PrivilegeTypeUpdate, privilegeLevelStarStar, objectTypeTable, objectIDAll, true, "", "", privilegeEntryTypeGeneral, nil},
		PrivilegeTypeTruncate:          {PrivilegeTypeTruncate, privilegeLevelStarStar, objectTypeTable, objectIDAll, true, "", "", privilegeEntryTypeGeneral, nil},
		PrivilegeTypeDelete:            {PrivilegeTypeDelete, privilegeLevelStarStar, objectTypeTable, objectIDAll, true, "", "", privilegeEntryTypeGeneral, nil},
		PrivilegeTypeReference:         {PrivilegeTypeReference, privilegeLevelStarStar, objectTypeTable, objectIDAll, true, "", "", privilegeEntryTypeGeneral, nil},
		PrivilegeTypeIndex:             {PrivilegeTypeIndex, privilegeLevelStarStar, objectTypeTable, objectIDAll, true, "", "", privilegeEntryTypeGeneral, nil},
		PrivilegeTypeTableAll:          {PrivilegeTypeTableAll, privilegeLevelStarStar, objectTypeTable, objectIDAll, true, "", "", privilegeEntryTypeGeneral, nil},
		PrivilegeTypeTableOwnership:    {PrivilegeTypeTableOwnership, privilegeLevelStarStar, objectTypeTable, objectIDAll, true, "", "", privilegeEntryTypeGeneral, nil},
		PrivilegeTypeExecute:           {PrivilegeTypeExecute, privilegeLevelRoutine, objectTypeFunction, objectIDAll, true, "", "", privilegeEntryTypeGeneral, nil},
		PrivilegeTypeValues:            {PrivilegeTypeValues, privilegeLevelStarStar, objectTypeTable, objectIDAll, true, "", "", privilegeEntryTypeGeneral, nil},
	}

	//the initial entries of mo_role_privs for the role 'moadmin'
	entriesOfMoAdminForMoRolePrivsFor = []PrivilegeType{
		PrivilegeTypeCreateAccount,
		PrivilegeTypeDropAccount,
		PrivilegeTypeAlterAccount,
		PrivilegeTypeUpgradeAccount,
		PrivilegeTypeCreateUser,
		PrivilegeTypeDropUser,
		PrivilegeTypeAlterUser,
		PrivilegeTypeCreateRole,
		PrivilegeTypeDropRole,
		PrivilegeTypeCreateDatabase,
		PrivilegeTypeDropDatabase,
		PrivilegeTypeShowDatabases,
		PrivilegeTypeConnect,
		PrivilegeTypeManageGrants,
		PrivilegeTypeAccountAll,
		PrivilegeTypeShowTables,
		PrivilegeTypeCreateTable,
		PrivilegeTypeDropTable,
		PrivilegeTypeAlterTable,
		PrivilegeTypeCreateView,
		PrivilegeTypeDropView,
		PrivilegeTypeAlterView,
		PrivilegeTypeDatabaseAll,
		PrivilegeTypeDatabaseOwnership,
		PrivilegeTypeSelect,
		PrivilegeTypeInsert,
		PrivilegeTypeUpdate,
		PrivilegeTypeTruncate,
		PrivilegeTypeDelete,
		PrivilegeTypeReference,
		PrivilegeTypeIndex,
		PrivilegeTypeTableAll,
		PrivilegeTypeTableOwnership,
		PrivilegeTypeValues,
	}

	//the initial entries of mo_role_privs for the role 'accountadmin'
	entriesOfAccountAdminForMoRolePrivsFor = []PrivilegeType{
		PrivilegeTypeCreateUser,
		PrivilegeTypeDropUser,
		PrivilegeTypeAlterUser,
		PrivilegeTypeCreateRole,
		PrivilegeTypeDropRole,
		PrivilegeTypeCreateDatabase,
		PrivilegeTypeDropDatabase,
		PrivilegeTypeShowDatabases,
		PrivilegeTypeConnect,
		PrivilegeTypeManageGrants,
		PrivilegeTypeAccountAll,
		PrivilegeTypeShowTables,
		PrivilegeTypeCreateTable,
		PrivilegeTypeDropTable,
		PrivilegeTypeAlterTable,
		PrivilegeTypeCreateView,
		PrivilegeTypeDropView,
		PrivilegeTypeAlterView,
		PrivilegeTypeDatabaseAll,
		PrivilegeTypeDatabaseOwnership,
		PrivilegeTypeSelect,
		PrivilegeTypeInsert,
		PrivilegeTypeUpdate,
		PrivilegeTypeTruncate,
		PrivilegeTypeDelete,
		PrivilegeTypeReference,
		PrivilegeTypeIndex,
		PrivilegeTypeTableAll,
		PrivilegeTypeTableOwnership,
		PrivilegeTypeValues,
	}

	//the initial entries of mo_role_privs for the role 'public'
	entriesOfPublicForMoRolePrivsFor = []PrivilegeType{
		PrivilegeTypeConnect,
	}
)

type verifiedRoleType int

const (
	roleType verifiedRoleType = iota
	userType
)

// privilegeCache cache privileges on table
type privilegeCache struct {
	//For objectType table
	//For objectType table *, *.*
	storeForTable [int(privilegeLevelEnd)]btree.Set[PrivilegeType]
	//For objectType table database.*
	storeForTable2 btree.Map[string, *btree.Set[PrivilegeType]]
	//For objectType table database.table , table
	storeForTable3 btree.Map[string, *btree.Map[string, *btree.Set[PrivilegeType]]]

	//For objectType database *, *.*
	storeForDatabase [int(privilegeLevelEnd)]btree.Set[PrivilegeType]
	//For objectType database
	storeForDatabase2 btree.Map[string, *btree.Set[PrivilegeType]]
	//For objectType account *
	storeForAccount [int(privilegeLevelEnd)]btree.Set[PrivilegeType]
	total           atomic.Uint64
	hit             atomic.Uint64
}

// has checks the cache has privilege on a table
func (pc *privilegeCache) has(objTyp objectType, plt privilegeLevelType, dbName, tableName string, priv PrivilegeType) bool {
	pc.total.Add(1)
	privSet := pc.getPrivilegeSet(objTyp, plt, dbName, tableName)
	if privSet != nil && privSet.Contains(priv) {
		pc.hit.Add(1)
		return true
	}
	return false
}

func (pc *privilegeCache) getPrivilegeSet(objTyp objectType, plt privilegeLevelType, dbName, tableName string) *btree.Set[PrivilegeType] {
	switch objTyp {
	case objectTypeTable:
		switch plt {
		case privilegeLevelStarStar, privilegeLevelStar:
			return &pc.storeForTable[plt]
		case privilegeLevelDatabaseStar:
			dbStore, ok1 := pc.storeForTable2.Get(dbName)
			if !ok1 {
				dbStore = &btree.Set[PrivilegeType]{}
				pc.storeForTable2.Set(dbName, dbStore)
			}
			return dbStore
		case privilegeLevelDatabaseTable, privilegeLevelTable:
			tableStore, ok1 := pc.storeForTable3.Get(dbName)
			if !ok1 {
				tableStore = &btree.Map[string, *btree.Set[PrivilegeType]]{}
				pc.storeForTable3.Set(dbName, tableStore)
			}
			privSet, ok2 := tableStore.Get(tableName)
			if !ok2 {
				privSet = &btree.Set[PrivilegeType]{}
				tableStore.Set(tableName, privSet)
			}
			return privSet
		default:
			return nil
		}
	case objectTypeDatabase:
		switch plt {
		case privilegeLevelStar, privilegeLevelStarStar:
			return &pc.storeForDatabase[plt]
		case privilegeLevelDatabase:
			dbStore, ok1 := pc.storeForDatabase2.Get(dbName)
			if !ok1 {
				dbStore = &btree.Set[PrivilegeType]{}
				pc.storeForDatabase2.Set(dbName, dbStore)
			}
			return dbStore
		default:
			return nil
		}
	case objectTypeAccount:
		return &pc.storeForAccount[plt]
	default:
		return nil
	}

}

// set replaces the privileges by new ones
func (pc *privilegeCache) set(objTyp objectType, plt privilegeLevelType, dbName, tableName string, priv ...PrivilegeType) {
	privSet := pc.getPrivilegeSet(objTyp, plt, dbName, tableName)
	if privSet != nil {
		privSet.Clear()
		for _, p := range priv {
			privSet.Insert(p)
		}
	}
}

// add puts the privileges without replacing existed ones
func (pc *privilegeCache) add(objTyp objectType, plt privilegeLevelType, dbName, tableName string, priv ...PrivilegeType) {
	privSet := pc.getPrivilegeSet(objTyp, plt, dbName, tableName)
	if privSet != nil {
		for _, p := range priv {
			privSet.Insert(p)
		}
	}
}

// invalidate makes the cache empty
func (pc *privilegeCache) invalidate() {
	if pc == nil {
		return
	}
	//total := pc.total.Swap(0)
	//hit := pc.hit.Swap(0)
	for i := privilegeLevelStar; i < privilegeLevelEnd; i++ {
		pc.storeForTable[i].Clear()
		pc.storeForDatabase[i].Clear()
		pc.storeForAccount[i].Clear()
	}
	pc.storeForTable2.Clear()
	pc.storeForTable3.Clear()
	pc.storeForDatabase2.Clear()
	//ratio := float64(0)
	//if total == 0 {
	//	ratio = 0
	//} else {
	//	ratio = float64(hit) / float64(total)
	//}
	//logutil.Debugf("-->hit %d total %d ratio %f", hit, total, ratio)
}

// verifiedRole holds the role info that has been checked
type verifiedRole struct {
	typ         verifiedRoleType
	name        string
	id          int64
	userIsAdmin bool
}

// verifyRoleFunc gets result set from mo_role_grant or mo_user_grant
func verifyRoleFunc(ctx context.Context, bh BackgroundExec, sql, name string, typ verifiedRoleType) (*verifiedRole, error) {
	var err error
	var erArray []ExecResult
	var roleId int64
	bh.ClearExecResultSet()
	err = bh.Exec(ctx, sql)
	if err != nil {
		return nil, err
	}

	erArray, err = getResultSet(ctx, bh)
	if err != nil {
		return nil, err
	}

	if execResultArrayHasData(erArray) {
		roleId, err = erArray[0].GetInt64(ctx, 0, 0)
		if err != nil {
			return nil, err
		}
		return &verifiedRole{typ, name, roleId, false}, nil
	}
	return nil, nil
}

// userIsAdministrator checks the user is the administrator
func userIsAdministrator(ctx context.Context, bh BackgroundExec, userId int64, account *TenantInfo) (bool, error) {
	var err error
	var erArray []ExecResult
	var sql string
	if account.IsSysTenant() {
		sql, err = getSqlForRoleOfUser(ctx, userId, moAdminRoleName)
	} else {
		sql, err = getSqlForRoleOfUser(ctx, userId, accountAdminRoleName)
	}
	if err != nil {
		return false, err
	}

	bh.ClearExecResultSet()
	err = bh.Exec(ctx, sql)
	if err != nil {
		return false, err
	}

	erArray, err = getResultSet(ctx, bh)
	if err != nil {
		return false, err
	}

	if execResultArrayHasData(erArray) {
		return true, nil
	}
	return false, nil
}

type visitTag int

const (
	vtUnVisited visitTag = 0
	vtVisited   visitTag = 1
	vtVisiting  visitTag = -1
)

// edge <from,to> in the graph
type edge struct {
	from    int64
	to      int64
	invalid bool
}

func (e *edge) isInvalid() bool {
	return e.invalid
}

func (e *edge) setInvalid() {
	e.invalid = true
}

// graph the acyclic graph
type graph struct {
	edges    []*edge
	vertexes map[int64]int
	adjacent map[int64][]int
}

func NewGraph() *graph {
	return &graph{
		vertexes: make(map[int64]int),
		adjacent: make(map[int64][]int),
	}
}

// addEdge adds the directed edge <from,to> into the graph
func (g *graph) addEdge(from, to int64) int {
	edgeId := len(g.edges)
	g.edges = append(g.edges, &edge{from, to, false})
	g.adjacent[from] = append(g.adjacent[from], edgeId)
	g.vertexes[from] = 0
	g.vertexes[to] = 0
	return edgeId
}

// removeEdge removes the directed edge (edgeId) from the graph
func (g *graph) removeEdge(edgeId int) {
	e := g.getEdge(edgeId)
	e.setInvalid()
}

func (g *graph) getEdge(eid int) *edge {
	return g.edges[eid]
}

// dfs use the toposort to check the loop
func (g *graph) toposort(u int64, visited map[int64]visitTag) bool {
	visited[u] = vtVisiting
	//loop on adjacent vertex
	for _, eid := range g.adjacent[u] {
		e := g.getEdge(eid)
		if e.isInvalid() {
			continue
		}
		if visited[e.to] == vtVisiting { //find the loop in the vertex
			return false
		} else if visited[e.to] == vtUnVisited && !g.toposort(e.to, visited) { //find the loop in the adjacent vertexes
			return false
		}
	}
	visited[u] = vtVisited
	return true
}

// hasLoop checks the loop
func (g *graph) hasLoop(start int64) bool {
	visited := make(map[int64]visitTag)
	for v := range g.vertexes {
		visited[v] = vtUnVisited
	}

	return !g.toposort(start, visited)
}

func inputNameIsInvalid(ctx context.Context, inputs ...string) error {
	for _, input := range inputs {
		for _, t := range input {
			if t == ' ' || t == '\t' || t == '`' || t == '"' || t == '\'' {
				return moerr.NewInternalError(ctx, `invalid input`)
			}
		}
	}
	return nil
}

// nameIsInvalid checks the name of user/role is valid or not
func nameIsInvalid(name string) bool {
	s := strings.TrimSpace(name)
	if len(s) == 0 {
		return true
	}
	return strings.Contains(s, ":") || strings.Contains(s, "#")
}

func accountNameIsInvalid(name string) bool {
	s := strings.TrimSpace(name)
	if len(s) == 0 {
		return true
	}
	for _, c := range s {
		switch {
		case c >= '0' && c <= '9':
			continue
		case c >= 'a' && c <= 'z':
			continue
		case c >= 'A' && c <= 'Z':
			continue
		case c == '_' || c == '-':
			continue
		default:
			return true
		}
	}
	return false
}

// normalizeName normalizes and checks the name
func normalizeName(ctx context.Context, name string) (string, error) {
	s := strings.TrimSpace(name)
	if nameIsInvalid(s) {
		return "", moerr.NewInternalErrorf(ctx, `the name "%s" is invalid`, name)
	}
	return s, nil
}

func normalizeNameOfAccount(ctx context.Context, ca *createAccount) error {
	s := strings.TrimSpace(ca.Name)
	if len(s) == 0 {
		return moerr.NewInternalErrorf(ctx, `the name "%s" is invalid`, ca.Name)
	}
	if accountNameIsInvalid(s) {
		return moerr.NewInternalErrorf(ctx, `the name "%s" is invalid`, ca.Name)
	}
	ca.Name = s
	return nil
}

// normalizeNameOfRole normalizes the name
func normalizeNameOfRole(ctx context.Context, role *tree.Role) error {
	var err error
	role.UserName, err = normalizeName(ctx, role.UserName)
	return err
}

// normalizeNamesOfRoles normalizes the names and checks them
func normalizeNamesOfRoles(ctx context.Context, roles []*tree.Role) error {
	var err error
	for i := 0; i < len(roles); i++ {
		err = normalizeNameOfRole(ctx, roles[i])
		if err != nil {
			return err
		}
	}
	return nil
}

// normalizeNameOfUser normalizes the name
func normalizeNameOfUser(ctx context.Context, user *tree.User) error {
	var err error
	user.Username, err = normalizeName(ctx, user.Username)
	return err
}

// normalizeNamesOfUsers normalizes the names and checks them
func normalizeNamesOfUsers(ctx context.Context, users []*tree.User) error {
	var err error
	for i := 0; i < len(users); i++ {
		err = normalizeNameOfUser(ctx, users[i])
		if err != nil {
			return err
		}
	}
	return nil
}

// finishTxn cleanup the transaction started by the BEGIN statement.
// If the transaction is successful, commit it. Otherwise, rollback it.
// err == nil means there is no failure during the transaction execution.
// so the transaction is successful. Else, it is failed.
// !!!Note: if the transaction is not started by the BEGIN statement, it
// has been COMMIT or ROLLBACK already. It is wrong to COMMIT or ROLLBACK again, obviously.
// It is wrong to call this function to commit or rollback the transaction.
func finishTxn(ctx context.Context, bh BackgroundExec, err error) error {
	rollbackTxn := func() error {
		//ROLLBACK the transaction
		rbErr := bh.Exec(ctx, "rollback;")
		if rbErr != nil {
			//if ROLLBACK failed, return the COMMIT error with the input err also
			return errors.Join(rbErr, err)
		}
		return err
	}

	if err == nil {
		//normal COMMIT the transaction
		err = bh.Exec(ctx, "commit;")
		if err != nil {
			//if COMMIT failed, ROLLBACK the transaction
			return rollbackTxn()
		}
		return err
	}
	return rollbackTxn()
}

type alterUser struct {
	IfExists bool
	Users    []*user
	Role     *tree.Role
	MiscOpt  tree.UserMiscOption
	// comment or attribute
	CommentOrAttribute tree.AccountCommentOrAttribute
}

type user struct {
	Username  string
	Hostname  string
	AuthExist bool
	IdentTyp  tree.AccountIdentifiedOption
	IdentStr  string
}

func doAlterUser(ctx context.Context, ses *Session, au *alterUser) (err error) {
	type lockOrUnlockUser int
	const (
		lockUser lockOrUnlockUser = iota
		unlockUser
		noneLockOrUnlockUser
	)

	var (
		sql              string
		vr               *verifiedRole
		currentUserArray []ExecResult
		userArray        []ExecResult
		encryption       string
		needValid        bool
		userName         string
	)
	doLockOrUnlock := noneLockOrUnlockUser
	account := ses.GetTenantInfo()
	currentUser := account.GetUser()

	//1.authenticate the actions
	if au.Role != nil {
		return moerr.NewInternalError(ctx, "not support alter role")
	}

	if au.CommentOrAttribute.Exist {
		return moerr.NewInternalError(ctx, "not support alter comment or attribute")
	}
	if len(au.Users) != 1 {
		return moerr.NewInternalError(ctx, "can only alter one user at a time")
	}
	user := au.Users[0]

	if au.MiscOpt != nil {
		if _, ok := au.MiscOpt.(*tree.UserMiscOptionAccountUnlock); ok {
			doLockOrUnlock = unlockUser
		} else if _, ok := au.MiscOpt.(*tree.UserMiscOptionAccountLock); ok {
			if user.IdentStr != "" {
				msg := "not support identified with lock operation, use `alter user xx lock` instead"
				return moerr.NewInternalError(ctx, msg)
			}
			doLockOrUnlock = lockUser
		} else {
			miscOptStr := tree.String(au.MiscOpt, dialect.MYSQL)
			msg := fmt.Sprintf("not support operation: %s", miscOptStr)
			return moerr.NewInternalError(ctx, msg)
		}
	}

	bh := ses.GetBackgroundExec(ctx)
	defer bh.Close()

	//put it into the single transaction
	err = bh.Exec(ctx, "begin")
	defer func() {
		err = finishTxn(ctx, bh, err)
	}()
	if err != nil {
		return err
	}

	userName, err = normalizeName(ctx, user.Username)
	if err != nil {
		return err
	}
	hostName := user.Hostname

	//check the user exists or not
	sql, err = getSqlForPasswordOfUser(ctx, userName)
	if err != nil {
		return err
	}
	vr, err = verifyRoleFunc(ctx, bh, sql, userName, roleType)
	if err != nil {
		return err
	}

	if vr == nil {
		//If Exists :
		// false : return an error
		// true : return and  do nothing
		if !au.IfExists {
			return moerr.NewInternalErrorf(ctx, "Operation ALTER USER failed for '%s'@'%s', user does't exist", userName, hostName)
		} else {
			return err
		}
	}

	//
	if account.IsSysTenant() {
		sql, err = getSqlForCheckUserHasRole(ctx, currentUser, moAdminRoleID)
	} else {
		sql, err = getSqlForCheckUserHasRole(ctx, currentUser, accountAdminRoleID)
	}
	if err != nil {
		return err
	}
	bh.ClearExecResultSet()
	err = bh.Exec(ctx, sql)
	if err != nil {
		return err
	}
	currentUserArray, err = getResultSet(ctx, bh)
	if err != nil {
		return err
	}
	currentUserIsAdmin := execResultArrayHasData(currentUserArray)

	if account.IsSysTenant() {
		sql, err = getSqlForCheckUserHasRole(ctx, userName, moAdminRoleID)
	} else {
		sql, err = getSqlForCheckUserHasRole(ctx, userName, accountAdminRoleID)
	}
	if err != nil {
		return err
	}
	bh.ClearExecResultSet()
	err = bh.Exec(ctx, sql)
	if err != nil {
		return err
	}
	userArray, err = getResultSet(ctx, bh)
	if err != nil {
		return err
	}
	targetUserIsAdmin := execResultArrayHasData(userArray)

	if doLockOrUnlock == noneLockOrUnlockUser {
		password := user.IdentStr
		// check password
		if len(password) == 0 {
			return moerr.NewInternalError(ctx, "password is empty string")
		}

		needValid, err = needValidatePwd(ses)
		if err != nil {
			return err
		}
		if needValid {
			err = validatePwd(ctx, password, ses, userName, ses.GetUserName())
			if err != nil {
				return err
			}
		}

		//encryption the password
		encryption = HashPassWord(password)

		err = checkPasswordReusePolicy(ctx, ses, bh, encryption, userName)
		if err != nil {
			return err
		}

		if getPu(ses.GetService()).SV.SkipCheckPrivilege {
			sql, err = getSqlForUpdatePasswordOfUser(ctx, encryption, userName)
			if err != nil {
				return err
			}
			err = bh.Exec(ctx, sql)
			if err != nil {
				return err
			}
		} else {
			if (targetUserIsAdmin && !currentUserIsAdmin) && currentUser != userName {
				return moerr.NewInternalErrorf(ctx, "Operation ALTER USER failed for '%s'@'%s', don't have the privilege to alter", userName, hostName)
			}
			sql, err = getSqlForUpdatePasswordOfUser(ctx, encryption, userName)
			if err != nil {
				return err
			}
			err = bh.Exec(ctx, sql)
			if err != nil {
				return err
			}
		}
	} else {
		if doLockOrUnlock == lockUser {
			sql = getSqlForUpdateStatusLockOfUserForever(userStatusLockForever, userName)
		} else {
			sql = getSqlForUpdateUnlcokStatusOfUser(userStatusUnlock, userName)
		}

		if getPu(ses.GetService()).SV.SkipCheckPrivilege {
			err = bh.Exec(ctx, sql)
			if err != nil {
				return err
			}
		} else {
			if (targetUserIsAdmin && !currentUserIsAdmin) && currentUser != userName {
				return moerr.NewInternalErrorf(ctx, "Operation ALTER USER failed for '%s'@'%s', don't have the privilege to alter", userName, hostName)
			}
			err = bh.Exec(ctx, sql)
			if err != nil {
				return err
			}
		}
	}
	return err
}

type alterAccount struct {
	IfExists bool
	Name     string

	AuthExist bool
	AdminName string
	IdentTyp  tree.AccountIdentifiedOption
	IdentStr  string

	// status_option or not
	StatusOption tree.AccountStatus
	// comment or not
	Comment tree.AccountComment
}

func doAlterAccount(ctx context.Context, ses *Session, aa *alterAccount) (err error) {
	var sql string
	var erArray []ExecResult
	var targetAccountId uint64
	var version uint64
	var accountExist bool
	var accountStatus string
	account := ses.GetTenantInfo()
	if !(account.IsSysTenant() && account.IsMoAdminRole()) {
		return moerr.NewInternalErrorf(ctx, "tenant %s user %s role %s do not have the privilege to alter the account",
			account.GetTenant(), account.GetUser(), account.GetDefaultRole())
	}

	optionBits := uint8(0)
	if aa.AuthExist {
		optionBits |= 1
	}
	if aa.StatusOption.Exist {
		optionBits |= 1 << 1
	}
	if aa.Comment.Exist {
		optionBits |= 1 << 2
	}
	optionCount := bits.OnesCount8(optionBits)
	if optionCount == 0 {
		return moerr.NewInternalError(ctx, "at least one option at a time")
	}
	if optionCount > 1 {
		return moerr.NewInternalError(ctx, "at most one option at a time")
	}

	//normalize the name
	aa.Name, err = normalizeName(ctx, aa.Name)
	if err != nil {
		return err
	}

	if aa.AuthExist {
		aa.AdminName, err = normalizeName(ctx, aa.AdminName)
		if err != nil {
			return err
		}
		if aa.IdentTyp != tree.AccountIdentifiedByPassword {
			return moerr.NewInternalError(ctx, "only support identified by password")
		}

		if len(aa.IdentStr) == 0 {
			err = moerr.NewInternalError(ctx, "password is empty string")
			return err
		}
	}

	if aa.StatusOption.Exist {
		//SYS account can not be suspended
		if isSysTenant(aa.Name) {
			return moerr.NewInternalError(ctx, "account sys can not be suspended")
		}
	}

	alterAccountFunc := func() (rtnErr error) {
		bh := ses.GetBackgroundExec(ctx)
		defer bh.Close()

		rtnErr = bh.Exec(ctx, "begin")
		defer func() {
			rtnErr = finishTxn(ctx, bh, rtnErr)
		}()
		if rtnErr != nil {
			return rtnErr
		}

		//step 0: lock account name first
		sql, rtnErr = getSqlForLockMoAccountNameFormat(ctx, aa.Name)
		if rtnErr != nil {
			return rtnErr
		}
		bh.ClearExecResultSet()
		rtnErr = bh.Exec(ctx, sql)
		if rtnErr != nil {
			return rtnErr
		}

		//step 1: check account exists or not
		//get accountID
		sql, rtnErr = getSqlForCheckTenant(ctx, aa.Name)
		if rtnErr != nil {
			return rtnErr
		}
		bh.ClearExecResultSet()
		rtnErr = bh.Exec(ctx, sql)
		if rtnErr != nil {
			return rtnErr
		}

		erArray, rtnErr = getResultSet(ctx, bh)
		if rtnErr != nil {
			return rtnErr
		}

		if execResultArrayHasData(erArray) {
			for i := uint64(0); i < erArray[0].GetRowCount(); i++ {
				targetAccountId, rtnErr = erArray[0].GetUint64(ctx, i, 0)
				if rtnErr != nil {
					return rtnErr
				}

				accountStatus, rtnErr = erArray[0].GetString(ctx, 0, 2)
				if rtnErr != nil {
					return rtnErr
				}

				version, rtnErr = erArray[0].GetUint64(ctx, i, 3)
				if rtnErr != nil {
					return rtnErr
				}
			}
			accountExist = true
		} else {
			//IfExists :
			// false : return an error
			// true : skip and do nothing
			if !aa.IfExists {
				return moerr.NewInternalErrorf(ctx, "there is no account %s", aa.Name)
			}
		}

		if accountExist {
			//Option 1: alter the password of admin for the account
			if aa.AuthExist {
				//!!!NOTE!!!:switch into the target account's context, then update the table mo_user.
				accountCtx := defines.AttachAccountId(ctx, uint32(targetAccountId))

				//1, check the admin exists or not
				sql, rtnErr = getSqlForPasswordOfUser(ctx, aa.AdminName)
				if rtnErr != nil {
					return rtnErr
				}
				bh.ClearExecResultSet()
				rtnErr = bh.Exec(accountCtx, sql)
				if rtnErr != nil {
					return rtnErr
				}

				erArray, rtnErr = getResultSet(accountCtx, bh)
				if rtnErr != nil {
					return rtnErr
				}

				if !execResultArrayHasData(erArray) {
					rtnErr = moerr.NewInternalErrorf(accountCtx, "there is no user %s", aa.AdminName)
					return
				}

				//2, update the password
				//encryption the password
				encryption := HashPassWord(aa.IdentStr)
				sql, rtnErr = getSqlForUpdatePasswordOfUser(ctx, encryption, aa.AdminName)
				if rtnErr != nil {
					return rtnErr
				}
				bh.ClearExecResultSet()
				rtnErr = bh.Exec(accountCtx, sql)
				if rtnErr != nil {
					return rtnErr
				}
			}

			//Option 2: alter the comment of the account
			if aa.Comment.Exist {
				sql, rtnErr = getSqlForUpdateCommentsOfAccount(ctx, aa.Comment.Comment, aa.Name)
				if rtnErr != nil {
					return rtnErr
				}
				bh.ClearExecResultSet()
				rtnErr = bh.Exec(ctx, sql)
				if rtnErr != nil {
					return rtnErr
				}
			}

			//Option 3: suspend or resume the account
			if aa.StatusOption.Exist {
				if aa.StatusOption.Option == tree.AccountStatusSuspend {
					sql, rtnErr = getSqlForUpdateStatusOfAccount(ctx, aa.StatusOption.Option.String(), types.CurrentTimestamp().String2(time.UTC, 0), aa.Name)
					if rtnErr != nil {
						return rtnErr
					}
					bh.ClearExecResultSet()
					rtnErr = bh.Exec(ctx, sql)
					if rtnErr != nil {
						return rtnErr
					}
				} else if aa.StatusOption.Option == tree.AccountStatusOpen {
					sql, rtnErr = getSqlForUpdateStatusAndVersionOfAccount(ctx, aa.StatusOption.Option.String(), aa.Name, (version+1)%math.MaxUint64)
					if rtnErr != nil {
						return rtnErr
					}
					bh.ClearExecResultSet()
					rtnErr = bh.Exec(ctx, sql)
					if rtnErr != nil {
						return rtnErr
					}
				} else if aa.StatusOption.Option == tree.AccountStatusRestricted {
					sql, rtnErr = getSqlForUpdateStatusOfAccount(ctx, aa.StatusOption.Option.String(), types.CurrentTimestamp().String2(time.UTC, 0), aa.Name)
					if rtnErr != nil {
						return rtnErr
					}
					bh.ClearExecResultSet()
					rtnErr = bh.Exec(ctx, sql)
					if rtnErr != nil {
						return rtnErr
					}
				}
			}
		}
		return rtnErr
	}

	err = alterAccountFunc()
	if err != nil {
		return err
	}

	//if alter account suspend, add the account to kill queue
	if accountExist {
		if aa.StatusOption.Exist && aa.StatusOption.Option == tree.AccountStatusSuspend {
			ses.getRoutineManager().accountRoutine.EnKillQueue(int64(targetAccountId), version)
			logutil.Infof("[set suspend] set account id %d, version %d suspend", targetAccountId, version)
			if err := postDropSuspendAccount(ctx, ses, aa.Name, int64(targetAccountId), version); err != nil {
				ses.Errorf(ctx, "post alter account suspend error: %s", err.Error())
			}

			if err = postProcessCdc(ctx, ses, aa.Name, targetAccountId, tree.AccountStatusSuspend.String()); err != nil {
				ses.Errorf(ctx, "post pause cdc of alter accound suspend error: %s", err.Error())
			}
		}

		if aa.StatusOption.Exist && aa.StatusOption.Option == tree.AccountStatusRestricted {
			accountId2RoutineMap := ses.getRoutineManager().accountRoutine.deepCopyRoutineMap()
			if rtMap, ok := accountId2RoutineMap[int64(targetAccountId)]; ok {
				for rt := range rtMap {
					logutil.Infof("[set restricted] set account id %d, connection id %d restricted", targetAccountId, rt.getConnectionID())
					rt.setResricted(true)
				}
			}
			err = postAlterSessionStatus(ctx, ses, aa.Name, int64(targetAccountId), tree.AccountStatusRestricted.String())
			if err != nil {
				ses.Errorf(ctx, "post alter account restricted error: %s", err.Error())
			}

			if err = postProcessCdc(ctx, ses, aa.Name, targetAccountId, tree.AccountStatusRestricted.String()); err != nil {
				ses.Errorf(ctx, "post pause cdc of alter accound restricted error: %s", err.Error())
			}
		}

		if aa.StatusOption.Exist && aa.StatusOption.Option == tree.AccountStatusOpen && accountStatus == tree.AccountStatusRestricted.String() {
			accountId2RoutineMap := ses.getRoutineManager().accountRoutine.deepCopyRoutineMap()
			if rtMap, ok := accountId2RoutineMap[int64(targetAccountId)]; ok {
				for rt := range rtMap {
					rt.setResricted(false)
				}
			}
			err = postAlterSessionStatus(ctx, ses, aa.Name, int64(targetAccountId), tree.AccountStatusOpen.String())
			if err != nil {
				ses.Errorf(ctx, "post alter account not restricted error: %s", err.Error())
			}

		}

		if aa.StatusOption.Exist &&
			aa.StatusOption.Option == tree.AccountStatusOpen &&
			(accountStatus == tree.AccountStatusRestricted.String() ||
				accountStatus == tree.AccountStatusSuspend.String()) {
			if err = postProcessCdc(ctx, ses, aa.Name, targetAccountId, tree.AccountStatusOpen.String()); err != nil {
				ses.Errorf(ctx, "post resume cdc of alter accound not restricted or not suspend error: %s", err.Error())
			}
		}
	}

	return err
}

// doSetSecondaryRoleAll set the session role of the user with smallness role_id
func doSetSecondaryRoleAll(ctx context.Context, ses *Session) (err error) {
	var sql string
	var userId uint32
	var erArray []ExecResult
	var roleId int64
	var roleName string

	account := ses.GetTenantInfo()
	// get current user_id
	userId = account.GetUserID()

	// init role_id and role_name
	roleId = publicRoleID
	roleName = publicRoleName

	// step1:get all roles expect public
	bh := ses.GetBackgroundExec(ctx)
	defer bh.Close()

	err = bh.Exec(ctx, "begin;")
	defer func() {
		err = finishTxn(ctx, bh, err)
	}()
	if err != nil {
		return err
	}

	sql = getSqlForgetUserRolesExpectPublicRole(publicRoleID, userId)
	bh.ClearExecResultSet()
	err = bh.Exec(ctx, sql)
	if err != nil {
		return err
	}

	erArray, err = getResultSet(ctx, bh)
	if err != nil {
		return err
	}
	if execResultArrayHasData(erArray) {
		roleId, err = erArray[0].GetInt64(ctx, 0, 0)
		if err != nil {
			return err
		}

		roleName, err = erArray[0].GetString(ctx, 0, 1)
		if err != nil {
			return err
		}
	}

	// step2 : switch the default role and role id;
	account.SetDefaultRoleID(uint32(roleId))
	account.SetDefaultRole(roleName)

	return err
}

// doSwitchRole accomplishes the Use Role and Use Secondary Role statement
func doSwitchRole(ctx context.Context, ses *Session, sr *tree.SetRole) (err error) {
	var sql string
	var erArray []ExecResult
	var roleId int64

	account := ses.GetTenantInfo()

	if sr.SecondaryRole {
		//use secondary role all or none
		switch sr.SecondaryRoleType {
		case tree.SecondaryRoleTypeAll:
			doSetSecondaryRoleAll(ctx, ses)
			account.SetUseSecondaryRole(true)
		case tree.SecondaryRoleTypeNone:
			account.SetUseSecondaryRole(false)
		}
	} else if sr.Role != nil {
		err = normalizeNameOfRole(ctx, sr.Role)
		if err != nil {
			return err
		}

		//step1 : check the role exists or not;

		switchRoleFunc := func() (rtnErr error) {
			bh := ses.GetBackgroundExec(ctx)
			defer bh.Close()

			rtnErr = bh.Exec(ctx, "begin;")
			defer func() {
				rtnErr = finishTxn(ctx, bh, rtnErr)
			}()
			if rtnErr != nil {
				return rtnErr
			}

			sql, rtnErr = getSqlForRoleIdOfRole(ctx, sr.Role.UserName)
			if rtnErr != nil {
				return rtnErr
			}
			bh.ClearExecResultSet()
			rtnErr = bh.Exec(ctx, sql)
			if rtnErr != nil {
				return rtnErr
			}

			erArray, rtnErr = getResultSet(ctx, bh)
			if rtnErr != nil {
				return rtnErr
			}
			if execResultArrayHasData(erArray) {
				roleId, rtnErr = erArray[0].GetInt64(ctx, 0, 0)
				if rtnErr != nil {
					return rtnErr
				}
			} else {
				return moerr.NewInternalErrorf(ctx, "there is no role %s", sr.Role.UserName)
			}

			//step2 : check the role has been granted to the user or not
			sql = getSqlForCheckUserGrant(roleId, int64(account.GetUserID()))
			bh.ClearExecResultSet()
			rtnErr = bh.Exec(ctx, sql)
			if rtnErr != nil {
				return rtnErr
			}

			erArray, rtnErr = getResultSet(ctx, bh)
			if rtnErr != nil {
				return rtnErr
			}

			if !execResultArrayHasData(erArray) {
				return moerr.NewInternalErrorf(ctx, "the role %s has not be granted to the user %s", sr.Role.UserName, account.GetUser())
			}
			return rtnErr
		}

		err = switchRoleFunc()
		if err != nil {
			return err
		}

		//step3 : switch the default role and role id;
		account.SetDefaultRoleID(uint32(roleId))
		account.SetDefaultRole(sr.Role.UserName)
		//then, reset secondary role to none
		account.SetUseSecondaryRole(false)

		return err
	}

	return err
}

func checkStageExistOrNot(ctx context.Context, bh BackgroundExec, stageName string) (bool, error) {
	var sql string
	var erArray []ExecResult
	var err error
	sql, err = getSqlForCheckStage(ctx, stageName)
	if err != nil {
		return false, err
	}
	bh.ClearExecResultSet()
	err = bh.Exec(ctx, sql)
	if err != nil {
		return false, err
	}

	erArray, err = getResultSet(ctx, bh)
	if err != nil {
		return false, err
	}

	if execResultArrayHasData(erArray) {
		return true, nil
	}
	return false, nil
}

func formatCredentials(credentials tree.StageCredentials) string {
	var rstr string
	if credentials.Exist {
		for i := 0; i < len(credentials.Credentials)-1; i += 2 {
			rstr += fmt.Sprintf("%s=%s", credentials.Credentials[i], credentials.Credentials[i+1])
			if i != len(credentials.Credentials)-2 {
				rstr += ","
			}
		}
	}
	return rstr
}

func doCreateStage(ctx context.Context, ses *Session, cs *tree.CreateStage) (err error) {
	var sql string
	//var err error
	var stageExist bool
	var credentials string
	var StageStatus string
	var comment string
	bh := ses.GetBackgroundExec(ctx)
	defer bh.Close()

	// check create stage priv
	err = doCheckRole(ctx, ses)
	if err != nil {
		return err
	}

	err = bh.Exec(ctx, "begin;")
	defer func() {
		err = finishTxn(ctx, bh, err)
	}()
	if err != nil {
		return err
	}

	// check stage
	stageExist, err = checkStageExistOrNot(ctx, bh, string(cs.Name))
	if err != nil {
		return err
	}

	if stageExist {
		if !cs.IfNotExists {
			return moerr.NewInternalErrorf(ctx, "the stage %s exists", cs.Name)
		} else {
			// do nothing
			return err
		}
	} else {
		// format credentials and hash it
		credentials = formatCredentials(cs.Credentials)

		StageStatus = "in_use"

		if cs.Comment.Exist {
			comment = cs.Comment.Comment
		}

		if !(strings.HasPrefix(cs.Url, stage.STAGE_PROTOCOL+"://") || strings.HasPrefix(cs.Url, stage.S3_PROTOCOL+"://") ||
			strings.HasPrefix(cs.Url, stage.FILE_PROTOCOL+":///")) {
			return moerr.NewBadConfig(ctx, "URL protocol only supports stage://, s3:// and file:///")
		}

		sql, err = getSqlForInsertIntoMoStages(ctx, string(cs.Name), cs.Url, credentials, StageStatus, types.CurrentTimestamp().String2(time.UTC, 0), comment)
		if err != nil {
			return err
		}

		err = bh.Exec(ctx, sql)
		if err != nil {
			return err
		}
	}

	return err
}

func doCheckFilePath(ctx context.Context, ses *Session, ep *tree.ExportParam) (err error) {
	//var err error
	var filePath string
	if ep == nil {
		return err
	}

	// detect filepath contain stage or not
	filePath = ep.FilePath
	if strings.HasPrefix(filePath, stage.STAGE_PROTOCOL+"://") {
		// stage:// URL
		s, err := stageutil.UrlToStageDef(filePath, ses.proc)
		if err != nil {
			return err
		}

		// s.ToPath() returns the fileservice filepath, i.e. s3,...:/path for S3 or /path for local file
		ses.ep.userConfig.StageFilePath, _, err = s.ToPath()
		if err != nil {
			return err
		}
	}
	return err

}

func doAlterStage(ctx context.Context, ses *Session, as *tree.AlterStage) (err error) {
	var sql string
	//var err error
	var stageExist bool
	var credentials string
	bh := ses.GetBackgroundExec(ctx)
	defer bh.Close()

	// check create stage priv
	err = doCheckRole(ctx, ses)
	if err != nil {
		return err
	}

	optionBits := uint8(0)
	if as.UrlOption.Exist {
		optionBits |= 1
	}
	if as.CredentialsOption.Exist {
		optionBits |= 1 << 1
	}
	if as.StatusOption.Exist {
		optionBits |= 1 << 2
	}
	if as.Comment.Exist {
		optionBits |= 1 << 3
	}
	optionCount := bits.OnesCount8(optionBits)
	if optionCount == 0 {
		return moerr.NewInternalError(ctx, "at least one option at a time")
	}
	if optionCount > 1 {
		return moerr.NewInternalError(ctx, "at most one option at a time")
	}

	err = bh.Exec(ctx, "begin;")
	defer func() {
		err = finishTxn(ctx, bh, err)
	}()
	if err != nil {
		return err
	}

	// check stage
	stageExist, err = checkStageExistOrNot(ctx, bh, string(as.Name))
	if err != nil {
		return err
	}

	if !stageExist {
		if !as.IfNotExists {
			return moerr.NewInternalErrorf(ctx, "the stage %s not exists", as.Name)
		} else {
			// do nothing
			return err
		}
	} else {
		if as.UrlOption.Exist {
			if !(strings.HasPrefix(as.UrlOption.Url, stage.STAGE_PROTOCOL+"://") ||
				strings.HasPrefix(as.UrlOption.Url, stage.S3_PROTOCOL+"://") ||
				strings.HasPrefix(as.UrlOption.Url, stage.FILE_PROTOCOL+":///")) {
				return moerr.NewBadConfig(ctx, "URL protocol only supports stage://, s3:// and file:///")
			}
			sql = getsqlForUpdateStageUrl(string(as.Name), as.UrlOption.Url)
			err = bh.Exec(ctx, sql)
			if err != nil {
				return err
			}
		}

		if as.CredentialsOption.Exist {
			credentials = formatCredentials(as.CredentialsOption)
			sql = getsqlForUpdateStageCredentials(string(as.Name), credentials)
			err = bh.Exec(ctx, sql)
			if err != nil {
				return err
			}
		}

		if as.StatusOption.Exist {
			sql = getsqlForUpdateStageStatus(string(as.Name), as.StatusOption.Option.String())
			err = bh.Exec(ctx, sql)
			if err != nil {
				return err
			}
		}

		if as.Comment.Exist {
			sql = getsqlForUpdateStageComment(string(as.Name), as.Comment.Comment)
			err = bh.Exec(ctx, sql)
			if err != nil {
				return err
			}
		}
	}
	return err
}

func doDropStage(ctx context.Context, ses *Session, ds *tree.DropStage) (err error) {
	var sql string
	//var err error
	var stageExist bool
	bh := ses.GetBackgroundExec(ctx)
	defer bh.Close()

	// check create stage priv
	err = doCheckRole(ctx, ses)
	if err != nil {
		return err
	}

	err = bh.Exec(ctx, "begin;")
	defer func() {
		err = finishTxn(ctx, bh, err)
	}()
	if err != nil {
		return err
	}

	// check stage
	stageExist, err = checkStageExistOrNot(ctx, bh, string(ds.Name))
	if err != nil {
		return err
	}

	if !stageExist {
		if !ds.IfNotExists {
			return moerr.NewInternalErrorf(ctx, "the stage %s not exists", ds.Name)
		} else {
			// do nothing
			return err
		}
	} else {
		sql = getSqlForDropStage(string(ds.Name))
		err = bh.Exec(ctx, sql)
		if err != nil {
			return err
		}
	}
	return err
}

type dropAccount struct {
	IfExists bool
	Name     string
}

// doDropAccount accomplishes the DropAccount statement
func doDropAccount(ctx context.Context, bh BackgroundExec, ses *Session, da *dropAccount) (err error) {
	//set backgroundHandler's default schema
	if handler, ok := bh.(*backExec); ok {
		handler.backSes.txnCompileCtx.dbName = catalog.MO_CATALOG
	}

	var sql, db, table string
	var erArray []ExecResult
	var databases map[string]int8
	var dbSql, prefix string
	var sqlsForDropDatabases = make([]string, 0, 5)

	var deleteCtx context.Context
	var accountId int64
	var version uint64
	var hasAccount = true
	clusterTables := make(map[string]int)

	da.Name, err = normalizeName(ctx, da.Name)
	if err != nil {
		return err
	}

	if isSysTenant(da.Name) {
		return moerr.NewInternalErrorf(ctx, "can not delete the account %s", da.Name)
	}

	checkAccount := func(accountName string) (accountId int64, version uint64, ok bool, err error) {
		if sql, err = getSqlForCheckTenant(ctx, accountName); err != nil {
			return
		}

		bh.ClearExecResultSet()
		if err = bh.Exec(ctx, sql); err != nil {
			return
		}

		if erArray, err = getResultSet(ctx, bh); err != nil {
			return
		}

		if execResultArrayHasData(erArray) {
			if accountId, err = erArray[0].GetInt64(ctx, 0, 0); err != nil {
				return
			}
			if version, err = erArray[0].GetUint64(ctx, 0, 3); err != nil {
				return
			}
			ok = true
		}

		return
	}

	dropAccountFunc := func() (rtnErr error) {
		rtnErr = bh.Exec(ctx, "begin;")
		defer func() {
			rtnErr = finishTxn(ctx, bh, rtnErr)
		}()
		if rtnErr != nil {
			return rtnErr
		}

		//step 0: lock account name first
		sql, rtnErr = getSqlForLockMoAccountNameFormat(ctx, da.Name)
		ses.Infof(ctx, "dropAccount %s sql: %s", da.Name, sql)
		if rtnErr != nil {
			return rtnErr
		}
		bh.ClearExecResultSet()
		rtnErr = bh.Exec(ctx, sql)
		if rtnErr != nil {
			return rtnErr
		}

		ses.Infof(ctx, "dropAccount %s sql: %s", da.Name, getAccountIdNamesSql)
		if accountId, version, hasAccount, rtnErr = checkAccount(da.Name); rtnErr != nil {
			return
		}
		// check the account exists or not
		if !hasAccount {
			// when the "IF EXISTS" is set, just skip it.
			if !da.IfExists {
				rtnErr = moerr.NewInternalErrorf(ctx, "there is no account %s", da.Name)
			}
			return
		}

		//drop tables of the tenant
		//NOTE!!!: single DDL drop statement per single transaction
		//SWITCH TO THE CONTEXT of the deleted context
		deleteCtx = defines.AttachAccountId(ctx, uint32(accountId))

		//step 2 : drop table mo_user
		//step 3 : drop table mo_role
		//step 4 : drop table mo_user_grant
		//step 5 : drop table mo_role_grant
		//step 6 : drop table mo_role_privs
		//step 7 : drop table mo_user_defined_function
		//step 8 : drop table mo_mysql_compatibility_mode
		//step 9 : drop table %!%mo_increment_columns
		for _, sql = range getSqlForDropAccount() {
			ses.Infof(ctx, "dropAccount %s sql: %s", da.Name, sql)
			rtnErr = bh.Exec(deleteCtx, sql)
			if rtnErr != nil {
				return rtnErr
			}
		}

		ses.Infof(ctx, "dropAccount %s sql: %s", da.Name, getPubInfoSql)
		// unpublish all publications
		pubInfos, rtnErr := getPubInfos(deleteCtx, bh, "")
		if rtnErr != nil {
			return
		}
		for _, pubInfo := range pubInfos {
			ses.Infof(ctx, "dropAccount %s sql: %s", da.Name, pubInfo.PubName)
			if rtnErr = dropPublication(deleteCtx, bh, true, pubInfo.PubAccountName, pubInfo.PubName); rtnErr != nil {
				return
			}
		}

		//drop databases created by user
		databases = make(map[string]int8)
		dbSql = "show databases;"
		bh.ClearExecResultSet()
		ses.Infof(ctx, "dropAccount %s sql: %s", da.Name, dbSql)
		rtnErr = bh.Exec(deleteCtx, dbSql)
		if rtnErr != nil {
			return rtnErr
		}

		erArray, rtnErr = getResultSet(ctx, bh)
		if rtnErr != nil {
			return rtnErr
		}

		for i := uint64(0); i < erArray[0].GetRowCount(); i++ {
			db, rtnErr = erArray[0].GetString(ctx, i, 0)
			if rtnErr != nil {
				return rtnErr
			}
			databases[db] = 0
		}

		prefix = "drop database if exists "

		for db = range databases {
			if db == "mo_catalog" {
				continue
			}
			bb := &bytes.Buffer{}
			bb.WriteString(prefix)
			//handle the database annotated by '`'
			bb.WriteString("`")
			bb.WriteString(db)
			bb.WriteString("`")

			bb.WriteString(";")
			sqlsForDropDatabases = append(sqlsForDropDatabases, bb.String())
		}

		for _, sql = range sqlsForDropDatabases {
			ses.Infof(ctx, "dropAccount %s sql: %s", da.Name, sql)
			rtnErr = bh.Exec(deleteCtx, sql)
			if rtnErr != nil {
				return rtnErr
			}
		}

		ses.Infof(ctx, "dropAccount %s sql: %s", da.Name, getSubsSql)
		// alter sub_account field in mo_pubs which contains accountName
		subInfos, rtnErr := getSubInfosFromSub(deleteCtx, bh, "")
		if rtnErr != nil {
			return rtnErr
		}
		for _, subInfo := range subInfos {
			ses.Infof(ctx, "dropAccount %s sql: %s %s", da.Name, updatePubInfoAccountListFormat, subInfo.PubName)
			if rtnErr = dropSubAccountNameInSubAccounts(deleteCtx, bh, subInfo.PubAccountId, subInfo.PubName, da.Name); rtnErr != nil {
				return rtnErr
			}
		}

		ses.Infof(ctx, "dropAccount %s sql: %s", da.Name, deleteMoSubsRecordsBySubAccountIdFormat)
		// delete records in mo_subs
		if rtnErr = deleteMoSubsBySubAccountId(deleteCtx, bh); rtnErr != nil {
			return rtnErr
		}

		ses.Infof(ctx, "dropAccount %s sql: %s", da.Name, dropMoMysqlCompatibilityModeSql)
		// drop table mo_mysql_compatibility_mode
		rtnErr = bh.Exec(deleteCtx, dropMoMysqlCompatibilityModeSql)
		if rtnErr != nil {
			return rtnErr
		}

		ses.Infof(ctx, "dropAccount %s sql: %s", da.Name, dropAutoIcrColSql)
		// drop autoIcr table
		rtnErr = bh.Exec(deleteCtx, dropAutoIcrColSql)
		if rtnErr != nil {
			return rtnErr
		}

		ses.Infof(ctx, "drop partition metadata %s sql: %s", da.Name, dropPartitionMetadata)
		rtnErr = bh.Exec(deleteCtx, dropPartitionMetadata)
		if rtnErr != nil {
			return rtnErr
		}
		ses.Infof(ctx, "drop partition tables %s sql: %s", da.Name, dropPartitionTables)
		rtnErr = bh.Exec(deleteCtx, dropPartitionTables)
		if rtnErr != nil {
			return rtnErr
		}

		ses.Infof(ctx, "dropAccount %s sql: %s", da.Name, dropMoIndexes)
		// drop mo_catalog.mo_indexes under general tenant
		rtnErr = bh.Exec(deleteCtx, dropMoIndexes)
		if rtnErr != nil {
			return rtnErr
		}

		ses.Infof(ctx, "dropAccount %s sql: %s", da.Name, dropMoTablePartitions)
		// drop mo_catalog.mo_table_partitions under general tenant
		rtnErr = bh.Exec(deleteCtx, dropMoTablePartitions)
		if rtnErr != nil {
			return rtnErr
		}

		ses.Infof(ctx, "dropAccount %s sql: %s", da.Name, dropMoForeignKeys)
		rtnErr = bh.Exec(deleteCtx, dropMoForeignKeys)
		if rtnErr != nil {
			return rtnErr
		}

		// delete the pitr record in the mo_pitr created by the account which is dropped
		sql = getSqlForDeletePitrFromMoPitr(uint64(accountId))
		ses.Infof(ctx, "dropAccount %s sql: %s", da.Name, sql)
		rtnErr = bh.Exec(ctx, sql)
		if rtnErr != nil {
			return rtnErr
		}

		// delete the account in the mo_account of the sys account
		sql, rtnErr = getSqlForDeleteAccountFromMoAccount(ctx, da.Name)
		if rtnErr != nil {
			return rtnErr
		}
		ses.Infof(ctx, "dropAccount %s sql: %s", da.Name, sql)
		rtnErr = bh.Exec(ctx, sql)
		if rtnErr != nil {
			return rtnErr
		}

		// get all cluster table in the mo_catalog
		sql = "show tables from mo_catalog;"
		bh.ClearExecResultSet()
		ses.Infof(ctx, "dropAccount %s sql: %s", da.Name, sql)
		rtnErr = bh.Exec(ctx, sql)
		if rtnErr != nil {
			return rtnErr
		}

		erArray, rtnErr = getResultSet(ctx, bh)
		if rtnErr != nil {
			return rtnErr
		}

		for i := uint64(0); i < erArray[0].GetRowCount(); i++ {
			table, rtnErr = erArray[0].GetString(ctx, i, 0)
			if rtnErr != nil {
				return rtnErr
			}
			if isClusterTable("mo_catalog", table) {
				clusterTables[table] = 0
			}
		}

		// delete all data of the account in the cluster table
		for clusterTable := range clusterTables {
			sql = fmt.Sprintf("delete from mo_catalog.`%s` where account_id = %d;", clusterTable, accountId)
			bh.ClearExecResultSet()
			ses.Infof(ctx, "dropAccount %s sql: %s", da.Name, sql)
			rtnErr = bh.Exec(ctx, sql)
			if rtnErr != nil {
				return rtnErr
			}
		}

		ts := time.Now().UTC().UnixNano()
		if ses != nil && ses.proc != nil && ses.proc.GetTxnOperator() != nil {
			ts = ses.proc.GetTxnOperator().SnapshotTS().ToStdTime().UTC().UnixNano()
		}

		// update pitr
		if rtnErr = updatePitrObjectId(
			ctx, bh, da.Name,
			uint64(accountId),
			ts,
		); rtnErr != nil {
			return rtnErr
		}

		return rtnErr
	}

	// disable foreign key checks
	ctx = context.WithValue(ctx, defines.DisableFkCheck{}, true)

	err = dropAccountFunc()
	if err != nil {
		return err
	}

	if !hasAccount {
		return err
	}
	// if drop the account, add the account to kill queue
	ses.getRoutineManager().accountRoutine.EnKillQueue(accountId, version)

	if err := postDropSuspendAccount(ctx, ses, da.Name, accountId, version); err != nil {
		ses.Errorf(ctx, "post drop account error: %s", err.Error())
	}

	if err = postProcessCdc(ctx, ses, da.Name, uint64(accountId), "drop"); err != nil {
		ses.Errorf(ctx, "post drop cdc of the accound error: %s", err.Error())
	}

	return err
}

func postDropSuspendAccount(
	ctx context.Context, ses *Session, accountName string, accountID int64, version uint64,
) (err error) {
	if accountID == 0 {
		return err
	}
	qc := getPu(ses.GetService()).QueryClient
	if qc == nil {
		return moerr.NewInternalError(ctx, "query client is not initialized")
	}
	var nodes []string
	clusterservice.GetMOCluster(qc.ServiceID()).GetCNService(clusterservice.NewSelectAll(),
		func(s metadata.CNService) bool {
			nodes = append(nodes, s.QueryAddress)
			return true
		})

	var retErr error
	genRequest := func() *query.Request {
		req := qc.NewRequest(query.CmdMethod_KillConn)
		req.KillConnRequest = &query.KillConnRequest{
			AccountID: accountID,
			Version:   version,
		}
		return req
	}

	handleValidResponse := func(nodeAddr string, rsp *query.Response) {
		if rsp != nil && rsp.KillConnResponse != nil && !rsp.KillConnResponse.Success {
			retErr = moerr.NewInternalError(ctx,
				fmt.Sprintf("kill connection for account %s failed on node %s", accountName, nodeAddr))
		}
	}

	handleInvalidResponse := func(nodeAddr string) {
		retErr = moerr.NewInternalError(ctx,
			fmt.Sprintf("kill connection for account %s failed on node %s", accountName, nodeAddr))
	}

	err = queryservice.RequestMultipleCn(ctx, nodes, qc, genRequest, handleValidResponse, handleInvalidResponse)
	return errors.Join(err, retErr)
}

func postProcessCdc(
	ctx context.Context,
	ses *Session,
	targetAccountName string,
	targetAccountID uint64,
	targetAccountStatus string,
) (err error) {
	//drop or pause cdc
	switch targetAccountStatus {
	case "drop":
		return doUpdateCDCTask(
			ctx,
			task.TaskStatus_CancelRequested,
			targetAccountID,
			"",
			ses.GetService(),
			taskservice.WithAccountID(taskservice.EQ, uint32(targetAccountID)),
			taskservice.WithTaskType(taskservice.EQ, task.TaskType_CreateCdc.String()),
		)
	case tree.AccountStatusSuspend.String(), tree.AccountStatusRestricted.String():
		return doUpdateCDCTask(
			ctx,
			task.TaskStatus_PauseRequested,
			targetAccountID,
			"",
			ses.GetService(),
			taskservice.WithAccountID(taskservice.EQ, uint32(targetAccountID)),
			taskservice.WithTaskType(taskservice.EQ, task.TaskType_CreateCdc.String()),
		)
	case tree.AccountStatusOpen.String():
		return doUpdateCDCTask(
			ctx,
			task.TaskStatus_ResumeRequested,
			targetAccountID,
			"",
			ses.GetService(),
			taskservice.WithAccountID(taskservice.EQ, uint32(targetAccountID)),
			taskservice.WithTaskType(taskservice.EQ, task.TaskType_CreateCdc.String()),
		)
	}

	return
}

// doDropUser accomplishes the DropUser statement
func doDropUser(ctx context.Context, ses *Session, du *tree.DropUser) (err error) {
	var vr *verifiedRole
	var sql string
	var sqls []string
	var erArray []ExecResult
	account := ses.GetTenantInfo()
	err = normalizeNamesOfUsers(ctx, du.Users)
	if err != nil {
		return err
	}

	bh := ses.GetBackgroundExec(ctx)
	defer bh.Close()

	//put it into the single transaction
	err = bh.Exec(ctx, "begin;")
	defer func() {
		err = finishTxn(ctx, bh, err)
	}()
	if err != nil {
		return err
	}

	//step1: check users exists or not.
	//handle "IF EXISTS"
	for _, user := range du.Users {
		sql, err = getSqlForPasswordOfUser(ctx, user.Username)
		if err != nil {
			return err
		}
		vr, err = verifyRoleFunc(ctx, bh, sql, user.Username, roleType)
		if err != nil {
			return err
		}

		if vr == nil {
			if !du.IfExists { //when the "IF EXISTS" is set, just skip it.
				return moerr.NewInternalErrorf(ctx, "there is no user %s", user.Username)
			}
		}

		if vr == nil {
			continue
		}

		//if the user is admin user with the role moadmin or accountadmin,
		//the user can not be deleted.
		if account.IsSysTenant() {
			sql, err = getSqlForCheckUserHasRole(ctx, user.Username, moAdminRoleID)
		} else {
			sql, err = getSqlForCheckUserHasRole(ctx, user.Username, accountAdminRoleID)
		}
		if err != nil {
			return err
		}

		bh.ClearExecResultSet()
		err = bh.Exec(ctx, sql)
		if err != nil {
			return err
		}

		erArray, err = getResultSet(ctx, bh)
		if err != nil {
			return err
		}

		if execResultArrayHasData(erArray) {
			return moerr.NewInternalErrorf(ctx, "can not delete the user %s", user.Username)
		}

		//step2 : delete mo_user
		//step3 : delete mo_user_grant
		sqls = getSqlForDeleteUser(vr.id)
		for _, sqlx := range sqls {
			bh.ClearExecResultSet()
			err = bh.Exec(ctx, sqlx)
			if err != nil {
				return err
			}
		}
	}
	return err
}

// doDropRole accomplishes the DropRole statement
func doDropRole(ctx context.Context, ses *Session, dr *tree.DropRole) (err error) {
	var vr *verifiedRole
	var sql string
	account := ses.GetTenantInfo()
	err = normalizeNamesOfRoles(ctx, dr.Roles)
	if err != nil {
		return err
	}

	bh := ses.GetBackgroundExec(ctx)
	defer bh.Close()

	//put it into the single transaction
	err = bh.Exec(ctx, "begin;")
	defer func() {
		err = finishTxn(ctx, bh, err)
	}()
	if err != nil {
		return err
	}

	//step1: check roles exists or not.
	//handle "IF EXISTS"
	for _, role := range dr.Roles {
		sql, err = getSqlForRoleIdOfRole(ctx, role.UserName)
		if err != nil {
			return err
		}
		vr, err = verifyRoleFunc(ctx, bh, sql, role.UserName, roleType)
		if err != nil {
			return err
		}

		if vr == nil {
			if !dr.IfExists { //when the "IF EXISTS" is set, just skip it.
				return moerr.NewInternalErrorf(ctx, "there is no role %s", role.UserName)
			}
		}

		//step2 : delete mo_role
		//step3 : delete mo_user_grant
		//step4 : delete mo_role_grant
		//step5 : delete mo_role_privs
		if vr == nil {
			continue
		}

		//NOTE: if the role is the admin role (moadmin,accountadmin) or public,
		//the role can not be deleted.
		if account.IsNameOfAdminRoles(vr.name) || isPublicRole(vr.name) {
			return moerr.NewInternalErrorf(ctx, "can not delete the role %s", vr.name)
		}

		sqls := getSqlForDeleteRole(vr.id)
		for _, sqlx := range sqls {
			bh.ClearExecResultSet()
			err = bh.Exec(ctx, sqlx)
			if err != nil {
				return err
			}
		}
	}

	return err
}

type rmPkg func(path string) error

func doDropFunction(ctx context.Context, ses *Session, df *tree.DropFunction, rm rmPkg) (err error) {
	var sql string
	var argstr string
	var bodyStr string
	var checkDatabase string
	var dbName string
	var dbExists bool
	var funcId int64
	var erArray []ExecResult

	bh := ses.GetBackgroundExec(ctx)
	defer bh.Close()

	// a database must be selected or specified as qualifier when create a function
	if df.Name.HasNoNameQualifier() {
		if ses.DatabaseNameIsEmpty() {
			return moerr.NewNoDBNoCtx()
		}
		dbName = ses.GetDatabaseName()
	} else {
		dbName = string(df.Name.Name.SchemaName)
	}

	err = bh.Exec(ctx, "begin;")
	defer func() {
		err = finishTxn(ctx, bh, err)
	}()
	if err != nil {
		return err
	}

	// authticate db exists
	dbExists, err = checkDatabaseExistsOrNot(ctx, bh, dbName)
	if err != nil {
		return err
	}
	if !dbExists {
		return moerr.NewBadDB(ctx, dbName)
	}

	// validate database name and signature (name + args)
	bh.ClearExecResultSet()
	checkDatabase = fmt.Sprintf(checkUdfArgs, string(df.Name.Name.ObjectName), dbName)
	err = bh.Exec(ctx, checkDatabase)
	if err != nil {
		return err
	}

	erArray, err = getResultSet(ctx, bh)
	if err != nil {
		return err
	}

	if execResultArrayHasData(erArray) {
		receivedArgsType := make([]string, len(df.Args))
		for i, arg := range df.Args {
			typ, err := plan2.GetFunctionArgTypeStrFromAst(arg)
			if err != nil {
				return err
			}
			receivedArgsType[i] = typ
		}

		// function with provided name and db exists, now check arguments
		for i := uint64(0); i < erArray[0].GetRowCount(); i++ {
			argstr, err = erArray[0].GetString(ctx, i, 0)
			if err != nil {
				return err
			}
			funcId, err = erArray[0].GetInt64(ctx, i, 1)
			if err != nil {
				return err
			}
			bodyStr, err = erArray[0].GetString(ctx, i, 2)
			if err != nil {
				return err
			}
			argList := make([]*function.Arg, 0)
			json.Unmarshal([]byte(argstr), &argList)
			if len(argList) == len(df.Args) {
				match := true
				for j, arg := range argList {
					typ := receivedArgsType[j]
					if arg.Type != typ {
						match = false
						break
					}
				}
				if !match {
					continue
				}
				handleArgMatch := func() (rtnErr error) {
					sql = fmt.Sprintf(deleteUserDefinedFunctionFormat, funcId)

					rtnErr = bh.Exec(ctx, sql)
					if rtnErr != nil {
						return rtnErr
					}
					u := &function.NonSqlUdfBody{}
					if json.Unmarshal([]byte(bodyStr), u) == nil && u.Import {
						rm(u.Body)
					}

					return rtnErr
				}
				err = handleArgMatch()
				if err != nil {
					return err
				}
			}
		}
		return err
	}
	// no such function
	return moerr.NewNoUDFNoCtx(string(df.Name.Name.ObjectName))
}

func doDropFunctionWithDB(ctx context.Context, ses *Session, stmt tree.Statement, rm rmPkg) (err error) {
	var sql string
	var bodyStr string
	var funcId int64
	var erArray []ExecResult
	var dbName string

	switch st := stmt.(type) {
	case *tree.DropDatabase:
		dbName = string(st.Name)
	default:
	}

	bh := ses.GetBackgroundExec(ctx)
	defer bh.Close()

	err = bh.Exec(ctx, "begin;")
	defer func() {
		err = finishTxn(ctx, bh, err)
	}()
	if err != nil {
		return err
	}

	// validate database name and signature (name + args)
	bh.ClearExecResultSet()
	sql = getSqlForCheckUdfWithDb(dbName)
	err = bh.Exec(ctx, sql)
	if err != nil {
		return err
	}

	erArray, err = getResultSet(ctx, bh)
	if err != nil {
		return err
	}

	if execResultArrayHasData(erArray) {
		for i := uint64(0); i < erArray[0].GetRowCount(); i++ {
			funcId, err = erArray[0].GetInt64(ctx, i, 0)
			if err != nil {
				return err
			}
			bodyStr, err = erArray[0].GetString(ctx, i, 1)
			if err != nil {
				return err
			}

			handleArgMatch := func() (rtnErr error) {
				sql = fmt.Sprintf(deleteUserDefinedFunctionFormat, funcId)

				rtnErr = bh.Exec(ctx, sql)
				if rtnErr != nil {
					return rtnErr
				}

				u := &function.NonSqlUdfBody{}
				if json.Unmarshal([]byte(bodyStr), u) == nil && u.Import {
					rm(u.Body)
				}

				return rtnErr
			}

			err = handleArgMatch()
			if err != nil {
				return err
			}
		}
	}

	return err
}

func doDropProcedureWithDB(ctx context.Context, ses *Session, stmt tree.Statement) (err error) {
	var dbName string
	switch st := stmt.(type) {
	case *tree.DropDatabase:
		dbName = string(st.Name)
	default:
		return moerr.NewInternalErrorf(ctx, "unsupported statement type: %T", stmt)
	}

	// XXXSP
	// Why do we need to start a transaction here?
	bh := ses.GetBackgroundExec(ctx)
	defer bh.Close()
	err = bh.Exec(ctx, "begin;")
	defer func() {
		err = finishTxn(ctx, bh, err)
	}()
	if err != nil {
		return err
	}

	bh.ClearExecResultSet()
	sql := fmt.Sprintf(deleteProcedureUsingDB, dbName)
	err = bh.Exec(ctx, sql)
	if err != nil {
		return err
	}
	return nil
}

func doDropProcedure(ctx context.Context, ses *Session, dp *tree.DropProcedure) (err error) {
	var sql string
	var checkDatabase string
	var dbName string
	var procId int64
	var erArray []ExecResult

	bh := ses.GetBackgroundExec(ctx)
	defer bh.Close()

	if dp.Name.HasNoNameQualifier() {
		if ses.DatabaseNameIsEmpty() {
			return moerr.NewNoDBNoCtx()
		}
		dbName = ses.GetDatabaseName()
	} else {
		dbName = string(dp.Name.Name.SchemaName)
	}

	err = bh.Exec(ctx, "begin;")
	defer func() {
		err = finishTxn(ctx, bh, err)
	}()
	if err != nil {
		return err
	}

	// validate database name and signature (name + args)
	bh.ClearExecResultSet()
	checkDatabase = fmt.Sprintf(checkStoredProcedureArgs, string(dp.Name.Name.ObjectName), dbName)
	err = bh.Exec(ctx, checkDatabase)
	if err != nil {
		return err
	}

	erArray, err = getResultSet(ctx, bh)
	if err != nil {
		return err
	}

	if execResultArrayHasData(erArray) {
		// function with provided name and db exists, for now we don't support overloading for stored procedure, so go to handle deletion.
		procId, err = erArray[0].GetInt64(ctx, 0, 0)
		if err != nil {
			return err
		}
		handleArgMatch := func() (rtnErr error) {
			sql = fmt.Sprintf(deleteStoredProcedureFormat, procId)

			rtnErr = bh.Exec(ctx, sql)
			if rtnErr != nil {
				return rtnErr
			}
			return rtnErr
		}
		return handleArgMatch()
	} else {
		// no such procedure
		if dp.IfExists {
			return nil
		}
		return moerr.NewNoUDFNoCtx(string(dp.Name.Name.ObjectName))
	}
}

// doRevokePrivilege accomplishes the RevokePrivilege statement
func doRevokePrivilege(ctx context.Context, ses FeSession, rp *tree.RevokePrivilege, bh BackgroundExec) (err error) {
	var vr *verifiedRole
	var objType objectType
	var privLevel privilegeLevelType
	var objId int64
	var privType PrivilegeType
	var sql string
	err = normalizeNamesOfRoles(ctx, rp.Roles)
	if err != nil {
		return err
	}

	account := ses.GetTenantInfo()

	verifiedRoles := make([]*verifiedRole, len(rp.Roles))
	checkedPrivilegeTypes := make([]PrivilegeType, len(rp.Privileges))

	//handle "IF EXISTS"
	//step 1: check roles. exists or not.
	for i, user := range rp.Roles {
		//check Revoke privilege on xxx yyy from moadmin(accountadmin)
		if account.IsNameOfAdminRoles(user.UserName) {
			return moerr.NewInternalErrorf(ctx, "the privilege can not be revoked from the role %s", user.UserName)
		}
		sql, err = getSqlForRoleIdOfRole(ctx, user.UserName)
		if err != nil {
			return err
		}
		vr, err = verifyRoleFunc(ctx, bh, sql, user.UserName, roleType)
		if err != nil {
			return err
		}
		verifiedRoles[i] = vr
		if vr == nil {
			if !rp.IfExists { //when the "IF EXISTS" is set, just skip it.
				return moerr.NewInternalErrorf(ctx, "there is no role %s", user.UserName)
			}
		}
	}

	//get the object type
	objType, err = convertAstObjectTypeToObjectType(ctx, rp.ObjType)
	if err != nil {
		return err
	}

	//check the privilege and the object type
	for i, priv := range rp.Privileges {
		privType, err = convertAstPrivilegeTypeToPrivilegeType(ctx, priv.Type, rp.ObjType)
		if err != nil {
			return err
		}
		//check the match between the privilegeScope and the objectType
		err = matchPrivilegeTypeWithObjectType(ctx, privType, objType)
		if err != nil {
			return err
		}
		checkedPrivilegeTypes[i] = privType
	}

	//step 2: decide the object type , the object id and the privilege_level
	privLevel, objId, err = checkPrivilegeObjectTypeAndPrivilegeLevel(ctx, ses, bh, rp.ObjType, *rp.Level)
	if err != nil {
		return err
	}

	//step 3: delete the granted privilege
	for _, privType = range checkedPrivilegeTypes {
		for _, role := range verifiedRoles {
			if role == nil {
				continue
			}
			if privType == PrivilegeTypeConnect && isPublicRole(role.name) {
				return moerr.NewInternalErrorf(ctx, "the privilege %s can not be revoked from the role %s", privType, role.name)
			}
			sql = getSqlForDeleteRolePrivs(role.id, objType.String(), objId, int64(privType), privLevel.String())
			bh.ClearExecResultSet()
			err = bh.Exec(ctx, sql)
			if err != nil {
				return err
			}
		}
	}
	return err
}

// getDatabaseOrTableId gets the id of the database or the table
func getDatabaseOrTableId(ctx context.Context, bh BackgroundExec, isDb bool, dbName, tableName string) (int64, error) {
	var err error
	var sql string
	var erArray []ExecResult
	var id int64
	if isDb {
		sql, err = getSqlForCheckDatabase(ctx, dbName)
	} else {
		sql, err = getSqlForCheckDatabaseTable(ctx, dbName, tableName)
	}
	if err != nil {
		return 0, err
	}
	bh.ClearExecResultSet()
	err = bh.Exec(ctx, sql)
	if err != nil {
		return 0, err
	}

	erArray, err = getResultSet(ctx, bh)
	if err != nil {
		return 0, err
	}

	if execResultArrayHasData(erArray) {
		id, err = erArray[0].GetInt64(ctx, 0, 0)
		if err != nil {
			return 0, err
		}
		return id, nil
	}
	if isDb {
		return 0, moerr.NewInternalErrorf(ctx, `there is no database "%s"`, dbName)
	} else {
		//TODO: check the database exists or not first
		return 0, moerr.NewInternalErrorf(ctx, `there is no table "%s" in database "%s"`, tableName, dbName)
	}
}

// convertAstObjectTypeToObjectType gets the object type from the ast
func convertAstObjectTypeToObjectType(ctx context.Context, ot tree.ObjectType) (objectType, error) {
	var objType objectType
	switch ot {
	case tree.OBJECT_TYPE_TABLE:
		objType = objectTypeTable
	case tree.OBJECT_TYPE_DATABASE:
		objType = objectTypeDatabase
	case tree.OBJECT_TYPE_ACCOUNT:
		objType = objectTypeAccount
	default:
		return 0, moerr.NewInternalErrorf(ctx, `the object type "%s" is unsupported`, ot.String())
	}
	return objType, nil
}

// checkPrivilegeObjectTypeAndPrivilegeLevel checks the relationship among the privilege type, the object type and the privilege level.
// it returns the converted object type, the privilege level and the object id.
func checkPrivilegeObjectTypeAndPrivilegeLevel(ctx context.Context, ses FeSession, bh BackgroundExec,
	ot tree.ObjectType, pl tree.PrivilegeLevel) (privilegeLevelType, int64, error) {
	var privLevel privilegeLevelType
	var objId int64
	var err error
	var dbName string

	switch ot {
	case tree.OBJECT_TYPE_TABLE:
		switch pl.Level {
		case tree.PRIVILEGE_LEVEL_TYPE_STAR:
			privLevel = privilegeLevelStar
			objId, err = getDatabaseOrTableId(ctx, bh, true, ses.GetDatabaseName(), "")
			if err != nil {
				return 0, 0, err
			}
		case tree.PRIVILEGE_LEVEL_TYPE_STAR_STAR:
			privLevel = privilegeLevelStarStar
			objId = objectIDAll
		case tree.PRIVILEGE_LEVEL_TYPE_DATABASE_STAR:
			privLevel = privilegeLevelDatabaseStar
			objId, err = getDatabaseOrTableId(ctx, bh, true, pl.DbName, "")
			if err != nil {
				return 0, 0, err
			}
		case tree.PRIVILEGE_LEVEL_TYPE_DATABASE_TABLE:
			privLevel = privilegeLevelDatabaseTable
			objId, err = getDatabaseOrTableId(ctx, bh, false, pl.DbName, pl.TabName)
			if err != nil {
				return 0, 0, err
			}
		case tree.PRIVILEGE_LEVEL_TYPE_TABLE:
			privLevel = privilegeLevelTable
			objId, err = getDatabaseOrTableId(ctx, bh, false, ses.GetDatabaseName(), pl.TabName)
			if err != nil {
				return 0, 0, err
			}
		default:
			err = moerr.NewInternalErrorf(ctx, `in the object type "%s" the privilege level "%s" is unsupported`, ot.String(), pl.String())
			return 0, 0, err
		}
	case tree.OBJECT_TYPE_DATABASE:
		switch pl.Level {
		case tree.PRIVILEGE_LEVEL_TYPE_STAR:
			privLevel = privilegeLevelStar
			objId = objectIDAll
		case tree.PRIVILEGE_LEVEL_TYPE_STAR_STAR:
			privLevel = privilegeLevelStarStar
			objId = objectIDAll
		case tree.PRIVILEGE_LEVEL_TYPE_TABLE:
			//in the syntax, we can not distinguish the table name from the database name.
			privLevel = privilegeLevelDatabase
			dbName = pl.TabName
			objId, err = getDatabaseOrTableId(ctx, bh, true, dbName, "")
			if err != nil {
				return 0, 0, err
			}
		case tree.PRIVILEGE_LEVEL_TYPE_DATABASE:
			privLevel = privilegeLevelDatabase
			dbName = pl.DbName
			objId, err = getDatabaseOrTableId(ctx, bh, true, dbName, "")
			if err != nil {
				return 0, 0, err
			}
		default:
			err = moerr.NewInternalErrorf(ctx, `in the object type "%s" the privilege level "%s" is unsupported`, ot.String(), pl.String())
			return 0, 0, err
		}
	case tree.OBJECT_TYPE_ACCOUNT:
		switch pl.Level {
		case tree.PRIVILEGE_LEVEL_TYPE_STAR:
			privLevel = privilegeLevelStar
			objId = objectIDAll
		default:
			err = moerr.NewInternalErrorf(ctx, `in the object type "%s" the privilege level "%s" is unsupported`, ot.String(), pl.String())
			return 0, 0, err
		}
	default:
		err = moerr.NewInternalErrorf(ctx, `the object type "%s" is unsupported`, ot.String())
		return 0, 0, err
	}

	return privLevel, objId, err
}

// matchPrivilegeTypeWithObjectType matches the privilege type with the object type
func matchPrivilegeTypeWithObjectType(ctx context.Context, privType PrivilegeType, objType objectType) error {
	var err error
	switch privType.Scope() {
	case PrivilegeScopeSys, PrivilegeScopeAccount, PrivilegeScopeUser, PrivilegeScopeRole:
		if objType != objectTypeAccount {
			err = moerr.NewInternalErrorf(ctx, `the privilege "%s" can only be granted to the object type "account"`, privType)
		}
	case PrivilegeScopeDatabase:
		if objType != objectTypeDatabase {
			err = moerr.NewInternalErrorf(ctx, `the privilege "%s" can only be granted to the object type "database"`, privType)
		}
	case PrivilegeScopeTable:
		if objType != objectTypeTable {
			err = moerr.NewInternalErrorf(ctx, `the privilege "%s" can only be granted to the object type "table"`, privType)
		}
	case PrivilegeScopeRoutine:
		if objType != objectTypeFunction {
			err = moerr.NewInternalErrorf(ctx, `the privilege "%s" can only be granted to the object type "function"`, privType)
		}
	}
	return err
}

// doGrantPrivilege accomplishes the GrantPrivilege statement
func doGrantPrivilege(ctx context.Context, ses FeSession, gp *tree.GrantPrivilege, bh BackgroundExec) (err error) {
	var erArray []ExecResult
	var roleId int64
	var privType PrivilegeType
	var objType objectType
	var privLevel privilegeLevelType
	var objId int64
	var sql string
	var userId uint32

	err = normalizeNamesOfRoles(ctx, gp.Roles)
	if err != nil {
		return err
	}

	account := ses.GetTenantInfo()
	if account == nil {
		userId = defines.GetUserId(ctx)
	} else {
		userId = account.GetUserID()
	}

	//Get primary keys
	//step 1: get role_id
	verifiedRoles := make([]*verifiedRole, len(gp.Roles))
	checkedPrivilegeTypes := make([]PrivilegeType, len(gp.Privileges))

	for i, role := range gp.Roles {
		//check Grant privilege on xxx yyy to moadmin(accountadmin)
		if account != nil && account.IsNameOfAdminRoles(role.UserName) {
			return moerr.NewInternalErrorf(ctx, "the privilege can not be granted to the role %s", role.UserName)
		}
		sql, err = getSqlForRoleIdOfRole(ctx, role.UserName)
		if err != nil {
			return err
		}
		bh.ClearExecResultSet()
		err = bh.Exec(ctx, sql)
		if err != nil {
			return err
		}

		erArray, err = getResultSet(ctx, bh)
		if err != nil {
			return err
		}

		if execResultArrayHasData(erArray) {
			for j := uint64(0); j < erArray[0].GetRowCount(); j++ {
				roleId, err = erArray[0].GetInt64(ctx, j, 0)
				if err != nil {
					return err
				}
			}
		} else {
			return moerr.NewInternalErrorf(ctx, "there is no role %s", role.UserName)
		}
		verifiedRoles[i] = &verifiedRole{
			typ:  roleType,
			name: role.UserName,
			id:   roleId,
		}
	}

	//get the object type
	objType, err = convertAstObjectTypeToObjectType(ctx, gp.ObjType)
	if err != nil {
		return err
	}

	//check the privilege and the object type
	for i, priv := range gp.Privileges {
		privType, err = convertAstPrivilegeTypeToPrivilegeType(ctx, priv.Type, gp.ObjType)
		if err != nil {
			return err
		}
		if isBannedPrivilege(privType) {
			return moerr.NewInternalErrorf(ctx, "the privilege %s can not be granted", privType)
		}
		//check the match between the privilegeScope and the objectType
		err = matchPrivilegeTypeWithObjectType(ctx, privType, objType)
		if err != nil {
			return err
		}
		checkedPrivilegeTypes[i] = privType
	}

	//step 2: get obj_type, privilege_level
	//step 3: get obj_id
	privLevel, objId, err = checkPrivilegeObjectTypeAndPrivilegeLevel(ctx, ses, bh, gp.ObjType, *gp.Level)
	if err != nil {
		return err
	}

	//step 4: get privilege_id
	//step 5: check exists
	//step 6: update or insert

	for _, privType = range checkedPrivilegeTypes {
		for _, role := range verifiedRoles {
			sql = getSqlForCheckRoleHasPrivilege(role.id, objType, objId, int64(privType))
			//check exists
			bh.ClearExecResultSet()
			err = bh.Exec(ctx, sql)
			if err != nil {
				return err
			}

			erArray, err = getResultSet(ctx, bh)
			if err != nil {
				return err
			}

			//choice 1 : update the record
			//choice 2 : inset new record
			choice := 1
			if execResultArrayHasData(erArray) {
				for j := uint64(0); j < erArray[0].GetRowCount(); j++ {
					_, err = erArray[0].GetInt64(ctx, j, 0)
					if err != nil {
						return err
					}
				}
			} else {
				choice = 2
			}

			if choice == 1 { //update the record
				sql = getSqlForUpdateRolePrivs(int64(userId),
					types.CurrentTimestamp().String2(time.UTC, 0),
					gp.GrantOption, role.id, objType, objId, int64(privType))
			} else if choice == 2 { //insert new record
				sql = getSqlForInsertRolePrivs(role.id, role.name, objType.String(), objId,
					int64(privType), privType.String(), privLevel.String(), int64(userId),
					types.CurrentTimestamp().String2(time.UTC, 0), gp.GrantOption)
			}

			//insert or update
			bh.ClearExecResultSet()
			err = bh.Exec(ctx, sql)
			if err != nil {
				return err
			}
		}
	}

	return err
}

// doRevokeRole accomplishes the RevokeRole statement
func doRevokeRole(ctx context.Context, ses *Session, rr *tree.RevokeRole) (err error) {
	var sql string
	err = normalizeNamesOfRoles(ctx, rr.Roles)
	if err != nil {
		return err
	}
	err = normalizeNamesOfUsers(ctx, rr.Users)
	if err != nil {
		return err
	}

	account := ses.GetTenantInfo()
	bh := ses.GetBackgroundExec(ctx)
	defer bh.Close()

	//step1 : check Roles exists or not
	var vr *verifiedRole

	verifiedFromRoles := make([]*verifiedRole, len(rr.Roles))
	verifiedToRoles := make([]*verifiedRole, len(rr.Users))

	//put it into the single transaction
	err = bh.Exec(ctx, "begin;")
	defer func() {
		err = finishTxn(ctx, bh, err)
	}()
	if err != nil {
		return err
	}

	//handle "IF EXISTS"
	//step1 : check Users are real Users or Roles,  exists or not
	for i, user := range rr.Users {
		sql, err = getSqlForRoleIdOfRole(ctx, user.Username)
		if err != nil {
			return err
		}
		vr, err = verifyRoleFunc(ctx, bh, sql, user.Username, roleType)
		if err != nil {
			return err
		}
		if vr != nil {
			verifiedToRoles[i] = vr
		} else {
			//check user
			sql, err = getSqlForPasswordOfUser(ctx, user.Username)
			if err != nil {
				return err
			}
			vr, err = verifyRoleFunc(ctx, bh, sql, user.Username, userType)
			if err != nil {
				return err
			}
			verifiedToRoles[i] = vr
			if vr == nil {
				if !rr.IfExists { //when the "IF EXISTS" is set, just skip the check
					return moerr.NewInternalErrorf(ctx, "there is no role or user %s", user.Username)
				}
			}
		}
	}

	//handle "IF EXISTS"
	//step2 : check roles before the FROM clause
	for i, role := range rr.Roles {
		sql, err = getSqlForRoleIdOfRole(ctx, role.UserName)
		if err != nil {
			return err
		}
		vr, err = verifyRoleFunc(ctx, bh, sql, role.UserName, roleType)
		if err != nil {
			return err
		}
		if vr == nil {
			return moerr.NewInternalErrorf(ctx, "there is no role %s", role.UserName)
		}
		verifiedFromRoles[i] = vr
	}

	//step3 : process Revoke role from role
	//step4 : process Revoke role from user
	for _, from := range verifiedFromRoles {
		for _, to := range verifiedToRoles {
			if to == nil { //Under "IF EXISTS"
				continue
			}
			if account.IsNameOfAdminRoles(from.name) {
				//check Revoke moadmin from root,dump,userX
				//check Revoke accountadmin from root,dump,userX
				//check Revoke moadmin(accountadmin) from roleX
				return moerr.NewInternalErrorf(ctx, "the role %s can not be revoked", from.name)
			} else if isPublicRole(from.name) {
				return moerr.NewInternalErrorf(ctx, "the role %s can not be revoked", from.name)
			}

			if to.typ == roleType {
				//check Revoke roleX from moadmin(accountadmin)
				if account.IsNameOfAdminRoles(to.name) {
					return moerr.NewInternalErrorf(ctx, "the role %s can not be revoked from the role %s", from.name, to.name)
				} else if isPublicRole(to.name) {
					//check Revoke roleX from public
					return moerr.NewInternalErrorf(ctx, "the role %s can not be revoked from the role %s", from.name, to.name)
				}
			}

			if to.typ == roleType {
				//revoke from role
				//delete (granted_id,grantee_id) from the mo_role_grant
				sql = getSqlForDeleteRoleGrant(from.id, to.id)
			} else {
				//revoke from user
				//delete (roleId,userId) from the mo_user_grant
				sql = getSqlForDeleteUserGrant(from.id, to.id)
			}
			err = bh.Exec(ctx, sql)
			if err != nil {
				return err
			}
		}
	}

	return err
}

// verifySpecialRolesInGrant verifies the special roles in the Grant statement
func verifySpecialRolesInGrant(ctx context.Context, account *TenantInfo, from, to *verifiedRole) error {
	if account.IsNameOfAdminRoles(from.name) {
		if to.typ == userType {
			//check Grant moadmin to root,dump
			//check Grant accountadmin to admin_name
			//check Grant moadmin to userX
			//check Grant accountadmin to userX
			if !to.userIsAdmin {
				return moerr.NewInternalErrorf(ctx, "the role %s can not be granted to non administration user %s", from.name, to.name)
			}
		} else {
			//check Grant moadmin(accountadmin) to roleX
			if !account.IsNameOfAdminRoles(to.name) {
				return moerr.NewInternalErrorf(ctx, "the role %s can not be granted to the other role %s", from.name, to.name)
			}
		}
	} else if isPublicRole(from.name) && to.typ == roleType {
		return moerr.NewInternalErrorf(ctx, "the role %s can not be granted to the other role %s", from.name, to.name)
	}

	if to.typ == roleType {
		//check Grant roleX to moadmin(accountadmin)
		if account.IsNameOfAdminRoles(to.name) {
			return moerr.NewInternalErrorf(ctx, "the role %s can not be granted to the role %s", from.name, to.name)
		} else if isPublicRole(to.name) {
			//check Grant roleX to public
			return moerr.NewInternalErrorf(ctx, "the role %s can not be granted to the role %s", from.name, to.name)
		}
	}
	return nil
}

// doGrantRole accomplishes the GrantRole statement
func doGrantRole(ctx context.Context, ses *Session, gr *tree.GrantRole) (err error) {
	var erArray []ExecResult
	var withGrantOption int64
	var sql string
	err = normalizeNamesOfRoles(ctx, gr.Roles)
	if err != nil {
		return err
	}
	err = normalizeNamesOfUsers(ctx, gr.Users)
	if err != nil {
		return err
	}

	account := ses.GetTenantInfo()
	bh := ses.GetBackgroundExec(ctx)
	defer bh.Close()

	//step1 : check Roles exists or not
	var vr *verifiedRole
	var needLoadMoRoleGrant bool
	var grantedId, granteeId int64
	var useIsAdmin bool

	verifiedFromRoles := make([]*verifiedRole, len(gr.Roles))
	verifiedToRoles := make([]*verifiedRole, len(gr.Users))

	//load mo_role_grant into memory for
	checkLoopGraph := NewGraph()

	//put it into the single transaction
	err = bh.Exec(ctx, "begin;")
	defer func() {
		err = finishTxn(ctx, bh, err)
	}()
	if err != nil {
		return err
	}

	for i, role := range gr.Roles {
		sql, err = getSqlForRoleIdOfRole(ctx, role.UserName)
		if err != nil {
			return err
		}
		vr, err = verifyRoleFunc(ctx, bh, sql, role.UserName, roleType)
		if err != nil {
			return err
		}
		if vr == nil {
			return moerr.NewInternalErrorf(ctx, "there is no role %s", role.UserName)
		}
		verifiedFromRoles[i] = vr
	}

	//step2 : check Users are real Users or Roles,  exists or not
	for i, user := range gr.Users {
		sql, err = getSqlForRoleIdOfRole(ctx, user.Username)
		if err != nil {
			return err
		}
		vr, err = verifyRoleFunc(ctx, bh, sql, user.Username, roleType)
		if err != nil {
			return err
		}
		if vr != nil {
			verifiedToRoles[i] = vr
		} else {
			//check user exists or not
			sql, err = getSqlForPasswordOfUser(ctx, user.Username)
			if err != nil {
				return err
			}
			vr, err = verifyRoleFunc(ctx, bh, sql, user.Username, userType)
			if err != nil {
				return err
			}
			if vr == nil {
				return moerr.NewInternalErrorf(ctx, "there is no role or user %s", user.Username)
			}
			verifiedToRoles[i] = vr

			//the user is the administrator or not
			useIsAdmin, err = userIsAdministrator(ctx, bh, vr.id, account)
			if err != nil {
				return err
			}
			verifiedToRoles[i].userIsAdmin = useIsAdmin
		}
	}

	//If there is at least one role in the verifiedToRoles,
	//it is necessary to load the mo_role_grant
	for _, role := range verifiedToRoles {
		if role.typ == roleType {
			needLoadMoRoleGrant = true
			break
		}
	}

	if needLoadMoRoleGrant {
		//load mo_role_grant
		sql = getSqlForGetAllStuffRoleGrantFormat()
		bh.ClearExecResultSet()
		err = bh.Exec(ctx, sql)
		if err != nil {
			return err
		}

		erArray, err = getResultSet(ctx, bh)
		if err != nil {
			return err
		}

		if execResultArrayHasData(erArray) {
			for j := uint64(0); j < erArray[0].GetRowCount(); j++ {
				//column grantedId
				grantedId, err = erArray[0].GetInt64(ctx, j, 0)
				if err != nil {
					return err
				}

				//column granteeId
				granteeId, err = erArray[0].GetInt64(ctx, j, 1)
				if err != nil {
					return err
				}

				checkLoopGraph.addEdge(grantedId, granteeId)
			}
		}
	}

	//step3 : process Grant role to role
	//step4 : process Grant role to user

	for _, from := range verifiedFromRoles {
		for _, to := range verifiedToRoles {
			err = verifySpecialRolesInGrant(ctx, account, from, to)
			if err != nil {
				return err
			}

			if to.typ == roleType {
				if from.id == to.id { //direct loop
					return moerr.NewRoleGrantedToSelf(ctx, from.name, to.name)
				} else {
					//check the indirect loop
					edgeId := checkLoopGraph.addEdge(from.id, to.id)
					has := checkLoopGraph.hasLoop(from.id)
					if has {
						return moerr.NewRoleGrantedToSelf(ctx, from.name, to.name)
					}
					//restore the graph
					checkLoopGraph.removeEdge(edgeId)
				}

				//grant to role
				//get (granted_id,grantee_id,with_grant_option) from the mo_role_grant
				sql = getSqlForCheckRoleGrant(from.id, to.id)
			} else {
				//grant to user
				//get (roleId,userId,with_grant_option) from the mo_user_grant
				sql = getSqlForCheckUserGrant(from.id, to.id)
			}
			bh.ClearExecResultSet()
			err = bh.Exec(ctx, sql)
			if err != nil {
				return err
			}

			erArray, err = getResultSet(ctx, bh)
			if err != nil {
				return err
			}

			//For Grant role to role
			//choice 1: (granted_id,grantee_id) exists and with_grant_option is same.
			//	Do nothing.
			//choice 2: (granted_id,grantee_id) exists and with_grant_option is different.
			//	Update.
			//choice 3: (granted_id,grantee_id) does not exist.
			// Insert.

			//For Grant role to user
			//choice 1: (roleId,userId) exists and with_grant_option is same.
			//	Do nothing.
			//choice 2: (roleId,userId) exists and with_grant_option is different.
			//	Update.
			//choice 3: (roleId,userId) does not exist.
			// Insert.
			choice := 1
			if execResultArrayHasData(erArray) {
				for j := uint64(0); j < erArray[0].GetRowCount(); j++ {
					withGrantOption, err = erArray[0].GetInt64(ctx, j, 2)
					if err != nil {
						return err
					}
					if (withGrantOption == 1) != gr.GrantOption {
						choice = 2
					}
				}
			} else {
				choice = 3
			}

			sql = ""
			if choice == 2 {
				//update grant time
				if to.typ == roleType {
					sql = getSqlForUpdateRoleGrant(from.id, to.id, int64(account.GetDefaultRoleID()), int64(account.GetUserID()), types.CurrentTimestamp().String2(time.UTC, 0), gr.GrantOption)
				} else {
					sql = getSqlForUpdateUserGrant(from.id, to.id, types.CurrentTimestamp().String2(time.UTC, 0), gr.GrantOption)
				}
			} else if choice == 3 {
				//insert new record
				if to.typ == roleType {
					sql = getSqlForInsertRoleGrant(from.id, to.id, int64(account.GetDefaultRoleID()), int64(account.GetUserID()), types.CurrentTimestamp().String2(time.UTC, 0), gr.GrantOption)
				} else {
					sql = getSqlForInsertUserGrant(from.id, to.id, types.CurrentTimestamp().String2(time.UTC, 0), gr.GrantOption)
				}
			}

			if choice != 1 {
				err = bh.Exec(ctx, sql)
				if err != nil {
					return err
				}
			}
		}
	}

	return err
}

// determinePrivilegeSetOfStatement decides the privileges that the statement needs before running it.
// That is the Set P for the privilege Set .
func determinePrivilegeSetOfStatement(stmt tree.Statement) *privilege {
	typs := make([]PrivilegeType, 0, 5)
	kind := privilegeKindGeneral
	special := specialTagNone
	objType := objectTypeAccount
	canExecInRestricted := false
	canExecInPasswordExpired := false
	var extraEntries []privilegeEntry
	writeDatabaseAndTableDirectly := false
	var clusterTable bool
	var clusterTableOperation clusterTableOperationType
	dbName := ""
	switch st := stmt.(type) {
	case *tree.CreateAccount:
		typs = append(typs, PrivilegeTypeCreateAccount)
	case *tree.DropAccount:
		typs = append(typs, PrivilegeTypeDropAccount)
	case *tree.AlterAccount:
		typs = append(typs, PrivilegeTypeAlterAccount)
	case *tree.UpgradeStatement:
		typs = append(typs, PrivilegeTypeUpgradeAccount)
		objType = objectTypeNone
		kind = privilegeKindSpecial
		special = specialTagAdmin
		canExecInRestricted = true
	case *tree.CreateUser:
		if st.Role == nil {
			typs = append(typs, PrivilegeTypeCreateUser, PrivilegeTypeAccountAll /*, PrivilegeTypeAccountOwnership*/)
		} else {
			typs = append(typs, PrivilegeTypeAccountAll /*, PrivilegeTypeAccountOwnership*/)
			me1 := &compoundEntry{
				items: []privilegeItem{
					{privilegeTyp: PrivilegeTypeCreateUser},
					{privilegeTyp: PrivilegeTypeManageGrants},
				},
			}
			me2 := &compoundEntry{
				items: []privilegeItem{
					{privilegeTyp: PrivilegeTypeCreateUser},
					{privilegeTyp: PrivilegeTypeCanGrantRoleToOthersInCreateUser, role: st.Role, users: st.Users},
				},
			}

			entry1 := privilegeEntry{
				privilegeEntryTyp: privilegeEntryTypeCompound,
				compound:          me1,
			}
			entry2 := privilegeEntry{
				privilegeEntryTyp: privilegeEntryTypeCompound,
				compound:          me2,
			}
			extraEntries = append(extraEntries, entry1, entry2)
		}
	case *tree.DropUser:
		typs = append(typs, PrivilegeTypeDropUser, PrivilegeTypeAccountAll /*, PrivilegeTypeAccountOwnership, PrivilegeTypeUserOwnership*/)
	case *tree.AlterUser:
		typs = append(typs, PrivilegeTypeAlterUser, PrivilegeTypeAccountAll /*, PrivilegeTypeAccountOwnership, PrivilegeTypeUserOwnership*/)
		canExecInPasswordExpired = true
	case *tree.CreateRole:
		typs = append(typs, PrivilegeTypeCreateRole, PrivilegeTypeAccountAll /*, PrivilegeTypeAccountOwnership*/)
	case *tree.DropRole:
		typs = append(typs, PrivilegeTypeDropRole, PrivilegeTypeAccountAll /*, PrivilegeTypeAccountOwnership, PrivilegeTypeRoleOwnership*/)
	case *tree.Grant:
		if st.Typ == tree.GrantTypeRole {
			kind = privilegeKindInherit
			typs = append(typs, PrivilegeTypeManageGrants, PrivilegeTypeAccountAll /*, PrivilegeTypeAccountOwnership, PrivilegeTypeRoleOwnership*/)
		} else if st.Typ == tree.GrantTypePrivilege {
			objType = objectTypeNone
			kind = privilegeKindSpecial
			special = specialTagAdmin | specialTagWithGrantOption | specialTagOwnerOfObject
		}
	case *tree.GrantRole:
		kind = privilegeKindInherit
		typs = append(typs, PrivilegeTypeManageGrants, PrivilegeTypeAccountAll /*, PrivilegeTypeAccountOwnership, PrivilegeTypeRoleOwnership*/)
	case *tree.GrantPrivilege:
		objType = objectTypeNone
		kind = privilegeKindSpecial
		special = specialTagAdmin | specialTagWithGrantOption | specialTagOwnerOfObject
	case *tree.Revoke:
		if st.Typ == tree.RevokeTypeRole {
			typs = append(typs, PrivilegeTypeManageGrants, PrivilegeTypeAccountAll /*, PrivilegeTypeAccountOwnership, PrivilegeTypeRoleOwnership*/)
		} else if st.Typ == tree.RevokeTypePrivilege {
			objType = objectTypeNone
			kind = privilegeKindSpecial
			special = specialTagAdmin
		}
	case *tree.RevokeRole:
		typs = append(typs, PrivilegeTypeManageGrants, PrivilegeTypeAccountAll /*, PrivilegeTypeAccountOwnership, PrivilegeTypeRoleOwnership*/)
	case *tree.RevokePrivilege:
		objType = objectTypeNone
		kind = privilegeKindSpecial
		special = specialTagAdmin
	case *tree.CreateDatabase:
		typs = append(typs, PrivilegeTypeCreateDatabase, PrivilegeTypeAccountAll /*, PrivilegeTypeAccountOwnership*/)
	case *tree.DropDatabase:
		typs = append(typs, PrivilegeTypeDropDatabase, PrivilegeTypeAccountAll /*, PrivilegeTypeAccountOwnership*/)
		writeDatabaseAndTableDirectly = true
		dbName = string(st.Name)
	case *tree.ShowDatabases:
		typs = append(typs, PrivilegeTypeShowDatabases, PrivilegeTypeAccountAll /*, PrivilegeTypeAccountOwnership*/)
		canExecInRestricted = true
	case *tree.ShowSequences:
		typs = append(typs, PrivilegeTypeAccountAll, PrivilegeTypeDatabaseOwnership)
		canExecInRestricted = true
	case *tree.Use:
		typs = append(typs, PrivilegeTypeConnect, PrivilegeTypeAccountAll /*, PrivilegeTypeAccountOwnership*/)
		canExecInRestricted = true
	case *tree.ShowTables, *tree.ShowCreateTable, *tree.ShowColumns, *tree.ShowCreateView, *tree.ShowCreateDatabase,
		*tree.ShowCreatePublications:
		objType = objectTypeDatabase
		typs = append(typs, PrivilegeTypeShowTables, PrivilegeTypeDatabaseAll, PrivilegeTypeDatabaseOwnership)
		canExecInRestricted = true
	case *tree.CreateTable:
		objType = objectTypeDatabase
		typs = append(typs, PrivilegeTypeCreateTable, PrivilegeTypeDatabaseAll, PrivilegeTypeDatabaseOwnership)
		writeDatabaseAndTableDirectly = true
		if st.IsClusterTable {
			clusterTable = true
			clusterTableOperation = clusterTableCreate
		}
		dbName = string(st.Table.SchemaName)
	case *tree.CreateView:
		objType = objectTypeDatabase
		typs = append(typs, PrivilegeTypeCreateView, PrivilegeTypeDatabaseAll, PrivilegeTypeDatabaseOwnership)
		writeDatabaseAndTableDirectly = true
		if st.Name != nil {
			dbName = string(st.Name.SchemaName)
		}
	case *tree.CreateSource:
		objType = objectTypeDatabase
		typs = append(typs, PrivilegeTypeCreateView, PrivilegeTypeDatabaseAll, PrivilegeTypeDatabaseOwnership)
		writeDatabaseAndTableDirectly = true
		if st.SourceName != nil {
			dbName = string(st.SourceName.SchemaName)
		}
	case *tree.CreateConnector:
		objType = objectTypeDatabase
		typs = append(typs, PrivilegeTypeCreateView, PrivilegeTypeDatabaseAll, PrivilegeTypeDatabaseOwnership)
		writeDatabaseAndTableDirectly = true
		if st.TableName != nil {
			dbName = string(st.TableName.SchemaName)
		}
	case *tree.CreateSequence:
		objType = objectTypeDatabase
		typs = append(typs, PrivilegeTypeDatabaseAll, PrivilegeTypeDatabaseOwnership)
		writeDatabaseAndTableDirectly = true
		if st.Name != nil {
			dbName = string(st.Name.SchemaName)
		}
	case *tree.AlterSequence:
		objType = objectTypeDatabase
		typs = append(typs, PrivilegeTypeDatabaseAll, PrivilegeTypeDatabaseOwnership)
		writeDatabaseAndTableDirectly = true
		if st.Name != nil {
			dbName = string(st.Name.SchemaName)
		}
	case *tree.AlterView:
		objType = objectTypeDatabase
		typs = append(typs, PrivilegeTypeAlterView, PrivilegeTypeDatabaseAll, PrivilegeTypeDatabaseOwnership)
		writeDatabaseAndTableDirectly = true
		if st.Name != nil {
			dbName = string(st.Name.SchemaName)
		}
	case *tree.AlterDataBaseConfig:
		objType = objectTypeNone
		kind = privilegeKindNone
	case *tree.CreateFunction:
		objType = objectTypeDatabase
		typs = append(typs, PrivilegeTypeCreateView, PrivilegeTypeDatabaseAll, PrivilegeTypeDatabaseOwnership)
		writeDatabaseAndTableDirectly = true

	case *tree.AlterTable:
		objType = objectTypeDatabase
		typs = append(typs, PrivilegeTypeAlterTable, PrivilegeTypeDatabaseAll, PrivilegeTypeDatabaseOwnership)
		writeDatabaseAndTableDirectly = true
		if st.Table != nil {
			dbName = string(st.Table.SchemaName)
		}
		if isClusterTable(dbName, string(st.Table.ObjectName)) {
			clusterTable = true
			clusterTableOperation = clusterTableModify
		}
	case *tree.RenameTable:
		objType = objectTypeDatabase
		typs = append(typs, PrivilegeTypeAlterTable, PrivilegeTypeDatabaseAll, PrivilegeTypeDatabaseOwnership)
		writeDatabaseAndTableDirectly = true
	case *tree.CreateProcedure:
		objType = objectTypeDatabase
		typs = append(typs, PrivilegeTypeCreateView, PrivilegeTypeDatabaseAll, PrivilegeTypeDatabaseOwnership)
		writeDatabaseAndTableDirectly = true
	case *tree.CallStmt: // TODO: redesign privilege for calling a procedure
		objType = objectTypeDatabase
		typs = append(typs, PrivilegeTypeCreateView, PrivilegeTypeDatabaseAll, PrivilegeTypeDatabaseOwnership)
		writeDatabaseAndTableDirectly = true
	case *tree.DropTable:
		objType = objectTypeDatabase
		typs = append(typs, PrivilegeTypeDropTable, PrivilegeTypeDropObject, PrivilegeTypeDatabaseAll, PrivilegeTypeDatabaseOwnership)
		writeDatabaseAndTableDirectly = true
		if len(st.Names) != 0 {
			dbName = string(st.Names[0].SchemaName)
		}
		if len(st.Names) > 1 && isClusterTable(dbName, string(st.Names[0].ObjectName)) {
			clusterTable = true
			clusterTableOperation = clusterTableDrop
		}
	case *tree.DropView:
		objType = objectTypeDatabase
		typs = append(typs, PrivilegeTypeDropView, PrivilegeTypeDropObject, PrivilegeTypeDatabaseAll, PrivilegeTypeDatabaseOwnership)
		writeDatabaseAndTableDirectly = true
		if len(st.Names) != 0 {
			dbName = string(st.Names[0].SchemaName)
		}
	case *tree.DropSequence:
		objType = objectTypeDatabase
		typs = append(typs, PrivilegeTypeDropObject, PrivilegeTypeDatabaseAll, PrivilegeTypeDatabaseOwnership)
		writeDatabaseAndTableDirectly = true
		if len(st.Names) != 0 {
			dbName = string(st.Names[0].SchemaName)
		}
	case *tree.DropFunction:
		objType = objectTypeDatabase
		typs = append(typs, PrivilegeTypeCreateView, PrivilegeTypeDatabaseAll, PrivilegeTypeDatabaseOwnership)
		writeDatabaseAndTableDirectly = true
	case *tree.DropProcedure:
		objType = objectTypeDatabase
		typs = append(typs, PrivilegeTypeCreateView, PrivilegeTypeDatabaseAll, PrivilegeTypeDatabaseOwnership)
		writeDatabaseAndTableDirectly = true
	case *tree.Select:
		objType = objectTypeTable
		typs = append(typs, PrivilegeTypeSelect, PrivilegeTypeTableAll, PrivilegeTypeTableOwnership)
		canExecInRestricted = true
	case *tree.Do:
		objType = objectTypeTable
		typs = append(typs, PrivilegeTypeSelect, PrivilegeTypeTableAll, PrivilegeTypeTableOwnership)
	case *tree.Insert:
		objType = objectTypeTable
		typs = append(typs, PrivilegeTypeInsert, PrivilegeTypeTableAll, PrivilegeTypeTableOwnership)
		writeDatabaseAndTableDirectly = true
	case *tree.Replace:
		objType = objectTypeTable
		typs = append(typs, PrivilegeTypeTableAll, PrivilegeTypeTableOwnership)
		entry1 := privilegeEntry{
			privilegeEntryTyp: privilegeEntryTypeCompound,
			compound: &compoundEntry{
				items: []privilegeItem{
					{privilegeTyp: PrivilegeTypeInsert},
					{privilegeTyp: PrivilegeTypeDelete},
				},
			},
		}

		extraEntries = append(extraEntries, entry1)
		writeDatabaseAndTableDirectly = true
	case *tree.Load:
		objType = objectTypeTable
		typs = append(typs, PrivilegeTypeInsert, PrivilegeTypeTableAll, PrivilegeTypeTableOwnership)
		writeDatabaseAndTableDirectly = true
		if st.Table != nil {
			dbName = string(st.Table.SchemaName)
		}
	case *tree.Update:
		objType = objectTypeTable
		typs = append(typs, PrivilegeTypeUpdate, PrivilegeTypeTableAll, PrivilegeTypeTableOwnership)
		writeDatabaseAndTableDirectly = true
	case *tree.Delete:
		objType = objectTypeTable
		typs = append(typs, PrivilegeTypeDelete, PrivilegeTypeTableAll, PrivilegeTypeTableOwnership)
		writeDatabaseAndTableDirectly = true
		canExecInRestricted = true
	case *tree.CreateIndex:
		objType = objectTypeTable
		typs = append(typs, PrivilegeTypeIndex, PrivilegeTypeTableAll, PrivilegeTypeTableOwnership)
		writeDatabaseAndTableDirectly = true
		if st.Table != nil {
			dbName = string(st.Table.SchemaName)
		}
	case *tree.DropIndex:
		objType = objectTypeTable
		typs = append(typs, PrivilegeTypeIndex, PrivilegeTypeTableAll, PrivilegeTypeTableOwnership)
		writeDatabaseAndTableDirectly = true
		if st.TableName != nil {
			dbName = string(st.TableName.SchemaName)
		}
	case *tree.ShowProcessList, *tree.ShowErrors, *tree.ShowWarnings, *tree.ShowVariables,
		*tree.ShowStatus, *tree.ShowTarget, *tree.ShowTableStatus,
		*tree.ShowGrants, *tree.ShowCollation, *tree.ShowIndex,
		*tree.ShowTableNumber, *tree.ShowColumnNumber,
		*tree.ShowTableValues, *tree.ShowNodeList, *tree.ShowRolesStmt,
		*tree.ShowLocks, *tree.ShowFunctionOrProcedureStatus, *tree.ShowPublications, *tree.ShowSubscriptions,
		*tree.ShowBackendServers, *tree.ShowStages, *tree.ShowConnectors, *tree.DropConnector,
		*tree.PauseDaemonTask, *tree.CancelDaemonTask, *tree.ResumeDaemonTask, *tree.ShowRecoveryWindow:
		objType = objectTypeNone
		kind = privilegeKindNone
		canExecInRestricted = true
	case *tree.ShowAccounts:
		objType = objectTypeNone
		kind = privilegeKindSpecial
		special = specialTagAdmin
		canExecInRestricted = true
	case *tree.ShowAccountUpgrade:
		objType = objectTypeNone
		kind = privilegeKindSpecial
		special = specialTagAdmin
		canExecInRestricted = true
	case *tree.ShowLogserviceReplicas, *tree.ShowLogserviceStores,
		*tree.ShowLogserviceSettings, *tree.SetLogserviceSettings:
		objType = objectTypeNone
		kind = privilegeKindSpecial
		special = specialTagAdmin
		canExecInRestricted = true
	case *tree.ExplainFor, *tree.ExplainAnalyze, *tree.ExplainStmt, *tree.ExplainPhyPlan:
		objType = objectTypeNone
		kind = privilegeKindNone
	case *tree.BeginTransaction, *tree.CommitTransaction, *tree.RollbackTransaction, *tree.SavePoint, *tree.ReleaseSavePoint, *tree.RollbackToSavePoint:
		objType = objectTypeNone
		kind = privilegeKindNone
	case *tree.SetVar:
		objType = objectTypeNone
		kind = privilegeKindNone
		canExecInRestricted = true
	case *tree.SetDefaultRole, *tree.SetRole, *tree.SetPassword:
		objType = objectTypeNone
		kind = privilegeKindNone
	case *tree.PrepareStmt, *tree.PrepareString, *tree.PrepareVar, *tree.Deallocate, *tree.Reset:
		objType = objectTypeNone
		kind = privilegeKindNone
	case *tree.Execute:
		objType = objectTypeNone
		kind = privilegeKindNone
	case *tree.Declare:
		objType = objectTypeNone
		kind = privilegeKindNone
	case *InternalCmdFieldList:
		objType = objectTypeNone
		kind = privilegeKindNone
	case *tree.ValuesStatement:
		objType = objectTypeTable
		typs = append(typs, PrivilegeTypeValues, PrivilegeTypeTableAll, PrivilegeTypeTableOwnership)
	case *tree.ShowSnapShots, *tree.ShowPitr:
		typs = append(typs, PrivilegeTypeAccountAll)
		objType = objectTypeDatabase
		kind = privilegeKindNone
	case *tree.CreateSnapShot, *tree.DropSnapShot:
		typs = append(typs, PrivilegeTypeAccountAll)
		objType = objectTypeDatabase
		kind = privilegeKindNone
	case *tree.RestoreSnapShot:
		typs = append(typs, PrivilegeTypeAccountAll)
		objType = objectTypeDatabase
		kind = privilegeKindNone
	case *tree.CreatePitr, *tree.DropPitr, *tree.AlterPitr, *tree.RestorePitr:
		typs = append(typs, PrivilegeTypeAccountAll)
		objType = objectTypeDatabase
		kind = privilegeKindNone
	case *tree.TruncateTable:
		objType = objectTypeTable
		typs = append(typs, PrivilegeTypeTruncate, PrivilegeTypeTableAll, PrivilegeTypeTableOwnership)
		writeDatabaseAndTableDirectly = true
		if st.Name != nil {
			dbName = string(st.Name.SchemaName)
		}
	case *tree.MoDump:
		objType = objectTypeTable
		typs = append(typs, PrivilegeTypeSelect, PrivilegeTypeTableAll, PrivilegeTypeTableOwnership)
	case *tree.Kill:
		objType = objectTypeNone
		kind = privilegeKindNone
	case *tree.LockTableStmt, *tree.UnLockTableStmt:
		objType = objectTypeNone
		kind = privilegeKindNone
	case *tree.CreatePublication, *tree.DropPublication, *tree.AlterPublication:
		typs = append(typs, PrivilegeTypeAccountAll)
		objType = objectTypeDatabase
		kind = privilegeKindNone
	case *tree.SetTransaction:
		objType = objectTypeNone
		kind = privilegeKindNone
	case *tree.SetConnectionID:
		objType = objectTypeNone
		kind = privilegeKindNone
	case *tree.CreateStage, *tree.AlterStage, *tree.DropStage:
		objType = objectTypeNone
		kind = privilegeKindNone
	case *tree.BackupStart:
		objType = objectTypeNone
		kind = privilegeKindSpecial
		special = specialTagAdmin
	case *tree.EmptyStmt:
		objType = objectTypeNone
		kind = privilegeKindNone
	case *tree.CreateCDC, *tree.ShowCDC, *tree.PauseCDC, *tree.DropCDC, *tree.ResumeCDC, *tree.RestartCDC:
		objType = objectTypeNone
		kind = privilegeKindSpecial
		special = specialTagAdmin
	case *tree.CloneTable,
		*tree.DataBranchCreateTable,
		*tree.DataBranchDeleteTable,
		*tree.DataBranchMerge,
		*tree.DataBranchDiff:
		objType = objectTypeTable
		typs = append(typs, PrivilegeTypeTableAll, PrivilegeTypeTableOwnership)
		writeDatabaseAndTableDirectly = true
	case *tree.CloneDatabase, *tree.DataBranchCreateDatabase, *tree.DataBranchDeleteDatabase:
		objType = objectTypeDatabase
		typs = append(typs, PrivilegeTypeDatabaseAll, PrivilegeTypeAccountAll)
		writeDatabaseAndTableDirectly = true
	default:
		panic(fmt.Sprintf("does not have the privilege definition of the statement %s", stmt))
	}

	entries := make([]privilegeEntry, len(typs))
	for i, typ := range typs {
		entries[i] = privilegeEntriesMap[typ]
		entries[i].databaseName = dbName
	}
	entries = append(entries, extraEntries...)
	return &privilege{
		kind:                          kind,
		objType:                       objType,
		entries:                       entries,
		special:                       special,
		writeDatabaseAndTableDirectly: writeDatabaseAndTableDirectly,
		isClusterTable:                clusterTable,
		clusterTableOperation:         clusterTableOperation,
		canExecInRestricted:           canExecInRestricted,
		canExecInPasswordExpired:      canExecInPasswordExpired,
	}
}

// privilege will be done on the table
type privilegeTips struct {
	typ                   PrivilegeType
	databaseName          string
	tableName             string
	isClusterTable        bool
	clusterTableOperation clusterTableOperationType
}

type privilegeTipsArray []privilegeTips

func (pot privilegeTips) String() string {
	return fmt.Sprintf("%s %s %s", pot.typ, pot.databaseName, pot.tableName)
}

func (pota privilegeTipsArray) String() string {
	b := strings.Builder{}
	for _, table := range pota {
		b.WriteString(table.String())
		b.WriteString("\n")
	}
	return b.String()
}

// extractPrivilegeTipsFromPlan extracts the privilege tips from the plan
func extractPrivilegeTipsFromPlan(p *plan2.Plan) privilegeTipsArray {
	//NOTE: the pts may be nil when the plan does operate any table.
	var pts privilegeTipsArray
	appendPt := func(pt privilegeTips) {
		pts = append(pts, pt)
	}
	if p.GetQuery() != nil { //select,insert select, update, delete
		q := p.GetQuery()

		// lastNode := q.Nodes[len(q.Nodes)-1]
		var t PrivilegeType
		var clusterTable bool
		var clusterTableOperation clusterTableOperationType

		switch q.StmtType {
		case plan.Query_UPDATE:
			t = PrivilegeTypeUpdate
			clusterTableOperation = clusterTableModify
		case plan.Query_DELETE:
			t = PrivilegeTypeDelete
			clusterTableOperation = clusterTableModify
		case plan.Query_INSERT:
			t = PrivilegeTypeInsert
			clusterTableOperation = clusterTableModify
		default:
			t = PrivilegeTypeSelect
			clusterTableOperation = clusterTableSelect
		}

		for _, node := range q.Nodes {
			if node.NodeType == plan.Node_TABLE_SCAN {
				if node.ObjRef != nil {
					if node.TableDef != nil && node.TableDef.TableType == catalog.SystemClusterRel {
						clusterTable = true
					} else {
						clusterTable = isClusterTable(node.ObjRef.GetSchemaName(), node.ObjRef.GetObjName())
					}

					var scanTyp PrivilegeType
					switch q.StmtType {
					case plan.Query_UPDATE:
						scanTyp = PrivilegeTypeUpdate
						clusterTableOperation = clusterTableModify
					case plan.Query_DELETE:
						scanTyp = PrivilegeTypeDelete
						clusterTableOperation = clusterTableModify
					default:
						scanTyp = PrivilegeTypeSelect
						clusterTableOperation = clusterTableSelect
					}

					//do not check the privilege of the index table
					if !isIndexTable(node.ObjRef.GetObjName()) {
						appendPt(privilegeTips{
							typ:                   scanTyp,
							databaseName:          node.ObjRef.GetSchemaName(),
							tableName:             node.ObjRef.GetObjName(),
							isClusterTable:        clusterTable,
							clusterTableOperation: clusterTableOperation,
						})
					} else if node.ParentObjRef != nil {
						appendPt(privilegeTips{
							typ:                   scanTyp,
							databaseName:          node.ParentObjRef.GetSchemaName(),
							tableName:             node.ParentObjRef.GetObjName(),
							isClusterTable:        clusterTable,
							clusterTableOperation: clusterTableOperation,
						})
					}
				}
			} else if node.NodeType == plan.Node_INSERT {
				if node.InsertCtx != nil && node.InsertCtx.Ref != nil {
					objRef := node.InsertCtx.Ref
					//do not check the privilege of the index table
					if !isIndexTable(node.ObjRef.GetObjName()) {
						appendPt(privilegeTips{
							typ:                   t,
							databaseName:          objRef.GetSchemaName(),
							tableName:             objRef.GetObjName(),
							isClusterTable:        node.InsertCtx.IsClusterTable,
							clusterTableOperation: clusterTableModify,
						})
					}
				}
			} else if node.NodeType == plan.Node_DELETE {
				if node.DeleteCtx != nil && node.DeleteCtx.Ref != nil {
					objRef := node.DeleteCtx.Ref
					//do not check the privilege of the index table
					if !isIndexTable(node.ObjRef.GetObjName()) {
						appendPt(privilegeTips{
							typ:                   t,
							databaseName:          objRef.GetSchemaName(),
							tableName:             objRef.GetObjName(),
							isClusterTable:        node.DeleteCtx.IsClusterTable,
							clusterTableOperation: clusterTableModify,
						})
					}
				}
			} else if node.NodeType == plan.Node_MULTI_UPDATE {
				for _, updateCtx := range node.UpdateCtxList {
					if !isIndexTable(updateCtx.ObjRef.GetObjName()) {
						isClusterTable := updateCtx.TableDef.TableType == catalog.SystemClusterRel
						appendPt(privilegeTips{
							typ:                   t,
							databaseName:          updateCtx.ObjRef.GetSchemaName(),
							tableName:             updateCtx.ObjRef.GetObjName(),
							isClusterTable:        isClusterTable,
							clusterTableOperation: clusterTableModify,
						})
					}
				}
			}
		}
	} else if p.GetDdl() != nil {
		if p.GetDdl().GetTruncateTable() != nil {
			truncateTable := p.GetDdl().GetTruncateTable()
			appendPt(privilegeTips{
				typ:                   PrivilegeTypeTruncate,
				databaseName:          truncateTable.GetDatabase(),
				tableName:             truncateTable.GetTable(),
				isClusterTable:        truncateTable.GetClusterTable().GetIsClusterTable(),
				clusterTableOperation: clusterTableModify,
			})
		} else if p.GetDdl().GetDropTable() != nil {
			dropTable := p.GetDdl().GetDropTable()
			appendPt(privilegeTips{
				typ:                   PrivilegeTypeDropTable,
				databaseName:          dropTable.GetDatabase(),
				tableName:             dropTable.GetTable(),
				isClusterTable:        dropTable.GetClusterTable().GetIsClusterTable(),
				clusterTableOperation: clusterTableDrop,
			})
		} else if p.GetDdl().GetCreateIndex() != nil {
			createIndex := p.GetDdl().GetCreateIndex()
			appendPt(privilegeTips{
				typ:                   PrivilegeTypeDropTable,
				databaseName:          createIndex.GetDatabase(),
				tableName:             createIndex.GetTable(),
				clusterTableOperation: clusterTableModify,
			})
		} else if p.GetDdl().GetDropIndex() != nil {
			dropIndex := p.GetDdl().GetDropIndex()
			appendPt(privilegeTips{
				typ:                   PrivilegeTypeDropTable,
				databaseName:          dropIndex.GetDatabase(),
				tableName:             dropIndex.GetTable(),
				clusterTableOperation: clusterTableModify,
			})
		}
	}
	return pts
}

// convertPrivilegeTipsToPrivilege constructs the privilege entries from the privilege tips from the plan
func convertPrivilegeTipsToPrivilege(priv *privilege, arr privilegeTipsArray) {
	//rewirte the privilege entries based on privilege tips
	if priv.objectType() != objectTypeTable &&
		priv.objectType() != objectTypeDatabase {
		return
	}

	//NOTE: when the arr is nil, it denotes that there is no operation on the table.

	type pair struct {
		databaseName string
		tableName    string
	}

	dedup := make(map[pair]int8)

	//multi privileges take effect together
	entries := make([]privilegeEntry, 0, len(arr))
	multiPrivs := make([]privilegeItem, 0, len(arr))
	for _, tips := range arr {
		multiPrivs = append(multiPrivs, privilegeItem{
			privilegeTyp:          tips.typ,
			dbName:                tips.databaseName,
			tableName:             tips.tableName,
			isClusterTable:        tips.isClusterTable,
			clusterTableOperation: tips.clusterTableOperation,
		})

		dedup[pair{tips.databaseName, tips.tableName}] = 1
	}

	me := &compoundEntry{multiPrivs}
	entries = append(entries, privilegeEntry{privilegeEntryTyp: privilegeEntryTypeCompound, compound: me})

	//optional predefined privilege : tableAll, ownership
	predefined := []PrivilegeType{PrivilegeTypeTableAll, PrivilegeTypeTableOwnership}
	for _, p := range predefined {
		for par := range dedup {
			e := privilegeEntriesMap[p]
			e.databaseName = par.databaseName
			e.tableName = par.tableName
			entries = append(entries, e)
		}
	}

	priv.entries = entries
}

// getSqlFromPrivilegeEntry generates the query sql for the privilege entry
func getSqlFromPrivilegeEntry(ctx context.Context, roleId int64, entry privilegeEntry) (string, error) {
	var err error
	var sql string
	//for object type table, need concrete tableid
	//TODO: table level check should be done after getting the plan
	if entry.objType == objectTypeTable {
		switch entry.privilegeLevel {
		case privilegeLevelDatabaseTable, privilegeLevelTable:
			sql, err = getSqlForCheckRoleHasTableLevelPrivilege(ctx, roleId, entry.privilegeId, entry.databaseName, entry.tableName)
		case privilegeLevelDatabaseStar, privilegeLevelStar:
			sql, err = getSqlForCheckRoleHasTableLevelForDatabaseStar(ctx, roleId, entry.privilegeId, entry.databaseName)
		case privilegeLevelStarStar:
			sql = getSqlForCheckRoleHasTableLevelForStarStar(roleId, entry.privilegeId)
		default:
			return "", moerr.NewInternalErrorf(ctx, "unsupported privilegel level %s for the privilege %s", entry.privilegeLevel, entry.privilegeId)
		}
	} else if entry.objType == objectTypeDatabase {
		switch entry.privilegeLevel {
		case privilegeLevelStar, privilegeLevelStarStar:
			sql = getSqlForCheckRoleHasDatabaseLevelForStarStar(roleId, entry.privilegeId, entry.privilegeLevel)
		case privilegeLevelDatabase:
			sql, err = getSqlForCheckRoleHasDatabaseLevelForDatabase(ctx, roleId, entry.privilegeId, entry.databaseName)
		default:
			return "", moerr.NewInternalErrorf(ctx, "unsupported privilegel level %s for the privilege %s", entry.privilegeLevel, entry.privilegeId)
		}
	} else if entry.objType == objectTypeAccount {
		switch entry.privilegeLevel {
		case privilegeLevelStar:
			sql = getSqlForCheckRoleHasAccountLevelForStar(roleId, entry.privilegeId)
		default:
			return "false", moerr.NewInternalErrorf(ctx, "unsupported privilegel level %s for the privilege %s", entry.privilegeLevel, entry.privilegeId)
		}
	} else {
		sql = getSqlForCheckRoleHasPrivilege(roleId, entry.objType, int64(entry.objId), int64(entry.privilegeId))
	}
	return sql, err
}

// getPrivilegeLevelsOfObjectType gets the privilege levels of the objectType
func getPrivilegeLevelsOfObjectType(ctx context.Context, objType objectType) ([]privilegeLevelType, error) {
	if ret, ok := objectType2privilegeLevels[objType]; ok {
		return ret, nil
	}
	return nil, moerr.NewInternalErrorf(ctx, "do not support the object type %s", objType.String())
}

// getSqlForPrivilege generates the query sql for the privilege entry
func getSqlForPrivilege(ctx context.Context, roleId int64, entry privilegeEntry, pl privilegeLevelType) (string, error) {
	var sql string
	var err error
	//for object type table, need concrete tableid
	switch entry.objType {
	case objectTypeTable:
		switch pl {
		case privilegeLevelDatabaseTable, privilegeLevelTable:
			sql, err = getSqlForCheckRoleHasTableLevelPrivilege(ctx, roleId, entry.privilegeId, entry.databaseName, entry.tableName)
		case privilegeLevelDatabaseStar, privilegeLevelStar:
			sql, err = getSqlForCheckRoleHasTableLevelForDatabaseStar(ctx, roleId, entry.privilegeId, entry.databaseName)
		case privilegeLevelStarStar:
			sql = getSqlForCheckRoleHasTableLevelForStarStar(roleId, entry.privilegeId)
		default:
			return "", moerr.NewInternalErrorf(ctx, "the privilege level %s for the privilege %s is unsupported", pl, entry.privilegeId)
		}
	case objectTypeDatabase:
		switch pl {
		case privilegeLevelStar, privilegeLevelStarStar:
			sql = getSqlForCheckRoleHasDatabaseLevelForStarStar(roleId, entry.privilegeId, pl)
		case privilegeLevelDatabase:
			sql, err = getSqlForCheckRoleHasDatabaseLevelForDatabase(ctx, roleId, entry.privilegeId, entry.databaseName)
		default:
			return "", moerr.NewInternalErrorf(ctx, "the privilege level %s for the privilege %s is unsupported", pl, entry.privilegeId)
		}
	case objectTypeAccount:
		switch pl {
		case privilegeLevelStar:
			sql = getSqlForCheckRoleHasAccountLevelForStar(roleId, entry.privilegeId)
		default:
			return "false", moerr.NewInternalErrorf(ctx, "the privilege level %s for the privilege %s is unsupported", pl, entry.privilegeId)
		}
	default:
		sql = getSqlForCheckRoleHasPrivilege(roleId, entry.objType, int64(entry.objId), int64(entry.privilegeId))
	}

	return sql, err
}

// getSqlForPrivilege2 complements the database name and calls getSqlForPrivilege
func getSqlForPrivilege2(ctx context.Context, ses *Session, roleId int64, entry privilegeEntry, pl privilegeLevelType) (string, error) {
	//handle the empty database
	if len(entry.databaseName) == 0 {
		entry.databaseName = ses.GetDatabaseName()
	}
	return getSqlForPrivilege(ctx, roleId, entry, pl)
}

// verifyPrivilegeEntryInMultiPrivilegeLevels checks the privilege
// with multi-privilege levels exists or not
func verifyPrivilegeEntryInMultiPrivilegeLevels(
	ctx context.Context,
	bh BackgroundExec,
	ses *Session,
	cache *privilegeCache,
	roleId int64,
	entry privilegeEntry,
	pls []privilegeLevelType,
	enableCache bool) (bool, error) {
	var erArray []ExecResult
	var sql string
	var yes bool
	var err error
	dbName := entry.databaseName
	if len(dbName) == 0 {
		dbName = ses.GetDatabaseName()
	}
	for _, pl := range pls {
		if cache != nil && enableCache {
			yes = cache.has(entry.objType, pl, dbName, entry.tableName, entry.privilegeId)
			if yes {
				return true, nil
			}
		}
		sql, err = getSqlForPrivilege2(ctx, ses, roleId, entry, pl)
		if err != nil {
			return false, err
		}

		bh.ClearExecResultSet()
		err = bh.Exec(ctx, sql)
		if err != nil {
			return false, err
		}

		erArray, err = getResultSet(ctx, bh)
		if err != nil {
			return false, err
		}

		if execResultArrayHasData(erArray) {
			if cache != nil && enableCache {
				cache.add(entry.objType, pl, dbName, entry.tableName, entry.privilegeId)
			}
			return true, nil
		}
	}
	return false, nil
}

// determineRoleSetHasPrivilegeSet decides the role set has at least one privilege of the privilege set.
// The algorithm 2.
func determineRoleSetHasPrivilegeSet(ctx context.Context, bh BackgroundExec, ses *Session, roleIds *btree.Set[int64], priv *privilege, enableCache bool) (bool, error) {
	var err error
	var pls []privilegeLevelType

	var yes bool
	var yes2 bool
	//there is no privilege needs, just approve
	if len(priv.entries) == 0 {
		return false, nil
	}

	cache := ses.GetPrivilegeCache()

	for _, roleId := range roleIds.Keys() {
		for _, entry := range priv.entries {
			if entry.privilegeEntryTyp == privilegeEntryTypeGeneral {
				pls, err = getPrivilegeLevelsOfObjectType(ctx, entry.objType)
				if err != nil {
					return false, err
				}

				yes2 = verifyLightPrivilege(ses,
					entry.databaseName,
					priv.writeDatabaseAndTableDirectly,
					priv.isClusterTable,
					priv.clusterTableOperation)

				if yes2 {
					yes, err = verifyPrivilegeEntryInMultiPrivilegeLevels(ctx, bh, ses, cache, roleId, entry, pls, enableCache)
					if err != nil {
						return false, err
					}
				}

				if yes {
					return true, nil
				}
			} else if entry.privilegeEntryTyp == privilegeEntryTypeCompound {
				if entry.compound != nil {
					allTrue := true
					//multi privileges take effect together
					for _, mi := range entry.compound.items {
						if mi.privilegeTyp == PrivilegeTypeCanGrantRoleToOthersInCreateUser {
							//TODO: normalize the name
							//TODO: simplify the logic
							yes, err = determineUserCanGrantRolesToOthersInternal(ctx, bh, ses, []*tree.Role{mi.role})
							if err != nil {
								return false, err
							}
							if yes {
								from := &verifiedRole{
									typ:  roleType,
									name: mi.role.UserName,
								}
								for _, user := range mi.users {
									to := &verifiedRole{
										typ:  userType,
										name: user.Username,
									}
									err = verifySpecialRolesInGrant(ctx, ses.GetTenantInfo(), from, to)
									if err != nil {
										return false, err
									}
								}
							}
						} else {
							tempEntry := privilegeEntriesMap[mi.privilegeTyp]
							tempEntry.databaseName = mi.dbName
							tempEntry.tableName = mi.tableName
							tempEntry.privilegeEntryTyp = privilegeEntryTypeGeneral
							tempEntry.compound = nil
							pls, err = getPrivilegeLevelsOfObjectType(ctx, tempEntry.objType)
							if err != nil {
								return false, err
							}

							yes2 = verifyLightPrivilege(ses,
								tempEntry.databaseName,
								priv.writeDatabaseAndTableDirectly,
								mi.isClusterTable,
								mi.clusterTableOperation)

							if yes2 {
								//At least there is one success
								yes, err = verifyPrivilegeEntryInMultiPrivilegeLevels(ctx, bh, ses, cache, roleId, tempEntry, pls, enableCache)
								if err != nil {
									return false, err
								}
							}
						}
						if !yes {
							allTrue = false
							break
						}
					}

					if allTrue {
						return allTrue, nil
					}
				}
			}
		}
	}
	return false, nil
}

// determineUserHasPrivilegeSet decides the privileges of user can satisfy the requirement of the privilege set
// The algorithm 1.
func determineUserHasPrivilegeSet(ctx context.Context, ses *Session, priv *privilege) (ret bool, stats statistic.StatsArray, err error) {
	var erArray []ExecResult
	var yes bool
	var roleB int64
	var ok bool
	var grantedIds *btree.Set[int64]
	var enableCache bool
	stats.Reset()

	//check privilege cache first
	if len(priv.entries) == 0 {
		return false, stats, nil
	}

	enableCache, err = privilegeCacheIsEnabled(ctx, ses)
	if err != nil {
		return false, stats, err
	}
	if enableCache {
		yes, err = checkPrivilegeInCache(ctx, ses, priv, enableCache)
		if err != nil {
			return false, stats, err
		}
		if yes {
			return true, stats, nil
		}
	}

	tenant := ses.GetTenantInfo()
	bh := ses.GetBackgroundExec(ctx)
	defer func() {
		stats = bh.GetExecStatsArray()
		bh.Close()
	}()

	if ses.tStmt != nil {
		// for reset frontend query's txn-id
		// NEED to skip this background session txn, which used by authenticateUserCanExecuteStatement()
		ses.tStmt.SetSkipTxn(true)
	}

	//the set of roles the (k+1) th iteration during the execution
	roleSetOfKPlusOneThIteration := &btree.Set[int64]{}
	//the set of roles the k th iteration during the execution
	roleSetOfKthIteration := &btree.Set[int64]{}
	//the set of roles visited by traversal algorithm
	roleSetOfVisited := &btree.Set[int64]{}
	//simple mo_role_grant cache
	cacheOfMoRoleGrant := &btree.Map[int64, *btree.Set[int64]]{}

	//step 1: The Set R1 {default role id}
	//The primary role (in use)
	roleSetOfKthIteration.Insert((int64)(tenant.GetDefaultRoleID()))

	err = bh.Exec(ctx, "begin;")
	defer func() {
		err = finishTxn(ctx, bh, err)
	}()
	if err != nil {
		return false, stats, err
	}

	//step 2: The Set R2 {the roleid granted to the userid}
	//If the user uses the all secondary roles, the secondary roles needed to be loaded
	err = loadAllSecondaryRoles(ctx, bh, tenant, roleSetOfKthIteration)
	if err != nil {
		return false, stats, err
	}

	//init RVisited = Rk
	roleSetOfKthIteration.Scan(func(roleId int64) bool {
		roleSetOfVisited.Insert(roleId)
		return true
	})

	//Call the algorithm 2.
	//If the result of the algorithm 2 is true, Then return true;
	yes, err = determineRoleSetHasPrivilegeSet(ctx, bh, ses, roleSetOfKthIteration, priv, enableCache)
	if err != nil {
		return false, stats, err
	}
	if yes {
		ret = true
		return ret, stats, err
	}
	/*
		step 3: !!!NOTE all roleid in Rk has been processed by the algorithm 2.
		RVisited is the set of all roleid that has been processed.
		RVisited = Rk;
		For {
			For roleA in Rk {
				Find the peer roleB in the table mo_role_grant(granted_id,grantee_id) with grantee_id = roleA;
				If roleB is not in RVisited, Then add roleB into R(k+1);
					add roleB into RVisited;
			}

			If R(k+1) is empty, Then return false;
			//Call the algorithm 2.
			If the result of the algorithm 2 is true, Then return true;
			Rk = R(k+1);
			R(k+1) = {};
		}
	*/
	for {
		quit := false
		select {
		case <-ctx.Done():
			quit = true
		default:
		}
		if quit {
			break
		}

		roleSetOfKPlusOneThIteration.Clear()

		//get roleB of roleA
		for _, roleA := range roleSetOfKthIteration.Keys() {
			if grantedIds, ok = cacheOfMoRoleGrant.Get(roleA); ok {
				for _, grantedId := range grantedIds.Keys() {
					roleSetOfKPlusOneThIteration.Insert(grantedId)
				}
				continue
			}
			grantedIds = &btree.Set[int64]{}
			cacheOfMoRoleGrant.Set(roleA, grantedIds)
			sqlForInheritedRoleIdOfRoleId := getSqlForInheritedRoleIdOfRoleId(roleA)
			bh.ClearExecResultSet()
			err = bh.Exec(ctx, sqlForInheritedRoleIdOfRoleId)
			if err != nil {
				return false, stats, moerr.NewInternalErrorf(ctx, "get inherited role id of the role id. error:%v", err)
			}

			erArray, err = getResultSet(ctx, bh)
			if err != nil {
				return false, stats, err
			}

			if execResultArrayHasData(erArray) {
				for i := uint64(0); i < erArray[0].GetRowCount(); i++ {
					roleB, err = erArray[0].GetInt64(ctx, i, 0)
					if err != nil {
						return false, stats, err
					}

					if !roleSetOfVisited.Contains(roleB) {
						roleSetOfVisited.Insert(roleB)
						roleSetOfKPlusOneThIteration.Insert(roleB)
						grantedIds.Insert(roleB)
					}
				}
			}
		}

		//no more roleB, it is done
		if roleSetOfKPlusOneThIteration.Len() == 0 {
			ret = false
			return ret, stats, err
		}

		//Call the algorithm 2.
		//If the result of the algorithm 2 is true, Then return true;
		yes, err = determineRoleSetHasPrivilegeSet(ctx, bh, ses, roleSetOfKPlusOneThIteration, priv, enableCache)
		if err != nil {
			return false, stats, err
		}

		if yes {
			ret = true
			return ret, stats, err
		}
		roleSetOfKthIteration, roleSetOfKPlusOneThIteration = roleSetOfKPlusOneThIteration, roleSetOfKthIteration
	}
	return ret, stats, err
}

const (
	goOn        int = iota
	successDone     //ri has indirect relation with the Uc
)

// loadAllSecondaryRoles loads all secondary roles
var loadAllSecondaryRoles = func(ctx context.Context, bh BackgroundExec, account *TenantInfo, roleSetOfCurrentUser *btree.Set[int64]) error {
	var err error
	var sql string

	var erArray []ExecResult
	var roleId int64

	if account.GetUseSecondaryRole() {
		sql = getSqlForRoleIdOfUserId(int(account.GetUserID()))
		bh.ClearExecResultSet()
		err = bh.Exec(ctx, sql)
		if err != nil {
			return err
		}

		erArray, err = getResultSet(ctx, bh)
		if err != nil {
			return err
		}

		if execResultArrayHasData(erArray) {
			for i := uint64(0); i < erArray[0].GetRowCount(); i++ {
				roleId, err = erArray[0].GetInt64(ctx, i, 0)
				if err != nil {
					return err
				}
				roleSetOfCurrentUser.Insert(roleId)
			}
		}
	}
	return err
}

// determineUserCanGrantRolesToOthersInternal decides if the user can grant roles to other users or roles
// the same as the grant/revoke privilege, role with inputted transaction and BackgroundExec
func determineUserCanGrantRolesToOthersInternal(ctx context.Context, bh BackgroundExec, ses *Session, fromRoles []*tree.Role) (bool, error) {
	//step1: normalize the names of roles and users
	var err error
	err = normalizeNamesOfRoles(ctx, fromRoles)
	if err != nil {
		return false, err
	}

	//step2: decide the current user
	account := ses.GetTenantInfo()

	//step3: check the link: roleX -> roleA -> .... -> roleZ -> the current user. Every link has the with_grant_option.
	var vr *verifiedRole
	var ret = true
	var granted bool
	//the temporal set of roles during the execution
	var tempRoleSet *btree.Set[int64]
	var sql string
	//the set of roles the (k+1) th iteration during the execution
	roleSetOfKPlusOneThIteration := &btree.Set[int64]{}
	//the set of roles the k th iteration during the execution
	roleSetOfKthIteration := &btree.Set[int64]{}
	//the set of roles of the current user that executes this statement or function
	roleSetOfCurrentUser := &btree.Set[int64]{}
	//the set of roles visited by traversal algorithm
	roleSetOfVisited := &btree.Set[int64]{}
	verifiedFromRoles := make([]*verifiedRole, len(fromRoles))

	//step 1 : add the primary role
	roleSetOfCurrentUser.Insert(int64(account.GetDefaultRoleID()))

	for i, role := range fromRoles {
		sql, err = getSqlForRoleIdOfRole(ctx, role.UserName)
		if err != nil {
			return false, err
		}
		vr, err = verifyRoleFunc(ctx, bh, sql, role.UserName, roleType)
		if err != nil {
			return false, err
		}
		if vr == nil {
			return false, moerr.NewInternalErrorf(ctx, "there is no role %s", role.UserName)
		}
		verifiedFromRoles[i] = vr
	}

	//step 2: The Set R2 {the roleid granted to the userid}
	//If the user uses the all secondary roles, the secondary roles needed to be loaded
	err = loadAllSecondaryRoles(ctx, bh, account, roleSetOfCurrentUser)
	if err != nil {
		return false, err
	}

	for _, role := range verifiedFromRoles {
		//if it is the role in use, do the check
		if roleSetOfCurrentUser.Contains(role.id) {
			//check the direct relation between role and user
			granted, err = isRoleGrantedToUserWGO(ctx, bh, role.id, int64(account.GetUserID()))
			if err != nil {
				return false, err
			}
			if granted {
				continue
			}
		}

		roleSetOfKthIteration.Clear()
		roleSetOfVisited.Clear()
		roleSetOfKthIteration.Insert(role.id)

		riResult := goOn
		//It is kind of level traversal
		for roleSetOfKthIteration.Len() != 0 && riResult == goOn {
			roleSetOfKPlusOneThIteration.Clear()
			for _, ri := range roleSetOfKthIteration.Keys() {
				tempRoleSet, err = getRoleSetThatRoleGrantedToWGO(ctx, bh, ri, roleSetOfVisited, roleSetOfKPlusOneThIteration)
				if err != nil {
					return false, err
				}

				if setIsIntersected(tempRoleSet, roleSetOfCurrentUser) {
					riResult = successDone
					break
				}
			}

			//swap Rk,R(k+1)
			roleSetOfKthIteration, roleSetOfKPlusOneThIteration = roleSetOfKPlusOneThIteration, roleSetOfKthIteration
		}

		if riResult != successDone {
			//fail
			ret = false
			break
		}
	}
	return ret, err
}

// determineUserCanGrantRoleToOtherUsers decides if the user can grant roles to other users or roles
// the same as the grant/revoke privilege, role.
func determineUserCanGrantRolesToOthers(ctx context.Context, ses *Session, fromRoles []*tree.Role) (ret bool, stats statistic.StatsArray, err error) {
	stats.Reset()

	//step1: normalize the names of roles and users
	err = normalizeNamesOfRoles(ctx, fromRoles)
	if err != nil {
		return false, stats, err
	}

	//step2: decide the current user
	bh := ses.GetBackgroundExec(ctx)
	defer func() {
		stats = bh.GetExecStatsArray()
		bh.Close()
	}()

	//put it into the single transaction
	err = bh.Exec(ctx, "begin;")
	defer func() {
		err = finishTxn(ctx, bh, err)
	}()
	if err != nil {
		return false, stats, err
	}

	ret, err = determineUserCanGrantRolesToOthersInternal(ctx, bh, ses, fromRoles)
	if err != nil {
		return false, stats, err
	}

	return ret, stats, err
}

// isRoleGrantedToUserWGO verifies the role has been granted to the user with with_grant_option = true.
// Algorithm 1
func isRoleGrantedToUserWGO(ctx context.Context, bh BackgroundExec, roleId, UserId int64) (bool, error) {
	var err error
	var erArray []ExecResult
	sql := getSqlForCheckUserGrantWGO(roleId, UserId)
	bh.ClearExecResultSet()
	err = bh.Exec(ctx, sql)
	if err != nil {
		return false, err
	}

	erArray, err = getResultSet(ctx, bh)
	if err != nil {
		return false, err
	}

	if execResultArrayHasData(erArray) {
		return true, nil
	}

	return false, nil
}

// getRoleSetThatRoleGrantedToWGO returns all the roles that the role has been granted to with with_grant_option = true.
// Algorithm 2
func getRoleSetThatRoleGrantedToWGO(ctx context.Context, bh BackgroundExec, roleId int64, RVisited, RkPlusOne *btree.Set[int64]) (*btree.Set[int64], error) {
	var err error
	var erArray []ExecResult
	var id int64
	rset := &btree.Set[int64]{}
	sql := getSqlForCheckRoleGrantWGO(roleId)
	bh.ClearExecResultSet()
	err = bh.Exec(ctx, sql)
	if err != nil {
		return nil, err
	}

	erArray, err = getResultSet(ctx, bh)
	if err != nil {
		return nil, err
	}

	if execResultArrayHasData(erArray) {
		for i := uint64(0); i < erArray[0].GetRowCount(); i++ {
			id, err = erArray[0].GetInt64(ctx, i, 0)
			if err != nil {
				return nil, err
			}
			if !RVisited.Contains(id) {
				RVisited.Insert(id)
				RkPlusOne.Insert(id)
				rset.Insert(id)
			}
		}
	}

	return rset, err
}

// authenticateUserCanExecuteStatementWithObjectTypeAccountAndDatabase decides the user has the privilege of executing the statement with object type account
func authenticateUserCanExecuteStatementWithObjectTypeAccountAndDatabase(ctx context.Context, ses *Session, stmt tree.Statement) (bool, statistic.StatsArray, error) {
	var err error
	var ok, yes bool
	var stats statistic.StatsArray
	stats.Reset()

	priv := ses.GetPrivilege()
	if priv.objectType() != objectTypeAccount && priv.objectType() != objectTypeDatabase { //do nothing
		return true, stats, nil
	}
	ok, delta, err := determineUserHasPrivilegeSet(ctx, ses, priv)
	if err != nil {
		return false, stats, err
	}
	stats.Add(&delta)

	//double check privilege of drop table
	if !ok && ses.GetFromRealUser() && ses.GetTenantInfo() != nil && ses.GetTenantInfo().IsSysTenant() {
		switch st := stmt.(type) {
		case *tree.DropTable:
			dbName := string(st.Names[0].SchemaName)
			if len(dbName) == 0 {
				dbName = ses.GetDatabaseName()
			}
			return isClusterTable(dbName, string(st.Names[0].ObjectName)), stats, nil
		case *tree.AlterTable:
			dbName := string(st.Table.SchemaName)
			if len(dbName) == 0 {
				dbName = ses.GetDatabaseName()
			}
			return isClusterTable(dbName, string(st.Table.ObjectName)), stats, nil
		}
	}

	//for GrantRole statement, check with_grant_option
	if !ok && priv.kind == privilegeKindInherit {
		grant := stmt.(*tree.Grant)
		grantRole := grant.GrantRole
		yes, delta, err = determineUserCanGrantRolesToOthers(ctx, ses, grantRole.Roles)
		if err != nil {
			return false, stats, err
		}
		stats.Add(&delta)

		if yes {
			return true, stats, nil
		}
	}
	//for Create User statement with default role.
	//TODO:

	// support dropdatabase and droptable for owner
	if !ok && ses.GetFromRealUser() && ses.GetTenantInfo() != nil && priv.kind == privilegeKindGeneral {
		switch st := stmt.(type) {
		case *tree.DropDatabase:
			// get the databasename
			dbName := string(st.Name)
			if _, inSet := sysDatabases[dbName]; inSet {
				return ok, stats, nil
			}
			return checkRoleWhetherDatabaseOwner(ctx, ses, dbName, ok)
		case *tree.DropTable:
			// get the databasename and tablename
			if len(st.Names) != 1 {
				return ok, stats, nil
			}
			dbName := string(st.Names[0].SchemaName)
			if len(dbName) == 0 {
				dbName = ses.GetDatabaseName()
			}
			if _, inSet := sysDatabases[dbName]; inSet {
				return ok, stats, nil
			}
			tbName := string(st.Names[0].ObjectName)
			return checkRoleWhetherTableOwner(ctx, ses, dbName, tbName, ok)
		case *tree.CloneTable, *tree.CloneDatabase:
			return true, stats, nil
		}
	}
	return ok, stats, nil
}

func checkRoleWhetherTableOwner(ctx context.Context, ses *Session, dbName, tbName string, ok bool) (bool, statistic.StatsArray, error) {
	var owner int64
	var err error
	var erArray []ExecResult
	var sql string
	var stats statistic.StatsArray
	stats.Reset()

	roles := make([]int64, 0)
	tenantInfo := ses.GetTenantInfo()
	// current user
	currentUser := tenantInfo.GetUserID()

	bh := ses.GetBackgroundExec(ctx)
	defer func() {
		stats = bh.GetExecStatsArray()
		bh.Close()
	}()

	// getOwner of the table
	sql = getSqlForGetOwnerOfTable(dbName, tbName)
	bh.ClearExecResultSet()
	err = bh.Exec(ctx, sql)
	if err != nil {
		return ok, stats, nil
	}
	erArray, err = getResultSet(ctx, bh)
	if err != nil {
		return ok, stats, nil
	}

	if execResultArrayHasData(erArray) {
		owner, err = erArray[0].GetInt64(ctx, 0, 0)
		if err != nil {
			return ok, stats, nil
		}
	} else {
		return ok, stats, nil
	}

	// check role
	if tenantInfo.GetUseSecondaryRole() {
		sql = getSqlForGetRolesOfCurrentUser(int64(currentUser))
		bh.ClearExecResultSet()
		err = bh.Exec(ctx, sql)
		if err != nil {
			return ok, stats, nil
		}
		erArray, err = getResultSet(ctx, bh)
		if err != nil {
			return ok, stats, nil
		}

		if execResultArrayHasData(erArray) {
			for i := uint64(0); i < erArray[0].GetRowCount(); i++ {
				role, err := erArray[0].GetInt64(ctx, i, 0)
				if err != nil {
					return ok, stats, nil
				}
				roles = append(roles, role)
			}
		} else {
			return ok, stats, nil
		}

		// check the role whether the table's owner
		for _, role := range roles {
			if role == owner {
				return true, stats, nil
			}
		}
	} else {
		currentRole := tenantInfo.GetDefaultRoleID()
		if owner == int64(currentRole) {
			return true, stats, nil
		}
	}
	return ok, stats, nil

}

func checkRoleWhetherDatabaseOwner(ctx context.Context, ses *Session, dbName string, ok bool) (bool, statistic.StatsArray, error) {
	var owner int64
	var err error
	var erArray []ExecResult
	var sql string
	var stats statistic.StatsArray
	stats.Reset()
	roles := make([]int64, 0)

	tenantInfo := ses.GetTenantInfo()
	// current user
	currentUser := tenantInfo.GetUserID()

	bh := ses.GetBackgroundExec(ctx)
	defer func() {
		stats = bh.GetExecStatsArray()
		bh.Close()
	}()

	// getOwner of the database
	sql = getSqlForGetOwnerOfDatabase(dbName)
	bh.ClearExecResultSet()
	err = bh.Exec(ctx, sql)
	if err != nil {
		return ok, stats, nil
	}
	erArray, err = getResultSet(ctx, bh)
	if err != nil {
		return ok, stats, nil
	}

	if execResultArrayHasData(erArray) {
		owner, err = erArray[0].GetInt64(ctx, 0, 0)
		if err != nil {
			return ok, stats, nil
		}
	} else {
		return ok, stats, nil
	}

	// check role
	if tenantInfo.GetUseSecondaryRole() {
		sql = getSqlForGetRolesOfCurrentUser(int64(currentUser))
		bh.ClearExecResultSet()
		err = bh.Exec(ctx, sql)
		if err != nil {
			return ok, stats, nil
		}
		erArray, err = getResultSet(ctx, bh)
		if err != nil {
			return ok, stats, nil
		}

		if execResultArrayHasData(erArray) {
			for i := uint64(0); i < erArray[0].GetRowCount(); i++ {
				role, err := erArray[0].GetInt64(ctx, i, 0)
				if err != nil {
					return ok, stats, nil
				}
				roles = append(roles, role)
			}
		} else {
			return ok, stats, nil
		}

		// check the role whether the database's owner
		for _, role := range roles {
			if role == owner {
				return true, stats, nil
			}
		}
	} else {
		currentRole := tenantInfo.GetDefaultRoleID()
		if owner == int64(currentRole) {
			return true, stats, nil
		}
	}
	return ok, stats, nil
}

// authenticateUserCanExecuteStatementWithObjectTypeDatabaseAndTable
// decides the user has the privilege of executing the statement
// with object type table from the plan
func authenticateUserCanExecuteStatementWithObjectTypeDatabaseAndTable(ctx context.Context,
	ses *Session,
	stmt tree.Statement,
	p *plan2.Plan) (bool, statistic.StatsArray, error) {
	var stats statistic.StatsArray
	stats.Reset()

	priv := determinePrivilegeSetOfStatement(stmt)
	if priv.objectType() == objectTypeTable {
		//only sys account, moadmin role can exec mo_ctrl
		if hasMoCtrl(p) {
			if !verifyAccountCanExecMoCtrl(ses.GetTenantInfo()) {
				return false, stats, moerr.NewInternalError(ctx, "do not have privilege to execute the statement")
			}
		}
		if isTargetMergeSettings(p) && verifyAccountCanExecMoCtrl(ses.GetTenantInfo()) {
			return true, stats, nil
		}
		arr := extractPrivilegeTipsFromPlan(p)
		if len(arr) == 0 {
			return true, stats, nil
		}
		convertPrivilegeTipsToPrivilege(priv, arr)
		ok, delta, err := determineUserHasPrivilegeSet(ctx, ses, priv)
		if err != nil {
			return false, stats, err
		}
		stats.Add(&delta)

		return ok, stats, nil
	}
	return true, stats, nil
}

// formSqlFromGrantPrivilege makes the sql for querying the database.
func formSqlFromGrantPrivilege(ctx context.Context, ses *Session, gp *tree.GrantPrivilege, priv *tree.Privilege) (string, error) {
	tenant := ses.GetTenantInfo()
	sql := ""
	var privType PrivilegeType
	var err error
	privType, err = convertAstPrivilegeTypeToPrivilegeType(ctx, priv.Type, gp.ObjType)
	if err != nil {
		return "", err
	}
	switch gp.ObjType {
	case tree.OBJECT_TYPE_TABLE:
		switch gp.Level.Level {
		case tree.PRIVILEGE_LEVEL_TYPE_STAR:
			sql, err = getSqlForCheckWithGrantOptionForTableDatabaseStar(ctx, int64(tenant.GetDefaultRoleID()), privType, ses.GetDatabaseName())
		case tree.PRIVILEGE_LEVEL_TYPE_STAR_STAR:
			sql = getSqlForCheckWithGrantOptionForTableStarStar(int64(tenant.GetDefaultRoleID()), privType)
		case tree.PRIVILEGE_LEVEL_TYPE_DATABASE_STAR:
			sql, err = getSqlForCheckWithGrantOptionForTableDatabaseStar(ctx, int64(tenant.GetDefaultRoleID()), privType, gp.Level.DbName)
		case tree.PRIVILEGE_LEVEL_TYPE_DATABASE_TABLE:
			sql, err = getSqlForCheckWithGrantOptionForTableDatabaseTable(ctx, int64(tenant.GetDefaultRoleID()), privType, gp.Level.DbName, gp.Level.TabName)
		case tree.PRIVILEGE_LEVEL_TYPE_TABLE:
			sql, err = getSqlForCheckWithGrantOptionForTableDatabaseTable(ctx, int64(tenant.GetDefaultRoleID()), privType, ses.GetDatabaseName(), gp.Level.TabName)
		default:
			return "", moerr.NewInternalErrorf(ctx, "in object type %v privilege level type %v is unsupported", gp.ObjType, gp.Level.Level)
		}
	case tree.OBJECT_TYPE_DATABASE:
		switch gp.Level.Level {
		case tree.PRIVILEGE_LEVEL_TYPE_STAR:
			sql = getSqlForCheckWithGrantOptionForDatabaseStar(int64(tenant.GetDefaultRoleID()), privType)
		case tree.PRIVILEGE_LEVEL_TYPE_STAR_STAR:
			sql = getSqlForCheckWithGrantOptionForDatabaseStarStar(int64(tenant.GetDefaultRoleID()), privType)
		case tree.PRIVILEGE_LEVEL_TYPE_TABLE:
			//in the syntax, we can not distinguish the table name from the database name.
			sql, err = getSqlForCheckWithGrantOptionForDatabaseDB(ctx, int64(tenant.GetDefaultRoleID()), privType, gp.Level.TabName)
		case tree.PRIVILEGE_LEVEL_TYPE_DATABASE:
			sql, err = getSqlForCheckWithGrantOptionForDatabaseDB(ctx, int64(tenant.GetDefaultRoleID()), privType, gp.Level.DbName)
		default:
			return "", moerr.NewInternalErrorf(ctx, "in object type %v privilege level type %v is unsupported", gp.ObjType, gp.Level.Level)
		}
	case tree.OBJECT_TYPE_ACCOUNT:
		switch gp.Level.Level {
		case tree.PRIVILEGE_LEVEL_TYPE_STAR:
			sql = getSqlForCheckWithGrantOptionForAccountStar(int64(tenant.GetDefaultRoleID()), privType)
		default:
			return "", moerr.NewInternalErrorf(ctx, "in object type %v privilege level type %v is unsupported", gp.ObjType, gp.Level.Level)
		}
	default:
		return "", moerr.NewInternalErrorf(ctx, "object type %v is unsupported", gp.ObjType)
	}
	return sql, err
}

// getSqlForCheckRoleHasPrivilegeWGODependsOnPrivType return getSqlForCheckRoleHasPrivilegeWGO denpends on the pritype
func getSqlForCheckRoleHasPrivilegeWGODependsOnPrivType(privType PrivilegeType) string {
	switch privType {
	// account level privleges
	case PrivilegeTypeCreateAccount:
		return getSqlForCheckRoleHasPrivilegeWGOOrWithOwnerShip(int64(privType), int64(PrivilegeTypeAccountAll), int64(PrivilegeTypeAccountOwnership))
	case PrivilegeTypeDropAccount:
		return getSqlForCheckRoleHasPrivilegeWGOOrWithOwnerShip(int64(privType), int64(PrivilegeTypeAccountAll), int64(PrivilegeTypeAccountOwnership))
	case PrivilegeTypeAlterAccount:
		return getSqlForCheckRoleHasPrivilegeWGOOrWithOwnerShip(int64(privType), int64(PrivilegeTypeAccountAll), int64(PrivilegeTypeAccountOwnership))
	case PrivilegeTypeUpgradeAccount:
		return getSqlForCheckRoleHasPrivilegeWGOOrWithOwnerShip(int64(privType), int64(PrivilegeTypeAccountAll), int64(PrivilegeTypeAccountOwnership))
	case PrivilegeTypeCreateUser:
		return getSqlForCheckRoleHasPrivilegeWGOOrWithOwnerShip(int64(privType), int64(PrivilegeTypeAccountAll), int64(PrivilegeTypeAccountOwnership))
	case PrivilegeTypeDropUser:
		return getSqlForCheckRoleHasPrivilegeWGOOrWithOwnerShip(int64(privType), int64(PrivilegeTypeAccountAll), int64(PrivilegeTypeAccountOwnership))
	case PrivilegeTypeAlterUser:
		return getSqlForCheckRoleHasPrivilegeWGOOrWithOwnerShip(int64(privType), int64(PrivilegeTypeAccountAll), int64(PrivilegeTypeAccountOwnership))
	case PrivilegeTypeCreateRole:
		return getSqlForCheckRoleHasPrivilegeWGOOrWithOwnerShip(int64(privType), int64(PrivilegeTypeAccountAll), int64(PrivilegeTypeAccountOwnership))
	case PrivilegeTypeDropRole:
		return getSqlForCheckRoleHasPrivilegeWGOOrWithOwnerShip(int64(privType), int64(PrivilegeTypeAccountAll), int64(PrivilegeTypeAccountOwnership))
	case PrivilegeTypeAlterRole:
		return getSqlForCheckRoleHasPrivilegeWGOOrWithOwnerShip(int64(privType), int64(PrivilegeTypeAccountAll), int64(PrivilegeTypeAccountOwnership))
	case PrivilegeTypeCreateDatabase:
		return getSqlForCheckRoleHasPrivilegeWGOOrWithOwnerShip(int64(privType), int64(PrivilegeTypeAccountAll), int64(PrivilegeTypeAccountOwnership))
	case PrivilegeTypeDropDatabase:
		return getSqlForCheckRoleHasPrivilegeWGOOrWithOwnerShip(int64(privType), int64(PrivilegeTypeAccountAll), int64(PrivilegeTypeAccountOwnership))
	case PrivilegeTypeShowDatabases:
		return getSqlForCheckRoleHasPrivilegeWGOOrWithOwnerShip(int64(privType), int64(PrivilegeTypeAccountAll), int64(PrivilegeTypeAccountOwnership))
	case PrivilegeTypeConnect:
		return getSqlForCheckRoleHasPrivilegeWGOOrWithOwnerShip(int64(privType), int64(PrivilegeTypeAccountAll), int64(PrivilegeTypeAccountOwnership))
	case PrivilegeTypeManageGrants:
		return getSqlForCheckRoleHasPrivilegeWGOOrWithOwnerShip(int64(privType), int64(PrivilegeTypeAccountAll), int64(PrivilegeTypeAccountOwnership))
	case PrivilegeTypeAccountAll:
		return getSqlForCheckRoleHasPrivilegeWGOOrWithOwnerShip(int64(privType), int64(PrivilegeTypeAccountAll), int64(PrivilegeTypeAccountOwnership))
	case PrivilegeTypeAccountOwnership:
		return getSqlForCheckRoleHasPrivilegeWGO(int64(privType))

	// database level privileges
	case PrivilegeTypeShowTables:
		return getSqlForCheckRoleHasPrivilegeWGOOrWithOwnerShip(int64(privType), int64(PrivilegeTypeDatabaseAll), int64(PrivilegeTypeDatabaseOwnership))
	case PrivilegeTypeCreateTable:
		return getSqlForCheckRoleHasPrivilegeWGOOrWithOwnerShip(int64(privType), int64(PrivilegeTypeDatabaseAll), int64(PrivilegeTypeDatabaseOwnership))
	case PrivilegeTypeDropTable:
		return getSqlForCheckRoleHasPrivilegeWGOOrWithOwnerShip(int64(privType), int64(PrivilegeTypeDatabaseAll), int64(PrivilegeTypeDatabaseOwnership))
	case PrivilegeTypeCreateView:
		return getSqlForCheckRoleHasPrivilegeWGOOrWithOwnerShip(int64(privType), int64(PrivilegeTypeDatabaseAll), int64(PrivilegeTypeDatabaseOwnership))
	case PrivilegeTypeDropView:
		return getSqlForCheckRoleHasPrivilegeWGOOrWithOwnerShip(int64(privType), int64(PrivilegeTypeDatabaseAll), int64(PrivilegeTypeDatabaseOwnership))
	case PrivilegeTypeAlterView:
		return getSqlForCheckRoleHasPrivilegeWGOOrWithOwnerShip(int64(privType), int64(PrivilegeTypeDatabaseAll), int64(PrivilegeTypeDatabaseOwnership))
	case PrivilegeTypeAlterTable:
		return getSqlForCheckRoleHasPrivilegeWGOOrWithOwnerShip(int64(privType), int64(PrivilegeTypeDatabaseAll), int64(PrivilegeTypeDatabaseOwnership))
	case PrivilegeTypeDatabaseAll:
		return getSqlForCheckRoleHasPrivilegeWGOOrWithOwnerShip(int64(privType), int64(PrivilegeTypeDatabaseAll), int64(PrivilegeTypeDatabaseOwnership))
	case PrivilegeTypeDatabaseOwnership:
		return getSqlForCheckRoleHasPrivilegeWGO(int64(privType))

	// table level privileges
	case PrivilegeTypeSelect:
		return getSqlForCheckRoleHasPrivilegeWGOOrWithOwnerShip(int64(privType), int64(PrivilegeTypeTableAll), int64(PrivilegeTypeTableOwnership))
	case PrivilegeTypeInsert:
		return getSqlForCheckRoleHasPrivilegeWGOOrWithOwnerShip(int64(privType), int64(PrivilegeTypeTableAll), int64(PrivilegeTypeTableOwnership))
	case PrivilegeTypeUpdate:
		return getSqlForCheckRoleHasPrivilegeWGOOrWithOwnerShip(int64(privType), int64(PrivilegeTypeTableAll), int64(PrivilegeTypeTableOwnership))
	case PrivilegeTypeTruncate:
		return getSqlForCheckRoleHasPrivilegeWGOOrWithOwnerShip(int64(privType), int64(PrivilegeTypeTableAll), int64(PrivilegeTypeTableOwnership))
	case PrivilegeTypeDelete:
		return getSqlForCheckRoleHasPrivilegeWGOOrWithOwnerShip(int64(privType), int64(PrivilegeTypeTableAll), int64(PrivilegeTypeTableOwnership))
	case PrivilegeTypeReference:
		return getSqlForCheckRoleHasPrivilegeWGOOrWithOwnerShip(int64(privType), int64(PrivilegeTypeTableAll), int64(PrivilegeTypeTableOwnership))
	case PrivilegeTypeIndex:
		return getSqlForCheckRoleHasPrivilegeWGOOrWithOwnerShip(int64(privType), int64(PrivilegeTypeTableAll), int64(PrivilegeTypeTableOwnership))
	case PrivilegeTypeTableAll:
		return getSqlForCheckRoleHasPrivilegeWGOOrWithOwnerShip(int64(privType), int64(PrivilegeTypeTableAll), int64(PrivilegeTypeTableOwnership))
	case PrivilegeTypeTableOwnership:
		return getSqlForCheckRoleHasPrivilegeWGO(int64(privType))

	// other privileges
	case PrivilegeTypeExecute:
		return getSqlForCheckRoleHasPrivilegeWGO(int64(privType))
	case PrivilegeTypeValues:
		return getSqlForCheckRoleHasPrivilegeWGO(int64(privType))

	default:
		return getSqlForCheckRoleHasPrivilegeWGO(int64(privType))
	}

}

// getRoleSetThatPrivilegeGrantedToWGO gets all roles that the privilege granted to with with_grant_option = true
// The algorithm 3
func getRoleSetThatPrivilegeGrantedToWGO(ctx context.Context, bh BackgroundExec, privType PrivilegeType) (*btree.Set[int64], error) {
	var err error
	var erArray []ExecResult
	var id int64
	rset := &btree.Set[int64]{}
	sql := getSqlForCheckRoleHasPrivilegeWGODependsOnPrivType(privType)
	bh.ClearExecResultSet()
	err = bh.Exec(ctx, sql)
	if err != nil {
		return nil, err
	}

	erArray, err = getResultSet(ctx, bh)
	if err != nil {
		return nil, err
	}

	if execResultArrayHasData(erArray) {
		for i := uint64(0); i < erArray[0].GetRowCount(); i++ {
			id, err = erArray[0].GetInt64(ctx, i, 0)
			if err != nil {
				return nil, err
			}
			rset.Insert(id)
		}
	}

	return rset, err
}

// setIsIntersected decides the A is intersecting the B.
func setIsIntersected(A, B *btree.Set[int64]) bool {
	if A.Len() > B.Len() {
		A, B = B, A
	}
	iter := A.Iter()
	for x := iter.First(); x; x = iter.Next() {
		if B.Contains(iter.Key()) {
			return true
		}
	}
	return false
}

// determineUserCanGrantPrivilegesToOthers decides the privileges can be granted to others.
func determineUserCanGrantPrivilegesToOthers(ctx context.Context, ses *Session, gp *tree.GrantPrivilege) (ret bool, stats statistic.StatsArray, err error) {
	stats.Reset()

	//step1: normalize the names of roles and users
	//step2: decide the current user
	account := ses.GetTenantInfo()
	bh := ses.GetBackgroundExec(ctx)
	defer func() {
		stats = bh.GetExecStatsArray()
		bh.Close()
	}()

	//step3: check the link: roleX -> roleA -> .... -> roleZ -> the current user. Every link has the with_grant_option.
	ret = true
	var privType PrivilegeType
	//the temporal set of roles during the execution
	var tempRoleSet *btree.Set[int64]
	//the set of roles that the privilege granted to with WGO=true
	var roleSetOfPrivilegeGrantedToWGO *btree.Set[int64]
	//the set of roles the (k+1) th iteration during the execution
	roleSetOfKPlusOneThIteration := &btree.Set[int64]{}
	//the set of roles the k th iteration during the execution
	roleSetOfKthIteration := &btree.Set[int64]{}
	//the set of roles visited by traversal algorithm
	roleSetOfVisited := &btree.Set[int64]{}
	//the set of roles of the current user that executes this statement or function
	roleSetOfCurrentUser := &btree.Set[int64]{}

	roleSetOfCurrentUser.Insert(int64(account.GetDefaultRoleID()))

	//put it into the single transaction
	err = bh.Exec(ctx, "begin;")
	defer func() {
		err = finishTxn(ctx, bh, err)
	}()
	if err != nil {
		return false, stats, err
	}

	//step 2: The Set R2 {the roleid granted to the userid}
	//If the user uses the all secondary roles, the secondary roles needed to be loaded
	err = loadAllSecondaryRoles(ctx, bh, account, roleSetOfCurrentUser)
	if err != nil {
		return false, stats, err
	}

	for _, priv := range gp.Privileges {
		privType, err = convertAstPrivilegeTypeToPrivilegeType(ctx, priv.Type, gp.ObjType)
		if err != nil {
			return false, stats, err
		}

		//call the algorithm 3.
		roleSetOfPrivilegeGrantedToWGO, err = getRoleSetThatPrivilegeGrantedToWGO(ctx, bh, privType)
		if err != nil {
			return false, stats, err
		}

		if setIsIntersected(roleSetOfPrivilegeGrantedToWGO, roleSetOfCurrentUser) {
			continue
		}

		riResult := goOn
		for _, rx := range roleSetOfPrivilegeGrantedToWGO.Keys() {
			roleSetOfKthIteration.Clear()
			roleSetOfVisited.Clear()
			roleSetOfKthIteration.Insert(rx)

			//It is kind of level traversal
			for roleSetOfKthIteration.Len() != 0 && riResult == goOn {
				roleSetOfKPlusOneThIteration.Clear()
				for _, ri := range roleSetOfKthIteration.Keys() {
					tempRoleSet, err = getRoleSetThatRoleGrantedToWGO(ctx, bh, ri, roleSetOfVisited, roleSetOfKPlusOneThIteration)
					if err != nil {
						return false, stats, err
					}

					if setIsIntersected(tempRoleSet, roleSetOfCurrentUser) {
						riResult = successDone
						break
					}
				}

				//swap Rk,R(k+1)
				roleSetOfKthIteration, roleSetOfKPlusOneThIteration = roleSetOfKPlusOneThIteration, roleSetOfKthIteration
			}

			if riResult == successDone {
				break
			}
		}
		if riResult != successDone {
			ret = false
			break
		}
	}
	return ret, stats, err
}

func convertAstPrivilegeTypeToPrivilegeType(ctx context.Context, priv tree.PrivilegeType, ot tree.ObjectType) (PrivilegeType, error) {
	var privType PrivilegeType
	switch priv {
	case tree.PRIVILEGE_TYPE_STATIC_CREATE_ACCOUNT:
		privType = PrivilegeTypeCreateAccount
	case tree.PRIVILEGE_TYPE_STATIC_DROP_ACCOUNT:
		privType = PrivilegeTypeDropAccount
	case tree.PRIVILEGE_TYPE_STATIC_ALTER_ACCOUNT:
		privType = PrivilegeTypeAlterAccount
	case tree.PRIVILEGE_TYPE_STATIC_UPGRADE_ACCOUNT:
		privType = PrivilegeTypeUpgradeAccount
	case tree.PRIVILEGE_TYPE_STATIC_CREATE_USER:
		privType = PrivilegeTypeCreateUser
	case tree.PRIVILEGE_TYPE_STATIC_DROP_USER:
		privType = PrivilegeTypeDropUser
	case tree.PRIVILEGE_TYPE_STATIC_ALTER_USER:
		privType = PrivilegeTypeAlterUser
	case tree.PRIVILEGE_TYPE_STATIC_CREATE_ROLE:
		privType = PrivilegeTypeCreateRole
	case tree.PRIVILEGE_TYPE_STATIC_DROP_ROLE:
		privType = PrivilegeTypeDropRole
	case tree.PRIVILEGE_TYPE_STATIC_ALTER_ROLE:
		privType = PrivilegeTypeAlterRole
	case tree.PRIVILEGE_TYPE_STATIC_CREATE_DATABASE:
		privType = PrivilegeTypeCreateDatabase
	case tree.PRIVILEGE_TYPE_STATIC_DROP_DATABASE:
		privType = PrivilegeTypeDropDatabase
	case tree.PRIVILEGE_TYPE_STATIC_SHOW_DATABASES:
		privType = PrivilegeTypeShowDatabases
	case tree.PRIVILEGE_TYPE_STATIC_CONNECT:
		privType = PrivilegeTypeConnect
	case tree.PRIVILEGE_TYPE_STATIC_MANAGE_GRANTS:
		privType = PrivilegeTypeManageGrants
	case tree.PRIVILEGE_TYPE_STATIC_ALL:
		switch ot {
		case tree.OBJECT_TYPE_ACCOUNT:
			privType = PrivilegeTypeAccountAll
		case tree.OBJECT_TYPE_DATABASE:
			privType = PrivilegeTypeDatabaseAll
		case tree.OBJECT_TYPE_TABLE:
			privType = PrivilegeTypeTableAll
		default:
			return 0, moerr.NewInternalErrorf(ctx, `the object type "%s" do not support the privilege "%s"`, ot.String(), priv.ToString())
		}
	case tree.PRIVILEGE_TYPE_STATIC_OWNERSHIP:
		switch ot {
		case tree.OBJECT_TYPE_DATABASE:
			privType = PrivilegeTypeDatabaseOwnership
		case tree.OBJECT_TYPE_TABLE:
			privType = PrivilegeTypeTableOwnership
		default:
			return 0, moerr.NewInternalErrorf(ctx, `the object type "%s" do not support the privilege "%s"`, ot.String(), priv.ToString())
		}
	case tree.PRIVILEGE_TYPE_STATIC_SHOW_TABLES:
		privType = PrivilegeTypeShowTables
	case tree.PRIVILEGE_TYPE_STATIC_CREATE_TABLE:
		privType = PrivilegeTypeCreateTable
	case tree.PRIVILEGE_TYPE_STATIC_DROP_TABLE:
		privType = PrivilegeTypeDropTable
	case tree.PRIVILEGE_TYPE_STATIC_CREATE_VIEW:
		privType = PrivilegeTypeCreateView
	case tree.PRIVILEGE_TYPE_STATIC_DROP_VIEW:
		privType = PrivilegeTypeDropView
	case tree.PRIVILEGE_TYPE_STATIC_ALTER_VIEW:
		privType = PrivilegeTypeAlterView
	case tree.PRIVILEGE_TYPE_STATIC_ALTER_TABLE:
		privType = PrivilegeTypeAlterTable
	case tree.PRIVILEGE_TYPE_STATIC_SELECT:
		privType = PrivilegeTypeSelect
	case tree.PRIVILEGE_TYPE_STATIC_INSERT:
		privType = PrivilegeTypeInsert
	case tree.PRIVILEGE_TYPE_STATIC_UPDATE:
		privType = PrivilegeTypeUpdate
	case tree.PRIVILEGE_TYPE_STATIC_DELETE:
		privType = PrivilegeTypeDelete
	case tree.PRIVILEGE_TYPE_STATIC_INDEX:
		privType = PrivilegeTypeIndex
	case tree.PRIVILEGE_TYPE_STATIC_EXECUTE:
		privType = PrivilegeTypeExecute
	case tree.PRIVILEGE_TYPE_STATIC_TRUNCATE:
		privType = PrivilegeTypeTruncate
	case tree.PRIVILEGE_TYPE_STATIC_REFERENCE:
		privType = PrivilegeTypeReference
	case tree.PRIVILEGE_TYPE_STATIC_VALUES:
		privType = PrivilegeTypeValues
	default:
		return 0, moerr.NewInternalErrorf(ctx, "unsupported privilege type %s", priv.ToString())
	}
	return privType, nil
}

// authenticateUserCanExecuteStatementWithObjectTypeNone decides the user has the privilege of executing the statement with object type none
func authenticateUserCanExecuteStatementWithObjectTypeNone(ctx context.Context, ses *Session, stmt tree.Statement) (bool, statistic.StatsArray, error) {
	var stats statistic.StatsArray
	stats.Reset()

	priv := ses.GetPrivilege()
	if priv.objectType() != objectTypeNone { //do nothing
		return true, stats, nil
	}
	tenant := ses.GetTenantInfo()

	if priv.privilegeKind() == privilegeKindNone { // do nothing
		return true, stats, nil
	} else if priv.privilegeKind() == privilegeKindSpecial { //GrantPrivilege, RevokePrivilege

		checkGrantPrivilege := func(g *tree.GrantPrivilege) (bool, statistic.StatsArray, error) {
			var temp statistic.StatsArray
			temp.Reset()

			//in the version 0.6, only the moAdmin and accountAdmin can grant the privilege.
			if tenant.IsAdminRole() {
				return true, temp, nil
			}
			return determineUserCanGrantPrivilegesToOthers(ctx, ses, g)
		}

		checkRevokePrivilege := func() (bool, error) {
			//in the version 0.6, only the moAdmin and accountAdmin can revoke the privilege.
			return tenant.IsAdminRole(), nil
		}

		checkShowAccountsPrivilege := func() (bool, error) {
			//only the moAdmin and accountAdmin can execute the show accounts.
			return tenant.IsAdminRole(), nil
		}

		checkShowLogservicePrivilege := func() (bool, error) {
			//only the moAdmin and accountAdmin can execute the show accounts.
			return tenant.IsAdminRole(), nil
		}

		checkBackUpStartPrivilege := func() (bool, error) {
			//only the moAdmin can execute the backup statement
			return tenant.IsSysTenant(), nil
		}

		checkCdcTaskPrivilege := func() (bool, error) {
			//only the moAdmin or accountAdmin can execute the Cdc statement
			return tenant.IsAdminRole(), nil
		}

		switch gp := stmt.(type) {
		case *tree.Grant:
			if gp.Typ == tree.GrantTypePrivilege {
				yes, delta, err := checkGrantPrivilege(&gp.GrantPrivilege)
				stats.Add(&delta)
				if err != nil {
					return yes, stats, err
				}
				if yes {
					return yes, stats, nil
				}
			}
		case *tree.Revoke:
			if gp.Typ == tree.RevokeTypePrivilege {
				yes, err := checkRevokePrivilege()
				return yes, stats, err
			}
		case *tree.GrantPrivilege:
			yes, delta, err := checkGrantPrivilege(gp)
			stats.Add(&delta)
			if err != nil {
				return yes, stats, err
			}
			if yes {
				return yes, stats, nil
			}
		case *tree.RevokePrivilege:
			yes, err := checkRevokePrivilege()
			return yes, stats, err
		case *tree.ShowAccounts:
			yes, err := checkShowAccountsPrivilege()
			return yes, stats, err
		case *tree.ShowAccountUpgrade:
			return tenant.IsMoAdminRole(), stats, nil
		case *tree.ShowLogserviceReplicas, *tree.ShowLogserviceStores,
			*tree.ShowLogserviceSettings, *tree.SetLogserviceSettings:
			yes, err := checkShowLogservicePrivilege()
			return yes, stats, err
		case *tree.UpgradeStatement:
			return tenant.IsMoAdminRole(), stats, nil
		case *tree.BackupStart:
			yes, err := checkBackUpStartPrivilege()
			return yes, stats, err
		case *tree.CreateCDC, *tree.ShowCDC, *tree.PauseCDC, *tree.DropCDC, *tree.ResumeCDC, *tree.RestartCDC:
			yes, err := checkCdcTaskPrivilege()
			return yes, stats, err
		}
	}

	return false, stats, nil
}

func checkTenantExistsOrNot(ctx context.Context, bh BackgroundExec, userName string) (bool, error) {
	var sqlForCheckTenant string
	var erArray []ExecResult
	var err error
	ctx, span := trace.Debug(ctx, "checkTenantExistsOrNot")
	defer span.End()
	sqlForCheckTenant, err = getSqlForCheckTenant(ctx, userName)
	if err != nil {
		return false, err
	}
	bh.ClearExecResultSet()
	err = bh.Exec(ctx, sqlForCheckTenant)
	if err != nil {
		return false, err
	}

	erArray, err = getResultSet(ctx, bh)
	if err != nil {
		return false, err
	}

	if execResultArrayHasData(erArray) {
		return true, nil
	}
	return false, nil
}

func checkDatabaseExistsOrNot(ctx context.Context, bh BackgroundExec, dbName string) (bool, error) {
	var sqlForCheckDatabase string
	var erArray []ExecResult
	var err error
	ctx, span := trace.Debug(ctx, "checkTenantExistsOrNot")
	defer span.End()
	sqlForCheckDatabase, err = getSqlForCheckDatabase(ctx, dbName)
	if err != nil {
		return false, err
	}
	bh.ClearExecResultSet()
	err = bh.Exec(ctx, sqlForCheckDatabase)
	if err != nil {
		return false, err
	}

	erArray, err = getResultSet(ctx, bh)
	if err != nil {
		return false, err
	}

	if execResultArrayHasData(erArray) {
		return true, nil
	}
	return false, nil
}

type createAccount struct {
	IfNotExists  bool
	Name         string
	AdminName    string
	IdentTyp     tree.AccountIdentifiedOption
	IdentStr     string
	StatusOption tree.AccountStatus
	Comment      tree.AccountComment
}

// InitGeneralTenant initializes the application level tenant
func InitGeneralTenant(ctx context.Context, bh BackgroundExec, ses *Session, ca *createAccount) (err error) {
	var exists bool
	var newTenant *TenantInfo
	var newTenantCtx context.Context
	var mp *mpool.MPool
	var sql string
	ctx, span := trace.Debug(ctx, "InitGeneralTenant")
	defer span.End()
	tenant := ses.GetTenantInfo()
	finalVersion := ses.rm.baseService.GetFinalVersion()

	if !(tenant.IsSysTenant() && tenant.IsMoAdminRole()) {
		return moerr.NewInternalErrorf(ctx, "tenant %s user %s role %s do not have the privilege to create the new account", tenant.GetTenant(), tenant.GetUser(), tenant.GetDefaultRole())
	}
	start := time.Now()
	defer func() {
		v2.TotalCreateDurationHistogram.Observe(time.Since(start).Seconds())
	}()

	//normalize the name
	err = normalizeNameOfAccount(ctx, ca)
	if err != nil {
		return err
	}

	ca.AdminName, err = normalizeName(ctx, ca.AdminName)
	if err != nil {
		return err
	}

	if ca.IdentTyp == tree.AccountIdentifiedByPassword {
		if len(ca.IdentStr) == 0 {
			return moerr.NewInternalError(ctx, "password is empty string")
		}
	}

	ctx = defines.AttachAccount(ctx, uint32(tenant.GetTenantID()), uint32(tenant.GetUserID()), uint32(tenant.GetDefaultRoleID()))

	_, st := trace.Debug(ctx, "InitGeneralTenant.init_general_tenant")
	mp, err = mpool.NewMPool("init_general_tenant", 0, mpool.NoFixed)
	if err != nil {
		st.End()
		return err
	}
	st.End()
	defer mpool.DeleteMPool(mp)

	createNewAccount := func() (rtnErr error) {
		rtnErr = bh.Exec(ctx, "begin;")
		defer func() {
			rtnErr = finishTxn(ctx, bh, rtnErr)
		}()
		if rtnErr != nil {
			return rtnErr
		}

		//step 0: lock account name first
		sql, rtnErr = getSqlForLockMoAccountNameFormat(ctx, ca.Name)
		if rtnErr != nil {
			return rtnErr
		}
		bh.ClearExecResultSet()
		rtnErr = bh.Exec(ctx, sql)
		if rtnErr != nil {
			return rtnErr
		}

		start1 := time.Now()
		//USE the mo_catalog
		// MOVE into txn, make sure only create ONE txn.
		rtnErr = bh.Exec(ctx, "use mo_catalog;")
		if rtnErr != nil {
			return rtnErr
		}

		// check account exists or not
		exists, rtnErr = checkTenantExistsOrNot(ctx, bh, ca.Name)
		if rtnErr != nil {
			return rtnErr
		}

		if exists {
			if !ca.IfNotExists { //do nothing
				return moerr.NewInternalErrorf(ctx, "the tenant %s exists", ca.Name)
			}
			return rtnErr
		} else {
			newTenant, newTenantCtx, rtnErr = createTablesInMoCatalogOfGeneralTenant(ctx, bh, finalVersion, ca)
			if rtnErr != nil {
				return rtnErr
			}
		}

		v2.Step1DurationHistogram.Observe(time.Since(start1).Seconds())

		start2 := time.Now()

		// create some tables and databases for new account
		rtnErr = bh.Exec(newTenantCtx, createMoIndexesSql)
		if rtnErr != nil {
			return rtnErr
		}

		rtnErr = bh.Exec(newTenantCtx, createMoTablePartitionsSql)
		if rtnErr != nil {
			return rtnErr
		}

		rtnErr = bh.Exec(newTenantCtx, createAutoTableSql)
		if rtnErr != nil {
			return rtnErr
		}

		rtnErr = bh.Exec(newTenantCtx, createMoForeignKeysSql)
		if rtnErr != nil {
			return rtnErr
		}

		for _, sql := range partitionservice.InitSQLs {
			rtnErr = bh.Exec(newTenantCtx, sql)
			if rtnErr != nil {
				return rtnErr
			}
		}

		//create createDbSqls
		createDbSqls := []string{
			"create database " + motrace.SystemDBConst + ";",
			"create database " + mometric.MetricDBConst + ";",
			createDbInformationSchemaSql,
			"create database mysql;",
		}
		for _, db := range createDbSqls {
			rtnErr = bh.Exec(newTenantCtx, db)
			if rtnErr != nil {
				return rtnErr
			}
		}

		v2.Step2DurationHistogram.Observe(time.Since(start2).Seconds())

		// create tables for new account
		rtnErr = createTablesInMoCatalogOfGeneralTenant2(bh, ca, newTenantCtx, newTenant, getPu(ses.GetService()))
		if rtnErr != nil {
			return rtnErr
		}
		rtnErr = createTablesInSystemOfGeneralTenant(newTenantCtx, bh, newTenant)
		if rtnErr != nil {
			return rtnErr
		}
		rtnErr = createTablesInInformationSchemaOfGeneralTenant(newTenantCtx, bh)
		if rtnErr != nil {
			return rtnErr
		}

		return rtnErr
	}

	if err = createNewAccount(); err != nil {
		return err
	}

	if !exists {
		if err = createSubscription(ctx, bh, newTenant); err != nil {
			return err
		}
	}
	return err
}

// createTablesInMoCatalogOfGeneralTenant creates catalog tables in the database mo_catalog.
func createTablesInMoCatalogOfGeneralTenant(ctx context.Context, bh BackgroundExec, finalVersion string, ca *createAccount) (*TenantInfo, context.Context, error) {
	var err error
	var initMoAccount string
	var erArray []ExecResult
	var newTenantID int64
	var newUserId int64
	var comment = ""
	var newTenant *TenantInfo
	var newTenantCtx context.Context
	var sql string
	//var configuration string
	//var sql string
	ctx, span := trace.Debug(ctx, "createTablesInMoCatalogOfGeneralTenant")
	defer span.End()

	if nameIsInvalid(ca.Name) {
		return nil, nil, moerr.NewInternalError(ctx, "the account name is invalid")
	}

	if nameIsInvalid(ca.AdminName) {
		return nil, nil, moerr.NewInternalError(ctx, "the admin name is invalid")
	}

	//!!!NOTE : Insert into mo_account with original context.
	// Other operations with a new context with new tenant info
	//step 1: add new tenant entry to the mo_account
	if ca.Comment.Exist {
		comment = ca.Comment.Comment
	}

	//determine the status of the account
	status := sysAccountStatus
	if ca.StatusOption.Exist {
		if ca.StatusOption.Option == tree.AccountStatusSuspend {
			status = tree.AccountStatusSuspend.String()
		}
	}

	initMoAccount = fmt.Sprintf(initMoAccountWithoutIDFormat, ca.Name, ca.AdminName, status, types.CurrentTimestamp().String2(time.UTC, 0), comment, finalVersion)
	//execute the insert
	err = bh.Exec(ctx, initMoAccount)
	if err != nil {
		return nil, nil, err
	}

	//query the tenant id
	bh.ClearExecResultSet()
	sql, err = getSqlForCheckTenant(ctx, ca.Name)
	if err != nil {
		return nil, nil, err
	}
	err = bh.Exec(ctx, sql)
	if err != nil {
		return nil, nil, err
	}

	erArray, err = getResultSet(ctx, bh)
	if err != nil {
		return nil, nil, err
	}

	if execResultArrayHasData(erArray) {
		newTenantID, err = erArray[0].GetInt64(ctx, 0, 0)
		if err != nil {
			return nil, nil, err
		}
	} else {
		return nil, nil, moerr.NewInternalErrorf(ctx, "get the id of tenant %s failed", ca.Name)
	}

	newUserId = int64(GetAdminUserId())

	newTenant = &TenantInfo{
		Tenant:        ca.Name,
		User:          ca.AdminName,
		DefaultRole:   accountAdminRoleName,
		TenantID:      uint32(newTenantID),
		UserID:        uint32(newUserId),
		DefaultRoleID: accountAdminRoleID,
	}
	//with new tenant
	newTenantCtx = defines.AttachAccount(ctx, uint32(newTenantID), uint32(newUserId), uint32(accountAdminRoleID))
	return newTenant, newTenantCtx, err
}

func createTablesInMoCatalogOfGeneralTenant2(bh BackgroundExec, ca *createAccount, newTenantCtx context.Context, newTenant *TenantInfo, pu *config.ParameterUnit) error {
	start := time.Now()
	defer func() {
		v2.CreateTablesInMoCatalogDurationHistogram.Observe(time.Since(start).Seconds())
	}()
	var err error
	var initDataSqls []string
	newTenantCtx, span := trace.Debug(newTenantCtx, "createTablesInMoCatalogOfGeneralTenant2")
	defer span.End()

	isSysOnlyDb := func(sql string) bool {
		// only the SYS tenant has the table mo_account/mo_subs
		if strings.HasPrefix(sql, "create table mo_catalog.mo_account") {
			return true
		}
		if strings.HasPrefix(sql, "create table mo_catalog.mo_pubs") {
			return true
		}
		if strings.HasPrefix(sql, "create table mo_catalog.mo_subs") {
			return true
		}
		if strings.HasPrefix(sql, "create table mo_catalog.mo_cdc_task") {
			return true
		}
		if strings.HasPrefix(sql, "create table mo_catalog.mo_cdc_watermark") {
			return true
		}
		if strings.HasPrefix(sql, "create table mo_catalog.mo_data_key") {
			return true
		}
		if strings.HasPrefix(sql, fmt.Sprintf("create table mo_catalog.%s", catalog.MO_TABLE_STATS)) {
			return true
		}
		if strings.HasPrefix(sql, fmt.Sprintf("create table mo_catalog.%s", catalog.MO_MERGE_SETTINGS)) {
			return true
		}
		if strings.HasPrefix(sql, fmt.Sprintf("insert into mo_catalog.%s", catalog.MO_MERGE_SETTINGS)) {
			return true
		}
		if strings.HasPrefix(sql, fmt.Sprintf("create table mo_catalog.%s", catalog.MO_ACCOUNT_LOCK)) {
			return true
		}
		if strings.HasPrefix(sql, fmt.Sprintf("CREATE TABLE mo_catalog.%s", catalog.MO_ISCP_LOG)) {
			return true
		}
<<<<<<< HEAD
		if strings.HasPrefix(sql, fmt.Sprintf("CREATE TABLE mo_catalog.%s", catalog.MO_INDEX_UPDATE)) {
			return true
		}
=======

		if strings.HasPrefix(sql, fmt.Sprintf("create table mo_catalog.%s", catalog.MO_BRANCH_METADATA)) {
			return true
		}

>>>>>>> 0b569156
		return false
	}

	start1 := time.Now()

	//create tables for the tenant
	for _, sql := range createSqls {
		if isSysOnlyDb(sql) {
			continue
		}
		if err = bh.Exec(newTenantCtx, sql); err != nil {
			return err
		}
	}

	v2.ExecDDL1DurationHistogram.Observe(time.Since(start1).Seconds())

	//initialize the default data of tables for the tenant
	addSqlIntoSet := func(sql string) {
		initDataSqls = append(initDataSqls, sql)
	}
	//step 2:add new role entries to the mo_role
	initMoRole1 := fmt.Sprintf(initMoRoleFormat, accountAdminRoleID, accountAdminRoleName, newTenant.GetUserID(), newTenant.GetDefaultRoleID(), types.CurrentTimestamp().String2(time.UTC, 0), "")
	initMoRole2 := fmt.Sprintf(initMoRoleFormat, publicRoleID, publicRoleName, newTenant.GetUserID(), newTenant.GetDefaultRoleID(), types.CurrentTimestamp().String2(time.UTC, 0), "")
	addSqlIntoSet(initMoRole1)
	addSqlIntoSet(initMoRole2)

	//step 3:add new user entry to the mo_user
	if ca.IdentTyp != tree.AccountIdentifiedByPassword {
		err = moerr.NewInternalError(newTenantCtx, "only support password verification now")
		return err
	}
	name := ca.AdminName
	password := ca.IdentStr
	if len(password) == 0 {
		err = moerr.NewInternalError(newTenantCtx, "password is empty string")
		return err
	}
	//encryption the password
	encryption := HashPassWord(password)
	status := rootStatus
	//TODO: fix the status of user or account
	if ca.StatusOption.Exist {
		if ca.StatusOption.Option == tree.AccountStatusSuspend {
			status = tree.AccountStatusSuspend.String()
		}
	}

	//the first user id in the general tenant
	initMoUser1 := fmt.Sprintf(initMoUserFormat, newTenant.GetUserID(), rootHost, name, encryption, status,
		types.CurrentTimestamp().String2(time.UTC, 0), rootExpiredTime, rootLoginType,
		newTenant.GetUserID(), newTenant.GetDefaultRoleID(), accountAdminRoleID)
	addSqlIntoSet(initMoUser1)

	//step4: add new entries to the mo_role_privs
	//accountadmin role
	for _, t := range entriesOfAccountAdminForMoRolePrivsFor {
		entry := privilegeEntriesMap[t]
		initMoRolePriv := fmt.Sprintf(initMoRolePrivFormat,
			accountAdminRoleID, accountAdminRoleName,
			entry.objType, entry.objId,
			entry.privilegeId, entry.privilegeId.String(), entry.privilegeLevel,
			newTenant.GetUserID(), types.CurrentTimestamp().String2(time.UTC, 0),
			entry.withGrantOption)
		addSqlIntoSet(initMoRolePriv)
	}

	//public role
	for _, t := range entriesOfPublicForMoRolePrivsFor {
		entry := privilegeEntriesMap[t]
		initMoRolePriv := fmt.Sprintf(initMoRolePrivFormat,
			publicRoleID, publicRoleName,
			entry.objType, entry.objId,
			entry.privilegeId, entry.privilegeId.String(), entry.privilegeLevel,
			newTenant.GetUserID(), types.CurrentTimestamp().String2(time.UTC, 0),
			entry.withGrantOption)
		addSqlIntoSet(initMoRolePriv)
	}

	//step5: add new entries to the mo_user_grant
	initMoUserGrant1 := fmt.Sprintf(initMoUserGrantFormat, accountAdminRoleID, newTenant.GetUserID(), types.CurrentTimestamp().String2(time.UTC, 0), true)
	addSqlIntoSet(initMoUserGrant1)
	initMoUserGrant2 := fmt.Sprintf(initMoUserGrantFormat, publicRoleID, newTenant.GetUserID(), types.CurrentTimestamp().String2(time.UTC, 0), true)
	addSqlIntoSet(initMoUserGrant2)

	//step6: add new entries to the mo_mysql_compatibility_mode
	addSqlIntoSet(addInitSystemVariablesSql(uint64(newTenant.GetTenantID()), newTenant.GetTenant(), SaveQueryResult, pu))
	addSqlIntoSet(addInitSystemVariablesSql(uint64(newTenant.GetTenantID()), newTenant.GetTenant(), QueryResultMaxsize, pu))
	addSqlIntoSet(addInitSystemVariablesSql(uint64(newTenant.GetTenantID()), newTenant.GetTenant(), QueryResultTimeout, pu))

	start2 := time.Now()

	//fill the mo_role, mo_user, mo_role_privs, mo_user_grant, mo_role_grant
	for _, sql := range initDataSqls {
		bh.ClearExecResultSet()
		err = bh.Exec(newTenantCtx, sql)
		if err != nil {
			return err
		}
	}

	v2.InitData1DurationHistogram.Observe(time.Since(start2).Seconds())
	return nil
}

// createTablesInSystemOfGeneralTenant creates the database system and system_metrics as the external tables.
func createTablesInSystemOfGeneralTenant(ctx context.Context, bh BackgroundExec, newTenant *TenantInfo) error {
	start := time.Now()
	defer func() {
		v2.CreateTablesInSystemDurationHistogram.Observe(time.Since(start).Seconds())
	}()
	ctx, span := trace.Debug(ctx, "createTablesInSystemOfGeneralTenant")
	defer span.End()

	var err error
	sqls := make([]string, 0)
	sqls = append(sqls, "use "+motrace.SystemDBConst+";")
	traceTables := motrace.GetSchemaForAccount(ctx, newTenant.GetTenant())
	sqls = append(sqls, traceTables...)
	sqls = append(sqls, "use "+mometric.MetricDBConst+";")
	metricTables := mometric.GetSchemaForAccount(ctx, newTenant.GetTenant())
	sqls = append(sqls, metricTables...)

	for _, sql := range sqls {
		bh.ClearExecResultSet()
		err = bh.Exec(ctx, sql)
		if err != nil {
			return err
		}
	}
	return err
}

// createTablesInInformationSchemaOfGeneralTenant creates the database information_schema and the views or tables.
func createTablesInInformationSchemaOfGeneralTenant(ctx context.Context, bh BackgroundExec) error {
	start := time.Now()
	defer func() {
		v2.CreateTablesInInfoSchemaDurationHistogram.Observe(time.Since(start).Seconds())
	}()
	ctx, span := trace.Debug(ctx, "createTablesInInformationSchemaOfGeneralTenant")
	defer span.End()
	//with new tenant
	//TODO: when we have the auto_increment column, we need new strategy.

	var err error
	sqls := make([]string, 0, len(sysview.InitInformationSchemaSysTables)+len(sysview.InitMysqlSysTables)+4)

	sqls = append(sqls, "use information_schema;")
	sqls = append(sqls, sysview.InitInformationSchemaSysTables...)
	sqls = append(sqls, "use mysql;")
	sqls = append(sqls, sysview.InitMysqlSysTables...)

	for _, sql := range sqls {
		bh.ClearExecResultSet()
		err = bh.Exec(ctx, sql)
		if err != nil {
			return err
		}
	}
	return err
}

// createSubscription insert records into mo_subs of To-All-Publications
func createSubscription(ctx context.Context, bh BackgroundExec, newTenant *TenantInfo) (err error) {
	// get all accounts
	accIdInfoMap, accNameInfoMap, err := getAccounts(ctx, bh, false)
	if err != nil {
		return
	}

	// insert mo_subs records for new account
	handleForAccount := func(accountId int32) (err error) {
		newCtx := defines.AttachAccountId(ctx, uint32(accountId))
		pubInfos, err := getPubInfosToAllAccounts(newCtx, bh)
		if err != nil {
			return err
		}

		for _, pubInfo := range pubInfos {
			subInfo := &pubsub.SubInfo{
				SubAccountId:   int32(newTenant.TenantID),
				SubAccountName: newTenant.Tenant,
				PubAccountId:   accountId,
				PubAccountName: accIdInfoMap[accountId].Name,
				PubName:        pubInfo.PubName,
				PubDbName:      pubInfo.DbName,
				PubTables:      pubInfo.TablesStr,
				PubComment:     pubInfo.Comment,
				Status:         pubsub.SubStatusNormal,
			}
			if err = insertMoSubs(newCtx, bh, subInfo); err != nil {
				return
			}
		}
		return
	}

	// create sub for sys' to-all-pub
	if err = handleForAccount(int32(catalog.System_Account)); err != nil {
		return err
	}

	// create sub for other privileged tenants' to-all-pub
	pubAllAccounts := pubsub.SplitAccounts(getPu(bh.Service()).SV.PubAllAccounts)
	for _, accountName := range pubAllAccounts {
		accountInfo, ok := accNameInfoMap[accountName]
		if !ok {
			continue
		}

		if err = handleForAccount(accountInfo.Id); err != nil {
			return err
		}
	}
	return
}

type createUser struct {
	IfNotExists bool
	Users       []*user
	Role        *tree.Role
	MiscOpt     tree.UserMiscOption
	// comment or attribute
	CommentOrAttribute tree.AccountCommentOrAttribute
}

// InitUser creates new user for the tenant
func InitUser(ctx context.Context, ses *Session, tenant *TenantInfo, cu *createUser) (err error) {
	var exists int
	var erArray []ExecResult
	var newUserId int64
	var host string
	var newRoleId int64
	var status string
	var sql string
	var userName string
	var mp *mpool.MPool

	for _, u := range cu.Users {
		u.Username, err = normalizeName(ctx, u.Username)
		if err != nil {
			return err
		}
	}

	if cu.Role != nil {
		err = normalizeNameOfRole(ctx, cu.Role)
		if err != nil {
			return err
		}
	}

	mp, err = mpool.NewMPool("init_user", 0, mpool.NoFixed)
	if err != nil {
		return err
	}
	defer mpool.DeleteMPool(mp)

	bh := ses.GetBackgroundExec(ctx)
	defer bh.Close()

	err = bh.Exec(ctx, "begin;")
	defer func() {
		err = finishTxn(ctx, bh, err)
	}()
	if err != nil {
		return err
	}

	//TODO: get role and the id of role
	newRoleId = publicRoleID
	if cu.Role != nil {
		sql, err = getSqlForRoleIdOfRole(ctx, cu.Role.UserName)
		if err != nil {
			return err
		}
		bh.ClearExecResultSet()
		err = bh.Exec(ctx, sql)
		if err != nil {
			return err
		}
		erArray, err = getResultSet(ctx, bh)
		if err != nil {
			return err
		}
		if !execResultArrayHasData(erArray) {
			return moerr.NewInternalErrorf(ctx, "there is no role %s", cu.Role.UserName)
		}
		newRoleId, err = erArray[0].GetInt64(ctx, 0, 0)
		if err != nil {
			return err
		}

		from := &verifiedRole{
			typ:  roleType,
			name: cu.Role.UserName,
		}

		for _, user := range cu.Users {
			to := &verifiedRole{
				typ:  userType,
				name: user.Username,
			}
			err = verifySpecialRolesInGrant(ctx, tenant, from, to)
			if err != nil {
				return err
			}
		}
	}

	//TODO: get password_option or lock_option. there is no field in mo_user to store it.
	status = userStatusUnlock
	if cu.MiscOpt != nil {
		if _, ok := cu.MiscOpt.(*tree.UserMiscOptionAccountLock); ok {
			status = userStatusLock
		}
	}

	for _, user := range cu.Users {
		//dedup with user
		sql, err = getSqlForPasswordOfUser(ctx, user.Username)
		if err != nil {
			return err
		}
		bh.ClearExecResultSet()
		err = bh.Exec(ctx, sql)
		if err != nil {
			return err
		}

		erArray, err = getResultSet(ctx, bh)
		if err != nil {
			return err
		}
		exists = 0
		if execResultArrayHasData(erArray) {
			exists = 1
		}

		//dedup with the role
		if exists == 0 {
			sql, err = getSqlForRoleIdOfRole(ctx, user.Username)
			if err != nil {
				return err
			}
			bh.ClearExecResultSet()
			err = bh.Exec(ctx, sql)
			if err != nil {
				return err
			}

			erArray, err = getResultSet(ctx, bh)
			if err != nil {
				return err
			}
			if execResultArrayHasData(erArray) {
				exists = 2
			}
		}

		if exists != 0 {
			if cu.IfNotExists { //do nothing
				continue
			}
			if exists == 1 {
				err = moerr.NewInternalErrorf(ctx, "the user %s exists", user.Username)
			} else if exists == 2 {
				err = moerr.NewInternalError(ctx, "there is a role with the same name as the user")
			}

			return err
		}

		if !user.AuthExist {
			return moerr.NewInternalErrorf(ctx, "the user %s misses the auth_option", user.Username)
		}

		if user.IdentTyp != tree.AccountIdentifiedByPassword {
			return moerr.NewInternalError(ctx, "only support password verification now")
		}

		userName, err = normalizeName(ctx, user.Username)
		if err != nil {
			return err
		}
		password := user.IdentStr
		if len(password) == 0 {
			return moerr.NewInternalError(ctx, "password is empty string")
		}

		var needValidate bool
		needValidate, err = needValidatePwd(ses)
		if err != nil {
			return err
		}
		if needValidate {
			err = validatePwd(ctx, password, ses, userName, ses.GetUserName())
			if err != nil {
				return err
			}
		}

		//encryption the password
		encryption := HashPassWord(password)

		var needSaveHistory bool
		var passwordHistory []byte
		needSaveHistory, err = whetherSavePasswordHistory(ses)
		if err != nil {
			return err
		}
		if needSaveHistory {
			passwordHistory, err = generateSinglePasswordRecod(encryption)
			if err != nil {
				return err
			}
		} else {
			passwordHistory, err = generageEmptyPasswordRecord()
			if err != nil {
				return err
			}
		}

		//TODO: get comment or attribute. there is no field in mo_user to store it.
		host = user.Hostname
		if len(user.Hostname) == 0 || user.Hostname == "%" {
			host = rootHost
		}
		initMoUser1 := fmt.Sprintf(initMoUserWithoutIDFormat, host, user.Username, encryption, status,
			types.CurrentTimestamp().String2(time.UTC, 0), rootExpiredTime, string(passwordHistory), rootLoginType,
			tenant.GetUserID(), tenant.GetDefaultRoleID(), newRoleId)

		bh.ClearExecResultSet()
		err = bh.Exec(ctx, initMoUser1)
		if err != nil {
			return err
		}

		//query the id
		bh.ClearExecResultSet()
		sql, err = getSqlForPasswordOfUser(ctx, user.Username)
		if err != nil {
			return err
		}
		err = bh.Exec(ctx, sql)
		if err != nil {
			return err
		}

		erArray, err = getResultSet(ctx, bh)
		if err != nil {
			return err
		}

		if !execResultArrayHasData(erArray) {
			return moerr.NewInternalErrorf(ctx, "get the id of user %s failed", user.Username)
		}
		newUserId, err = erArray[0].GetInt64(ctx, 0, 0)
		if err != nil {
			return err
		}

		initMoUserGrant1 := fmt.Sprintf(initMoUserGrantFormat, newRoleId, newUserId, types.CurrentTimestamp().String2(time.UTC, 0), true)
		err = bh.Exec(ctx, initMoUserGrant1)
		if err != nil {
			return err
		}

		//if it is not public role, just insert the record for public
		if newRoleId != publicRoleID {
			initMoUserGrant2 := fmt.Sprintf(initMoUserGrantFormat, publicRoleID, newUserId, types.CurrentTimestamp().String2(time.UTC, 0), true)
			err = bh.Exec(ctx, initMoUserGrant2)
			if err != nil {
				return err
			}
		}
	}
	return err
}

// InitRole creates the new role
func InitRole(ctx context.Context, ses *Session, tenant *TenantInfo, cr *tree.CreateRole) (err error) {
	var exists int
	var erArray []ExecResult
	var sql string
	err = normalizeNamesOfRoles(ctx, cr.Roles)
	if err != nil {
		return err
	}

	bh := ses.GetBackgroundExec(ctx)
	defer bh.Close()

	err = bh.Exec(ctx, "begin;")
	defer func() {
		err = finishTxn(ctx, bh, err)
	}()
	if err != nil {
		return err
	}

	for _, r := range cr.Roles {
		exists = 0
		if isPredefinedRole(r.UserName) {
			exists = 3
		} else {
			//dedup with role
			sql, err = getSqlForRoleIdOfRole(ctx, r.UserName)
			if err != nil {
				return err
			}
			bh.ClearExecResultSet()
			err = bh.Exec(ctx, sql)
			if err != nil {
				return err
			}

			erArray, err = getResultSet(ctx, bh)
			if err != nil {
				return err
			}
			if execResultArrayHasData(erArray) {
				exists = 1
			}

			//dedup with user
			if exists == 0 {
				sql, err = getSqlForPasswordOfUser(ctx, r.UserName)
				if err != nil {
					return err
				}
				bh.ClearExecResultSet()
				err = bh.Exec(ctx, sql)
				if err != nil {
					return err
				}

				erArray, err = getResultSet(ctx, bh)
				if err != nil {
					return err
				}
				if execResultArrayHasData(erArray) {
					exists = 2
				}
			}
		}

		if exists != 0 {
			if cr.IfNotExists {
				continue
			}
			if exists == 1 {
				err = moerr.NewInternalErrorf(ctx, "the role %s exists", r.UserName)
			} else if exists == 2 {
				err = moerr.NewInternalErrorf(ctx, "there is a user with the same name as the role %s", r.UserName)
			} else if exists == 3 {
				err = moerr.NewInternalErrorf(ctx, "can not use the name %s. it is the name of the predefined role", r.UserName)
			}

			return err
		}

		initMoRole := fmt.Sprintf(initMoRoleWithoutIDFormat, r.UserName, tenant.GetUserID(), tenant.GetDefaultRoleID(),
			types.CurrentTimestamp().String2(time.UTC, 0), "")
		err = bh.Exec(ctx, initMoRole)
		if err != nil {
			return err
		}
	}
	return err
}

func Upload(ses FeSession, execCtx *ExecCtx, localPath string, storageDir string) (string, error) {
	loadLocalReader, loadLocalWriter := io.Pipe()

	// watch and cancel
	// TODO use context.AfterFunc in go1.21
	funcCtx, cancel := context.WithCancel(execCtx.reqCtx)
	defer cancel()
	go func() {
		defer loadLocalReader.Close()

		<-funcCtx.Done()
	}()

	// write to pipe
	loadLocalErrGroup := new(errgroup.Group)
	loadLocalErrGroup.Go(func() error {
		param := &tree.ExternParam{
			ExParamConst: tree.ExParamConst{
				Filepath: localPath,
			},
		}
		return processLoadLocal(ses, execCtx, param, loadLocalWriter, loadLocalReader)
	})

	// read from pipe and upload
	ioVector := fileservice.IOVector{
		FilePath: fileservice.JoinPath(defines.SharedFileServiceName, path.Join("udf", storageDir, localPath[strings.LastIndex(localPath, "/")+1:])),
		Entries: []fileservice.IOEntry{
			{
				Size:           -1,
				ReaderForWrite: loadLocalReader,
			},
		},
	}

	fileService := getPu(ses.GetService()).FileService
	_ = fileService.Delete(execCtx.reqCtx, ioVector.FilePath)
	err := fileService.Write(execCtx.reqCtx, ioVector)
	err = errors.Join(err, loadLocalErrGroup.Wait())
	if err != nil {
		return "", err
	}

	return ioVector.FilePath, nil
}

func InitFunction(ses *Session, execCtx *ExecCtx, tenant *TenantInfo, cf *tree.CreateFunction) (err error) {
	var initMoUdf string
	var retTypeStr string
	var dbName string
	var dbExists bool
	var checkExistence string
	var argsJson []byte
	var argsCondition string
	var fmtctx *tree.FmtCtx
	var argList []*function.Arg
	var typeList []string
	var erArray []ExecResult

	// a database must be selected or specified as qualifier when create a function
	if cf.Name.HasNoNameQualifier() {
		if ses.DatabaseNameIsEmpty() {
			return moerr.NewNoDBNoCtx()
		}
		dbName = ses.GetDatabaseName()
	} else {
		dbName = string(cf.Name.Name.SchemaName)
	}

	bh := ses.GetBackgroundExec(execCtx.reqCtx)
	defer bh.Close()

	// authticate db exists
	dbExists, err = checkDatabaseExistsOrNot(execCtx.reqCtx, bh, dbName)
	if err != nil {
		return err
	}
	if !dbExists {
		return moerr.NewBadDB(execCtx.reqCtx, dbName)
	}

	// format return type
	fmtctx = tree.NewFmtCtx(dialect.MYSQL, tree.WithQuoteString(true))
	retTypeStr, err = plan2.GetFunctionTypeStrFromAst(cf.ReturnType.Type)
	if err != nil {
		return err
	}

	// build argmap and marshal as json
	argList = make([]*function.Arg, len(cf.Args))
	typeList = make([]string, len(cf.Args))
	for i := 0; i < len(cf.Args); i++ {
		argList[i] = &function.Arg{}
		argList[i].Name = cf.Args[i].GetName(fmtctx)
		fmtctx.Reset()
		typ, err := plan2.GetFunctionArgTypeStrFromAst(cf.Args[i])
		if err != nil {
			return err
		}
		argList[i].Type = typ
		typeList[i] = typ
	}
	argsJson, err = json.Marshal(argList)
	if err != nil {
		return err
	}

	if len(typeList) == 0 {
		argsCondition = "is null"
	} else if len(typeList) == 1 {
		argsCondition = fmt.Sprintf(`= '"%v"'`, typeList[0])
	} else {
		typesJson, _ := json.Marshal(typeList)
		argsCondition = fmt.Sprintf(`= '%v'`, string(typesJson))
	}

	// validate duplicate function declaration
	bh.ClearExecResultSet()
	checkExistence = fmt.Sprintf(checkUdfExistence, string(cf.Name.Name.ObjectName), dbName, argsCondition)
	err = bh.Exec(execCtx.reqCtx, checkExistence)
	if err != nil {
		return err
	}

	erArray, err = getResultSet(execCtx.reqCtx, bh)
	if err != nil {
		return err
	}

	if execResultArrayHasData(erArray) && !cf.Replace {
		return moerr.NewUDFAlreadyExistsNoCtx(string(cf.Name.Name.ObjectName))
	}

	err = bh.Exec(execCtx.reqCtx, "begin;")
	defer func() {
		err = finishTxn(execCtx.reqCtx, bh, err)
	}()
	if err != nil {
		return err
	}

	var body string
	if cf.Language == string(tree.SQL) {
		body = cf.Body
	} else {
		if cf.Import {
			// check
			if cf.Language == string(tree.PYTHON) {
				if !strings.HasSuffix(cf.Body, ".py") &&
					!strings.HasSuffix(cf.Body, ".whl") {
					return moerr.NewInvalidInput(execCtx.reqCtx, "file '"+cf.Body+"', only support '*.py', '*.whl'")
				}
				if strings.HasSuffix(cf.Body, ".whl") {
					dotIdx := strings.LastIndex(cf.Handler, ".")
					if dotIdx < 1 {
						return moerr.NewInvalidInput(execCtx.reqCtx, "handler '"+cf.Handler+"', when you import a *.whl, the handler should be in the format of '<file or module name>.<function name>'")
					}
				}
			}
			// upload
			storageDir := string(cf.Name.Name.ObjectName) + "_" + strings.Join(typeList, "-") + "_"
			cf.Body, err = Upload(ses, execCtx, cf.Body, storageDir)
			if err != nil {
				return err
			}
		}

		nb := function.NonSqlUdfBody{
			Handler: cf.Handler,
			Import:  cf.Import,
			Body:    cf.Body,
		}
		var byt []byte
		byt, err = json.Marshal(nb)
		if err != nil {
			return err
		}
		body = strconv.Quote(string(byt))
		body = body[1 : len(body)-1]
	}

	if execResultArrayHasData(erArray) { // replace
		var id int64
		id, err = erArray[0].GetInt64(execCtx.reqCtx, 0, 0)
		if err != nil {
			return err
		}
		initMoUdf = fmt.Sprintf(updateMoUserDefinedFunctionFormat,
			ses.GetTenantInfo().GetDefaultRoleID(),
			string(argsJson),
			retTypeStr, body, cf.Language,
			tenant.GetUser(), types.CurrentTimestamp().String2(time.UTC, 0), "FUNCTION", "DEFINER", "", "utf8mb4", "utf8mb4_0900_ai_ci", "utf8mb4_0900_ai_ci",
			int32(id))
	} else { // create
		initMoUdf = fmt.Sprintf(initMoUserDefinedFunctionFormat,
			string(cf.Name.Name.ObjectName),
			ses.GetTenantInfo().GetDefaultRoleID(),
			string(argsJson),
			retTypeStr, body, cf.Language, dbName,
			tenant.GetUser(), types.CurrentTimestamp().String2(time.UTC, 0), types.CurrentTimestamp().String2(time.UTC, 0), "FUNCTION", "DEFINER", "", "utf8mb4", "utf8mb4_0900_ai_ci", "utf8mb4_0900_ai_ci")
	}

	err = bh.Exec(execCtx.reqCtx, initMoUdf)
	if err != nil {
		return err
	}

	return err
}

func InitProcedure(ctx context.Context, ses *Session, tenant *TenantInfo, cp *tree.CreateProcedure) (err error) {
	var initMoProcedure string
	var dbName string
	var checkExistence string
	var argsJson []byte
	// var fmtctx *tree.FmtCtx
	var erArray []ExecResult

	// a database must be selected or specified as qualifier when create a function
	if cp.Name.HasNoNameQualifier() {
		if ses.DatabaseNameIsEmpty() {
			return moerr.NewNoDBNoCtx()
		}
		dbName = ses.GetDatabaseName()
	} else {
		dbName = string(cp.Name.Name.SchemaName)
	}

	bh := ses.GetBackgroundExec(ctx)
	defer bh.Close()

	// build argmap and marshal as json
	fmtctx := tree.NewFmtCtx(dialect.MYSQL, tree.WithQuoteString(true))

	// build argmap and marshal as json
	argList := make([]tree.ProcedureArgForMarshal, len(cp.Args))
	for i := 0; i < len(cp.Args); i++ {
		curName := cp.Args[i].GetName(fmtctx)
		fmtctx.Reset()

		if curName == "mo" || strings.HasPrefix(curName, "mo.") || strings.HasPrefix(curName, "out_") {
			return moerr.NewInvalidInput(ctx, "mo, mo.*, out_* are reserved and cannot be used as a procedure argument name")
		}

		argList[i] = tree.ProcedureArgForMarshal{
			ArgName:   curName,
			Name:      cp.Args[i].(*tree.ProcedureArgDecl).Name,
			Type:      cp.Args[i].(*tree.ProcedureArgDecl).Type,
			InOutType: cp.Args[i].(*tree.ProcedureArgDecl).InOutType,
		}
	}
	argsJson, err = json.Marshal(argList)
	if err != nil {
		return err
	}

	// validate duplicate procedure declaration
	bh.ClearExecResultSet()
	checkExistence = getSqlForCheckProcedureExistence(string(cp.Name.Name.ObjectName), dbName)
	err = bh.Exec(ctx, checkExistence)
	if err != nil {
		return err
	}

	erArray, err = getResultSet(ctx, bh)
	if err != nil {
		return err
	}

	if execResultArrayHasData(erArray) && !cp.Replace {
		return moerr.NewProcedureAlreadyExistsNoCtx(string(cp.Name.Name.ObjectName))
	}

	err = bh.Exec(ctx, "begin;")
	defer func() {
		err = finishTxn(ctx, bh, err)
	}()
	if err != nil {
		return err
	}

	if execResultArrayHasData(erArray) {
		var id int64
		id, err = erArray[0].GetInt64(ctx, 0, 0)
		if err != nil {
			return err
		}
		initMoProcedure = fmt.Sprintf(updateMoStoredProcedureFormat,
			string(argsJson),
			cp.Lang, plan2.EscapeFormat(cp.Body), dbName,
			tenant.GetUser(), types.CurrentTimestamp().String2(time.UTC, 0), "PROCEDURE", "DEFINER", "", "utf8mb4", "utf8mb4_0900_ai_ci", "utf8mb4_0900_ai_ci",
			int32(id))
	} else {
		initMoProcedure = fmt.Sprintf(initMoStoredProcedureFormat,
			string(cp.Name.Name.ObjectName),
			string(argsJson),
			cp.Lang, plan2.EscapeFormat(cp.Body), dbName,
			tenant.GetUser(), types.CurrentTimestamp().String2(time.UTC, 0), types.CurrentTimestamp().String2(time.UTC, 0), "PROCEDURE", "DEFINER", "", "utf8mb4", "utf8mb4_0900_ai_ci", "utf8mb4_0900_ai_ci")
	}
	err = bh.Exec(ctx, initMoProcedure)
	if err != nil {
		return err
	}
	return err
}

func doAlterDatabaseConfig(ctx context.Context, ses *Session, ad *tree.AlterDataBaseConfig) error {
	var sql string
	var erArray []ExecResult
	var accountName string
	var databaseOwner int64
	var currentRole uint32
	var err error

	configVar := make(map[tree.DatabaseConfig]string, 0)
	configVar[tree.MYSQL_COMPATIBILITY_MODE] = "version_compatibility"

	dbName := ad.DbName
	updateConfig := ad.UpdateConfig
	configTyp := ad.ConfigType
	tenantInfo := ses.GetTenantInfo()
	accountName = tenantInfo.GetTenant()
	currentRole = tenantInfo.GetDefaultRoleID()

	updateConfigForDatabase := func() (rtnErr error) {
		bh := ses.GetBackgroundExec(ctx)
		defer bh.Close()

		rtnErr = bh.Exec(ctx, "begin")
		defer func() {
			rtnErr = finishTxn(ctx, bh, rtnErr)
		}()
		if rtnErr != nil {
			return rtnErr
		}

		// step1:check database exists or not and get database owner
		sql, rtnErr = getSqlForCheckDatabaseWithOwner(ctx, dbName, int64(ses.GetTenantInfo().GetTenantID()))
		if rtnErr != nil {
			return rtnErr
		}

		bh.ClearExecResultSet()
		rtnErr = bh.Exec(ctx, sql)
		if rtnErr != nil {
			return rtnErr
		}

		erArray, rtnErr = getResultSet(ctx, bh)
		if rtnErr != nil {
			return rtnErr
		}

		if !execResultArrayHasData(erArray) {
			rtnErr = moerr.NewInternalErrorf(ctx, "there is no database %s to change config", dbName)
			return
		} else {
			databaseOwner, rtnErr = erArray[0].GetInt64(ctx, 0, 1)
			if rtnErr != nil {
				return rtnErr
			}

			// alter database config privileges check
			if databaseOwner != int64(currentRole) {
				rtnErr = moerr.NewInternalError(ctx, "do not have privileges to alter database config")
				return
			}
		}

		// step2: update the databaseConfig of that database
		switch configTyp {
		case tree.MYSQL_COMPATIBILITY_MODE:
			sql, rtnErr = getSqlForupdateConfigurationByDbNameAndAccountName(ctx, updateConfig, accountName, dbName, configVar[configTyp])
			if rtnErr != nil {
				return rtnErr
			}

			rtnErr = bh.Exec(ctx, sql)
		default:
			panic("unknown database config type")
		}
		return rtnErr
	}

	err = updateConfigForDatabase()
	if err != nil {
		return err
	}

	return err
}

func doAlterAccountConfig(ctx context.Context, ses *Session, stmt *tree.AlterDataBaseConfig) error {
	var sql string
	var newCtx context.Context
	var isExist bool
	var err error

	// alter account config privileges check
	if !ses.GetTenantInfo().IsMoAdminRole() {
		return moerr.NewInternalError(ctx, "do not have privileges to alter account config")
	}

	accountName := stmt.AccountName
	update_config := stmt.UpdateConfig

	updateConfigForAccount := func() (rtnErr error) {
		bh := ses.GetBackgroundExec(ctx)
		defer bh.Close()

		rtnErr = bh.Exec(ctx, "begin")
		defer func() {
			rtnErr = finishTxn(ctx, bh, rtnErr)
		}()
		if rtnErr != nil {
			return rtnErr
		}

		// step 1: check account exists or not
		newCtx = defines.AttachAccountId(ctx, catalog.System_Account)
		isExist, rtnErr = checkTenantExistsOrNot(newCtx, bh, accountName)
		if rtnErr != nil {
			return rtnErr
		}

		if !isExist {
			return moerr.NewInternalErrorf(ctx, "there is no account %s to change config", accountName)
		}

		// step2: update the config
		sql, rtnErr = getSqlForupdateConfigurationByAccount(ctx, update_config, accountName, "version_compatibility")
		if rtnErr != nil {
			return rtnErr
		}
		rtnErr = bh.Exec(ctx, sql)
		if rtnErr != nil {
			return rtnErr
		}
		return rtnErr
	}

	err = updateConfigForAccount()
	if err != nil {
		return err
	}

	return err
}

func insertRecordToMoMysqlCompatibilityMode(ctx context.Context, ses *Session, stmt tree.Statement) error {
	var sql string
	var accountId uint32
	var accountName string
	var dbName string
	var err error
	variableName1 := "version_compatibility"
	versionValue, _ := ses.GetSessionSysVar("version")
	variableValue1 := getVariableValue(versionValue)

	if createDatabaseStmt, ok := stmt.(*tree.CreateDatabase); ok {
		dbName = string(createDatabaseStmt.Name)
		//if create sys database, do nothing
		if _, ok = sysDatabases[dbName]; ok {
			return nil
		}

		insertRecordFunc := func() (rtnErr error) {
			bh := ses.GetBackgroundExec(ctx)
			defer bh.Close()

			rtnErr = bh.Exec(ctx, "begin")
			defer func() {
				rtnErr = finishTxn(ctx, bh, rtnErr)
			}()
			if rtnErr != nil {
				return rtnErr
			}

			//step 1: get account_name and database_name
			if ses.GetTenantInfo() != nil {
				accountName = ses.GetTenantInfo().GetTenant()
				accountId = ses.GetTenantInfo().GetTenantID()
			} else {
				return rtnErr
			}

			//step 2: check database name
			if _, ok = bannedCatalogDatabases[dbName]; ok {
				return nil
			}

			//step 3: insert the record
			sql = fmt.Sprintf(initMoMysqlCompatibilityModeFormat, accountId, accountName, dbName, variableName1, variableValue1, false)

			rtnErr = bh.Exec(ctx, sql)
			return rtnErr
		}
		err = insertRecordFunc()
		if err != nil {
			return err
		}
	}

	return nil
}

func deleteRecordToMoMysqlCompatbilityMode(ctx context.Context, ses *Session, stmt tree.Statement) error {
	var datname string
	var sql string
	var err error

	if deleteDatabaseStmt, ok := stmt.(*tree.DropDatabase); ok {
		datname = string(deleteDatabaseStmt.Name)
		//if delete sys database, do nothing
		if _, ok = sysDatabases[datname]; ok {
			return nil
		}

		deleteRecordFunc := func() (rtnErr error) {
			bh := ses.GetBackgroundExec(ctx)
			defer bh.Close()

			rtnErr = bh.Exec(ctx, "begin")
			defer func() {
				rtnErr = finishTxn(ctx, bh, rtnErr)
			}()
			if rtnErr != nil {
				return rtnErr
			}
			sql = getSqlForDeleteMysqlCompatbilityMode(datname)

			rtnErr = bh.Exec(ctx, sql)
			if rtnErr != nil {
				return rtnErr
			}
			return rtnErr
		}
		err = deleteRecordFunc()
		if err != nil {
			return err
		}
	}
	return nil
}

func GetVersionCompatibility(ctx context.Context, ses *Session, dbName string) (ret string, err error) {
	var erArray []ExecResult
	var sql string
	var resultConfig string
	defaultConfig := "0.7"
	variableName := "version_compatibility"
	bh := ses.GetBackgroundExec(ctx)
	defer bh.Close()

	err = bh.Exec(ctx, "begin")
	defer func() {
		err = finishTxn(ctx, bh, err)
	}()
	if err != nil {
		return defaultConfig, err
	}

	sql = getSqlForGetSystemVariableValueWithDatabase(dbName, variableName)

	bh.ClearExecResultSet()
	err = bh.Exec(ctx, sql)
	if err != nil {
		return defaultConfig, err
	}

	// risky : this error is actually dropped to pass TestSession_Migrate
	erArray, err = getResultSet(ctx, bh)
	if err != nil {
		return defaultConfig, err
	}

	if execResultArrayHasData(erArray) {
		resultConfig, err = erArray[0].GetString(ctx, 0, 0)
		if err != nil {
			return defaultConfig, err
		}
	}

	return resultConfig, err
}

func doInterpretCall(ctx context.Context, ses FeSession, call *tree.CallStmt, bg bool) ([]ExecResult, error) {
	// fetch related
	var spLang string
	var spBody string
	var dbName string
	var sql string
	var argstr string
	var err error
	var erArray []ExecResult
	var argList []tree.ProcedureArgForMarshal
	// execute related
	var varScope [](map[string]interface{})
	var argsMap map[string]tree.Expr
	var argsAttr map[string]tree.InOutArgType

	// a database must be selected or specified as qualifier when create a function
	if call.Name.HasNoNameQualifier() {
		dbName = ses.GetDatabaseName()
		if dbName == "" {
			return nil, moerr.NewNoDBNoCtx()
		}
	} else {
		dbName = string(call.Name.Name.SchemaName)
	}

	sql, err = getSqlForSpBody(ctx, string(call.Name.Name.ObjectName), dbName)
	if err != nil {
		return nil, err
	}

	// XXXSP
	var bh BackgroundExec
	if bg {
		bh = ses.GetShareTxnBackgroundExec(ctx, false)
	} else {
		bh = ses.GetBackgroundExec(ctx)
	}
	defer bh.Close()

	bh.ClearExecResultSet()
	err = bh.Exec(ctx, sql)
	if err != nil {
		return nil, err
	}

	erArray, err = getResultSet(ctx, bh)
	if err != nil {
		return nil, err
	}

	if execResultArrayHasData(erArray) {
		// function with provided name and db exists, for now we don't support overloading for stored procedure, so go to handle deletion.
		spLang, err = erArray[0].GetString(ctx, 0, 0)
		if err != nil {
			return nil, err
		}
		spBody, err = erArray[0].GetString(ctx, 0, 1)
		if err != nil {
			return nil, err
		}
		argstr, err = erArray[0].GetString(ctx, 0, 2)
		if err != nil {
			return nil, err
		}

		// perform argument length validation
		// postpone argument type check until actual execution of its procedure body. This will be handled by the binder.
		err = json.Unmarshal([]byte(argstr), &argList)
		if err != nil {
			return nil, err
		}
		if len(argList) != len(call.Args) {
			return nil, moerr.NewInvalidArg(ctx, string(call.Name.Name.ObjectName)+" procedure have invalid input args length", len(call.Args))
		}
	} else {
		return nil, moerr.NewNoUDFNoCtx(string(call.Name.Name.ObjectName))
	}

	fmtctx := tree.NewFmtCtx(dialect.MYSQL, tree.WithQuoteString(true))
	argsAttr = make(map[string]tree.InOutArgType)
	argsMap = make(map[string]tree.Expr) // map arg to param

	// build argsAttr and argsMap
	ses.Info(ctx, "Interpret procedure call length:"+strconv.Itoa(len(argList)))
	i := 0
	for _, v := range argList {
		argsAttr[v.ArgName] = v.InOutType
		argsMap[v.ArgName] = call.Args[i]
		i++
	}

	var interpreter Interpreter
	interpreter.ctx = ctx
	interpreter.fmtctx = fmtctx
	interpreter.ses = ses
	interpreter.varScope = &varScope
	interpreter.bh = bh
	interpreter.result = nil
	interpreter.argsMap = argsMap
	interpreter.argsAttr = argsAttr
	interpreter.outParamMap = make(map[string]interface{})

	switch spLang {
	case "sql":
		stmt, err := parsers.Parse(ctx, dialect.MYSQL, spBody, 1)
		if err != nil {
			return nil, err
		}
		defer func() {
			for _, st := range stmt {
				st.Free()
			}
		}()

		err = interpreter.ExecuteSp(stmt[0], dbName)
		if err != nil {
			return nil, err
		}
		return interpreter.GetResult(), nil

	case "starlark":
		err = interpreter.ExecuteStarlark(spBody, dbName, bg)
		if err != nil {
			return nil, err
		}
		return interpreter.GetResult(), nil

	default:
		return nil, moerr.NewInternalError(ctx, "unknown language")
	}
}

func doGrantPrivilegeImplicitly(ctx context.Context, ses *Session, stmt tree.Statement) error {
	var err error
	var sql string
	tenantInfo := ses.GetTenantInfo()
	if tenantInfo == nil || tenantInfo.IsAdminRole() {
		return err
	}
	curRole := tenantInfo.GetDefaultRole()
	if len(curRole) == 0 {
		return err
	}

	// 1.first change to moadmin/accountAdmin
	var tenantCtx context.Context
	tenantInfo = ses.GetTenantInfo()
	// if is system account
	if tenantInfo.IsSysTenant() {
		tenantCtx = defines.AttachAccount(ctx, uint32(sysAccountID), uint32(rootID), uint32(moAdminRoleID))
	} else {
		tenantCtx = defines.AttachAccount(ctx, tenantInfo.GetTenantID(), tenantInfo.GetUserID(), uint32(accountAdminRoleID))
	}

	// 2.grant database privilege
	switch st := stmt.(type) {
	case *tree.CreateDatabase:
		sql = getSqlForGrantOwnershipOnDatabase(string(st.Name), curRole)
	case *tree.CreateTable:
		// get database name
		var dbName string
		if len(st.Table.SchemaName) == 0 {
			dbName = ses.GetDatabaseName()
		} else {
			dbName = string(st.Table.SchemaName)
		}
		// get table name
		tableName := string(st.Table.ObjectName)
		sql = getSqlForGrantOwnershipOnTable(dbName, tableName, curRole)
	}

	rp, err := mysql.Parse(tenantCtx, sql, 1)
	if err != nil {
		return err
	}

	bh := ses.GetShareTxnBackgroundExec(ctx, false)
	defer bh.Close()

	err = doGrantPrivilege(tenantCtx, ses, &rp[0].(*tree.Grant).GrantPrivilege, bh)
	if err != nil {
		return err
	}

	return err
}

func doRevokePrivilegeImplicitly(ctx context.Context, ses *Session, stmt tree.Statement) error {
	var err error
	var sql string
	tenantInfo := ses.GetTenantInfo()
	if tenantInfo == nil || tenantInfo.IsAdminRole() {
		return err
	}
	curRole := tenantInfo.GetDefaultRole()
	if len(curRole) == 0 {
		return err
	}

	// 1.first change to moadmin/accountAdmin
	var tenantCtx context.Context
	tenantInfo = ses.GetTenantInfo()
	// if is system account
	if tenantInfo.IsSysTenant() {
		tenantCtx = defines.AttachAccount(ctx, uint32(sysAccountID), uint32(rootID), uint32(moAdminRoleID))
	} else {
		tenantCtx = defines.AttachAccount(ctx, tenantInfo.GetTenantID(), tenantInfo.GetUserID(), uint32(accountAdminRoleID))
	}

	// 2.grant database privilege
	switch st := stmt.(type) {
	case *tree.DropDatabase:
		sql = getSqlForRevokeOwnershipFromDatabase(string(st.Name), curRole)
	case *tree.DropTable:
		// get database name
		var dbName string
		if len(st.Names[0].SchemaName) == 0 {
			dbName = ses.GetDatabaseName()
		} else {
			dbName = string(st.Names[0].SchemaName)
		}
		// get table name
		tableName := string(st.Names[0].ObjectName)
		sql = getSqlForRevokeOwnershipFromTable(dbName, tableName, curRole)
	}

	rp, err := mysql.Parse(tenantCtx, sql, 1)
	if err != nil {
		return err
	}

	bh := ses.GetShareTxnBackgroundExec(ctx, false)
	defer bh.Close()

	err = doRevokePrivilege(tenantCtx, ses, &rp[0].(*tree.Revoke).RevokePrivilege, bh)
	if err != nil {
		return err
	}

	return err
}

func doSetGlobalSystemVariable(ctx context.Context, ses *Session, varName string, varValue interface{}) (err error) {
	accountId := uint64(ses.GetTenantInfo().TenantID)
	accountName := ses.GetTenantName()
	varName = strings.ToLower(varName)
	bh := ses.GetBackgroundExec(ctx)
	defer bh.Close()

	if err = bh.Exec(ctx, "begin;"); err != nil {
		return
	}
	defer func() {
		err = finishTxn(ctx, bh, err)
	}()

	// check if var exists
	sql := getSqlForGetSysVarWithAccount(accountId, varName)
	bh.ClearExecResultSet()
	if err = bh.Exec(ctx, sql); err != nil {
		return
	}

	var erArray []ExecResult
	if erArray, err = getResultSet(ctx, bh); err != nil {
		return
	}

	if execResultArrayHasData(erArray) {
		sql = getSqlForUpdateSysVarValue(getVariableValue(varValue), accountId, varName)
	} else {
		sql = getSqlForInsertSysVarWithAccount(accountId, accountName, varName, getVariableValue(varValue))
	}
	err = bh.Exec(ctx, sql)
	return
}

func doCheckRole(ctx context.Context, ses *Session) error {
	var err error
	tenantInfo := ses.GetTenantInfo()
	currentAccount := tenantInfo.GetTenant()
	currentRole := tenantInfo.GetDefaultRole()
	if currentAccount == sysAccountName {
		if currentRole != moAdminRoleName {
			err = moerr.NewInternalError(ctx, "do not have privilege to execute the statement")
		}
	} else if currentRole != accountAdminRoleName {
		err = moerr.NewInternalError(ctx, "do not have privilege to execute the statement")
	}
	return err
}

// isSuperUser returns true if the username is dump or root.
func isSuperUser(username string) bool {
	u := strings.ToLower(username)
	return u == dumpName || u == rootName
}

func addInitSystemVariablesSql(accountId uint64, accountName, variableName string, pu *config.ParameterUnit) string {
	switch variableName {
	case SaveQueryResult:
		var val = "off"
		if strings.ToLower(pu.SV.SaveQueryResult) == "on" {
			val = "on"
		}
		return getSqlForInsertSysVarWithAccount(accountId, accountName, SaveQueryResult, val)
	case QueryResultMaxsize:
		return getSqlForInsertSysVarWithAccount(accountId, accountName, QueryResultMaxsize, getVariableValue(pu.SV.QueryResultMaxsize))
	case QueryResultTimeout:
		return getSqlForInsertSysVarWithAccount(accountId, accountName, QueryResultTimeout, getVariableValue(pu.SV.QueryResultTimeout))
	}
	return ""
}

// postAlterSessionStatus post alter all nodes session status which the tenant has been alter restricted or open.
func postAlterSessionStatus(
	ctx context.Context,
	ses *Session,
	accountName string,
	tenantId int64,
	status string) error {
	logutil.Infof("[set restricted] post set account id %d status : %s", tenantId, status)
	qc := getPu(ses.GetService()).QueryClient
	if qc == nil {
		return moerr.NewInternalError(ctx, "query client is not initialized")
	}

	var nodes []string
	clusterservice.GetMOCluster(qc.ServiceID()).GetCNService(clusterservice.NewSelectAll(),
		func(s metadata.CNService) bool {
			nodes = append(nodes, s.QueryAddress)
			return true
		})

	var retErr, err error

	genRequest := func() *query.Request {
		req := qc.NewRequest(query.CmdMethod_AlterAccount)
		req.AlterAccountRequest = &query.AlterAccountRequest{
			TenantId: tenantId,
			Status:   status,
		}
		return req
	}

	handleValidResponse := func(nodeAddr string, rsp *query.Response) {
		if rsp != nil && rsp.AlterAccountResponse != nil && !rsp.AlterAccountResponse.AlterSuccess {
			retErr = moerr.NewInternalError(ctx,
				fmt.Sprintf("alter account status for account %s failed on node %s", accountName, nodeAddr))
		}
	}

	handleInvalidResponse := func(nodeAddr string) {
		retErr = moerr.NewInternalError(ctx,
			fmt.Sprintf("alter account status for account %s failed on node %s", accountName, nodeAddr))
	}

	err = queryservice.RequestMultipleCn(ctx, nodes, qc, genRequest, handleValidResponse, handleInvalidResponse)
	return errors.Join(err, retErr)
}

func checkTimeStampValid(ctx context.Context, ses FeSession, snapshotTs int64) (bool, error) {
	var sql string
	var err error
	var erArray []ExecResult
	bh := ses.GetBackgroundExec(ctx)
	defer bh.Close()

	sql = getSqlForCheckSnapshotTs(snapshotTs)

	bh.ClearExecResultSet()
	err = bh.Exec(ctx, sql)
	if err != nil {
		return false, err
	}

	erArray, err = getResultSet(ctx, bh)
	if err != nil {
		return false, err
	}

	if !execResultArrayHasData(erArray) {
		return false, err
	}

	return true, nil
}<|MERGE_RESOLUTION|>--- conflicted
+++ resolved
@@ -933,11 +933,8 @@
 		catalog.MO_TABLE_STATS:        0,
 		catalog.MO_MERGE_SETTINGS:     0,
 		catalog.MO_ISCP_LOG:           0,
-<<<<<<< HEAD
 		catalog.MO_INDEX_UPDATE:       0,
-=======
 		catalog.MO_BRANCH_METADATA:    0,
->>>>>>> 0b569156
 	}
 	sysAccountTables = map[string]struct{}{
 		catalog.MOVersionTable:       {},
@@ -983,11 +980,8 @@
 		catalog.MO_ACCOUNT_LOCK:       0,
 		catalog.MO_MERGE_SETTINGS:     0,
 		catalog.MO_ISCP_LOG:           0,
-<<<<<<< HEAD
 		catalog.MO_INDEX_UPDATE:       0,
-=======
 		catalog.MO_BRANCH_METADATA:    0,
->>>>>>> 0b569156
 	}
 	createDbInformationSchemaSql = "create database information_schema;"
 	createAutoTableSql           = MoCatalogMoAutoIncrTableDDL
@@ -1029,11 +1023,8 @@
 		MoCatalogMergeSettingsDDL,
 		MoCatalogMergeSettingsInitData,
 		MoCatalogMoISCPLogDDL,
-<<<<<<< HEAD
 		MoCatalogMoIndexUpdateDDL,
-=======
 		MoCatalogBranchMetadataDDL,
->>>>>>> 0b569156
 	}
 
 	//drop tables for the tenant
@@ -7818,17 +7809,13 @@
 		if strings.HasPrefix(sql, fmt.Sprintf("CREATE TABLE mo_catalog.%s", catalog.MO_ISCP_LOG)) {
 			return true
 		}
-<<<<<<< HEAD
 		if strings.HasPrefix(sql, fmt.Sprintf("CREATE TABLE mo_catalog.%s", catalog.MO_INDEX_UPDATE)) {
 			return true
 		}
-=======
-
 		if strings.HasPrefix(sql, fmt.Sprintf("create table mo_catalog.%s", catalog.MO_BRANCH_METADATA)) {
 			return true
 		}
 
->>>>>>> 0b569156
 		return false
 	}
 
