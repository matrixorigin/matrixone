// Copyright 2021 Matrix Origin
//
// Licensed under the Apache License, Version 2.0 (the "License");
// you may not use this file except in compliance with the License.
// You may obtain a copy of the License at
//
//      http://www.apache.org/licenses/LICENSE-2.0
//
// Unless required by applicable law or agreed to in writing, software
// distributed under the License is distributed on an "AS IS" BASIS,
// WITHOUT WARRANTIES OR CONDITIONS OF ANY KIND, either express or implied.
// See the License for the specific language governing permissions and
// limitations under the License.

package frontend

import (
	"context"
	"fmt"
	"strings"
	"time"

	"github.com/matrixorigin/matrixone/pkg/common/moerr"
	"github.com/matrixorigin/matrixone/pkg/config"
	"github.com/matrixorigin/matrixone/pkg/container/types"
	"github.com/matrixorigin/matrixone/pkg/pb/plan"
	"github.com/matrixorigin/matrixone/pkg/sql/parsers/tree"
	plan2 "github.com/matrixorigin/matrixone/pkg/sql/plan"
	"github.com/matrixorigin/matrixone/pkg/vm/mmu/guest"
	"github.com/tidwall/btree"

	"github.com/matrixorigin/matrixone/pkg/defines"
)

type TenantInfo struct {
	Tenant      string
	User        string
	DefaultRole string

	TenantID      uint32
	UserID        uint32
	DefaultRoleID uint32

	// true: use secondary role all
	// false: use secondary role none
	useAllSecondaryRole bool
}

func (ti *TenantInfo) String() string {
	return fmt.Sprintf("{tenantInfo %s:%s:%s -- %d:%d:%d}", ti.Tenant, ti.User, ti.DefaultRole, ti.TenantID, ti.UserID, ti.DefaultRoleID)
}

func (ti *TenantInfo) GetTenant() string {
	return ti.Tenant
}

func (ti *TenantInfo) GetTenantID() uint32 {
	return ti.TenantID
}

func (ti *TenantInfo) SetTenantID(id uint32) {
	ti.TenantID = id
}

func (ti *TenantInfo) GetUser() string {
	return ti.User
}

func (ti *TenantInfo) GetUserID() uint32 {
	return ti.UserID
}

func (ti *TenantInfo) SetUserID(id uint32) {
	ti.UserID = id
}

func (ti *TenantInfo) GetDefaultRole() string {
	return ti.DefaultRole
}

func (ti *TenantInfo) SetDefaultRole(r string) {
	ti.DefaultRole = r
}

func (ti *TenantInfo) HasDefaultRole() bool {
	return len(ti.GetDefaultRole()) != 0
}

func (ti *TenantInfo) GetDefaultRoleID() uint32 {
	return ti.DefaultRoleID
}

func (ti *TenantInfo) SetDefaultRoleID(id uint32) {
	ti.DefaultRoleID = id
}

func (ti *TenantInfo) IsSysTenant() bool {
	return strings.ToLower(ti.GetTenant()) == GetDefaultTenant()
}

func (ti *TenantInfo) IsDefaultRole() bool {
	return ti.GetDefaultRole() == GetDefaultRole()
}

func (ti *TenantInfo) IsMoAdminRole() bool {
	return ti.IsSysTenant() && strings.ToLower(ti.GetDefaultRole()) == moAdminRoleName
}

func (ti *TenantInfo) IsAccountAdminRole() bool {
	return !ti.IsSysTenant() && strings.ToLower(ti.GetDefaultRole()) == accountAdminRoleName
}

func (ti *TenantInfo) IsAdminRole() bool {
	return ti.IsMoAdminRole() || ti.IsAccountAdminRole()
}

func (ti *TenantInfo) IsNameOfAdminRoles(name string) bool {
	n := strings.ToLower(name)
	if ti.IsSysTenant() {
		return n == moAdminRoleName
	} else {
		return n == accountAdminRoleName
	}
}

func (ti *TenantInfo) SetUseSecondaryRole(v bool) {
	ti.useAllSecondaryRole = v
}

func (ti *TenantInfo) GetUseSecondaryRole() bool {
	return ti.useAllSecondaryRole
}

func GetDefaultTenant() string {
	return sysAccountName
}

func GetDefaultRole() string {
	return moAdminRoleName
}

//GetTenantInfo extract tenant info from the input of the user.
/**
The format of the user
1. tenant:user:role
2. tenant:user
3. user
*/
func GetTenantInfo(userInput string) (*TenantInfo, error) {
	p := strings.IndexByte(userInput, ':')
	if p == -1 {
		return &TenantInfo{
			Tenant: GetDefaultTenant(),
			User:   userInput,
		}, nil
	} else {
		tenant := userInput[:p]
		tenant = strings.TrimSpace(tenant)
		if len(tenant) == 0 {
			return &TenantInfo{}, moerr.NewInternalError("invalid tenant name '%s'", tenant)
		}
		userRole := userInput[p+1:]
		p2 := strings.IndexByte(userRole, ':')
		if p2 == -1 {
			//tenant:user
			user := userRole
			user = strings.TrimSpace(user)
			if len(user) == 0 {
				return &TenantInfo{}, moerr.NewInternalError("invalid user name '%s'", user)
			}
			return &TenantInfo{
				Tenant: strings.ToLower(tenant),
				User:   strings.ToLower(user),
			}, nil
		} else {
			user := userRole[:p2]
			user = strings.TrimSpace(user)
			if len(user) == 0 {
				return &TenantInfo{}, moerr.NewInternalError("invalid user name '%s'", user)
			}
			role := userRole[p2+1:]
			role = strings.TrimSpace(role)
			if len(role) == 0 {
				return &TenantInfo{}, moerr.NewInternalError("invalid role name '%s'", role)
			}
			return &TenantInfo{
				Tenant:      strings.ToLower(tenant),
				User:        strings.ToLower(user),
				DefaultRole: strings.ToLower(role),
			}, nil
		}
	}
}

const (
// createMoUserIndex      = 0
// createMoAccountIndex = 1
// createMoRoleIndex      = 2
// createMoUserGrantIndex = 3
// createMoRoleGrantIndex = 4
// createMoRolePrivIndex  = 5
)

const (
	//tenant
	sysAccountID       = 0
	sysAccountName     = "sys"
	sysAccountStatus   = "open"
	sysAccountComments = "system account"

	//role
	moAdminRoleID   = 0
	moAdminRoleName = "moadmin"
	//	moAdminRoleComment      = "super admin role"
	publicRoleID   = 1
	publicRoleName = "public"
	//	publicRoleComment       = "public role"
	accountAdminRoleID   = 2
	accountAdminRoleName = "accountadmin"
	//	accountAdminRoleComment = "account admin role"

	//user
	userStatusLock   = "lock"
	userStatusUnlock = "unlock"

	rootID            = 0
	rootHost          = "localhost"
	rootName          = "root"
	rootPassword      = "111"
	rootStatus        = userStatusUnlock
	rootExpiredTime   = "NULL"
	rootLoginType     = "PASSWORD"
	rootCreatorID     = rootID
	rootOwnerRoleID   = moAdminRoleID
	rootDefaultRoleID = moAdminRoleID

	dumpID            = 1
	dumpHost          = "localhost"
	dumpName          = "dump"
	dumpPassword      = "111"
	dumpStatus        = userStatusUnlock
	dumpExpiredTime   = "NULL"
	dumpLoginType     = "PASSWORD"
	dumpCreatorID     = rootID
	dumpOwnerRoleID   = moAdminRoleID
	dumpDefaultRoleID = moAdminRoleID
)

type objectType int

const (
	objectTypeDatabase objectType = iota
	objectTypeTable
	objectTypeFunction
	objectTypeAccount
	objectTypeNone

	objectIDAll = 0 //denotes all objects in the object type
)

func (ot objectType) String() string {
	switch ot {
	case objectTypeDatabase:
		return "database"
	case objectTypeTable:
		return "table"
	case objectTypeFunction:
		return "function"
	case objectTypeAccount:
		return "account"
	case objectTypeNone:
		return "none"
	}
	panic("unsupported object type")
}

type privilegeLevelType int

const (
	//*
	privilegeLevelStar privilegeLevelType = iota
	//*.*
	privilegeLevelStarStar
	//db_name
	privilegeLevelDatabase
	//db_name.*
	privilegeLevelDatabaseStar
	//db_name.tbl_name
	privilegeLevelDatabaseTable
	//tbl_name
	privilegeLevelTable
	//db_name.routine_name
	privilegeLevelRoutine
)

func (plt privilegeLevelType) String() string {
	switch plt {
	case privilegeLevelStar:
		return "*"
	case privilegeLevelStarStar:
		return "*.*"
	case privilegeLevelDatabase:
		return "d"
	case privilegeLevelDatabaseStar:
		return "d.*"
	case privilegeLevelDatabaseTable:
		return "d.t"
	case privilegeLevelTable:
		return "t"
	case privilegeLevelRoutine:
		return "r"
	}
	panic(fmt.Sprintf("no such privilege level type %d", plt))
}

type PrivilegeType int

const (
	PrivilegeTypeCreateAccount PrivilegeType = iota
	PrivilegeTypeDropAccount
	PrivilegeTypeAlterAccount
	PrivilegeTypeCreateUser
	PrivilegeTypeDropUser
	PrivilegeTypeAlterUser
	PrivilegeTypeCreateRole
	PrivilegeTypeDropRole
	PrivilegeTypeAlterRole
	PrivilegeTypeCreateDatabase
	PrivilegeTypeDropDatabase
	PrivilegeTypeShowDatabases
	PrivilegeTypeConnect
	PrivilegeTypeManageGrants
	PrivilegeTypeAccountAll
	PrivilegeTypeAccountOwnership
	PrivilegeTypeUserOwnership
	PrivilegeTypeRoleOwnership
	PrivilegeTypeShowTables
	PrivilegeTypeCreateObject //includes: table, view, stream, sequence, function, dblink,etc
	PrivilegeTypeCreateTable
	PrivilegeTypeCreateView
	PrivilegeTypeDropObject
	PrivilegeTypeDropTable
	PrivilegeTypeDropView
	PrivilegeTypeAlterObject
	PrivilegeTypeAlterTable
	PrivilegeTypeAlterView
	PrivilegeTypeDatabaseAll
	PrivilegeTypeDatabaseOwnership
	PrivilegeTypeSelect
	PrivilegeTypeInsert
	PrivilegeTypeUpdate
	PrivilegeTypeTruncate
	PrivilegeTypeDelete
	PrivilegeTypeReference
	PrivilegeTypeIndex //include create/alter/drop index
	PrivilegeTypeTableAll
	PrivilegeTypeTableOwnership
	PrivilegeTypeExecute
	PrivilegeTypeRoleWGO
	PrivilegeTypeValues
)

type PrivilegeScope uint8

const (
	PrivilegeScopeSys      PrivilegeScope = 1
	PrivilegeScopeAccount  PrivilegeScope = 2
	PrivilegeScopeUser     PrivilegeScope = 4
	PrivilegeScopeRole     PrivilegeScope = 8
	PrivilegeScopeDatabase PrivilegeScope = 16
	PrivilegeScopeTable    PrivilegeScope = 32
	PrivilegeScopeRoutine  PrivilegeScope = 64
)

func (ps PrivilegeScope) String() string {
	sb := strings.Builder{}
	first := true
	for i := 0; i < 8; i++ {
		var s string
		switch ps & (1 << i) {
		case PrivilegeScopeSys:
			s = "sys"
		case PrivilegeScopeAccount:
			s = "account"
		case PrivilegeScopeUser:
			s = "user"
		case PrivilegeScopeRole:
			s = "role"
		case PrivilegeScopeDatabase:
			s = "database"
		case PrivilegeScopeTable:
			s = "table"
		case PrivilegeScopeRoutine:
			s = "routine"
		default:
			s = ""
		}
		if len(s) != 0 {
			if !first {
				sb.WriteString(",")
			} else {
				first = false
			}
			sb.WriteString(s)
		}
	}
	return sb.String()
}

func (pt PrivilegeType) String() string {
	switch pt {
	case PrivilegeTypeCreateAccount:
		return "create account"
	case PrivilegeTypeDropAccount:
		return "drop account"
	case PrivilegeTypeAlterAccount:
		return "alter account"
	case PrivilegeTypeCreateUser:
		return "create user"
	case PrivilegeTypeDropUser:
		return "drop user"
	case PrivilegeTypeAlterUser:
		return "alter user"
	case PrivilegeTypeCreateRole:
		return "create role"
	case PrivilegeTypeDropRole:
		return "drop role"
	case PrivilegeTypeAlterRole:
		return "alter role"
	case PrivilegeTypeCreateDatabase:
		return "create database"
	case PrivilegeTypeDropDatabase:
		return "drop database"
	case PrivilegeTypeShowDatabases:
		return "show databases"
	case PrivilegeTypeConnect:
		return "connect"
	case PrivilegeTypeManageGrants:
		return "manage grants"
	case PrivilegeTypeAccountAll:
		return "account all"
	case PrivilegeTypeAccountOwnership:
		return "account ownership"
	case PrivilegeTypeUserOwnership:
		return "user ownership"
	case PrivilegeTypeRoleOwnership:
		return "role ownership"
	case PrivilegeTypeShowTables:
		return "show tables"
	case PrivilegeTypeCreateObject:
		return "create object"
	case PrivilegeTypeCreateTable:
		return "create table"
	case PrivilegeTypeCreateView:
		return "create view"
	case PrivilegeTypeDropObject:
		return "drop object"
	case PrivilegeTypeDropTable:
		return "drop table"
	case PrivilegeTypeDropView:
		return "drop view"
	case PrivilegeTypeAlterObject:
		return "alter object"
	case PrivilegeTypeAlterTable:
		return "alter table"
	case PrivilegeTypeAlterView:
		return "alter view"
	case PrivilegeTypeDatabaseAll:
		return "database all"
	case PrivilegeTypeDatabaseOwnership:
		return "database ownership"
	case PrivilegeTypeSelect:
		return "select"
	case PrivilegeTypeInsert:
		return "insert"
	case PrivilegeTypeUpdate:
		return "update"
	case PrivilegeTypeTruncate:
		return "truncate"
	case PrivilegeTypeDelete:
		return "delete"
	case PrivilegeTypeReference:
		return "reference"
	case PrivilegeTypeIndex:
		return "index"
	case PrivilegeTypeTableAll:
		return "table all"
	case PrivilegeTypeTableOwnership:
		return "table ownership"
	case PrivilegeTypeExecute:
		return "execute"
	case PrivilegeTypeValues:
		return "values"
	}
	panic(fmt.Sprintf("no such privilege type %d", pt))
}

func (pt PrivilegeType) Scope() PrivilegeScope {
	switch pt {
	case PrivilegeTypeCreateAccount:
		return PrivilegeScopeSys
	case PrivilegeTypeDropAccount:
		return PrivilegeScopeSys
	case PrivilegeTypeAlterAccount:
		return PrivilegeScopeSys
	case PrivilegeTypeCreateUser:
		return PrivilegeScopeAccount
	case PrivilegeTypeDropUser:
		return PrivilegeScopeAccount
	case PrivilegeTypeAlterUser:
		return PrivilegeScopeAccount
	case PrivilegeTypeCreateRole:
		return PrivilegeScopeAccount
	case PrivilegeTypeDropRole:
		return PrivilegeScopeAccount
	case PrivilegeTypeAlterRole:
		return PrivilegeScopeAccount
	case PrivilegeTypeCreateDatabase:
		return PrivilegeScopeAccount
	case PrivilegeTypeDropDatabase:
		return PrivilegeScopeAccount
	case PrivilegeTypeShowDatabases:
		return PrivilegeScopeAccount
	case PrivilegeTypeConnect:
		return PrivilegeScopeAccount
	case PrivilegeTypeManageGrants:
		return PrivilegeScopeAccount
	case PrivilegeTypeAccountAll:
		return PrivilegeScopeAccount
	case PrivilegeTypeAccountOwnership:
		return PrivilegeScopeAccount
	case PrivilegeTypeUserOwnership:
		return PrivilegeScopeUser
	case PrivilegeTypeRoleOwnership:
		return PrivilegeScopeRole
	case PrivilegeTypeShowTables:
		return PrivilegeScopeDatabase
	case PrivilegeTypeCreateObject, PrivilegeTypeCreateTable, PrivilegeTypeCreateView:
		return PrivilegeScopeDatabase
	case PrivilegeTypeDropObject, PrivilegeTypeDropTable, PrivilegeTypeDropView:
		return PrivilegeScopeDatabase
	case PrivilegeTypeAlterObject, PrivilegeTypeAlterTable, PrivilegeTypeAlterView:
		return PrivilegeScopeDatabase
	case PrivilegeTypeDatabaseAll:
		return PrivilegeScopeDatabase
	case PrivilegeTypeDatabaseOwnership:
		return PrivilegeScopeDatabase
	case PrivilegeTypeSelect:
		return PrivilegeScopeTable
	case PrivilegeTypeInsert:
		return PrivilegeScopeTable
	case PrivilegeTypeUpdate:
		return PrivilegeScopeTable
	case PrivilegeTypeTruncate:
		return PrivilegeScopeTable
	case PrivilegeTypeDelete:
		return PrivilegeScopeTable
	case PrivilegeTypeReference:
		return PrivilegeScopeTable
	case PrivilegeTypeIndex:
		return PrivilegeScopeTable
	case PrivilegeTypeTableAll:
		return PrivilegeScopeTable
	case PrivilegeTypeTableOwnership:
		return PrivilegeScopeTable
	case PrivilegeTypeExecute:
		return PrivilegeScopeTable
	case PrivilegeTypeValues:
		return PrivilegeScopeTable
	}
	panic(fmt.Sprintf("no such privilege type %d", pt))
}

var (
	sysWantedDatabases = map[string]int8{
		"mo_catalog":         0,
		"information_schema": 0,
		"system":             0,
		"system_metrics":     0,
	}
	sysWantedTables = map[string]int8{
		"mo_user":                 0,
		"mo_account":              0,
		"mo_role":                 0,
		"mo_user_grant":           0,
		"mo_role_grant":           0,
		"mo_role_privs":           0,
		`%!%mo_increment_columns`: 0,
	}
	//the sqls creating many tables for the tenant.
	//Wrap them in a transaction
	createSqls = []string{
		"create table `%!%mo_increment_columns`(name varchar(770) primary key, offset bigint unsigned, step bigint unsigned);",
		`create table mo_user(
				user_id int signed auto_increment,
				user_host varchar(100),
				user_name varchar(100),
				authentication_string varchar(100),
				status   varchar(8),
				created_time  timestamp,
				expired_time timestamp,
				login_type  varchar(16),
				creator int signed,
				owner int signed,
				default_role int signed
    		);`,
		`create table mo_account(
				account_id int signed auto_increment,
				account_name varchar(100),
				status varchar(100),
				created_time timestamp,
				comments varchar(256)
			);`,
		`create table mo_role(
				role_id int signed auto_increment,
				role_name varchar(100),
				creator int signed,
				owner int signed,
				created_time timestamp,
				comments text
			);`,
		`create table mo_user_grant(
				role_id int signed,
				user_id int signed,
				granted_time timestamp,
				with_grant_option bool
			);`,
		`create table mo_role_grant(
				granted_id int signed,
				grantee_id int signed,
				operation_role_id int signed,
				operation_user_id int signed,
				granted_time timestamp,
				with_grant_option bool
			);`,
		`create table mo_role_privs(
				role_id int signed,
				role_name  varchar(100),
				obj_type  varchar(16),
				obj_id bigint unsigned,
				privilege_id int,
				privilege_name varchar(100),
				privilege_level varchar(100),
				operation_user_id int unsigned,
				granted_time timestamp,
				with_grant_option bool
			);`,
	}

	//drop tables for the tenant
	dropSqls = []string{
		`drop table if exists mo_catalog.mo_user;`,
		`drop table if exists mo_catalog.mo_role;`,
		`drop table if exists mo_catalog.mo_user_grant;`,
		`drop table if exists mo_catalog.mo_role_grant;`,
		`drop table if exists mo_catalog.mo_role_privs;`,
		//"drop table if exists mo_catalog.`%!%mo_increment_columns`;",
	}

	initMoAccountFormat = `insert into mo_catalog.mo_account(
				account_id,
				account_name,
				status,
				created_time,
				comments) values (%d,"%s","%s","%s","%s");`
	initMoAccountWithoutIDFormat = `insert into mo_catalog.mo_account(
				account_name,
				status,
				created_time,
				comments) values ("%s","%s","%s","%s");`
	initMoRoleFormat = `insert into mo_catalog.mo_role(
				role_id,
				role_name,
				creator,
				owner,
				created_time,
				comments
			) values (%d,"%s",%d,%d,"%s","%s");`
	initMoRoleWithoutIDFormat = `insert into mo_catalog.mo_role(
				role_name,
				creator,
				owner,
				created_time,
				comments
			) values ("%s",%d,%d,"%s","%s");`
	initMoUserFormat = `insert into mo_catalog.mo_user(
				user_id,
				user_host,
				user_name,
				authentication_string,
				status,
				created_time,
				expired_time,
				login_type,
				creator,
				owner,
				default_role
    		) values(%d,"%s","%s","%s","%s","%s",%s,"%s",%d,%d,%d);`
	initMoUserWithoutIDFormat = `insert into mo_catalog.mo_user(
				user_host,
				user_name,
				authentication_string,
				status,
				created_time,
				expired_time,
				login_type,
				creator,
				owner,
				default_role
    		) values("%s","%s","%s","%s","%s",%s,"%s",%d,%d,%d);`
	initMoRolePrivFormat = `insert into mo_catalog.mo_role_privs(
				role_id,
				role_name,
				obj_type,
				obj_id,
				privilege_id,
				privilege_name,
				privilege_level,
				operation_user_id,
				granted_time,
				with_grant_option
			) values(%d,"%s","%s",%d,%d,"%s","%s",%d,"%s",%v);`
	initMoUserGrantFormat = `insert into mo_catalog.mo_user_grant(
            	role_id,
				user_id,
				granted_time,
				with_grant_option
			) values(%d,%d,"%s",%v);`
)

var (
	//privilege verification
	checkTenantFormat = `select account_id,account_name from mo_catalog.mo_account where account_name = "%s";`

	deleteAccountFromMoAccountFormat = `delete from mo_catalog.mo_account where account_name = "%s";`

	getPasswordOfUserFormat = `select user_id,authentication_string,default_role from mo_catalog.mo_user where user_name = "%s";`

	checkRoleExistsFormat = `select role_id from mo_catalog.mo_role where role_id = %d and role_name = "%s";`

	roleNameOfRoleIdFormat = `select role_name from mo_catalog.mo_role where role_id = %d;`

	roleIdOfRoleFormat = `select role_id from mo_catalog.mo_role where role_name = "%s";`

	//operations on the mo_user_grant
	getRoleOfUserFormat = `select r.role_id from  mo_catalog.mo_role r, mo_catalog.mo_user_grant ug where ug.role_id = r.role_id and ug.user_id = %d and r.role_name = "%s";`

	getRoleIdOfUserIdFormat = `select role_id,with_grant_option from mo_catalog.mo_user_grant where user_id = %d;`

	checkUserGrantFormat = `select role_id,user_id,with_grant_option from mo_catalog.mo_user_grant where role_id = %d and user_id = %d;`

	//with_grant_option = true
	checkUserGrantWGOFormat = `select role_id,user_id from mo_catalog.mo_user_grant where with_grant_option = true and role_id = %d and user_id = %d;`

	updateUserGrantFormat = `update mo_catalog.mo_user_grant set granted_time = "%s", with_grant_option = %v where role_id = %d and user_id = %d;`

	insertUserGrantFormat = `insert into mo_catalog.mo_user_grant(role_id,user_id,granted_time,with_grant_option) values (%d,%d,"%s",%v);`

	deleteUserGrantFormat = `delete from mo_catalog.mo_user_grant where role_id = %d and user_id = %d;`

	//operations on the mo_role_grant
	checkRoleGrantFormat = `select granted_id,grantee_id,with_grant_option from mo_catalog.mo_role_grant where granted_id = %d and grantee_id = %d;`

	//with_grant_option = true
	getRoleGrantWGOFormat = `select grantee_id from mo_catalog.mo_role_grant where with_grant_option = true and granted_id = %d;`

	updateRoleGrantFormat = `update mo_catalog.mo_role_grant set operation_role_id = %d, operation_user_id = %d, granted_time = "%s", with_grant_option = %v where granted_id = %d and grantee_id = %d;`

	insertRoleGrantFormat = `insert mo_catalog.mo_role_grant(granted_id,grantee_id,operation_role_id,operation_user_id,granted_time,with_grant_option) values (%d,%d,%d,%d,"%s",%v);`

	deleteRoleGrantFormat = `delete from mo_catalog.mo_role_grant where granted_id = %d and grantee_id = %d;`

	getAllStuffRoleGrantFormat = `select granted_id,grantee_id,with_grant_option from mo_catalog.mo_role_grant;`

	getInheritedRoleIdOfRoleIdFormat = `select granted_id,with_grant_option from mo_catalog.mo_role_grant where grantee_id = %d;`

	checkRoleHasPrivilegeFormat = `select role_id,with_grant_option from mo_catalog.mo_role_privs where role_id = %d and obj_type = "%s" and obj_id = %d and privilege_id = %d;`

	//with_grant_option = true
	checkRoleHasPrivilegeWGOFormat = `select role_id from mo_catalog.mo_role_privs where with_grant_option = true and privilege_id = %d;`

	updateRolePrivsFormat = `update mo_catalog.mo_role_privs set operation_user_id = %d, granted_time = "%s", with_grant_option = %v where role_id = %d and obj_type = "%s" and obj_id = %d and privilege_id = %d;`

	insertRolePrivsFormat = `insert into mo_catalog.mo_role_privs(role_id,role_name,obj_type,obj_id,privilege_id,privilege_name,privilege_level,operation_user_id,granted_time,with_grant_option) 
								values (%d,"%s","%s",%d,%d,"%s","%s",%d,"%s",%v);`

	deleteRolePrivsFormat = `delete from mo_catalog.mo_role_privs 
       									where role_id = %d 
       									    and obj_type = "%s" 
       									    and obj_id = %d 
       									    and privilege_id = %d 
       									    and privilege_level = "%s";`

	checkDatabaseFormat = `select dat_id from mo_catalog.mo_database where datname = "%s";`

	checkDatabaseTableFormat = `select t.rel_id from mo_catalog.mo_database d, mo_catalog.mo_tables t
										where d.dat_id = t.reldatabase_id
											and d.datname = "%s"
											and t.relname = "%s";`

	//TODO:fix privilege_level string and obj_type string
	//For object_type : table, privilege_level : *.*
	checkWithGrantOptionForTableStarStar = `select rp.privilege_id,rp.with_grant_option
				from mo_catalog.mo_database d, mo_catalog.mo_tables t, mo_catalog.mo_role_privs rp
				where d.dat_id = t.reldatabase_id
					and rp.obj_id = 0
					and rp.obj_type = "%s"
					and rp.role_id = %d
					and rp.privilege_id = %d
					and rp.privilege_level = "%s"
					and rp.with_grant_option = true;`

	//For object_type : table, privilege_level : db.*
	checkWithGrantOptionForTableDatabaseStar = `select rp.privilege_id,rp.with_grant_option
				from mo_catalog.mo_database d, mo_catalog.mo_tables t, mo_catalog.mo_role_privs rp
				where d.dat_id = t.reldatabase_id
					and rp.obj_id = 0
					and rp.obj_type = "%s"
					and rp.role_id = %d
					and rp.privilege_id = %d
					and rp.privilege_level = "%s"
					and d.datname = "%s"
					and rp.with_grant_option = true;`

	//For object_type : table, privilege_level : db.table
	checkWithGrantOptionForTableDatabaseTable = `select rp.privilege_id,rp.with_grant_option
				from mo_catalog.mo_database d, mo_catalog.mo_tables t, mo_catalog.mo_role_privs rp
				where d.dat_id = t.reldatabase_id
					and rp.obj_id = t.rel_id
					and rp.obj_type = "%s"
					and rp.role_id = %d
					and rp.privilege_id = %d
					and rp.privilege_level = "%s"
					and d.datname = "%s"
					and t.relname = "%s"
					and rp.with_grant_option = true;`

	//For object_type : database, privilege_level : *
	checkWithGrantOptionForDatabaseStar = `select rp.privilege_id,rp.with_grant_option
				from mo_catalog.mo_database d, mo_catalog.mo_tables t, mo_catalog.mo_role_privs rp
				where d.dat_id = t.reldatabase_id
					and rp.obj_id = 0
					and rp.obj_type = "%s"
					and rp.role_id = %d
					and rp.privilege_id = %d
					and rp.privilege_level = "%s"
					and rp.with_grant_option = true;`

	//For object_type : database, privilege_level : *.*
	checkWithGrantOptionForDatabaseStarStar = `select rp.privilege_id,rp.with_grant_option
				from mo_catalog.mo_database d, mo_catalog.mo_tables t, mo_catalog.mo_role_privs rp
				where d.dat_id = t.reldatabase_id
					and rp.obj_id = 0
					and rp.obj_type = "%s"
					and rp.role_id = %d
					and rp.privilege_id = %d
					and rp.privilege_level = "%s"
					and rp.with_grant_option = true;`

	//For object_type : database, privilege_level : db
	checkWithGrantOptionForDatabaseDB = `select rp.privilege_id,rp.with_grant_option
				from mo_catalog.mo_database d, mo_catalog.mo_tables t, mo_catalog.mo_role_privs rp
				where d.dat_id = t.reldatabase_id
					and rp.obj_id = d.dat_id
					and rp.obj_type = "%s"
					and rp.role_id = %d
					and rp.privilege_id = %d
					and rp.privilege_level = "%s"
					and  d.datname = "%s"
					and rp.with_grant_option = true;`

	//For object_type : account, privilege_level : *
	checkWithGrantOptionForAccountStar = `select rp.privilege_id,rp.with_grant_option
				from mo_catalog.mo_database d, mo_catalog.mo_tables t, mo_catalog.mo_role_privs rp
				where d.dat_id = t.reldatabase_id
					and rp.obj_id = 0
					and rp.obj_type = "%s"
					and rp.role_id = %d
					and rp.privilege_id = %d
					and rp.privilege_level = "%s"
					and rp.with_grant_option = true;`

	//for database.table or table
	//check the role has the table level privilege for the privilege level (d.t or t)
	checkRoleHasTableLevelPrivilegeFormat = `select rp.privilege_id,rp.with_grant_option
				from mo_catalog.mo_database d, mo_catalog.mo_tables t, mo_catalog.mo_role_privs rp
				where d.dat_id = t.reldatabase_id
					and rp.obj_id = t.rel_id
					and rp.obj_type = "%s"
					and rp.role_id = %d
					and rp.privilege_id = %d
					and rp.privilege_level in ("%s","%s")
					and d.datname = "%s"
					and t.relname = "%s";`

	//for database.* or *
	checkRoleHasTableLevelForDatabaseStarFormat = `select rp.privilege_id,rp.with_grant_option
				from mo_catalog.mo_database d, mo_catalog.mo_role_privs rp
				where d.dat_id = rp.obj_id
					and rp.obj_type = "%s"
					and rp.role_id = %d
					and rp.privilege_id = %d
					and rp.privilege_level in ("%s","%s")
					and d.datname = "%s";`

	//for *.*
	checkRoleHasTableLevelForStarStarFormat = `select rp.privilege_id,rp.with_grant_option
				from mo_catalog.mo_role_privs rp
				where rp.obj_id = 0
					and rp.obj_type = "%s"
					and rp.role_id = %d
					and rp.privilege_id = %d
					and rp.privilege_level = "%s";`

	//for * or *.*
	checkRoleHasDatabaseLevelForStarStarFormat = `select rp.privilege_id,rp.with_grant_option
				from mo_catalog.mo_role_privs rp
				where rp.obj_id = 0
					and rp.obj_type = "%s"
					and rp.role_id = %d
					and rp.privilege_id = %d
					and rp.privilege_level = "%s";`

	//for database
	checkRoleHasDatabaseLevelForDatabaseFormat = `select rp.privilege_id,rp.with_grant_option
				from mo_catalog.mo_database d, mo_catalog.mo_role_privs rp
				where d.dat_id = rp.obj_id
					and rp.obj_type = "%s"
					and rp.role_id = %d
					and rp.privilege_id = %d
					and rp.privilege_level = "%s"
					and d.datname = "%s";`

	//for *
	checkRoleHasAccountLevelForStarFormat = `select rp.privilege_id,rp.with_grant_option
				from mo_catalog.mo_role_privs rp
				where rp.obj_id = 0
					and rp.obj_type = "%s"
					and rp.role_id = %d
					and rp.privilege_id = %d
					and rp.privilege_level = "%s";`

	//delete role from mo_role,mo_user_grant,mo_role_grant,mo_role_privs
	deleteRoleFromMoRoleFormat = `delete from mo_catalog.mo_role where role_id = %d;`

	deleteRoleFromMoUserGrantFormat = `delete from mo_catalog.mo_user_grant where role_id = %d;`

	deleteRoleFromMoRoleGrantFormat = `delete from mo_catalog.mo_role_grant where granted_id = %d or grantee_id = %d;`

	deleteRoleFromMoRolePrivsFormat = `delete from mo_catalog.mo_role_privs where role_id = %d;`

	//delete user from mo_user,mo_user_grant
	deleteUserFromMoUserFormat = `delete from mo_catalog.mo_user where user_id = %d;`

	deleteUserFromMoUserGrantFormat = `delete from mo_catalog.mo_user_grant where user_id = %d;`
)

var (
	objectType2privilegeLevels = map[objectType][]privilegeLevelType{
		objectTypeAccount: {privilegeLevelStar},
		objectTypeDatabase: {privilegeLevelDatabase,
			privilegeLevelStar, privilegeLevelStarStar},
		objectTypeTable: {privilegeLevelStarStar,
			privilegeLevelDatabaseStar, privilegeLevelStar,
			privilegeLevelDatabaseTable, privilegeLevelTable},
	}
)

func getSqlForCheckTenant(tenant string) string {
	return fmt.Sprintf(checkTenantFormat, tenant)
}

func getSqlForDeleteAccountFromMoAccount(account string) string {
	return fmt.Sprintf(deleteAccountFromMoAccountFormat, account)
}

func getSqlForPasswordOfUser(user string) string {
	return fmt.Sprintf(getPasswordOfUserFormat, user)
}

func getSqlForCheckRoleExists(roleID int, roleName string) string {
	return fmt.Sprintf(checkRoleExistsFormat, roleID, roleName)
}

func getSqlForRoleNameOfRoleId(roleId int64) string {
	return fmt.Sprintf(roleNameOfRoleIdFormat, roleId)
}

func getSqlForRoleIdOfRole(roleName string) string {
	return fmt.Sprintf(roleIdOfRoleFormat, roleName)
}

func getSqlForRoleOfUser(userID int64, roleName string) string {
	return fmt.Sprintf(getRoleOfUserFormat, userID, roleName)
}

func getSqlForRoleIdOfUserId(userId int) string {
	return fmt.Sprintf(getRoleIdOfUserIdFormat, userId)
}

func getSqlForCheckUserGrant(roleId, userId int64) string {
	return fmt.Sprintf(checkUserGrantFormat, roleId, userId)
}

func getSqlForCheckUserGrantWGO(roleId, userId int64) string {
	return fmt.Sprintf(checkUserGrantWGOFormat, roleId, userId)
}

func getSqlForUpdateUserGrant(roleId, userId int64, timestamp string, withGrantOption bool) string {
	return fmt.Sprintf(updateUserGrantFormat, timestamp, withGrantOption, roleId, userId)
}

func getSqlForInsertUserGrant(roleId, userId int64, timestamp string, withGrantOption bool) string {
	return fmt.Sprintf(insertUserGrantFormat, roleId, userId, timestamp, withGrantOption)
}

func getSqlForDeleteUserGrant(roleId, userId int64) string {
	return fmt.Sprintf(deleteUserGrantFormat, roleId, userId)
}

func getSqlForCheckRoleGrant(grantedId, granteeId int64) string {
	return fmt.Sprintf(checkRoleGrantFormat, grantedId, granteeId)
}

func getSqlForCheckRoleGrantWGO(grantedId int64) string {
	return fmt.Sprintf(getRoleGrantWGOFormat, grantedId)
}

func getSqlForUpdateRoleGrant(grantedId, granteeId, operationRoleId, operationUserId int64, timestamp string, withGrantOption bool) string {
	return fmt.Sprintf(updateRoleGrantFormat, operationRoleId, operationUserId, timestamp, withGrantOption, grantedId, granteeId)
}

func getSqlForInsertRoleGrant(grantedId, granteeId, operationRoleId, operationUserId int64, timestamp string, withGrantOption bool) string {
	return fmt.Sprintf(insertRoleGrantFormat, grantedId, granteeId, operationRoleId, operationUserId, timestamp, withGrantOption)
}

func getSqlForDeleteRoleGrant(grantedId, granteeId int64) string {
	return fmt.Sprintf(deleteRoleGrantFormat, grantedId, granteeId)
}

func getSqlForGetAllStuffRoleGrantFormat() string {
	return getAllStuffRoleGrantFormat
}

func getSqlForInheritedRoleIdOfRoleId(roleId int64) string {
	return fmt.Sprintf(getInheritedRoleIdOfRoleIdFormat, roleId)
}

func getSqlForCheckRoleHasPrivilege(roleId int64, objType objectType, objId, privilegeId int64) string {
	return fmt.Sprintf(checkRoleHasPrivilegeFormat, roleId, objType, objId, privilegeId)
}

func getSqlForCheckRoleHasPrivilegeWGO(privilegeId int64) string {
	return fmt.Sprintf(checkRoleHasPrivilegeWGOFormat, privilegeId)
}

func getSqlForUpdateRolePrivs(userId int64, timestamp string, withGrantOption bool, roleId int64, objType objectType, objId, privilegeId int64) string {
	return fmt.Sprintf(updateRolePrivsFormat, userId, timestamp, withGrantOption, roleId, objType, objId, privilegeId)
}

func getSqlForInsertRolePrivs(roleId int64, roleName, objType string, objId, privilegeId int64, privilegeName, privilegeLevel string, operationUserId int64, grantedTime string, withGrantOption bool) string {
	return fmt.Sprintf(insertRolePrivsFormat, roleId, roleName, objType, objId, privilegeId, privilegeName, privilegeLevel, operationUserId, grantedTime, withGrantOption)
}

func getSqlForDeleteRolePrivs(roleId int64, objType string, objId, privilegeId int64, privilegeLevel string) string {
	return fmt.Sprintf(deleteRolePrivsFormat, roleId, objType, objId, privilegeId, privilegeLevel)
}

func getSqlForCheckWithGrantOptionForTableStarStar(roleId int64, privId PrivilegeType) string {
	return fmt.Sprintf(checkWithGrantOptionForTableStarStar, objectTypeTable, roleId, privId, privilegeLevelStarStar)
}

func getSqlForCheckWithGrantOptionForTableDatabaseStar(roleId int64, privId PrivilegeType, dbName string) string {
	return fmt.Sprintf(checkWithGrantOptionForTableDatabaseStar, objectTypeTable, roleId, privId, privilegeLevelDatabaseStar, dbName)
}

func getSqlForCheckWithGrantOptionForTableDatabaseTable(roleId int64, privId PrivilegeType, dbName string, tableName string) string {
	return fmt.Sprintf(checkWithGrantOptionForTableDatabaseTable, objectTypeTable, roleId, privId, privilegeLevelDatabaseTable, dbName, tableName)
}

func getSqlForCheckWithGrantOptionForDatabaseStar(roleId int64, privId PrivilegeType) string {
	return fmt.Sprintf(checkWithGrantOptionForDatabaseStar, objectTypeDatabase, roleId, privId, privilegeLevelStar)
}

func getSqlForCheckWithGrantOptionForDatabaseStarStar(roleId int64, privId PrivilegeType) string {
	return fmt.Sprintf(checkWithGrantOptionForDatabaseStarStar, objectTypeDatabase, roleId, privId, privilegeLevelStarStar)
}

func getSqlForCheckWithGrantOptionForDatabaseDB(roleId int64, privId PrivilegeType, dbName string) string {
	return fmt.Sprintf(checkWithGrantOptionForDatabaseDB, objectTypeDatabase, roleId, privId, privilegeLevelDatabase, dbName)
}

func getSqlForCheckWithGrantOptionForAccountStar(roleId int64, privId PrivilegeType) string {
	return fmt.Sprintf(checkWithGrantOptionForAccountStar, objectTypeAccount, roleId, privId, privilegeLevelStarStar)
}

func getSqlForCheckRoleHasTableLevelPrivilege(roleId int64, privId PrivilegeType, dbName string, tableName string) string {
	return fmt.Sprintf(checkRoleHasTableLevelPrivilegeFormat, objectTypeTable, roleId, privId, privilegeLevelDatabaseTable, privilegeLevelTable, dbName, tableName)
}

func getSqlForCheckRoleHasTableLevelForDatabaseStar(roleId int64, privId PrivilegeType, dbName string) string {
	return fmt.Sprintf(checkRoleHasTableLevelForDatabaseStarFormat, objectTypeTable, roleId, privId, privilegeLevelDatabaseStar, privilegeLevelStar, dbName)
}

func getSqlForCheckRoleHasTableLevelForStarStar(roleId int64, privId PrivilegeType) string {
	return fmt.Sprintf(checkRoleHasTableLevelForStarStarFormat, objectTypeTable, roleId, privId, privilegeLevelStarStar)
}

func getSqlForCheckRoleHasDatabaseLevelForStarStar(roleId int64, privId PrivilegeType, level privilegeLevelType) string {
	return fmt.Sprintf(checkRoleHasDatabaseLevelForStarStarFormat, objectTypeDatabase, roleId, privId, level)
}

func getSqlForCheckRoleHasDatabaseLevelForDatabase(roleId int64, privId PrivilegeType, dbName string) string {
	return fmt.Sprintf(checkRoleHasDatabaseLevelForDatabaseFormat, objectTypeDatabase, roleId, privId, privilegeLevelDatabase, dbName)
}

func getSqlForCheckRoleHasAccountLevelForStar(roleId int64, privId PrivilegeType) string {
	return fmt.Sprintf(checkRoleHasAccountLevelForStarFormat, objectTypeAccount, roleId, privId, privilegeLevelStar)
}

func getSqlForCheckDatabase(dbName string) string {
	return fmt.Sprintf(checkDatabaseFormat, dbName)
}

func getSqlForCheckDatabaseTable(dbName, tableName string) string {
	return fmt.Sprintf(checkDatabaseTableFormat, dbName, tableName)
}

func getSqlForDeleteRole(roleId int64) []string {
	return []string{
		fmt.Sprintf(deleteRoleFromMoRoleFormat, roleId),
		fmt.Sprintf(deleteRoleFromMoUserGrantFormat, roleId),
		fmt.Sprintf(deleteRoleFromMoRoleGrantFormat, roleId, roleId),
		fmt.Sprintf(deleteRoleFromMoRolePrivsFormat, roleId),
	}
}

func getSqlForDropTablesOfAccount() []string {
	return dropSqls
}

func getSqlForDeleteUser(userId int64) []string {
	return []string{
		fmt.Sprintf(deleteUserFromMoUserFormat, userId),
		fmt.Sprintf(deleteUserFromMoUserGrantFormat, userId),
	}
}

type specialTag int

const (
	specialTagNone            specialTag = 0
	specialTagAdmin           specialTag = 1
	specialTagWithGrantOption specialTag = 2
	specialTagOwnerOfObject   specialTag = 4
)

type privilegeKind int

const (
	privilegeKindGeneral privilegeKind = iota //as same as definition in the privilegeEntriesMap
	privilegeKindInherit                      //General + with_grant_option
	privilegeKindSpecial                      //no obj_type,obj_id,privilege_level. only needs (MOADMIN / ACCOUNTADMIN, with_grant_option, owner of object)
	privilegeKindNone                         //does not need any privilege
)

type privilege struct {
	kind privilegeKind
	//account: the privilege can be defined before constructing the plan.
	//database: (do not need the database_id) the privilege can be defined before constructing the plan.
	//table: need table id. the privilege can be defined after constructing the plan.
	//function: need function id ?
	objType objectType
	entries []privilegeEntry
	special specialTag
}

func (p *privilege) objectType() objectType {
	return p.objType
}

func (p *privilege) privilegeKind() privilegeKind {
	return p.kind
}

type privilegeEntryType int

const (
	privilegeEntryTypeGeneral privilegeEntryType = iota
	privilegeEntryTypeMulti                      //multi privileges take effect together
)

// multiItem is the item for the multi entry
type multiItem struct {
	pt    PrivilegeType
	role  *tree.Role
	users []*tree.User
}

// multiEntry is the entry for the privilege entry type multi
type multiEntry struct {
	privs []multiItem
}

// privilegeEntry denotes the entry of the privilege that appears in the table mo_role_privs
type privilegeEntry struct {
	privilegeId PrivilegeType
	//the predefined privilege level for the privilege.
	//it is not always the same as the one in the runtime.
	privilegeLevel  privilegeLevelType
	objType         objectType
	objId           int
	withGrantOption bool
	//for object type table
	databaseName string
	tableName    string
	peTyp        privilegeEntryType
	mEntry       *multiEntry
}

var (
	//initial privilege entries
	privilegeEntriesMap = map[PrivilegeType]privilegeEntry{
		PrivilegeTypeCreateAccount:     {PrivilegeTypeCreateAccount, privilegeLevelStar, objectTypeAccount, objectIDAll, false, "", "", privilegeEntryTypeGeneral, nil},
		PrivilegeTypeDropAccount:       {PrivilegeTypeDropAccount, privilegeLevelStar, objectTypeAccount, objectIDAll, false, "", "", privilegeEntryTypeGeneral, nil},
		PrivilegeTypeAlterAccount:      {PrivilegeTypeAlterAccount, privilegeLevelStar, objectTypeAccount, objectIDAll, false, "", "", privilegeEntryTypeGeneral, nil},
		PrivilegeTypeCreateUser:        {PrivilegeTypeCreateUser, privilegeLevelStar, objectTypeAccount, objectIDAll, true, "", "", privilegeEntryTypeGeneral, nil},
		PrivilegeTypeDropUser:          {PrivilegeTypeDropUser, privilegeLevelStar, objectTypeAccount, objectIDAll, true, "", "", privilegeEntryTypeGeneral, nil},
		PrivilegeTypeAlterUser:         {PrivilegeTypeAlterUser, privilegeLevelStar, objectTypeAccount, objectIDAll, true, "", "", privilegeEntryTypeGeneral, nil},
		PrivilegeTypeCreateRole:        {PrivilegeTypeCreateRole, privilegeLevelStar, objectTypeAccount, objectIDAll, true, "", "", privilegeEntryTypeGeneral, nil},
		PrivilegeTypeDropRole:          {PrivilegeTypeDropRole, privilegeLevelStar, objectTypeAccount, objectIDAll, true, "", "", privilegeEntryTypeGeneral, nil},
		PrivilegeTypeAlterRole:         {PrivilegeTypeAlterRole, privilegeLevelStar, objectTypeAccount, objectIDAll, true, "", "", privilegeEntryTypeGeneral, nil},
		PrivilegeTypeCreateDatabase:    {PrivilegeTypeCreateDatabase, privilegeLevelStar, objectTypeAccount, objectIDAll, true, "", "", privilegeEntryTypeGeneral, nil},
		PrivilegeTypeDropDatabase:      {PrivilegeTypeDropDatabase, privilegeLevelStar, objectTypeAccount, objectIDAll, true, "", "", privilegeEntryTypeGeneral, nil},
		PrivilegeTypeShowDatabases:     {PrivilegeTypeShowDatabases, privilegeLevelStar, objectTypeAccount, objectIDAll, true, "", "", privilegeEntryTypeGeneral, nil},
		PrivilegeTypeConnect:           {PrivilegeTypeConnect, privilegeLevelStar, objectTypeAccount, objectIDAll, true, "", "", privilegeEntryTypeGeneral, nil},
		PrivilegeTypeManageGrants:      {PrivilegeTypeManageGrants, privilegeLevelStar, objectTypeAccount, objectIDAll, true, "", "", privilegeEntryTypeGeneral, nil},
		PrivilegeTypeAccountAll:        {PrivilegeTypeAccountAll, privilegeLevelStar, objectTypeAccount, objectIDAll, true, "", "", privilegeEntryTypeGeneral, nil},
		PrivilegeTypeAccountOwnership:  {PrivilegeTypeAccountOwnership, privilegeLevelStar, objectTypeAccount, objectIDAll, true, "", "", privilegeEntryTypeGeneral, nil},
		PrivilegeTypeUserOwnership:     {PrivilegeTypeUserOwnership, privilegeLevelStar, objectTypeAccount, objectIDAll, true, "", "", privilegeEntryTypeGeneral, nil},
		PrivilegeTypeRoleOwnership:     {PrivilegeTypeRoleOwnership, privilegeLevelStar, objectTypeAccount, objectIDAll, true, "", "", privilegeEntryTypeGeneral, nil},
		PrivilegeTypeShowTables:        {PrivilegeTypeShowTables, privilegeLevelStar, objectTypeDatabase, objectIDAll, true, "", "", privilegeEntryTypeGeneral, nil},
		PrivilegeTypeCreateObject:      {PrivilegeTypeCreateObject, privilegeLevelStar, objectTypeDatabase, objectIDAll, true, "", "", privilegeEntryTypeGeneral, nil},
		PrivilegeTypeCreateTable:       {PrivilegeTypeCreateTable, privilegeLevelStar, objectTypeDatabase, objectIDAll, true, "", "", privilegeEntryTypeGeneral, nil},
		PrivilegeTypeCreateView:        {PrivilegeTypeCreateView, privilegeLevelStar, objectTypeDatabase, objectIDAll, true, "", "", privilegeEntryTypeGeneral, nil},
		PrivilegeTypeDropObject:        {PrivilegeTypeDropObject, privilegeLevelStar, objectTypeDatabase, objectIDAll, true, "", "", privilegeEntryTypeGeneral, nil},
		PrivilegeTypeDropTable:         {PrivilegeTypeDropTable, privilegeLevelStar, objectTypeDatabase, objectIDAll, true, "", "", privilegeEntryTypeGeneral, nil},
		PrivilegeTypeDropView:          {PrivilegeTypeDropView, privilegeLevelStar, objectTypeDatabase, objectIDAll, true, "", "", privilegeEntryTypeGeneral, nil},
		PrivilegeTypeAlterObject:       {PrivilegeTypeAlterObject, privilegeLevelStar, objectTypeDatabase, objectIDAll, true, "", "", privilegeEntryTypeGeneral, nil},
		PrivilegeTypeAlterTable:        {PrivilegeTypeAlterTable, privilegeLevelStar, objectTypeDatabase, objectIDAll, true, "", "", privilegeEntryTypeGeneral, nil},
		PrivilegeTypeAlterView:         {PrivilegeTypeAlterView, privilegeLevelStar, objectTypeDatabase, objectIDAll, true, "", "", privilegeEntryTypeGeneral, nil},
		PrivilegeTypeDatabaseAll:       {PrivilegeTypeDatabaseAll, privilegeLevelStar, objectTypeDatabase, objectIDAll, true, "", "", privilegeEntryTypeGeneral, nil},
		PrivilegeTypeDatabaseOwnership: {PrivilegeTypeDatabaseOwnership, privilegeLevelStar, objectTypeDatabase, objectIDAll, true, "", "", privilegeEntryTypeGeneral, nil},
		PrivilegeTypeSelect:            {PrivilegeTypeSelect, privilegeLevelStarStar, objectTypeTable, objectIDAll, true, "", "", privilegeEntryTypeGeneral, nil},
		PrivilegeTypeInsert:            {PrivilegeTypeInsert, privilegeLevelStarStar, objectTypeTable, objectIDAll, true, "", "", privilegeEntryTypeGeneral, nil},
		PrivilegeTypeUpdate:            {PrivilegeTypeUpdate, privilegeLevelStarStar, objectTypeTable, objectIDAll, true, "", "", privilegeEntryTypeGeneral, nil},
		PrivilegeTypeTruncate:          {PrivilegeTypeTruncate, privilegeLevelStarStar, objectTypeTable, objectIDAll, true, "", "", privilegeEntryTypeGeneral, nil},
		PrivilegeTypeDelete:            {PrivilegeTypeDelete, privilegeLevelStarStar, objectTypeTable, objectIDAll, true, "", "", privilegeEntryTypeGeneral, nil},
		PrivilegeTypeReference:         {PrivilegeTypeReference, privilegeLevelStarStar, objectTypeTable, objectIDAll, true, "", "", privilegeEntryTypeGeneral, nil},
		PrivilegeTypeIndex:             {PrivilegeTypeIndex, privilegeLevelStarStar, objectTypeTable, objectIDAll, true, "", "", privilegeEntryTypeGeneral, nil},
		PrivilegeTypeTableAll:          {PrivilegeTypeTableAll, privilegeLevelStarStar, objectTypeTable, objectIDAll, true, "", "", privilegeEntryTypeGeneral, nil},
		PrivilegeTypeTableOwnership:    {PrivilegeTypeTableOwnership, privilegeLevelStarStar, objectTypeTable, objectIDAll, true, "", "", privilegeEntryTypeGeneral, nil},
		PrivilegeTypeExecute:           {PrivilegeTypeExecute, privilegeLevelRoutine, objectTypeFunction, objectIDAll, true, "", "", privilegeEntryTypeGeneral, nil},
		PrivilegeTypeValues:            {PrivilegeTypeValues, privilegeLevelTable, objectTypeTable, objectIDAll, true, "", "", privilegeEntryTypeGeneral, nil},
	}

	//the initial entries of mo_role_privs for the role 'moadmin'
	entriesOfMoAdminForMoRolePrivsFor = []PrivilegeType{
		PrivilegeTypeCreateAccount,
		PrivilegeTypeDropAccount,
		PrivilegeTypeAlterAccount,
		PrivilegeTypeCreateUser,
		PrivilegeTypeDropUser,
		PrivilegeTypeAlterUser,
		PrivilegeTypeCreateRole,
		PrivilegeTypeDropRole,
		PrivilegeTypeCreateDatabase,
		PrivilegeTypeDropDatabase,
		PrivilegeTypeShowDatabases,
		PrivilegeTypeConnect,
		PrivilegeTypeManageGrants,
		PrivilegeTypeAccountAll,
		PrivilegeTypeShowTables,
		PrivilegeTypeCreateTable,
		PrivilegeTypeDropTable,
		PrivilegeTypeAlterTable,
		PrivilegeTypeCreateView,
		PrivilegeTypeDropView,
		PrivilegeTypeAlterView,
		PrivilegeTypeDatabaseAll,
		PrivilegeTypeDatabaseOwnership,
		PrivilegeTypeSelect,
		PrivilegeTypeInsert,
		PrivilegeTypeUpdate,
		PrivilegeTypeTruncate,
		PrivilegeTypeDelete,
		PrivilegeTypeReference,
		PrivilegeTypeIndex,
		PrivilegeTypeTableAll,
		PrivilegeTypeTableOwnership,
		PrivilegeTypeValues,
	}

	//the initial entries of mo_role_privs for the role 'accountadmin'
	entriesOfAccountAdminForMoRolePrivsFor = []PrivilegeType{
		PrivilegeTypeCreateUser,
		PrivilegeTypeDropUser,
		PrivilegeTypeAlterUser,
		PrivilegeTypeCreateRole,
		PrivilegeTypeDropRole,
		PrivilegeTypeCreateDatabase,
		PrivilegeTypeDropDatabase,
		PrivilegeTypeShowDatabases,
		PrivilegeTypeConnect,
		PrivilegeTypeManageGrants,
		PrivilegeTypeAccountAll,
		PrivilegeTypeShowTables,
		PrivilegeTypeCreateTable,
		PrivilegeTypeDropTable,
		PrivilegeTypeAlterTable,
		PrivilegeTypeCreateView,
		PrivilegeTypeDropView,
		PrivilegeTypeAlterView,
		PrivilegeTypeDatabaseAll,
		PrivilegeTypeDatabaseOwnership,
		PrivilegeTypeSelect,
		PrivilegeTypeInsert,
		PrivilegeTypeUpdate,
		PrivilegeTypeTruncate,
		PrivilegeTypeDelete,
		PrivilegeTypeReference,
		PrivilegeTypeIndex,
		PrivilegeTypeTableAll,
		PrivilegeTypeTableOwnership,
		PrivilegeTypeValues,
	}

	//the initial entries of mo_role_privs for the role 'public'
	entriesOfPublicForMoRolePrivsFor = []PrivilegeType{
		PrivilegeTypeConnect,
	}
)

type verifiedRoleType int

const (
	roleType verifiedRoleType = iota
	userType
)

type verifiedRole struct {
	typ         verifiedRoleType
	name        string
	id          int64
	userIsAdmin bool
}

// verifyRoleFunc gets result set from mo_role_grant or mo_user_grant
func verifyRoleFunc(ctx context.Context, bh BackgroundExec, sql, name string, typ verifiedRoleType) (*verifiedRole, error) {
	var err error
	var rsset []ExecResult
	var roleId int64
	bh.ClearExecResultSet()
	err = bh.Exec(ctx, sql)
	if err != nil {
		return nil, err
	}

	results := bh.GetExecResultSet()
	rsset, err = convertIntoResultSet(results)
	if err != nil {
		return nil, err
	}

	if len(rsset) != 0 && rsset[0].GetRowCount() != 0 {
		roleId, err = rsset[0].GetInt64(0, 0)
		if err != nil {
			return nil, err
		}
		return &verifiedRole{typ, name, roleId, false}, nil
	}
	return nil, nil
}

// userIsAdministrator checks the user is the administrator
func userIsAdministrator(ctx context.Context, bh BackgroundExec, userId int64, account *TenantInfo) (bool, error) {
	var err error
	var rsset []ExecResult
	var sql string
	if account.IsSysTenant() {
		sql = getSqlForRoleOfUser(userId, moAdminRoleName)
	} else {
		sql = getSqlForRoleOfUser(userId, accountAdminRoleName)
	}

	bh.ClearExecResultSet()
	err = bh.Exec(ctx, sql)
	if err != nil {
		return false, err
	}

	results := bh.GetExecResultSet()
	rsset, err = convertIntoResultSet(results)
	if err != nil {
		return false, err
	}

	if len(rsset) != 0 && rsset[0].GetRowCount() != 0 {
		return true, nil
	}
	return false, nil
}

type visitTag int

const (
	vtUnVisited visitTag = 0
	vtVisited   visitTag = 1
	vtVisiting  visitTag = -1
)

// edge <from,to> in the graph
type edge struct {
	from    int64
	to      int64
	invalid bool
}

func (e *edge) isInvalid() bool {
	return e.invalid
}

func (e *edge) setInvalid() {
	e.invalid = true
}

// graph the acyclic graph
type graph struct {
	edges    []*edge
	vertexes map[int64]int
	adjacent map[int64][]int
}

func NewGraph() *graph {
	return &graph{
		vertexes: make(map[int64]int),
		adjacent: make(map[int64][]int),
	}
}

// addEdge adds the directed edge <from,to> into the graph
func (g *graph) addEdge(from, to int64) int {
	edgeId := len(g.edges)
	g.edges = append(g.edges, &edge{from, to, false})
	g.adjacent[from] = append(g.adjacent[from], edgeId)
	g.vertexes[from] = 0
	g.vertexes[to] = 0
	return edgeId
}

// removeEdge removes the directed edge (edgeId) from the graph
func (g *graph) removeEdge(edgeId int) {
	e := g.getEdge(edgeId)
	e.setInvalid()
}

func (g *graph) getEdge(eid int) *edge {
	return g.edges[eid]
}

// dfs use the toposort to check the loop
func (g *graph) toposort(u int64, visited map[int64]visitTag) bool {
	visited[u] = vtVisiting
	//loop on adjacent vertex
	for _, eid := range g.adjacent[u] {
		e := g.getEdge(eid)
		if e.isInvalid() {
			continue
		}
		if visited[e.to] == vtVisiting { //find the loop in the vertex
			return false
		} else if visited[e.to] == vtUnVisited && !g.toposort(e.to, visited) { //find the loop in the adjacent vertexes
			return false
		}
	}
	visited[u] = vtVisited
	return true
}

// hasLoop checks the loop
func (g *graph) hasLoop(start int64) bool {
	visited := make(map[int64]visitTag)
	for v := range g.vertexes {
		visited[v] = vtUnVisited
	}

	return !g.toposort(start, visited)
}

// nameIsInvalid checks the name of account/user/role is valid or not
func nameIsInvalid(name string) bool {
	s := strings.TrimSpace(name)
	if len(s) == 0 {
		return true
	}
	return strings.Contains(s, ":")
}

// normalizeName normalizes and checks the name
func normalizeName(name string) (string, error) {
	s := strings.TrimSpace(name)
	if nameIsInvalid(s) {
		return "", moerr.NewInternalError(`the name "%s" is invalid`, name)
	}
	return s, nil
}

// normalizeNameOfRole normalizes the name
func normalizeNameOfRole(role *tree.Role) error {
	var err error
	role.UserName, err = normalizeName(role.UserName)
	return err
}

// normalizeNamesOfRoles normalizes the names and checks them
func normalizeNamesOfRoles(roles []*tree.Role) error {
	var err error
	for i := 0; i < len(roles); i++ {
		err = normalizeNameOfRole(roles[i])
		if err != nil {
			return err
		}
	}
	return nil
}

// normalizeNameOfUser normalizes the name
func normalizeNameOfUser(user *tree.User) error {
	var err error
	user.Username, err = normalizeName(user.Username)
	return err
}

// normalizeNamesOfUsers normalizes the names and checks them
func normalizeNamesOfUsers(users []*tree.User) error {
	var err error
	for i := 0; i < len(users); i++ {
		err = normalizeNameOfUser(users[i])
		if err != nil {
			return err
		}
	}
	return nil
}

// doSwitchRole accomplishes the Use Role and Use Secondary Role statement
func doSwitchRole(ctx context.Context, ses *Session, sr *tree.SetRole) error {
	var err error
	account := ses.GetTenantInfo()

	if sr.SecondaryRole {
		//use secondary role all or none
		switch sr.SecondaryRoleType {
		case tree.SecondaryRoleTypeAll:
			account.SetUseSecondaryRole(true)
		case tree.SecondaryRoleTypeNone:
			account.SetUseSecondaryRole(false)
		}
	} else if sr.Role != nil {
		err = normalizeNameOfRole(sr.Role)
		if err != nil {
			return err
		}

		//step1 : check the role exists or not;
		pu := ses.Pu
		guestMMu := guest.New(pu.SV.GuestMmuLimitation, pu.HostMmu)
		bh := NewBackgroundHandler(ctx, guestMMu, pu.Mempool, pu)
		defer bh.Close()
		var sql string
		var rsset []ExecResult
		var results []interface{}
		var roleId int64

		err = bh.Exec(ctx, "begin;")
		if err != nil {
			goto handleFailed
		}

		sql = getSqlForRoleIdOfRole(sr.Role.UserName)
		bh.ClearExecResultSet()
		err = bh.Exec(ctx, sql)
		if err != nil {
			goto handleFailed
		}

		results = bh.GetExecResultSet()
		rsset, err = convertIntoResultSet(results)
		if err != nil {
			goto handleFailed
		}
		if len(rsset) != 0 && rsset[0].GetRowCount() != 0 {
			roleId, err = rsset[0].GetInt64(0, 0)
			if err != nil {
				goto handleFailed
			}
		} else {
			err = moerr.NewInternalError("there is no role %s", sr.Role.UserName)
			goto handleFailed
		}

		//step2 : check the role has been granted to the user or not
		sql = getSqlForCheckUserGrant(roleId, int64(account.GetUserID()))
		bh.ClearExecResultSet()
		err = bh.Exec(ctx, sql)
		if err != nil {
			goto handleFailed
		}

		results = bh.GetExecResultSet()
		rsset, err = convertIntoResultSet(results)
		if err != nil {
			goto handleFailed
		}
		if len(rsset) == 0 || rsset[0].GetRowCount() == 0 {
			err = moerr.NewInternalError("the role %s has not be granted to the user %s", sr.Role.UserName, account.GetUser())
			goto handleFailed
		}

		err = bh.Exec(ctx, "commit;")
		if err != nil {
			goto handleFailed
		}

		//step3 : switch the default role and role id;
		account.SetDefaultRoleID(uint32(roleId))
		account.SetDefaultRole(sr.Role.UserName)
		//then, reset secondary role to none
		account.SetUseSecondaryRole(false)

		return err

	handleFailed:
		//ROLLBACK the transaction
		rbErr := bh.Exec(ctx, "rollback;")
		if rbErr != nil {
			return rbErr
		}
		return err
	}

	return err
}

// doDropAccount accomplishes the DropAccount statement
func doDropAccount(ctx context.Context, ses *Session, da *tree.DropAccount) error {
	pu := ses.Pu
	guestMMu := guest.New(pu.SV.GuestMmuLimitation, pu.HostMmu)
	bh := NewBackgroundHandler(ctx, guestMMu, pu.Mempool, pu)
	defer bh.Close()
	var err error
	var sql string
	var rsset []ExecResult
	var results []interface{}
	var deleteCtx context.Context
	var accountId int64
	var hasAccount = true

	da.Name, err = normalizeName(da.Name)
	if err != nil {
		return err
	}

	err = bh.Exec(ctx, "begin;")
	if err != nil {
		goto handleFailed
	}

	//check the account exists or not
	sql = getSqlForCheckTenant(da.Name)
	bh.ClearExecResultSet()
	err = bh.Exec(ctx, sql)
	if err != nil {
		goto handleFailed
	}

	results = bh.GetExecResultSet()
	rsset, err = convertIntoResultSet(results)
	if err != nil {
		goto handleFailed
	}

	if len(rsset) != 0 && rsset[0].GetRowCount() != 0 {
		accountId, err = rsset[0].GetInt64(0, 0)
		if err != nil {
			goto handleFailed
		}
	} else {
		//no such account
		if !da.IfExists { //when the "IF EXISTS" is set, just skip it.
			err = moerr.NewInternalError("there is no account %s", da.Name)
			goto handleFailed
		}
		hasAccount = false
	}

	err = bh.Exec(ctx, "commit;")
	if err != nil {
		goto handleFailed
	}

	//drop tables of the tenant
	if hasAccount {
		//NOTE!!!: single DDL drop statement per single transaction
		//SWITCH TO THE CONTEXT of the deleted context
		deleteCtx = context.WithValue(ctx, defines.TenantIDKey{}, uint32(accountId))

		//step 2 : drop table mo_user
		//step 3 : drop table mo_role
		//step 4 : drop table mo_user_grant
		//step 5 : drop table mo_role_grant
		//step 6 : drop table mo_role_privs
		for _, sql = range getSqlForDropTablesOfAccount() {
			err = bh.Exec(deleteCtx, sql)
			if err != nil {
				return err
			}
		}
	}

	//step 1 : delete the account in the mo_account of the sys account
	sql = getSqlForDeleteAccountFromMoAccount(da.Name)
	err = bh.Exec(ctx, sql)
	return err

handleFailed:
	//ROLLBACK the transaction
	rbErr := bh.Exec(ctx, "rollback;")
	if rbErr != nil {
		return rbErr
	}
	return err
}

// doDropUser accomplishes the DropUser statement
func doDropUser(ctx context.Context, ses *Session, du *tree.DropUser) error {
	var err error
	var vr *verifiedRole
	err = normalizeNamesOfUsers(du.Users)
	if err != nil {
		return err
	}
	pu := ses.Pu
	guestMMu := guest.New(pu.SV.GuestMmuLimitation, pu.HostMmu)
	bh := NewBackgroundHandler(ctx, guestMMu, pu.Mempool, pu)
	defer bh.Close()

	verifiedRoles := make([]*verifiedRole, len(du.Users))

	//put it into the single transaction
	err = bh.Exec(ctx, "begin;")
	if err != nil {
		goto handleFailed
	}

	//step1: check users exists or not.
	//handle "IF EXISTS"
	for i, user := range du.Users {
		sql := getSqlForPasswordOfUser(user.Username)
		vr, err = verifyRoleFunc(ctx, bh, sql, user.Username, roleType)
		if err != nil {
			goto handleFailed
		}
		verifiedRoles[i] = vr
		if vr == nil {
			if !du.IfExists { //when the "IF EXISTS" is set, just skip it.
				err = moerr.NewInternalError("there is no user %s", user.Username)
				goto handleFailed
			}
		}
	}

	//step2 : delete mo_user
	//step3 : delete mo_user_grant
	for _, user := range verifiedRoles {
		if user == nil {
			continue
		}
		sqls := getSqlForDeleteUser(user.id)
		for _, sql := range sqls {
			bh.ClearExecResultSet()
			err = bh.Exec(ctx, sql)
			if err != nil {
				goto handleFailed
			}
		}
	}

	err = bh.Exec(ctx, "commit;")
	if err != nil {
		goto handleFailed
	}

	return err

handleFailed:
	//ROLLBACK the transaction
	rbErr := bh.Exec(ctx, "rollback;")
	if rbErr != nil {
		return rbErr
	}
	return err
}

// doDropRole accomplishes the DropRole statement
func doDropRole(ctx context.Context, ses *Session, dr *tree.DropRole) error {
	var err error
	var vr *verifiedRole
	err = normalizeNamesOfRoles(dr.Roles)
	if err != nil {
		return err
	}
	pu := ses.Pu
	guestMMu := guest.New(pu.SV.GuestMmuLimitation, pu.HostMmu)
	bh := NewBackgroundHandler(ctx, guestMMu, pu.Mempool, pu)
	defer bh.Close()

	verifiedRoles := make([]*verifiedRole, len(dr.Roles))

	//put it into the single transaction
	err = bh.Exec(ctx, "begin;")
	if err != nil {
		goto handleFailed
	}

	//step1: check roles exists or not.
	//handle "IF EXISTS"
	for i, role := range dr.Roles {
		sql := getSqlForRoleIdOfRole(role.UserName)
		vr, err = verifyRoleFunc(ctx, bh, sql, role.UserName, roleType)
		if err != nil {
			goto handleFailed
		}
		verifiedRoles[i] = vr
		if vr == nil {
			if !dr.IfExists { //when the "IF EXISTS" is set, just skip it.
				err = moerr.NewInternalError("there is no role %s", role.UserName)
				goto handleFailed
			}
		}
	}

	//step2 : delete mo_role
	//step3 : delete mo_user_grant
	//step4 : delete mo_role_grant
	//step5 : delete mo_role_privs
	for _, role := range verifiedRoles {
		if role == nil {
			continue
		}
		sqls := getSqlForDeleteRole(role.id)
		for _, sql := range sqls {
			bh.ClearExecResultSet()
			err = bh.Exec(ctx, sql)
			if err != nil {
				goto handleFailed
			}
		}
	}

	err = bh.Exec(ctx, "commit;")
	if err != nil {
		goto handleFailed
	}

	return err

handleFailed:
	//ROLLBACK the transaction
	rbErr := bh.Exec(ctx, "rollback;")
	if rbErr != nil {
		return rbErr
	}
	return err
}

// doRevokePrivilege accomplishes the RevokePrivilege statement
func doRevokePrivilege(ctx context.Context, ses *Session, rp *tree.RevokePrivilege) error {
	var err error
	var vr *verifiedRole
	var objType objectType
	var privLevel privilegeLevelType
	var objId int64
	var privType PrivilegeType
	err = normalizeNamesOfRoles(rp.Roles)
	if err != nil {
		return err
	}

	pu := ses.Pu
	account := ses.GetTenantInfo()
	guestMMu := guest.New(pu.SV.GuestMmuLimitation, pu.HostMmu)
	bh := NewBackgroundHandler(ctx, guestMMu, pu.Mempool, pu)
	defer bh.Close()

	verifiedRoles := make([]*verifiedRole, len(rp.Roles))
	checkedPrivilegeTypes := make([]PrivilegeType, len(rp.Privileges))

	//put it into the single transaction
	err = bh.Exec(ctx, "begin;")
	if err != nil {
		goto handleFailed
	}

	//handle "IF EXISTS"
	//step 1: check roles. exists or not.
	for i, user := range rp.Roles {
		//check Revoke privilege on xxx yyy from moadmin(accountadmin)
		if account.IsNameOfAdminRoles(user.UserName) {
			err = moerr.NewInternalError("the privilege can not be revoked from the role %s", user.UserName)
			goto handleFailed
		}
		sql := getSqlForRoleIdOfRole(user.UserName)
		vr, err = verifyRoleFunc(ctx, bh, sql, user.UserName, roleType)
		if err != nil {
			goto handleFailed
		}
		verifiedRoles[i] = vr
		if vr == nil {
			if !rp.IfExists { //when the "IF EXISTS" is set, just skip it.
				err = moerr.NewInternalError("there is no role %s", user.UserName)
				goto handleFailed
			}
		}
	}

	//get the object type
	objType, err = convertAstObjectTypeToObjectType(rp.ObjType)
	if err != nil {
		goto handleFailed
	}

	//check the privilege and the object type
	for i, priv := range rp.Privileges {
		privType, err = convertAstPrivilegeTypeToPrivilegeType(priv.Type, rp.ObjType)
		if err != nil {
			goto handleFailed
		}
		//check the match between the privilegeScope and the objectType
		err = matchPrivilegeTypeWithObjectType(privType, objType)
		if err != nil {
			goto handleFailed
		}
		checkedPrivilegeTypes[i] = privType
	}

	//step 2: decide the object type , the object id and the privilege_level
	privLevel, objId, err = checkPrivilegeObjectTypeAndPrivilegeLevel(ctx, ses, bh, rp.ObjType, *rp.Level)
	if err != nil {
		goto handleFailed
	}

	//step 3: delete the granted privilege
	for _, privType = range checkedPrivilegeTypes {
		for _, role := range verifiedRoles {
			if role == nil {
				continue
			}
			if privType == PrivilegeTypeConnect && strings.ToLower(role.name) == publicRoleName {
				err = moerr.NewInternalError("the privilege %s can not be revoked from the role %s", privType, role.name)
				goto handleFailed
			}
			sql := getSqlForDeleteRolePrivs(role.id, objType.String(), objId, int64(privType), privLevel.String())
			bh.ClearExecResultSet()
			err = bh.Exec(ctx, sql)
			if err != nil {
				goto handleFailed
			}
		}
	}

	err = bh.Exec(ctx, "commit;")
	if err != nil {
		goto handleFailed
	}

	return err

handleFailed:
	//ROLLBACK the transaction
	rbErr := bh.Exec(ctx, "rollback;")
	if rbErr != nil {
		return rbErr
	}
	return err
}

// getDatabaseOrTableId gets the id of the database or the table
func getDatabaseOrTableId(ctx context.Context, bh BackgroundExec, isDb bool, dbName, tableName string) (int64, error) {
	var err error
	var sql string
	var rsset []ExecResult
	var id int64
	if isDb {
		sql = getSqlForCheckDatabase(dbName)
	} else {
		sql = getSqlForCheckDatabaseTable(dbName, tableName)
	}
	bh.ClearExecResultSet()
	err = bh.Exec(ctx, sql)
	if err != nil {
		return 0, err
	}

	results := bh.GetExecResultSet()
	rsset, err = convertIntoResultSet(results)
	if err != nil {
		return 0, err
	}

	if len(rsset) != 0 && rsset[0].GetRowCount() != 0 {
		id, err = rsset[0].GetInt64(0, 0)
		if err != nil {
			return 0, err
		}
		return id, nil
	}
	if isDb {
		return 0, moerr.NewInternalError(`there is no database "%s"`, dbName)
	} else {
		//TODO: check the database exists or not first
		return 0, moerr.NewInternalError(`there is no table "%s" in database "%s"`, tableName, dbName)
	}
}

// convertAstObjectTypeToObjectType gets the object type from the ast
func convertAstObjectTypeToObjectType(ot tree.ObjectType) (objectType, error) {
	var objType objectType
	switch ot {
	case tree.OBJECT_TYPE_TABLE:
		objType = objectTypeTable
	case tree.OBJECT_TYPE_DATABASE:
		objType = objectTypeDatabase
	case tree.OBJECT_TYPE_ACCOUNT:
		objType = objectTypeAccount
	default:
		return 0, moerr.NewInternalError(`the object type "%s" is unsupported`, ot.String())
	}
	return objType, nil
}

// checkPrivilegeObjectTypeAndPrivilegeLevel checks the relationship among the privilege type, the object type and the privilege level.
// it returns the converted object type, the privilege level and the object id.
func checkPrivilegeObjectTypeAndPrivilegeLevel(ctx context.Context, ses *Session, bh BackgroundExec,
	ot tree.ObjectType, pl tree.PrivilegeLevel) (privilegeLevelType, int64, error) {
	var privLevel privilegeLevelType
	var objId int64
	var err error
	var dbName string

	switch ot {
	case tree.OBJECT_TYPE_TABLE:
		switch pl.Level {
		case tree.PRIVILEGE_LEVEL_TYPE_STAR:
			privLevel = privilegeLevelStar
			objId, err = getDatabaseOrTableId(ctx, bh, true, ses.GetDatabaseName(), "")
			if err != nil {
				return 0, 0, err
			}
		case tree.PRIVILEGE_LEVEL_TYPE_STAR_STAR:
			privLevel = privilegeLevelStarStar
			objId = objectIDAll
		case tree.PRIVILEGE_LEVEL_TYPE_DATABASE_STAR:
			privLevel = privilegeLevelDatabaseStar
			objId, err = getDatabaseOrTableId(ctx, bh, true, pl.DbName, "")
			if err != nil {
				return 0, 0, err
			}
		case tree.PRIVILEGE_LEVEL_TYPE_DATABASE_TABLE:
			privLevel = privilegeLevelDatabaseTable
			objId, err = getDatabaseOrTableId(ctx, bh, false, pl.DbName, pl.TabName)
			if err != nil {
				return 0, 0, err
			}
		case tree.PRIVILEGE_LEVEL_TYPE_TABLE:
			privLevel = privilegeLevelTable
			objId, err = getDatabaseOrTableId(ctx, bh, false, ses.GetDatabaseName(), pl.TabName)
			if err != nil {
				return 0, 0, err
			}
		default:
			err = moerr.NewInternalError(`in the object type "%s" the privilege level "%s" is unsupported`, ot.String(), pl.String())
			return 0, 0, err
		}
	case tree.OBJECT_TYPE_DATABASE:
		switch pl.Level {
		case tree.PRIVILEGE_LEVEL_TYPE_STAR:
			privLevel = privilegeLevelStar
			objId = objectIDAll
		case tree.PRIVILEGE_LEVEL_TYPE_STAR_STAR:
			privLevel = privilegeLevelStarStar
			objId = objectIDAll
		case tree.PRIVILEGE_LEVEL_TYPE_TABLE:
			//in the syntax, we can not distinguish the table name from the database name.
			privLevel = privilegeLevelDatabase
			dbName = pl.TabName
			objId, err = getDatabaseOrTableId(ctx, bh, true, dbName, "")
			if err != nil {
				return 0, 0, err
			}
		case tree.PRIVILEGE_LEVEL_TYPE_DATABASE:
			privLevel = privilegeLevelDatabase
			dbName = pl.DbName
			objId, err = getDatabaseOrTableId(ctx, bh, true, dbName, "")
			if err != nil {
				return 0, 0, err
			}
		default:
			err = moerr.NewInternalError(`in the object type "%s" the privilege level "%s" is unsupported`, ot.String(), pl.String())
			return 0, 0, err
		}
	case tree.OBJECT_TYPE_ACCOUNT:
		switch pl.Level {
		case tree.PRIVILEGE_LEVEL_TYPE_STAR:
			privLevel = privilegeLevelStar
			objId = objectIDAll
		default:
			err = moerr.NewInternalError(`in the object type "%s" the privilege level "%s" is unsupported`, ot.String(), pl.String())
			return 0, 0, err
		}
	default:
		err = moerr.NewInternalError(`the object type "%s" is unsupported`, ot.String())
		return 0, 0, err
	}

	return privLevel, objId, err
}

// matchPrivilegeTypeWithObjectType matches the privilege type with the object type
func matchPrivilegeTypeWithObjectType(privType PrivilegeType, objType objectType) error {
	var err error
	switch privType.Scope() {
	case PrivilegeScopeSys, PrivilegeScopeAccount, PrivilegeScopeUser, PrivilegeScopeRole:
		if objType != objectTypeAccount {
			err = moerr.NewInternalError(`the privilege "%s" can only be granted to the object type "account"`, privType)
		}
	case PrivilegeScopeDatabase:
		if objType != objectTypeDatabase {
			err = moerr.NewInternalError(`the privilege "%s" can only be granted to the object type "database"`, privType)
		}
	case PrivilegeScopeTable:
		if objType != objectTypeTable {
			err = moerr.NewInternalError(`the privilege "%s" can only be granted to the object type "table"`, privType)
		}
	case PrivilegeScopeRoutine:
		if objType != objectTypeFunction {
			err = moerr.NewInternalError(`the privilege "%s" can only be granted to the object type "function"`, privType)
		}
	}
	return err
}

// doGrantPrivilege accomplishes the GrantPrivilege statement
func doGrantPrivilege(ctx context.Context, ses *Session, gp *tree.GrantPrivilege) error {
	var err error
	var rsset []ExecResult
	var roleId int64
	var privType PrivilegeType
	var objType objectType
	var privLevel privilegeLevelType
	var objId int64

	err = normalizeNamesOfRoles(gp.Roles)
	if err != nil {
		return err
	}

	pu := ses.Pu
	account := ses.GetTenantInfo()
	guestMMu := guest.New(pu.SV.GuestMmuLimitation, pu.HostMmu)
	bh := NewBackgroundHandler(ctx, guestMMu, pu.Mempool, pu)
	defer bh.Close()

	//Get primary keys
	//step 1: get role_id
	verifiedRoles := make([]*verifiedRole, len(gp.Roles))
	checkedPrivilegeTypes := make([]PrivilegeType, len(gp.Privileges))

	//put it into the single transaction
	err = bh.Exec(ctx, "begin;")
	if err != nil {
		goto handleFailed
	}

	for i, role := range gp.Roles {
		//check Grant privilege on xxx yyy to moadmin(accountadmin)
		if account.IsNameOfAdminRoles(role.UserName) {
			err = moerr.NewInternalError("the privilege can not be granted to the role %s", role.UserName)
			goto handleFailed
		}
		sql := getSqlForRoleIdOfRole(role.UserName)
		bh.ClearExecResultSet()
		err = bh.Exec(ctx, sql)
		if err != nil {
			goto handleFailed
		}

		results := bh.GetExecResultSet()
		rsset, err = convertIntoResultSet(results)
		if err != nil {
			goto handleFailed
		}

		if len(rsset) != 0 && rsset[0].GetRowCount() != 0 {
			for j := uint64(0); j < rsset[0].GetRowCount(); j++ {
				roleId, err = rsset[0].GetInt64(j, 0)
				if err != nil {
					goto handleFailed
				}
			}
		} else {
			err = moerr.NewInternalError("there is no role %s", role.UserName)
			goto handleFailed
		}
		verifiedRoles[i] = &verifiedRole{
			typ:  roleType,
			name: role.UserName,
			id:   roleId,
		}
	}

	//get the object type
	objType, err = convertAstObjectTypeToObjectType(gp.ObjType)
	if err != nil {
		goto handleFailed
	}

	//check the privilege and the object type
	for i, priv := range gp.Privileges {
		privType, err = convertAstPrivilegeTypeToPrivilegeType(priv.Type, gp.ObjType)
		if err != nil {
			goto handleFailed
		}
		//check the match between the privilegeScope and the objectType
		err = matchPrivilegeTypeWithObjectType(privType, objType)
		if err != nil {
			goto handleFailed
		}
		checkedPrivilegeTypes[i] = privType
	}

	//step 2: get obj_type, privilege_level
	//step 3: get obj_id
	privLevel, objId, err = checkPrivilegeObjectTypeAndPrivilegeLevel(ctx, ses, bh, gp.ObjType, *gp.Level)
	if err != nil {
		goto handleFailed
	}

	//step 4: get privilege_id
	//step 5: check exists
	//step 6: update or insert

	for _, privType = range checkedPrivilegeTypes {
		for _, role := range verifiedRoles {
			sql := getSqlForCheckRoleHasPrivilege(role.id, objType, objId, int64(privType))
			//check exists
			bh.ClearExecResultSet()
			err = bh.Exec(ctx, sql)
			if err != nil {
				goto handleFailed
			}

			results := bh.GetExecResultSet()
			rsset, err = convertIntoResultSet(results)
			if err != nil {
				goto handleFailed
			}

			//choice 1 : update the record
			//choice 2 : inset new record
			choice := 1
			if len(rsset) != 0 && rsset[0].GetRowCount() != 0 {
				for j := uint64(0); j < rsset[0].GetRowCount(); j++ {
					_, err = rsset[0].GetInt64(j, 0)
					if err != nil {
						goto handleFailed
					}
				}
			} else {
				choice = 2
			}

			if choice == 1 { //update the record
				sql = getSqlForUpdateRolePrivs(int64(account.GetUserID()),
					types.CurrentTimestamp().String2(time.UTC, 0),
					gp.GrantOption, role.id, objType, objId, int64(privType))
			} else if choice == 2 { //insert new record
				sql = getSqlForInsertRolePrivs(role.id, role.name, objType.String(), objId,
					int64(privType), privType.String(), privLevel.String(), int64(account.GetUserID()),
					types.CurrentTimestamp().String2(time.UTC, 0), gp.GrantOption)
			}

			//insert or update
			bh.ClearExecResultSet()
			err = bh.Exec(ctx, sql)
			if err != nil {
				goto handleFailed
			}
		}
	}

	err = bh.Exec(ctx, "commit;")
	if err != nil {
		goto handleFailed
	}

	return err
handleFailed:
	//ROLLBACK the transaction
	rbErr := bh.Exec(ctx, "rollback;")
	if rbErr != nil {
		return rbErr
	}
	return err
}

// doRevokeRole accomplishes the RevokeRole statement
func doRevokeRole(ctx context.Context, ses *Session, rr *tree.RevokeRole) error {
	var err error
	err = normalizeNamesOfRoles(rr.Roles)
	if err != nil {
		return err
	}
	err = normalizeNamesOfUsers(rr.Users)
	if err != nil {
		return err
	}
	pu := ses.Pu
	account := ses.GetTenantInfo()
	guestMMu := guest.New(pu.SV.GuestMmuLimitation, pu.HostMmu)
	bh := NewBackgroundHandler(ctx, guestMMu, pu.Mempool, pu)
	defer bh.Close()

	//step1 : check Roles exists or not
	var vr *verifiedRole

	verifiedFromRoles := make([]*verifiedRole, len(rr.Roles))
	verifiedToRoles := make([]*verifiedRole, len(rr.Users))

	//put it into the single transaction
	err = bh.Exec(ctx, "begin;")
	if err != nil {
		goto handleFailed
	}

	//handle "IF EXISTS"
	//step1 : check Users are real Users or Roles,  exists or not
	for i, user := range rr.Users {
		sql := getSqlForRoleIdOfRole(user.Username)
		vr, err = verifyRoleFunc(ctx, bh, sql, user.Username, roleType)
		if err != nil {
			goto handleFailed
		}
		if vr != nil {
			verifiedToRoles[i] = vr
		} else {
			//check user
			sql = getSqlForPasswordOfUser(user.Username)
			vr, err = verifyRoleFunc(ctx, bh, sql, user.Username, userType)
			if err != nil {
				goto handleFailed
			}
			verifiedToRoles[i] = vr
			if vr == nil {
				if !rr.IfExists { //when the "IF EXISTS" is set, just skip the check
					err = moerr.NewInternalError("there is no role or user %s", user.Username)
					goto handleFailed
				}
			}
		}
	}

	//handle "IF EXISTS"
	//step2 : check roles before the FROM clause
	for i, role := range rr.Roles {
		sql := getSqlForRoleIdOfRole(role.UserName)
		vr, err = verifyRoleFunc(ctx, bh, sql, role.UserName, roleType)
		if err != nil {
			goto handleFailed
		}
		if vr == nil {
			err = moerr.NewInternalError("there is no role %s", role.UserName)
			goto handleFailed
		}
		verifiedFromRoles[i] = vr
	}

	//step3 : process Revoke role from role
	//step4 : process Revoke role from user
	for _, from := range verifiedFromRoles {
		for _, to := range verifiedToRoles {
			if to == nil { //Under "IF EXISTS"
				continue
			}
			if account.IsNameOfAdminRoles(from.name) {
				//check Revoke moadmin from root,dump,userX
				//check Revoke accountadmin from root,dump,userX
				//check Revoke moadmin(accountadmin) from roleX
				err = moerr.NewInternalError("the role %s can not be revoked", from.name)
				goto handleFailed
			} else if strings.ToLower(from.name) == publicRoleName {
				//
				err = moerr.NewInternalError("the role %s can not be revoked", from.name)
				goto handleFailed
			}

			if to.typ == roleType {
				//check Revoke roleX from moadmin(accountadmin)
				if account.IsNameOfAdminRoles(to.name) {
					err = moerr.NewInternalError("the role %s can not be revoked from the role %s", from.name, to.name)
					goto handleFailed
				} else if strings.ToLower(to.name) == publicRoleName {
					//check Revoke roleX from public
					err = moerr.NewInternalError("the role %s can not be revoked from the role %s", from.name, to.name)
					goto handleFailed
				}
			}

			sql := ""
			if to.typ == roleType {
				//revoke from role
				//delete (granted_id,grantee_id) from the mo_role_grant
				sql = getSqlForDeleteRoleGrant(from.id, to.id)
			} else {
				//revoke from user
				//delete (roleId,userId) from the mo_user_grant
				sql = getSqlForDeleteUserGrant(from.id, to.id)
			}
			err = bh.Exec(ctx, sql)
			if err != nil {
				goto handleFailed
			}
		}
	}

	err = bh.Exec(ctx, "commit;")
	if err != nil {
		goto handleFailed
	}

	return err

handleFailed:
	//ROLLBACK the transaction
	rbErr := bh.Exec(ctx, "rollback;")
	if rbErr != nil {
		return rbErr
	}
	return err
}

// verifySpecialRolesInGrant verifies the special roles in the Grant statement
func verifySpecialRolesInGrant(account *TenantInfo, from, to *verifiedRole) error {
	if account.IsNameOfAdminRoles(from.name) {
		if to.typ == userType {
			//check Grant moadmin to root,dump
			//check Grant accountadmin to admin_name
			//check Grant moadmin to userX
			//check Grant accountadmin to userX
			if !to.userIsAdmin {
				return moerr.NewInternalError("the role %s can not be granted to non administration user %s", from.name, to.name)
			}
		} else {
			//check Grant moadmin(accountadmin) to roleX
			if !account.IsNameOfAdminRoles(to.name) {
				return moerr.NewInternalError("the role %s can not be granted to the other role %s", from.name, to.name)
			}
		}
	} else if strings.ToLower(from.name) == publicRoleName && to.typ == roleType {
		return moerr.NewInternalError("the role %s can not be granted to the other role %s", from.name, to.name)
	}

	if to.typ == roleType {
		//check Grant roleX to moadmin(accountadmin)
		if account.IsNameOfAdminRoles(to.name) {
			return moerr.NewInternalError("the role %s can not be granted to the role %s", from.name, to.name)
		} else if strings.ToLower(to.name) == publicRoleName {
			//check Grant roleX to public
			return moerr.NewInternalError("the role %s can not be granted to the role %s", from.name, to.name)
		}
	}
	return nil
}

// doGrantRole accomplishes the GrantRole statement
func doGrantRole(ctx context.Context, ses *Session, gr *tree.GrantRole) error {
	var rsset []ExecResult
	var err error
	var withGrantOption int64
	err = normalizeNamesOfRoles(gr.Roles)
	if err != nil {
		return err
	}
	err = normalizeNamesOfUsers(gr.Users)
	if err != nil {
		return err
	}
	pu := ses.Pu
	account := ses.GetTenantInfo()
	guestMMu := guest.New(pu.SV.GuestMmuLimitation, pu.HostMmu)
	bh := NewBackgroundHandler(ctx, guestMMu, pu.Mempool, pu)
	defer bh.Close()

	//step1 : check Roles exists or not
	var vr *verifiedRole
	var needLoadMoRoleGrant bool
	var grantedId, granteeId int64
	var useIsAdmin bool

	verifiedFromRoles := make([]*verifiedRole, len(gr.Roles))
	verifiedToRoles := make([]*verifiedRole, len(gr.Users))

	//load mo_role_grant into memory for
	checkLoopGraph := NewGraph()

	//put it into the single transaction
	err = bh.Exec(ctx, "begin;")
	if err != nil {
		goto handleFailed
	}

	for i, role := range gr.Roles {
		sql := getSqlForRoleIdOfRole(role.UserName)
		vr, err = verifyRoleFunc(ctx, bh, sql, role.UserName, roleType)
		if err != nil {
			goto handleFailed
		}
		if vr == nil {
			err = moerr.NewInternalError("there is no role %s", role.UserName)
			goto handleFailed
		}
		verifiedFromRoles[i] = vr
	}

	//step2 : check Users are real Users or Roles,  exists or not
	for i, user := range gr.Users {
		sql := getSqlForRoleIdOfRole(user.Username)
		vr, err = verifyRoleFunc(ctx, bh, sql, user.Username, roleType)
		if err != nil {
			goto handleFailed
		}
		if vr != nil {
			verifiedToRoles[i] = vr
		} else {
			//check user exists or not
			sql = getSqlForPasswordOfUser(user.Username)
			vr, err = verifyRoleFunc(ctx, bh, sql, user.Username, userType)
			if err != nil {
				goto handleFailed
			}
			if vr == nil {
				err = moerr.NewInternalError("there is no role or user %s", user.Username)
				goto handleFailed
			}
			verifiedToRoles[i] = vr

			//the user is the administrator or not
			useIsAdmin, err = userIsAdministrator(ctx, bh, vr.id, account)
			if err != nil {
				goto handleFailed
			}
			verifiedToRoles[i].userIsAdmin = useIsAdmin
		}
	}

	//If there is at least one role in the verifiedToRoles,
	//it is necessary to load the mo_role_grant
	for _, role := range verifiedToRoles {
		if role.typ == roleType {
			needLoadMoRoleGrant = true
			break
		}
	}

	if needLoadMoRoleGrant {
		//load mo_role_grant
		sql := getSqlForGetAllStuffRoleGrantFormat()
		bh.ClearExecResultSet()
		err = bh.Exec(ctx, sql)
		if err != nil {
			goto handleFailed
		}

		results := bh.GetExecResultSet()
		rsset, err = convertIntoResultSet(results)
		if err != nil {
			goto handleFailed
		}

		if len(rsset) != 0 && rsset[0].GetRowCount() != 0 {
			for j := uint64(0); j < rsset[0].GetRowCount(); j++ {
				//column grantedId
				grantedId, err = rsset[0].GetInt64(j, 0)
				if err != nil {
					goto handleFailed
				}

				//column granteeId
				granteeId, err = rsset[0].GetInt64(j, 1)
				if err != nil {
					goto handleFailed
				}

				checkLoopGraph.addEdge(grantedId, granteeId)
			}
		}
	}

	//step3 : process Grant role to role
	//step4 : process Grant role to user

	for _, from := range verifiedFromRoles {
		for _, to := range verifiedToRoles {
			err = verifySpecialRolesInGrant(account, from, to)
			if err != nil {
				goto handleFailed
			}

			sql := ""
			if to.typ == roleType {
				if from.id == to.id { //direct loop
					err = moerr.NewRoleGrantedToSelf(from.name, to.name)
					goto handleFailed
				} else {
					//check the indirect loop
					edgeId := checkLoopGraph.addEdge(from.id, to.id)
					has := checkLoopGraph.hasLoop(from.id)
					if has {
						err = moerr.NewRoleGrantedToSelf(from.name, to.name)
						goto handleFailed
					}
					//restore the graph
					checkLoopGraph.removeEdge(edgeId)
				}

				//grant to role
				//get (granted_id,grantee_id,with_grant_option) from the mo_role_grant
				sql = getSqlForCheckRoleGrant(from.id, to.id)
			} else {
				//grant to user
				//get (roleId,userId,with_grant_option) from the mo_user_grant
				sql = getSqlForCheckUserGrant(from.id, to.id)
			}
			bh.ClearExecResultSet()
			err = bh.Exec(ctx, sql)
			if err != nil {
				goto handleFailed
			}

			results := bh.GetExecResultSet()
			rsset, err = convertIntoResultSet(results)
			if err != nil {
				goto handleFailed
			}

			//For Grant role to role
			//choice 1: (granted_id,grantee_id) exists and with_grant_option is same.
			//	Do nothing.
			//choice 2: (granted_id,grantee_id) exists and with_grant_option is different.
			//	Update.
			//choice 3: (granted_id,grantee_id) does not exist.
			// Insert.

			//For Grant role to user
			//choice 1: (roleId,userId) exists and with_grant_option is same.
			//	Do nothing.
			//choice 2: (roleId,userId) exists and with_grant_option is different.
			//	Update.
			//choice 3: (roleId,userId) does not exist.
			// Insert.
			choice := 1
			if len(rsset) != 0 && rsset[0].GetRowCount() != 0 {
				for j := uint64(0); j < rsset[0].GetRowCount(); j++ {
					withGrantOption, err = rsset[0].GetInt64(j, 2)
					if err != nil {
						goto handleFailed
					}
					if (withGrantOption == 1) != gr.GrantOption {
						choice = 2
					}
				}
			} else {
				choice = 3
			}

			sql = ""
			if choice == 2 {
				//update grant time
				if to.typ == roleType {
					sql = getSqlForUpdateRoleGrant(from.id, to.id, int64(account.GetDefaultRoleID()), int64(account.GetUserID()), types.CurrentTimestamp().String2(time.UTC, 0), gr.GrantOption)
				} else {
					sql = getSqlForUpdateUserGrant(from.id, to.id, types.CurrentTimestamp().String2(time.UTC, 0), gr.GrantOption)
				}
			} else if choice == 3 {
				//insert new record
				if to.typ == roleType {
					sql = getSqlForInsertRoleGrant(from.id, to.id, int64(account.GetDefaultRoleID()), int64(account.GetUserID()), types.CurrentTimestamp().String2(time.UTC, 0), gr.GrantOption)
				} else {
					sql = getSqlForInsertUserGrant(from.id, to.id, types.CurrentTimestamp().String2(time.UTC, 0), gr.GrantOption)
				}
			}

			if choice != 1 {
				err = bh.Exec(ctx, sql)
				if err != nil {
					goto handleFailed
				}
			}
		}
	}

	err = bh.Exec(ctx, "commit;")
	if err != nil {
		goto handleFailed
	}

	return err

handleFailed:
	//ROLLBACK the transaction
	rbErr := bh.Exec(ctx, "rollback;")
	if rbErr != nil {
		return rbErr
	}
	return err
}

// determinePrivilegeSetOfStatement decides the privileges that the statement needs before running it.
// That is the Set P for the privilege Set .
func determinePrivilegeSetOfStatement(stmt tree.Statement) *privilege {
	typs := make([]PrivilegeType, 0, 5)
	kind := privilegeKindGeneral
	special := specialTagNone
	objType := objectTypeAccount
	var extraEntries []privilegeEntry
	switch st := stmt.(type) {
	case *tree.CreateAccount:
		typs = append(typs, PrivilegeTypeCreateAccount)
	case *tree.DropAccount:
		typs = append(typs, PrivilegeTypeDropAccount)
	case *tree.AlterAccount:
		typs = append(typs, PrivilegeTypeAlterAccount)
	case *tree.CreateUser:
		if st.Role == nil {
			typs = append(typs, PrivilegeTypeCreateUser, PrivilegeTypeAccountAll /*, PrivilegeTypeAccountOwnership*/)
		} else {
			typs = append(typs, PrivilegeTypeAccountAll /*, PrivilegeTypeAccountOwnership*/)
			me1 := &multiEntry{
				privs: []multiItem{
					{PrivilegeTypeCreateUser, nil, nil},
					{PrivilegeTypeManageGrants, nil, nil},
				},
			}
			me2 := &multiEntry{
				privs: []multiItem{
					{PrivilegeTypeCreateUser, nil, nil},
					{PrivilegeTypeRoleWGO, st.Role, st.Users},
				},
			}

			entry1 := privilegeEntry{
				peTyp:  privilegeEntryTypeMulti,
				mEntry: me1,
			}
			entry2 := privilegeEntry{
				peTyp:  privilegeEntryTypeMulti,
				mEntry: me2,
			}
			extraEntries = append(extraEntries, entry1, entry2)
		}
	case *tree.DropUser:
		typs = append(typs, PrivilegeTypeDropUser, PrivilegeTypeAccountAll /*, PrivilegeTypeAccountOwnership, PrivilegeTypeUserOwnership*/)
	case *tree.AlterUser:
		typs = append(typs, PrivilegeTypeAlterUser, PrivilegeTypeAccountAll /*, PrivilegeTypeAccountOwnership, PrivilegeTypeUserOwnership*/)
	case *tree.CreateRole:
		typs = append(typs, PrivilegeTypeCreateRole, PrivilegeTypeAccountAll /*, PrivilegeTypeAccountOwnership*/)
	case *tree.DropRole:
		typs = append(typs, PrivilegeTypeDropRole, PrivilegeTypeAccountAll /*, PrivilegeTypeAccountOwnership, PrivilegeTypeRoleOwnership*/)
	case *tree.Grant:
		if st.Typ == tree.GrantTypeRole {
			kind = privilegeKindInherit
			typs = append(typs, PrivilegeTypeManageGrants, PrivilegeTypeAccountAll /*, PrivilegeTypeAccountOwnership, PrivilegeTypeRoleOwnership*/)
		} else if st.Typ == tree.GrantTypePrivilege {
			objType = objectTypeNone
			kind = privilegeKindSpecial
			special = specialTagAdmin | specialTagWithGrantOption | specialTagOwnerOfObject
		}
	case *tree.GrantRole:
		kind = privilegeKindInherit
		typs = append(typs, PrivilegeTypeManageGrants, PrivilegeTypeAccountAll /*, PrivilegeTypeAccountOwnership, PrivilegeTypeRoleOwnership*/)
	case *tree.GrantPrivilege:
		objType = objectTypeNone
		kind = privilegeKindSpecial
		special = specialTagAdmin | specialTagWithGrantOption | specialTagOwnerOfObject
	case *tree.Revoke:
		if st.Typ == tree.RevokeTypeRole {
			typs = append(typs, PrivilegeTypeManageGrants, PrivilegeTypeAccountAll /*, PrivilegeTypeAccountOwnership, PrivilegeTypeRoleOwnership*/)
		} else if st.Typ == tree.RevokeTypePrivilege {
			objType = objectTypeNone
			kind = privilegeKindSpecial
			special = specialTagAdmin
		}
	case *tree.RevokeRole:
		typs = append(typs, PrivilegeTypeManageGrants, PrivilegeTypeAccountAll /*, PrivilegeTypeAccountOwnership, PrivilegeTypeRoleOwnership*/)
	case *tree.RevokePrivilege:
		objType = objectTypeNone
		kind = privilegeKindSpecial
		special = specialTagAdmin
	case *tree.CreateDatabase:
		typs = append(typs, PrivilegeTypeCreateDatabase, PrivilegeTypeAccountAll /*, PrivilegeTypeAccountOwnership*/)
	case *tree.DropDatabase:
		typs = append(typs, PrivilegeTypeDropDatabase, PrivilegeTypeAccountAll /*, PrivilegeTypeAccountOwnership*/)
	case *tree.ShowDatabases:
		typs = append(typs, PrivilegeTypeShowDatabases, PrivilegeTypeAccountAll /*, PrivilegeTypeAccountOwnership*/)
	case *tree.Use:
		typs = append(typs, PrivilegeTypeConnect, PrivilegeTypeAccountAll /*, PrivilegeTypeAccountOwnership*/)
	case *tree.ShowTables, *tree.ShowCreateTable, *tree.ShowColumns, *tree.ShowCreateView, *tree.ShowCreateDatabase:
		objType = objectTypeDatabase
		typs = append(typs, PrivilegeTypeShowTables, PrivilegeTypeDatabaseAll, PrivilegeTypeDatabaseOwnership)
	case *tree.CreateTable:
		objType = objectTypeDatabase
		typs = append(typs, PrivilegeTypeCreateTable, PrivilegeTypeCreateObject, PrivilegeTypeDatabaseAll, PrivilegeTypeDatabaseOwnership)
	case *tree.CreateView:
		objType = objectTypeDatabase
		typs = append(typs, PrivilegeTypeCreateView, PrivilegeTypeCreateObject, PrivilegeTypeDatabaseAll, PrivilegeTypeDatabaseOwnership)
	case *tree.DropTable:
		objType = objectTypeDatabase
		typs = append(typs, PrivilegeTypeDropTable, PrivilegeTypeDropObject, PrivilegeTypeDatabaseAll, PrivilegeTypeDatabaseOwnership)
	case *tree.DropView:
		objType = objectTypeDatabase
		typs = append(typs, PrivilegeTypeDropView, PrivilegeTypeDropObject, PrivilegeTypeDatabaseAll, PrivilegeTypeDatabaseOwnership)
	case *tree.Select:
		objType = objectTypeTable
<<<<<<< HEAD
		typs = append(typs, PrivilegeTypeSelect, PrivilegeTypeTableAll /*PrivilegeTypeTableOwnership*/)
	case *tree.Insert, *tree.Load, *tree.Import, *tree.Do:
=======
		typs = append(typs, PrivilegeTypeSelect, PrivilegeTypeTableAll, PrivilegeTypeTableOwnership)
	case *tree.Insert, *tree.Load, *tree.Import:
>>>>>>> 228f856d
		objType = objectTypeTable
		typs = append(typs, PrivilegeTypeInsert, PrivilegeTypeTableAll, PrivilegeTypeTableOwnership)
	case *tree.Update:
		objType = objectTypeTable
		typs = append(typs, PrivilegeTypeUpdate, PrivilegeTypeTableAll, PrivilegeTypeTableOwnership)
	case *tree.Delete:
		objType = objectTypeTable
		typs = append(typs, PrivilegeTypeDelete, PrivilegeTypeTableAll, PrivilegeTypeTableOwnership)
	case *tree.CreateIndex, *tree.DropIndex, *tree.ShowIndex:
		objType = objectTypeTable
		typs = append(typs, PrivilegeTypeIndex)
	case *tree.ShowProcessList, *tree.ShowErrors, *tree.ShowWarnings, *tree.ShowVariables,
		*tree.ShowStatus, *tree.ShowTarget, *tree.ShowTableStatus, *tree.ShowGrants:
		objType = objectTypeNone
		kind = privilegeKindNone
	case *tree.ExplainFor, *tree.ExplainAnalyze, *tree.ExplainStmt:
		objType = objectTypeNone
		kind = privilegeKindNone
	case *tree.BeginTransaction, *tree.CommitTransaction, *tree.RollbackTransaction, *tree.SetVar:
		objType = objectTypeNone
		kind = privilegeKindNone
	case *tree.SetDefaultRole, *tree.SetRole, *tree.SetPassword:
		objType = objectTypeNone
		kind = privilegeKindNone
	case *tree.PrepareStmt, *tree.PrepareString, *tree.Deallocate:
		objType = objectTypeNone
		kind = privilegeKindNone
	case *tree.Execute:
		objType = objectTypeNone
		kind = privilegeKindNone
<<<<<<< HEAD
	case *tree.Declare:
		objType = objectTypeNone
		kind = privilegeKindNone
=======
	case *InternalCmdFieldList:
		objType = objectTypeNone
		kind = privilegeKindNone
	case *tree.ValuesStatement:
		objType = objectTypeTable
		typs = append(typs, PrivilegeTypeValues, PrivilegeTypeTableAll /*PrivilegeTypeTableOwnership*/)
>>>>>>> 228f856d
	default:
		panic(fmt.Sprintf("does not have the privilege definition of the statement %s", stmt))
	}

	entries := make([]privilegeEntry, len(typs))
	for i, typ := range typs {
		entries[i] = privilegeEntriesMap[typ]
	}
	entries = append(entries, extraEntries...)
	return &privilege{kind, objType, entries, special}
}

// privilege will be done on the table
type privilegeTips struct {
	typ          PrivilegeType
	databaseName string
	tableName    string
}

type privilegeTipsArray []privilegeTips

func (pot privilegeTips) String() string {
	return fmt.Sprintf("%s %s %s", pot.typ, pot.databaseName, pot.tableName)
}

func (pota privilegeTipsArray) String() string {
	b := strings.Builder{}
	for _, table := range pota {
		b.WriteString(table.String())
		b.WriteString("\n")
	}
	return b.String()
}

// extractPrivilegeTipsFromPlan extracts the privilege tips from the plan
func extractPrivilegeTipsFromPlan(p *plan2.Plan) privilegeTipsArray {
	//NOTE: the pots may be nil when the plan does operate any table.
	var pots privilegeTipsArray
	appendPot := func(pot privilegeTips) {
		pots = append(pots, pot)
	}
	if p.GetQuery() != nil { //select,insert select, update, delete
		q := p.GetQuery()
		lastNode := q.Nodes[len(q.Nodes)-1]
		var t PrivilegeType

		for _, node := range q.Nodes {
			if node.NodeType == plan.Node_TABLE_SCAN {
				switch lastNode.NodeType {
				case plan.Node_UPDATE:
					t = PrivilegeTypeUpdate
				case plan.Node_DELETE:
					t = PrivilegeTypeDelete
				default:
					t = PrivilegeTypeSelect
				}
				appendPot(privilegeTips{
					t,
					node.ObjRef.GetSchemaName(),
					node.ObjRef.GetObjName(),
				})
			} else if node.NodeType == plan.Node_INSERT { //insert select
				appendPot(privilegeTips{
					PrivilegeTypeInsert,
					node.ObjRef.GetSchemaName(),
					node.ObjRef.GetObjName(),
				})
			} else if node.NodeType == plan.Node_DELETE {
				appendPot(privilegeTips{
					PrivilegeTypeDelete,
					node.ObjRef.GetSchemaName(),
					node.ObjRef.GetObjName(),
				})
			}
		}
	} else if p.GetIns() != nil { //insert into values
		ins := p.GetIns()
		appendPot(privilegeTips{
			PrivilegeTypeInsert,
			ins.GetDbName(),
			ins.GetTblName()})
	}
	return pots
}

// convertPrivilegeTipsToPrivilege constructs the privilege entries from the privilege tips from the plan
func convertPrivilegeTipsToPrivilege(priv *privilege, arr privilegeTipsArray) {
	//rewirte the privilege entries based on privilege tips
	if priv.objectType() != objectTypeTable {
		return
	}

	//NOTE: when the arr is nil, it denotes that there is no operation on the table.

	type pair struct {
		databaseName string
		tableName    string
	}

	dedup := make(map[pair]int8)

	entries := make([]privilegeEntry, 0, len(arr))
	for _, tips := range arr {
		e := privilegeEntriesMap[tips.typ]
		e.databaseName = tips.databaseName
		e.tableName = tips.tableName
		entries = append(entries, e)

		dedup[pair{tips.databaseName, tips.tableName}] = 1
	}

	//predefined privilege : tableAll, ownership
	predefined := []PrivilegeType{PrivilegeTypeTableAll, PrivilegeTypeTableOwnership}
	for _, p := range predefined {
		for par := range dedup {
			e := privilegeEntriesMap[p]
			e.databaseName = par.databaseName
			e.tableName = par.tableName
			entries = append(entries, e)
		}
	}

	priv.entries = entries
}

// getSqlFromPrivilegeEntry generates the query sql for the privilege entry
func getSqlFromPrivilegeEntry(roleId int64, entry privilegeEntry) (string, error) {
	var sql string
	//for object type table, need concrete tableid
	//TODO: table level check should be done after getting the plan
	if entry.objType == objectTypeTable {
		switch entry.privilegeLevel {
		case privilegeLevelDatabaseTable, privilegeLevelTable:
			sql = getSqlForCheckRoleHasTableLevelPrivilege(roleId, entry.privilegeId, entry.databaseName, entry.tableName)
		case privilegeLevelDatabaseStar, privilegeLevelStar:
			sql = getSqlForCheckRoleHasTableLevelForDatabaseStar(roleId, entry.privilegeId, entry.databaseName)
		case privilegeLevelStarStar:
			sql = getSqlForCheckRoleHasTableLevelForStarStar(roleId, entry.privilegeId)
		default:
			return "", moerr.NewInternalError("unsupported privilegel level %s for the privilege %s", entry.privilegeLevel, entry.privilegeId)
		}
	} else if entry.objType == objectTypeDatabase {
		switch entry.privilegeLevel {
		case privilegeLevelStar, privilegeLevelStarStar:
			sql = getSqlForCheckRoleHasDatabaseLevelForStarStar(roleId, entry.privilegeId, entry.privilegeLevel)
		case privilegeLevelDatabase:
			sql = getSqlForCheckRoleHasDatabaseLevelForDatabase(roleId, entry.privilegeId, entry.databaseName)
		default:
			return "", moerr.NewInternalError("unsupported privilegel level %s for the privilege %s", entry.privilegeLevel, entry.privilegeId)
		}
	} else if entry.objType == objectTypeAccount {
		switch entry.privilegeLevel {
		case privilegeLevelStar:
			sql = getSqlForCheckRoleHasAccountLevelForStar(roleId, entry.privilegeId)
		default:
			return "false", moerr.NewInternalError("unsupported privilegel level %s for the privilege %s", entry.privilegeLevel, entry.privilegeId)
		}
	} else {
		sql = getSqlForCheckRoleHasPrivilege(roleId, entry.objType, int64(entry.objId), int64(entry.privilegeId))
	}
	return sql, nil
}

// getPrivilegeLevelsOfObjectType gets the privilege levels of the objectType
func getPrivilegeLevelsOfObjectType(objType objectType) ([]privilegeLevelType, error) {
	if ret, ok := objectType2privilegeLevels[objType]; ok {
		return ret, nil
	}
	return nil, moerr.NewInternalError("do not support the object type %s", objType.String())
}

// getSqlForPrivilege generates the query sql for the privilege entry
func getSqlForPrivilege(roleId int64, entry privilegeEntry, pl privilegeLevelType) (string, error) {
	var sql string
	//for object type table, need concrete tableid
	switch entry.objType {
	case objectTypeTable:
		switch pl {
		case privilegeLevelDatabaseTable, privilegeLevelTable:
			sql = getSqlForCheckRoleHasTableLevelPrivilege(roleId, entry.privilegeId, entry.databaseName, entry.tableName)
		case privilegeLevelDatabaseStar, privilegeLevelStar:
			sql = getSqlForCheckRoleHasTableLevelForDatabaseStar(roleId, entry.privilegeId, entry.databaseName)
		case privilegeLevelStarStar:
			sql = getSqlForCheckRoleHasTableLevelForStarStar(roleId, entry.privilegeId)
		default:
			return "", moerr.NewInternalError("the privilege level %s for the privilege %s is unsupported", pl, entry.privilegeId)
		}
	case objectTypeDatabase:
		switch pl {
		case privilegeLevelStar, privilegeLevelStarStar:
			sql = getSqlForCheckRoleHasDatabaseLevelForStarStar(roleId, entry.privilegeId, pl)
		case privilegeLevelDatabase:
			sql = getSqlForCheckRoleHasDatabaseLevelForDatabase(roleId, entry.privilegeId, entry.databaseName)
		default:
			return "", moerr.NewInternalError("the privilege level %s for the privilege %s is unsupported", pl, entry.privilegeId)
		}
	case objectTypeAccount:
		switch pl {
		case privilegeLevelStar:
			sql = getSqlForCheckRoleHasAccountLevelForStar(roleId, entry.privilegeId)
		default:
			return "false", moerr.NewInternalError("the privilege level %s for the privilege %s is unsupported", pl, entry.privilegeId)
		}
	default:
		sql = getSqlForCheckRoleHasPrivilege(roleId, entry.objType, int64(entry.objId), int64(entry.privilegeId))
	}

	return sql, nil
}

// determineRoleSetHasPrivilegeSet decides the role set has at least one privilege of the privilege set.
// The algorithm 2.
func determineRoleSetHasPrivilegeSet(ctx context.Context, bh BackgroundExec, ses *Session, roleIds []int64, priv *privilege) (bool, error) {
	var rsset []ExecResult
	var sql string
	var err error
	var pls []privilegeLevelType
	var results []interface{}
	var yes bool
	//there is no privilege needs, just approve
	if len(priv.entries) == 0 {
		return false, nil
	}

	verifyPrivilegeEntryInMultiPrivilegeLevels := func(roleId int64, entry privilegeEntry, pls []privilegeLevelType) (bool, error) {
		for _, pl := range pls {
			sql, err = getSqlForPrivilege(roleId, entry, pl)
			if err != nil {
				return false, err
			}

			bh.ClearExecResultSet()
			err = bh.Exec(ctx, sql)
			if err != nil {
				return false, err
			}
			results = bh.GetExecResultSet()
			rsset, err = convertIntoResultSet(results)
			if err != nil {
				return false, err
			}

			if len(rsset) != 0 && rsset[0].GetRowCount() != 0 {
				return true, nil
			}
		}
		return false, nil
	}

	for _, roleId := range roleIds {
		for _, entry := range priv.entries {
			if entry.peTyp == privilegeEntryTypeGeneral {
				pls, err = getPrivilegeLevelsOfObjectType(entry.objType)
				if err != nil {
					return false, err
				}
				yes, err = verifyPrivilegeEntryInMultiPrivilegeLevels(roleId, entry, pls)
				if err != nil {
					return false, err
				}
				if yes {
					return true, nil
				}
			} else if entry.peTyp == privilegeEntryTypeMulti {
				if entry.mEntry != nil {
					allTrue := true
					//multi privileges take effect together
					for _, mi := range entry.mEntry.privs {
						if mi.pt == PrivilegeTypeRoleWGO {
							//TODO: normalize the name
							//TODO: simplify the logic
							yes, err = determineUserCanGrantRolesToOthers(ctx, ses, []*tree.Role{mi.role})
							if err != nil {
								return false, err
							}
							if yes {
								from := &verifiedRole{
									typ:  roleType,
									name: mi.role.UserName,
								}
								for _, user := range mi.users {
									to := &verifiedRole{
										typ:  userType,
										name: user.Username,
									}
									err = verifySpecialRolesInGrant(ses.GetTenantInfo(), from, to)
									if err != nil {
										return false, err
									}
								}
							}
						} else {
							tempEntry := privilegeEntriesMap[mi.pt]
							tempEntry.databaseName = entry.databaseName
							tempEntry.tableName = entry.tableName
							tempEntry.peTyp = privilegeEntryTypeGeneral
							tempEntry.mEntry = nil
							pls, err = getPrivilegeLevelsOfObjectType(tempEntry.objType)
							if err != nil {
								return false, err
							}
							//At least there is one success
							yes, err = verifyPrivilegeEntryInMultiPrivilegeLevels(roleId, tempEntry, pls)
							if err != nil {
								return false, err
							}
						}
						if !yes {
							allTrue = false
							break
						}
					}

					if allTrue {
						return allTrue, nil
					}
				}
			}
		}
	}
	return false, nil
}

// determinePrivilegesOfUserSatisfyPrivilegeSet decides the privileges of user can satisfy the requirement of the privilege set
// The algorithm 1.
func determinePrivilegesOfUserSatisfyPrivilegeSet(ctx context.Context, ses *Session, priv *privilege, stmt tree.Statement) (bool, error) {
	var rsset []ExecResult
	var yes bool
	var err error
	var results []interface{}
	var roleB int64
	var setVisited *btree.Set[int64]
	var setRList []int64
	var ret bool

	setR := &btree.Set[int64]{}
	tenant := ses.GetTenantInfo()
	pu := ses.Pu
	guestMMu := guest.New(pu.SV.GuestMmuLimitation, pu.HostMmu)
	bh := NewBackgroundHandler(ctx, guestMMu, pu.Mempool, pu)
	defer bh.Close()

	//step 1: The Set R1 {default role id}
	//The primary role (in use)
	setR.Insert((int64)(tenant.GetDefaultRoleID()))

	err = bh.Exec(ctx, "begin;")
	if err != nil {
		goto handleFailed
	}

	//step 2: The Set R2 {the roleid granted to the userid}
	//If the user uses the all secondary roles, the secondary roles needed to be loaded
	err = loadAllSecondaryRoles(ctx, bh, tenant, setR)
	if err != nil {
		goto handleFailed
	}

	setVisited = &btree.Set[int64]{}
	setRList = make([]int64, 0, setR.Len())
	//init setVisited = setR
	setR.Scan(func(roleId int64) bool {
		setVisited.Insert(roleId)
		setRList = append(setRList, roleId)
		return true
	})

	//Call the algorithm 2.
	//If the result of the algorithm 2 is true, Then return true;
	yes, err = determineRoleSetHasPrivilegeSet(ctx, bh, ses, setRList, priv)
	if err != nil {
		goto handleFailed
	}
	if yes {
		ret = true
		goto handleSuccess
	}
	/*
		step 3: !!!NOTE all roleid in setR has been processed by the algorithm 2.
		setVisited is the set of all roleid that has been processed.
		setVisited = setR;
		For {
			For roleA in setR {
				Find the peer roleB in the table mo_role_grant(granted_id,grantee_id) with grantee_id = roleA;
				If roleB is not in setVisited, Then add roleB into setR';
					add roleB into setVisited;
			}

			If setR' is empty, Then return false;
			//Call the algorithm 2.
			If the result of the algorithm 2 is true, Then return true;
			setR = setR';
			setR' = {};
		}
	*/
	for {
		setRPlus := make([]int64, 0, len(setRList))
		quit := false
		select {
		case <-ctx.Done():
			quit = true
		default:
		}
		if quit {
			break
		}

		//get roleB of roleA
		for _, roleA := range setRList {
			sqlForInheritedRoleIdOfRoleId := getSqlForInheritedRoleIdOfRoleId(roleA)
			bh.ClearExecResultSet()
			err = bh.Exec(ctx, sqlForInheritedRoleIdOfRoleId)
			if err != nil {
				err = moerr.NewInternalError("get inherited role id of the role id. error:%v", err)
				goto handleFailed
			}

			results = bh.GetExecResultSet()
			rsset, err = convertIntoResultSet(results)
			if err != nil {
				goto handleFailed
			}

			if len(rsset) != 0 && rsset[0].GetRowCount() != 0 {
				for i := uint64(0); i < rsset[0].GetRowCount(); i++ {
					roleB, err = rsset[0].GetInt64(i, 0)
					if err != nil {
						goto handleFailed
					}

					if !setVisited.Contains(roleB) {
						setVisited.Insert(roleB)
						setRPlus = append(setRPlus, roleB)
					}
				}
			}
		}

		//no more roleB, it is done
		if len(setRPlus) == 0 {
			ret = false
			goto handleSuccess
		}

		//Call the algorithm 2.
		//If the result of the algorithm 2 is true, Then return true;
		yes, err = determineRoleSetHasPrivilegeSet(ctx, bh, ses, setRPlus, priv)
		if err != nil {
			goto handleFailed
		}

		if yes {
			ret = true
			goto handleSuccess
		}
		setRList = setRPlus
	}

handleSuccess:
	err = bh.Exec(ctx, "commit;")
	if err != nil {
		goto handleFailed
	}

	return ret, err

handleFailed:
	//ROLLBACK the transaction
	rbErr := bh.Exec(ctx, "rollback;")
	if rbErr != nil {
		return false, rbErr
	}
	return false, err
}

const (
	goOn        int = iota
	successDone     //ri has indirect relation with the Uc
)

// loadAllSecondaryRoles loads all secondary roles
func loadAllSecondaryRoles(ctx context.Context, bh BackgroundExec, account *TenantInfo, Rc *btree.Set[int64]) error {
	var err error
	var sql string
	var results []interface{}
	var rsset []ExecResult
	var roleId int64

	if account.GetUseSecondaryRole() {
		sql = getSqlForRoleIdOfUserId(int(account.GetUserID()))
		bh.ClearExecResultSet()
		err = bh.Exec(ctx, sql)
		if err != nil {
			return err
		}

		results = bh.GetExecResultSet()
		rsset, err = convertIntoResultSet(results)
		if err != nil {
			return err
		}

		if len(rsset) != 0 && rsset[0].GetRowCount() != 0 {
			for i := uint64(0); i < rsset[0].GetRowCount(); i++ {
				roleId, err = rsset[0].GetInt64(i, 0)
				if err != nil {
					return err
				}
				Rc.Insert(roleId)
			}
		}
	}
	return err
}

// determineUserCanGrantRoleToOtherUsers decides if the user can grant roles to other users or roles
// the same as the grant/revoke privilege, role.
func determineUserCanGrantRolesToOthers(ctx context.Context, ses *Session, fromRoles []*tree.Role) (bool, error) {
	//step1: normalize the names of roles and users
	var err error
	err = normalizeNamesOfRoles(fromRoles)
	if err != nil {
		return false, err
	}

	pu := ses.Pu
	//step2: decide the current user
	account := ses.GetTenantInfo()
	guestMMu := guest.New(pu.SV.GuestMmuLimitation, pu.HostMmu)
	bh := NewBackgroundHandler(ctx, guestMMu, pu.Mempool, pu)
	defer bh.Close()

	//step3: check the link: roleX -> roleA -> .... -> roleZ -> the current user. Every link has the with_grant_option.
	var vr *verifiedRole
	var ret = true
	var granted bool
	var Rt *btree.Set[int64]
	var sql string
	RkPlusOne := &btree.Set[int64]{}
	Rk := &btree.Set[int64]{}
	Rc := &btree.Set[int64]{}
	RVisited := &btree.Set[int64]{}
	verifiedFromRoles := make([]*verifiedRole, len(fromRoles))

	//step 1 : add the primary role
	Rc.Insert(int64(account.GetDefaultRoleID()))

	//put it into the single transaction
	err = bh.Exec(ctx, "begin;")
	if err != nil {
		goto handleFailed
	}

	for i, role := range fromRoles {
		sql = getSqlForRoleIdOfRole(role.UserName)
		vr, err = verifyRoleFunc(ctx, bh, sql, role.UserName, roleType)
		if err != nil {
			goto handleFailed
		}
		if vr == nil {
			err = moerr.NewInternalError("there is no role %s", role.UserName)
			goto handleFailed
		}
		verifiedFromRoles[i] = vr
	}

	//step 2: The Set R2 {the roleid granted to the userid}
	//If the user uses the all secondary roles, the secondary roles needed to be loaded
	err = loadAllSecondaryRoles(ctx, bh, account, Rc)
	if err != nil {
		goto handleFailed
	}

	for _, role := range verifiedFromRoles {
		//if it is the role in use, do the check
		if Rc.Contains(role.id) {
			//check the direct relation between role and user
			granted, err = isRoleGrantedToUserWGO(ctx, bh, role.id, int64(account.GetUserID()))
			if err != nil {
				goto handleFailed
			}
			if granted {
				continue
			}
		}

		Rk.Clear()
		RVisited.Clear()
		Rk.Insert(role.id)

		riResult := goOn
		//It is kind of level traversal
		for Rk.Len() != 0 && riResult == goOn {
			RkPlusOne.Clear()
			for _, ri := range Rk.Keys() {
				Rt, err = getRoleSetThatRoleGrantedToWGO(ctx, bh, ri, RVisited, RkPlusOne)
				if err != nil {
					goto handleFailed
				}

				if setIsIntersected(Rt, Rc) {
					riResult = successDone
					break
				}
			}

			//swap Rk,R(k+1)
			Rk, RkPlusOne = RkPlusOne, Rk
		}

		if riResult != successDone {
			//fail
			ret = false
			break
		}
	}

	err = bh.Exec(ctx, "commit;")
	if err != nil {
		goto handleFailed
	}

	return ret, err

handleFailed:
	//ROLLBACK the transaction
	rbErr := bh.Exec(ctx, "rollback;")
	if rbErr != nil {
		return false, rbErr
	}
	return false, err
}

// isRoleGrantedToUserWGO verifies the role has been granted to the user with with_grant_option = true.
// Algorithm 1
func isRoleGrantedToUserWGO(ctx context.Context, bh BackgroundExec, roleId, UserId int64) (bool, error) {
	var err error
	var results []interface{}
	var rsset []ExecResult
	sql := getSqlForCheckUserGrantWGO(roleId, UserId)
	bh.ClearExecResultSet()
	err = bh.Exec(ctx, sql)
	if err != nil {
		return false, err
	}

	results = bh.GetExecResultSet()
	rsset, err = convertIntoResultSet(results)
	if err != nil {
		return false, err
	}

	if len(rsset) > 0 && rsset[0].GetRowCount() > 0 {
		return true, nil
	}

	return false, nil
}

// getRoleSetThatRoleGrantedToWGO returns all the roles that the role has been granted to with with_grant_option = true.
// Algorithm 2
func getRoleSetThatRoleGrantedToWGO(ctx context.Context, bh BackgroundExec, roleId int64, RVisited, RkPlusOne *btree.Set[int64]) (*btree.Set[int64], error) {
	var err error
	var results []interface{}
	var rsset []ExecResult
	var id int64
	rset := &btree.Set[int64]{}
	sql := getSqlForCheckRoleGrantWGO(roleId)
	bh.ClearExecResultSet()
	err = bh.Exec(ctx, sql)
	if err != nil {
		return nil, err
	}

	results = bh.GetExecResultSet()
	rsset, err = convertIntoResultSet(results)
	if err != nil {
		return nil, err
	}

	if len(rsset) > 0 && rsset[0].GetRowCount() > 0 {
		for i := uint64(0); i < rsset[0].GetRowCount(); i++ {
			id, err = rsset[0].GetInt64(i, 0)
			if err != nil {
				return nil, err
			}
			if !RVisited.Contains(id) {
				RVisited.Insert(id)
				RkPlusOne.Insert(id)
				rset.Insert(id)
			}
		}
	}

	return rset, err
}

// authenticatePrivilegeOfStatementWithObjectTypeAccountAndDatabase decides the user has the privilege of executing the statement with object type account
func authenticatePrivilegeOfStatementWithObjectTypeAccountAndDatabase(ctx context.Context, ses *Session, stmt tree.Statement) (bool, error) {
	var err error
	var ok, yes bool
	priv := ses.GetPrivilege()
	if priv.objectType() != objectTypeAccount && priv.objectType() != objectTypeDatabase { //do nothing
		return true, nil
	}
	ok, err = determinePrivilegesOfUserSatisfyPrivilegeSet(ctx, ses, priv, stmt)
	if err != nil {
		return false, err
	}

	//for GrantRole statement, check with_grant_option
	if !ok && priv.kind == privilegeKindInherit {
		grant := stmt.(*tree.Grant)
		grantRole := grant.GrantRole
		yes, err = determineUserCanGrantRolesToOthers(ctx, ses, grantRole.Roles)
		if err != nil {
			return false, err
		}
		if yes {
			return true, nil
		}
	}
	//for Create User statement with default role.
	//TODO:

	return ok, nil
}

// authenticatePrivilegeOfStatementWithObjectTypeTable decides the user has the privilege of executing the statement with object type table
func authenticatePrivilegeOfStatementWithObjectTypeTable(ctx context.Context, ses *Session, stmt tree.Statement, p *plan2.Plan) (bool, error) {
	priv := determinePrivilegeSetOfStatement(stmt)
	if priv.objectType() == objectTypeTable {
		arr := extractPrivilegeTipsFromPlan(p)
		if len(arr) == 0 {
			return true, nil
		}
		convertPrivilegeTipsToPrivilege(priv, arr)
		ok, err := determinePrivilegesOfUserSatisfyPrivilegeSet(ctx, ses, priv, stmt)
		if err != nil {
			return false, err
		}
		return ok, nil
	}
	return true, nil
}

// formSqlFromGrantPrivilege makes the sql for querying the database.
func formSqlFromGrantPrivilege(ctx context.Context, ses *Session, gp *tree.GrantPrivilege, priv *tree.Privilege) (string, error) {
	tenant := ses.GetTenantInfo()
	sql := ""
	var privType PrivilegeType
	var err error
	privType, err = convertAstPrivilegeTypeToPrivilegeType(priv.Type, gp.ObjType)
	if err != nil {
		return "", err
	}
	switch gp.ObjType {
	case tree.OBJECT_TYPE_TABLE:
		switch gp.Level.Level {
		case tree.PRIVILEGE_LEVEL_TYPE_STAR:
			sql = getSqlForCheckWithGrantOptionForTableDatabaseStar(int64(tenant.GetDefaultRoleID()), privType, ses.GetDatabaseName())
		case tree.PRIVILEGE_LEVEL_TYPE_STAR_STAR:
			sql = getSqlForCheckWithGrantOptionForTableStarStar(int64(tenant.GetDefaultRoleID()), privType)
		case tree.PRIVILEGE_LEVEL_TYPE_DATABASE_STAR:
			sql = getSqlForCheckWithGrantOptionForTableDatabaseStar(int64(tenant.GetDefaultRoleID()), privType, gp.Level.DbName)
		case tree.PRIVILEGE_LEVEL_TYPE_DATABASE_TABLE:
			sql = getSqlForCheckWithGrantOptionForTableDatabaseTable(int64(tenant.GetDefaultRoleID()), privType, gp.Level.DbName, gp.Level.TabName)
		case tree.PRIVILEGE_LEVEL_TYPE_TABLE:
			sql = getSqlForCheckWithGrantOptionForTableDatabaseTable(int64(tenant.GetDefaultRoleID()), privType, ses.GetDatabaseName(), gp.Level.TabName)
		default:
			return "", moerr.NewInternalError("in object type %v privilege level type %v is unsupported", gp.ObjType, gp.Level.Level)
		}
	case tree.OBJECT_TYPE_DATABASE:
		switch gp.Level.Level {
		case tree.PRIVILEGE_LEVEL_TYPE_STAR:
			sql = getSqlForCheckWithGrantOptionForDatabaseStar(int64(tenant.GetDefaultRoleID()), privType)
		case tree.PRIVILEGE_LEVEL_TYPE_STAR_STAR:
			sql = getSqlForCheckWithGrantOptionForDatabaseStarStar(int64(tenant.GetDefaultRoleID()), privType)
		case tree.PRIVILEGE_LEVEL_TYPE_TABLE:
			//in the syntax, we can not distinguish the table name from the database name.
			sql = getSqlForCheckWithGrantOptionForDatabaseDB(int64(tenant.GetDefaultRoleID()), privType, gp.Level.TabName)
		case tree.PRIVILEGE_LEVEL_TYPE_DATABASE:
			sql = getSqlForCheckWithGrantOptionForDatabaseDB(int64(tenant.GetDefaultRoleID()), privType, gp.Level.DbName)
		default:
			return "", moerr.NewInternalError("in object type %v privilege level type %v is unsupported", gp.ObjType, gp.Level.Level)
		}
	case tree.OBJECT_TYPE_ACCOUNT:
		switch gp.Level.Level {
		case tree.PRIVILEGE_LEVEL_TYPE_STAR:
			sql = getSqlForCheckWithGrantOptionForAccountStar(int64(tenant.GetDefaultRoleID()), privType)
		default:
			return "", moerr.NewInternalError("in object type %v privilege level type %v is unsupported", gp.ObjType, gp.Level.Level)
		}
	default:
		return "", moerr.NewInternalError("object type %v is unsupported", gp.ObjType)
	}
	return sql, nil
}

// getRoleSetThatPrivilegeGrantedToWGO gets all roles that the privilege granted to with with_grant_option = true
// The algorithm 3
func getRoleSetThatPrivilegeGrantedToWGO(ctx context.Context, bh BackgroundExec, privType PrivilegeType) (*btree.Set[int64], error) {
	var err error
	var results []interface{}
	var rsset []ExecResult
	var id int64
	rset := &btree.Set[int64]{}
	sql := getSqlForCheckRoleHasPrivilegeWGO(int64(privType))
	bh.ClearExecResultSet()
	err = bh.Exec(ctx, sql)
	if err != nil {
		return nil, err
	}
	results = bh.GetExecResultSet()
	rsset, err = convertIntoResultSet(results)
	if err != nil {
		return nil, err
	}

	if len(rsset) > 0 && rsset[0].GetRowCount() > 0 {
		for i := uint64(0); i < rsset[0].GetRowCount(); i++ {
			id, err = rsset[0].GetInt64(i, 0)
			if err != nil {
				return nil, err
			}
			rset.Insert(id)
		}
	}

	return rset, err
}

// setIsIntersected decides the A is intersecting the B.
func setIsIntersected(A, B *btree.Set[int64]) bool {
	if A.Len() > B.Len() {
		A, B = B, A
	}
	iter := A.Iter()
	for x := iter.First(); x; x = iter.Next() {
		if B.Contains(iter.Key()) {
			return true
		}
	}
	return false
}

// determineUserCanGrantPrivilegesToOthers decides the privileges can be granted to others.
func determineUserCanGrantPrivilegesToOthers(ctx context.Context, ses *Session, gp *tree.GrantPrivilege) (bool, error) {
	//step1: normalize the names of roles and users
	var err error
	pu := ses.Pu
	//step2: decide the current user
	account := ses.GetTenantInfo()
	guestMMu := guest.New(pu.SV.GuestMmuLimitation, pu.HostMmu)
	bh := NewBackgroundHandler(ctx, guestMMu, pu.Mempool, pu)
	defer bh.Close()

	//step3: check the link: roleX -> roleA -> .... -> roleZ -> the current user. Every link has the with_grant_option.
	var ret = true
	var privType PrivilegeType
	var Rt *btree.Set[int64]
	var Rp *btree.Set[int64]
	RkPlusOne := &btree.Set[int64]{}
	Rk := &btree.Set[int64]{}
	RVisited := &btree.Set[int64]{}
	// the roles that the user using
	Rc := &btree.Set[int64]{}

	Rc.Insert(int64(account.GetDefaultRoleID()))

	//put it into the single transaction
	err = bh.Exec(ctx, "begin;")
	if err != nil {
		goto handleFailed
	}

	//step 2: The Set R2 {the roleid granted to the userid}
	//If the user uses the all secondary roles, the secondary roles needed to be loaded
	err = loadAllSecondaryRoles(ctx, bh, account, Rc)
	if err != nil {
		goto handleFailed
	}

	for _, priv := range gp.Privileges {
		privType, err = convertAstPrivilegeTypeToPrivilegeType(priv.Type, gp.ObjType)
		if err != nil {
			goto handleFailed
		}

		//call the algorithm 3.
		Rp, err = getRoleSetThatPrivilegeGrantedToWGO(ctx, bh, privType)
		if err != nil {
			goto handleFailed
		}

		if setIsIntersected(Rp, Rc) {
			continue
		}

		riResult := goOn
		for _, rx := range Rp.Keys() {
			Rk.Clear()
			RVisited.Clear()
			Rk.Insert(rx)

			//It is kind of level traversal
			for Rk.Len() != 0 && riResult == goOn {
				RkPlusOne.Clear()
				for _, ri := range Rk.Keys() {
					Rt, err = getRoleSetThatRoleGrantedToWGO(ctx, bh, ri, RVisited, RkPlusOne)
					if err != nil {
						goto handleFailed
					}

					if setIsIntersected(Rt, Rc) {
						riResult = successDone
						break
					}
				}

				//swap Rk,R(k+1)
				Rk, RkPlusOne = RkPlusOne, Rk
			}

			if riResult == successDone {
				break
			}
		}
		if riResult != successDone {
			ret = false
			break
		}
	}

	err = bh.Exec(ctx, "commit;")
	if err != nil {
		goto handleFailed
	}

	return ret, err

handleFailed:
	//ROLLBACK the transaction
	rbErr := bh.Exec(ctx, "rollback;")
	if rbErr != nil {
		return false, rbErr
	}
	return false, err
}

func convertAstPrivilegeTypeToPrivilegeType(priv tree.PrivilegeType, ot tree.ObjectType) (PrivilegeType, error) {
	var privType PrivilegeType
	switch priv {
	case tree.PRIVILEGE_TYPE_STATIC_CREATE_ACCOUNT:
		privType = PrivilegeTypeCreateAccount
	case tree.PRIVILEGE_TYPE_STATIC_DROP_ACCOUNT:
		privType = PrivilegeTypeDropAccount
	case tree.PRIVILEGE_TYPE_STATIC_ALTER_ACCOUNT:
		privType = PrivilegeTypeAlterAccount
	case tree.PRIVILEGE_TYPE_STATIC_CREATE_USER:
		privType = PrivilegeTypeCreateUser
	case tree.PRIVILEGE_TYPE_STATIC_DROP_USER:
		privType = PrivilegeTypeDropUser
	case tree.PRIVILEGE_TYPE_STATIC_ALTER_USER:
		privType = PrivilegeTypeAlterUser
	case tree.PRIVILEGE_TYPE_STATIC_CREATE_ROLE:
		privType = PrivilegeTypeCreateRole
	case tree.PRIVILEGE_TYPE_STATIC_DROP_ROLE:
		privType = PrivilegeTypeDropRole
	case tree.PRIVILEGE_TYPE_STATIC_ALTER_ROLE:
		privType = PrivilegeTypeAlterRole
	case tree.PRIVILEGE_TYPE_STATIC_CREATE_DATABASE:
		privType = PrivilegeTypeCreateDatabase
	case tree.PRIVILEGE_TYPE_STATIC_DROP_DATABASE:
		privType = PrivilegeTypeDropDatabase
	case tree.PRIVILEGE_TYPE_STATIC_SHOW_DATABASES:
		privType = PrivilegeTypeShowDatabases
	case tree.PRIVILEGE_TYPE_STATIC_CONNECT:
		privType = PrivilegeTypeConnect
	case tree.PRIVILEGE_TYPE_STATIC_MANAGE_GRANTS:
		privType = PrivilegeTypeManageGrants
	case tree.PRIVILEGE_TYPE_STATIC_ALL:
		switch ot {
		case tree.OBJECT_TYPE_ACCOUNT:
			privType = PrivilegeTypeAccountAll
		case tree.OBJECT_TYPE_DATABASE:
			privType = PrivilegeTypeDatabaseAll
		case tree.OBJECT_TYPE_TABLE:
			privType = PrivilegeTypeTableAll
		default:
			return 0, moerr.NewInternalError(`the object type "%s" do not support the privilege "%s"`, ot.String(), priv.ToString())
		}
	case tree.PRIVILEGE_TYPE_STATIC_OWNERSHIP:
		switch ot {
		case tree.OBJECT_TYPE_DATABASE:
			privType = PrivilegeTypeDatabaseOwnership
		case tree.OBJECT_TYPE_TABLE:
			privType = PrivilegeTypeTableOwnership
		default:
			return 0, moerr.NewInternalError(`the object type "%s" do not support the privilege "%s"`, ot.String(), priv.ToString())
		}
	case tree.PRIVILEGE_TYPE_STATIC_SHOW_TABLES:
		privType = PrivilegeTypeShowTables
	case tree.PRIVILEGE_TYPE_STATIC_CREATE_TABLE:
		privType = PrivilegeTypeCreateTable
	case tree.PRIVILEGE_TYPE_STATIC_DROP_TABLE:
		privType = PrivilegeTypeDropTable
	case tree.PRIVILEGE_TYPE_STATIC_CREATE_VIEW:
		privType = PrivilegeTypeCreateView
	case tree.PRIVILEGE_TYPE_STATIC_DROP_VIEW:
		privType = PrivilegeTypeDropView
	case tree.PRIVILEGE_TYPE_STATIC_ALTER_VIEW:
		privType = PrivilegeTypeAlterView
	case tree.PRIVILEGE_TYPE_STATIC_ALTER_TABLE:
		privType = PrivilegeTypeAlterTable
	case tree.PRIVILEGE_TYPE_STATIC_SELECT:
		privType = PrivilegeTypeSelect
	case tree.PRIVILEGE_TYPE_STATIC_INSERT:
		privType = PrivilegeTypeInsert
	case tree.PRIVILEGE_TYPE_STATIC_UPDATE:
		privType = PrivilegeTypeUpdate
	case tree.PRIVILEGE_TYPE_STATIC_DELETE:
		privType = PrivilegeTypeDelete
	case tree.PRIVILEGE_TYPE_STATIC_INDEX:
		privType = PrivilegeTypeIndex
	case tree.PRIVILEGE_TYPE_STATIC_EXECUTE:
		privType = PrivilegeTypeExecute
	case tree.PRIVILEGE_TYPE_STATIC_TRUNCATE:
		privType = PrivilegeTypeTruncate
	case tree.PRIVILEGE_TYPE_STATIC_REFERENCE:
		privType = PrivilegeTypeReference
	case tree.PRIVILEGE_TYPE_STATIC_VALUES:
		privType = PrivilegeTypeValues
	default:
		return 0, moerr.NewInternalError("unsupported privilege type %s", priv.ToString())
	}
	return privType, nil
}

// authenticatePrivilegeOfStatementWithObjectTypeNone decides the user has the privilege of executing the statement with object type none
func authenticatePrivilegeOfStatementWithObjectTypeNone(ctx context.Context, ses *Session, stmt tree.Statement) (bool, error) {
	priv := ses.GetPrivilege()
	if priv.objectType() != objectTypeNone { //do nothing
		return true, nil
	}
	tenant := ses.GetTenantInfo()

	if priv.privilegeKind() == privilegeKindNone { // do nothing
		return true, nil
	} else if priv.privilegeKind() == privilegeKindSpecial { //GrantPrivilege, RevokePrivilege

		checkGrantPrivilege := func(g *tree.GrantPrivilege) (bool, error) {
			//in the version 0.6, only the moAdmin and accountAdmin can grant the privilege.
			if tenant.IsAdminRole() {
				return true, nil
			}
			return determineUserCanGrantPrivilegesToOthers(ctx, ses, g)
		}

		checkRevokePrivilege := func() (bool, error) {
			//in the version 0.6, only the moAdmin and accountAdmin can revoke the privilege.
			return tenant.IsAdminRole(), nil
		}

		switch gp := stmt.(type) {
		case *tree.Grant:
			if gp.Typ == tree.GrantTypePrivilege {
				yes, err := checkGrantPrivilege(&gp.GrantPrivilege)
				if err != nil {
					return yes, err
				}
				if yes {
					return yes, nil
				}
			}
		case *tree.Revoke:
			if gp.Typ == tree.RevokeTypePrivilege {
				return checkRevokePrivilege()
			}
		case *tree.GrantPrivilege:
			yes, err := checkGrantPrivilege(gp)
			if err != nil {
				return yes, err
			}
			if yes {
				return yes, nil
			}
		case *tree.RevokePrivilege:
			return checkRevokePrivilege()
		}
	}

	return false, nil
}

// checkSysExistsOrNot checks the SYS tenant exists or not.
func checkSysExistsOrNot(ctx context.Context, bh BackgroundExec, pu *config.ParameterUnit) (bool, error) {
	var results []interface{}
	var rsset []ExecResult
	var err error
	var tableNames []string
	var tableName string

	dbSql := "show databases;"
	bh.ClearExecResultSet()
	err = bh.Exec(ctx, dbSql)
	if err != nil {
		return false, err
	}

	results = bh.GetExecResultSet()
	if len(results) != 1 {
		return false, moerr.NewInternalError("it must have result set")
	}

	rsset, err = convertIntoResultSet(results)
	if err != nil {
		return false, err
	}

	for i := uint64(0); i < rsset[0].GetRowCount(); i++ {
		_, err = rsset[0].GetString(i, 0)
		if err != nil {
			return false, err
		}
	}

	sql := "show tables from mo_catalog;"
	bh.ClearExecResultSet()
	err = bh.Exec(ctx, sql)
	if err != nil {
		return false, err
	}

	results = bh.GetExecResultSet()
	if len(results) != 1 {
		return false, moerr.NewInternalError("it must have result set")
	}

	rsset, err = convertIntoResultSet(results)
	if err != nil {
		return false, err
	}

	for i := uint64(0); i < rsset[0].GetRowCount(); i++ {
		tableName, err = rsset[0].GetString(i, 0)
		if err != nil {
			return false, err
		}
		tableNames = append(tableNames, tableName)
	}

	//if there is at least one catalog table, it denotes the sys tenant exists.
	for _, name := range tableNames {
		if _, ok := sysWantedTables[name]; ok {
			return true, nil
		}
	}

	return false, nil
}

// InitSysTenant initializes the tenant SYS before any tenants and accepting any requests
// during the system is booting.
func InitSysTenant(ctx context.Context) error {
	var err error
	var exists bool
	pu := config.GetParameterUnit(ctx)

	tenant := &TenantInfo{
		Tenant:        sysAccountName,
		User:          rootName,
		DefaultRole:   moAdminRoleName,
		TenantID:      sysAccountID,
		UserID:        rootID,
		DefaultRoleID: moAdminRoleID,
	}

	ctx = context.WithValue(ctx, defines.TenantIDKey{}, uint32(sysAccountID))
	ctx = context.WithValue(ctx, defines.UserIDKey{}, uint32(rootID))
	ctx = context.WithValue(ctx, defines.RoleIDKey{}, uint32(moAdminRoleID))

	guestMMu := guest.New(pu.SV.GuestMmuLimitation, pu.HostMmu)
	bh := NewBackgroundHandler(ctx, guestMMu, pu.Mempool, pu)
	defer bh.Close()

	//USE the mo_catalog
	err = bh.Exec(ctx, "use mo_catalog;")
	if err != nil {
		return err
	}

	err = bh.Exec(ctx, "begin;")
	if err != nil {
		goto handleFailed
	}

	exists, err = checkSysExistsOrNot(ctx, bh, pu)
	if err != nil {
		goto handleFailed
	}

	if !exists {
		err = createTablesInMoCatalog(ctx, bh, tenant, pu)
		if err != nil {
			goto handleFailed
		}

		err = createTablesInInformationSchema(ctx, bh, tenant, pu)
		if err != nil {
			goto handleFailed
		}
	}

	err = bh.Exec(ctx, "commit;")
	if err != nil {
		goto handleFailed
	}
	return err
handleFailed:
	//ROLLBACK the transaction
	rbErr := bh.Exec(ctx, "rollback;")
	if rbErr != nil {
		return rbErr
	}
	return err
}

// createTablesInMoCatalog creates catalog tables in the database mo_catalog.
func createTablesInMoCatalog(ctx context.Context, bh BackgroundExec, tenant *TenantInfo, pu *config.ParameterUnit) error {
	var err error
	var initMoAccount string
	var initDataSqls []string
	if !tenant.IsSysTenant() {
		return moerr.NewInternalError("only sys tenant can execute the function")
	}

	addSqlIntoSet := func(sql string) {
		initDataSqls = append(initDataSqls, sql)
	}

	//create tables for the tenant
	for _, sql := range createSqls {
		addSqlIntoSet(sql)
	}

	//initialize the default data of tables for the tenant
	//step 1: add new tenant entry to the mo_account
	initMoAccount = fmt.Sprintf(initMoAccountFormat, sysAccountID, sysAccountName, sysAccountStatus, types.CurrentTimestamp().String2(time.UTC, 0), sysAccountComments)
	addSqlIntoSet(initMoAccount)

	//step 2:add new role entries to the mo_role

	initMoRole1 := fmt.Sprintf(initMoRoleFormat, moAdminRoleID, moAdminRoleName, rootID, moAdminRoleID, types.CurrentTimestamp().String2(time.UTC, 0), "")
	initMoRole2 := fmt.Sprintf(initMoRoleFormat, publicRoleID, publicRoleName, rootID, moAdminRoleID, types.CurrentTimestamp().String2(time.UTC, 0), "")
	addSqlIntoSet(initMoRole1)
	addSqlIntoSet(initMoRole2)

	//step 3:add new user entry to the mo_user

	initMoUser1 := fmt.Sprintf(initMoUserFormat, rootID, rootHost, rootName, rootPassword, rootStatus, types.CurrentTimestamp().String2(time.UTC, 0), rootExpiredTime, rootLoginType, rootCreatorID, rootOwnerRoleID, rootDefaultRoleID)
	initMoUser2 := fmt.Sprintf(initMoUserFormat, dumpID, dumpHost, dumpName, dumpPassword, dumpStatus, types.CurrentTimestamp().String2(time.UTC, 0), dumpExpiredTime, dumpLoginType, dumpCreatorID, dumpOwnerRoleID, dumpDefaultRoleID)
	addSqlIntoSet(initMoUser1)
	addSqlIntoSet(initMoUser2)

	//step4: add new entries to the mo_role_privs
	//moadmin role
	for _, t := range entriesOfMoAdminForMoRolePrivsFor {
		entry := privilegeEntriesMap[t]
		initMoRolePriv := fmt.Sprintf(initMoRolePrivFormat,
			moAdminRoleID, moAdminRoleName,
			entry.objType, entry.objId,
			entry.privilegeId, entry.privilegeId.String(), entry.privilegeLevel,
			rootID, types.CurrentTimestamp().String2(time.UTC, 0),
			entry.withGrantOption)
		addSqlIntoSet(initMoRolePriv)
	}

	//public role
	for _, t := range entriesOfPublicForMoRolePrivsFor {
		entry := privilegeEntriesMap[t]
		initMoRolePriv := fmt.Sprintf(initMoRolePrivFormat,
			publicRoleID, publicRoleName,
			entry.objType, entry.objId,
			entry.privilegeId, entry.privilegeId.String(), entry.privilegeLevel,
			rootID, types.CurrentTimestamp().String2(time.UTC, 0),
			entry.withGrantOption)
		addSqlIntoSet(initMoRolePriv)
	}

	//step5: add new entries to the mo_user_grant

	initMoUserGrant1 := fmt.Sprintf(initMoUserGrantFormat, moAdminRoleID, rootID, types.CurrentTimestamp().String2(time.UTC, 0), false)
	initMoUserGrant2 := fmt.Sprintf(initMoUserGrantFormat, publicRoleID, rootID, types.CurrentTimestamp().String2(time.UTC, 0), false)
	addSqlIntoSet(initMoUserGrant1)
	addSqlIntoSet(initMoUserGrant2)
	initMoUserGrant4 := fmt.Sprintf(initMoUserGrantFormat, moAdminRoleID, dumpID, types.CurrentTimestamp().String2(time.UTC, 0), false)
	initMoUserGrant5 := fmt.Sprintf(initMoUserGrantFormat, publicRoleID, dumpID, types.CurrentTimestamp().String2(time.UTC, 0), false)
	addSqlIntoSet(initMoUserGrant4)
	addSqlIntoSet(initMoUserGrant5)

	//fill the mo_account, mo_role, mo_user, mo_role_privs, mo_user_grant
	for _, sql := range initDataSqls {
		err = bh.Exec(ctx, sql)
		if err != nil {
			goto handleFailed
		}
	}

handleFailed:
	return err
}

// createTablesInInformationSchema creates the database information_schema and the views or tables.
func createTablesInInformationSchema(ctx context.Context, bh BackgroundExec, tenant *TenantInfo, pu *config.ParameterUnit) error {
	err := bh.Exec(ctx, "create database information_schema;")
	if err != nil {
		return err
	}
	return err
}

func checkTenantExistsOrNot(ctx context.Context, bh BackgroundExec, pu *config.ParameterUnit, userName string) (bool, error) {
	var sqlForCheckTenant string
	var results []interface{}
	var rsset []ExecResult
	var err error
	sqlForCheckTenant = getSqlForCheckTenant(userName)
	bh.ClearExecResultSet()
	err = bh.Exec(ctx, sqlForCheckTenant)
	if err != nil {
		return false, err
	}

	results = bh.GetExecResultSet()
	rsset, err = convertIntoResultSet(results)
	if err != nil {
		return false, err
	}

	if len(rsset) >= 1 && rsset[0].GetRowCount() >= 1 {
		return true, nil
	}
	return false, nil
}

// InitGeneralTenant initializes the application level tenant
func InitGeneralTenant(ctx context.Context, tenant *TenantInfo, ca *tree.CreateAccount) error {
	var err error
	var exists bool
	var newTenant *TenantInfo
	pu := config.GetParameterUnit(ctx)

	if !(tenant.IsSysTenant() && tenant.IsMoAdminRole()) {
		return moerr.NewInternalError("tenant %s user %s role %s do not have the privilege to create the new account", tenant.GetTenant(), tenant.GetUser(), tenant.GetDefaultRole())
	}

	//normalize the name
	ca.Name, err = normalizeName(ca.Name)
	if err != nil {
		return err
	}

	ca.AuthOption.AdminName, err = normalizeName(ca.AuthOption.AdminName)
	if err != nil {
		return err
	}
	ctx = context.WithValue(ctx, defines.TenantIDKey{}, uint32(tenant.GetTenantID()))
	ctx = context.WithValue(ctx, defines.UserIDKey{}, uint32(tenant.GetUserID()))
	ctx = context.WithValue(ctx, defines.RoleIDKey{}, uint32(tenant.GetDefaultRoleID()))

	guestMMu := guest.New(pu.SV.GuestMmuLimitation, pu.HostMmu)
	bh := NewBackgroundHandler(ctx, guestMMu, pu.Mempool, pu)
	defer bh.Close()

	//USE the mo_catalog
	err = bh.Exec(ctx, "use mo_catalog;")
	if err != nil {
		return err
	}

	err = bh.Exec(ctx, "begin;")
	if err != nil {
		goto handleFailed
	}

	exists, err = checkTenantExistsOrNot(ctx, bh, pu, ca.Name)
	if err != nil {
		goto handleFailed
	}

	if exists {
		if !ca.IfNotExists { //do nothing
			err = moerr.NewInternalError("the tenant %s exists", ca.Name)
			goto handleFailed
		}
	} else {
		newTenant, err = createTablesInMoCatalogOfGeneralTenant(ctx, bh, tenant, pu, ca)
		if err != nil {
			goto handleFailed
		}

		err = createTablesInInformationSchemaOfGeneralTenant(ctx, bh, tenant, pu, newTenant)
		if err != nil {
			goto handleFailed
		}
	}

	err = bh.Exec(ctx, "commit;")
	if err != nil {
		goto handleFailed
	}
	return err
handleFailed:
	//ROLLBACK the transaction
	rbErr := bh.Exec(ctx, "rollback;")
	if rbErr != nil {
		return rbErr
	}
	return err
}

// createTablesInMoCatalogOfGeneralTenant creates catalog tables in the database mo_catalog.
func createTablesInMoCatalogOfGeneralTenant(ctx context.Context, bh BackgroundExec, tenant *TenantInfo, pu *config.ParameterUnit, ca *tree.CreateAccount) (*TenantInfo, error) {
	var err error
	var initMoAccount string
	var results []interface{}
	var rsset []ExecResult
	var newTenantID int64
	var newUserId int64
	var comment = ""
	var initDataSqls []string
	var initMoRole1 string
	var initMoRole2 string
	var initMoUser1 string
	var initMoUserGrant1 string
	var initMoUserGrant2 string
	var newTenant *TenantInfo
	var name, password, status string
	var newTenantCtx context.Context

	addSqlIntoSet := func(sql string) {
		initDataSqls = append(initDataSqls, sql)
	}

	if nameIsInvalid(ca.Name) {
		err = moerr.NewInternalError("the account name is invalid")
		goto handleFailed
	}

	if nameIsInvalid(ca.AuthOption.AdminName) {
		err = moerr.NewInternalError("the admin name is invalid")
		goto handleFailed
	}

	//!!!NOTE : Insert into mo_account with original context.
	// Other operations with a new context with new tenant info
	//step 1: add new tenant entry to the mo_account
	if ca.Comment.Exist {
		comment = ca.Comment.Comment
	}

	initMoAccount = fmt.Sprintf(initMoAccountWithoutIDFormat, ca.Name, sysAccountStatus, types.CurrentTimestamp().String2(time.UTC, 0), comment)
	//execute the insert
	err = bh.Exec(ctx, initMoAccount)
	if err != nil {
		goto handleFailed
	}

	//query the tenant id
	bh.ClearExecResultSet()
	err = bh.Exec(ctx, getSqlForCheckTenant(ca.Name))
	if err != nil {
		goto handleFailed
	}

	results = bh.GetExecResultSet()
	rsset, err = convertIntoResultSet(results)
	if err != nil {
		goto handleFailed
	}

	if len(rsset) != 0 && rsset[0].GetRowCount() != 0 {
		newTenantID, err = rsset[0].GetInt64(0, 0)
		if err != nil {
			goto handleFailed
		}
	} else {
		err = moerr.NewInternalError("get the id of tenant %s failed", ca.Name)
		goto handleFailed
	}

	newTenant = &TenantInfo{
		Tenant:        ca.Name,
		User:          ca.AuthOption.AdminName,
		DefaultRole:   publicRoleName,
		TenantID:      uint32(newTenantID),
		UserID:        uint32(newUserId),
		DefaultRoleID: publicRoleID,
	}

	//with new tenant
	newTenantCtx = context.WithValue(ctx, defines.TenantIDKey{}, uint32(newTenantID))
	newUserId = dumpID + 1
	newTenantCtx = context.WithValue(newTenantCtx, defines.UserIDKey{}, uint32(newUserId))
	newTenantCtx = context.WithValue(newTenantCtx, defines.RoleIDKey{}, uint32(publicRoleID))

	//create tables for the tenant
	for _, sql := range createSqls {
		//only the SYS tenant has the table mo_account
		if strings.HasPrefix(sql, "create table mo_account") {
			continue
		}
		err = bh.Exec(newTenantCtx, sql)
		if err != nil {
			goto handleFailed
		}
	}

	//initialize the default data of tables for the tenant

	//step 2:add new role entries to the mo_role
	initMoRole1 = fmt.Sprintf(initMoRoleFormat, accountAdminRoleID, accountAdminRoleName, tenant.GetUserID(), tenant.GetDefaultRoleID(), types.CurrentTimestamp().String2(time.UTC, 0), "")
	initMoRole2 = fmt.Sprintf(initMoRoleFormat, publicRoleID, publicRoleName, tenant.GetUserID(), tenant.GetDefaultRoleID(), types.CurrentTimestamp().String2(time.UTC, 0), "")
	addSqlIntoSet(initMoRole1)
	addSqlIntoSet(initMoRole2)

	//step 3:add new user entry to the mo_user
	if ca.AuthOption.IdentifiedType.Typ != tree.AccountIdentifiedByPassword {
		err = moerr.NewInternalError("only support password verification now")
		goto handleFailed
	}
	name = ca.AuthOption.AdminName
	password = ca.AuthOption.IdentifiedType.Str
	if len(password) == 0 {
		err = moerr.NewInternalError("password is empty string")
		goto handleFailed
	}
	status = rootStatus
	//TODO: fix the status of user or account
	if ca.StatusOption.Exist {
		if ca.StatusOption.Option == tree.AccountStatusSuspend {
			status = "suspend"
		}
	}
	//the first user id in the general tenant
	initMoUser1 = fmt.Sprintf(initMoUserFormat, newUserId, rootHost, name, password, status,
		types.CurrentTimestamp().String2(time.UTC, 0), rootExpiredTime, rootLoginType,
		tenant.GetUserID(), tenant.GetDefaultRoleID(), accountAdminRoleID)
	addSqlIntoSet(initMoUser1)

	//step4: add new entries to the mo_role_privs
	//accountadmin role
	for _, t := range entriesOfAccountAdminForMoRolePrivsFor {
		entry := privilegeEntriesMap[t]
		initMoRolePriv := fmt.Sprintf(initMoRolePrivFormat,
			accountAdminRoleID, accountAdminRoleName,
			entry.objType, entry.objId,
			entry.privilegeId, entry.privilegeId.String(), entry.privilegeLevel,
			tenant.GetUserID(), types.CurrentTimestamp().String2(time.UTC, 0),
			entry.withGrantOption)
		addSqlIntoSet(initMoRolePriv)
	}

	//public role
	for _, t := range entriesOfPublicForMoRolePrivsFor {
		entry := privilegeEntriesMap[t]
		initMoRolePriv := fmt.Sprintf(initMoRolePrivFormat,
			publicRoleID, publicRoleName,
			entry.objType, entry.objId,
			entry.privilegeId, entry.privilegeId.String(), entry.privilegeLevel,
			tenant.GetUserID(), types.CurrentTimestamp().String2(time.UTC, 0),
			entry.withGrantOption)
		addSqlIntoSet(initMoRolePriv)
	}

	//step5: add new entries to the mo_user_grant
	initMoUserGrant1 = fmt.Sprintf(initMoUserGrantFormat, accountAdminRoleID, newUserId, types.CurrentTimestamp().String2(time.UTC, 0), true)
	addSqlIntoSet(initMoUserGrant1)
	initMoUserGrant2 = fmt.Sprintf(initMoUserGrantFormat, publicRoleID, newUserId, types.CurrentTimestamp().String2(time.UTC, 0), true)
	addSqlIntoSet(initMoUserGrant2)

	//fill the mo_role, mo_user, mo_role_privs, mo_user_grant, mo_role_grant
	for _, sql := range initDataSqls {
		bh.ClearExecResultSet()
		err = bh.Exec(newTenantCtx, sql)
		if err != nil {
			goto handleFailed
		}
	}

handleFailed:
	return newTenant, err
}

// createTablesInInformationSchemaOfGeneralTenant creates the database information_schema and the views or tables.
func createTablesInInformationSchemaOfGeneralTenant(ctx context.Context, bh BackgroundExec, tenant *TenantInfo, pu *config.ParameterUnit, newTenant *TenantInfo) error {
	//with new tenant
	//TODO: when we have the auto_increment column, we need new strategy.
	ctx = context.WithValue(ctx, defines.TenantIDKey{}, uint32(newTenant.GetTenantID()))
	ctx = context.WithValue(ctx, defines.UserIDKey{}, uint32(newTenant.GetUserID()))
	ctx = context.WithValue(ctx, defines.RoleIDKey{}, uint32(newTenant.GetDefaultRoleID()))

	err := bh.Exec(ctx, "create database information_schema;")
	if err != nil {
		return err
	}
	return err
}

func checkUserExistsOrNot(ctx context.Context, pu *config.ParameterUnit, tenantName string) (bool, error) {
	guestMMu := guest.New(pu.SV.GuestMmuLimitation, pu.HostMmu)

	sqlForCheckUser := getSqlForPasswordOfUser(tenantName)
	rsset, err := executeSQLInBackgroundSession(ctx, guestMMu, pu.Mempool, pu, sqlForCheckUser)
	if err != nil {
		return false, err
	}

	if len(rsset) < 1 || rsset[0].GetRowCount() < 1 {
		return false, nil
	}

	return true, nil
}

// InitUser creates new user for the tenant
func InitUser(ctx context.Context, tenant *TenantInfo, cu *tree.CreateUser) error {
	var err error
	var exists int
	var rsset []ExecResult
	var newUserId int64
	var host string
	var values []interface{}
	var newRoleId int64
	var status string

	err = normalizeNamesOfUsers(cu.Users)
	if err != nil {
		return err
	}

	if cu.Role != nil {
		err = normalizeNameOfRole(cu.Role)
		if err != nil {
			return err
		}
	}

	pu := config.GetParameterUnit(ctx)

	guestMMu := guest.New(pu.SV.GuestMmuLimitation, pu.HostMmu)
	bh := NewBackgroundHandler(ctx, guestMMu, pu.Mempool, pu)
	defer bh.Close()

	err = bh.Exec(ctx, "begin;")
	if err != nil {
		goto handleFailed
	}

	//TODO: get role and the id of role
	newRoleId = publicRoleID
	if cu.Role != nil {
		sqlForRoleIdOfRole := getSqlForRoleIdOfRole(cu.Role.UserName)
		bh.ClearExecResultSet()
		err = bh.Exec(ctx, sqlForRoleIdOfRole)
		if err != nil {
			goto handleFailed
		}
		values = bh.GetExecResultSet()
		rsset, err = convertIntoResultSet(values)
		if err != nil {
			goto handleFailed
		}
		if len(rsset) < 1 || rsset[0].GetRowCount() < 1 {
			err = moerr.NewInternalError("there is no role %s", cu.Role.UserName)
			goto handleFailed
		}
		newRoleId, err = rsset[0].GetInt64(0, 0)
		if err != nil {
			goto handleFailed
		}

		from := &verifiedRole{
			typ:  roleType,
			name: cu.Role.UserName,
		}

		for _, user := range cu.Users {
			to := &verifiedRole{
				typ:  userType,
				name: user.Username,
			}
			err = verifySpecialRolesInGrant(tenant, from, to)
			if err != nil {
				goto handleFailed
			}
		}
	}

	//TODO: get password_option or lock_option. there is no field in mo_user to store it.
	status = userStatusUnlock
	if cu.MiscOpt != nil {
		if _, ok := cu.MiscOpt.(*tree.UserMiscOptionAccountLock); ok {
			status = userStatusLock
		}
	}

	for _, user := range cu.Users {
		//dedup with user
		sql := getSqlForPasswordOfUser(user.Username)
		bh.ClearExecResultSet()
		err = bh.Exec(ctx, sql)
		if err != nil {
			goto handleFailed
		}
		values = bh.GetExecResultSet()
		rsset, err = convertIntoResultSet(values)
		if err != nil {
			goto handleFailed
		}
		if len(rsset) >= 1 && rsset[0].GetRowCount() >= 1 {
			exists = 1
		}

		//dedup with the role
		if exists == 0 {
			sqlForRoleIdOfRole := getSqlForRoleIdOfRole(user.Username)
			bh.ClearExecResultSet()
			err = bh.Exec(ctx, sqlForRoleIdOfRole)
			if err != nil {
				goto handleFailed
			}
			values = bh.GetExecResultSet()
			rsset, err = convertIntoResultSet(values)
			if err != nil {
				goto handleFailed
			}
			if len(rsset) >= 1 && rsset[0].GetRowCount() >= 1 {
				exists = 2
			}
		}

		if exists != 0 {
			if cu.IfNotExists { //do nothing
				continue
			}
			if exists == 1 {
				err = moerr.NewInternalError("the user %s exists", user.Username)
			} else if exists == 2 {
				err = moerr.NewInternalError("there is a role with the same name as the user")
			}

			goto handleFailed
		}

		if user.AuthOption == nil {
			err = moerr.NewInternalError("the user %s misses the auth_option", user.Username)
			goto handleFailed
		}

		if user.AuthOption.Typ != tree.AccountIdentifiedByPassword {
			err = moerr.NewInternalError("only support password verification now")
			goto handleFailed
		}

		password := user.AuthOption.Str
		if len(password) == 0 {
			err = moerr.NewInternalError("password is empty string")
			goto handleFailed
		}

		//TODO: get comment or attribute. there is no field in mo_user to store it.
		host = user.Hostname
		if len(user.Hostname) == 0 || user.Hostname == "%" {
			host = rootHost
		}
		initMoUser1 := fmt.Sprintf(initMoUserWithoutIDFormat, host, user.Username, password, status,
			types.CurrentTimestamp().String2(time.UTC, 0), rootExpiredTime, rootLoginType,
			tenant.GetUserID(), tenant.GetDefaultRoleID(), newRoleId)

		bh.ClearExecResultSet()
		err = bh.Exec(ctx, initMoUser1)
		if err != nil {
			goto handleFailed
		}

		//query the id
		bh.ClearExecResultSet()
		err = bh.Exec(ctx, getSqlForPasswordOfUser(user.Username))
		if err != nil {
			goto handleFailed
		}

		values = bh.GetExecResultSet()
		rsset, err = convertIntoResultSet(values)
		if err != nil {
			goto handleFailed
		}

		if len(rsset) < 1 || rsset[0].GetRowCount() < 1 {
			err = moerr.NewInternalError("get the id of user %s failed", user.Username)
			goto handleFailed
		}
		newUserId, err = rsset[0].GetInt64(0, 0)
		if err != nil {
			goto handleFailed
		}

		initMoUserGrant1 := fmt.Sprintf(initMoUserGrantFormat, newRoleId, newUserId, types.CurrentTimestamp().String2(time.UTC, 0), true)
		err = bh.Exec(ctx, initMoUserGrant1)
		if err != nil {
			goto handleFailed
		}

		//if it is not public role, just insert the record for public
		if newRoleId != publicRoleID {
			initMoUserGrant2 := fmt.Sprintf(initMoUserGrantFormat, publicRoleID, newUserId, types.CurrentTimestamp().String2(time.UTC, 0), true)
			err = bh.Exec(ctx, initMoUserGrant2)
			if err != nil {
				goto handleFailed
			}
		}
	}

	err = bh.Exec(ctx, "commit;")
	if err != nil {
		goto handleFailed
	}
	return err

handleFailed:
	//ROLLBACK the transaction
	rbErr := bh.Exec(ctx, "rollback;")
	if rbErr != nil {
		return rbErr
	}
	return err
}

// InitRole creates the new role
func InitRole(ctx context.Context, tenant *TenantInfo, cr *tree.CreateRole) error {
	var err error
	var exists int
	var rsset []ExecResult
	err = normalizeNamesOfRoles(cr.Roles)
	if err != nil {
		return err
	}
	pu := config.GetParameterUnit(ctx)

	guestMMu := guest.New(pu.SV.GuestMmuLimitation, pu.HostMmu)
	bh := NewBackgroundHandler(ctx, guestMMu, pu.Mempool, pu)
	defer bh.Close()

	err = bh.Exec(ctx, "begin;")
	if err != nil {
		goto handleFailed
	}

	for _, r := range cr.Roles {
		n := strings.ToLower(r.UserName)
		if n == publicRoleName || n == accountAdminRoleName || n == moAdminRoleName {
			exists = 3
		} else {
			//dedup with role
			sqlForRoleIdOfRole := getSqlForRoleIdOfRole(r.UserName)
			bh.ClearExecResultSet()
			err = bh.Exec(ctx, sqlForRoleIdOfRole)
			if err != nil {
				goto handleFailed
			}
			values := bh.GetExecResultSet()
			rsset, err = convertIntoResultSet(values)
			if err != nil {
				goto handleFailed
			}
			if len(rsset) >= 1 && rsset[0].GetRowCount() >= 1 {
				exists = 1
			}

			//dedup with user
			if exists == 0 {
				sql := getSqlForPasswordOfUser(r.UserName)
				bh.ClearExecResultSet()
				err = bh.Exec(ctx, sql)
				if err != nil {
					goto handleFailed
				}
				values = bh.GetExecResultSet()
				rsset, err = convertIntoResultSet(values)
				if err != nil {
					goto handleFailed
				}
				if len(rsset) >= 1 && rsset[0].GetRowCount() >= 1 {
					exists = 2
				}
			}
		}

		if exists != 0 {
			if cr.IfNotExists {
				continue
			}
			if exists == 1 {
				err = moerr.NewInternalError("the role %s exists", r.UserName)
			} else if exists == 2 {
				err = moerr.NewInternalError("there is a user with the same name as the role %s", r.UserName)
			} else if exists == 3 {
				err = moerr.NewInternalError("can not use the name %s. it is the name of the predefined role", r.UserName)
			}

			goto handleFailed
		}

		initMoRole := fmt.Sprintf(initMoRoleWithoutIDFormat, r.UserName, tenant.GetUserID(), tenant.GetDefaultRoleID(),
			types.CurrentTimestamp().String2(time.UTC, 0), "")
		err = bh.Exec(ctx, initMoRole)
		if err != nil {
			goto handleFailed
		}
	}

	err = bh.Exec(ctx, "commit;")
	if err != nil {
		goto handleFailed
	}

	return err
handleFailed:
	//ROLLBACK the transaction
	rbErr := bh.Exec(ctx, "rollback;")
	if rbErr != nil {
		return rbErr
	}
	return err
}<|MERGE_RESOLUTION|>--- conflicted
+++ resolved
@@ -2841,13 +2841,8 @@
 		typs = append(typs, PrivilegeTypeDropView, PrivilegeTypeDropObject, PrivilegeTypeDatabaseAll, PrivilegeTypeDatabaseOwnership)
 	case *tree.Select:
 		objType = objectTypeTable
-<<<<<<< HEAD
-		typs = append(typs, PrivilegeTypeSelect, PrivilegeTypeTableAll /*PrivilegeTypeTableOwnership*/)
+		typs = append(typs, PrivilegeTypeSelect, PrivilegeTypeTableAll, PrivilegeTypeTableOwnership)
 	case *tree.Insert, *tree.Load, *tree.Import, *tree.Do:
-=======
-		typs = append(typs, PrivilegeTypeSelect, PrivilegeTypeTableAll, PrivilegeTypeTableOwnership)
-	case *tree.Insert, *tree.Load, *tree.Import:
->>>>>>> 228f856d
 		objType = objectTypeTable
 		typs = append(typs, PrivilegeTypeInsert, PrivilegeTypeTableAll, PrivilegeTypeTableOwnership)
 	case *tree.Update:
@@ -2878,18 +2873,15 @@
 	case *tree.Execute:
 		objType = objectTypeNone
 		kind = privilegeKindNone
-<<<<<<< HEAD
 	case *tree.Declare:
 		objType = objectTypeNone
 		kind = privilegeKindNone
-=======
 	case *InternalCmdFieldList:
 		objType = objectTypeNone
 		kind = privilegeKindNone
 	case *tree.ValuesStatement:
 		objType = objectTypeTable
 		typs = append(typs, PrivilegeTypeValues, PrivilegeTypeTableAll /*PrivilegeTypeTableOwnership*/)
->>>>>>> 228f856d
 	default:
 		panic(fmt.Sprintf("does not have the privilege definition of the statement %s", stmt))
 	}
