--- conflicted
+++ resolved
@@ -1685,7 +1685,6 @@
 	return fmt.Sprintf(checkSnapshotFormat, snapshot), nil
 }
 
-<<<<<<< HEAD
 func getSqlForGetSnapshotTsWithSnapshotName(ctx context.Context, snapshot string) (string, error) {
 	err := inputNameIsInvalid(ctx, snapshot)
 	if err != nil {
@@ -1695,9 +1694,6 @@
 }
 
 func getSqlForCheckStageStatus(ctx context.Context, status string) string {
-=======
-func getSqlForCheckStageStatus(_ context.Context, status string) string {
->>>>>>> 0960f0fb
 	return fmt.Sprintf(checkStageStatusFormat, status)
 }
 
