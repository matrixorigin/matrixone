// Copyright 2021 Matrix Origin
//
// Licensed under the Apache License, Version 2.0 (the "License");
// you may not use this file except in compliance with the License.
// You may obtain a copy of the License at
//
//      http://www.apache.org/licenses/LICENSE-2.0
//
// Unless required by applicable law or agreed to in writing, software
// distributed under the License is distributed on an "AS IS" BASIS,
// WITHOUT WARRANTIES OR CONDITIONS OF ANY KIND, either express or implied.
// See the License for the specific language governing permissions and
// limitations under the License.

package frontend

import (
	"bytes"
	"context"
	"encoding/json"
	"fmt"
	"math"
	"math/bits"
	"os"
	"sort"
	"strconv"
	"strings"
	"sync/atomic"
	"time"

	"github.com/matrixorigin/matrixone/pkg/sql/parsers"
	"github.com/matrixorigin/matrixone/pkg/sql/parsers/dialect/mysql"

	"github.com/matrixorigin/matrixone/pkg/catalog"
	"github.com/matrixorigin/matrixone/pkg/common/moerr"
	"github.com/matrixorigin/matrixone/pkg/common/mpool"
	"github.com/matrixorigin/matrixone/pkg/config"
	"github.com/matrixorigin/matrixone/pkg/container/types"
	"github.com/matrixorigin/matrixone/pkg/logutil"
	"github.com/matrixorigin/matrixone/pkg/pb/plan"
	"github.com/matrixorigin/matrixone/pkg/sql/parsers/dialect"
	"github.com/matrixorigin/matrixone/pkg/sql/parsers/tree"
	plan2 "github.com/matrixorigin/matrixone/pkg/sql/plan"
	"github.com/matrixorigin/matrixone/pkg/util/metric/mometric"
	"github.com/matrixorigin/matrixone/pkg/util/sysview"
	"github.com/matrixorigin/matrixone/pkg/util/trace"
	"github.com/matrixorigin/matrixone/pkg/util/trace/impl/motrace"
	"github.com/tidwall/btree"

	"github.com/matrixorigin/matrixone/pkg/defines"
)

type TenantInfo struct {
	Tenant      string
	User        string
	DefaultRole string

	TenantID      uint32
	UserID        uint32
	DefaultRoleID uint32

	// true: use secondary role all
	// false: use secondary role none
	useAllSecondaryRole bool

	delimiter byte

	version string
}

func (ti *TenantInfo) String() string {
	delimiter := ti.delimiter
	if !strconv.IsPrint(rune(delimiter)) {
		delimiter = ':'
	}
	return fmt.Sprintf("{account %s%c%s%c%s -- %d%c%d%c%d}",
		ti.Tenant, delimiter, ti.User, delimiter, ti.DefaultRole,
		ti.TenantID, delimiter, ti.UserID, delimiter, ti.DefaultRoleID)
}

func (ti *TenantInfo) GetTenant() string {
	return ti.Tenant
}

func (ti *TenantInfo) GetTenantID() uint32 {
	return ti.TenantID
}

func (ti *TenantInfo) SetTenantID(id uint32) {
	ti.TenantID = id
}

func (ti *TenantInfo) GetUser() string {
	return ti.User
}

func (ti *TenantInfo) SetUser(user string) {
	ti.User = user
}

func (ti *TenantInfo) GetUserID() uint32 {
	return ti.UserID
}

func (ti *TenantInfo) SetUserID(id uint32) {
	ti.UserID = id
}

func (ti *TenantInfo) GetDefaultRole() string {
	return ti.DefaultRole
}

func (ti *TenantInfo) SetDefaultRole(r string) {
	ti.DefaultRole = r
}

func (ti *TenantInfo) HasDefaultRole() bool {
	return len(ti.GetDefaultRole()) != 0
}

func (ti *TenantInfo) GetDefaultRoleID() uint32 {
	return ti.DefaultRoleID
}

func (ti *TenantInfo) SetDefaultRoleID(id uint32) {
	ti.DefaultRoleID = id
}

func (ti *TenantInfo) IsSysTenant() bool {
	return strings.ToLower(ti.GetTenant()) == GetDefaultTenant()
}

func (ti *TenantInfo) IsDefaultRole() bool {
	return ti.GetDefaultRole() == GetDefaultRole()
}

func (ti *TenantInfo) IsMoAdminRole() bool {
	return ti.IsSysTenant() && strings.ToLower(ti.GetDefaultRole()) == moAdminRoleName
}

func (ti *TenantInfo) IsAccountAdminRole() bool {
	return !ti.IsSysTenant() && strings.ToLower(ti.GetDefaultRole()) == accountAdminRoleName
}

func (ti *TenantInfo) IsAdminRole() bool {
	return ti.IsMoAdminRole() || ti.IsAccountAdminRole()
}

func (ti *TenantInfo) IsNameOfAdminRoles(name string) bool {
	n := strings.ToLower(name)
	if ti.IsSysTenant() {
		return n == moAdminRoleName
	} else {
		return n == accountAdminRoleName
	}
}

func (ti *TenantInfo) SetUseSecondaryRole(v bool) {
	ti.useAllSecondaryRole = v
}

func (ti *TenantInfo) GetUseSecondaryRole() bool {
	return ti.useAllSecondaryRole
}

func (ti *TenantInfo) GetVersion() string {
	return ti.version
}

func (ti *TenantInfo) SetVersion(version string) {
	ti.version = version
}

func GetDefaultTenant() string {
	return sysAccountName
}

func GetDefaultRole() string {
	return moAdminRoleName
}

func isCaseInsensitiveEqual(n string, role string) bool {
	return strings.ToLower(n) == role
}

func isPublicRole(n string) bool {
	return isCaseInsensitiveEqual(n, publicRoleName)
}

func isPredefinedRole(r string) bool {
	n := strings.ToLower(r)
	return n == publicRoleName || n == accountAdminRoleName || n == moAdminRoleName
}

func isSysTenant(n string) bool {
	return isCaseInsensitiveEqual(n, sysAccountName)
}

// splitUserInput splits user input into account info
func splitUserInput(ctx context.Context, userInput string, delimiter byte) (*TenantInfo, error) {
	p := strings.IndexByte(userInput, delimiter)
	if p == -1 {
		return &TenantInfo{
			Tenant:    GetDefaultTenant(),
			User:      userInput,
			delimiter: delimiter,
		}, nil
	} else {
		tenant := userInput[:p]
		tenant = strings.TrimSpace(tenant)
		if len(tenant) == 0 {
			return &TenantInfo{}, moerr.NewInternalError(ctx, "invalid tenant name '%s'", tenant)
		}
		userRole := userInput[p+1:]
		p2 := strings.IndexByte(userRole, delimiter)
		if p2 == -1 {
			//tenant:user
			user := userRole
			user = strings.TrimSpace(user)
			if len(user) == 0 {
				return &TenantInfo{}, moerr.NewInternalError(ctx, "invalid user name '%s'", user)
			}
			return &TenantInfo{
				Tenant:    tenant,
				User:      user,
				delimiter: delimiter,
			}, nil
		} else {
			user := userRole[:p2]
			user = strings.TrimSpace(user)
			if len(user) == 0 {
				return &TenantInfo{}, moerr.NewInternalError(ctx, "invalid user name '%s'", user)
			}
			role := userRole[p2+1:]
			role = strings.TrimSpace(role)
			if len(role) == 0 {
				return &TenantInfo{}, moerr.NewInternalError(ctx, "invalid role name '%s'", role)
			}
			return &TenantInfo{
				Tenant:      tenant,
				User:        user,
				DefaultRole: role,
				delimiter:   delimiter,
			}, nil
		}
	}
}

//GetTenantInfo extract tenant info from the input of the user.
/**
The format of the user
1. tenant:user:role
2. tenant:user
3. user

a new format:
1. tenant#user#role
2. tenant#user
*/
func GetTenantInfo(ctx context.Context, userInput string) (*TenantInfo, error) {
	if strings.IndexByte(userInput, ':') != -1 {
		return splitUserInput(ctx, userInput, ':')
	} else if strings.IndexByte(userInput, '#') != -1 {
		return splitUserInput(ctx, userInput, '#')
	} else if strings.Contains(userInput, "%3A") {
		newUserInput := strings.ReplaceAll(userInput, "%3A", ":")
		return splitUserInput(ctx, newUserInput, ':')
	}
	return splitUserInput(ctx, userInput, ':')
}

// initUser for initialization or something special
type initUser struct {
	account  *TenantInfo
	password []byte
}

var (
	specialUser atomic.Value
)

// SetSpecialUser saves the user for initialization
// !!!NOTE: userName must not contain Colon ':'
func SetSpecialUser(userName string, password []byte) {
	acc := &TenantInfo{
		Tenant:        sysAccountName,
		User:          userName,
		DefaultRole:   moAdminRoleName,
		TenantID:      sysAccountID,
		UserID:        math.MaxUint32,
		DefaultRoleID: moAdminRoleID,
	}

	user := &initUser{
		account:  acc,
		password: password,
	}

	specialUser.Store(user)
}

// isSpecialUser checks the user is the one for initialization
func isSpecialUser(userName string) (bool, []byte, *TenantInfo) {
	user := getSpecialUser()
	if user != nil && user.account.GetUser() == userName {
		return true, user.password, user.account
	}
	return false, nil, nil
}

// getSpecialUser loads the user for initialization
func getSpecialUser() *initUser {
	value := specialUser.Load()
	if value == nil {
		return nil
	}
	return value.(*initUser)
}

const (
// createMoUserIndex      = 0
// createMoAccountIndex = 1
// createMoRoleIndex      = 2
// createMoUserGrantIndex = 3
// createMoRoleGrantIndex = 4
// createMoRolePrivIndex  = 5
)

const (
	//tenant
	sysAccountID       = 0
	sysAccountName     = "sys"
	sysAccountStatus   = "open"
	sysAccountComments = "system account"

	//role
	moAdminRoleID   = 0
	moAdminRoleName = "moadmin"
	//	moAdminRoleComment      = "super admin role"
	publicRoleID   = 1
	publicRoleName = "public"
	//	publicRoleComment       = "public role"
	accountAdminRoleID   = 2
	accountAdminRoleName = "accountadmin"
	//	accountAdminRoleComment = "account admin role"

	//user
	userStatusLock   = "lock"
	userStatusUnlock = "unlock"

	defaultPasswordEnv = "DEFAULT_PASSWORD"

	rootID            = 0
	rootHost          = "localhost"
	rootName          = "root"
	rootPassword      = "111"
	rootStatus        = userStatusUnlock
	rootExpiredTime   = "NULL"
	rootLoginType     = "PASSWORD"
	rootCreatorID     = rootID
	rootOwnerRoleID   = moAdminRoleID
	rootDefaultRoleID = moAdminRoleID

	dumpID   = 1
	dumpHost = "localhost"
	dumpName = "dump"
	//dumpPassword      = "111"
	dumpStatus        = userStatusUnlock
	dumpExpiredTime   = "NULL"
	dumpLoginType     = "PASSWORD"
	dumpCreatorID     = rootID
	dumpOwnerRoleID   = moAdminRoleID
	dumpDefaultRoleID = moAdminRoleID

	moCatalog = "mo_catalog"
)

type objectType int

const (
	objectTypeDatabase objectType = iota
	objectTypeTable
	objectTypeFunction
	objectTypeAccount
	objectTypeNone

	objectIDAll = 0 //denotes all objects in the object type
)

func (ot objectType) String() string {
	switch ot {
	case objectTypeDatabase:
		return "database"
	case objectTypeTable:
		return "table"
	case objectTypeFunction:
		return "function"
	case objectTypeAccount:
		return "account"
	case objectTypeNone:
		return "none"
	}
	panic("unsupported object type")
}

type privilegeLevelType int

const (
	//*
	privilegeLevelStar privilegeLevelType = iota
	//*.*
	privilegeLevelStarStar
	//db_name
	privilegeLevelDatabase
	//db_name.*
	privilegeLevelDatabaseStar
	//db_name.tbl_name
	privilegeLevelDatabaseTable
	//tbl_name
	privilegeLevelTable
	//db_name.routine_name
	privilegeLevelRoutine
	//
	privilegeLevelEnd
)

func (plt privilegeLevelType) String() string {
	switch plt {
	case privilegeLevelStar:
		return "*"
	case privilegeLevelStarStar:
		return "*.*"
	case privilegeLevelDatabase:
		return "d"
	case privilegeLevelDatabaseStar:
		return "d.*"
	case privilegeLevelDatabaseTable:
		return "d.t"
	case privilegeLevelTable:
		return "t"
	case privilegeLevelRoutine:
		return "r"
	}
	panic(fmt.Sprintf("no such privilege level type %d", plt))
}

type PrivilegeType int

const (
	PrivilegeTypeCreateAccount PrivilegeType = iota
	PrivilegeTypeDropAccount
	PrivilegeTypeAlterAccount
	PrivilegeTypeCreateUser
	PrivilegeTypeDropUser
	PrivilegeTypeAlterUser
	PrivilegeTypeCreateRole
	PrivilegeTypeDropRole
	PrivilegeTypeAlterRole
	PrivilegeTypeCreateDatabase
	PrivilegeTypeDropDatabase
	PrivilegeTypeShowDatabases
	PrivilegeTypeConnect
	PrivilegeTypeManageGrants
	PrivilegeTypeAccountAll
	PrivilegeTypeAccountOwnership
	PrivilegeTypeUserOwnership
	PrivilegeTypeRoleOwnership
	PrivilegeTypeShowTables
	PrivilegeTypeCreateObject //includes: table, view, stream, sequence, function, dblink,etc
	PrivilegeTypeCreateTable
	PrivilegeTypeCreateView
	PrivilegeTypeDropObject
	PrivilegeTypeDropTable
	PrivilegeTypeDropView
	PrivilegeTypeAlterObject
	PrivilegeTypeAlterTable
	PrivilegeTypeAlterView
	PrivilegeTypeDatabaseAll
	PrivilegeTypeDatabaseOwnership
	PrivilegeTypeSelect
	PrivilegeTypeInsert
	PrivilegeTypeUpdate
	PrivilegeTypeTruncate
	PrivilegeTypeDelete
	PrivilegeTypeReference
	PrivilegeTypeIndex //include create/alter/drop index
	PrivilegeTypeTableAll
	PrivilegeTypeTableOwnership
	PrivilegeTypeExecute
	PrivilegeTypeCanGrantRoleToOthersInCreateUser // used in checking the privilege of CreateUser with the default role
	PrivilegeTypeValues
)

type PrivilegeScope uint8

const (
	PrivilegeScopeSys      PrivilegeScope = 1
	PrivilegeScopeAccount  PrivilegeScope = 2
	PrivilegeScopeUser     PrivilegeScope = 4
	PrivilegeScopeRole     PrivilegeScope = 8
	PrivilegeScopeDatabase PrivilegeScope = 16
	PrivilegeScopeTable    PrivilegeScope = 32
	PrivilegeScopeRoutine  PrivilegeScope = 64
)

func (ps PrivilegeScope) String() string {
	sb := strings.Builder{}
	first := true
	for i := 0; i < 8; i++ {
		var s string
		switch ps & (1 << i) {
		case PrivilegeScopeSys:
			s = "sys"
		case PrivilegeScopeAccount:
			s = "account"
		case PrivilegeScopeUser:
			s = "user"
		case PrivilegeScopeRole:
			s = "role"
		case PrivilegeScopeDatabase:
			s = "database"
		case PrivilegeScopeTable:
			s = "table"
		case PrivilegeScopeRoutine:
			s = "routine"
		default:
			s = ""
		}
		if len(s) != 0 {
			if !first {
				sb.WriteString(",")
			} else {
				first = false
			}
			sb.WriteString(s)
		}
	}
	return sb.String()
}

func (pt PrivilegeType) String() string {
	switch pt {
	case PrivilegeTypeCreateAccount:
		return "create account"
	case PrivilegeTypeDropAccount:
		return "drop account"
	case PrivilegeTypeAlterAccount:
		return "alter account"
	case PrivilegeTypeCreateUser:
		return "create user"
	case PrivilegeTypeDropUser:
		return "drop user"
	case PrivilegeTypeAlterUser:
		return "alter user"
	case PrivilegeTypeCreateRole:
		return "create role"
	case PrivilegeTypeDropRole:
		return "drop role"
	case PrivilegeTypeAlterRole:
		return "alter role"
	case PrivilegeTypeCreateDatabase:
		return "create database"
	case PrivilegeTypeDropDatabase:
		return "drop database"
	case PrivilegeTypeShowDatabases:
		return "show databases"
	case PrivilegeTypeConnect:
		return "connect"
	case PrivilegeTypeManageGrants:
		return "manage grants"
	case PrivilegeTypeAccountAll:
		return "account all"
	case PrivilegeTypeAccountOwnership:
		return "account ownership"
	case PrivilegeTypeUserOwnership:
		return "user ownership"
	case PrivilegeTypeRoleOwnership:
		return "role ownership"
	case PrivilegeTypeShowTables:
		return "show tables"
	case PrivilegeTypeCreateObject:
		return "create object"
	case PrivilegeTypeCreateTable:
		return "create table"
	case PrivilegeTypeCreateView:
		return "create view"
	case PrivilegeTypeDropObject:
		return "drop object"
	case PrivilegeTypeDropTable:
		return "drop table"
	case PrivilegeTypeDropView:
		return "drop view"
	case PrivilegeTypeAlterObject:
		return "alter object"
	case PrivilegeTypeAlterTable:
		return "alter table"
	case PrivilegeTypeAlterView:
		return "alter view"
	case PrivilegeTypeDatabaseAll:
		return "database all"
	case PrivilegeTypeDatabaseOwnership:
		return "database ownership"
	case PrivilegeTypeSelect:
		return "select"
	case PrivilegeTypeInsert:
		return "insert"
	case PrivilegeTypeUpdate:
		return "update"
	case PrivilegeTypeTruncate:
		return "truncate"
	case PrivilegeTypeDelete:
		return "delete"
	case PrivilegeTypeReference:
		return "reference"
	case PrivilegeTypeIndex:
		return "index"
	case PrivilegeTypeTableAll:
		return "table all"
	case PrivilegeTypeTableOwnership:
		return "table ownership"
	case PrivilegeTypeExecute:
		return "execute"
	case PrivilegeTypeValues:
		return "values"
	}
	panic(fmt.Sprintf("no such privilege type %d", pt))
}

func (pt PrivilegeType) Scope() PrivilegeScope {
	switch pt {
	case PrivilegeTypeCreateAccount:
		return PrivilegeScopeSys
	case PrivilegeTypeDropAccount:
		return PrivilegeScopeSys
	case PrivilegeTypeAlterAccount:
		return PrivilegeScopeSys
	case PrivilegeTypeCreateUser:
		return PrivilegeScopeAccount
	case PrivilegeTypeDropUser:
		return PrivilegeScopeAccount
	case PrivilegeTypeAlterUser:
		return PrivilegeScopeAccount
	case PrivilegeTypeCreateRole:
		return PrivilegeScopeAccount
	case PrivilegeTypeDropRole:
		return PrivilegeScopeAccount
	case PrivilegeTypeAlterRole:
		return PrivilegeScopeAccount
	case PrivilegeTypeCreateDatabase:
		return PrivilegeScopeAccount
	case PrivilegeTypeDropDatabase:
		return PrivilegeScopeAccount
	case PrivilegeTypeShowDatabases:
		return PrivilegeScopeAccount
	case PrivilegeTypeConnect:
		return PrivilegeScopeAccount
	case PrivilegeTypeManageGrants:
		return PrivilegeScopeAccount
	case PrivilegeTypeAccountAll:
		return PrivilegeScopeAccount
	case PrivilegeTypeAccountOwnership:
		return PrivilegeScopeAccount
	case PrivilegeTypeUserOwnership:
		return PrivilegeScopeUser
	case PrivilegeTypeRoleOwnership:
		return PrivilegeScopeRole
	case PrivilegeTypeShowTables:
		return PrivilegeScopeDatabase
	case PrivilegeTypeCreateObject, PrivilegeTypeCreateTable, PrivilegeTypeCreateView:
		return PrivilegeScopeDatabase
	case PrivilegeTypeDropObject, PrivilegeTypeDropTable, PrivilegeTypeDropView:
		return PrivilegeScopeDatabase
	case PrivilegeTypeAlterObject, PrivilegeTypeAlterTable, PrivilegeTypeAlterView:
		return PrivilegeScopeDatabase
	case PrivilegeTypeDatabaseAll:
		return PrivilegeScopeDatabase
	case PrivilegeTypeDatabaseOwnership:
		return PrivilegeScopeDatabase
	case PrivilegeTypeSelect:
		return PrivilegeScopeTable
	case PrivilegeTypeInsert:
		return PrivilegeScopeTable
	case PrivilegeTypeUpdate:
		return PrivilegeScopeTable
	case PrivilegeTypeTruncate:
		return PrivilegeScopeTable
	case PrivilegeTypeDelete:
		return PrivilegeScopeTable
	case PrivilegeTypeReference:
		return PrivilegeScopeTable
	case PrivilegeTypeIndex:
		return PrivilegeScopeTable
	case PrivilegeTypeTableAll:
		return PrivilegeScopeTable
	case PrivilegeTypeTableOwnership:
		return PrivilegeScopeTable
	case PrivilegeTypeExecute:
		return PrivilegeScopeTable
	case PrivilegeTypeValues:
		return PrivilegeScopeTable
	}
	panic(fmt.Sprintf("no such privilege type %d", pt))
}

var (
	sysWantedDatabases = map[string]int8{
		"mo_catalog":         0,
		"information_schema": 0,
		"system":             0,
		"system_metrics":     0,
	}
	sysDatabases = map[string]int8{
		"mo_catalog":         0,
		"information_schema": 0,
		"system":             0,
		"system_metrics":     0,
		"mysql":              0,
		"mo_task":            0,
	}
	sysWantedTables = map[string]int8{
		"mo_user":                     0,
		"mo_account":                  0,
		"mo_role":                     0,
		"mo_user_grant":               0,
		"mo_role_grant":               0,
		"mo_role_privs":               0,
		"mo_user_defined_function":    0,
		"mo_stored_procedure":         0,
		"mo_mysql_compatibility_mode": 0,
		catalog.AutoIncrTableName:     0,
	}
	//predefined tables of the database mo_catalog in every account
	predefinedTables = map[string]int8{
		"mo_database":                 0,
		"mo_tables":                   0,
		"mo_columns":                  0,
		"mo_account":                  0,
		"mo_user":                     0,
		"mo_role":                     0,
		"mo_user_grant":               0,
		"mo_role_grant":               0,
		"mo_role_privs":               0,
		"mo_user_defined_function":    0,
		"mo_stored_procedure":         0,
		"mo_mysql_compatibility_mode": 0,
		catalog.AutoIncrTableName:     0,
		"mo_indexes":                  0,
		"mo_pubs":                     0,
	}
	createDbInformationSchemaSql = "create database information_schema;"
	createAutoTableSql           = fmt.Sprintf("create table `%s`(name varchar(770) primary key, offset bigint unsigned, step bigint unsigned);", catalog.AutoIncrTableName)
	// mo_indexes is a data dictionary table, must be created first when creating tenants, and last when deleting tenants
	// mo_indexes table does not have `auto_increment` column,
	createMoIndexesSql = `create table mo_indexes(
				id 			bigint unsigned not null,
				table_id 	bigint unsigned not null,
				database_id bigint unsigned not null,
				name 		varchar(64) not null,
				type        varchar(11) not null,
				is_visible  tinyint not null,
				hidden      tinyint not null,
				comment 	varchar(2048) not null,
				column_name    varchar(256) not null,
				ordinal_position  int unsigned  not null,
				options     text,
				index_table_name varchar(5000),
				primary key(id, column_name)
			);`

	//the sqls creating many tables for the tenant.
	//Wrap them in a transaction
	createSqls = []string{
		`create table mo_user(
				user_id int signed auto_increment primary key,
				user_host varchar(100),
				user_name varchar(300),
				authentication_string varchar(100),
				status   varchar(8),
				created_time  timestamp,
				expired_time timestamp,
				login_type  varchar(16),
				creator int signed,
				owner int signed,
				default_role int signed
    		);`,
		`create table mo_account(
				account_id int signed auto_increment primary key,
				account_name varchar(300),
				status varchar(300),
				created_time timestamp,
				comments varchar(256),
				version bigint unsigned auto_increment,
				suspended_time timestamp default NULL
			);`,
		`create table mo_role(
				role_id int signed auto_increment primary key,
				role_name varchar(300),
				creator int signed,
				owner int signed,
				created_time timestamp,
				comments text
			);`,
		`create table mo_user_grant(
				role_id int signed,
				user_id int signed,
				granted_time timestamp,
				with_grant_option bool,
				primary key(role_id, user_id)
			);`,
		`create table mo_role_grant(
				granted_id int signed,
				grantee_id int signed,
				operation_role_id int signed,
				operation_user_id int signed,
				granted_time timestamp,
				with_grant_option bool,
				primary key(granted_id, grantee_id)
			);`,
		`create table mo_role_privs(
				role_id int signed,
				role_name  varchar(100),
				obj_type  varchar(16),
				obj_id bigint unsigned,
				privilege_id int,
				privilege_name varchar(100),
				privilege_level varchar(100),
				operation_user_id int unsigned,
				granted_time timestamp,
				with_grant_option bool,
				primary key(role_id, obj_type, obj_id, privilege_id, privilege_level)
			);`,
		`create table mo_user_defined_function(
				function_id int auto_increment,
				name     varchar(100),
				owner  int unsigned,
				args     text,
				retType  varchar(20),
				body     text,
				language varchar(20),
				db       varchar(100),
				definer  varchar(50),
				modified_time timestamp,
				created_time  timestamp,
				type    varchar(10),
				security_type varchar(10), 
				comment  varchar(5000),
				character_set_client varchar(64),
				collation_connection varchar(64),
				database_collation varchar(64),
				primary key(function_id)
			);`,
		`create table mo_mysql_compatibility_mode(
				configuration_id int auto_increment,
				account_id int,
				account_name varchar(300),
				dat_name     varchar(5000) default NULL,
				variable_name  varchar(300),
				variable_value varchar(5000),
				system_variables bool,
				primary key(configuration_id)
			);`,
		`create table mo_pubs(
    		pub_name varchar(64) primary key,
    		database_name varchar(5000),
    		database_id bigint unsigned,
    		all_table bool,
    		all_account bool,
    		table_list text,
    		account_list text,
    		created_time timestamp,
    		owner int unsigned,
    		creator int unsigned,
    		comment text
    		);`,
		`create table mo_stored_procedure(
				proc_id int auto_increment,
				name     varchar(100),
				creator  int unsigned,
				args     text,
				body     text,
				db       varchar(100),
				definer  varchar(50),
				modified_time timestamp,
				created_time  timestamp,
				type    varchar(10),
				security_type varchar(10), 
				comment  varchar(5000),
				character_set_client varchar(64),
				collation_connection varchar(64),
				database_collation varchar(64),
				primary key(proc_id)
			);`,
	}

	//drop tables for the tenant
	dropSqls = []string{
		`drop table if exists mo_catalog.mo_user;`,
		`drop table if exists mo_catalog.mo_role;`,
		`drop table if exists mo_catalog.mo_user_grant;`,
		`drop table if exists mo_catalog.mo_role_grant;`,
		`drop table if exists mo_catalog.mo_role_privs;`,
		`drop table if exists mo_catalog.mo_user_defined_function;`,
		`drop table if exists mo_catalog.mo_stored_procedure;`,
		`drop table if exists mo_catalog.mo_mysql_compatibility_mode;`,
	}
	dropMoPubsSql     = `drop table if exists mo_catalog.mo_pubs;`
	deleteMoPubsSql   = `delete from mo_catalog.mo_pubs;`
	dropAutoIcrColSql = fmt.Sprintf("drop table if exists mo_catalog.`%s`;", catalog.AutoIncrTableName)

	dropMoIndexes = `drop table if exists mo_catalog.mo_indexes;`

	initMoMysqlCompatbilityModeFormat = `insert into mo_catalog.mo_mysql_compatibility_mode(
		account_id,
		account_name,
		dat_name,
		variable_name,
		variable_value, system_variables) values (%d, "%s", "%s", "%s", "%s", %v);`

	initMoMysqlCompatbilityModeWithoutDataBaseFormat = `insert into mo_catalog.mo_mysql_compatibility_mode(
		account_id,
		account_name,
		variable_name,
		variable_value, system_variables) values (%d, "%s", "%s", "%s", %v);`

	initMoUserDefinedFunctionFormat = `insert into mo_catalog.mo_user_defined_function(
			name,
			owner,
			args,
			retType,
			body,
			language,
			db,
			definer,
			modified_time,
			created_time,
			type,
			security_type,
			comment,
			character_set_client,
			collation_connection,
			database_collation) values ("%s",%d,'%s',"%s","%s","%s","%s","%s","%s","%s","%s","%s","%s","%s","%s","%s");`

	initMoStoredProcedureFormat = `insert into mo_catalog.mo_stored_procedure(
		name,
		args,
		body,
		db,
		definer,
		modified_time,
		created_time,
		type,
		security_type,
		comment,
		character_set_client,
		collation_connection,
		database_collation) values ("%s",'%s',"%s","%s","%s","%s","%s","%s","%s","%s","%s","%s","%s");`

	initMoAccountFormat = `insert into mo_catalog.mo_account(
				account_id,
				account_name,
				status,
				created_time,
				comments) values (%d,"%s","%s","%s","%s");`
	initMoAccountWithoutIDFormat = `insert into mo_catalog.mo_account(
				account_name,
				status,
				created_time,
				comments) values ("%s","%s","%s","%s");`
	initMoRoleFormat = `insert into mo_catalog.mo_role(
				role_id,
				role_name,
				creator,
				owner,
				created_time,
				comments
			) values (%d,"%s",%d,%d,"%s","%s");`
	initMoRoleWithoutIDFormat = `insert into mo_catalog.mo_role(
				role_name,
				creator,
				owner,
				created_time,
				comments
			) values ("%s",%d,%d,"%s","%s");`
	initMoUserFormat = `insert into mo_catalog.mo_user(
				user_id,
				user_host,
				user_name,
				authentication_string,
				status,
				created_time,
				expired_time,
				login_type,
				creator,
				owner,
				default_role
    		) values(%d,"%s","%s","%s","%s","%s",%s,"%s",%d,%d,%d);`
	initMoUserWithoutIDFormat = `insert into mo_catalog.mo_user(
				user_host,
				user_name,
				authentication_string,
				status,
				created_time,
				expired_time,
				login_type,
				creator,
				owner,
				default_role
    		) values("%s","%s","%s","%s","%s",%s,"%s",%d,%d,%d);`
	initMoRolePrivFormat = `insert into mo_catalog.mo_role_privs(
				role_id,
				role_name,
				obj_type,
				obj_id,
				privilege_id,
				privilege_name,
				privilege_level,
				operation_user_id,
				granted_time,
				with_grant_option
			) values(%d,"%s","%s",%d,%d,"%s","%s",%d,"%s",%v);`
	initMoUserGrantFormat = `insert into mo_catalog.mo_user_grant(
            	role_id,
				user_id,
				granted_time,
				with_grant_option
			) values(%d,%d,"%s",%v);`
)

const (
	//privilege verification
	checkTenantFormat = `select account_id,account_name,status,version,suspended_time from mo_catalog.mo_account where account_name = "%s";`

	getTenantNameForMat = `select account_name from mo_catalog.mo_account where account_id = %d;`

	updateCommentsOfAccountFormat = `update mo_catalog.mo_account set comments = "%s" where account_name = "%s";`

	updateStatusOfAccountFormat = `update mo_catalog.mo_account set status = "%s",suspended_time = "%s" where account_name = "%s";`

	updateStatusAndVersionOfAccountFormat = `update mo_catalog.mo_account set status = "%s",version = %d,suspended_time = "%s" where account_name = "%s";`

	deleteAccountFromMoAccountFormat = `delete from mo_catalog.mo_account where account_name = "%s";`

	getPasswordOfUserFormat = `select user_id,authentication_string,default_role from mo_catalog.mo_user where user_name = "%s";`

	updatePasswordOfUserFormat = `update mo_catalog.mo_user set authentication_string = "%s" where user_name = "%s";`

	checkRoleExistsFormat = `select role_id from mo_catalog.mo_role where role_id = %d and role_name = "%s";`

	roleNameOfRoleIdFormat = `select role_name from mo_catalog.mo_role where role_id = %d;`

	roleIdOfRoleFormat = `select role_id from mo_catalog.mo_role where role_name = "%s";`

	//operations on the mo_user_grant
	getRoleOfUserFormat = `select r.role_id from  mo_catalog.mo_role r, mo_catalog.mo_user_grant ug where ug.role_id = r.role_id and ug.user_id = %d and r.role_name = "%s";`

	getRoleIdOfUserIdFormat = `select role_id,with_grant_option from mo_catalog.mo_user_grant where user_id = %d;`

	checkUserGrantFormat = `select role_id,user_id,with_grant_option from mo_catalog.mo_user_grant where role_id = %d and user_id = %d;`

	checkUserHasRoleFormat = `select u.user_id,ug.role_id from mo_catalog.mo_user u, mo_catalog.mo_user_grant ug where u.user_id = ug.user_id and u.user_name = "%s" and ug.role_id = %d;`

	//with_grant_option = true
	checkUserGrantWGOFormat = `select role_id,user_id from mo_catalog.mo_user_grant where with_grant_option = true and role_id = %d and user_id = %d;`

	updateUserGrantFormat = `update mo_catalog.mo_user_grant set granted_time = "%s", with_grant_option = %v where role_id = %d and user_id = %d;`

	insertUserGrantFormat = `insert into mo_catalog.mo_user_grant(role_id,user_id,granted_time,with_grant_option) values (%d,%d,"%s",%v);`

	deleteUserGrantFormat = `delete from mo_catalog.mo_user_grant where role_id = %d and user_id = %d;`

	//operations on the mo_role_grant
	checkRoleGrantFormat = `select granted_id,grantee_id,with_grant_option from mo_catalog.mo_role_grant where granted_id = %d and grantee_id = %d;`

	//with_grant_option = true
	getRoleGrantWGOFormat = `select grantee_id from mo_catalog.mo_role_grant where with_grant_option = true and granted_id = %d;`

	updateRoleGrantFormat = `update mo_catalog.mo_role_grant set operation_role_id = %d, operation_user_id = %d, granted_time = "%s", with_grant_option = %v where granted_id = %d and grantee_id = %d;`

	insertRoleGrantFormat = `insert mo_catalog.mo_role_grant(granted_id,grantee_id,operation_role_id,operation_user_id,granted_time,with_grant_option) values (%d,%d,%d,%d,"%s",%v);`

	deleteRoleGrantFormat = `delete from mo_catalog.mo_role_grant where granted_id = %d and grantee_id = %d;`

	getAllStuffRoleGrantFormat = `select granted_id,grantee_id,with_grant_option from mo_catalog.mo_role_grant;`

	getInheritedRoleIdOfRoleIdFormat = `select granted_id,with_grant_option from mo_catalog.mo_role_grant where grantee_id = %d;`

	checkRoleHasPrivilegeFormat = `select role_id,with_grant_option from mo_catalog.mo_role_privs where role_id = %d and obj_type = "%s" and obj_id = %d and privilege_id = %d;`

	//with_grant_option = true
	checkRoleHasPrivilegeWGOFormat = `select role_id from mo_catalog.mo_role_privs where with_grant_option = true and privilege_id = %d;`

	checkRoleHasPrivilegeWGOOrWithOwnershipFormat = `select distinct role_id from mo_catalog.mo_role_privs where (with_grant_option = true and (privilege_id = %d or privilege_id = %d)) or privilege_id = %d;`

	updateRolePrivsFormat = `update mo_catalog.mo_role_privs set operation_user_id = %d, granted_time = "%s", with_grant_option = %v where role_id = %d and obj_type = "%s" and obj_id = %d and privilege_id = %d;`

	insertRolePrivsFormat = `insert into mo_catalog.mo_role_privs(role_id,role_name,obj_type,obj_id,privilege_id,privilege_name,privilege_level,operation_user_id,granted_time,with_grant_option) 
								values (%d,"%s","%s",%d,%d,"%s","%s",%d,"%s",%v);`

	deleteRolePrivsFormat = `delete from mo_catalog.mo_role_privs 
       									where role_id = %d 
       									    and obj_type = "%s" 
       									    and obj_id = %d 
       									    and privilege_id = %d 
       									    and privilege_level = "%s";`

	checkDatabaseFormat = `select dat_id from mo_catalog.mo_database where datname = "%s";`

	checkDatabaseTableFormat = `select t.rel_id from mo_catalog.mo_database d, mo_catalog.mo_tables t
										where d.dat_id = t.reldatabase_id
											and d.datname = "%s"
											and t.relname = "%s";`

	//TODO:fix privilege_level string and obj_type string
	//For object_type : table, privilege_level : *.*
	checkWithGrantOptionForTableStarStar = `select rp.privilege_id,rp.with_grant_option
				from mo_catalog.mo_database d, mo_catalog.mo_tables t, mo_catalog.mo_role_privs rp
				where d.dat_id = t.reldatabase_id
					and rp.obj_id = 0
					and rp.obj_type = "%s"
					and rp.role_id = %d
					and rp.privilege_id = %d
					and rp.privilege_level = "%s"
					and rp.with_grant_option = true;`

	//For object_type : table, privilege_level : db.*
	checkWithGrantOptionForTableDatabaseStar = `select rp.privilege_id,rp.with_grant_option
				from mo_catalog.mo_database d, mo_catalog.mo_tables t, mo_catalog.mo_role_privs rp
				where d.dat_id = t.reldatabase_id
					and rp.obj_id = 0
					and rp.obj_type = "%s"
					and rp.role_id = %d
					and rp.privilege_id = %d
					and rp.privilege_level = "%s"
					and d.datname = "%s"
					and rp.with_grant_option = true;`

	//For object_type : table, privilege_level : db.table
	checkWithGrantOptionForTableDatabaseTable = `select rp.privilege_id,rp.with_grant_option
				from mo_catalog.mo_database d, mo_catalog.mo_tables t, mo_catalog.mo_role_privs rp
				where d.dat_id = t.reldatabase_id
					and rp.obj_id = t.rel_id
					and rp.obj_type = "%s"
					and rp.role_id = %d
					and rp.privilege_id = %d
					and rp.privilege_level = "%s"
					and d.datname = "%s"
					and t.relname = "%s"
					and rp.with_grant_option = true;`

	//For object_type : database, privilege_level : *
	checkWithGrantOptionForDatabaseStar = `select rp.privilege_id,rp.with_grant_option
				from mo_catalog.mo_database d, mo_catalog.mo_tables t, mo_catalog.mo_role_privs rp
				where d.dat_id = t.reldatabase_id
					and rp.obj_id = 0
					and rp.obj_type = "%s"
					and rp.role_id = %d
					and rp.privilege_id = %d
					and rp.privilege_level = "%s"
					and rp.with_grant_option = true;`

	//For object_type : database, privilege_level : *.*
	checkWithGrantOptionForDatabaseStarStar = `select rp.privilege_id,rp.with_grant_option
				from mo_catalog.mo_database d, mo_catalog.mo_tables t, mo_catalog.mo_role_privs rp
				where d.dat_id = t.reldatabase_id
					and rp.obj_id = 0
					and rp.obj_type = "%s"
					and rp.role_id = %d
					and rp.privilege_id = %d
					and rp.privilege_level = "%s"
					and rp.with_grant_option = true;`

	//For object_type : database, privilege_level : db
	checkWithGrantOptionForDatabaseDB = `select rp.privilege_id,rp.with_grant_option
				from mo_catalog.mo_database d, mo_catalog.mo_tables t, mo_catalog.mo_role_privs rp
				where d.dat_id = t.reldatabase_id
					and rp.obj_id = d.dat_id
					and rp.obj_type = "%s"
					and rp.role_id = %d
					and rp.privilege_id = %d
					and rp.privilege_level = "%s"
					and  d.datname = "%s"
					and rp.with_grant_option = true;`

	//For object_type : account, privilege_level : *
	checkWithGrantOptionForAccountStar = `select rp.privilege_id,rp.with_grant_option
				from mo_catalog.mo_database d, mo_catalog.mo_tables t, mo_catalog.mo_role_privs rp
				where d.dat_id = t.reldatabase_id
					and rp.obj_id = 0
					and rp.obj_type = "%s"
					and rp.role_id = %d
					and rp.privilege_id = %d
					and rp.privilege_level = "%s"
					and rp.with_grant_option = true;`

	//for database.table or table
	//check the role has the table level privilege for the privilege level (d.t or t)
	checkRoleHasTableLevelPrivilegeFormat = `select rp.privilege_id,rp.with_grant_option
				from mo_catalog.mo_database d, mo_catalog.mo_tables t, mo_catalog.mo_role_privs rp
				where d.dat_id = t.reldatabase_id
					and rp.obj_id = t.rel_id
					and rp.obj_type = "%s"
					and rp.role_id = %d
					and rp.privilege_id = %d
					and rp.privilege_level in ("%s","%s")
					and d.datname = "%s"
					and t.relname = "%s";`

	//for database.* or *
	checkRoleHasTableLevelForDatabaseStarFormat = `select rp.privilege_id,rp.with_grant_option
				from mo_catalog.mo_database d, mo_catalog.mo_role_privs rp
				where d.dat_id = rp.obj_id
					and rp.obj_type = "%s"
					and rp.role_id = %d
					and rp.privilege_id = %d
					and rp.privilege_level in ("%s","%s")
					and d.datname = "%s";`

	//for *.*
	checkRoleHasTableLevelForStarStarFormat = `select rp.privilege_id,rp.with_grant_option
				from mo_catalog.mo_role_privs rp
				where rp.obj_id = 0
					and rp.obj_type = "%s"
					and rp.role_id = %d
					and rp.privilege_id = %d
					and rp.privilege_level = "%s";`

	//for * or *.*
	checkRoleHasDatabaseLevelForStarStarFormat = `select rp.privilege_id,rp.with_grant_option
				from mo_catalog.mo_role_privs rp
				where rp.obj_id = 0
					and rp.obj_type = "%s"
					and rp.role_id = %d
					and rp.privilege_id = %d
					and rp.privilege_level = "%s";`

	//for database
	checkRoleHasDatabaseLevelForDatabaseFormat = `select rp.privilege_id,rp.with_grant_option
				from mo_catalog.mo_database d, mo_catalog.mo_role_privs rp
				where d.dat_id = rp.obj_id
					and rp.obj_type = "%s"
					and rp.role_id = %d
					and rp.privilege_id = %d
					and rp.privilege_level = "%s"
					and d.datname = "%s";`

	//for *
	checkRoleHasAccountLevelForStarFormat = `select rp.privilege_id,rp.with_grant_option
				from mo_catalog.mo_role_privs rp
				where rp.obj_id = 0
					and rp.obj_type = "%s"
					and rp.role_id = %d
					and rp.privilege_id = %d
					and rp.privilege_level = "%s";`

	getUserRolesExpectPublicRoleFormat = `select role.role_id, role.role_name 
				from mo_catalog.mo_role role, mo_catalog.mo_user_grant mg 
				where role.role_id = mg.role_id 
					and role.role_id != %d  
					and mg.user_id = %d 
					order by role.created_time asc limit 1;`

	checkUdfArgs = `select args,function_id from mo_catalog.mo_user_defined_function where name = "%s" and db = "%s";`

	checkUdfExistence = `select function_id from mo_catalog.mo_user_defined_function where name = "%s" and db = "%s" and args = '%s';`

	checkStoredProcedureArgs = `select proc_id, args from mo_catalog.mo_stored_procedure where name = "%s" and db = "%s";`

	checkProcedureExistence = `select proc_id from mo_catalog.mo_stored_procedure where name = "%s" and db = "%s";`

	//delete role from mo_role,mo_user_grant,mo_role_grant,mo_role_privs
	deleteRoleFromMoRoleFormat = `delete from mo_catalog.mo_role where role_id = %d;`

	deleteRoleFromMoUserGrantFormat = `delete from mo_catalog.mo_user_grant where role_id = %d;`

	deleteRoleFromMoRoleGrantFormat = `delete from mo_catalog.mo_role_grant where granted_id = %d or grantee_id = %d;`

	deleteRoleFromMoRolePrivsFormat = `delete from mo_catalog.mo_role_privs where role_id = %d;`

	// grant ownership on database
	grantOwnershipOnDatabaseFormat = `grant ownership on database %s to %s;`

	// grant ownership on table
	grantOwnershipOnTableFormat = `grant ownership on table %s.%s to %s;`

	// get the owner of the database
	getOwnerOfDatabaseFormat = `select owner from mo_catalog.mo_database where datname = '%s';`

	// get the owner of the table
	getOwnerOfTableFormat = `select owner from mo_catalog.mo_tables where reldatabase = '%s' and relname = '%s';`

	// get the roles of the current user
	getRolesOfCurrentUserFormat = `select role_id from mo_catalog.mo_user_grant where user_id = %d;`

	//delete user from mo_user,mo_user_grant
	deleteUserFromMoUserFormat = `delete from mo_catalog.mo_user where user_id = %d;`

	deleteUserFromMoUserGrantFormat = `delete from mo_catalog.mo_user_grant where user_id = %d;`

	// delete user defined function from mo_user_defined_function
	deleteUserDefinedFunctionFormat = `delete from mo_catalog.mo_user_defined_function where function_id = %d;`

	// delete stored procedure from mo_user_defined_function
	deleteStoredProcedureFormat = `delete from mo_catalog.mo_stored_procedure where proc_id = %d;`

	// delete a tuple from mo_mysql_compatibility_mode when drop a database
	deleteMysqlCompatbilityModeFormat = `delete from mo_catalog.mo_mysql_compatibility_mode where dat_name = "%s";`

	getSystemVariableValueWithDatabaseFormat = `select variable_value from mo_catalog.mo_mysql_compatibility_mode where dat_name = "%s" and variable_name = "%s";`

	getSystemVariablesWithAccountFromat = `select variable_name, variable_value from mo_catalog.mo_mysql_compatibility_mode where account_id = %d and system_variables = true;`

	updateSystemVariableValueFormat = `update mo_catalog.mo_mysql_compatibility_mode set variable_value = '%s' where account_id = %d and variable_name = '%s';`

	getDbIdAndTypFormat         = `select dat_id,dat_type from mo_catalog.mo_database where datname = '%s' and account_id = %d;`
	insertIntoMoPubsFormat      = `insert into mo_catalog.mo_pubs(pub_name,database_name,database_id,all_table,all_account,table_list,account_list,created_time,owner,creator,comment) values ('%s','%s',%d,%t,%t,'%s','%s',now(),%d,%d,'%s');`
	getPubInfoFormat            = `select all_account,account_list,comment from mo_catalog.mo_pubs where pub_name = '%s';`
	updatePubInfoFormat         = `update mo_catalog.mo_pubs set all_account = %t,account_list = '%s',comment = '%s' where pub_name = '%s';`
	dropPubFormat               = `delete from mo_catalog.mo_pubs where pub_name = '%s';`
	getAccountIdAndStatusFormat = `select account_id,status from mo_catalog.mo_account where account_name = '%s';`
	getPubInfoForSubFormat      = `select database_name,all_account,account_list from mo_catalog.mo_pubs where pub_name = "%s";`
	getDbPubCountFormat         = `select count(1) from mo_catalog.mo_pubs where database_name = '%s';`

	fetchSqlOfSpFormat = `select body, args from mo_catalog.mo_stored_procedure where name = '%s' and db = '%s';`
)

var (
	objectType2privilegeLevels = map[objectType][]privilegeLevelType{
		objectTypeAccount: {privilegeLevelStar},
		objectTypeDatabase: {privilegeLevelDatabase,
			privilegeLevelStar, privilegeLevelStarStar},
		objectTypeTable: {privilegeLevelStarStar,
			privilegeLevelDatabaseStar, privilegeLevelStar,
			privilegeLevelDatabaseTable, privilegeLevelTable},
	}

	// the databases that can not operated by the real user
	bannedCatalogDatabases = map[string]int8{
		"mo_catalog":         0,
		"information_schema": 0,
		"system":             0,
		"system_metrics":     0,
		"mysql":              0,
		"mo_task":            0,
	}

	// the privileges that can not be granted or revoked
	bannedPrivileges = map[PrivilegeType]int8{
		PrivilegeTypeCreateAccount: 0,
		PrivilegeTypeAlterAccount:  0,
		PrivilegeTypeDropAccount:   0,
	}
)

func getSqlForAccountIdAndStatus(ctx context.Context, accName string, check bool) (string, error) {
	if check && accountNameIsInvalid(accName) {
		return "", moerr.NewInternalError(ctx, fmt.Sprintf("account name %s is invalid", accName))
	}
	return fmt.Sprintf(getAccountIdAndStatusFormat, accName), nil
}

func getSqlForPubInfoForSub(ctx context.Context, pubName string, check bool) (string, error) {
	if check && nameIsInvalid(pubName) {
		return "", moerr.NewInternalError(ctx, fmt.Sprintf("pub name %s is invalid", pubName))
	}
	return fmt.Sprintf(getPubInfoForSubFormat, pubName), nil
}

func getSqlForCheckTenant(ctx context.Context, tenant string) (string, error) {
	err := inputNameIsInvalid(ctx, tenant)
	if err != nil {
		return "", err
	}
	return fmt.Sprintf(checkTenantFormat, tenant), nil
}

func getSqlForGetAccountName(tenantId uint32) string {
	return fmt.Sprintf(getTenantNameForMat, tenantId)
}

func getSqlForUpdateCommentsOfAccount(ctx context.Context, comment, account string) (string, error) {
	err := inputNameIsInvalid(ctx, account)
	if err != nil {
		return "", err
	}
	return fmt.Sprintf(updateCommentsOfAccountFormat, comment, account), nil
}

func getSqlForUpdateStatusOfAccount(ctx context.Context, status, timestamp, account string) (string, error) {
	err := inputNameIsInvalid(ctx, status, account)
	if err != nil {
		return "", err
	}
	return fmt.Sprintf(updateStatusOfAccountFormat, status, timestamp, account), nil
}

func getSqlForUpdateStatusAndVersionOfAccount(ctx context.Context, status, timestamp, account string, version uint64) (string, error) {
	err := inputNameIsInvalid(ctx, status, account)
	if err != nil {
		return "", err
	}
	return fmt.Sprintf(updateStatusAndVersionOfAccountFormat, status, version, timestamp, account), nil
}

func getSqlForDeleteAccountFromMoAccount(ctx context.Context, account string) (string, error) {
	err := inputNameIsInvalid(ctx, account)
	if err != nil {
		return "", err
	}
	return fmt.Sprintf(deleteAccountFromMoAccountFormat, account), nil
}

func getSqlForPasswordOfUser(ctx context.Context, user string) (string, error) {
	err := inputNameIsInvalid(ctx, user)
	if err != nil {
		return "", err
	}
	return fmt.Sprintf(getPasswordOfUserFormat, user), nil
}

func getSqlForUpdatePasswordOfUser(ctx context.Context, password, user string) (string, error) {
	err := inputNameIsInvalid(ctx, user)
	if err != nil {
		return "", err
	}
	return fmt.Sprintf(updatePasswordOfUserFormat, password, user), nil
}

func getSqlForCheckRoleExists(ctx context.Context, roleID int, roleName string) (string, error) {
	err := inputNameIsInvalid(ctx, roleName)
	if err != nil {
		return "", err
	}
	return fmt.Sprintf(checkRoleExistsFormat, roleID, roleName), nil
}

func getSqlForRoleNameOfRoleId(roleId int64) string {
	return fmt.Sprintf(roleNameOfRoleIdFormat, roleId)
}

func getSqlForRoleIdOfRole(ctx context.Context, roleName string) (string, error) {
	err := inputNameIsInvalid(ctx, roleName)
	if err != nil {
		return "", err
	}
	return fmt.Sprintf(roleIdOfRoleFormat, roleName), nil
}

func getSqlForRoleOfUser(ctx context.Context, userID int64, roleName string) (string, error) {
	err := inputNameIsInvalid(ctx, roleName)
	if err != nil {
		return "", err
	}
	return fmt.Sprintf(getRoleOfUserFormat, userID, roleName), nil
}

func getSqlForRoleIdOfUserId(userId int) string {
	return fmt.Sprintf(getRoleIdOfUserIdFormat, userId)
}

func getSqlForCheckUserGrant(roleId, userId int64) string {
	return fmt.Sprintf(checkUserGrantFormat, roleId, userId)
}

func getSqlForCheckUserHasRole(ctx context.Context, userName string, roleId int64) (string, error) {
	err := inputNameIsInvalid(ctx, userName)
	if err != nil {
		return "", err
	}
	return fmt.Sprintf(checkUserHasRoleFormat, userName, roleId), nil
}

func getSqlForCheckUserGrantWGO(roleId, userId int64) string {
	return fmt.Sprintf(checkUserGrantWGOFormat, roleId, userId)
}

func getSqlForUpdateUserGrant(roleId, userId int64, timestamp string, withGrantOption bool) string {
	return fmt.Sprintf(updateUserGrantFormat, timestamp, withGrantOption, roleId, userId)
}

func getSqlForInsertUserGrant(roleId, userId int64, timestamp string, withGrantOption bool) string {
	return fmt.Sprintf(insertUserGrantFormat, roleId, userId, timestamp, withGrantOption)
}

func getSqlForDeleteUserGrant(roleId, userId int64) string {
	return fmt.Sprintf(deleteUserGrantFormat, roleId, userId)
}

func getSqlForCheckRoleGrant(grantedId, granteeId int64) string {
	return fmt.Sprintf(checkRoleGrantFormat, grantedId, granteeId)
}

func getSqlForCheckRoleGrantWGO(grantedId int64) string {
	return fmt.Sprintf(getRoleGrantWGOFormat, grantedId)
}

func getSqlForUpdateRoleGrant(grantedId, granteeId, operationRoleId, operationUserId int64, timestamp string, withGrantOption bool) string {
	return fmt.Sprintf(updateRoleGrantFormat, operationRoleId, operationUserId, timestamp, withGrantOption, grantedId, granteeId)
}

func getSqlForInsertRoleGrant(grantedId, granteeId, operationRoleId, operationUserId int64, timestamp string, withGrantOption bool) string {
	return fmt.Sprintf(insertRoleGrantFormat, grantedId, granteeId, operationRoleId, operationUserId, timestamp, withGrantOption)
}

func getSqlForDeleteRoleGrant(grantedId, granteeId int64) string {
	return fmt.Sprintf(deleteRoleGrantFormat, grantedId, granteeId)
}

func getSqlForGetAllStuffRoleGrantFormat() string {
	return getAllStuffRoleGrantFormat
}

func getSqlForInheritedRoleIdOfRoleId(roleId int64) string {
	return fmt.Sprintf(getInheritedRoleIdOfRoleIdFormat, roleId)
}

func getSqlForCheckRoleHasPrivilege(roleId int64, objType objectType, objId, privilegeId int64) string {
	return fmt.Sprintf(checkRoleHasPrivilegeFormat, roleId, objType, objId, privilegeId)
}

func getSqlForCheckRoleHasPrivilegeWGO(privilegeId int64) string {
	return fmt.Sprintf(checkRoleHasPrivilegeWGOFormat, privilegeId)
}

func getSqlForCheckRoleHasPrivilegeWGOOrWithOwnerShip(privilegeId, allPrivId, ownershipPrivId int64) string {
	return fmt.Sprintf(checkRoleHasPrivilegeWGOOrWithOwnershipFormat, privilegeId, allPrivId, ownershipPrivId)
}

func getSqlForUpdateRolePrivs(userId int64, timestamp string, withGrantOption bool, roleId int64, objType objectType, objId, privilegeId int64) string {
	return fmt.Sprintf(updateRolePrivsFormat, userId, timestamp, withGrantOption, roleId, objType, objId, privilegeId)
}

func getSqlForInsertRolePrivs(roleId int64, roleName, objType string, objId, privilegeId int64, privilegeName, privilegeLevel string, operationUserId int64, grantedTime string, withGrantOption bool) string {
	return fmt.Sprintf(insertRolePrivsFormat, roleId, roleName, objType, objId, privilegeId, privilegeName, privilegeLevel, operationUserId, grantedTime, withGrantOption)
}

func getSqlForDeleteRolePrivs(roleId int64, objType string, objId, privilegeId int64, privilegeLevel string) string {
	return fmt.Sprintf(deleteRolePrivsFormat, roleId, objType, objId, privilegeId, privilegeLevel)
}

func getSqlForCheckWithGrantOptionForTableStarStar(roleId int64, privId PrivilegeType) string {
	return fmt.Sprintf(checkWithGrantOptionForTableStarStar, objectTypeTable, roleId, privId, privilegeLevelStarStar)
}

func getSqlForCheckWithGrantOptionForTableDatabaseStar(ctx context.Context, roleId int64, privId PrivilegeType, dbName string) (string, error) {
	err := inputNameIsInvalid(ctx, dbName)
	if err != nil {
		return "", err
	}
	return fmt.Sprintf(checkWithGrantOptionForTableDatabaseStar, objectTypeTable, roleId, privId, privilegeLevelDatabaseStar, dbName), nil
}

func getSqlForCheckWithGrantOptionForTableDatabaseTable(ctx context.Context, roleId int64, privId PrivilegeType, dbName string, tableName string) (string, error) {
	err := inputNameIsInvalid(ctx, dbName, tableName)
	if err != nil {
		return "", err
	}
	return fmt.Sprintf(checkWithGrantOptionForTableDatabaseTable, objectTypeTable, roleId, privId, privilegeLevelDatabaseTable, dbName, tableName), nil
}

func getSqlForCheckWithGrantOptionForDatabaseStar(roleId int64, privId PrivilegeType) string {
	return fmt.Sprintf(checkWithGrantOptionForDatabaseStar, objectTypeDatabase, roleId, privId, privilegeLevelStar)
}

func getSqlForCheckWithGrantOptionForDatabaseStarStar(roleId int64, privId PrivilegeType) string {
	return fmt.Sprintf(checkWithGrantOptionForDatabaseStarStar, objectTypeDatabase, roleId, privId, privilegeLevelStarStar)
}

func getSqlForCheckWithGrantOptionForDatabaseDB(ctx context.Context, roleId int64, privId PrivilegeType, dbName string) (string, error) {
	err := inputNameIsInvalid(ctx, dbName)
	if err != nil {
		return "", err
	}
	return fmt.Sprintf(checkWithGrantOptionForDatabaseDB, objectTypeDatabase, roleId, privId, privilegeLevelDatabase, dbName), nil
}

func getSqlForCheckWithGrantOptionForAccountStar(roleId int64, privId PrivilegeType) string {
	return fmt.Sprintf(checkWithGrantOptionForAccountStar, objectTypeAccount, roleId, privId, privilegeLevelStarStar)
}

func getSqlForCheckRoleHasTableLevelPrivilege(ctx context.Context, roleId int64, privId PrivilegeType, dbName string, tableName string) (string, error) {
	err := inputNameIsInvalid(ctx, dbName, tableName)
	if err != nil {
		return "", err
	}
	return fmt.Sprintf(checkRoleHasTableLevelPrivilegeFormat, objectTypeTable, roleId, privId, privilegeLevelDatabaseTable, privilegeLevelTable, dbName, tableName), nil
}

func getSqlForCheckRoleHasTableLevelForDatabaseStar(ctx context.Context, roleId int64, privId PrivilegeType, dbName string) (string, error) {
	err := inputNameIsInvalid(ctx, dbName)
	if err != nil {
		return "", err
	}
	return fmt.Sprintf(checkRoleHasTableLevelForDatabaseStarFormat, objectTypeTable, roleId, privId, privilegeLevelDatabaseStar, privilegeLevelStar, dbName), nil
}

func getSqlForCheckRoleHasTableLevelForStarStar(roleId int64, privId PrivilegeType) string {
	return fmt.Sprintf(checkRoleHasTableLevelForStarStarFormat, objectTypeTable, roleId, privId, privilegeLevelStarStar)
}

func getSqlForCheckRoleHasDatabaseLevelForStarStar(roleId int64, privId PrivilegeType, level privilegeLevelType) string {
	return fmt.Sprintf(checkRoleHasDatabaseLevelForStarStarFormat, objectTypeDatabase, roleId, privId, level)
}

func getSqlForCheckRoleHasDatabaseLevelForDatabase(ctx context.Context, roleId int64, privId PrivilegeType, dbName string) (string, error) {
	err := inputNameIsInvalid(ctx, dbName)
	if err != nil {
		return "", err
	}
	return fmt.Sprintf(checkRoleHasDatabaseLevelForDatabaseFormat, objectTypeDatabase, roleId, privId, privilegeLevelDatabase, dbName), nil
}

func getSqlForCheckRoleHasAccountLevelForStar(roleId int64, privId PrivilegeType) string {
	return fmt.Sprintf(checkRoleHasAccountLevelForStarFormat, objectTypeAccount, roleId, privId, privilegeLevelStar)
}

func getSqlForgetUserRolesExpectPublicRole(pRoleId int, userId uint32) string {
	return fmt.Sprintf(getUserRolesExpectPublicRoleFormat, pRoleId, userId)
}

func getSqlForGetDbIdAndType(ctx context.Context, dbName string, checkNameValid bool, account_id uint64) (string, error) {
	if checkNameValid {
		err := inputNameIsInvalid(ctx, dbName)
		if err != nil {
			return "", err
		}
	}
	return fmt.Sprintf(getDbIdAndTypFormat, dbName, account_id), nil
}

func getSqlForInsertIntoMoPubs(ctx context.Context, pubName, databaseName string, databaseId uint64, allTable, allAccount bool, tableList, accountList string, owner, creator uint32, comment string, checkNameValid bool) (string, error) {
	if checkNameValid {
		err := inputNameIsInvalid(ctx, pubName, databaseName)
		if err != nil {
			return "", err
		}
	}
	return fmt.Sprintf(insertIntoMoPubsFormat, pubName, databaseName, databaseId, allTable, allAccount, tableList, accountList, owner, creator, comment), nil
}
func getSqlForGetPubInfo(ctx context.Context, pubName string, checkNameValid bool) (string, error) {
	if checkNameValid {
		err := inputNameIsInvalid(ctx, pubName)
		if err != nil {
			return "", err
		}
	}
	return fmt.Sprintf(getPubInfoFormat, pubName), nil
}
func getSqlForUpdatePubInfo(ctx context.Context, pubName string, accountAll bool, accountList string, comment string, checkNameValid bool) (string, error) {
	if checkNameValid {
		err := inputNameIsInvalid(ctx, pubName)
		if err != nil {
			return "", err
		}
	}
	return fmt.Sprintf(updatePubInfoFormat, accountAll, accountList, comment, pubName), nil
}

func getSqlForDropPubInfo(ctx context.Context, pubName string, checkNameValid bool) (string, error) {
	if checkNameValid {
		err := inputNameIsInvalid(ctx, pubName)
		if err != nil {
			return "", err
		}
	}
	return fmt.Sprintf(dropPubFormat, pubName), nil
}

func getSqlForDbPubCount(ctx context.Context, dbName string) (string, error) {

	err := inputNameIsInvalid(ctx, dbName)
	if err != nil {
		return "", err
	}
	return fmt.Sprintf(getDbPubCountFormat, dbName), nil
}

func getSqlForCheckDatabase(ctx context.Context, dbName string) (string, error) {
	err := inputNameIsInvalid(ctx, dbName)
	if err != nil {
		return "", err
	}
	return fmt.Sprintf(checkDatabaseFormat, dbName), nil
}

func getSqlForCheckDatabaseTable(ctx context.Context, dbName, tableName string) (string, error) {
	err := inputNameIsInvalid(ctx, dbName, tableName)
	if err != nil {
		return "", err
	}
	return fmt.Sprintf(checkDatabaseTableFormat, dbName, tableName), nil
}

func getSqlForDeleteRole(roleId int64) []string {
	return []string{
		fmt.Sprintf(deleteRoleFromMoRoleFormat, roleId),
		fmt.Sprintf(deleteRoleFromMoUserGrantFormat, roleId),
		fmt.Sprintf(deleteRoleFromMoRoleGrantFormat, roleId, roleId),
		fmt.Sprintf(deleteRoleFromMoRolePrivsFormat, roleId),
	}
}

func getSqlForDropAccount() []string {
	return dropSqls
}

func getSqlForDeleteUser(userId int64) []string {
	return []string{
		fmt.Sprintf(deleteUserFromMoUserFormat, userId),
		fmt.Sprintf(deleteUserFromMoUserGrantFormat, userId),
	}
}

func getSqlForDeleteMysqlCompatbilityMode(dtname string) string {
	return fmt.Sprintf(deleteMysqlCompatbilityModeFormat, dtname)
}

func getSqlForGetSystemVariableValueWithDatabase(dtname, variable_name string) string {
	return fmt.Sprintf(getSystemVariableValueWithDatabaseFormat, dtname, variable_name)
}

func getSystemVariablesWithAccount(accountId uint64) string {
	return fmt.Sprintf(getSystemVariablesWithAccountFromat, accountId)
}

func getSqlForUpdateSystemVariableValue(varValue string, accountId uint64, varName string) string {
	return fmt.Sprintf(updateSystemVariableValueFormat, varValue, accountId, varName)
}

func getSqlForSpBody(ctx context.Context, name string, db string) (string, error) {
	return fmt.Sprintf(fetchSqlOfSpFormat, name, db), nil
}

// isClusterTable decides a table is the index table or not
func isIndexTable(name string) bool {
	return strings.HasPrefix(name, catalog.IndexTableNamePrefix)
}

// isClusterTable decides a table is the cluster table or not
func isClusterTable(dbName, name string) bool {
	if dbName == moCatalog {
		//if it is neither among the tables nor the index table,
		//it is the cluster table.
		if _, ok := predefinedTables[name]; !ok && !isIndexTable(name) {
			return true
		}
	}
	return false
}

// getSqlForGrantOwnershipOnDatabase get the sql for grant ownership on database
func getSqlForGrantOwnershipOnDatabase(dbName, roleName string) string {
	return fmt.Sprintf(grantOwnershipOnDatabaseFormat, dbName, roleName)
}

// getSqlForGrantOwnershipOnTable get the sql for grant ownership on database
func getSqlForGrantOwnershipOnTable(dbName, tbName, roleName string) string {
	return fmt.Sprintf(grantOwnershipOnTableFormat, dbName, tbName, roleName)
}

// getSqlForGetOwnerOfDatabase get the sql for get the owner of the database
func getSqlForGetOwnerOfDatabase(dbName string) string {
	return fmt.Sprintf(getOwnerOfDatabaseFormat, dbName)
}

// getSqlForGetOwnerOfTable get the sql for get the owner of the table
func getSqlForGetOwnerOfTable(dbName, tbName string) string {
	return fmt.Sprintf(getOwnerOfTableFormat, dbName, tbName)
}

// getSqlForGetRolesOfCurrentUser get the sql for get the roles of the user
func getSqlForGetRolesOfCurrentUser(userId int64) string {
	return fmt.Sprintf(getRolesOfCurrentUserFormat, userId)
}

func isBannedDatabase(dbName string) bool {
	_, ok := bannedCatalogDatabases[dbName]
	return ok
}

func isBannedPrivilege(priv PrivilegeType) bool {
	_, ok := bannedPrivileges[priv]
	return ok
}

type specialTag int

const (
	specialTagNone            specialTag = 0
	specialTagAdmin           specialTag = 1
	specialTagWithGrantOption specialTag = 2
	specialTagOwnerOfObject   specialTag = 4
)

type privilegeKind int

const (
	privilegeKindGeneral privilegeKind = iota //as same as definition in the privilegeEntriesMap
	privilegeKindInherit                      //General + with_grant_option
	privilegeKindSpecial                      //no obj_type,obj_id,privilege_level. only needs (MOADMIN / ACCOUNTADMIN, with_grant_option, owner of object)
	privilegeKindNone                         //does not need any privilege
)

type clusterTableOperationType int

const (
	clusterTableNone clusterTableOperationType = iota
	clusterTableCreate
	clusterTableSelect //read only
	clusterTableModify //include insert,update,delete
	clusterTableDrop
)

type privilege struct {
	kind privilegeKind
	//account: the privilege can be defined before constructing the plan.
	//database: (do not need the database_id) the privilege can be defined before constructing the plan.
	//table: need table id. the privilege can be defined after constructing the plan.
	//function: need function id ?
	objType objectType
	entries []privilegeEntry
	special specialTag
	//the statement writes the database or table directly like drop database and table
	writeDatabaseAndTableDirectly bool
	//operate the cluster table
	isClusterTable bool
	//operation on cluster table,
	clusterTableOperation clusterTableOperationType
}

func (p *privilege) objectType() objectType {
	return p.objType
}

func (p *privilege) privilegeKind() privilegeKind {
	return p.kind
}

type privilegeEntryType int

const (
	privilegeEntryTypeGeneral  privilegeEntryType = iota
	privilegeEntryTypeCompound                    //multi privileges take effect together
)

// privilegeItem is the item for in the compound entry
type privilegeItem struct {
	privilegeTyp          PrivilegeType
	role                  *tree.Role
	users                 []*tree.User
	dbName                string
	tableName             string
	isClusterTable        bool
	clusterTableOperation clusterTableOperationType
}

// compoundEntry is the entry has multi privilege items
type compoundEntry struct {
	items []privilegeItem
}

// privilegeEntry denotes the entry of the privilege that appears in the table mo_role_privs
type privilegeEntry struct {
	privilegeId PrivilegeType
	//the predefined privilege level for the privilege.
	//it is not always the same as the one in the runtime.
	privilegeLevel  privilegeLevelType
	objType         objectType
	objId           int
	withGrantOption bool
	//for object type table
	databaseName      string
	tableName         string
	privilegeEntryTyp privilegeEntryType
	compound          *compoundEntry
}

var (
	//initial privilege entries
	privilegeEntriesMap = map[PrivilegeType]privilegeEntry{
		PrivilegeTypeCreateAccount:     {PrivilegeTypeCreateAccount, privilegeLevelStar, objectTypeAccount, objectIDAll, false, "", "", privilegeEntryTypeGeneral, nil},
		PrivilegeTypeDropAccount:       {PrivilegeTypeDropAccount, privilegeLevelStar, objectTypeAccount, objectIDAll, false, "", "", privilegeEntryTypeGeneral, nil},
		PrivilegeTypeAlterAccount:      {PrivilegeTypeAlterAccount, privilegeLevelStar, objectTypeAccount, objectIDAll, false, "", "", privilegeEntryTypeGeneral, nil},
		PrivilegeTypeCreateUser:        {PrivilegeTypeCreateUser, privilegeLevelStar, objectTypeAccount, objectIDAll, true, "", "", privilegeEntryTypeGeneral, nil},
		PrivilegeTypeDropUser:          {PrivilegeTypeDropUser, privilegeLevelStar, objectTypeAccount, objectIDAll, true, "", "", privilegeEntryTypeGeneral, nil},
		PrivilegeTypeAlterUser:         {PrivilegeTypeAlterUser, privilegeLevelStar, objectTypeAccount, objectIDAll, true, "", "", privilegeEntryTypeGeneral, nil},
		PrivilegeTypeCreateRole:        {PrivilegeTypeCreateRole, privilegeLevelStar, objectTypeAccount, objectIDAll, true, "", "", privilegeEntryTypeGeneral, nil},
		PrivilegeTypeDropRole:          {PrivilegeTypeDropRole, privilegeLevelStar, objectTypeAccount, objectIDAll, true, "", "", privilegeEntryTypeGeneral, nil},
		PrivilegeTypeAlterRole:         {PrivilegeTypeAlterRole, privilegeLevelStar, objectTypeAccount, objectIDAll, true, "", "", privilegeEntryTypeGeneral, nil},
		PrivilegeTypeCreateDatabase:    {PrivilegeTypeCreateDatabase, privilegeLevelStar, objectTypeAccount, objectIDAll, true, "", "", privilegeEntryTypeGeneral, nil},
		PrivilegeTypeDropDatabase:      {PrivilegeTypeDropDatabase, privilegeLevelStar, objectTypeAccount, objectIDAll, true, "", "", privilegeEntryTypeGeneral, nil},
		PrivilegeTypeShowDatabases:     {PrivilegeTypeShowDatabases, privilegeLevelStar, objectTypeAccount, objectIDAll, true, "", "", privilegeEntryTypeGeneral, nil},
		PrivilegeTypeConnect:           {PrivilegeTypeConnect, privilegeLevelStar, objectTypeAccount, objectIDAll, true, "", "", privilegeEntryTypeGeneral, nil},
		PrivilegeTypeManageGrants:      {PrivilegeTypeManageGrants, privilegeLevelStar, objectTypeAccount, objectIDAll, true, "", "", privilegeEntryTypeGeneral, nil},
		PrivilegeTypeAccountAll:        {PrivilegeTypeAccountAll, privilegeLevelStar, objectTypeAccount, objectIDAll, true, "", "", privilegeEntryTypeGeneral, nil},
		PrivilegeTypeAccountOwnership:  {PrivilegeTypeAccountOwnership, privilegeLevelStar, objectTypeAccount, objectIDAll, true, "", "", privilegeEntryTypeGeneral, nil},
		PrivilegeTypeUserOwnership:     {PrivilegeTypeUserOwnership, privilegeLevelStar, objectTypeAccount, objectIDAll, true, "", "", privilegeEntryTypeGeneral, nil},
		PrivilegeTypeRoleOwnership:     {PrivilegeTypeRoleOwnership, privilegeLevelStar, objectTypeAccount, objectIDAll, true, "", "", privilegeEntryTypeGeneral, nil},
		PrivilegeTypeShowTables:        {PrivilegeTypeShowTables, privilegeLevelStar, objectTypeDatabase, objectIDAll, true, "", "", privilegeEntryTypeGeneral, nil},
		PrivilegeTypeCreateObject:      {PrivilegeTypeCreateObject, privilegeLevelStar, objectTypeDatabase, objectIDAll, true, "", "", privilegeEntryTypeGeneral, nil},
		PrivilegeTypeCreateTable:       {PrivilegeTypeCreateTable, privilegeLevelStar, objectTypeDatabase, objectIDAll, true, "", "", privilegeEntryTypeGeneral, nil},
		PrivilegeTypeCreateView:        {PrivilegeTypeCreateView, privilegeLevelStar, objectTypeDatabase, objectIDAll, true, "", "", privilegeEntryTypeGeneral, nil},
		PrivilegeTypeDropObject:        {PrivilegeTypeDropObject, privilegeLevelStar, objectTypeDatabase, objectIDAll, true, "", "", privilegeEntryTypeGeneral, nil},
		PrivilegeTypeDropTable:         {PrivilegeTypeDropTable, privilegeLevelStar, objectTypeDatabase, objectIDAll, true, "", "", privilegeEntryTypeGeneral, nil},
		PrivilegeTypeDropView:          {PrivilegeTypeDropView, privilegeLevelStar, objectTypeDatabase, objectIDAll, true, "", "", privilegeEntryTypeGeneral, nil},
		PrivilegeTypeAlterObject:       {PrivilegeTypeAlterObject, privilegeLevelStar, objectTypeDatabase, objectIDAll, true, "", "", privilegeEntryTypeGeneral, nil},
		PrivilegeTypeAlterTable:        {PrivilegeTypeAlterTable, privilegeLevelStar, objectTypeDatabase, objectIDAll, true, "", "", privilegeEntryTypeGeneral, nil},
		PrivilegeTypeAlterView:         {PrivilegeTypeAlterView, privilegeLevelStar, objectTypeDatabase, objectIDAll, true, "", "", privilegeEntryTypeGeneral, nil},
		PrivilegeTypeDatabaseAll:       {PrivilegeTypeDatabaseAll, privilegeLevelStar, objectTypeDatabase, objectIDAll, true, "", "", privilegeEntryTypeGeneral, nil},
		PrivilegeTypeDatabaseOwnership: {PrivilegeTypeDatabaseOwnership, privilegeLevelStar, objectTypeDatabase, objectIDAll, true, "", "", privilegeEntryTypeGeneral, nil},
		PrivilegeTypeSelect:            {PrivilegeTypeSelect, privilegeLevelStarStar, objectTypeTable, objectIDAll, true, "", "", privilegeEntryTypeGeneral, nil},
		PrivilegeTypeInsert:            {PrivilegeTypeInsert, privilegeLevelStarStar, objectTypeTable, objectIDAll, true, "", "", privilegeEntryTypeGeneral, nil},
		PrivilegeTypeUpdate:            {PrivilegeTypeUpdate, privilegeLevelStarStar, objectTypeTable, objectIDAll, true, "", "", privilegeEntryTypeGeneral, nil},
		PrivilegeTypeTruncate:          {PrivilegeTypeTruncate, privilegeLevelStarStar, objectTypeTable, objectIDAll, true, "", "", privilegeEntryTypeGeneral, nil},
		PrivilegeTypeDelete:            {PrivilegeTypeDelete, privilegeLevelStarStar, objectTypeTable, objectIDAll, true, "", "", privilegeEntryTypeGeneral, nil},
		PrivilegeTypeReference:         {PrivilegeTypeReference, privilegeLevelStarStar, objectTypeTable, objectIDAll, true, "", "", privilegeEntryTypeGeneral, nil},
		PrivilegeTypeIndex:             {PrivilegeTypeIndex, privilegeLevelStarStar, objectTypeTable, objectIDAll, true, "", "", privilegeEntryTypeGeneral, nil},
		PrivilegeTypeTableAll:          {PrivilegeTypeTableAll, privilegeLevelStarStar, objectTypeTable, objectIDAll, true, "", "", privilegeEntryTypeGeneral, nil},
		PrivilegeTypeTableOwnership:    {PrivilegeTypeTableOwnership, privilegeLevelStarStar, objectTypeTable, objectIDAll, true, "", "", privilegeEntryTypeGeneral, nil},
		PrivilegeTypeExecute:           {PrivilegeTypeExecute, privilegeLevelRoutine, objectTypeFunction, objectIDAll, true, "", "", privilegeEntryTypeGeneral, nil},
		PrivilegeTypeValues:            {PrivilegeTypeValues, privilegeLevelTable, objectTypeTable, objectIDAll, true, "", "", privilegeEntryTypeGeneral, nil},
	}

	//the initial entries of mo_role_privs for the role 'moadmin'
	entriesOfMoAdminForMoRolePrivsFor = []PrivilegeType{
		PrivilegeTypeCreateAccount,
		PrivilegeTypeDropAccount,
		PrivilegeTypeAlterAccount,
		PrivilegeTypeCreateUser,
		PrivilegeTypeDropUser,
		PrivilegeTypeAlterUser,
		PrivilegeTypeCreateRole,
		PrivilegeTypeDropRole,
		PrivilegeTypeCreateDatabase,
		PrivilegeTypeDropDatabase,
		PrivilegeTypeShowDatabases,
		PrivilegeTypeConnect,
		PrivilegeTypeManageGrants,
		PrivilegeTypeAccountAll,
		PrivilegeTypeShowTables,
		PrivilegeTypeCreateTable,
		PrivilegeTypeDropTable,
		PrivilegeTypeAlterTable,
		PrivilegeTypeCreateView,
		PrivilegeTypeDropView,
		PrivilegeTypeAlterView,
		PrivilegeTypeDatabaseAll,
		PrivilegeTypeDatabaseOwnership,
		PrivilegeTypeSelect,
		PrivilegeTypeInsert,
		PrivilegeTypeUpdate,
		PrivilegeTypeTruncate,
		PrivilegeTypeDelete,
		PrivilegeTypeReference,
		PrivilegeTypeIndex,
		PrivilegeTypeTableAll,
		PrivilegeTypeTableOwnership,
		PrivilegeTypeValues,
	}

	//the initial entries of mo_role_privs for the role 'accountadmin'
	entriesOfAccountAdminForMoRolePrivsFor = []PrivilegeType{
		PrivilegeTypeCreateUser,
		PrivilegeTypeDropUser,
		PrivilegeTypeAlterUser,
		PrivilegeTypeCreateRole,
		PrivilegeTypeDropRole,
		PrivilegeTypeCreateDatabase,
		PrivilegeTypeDropDatabase,
		PrivilegeTypeShowDatabases,
		PrivilegeTypeConnect,
		PrivilegeTypeManageGrants,
		PrivilegeTypeAccountAll,
		PrivilegeTypeShowTables,
		PrivilegeTypeCreateTable,
		PrivilegeTypeDropTable,
		PrivilegeTypeAlterTable,
		PrivilegeTypeCreateView,
		PrivilegeTypeDropView,
		PrivilegeTypeAlterView,
		PrivilegeTypeDatabaseAll,
		PrivilegeTypeDatabaseOwnership,
		PrivilegeTypeSelect,
		PrivilegeTypeInsert,
		PrivilegeTypeUpdate,
		PrivilegeTypeTruncate,
		PrivilegeTypeDelete,
		PrivilegeTypeReference,
		PrivilegeTypeIndex,
		PrivilegeTypeTableAll,
		PrivilegeTypeTableOwnership,
		PrivilegeTypeValues,
	}

	//the initial entries of mo_role_privs for the role 'public'
	entriesOfPublicForMoRolePrivsFor = []PrivilegeType{
		PrivilegeTypeConnect,
	}
)

type verifiedRoleType int

const (
	roleType verifiedRoleType = iota
	userType
)

// privilegeCache cache privileges on table
type privilegeCache struct {
	//For objectType table
	//For objectType table *, *.*
	storeForTable [int(privilegeLevelEnd)]btree.Set[PrivilegeType]
	//For objectType table database.*
	storeForTable2 btree.Map[string, *btree.Set[PrivilegeType]]
	//For objectType table database.table , table
	storeForTable3 btree.Map[string, *btree.Map[string, *btree.Set[PrivilegeType]]]

	//For objectType database *, *.*
	storeForDatabase [int(privilegeLevelEnd)]btree.Set[PrivilegeType]
	//For objectType database
	storeForDatabase2 btree.Map[string, *btree.Set[PrivilegeType]]
	//For objectType account *
	storeForAccount [int(privilegeLevelEnd)]btree.Set[PrivilegeType]
	total           atomic.Uint64
	hit             atomic.Uint64
}

// has checks the cache has privilege on a table
func (pc *privilegeCache) has(objTyp objectType, plt privilegeLevelType, dbName, tableName string, priv PrivilegeType) bool {
	pc.total.Add(1)
	privSet := pc.getPrivilegeSet(objTyp, plt, dbName, tableName)
	if privSet != nil && privSet.Contains(priv) {
		pc.hit.Add(1)
		return true
	}
	return false
}

func (pc *privilegeCache) getPrivilegeSet(objTyp objectType, plt privilegeLevelType, dbName, tableName string) *btree.Set[PrivilegeType] {
	switch objTyp {
	case objectTypeTable:
		switch plt {
		case privilegeLevelStarStar, privilegeLevelStar:
			return &pc.storeForTable[plt]
		case privilegeLevelDatabaseStar:
			dbStore, ok1 := pc.storeForTable2.Get(dbName)
			if !ok1 {
				dbStore = &btree.Set[PrivilegeType]{}
				pc.storeForTable2.Set(dbName, dbStore)
			}
			return dbStore
		case privilegeLevelDatabaseTable, privilegeLevelTable:
			tableStore, ok1 := pc.storeForTable3.Get(dbName)
			if !ok1 {
				tableStore = &btree.Map[string, *btree.Set[PrivilegeType]]{}
				pc.storeForTable3.Set(dbName, tableStore)
			}
			privSet, ok2 := tableStore.Get(tableName)
			if !ok2 {
				privSet = &btree.Set[PrivilegeType]{}
				tableStore.Set(tableName, privSet)
			}
			return privSet
		default:
			return nil
		}
	case objectTypeDatabase:
		switch plt {
		case privilegeLevelStar, privilegeLevelStarStar:
			return &pc.storeForDatabase[plt]
		case privilegeLevelDatabase:
			dbStore, ok1 := pc.storeForDatabase2.Get(dbName)
			if !ok1 {
				dbStore = &btree.Set[PrivilegeType]{}
				pc.storeForDatabase2.Set(dbName, dbStore)
			}
			return dbStore
		default:
			return nil
		}
	case objectTypeAccount:
		return &pc.storeForAccount[plt]
	default:
		return nil
	}

}

// set replaces the privileges by new ones
func (pc *privilegeCache) set(objTyp objectType, plt privilegeLevelType, dbName, tableName string, priv ...PrivilegeType) {
	privSet := pc.getPrivilegeSet(objTyp, plt, dbName, tableName)
	if privSet != nil {
		privSet.Clear()
		for _, p := range priv {
			privSet.Insert(p)
		}
	}
}

// add puts the privileges without replacing existed ones
func (pc *privilegeCache) add(objTyp objectType, plt privilegeLevelType, dbName, tableName string, priv ...PrivilegeType) {
	privSet := pc.getPrivilegeSet(objTyp, plt, dbName, tableName)
	if privSet != nil {
		for _, p := range priv {
			privSet.Insert(p)
		}
	}
}

// invalidate makes the cache empty
func (pc *privilegeCache) invalidate() {
	//total := pc.total.Swap(0)
	//hit := pc.hit.Swap(0)
	for i := privilegeLevelStar; i < privilegeLevelEnd; i++ {
		pc.storeForTable[i].Clear()
		pc.storeForDatabase[i].Clear()
		pc.storeForAccount[i].Clear()
	}
	pc.storeForTable2.Clear()
	pc.storeForTable3.Clear()
	pc.storeForDatabase2.Clear()
	//ratio := float64(0)
	//if total == 0 {
	//	ratio = 0
	//} else {
	//	ratio = float64(hit) / float64(total)
	//}
	//logutil.Debugf("-->hit %d total %d ratio %f", hit, total, ratio)
}

// verifiedRole holds the role info that has been checked
type verifiedRole struct {
	typ         verifiedRoleType
	name        string
	id          int64
	userIsAdmin bool
}

// verifyRoleFunc gets result set from mo_role_grant or mo_user_grant
func verifyRoleFunc(ctx context.Context, bh BackgroundExec, sql, name string, typ verifiedRoleType) (*verifiedRole, error) {
	var err error
	var erArray []ExecResult
	var roleId int64
	bh.ClearExecResultSet()
	err = bh.Exec(ctx, sql)
	if err != nil {
		return nil, err
	}

	erArray, err = getResultSet(ctx, bh)
	if err != nil {
		return nil, err
	}

	if execResultArrayHasData(erArray) {
		roleId, err = erArray[0].GetInt64(ctx, 0, 0)
		if err != nil {
			return nil, err
		}
		return &verifiedRole{typ, name, roleId, false}, nil
	}
	return nil, nil
}

// userIsAdministrator checks the user is the administrator
func userIsAdministrator(ctx context.Context, bh BackgroundExec, userId int64, account *TenantInfo) (bool, error) {
	var err error
	var erArray []ExecResult
	var sql string
	if account.IsSysTenant() {
		sql, err = getSqlForRoleOfUser(ctx, userId, moAdminRoleName)
	} else {
		sql, err = getSqlForRoleOfUser(ctx, userId, accountAdminRoleName)
	}
	if err != nil {
		return false, err
	}

	bh.ClearExecResultSet()
	err = bh.Exec(ctx, sql)
	if err != nil {
		return false, err
	}

	erArray, err = getResultSet(ctx, bh)
	if err != nil {
		return false, err
	}

	if execResultArrayHasData(erArray) {
		return true, nil
	}
	return false, nil
}

type visitTag int

const (
	vtUnVisited visitTag = 0
	vtVisited   visitTag = 1
	vtVisiting  visitTag = -1
)

// edge <from,to> in the graph
type edge struct {
	from    int64
	to      int64
	invalid bool
}

func (e *edge) isInvalid() bool {
	return e.invalid
}

func (e *edge) setInvalid() {
	e.invalid = true
}

// graph the acyclic graph
type graph struct {
	edges    []*edge
	vertexes map[int64]int
	adjacent map[int64][]int
}

func NewGraph() *graph {
	return &graph{
		vertexes: make(map[int64]int),
		adjacent: make(map[int64][]int),
	}
}

// addEdge adds the directed edge <from,to> into the graph
func (g *graph) addEdge(from, to int64) int {
	edgeId := len(g.edges)
	g.edges = append(g.edges, &edge{from, to, false})
	g.adjacent[from] = append(g.adjacent[from], edgeId)
	g.vertexes[from] = 0
	g.vertexes[to] = 0
	return edgeId
}

// removeEdge removes the directed edge (edgeId) from the graph
func (g *graph) removeEdge(edgeId int) {
	e := g.getEdge(edgeId)
	e.setInvalid()
}

func (g *graph) getEdge(eid int) *edge {
	return g.edges[eid]
}

// dfs use the toposort to check the loop
func (g *graph) toposort(u int64, visited map[int64]visitTag) bool {
	visited[u] = vtVisiting
	//loop on adjacent vertex
	for _, eid := range g.adjacent[u] {
		e := g.getEdge(eid)
		if e.isInvalid() {
			continue
		}
		if visited[e.to] == vtVisiting { //find the loop in the vertex
			return false
		} else if visited[e.to] == vtUnVisited && !g.toposort(e.to, visited) { //find the loop in the adjacent vertexes
			return false
		}
	}
	visited[u] = vtVisited
	return true
}

// hasLoop checks the loop
func (g *graph) hasLoop(start int64) bool {
	visited := make(map[int64]visitTag)
	for v := range g.vertexes {
		visited[v] = vtUnVisited
	}

	return !g.toposort(start, visited)
}

func inputNameIsInvalid(ctx context.Context, inputs ...string) error {
	for _, input := range inputs {
		for _, t := range input {
			if t == ' ' || t == '\t' || t == '`' || t == '"' || t == '\'' {
				return moerr.NewInternalError(ctx, `invalid input`)
			}
		}
	}
	return nil
}

// nameIsInvalid checks the name of user/role is valid or not
func nameIsInvalid(name string) bool {
	s := strings.TrimSpace(name)
	if len(s) == 0 {
		return true
	}
	return strings.Contains(s, ":") || strings.Contains(s, "#")
}
func accountNameIsInvalid(name string) bool {
	s := strings.TrimSpace(name)
	if len(s) == 0 {
		return true
	}
	for _, c := range s {
		switch {
		case c >= '0' && c <= '9':
			continue
		case c >= 'a' && c <= 'z':
			continue
		case c >= 'A' && c <= 'Z':
			continue
		case c == '_' || c == '-':
			continue
		default:
			return true
		}
	}
	return false
}

// normalizeName normalizes and checks the name
func normalizeName(ctx context.Context, name string) (string, error) {
	s := strings.TrimSpace(name)
	if nameIsInvalid(s) {
		return "", moerr.NewInternalError(ctx, `the name "%s" is invalid`, name)
	}
	return s, nil
}

func normalizeNameOfAccount(ctx context.Context, ca *tree.CreateAccount) error {
	s := strings.TrimSpace(ca.Name)
	if len(s) == 0 {
		return moerr.NewInternalError(ctx, `the name "%s" is invalid`, ca.Name)
	}
	if accountNameIsInvalid(s) {
		return moerr.NewInternalError(ctx, `the name "%s" is invalid`, ca.Name)
	}
	ca.Name = s
	return nil
}

// normalizeNameOfRole normalizes the name
func normalizeNameOfRole(ctx context.Context, role *tree.Role) error {
	var err error
	role.UserName, err = normalizeName(ctx, role.UserName)
	return err
}

// normalizeNamesOfRoles normalizes the names and checks them
func normalizeNamesOfRoles(ctx context.Context, roles []*tree.Role) error {
	var err error
	for i := 0; i < len(roles); i++ {
		err = normalizeNameOfRole(ctx, roles[i])
		if err != nil {
			return err
		}
	}
	return nil
}

// normalizeNameOfUser normalizes the name
func normalizeNameOfUser(ctx context.Context, user *tree.User) error {
	var err error
	user.Username, err = normalizeName(ctx, user.Username)
	return err
}

// normalizeNamesOfUsers normalizes the names and checks them
func normalizeNamesOfUsers(ctx context.Context, users []*tree.User) error {
	var err error
	for i := 0; i < len(users); i++ {
		err = normalizeNameOfUser(ctx, users[i])
		if err != nil {
			return err
		}
	}
	return nil
}

func doAlterUser(ctx context.Context, ses *Session, au *tree.AlterUser) error {

	var err error
	var sql string
	var vr *verifiedRole
	var user *tree.User
	var userName string
	var hostName string
	var password string
	var erArray []ExecResult
	var encryption string
	account := ses.GetTenantInfo()
	currentUser := account.User

	//1.authenticate the actions
	if au.Role != nil {
		return moerr.NewInternalError(ctx, "not support alter role")
	}
	if au.MiscOpt != nil {
		return moerr.NewInternalError(ctx, "not support password or lock operation")
	}
	if au.CommentOrAttribute.Exist {
		return moerr.NewInternalError(ctx, "not support alter comment or attribute")
	}
	if len(au.Users) != 1 {
		return moerr.NewInternalError(ctx, "can only alter one user at a time")
	}

	err = normalizeNamesOfUsers(ctx, au.Users)
	if err != nil {
		return err
	}

	bh := ses.GetBackgroundExec(ctx)
	defer bh.Close()

	user = au.Users[0]
	userName = user.Username
	hostName = user.Hostname
	password = user.AuthOption.Str
	if len(password) == 0 {
		err = moerr.NewInternalError(ctx, "password is empty string")
		goto handleFailed
	}
	//put it into the single transaction
	err = bh.Exec(ctx, "begin")
	if err != nil {
		goto handleFailed
	}

	if user.AuthOption == nil {
		err = moerr.NewInternalError(ctx, "Operation ALTER USER failed for '%s'@'%s', alter Auth is nil", userName, hostName)
		goto handleFailed
	}

	if user.AuthOption.Typ != tree.AccountIdentifiedByPassword {
		err = moerr.NewInternalError(ctx, "Operation ALTER USER failed for '%s'@'%s', only support alter Auth by identified by", userName, hostName)
		goto handleFailed
	}

	//check the user exists or not
	sql, err = getSqlForPasswordOfUser(ctx, userName)
	if err != nil {
		goto handleFailed
	}
	vr, err = verifyRoleFunc(ctx, bh, sql, userName, roleType)
	if err != nil {
		goto handleFailed
	}

	if vr == nil {
		//If Exists :
		// false : return an error
		// true : return and  do nothing
		if !au.IfExists {
			err = moerr.NewInternalError(ctx, "Operation ALTER USER failed for '%s'@'%s', user does't exist", user.Username, user.Hostname)
			goto handleFailed
		} else {
			return err
		}
	}

	//if the user is admin user with the role moadmin or accountadmin,
	//the user can be altered
	//otherwise only general user can alter itself
	if account.IsSysTenant() {
		sql, err = getSqlForCheckUserHasRole(ctx, currentUser, moAdminRoleID)
	} else {
		sql, err = getSqlForCheckUserHasRole(ctx, currentUser, accountAdminRoleID)
	}
	if err != nil {
		goto handleFailed
	}

	bh.ClearExecResultSet()
	err = bh.Exec(ctx, sql)
	if err != nil {
		goto handleFailed
	}

	erArray, err = getResultSet(ctx, bh)
	if err != nil {
		goto handleFailed
	}

	//encryption the password
	encryption = HashPassWord(password)

	if execResultArrayHasData(erArray) {
		sql, err = getSqlForUpdatePasswordOfUser(ctx, encryption, userName)
		if err != nil {
			goto handleFailed
		}
		err = bh.Exec(ctx, sql)
		if err != nil {
			goto handleFailed
		}
	} else {
		if currentUser != userName {
			err = moerr.NewInternalError(ctx, "Operation ALTER USER failed for '%s'@'%s', don't have the privilege to alter", userName, hostName)
			goto handleFailed
		}
		sql, err = getSqlForUpdatePasswordOfUser(ctx, encryption, userName)
		if err != nil {
			goto handleFailed
		}
		err = bh.Exec(ctx, sql)
		if err != nil {
			goto handleFailed
		}
	}

	err = bh.Exec(ctx, "commit;")
	if err != nil {
		goto handleFailed
	}

	return err

handleFailed:

	//ROLLBACK the transaction
	rbErr := bh.Exec(ctx, "rollback;")
	if rbErr != nil {
		return rbErr
	}
	return err

}
func doAlterAccount(ctx context.Context, ses *Session, aa *tree.AlterAccount) error {
	var err error
	var sql string
	var erArray []ExecResult
	var targetAccountId uint64
	var version uint64
	var accountExist bool
	account := ses.GetTenantInfo()
	if !(account.IsSysTenant() && account.IsMoAdminRole()) {
		return moerr.NewInternalError(ctx, "tenant %s user %s role %s do not have the privilege to alter the account",
			account.GetTenant(), account.GetUser(), account.GetDefaultRole())
	}

	optionBits := uint8(0)
	if aa.AuthOption.Exist {
		optionBits |= 1
	}
	if aa.StatusOption.Exist {
		optionBits |= 1 << 1
	}
	if aa.Comment.Exist {
		optionBits |= 1 << 2
	}
	optionCount := bits.OnesCount8(optionBits)
	if optionCount == 0 {
		return moerr.NewInternalError(ctx, "at least one option at a time")
	}
	if optionCount > 1 {
		return moerr.NewInternalError(ctx, "at most one option at a time")
	}

	//normalize the name
	aa.Name, err = normalizeName(ctx, aa.Name)
	if err != nil {
		return err
	}

	if aa.AuthOption.Exist {
		aa.AuthOption.AdminName, err = normalizeName(ctx, aa.AuthOption.AdminName)
		if err != nil {
			return err
		}
		if aa.AuthOption.IdentifiedType.Typ != tree.AccountIdentifiedByPassword {
			return moerr.NewInternalError(ctx, "only support identified by password")
		}

		if len(aa.AuthOption.IdentifiedType.Str) == 0 {
			err = moerr.NewInternalError(ctx, "password is empty string")
			return err
		}
	}

	if aa.StatusOption.Exist {
		//SYS account can not be suspended
		if isSysTenant(aa.Name) {
			return moerr.NewInternalError(ctx, "account sys can not be suspended")
		}
	}

	bh := ses.GetBackgroundExec(ctx)
	defer bh.Close()

	err = bh.Exec(ctx, "begin")
	if err != nil {
		goto handleFailed
	}

	//step 1: check account exists or not
	//get accountID
	sql, err = getSqlForCheckTenant(ctx, aa.Name)
	if err != nil {
		goto handleFailed
	}
	bh.ClearExecResultSet()
	err = bh.Exec(ctx, sql)
	if err != nil {
		goto handleFailed
	}

	erArray, err = getResultSet(ctx, bh)
	if err != nil {
		goto handleFailed
	}

	if execResultArrayHasData(erArray) {
		for i := uint64(0); i < erArray[0].GetRowCount(); i++ {
			targetAccountId, err = erArray[0].GetUint64(ctx, i, 0)
			if err != nil {
				goto handleFailed
			}
			version, err = erArray[0].GetUint64(ctx, i, 3)
			if err != nil {
				goto handleFailed
			}
		}
		accountExist = true
	} else {
		//IfExists :
		// false : return an error
		// true : skip and do nothing
		if !aa.IfExists {
			err = moerr.NewInternalError(ctx, "there is no account %s", aa.Name)
			goto handleFailed
		}
	}

	if accountExist {
		//Option 1: alter the password of admin for the account
		if aa.AuthOption.Exist {
			//!!!NOTE!!!:switch into the target account's context, then update the table mo_user.
			accountCtx := context.WithValue(ctx, defines.TenantIDKey{}, uint32(targetAccountId))

			//1, check the admin exists or not
			sql, err = getSqlForPasswordOfUser(ctx, aa.AuthOption.AdminName)
			if err != nil {
				goto handleFailed
			}
			bh.ClearExecResultSet()
			err = bh.Exec(accountCtx, sql)
			if err != nil {
				goto handleFailed
			}

			erArray, err = getResultSet(accountCtx, bh)
			if err != nil {
				goto handleFailed
			}

			if !execResultArrayHasData(erArray) {
				err = moerr.NewInternalError(accountCtx, "there is no user %s", aa.AuthOption.AdminName)
				goto handleFailed
			}

			//2, update the password
			//encryption the password
			encryption := HashPassWord(aa.AuthOption.IdentifiedType.Str)
			sql, err = getSqlForUpdatePasswordOfUser(ctx, encryption, aa.AuthOption.AdminName)
			if err != nil {
				goto handleFailed
			}
			bh.ClearExecResultSet()
			err = bh.Exec(accountCtx, sql)
			if err != nil {
				goto handleFailed
			}
		}

		//Option 2: alter the comment of the account
		if aa.Comment.Exist {
			sql, err = getSqlForUpdateCommentsOfAccount(ctx, aa.Comment.Comment, aa.Name)
			if err != nil {
				goto handleFailed
			}
			bh.ClearExecResultSet()
			err = bh.Exec(ctx, sql)
			if err != nil {
				goto handleFailed
			}
		}

		//Option 3: suspend or resume the account
		if aa.StatusOption.Exist {
			if aa.StatusOption.Option == tree.AccountStatusSuspend {
				sql, err = getSqlForUpdateStatusOfAccount(ctx, aa.StatusOption.Option.String(), types.CurrentTimestamp().String2(time.UTC, 0), aa.Name)
				if err != nil {
					goto handleFailed
				}
				bh.ClearExecResultSet()
				err = bh.Exec(ctx, sql)
				if err != nil {
					goto handleFailed
				}
			} else if aa.StatusOption.Option == tree.AccountStatusOpen {
				sql, err = getSqlForUpdateStatusAndVersionOfAccount(ctx, aa.StatusOption.Option.String(), types.CurrentTimestamp().String2(time.UTC, 0), aa.Name, (version+1)%math.MaxUint64)
				if err != nil {
					goto handleFailed
				}
				bh.ClearExecResultSet()
				err = bh.Exec(ctx, sql)
				if err != nil {
					goto handleFailed
				}
			}
		}
	}

	err = bh.Exec(ctx, "commit;")
	if err != nil {
		goto handleFailed
	}

	//if alter account suspend, add the account to kill queue
	if accountExist {
		if aa.StatusOption.Exist && aa.StatusOption.Option == tree.AccountStatusSuspend {
			ses.getRoutineManager().accountRoutine.enKillQueue(int64(targetAccountId), version)
		}
	}

	return err
handleFailed:
	//ROLLBACK the transaction
	rbErr := bh.Exec(ctx, "rollback;")
	if rbErr != nil {
		return rbErr
	}
	return err
}

// doSetSecondaryRoleAll set the session role of the user with smallness role_id
func doSetSecondaryRoleAll(ctx context.Context, ses *Session) error {
	var err error
	var sql string
	var userId uint32
	var erArray []ExecResult
	var roleId int64
	var roleName string

	account := ses.GetTenantInfo()
	// get current user_id
	userId = account.GetUserID()

	// init role_id and role_name
	roleId = publicRoleID
	roleName = publicRoleName

	// step1:get all roles expect public
	bh := ses.GetBackgroundExec(ctx)
	defer bh.Close()

	err = bh.Exec(ctx, "begin;")
	if err != nil {
		goto handleFailed
	}

	sql = getSqlForgetUserRolesExpectPublicRole(publicRoleID, userId)
	bh.ClearExecResultSet()
	err = bh.Exec(ctx, sql)
	if err != nil {
		goto handleFailed
	}

	erArray, err = getResultSet(ctx, bh)
	if err != nil {
		goto handleFailed
	}
	if execResultArrayHasData(erArray) {
		roleId, err = erArray[0].GetInt64(ctx, 0, 0)
		if err != nil {
			goto handleFailed
		}

		roleName, err = erArray[0].GetString(ctx, 0, 1)
		if err != nil {
			goto handleFailed
		}
	}

	err = bh.Exec(ctx, "commit;")
	if err != nil {
		goto handleFailed
	}

	// step2 : switch the default role and role id;
	account.SetDefaultRoleID(uint32(roleId))
	account.SetDefaultRole(roleName)

	return err

handleFailed:
	//ROLLBACK the transaction
	rbErr := bh.Exec(ctx, "rollback;")
	if rbErr != nil {
		return rbErr
	}
	return err
}

// doSwitchRole accomplishes the Use Role and Use Secondary Role statement
func doSwitchRole(ctx context.Context, ses *Session, sr *tree.SetRole) error {
	var err error
	var sql string
	var erArray []ExecResult
	var roleId int64

	account := ses.GetTenantInfo()

	if sr.SecondaryRole {
		//use secondary role all or none
		switch sr.SecondaryRoleType {
		case tree.SecondaryRoleTypeAll:
			doSetSecondaryRoleAll(ctx, ses)
			account.SetUseSecondaryRole(true)
		case tree.SecondaryRoleTypeNone:
			account.SetUseSecondaryRole(false)
		}
	} else if sr.Role != nil {
		err = normalizeNameOfRole(ctx, sr.Role)
		if err != nil {
			return err
		}

		//step1 : check the role exists or not;
		bh := ses.GetBackgroundExec(ctx)
		defer bh.Close()

		err = bh.Exec(ctx, "begin;")
		if err != nil {
			goto handleFailed
		}

		sql, err = getSqlForRoleIdOfRole(ctx, sr.Role.UserName)
		if err != nil {
			goto handleFailed
		}
		bh.ClearExecResultSet()
		err = bh.Exec(ctx, sql)
		if err != nil {
			goto handleFailed
		}

		erArray, err = getResultSet(ctx, bh)
		if err != nil {
			goto handleFailed
		}
		if execResultArrayHasData(erArray) {
			roleId, err = erArray[0].GetInt64(ctx, 0, 0)
			if err != nil {
				goto handleFailed
			}
		} else {
			err = moerr.NewInternalError(ctx, "there is no role %s", sr.Role.UserName)
			goto handleFailed
		}

		//step2 : check the role has been granted to the user or not
		sql = getSqlForCheckUserGrant(roleId, int64(account.GetUserID()))
		bh.ClearExecResultSet()
		err = bh.Exec(ctx, sql)
		if err != nil {
			goto handleFailed
		}

		erArray, err = getResultSet(ctx, bh)
		if err != nil {
			goto handleFailed
		}

		if !execResultArrayHasData(erArray) {
			err = moerr.NewInternalError(ctx, "the role %s has not be granted to the user %s", sr.Role.UserName, account.GetUser())
			goto handleFailed
		}

		err = bh.Exec(ctx, "commit;")
		if err != nil {
			goto handleFailed
		}

		//step3 : switch the default role and role id;
		account.SetDefaultRoleID(uint32(roleId))
		account.SetDefaultRole(sr.Role.UserName)
		//then, reset secondary role to none
		account.SetUseSecondaryRole(false)

		return err

	handleFailed:
		//ROLLBACK the transaction
		rbErr := bh.Exec(ctx, "rollback;")
		if rbErr != nil {
			return rbErr
		}
		return err
	}

	return err
}

func getSubscriptionMeta(ctx context.Context, dbName string, ses *Session, txn TxnOperator) (*plan.SubscriptionMeta, error) {
	dbMeta, err := ses.GetParameterUnit().StorageEngine.Database(ctx, dbName, txn)
	if err != nil {
		return nil, err
	}

	if dbMeta.IsSubscription(ctx) {
		if sub, err := checkSubscriptionValid(ctx, ses, dbMeta.GetCreateSql(ctx)); err != nil {
			return nil, err
		} else {
			return sub, nil
		}
	}
	return nil, nil
}

func isSubscriptionValid(allAccount bool, accountList string, accName string) bool {
	if allAccount {
		return true
	}
	return strings.Contains(accountList, accName)
}

func checkSubscriptionValidCommon(ctx context.Context, ses *Session, subName, accName, pubName string) (*plan.SubscriptionMeta, error) {
	bh := ses.GetBackgroundExec(ctx)
	defer bh.Close()
	var (
		err                                                      error
		sql, accStatus, allAccountStr, accountList, databaseName string
		erArray                                                  []ExecResult
		tenantInfo                                               *TenantInfo
		accId                                                    int64
		newCtx                                                   context.Context
		subs                                                     *plan.SubscriptionMeta
	)

	tenantInfo = ses.GetTenantInfo()
	if tenantInfo != nil && accName == tenantInfo.GetTenant() {
		return nil, moerr.NewInternalError(ctx, "can not subscribe to self")
	}

	newCtx = context.WithValue(ctx, defines.TenantIDKey{}, catalog.System_Account)
	//get pubAccountId from publication info
	sql, err = getSqlForAccountIdAndStatus(newCtx, accName, true)

	if err != nil {
		return nil, err
	}
	err = bh.Exec(ctx, "begin;")
	if err != nil {
		goto handleFailed
	}
	bh.ClearExecResultSet()
	err = bh.Exec(newCtx, sql)
	if err != nil {
		goto handleFailed
	}

	erArray, err = getResultSet(newCtx, bh)
	if err != nil {
		goto handleFailed
	}

	if !execResultArrayHasData(erArray) {
		err = moerr.NewInternalError(newCtx, "there is no publication account %s", accName)
		goto handleFailed
	}
	accId, err = erArray[0].GetInt64(newCtx, 0, 0)
	if err != nil {
		goto handleFailed
	}

	accStatus, err = erArray[0].GetString(newCtx, 0, 1)
	if err != nil {
		goto handleFailed
	}

	if accStatus == tree.AccountStatusSuspend.String() {
		err = moerr.NewInternalError(newCtx, "the account %s is suspended", accName)
		goto handleFailed
	}

	//check the publication is already exist or not

	newCtx = context.WithValue(ctx, defines.TenantIDKey{}, uint32(accId))
	sql, err = getSqlForPubInfoForSub(newCtx, pubName, true)
	if err != nil {
		goto handleFailed
	}
	bh.ClearExecResultSet()
	err = bh.Exec(newCtx, sql)
	if err != nil {
		goto handleFailed
	}
	if erArray, err = getResultSet(newCtx, bh); err != nil {
		goto handleFailed
	}
	if !execResultArrayHasData(erArray) {
		err = moerr.NewInternalError(newCtx, "there is no publication %s", pubName)
		goto handleFailed
	}

	databaseName, err = erArray[0].GetString(newCtx, 0, 0)

	if err != nil {
		goto handleFailed
	}

	allAccountStr, err = erArray[0].GetString(newCtx, 0, 1)
	if err != nil {
		goto handleFailed
	}
	accountList, err = erArray[0].GetString(newCtx, 0, 2)
	if err != nil {
		goto handleFailed
	}

	if tenantInfo == nil {
		if ctx.Value(defines.TenantIDKey{}) != nil {
			value := ctx.Value(defines.TenantIDKey{})
			if tenantId, ok := value.(uint32); ok {
				sql = getSqlForGetAccountName(tenantId)
				bh.ClearExecResultSet()
				newCtx = context.WithValue(ctx, defines.TenantIDKey{}, catalog.System_Account)
				err = bh.Exec(newCtx, sql)
				if err != nil {
					goto handleFailed
				}
				if erArray, err = getResultSet(newCtx, bh); err != nil {
					goto handleFailed
				}
				if !execResultArrayHasData(erArray) {
					err = moerr.NewInternalError(newCtx, "there is no account, account id %d ", tenantId)
					goto handleFailed
				}

				tenantName, err := erArray[0].GetString(newCtx, 0, 0)
				if err != nil {
					goto handleFailed
				}
				if !isSubscriptionValid(allAccountStr == "true", accountList, tenantName) {
					err = moerr.NewInternalError(newCtx, "the account %s is not allowed to subscribe the publication %s", tenantName, pubName)
					return nil, err
				}
			}
		} else {
			err = moerr.NewInternalError(newCtx, "the subscribe %s is not valid", pubName)
			goto handleFailed
		}
	} else if !isSubscriptionValid(allAccountStr == "true", accountList, tenantInfo.GetTenant()) {
		err = moerr.NewInternalError(newCtx, "the account %s is not allowed to subscribe the publication %s", tenantInfo.GetTenant(), pubName)
		goto handleFailed
	}

	subs = &plan.SubscriptionMeta{
		Name:        pubName,
		AccountId:   int32(accId),
		DbName:      databaseName,
		AccountName: accName,
		SubName:     subName,
	}

	return subs, nil
handleFailed:
	//ROLLBACK the transaction
	rbErr := bh.Exec(ctx, "rollback;")
	if rbErr != nil {
		return nil, rbErr
	}
	return nil, err
}

func checkSubscriptionValid(ctx context.Context, ses *Session, createSql string) (*plan.SubscriptionMeta, error) {
	var (
		err                       error
		lowerAny                  any
		lowerInt64                int64
		accName, pubName, subName string
		ast                       []tree.Statement
	)
	lowerAny, err = ses.GetGlobalVar("lower_case_table_names")
	if err != nil {
		return nil, err
	}
	lowerInt64 = lowerAny.(int64)
	ast, err = mysql.Parse(ctx, createSql, lowerInt64)
	if err != nil {
		return nil, err
	}

	accName = string(ast[0].(*tree.CreateDatabase).SubscriptionOption.From)
	pubName = string(ast[0].(*tree.CreateDatabase).SubscriptionOption.Publication)
	subName = string(ast[0].(*tree.CreateDatabase).Name)

	return checkSubscriptionValidCommon(ctx, ses, subName, accName, pubName)
}

func isDbPublishing(ctx context.Context, dbName string, ses *Session) (bool, error) {
	bh := ses.GetBackgroundExec(ctx)
	defer bh.Close()
	var (
		err     error
		sql     string
		erArray []ExecResult
		count   int64
	)

	sql, err = getSqlForDbPubCount(ctx, dbName)
	if err != nil {
		return false, err
	}
	err = bh.Exec(ctx, "begin;")
	if err != nil {
		goto handleFailed
	}
	bh.ClearExecResultSet()
	err = bh.Exec(ctx, sql)
	if err != nil {
		goto handleFailed
	}
	erArray, err = getResultSet(ctx, bh)
	if err != nil {
		goto handleFailed
	}
	if !execResultArrayHasData(erArray) {
		return false, moerr.NewInternalError(ctx, "there is no publication for database %s", dbName)
	}
	count, err = erArray[0].GetInt64(ctx, 0, 0)
	if err != nil {
		goto handleFailed
	}
	err = bh.Exec(ctx, "commit;")
	if err != nil {
		goto handleFailed
	}
	return count > 0, nil

handleFailed:
	//ROLLBACK the transaction
	rbErr := bh.Exec(ctx, "rollback;")
	if rbErr != nil {
		return false, rbErr
	}
	return false, err
}

func doCreatePublication(ctx context.Context, ses *Session, cp *tree.CreatePublication) error {
	bh := ses.GetBackgroundExec(ctx)
	defer bh.Close()
	const allTable = true
	var (
		err         error
		sql         string
		erArray     []ExecResult
		datId       uint64
		datType     string
		allAccount  bool
		tableList   string
		accountList string
		tenantInfo  *TenantInfo
	)

	tenantInfo = ses.GetTenantInfo()

	if !tenantInfo.IsAdminRole() {
		return moerr.NewInternalError(ctx, "only admin can create publication")
	}

	allAccount = len(cp.Accounts) == 0
	if !allAccount {
		accts := make([]string, 0, len(cp.Accounts))
		for _, acct := range cp.Accounts {
			accName := string(acct)
			if accountNameIsInvalid(accName) {
				return moerr.NewInternalError(ctx, "invalid account name '%s'", accName)
			}
			accts = append(accts, accName)
		}
		sort.Strings(accts)
		accountList = strings.Join(accts, ",")
	}

	pubDb := string(cp.Database)

	if _, ok := sysDatabases[pubDb]; ok {
		return moerr.NewInternalError(ctx, "invalid database name '%s', not support publishing system database", pubDb)
	}

	err = bh.Exec(ctx, "begin;")
	if err != nil {
		goto handleFailed
	}
	bh.ClearExecResultSet()

	sql, err = getSqlForGetDbIdAndType(ctx, pubDb, true, uint64(tenantInfo.TenantID))
	if err != nil {
		goto handleFailed
	}
	err = bh.Exec(ctx, sql)
	if err != nil {
		goto handleFailed
	}
	erArray, err = getResultSet(ctx, bh)
	if err != nil {
		goto handleFailed
	}
	if !execResultArrayHasData(erArray) {
		err = moerr.NewInternalError(ctx, "database '%s' does not exist", cp.Database)
		goto handleFailed
	}
	datId, err = erArray[0].GetUint64(ctx, 0, 0)
	if err != nil {
		goto handleFailed
	}
	datType, err = erArray[0].GetString(ctx, 0, 1)
	if err != nil {
		goto handleFailed
	}
	if datType != "" { //TODO: check the dat_type
		err = moerr.NewInternalError(ctx, "database '%s' is not a user database", cp.Database)
		goto handleFailed
	}
	bh.ClearExecResultSet()
	sql, err = getSqlForInsertIntoMoPubs(ctx, string(cp.Name), pubDb, datId, allTable, allAccount, tableList, accountList, tenantInfo.GetDefaultRoleID(), tenantInfo.GetUserID(), cp.Comment, true)
	if err != nil {
		goto handleFailed
	}
	err = bh.Exec(ctx, sql)
	if err != nil {
		goto handleFailed
	}
	err = bh.Exec(ctx, "commit;")
	if err != nil {
		goto handleFailed
	}
	return err
handleFailed:
	//ROLLBACK the transaction
	rbErr := bh.Exec(ctx, "rollback;")
	if rbErr != nil {
		return rbErr
	}
	return err
}

func doAlterPublication(ctx context.Context, ses *Session, ap *tree.AlterPublication) error {
	bh := ses.GetBackgroundExec(ctx)
	defer bh.Close()
	var (
		allAccount     bool
		allAccountStr  string
		accountList    string
		accountListSep []string
		comment        string
		sql            string
		erArray        []ExecResult
		tenantInfo     *TenantInfo
		err            error
	)

	tenantInfo = ses.GetTenantInfo()

	if !tenantInfo.IsAdminRole() {
		return moerr.NewInternalError(ctx, "only admin can alter publication")
	}

	err = bh.Exec(ctx, "begin;")
	if err != nil {
		goto handleFailed
	}
	bh.ClearExecResultSet()
	sql, err = getSqlForGetPubInfo(ctx, string(ap.Name), true)
	if err != nil {
		goto handleFailed
	}
	err = bh.Exec(ctx, sql)
	if err != nil {
		goto handleFailed
	}
	erArray, err = getResultSet(ctx, bh)
	if err != nil {
		goto handleFailed
	}
	if !execResultArrayHasData(erArray) {
		err = moerr.NewInternalError(ctx, "publication '%s' does not exist", ap.Name)
		goto handleFailed
	}
	allAccountStr, err = erArray[0].GetString(ctx, 0, 0)
	if err != nil {
		goto handleFailed
	}
	allAccount = allAccountStr == "true"
	accountList, err = erArray[0].GetString(ctx, 0, 1)
	if err != nil {
		goto handleFailed
	}

	comment, err = erArray[0].GetString(ctx, 0, 2)
	if err != nil {
		goto handleFailed
	}

	if ap.AccountsSet != nil {
		switch {
		case ap.AccountsSet.All:
			allAccount = true
			accountList = ""
		case len(ap.AccountsSet.SetAccounts) > 0:
			/* do not check accountName if exists here */
			accts := make([]string, 0, len(ap.AccountsSet.SetAccounts))
			for _, acct := range ap.AccountsSet.SetAccounts {
				s := string(acct)
				if accountNameIsInvalid(s) {
					err = moerr.NewInternalError(ctx, "invalid account name '%s'", s)
					goto handleFailed
				}
				accts = append(accts, s)
			}
			sort.Strings(accts)
			accountList = strings.Join(accts, ",")
			allAccount = false
		case len(ap.AccountsSet.DropAccounts) > 0:
			if allAccount {
				err = moerr.NewInternalError(ctx, "cannot drop accounts from all account option")
				goto handleFailed
			}
			accountListSep = strings.Split(accountList, ",")
			for _, acct := range ap.AccountsSet.DropAccounts {
				if accountNameIsInvalid(string(acct)) {
					err = moerr.NewInternalError(ctx, "invalid account name '%s'", acct)
					goto handleFailed
				}
				idx := sort.SearchStrings(accountListSep, string(acct))
				if idx < len(accountListSep) && accountListSep[idx] == string(acct) {
					accountListSep = append(accountListSep[:idx], accountListSep[idx+1:]...)
				}
			}
			accountList = strings.Join(accountListSep, ",")
			allAccount = false
		case len(ap.AccountsSet.AddAccounts) > 0:
			if allAccount {
				err = moerr.NewInternalError(ctx, "cannot add account from all account option")
				goto handleFailed
			}
			accountListSep = strings.Split(accountList, ",")
			for _, acct := range ap.AccountsSet.AddAccounts {
				if accountNameIsInvalid(string(acct)) {
					err = moerr.NewInternalError(ctx, "invalid account name '%s'", acct)
					goto handleFailed
				}
				idx := sort.SearchStrings(accountListSep, string(acct))
				if idx == len(accountListSep) || accountListSep[idx] != string(acct) {
					accountListSep = append(accountListSep[:idx], append([]string{string(acct)}, accountListSep[idx:]...)...)
				}
			}
			allAccount = false
			accountList = strings.Join(accountListSep, ",")
		}
	}
	if ap.Comment != "" {
		comment = ap.Comment
	}
	sql, err = getSqlForUpdatePubInfo(ctx, string(ap.Name), allAccount, accountList, comment, false)
	if err != nil {
		goto handleFailed
	}
	bh.ClearExecResultSet()
	err = bh.Exec(ctx, sql)
	if err != nil {
		goto handleFailed
	}
	err = bh.Exec(ctx, "commit;")
	if err != nil {
		goto handleFailed
	}
	return err

handleFailed:
	//ROLLBACK the transaction
	rbErr := bh.Exec(ctx, "rollback;")
	if rbErr != nil {
		return rbErr
	}
	return err
}

func doDropPublication(ctx context.Context, ses *Session, dp *tree.DropPublication) error {
	bh := ses.GetBackgroundExec(ctx)
	bh.ClearExecResultSet()
	var (
		err        error
		sql        string
		erArray    []ExecResult
		tenantInfo *TenantInfo
	)

	tenantInfo = ses.GetTenantInfo()

	if !tenantInfo.IsAdminRole() {
		return moerr.NewInternalError(ctx, "only admin can drop publication")
	}

	err = bh.Exec(ctx, "begin;")
	if err != nil {
		goto handleFailed
	}
	sql, err = getSqlForGetPubInfo(ctx, string(dp.Name), true)
	if err != nil {
		goto handleFailed
	}
	bh.ClearExecResultSet()
	err = bh.Exec(ctx, sql)
	if err != nil {
		goto handleFailed
	}
	erArray, err = getResultSet(ctx, bh)
	if err != nil {
		goto handleFailed
	}
	if !execResultArrayHasData(erArray) {
		err = moerr.NewInternalError(ctx, "publication '%s' does not exist", dp.Name)
		goto handleFailed
	}

	sql, err = getSqlForDropPubInfo(ctx, string(dp.Name), false)
	if err != nil {
		goto handleFailed
	}

	err = bh.Exec(ctx, sql)
	if err != nil {
		goto handleFailed
	}
	err = bh.Exec(ctx, "commit;")
	if err != nil {
		goto handleFailed
	}
	return err
handleFailed:
	//ROLLBACK the transaction
	rbErr := bh.Exec(ctx, "rollback;")
	if rbErr != nil {
		return rbErr
	}
	return err
}

// doDropAccount accomplishes the DropAccount statement
func doDropAccount(ctx context.Context, ses *Session, da *tree.DropAccount) error {
	bh := ses.GetBackgroundExec(ctx)

	//set backgroundHandler's default schema
	if handler, ok := bh.(*BackgroundHandler); ok {
		handler.ses.Session.txnCompileCtx.dbName = catalog.MO_CATALOG
	}

	defer bh.Close()
	var err error
	var sql, db, table string
	var erArray []ExecResult
	var databases map[string]int8
	var dbSql, prefix string
	var sqlsForDropDatabases = make([]string, 0, 5)

	var deleteCtx context.Context
	var accountId int64
	var version uint64
	var hasAccount = true
	clusterTables := make(map[string]int)

	da.Name, err = normalizeName(ctx, da.Name)
	if err != nil {
		return err
	}

	if isSysTenant(da.Name) {
		return moerr.NewInternalError(ctx, "can not delete the account %s", da.Name)
	}

	err = bh.Exec(ctx, "begin;")
	if err != nil {
		goto handleFailed
	}

	//check the account exists or not
	sql, err = getSqlForCheckTenant(ctx, da.Name)
	if err != nil {
		goto handleFailed
	}
	bh.ClearExecResultSet()
	err = bh.Exec(ctx, sql)
	if err != nil {
		goto handleFailed
	}

	erArray, err = getResultSet(ctx, bh)
	if err != nil {
		goto handleFailed
	}

	if execResultArrayHasData(erArray) {
		accountId, err = erArray[0].GetInt64(ctx, 0, 0)
		if err != nil {
			goto handleFailed
		}
		version, err = erArray[0].GetUint64(ctx, 0, 3)
		if err != nil {
			goto handleFailed
		}
	} else {
		//no such account
		if !da.IfExists { //when the "IF EXISTS" is set, just skip it.
			err = moerr.NewInternalError(ctx, "there is no account %s", da.Name)
			goto handleFailed
		}
		hasAccount = false
	}

	if !hasAccount {
		goto handleFailed
	}

	//drop tables of the tenant
	//NOTE!!!: single DDL drop statement per single transaction
	//SWITCH TO THE CONTEXT of the deleted context
	deleteCtx = context.WithValue(ctx, defines.TenantIDKey{}, uint32(accountId))

	//step 2 : drop table mo_user
	//step 3 : drop table mo_role
	//step 4 : drop table mo_user_grant
	//step 5 : drop table mo_role_grant
	//step 6 : drop table mo_role_privs
	//step 7 : drop table mo_user_defined_function
	//step 8 : drop table mo_mysql_compatibility_mode
	//step 9 : drop table %!%mo_increment_columns
	for _, sql = range getSqlForDropAccount() {
		err = bh.Exec(deleteCtx, sql)
		if err != nil {
			goto handleFailed
		}
	}

	// delete all publications

	err = bh.Exec(deleteCtx, deleteMoPubsSql)

	if err != nil {
		goto handleFailed
	}

	//drop databases created by user
	databases = make(map[string]int8)
	dbSql = "show databases;"
	bh.ClearExecResultSet()
	err = bh.Exec(deleteCtx, dbSql)
	if err != nil {
		goto handleFailed
	}

	erArray, err = getResultSet(ctx, bh)
	if err != nil {
		goto handleFailed
	}

	for i := uint64(0); i < erArray[0].GetRowCount(); i++ {
		db, err = erArray[0].GetString(ctx, i, 0)
		if err != nil {
			goto handleFailed
		}
		databases[db] = 0
	}

	prefix = "drop database if exists "

	for db = range databases {
		if db == "mo_catalog" {
			continue
		}
		bb := &bytes.Buffer{}
		bb.WriteString(prefix)
		//handle the database annotated by '`'
		if db != strings.ToLower(db) {
			bb.WriteString("`")
			bb.WriteString(db)
			bb.WriteString("`")
		} else {
			bb.WriteString(db)
		}
		bb.WriteString(";")
		sqlsForDropDatabases = append(sqlsForDropDatabases, bb.String())
	}

	for _, sql = range sqlsForDropDatabases {
		err = bh.Exec(deleteCtx, sql)
		if err != nil {
			goto handleFailed
		}
	}

	//  drop table mo_pubs
	err = bh.Exec(deleteCtx, dropMoPubsSql)
	if err != nil {
		goto handleFailed
	}

	// drop autoIcr table
	err = bh.Exec(deleteCtx, dropAutoIcrColSql)
	if err != nil {
		goto handleFailed
	}

	//step 11: drop mo_catalog.mo_indexes under general tenant
	err = bh.Exec(deleteCtx, dropMoIndexes)
	if err != nil {
		goto handleFailed
	}

	//step 1 : delete the account in the mo_account of the sys account
	sql, err = getSqlForDeleteAccountFromMoAccount(ctx, da.Name)
	if err != nil {
		goto handleFailed
	}
	err = bh.Exec(ctx, sql)
	if err != nil {
		goto handleFailed
	}

	//step 2: get all cluster table in the mo_catalog

	sql = "show tables from mo_catalog;"
	bh.ClearExecResultSet()
	err = bh.Exec(ctx, sql)
	if err != nil {
		goto handleFailed
	}

	erArray, err = getResultSet(ctx, bh)
	if err != nil {
		goto handleFailed
	}

	for i := uint64(0); i < erArray[0].GetRowCount(); i++ {
		table, err = erArray[0].GetString(ctx, i, 0)
		if err != nil {
			goto handleFailed
		}
		if isClusterTable("mo_catalog", table) {
			clusterTables[table] = 0
		}
	}

	//step3 : delete all data of the account in the cluster table
	for clusterTable := range clusterTables {
		sql = fmt.Sprintf("delete from mo_catalog.`%s` where account_id = %d;", clusterTable, accountId)
		bh.ClearExecResultSet()
		err = bh.Exec(ctx, sql)
		if err != nil {
			goto handleFailed
		}
	}

	err = bh.Exec(ctx, "commit;")
	if err != nil {
		goto handleFailed
	}

	//if drop the account, add the account to kill queue
	ses.getRoutineManager().accountRoutine.enKillQueue(accountId, version)

	return err

handleFailed:
	//ROLLBACK the transaction
	rbErr := bh.Exec(ctx, "rollback;")
	if rbErr != nil {
		return rbErr
	}
	return err
}

// doDropUser accomplishes the DropUser statement
func doDropUser(ctx context.Context, ses *Session, du *tree.DropUser) error {
	var err error
	var vr *verifiedRole
	var sql string
	var sqls []string
	var erArray []ExecResult
	account := ses.GetTenantInfo()
	err = normalizeNamesOfUsers(ctx, du.Users)
	if err != nil {
		return err
	}

	bh := ses.GetBackgroundExec(ctx)
	defer bh.Close()

	//put it into the single transaction
	err = bh.Exec(ctx, "begin;")
	if err != nil {
		goto handleFailed
	}

	//step1: check users exists or not.
	//handle "IF EXISTS"
	for _, user := range du.Users {
		sql, err = getSqlForPasswordOfUser(ctx, user.Username)
		if err != nil {
			goto handleFailed
		}
		vr, err = verifyRoleFunc(ctx, bh, sql, user.Username, roleType)
		if err != nil {
			goto handleFailed
		}

		if vr == nil {
			if !du.IfExists { //when the "IF EXISTS" is set, just skip it.
				err = moerr.NewInternalError(ctx, "there is no user %s", user.Username)
				goto handleFailed
			}
		}

		if vr == nil {
			continue
		}

		//if the user is admin user with the role moadmin or accountadmin,
		//the user can not be deleted.
		if account.IsSysTenant() {
			sql, err = getSqlForCheckUserHasRole(ctx, user.Username, moAdminRoleID)
		} else {
			sql, err = getSqlForCheckUserHasRole(ctx, user.Username, accountAdminRoleID)
		}
		if err != nil {
			goto handleFailed
		}

		bh.ClearExecResultSet()
		err = bh.Exec(ctx, sql)
		if err != nil {
			goto handleFailed
		}

		erArray, err = getResultSet(ctx, bh)
		if err != nil {
			goto handleFailed
		}

		if execResultArrayHasData(erArray) {
			err = moerr.NewInternalError(ctx, "can not delete the user %s", user.Username)
			goto handleFailed
		}

		//step2 : delete mo_user
		//step3 : delete mo_user_grant
		sqls = getSqlForDeleteUser(vr.id)
		for _, sqlx := range sqls {
			bh.ClearExecResultSet()
			err = bh.Exec(ctx, sqlx)
			if err != nil {
				goto handleFailed
			}
		}
	}

	err = bh.Exec(ctx, "commit;")
	if err != nil {
		goto handleFailed
	}

	return err

handleFailed:
	//ROLLBACK the transaction
	rbErr := bh.Exec(ctx, "rollback;")
	if rbErr != nil {
		return rbErr
	}
	return err
}

// doDropRole accomplishes the DropRole statement
func doDropRole(ctx context.Context, ses *Session, dr *tree.DropRole) error {
	var err error
	var vr *verifiedRole
	var sql string
	account := ses.GetTenantInfo()
	err = normalizeNamesOfRoles(ctx, dr.Roles)
	if err != nil {
		return err
	}

	bh := ses.GetBackgroundExec(ctx)
	defer bh.Close()

	//put it into the single transaction
	err = bh.Exec(ctx, "begin;")
	if err != nil {
		goto handleFailed
	}

	//step1: check roles exists or not.
	//handle "IF EXISTS"
	for _, role := range dr.Roles {
		sql, err = getSqlForRoleIdOfRole(ctx, role.UserName)
		if err != nil {
			goto handleFailed
		}
		vr, err = verifyRoleFunc(ctx, bh, sql, role.UserName, roleType)
		if err != nil {
			goto handleFailed
		}

		if vr == nil {
			if !dr.IfExists { //when the "IF EXISTS" is set, just skip it.
				err = moerr.NewInternalError(ctx, "there is no role %s", role.UserName)
				goto handleFailed
			}
		}

		//step2 : delete mo_role
		//step3 : delete mo_user_grant
		//step4 : delete mo_role_grant
		//step5 : delete mo_role_privs
		if vr == nil {
			continue
		}

		//NOTE: if the role is the admin role (moadmin,accountadmin) or public,
		//the role can not be deleted.
		if account.IsNameOfAdminRoles(vr.name) || isPublicRole(vr.name) {
			err = moerr.NewInternalError(ctx, "can not delete the role %s", vr.name)
			goto handleFailed
		}

		sqls := getSqlForDeleteRole(vr.id)
		for _, sqlx := range sqls {
			bh.ClearExecResultSet()
			err = bh.Exec(ctx, sqlx)
			if err != nil {
				goto handleFailed
			}
		}
	}

	err = bh.Exec(ctx, "commit;")
	if err != nil {
		goto handleFailed
	}

	return err

handleFailed:
	//ROLLBACK the transaction
	rbErr := bh.Exec(ctx, "rollback;")
	if rbErr != nil {
		return rbErr
	}
	return err
}

func doDropFunction(ctx context.Context, ses *Session, df *tree.DropFunction) error {
	var err error
	var sql string
	var argstr string
	var checkDatabase string
	var dbName string
	var funcId int64
	var fmtctx *tree.FmtCtx
	var erArray []ExecResult

	bh := ses.GetBackgroundExec(ctx)
	defer bh.Close()

	// a database must be selected or specified as qualifier when create a function
	if df.Name.HasNoNameQualifier() {
		if ses.DatabaseNameIsEmpty() {
			return moerr.NewNoDBNoCtx()
		}
		dbName = ses.GetDatabaseName()
	} else {
		dbName = string(df.Name.Name.SchemaName)
	}

	fmtctx = tree.NewFmtCtx(dialect.MYSQL, tree.WithQuoteString(true))

	// validate database name and signature (name + args)
	bh.ClearExecResultSet()
	checkDatabase = fmt.Sprintf(checkUdfArgs, string(df.Name.Name.ObjectName), dbName)
	err = bh.Exec(ctx, checkDatabase)
	if err != nil {
		goto handleFailed
	}

	erArray, err = getResultSet(ctx, bh)
	if err != nil {
		goto handleFailed
	}

	if execResultArrayHasData(erArray) {
		// function with provided name and db exists, now check arguments
		for i := uint64(0); i < erArray[0].GetRowCount(); i++ {
			argstr, err = erArray[0].GetString(ctx, i, 0)
			if err != nil {
				goto handleFailed
			}
			funcId, err = erArray[0].GetInt64(ctx, i, 1)
			if err != nil {
				goto handleFailed
			}
			logutil.Debug("argstr: " + argstr)
			argMap := make(map[string]string)
			json.Unmarshal([]byte(argstr), &argMap)
			argCount := 0
			if len(argMap) == len(df.Args) {
				for _, v := range argMap {
					if v != (df.Args[argCount].GetType(fmtctx)) {
						goto handleFailed
					}
					argCount++
					fmtctx.Reset()
				}
				goto handleArgMatch
			}
		}
		goto handleFailed
	} else {
		// no such function
		return moerr.NewNoUDFNoCtx(string(df.Name.Name.ObjectName))
	}

handleArgMatch:
	//put it into the single transaction
	err = bh.Exec(ctx, "begin;")
	if err != nil {
		goto handleFailed
	}

	sql = fmt.Sprintf(deleteUserDefinedFunctionFormat, funcId)

	err = bh.Exec(ctx, sql)
	if err != nil {
		goto handleFailed
	}

	err = bh.Exec(ctx, "commit;")
	if err != nil {
		goto handleFailed
	}

	return err

handleFailed:
	//ROLLBACK the transaction
	rbErr := bh.Exec(ctx, "rollback;")
	if rbErr != nil {
		return rbErr
	}
	return err
}

func doDropProcedure(ctx context.Context, ses *Session, dp *tree.DropProcedure) error {
	var err error
	var sql string
	var checkDatabase string
	var dbName string
	var procId int64
	var erArray []ExecResult

	bh := ses.GetBackgroundExec(ctx)
	defer bh.Close()

	if dp.Name.HasNoNameQualifier() {
		if ses.DatabaseNameIsEmpty() {
			return moerr.NewNoDBNoCtx()
		}
		dbName = ses.GetDatabaseName()
	} else {
		dbName = string(dp.Name.Name.SchemaName)
	}

	// validate database name and signature (name + args)
	bh.ClearExecResultSet()
	checkDatabase = fmt.Sprintf(checkStoredProcedureArgs, string(dp.Name.Name.ObjectName), dbName)
	err = bh.Exec(ctx, checkDatabase)
	if err != nil {
		goto handleFailed
	}

	erArray, err = getResultSet(ctx, bh)
	if err != nil {
		goto handleFailed
	}

	if execResultArrayHasData(erArray) {
		// function with provided name and db exists, for now we don't support overloading for stored procedure, so go to handle deletion.
		procId, err = erArray[0].GetInt64(ctx, 0, 0)
		if err != nil {
			goto handleFailed
		}
		goto handleArgMatch
	} else {
		// no such procedure
		if dp.IfExists {
			return nil
		}
		return moerr.NewNoUDFNoCtx(string(dp.Name.Name.ObjectName))
	}

handleArgMatch:
	//put it into the single transaction
	err = bh.Exec(ctx, "begin;")
	if err != nil {
		goto handleFailed
	}

	sql = fmt.Sprintf(deleteStoredProcedureFormat, procId)

	err = bh.Exec(ctx, sql)
	if err != nil {
		goto handleFailed
	}

	err = bh.Exec(ctx, "commit;")
	if err != nil {
		goto handleFailed
	}

	return err

handleFailed:
	//ROLLBACK the transaction
	rbErr := bh.Exec(ctx, "rollback;")
	if rbErr != nil {
		return rbErr
	}
	return err
}

// doRevokePrivilege accomplishes the RevokePrivilege statement
func doRevokePrivilege(ctx context.Context, ses *Session, rp *tree.RevokePrivilege) error {
	var err error
	var vr *verifiedRole
	var objType objectType
	var privLevel privilegeLevelType
	var objId int64
	var privType PrivilegeType
	var sql string
	err = normalizeNamesOfRoles(ctx, rp.Roles)
	if err != nil {
		return err
	}

	account := ses.GetTenantInfo()
	bh := ses.GetBackgroundExec(ctx)
	defer bh.Close()

	verifiedRoles := make([]*verifiedRole, len(rp.Roles))
	checkedPrivilegeTypes := make([]PrivilegeType, len(rp.Privileges))

	//put it into the single transaction
	err = bh.Exec(ctx, "begin;")
	if err != nil {
		goto handleFailed
	}

	//handle "IF EXISTS"
	//step 1: check roles. exists or not.
	for i, user := range rp.Roles {
		//check Revoke privilege on xxx yyy from moadmin(accountadmin)
		if account.IsNameOfAdminRoles(user.UserName) {
			err = moerr.NewInternalError(ctx, "the privilege can not be revoked from the role %s", user.UserName)
			goto handleFailed
		}
		sql, err = getSqlForRoleIdOfRole(ctx, user.UserName)
		if err != nil {
			goto handleFailed
		}
		vr, err = verifyRoleFunc(ctx, bh, sql, user.UserName, roleType)
		if err != nil {
			goto handleFailed
		}
		verifiedRoles[i] = vr
		if vr == nil {
			if !rp.IfExists { //when the "IF EXISTS" is set, just skip it.
				err = moerr.NewInternalError(ctx, "there is no role %s", user.UserName)
				goto handleFailed
			}
		}
	}

	//get the object type
	objType, err = convertAstObjectTypeToObjectType(ctx, rp.ObjType)
	if err != nil {
		goto handleFailed
	}

	//check the privilege and the object type
	for i, priv := range rp.Privileges {
		privType, err = convertAstPrivilegeTypeToPrivilegeType(ctx, priv.Type, rp.ObjType)
		if err != nil {
			goto handleFailed
		}
		//check the match between the privilegeScope and the objectType
		err = matchPrivilegeTypeWithObjectType(ctx, privType, objType)
		if err != nil {
			goto handleFailed
		}
		checkedPrivilegeTypes[i] = privType
	}

	//step 2: decide the object type , the object id and the privilege_level
	privLevel, objId, err = checkPrivilegeObjectTypeAndPrivilegeLevel(ctx, ses, bh, rp.ObjType, *rp.Level)
	if err != nil {
		goto handleFailed
	}

	//step 3: delete the granted privilege
	for _, privType = range checkedPrivilegeTypes {
		for _, role := range verifiedRoles {
			if role == nil {
				continue
			}
			if privType == PrivilegeTypeConnect && isPublicRole(role.name) {
				err = moerr.NewInternalError(ctx, "the privilege %s can not be revoked from the role %s", privType, role.name)
				goto handleFailed
			}
			sql := getSqlForDeleteRolePrivs(role.id, objType.String(), objId, int64(privType), privLevel.String())
			bh.ClearExecResultSet()
			err = bh.Exec(ctx, sql)
			if err != nil {
				goto handleFailed
			}
		}
	}

	err = bh.Exec(ctx, "commit;")
	if err != nil {
		goto handleFailed
	}

	return err

handleFailed:
	//ROLLBACK the transaction
	rbErr := bh.Exec(ctx, "rollback;")
	if rbErr != nil {
		return rbErr
	}
	return err
}

// getDatabaseOrTableId gets the id of the database or the table
func getDatabaseOrTableId(ctx context.Context, bh BackgroundExec, isDb bool, dbName, tableName string) (int64, error) {
	var err error
	var sql string
	var erArray []ExecResult
	var id int64
	if isDb {
		sql, err = getSqlForCheckDatabase(ctx, dbName)
	} else {
		sql, err = getSqlForCheckDatabaseTable(ctx, dbName, tableName)
	}
	if err != nil {
		return 0, err
	}
	bh.ClearExecResultSet()
	err = bh.Exec(ctx, sql)
	if err != nil {
		return 0, err
	}

	erArray, err = getResultSet(ctx, bh)
	if err != nil {
		return 0, err
	}

	if execResultArrayHasData(erArray) {
		id, err = erArray[0].GetInt64(ctx, 0, 0)
		if err != nil {
			return 0, err
		}
		return id, nil
	}
	if isDb {
		return 0, moerr.NewInternalError(ctx, `there is no database "%s"`, dbName)
	} else {
		//TODO: check the database exists or not first
		return 0, moerr.NewInternalError(ctx, `there is no table "%s" in database "%s"`, tableName, dbName)
	}
}

// convertAstObjectTypeToObjectType gets the object type from the ast
func convertAstObjectTypeToObjectType(ctx context.Context, ot tree.ObjectType) (objectType, error) {
	var objType objectType
	switch ot {
	case tree.OBJECT_TYPE_TABLE:
		objType = objectTypeTable
	case tree.OBJECT_TYPE_DATABASE:
		objType = objectTypeDatabase
	case tree.OBJECT_TYPE_ACCOUNT:
		objType = objectTypeAccount
	default:
		return 0, moerr.NewInternalError(ctx, `the object type "%s" is unsupported`, ot.String())
	}
	return objType, nil
}

// checkPrivilegeObjectTypeAndPrivilegeLevel checks the relationship among the privilege type, the object type and the privilege level.
// it returns the converted object type, the privilege level and the object id.
func checkPrivilegeObjectTypeAndPrivilegeLevel(ctx context.Context, ses *Session, bh BackgroundExec,
	ot tree.ObjectType, pl tree.PrivilegeLevel) (privilegeLevelType, int64, error) {
	var privLevel privilegeLevelType
	var objId int64
	var err error
	var dbName string

	switch ot {
	case tree.OBJECT_TYPE_TABLE:
		switch pl.Level {
		case tree.PRIVILEGE_LEVEL_TYPE_STAR:
			privLevel = privilegeLevelStar
			objId, err = getDatabaseOrTableId(ctx, bh, true, ses.GetDatabaseName(), "")
			if err != nil {
				return 0, 0, err
			}
		case tree.PRIVILEGE_LEVEL_TYPE_STAR_STAR:
			privLevel = privilegeLevelStarStar
			objId = objectIDAll
		case tree.PRIVILEGE_LEVEL_TYPE_DATABASE_STAR:
			privLevel = privilegeLevelDatabaseStar
			objId, err = getDatabaseOrTableId(ctx, bh, true, pl.DbName, "")
			if err != nil {
				return 0, 0, err
			}
		case tree.PRIVILEGE_LEVEL_TYPE_DATABASE_TABLE:
			privLevel = privilegeLevelDatabaseTable
			objId, err = getDatabaseOrTableId(ctx, bh, false, pl.DbName, pl.TabName)
			if err != nil {
				return 0, 0, err
			}
		case tree.PRIVILEGE_LEVEL_TYPE_TABLE:
			privLevel = privilegeLevelTable
			objId, err = getDatabaseOrTableId(ctx, bh, false, ses.GetDatabaseName(), pl.TabName)
			if err != nil {
				return 0, 0, err
			}
		default:
			err = moerr.NewInternalError(ctx, `in the object type "%s" the privilege level "%s" is unsupported`, ot.String(), pl.String())
			return 0, 0, err
		}
	case tree.OBJECT_TYPE_DATABASE:
		switch pl.Level {
		case tree.PRIVILEGE_LEVEL_TYPE_STAR:
			privLevel = privilegeLevelStar
			objId = objectIDAll
		case tree.PRIVILEGE_LEVEL_TYPE_STAR_STAR:
			privLevel = privilegeLevelStarStar
			objId = objectIDAll
		case tree.PRIVILEGE_LEVEL_TYPE_TABLE:
			//in the syntax, we can not distinguish the table name from the database name.
			privLevel = privilegeLevelDatabase
			dbName = pl.TabName
			objId, err = getDatabaseOrTableId(ctx, bh, true, dbName, "")
			if err != nil {
				return 0, 0, err
			}
		case tree.PRIVILEGE_LEVEL_TYPE_DATABASE:
			privLevel = privilegeLevelDatabase
			dbName = pl.DbName
			objId, err = getDatabaseOrTableId(ctx, bh, true, dbName, "")
			if err != nil {
				return 0, 0, err
			}
		default:
			err = moerr.NewInternalError(ctx, `in the object type "%s" the privilege level "%s" is unsupported`, ot.String(), pl.String())
			return 0, 0, err
		}
	case tree.OBJECT_TYPE_ACCOUNT:
		switch pl.Level {
		case tree.PRIVILEGE_LEVEL_TYPE_STAR:
			privLevel = privilegeLevelStar
			objId = objectIDAll
		default:
			err = moerr.NewInternalError(ctx, `in the object type "%s" the privilege level "%s" is unsupported`, ot.String(), pl.String())
			return 0, 0, err
		}
	default:
		err = moerr.NewInternalError(ctx, `the object type "%s" is unsupported`, ot.String())
		return 0, 0, err
	}

	return privLevel, objId, err
}

// matchPrivilegeTypeWithObjectType matches the privilege type with the object type
func matchPrivilegeTypeWithObjectType(ctx context.Context, privType PrivilegeType, objType objectType) error {
	var err error
	switch privType.Scope() {
	case PrivilegeScopeSys, PrivilegeScopeAccount, PrivilegeScopeUser, PrivilegeScopeRole:
		if objType != objectTypeAccount {
			err = moerr.NewInternalError(ctx, `the privilege "%s" can only be granted to the object type "account"`, privType)
		}
	case PrivilegeScopeDatabase:
		if objType != objectTypeDatabase {
			err = moerr.NewInternalError(ctx, `the privilege "%s" can only be granted to the object type "database"`, privType)
		}
	case PrivilegeScopeTable:
		if objType != objectTypeTable {
			err = moerr.NewInternalError(ctx, `the privilege "%s" can only be granted to the object type "table"`, privType)
		}
	case PrivilegeScopeRoutine:
		if objType != objectTypeFunction {
			err = moerr.NewInternalError(ctx, `the privilege "%s" can only be granted to the object type "function"`, privType)
		}
	}
	return err
}

// doGrantPrivilege accomplishes the GrantPrivilege statement
func doGrantPrivilege(ctx context.Context, ses *Session, gp *tree.GrantPrivilege) error {
	var err error
	var erArray []ExecResult
	var roleId int64
	var privType PrivilegeType
	var objType objectType
	var privLevel privilegeLevelType
	var objId int64
	var sql string
	var userId uint32

	err = normalizeNamesOfRoles(ctx, gp.Roles)
	if err != nil {
		return err
	}

	account := ses.GetTenantInfo()
	if account == nil {
		ctxUserId := ctx.Value(defines.UserIDKey{})
		if id, ok := ctxUserId.(uint32); ok {
			userId = id
		}
	} else {
		userId = account.GetUserID()
	}

	bh := ses.GetBackgroundExec(ctx)
	defer bh.Close()

	//Get primary keys
	//step 1: get role_id
	verifiedRoles := make([]*verifiedRole, len(gp.Roles))
	checkedPrivilegeTypes := make([]PrivilegeType, len(gp.Privileges))

	//put it into the single transaction
	err = bh.Exec(ctx, "begin;")
	if err != nil {
		goto handleFailed
	}

	for i, role := range gp.Roles {
		//check Grant privilege on xxx yyy to moadmin(accountadmin)
		if account != nil && account.IsNameOfAdminRoles(role.UserName) {
			err = moerr.NewInternalError(ctx, "the privilege can not be granted to the role %s", role.UserName)
			goto handleFailed
		}
		sql, err = getSqlForRoleIdOfRole(ctx, role.UserName)
		if err != nil {
			goto handleFailed
		}
		bh.ClearExecResultSet()
		err = bh.Exec(ctx, sql)
		if err != nil {
			goto handleFailed
		}

		erArray, err = getResultSet(ctx, bh)
		if err != nil {
			goto handleFailed
		}

		if execResultArrayHasData(erArray) {
			for j := uint64(0); j < erArray[0].GetRowCount(); j++ {
				roleId, err = erArray[0].GetInt64(ctx, j, 0)
				if err != nil {
					goto handleFailed
				}
			}
		} else {
			err = moerr.NewInternalError(ctx, "there is no role %s", role.UserName)
			goto handleFailed
		}
		verifiedRoles[i] = &verifiedRole{
			typ:  roleType,
			name: role.UserName,
			id:   roleId,
		}
	}

	//get the object type
	objType, err = convertAstObjectTypeToObjectType(ctx, gp.ObjType)
	if err != nil {
		goto handleFailed
	}

	//check the privilege and the object type
	for i, priv := range gp.Privileges {
		privType, err = convertAstPrivilegeTypeToPrivilegeType(ctx, priv.Type, gp.ObjType)
		if err != nil {
			goto handleFailed
		}
		if isBannedPrivilege(privType) {
			err = moerr.NewInternalError(ctx, "the privilege %s can not be granted", privType)
			goto handleFailed
		}
		//check the match between the privilegeScope and the objectType
		err = matchPrivilegeTypeWithObjectType(ctx, privType, objType)
		if err != nil {
			goto handleFailed
		}
		checkedPrivilegeTypes[i] = privType
	}

	//step 2: get obj_type, privilege_level
	//step 3: get obj_id
	privLevel, objId, err = checkPrivilegeObjectTypeAndPrivilegeLevel(ctx, ses, bh, gp.ObjType, *gp.Level)
	if err != nil {
		goto handleFailed
	}

	//step 4: get privilege_id
	//step 5: check exists
	//step 6: update or insert

	for _, privType = range checkedPrivilegeTypes {
		for _, role := range verifiedRoles {
			sql := getSqlForCheckRoleHasPrivilege(role.id, objType, objId, int64(privType))
			//check exists
			bh.ClearExecResultSet()
			err = bh.Exec(ctx, sql)
			if err != nil {
				goto handleFailed
			}

			erArray, err = getResultSet(ctx, bh)
			if err != nil {
				goto handleFailed
			}

			//choice 1 : update the record
			//choice 2 : inset new record
			choice := 1
			if execResultArrayHasData(erArray) {
				for j := uint64(0); j < erArray[0].GetRowCount(); j++ {
					_, err = erArray[0].GetInt64(ctx, j, 0)
					if err != nil {
						goto handleFailed
					}
				}
			} else {
				choice = 2
			}

			if choice == 1 { //update the record
				sql = getSqlForUpdateRolePrivs(int64(userId),
					types.CurrentTimestamp().String2(time.UTC, 0),
					gp.GrantOption, role.id, objType, objId, int64(privType))
			} else if choice == 2 { //insert new record
				sql = getSqlForInsertRolePrivs(role.id, role.name, objType.String(), objId,
					int64(privType), privType.String(), privLevel.String(), int64(userId),
					types.CurrentTimestamp().String2(time.UTC, 0), gp.GrantOption)
			}

			//insert or update
			bh.ClearExecResultSet()
			err = bh.Exec(ctx, sql)
			if err != nil {
				goto handleFailed
			}
		}
	}

	err = bh.Exec(ctx, "commit;")
	if err != nil {
		goto handleFailed
	}

	return err
handleFailed:
	//ROLLBACK the transaction
	rbErr := bh.Exec(ctx, "rollback;")
	if rbErr != nil {
		return rbErr
	}
	return err
}

// doRevokeRole accomplishes the RevokeRole statement
func doRevokeRole(ctx context.Context, ses *Session, rr *tree.RevokeRole) error {
	var err error
	var sql string
	err = normalizeNamesOfRoles(ctx, rr.Roles)
	if err != nil {
		return err
	}
	err = normalizeNamesOfUsers(ctx, rr.Users)
	if err != nil {
		return err
	}

	account := ses.GetTenantInfo()
	bh := ses.GetBackgroundExec(ctx)
	defer bh.Close()

	//step1 : check Roles exists or not
	var vr *verifiedRole

	verifiedFromRoles := make([]*verifiedRole, len(rr.Roles))
	verifiedToRoles := make([]*verifiedRole, len(rr.Users))

	//put it into the single transaction
	err = bh.Exec(ctx, "begin;")
	if err != nil {
		goto handleFailed
	}

	//handle "IF EXISTS"
	//step1 : check Users are real Users or Roles,  exists or not
	for i, user := range rr.Users {
		sql, err = getSqlForRoleIdOfRole(ctx, user.Username)
		if err != nil {
			goto handleFailed
		}
		vr, err = verifyRoleFunc(ctx, bh, sql, user.Username, roleType)
		if err != nil {
			goto handleFailed
		}
		if vr != nil {
			verifiedToRoles[i] = vr
		} else {
			//check user
			sql, err = getSqlForPasswordOfUser(ctx, user.Username)
			if err != nil {
				goto handleFailed
			}
			vr, err = verifyRoleFunc(ctx, bh, sql, user.Username, userType)
			if err != nil {
				goto handleFailed
			}
			verifiedToRoles[i] = vr
			if vr == nil {
				if !rr.IfExists { //when the "IF EXISTS" is set, just skip the check
					err = moerr.NewInternalError(ctx, "there is no role or user %s", user.Username)
					goto handleFailed
				}
			}
		}
	}

	//handle "IF EXISTS"
	//step2 : check roles before the FROM clause
	for i, role := range rr.Roles {
		sql, err = getSqlForRoleIdOfRole(ctx, role.UserName)
		if err != nil {
			goto handleFailed
		}
		vr, err = verifyRoleFunc(ctx, bh, sql, role.UserName, roleType)
		if err != nil {
			goto handleFailed
		}
		if vr == nil {
			err = moerr.NewInternalError(ctx, "there is no role %s", role.UserName)
			goto handleFailed
		}
		verifiedFromRoles[i] = vr
	}

	//step3 : process Revoke role from role
	//step4 : process Revoke role from user
	for _, from := range verifiedFromRoles {
		for _, to := range verifiedToRoles {
			if to == nil { //Under "IF EXISTS"
				continue
			}
			if account.IsNameOfAdminRoles(from.name) {
				//check Revoke moadmin from root,dump,userX
				//check Revoke accountadmin from root,dump,userX
				//check Revoke moadmin(accountadmin) from roleX
				err = moerr.NewInternalError(ctx, "the role %s can not be revoked", from.name)
				goto handleFailed
			} else if isPublicRole(from.name) {
				//
				err = moerr.NewInternalError(ctx, "the role %s can not be revoked", from.name)
				goto handleFailed
			}

			if to.typ == roleType {
				//check Revoke roleX from moadmin(accountadmin)
				if account.IsNameOfAdminRoles(to.name) {
					err = moerr.NewInternalError(ctx, "the role %s can not be revoked from the role %s", from.name, to.name)
					goto handleFailed
				} else if isPublicRole(to.name) {
					//check Revoke roleX from public
					err = moerr.NewInternalError(ctx, "the role %s can not be revoked from the role %s", from.name, to.name)
					goto handleFailed
				}
			}

			sql := ""
			if to.typ == roleType {
				//revoke from role
				//delete (granted_id,grantee_id) from the mo_role_grant
				sql = getSqlForDeleteRoleGrant(from.id, to.id)
			} else {
				//revoke from user
				//delete (roleId,userId) from the mo_user_grant
				sql = getSqlForDeleteUserGrant(from.id, to.id)
			}
			err = bh.Exec(ctx, sql)
			if err != nil {
				goto handleFailed
			}
		}
	}

	err = bh.Exec(ctx, "commit;")
	if err != nil {
		goto handleFailed
	}

	return err

handleFailed:
	//ROLLBACK the transaction
	rbErr := bh.Exec(ctx, "rollback;")
	if rbErr != nil {
		return rbErr
	}
	return err
}

// verifySpecialRolesInGrant verifies the special roles in the Grant statement
func verifySpecialRolesInGrant(ctx context.Context, account *TenantInfo, from, to *verifiedRole) error {
	if account.IsNameOfAdminRoles(from.name) {
		if to.typ == userType {
			//check Grant moadmin to root,dump
			//check Grant accountadmin to admin_name
			//check Grant moadmin to userX
			//check Grant accountadmin to userX
			if !to.userIsAdmin {
				return moerr.NewInternalError(ctx, "the role %s can not be granted to non administration user %s", from.name, to.name)
			}
		} else {
			//check Grant moadmin(accountadmin) to roleX
			if !account.IsNameOfAdminRoles(to.name) {
				return moerr.NewInternalError(ctx, "the role %s can not be granted to the other role %s", from.name, to.name)
			}
		}
	} else if isPublicRole(from.name) && to.typ == roleType {
		return moerr.NewInternalError(ctx, "the role %s can not be granted to the other role %s", from.name, to.name)
	}

	if to.typ == roleType {
		//check Grant roleX to moadmin(accountadmin)
		if account.IsNameOfAdminRoles(to.name) {
			return moerr.NewInternalError(ctx, "the role %s can not be granted to the role %s", from.name, to.name)
		} else if isPublicRole(to.name) {
			//check Grant roleX to public
			return moerr.NewInternalError(ctx, "the role %s can not be granted to the role %s", from.name, to.name)
		}
	}
	return nil
}

// doGrantRole accomplishes the GrantRole statement
func doGrantRole(ctx context.Context, ses *Session, gr *tree.GrantRole) error {
	var erArray []ExecResult
	var err error
	var withGrantOption int64
	var sql string
	err = normalizeNamesOfRoles(ctx, gr.Roles)
	if err != nil {
		return err
	}
	err = normalizeNamesOfUsers(ctx, gr.Users)
	if err != nil {
		return err
	}

	account := ses.GetTenantInfo()
	bh := ses.GetBackgroundExec(ctx)
	defer bh.Close()

	//step1 : check Roles exists or not
	var vr *verifiedRole
	var needLoadMoRoleGrant bool
	var grantedId, granteeId int64
	var useIsAdmin bool

	verifiedFromRoles := make([]*verifiedRole, len(gr.Roles))
	verifiedToRoles := make([]*verifiedRole, len(gr.Users))

	//load mo_role_grant into memory for
	checkLoopGraph := NewGraph()

	//put it into the single transaction
	err = bh.Exec(ctx, "begin;")
	if err != nil {
		goto handleFailed
	}

	for i, role := range gr.Roles {
		sql, err = getSqlForRoleIdOfRole(ctx, role.UserName)
		if err != nil {
			goto handleFailed
		}
		vr, err = verifyRoleFunc(ctx, bh, sql, role.UserName, roleType)
		if err != nil {
			goto handleFailed
		}
		if vr == nil {
			err = moerr.NewInternalError(ctx, "there is no role %s", role.UserName)
			goto handleFailed
		}
		verifiedFromRoles[i] = vr
	}

	//step2 : check Users are real Users or Roles,  exists or not
	for i, user := range gr.Users {
		sql, err = getSqlForRoleIdOfRole(ctx, user.Username)
		if err != nil {
			goto handleFailed
		}
		vr, err = verifyRoleFunc(ctx, bh, sql, user.Username, roleType)
		if err != nil {
			goto handleFailed
		}
		if vr != nil {
			verifiedToRoles[i] = vr
		} else {
			//check user exists or not
			sql, err = getSqlForPasswordOfUser(ctx, user.Username)
			if err != nil {
				goto handleFailed
			}
			vr, err = verifyRoleFunc(ctx, bh, sql, user.Username, userType)
			if err != nil {
				goto handleFailed
			}
			if vr == nil {
				err = moerr.NewInternalError(ctx, "there is no role or user %s", user.Username)
				goto handleFailed
			}
			verifiedToRoles[i] = vr

			//the user is the administrator or not
			useIsAdmin, err = userIsAdministrator(ctx, bh, vr.id, account)
			if err != nil {
				goto handleFailed
			}
			verifiedToRoles[i].userIsAdmin = useIsAdmin
		}
	}

	//If there is at least one role in the verifiedToRoles,
	//it is necessary to load the mo_role_grant
	for _, role := range verifiedToRoles {
		if role.typ == roleType {
			needLoadMoRoleGrant = true
			break
		}
	}

	if needLoadMoRoleGrant {
		//load mo_role_grant
		sql := getSqlForGetAllStuffRoleGrantFormat()
		bh.ClearExecResultSet()
		err = bh.Exec(ctx, sql)
		if err != nil {
			goto handleFailed
		}

		erArray, err = getResultSet(ctx, bh)
		if err != nil {
			goto handleFailed
		}

		if execResultArrayHasData(erArray) {
			for j := uint64(0); j < erArray[0].GetRowCount(); j++ {
				//column grantedId
				grantedId, err = erArray[0].GetInt64(ctx, j, 0)
				if err != nil {
					goto handleFailed
				}

				//column granteeId
				granteeId, err = erArray[0].GetInt64(ctx, j, 1)
				if err != nil {
					goto handleFailed
				}

				checkLoopGraph.addEdge(grantedId, granteeId)
			}
		}
	}

	//step3 : process Grant role to role
	//step4 : process Grant role to user

	for _, from := range verifiedFromRoles {
		for _, to := range verifiedToRoles {
			err = verifySpecialRolesInGrant(ctx, account, from, to)
			if err != nil {
				goto handleFailed
			}

			sql := ""
			if to.typ == roleType {
				if from.id == to.id { //direct loop
					err = moerr.NewRoleGrantedToSelf(ctx, from.name, to.name)
					goto handleFailed
				} else {
					//check the indirect loop
					edgeId := checkLoopGraph.addEdge(from.id, to.id)
					has := checkLoopGraph.hasLoop(from.id)
					if has {
						err = moerr.NewRoleGrantedToSelf(ctx, from.name, to.name)
						goto handleFailed
					}
					//restore the graph
					checkLoopGraph.removeEdge(edgeId)
				}

				//grant to role
				//get (granted_id,grantee_id,with_grant_option) from the mo_role_grant
				sql = getSqlForCheckRoleGrant(from.id, to.id)
			} else {
				//grant to user
				//get (roleId,userId,with_grant_option) from the mo_user_grant
				sql = getSqlForCheckUserGrant(from.id, to.id)
			}
			bh.ClearExecResultSet()
			err = bh.Exec(ctx, sql)
			if err != nil {
				goto handleFailed
			}

			erArray, err = getResultSet(ctx, bh)
			if err != nil {
				goto handleFailed
			}

			//For Grant role to role
			//choice 1: (granted_id,grantee_id) exists and with_grant_option is same.
			//	Do nothing.
			//choice 2: (granted_id,grantee_id) exists and with_grant_option is different.
			//	Update.
			//choice 3: (granted_id,grantee_id) does not exist.
			// Insert.

			//For Grant role to user
			//choice 1: (roleId,userId) exists and with_grant_option is same.
			//	Do nothing.
			//choice 2: (roleId,userId) exists and with_grant_option is different.
			//	Update.
			//choice 3: (roleId,userId) does not exist.
			// Insert.
			choice := 1
			if execResultArrayHasData(erArray) {
				for j := uint64(0); j < erArray[0].GetRowCount(); j++ {
					withGrantOption, err = erArray[0].GetInt64(ctx, j, 2)
					if err != nil {
						goto handleFailed
					}
					if (withGrantOption == 1) != gr.GrantOption {
						choice = 2
					}
				}
			} else {
				choice = 3
			}

			sql = ""
			if choice == 2 {
				//update grant time
				if to.typ == roleType {
					sql = getSqlForUpdateRoleGrant(from.id, to.id, int64(account.GetDefaultRoleID()), int64(account.GetUserID()), types.CurrentTimestamp().String2(time.UTC, 0), gr.GrantOption)
				} else {
					sql = getSqlForUpdateUserGrant(from.id, to.id, types.CurrentTimestamp().String2(time.UTC, 0), gr.GrantOption)
				}
			} else if choice == 3 {
				//insert new record
				if to.typ == roleType {
					sql = getSqlForInsertRoleGrant(from.id, to.id, int64(account.GetDefaultRoleID()), int64(account.GetUserID()), types.CurrentTimestamp().String2(time.UTC, 0), gr.GrantOption)
				} else {
					sql = getSqlForInsertUserGrant(from.id, to.id, types.CurrentTimestamp().String2(time.UTC, 0), gr.GrantOption)
				}
			}

			if choice != 1 {
				err = bh.Exec(ctx, sql)
				if err != nil {
					goto handleFailed
				}
			}
		}
	}

	err = bh.Exec(ctx, "commit;")
	if err != nil {
		goto handleFailed
	}

	return err

handleFailed:
	//ROLLBACK the transaction
	rbErr := bh.Exec(ctx, "rollback;")
	if rbErr != nil {
		return rbErr
	}
	return err
}

// determinePrivilegeSetOfStatement decides the privileges that the statement needs before running it.
// That is the Set P for the privilege Set .
func determinePrivilegeSetOfStatement(stmt tree.Statement) *privilege {
	typs := make([]PrivilegeType, 0, 5)
	kind := privilegeKindGeneral
	special := specialTagNone
	objType := objectTypeAccount
	var extraEntries []privilegeEntry
	writeDatabaseAndTableDirectly := false
	var clusterTable bool
	var clusterTableOperation clusterTableOperationType
	dbName := ""
	switch st := stmt.(type) {
	case *tree.CreateAccount:
		typs = append(typs, PrivilegeTypeCreateAccount)
	case *tree.DropAccount:
		typs = append(typs, PrivilegeTypeDropAccount)
	case *tree.AlterAccount:
		typs = append(typs, PrivilegeTypeAlterAccount)
	case *tree.CreateUser:
		if st.Role == nil {
			typs = append(typs, PrivilegeTypeCreateUser, PrivilegeTypeAccountAll /*, PrivilegeTypeAccountOwnership*/)
		} else {
			typs = append(typs, PrivilegeTypeAccountAll /*, PrivilegeTypeAccountOwnership*/)
			me1 := &compoundEntry{
				items: []privilegeItem{
					{privilegeTyp: PrivilegeTypeCreateUser},
					{privilegeTyp: PrivilegeTypeManageGrants},
				},
			}
			me2 := &compoundEntry{
				items: []privilegeItem{
					{privilegeTyp: PrivilegeTypeCreateUser},
					{privilegeTyp: PrivilegeTypeCanGrantRoleToOthersInCreateUser, role: st.Role, users: st.Users},
				},
			}

			entry1 := privilegeEntry{
				privilegeEntryTyp: privilegeEntryTypeCompound,
				compound:          me1,
			}
			entry2 := privilegeEntry{
				privilegeEntryTyp: privilegeEntryTypeCompound,
				compound:          me2,
			}
			extraEntries = append(extraEntries, entry1, entry2)
		}
	case *tree.DropUser:
		typs = append(typs, PrivilegeTypeDropUser, PrivilegeTypeAccountAll /*, PrivilegeTypeAccountOwnership, PrivilegeTypeUserOwnership*/)
	case *tree.AlterUser:
		typs = append(typs, PrivilegeTypeAlterUser, PrivilegeTypeAccountAll /*, PrivilegeTypeAccountOwnership, PrivilegeTypeUserOwnership*/)
	case *tree.CreateRole:
		typs = append(typs, PrivilegeTypeCreateRole, PrivilegeTypeAccountAll /*, PrivilegeTypeAccountOwnership*/)
	case *tree.DropRole:
		typs = append(typs, PrivilegeTypeDropRole, PrivilegeTypeAccountAll /*, PrivilegeTypeAccountOwnership, PrivilegeTypeRoleOwnership*/)
	case *tree.Grant:
		if st.Typ == tree.GrantTypeRole {
			kind = privilegeKindInherit
			typs = append(typs, PrivilegeTypeManageGrants, PrivilegeTypeAccountAll /*, PrivilegeTypeAccountOwnership, PrivilegeTypeRoleOwnership*/)
		} else if st.Typ == tree.GrantTypePrivilege {
			objType = objectTypeNone
			kind = privilegeKindSpecial
			special = specialTagAdmin | specialTagWithGrantOption | specialTagOwnerOfObject
		}
	case *tree.GrantRole:
		kind = privilegeKindInherit
		typs = append(typs, PrivilegeTypeManageGrants, PrivilegeTypeAccountAll /*, PrivilegeTypeAccountOwnership, PrivilegeTypeRoleOwnership*/)
	case *tree.GrantPrivilege:
		objType = objectTypeNone
		kind = privilegeKindSpecial
		special = specialTagAdmin | specialTagWithGrantOption | specialTagOwnerOfObject
	case *tree.Revoke:
		if st.Typ == tree.RevokeTypeRole {
			typs = append(typs, PrivilegeTypeManageGrants, PrivilegeTypeAccountAll /*, PrivilegeTypeAccountOwnership, PrivilegeTypeRoleOwnership*/)
		} else if st.Typ == tree.RevokeTypePrivilege {
			objType = objectTypeNone
			kind = privilegeKindSpecial
			special = specialTagAdmin
		}
	case *tree.RevokeRole:
		typs = append(typs, PrivilegeTypeManageGrants, PrivilegeTypeAccountAll /*, PrivilegeTypeAccountOwnership, PrivilegeTypeRoleOwnership*/)
	case *tree.RevokePrivilege:
		objType = objectTypeNone
		kind = privilegeKindSpecial
		special = specialTagAdmin
	case *tree.CreateDatabase:
		typs = append(typs, PrivilegeTypeCreateDatabase, PrivilegeTypeAccountAll /*, PrivilegeTypeAccountOwnership*/)
	case *tree.DropDatabase:
		typs = append(typs, PrivilegeTypeDropDatabase, PrivilegeTypeAccountAll /*, PrivilegeTypeAccountOwnership*/)
		writeDatabaseAndTableDirectly = true
		dbName = string(st.Name)
	case *tree.ShowDatabases:
		typs = append(typs, PrivilegeTypeShowDatabases, PrivilegeTypeAccountAll /*, PrivilegeTypeAccountOwnership*/)
	case *tree.ShowSequences:
		typs = append(typs, PrivilegeTypeAccountAll, PrivilegeTypeDatabaseOwnership)
	case *tree.Use:
		typs = append(typs, PrivilegeTypeConnect, PrivilegeTypeAccountAll /*, PrivilegeTypeAccountOwnership*/)
	case *tree.ShowTables, *tree.ShowCreateTable, *tree.ShowColumns, *tree.ShowCreateView, *tree.ShowCreateDatabase, *tree.ShowCreatePublications:
		objType = objectTypeDatabase
		typs = append(typs, PrivilegeTypeShowTables, PrivilegeTypeDatabaseAll, PrivilegeTypeDatabaseOwnership)
	case *tree.CreateTable:
		objType = objectTypeDatabase
		typs = append(typs, PrivilegeTypeCreateTable, PrivilegeTypeDatabaseAll, PrivilegeTypeDatabaseOwnership)
		writeDatabaseAndTableDirectly = true
		if st.IsClusterTable {
			clusterTable = true
			clusterTableOperation = clusterTableCreate
		}
		dbName = string(st.Table.SchemaName)
	case *tree.CreateView:
		objType = objectTypeDatabase
		typs = append(typs, PrivilegeTypeCreateView, PrivilegeTypeDatabaseAll, PrivilegeTypeDatabaseOwnership)
		writeDatabaseAndTableDirectly = true
		if st.Name != nil {
			dbName = string(st.Name.SchemaName)
		}
	case *tree.CreateSequence:
		objType = objectTypeDatabase
		typs = append(typs, PrivilegeTypeDatabaseAll, PrivilegeTypeDatabaseOwnership)
		writeDatabaseAndTableDirectly = true
		if st.Name != nil {
			dbName = string(st.Name.SchemaName)
		}
	case *tree.AlterView:
		objType = objectTypeDatabase
		typs = append(typs, PrivilegeTypeAlterView, PrivilegeTypeDatabaseAll, PrivilegeTypeDatabaseOwnership)
		writeDatabaseAndTableDirectly = true
		if st.Name != nil {
			dbName = string(st.Name.SchemaName)
		}
	case *tree.AlterDataBaseConfig:
		objType = objectTypeNone
		kind = privilegeKindNone
	case *tree.CreateFunction:
		objType = objectTypeDatabase
		typs = append(typs, PrivilegeTypeCreateView, PrivilegeTypeDatabaseAll, PrivilegeTypeDatabaseOwnership)
		writeDatabaseAndTableDirectly = true

	case *tree.AlterTable:
		objType = objectTypeDatabase
		typs = append(typs, PrivilegeTypeAlterTable, PrivilegeTypeDatabaseAll, PrivilegeTypeDatabaseOwnership)
		writeDatabaseAndTableDirectly = true
		if st.Table != nil {
			dbName = string(st.Table.SchemaName)
		}
	case *tree.CreateProcedure:
		objType = objectTypeDatabase
		typs = append(typs, PrivilegeTypeCreateView, PrivilegeTypeDatabaseAll, PrivilegeTypeDatabaseOwnership)
		writeDatabaseAndTableDirectly = true
	case *tree.CallStmt: // TODO: redesign privilege for calling a procedure
		objType = objectTypeDatabase
		typs = append(typs, PrivilegeTypeCreateView, PrivilegeTypeDatabaseAll, PrivilegeTypeDatabaseOwnership)
		writeDatabaseAndTableDirectly = true
	case *tree.DropTable:
		objType = objectTypeDatabase
		typs = append(typs, PrivilegeTypeDropTable, PrivilegeTypeDropObject, PrivilegeTypeDatabaseAll, PrivilegeTypeDatabaseOwnership)
		writeDatabaseAndTableDirectly = true
		if len(st.Names) != 0 {
			dbName = string(st.Names[0].SchemaName)
		}
	case *tree.DropView:
		objType = objectTypeDatabase
		typs = append(typs, PrivilegeTypeDropView, PrivilegeTypeDropObject, PrivilegeTypeDatabaseAll, PrivilegeTypeDatabaseOwnership)
		writeDatabaseAndTableDirectly = true
		if len(st.Names) != 0 {
			dbName = string(st.Names[0].SchemaName)
		}
	case *tree.DropSequence:
		objType = objectTypeDatabase
		typs = append(typs, PrivilegeTypeDropObject, PrivilegeTypeDatabaseAll, PrivilegeTypeDatabaseOwnership)
		writeDatabaseAndTableDirectly = true
		if len(st.Names) != 0 {
			dbName = string(st.Names[0].SchemaName)
		}
	case *tree.DropFunction:
		objType = objectTypeDatabase
		typs = append(typs, PrivilegeTypeCreateView, PrivilegeTypeDatabaseAll, PrivilegeTypeDatabaseOwnership)
		writeDatabaseAndTableDirectly = true
	case *tree.DropProcedure:
		objType = objectTypeDatabase
		typs = append(typs, PrivilegeTypeCreateView, PrivilegeTypeDatabaseAll, PrivilegeTypeDatabaseOwnership)
		writeDatabaseAndTableDirectly = true
	case *tree.Select, *tree.Do:
		objType = objectTypeTable
		typs = append(typs, PrivilegeTypeSelect, PrivilegeTypeTableAll, PrivilegeTypeTableOwnership)
	case *tree.Insert:
		objType = objectTypeTable
		typs = append(typs, PrivilegeTypeInsert, PrivilegeTypeTableAll, PrivilegeTypeTableOwnership)
		writeDatabaseAndTableDirectly = true
	case *tree.Replace:
		objType = objectTypeTable
		typs = append(typs, PrivilegeTypeInsert, PrivilegeTypeTableAll, PrivilegeTypeTableOwnership)
		writeDatabaseAndTableDirectly = true
	case *tree.Load:
		objType = objectTypeTable
		typs = append(typs, PrivilegeTypeInsert, PrivilegeTypeTableAll, PrivilegeTypeTableOwnership)
		writeDatabaseAndTableDirectly = true
		if st.Table != nil {
			dbName = string(st.Table.SchemaName)
		}
	case *tree.Update:
		objType = objectTypeTable
		typs = append(typs, PrivilegeTypeUpdate, PrivilegeTypeTableAll, PrivilegeTypeTableOwnership)
		writeDatabaseAndTableDirectly = true
	case *tree.Delete:
		objType = objectTypeTable
		typs = append(typs, PrivilegeTypeDelete, PrivilegeTypeTableAll, PrivilegeTypeTableOwnership)
		writeDatabaseAndTableDirectly = true
	case *tree.CreateIndex, *tree.DropIndex:
		objType = objectTypeTable
		typs = append(typs, PrivilegeTypeIndex, PrivilegeTypeTableAll, PrivilegeTypeTableOwnership)
		writeDatabaseAndTableDirectly = true
	case *tree.ShowProcessList, *tree.ShowErrors, *tree.ShowWarnings, *tree.ShowVariables,
		*tree.ShowStatus, *tree.ShowTarget, *tree.ShowTableStatus,
		*tree.ShowGrants, *tree.ShowCollation, *tree.ShowIndex,
		*tree.ShowTableNumber, *tree.ShowColumnNumber,
		*tree.ShowTableValues, *tree.ShowNodeList, *tree.ShowRolesStmt,
		*tree.ShowLocks, *tree.ShowFunctionOrProcedureStatus, *tree.ShowPublications, *tree.ShowSubscriptions,
		*tree.ShowBackendServers:
		objType = objectTypeNone
		kind = privilegeKindNone
	case *tree.ShowAccounts:
		objType = objectTypeNone
		kind = privilegeKindSpecial
		special = specialTagAdmin
	case *tree.ExplainFor, *tree.ExplainAnalyze, *tree.ExplainStmt:
		objType = objectTypeNone
		kind = privilegeKindNone
	case *tree.BeginTransaction, *tree.CommitTransaction, *tree.RollbackTransaction, *tree.SetVar:
		objType = objectTypeNone
		kind = privilegeKindNone
	case *tree.SetDefaultRole, *tree.SetRole, *tree.SetPassword:
		objType = objectTypeNone
		kind = privilegeKindNone
	case *tree.PrepareStmt, *tree.PrepareString, *tree.Deallocate, *tree.Reset:
		objType = objectTypeNone
		kind = privilegeKindNone
	case *tree.Execute:
		objType = objectTypeNone
		kind = privilegeKindNone
	case *tree.Declare:
		objType = objectTypeNone
		kind = privilegeKindNone
	case *InternalCmdFieldList:
		objType = objectTypeNone
		kind = privilegeKindNone
	case *tree.ValuesStatement:
		objType = objectTypeTable
		typs = append(typs, PrivilegeTypeValues, PrivilegeTypeTableAll, PrivilegeTypeTableOwnership)
	case *tree.TruncateTable:
		objType = objectTypeTable
		typs = append(typs, PrivilegeTypeTruncate, PrivilegeTypeTableAll, PrivilegeTypeTableOwnership)
		writeDatabaseAndTableDirectly = true
		if st.Name != nil {
			dbName = string(st.Name.SchemaName)
		}
	case *tree.MoDump:
		objType = objectTypeTable
		typs = append(typs, PrivilegeTypeSelect, PrivilegeTypeTableAll, PrivilegeTypeTableOwnership)
	case *tree.Kill:
		objType = objectTypeNone
		kind = privilegeKindNone
	case *tree.LockTableStmt, *tree.UnLockTableStmt:
		objType = objectTypeNone
		kind = privilegeKindNone
	case *tree.CreatePublication, *tree.DropPublication, *tree.AlterPublication:
		typs = append(typs, PrivilegeTypeAccountAll)
		objType = objectTypeDatabase
		kind = privilegeKindNone
	default:
		panic(fmt.Sprintf("does not have the privilege definition of the statement %s", stmt))
	}

	entries := make([]privilegeEntry, len(typs))
	for i, typ := range typs {
		entries[i] = privilegeEntriesMap[typ]
		entries[i].databaseName = dbName
	}
	entries = append(entries, extraEntries...)
	return &privilege{
		kind:                          kind,
		objType:                       objType,
		entries:                       entries,
		special:                       special,
		writeDatabaseAndTableDirectly: writeDatabaseAndTableDirectly,
		isClusterTable:                clusterTable,
		clusterTableOperation:         clusterTableOperation}
}

// privilege will be done on the table
type privilegeTips struct {
	typ                   PrivilegeType
	databaseName          string
	tableName             string
	isClusterTable        bool
	clusterTableOperation clusterTableOperationType
}

type privilegeTipsArray []privilegeTips

func (pot privilegeTips) String() string {
	return fmt.Sprintf("%s %s %s", pot.typ, pot.databaseName, pot.tableName)
}

func (pota privilegeTipsArray) String() string {
	b := strings.Builder{}
	for _, table := range pota {
		b.WriteString(table.String())
		b.WriteString("\n")
	}
	return b.String()
}

// extractPrivilegeTipsFromPlan extracts the privilege tips from the plan
func extractPrivilegeTipsFromPlan(p *plan2.Plan) privilegeTipsArray {
	//NOTE: the pts may be nil when the plan does operate any table.
	var pts privilegeTipsArray
	appendPt := func(pt privilegeTips) {
		pts = append(pts, pt)
	}
	if p.GetQuery() != nil { //select,insert select, update, delete
		q := p.GetQuery()
		lastNode := q.Nodes[len(q.Nodes)-1]
		var t PrivilegeType
		var clusterTable bool
		var clusterTableOperation clusterTableOperationType
		for _, node := range q.Nodes {
			if node.NodeType == plan.Node_TABLE_SCAN {
				switch lastNode.NodeType {
				case plan.Node_UPDATE:
					t = PrivilegeTypeUpdate
					clusterTableOperation = clusterTableModify
				case plan.Node_DELETE:
					t = PrivilegeTypeDelete
					clusterTableOperation = clusterTableModify
				default:
					t = PrivilegeTypeSelect
					clusterTableOperation = clusterTableSelect
				}
				if node.ObjRef != nil {
					if node.TableDef != nil && node.TableDef.TableType == catalog.SystemClusterRel {
						clusterTable = true
					} else {
						clusterTable = isClusterTable(node.ObjRef.GetSchemaName(), node.ObjRef.GetObjName())
					}
					//do not check the privilege of the index table
					if !isIndexTable(node.ObjRef.GetObjName()) {
						appendPt(privilegeTips{
							typ:                   t,
							databaseName:          node.ObjRef.GetSchemaName(),
							tableName:             node.ObjRef.GetObjName(),
							isClusterTable:        clusterTable,
							clusterTableOperation: clusterTableOperation,
						})
					}
				}
			} else if node.NodeType == plan.Node_INSERT { //insert select
				if node.ObjRef != nil {
					if node.TableDef != nil && node.TableDef.TableType == catalog.SystemClusterRel {
						clusterTable = true
					} else {
						clusterTable = isClusterTable(node.ObjRef.GetSchemaName(), node.ObjRef.GetObjName())
					}
					//do not check the privilege of the index table
					if !isIndexTable(node.ObjRef.GetObjName()) {
						appendPt(privilegeTips{
							typ:                   PrivilegeTypeInsert,
							databaseName:          node.ObjRef.GetSchemaName(),
							tableName:             node.ObjRef.GetObjName(),
							isClusterTable:        clusterTable,
							clusterTableOperation: clusterTableModify,
						})
					}
				}
			} else if node.NodeType == plan.Node_DELETE {
				if node.ObjRef != nil {
					if node.TableDef != nil && node.TableDef.TableType == catalog.SystemClusterRel {
						clusterTable = true
					} else {
						clusterTable = isClusterTable(node.ObjRef.GetSchemaName(), node.ObjRef.GetObjName())
					}
					//do not check the privilege of the index table
					if !isIndexTable(node.ObjRef.GetObjName()) {
						appendPt(privilegeTips{
							typ:                   PrivilegeTypeDelete,
							databaseName:          node.ObjRef.GetSchemaName(),
							tableName:             node.ObjRef.GetObjName(),
							isClusterTable:        clusterTable,
							clusterTableOperation: clusterTableModify,
						})
					}
				}
			}
		}
	} else if p.GetDdl() != nil {
		if p.GetDdl().GetTruncateTable() != nil {
			truncateTable := p.GetDdl().GetTruncateTable()
			appendPt(privilegeTips{
				typ:                   PrivilegeTypeTruncate,
				databaseName:          truncateTable.GetDatabase(),
				tableName:             truncateTable.GetTable(),
				isClusterTable:        truncateTable.GetClusterTable().GetIsClusterTable(),
				clusterTableOperation: clusterTableModify,
			})
		} else if p.GetDdl().GetDropTable() != nil {
			dropTable := p.GetDdl().GetDropTable()
			appendPt(privilegeTips{
				typ:                   PrivilegeTypeDropTable,
				databaseName:          dropTable.GetDatabase(),
				tableName:             dropTable.GetTable(),
				isClusterTable:        dropTable.GetClusterTable().GetIsClusterTable(),
				clusterTableOperation: clusterTableDrop,
			})
		}
	}
	return pts
}

// convertPrivilegeTipsToPrivilege constructs the privilege entries from the privilege tips from the plan
func convertPrivilegeTipsToPrivilege(priv *privilege, arr privilegeTipsArray) {
	//rewirte the privilege entries based on privilege tips
	if priv.objectType() != objectTypeTable &&
		priv.objectType() != objectTypeDatabase {
		return
	}

	//NOTE: when the arr is nil, it denotes that there is no operation on the table.

	type pair struct {
		databaseName string
		tableName    string
	}

	dedup := make(map[pair]int8)

	//multi privileges take effect together
	entries := make([]privilegeEntry, 0, len(arr))
	multiPrivs := make([]privilegeItem, 0, len(arr))
	for _, tips := range arr {
		multiPrivs = append(multiPrivs, privilegeItem{
			privilegeTyp:          tips.typ,
			dbName:                tips.databaseName,
			tableName:             tips.tableName,
			isClusterTable:        tips.isClusterTable,
			clusterTableOperation: tips.clusterTableOperation,
		})

		dedup[pair{tips.databaseName, tips.tableName}] = 1
	}

	me := &compoundEntry{multiPrivs}
	entries = append(entries, privilegeEntry{privilegeEntryTyp: privilegeEntryTypeCompound, compound: me})

	//optional predefined privilege : tableAll, ownership
	predefined := []PrivilegeType{PrivilegeTypeTableAll, PrivilegeTypeTableOwnership}
	for _, p := range predefined {
		for par := range dedup {
			e := privilegeEntriesMap[p]
			e.databaseName = par.databaseName
			e.tableName = par.tableName
			entries = append(entries, e)
		}
	}

	priv.entries = entries
}

// getSqlFromPrivilegeEntry generates the query sql for the privilege entry
func getSqlFromPrivilegeEntry(ctx context.Context, roleId int64, entry privilegeEntry) (string, error) {
	var err error
	var sql string
	//for object type table, need concrete tableid
	//TODO: table level check should be done after getting the plan
	if entry.objType == objectTypeTable {
		switch entry.privilegeLevel {
		case privilegeLevelDatabaseTable, privilegeLevelTable:
			sql, err = getSqlForCheckRoleHasTableLevelPrivilege(ctx, roleId, entry.privilegeId, entry.databaseName, entry.tableName)
		case privilegeLevelDatabaseStar, privilegeLevelStar:
			sql, err = getSqlForCheckRoleHasTableLevelForDatabaseStar(ctx, roleId, entry.privilegeId, entry.databaseName)
		case privilegeLevelStarStar:
			sql = getSqlForCheckRoleHasTableLevelForStarStar(roleId, entry.privilegeId)
		default:
			return "", moerr.NewInternalError(ctx, "unsupported privilegel level %s for the privilege %s", entry.privilegeLevel, entry.privilegeId)
		}
	} else if entry.objType == objectTypeDatabase {
		switch entry.privilegeLevel {
		case privilegeLevelStar, privilegeLevelStarStar:
			sql = getSqlForCheckRoleHasDatabaseLevelForStarStar(roleId, entry.privilegeId, entry.privilegeLevel)
		case privilegeLevelDatabase:
			sql, err = getSqlForCheckRoleHasDatabaseLevelForDatabase(ctx, roleId, entry.privilegeId, entry.databaseName)
		default:
			return "", moerr.NewInternalError(ctx, "unsupported privilegel level %s for the privilege %s", entry.privilegeLevel, entry.privilegeId)
		}
	} else if entry.objType == objectTypeAccount {
		switch entry.privilegeLevel {
		case privilegeLevelStar:
			sql = getSqlForCheckRoleHasAccountLevelForStar(roleId, entry.privilegeId)
		default:
			return "false", moerr.NewInternalError(ctx, "unsupported privilegel level %s for the privilege %s", entry.privilegeLevel, entry.privilegeId)
		}
	} else {
		sql = getSqlForCheckRoleHasPrivilege(roleId, entry.objType, int64(entry.objId), int64(entry.privilegeId))
	}
	return sql, err
}

// getPrivilegeLevelsOfObjectType gets the privilege levels of the objectType
func getPrivilegeLevelsOfObjectType(ctx context.Context, objType objectType) ([]privilegeLevelType, error) {
	if ret, ok := objectType2privilegeLevels[objType]; ok {
		return ret, nil
	}
	return nil, moerr.NewInternalError(ctx, "do not support the object type %s", objType.String())
}

// getSqlForPrivilege generates the query sql for the privilege entry
func getSqlForPrivilege(ctx context.Context, roleId int64, entry privilegeEntry, pl privilegeLevelType) (string, error) {
	var sql string
	var err error
	//for object type table, need concrete tableid
	switch entry.objType {
	case objectTypeTable:
		switch pl {
		case privilegeLevelDatabaseTable, privilegeLevelTable:
			sql, err = getSqlForCheckRoleHasTableLevelPrivilege(ctx, roleId, entry.privilegeId, entry.databaseName, entry.tableName)
		case privilegeLevelDatabaseStar, privilegeLevelStar:
			sql, err = getSqlForCheckRoleHasTableLevelForDatabaseStar(ctx, roleId, entry.privilegeId, entry.databaseName)
		case privilegeLevelStarStar:
			sql = getSqlForCheckRoleHasTableLevelForStarStar(roleId, entry.privilegeId)
		default:
			return "", moerr.NewInternalError(ctx, "the privilege level %s for the privilege %s is unsupported", pl, entry.privilegeId)
		}
	case objectTypeDatabase:
		switch pl {
		case privilegeLevelStar, privilegeLevelStarStar:
			sql = getSqlForCheckRoleHasDatabaseLevelForStarStar(roleId, entry.privilegeId, pl)
		case privilegeLevelDatabase:
			sql, err = getSqlForCheckRoleHasDatabaseLevelForDatabase(ctx, roleId, entry.privilegeId, entry.databaseName)
		default:
			return "", moerr.NewInternalError(ctx, "the privilege level %s for the privilege %s is unsupported", pl, entry.privilegeId)
		}
	case objectTypeAccount:
		switch pl {
		case privilegeLevelStar:
			sql = getSqlForCheckRoleHasAccountLevelForStar(roleId, entry.privilegeId)
		default:
			return "false", moerr.NewInternalError(ctx, "the privilege level %s for the privilege %s is unsupported", pl, entry.privilegeId)
		}
	default:
		sql = getSqlForCheckRoleHasPrivilege(roleId, entry.objType, int64(entry.objId), int64(entry.privilegeId))
	}

	return sql, err
}

// getSqlForPrivilege2 complements the database name and calls getSqlForPrivilege
func getSqlForPrivilege2(ses *Session, roleId int64, entry privilegeEntry, pl privilegeLevelType) (string, error) {
	//handle the empty database
	if len(entry.databaseName) == 0 {
		entry.databaseName = ses.GetDatabaseName()
	}
	return getSqlForPrivilege(ses.GetRequestContext(), roleId, entry, pl)
}

// verifyPrivilegeEntryInMultiPrivilegeLevels checks the privilege
// with multi-privilege levels exists or not
func verifyPrivilegeEntryInMultiPrivilegeLevels(
	ctx context.Context,
	bh BackgroundExec,
	ses *Session,
	cache *privilegeCache,
	roleId int64,
	entry privilegeEntry,
	pls []privilegeLevelType) (bool, error) {
	var erArray []ExecResult
	var sql string
	var yes bool
	var err error
	dbName := entry.databaseName
	if len(dbName) == 0 {
		dbName = ses.GetDatabaseName()
	}
	for _, pl := range pls {
		yes = cache.has(entry.objType, pl, dbName, entry.tableName, entry.privilegeId)
		if yes {
			return true, nil
		}
		sql, err = getSqlForPrivilege2(ses, roleId, entry, pl)
		if err != nil {
			return false, err
		}

		bh.ClearExecResultSet()
		err = bh.Exec(ctx, sql)
		if err != nil {
			return false, err
		}

		erArray, err = getResultSet(ctx, bh)
		if err != nil {
			return false, err
		}

		if execResultArrayHasData(erArray) {
			cache.add(entry.objType, pl, dbName, entry.tableName, entry.privilegeId)
			return true, nil
		}
	}
	return false, nil
}

// determineRoleSetHasPrivilegeSet decides the role set has at least one privilege of the privilege set.
// The algorithm 2.
func determineRoleSetHasPrivilegeSet(ctx context.Context, bh BackgroundExec, ses *Session, roleIds *btree.Set[int64], priv *privilege) (bool, error) {
	var err error
	var pls []privilegeLevelType

	var yes bool
	var yes2 bool
	//there is no privilege needs, just approve
	if len(priv.entries) == 0 {
		return false, nil
	}

	cache := ses.GetPrivilegeCache()

	for _, roleId := range roleIds.Keys() {
		for _, entry := range priv.entries {
			if entry.privilegeEntryTyp == privilegeEntryTypeGeneral {
				pls, err = getPrivilegeLevelsOfObjectType(ctx, entry.objType)
				if err != nil {
					return false, err
				}

				yes2 = verifyLightPrivilege(ses,
					entry.databaseName,
					priv.writeDatabaseAndTableDirectly,
					priv.isClusterTable,
					priv.clusterTableOperation)

				if yes2 {
					yes, err = verifyPrivilegeEntryInMultiPrivilegeLevels(ctx, bh, ses, cache, roleId, entry, pls)
					if err != nil {
						return false, err
					}
				}

				if yes {
					return true, nil
				}
			} else if entry.privilegeEntryTyp == privilegeEntryTypeCompound {
				if entry.compound != nil {
					allTrue := true
					//multi privileges take effect together
					for _, mi := range entry.compound.items {
						if mi.privilegeTyp == PrivilegeTypeCanGrantRoleToOthersInCreateUser {
							//TODO: normalize the name
							//TODO: simplify the logic
							yes, err = determineUserCanGrantRolesToOthersInternal(ctx, bh, ses, []*tree.Role{mi.role})
							if err != nil {
								return false, err
							}
							if yes {
								from := &verifiedRole{
									typ:  roleType,
									name: mi.role.UserName,
								}
								for _, user := range mi.users {
									to := &verifiedRole{
										typ:  userType,
										name: user.Username,
									}
									err = verifySpecialRolesInGrant(ctx, ses.GetTenantInfo(), from, to)
									if err != nil {
										return false, err
									}
								}
							}
						} else {
							tempEntry := privilegeEntriesMap[mi.privilegeTyp]
							tempEntry.databaseName = mi.dbName
							tempEntry.tableName = mi.tableName
							tempEntry.privilegeEntryTyp = privilegeEntryTypeGeneral
							tempEntry.compound = nil
							pls, err = getPrivilegeLevelsOfObjectType(ctx, tempEntry.objType)
							if err != nil {
								return false, err
							}

							yes2 = verifyLightPrivilege(ses,
								tempEntry.databaseName,
								priv.writeDatabaseAndTableDirectly,
								mi.isClusterTable,
								mi.clusterTableOperation)

							if yes2 {
								//At least there is one success
								yes, err = verifyPrivilegeEntryInMultiPrivilegeLevels(ctx, bh, ses, cache, roleId, tempEntry, pls)
								if err != nil {
									return false, err
								}
							}
						}
						if !yes {
							allTrue = false
							break
						}
					}

					if allTrue {
						return allTrue, nil
					}
				}
			}
		}
	}
	return false, nil
}

// determineUserHasPrivilegeSet decides the privileges of user can satisfy the requirement of the privilege set
// The algorithm 1.
func determineUserHasPrivilegeSet(ctx context.Context, ses *Session, priv *privilege, stmt tree.Statement) (bool, error) {
	var erArray []ExecResult
	var yes bool
	var err error
	var roleB int64
	var ret bool
	var ok bool
	var grantedIds *btree.Set[int64]

	tenant := ses.GetTenantInfo()
	bh := ses.GetBackgroundExec(ctx)
	defer bh.Close()

	//the set of roles the (k+1) th iteration during the execution
	roleSetOfKPlusOneThIteration := &btree.Set[int64]{}
	//the set of roles the k th iteration during the execution
	roleSetOfKthIteration := &btree.Set[int64]{}
	//the set of roles visited by traversal algorithm
	roleSetOfVisited := &btree.Set[int64]{}
	//simple mo_role_grant cache
	cacheOfMoRoleGrant := &btree.Map[int64, *btree.Set[int64]]{}

	//step 1: The Set R1 {default role id}
	//The primary role (in use)
	roleSetOfKthIteration.Insert((int64)(tenant.GetDefaultRoleID()))

	err = bh.Exec(ctx, "begin;")
	if err != nil {
		goto handleFailed
	}

	//step 2: The Set R2 {the roleid granted to the userid}
	//If the user uses the all secondary roles, the secondary roles needed to be loaded
	err = loadAllSecondaryRoles(ctx, bh, tenant, roleSetOfKthIteration)
	if err != nil {
		goto handleFailed
	}

	//init RVisited = Rk
	roleSetOfKthIteration.Scan(func(roleId int64) bool {
		roleSetOfVisited.Insert(roleId)
		return true
	})

	//Call the algorithm 2.
	//If the result of the algorithm 2 is true, Then return true;
	yes, err = determineRoleSetHasPrivilegeSet(ctx, bh, ses, roleSetOfKthIteration, priv)
	if err != nil {
		goto handleFailed
	}
	if yes {
		ret = true
		goto handleSuccess
	}
	/*
		step 3: !!!NOTE all roleid in Rk has been processed by the algorithm 2.
		RVisited is the set of all roleid that has been processed.
		RVisited = Rk;
		For {
			For roleA in Rk {
				Find the peer roleB in the table mo_role_grant(granted_id,grantee_id) with grantee_id = roleA;
				If roleB is not in RVisited, Then add roleB into R(k+1);
					add roleB into RVisited;
			}

			If R(k+1) is empty, Then return false;
			//Call the algorithm 2.
			If the result of the algorithm 2 is true, Then return true;
			Rk = R(k+1);
			R(k+1) = {};
		}
	*/
	for {
		quit := false
		select {
		case <-ctx.Done():
			quit = true
		default:
		}
		if quit {
			break
		}

		roleSetOfKPlusOneThIteration.Clear()

		//get roleB of roleA
		for _, roleA := range roleSetOfKthIteration.Keys() {
			if grantedIds, ok = cacheOfMoRoleGrant.Get(roleA); ok {
				for _, grantedId := range grantedIds.Keys() {
					roleSetOfKPlusOneThIteration.Insert(grantedId)
				}
				continue
			}
			grantedIds = &btree.Set[int64]{}
			cacheOfMoRoleGrant.Set(roleA, grantedIds)
			sqlForInheritedRoleIdOfRoleId := getSqlForInheritedRoleIdOfRoleId(roleA)
			bh.ClearExecResultSet()
			err = bh.Exec(ctx, sqlForInheritedRoleIdOfRoleId)
			if err != nil {
				err = moerr.NewInternalError(ctx, "get inherited role id of the role id. error:%v", err)
				goto handleFailed
			}

			erArray, err = getResultSet(ctx, bh)
			if err != nil {
				goto handleFailed
			}

			if execResultArrayHasData(erArray) {
				for i := uint64(0); i < erArray[0].GetRowCount(); i++ {
					roleB, err = erArray[0].GetInt64(ctx, i, 0)
					if err != nil {
						goto handleFailed
					}

					if !roleSetOfVisited.Contains(roleB) {
						roleSetOfVisited.Insert(roleB)
						roleSetOfKPlusOneThIteration.Insert(roleB)
						grantedIds.Insert(roleB)
					}
				}
			}
		}

		//no more roleB, it is done
		if roleSetOfKPlusOneThIteration.Len() == 0 {
			ret = false
			goto handleSuccess
		}

		//Call the algorithm 2.
		//If the result of the algorithm 2 is true, Then return true;
		yes, err = determineRoleSetHasPrivilegeSet(ctx, bh, ses, roleSetOfKPlusOneThIteration, priv)
		if err != nil {
			goto handleFailed
		}

		if yes {
			ret = true
			goto handleSuccess
		}
		roleSetOfKthIteration, roleSetOfKPlusOneThIteration = roleSetOfKPlusOneThIteration, roleSetOfKthIteration
	}

handleSuccess:
	err = bh.Exec(ctx, "commit;")
	if err != nil {
		goto handleFailed
	}

	return ret, err

handleFailed:
	//ROLLBACK the transaction
	rbErr := bh.Exec(ctx, "rollback;")
	if rbErr != nil {
		return false, rbErr
	}
	return false, err
}

const (
	goOn        int = iota
	successDone     //ri has indirect relation with the Uc
)

// loadAllSecondaryRoles loads all secondary roles
func loadAllSecondaryRoles(ctx context.Context, bh BackgroundExec, account *TenantInfo, roleSetOfCurrentUser *btree.Set[int64]) error {
	var err error
	var sql string

	var erArray []ExecResult
	var roleId int64

	if account.GetUseSecondaryRole() {
		sql = getSqlForRoleIdOfUserId(int(account.GetUserID()))
		bh.ClearExecResultSet()
		err = bh.Exec(ctx, sql)
		if err != nil {
			return err
		}

		erArray, err = getResultSet(ctx, bh)
		if err != nil {
			return err
		}

		if execResultArrayHasData(erArray) {
			for i := uint64(0); i < erArray[0].GetRowCount(); i++ {
				roleId, err = erArray[0].GetInt64(ctx, i, 0)
				if err != nil {
					return err
				}
				roleSetOfCurrentUser.Insert(roleId)
			}
		}
	}
	return err
}

// determineUserCanGrantRolesToOthersInternal decides if the user can grant roles to other users or roles
// the same as the grant/revoke privilege, role with inputted transaction and BackgroundExec
func determineUserCanGrantRolesToOthersInternal(ctx context.Context, bh BackgroundExec, ses *Session, fromRoles []*tree.Role) (bool, error) {
	//step1: normalize the names of roles and users
	var err error
	err = normalizeNamesOfRoles(ctx, fromRoles)
	if err != nil {
		return false, err
	}

	//step2: decide the current user
	account := ses.GetTenantInfo()

	//step3: check the link: roleX -> roleA -> .... -> roleZ -> the current user. Every link has the with_grant_option.
	var vr *verifiedRole
	var ret = true
	var granted bool
	//the temporal set of roles during the execution
	var tempRoleSet *btree.Set[int64]
	var sql string
	//the set of roles the (k+1) th iteration during the execution
	roleSetOfKPlusOneThIteration := &btree.Set[int64]{}
	//the set of roles the k th iteration during the execution
	roleSetOfKthIteration := &btree.Set[int64]{}
	//the set of roles of the current user that executes this statement or function
	roleSetOfCurrentUser := &btree.Set[int64]{}
	//the set of roles visited by traversal algorithm
	roleSetOfVisited := &btree.Set[int64]{}
	verifiedFromRoles := make([]*verifiedRole, len(fromRoles))

	//step 1 : add the primary role
	roleSetOfCurrentUser.Insert(int64(account.GetDefaultRoleID()))

	for i, role := range fromRoles {
		sql, err = getSqlForRoleIdOfRole(ctx, role.UserName)
		if err != nil {
			goto handleFailed
		}
		vr, err = verifyRoleFunc(ctx, bh, sql, role.UserName, roleType)
		if err != nil {
			goto handleFailed
		}
		if vr == nil {
			err = moerr.NewInternalError(ctx, "there is no role %s", role.UserName)
			goto handleFailed
		}
		verifiedFromRoles[i] = vr
	}

	//step 2: The Set R2 {the roleid granted to the userid}
	//If the user uses the all secondary roles, the secondary roles needed to be loaded
	err = loadAllSecondaryRoles(ctx, bh, account, roleSetOfCurrentUser)
	if err != nil {
		goto handleFailed
	}

	for _, role := range verifiedFromRoles {
		//if it is the role in use, do the check
		if roleSetOfCurrentUser.Contains(role.id) {
			//check the direct relation between role and user
			granted, err = isRoleGrantedToUserWGO(ctx, bh, role.id, int64(account.GetUserID()))
			if err != nil {
				goto handleFailed
			}
			if granted {
				continue
			}
		}

		roleSetOfKthIteration.Clear()
		roleSetOfVisited.Clear()
		roleSetOfKthIteration.Insert(role.id)

		riResult := goOn
		//It is kind of level traversal
		for roleSetOfKthIteration.Len() != 0 && riResult == goOn {
			roleSetOfKPlusOneThIteration.Clear()
			for _, ri := range roleSetOfKthIteration.Keys() {
				tempRoleSet, err = getRoleSetThatRoleGrantedToWGO(ctx, bh, ri, roleSetOfVisited, roleSetOfKPlusOneThIteration)
				if err != nil {
					goto handleFailed
				}

				if setIsIntersected(tempRoleSet, roleSetOfCurrentUser) {
					riResult = successDone
					break
				}
			}

			//swap Rk,R(k+1)
			roleSetOfKthIteration, roleSetOfKPlusOneThIteration = roleSetOfKPlusOneThIteration, roleSetOfKthIteration
		}

		if riResult != successDone {
			//fail
			ret = false
			break
		}
	}
	return ret, err

handleFailed:
	return false, err
}

// determineUserCanGrantRoleToOtherUsers decides if the user can grant roles to other users or roles
// the same as the grant/revoke privilege, role.
func determineUserCanGrantRolesToOthers(ctx context.Context, ses *Session, fromRoles []*tree.Role) (bool, error) {
	//step1: normalize the names of roles and users
	var err error
	var ret bool
	err = normalizeNamesOfRoles(ctx, fromRoles)
	if err != nil {
		return false, err
	}

	//step2: decide the current user
	bh := ses.GetBackgroundExec(ctx)
	defer bh.Close()

	//put it into the single transaction
	err = bh.Exec(ctx, "begin;")
	if err != nil {
		goto handleFailed
	}

	ret, err = determineUserCanGrantRolesToOthersInternal(ctx, bh, ses, fromRoles)
	if err != nil {
		goto handleFailed
	}

	err = bh.Exec(ctx, "commit;")
	if err != nil {
		goto handleFailed
	}

	return ret, err

handleFailed:
	//ROLLBACK the transaction
	rbErr := bh.Exec(ctx, "rollback;")
	if rbErr != nil {
		return false, rbErr
	}
	return false, err
}

// isRoleGrantedToUserWGO verifies the role has been granted to the user with with_grant_option = true.
// Algorithm 1
func isRoleGrantedToUserWGO(ctx context.Context, bh BackgroundExec, roleId, UserId int64) (bool, error) {
	var err error
	var erArray []ExecResult
	sql := getSqlForCheckUserGrantWGO(roleId, UserId)
	bh.ClearExecResultSet()
	err = bh.Exec(ctx, sql)
	if err != nil {
		return false, err
	}

	erArray, err = getResultSet(ctx, bh)
	if err != nil {
		return false, err
	}

	if execResultArrayHasData(erArray) {
		return true, nil
	}

	return false, nil
}

// getRoleSetThatRoleGrantedToWGO returns all the roles that the role has been granted to with with_grant_option = true.
// Algorithm 2
func getRoleSetThatRoleGrantedToWGO(ctx context.Context, bh BackgroundExec, roleId int64, RVisited, RkPlusOne *btree.Set[int64]) (*btree.Set[int64], error) {
	var err error
	var erArray []ExecResult
	var id int64
	rset := &btree.Set[int64]{}
	sql := getSqlForCheckRoleGrantWGO(roleId)
	bh.ClearExecResultSet()
	err = bh.Exec(ctx, sql)
	if err != nil {
		return nil, err
	}

	erArray, err = getResultSet(ctx, bh)
	if err != nil {
		return nil, err
	}

	if execResultArrayHasData(erArray) {
		for i := uint64(0); i < erArray[0].GetRowCount(); i++ {
			id, err = erArray[0].GetInt64(ctx, i, 0)
			if err != nil {
				return nil, err
			}
			if !RVisited.Contains(id) {
				RVisited.Insert(id)
				RkPlusOne.Insert(id)
				rset.Insert(id)
			}
		}
	}

	return rset, err
}

// authenticateUserCanExecuteStatementWithObjectTypeAccountAndDatabase decides the user has the privilege of executing the statement with object type account
func authenticateUserCanExecuteStatementWithObjectTypeAccountAndDatabase(ctx context.Context, ses *Session, stmt tree.Statement) (bool, error) {
	var err error
	var ok, yes bool
	priv := ses.GetPrivilege()
	if priv.objectType() != objectTypeAccount && priv.objectType() != objectTypeDatabase { //do nothing
		return true, nil
	}
	ok, err = determineUserHasPrivilegeSet(ctx, ses, priv, stmt)
	if err != nil {
		return false, err
	}

	//double check privilege of drop table
	if !ok && ses.GetFromRealUser() && ses.GetTenantInfo() != nil && ses.GetTenantInfo().IsSysTenant() {
		switch dropTable := stmt.(type) {
		case *tree.DropTable:
			dbName := string(dropTable.Names[0].SchemaName)
			if len(dbName) == 0 {
				dbName = ses.GetDatabaseName()
			}
			return isClusterTable(dbName, string(dropTable.Names[0].ObjectName)), nil
		}
	}

	//for GrantRole statement, check with_grant_option
	if !ok && priv.kind == privilegeKindInherit {
		grant := stmt.(*tree.Grant)
		grantRole := grant.GrantRole
		yes, err = determineUserCanGrantRolesToOthers(ctx, ses, grantRole.Roles)
		if err != nil {
			return false, err
		}
		if yes {
			return true, nil
		}
	}
	//for Create User statement with default role.
	//TODO:

	// support dropdatabase and droptable for owner
	if !ok && ses.GetFromRealUser() && ses.GetTenantInfo() != nil && priv.kind == privilegeKindGeneral {
		switch st := stmt.(type) {
		case *tree.DropDatabase:
			// get the databasename
			dbName := string(st.Name)
			if _, inSet := sysDatabases[dbName]; inSet {
				return ok, nil
			}
			return checkRoleWhetherDatabaseOwner(ctx, ses, dbName, ok)
		case *tree.DropTable:
			// get the databasename and tablename
			if len(st.Names) != 1 {
				return ok, nil
			}
			dbName := string(st.Names[0].SchemaName)
			if len(dbName) == 0 {
				dbName = ses.GetDatabaseName()
			}
			if _, inSet := sysDatabases[dbName]; inSet {
				return ok, nil
			}
			tbName := string(st.Names[0].ObjectName)
			return checkRoleWhetherTableOwner(ctx, ses, dbName, tbName, ok)
		}
	}
	return ok, nil
}

func checkRoleWhetherTableOwner(ctx context.Context, ses *Session, dbName, tbName string, ok bool) (bool, error) {
	var owner int64
	var err error
	var erArray []ExecResult
	var sql string
	roles := make([]int64, 0)
	tenantInfo := ses.GetTenantInfo()
	// current user
	currentUser := tenantInfo.GetUserID()

	bh := ses.GetBackgroundExec(ctx)
	defer bh.Close()

	// getOwner of the table
	sql = getSqlForGetOwnerOfTable(dbName, tbName)
	bh.ClearExecResultSet()
	err = bh.Exec(ctx, sql)
	if err != nil {
		return ok, nil
	}
	erArray, err = getResultSet(ctx, bh)
	if err != nil {
		return ok, nil
	}

	if execResultArrayHasData(erArray) {
		owner, err = erArray[0].GetInt64(ctx, 0, 0)
		if err != nil {
			return ok, nil
		}
	} else {
		return ok, nil
	}

	// check role
	if tenantInfo.useAllSecondaryRole {
		sql = getSqlForGetRolesOfCurrentUser(int64(currentUser))
		bh.ClearExecResultSet()
		err = bh.Exec(ctx, sql)
		if err != nil {
			return ok, nil
		}
		erArray, err = getResultSet(ctx, bh)
		if err != nil {
			return ok, nil
		}

		if execResultArrayHasData(erArray) {
			for i := uint64(0); i < erArray[0].GetRowCount(); i++ {
				role, err := erArray[0].GetInt64(ctx, i, 0)
				if err != nil {
					return ok, nil
				}
				roles = append(roles, role)
			}
		} else {
			return ok, nil
		}

		// check the role whether the table's owner
		for _, role := range roles {
			if role == owner {
				return true, nil
			}
		}
	} else {
		currentRole := tenantInfo.GetDefaultRoleID()
		if owner == int64(currentRole) {
			return true, nil
		}
	}
	return ok, nil

}

func checkRoleWhetherDatabaseOwner(ctx context.Context, ses *Session, dbName string, ok bool) (bool, error) {
	var owner int64
	var err error
	var erArray []ExecResult
	var sql string
	roles := make([]int64, 0)

	tenantInfo := ses.GetTenantInfo()
	// current user
	currentUser := tenantInfo.GetUserID()

	bh := ses.GetBackgroundExec(ctx)
	defer bh.Close()

	// getOwner of the database
	sql = getSqlForGetOwnerOfDatabase(dbName)
	bh.ClearExecResultSet()
	err = bh.Exec(ctx, sql)
	if err != nil {
		return ok, nil
	}
	erArray, err = getResultSet(ctx, bh)
	if err != nil {
		return ok, nil
	}

	if execResultArrayHasData(erArray) {
		owner, err = erArray[0].GetInt64(ctx, 0, 0)
		if err != nil {
			return ok, nil
		}
	} else {
		return ok, nil
	}

	// check role
	if tenantInfo.useAllSecondaryRole {
		sql = getSqlForGetRolesOfCurrentUser(int64(currentUser))
		bh.ClearExecResultSet()
		err = bh.Exec(ctx, sql)
		if err != nil {
			return ok, nil
		}
		erArray, err = getResultSet(ctx, bh)
		if err != nil {
			return ok, nil
		}

		if execResultArrayHasData(erArray) {
			for i := uint64(0); i < erArray[0].GetRowCount(); i++ {
				role, err := erArray[0].GetInt64(ctx, i, 0)
				if err != nil {
					return ok, nil
				}
				roles = append(roles, role)
			}
		} else {
			return ok, nil
		}

		// check the role whether the database's owner
		for _, role := range roles {
			if role == owner {
				return true, nil
			}
		}
	} else {
		currentRole := tenantInfo.GetDefaultRoleID()
		if owner == int64(currentRole) {
			return true, nil
		}
	}
	return ok, nil
}

// authenticateUserCanExecuteStatementWithObjectTypeDatabaseAndTable
// decides the user has the privilege of executing the statement
// with object type table from the plan
func authenticateUserCanExecuteStatementWithObjectTypeDatabaseAndTable(ctx context.Context,
	ses *Session,
	stmt tree.Statement,
	p *plan2.Plan) (bool, error) {
	priv := determinePrivilegeSetOfStatement(stmt)
	if priv.objectType() == objectTypeTable {
		arr := extractPrivilegeTipsFromPlan(p)
		if len(arr) == 0 {
			return true, nil
		}
		convertPrivilegeTipsToPrivilege(priv, arr)
		ok, err := determineUserHasPrivilegeSet(ctx, ses, priv, stmt)
		if err != nil {
			return false, err
		}
		return ok, nil
	}
	return true, nil
}

// formSqlFromGrantPrivilege makes the sql for querying the database.
func formSqlFromGrantPrivilege(ctx context.Context, ses *Session, gp *tree.GrantPrivilege, priv *tree.Privilege) (string, error) {
	tenant := ses.GetTenantInfo()
	sql := ""
	var privType PrivilegeType
	var err error
	privType, err = convertAstPrivilegeTypeToPrivilegeType(ctx, priv.Type, gp.ObjType)
	if err != nil {
		return "", err
	}
	switch gp.ObjType {
	case tree.OBJECT_TYPE_TABLE:
		switch gp.Level.Level {
		case tree.PRIVILEGE_LEVEL_TYPE_STAR:
			sql, err = getSqlForCheckWithGrantOptionForTableDatabaseStar(ctx, int64(tenant.GetDefaultRoleID()), privType, ses.GetDatabaseName())
		case tree.PRIVILEGE_LEVEL_TYPE_STAR_STAR:
			sql = getSqlForCheckWithGrantOptionForTableStarStar(int64(tenant.GetDefaultRoleID()), privType)
		case tree.PRIVILEGE_LEVEL_TYPE_DATABASE_STAR:
			sql, err = getSqlForCheckWithGrantOptionForTableDatabaseStar(ctx, int64(tenant.GetDefaultRoleID()), privType, gp.Level.DbName)
		case tree.PRIVILEGE_LEVEL_TYPE_DATABASE_TABLE:
			sql, err = getSqlForCheckWithGrantOptionForTableDatabaseTable(ctx, int64(tenant.GetDefaultRoleID()), privType, gp.Level.DbName, gp.Level.TabName)
		case tree.PRIVILEGE_LEVEL_TYPE_TABLE:
			sql, err = getSqlForCheckWithGrantOptionForTableDatabaseTable(ctx, int64(tenant.GetDefaultRoleID()), privType, ses.GetDatabaseName(), gp.Level.TabName)
		default:
			return "", moerr.NewInternalError(ctx, "in object type %v privilege level type %v is unsupported", gp.ObjType, gp.Level.Level)
		}
	case tree.OBJECT_TYPE_DATABASE:
		switch gp.Level.Level {
		case tree.PRIVILEGE_LEVEL_TYPE_STAR:
			sql = getSqlForCheckWithGrantOptionForDatabaseStar(int64(tenant.GetDefaultRoleID()), privType)
		case tree.PRIVILEGE_LEVEL_TYPE_STAR_STAR:
			sql = getSqlForCheckWithGrantOptionForDatabaseStarStar(int64(tenant.GetDefaultRoleID()), privType)
		case tree.PRIVILEGE_LEVEL_TYPE_TABLE:
			//in the syntax, we can not distinguish the table name from the database name.
			sql, err = getSqlForCheckWithGrantOptionForDatabaseDB(ctx, int64(tenant.GetDefaultRoleID()), privType, gp.Level.TabName)
		case tree.PRIVILEGE_LEVEL_TYPE_DATABASE:
			sql, err = getSqlForCheckWithGrantOptionForDatabaseDB(ctx, int64(tenant.GetDefaultRoleID()), privType, gp.Level.DbName)
		default:
			return "", moerr.NewInternalError(ctx, "in object type %v privilege level type %v is unsupported", gp.ObjType, gp.Level.Level)
		}
	case tree.OBJECT_TYPE_ACCOUNT:
		switch gp.Level.Level {
		case tree.PRIVILEGE_LEVEL_TYPE_STAR:
			sql = getSqlForCheckWithGrantOptionForAccountStar(int64(tenant.GetDefaultRoleID()), privType)
		default:
			return "", moerr.NewInternalError(ctx, "in object type %v privilege level type %v is unsupported", gp.ObjType, gp.Level.Level)
		}
	default:
		return "", moerr.NewInternalError(ctx, "object type %v is unsupported", gp.ObjType)
	}
	return sql, err
}

// getSqlForCheckRoleHasPrivilegeWGODependsOnPrivType return getSqlForCheckRoleHasPrivilegeWGO denpends on the pritype
func getSqlForCheckRoleHasPrivilegeWGODependsOnPrivType(privType PrivilegeType) string {
	switch privType {
	// account level privleges
	case PrivilegeTypeCreateAccount:
		return getSqlForCheckRoleHasPrivilegeWGOOrWithOwnerShip(int64(privType), int64(PrivilegeTypeAccountAll), int64(PrivilegeTypeAccountOwnership))
	case PrivilegeTypeDropAccount:
		return getSqlForCheckRoleHasPrivilegeWGOOrWithOwnerShip(int64(privType), int64(PrivilegeTypeAccountAll), int64(PrivilegeTypeAccountOwnership))
	case PrivilegeTypeAlterAccount:
		return getSqlForCheckRoleHasPrivilegeWGOOrWithOwnerShip(int64(privType), int64(PrivilegeTypeAccountAll), int64(PrivilegeTypeAccountOwnership))
	case PrivilegeTypeCreateUser:
		return getSqlForCheckRoleHasPrivilegeWGOOrWithOwnerShip(int64(privType), int64(PrivilegeTypeAccountAll), int64(PrivilegeTypeAccountOwnership))
	case PrivilegeTypeDropUser:
		return getSqlForCheckRoleHasPrivilegeWGOOrWithOwnerShip(int64(privType), int64(PrivilegeTypeAccountAll), int64(PrivilegeTypeAccountOwnership))
	case PrivilegeTypeAlterUser:
		return getSqlForCheckRoleHasPrivilegeWGOOrWithOwnerShip(int64(privType), int64(PrivilegeTypeAccountAll), int64(PrivilegeTypeAccountOwnership))
	case PrivilegeTypeCreateRole:
		return getSqlForCheckRoleHasPrivilegeWGOOrWithOwnerShip(int64(privType), int64(PrivilegeTypeAccountAll), int64(PrivilegeTypeAccountOwnership))
	case PrivilegeTypeDropRole:
		return getSqlForCheckRoleHasPrivilegeWGOOrWithOwnerShip(int64(privType), int64(PrivilegeTypeAccountAll), int64(PrivilegeTypeAccountOwnership))
	case PrivilegeTypeAlterRole:
		return getSqlForCheckRoleHasPrivilegeWGOOrWithOwnerShip(int64(privType), int64(PrivilegeTypeAccountAll), int64(PrivilegeTypeAccountOwnership))
	case PrivilegeTypeCreateDatabase:
		return getSqlForCheckRoleHasPrivilegeWGOOrWithOwnerShip(int64(privType), int64(PrivilegeTypeAccountAll), int64(PrivilegeTypeAccountOwnership))
	case PrivilegeTypeDropDatabase:
		return getSqlForCheckRoleHasPrivilegeWGOOrWithOwnerShip(int64(privType), int64(PrivilegeTypeAccountAll), int64(PrivilegeTypeAccountOwnership))
	case PrivilegeTypeShowDatabases:
		return getSqlForCheckRoleHasPrivilegeWGOOrWithOwnerShip(int64(privType), int64(PrivilegeTypeAccountAll), int64(PrivilegeTypeAccountOwnership))
	case PrivilegeTypeConnect:
		return getSqlForCheckRoleHasPrivilegeWGOOrWithOwnerShip(int64(privType), int64(PrivilegeTypeAccountAll), int64(PrivilegeTypeAccountOwnership))
	case PrivilegeTypeManageGrants:
		return getSqlForCheckRoleHasPrivilegeWGOOrWithOwnerShip(int64(privType), int64(PrivilegeTypeAccountAll), int64(PrivilegeTypeAccountOwnership))
	case PrivilegeTypeAccountAll:
		return getSqlForCheckRoleHasPrivilegeWGOOrWithOwnerShip(int64(privType), int64(PrivilegeTypeAccountAll), int64(PrivilegeTypeAccountOwnership))
	case PrivilegeTypeAccountOwnership:
		return getSqlForCheckRoleHasPrivilegeWGO(int64(privType))

	// database level privileges
	case PrivilegeTypeShowTables:
		return getSqlForCheckRoleHasPrivilegeWGOOrWithOwnerShip(int64(privType), int64(PrivilegeTypeDatabaseAll), int64(PrivilegeTypeDatabaseOwnership))
	case PrivilegeTypeCreateTable:
		return getSqlForCheckRoleHasPrivilegeWGOOrWithOwnerShip(int64(privType), int64(PrivilegeTypeDatabaseAll), int64(PrivilegeTypeDatabaseOwnership))
	case PrivilegeTypeDropTable:
		return getSqlForCheckRoleHasPrivilegeWGOOrWithOwnerShip(int64(privType), int64(PrivilegeTypeDatabaseAll), int64(PrivilegeTypeDatabaseOwnership))
	case PrivilegeTypeCreateView:
		return getSqlForCheckRoleHasPrivilegeWGOOrWithOwnerShip(int64(privType), int64(PrivilegeTypeDatabaseAll), int64(PrivilegeTypeDatabaseOwnership))
	case PrivilegeTypeDropView:
		return getSqlForCheckRoleHasPrivilegeWGOOrWithOwnerShip(int64(privType), int64(PrivilegeTypeDatabaseAll), int64(PrivilegeTypeDatabaseOwnership))
	case PrivilegeTypeAlterView:
		return getSqlForCheckRoleHasPrivilegeWGOOrWithOwnerShip(int64(privType), int64(PrivilegeTypeDatabaseAll), int64(PrivilegeTypeDatabaseOwnership))
	case PrivilegeTypeAlterTable:
		return getSqlForCheckRoleHasPrivilegeWGOOrWithOwnerShip(int64(privType), int64(PrivilegeTypeDatabaseAll), int64(PrivilegeTypeDatabaseOwnership))
	case PrivilegeTypeDatabaseAll:
		return getSqlForCheckRoleHasPrivilegeWGOOrWithOwnerShip(int64(privType), int64(PrivilegeTypeDatabaseAll), int64(PrivilegeTypeDatabaseOwnership))
	case PrivilegeTypeDatabaseOwnership:
		return getSqlForCheckRoleHasPrivilegeWGO(int64(privType))

	// table level privileges
	case PrivilegeTypeSelect:
		return getSqlForCheckRoleHasPrivilegeWGOOrWithOwnerShip(int64(privType), int64(PrivilegeTypeTableAll), int64(PrivilegeTypeTableOwnership))
	case PrivilegeTypeInsert:
		return getSqlForCheckRoleHasPrivilegeWGOOrWithOwnerShip(int64(privType), int64(PrivilegeTypeTableAll), int64(PrivilegeTypeTableOwnership))
	case PrivilegeTypeUpdate:
		return getSqlForCheckRoleHasPrivilegeWGOOrWithOwnerShip(int64(privType), int64(PrivilegeTypeTableAll), int64(PrivilegeTypeTableOwnership))
	case PrivilegeTypeTruncate:
		return getSqlForCheckRoleHasPrivilegeWGOOrWithOwnerShip(int64(privType), int64(PrivilegeTypeTableAll), int64(PrivilegeTypeTableOwnership))
	case PrivilegeTypeDelete:
		return getSqlForCheckRoleHasPrivilegeWGOOrWithOwnerShip(int64(privType), int64(PrivilegeTypeTableAll), int64(PrivilegeTypeTableOwnership))
	case PrivilegeTypeReference:
		return getSqlForCheckRoleHasPrivilegeWGOOrWithOwnerShip(int64(privType), int64(PrivilegeTypeTableAll), int64(PrivilegeTypeTableOwnership))
	case PrivilegeTypeIndex:
		return getSqlForCheckRoleHasPrivilegeWGOOrWithOwnerShip(int64(privType), int64(PrivilegeTypeTableAll), int64(PrivilegeTypeTableOwnership))
	case PrivilegeTypeTableAll:
		return getSqlForCheckRoleHasPrivilegeWGOOrWithOwnerShip(int64(privType), int64(PrivilegeTypeTableAll), int64(PrivilegeTypeTableOwnership))
	case PrivilegeTypeTableOwnership:
		return getSqlForCheckRoleHasPrivilegeWGO(int64(privType))

	// other privileges
	case PrivilegeTypeExecute:
		return getSqlForCheckRoleHasPrivilegeWGO(int64(privType))
	case PrivilegeTypeValues:
		return getSqlForCheckRoleHasPrivilegeWGO(int64(privType))

	default:
		return getSqlForCheckRoleHasPrivilegeWGO(int64(privType))
	}

}

// getRoleSetThatPrivilegeGrantedToWGO gets all roles that the privilege granted to with with_grant_option = true
// The algorithm 3
func getRoleSetThatPrivilegeGrantedToWGO(ctx context.Context, bh BackgroundExec, privType PrivilegeType) (*btree.Set[int64], error) {
	var err error
	var erArray []ExecResult
	var id int64
	rset := &btree.Set[int64]{}
	sql := getSqlForCheckRoleHasPrivilegeWGODependsOnPrivType(privType)
	bh.ClearExecResultSet()
	err = bh.Exec(ctx, sql)
	if err != nil {
		return nil, err
	}

	erArray, err = getResultSet(ctx, bh)
	if err != nil {
		return nil, err
	}

	if execResultArrayHasData(erArray) {
		for i := uint64(0); i < erArray[0].GetRowCount(); i++ {
			id, err = erArray[0].GetInt64(ctx, i, 0)
			if err != nil {
				return nil, err
			}
			rset.Insert(id)
		}
	}

	return rset, err
}

// setIsIntersected decides the A is intersecting the B.
func setIsIntersected(A, B *btree.Set[int64]) bool {
	if A.Len() > B.Len() {
		A, B = B, A
	}
	iter := A.Iter()
	for x := iter.First(); x; x = iter.Next() {
		if B.Contains(iter.Key()) {
			return true
		}
	}
	return false
}

// determineUserCanGrantPrivilegesToOthers decides the privileges can be granted to others.
func determineUserCanGrantPrivilegesToOthers(ctx context.Context, ses *Session, gp *tree.GrantPrivilege) (bool, error) {
	//step1: normalize the names of roles and users
	var err error
	//step2: decide the current user
	account := ses.GetTenantInfo()
	bh := ses.GetBackgroundExec(ctx)
	defer bh.Close()

	//step3: check the link: roleX -> roleA -> .... -> roleZ -> the current user. Every link has the with_grant_option.
	var ret = true
	var privType PrivilegeType
	//the temporal set of roles during the execution
	var tempRoleSet *btree.Set[int64]
	//the set of roles that the privilege granted to with WGO=true
	var roleSetOfPrivilegeGrantedToWGO *btree.Set[int64]
	//the set of roles the (k+1) th iteration during the execution
	roleSetOfKPlusOneThIteration := &btree.Set[int64]{}
	//the set of roles the k th iteration during the execution
	roleSetOfKthIteration := &btree.Set[int64]{}
	//the set of roles visited by traversal algorithm
	roleSetOfVisited := &btree.Set[int64]{}
	//the set of roles of the current user that executes this statement or function
	roleSetOfCurrentUser := &btree.Set[int64]{}

	roleSetOfCurrentUser.Insert(int64(account.GetDefaultRoleID()))

	//put it into the single transaction
	err = bh.Exec(ctx, "begin;")
	if err != nil {
		goto handleFailed
	}

	//step 2: The Set R2 {the roleid granted to the userid}
	//If the user uses the all secondary roles, the secondary roles needed to be loaded
	err = loadAllSecondaryRoles(ctx, bh, account, roleSetOfCurrentUser)
	if err != nil {
		goto handleFailed
	}

	for _, priv := range gp.Privileges {
		privType, err = convertAstPrivilegeTypeToPrivilegeType(ctx, priv.Type, gp.ObjType)
		if err != nil {
			goto handleFailed
		}

		//call the algorithm 3.
		roleSetOfPrivilegeGrantedToWGO, err = getRoleSetThatPrivilegeGrantedToWGO(ctx, bh, privType)
		if err != nil {
			goto handleFailed
		}

		if setIsIntersected(roleSetOfPrivilegeGrantedToWGO, roleSetOfCurrentUser) {
			continue
		}

		riResult := goOn
		for _, rx := range roleSetOfPrivilegeGrantedToWGO.Keys() {
			roleSetOfKthIteration.Clear()
			roleSetOfVisited.Clear()
			roleSetOfKthIteration.Insert(rx)

			//It is kind of level traversal
			for roleSetOfKthIteration.Len() != 0 && riResult == goOn {
				roleSetOfKPlusOneThIteration.Clear()
				for _, ri := range roleSetOfKthIteration.Keys() {
					tempRoleSet, err = getRoleSetThatRoleGrantedToWGO(ctx, bh, ri, roleSetOfVisited, roleSetOfKPlusOneThIteration)
					if err != nil {
						goto handleFailed
					}

					if setIsIntersected(tempRoleSet, roleSetOfCurrentUser) {
						riResult = successDone
						break
					}
				}

				//swap Rk,R(k+1)
				roleSetOfKthIteration, roleSetOfKPlusOneThIteration = roleSetOfKPlusOneThIteration, roleSetOfKthIteration
			}

			if riResult == successDone {
				break
			}
		}
		if riResult != successDone {
			ret = false
			break
		}
	}

	err = bh.Exec(ctx, "commit;")
	if err != nil {
		goto handleFailed
	}

	return ret, err

handleFailed:
	//ROLLBACK the transaction
	rbErr := bh.Exec(ctx, "rollback;")
	if rbErr != nil {
		return false, rbErr
	}
	return false, err
}

func convertAstPrivilegeTypeToPrivilegeType(ctx context.Context, priv tree.PrivilegeType, ot tree.ObjectType) (PrivilegeType, error) {
	var privType PrivilegeType
	switch priv {
	case tree.PRIVILEGE_TYPE_STATIC_CREATE_ACCOUNT:
		privType = PrivilegeTypeCreateAccount
	case tree.PRIVILEGE_TYPE_STATIC_DROP_ACCOUNT:
		privType = PrivilegeTypeDropAccount
	case tree.PRIVILEGE_TYPE_STATIC_ALTER_ACCOUNT:
		privType = PrivilegeTypeAlterAccount
	case tree.PRIVILEGE_TYPE_STATIC_CREATE_USER:
		privType = PrivilegeTypeCreateUser
	case tree.PRIVILEGE_TYPE_STATIC_DROP_USER:
		privType = PrivilegeTypeDropUser
	case tree.PRIVILEGE_TYPE_STATIC_ALTER_USER:
		privType = PrivilegeTypeAlterUser
	case tree.PRIVILEGE_TYPE_STATIC_CREATE_ROLE:
		privType = PrivilegeTypeCreateRole
	case tree.PRIVILEGE_TYPE_STATIC_DROP_ROLE:
		privType = PrivilegeTypeDropRole
	case tree.PRIVILEGE_TYPE_STATIC_ALTER_ROLE:
		privType = PrivilegeTypeAlterRole
	case tree.PRIVILEGE_TYPE_STATIC_CREATE_DATABASE:
		privType = PrivilegeTypeCreateDatabase
	case tree.PRIVILEGE_TYPE_STATIC_DROP_DATABASE:
		privType = PrivilegeTypeDropDatabase
	case tree.PRIVILEGE_TYPE_STATIC_SHOW_DATABASES:
		privType = PrivilegeTypeShowDatabases
	case tree.PRIVILEGE_TYPE_STATIC_CONNECT:
		privType = PrivilegeTypeConnect
	case tree.PRIVILEGE_TYPE_STATIC_MANAGE_GRANTS:
		privType = PrivilegeTypeManageGrants
	case tree.PRIVILEGE_TYPE_STATIC_ALL:
		switch ot {
		case tree.OBJECT_TYPE_ACCOUNT:
			privType = PrivilegeTypeAccountAll
		case tree.OBJECT_TYPE_DATABASE:
			privType = PrivilegeTypeDatabaseAll
		case tree.OBJECT_TYPE_TABLE:
			privType = PrivilegeTypeTableAll
		default:
			return 0, moerr.NewInternalError(ctx, `the object type "%s" do not support the privilege "%s"`, ot.String(), priv.ToString())
		}
	case tree.PRIVILEGE_TYPE_STATIC_OWNERSHIP:
		switch ot {
		case tree.OBJECT_TYPE_DATABASE:
			privType = PrivilegeTypeDatabaseOwnership
		case tree.OBJECT_TYPE_TABLE:
			privType = PrivilegeTypeTableOwnership
		default:
			return 0, moerr.NewInternalError(ctx, `the object type "%s" do not support the privilege "%s"`, ot.String(), priv.ToString())
		}
	case tree.PRIVILEGE_TYPE_STATIC_SHOW_TABLES:
		privType = PrivilegeTypeShowTables
	case tree.PRIVILEGE_TYPE_STATIC_CREATE_TABLE:
		privType = PrivilegeTypeCreateTable
	case tree.PRIVILEGE_TYPE_STATIC_DROP_TABLE:
		privType = PrivilegeTypeDropTable
	case tree.PRIVILEGE_TYPE_STATIC_CREATE_VIEW:
		privType = PrivilegeTypeCreateView
	case tree.PRIVILEGE_TYPE_STATIC_DROP_VIEW:
		privType = PrivilegeTypeDropView
	case tree.PRIVILEGE_TYPE_STATIC_ALTER_VIEW:
		privType = PrivilegeTypeAlterView
	case tree.PRIVILEGE_TYPE_STATIC_ALTER_TABLE:
		privType = PrivilegeTypeAlterTable
	case tree.PRIVILEGE_TYPE_STATIC_SELECT:
		privType = PrivilegeTypeSelect
	case tree.PRIVILEGE_TYPE_STATIC_INSERT:
		privType = PrivilegeTypeInsert
	case tree.PRIVILEGE_TYPE_STATIC_UPDATE:
		privType = PrivilegeTypeUpdate
	case tree.PRIVILEGE_TYPE_STATIC_DELETE:
		privType = PrivilegeTypeDelete
	case tree.PRIVILEGE_TYPE_STATIC_INDEX:
		privType = PrivilegeTypeIndex
	case tree.PRIVILEGE_TYPE_STATIC_EXECUTE:
		privType = PrivilegeTypeExecute
	case tree.PRIVILEGE_TYPE_STATIC_TRUNCATE:
		privType = PrivilegeTypeTruncate
	case tree.PRIVILEGE_TYPE_STATIC_REFERENCE:
		privType = PrivilegeTypeReference
	case tree.PRIVILEGE_TYPE_STATIC_VALUES:
		privType = PrivilegeTypeValues
	default:
		return 0, moerr.NewInternalError(ctx, "unsupported privilege type %s", priv.ToString())
	}
	return privType, nil
}

// authenticateUserCanExecuteStatementWithObjectTypeNone decides the user has the privilege of executing the statement with object type none
func authenticateUserCanExecuteStatementWithObjectTypeNone(ctx context.Context, ses *Session, stmt tree.Statement) (bool, error) {
	priv := ses.GetPrivilege()
	if priv.objectType() != objectTypeNone { //do nothing
		return true, nil
	}
	tenant := ses.GetTenantInfo()

	if priv.privilegeKind() == privilegeKindNone { // do nothing
		return true, nil
	} else if priv.privilegeKind() == privilegeKindSpecial { //GrantPrivilege, RevokePrivilege

		checkGrantPrivilege := func(g *tree.GrantPrivilege) (bool, error) {
			//in the version 0.6, only the moAdmin and accountAdmin can grant the privilege.
			if tenant.IsAdminRole() {
				return true, nil
			}
			return determineUserCanGrantPrivilegesToOthers(ctx, ses, g)
		}

		checkRevokePrivilege := func() (bool, error) {
			//in the version 0.6, only the moAdmin and accountAdmin can revoke the privilege.
			return tenant.IsAdminRole(), nil
		}

		checkShowAccountsPrivilege := func() (bool, error) {
			//only the moAdmin and accountAdmin can execute the show accounts.
			return tenant.IsAdminRole(), nil
		}

		switch gp := stmt.(type) {
		case *tree.Grant:
			if gp.Typ == tree.GrantTypePrivilege {
				yes, err := checkGrantPrivilege(&gp.GrantPrivilege)
				if err != nil {
					return yes, err
				}
				if yes {
					return yes, nil
				}
			}
		case *tree.Revoke:
			if gp.Typ == tree.RevokeTypePrivilege {
				return checkRevokePrivilege()
			}
		case *tree.GrantPrivilege:
			yes, err := checkGrantPrivilege(gp)
			if err != nil {
				return yes, err
			}
			if yes {
				return yes, nil
			}
		case *tree.RevokePrivilege:
			return checkRevokePrivilege()
		case *tree.ShowAccounts:
			return checkShowAccountsPrivilege()
		}
	}

	return false, nil
}

// checkSysExistsOrNot checks the SYS tenant exists or not.
func checkSysExistsOrNot(ctx context.Context, bh BackgroundExec, pu *config.ParameterUnit) (bool, error) {
	var erArray []ExecResult
	var err error
	var tableNames []string
	var tableName string

	dbSql := "show databases;"
	bh.ClearExecResultSet()
	err = bh.Exec(ctx, dbSql)
	if err != nil {
		return false, err
	}

	erArray, err = getResultSet(ctx, bh)
	if err != nil {
		return false, err
	}
	if len(erArray) != 1 {
		return false, moerr.NewInternalError(ctx, "it must have result set")
	}

	for i := uint64(0); i < erArray[0].GetRowCount(); i++ {
		_, err = erArray[0].GetString(ctx, i, 0)
		if err != nil {
			return false, err
		}
	}

	sql := "show tables from mo_catalog;"
	bh.ClearExecResultSet()
	err = bh.Exec(ctx, sql)
	if err != nil {
		return false, err
	}

	erArray, err = getResultSet(ctx, bh)
	if err != nil {
		return false, err
	}
	if len(erArray) != 1 {
		return false, moerr.NewInternalError(ctx, "it must have result set")
	}

	for i := uint64(0); i < erArray[0].GetRowCount(); i++ {
		tableName, err = erArray[0].GetString(ctx, i, 0)
		if err != nil {
			return false, err
		}
		tableNames = append(tableNames, tableName)
	}

	//if there is at least one catalog table, it denotes the sys tenant exists.
	for _, name := range tableNames {
		if _, ok := sysWantedTables[name]; ok {
			return true, nil
		}
	}

	return false, nil
}

// InitSysTenant initializes the tenant SYS before any tenants and accepting any requests
// during the system is booting.
func InitSysTenant(ctx context.Context, aicm *defines.AutoIncrCacheManager) error {
	var err error
	var exists bool
	pu := config.GetParameterUnit(ctx)

	tenant := &TenantInfo{
		Tenant:        sysAccountName,
		User:          rootName,
		DefaultRole:   moAdminRoleName,
		TenantID:      sysAccountID,
		UserID:        rootID,
		DefaultRoleID: moAdminRoleID,
	}

	ctx = context.WithValue(ctx, defines.TenantIDKey{}, uint32(sysAccountID))
	ctx = context.WithValue(ctx, defines.UserIDKey{}, uint32(rootID))
	ctx = context.WithValue(ctx, defines.RoleIDKey{}, uint32(moAdminRoleID))

	mp, err := mpool.NewMPool("init_system_tenant", 0, mpool.NoFixed)
	if err != nil {
		return err
	}
	defer mpool.DeleteMPool(mp)
	//Note: it is special here. The connection ctx here is ctx also.
	//Actually, it is ok here. the ctx is moServerCtx instead of requestCtx
	upstream := &Session{connectCtx: ctx, autoIncrCacheManager: aicm}
	bh := NewBackgroundHandler(ctx, upstream, mp, pu)
	defer bh.Close()

	//USE the mo_catalog
	err = bh.Exec(ctx, "use mo_catalog;")
	if err != nil {
		return err
	}

	err = bh.Exec(ctx, createMoIndexesSql)
	if err != nil {
		return err
	}

	err = bh.Exec(ctx, createAutoTableSql)
	if err != nil {
		return err
	}

	err = bh.Exec(ctx, createDbInformationSchemaSql)
	if err != nil {
		return err
	}

	err = bh.Exec(ctx, "begin;")
	if err != nil {
		goto handleFailed
	}

	exists, err = checkSysExistsOrNot(ctx, bh, pu)
	if err != nil {
		goto handleFailed
	}

	if !exists {
		err = createTablesInMoCatalog(ctx, bh, tenant, pu)
		if err != nil {
			goto handleFailed
		}
	}

	err = bh.Exec(ctx, "commit;")
	if err != nil {
		goto handleFailed
	}
	return err
handleFailed:
	//ROLLBACK the transaction
	rbErr := bh.Exec(ctx, "rollback;")
	if rbErr != nil {
		return rbErr
	}
	return err
}

// createTablesInMoCatalog creates catalog tables in the database mo_catalog.
func createTablesInMoCatalog(ctx context.Context, bh BackgroundExec, tenant *TenantInfo, pu *config.ParameterUnit) error {
	var err error
	var initMoAccount string
	var initDataSqls []string
	if !tenant.IsSysTenant() {
		return moerr.NewInternalError(ctx, "only sys tenant can execute the function")
	}

	addSqlIntoSet := func(sql string) {
		initDataSqls = append(initDataSqls, sql)
	}

	//create tables for the tenant
	for _, sql := range createSqls {
		addSqlIntoSet(sql)
	}

	//initialize the default data of tables for the tenant
	//step 1: add new tenant entry to the mo_account
	initMoAccount = fmt.Sprintf(initMoAccountFormat, sysAccountID, sysAccountName, sysAccountStatus, types.CurrentTimestamp().String2(time.UTC, 0), sysAccountComments)
	addSqlIntoSet(initMoAccount)

	//step 2:add new role entries to the mo_role

	initMoRole1 := fmt.Sprintf(initMoRoleFormat, moAdminRoleID, moAdminRoleName, rootID, moAdminRoleID, types.CurrentTimestamp().String2(time.UTC, 0), "")
	initMoRole2 := fmt.Sprintf(initMoRoleFormat, publicRoleID, publicRoleName, rootID, moAdminRoleID, types.CurrentTimestamp().String2(time.UTC, 0), "")
	addSqlIntoSet(initMoRole1)
	addSqlIntoSet(initMoRole2)

	//step 3:add new user entry to the mo_user

	defaultPassword := rootPassword
	if d := os.Getenv(defaultPasswordEnv); d != "" {
		defaultPassword = d
	}

	//encryption the password
	encryption := HashPassWord(defaultPassword)

	initMoUser1 := fmt.Sprintf(initMoUserFormat, rootID, rootHost, rootName, encryption, rootStatus, types.CurrentTimestamp().String2(time.UTC, 0), rootExpiredTime, rootLoginType, rootCreatorID, rootOwnerRoleID, rootDefaultRoleID)
	initMoUser2 := fmt.Sprintf(initMoUserFormat, dumpID, dumpHost, dumpName, encryption, dumpStatus, types.CurrentTimestamp().String2(time.UTC, 0), dumpExpiredTime, dumpLoginType, dumpCreatorID, dumpOwnerRoleID, dumpDefaultRoleID)
	addSqlIntoSet(initMoUser1)
	addSqlIntoSet(initMoUser2)

	//step4: add new entries to the mo_role_privs
	//moadmin role
	for _, t := range entriesOfMoAdminForMoRolePrivsFor {
		entry := privilegeEntriesMap[t]
		initMoRolePriv := fmt.Sprintf(initMoRolePrivFormat,
			moAdminRoleID, moAdminRoleName,
			entry.objType, entry.objId,
			entry.privilegeId, entry.privilegeId.String(), entry.privilegeLevel,
			rootID, types.CurrentTimestamp().String2(time.UTC, 0),
			entry.withGrantOption)
		addSqlIntoSet(initMoRolePriv)
	}

	//public role
	for _, t := range entriesOfPublicForMoRolePrivsFor {
		entry := privilegeEntriesMap[t]
		initMoRolePriv := fmt.Sprintf(initMoRolePrivFormat,
			publicRoleID, publicRoleName,
			entry.objType, entry.objId,
			entry.privilegeId, entry.privilegeId.String(), entry.privilegeLevel,
			rootID, types.CurrentTimestamp().String2(time.UTC, 0),
			entry.withGrantOption)
		addSqlIntoSet(initMoRolePriv)
	}

	//step5: add new entries to the mo_user_grant

	initMoUserGrant1 := fmt.Sprintf(initMoUserGrantFormat, moAdminRoleID, rootID, types.CurrentTimestamp().String2(time.UTC, 0), false)
	initMoUserGrant2 := fmt.Sprintf(initMoUserGrantFormat, publicRoleID, rootID, types.CurrentTimestamp().String2(time.UTC, 0), false)
	addSqlIntoSet(initMoUserGrant1)
	addSqlIntoSet(initMoUserGrant2)
	initMoUserGrant4 := fmt.Sprintf(initMoUserGrantFormat, moAdminRoleID, dumpID, types.CurrentTimestamp().String2(time.UTC, 0), false)
	initMoUserGrant5 := fmt.Sprintf(initMoUserGrantFormat, publicRoleID, dumpID, types.CurrentTimestamp().String2(time.UTC, 0), false)
	addSqlIntoSet(initMoUserGrant4)
	addSqlIntoSet(initMoUserGrant5)

	//setp6: add new entries to the mo_mysql_compatibility_mode
	for _, variable := range gSysVarsDefs {
		if variable.Scope == ScopeGlobal || variable.Scope == ScopeBoth {
			initMoMysqlCompatibilityMode := fmt.Sprintf(initMoMysqlCompatbilityModeWithoutDataBaseFormat, sysAccountID, sysAccountName, variable.Name, getVariableValue(variable.Default), true)
			addSqlIntoSet(initMoMysqlCompatibilityMode)
		}
	}

	//fill the mo_account, mo_role, mo_user, mo_role_privs, mo_user_grant, mo_mysql_compatibility_mode
	for _, sql := range initDataSqls {
		err = bh.Exec(ctx, sql)
		if err != nil {
			goto handleFailed
		}
	}

handleFailed:
	return err
}

// createTablesInInformationSchema creates the database information_schema and the views or tables.
func createTablesInInformationSchema(ctx context.Context, bh BackgroundExec, tenant *TenantInfo, pu *config.ParameterUnit) error {
	err := bh.Exec(ctx, "create database if not exists information_schema;")
	if err != nil {
		return err
	}
	return err
}

func checkTenantExistsOrNot(ctx context.Context, bh BackgroundExec, userName string) (bool, error) {
	var sqlForCheckTenant string
	var erArray []ExecResult
	var err error
	ctx, span := trace.Debug(ctx, "checkTenantExistsOrNot")
	defer span.End()
	sqlForCheckTenant, err = getSqlForCheckTenant(ctx, userName)
	if err != nil {
		return false, err
	}
	bh.ClearExecResultSet()
	err = bh.Exec(ctx, sqlForCheckTenant)
	if err != nil {
		return false, err
	}

	erArray, err = getResultSet(ctx, bh)
	if err != nil {
		return false, err
	}

	if execResultArrayHasData(erArray) {
		return true, nil
	}
	return false, nil
}

// InitGeneralTenant initializes the application level tenant
func InitGeneralTenant(ctx context.Context, ses *Session, ca *tree.CreateAccount) error {
	var err error
	var exists bool
	var newTenant *TenantInfo
	var newTenantCtx context.Context
	ctx, span := trace.Debug(ctx, "InitGeneralTenant")
	defer span.End()
	tenant := ses.GetTenantInfo()

	if !(tenant.IsSysTenant() && tenant.IsMoAdminRole()) {
		return moerr.NewInternalError(ctx, "tenant %s user %s role %s do not have the privilege to create the new account", tenant.GetTenant(), tenant.GetUser(), tenant.GetDefaultRole())
	}

	//normalize the name
	err = normalizeNameOfAccount(ctx, ca)
	if err != nil {
		return err
	}

	ca.AuthOption.AdminName, err = normalizeName(ctx, ca.AuthOption.AdminName)
	if err != nil {
		return err
	}

	if ca.AuthOption.IdentifiedType.Typ == tree.AccountIdentifiedByPassword {
		if len(ca.AuthOption.IdentifiedType.Str) == 0 {
			return moerr.NewInternalError(ctx, "password is empty string")
		}
	}

	ctx = context.WithValue(ctx, defines.TenantIDKey{}, uint32(tenant.GetTenantID()))
	ctx = context.WithValue(ctx, defines.UserIDKey{}, uint32(tenant.GetUserID()))
	ctx = context.WithValue(ctx, defines.RoleIDKey{}, uint32(tenant.GetDefaultRoleID()))

	_, st := trace.Debug(ctx, "InitGeneralTenant.init_general_tenant")
	mp, err := mpool.NewMPool("init_general_tenant", 0, mpool.NoFixed)
	if err != nil {
		st.End()
		return err
	}
	st.End()
	defer mpool.DeleteMPool(mp)

	bh := ses.GetBackgroundExec(ctx)
	defer bh.Close()

	//USE the mo_catalog
	err = bh.Exec(ctx, "use mo_catalog;")
	if err != nil {
		return err
	}

	err = bh.Exec(ctx, "begin;")
	if err != nil {
		goto handleFailed
	}

	exists, err = checkTenantExistsOrNot(ctx, bh, ca.Name)
	if err != nil {
		goto handleFailed
	}

	if exists {
		if !ca.IfNotExists { //do nothing
			err = moerr.NewInternalError(ctx, "the tenant %s exists", ca.Name)
			goto handleFailed
		}
	} else {
		newTenant, newTenantCtx, err = createTablesInMoCatalogOfGeneralTenant(ctx, bh, ca)
		if err != nil {
			goto handleFailed
		}
		err = bh.Exec(ctx, "commit;")
		if err != nil {
			goto handleFailed
		}

		err = bh.Exec(newTenantCtx, createMoIndexesSql)
		if err != nil {
			return err
		}

		err = bh.Exec(newTenantCtx, createAutoTableSql)
		if err != nil {
			return err
		}

		//create createDbSqls
		createDbSqls := []string{
			"create database " + motrace.SystemDBConst + ";",
			"create database " + mometric.MetricDBConst + ";",
			createDbInformationSchemaSql,
			"create database mysql;",
		}

		for _, db := range createDbSqls {
			err = bh.Exec(newTenantCtx, db)
			if err != nil {
				return err
			}
		}

		err = bh.Exec(ctx, "begin;")
		if err != nil {
			goto handleFailed
		}

		err = createTablesInMoCatalogOfGeneralTenant2(bh, ca, newTenantCtx, newTenant)
		if err != nil {
			goto handleFailed
		}

		err = createTablesInSystemOfGeneralTenant(ctx, bh, newTenant)
		if err != nil {
			goto handleFailed
		}

		err = createTablesInInformationSchemaOfGeneralTenant(ctx, bh, newTenant)
		if err != nil {
			goto handleFailed
		}
	}

	err = bh.Exec(ctx, "commit;")
	if err != nil {
		goto handleFailed
	}

	if !exists {
		createSubscriptionDatabase(ctx, bh, newTenant, ses)
	}

	return err
handleFailed:
	//ROLLBACK the transaction
	rbErr := bh.Exec(ctx, "rollback;")
	if rbErr != nil {
		return rbErr
	}
	return err
}

// createTablesInMoCatalogOfGeneralTenant creates catalog tables in the database mo_catalog.
func createTablesInMoCatalogOfGeneralTenant(ctx context.Context, bh BackgroundExec, ca *tree.CreateAccount) (*TenantInfo, context.Context, error) {
	var err error
	var initMoAccount string
	var erArray []ExecResult
	var newTenantID int64
	var newUserId int64
	var comment = ""
	var newTenant *TenantInfo
	var newTenantCtx context.Context
	var sql string
	//var configuration string
	//var sql string
	ctx, span := trace.Debug(ctx, "createTablesInMoCatalogOfGeneralTenant")
	defer span.End()

	if nameIsInvalid(ca.Name) {
		err = moerr.NewInternalError(ctx, "the account name is invalid")
		goto handleFailed
	}

	if nameIsInvalid(ca.AuthOption.AdminName) {
		err = moerr.NewInternalError(ctx, "the admin name is invalid")
		goto handleFailed
	}

	//!!!NOTE : Insert into mo_account with original context.
	// Other operations with a new context with new tenant info
	//step 1: add new tenant entry to the mo_account
	if ca.Comment.Exist {
		comment = ca.Comment.Comment
	}

	initMoAccount = fmt.Sprintf(initMoAccountWithoutIDFormat, ca.Name, sysAccountStatus, types.CurrentTimestamp().String2(time.UTC, 0), comment)
	//execute the insert
	err = bh.Exec(ctx, initMoAccount)
	if err != nil {
		goto handleFailed
	}

	//query the tenant id
	bh.ClearExecResultSet()
	sql, err = getSqlForCheckTenant(ctx, ca.Name)
	if err != nil {
		goto handleFailed
	}
	err = bh.Exec(ctx, sql)
	if err != nil {
		goto handleFailed
	}

	erArray, err = getResultSet(ctx, bh)
	if err != nil {
		goto handleFailed
	}

	if execResultArrayHasData(erArray) {
		newTenantID, err = erArray[0].GetInt64(ctx, 0, 0)
		if err != nil {
			goto handleFailed
		}
	} else {
		err = moerr.NewInternalError(ctx, "get the id of tenant %s failed", ca.Name)
		goto handleFailed
	}

	newUserId = dumpID + 1

	newTenant = &TenantInfo{
		Tenant:        ca.Name,
		User:          ca.AuthOption.AdminName,
		DefaultRole:   accountAdminRoleName,
		TenantID:      uint32(newTenantID),
		UserID:        uint32(newUserId),
		DefaultRoleID: accountAdminRoleID,
	}
	//with new tenant
	newTenantCtx = context.WithValue(ctx, defines.TenantIDKey{}, uint32(newTenantID))
	newTenantCtx = context.WithValue(newTenantCtx, defines.UserIDKey{}, uint32(newUserId))
	newTenantCtx = context.WithValue(newTenantCtx, defines.RoleIDKey{}, uint32(accountAdminRoleID))
handleFailed:
	return newTenant, newTenantCtx, err
}

func createTablesInMoCatalogOfGeneralTenant2(bh BackgroundExec, ca *tree.CreateAccount, newTenantCtx context.Context, newTenant *TenantInfo) error {
	var err error
	var initDataSqls []string
	newTenantCtx, span := trace.Debug(newTenantCtx, "createTablesInMoCatalogOfGeneralTenant2")
	defer span.End()
	//create tables for the tenant
	for _, sql := range createSqls {
		//only the SYS tenant has the table mo_account
		if strings.HasPrefix(sql, "create table mo_account") {
			continue
		}
		err = bh.Exec(newTenantCtx, sql)
		if err != nil {
			return err
		}
	}

	//initialize the default data of tables for the tenant
	addSqlIntoSet := func(sql string) {
		initDataSqls = append(initDataSqls, sql)
	}
	//step 2:add new role entries to the mo_role
	initMoRole1 := fmt.Sprintf(initMoRoleFormat, accountAdminRoleID, accountAdminRoleName, newTenant.GetUserID(), newTenant.GetDefaultRoleID(), types.CurrentTimestamp().String2(time.UTC, 0), "")
	initMoRole2 := fmt.Sprintf(initMoRoleFormat, publicRoleID, publicRoleName, newTenant.GetUserID(), newTenant.GetDefaultRoleID(), types.CurrentTimestamp().String2(time.UTC, 0), "")
	addSqlIntoSet(initMoRole1)
	addSqlIntoSet(initMoRole2)

	//step 3:add new user entry to the mo_user
	if ca.AuthOption.IdentifiedType.Typ != tree.AccountIdentifiedByPassword {
		err = moerr.NewInternalError(newTenantCtx, "only support password verification now")
		return err
	}
	name := ca.AuthOption.AdminName
	password := ca.AuthOption.IdentifiedType.Str
	if len(password) == 0 {
		err = moerr.NewInternalError(newTenantCtx, "password is empty string")
		return err
	}
	//encryption the password
	encryption := HashPassWord(password)
	status := rootStatus
	//TODO: fix the status of user or account
	if ca.StatusOption.Exist {
		if ca.StatusOption.Option == tree.AccountStatusSuspend {
			status = tree.AccountStatusSuspend.String()
		}
	}
	//the first user id in the general tenant
	initMoUser1 := fmt.Sprintf(initMoUserFormat, newTenant.GetUserID(), rootHost, name, encryption, status,
		types.CurrentTimestamp().String2(time.UTC, 0), rootExpiredTime, rootLoginType,
		newTenant.GetUserID(), newTenant.GetDefaultRoleID(), accountAdminRoleID)
	addSqlIntoSet(initMoUser1)

	//step4: add new entries to the mo_role_privs
	//accountadmin role
	for _, t := range entriesOfAccountAdminForMoRolePrivsFor {
		entry := privilegeEntriesMap[t]
		initMoRolePriv := fmt.Sprintf(initMoRolePrivFormat,
			accountAdminRoleID, accountAdminRoleName,
			entry.objType, entry.objId,
			entry.privilegeId, entry.privilegeId.String(), entry.privilegeLevel,
			newTenant.GetUserID(), types.CurrentTimestamp().String2(time.UTC, 0),
			entry.withGrantOption)
		addSqlIntoSet(initMoRolePriv)
	}

	//public role
	for _, t := range entriesOfPublicForMoRolePrivsFor {
		entry := privilegeEntriesMap[t]
		initMoRolePriv := fmt.Sprintf(initMoRolePrivFormat,
			publicRoleID, publicRoleName,
			entry.objType, entry.objId,
			entry.privilegeId, entry.privilegeId.String(), entry.privilegeLevel,
			newTenant.GetUserID(), types.CurrentTimestamp().String2(time.UTC, 0),
			entry.withGrantOption)
		addSqlIntoSet(initMoRolePriv)
	}

	//step5: add new entries to the mo_user_grant
	initMoUserGrant1 := fmt.Sprintf(initMoUserGrantFormat, accountAdminRoleID, newTenant.GetUserID(), types.CurrentTimestamp().String2(time.UTC, 0), true)
	addSqlIntoSet(initMoUserGrant1)
	initMoUserGrant2 := fmt.Sprintf(initMoUserGrantFormat, publicRoleID, newTenant.GetUserID(), types.CurrentTimestamp().String2(time.UTC, 0), true)
	addSqlIntoSet(initMoUserGrant2)

	//setp6: add new entries to the mo_mysql_compatibility_mode
	for _, variable := range gSysVarsDefs {
		if variable.Scope == ScopeGlobal || variable.Scope == ScopeBoth {
			initMoMysqlCompatibilityMode := fmt.Sprintf(initMoMysqlCompatbilityModeWithoutDataBaseFormat, sysAccountID, sysAccountName, variable.Name, getVariableValue(variable.Default), true)
			addSqlIntoSet(initMoMysqlCompatibilityMode)
		}
	}

	//fill the mo_role, mo_user, mo_role_privs, mo_user_grant, mo_role_grant
	for _, sql := range initDataSqls {
		bh.ClearExecResultSet()
		err = bh.Exec(newTenantCtx, sql)
		if err != nil {
			return err
		}
	}
	return nil
}

// createTablesInSystemOfGeneralTenant creates the database system and system_metrics as the external tables.
func createTablesInSystemOfGeneralTenant(ctx context.Context, bh BackgroundExec, newTenant *TenantInfo) error {
	ctx, span := trace.Debug(ctx, "createTablesInSystemOfGeneralTenant")
	defer span.End()
	//with new tenant
	ctx = context.WithValue(ctx, defines.TenantIDKey{}, newTenant.GetTenantID())
	ctx = context.WithValue(ctx, defines.UserIDKey{}, newTenant.GetUserID())
	ctx = context.WithValue(ctx, defines.RoleIDKey{}, newTenant.GetDefaultRoleID())

	var err error
	sqls := make([]string, 0)
	sqls = append(sqls, "use "+motrace.SystemDBConst+";")
	traceTables := motrace.GetSchemaForAccount(ctx, newTenant.GetTenant())
	sqls = append(sqls, traceTables...)
	sqls = append(sqls, "use "+mometric.MetricDBConst+";")
	metricTables := mometric.GetSchemaForAccount(ctx, newTenant.GetTenant())
	sqls = append(sqls, metricTables...)

	for _, sql := range sqls {
		bh.ClearExecResultSet()
		err = bh.Exec(ctx, sql)
		if err != nil {
			return err
		}
	}
	return err
}

// createTablesInInformationSchemaOfGeneralTenant creates the database information_schema and the views or tables.
func createTablesInInformationSchemaOfGeneralTenant(ctx context.Context, bh BackgroundExec, newTenant *TenantInfo) error {
	ctx, span := trace.Debug(ctx, "createTablesInInformationSchemaOfGeneralTenant")
	defer span.End()
	//with new tenant
	//TODO: when we have the auto_increment column, we need new strategy.
	ctx = context.WithValue(ctx, defines.TenantIDKey{}, newTenant.GetTenantID())
	ctx = context.WithValue(ctx, defines.UserIDKey{}, newTenant.GetUserID())
	ctx = context.WithValue(ctx, defines.RoleIDKey{}, newTenant.GetDefaultRoleID())

	var err error
	sqls := make([]string, 0, len(sysview.InitInformationSchemaSysTables)+len(sysview.InitMysqlSysTables)+4)

	sqls = append(sqls, "use information_schema;")
	sqls = append(sqls, sysview.InitInformationSchemaSysTables...)
	sqls = append(sqls, "use mysql;")
	sqls = append(sqls, sysview.InitMysqlSysTables...)

	for _, sql := range sqls {
		bh.ClearExecResultSet()
		err = bh.Exec(ctx, sql)
		if err != nil {
			return err
		}
	}
	return err
}

// create subscription database
func createSubscriptionDatabase(ctx context.Context, bh BackgroundExec, newTenant *TenantInfo, ses *Session) error {
	ctx, span := trace.Debug(ctx, "createSubscriptionDatabase")
	defer span.End()

	var err error
	subscriptions := make([]string, 0)
	//process the syspublications
	_, syspublications_value, _ := ses.GetGlobalSysVars().GetGlobalSysVar("syspublications")
	if syspublications, ok := syspublications_value.(string); ok {
		if len(syspublications) == 0 {
			return err
		}
		subscriptions = strings.Split(syspublications, ",")
	}
	// if no subscriptions, return
	if len(subscriptions) == 0 {
		return err
	}

	//with new tenant
	ctx = context.WithValue(ctx, defines.TenantIDKey{}, newTenant.GetTenantID())
	ctx = context.WithValue(ctx, defines.UserIDKey{}, newTenant.GetUserID())
	ctx = context.WithValue(ctx, defines.RoleIDKey{}, newTenant.GetDefaultRoleID())

	createSubscriptionFormat := `create database %s from sys publication %s;`
	sqls := make([]string, 0, len(subscriptions))
	for _, subscription := range subscriptions {
		sqls = append(sqls, fmt.Sprintf(createSubscriptionFormat, subscription, subscription))
	}
	for _, sql := range sqls {
		bh.ClearExecResultSet()
		err = bh.Exec(ctx, sql)
		if err != nil {
			return err
		}
	}
	return err
}

// InitUser creates new user for the tenant
func InitUser(ctx context.Context, ses *Session, tenant *TenantInfo, cu *tree.CreateUser) error {
	var err error
	var exists int
	var erArray []ExecResult
	var newUserId int64
	var host string
	var newRoleId int64
	var status string
	var sql string

	err = normalizeNamesOfUsers(ctx, cu.Users)
	if err != nil {
		return err
	}

	if cu.Role != nil {
		err = normalizeNameOfRole(ctx, cu.Role)
		if err != nil {
			return err
		}
	}

	mp, err := mpool.NewMPool("init_user", 0, mpool.NoFixed)
	if err != nil {
		return err
	}
	defer mpool.DeleteMPool(mp)

	bh := ses.GetBackgroundExec(ctx)
	defer bh.Close()

	err = bh.Exec(ctx, "begin;")
	if err != nil {
		goto handleFailed
	}

	//TODO: get role and the id of role
	newRoleId = publicRoleID
	if cu.Role != nil {
		sql, err = getSqlForRoleIdOfRole(ctx, cu.Role.UserName)
		if err != nil {
			goto handleFailed
		}
		bh.ClearExecResultSet()
		err = bh.Exec(ctx, sql)
		if err != nil {
			goto handleFailed
		}
		erArray, err = getResultSet(ctx, bh)
		if err != nil {
			goto handleFailed
		}
		if !execResultArrayHasData(erArray) {
			err = moerr.NewInternalError(ctx, "there is no role %s", cu.Role.UserName)
			goto handleFailed
		}
		newRoleId, err = erArray[0].GetInt64(ctx, 0, 0)
		if err != nil {
			goto handleFailed
		}

		from := &verifiedRole{
			typ:  roleType,
			name: cu.Role.UserName,
		}

		for _, user := range cu.Users {
			to := &verifiedRole{
				typ:  userType,
				name: user.Username,
			}
			err = verifySpecialRolesInGrant(ctx, tenant, from, to)
			if err != nil {
				goto handleFailed
			}
		}
	}

	//TODO: get password_option or lock_option. there is no field in mo_user to store it.
	status = userStatusUnlock
	if cu.MiscOpt != nil {
		if _, ok := cu.MiscOpt.(*tree.UserMiscOptionAccountLock); ok {
			status = userStatusLock
		}
	}

	for _, user := range cu.Users {
		//dedup with user
		sql, err = getSqlForPasswordOfUser(ctx, user.Username)
		if err != nil {
			goto handleFailed
		}
		bh.ClearExecResultSet()
		err = bh.Exec(ctx, sql)
		if err != nil {
			goto handleFailed
		}

		erArray, err = getResultSet(ctx, bh)
		if err != nil {
			goto handleFailed
		}
		exists = 0
		if execResultArrayHasData(erArray) {
			exists = 1
		}

		//dedup with the role
		if exists == 0 {
			sql, err = getSqlForRoleIdOfRole(ctx, user.Username)
			if err != nil {
				goto handleFailed
			}
			bh.ClearExecResultSet()
			err = bh.Exec(ctx, sql)
			if err != nil {
				goto handleFailed
			}

			erArray, err = getResultSet(ctx, bh)
			if err != nil {
				goto handleFailed
			}
			if execResultArrayHasData(erArray) {
				exists = 2
			}
		}

		if exists != 0 {
			if cu.IfNotExists { //do nothing
				continue
			}
			if exists == 1 {
				err = moerr.NewInternalError(ctx, "the user %s exists", user.Username)
			} else if exists == 2 {
				err = moerr.NewInternalError(ctx, "there is a role with the same name as the user")
			}

			goto handleFailed
		}

		if user.AuthOption == nil {
			err = moerr.NewInternalError(ctx, "the user %s misses the auth_option", user.Username)
			goto handleFailed
		}

		if user.AuthOption.Typ != tree.AccountIdentifiedByPassword {
			err = moerr.NewInternalError(ctx, "only support password verification now")
			goto handleFailed
		}

		password := user.AuthOption.Str
		if len(password) == 0 {
			err = moerr.NewInternalError(ctx, "password is empty string")
			goto handleFailed
		}

		//encryption the password
		encryption := HashPassWord(password)

		//TODO: get comment or attribute. there is no field in mo_user to store it.
		host = user.Hostname
		if len(user.Hostname) == 0 || user.Hostname == "%" {
			host = rootHost
		}
		initMoUser1 := fmt.Sprintf(initMoUserWithoutIDFormat, host, user.Username, encryption, status,
			types.CurrentTimestamp().String2(time.UTC, 0), rootExpiredTime, rootLoginType,
			tenant.GetUserID(), tenant.GetDefaultRoleID(), newRoleId)

		bh.ClearExecResultSet()
		err = bh.Exec(ctx, initMoUser1)
		if err != nil {
			goto handleFailed
		}

		//query the id
		bh.ClearExecResultSet()
		sql, err = getSqlForPasswordOfUser(ctx, user.Username)
		if err != nil {
			goto handleFailed
		}
		err = bh.Exec(ctx, sql)
		if err != nil {
			goto handleFailed
		}

		erArray, err = getResultSet(ctx, bh)
		if err != nil {
			goto handleFailed
		}

		if !execResultArrayHasData(erArray) {
			err = moerr.NewInternalError(ctx, "get the id of user %s failed", user.Username)
			goto handleFailed
		}
		newUserId, err = erArray[0].GetInt64(ctx, 0, 0)
		if err != nil {
			goto handleFailed
		}

		initMoUserGrant1 := fmt.Sprintf(initMoUserGrantFormat, newRoleId, newUserId, types.CurrentTimestamp().String2(time.UTC, 0), true)
		err = bh.Exec(ctx, initMoUserGrant1)
		if err != nil {
			goto handleFailed
		}

		//if it is not public role, just insert the record for public
		if newRoleId != publicRoleID {
			initMoUserGrant2 := fmt.Sprintf(initMoUserGrantFormat, publicRoleID, newUserId, types.CurrentTimestamp().String2(time.UTC, 0), true)
			err = bh.Exec(ctx, initMoUserGrant2)
			if err != nil {
				goto handleFailed
			}
		}
	}

	err = bh.Exec(ctx, "commit;")
	if err != nil {
		goto handleFailed
	}
	return err

handleFailed:
	//ROLLBACK the transaction
	rbErr := bh.Exec(ctx, "rollback;")
	if rbErr != nil {
		return rbErr
	}
	return err
}

// InitRole creates the new role
func InitRole(ctx context.Context, ses *Session, tenant *TenantInfo, cr *tree.CreateRole) error {
	var err error
	var exists int
	var erArray []ExecResult
	var sql string
	err = normalizeNamesOfRoles(ctx, cr.Roles)
	if err != nil {
		return err
	}

	bh := ses.GetBackgroundExec(ctx)
	defer bh.Close()

	err = bh.Exec(ctx, "begin;")
	if err != nil {
		goto handleFailed
	}

	for _, r := range cr.Roles {
		exists = 0
		if isPredefinedRole(r.UserName) {
			exists = 3
		} else {
			//dedup with role
			sql, err = getSqlForRoleIdOfRole(ctx, r.UserName)
			if err != nil {
				goto handleFailed
			}
			bh.ClearExecResultSet()
			err = bh.Exec(ctx, sql)
			if err != nil {
				goto handleFailed
			}

			erArray, err = getResultSet(ctx, bh)
			if err != nil {
				goto handleFailed
			}
			if execResultArrayHasData(erArray) {
				exists = 1
			}

			//dedup with user
			if exists == 0 {
				sql, err = getSqlForPasswordOfUser(ctx, r.UserName)
				if err != nil {
					goto handleFailed
				}
				bh.ClearExecResultSet()
				err = bh.Exec(ctx, sql)
				if err != nil {
					goto handleFailed
				}

				erArray, err = getResultSet(ctx, bh)
				if err != nil {
					goto handleFailed
				}
				if execResultArrayHasData(erArray) {
					exists = 2
				}
			}
		}

		if exists != 0 {
			if cr.IfNotExists {
				continue
			}
			if exists == 1 {
				err = moerr.NewInternalError(ctx, "the role %s exists", r.UserName)
			} else if exists == 2 {
				err = moerr.NewInternalError(ctx, "there is a user with the same name as the role %s", r.UserName)
			} else if exists == 3 {
				err = moerr.NewInternalError(ctx, "can not use the name %s. it is the name of the predefined role", r.UserName)
			}

			goto handleFailed
		}

		initMoRole := fmt.Sprintf(initMoRoleWithoutIDFormat, r.UserName, tenant.GetUserID(), tenant.GetDefaultRoleID(),
			types.CurrentTimestamp().String2(time.UTC, 0), "")
		err = bh.Exec(ctx, initMoRole)
		if err != nil {
			goto handleFailed
		}
	}

	err = bh.Exec(ctx, "commit;")
	if err != nil {
		goto handleFailed
	}

	return err
handleFailed:
	//ROLLBACK the transaction
	rbErr := bh.Exec(ctx, "rollback;")
	if rbErr != nil {
		return rbErr
	}
	return err
}

func InitFunction(ctx context.Context, ses *Session, tenant *TenantInfo, cf *tree.CreateFunction) error {
	var err error
	var initMoUdf string
	var retTypeStr string
	var dbName string
	var checkExistence string
	var argsJson []byte
	var fmtctx *tree.FmtCtx
	var argMap map[string]string
	var erArray []ExecResult

	// a database must be selected or specified as qualifier when create a function
	if cf.Name.HasNoNameQualifier() {
		if ses.DatabaseNameIsEmpty() {
			return moerr.NewNoDBNoCtx()
		}
		dbName = ses.GetDatabaseName()
	} else {
		dbName = string(cf.Name.Name.SchemaName)
	}

	bh := ses.GetBackgroundExec(ctx)
	defer bh.Close()

	// format return type
	fmtctx = tree.NewFmtCtx(dialect.MYSQL, tree.WithQuoteString(true))
	cf.ReturnType.Format(fmtctx)
	retTypeStr = fmtctx.String()
	fmtctx.Reset()

	// build argmap and marshal as json
	argMap = make(map[string]string)
	for i := 0; i < len(cf.Args); i++ {
		curName := cf.Args[i].GetName(fmtctx)
		fmtctx.Reset()
		argMap[curName] = cf.Args[i].GetType(fmtctx)
		fmtctx.Reset()
	}
	argsJson, err = json.Marshal(argMap)
	if err != nil {
		goto handleFailed
	}

	// validate duplicate function declaration
	bh.ClearExecResultSet()
	checkExistence = fmt.Sprintf(checkUdfExistence, string(cf.Name.Name.ObjectName), dbName, string(argsJson))
	err = bh.Exec(ctx, checkExistence)
	if err != nil {
		goto handleFailed
	}

	erArray, err = getResultSet(ctx, bh)
	if err != nil {
		goto handleFailed
	}

	if execResultArrayHasData(erArray) {
		return moerr.NewUDFAlreadyExistsNoCtx(string(cf.Name.Name.ObjectName))
	}

	err = bh.Exec(ctx, "begin;")
	if err != nil {
		goto handleFailed
	}

	initMoUdf = fmt.Sprintf(initMoUserDefinedFunctionFormat,
		string(cf.Name.Name.ObjectName),
		ses.GetTenantInfo().GetDefaultRoleID(),
		string(argsJson),
		retTypeStr, cf.Body, cf.Language, dbName,
		tenant.User, types.CurrentTimestamp().String2(time.UTC, 0), types.CurrentTimestamp().String2(time.UTC, 0), "FUNCTION", "DEFINER", "", "utf8mb4", "utf8mb4_0900_ai_ci", "utf8mb4_0900_ai_ci")
	err = bh.Exec(ctx, initMoUdf)
	if err != nil {
		goto handleFailed
	}

	err = bh.Exec(ctx, "commit;")
	if err != nil {
		goto handleFailed
	}

	return err
handleFailed:
	//ROLLBACK the transaction
	rbErr := bh.Exec(ctx, "rollback;")
	if rbErr != nil {
		return rbErr
	}
	return err
}

func InitProcedure(ctx context.Context, ses *Session, tenant *TenantInfo, cp *tree.CreateProcedure) error {
	var err error
	var initMoProcedure string
	var dbName string
	var checkExistence string
	var argsJson []byte
	// var fmtctx *tree.FmtCtx
	var erArray []ExecResult

	// a database must be selected or specified as qualifier when create a function
	if cp.Name.HasNoNameQualifier() {
		if ses.DatabaseNameIsEmpty() {
			return moerr.NewNoDBNoCtx()
		}
		dbName = ses.GetDatabaseName()
	} else {
		dbName = string(cp.Name.Name.SchemaName)
	}

	bh := ses.GetBackgroundExec(ctx)
	defer bh.Close()

	// build argmap and marshal as json
	fmtctx := tree.NewFmtCtx(dialect.MYSQL, tree.WithQuoteString(true))

	// build argmap and marshal as json
	argList := make(map[string]tree.ProcedureArgForMarshal)
	for i := 0; i < len(cp.Args); i++ {
		curName := cp.Args[i].GetName(fmtctx)
		fmtctx.Reset()
		argList[curName] = tree.ProcedureArgForMarshal{
			Name:      cp.Args[i].(*tree.ProcedureArgDecl).Name,
			Type:      cp.Args[i].(*tree.ProcedureArgDecl).Type,
			InOutType: cp.Args[i].(*tree.ProcedureArgDecl).InOutType,
		}
	}
	argsJson, err = json.Marshal(argList)
	if err != nil {
		goto handleFailed
	}

	// validate duplicate procedure declaration
	bh.ClearExecResultSet()
	checkExistence = fmt.Sprintf(checkProcedureExistence, string(cp.Name.Name.ObjectName), dbName)
	err = bh.Exec(ctx, checkExistence)
	if err != nil {
		goto handleFailed
	}

	erArray, err = getResultSet(ctx, bh)
	if err != nil {
		goto handleFailed
	}

	if execResultArrayHasData(erArray) {
		return moerr.NewProcedureAlreadyExistsNoCtx(string(cp.Name.Name.ObjectName))
	}

	err = bh.Exec(ctx, "begin;")
	if err != nil {
		goto handleFailed
	}

	initMoProcedure = fmt.Sprintf(initMoStoredProcedureFormat,
		string(cp.Name.Name.ObjectName),
		string(argsJson),
		cp.Body, dbName,
		tenant.User, types.CurrentTimestamp().String2(time.UTC, 0), types.CurrentTimestamp().String2(time.UTC, 0), "PROCEDURE", "DEFINER", "", "utf8mb4", "utf8mb4_0900_ai_ci", "utf8mb4_0900_ai_ci")
	err = bh.Exec(ctx, initMoProcedure)
	if err != nil {
		goto handleFailed
	}

	err = bh.Exec(ctx, "commit;")
	if err != nil {
		goto handleFailed
	}

	// return err
handleFailed:
	//ROLLBACK the transaction
	rbErr := bh.Exec(ctx, "rollback;")
	if rbErr != nil {
		return rbErr
	}
	return err
}

func doAlterDatabaseConfig(ctx context.Context, ses *Session, ad *tree.AlterDataBaseConfig) error {
	//to do
	return nil
}

func doAlterAccountConfig(ctx context.Context, ses *Session, stmt *tree.AlterDataBaseConfig) error {
	//to do
	return nil
}

func insertRecordToMoMysqlCompatbilityMode(ctx context.Context, ses *Session, stmt tree.Statement) error {
	var err error
	var sql string
	var account_id uint32
	var accountName string
	var datname string
	variable_name := "version_compatibility"
	variable_value := "0.7"

	if createDatabaseStmt, ok := stmt.(*tree.CreateDatabase); ok {
		datname = string(createDatabaseStmt.Name)
		//if create sys database, do nothing
		if _, ok := sysDatabases[datname]; ok {
			return nil
		}

		bh := ses.GetBackgroundExec(ctx)
		defer bh.Close()

		err = bh.Exec(ctx, "begin")
		if err != nil {
			goto handleFailed
		}

		//step 1: get account_name and database_name
		if ses.GetTenantInfo() != nil {
			accountName = ses.GetTenantInfo().GetTenant()
			account_id = ses.GetTenantInfo().GetTenantID()
		} else {
			goto handleFailed
		}

		//step 2: check database name
		if _, ok := bannedCatalogDatabases[datname]; ok {
			goto handleFailed
		}

		//step 3: insert the record
		sql = fmt.Sprintf(initMoMysqlCompatbilityModeFormat, account_id, accountName, datname, variable_name, variable_value, false)

		err = bh.Exec(ctx, sql)
		if err != nil {
			goto handleFailed
		}

		err = bh.Exec(ctx, "commit;")
		if err != nil {
			goto handleFailed
		}
		return err

	handleFailed:
		//ROLLBACK the transaction
		rbErr := bh.Exec(ctx, "rollback;")
		if rbErr != nil {
			return rbErr
		}
		return err
	}
	return nil

}

func deleteRecordToMoMysqlCompatbilityMode(ctx context.Context, ses *Session, stmt tree.Statement) error {
	var datname string

	if deleteDatabaseStmt, ok := stmt.(*tree.DropDatabase); ok {
		datname = string(deleteDatabaseStmt.Name)
		//if delete sys database, do nothing
		if _, ok := sysDatabases[datname]; ok {
			return nil
		}
		deletesql := getSqlForDeleteMysqlCompatbilityMode(datname)

		bh := ses.GetBackgroundExec(ctx)
		err := bh.Exec(ctx, deletesql)
		if err != nil {
			return err
		}
	}
	return nil
}

func GetVersionCompatbility(ctx context.Context, ses *Session, dbName string) (string, error) {
	var err error
	var erArray []ExecResult
	var sql string
	defaultConfig := "0.7"
	variable_name := "version_compatibility"
	bh := ses.GetBackgroundExec(ctx)
	defer bh.Close()

	sql = getSqlForGetSystemVariableValueWithDatabase(dbName, variable_name)

	bh.ClearExecResultSet()
	err = bh.Exec(ctx, sql)
	if err != nil {
		return defaultConfig, err
	}

	erArray, err = getResultSet(ctx, bh)
	if err != nil {
		return defaultConfig, err
	}

	if execResultArrayHasData(erArray) {
		config, err := erArray[0].GetString(ctx, 0, 0)
		if err != nil {
			return defaultConfig, err
		} else {
			return config, err
		}
	}
	return defaultConfig, err
}

func doInterpretCall(ctx context.Context, ses *Session, call *tree.CallStmt) ([]ExecResult, error) {
	// fetch related
	var spBody string
	var dbName string
	var sql string
	var argstr string
	var err error
	var erArray []ExecResult
	var argList map[string]tree.ProcedureArgForMarshal
	// execute related
	var interpreter Interpreter
	var varScope [](map[string]interface{})
	var argsMap map[string]tree.Expr
	var argsAttr map[string]tree.InOutArgType

	// a database must be selected or specified as qualifier when create a function
	if call.Name.HasNoNameQualifier() {
		if ses.DatabaseNameIsEmpty() {
			return nil, moerr.NewNoDBNoCtx()
		}
		dbName = ses.GetDatabaseName()
	} else {
		dbName = string(call.Name.Name.SchemaName)
	}

	sql, err = getSqlForSpBody(ctx, string(call.Name.Name.ObjectName), dbName)
	if err != nil {
		return nil, err
	}

	bh := ses.GetBackgroundExec(ctx)
	defer bh.Close()

	bh.ClearExecResultSet()

	err = bh.Exec(ctx, sql)
	if err != nil {
		return nil, err
	}

	erArray, err = getResultSet(ctx, bh)
	if err != nil {
		return nil, err
	}

	if execResultArrayHasData(erArray) {
		// function with provided name and db exists, for now we don't support overloading for stored procedure, so go to handle deletion.
		spBody, err = erArray[0].GetString(ctx, 0, 0)
		if err != nil {
			return nil, err
		}
		argstr, err = erArray[0].GetString(ctx, 0, 1)
		if err != nil {
			return nil, err
		}

		// perform argument length validation
		// postpone argument type check until actual execution of its procedure body. This will be handled by the binder.
		err = json.Unmarshal([]byte(argstr), &argList)
		if err != nil {
			return nil, err
		}
		if len(argList) != len(call.Args) {
			return nil, moerr.NewInvalidArg(ctx, string(call.Name.Name.ObjectName)+" procedure have invalid input args length", len(call.Args))
		}
	} else {
		return nil, moerr.NewNoUDFNoCtx(string(call.Name.Name.ObjectName))
	}

	stmt, err := parsers.Parse(ctx, dialect.MYSQL, spBody, 1)
	if err != nil {
		return nil, err
	}

	fmtctx := tree.NewFmtCtx(dialect.MYSQL, tree.WithQuoteString(true))

	argsAttr = make(map[string]tree.InOutArgType)
	argsMap = make(map[string]tree.Expr) // map arg to param

	// build argsAttr and argsMap
	logutil.Info("Nuo:" + strconv.Itoa(len(argList)))
	i := 0
	for curName, v := range argList {
		argsAttr[curName] = v.InOutType
		argsMap[curName] = call.Args[i]
		i++
	}

	interpreter.ctx = ctx
	interpreter.fmtctx = fmtctx
	interpreter.ses = ses
	interpreter.varScope = &varScope
	interpreter.bh = bh
	interpreter.result = nil
	interpreter.argsMap = argsMap
	interpreter.argsAttr = argsAttr
	interpreter.outParamMap = make(map[string]interface{})

	err = interpreter.ExecuteSp(stmt[0], dbName)
	if err != nil {
		return nil, err
	}
	return interpreter.GetResult(), nil
}

func doGrantPrivilegeImplicitly(ctx context.Context, ses *Session, stmt tree.Statement) error {
	var err error
	var sql string
	tenantInfo := ses.GetTenantInfo()
	if tenantInfo == nil || tenantInfo.IsAdminRole() {
		return err
	}
	currentRole := tenantInfo.GetDefaultRole()

	// 1.first change to moadmin/accountAdmin
	var tenantCtx context.Context
	tenantInfo = ses.GetTenantInfo()
	// if is system account
	if tenantInfo.IsSysTenant() {
		tenantCtx = context.WithValue(ses.GetRequestContext(), defines.TenantIDKey{}, uint32(sysAccountID))
		tenantCtx = context.WithValue(tenantCtx, defines.UserIDKey{}, uint32(rootID))
		tenantCtx = context.WithValue(tenantCtx, defines.RoleIDKey{}, uint32(moAdminRoleID))
	} else {
		tenantCtx = context.WithValue(ses.GetRequestContext(), defines.TenantIDKey{}, tenantInfo.GetTenantID())
		tenantCtx = context.WithValue(tenantCtx, defines.UserIDKey{}, tenantInfo.GetUserID())
		tenantCtx = context.WithValue(tenantCtx, defines.RoleIDKey{}, uint32(accountAdminRoleID))
	}

	// 2.grant database privilege
	switch st := stmt.(type) {
	case *tree.CreateDatabase:
		sql = getSqlForGrantOwnershipOnDatabase(string(st.Name), currentRole)
	case *tree.CreateTable:
		// get database name
		var dbName string
		if len(st.Table.SchemaName) == 0 {
			dbName = ses.GetDatabaseName()
		} else {
			dbName = string(st.Table.SchemaName)
		}
		// get table name
		tableName := string(st.Table.ObjectName)
		sql = getSqlForGrantOwnershipOnTable(dbName, tableName, currentRole)
	}

	bh := ses.GetBackgroundExec(tenantCtx)
	defer bh.Close()

	err = bh.Exec(tenantCtx, sql)
	if err != nil {
		return err
	}

	return err
}

<<<<<<< HEAD
func doCheckRole(ctx context.Context, ses *Session) error {
	var err error
	tenantInfo := ses.GetTenantInfo()
	currentAccount := tenantInfo.GetTenant()
	currentRole := tenantInfo.GetDefaultRole()
	if currentAccount == sysAccountName {
		if currentRole != moAdminRoleName {
			err = moerr.NewInternalError(ctx, "do not have privilege to execute the statement")
		}
	} else {
		if currentRole != accountAdminRoleName {
			err = moerr.NewInternalError(ctx, "do not have privilege to execute the statement")
		}
	}
	return err
=======
func doGetGlobalSystemVariable(ctx context.Context, ses *Session) (map[string]interface{}, error) {
	var err error
	var sql string
	var erArray []ExecResult
	var sysVars map[string]interface{}
	var accountId uint32
	tenantInfo := ses.GetTenantInfo()

	sysVars = make(map[string]interface{})
	bh := ses.GetBackgroundExec(ctx)
	defer bh.Close()

	err = bh.Exec(ctx, "begin;")
	if err != nil {
		goto handleFailed
	}

	accountId = tenantInfo.GetTenantID()
	sql = getSystemVariablesWithAccount(uint64(accountId))

	bh.ClearExecResultSet()
	err = bh.Exec(ctx, sql)
	if err != nil {
		goto handleFailed
	}

	erArray, err = getResultSet(ctx, bh)
	if err != nil {
		goto handleFailed
	}

	if execResultArrayHasData(erArray) {
		if execResultArrayHasData(erArray) {
			for i := uint64(0); i < erArray[0].GetRowCount(); i++ {
				variable_name, err := erArray[0].GetString(ctx, i, 0)
				if err != nil {
					goto handleFailed
				}
				variable_value, err := erArray[0].GetString(ctx, i, 1)
				if err != nil {
					goto handleFailed
				}

				if sv, ok := gSysVarsDefs[variable_name]; ok {
					val, err := sv.GetType().ConvertFromString(variable_value)
					if err != nil {
						goto handleFailed
					}
					sysVars[variable_name] = val
				}
			}
		}
	}

	err = bh.Exec(ctx, "commit;")
	if err != nil {
		goto handleFailed
	}
	return sysVars, nil
handleFailed:
	//ROLLBACK the transaction
	rbErr := bh.Exec(ctx, "rollback;")
	if rbErr != nil {
		return nil, rbErr
	}
	return nil, err

}

func doSetGlobalSystemVariable(ctx context.Context, ses *Session, varName string, varValue interface{}) error {
	var err error
	var sql string
	var accountId uint32
	tenantInfo := ses.GetTenantInfo()

	varName = strings.ToLower(varName)
	if sv, ok := gSysVarsDefs[varName]; ok {
		if sv.GetScope() == ScopeSession {
			return moerr.NewInternalError(ctx, errorSystemVariableIsSession())
		}
		if !sv.GetDynamic() {
			return moerr.NewInternalError(ctx, errorSystemVariableIsReadOnly())
		}

		bh := ses.GetBackgroundExec(ctx)
		defer bh.Close()

		err = bh.Exec(ctx, "begin;")
		if err != nil {
			goto handleFailed
		}

		accountId = tenantInfo.GetTenantID()
		sql = getSqlForUpdateSystemVariableValue(getVariableValue(varValue), uint64(accountId), varName)
		err = bh.Exec(ctx, sql)
		if err != nil {
			goto handleFailed
		}

		err = bh.Exec(ctx, "commit;")
		if err != nil {
			goto handleFailed
		}

	handleFailed:
		//ROLLBACK the transaction
		rbErr := bh.Exec(ctx, "rollback;")
		if rbErr != nil {
			return rbErr
		}
		return err
	} else {
		return moerr.NewInternalError(ctx, errorSystemVariableDoesNotExist())
	}
>>>>>>> 15f33d83
}<|MERGE_RESOLUTION|>--- conflicted
+++ resolved
@@ -8247,23 +8247,6 @@
 	return err
 }
 
-<<<<<<< HEAD
-func doCheckRole(ctx context.Context, ses *Session) error {
-	var err error
-	tenantInfo := ses.GetTenantInfo()
-	currentAccount := tenantInfo.GetTenant()
-	currentRole := tenantInfo.GetDefaultRole()
-	if currentAccount == sysAccountName {
-		if currentRole != moAdminRoleName {
-			err = moerr.NewInternalError(ctx, "do not have privilege to execute the statement")
-		}
-	} else {
-		if currentRole != accountAdminRoleName {
-			err = moerr.NewInternalError(ctx, "do not have privilege to execute the statement")
-		}
-	}
-	return err
-=======
 func doGetGlobalSystemVariable(ctx context.Context, ses *Session) (map[string]interface{}, error) {
 	var err error
 	var sql string
@@ -8378,5 +8361,21 @@
 	} else {
 		return moerr.NewInternalError(ctx, errorSystemVariableDoesNotExist())
 	}
->>>>>>> 15f33d83
+}
+
+func doCheckRole(ctx context.Context, ses *Session) error {
+	var err error
+	tenantInfo := ses.GetTenantInfo()
+	currentAccount := tenantInfo.GetTenant()
+	currentRole := tenantInfo.GetDefaultRole()
+	if currentAccount == sysAccountName {
+		if currentRole != moAdminRoleName {
+			err = moerr.NewInternalError(ctx, "do not have privilege to execute the statement")
+		}
+	} else {
+		if currentRole != accountAdminRoleName {
+			err = moerr.NewInternalError(ctx, "do not have privilege to execute the statement")
+		}
+	}
+	return err
 }