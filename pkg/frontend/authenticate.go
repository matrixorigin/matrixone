// Copyright 2021 Matrix Origin
//
// Licensed under the Apache License, Version 2.0 (the "License");
// you may not use this file except in compliance with the License.
// You may obtain a copy of the License at
//
//      http://www.apache.org/licenses/LICENSE-2.0
//
// Unless required by applicable law or agreed to in writing, software
// distributed under the License is distributed on an "AS IS" BASIS,
// WITHOUT WARRANTIES OR CONDITIONS OF ANY KIND, either express or implied.
// See the License for the specific language governing permissions and
// limitations under the License.

package frontend

import (
	"bytes"
	"context"
	"encoding/json"
	"errors"
	"fmt"
	"math"
	"math/bits"
	"os"
	"sort"
	"strconv"
	"strings"
	"sync/atomic"
	"time"

	"github.com/matrixorigin/matrixone/pkg/catalog"
	"github.com/matrixorigin/matrixone/pkg/common/moerr"
	"github.com/matrixorigin/matrixone/pkg/common/mpool"
	"github.com/matrixorigin/matrixone/pkg/config"
	"github.com/matrixorigin/matrixone/pkg/container/types"
	"github.com/matrixorigin/matrixone/pkg/defines"
	"github.com/matrixorigin/matrixone/pkg/logutil"
	"github.com/matrixorigin/matrixone/pkg/pb/plan"
	"github.com/matrixorigin/matrixone/pkg/sql/parsers"
	"github.com/matrixorigin/matrixone/pkg/sql/parsers/dialect"
	"github.com/matrixorigin/matrixone/pkg/sql/parsers/dialect/mysql"
	"github.com/matrixorigin/matrixone/pkg/sql/parsers/tree"
	plan2 "github.com/matrixorigin/matrixone/pkg/sql/plan"
	"github.com/matrixorigin/matrixone/pkg/util/metric/mometric"
	"github.com/matrixorigin/matrixone/pkg/util/sysview"
	"github.com/matrixorigin/matrixone/pkg/util/trace"
	"github.com/matrixorigin/matrixone/pkg/util/trace/impl/motrace"
	"github.com/tidwall/btree"
)

type TenantInfo struct {
	Tenant      string
	User        string
	DefaultRole string

	TenantID      uint32
	UserID        uint32
	DefaultRoleID uint32

	// true: use secondary role all
	// false: use secondary role none
	useAllSecondaryRole bool

	delimiter byte

	version string
}

func (ti *TenantInfo) String() string {
	delimiter := ti.delimiter
	if !strconv.IsPrint(rune(delimiter)) {
		delimiter = ':'
	}
	return fmt.Sprintf("{account %s%c%s%c%s -- %d%c%d%c%d}",
		ti.Tenant, delimiter, ti.User, delimiter, ti.DefaultRole,
		ti.TenantID, delimiter, ti.UserID, delimiter, ti.DefaultRoleID)
}

func (ti *TenantInfo) GetTenant() string {
	return ti.Tenant
}

func (ti *TenantInfo) GetTenantID() uint32 {
	return ti.TenantID
}

func (ti *TenantInfo) SetTenantID(id uint32) {
	ti.TenantID = id
}

func (ti *TenantInfo) GetUser() string {
	return ti.User
}

func (ti *TenantInfo) SetUser(user string) {
	ti.User = user
}

func (ti *TenantInfo) GetUserID() uint32 {
	return ti.UserID
}

func (ti *TenantInfo) SetUserID(id uint32) {
	ti.UserID = id
}

func (ti *TenantInfo) GetDefaultRole() string {
	return ti.DefaultRole
}

func (ti *TenantInfo) SetDefaultRole(r string) {
	ti.DefaultRole = r
}

func (ti *TenantInfo) HasDefaultRole() bool {
	return len(ti.GetDefaultRole()) != 0
}

func (ti *TenantInfo) GetDefaultRoleID() uint32 {
	return ti.DefaultRoleID
}

func (ti *TenantInfo) SetDefaultRoleID(id uint32) {
	ti.DefaultRoleID = id
}

func (ti *TenantInfo) IsSysTenant() bool {
	return strings.ToLower(ti.GetTenant()) == GetDefaultTenant()
}

func (ti *TenantInfo) IsDefaultRole() bool {
	return ti.GetDefaultRole() == GetDefaultRole()
}

func (ti *TenantInfo) IsMoAdminRole() bool {
	return ti.IsSysTenant() && strings.ToLower(ti.GetDefaultRole()) == moAdminRoleName
}

func (ti *TenantInfo) IsAccountAdminRole() bool {
	return !ti.IsSysTenant() && strings.ToLower(ti.GetDefaultRole()) == accountAdminRoleName
}

func (ti *TenantInfo) IsAdminRole() bool {
	return ti.IsMoAdminRole() || ti.IsAccountAdminRole()
}

func (ti *TenantInfo) IsNameOfAdminRoles(name string) bool {
	n := strings.ToLower(name)
	if ti.IsSysTenant() {
		return n == moAdminRoleName
	} else {
		return n == accountAdminRoleName
	}
}

func (ti *TenantInfo) SetUseSecondaryRole(v bool) {
	ti.useAllSecondaryRole = v
}

func (ti *TenantInfo) GetUseSecondaryRole() bool {
	return ti.useAllSecondaryRole
}

func (ti *TenantInfo) GetVersion() string {
	return ti.version
}

func (ti *TenantInfo) SetVersion(version string) {
	ti.version = version
}

func GetDefaultTenant() string {
	return sysAccountName
}

func GetDefaultRole() string {
	return moAdminRoleName
}

func isCaseInsensitiveEqual(n string, role string) bool {
	return strings.ToLower(n) == role
}

func isPublicRole(n string) bool {
	return isCaseInsensitiveEqual(n, publicRoleName)
}

func isPredefinedRole(r string) bool {
	n := strings.ToLower(r)
	return n == publicRoleName || n == accountAdminRoleName || n == moAdminRoleName
}

func isSysTenant(n string) bool {
	return isCaseInsensitiveEqual(n, sysAccountName)
}

// splitUserInput splits user input into account info
func splitUserInput(ctx context.Context, userInput string, delimiter byte) (*TenantInfo, error) {
	p := strings.IndexByte(userInput, delimiter)
	if p == -1 {
		return &TenantInfo{
			Tenant:    GetDefaultTenant(),
			User:      userInput,
			delimiter: delimiter,
		}, nil
	} else {
		tenant := userInput[:p]
		tenant = strings.TrimSpace(tenant)
		if len(tenant) == 0 {
			return &TenantInfo{}, moerr.NewInternalError(ctx, "invalid tenant name '%s'", tenant)
		}
		userRole := userInput[p+1:]
		p2 := strings.IndexByte(userRole, delimiter)
		if p2 == -1 {
			//tenant:user
			user := userRole
			user = strings.TrimSpace(user)
			if len(user) == 0 {
				return &TenantInfo{}, moerr.NewInternalError(ctx, "invalid user name '%s'", user)
			}
			return &TenantInfo{
				Tenant:    tenant,
				User:      user,
				delimiter: delimiter,
			}, nil
		} else {
			user := userRole[:p2]
			user = strings.TrimSpace(user)
			if len(user) == 0 {
				return &TenantInfo{}, moerr.NewInternalError(ctx, "invalid user name '%s'", user)
			}
			role := userRole[p2+1:]
			role = strings.TrimSpace(role)
			if len(role) == 0 {
				return &TenantInfo{}, moerr.NewInternalError(ctx, "invalid role name '%s'", role)
			}
			return &TenantInfo{
				Tenant:      tenant,
				User:        user,
				DefaultRole: role,
				delimiter:   delimiter,
			}, nil
		}
	}
}

//GetTenantInfo extract tenant info from the input of the user.
/**
The format of the user
1. tenant:user:role
2. tenant:user
3. user

a new format:
1. tenant#user#role
2. tenant#user
*/
func GetTenantInfo(ctx context.Context, userInput string) (*TenantInfo, error) {
	if strings.IndexByte(userInput, ':') != -1 {
		return splitUserInput(ctx, userInput, ':')
	} else if strings.IndexByte(userInput, '#') != -1 {
		return splitUserInput(ctx, userInput, '#')
	} else if strings.Contains(userInput, "%3A") {
		newUserInput := strings.ReplaceAll(userInput, "%3A", ":")
		return splitUserInput(ctx, newUserInput, ':')
	}
	return splitUserInput(ctx, userInput, ':')
}

// initUser for initialization or something special
type initUser struct {
	account  *TenantInfo
	password []byte
}

var (
	specialUser atomic.Value
)

// SetSpecialUser saves the user for initialization
// !!!NOTE: userName must not contain Colon ':'
func SetSpecialUser(userName string, password []byte) {
	acc := &TenantInfo{
		Tenant:        sysAccountName,
		User:          userName,
		DefaultRole:   moAdminRoleName,
		TenantID:      sysAccountID,
		UserID:        math.MaxUint32,
		DefaultRoleID: moAdminRoleID,
	}

	user := &initUser{
		account:  acc,
		password: password,
	}

	specialUser.Store(user)
}

// isSpecialUser checks the user is the one for initialization
func isSpecialUser(userName string) (bool, []byte, *TenantInfo) {
	user := getSpecialUser()
	if user != nil && user.account.GetUser() == userName {
		return true, user.password, user.account
	}
	return false, nil, nil
}

// getSpecialUser loads the user for initialization
func getSpecialUser() *initUser {
	value := specialUser.Load()
	if value == nil {
		return nil
	}
	return value.(*initUser)
}

const (
// createMoUserIndex      = 0
// createMoAccountIndex = 1
// createMoRoleIndex      = 2
// createMoUserGrantIndex = 3
// createMoRoleGrantIndex = 4
// createMoRolePrivIndex  = 5
)

const (
	//tenant
	sysAccountID       = 0
	sysAccountName     = "sys"
	sysAccountStatus   = "open"
	sysAccountComments = "system account"

	//role
	moAdminRoleID   = 0
	moAdminRoleName = "moadmin"
	//	moAdminRoleComment      = "super admin role"
	publicRoleID   = 1
	publicRoleName = "public"
	//	publicRoleComment       = "public role"
	accountAdminRoleID   = 2
	accountAdminRoleName = "accountadmin"
	//	accountAdminRoleComment = "account admin role"

	//user
	userStatusLock   = "lock"
	userStatusUnlock = "unlock"

	defaultPasswordEnv = "DEFAULT_PASSWORD"

	rootID            = 0
	rootHost          = "localhost"
	rootName          = "root"
	rootPassword      = "111"
	rootStatus        = userStatusUnlock
	rootExpiredTime   = "NULL"
	rootLoginType     = "PASSWORD"
	rootCreatorID     = rootID
	rootOwnerRoleID   = moAdminRoleID
	rootDefaultRoleID = moAdminRoleID

	dumpID   = 1
	dumpHost = "localhost"
	dumpName = "dump"
	//dumpPassword      = "111"
	dumpStatus        = userStatusUnlock
	dumpExpiredTime   = "NULL"
	dumpLoginType     = "PASSWORD"
	dumpCreatorID     = rootID
	dumpOwnerRoleID   = moAdminRoleID
	dumpDefaultRoleID = moAdminRoleID

	moCatalog = "mo_catalog"
)

type objectType int

const (
	objectTypeDatabase objectType = iota
	objectTypeTable
	objectTypeFunction
	objectTypeAccount
	objectTypeNone

	objectIDAll = 0 //denotes all objects in the object type
)

func (ot objectType) String() string {
	switch ot {
	case objectTypeDatabase:
		return "database"
	case objectTypeTable:
		return "table"
	case objectTypeFunction:
		return "function"
	case objectTypeAccount:
		return "account"
	case objectTypeNone:
		return "none"
	}
	panic("unsupported object type")
}

type privilegeLevelType int

const (
	//*
	privilegeLevelStar privilegeLevelType = iota
	//*.*
	privilegeLevelStarStar
	//db_name
	privilegeLevelDatabase
	//db_name.*
	privilegeLevelDatabaseStar
	//db_name.tbl_name
	privilegeLevelDatabaseTable
	//tbl_name
	privilegeLevelTable
	//db_name.routine_name
	privilegeLevelRoutine
	//
	privilegeLevelEnd
)

func (plt privilegeLevelType) String() string {
	switch plt {
	case privilegeLevelStar:
		return "*"
	case privilegeLevelStarStar:
		return "*.*"
	case privilegeLevelDatabase:
		return "d"
	case privilegeLevelDatabaseStar:
		return "d.*"
	case privilegeLevelDatabaseTable:
		return "d.t"
	case privilegeLevelTable:
		return "t"
	case privilegeLevelRoutine:
		return "r"
	}
	panic(fmt.Sprintf("no such privilege level type %d", plt))
}

type PrivilegeType int

const (
	PrivilegeTypeCreateAccount PrivilegeType = iota
	PrivilegeTypeDropAccount
	PrivilegeTypeAlterAccount
	PrivilegeTypeCreateUser
	PrivilegeTypeDropUser
	PrivilegeTypeAlterUser
	PrivilegeTypeCreateRole
	PrivilegeTypeDropRole
	PrivilegeTypeAlterRole
	PrivilegeTypeCreateDatabase
	PrivilegeTypeDropDatabase
	PrivilegeTypeShowDatabases
	PrivilegeTypeConnect
	PrivilegeTypeManageGrants
	PrivilegeTypeAccountAll
	PrivilegeTypeAccountOwnership
	PrivilegeTypeUserOwnership
	PrivilegeTypeRoleOwnership
	PrivilegeTypeShowTables
	PrivilegeTypeCreateObject //includes: table, view, stream, sequence, function, dblink,etc
	PrivilegeTypeCreateTable
	PrivilegeTypeCreateView
	PrivilegeTypeDropObject
	PrivilegeTypeDropTable
	PrivilegeTypeDropView
	PrivilegeTypeAlterObject
	PrivilegeTypeAlterTable
	PrivilegeTypeAlterView
	PrivilegeTypeDatabaseAll
	PrivilegeTypeDatabaseOwnership
	PrivilegeTypeSelect
	PrivilegeTypeInsert
	PrivilegeTypeUpdate
	PrivilegeTypeTruncate
	PrivilegeTypeDelete
	PrivilegeTypeReference
	PrivilegeTypeIndex //include create/alter/drop index
	PrivilegeTypeTableAll
	PrivilegeTypeTableOwnership
	PrivilegeTypeExecute
	PrivilegeTypeCanGrantRoleToOthersInCreateUser // used in checking the privilege of CreateUser with the default role
	PrivilegeTypeValues
)

type PrivilegeScope uint8

const (
	PrivilegeScopeSys      PrivilegeScope = 1
	PrivilegeScopeAccount  PrivilegeScope = 2
	PrivilegeScopeUser     PrivilegeScope = 4
	PrivilegeScopeRole     PrivilegeScope = 8
	PrivilegeScopeDatabase PrivilegeScope = 16
	PrivilegeScopeTable    PrivilegeScope = 32
	PrivilegeScopeRoutine  PrivilegeScope = 64
)

func (ps PrivilegeScope) String() string {
	sb := strings.Builder{}
	first := true
	for i := 0; i < 8; i++ {
		var s string
		switch ps & (1 << i) {
		case PrivilegeScopeSys:
			s = "sys"
		case PrivilegeScopeAccount:
			s = "account"
		case PrivilegeScopeUser:
			s = "user"
		case PrivilegeScopeRole:
			s = "role"
		case PrivilegeScopeDatabase:
			s = "database"
		case PrivilegeScopeTable:
			s = "table"
		case PrivilegeScopeRoutine:
			s = "routine"
		default:
			s = ""
		}
		if len(s) != 0 {
			if !first {
				sb.WriteString(",")
			} else {
				first = false
			}
			sb.WriteString(s)
		}
	}
	return sb.String()
}

func (pt PrivilegeType) String() string {
	switch pt {
	case PrivilegeTypeCreateAccount:
		return "create account"
	case PrivilegeTypeDropAccount:
		return "drop account"
	case PrivilegeTypeAlterAccount:
		return "alter account"
	case PrivilegeTypeCreateUser:
		return "create user"
	case PrivilegeTypeDropUser:
		return "drop user"
	case PrivilegeTypeAlterUser:
		return "alter user"
	case PrivilegeTypeCreateRole:
		return "create role"
	case PrivilegeTypeDropRole:
		return "drop role"
	case PrivilegeTypeAlterRole:
		return "alter role"
	case PrivilegeTypeCreateDatabase:
		return "create database"
	case PrivilegeTypeDropDatabase:
		return "drop database"
	case PrivilegeTypeShowDatabases:
		return "show databases"
	case PrivilegeTypeConnect:
		return "connect"
	case PrivilegeTypeManageGrants:
		return "manage grants"
	case PrivilegeTypeAccountAll:
		return "account all"
	case PrivilegeTypeAccountOwnership:
		return "account ownership"
	case PrivilegeTypeUserOwnership:
		return "user ownership"
	case PrivilegeTypeRoleOwnership:
		return "role ownership"
	case PrivilegeTypeShowTables:
		return "show tables"
	case PrivilegeTypeCreateObject:
		return "create object"
	case PrivilegeTypeCreateTable:
		return "create table"
	case PrivilegeTypeCreateView:
		return "create view"
	case PrivilegeTypeDropObject:
		return "drop object"
	case PrivilegeTypeDropTable:
		return "drop table"
	case PrivilegeTypeDropView:
		return "drop view"
	case PrivilegeTypeAlterObject:
		return "alter object"
	case PrivilegeTypeAlterTable:
		return "alter table"
	case PrivilegeTypeAlterView:
		return "alter view"
	case PrivilegeTypeDatabaseAll:
		return "database all"
	case PrivilegeTypeDatabaseOwnership:
		return "database ownership"
	case PrivilegeTypeSelect:
		return "select"
	case PrivilegeTypeInsert:
		return "insert"
	case PrivilegeTypeUpdate:
		return "update"
	case PrivilegeTypeTruncate:
		return "truncate"
	case PrivilegeTypeDelete:
		return "delete"
	case PrivilegeTypeReference:
		return "reference"
	case PrivilegeTypeIndex:
		return "index"
	case PrivilegeTypeTableAll:
		return "table all"
	case PrivilegeTypeTableOwnership:
		return "table ownership"
	case PrivilegeTypeExecute:
		return "execute"
	case PrivilegeTypeValues:
		return "values"
	}
	panic(fmt.Sprintf("no such privilege type %d", pt))
}

func (pt PrivilegeType) Scope() PrivilegeScope {
	switch pt {
	case PrivilegeTypeCreateAccount:
		return PrivilegeScopeSys
	case PrivilegeTypeDropAccount:
		return PrivilegeScopeSys
	case PrivilegeTypeAlterAccount:
		return PrivilegeScopeSys
	case PrivilegeTypeCreateUser:
		return PrivilegeScopeAccount
	case PrivilegeTypeDropUser:
		return PrivilegeScopeAccount
	case PrivilegeTypeAlterUser:
		return PrivilegeScopeAccount
	case PrivilegeTypeCreateRole:
		return PrivilegeScopeAccount
	case PrivilegeTypeDropRole:
		return PrivilegeScopeAccount
	case PrivilegeTypeAlterRole:
		return PrivilegeScopeAccount
	case PrivilegeTypeCreateDatabase:
		return PrivilegeScopeAccount
	case PrivilegeTypeDropDatabase:
		return PrivilegeScopeAccount
	case PrivilegeTypeShowDatabases:
		return PrivilegeScopeAccount
	case PrivilegeTypeConnect:
		return PrivilegeScopeAccount
	case PrivilegeTypeManageGrants:
		return PrivilegeScopeAccount
	case PrivilegeTypeAccountAll:
		return PrivilegeScopeAccount
	case PrivilegeTypeAccountOwnership:
		return PrivilegeScopeAccount
	case PrivilegeTypeUserOwnership:
		return PrivilegeScopeUser
	case PrivilegeTypeRoleOwnership:
		return PrivilegeScopeRole
	case PrivilegeTypeShowTables:
		return PrivilegeScopeDatabase
	case PrivilegeTypeCreateObject, PrivilegeTypeCreateTable, PrivilegeTypeCreateView:
		return PrivilegeScopeDatabase
	case PrivilegeTypeDropObject, PrivilegeTypeDropTable, PrivilegeTypeDropView:
		return PrivilegeScopeDatabase
	case PrivilegeTypeAlterObject, PrivilegeTypeAlterTable, PrivilegeTypeAlterView:
		return PrivilegeScopeDatabase
	case PrivilegeTypeDatabaseAll:
		return PrivilegeScopeDatabase
	case PrivilegeTypeDatabaseOwnership:
		return PrivilegeScopeDatabase
	case PrivilegeTypeSelect:
		return PrivilegeScopeTable
	case PrivilegeTypeInsert:
		return PrivilegeScopeTable
	case PrivilegeTypeUpdate:
		return PrivilegeScopeTable
	case PrivilegeTypeTruncate:
		return PrivilegeScopeTable
	case PrivilegeTypeDelete:
		return PrivilegeScopeTable
	case PrivilegeTypeReference:
		return PrivilegeScopeTable
	case PrivilegeTypeIndex:
		return PrivilegeScopeTable
	case PrivilegeTypeTableAll:
		return PrivilegeScopeTable
	case PrivilegeTypeTableOwnership:
		return PrivilegeScopeTable
	case PrivilegeTypeExecute:
		return PrivilegeScopeTable
	case PrivilegeTypeValues:
		return PrivilegeScopeTable
	}
	panic(fmt.Sprintf("no such privilege type %d", pt))
}

var (
	sysWantedDatabases = map[string]int8{
		"mo_catalog":         0,
		"information_schema": 0,
		"system":             0,
		"system_metrics":     0,
	}
	sysDatabases = map[string]int8{
		"mo_catalog":         0,
		"information_schema": 0,
		"system":             0,
		"system_metrics":     0,
		"mysql":              0,
		"mo_task":            0,
	}
	sysWantedTables = map[string]int8{
		"mo_user":                     0,
		"mo_account":                  0,
		"mo_role":                     0,
		"mo_user_grant":               0,
		"mo_role_grant":               0,
		"mo_role_privs":               0,
		"mo_user_defined_function":    0,
		"mo_stored_procedure":         0,
		"mo_mysql_compatibility_mode": 0,
		catalog.MOAutoIncrTable:       0,
	}
	//predefined tables of the database mo_catalog in every account
	predefinedTables = map[string]int8{
		"mo_database":                 0,
		"mo_tables":                   0,
		"mo_columns":                  0,
		"mo_account":                  0,
		"mo_user":                     0,
		"mo_role":                     0,
		"mo_user_grant":               0,
		"mo_role_grant":               0,
		"mo_role_privs":               0,
		"mo_user_defined_function":    0,
		"mo_stored_procedure":         0,
		"mo_mysql_compatibility_mode": 0,
		catalog.MOAutoIncrTable:       0,
		"mo_indexes":                  0,
		"mo_pubs":                     0,
	}
	createDbInformationSchemaSql = "create database information_schema;"
	createAutoTableSql           = fmt.Sprintf(`create table if not exists %s (
		table_id   bigint unsigned, 
		col_name     varchar(770), 
		col_index      int,
		offset     bigint unsigned, 
		step       bigint unsigned,  
		primary key(table_id, col_name)
	);`, catalog.MOAutoIncrTable)
	// mo_indexes is a data dictionary table, must be created first when creating tenants, and last when deleting tenants
	// mo_indexes table does not have `auto_increment` column,
	createMoIndexesSql = `create table mo_indexes(
				id 			bigint unsigned not null,
				table_id 	bigint unsigned not null,
				database_id bigint unsigned not null,
				name 		varchar(64) not null,
				type        varchar(11) not null,
				is_visible  tinyint not null,
				hidden      tinyint not null,
				comment 	varchar(2048) not null,
				column_name    varchar(256) not null,
				ordinal_position  int unsigned  not null,
				options     text,
				index_table_name varchar(5000),
				primary key(id, column_name)
			);`

	//the sqls creating many tables for the tenant.
	//Wrap them in a transaction
	createSqls = []string{
		`create table mo_user(
				user_id int signed auto_increment primary key,
				user_host varchar(100),
				user_name varchar(300),
				authentication_string varchar(100),
				status   varchar(8),
				created_time  timestamp,
				expired_time timestamp,
				login_type  varchar(16),
				creator int signed,
				owner int signed,
				default_role int signed
    		);`,
		`create table mo_account(
				account_id int signed auto_increment primary key,
				account_name varchar(300),
				status varchar(300),
				created_time timestamp,
				comments varchar(256),
				version bigint unsigned auto_increment,
				suspended_time timestamp default NULL
			);`,
		`create table mo_role(
				role_id int signed auto_increment primary key,
				role_name varchar(300),
				creator int signed,
				owner int signed,
				created_time timestamp,
				comments text
			);`,
		`create table mo_user_grant(
				role_id int signed,
				user_id int signed,
				granted_time timestamp,
				with_grant_option bool,
				primary key(role_id, user_id)
			);`,
		`create table mo_role_grant(
				granted_id int signed,
				grantee_id int signed,
				operation_role_id int signed,
				operation_user_id int signed,
				granted_time timestamp,
				with_grant_option bool,
				primary key(granted_id, grantee_id)
			);`,
		`create table mo_role_privs(
				role_id int signed,
				role_name  varchar(100),
				obj_type  varchar(16),
				obj_id bigint unsigned,
				privilege_id int,
				privilege_name varchar(100),
				privilege_level varchar(100),
				operation_user_id int unsigned,
				granted_time timestamp,
				with_grant_option bool,
				primary key(role_id, obj_type, obj_id, privilege_id, privilege_level)
			);`,
		`create table mo_user_defined_function(
				function_id int auto_increment,
				name     varchar(100),
				owner  int unsigned,
				args     text,
				retType  varchar(20),
				body     text,
				language varchar(20),
				db       varchar(100),
				definer  varchar(50),
				modified_time timestamp,
				created_time  timestamp,
				type    varchar(10),
				security_type varchar(10), 
				comment  varchar(5000),
				character_set_client varchar(64),
				collation_connection varchar(64),
				database_collation varchar(64),
				primary key(function_id)
			);`,
		`create table mo_mysql_compatibility_mode(
				configuration_id int auto_increment,
				account_id int,
				account_name varchar(300),
				dat_name     varchar(5000) default NULL,
				variable_name  varchar(300),
				variable_value varchar(5000),
				system_variables bool,
				primary key(configuration_id)
			);`,
		`create table mo_pubs(
    		pub_name varchar(64) primary key,
    		database_name varchar(5000),
    		database_id bigint unsigned,
    		all_table bool,
    		table_list text,
    		account_list text,
    		created_time timestamp,
    		owner int unsigned,
    		creator int unsigned,
    		comment text
    		);`,
		`create table mo_stored_procedure(
				proc_id int auto_increment,
				name     varchar(100),
				creator  int unsigned,
				args     text,
				body     text,
				db       varchar(100),
				definer  varchar(50),
				modified_time timestamp,
				created_time  timestamp,
				type    varchar(10),
				security_type varchar(10), 
				comment  varchar(5000),
				character_set_client varchar(64),
				collation_connection varchar(64),
				database_collation varchar(64),
				primary key(proc_id)
			);`,
	}

	//drop tables for the tenant
	dropSqls = []string{
		`drop table if exists mo_catalog.mo_user;`,
		`drop table if exists mo_catalog.mo_role;`,
		`drop table if exists mo_catalog.mo_user_grant;`,
		`drop table if exists mo_catalog.mo_role_grant;`,
		`drop table if exists mo_catalog.mo_role_privs;`,
		`drop table if exists mo_catalog.mo_user_defined_function;`,
		`drop table if exists mo_catalog.mo_stored_procedure;`,
		`drop table if exists mo_catalog.mo_mysql_compatibility_mode;`,
	}
	dropMoPubsSql     = `drop table if exists mo_catalog.mo_pubs;`
	deleteMoPubsSql   = `delete from mo_catalog.mo_pubs;`
	dropAutoIcrColSql = fmt.Sprintf("drop table if exists mo_catalog.`%s`;", catalog.MOAutoIncrTable)
	dropMoIndexes     = `drop table if exists mo_catalog.mo_indexes;`

	initMoMysqlCompatbilityModeFormat = `insert into mo_catalog.mo_mysql_compatibility_mode(
		account_id,
		account_name,
		dat_name,
		variable_name,
		variable_value, system_variables) values (%d, "%s", "%s", "%s", "%s", %v);`

	initMoMysqlCompatbilityModeWithoutDataBaseFormat = `insert into mo_catalog.mo_mysql_compatibility_mode(
		account_id,
		account_name,
		variable_name,
		variable_value, system_variables) values (%d, "%s", "%s", "%s", %v);`

	initMoUserDefinedFunctionFormat = `insert into mo_catalog.mo_user_defined_function(
			name,
			owner,
			args,
			retType,
			body,
			language,
			db,
			definer,
			modified_time,
			created_time,
			type,
			security_type,
			comment,
			character_set_client,
			collation_connection,
			database_collation) values ("%s",%d,'%s',"%s","%s","%s","%s","%s","%s","%s","%s","%s","%s","%s","%s","%s");`

	initMoStoredProcedureFormat = `insert into mo_catalog.mo_stored_procedure(
		name,
		args,
		body,
		db,
		definer,
		modified_time,
		created_time,
		type,
		security_type,
		comment,
		character_set_client,
		collation_connection,
		database_collation) values ("%s",'%s',"%s","%s","%s","%s","%s","%s","%s","%s","%s","%s","%s");`

	initMoAccountFormat = `insert into mo_catalog.mo_account(
				account_id,
				account_name,
				status,
				created_time,
				comments) values (%d,"%s","%s","%s","%s");`
	initMoAccountWithoutIDFormat = `insert into mo_catalog.mo_account(
				account_name,
				status,
				created_time,
				comments) values ("%s","%s","%s","%s");`
	initMoRoleFormat = `insert into mo_catalog.mo_role(
				role_id,
				role_name,
				creator,
				owner,
				created_time,
				comments
			) values (%d,"%s",%d,%d,"%s","%s");`
	initMoRoleWithoutIDFormat = `insert into mo_catalog.mo_role(
				role_name,
				creator,
				owner,
				created_time,
				comments
			) values ("%s",%d,%d,"%s","%s");`
	initMoUserFormat = `insert into mo_catalog.mo_user(
				user_id,
				user_host,
				user_name,
				authentication_string,
				status,
				created_time,
				expired_time,
				login_type,
				creator,
				owner,
				default_role
    		) values(%d,"%s","%s","%s","%s","%s",%s,"%s",%d,%d,%d);`
	initMoUserWithoutIDFormat = `insert into mo_catalog.mo_user(
				user_host,
				user_name,
				authentication_string,
				status,
				created_time,
				expired_time,
				login_type,
				creator,
				owner,
				default_role
    		) values("%s","%s","%s","%s","%s",%s,"%s",%d,%d,%d);`
	initMoRolePrivFormat = `insert into mo_catalog.mo_role_privs(
				role_id,
				role_name,
				obj_type,
				obj_id,
				privilege_id,
				privilege_name,
				privilege_level,
				operation_user_id,
				granted_time,
				with_grant_option
			) values(%d,"%s","%s",%d,%d,"%s","%s",%d,"%s",%v);`
	initMoUserGrantFormat = `insert into mo_catalog.mo_user_grant(
            	role_id,
				user_id,
				granted_time,
				with_grant_option
			) values(%d,%d,"%s",%v);`
)

const (
	//privilege verification
	checkTenantFormat = `select account_id,account_name,status,version,suspended_time from mo_catalog.mo_account where account_name = "%s";`

	getTenantNameForMat = `select account_name from mo_catalog.mo_account where account_id = %d;`

	updateCommentsOfAccountFormat = `update mo_catalog.mo_account set comments = "%s" where account_name = "%s";`

	updateStatusOfAccountFormat = `update mo_catalog.mo_account set status = "%s",suspended_time = "%s" where account_name = "%s";`

	updateStatusAndVersionOfAccountFormat = `update mo_catalog.mo_account set status = "%s",version = %d,suspended_time = "%s" where account_name = "%s";`

	deleteAccountFromMoAccountFormat = `delete from mo_catalog.mo_account where account_name = "%s";`

	getPasswordOfUserFormat = `select user_id,authentication_string,default_role from mo_catalog.mo_user where user_name = "%s";`

	updatePasswordOfUserFormat = `update mo_catalog.mo_user set authentication_string = "%s" where user_name = "%s";`

	checkRoleExistsFormat = `select role_id from mo_catalog.mo_role where role_id = %d and role_name = "%s";`

	roleNameOfRoleIdFormat = `select role_name from mo_catalog.mo_role where role_id = %d;`

	roleIdOfRoleFormat = `select role_id from mo_catalog.mo_role where role_name = "%s";`

	//operations on the mo_user_grant
	getRoleOfUserFormat = `select r.role_id from  mo_catalog.mo_role r, mo_catalog.mo_user_grant ug where ug.role_id = r.role_id and ug.user_id = %d and r.role_name = "%s";`

	getRoleIdOfUserIdFormat = `select role_id,with_grant_option from mo_catalog.mo_user_grant where user_id = %d;`

	checkUserGrantFormat = `select role_id,user_id,with_grant_option from mo_catalog.mo_user_grant where role_id = %d and user_id = %d;`

	checkUserHasRoleFormat = `select u.user_id,ug.role_id from mo_catalog.mo_user u, mo_catalog.mo_user_grant ug where u.user_id = ug.user_id and u.user_name = "%s" and ug.role_id = %d;`

	//with_grant_option = true
	checkUserGrantWGOFormat = `select role_id,user_id from mo_catalog.mo_user_grant where with_grant_option = true and role_id = %d and user_id = %d;`

	updateUserGrantFormat = `update mo_catalog.mo_user_grant set granted_time = "%s", with_grant_option = %v where role_id = %d and user_id = %d;`

	insertUserGrantFormat = `insert into mo_catalog.mo_user_grant(role_id,user_id,granted_time,with_grant_option) values (%d,%d,"%s",%v);`

	deleteUserGrantFormat = `delete from mo_catalog.mo_user_grant where role_id = %d and user_id = %d;`

	//operations on the mo_role_grant
	checkRoleGrantFormat = `select granted_id,grantee_id,with_grant_option from mo_catalog.mo_role_grant where granted_id = %d and grantee_id = %d;`

	//with_grant_option = true
	getRoleGrantWGOFormat = `select grantee_id from mo_catalog.mo_role_grant where with_grant_option = true and granted_id = %d;`

	updateRoleGrantFormat = `update mo_catalog.mo_role_grant set operation_role_id = %d, operation_user_id = %d, granted_time = "%s", with_grant_option = %v where granted_id = %d and grantee_id = %d;`

	insertRoleGrantFormat = `insert mo_catalog.mo_role_grant(granted_id,grantee_id,operation_role_id,operation_user_id,granted_time,with_grant_option) values (%d,%d,%d,%d,"%s",%v);`

	deleteRoleGrantFormat = `delete from mo_catalog.mo_role_grant where granted_id = %d and grantee_id = %d;`

	getAllStuffRoleGrantFormat = `select granted_id,grantee_id,with_grant_option from mo_catalog.mo_role_grant;`

	getInheritedRoleIdOfRoleIdFormat = `select granted_id,with_grant_option from mo_catalog.mo_role_grant where grantee_id = %d;`

	checkRoleHasPrivilegeFormat = `select role_id,with_grant_option from mo_catalog.mo_role_privs where role_id = %d and obj_type = "%s" and obj_id = %d and privilege_id = %d;`

	//with_grant_option = true
	checkRoleHasPrivilegeWGOFormat = `select role_id from mo_catalog.mo_role_privs where with_grant_option = true and privilege_id = %d;`

	checkRoleHasPrivilegeWGOOrWithOwnershipFormat = `select distinct role_id from mo_catalog.mo_role_privs where (with_grant_option = true and (privilege_id = %d or privilege_id = %d)) or privilege_id = %d;`

	updateRolePrivsFormat = `update mo_catalog.mo_role_privs set operation_user_id = %d, granted_time = "%s", with_grant_option = %v where role_id = %d and obj_type = "%s" and obj_id = %d and privilege_id = %d;`

	insertRolePrivsFormat = `insert into mo_catalog.mo_role_privs(role_id,role_name,obj_type,obj_id,privilege_id,privilege_name,privilege_level,operation_user_id,granted_time,with_grant_option) 
								values (%d,"%s","%s",%d,%d,"%s","%s",%d,"%s",%v);`

	deleteRolePrivsFormat = `delete from mo_catalog.mo_role_privs 
       									where role_id = %d 
       									    and obj_type = "%s" 
       									    and obj_id = %d 
       									    and privilege_id = %d 
       									    and privilege_level = "%s";`

	checkDatabaseFormat = `select dat_id from mo_catalog.mo_database where datname = "%s";`

	checkDatabaseTableFormat = `select t.rel_id from mo_catalog.mo_database d, mo_catalog.mo_tables t
										where d.dat_id = t.reldatabase_id
											and d.datname = "%s"
											and t.relname = "%s";`

	//TODO:fix privilege_level string and obj_type string
	//For object_type : table, privilege_level : *.*
	checkWithGrantOptionForTableStarStar = `select rp.privilege_id,rp.with_grant_option
				from mo_catalog.mo_database d, mo_catalog.mo_tables t, mo_catalog.mo_role_privs rp
				where d.dat_id = t.reldatabase_id
					and rp.obj_id = 0
					and rp.obj_type = "%s"
					and rp.role_id = %d
					and rp.privilege_id = %d
					and rp.privilege_level = "%s"
					and rp.with_grant_option = true;`

	//For object_type : table, privilege_level : db.*
	checkWithGrantOptionForTableDatabaseStar = `select rp.privilege_id,rp.with_grant_option
				from mo_catalog.mo_database d, mo_catalog.mo_tables t, mo_catalog.mo_role_privs rp
				where d.dat_id = t.reldatabase_id
					and rp.obj_id = 0
					and rp.obj_type = "%s"
					and rp.role_id = %d
					and rp.privilege_id = %d
					and rp.privilege_level = "%s"
					and d.datname = "%s"
					and rp.with_grant_option = true;`

	//For object_type : table, privilege_level : db.table
	checkWithGrantOptionForTableDatabaseTable = `select rp.privilege_id,rp.with_grant_option
				from mo_catalog.mo_database d, mo_catalog.mo_tables t, mo_catalog.mo_role_privs rp
				where d.dat_id = t.reldatabase_id
					and rp.obj_id = t.rel_id
					and rp.obj_type = "%s"
					and rp.role_id = %d
					and rp.privilege_id = %d
					and rp.privilege_level = "%s"
					and d.datname = "%s"
					and t.relname = "%s"
					and rp.with_grant_option = true;`

	//For object_type : database, privilege_level : *
	checkWithGrantOptionForDatabaseStar = `select rp.privilege_id,rp.with_grant_option
				from mo_catalog.mo_database d, mo_catalog.mo_tables t, mo_catalog.mo_role_privs rp
				where d.dat_id = t.reldatabase_id
					and rp.obj_id = 0
					and rp.obj_type = "%s"
					and rp.role_id = %d
					and rp.privilege_id = %d
					and rp.privilege_level = "%s"
					and rp.with_grant_option = true;`

	//For object_type : database, privilege_level : *.*
	checkWithGrantOptionForDatabaseStarStar = `select rp.privilege_id,rp.with_grant_option
				from mo_catalog.mo_database d, mo_catalog.mo_tables t, mo_catalog.mo_role_privs rp
				where d.dat_id = t.reldatabase_id
					and rp.obj_id = 0
					and rp.obj_type = "%s"
					and rp.role_id = %d
					and rp.privilege_id = %d
					and rp.privilege_level = "%s"
					and rp.with_grant_option = true;`

	//For object_type : database, privilege_level : db
	checkWithGrantOptionForDatabaseDB = `select rp.privilege_id,rp.with_grant_option
				from mo_catalog.mo_database d, mo_catalog.mo_tables t, mo_catalog.mo_role_privs rp
				where d.dat_id = t.reldatabase_id
					and rp.obj_id = d.dat_id
					and rp.obj_type = "%s"
					and rp.role_id = %d
					and rp.privilege_id = %d
					and rp.privilege_level = "%s"
					and  d.datname = "%s"
					and rp.with_grant_option = true;`

	//For object_type : account, privilege_level : *
	checkWithGrantOptionForAccountStar = `select rp.privilege_id,rp.with_grant_option
				from mo_catalog.mo_database d, mo_catalog.mo_tables t, mo_catalog.mo_role_privs rp
				where d.dat_id = t.reldatabase_id
					and rp.obj_id = 0
					and rp.obj_type = "%s"
					and rp.role_id = %d
					and rp.privilege_id = %d
					and rp.privilege_level = "%s"
					and rp.with_grant_option = true;`

	//for database.table or table
	//check the role has the table level privilege for the privilege level (d.t or t)
	checkRoleHasTableLevelPrivilegeFormat = `select rp.privilege_id,rp.with_grant_option
				from mo_catalog.mo_database d, mo_catalog.mo_tables t, mo_catalog.mo_role_privs rp
				where d.dat_id = t.reldatabase_id
					and rp.obj_id = t.rel_id
					and rp.obj_type = "%s"
					and rp.role_id = %d
					and rp.privilege_id = %d
					and rp.privilege_level in ("%s","%s")
					and d.datname = "%s"
					and t.relname = "%s";`

	//for database.* or *
	checkRoleHasTableLevelForDatabaseStarFormat = `select rp.privilege_id,rp.with_grant_option
				from mo_catalog.mo_database d, mo_catalog.mo_role_privs rp
				where d.dat_id = rp.obj_id
					and rp.obj_type = "%s"
					and rp.role_id = %d
					and rp.privilege_id = %d
					and rp.privilege_level in ("%s","%s")
					and d.datname = "%s";`

	//for *.*
	checkRoleHasTableLevelForStarStarFormat = `select rp.privilege_id,rp.with_grant_option
				from mo_catalog.mo_role_privs rp
				where rp.obj_id = 0
					and rp.obj_type = "%s"
					and rp.role_id = %d
					and rp.privilege_id = %d
					and rp.privilege_level = "%s";`

	//for * or *.*
	checkRoleHasDatabaseLevelForStarStarFormat = `select rp.privilege_id,rp.with_grant_option
				from mo_catalog.mo_role_privs rp
				where rp.obj_id = 0
					and rp.obj_type = "%s"
					and rp.role_id = %d
					and rp.privilege_id = %d
					and rp.privilege_level = "%s";`

	//for database
	checkRoleHasDatabaseLevelForDatabaseFormat = `select rp.privilege_id,rp.with_grant_option
				from mo_catalog.mo_database d, mo_catalog.mo_role_privs rp
				where d.dat_id = rp.obj_id
					and rp.obj_type = "%s"
					and rp.role_id = %d
					and rp.privilege_id = %d
					and rp.privilege_level = "%s"
					and d.datname = "%s";`

	//for *
	checkRoleHasAccountLevelForStarFormat = `select rp.privilege_id,rp.with_grant_option
				from mo_catalog.mo_role_privs rp
				where rp.obj_id = 0
					and rp.obj_type = "%s"
					and rp.role_id = %d
					and rp.privilege_id = %d
					and rp.privilege_level = "%s";`

	getUserRolesExpectPublicRoleFormat = `select role.role_id, role.role_name 
				from mo_catalog.mo_role role, mo_catalog.mo_user_grant mg 
				where role.role_id = mg.role_id 
					and role.role_id != %d  
					and mg.user_id = %d 
					order by role.created_time asc limit 1;`

	checkUdfArgs = `select args,function_id from mo_catalog.mo_user_defined_function where name = "%s" and db = "%s";`

	checkUdfExistence = `select function_id from mo_catalog.mo_user_defined_function where name = "%s" and db = "%s" and args = '%s';`

	checkStoredProcedureArgs = `select proc_id, args from mo_catalog.mo_stored_procedure where name = "%s" and db = "%s";`

	checkProcedureExistence = `select proc_id from mo_catalog.mo_stored_procedure where name = "%s" and db = "%s";`

	//delete role from mo_role,mo_user_grant,mo_role_grant,mo_role_privs
	deleteRoleFromMoRoleFormat = `delete from mo_catalog.mo_role where role_id = %d;`

	deleteRoleFromMoUserGrantFormat = `delete from mo_catalog.mo_user_grant where role_id = %d;`

	deleteRoleFromMoRoleGrantFormat = `delete from mo_catalog.mo_role_grant where granted_id = %d or grantee_id = %d;`

	deleteRoleFromMoRolePrivsFormat = `delete from mo_catalog.mo_role_privs where role_id = %d;`

	// grant ownership on database
	grantOwnershipOnDatabaseFormat = `grant ownership on database %s to %s;`

	// grant ownership on table
	grantOwnershipOnTableFormat = `grant ownership on table %s.%s to %s;`

	// get the owner of the database
	getOwnerOfDatabaseFormat = `select owner from mo_catalog.mo_database where datname = '%s';`

	// get the owner of the table
	getOwnerOfTableFormat = `select owner from mo_catalog.mo_tables where reldatabase = '%s' and relname = '%s';`

	// get the roles of the current user
	getRolesOfCurrentUserFormat = `select role_id from mo_catalog.mo_user_grant where user_id = %d;`

	//delete user from mo_user,mo_user_grant
	deleteUserFromMoUserFormat = `delete from mo_catalog.mo_user where user_id = %d;`

	deleteUserFromMoUserGrantFormat = `delete from mo_catalog.mo_user_grant where user_id = %d;`

	// delete user defined function from mo_user_defined_function
	deleteUserDefinedFunctionFormat = `delete from mo_catalog.mo_user_defined_function where function_id = %d;`

	// delete stored procedure from mo_user_defined_function
	deleteStoredProcedureFormat = `delete from mo_catalog.mo_stored_procedure where proc_id = %d;`

	// delete a tuple from mo_mysql_compatibility_mode when drop a database
	deleteMysqlCompatbilityModeFormat = `delete from mo_catalog.mo_mysql_compatibility_mode where dat_name = "%s";`

	getSystemVariableValueWithDatabaseFormat = `select variable_value from mo_catalog.mo_mysql_compatibility_mode where dat_name = "%s" and variable_name = "%s";`

	getSystemVariablesWithAccountFromat = `select variable_name, variable_value from mo_catalog.mo_mysql_compatibility_mode where account_id = %d and system_variables = true;`

	updateSystemVariableValueFormat = `update mo_catalog.mo_mysql_compatibility_mode set variable_value = '%s' where account_id = %d and variable_name = '%s';`

	updateConfigurationByDbNameAndAccountNameFormat = `update mo_catalog.mo_mysql_compatibility_mode set variable_value = '%s' where account_name = '%s' and dat_name = '%s' and variable_name = '%s';`

	updateConfigurationByAccountNameFormat = `update mo_catalog.mo_mysql_compatibility_mode set variable_value = '%s' where account_name = '%s' and variable_name = '%s';`

	getDbIdAndTypFormat         = `select dat_id,dat_type from mo_catalog.mo_database where datname = '%s' and account_id = %d;`
	insertIntoMoPubsFormat      = `insert into mo_catalog.mo_pubs(pub_name,database_name,database_id,all_table,table_list,account_list,created_time,owner,creator,comment) values ('%s','%s',%d,%t,'%s','%s',now(),%d,%d,'%s');`
	getPubInfoFormat            = `select account_list,comment from mo_catalog.mo_pubs where pub_name = '%s';`
	updatePubInfoFormat         = `update mo_catalog.mo_pubs set account_list = '%s',comment = '%s' where pub_name = '%s';`
	dropPubFormat               = `delete from mo_catalog.mo_pubs where pub_name = '%s';`
	getAccountIdAndStatusFormat = `select account_id,status from mo_catalog.mo_account where account_name = '%s';`
	getPubInfoForSubFormat      = `select database_name,account_list from mo_catalog.mo_pubs where pub_name = "%s";`
	getDbPubCountFormat         = `select count(1) from mo_catalog.mo_pubs where database_name = '%s';`

	fetchSqlOfSpFormat = `select body, args from mo_catalog.mo_stored_procedure where name = '%s' and db = '%s';`
)

var (
	objectType2privilegeLevels = map[objectType][]privilegeLevelType{
		objectTypeAccount: {privilegeLevelStar},
		objectTypeDatabase: {privilegeLevelDatabase,
			privilegeLevelStar, privilegeLevelStarStar},
		objectTypeTable: {privilegeLevelStarStar,
			privilegeLevelDatabaseStar, privilegeLevelStar,
			privilegeLevelDatabaseTable, privilegeLevelTable},
	}

	// the databases that can not operated by the real user
	bannedCatalogDatabases = map[string]int8{
		"mo_catalog":         0,
		"information_schema": 0,
		"system":             0,
		"system_metrics":     0,
		"mysql":              0,
		"mo_task":            0,
	}

	// the privileges that can not be granted or revoked
	bannedPrivileges = map[PrivilegeType]int8{
		PrivilegeTypeCreateAccount: 0,
		PrivilegeTypeAlterAccount:  0,
		PrivilegeTypeDropAccount:   0,
	}
)

func getSqlForAccountIdAndStatus(ctx context.Context, accName string, check bool) (string, error) {
	if check && accountNameIsInvalid(accName) {
		return "", moerr.NewInternalError(ctx, fmt.Sprintf("account name %s is invalid", accName))
	}
	return fmt.Sprintf(getAccountIdAndStatusFormat, accName), nil
}

func getSqlForPubInfoForSub(ctx context.Context, pubName string, check bool) (string, error) {
	if check && nameIsInvalid(pubName) {
		return "", moerr.NewInternalError(ctx, fmt.Sprintf("pub name %s is invalid", pubName))
	}
	return fmt.Sprintf(getPubInfoForSubFormat, pubName), nil
}

func getSqlForCheckTenant(ctx context.Context, tenant string) (string, error) {
	err := inputNameIsInvalid(ctx, tenant)
	if err != nil {
		return "", err
	}
	return fmt.Sprintf(checkTenantFormat, tenant), nil
}

func getSqlForGetAccountName(tenantId uint32) string {
	return fmt.Sprintf(getTenantNameForMat, tenantId)
}

func getSqlForUpdateCommentsOfAccount(ctx context.Context, comment, account string) (string, error) {
	err := inputNameIsInvalid(ctx, account)
	if err != nil {
		return "", err
	}
	return fmt.Sprintf(updateCommentsOfAccountFormat, comment, account), nil
}

func getSqlForUpdateStatusOfAccount(ctx context.Context, status, timestamp, account string) (string, error) {
	err := inputNameIsInvalid(ctx, status, account)
	if err != nil {
		return "", err
	}
	return fmt.Sprintf(updateStatusOfAccountFormat, status, timestamp, account), nil
}

func getSqlForUpdateStatusAndVersionOfAccount(ctx context.Context, status, timestamp, account string, version uint64) (string, error) {
	err := inputNameIsInvalid(ctx, status, account)
	if err != nil {
		return "", err
	}
	return fmt.Sprintf(updateStatusAndVersionOfAccountFormat, status, version, timestamp, account), nil
}

func getSqlForDeleteAccountFromMoAccount(ctx context.Context, account string) (string, error) {
	err := inputNameIsInvalid(ctx, account)
	if err != nil {
		return "", err
	}
	return fmt.Sprintf(deleteAccountFromMoAccountFormat, account), nil
}

func getSqlForPasswordOfUser(ctx context.Context, user string) (string, error) {
	err := inputNameIsInvalid(ctx, user)
	if err != nil {
		return "", err
	}
	return fmt.Sprintf(getPasswordOfUserFormat, user), nil
}

func getSqlForUpdatePasswordOfUser(ctx context.Context, password, user string) (string, error) {
	err := inputNameIsInvalid(ctx, user)
	if err != nil {
		return "", err
	}
	return fmt.Sprintf(updatePasswordOfUserFormat, password, user), nil
}

func getSqlForCheckRoleExists(ctx context.Context, roleID int, roleName string) (string, error) {
	err := inputNameIsInvalid(ctx, roleName)
	if err != nil {
		return "", err
	}
	return fmt.Sprintf(checkRoleExistsFormat, roleID, roleName), nil
}

func getSqlForRoleNameOfRoleId(roleId int64) string {
	return fmt.Sprintf(roleNameOfRoleIdFormat, roleId)
}

func getSqlForRoleIdOfRole(ctx context.Context, roleName string) (string, error) {
	err := inputNameIsInvalid(ctx, roleName)
	if err != nil {
		return "", err
	}
	return fmt.Sprintf(roleIdOfRoleFormat, roleName), nil
}

func getSqlForRoleOfUser(ctx context.Context, userID int64, roleName string) (string, error) {
	err := inputNameIsInvalid(ctx, roleName)
	if err != nil {
		return "", err
	}
	return fmt.Sprintf(getRoleOfUserFormat, userID, roleName), nil
}

func getSqlForRoleIdOfUserId(userId int) string {
	return fmt.Sprintf(getRoleIdOfUserIdFormat, userId)
}

func getSqlForCheckUserGrant(roleId, userId int64) string {
	return fmt.Sprintf(checkUserGrantFormat, roleId, userId)
}

func getSqlForCheckUserHasRole(ctx context.Context, userName string, roleId int64) (string, error) {
	err := inputNameIsInvalid(ctx, userName)
	if err != nil {
		return "", err
	}
	return fmt.Sprintf(checkUserHasRoleFormat, userName, roleId), nil
}

func getSqlForCheckUserGrantWGO(roleId, userId int64) string {
	return fmt.Sprintf(checkUserGrantWGOFormat, roleId, userId)
}

func getSqlForUpdateUserGrant(roleId, userId int64, timestamp string, withGrantOption bool) string {
	return fmt.Sprintf(updateUserGrantFormat, timestamp, withGrantOption, roleId, userId)
}

func getSqlForInsertUserGrant(roleId, userId int64, timestamp string, withGrantOption bool) string {
	return fmt.Sprintf(insertUserGrantFormat, roleId, userId, timestamp, withGrantOption)
}

func getSqlForDeleteUserGrant(roleId, userId int64) string {
	return fmt.Sprintf(deleteUserGrantFormat, roleId, userId)
}

func getSqlForCheckRoleGrant(grantedId, granteeId int64) string {
	return fmt.Sprintf(checkRoleGrantFormat, grantedId, granteeId)
}

func getSqlForCheckRoleGrantWGO(grantedId int64) string {
	return fmt.Sprintf(getRoleGrantWGOFormat, grantedId)
}

func getSqlForUpdateRoleGrant(grantedId, granteeId, operationRoleId, operationUserId int64, timestamp string, withGrantOption bool) string {
	return fmt.Sprintf(updateRoleGrantFormat, operationRoleId, operationUserId, timestamp, withGrantOption, grantedId, granteeId)
}

func getSqlForInsertRoleGrant(grantedId, granteeId, operationRoleId, operationUserId int64, timestamp string, withGrantOption bool) string {
	return fmt.Sprintf(insertRoleGrantFormat, grantedId, granteeId, operationRoleId, operationUserId, timestamp, withGrantOption)
}

func getSqlForDeleteRoleGrant(grantedId, granteeId int64) string {
	return fmt.Sprintf(deleteRoleGrantFormat, grantedId, granteeId)
}

func getSqlForGetAllStuffRoleGrantFormat() string {
	return getAllStuffRoleGrantFormat
}

func getSqlForInheritedRoleIdOfRoleId(roleId int64) string {
	return fmt.Sprintf(getInheritedRoleIdOfRoleIdFormat, roleId)
}

func getSqlForCheckRoleHasPrivilege(roleId int64, objType objectType, objId, privilegeId int64) string {
	return fmt.Sprintf(checkRoleHasPrivilegeFormat, roleId, objType, objId, privilegeId)
}

func getSqlForCheckRoleHasPrivilegeWGO(privilegeId int64) string {
	return fmt.Sprintf(checkRoleHasPrivilegeWGOFormat, privilegeId)
}

func getSqlForCheckRoleHasPrivilegeWGOOrWithOwnerShip(privilegeId, allPrivId, ownershipPrivId int64) string {
	return fmt.Sprintf(checkRoleHasPrivilegeWGOOrWithOwnershipFormat, privilegeId, allPrivId, ownershipPrivId)
}

func getSqlForUpdateRolePrivs(userId int64, timestamp string, withGrantOption bool, roleId int64, objType objectType, objId, privilegeId int64) string {
	return fmt.Sprintf(updateRolePrivsFormat, userId, timestamp, withGrantOption, roleId, objType, objId, privilegeId)
}

func getSqlForInsertRolePrivs(roleId int64, roleName, objType string, objId, privilegeId int64, privilegeName, privilegeLevel string, operationUserId int64, grantedTime string, withGrantOption bool) string {
	return fmt.Sprintf(insertRolePrivsFormat, roleId, roleName, objType, objId, privilegeId, privilegeName, privilegeLevel, operationUserId, grantedTime, withGrantOption)
}

func getSqlForDeleteRolePrivs(roleId int64, objType string, objId, privilegeId int64, privilegeLevel string) string {
	return fmt.Sprintf(deleteRolePrivsFormat, roleId, objType, objId, privilegeId, privilegeLevel)
}

func getSqlForCheckWithGrantOptionForTableStarStar(roleId int64, privId PrivilegeType) string {
	return fmt.Sprintf(checkWithGrantOptionForTableStarStar, objectTypeTable, roleId, privId, privilegeLevelStarStar)
}

func getSqlForCheckWithGrantOptionForTableDatabaseStar(ctx context.Context, roleId int64, privId PrivilegeType, dbName string) (string, error) {
	err := inputNameIsInvalid(ctx, dbName)
	if err != nil {
		return "", err
	}
	return fmt.Sprintf(checkWithGrantOptionForTableDatabaseStar, objectTypeTable, roleId, privId, privilegeLevelDatabaseStar, dbName), nil
}

func getSqlForCheckWithGrantOptionForTableDatabaseTable(ctx context.Context, roleId int64, privId PrivilegeType, dbName string, tableName string) (string, error) {
	err := inputNameIsInvalid(ctx, dbName, tableName)
	if err != nil {
		return "", err
	}
	return fmt.Sprintf(checkWithGrantOptionForTableDatabaseTable, objectTypeTable, roleId, privId, privilegeLevelDatabaseTable, dbName, tableName), nil
}

func getSqlForCheckWithGrantOptionForDatabaseStar(roleId int64, privId PrivilegeType) string {
	return fmt.Sprintf(checkWithGrantOptionForDatabaseStar, objectTypeDatabase, roleId, privId, privilegeLevelStar)
}

func getSqlForCheckWithGrantOptionForDatabaseStarStar(roleId int64, privId PrivilegeType) string {
	return fmt.Sprintf(checkWithGrantOptionForDatabaseStarStar, objectTypeDatabase, roleId, privId, privilegeLevelStarStar)
}

func getSqlForCheckWithGrantOptionForDatabaseDB(ctx context.Context, roleId int64, privId PrivilegeType, dbName string) (string, error) {
	err := inputNameIsInvalid(ctx, dbName)
	if err != nil {
		return "", err
	}
	return fmt.Sprintf(checkWithGrantOptionForDatabaseDB, objectTypeDatabase, roleId, privId, privilegeLevelDatabase, dbName), nil
}

func getSqlForCheckWithGrantOptionForAccountStar(roleId int64, privId PrivilegeType) string {
	return fmt.Sprintf(checkWithGrantOptionForAccountStar, objectTypeAccount, roleId, privId, privilegeLevelStarStar)
}

func getSqlForCheckRoleHasTableLevelPrivilege(ctx context.Context, roleId int64, privId PrivilegeType, dbName string, tableName string) (string, error) {
	err := inputNameIsInvalid(ctx, dbName, tableName)
	if err != nil {
		return "", err
	}
	return fmt.Sprintf(checkRoleHasTableLevelPrivilegeFormat, objectTypeTable, roleId, privId, privilegeLevelDatabaseTable, privilegeLevelTable, dbName, tableName), nil
}

func getSqlForCheckRoleHasTableLevelForDatabaseStar(ctx context.Context, roleId int64, privId PrivilegeType, dbName string) (string, error) {
	err := inputNameIsInvalid(ctx, dbName)
	if err != nil {
		return "", err
	}
	return fmt.Sprintf(checkRoleHasTableLevelForDatabaseStarFormat, objectTypeTable, roleId, privId, privilegeLevelDatabaseStar, privilegeLevelStar, dbName), nil
}

func getSqlForCheckRoleHasTableLevelForStarStar(roleId int64, privId PrivilegeType) string {
	return fmt.Sprintf(checkRoleHasTableLevelForStarStarFormat, objectTypeTable, roleId, privId, privilegeLevelStarStar)
}

func getSqlForCheckRoleHasDatabaseLevelForStarStar(roleId int64, privId PrivilegeType, level privilegeLevelType) string {
	return fmt.Sprintf(checkRoleHasDatabaseLevelForStarStarFormat, objectTypeDatabase, roleId, privId, level)
}

func getSqlForCheckRoleHasDatabaseLevelForDatabase(ctx context.Context, roleId int64, privId PrivilegeType, dbName string) (string, error) {
	err := inputNameIsInvalid(ctx, dbName)
	if err != nil {
		return "", err
	}
	return fmt.Sprintf(checkRoleHasDatabaseLevelForDatabaseFormat, objectTypeDatabase, roleId, privId, privilegeLevelDatabase, dbName), nil
}

func getSqlForCheckRoleHasAccountLevelForStar(roleId int64, privId PrivilegeType) string {
	return fmt.Sprintf(checkRoleHasAccountLevelForStarFormat, objectTypeAccount, roleId, privId, privilegeLevelStar)
}

func getSqlForgetUserRolesExpectPublicRole(pRoleId int, userId uint32) string {
	return fmt.Sprintf(getUserRolesExpectPublicRoleFormat, pRoleId, userId)
}

func getSqlForGetDbIdAndType(ctx context.Context, dbName string, checkNameValid bool, account_id uint64) (string, error) {
	if checkNameValid {
		err := inputNameIsInvalid(ctx, dbName)
		if err != nil {
			return "", err
		}
	}
	return fmt.Sprintf(getDbIdAndTypFormat, dbName, account_id), nil
}

func getSqlForInsertIntoMoPubs(ctx context.Context, pubName, databaseName string, databaseId uint64, allTable bool, tableList, accountList string, owner, creator uint32, comment string, checkNameValid bool) (string, error) {
	if checkNameValid {
		err := inputNameIsInvalid(ctx, pubName, databaseName)
		if err != nil {
			return "", err
		}
	}
	return fmt.Sprintf(insertIntoMoPubsFormat, pubName, databaseName, databaseId, allTable, tableList, accountList, owner, creator, comment), nil
}
func getSqlForGetPubInfo(ctx context.Context, pubName string, checkNameValid bool) (string, error) {
	if checkNameValid {
		err := inputNameIsInvalid(ctx, pubName)
		if err != nil {
			return "", err
		}
	}
	return fmt.Sprintf(getPubInfoFormat, pubName), nil
}

func getSqlForUpdatePubInfo(ctx context.Context, pubName string, accountList string, comment string, checkNameValid bool) (string, error) {
	if checkNameValid {
		err := inputNameIsInvalid(ctx, pubName)
		if err != nil {
			return "", err
		}
	}
	return fmt.Sprintf(updatePubInfoFormat, accountList, comment, pubName), nil
}

func getSqlForDropPubInfo(ctx context.Context, pubName string, checkNameValid bool) (string, error) {
	if checkNameValid {
		err := inputNameIsInvalid(ctx, pubName)
		if err != nil {
			return "", err
		}
	}
	return fmt.Sprintf(dropPubFormat, pubName), nil
}

func getSqlForDbPubCount(ctx context.Context, dbName string) (string, error) {

	err := inputNameIsInvalid(ctx, dbName)
	if err != nil {
		return "", err
	}
	return fmt.Sprintf(getDbPubCountFormat, dbName), nil
}

func getSqlForCheckDatabase(ctx context.Context, dbName string) (string, error) {
	err := inputNameIsInvalid(ctx, dbName)
	if err != nil {
		return "", err
	}
	return fmt.Sprintf(checkDatabaseFormat, dbName), nil
}

func getSqlForCheckDatabaseTable(ctx context.Context, dbName, tableName string) (string, error) {
	err := inputNameIsInvalid(ctx, dbName, tableName)
	if err != nil {
		return "", err
	}
	return fmt.Sprintf(checkDatabaseTableFormat, dbName, tableName), nil
}

func getSqlForDeleteRole(roleId int64) []string {
	return []string{
		fmt.Sprintf(deleteRoleFromMoRoleFormat, roleId),
		fmt.Sprintf(deleteRoleFromMoUserGrantFormat, roleId),
		fmt.Sprintf(deleteRoleFromMoRoleGrantFormat, roleId, roleId),
		fmt.Sprintf(deleteRoleFromMoRolePrivsFormat, roleId),
	}
}

func getSqlForDropAccount() []string {
	return dropSqls
}

func getSqlForDeleteUser(userId int64) []string {
	return []string{
		fmt.Sprintf(deleteUserFromMoUserFormat, userId),
		fmt.Sprintf(deleteUserFromMoUserGrantFormat, userId),
	}
}

func getSqlForDeleteMysqlCompatbilityMode(dtname string) string {
	return fmt.Sprintf(deleteMysqlCompatbilityModeFormat, dtname)
}

func getSqlForGetSystemVariableValueWithDatabase(dtname, variable_name string) string {
	return fmt.Sprintf(getSystemVariableValueWithDatabaseFormat, dtname, variable_name)
}

func getSystemVariablesWithAccount(accountId uint64) string {
	return fmt.Sprintf(getSystemVariablesWithAccountFromat, accountId)
}

func getSqlForUpdateSystemVariableValue(varValue string, accountId uint64, varName string) string {
	return fmt.Sprintf(updateSystemVariableValueFormat, varValue, accountId, varName)
}

func getSqlForupdateConfigurationByDbNameAndAccountName(ctx context.Context, varValue, accountName, dbName, varName string) (string, error) {
	err := inputNameIsInvalid(ctx, dbName)
	if err != nil {
		return "", err
	}
	return fmt.Sprintf(updateConfigurationByDbNameAndAccountNameFormat, varValue, accountName, dbName, varName), nil
}

func getSqlForupdateConfigurationByAccount(ctx context.Context, varValue, accountName, varName string) (string, error) {
	err := inputNameIsInvalid(ctx, accountName)
	if err != nil {
		return "", err
	}
	return fmt.Sprintf(updateConfigurationByAccountNameFormat, varValue, accountName, varName), nil
}

func getSqlForSpBody(ctx context.Context, name string, db string) (string, error) {
	return fmt.Sprintf(fetchSqlOfSpFormat, name, db), nil
}

// isClusterTable decides a table is the index table or not
func isIndexTable(name string) bool {
	return strings.HasPrefix(name, catalog.IndexTableNamePrefix)
}

// isClusterTable decides a table is the cluster table or not
func isClusterTable(dbName, name string) bool {
	if dbName == moCatalog {
		//if it is neither among the tables nor the index table,
		//it is the cluster table.
		if _, ok := predefinedTables[name]; !ok && !isIndexTable(name) {
			return true
		}
	}
	return false
}

// getSqlForGrantOwnershipOnDatabase get the sql for grant ownership on database
func getSqlForGrantOwnershipOnDatabase(dbName, roleName string) string {
	return fmt.Sprintf(grantOwnershipOnDatabaseFormat, dbName, roleName)
}

// getSqlForGrantOwnershipOnTable get the sql for grant ownership on database
func getSqlForGrantOwnershipOnTable(dbName, tbName, roleName string) string {
	return fmt.Sprintf(grantOwnershipOnTableFormat, dbName, tbName, roleName)
}

// getSqlForGetOwnerOfDatabase get the sql for get the owner of the database
func getSqlForGetOwnerOfDatabase(dbName string) string {
	return fmt.Sprintf(getOwnerOfDatabaseFormat, dbName)
}

// getSqlForGetOwnerOfTable get the sql for get the owner of the table
func getSqlForGetOwnerOfTable(dbName, tbName string) string {
	return fmt.Sprintf(getOwnerOfTableFormat, dbName, tbName)
}

// getSqlForGetRolesOfCurrentUser get the sql for get the roles of the user
func getSqlForGetRolesOfCurrentUser(userId int64) string {
	return fmt.Sprintf(getRolesOfCurrentUserFormat, userId)
}

func isBannedDatabase(dbName string) bool {
	_, ok := bannedCatalogDatabases[dbName]
	return ok
}

func isBannedPrivilege(priv PrivilegeType) bool {
	_, ok := bannedPrivileges[priv]
	return ok
}

type specialTag int

const (
	specialTagNone            specialTag = 0
	specialTagAdmin           specialTag = 1
	specialTagWithGrantOption specialTag = 2
	specialTagOwnerOfObject   specialTag = 4
)

type privilegeKind int

const (
	privilegeKindGeneral privilegeKind = iota //as same as definition in the privilegeEntriesMap
	privilegeKindInherit                      //General + with_grant_option
	privilegeKindSpecial                      //no obj_type,obj_id,privilege_level. only needs (MOADMIN / ACCOUNTADMIN, with_grant_option, owner of object)
	privilegeKindNone                         //does not need any privilege
)

type clusterTableOperationType int

const (
	clusterTableNone clusterTableOperationType = iota
	clusterTableCreate
	clusterTableSelect //read only
	clusterTableModify //include insert,update,delete
	clusterTableDrop
)

type privilege struct {
	kind privilegeKind
	//account: the privilege can be defined before constructing the plan.
	//database: (do not need the database_id) the privilege can be defined before constructing the plan.
	//table: need table id. the privilege can be defined after constructing the plan.
	//function: need function id ?
	objType objectType
	entries []privilegeEntry
	special specialTag
	//the statement writes the database or table directly like drop database and table
	writeDatabaseAndTableDirectly bool
	//operate the cluster table
	isClusterTable bool
	//operation on cluster table,
	clusterTableOperation clusterTableOperationType
}

func (p *privilege) objectType() objectType {
	return p.objType
}

func (p *privilege) privilegeKind() privilegeKind {
	return p.kind
}

type privilegeEntryType int

const (
	privilegeEntryTypeGeneral  privilegeEntryType = iota
	privilegeEntryTypeCompound                    //multi privileges take effect together
)

// privilegeItem is the item for in the compound entry
type privilegeItem struct {
	privilegeTyp          PrivilegeType
	role                  *tree.Role
	users                 []*tree.User
	dbName                string
	tableName             string
	isClusterTable        bool
	clusterTableOperation clusterTableOperationType
}

// compoundEntry is the entry has multi privilege items
type compoundEntry struct {
	items []privilegeItem
}

// privilegeEntry denotes the entry of the privilege that appears in the table mo_role_privs
type privilegeEntry struct {
	privilegeId PrivilegeType
	//the predefined privilege level for the privilege.
	//it is not always the same as the one in the runtime.
	privilegeLevel  privilegeLevelType
	objType         objectType
	objId           int
	withGrantOption bool
	//for object type table
	databaseName      string
	tableName         string
	privilegeEntryTyp privilegeEntryType
	compound          *compoundEntry
}

var (
	//initial privilege entries
	privilegeEntriesMap = map[PrivilegeType]privilegeEntry{
		PrivilegeTypeCreateAccount:     {PrivilegeTypeCreateAccount, privilegeLevelStar, objectTypeAccount, objectIDAll, false, "", "", privilegeEntryTypeGeneral, nil},
		PrivilegeTypeDropAccount:       {PrivilegeTypeDropAccount, privilegeLevelStar, objectTypeAccount, objectIDAll, false, "", "", privilegeEntryTypeGeneral, nil},
		PrivilegeTypeAlterAccount:      {PrivilegeTypeAlterAccount, privilegeLevelStar, objectTypeAccount, objectIDAll, false, "", "", privilegeEntryTypeGeneral, nil},
		PrivilegeTypeCreateUser:        {PrivilegeTypeCreateUser, privilegeLevelStar, objectTypeAccount, objectIDAll, true, "", "", privilegeEntryTypeGeneral, nil},
		PrivilegeTypeDropUser:          {PrivilegeTypeDropUser, privilegeLevelStar, objectTypeAccount, objectIDAll, true, "", "", privilegeEntryTypeGeneral, nil},
		PrivilegeTypeAlterUser:         {PrivilegeTypeAlterUser, privilegeLevelStar, objectTypeAccount, objectIDAll, true, "", "", privilegeEntryTypeGeneral, nil},
		PrivilegeTypeCreateRole:        {PrivilegeTypeCreateRole, privilegeLevelStar, objectTypeAccount, objectIDAll, true, "", "", privilegeEntryTypeGeneral, nil},
		PrivilegeTypeDropRole:          {PrivilegeTypeDropRole, privilegeLevelStar, objectTypeAccount, objectIDAll, true, "", "", privilegeEntryTypeGeneral, nil},
		PrivilegeTypeAlterRole:         {PrivilegeTypeAlterRole, privilegeLevelStar, objectTypeAccount, objectIDAll, true, "", "", privilegeEntryTypeGeneral, nil},
		PrivilegeTypeCreateDatabase:    {PrivilegeTypeCreateDatabase, privilegeLevelStar, objectTypeAccount, objectIDAll, true, "", "", privilegeEntryTypeGeneral, nil},
		PrivilegeTypeDropDatabase:      {PrivilegeTypeDropDatabase, privilegeLevelStar, objectTypeAccount, objectIDAll, true, "", "", privilegeEntryTypeGeneral, nil},
		PrivilegeTypeShowDatabases:     {PrivilegeTypeShowDatabases, privilegeLevelStar, objectTypeAccount, objectIDAll, true, "", "", privilegeEntryTypeGeneral, nil},
		PrivilegeTypeConnect:           {PrivilegeTypeConnect, privilegeLevelStar, objectTypeAccount, objectIDAll, true, "", "", privilegeEntryTypeGeneral, nil},
		PrivilegeTypeManageGrants:      {PrivilegeTypeManageGrants, privilegeLevelStar, objectTypeAccount, objectIDAll, true, "", "", privilegeEntryTypeGeneral, nil},
		PrivilegeTypeAccountAll:        {PrivilegeTypeAccountAll, privilegeLevelStar, objectTypeAccount, objectIDAll, true, "", "", privilegeEntryTypeGeneral, nil},
		PrivilegeTypeAccountOwnership:  {PrivilegeTypeAccountOwnership, privilegeLevelStar, objectTypeAccount, objectIDAll, true, "", "", privilegeEntryTypeGeneral, nil},
		PrivilegeTypeUserOwnership:     {PrivilegeTypeUserOwnership, privilegeLevelStar, objectTypeAccount, objectIDAll, true, "", "", privilegeEntryTypeGeneral, nil},
		PrivilegeTypeRoleOwnership:     {PrivilegeTypeRoleOwnership, privilegeLevelStar, objectTypeAccount, objectIDAll, true, "", "", privilegeEntryTypeGeneral, nil},
		PrivilegeTypeShowTables:        {PrivilegeTypeShowTables, privilegeLevelStar, objectTypeDatabase, objectIDAll, true, "", "", privilegeEntryTypeGeneral, nil},
		PrivilegeTypeCreateObject:      {PrivilegeTypeCreateObject, privilegeLevelStar, objectTypeDatabase, objectIDAll, true, "", "", privilegeEntryTypeGeneral, nil},
		PrivilegeTypeCreateTable:       {PrivilegeTypeCreateTable, privilegeLevelStar, objectTypeDatabase, objectIDAll, true, "", "", privilegeEntryTypeGeneral, nil},
		PrivilegeTypeCreateView:        {PrivilegeTypeCreateView, privilegeLevelStar, objectTypeDatabase, objectIDAll, true, "", "", privilegeEntryTypeGeneral, nil},
		PrivilegeTypeDropObject:        {PrivilegeTypeDropObject, privilegeLevelStar, objectTypeDatabase, objectIDAll, true, "", "", privilegeEntryTypeGeneral, nil},
		PrivilegeTypeDropTable:         {PrivilegeTypeDropTable, privilegeLevelStar, objectTypeDatabase, objectIDAll, true, "", "", privilegeEntryTypeGeneral, nil},
		PrivilegeTypeDropView:          {PrivilegeTypeDropView, privilegeLevelStar, objectTypeDatabase, objectIDAll, true, "", "", privilegeEntryTypeGeneral, nil},
		PrivilegeTypeAlterObject:       {PrivilegeTypeAlterObject, privilegeLevelStar, objectTypeDatabase, objectIDAll, true, "", "", privilegeEntryTypeGeneral, nil},
		PrivilegeTypeAlterTable:        {PrivilegeTypeAlterTable, privilegeLevelStar, objectTypeDatabase, objectIDAll, true, "", "", privilegeEntryTypeGeneral, nil},
		PrivilegeTypeAlterView:         {PrivilegeTypeAlterView, privilegeLevelStar, objectTypeDatabase, objectIDAll, true, "", "", privilegeEntryTypeGeneral, nil},
		PrivilegeTypeDatabaseAll:       {PrivilegeTypeDatabaseAll, privilegeLevelStar, objectTypeDatabase, objectIDAll, true, "", "", privilegeEntryTypeGeneral, nil},
		PrivilegeTypeDatabaseOwnership: {PrivilegeTypeDatabaseOwnership, privilegeLevelStar, objectTypeDatabase, objectIDAll, true, "", "", privilegeEntryTypeGeneral, nil},
		PrivilegeTypeSelect:            {PrivilegeTypeSelect, privilegeLevelStarStar, objectTypeTable, objectIDAll, true, "", "", privilegeEntryTypeGeneral, nil},
		PrivilegeTypeInsert:            {PrivilegeTypeInsert, privilegeLevelStarStar, objectTypeTable, objectIDAll, true, "", "", privilegeEntryTypeGeneral, nil},
		PrivilegeTypeUpdate:            {PrivilegeTypeUpdate, privilegeLevelStarStar, objectTypeTable, objectIDAll, true, "", "", privilegeEntryTypeGeneral, nil},
		PrivilegeTypeTruncate:          {PrivilegeTypeTruncate, privilegeLevelStarStar, objectTypeTable, objectIDAll, true, "", "", privilegeEntryTypeGeneral, nil},
		PrivilegeTypeDelete:            {PrivilegeTypeDelete, privilegeLevelStarStar, objectTypeTable, objectIDAll, true, "", "", privilegeEntryTypeGeneral, nil},
		PrivilegeTypeReference:         {PrivilegeTypeReference, privilegeLevelStarStar, objectTypeTable, objectIDAll, true, "", "", privilegeEntryTypeGeneral, nil},
		PrivilegeTypeIndex:             {PrivilegeTypeIndex, privilegeLevelStarStar, objectTypeTable, objectIDAll, true, "", "", privilegeEntryTypeGeneral, nil},
		PrivilegeTypeTableAll:          {PrivilegeTypeTableAll, privilegeLevelStarStar, objectTypeTable, objectIDAll, true, "", "", privilegeEntryTypeGeneral, nil},
		PrivilegeTypeTableOwnership:    {PrivilegeTypeTableOwnership, privilegeLevelStarStar, objectTypeTable, objectIDAll, true, "", "", privilegeEntryTypeGeneral, nil},
		PrivilegeTypeExecute:           {PrivilegeTypeExecute, privilegeLevelRoutine, objectTypeFunction, objectIDAll, true, "", "", privilegeEntryTypeGeneral, nil},
		PrivilegeTypeValues:            {PrivilegeTypeValues, privilegeLevelTable, objectTypeTable, objectIDAll, true, "", "", privilegeEntryTypeGeneral, nil},
	}

	//the initial entries of mo_role_privs for the role 'moadmin'
	entriesOfMoAdminForMoRolePrivsFor = []PrivilegeType{
		PrivilegeTypeCreateAccount,
		PrivilegeTypeDropAccount,
		PrivilegeTypeAlterAccount,
		PrivilegeTypeCreateUser,
		PrivilegeTypeDropUser,
		PrivilegeTypeAlterUser,
		PrivilegeTypeCreateRole,
		PrivilegeTypeDropRole,
		PrivilegeTypeCreateDatabase,
		PrivilegeTypeDropDatabase,
		PrivilegeTypeShowDatabases,
		PrivilegeTypeConnect,
		PrivilegeTypeManageGrants,
		PrivilegeTypeAccountAll,
		PrivilegeTypeShowTables,
		PrivilegeTypeCreateTable,
		PrivilegeTypeDropTable,
		PrivilegeTypeAlterTable,
		PrivilegeTypeCreateView,
		PrivilegeTypeDropView,
		PrivilegeTypeAlterView,
		PrivilegeTypeDatabaseAll,
		PrivilegeTypeDatabaseOwnership,
		PrivilegeTypeSelect,
		PrivilegeTypeInsert,
		PrivilegeTypeUpdate,
		PrivilegeTypeTruncate,
		PrivilegeTypeDelete,
		PrivilegeTypeReference,
		PrivilegeTypeIndex,
		PrivilegeTypeTableAll,
		PrivilegeTypeTableOwnership,
		PrivilegeTypeValues,
	}

	//the initial entries of mo_role_privs for the role 'accountadmin'
	entriesOfAccountAdminForMoRolePrivsFor = []PrivilegeType{
		PrivilegeTypeCreateUser,
		PrivilegeTypeDropUser,
		PrivilegeTypeAlterUser,
		PrivilegeTypeCreateRole,
		PrivilegeTypeDropRole,
		PrivilegeTypeCreateDatabase,
		PrivilegeTypeDropDatabase,
		PrivilegeTypeShowDatabases,
		PrivilegeTypeConnect,
		PrivilegeTypeManageGrants,
		PrivilegeTypeAccountAll,
		PrivilegeTypeShowTables,
		PrivilegeTypeCreateTable,
		PrivilegeTypeDropTable,
		PrivilegeTypeAlterTable,
		PrivilegeTypeCreateView,
		PrivilegeTypeDropView,
		PrivilegeTypeAlterView,
		PrivilegeTypeDatabaseAll,
		PrivilegeTypeDatabaseOwnership,
		PrivilegeTypeSelect,
		PrivilegeTypeInsert,
		PrivilegeTypeUpdate,
		PrivilegeTypeTruncate,
		PrivilegeTypeDelete,
		PrivilegeTypeReference,
		PrivilegeTypeIndex,
		PrivilegeTypeTableAll,
		PrivilegeTypeTableOwnership,
		PrivilegeTypeValues,
	}

	//the initial entries of mo_role_privs for the role 'public'
	entriesOfPublicForMoRolePrivsFor = []PrivilegeType{
		PrivilegeTypeConnect,
	}
)

type verifiedRoleType int

const (
	roleType verifiedRoleType = iota
	userType
)

// privilegeCache cache privileges on table
type privilegeCache struct {
	//For objectType table
	//For objectType table *, *.*
	storeForTable [int(privilegeLevelEnd)]btree.Set[PrivilegeType]
	//For objectType table database.*
	storeForTable2 btree.Map[string, *btree.Set[PrivilegeType]]
	//For objectType table database.table , table
	storeForTable3 btree.Map[string, *btree.Map[string, *btree.Set[PrivilegeType]]]

	//For objectType database *, *.*
	storeForDatabase [int(privilegeLevelEnd)]btree.Set[PrivilegeType]
	//For objectType database
	storeForDatabase2 btree.Map[string, *btree.Set[PrivilegeType]]
	//For objectType account *
	storeForAccount [int(privilegeLevelEnd)]btree.Set[PrivilegeType]
	total           atomic.Uint64
	hit             atomic.Uint64
}

// has checks the cache has privilege on a table
func (pc *privilegeCache) has(objTyp objectType, plt privilegeLevelType, dbName, tableName string, priv PrivilegeType) bool {
	pc.total.Add(1)
	privSet := pc.getPrivilegeSet(objTyp, plt, dbName, tableName)
	if privSet != nil && privSet.Contains(priv) {
		pc.hit.Add(1)
		return true
	}
	return false
}

func (pc *privilegeCache) getPrivilegeSet(objTyp objectType, plt privilegeLevelType, dbName, tableName string) *btree.Set[PrivilegeType] {
	switch objTyp {
	case objectTypeTable:
		switch plt {
		case privilegeLevelStarStar, privilegeLevelStar:
			return &pc.storeForTable[plt]
		case privilegeLevelDatabaseStar:
			dbStore, ok1 := pc.storeForTable2.Get(dbName)
			if !ok1 {
				dbStore = &btree.Set[PrivilegeType]{}
				pc.storeForTable2.Set(dbName, dbStore)
			}
			return dbStore
		case privilegeLevelDatabaseTable, privilegeLevelTable:
			tableStore, ok1 := pc.storeForTable3.Get(dbName)
			if !ok1 {
				tableStore = &btree.Map[string, *btree.Set[PrivilegeType]]{}
				pc.storeForTable3.Set(dbName, tableStore)
			}
			privSet, ok2 := tableStore.Get(tableName)
			if !ok2 {
				privSet = &btree.Set[PrivilegeType]{}
				tableStore.Set(tableName, privSet)
			}
			return privSet
		default:
			return nil
		}
	case objectTypeDatabase:
		switch plt {
		case privilegeLevelStar, privilegeLevelStarStar:
			return &pc.storeForDatabase[plt]
		case privilegeLevelDatabase:
			dbStore, ok1 := pc.storeForDatabase2.Get(dbName)
			if !ok1 {
				dbStore = &btree.Set[PrivilegeType]{}
				pc.storeForDatabase2.Set(dbName, dbStore)
			}
			return dbStore
		default:
			return nil
		}
	case objectTypeAccount:
		return &pc.storeForAccount[plt]
	default:
		return nil
	}

}

// set replaces the privileges by new ones
func (pc *privilegeCache) set(objTyp objectType, plt privilegeLevelType, dbName, tableName string, priv ...PrivilegeType) {
	privSet := pc.getPrivilegeSet(objTyp, plt, dbName, tableName)
	if privSet != nil {
		privSet.Clear()
		for _, p := range priv {
			privSet.Insert(p)
		}
	}
}

// add puts the privileges without replacing existed ones
func (pc *privilegeCache) add(objTyp objectType, plt privilegeLevelType, dbName, tableName string, priv ...PrivilegeType) {
	privSet := pc.getPrivilegeSet(objTyp, plt, dbName, tableName)
	if privSet != nil {
		for _, p := range priv {
			privSet.Insert(p)
		}
	}
}

// invalidate makes the cache empty
func (pc *privilegeCache) invalidate() {
	//total := pc.total.Swap(0)
	//hit := pc.hit.Swap(0)
	for i := privilegeLevelStar; i < privilegeLevelEnd; i++ {
		pc.storeForTable[i].Clear()
		pc.storeForDatabase[i].Clear()
		pc.storeForAccount[i].Clear()
	}
	pc.storeForTable2.Clear()
	pc.storeForTable3.Clear()
	pc.storeForDatabase2.Clear()
	//ratio := float64(0)
	//if total == 0 {
	//	ratio = 0
	//} else {
	//	ratio = float64(hit) / float64(total)
	//}
	//logutil.Debugf("-->hit %d total %d ratio %f", hit, total, ratio)
}

// verifiedRole holds the role info that has been checked
type verifiedRole struct {
	typ         verifiedRoleType
	name        string
	id          int64
	userIsAdmin bool
}

// verifyRoleFunc gets result set from mo_role_grant or mo_user_grant
func verifyRoleFunc(ctx context.Context, bh BackgroundExec, sql, name string, typ verifiedRoleType) (*verifiedRole, error) {
	var err error
	var erArray []ExecResult
	var roleId int64
	bh.ClearExecResultSet()
	err = bh.Exec(ctx, sql)
	if err != nil {
		return nil, err
	}

	erArray, err = getResultSet(ctx, bh)
	if err != nil {
		return nil, err
	}

	if execResultArrayHasData(erArray) {
		roleId, err = erArray[0].GetInt64(ctx, 0, 0)
		if err != nil {
			return nil, err
		}
		return &verifiedRole{typ, name, roleId, false}, nil
	}
	return nil, nil
}

// userIsAdministrator checks the user is the administrator
func userIsAdministrator(ctx context.Context, bh BackgroundExec, userId int64, account *TenantInfo) (bool, error) {
	var err error
	var erArray []ExecResult
	var sql string
	if account.IsSysTenant() {
		sql, err = getSqlForRoleOfUser(ctx, userId, moAdminRoleName)
	} else {
		sql, err = getSqlForRoleOfUser(ctx, userId, accountAdminRoleName)
	}
	if err != nil {
		return false, err
	}

	bh.ClearExecResultSet()
	err = bh.Exec(ctx, sql)
	if err != nil {
		return false, err
	}

	erArray, err = getResultSet(ctx, bh)
	if err != nil {
		return false, err
	}

	if execResultArrayHasData(erArray) {
		return true, nil
	}
	return false, nil
}

type visitTag int

const (
	vtUnVisited visitTag = 0
	vtVisited   visitTag = 1
	vtVisiting  visitTag = -1
)

// edge <from,to> in the graph
type edge struct {
	from    int64
	to      int64
	invalid bool
}

func (e *edge) isInvalid() bool {
	return e.invalid
}

func (e *edge) setInvalid() {
	e.invalid = true
}

// graph the acyclic graph
type graph struct {
	edges    []*edge
	vertexes map[int64]int
	adjacent map[int64][]int
}

func NewGraph() *graph {
	return &graph{
		vertexes: make(map[int64]int),
		adjacent: make(map[int64][]int),
	}
}

// addEdge adds the directed edge <from,to> into the graph
func (g *graph) addEdge(from, to int64) int {
	edgeId := len(g.edges)
	g.edges = append(g.edges, &edge{from, to, false})
	g.adjacent[from] = append(g.adjacent[from], edgeId)
	g.vertexes[from] = 0
	g.vertexes[to] = 0
	return edgeId
}

// removeEdge removes the directed edge (edgeId) from the graph
func (g *graph) removeEdge(edgeId int) {
	e := g.getEdge(edgeId)
	e.setInvalid()
}

func (g *graph) getEdge(eid int) *edge {
	return g.edges[eid]
}

// dfs use the toposort to check the loop
func (g *graph) toposort(u int64, visited map[int64]visitTag) bool {
	visited[u] = vtVisiting
	//loop on adjacent vertex
	for _, eid := range g.adjacent[u] {
		e := g.getEdge(eid)
		if e.isInvalid() {
			continue
		}
		if visited[e.to] == vtVisiting { //find the loop in the vertex
			return false
		} else if visited[e.to] == vtUnVisited && !g.toposort(e.to, visited) { //find the loop in the adjacent vertexes
			return false
		}
	}
	visited[u] = vtVisited
	return true
}

// hasLoop checks the loop
func (g *graph) hasLoop(start int64) bool {
	visited := make(map[int64]visitTag)
	for v := range g.vertexes {
		visited[v] = vtUnVisited
	}

	return !g.toposort(start, visited)
}

func inputNameIsInvalid(ctx context.Context, inputs ...string) error {
	for _, input := range inputs {
		for _, t := range input {
			if t == ' ' || t == '\t' || t == '`' || t == '"' || t == '\'' {
				return moerr.NewInternalError(ctx, `invalid input`)
			}
		}
	}
	return nil
}

// nameIsInvalid checks the name of user/role is valid or not
func nameIsInvalid(name string) bool {
	s := strings.TrimSpace(name)
	if len(s) == 0 {
		return true
	}
	return strings.Contains(s, ":") || strings.Contains(s, "#")
}
func accountNameIsInvalid(name string) bool {
	s := strings.TrimSpace(name)
	if len(s) == 0 {
		return true
	}
	for _, c := range s {
		switch {
		case c >= '0' && c <= '9':
			continue
		case c >= 'a' && c <= 'z':
			continue
		case c >= 'A' && c <= 'Z':
			continue
		case c == '_' || c == '-':
			continue
		default:
			return true
		}
	}
	return false
}

// normalizeName normalizes and checks the name
func normalizeName(ctx context.Context, name string) (string, error) {
	s := strings.TrimSpace(name)
	if nameIsInvalid(s) {
		return "", moerr.NewInternalError(ctx, `the name "%s" is invalid`, name)
	}
	return s, nil
}

func normalizeNameOfAccount(ctx context.Context, ca *tree.CreateAccount) error {
	s := strings.TrimSpace(ca.Name)
	if len(s) == 0 {
		return moerr.NewInternalError(ctx, `the name "%s" is invalid`, ca.Name)
	}
	if accountNameIsInvalid(s) {
		return moerr.NewInternalError(ctx, `the name "%s" is invalid`, ca.Name)
	}
	ca.Name = s
	return nil
}

// normalizeNameOfRole normalizes the name
func normalizeNameOfRole(ctx context.Context, role *tree.Role) error {
	var err error
	role.UserName, err = normalizeName(ctx, role.UserName)
	return err
}

// normalizeNamesOfRoles normalizes the names and checks them
func normalizeNamesOfRoles(ctx context.Context, roles []*tree.Role) error {
	var err error
	for i := 0; i < len(roles); i++ {
		err = normalizeNameOfRole(ctx, roles[i])
		if err != nil {
			return err
		}
	}
	return nil
}

// normalizeNameOfUser normalizes the name
func normalizeNameOfUser(ctx context.Context, user *tree.User) error {
	var err error
	user.Username, err = normalizeName(ctx, user.Username)
	return err
}

// normalizeNamesOfUsers normalizes the names and checks them
func normalizeNamesOfUsers(ctx context.Context, users []*tree.User) error {
	var err error
	for i := 0; i < len(users); i++ {
		err = normalizeNameOfUser(ctx, users[i])
		if err != nil {
			return err
		}
	}
	return nil
}

// finishTxn cleanup the transaction started by the BEGIN statement.
// If the transaction is successful, commit it. Otherwise, rollback it.
// err == nil means there is no failure during the transaction execution.
// so the transaction is successful. Else, it is failed.
// !!!Note: if the transaction is not started by the BEGIN statement, it
// has been COMMIT or ROLLBACK already. It is wrong to COMMIT or ROLLBACK again, obviously.
// It is wrong to call this function to commit or rollback the transaction.
func finishTxn(ctx context.Context, bh BackgroundExec, err error) error {
	rollbackTxn := func() error {
		//ROLLBACK the transaction
		rbErr := bh.Exec(ctx, "rollback;")
		if rbErr != nil {
			//if ROLLBACK failed, return the COMMIT error with the input err also
			return errors.Join(rbErr, err)
		}
		return err
	}
	if err == nil {
		//normal COMMIT the transaction
		err = bh.Exec(ctx, "commit;")
		if err != nil {
			//if COMMIT failed, ROLLBACK the transaction
			return rollbackTxn()
		}
		return err
	}
	return rollbackTxn()
}

func doAlterUser(ctx context.Context, ses *Session, au *tree.AlterUser) (err error) {
	var sql string
	var vr *verifiedRole
	var user *tree.User
	var userName string
	var hostName string
	var password string
	var erArray []ExecResult
	var encryption string
	account := ses.GetTenantInfo()
	currentUser := account.User

	//1.authenticate the actions
	if au.Role != nil {
		return moerr.NewInternalError(ctx, "not support alter role")
	}
	if au.MiscOpt != nil {
		return moerr.NewInternalError(ctx, "not support password or lock operation")
	}
	if au.CommentOrAttribute.Exist {
		return moerr.NewInternalError(ctx, "not support alter comment or attribute")
	}
	if len(au.Users) != 1 {
		return moerr.NewInternalError(ctx, "can only alter one user at a time")
	}

	err = normalizeNamesOfUsers(ctx, au.Users)
	if err != nil {
		return err
	}

	bh := ses.GetBackgroundExec(ctx)
	defer bh.Close()

	user = au.Users[0]
	userName = user.Username
	hostName = user.Hostname
	password = user.AuthOption.Str
	if len(password) == 0 {
		return moerr.NewInternalError(ctx, "password is empty string")
	}
	//put it into the single transaction
	err = bh.Exec(ctx, "begin")
	defer func() {
		err = finishTxn(ctx, bh, err)
	}()
	if err != nil {
		return err
	}

	if user.AuthOption == nil {
		return moerr.NewInternalError(ctx, "Operation ALTER USER failed for '%s'@'%s', alter Auth is nil", userName, hostName)
	}

	if user.AuthOption.Typ != tree.AccountIdentifiedByPassword {
		return moerr.NewInternalError(ctx, "Operation ALTER USER failed for '%s'@'%s', only support alter Auth by identified by", userName, hostName)
	}

	//check the user exists or not
	sql, err = getSqlForPasswordOfUser(ctx, userName)
	if err != nil {
		return err
	}
	vr, err = verifyRoleFunc(ctx, bh, sql, userName, roleType)
	if err != nil {
		return err
	}

	if vr == nil {
		//If Exists :
		// false : return an error
		// true : return and  do nothing
		if !au.IfExists {
			return moerr.NewInternalError(ctx, "Operation ALTER USER failed for '%s'@'%s', user does't exist", user.Username, user.Hostname)
		} else {
			return err
		}
	}

	//if the user is admin user with the role moadmin or accountadmin,
	//the user can be altered
	//otherwise only general user can alter itself
	if account.IsSysTenant() {
		sql, err = getSqlForCheckUserHasRole(ctx, currentUser, moAdminRoleID)
	} else {
		sql, err = getSqlForCheckUserHasRole(ctx, currentUser, accountAdminRoleID)
	}
	if err != nil {
		return err
	}

	bh.ClearExecResultSet()
	err = bh.Exec(ctx, sql)
	if err != nil {
		return err
	}

	erArray, err = getResultSet(ctx, bh)
	if err != nil {
		return err
	}

	//encryption the password
	encryption = HashPassWord(password)

	if execResultArrayHasData(erArray) {
		sql, err = getSqlForUpdatePasswordOfUser(ctx, encryption, userName)
		if err != nil {
			return err
		}
		err = bh.Exec(ctx, sql)
		if err != nil {
			return err
		}
	} else {
		if currentUser != userName {
			return moerr.NewInternalError(ctx, "Operation ALTER USER failed for '%s'@'%s', don't have the privilege to alter", userName, hostName)
		}
		sql, err = getSqlForUpdatePasswordOfUser(ctx, encryption, userName)
		if err != nil {
			return err
		}
		err = bh.Exec(ctx, sql)
		if err != nil {
			return err
		}
	}
	return err
}
func doAlterAccount(ctx context.Context, ses *Session, aa *tree.AlterAccount) (err error) {
	var sql string
	var erArray []ExecResult
	var targetAccountId uint64
	var version uint64
	var accountExist bool
	account := ses.GetTenantInfo()
	if !(account.IsSysTenant() && account.IsMoAdminRole()) {
		return moerr.NewInternalError(ctx, "tenant %s user %s role %s do not have the privilege to alter the account",
			account.GetTenant(), account.GetUser(), account.GetDefaultRole())
	}

	optionBits := uint8(0)
	if aa.AuthOption.Exist {
		optionBits |= 1
	}
	if aa.StatusOption.Exist {
		optionBits |= 1 << 1
	}
	if aa.Comment.Exist {
		optionBits |= 1 << 2
	}
	optionCount := bits.OnesCount8(optionBits)
	if optionCount == 0 {
		return moerr.NewInternalError(ctx, "at least one option at a time")
	}
	if optionCount > 1 {
		return moerr.NewInternalError(ctx, "at most one option at a time")
	}

	//normalize the name
	aa.Name, err = normalizeName(ctx, aa.Name)
	if err != nil {
		return err
	}

	if aa.AuthOption.Exist {
		aa.AuthOption.AdminName, err = normalizeName(ctx, aa.AuthOption.AdminName)
		if err != nil {
			return err
		}
		if aa.AuthOption.IdentifiedType.Typ != tree.AccountIdentifiedByPassword {
			return moerr.NewInternalError(ctx, "only support identified by password")
		}

		if len(aa.AuthOption.IdentifiedType.Str) == 0 {
			err = moerr.NewInternalError(ctx, "password is empty string")
			return err
		}
	}

	if aa.StatusOption.Exist {
		//SYS account can not be suspended
		if isSysTenant(aa.Name) {
			return moerr.NewInternalError(ctx, "account sys can not be suspended")
		}
	}

	alterAccountFunc := func() error {
		bh := ses.GetBackgroundExec(ctx)
		defer bh.Close()

		err = bh.Exec(ctx, "begin")
		defer func() {
			err = finishTxn(ctx, bh, err)
		}()
		if err != nil {
			return err
		}

		//step 1: check account exists or not
		//get accountID
		sql, err = getSqlForCheckTenant(ctx, aa.Name)
		if err != nil {
			return err
		}
		bh.ClearExecResultSet()
		err = bh.Exec(ctx, sql)
		if err != nil {
			return err
		}

		erArray, err = getResultSet(ctx, bh)
		if err != nil {
			return err
		}

		if execResultArrayHasData(erArray) {
			for i := uint64(0); i < erArray[0].GetRowCount(); i++ {
				targetAccountId, err = erArray[0].GetUint64(ctx, i, 0)
				if err != nil {
					return err
				}
				version, err = erArray[0].GetUint64(ctx, i, 3)
				if err != nil {
					return err
				}
			}
			accountExist = true
		} else {
			//IfExists :
			// false : return an error
			// true : skip and do nothing
			if !aa.IfExists {
				return moerr.NewInternalError(ctx, "there is no account %s", aa.Name)
			}
		}

		if accountExist {
			//Option 1: alter the password of admin for the account
			if aa.AuthOption.Exist {
				//!!!NOTE!!!:switch into the target account's context, then update the table mo_user.
				accountCtx := context.WithValue(ctx, defines.TenantIDKey{}, uint32(targetAccountId))

				//1, check the admin exists or not
				sql, err = getSqlForPasswordOfUser(ctx, aa.AuthOption.AdminName)
				if err != nil {
					return err
				}
				bh.ClearExecResultSet()
				err = bh.Exec(accountCtx, sql)
				if err != nil {
					return err
				}

				erArray, err = getResultSet(accountCtx, bh)
				if err != nil {
					return err
				}

				if !execResultArrayHasData(erArray) {
					return moerr.NewInternalError(accountCtx, "there is no user %s", aa.AuthOption.AdminName)
				}

				//2, update the password
				//encryption the password
				encryption := HashPassWord(aa.AuthOption.IdentifiedType.Str)
				sql, err = getSqlForUpdatePasswordOfUser(ctx, encryption, aa.AuthOption.AdminName)
				if err != nil {
					return err
				}
				bh.ClearExecResultSet()
				err = bh.Exec(accountCtx, sql)
				if err != nil {
					return err
				}
			}

			//Option 2: alter the comment of the account
			if aa.Comment.Exist {
				sql, err = getSqlForUpdateCommentsOfAccount(ctx, aa.Comment.Comment, aa.Name)
				if err != nil {
					return err
				}
				bh.ClearExecResultSet()
				err = bh.Exec(ctx, sql)
				if err != nil {
					return err
				}
			}

			//Option 3: suspend or resume the account
			if aa.StatusOption.Exist {
				if aa.StatusOption.Option == tree.AccountStatusSuspend {
					sql, err = getSqlForUpdateStatusOfAccount(ctx, aa.StatusOption.Option.String(), types.CurrentTimestamp().String2(time.UTC, 0), aa.Name)
					if err != nil {
						return err
					}
					bh.ClearExecResultSet()
					err = bh.Exec(ctx, sql)
					if err != nil {
						return err
					}
				} else if aa.StatusOption.Option == tree.AccountStatusOpen {
					sql, err = getSqlForUpdateStatusAndVersionOfAccount(ctx, aa.StatusOption.Option.String(), types.CurrentTimestamp().String2(time.UTC, 0), aa.Name, (version+1)%math.MaxUint64)
					if err != nil {
						return err
					}
					bh.ClearExecResultSet()
					err = bh.Exec(ctx, sql)
					if err != nil {
						return err
					}
				}
			}
		}
		return err
	}

	err = alterAccountFunc()
	if err != nil {
		return err
	}

	//if alter account suspend, add the account to kill queue
	if accountExist {
		if aa.StatusOption.Exist && aa.StatusOption.Option == tree.AccountStatusSuspend {
			ses.getRoutineManager().accountRoutine.enKillQueue(int64(targetAccountId), version)
		}
	}

	return err
}

// doSetSecondaryRoleAll set the session role of the user with smallness role_id
func doSetSecondaryRoleAll(ctx context.Context, ses *Session) (err error) {
	var sql string
	var userId uint32
	var erArray []ExecResult
	var roleId int64
	var roleName string

	account := ses.GetTenantInfo()
	// get current user_id
	userId = account.GetUserID()

	// init role_id and role_name
	roleId = publicRoleID
	roleName = publicRoleName

	// step1:get all roles expect public
	bh := ses.GetBackgroundExec(ctx)
	defer bh.Close()

	err = bh.Exec(ctx, "begin;")
	defer func() {
		err = finishTxn(ctx, bh, err)
	}()
	if err != nil {
		return err
	}

	sql = getSqlForgetUserRolesExpectPublicRole(publicRoleID, userId)
	bh.ClearExecResultSet()
	err = bh.Exec(ctx, sql)
	if err != nil {
		return err
	}

	erArray, err = getResultSet(ctx, bh)
	if err != nil {
		return err
	}
	if execResultArrayHasData(erArray) {
		roleId, err = erArray[0].GetInt64(ctx, 0, 0)
		if err != nil {
			return err
		}

		roleName, err = erArray[0].GetString(ctx, 0, 1)
		if err != nil {
			return err
		}
	}

	// step2 : switch the default role and role id;
	account.SetDefaultRoleID(uint32(roleId))
	account.SetDefaultRole(roleName)

	return err
}

// doSwitchRole accomplishes the Use Role and Use Secondary Role statement
func doSwitchRole(ctx context.Context, ses *Session, sr *tree.SetRole) (err error) {
	var sql string
	var erArray []ExecResult
	var roleId int64

	account := ses.GetTenantInfo()

	if sr.SecondaryRole {
		//use secondary role all or none
		switch sr.SecondaryRoleType {
		case tree.SecondaryRoleTypeAll:
			doSetSecondaryRoleAll(ctx, ses)
			account.SetUseSecondaryRole(true)
		case tree.SecondaryRoleTypeNone:
			account.SetUseSecondaryRole(false)
		}
	} else if sr.Role != nil {
		err = normalizeNameOfRole(ctx, sr.Role)
		if err != nil {
			return err
		}

		//step1 : check the role exists or not;

		switchRoleFunc := func() error {
			bh := ses.GetBackgroundExec(ctx)
			defer bh.Close()

			err = bh.Exec(ctx, "begin;")
			defer func() {
				err = finishTxn(ctx, bh, err)
			}()
			if err != nil {
				return err
			}

			sql, err = getSqlForRoleIdOfRole(ctx, sr.Role.UserName)
			if err != nil {
				return err
			}
			bh.ClearExecResultSet()
			err = bh.Exec(ctx, sql)
			if err != nil {
				return err
			}

			erArray, err = getResultSet(ctx, bh)
			if err != nil {
				return err
			}
			if execResultArrayHasData(erArray) {
				roleId, err = erArray[0].GetInt64(ctx, 0, 0)
				if err != nil {
					return err
				}
			} else {
				return moerr.NewInternalError(ctx, "there is no role %s", sr.Role.UserName)
			}

			//step2 : check the role has been granted to the user or not
			sql = getSqlForCheckUserGrant(roleId, int64(account.GetUserID()))
			bh.ClearExecResultSet()
			err = bh.Exec(ctx, sql)
			if err != nil {
				return err
			}

			erArray, err = getResultSet(ctx, bh)
			if err != nil {
				return err
			}

			if !execResultArrayHasData(erArray) {
				return moerr.NewInternalError(ctx, "the role %s has not be granted to the user %s", sr.Role.UserName, account.GetUser())
			}
			return err
		}

		err = switchRoleFunc()
		if err != nil {
			return err
		}

		//step3 : switch the default role and role id;
		account.SetDefaultRoleID(uint32(roleId))
		account.SetDefaultRole(sr.Role.UserName)
		//then, reset secondary role to none
		account.SetUseSecondaryRole(false)

		return err
	}

	return err
}

func getSubscriptionMeta(ctx context.Context, dbName string, ses *Session, txn TxnOperator) (*plan.SubscriptionMeta, error) {
	dbMeta, err := ses.GetParameterUnit().StorageEngine.Database(ctx, dbName, txn)
	if err != nil {
		return nil, err
	}

	if dbMeta.IsSubscription(ctx) {
		if sub, err := checkSubscriptionValid(ctx, ses, dbMeta.GetCreateSql(ctx)); err != nil {
			return nil, err
		} else {
			return sub, nil
		}
	}
	return nil, nil
}

func isSubscriptionValid(accountList string, accName string) bool {
	if accountList == "all" {
		return true
	}
	return strings.Contains(accountList, accName)
}

func checkSubscriptionValidCommon(ctx context.Context, ses *Session, subName, accName, pubName string) (subs *plan.SubscriptionMeta, err error) {
	bh := ses.GetBackgroundExec(ctx)
	defer bh.Close()
	var (
<<<<<<< HEAD
		err                                       error
		sql, accStatus, accountList, databaseName string
		erArray                                   []ExecResult
		tenantInfo                                *TenantInfo
		accId                                     int64
		newCtx                                    context.Context
		subs                                      *plan.SubscriptionMeta
		tenantName                                string
=======
		sql, accStatus, allAccountStr, accountList, databaseName string
		erArray                                                  []ExecResult
		tenantInfo                                               *TenantInfo
		accId                                                    int64
		newCtx                                                   context.Context
		tenantName                                               string
>>>>>>> 3dcaaa4d
	)

	tenantInfo = ses.GetTenantInfo()
	if tenantInfo != nil && accName == tenantInfo.GetTenant() {
		return nil, moerr.NewInternalError(ctx, "can not subscribe to self")
	}

	newCtx = context.WithValue(ctx, defines.TenantIDKey{}, catalog.System_Account)

	//get pubAccountId from publication info
	sql, err = getSqlForAccountIdAndStatus(newCtx, accName, true)
	if err != nil {
		return nil, err
	}
	err = bh.Exec(ctx, "begin;")
	defer func() {
		err = finishTxn(ctx, bh, err)
	}()
	if err != nil {
		return nil, err
	}
	bh.ClearExecResultSet()
	err = bh.Exec(newCtx, sql)
	if err != nil {
		return nil, err
	}

	erArray, err = getResultSet(newCtx, bh)
	if err != nil {
		return nil, err
	}

	if !execResultArrayHasData(erArray) {
		return nil, moerr.NewInternalError(newCtx, "there is no publication account %s", accName)
	}
	accId, err = erArray[0].GetInt64(newCtx, 0, 0)
	if err != nil {
		return nil, err
	}

	accStatus, err = erArray[0].GetString(newCtx, 0, 1)
	if err != nil {
		return nil, err
	}

	if accStatus == tree.AccountStatusSuspend.String() {
		return nil, moerr.NewInternalError(newCtx, "the account %s is suspended", accName)
	}

	//check the publication is already exist or not

	newCtx = context.WithValue(ctx, defines.TenantIDKey{}, uint32(accId))
	sql, err = getSqlForPubInfoForSub(newCtx, pubName, true)
	if err != nil {
		return nil, err
	}
	bh.ClearExecResultSet()
	err = bh.Exec(newCtx, sql)
	if err != nil {
		return nil, err
	}
	if erArray, err = getResultSet(newCtx, bh); err != nil {
		return nil, err
	}
	if !execResultArrayHasData(erArray) {
		return nil, moerr.NewInternalError(newCtx, "there is no publication %s", pubName)
	}

	databaseName, err = erArray[0].GetString(newCtx, 0, 0)

	if err != nil {
		return nil, err
	}

<<<<<<< HEAD
	accountList, err = erArray[0].GetString(newCtx, 0, 1)
=======
	allAccountStr, err = erArray[0].GetString(newCtx, 0, 1)
	if err != nil {
		return nil, err
	}
	accountList, err = erArray[0].GetString(newCtx, 0, 2)
>>>>>>> 3dcaaa4d
	if err != nil {
		return nil, err
	}

	if tenantInfo == nil {
		if ctx.Value(defines.TenantIDKey{}) != nil {
			value := ctx.Value(defines.TenantIDKey{})
			if tenantId, ok := value.(uint32); ok {
				sql = getSqlForGetAccountName(tenantId)
				bh.ClearExecResultSet()
				newCtx = context.WithValue(ctx, defines.TenantIDKey{}, catalog.System_Account)
				err = bh.Exec(newCtx, sql)
				if err != nil {
					return nil, err
				}
				if erArray, err = getResultSet(newCtx, bh); err != nil {
					return nil, err
				}
				if !execResultArrayHasData(erArray) {
					return nil, moerr.NewInternalError(newCtx, "there is no account, account id %d ", tenantId)
				}

				tenantName, err = erArray[0].GetString(newCtx, 0, 0)
				if err != nil {
					return nil, err
				}
<<<<<<< HEAD
				if !isSubscriptionValid(accountList, tenantName) {
					err = moerr.NewInternalError(newCtx, "the account %s is not allowed to subscribe the publication %s", tenantName, pubName)
					goto handleFailed
=======
				if !isSubscriptionValid(allAccountStr == "true", accountList, tenantName) {
					return nil, moerr.NewInternalError(newCtx, "the account %s is not allowed to subscribe the publication %s", tenantName, pubName)
>>>>>>> 3dcaaa4d
				}
			}
		} else {
			return nil, moerr.NewInternalError(newCtx, "the subscribe %s is not valid", pubName)
		}
<<<<<<< HEAD
	} else if !isSubscriptionValid(accountList, tenantInfo.GetTenant()) {
		err = moerr.NewInternalError(newCtx, "the account %s is not allowed to subscribe the publication %s", tenantInfo.GetTenant(), pubName)
		goto handleFailed
	}

	err = bh.Exec(ctx, "commit;")
	if err != nil {
		return nil, err
=======
	} else if !isSubscriptionValid(allAccountStr == "true", accountList, tenantInfo.GetTenant()) {
		logErrorf(ses.GetDebugString(),
			"subName %s , accName %s, pubName %s, databaseName %s allAccountStr %s accountList %s account %s",
			subName, accName, pubName,
			databaseName, allAccountStr, accountList,
			tenantInfo.GetTenant())
		return nil, moerr.NewInternalError(newCtx, "the account %s is not allowed to subscribe the publication %s", tenantInfo.GetTenant(), pubName)
>>>>>>> 3dcaaa4d
	}

	subs = &plan.SubscriptionMeta{
		Name:        pubName,
		AccountId:   int32(accId),
		DbName:      databaseName,
		AccountName: accName,
		SubName:     subName,
	}

	return subs, err
}

func checkSubscriptionValid(ctx context.Context, ses *Session, createSql string) (*plan.SubscriptionMeta, error) {
	var (
		err                       error
		lowerAny                  any
		lowerInt64                int64
		accName, pubName, subName string
		ast                       []tree.Statement
	)
	lowerAny, err = ses.GetGlobalVar("lower_case_table_names")
	if err != nil {
		return nil, err
	}
	lowerInt64 = lowerAny.(int64)
	ast, err = mysql.Parse(ctx, createSql, lowerInt64)
	if err != nil {
		return nil, err
	}

	accName = string(ast[0].(*tree.CreateDatabase).SubscriptionOption.From)
	pubName = string(ast[0].(*tree.CreateDatabase).SubscriptionOption.Publication)
	subName = string(ast[0].(*tree.CreateDatabase).Name)

	return checkSubscriptionValidCommon(ctx, ses, subName, accName, pubName)
}

func isDbPublishing(ctx context.Context, dbName string, ses *Session) (ok bool, err error) {
	bh := ses.GetBackgroundExec(ctx)
	defer bh.Close()
	var (
		sql     string
		erArray []ExecResult
		count   int64
	)

	sql, err = getSqlForDbPubCount(ctx, dbName)
	if err != nil {
		return false, err
	}
	err = bh.Exec(ctx, "begin;")
	defer func() {
		err = finishTxn(ctx, bh, err)
	}()
	if err != nil {
		return false, err
	}
	bh.ClearExecResultSet()
	err = bh.Exec(ctx, sql)
	if err != nil {
		return false, err
	}
	erArray, err = getResultSet(ctx, bh)
	if err != nil {
		return false, err
	}
	if !execResultArrayHasData(erArray) {
		return false, moerr.NewInternalError(ctx, "there is no publication for database %s", dbName)
	}
	count, err = erArray[0].GetInt64(ctx, 0, 0)
	if err != nil {
		return false, err
	}

	return count > 0, err
}

func doCreatePublication(ctx context.Context, ses *Session, cp *tree.CreatePublication) (err error) {
	bh := ses.GetBackgroundExec(ctx)
	defer bh.Close()
	const allTable = true
	var (
		sql         string
		erArray     []ExecResult
		datId       uint64
		datType     string
		tableList   string
		accountList string
		tenantInfo  *TenantInfo
	)

	tenantInfo = ses.GetTenantInfo()

	if !tenantInfo.IsAdminRole() {
		return moerr.NewInternalError(ctx, "only admin can create publication")
	}

	if cp.AccountsSet == nil || cp.AccountsSet.All {
		accountList = "all"
	} else {
		accts := make([]string, 0, len(cp.AccountsSet.SetAccounts))
		for _, acct := range cp.AccountsSet.SetAccounts {
			accName := string(acct)
			if accountNameIsInvalid(accName) {
				return moerr.NewInternalError(ctx, "invalid account name '%s'", accName)
			}
			accts = append(accts, accName)
		}
		sort.Strings(accts)
		accountList = strings.Join(accts, ",")
	}

	pubDb := string(cp.Database)

	if _, ok := sysDatabases[pubDb]; ok {
		return moerr.NewInternalError(ctx, "invalid database name '%s', not support publishing system database", pubDb)
	}

	err = bh.Exec(ctx, "begin;")
	defer func() {
		err = finishTxn(ctx, bh, err)
	}()
	if err != nil {
		return err
	}
	bh.ClearExecResultSet()

	sql, err = getSqlForGetDbIdAndType(ctx, pubDb, true, uint64(tenantInfo.TenantID))
	if err != nil {
		return err
	}
	err = bh.Exec(ctx, sql)
	if err != nil {
		return err
	}
	erArray, err = getResultSet(ctx, bh)
	if err != nil {
		return err
	}
	if !execResultArrayHasData(erArray) {
		return moerr.NewInternalError(ctx, "database '%s' does not exist", cp.Database)
	}
	datId, err = erArray[0].GetUint64(ctx, 0, 0)
	if err != nil {
		return err
	}
	datType, err = erArray[0].GetString(ctx, 0, 1)
	if err != nil {
		return err
	}
	if datType != "" { //TODO: check the dat_type
		return moerr.NewInternalError(ctx, "database '%s' is not a user database", cp.Database)
	}
	bh.ClearExecResultSet()
	sql, err = getSqlForInsertIntoMoPubs(ctx, string(cp.Name), pubDb, datId, allTable, tableList, accountList, tenantInfo.GetDefaultRoleID(), tenantInfo.GetUserID(), cp.Comment, true)
	if err != nil {
		return err
	}
	err = bh.Exec(ctx, sql)
	if err != nil {
		return err
	}
	return err
}

func doAlterPublication(ctx context.Context, ses *Session, ap *tree.AlterPublication) (err error) {
	bh := ses.GetBackgroundExec(ctx)
	defer bh.Close()
	var (
		allAccount     bool
		accountList    string
		accountListSep []string
		comment        string
		sql            string
		erArray        []ExecResult
		tenantInfo     *TenantInfo
	)

	tenantInfo = ses.GetTenantInfo()

	if !tenantInfo.IsAdminRole() {
		return moerr.NewInternalError(ctx, "only admin can alter publication")
	}

	err = bh.Exec(ctx, "begin;")
	defer func() {
		err = finishTxn(ctx, bh, err)
	}()
	if err != nil {
		return err
	}
	bh.ClearExecResultSet()
	sql, err = getSqlForGetPubInfo(ctx, string(ap.Name), true)
	if err != nil {
		return err
	}
	err = bh.Exec(ctx, sql)
	if err != nil {
		return err
	}
	erArray, err = getResultSet(ctx, bh)
	if err != nil {
		return err
	}
	if !execResultArrayHasData(erArray) {
		return moerr.NewInternalError(ctx, "publication '%s' does not exist", ap.Name)
	}
<<<<<<< HEAD

	accountList, err = erArray[0].GetString(ctx, 0, 0)
=======
	allAccountStr, err = erArray[0].GetString(ctx, 0, 0)
	if err != nil {
		return err
	}
	allAccount = allAccountStr == "true"
	accountList, err = erArray[0].GetString(ctx, 0, 1)
>>>>>>> 3dcaaa4d
	if err != nil {
		return err
	}
	allAccount = accountList == "all"

	comment, err = erArray[0].GetString(ctx, 0, 1)
	if err != nil {
		return err
	}

	if ap.AccountsSet != nil {
		switch {
		case ap.AccountsSet.All:
			accountList = "all"
		case len(ap.AccountsSet.SetAccounts) > 0:
			/* do not check accountName if exists here */
			accts := make([]string, 0, len(ap.AccountsSet.SetAccounts))
			for _, acct := range ap.AccountsSet.SetAccounts {
				s := string(acct)
				if accountNameIsInvalid(s) {
					return moerr.NewInternalError(ctx, "invalid account name '%s'", s)
				}
				accts = append(accts, s)
			}
			sort.Strings(accts)
			accountList = strings.Join(accts, ",")
		case len(ap.AccountsSet.DropAccounts) > 0:
			if allAccount {
				return moerr.NewInternalError(ctx, "cannot drop accounts from all account option")
			}
			accountListSep = strings.Split(accountList, ",")
			for _, acct := range ap.AccountsSet.DropAccounts {
				if accountNameIsInvalid(string(acct)) {
					return moerr.NewInternalError(ctx, "invalid account name '%s'", acct)
				}
				idx := sort.SearchStrings(accountListSep, string(acct))
				if idx < len(accountListSep) && accountListSep[idx] == string(acct) {
					accountListSep = append(accountListSep[:idx], accountListSep[idx+1:]...)
				}
			}
			accountList = strings.Join(accountListSep, ",")
		case len(ap.AccountsSet.AddAccounts) > 0:
			if allAccount {
				return moerr.NewInternalError(ctx, "cannot add account from all account option")
			}
			accountListSep = strings.Split(accountList, ",")
			for _, acct := range ap.AccountsSet.AddAccounts {
				if accountNameIsInvalid(string(acct)) {
					return moerr.NewInternalError(ctx, "invalid account name '%s'", acct)
				}
				idx := sort.SearchStrings(accountListSep, string(acct))
				if idx == len(accountListSep) || accountListSep[idx] != string(acct) {
					accountListSep = append(accountListSep[:idx], append([]string{string(acct)}, accountListSep[idx:]...)...)
				}
			}
			accountList = strings.Join(accountListSep, ",")
		}
	}
	if ap.Comment != "" {
		comment = ap.Comment
	}
	sql, err = getSqlForUpdatePubInfo(ctx, string(ap.Name), accountList, comment, false)
	if err != nil {
		return err
	}
	bh.ClearExecResultSet()
	err = bh.Exec(ctx, sql)
	if err != nil {
		return err
	}
	return err
}

func doDropPublication(ctx context.Context, ses *Session, dp *tree.DropPublication) (err error) {
	bh := ses.GetBackgroundExec(ctx)
	defer bh.Close()
	bh.ClearExecResultSet()
	var (
		sql        string
		erArray    []ExecResult
		tenantInfo *TenantInfo
	)

	tenantInfo = ses.GetTenantInfo()

	if !tenantInfo.IsAdminRole() {
		return moerr.NewInternalError(ctx, "only admin can drop publication")
	}

	err = bh.Exec(ctx, "begin;")
	defer func() {
		err = finishTxn(ctx, bh, err)
	}()
	if err != nil {
		return err
	}
	sql, err = getSqlForGetPubInfo(ctx, string(dp.Name), true)
	if err != nil {
		return err
	}
	bh.ClearExecResultSet()
	err = bh.Exec(ctx, sql)
	if err != nil {
		return err
	}
	erArray, err = getResultSet(ctx, bh)
	if err != nil {
		return err
	}
	if !execResultArrayHasData(erArray) {
		return moerr.NewInternalError(ctx, "publication '%s' does not exist", dp.Name)
	}

	sql, err = getSqlForDropPubInfo(ctx, string(dp.Name), false)
	if err != nil {
		return err
	}

	err = bh.Exec(ctx, sql)
	if err != nil {
		return err
	}

	return err
}

// doDropAccount accomplishes the DropAccount statement
func doDropAccount(ctx context.Context, ses *Session, da *tree.DropAccount) (err error) {
	bh := ses.GetBackgroundExec(ctx)
	defer bh.Close()

	//set backgroundHandler's default schema
	if handler, ok := bh.(*BackgroundHandler); ok {
		handler.ses.Session.txnCompileCtx.dbName = catalog.MO_CATALOG
	}

	var sql, db, table string
	var erArray []ExecResult
	var databases map[string]int8
	var dbSql, prefix string
	var sqlsForDropDatabases = make([]string, 0, 5)

	var deleteCtx context.Context
	var accountId int64
	var version uint64
	var hasAccount = true
	clusterTables := make(map[string]int)

	da.Name, err = normalizeName(ctx, da.Name)
	if err != nil {
		return err
	}

	if isSysTenant(da.Name) {
		return moerr.NewInternalError(ctx, "can not delete the account %s", da.Name)
	}

	dropAccountFunc := func() error {
		err = bh.Exec(ctx, "begin;")
		defer func() {
			err = finishTxn(ctx, bh, err)
		}()
		if err != nil {
			return err
		}

		//check the account exists or not
		sql, err = getSqlForCheckTenant(ctx, da.Name)
		if err != nil {
			return err
		}
		bh.ClearExecResultSet()
		err = bh.Exec(ctx, sql)
		if err != nil {
			return err
		}

		erArray, err = getResultSet(ctx, bh)
		if err != nil {
			return err
		}

		if execResultArrayHasData(erArray) {
			accountId, err = erArray[0].GetInt64(ctx, 0, 0)
			if err != nil {
				return err
			}
			version, err = erArray[0].GetUint64(ctx, 0, 3)
			if err != nil {
				return err
			}
		} else {
			//no such account
			if !da.IfExists { //when the "IF EXISTS" is set, just skip it.
				return moerr.NewInternalError(ctx, "there is no account %s", da.Name)
			}
			hasAccount = false
		}

		if !hasAccount {
			return err
		}

		//drop tables of the tenant
		//NOTE!!!: single DDL drop statement per single transaction
		//SWITCH TO THE CONTEXT of the deleted context
		deleteCtx = context.WithValue(ctx, defines.TenantIDKey{}, uint32(accountId))

		//step 2 : drop table mo_user
		//step 3 : drop table mo_role
		//step 4 : drop table mo_user_grant
		//step 5 : drop table mo_role_grant
		//step 6 : drop table mo_role_privs
		//step 7 : drop table mo_user_defined_function
		//step 8 : drop table mo_mysql_compatibility_mode
		//step 9 : drop table %!%mo_increment_columns
		for _, sql = range getSqlForDropAccount() {
			err = bh.Exec(deleteCtx, sql)
			if err != nil {
				return err
			}
		}

		// delete all publications

		err = bh.Exec(deleteCtx, deleteMoPubsSql)

		if err != nil {
			return err
		}

		//drop databases created by user
		databases = make(map[string]int8)
		dbSql = "show databases;"
		bh.ClearExecResultSet()
		err = bh.Exec(deleteCtx, dbSql)
		if err != nil {
			return err
		}

		erArray, err = getResultSet(ctx, bh)
		if err != nil {
			return err
		}

		for i := uint64(0); i < erArray[0].GetRowCount(); i++ {
			db, err = erArray[0].GetString(ctx, i, 0)
			if err != nil {
				return err
			}
			databases[db] = 0
		}

		prefix = "drop database if exists "

		for db = range databases {
			if db == "mo_catalog" {
				continue
			}
			bb := &bytes.Buffer{}
			bb.WriteString(prefix)
			//handle the database annotated by '`'
			if db != strings.ToLower(db) {
				bb.WriteString("`")
				bb.WriteString(db)
				bb.WriteString("`")
			} else {
				bb.WriteString(db)
			}
			bb.WriteString(";")
			sqlsForDropDatabases = append(sqlsForDropDatabases, bb.String())
		}

		for _, sql = range sqlsForDropDatabases {
			err = bh.Exec(deleteCtx, sql)
			if err != nil {
				return err
			}
		}

		//  drop table mo_pubs
		err = bh.Exec(deleteCtx, dropMoPubsSql)
		if err != nil {
			return err
		}

		// drop autoIcr table
		err = bh.Exec(deleteCtx, dropAutoIcrColSql)
		if err != nil {
			return err
		}

		//step 11: drop mo_catalog.mo_indexes under general tenant
		err = bh.Exec(deleteCtx, dropMoIndexes)
		if err != nil {
			return err
		}

		//step 1 : delete the account in the mo_account of the sys account
		sql, err = getSqlForDeleteAccountFromMoAccount(ctx, da.Name)
		if err != nil {
			return err
		}
		err = bh.Exec(ctx, sql)
		if err != nil {
			return err
		}

		//step 2: get all cluster table in the mo_catalog

		sql = "show tables from mo_catalog;"
		bh.ClearExecResultSet()
		err = bh.Exec(ctx, sql)
		if err != nil {
			return err
		}

		erArray, err = getResultSet(ctx, bh)
		if err != nil {
			return err
		}

		for i := uint64(0); i < erArray[0].GetRowCount(); i++ {
			table, err = erArray[0].GetString(ctx, i, 0)
			if err != nil {
				return err
			}
			if isClusterTable("mo_catalog", table) {
				clusterTables[table] = 0
			}
		}

		//step3 : delete all data of the account in the cluster table
		for clusterTable := range clusterTables {
			sql = fmt.Sprintf("delete from mo_catalog.`%s` where account_id = %d;", clusterTable, accountId)
			bh.ClearExecResultSet()
			err = bh.Exec(ctx, sql)
			if err != nil {
				return err
			}
		}
		return err
	}

	err = dropAccountFunc()
	if err != nil {
		return err
	}

	//if drop the account, add the account to kill queue
	ses.getRoutineManager().accountRoutine.enKillQueue(accountId, version)

	return err
}

// doDropUser accomplishes the DropUser statement
func doDropUser(ctx context.Context, ses *Session, du *tree.DropUser) (err error) {
	var vr *verifiedRole
	var sql string
	var sqls []string
	var erArray []ExecResult
	account := ses.GetTenantInfo()
	err = normalizeNamesOfUsers(ctx, du.Users)
	if err != nil {
		return err
	}

	bh := ses.GetBackgroundExec(ctx)
	defer bh.Close()

	//put it into the single transaction
	err = bh.Exec(ctx, "begin;")
	defer func() {
		err = finishTxn(ctx, bh, err)
	}()
	if err != nil {
		return err
	}

	//step1: check users exists or not.
	//handle "IF EXISTS"
	for _, user := range du.Users {
		sql, err = getSqlForPasswordOfUser(ctx, user.Username)
		if err != nil {
			return err
		}
		vr, err = verifyRoleFunc(ctx, bh, sql, user.Username, roleType)
		if err != nil {
			return err
		}

		if vr == nil {
			if !du.IfExists { //when the "IF EXISTS" is set, just skip it.
				return moerr.NewInternalError(ctx, "there is no user %s", user.Username)
			}
		}

		if vr == nil {
			continue
		}

		//if the user is admin user with the role moadmin or accountadmin,
		//the user can not be deleted.
		if account.IsSysTenant() {
			sql, err = getSqlForCheckUserHasRole(ctx, user.Username, moAdminRoleID)
		} else {
			sql, err = getSqlForCheckUserHasRole(ctx, user.Username, accountAdminRoleID)
		}
		if err != nil {
			return err
		}

		bh.ClearExecResultSet()
		err = bh.Exec(ctx, sql)
		if err != nil {
			return err
		}

		erArray, err = getResultSet(ctx, bh)
		if err != nil {
			return err
		}

		if execResultArrayHasData(erArray) {
			return moerr.NewInternalError(ctx, "can not delete the user %s", user.Username)
		}

		//step2 : delete mo_user
		//step3 : delete mo_user_grant
		sqls = getSqlForDeleteUser(vr.id)
		for _, sqlx := range sqls {
			bh.ClearExecResultSet()
			err = bh.Exec(ctx, sqlx)
			if err != nil {
				return err
			}
		}
	}
	return err
}

// doDropRole accomplishes the DropRole statement
func doDropRole(ctx context.Context, ses *Session, dr *tree.DropRole) (err error) {
	var vr *verifiedRole
	var sql string
	account := ses.GetTenantInfo()
	err = normalizeNamesOfRoles(ctx, dr.Roles)
	if err != nil {
		return err
	}

	bh := ses.GetBackgroundExec(ctx)
	defer bh.Close()

	//put it into the single transaction
	err = bh.Exec(ctx, "begin;")
	defer func() {
		err = finishTxn(ctx, bh, err)
	}()
	if err != nil {
		return err
	}

	//step1: check roles exists or not.
	//handle "IF EXISTS"
	for _, role := range dr.Roles {
		sql, err = getSqlForRoleIdOfRole(ctx, role.UserName)
		if err != nil {
			return err
		}
		vr, err = verifyRoleFunc(ctx, bh, sql, role.UserName, roleType)
		if err != nil {
			return err
		}

		if vr == nil {
			if !dr.IfExists { //when the "IF EXISTS" is set, just skip it.
				return moerr.NewInternalError(ctx, "there is no role %s", role.UserName)
			}
		}

		//step2 : delete mo_role
		//step3 : delete mo_user_grant
		//step4 : delete mo_role_grant
		//step5 : delete mo_role_privs
		if vr == nil {
			continue
		}

		//NOTE: if the role is the admin role (moadmin,accountadmin) or public,
		//the role can not be deleted.
		if account.IsNameOfAdminRoles(vr.name) || isPublicRole(vr.name) {
			return moerr.NewInternalError(ctx, "can not delete the role %s", vr.name)
		}

		sqls := getSqlForDeleteRole(vr.id)
		for _, sqlx := range sqls {
			bh.ClearExecResultSet()
			err = bh.Exec(ctx, sqlx)
			if err != nil {
				return err
			}
		}
	}

	return err
}

func doDropFunction(ctx context.Context, ses *Session, df *tree.DropFunction) (err error) {
	var sql string
	var argstr string
	var checkDatabase string
	var dbName string
	var funcId int64
	var fmtctx *tree.FmtCtx
	var erArray []ExecResult

	bh := ses.GetBackgroundExec(ctx)
	defer bh.Close()

	// a database must be selected or specified as qualifier when create a function
	if df.Name.HasNoNameQualifier() {
		if ses.DatabaseNameIsEmpty() {
			return moerr.NewNoDBNoCtx()
		}
		dbName = ses.GetDatabaseName()
	} else {
		dbName = string(df.Name.Name.SchemaName)
	}

	fmtctx = tree.NewFmtCtx(dialect.MYSQL, tree.WithQuoteString(true))

	// validate database name and signature (name + args)
	bh.ClearExecResultSet()
	checkDatabase = fmt.Sprintf(checkUdfArgs, string(df.Name.Name.ObjectName), dbName)
	err = bh.Exec(ctx, checkDatabase)
	if err != nil {
		return err
	}

	erArray, err = getResultSet(ctx, bh)
	if err != nil {
		return err
	}

	if execResultArrayHasData(erArray) {
		// function with provided name and db exists, now check arguments
		for i := uint64(0); i < erArray[0].GetRowCount(); i++ {
			argstr, err = erArray[0].GetString(ctx, i, 0)
			if err != nil {
				return err
			}
			funcId, err = erArray[0].GetInt64(ctx, i, 1)
			if err != nil {
				return err
			}
			argMap := make(map[string]string)
			json.Unmarshal([]byte(argstr), &argMap)
			argCount := 0
			if len(argMap) == len(df.Args) {
				for _, v := range argMap {
					if v != (df.Args[argCount].GetType(fmtctx)) {
						return moerr.NewInvalidInput(ctx, "invalid parameter")
					}
					argCount++
					fmtctx.Reset()
				}
				handleArgMatch := func() error {
					//put it into the single transaction
					err = bh.Exec(ctx, "begin;")
					defer func() {
						err = finishTxn(ctx, bh, err)
					}()
					if err != nil {
						return err
					}

					sql = fmt.Sprintf(deleteUserDefinedFunctionFormat, funcId)

					err = bh.Exec(ctx, sql)
					if err != nil {
						return err
					}
					return err
				}
				return handleArgMatch()
			}
		}
		return err
	} else {
		// no such function
		return moerr.NewNoUDFNoCtx(string(df.Name.Name.ObjectName))
	}
}

func doDropProcedure(ctx context.Context, ses *Session, dp *tree.DropProcedure) (err error) {
	var sql string
	var checkDatabase string
	var dbName string
	var procId int64
	var erArray []ExecResult

	bh := ses.GetBackgroundExec(ctx)
	defer bh.Close()

	if dp.Name.HasNoNameQualifier() {
		if ses.DatabaseNameIsEmpty() {
			return moerr.NewNoDBNoCtx()
		}
		dbName = ses.GetDatabaseName()
	} else {
		dbName = string(dp.Name.Name.SchemaName)
	}

	// validate database name and signature (name + args)
	bh.ClearExecResultSet()
	checkDatabase = fmt.Sprintf(checkStoredProcedureArgs, string(dp.Name.Name.ObjectName), dbName)
	err = bh.Exec(ctx, checkDatabase)
	if err != nil {
		return err
	}

	erArray, err = getResultSet(ctx, bh)
	if err != nil {
		return err
	}

	if execResultArrayHasData(erArray) {
		// function with provided name and db exists, for now we don't support overloading for stored procedure, so go to handle deletion.
		procId, err = erArray[0].GetInt64(ctx, 0, 0)
		if err != nil {
			return err
		}
		handleArgMatch := func() error {
			//put it into the single transaction
			err = bh.Exec(ctx, "begin;")
			defer func() {
				err = finishTxn(ctx, bh, err)
			}()
			if err != nil {
				return err
			}

			sql = fmt.Sprintf(deleteStoredProcedureFormat, procId)

			err = bh.Exec(ctx, sql)
			if err != nil {
				return err
			}
			return err
		}
		return handleArgMatch()
	} else {
		// no such procedure
		if dp.IfExists {
			return nil
		}
		return moerr.NewNoUDFNoCtx(string(dp.Name.Name.ObjectName))
	}
}

// doRevokePrivilege accomplishes the RevokePrivilege statement
func doRevokePrivilege(ctx context.Context, ses *Session, rp *tree.RevokePrivilege) (err error) {
	var vr *verifiedRole
	var objType objectType
	var privLevel privilegeLevelType
	var objId int64
	var privType PrivilegeType
	var sql string
	err = normalizeNamesOfRoles(ctx, rp.Roles)
	if err != nil {
		return err
	}

	account := ses.GetTenantInfo()
	bh := ses.GetBackgroundExec(ctx)
	defer bh.Close()

	verifiedRoles := make([]*verifiedRole, len(rp.Roles))
	checkedPrivilegeTypes := make([]PrivilegeType, len(rp.Privileges))

	//put it into the single transaction
	err = bh.Exec(ctx, "begin;")
	defer func() {
		err = finishTxn(ctx, bh, err)
	}()
	if err != nil {
		return err
	}

	//handle "IF EXISTS"
	//step 1: check roles. exists or not.
	for i, user := range rp.Roles {
		//check Revoke privilege on xxx yyy from moadmin(accountadmin)
		if account.IsNameOfAdminRoles(user.UserName) {
			return moerr.NewInternalError(ctx, "the privilege can not be revoked from the role %s", user.UserName)
		}
		sql, err = getSqlForRoleIdOfRole(ctx, user.UserName)
		if err != nil {
			return err
		}
		vr, err = verifyRoleFunc(ctx, bh, sql, user.UserName, roleType)
		if err != nil {
			return err
		}
		verifiedRoles[i] = vr
		if vr == nil {
			if !rp.IfExists { //when the "IF EXISTS" is set, just skip it.
				return moerr.NewInternalError(ctx, "there is no role %s", user.UserName)
			}
		}
	}

	//get the object type
	objType, err = convertAstObjectTypeToObjectType(ctx, rp.ObjType)
	if err != nil {
		return err
	}

	//check the privilege and the object type
	for i, priv := range rp.Privileges {
		privType, err = convertAstPrivilegeTypeToPrivilegeType(ctx, priv.Type, rp.ObjType)
		if err != nil {
			return err
		}
		//check the match between the privilegeScope and the objectType
		err = matchPrivilegeTypeWithObjectType(ctx, privType, objType)
		if err != nil {
			return err
		}
		checkedPrivilegeTypes[i] = privType
	}

	//step 2: decide the object type , the object id and the privilege_level
	privLevel, objId, err = checkPrivilegeObjectTypeAndPrivilegeLevel(ctx, ses, bh, rp.ObjType, *rp.Level)
	if err != nil {
		return err
	}

	//step 3: delete the granted privilege
	for _, privType = range checkedPrivilegeTypes {
		for _, role := range verifiedRoles {
			if role == nil {
				continue
			}
			if privType == PrivilegeTypeConnect && isPublicRole(role.name) {
				return moerr.NewInternalError(ctx, "the privilege %s can not be revoked from the role %s", privType, role.name)
			}
			sql = getSqlForDeleteRolePrivs(role.id, objType.String(), objId, int64(privType), privLevel.String())
			bh.ClearExecResultSet()
			err = bh.Exec(ctx, sql)
			if err != nil {
				return err
			}
		}
	}
	return err
}

// getDatabaseOrTableId gets the id of the database or the table
func getDatabaseOrTableId(ctx context.Context, bh BackgroundExec, isDb bool, dbName, tableName string) (int64, error) {
	var err error
	var sql string
	var erArray []ExecResult
	var id int64
	if isDb {
		sql, err = getSqlForCheckDatabase(ctx, dbName)
	} else {
		sql, err = getSqlForCheckDatabaseTable(ctx, dbName, tableName)
	}
	if err != nil {
		return 0, err
	}
	bh.ClearExecResultSet()
	err = bh.Exec(ctx, sql)
	if err != nil {
		return 0, err
	}

	erArray, err = getResultSet(ctx, bh)
	if err != nil {
		return 0, err
	}

	if execResultArrayHasData(erArray) {
		id, err = erArray[0].GetInt64(ctx, 0, 0)
		if err != nil {
			return 0, err
		}
		return id, nil
	}
	if isDb {
		return 0, moerr.NewInternalError(ctx, `there is no database "%s"`, dbName)
	} else {
		//TODO: check the database exists or not first
		return 0, moerr.NewInternalError(ctx, `there is no table "%s" in database "%s"`, tableName, dbName)
	}
}

// convertAstObjectTypeToObjectType gets the object type from the ast
func convertAstObjectTypeToObjectType(ctx context.Context, ot tree.ObjectType) (objectType, error) {
	var objType objectType
	switch ot {
	case tree.OBJECT_TYPE_TABLE:
		objType = objectTypeTable
	case tree.OBJECT_TYPE_DATABASE:
		objType = objectTypeDatabase
	case tree.OBJECT_TYPE_ACCOUNT:
		objType = objectTypeAccount
	default:
		return 0, moerr.NewInternalError(ctx, `the object type "%s" is unsupported`, ot.String())
	}
	return objType, nil
}

// checkPrivilegeObjectTypeAndPrivilegeLevel checks the relationship among the privilege type, the object type and the privilege level.
// it returns the converted object type, the privilege level and the object id.
func checkPrivilegeObjectTypeAndPrivilegeLevel(ctx context.Context, ses *Session, bh BackgroundExec,
	ot tree.ObjectType, pl tree.PrivilegeLevel) (privilegeLevelType, int64, error) {
	var privLevel privilegeLevelType
	var objId int64
	var err error
	var dbName string

	switch ot {
	case tree.OBJECT_TYPE_TABLE:
		switch pl.Level {
		case tree.PRIVILEGE_LEVEL_TYPE_STAR:
			privLevel = privilegeLevelStar
			objId, err = getDatabaseOrTableId(ctx, bh, true, ses.GetDatabaseName(), "")
			if err != nil {
				return 0, 0, err
			}
		case tree.PRIVILEGE_LEVEL_TYPE_STAR_STAR:
			privLevel = privilegeLevelStarStar
			objId = objectIDAll
		case tree.PRIVILEGE_LEVEL_TYPE_DATABASE_STAR:
			privLevel = privilegeLevelDatabaseStar
			objId, err = getDatabaseOrTableId(ctx, bh, true, pl.DbName, "")
			if err != nil {
				return 0, 0, err
			}
		case tree.PRIVILEGE_LEVEL_TYPE_DATABASE_TABLE:
			privLevel = privilegeLevelDatabaseTable
			objId, err = getDatabaseOrTableId(ctx, bh, false, pl.DbName, pl.TabName)
			if err != nil {
				return 0, 0, err
			}
		case tree.PRIVILEGE_LEVEL_TYPE_TABLE:
			privLevel = privilegeLevelTable
			objId, err = getDatabaseOrTableId(ctx, bh, false, ses.GetDatabaseName(), pl.TabName)
			if err != nil {
				return 0, 0, err
			}
		default:
			err = moerr.NewInternalError(ctx, `in the object type "%s" the privilege level "%s" is unsupported`, ot.String(), pl.String())
			return 0, 0, err
		}
	case tree.OBJECT_TYPE_DATABASE:
		switch pl.Level {
		case tree.PRIVILEGE_LEVEL_TYPE_STAR:
			privLevel = privilegeLevelStar
			objId = objectIDAll
		case tree.PRIVILEGE_LEVEL_TYPE_STAR_STAR:
			privLevel = privilegeLevelStarStar
			objId = objectIDAll
		case tree.PRIVILEGE_LEVEL_TYPE_TABLE:
			//in the syntax, we can not distinguish the table name from the database name.
			privLevel = privilegeLevelDatabase
			dbName = pl.TabName
			objId, err = getDatabaseOrTableId(ctx, bh, true, dbName, "")
			if err != nil {
				return 0, 0, err
			}
		case tree.PRIVILEGE_LEVEL_TYPE_DATABASE:
			privLevel = privilegeLevelDatabase
			dbName = pl.DbName
			objId, err = getDatabaseOrTableId(ctx, bh, true, dbName, "")
			if err != nil {
				return 0, 0, err
			}
		default:
			err = moerr.NewInternalError(ctx, `in the object type "%s" the privilege level "%s" is unsupported`, ot.String(), pl.String())
			return 0, 0, err
		}
	case tree.OBJECT_TYPE_ACCOUNT:
		switch pl.Level {
		case tree.PRIVILEGE_LEVEL_TYPE_STAR:
			privLevel = privilegeLevelStar
			objId = objectIDAll
		default:
			err = moerr.NewInternalError(ctx, `in the object type "%s" the privilege level "%s" is unsupported`, ot.String(), pl.String())
			return 0, 0, err
		}
	default:
		err = moerr.NewInternalError(ctx, `the object type "%s" is unsupported`, ot.String())
		return 0, 0, err
	}

	return privLevel, objId, err
}

// matchPrivilegeTypeWithObjectType matches the privilege type with the object type
func matchPrivilegeTypeWithObjectType(ctx context.Context, privType PrivilegeType, objType objectType) error {
	var err error
	switch privType.Scope() {
	case PrivilegeScopeSys, PrivilegeScopeAccount, PrivilegeScopeUser, PrivilegeScopeRole:
		if objType != objectTypeAccount {
			err = moerr.NewInternalError(ctx, `the privilege "%s" can only be granted to the object type "account"`, privType)
		}
	case PrivilegeScopeDatabase:
		if objType != objectTypeDatabase {
			err = moerr.NewInternalError(ctx, `the privilege "%s" can only be granted to the object type "database"`, privType)
		}
	case PrivilegeScopeTable:
		if objType != objectTypeTable {
			err = moerr.NewInternalError(ctx, `the privilege "%s" can only be granted to the object type "table"`, privType)
		}
	case PrivilegeScopeRoutine:
		if objType != objectTypeFunction {
			err = moerr.NewInternalError(ctx, `the privilege "%s" can only be granted to the object type "function"`, privType)
		}
	}
	return err
}

// doGrantPrivilege accomplishes the GrantPrivilege statement
func doGrantPrivilege(ctx context.Context, ses *Session, gp *tree.GrantPrivilege) (err error) {
	var erArray []ExecResult
	var roleId int64
	var privType PrivilegeType
	var objType objectType
	var privLevel privilegeLevelType
	var objId int64
	var sql string
	var userId uint32

	err = normalizeNamesOfRoles(ctx, gp.Roles)
	if err != nil {
		return err
	}

	account := ses.GetTenantInfo()
	if account == nil {
		ctxUserId := ctx.Value(defines.UserIDKey{})
		if id, ok := ctxUserId.(uint32); ok {
			userId = id
		}
	} else {
		userId = account.GetUserID()
	}

	bh := ses.GetBackgroundExec(ctx)
	defer bh.Close()

	//Get primary keys
	//step 1: get role_id
	verifiedRoles := make([]*verifiedRole, len(gp.Roles))
	checkedPrivilegeTypes := make([]PrivilegeType, len(gp.Privileges))

	//put it into the single transaction
	err = bh.Exec(ctx, "begin;")
	defer func() {
		err = finishTxn(ctx, bh, err)
	}()
	if err != nil {
		return err
	}

	for i, role := range gp.Roles {
		//check Grant privilege on xxx yyy to moadmin(accountadmin)
		if account != nil && account.IsNameOfAdminRoles(role.UserName) {
			return moerr.NewInternalError(ctx, "the privilege can not be granted to the role %s", role.UserName)
		}
		sql, err = getSqlForRoleIdOfRole(ctx, role.UserName)
		if err != nil {
			return err
		}
		bh.ClearExecResultSet()
		err = bh.Exec(ctx, sql)
		if err != nil {
			return err
		}

		erArray, err = getResultSet(ctx, bh)
		if err != nil {
			return err
		}

		if execResultArrayHasData(erArray) {
			for j := uint64(0); j < erArray[0].GetRowCount(); j++ {
				roleId, err = erArray[0].GetInt64(ctx, j, 0)
				if err != nil {
					return err
				}
			}
		} else {
			return moerr.NewInternalError(ctx, "there is no role %s", role.UserName)
		}
		verifiedRoles[i] = &verifiedRole{
			typ:  roleType,
			name: role.UserName,
			id:   roleId,
		}
	}

	//get the object type
	objType, err = convertAstObjectTypeToObjectType(ctx, gp.ObjType)
	if err != nil {
		return err
	}

	//check the privilege and the object type
	for i, priv := range gp.Privileges {
		privType, err = convertAstPrivilegeTypeToPrivilegeType(ctx, priv.Type, gp.ObjType)
		if err != nil {
			return err
		}
		if isBannedPrivilege(privType) {
			return moerr.NewInternalError(ctx, "the privilege %s can not be granted", privType)
		}
		//check the match between the privilegeScope and the objectType
		err = matchPrivilegeTypeWithObjectType(ctx, privType, objType)
		if err != nil {
			return err
		}
		checkedPrivilegeTypes[i] = privType
	}

	//step 2: get obj_type, privilege_level
	//step 3: get obj_id
	privLevel, objId, err = checkPrivilegeObjectTypeAndPrivilegeLevel(ctx, ses, bh, gp.ObjType, *gp.Level)
	if err != nil {
		return err
	}

	//step 4: get privilege_id
	//step 5: check exists
	//step 6: update or insert

	for _, privType = range checkedPrivilegeTypes {
		for _, role := range verifiedRoles {
			sql = getSqlForCheckRoleHasPrivilege(role.id, objType, objId, int64(privType))
			//check exists
			bh.ClearExecResultSet()
			err = bh.Exec(ctx, sql)
			if err != nil {
				return err
			}

			erArray, err = getResultSet(ctx, bh)
			if err != nil {
				return err
			}

			//choice 1 : update the record
			//choice 2 : inset new record
			choice := 1
			if execResultArrayHasData(erArray) {
				for j := uint64(0); j < erArray[0].GetRowCount(); j++ {
					_, err = erArray[0].GetInt64(ctx, j, 0)
					if err != nil {
						return err
					}
				}
			} else {
				choice = 2
			}

			if choice == 1 { //update the record
				sql = getSqlForUpdateRolePrivs(int64(userId),
					types.CurrentTimestamp().String2(time.UTC, 0),
					gp.GrantOption, role.id, objType, objId, int64(privType))
			} else if choice == 2 { //insert new record
				sql = getSqlForInsertRolePrivs(role.id, role.name, objType.String(), objId,
					int64(privType), privType.String(), privLevel.String(), int64(userId),
					types.CurrentTimestamp().String2(time.UTC, 0), gp.GrantOption)
			}

			//insert or update
			bh.ClearExecResultSet()
			err = bh.Exec(ctx, sql)
			if err != nil {
				return err
			}
		}
	}

	return err
}

// doRevokeRole accomplishes the RevokeRole statement
func doRevokeRole(ctx context.Context, ses *Session, rr *tree.RevokeRole) (err error) {
	var sql string
	err = normalizeNamesOfRoles(ctx, rr.Roles)
	if err != nil {
		return err
	}
	err = normalizeNamesOfUsers(ctx, rr.Users)
	if err != nil {
		return err
	}

	account := ses.GetTenantInfo()
	bh := ses.GetBackgroundExec(ctx)
	defer bh.Close()

	//step1 : check Roles exists or not
	var vr *verifiedRole

	verifiedFromRoles := make([]*verifiedRole, len(rr.Roles))
	verifiedToRoles := make([]*verifiedRole, len(rr.Users))

	//put it into the single transaction
	err = bh.Exec(ctx, "begin;")
	defer func() {
		err = finishTxn(ctx, bh, err)
	}()
	if err != nil {
		return err
	}

	//handle "IF EXISTS"
	//step1 : check Users are real Users or Roles,  exists or not
	for i, user := range rr.Users {
		sql, err = getSqlForRoleIdOfRole(ctx, user.Username)
		if err != nil {
			return err
		}
		vr, err = verifyRoleFunc(ctx, bh, sql, user.Username, roleType)
		if err != nil {
			return err
		}
		if vr != nil {
			verifiedToRoles[i] = vr
		} else {
			//check user
			sql, err = getSqlForPasswordOfUser(ctx, user.Username)
			if err != nil {
				return err
			}
			vr, err = verifyRoleFunc(ctx, bh, sql, user.Username, userType)
			if err != nil {
				return err
			}
			verifiedToRoles[i] = vr
			if vr == nil {
				if !rr.IfExists { //when the "IF EXISTS" is set, just skip the check
					return moerr.NewInternalError(ctx, "there is no role or user %s", user.Username)
				}
			}
		}
	}

	//handle "IF EXISTS"
	//step2 : check roles before the FROM clause
	for i, role := range rr.Roles {
		sql, err = getSqlForRoleIdOfRole(ctx, role.UserName)
		if err != nil {
			return err
		}
		vr, err = verifyRoleFunc(ctx, bh, sql, role.UserName, roleType)
		if err != nil {
			return err
		}
		if vr == nil {
			return moerr.NewInternalError(ctx, "there is no role %s", role.UserName)
		}
		verifiedFromRoles[i] = vr
	}

	//step3 : process Revoke role from role
	//step4 : process Revoke role from user
	for _, from := range verifiedFromRoles {
		for _, to := range verifiedToRoles {
			if to == nil { //Under "IF EXISTS"
				continue
			}
			if account.IsNameOfAdminRoles(from.name) {
				//check Revoke moadmin from root,dump,userX
				//check Revoke accountadmin from root,dump,userX
				//check Revoke moadmin(accountadmin) from roleX
				return moerr.NewInternalError(ctx, "the role %s can not be revoked", from.name)
			} else if isPublicRole(from.name) {
				//
				return moerr.NewInternalError(ctx, "the role %s can not be revoked", from.name)
			}

			if to.typ == roleType {
				//check Revoke roleX from moadmin(accountadmin)
				if account.IsNameOfAdminRoles(to.name) {
					return moerr.NewInternalError(ctx, "the role %s can not be revoked from the role %s", from.name, to.name)
				} else if isPublicRole(to.name) {
					//check Revoke roleX from public
					return moerr.NewInternalError(ctx, "the role %s can not be revoked from the role %s", from.name, to.name)
				}
			}

			if to.typ == roleType {
				//revoke from role
				//delete (granted_id,grantee_id) from the mo_role_grant
				sql = getSqlForDeleteRoleGrant(from.id, to.id)
			} else {
				//revoke from user
				//delete (roleId,userId) from the mo_user_grant
				sql = getSqlForDeleteUserGrant(from.id, to.id)
			}
			err = bh.Exec(ctx, sql)
			if err != nil {
				return err
			}
		}
	}

	return err
}

// verifySpecialRolesInGrant verifies the special roles in the Grant statement
func verifySpecialRolesInGrant(ctx context.Context, account *TenantInfo, from, to *verifiedRole) error {
	if account.IsNameOfAdminRoles(from.name) {
		if to.typ == userType {
			//check Grant moadmin to root,dump
			//check Grant accountadmin to admin_name
			//check Grant moadmin to userX
			//check Grant accountadmin to userX
			if !to.userIsAdmin {
				return moerr.NewInternalError(ctx, "the role %s can not be granted to non administration user %s", from.name, to.name)
			}
		} else {
			//check Grant moadmin(accountadmin) to roleX
			if !account.IsNameOfAdminRoles(to.name) {
				return moerr.NewInternalError(ctx, "the role %s can not be granted to the other role %s", from.name, to.name)
			}
		}
	} else if isPublicRole(from.name) && to.typ == roleType {
		return moerr.NewInternalError(ctx, "the role %s can not be granted to the other role %s", from.name, to.name)
	}

	if to.typ == roleType {
		//check Grant roleX to moadmin(accountadmin)
		if account.IsNameOfAdminRoles(to.name) {
			return moerr.NewInternalError(ctx, "the role %s can not be granted to the role %s", from.name, to.name)
		} else if isPublicRole(to.name) {
			//check Grant roleX to public
			return moerr.NewInternalError(ctx, "the role %s can not be granted to the role %s", from.name, to.name)
		}
	}
	return nil
}

// doGrantRole accomplishes the GrantRole statement
func doGrantRole(ctx context.Context, ses *Session, gr *tree.GrantRole) (err error) {
	var erArray []ExecResult
	var withGrantOption int64
	var sql string
	err = normalizeNamesOfRoles(ctx, gr.Roles)
	if err != nil {
		return err
	}
	err = normalizeNamesOfUsers(ctx, gr.Users)
	if err != nil {
		return err
	}

	account := ses.GetTenantInfo()
	bh := ses.GetBackgroundExec(ctx)
	defer bh.Close()

	//step1 : check Roles exists or not
	var vr *verifiedRole
	var needLoadMoRoleGrant bool
	var grantedId, granteeId int64
	var useIsAdmin bool

	verifiedFromRoles := make([]*verifiedRole, len(gr.Roles))
	verifiedToRoles := make([]*verifiedRole, len(gr.Users))

	//load mo_role_grant into memory for
	checkLoopGraph := NewGraph()

	//put it into the single transaction
	err = bh.Exec(ctx, "begin;")
	defer func() {
		err = finishTxn(ctx, bh, err)
	}()
	if err != nil {
		return err
	}

	for i, role := range gr.Roles {
		sql, err = getSqlForRoleIdOfRole(ctx, role.UserName)
		if err != nil {
			return err
		}
		vr, err = verifyRoleFunc(ctx, bh, sql, role.UserName, roleType)
		if err != nil {
			return err
		}
		if vr == nil {
			return moerr.NewInternalError(ctx, "there is no role %s", role.UserName)
		}
		verifiedFromRoles[i] = vr
	}

	//step2 : check Users are real Users or Roles,  exists or not
	for i, user := range gr.Users {
		sql, err = getSqlForRoleIdOfRole(ctx, user.Username)
		if err != nil {
			return err
		}
		vr, err = verifyRoleFunc(ctx, bh, sql, user.Username, roleType)
		if err != nil {
			return err
		}
		if vr != nil {
			verifiedToRoles[i] = vr
		} else {
			//check user exists or not
			sql, err = getSqlForPasswordOfUser(ctx, user.Username)
			if err != nil {
				return err
			}
			vr, err = verifyRoleFunc(ctx, bh, sql, user.Username, userType)
			if err != nil {
				return err
			}
			if vr == nil {
				return moerr.NewInternalError(ctx, "there is no role or user %s", user.Username)
			}
			verifiedToRoles[i] = vr

			//the user is the administrator or not
			useIsAdmin, err = userIsAdministrator(ctx, bh, vr.id, account)
			if err != nil {
				return err
			}
			verifiedToRoles[i].userIsAdmin = useIsAdmin
		}
	}

	//If there is at least one role in the verifiedToRoles,
	//it is necessary to load the mo_role_grant
	for _, role := range verifiedToRoles {
		if role.typ == roleType {
			needLoadMoRoleGrant = true
			break
		}
	}

	if needLoadMoRoleGrant {
		//load mo_role_grant
		sql = getSqlForGetAllStuffRoleGrantFormat()
		bh.ClearExecResultSet()
		err = bh.Exec(ctx, sql)
		if err != nil {
			return err
		}

		erArray, err = getResultSet(ctx, bh)
		if err != nil {
			return err
		}

		if execResultArrayHasData(erArray) {
			for j := uint64(0); j < erArray[0].GetRowCount(); j++ {
				//column grantedId
				grantedId, err = erArray[0].GetInt64(ctx, j, 0)
				if err != nil {
					return err
				}

				//column granteeId
				granteeId, err = erArray[0].GetInt64(ctx, j, 1)
				if err != nil {
					return err
				}

				checkLoopGraph.addEdge(grantedId, granteeId)
			}
		}
	}

	//step3 : process Grant role to role
	//step4 : process Grant role to user

	for _, from := range verifiedFromRoles {
		for _, to := range verifiedToRoles {
			err = verifySpecialRolesInGrant(ctx, account, from, to)
			if err != nil {
				return err
			}

			if to.typ == roleType {
				if from.id == to.id { //direct loop
					return moerr.NewRoleGrantedToSelf(ctx, from.name, to.name)
				} else {
					//check the indirect loop
					edgeId := checkLoopGraph.addEdge(from.id, to.id)
					has := checkLoopGraph.hasLoop(from.id)
					if has {
						return moerr.NewRoleGrantedToSelf(ctx, from.name, to.name)
					}
					//restore the graph
					checkLoopGraph.removeEdge(edgeId)
				}

				//grant to role
				//get (granted_id,grantee_id,with_grant_option) from the mo_role_grant
				sql = getSqlForCheckRoleGrant(from.id, to.id)
			} else {
				//grant to user
				//get (roleId,userId,with_grant_option) from the mo_user_grant
				sql = getSqlForCheckUserGrant(from.id, to.id)
			}
			bh.ClearExecResultSet()
			err = bh.Exec(ctx, sql)
			if err != nil {
				return err
			}

			erArray, err = getResultSet(ctx, bh)
			if err != nil {
				return err
			}

			//For Grant role to role
			//choice 1: (granted_id,grantee_id) exists and with_grant_option is same.
			//	Do nothing.
			//choice 2: (granted_id,grantee_id) exists and with_grant_option is different.
			//	Update.
			//choice 3: (granted_id,grantee_id) does not exist.
			// Insert.

			//For Grant role to user
			//choice 1: (roleId,userId) exists and with_grant_option is same.
			//	Do nothing.
			//choice 2: (roleId,userId) exists and with_grant_option is different.
			//	Update.
			//choice 3: (roleId,userId) does not exist.
			// Insert.
			choice := 1
			if execResultArrayHasData(erArray) {
				for j := uint64(0); j < erArray[0].GetRowCount(); j++ {
					withGrantOption, err = erArray[0].GetInt64(ctx, j, 2)
					if err != nil {
						return err
					}
					if (withGrantOption == 1) != gr.GrantOption {
						choice = 2
					}
				}
			} else {
				choice = 3
			}

			sql = ""
			if choice == 2 {
				//update grant time
				if to.typ == roleType {
					sql = getSqlForUpdateRoleGrant(from.id, to.id, int64(account.GetDefaultRoleID()), int64(account.GetUserID()), types.CurrentTimestamp().String2(time.UTC, 0), gr.GrantOption)
				} else {
					sql = getSqlForUpdateUserGrant(from.id, to.id, types.CurrentTimestamp().String2(time.UTC, 0), gr.GrantOption)
				}
			} else if choice == 3 {
				//insert new record
				if to.typ == roleType {
					sql = getSqlForInsertRoleGrant(from.id, to.id, int64(account.GetDefaultRoleID()), int64(account.GetUserID()), types.CurrentTimestamp().String2(time.UTC, 0), gr.GrantOption)
				} else {
					sql = getSqlForInsertUserGrant(from.id, to.id, types.CurrentTimestamp().String2(time.UTC, 0), gr.GrantOption)
				}
			}

			if choice != 1 {
				err = bh.Exec(ctx, sql)
				if err != nil {
					return err
				}
			}
		}
	}

	return err
}

// determinePrivilegeSetOfStatement decides the privileges that the statement needs before running it.
// That is the Set P for the privilege Set .
func determinePrivilegeSetOfStatement(stmt tree.Statement) *privilege {
	typs := make([]PrivilegeType, 0, 5)
	kind := privilegeKindGeneral
	special := specialTagNone
	objType := objectTypeAccount
	var extraEntries []privilegeEntry
	writeDatabaseAndTableDirectly := false
	var clusterTable bool
	var clusterTableOperation clusterTableOperationType
	dbName := ""
	switch st := stmt.(type) {
	case *tree.CreateAccount:
		typs = append(typs, PrivilegeTypeCreateAccount)
	case *tree.DropAccount:
		typs = append(typs, PrivilegeTypeDropAccount)
	case *tree.AlterAccount:
		typs = append(typs, PrivilegeTypeAlterAccount)
	case *tree.CreateUser:
		if st.Role == nil {
			typs = append(typs, PrivilegeTypeCreateUser, PrivilegeTypeAccountAll /*, PrivilegeTypeAccountOwnership*/)
		} else {
			typs = append(typs, PrivilegeTypeAccountAll /*, PrivilegeTypeAccountOwnership*/)
			me1 := &compoundEntry{
				items: []privilegeItem{
					{privilegeTyp: PrivilegeTypeCreateUser},
					{privilegeTyp: PrivilegeTypeManageGrants},
				},
			}
			me2 := &compoundEntry{
				items: []privilegeItem{
					{privilegeTyp: PrivilegeTypeCreateUser},
					{privilegeTyp: PrivilegeTypeCanGrantRoleToOthersInCreateUser, role: st.Role, users: st.Users},
				},
			}

			entry1 := privilegeEntry{
				privilegeEntryTyp: privilegeEntryTypeCompound,
				compound:          me1,
			}
			entry2 := privilegeEntry{
				privilegeEntryTyp: privilegeEntryTypeCompound,
				compound:          me2,
			}
			extraEntries = append(extraEntries, entry1, entry2)
		}
	case *tree.DropUser:
		typs = append(typs, PrivilegeTypeDropUser, PrivilegeTypeAccountAll /*, PrivilegeTypeAccountOwnership, PrivilegeTypeUserOwnership*/)
	case *tree.AlterUser:
		typs = append(typs, PrivilegeTypeAlterUser, PrivilegeTypeAccountAll /*, PrivilegeTypeAccountOwnership, PrivilegeTypeUserOwnership*/)
	case *tree.CreateRole:
		typs = append(typs, PrivilegeTypeCreateRole, PrivilegeTypeAccountAll /*, PrivilegeTypeAccountOwnership*/)
	case *tree.DropRole:
		typs = append(typs, PrivilegeTypeDropRole, PrivilegeTypeAccountAll /*, PrivilegeTypeAccountOwnership, PrivilegeTypeRoleOwnership*/)
	case *tree.Grant:
		if st.Typ == tree.GrantTypeRole {
			kind = privilegeKindInherit
			typs = append(typs, PrivilegeTypeManageGrants, PrivilegeTypeAccountAll /*, PrivilegeTypeAccountOwnership, PrivilegeTypeRoleOwnership*/)
		} else if st.Typ == tree.GrantTypePrivilege {
			objType = objectTypeNone
			kind = privilegeKindSpecial
			special = specialTagAdmin | specialTagWithGrantOption | specialTagOwnerOfObject
		}
	case *tree.GrantRole:
		kind = privilegeKindInherit
		typs = append(typs, PrivilegeTypeManageGrants, PrivilegeTypeAccountAll /*, PrivilegeTypeAccountOwnership, PrivilegeTypeRoleOwnership*/)
	case *tree.GrantPrivilege:
		objType = objectTypeNone
		kind = privilegeKindSpecial
		special = specialTagAdmin | specialTagWithGrantOption | specialTagOwnerOfObject
	case *tree.Revoke:
		if st.Typ == tree.RevokeTypeRole {
			typs = append(typs, PrivilegeTypeManageGrants, PrivilegeTypeAccountAll /*, PrivilegeTypeAccountOwnership, PrivilegeTypeRoleOwnership*/)
		} else if st.Typ == tree.RevokeTypePrivilege {
			objType = objectTypeNone
			kind = privilegeKindSpecial
			special = specialTagAdmin
		}
	case *tree.RevokeRole:
		typs = append(typs, PrivilegeTypeManageGrants, PrivilegeTypeAccountAll /*, PrivilegeTypeAccountOwnership, PrivilegeTypeRoleOwnership*/)
	case *tree.RevokePrivilege:
		objType = objectTypeNone
		kind = privilegeKindSpecial
		special = specialTagAdmin
	case *tree.CreateDatabase:
		typs = append(typs, PrivilegeTypeCreateDatabase, PrivilegeTypeAccountAll /*, PrivilegeTypeAccountOwnership*/)
	case *tree.DropDatabase:
		typs = append(typs, PrivilegeTypeDropDatabase, PrivilegeTypeAccountAll /*, PrivilegeTypeAccountOwnership*/)
		writeDatabaseAndTableDirectly = true
		dbName = string(st.Name)
	case *tree.ShowDatabases:
		typs = append(typs, PrivilegeTypeShowDatabases, PrivilegeTypeAccountAll /*, PrivilegeTypeAccountOwnership*/)
	case *tree.ShowSequences:
		typs = append(typs, PrivilegeTypeAccountAll, PrivilegeTypeDatabaseOwnership)
	case *tree.Use:
		typs = append(typs, PrivilegeTypeConnect, PrivilegeTypeAccountAll /*, PrivilegeTypeAccountOwnership*/)
	case *tree.ShowTables, *tree.ShowCreateTable, *tree.ShowColumns, *tree.ShowCreateView, *tree.ShowCreateDatabase, *tree.ShowCreatePublications:
		objType = objectTypeDatabase
		typs = append(typs, PrivilegeTypeShowTables, PrivilegeTypeDatabaseAll, PrivilegeTypeDatabaseOwnership)
	case *tree.CreateTable:
		objType = objectTypeDatabase
		typs = append(typs, PrivilegeTypeCreateTable, PrivilegeTypeDatabaseAll, PrivilegeTypeDatabaseOwnership)
		writeDatabaseAndTableDirectly = true
		if st.IsClusterTable {
			clusterTable = true
			clusterTableOperation = clusterTableCreate
		}
		dbName = string(st.Table.SchemaName)
	case *tree.CreateView:
		objType = objectTypeDatabase
		typs = append(typs, PrivilegeTypeCreateView, PrivilegeTypeDatabaseAll, PrivilegeTypeDatabaseOwnership)
		writeDatabaseAndTableDirectly = true
		if st.Name != nil {
			dbName = string(st.Name.SchemaName)
		}
	case *tree.CreateSequence:
		objType = objectTypeDatabase
		typs = append(typs, PrivilegeTypeDatabaseAll, PrivilegeTypeDatabaseOwnership)
		writeDatabaseAndTableDirectly = true
		if st.Name != nil {
			dbName = string(st.Name.SchemaName)
		}
	case *tree.AlterView:
		objType = objectTypeDatabase
		typs = append(typs, PrivilegeTypeAlterView, PrivilegeTypeDatabaseAll, PrivilegeTypeDatabaseOwnership)
		writeDatabaseAndTableDirectly = true
		if st.Name != nil {
			dbName = string(st.Name.SchemaName)
		}
	case *tree.AlterDataBaseConfig:
		objType = objectTypeNone
		kind = privilegeKindNone
	case *tree.CreateFunction:
		objType = objectTypeDatabase
		typs = append(typs, PrivilegeTypeCreateView, PrivilegeTypeDatabaseAll, PrivilegeTypeDatabaseOwnership)
		writeDatabaseAndTableDirectly = true

	case *tree.AlterTable:
		objType = objectTypeDatabase
		typs = append(typs, PrivilegeTypeAlterTable, PrivilegeTypeDatabaseAll, PrivilegeTypeDatabaseOwnership)
		writeDatabaseAndTableDirectly = true
		if st.Table != nil {
			dbName = string(st.Table.SchemaName)
		}
	case *tree.CreateProcedure:
		objType = objectTypeDatabase
		typs = append(typs, PrivilegeTypeCreateView, PrivilegeTypeDatabaseAll, PrivilegeTypeDatabaseOwnership)
		writeDatabaseAndTableDirectly = true
	case *tree.CallStmt: // TODO: redesign privilege for calling a procedure
		objType = objectTypeDatabase
		typs = append(typs, PrivilegeTypeCreateView, PrivilegeTypeDatabaseAll, PrivilegeTypeDatabaseOwnership)
		writeDatabaseAndTableDirectly = true
	case *tree.DropTable:
		objType = objectTypeDatabase
		typs = append(typs, PrivilegeTypeDropTable, PrivilegeTypeDropObject, PrivilegeTypeDatabaseAll, PrivilegeTypeDatabaseOwnership)
		writeDatabaseAndTableDirectly = true
		if len(st.Names) != 0 {
			dbName = string(st.Names[0].SchemaName)
		}
	case *tree.DropView:
		objType = objectTypeDatabase
		typs = append(typs, PrivilegeTypeDropView, PrivilegeTypeDropObject, PrivilegeTypeDatabaseAll, PrivilegeTypeDatabaseOwnership)
		writeDatabaseAndTableDirectly = true
		if len(st.Names) != 0 {
			dbName = string(st.Names[0].SchemaName)
		}
	case *tree.DropSequence:
		objType = objectTypeDatabase
		typs = append(typs, PrivilegeTypeDropObject, PrivilegeTypeDatabaseAll, PrivilegeTypeDatabaseOwnership)
		writeDatabaseAndTableDirectly = true
		if len(st.Names) != 0 {
			dbName = string(st.Names[0].SchemaName)
		}
	case *tree.DropFunction:
		objType = objectTypeDatabase
		typs = append(typs, PrivilegeTypeCreateView, PrivilegeTypeDatabaseAll, PrivilegeTypeDatabaseOwnership)
		writeDatabaseAndTableDirectly = true
	case *tree.DropProcedure:
		objType = objectTypeDatabase
		typs = append(typs, PrivilegeTypeCreateView, PrivilegeTypeDatabaseAll, PrivilegeTypeDatabaseOwnership)
		writeDatabaseAndTableDirectly = true
	case *tree.Select, *tree.Do:
		objType = objectTypeTable
		typs = append(typs, PrivilegeTypeSelect, PrivilegeTypeTableAll, PrivilegeTypeTableOwnership)
	case *tree.Insert:
		objType = objectTypeTable
		typs = append(typs, PrivilegeTypeInsert, PrivilegeTypeTableAll, PrivilegeTypeTableOwnership)
		writeDatabaseAndTableDirectly = true
	case *tree.Replace:
		objType = objectTypeTable
		typs = append(typs, PrivilegeTypeInsert, PrivilegeTypeTableAll, PrivilegeTypeTableOwnership)
		writeDatabaseAndTableDirectly = true
	case *tree.Load:
		objType = objectTypeTable
		typs = append(typs, PrivilegeTypeInsert, PrivilegeTypeTableAll, PrivilegeTypeTableOwnership)
		writeDatabaseAndTableDirectly = true
		if st.Table != nil {
			dbName = string(st.Table.SchemaName)
		}
	case *tree.Update:
		objType = objectTypeTable
		typs = append(typs, PrivilegeTypeUpdate, PrivilegeTypeTableAll, PrivilegeTypeTableOwnership)
		writeDatabaseAndTableDirectly = true
	case *tree.Delete:
		objType = objectTypeTable
		typs = append(typs, PrivilegeTypeDelete, PrivilegeTypeTableAll, PrivilegeTypeTableOwnership)
		writeDatabaseAndTableDirectly = true
	case *tree.CreateIndex, *tree.DropIndex:
		objType = objectTypeTable
		typs = append(typs, PrivilegeTypeIndex, PrivilegeTypeTableAll, PrivilegeTypeTableOwnership)
		writeDatabaseAndTableDirectly = true
	case *tree.ShowProcessList, *tree.ShowErrors, *tree.ShowWarnings, *tree.ShowVariables,
		*tree.ShowStatus, *tree.ShowTarget, *tree.ShowTableStatus,
		*tree.ShowGrants, *tree.ShowCollation, *tree.ShowIndex,
		*tree.ShowTableNumber, *tree.ShowColumnNumber,
		*tree.ShowTableValues, *tree.ShowNodeList, *tree.ShowRolesStmt,
		*tree.ShowLocks, *tree.ShowFunctionOrProcedureStatus, *tree.ShowPublications, *tree.ShowSubscriptions,
		*tree.ShowBackendServers:
		objType = objectTypeNone
		kind = privilegeKindNone
	case *tree.ShowAccounts:
		objType = objectTypeNone
		kind = privilegeKindSpecial
		special = specialTagAdmin
	case *tree.ExplainFor, *tree.ExplainAnalyze, *tree.ExplainStmt:
		objType = objectTypeNone
		kind = privilegeKindNone
	case *tree.BeginTransaction, *tree.CommitTransaction, *tree.RollbackTransaction, *tree.SetVar:
		objType = objectTypeNone
		kind = privilegeKindNone
	case *tree.SetDefaultRole, *tree.SetRole, *tree.SetPassword:
		objType = objectTypeNone
		kind = privilegeKindNone
	case *tree.PrepareStmt, *tree.PrepareString, *tree.Deallocate, *tree.Reset:
		objType = objectTypeNone
		kind = privilegeKindNone
	case *tree.Execute:
		objType = objectTypeNone
		kind = privilegeKindNone
	case *tree.Declare:
		objType = objectTypeNone
		kind = privilegeKindNone
	case *InternalCmdFieldList:
		objType = objectTypeNone
		kind = privilegeKindNone
	case *tree.ValuesStatement:
		objType = objectTypeTable
		typs = append(typs, PrivilegeTypeValues, PrivilegeTypeTableAll, PrivilegeTypeTableOwnership)
	case *tree.TruncateTable:
		objType = objectTypeTable
		typs = append(typs, PrivilegeTypeTruncate, PrivilegeTypeTableAll, PrivilegeTypeTableOwnership)
		writeDatabaseAndTableDirectly = true
		if st.Name != nil {
			dbName = string(st.Name.SchemaName)
		}
	case *tree.MoDump:
		objType = objectTypeTable
		typs = append(typs, PrivilegeTypeSelect, PrivilegeTypeTableAll, PrivilegeTypeTableOwnership)
	case *tree.Kill:
		objType = objectTypeNone
		kind = privilegeKindNone
	case *tree.LockTableStmt, *tree.UnLockTableStmt:
		objType = objectTypeNone
		kind = privilegeKindNone
	case *tree.CreatePublication, *tree.DropPublication, *tree.AlterPublication:
		typs = append(typs, PrivilegeTypeAccountAll)
		objType = objectTypeDatabase
		kind = privilegeKindNone
	default:
		panic(fmt.Sprintf("does not have the privilege definition of the statement %s", stmt))
	}

	entries := make([]privilegeEntry, len(typs))
	for i, typ := range typs {
		entries[i] = privilegeEntriesMap[typ]
		entries[i].databaseName = dbName
	}
	entries = append(entries, extraEntries...)
	return &privilege{
		kind:                          kind,
		objType:                       objType,
		entries:                       entries,
		special:                       special,
		writeDatabaseAndTableDirectly: writeDatabaseAndTableDirectly,
		isClusterTable:                clusterTable,
		clusterTableOperation:         clusterTableOperation}
}

// privilege will be done on the table
type privilegeTips struct {
	typ                   PrivilegeType
	databaseName          string
	tableName             string
	isClusterTable        bool
	clusterTableOperation clusterTableOperationType
}

type privilegeTipsArray []privilegeTips

func (pot privilegeTips) String() string {
	return fmt.Sprintf("%s %s %s", pot.typ, pot.databaseName, pot.tableName)
}

func (pota privilegeTipsArray) String() string {
	b := strings.Builder{}
	for _, table := range pota {
		b.WriteString(table.String())
		b.WriteString("\n")
	}
	return b.String()
}

// extractPrivilegeTipsFromPlan extracts the privilege tips from the plan
func extractPrivilegeTipsFromPlan(p *plan2.Plan) privilegeTipsArray {
	//NOTE: the pts may be nil when the plan does operate any table.
	var pts privilegeTipsArray
	appendPt := func(pt privilegeTips) {
		pts = append(pts, pt)
	}
	if p.GetQuery() != nil { //select,insert select, update, delete
		q := p.GetQuery()

		// lastNode := q.Nodes[len(q.Nodes)-1]
		var t PrivilegeType
		var clusterTable bool
		var clusterTableOperation clusterTableOperationType

		switch q.StmtType {
		case plan.Query_UPDATE:
			t = PrivilegeTypeUpdate
			clusterTableOperation = clusterTableModify
		case plan.Query_DELETE:
			t = PrivilegeTypeDelete
			clusterTableOperation = clusterTableModify
		case plan.Query_INSERT:
			t = PrivilegeTypeInsert
			clusterTableOperation = clusterTableModify
		default:
			t = PrivilegeTypeSelect
			clusterTableOperation = clusterTableSelect
		}

		for _, node := range q.Nodes {
			if node.NodeType == plan.Node_TABLE_SCAN {
				if node.ObjRef != nil {
					if node.TableDef != nil && node.TableDef.TableType == catalog.SystemClusterRel {
						clusterTable = true
					} else {
						clusterTable = isClusterTable(node.ObjRef.GetSchemaName(), node.ObjRef.GetObjName())
					}

					var scanTyp PrivilegeType
					switch q.StmtType {
					case plan.Query_UPDATE:
						scanTyp = PrivilegeTypeUpdate
						clusterTableOperation = clusterTableModify
					case plan.Query_DELETE:
						scanTyp = PrivilegeTypeDelete
						clusterTableOperation = clusterTableModify
					default:
						scanTyp = PrivilegeTypeSelect
						clusterTableOperation = clusterTableSelect
					}

					//do not check the privilege of the index table
					if !isIndexTable(node.ObjRef.GetObjName()) {
						appendPt(privilegeTips{
							typ:                   scanTyp,
							databaseName:          node.ObjRef.GetSchemaName(),
							tableName:             node.ObjRef.GetObjName(),
							isClusterTable:        clusterTable,
							clusterTableOperation: clusterTableOperation,
						})
					}
				}
			} else if node.NodeType == plan.Node_INSERT {
				if node.InsertCtx != nil && node.InsertCtx.Ref != nil {
					objRef := node.InsertCtx.Ref
					//do not check the privilege of the index table
					if !isIndexTable(node.ObjRef.GetObjName()) {
						appendPt(privilegeTips{
							typ:                   t,
							databaseName:          objRef.GetSchemaName(),
							tableName:             objRef.GetObjName(),
							isClusterTable:        node.InsertCtx.IsClusterTable,
							clusterTableOperation: clusterTableModify,
						})
					}
				}
			} else if node.NodeType == plan.Node_DELETE {
				if node.DeleteCtx != nil && node.DeleteCtx.Ref != nil {
					objRef := node.DeleteCtx.Ref
					//do not check the privilege of the index table
					if !isIndexTable(node.ObjRef.GetObjName()) {
						appendPt(privilegeTips{
							typ:                   t,
							databaseName:          objRef.GetSchemaName(),
							tableName:             objRef.GetObjName(),
							isClusterTable:        node.DeleteCtx.IsClusterTable,
							clusterTableOperation: clusterTableModify,
						})
					}
				}
			}
		}
	} else if p.GetDdl() != nil {
		if p.GetDdl().GetTruncateTable() != nil {
			truncateTable := p.GetDdl().GetTruncateTable()
			appendPt(privilegeTips{
				typ:                   PrivilegeTypeTruncate,
				databaseName:          truncateTable.GetDatabase(),
				tableName:             truncateTable.GetTable(),
				isClusterTable:        truncateTable.GetClusterTable().GetIsClusterTable(),
				clusterTableOperation: clusterTableModify,
			})
		} else if p.GetDdl().GetDropTable() != nil {
			dropTable := p.GetDdl().GetDropTable()
			appendPt(privilegeTips{
				typ:                   PrivilegeTypeDropTable,
				databaseName:          dropTable.GetDatabase(),
				tableName:             dropTable.GetTable(),
				isClusterTable:        dropTable.GetClusterTable().GetIsClusterTable(),
				clusterTableOperation: clusterTableDrop,
			})
		}
	}
	return pts
}

// convertPrivilegeTipsToPrivilege constructs the privilege entries from the privilege tips from the plan
func convertPrivilegeTipsToPrivilege(priv *privilege, arr privilegeTipsArray) {
	//rewirte the privilege entries based on privilege tips
	if priv.objectType() != objectTypeTable &&
		priv.objectType() != objectTypeDatabase {
		return
	}

	//NOTE: when the arr is nil, it denotes that there is no operation on the table.

	type pair struct {
		databaseName string
		tableName    string
	}

	dedup := make(map[pair]int8)

	//multi privileges take effect together
	entries := make([]privilegeEntry, 0, len(arr))
	multiPrivs := make([]privilegeItem, 0, len(arr))
	for _, tips := range arr {
		multiPrivs = append(multiPrivs, privilegeItem{
			privilegeTyp:          tips.typ,
			dbName:                tips.databaseName,
			tableName:             tips.tableName,
			isClusterTable:        tips.isClusterTable,
			clusterTableOperation: tips.clusterTableOperation,
		})

		dedup[pair{tips.databaseName, tips.tableName}] = 1
	}

	me := &compoundEntry{multiPrivs}
	entries = append(entries, privilegeEntry{privilegeEntryTyp: privilegeEntryTypeCompound, compound: me})

	//optional predefined privilege : tableAll, ownership
	predefined := []PrivilegeType{PrivilegeTypeTableAll, PrivilegeTypeTableOwnership}
	for _, p := range predefined {
		for par := range dedup {
			e := privilegeEntriesMap[p]
			e.databaseName = par.databaseName
			e.tableName = par.tableName
			entries = append(entries, e)
		}
	}

	priv.entries = entries
}

// getSqlFromPrivilegeEntry generates the query sql for the privilege entry
func getSqlFromPrivilegeEntry(ctx context.Context, roleId int64, entry privilegeEntry) (string, error) {
	var err error
	var sql string
	//for object type table, need concrete tableid
	//TODO: table level check should be done after getting the plan
	if entry.objType == objectTypeTable {
		switch entry.privilegeLevel {
		case privilegeLevelDatabaseTable, privilegeLevelTable:
			sql, err = getSqlForCheckRoleHasTableLevelPrivilege(ctx, roleId, entry.privilegeId, entry.databaseName, entry.tableName)
		case privilegeLevelDatabaseStar, privilegeLevelStar:
			sql, err = getSqlForCheckRoleHasTableLevelForDatabaseStar(ctx, roleId, entry.privilegeId, entry.databaseName)
		case privilegeLevelStarStar:
			sql = getSqlForCheckRoleHasTableLevelForStarStar(roleId, entry.privilegeId)
		default:
			return "", moerr.NewInternalError(ctx, "unsupported privilegel level %s for the privilege %s", entry.privilegeLevel, entry.privilegeId)
		}
	} else if entry.objType == objectTypeDatabase {
		switch entry.privilegeLevel {
		case privilegeLevelStar, privilegeLevelStarStar:
			sql = getSqlForCheckRoleHasDatabaseLevelForStarStar(roleId, entry.privilegeId, entry.privilegeLevel)
		case privilegeLevelDatabase:
			sql, err = getSqlForCheckRoleHasDatabaseLevelForDatabase(ctx, roleId, entry.privilegeId, entry.databaseName)
		default:
			return "", moerr.NewInternalError(ctx, "unsupported privilegel level %s for the privilege %s", entry.privilegeLevel, entry.privilegeId)
		}
	} else if entry.objType == objectTypeAccount {
		switch entry.privilegeLevel {
		case privilegeLevelStar:
			sql = getSqlForCheckRoleHasAccountLevelForStar(roleId, entry.privilegeId)
		default:
			return "false", moerr.NewInternalError(ctx, "unsupported privilegel level %s for the privilege %s", entry.privilegeLevel, entry.privilegeId)
		}
	} else {
		sql = getSqlForCheckRoleHasPrivilege(roleId, entry.objType, int64(entry.objId), int64(entry.privilegeId))
	}
	return sql, err
}

// getPrivilegeLevelsOfObjectType gets the privilege levels of the objectType
func getPrivilegeLevelsOfObjectType(ctx context.Context, objType objectType) ([]privilegeLevelType, error) {
	if ret, ok := objectType2privilegeLevels[objType]; ok {
		return ret, nil
	}
	return nil, moerr.NewInternalError(ctx, "do not support the object type %s", objType.String())
}

// getSqlForPrivilege generates the query sql for the privilege entry
func getSqlForPrivilege(ctx context.Context, roleId int64, entry privilegeEntry, pl privilegeLevelType) (string, error) {
	var sql string
	var err error
	//for object type table, need concrete tableid
	switch entry.objType {
	case objectTypeTable:
		switch pl {
		case privilegeLevelDatabaseTable, privilegeLevelTable:
			sql, err = getSqlForCheckRoleHasTableLevelPrivilege(ctx, roleId, entry.privilegeId, entry.databaseName, entry.tableName)
		case privilegeLevelDatabaseStar, privilegeLevelStar:
			sql, err = getSqlForCheckRoleHasTableLevelForDatabaseStar(ctx, roleId, entry.privilegeId, entry.databaseName)
		case privilegeLevelStarStar:
			sql = getSqlForCheckRoleHasTableLevelForStarStar(roleId, entry.privilegeId)
		default:
			return "", moerr.NewInternalError(ctx, "the privilege level %s for the privilege %s is unsupported", pl, entry.privilegeId)
		}
	case objectTypeDatabase:
		switch pl {
		case privilegeLevelStar, privilegeLevelStarStar:
			sql = getSqlForCheckRoleHasDatabaseLevelForStarStar(roleId, entry.privilegeId, pl)
		case privilegeLevelDatabase:
			sql, err = getSqlForCheckRoleHasDatabaseLevelForDatabase(ctx, roleId, entry.privilegeId, entry.databaseName)
		default:
			return "", moerr.NewInternalError(ctx, "the privilege level %s for the privilege %s is unsupported", pl, entry.privilegeId)
		}
	case objectTypeAccount:
		switch pl {
		case privilegeLevelStar:
			sql = getSqlForCheckRoleHasAccountLevelForStar(roleId, entry.privilegeId)
		default:
			return "false", moerr.NewInternalError(ctx, "the privilege level %s for the privilege %s is unsupported", pl, entry.privilegeId)
		}
	default:
		sql = getSqlForCheckRoleHasPrivilege(roleId, entry.objType, int64(entry.objId), int64(entry.privilegeId))
	}

	return sql, err
}

// getSqlForPrivilege2 complements the database name and calls getSqlForPrivilege
func getSqlForPrivilege2(ses *Session, roleId int64, entry privilegeEntry, pl privilegeLevelType) (string, error) {
	//handle the empty database
	if len(entry.databaseName) == 0 {
		entry.databaseName = ses.GetDatabaseName()
	}
	return getSqlForPrivilege(ses.GetRequestContext(), roleId, entry, pl)
}

// verifyPrivilegeEntryInMultiPrivilegeLevels checks the privilege
// with multi-privilege levels exists or not
func verifyPrivilegeEntryInMultiPrivilegeLevels(
	ctx context.Context,
	bh BackgroundExec,
	ses *Session,
	cache *privilegeCache,
	roleId int64,
	entry privilegeEntry,
	pls []privilegeLevelType) (bool, error) {
	var erArray []ExecResult
	var sql string
	var yes bool
	var err error
	dbName := entry.databaseName
	if len(dbName) == 0 {
		dbName = ses.GetDatabaseName()
	}
	for _, pl := range pls {
		yes = cache.has(entry.objType, pl, dbName, entry.tableName, entry.privilegeId)
		if yes {
			return true, nil
		}
		sql, err = getSqlForPrivilege2(ses, roleId, entry, pl)
		if err != nil {
			return false, err
		}

		bh.ClearExecResultSet()
		err = bh.Exec(ctx, sql)
		if err != nil {
			return false, err
		}

		erArray, err = getResultSet(ctx, bh)
		if err != nil {
			return false, err
		}

		if execResultArrayHasData(erArray) {
			cache.add(entry.objType, pl, dbName, entry.tableName, entry.privilegeId)
			return true, nil
		}
	}
	return false, nil
}

// determineRoleSetHasPrivilegeSet decides the role set has at least one privilege of the privilege set.
// The algorithm 2.
func determineRoleSetHasPrivilegeSet(ctx context.Context, bh BackgroundExec, ses *Session, roleIds *btree.Set[int64], priv *privilege) (bool, error) {
	var err error
	var pls []privilegeLevelType

	var yes bool
	var yes2 bool
	//there is no privilege needs, just approve
	if len(priv.entries) == 0 {
		return false, nil
	}

	cache := ses.GetPrivilegeCache()

	for _, roleId := range roleIds.Keys() {
		for _, entry := range priv.entries {
			if entry.privilegeEntryTyp == privilegeEntryTypeGeneral {
				pls, err = getPrivilegeLevelsOfObjectType(ctx, entry.objType)
				if err != nil {
					return false, err
				}

				yes2 = verifyLightPrivilege(ses,
					entry.databaseName,
					priv.writeDatabaseAndTableDirectly,
					priv.isClusterTable,
					priv.clusterTableOperation)

				if yes2 {
					yes, err = verifyPrivilegeEntryInMultiPrivilegeLevels(ctx, bh, ses, cache, roleId, entry, pls)
					if err != nil {
						return false, err
					}
				}

				if yes {
					return true, nil
				}
			} else if entry.privilegeEntryTyp == privilegeEntryTypeCompound {
				if entry.compound != nil {
					allTrue := true
					//multi privileges take effect together
					for _, mi := range entry.compound.items {
						if mi.privilegeTyp == PrivilegeTypeCanGrantRoleToOthersInCreateUser {
							//TODO: normalize the name
							//TODO: simplify the logic
							yes, err = determineUserCanGrantRolesToOthersInternal(ctx, bh, ses, []*tree.Role{mi.role})
							if err != nil {
								return false, err
							}
							if yes {
								from := &verifiedRole{
									typ:  roleType,
									name: mi.role.UserName,
								}
								for _, user := range mi.users {
									to := &verifiedRole{
										typ:  userType,
										name: user.Username,
									}
									err = verifySpecialRolesInGrant(ctx, ses.GetTenantInfo(), from, to)
									if err != nil {
										return false, err
									}
								}
							}
						} else {
							tempEntry := privilegeEntriesMap[mi.privilegeTyp]
							tempEntry.databaseName = mi.dbName
							tempEntry.tableName = mi.tableName
							tempEntry.privilegeEntryTyp = privilegeEntryTypeGeneral
							tempEntry.compound = nil
							pls, err = getPrivilegeLevelsOfObjectType(ctx, tempEntry.objType)
							if err != nil {
								return false, err
							}

							yes2 = verifyLightPrivilege(ses,
								tempEntry.databaseName,
								priv.writeDatabaseAndTableDirectly,
								mi.isClusterTable,
								mi.clusterTableOperation)

							if yes2 {
								//At least there is one success
								yes, err = verifyPrivilegeEntryInMultiPrivilegeLevels(ctx, bh, ses, cache, roleId, tempEntry, pls)
								if err != nil {
									return false, err
								}
							}
						}
						if !yes {
							allTrue = false
							break
						}
					}

					if allTrue {
						return allTrue, nil
					}
				}
			}
		}
	}
	return false, nil
}

// determineUserHasPrivilegeSet decides the privileges of user can satisfy the requirement of the privilege set
// The algorithm 1.
func determineUserHasPrivilegeSet(ctx context.Context, ses *Session, priv *privilege, stmt tree.Statement) (ret bool, err error) {
	var erArray []ExecResult
	var yes bool
	var roleB int64
	var ok bool
	var grantedIds *btree.Set[int64]

	tenant := ses.GetTenantInfo()
	bh := ses.GetBackgroundExec(ctx)
	defer bh.Close()

	//the set of roles the (k+1) th iteration during the execution
	roleSetOfKPlusOneThIteration := &btree.Set[int64]{}
	//the set of roles the k th iteration during the execution
	roleSetOfKthIteration := &btree.Set[int64]{}
	//the set of roles visited by traversal algorithm
	roleSetOfVisited := &btree.Set[int64]{}
	//simple mo_role_grant cache
	cacheOfMoRoleGrant := &btree.Map[int64, *btree.Set[int64]]{}

	//step 1: The Set R1 {default role id}
	//The primary role (in use)
	roleSetOfKthIteration.Insert((int64)(tenant.GetDefaultRoleID()))

	err = bh.Exec(ctx, "begin;")
	defer func() {
		err = finishTxn(ctx, bh, err)
	}()
	if err != nil {
		return false, err
	}

	//step 2: The Set R2 {the roleid granted to the userid}
	//If the user uses the all secondary roles, the secondary roles needed to be loaded
	err = loadAllSecondaryRoles(ctx, bh, tenant, roleSetOfKthIteration)
	if err != nil {
		return false, err
	}

	//init RVisited = Rk
	roleSetOfKthIteration.Scan(func(roleId int64) bool {
		roleSetOfVisited.Insert(roleId)
		return true
	})

	//Call the algorithm 2.
	//If the result of the algorithm 2 is true, Then return true;
	yes, err = determineRoleSetHasPrivilegeSet(ctx, bh, ses, roleSetOfKthIteration, priv)
	if err != nil {
		return false, err
	}
	if yes {
		ret = true
		return ret, err
	}
	/*
		step 3: !!!NOTE all roleid in Rk has been processed by the algorithm 2.
		RVisited is the set of all roleid that has been processed.
		RVisited = Rk;
		For {
			For roleA in Rk {
				Find the peer roleB in the table mo_role_grant(granted_id,grantee_id) with grantee_id = roleA;
				If roleB is not in RVisited, Then add roleB into R(k+1);
					add roleB into RVisited;
			}

			If R(k+1) is empty, Then return false;
			//Call the algorithm 2.
			If the result of the algorithm 2 is true, Then return true;
			Rk = R(k+1);
			R(k+1) = {};
		}
	*/
	for {
		quit := false
		select {
		case <-ctx.Done():
			quit = true
		default:
		}
		if quit {
			break
		}

		roleSetOfKPlusOneThIteration.Clear()

		//get roleB of roleA
		for _, roleA := range roleSetOfKthIteration.Keys() {
			if grantedIds, ok = cacheOfMoRoleGrant.Get(roleA); ok {
				for _, grantedId := range grantedIds.Keys() {
					roleSetOfKPlusOneThIteration.Insert(grantedId)
				}
				continue
			}
			grantedIds = &btree.Set[int64]{}
			cacheOfMoRoleGrant.Set(roleA, grantedIds)
			sqlForInheritedRoleIdOfRoleId := getSqlForInheritedRoleIdOfRoleId(roleA)
			bh.ClearExecResultSet()
			err = bh.Exec(ctx, sqlForInheritedRoleIdOfRoleId)
			if err != nil {
				return false, moerr.NewInternalError(ctx, "get inherited role id of the role id. error:%v", err)
			}

			erArray, err = getResultSet(ctx, bh)
			if err != nil {
				return false, err
			}

			if execResultArrayHasData(erArray) {
				for i := uint64(0); i < erArray[0].GetRowCount(); i++ {
					roleB, err = erArray[0].GetInt64(ctx, i, 0)
					if err != nil {
						return false, err
					}

					if !roleSetOfVisited.Contains(roleB) {
						roleSetOfVisited.Insert(roleB)
						roleSetOfKPlusOneThIteration.Insert(roleB)
						grantedIds.Insert(roleB)
					}
				}
			}
		}

		//no more roleB, it is done
		if roleSetOfKPlusOneThIteration.Len() == 0 {
			ret = false
			return ret, err
		}

		//Call the algorithm 2.
		//If the result of the algorithm 2 is true, Then return true;
		yes, err = determineRoleSetHasPrivilegeSet(ctx, bh, ses, roleSetOfKPlusOneThIteration, priv)
		if err != nil {
			return false, err
		}

		if yes {
			ret = true
			return ret, err
		}
		roleSetOfKthIteration, roleSetOfKPlusOneThIteration = roleSetOfKPlusOneThIteration, roleSetOfKthIteration
	}
	return ret, err
}

const (
	goOn        int = iota
	successDone     //ri has indirect relation with the Uc
)

// loadAllSecondaryRoles loads all secondary roles
func loadAllSecondaryRoles(ctx context.Context, bh BackgroundExec, account *TenantInfo, roleSetOfCurrentUser *btree.Set[int64]) error {
	var err error
	var sql string

	var erArray []ExecResult
	var roleId int64

	if account.GetUseSecondaryRole() {
		sql = getSqlForRoleIdOfUserId(int(account.GetUserID()))
		bh.ClearExecResultSet()
		err = bh.Exec(ctx, sql)
		if err != nil {
			return err
		}

		erArray, err = getResultSet(ctx, bh)
		if err != nil {
			return err
		}

		if execResultArrayHasData(erArray) {
			for i := uint64(0); i < erArray[0].GetRowCount(); i++ {
				roleId, err = erArray[0].GetInt64(ctx, i, 0)
				if err != nil {
					return err
				}
				roleSetOfCurrentUser.Insert(roleId)
			}
		}
	}
	return err
}

// determineUserCanGrantRolesToOthersInternal decides if the user can grant roles to other users or roles
// the same as the grant/revoke privilege, role with inputted transaction and BackgroundExec
func determineUserCanGrantRolesToOthersInternal(ctx context.Context, bh BackgroundExec, ses *Session, fromRoles []*tree.Role) (bool, error) {
	//step1: normalize the names of roles and users
	var err error
	err = normalizeNamesOfRoles(ctx, fromRoles)
	if err != nil {
		return false, err
	}

	//step2: decide the current user
	account := ses.GetTenantInfo()

	//step3: check the link: roleX -> roleA -> .... -> roleZ -> the current user. Every link has the with_grant_option.
	var vr *verifiedRole
	var ret = true
	var granted bool
	//the temporal set of roles during the execution
	var tempRoleSet *btree.Set[int64]
	var sql string
	//the set of roles the (k+1) th iteration during the execution
	roleSetOfKPlusOneThIteration := &btree.Set[int64]{}
	//the set of roles the k th iteration during the execution
	roleSetOfKthIteration := &btree.Set[int64]{}
	//the set of roles of the current user that executes this statement or function
	roleSetOfCurrentUser := &btree.Set[int64]{}
	//the set of roles visited by traversal algorithm
	roleSetOfVisited := &btree.Set[int64]{}
	verifiedFromRoles := make([]*verifiedRole, len(fromRoles))

	//step 1 : add the primary role
	roleSetOfCurrentUser.Insert(int64(account.GetDefaultRoleID()))

	for i, role := range fromRoles {
		sql, err = getSqlForRoleIdOfRole(ctx, role.UserName)
		if err != nil {
			return false, err
		}
		vr, err = verifyRoleFunc(ctx, bh, sql, role.UserName, roleType)
		if err != nil {
			return false, err
		}
		if vr == nil {
			return false, moerr.NewInternalError(ctx, "there is no role %s", role.UserName)
		}
		verifiedFromRoles[i] = vr
	}

	//step 2: The Set R2 {the roleid granted to the userid}
	//If the user uses the all secondary roles, the secondary roles needed to be loaded
	err = loadAllSecondaryRoles(ctx, bh, account, roleSetOfCurrentUser)
	if err != nil {
		return false, err
	}

	for _, role := range verifiedFromRoles {
		//if it is the role in use, do the check
		if roleSetOfCurrentUser.Contains(role.id) {
			//check the direct relation between role and user
			granted, err = isRoleGrantedToUserWGO(ctx, bh, role.id, int64(account.GetUserID()))
			if err != nil {
				return false, err
			}
			if granted {
				continue
			}
		}

		roleSetOfKthIteration.Clear()
		roleSetOfVisited.Clear()
		roleSetOfKthIteration.Insert(role.id)

		riResult := goOn
		//It is kind of level traversal
		for roleSetOfKthIteration.Len() != 0 && riResult == goOn {
			roleSetOfKPlusOneThIteration.Clear()
			for _, ri := range roleSetOfKthIteration.Keys() {
				tempRoleSet, err = getRoleSetThatRoleGrantedToWGO(ctx, bh, ri, roleSetOfVisited, roleSetOfKPlusOneThIteration)
				if err != nil {
					return false, err
				}

				if setIsIntersected(tempRoleSet, roleSetOfCurrentUser) {
					riResult = successDone
					break
				}
			}

			//swap Rk,R(k+1)
			roleSetOfKthIteration, roleSetOfKPlusOneThIteration = roleSetOfKPlusOneThIteration, roleSetOfKthIteration
		}

		if riResult != successDone {
			//fail
			ret = false
			break
		}
	}
	return ret, err
}

// determineUserCanGrantRoleToOtherUsers decides if the user can grant roles to other users or roles
// the same as the grant/revoke privilege, role.
func determineUserCanGrantRolesToOthers(ctx context.Context, ses *Session, fromRoles []*tree.Role) (ret bool, err error) {
	//step1: normalize the names of roles and users
	err = normalizeNamesOfRoles(ctx, fromRoles)
	if err != nil {
		return false, err
	}

	//step2: decide the current user
	bh := ses.GetBackgroundExec(ctx)
	defer bh.Close()

	//put it into the single transaction
	err = bh.Exec(ctx, "begin;")
	defer func() {
		err = finishTxn(ctx, bh, err)
	}()
	if err != nil {
		return false, err
	}

	ret, err = determineUserCanGrantRolesToOthersInternal(ctx, bh, ses, fromRoles)
	if err != nil {
		return false, err
	}

	return ret, err
}

// isRoleGrantedToUserWGO verifies the role has been granted to the user with with_grant_option = true.
// Algorithm 1
func isRoleGrantedToUserWGO(ctx context.Context, bh BackgroundExec, roleId, UserId int64) (bool, error) {
	var err error
	var erArray []ExecResult
	sql := getSqlForCheckUserGrantWGO(roleId, UserId)
	bh.ClearExecResultSet()
	err = bh.Exec(ctx, sql)
	if err != nil {
		return false, err
	}

	erArray, err = getResultSet(ctx, bh)
	if err != nil {
		return false, err
	}

	if execResultArrayHasData(erArray) {
		return true, nil
	}

	return false, nil
}

// getRoleSetThatRoleGrantedToWGO returns all the roles that the role has been granted to with with_grant_option = true.
// Algorithm 2
func getRoleSetThatRoleGrantedToWGO(ctx context.Context, bh BackgroundExec, roleId int64, RVisited, RkPlusOne *btree.Set[int64]) (*btree.Set[int64], error) {
	var err error
	var erArray []ExecResult
	var id int64
	rset := &btree.Set[int64]{}
	sql := getSqlForCheckRoleGrantWGO(roleId)
	bh.ClearExecResultSet()
	err = bh.Exec(ctx, sql)
	if err != nil {
		return nil, err
	}

	erArray, err = getResultSet(ctx, bh)
	if err != nil {
		return nil, err
	}

	if execResultArrayHasData(erArray) {
		for i := uint64(0); i < erArray[0].GetRowCount(); i++ {
			id, err = erArray[0].GetInt64(ctx, i, 0)
			if err != nil {
				return nil, err
			}
			if !RVisited.Contains(id) {
				RVisited.Insert(id)
				RkPlusOne.Insert(id)
				rset.Insert(id)
			}
		}
	}

	return rset, err
}

// authenticateUserCanExecuteStatementWithObjectTypeAccountAndDatabase decides the user has the privilege of executing the statement with object type account
func authenticateUserCanExecuteStatementWithObjectTypeAccountAndDatabase(ctx context.Context, ses *Session, stmt tree.Statement) (bool, error) {
	var err error
	var ok, yes bool
	priv := ses.GetPrivilege()
	if priv.objectType() != objectTypeAccount && priv.objectType() != objectTypeDatabase { //do nothing
		return true, nil
	}
	ok, err = determineUserHasPrivilegeSet(ctx, ses, priv, stmt)
	if err != nil {
		return false, err
	}

	//double check privilege of drop table
	if !ok && ses.GetFromRealUser() && ses.GetTenantInfo() != nil && ses.GetTenantInfo().IsSysTenant() {
		switch dropTable := stmt.(type) {
		case *tree.DropTable:
			dbName := string(dropTable.Names[0].SchemaName)
			if len(dbName) == 0 {
				dbName = ses.GetDatabaseName()
			}
			return isClusterTable(dbName, string(dropTable.Names[0].ObjectName)), nil
		}
	}

	//for GrantRole statement, check with_grant_option
	if !ok && priv.kind == privilegeKindInherit {
		grant := stmt.(*tree.Grant)
		grantRole := grant.GrantRole
		yes, err = determineUserCanGrantRolesToOthers(ctx, ses, grantRole.Roles)
		if err != nil {
			return false, err
		}
		if yes {
			return true, nil
		}
	}
	//for Create User statement with default role.
	//TODO:

	// support dropdatabase and droptable for owner
	if !ok && ses.GetFromRealUser() && ses.GetTenantInfo() != nil && priv.kind == privilegeKindGeneral {
		switch st := stmt.(type) {
		case *tree.DropDatabase:
			// get the databasename
			dbName := string(st.Name)
			if _, inSet := sysDatabases[dbName]; inSet {
				return ok, nil
			}
			return checkRoleWhetherDatabaseOwner(ctx, ses, dbName, ok)
		case *tree.DropTable:
			// get the databasename and tablename
			if len(st.Names) != 1 {
				return ok, nil
			}
			dbName := string(st.Names[0].SchemaName)
			if len(dbName) == 0 {
				dbName = ses.GetDatabaseName()
			}
			if _, inSet := sysDatabases[dbName]; inSet {
				return ok, nil
			}
			tbName := string(st.Names[0].ObjectName)
			return checkRoleWhetherTableOwner(ctx, ses, dbName, tbName, ok)
		}
	}
	return ok, nil
}

func checkRoleWhetherTableOwner(ctx context.Context, ses *Session, dbName, tbName string, ok bool) (bool, error) {
	var owner int64
	var err error
	var erArray []ExecResult
	var sql string
	roles := make([]int64, 0)
	tenantInfo := ses.GetTenantInfo()
	// current user
	currentUser := tenantInfo.GetUserID()

	bh := ses.GetBackgroundExec(ctx)
	defer bh.Close()

	// getOwner of the table
	sql = getSqlForGetOwnerOfTable(dbName, tbName)
	bh.ClearExecResultSet()
	err = bh.Exec(ctx, sql)
	if err != nil {
		return ok, nil
	}
	erArray, err = getResultSet(ctx, bh)
	if err != nil {
		return ok, nil
	}

	if execResultArrayHasData(erArray) {
		owner, err = erArray[0].GetInt64(ctx, 0, 0)
		if err != nil {
			return ok, nil
		}
	} else {
		return ok, nil
	}

	// check role
	if tenantInfo.useAllSecondaryRole {
		sql = getSqlForGetRolesOfCurrentUser(int64(currentUser))
		bh.ClearExecResultSet()
		err = bh.Exec(ctx, sql)
		if err != nil {
			return ok, nil
		}
		erArray, err = getResultSet(ctx, bh)
		if err != nil {
			return ok, nil
		}

		if execResultArrayHasData(erArray) {
			for i := uint64(0); i < erArray[0].GetRowCount(); i++ {
				role, err := erArray[0].GetInt64(ctx, i, 0)
				if err != nil {
					return ok, nil
				}
				roles = append(roles, role)
			}
		} else {
			return ok, nil
		}

		// check the role whether the table's owner
		for _, role := range roles {
			if role == owner {
				return true, nil
			}
		}
	} else {
		currentRole := tenantInfo.GetDefaultRoleID()
		if owner == int64(currentRole) {
			return true, nil
		}
	}
	return ok, nil

}

func checkRoleWhetherDatabaseOwner(ctx context.Context, ses *Session, dbName string, ok bool) (bool, error) {
	var owner int64
	var err error
	var erArray []ExecResult
	var sql string
	roles := make([]int64, 0)

	tenantInfo := ses.GetTenantInfo()
	// current user
	currentUser := tenantInfo.GetUserID()

	bh := ses.GetBackgroundExec(ctx)
	defer bh.Close()

	// getOwner of the database
	sql = getSqlForGetOwnerOfDatabase(dbName)
	bh.ClearExecResultSet()
	err = bh.Exec(ctx, sql)
	if err != nil {
		return ok, nil
	}
	erArray, err = getResultSet(ctx, bh)
	if err != nil {
		return ok, nil
	}

	if execResultArrayHasData(erArray) {
		owner, err = erArray[0].GetInt64(ctx, 0, 0)
		if err != nil {
			return ok, nil
		}
	} else {
		return ok, nil
	}

	// check role
	if tenantInfo.useAllSecondaryRole {
		sql = getSqlForGetRolesOfCurrentUser(int64(currentUser))
		bh.ClearExecResultSet()
		err = bh.Exec(ctx, sql)
		if err != nil {
			return ok, nil
		}
		erArray, err = getResultSet(ctx, bh)
		if err != nil {
			return ok, nil
		}

		if execResultArrayHasData(erArray) {
			for i := uint64(0); i < erArray[0].GetRowCount(); i++ {
				role, err := erArray[0].GetInt64(ctx, i, 0)
				if err != nil {
					return ok, nil
				}
				roles = append(roles, role)
			}
		} else {
			return ok, nil
		}

		// check the role whether the database's owner
		for _, role := range roles {
			if role == owner {
				return true, nil
			}
		}
	} else {
		currentRole := tenantInfo.GetDefaultRoleID()
		if owner == int64(currentRole) {
			return true, nil
		}
	}
	return ok, nil
}

// authenticateUserCanExecuteStatementWithObjectTypeDatabaseAndTable
// decides the user has the privilege of executing the statement
// with object type table from the plan
func authenticateUserCanExecuteStatementWithObjectTypeDatabaseAndTable(ctx context.Context,
	ses *Session,
	stmt tree.Statement,
	p *plan2.Plan) (bool, error) {
	priv := determinePrivilegeSetOfStatement(stmt)
	if priv.objectType() == objectTypeTable {
		arr := extractPrivilegeTipsFromPlan(p)
		if len(arr) == 0 {
			return true, nil
		}
		convertPrivilegeTipsToPrivilege(priv, arr)
		ok, err := determineUserHasPrivilegeSet(ctx, ses, priv, stmt)
		if err != nil {
			return false, err
		}
		return ok, nil
	}
	return true, nil
}

// formSqlFromGrantPrivilege makes the sql for querying the database.
func formSqlFromGrantPrivilege(ctx context.Context, ses *Session, gp *tree.GrantPrivilege, priv *tree.Privilege) (string, error) {
	tenant := ses.GetTenantInfo()
	sql := ""
	var privType PrivilegeType
	var err error
	privType, err = convertAstPrivilegeTypeToPrivilegeType(ctx, priv.Type, gp.ObjType)
	if err != nil {
		return "", err
	}
	switch gp.ObjType {
	case tree.OBJECT_TYPE_TABLE:
		switch gp.Level.Level {
		case tree.PRIVILEGE_LEVEL_TYPE_STAR:
			sql, err = getSqlForCheckWithGrantOptionForTableDatabaseStar(ctx, int64(tenant.GetDefaultRoleID()), privType, ses.GetDatabaseName())
		case tree.PRIVILEGE_LEVEL_TYPE_STAR_STAR:
			sql = getSqlForCheckWithGrantOptionForTableStarStar(int64(tenant.GetDefaultRoleID()), privType)
		case tree.PRIVILEGE_LEVEL_TYPE_DATABASE_STAR:
			sql, err = getSqlForCheckWithGrantOptionForTableDatabaseStar(ctx, int64(tenant.GetDefaultRoleID()), privType, gp.Level.DbName)
		case tree.PRIVILEGE_LEVEL_TYPE_DATABASE_TABLE:
			sql, err = getSqlForCheckWithGrantOptionForTableDatabaseTable(ctx, int64(tenant.GetDefaultRoleID()), privType, gp.Level.DbName, gp.Level.TabName)
		case tree.PRIVILEGE_LEVEL_TYPE_TABLE:
			sql, err = getSqlForCheckWithGrantOptionForTableDatabaseTable(ctx, int64(tenant.GetDefaultRoleID()), privType, ses.GetDatabaseName(), gp.Level.TabName)
		default:
			return "", moerr.NewInternalError(ctx, "in object type %v privilege level type %v is unsupported", gp.ObjType, gp.Level.Level)
		}
	case tree.OBJECT_TYPE_DATABASE:
		switch gp.Level.Level {
		case tree.PRIVILEGE_LEVEL_TYPE_STAR:
			sql = getSqlForCheckWithGrantOptionForDatabaseStar(int64(tenant.GetDefaultRoleID()), privType)
		case tree.PRIVILEGE_LEVEL_TYPE_STAR_STAR:
			sql = getSqlForCheckWithGrantOptionForDatabaseStarStar(int64(tenant.GetDefaultRoleID()), privType)
		case tree.PRIVILEGE_LEVEL_TYPE_TABLE:
			//in the syntax, we can not distinguish the table name from the database name.
			sql, err = getSqlForCheckWithGrantOptionForDatabaseDB(ctx, int64(tenant.GetDefaultRoleID()), privType, gp.Level.TabName)
		case tree.PRIVILEGE_LEVEL_TYPE_DATABASE:
			sql, err = getSqlForCheckWithGrantOptionForDatabaseDB(ctx, int64(tenant.GetDefaultRoleID()), privType, gp.Level.DbName)
		default:
			return "", moerr.NewInternalError(ctx, "in object type %v privilege level type %v is unsupported", gp.ObjType, gp.Level.Level)
		}
	case tree.OBJECT_TYPE_ACCOUNT:
		switch gp.Level.Level {
		case tree.PRIVILEGE_LEVEL_TYPE_STAR:
			sql = getSqlForCheckWithGrantOptionForAccountStar(int64(tenant.GetDefaultRoleID()), privType)
		default:
			return "", moerr.NewInternalError(ctx, "in object type %v privilege level type %v is unsupported", gp.ObjType, gp.Level.Level)
		}
	default:
		return "", moerr.NewInternalError(ctx, "object type %v is unsupported", gp.ObjType)
	}
	return sql, err
}

// getSqlForCheckRoleHasPrivilegeWGODependsOnPrivType return getSqlForCheckRoleHasPrivilegeWGO denpends on the pritype
func getSqlForCheckRoleHasPrivilegeWGODependsOnPrivType(privType PrivilegeType) string {
	switch privType {
	// account level privleges
	case PrivilegeTypeCreateAccount:
		return getSqlForCheckRoleHasPrivilegeWGOOrWithOwnerShip(int64(privType), int64(PrivilegeTypeAccountAll), int64(PrivilegeTypeAccountOwnership))
	case PrivilegeTypeDropAccount:
		return getSqlForCheckRoleHasPrivilegeWGOOrWithOwnerShip(int64(privType), int64(PrivilegeTypeAccountAll), int64(PrivilegeTypeAccountOwnership))
	case PrivilegeTypeAlterAccount:
		return getSqlForCheckRoleHasPrivilegeWGOOrWithOwnerShip(int64(privType), int64(PrivilegeTypeAccountAll), int64(PrivilegeTypeAccountOwnership))
	case PrivilegeTypeCreateUser:
		return getSqlForCheckRoleHasPrivilegeWGOOrWithOwnerShip(int64(privType), int64(PrivilegeTypeAccountAll), int64(PrivilegeTypeAccountOwnership))
	case PrivilegeTypeDropUser:
		return getSqlForCheckRoleHasPrivilegeWGOOrWithOwnerShip(int64(privType), int64(PrivilegeTypeAccountAll), int64(PrivilegeTypeAccountOwnership))
	case PrivilegeTypeAlterUser:
		return getSqlForCheckRoleHasPrivilegeWGOOrWithOwnerShip(int64(privType), int64(PrivilegeTypeAccountAll), int64(PrivilegeTypeAccountOwnership))
	case PrivilegeTypeCreateRole:
		return getSqlForCheckRoleHasPrivilegeWGOOrWithOwnerShip(int64(privType), int64(PrivilegeTypeAccountAll), int64(PrivilegeTypeAccountOwnership))
	case PrivilegeTypeDropRole:
		return getSqlForCheckRoleHasPrivilegeWGOOrWithOwnerShip(int64(privType), int64(PrivilegeTypeAccountAll), int64(PrivilegeTypeAccountOwnership))
	case PrivilegeTypeAlterRole:
		return getSqlForCheckRoleHasPrivilegeWGOOrWithOwnerShip(int64(privType), int64(PrivilegeTypeAccountAll), int64(PrivilegeTypeAccountOwnership))
	case PrivilegeTypeCreateDatabase:
		return getSqlForCheckRoleHasPrivilegeWGOOrWithOwnerShip(int64(privType), int64(PrivilegeTypeAccountAll), int64(PrivilegeTypeAccountOwnership))
	case PrivilegeTypeDropDatabase:
		return getSqlForCheckRoleHasPrivilegeWGOOrWithOwnerShip(int64(privType), int64(PrivilegeTypeAccountAll), int64(PrivilegeTypeAccountOwnership))
	case PrivilegeTypeShowDatabases:
		return getSqlForCheckRoleHasPrivilegeWGOOrWithOwnerShip(int64(privType), int64(PrivilegeTypeAccountAll), int64(PrivilegeTypeAccountOwnership))
	case PrivilegeTypeConnect:
		return getSqlForCheckRoleHasPrivilegeWGOOrWithOwnerShip(int64(privType), int64(PrivilegeTypeAccountAll), int64(PrivilegeTypeAccountOwnership))
	case PrivilegeTypeManageGrants:
		return getSqlForCheckRoleHasPrivilegeWGOOrWithOwnerShip(int64(privType), int64(PrivilegeTypeAccountAll), int64(PrivilegeTypeAccountOwnership))
	case PrivilegeTypeAccountAll:
		return getSqlForCheckRoleHasPrivilegeWGOOrWithOwnerShip(int64(privType), int64(PrivilegeTypeAccountAll), int64(PrivilegeTypeAccountOwnership))
	case PrivilegeTypeAccountOwnership:
		return getSqlForCheckRoleHasPrivilegeWGO(int64(privType))

	// database level privileges
	case PrivilegeTypeShowTables:
		return getSqlForCheckRoleHasPrivilegeWGOOrWithOwnerShip(int64(privType), int64(PrivilegeTypeDatabaseAll), int64(PrivilegeTypeDatabaseOwnership))
	case PrivilegeTypeCreateTable:
		return getSqlForCheckRoleHasPrivilegeWGOOrWithOwnerShip(int64(privType), int64(PrivilegeTypeDatabaseAll), int64(PrivilegeTypeDatabaseOwnership))
	case PrivilegeTypeDropTable:
		return getSqlForCheckRoleHasPrivilegeWGOOrWithOwnerShip(int64(privType), int64(PrivilegeTypeDatabaseAll), int64(PrivilegeTypeDatabaseOwnership))
	case PrivilegeTypeCreateView:
		return getSqlForCheckRoleHasPrivilegeWGOOrWithOwnerShip(int64(privType), int64(PrivilegeTypeDatabaseAll), int64(PrivilegeTypeDatabaseOwnership))
	case PrivilegeTypeDropView:
		return getSqlForCheckRoleHasPrivilegeWGOOrWithOwnerShip(int64(privType), int64(PrivilegeTypeDatabaseAll), int64(PrivilegeTypeDatabaseOwnership))
	case PrivilegeTypeAlterView:
		return getSqlForCheckRoleHasPrivilegeWGOOrWithOwnerShip(int64(privType), int64(PrivilegeTypeDatabaseAll), int64(PrivilegeTypeDatabaseOwnership))
	case PrivilegeTypeAlterTable:
		return getSqlForCheckRoleHasPrivilegeWGOOrWithOwnerShip(int64(privType), int64(PrivilegeTypeDatabaseAll), int64(PrivilegeTypeDatabaseOwnership))
	case PrivilegeTypeDatabaseAll:
		return getSqlForCheckRoleHasPrivilegeWGOOrWithOwnerShip(int64(privType), int64(PrivilegeTypeDatabaseAll), int64(PrivilegeTypeDatabaseOwnership))
	case PrivilegeTypeDatabaseOwnership:
		return getSqlForCheckRoleHasPrivilegeWGO(int64(privType))

	// table level privileges
	case PrivilegeTypeSelect:
		return getSqlForCheckRoleHasPrivilegeWGOOrWithOwnerShip(int64(privType), int64(PrivilegeTypeTableAll), int64(PrivilegeTypeTableOwnership))
	case PrivilegeTypeInsert:
		return getSqlForCheckRoleHasPrivilegeWGOOrWithOwnerShip(int64(privType), int64(PrivilegeTypeTableAll), int64(PrivilegeTypeTableOwnership))
	case PrivilegeTypeUpdate:
		return getSqlForCheckRoleHasPrivilegeWGOOrWithOwnerShip(int64(privType), int64(PrivilegeTypeTableAll), int64(PrivilegeTypeTableOwnership))
	case PrivilegeTypeTruncate:
		return getSqlForCheckRoleHasPrivilegeWGOOrWithOwnerShip(int64(privType), int64(PrivilegeTypeTableAll), int64(PrivilegeTypeTableOwnership))
	case PrivilegeTypeDelete:
		return getSqlForCheckRoleHasPrivilegeWGOOrWithOwnerShip(int64(privType), int64(PrivilegeTypeTableAll), int64(PrivilegeTypeTableOwnership))
	case PrivilegeTypeReference:
		return getSqlForCheckRoleHasPrivilegeWGOOrWithOwnerShip(int64(privType), int64(PrivilegeTypeTableAll), int64(PrivilegeTypeTableOwnership))
	case PrivilegeTypeIndex:
		return getSqlForCheckRoleHasPrivilegeWGOOrWithOwnerShip(int64(privType), int64(PrivilegeTypeTableAll), int64(PrivilegeTypeTableOwnership))
	case PrivilegeTypeTableAll:
		return getSqlForCheckRoleHasPrivilegeWGOOrWithOwnerShip(int64(privType), int64(PrivilegeTypeTableAll), int64(PrivilegeTypeTableOwnership))
	case PrivilegeTypeTableOwnership:
		return getSqlForCheckRoleHasPrivilegeWGO(int64(privType))

	// other privileges
	case PrivilegeTypeExecute:
		return getSqlForCheckRoleHasPrivilegeWGO(int64(privType))
	case PrivilegeTypeValues:
		return getSqlForCheckRoleHasPrivilegeWGO(int64(privType))

	default:
		return getSqlForCheckRoleHasPrivilegeWGO(int64(privType))
	}

}

// getRoleSetThatPrivilegeGrantedToWGO gets all roles that the privilege granted to with with_grant_option = true
// The algorithm 3
func getRoleSetThatPrivilegeGrantedToWGO(ctx context.Context, bh BackgroundExec, privType PrivilegeType) (*btree.Set[int64], error) {
	var err error
	var erArray []ExecResult
	var id int64
	rset := &btree.Set[int64]{}
	sql := getSqlForCheckRoleHasPrivilegeWGODependsOnPrivType(privType)
	bh.ClearExecResultSet()
	err = bh.Exec(ctx, sql)
	if err != nil {
		return nil, err
	}

	erArray, err = getResultSet(ctx, bh)
	if err != nil {
		return nil, err
	}

	if execResultArrayHasData(erArray) {
		for i := uint64(0); i < erArray[0].GetRowCount(); i++ {
			id, err = erArray[0].GetInt64(ctx, i, 0)
			if err != nil {
				return nil, err
			}
			rset.Insert(id)
		}
	}

	return rset, err
}

// setIsIntersected decides the A is intersecting the B.
func setIsIntersected(A, B *btree.Set[int64]) bool {
	if A.Len() > B.Len() {
		A, B = B, A
	}
	iter := A.Iter()
	for x := iter.First(); x; x = iter.Next() {
		if B.Contains(iter.Key()) {
			return true
		}
	}
	return false
}

// determineUserCanGrantPrivilegesToOthers decides the privileges can be granted to others.
func determineUserCanGrantPrivilegesToOthers(ctx context.Context, ses *Session, gp *tree.GrantPrivilege) (ret bool, err error) {
	//step1: normalize the names of roles and users
	//step2: decide the current user
	account := ses.GetTenantInfo()
	bh := ses.GetBackgroundExec(ctx)
	defer bh.Close()

	//step3: check the link: roleX -> roleA -> .... -> roleZ -> the current user. Every link has the with_grant_option.
	ret = true
	var privType PrivilegeType
	//the temporal set of roles during the execution
	var tempRoleSet *btree.Set[int64]
	//the set of roles that the privilege granted to with WGO=true
	var roleSetOfPrivilegeGrantedToWGO *btree.Set[int64]
	//the set of roles the (k+1) th iteration during the execution
	roleSetOfKPlusOneThIteration := &btree.Set[int64]{}
	//the set of roles the k th iteration during the execution
	roleSetOfKthIteration := &btree.Set[int64]{}
	//the set of roles visited by traversal algorithm
	roleSetOfVisited := &btree.Set[int64]{}
	//the set of roles of the current user that executes this statement or function
	roleSetOfCurrentUser := &btree.Set[int64]{}

	roleSetOfCurrentUser.Insert(int64(account.GetDefaultRoleID()))

	//put it into the single transaction
	err = bh.Exec(ctx, "begin;")
	defer func() {
		err = finishTxn(ctx, bh, err)
	}()
	if err != nil {
		return false, err
	}

	//step 2: The Set R2 {the roleid granted to the userid}
	//If the user uses the all secondary roles, the secondary roles needed to be loaded
	err = loadAllSecondaryRoles(ctx, bh, account, roleSetOfCurrentUser)
	if err != nil {
		return false, err
	}

	for _, priv := range gp.Privileges {
		privType, err = convertAstPrivilegeTypeToPrivilegeType(ctx, priv.Type, gp.ObjType)
		if err != nil {
			return false, err
		}

		//call the algorithm 3.
		roleSetOfPrivilegeGrantedToWGO, err = getRoleSetThatPrivilegeGrantedToWGO(ctx, bh, privType)
		if err != nil {
			return false, err
		}

		if setIsIntersected(roleSetOfPrivilegeGrantedToWGO, roleSetOfCurrentUser) {
			continue
		}

		riResult := goOn
		for _, rx := range roleSetOfPrivilegeGrantedToWGO.Keys() {
			roleSetOfKthIteration.Clear()
			roleSetOfVisited.Clear()
			roleSetOfKthIteration.Insert(rx)

			//It is kind of level traversal
			for roleSetOfKthIteration.Len() != 0 && riResult == goOn {
				roleSetOfKPlusOneThIteration.Clear()
				for _, ri := range roleSetOfKthIteration.Keys() {
					tempRoleSet, err = getRoleSetThatRoleGrantedToWGO(ctx, bh, ri, roleSetOfVisited, roleSetOfKPlusOneThIteration)
					if err != nil {
						return false, err
					}

					if setIsIntersected(tempRoleSet, roleSetOfCurrentUser) {
						riResult = successDone
						break
					}
				}

				//swap Rk,R(k+1)
				roleSetOfKthIteration, roleSetOfKPlusOneThIteration = roleSetOfKPlusOneThIteration, roleSetOfKthIteration
			}

			if riResult == successDone {
				break
			}
		}
		if riResult != successDone {
			ret = false
			break
		}
	}
	return ret, err
}

func convertAstPrivilegeTypeToPrivilegeType(ctx context.Context, priv tree.PrivilegeType, ot tree.ObjectType) (PrivilegeType, error) {
	var privType PrivilegeType
	switch priv {
	case tree.PRIVILEGE_TYPE_STATIC_CREATE_ACCOUNT:
		privType = PrivilegeTypeCreateAccount
	case tree.PRIVILEGE_TYPE_STATIC_DROP_ACCOUNT:
		privType = PrivilegeTypeDropAccount
	case tree.PRIVILEGE_TYPE_STATIC_ALTER_ACCOUNT:
		privType = PrivilegeTypeAlterAccount
	case tree.PRIVILEGE_TYPE_STATIC_CREATE_USER:
		privType = PrivilegeTypeCreateUser
	case tree.PRIVILEGE_TYPE_STATIC_DROP_USER:
		privType = PrivilegeTypeDropUser
	case tree.PRIVILEGE_TYPE_STATIC_ALTER_USER:
		privType = PrivilegeTypeAlterUser
	case tree.PRIVILEGE_TYPE_STATIC_CREATE_ROLE:
		privType = PrivilegeTypeCreateRole
	case tree.PRIVILEGE_TYPE_STATIC_DROP_ROLE:
		privType = PrivilegeTypeDropRole
	case tree.PRIVILEGE_TYPE_STATIC_ALTER_ROLE:
		privType = PrivilegeTypeAlterRole
	case tree.PRIVILEGE_TYPE_STATIC_CREATE_DATABASE:
		privType = PrivilegeTypeCreateDatabase
	case tree.PRIVILEGE_TYPE_STATIC_DROP_DATABASE:
		privType = PrivilegeTypeDropDatabase
	case tree.PRIVILEGE_TYPE_STATIC_SHOW_DATABASES:
		privType = PrivilegeTypeShowDatabases
	case tree.PRIVILEGE_TYPE_STATIC_CONNECT:
		privType = PrivilegeTypeConnect
	case tree.PRIVILEGE_TYPE_STATIC_MANAGE_GRANTS:
		privType = PrivilegeTypeManageGrants
	case tree.PRIVILEGE_TYPE_STATIC_ALL:
		switch ot {
		case tree.OBJECT_TYPE_ACCOUNT:
			privType = PrivilegeTypeAccountAll
		case tree.OBJECT_TYPE_DATABASE:
			privType = PrivilegeTypeDatabaseAll
		case tree.OBJECT_TYPE_TABLE:
			privType = PrivilegeTypeTableAll
		default:
			return 0, moerr.NewInternalError(ctx, `the object type "%s" do not support the privilege "%s"`, ot.String(), priv.ToString())
		}
	case tree.PRIVILEGE_TYPE_STATIC_OWNERSHIP:
		switch ot {
		case tree.OBJECT_TYPE_DATABASE:
			privType = PrivilegeTypeDatabaseOwnership
		case tree.OBJECT_TYPE_TABLE:
			privType = PrivilegeTypeTableOwnership
		default:
			return 0, moerr.NewInternalError(ctx, `the object type "%s" do not support the privilege "%s"`, ot.String(), priv.ToString())
		}
	case tree.PRIVILEGE_TYPE_STATIC_SHOW_TABLES:
		privType = PrivilegeTypeShowTables
	case tree.PRIVILEGE_TYPE_STATIC_CREATE_TABLE:
		privType = PrivilegeTypeCreateTable
	case tree.PRIVILEGE_TYPE_STATIC_DROP_TABLE:
		privType = PrivilegeTypeDropTable
	case tree.PRIVILEGE_TYPE_STATIC_CREATE_VIEW:
		privType = PrivilegeTypeCreateView
	case tree.PRIVILEGE_TYPE_STATIC_DROP_VIEW:
		privType = PrivilegeTypeDropView
	case tree.PRIVILEGE_TYPE_STATIC_ALTER_VIEW:
		privType = PrivilegeTypeAlterView
	case tree.PRIVILEGE_TYPE_STATIC_ALTER_TABLE:
		privType = PrivilegeTypeAlterTable
	case tree.PRIVILEGE_TYPE_STATIC_SELECT:
		privType = PrivilegeTypeSelect
	case tree.PRIVILEGE_TYPE_STATIC_INSERT:
		privType = PrivilegeTypeInsert
	case tree.PRIVILEGE_TYPE_STATIC_UPDATE:
		privType = PrivilegeTypeUpdate
	case tree.PRIVILEGE_TYPE_STATIC_DELETE:
		privType = PrivilegeTypeDelete
	case tree.PRIVILEGE_TYPE_STATIC_INDEX:
		privType = PrivilegeTypeIndex
	case tree.PRIVILEGE_TYPE_STATIC_EXECUTE:
		privType = PrivilegeTypeExecute
	case tree.PRIVILEGE_TYPE_STATIC_TRUNCATE:
		privType = PrivilegeTypeTruncate
	case tree.PRIVILEGE_TYPE_STATIC_REFERENCE:
		privType = PrivilegeTypeReference
	case tree.PRIVILEGE_TYPE_STATIC_VALUES:
		privType = PrivilegeTypeValues
	default:
		return 0, moerr.NewInternalError(ctx, "unsupported privilege type %s", priv.ToString())
	}
	return privType, nil
}

// authenticateUserCanExecuteStatementWithObjectTypeNone decides the user has the privilege of executing the statement with object type none
func authenticateUserCanExecuteStatementWithObjectTypeNone(ctx context.Context, ses *Session, stmt tree.Statement) (bool, error) {
	priv := ses.GetPrivilege()
	if priv.objectType() != objectTypeNone { //do nothing
		return true, nil
	}
	tenant := ses.GetTenantInfo()

	if priv.privilegeKind() == privilegeKindNone { // do nothing
		return true, nil
	} else if priv.privilegeKind() == privilegeKindSpecial { //GrantPrivilege, RevokePrivilege

		checkGrantPrivilege := func(g *tree.GrantPrivilege) (bool, error) {
			//in the version 0.6, only the moAdmin and accountAdmin can grant the privilege.
			if tenant.IsAdminRole() {
				return true, nil
			}
			return determineUserCanGrantPrivilegesToOthers(ctx, ses, g)
		}

		checkRevokePrivilege := func() (bool, error) {
			//in the version 0.6, only the moAdmin and accountAdmin can revoke the privilege.
			return tenant.IsAdminRole(), nil
		}

		checkShowAccountsPrivilege := func() (bool, error) {
			//only the moAdmin and accountAdmin can execute the show accounts.
			return tenant.IsAdminRole(), nil
		}

		switch gp := stmt.(type) {
		case *tree.Grant:
			if gp.Typ == tree.GrantTypePrivilege {
				yes, err := checkGrantPrivilege(&gp.GrantPrivilege)
				if err != nil {
					return yes, err
				}
				if yes {
					return yes, nil
				}
			}
		case *tree.Revoke:
			if gp.Typ == tree.RevokeTypePrivilege {
				return checkRevokePrivilege()
			}
		case *tree.GrantPrivilege:
			yes, err := checkGrantPrivilege(gp)
			if err != nil {
				return yes, err
			}
			if yes {
				return yes, nil
			}
		case *tree.RevokePrivilege:
			return checkRevokePrivilege()
		case *tree.ShowAccounts:
			return checkShowAccountsPrivilege()
		}
	}

	return false, nil
}

// checkSysExistsOrNot checks the SYS tenant exists or not.
func checkSysExistsOrNot(ctx context.Context, bh BackgroundExec, pu *config.ParameterUnit) (bool, error) {
	var erArray []ExecResult
	var err error
	var tableNames []string
	var tableName string

	dbSql := "show databases;"
	bh.ClearExecResultSet()
	err = bh.Exec(ctx, dbSql)
	if err != nil {
		return false, err
	}

	erArray, err = getResultSet(ctx, bh)
	if err != nil {
		return false, err
	}
	if len(erArray) != 1 {
		return false, moerr.NewInternalError(ctx, "it must have result set")
	}

	for i := uint64(0); i < erArray[0].GetRowCount(); i++ {
		_, err = erArray[0].GetString(ctx, i, 0)
		if err != nil {
			return false, err
		}
	}

	sql := "show tables from mo_catalog;"
	bh.ClearExecResultSet()
	err = bh.Exec(ctx, sql)
	if err != nil {
		return false, err
	}

	erArray, err = getResultSet(ctx, bh)
	if err != nil {
		return false, err
	}
	if len(erArray) != 1 {
		return false, moerr.NewInternalError(ctx, "it must have result set")
	}

	for i := uint64(0); i < erArray[0].GetRowCount(); i++ {
		tableName, err = erArray[0].GetString(ctx, i, 0)
		if err != nil {
			return false, err
		}
		tableNames = append(tableNames, tableName)
	}

	//if there is at least one catalog table, it denotes the sys tenant exists.
	for _, name := range tableNames {
		if _, ok := sysWantedTables[name]; ok {
			return true, nil
		}
	}

	return false, nil
}

// InitSysTenant initializes the tenant SYS before any tenants and accepting any requests
// during the system is booting.
func InitSysTenant(ctx context.Context, aicm *defines.AutoIncrCacheManager) (err error) {
	var exists bool
	var mp *mpool.MPool
	pu := config.GetParameterUnit(ctx)

	tenant := &TenantInfo{
		Tenant:        sysAccountName,
		User:          rootName,
		DefaultRole:   moAdminRoleName,
		TenantID:      sysAccountID,
		UserID:        rootID,
		DefaultRoleID: moAdminRoleID,
	}

	ctx = context.WithValue(ctx, defines.TenantIDKey{}, uint32(sysAccountID))
	ctx = context.WithValue(ctx, defines.UserIDKey{}, uint32(rootID))
	ctx = context.WithValue(ctx, defines.RoleIDKey{}, uint32(moAdminRoleID))

	mp, err = mpool.NewMPool("init_system_tenant", 0, mpool.NoFixed)
	if err != nil {
		return err
	}
	defer mpool.DeleteMPool(mp)
	//Note: it is special here. The connection ctx here is ctx also.
	//Actually, it is ok here. the ctx is moServerCtx instead of requestCtx
	upstream := &Session{connectCtx: ctx, autoIncrCacheManager: aicm}
	bh := NewBackgroundHandler(ctx, upstream, mp, pu)
	defer bh.Close()

	//USE the mo_catalog
	err = bh.Exec(ctx, "use mo_catalog;")
	if err != nil {
		return err
	}

	err = bh.Exec(ctx, createDbInformationSchemaSql)
	if err != nil {
		return err
	}

	err = bh.Exec(ctx, "begin;")
	defer func() {
		err = finishTxn(ctx, bh, err)
	}()
	if err != nil {
		return err
	}

	exists, err = checkSysExistsOrNot(ctx, bh, pu)
	if err != nil {
		return err
	}

	if !exists {
		err = createTablesInMoCatalog(ctx, bh, tenant, pu)
		if err != nil {
			return err
		}
	}

	return err
}

// createTablesInMoCatalog creates catalog tables in the database mo_catalog.
func createTablesInMoCatalog(ctx context.Context, bh BackgroundExec, tenant *TenantInfo, pu *config.ParameterUnit) error {
	var err error
	var initMoAccount string
	var initDataSqls []string
	if !tenant.IsSysTenant() {
		return moerr.NewInternalError(ctx, "only sys tenant can execute the function")
	}

	addSqlIntoSet := func(sql string) {
		initDataSqls = append(initDataSqls, sql)
	}

	//create tables for the tenant
	for _, sql := range createSqls {
		addSqlIntoSet(sql)
	}

	//initialize the default data of tables for the tenant
	//step 1: add new tenant entry to the mo_account
	initMoAccount = fmt.Sprintf(initMoAccountFormat, sysAccountID, sysAccountName, sysAccountStatus, types.CurrentTimestamp().String2(time.UTC, 0), sysAccountComments)
	addSqlIntoSet(initMoAccount)

	//step 2:add new role entries to the mo_role

	initMoRole1 := fmt.Sprintf(initMoRoleFormat, moAdminRoleID, moAdminRoleName, rootID, moAdminRoleID, types.CurrentTimestamp().String2(time.UTC, 0), "")
	initMoRole2 := fmt.Sprintf(initMoRoleFormat, publicRoleID, publicRoleName, rootID, moAdminRoleID, types.CurrentTimestamp().String2(time.UTC, 0), "")
	addSqlIntoSet(initMoRole1)
	addSqlIntoSet(initMoRole2)

	//step 3:add new user entry to the mo_user

	defaultPassword := rootPassword
	if d := os.Getenv(defaultPasswordEnv); d != "" {
		defaultPassword = d
	}

	//encryption the password
	encryption := HashPassWord(defaultPassword)

	initMoUser1 := fmt.Sprintf(initMoUserFormat, rootID, rootHost, rootName, encryption, rootStatus, types.CurrentTimestamp().String2(time.UTC, 0), rootExpiredTime, rootLoginType, rootCreatorID, rootOwnerRoleID, rootDefaultRoleID)
	initMoUser2 := fmt.Sprintf(initMoUserFormat, dumpID, dumpHost, dumpName, encryption, dumpStatus, types.CurrentTimestamp().String2(time.UTC, 0), dumpExpiredTime, dumpLoginType, dumpCreatorID, dumpOwnerRoleID, dumpDefaultRoleID)
	addSqlIntoSet(initMoUser1)
	addSqlIntoSet(initMoUser2)

	//step4: add new entries to the mo_role_privs
	//moadmin role
	for _, t := range entriesOfMoAdminForMoRolePrivsFor {
		entry := privilegeEntriesMap[t]
		initMoRolePriv := fmt.Sprintf(initMoRolePrivFormat,
			moAdminRoleID, moAdminRoleName,
			entry.objType, entry.objId,
			entry.privilegeId, entry.privilegeId.String(), entry.privilegeLevel,
			rootID, types.CurrentTimestamp().String2(time.UTC, 0),
			entry.withGrantOption)
		addSqlIntoSet(initMoRolePriv)
	}

	//public role
	for _, t := range entriesOfPublicForMoRolePrivsFor {
		entry := privilegeEntriesMap[t]
		initMoRolePriv := fmt.Sprintf(initMoRolePrivFormat,
			publicRoleID, publicRoleName,
			entry.objType, entry.objId,
			entry.privilegeId, entry.privilegeId.String(), entry.privilegeLevel,
			rootID, types.CurrentTimestamp().String2(time.UTC, 0),
			entry.withGrantOption)
		addSqlIntoSet(initMoRolePriv)
	}

	//step5: add new entries to the mo_user_grant

	initMoUserGrant1 := fmt.Sprintf(initMoUserGrantFormat, moAdminRoleID, rootID, types.CurrentTimestamp().String2(time.UTC, 0), false)
	initMoUserGrant2 := fmt.Sprintf(initMoUserGrantFormat, publicRoleID, rootID, types.CurrentTimestamp().String2(time.UTC, 0), false)
	addSqlIntoSet(initMoUserGrant1)
	addSqlIntoSet(initMoUserGrant2)
	initMoUserGrant4 := fmt.Sprintf(initMoUserGrantFormat, moAdminRoleID, dumpID, types.CurrentTimestamp().String2(time.UTC, 0), false)
	initMoUserGrant5 := fmt.Sprintf(initMoUserGrantFormat, publicRoleID, dumpID, types.CurrentTimestamp().String2(time.UTC, 0), false)
	addSqlIntoSet(initMoUserGrant4)
	addSqlIntoSet(initMoUserGrant5)

	//setp6: add new entries to the mo_mysql_compatibility_mode
	for _, variable := range gSysVarsDefs {
		if variable.Scope == ScopeGlobal || variable.Scope == ScopeBoth {
			initMoMysqlCompatibilityMode := fmt.Sprintf(initMoMysqlCompatbilityModeWithoutDataBaseFormat, sysAccountID, sysAccountName, variable.Name, getVariableValue(variable.Default), true)
			addSqlIntoSet(initMoMysqlCompatibilityMode)
		}
	}

	//fill the mo_account, mo_role, mo_user, mo_role_privs, mo_user_grant, mo_mysql_compatibility_mode
	for _, sql := range initDataSqls {
		err = bh.Exec(ctx, sql)
		if err != nil {
			return err
		}
	}
	return err
}

// createTablesInInformationSchema creates the database information_schema and the views or tables.
func createTablesInInformationSchema(ctx context.Context, bh BackgroundExec, tenant *TenantInfo, pu *config.ParameterUnit) error {
	err := bh.Exec(ctx, "create database if not exists information_schema;")
	if err != nil {
		return err
	}
	return err
}

func checkTenantExistsOrNot(ctx context.Context, bh BackgroundExec, userName string) (bool, error) {
	var sqlForCheckTenant string
	var erArray []ExecResult
	var err error
	ctx, span := trace.Debug(ctx, "checkTenantExistsOrNot")
	defer span.End()
	sqlForCheckTenant, err = getSqlForCheckTenant(ctx, userName)
	if err != nil {
		return false, err
	}
	bh.ClearExecResultSet()
	err = bh.Exec(ctx, sqlForCheckTenant)
	if err != nil {
		return false, err
	}

	erArray, err = getResultSet(ctx, bh)
	if err != nil {
		return false, err
	}

	if execResultArrayHasData(erArray) {
		return true, nil
	}
	return false, nil
}

// InitGeneralTenant initializes the application level tenant
func InitGeneralTenant(ctx context.Context, ses *Session, ca *tree.CreateAccount) (err error) {
	var exists bool
	var newTenant *TenantInfo
	var newTenantCtx context.Context
	var mp *mpool.MPool
	var needCreate bool
	ctx, span := trace.Debug(ctx, "InitGeneralTenant")
	defer span.End()
	tenant := ses.GetTenantInfo()

	if !(tenant.IsSysTenant() && tenant.IsMoAdminRole()) {
		return moerr.NewInternalError(ctx, "tenant %s user %s role %s do not have the privilege to create the new account", tenant.GetTenant(), tenant.GetUser(), tenant.GetDefaultRole())
	}

	//normalize the name
	err = normalizeNameOfAccount(ctx, ca)
	if err != nil {
		return err
	}

	ca.AuthOption.AdminName, err = normalizeName(ctx, ca.AuthOption.AdminName)
	if err != nil {
		return err
	}

	if ca.AuthOption.IdentifiedType.Typ == tree.AccountIdentifiedByPassword {
		if len(ca.AuthOption.IdentifiedType.Str) == 0 {
			return moerr.NewInternalError(ctx, "password is empty string")
		}
	}

	ctx = context.WithValue(ctx, defines.TenantIDKey{}, uint32(tenant.GetTenantID()))
	ctx = context.WithValue(ctx, defines.UserIDKey{}, uint32(tenant.GetUserID()))
	ctx = context.WithValue(ctx, defines.RoleIDKey{}, uint32(tenant.GetDefaultRoleID()))

	_, st := trace.Debug(ctx, "InitGeneralTenant.init_general_tenant")
	mp, err = mpool.NewMPool("init_general_tenant", 0, mpool.NoFixed)
	if err != nil {
		st.End()
		return err
	}
	st.End()
	defer mpool.DeleteMPool(mp)

	bh := ses.GetBackgroundExec(ctx)
	defer bh.Close()

	//USE the mo_catalog
	err = bh.Exec(ctx, "use mo_catalog;")
	if err != nil {
		return err
	}

	createNewAccount := func() (bool, error) {
		err = bh.Exec(ctx, "begin;")
		defer func() {
			err = finishTxn(ctx, bh, err)
		}()
		if err != nil {
			return false, err
		}

		exists, err = checkTenantExistsOrNot(ctx, bh, ca.Name)
		if err != nil {
			return false, err
		}

		if exists {
			if !ca.IfNotExists { //do nothing
				return false, moerr.NewInternalError(ctx, "the tenant %s exists", ca.Name)
			}
			return false, err
		} else {
			newTenant, newTenantCtx, err = createTablesInMoCatalogOfGeneralTenant(ctx, bh, ca)
			if err != nil {
				return false, err
			}
		}
		return true, err
	}

	needCreate, err = createNewAccount()
	if err != nil {
		return err
	}
	if !needCreate {
		return err
	}

	{
		err = bh.Exec(newTenantCtx, createMoIndexesSql)
		if err != nil {
			return err
		}
		err = bh.Exec(newTenantCtx, createAutoTableSql)
		if err != nil {
			return err
		}

		//create createDbSqls
		createDbSqls := []string{
			"create database " + motrace.SystemDBConst + ";",
			"create database " + mometric.MetricDBConst + ";",
			createDbInformationSchemaSql,
			"create database mysql;",
		}
		for _, db := range createDbSqls {
			err = bh.Exec(newTenantCtx, db)
			if err != nil {
				return err
			}
		}
	}

	createTablesForNewAccount := func() error {
		err = bh.Exec(ctx, "begin;")
		defer func() {
			err = finishTxn(ctx, bh, err)
		}()
		if err != nil {
			return err
		}
		err = createTablesInMoCatalogOfGeneralTenant2(bh, ca, newTenantCtx, newTenant)
		if err != nil {
			return err
		}
		err = createTablesInSystemOfGeneralTenant(ctx, bh, newTenant)
		if err != nil {
			return err
		}
		err = createTablesInInformationSchemaOfGeneralTenant(ctx, bh, newTenant)
		if err != nil {
			return err
		}
		return err
	}

	err = createTablesForNewAccount()
	if err != nil {
		return err
	}

	if !exists {
		//just skip nonexistent pubs
		_ = createSubscriptionDatabase(ctx, bh, newTenant, ses)
	}

	return err
}

// createTablesInMoCatalogOfGeneralTenant creates catalog tables in the database mo_catalog.
func createTablesInMoCatalogOfGeneralTenant(ctx context.Context, bh BackgroundExec, ca *tree.CreateAccount) (*TenantInfo, context.Context, error) {
	var err error
	var initMoAccount string
	var erArray []ExecResult
	var newTenantID int64
	var newUserId int64
	var comment = ""
	var newTenant *TenantInfo
	var newTenantCtx context.Context
	var sql string
	//var configuration string
	//var sql string
	ctx, span := trace.Debug(ctx, "createTablesInMoCatalogOfGeneralTenant")
	defer span.End()

	if nameIsInvalid(ca.Name) {
		return nil, nil, moerr.NewInternalError(ctx, "the account name is invalid")
	}

	if nameIsInvalid(ca.AuthOption.AdminName) {
		return nil, nil, moerr.NewInternalError(ctx, "the admin name is invalid")
	}

	//!!!NOTE : Insert into mo_account with original context.
	// Other operations with a new context with new tenant info
	//step 1: add new tenant entry to the mo_account
	if ca.Comment.Exist {
		comment = ca.Comment.Comment
	}

	initMoAccount = fmt.Sprintf(initMoAccountWithoutIDFormat, ca.Name, sysAccountStatus, types.CurrentTimestamp().String2(time.UTC, 0), comment)
	//execute the insert
	err = bh.Exec(ctx, initMoAccount)
	if err != nil {
		return nil, nil, err
	}

	//query the tenant id
	bh.ClearExecResultSet()
	sql, err = getSqlForCheckTenant(ctx, ca.Name)
	if err != nil {
		return nil, nil, err
	}
	err = bh.Exec(ctx, sql)
	if err != nil {
		return nil, nil, err
	}

	erArray, err = getResultSet(ctx, bh)
	if err != nil {
		return nil, nil, err
	}

	if execResultArrayHasData(erArray) {
		newTenantID, err = erArray[0].GetInt64(ctx, 0, 0)
		if err != nil {
			return nil, nil, err
		}
	} else {
		return nil, nil, moerr.NewInternalError(ctx, "get the id of tenant %s failed", ca.Name)
	}

	newUserId = dumpID + 1

	newTenant = &TenantInfo{
		Tenant:        ca.Name,
		User:          ca.AuthOption.AdminName,
		DefaultRole:   accountAdminRoleName,
		TenantID:      uint32(newTenantID),
		UserID:        uint32(newUserId),
		DefaultRoleID: accountAdminRoleID,
	}
	//with new tenant
	newTenantCtx = context.WithValue(ctx, defines.TenantIDKey{}, uint32(newTenantID))
	newTenantCtx = context.WithValue(newTenantCtx, defines.UserIDKey{}, uint32(newUserId))
	newTenantCtx = context.WithValue(newTenantCtx, defines.RoleIDKey{}, uint32(accountAdminRoleID))
	return newTenant, newTenantCtx, err
}

func createTablesInMoCatalogOfGeneralTenant2(bh BackgroundExec, ca *tree.CreateAccount, newTenantCtx context.Context, newTenant *TenantInfo) error {
	var err error
	var initDataSqls []string
	newTenantCtx, span := trace.Debug(newTenantCtx, "createTablesInMoCatalogOfGeneralTenant2")
	defer span.End()
	//create tables for the tenant
	for _, sql := range createSqls {
		//only the SYS tenant has the table mo_account
		if strings.HasPrefix(sql, "create table mo_account") {
			continue
		}
		err = bh.Exec(newTenantCtx, sql)
		if err != nil {
			return err
		}
	}

	//initialize the default data of tables for the tenant
	addSqlIntoSet := func(sql string) {
		initDataSqls = append(initDataSqls, sql)
	}
	//step 2:add new role entries to the mo_role
	initMoRole1 := fmt.Sprintf(initMoRoleFormat, accountAdminRoleID, accountAdminRoleName, newTenant.GetUserID(), newTenant.GetDefaultRoleID(), types.CurrentTimestamp().String2(time.UTC, 0), "")
	initMoRole2 := fmt.Sprintf(initMoRoleFormat, publicRoleID, publicRoleName, newTenant.GetUserID(), newTenant.GetDefaultRoleID(), types.CurrentTimestamp().String2(time.UTC, 0), "")
	addSqlIntoSet(initMoRole1)
	addSqlIntoSet(initMoRole2)

	//step 3:add new user entry to the mo_user
	if ca.AuthOption.IdentifiedType.Typ != tree.AccountIdentifiedByPassword {
		err = moerr.NewInternalError(newTenantCtx, "only support password verification now")
		return err
	}
	name := ca.AuthOption.AdminName
	password := ca.AuthOption.IdentifiedType.Str
	if len(password) == 0 {
		err = moerr.NewInternalError(newTenantCtx, "password is empty string")
		return err
	}
	//encryption the password
	encryption := HashPassWord(password)
	status := rootStatus
	//TODO: fix the status of user or account
	if ca.StatusOption.Exist {
		if ca.StatusOption.Option == tree.AccountStatusSuspend {
			status = tree.AccountStatusSuspend.String()
		}
	}
	//the first user id in the general tenant
	initMoUser1 := fmt.Sprintf(initMoUserFormat, newTenant.GetUserID(), rootHost, name, encryption, status,
		types.CurrentTimestamp().String2(time.UTC, 0), rootExpiredTime, rootLoginType,
		newTenant.GetUserID(), newTenant.GetDefaultRoleID(), accountAdminRoleID)
	addSqlIntoSet(initMoUser1)

	//step4: add new entries to the mo_role_privs
	//accountadmin role
	for _, t := range entriesOfAccountAdminForMoRolePrivsFor {
		entry := privilegeEntriesMap[t]
		initMoRolePriv := fmt.Sprintf(initMoRolePrivFormat,
			accountAdminRoleID, accountAdminRoleName,
			entry.objType, entry.objId,
			entry.privilegeId, entry.privilegeId.String(), entry.privilegeLevel,
			newTenant.GetUserID(), types.CurrentTimestamp().String2(time.UTC, 0),
			entry.withGrantOption)
		addSqlIntoSet(initMoRolePriv)
	}

	//public role
	for _, t := range entriesOfPublicForMoRolePrivsFor {
		entry := privilegeEntriesMap[t]
		initMoRolePriv := fmt.Sprintf(initMoRolePrivFormat,
			publicRoleID, publicRoleName,
			entry.objType, entry.objId,
			entry.privilegeId, entry.privilegeId.String(), entry.privilegeLevel,
			newTenant.GetUserID(), types.CurrentTimestamp().String2(time.UTC, 0),
			entry.withGrantOption)
		addSqlIntoSet(initMoRolePriv)
	}

	//step5: add new entries to the mo_user_grant
	initMoUserGrant1 := fmt.Sprintf(initMoUserGrantFormat, accountAdminRoleID, newTenant.GetUserID(), types.CurrentTimestamp().String2(time.UTC, 0), true)
	addSqlIntoSet(initMoUserGrant1)
	initMoUserGrant2 := fmt.Sprintf(initMoUserGrantFormat, publicRoleID, newTenant.GetUserID(), types.CurrentTimestamp().String2(time.UTC, 0), true)
	addSqlIntoSet(initMoUserGrant2)

	//setp6: add new entries to the mo_mysql_compatibility_mode
	for _, variable := range gSysVarsDefs {
		if variable.Scope == ScopeGlobal || variable.Scope == ScopeBoth {
			initMoMysqlCompatibilityMode := fmt.Sprintf(initMoMysqlCompatbilityModeWithoutDataBaseFormat, sysAccountID, sysAccountName, variable.Name, getVariableValue(variable.Default), true)
			addSqlIntoSet(initMoMysqlCompatibilityMode)
		}
	}

	//fill the mo_role, mo_user, mo_role_privs, mo_user_grant, mo_role_grant
	for _, sql := range initDataSqls {
		bh.ClearExecResultSet()
		err = bh.Exec(newTenantCtx, sql)
		if err != nil {
			return err
		}
	}
	return nil
}

// createTablesInSystemOfGeneralTenant creates the database system and system_metrics as the external tables.
func createTablesInSystemOfGeneralTenant(ctx context.Context, bh BackgroundExec, newTenant *TenantInfo) error {
	ctx, span := trace.Debug(ctx, "createTablesInSystemOfGeneralTenant")
	defer span.End()
	//with new tenant
	ctx = context.WithValue(ctx, defines.TenantIDKey{}, newTenant.GetTenantID())
	ctx = context.WithValue(ctx, defines.UserIDKey{}, newTenant.GetUserID())
	ctx = context.WithValue(ctx, defines.RoleIDKey{}, newTenant.GetDefaultRoleID())

	var err error
	sqls := make([]string, 0)
	sqls = append(sqls, "use "+motrace.SystemDBConst+";")
	traceTables := motrace.GetSchemaForAccount(ctx, newTenant.GetTenant())
	sqls = append(sqls, traceTables...)
	sqls = append(sqls, "use "+mometric.MetricDBConst+";")
	metricTables := mometric.GetSchemaForAccount(ctx, newTenant.GetTenant())
	sqls = append(sqls, metricTables...)

	for _, sql := range sqls {
		bh.ClearExecResultSet()
		err = bh.Exec(ctx, sql)
		if err != nil {
			return err
		}
	}
	return err
}

// createTablesInInformationSchemaOfGeneralTenant creates the database information_schema and the views or tables.
func createTablesInInformationSchemaOfGeneralTenant(ctx context.Context, bh BackgroundExec, newTenant *TenantInfo) error {
	ctx, span := trace.Debug(ctx, "createTablesInInformationSchemaOfGeneralTenant")
	defer span.End()
	//with new tenant
	//TODO: when we have the auto_increment column, we need new strategy.
	ctx = context.WithValue(ctx, defines.TenantIDKey{}, newTenant.GetTenantID())
	ctx = context.WithValue(ctx, defines.UserIDKey{}, newTenant.GetUserID())
	ctx = context.WithValue(ctx, defines.RoleIDKey{}, newTenant.GetDefaultRoleID())

	var err error
	sqls := make([]string, 0, len(sysview.InitInformationSchemaSysTables)+len(sysview.InitMysqlSysTables)+4)

	sqls = append(sqls, "use information_schema;")
	sqls = append(sqls, sysview.InitInformationSchemaSysTables...)
	sqls = append(sqls, "use mysql;")
	sqls = append(sqls, sysview.InitMysqlSysTables...)

	for _, sql := range sqls {
		bh.ClearExecResultSet()
		err = bh.Exec(ctx, sql)
		if err != nil {
			return err
		}
	}
	return err
}

// create subscription database
func createSubscriptionDatabase(ctx context.Context, bh BackgroundExec, newTenant *TenantInfo, ses *Session) error {
	ctx, span := trace.Debug(ctx, "createSubscriptionDatabase")
	defer span.End()

	var err error
	subscriptions := make([]string, 0)
	//process the syspublications
	_, syspublications_value, _ := ses.GetGlobalSysVars().GetGlobalSysVar("syspublications")
	if syspublications, ok := syspublications_value.(string); ok {
		if len(syspublications) == 0 {
			return err
		}
		subscriptions = strings.Split(syspublications, ",")
	}
	// if no subscriptions, return
	if len(subscriptions) == 0 {
		return err
	}

	//with new tenant
	ctx = context.WithValue(ctx, defines.TenantIDKey{}, newTenant.GetTenantID())
	ctx = context.WithValue(ctx, defines.UserIDKey{}, newTenant.GetUserID())
	ctx = context.WithValue(ctx, defines.RoleIDKey{}, newTenant.GetDefaultRoleID())

	createSubscriptionFormat := `create database %s from sys publication %s;`
	sqls := make([]string, 0, len(subscriptions))
	for _, subscription := range subscriptions {
		sqls = append(sqls, fmt.Sprintf(createSubscriptionFormat, subscription, subscription))
	}
	for _, sql := range sqls {
		bh.ClearExecResultSet()
		err = bh.Exec(ctx, sql)
		if err != nil {
			return err
		}
	}
	return err
}

// InitUser creates new user for the tenant
func InitUser(ctx context.Context, ses *Session, tenant *TenantInfo, cu *tree.CreateUser) (err error) {
	var exists int
	var erArray []ExecResult
	var newUserId int64
	var host string
	var newRoleId int64
	var status string
	var sql string
	var mp *mpool.MPool

	err = normalizeNamesOfUsers(ctx, cu.Users)
	if err != nil {
		return err
	}

	if cu.Role != nil {
		err = normalizeNameOfRole(ctx, cu.Role)
		if err != nil {
			return err
		}
	}

	mp, err = mpool.NewMPool("init_user", 0, mpool.NoFixed)
	if err != nil {
		return err
	}
	defer mpool.DeleteMPool(mp)

	bh := ses.GetBackgroundExec(ctx)
	defer bh.Close()

	err = bh.Exec(ctx, "begin;")
	defer func() {
		err = finishTxn(ctx, bh, err)
	}()
	if err != nil {
		return err
	}

	//TODO: get role and the id of role
	newRoleId = publicRoleID
	if cu.Role != nil {
		sql, err = getSqlForRoleIdOfRole(ctx, cu.Role.UserName)
		if err != nil {
			return err
		}
		bh.ClearExecResultSet()
		err = bh.Exec(ctx, sql)
		if err != nil {
			return err
		}
		erArray, err = getResultSet(ctx, bh)
		if err != nil {
			return err
		}
		if !execResultArrayHasData(erArray) {
			return moerr.NewInternalError(ctx, "there is no role %s", cu.Role.UserName)
		}
		newRoleId, err = erArray[0].GetInt64(ctx, 0, 0)
		if err != nil {
			return err
		}

		from := &verifiedRole{
			typ:  roleType,
			name: cu.Role.UserName,
		}

		for _, user := range cu.Users {
			to := &verifiedRole{
				typ:  userType,
				name: user.Username,
			}
			err = verifySpecialRolesInGrant(ctx, tenant, from, to)
			if err != nil {
				return err
			}
		}
	}

	//TODO: get password_option or lock_option. there is no field in mo_user to store it.
	status = userStatusUnlock
	if cu.MiscOpt != nil {
		if _, ok := cu.MiscOpt.(*tree.UserMiscOptionAccountLock); ok {
			status = userStatusLock
		}
	}

	for _, user := range cu.Users {
		//dedup with user
		sql, err = getSqlForPasswordOfUser(ctx, user.Username)
		if err != nil {
			return err
		}
		bh.ClearExecResultSet()
		err = bh.Exec(ctx, sql)
		if err != nil {
			return err
		}

		erArray, err = getResultSet(ctx, bh)
		if err != nil {
			return err
		}
		exists = 0
		if execResultArrayHasData(erArray) {
			exists = 1
		}

		//dedup with the role
		if exists == 0 {
			sql, err = getSqlForRoleIdOfRole(ctx, user.Username)
			if err != nil {
				return err
			}
			bh.ClearExecResultSet()
			err = bh.Exec(ctx, sql)
			if err != nil {
				return err
			}

			erArray, err = getResultSet(ctx, bh)
			if err != nil {
				return err
			}
			if execResultArrayHasData(erArray) {
				exists = 2
			}
		}

		if exists != 0 {
			if cu.IfNotExists { //do nothing
				continue
			}
			if exists == 1 {
				err = moerr.NewInternalError(ctx, "the user %s exists", user.Username)
			} else if exists == 2 {
				err = moerr.NewInternalError(ctx, "there is a role with the same name as the user")
			}

			return err
		}

		if user.AuthOption == nil {
			return moerr.NewInternalError(ctx, "the user %s misses the auth_option", user.Username)
		}

		if user.AuthOption.Typ != tree.AccountIdentifiedByPassword {
			return moerr.NewInternalError(ctx, "only support password verification now")
		}

		password := user.AuthOption.Str
		if len(password) == 0 {
			return moerr.NewInternalError(ctx, "password is empty string")
		}

		//encryption the password
		encryption := HashPassWord(password)

		//TODO: get comment or attribute. there is no field in mo_user to store it.
		host = user.Hostname
		if len(user.Hostname) == 0 || user.Hostname == "%" {
			host = rootHost
		}
		initMoUser1 := fmt.Sprintf(initMoUserWithoutIDFormat, host, user.Username, encryption, status,
			types.CurrentTimestamp().String2(time.UTC, 0), rootExpiredTime, rootLoginType,
			tenant.GetUserID(), tenant.GetDefaultRoleID(), newRoleId)

		bh.ClearExecResultSet()
		err = bh.Exec(ctx, initMoUser1)
		if err != nil {
			return err
		}

		//query the id
		bh.ClearExecResultSet()
		sql, err = getSqlForPasswordOfUser(ctx, user.Username)
		if err != nil {
			return err
		}
		err = bh.Exec(ctx, sql)
		if err != nil {
			return err
		}

		erArray, err = getResultSet(ctx, bh)
		if err != nil {
			return err
		}

		if !execResultArrayHasData(erArray) {
			return moerr.NewInternalError(ctx, "get the id of user %s failed", user.Username)
		}
		newUserId, err = erArray[0].GetInt64(ctx, 0, 0)
		if err != nil {
			return err
		}

		initMoUserGrant1 := fmt.Sprintf(initMoUserGrantFormat, newRoleId, newUserId, types.CurrentTimestamp().String2(time.UTC, 0), true)
		err = bh.Exec(ctx, initMoUserGrant1)
		if err != nil {
			return err
		}

		//if it is not public role, just insert the record for public
		if newRoleId != publicRoleID {
			initMoUserGrant2 := fmt.Sprintf(initMoUserGrantFormat, publicRoleID, newUserId, types.CurrentTimestamp().String2(time.UTC, 0), true)
			err = bh.Exec(ctx, initMoUserGrant2)
			if err != nil {
				return err
			}
		}
	}
	return err
}

// InitRole creates the new role
func InitRole(ctx context.Context, ses *Session, tenant *TenantInfo, cr *tree.CreateRole) (err error) {
	var exists int
	var erArray []ExecResult
	var sql string
	err = normalizeNamesOfRoles(ctx, cr.Roles)
	if err != nil {
		return err
	}

	bh := ses.GetBackgroundExec(ctx)
	defer bh.Close()

	err = bh.Exec(ctx, "begin;")
	defer func() {
		err = finishTxn(ctx, bh, err)
	}()
	if err != nil {
		return err
	}

	for _, r := range cr.Roles {
		exists = 0
		if isPredefinedRole(r.UserName) {
			exists = 3
		} else {
			//dedup with role
			sql, err = getSqlForRoleIdOfRole(ctx, r.UserName)
			if err != nil {
				return err
			}
			bh.ClearExecResultSet()
			err = bh.Exec(ctx, sql)
			if err != nil {
				return err
			}

			erArray, err = getResultSet(ctx, bh)
			if err != nil {
				return err
			}
			if execResultArrayHasData(erArray) {
				exists = 1
			}

			//dedup with user
			if exists == 0 {
				sql, err = getSqlForPasswordOfUser(ctx, r.UserName)
				if err != nil {
					return err
				}
				bh.ClearExecResultSet()
				err = bh.Exec(ctx, sql)
				if err != nil {
					return err
				}

				erArray, err = getResultSet(ctx, bh)
				if err != nil {
					return err
				}
				if execResultArrayHasData(erArray) {
					exists = 2
				}
			}
		}

		if exists != 0 {
			if cr.IfNotExists {
				continue
			}
			if exists == 1 {
				err = moerr.NewInternalError(ctx, "the role %s exists", r.UserName)
			} else if exists == 2 {
				err = moerr.NewInternalError(ctx, "there is a user with the same name as the role %s", r.UserName)
			} else if exists == 3 {
				err = moerr.NewInternalError(ctx, "can not use the name %s. it is the name of the predefined role", r.UserName)
			}

			return err
		}

		initMoRole := fmt.Sprintf(initMoRoleWithoutIDFormat, r.UserName, tenant.GetUserID(), tenant.GetDefaultRoleID(),
			types.CurrentTimestamp().String2(time.UTC, 0), "")
		err = bh.Exec(ctx, initMoRole)
		if err != nil {
			return err
		}
	}
	return err
}

func InitFunction(ctx context.Context, ses *Session, tenant *TenantInfo, cf *tree.CreateFunction) (err error) {
	var initMoUdf string
	var retTypeStr string
	var dbName string
	var checkExistence string
	var argsJson []byte
	var fmtctx *tree.FmtCtx
	var argMap map[string]string
	var erArray []ExecResult

	// a database must be selected or specified as qualifier when create a function
	if cf.Name.HasNoNameQualifier() {
		if ses.DatabaseNameIsEmpty() {
			return moerr.NewNoDBNoCtx()
		}
		dbName = ses.GetDatabaseName()
	} else {
		dbName = string(cf.Name.Name.SchemaName)
	}

	bh := ses.GetBackgroundExec(ctx)
	defer bh.Close()

	// format return type
	fmtctx = tree.NewFmtCtx(dialect.MYSQL, tree.WithQuoteString(true))
	cf.ReturnType.Format(fmtctx)
	retTypeStr = fmtctx.String()
	fmtctx.Reset()

	// build argmap and marshal as json
	argMap = make(map[string]string)
	for i := 0; i < len(cf.Args); i++ {
		curName := cf.Args[i].GetName(fmtctx)
		fmtctx.Reset()
		argMap[curName] = cf.Args[i].GetType(fmtctx)
		fmtctx.Reset()
	}
	argsJson, err = json.Marshal(argMap)
	if err != nil {
		return err
	}

	// validate duplicate function declaration
	bh.ClearExecResultSet()
	checkExistence = fmt.Sprintf(checkUdfExistence, string(cf.Name.Name.ObjectName), dbName, string(argsJson))
	err = bh.Exec(ctx, checkExistence)
	if err != nil {
		return err
	}

	erArray, err = getResultSet(ctx, bh)
	if err != nil {
		return err
	}

	if execResultArrayHasData(erArray) {
		return moerr.NewUDFAlreadyExistsNoCtx(string(cf.Name.Name.ObjectName))
	}

	err = bh.Exec(ctx, "begin;")
	defer func() {
		err = finishTxn(ctx, bh, err)
	}()
	if err != nil {
		return err
	}

	initMoUdf = fmt.Sprintf(initMoUserDefinedFunctionFormat,
		string(cf.Name.Name.ObjectName),
		ses.GetTenantInfo().GetDefaultRoleID(),
		string(argsJson),
		retTypeStr, cf.Body, cf.Language, dbName,
		tenant.User, types.CurrentTimestamp().String2(time.UTC, 0), types.CurrentTimestamp().String2(time.UTC, 0), "FUNCTION", "DEFINER", "", "utf8mb4", "utf8mb4_0900_ai_ci", "utf8mb4_0900_ai_ci")
	err = bh.Exec(ctx, initMoUdf)
	if err != nil {
		return err
	}

	return err
}

func InitProcedure(ctx context.Context, ses *Session, tenant *TenantInfo, cp *tree.CreateProcedure) (err error) {
	var initMoProcedure string
	var dbName string
	var checkExistence string
	var argsJson []byte
	// var fmtctx *tree.FmtCtx
	var erArray []ExecResult

	// a database must be selected or specified as qualifier when create a function
	if cp.Name.HasNoNameQualifier() {
		if ses.DatabaseNameIsEmpty() {
			return moerr.NewNoDBNoCtx()
		}
		dbName = ses.GetDatabaseName()
	} else {
		dbName = string(cp.Name.Name.SchemaName)
	}

	bh := ses.GetBackgroundExec(ctx)
	defer bh.Close()

	// build argmap and marshal as json
	fmtctx := tree.NewFmtCtx(dialect.MYSQL, tree.WithQuoteString(true))

	// build argmap and marshal as json
	argList := make(map[string]tree.ProcedureArgForMarshal)
	for i := 0; i < len(cp.Args); i++ {
		curName := cp.Args[i].GetName(fmtctx)
		fmtctx.Reset()
		argList[curName] = tree.ProcedureArgForMarshal{
			Name:      cp.Args[i].(*tree.ProcedureArgDecl).Name,
			Type:      cp.Args[i].(*tree.ProcedureArgDecl).Type,
			InOutType: cp.Args[i].(*tree.ProcedureArgDecl).InOutType,
		}
	}
	argsJson, err = json.Marshal(argList)
	if err != nil {
		return err
	}

	// validate duplicate procedure declaration
	bh.ClearExecResultSet()
	checkExistence = fmt.Sprintf(checkProcedureExistence, string(cp.Name.Name.ObjectName), dbName)
	err = bh.Exec(ctx, checkExistence)
	if err != nil {
		return err
	}

	erArray, err = getResultSet(ctx, bh)
	if err != nil {
		return err
	}

	if execResultArrayHasData(erArray) {
		return moerr.NewProcedureAlreadyExistsNoCtx(string(cp.Name.Name.ObjectName))
	}

	err = bh.Exec(ctx, "begin;")
	defer func() {
		err = finishTxn(ctx, bh, err)
	}()
	if err != nil {
		return err
	}

	initMoProcedure = fmt.Sprintf(initMoStoredProcedureFormat,
		string(cp.Name.Name.ObjectName),
		string(argsJson),
		cp.Body, dbName,
		tenant.User, types.CurrentTimestamp().String2(time.UTC, 0), types.CurrentTimestamp().String2(time.UTC, 0), "PROCEDURE", "DEFINER", "", "utf8mb4", "utf8mb4_0900_ai_ci", "utf8mb4_0900_ai_ci")
	err = bh.Exec(ctx, initMoProcedure)
	if err != nil {
		return err
	}
	return err
}

func doAlterDatabaseConfig(ctx context.Context, ses *Session, ad *tree.AlterDataBaseConfig) (err error) {
	var sql string
	var erArray []ExecResult
	var accountName string

	dbName := ad.DbName
	updateConfig := ad.UpdateConfig
	accountName = ses.GetTenantInfo().GetTenant()

	updateConfigForDatabase := func() error {
		bh := ses.GetBackgroundExec(ctx)
		defer bh.Close()

		err = bh.Exec(ctx, "begin")
		defer func() {
			err = finishTxn(ctx, bh, err)
		}()
		if err != nil {
			return err
		}

		// step1:check database exists or not
		sql, err = getSqlForCheckDatabase(ctx, dbName)
		if err != nil {
			return err
		}

		bh.ClearExecResultSet()
		err = bh.Exec(ctx, sql)
		if err != nil {
			return err
		}

		erArray, err = getResultSet(ctx, bh)
		if err != nil {
			return err
		}

		if !execResultArrayHasData(erArray) {
			return moerr.NewInternalError(ctx, "there is no database %s to change config", dbName)
		}

		// step2: update the mo_mysql_compatibility_mode of that database
		sql, err = getSqlForupdateConfigurationByDbNameAndAccountName(ctx, updateConfig, accountName, dbName, "version_compatibility")
		if err != nil {
			return err
		}

		err = bh.Exec(ctx, sql)
		if err != nil {
			return err
		}
		return err
	}

	err = updateConfigForDatabase()
	if err != nil {
		return err
	}

	// step3: update the session verison
	if len(ses.GetDatabaseName()) != 0 && ses.GetDatabaseName() == dbName {
		err = changeVersion(ctx, ses, ses.GetDatabaseName())
		if err != nil {
			return err
		}
	}

	return err
}

func doAlterAccountConfig(ctx context.Context, ses *Session, stmt *tree.AlterDataBaseConfig) (err error) {
	var sql string
	var newCtx context.Context
	var isExist bool

	accountName := stmt.AccountName
	update_config := stmt.UpdateConfig

	updateConfigForAccount := func() error {
		bh := ses.GetBackgroundExec(ctx)
		defer bh.Close()

		err = bh.Exec(ctx, "begin")
		defer func() {
			err = finishTxn(ctx, bh, err)
		}()
		if err != nil {
			return err
		}

		// step 1: check account exists or not
		newCtx = context.WithValue(ctx, defines.TenantIDKey{}, catalog.System_Account)
		isExist, err = checkTenantExistsOrNot(newCtx, bh, accountName)
		if err != nil {
			return err
		}

		if !isExist {
			return moerr.NewInternalError(ctx, "there is no account %s to change config", accountName)
		}

		// step2: update the config
		sql, err = getSqlForupdateConfigurationByAccount(ctx, update_config, accountName, "version_compatibility")
		if err != nil {
			return err
		}
		err = bh.Exec(ctx, sql)
		if err != nil {
			return err
		}
		return err
	}

	err = updateConfigForAccount()
	if err != nil {
		return err
	}

	// step3: update the session verison
	if len(ses.GetDatabaseName()) != 0 {
		err = changeVersion(ctx, ses, ses.GetDatabaseName())
		if err != nil {
			return err
		}
	}

	return err
}

func insertRecordToMoMysqlCompatibilityMode(ctx context.Context, ses *Session, stmt tree.Statement) (err error) {
	var sql string
	var accountId uint32
	var accountName string
	var dbName string
	variableName := "version_compatibility"
	variableValue := "0.7"

	if createDatabaseStmt, ok := stmt.(*tree.CreateDatabase); ok {
		dbName = string(createDatabaseStmt.Name)
		//if create sys database, do nothing
		if _, ok = sysDatabases[dbName]; ok {
			return nil
		}

		insertRecordFunc := func() error {
			bh := ses.GetBackgroundExec(ctx)
			defer bh.Close()

			err = bh.Exec(ctx, "begin")
			defer func() {
				err = finishTxn(ctx, bh, err)
			}()
			if err != nil {
				return err
			}

			//step 1: get account_name and database_name
			if ses.GetTenantInfo() != nil {
				accountName = ses.GetTenantInfo().GetTenant()
				accountId = ses.GetTenantInfo().GetTenantID()
			} else {
				return err
			}

			//step 2: check database name
			if _, ok = bannedCatalogDatabases[dbName]; ok {
				return nil
			}

			//step 3: insert the record
			sql = fmt.Sprintf(initMoMysqlCompatbilityModeFormat, accountId, accountName, dbName, variableName, variableValue, false)

			err = bh.Exec(ctx, sql)
			if err != nil {
				return err
			}
			return err
		}
		err = insertRecordFunc()
		if err != nil {
			return err
		}
	}
	return nil

}

func deleteRecordToMoMysqlCompatbilityMode(ctx context.Context, ses *Session, stmt tree.Statement) (err error) {
	var datname string
	var sql string

	if deleteDatabaseStmt, ok := stmt.(*tree.DropDatabase); ok {
		datname = string(deleteDatabaseStmt.Name)
		//if delete sys database, do nothing
		if _, ok = sysDatabases[datname]; ok {
			return nil
		}

		deleteRecordFunc := func() error {
			bh := ses.GetBackgroundExec(ctx)
			defer bh.Close()

			err = bh.Exec(ctx, "begin")
			defer func() {
				err = finishTxn(ctx, bh, err)
			}()
			if err != nil {
				return err
			}
			sql = getSqlForDeleteMysqlCompatbilityMode(datname)

			err = bh.Exec(ctx, sql)
			if err != nil {
				return err
			}
			return err
		}
		err = deleteRecordFunc()
		if err != nil {
			return err
		}
	}
	return nil
}

func GetVersionCompatibility(ctx context.Context, ses *Session, dbName string) (ret string, err error) {
	var erArray []ExecResult
	var sql string
	var resultConfig string
	defaultConfig := "0.7"
	variableName := "version_compatibility"
	bh := ses.GetBackgroundExec(ctx)
	defer bh.Close()

	err = bh.Exec(ctx, "begin")
	defer func() {
		err = finishTxn(ctx, bh, err)
	}()
	if err != nil {
		return defaultConfig, err
	}

	sql = getSqlForGetSystemVariableValueWithDatabase(dbName, variableName)

	bh.ClearExecResultSet()
	err = bh.Exec(ctx, sql)
	if err != nil {
		return defaultConfig, err
	}

	erArray, err = getResultSet(ctx, bh)
	if err != nil {
		return defaultConfig, err
	}

	if execResultArrayHasData(erArray) {
		resultConfig, err = erArray[0].GetString(ctx, 0, 0)
		if err != nil {
			return defaultConfig, err
		}
	}

	return resultConfig, err
}

func doInterpretCall(ctx context.Context, ses *Session, call *tree.CallStmt) ([]ExecResult, error) {
	// fetch related
	var spBody string
	var dbName string
	var sql string
	var argstr string
	var err error
	var erArray []ExecResult
	var argList map[string]tree.ProcedureArgForMarshal
	// execute related
	var interpreter Interpreter
	var varScope [](map[string]interface{})
	var argsMap map[string]tree.Expr
	var argsAttr map[string]tree.InOutArgType

	// a database must be selected or specified as qualifier when create a function
	if call.Name.HasNoNameQualifier() {
		if ses.DatabaseNameIsEmpty() {
			return nil, moerr.NewNoDBNoCtx()
		}
		dbName = ses.GetDatabaseName()
	} else {
		dbName = string(call.Name.Name.SchemaName)
	}

	sql, err = getSqlForSpBody(ctx, string(call.Name.Name.ObjectName), dbName)
	if err != nil {
		return nil, err
	}

	bh := ses.GetBackgroundExec(ctx)
	defer bh.Close()

	bh.ClearExecResultSet()

	err = bh.Exec(ctx, sql)
	if err != nil {
		return nil, err
	}

	erArray, err = getResultSet(ctx, bh)
	if err != nil {
		return nil, err
	}

	if execResultArrayHasData(erArray) {
		// function with provided name and db exists, for now we don't support overloading for stored procedure, so go to handle deletion.
		spBody, err = erArray[0].GetString(ctx, 0, 0)
		if err != nil {
			return nil, err
		}
		argstr, err = erArray[0].GetString(ctx, 0, 1)
		if err != nil {
			return nil, err
		}

		// perform argument length validation
		// postpone argument type check until actual execution of its procedure body. This will be handled by the binder.
		err = json.Unmarshal([]byte(argstr), &argList)
		if err != nil {
			return nil, err
		}
		if len(argList) != len(call.Args) {
			return nil, moerr.NewInvalidArg(ctx, string(call.Name.Name.ObjectName)+" procedure have invalid input args length", len(call.Args))
		}
	} else {
		return nil, moerr.NewNoUDFNoCtx(string(call.Name.Name.ObjectName))
	}

	stmt, err := parsers.Parse(ctx, dialect.MYSQL, spBody, 1)
	if err != nil {
		return nil, err
	}

	fmtctx := tree.NewFmtCtx(dialect.MYSQL, tree.WithQuoteString(true))

	argsAttr = make(map[string]tree.InOutArgType)
	argsMap = make(map[string]tree.Expr) // map arg to param

	// build argsAttr and argsMap
	logutil.Info("Nuo:" + strconv.Itoa(len(argList)))
	i := 0
	for curName, v := range argList {
		argsAttr[curName] = v.InOutType
		argsMap[curName] = call.Args[i]
		i++
	}

	interpreter.ctx = ctx
	interpreter.fmtctx = fmtctx
	interpreter.ses = ses
	interpreter.varScope = &varScope
	interpreter.bh = bh
	interpreter.result = nil
	interpreter.argsMap = argsMap
	interpreter.argsAttr = argsAttr
	interpreter.outParamMap = make(map[string]interface{})

	err = interpreter.ExecuteSp(stmt[0], dbName)
	if err != nil {
		return nil, err
	}
	return interpreter.GetResult(), nil
}

func doGrantPrivilegeImplicitly(ctx context.Context, ses *Session, stmt tree.Statement) error {
	var err error
	var sql string
	tenantInfo := ses.GetTenantInfo()
	if tenantInfo == nil || tenantInfo.IsAdminRole() {
		return err
	}
	currentRole := tenantInfo.GetDefaultRole()

	// 1.first change to moadmin/accountAdmin
	var tenantCtx context.Context
	tenantInfo = ses.GetTenantInfo()
	// if is system account
	if tenantInfo.IsSysTenant() {
		tenantCtx = context.WithValue(ses.GetRequestContext(), defines.TenantIDKey{}, uint32(sysAccountID))
		tenantCtx = context.WithValue(tenantCtx, defines.UserIDKey{}, uint32(rootID))
		tenantCtx = context.WithValue(tenantCtx, defines.RoleIDKey{}, uint32(moAdminRoleID))
	} else {
		tenantCtx = context.WithValue(ses.GetRequestContext(), defines.TenantIDKey{}, tenantInfo.GetTenantID())
		tenantCtx = context.WithValue(tenantCtx, defines.UserIDKey{}, tenantInfo.GetUserID())
		tenantCtx = context.WithValue(tenantCtx, defines.RoleIDKey{}, uint32(accountAdminRoleID))
	}

	// 2.grant database privilege
	switch st := stmt.(type) {
	case *tree.CreateDatabase:
		sql = getSqlForGrantOwnershipOnDatabase(string(st.Name), currentRole)
	case *tree.CreateTable:
		// get database name
		var dbName string
		if len(st.Table.SchemaName) == 0 {
			dbName = ses.GetDatabaseName()
		} else {
			dbName = string(st.Table.SchemaName)
		}
		// get table name
		tableName := string(st.Table.ObjectName)
		sql = getSqlForGrantOwnershipOnTable(dbName, tableName, currentRole)
	}

	bh := ses.GetBackgroundExec(tenantCtx)
	defer bh.Close()

	err = bh.Exec(tenantCtx, sql)
	if err != nil {
		return err
	}

	return err
}

func doGetGlobalSystemVariable(ctx context.Context, ses *Session) (ret map[string]interface{}, err error) {
	var sql string
	var erArray []ExecResult
	var sysVars map[string]interface{}
	var accountId uint32
	var variableName, variableValue string
	var val interface{}
	tenantInfo := ses.GetTenantInfo()

	sysVars = make(map[string]interface{})
	bh := ses.GetBackgroundExec(ctx)
	defer bh.Close()

	err = bh.Exec(ctx, "begin;")
	defer func() {
		err = finishTxn(ctx, bh, err)
	}()
	if err != nil {
		return nil, err
	}

	accountId = tenantInfo.GetTenantID()
	sql = getSystemVariablesWithAccount(uint64(accountId))

	bh.ClearExecResultSet()
	err = bh.Exec(ctx, sql)
	if err != nil {
		return nil, err
	}

	erArray, err = getResultSet(ctx, bh)
	if err != nil {
		return nil, err
	}

	if execResultArrayHasData(erArray) {
		for i := uint64(0); i < erArray[0].GetRowCount(); i++ {
			variableName, err = erArray[0].GetString(ctx, i, 0)
			if err != nil {
				return nil, err
			}
			variableValue, err = erArray[0].GetString(ctx, i, 1)
			if err != nil {
				return nil, err
			}

			if sv, ok := gSysVarsDefs[variableName]; ok {
				val, err = sv.GetType().ConvertFromString(variableValue)
				if err != nil {
					return nil, err
				}
				sysVars[variableName] = val
			}
		}
	}

	return sysVars, nil
}

func doSetGlobalSystemVariable(ctx context.Context, ses *Session, varName string, varValue interface{}) (err error) {
	var sql string
	var accountId uint32
	tenantInfo := ses.GetTenantInfo()

	varName = strings.ToLower(varName)
	if sv, ok := gSysVarsDefs[varName]; ok {
		if sv.GetScope() == ScopeSession {
			return moerr.NewInternalError(ctx, errorSystemVariableIsSession())
		}
		if !sv.GetDynamic() {
			return moerr.NewInternalError(ctx, errorSystemVariableIsReadOnly())
		}

		setGlobalFunc := func() error {
			bh := ses.GetBackgroundExec(ctx)
			defer bh.Close()

			err = bh.Exec(ctx, "begin;")
			defer func() {
				err = finishTxn(ctx, bh, err)
			}()
			if err != nil {
				return err
			}

			accountId = tenantInfo.GetTenantID()
			sql = getSqlForUpdateSystemVariableValue(getVariableValue(varValue), uint64(accountId), varName)
			err = bh.Exec(ctx, sql)
			if err != nil {
				return err
			}
			return err
		}
		err = setGlobalFunc()
		if err != nil {
			return err
		}
		return err
	} else {
		return moerr.NewInternalError(ctx, errorSystemVariableDoesNotExist())
	}
}

func doCheckRole(ctx context.Context, ses *Session) error {
	var err error
	tenantInfo := ses.GetTenantInfo()
	currentAccount := tenantInfo.GetTenant()
	currentRole := tenantInfo.GetDefaultRole()
	if currentAccount == sysAccountName {
		if currentRole != moAdminRoleName {
			err = moerr.NewInternalError(ctx, "do not have privilege to execute the statement")
		}
	} else {
		if currentRole != accountAdminRoleName {
			err = moerr.NewInternalError(ctx, "do not have privilege to execute the statement")
		}
	}
	return err
}

// isSuperUser returns true if the username is dump or root.
func isSuperUser(username string) bool {
	u := strings.ToLower(username)
	return u == dumpName || u == rootName
}<|MERGE_RESOLUTION|>--- conflicted
+++ resolved
@@ -2946,23 +2946,12 @@
 	bh := ses.GetBackgroundExec(ctx)
 	defer bh.Close()
 	var (
-<<<<<<< HEAD
-		err                                       error
 		sql, accStatus, accountList, databaseName string
 		erArray                                   []ExecResult
 		tenantInfo                                *TenantInfo
 		accId                                     int64
 		newCtx                                    context.Context
-		subs                                      *plan.SubscriptionMeta
 		tenantName                                string
-=======
-		sql, accStatus, allAccountStr, accountList, databaseName string
-		erArray                                                  []ExecResult
-		tenantInfo                                               *TenantInfo
-		accId                                                    int64
-		newCtx                                                   context.Context
-		tenantName                                               string
->>>>>>> 3dcaaa4d
 	)
 
 	tenantInfo = ses.GetTenantInfo()
@@ -3037,15 +3026,7 @@
 		return nil, err
 	}
 
-<<<<<<< HEAD
 	accountList, err = erArray[0].GetString(newCtx, 0, 1)
-=======
-	allAccountStr, err = erArray[0].GetString(newCtx, 0, 1)
-	if err != nil {
-		return nil, err
-	}
-	accountList, err = erArray[0].GetString(newCtx, 0, 2)
->>>>>>> 3dcaaa4d
 	if err != nil {
 		return nil, err
 	}
@@ -3072,37 +3053,25 @@
 				if err != nil {
 					return nil, err
 				}
-<<<<<<< HEAD
 				if !isSubscriptionValid(accountList, tenantName) {
-					err = moerr.NewInternalError(newCtx, "the account %s is not allowed to subscribe the publication %s", tenantName, pubName)
-					goto handleFailed
-=======
-				if !isSubscriptionValid(allAccountStr == "true", accountList, tenantName) {
 					return nil, moerr.NewInternalError(newCtx, "the account %s is not allowed to subscribe the publication %s", tenantName, pubName)
->>>>>>> 3dcaaa4d
 				}
 			}
 		} else {
 			return nil, moerr.NewInternalError(newCtx, "the subscribe %s is not valid", pubName)
 		}
-<<<<<<< HEAD
 	} else if !isSubscriptionValid(accountList, tenantInfo.GetTenant()) {
-		err = moerr.NewInternalError(newCtx, "the account %s is not allowed to subscribe the publication %s", tenantInfo.GetTenant(), pubName)
-		goto handleFailed
-	}
-
-	err = bh.Exec(ctx, "commit;")
-	if err != nil {
-		return nil, err
-=======
-	} else if !isSubscriptionValid(allAccountStr == "true", accountList, tenantInfo.GetTenant()) {
 		logErrorf(ses.GetDebugString(),
-			"subName %s , accName %s, pubName %s, databaseName %s allAccountStr %s accountList %s account %s",
+			"subName %s , accName %s, pubName %s, databaseName %s accountList %s account %s",
 			subName, accName, pubName,
-			databaseName, allAccountStr, accountList,
+			databaseName, accountList,
 			tenantInfo.GetTenant())
 		return nil, moerr.NewInternalError(newCtx, "the account %s is not allowed to subscribe the publication %s", tenantInfo.GetTenant(), pubName)
->>>>>>> 3dcaaa4d
+	}
+
+	err = bh.Exec(ctx, "commit;")
+	if err != nil {
+		return nil, err
 	}
 
 	subs = &plan.SubscriptionMeta{
@@ -3311,17 +3280,8 @@
 	if !execResultArrayHasData(erArray) {
 		return moerr.NewInternalError(ctx, "publication '%s' does not exist", ap.Name)
 	}
-<<<<<<< HEAD
 
 	accountList, err = erArray[0].GetString(ctx, 0, 0)
-=======
-	allAccountStr, err = erArray[0].GetString(ctx, 0, 0)
-	if err != nil {
-		return err
-	}
-	allAccount = allAccountStr == "true"
-	accountList, err = erArray[0].GetString(ctx, 0, 1)
->>>>>>> 3dcaaa4d
 	if err != nil {
 		return err
 	}
