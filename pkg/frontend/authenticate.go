--- conflicted
+++ resolved
@@ -9880,7 +9880,6 @@
 	return false, nil
 }
 
-<<<<<<< HEAD
 func doResolveSnapshotTsWithSnapShotName(ctx context.Context, ses *Session, spName string) (snapshotTs string, err error) {
 	var sql string
 	var erArray []ExecResult
@@ -9916,7 +9915,8 @@
 	} else {
 		return "", moerr.NewInternalError(ctx, "snapshot %s does not exist", spName)
 	}
-=======
+}
+
 func getDbIdAndType(ctx context.Context, bh BackgroundExec, tenantInfo *TenantInfo, dbName string) (dbId uint64, dbType string, err error) {
 	sql, err := getSqlForGetDbIdAndType(ctx, dbName, true, uint64(tenantInfo.TenantID))
 	if err != nil {
@@ -9946,5 +9946,4 @@
 	}
 
 	return
->>>>>>> 90f816f5
 }