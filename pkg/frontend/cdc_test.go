// Copyright 2021 Matrix Origin
//
// Licensed under the Apache License, Version 2.0 (the "License");
// you may not use this file except in compliance with the License.
// You may obtain a copy of the License at
//
//      http://www.apache.org/licenses/LICENSE-2.0
//
// Unless required by applicable law or agreed to in writing, software
// distributed under the License is distributed on an "AS IS" BASIS,
// WITHOUT WARRANTIES OR CONDITIONS OF ANY KIND, either express or implied.
// See the License for the specific language governing permissions and
// limitations under the License.

package frontend

import (
	"context"
	"database/sql"
	"fmt"
	"regexp"
	"sync"
	"testing"
	"time"

	"github.com/DATA-DOG/go-sqlmock"
	"github.com/golang/mock/gomock"
	"github.com/google/uuid"
	"github.com/prashantv/gostub"
	"github.com/stretchr/testify/assert"
	"go.uber.org/zap"

	"github.com/matrixorigin/matrixone/pkg/cdc"
	"github.com/matrixorigin/matrixone/pkg/common/moerr"
	"github.com/matrixorigin/matrixone/pkg/common/mpool"
	"github.com/matrixorigin/matrixone/pkg/config"
	"github.com/matrixorigin/matrixone/pkg/container/types"
	"github.com/matrixorigin/matrixone/pkg/defines"
	"github.com/matrixorigin/matrixone/pkg/fileservice"
	mock_frontend "github.com/matrixorigin/matrixone/pkg/frontend/test"
	"github.com/matrixorigin/matrixone/pkg/pb/plan"
	"github.com/matrixorigin/matrixone/pkg/pb/task"
	"github.com/matrixorigin/matrixone/pkg/pb/timestamp"
	"github.com/matrixorigin/matrixone/pkg/pb/txn"
	"github.com/matrixorigin/matrixone/pkg/sql/parsers/tree"
	"github.com/matrixorigin/matrixone/pkg/taskservice"
	"github.com/matrixorigin/matrixone/pkg/txn/client"
	ie "github.com/matrixorigin/matrixone/pkg/util/internalExecutor"
	"github.com/matrixorigin/matrixone/pkg/vm/engine"
)

func Test_newCdcSqlFormat(t *testing.T) {
	id, _ := uuid.Parse("019111fd-aed1-70c0-8760-9abadd8f0f4a")
	d := time.Date(2024, 8, 2, 15, 20, 0, 0, time.UTC)
	sql := cdc.CDCSQLBuilder.InsertTaskSQL(
		3,
		id.String(),
		"task1",
		"src uri",
		"123",
		"dst uri",
		"mysql",
		"456",
		"ca path",
		"cert path",
		"key path",
		"db1:t1",
		"xfilter",
		"op filters",
		"error",
		"common",
		"",
		"",
		"conf path",
		d,
		"running",
		125,
		true,
		"yyy",
		"{}",
	)
	wantSql := "INSERT INTO mo_catalog.mo_cdc_task VALUES(3,\"019111fd-aed1-70c0-8760-9abadd8f0f4a\",\"task1\",\"src uri\",\"123\",\"dst uri\",\"mysql\",\"456\",\"ca path\",\"cert path\",\"key path\",\"db1:t1\",\"xfilter\",\"op filters\",\"error\",\"common\",\"\",\"\",\"conf path\",\"2024-08-02 15:20:00\",\"running\",125,\"125\",\"true\",\"yyy\",'{}',\"\",\"\",\"\",\"\")"
	assert.Equal(t, wantSql, sql)

	sql2 := cdc.CDCSQLBuilder.GetTaskSQL(3, id.String())
	wantSql2 := "SELECT sink_uri, sink_type, sink_password, tables, filters, start_ts, end_ts, no_full, additional_config FROM mo_catalog.mo_cdc_task WHERE account_id = 3 AND task_id = \"019111fd-aed1-70c0-8760-9abadd8f0f4a\""
	assert.Equal(t, wantSql2, sql2)

	sql3 := cdc.CDCSQLBuilder.DeleteWatermarkSQL(13, "task1")
	wantSql3 := "DELETE FROM `mo_catalog`.`mo_cdc_watermark` WHERE account_id = 13 AND task_id = 'task1'"
	assert.Equal(t, wantSql3, sql3)
}

func Test_getPatternTuples(t *testing.T) {
	//tables := []string{
	// - table level
	//  "db1.t1:db2.t2,db3.t3:db4.t4",
	//  "db1.t1,db3.t3:db4.t4",
	//  "db1.t1,db3.t3",
	//  "db1.t1:db2.t2,db1.t1:db4.t4", // error
	// - db level
	//  "db1:db2,db3:db4",
	//  "db1,db3:db4",
	// 	"db1,db3",
	// - account level
	//}

	type kase struct {
		tables  string
		level   string
		wantErr bool
		expect  *cdc.PatternTuples
	}

	kases := []kase{
		// table level
		{
			tables:  "db1.t1:db2.t2,db3.t3:db4.t4",
			level:   cdc.CDCPitrGranularity_Table,
			wantErr: false,
			expect: &cdc.PatternTuples{
				Pts: []*cdc.PatternTuple{
					{
						Source: cdc.PatternTable{
							Database: "db1",
							Table:    "t1",
						},
						Sink: cdc.PatternTable{
							Database: "db2",
							Table:    "t2",
						},
					},
					{
						Source: cdc.PatternTable{
							Database: "db3",
							Table:    "t3",
						},
						Sink: cdc.PatternTable{
							Database: "db4",
							Table:    "t4",
						},
					},
				},
			},
		},
		{
			tables:  "db1.t1,db3.t3:db4.t4",
			level:   cdc.CDCPitrGranularity_Table,
			wantErr: false,
			expect: &cdc.PatternTuples{
				Pts: []*cdc.PatternTuple{
					{
						Source: cdc.PatternTable{
							Database: "db1",
							Table:    "t1",
						},
						Sink: cdc.PatternTable{
							Database: "db1",
							Table:    "t1",
						},
					},
					{
						Source: cdc.PatternTable{
							Database: "db3",
							Table:    "t3",
						},
						Sink: cdc.PatternTable{
							Database: "db4",
							Table:    "t4",
						},
					},
				},
			},
		},
		{
			tables:  "db1.t1,db3.t3",
			level:   cdc.CDCPitrGranularity_Table,
			wantErr: false,
			expect: &cdc.PatternTuples{
				Pts: []*cdc.PatternTuple{
					{
						Source: cdc.PatternTable{
							Database: "db1",
							Table:    "t1",
						},
						Sink: cdc.PatternTable{
							Database: "db1",
							Table:    "t1",
						},
					},
					{
						Source: cdc.PatternTable{
							Database: "db3",
							Table:    "t3",
						},
						Sink: cdc.PatternTable{
							Database: "db3",
							Table:    "t3",
						},
					},
				},
			},
		},
		{
			tables:  "db1.t1:db2.t2,db1.t1:db4.t4",
			level:   cdc.CDCPitrGranularity_Table,
			wantErr: true,
		},

		// db level
		{
			tables:  "db1:db2,db3:db4",
			level:   cdc.CDCPitrGranularity_DB,
			wantErr: false,
			expect: &cdc.PatternTuples{
				Pts: []*cdc.PatternTuple{
					{
						Source: cdc.PatternTable{
							Database: "db1",
							Table:    cdc.CDCPitrGranularity_All,
						},
						Sink: cdc.PatternTable{
							Database: "db2",
							Table:    cdc.CDCPitrGranularity_All,
						},
					},
					{
						Source: cdc.PatternTable{
							Database: "db3",
							Table:    cdc.CDCPitrGranularity_All,
						},
						Sink: cdc.PatternTable{
							Database: "db4",
							Table:    cdc.CDCPitrGranularity_All,
						},
					},
				},
			},
		},
		{
			tables:  "db1,db3:db4",
			level:   cdc.CDCPitrGranularity_DB,
			wantErr: false,
			expect: &cdc.PatternTuples{
				Pts: []*cdc.PatternTuple{
					{
						Source: cdc.PatternTable{
							Database: "db1",
							Table:    cdc.CDCPitrGranularity_All,
						},
						Sink: cdc.PatternTable{
							Database: "db1",
							Table:    cdc.CDCPitrGranularity_All,
						},
					},
					{
						Source: cdc.PatternTable{
							Database: "db3",
							Table:    cdc.CDCPitrGranularity_All,
						},
						Sink: cdc.PatternTable{
							Database: "db4",
							Table:    cdc.CDCPitrGranularity_All,
						},
					},
				},
			},
		},
		{
			tables:  "db1,db3",
			level:   cdc.CDCPitrGranularity_DB,
			wantErr: false,
			expect: &cdc.PatternTuples{
				Pts: []*cdc.PatternTuple{
					{
						Source: cdc.PatternTable{
							Database: "db1",
							Table:    cdc.CDCPitrGranularity_All,
						},
						Sink: cdc.PatternTable{
							Database: "db1",
							Table:    cdc.CDCPitrGranularity_All,
						},
					},
					{
						Source: cdc.PatternTable{
							Database: "db3",
							Table:    cdc.CDCPitrGranularity_All,
						},
						Sink: cdc.PatternTable{
							Database: "db3",
							Table:    cdc.CDCPitrGranularity_All,
						},
					},
				},
			},
		},

		// account level
		{
			tables:  "",
			level:   cdc.CDCPitrGranularity_Account,
			wantErr: false,
			expect: &cdc.PatternTuples{
				Pts: []*cdc.PatternTuple{
					{
						Source: cdc.PatternTable{
							Database: cdc.CDCPitrGranularity_All,
							Table:    cdc.CDCPitrGranularity_All,
						},
						Sink: cdc.PatternTable{
							Database: cdc.CDCPitrGranularity_All,
							Table:    cdc.CDCPitrGranularity_All,
						},
					},
				},
			},
		},
	}

	isSame := func(pt0, pt1 *cdc.PatternTuples) {
		assert.Equal(t, len(pt0.Pts), len(pt1.Pts))
		for i := 0; i < len(pt0.Pts); i++ {
			assert.Equal(t, pt0.Pts[i].Source.Database, pt1.Pts[i].Source.Database)
			assert.Equal(t, pt0.Pts[i].Source.Table, pt1.Pts[i].Source.Table)
			assert.Equal(t, pt0.Pts[i].Sink.Database, pt1.Pts[i].Sink.Database)
			assert.Equal(t, pt0.Pts[i].Sink.Table, pt1.Pts[i].Sink.Table)
		}
	}

	for _, tkase := range kases {
		pts, err := CDCParsePitrGranularity(context.Background(), tkase.level, tkase.tables)
		if tkase.wantErr {
			assert.Errorf(t, err, tkase.tables)
		} else {
			assert.NoErrorf(t, err, tkase.tables)
			isSame(pts, tkase.expect)
		}
	}
}

func Test_handleCreateCdc(t *testing.T) {
	type args struct {
		ses     *Session
		execCtx *ExecCtx
		create  *tree.CreateCDC
	}

	ctrl := gomock.NewController(t)
	defer ctrl.Finish()

	ses := newTestSession(t, ctrl)
	defer ses.Close()

	ses.GetTxnCompileCtx().execCtx = &ExecCtx{
		reqCtx: context.Background(),
	}

	db, mock, err := sqlmock.New()
	assert.NoError(t, err)

	sql4 := "INSERT INTO mo_catalog.mo_cdc_task .*"
	mock.ExpectExec(sql4).WillReturnResult(sqlmock.NewResult(1, 1))

	pu := config.ParameterUnit{}
	pu.TaskService = &testTaskService{
		db: db,
	}
	setPu("", &pu)

	create := &tree.CreateCDC{
		IfNotExists: false,
		TaskName:    "task1",
		SourceUri:   "mysql://root:111@127.0.0.1:6001",
		SinkType:    cdc.CDCSinkType_MySQL,
		SinkUri:     "mysql://root:111@127.0.0.1:3306",
		Tables:      "db1.t1:db1.t1,db1.t2",
		Option: []string{
			cdc.CDCRequestOptions_Level,
			cdc.CDCPitrGranularity_Table,
			"Account",
			sysAccountName,
			cdc.CDCRequestOptions_Exclude,
			"db2.t3,db2.t4",
			cdc.CDCTaskExtraOptions_InitSnapshotSplitTxn,
			"false",
			cdc.CDCTaskExtraOptions_MaxSqlLength,
			fmt.Sprintf("%d", cdc.CDCDefaultTaskExtra_MaxSQLLen),
			cdc.CDCTaskExtraOptions_SendSqlTimeout,
			cdc.CDCDefaultSendSqlTimeout,
			cdc.CDCRequestOptions_StartTs,
			"2025-01-03 15:20:00",
			cdc.CDCRequestOptions_EndTs,
			"2025-01-03 16:20:00",
		},
	}

	ses.GetTxnCompileCtx().execCtx.stmt = create

	cdc.AesKey = "test-aes-key-not-use-it-in-cloud"
	defer func() { cdc.AesKey = "" }()
	stub := gostub.Stub(&initAesKeyBySqlExecutor, func(context.Context, taskservice.SqlExecutor, uint32, string) (err error) {
		return nil
	})
	defer stub.Reset()

	stubOpenDbConn := gostub.Stub(&cdc.OpenDbConn, func(_, _, _ string, _ int, _ string) (*sql.DB, error) {
		return nil, nil
	})
	defer stubOpenDbConn.Reset()

	stubCheckPitr := gostub.Stub(&CDCCheckPitrGranularity, func(ctx context.Context, bh BackgroundExec, accName string, pts *cdc.PatternTuples, minLength ...int64) error {
		return nil
	})
	defer stubCheckPitr.Reset()

	tests := []struct {
		name    string
		args    args
		wantErr assert.ErrorAssertionFunc
	}{
		{
			name: "t1",
			args: args{
				ses:     ses,
				execCtx: ses.GetTxnCompileCtx().execCtx,
				create:  create,
			},
			wantErr: assert.NoError,
		},
	}
	for _, tt := range tests {
		t.Run(tt.name, func(t *testing.T) {
			_, err = execInFrontend(tt.args.ses, tt.args.execCtx)
			tt.wantErr(t, err, fmt.Sprintf("handleCreateCdc(%v, %v, %v)", tt.args.ses, tt.args.execCtx, tt.args.create))
		})
	}
}

func Test_doCreateCdc_invalidStartTs(t *testing.T) {
	ctrl := gomock.NewController(t)
	defer ctrl.Finish()

	ses := newTestSession(t, ctrl)
	defer ses.Close()

	pu := config.ParameterUnit{}
	pu.TaskService = &testTaskService{}
	setPu("", &pu)

	stubCheckPitr := gostub.Stub(&CDCCheckPitrGranularity, func(ctx context.Context, bh BackgroundExec, accName string, pts *cdc.PatternTuples, minLength ...int64) error {
		return nil
	})
	defer stubCheckPitr.Reset()

	create := &tree.CreateCDC{
		IfNotExists: false,
		TaskName:    "task1",
		SourceUri:   "mysql://root:111@127.0.0.1:6001",
		SinkType:    cdc.CDCSinkType_MySQL,
		SinkUri:     "mysql://root:111@127.0.0.1:3306",
		Tables:      "db1.t1:db1.t1,db1.t2",
		Option: []string{
			cdc.CDCRequestOptions_Level,
			cdc.CDCPitrGranularity_Table,
			"Account",
			sysAccountName,
			cdc.CDCRequestOptions_Exclude,
			"db2.t3,db2.t4",
			cdc.CDCTaskExtraOptions_InitSnapshotSplitTxn,
			"false",
			cdc.CDCTaskExtraOptions_MaxSqlLength,
			fmt.Sprintf("%d", cdc.CDCDefaultTaskExtra_MaxSQLLen),
			cdc.CDCTaskExtraOptions_SendSqlTimeout,
			cdc.CDCDefaultSendSqlTimeout,
			cdc.CDCRequestOptions_StartTs,
			"123456",
		},
	}
	err := handleCreateCDCTaskRequest(context.Background(), ses, create)
	assert.Error(t, err)

	create.Option = []string{
		cdc.CDCRequestOptions_Level,
		cdc.CDCPitrGranularity_Account,
		cdc.CDCRequestOptions_StartTs,
		"2025-01-03 15:20:00",
		cdc.CDCRequestOptions_EndTs,
		"2025-01-03 14:20:00",
	}
	err = handleCreateCDCTaskRequest(context.Background(), ses, create)
	assert.Error(t, err)
}

type testTaskData struct {
	metadata task.TaskMetadata
	details  *task.Details
	status   task.TaskStatus
}

var _ taskservice.TaskService = new(testTaskService)

type testTaskService struct {
	data       []testTaskData
	db         *sql.DB
	dTask      []task.DaemonTask
	curDTaskId int
	taskKeyMap map[taskservice.CDCTaskKey]struct{}
	sqlExec    taskservice.SqlExecutor
}

func (ts *testTaskService) TruncateCompletedTasks(ctx context.Context) error {
	//TODO implement me
	panic("implement me")
}

func (ts *testTaskService) AddCDCTask(ctx context.Context,
	metadata task.TaskMetadata,
	details *task.Details,
	callback func(context.Context, taskservice.SqlExecutor) (int, error)) (int, error) {
	ts.data = append(ts.data, testTaskData{
		metadata: metadata,
		details:  details,
	})
	return callback(ctx, ts.db)
}

func (ts *testTaskService) UpdateCDCTask(
	ctx context.Context,
	status task.TaskStatus,
	callback func(context.Context, task.TaskStatus, map[taskservice.CDCTaskKey]struct{}, taskservice.SqlExecutor) (int, error),
	condition ...taskservice.Condition) (int, error) {
	ts.data = append(ts.data, testTaskData{
		status: status,
	})
	return callback(ctx, status, ts.taskKeyMap, ts.sqlExec)
}

func (ts *testTaskService) Close() error {
	//TODO implement me
	panic("implement me")
}

func (ts *testTaskService) CreateAsyncTask(ctx context.Context, metadata task.TaskMetadata) error {
	//TODO implement me
	panic("implement me")
}

func (ts *testTaskService) CreateBatch(ctx context.Context, metadata []task.TaskMetadata) error {
	//TODO implement me
	panic("implement me")
}

func (ts *testTaskService) CreateCronTask(ctx context.Context, task task.TaskMetadata, cronExpr string) error {
	//TODO implement me
	panic("implement me")
}

func (ts *testTaskService) Allocate(ctx context.Context, value task.AsyncTask, taskRunner string) error {
	//TODO implement me
	panic("implement me")
}

func (ts *testTaskService) Complete(ctx context.Context, taskRunner string, task task.AsyncTask, result task.ExecuteResult) error {
	//TODO implement me
	panic("implement me")
}

func (ts *testTaskService) Heartbeat(ctx context.Context, task task.AsyncTask) error {
	//TODO implement me
	panic("implement me")
}

func (ts *testTaskService) QueryAsyncTask(ctx context.Context, condition ...taskservice.Condition) ([]task.AsyncTask, error) {
	//TODO implement me
	panic("implement me")
}

func (ts *testTaskService) QueryCronTask(ctx context.Context, condition ...taskservice.Condition) ([]task.CronTask, error) {
	//TODO implement me
	panic("implement me")
}

func (ts *testTaskService) CreateDaemonTask(ctx context.Context, value task.TaskMetadata, details *task.Details) error {
	//TODO implement me
	panic("implement me")
}

func (ts *testTaskService) QueryDaemonTask(ctx context.Context, conds ...taskservice.Condition) ([]task.DaemonTask, error) {
	return []task.DaemonTask{ts.dTask[ts.curDTaskId]}, nil
}

func (ts *testTaskService) UpdateDaemonTask(ctx context.Context, tasks []task.DaemonTask, cond ...taskservice.Condition) (int, error) {
	//TODO implement me
	panic("implement me")
}

func (ts *testTaskService) HeartbeatDaemonTask(ctx context.Context, task task.DaemonTask) error {
	//TODO implement me
	panic("implement me")
}

func (ts *testTaskService) StartScheduleCronTask() {
	//TODO implement me
	panic("implement me")
}

func (ts *testTaskService) StopScheduleCronTask() {
	//TODO implement me
	panic("implement me")
}

func (ts *testTaskService) GetStorage() taskservice.TaskStorage {
	//TODO implement me
	panic("implement me")
}

var _ taskservice.SqlExecutor = new(testSqlExecutor)

type testSqlExecutor struct {
	db     *sql.DB
	genIdx func(sql string) int
}

func (sExec *testSqlExecutor) PrepareContext(ctx context.Context, query string) (*sql.Stmt, error) {
	return sExec.db.PrepareContext(ctx, query)
}

func (sExec *testSqlExecutor) ExecContext(ctx context.Context, query string, args ...interface{}) (sql.Result, error) {
	return sExec.db.ExecContext(ctx, query, args...)
}

func (sExec *testSqlExecutor) QueryContext(ctx context.Context, query string, args ...interface{}) (*sql.Rows, error) {
	return sExec.db.QueryContext(ctx, query, args...)
}

var _ ie.InternalExecutor = new(testIE)

type testIE struct {
	db     *sql.DB
	genIdx func(sql string) int
}

func (tie *testIE) Exec(ctx context.Context, s string, options ie.SessionOverrideOptions) error {
	_, err := tie.db.Exec(s)
	return err
}

func (tie *testIE) Query(ctx context.Context, s string, options ie.SessionOverrideOptions) ie.InternalExecResult {
	rows, err := tie.db.Query(s)
	if err != nil || rows != nil && rows.Err() != nil {
		panic(err)
	}

	idx := tie.genIdx(s)
	rowValues := make([]any, 0)
	if rows.Next() {
		if idx == mSqlIdx1 || idx == mSqlIdx50 {
			sinkUri := ""
			sinkType := ""
			sinkPwd := ""
			tables := ""
			filters := ""
			startTs := ""
			endTs := ""
			noFull := ""
			splitTxn := ""
			err = rows.Scan(
				&sinkUri,
				&sinkType,
				&sinkPwd,
				&tables,
				&filters,
				&startTs,
				&endTs,
				&noFull,
				&splitTxn)
			if err != nil {
				panic(err)
			}
			rowValues = append(rowValues, sinkUri)
			rowValues = append(rowValues, sinkType)
			rowValues = append(rowValues, sinkPwd)
			rowValues = append(rowValues, tables)
			rowValues = append(rowValues, filters)
			rowValues = append(rowValues, startTs)
			rowValues = append(rowValues, endTs)
			rowValues = append(rowValues, noFull)
			rowValues = append(rowValues, splitTxn)
		} else if idx == mSqlIdx2 {
			dbId := uint64(0)
			tableId := uint64(0)
			err = rows.Scan(
				&dbId,
				&tableId,
			)
			if err != nil {
				panic(err)
			}
			rowValues = append(rowValues, dbId)
			rowValues = append(rowValues, tableId)
		} else if idx == mSqlIdx3 {
			tableIdStr := ""
			watermark := ""
			err = rows.Scan(
				&tableIdStr,
				&watermark,
			)
			if err != nil {
				panic(err)
			}
			rowValues = append(rowValues, tableIdStr, watermark)
		} else if idx == mSqlIdx5 {
			watermark := ""
			err = rows.Scan(
				&watermark,
			)
			if err != nil {
				panic(err)
			}
			rowValues = append(rowValues, watermark)
		} else {
			panic(fmt.Sprintf("invalid idx: %d", idx))
		}
	} else {
		panic("must have data")
	}

	return &testIER{
		rows:      rows,
		sqlIdx:    idx,
		rowValues: rowValues,
	}
}

var _ ie.InternalExecResult = new(testIER)

type testIER struct {
	rows      *sql.Rows
	sqlIdx    int
	rowValues []any
}

func (tier *testIER) Error() error {
	return nil
}

func (tier *testIER) ColumnCount() uint64 {
	cols, err := tier.rows.Columns()
	if err != nil {
		panic(err)
	}
	return uint64(len(cols))
}

func (tier *testIER) Column(ctx context.Context, u uint64) (string, uint8, bool, error) {
	//TODO implement me
	panic("implement me")
}

func (tier *testIER) RowCount() uint64 {
	return 1
}

func (tier *testIER) Row(ctx context.Context, u uint64) ([]interface{}, error) {
	//TODO implement me
	panic("implement me")
}

func (tier *testIER) Value(ctx context.Context, u uint64, u2 uint64) (interface{}, error) {
	//TODO implement me
	panic("implement me")
}

func (tier *testIER) GetUint64(ctx context.Context, u uint64, col uint64) (uint64, error) {
	s := tier.rowValues[col].(uint64)
	return s, nil
}

func (tier *testIER) GetFloat64(ctx context.Context, u uint64, u2 uint64) (float64, error) {
	//TODO implement me
	panic("implement me")
}

func (tier *testIER) GetString(ctx context.Context, row uint64, col uint64) (string, error) {
	s := tier.rowValues[col].(string)
	return s, nil
}

func (tie *testIE) ApplySessionOverride(options ie.SessionOverrideOptions) {
	//TODO implement me
	panic("implement me")
}

const (
	mSqlIdx1 int = iota
	mSqlIdx2
	mSqlIdx3
	mSqlIdx4
	mSqlIdx5
	mSqlIdx6
	mSqlIdx7
	mSqlIdx8
	mSqlIdx9
	mSqlIdx10
	mSqlIdx11
	mSqlIdx12
	mSqlIdx13
	mSqlIdx14
	mSqlIdx15
	mSqlIdx16
	mSqlIdx17
	mSqlIdx18
	mSqlIdx19
	mSqlIdx20
	mSqlIdx21
	mSqlIdx22
	mSqlIdx23
	mSqlIdx24
	mSqlIdx25
	mSqlIdx26
	mSqlIdx27
	mSqlIdx28
	mSqlIdx29
	mSqlIdx30
	mSqlIdx31
	mSqlIdx32
	mSqlIdx33
	mSqlIdx34
	mSqlIdx35
	mSqlIdx36
	mSqlIdx37
	mSqlIdx38
	mSqlIdx39
	mSqlIdx40
	mSqlIdx41
	mSqlIdx42
	mSqlIdx43
	mSqlIdx44
	mSqlIdx45
	mSqlIdx46
	mSqlIdx47
	mSqlIdx48
	mSqlIdx49
	mSqlIdx50
)

func TestRegisterCdcExecutor(t *testing.T) {
	type args struct {
		logger       *zap.Logger
		ts           *testTaskService
		ieFactory    func() ie.InternalExecutor
		attachToTask func(context.Context, uint64, taskservice.ActiveRoutine) error
		cnUUID       string
		fileService  fileservice.FileService
		cnTxnClient  client.TxnClient
		cnEngine     engine.Engine
		cnEngMp      *mpool.MPool
		dTask        *task.DaemonTask
		curDTaskId   int
	}

	cdc.AesKey = "test-aes-key-not-use-it-in-cloud"
	defer func() { cdc.AesKey = "" }()

	cdc.EnableConsoleSink = true
	defer func() {
		cdc.EnableConsoleSink = false
	}()

	ctrl := gomock.NewController(t)
	defer ctrl.Finish()

	ctx := context.Background()

	sinkUri, err := cdc.JsonEncode(&cdc.UriInfo{
		User: "root",
		Ip:   "127.0.0.1",
		Port: 3306,
	})
	assert.NoError(t, err)
	pwd, err := cdc.AesCFBEncode([]byte("111"))
	assert.NoError(t, err)
	tables, err := cdc.JsonEncode(cdc.PatternTuples{ //tables
		Pts: []*cdc.PatternTuple{
			{
				Source: cdc.PatternTable{
					Database: "db1",
					Table:    "t1",
				},
			},
		},
	})
	assert.NoError(t, err)
	filters, err := cdc.JsonEncode(cdc.PatternTuples{})
	assert.NoError(t, err)

	db, mock, err := sqlmock.New()
	assert.NoError(t, err)
	/////////mock sql result
	sql1 := `SELECT sink_uri, sink_type, sink_password, tables, filters, start_ts, end_ts, no_full, additional_config FROM mo_catalog.mo_cdc_task WHERE account_id = 0 AND task_id = "00000000-0000-0000-0000-000000000000"`
	mock.ExpectQuery(sql1).WillReturnRows(sqlmock.NewRows(
		[]string{
			"sink_uri",
			"sink_type",
			"sink_password",
			"tables",
			"filters",
			"start_ts",
			"end_ts",
			"no_full",
			"additional_config",
		},
	).AddRow(
		sinkUri,
		cdc.CDCSinkType_Console,
		pwd,
		tables,
		filters,
		"",
		"",
		true,
		fmt.Sprintf("{\"%s\":%v,\"%s\":\"%s\",\"%s\":%v}",
			cdc.CDCTaskExtraOptions_InitSnapshotSplitTxn, cdc.CDCDefaultTaskExtra_InitSnapshotSplitTxn,
			cdc.CDCTaskExtraOptions_SendSqlTimeout, cdc.CDCDefaultSendSqlTimeout,
			cdc.CDCTaskExtraOptions_MaxSqlLength, cdc.CDCDefaultTaskExtra_MaxSQLLen,
		),
	))

	sql7 := "update `mo_catalog`.`mo_cdc_task` set state = 'running', err_msg = '' where account_id = 0 and task_id = '00000000-0000-0000-0000-000000000000'"
	mock.ExpectExec(sql7).WillReturnResult(sqlmock.NewResult(1, 1))

	genSqlIdx := func(sql string) int {
		mSql1, err := regexp.MatchString(sql1, sql)
		assert.NoError(t, err)

		if mSql1 {
			return mSqlIdx1
		}
		return -1
	}

	///////////mock engine
	eng := mock_frontend.NewMockEngine(ctrl)
	eng.EXPECT().New(gomock.Any(), gomock.Any()).Return(nil).AnyTimes()
	eng.EXPECT().Hints().Return(engine.Hints{
		CommitOrRollbackTimeout: time.Second,
	}).AnyTimes()
	eng.EXPECT().LatestLogtailAppliedTime().Return(timestamp.Timestamp{}).AnyTimes()

	txnOperator := mock_frontend.NewMockTxnOperator(ctrl)
	txnOperator.EXPECT().Txn().Return(txn.TxnMeta{}).AnyTimes()
	eng.EXPECT().Database(ctx, gomock.Any(), txnOperator).Return(nil, nil).AnyTimes()

	txnOperator.EXPECT().Commit(gomock.Any()).Return(nil).AnyTimes()
	txnOperator.EXPECT().Rollback(gomock.Any()).Return(nil).AnyTimes()
	txnOperator.EXPECT().Status().Return(txn.TxnStatus_Active).AnyTimes()
	txnOperator.EXPECT().EnterRunSql().Return().AnyTimes()
	txnOperator.EXPECT().ExitRunSql().Return().AnyTimes()
	txnOperator.EXPECT().SnapshotTS().Return(timestamp.Timestamp{}).AnyTimes()

	txnClient := mock_frontend.NewMockTxnClient(ctrl)
	txnClient.EXPECT().New(gomock.Any(), gomock.Any(), gomock.Any()).Return(txnOperator, nil).AnyTimes()

	tIEFactory1 := func() ie.InternalExecutor {
		return &testIE{
			db:     db,
			genIdx: genSqlIdx,
		}
	}

	attacher := func(ctx context.Context, tid uint64, ar taskservice.ActiveRoutine) error {
		return nil
	}

	ts := &testTaskService{
		db: db,
		dTask: []task.DaemonTask{
			{
				Details: &task.Details{
					Details: &task.Details_CreateCdc{
						CreateCdc: &task.CreateCdcDetails{
							TaskId:   "00000000-0000-0000-0000-000000000000",
							TaskName: "task1",
							Accounts: []*task.Account{
								{
									Id:   uint64(sysAccountID),
									Name: sysAccountName,
								},
							},
						},
					},
				},
			},
		},
	}

	mp, err := mpool.NewMPool("cdc", 0, mpool.NoFixed)
	assert.NoError(t, err)
	defer mpool.DeleteMPool(mp)

	gostub.Stub(&cdc.GetTableDetector, func(cnUUID string) *cdc.TableDetector {
		return &cdc.TableDetector{
			Mp:                   make(map[uint32]cdc.TblMap),
			Callbacks:            map[string]func(map[uint32]cdc.TblMap){"id": func(mp map[uint32]cdc.TblMap) {}},
			CallBackAccountId:    map[string]uint32{"id": 0},
			SubscribedAccountIds: map[uint32][]string{0: {"id"}},
			CallBackDbName:       make(map[string][]string),
			SubscribedDbNames:    make(map[string][]string),
			CallBackTableName:    make(map[string][]string),
			SubscribedTableNames: make(map[string][]string),
		}
	})

	tests := []struct {
		name string
		args args
		want func(ctx context.Context, task task.Task) error
	}{
		{
			name: "t1",
			args: args{
				ts:           ts,
				dTask:        &task.DaemonTask{},
				ieFactory:    tIEFactory1,
				attachToTask: attacher,
				cnEngine:     eng,
				cnEngMp:      mp,
				cnTxnClient:  txnClient,
			},
		},
	}
	for _, tt := range tests {
		t.Run(tt.name, func(t *testing.T) {
			tt.args.ts.curDTaskId = tt.args.curDTaskId
			fun := CDCTaskExecutorFactory(
				tt.args.logger,
				tt.args.ieFactory,
				tt.args.attachToTask,
				tt.args.cnUUID,
				tt.args.ts,
				tt.args.fileService,
				tt.args.cnTxnClient,
				tt.args.cnEngine,
			)
			ctx2, cancel := context.WithTimeout(ctx, time.Second*3)
			defer cancel()
			err = fun(ctx2, tt.args.dTask)
			assert.NoErrorf(t, err, "RegisterCdcExecutor(%v, %v, %v, %v, %v, %v, %v, %v, %v)",
				tt.args.logger,
				tt.args.ts,
				tt.args.ieFactory,
				tt.args.attachToTask,
				tt.args.cnUUID,
				tt.args.fileService,
				tt.args.cnTxnClient,
				tt.args.cnEngine,
				tt.args.cnEngMp)
		})
	}
}

func Test_updateCdcTask_cancel(t *testing.T) {
	type args struct {
		ctx          context.Context
		targetStatus task.TaskStatus
		taskKeyMap   map[taskservice.CDCTaskKey]struct{}
		tx           taskservice.SqlExecutor
		accountId    uint64
		taskName     string
	}

	db, mock, err := sqlmock.New()
	assert.NoError(t, err)

	sql7 := "SELECT task_id FROM `mo_catalog`.`mo_cdc_task` WHERE 1=1 AND account_id = 0 AND task_name = 'task1'"

	mock.ExpectQuery(sql7).WillReturnRows(
		sqlmock.NewRows([]string{"task_id"}).AddRow("taskID-1"))

	sql8 := "DELETE FROM `mo_catalog`.`mo_cdc_task` WHERE 1=1 AND account_id = 0 AND task_name = 'task1'"
	mock.ExpectExec(sql8).WillReturnResult(sqlmock.NewResult(1, 1))

	sql9 := "DELETE FROM `mo_catalog`.`mo_cdc_watermark` WHERE account_id = 0 AND task_id = 'taskID-1'"
	mock.ExpectExec(sql9).WillReturnResult(sqlmock.NewResult(1, 1))

	genSqlIdx := func(sql string) int {
		mSql7, err := regexp.MatchString(sql7, sql)
		assert.NoError(t, err)

		mSql8, err := regexp.MatchString(sql8, sql)
		assert.NoError(t, err)

		if mSql7 {
			return mSqlIdx7
		} else if mSql8 {
			return mSqlIdx8
		}
		return -1
	}

	tx := &testSqlExecutor{
		db:     db,
		genIdx: genSqlIdx,
	}

	tests := []struct {
		name    string
		args    args
		want    int
		wantErr assert.ErrorAssertionFunc
	}{
		{
			name: "t1",
			args: args{
				ctx:          context.Background(),
				targetStatus: task.TaskStatus_CancelRequested,
				taskKeyMap:   map[taskservice.CDCTaskKey]struct{}{},
				tx:           tx,
				accountId:    sysAccountID,
				taskName:     "task1",
			},
		},
	}
	for _, tt := range tests {
		t.Run(tt.name, func(t *testing.T) {
			_, err := onPreUpdateCDCTasks(tt.args.ctx, tt.args.targetStatus, tt.args.taskKeyMap, tt.args.tx, tt.args.accountId, tt.args.taskName)
			assert.NoError(t, err, "updateCdcTask(%v, %v, %v, %v, %v, %v)", tt.args.ctx, tt.args.targetStatus, tt.args.taskKeyMap, tt.args.tx, tt.args.accountId, tt.args.taskName)
		})
	}
}

func Test_updateCdcTask_pause(t *testing.T) {
	type args struct {
		ctx          context.Context
		targetStatus task.TaskStatus
		taskKeyMap   map[taskservice.CDCTaskKey]struct{}
		tx           taskservice.SqlExecutor
		accountId    uint64
		taskName     string
	}

	db, mock, err := sqlmock.New()
	assert.NoError(t, err)

	sql10 := "SELECT task_id FROM `mo_catalog`.`mo_cdc_task` WHERE 1=1 AND account_id = 0 AND task_name = 'task1'"
	mock.ExpectQuery(sql10).WillReturnRows(
		sqlmock.NewRows([]string{"task_id"}).AddRow("taskID-1"))

	sql11 := "UPDATE `mo_catalog`.`mo_cdc_task` SET state = .* WHERE 1=1 AND account_id = 0 AND task_name = 'task1'"
	mock.ExpectPrepare(sql11)

	sql12 := "UPDATE `mo_catalog`.`mo_cdc_task` SET state = .* WHERE 1=1 AND account_id = 0 AND task_name = 'task1'"
	mock.ExpectExec(sql12).WillReturnResult(sqlmock.NewResult(1, 1))

	sql13 := "DELETE FROM `mo_catalog`.`mo_cdc_task` WHERE 1=1 AND account_id = 0 AND task_name = 'task1'"
	mock.ExpectExec(sql13).WillReturnResult(sqlmock.NewResult(1, 1))

	sql14 := "DELETE FROM `mo_catalog`.`mo_cdc_watermark` WHERE account_id = 0 AND task_id = 'taskID-1'"
	mock.ExpectExec(sql14).WillReturnResult(sqlmock.NewResult(1, 1))

	genSqlIdx := func(sql string) int {
		mSql10, err := regexp.MatchString(sql10, sql)
		assert.NoError(t, err)
		mSql11, err := regexp.MatchString(sql11, sql)
		assert.NoError(t, err)
		mSql12, err := regexp.MatchString(sql12, sql)
		assert.NoError(t, err)
		mSql13, err := regexp.MatchString(sql13, sql)
		assert.NoError(t, err)

		if mSql10 {
			return mSqlIdx10
		} else if mSql11 {
			return mSqlIdx11
		} else if mSql12 {
			return mSqlIdx12
		} else if mSql13 {
			return mSqlIdx13
		}

		return -1
	}

	tx := &testSqlExecutor{
		db:     db,
		genIdx: genSqlIdx,
	}

	tests := []struct {
		name    string
		args    args
		want    int
		wantErr assert.ErrorAssertionFunc
	}{
		{
			name: "t1",
			args: args{
				ctx:          context.Background(),
				targetStatus: task.TaskStatus_PauseRequested,
				taskKeyMap:   map[taskservice.CDCTaskKey]struct{}{},
				tx:           tx,
				accountId:    sysAccountID,
				taskName:     "task1",
			},
		},
	}
	for _, tt := range tests {
		t.Run(tt.name, func(t *testing.T) {
			_, err := onPreUpdateCDCTasks(tt.args.ctx, tt.args.targetStatus, tt.args.taskKeyMap, tt.args.tx, tt.args.accountId, tt.args.taskName)
			assert.NoError(t, err, "updateCdcTask(%v, %v, %v, %v, %v, %v)", tt.args.ctx, tt.args.targetStatus, tt.args.taskKeyMap, tt.args.tx, tt.args.accountId, tt.args.taskName)
		})
	}
}

func Test_updateCdcTask_restart(t *testing.T) {
	type args struct {
		ctx          context.Context
		targetStatus task.TaskStatus
		taskKeyMap   map[taskservice.CDCTaskKey]struct{}
		tx           taskservice.SqlExecutor
		accountId    uint64
		taskName     string
	}

	db, mock, err := sqlmock.New()
	assert.NoError(t, err)

	sql15 := "SELECT task_id FROM `mo_catalog`.`mo_cdc_task` WHERE 1=1 AND account_id = 0 AND task_name = 'task1'"
	mock.ExpectQuery(sql15).WillReturnRows(
		sqlmock.NewRows([]string{"task_id"}).AddRow("taskID-1"))

	sql16 := "UPDATE `mo_catalog`.`mo_cdc_task` SET state = .* WHERE 1=1 AND account_id = 0 AND task_name = 'task1'"
	mock.ExpectPrepare(sql16)

	sql17 := "UPDATE `mo_catalog`.`mo_cdc_task` SET state = .* WHERE 1=1 AND account_id = 0 AND task_name = 'task1'"
	mock.ExpectExec(sql17).WillReturnResult(sqlmock.NewResult(1, 1))

	sql18 := "DELETE FROM `mo_catalog`.`mo_cdc_watermark` WHERE account_id = 0 AND task_id = 'taskID-1'"
	mock.ExpectExec(sql18).WillReturnResult(sqlmock.NewResult(1, 1))

	sql19 := "DELETE FROM `mo_catalog`.`mo_cdc_task` WHERE 1=1 AND account_id = 0 AND task_name = 'task1'"
	mock.ExpectExec(sql19).WillReturnResult(sqlmock.NewResult(1, 1))

	genSqlIdx := func(sql string) int {
		mSql15, err := regexp.MatchString(sql15, sql)
		assert.NoError(t, err)
		mSql16, err := regexp.MatchString(sql16, sql)
		assert.NoError(t, err)
		mSql17, err := regexp.MatchString(sql17, sql)
		assert.NoError(t, err)
		mSql19, err := regexp.MatchString(sql19, sql)
		assert.NoError(t, err)

		if mSql15 {
			return mSqlIdx15
		} else if mSql16 {
			return mSqlIdx16
		} else if mSql17 {
			return mSqlIdx17
		} else if mSql19 {
			return mSqlIdx19
		}

		return -1
	}

	tx := &testSqlExecutor{
		db:     db,
		genIdx: genSqlIdx,
	}

	tests := []struct {
		name    string
		args    args
		want    int
		wantErr assert.ErrorAssertionFunc
	}{
		{
			name: "t1",
			args: args{
				ctx:          context.Background(),
				targetStatus: task.TaskStatus_RestartRequested,
				taskKeyMap:   map[taskservice.CDCTaskKey]struct{}{},
				tx:           tx,
				accountId:    sysAccountID,
				taskName:     "task1",
			},
		},
	}
	for _, tt := range tests {
		t.Run(tt.name, func(t *testing.T) {
			_, err := onPreUpdateCDCTasks(tt.args.ctx, tt.args.targetStatus, tt.args.taskKeyMap, tt.args.tx, tt.args.accountId, tt.args.taskName)
			assert.NoError(t, err, "updateCdcTask(%v, %v, %v, %v, %v, %v)", tt.args.ctx, tt.args.targetStatus, tt.args.taskKeyMap, tt.args.tx, tt.args.accountId, tt.args.taskName)
		})
	}
}

func Test_updateCdcTask_resume(t *testing.T) {
	type args struct {
		ctx          context.Context
		targetStatus task.TaskStatus
		taskKeyMap   map[taskservice.CDCTaskKey]struct{}
		tx           taskservice.SqlExecutor
		accountId    uint64
		taskName     string
	}

	db, mock, err := sqlmock.New()
	assert.NoError(t, err)

	sql20 := "SELECT task_id FROM `mo_catalog`.`mo_cdc_task` WHERE 1=1 AND account_id = 0 AND task_name = 'task1'"
	mock.ExpectQuery(sql20).WillReturnRows(
		sqlmock.NewRows([]string{"task_id"}).AddRow("taskID-1"))

	sql21 := "UPDATE `mo_catalog`.`mo_cdc_task` SET state = .* WHERE 1=1 AND account_id = 0 AND task_name = 'task1'"
	mock.ExpectPrepare(sql21)

	sql22 := "UPDATE `mo_catalog`.`mo_cdc_task` SET state = .* WHERE 1=1 AND account_id = 0 AND task_name = 'task1'"
	mock.ExpectExec(sql22).WillReturnResult(sqlmock.NewResult(1, 1))

	sql23 := "DELETE FROM `mo_catalog`.`mo_cdc_watermark` WHERE account_id = 0 AND task_id = 'taskID-1'"
	mock.ExpectExec(sql23).WillReturnResult(sqlmock.NewResult(1, 1))

	sql24 := "DELETE FROM `mo_catalog`.`mo_cdc_task` WHERE account_id = 0 AND task_name = 'task1'"
	mock.ExpectExec(sql24).WillReturnResult(sqlmock.NewResult(1, 1))

	genSqlIdx := func(sql string) int {
		mSql20, err := regexp.MatchString(sql20, sql)
		assert.NoError(t, err)
		mSql21, err := regexp.MatchString(sql21, sql)
		assert.NoError(t, err)
		mSql22, err := regexp.MatchString(sql22, sql)
		assert.NoError(t, err)
		mSql24, err := regexp.MatchString(sql24, sql)
		assert.NoError(t, err)

		if mSql20 {
			return mSqlIdx20
		} else if mSql21 {
			return mSqlIdx21
		} else if mSql22 {
			return mSqlIdx22
		} else if mSql24 {
			return mSqlIdx24
		}

		return -1
	}

	tx := &testSqlExecutor{
		db:     db,
		genIdx: genSqlIdx,
	}

	tests := []struct {
		name    string
		args    args
		want    int
		wantErr assert.ErrorAssertionFunc
	}{
		{
			name: "t1",
			args: args{
				ctx:          context.Background(),
				targetStatus: task.TaskStatus_ResumeRequested,
				taskKeyMap:   map[taskservice.CDCTaskKey]struct{}{},
				tx:           tx,
				accountId:    sysAccountID,
				taskName:     "task1",
			},
		},
	}
	for _, tt := range tests {
		t.Run(tt.name, func(t *testing.T) {
			_, err := onPreUpdateCDCTasks(tt.args.ctx, tt.args.targetStatus, tt.args.taskKeyMap, tt.args.tx, tt.args.accountId, tt.args.taskName)
			assert.NoError(t, err, "updateCdcTask(%v, %v, %v, %v, %v, %v)", tt.args.ctx, tt.args.targetStatus, tt.args.taskKeyMap, tt.args.tx, tt.args.accountId, tt.args.taskName)
		})
	}
}

func Test_updateCdc_cancel(t *testing.T) {
	type args struct {
		ctx context.Context
		ses *Session
		st  tree.Statement
	}

	ctrl := gomock.NewController(t)
	defer ctrl.Finish()

	ses := newTestSession(t, ctrl)
	defer ses.Close()

	drop := &tree.DropCDC{
		Option: &tree.AllOrNotCDC{
			TaskName: "task1",
		},
	}

	ses.GetTxnCompileCtx().execCtx = &ExecCtx{
		reqCtx: context.Background(),
		stmt:   drop,
	}

	db, mock, err := sqlmock.New()
	assert.NoError(t, err)

	//////////////////mock result
	sql25 := "SELECT task_id FROM `mo_catalog`.`mo_cdc_task` WHERE 1=1 AND account_id = 0 AND task_name = 'task1'"
	mock.ExpectQuery(sql25).WillReturnRows(sqlmock.NewRows([]string{"task_id"}).AddRow("taskID-1"))

	sql26 := "DELETE FROM `mo_catalog`.`mo_cdc_task` WHERE 1=1 AND account_id = 0 AND task_name = 'task1'"
	mock.ExpectExec(sql26).WillReturnResult(sqlmock.NewResult(1, 1))

	sql27 := "DELETE FROM `mo_catalog`.`mo_cdc_watermark` WHERE account_id = 0 AND task_id = 'taskID-1'"
	mock.ExpectExec(sql27).WillReturnResult(sqlmock.NewResult(1, 1))

	genSqlIdx := func(sql string) int {
		mSql25, err := regexp.MatchString(sql25, sql)
		assert.NoError(t, err)

		mSql26, err := regexp.MatchString(sql26, sql)
		assert.NoError(t, err)

		if mSql25 {
			return mSqlIdx25
		} else if mSql26 {
			return mSqlIdx26
		}
		return -1
	}
	//////////////////

	pu := config.ParameterUnit{}

	taskKeyMap := make(map[taskservice.CDCTaskKey]struct{})
	taskKeyMap[taskservice.CDCTaskKey{
		AccountId: sysAccountID,
		TaskId:    "taskID-1",
	}] = struct{}{}

	pu.TaskService = &testTaskService{
		db:         db,
		taskKeyMap: taskKeyMap,
		sqlExec: &testSqlExecutor{
			db:     db,
			genIdx: genSqlIdx,
		},
	}

	setPu("", &pu)

	tests := []struct {
		name    string
		args    args
		wantErr assert.ErrorAssertionFunc
	}{
		{
			name: "t1",
			args: args{
				ctx: ses.GetTxnCompileCtx().execCtx.reqCtx,
				ses: ses,
				st:  drop,
			},
		},
	}
	for _, tt := range tests {
		t.Run(tt.name, func(t *testing.T) {
			_, err = execInFrontend(tt.args.ses, tt.args.ses.GetTxnCompileCtx().execCtx)
			assert.NoError(t, err, fmt.Sprintf("updateCdc(%v, %v, %v)", tt.args.ctx, tt.args.ses, tt.args.st))
		})
	}
}

func Test_updateCdc_cancel_all(t *testing.T) {
	type args struct {
		ctx context.Context
		ses *Session
		st  tree.Statement
	}

	ctrl := gomock.NewController(t)
	defer ctrl.Finish()

	ses := newTestSession(t, ctrl)
	defer ses.Close()

	ses.GetTxnCompileCtx().execCtx = &ExecCtx{
		reqCtx: context.Background(),
	}

	db, mock, err := sqlmock.New()
	assert.NoError(t, err)

	//////////////////mock result
	sql28 := "SELECT task_id FROM `mo_catalog`.`mo_cdc_task` WHERE 1=1 AND account_id = 0"
	mock.ExpectQuery(sql28).WillReturnRows(sqlmock.NewRows([]string{"task_id"}).AddRow("taskID-1"))

	sql29 := "DELETE FROM `mo_catalog`.`mo_cdc_task` WHERE 1=1 AND account_id = 0"
	mock.ExpectExec(sql29).WillReturnResult(sqlmock.NewResult(1, 1))

	sql30 := "DELETE FROM `mo_catalog`.`mo_cdc_watermark` WHERE account_id = 0 AND task_id = 'taskID-1'"
	mock.ExpectExec(sql30).WillReturnResult(sqlmock.NewResult(1, 1))

	genSqlIdx := func(sql string) int {
		mSql28, err := regexp.MatchString(sql28, sql)
		assert.NoError(t, err)

		mSql29, err := regexp.MatchString(sql29, sql)
		assert.NoError(t, err)

		if mSql28 {
			return mSqlIdx28
		} else if mSql29 {
			return mSqlIdx29
		}
		return -1
	}
	//////////////////

	pu := config.ParameterUnit{}

	taskKeyMap := make(map[taskservice.CDCTaskKey]struct{})
	taskKeyMap[taskservice.CDCTaskKey{
		AccountId: sysAccountID,
		TaskId:    "taskID-1",
	}] = struct{}{}

	pu.TaskService = &testTaskService{
		db:         db,
		taskKeyMap: taskKeyMap,
		sqlExec: &testSqlExecutor{
			db:     db,
			genIdx: genSqlIdx,
		},
	}

	setPu("", &pu)

	tests := []struct {
		name    string
		args    args
		wantErr assert.ErrorAssertionFunc
	}{
		{
			name: "t1",
			args: args{
				ctx: ses.GetTxnCompileCtx().execCtx.reqCtx,
				ses: ses,
				st: &tree.DropCDC{
					Option: &tree.AllOrNotCDC{
						All: true,
					},
				},
			},
		},
	}
	for _, tt := range tests {
		t.Run(tt.name, func(t *testing.T) {
			err = handleUpdateCDCTaskRequest(tt.args.ctx, tt.args.ses, tt.args.st)
			assert.NoError(t, err, fmt.Sprintf("updateCdc(%v, %v, %v)", tt.args.ctx, tt.args.ses, tt.args.st))
		})
	}
}

func Test_updateCdc_pause(t *testing.T) {
	type args struct {
		ctx context.Context
		ses *Session
		st  tree.Statement
	}

	ctrl := gomock.NewController(t)
	defer ctrl.Finish()

	ses := newTestSession(t, ctrl)
	defer ses.Close()

	pause := &tree.PauseCDC{
		Option: &tree.AllOrNotCDC{
			TaskName: "task1",
		},
	}

	ses.GetTxnCompileCtx().execCtx = &ExecCtx{
		reqCtx: context.Background(),
		stmt:   pause,
	}

	db, mock, err := sqlmock.New()
	assert.NoError(t, err)

	//////////////////mock result
	sql30 := "SELECT task_id FROM `mo_catalog`.`mo_cdc_task` WHERE 1=1 AND account_id = 0 AND task_name = 'task1'"
	mock.ExpectQuery(sql30).WillReturnRows(sqlmock.NewRows([]string{"task_id"}).AddRow("taskID-1"))

	sql33 := "UPDATE `mo_catalog`.`mo_cdc_task` SET state = .* WHERE 1=1 AND account_id = 0 AND task_name = 'task1'"
	mock.ExpectPrepare(sql33)

	sql34 := "UPDATE `mo_catalog`.`mo_cdc_task` SET state = .* WHERE 1=1 AND account_id = 0 AND task_name = 'task1'"
	mock.ExpectExec(sql34).WillReturnResult(sqlmock.NewResult(1, 1))

	sql31 := "DELETE FROM `mo_catalog`.`mo_cdc_task` WHERE 1=1 AND account_id = 0 AND task_name = 'task1'"
	mock.ExpectExec(sql31).WillReturnResult(sqlmock.NewResult(1, 1))

	sql32 := "DELETE FROM `mo_catalog`.`mo_cdc_watermark` WHERE account_id = 0 AND task_id = 'taskID-1'"
	mock.ExpectExec(sql32).WillReturnResult(sqlmock.NewResult(1, 1))

	genSqlIdx := func(sql string) int {
		mSql30, err := regexp.MatchString(sql30, sql)
		assert.NoError(t, err)

		mSql31, err := regexp.MatchString(sql31, sql)
		assert.NoError(t, err)

		if mSql30 {
			return mSqlIdx30
		} else if mSql31 {
			return mSqlIdx31
		}
		return -1
	}
	//////////////////

	pu := config.ParameterUnit{}

	taskKeyMap := make(map[taskservice.CDCTaskKey]struct{})
	taskKeyMap[taskservice.CDCTaskKey{
		AccountId: sysAccountID,
		TaskId:    "taskID-1",
	}] = struct{}{}

	pu.TaskService = &testTaskService{
		db:         db,
		taskKeyMap: taskKeyMap,
		sqlExec: &testSqlExecutor{
			db:     db,
			genIdx: genSqlIdx,
		},
	}

	setPu("", &pu)

	tests := []struct {
		name    string
		args    args
		wantErr assert.ErrorAssertionFunc
	}{
		{
			name: "t1",
			args: args{
				ctx: ses.GetTxnCompileCtx().execCtx.reqCtx,
				ses: ses,
				st:  pause,
			},
		},
	}
	for _, tt := range tests {
		t.Run(tt.name, func(t *testing.T) {
			_, err = execInFrontend(tt.args.ses, tt.args.ses.GetTxnCompileCtx().execCtx)
			assert.NoError(t, err, fmt.Sprintf("updateCdc(%v, %v, %v)", tt.args.ctx, tt.args.ses, tt.args.st))
		})
	}
}

func Test_updateCdc_pause_all(t *testing.T) {
	type args struct {
		ctx context.Context
		ses *Session
		st  tree.Statement
	}

	ctrl := gomock.NewController(t)
	defer ctrl.Finish()

	ses := newTestSession(t, ctrl)
	defer ses.Close()

	ses.GetTxnCompileCtx().execCtx = &ExecCtx{
		reqCtx: context.Background(),
	}

	db, mock, err := sqlmock.New()
	assert.NoError(t, err)

	//////////////////mock result
	sql35 := "SELECT task_id FROM `mo_catalog`.`mo_cdc_task` WHERE 1=1 AND account_id = 0"
	mock.ExpectQuery(sql35).WillReturnRows(sqlmock.NewRows([]string{"task_id"}).AddRow("taskID-1"))

	sql36 := "UPDATE `mo_catalog`.`mo_cdc_task` SET state = .* WHERE 1=1 AND account_id = 0"
	mock.ExpectPrepare(sql36)

	sql37 := "UPDATE `mo_catalog`.`mo_cdc_task` SET state = .* WHERE 1=1 AND account_id = 0"
	mock.ExpectExec(sql37).WillReturnResult(sqlmock.NewResult(1, 1))

	sql38 := "DELETE FROM `mo_catalog`.`mo_cdc_task` WHERE 1=1 AND account_id = 0"
	mock.ExpectExec(sql38).WillReturnResult(sqlmock.NewResult(1, 1))

	sql39 := "DELETE FROM `mo_catalog`.`mo_cdc_watermark` WHERE account_id = 0 AND task_id = 'taskID-1'"
	mock.ExpectExec(sql39).WillReturnResult(sqlmock.NewResult(1, 1))

	genSqlIdx := func(sql string) int {
		mSql35, err := regexp.MatchString(sql35, sql)
		assert.NoError(t, err)

		mSql38, err := regexp.MatchString(sql38, sql)
		assert.NoError(t, err)

		if mSql35 {
			return mSqlIdx35
		} else if mSql38 {
			return mSqlIdx38
		}
		return -1
	}
	//////////////////

	pu := config.ParameterUnit{}

	taskKeyMap := make(map[taskservice.CDCTaskKey]struct{})
	taskKeyMap[taskservice.CDCTaskKey{
		AccountId: sysAccountID,
		TaskId:    "taskID-1",
	}] = struct{}{}

	pu.TaskService = &testTaskService{
		db:         db,
		taskKeyMap: taskKeyMap,
		sqlExec: &testSqlExecutor{
			db:     db,
			genIdx: genSqlIdx,
		},
	}

	setPu("", &pu)

	tests := []struct {
		name    string
		args    args
		wantErr assert.ErrorAssertionFunc
	}{
		{
			name: "t1",
			args: args{
				ctx: ses.GetTxnCompileCtx().execCtx.reqCtx,
				ses: ses,
				st: &tree.PauseCDC{
					Option: &tree.AllOrNotCDC{
						All: true,
					},
				},
			},
		},
	}
	for _, tt := range tests {
		t.Run(tt.name, func(t *testing.T) {
			err = handleUpdateCDCTaskRequest(tt.args.ctx, tt.args.ses, tt.args.st)
			assert.NoError(t, err, fmt.Sprintf("updateCdc(%v, %v, %v)", tt.args.ctx, tt.args.ses, tt.args.st))
		})
	}
}

func Test_updateCdc_restart(t *testing.T) {
	type args struct {
		ctx context.Context
		ses *Session
		st  tree.Statement
	}

	ctrl := gomock.NewController(t)
	defer ctrl.Finish()

	ses := newTestSession(t, ctrl)
	defer ses.Close()

	restart := &tree.RestartCDC{
		TaskName: "task1",
	}

	ses.GetTxnCompileCtx().execCtx = &ExecCtx{
		reqCtx: context.Background(),
		stmt:   restart,
	}

	db, mock, err := sqlmock.New()
	assert.NoError(t, err)

	//////////////////mock result
	sql40 := "SELECT task_id FROM `mo_catalog`.`mo_cdc_task` WHERE 1=1 AND account_id = 0 AND task_name = 'task1'"
	mock.ExpectQuery(sql40).WillReturnRows(sqlmock.NewRows([]string{"task_id"}).AddRow("taskID-1"))

	sql41 := "UPDATE `mo_catalog`.`mo_cdc_task` SET state = .* WHERE 1=1 AND account_id = 0 AND task_name = 'task1'"
	mock.ExpectPrepare(sql41)

	sql42 := "UPDATE `mo_catalog`.`mo_cdc_task` SET state = .* WHERE 1=1 AND account_id = 0 AND task_name = 'task1'"
	mock.ExpectExec(sql42).WillReturnResult(sqlmock.NewResult(1, 1))

	sql44 := "DELETE FROM `mo_catalog`.`mo_cdc_watermark` WHERE account_id = 0 AND task_id = 'taskID-1'"
	mock.ExpectExec(sql44).WillReturnResult(sqlmock.NewResult(1, 1))

	sql43 := "DELETE FROM `mo_catalog`.`mo_cdc_task` WHERE 1=1 AND account_id = 0 AND task_name = 'task1'"
	mock.ExpectExec(sql43).WillReturnResult(sqlmock.NewResult(1, 1))

	genSqlIdx := func(sql string) int {
		mSql40, err := regexp.MatchString(sql40, sql)
		assert.NoError(t, err)

		mSql43, err := regexp.MatchString(sql43, sql)
		assert.NoError(t, err)

		if mSql40 {
			return mSqlIdx30
		} else if mSql43 {
			return mSqlIdx31
		}
		return -1
	}
	//////////////////

	pu := config.ParameterUnit{}

	taskKeyMap := make(map[taskservice.CDCTaskKey]struct{})
	taskKeyMap[taskservice.CDCTaskKey{
		AccountId: sysAccountID,
		TaskId:    "taskID-1",
	}] = struct{}{}

	pu.TaskService = &testTaskService{
		db:         db,
		taskKeyMap: taskKeyMap,
		sqlExec: &testSqlExecutor{
			db:     db,
			genIdx: genSqlIdx,
		},
	}

	setPu("", &pu)

	tests := []struct {
		name    string
		args    args
		wantErr assert.ErrorAssertionFunc
	}{
		{
			name: "t1",
			args: args{
				ctx: ses.GetTxnCompileCtx().execCtx.reqCtx,
				ses: ses,
				st:  restart,
			},
		},
	}
	for _, tt := range tests {
		t.Run(tt.name, func(t *testing.T) {
			_, err = execInFrontend(tt.args.ses, tt.args.ses.GetTxnCompileCtx().execCtx)
			assert.NoError(t, err, fmt.Sprintf("updateCdc(%v, %v, %v)", tt.args.ctx, tt.args.ses, tt.args.st))
		})
	}
}

func Test_updateCdc_resume(t *testing.T) {
	type args struct {
		ctx context.Context
		ses *Session
		st  tree.Statement
	}

	ctrl := gomock.NewController(t)
	defer ctrl.Finish()

	ses := newTestSession(t, ctrl)
	defer ses.Close()

	resume := &tree.ResumeCDC{
		TaskName: "task1",
	}

	ses.GetTxnCompileCtx().execCtx = &ExecCtx{
		reqCtx: context.Background(),
		stmt:   resume,
	}

	db, mock, err := sqlmock.New()
	assert.NoError(t, err)

	//////////////////mock result
	sql45 := "SELECT task_id FROM `mo_catalog`.`mo_cdc_task` WHERE 1=1 AND account_id = 0 AND task_name = 'task1'"
	mock.ExpectQuery(sql45).WillReturnRows(sqlmock.NewRows([]string{"task_id"}).AddRow("taskID-1"))

	sql46 := "UPDATE `mo_catalog`.`mo_cdc_task` SET state = .* WHERE 1=1 AND account_id = 0 AND task_name = 'task1'"
	mock.ExpectPrepare(sql46)

	sql47 := "UPDATE `mo_catalog`.`mo_cdc_task` SET state = .* WHERE 1=1 AND account_id = 0 AND task_name = 'task1'"
	mock.ExpectExec(sql47).WillReturnResult(sqlmock.NewResult(1, 1))

	sql48 := "DELETE FROM `mo_catalog`.`mo_cdc_watermark` WHERE account_id = 0 AND task_id = 'taskID-1'"
	mock.ExpectExec(sql48).WillReturnResult(sqlmock.NewResult(1, 1))

	sql49 := "DELETE FROM `mo_catalog`.`mo_cdc_task` WHERE account_id = 0 AND task_name = 'task1'"
	mock.ExpectExec(sql49).WillReturnResult(sqlmock.NewResult(1, 1))

	genSqlIdx := func(sql string) int {
		mSql45, err := regexp.MatchString(sql45, sql)
		assert.NoError(t, err)

		mSql49, err := regexp.MatchString(sql49, sql)
		assert.NoError(t, err)

		if mSql45 {
			return mSqlIdx30
		} else if mSql49 {
			return mSqlIdx31
		}
		return -1
	}
	//////////////////

	pu := config.ParameterUnit{}

	taskKeyMap := make(map[taskservice.CDCTaskKey]struct{})
	taskKeyMap[taskservice.CDCTaskKey{
		AccountId: sysAccountID,
		TaskId:    "taskID-1",
	}] = struct{}{}

	pu.TaskService = &testTaskService{
		db:         db,
		taskKeyMap: taskKeyMap,
		sqlExec: &testSqlExecutor{
			db:     db,
			genIdx: genSqlIdx,
		},
	}

	setPu("", &pu)

	tests := []struct {
		name    string
		args    args
		wantErr assert.ErrorAssertionFunc
	}{
		{
			name: "t1",
			args: args{
				ctx: ses.GetTxnCompileCtx().execCtx.reqCtx,
				ses: ses,
				st:  resume,
			},
		},
	}
	for _, tt := range tests {
		t.Run(tt.name, func(t *testing.T) {
			_, err = execInFrontend(tt.args.ses, tt.args.ses.GetTxnCompileCtx().execCtx)
			assert.NoError(t, err, fmt.Sprintf("updateCdc(%v, %v, %v)", tt.args.ctx, tt.args.ses, tt.args.st))
		})
	}
}

func newMrsForGetWatermark(rows [][]interface{}) *MysqlResultSet {
	mrs := &MysqlResultSet{}

	col2 := &MysqlColumn{}
	col2.SetName("reldatabase")
	col2.SetColumnType(defines.MYSQL_TYPE_VARCHAR)

	col3 := &MysqlColumn{}
	col3.SetName("relname")
	col3.SetColumnType(defines.MYSQL_TYPE_VARCHAR)

	col5 := &MysqlColumn{}
	col5.SetName("watermark")
	col5.SetColumnType(defines.MYSQL_TYPE_VARCHAR)

	col6 := &MysqlColumn{}
	col6.SetName("err_msg")
	col6.SetColumnType(defines.MYSQL_TYPE_VARCHAR)

	mrs.AddColumn(col2)
	mrs.AddColumn(col3)
	mrs.AddColumn(col5)
	mrs.AddColumn(col6)

	for _, row := range rows {
		mrs.AddRow(row)
	}

	return mrs
}

func Test_GetWatermark(t *testing.T) {
	type args struct {
		ctx       context.Context
		dao       CDCDao
		accountId uint64
		taskId    string
	}

	bh := &backgroundExecTest{}
	bh.init()
	dao := NewCDCDao(nil, WithBGExecutor(bh))

	sql := cdc.CDCSQLBuilder.GetWatermarkSQL(sysAccountID, "taskID-1")
	mrs := newMrsForGetWatermark([][]interface{}{
		{"db1", "tb1", "0-0", ""},
	})
	bh.sql2result[sql] = mrs

	tests := []struct {
		name    string
		args    args
		wantS   string
		wantErr assert.ErrorAssertionFunc
	}{
		{
			name: "t1",
			args: args{
				ctx:       context.Background(),
				dao:       dao,
				accountId: uint64(sysAccountID),
				taskId:    "taskID-1",
			},
			wantS: "{\n  \"db1.tb1\": " + timestamp.Timestamp{}.ToStdTime().In(time.Local).String() + ",\n}",
		},
	}
	for _, tt := range tests {
		t.Run(tt.name, func(t *testing.T) {
			res, err := dao.GetTaskWatermark(
				tt.args.ctx,
				tt.args.accountId,
				tt.args.taskId,
			)
			assert.NoErrorf(
				t, err,
				"GetTaskWatermark(%v, %v, %v)",
				tt.args.ctx,
				tt.args.accountId,
				tt.args.taskId,
			)
			assert.Equal(t, tt.wantS, res)
		})
	}
}

func newMrsForGetTask(rows [][]interface{}) *MysqlResultSet {
	mrs := &MysqlResultSet{}

	col1 := &MysqlColumn{}
	col1.SetName("reldatabase")
	col1.SetColumnType(defines.MYSQL_TYPE_VARCHAR)

	col2 := &MysqlColumn{}
	col2.SetName("reldatabase")
	col2.SetColumnType(defines.MYSQL_TYPE_VARCHAR)

	col3 := &MysqlColumn{}
	col3.SetName("relname")
	col3.SetColumnType(defines.MYSQL_TYPE_VARCHAR)

	col4 := &MysqlColumn{}
	col4.SetName("reldatabase")
	col4.SetColumnType(defines.MYSQL_TYPE_VARCHAR)

	col5 := &MysqlColumn{}
	col5.SetName("watermark")
	col5.SetColumnType(defines.MYSQL_TYPE_VARCHAR)

	col6 := &MysqlColumn{}
	col6.SetName("err_msg")
	col6.SetColumnType(defines.MYSQL_TYPE_VARCHAR)

	mrs.AddColumn(col1)
	mrs.AddColumn(col2)
	mrs.AddColumn(col3)
	mrs.AddColumn(col4)
	mrs.AddColumn(col5)
	mrs.AddColumn(col6)

	for _, row := range rows {
		mrs.AddRow(row)
	}

	return mrs
}

func Test_handleShowCdc(t *testing.T) {
	type args struct {
		ses     *Session
		execCtx *ExecCtx
		st      *tree.ShowCDC
	}

	ctrl := gomock.NewController(t)
	defer ctrl.Finish()

	ses := newTestSession(t, ctrl)
	defer ses.Close()

	show := &tree.ShowCDC{
		Option: &tree.AllOrNotCDC{All: true},
	}

	ses.GetTxnCompileCtx().execCtx = &ExecCtx{
		reqCtx: context.Background(),
		stmt:   show,
	}

	bh := &backgroundExecTest{}
	bh.init()

	sourceUri, err := cdc.JsonEncode(&cdc.UriInfo{
		User: "root",
		Ip:   "127.0.0.1",
		Port: 6001,
	})
	assert.NoError(t, err)

	sinkUri, err := cdc.JsonEncode(&cdc.UriInfo{
		User: "root",
		Ip:   "127.0.0.1",
		Port: 6001,
	})
	assert.NoError(t, err)

	sql := cdc.CDCSQLBuilder.ShowTaskSQL(sysAccountID, true, "")
	mrs := newMrsForGetTask([][]interface{}{
		{"taskID-1", "task1", sourceUri, sinkUri, cdc.CDCState_Running, ""},
	})
	bh.sql2result[sql] = mrs

	sql = cdc.CDCSQLBuilder.GetWatermarkSQL(sysAccountID, "taskID-1")
	mrs = newMrsForGetWatermark([][]interface{}{
		{"db1", "tb1", "0-0", ""},
	})
	bh.sql2result[sql] = mrs

	bhStub := gostub.StubFunc(&NewBackgroundExec, bh)
	defer bhStub.Reset()

	///////////mock engine
	eng := mock_frontend.NewMockEngine(ctrl)
	eng.EXPECT().New(gomock.Any(), gomock.Any()).Return(nil).AnyTimes()
	eng.EXPECT().Hints().Return(engine.Hints{
		CommitOrRollbackTimeout: time.Second,
	}).AnyTimes()
	eng.EXPECT().LatestLogtailAppliedTime().Return(timestamp.Timestamp{}).AnyTimes()

	table := mock_frontend.NewMockRelation(ctrl)

	tableDef := &plan.TableDef{
		Pkey: &plan.PrimaryKeyDef{
			Names: []string{
				"a",
			},
		},
	}

	table.EXPECT().CopyTableDef(gomock.Any()).Return(tableDef).AnyTimes()

	eng.EXPECT().GetRelationById(gomock.Any(), gomock.Any(), gomock.Any()).Return("", "", table, nil).AnyTimes()

	txnOperator := mock_frontend.NewMockTxnOperator(ctrl)
	txnOperator.EXPECT().Txn().Return(txn.TxnMeta{}).AnyTimes()
	eng.EXPECT().Database(gomock.Any(), gomock.Any(), txnOperator).Return(nil, nil).AnyTimes()

	txnOperator.EXPECT().Commit(gomock.Any()).Return(nil).AnyTimes()
	txnOperator.EXPECT().Rollback(gomock.Any()).Return(nil).AnyTimes()
	txnOperator.EXPECT().Status().Return(txn.TxnStatus_Active).AnyTimes()
	txnOperator.EXPECT().EnterRunSql().Return().AnyTimes()
	txnOperator.EXPECT().ExitRunSql().Return().AnyTimes()
	txnOperator.EXPECT().SnapshotTS().Return(timestamp.Timestamp{}).AnyTimes()

	txnClient := mock_frontend.NewMockTxnClient(ctrl)
	txnClient.EXPECT().New(gomock.Any(), gomock.Any(), gomock.Any()).Return(txnOperator, nil).AnyTimes()

	pu := config.ParameterUnit{
		StorageEngine: eng,
		TxnClient:     txnClient,
	}
	setPu("", &pu)

	//////////

	tests := []struct {
		name    string
		args    args
		wantErr assert.ErrorAssertionFunc
	}{
		{
			name: "t1",
			args: args{
				ses:     ses,
				execCtx: ses.GetTxnCompileCtx().execCtx,
				st:      show,
			},
		},
	}

	for _, tt := range tests {
		t.Run(tt.name, func(t *testing.T) {
			_, err = execInFrontend(tt.args.ses, tt.args.ses.GetTxnCompileCtx().execCtx)
			assert.NoError(t, err)
			rs := tt.args.ses.GetMysqlResultSet()
			taskId, err := rs.GetString(tt.args.execCtx.reqCtx, 0, 0)
			assert.NoError(t, err)
			assert.Equal(t, "taskID-1", taskId)
		})
	}
}

func TestCdcTask_Resume(t *testing.T) {
	cdc := &CDCTaskExecutor{
		activeRoutine: cdc.NewCdcActiveRoutine(),
		spec: &task.CreateCdcDetails{
			TaskName: "task1",
		},
		holdCh: make(chan int, 1),
		startFunc: func(_ context.Context) error {
			return nil
		},
	}

	err := cdc.Resume()
	assert.NoErrorf(t, err, "Resume()")
}

func TestCdcTask_Restart(t *testing.T) {
	u, _ := cdc.InitCDCWatermarkUpdaterForTest(t)
	u.Start()
	defer u.Stop()
	cdc := &CDCTaskExecutor{
		activeRoutine:    cdc.NewCdcActiveRoutine(),
		watermarkUpdater: u,
		spec: &task.CreateCdcDetails{
			TaskName: "task1",
		},
		holdCh: make(chan int, 1),
		startFunc: func(_ context.Context) error {
			return nil
		},
		isRunning: true,
	}

	err := cdc.Restart()
	assert.NoErrorf(t, err, "Restart()")
}

func TestCdcTask_Pause(t *testing.T) {
	holdCh := make(chan int, 1)
	go func() {
		<-holdCh
	}()

	cdc := &CDCTaskExecutor{
		activeRoutine: cdc.NewCdcActiveRoutine(),
		spec: &task.CreateCdcDetails{
			TaskName: "task1",
		},
		isRunning: true,
		holdCh:    holdCh,
	}
	err := cdc.Pause()
	assert.NoErrorf(t, err, "Pause()")
}

func TestCdcTask_Cancel(t *testing.T) {
	ch := make(chan int, 1)
	go func() {
		<-ch
	}()

	u, _ := cdc.InitCDCWatermarkUpdaterForTest(t)
	u.Start()
	defer u.Stop()
	cdc := &CDCTaskExecutor{
		activeRoutine:    cdc.NewCdcActiveRoutine(),
		watermarkUpdater: u,
		spec: &task.CreateCdcDetails{
			TaskName: "task1",
		},
		holdCh:    ch,
		isRunning: true,
	}
	err := cdc.Cancel()
	assert.NoErrorf(t, err, "Cancel()")
}

func TestCdcTask_retrieveCdcTask(t *testing.T) {
	type fields struct {
		logger               *zap.Logger
		ie                   ie.InternalExecutor
		cnUUID               string
		cnTxnClient          client.TxnClient
		cnEngine             engine.Engine
		fileService          fileservice.FileService
		cdcTask              *task.CreateCdcDetails
		mp                   *mpool.MPool
		packerPool           *fileservice.Pool[*types.Packer]
		sinkUri              cdc.UriInfo
		tables               cdc.PatternTuples
		exclude              *regexp.Regexp
		startTs              types.TS
		noFull               bool
		activeRoutine        *cdc.ActiveRoutine
		sunkWatermarkUpdater *cdc.CDCWatermarkUpdater
	}
	type args struct {
		ctx context.Context
	}

	cdc.AesKey = "test-aes-key-not-use-it-in-cloud"
	defer func() { cdc.AesKey = "" }()

	db, mock, err := sqlmock.New()
	assert.NoError(t, err)

	sqlx := "SELECT sink_uri, sink_type, sink_password, tables, filters, start_ts, end_ts, no_full, additional_config FROM mo_catalog.mo_cdc_task WHERE account_id = .* AND task_id =.*"
	sinkUri, err := cdc.JsonEncode(&cdc.UriInfo{
		User: "root",
		Ip:   "127.0.0.1",
		Port: 3306,
	})
	assert.NoError(t, err)
	pwd, err := cdc.AesCFBEncode([]byte("111"))
	assert.NoError(t, err)
	tables, err := cdc.JsonEncode(cdc.PatternTuples{ //tables
		Pts: []*cdc.PatternTuple{
			{
				Source: cdc.PatternTable{
					Database: "db1",
					Table:    "t1",
				},
			},
		},
	},
	)
	assert.NoError(t, err)
	filters, err := cdc.JsonEncode(cdc.PatternTuples{})
	assert.NoError(t, err)

	mock.ExpectQuery(sqlx).WillReturnRows(sqlmock.NewRows(
		[]string{
			"sink_uri",
			"sink_type",
			"sink_password",
			"tables",
			"filters",
			"start_ts",
			"end_ts",
			"no_full",
			"additional_config",
		},
	).AddRow(
		sinkUri,
		cdc.CDCSinkType_MySQL,
		pwd,
		tables,
		filters,
		"2006-01-02T15:04:05-07:00",
		"2006-01-02T15:04:05-07:00",
		true,
		"{\"InitSnapshotSplitTxn\": false}",
	),
	)

	genIdx := func(s string) int {
		mSqlx, err := regexp.MatchString(sqlx, s)
		assert.NoError(t, err)

		if mSqlx {
			return mSqlIdx50
		}
		return -1
	}

	tie := &testIE{
		db:     db,
		genIdx: genIdx,
	}

	tests := []struct {
		name    string
		fields  fields
		args    args
		wantErr assert.ErrorAssertionFunc
	}{
		{
			name: "t1",
			fields: fields{
				cdcTask: &task.CreateCdcDetails{
					TaskId: "taskID_1",
					Accounts: []*task.Account{
						{
							Id:   0,
							Name: "sys",
						},
					},
				},
				ie: tie,
			},
			args: args{
				ctx: context.Background(),
			},
		},
	}
	for _, tt := range tests {
		t.Run(tt.name, func(t *testing.T) {
			cdc := &CDCTaskExecutor{
				logger:           tt.fields.logger,
				ie:               tt.fields.ie,
				cnUUID:           tt.fields.cnUUID,
				cnTxnClient:      tt.fields.cnTxnClient,
				cnEngine:         tt.fields.cnEngine,
				fileService:      tt.fields.fileService,
				spec:             tt.fields.cdcTask,
				mp:               tt.fields.mp,
				packerPool:       tt.fields.packerPool,
				sinkUri:          tt.fields.sinkUri,
				tables:           tt.fields.tables,
				exclude:          tt.fields.exclude,
				startTs:          tt.fields.startTs,
				noFull:           tt.fields.noFull,
				activeRoutine:    tt.fields.activeRoutine,
				watermarkUpdater: tt.fields.sunkWatermarkUpdater,
			}
			err := cdc.retrieveCdcTask(tt.args.ctx)
			assert.NoError(t, err, fmt.Sprintf("retrieveCdcTask(%v)", tt.args.ctx))
		})
	}
}

func Test_execFrontend(t *testing.T) {
	pu := config.ParameterUnit{}
	setPu("", &pu)

	ctrl := gomock.NewController(t)
	defer ctrl.Finish()

	ses := newTestSession(t, ctrl)
	defer ses.Close()

	ses.GetTxnCompileCtx().execCtx = &ExecCtx{
		reqCtx: context.Background(),
	}

	stmts := []tree.Statement{
		&tree.CreateCDC{},
		&tree.PauseCDC{},
		&tree.DropCDC{},
		&tree.RestartCDC{},
		&tree.ResumeCDC{},
		&tree.ShowCDC{},
	}

	txnOpStub := gostub.Stub(&cdc.GetTxnOp,
		func(ctx context.Context, cnEngine engine.Engine, cnTxnClient client.TxnClient, info string) (client.TxnOperator, error) {
			return nil, moerr.NewInternalError(ctx, "error")
		})
	defer txnOpStub.Reset()

	for _, stmt := range stmts {
		ses.GetTxnCompileCtx().execCtx.stmt = stmt
		_, err := execInFrontend(ses, ses.GetTxnCompileCtx().execCtx)
		assert.Error(t, err)
	}

}

func Test_getSqlForGetTask(t *testing.T) {
	type args struct {
		accountId uint64
		all       bool
		taskName  string
	}
	tests := []struct {
		name string
		args args
		want string
	}{
		{
			name: "t1",
			args: args{
				accountId: 0,
				all:       true,
				taskName:  "",
			},
			want: "SELECT task_id, task_name, source_uri, sink_uri, state, err_msg FROM mo_catalog.mo_cdc_task WHERE account_id = 0",
		},
		{
			name: "t2",
			args: args{
				accountId: 0,
				all:       false,
				taskName:  "task1",
			},
			want: "SELECT task_id, task_name, source_uri, sink_uri, state, err_msg FROM mo_catalog.mo_cdc_task WHERE account_id = 0 AND task_name = 'task1'",
		},
	}
	for _, tt := range tests {
		t.Run(tt.name, func(t *testing.T) {
			assert.Equalf(
				t,
				tt.want,
				cdc.CDCSQLBuilder.ShowTaskSQL(tt.args.accountId, tt.args.all, tt.args.taskName),
				"getSqlForGetTask(%v, %v, %v)",
				tt.args.accountId,
				tt.args.all,
				tt.args.taskName,
			)
		})
	}
}

func Test_initAesKey(t *testing.T) {
	{
		cdc.AesKey = "test-aes-key-not-use-it-in-cloud"
		err := initAesKeyBySqlExecutor(context.Background(), nil, 0, "")
		assert.NoError(t, err)

		cdc.AesKey = ""
	}

	{
		e := moerr.NewInternalErrorNoCtx("error")
		queryTableStub := gostub.Stub(
			&ForeachQueriedRow,
			func(
				context.Context,
				taskservice.SqlExecutor,
				string,
				func(context.Context, *sql.Rows) (bool, error),
			) (int64, error) {
				return 0, e
			},
		)
		defer queryTableStub.Reset()

		err := initAesKeyBySqlExecutor(context.Background(), nil, 0, "")
		assert.Equal(t, e, err)
	}

	{
		queryTableStub := gostub.Stub(
			&ForeachQueriedRow,
			func(
				context.Context,
				taskservice.SqlExecutor,
				string,
				func(ctx context.Context, rows *sql.Rows) (bool, error),
			) (int64, error) {
				return 0, nil
			})
		defer queryTableStub.Reset()

		err := initAesKeyBySqlExecutor(context.Background(), nil, 0, "")
		assert.Error(t, err)
	}

	{
		queryTableStub := gostub.Stub(
			&ForeachQueriedRow,
			func(
				context.Context,
				taskservice.SqlExecutor,
				string,
				func(ctx context.Context, rows *sql.Rows) (bool, error),
			) (int64, error) {
				return 1, nil
			})
		defer queryTableStub.Reset()

		decryptStub := gostub.Stub(
			&cdc.AesCFBDecodeWithKey,
			func(context.Context, string, []byte) (string, error) {
				return "aesKey", nil
			},
		)
		defer decryptStub.Reset()

		getGlobalPuStub := gostub.Stub(
			&getGlobalPuWrapper,
			func(string) *config.ParameterUnit {
				return &config.ParameterUnit{
					SV: &config.FrontendParameters{
						KeyEncryptionKey: "kek",
					},
				}
			},
		)
		defer getGlobalPuStub.Reset()

		err := initAesKeyBySqlExecutor(context.Background(), nil, 0, "")
		assert.NoError(t, err)
		assert.Equal(t, "aesKey", cdc.AesKey)
		cdc.AesKey = ""
	}
}

var _ ie.InternalExecutor = &mockIe{}

type mockIe struct {
	cnt int
}

func (*mockIe) Exec(ctx context.Context, s string, options ie.SessionOverrideOptions) error {
	//TODO implement me
	panic("implement me")
}

func (e *mockIe) Query(ctx context.Context, s string, options ie.SessionOverrideOptions) ie.InternalExecResult {
	e.cnt += 1

	if e.cnt == 1 {
		return &mockIeResult{
			err:      nil,
			rowCount: 1,
		}
	} else if e.cnt == 2 {
		return &mockIeResult{
			err:      nil,
			rowCount: 0,
		}
	} else if e.cnt == 3 {
		return &mockIeResult{
			err: moerr.NewInternalErrorNoCtx(""),
		}
	}
	return &mockIeResult{
		err:       nil,
		rowCount:  1,
		returnErr: true,
	}
}

func (*mockIe) ApplySessionOverride(options ie.SessionOverrideOptions) {
	//TODO implement me
	panic("implement me")
}

var _ ie.InternalExecResult = &mockIeResult{}

type mockIeResult struct {
	err       error
	rowCount  uint64
	returnErr bool
}

func (r *mockIeResult) Error() error {
	return r.err
}

func (*mockIeResult) ColumnCount() uint64 {
	//TODO implement me
	panic("implement me")
}

func (*mockIeResult) Column(ctx context.Context, u uint64) (string, uint8, bool, error) {
	//TODO implement me
	panic("implement me")
}

func (r *mockIeResult) RowCount() uint64 {
	return r.rowCount
}

func (*mockIeResult) Row(ctx context.Context, u uint64) ([]interface{}, error) {
	//TODO implement me
	panic("implement me")
}

func (*mockIeResult) Value(ctx context.Context, u uint64, u2 uint64) (interface{}, error) {
	//TODO implement me
	panic("implement me")
}

func (*mockIeResult) GetUint64(ctx context.Context, u uint64, u2 uint64) (uint64, error) {
	//TODO implement me
	panic("implement me")
}

func (*mockIeResult) GetFloat64(ctx context.Context, u uint64, u2 uint64) (float64, error) {
	//TODO implement me
	panic("implement me")
}

func (r *mockIeResult) GetString(ctx context.Context, u uint64, u2 uint64) (string, error) {
	if r.returnErr {
		return "", moerr.NewInternalErrorNoCtx("")
	}
	return "", nil
}

func TestTaskExecutor_initAesKeyByInternalExecutor(t *testing.T) {
	mie := &mockIe{}
	taskExecutor := &CDCTaskExecutor{
		ie: mie,
	}

	decryptStub := gostub.Stub(&cdc.AesCFBDecodeWithKey, func(context.Context, string, []byte) (string, error) {
		return "aesKey", nil
	})
	defer decryptStub.Reset()

	getGlobalPuStub := gostub.Stub(&getGlobalPuWrapper, func(string) *config.ParameterUnit {
		return &config.ParameterUnit{
			SV: &config.FrontendParameters{
				KeyEncryptionKey: "kek",
			},
		}
	})
	defer getGlobalPuStub.Reset()

	err := taskExecutor.initAesKeyByInternalExecutor(context.Background(), 0)
	assert.NoError(t, err)
	cdc.AesKey = ""

	err = taskExecutor.initAesKeyByInternalExecutor(context.Background(), 0)
	assert.Error(t, err)

	err = taskExecutor.initAesKeyByInternalExecutor(context.Background(), 0)
	assert.Error(t, err)

	err = taskExecutor.initAesKeyByInternalExecutor(context.Background(), 0)
	assert.Error(t, err)
}

func TestCdcTask_handleNewTables(t *testing.T) {
	stub1 := gostub.Stub(&cdc.GetTxnOp, func(context.Context, engine.Engine, client.TxnClient, string) (client.TxnOperator, error) {
		return nil, nil
	})
	defer stub1.Reset()

	stub2 := gostub.Stub(&cdc.FinishTxnOp, func(context.Context, error, client.TxnOperator, engine.Engine) {})
	defer stub2.Reset()

	ctrl := gomock.NewController(t)
	defer ctrl.Finish()

	eng := mock_frontend.NewMockEngine(ctrl)
	eng.EXPECT().New(gomock.Any(), gomock.Any()).Return(nil).AnyTimes()

	cdcTask := &CDCTaskExecutor{
		spec: &task.CreateCdcDetails{
			Accounts: []*task.Account{{Id: 0}},
		},
		tables: cdc.PatternTuples{
			Pts: []*cdc.PatternTuple{
				{
					Source: cdc.PatternTable{
						Database: "db1",
						Table:    cdc.CDCPitrGranularity_All,
					},
				},
			},
		},
		exclude:        regexp.MustCompile("db1.tb1"),
		cnEngine:       eng,
		runningReaders: &sync.Map{},
	}

	mp := map[uint32]cdc.TblMap{
		0: {
			"db1.tb1": &cdc.DbTableInfo{},
			"db2.tb1": &cdc.DbTableInfo{},
		},
	}
	cdcTask.handleNewTables(mp)
}

func TestCdcTask_handleNewTables_existingReaderWithDifferentTableID(t *testing.T) {
	stub1 := gostub.Stub(&cdc.GetTxnOp, func(context.Context, engine.Engine, client.TxnClient, string) (client.TxnOperator, error) {
		return nil, nil
	})
	defer stub1.Reset()

	stub2 := gostub.Stub(&cdc.FinishTxnOp, func(context.Context, error, client.TxnOperator, engine.Engine) {})
	defer stub2.Reset()

	ctrl := gomock.NewController(t)
	defer ctrl.Finish()

	eng := mock_frontend.NewMockEngine(ctrl)
	eng.EXPECT().New(gomock.Any(), gomock.Any()).Return(nil).AnyTimes()

	wg := &sync.WaitGroup{}
	wg.Add(1)
	oldReader := &mockTableReader{
		info: &cdc.DbTableInfo{SourceTblId: 100},
		wg:   wg,
	}

	cdcTask := &CDCTaskExecutor{
		spec: &task.CreateCdcDetails{Accounts: []*task.Account{{Id: 0}}},
		tables: cdc.PatternTuples{
			Pts: []*cdc.PatternTuple{
				{
					Source: cdc.PatternTable{
						Database: "db1",
						Table:    cdc.CDCPitrGranularity_All,
					},
				},
			},
		},
		exclude:        regexp.MustCompile("db1.important_table"),
		cnEngine:       eng,
		runningReaders: &sync.Map{},
	}
	cdcTask.runningReaders.Store("db1.important_table", oldReader)

	go func() {
		time.Sleep(1000 * time.Millisecond)
		wg.Done()
	}()

	newTable := &cdc.DbTableInfo{SourceTblId: 200}
	mp := map[uint32]cdc.TblMap{
		0: {"db1.important_table": newTable},
	}

	cdcTask.handleNewTables(mp)
}

type mockReader struct{}

func (m mockReader) Run(ctx context.Context, ar *cdc.ActiveRoutine) {}

func (m mockReader) Close() {}

type mockTableReader struct {
	info *cdc.DbTableInfo
	wg   *sync.WaitGroup
}

func (m mockTableReader) Run(ctx context.Context, ar *cdc.ActiveRoutine) {}

func (m mockTableReader) Close() {}

func (m mockTableReader) Info() *cdc.DbTableInfo {
	return m.info
}

func (m mockTableReader) GetWg() *sync.WaitGroup {
	return m.wg
}

type mockSinker struct{}

func (m mockSinker) Run(ctx context.Context, ar *cdc.ActiveRoutine) {}

func (m mockSinker) Sink(ctx context.Context, data *cdc.DecoderOutput) {
	//TODO implement me
	panic("implement me")
}

func (m mockSinker) SendBegin() {
	//TODO implement me
	panic("implement me")
}

func (m mockSinker) SendCommit() {
	//TODO implement me
	panic("implement me")
}

func (m mockSinker) SendRollback() {
	//TODO implement me
	panic("implement me")
}

func (m mockSinker) SendDummy() {
	//TODO implement me
	panic("implement me")
}

func (m mockSinker) Error() error {
	//TODO implement me
	panic("implement me")
}

func (m mockSinker) Reset() {
	//TODO implement me
	panic("implement me")
}

func (m mockSinker) Close() {
	//TODO implement me
	panic("implement me")
}

func (m mockSinker) ClearError() {}

func TestCdcTask_addExecPipelineForTable(t *testing.T) {
	u, _ := cdc.InitCDCWatermarkUpdaterForTest(t)
	u.Start()
	defer u.Stop()
	cdcTask := &CDCTaskExecutor{
		watermarkUpdater: u,
		runningReaders:   &sync.Map{},
		noFull:           true,
		additionalConfig: map[string]interface{}{
			cdc.CDCTaskExtraOptions_MaxSqlLength:         float64(cdc.CDCDefaultTaskExtra_MaxSQLLen),
			cdc.CDCTaskExtraOptions_SendSqlTimeout:       cdc.CDCDefaultSendSqlTimeout,
			cdc.CDCTaskExtraOptions_InitSnapshotSplitTxn: cdc.CDCDefaultTaskExtra_InitSnapshotSplitTxn,
			cdc.CDCTaskExtraOptions_Frequency:            "",
		},
		spec: &task.CreateCdcDetails{
			Accounts: []*task.Account{{Id: 0}},
		},
	}

	info := &cdc.DbTableInfo{
		SourceDbId:      0,
		SourceDbName:    "",
		SourceTblId:     0,
		SourceTblName:   "",
		SourceCreateSql: "",
		SinkDbName:      "",
		SinkTblName:     "",
	}

	ctrl := gomock.NewController(t)
	defer ctrl.Finish()
	txnOperator := mock_frontend.NewMockTxnOperator(ctrl)
	txnOperator.EXPECT().SnapshotTS().Return(timestamp.Timestamp{}).AnyTimes()

	stubGetTableDef := gostub.Stub(&cdc.GetTableDef, func(context.Context, client.TxnOperator, engine.Engine, uint64) (*plan.TableDef, error) {
		return nil, nil
	})
	defer stubGetTableDef.Reset()

<<<<<<< HEAD
	stubSinker := gostub.Stub(&cdc.NewSinker, func(string, cdc.UriInfo, *cdc.DbTableInfo, cdc.IWatermarkUpdater,
		*plan.TableDef, int, time.Duration, *cdc.ActiveRoutine, uint64, string) (cdc.Sinker, error) {
		return &mockSinker{}, nil
	})
=======
	stubSinker := gostub.Stub(
		&cdc.NewSinker,
		func(
			cdc.UriInfo,
			uint64,
			string,
			*cdc.DbTableInfo,
			*cdc.CDCWatermarkUpdater,
			*plan.TableDef,
			int,
			time.Duration,
			*cdc.ActiveRoutine,
			uint64,
			string,
		) (cdc.Sinker, error) {
			return &mockSinker{}, nil
		})
>>>>>>> 3aaf0edd
	defer stubSinker.Reset()

	stubReader := gostub.Stub(
		&cdc.NewTableReader,
		func(
			client.TxnClient,
			engine.Engine,
			*mpool.MPool,
			*fileservice.Pool[*types.Packer],
			uint64,
			string,
			*cdc.DbTableInfo,
			cdc.Sinker,
			*cdc.CDCWatermarkUpdater,
			*plan.TableDef,
			bool,
			*sync.Map,
			types.TS,
			types.TS,
			bool,
			string,
		) cdc.Reader {
			return &mockReader{}
		})
	defer stubReader.Reset()

	assert.NoError(t, cdcTask.addExecPipelineForTable(context.Background(), info, txnOperator))
}

func TestCdcTask_checkPitr(t *testing.T) {
	pts := &cdc.PatternTuples{
		Pts: []*cdc.PatternTuple{
			{
				Source: cdc.PatternTable{
					Database: "db1",
					Table:    "tb1",
				},
			},
			{
				Source: cdc.PatternTable{
					Database: "db2",
					Table:    cdc.CDCPitrGranularity_All,
				},
			},
			{
				Source: cdc.PatternTable{
					Database: cdc.CDCPitrGranularity_All,
					Table:    cdc.CDCPitrGranularity_All,
				},
			},
		},
	}

	stubGetPitrLength := gostub.Stub(&getPitrLengthAndUnit,
		func(_ context.Context, _ BackgroundExec, level, _, _, _ string) (int64, string, bool, error) {
			return 0, "", level == "table", nil
		},
	)
	err := CDCCheckPitrGranularity(context.Background(), nil, "acc1", pts, 0)
	assert.Error(t, err)
	stubGetPitrLength.Reset()

	stubGetPitrLength = gostub.Stub(&getPitrLengthAndUnit,
		func(_ context.Context, _ BackgroundExec, _, _, _, _ string) (int64, string, bool, error) {
			return 0, "", false, moerr.NewInternalErrorNoCtx("")
		},
	)
	err = CDCCheckPitrGranularity(context.Background(), nil, "acc1", pts, 0, 1)
	assert.Error(t, err)
	stubGetPitrLength.Reset()

	stubGetPitrLength = gostub.Stub(&getPitrLengthAndUnit,
		func(_ context.Context, _ BackgroundExec, _, _, _, _ string) (int64, string, bool, error) {
			return 0, "", true, nil
		},
	)
	err = CDCCheckPitrGranularity(context.Background(), nil, "acc1", pts)
	assert.NoError(t, err)
	stubGetPitrLength.Reset()
}

func Test_parseTimestamp(t *testing.T) {
	_, err := CDCStrToTime("2006-01-02 15:04:05", time.Local)
	assert.NoError(t, err)

	_, err = CDCStrToTime("2006-01-02T15:04:05-07:00", nil)
	assert.NoError(t, err)
}

func TestCDCParseGranularityTuple(t *testing.T) {
	tests := []struct {
		name    string
		level   string
		pattern string
		dup     map[string]struct{}
		want    *cdc.PatternTuple
		wantErr bool
	}{
		{
			name:    "db level - single db",
			level:   cdc.CDCPitrGranularity_DB,
			pattern: "db1",
			dup:     make(map[string]struct{}),
			want: &cdc.PatternTuple{
				OriginString: "db1",
				Source: cdc.PatternTable{
					Database: "db1",
					Table:    cdc.CDCPitrGranularity_All,
				},
				Sink: cdc.PatternTable{
					Database: "db1",
					Table:    cdc.CDCPitrGranularity_All,
				},
			},
			wantErr: false,
		},
		{
			name:    "db level - source and sink",
			level:   cdc.CDCPitrGranularity_DB,
			pattern: "db1:db2",
			dup:     make(map[string]struct{}),
			want: &cdc.PatternTuple{
				OriginString: "db1:db2",
				Source: cdc.PatternTable{
					Database: "db1",
					Table:    cdc.CDCPitrGranularity_All,
				},
				Sink: cdc.PatternTable{
					Database: "db2",
					Table:    cdc.CDCPitrGranularity_All,
				},
			},
			wantErr: false,
		},
		{
			name:    "table level - single table",
			level:   cdc.CDCPitrGranularity_Table,
			pattern: "db1.t1",
			dup:     make(map[string]struct{}),
			want: &cdc.PatternTuple{
				OriginString: "db1.t1",
				Source: cdc.PatternTable{
					Database: "db1",
					Table:    "t1",
				},
				Sink: cdc.PatternTable{
					Database: "db1",
					Table:    "t1",
				},
			},
			wantErr: false,
		},
		{
			name:    "table level - source and sink",
			level:   cdc.CDCPitrGranularity_Table,
			pattern: "db1.t1:db2.t2",
			dup:     make(map[string]struct{}),
			want: &cdc.PatternTuple{
				OriginString: "db1.t1:db2.t2",
				Source: cdc.PatternTable{
					Database: "db1",
					Table:    "t1",
				},
				Sink: cdc.PatternTable{
					Database: "db2",
					Table:    "t2",
				},
			},
			wantErr: false,
		},
		{
			name:    "invalid pattern - multiple colons",
			level:   cdc.CDCPitrGranularity_DB,
			pattern: "db1:db2:db3",
			dup:     make(map[string]struct{}),
			want:    nil,
			wantErr: true,
		},
		{
			name:    "no duplicate source",
			level:   cdc.CDCPitrGranularity_DB,
			pattern: "db1",
			dup:     map[string]struct{}{"db1": {}},
			want: &cdc.PatternTuple{
				OriginString: "db1",
				Source: cdc.PatternTable{
					Database: "db1",
					Table:    cdc.CDCPitrGranularity_All,
				},
				Sink: cdc.PatternTable{
					Database: "db1",
					Table:    cdc.CDCPitrGranularity_All,
				},
			},
			wantErr: false,
		},
		{
			name:    "duplicate source",
			level:   cdc.CDCPitrGranularity_DB,
			pattern: "db1",
			dup:     map[string]struct{}{"db1.*": {}},
			want:    nil,
			wantErr: true,
		},
	}

	for _, tt := range tests {
		t.Run(tt.name, func(t *testing.T) {
			got, err := CDCParseGranularityTuple(context.Background(), tt.level, tt.pattern, tt.dup)
			t.Logf("got: %v, err: %v", got, err)
			if tt.wantErr {
				assert.Error(t, err)
				return
			}
			assert.NoError(t, err)
			assert.Equal(t, tt.want, got)
		})
	}
}

func TestCDCCreateTaskOptions_handleLevel(t *testing.T) {
	opts := &CDCCreateTaskOptions{}
	err := opts.handleLevel(context.Background(), nil, nil, "db")
	assert.Error(t, err)

	req := &CDCCreateTaskRequest{
		Tables: "db1.t1:db2.t2,db1.t1:db4.t4",
	}
	level := cdc.CDCPitrGranularity_Table
	err = opts.handleLevel(context.Background(), nil, req, level)
	assert.Error(t, err)
}

func TestCDCCreateTaskOptions_handleFrequency(t *testing.T) {
	opts := &CDCCreateTaskOptions{}
	err := opts.handleFrequency(context.Background(), nil, nil, "db", "1m")
	assert.Error(t, err)

	req := &CDCCreateTaskRequest{
		Tables: "db1.t1:db2.t2,db1.t1:db4.t4",
	}
	level := cdc.CDCPitrGranularity_Table
	err = opts.handleFrequency(context.Background(), nil, req, level, "abc")
	assert.Error(t, err)
	err = opts.handleFrequency(context.Background(), nil, req, level, "1h")
	assert.Error(t, err)
}

func TestIsValidFrequency(t *testing.T) {
	tests := []struct {
		freq  string
		valid bool
	}{
		{"15m", true},
		{"1h", true},
		{"60h", true},

		{"", false},
		{"01m", false},
		{"001m", false},
		{"0m", false},
		{"00m", false},
		{"-1h", false},
		{"2.5h", false},
		{"1s", false},
		{"1", false},
		{"m", false},
		{"h", false},
		{"abc", false},
		{"10min", false},
		{" 1h", false},
		{"1h ", false},
		{"1H", false},
		{"1M", false},
		{"10000001m", false},
	}

	for _, tt := range tests {
		t.Run(tt.freq, func(t *testing.T) {
			if got := isValidFrequency(tt.freq); got != tt.valid {
				t.Errorf("isValidFrequency(%q) = %v, want %v", tt.freq, got, tt.valid)
			}
		})
	}
}

func TestTransformIntoHours(t *testing.T) {
	tests := []struct {
		input string
		want  int64
	}{
		{"15m", 1},
		{"30m", 1},
		{"59m", 1},
		{"60m", 1},
		{"61m", 2},
		{"120m", 2},
		{"121m", 3},

		{"1h", 1},
		{"24h", 24},

		{"", 0},
	}

	for _, tt := range tests {
		t.Run(tt.input, func(t *testing.T) {
			if got := transformIntoHours(tt.input); got != tt.want {
				t.Errorf("transformIntoHours(%q) = %q, want %q", tt.input, got, tt.want)
			}
		})
	}
}<|MERGE_RESOLUTION|>--- conflicted
+++ resolved
@@ -2928,15 +2928,10 @@
 	})
 	defer stubGetTableDef.Reset()
 
-<<<<<<< HEAD
-	stubSinker := gostub.Stub(&cdc.NewSinker, func(string, cdc.UriInfo, *cdc.DbTableInfo, cdc.IWatermarkUpdater,
-		*plan.TableDef, int, time.Duration, *cdc.ActiveRoutine, uint64, string) (cdc.Sinker, error) {
-		return &mockSinker{}, nil
-	})
-=======
 	stubSinker := gostub.Stub(
 		&cdc.NewSinker,
 		func(
+			string,
 			cdc.UriInfo,
 			uint64,
 			string,
@@ -2951,7 +2946,6 @@
 		) (cdc.Sinker, error) {
 			return &mockSinker{}, nil
 		})
->>>>>>> 3aaf0edd
 	defer stubSinker.Reset()
 
 	stubReader := gostub.Stub(
