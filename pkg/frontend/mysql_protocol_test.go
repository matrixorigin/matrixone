// Copyright 2021 Matrix Origin
//
// Licensed under the Apache License, Version 2.0 (the "License");
// you may not use this file except in compliance with the License.
// You may obtain a copy of the License at
//
//      http://www.apache.org/licenses/LICENSE-2.0
//
// Unless required by applicable law or agreed to in writing, software
// distributed under the License is distributed on an "AS IS" BASIS,
// WITHOUT WARRANTIES OR CONDITIONS OF ANY KIND, either express or implied.
// See the License for the specific language governing permissions and
// limitations under the License.

package frontend

import (
	"bytes"
	"context"
	"database/sql"
	"encoding/binary"
	"fmt"
	"github.com/google/uuid"
	"github.com/matrixorigin/matrixone/pkg/logutil"
	"github.com/matrixorigin/matrixone/pkg/sql/parsers"
	"github.com/matrixorigin/matrixone/pkg/sql/parsers/dialect"
	"github.com/matrixorigin/matrixone/pkg/sql/plan"
	"github.com/matrixorigin/matrixone/pkg/vm/engine"
	"github.com/matrixorigin/matrixone/pkg/vm/process"
	"github.com/prashantv/gostub"
	"math"
	"reflect"
	"strconv"
	"sync"
	"testing"
	"time"

	"github.com/BurntSushi/toml"

	"github.com/fagongzi/goetty/v2"
	"github.com/fagongzi/goetty/v2/buf"

	// mysqlDriver "github.com/go-sql-driver/mysql"
	"github.com/golang/mock/gomock"
	fuzz "github.com/google/gofuzz"
	"github.com/matrixorigin/matrixone/pkg/common/moerr"
	"github.com/matrixorigin/matrixone/pkg/config"
	"github.com/matrixorigin/matrixone/pkg/container/types"
	"github.com/matrixorigin/matrixone/pkg/defines"
	mock_frontend "github.com/matrixorigin/matrixone/pkg/frontend/test"
	"github.com/matrixorigin/matrixone/pkg/sql/parsers/dialect/mysql"
	"github.com/matrixorigin/matrixone/pkg/sql/parsers/tree"
	"github.com/smartystreets/goconvey/convey"
	"github.com/stretchr/testify/require"
)

type TestRoutineManager struct {
	rwlock  sync.Mutex
	clients map[goetty.IOSession]*Routine

	pu *config.ParameterUnit
}

func (tRM *TestRoutineManager) Created(rs goetty.IOSession) {
	pro := NewMysqlClientProtocol(nextConnectionID(), rs, 1024, tRM.pu.SV)
	pro.SetSkipCheckUser(true)
	exe := NewMysqlCmdExecutor()
	routine := NewRoutine(context.TODO(), pro, exe, tRM.pu.SV, rs)

	hsV10pkt := pro.makeHandshakeV10Payload()
	err := pro.writePackets(hsV10pkt)
	if err != nil {
		panic(err)
	}

	tRM.rwlock.Lock()
	defer tRM.rwlock.Unlock()
	tRM.clients[rs] = routine
}

func (tRM *TestRoutineManager) Closed(rs goetty.IOSession) {
	tRM.rwlock.Lock()
	defer tRM.rwlock.Unlock()
	delete(tRM.clients, rs)
}

func NewTestRoutineManager(pu *config.ParameterUnit) *TestRoutineManager {
	rm := &TestRoutineManager{
		clients: make(map[goetty.IOSession]*Routine),
		pu:      pu,
	}
	return rm
}

func TestMysqlClientProtocol_Handshake(t *testing.T) {
	//client connection method: mysql -h 127.0.0.1 -P 6001 --default-auth=mysql_native_password -uroot -p
	//client connect
	//ion method: mysql -h 127.0.0.1 -P 6001 -udump -p

	var db *sql.DB
	var err error
	//before anything using the configuration
	pu := config.NewParameterUnit(&config.FrontendParameters{}, nil, nil, nil, nil)
	_, err = toml.DecodeFile("test/system_vars_config.toml", pu.SV)
	require.NoError(t, err)

	ctx := context.WithValue(context.TODO(), config.ParameterUnitKey, pu)
	rm, _ := NewRoutineManager(ctx, pu)
	rm.SetSkipCheckUser(true)

	wg := sync.WaitGroup{}
	wg.Add(1)

	//running server
	go func() {
		defer wg.Done()
		echoServer(rm.Handler, rm, NewSqlCodec())
	}()

	time.Sleep(time.Second * 2)
	db, err = openDbConn(t, 6001)
	require.NoError(t, err)
	closeDbConn(t, db)

	time.Sleep(time.Millisecond * 10)
	//close server
	setServer(1)
	wg.Wait()
}

func newMrsForConnectionId(rows [][]interface{}) *MysqlResultSet {
	mrs := &MysqlResultSet{}

	col1 := &MysqlColumn{}
	col1.SetName("connection_id")
	col1.SetColumnType(defines.MYSQL_TYPE_LONGLONG)

	mrs.AddColumn(col1)

	for _, row := range rows {
		mrs.AddRow(row)
	}

	return mrs
}

func TestKIll(t *testing.T) {
	//client connection method: mysql -h 127.0.0.1 -P 6001 --default-auth=mysql_native_password -uroot -p
	//client connect
	//ion method: mysql -h 127.0.0.1 -P 6001 -udump -p
	ctrl := gomock.NewController(t)
	defer ctrl.Finish()
	var conn1, conn2 *sql.DB
	var err error
	var connIdRow *sql.Row

	//before anything using the configuration
	eng := mock_frontend.NewMockEngine(ctrl)
	eng.EXPECT().New(gomock.Any(), gomock.Any()).Return(nil).AnyTimes()
	eng.EXPECT().Commit(gomock.Any(), gomock.Any()).Return(nil).AnyTimes()
	eng.EXPECT().Rollback(gomock.Any(), gomock.Any()).Return(nil).AnyTimes()
	txnClient := mock_frontend.NewMockTxnClient(ctrl)
	pu, err := getParameterUnit("test/system_vars_config.toml", eng, txnClient)
	require.NoError(t, err)

	sql1 := "select connection_id();"
	var sql2, sql3, sql4 string
	noResultSet := make(map[string]bool)

	newMockWrapper := func(ses *Session, sql string, stmt tree.Statement, proc *process.Process) ComputationWrapper {
		var mrs *MysqlResultSet
		var columns []interface{}
		if sql == sql1 {
			mrs = newMrsForConnectionId([][]interface{}{
				{ses.GetConnectionID()},
			})
			for _, col := range mrs.Columns {
				columns = append(columns, col)
			}
		} else if _, ok := noResultSet[sql]; ok {
			//no result set
		} else {
			panic(fmt.Sprintf("there is no mysqlResultset for the sql %s", sql))
		}
		uuid, _ := uuid.NewUUID()
		runner := mock_frontend.NewMockComputationRunner(ctrl)
		runner.EXPECT().Run(gomock.Any()).DoAndReturn(func(uint64) error {
			proto := ses.GetMysqlProtocol()
			if mrs != nil {
				err = proto.SendResultSetTextBatchRowSpeedup(mrs, mrs.GetRowCount())
				if err != nil {
					logutil.Errorf("flush error %v", err)
					return err
				}
			}
			return nil
		}).AnyTimes()
		mcw := mock_frontend.NewMockComputationWrapper(ctrl)
		mcw.EXPECT().GetAst().Return(stmt).AnyTimes()
		mcw.EXPECT().GetProcess().Return(proc).AnyTimes()
		mcw.EXPECT().SetDatabaseName(gomock.Any()).Return(nil).AnyTimes()
		mcw.EXPECT().GetColumns().Return(columns, nil).AnyTimes()
		mcw.EXPECT().GetAffectedRows().Return(uint64(0)).AnyTimes()
		mcw.EXPECT().Compile(gomock.Any(), gomock.Any(), gomock.Any()).Return(runner, nil).AnyTimes()
		mcw.EXPECT().GetUUID().Return(uuid[:]).AnyTimes()
		mcw.EXPECT().RecordExecPlan(gomock.Any()).Return(nil).AnyTimes()
		mcw.EXPECT().GetLoadTag().Return(false).AnyTimes()
		return mcw
	}

	var wrapperStubFunc = func(db, sql, user string, eng engine.Engine, proc *process.Process, ses *Session) ([]ComputationWrapper, error) {
		var cw []ComputationWrapper = nil
		var stmts []tree.Statement = nil
		var cmdFieldStmt *InternalCmdFieldList
		var err error
		if isCmdFieldListSql(sql) {
			cmdFieldStmt, err = parseCmdFieldList(proc.Ctx, sql)
			if err != nil {
				return nil, err
			}
			stmts = append(stmts, cmdFieldStmt)
		} else {
			stmts, err = parsers.Parse(proc.Ctx, dialect.MYSQL, sql)
			if err != nil {
				return nil, err
			}
		}

		for _, stmt := range stmts {
			cw = append(cw, newMockWrapper(ses, sql, stmt, proc))
		}
		return cw, nil
	}

	bhStub := gostub.Stub(&GetComputationWrapper, wrapperStubFunc)
	defer bhStub.Reset()

	ctx := context.WithValue(context.TODO(), config.ParameterUnitKey, pu)
	rm, _ := NewRoutineManager(ctx, pu)
	rm.SetSkipCheckUser(true)

	wg := sync.WaitGroup{}
	wg.Add(1)

	//running server
	go func() {
		defer wg.Done()
		echoServer(rm.Handler, rm, NewSqlCodec())
	}()

	time.Sleep(time.Second * 2)
	conn1, err = openDbConn(t, 6001)
	require.NoError(t, err)

	time.Sleep(time.Second * 2)
	conn2, err = openDbConn(t, 6001)
	require.NoError(t, err)

	//get the connection id of conn1
	var conn1Id uint64
	connIdRow = conn1.QueryRow(sql1)
	err = connIdRow.Scan(&conn1Id)
	require.NoError(t, err)

	//get the connection id of conn2
	var conn2Id uint64
	connIdRow = conn2.QueryRow(sql1)
	err = connIdRow.Scan(&conn2Id)
	require.NoError(t, err)

	//conn2 kills the query
	sql3 = fmt.Sprintf("kill query %d;", conn1Id)
	noResultSet[sql3] = true
	_, err = conn2.Exec(sql3)
	require.NoError(t, err)

	//conn2 kills the connection 1
	sql2 = fmt.Sprintf("kill %d;", conn1Id)
	noResultSet[sql2] = true
	_, err = conn2.Exec(sql2)
	require.NoError(t, err)

	//conn2 kills itself
	sql4 = fmt.Sprintf("kill %d;", conn2Id)
	noResultSet[sql4] = true
	_, err = conn2.Exec(sql4)
	require.NoError(t, err)

	//close the connection
	closeDbConn(t, conn1)
	closeDbConn(t, conn2)

	time.Sleep(time.Millisecond * 10)
	//close server
	setServer(1)
	wg.Wait()
}

func TestReadIntLenEnc(t *testing.T) {
	var intEnc MysqlProtocolImpl
	var data = make([]byte, 24)
	var cases = [][]uint64{
		{0, 123, 250},
		{251, 10000, 1<<16 - 1},
		{1 << 16, 1<<16 + 10000, 1<<24 - 1},
		{1 << 24, 1<<24 + 10000, 1<<64 - 1},
	}
	var caseLens = []int{1, 3, 4, 9}
	for j := 0; j < len(cases); j++ {
		for i := 0; i < len(cases[j]); i++ {
			value := cases[j][i]
			p1 := intEnc.writeIntLenEnc(data, 0, value)
			val, p2, ok := intEnc.readIntLenEnc(data, 0)
			if !ok || p1 != caseLens[j] || p1 != p2 || val != value {
				t.Errorf("IntLenEnc %d failed.", value)
				break
			}
			_, _, ok = intEnc.readIntLenEnc(data[0:caseLens[j]-1], 0)
			if ok {
				t.Errorf("read IntLenEnc failed.")
				break
			}
		}
	}
}

func TestReadCountOfBytes(t *testing.T) {
	var client MysqlProtocolImpl
	var data = make([]byte, 24)
	var length = 10
	for i := 0; i < length; i++ {
		data[i] = byte(length - i)
	}

	r, pos, ok := client.readCountOfBytes(data, 0, length)
	if !ok || pos != length {
		t.Error("read bytes failed.")
		return
	}

	for i := 0; i < length; i++ {
		if r[i] != data[i] {
			t.Error("read != write")
			break
		}
	}

	_, _, ok = client.readCountOfBytes(data, 0, 100)
	if ok {
		t.Error("read bytes failed.")
		return
	}

	_, pos, ok = client.readCountOfBytes(data, 0, 0)
	if !ok || pos != 0 {
		t.Error("read bytes failed.")
		return
	}
}

func TestReadStringFix(t *testing.T) {
	var client MysqlProtocolImpl
	var data = make([]byte, 24)
	var length = 10
	var s = "haha, test read string fix function"
	pos := client.writeStringFix(data, 0, s, length)
	if pos != length {
		t.Error("write string fix failed.")
		return
	}
	var x string
	var ok bool

	x, pos, ok = client.readStringFix(data, 0, length)
	if !ok || pos != length || x != s[0:length] {
		t.Error("read string fix failed.")
		return
	}
	var sLen = []int{
		length + 10,
		length + 20,
		length + 30,
	}
	for i := 0; i < len(sLen); i++ {
		x, pos, ok = client.readStringFix(data, 0, sLen[i])
		if ok && pos == sLen[i] && x == s[0:sLen[i]] {
			t.Error("read string fix failed.")
			return
		}
	}

	//empty string
	pos = client.writeStringFix(data, 0, s, 0)
	if pos != 0 {
		t.Error("write string fix failed.")
		return
	}

	x, pos, ok = client.readStringFix(data, 0, 0)
	if !ok || pos != 0 || x != "" {
		t.Error("read string fix failed.")
		return
	}
}

func TestReadStringNUL(t *testing.T) {
	var client MysqlProtocolImpl
	var data = make([]byte, 24)
	var length = 10
	var s = "haha, test read string fix function"
	pos := client.writeStringNUL(data, 0, s[0:length])
	if pos != length+1 {
		t.Error("write string NUL failed.")
		return
	}
	var x string
	var ok bool

	x, pos, ok = client.readStringNUL(data, 0)
	if !ok || pos != length+1 || x != s[0:length] {
		t.Error("read string NUL failed.")
		return
	}
	var sLen = []int{
		length + 10,
		length + 20,
		length + 30,
	}
	for i := 0; i < len(sLen); i++ {
		x, pos, ok = client.readStringNUL(data, 0)
		if ok && pos == sLen[i]+1 && x == s[0:sLen[i]] {
			t.Error("read string NUL failed.")
			return
		}
	}
}

func TestReadStringLenEnc(t *testing.T) {
	var client MysqlProtocolImpl
	var data = make([]byte, 24)
	var length = 10
	var s = "haha, test read string fix function"
	pos := client.writeStringLenEnc(data, 0, s[0:length])
	if pos != length+1 {
		t.Error("write string lenenc failed.")
		return
	}
	var x string
	var ok bool

	x, pos, ok = client.readStringLenEnc(data, 0)
	if !ok || pos != length+1 || x != s[0:length] {
		t.Error("read string lenenc failed.")
		return
	}

	//empty string
	pos = client.writeStringLenEnc(data, 0, s[0:0])
	if pos != 1 {
		t.Error("write string lenenc failed.")
		return
	}

	x, pos, ok = client.readStringLenEnc(data, 0)
	if !ok || pos != 1 || x != s[0:0] {
		t.Error("read string lenenc failed.")
		return
	}
}

// can not run this test case in ubuntu+golang1.9， let's add an issue(#4656) for that, I will fixed in someday.
// func TestMysqlClientProtocol_TlsHandshake(t *testing.T) {
// 	//before anything using the configuration
// 	pu := config.NewParameterUnit(&config.FrontendParameters{}, nil, nil, nil)
// 	_, err := toml.DecodeFile("test/system_vars_config.toml", pu.SV)
// 	if err != nil {
// 		panic(err)
// 	}
// 	pu.SV.EnableTls = true
// 	ctx := context.WithValue(context.TODO(), config.ParameterUnitKey, pu)
// 	rm, _ := NewRoutineManager(ctx, pu)
// 	rm.SetSkipCheckUser(true)

// 	wg := sync.WaitGroup{}
// 	wg.Add(1)

// 	// //running server
// 	go func() {
// 		defer wg.Done()
// 		echoServer(rm.Handler, rm, NewSqlCodec())
// 	}()

// 	// to := NewTimeout(1*time.Minute, false)
// 	// for isClosed() && !to.isTimeout() {
// 	// }

// 	time.Sleep(time.Second * 2)
// 	db := open_tls_db(t, 6001)
// 	closeDbConn(t, db)

// 	time.Sleep(time.Millisecond * 10)
// 	//close server
// 	setServer(1)
// 	wg.Wait()
// }

func makeMysqlTinyIntResultSet(unsigned bool) *MysqlResultSet {
	var rs = &MysqlResultSet{}

	name := "Tiny"
	if unsigned {
		name = name + "Uint"
	} else {
		name = name + "Int"
	}

	mysqlCol := new(MysqlColumn)
	mysqlCol.SetName(name)
	mysqlCol.SetOrgName(name + "OrgName")
	mysqlCol.SetColumnType(defines.MYSQL_TYPE_TINY)
	mysqlCol.SetSchema(name + "Schema")
	mysqlCol.SetTable(name + "Table")
	mysqlCol.SetOrgTable(name + "Table")
	mysqlCol.SetCharset(uint16(Utf8mb4CollationID))
	mysqlCol.SetSigned(!unsigned)

	rs.AddColumn(mysqlCol)
	if unsigned {
		var cases = []uint8{0, 1, 254, 255}
		for _, v := range cases {
			var data = make([]interface{}, 1)
			data[0] = v
			rs.AddRow(data)
		}
	} else {
		var cases = []int8{-128, -127, 127}
		for _, v := range cases {
			var data = make([]interface{}, 1)
			data[0] = v
			rs.AddRow(data)
		}
	}

	return rs
}

func makeMysqlTinyResult(unsigned bool) *MysqlExecutionResult {
	return NewMysqlExecutionResult(0, 0, 0, 0, makeMysqlTinyIntResultSet(unsigned))
}

func makeMysqlShortResultSet(unsigned bool) *MysqlResultSet {
	var rs = &MysqlResultSet{}

	name := "Short"
	if unsigned {
		name = name + "Uint"
	} else {
		name = name + "Int"
	}
	mysqlCol := new(MysqlColumn)
	mysqlCol.SetName(name)
	mysqlCol.SetOrgName(name + "OrgName")
	mysqlCol.SetColumnType(defines.MYSQL_TYPE_SHORT)
	mysqlCol.SetSchema(name + "Schema")
	mysqlCol.SetTable(name + "Table")
	mysqlCol.SetOrgTable(name + "Table")
	mysqlCol.SetCharset(uint16(Utf8mb4CollationID))
	mysqlCol.SetSigned(!unsigned)

	rs.AddColumn(mysqlCol)
	if unsigned {
		var cases = []uint16{0, 1, 254, 255, 65535}
		for _, v := range cases {
			var data = make([]interface{}, 1)
			data[0] = v
			rs.AddRow(data)
		}
	} else {
		var cases = []int16{-32768, 0, 32767}
		for _, v := range cases {
			var data = make([]interface{}, 1)
			data[0] = v
			rs.AddRow(data)
		}
	}

	return rs
}

func makeMysqlShortResult(unsigned bool) *MysqlExecutionResult {
	return NewMysqlExecutionResult(0, 0, 0, 0, makeMysqlShortResultSet(unsigned))
}

func makeMysqlLongResultSet(unsigned bool) *MysqlResultSet {
	var rs = &MysqlResultSet{}

	name := "Long"
	if unsigned {
		name = name + "Uint"
	} else {
		name = name + "Int"
	}
	mysqlCol := new(MysqlColumn)
	mysqlCol.SetName(name)
	mysqlCol.SetOrgName(name + "OrgName")
	mysqlCol.SetColumnType(defines.MYSQL_TYPE_LONG)
	mysqlCol.SetSchema(name + "Schema")
	mysqlCol.SetTable(name + "Table")
	mysqlCol.SetOrgTable(name + "Table")
	mysqlCol.SetCharset(uint16(Utf8mb4CollationID))
	mysqlCol.SetSigned(!unsigned)

	rs.AddColumn(mysqlCol)
	if unsigned {
		var cases = []uint32{0, 4294967295}
		for _, v := range cases {
			var data = make([]interface{}, 1)
			data[0] = v
			rs.AddRow(data)
		}
	} else {
		var cases = []int32{-2147483648, 0, 2147483647}
		for _, v := range cases {
			var data = make([]interface{}, 1)
			data[0] = v
			rs.AddRow(data)
		}
	}

	return rs
}

func makeMysqlLongResult(unsigned bool) *MysqlExecutionResult {
	return NewMysqlExecutionResult(0, 0, 0, 0, makeMysqlLongResultSet(unsigned))
}

func makeMysqlLongLongResultSet(unsigned bool) *MysqlResultSet {
	var rs = &MysqlResultSet{}

	name := "LongLong"
	if unsigned {
		name = name + "Uint"
	} else {
		name = name + "Int"
	}
	mysqlCol := new(MysqlColumn)
	mysqlCol.SetName(name)
	mysqlCol.SetOrgName(name + "OrgName")
	mysqlCol.SetColumnType(defines.MYSQL_TYPE_LONGLONG)
	mysqlCol.SetSchema(name + "Schema")
	mysqlCol.SetTable(name + "Table")
	mysqlCol.SetOrgTable(name + "Table")
	mysqlCol.SetCharset(uint16(Utf8mb4CollationID))
	mysqlCol.SetSigned(!unsigned)

	rs.AddColumn(mysqlCol)
	if unsigned {
		var cases = []uint64{0, 4294967295, 18446744073709551615}
		for _, v := range cases {
			var data = make([]interface{}, 1)
			data[0] = v
			rs.AddRow(data)
		}
	} else {
		var cases = []int64{-9223372036854775808, 0, 9223372036854775807}
		for _, v := range cases {
			var data = make([]interface{}, 1)
			data[0] = v
			rs.AddRow(data)
		}
	}

	return rs
}

func makeMysqlLongLongResult(unsigned bool) *MysqlExecutionResult {
	return NewMysqlExecutionResult(0, 0, 0, 0, makeMysqlLongLongResultSet(unsigned))
}

func makeMysqlInt24ResultSet(unsigned bool) *MysqlResultSet {
	var rs = &MysqlResultSet{}

	name := "Int24"
	if unsigned {
		name = name + "Uint"
	} else {
		name = name + "Int"
	}
	mysqlCol := new(MysqlColumn)
	mysqlCol.SetName(name)
	mysqlCol.SetOrgName(name + "OrgName")
	mysqlCol.SetColumnType(defines.MYSQL_TYPE_INT24)
	mysqlCol.SetSchema(name + "Schema")
	mysqlCol.SetTable(name + "Table")
	mysqlCol.SetOrgTable(name + "Table")
	mysqlCol.SetCharset(uint16(Utf8mb4CollationID))
	mysqlCol.SetSigned(!unsigned)

	rs.AddColumn(mysqlCol)
	if unsigned {
		//[0,16777215]
		var cases = []uint32{0, 16777215, 4294967295}
		for _, v := range cases {
			var data = make([]interface{}, 1)
			data[0] = v
			rs.AddRow(data)
		}
	} else {
		//[-8388608,8388607]
		var cases = []int32{-2147483648, -8388608, 0, 8388607, 2147483647}
		for _, v := range cases {
			var data = make([]interface{}, 1)
			data[0] = v
			rs.AddRow(data)
		}
	}

	return rs
}

func makeMysqlInt24Result(unsigned bool) *MysqlExecutionResult {
	return NewMysqlExecutionResult(0, 0, 0, 0, makeMysqlInt24ResultSet(unsigned))
}

func makeMysqlYearResultSet(unsigned bool) *MysqlResultSet {
	var rs = &MysqlResultSet{}

	name := "Year"
	if unsigned {
		name = name + "Uint"
	} else {
		name = name + "Int"
	}
	mysqlCol := new(MysqlColumn)
	mysqlCol.SetName(name)
	mysqlCol.SetOrgName(name + "OrgName")
	mysqlCol.SetColumnType(defines.MYSQL_TYPE_YEAR)
	mysqlCol.SetSchema(name + "Schema")
	mysqlCol.SetTable(name + "Table")
	mysqlCol.SetOrgTable(name + "Table")
	mysqlCol.SetCharset(uint16(Utf8mb4CollationID))
	mysqlCol.SetSigned(!unsigned)

	rs.AddColumn(mysqlCol)
	if unsigned {
		var cases = []uint16{0, 1, 254, 255, 65535}
		for _, v := range cases {
			var data = make([]interface{}, 1)
			data[0] = v
			rs.AddRow(data)
		}
	} else {
		var cases = []int16{-32768, 0, 32767}
		for _, v := range cases {
			var data = make([]interface{}, 1)
			data[0] = v
			rs.AddRow(data)
		}
	}

	return rs
}

func makeMysqlYearResult(unsigned bool) *MysqlExecutionResult {
	return NewMysqlExecutionResult(0, 0, 0, 0, makeMysqlYearResultSet(unsigned))
}

func makeMysqlVarcharResultSet() *MysqlResultSet {
	var rs = &MysqlResultSet{}

	name := "Varchar"

	mysqlCol := new(MysqlColumn)
	mysqlCol.SetName(name)
	mysqlCol.SetOrgName(name + "OrgName")
	mysqlCol.SetColumnType(defines.MYSQL_TYPE_VARCHAR)
	mysqlCol.SetSchema(name + "Schema")
	mysqlCol.SetTable(name + "Table")
	mysqlCol.SetOrgTable(name + "Table")
	mysqlCol.SetCharset(uint16(Utf8mb4CollationID))

	rs.AddColumn(mysqlCol)

	var cases = []string{"abc", "abcde", "", "x-", "xx"}
	for _, v := range cases {
		var data = make([]interface{}, 1)
		data[0] = v
		rs.AddRow(data)
	}

	return rs
}

func makeMysqlVarcharResult() *MysqlExecutionResult {
	return NewMysqlExecutionResult(0, 0, 0, 0, makeMysqlVarcharResultSet())
}

func makeMysqlVarStringResultSet() *MysqlResultSet {
	var rs = &MysqlResultSet{}

	name := "Varstring"

	mysqlCol := new(MysqlColumn)
	mysqlCol.SetName(name)
	mysqlCol.SetOrgName(name + "OrgName")
	mysqlCol.SetColumnType(defines.MYSQL_TYPE_VAR_STRING)
	mysqlCol.SetSchema(name + "Schema")
	mysqlCol.SetTable(name + "Table")
	mysqlCol.SetOrgTable(name + "Table")
	mysqlCol.SetCharset(uint16(Utf8mb4CollationID))

	rs.AddColumn(mysqlCol)

	var cases = []string{"abc", "abcde", "", "x-", "xx"}
	for _, v := range cases {
		var data = make([]interface{}, 1)
		data[0] = v
		rs.AddRow(data)
	}

	return rs
}

func makeMysqlVarStringResult() *MysqlExecutionResult {
	return NewMysqlExecutionResult(0, 0, 0, 0, makeMysqlVarStringResultSet())
}

func makeMysqlStringResultSet() *MysqlResultSet {
	var rs = &MysqlResultSet{}

	name := "String"

	mysqlCol := new(MysqlColumn)
	mysqlCol.SetName(name)
	mysqlCol.SetOrgName(name + "OrgName")
	mysqlCol.SetColumnType(defines.MYSQL_TYPE_STRING)
	mysqlCol.SetSchema(name + "Schema")
	mysqlCol.SetTable(name + "Table")
	mysqlCol.SetOrgTable(name + "Table")
	mysqlCol.SetCharset(uint16(Utf8mb4CollationID))

	rs.AddColumn(mysqlCol)

	var cases = []string{"abc", "abcde", "", "x-", "xx"}
	for _, v := range cases {
		var data = make([]interface{}, 1)
		data[0] = v
		rs.AddRow(data)
	}

	return rs
}

func makeMysqlStringResult() *MysqlExecutionResult {
	return NewMysqlExecutionResult(0, 0, 0, 0, makeMysqlStringResultSet())
}

func makeMysqlFloatResultSet() *MysqlResultSet {
	var rs = &MysqlResultSet{}

	name := "Float"

	mysqlCol := new(MysqlColumn)
	mysqlCol.SetName(name)
	mysqlCol.SetOrgName(name + "OrgName")
	mysqlCol.SetColumnType(defines.MYSQL_TYPE_FLOAT)
	mysqlCol.SetSchema(name + "Schema")
	mysqlCol.SetTable(name + "Table")
	mysqlCol.SetOrgTable(name + "Table")
	mysqlCol.SetCharset(uint16(Utf8mb4CollationID))

	rs.AddColumn(mysqlCol)

	var cases = []float32{math.MaxFloat32, math.SmallestNonzeroFloat32, -math.MaxFloat32, -math.SmallestNonzeroFloat32}
	for _, v := range cases {
		var data = make([]interface{}, 1)
		data[0] = v
		rs.AddRow(data)
	}

	return rs
}

func makeMysqlFloatResult() *MysqlExecutionResult {
	return NewMysqlExecutionResult(0, 0, 0, 0, makeMysqlFloatResultSet())
}

func makeMysqlDoubleResultSet() *MysqlResultSet {
	var rs = &MysqlResultSet{}

	name := "Double"

	mysqlCol := new(MysqlColumn)
	mysqlCol.SetName(name)
	mysqlCol.SetOrgName(name + "OrgName")
	mysqlCol.SetColumnType(defines.MYSQL_TYPE_DOUBLE)
	mysqlCol.SetSchema(name + "Schema")
	mysqlCol.SetTable(name + "Table")
	mysqlCol.SetOrgTable(name + "Table")
	mysqlCol.SetCharset(uint16(Utf8mb4CollationID))

	rs.AddColumn(mysqlCol)

	var cases = []float64{math.MaxFloat64, math.SmallestNonzeroFloat64, -math.MaxFloat64, -math.SmallestNonzeroFloat64}
	for _, v := range cases {
		var data = make([]interface{}, 1)
		data[0] = v
		rs.AddRow(data)
	}

	return rs
}

func makeMysqlDoubleResult() *MysqlExecutionResult {
	return NewMysqlExecutionResult(0, 0, 0, 0, makeMysqlDoubleResultSet())
}

func makeMysqlDateResultSet() *MysqlResultSet {
	var rs = &MysqlResultSet{}

	name := "Date"

	mysqlCol := new(MysqlColumn)
	mysqlCol.SetName(name)
	mysqlCol.SetOrgName(name + "OrgName")
	mysqlCol.SetColumnType(defines.MYSQL_TYPE_DATE)
	mysqlCol.SetSchema(name + "Schema")
	mysqlCol.SetTable(name + "Table")
	mysqlCol.SetOrgTable(name + "Table")
	mysqlCol.SetCharset(uint16(Utf8mb4CollationID))

	rs.AddColumn(mysqlCol)

	d1, _ := types.ParseDateCast("1997-01-01")
	d2, _ := types.ParseDateCast("2008-02-02")
	var cases = []types.Date{
		d1,
		d2,
	}
	for _, v := range cases {
		var data = make([]interface{}, 1)
		data[0] = v
		rs.AddRow(data)
	}

	return rs
}

func makeMysqlDateResult() *MysqlExecutionResult {
	return NewMysqlExecutionResult(0, 0, 0, 0, makeMysqlDateResultSet())
}

func makeMysqlTimeResultSet() *MysqlResultSet {
	var rs = &MysqlResultSet{}

	name := "Time"

	mysqlCol := new(MysqlColumn)
	mysqlCol.SetName(name)
	mysqlCol.SetOrgName(name + "OrgName")
	mysqlCol.SetColumnType(defines.MYSQL_TYPE_TIME)
	mysqlCol.SetSchema(name + "Schema")
	mysqlCol.SetTable(name + "Table")
	mysqlCol.SetOrgTable(name + "Table")
	mysqlCol.SetCharset(uint16(Utf8mb4CollationID))

	rs.AddColumn(mysqlCol)

	t1, _ := types.ParseTime("110:21:15", 0)
	t2, _ := types.ParseTime("2018-04-28 10:21:15.123", 0)
	t3, _ := types.ParseTime("-112:12:12", 0)
	var cases = []types.Time{
		t1,
		t2,
		t3,
	}
	for _, v := range cases {
		var data = make([]interface{}, 1)
		data[0] = v
		rs.AddRow(data)
	}

	return rs
}

func makeMysqlTimeResult() *MysqlExecutionResult {
	return NewMysqlExecutionResult(0, 0, 0, 0, makeMysqlTimeResultSet())
}

func makeMysqlDatetimeResultSet() *MysqlResultSet {
	var rs = &MysqlResultSet{}

	name := "Date"

	mysqlCol := new(MysqlColumn)
	mysqlCol.SetName(name)
	mysqlCol.SetOrgName(name + "OrgName")
	mysqlCol.SetColumnType(defines.MYSQL_TYPE_DATETIME)
	mysqlCol.SetSchema(name + "Schema")
	mysqlCol.SetTable(name + "Table")
	mysqlCol.SetOrgTable(name + "Table")
	mysqlCol.SetCharset(uint16(Utf8mb4CollationID))

	rs.AddColumn(mysqlCol)

	d1, _ := types.ParseDatetime("2018-04-28 10:21:15", 0)
	d2, _ := types.ParseDatetime("2018-04-28 10:21:15.123", 0)
	d3, _ := types.ParseDatetime("2015-03-03 12:12:12", 0)
	var cases = []types.Datetime{
		d1,
		d2,
		d3,
	}
	for _, v := range cases {
		var data = make([]interface{}, 1)
		data[0] = v
		rs.AddRow(data)
	}

	return rs
}

func makeMysqlDatetimeResult() *MysqlExecutionResult {
	return NewMysqlExecutionResult(0, 0, 0, 0, makeMysqlDatetimeResultSet())
}

func make9ColumnsResultSet() *MysqlResultSet {
	var rs = &MysqlResultSet{}

	var columnTypes = []defines.MysqlType{
		defines.MYSQL_TYPE_TINY,
		defines.MYSQL_TYPE_SHORT,
		defines.MYSQL_TYPE_LONG,
		defines.MYSQL_TYPE_LONGLONG,
		defines.MYSQL_TYPE_VARCHAR,
		defines.MYSQL_TYPE_FLOAT,
		defines.MYSQL_TYPE_DATE,
		defines.MYSQL_TYPE_TIME,
		defines.MYSQL_TYPE_DATETIME,
		defines.MYSQL_TYPE_DOUBLE,
	}

	var names = []string{
		"Tiny",
		"Short",
		"Long",
		"Longlong",
		"Varchar",
		"Float",
		"Date",
		"Time",
		"Datetime",
		"Double",
	}

	d1, _ := types.ParseDateCast("1997-01-01")
	d2, _ := types.ParseDateCast("2008-02-02")

	dt1, _ := types.ParseDatetime("2018-04-28 10:21:15", 0)
	dt2, _ := types.ParseDatetime("2018-04-28 10:21:15.123", 0)
	dt3, _ := types.ParseDatetime("2015-03-03 12:12:12", 0)

	t1, _ := types.ParseTime("2018-04-28 10:21:15", 0)
	t2, _ := types.ParseTime("2018-04-28 10:21:15.123", 0)
	t3, _ := types.ParseTime("2015-03-03 12:12:12", 0)

	var cases = [][]interface{}{
		{int8(-128), int16(-32768), int32(-2147483648), int64(-9223372036854775808), "abc", float32(math.MaxFloat32), d1, t1, dt1, float64(0.01)},
		{int8(-127), int16(0), int32(0), int64(0), "abcde", float32(math.SmallestNonzeroFloat32), d2, t2, dt2, float64(0.01)},
		{int8(127), int16(32767), int32(2147483647), int64(9223372036854775807), "", float32(-math.MaxFloat32), d1, t3, dt3, float64(0.01)},
		{int8(126), int16(32766), int32(2147483646), int64(9223372036854775806), "x-", float32(-math.SmallestNonzeroFloat32), d2, t1, dt1, float64(0.01)},
	}

	for i, ct := range columnTypes {
		name := names[i]
		mysqlCol := new(MysqlColumn)
		mysqlCol.SetName(name)
		mysqlCol.SetOrgName(name + "OrgName")
		mysqlCol.SetColumnType(ct)
		mysqlCol.SetSchema(name + "Schema")
		mysqlCol.SetTable(name + "Table")
		mysqlCol.SetOrgTable(name + "Table")
		mysqlCol.SetCharset(uint16(Utf8mb4CollationID))

		rs.AddColumn(mysqlCol)
	}

	for _, v := range cases {
		rs.AddRow(v)
	}

	return rs
}

func makeMysql9ColumnsResult() *MysqlExecutionResult {
	return NewMysqlExecutionResult(0, 0, 0, 0, make9ColumnsResultSet())
}

func makeMoreThan16MBResultSet() *MysqlResultSet {
	var rs = &MysqlResultSet{}

	var columnTypes = []defines.MysqlType{
		defines.MYSQL_TYPE_LONGLONG,
		defines.MYSQL_TYPE_DOUBLE,
		defines.MYSQL_TYPE_VARCHAR,
	}

	var names = []string{
		"Longlong",
		"Double",
		"Varchar",
	}

	var rowCase = []interface{}{int64(9223372036854775807), math.MaxFloat64, "aaaaaaaaaaaaaaaaaaaaaaaaaaaaaaaaaaaaaaaaaaaaaaaaaaaaaaaaaaaaaaaaaaaaaaaaaaaaaaaaaaaaaaaaaaaaaaaaaaaaaaaaaaaaaaaaaaaaaaaaaaaaaaaaaaaaaaaaaaaaaaaaaaaaaaaaaaaaaaaaaaaaaaaaaaaaaaaaaaaaaaaa"}

	for i, ct := range columnTypes {
		name := names[i]
		mysqlCol := new(MysqlColumn)
		mysqlCol.SetName(name)
		mysqlCol.SetOrgName(name + "OrgName")
		mysqlCol.SetColumnType(ct)
		mysqlCol.SetSchema(name + "Schema")
		mysqlCol.SetTable(name + "Table")
		mysqlCol.SetOrgTable(name + "Table")
		mysqlCol.SetCharset(uint16(Utf8mb4CollationID))

		rs.AddColumn(mysqlCol)
	}

	//the size of the total result set will be more than 16MB
	for i := 0; i < 40000; i++ {
		rs.AddRow(rowCase)
	}

	return rs
}

// the size of resultset will be morethan 16MB
func makeMoreThan16MBResult() *MysqlExecutionResult {
	return NewMysqlExecutionResult(0, 0, 0, 0, makeMoreThan16MBResultSet())
}

func make16MBRowResultSet() *MysqlResultSet {
	var rs = &MysqlResultSet{}

	name := "Varstring"

	mysqlCol := new(MysqlColumn)
	mysqlCol.SetName(name)
	mysqlCol.SetOrgName(name + "OrgName")
	mysqlCol.SetColumnType(defines.MYSQL_TYPE_VAR_STRING)
	mysqlCol.SetSchema(name + "Schema")
	mysqlCol.SetTable(name + "Table")
	mysqlCol.SetOrgTable(name + "Table")
	mysqlCol.SetCharset(uint16(Utf8mb4CollationID))

	rs.AddColumn(mysqlCol)

	/*
		How to test the max size of the data in one packet that the client can received ?
		Environment: Mysql Version 8.0.23
		1. shell: mysql --help | grep allowed-packet
			something like:
			"
			  --max-allowed-packet=#
			max-allowed-packet                16777216
			"
			so, we get:
				max-allowed-packet means : The maximum packet length to send to or receive from server.
				default value : 16777216 (16MB)
		2. shell execution: mysql -uroot -e "select repeat('a',16*1024*1024-4);" > 16MB-mysql.txt
			we get: ERROR 2020 (HY000) at line 1: Got packet bigger than 'max_allowed_packet' bytes
		3. shell execution: mysql -uroot -e "select repeat('a',16*1024*1024-5);" > 16MB-mysql.txt
			execution succeeded
		4. so, the max size of the data in one packet is (max-allowed-packet - 5).
		5. To change max-allowed-packet.
			shell execution: mysql max-allowed-packet=xxxxx ....
	*/

	//test in shell : mysql -h 127.0.0.1 -P 6001 -udump -p111 -e "16mbrow" > 16mbrow.txt
	//max data size : 16 * 1024 * 1024 - 5
	var stuff = make([]byte, 16*1024*1024-5)
	for i := range stuff {
		stuff[i] = 'a'
	}

	var rowCase = []interface{}{string(stuff)}
	for i := 0; i < 1; i++ {
		rs.AddRow(rowCase)
	}

	return rs
}

// the size of resultset row will be more than 16MB
func make16MBRowResult() *MysqlExecutionResult {
	return NewMysqlExecutionResult(0, 0, 0, 0, make16MBRowResultSet())
}

func (tRM *TestRoutineManager) resultsetHandler(rs goetty.IOSession, msg interface{}, _ uint64) error {
	tRM.rwlock.Lock()
	routine, ok := tRM.clients[rs]
	tRM.rwlock.Unlock()
	ctx := context.TODO()

<<<<<<< HEAD
	pro := routine.getProtocol()
=======
	pu, err := getParameterUnit("test/system_vars_config.toml", nil, nil)
	if err != nil {
		return err
	}

	pro := routine.GetClientProtocol().(*MysqlProtocolImpl)
>>>>>>> cea8b0cb
	if !ok {
		return moerr.NewInternalError(ctx, "routine does not exist")
	}
	packet, ok := msg.(*Packet)
	pro.SetSequenceID(uint8(packet.SequenceID + 1))
	if !ok {
		return moerr.NewInternalError(ctx, "message is not Packet")
	}

	ses := NewSession(pro, nil, pu, nil, false)
	ses.SetRequestContext(ctx)
	pro.SetSession(ses)

	length := packet.Length
	payload := packet.Payload
	for uint32(length) == MaxPayloadSize {
		var err error
		msg, err = pro.GetTcpConnection().Read(goetty.ReadOptions{})
		if err != nil {
			return moerr.NewInternalError(ctx, "read msg error")
		}

		packet, ok = msg.(*Packet)
		if !ok {
			return moerr.NewInternalError(ctx, "message is not Packet")
		}

		pro.SetSequenceID(uint8(packet.SequenceID + 1))
		payload = append(payload, packet.Payload...)
		length = packet.Length
	}

	// finish handshake process
	if !pro.IsEstablished() {
		_, err := pro.HandleHandshake(ctx, payload)
		if err != nil {
			return err
		}
		pro.SetEstablished()
		return nil
	}

	var req *Request
	var resp *Response
	req = pro.GetRequest(payload)
	switch req.GetCmd() {
	case COM_QUIT:
		resp = &Response{
			category: OkResponse,
			status:   0,
			data:     nil,
		}
		if err := pro.SendResponse(ctx, resp); err != nil {
			fmt.Printf("send response failed. error:%v", err)
			break
		}
	case COM_QUERY:
		var query = string(req.GetData().([]byte))

		switch query {
		case "tiny":
			resp = &Response{
				category: ResultResponse,
				status:   0,
				cmd:      0,
				data:     makeMysqlTinyResult(false),
			}
		case "tinyu":
			resp = &Response{
				category: ResultResponse,
				status:   0,
				data:     makeMysqlTinyResult(true),
			}
		case "short":
			resp = &Response{
				category: ResultResponse,
				status:   0,
				data:     makeMysqlShortResult(false),
			}
		case "shortu":
			resp = &Response{
				category: ResultResponse,
				status:   0,
				data:     makeMysqlShortResult(true),
			}
		case "long":
			resp = &Response{
				category: ResultResponse,
				status:   0,
				data:     makeMysqlLongResult(false),
			}
		case "longu":
			resp = &Response{
				category: ResultResponse,
				status:   0,
				data:     makeMysqlLongResult(true),
			}
		case "longlong":
			resp = &Response{
				category: ResultResponse,
				status:   0,
				data:     makeMysqlLongLongResult(false),
			}
		case "longlongu":
			resp = &Response{
				category: ResultResponse,
				status:   0,
				data:     makeMysqlLongLongResult(true),
			}
		case "int24":
			resp = &Response{
				category: ResultResponse,
				status:   0,
				data:     makeMysqlInt24Result(false),
			}
		case "int24u":
			resp = &Response{
				category: ResultResponse,
				status:   0,
				data:     makeMysqlInt24Result(true),
			}
		case "year":
			resp = &Response{
				category: ResultResponse,
				status:   0,
				data:     makeMysqlYearResult(false),
			}
		case "yearu":
			resp = &Response{
				category: ResultResponse,
				status:   0,
				data:     makeMysqlYearResult(true),
			}
		case "varchar":
			resp = &Response{
				category: ResultResponse,
				status:   0,
				data:     makeMysqlVarcharResult(),
			}
		case "varstring":
			resp = &Response{
				category: ResultResponse,
				status:   0,
				data:     makeMysqlVarStringResult(),
			}
		case "string":
			resp = &Response{
				category: ResultResponse,
				status:   0,
				data:     makeMysqlStringResult(),
			}
		case "float":
			resp = &Response{
				category: ResultResponse,
				status:   0,
				data:     makeMysqlFloatResult(),
			}
		case "double":
			resp = &Response{
				category: ResultResponse,
				status:   0,
				data:     makeMysqlDoubleResult(),
			}
		case "date":
			resp = &Response{
				category: ResultResponse,
				status:   0,
				data:     makeMysqlDateResult(),
			}
		case "time":
			resp = &Response{
				category: ResultResponse,
				status:   0,
				data:     makeMysqlTimeResult(),
			}
		case "datetime":
			resp = &Response{
				category: ResultResponse,
				status:   0,
				data:     makeMysqlDatetimeResult(),
			}
		case "9columns":
			resp = &Response{
				category: ResultResponse,
				status:   0,
				data:     makeMysql9ColumnsResult(),
			}
		case "16mb":
			resp = &Response{
				category: ResultResponse,
				status:   0,
				data:     makeMoreThan16MBResult(),
			}
		case "16mbrow":
			resp = &Response{
				category: ResultResponse,
				status:   0,
				data:     make16MBRowResult(),
			}
		default:
			resp = &Response{
				category: OkResponse,
				status:   0,
				data:     nil,
			}
		}

		if err := pro.SendResponse(ctx, resp); err != nil {
			fmt.Printf("send response failed. error:%v", err)
			break
		}
	case COM_PING:
		resp = NewResponse(
			OkResponse,
			0,
			int(COM_PING),
			nil,
		)
		if err := pro.SendResponse(ctx, resp); err != nil {
			fmt.Printf("send response failed. error:%v", err)
			break
		}

	default:
		fmt.Printf("unsupported command. 0x%x \n", req.cmd)
	}
	if req.cmd == COM_QUIT {
		return nil
	}
	return nil
}

func TestMysqlResultSet(t *testing.T) {
	//client connection method: mysql -h 127.0.0.1 -P 6001 -udump -p
	//pwd: mysql-server-mysql-8.0.23/mysql-test
	//with mysqltest: mysqltest --test-file=t/1st.test --result-file=r/1st.result --user=dump -p111 -P 6001 --host=127.0.0.1

	//test:
	//./mysql-test-run 1st --extern user=root --extern port=3306 --extern host=127.0.0.1
	//  mysql5.7 failed
	//	mysql-8.0.23 success
	//./mysql-test-run 1st --extern user=root --extern port=6001 --extern host=127.0.0.1
	//	matrixone failed: mysql-test-run: *** ERROR: Could not connect to extern server using command: '/Users/pengzhen/Documents/mysql-server-mysql-8.0.23/bld/runtime_output_directory//mysql --no-defaults --user=root --user=root --port=6001 --host=127.0.0.1 --silent --database=mysql --execute="SHOW GLOBAL VARIABLES"'
	pu := config.NewParameterUnit(&config.FrontendParameters{}, nil, nil, nil, nil)
	_, err := toml.DecodeFile("test/system_vars_config.toml", pu.SV)
	if err != nil {
		panic(err)
	}

	trm := NewTestRoutineManager(pu)

	wg := sync.WaitGroup{}
	wg.Add(1)

	go func() {
		defer wg.Done()
		echoServer(trm.resultsetHandler, trm, NewSqlCodec())
	}()

	// to := NewTimeout(1*time.Minute, false)
	// for isClosed() && !to.isTimeout() {
	// }

	time.Sleep(time.Second * 2)
	db, err := openDbConn(t, 6001)
	require.NoError(t, err)

	do_query_resp_resultset(t, db, false, false, "tiny", makeMysqlTinyIntResultSet(false))
	do_query_resp_resultset(t, db, false, false, "tinyu", makeMysqlTinyIntResultSet(true))
	do_query_resp_resultset(t, db, false, false, "short", makeMysqlShortResultSet(false))
	do_query_resp_resultset(t, db, false, false, "shortu", makeMysqlShortResultSet(true))
	do_query_resp_resultset(t, db, false, false, "long", makeMysqlLongResultSet(false))
	do_query_resp_resultset(t, db, false, false, "longu", makeMysqlLongResultSet(true))
	do_query_resp_resultset(t, db, false, false, "longlong", makeMysqlLongLongResultSet(false))
	do_query_resp_resultset(t, db, false, false, "longlongu", makeMysqlLongLongResultSet(true))
	do_query_resp_resultset(t, db, false, false, "int24", makeMysqlInt24ResultSet(false))
	do_query_resp_resultset(t, db, false, false, "int24u", makeMysqlInt24ResultSet(true))
	do_query_resp_resultset(t, db, false, false, "year", makeMysqlYearResultSet(false))
	do_query_resp_resultset(t, db, false, false, "yearu", makeMysqlYearResultSet(true))
	do_query_resp_resultset(t, db, false, false, "varchar", makeMysqlVarcharResultSet())
	do_query_resp_resultset(t, db, false, false, "varstring", makeMysqlVarStringResultSet())
	do_query_resp_resultset(t, db, false, false, "string", makeMysqlStringResultSet())
	do_query_resp_resultset(t, db, false, false, "float", makeMysqlFloatResultSet())
	do_query_resp_resultset(t, db, false, false, "double", makeMysqlDoubleResultSet())
	do_query_resp_resultset(t, db, false, false, "date", makeMysqlDateResultSet())
	do_query_resp_resultset(t, db, false, false, "time", makeMysqlTimeResultSet())
	do_query_resp_resultset(t, db, false, false, "datetime", makeMysqlDatetimeResultSet())
	do_query_resp_resultset(t, db, false, false, "9columns", make9ColumnsResultSet())
	do_query_resp_resultset(t, db, false, false, "16mbrow", make16MBRowResultSet())
	do_query_resp_resultset(t, db, false, false, "16mb", makeMoreThan16MBResultSet())

	closeDbConn(t, db)

	time.Sleep(time.Millisecond * 10)
	//close server
	setServer(1)
	wg.Wait()
}

// func open_tls_db(t *testing.T, port int) *sql.DB {
// 	tlsName := "custom"
// 	rootCertPool := x509.NewCertPool()
// 	pem, err := os.ReadFile("test/ca.pem")
// 	if err != nil {
// 		setServer(1)
// 		require.NoError(t, err)
// 	}
// 	if ok := rootCertPool.AppendCertsFromPEM(pem); !ok {
// 		log.Fatal("Failed to append PEM.")
// 	}
// 	clientCert := make([]tls.Certificate, 0, 1)
// 	certs, err := tls.LoadX509KeyPair("test/client-cert2.pem", "test/client-key2.pem")
// 	if err != nil {
// 		setServer(1)
// 		require.NoError(t, err)
// 	}
// 	clientCert = append(clientCert, certs)
// 	err = mysqlDriver.RegisterTLSConfig(tlsName, &tls.Config{
// 		RootCAs:            rootCertPool,
// 		Certificates:       clientCert,
// 		MinVersion:         tls.VersionTLS12,
// 		InsecureSkipVerify: true,
// 	})
// 	if err != nil {
// 		setServer(1)
// 		require.NoError(t, err)
// 	}

// 	dsn := fmt.Sprintf("dump:111@tcp(127.0.0.1:%d)/?readTimeout=5s&timeout=5s&writeTimeout=5s&tls=%s", port, tlsName)
// 	db, err := sql.Open("mysql", dsn)
// 	if err != nil {
// 		require.NoError(t, err)
// 	} else {
// 		db.SetConnMaxLifetime(time.Minute * 3)
// 		db.SetMaxOpenConns(1)
// 		db.SetMaxIdleConns(1)
// 		time.Sleep(time.Millisecond * 100)

// 		// ping opens the connection
// 		logutil.Info("start ping")
// 		err = db.Ping()
// 		if err != nil {
// 			setServer(1)
// 			require.NoError(t, err)
// 		}
// 	}
// 	return db
// }

func openDbConn(t *testing.T, port int) (*sql.DB, error) {
	dsn := fmt.Sprintf("dump:111@tcp(127.0.0.1:%d)/?readTimeout=10s&timeout=10s&writeTimeout=10s", port)
	db, err := sql.Open("mysql", dsn)
	if err != nil {
		return nil, err
	} else {
		db.SetConnMaxLifetime(time.Minute * 3)
		db.SetMaxOpenConns(1)
		db.SetMaxIdleConns(1)
		time.Sleep(time.Millisecond * 100)

		//ping opens the connection
		err = db.Ping()
		if err != nil {
			return nil, err
		}
	}
	return db, err
}

func closeDbConn(t *testing.T, db *sql.DB) {
	err := db.Close()
	require.NoError(t, err)
}

func do_query_resp_resultset(t *testing.T, db *sql.DB, wantErr bool, skipResultsetCheck bool, query string, mrs *MysqlResultSet) {
	rows, err := db.Query(query)
	if wantErr {
		require.Error(t, err)
		require.True(t, rows == nil)
		return
	}
	require.NoError(t, err)

	//column check
	columns, err := rows.Columns()
	require.NoError(t, err)
	require.True(t, len(columns) == len(mrs.Columns))

	//colType, err := rows.ColumnTypes()
	//require.NoError(t, err)
	//for i, ct := range colType {
	//	fmt.Printf("column %d\n",i)
	//	fmt.Printf("name %v \n",ct.Name())
	//	l,o := ct.Length()
	//	fmt.Printf("length %v %v \n",l,o)
	//	p,s,o := ct.DecimalSize()
	//	fmt.Printf("decimalsize %v %v %v \n",p,s,o)
	//	fmt.Printf("scantype %v \n",ct.ScanType())
	//	n,o := ct.Nullable()
	//	fmt.Printf("nullable %v %v \n",n,o)
	//	fmt.Printf("databaseTypeName %s \n",ct.DatabaseTypeName())
	//}

	values := make([][]byte, len(columns))

	// rows.Scan wants '[]interface{}' as an argument, so we must copy the
	// references into such a slice
	// See http://code.google.com/p/go-wiki/wiki/InterfaceSlice for details
	scanArgs := make([]interface{}, len(columns))
	for i := uint64(0); i < mrs.GetColumnCount(); i++ {
		scanArgs[i] = &values[i]
	}

	rowIdx := uint64(0)
	for rows.Next() {
		err = rows.Scan(scanArgs...)
		require.NoError(t, err)

		//fmt.Println(rowIdx)
		//fmt.Println(mrs.GetRow(rowIdx))
		//
		//for i := uint64(0); i < mrs.GetColumnCount(); i++ {
		//	arg := scanArgs[i]
		//	val := *(arg.(*[]byte))
		//	fmt.Printf("%v ",val)
		//}
		//fmt.Println()

		if !skipResultsetCheck {
			for i := uint64(0); i < mrs.GetColumnCount(); i++ {
				arg := scanArgs[i]
				val := *(arg.(*[]byte))

				column, err := mrs.GetColumn(context.TODO(), i)
				require.NoError(t, err)

				col, ok := column.(*MysqlColumn)
				require.True(t, ok)

				isNUll, err := mrs.ColumnIsNull(context.TODO(), rowIdx, i)
				require.NoError(t, err)

				if isNUll {
					require.True(t, val == nil)
				} else {
					var data []byte = nil
					switch col.ColumnType() {
					case defines.MYSQL_TYPE_TINY, defines.MYSQL_TYPE_SHORT, defines.MYSQL_TYPE_INT24, defines.MYSQL_TYPE_LONG, defines.MYSQL_TYPE_YEAR:
						value, err := mrs.GetInt64(context.TODO(), rowIdx, i)
						require.NoError(t, err)
						if col.ColumnType() == defines.MYSQL_TYPE_YEAR {
							if value == 0 {
								data = append(data, []byte("0000")...)
							} else {
								data = strconv.AppendInt(data, value, 10)
							}
						} else {
							data = strconv.AppendInt(data, value, 10)
						}

					case defines.MYSQL_TYPE_LONGLONG:
						if uint32(col.Flag())&defines.UNSIGNED_FLAG != 0 {
							value, err := mrs.GetUint64(context.TODO(), rowIdx, i)
							require.NoError(t, err)
							data = strconv.AppendUint(data, value, 10)
						} else {
							value, err := mrs.GetInt64(context.TODO(), rowIdx, i)
							require.NoError(t, err)
							data = strconv.AppendInt(data, value, 10)
						}
					case defines.MYSQL_TYPE_VARCHAR, defines.MYSQL_TYPE_VAR_STRING, defines.MYSQL_TYPE_STRING:
						value, err := mrs.GetString(context.TODO(), rowIdx, i)
						require.NoError(t, err)
						data = []byte(value)
					case defines.MYSQL_TYPE_FLOAT:
						value, err := mrs.GetFloat64(context.TODO(), rowIdx, i)
						require.NoError(t, err)
						data = strconv.AppendFloat(data, value, 'f', -1, 32)
					case defines.MYSQL_TYPE_DOUBLE:
						value, err := mrs.GetFloat64(context.TODO(), rowIdx, i)
						require.NoError(t, err)
						data = strconv.AppendFloat(data, value, 'f', -1, 64)
					case defines.MYSQL_TYPE_DATE:
						value, err := mrs.GetValue(context.TODO(), rowIdx, i)
						require.NoError(t, err)
						x := value.(types.Date).String()
						data = []byte(x)
					case defines.MYSQL_TYPE_TIME:
						value, err := mrs.GetValue(context.TODO(), rowIdx, i)
						require.NoError(t, err)
						x := value.(types.Time).String()
						data = []byte(x)
					case defines.MYSQL_TYPE_DATETIME:
						value, err := mrs.GetValue(context.TODO(), rowIdx, i)
						require.NoError(t, err)
						x := value.(types.Datetime).String()
						data = []byte(x)
					default:
						require.NoError(t, moerr.NewInternalError(context.TODO(), "unsupported type %v", col.ColumnType()))
					}
					//check
					ret := reflect.DeepEqual(data, val)
					//fmt.Println(i)
					//fmt.Println(data)
					//fmt.Println(val)
					require.True(t, ret)
				}
			}
		}

		rowIdx++
	}

	require.True(t, rowIdx == mrs.GetRowCount())

	err = rows.Err()
	require.NoError(t, err)
}

func Test_writePackets(t *testing.T) {
	ctx := context.TODO()
	convey.Convey("writepackets 16MB succ", t, func() {
		ctrl := gomock.NewController(t)
		defer ctrl.Finish()
		ioses := mock_frontend.NewMockIOSession(ctrl)
		ioses.EXPECT().Write(gomock.Any(), gomock.Any()).Return(nil).AnyTimes()
		ioses.EXPECT().RemoteAddress().Return("").AnyTimes()
		ioses.EXPECT().Ref().AnyTimes()
		sv, err := getSystemVariables("test/system_vars_config.toml")
		if err != nil {
			t.Error(err)
		}

		proto := NewMysqlClientProtocol(0, ioses, 1024, sv)
		err = proto.writePackets(make([]byte, MaxPayloadSize))
		convey.So(err, convey.ShouldBeNil)
	})
	convey.Convey("writepackets 16MB failed", t, func() {
		ctrl := gomock.NewController(t)
		defer ctrl.Finish()
		ioses := mock_frontend.NewMockIOSession(ctrl)

		cnt := 0
		ioses.EXPECT().Write(gomock.Any(), gomock.Any()).DoAndReturn(func(msg interface{}, opts goetty.WriteOptions) error {
			if cnt == 0 {
				cnt++
				return nil
			} else {
				cnt++
				return moerr.NewInternalError(ctx, "write and flush failed.")
			}
		}).AnyTimes()
		ioses.EXPECT().RemoteAddress().Return("").AnyTimes()
		ioses.EXPECT().Ref().AnyTimes()
		sv, err := getSystemVariables("test/system_vars_config.toml")
		if err != nil {
			t.Error(err)
		}

		proto := NewMysqlClientProtocol(0, ioses, 1024, sv)
		err = proto.writePackets(make([]byte, MaxPayloadSize))
		convey.So(err, convey.ShouldBeError)
	})

	convey.Convey("writepackets 16MB failed 2", t, func() {
		ctrl := gomock.NewController(t)
		defer ctrl.Finish()
		ioses := mock_frontend.NewMockIOSession(ctrl)

		ioses.EXPECT().Write(gomock.Any(), gomock.Any()).DoAndReturn(func(msg interface{}, opts goetty.WriteOptions) error {
			return moerr.NewInternalError(ctx, "write and flush failed.")
		}).AnyTimes()
		ioses.EXPECT().RemoteAddress().Return("").AnyTimes()
		ioses.EXPECT().Ref().AnyTimes()
		sv, err := getSystemVariables("test/system_vars_config.toml")
		if err != nil {
			t.Error(err)
		}

		proto := NewMysqlClientProtocol(0, ioses, 1024, sv)
		err = proto.writePackets(make([]byte, MaxPayloadSize))
		convey.So(err, convey.ShouldBeError)
	})
}

func Test_openpacket(t *testing.T) {
	convey.Convey("openpacket succ", t, func() {
		ctrl := gomock.NewController(t)
		defer ctrl.Finish()
		ioses := mock_frontend.NewMockIOSession(ctrl)

		ioses.EXPECT().OutBuf().Return(buf.NewByteBuf(1024)).AnyTimes()
		ioses.EXPECT().RemoteAddress().Return("").AnyTimes()
		ioses.EXPECT().Ref().AnyTimes()
		sv, err := getSystemVariables("test/system_vars_config.toml")
		if err != nil {
			t.Error(err)
		}

		proto := NewMysqlClientProtocol(0, ioses, 1024, sv)

		err = proto.openPacket()
		convey.So(err, convey.ShouldBeNil)
		headLen := proto.tcpConn.OutBuf().GetWriteIndex() - proto.beginWriteIndex
		convey.So(headLen, convey.ShouldEqual, HeaderLengthOfTheProtocol)
	})

	convey.Convey("fillpacket succ", t, func() {
		ctrl := gomock.NewController(t)
		defer ctrl.Finish()
		ioses := mock_frontend.NewMockIOSession(ctrl)

		ioses.EXPECT().OutBuf().Return(buf.NewByteBuf(1024)).AnyTimes()
		ioses.EXPECT().Flush(gomock.Any()).Return(nil).AnyTimes()
		ioses.EXPECT().RemoteAddress().Return("").AnyTimes()
		ioses.EXPECT().Ref().AnyTimes()
		pu, err := getParameterUnit("test/system_vars_config.toml", nil, nil)
		if err != nil {
			t.Error(err)
		}

		proto := NewMysqlClientProtocol(0, ioses, 1024, pu.SV)
		// fill proto.ses
		ses := NewSession(proto, nil, pu, nil, false)
		ses.SetRequestContext(context.TODO())
		proto.ses = ses

		err = proto.fillPacket(make([]byte, MaxPayloadSize)...)
		convey.So(err, convey.ShouldBeNil)

		err = proto.closePacket(true)
		convey.So(err, convey.ShouldBeNil)

		proto.append(nil, make([]byte, 1024)...)
	})

	convey.Convey("closepacket falied.", t, func() {
		ctrl := gomock.NewController(t)
		defer ctrl.Finish()
		ioses := mock_frontend.NewMockIOSession(ctrl)

		ioses.EXPECT().OutBuf().Return(buf.NewByteBuf(1024)).AnyTimes()
		ioses.EXPECT().RemoteAddress().Return("").AnyTimes()
		ioses.EXPECT().Ref().AnyTimes()
		pu, err := getParameterUnit("test/system_vars_config.toml", nil, nil)
		if err != nil {
			t.Error(err)
		}

		proto := NewMysqlClientProtocol(0, ioses, 1024, pu.SV)
		// fill proto.ses
		ses := NewSession(proto, nil, pu, nil, false)
		ses.SetRequestContext(context.TODO())
		proto.ses = ses

		err = proto.openPacket()
		convey.So(err, convey.ShouldBeNil)

		proto.beginWriteIndex = proto.tcpConn.OutBuf().GetWriteIndex()
		err = proto.closePacket(true)
		convey.So(err, convey.ShouldBeError)
	})

	convey.Convey("append -- data checks", t, func() {
		ctrl := gomock.NewController(t)
		defer ctrl.Finish()
		ioses := mock_frontend.NewMockIOSession(ctrl)

		ioses.EXPECT().OutBuf().Return(buf.NewByteBuf(1024)).AnyTimes()
		ioses.EXPECT().Flush(gomock.Any()).Return(nil).AnyTimes()
		ioses.EXPECT().RemoteAddress().Return("").AnyTimes()
		ioses.EXPECT().Ref().AnyTimes()
		sv, err := getSystemVariables("test/system_vars_config.toml")
		if err != nil {
			t.Error(err)
		}

		proto := NewMysqlClientProtocol(0, ioses, 1024, sv)

		mysqlPack := func(payload []byte) []byte {
			n := len(payload)
			var curLen int
			var header [4]byte
			var data []byte = nil
			var sequenceId byte = 0
			for i := 0; i < n; i += curLen {
				curLen = Min(int(MaxPayloadSize), n-i)
				binary.LittleEndian.PutUint32(header[:], uint32(curLen))
				header[3] = sequenceId
				sequenceId++
				data = append(data, header[:]...)
				data = append(data, payload[i:i+curLen]...)
				if i+curLen == n && curLen == int(MaxPayloadSize) {
					binary.LittleEndian.PutUint32(header[:], uint32(0))
					header[3] = sequenceId
					sequenceId++
					data = append(data, header[:]...)
				}
			}
			return data
		}

		data16MB := func(cnt int) []byte {
			data := make([]byte, cnt*int(MaxPayloadSize))
			return data
		}

		type kase struct {
			data []byte
			len  int
		}

		kases := []kase{
			{
				data: []byte{1, 2, 3, 4},
				len:  HeaderLengthOfTheProtocol + 4,
			},
			{
				data: data16MB(1),
				len:  HeaderLengthOfTheProtocol + int(MaxPayloadSize) + HeaderLengthOfTheProtocol,
			},
			{
				data: data16MB(2),
				len:  HeaderLengthOfTheProtocol + int(MaxPayloadSize) + HeaderLengthOfTheProtocol + int(MaxPayloadSize) + HeaderLengthOfTheProtocol,
			},
			{
				data: data16MB(3),
				len: HeaderLengthOfTheProtocol + int(MaxPayloadSize) +
					HeaderLengthOfTheProtocol + int(MaxPayloadSize) +
					HeaderLengthOfTheProtocol + int(MaxPayloadSize) +
					HeaderLengthOfTheProtocol,
			},
			{
				data: data16MB(4),
				len: HeaderLengthOfTheProtocol + int(MaxPayloadSize) +
					HeaderLengthOfTheProtocol + int(MaxPayloadSize) +
					HeaderLengthOfTheProtocol + int(MaxPayloadSize) +
					HeaderLengthOfTheProtocol + int(MaxPayloadSize) +
					HeaderLengthOfTheProtocol,
			},
		}

		for _, c := range kases {
			proto.SetSequenceID(0)

			err = proto.openRow(nil)
			convey.So(err, convey.ShouldBeNil)
			beginIdx := proto.beginWriteIndex

			rawBuf := proto.append(nil, c.data...)

			err = proto.closeRow(nil)
			convey.So(err, convey.ShouldBeNil)

			want := mysqlPack(c.data)

			convey.So(c.len, convey.ShouldEqual, len(want))

			buf := proto.tcpConn.OutBuf()
			widx := buf.GetWriteIndex()
			res := rawBuf[beginIdx:widx]

			convey.So(bytes.Equal(res, want), convey.ShouldBeTrue)
		}
	})
}

func TestSendPrepareResponse(t *testing.T) {
	ctx := context.TODO()
	convey.Convey("send Prepare response succ", t, func() {
		ctrl := gomock.NewController(t)
		defer ctrl.Finish()
		ioses := mock_frontend.NewMockIOSession(ctrl)

		ioses.EXPECT().OutBuf().Return(buf.NewByteBuf(1024)).AnyTimes()
		ioses.EXPECT().Write(gomock.Any(), gomock.Any()).Return(nil).AnyTimes()
		ioses.EXPECT().RemoteAddress().Return("").AnyTimes()
		ioses.EXPECT().Ref().AnyTimes()
		sv, err := getSystemVariables("test/system_vars_config.toml")
		if err != nil {
			t.Error(err)
		}

		proto := NewMysqlClientProtocol(0, ioses, 1024, sv)

		st := tree.NewPrepareString(tree.Identifier(getPrepareStmtName(1)), "select ?, 1")
		stmts, err := mysql.Parse(ctx, st.Sql)
		if err != nil {
			t.Error(err)
		}
		compCtx := plan.NewEmptyCompilerContext()
		preparePlan, err := buildPlan(context.TODO(), nil, compCtx, st)
		if err != nil {
			t.Error(err)
		}
		prepareStmt := &PrepareStmt{
			Name:        preparePlan.GetDcl().GetPrepare().GetName(),
			PreparePlan: preparePlan,
			PrepareStmt: stmts[0],
		}
		err = proto.SendPrepareResponse(ctx, prepareStmt)

		convey.So(err, convey.ShouldBeNil)
	})

	convey.Convey("send Prepare response error", t, func() {
		ctrl := gomock.NewController(t)
		defer ctrl.Finish()
		ioses := mock_frontend.NewMockIOSession(ctrl)

		ioses.EXPECT().OutBuf().Return(buf.NewByteBuf(1024)).AnyTimes()
		ioses.EXPECT().Write(gomock.Any(), gomock.Any()).Return(nil).AnyTimes()
		ioses.EXPECT().RemoteAddress().Return("").AnyTimes()
		ioses.EXPECT().Ref().AnyTimes()
		sv, err := getSystemVariables("test/system_vars_config.toml")
		if err != nil {
			t.Error(err)
		}

		proto := NewMysqlClientProtocol(0, ioses, 1024, sv)

		st := tree.NewPrepareString("stmt1", "select ?, 1")
		stmts, err := mysql.Parse(ctx, st.Sql)
		if err != nil {
			t.Error(err)
		}
		compCtx := plan.NewEmptyCompilerContext()
		preparePlan, err := buildPlan(context.TODO(), nil, compCtx, st)
		if err != nil {
			t.Error(err)
		}
		prepareStmt := &PrepareStmt{
			Name:        preparePlan.GetDcl().GetPrepare().GetName(),
			PreparePlan: preparePlan,
			PrepareStmt: stmts[0],
		}
		err = proto.SendPrepareResponse(ctx, prepareStmt)

		convey.So(err, convey.ShouldBeError)
	})
}

func FuzzParseExecuteData(f *testing.F) {
	ctx := context.TODO()

	ctrl := gomock.NewController(f)
	defer ctrl.Finish()
	ioses := mock_frontend.NewMockIOSession(ctrl)

	ioses.EXPECT().OutBuf().Return(buf.NewByteBuf(1024)).AnyTimes()
	ioses.EXPECT().Write(gomock.Any(), gomock.Any()).Return(nil).AnyTimes()
	ioses.EXPECT().RemoteAddress().Return("").AnyTimes()
	ioses.EXPECT().Ref().AnyTimes()
	sv, err := getSystemVariables("test/system_vars_config.toml")
	if err != nil {
		f.Error(err)
	}

	proto := NewMysqlClientProtocol(0, ioses, 1024, sv)

	st := tree.NewPrepareString(tree.Identifier(getPrepareStmtName(1)), "select ?, 1")
	stmts, err := mysql.Parse(ctx, st.Sql)
	if err != nil {
		f.Error(err)
	}
	compCtx := plan.NewEmptyCompilerContext()
	preparePlan, err := buildPlan(context.TODO(), nil, compCtx, st)
	if err != nil {
		f.Error(err)
	}
	prepareStmt := &PrepareStmt{
		Name:        preparePlan.GetDcl().GetPrepare().GetName(),
		PreparePlan: preparePlan,
		PrepareStmt: stmts[0],
	}

	var testData []byte
	testData = append(testData, 0)          //flag
	testData = append(testData, 0, 0, 0, 0) // skip iteration-count
	nullBitmapLen := (1 + 7) >> 3
	//nullBitmapLen
	for i := 0; i < nullBitmapLen; i++ {
		testData = append(testData, 0)
	}
	testData = append(testData, 1)                              // new param bound flag
	testData = append(testData, uint8(defines.MYSQL_TYPE_TINY)) // type
	testData = append(testData, 0)                              //is unsigned
	testData = append(testData, 10)                             //tiny value

	f.Add(testData)

	testData = []byte{}
	testData = append(testData, 0)          //flag
	testData = append(testData, 0, 0, 0, 0) // skip iteration-count
	nullBitmapLen = (1 + 7) >> 3
	//nullBitmapLen
	for i := 0; i < nullBitmapLen; i++ {
		testData = append(testData, 0)
	}
	testData = append(testData, 1)                              // new param bound flag
	testData = append(testData, uint8(defines.MYSQL_TYPE_TINY)) // type
	testData = append(testData, 0)                              //is unsigned
	testData = append(testData, 4)                              //tiny value
	f.Add(testData)

	f.Fuzz(func(t *testing.T, data []byte) {
		proto.ParseExecuteData(ctx, prepareStmt, data, 0)
	})
}

func TestParseExecuteData(t *testing.T) {
	ctx := context.TODO()
	convey.Convey("parseExecuteData succ", t, func() {
		ctrl := gomock.NewController(t)
		defer ctrl.Finish()
		ioses := mock_frontend.NewMockIOSession(ctrl)

		ioses.EXPECT().OutBuf().Return(buf.NewByteBuf(1024)).AnyTimes()
		ioses.EXPECT().Write(gomock.Any(), gomock.Any()).Return(nil).AnyTimes()
		ioses.EXPECT().RemoteAddress().Return("").AnyTimes()
		ioses.EXPECT().Ref().AnyTimes()
		sv, err := getSystemVariables("test/system_vars_config.toml")
		if err != nil {
			t.Error(err)
		}

		proto := NewMysqlClientProtocol(0, ioses, 1024, sv)

		st := tree.NewPrepareString(tree.Identifier(getPrepareStmtName(1)), "select ?, 1")
		stmts, err := mysql.Parse(ctx, st.Sql)
		if err != nil {
			t.Error(err)
		}
		compCtx := plan.NewEmptyCompilerContext()
		preparePlan, err := buildPlan(context.TODO(), nil, compCtx, st)
		if err != nil {
			t.Error(err)
		}
		prepareStmt := &PrepareStmt{
			Name:        preparePlan.GetDcl().GetPrepare().GetName(),
			PreparePlan: preparePlan,
			PrepareStmt: stmts[0],
		}

		var testData []byte
		testData = append(testData, 0)          //flag
		testData = append(testData, 0, 0, 0, 0) // skip iteration-count
		nullBitmapLen := (1 + 7) >> 3
		//nullBitmapLen
		for i := 0; i < nullBitmapLen; i++ {
			testData = append(testData, 0)
		}
		testData = append(testData, 1)                              // new param bound flag
		testData = append(testData, uint8(defines.MYSQL_TYPE_TINY)) // type
		testData = append(testData, 0)                              //is unsigned
		testData = append(testData, 10)                             //tiny value

		names, vars, err := proto.ParseExecuteData(ctx, prepareStmt, testData, 0)
		convey.So(err, convey.ShouldBeNil)
		convey.ShouldEqual(len(names), 1)
		convey.ShouldEqual(len(vars), 1)
		convey.ShouldEqual(vars[0], 10)
	})

}

func Test_resultset(t *testing.T) {
	ctx := context.TODO()
	convey.Convey("send result set batch row succ", t, func() {
		ctrl := gomock.NewController(t)
		defer ctrl.Finish()
		ioses := mock_frontend.NewMockIOSession(ctrl)

		ioses.EXPECT().OutBuf().Return(buf.NewByteBuf(1024)).AnyTimes()
		ioses.EXPECT().Write(gomock.Any(), gomock.Any()).Return(nil).AnyTimes()
		ioses.EXPECT().RemoteAddress().Return("").AnyTimes()
		ioses.EXPECT().Ref().AnyTimes()
		sv, err := getSystemVariables("test/system_vars_config.toml")
		if err != nil {
			t.Error(err)
		}

		proto := NewMysqlClientProtocol(0, ioses, 1024, sv)
		eng := mock_frontend.NewMockEngine(ctrl)
		txnClient := mock_frontend.NewMockTxnClient(ctrl)
		pu, err := getParameterUnit("test/system_vars_config.toml", eng, txnClient)
		if err != nil {
			t.Error(err)
		}
		var gSys GlobalSystemVariables
		InitGlobalSystemVariables(&gSys)
		ses := NewSession(proto, nil, pu, &gSys, false)
		ses.SetRequestContext(ctx)
		proto.ses = ses

		res := make9ColumnsResultSet()

		err = proto.SendResultSetTextBatchRow(res, uint64(len(res.Data)))
		convey.So(err, convey.ShouldBeNil)
	})

	convey.Convey("send result set batch row speedup succ", t, func() {
		ctrl := gomock.NewController(t)
		defer ctrl.Finish()
		ioses := mock_frontend.NewMockIOSession(ctrl)

		ioses.EXPECT().OutBuf().Return(buf.NewByteBuf(1024)).AnyTimes()
		ioses.EXPECT().Write(gomock.Any(), gomock.Any()).Return(nil).AnyTimes()
		ioses.EXPECT().RemoteAddress().Return("").AnyTimes()
		ioses.EXPECT().Ref().AnyTimes()
		sv, err := getSystemVariables("test/system_vars_config.toml")
		if err != nil {
			t.Error(err)
		}

		proto := NewMysqlClientProtocol(0, ioses, 1024, sv)
		eng := mock_frontend.NewMockEngine(ctrl)
		txnClient := mock_frontend.NewMockTxnClient(ctrl)
		pu, err := getParameterUnit("test/system_vars_config.toml", eng, txnClient)
		if err != nil {
			t.Error(err)
		}
		var gSys GlobalSystemVariables
		InitGlobalSystemVariables(&gSys)
		ses := NewSession(proto, nil, pu, &gSys, false)
		ses.SetRequestContext(ctx)
		proto.ses = ses

		res := make9ColumnsResultSet()

		err = proto.SendResultSetTextBatchRowSpeedup(res, uint64(len(res.Data)))
		convey.So(err, convey.ShouldBeNil)
	})

	convey.Convey("send result set succ", t, func() {
		ctrl := gomock.NewController(t)
		defer ctrl.Finish()
		ioses := mock_frontend.NewMockIOSession(ctrl)

		ioses.EXPECT().OutBuf().Return(buf.NewByteBuf(1024)).AnyTimes()
		ioses.EXPECT().Write(gomock.Any(), gomock.Any()).Return(nil).AnyTimes()
		ioses.EXPECT().RemoteAddress().Return("").AnyTimes()
		ioses.EXPECT().Ref().AnyTimes()
		sv, err := getSystemVariables("test/system_vars_config.toml")
		if err != nil {
			t.Error(err)
		}

		proto := NewMysqlClientProtocol(0, ioses, 1024, sv)
		eng := mock_frontend.NewMockEngine(ctrl)
		txnClient := mock_frontend.NewMockTxnClient(ctrl)
		pu, err := getParameterUnit("test/system_vars_config.toml", eng, txnClient)
		if err != nil {
			t.Error(err)
		}
		var gSys GlobalSystemVariables
		InitGlobalSystemVariables(&gSys)
		ses := NewSession(proto, nil, pu, &gSys, false)
		ses.SetRequestContext(ctx)
		proto.ses = ses

		res := make9ColumnsResultSet()

		err = proto.sendResultSet(ctx, res, int(COM_QUERY), 0, 0)
		convey.So(err, convey.ShouldBeNil)

		err = proto.SendResultSetTextRow(res, 0)
		convey.So(err, convey.ShouldBeNil)
	})

	convey.Convey("send binary result set succ", t, func() {
		ctrl := gomock.NewController(t)
		defer ctrl.Finish()
		ioses := mock_frontend.NewMockIOSession(ctrl)

		ioses.EXPECT().OutBuf().Return(buf.NewByteBuf(1024)).AnyTimes()
		ioses.EXPECT().Write(gomock.Any(), gomock.Any()).Return(nil).AnyTimes()
		ioses.EXPECT().RemoteAddress().Return("").AnyTimes()
		ioses.EXPECT().Ref().AnyTimes()
		sv, err := getSystemVariables("test/system_vars_config.toml")
		if err != nil {
			t.Error(err)
		}

		proto := NewMysqlClientProtocol(0, ioses, 1024, sv)
		eng := mock_frontend.NewMockEngine(ctrl)
		txnClient := mock_frontend.NewMockTxnClient(ctrl)
		pu, err := getParameterUnit("test/system_vars_config.toml", eng, txnClient)
		if err != nil {
			t.Error(err)
		}
		var gSys GlobalSystemVariables
		InitGlobalSystemVariables(&gSys)
		ses := NewSession(proto, nil, pu, &gSys, false)
		ses.SetRequestContext(ctx)
		ses.cmd = COM_STMT_EXECUTE
		proto.ses = ses

		res := make9ColumnsResultSet()

		err = proto.SendResultSetTextBatchRowSpeedup(res, 0)
		convey.So(err, convey.ShouldBeNil)
	})
}

func Test_send_packet(t *testing.T) {
	convey.Convey("send err packet", t, func() {
		ctrl := gomock.NewController(t)
		defer ctrl.Finish()
		ioses := mock_frontend.NewMockIOSession(ctrl)

		ioses.EXPECT().OutBuf().Return(buf.NewByteBuf(1024)).AnyTimes()
		ioses.EXPECT().Write(gomock.Any(), gomock.Any()).Return(nil).AnyTimes()
		ioses.EXPECT().RemoteAddress().Return("").AnyTimes()
		ioses.EXPECT().Ref().AnyTimes()
		sv, err := getSystemVariables("test/system_vars_config.toml")
		if err != nil {
			t.Error(err)
		}

		proto := NewMysqlClientProtocol(0, ioses, 1024, sv)

		err = proto.sendErrPacket(1, "fake state", "fake error")
		convey.So(err, convey.ShouldBeNil)
	})
	convey.Convey("send eof packet", t, func() {
		ctrl := gomock.NewController(t)
		defer ctrl.Finish()
		ioses := mock_frontend.NewMockIOSession(ctrl)

		ioses.EXPECT().OutBuf().Return(buf.NewByteBuf(1024)).AnyTimes()
		ioses.EXPECT().Write(gomock.Any(), gomock.Any()).Return(nil).AnyTimes()
		ioses.EXPECT().RemoteAddress().Return("").AnyTimes()
		ioses.EXPECT().Ref().AnyTimes()
		sv, err := getSystemVariables("test/system_vars_config.toml")
		if err != nil {
			t.Error(err)
		}

		proto := NewMysqlClientProtocol(0, ioses, 1024, sv)

		err = proto.sendEOFPacket(1, 0)
		convey.So(err, convey.ShouldBeNil)

		err = proto.SendEOFPacketIf(1, 0)
		convey.So(err, convey.ShouldBeNil)

		err = proto.sendEOFOrOkPacket(1, 0)
		convey.So(err, convey.ShouldBeNil)
	})
}

func Test_analyse320resp(t *testing.T) {
	convey.Convey("analyse 320 resp succ", t, func() {
		ctrl := gomock.NewController(t)
		defer ctrl.Finish()
		ioses := mock_frontend.NewMockIOSession(ctrl)
		ioses.EXPECT().RemoteAddress().Return("").AnyTimes()
		ioses.EXPECT().Ref().AnyTimes()
		sv, err := getSystemVariables("test/system_vars_config.toml")
		if err != nil {
			t.Error(err)
		}

		proto := NewMysqlClientProtocol(0, ioses, 1024, sv)

		var data []byte = nil
		var cap uint16 = 0
		cap |= uint16(CLIENT_CONNECT_WITH_DB)
		var header [2]byte
		proto.io.WriteUint16(header[:], 0, cap)
		//int<2>             capabilities flags, CLIENT_PROTOCOL_41 never set
		data = append(data, header[:]...)
		//int<3>             max-packet size
		data = append(data, 0xff, 0xff, 0xff)
		//string[NUL]        username
		username := "abc"
		data = append(data, []byte(username)...)
		data = append(data, 0x0)
		//auth response
		authResp := []byte{0x1, 0x2, 0x3, 0x4}
		data = append(data, authResp...)
		data = append(data, 0x0)
		//database
		dbName := "T"
		data = append(data, []byte(dbName)...)
		data = append(data, 0x0)

		ok, resp320, err := proto.analyseHandshakeResponse320(context.TODO(), data)
		convey.So(err, convey.ShouldBeNil)
		convey.So(ok, convey.ShouldBeTrue)

		convey.So(resp320.username, convey.ShouldEqual, username)
		convey.So(bytes.Equal(resp320.authResponse, authResp), convey.ShouldBeTrue)
		convey.So(resp320.database, convey.ShouldEqual, dbName)
	})

	convey.Convey("analyse 320 resp failed", t, func() {
		ctrl := gomock.NewController(t)
		defer ctrl.Finish()
		ioses := mock_frontend.NewMockIOSession(ctrl)
		ioses.EXPECT().RemoteAddress().Return("").AnyTimes()
		ioses.EXPECT().Ref().AnyTimes()
		sv, err := getSystemVariables("test/system_vars_config.toml")
		if err != nil {
			t.Error(err)
		}

		proto := NewMysqlClientProtocol(0, ioses, 1024, sv)

		type kase struct {
			data []byte
			res  bool
		}

		kases := []kase{
			{data: []byte{0}, res: false},
			{data: []byte{0, 0, 0, 0}, res: false},
			{data: []byte{0, 0, 1, 2, 3}, res: false},
			{data: []byte{0, 0, 1, 2, 3, 'a', 0}, res: true},
			{data: []byte{0, 0, 1, 2, 3, 'a', 0, 1, 2, 3}, res: true},
			{data: []byte{uint8(CLIENT_CONNECT_WITH_DB), 0, 1, 2, 3, 'a', 0}, res: false},
			{data: []byte{uint8(CLIENT_CONNECT_WITH_DB), 0, 1, 2, 3, 'a', 0, 'b', 'c'}, res: false},
			{data: []byte{uint8(CLIENT_CONNECT_WITH_DB), 0, 1, 2, 3, 'a', 0, 'b', 'c', 0}, res: false},
			{data: []byte{uint8(CLIENT_CONNECT_WITH_DB), 0, 1, 2, 3, 'a', 0, 'b', 'c', 0, 'd', 'e'}, res: false},
			{data: []byte{uint8(CLIENT_CONNECT_WITH_DB), 0, 1, 2, 3, 'a', 0, 'b', 'c', 0, 'd', 'e', 0}, res: true},
		}

		for _, c := range kases {
			ok, _, _ := proto.analyseHandshakeResponse320(context.TODO(), c.data)
			convey.So(ok, convey.ShouldEqual, c.res)
		}
	})
}

func Test_analyse41resp(t *testing.T) {
	convey.Convey("analyse 41 resp succ", t, func() {
		ctrl := gomock.NewController(t)
		defer ctrl.Finish()
		ioses := mock_frontend.NewMockIOSession(ctrl)
		ioses.EXPECT().RemoteAddress().Return("").AnyTimes()
		ioses.EXPECT().Ref().AnyTimes()
		sv, err := getSystemVariables("test/system_vars_config.toml")
		if err != nil {
			t.Error(err)
		}

		proto := NewMysqlClientProtocol(0, ioses, 1024, sv)

		var data []byte = nil
		var cap uint32 = 0
		cap |= CLIENT_PROTOCOL_41 | CLIENT_CONNECT_WITH_DB
		var header [4]byte
		proto.io.WriteUint32(header[:], 0, cap)
		//int<4>             capabilities flags of the client, CLIENT_PROTOCOL_41 always set
		data = append(data, header[:]...)
		//int<4>             max-packet size
		data = append(data, 0xff, 0xff, 0xff, 0xff)
		//int<1>             character set
		data = append(data, 0x1)
		//string[23]         reserved (all [0])
		data = append(data, make([]byte, 23)...)
		//string[NUL]        username
		username := "abc"
		data = append(data, []byte(username)...)
		data = append(data, 0x0)
		//auth response
		authResp := []byte{0x1, 0x2, 0x3, 0x4}
		data = append(data, authResp...)
		data = append(data, 0x0)
		//database
		dbName := "T"
		data = append(data, []byte(dbName)...)
		data = append(data, 0x0)

		ok, resp41, err := proto.analyseHandshakeResponse41(context.TODO(), data)
		convey.So(err, convey.ShouldBeNil)
		convey.So(ok, convey.ShouldBeTrue)

		convey.So(resp41.username, convey.ShouldEqual, username)
		convey.So(bytes.Equal(resp41.authResponse, authResp), convey.ShouldBeTrue)
		convey.So(resp41.database, convey.ShouldEqual, dbName)
	})

	convey.Convey("analyse 41 resp failed", t, func() {
		ctrl := gomock.NewController(t)
		defer ctrl.Finish()
		ioses := mock_frontend.NewMockIOSession(ctrl)
		ioses.EXPECT().Write(gomock.Any(), gomock.Any()).Return(nil).AnyTimes()
		ioses.EXPECT().Read(gomock.Any()).Return(new(Packet), nil).AnyTimes()
		ioses.EXPECT().RemoteAddress().Return("").AnyTimes()
		ioses.EXPECT().Ref().AnyTimes()
		sv, err := getSystemVariables("test/system_vars_config.toml")
		if err != nil {
			t.Error(err)
		}

		proto := NewMysqlClientProtocol(0, ioses, 1024, sv)

		type kase struct {
			data []byte
			res  bool
		}

		var cap uint32 = 0
		cap |= CLIENT_PROTOCOL_41 | CLIENT_CONNECT_WITH_DB | CLIENT_PLUGIN_AUTH
		var header [4]byte
		proto.io.WriteUint32(header[:], 0, cap)

		kases := []kase{
			{data: []byte{0}, res: false},
			{data: []byte{0, 0, 0, 0}, res: false},
			{data: append(header[:], []byte{
				0, 0, 0,
			}...), res: false},
			{data: append(header[:], []byte{
				0, 0, 0, 0,
			}...), res: false},
			{data: append(header[:], []byte{
				0, 0, 0, 0,
				0,
				0, 0, 0,
			}...), res: false},
			{data: append(header[:], []byte{
				0, 0, 0, 0,
				0,
				0, 0, 0, 0, 0, 0, 0, 0, 0, 0, 0, 0, 0, 0, 0, 0, 0, 0, 0, 0, 0, 0, 0,
			}...), res: false},
			{data: append(header[:], []byte{
				0, 0, 0, 0,
				0,
				0, 0, 0, 0, 0, 0, 0, 0, 0, 0, 0, 0, 0, 0, 0, 0, 0, 0, 0, 0, 0, 0, 0,
				'a', 'b', 'c',
			}...), res: false},
			{data: append(header[:], []byte{
				0, 0, 0, 0,
				0,
				0, 0, 0, 0, 0, 0, 0, 0, 0, 0, 0, 0, 0, 0, 0, 0, 0, 0, 0, 0, 0, 0, 0,
				'a', 'b', 'c', 0,
				'd', 'e', 'f',
			}...), res: false},
			{data: append(header[:], []byte{
				0, 0, 0, 0,
				0,
				0, 0, 0, 0, 0, 0, 0, 0, 0, 0, 0, 0, 0, 0, 0, 0, 0, 0, 0, 0, 0, 0, 0,
				'a', 'b', 'c', 0,
				'd', 'e', 'f', 0,
				'T',
			}...), res: false},
			{data: append(header[:], []byte{
				0, 0, 0, 0,
				0,
				0, 0, 0, 0, 0, 0, 0, 0, 0, 0, 0, 0, 0, 0, 0, 0, 0, 0, 0, 0, 0, 0, 0,
				'a', 'b', 'c', 0,
				'd', 'e', 'f', 0,
				'T', 0,
				'm', 'y', 's',
			}...), res: false},
			{data: append(header[:], []byte{
				0, 0, 0, 0,
				0,
				0, 0, 0, 0, 0, 0, 0, 0, 0, 0, 0, 0, 0, 0, 0, 0, 0, 0, 0, 0, 0, 0, 0,
				'a', 'b', 'c', 0,
				'd', 'e', 'f', 0,
				'T', 0,
				'm', 'y', 's', 'q', 'l', '_', 'n', 'a', 't', 'i', 'v', 'e', '_', 'p', 'a', 's', 's', 'w', 'o', 'r', 'x', 0,
			}...), res: true},
			{data: append(header[:], []byte{
				0, 0, 0, 0,
				0,
				0, 0, 0, 0, 0, 0, 0, 0, 0, 0, 0, 0, 0, 0, 0, 0, 0, 0, 0, 0, 0, 0, 0,
				'a', 'b', 'c', 0,
				'd', 'e', 'f', 0,
				'T', 0,
				'm', 'y', 's', 'q', 'l', '_', 'n', 'a', 't', 'i', 'v', 'e', '_', 'p', 'a', 's', 's', 'w', 'o', 'r', 'd', 0,
			}...), res: true},
		}

		for _, c := range kases {
			ok, _, _ := proto.analyseHandshakeResponse41(context.TODO(), c.data)
			convey.So(ok, convey.ShouldEqual, c.res)
		}
	})
}

func Test_handleHandshake(t *testing.T) {
	ctx := context.TODO()
	convey.Convey("handleHandshake succ", t, func() {
		ctrl := gomock.NewController(t)
		defer ctrl.Finish()
		ioses := mock_frontend.NewMockIOSession(ctrl)
		ioses.EXPECT().Write(gomock.Any(), gomock.Any()).Return(nil).AnyTimes()
		ioses.EXPECT().RemoteAddress().Return("").AnyTimes()
		ioses.EXPECT().Ref().AnyTimes()
		var IO IOPackageImpl
		var SV = &config.FrontendParameters{}
		mp := &MysqlProtocolImpl{SV: SV}
		mp.io = &IO
		mp.tcpConn = ioses
		mp.SetSkipCheckUser(true)
		payload := []byte{'a'}
		_, err := mp.HandleHandshake(ctx, payload)
		convey.So(err, convey.ShouldNotBeNil)

		payload = append(payload, []byte{'b', 'c'}...)
		_, err = mp.HandleHandshake(ctx, payload)
		convey.So(err, convey.ShouldNotBeNil)

		payload = append(payload, []byte{'c', 'd', 0}...)
		_, err = mp.HandleHandshake(ctx, payload)
		convey.So(err, convey.ShouldBeNil)
	})
}

func Test_handleHandshake_Recover(t *testing.T) {
	f := fuzz.New()
	count := 10000
	maxLen := 0

	ctx := context.TODO()
	ctrl := gomock.NewController(t)
	defer ctrl.Finish()
	ioses := mock_frontend.NewMockIOSession(ctrl)
	ioses.EXPECT().Write(gomock.Any(), gomock.Any()).Return(nil).AnyTimes()
	ioses.EXPECT().RemoteAddress().Return("").AnyTimes()
	ioses.EXPECT().Ref().AnyTimes()
	convey.Convey("handleHandshake succ", t, func() {
		var IO IOPackageImpl
		var SV = &config.FrontendParameters{}
		mp := &MysqlProtocolImpl{SV: SV}
		mp.io = &IO
		mp.tcpConn = ioses
		mp.SetSkipCheckUser(true)
		var payload []byte
		for i := 0; i < count; i++ {
			f.Fuzz(&payload)
			_, _ = mp.HandleHandshake(ctx, payload)
			maxLen = Max(maxLen, len(payload))
		}
		maxLen = 0
		var payload2 string
		for i := 0; i < count; i++ {
			f.Fuzz(&payload2)
			_, _ = mp.HandleHandshake(ctx, []byte(payload2))
			maxLen = Max(maxLen, len(payload2))
		}
	})
}<|MERGE_RESOLUTION|>--- conflicted
+++ resolved
@@ -1203,19 +1203,8 @@
 	tRM.rwlock.Unlock()
 	ctx := context.TODO()
 
-<<<<<<< HEAD
+
 	pro := routine.getProtocol()
-=======
-	pu, err := getParameterUnit("test/system_vars_config.toml", nil, nil)
-	if err != nil {
-		return err
-	}
-
-	pro := routine.GetClientProtocol().(*MysqlProtocolImpl)
->>>>>>> cea8b0cb
-	if !ok {
-		return moerr.NewInternalError(ctx, "routine does not exist")
-	}
 	packet, ok := msg.(*Packet)
 	pro.SetSequenceID(uint8(packet.SequenceID + 1))
 	if !ok {
