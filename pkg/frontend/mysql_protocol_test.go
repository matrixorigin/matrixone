// Copyright 2021 Matrix Origin
//
// Licensed under the Apache License, Version 2.0 (the "License");
// you may not use this file except in compliance with the License.
// You may obtain a copy of the License at
//
//      http://www.apache.org/licenses/LICENSE-2.0
//
// Unless required by applicable law or agreed to in writing, software
// distributed under the License is distributed on an "AS IS" BASIS,
// WITHOUT WARRANTIES OR CONDITIONS OF ANY KIND, either express or implied.
// See the License for the specific language governing permissions and
// limitations under the License.

package frontend

import (
	"bytes"
	"context"
	"database/sql"
	"encoding/binary"
	"fmt"
	"math"
	"net"
	"reflect"
	"strconv"
	"sync"
	"testing"
	"time"

	"github.com/BurntSushi/toml"
	mysqlDriver "github.com/go-sql-driver/mysql"
	"github.com/golang/mock/gomock"
	fuzz "github.com/google/gofuzz"
	"github.com/prashantv/gostub"
	"github.com/smartystreets/goconvey/convey"
	"github.com/stretchr/testify/assert"
	"github.com/stretchr/testify/require"

	"github.com/matrixorigin/matrixone/pkg/common/moerr"
	"github.com/matrixorigin/matrixone/pkg/config"
	"github.com/matrixorigin/matrixone/pkg/container/batch"
	"github.com/matrixorigin/matrixone/pkg/container/types"
	"github.com/matrixorigin/matrixone/pkg/container/vector"
	"github.com/matrixorigin/matrixone/pkg/defines"
	mock_frontend "github.com/matrixorigin/matrixone/pkg/frontend/test"
	"github.com/matrixorigin/matrixone/pkg/logutil"
	planPb "github.com/matrixorigin/matrixone/pkg/pb/plan"
	"github.com/matrixorigin/matrixone/pkg/pb/txn"
	"github.com/matrixorigin/matrixone/pkg/sql/parsers"
	"github.com/matrixorigin/matrixone/pkg/sql/parsers/dialect"
	"github.com/matrixorigin/matrixone/pkg/sql/parsers/dialect/mysql"
	"github.com/matrixorigin/matrixone/pkg/sql/parsers/tree"
	"github.com/matrixorigin/matrixone/pkg/sql/plan"
	"github.com/matrixorigin/matrixone/pkg/testutil"
	"github.com/matrixorigin/matrixone/pkg/txn/client"
	"github.com/matrixorigin/matrixone/pkg/vm/engine"
	"github.com/matrixorigin/matrixone/pkg/vm/process"
)

func registerConn(clientConn net.Conn) {
	mysqlDriver.RegisterDialContext("custom", func(ctx context.Context, addr string) (net.Conn, error) {
		return clientConn, nil
	})
}
func createInnerServer() *MOServer {

	rm := getRtMgr("")
	pu := getPu("")
	mo := &MOServer{
		addr:        "",
		uaddr:       pu.SV.UnixSocketAddress,
		rm:          rm,
		readTimeout: pu.SV.SessionTimeout.Duration,
		pu:          pu,
		handler:     rm.Handler,
	}
	mo.running = true
	return mo
}
func startInnerServer(conn net.Conn) {

	mo := createInnerServer()
	mo.handleConn(context.Background(), conn)
}

func TestMysqlClientProtocol_Handshake(t *testing.T) {
	//client connection method: mysql -h 127.0.0.1 -P 6001 --default-auth=mysql_native_password -uroot -p
	//client connect
	//ion method: mysql -h 127.0.0.1 -P 6001 -udump -p
	clientConn, serverConn := net.Pipe()
	defer serverConn.Close()
	defer clientConn.Close()
	registerConn(clientConn)
	var db *sql.DB
	var err error
	//before anything using the configuration
	pu := config.NewParameterUnit(&config.FrontendParameters{}, nil, nil, nil)
	_, err = toml.DecodeFile("test/system_vars_config.toml", pu.SV)
	require.NoError(t, err)
	pu.SV.SkipCheckUser = true
	setSessionAlloc("", NewLeakCheckAllocator())
	setPu("", pu)

	ctx := context.WithValue(context.TODO(), config.ParameterUnitKey, pu)

	// A mock autoincrcache manager.
	acim := &defines.AutoIncrCacheManager{}
	setAicm("", acim)
	rm, _ := NewRoutineManager(ctx, "")
	setRtMgr("", rm)

	wg := sync.WaitGroup{}
	wg.Add(1)

	//running server
	go func() {
		defer wg.Done()
		startInnerServer(serverConn)
	}()

	time.Sleep(time.Second * 2)
	db, err = openDbConn(t, 6001)
	require.NoError(t, err)

	time.Sleep(time.Millisecond * 10)
	closeDbConn(t, db)
	clientConn.Close()
	serverConn.Close()
	wg.Wait()
}

func newMrsForConnectionId(rows [][]interface{}) *MysqlResultSet {
	mrs := &MysqlResultSet{}

	col1 := &MysqlColumn{}
	col1.SetName("connection_id")
	col1.SetColumnType(defines.MYSQL_TYPE_LONGLONG)

	mrs.AddColumn(col1)

	for _, row := range rows {
		mrs.AddRow(row)
	}

	return mrs
}

func newMrsForSleep(rows [][]interface{}) *MysqlResultSet {
	mrs := &MysqlResultSet{}

	col1 := &MysqlColumn{}
	col1.SetName("sleep")
	col1.SetColumnType(defines.MYSQL_TYPE_TINY)

	mrs.AddColumn(col1)

	for _, row := range rows {
		mrs.AddRow(row)
	}

	return mrs
}

func TestKill(t *testing.T) {
	//client connection method: mysql -h 127.0.0.1 -P 6001 --default-auth=mysql_native_password -uroot -p
	//client connect
	//ion method: mysql -h 127.0.0.1 -P 6001 -udump -p

	clientConn, serverConn := net.Pipe()
	defer serverConn.Close()
	defer clientConn.Close()
	registerConn(clientConn)

	ctrl := gomock.NewController(t)
	defer ctrl.Finish()
	var dbConnPool, dbConnPool2 *sql.DB
	var conn1, conn2 *sql.Conn
	var err error
	var connIdRow *sql.Row

	//before anything using the configuration
	eng := mock_frontend.NewMockEngine(ctrl)
	eng.EXPECT().New(gomock.Any(), gomock.Any()).Return(nil).AnyTimes()
	eng.EXPECT().Hints().Return(engine.Hints{CommitOrRollbackTimeout: time.Second * 10}).AnyTimes()

	txnClient := mock_frontend.NewMockTxnClient(ctrl)
	txnClient.EXPECT().New(gomock.Any(), gomock.Any(), gomock.Any()).DoAndReturn(func(ctx context.Context, commitTS any, options ...any) (client.TxnOperator, error) {
		wp := newTestWorkspace()
		txnOp := mock_frontend.NewMockTxnOperator(ctrl)
		txnOp.EXPECT().Txn().Return(txn.TxnMeta{}).AnyTimes()
		txnOp.EXPECT().GetWorkspace().Return(wp).AnyTimes()
		txnOp.EXPECT().Commit(gomock.Any()).Return(nil).AnyTimes()
		txnOp.EXPECT().Rollback(gomock.Any()).Return(nil).AnyTimes()
		txnOp.EXPECT().SetFootPrints(gomock.Any(), gomock.Any()).Return().AnyTimes()
		txnOp.EXPECT().Status().Return(txn.TxnStatus_Active).AnyTimes()
		return txnOp, nil
	}).AnyTimes()
	pu, err := getParameterUnit("test/system_vars_config.toml", eng, txnClient)
	require.NoError(t, err)
	pu.SV.SkipCheckUser = true
	setPu("", pu)
	sql1 := "select connection_id();"
	var sql2, sql3, sql4 string

	noResultSet := make(map[string]bool)
	resultSet := make(map[string]*result)
	resultSet[sql1] = &result{
		gen: func(ses *Session) *MysqlResultSet {
			mrs := newMrsForConnectionId([][]interface{}{
				{ses.GetConnectionID()},
			})
			return mrs
		},
		isSleepSql: false,
	}

	sql5 := "select sleep(30);"
	resultSet[sql5] = &result{
		gen: func(ses *Session) *MysqlResultSet {
			return newMrsForSleep([][]interface{}{
				{uint8(0)},
			})
		},
		isSleepSql: true,
		seconds:    30,
	}

	sql6 := "select sleep(30);"
	resultSet[sql6] = &result{
		gen: func(ses *Session) *MysqlResultSet {
			return newMrsForSleep([][]interface{}{
				{uint8(0)},
			})
		},
		isSleepSql: true,
		seconds:    30,
	}

	var wrapperStubFunc = func(execCtx *ExecCtx, db string, user string, eng engine.Engine, proc *process.Process, ses *Session) ([]ComputationWrapper, error) {
		var cw []ComputationWrapper = nil
		var stmts []tree.Statement = nil
		var cmdFieldStmt *InternalCmdFieldList
		var err error
		if isCmdFieldListSql(execCtx.input.getSql()) {
			cmdFieldStmt, err = parseCmdFieldList(execCtx.reqCtx, execCtx.input.getSql())
			if err != nil {
				return nil, err
			}
			stmts = append(stmts, cmdFieldStmt)
		} else {
			stmts, err = parsers.Parse(execCtx.reqCtx, dialect.MYSQL, execCtx.input.getSql(), 1)
			if err != nil {
				return nil, err
			}
		}

		for _, stmt := range stmts {
			cw = append(cw, newMockWrapper(ctrl, ses, resultSet, noResultSet, execCtx.input.getSql(), stmt, proc))
		}
		return cw, nil
	}

	bhStub := gostub.Stub(&GetComputationWrapper, wrapperStubFunc)
	defer bhStub.Reset()

	ctx := context.WithValue(context.TODO(), config.ParameterUnitKey, pu)
	// A mock autoincrcache manager.
	acim := &defines.AutoIncrCacheManager{}
	setAicm("", acim)
	temp, _ := NewRoutineManager(ctx, "")
	setRtMgr("", temp)

	wg := sync.WaitGroup{}
	wg.Add(1)
	mo := createInnerServer()

	//running server
	go func() {
		defer wg.Done()
		mo.handleConn(ctx, serverConn)
	}()

	dbConnPool, err = openDbConn(t, 6001)
	require.NoError(t, err)
	dbConnPool.SetConnMaxLifetime(time.Minute * 3)
	dbConnPool.SetMaxIdleConns(2)
	dbConnPool.SetMaxOpenConns(2)
	logutil.Infof("open conn1")
	time.Sleep(time.Second * 2)
	conn1, err = dbConnPool.Conn(ctx)
	require.NoError(t, err)
	logutil.Infof("open conn1 done")

	logutil.Infof("open conn2")
	time.Sleep(time.Second * 2)

	clientConn2, serverConn2 := net.Pipe()
	defer serverConn2.Close()
	defer clientConn2.Close()
	wg.Add(1)
	go func() {
		defer wg.Done()
		mo.handleConn(ctx, serverConn2)
	}()

	registerConn(clientConn2)
	dbConnPool2, err = openDbConn(t, 6001)
	require.NoError(t, err)
	dbConnPool2.SetConnMaxLifetime(time.Minute * 3)
	dbConnPool2.SetMaxIdleConns(2)
	dbConnPool2.SetMaxOpenConns(2)

	conn2, err = dbConnPool2.Conn(ctx)
	require.NoError(t, err)
	logutil.Infof("open conn2 done")

	logutil.Infof("get the connection id of conn1")
	//get the connection id of conn1
	var conn1Id uint64
	connIdRow = conn1.QueryRowContext(ctx, sql1)
	err = connIdRow.Scan(&conn1Id)
	require.NoError(t, err)
	logutil.Infof("get the connection id of conn1 done")

	logutil.Infof("get the connection id of conn2")
	//get the connection id of conn2
	var conn2Id uint64
	connIdRow = conn2.QueryRowContext(ctx, sql1)
	err = connIdRow.Scan(&conn2Id)
	require.NoError(t, err)
	logutil.Infof("get the connection id of conn2 done")
	logutil.Infof("conn==>%v %v", conn1Id, conn2Id)

	wgSleep := sync.WaitGroup{}
	wgSleep.Add(1)

	//===================================
	//connection 1 exec : select sleep(30);
	go func() {
		defer wgSleep.Done()
		var resultId int
		logutil.Infof("conn1 sleep(30)")
		connIdRow = conn1.QueryRowContext(ctx, sql5)
		//find race on err here
		err := connIdRow.Scan(&resultId)
		require.NoError(t, err)
		logutil.Infof("conn1 sleep(30) done")
	}()

	//sleep before cancel
	time.Sleep(time.Second * 2)

	logutil.Infof("conn2 kill query on conn1")
	//conn2 kills the query
	sql3 = fmt.Sprintf("kill query %d;", conn1Id)
	noResultSet[sql3] = true
	_, err = conn2.ExecContext(ctx, sql3)
	require.NoError(t, err)
	logutil.Infof("conn2 kill query on conn1: KILL query done")

	//check killed result
	wgSleep.Wait()
	res := resultSet[sql5]
	require.Equal(t, res.resultX.Load(), contextCancel)
	logutil.Infof("conn2 kill query on conn1 done")

	//================================

	//connection 1 exec : select sleep(30);
	wgSleep2 := sync.WaitGroup{}
	wgSleep2.Add(1)
	go func() {
		defer wgSleep2.Done()
		var resultId int
		logutil.Infof("conn1 sleep(30) 2")
		connIdRow = conn1.QueryRowContext(ctx, sql6)
		err := connIdRow.Scan(&resultId)
		require.NoError(t, err)
		logutil.Infof("conn1 sleep(30) 2 done")
	}()

	//sleep before cancel
	time.Sleep(time.Second * 2)

	logutil.Infof("conn2 kill conn1")
	//conn2 kills the connection 1
	sql2 = fmt.Sprintf("kill %d;", conn1Id)
	noResultSet[sql2] = true
	_, err = conn2.ExecContext(ctx, sql2)
	require.NoError(t, err)
	logutil.Infof("conn2 kill conn1 : KILL connection done")

	//check killed result
	wgSleep2.Wait()
	res = resultSet[sql6]
	require.Equal(t, res.resultX.Load(), contextCancel)
	logutil.Infof("conn2 kill conn1 done")

	logutil.Infof("conn1 test itself after being killed")
	//==============================
	//conn 1 is killed by conn2
	//check conn1 is disconnected or not
	err = conn1.PingContext(ctx)
	require.Error(t, err)
	logutil.Infof("conn1 test itself after being killed done")

	//==============================

	logutil.Infof("conn2 kill itself")
	//conn2 kills itself
	sql4 = fmt.Sprintf("kill %d;", conn2Id)
	noResultSet[sql4] = true
	_, err = conn2.ExecContext(ctx, sql4)
	require.NoError(t, err)
	logutil.Infof("conn2 kill itself done")

	time.Sleep(time.Millisecond * 10)
	//close server

	logutil.Infof("close conn1,conn2")
	//close the connection
	//require.NoError(t, conn1.Close())
	//require.NoError(t, conn2.Close())
	require.NoError(t, dbConnPool.Close())
	require.NoError(t, dbConnPool2.Close())
	logutil.Infof("close conn1,conn2 done")

	serverConn.Close()
	clientConn.Close()
	serverConn2.Close()
	clientConn2.Close()
	wg.Wait()
}

func TestReadIntLenEnc(t *testing.T) {
	var intEnc MysqlProtocolImpl
	var data = make([]byte, 24)
	var cases = [][]uint64{
		{0, 123, 250},
		{251, 10000, 1<<16 - 1},
		{1 << 16, 1<<16 + 10000, 1<<24 - 1},
		{1 << 24, 1<<24 + 10000, 1<<64 - 1},
	}
	var caseLens = []int{1, 3, 4, 9}
	for j := 0; j < len(cases); j++ {
		for i := 0; i < len(cases[j]); i++ {
			value := cases[j][i]
			p1 := intEnc.writeIntLenEnc(data, 0, value)
			val, p2, ok := intEnc.readIntLenEnc(data, 0)
			if !ok || p1 != caseLens[j] || p1 != p2 || val != value {
				t.Errorf("IntLenEnc %d failed.", value)
				break
			}
			_, _, ok = intEnc.readIntLenEnc(data[0:caseLens[j]-1], 0)
			if ok {
				t.Errorf("read IntLenEnc failed.")
				break
			}
		}
	}
}

func TestReadCountOfBytes(t *testing.T) {
	var client MysqlProtocolImpl
	var data = make([]byte, 24)
	var length = 10
	for i := 0; i < length; i++ {
		data[i] = byte(length - i)
	}

	r, pos, ok := client.readCountOfBytes(data, 0, length)
	if !ok || pos != length {
		t.Error("read bytes failed.")
		return
	}

	for i := 0; i < length; i++ {
		if r[i] != data[i] {
			t.Error("read != write")
			break
		}
	}

	_, _, ok = client.readCountOfBytes(data, 0, 100)
	if ok {
		t.Error("read bytes failed.")
		return
	}

	_, pos, ok = client.readCountOfBytes(data, 0, 0)
	if !ok || pos != 0 {
		t.Error("read bytes failed.")
		return
	}
}

func TestReadStringFix(t *testing.T) {
	var client MysqlProtocolImpl
	var data = make([]byte, 24)
	var length = 10
	var s = "haha, test read string fix function"
	pos := client.writeStringFix(data, 0, s, length)
	if pos != length {
		t.Error("write string fix failed.")
		return
	}
	var x string
	var ok bool

	x, pos, ok = client.readStringFix(data, 0, length)
	if !ok || pos != length || x != s[0:length] {
		t.Error("read string fix failed.")
		return
	}
	var sLen = []int{
		length + 10,
		length + 20,
		length + 30,
	}
	for i := 0; i < len(sLen); i++ {
		x, pos, ok = client.readStringFix(data, 0, sLen[i])
		if ok && pos == sLen[i] && x == s[0:sLen[i]] {
			t.Error("read string fix failed.")
			return
		}
	}

	//empty string
	pos = client.writeStringFix(data, 0, s, 0)
	if pos != 0 {
		t.Error("write string fix failed.")
		return
	}

	x, pos, ok = client.readStringFix(data, 0, 0)
	if !ok || pos != 0 || x != "" {
		t.Error("read string fix failed.")
		return
	}
}

func TestReadStringNUL(t *testing.T) {
	var client MysqlProtocolImpl
	var data = make([]byte, 24)
	var length = 10
	var s = "haha, test read string fix function"
	pos := client.writeStringNUL(data, 0, s[0:length])
	if pos != length+1 {
		t.Error("write string NUL failed.")
		return
	}
	var x string
	var ok bool

	x, pos, ok = client.readStringNUL(data, 0)
	if !ok || pos != length+1 || x != s[0:length] {
		t.Error("read string NUL failed.")
		return
	}
	var sLen = []int{
		length + 10,
		length + 20,
		length + 30,
	}
	for i := 0; i < len(sLen); i++ {
		x, pos, ok = client.readStringNUL(data, 0)
		if ok && pos == sLen[i]+1 && x == s[0:sLen[i]] {
			t.Error("read string NUL failed.")
			return
		}
	}
}

func TestReadStringLenEnc(t *testing.T) {
	var client MysqlProtocolImpl
	var data = make([]byte, 24)
	var length = 10
	var s = "haha, test read string fix function"
	pos := client.writeStringLenEnc(data, 0, s[0:length])
	if pos != length+1 {
		t.Error("write string lenenc failed.")
		return
	}
	var x string
	var ok bool

	x, pos, ok = client.readStringLenEnc(data, 0)
	if !ok || pos != length+1 || x != s[0:length] {
		t.Error("read string lenenc failed.")
		return
	}

	//empty string
	pos = client.writeStringLenEnc(data, 0, s[0:0])
	if pos != 1 {
		t.Error("write string lenenc failed.")
		return
	}

	x, pos, ok = client.readStringLenEnc(data, 0)
	if !ok || pos != 1 || x != s[0:0] {
		t.Error("read string lenenc failed.")
		return
	}
}

// can not run this test case in ubuntu+golang1.9， let's add an issue(#4656) for that, I will fixed in someday.
//func TestMysqlClientProtocol_TlsHandshake(t *testing.T) {
//	//before anything using the configuration
//	clientConn, serverConn := net.Pipe()
//	defer serverConn.Close()
//	defer clientConn.Close()
//	registerConn(clientConn)
//	pu := config.NewParameterUnit(&config.FrontendParameters{}, nil, nil, nil)
//	_, err := toml.DecodeFile("test/system_vars_config.toml", pu.SV)
//	if err != nil {
//		panic(err)
//	}
//	pu.SV.EnableTls = true
//	setGlobalPu(pu)
//	ctx := context.WithValue(context.TODO(), config.ParameterUnitKey, pu)
//	rm, err := NewRoutineManager(ctx)
//	assert.NoError(t, err)
//	setGlobalRtMgr(rm)
//
//	wg := sync.WaitGroup{}
//	wg.Add(1)
//
//	// //running server
//	go func() {
//		defer wg.Done()
//		startInnerServer(serverConn)
//	}()
//
//	// to := NewTimeout(1*time.Minute, false)
//	// for isClosed() && !to.isTimeout() {
//	// }
//
//	time.Sleep(time.Second * 2)
//	db := open_tls_db(t, 6001)
//	closeDbConn(t, db)
//
//	time.Sleep(time.Millisecond * 10)
//	clientConn.Close()
//	serverConn.Close()
//	wg.Wait()
//}

func makeMysqlTinyIntResultSet(unsigned bool) *MysqlResultSet {
	var rs = &MysqlResultSet{}

	name := "Tiny"
	if unsigned {
		name = name + "Uint"
	} else {
		name = name + "Int"
	}

	mysqlCol := new(MysqlColumn)
	mysqlCol.SetName(name)
	mysqlCol.SetOrgName(name + "OrgName")
	mysqlCol.SetColumnType(defines.MYSQL_TYPE_TINY)
	mysqlCol.SetSchema(name + "Schema")
	mysqlCol.SetTable(name + "Table")
	mysqlCol.SetOrgTable(name + "Table")
	mysqlCol.SetCharset(uint16(Utf8mb4CollationID))
	mysqlCol.SetSigned(!unsigned)

	rs.AddColumn(mysqlCol)
	if unsigned {
		var cases = []uint8{0, 1, 254, 255}
		for _, v := range cases {
			var data = make([]interface{}, 1)
			data[0] = v
			rs.AddRow(data)
		}
	} else {
		var cases = []int8{-128, -127, 127}
		for _, v := range cases {
			var data = make([]interface{}, 1)
			data[0] = v
			rs.AddRow(data)
		}
	}

	return rs
}

func makeMysqlShortResultSet(unsigned bool) *MysqlResultSet {
	var rs = &MysqlResultSet{}

	name := "Short"
	if unsigned {
		name = name + "Uint"
	} else {
		name = name + "Int"
	}
	mysqlCol := new(MysqlColumn)
	mysqlCol.SetName(name)
	mysqlCol.SetOrgName(name + "OrgName")
	mysqlCol.SetColumnType(defines.MYSQL_TYPE_SHORT)
	mysqlCol.SetSchema(name + "Schema")
	mysqlCol.SetTable(name + "Table")
	mysqlCol.SetOrgTable(name + "Table")
	mysqlCol.SetCharset(uint16(Utf8mb4CollationID))
	mysqlCol.SetSigned(!unsigned)

	rs.AddColumn(mysqlCol)
	if unsigned {
		var cases = []uint16{0, 1, 254, 255, 65535}
		for _, v := range cases {
			var data = make([]interface{}, 1)
			data[0] = v
			rs.AddRow(data)
		}
	} else {
		var cases = []int16{-32768, 0, 32767}
		for _, v := range cases {
			var data = make([]interface{}, 1)
			data[0] = v
			rs.AddRow(data)
		}
	}

	return rs
}

func makeMysqlLongResultSet(unsigned bool) *MysqlResultSet {
	var rs = &MysqlResultSet{}

	name := "Long"
	if unsigned {
		name = name + "Uint"
	} else {
		name = name + "Int"
	}
	mysqlCol := new(MysqlColumn)
	mysqlCol.SetName(name)
	mysqlCol.SetOrgName(name + "OrgName")
	mysqlCol.SetColumnType(defines.MYSQL_TYPE_LONG)
	mysqlCol.SetSchema(name + "Schema")
	mysqlCol.SetTable(name + "Table")
	mysqlCol.SetOrgTable(name + "Table")
	mysqlCol.SetCharset(uint16(Utf8mb4CollationID))
	mysqlCol.SetSigned(!unsigned)

	rs.AddColumn(mysqlCol)
	if unsigned {
		var cases = []uint32{0, 4294967295}
		for _, v := range cases {
			var data = make([]interface{}, 1)
			data[0] = v
			rs.AddRow(data)
		}
	} else {
		var cases = []int32{-2147483648, 0, 2147483647}
		for _, v := range cases {
			var data = make([]interface{}, 1)
			data[0] = v
			rs.AddRow(data)
		}
	}

	return rs
}

func makeMysqlLongLongResultSet(unsigned bool) *MysqlResultSet {
	var rs = &MysqlResultSet{}

	name := "LongLong"
	if unsigned {
		name = name + "Uint"
	} else {
		name = name + "Int"
	}
	mysqlCol := new(MysqlColumn)
	mysqlCol.SetName(name)
	mysqlCol.SetOrgName(name + "OrgName")
	mysqlCol.SetColumnType(defines.MYSQL_TYPE_LONGLONG)
	mysqlCol.SetSchema(name + "Schema")
	mysqlCol.SetTable(name + "Table")
	mysqlCol.SetOrgTable(name + "Table")
	mysqlCol.SetCharset(uint16(Utf8mb4CollationID))
	mysqlCol.SetSigned(!unsigned)

	rs.AddColumn(mysqlCol)
	if unsigned {
		var cases = []uint64{0, 4294967295, 18446744073709551615}
		for _, v := range cases {
			var data = make([]interface{}, 1)
			data[0] = v
			rs.AddRow(data)
		}
	} else {
		var cases = []int64{-9223372036854775808, 0, 9223372036854775807}
		for _, v := range cases {
			var data = make([]interface{}, 1)
			data[0] = v
			rs.AddRow(data)
		}
	}

	return rs
}

func makeMysqlInt24ResultSet(unsigned bool) *MysqlResultSet {
	var rs = &MysqlResultSet{}

	name := "Int24"
	if unsigned {
		name = name + "Uint"
	} else {
		name = name + "Int"
	}
	mysqlCol := new(MysqlColumn)
	mysqlCol.SetName(name)
	mysqlCol.SetOrgName(name + "OrgName")
	mysqlCol.SetColumnType(defines.MYSQL_TYPE_INT24)
	mysqlCol.SetSchema(name + "Schema")
	mysqlCol.SetTable(name + "Table")
	mysqlCol.SetOrgTable(name + "Table")
	mysqlCol.SetCharset(uint16(Utf8mb4CollationID))
	mysqlCol.SetSigned(!unsigned)

	rs.AddColumn(mysqlCol)
	if unsigned {
		//[0,16777215]
		var cases = []uint32{0, 16777215, 4294967295}
		for _, v := range cases {
			var data = make([]interface{}, 1)
			data[0] = v
			rs.AddRow(data)
		}
	} else {
		//[-8388608,8388607]
		var cases = []int32{-2147483648, -8388608, 0, 8388607, 2147483647}
		for _, v := range cases {
			var data = make([]interface{}, 1)
			data[0] = v
			rs.AddRow(data)
		}
	}

	return rs
}

func makeMysqlYearResultSet(unsigned bool) *MysqlResultSet {
	var rs = &MysqlResultSet{}

	name := "Year"
	if unsigned {
		name = name + "Uint"
	} else {
		name = name + "Int"
	}
	mysqlCol := new(MysqlColumn)
	mysqlCol.SetName(name)
	mysqlCol.SetOrgName(name + "OrgName")
	mysqlCol.SetColumnType(defines.MYSQL_TYPE_YEAR)
	mysqlCol.SetSchema(name + "Schema")
	mysqlCol.SetTable(name + "Table")
	mysqlCol.SetOrgTable(name + "Table")
	mysqlCol.SetCharset(uint16(Utf8mb4CollationID))
	mysqlCol.SetSigned(!unsigned)

	rs.AddColumn(mysqlCol)
	if unsigned {
		var cases = []uint16{0, 1, 254, 255, 65535}
		for _, v := range cases {
			var data = make([]interface{}, 1)
			data[0] = v
			rs.AddRow(data)
		}
	} else {
		var cases = []int16{-32768, 0, 32767}
		for _, v := range cases {
			var data = make([]interface{}, 1)
			data[0] = v
			rs.AddRow(data)
		}
	}

	return rs
}

func makeMysqlVarcharResultSet() *MysqlResultSet {
	var rs = &MysqlResultSet{}

	name := "Varchar"

	mysqlCol := new(MysqlColumn)
	mysqlCol.SetName(name)
	mysqlCol.SetOrgName(name + "OrgName")
	mysqlCol.SetColumnType(defines.MYSQL_TYPE_VARCHAR)
	mysqlCol.SetSchema(name + "Schema")
	mysqlCol.SetTable(name + "Table")
	mysqlCol.SetOrgTable(name + "Table")
	mysqlCol.SetCharset(uint16(Utf8mb4CollationID))

	rs.AddColumn(mysqlCol)

	var cases = []string{"abc", "abcde", "", "x-", "xx"}
	for _, v := range cases {
		var data = make([]interface{}, 1)
		data[0] = v
		rs.AddRow(data)
	}

	return rs
}

func makeMysqlVarStringResultSet() *MysqlResultSet {
	var rs = &MysqlResultSet{}

	name := "Varstring"

	mysqlCol := new(MysqlColumn)
	mysqlCol.SetName(name)
	mysqlCol.SetOrgName(name + "OrgName")
	mysqlCol.SetColumnType(defines.MYSQL_TYPE_VAR_STRING)
	mysqlCol.SetSchema(name + "Schema")
	mysqlCol.SetTable(name + "Table")
	mysqlCol.SetOrgTable(name + "Table")
	mysqlCol.SetCharset(uint16(Utf8mb4CollationID))

	rs.AddColumn(mysqlCol)

	var cases = []string{"abc", "abcde", "", "x-", "xx"}
	for _, v := range cases {
		var data = make([]interface{}, 1)
		data[0] = v
		rs.AddRow(data)
	}

	return rs
}

func makeMysqlStringResultSet() *MysqlResultSet {
	var rs = &MysqlResultSet{}

	name := "String"

	mysqlCol := new(MysqlColumn)
	mysqlCol.SetName(name)
	mysqlCol.SetOrgName(name + "OrgName")
	mysqlCol.SetColumnType(defines.MYSQL_TYPE_STRING)
	mysqlCol.SetSchema(name + "Schema")
	mysqlCol.SetTable(name + "Table")
	mysqlCol.SetOrgTable(name + "Table")
	mysqlCol.SetCharset(uint16(Utf8mb4CollationID))

	rs.AddColumn(mysqlCol)

	var cases = []string{"abc", "abcde", "", "x-", "xx"}
	for _, v := range cases {
		var data = make([]interface{}, 1)
		data[0] = v
		rs.AddRow(data)
	}

	return rs
}

func makeMysqlFloatResultSet() *MysqlResultSet {
	var rs = &MysqlResultSet{}

	name := "Float"

	mysqlCol := new(MysqlColumn)
	mysqlCol.SetName(name)
	mysqlCol.SetOrgName(name + "OrgName")
	mysqlCol.SetColumnType(defines.MYSQL_TYPE_FLOAT)
	mysqlCol.SetSchema(name + "Schema")
	mysqlCol.SetTable(name + "Table")
	mysqlCol.SetOrgTable(name + "Table")
	mysqlCol.SetCharset(uint16(Utf8mb4CollationID))

	rs.AddColumn(mysqlCol)

	var cases = []float32{math.MaxFloat32, math.SmallestNonzeroFloat32, -math.MaxFloat32, -math.SmallestNonzeroFloat32}
	for _, v := range cases {
		var data = make([]interface{}, 1)
		data[0] = v
		rs.AddRow(data)
	}

	return rs
}

func makeMysqlDoubleResultSet() *MysqlResultSet {
	var rs = &MysqlResultSet{}

	name := "Double"

	mysqlCol := new(MysqlColumn)
	mysqlCol.SetName(name)
	mysqlCol.SetOrgName(name + "OrgName")
	mysqlCol.SetColumnType(defines.MYSQL_TYPE_DOUBLE)
	mysqlCol.SetSchema(name + "Schema")
	mysqlCol.SetTable(name + "Table")
	mysqlCol.SetOrgTable(name + "Table")
	mysqlCol.SetCharset(uint16(Utf8mb4CollationID))

	rs.AddColumn(mysqlCol)

	var cases = []float64{math.MaxFloat64, math.SmallestNonzeroFloat64, -math.MaxFloat64, -math.SmallestNonzeroFloat64}
	for _, v := range cases {
		var data = make([]interface{}, 1)
		data[0] = v
		rs.AddRow(data)
	}

	return rs
}

func makeMysqlDateResultSet() *MysqlResultSet {
	var rs = &MysqlResultSet{}

	name := "Date"

	mysqlCol := new(MysqlColumn)
	mysqlCol.SetName(name)
	mysqlCol.SetOrgName(name + "OrgName")
	mysqlCol.SetColumnType(defines.MYSQL_TYPE_DATE)
	mysqlCol.SetSchema(name + "Schema")
	mysqlCol.SetTable(name + "Table")
	mysqlCol.SetOrgTable(name + "Table")
	mysqlCol.SetCharset(uint16(Utf8mb4CollationID))

	rs.AddColumn(mysqlCol)

	d1, _ := types.ParseDateCast("1997-01-01")
	d2, _ := types.ParseDateCast("2008-02-02")
	var cases = []types.Date{
		d1,
		d2,
	}
	for _, v := range cases {
		var data = make([]interface{}, 1)
		data[0] = v
		rs.AddRow(data)
	}

	return rs
}

func makeMysqlTimeResultSet() *MysqlResultSet {
	var rs = &MysqlResultSet{}

	name := "Time"

	mysqlCol := new(MysqlColumn)
	mysqlCol.SetName(name)
	mysqlCol.SetOrgName(name + "OrgName")
	mysqlCol.SetColumnType(defines.MYSQL_TYPE_TIME)
	mysqlCol.SetSchema(name + "Schema")
	mysqlCol.SetTable(name + "Table")
	mysqlCol.SetOrgTable(name + "Table")
	mysqlCol.SetCharset(uint16(Utf8mb4CollationID))

	rs.AddColumn(mysqlCol)

	t1, _ := types.ParseTime("110:21:15", 0)
	t2, _ := types.ParseTime("2018-04-28 10:21:15.123", 0)
	t3, _ := types.ParseTime("-112:12:12", 0)
	var cases = []types.Time{
		t1,
		t2,
		t3,
	}
	for _, v := range cases {
		var data = make([]interface{}, 1)
		data[0] = v
		rs.AddRow(data)
	}

	return rs
}

func makeMysqlDatetimeResultSet() *MysqlResultSet {
	var rs = &MysqlResultSet{}

	name := "Date"

	mysqlCol := new(MysqlColumn)
	mysqlCol.SetName(name)
	mysqlCol.SetOrgName(name + "OrgName")
	mysqlCol.SetColumnType(defines.MYSQL_TYPE_DATETIME)
	mysqlCol.SetSchema(name + "Schema")
	mysqlCol.SetTable(name + "Table")
	mysqlCol.SetOrgTable(name + "Table")
	mysqlCol.SetCharset(uint16(Utf8mb4CollationID))

	rs.AddColumn(mysqlCol)

	d1, _ := types.ParseDatetime("2018-04-28 10:21:15", 0)
	d2, _ := types.ParseDatetime("2018-04-28 10:21:15.123", 0)
	d3, _ := types.ParseDatetime("2015-03-03 12:12:12", 0)
	var cases = []types.Datetime{
		d1,
		d2,
		d3,
	}
	for _, v := range cases {
		var data = make([]interface{}, 1)
		data[0] = v
		rs.AddRow(data)
	}

	return rs
}

func make9ColumnsResultSet() *MysqlResultSet {
	var rs = &MysqlResultSet{}

	var columnTypes = []defines.MysqlType{
		defines.MYSQL_TYPE_TINY,
		defines.MYSQL_TYPE_SHORT,
		defines.MYSQL_TYPE_LONG,
		defines.MYSQL_TYPE_LONGLONG,
		defines.MYSQL_TYPE_VARCHAR,
		defines.MYSQL_TYPE_FLOAT,
		defines.MYSQL_TYPE_DATE,
		defines.MYSQL_TYPE_TIME,
		defines.MYSQL_TYPE_DATETIME,
		defines.MYSQL_TYPE_DOUBLE,
	}

	var names = []string{
		"Tiny",
		"Short",
		"Long",
		"Longlong",
		"Varchar",
		"Float",
		"Date",
		"Time",
		"Datetime",
		"Double",
	}

	d1, _ := types.ParseDateCast("1997-01-01")
	d2, _ := types.ParseDateCast("2008-02-02")

	dt1, _ := types.ParseDatetime("2018-04-28 10:21:15", 0)
	dt2, _ := types.ParseDatetime("2018-04-28 10:21:15.123", 0)
	dt3, _ := types.ParseDatetime("2015-03-03 12:12:12", 0)

	t1, _ := types.ParseTime("2018-04-28 10:21:15", 0)
	t2, _ := types.ParseTime("2018-04-28 10:21:15.123", 0)
	t3, _ := types.ParseTime("2015-03-03 12:12:12", 0)

	var cases = [][]interface{}{
		{int8(-128), int16(-32768), int32(-2147483648), int64(-9223372036854775808), "abc", float32(math.MaxFloat32), d1, t1, dt1, float64(0.01)},
		{int8(-127), int16(0), int32(0), int64(0), "abcde", float32(math.SmallestNonzeroFloat32), d2, t2, dt2, float64(0.01)},
		{int8(127), int16(32767), int32(2147483647), int64(9223372036854775807), "", float32(-math.MaxFloat32), d1, t3, dt3, float64(0.01)},
		{int8(126), int16(32766), int32(2147483646), int64(9223372036854775806), "x-", float32(-math.SmallestNonzeroFloat32), d2, t1, dt1, float64(0.01)},
	}

	for i, ct := range columnTypes {
		name := names[i]
		mysqlCol := new(MysqlColumn)
		mysqlCol.SetName(name)
		mysqlCol.SetOrgName(name + "OrgName")
		mysqlCol.SetColumnType(ct)
		mysqlCol.SetSchema(name + "Schema")
		mysqlCol.SetTable(name + "Table")
		mysqlCol.SetOrgTable(name + "Table")
		mysqlCol.SetCharset(uint16(Utf8mb4CollationID))

		rs.AddColumn(mysqlCol)
	}

	for _, v := range cases {
		rs.AddRow(v)
	}

	return rs
}

func makeMoreThan16MBResultSet() *MysqlResultSet {
	var rs = &MysqlResultSet{}

	var columnTypes = []defines.MysqlType{
		defines.MYSQL_TYPE_LONGLONG,
		defines.MYSQL_TYPE_DOUBLE,
		defines.MYSQL_TYPE_VARCHAR,
	}

	var names = []string{
		"Longlong",
		"Double",
		"Varchar",
	}

	var rowCase = []interface{}{int64(9223372036854775807), math.MaxFloat64, "aaaaaaaaaaaaaaaaaaaaaaaaaaaaaaaaaaaaaaaaaaaaaaaaaaaaaaaaaaaaaaaaaaaaaaaaaaaaaaaaaaaaaaaaaaaaaaaaaaaaaaaaaaaaaaaaaaaaaaaaaaaaaaaaaaaaaaaaaaaaaaaaaaaaaaaaaaaaaaaaaaaaaaaaaaaaaaaaaaaaaaaa"}

	for i, ct := range columnTypes {
		name := names[i]
		mysqlCol := new(MysqlColumn)
		mysqlCol.SetName(name)
		mysqlCol.SetOrgName(name + "OrgName")
		mysqlCol.SetColumnType(ct)
		mysqlCol.SetSchema(name + "Schema")
		mysqlCol.SetTable(name + "Table")
		mysqlCol.SetOrgTable(name + "Table")
		mysqlCol.SetCharset(uint16(Utf8mb4CollationID))

		rs.AddColumn(mysqlCol)
	}

	//the size of the total result set will be more than 16MB
	for i := 0; i < 40000; i++ {
		rs.AddRow(rowCase)
	}

	return rs
}

func make16MBRowResultSet() *MysqlResultSet {
	var rs = &MysqlResultSet{}

	name := "Varstring"

	mysqlCol := new(MysqlColumn)
	mysqlCol.SetName(name)
	mysqlCol.SetOrgName(name + "OrgName")
	mysqlCol.SetColumnType(defines.MYSQL_TYPE_VAR_STRING)
	mysqlCol.SetSchema(name + "Schema")
	mysqlCol.SetTable(name + "Table")
	mysqlCol.SetOrgTable(name + "Table")
	mysqlCol.SetCharset(uint16(Utf8mb4CollationID))

	rs.AddColumn(mysqlCol)

	/*
		How to test the max size of the data in one packet that the client can received ?
		Environment: Mysql Version 8.0.23
		1. shell: mysql --help | grep allowed-packet
			something like:
			"
			  --max-allowed-packet=#
			max-allowed-packet                16777216
			"
			so, we get:
				max-allowed-packet means : The maximum packet length to send to or receive from server.
				default value : 16777216 (16MB)
		2. shell execution: mysql -uroot -e "select repeat('a',16*1024*1024-4);" > 16MB-mysql.txt
			we get: ERROR 2020 (HY000) at line 1: Got packet bigger than 'max_allowed_packet' bytes
		3. shell execution: mysql -uroot -e "select repeat('a',16*1024*1024-5);" > 16MB-mysql.txt
			execution succeeded
		4. so, the max size of the data in one packet is (max-allowed-packet - 5).
		5. To change max-allowed-packet.
			shell execution: mysql max-allowed-packet=xxxxx ....
	*/

	//test in shell : mysql -h 127.0.0.1 -P 6001 -udump -p111 -e "16mbrow" > 16mbrow.txt
	//max data size : 16 * 1024 * 1024 - 5
	var stuff = make([]byte, 16*1024*1024-5)
	for i := range stuff {
		stuff[i] = 'a'
	}

	var rowCase = []interface{}{string(stuff)}
	for i := 0; i < 1; i++ {
		rs.AddRow(rowCase)
	}

	return rs
}

func TestMysqlResultSet(t *testing.T) {
	//client connection method: mysql -h 127.0.0.1 -P 6001 --default-auth=mysql_native_password -uroot -p
	//client connect
	//ion method: mysql -h 127.0.0.1 -P 6001 -udump -p

	clientConn, serverConn := net.Pipe()
	defer serverConn.Close()
	defer clientConn.Close()
	registerConn(clientConn)

	ctrl := gomock.NewController(t)
	defer ctrl.Finish()
	var db *sql.DB

	var err error

	//before anything using the configuration
	eng := mock_frontend.NewMockEngine(ctrl)
	eng.EXPECT().New(gomock.Any(), gomock.Any()).Return(nil).AnyTimes()
	eng.EXPECT().Hints().Return(engine.Hints{CommitOrRollbackTimeout: time.Second * 10}).AnyTimes()

	txnClient := mock_frontend.NewMockTxnClient(ctrl)
	txnClient.EXPECT().New(gomock.Any(), gomock.Any(), gomock.Any()).DoAndReturn(func(ctx context.Context, commitTS any, options ...any) (client.TxnOperator, error) {
		wp := newTestWorkspace()
		txnOp := mock_frontend.NewMockTxnOperator(ctrl)
		txnOp.EXPECT().Txn().Return(txn.TxnMeta{}).AnyTimes()
		txnOp.EXPECT().GetWorkspace().Return(wp).AnyTimes()
		txnOp.EXPECT().Commit(gomock.Any()).Return(nil).AnyTimes()
		txnOp.EXPECT().Rollback(gomock.Any()).Return(nil).AnyTimes()
		txnOp.EXPECT().SetFootPrints(gomock.Any(), gomock.Any()).Return().AnyTimes()
		txnOp.EXPECT().Status().Return(txn.TxnStatus_Active).AnyTimes()
		return txnOp, nil
	}).AnyTimes()
	pu, err := getParameterUnit("test/system_vars_config.toml", eng, txnClient)
	require.NoError(t, err)
	pu.SV.SkipCheckUser = true
	setGlobalPu(pu)

	noResultSet := make(map[string]bool)
	resultSet := make(map[string]*result)

	type kase struct {
		sql string
		mrs *MysqlResultSet
	}

	var kases []kase

	kases1 := []kase{
		{
			sql: "select tiny",
			mrs: makeMysqlTinyIntResultSet(false),
		},
		{
			sql: "select tinyu",
			mrs: makeMysqlTinyIntResultSet(true),
		},
		{
			sql: "select short",
			mrs: makeMysqlShortResultSet(false),
		},
		{
			sql: "select shortu",
			mrs: makeMysqlShortResultSet(true),
		},
		{
			sql: "select long",
			mrs: makeMysqlLongResultSet(false),
		},
		{
			sql: "select longu",
			mrs: makeMysqlLongResultSet(true),
		},
		{
			sql: "select longlong",
			mrs: makeMysqlLongLongResultSet(false),
		},
		{
			sql: "select longlongu",
			mrs: makeMysqlLongLongResultSet(true),
		},
		{
			sql: "select int24",
			mrs: makeMysqlInt24ResultSet(false),
		},
		{
			sql: "select int24u",
			mrs: makeMysqlInt24ResultSet(true),
		},

		{
			sql: "select varchar",
			mrs: makeMysqlVarcharResultSet(),
		},
		{
			sql: "select varstring",
			mrs: makeMysqlVarStringResultSet(),
		},
		{
			sql: "select string",
			mrs: makeMysqlStringResultSet(),
		},
		{
			sql: "select date",
			mrs: makeMysqlDateResultSet(),
		},
		{
			sql: "select time",
			mrs: makeMysqlTimeResultSet(),
		},
		{
			sql: "select datetime",
			mrs: makeMysqlDatetimeResultSet(),
		},
		{
			sql: "select 16mbrow",
			mrs: make16MBRowResultSet(),
		},
	}

	appendKases := func(kess []kase) {
		for _, ks := range kess {
			resultSet[ks.sql] = &result{
				gen: func(ses *Session) *MysqlResultSet {
					return ks.mrs
				},
			}
		}
	}

	kases2 := []kase{
		{
			sql: "select year",
			mrs: makeMysqlYearResultSet(false),
		},
		{
			sql: "select yearu",
			mrs: makeMysqlYearResultSet(true),
		},
		{
			sql: "select float",
			mrs: makeMysqlFloatResultSet(),
		},
		{
			sql: "select double",
			mrs: makeMysqlDoubleResultSet(),
		},
		{
			sql: "select 9columns",
			mrs: make9ColumnsResultSet(),
		},
		{
			sql: "select 16mb",
			mrs: makeMoreThan16MBResultSet(),
		},
	}

	appendKases(kases1)
	appendKases(kases2)

	kases = append(kases, kases1...)
	kases = append(kases, kases2...)

	var wrapperStubFunc = func(execCtx *ExecCtx, db string, user string, eng engine.Engine, proc *process.Process, ses *Session) ([]ComputationWrapper, error) {
		var cw []ComputationWrapper = nil
		var stmts []tree.Statement = nil
		var cmdFieldStmt *InternalCmdFieldList
		var err error
		if isCmdFieldListSql(execCtx.input.getSql()) {
			cmdFieldStmt, err = parseCmdFieldList(execCtx.reqCtx, execCtx.input.getSql())
			if err != nil {
				return nil, err
			}
			stmts = append(stmts, cmdFieldStmt)
		} else {
			stmts, err = parsers.Parse(execCtx.reqCtx, dialect.MYSQL, execCtx.input.getSql(), 1)
			if err != nil {
				return nil, err
			}
		}

		for _, stmt := range stmts {
			cw = append(cw, newMockWrapper(ctrl, ses, resultSet, noResultSet, execCtx.input.getSql(), stmt, proc))
		}
		return cw, nil
	}

	bhStub := gostub.Stub(&GetComputationWrapper, wrapperStubFunc)
	defer bhStub.Reset()

	ctx := context.WithValue(context.TODO(), config.ParameterUnitKey, pu)
	// A mock autoincrcache manager.
	acim := &defines.AutoIncrCacheManager{}
	setGlobalAicm(acim)
	temp, _ := NewRoutineManager(ctx)
	setGlobalRtMgr(temp)

	wg := sync.WaitGroup{}
	wg.Add(1)
	mo := createInnerServer()

	//running server
	go func() {
		defer wg.Done()
		mo.handleConn(ctx, serverConn)
	}()

	time.Sleep(time.Second * 2)
	db, err = openDbConn(t, 6001)
	require.NoError(t, err)

	for _, ks := range kases {
		do_query_resp_resultset(t, db, false, false, ks.sql, ks.mrs)
	}

	time.Sleep(time.Millisecond * 10)

	closeDbConn(t, db)
	serverConn.Close()
	clientConn.Close()
	wg.Wait()
}

//func open_tls_db(t *testing.T, port int) *sql.DB {
//	tlsName := "custom"
//	rootCertPool := x509.NewCertPool()
//	pem, err := os.ReadFile("test/ca.pem")
//	if err != nil {
//		require.NoError(t, err)
//	}
//	if ok := rootCertPool.AppendCertsFromPEM(pem); !ok {
//		log.Fatal("Failed to append PEM.")
//	}
//	clientCert := make([]tls.Certificate, 0, 1)
//	certs, err := tls.LoadX509KeyPair("test/client-cert2.pem", "test/client-key2.pem")
//	if err != nil {
//		require.NoError(t, err)
//	}
<<<<<<< HEAD
//	clientCert = append(clientCert, certs)
//	err = mysqlDriver.RegisterTLSConfig(tlsName, &tls.Config{
//		RootCAs:            rootCertPool,
//		Certificates:       clientCert,
//		MinVersion:         tls.VersionTLS12,
//		InsecureSkipVerify: true,
//	})
//	if err != nil {
//		require.NoError(t, err)
=======
//	setPu("",pu)
//	ses := NewSession(pro, nil, nil, false, nil)
//	ses.SetRequestContext(ctx)
//	pro.SetSession(ses)
//
//	length := packet.Length
//	payload := packet.Payload
//	for uint32(length) == MaxPayloadSize {
//		var err error
//		msg, err = pro.GetTcpConnection().Read(goetty.ReadOptions{})
//		if err != nil {
//			return moerr.NewInternalError(ctx, "read msg error")
//		}
//
//		packet, ok = msg.(*Packet)
//		if !ok {
//			return moerr.NewInternalError(ctx, "message is not Packet")
//		}
//
//		pro.SetSequenceID(uint8(packet.SequenceID + 1))
//		payload = append(payload, packet.Payload...)
//		length = packet.Length
>>>>>>> be64f3ef
//	}
//
//	dsn := fmt.Sprintf("dump:111@tcp(127.0.0.1:%d)/?readTimeout=5s&timeout=5s&writeTimeout=5s&tls=%s", port, tlsName)
//	db, err := sql.Open("mysql", dsn)
//	if err != nil {
//		require.NoError(t, err)
//	} else {
//		db.SetConnMaxLifetime(time.Minute * 3)
//		db.SetMaxOpenConns(1)
//		db.SetMaxIdleConns(1)
//		time.Sleep(time.Millisecond * 100)
//
//		// ping opens the connection
//		logutil.Info("start ping")
//		err = db.Ping()
//		if err != nil {
//			require.NoError(t, err)
//		}
//	}
//	return db
//}

func openDbConn(t *testing.T, port int) (db *sql.DB, err error) {
	dsn := fmt.Sprintf("dump:111@custom(127.0.0.1:%d)/?readTimeout=30s&timeout=30s&writeTimeout=30s", port)
	for i := 0; i < 3; i++ {
		db, err = tryConn(dsn)
		if err != nil {
			time.Sleep(time.Second)
			continue
		}
		break
	}
	if err != nil {
		panic(err)
	}
	return
}

func tryConn(dsn string) (*sql.DB, error) {
	db, err := sql.Open("mysql", dsn)
	if err != nil {
		return nil, err
	} else {
		db.SetConnMaxLifetime(time.Minute * 3)
		db.SetMaxOpenConns(1)
		db.SetMaxIdleConns(1)
		time.Sleep(time.Millisecond * 100)

		//ping opens the connection
		err = db.Ping()
		if err != nil {
			return nil, err
		}
	}
	return db, err
}

func closeDbConn(t *testing.T, db *sql.DB) {
	err := db.Close()
	assert.NoError(t, err)
}

func do_query_resp_resultset(t *testing.T, db *sql.DB, wantErr bool, skipResultsetCheck bool, query string, mrs *MysqlResultSet) {
	logutil.Infof("query: %v", query)
	rows, err := db.Query(query)
	if wantErr {
		require.Error(t, err)
		require.True(t, rows == nil)
		return
	}
	require.NoError(t, err)
	defer func() {
		err = rows.Close()
		require.NoError(t, err)
		err = rows.Err()
		require.NoError(t, err)
	}()

	//column check
	columns, err := rows.Columns()
	require.NoError(t, err)
	require.True(t, len(columns) == len(mrs.Columns))

	//colType, err := rows.ColumnTypes()
	//require.NoError(t, err)
	//for i, ct := range colType {
	//	fmt.Printf("column %d\n",i)
	//	fmt.Printf("name %v \n",ct.Name())
	//	l,o := ct.RowCount()
	//	fmt.Printf("length %v %v \n",l,o)
	//	p,s,o := ct.DecimalSize()
	//	fmt.Printf("decimalsize %v %v %v \n",p,s,o)
	//	fmt.Printf("scantype %v \n",ct.ScanType())
	//	n,o := ct.Nullable()
	//	fmt.Printf("nullable %v %v \n",n,o)
	//	fmt.Printf("databaseTypeName %s \n",ct.DatabaseTypeName())
	//}

	values := make([][]byte, len(columns))

	// rows.Scan wants '[]interface{}' as an argument, so we must copy the
	// references into such a slice
	// See http://code.google.com/p/go-wiki/wiki/InterfaceSlice for details
	scanArgs := make([]interface{}, len(columns))
	for i := uint64(0); i < mrs.GetColumnCount(); i++ {
		scanArgs[i] = &values[i]
	}

	rowIdx := uint64(0)
	for rows.Next() {
		err = rows.Scan(scanArgs...)
		require.NoError(t, err)

		//fmt.Println(rowIdx)
		//fmt.Println(mrs.GetRow(rowIdx))
		//
		//for i := uint64(0); i < mrs.GetColumnCount(); i++ {
		//	arg := scanArgs[i]
		//	val := *(arg.(*[]byte))
		//	fmt.Printf("%v ",val)
		//}
		//fmt.Println()

		if !skipResultsetCheck {
			for i := uint64(0); i < mrs.GetColumnCount(); i++ {
				arg := scanArgs[i]
				val := *(arg.(*[]byte))

				column, err := mrs.GetColumn(context.TODO(), i)
				require.NoError(t, err)

				col, ok := column.(*MysqlColumn)
				require.True(t, ok)

				isNUll, err := mrs.ColumnIsNull(context.TODO(), rowIdx, i)
				require.NoError(t, err)

				if isNUll {
					require.True(t, val == nil)
				} else {
					var data []byte = nil
					switch col.ColumnType() {
					case defines.MYSQL_TYPE_TINY, defines.MYSQL_TYPE_SHORT, defines.MYSQL_TYPE_INT24, defines.MYSQL_TYPE_LONG, defines.MYSQL_TYPE_YEAR:
						value, err := mrs.GetInt64(context.TODO(), rowIdx, i)
						require.NoError(t, err)
						if col.ColumnType() == defines.MYSQL_TYPE_YEAR {
							if value == 0 {
								data = append(data, []byte("0")...)
							} else {
								data = strconv.AppendInt(data, value, 10)
							}
						} else {
							data = strconv.AppendInt(data, value, 10)
						}

					case defines.MYSQL_TYPE_LONGLONG:
						if uint32(col.Flag())&defines.UNSIGNED_FLAG != 0 {
							value, err := mrs.GetUint64(context.TODO(), rowIdx, i)
							require.NoError(t, err)
							data = strconv.AppendUint(data, value, 10)
						} else {
							value, err := mrs.GetInt64(context.TODO(), rowIdx, i)
							require.NoError(t, err)
							data = strconv.AppendInt(data, value, 10)
						}
					case defines.MYSQL_TYPE_VARCHAR, defines.MYSQL_TYPE_VAR_STRING, defines.MYSQL_TYPE_STRING:
						value, err := mrs.GetString(context.TODO(), rowIdx, i)
						require.NoError(t, err)
						data = []byte(value)
					case defines.MYSQL_TYPE_FLOAT:
						value, err := mrs.GetFloat64(context.TODO(), rowIdx, i)
						require.NoError(t, err)
						data = strconv.AppendFloat(data, value, 'g', -1, 32)
					case defines.MYSQL_TYPE_DOUBLE:
						value, err := mrs.GetFloat64(context.TODO(), rowIdx, i)
						require.NoError(t, err)
						data = strconv.AppendFloat(data, value, 'g', -1, 64)
					case defines.MYSQL_TYPE_DATE:
						value, err := mrs.GetValue(context.TODO(), rowIdx, i)
						require.NoError(t, err)
						x := value.(types.Date).String()
						data = []byte(x)
					case defines.MYSQL_TYPE_TIME:
						value, err := mrs.GetValue(context.TODO(), rowIdx, i)
						require.NoError(t, err)
						x := value.(types.Time).String()
						data = []byte(x)
					case defines.MYSQL_TYPE_DATETIME:
						value, err := mrs.GetValue(context.TODO(), rowIdx, i)
						require.NoError(t, err)
						x := value.(types.Datetime).String()
						data = []byte(x)
					default:
						require.NoError(t, moerr.NewInternalErrorf(context.TODO(), "unsupported type %v", col.ColumnType()))
					}
					//check
					ret := reflect.DeepEqual(data, val)
					if !ret {
						fmt.Println(i)
						fmt.Println("want", data)
						fmt.Println("get", val)
					}
					require.True(t, ret)
				}
			}
		}

		rowIdx++
	}

	require.True(t, rowIdx == mrs.GetRowCount())

}

func writeExceptResult(clientConn net.Conn, packets []*Packet) {
	for _, packet := range packets {
		header := make([]byte, HeaderLengthOfTheProtocol)
		binary.LittleEndian.PutUint32(header, uint32(len(packet.Payload)))
		header[3] = uint8(packet.SequenceID)
		_, err := clientConn.Write(header)
		if err != nil {
			return
		}
		_, err = clientConn.Write(packet.Payload)
		if err != nil {
			return
		}
	}
}

func Test_writePackets(t *testing.T) {
	convey.Convey("writepackets 16MB succ", t, func() {
		sv, err := getSystemVariables("test/system_vars_config.toml")
		if err != nil {
			t.Error(err)
		}

		pu := config.NewParameterUnit(sv, nil, nil, nil)
		pu.SV.SkipCheckUser = true
		setPu("", pu)
		ioses, err := NewIOSession(&testConn{}, pu, "")
		if err != nil {
			panic(err)
		}
		proto := NewMysqlClientProtocol("", 0, ioses, 1024, sv)
		err = proto.writePackets(make([]byte, MaxPayloadSize))
		convey.So(err, convey.ShouldBeNil)
	})
	//convey.Convey("writepackets 16MB failed", t, func() {
	//
	//	sv, err := getSystemVariables("test/system_vars_config.toml")
	//	if err != nil {
	//		t.Error(err)
	//	}
	//
	//	pu := config.NewParameterUnit(sv, nil, nil, nil)
	//	pu.SV.SkipCheckUser = true
	//	setPu("",pu)
	//	ioses, err := NewIOSession(serverConn, pu)
	//	if err != nil {
	//		panic(err)
	//	}
	//	proto := NewMysqlClientProtocol(0, ioses, 1024, sv)
	//	err = proto.writePackets(make([]byte, MaxPayloadSize))
	//	convey.So(err, convey.ShouldBeError)
	//})
	//
	//convey.Convey("writepackets 16MB failed 2", t, func() {
	//	sv, err := getSystemVariables("test/system_vars_config.toml")
	//	if err != nil {
	//		t.Error(err)
	//	}
	//
	//	pu := config.NewParameterUnit(sv, nil, nil, nil)
	//	pu.SV.SkipCheckUser = true
	//	setPu("",pu)
	//	ioses, err := NewIOSession(serverConn, pu)
	//	if err != nil {
	//		panic(err)
	//	}
	//	proto := NewMysqlClientProtocol(0, ioses, 1024, sv)
	//	err = proto.writePackets(make([]byte, MaxPayloadSize))
	//	convey.So(err, convey.ShouldBeError)
	//})
}

func Test_beginPacket(t *testing.T) {
	convey.Convey("openpacket succ", t, func() {
		sv, err := getSystemVariables("test/system_vars_config.toml")
		if err != nil {
			t.Error(err)
		}
		pu := config.NewParameterUnit(sv, nil, nil, nil)
		pu.SV.SkipCheckUser = true
		setPu("", pu)
		ioses, err := NewIOSession(&testConn{}, pu, "")
		convey.ShouldBeNil(err)
		proto := NewMysqlClientProtocol("", 0, ioses, 1024, sv)

		proto.beginPacket()
		convey.So(err, convey.ShouldBeNil)
		headLen := proto.tcpConn.bufferLength
		convey.So(headLen, convey.ShouldEqual, HeaderLengthOfTheProtocol)
	})

	convey.Convey("fillpacket succ", t, func() {
		sv, err := getSystemVariables("test/system_vars_config.toml")
		if err != nil {
			t.Error(err)
		}
		pu := config.NewParameterUnit(sv, nil, nil, nil)
		pu.SV.SkipCheckUser = true
		setPu("", pu)
		ioses, err := NewIOSession(&testConn{}, pu, "")
		convey.ShouldBeNil(err)
		proto := NewMysqlClientProtocol("", 0, ioses, 1024, pu.SV)
		// fill proto.ses
		ses := NewSession(context.TODO(), "", proto, nil)
		proto.ses = ses

		err = proto.append(make([]byte, MaxPayloadSize)...)
		convey.So(err, convey.ShouldBeNil)

		err = proto.finishedPacket()
		convey.So(err, convey.ShouldBeNil)

		proto.append(make([]byte, 1024)...)
	})

	convey.Convey("closepacket falied.", t, func() {
		sv, err := getSystemVariables("test/system_vars_config.toml")
		if err != nil {
			t.Error(err)
		}
		pu := config.NewParameterUnit(sv, nil, nil, nil)
		pu.SV.SkipCheckUser = true
		setPu("", pu)
		ioses, err := NewIOSession(&testConn{}, pu, "")
		convey.ShouldBeNil(err)
		proto := NewMysqlClientProtocol("", 0, ioses, 1024, pu.SV)
		// fill proto.ses
		ses := NewSession(context.TODO(), "", proto, nil)
		proto.ses = ses

		proto.beginPacket()
		convey.So(err, convey.ShouldBeNil)

		proto.tcpConn.bufferLength = -1
		err = proto.finishedPacket()
		convey.So(err, convey.ShouldBeError)
	})

	convey.Convey("append -- data checks", t, func() {
		sv, err := getSystemVariables("test/system_vars_config.toml")
		if err != nil {
			t.Error(err)
		}
		pu := config.NewParameterUnit(sv, nil, nil, nil)
		pu.SV.SkipCheckUser = true
		setPu("", pu)
		ioses, err := NewIOSession(&testConn{}, pu, "")
		convey.ShouldBeNil(err)
		proto := NewMysqlClientProtocol("", 0, ioses, 1024, sv)

		proto.tcpConn.maxBytesToFlush = 1024 * 1024 * 1024
		mysqlPack := func(payload []byte) []byte {
			n := len(payload)
			var curLen int
			var header [4]byte
			var data []byte = nil
			var sequenceId byte = 0
			for i := 0; i < n; i += curLen {
				curLen = Min(int(MaxPayloadSize), n-i)
				binary.LittleEndian.PutUint32(header[:], uint32(curLen))
				header[3] = sequenceId
				sequenceId++
				data = append(data, header[:]...)
				data = append(data, payload[i:i+curLen]...)
				if i+curLen == n && curLen == int(MaxPayloadSize) {
					binary.LittleEndian.PutUint32(header[:], uint32(0))
					header[3] = sequenceId
					sequenceId++
					data = append(data, header[:]...)
				}
			}
			return data
		}

		data16MB := func(cnt int) []byte {
			data := make([]byte, cnt*int(MaxPayloadSize))
			return data
		}

		type kase struct {
			data []byte
			len  int
		}

		kases := []kase{
			{
				data: []byte{1, 2, 3, 4},
				len:  HeaderLengthOfTheProtocol + 4,
			},
			{
				data: data16MB(1),
				len:  HeaderLengthOfTheProtocol + int(MaxPayloadSize) + HeaderLengthOfTheProtocol,
			},
			{
				data: data16MB(2),
				len:  HeaderLengthOfTheProtocol + int(MaxPayloadSize) + HeaderLengthOfTheProtocol + int(MaxPayloadSize) + HeaderLengthOfTheProtocol,
			},
			{
				data: data16MB(3),
				len: HeaderLengthOfTheProtocol + int(MaxPayloadSize) +
					HeaderLengthOfTheProtocol + int(MaxPayloadSize) +
					HeaderLengthOfTheProtocol + int(MaxPayloadSize) +
					HeaderLengthOfTheProtocol,
			},
			{
				data: data16MB(4),
				len: HeaderLengthOfTheProtocol + int(MaxPayloadSize) +
					HeaderLengthOfTheProtocol + int(MaxPayloadSize) +
					HeaderLengthOfTheProtocol + int(MaxPayloadSize) +
					HeaderLengthOfTheProtocol + int(MaxPayloadSize) +
					HeaderLengthOfTheProtocol,
			},
		}

		for _, c := range kases {
			proto.SetSequenceID(0)

			proto.beginPacket()
			convey.So(err, convey.ShouldBeNil)

			proto.append(c.data...)

			err = proto.finishedPacket()
			convey.So(err, convey.ShouldBeNil)

			want := mysqlPack(c.data)

			convey.So(c.len, convey.ShouldEqual, len(want))

			res := proto.tcpConn.bufferLength
			convey.So(res, convey.ShouldEqual, len(want))

			proto.flush()
		}
	})

}

func TestSendPrepareResponse(t *testing.T) {
	ctx := context.TODO()
	convey.Convey("send Prepare response succ", t, func() {
		sv, err := getSystemVariables("test/system_vars_config.toml")
		if err != nil {
			t.Error(err)
		}
		pu := config.NewParameterUnit(sv, nil, nil, nil)
		pu.SV.SkipCheckUser = true
		setPu("", pu)
		ioses, err := NewIOSession(&testConn{}, pu, "")
		convey.ShouldBeNil(err)
		proto := NewMysqlClientProtocol("", 0, ioses, 1024, sv)
		proto.SetSession(&Session{
			feSessionImpl: feSessionImpl{
				txnHandler: &TxnHandler{},
			},
		})

		st := tree.NewPrepareString(tree.Identifier(getPrepareStmtName(1)), "select ?, 1")
		stmts, err := mysql.Parse(ctx, st.Sql, 1)
		if err != nil {
			t.Error(err)
		}
		compCtx := plan.NewEmptyCompilerContext()
		preparePlan, err := buildPlan(context.TODO(), nil, compCtx, st)
		if err != nil {
			t.Error(err)
		}
		prepareStmt := &PrepareStmt{
			Name:        preparePlan.GetDcl().GetPrepare().GetName(),
			PreparePlan: preparePlan,
			PrepareStmt: stmts[0],
		}
		err = proto.SendPrepareResponse(ctx, prepareStmt)

		convey.So(err, convey.ShouldBeNil)
	})

	convey.Convey("send Prepare response error", t, func() {
		sv, err := getSystemVariables("test/system_vars_config.toml")
		if err != nil {
			t.Error(err)
		}
		pu := config.NewParameterUnit(sv, nil, nil, nil)
		pu.SV.SkipCheckUser = true
		setPu("", pu)
		ioses, err := NewIOSession(&testConn{}, pu, "")
		convey.ShouldBeNil(err)
		proto := NewMysqlClientProtocol("", 0, ioses, 1024, sv)

		st := tree.NewPrepareString("stmt1", "select ?, 1")
		stmts, err := mysql.Parse(ctx, st.Sql, 1)
		if err != nil {
			t.Error(err)
		}
		compCtx := plan.NewEmptyCompilerContext()
		preparePlan, err := buildPlan(context.TODO(), nil, compCtx, st)
		if err != nil {
			t.Error(err)
		}
		prepareStmt := &PrepareStmt{
			Name:        preparePlan.GetDcl().GetPrepare().GetName(),
			PreparePlan: preparePlan,
			PrepareStmt: stmts[0],
		}
		err = proto.SendPrepareResponse(ctx, prepareStmt)

		convey.So(err, convey.ShouldBeError)
	})
}

func FuzzParseExecuteData(f *testing.F) {
	ctx := context.TODO()
	proc := testutil.NewProcess()
	sv, err := getSystemVariables("test/system_vars_config.toml")
	if err != nil {
		f.Error(err)
	}
	pu := config.NewParameterUnit(sv, nil, nil, nil)
	pu.SV.SkipCheckUser = true
	setPu("", pu)
	ioses, err := NewIOSession(&testConn{}, pu, "")
	if err != nil {
		f.Error(err)
	}
	proto := NewMysqlClientProtocol("", 0, ioses, 1024, sv)

	st := tree.NewPrepareString(tree.Identifier(getPrepareStmtName(1)), "select ?, 1")
	stmts, err := mysql.Parse(ctx, st.Sql, 1)
	if err != nil {
		f.Error(err)
	}
	compCtx := plan.NewEmptyCompilerContext()
	preparePlan, err := buildPlan(context.TODO(), nil, compCtx, st)
	if err != nil {
		f.Error(err)
	}
	prepareStmt := &PrepareStmt{
		Name:        preparePlan.GetDcl().GetPrepare().GetName(),
		PreparePlan: preparePlan,
		PrepareStmt: stmts[0],
		params:      vector.NewVec(types.T_varchar.ToType()),
	}

	var testData []byte
	testData = append(testData, 0)          //flag
	testData = append(testData, 0, 0, 0, 0) // skip iteration-count
	nullBitmapLen := (1 + 7) >> 3
	//nullBitmapLen
	for i := 0; i < nullBitmapLen; i++ {
		testData = append(testData, 0)
	}
	testData = append(testData, 1)                              // new param bound flag
	testData = append(testData, uint8(defines.MYSQL_TYPE_TINY)) // type
	testData = append(testData, 0)                              //is unsigned
	testData = append(testData, 10)                             //tiny value

	f.Add(testData)

	testData = []byte{}
	testData = append(testData, 0)          //flag
	testData = append(testData, 0, 0, 0, 0) // skip iteration-count
	nullBitmapLen = (1 + 7) >> 3
	//nullBitmapLen
	for i := 0; i < nullBitmapLen; i++ {
		testData = append(testData, 0)
	}
	testData = append(testData, 1)                              // new param bound flag
	testData = append(testData, uint8(defines.MYSQL_TYPE_TINY)) // type
	testData = append(testData, 0)                              //is unsigned
	testData = append(testData, 4)                              //tiny value
	f.Add(testData)

	f.Fuzz(func(t *testing.T, data []byte) {
		proto.ParseExecuteData(ctx, proc, prepareStmt, data, 0)
	})
}

/* FIXME The prepare process has undergone some modifications,
  	so the unit tests for prepare need to be refactored, and the subsequent pr I will resubmit a reasonable ut
func TestParseExecuteData(t *testing.T) {
	ctx := context.TODO()
	convey.Convey("parseExecuteData succ", t, func() {
		ctrl := gomock.NewController(t)
		defer ctrl.Finish()
		ioses := mock_frontend.NewMockIOSession(ctrl)

		ioses.EXPECT().OutBuf().Return(goetty_buf.NewByteBuf(1024)).AnyTimes()
		ioses.EXPECT().Write(gomock.Any(), gomock.Any()).Return(nil).AnyTimes()
		ioses.EXPECT().RemoteAddress().Return("").AnyTimes()
		ioses.EXPECT().Ref().AnyTimes()
		ioses.EXPECT().Flush(gomock.Any()).AnyTimes()
		sv, err := getSystemVariables("test/system_vars_config.toml")
		if err != nil {
			t.Error(err)
		}

		proto := NewMysqlClientProtocol(0, ioses, 1024, sv)
		proc := testutil.NewProcess()

		st := tree.NewPrepareString(tree.Identifier(getPrepareStmtName(1)), "select ?, 1")
		stmts, err := mysql.Parse(ctx, st.Sql, 1)
		if err != nil {
			t.Error(err)
		}
		compCtx := plan.NewEmptyCompilerContext()
		preparePlan, err := buildPlan(context.TODO(), nil, compCtx, st)
		if err != nil {
			t.Error(err)
		}
		prepareStmt := &PrepareStmt{
			Name:        preparePlan.GetDcl().GetPrepare().GetName(),
			PreparePlan: preparePlan,
			PrepareStmt: stmts[0],
			params:      vector.NewVec(types.T_varchar.ToType()),
		}

		var testData []byte
		testData = append(testData, 0)          //flag
		testData = append(testData, 0, 0, 0, 0) // skip iteration-count
		nullBitmapLen := (1 + 7) >> 3
		//nullBitmapLen
		for i := 0; i < nullBitmapLen; i++ {
			testData = append(testData, 0)
		}
		testData = append(testData, 1)                              // new param bound flag
		testData = append(testData, uint8(defines.MYSQL_TYPE_TINY)) // type
		testData = append(testData, 0)                              //is unsigned
		testData = append(testData, 10)                             //tiny value

		err = proto.ParseExecuteData(ctx, proc, prepareStmt, testData, 0)
		convey.So(err, convey.ShouldBeNil)
	})

}
*/

func Test_resultset(t *testing.T) {
	ctx := context.TODO()
	convey.Convey("send result set batch row succ", t, func() {
		sv, err := getSystemVariables("test/system_vars_config.toml")
		if err != nil {
			t.Error(err)
		}
		pu := config.NewParameterUnit(sv, nil, nil, nil)
		pu.SV.SkipCheckUser = true
		setPu("", pu)
		ioses, err := NewIOSession(&testConn{}, pu, "")
		convey.ShouldBeNil(err)
		proto := NewMysqlClientProtocol("", 0, ioses, 1024, sv)

		ses := NewSession(ctx, "", proto, nil)
		proto.ses = ses

		res := make9ColumnsResultSet()

		err = proto.SendResultSetTextBatchRow(res, uint64(len(res.Data)))
		convey.So(err, convey.ShouldBeNil)
	})

	convey.Convey("send result set batch row speedup succ", t, func() {
		sv, err := getSystemVariables("test/system_vars_config.toml")
		if err != nil {
			t.Error(err)
		}
		pu := config.NewParameterUnit(sv, nil, nil, nil)
		pu.SV.SkipCheckUser = true
		setPu("", pu)
		ioses, err := NewIOSession(&testConn{}, pu, "")
		convey.ShouldBeNil(err)
		proto := NewMysqlClientProtocol("", 0, ioses, 1024, sv)

		ses := NewSession(ctx, "", proto, nil)
		proto.ses = ses

		res := make9ColumnsResultSet()

		err = proto.WriteResultSetRow(res, uint64(len(res.Data)))
		convey.So(err, convey.ShouldBeNil)
	})

	convey.Convey("send result set succ", t, func() {
		sv, err := getSystemVariables("test/system_vars_config.toml")
		if err != nil {
			t.Error(err)
		}
		pu := config.NewParameterUnit(sv, nil, nil, nil)
		pu.SV.SkipCheckUser = true
		setPu("", pu)
		ioses, err := NewIOSession(&testConn{}, pu, "")
		convey.ShouldBeNil(err)
		proto := NewMysqlClientProtocol("", 0, ioses, 1024, sv)

		ses := NewSession(ctx, "", proto, nil)
		proto.ses = ses

		res := make9ColumnsResultSet()

		err = proto.sendResultSet(ctx, res, int(COM_QUERY), 0, 0)
		convey.So(err, convey.ShouldBeNil)

		err = proto.SendResultSetTextRow(res, 0)
		convey.So(err, convey.ShouldBeNil)
	})

	convey.Convey("send binary result set succ", t, func() {
		sv, err := getSystemVariables("test/system_vars_config.toml")
		if err != nil {
			t.Error(err)
		}
		pu := config.NewParameterUnit(sv, nil, nil, nil)
		pu.SV.SkipCheckUser = true
		setPu("", pu)
		ioses, err := NewIOSession(&testConn{}, pu, "")
		convey.ShouldBeNil(err)
		proto := NewMysqlClientProtocol("", 0, ioses, 1024, sv)

		ses := NewSession(ctx, "", proto, nil)
		ses.cmd = COM_STMT_EXECUTE
		proto.ses = ses

		res := make9ColumnsResultSet()

		err = proto.WriteResultSetRow(res, 0)
		convey.So(err, convey.ShouldBeNil)
	})
}

func Test_send_packet(t *testing.T) {
	convey.Convey("send err packet", t, func() {
		sv, err := getSystemVariables("test/system_vars_config.toml")
		if err != nil {
			t.Error(err)
		}
		pu := config.NewParameterUnit(sv, nil, nil, nil)
		pu.SV.SkipCheckUser = true
		setPu("", pu)
		ioses, err := NewIOSession(&testConn{}, pu, "")
		convey.ShouldBeNil(err)
		proto := NewMysqlClientProtocol("", 0, ioses, 1024, sv)

		err = proto.sendErrPacket(1, "fake state", "fake error")
		convey.So(err, convey.ShouldBeNil)
	})
	convey.Convey("send eof packet", t, func() {
		sv, err := getSystemVariables("test/system_vars_config.toml")
		if err != nil {
			t.Error(err)
		}
		pu := config.NewParameterUnit(sv, nil, nil, nil)
		pu.SV.SkipCheckUser = true
		setPu("", pu)
		ioses, err := NewIOSession(&testConn{}, pu, "")
		convey.ShouldBeNil(err)
		proto := NewMysqlClientProtocol("", 0, ioses, 1024, sv)

		err = proto.sendEOFPacket(1, 0)
		convey.So(err, convey.ShouldBeNil)

		err = proto.SendEOFPacketIf(1, 0)
		convey.So(err, convey.ShouldBeNil)

		err = proto.sendEOFOrOkPacket(1, 0)
		convey.So(err, convey.ShouldBeNil)
	})
}

func Test_analyse320resp(t *testing.T) {

	convey.Convey("analyse 320 resp succ", t, func() {
		sv, err := getSystemVariables("test/system_vars_config.toml")
		if err != nil {
			t.Error(err)
		}
		pu := config.NewParameterUnit(sv, nil, nil, nil)
		pu.SV.SkipCheckUser = true
		setPu("", pu)
		ioses, err := NewIOSession(&testConn{}, pu, "")
		convey.ShouldBeNil(err)
		proto := NewMysqlClientProtocol("", 0, ioses, 1024, sv)

		var data []byte = nil
		var cap uint16 = 0
		cap |= uint16(CLIENT_CONNECT_WITH_DB)
		var header [2]byte
		proto.io.WriteUint16(header[:], 0, cap)
		//int<2>             capabilities flags, CLIENT_PROTOCOL_41 never set
		data = append(data, header[:]...)
		//int<3>             max-packet size
		data = append(data, 0xff, 0xff, 0xff)
		//string[NUL]        username
		username := "abc"
		data = append(data, []byte(username)...)
		data = append(data, 0x0)
		//auth response
		authResp := []byte{0x1, 0x2, 0x3, 0x4}
		data = append(data, authResp...)
		data = append(data, 0x0)
		//database
		dbName := "T"
		data = append(data, []byte(dbName)...)
		data = append(data, 0x0)

		ok, resp320, err := proto.analyseHandshakeResponse320(context.TODO(), data)
		convey.So(err, convey.ShouldBeNil)
		convey.So(ok, convey.ShouldBeTrue)

		convey.So(resp320.username, convey.ShouldEqual, username)
		convey.So(bytes.Equal(resp320.authResponse, authResp), convey.ShouldBeTrue)
		convey.So(resp320.database, convey.ShouldEqual, dbName)
	})

	convey.Convey("analyse 320 resp failed", t, func() {
		sv, err := getSystemVariables("test/system_vars_config.toml")
		if err != nil {
			t.Error(err)
		}
		pu := config.NewParameterUnit(sv, nil, nil, nil)
		pu.SV.SkipCheckUser = true
		setPu("", pu)
		ioses, err := NewIOSession(&testConn{}, pu, "")
		convey.ShouldBeNil(err)
		proto := NewMysqlClientProtocol("", 0, ioses, 1024, sv)

		type kase struct {
			data []byte
			res  bool
		}

		kases := []kase{
			{data: []byte{0}, res: false},
			{data: []byte{0, 0, 0, 0}, res: false},
			{data: []byte{0, 0, 1, 2, 3}, res: false},
			{data: []byte{0, 0, 1, 2, 3, 'a', 0}, res: true},
			{data: []byte{0, 0, 1, 2, 3, 'a', 0, 1, 2, 3}, res: true},
			{data: []byte{uint8(CLIENT_CONNECT_WITH_DB), 0, 1, 2, 3, 'a', 0}, res: false},
			{data: []byte{uint8(CLIENT_CONNECT_WITH_DB), 0, 1, 2, 3, 'a', 0, 'b', 'c'}, res: false},
			{data: []byte{uint8(CLIENT_CONNECT_WITH_DB), 0, 1, 2, 3, 'a', 0, 'b', 'c', 0}, res: false},
			{data: []byte{uint8(CLIENT_CONNECT_WITH_DB), 0, 1, 2, 3, 'a', 0, 'b', 'c', 0, 'd', 'e'}, res: false},
			{data: []byte{uint8(CLIENT_CONNECT_WITH_DB), 0, 1, 2, 3, 'a', 0, 'b', 'c', 0, 'd', 'e', 0}, res: true},
		}

		for _, c := range kases {
			ok, _, _ := proto.analyseHandshakeResponse320(context.TODO(), c.data)
			convey.So(ok, convey.ShouldEqual, c.res)
		}
	})
}

func Test_analyse41resp(t *testing.T) {
	tConn := &testConn{}
	pkts := []*Packet{{Length: 5, Payload: []byte("hello"), SequenceID: 1},
		{Length: 5, Payload: []byte("world"), SequenceID: 2},
		{Length: 0, Payload: []byte(""), SequenceID: 3}}
	writeExceptResult(tConn, pkts)
	convey.Convey("analyse 41 resp succ", t, func() {
		sv, err := getSystemVariables("test/system_vars_config.toml")
		if err != nil {
			t.Error(err)
		}
		pu := config.NewParameterUnit(sv, nil, nil, nil)
		pu.SV.SkipCheckUser = true
		setPu("", pu)
		ioses, err := NewIOSession(tConn, pu, "")
		convey.ShouldBeNil(err)
		proto := NewMysqlClientProtocol("", 0, ioses, 1024, sv)

		var data []byte = nil
		var cap uint32 = 0
		cap |= CLIENT_PROTOCOL_41 | CLIENT_CONNECT_WITH_DB
		var header [4]byte
		proto.io.WriteUint32(header[:], 0, cap)
		//int<4>             capabilities flags of the client, CLIENT_PROTOCOL_41 always set
		data = append(data, header[:]...)
		//int<4>             max-packet size
		data = append(data, 0xff, 0xff, 0xff, 0xff)
		//int<1>             character set
		data = append(data, 0x1)
		//string[23]         reserved (all [0])
		data = append(data, make([]byte, 23)...)
		//string[NUL]        username
		username := "abc"
		data = append(data, []byte(username)...)
		data = append(data, 0x0)
		//auth response
		authResp := []byte{0x1, 0x2, 0x3, 0x4}
		data = append(data, authResp...)
		data = append(data, 0x0)
		//database
		dbName := "T"
		data = append(data, []byte(dbName)...)
		data = append(data, 0x0)

		ok, resp41, err := proto.analyseHandshakeResponse41(context.TODO(), data)
		convey.So(err, convey.ShouldBeNil)
		convey.So(ok, convey.ShouldBeTrue)

		convey.So(resp41.username, convey.ShouldEqual, username)
		convey.So(bytes.Equal(resp41.authResponse, authResp), convey.ShouldBeTrue)
		convey.So(resp41.database, convey.ShouldEqual, dbName)
	})

	convey.Convey("analyse 41 resp failed", t, func() {
		sv, err := getSystemVariables("test/system_vars_config.toml")
		if err != nil {
			t.Error(err)
		}
		pu := config.NewParameterUnit(sv, nil, nil, nil)
		pu.SV.SkipCheckUser = true
		setPu("", pu)
		ioses, err := NewIOSession(tConn, pu, "")
		convey.ShouldBeNil(err)
		proto := NewMysqlClientProtocol("", 0, ioses, 1024, sv)

		type kase struct {
			data []byte
			res  bool
		}

		var cap uint32 = 0
		cap |= CLIENT_PROTOCOL_41 | CLIENT_CONNECT_WITH_DB | CLIENT_PLUGIN_AUTH
		var header [4]byte
		proto.io.WriteUint32(header[:], 0, cap)

		kases := []kase{
			{data: []byte{0}, res: false},
			{data: []byte{0, 0, 0, 0}, res: false},
			{data: append(header[:], []byte{
				0, 0, 0,
			}...), res: false},
			{data: append(header[:], []byte{
				0, 0, 0, 0,
			}...), res: false},
			{data: append(header[:], []byte{
				0, 0, 0, 0,
				0,
				0, 0, 0,
			}...), res: false},
			{data: append(header[:], []byte{
				0, 0, 0, 0,
				0,
				0, 0, 0, 0, 0, 0, 0, 0, 0, 0, 0, 0, 0, 0, 0, 0, 0, 0, 0, 0, 0, 0, 0,
			}...), res: false},
			{data: append(header[:], []byte{
				0, 0, 0, 0,
				0,
				0, 0, 0, 0, 0, 0, 0, 0, 0, 0, 0, 0, 0, 0, 0, 0, 0, 0, 0, 0, 0, 0, 0,
				'a', 'b', 'c',
			}...), res: false},
			{data: append(header[:], []byte{
				0, 0, 0, 0,
				0,
				0, 0, 0, 0, 0, 0, 0, 0, 0, 0, 0, 0, 0, 0, 0, 0, 0, 0, 0, 0, 0, 0, 0,
				'a', 'b', 'c', 0,
				'd', 'e', 'f',
			}...), res: false},
			{data: append(header[:], []byte{
				0, 0, 0, 0,
				0,
				0, 0, 0, 0, 0, 0, 0, 0, 0, 0, 0, 0, 0, 0, 0, 0, 0, 0, 0, 0, 0, 0, 0,
				'a', 'b', 'c', 0,
				'd', 'e', 'f', 0,
				'T',
			}...), res: false},
			{data: append(header[:], []byte{
				0, 0, 0, 0,
				0,
				0, 0, 0, 0, 0, 0, 0, 0, 0, 0, 0, 0, 0, 0, 0, 0, 0, 0, 0, 0, 0, 0, 0,
				'a', 'b', 'c', 0,
				'd', 'e', 'f', 0,
				'T', 0,
				'm', 'y', 's',
			}...), res: false},
			{data: append(header[:], []byte{
				0, 0, 0, 0,
				0,
				0, 0, 0, 0, 0, 0, 0, 0, 0, 0, 0, 0, 0, 0, 0, 0, 0, 0, 0, 0, 0, 0, 0,
				'a', 'b', 'c', 0,
				'd', 'e', 'f', 0,
				'T', 0,
				'm', 'y', 's', 'q', 'l', '_', 'n', 'a', 't', 'i', 'v', 'e', '_', 'p', 'a', 's', 's', 'w', 'o', 'r', 'x', 0,
			}...), res: true},
			{data: append(header[:], []byte{
				0, 0, 0, 0,
				0,
				0, 0, 0, 0, 0, 0, 0, 0, 0, 0, 0, 0, 0, 0, 0, 0, 0, 0, 0, 0, 0, 0, 0,
				'a', 'b', 'c', 0,
				'd', 'e', 'f', 0,
				'T', 0,
				'm', 'y', 's', 'q', 'l', '_', 'n', 'a', 't', 'i', 'v', 'e', '_', 'p', 'a', 's', 's', 'w', 'o', 'r', 'd', 0,
			}...), res: true},
		}

		for _, c := range kases {
			ok, _, _ := proto.analyseHandshakeResponse41(context.TODO(), c.data)
			convey.So(ok, convey.ShouldEqual, c.res)
		}
	})
}

func Test_handleHandshake(t *testing.T) {
	ctx := context.TODO()
	convey.Convey("handleHandshake succ", t, func() {
		sv, err := getSystemVariables("test/system_vars_config.toml")
		if err != nil {
			t.Error(err)
		}
		pu := config.NewParameterUnit(sv, nil, nil, nil)
		pu.SV.SkipCheckUser = true
		setPu("", pu)
		ioses, err := NewIOSession(&testConn{}, pu, "")
		convey.ShouldBeNil(err)
		var IO IOPackageImpl
		var SV = &config.FrontendParameters{}
		SV.SkipCheckUser = true
		mp := &MysqlProtocolImpl{SV: SV}
		mp.io = &IO
		mp.tcpConn = ioses
		payload := []byte{'a'}
		_, err = mp.HandleHandshake(ctx, payload)
		convey.So(err, convey.ShouldNotBeNil)

		payload = append(payload, []byte{'b', 'c'}...)
		_, err = mp.HandleHandshake(ctx, payload)
		convey.So(err, convey.ShouldNotBeNil)

		payload = append(payload, []byte{'c', 'd', 0}...)
		_, err = mp.HandleHandshake(ctx, payload)
		convey.So(err, convey.ShouldBeNil)
	})
}

func Test_handleHandshake_Recover(t *testing.T) {
	f := fuzz.New()
	count := 10000
	maxLen := 0

	ctx := context.TODO()
	sv, err := getSystemVariables("test/system_vars_config.toml")
	if err != nil {
		t.Error(err)
	}
	pu := config.NewParameterUnit(sv, nil, nil, nil)
	pu.SV.SkipCheckUser = true
	setPu("", pu)
	ioses, err := NewIOSession(&testConn{}, pu, "")
	if err != nil {
		t.Error(err)
	}
	convey.Convey("handleHandshake succ", t, func() {
		var IO IOPackageImpl
		var SV = &config.FrontendParameters{}
		SV.SkipCheckUser = true
		mp := &MysqlProtocolImpl{SV: SV}
		mp.io = &IO
		mp.tcpConn = ioses
		var payload []byte
		for i := 0; i < count; i++ {
			f.Fuzz(&payload)
			_, _ = mp.HandleHandshake(ctx, payload)
			maxLen = Max(maxLen, len(payload))
		}
		maxLen = 0
		var payload2 string
		for i := 0; i < count; i++ {
			f.Fuzz(&payload2)
			_, _ = mp.HandleHandshake(ctx, []byte(payload2))
			maxLen = Max(maxLen, len(payload2))
		}
	})
}

func TestMysqlProtocolImpl_Close(t *testing.T) {
	sv, err := getSystemVariables("test/system_vars_config.toml")
	if err != nil {
		t.Error(err)
	}
	pu := config.NewParameterUnit(sv, nil, nil, nil)
	pu.SV.SkipCheckUser = true
	setPu("", pu)
	ioses, err := NewIOSession(&testConn{}, pu, "")
	convey.ShouldBeNil(err)
	proto := NewMysqlClientProtocol("", 0, ioses, 1024, sv)
	proto.Close()
	assert.Nil(t, proto.GetSalt())
	assert.Nil(t, proto.strconvBuffer)
	assert.Nil(t, proto.lenEncBuffer)
	assert.Nil(t, proto.binaryNullBuffer)
}

var _ MysqlRrWr = &testMysqlWriter{}

// testMysqlWriter works for the background transaction that does not use the network protocol.
type testMysqlWriter struct {
	username string
	database string
	ioses    *Conn
	mod      int
}

func (fp *testMysqlWriter) FreeLoadLocal() {

}

func (fp *testMysqlWriter) GetStr(PropertyID) string {
	return ""
}
func (fp *testMysqlWriter) SetStr(PropertyID, string) {}
func (fp *testMysqlWriter) SetU32(PropertyID, uint32) {}
func (fp *testMysqlWriter) GetU32(PropertyID) uint32 {
	return 0
}
func (fp *testMysqlWriter) SetU8(PropertyID, uint8) {}
func (fp *testMysqlWriter) GetU8(PropertyID) uint8 {
	return 0
}
func (fp *testMysqlWriter) SetBool(PropertyID, bool) {}
func (fp *testMysqlWriter) GetBool(PropertyID) bool {
	return false
}

func (fp *testMysqlWriter) Write(ctx *ExecCtx, batch *batch.Batch) error {
	//TODO implement me
	panic("implement me")
}

func (fp *testMysqlWriter) WriteHandshake() error {
	//TODO implement me
	panic("implement me")
}

func (fp *testMysqlWriter) WriteOK(affectedRows, lastInsertId uint64, status, warnings uint16, message string) error {
	//TODO implement me
	panic("implement me")
}

func (fp *testMysqlWriter) WriteOKtWithEOF(affectedRows, lastInsertId uint64, status, warnings uint16, message string) error {
	//TODO implement me
	panic("implement me")
}

func (fp *testMysqlWriter) WriteEOF(warnings, status uint16) error {
	//TODO implement me
	panic("implement me")
}

func (fp *testMysqlWriter) WriteEOFIF(warnings uint16, status uint16) error {
	//TODO implement me
	panic("implement me")
}

func (fp *testMysqlWriter) WriteEOFIFAndNoFlush(warnings uint16, status uint16) error {
	//TODO implement me
	panic("implement me")
}

func (fp *testMysqlWriter) WriteEOFOrOK(warnings uint16, status uint16) error {
	//TODO implement me
	panic("implement me")
}

func (fp *testMysqlWriter) WriteERR(errorCode uint16, sqlState, errorMessage string) error {
	if fp.mod == 1 {
		return moerr.NewInternalErrorNoCtx("writeErr returns err")
	}
	return nil
}

func (fp *testMysqlWriter) WriteLengthEncodedNumber(u uint64) error {
	//TODO implement me
	panic("implement me")
}

func (fp *testMysqlWriter) WriteColumnDef(ctx context.Context, column Column, i int) error {
	//TODO implement me
	panic("implement me")
}

func (fp *testMysqlWriter) WriteColumnDefBytes(payload []byte) error {
	//TODO implement me
	panic("implement me")
}

func (fp *testMysqlWriter) WriteRow() error {
	//TODO implement me
	panic("implement me")
}

func (fp *testMysqlWriter) WriteTextRow() error {
	//TODO implement me
	panic("implement me")
}

func (fp *testMysqlWriter) WriteBinaryRow() error {
	//TODO implement me
	panic("implement me")
}

func (fp *testMysqlWriter) WriteResponse(ctx context.Context, response *Response) error {
	//TODO implement me
	panic("implement me")
}

func (fp *testMysqlWriter) WritePrepareResponse(ctx context.Context, stmt *PrepareStmt) error {
	//TODO implement me
	panic("implement me")
}

func (fp *testMysqlWriter) Read() ([]byte, error) {
	return fp.ioses.Read()
}

func (fp *testMysqlWriter) ReadLoadLocalPacket() ([]byte, error) {
	return fp.ioses.ReadLoadLocalPacket()
}

func (fp *testMysqlWriter) Free(buf []byte) {
	fp.ioses.allocator.Free(buf)
}

func (fp *testMysqlWriter) UpdateCtx(ctx context.Context) {

}

func (fp *testMysqlWriter) GetCapability() uint32 {
	return DefaultCapability
}

func (fp *testMysqlWriter) SetCapability(uint32) {

}

func (fp *testMysqlWriter) IsTlsEstablished() bool {
	return true
}

func (fp *testMysqlWriter) SetTlsEstablished() {

}

func (fp *testMysqlWriter) HandleHandshake(ctx context.Context, payload []byte) (bool, error) {
	return false, nil
}

func (fp *testMysqlWriter) Authenticate(ctx context.Context) error {
	return nil
}

func (fp *testMysqlWriter) GetSequenceId() uint8 {
	return 0
}

func (fp *testMysqlWriter) SetSequenceID(value uint8) {
}

func (fp *testMysqlWriter) ParseSendLongData(ctx context.Context, proc *process.Process, stmt *PrepareStmt, data []byte, pos int) error {
	return nil
}

func (fp *testMysqlWriter) ParseExecuteData(ctx context.Context, proc *process.Process, stmt *PrepareStmt, data []byte, pos int) error {
	return nil
}

func (fp *testMysqlWriter) WriteResultSetRow(mrs *MysqlResultSet, cnt uint64) error {
	return nil
}

func (fp *testMysqlWriter) ResetStatistics() {}
func (fp *testMysqlWriter) Reset(_ *Session) {}

func (fp *testMysqlWriter) CalculateOutTrafficBytes(reset bool) (int64, int64) { return 0, 0 }

func (fp *testMysqlWriter) IsEstablished() bool {
	return true
}

func (fp *testMysqlWriter) SetEstablished() {}

func (fp *testMysqlWriter) ConnectionID() uint32 {
	return fakeConnectionID
}

func (fp *testMysqlWriter) Peer() string {
	return "0.0.0.0:0"
}

func (fp *testMysqlWriter) GetDatabaseName() string {
	return fp.database
}

func (fp *testMysqlWriter) SetDatabaseName(s string) {
	fp.database = s
}

func (fp *testMysqlWriter) GetUserName() string {
	return fp.username
}

func (fp *testMysqlWriter) SetUserName(s string) {
	fp.username = s
}

func (fp *testMysqlWriter) Close() {}

func (fp *testMysqlWriter) WriteLocalInfileRequest(filename string) error {
	return nil
}

func (fp *testMysqlWriter) Flush() error {
	return nil
}

func (fp *testMysqlWriter) MakeColumnDefData(ctx context.Context, columns []*planPb.ColDef) ([][]byte, error) {
	return nil, nil
}<|MERGE_RESOLUTION|>--- conflicted
+++ resolved
@@ -1306,7 +1306,7 @@
 	pu, err := getParameterUnit("test/system_vars_config.toml", eng, txnClient)
 	require.NoError(t, err)
 	pu.SV.SkipCheckUser = true
-	setGlobalPu(pu)
+	setPu("", pu)
 
 	noResultSet := make(map[string]bool)
 	resultSet := make(map[string]*result)
@@ -1463,9 +1463,9 @@
 	ctx := context.WithValue(context.TODO(), config.ParameterUnitKey, pu)
 	// A mock autoincrcache manager.
 	acim := &defines.AutoIncrCacheManager{}
-	setGlobalAicm(acim)
-	temp, _ := NewRoutineManager(ctx)
-	setGlobalRtMgr(temp)
+	setAicm("", acim)
+	temp, _ := NewRoutineManager(ctx, "")
+	setRtMgr("", temp)
 
 	wg := sync.WaitGroup{}
 	wg.Add(1)
@@ -1508,7 +1508,6 @@
 //	if err != nil {
 //		require.NoError(t, err)
 //	}
-<<<<<<< HEAD
 //	clientCert = append(clientCert, certs)
 //	err = mysqlDriver.RegisterTLSConfig(tlsName, &tls.Config{
 //		RootCAs:            rootCertPool,
@@ -1518,30 +1517,6 @@
 //	})
 //	if err != nil {
 //		require.NoError(t, err)
-=======
-//	setPu("",pu)
-//	ses := NewSession(pro, nil, nil, false, nil)
-//	ses.SetRequestContext(ctx)
-//	pro.SetSession(ses)
-//
-//	length := packet.Length
-//	payload := packet.Payload
-//	for uint32(length) == MaxPayloadSize {
-//		var err error
-//		msg, err = pro.GetTcpConnection().Read(goetty.ReadOptions{})
-//		if err != nil {
-//			return moerr.NewInternalError(ctx, "read msg error")
-//		}
-//
-//		packet, ok = msg.(*Packet)
-//		if !ok {
-//			return moerr.NewInternalError(ctx, "message is not Packet")
-//		}
-//
-//		pro.SetSequenceID(uint8(packet.SequenceID + 1))
-//		payload = append(payload, packet.Payload...)
-//		length = packet.Length
->>>>>>> be64f3ef
 //	}
 //
 //	dsn := fmt.Sprintf("dump:111@tcp(127.0.0.1:%d)/?readTimeout=5s&timeout=5s&writeTimeout=5s&tls=%s", port, tlsName)
