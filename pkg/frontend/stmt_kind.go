// Copyright 2021 Matrix Origin
//
// Licensed under the Apache License, Version 2.0 (the "License");
// you may not use this file except in compliance with the License.
// You may obtain a copy of the License at
//
//      http://www.apache.org/licenses/LICENSE-2.0
//
// Unless required by applicable law or agreed to in writing, software
// distributed under the License is distributed on an "AS IS" BASIS,
// WITHOUT WARRANTIES OR CONDITIONS OF ANY KIND, either express or implied.
// See the License for the specific language governing permissions and
// limitations under the License.

package frontend

import (
	"github.com/matrixorigin/matrixone/pkg/sql/parsers/dialect/mysql"
	"github.com/matrixorigin/matrixone/pkg/sql/parsers/tree"
)

// IsAdministrativeStatement checks the statement is the administrative statement.
func IsAdministrativeStatement(stmt tree.Statement) bool {
	switch st := stmt.(type) {
	case *tree.CreateAccount, *tree.DropAccount, *tree.AlterAccount,
		*tree.CreateUser, *tree.DropUser, *tree.AlterUser,
		*tree.CreateRole, *tree.DropRole,
		*tree.Revoke, *tree.Grant,
		*tree.SetDefaultRole, *tree.SetRole, *tree.SetPassword:
		return true
	case *tree.Use:
		return st.IsUseRole()
	}
	return false
}

// IsParameterModificationStatement checks the statement is the statement of parameter modification statement.
func IsParameterModificationStatement(stmt tree.Statement) bool {
	switch stmt.(type) {
	case *tree.SetVar:
		return true
	}
	return false
}

// IsPrepareStatement checks the statement is the Prepare statement.
func IsPrepareStatement(stmt tree.Statement) bool {
	switch stmt.(type) {
	case *tree.PrepareStmt, *tree.PrepareString:
		return true
	}
	return false
}

// IsDDL checks the statement is the DDL statement.
func IsDDL(stmt tree.Statement) bool {
	switch stmt.(type) {
	case *tree.CreateTable, *tree.DropTable,
		*tree.CreateView, *tree.DropView, *tree.AlterView, *tree.AlterTable,
		*tree.CreateDatabase, *tree.DropDatabase, *tree.CreateSequence, *tree.DropSequence,
		*tree.CreateIndex, *tree.DropIndex, *tree.TruncateTable:
		return true
	}
	return false
}

// IsDropStatement checks the statement is the drop statement.
func IsDropStatement(stmt tree.Statement) bool {
	switch stmt.(type) {
	case *tree.DropDatabase, *tree.DropTable, *tree.DropView, *tree.DropIndex, *tree.DropSequence:
		return true
	}
	return false
}

func IsCreateDropDatabase(stmt tree.Statement) bool {
	switch stmt.(type) {
	case *tree.CreateDatabase, *tree.DropDatabase:
		return true
	}
	return false
}

func IsCreateDropSequence(stmt tree.Statement) bool {
	switch stmt.(type) {
	case *tree.CreateSequence, *tree.DropSequence:
		return true
	}
	return false
}

/*
NeedToBeCommittedInActiveTransaction checks the statement that need to be committed
in an active transaction.

Currently, it includes the drop statement, the administration statement ,

	the parameter modification statement.
*/
func NeedToBeCommittedInActiveTransaction(stmt tree.Statement) bool {
	if stmt == nil {
		return false
	}
	return IsCreateDropSequence(stmt) || IsAdministrativeStatement(stmt) || IsParameterModificationStatement(stmt)
}

/*
StatementCanBeExecutedInUncommittedTransaction checks the statement can be executed in an active transaction.

Cases    | set Autocommit = 1/0 | BEGIN statement |
---------------------------------------------------
Case1      1                       Yes
Case2      1                       No
Case3      0                       Yes
Case4      0                       No
---------------------------------------------------

If it is Case1,Case3, Then

	Create/Drop database reports error

If it is Case2, Then

	Create/Drop database as other statement.

If it is Case4, Then

	Create/Drop database commits current txn. a new txn for the next statement if needed.
*/
func statementCanBeExecutedInUncommittedTransaction(ses FeSession, stmt tree.Statement) (bool, error) {
	switch st := stmt.(type) {
	//ddl statement
	case *tree.CreateTable, *tree.CreateIndex, *tree.CreateView, *tree.AlterView, *tree.AlterTable:
		if createTblStmt, ok := stmt.(*tree.CreateTable); ok && createTblStmt.IsAsSelect {
			return false, nil
		}
		return true, nil
	case *tree.CreateDatabase, *tree.CreateSequence: //Case1, Case3 above
		return ses.IsBackgroundSession() || !ses.GetTxnHandler().OptionBitsIsSet(OPTION_BEGIN), nil
		//dml statement
	case *tree.Insert, *tree.Update, *tree.Delete, *tree.Select, *tree.Load, *tree.MoDump, *tree.ValuesStatement, *tree.Replace:
		return true, nil
		//transaction
	case *tree.BeginTransaction, *tree.CommitTransaction, *tree.RollbackTransaction:
		return true, nil
		//show
	case *tree.ShowCreateTable,
		*tree.ShowCreateView,
		*tree.ShowCreateDatabase,
		*tree.ShowColumns,
		*tree.ShowDatabases,
		*tree.ShowTarget,
		*tree.ShowTableStatus,
		*tree.ShowGrants,
		*tree.ShowTables,
		*tree.ShowSequences,
		*tree.ShowProcessList,
		*tree.ShowErrors,
		*tree.ShowWarnings,
		*tree.ShowCollation,
		*tree.ShowVariables,
		*tree.ShowStatus,
		*tree.ShowIndex,
		*tree.ShowFunctionOrProcedureStatus,
		*tree.ShowNodeList,
		*tree.ShowLocks,
		*tree.ShowTableNumber,
		*tree.ShowColumnNumber,
		*tree.ShowTableValues,
		*tree.ShowAccounts,
		*tree.ShowPublications,
		*tree.ShowSubscriptions,
		*tree.ShowCreatePublications,
		*tree.ShowBackendServers,
		*tree.ShowAccountUpgrade,
		*tree.ShowConnectors:
		return true, nil
		//others
	case *tree.ExplainStmt, *tree.ExplainAnalyze, *tree.ExplainFor, *InternalCmdFieldList:
		return true, nil
	case *tree.PrepareStmt:
		return statementCanBeExecutedInUncommittedTransaction(ses, st.Stmt)
	case *tree.PrepareString:
		v, err := ses.GetGlobalVar("lower_case_table_names")
		if err != nil {
			return false, err
		}
<<<<<<< HEAD
		preStmt, err := mysql.ParseOne(ses.GetRequestContext(), st.Sql, v.(int64))
=======
		preStmt, err := mysql.ParseOne(ses.requestCtx, st.Sql, v.(int64), 0)
>>>>>>> 16527478
		defer func() {
			preStmt.Free()
		}()
		if err != nil {
			return false, err
		}
		return statementCanBeExecutedInUncommittedTransaction(ses, preStmt)
	case *tree.Execute:
		preName := string(st.Name)
		preStmt, err := ses.GetPrepareStmt(preName)
		if err != nil {
			return false, err
		}
		return statementCanBeExecutedInUncommittedTransaction(ses, preStmt.PrepareStmt)
	case *tree.Deallocate, *tree.Reset:
		return true, nil
	case *tree.Use:
		/*
			These statements can not be executed in an uncommitted transaction:
				USE SECONDARY ROLE { ALL | NONE }
				USE ROLE role;
		*/
		return !st.IsUseRole(), nil
	case *tree.DropTable, *tree.DropIndex, *tree.DropView, *tree.TruncateTable:
		return true, nil
	case *tree.DropDatabase, *tree.DropSequence: //Case1, Case3 above
		//background transaction can execute the DROPxxx in one transaction
		return ses.IsBackgroundSession() || !ses.GetTxnHandler().OptionBitsIsSet(OPTION_BEGIN), nil
	case *tree.SetVar:
		return true, nil
	}

	return false, nil
}<|MERGE_RESOLUTION|>--- conflicted
+++ resolved
@@ -185,11 +185,7 @@
 		if err != nil {
 			return false, err
 		}
-<<<<<<< HEAD
-		preStmt, err := mysql.ParseOne(ses.GetRequestContext(), st.Sql, v.(int64))
-=======
-		preStmt, err := mysql.ParseOne(ses.requestCtx, st.Sql, v.(int64), 0)
->>>>>>> 16527478
+		preStmt, err := mysql.ParseOne(ses.GetRequestContext(), st.Sql, v.(int64), 0)
 		defer func() {
 			preStmt.Free()
 		}()
