--- conflicted
+++ resolved
@@ -129,21 +129,6 @@
 	return tempRoutineMap
 }
 
-<<<<<<< HEAD
-=======
-func (rm *RoutineManager) GetAutoIncrCacheManager() *defines.AutoIncrCacheManager {
-	return rm.aicm
-}
-
-func (rm *RoutineManager) SetSkipCheckUser(b bool) {
-	rm.skipCheckUser.Store(b)
-}
-
-func (rm *RoutineManager) GetSkipCheckUser() bool {
-	return rm.skipCheckUser.Load()
-}
-
->>>>>>> ec931e61
 func (rm *RoutineManager) getParameterUnit() *config.ParameterUnit {
 	return rm.pu
 }
