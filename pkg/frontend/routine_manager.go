// Copyright 2021 Matrix Origin
//
// Licensed under the Apache License, Version 2.0 (the "License");
// you may not use this file except in compliance with the License.
// You may obtain a copy of the License at
//
//      http://www.apache.org/licenses/LICENSE-2.0
//
// Unless required by applicable law or agreed to in writing, software
// distributed under the License is distributed on an "AS IS" BASIS,
// WITHOUT WARRANTIES OR CONDITIONS OF ANY KIND, either express or implied.
// See the License for the specific language governing permissions and
// limitations under the License.

package frontend

import (
	"bytes"
	"container/list"
	"context"
	"crypto/tls"
	"crypto/x509"
	"fmt"
	"math"
	"os"
	"sync"
	"time"

	"github.com/matrixorigin/matrixone/pkg/util/metric"

	"github.com/fagongzi/goetty/v2"
	"github.com/matrixorigin/matrixone/pkg/common/moerr"
	"github.com/matrixorigin/matrixone/pkg/config"
	"github.com/matrixorigin/matrixone/pkg/logutil"
	"github.com/matrixorigin/matrixone/pkg/util/trace"
)

type RoutineManager struct {
	mu             sync.RWMutex
	ctx            context.Context
	clients        map[goetty.IOSession]*Routine
	pu             *config.ParameterUnit
	tlsConfig      *tls.Config
	accountRoutine *AccountRoutineManager
}

type AccountRoutineManager struct {
	ctx               context.Context
	killQueueMu       sync.RWMutex
	killIdQueue       map[int64]KillRecord
	accountRoutineMu  sync.RWMutex
	accountId2Routine map[int64]map[*Routine]uint64
}

type KillRecord struct {
	killTime time.Time
	version  uint64
}

func NewKillRecord(killtime time.Time, version uint64) KillRecord {
	return KillRecord{
		killTime: killtime,
		version:  version,
	}
}

func (ar *AccountRoutineManager) recordRountine(tenantID int64, rt *Routine, version uint64) {
	if tenantID == sysAccountID || rt != nil {
		return
	}

	ar.accountRoutineMu.Lock()
	defer ar.accountRoutineMu.Unlock()
	if _, ok := ar.accountId2Routine[tenantID]; !ok {
		ar.accountId2Routine[tenantID] = make(map[*Routine]uint64)
	}
	ar.accountId2Routine[tenantID][rt] = version
}

func (ar *AccountRoutineManager) deleteRoutine(tenantID int64, rt *Routine) {
	if tenantID == sysAccountID || rt != nil {
		return
	}

	ar.accountRoutineMu.Lock()
	defer ar.accountRoutineMu.Unlock()
	_, ok := ar.accountId2Routine[tenantID]
	if ok {
		delete(ar.accountId2Routine[tenantID], rt)
	}
	if len(ar.accountId2Routine[tenantID]) == 0 {
		delete(ar.accountId2Routine, tenantID)
	}
}

func (ar *AccountRoutineManager) enKillQueue(tenantID int64, version uint64) {
	if tenantID == sysAccountID {
		return
	}

	KillRecord := NewKillRecord(time.Now(), version)
	ar.killQueueMu.Lock()
	defer ar.killQueueMu.Unlock()
	ar.killIdQueue[tenantID] = KillRecord

}

func (ar *AccountRoutineManager) deepCopyKillQueue() map[int64]KillRecord {
	ar.killQueueMu.RLock()
	defer ar.killQueueMu.RUnlock()

	tempKillQueue := make(map[int64]KillRecord, len(ar.killIdQueue))
	for account, record := range ar.killIdQueue {
		tempKillQueue[account] = record
	}
	return tempKillQueue
}

func (ar *AccountRoutineManager) deepCopyRoutineMap() map[int64]map[*Routine]uint64 {
	ar.accountRoutineMu.RLock()
	defer ar.accountRoutineMu.RUnlock()

	tempRoutineMap := make(map[int64]map[*Routine]uint64, len(ar.accountId2Routine))
	for account, rountine := range ar.accountId2Routine {
		tempRoutineMap[account] = rountine
	}
	return tempRoutineMap
}

<<<<<<< HEAD
func (rm *RoutineManager) GetAutoIncrCacheManager() *defines.AutoIncrCacheManager {
	return rm.aicm
=======
func (rm *RoutineManager) SetSkipCheckUser(b bool) {
	rm.skipCheckUser.Store(b)
}

func (rm *RoutineManager) GetSkipCheckUser() bool {
	return rm.skipCheckUser.Load()
>>>>>>> 0036a9fd
}

func (rm *RoutineManager) getParameterUnit() *config.ParameterUnit {
	return rm.pu
}

func (rm *RoutineManager) getCtx() context.Context {
	return rm.ctx
}

func (rm *RoutineManager) setRoutine(rs goetty.IOSession, r *Routine) {
	rm.mu.Lock()
	defer rm.mu.Unlock()
	rm.clients[rs] = r
}

func (rm *RoutineManager) getRoutine(rs goetty.IOSession) *Routine {
	rm.mu.RLock()
	defer rm.mu.RUnlock()
	return rm.clients[rs]
}

func (rm *RoutineManager) deleteRoutine(rs goetty.IOSession) *Routine {
	var rt *Routine
	var ok bool
	rm.mu.Lock()
	defer rm.mu.Unlock()
	rt, ok = rm.clients[rs]
	if ok {
		delete(rm.clients, rs)
	}
	return rt
}

func (rm *RoutineManager) getTlsConfig() *tls.Config {
	return rm.tlsConfig
}

func (rm *RoutineManager) getConnID() (uint32, error) {
	// Only works in unit test.
	if rm.pu.HAKeeperClient == nil {
		return nextConnectionID(), nil
	}
	ctx, cancel := context.WithTimeout(rm.ctx, time.Second*2)
	defer cancel()
	connID, err := rm.pu.HAKeeperClient.AllocateIDByKey(ctx, ConnIDAllocKey)
	if err != nil {
		return 0, err
	}
	// Convert uint64 to uint32 to adapt MySQL protocol.
	return uint32(connID), nil
}

func (rm *RoutineManager) Created(rs goetty.IOSession) {
	logutil.Debugf("get the connection from %s", rs.RemoteAddress())
	pu := rm.getParameterUnit()
	connID, err := rm.getConnID()
	if err != nil {
		logutil.Errorf("failed to get connection ID from HAKeeper: %v", err)
		return
	}
	pro := NewMysqlClientProtocol(connID, rs, int(pu.SV.MaxBytesInOutbufToFlush), pu.SV)
	exe := NewMysqlCmdExecutor()
	exe.SetRoutineManager(rm)
	exe.ChooseDoQueryFunc(pu.SV.EnableDoComQueryInProgress)

	routine := NewRoutine(rm.getCtx(), pro, exe, pu.SV, rs)

	// XXX MPOOL pass in a nil mpool.
	// XXX MPOOL can choose to use a Mid sized mpool, if, we know
	// this mpool will be deleted.  Maybe in the following Closed method.
	ses := NewSession(routine.getProtocol(), nil, pu, GSysVariables, true)
	ses.SetRequestContext(routine.getCancelRoutineCtx())
	ses.SetConnectContext(routine.getCancelRoutineCtx())
	ses.SetFromRealUser(true)
	ses.setRoutineManager(rm)
	ses.setRoutine(routine)

	routine.setSession(ses)
	pro.SetSession(ses)

	logDebugf(pro.GetDebugString(), "have done some preparation for the connection %s", rs.RemoteAddress())

	// With proxy module enabled, we try to update salt value from proxy.
	// The MySQL protocol is broken a little: when connection is built, read
	// the salt from proxy and update the salt, then go on with the handshake
	// phase.
	if rm.pu.SV.ProxyEnabled {
		pro.tryUpdateSalt(rs)
	}

	hsV10pkt := pro.makeHandshakeV10Payload()
	err = pro.writePackets(hsV10pkt)
	if err != nil {
		logErrorf(pro.GetDebugString(), "failed to handshake with server, quiting routine... %s", err)
		routine.killConnection(true)
		return
	}

	logDebugf(pro.GetDebugString(), "have sent handshake packet to connection %s", rs.RemoteAddress())
	rm.setRoutine(rs, routine)
}

/*
When the io is closed, the Closed will be called.
*/
func (rm *RoutineManager) Closed(rs goetty.IOSession) {
	logutil.Debugf("clean resource of the connection %d:%s", rs.ID(), rs.RemoteAddress())
	defer func() {
		logutil.Debugf("resource of the connection %d:%s has been cleaned", rs.ID(), rs.RemoteAddress())
	}()
	rt := rm.deleteRoutine(rs)

	if rt != nil {
		ses := rt.getSession()
		if ses != nil {
			rt.decreaseCount(func() {
				account := ses.GetTenantInfo()
				accountName := sysAccountName
				if account != nil {
					accountName = account.GetTenant()
				}
				metric.ConnectionCounter(accountName).Dec()
				rm.accountRoutine.deleteRoutine(int64(account.GetTenantID()), rt)
			})
			logDebugf(ses.GetDebugString(), "the io session was closed.")
		}
		rt.cleanup()
	}
}

func (rm *RoutineManager) getRoutineById(id uint64) *Routine {
	var rt *Routine = nil
	rm.mu.RLock()
	defer rm.mu.RUnlock()
	for _, value := range rm.clients {
		if uint64(value.getConnectionID()) == id {
			rt = value
			break
		}
	}
	return rt
}

/*
kill a connection or query.
if killConnection is true, the query will be canceled first, then the network will be closed.
if killConnection is false, only the query will be canceled. the connection keeps intact.
*/
func (rm *RoutineManager) kill(ctx context.Context, killConnection bool, idThatKill, id uint64, statementId string) error {
	rt := rm.getRoutineById(id)

	killMyself := idThatKill == id
	if rt != nil {
		if killConnection {
			logutil.Infof("kill connection %d", id)
			rt.killConnection(killMyself)
			rm.accountRoutine.deleteRoutine(int64(rt.ses.GetTenantInfo().GetTenantID()), rt)
		} else {
			logutil.Infof("kill query %s on the connection %d", statementId, id)
			rt.killQuery(killMyself, statementId)
		}
	} else {
		return moerr.NewInternalError(ctx, "Unknown connection id %d", id)
	}
	return nil
}

func getConnectionInfo(rs goetty.IOSession) string {
	conn := rs.RawConn()
	if conn != nil {
		return fmt.Sprintf("connection from %s to %s", conn.RemoteAddr(), conn.LocalAddr())
	}
	return fmt.Sprintf("connection from %s", rs.RemoteAddress())
}

func (rm *RoutineManager) Handler(rs goetty.IOSession, msg interface{}, received uint64) error {
	logutil.Debugf("get request from %d:%s", rs.ID(), rs.RemoteAddress())
	defer func() {
		logutil.Debugf("request from %d:%s has been processed", rs.ID(), rs.RemoteAddress())
	}()
	var err error
	var isTlsHeader bool
	ctx, span := trace.Start(rm.getCtx(), "RoutineManager.Handler")
	defer span.End()
	connectionInfo := getConnectionInfo(rs)
	routine := rm.getRoutine(rs)
	if routine == nil {
		err = moerr.NewInternalError(ctx, "routine does not exist")
		logutil.Errorf("%s error:%v", connectionInfo, err)
		return err
	}
	routine.setInProcessRequest(true)
	defer routine.setInProcessRequest(false)
	protocol := routine.getProtocol()
	protoInfo := protocol.GetDebugString()
	packet, ok := msg.(*Packet)

	protocol.SetSequenceID(uint8(packet.SequenceID + 1))
	var seq = protocol.GetSequenceId()
	if !ok {
		err = moerr.NewInternalError(ctx, "message is not Packet")
		logErrorf(protoInfo, "error:%v", err)
		return err
	}

	length := packet.Length
	payload := packet.Payload
	for uint32(length) == MaxPayloadSize {
		msg, err = protocol.GetTcpConnection().Read(goetty.ReadOptions{})
		if err != nil {
			logErrorf(protoInfo, "read message failed. error:%s", err)
			return err
		}

		packet, ok = msg.(*Packet)
		if !ok {
			err = moerr.NewInternalError(ctx, "message is not Packet")
			logErrorf(protoInfo, "error:%v", err)
			return err
		}

		protocol.SetSequenceID(uint8(packet.SequenceID + 1))
		seq = protocol.GetSequenceId()
		payload = append(payload, packet.Payload...)
		length = packet.Length
	}

	// finish handshake process
	if !protocol.IsEstablished() {
		logDebugf(protoInfo, "HANDLE HANDSHAKE")

		/*
			di := MakeDebugInfo(payload,80,8)
			logutil.Infof("RP[%v] Payload80[%v]",rs.RemoteAddr(),di)
		*/
		ses := routine.getSession()
		if protocol.GetCapability()&CLIENT_SSL != 0 && !protocol.IsTlsEstablished() {
			logDebugf(protoInfo, "setup ssl")
			isTlsHeader, err = protocol.HandleHandshake(ctx, payload)
			if err != nil {
				logErrorf(protoInfo, "error:%v", err)
				return err
			}
			if isTlsHeader {
				logDebugf(protoInfo, "upgrade to TLS")
				// do upgradeTls
				tlsConn := tls.Server(rs.RawConn(), rm.getTlsConfig())
				logDebugf(protoInfo, "get TLS conn ok")
				newCtx, cancelFun := context.WithTimeout(ctx, 20*time.Second)
				if err = tlsConn.HandshakeContext(newCtx); err != nil {
					logErrorf(protoInfo, "before cancel() error:%v", err)
					cancelFun()
					logErrorf(protoInfo, "after cancel() error:%v", err)
					return err
				}
				cancelFun()
				logDebugf(protoInfo, "TLS handshake ok")
				rs.UseConn(tlsConn)
				logDebugf(protoInfo, "TLS handshake finished")

				// tls upgradeOk
				protocol.SetTlsEstablished()
			} else {
				// client don't ask server to upgrade TLS
				if err := protocol.Authenticate(ctx); err != nil {
					return err
				}
				protocol.SetTlsEstablished()
				protocol.SetEstablished()
			}
		} else {
			logDebugf(protoInfo, "handleHandshake")
			_, err = protocol.HandleHandshake(ctx, payload)
			if err != nil {
				logErrorf(protoInfo, "error:%v", err)
				return err
			}
			if err = protocol.Authenticate(ctx); err != nil {
				return err
			}
			protocol.SetEstablished()
		}

		dbName := protocol.GetDatabaseName()
		if ses != nil && dbName != "" {
			ses.SetDatabaseName(dbName)
		}
		return nil
	}

	req := protocol.GetRequest(payload)
	req.seq = seq

	//handle request
	err = routine.handleRequest(req)
	if err != nil {
		logErrorf(protoInfo, "error:%v", err)
		return err
	}

	return nil
}

// clientCount returns the count of the clients
func (rm *RoutineManager) clientCount() int {
	var count int
	rm.mu.RLock()
	defer rm.mu.RUnlock()
	count = len(rm.clients)
	return count
}

type info struct {
	id    uint32
	peer  string
	count []uint64
}

func (rm *RoutineManager) collectClientInfo(infos *list.List) {
	rm.mu.RLock()
	defer rm.mu.RUnlock()
	for _, routine := range rm.clients {
		proto := routine.getProtocol()
		infos.PushBack(&info{
			proto.ConnectionID(),
			proto.Peer(),
			proto.resetDebugCount(),
		})
	}
}

func (rm *RoutineManager) printDebug() {
	infos := list.New()
	rm.collectClientInfo(infos)

	bb := bytes.Buffer{}
	bb.WriteString("Clients:")
	bb.WriteString(fmt.Sprintf("(%d)\n", infos.Len()))
	for e := infos.Front(); e != nil; e = e.Next() {
		d := e.Value.(*info)
		if d == nil {
			continue
		}
		bb.WriteString(fmt.Sprintf("%d|%s|", d.id, d.peer))
		for i, u := range d.count {
			bb.WriteString(fmt.Sprintf("%d:0x%x ", i, u))
		}
		bb.WriteByte('\n')
	}
	logutil.Info(bb.String())
}

func (rm *RoutineManager) cleanKillQueue() {
	ar := rm.accountRoutine
	ar.killQueueMu.Lock()
	defer ar.killQueueMu.Unlock()
	for toKillAccount, killRecord := range ar.killIdQueue {
		if time.Since(killRecord.killTime) > time.Duration(rm.pu.SV.CleanKillQueueInterval)*time.Minute {
			delete(ar.killIdQueue, toKillAccount)
		}
	}
}

func (rm *RoutineManager) KillRoutineConnections() {
	ar := rm.accountRoutine
	tempKillQueue := ar.deepCopyKillQueue()
	accountId2RoutineMap := ar.deepCopyRoutineMap()

	for account, killRecord := range tempKillQueue {
		if rtMap, ok := accountId2RoutineMap[account]; ok {
			for rt, version := range rtMap {
				if rt != nil && ((version+1)%math.MaxUint64)-1 <= killRecord.version {
					//kill connect of this routine
					rt.killConnection(false)
					ar.deleteRoutine(account, rt)
				}
			}
		}
	}

	rm.cleanKillQueue()
}

func NewRoutineManager(ctx context.Context, pu *config.ParameterUnit) (*RoutineManager, error) {
	accountRoutine := &AccountRoutineManager{
		killQueueMu:       sync.RWMutex{},
		accountId2Routine: make(map[int64]map[*Routine]uint64),
		accountRoutineMu:  sync.RWMutex{},
		killIdQueue:       make(map[int64]KillRecord),
		ctx:               ctx,
	}
	rm := &RoutineManager{
		ctx:            ctx,
		clients:        make(map[goetty.IOSession]*Routine),
		pu:             pu,
		accountRoutine: accountRoutine,
	}

	if pu.SV.EnableTls {
		err := initTlsConfig(rm, pu.SV)
		if err != nil {
			return nil, err
		}
	}

	//add debug routine
	if pu.SV.PrintDebug {
		go func() {
			for {
				select {
				case <-rm.ctx.Done():
					return
				default:
				}
				rm.printDebug()
				time.Sleep(time.Duration(pu.SV.PrintDebugInterval) * time.Minute)
			}
		}()
	}

	// add kill connect routine
	go func() {
		for {
			select {
			case <-rm.ctx.Done():
				return
			default:
			}
			rm.KillRoutineConnections()
			time.Sleep(time.Duration(time.Duration(pu.SV.KillRountinesInterval) * time.Minute))
		}
	}()

	return rm, nil
}

func initTlsConfig(rm *RoutineManager, SV *config.FrontendParameters) error {
	if len(SV.TlsCertFile) == 0 || len(SV.TlsKeyFile) == 0 {
		return moerr.NewInternalError(rm.ctx, "init TLS config error : cert file or key file is empty")
	}

	var tlsCert tls.Certificate
	var err error
	tlsCert, err = tls.LoadX509KeyPair(SV.TlsCertFile, SV.TlsKeyFile)
	if err != nil {
		return moerr.NewInternalError(rm.ctx, "init TLS config error :load x509 failed")
	}

	clientAuthPolicy := tls.NoClientCert
	var certPool *x509.CertPool
	if len(SV.TlsCaFile) > 0 {
		var caCert []byte
		caCert, err = os.ReadFile(SV.TlsCaFile)
		if err != nil {
			return moerr.NewInternalError(rm.ctx, "init TLS config error :read TlsCaFile failed")
		}
		certPool = x509.NewCertPool()
		if certPool.AppendCertsFromPEM(caCert) {
			clientAuthPolicy = tls.VerifyClientCertIfGiven
		}
	}

	// This excludes ciphers listed in tls.InsecureCipherSuites() and can be used to filter out more
	// var cipherSuites []uint16
	// var cipherNames []string
	// for _, sc := range tls.CipherSuites() {
	// cipherSuites = append(cipherSuites, sc.ID)
	// switch sc.ID {
	// case tls.TLS_ECDHE_RSA_WITH_3DES_EDE_CBC_SHA, tls.TLS_RSA_WITH_3DES_EDE_CBC_SHA,
	// 	tls.TLS_ECDHE_ECDSA_WITH_CHACHA20_POLY1305, tls.TLS_ECDHE_RSA_WITH_CHACHA20_POLY1305:
	// logutil.Info("Disabling weak cipherSuite", zap.String("cipherSuite", sc.Name))
	// default:
	// cipherNames = append(cipherNames, sc.Name)
	// cipherSuites = append(cipherSuites, sc.ID)
	// }
	// }
	// logutil.Info("Enabled ciphersuites", zap.Strings("cipherNames", cipherNames))

	rm.tlsConfig = &tls.Config{
		Certificates: []tls.Certificate{tlsCert},
		ClientCAs:    certPool,
		ClientAuth:   clientAuthPolicy,
		// MinVersion:   tls.VersionTLS13,
		// CipherSuites: cipherSuites,
	}
	logutil.Info("init TLS config finished")
	return nil
}<|MERGE_RESOLUTION|>--- conflicted
+++ resolved
@@ -125,19 +125,6 @@
 		tempRoutineMap[account] = rountine
 	}
 	return tempRoutineMap
-}
-
-<<<<<<< HEAD
-func (rm *RoutineManager) GetAutoIncrCacheManager() *defines.AutoIncrCacheManager {
-	return rm.aicm
-=======
-func (rm *RoutineManager) SetSkipCheckUser(b bool) {
-	rm.skipCheckUser.Store(b)
-}
-
-func (rm *RoutineManager) GetSkipCheckUser() bool {
-	return rm.skipCheckUser.Load()
->>>>>>> 0036a9fd
 }
 
 func (rm *RoutineManager) getParameterUnit() *config.ParameterUnit {
