--- conflicted
+++ resolved
@@ -25,12 +25,6 @@
 	"sync/atomic"
 	"time"
 
-<<<<<<< HEAD
-	"github.com/fagongzi/goetty/v2"
-=======
-	"go.uber.org/zap"
-
->>>>>>> c1751aa2
 	"github.com/matrixorigin/matrixone/pkg/common/moerr"
 	"github.com/matrixorigin/matrixone/pkg/config"
 	"github.com/matrixorigin/matrixone/pkg/defines"
@@ -249,19 +243,8 @@
 		logutil.Errorf("failed to get connection ID from HAKeeper: %v", err)
 		return
 	}
-<<<<<<< HEAD
-	pro := NewMysqlClientProtocol(
-		rm.baseService.ID(),
-		connID,
-		rs,
-		int(getGlobalPu().SV.MaxBytesInOutbufToFlush),
-		getGlobalPu().SV,
-	)
-	routine := NewRoutine(rm.getCtx(), pro, getGlobalPu().SV, rs)
-=======
-	pro := NewMysqlClientProtocol(connID, rs, int(getGlobalPu().SV.MaxBytesInOutbufToFlush), getGlobalPu().SV)
+	pro := NewMysqlClientProtocol(rm.baseService.ID(), connID, rs, int(getGlobalPu().SV.MaxBytesInOutbufToFlush), getGlobalPu().SV)
 	routine := NewRoutine(rm.getCtx(), pro, getGlobalPu().SV)
->>>>>>> c1751aa2
 	v2.CreatedRoutineCounter.Inc()
 
 	cancelCtx := routine.getCancelRoutineCtx()
