// Copyright 2021 Matrix Origin
//
// Licensed under the Apache License, Version 2.0 (the "License");
// you may not use this file except in compliance with the License.
// You may obtain a copy of the License at
//
//      http://www.apache.org/licenses/LICENSE-2.0
//
// Unless required by applicable law or agreed to in writing, software
// distributed under the License is distributed on an "AS IS" BASIS,
// WITHOUT WARRANTIES OR CONDITIONS OF ANY KIND, either express or implied.
// See the License for the specific language governing permissions and
// limitations under the License.

package frontend

import (
	"bytes"
	"container/list"
	"context"
	"crypto/tls"
	"crypto/x509"
	"fmt"
	"os"
	"sync"
	"sync/atomic"
	"time"

	"github.com/matrixorigin/matrixone/pkg/util/metric"

	"github.com/fagongzi/goetty/v2"
	"github.com/matrixorigin/matrixone/pkg/common/moerr"
	"github.com/matrixorigin/matrixone/pkg/config"
	"github.com/matrixorigin/matrixone/pkg/defines"
	"github.com/matrixorigin/matrixone/pkg/logutil"
	"github.com/matrixorigin/matrixone/pkg/util/trace"
)

type RoutineManager struct {
<<<<<<< HEAD
	mu                sync.Mutex
	ctx               context.Context
	clients           map[goetty.IOSession]*Routine
	pu                *config.ParameterUnit
	skipCheckUser     bool
	tlsConfig         *tls.Config
	autoIncrCaches    defines.AutoIncrCaches
	routines          map[*Routine]goetty.IOSession
	accountId2Routine map[int64]map[*Routine]bool
=======
	mu             sync.RWMutex
	ctx            context.Context
	clients        map[goetty.IOSession]*Routine
	pu             *config.ParameterUnit
	skipCheckUser  atomic.Bool
	tlsConfig      *tls.Config
	autoIncrCaches defines.AutoIncrCaches
>>>>>>> 557c8ca2
}

func (rm *RoutineManager) GetAutoIncrCache() defines.AutoIncrCaches {
	return rm.autoIncrCaches
}

func (rm *RoutineManager) SetSkipCheckUser(b bool) {
	rm.skipCheckUser.Store(b)
}

func (rm *RoutineManager) GetSkipCheckUser() bool {
	return rm.skipCheckUser.Load()
}

func (rm *RoutineManager) getParameterUnit() *config.ParameterUnit {
	return rm.pu
}

func (rm *RoutineManager) getCtx() context.Context {
	return rm.ctx
}

func (rm *RoutineManager) setRoutine(rs goetty.IOSession, r *Routine) {
	rm.mu.Lock()
	defer rm.mu.Unlock()
	rm.clients[rs] = r
}

func (rm *RoutineManager) getRoutine(rs goetty.IOSession) *Routine {
	rm.mu.RLock()
	defer rm.mu.RUnlock()
	return rm.clients[rs]
}

func (rm *RoutineManager) setIOSession(rt *Routine, rs goetty.IOSession) {
	rm.mu.Lock()
	defer rm.mu.Unlock()
	rm.routines[rt] = rs
}

func (rm *RoutineManager) getIOSesion(rt *Routine) goetty.IOSession {
	rm.mu.Lock()
	defer rm.mu.Unlock()
	return rm.routines[rt]
}

func (rm *RoutineManager) getTlsConfig() *tls.Config {
	return rm.tlsConfig
}

func (rm *RoutineManager) Created(rs goetty.IOSession) {
	logutil.Debugf("get the connection from %s", rs.RemoteAddress())
	pu := rm.getParameterUnit()
	pro := NewMysqlClientProtocol(nextConnectionID(), rs, int(pu.SV.MaxBytesInOutbufToFlush), pu.SV)
	pro.SetSkipCheckUser(rm.GetSkipCheckUser())
	exe := NewMysqlCmdExecutor()
	exe.SetRoutineManager(rm)
	exe.ChooseDoQueryFunc(pu.SV.EnableDoComQueryInProgress)

	routine := NewRoutine(rm.getCtx(), pro, exe, pu.SV, rs)

	// XXX MPOOL pass in a nil mpool.
	// XXX MPOOL can choose to use a Mid sized mpool, if, we know
	// this mpool will be deleted.  Maybe in the following Closed method.
	ses := NewSession(routine.getProtocol(), nil, pu, GSysVariables, true)
	ses.SetRequestContext(routine.getCancelRoutineCtx())
	ses.SetConnectContext(routine.getCancelRoutineCtx())
	ses.SetFromRealUser(true)
	ses.setSkipCheckPrivilege(rm.GetSkipCheckUser())

	// Add  autoIncrCaches in session structure.
	ses.SetAutoIncrCaches(rm.autoIncrCaches)

	routine.setSession(ses)
	pro.SetSession(ses)

	logDebugf(pro.GetDebugString(), "have done some preparation for the connection %s", rs.RemoteAddress())

	hsV10pkt := pro.makeHandshakeV10Payload()
	err := pro.writePackets(hsV10pkt)
	if err != nil {
		logErrorf(pro.GetDebugString(), "failed to handshake with server, quiting routine... %s", err)
		routine.killConnection(true)
		return
	}

	logDebugf(pro.GetDebugString(), "have sent handshake packet to connection %s", rs.RemoteAddress())
	rm.setRoutine(rs, routine)
	rm.setIOSession(routine, rs)
}

/*
When the io is closed, the Closed will be called.
*/
func (rm *RoutineManager) Closed(rs goetty.IOSession) {
	logutil.Debugf("clean resource of the connection %d:%s", rs.ID(), rs.RemoteAddress())
	defer func() {
		logutil.Debugf("resource of the connection %d:%s has been cleaned", rs.ID(), rs.RemoteAddress())
	}()
	var rt *Routine
	var ok bool

	rm.mu.Lock()
	rt, ok = rm.clients[rs]
	if ok {
		delete(rm.clients, rs)
		delete(rm.routines, rt)
	}
	rm.mu.Unlock()

	if rt != nil {
		ses := rt.getSession()
		if ses != nil {
			rt.decreaseCount(func() {
				account := ses.GetTenantInfo()
				accountName := sysAccountName
				if account != nil {
					accountName = account.GetTenant()
				}
				metric.ConnectionCounter(accountName).Dec()
			})
			tenantId := ses.tenant.TenantID
			rm.deleteRoutine(int64(tenantId), rt)
			logDebugf(ses.GetDebugString(), "the io session was closed.")
		}
		rt.cleanup()
	}
}

func (rm *RoutineManager) deleteRoutine(tenantID int64, rt *Routine) {
	rm.mu.Lock()
	defer rm.mu.Unlock()
	if tenantID == sysAccountID {
		return
	}
	_, ok := rm.accountId2Routine[tenantID]
	if ok {
		delete(rm.accountId2Routine[tenantID], rt)
	}
	if len(rm.accountId2Routine[tenantID]) == 0 {
		rm.accountId2Routine[tenantID] = nil
	}
}

func (rm *RoutineManager) recordRoutine(tenantID int64, rt *Routine) {
	rm.mu.Lock()
	defer rm.mu.Unlock()
	_, ok := rm.accountId2Routine[tenantID]
	if !ok {
		rm.accountId2Routine[tenantID] = make(map[*Routine]bool)
	}
	rm.accountId2Routine[tenantID][rt] = true
}

/*
kill a connection or query.
if killConnection is true, the query will be canceled first, then the network will be closed.
if killConnection is false, only the query will be canceled. the connection keeps intact.
*/
func (rm *RoutineManager) kill(ctx context.Context, killConnection bool, idThatKill, id uint64, statementId string) error {
	var rt *Routine = nil
	rm.mu.RLock()
	for _, value := range rm.clients {
		if uint64(value.getConnectionID()) == id {
			rt = value
			break
		}
	}
	rm.mu.RUnlock()

	killMyself := idThatKill == id
	if rt != nil {
		if killConnection {
			logutil.Infof("kill connection %d", id)
			rt.killConnection(killMyself)
		} else {
			logutil.Infof("kill query %s on the connection %d", statementId, id)
			rt.killQuery(killMyself, statementId)
		}
	} else {
		return moerr.NewInternalError(ctx, "Unknown connection id %d", id)
	}
	return nil
}

func getConnectionInfo(rs goetty.IOSession) string {
	conn := rs.RawConn()
	if conn != nil {
		return fmt.Sprintf("connection from %s to %s", conn.RemoteAddr(), conn.LocalAddr())
	}
	return fmt.Sprintf("connection from %s", rs.RemoteAddress())
}

func (rm *RoutineManager) Handler(rs goetty.IOSession, msg interface{}, received uint64) error {
	logutil.Debugf("get request from %d:%s", rs.ID(), rs.RemoteAddress())
	defer func() {
		logutil.Debugf("request from %d:%s has been processed", rs.ID(), rs.RemoteAddress())
	}()
	var err error
	var isTlsHeader bool
	ctx, span := trace.Start(rm.getCtx(), "RoutineManager.Handler")
	defer span.End()
	connectionInfo := getConnectionInfo(rs)
	routine := rm.getRoutine(rs)
	if routine == nil {
		err = moerr.NewInternalError(ctx, "routine does not exist")
		logutil.Errorf("%s error:%v", connectionInfo, err)
		return err
	}
	routine.setInProcessRequest(true)
	defer routine.setInProcessRequest(false)
	protocol := routine.getProtocol()
	protoInfo := protocol.GetDebugString()
	packet, ok := msg.(*Packet)

	protocol.SetSequenceID(uint8(packet.SequenceID + 1))
	var seq = protocol.GetSequenceId()
	if !ok {
		err = moerr.NewInternalError(ctx, "message is not Packet")
		logErrorf(protoInfo, "error:%v", err)
		return err
	}

	length := packet.Length
	payload := packet.Payload
	for uint32(length) == MaxPayloadSize {
		msg, err = protocol.GetTcpConnection().Read(goetty.ReadOptions{})
		if err != nil {
			logErrorf(protoInfo, "read message failed. error:%s", err)
			return err
		}

		packet, ok = msg.(*Packet)
		if !ok {
			err = moerr.NewInternalError(ctx, "message is not Packet")
			logErrorf(protoInfo, "error:%v", err)
			return err
		}

		protocol.SetSequenceID(uint8(packet.SequenceID + 1))
		seq = protocol.GetSequenceId()
		payload = append(payload, packet.Payload...)
		length = packet.Length
	}

	// finish handshake process
	if !protocol.IsEstablished() {
		logDebugf(protoInfo, "HANDLE HANDSHAKE")

		/*
			di := MakeDebugInfo(payload,80,8)
			logutil.Infof("RP[%v] Payload80[%v]",rs.RemoteAddr(),di)
		*/
		ses := routine.getSession()
		if protocol.GetCapability()&CLIENT_SSL != 0 && !protocol.IsTlsEstablished() {
			logDebugf(protoInfo, "setup ssl")
			isTlsHeader, err = protocol.HandleHandshake(ctx, payload, rm, routine)
			if err != nil {
				logErrorf(protoInfo, "error:%v", err)
				return err
			}
			if isTlsHeader {
				logDebugf(protoInfo, "upgrade to TLS")
				// do upgradeTls
				tlsConn := tls.Server(rs.RawConn(), rm.getTlsConfig())
				logDebugf(protoInfo, "get TLS conn ok")
				newCtx, cancelFun := context.WithTimeout(ctx, 20*time.Second)
				if err = tlsConn.HandshakeContext(newCtx); err != nil {
					logErrorf(protoInfo, "before cancel() error:%v", err)
					cancelFun()
					logErrorf(protoInfo, "after cancel() error:%v", err)
					return err
				}
				cancelFun()
				logDebugf(protoInfo, "TLS handshake ok")
				rs.UseConn(tlsConn)
				logDebugf(protoInfo, "TLS handshake finished")

				// tls upgradeOk
				protocol.SetTlsEstablished()
			} else {
				// client don't ask server to upgrade TLS
				protocol.SetTlsEstablished()
				protocol.SetEstablished()
			}
		} else {
			logDebugf(protoInfo, "handleHandshake")
			_, err = protocol.HandleHandshake(ctx, payload, rm, routine)
			if err != nil {
				logErrorf(protoInfo, "error:%v", err)
				return err
			}
			protocol.SetEstablished()
		}

		dbName := protocol.GetDatabaseName()
		if ses != nil && dbName != "" {
			ses.SetDatabaseName(dbName)
		}
		return nil
	}

	req := protocol.GetRequest(payload)
	req.seq = seq

	//handle request
	err = routine.handleRequest(req)
	if err != nil {
		logErrorf(protoInfo, "error:%v", err)
		return err
	}

	return nil
}

// clientCount returns the count of the clients
func (rm *RoutineManager) clientCount() int {
	var count int
	rm.mu.RLock()
	count = len(rm.clients)
	rm.mu.RUnlock()
	return count
}

func (rm *RoutineManager) printDebug() {
	type info struct {
		id    uint32
		peer  string
		count []uint64
	}
	infos := list.New()
	rm.mu.RLock()
	for _, routine := range rm.clients {
		proto := routine.getProtocol()
		infos.PushBack(&info{
			proto.ConnectionID(),
			proto.Peer(),
			proto.resetDebugCount(),
		})
	}
	rm.mu.RUnlock()

	bb := bytes.Buffer{}
	bb.WriteString("Clients:")
	bb.WriteString(fmt.Sprintf("(%d)\n", infos.Len()))
	for e := infos.Front(); e != nil; e = e.Next() {
		d := e.Value.(*info)
		if d == nil {
			continue
		}
		bb.WriteString(fmt.Sprintf("%d|%s|", d.id, d.peer))
		for i, u := range d.count {
			bb.WriteString(fmt.Sprintf("%d:0x%x ", i, u))
		}
		bb.WriteByte('\n')
	}
	logutil.Info(bb.String())
}

func NewRoutineManager(ctx context.Context, pu *config.ParameterUnit) (*RoutineManager, error) {
	rm := &RoutineManager{
		ctx:      ctx,
		clients:  make(map[goetty.IOSession]*Routine),
		routines: make(map[*Routine]goetty.IOSession),
		pu:       pu,
	}

	// Initialize auto incre cache.
	rm.autoIncrCaches.AutoIncrCaches = make(map[string]defines.AutoIncrCache)
<<<<<<< HEAD
	rm.autoIncrCaches.Mu = &rm.mu
	rm.accountId2Routine = make(map[int64]map[*Routine]bool)
=======
	rm.autoIncrCaches.Mu = &sync.Mutex{}
>>>>>>> 557c8ca2

	if pu.SV.EnableTls {
		err := initTlsConfig(rm, pu.SV)
		if err != nil {
			return nil, err
		}
	}

	//add debug routine
	if pu.SV.PrintDebug {
		go func() {
			for {
				select {
				case <-rm.ctx.Done():
					return
				default:
				}
				rm.printDebug()
				time.Sleep(time.Duration(pu.SV.PrintDebugInterval) * time.Minute)
			}
		}()
	}
	return rm, nil
}

func initTlsConfig(rm *RoutineManager, SV *config.FrontendParameters) error {
	if len(SV.TlsCertFile) == 0 || len(SV.TlsKeyFile) == 0 {
		return moerr.NewInternalError(rm.ctx, "init TLS config error : cert file or key file is empty")
	}

	var tlsCert tls.Certificate
	var err error
	tlsCert, err = tls.LoadX509KeyPair(SV.TlsCertFile, SV.TlsKeyFile)
	if err != nil {
		return moerr.NewInternalError(rm.ctx, "init TLS config error :load x509 failed")
	}

	clientAuthPolicy := tls.NoClientCert
	var certPool *x509.CertPool
	if len(SV.TlsCaFile) > 0 {
		var caCert []byte
		caCert, err = os.ReadFile(SV.TlsCaFile)
		if err != nil {
			return moerr.NewInternalError(rm.ctx, "init TLS config error :read TlsCaFile failed")
		}
		certPool = x509.NewCertPool()
		if certPool.AppendCertsFromPEM(caCert) {
			clientAuthPolicy = tls.VerifyClientCertIfGiven
		}
	}

	// This excludes ciphers listed in tls.InsecureCipherSuites() and can be used to filter out more
	// var cipherSuites []uint16
	// var cipherNames []string
	// for _, sc := range tls.CipherSuites() {
	// cipherSuites = append(cipherSuites, sc.ID)
	// switch sc.ID {
	// case tls.TLS_ECDHE_RSA_WITH_3DES_EDE_CBC_SHA, tls.TLS_RSA_WITH_3DES_EDE_CBC_SHA,
	// 	tls.TLS_ECDHE_ECDSA_WITH_CHACHA20_POLY1305, tls.TLS_ECDHE_RSA_WITH_CHACHA20_POLY1305:
	// logutil.Info("Disabling weak cipherSuite", zap.String("cipherSuite", sc.Name))
	// default:
	// cipherNames = append(cipherNames, sc.Name)
	// cipherSuites = append(cipherSuites, sc.ID)
	// }
	// }
	// logutil.Info("Enabled ciphersuites", zap.Strings("cipherNames", cipherNames))

	rm.tlsConfig = &tls.Config{
		Certificates: []tls.Certificate{tlsCert},
		ClientCAs:    certPool,
		ClientAuth:   clientAuthPolicy,
		// MinVersion:   tls.VersionTLS13,
		// CipherSuites: cipherSuites,
	}
	logutil.Info("init TLS config finished")
	return nil
}<|MERGE_RESOLUTION|>--- conflicted
+++ resolved
@@ -37,25 +37,15 @@
 )
 
 type RoutineManager struct {
-<<<<<<< HEAD
-	mu                sync.Mutex
+	mu                sync.RWMutex
 	ctx               context.Context
 	clients           map[goetty.IOSession]*Routine
 	pu                *config.ParameterUnit
-	skipCheckUser     bool
+	skipCheckUser     atomic.Bool
 	tlsConfig         *tls.Config
 	autoIncrCaches    defines.AutoIncrCaches
 	routines          map[*Routine]goetty.IOSession
 	accountId2Routine map[int64]map[*Routine]bool
-=======
-	mu             sync.RWMutex
-	ctx            context.Context
-	clients        map[goetty.IOSession]*Routine
-	pu             *config.ParameterUnit
-	skipCheckUser  atomic.Bool
-	tlsConfig      *tls.Config
-	autoIncrCaches defines.AutoIncrCaches
->>>>>>> 557c8ca2
 }
 
 func (rm *RoutineManager) GetAutoIncrCache() defines.AutoIncrCaches {
@@ -425,12 +415,7 @@
 
 	// Initialize auto incre cache.
 	rm.autoIncrCaches.AutoIncrCaches = make(map[string]defines.AutoIncrCache)
-<<<<<<< HEAD
-	rm.autoIncrCaches.Mu = &rm.mu
-	rm.accountId2Routine = make(map[int64]map[*Routine]bool)
-=======
-	rm.autoIncrCaches.Mu = &sync.Mutex{}
->>>>>>> 557c8ca2
+	rm.autoIncrCaches.Mu = (*sync.Mutex)(&rm.mu)
 
 	if pu.SV.EnableTls {
 		err := initTlsConfig(rm, pu.SV)
