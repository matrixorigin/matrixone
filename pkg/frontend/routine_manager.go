--- conflicted
+++ resolved
@@ -37,33 +37,17 @@
 )
 
 type RoutineManager struct {
-<<<<<<< HEAD
-	mu            sync.Mutex
+	mu            sync.RWMutex
 	ctx           context.Context
 	clients       map[goetty.IOSession]*Routine
 	pu            *config.ParameterUnit
-	skipCheckUser bool
+	skipCheckUser atomic.Bool
 	tlsConfig     *tls.Config
 	aicm          *defines.AutoIncrCacheManager
 }
 
 func (rm *RoutineManager) GetAutoIncrCacheManager() *defines.AutoIncrCacheManager {
-	rm.mu.Lock()
-	defer rm.mu.Unlock()
 	return rm.aicm
-=======
-	mu             sync.RWMutex
-	ctx            context.Context
-	clients        map[goetty.IOSession]*Routine
-	pu             *config.ParameterUnit
-	skipCheckUser  atomic.Bool
-	tlsConfig      *tls.Config
-	autoIncrCaches defines.AutoIncrCaches
-}
-
-func (rm *RoutineManager) GetAutoIncrCache() defines.AutoIncrCaches {
-	return rm.autoIncrCaches
->>>>>>> 4bf6b130
 }
 
 func (rm *RoutineManager) SetSkipCheckUser(b bool) {
@@ -340,9 +324,6 @@
 	return count
 }
 
-<<<<<<< HEAD
-func NewRoutineManager(ctx context.Context, pu *config.ParameterUnit, aicm *defines.AutoIncrCacheManager) (*RoutineManager, error) {
-=======
 func (rm *RoutineManager) printDebug() {
 	type info struct {
 		id    uint32
@@ -378,22 +359,14 @@
 	logutil.Info(bb.String())
 }
 
-func NewRoutineManager(ctx context.Context, pu *config.ParameterUnit) (*RoutineManager, error) {
->>>>>>> 4bf6b130
+func NewRoutineManager(ctx context.Context, pu *config.ParameterUnit, aicm *defines.AutoIncrCacheManager) (*RoutineManager, error) {
 	rm := &RoutineManager{
 		ctx:     ctx,
 		clients: make(map[goetty.IOSession]*Routine),
 		pu:      pu,
 	}
 
-<<<<<<< HEAD
 	rm.aicm = aicm
-=======
-	// Initialize auto incre cache.
-	rm.autoIncrCaches.AutoIncrCaches = make(map[string]defines.AutoIncrCache)
-	rm.autoIncrCaches.Mu = &sync.Mutex{}
->>>>>>> 4bf6b130
-
 	if pu.SV.EnableTls {
 		err := initTlsConfig(rm, pu.SV)
 		if err != nil {
