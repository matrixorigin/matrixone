--- conflicted
+++ resolved
@@ -19,11 +19,8 @@
 	"encoding/json"
 	"errors"
 	"fmt"
-<<<<<<< HEAD
 	"github.com/matrixorigin/matrixone/pkg/sql/compile"
-=======
 	"github.com/matrixorigin/matrixone/pkg/sql/parsers/tree"
->>>>>>> c2905aca
 	"sort"
 	"strconv"
 	"strings"
@@ -62,7 +59,6 @@
 
 var _ plan2.CompilerContext = &TxnCompilerContext{}
 
-<<<<<<< HEAD
 func (tcc *TxnCompilerContext) HasFKsReferToMe(dbName string) (bool, error) {
 	txnCtx, txn, err := tcc.GetTxnHandler().GetTxn()
 	if err != nil {
@@ -111,82 +107,8 @@
 	return false, nil
 }
 
-func (tcc *TxnCompilerContext) UpdateFKConstraint(dbName, tblName string,
-	fkDatas []*plan2.FkData) error {
-	txnCtx, relation, err := tcc.getRelation(dbName, tblName, nil)
-	if err != nil {
-		return err
-	}
-	tblId := relation.GetTableID(txnCtx)
-
-	newTableDef, err := relation.TableDefs(txnCtx)
-	if err != nil {
-		return err
-	}
-
-	var colNameToId = make(map[string]uint64)
-	var oldCt *engine.ConstraintDef
-	for _, def := range newTableDef {
-		if attr, ok := def.(*engine.AttributeDef); ok {
-			colNameToId[attr.Attr.Name] = attr.Attr.ID
-		}
-		if ct, ok := def.(*engine.ConstraintDef); ok {
-			oldCt = ct
-		}
-	}
-	newFkeys := make([]*plan.ForeignKeyDef, len(fkDatas))
-	for i, fkData := range fkDatas {
-		fkey := fkData.Def
-		newDef := &plan.ForeignKeyDef{
-			Name:        fkey.Name,
-			Cols:        make([]uint64, len(fkey.Cols)),
-			ForeignTbl:  fkey.ForeignTbl,
-			ForeignCols: make([]uint64, len(fkey.ForeignCols)),
-			OnDelete:    fkey.OnDelete,
-			OnUpdate:    fkey.OnUpdate,
-		}
-		copy(newDef.ForeignCols, fkey.ForeignCols)
-		for idx, colName := range fkData.Cols.Cols {
-			newDef.Cols[idx] = colNameToId[colName]
-		}
-		newFkeys[i] = newDef
-	}
-	// remove old fk settings
-	newCt, err := compile.MakeNewCreateConstraint(oldCt, &engine.ForeignKeyDef{
-		Fkeys: newFkeys,
-	})
-	if err != nil {
-		return err
-	}
-	err = relation.UpdateConstraint(txnCtx, newCt)
-	if err != nil {
-		return err
-	}
-
-	// need to append TableId to parent's TableDef.RefChildTbls
-	for _, fkData := range fkDatas {
-		fkDbName := fkData.ParentDbName
-		fkTableName := fkData.ParentTableName
-		txnCtx2, fkRelation, err := tcc.getRelation(fkDbName, fkTableName, nil)
-		if err != nil {
-			return err
-		}
-		err = compile.AddChildTblIdToParentTable(txnCtx2, fkRelation, tblId)
-		if err != nil {
-			return err
-		}
-	}
-	return nil
-}
-
-func (tcc *TxnCompilerContext) GetStatsCache() *plan2.StatsCache {
-	tcc.mu.Lock()
-	defer tcc.mu.Unlock()
-	return tcc.ses.statsCache
-=======
 func (tcc *TxnCompilerContext) ReplacePlan(execPlan *plan.Execute) (*plan.Plan, tree.Statement, error) {
 	return replacePlan(tcc.ses.GetRequestContext(), tcc.ses, tcc.tcw, execPlan)
->>>>>>> c2905aca
 }
 
 func InitTxnCompilerContext(txn *TxnHandler, db string) *TxnCompilerContext {
