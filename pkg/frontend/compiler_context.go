// Copyright 2021 Matrix Origin
//
// Licensed under the Apache License, Version 2.0 (the "License");
// you may not use this file except in compliance with the License.
// You may obtain a copy of the License at
//
//      http://www.apache.org/licenses/LICENSE-2.0
//
// Unless required by applicable law or agreed to in writing, software
// distributed under the License is distributed on an "AS IS" BASIS,
// WITHOUT WARRANTIES OR CONDITIONS OF ANY KIND, either express or implied.
// See the License for the specific language governing permissions and
// limitations under the License.

package frontend

import (
	"context"
	"encoding/json"
	"errors"
	"fmt"
	"sort"
	"strconv"
	"strings"
	"sync"
	"time"

	"go.uber.org/zap"

	"github.com/matrixorigin/matrixone/pkg/catalog"
	"github.com/matrixorigin/matrixone/pkg/common/moerr"
	"github.com/matrixorigin/matrixone/pkg/container/types"
	"github.com/matrixorigin/matrixone/pkg/defines"
	"github.com/matrixorigin/matrixone/pkg/pb/plan"
	pb "github.com/matrixorigin/matrixone/pkg/pb/statsinfo"
	"github.com/matrixorigin/matrixone/pkg/pb/timestamp"
	"github.com/matrixorigin/matrixone/pkg/sql/parsers/tree"
	plan2 "github.com/matrixorigin/matrixone/pkg/sql/plan"
	"github.com/matrixorigin/matrixone/pkg/sql/plan/function"
	"github.com/matrixorigin/matrixone/pkg/sql/util"
	v2 "github.com/matrixorigin/matrixone/pkg/util/metric/v2"
	"github.com/matrixorigin/matrixone/pkg/vm/engine"
	"github.com/matrixorigin/matrixone/pkg/vm/engine/tae/blockio"
	"github.com/matrixorigin/matrixone/pkg/vm/engine/tae/common"
	"github.com/matrixorigin/matrixone/pkg/vm/process"
)

type TxnCompilerContext struct {
	dbName               string
	buildAlterView       bool
	dbOfView, nameOfView string
	sub                  *plan.SubscriptionMeta
	restoreInfo          *plan2.RestoreInfo
	//for support explain analyze
	tcw     *TxnComputationWrapper
	execCtx *ExecCtx
	mu      sync.Mutex
}

var _ plan2.CompilerContext = &TxnCompilerContext{}

func (tcc *TxnCompilerContext) SetExecCtx(execCtx *ExecCtx) {
	tcc.mu.Lock()
	defer tcc.mu.Unlock()
	tcc.execCtx = execCtx
}

func (tcc *TxnCompilerContext) GetRestoreInfo() *plan2.RestoreInfo {
	tcc.mu.Lock()
	defer tcc.mu.Unlock()
	return tcc.restoreInfo
}

func (tcc *TxnCompilerContext) SetRestoreInfo(restoreInfo *plan2.RestoreInfo) {
	tcc.mu.Lock()
	defer tcc.mu.Unlock()
	tcc.restoreInfo = restoreInfo
}

func (tcc *TxnCompilerContext) ReplacePlan(execPlan *plan.Execute) (*plan.Plan, tree.Statement, error) {
	p, st, _, err := replacePlan(tcc.execCtx.reqCtx, tcc.execCtx.ses.(*Session), tcc.tcw, execPlan)
	return p, st, err
}

func (tcc *TxnCompilerContext) GetStatsCache() *plan2.StatsCache {
	tcc.mu.Lock()
	defer tcc.mu.Unlock()
	return tcc.execCtx.ses.GetStatsCache()
}

func InitTxnCompilerContext(db string) *TxnCompilerContext {
	return &TxnCompilerContext{dbName: db}
}

func (tcc *TxnCompilerContext) SetBuildingAlterView(yesOrNo bool, dbName, viewName string) {
	tcc.mu.Lock()
	defer tcc.mu.Unlock()
	tcc.buildAlterView = yesOrNo
	tcc.dbOfView = dbName
	tcc.nameOfView = viewName
}

func (tcc *TxnCompilerContext) GetBuildingAlterView() (bool, string, string) {
	tcc.mu.Lock()
	defer tcc.mu.Unlock()
	return tcc.buildAlterView, tcc.dbOfView, tcc.nameOfView
}

func (tcc *TxnCompilerContext) GetSession() FeSession {
	tcc.mu.Lock()
	defer tcc.mu.Unlock()
	return tcc.execCtx.ses
}

func (tcc *TxnCompilerContext) GetTxnHandler() *TxnHandler {
	tcc.mu.Lock()
	defer tcc.mu.Unlock()
	return tcc.execCtx.ses.GetTxnHandler()
}

func (tcc *TxnCompilerContext) GetUserName() string {
	tcc.mu.Lock()
	defer tcc.mu.Unlock()
	return tcc.execCtx.ses.GetUserName()
}

func (tcc *TxnCompilerContext) SetDatabase(db string) {
	tcc.mu.Lock()
	defer tcc.mu.Unlock()
	tcc.dbName = db
}

func (tcc *TxnCompilerContext) DefaultDatabase() string {
	tcc.mu.Lock()
	defer tcc.mu.Unlock()
	return tcc.dbName
}

func (tcc *TxnCompilerContext) GetRootSql() string {
	return tcc.GetSession().GetSql()
}

func (tcc *TxnCompilerContext) GetAccountId() (uint32, error) {
	return tcc.execCtx.ses.GetAccountId(), nil
}

func (tcc *TxnCompilerContext) GetContext() context.Context {
	return tcc.execCtx.reqCtx
}

func (tcc *TxnCompilerContext) DatabaseExists(name string, snapshot plan2.Snapshot) bool {
	var err error
	tempCtx := tcc.execCtx.reqCtx
	txn := tcc.GetTxnHandler().GetTxn()

	// change txn to snapshot txn
	if snapshot.TS != nil {
		if !snapshot.TS.Equal(timestamp.Timestamp{PhysicalTime: 0, LogicalTime: 0}) &&
			snapshot.TS.Less(txn.Txn().SnapshotTS) {
			txn = txn.CloneSnapshotOp(*snapshot.TS)

			if snapshot.CreatedByTenant != nil {
				tempCtx = context.WithValue(tempCtx, defines.TenantIDKey{}, snapshot.CreatedByTenant.TenantID)
			}
		}
	}

	//open database
	ses := tcc.GetSession()
	_, err = tcc.GetTxnHandler().GetStorage().Database(tempCtx, name, txn)
	if err != nil {
		ses.Error(txnCtx,
			"Failed to get database",
			zap.String("databaseName", name),
			zap.Error(err))
		return false
	}

	return true
}

func (tcc *TxnCompilerContext) GetDatabaseId(dbName string, snapshot plan2.Snapshot) (uint64, error) {
	dbName, _, err := tcc.ensureDatabaseIsNotEmpty(dbName, false, snapshot)
	if err != nil {
		return 0, err
	}
	tempCtx := tcc.execCtx.reqCtx
	txn := tcc.GetTxnHandler().GetTxn()
	// change txn to snapshot txn
	if snapshot.TS != nil {
		if !snapshot.TS.Equal(timestamp.Timestamp{PhysicalTime: 0, LogicalTime: 0}) &&
			snapshot.TS.Less(txn.Txn().SnapshotTS) {
			txn = txn.CloneSnapshotOp(*snapshot.TS)

			if snapshot.CreatedByTenant != nil {
				tempCtx = context.WithValue(tempCtx, defines.TenantIDKey{}, snapshot.CreatedByTenant.TenantID)
			}
		}
	}

	database, err := tcc.GetTxnHandler().GetStorage().Database(tempCtx, dbName, txn)
	if err != nil {
		return 0, err
	}
	databaseId, err := strconv.ParseUint(database.GetDatabaseId(tempCtx), 10, 64)
	if err != nil {
		return 0, moerr.NewInternalError(tempCtx, "The databaseid of '%s' is not a valid number", dbName)
	}
	return databaseId, nil
}

// getRelation returns the context (maybe updated) and the relation
func (tcc *TxnCompilerContext) getRelation(dbName string, tableName string, sub *plan.SubscriptionMeta, snapshot plan2.Snapshot) (context.Context, engine.Relation, error) {
	dbName, _, err := tcc.ensureDatabaseIsNotEmpty(dbName, false, snapshot)
	if err != nil {
		return nil, nil, err
	}

	ses := tcc.GetSession()
	txn := tcc.GetTxnHandler().GetTxn()
	tempCtx := tcc.execCtx.reqCtx

	if snapshot.TS != nil {
		if !snapshot.TS.Equal(timestamp.Timestamp{PhysicalTime: 0, LogicalTime: 0}) &&
			snapshot.TS.Less(txn.Txn().SnapshotTS) {
			txn = txn.CloneSnapshotOp(*snapshot.TS)

			if snapshot.CreatedByTenant != nil {
				tempCtx = context.WithValue(tempCtx, defines.TenantIDKey{}, snapshot.CreatedByTenant.TenantID)
			}
		}
	}

	account := ses.GetTenantInfo()
	if isClusterTable(dbName, tableName) {
		//if it is the cluster table in the general account, switch into the sys account
		if account != nil && account.GetTenantID() != sysAccountID {
			tempCtx = defines.AttachAccountId(tempCtx, sysAccountID)
		}
	}
	if sub != nil {
		tempCtx = defines.AttachAccountId(tempCtx, uint32(sub.AccountId))
		dbName = sub.DbName
	}

	//for system_metrics.metric and system.statement_info,
	//it is special under the no sys account, should switch into the sys account first.
	if dbName == catalog.MO_SYSTEM && tableName == catalog.MO_STATEMENT {
		tempCtx = defines.AttachAccountId(tempCtx, uint32(sysAccountID))
	}

	if dbName == catalog.MO_SYSTEM_METRICS && (tableName == catalog.MO_METRIC || tableName == catalog.MO_SQL_STMT_CU) {
		tempCtx = defines.AttachAccountId(tempCtx, uint32(sysAccountID))
	}

	//if restoreInfo := tcc.GetRestoreInfo(); restoreInfo != nil {
	//	txnCtx = defines.AttachAccountId(txnCtx, restoreInfo.TenantID)
	//}

	//open database
	db, err := tcc.GetTxnHandler().GetStorage().Database(tempCtx, dbName, txn)
	if err != nil {
		ses.Error(txnCtx,
			"Failed to get database",
			zap.String("databaseName", dbName),
			zap.Error(err))
		return nil, nil, err
	}

	// tableNames, err := db.Relations(ctx)
	// if err != nil {
	// 	return nil, nil, err
	// }
	// logDebugf(ses.GetDebugString(), "dbName %v tableNames %v", dbName, tableNames)

	//open table
	table, err := db.Relation(tempCtx, tableName, nil)
	if err != nil {
		tmpTable, e := tcc.getTmpRelation(tempCtx, engine.GetTempTableName(dbName, tableName))
		if e != nil {
			ses.Error(txnCtx,
				"Failed to get table",
				zap.String("tableName", tableName),
				zap.Error(err))
			return nil, nil, err
		} else {
			table = tmpTable
		}
	}
	return tempCtx, table, nil
}

func (tcc *TxnCompilerContext) getTmpRelation(ctx context.Context, tableName string) (engine.Relation, error) {
	e := tcc.execCtx.ses.GetTxnHandler().GetStorage()
	txn := tcc.execCtx.ses.GetTxnHandler().GetTxn()
	db, err := e.Database(ctx, defines.TEMPORARY_DBNAME, txn)
	if err != nil {
<<<<<<< HEAD
		return nil, err
	}
	db, err := e.Database(txnCtx, defines.TEMPORARY_DBNAME, txn)
	if err != nil {
		tcc.ses.Error(tcc.GetContext(),
=======
		logError(tcc.execCtx.ses, tcc.execCtx.ses.GetDebugString(),
>>>>>>> 6003d834
			"Failed to get temp database",
			zap.Error(err))
		return nil, err
	}
	table, err := db.Relation(ctx, tableName, nil)
	return table, err
}

func (tcc *TxnCompilerContext) ensureDatabaseIsNotEmpty(dbName string, checkSub bool, snapshot plan2.Snapshot) (string, *plan.SubscriptionMeta, error) {
	if len(dbName) == 0 {
		dbName = tcc.DefaultDatabase()
	}
	if len(dbName) == 0 {
		return "", nil, moerr.NewNoDB(tcc.GetContext())
	}
	var sub *plan.SubscriptionMeta
	var err error
	if checkSub && !util.DbIsSystemDb(dbName) {
		sub, err = tcc.GetSubscriptionMeta(dbName, snapshot)
		if err != nil {
			return "", nil, err
		}
	}
	return dbName, sub, nil
}

func (tcc *TxnCompilerContext) ResolveById(tableId uint64, snapshot plan2.Snapshot) (*plan2.ObjectRef, *plan2.TableDef) {
	tempCtx := tcc.execCtx.reqCtx
	txn := tcc.GetTxnHandler().GetTxn()

	if snapshot.TS != nil {
		if !snapshot.TS.Equal(timestamp.Timestamp{PhysicalTime: 0, LogicalTime: 0}) &&
			snapshot.TS.Less(txn.Txn().SnapshotTS) {
			txn = txn.CloneSnapshotOp(*snapshot.TS)

			if snapshot.CreatedByTenant != nil {
				tempCtx = context.WithValue(tempCtx, defines.TenantIDKey{}, snapshot.CreatedByTenant.TenantID)
			}
		}
	}

	dbName, tableName, table, err := tcc.GetTxnHandler().GetStorage().GetRelationById(tempCtx, txn, tableId)
	if err != nil {
		return nil, nil
	}

	// convert
	obj := &plan2.ObjectRef{
		SchemaName: dbName,
		ObjName:    tableName,
		Obj:        int64(tableId),
	}
	tableDef := table.CopyTableDef(tempCtx)
	return obj, tableDef
}

func (tcc *TxnCompilerContext) ResolveSubscriptionTableById(tableId uint64, pubmeta *plan.SubscriptionMeta) (*plan2.ObjectRef, *plan2.TableDef) {
	txn := tcc.GetTxnHandler().GetTxn()

	pubContext := tcc.execCtx.reqCtx
	if pubmeta != nil {
		pubContext = context.WithValue(pubContext, defines.TenantIDKey{}, uint32(pubmeta.AccountId))
	}

	dbName, tableName, table, err := tcc.GetTxnHandler().GetStorage().GetRelationById(pubContext, txn, tableId)
	if err != nil {
		return nil, nil
	}

	// convert
	obj := &plan2.ObjectRef{
		SchemaName: dbName,
		ObjName:    tableName,
		Obj:        int64(tableId),
	}
	tableDef := table.CopyTableDef(pubContext)
	return obj, tableDef
}

func (tcc *TxnCompilerContext) Resolve(dbName string, tableName string, snapshot plan2.Snapshot) (*plan2.ObjectRef, *plan2.TableDef) {
	start := time.Now()
	defer func() {
		v2.TxnStatementResolveDurationHistogram.Observe(time.Since(start).Seconds())
	}()
	dbName, sub, err := tcc.ensureDatabaseIsNotEmpty(dbName, true, snapshot)
	if err != nil {
		return nil, nil
	}

	ctx, table, err := tcc.getRelation(dbName, tableName, sub, snapshot)
	if err != nil {
		return nil, nil
	}
	tableDef := table.CopyTableDef(ctx)
	if tableDef.IsTemporary {
		tableDef.Name = tableName
	}
	tableDef.DbName = dbName

	// convert
	var subscriptionName string
	var pubAccountId int32 = -1
	if sub != nil {
		subscriptionName = sub.SubName
		pubAccountId = sub.AccountId
		dbName = sub.DbName
	}

	obj := &plan2.ObjectRef{
		SchemaName:       dbName,
		ObjName:          tableName,
		Obj:              int64(table.GetTableID(ctx)),
		SubscriptionName: subscriptionName,
	}
	if pubAccountId != -1 {
		obj.PubInfo = &plan.PubInfo{
			TenantId: pubAccountId,
		}
	}
	return obj, tableDef
}

func (tcc *TxnCompilerContext) ResolveUdf(name string, args []*plan.Expr) (udf *function.Udf, err error) {
	var matchNum int
	var argstr string
	var argTypeStr string
	var sql string
	var erArray []ExecResult

	start := time.Now()
	defer func() {
		v2.TxnStatementResolveUdfDurationHistogram.Observe(time.Since(start).Seconds())
	}()
	ses := tcc.GetSession()
	ctx := tcc.execCtx.reqCtx

	err = inputNameIsInvalid(ctx, name)
	if err != nil {
		return nil, err
	}

	bh := ses.GetBackgroundExec(ctx)
	defer bh.Close()

	err = bh.Exec(ctx, "begin;")
	defer func() {
		err = finishTxn(ctx, bh, err)
		if execResultArrayHasData(erArray) {
			if matchNum < 1 {
				err = errors.Join(err, moerr.NewInvalidInput(ctx, fmt.Sprintf("No matching function for call to %s(%s)", name, argTypeStr)))
			} else if matchNum > 1 {
				err = errors.Join(err, moerr.NewInvalidInput(ctx, fmt.Sprintf("call to %s(%s) is ambiguous", name, argTypeStr)))
			}
		}
	}()
	if err != nil {
		return nil, err
	}

	sql = fmt.Sprintf(`select args, body, language, rettype, db, modified_time from mo_catalog.mo_user_defined_function where name = "%s" and db = "%s";`, name, tcc.DefaultDatabase())
	bh.ClearExecResultSet()
	err = bh.Exec(ctx, sql)
	if err != nil {
		return nil, err
	}

	erArray, err = getResultSet(ctx, bh)
	if err != nil {
		return nil, err
	}

	if execResultArrayHasData(erArray) {
		fromList := make([]types.Type, len(args))
		for i, arg := range args {
			fromList[i] = types.Type{
				Oid:   types.T(arg.Typ.Id),
				Width: arg.Typ.Width,
				Scale: arg.Typ.Scale,
			}

			argTypeStr += strings.ToLower(fromList[i].String())
			if i+1 != len(args) {
				argTypeStr += ", "
			}
		}

		// find function which has min type cast cost in reload functions
		type MatchUdf struct {
			Udf      *function.Udf
			Cost     int
			TypeList []types.T
		}
		matchedList := make([]*MatchUdf, 0)

		for i := uint64(0); i < erArray[0].GetRowCount(); i++ {
			argstr, err = erArray[0].GetString(ctx, i, 0)
			if err != nil {
				return nil, err
			}
			udf = &function.Udf{}
			udf.Body, err = erArray[0].GetString(ctx, i, 1)
			if err != nil {
				return nil, err
			}
			udf.Language, err = erArray[0].GetString(ctx, i, 2)
			if err != nil {
				return nil, err
			}
			udf.RetType, err = erArray[0].GetString(ctx, i, 3)
			if err != nil {
				return nil, err
			}
			udf.Db, err = erArray[0].GetString(ctx, i, 4)
			if err != nil {
				return nil, err
			}
			udf.ModifiedTime, err = erArray[0].GetString(ctx, i, 5)
			if err != nil {
				return nil, err
			}
			udf.ModifiedTime = strings.ReplaceAll(udf.ModifiedTime, " ", "_")
			udf.ModifiedTime = strings.ReplaceAll(udf.ModifiedTime, ":", "-")
			// arg type check
			argList := make([]*function.Arg, 0)
			err = json.Unmarshal([]byte(argstr), &argList)
			if err != nil {
				return nil, err
			}
			if len(argList) != len(args) { // mismatch
				continue
			}

			toList := make([]types.T, len(args))
			for j := range argList {
				if fromList[j].IsDecimal() && argList[j].Type == "decimal" {
					toList[j] = fromList[j].Oid
				} else {
					toList[j] = types.Types[argList[j].Type]
				}
			}

			canCast, cost := function.UdfArgTypeMatch(fromList, toList)
			if !canCast { // mismatch
				continue
			}

			udf.Args = argList
			matchedList = append(matchedList, &MatchUdf{
				Udf:      udf,
				Cost:     cost,
				TypeList: toList,
			})
		}

		if len(matchedList) == 0 {
			return nil, err
		}

		sort.Slice(matchedList, func(i, j int) bool {
			return matchedList[i].Cost < matchedList[j].Cost
		})

		minCost := matchedList[0].Cost
		for _, matchUdf := range matchedList {
			if matchUdf.Cost == minCost {
				matchNum++
			}
		}

		if matchNum == 1 {
			matchedList[0].Udf.ArgsType = function.UdfArgTypeCast(fromList, matchedList[0].TypeList)
			return matchedList[0].Udf, err
		}

		return nil, err
	} else {
		return nil, moerr.NewNotSupported(ctx, "function or operator '%s'", name)
	}
}

func (tcc *TxnCompilerContext) ResolveVariable(varName string, isSystemVar, isGlobalVar bool) (interface{}, error) {
	ctx := tcc.execCtx.reqCtx

	if ctx.Value(defines.InSp{}) != nil && ctx.Value(defines.InSp{}).(bool) {
		tmpScope := ctx.Value(defines.VarScopeKey{}).(*[]map[string]interface{})
		for i := len(*tmpScope) - 1; i >= 0; i-- {
			curScope := (*tmpScope)[i]
			if val, ok := curScope[strings.ToLower(varName)]; ok {
				return val, nil
			}
		}
	}

	if isSystemVar {
		if isGlobalVar {
			return tcc.GetSession().GetGlobalSystemVariableValue(ctx, varName)
		} else {
			return tcc.GetSession().GetSessionVar(ctx, varName)
		}
	} else {
		_, val, err := tcc.GetSession().GetUserDefinedVar(varName)
		if val == nil {
			return nil, err
		}
		return val.Value, err
	}
}

func (tcc *TxnCompilerContext) ResolveAccountIds(accountNames []string) (accountIds []uint32, err error) {
	var sql string
	var erArray []ExecResult
	var targetAccountId uint64
	if len(accountNames) == 0 {
		return []uint32{}, nil
	}

	dedup := make(map[string]int8)
	for _, name := range accountNames {
		dedup[name] = 1
	}

	ses := tcc.GetSession()
	ctx := tcc.execCtx.reqCtx
	bh := ses.GetBackgroundExec(ctx)
	defer bh.Close()

	err = bh.Exec(ctx, "begin;")
	defer func() {
		err = finishTxn(ctx, bh, err)
	}()
	if err != nil {
		return nil, err
	}

	for name := range dedup {
		sql, err = getSqlForCheckTenant(ctx, name)
		if err != nil {
			return nil, err
		}
		bh.ClearExecResultSet()
		err = bh.Exec(ctx, sql)
		if err != nil {
			return nil, err
		}

		erArray, err = getResultSet(ctx, bh)
		if err != nil {
			return nil, err
		}

		if execResultArrayHasData(erArray) {
			for i := uint64(0); i < erArray[0].GetRowCount(); i++ {
				targetAccountId, err = erArray[0].GetUint64(ctx, i, 0)
				if err != nil {
					return nil, err
				}
			}
			accountIds = append(accountIds, uint32(targetAccountId))
		} else {
			return nil, moerr.NewInternalError(ctx, "there is no account %s", name)
		}
	}
	return accountIds, err
}

func (tcc *TxnCompilerContext) GetPrimaryKeyDef(dbName string, tableName string, snapshot plan2.Snapshot) []*plan2.ColDef {
	dbName, sub, err := tcc.ensureDatabaseIsNotEmpty(dbName, true, snapshot)
	if err != nil {
		return nil
	}
	ctx, relation, err := tcc.getRelation(dbName, tableName, sub, snapshot)
	if err != nil {
		return nil
	}

	priKeys, err := relation.GetPrimaryKeys(ctx)
	if err != nil {
		return nil
	}
	if len(priKeys) == 0 {
		return nil
	}

	priDefs := make([]*plan2.ColDef, 0, len(priKeys))
	for _, key := range priKeys {
		priDefs = append(priDefs, &plan2.ColDef{
			Name: key.Name,
			Typ: plan2.Type{
				Id:    int32(key.Type.Oid),
				Width: key.Type.Width,
				Scale: key.Type.Scale,
			},
			Primary: key.Primary,
		})
	}
	return priDefs
}

func (tcc *TxnCompilerContext) Stats(obj *plan2.ObjectRef, snapshot plan2.Snapshot) (*pb.StatsInfo, error) {
	start := time.Now()
	defer func() {
		v2.TxnStatementStatsDurationHistogram.Observe(time.Since(start).Seconds())
	}()

	dbName := obj.GetSchemaName()
	checkSub := true
	if obj.PubInfo != nil {
		checkSub = false
	}
	dbName, sub, err := tcc.ensureDatabaseIsNotEmpty(dbName, checkSub, snapshot)
	if err != nil {
		return nil, err
	}
	if !checkSub {
		sub = &plan.SubscriptionMeta{
			AccountId: obj.PubInfo.TenantId,
			DbName:    dbName,
		}
	}
	tableName := obj.GetObjName()
	ctx, table, err := tcc.getRelation(dbName, tableName, sub, snapshot)
	if err != nil {
		return nil, err
	}
	s, needUpdate := tcc.statsInCache(ctx, dbName, table, snapshot)
	if s == nil {
		return nil, nil
	}
	if needUpdate {
		s, err = table.Stats(ctx, true)
		if err != nil {
			return s, err
		}
		if s != nil {
			tcc.UpdateStatsInCache(table.GetTableID(ctx), s)
		}
	}
	return s, nil
}

func (tcc *TxnCompilerContext) UpdateStatsInCache(tid uint64, s *pb.StatsInfo) {
	tcc.GetStatsCache().SetStatsInfo(tid, s)
}

// statsInCache get the *pb.StatsInfo from session cache. If the info is nil, just return nil and false,
// else, check if the info needs to be updated.
func (tcc *TxnCompilerContext) statsInCache(ctx context.Context, dbName string, table engine.Relation, snapshot plan2.Snapshot) (*pb.StatsInfo, bool) {
	s := tcc.GetStatsCache().GetStatsInfo(table.GetTableID(ctx), true)
	if s == nil {
		return nil, false
	}

	var partitionInfo *plan2.PartitionByDef
	engineDefs, err := table.TableDefs(ctx)
	if err != nil {
		return nil, false
	}
	for _, def := range engineDefs {
		if partitionDef, ok := def.(*engine.PartitionDef); ok {
			if partitionDef.Partitioned > 0 {
				p := &plan2.PartitionByDef{}
				err = p.UnMarshalPartitionInfo(([]byte)(partitionDef.Partition))
				if err != nil {
					return nil, false
				}
				partitionInfo = p
			}
		}
	}
	approxNumObjects := 0
	if partitionInfo != nil {
		for _, PartitionTableName := range partitionInfo.PartitionTableNames {
			_, ptable, _ := tcc.getRelation(dbName, PartitionTableName, nil, snapshot)
			approxNumObjects += ptable.ApproxObjectsNum(ctx)
		}
	} else {
		approxNumObjects = table.ApproxObjectsNum(ctx)
	}
	if approxNumObjects == 0 {
		return nil, false
	}
	if s.NeedUpdate(int64(approxNumObjects)) {
		return s, true
	}
	return s, false
}

func (tcc *TxnCompilerContext) GetProcess() *process.Process {
	tcc.mu.Lock()
	defer tcc.mu.Unlock()
	return tcc.execCtx.proc
}

func (tcc *TxnCompilerContext) GetQueryResultMeta(uuid string) ([]*plan.ColDef, string, error) {
	proc := tcc.execCtx.proc
	// get file size
	path := catalog.BuildQueryResultMetaPath(proc.SessionInfo.Account, uuid)
	// read meta's meta
	reader, err := blockio.NewFileReader(proc.FileService, path)
	if err != nil {
		return nil, "", err
	}
	idxs := make([]uint16, 2)
	idxs[0] = catalog.COLUMNS_IDX
	idxs[1] = catalog.RESULT_PATH_IDX
	// read meta's data
	bats, release, err := reader.LoadAllColumns(tcc.execCtx.reqCtx, idxs, common.DefaultAllocator)
	if err != nil {
		if moerr.IsMoErrCode(err, moerr.ErrFileNotFound) {
			return nil, "", moerr.NewResultFileNotFound(tcc.execCtx.reqCtx, makeResultMetaPath(proc.SessionInfo.Account, uuid))
		}
		return nil, "", err
	}
	defer func() {
		if release != nil {
			release()
		}
	}()
	// cols
	vec := bats[0].Vecs[0]
	def := vec.GetStringAt(0)
	r := &plan.ResultColDef{}
	if err = r.Unmarshal([]byte(def)); err != nil {
		return nil, "", err
	}
	// paths
	vec = bats[0].Vecs[1]
	str := vec.GetStringAt(0)
	return r.ResultCols, str, nil
}

func (tcc *TxnCompilerContext) GetSubscriptionMeta(dbName string, snapshot plan2.Snapshot) (*plan.SubscriptionMeta, error) {
	tempCtx := tcc.execCtx.reqCtx
	txn := tcc.GetTxnHandler().GetTxn()

	if snapshot.TS != nil {
		if !snapshot.TS.Equal(timestamp.Timestamp{PhysicalTime: 0, LogicalTime: 0}) &&
			snapshot.TS.Less(txn.Txn().SnapshotTS) {
			txn = txn.CloneSnapshotOp(*snapshot.TS)

			if snapshot.CreatedByTenant != nil {
				tempCtx = context.WithValue(tempCtx, defines.TenantIDKey{}, snapshot.CreatedByTenant.TenantID)
			}
		}
	}

	sub, err := getSubscriptionMeta(tempCtx, dbName, tcc.GetSession(), txn)
	if err != nil {
		return nil, err
	}
	return sub, nil
}

func (tcc *TxnCompilerContext) CheckSubscriptionValid(subName, accName, pubName string) error {
	_, err := checkSubscriptionValidCommon(tcc.GetContext(), tcc.GetSession(), subName, accName, pubName)
	return err
}

func (tcc *TxnCompilerContext) SetQueryingSubscription(meta *plan.SubscriptionMeta) {
	tcc.mu.Lock()
	defer tcc.mu.Unlock()
	tcc.sub = meta
}

func (tcc *TxnCompilerContext) GetQueryingSubscription() *plan.SubscriptionMeta {
	tcc.mu.Lock()
	defer tcc.mu.Unlock()
	return tcc.sub
}

func (tcc *TxnCompilerContext) IsPublishing(dbName string) (bool, error) {
	return isDbPublishing(tcc.GetContext(), dbName, tcc.GetSession())
}

// makeResultMetaPath gets query result meta path
func makeResultMetaPath(accountName string, statementId string) string {
	return fmt.Sprintf("query_result_meta/%s_%s.blk", accountName, statementId)
}

func (tcc *TxnCompilerContext) ResolveSnapshotWithSnapshotName(snapshotName string) (plan2.Snapshot, error) {
	tenantCtx := tcc.GetContext()
	if tcc.restoreInfo != nil {
		tenantInfo := TenantInfo{
			Tenant:        "xxx",
			TenantID:      tcc.restoreInfo.TenantID,
			User:          "internal",
			UserID:        GetAdminUserId(),
			DefaultRoleID: GetAccountAdminRoleId(),
			DefaultRole:   GetAccountAdminRole(),
		}
		tenantCtx = defines.AttachAccount(tcc.GetContext(), tenantInfo.TenantID, tenantInfo.UserID, uint32(accountAdminRoleID))
	}
	return doResolveSnapshotTsWithSnapShotName(tenantCtx, tcc.GetSession(), snapshotName)
}

func (tcc *TxnCompilerContext) CheckTimeStampValid(ts int64) (bool, error) {
	return checkTimeStampValid(tcc.GetContext(), tcc.GetSession(), ts)
}<|MERGE_RESOLUTION|>--- conflicted
+++ resolved
@@ -169,7 +169,7 @@
 	ses := tcc.GetSession()
 	_, err = tcc.GetTxnHandler().GetStorage().Database(tempCtx, name, txn)
 	if err != nil {
-		ses.Error(txnCtx,
+		ses.Error(tempCtx,
 			"Failed to get database",
 			zap.String("databaseName", name),
 			zap.Error(err))
@@ -260,7 +260,7 @@
 	//open database
 	db, err := tcc.GetTxnHandler().GetStorage().Database(tempCtx, dbName, txn)
 	if err != nil {
-		ses.Error(txnCtx,
+		ses.Error(tempCtx,
 			"Failed to get database",
 			zap.String("databaseName", dbName),
 			zap.Error(err))
@@ -278,7 +278,7 @@
 	if err != nil {
 		tmpTable, e := tcc.getTmpRelation(tempCtx, engine.GetTempTableName(dbName, tableName))
 		if e != nil {
-			ses.Error(txnCtx,
+			ses.Error(tempCtx,
 				"Failed to get table",
 				zap.String("tableName", tableName),
 				zap.Error(err))
@@ -295,15 +295,7 @@
 	txn := tcc.execCtx.ses.GetTxnHandler().GetTxn()
 	db, err := e.Database(ctx, defines.TEMPORARY_DBNAME, txn)
 	if err != nil {
-<<<<<<< HEAD
-		return nil, err
-	}
-	db, err := e.Database(txnCtx, defines.TEMPORARY_DBNAME, txn)
-	if err != nil {
-		tcc.ses.Error(tcc.GetContext(),
-=======
-		logError(tcc.execCtx.ses, tcc.execCtx.ses.GetDebugString(),
->>>>>>> 6003d834
+		tcc.execCtx.ses.Error(ctx,
 			"Failed to get temp database",
 			zap.Error(err))
 		return nil, err
