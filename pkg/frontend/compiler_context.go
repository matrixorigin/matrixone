// Copyright 2021 Matrix Origin
//
// Licensed under the Apache License, Version 2.0 (the "License");
// you may not use this file except in compliance with the License.
// You may obtain a copy of the License at
//
//      http://www.apache.org/licenses/LICENSE-2.0
//
// Unless required by applicable law or agreed to in writing, software
// distributed under the License is distributed on an "AS IS" BASIS,
// WITHOUT WARRANTIES OR CONDITIONS OF ANY KIND, either express or implied.
// See the License for the specific language governing permissions and
// limitations under the License.

package frontend

import (
	"context"
	"encoding/json"
	"errors"
	"fmt"
	"sort"
	"strconv"
	"strings"
	"sync"
	"time"

	"go.uber.org/zap"

	"github.com/matrixorigin/matrixone/pkg/catalog"
	"github.com/matrixorigin/matrixone/pkg/common/moerr"
	"github.com/matrixorigin/matrixone/pkg/container/types"
	"github.com/matrixorigin/matrixone/pkg/defines"
	"github.com/matrixorigin/matrixone/pkg/pb/plan"
	plan2 "github.com/matrixorigin/matrixone/pkg/sql/plan"
	"github.com/matrixorigin/matrixone/pkg/sql/plan/function"
	"github.com/matrixorigin/matrixone/pkg/sql/util"
	v2 "github.com/matrixorigin/matrixone/pkg/util/metric/v2"
	"github.com/matrixorigin/matrixone/pkg/vm/engine"
	"github.com/matrixorigin/matrixone/pkg/vm/engine/tae/blockio"
	"github.com/matrixorigin/matrixone/pkg/vm/engine/tae/common"
	"github.com/matrixorigin/matrixone/pkg/vm/process"
)

type TxnCompilerContext struct {
	dbName               string
	txnHandler           *TxnHandler
	ses                  *Session
	proc                 *process.Process
	buildAlterView       bool
	dbOfView, nameOfView string
	sub                  *plan.SubscriptionMeta
	mu                   sync.Mutex
}

var _ plan2.CompilerContext = &TxnCompilerContext{}

func (tcc *TxnCompilerContext) GetStatsCache() *plan2.StatsCache {
	tcc.mu.Lock()
	defer tcc.mu.Unlock()
	return tcc.ses.statsCache
}

func InitTxnCompilerContext(txn *TxnHandler, db string) *TxnCompilerContext {
	return &TxnCompilerContext{txnHandler: txn, dbName: db}
}

func (tcc *TxnCompilerContext) SetBuildingAlterView(yesOrNo bool, dbName, viewName string) {
	tcc.mu.Lock()
	defer tcc.mu.Unlock()
	tcc.buildAlterView = yesOrNo
	tcc.dbOfView = dbName
	tcc.nameOfView = viewName
}

func (tcc *TxnCompilerContext) GetBuildingAlterView() (bool, string, string) {
	tcc.mu.Lock()
	defer tcc.mu.Unlock()
	return tcc.buildAlterView, tcc.dbOfView, tcc.nameOfView
}

func (tcc *TxnCompilerContext) SetSession(ses *Session) {
	tcc.mu.Lock()
	defer tcc.mu.Unlock()
	tcc.ses = ses
}

func (tcc *TxnCompilerContext) GetSession() *Session {
	tcc.mu.Lock()
	defer tcc.mu.Unlock()
	return tcc.ses
}

func (tcc *TxnCompilerContext) GetTxnHandler() *TxnHandler {
	tcc.mu.Lock()
	defer tcc.mu.Unlock()
	return tcc.txnHandler
}

func (tcc *TxnCompilerContext) GetUserName() string {
	tcc.mu.Lock()
	defer tcc.mu.Unlock()
	return tcc.ses.GetUserName()
}

func (tcc *TxnCompilerContext) SetDatabase(db string) {
	tcc.mu.Lock()
	defer tcc.mu.Unlock()
	tcc.dbName = db
}

func (tcc *TxnCompilerContext) DefaultDatabase() string {
	tcc.mu.Lock()
	defer tcc.mu.Unlock()
	return tcc.dbName
}

func (tcc *TxnCompilerContext) GetRootSql() string {
	return tcc.GetSession().GetSql()
}

func (tcc *TxnCompilerContext) GetAccountId() (uint32, error) {
	return tcc.ses.accountId, nil
}

func (tcc *TxnCompilerContext) GetContext() context.Context {
	return tcc.ses.requestCtx
}

func (tcc *TxnCompilerContext) DatabaseExists(name string) bool {
	var err error
	var txnCtx context.Context
	var txn TxnOperator
	txnCtx, txn, err = tcc.GetTxnHandler().GetTxn()
	if err != nil {
		return false
	}
	enterFPrint(tcc.ses, 5)
	defer exitFPrint(tcc.ses, 5)
	//open database
	ses := tcc.GetSession()
	_, err = tcc.GetTxnHandler().GetStorage().Database(txnCtx, name, txn)
	if err != nil {
		logError(ses, ses.GetDebugString(),
			"Failed to get database",
			zap.String("databaseName", name),
			zap.Error(err))
		return false
	}

	return true
}

func (tcc *TxnCompilerContext) GetDatabaseId(dbName string) (uint64, error) {
	dbName, _, err := tcc.ensureDatabaseIsNotEmpty(dbName, false)
	if err != nil {
		return 0, err
	}
	txnCtx, txn, err := tcc.GetTxnHandler().GetTxn()
	if err != nil {
		return 0, err
	}
	enterFPrint(tcc.ses, 4)
	defer exitFPrint(tcc.ses, 4)
	database, err := tcc.GetTxnHandler().GetStorage().Database(txnCtx, dbName, txn)
	if err != nil {
		return 0, err
	}
	databaseId, err := strconv.ParseUint(database.GetDatabaseId(txnCtx), 10, 64)
	if err != nil {
		return 0, moerr.NewInternalError(txnCtx, "The databaseid of '%s' is not a valid number", dbName)
	}
	return databaseId, nil
}

// getRelation returns the context (maybe updated) and the relation
func (tcc *TxnCompilerContext) getRelation(dbName string, tableName string, sub *plan.SubscriptionMeta) (context.Context, engine.Relation, error) {
	dbName, _, err := tcc.ensureDatabaseIsNotEmpty(dbName, false)
	if err != nil {
		return nil, nil, err
	}

	ses := tcc.GetSession()
	txnCtx, txn, err := tcc.GetTxnHandler().GetTxn()
	if err != nil {
		return nil, nil, err
	}
	enterFPrint(ses, 3)
	defer exitFPrint(ses, 3)
	account := ses.GetTenantInfo()
	if isClusterTable(dbName, tableName) {
		//if it is the cluster table in the general account, switch into the sys account
		if account != nil && account.GetTenantID() != sysAccountID {
			txnCtx = defines.AttachAccountId(txnCtx, sysAccountID)
		}
	}
	if sub != nil {
		txnCtx = defines.AttachAccountId(txnCtx, uint32(sub.AccountId))
		dbName = sub.DbName
	}
	//for system_metrics.metric and system.statement_info,
	//it is special under the no sys account, should switch into the sys account first.
	if dbName == catalog.MO_SYSTEM && tableName == catalog.MO_STATEMENT {
		txnCtx = defines.AttachAccountId(txnCtx, uint32(sysAccountID))
	}
	if dbName == catalog.MO_SYSTEM_METRICS && (tableName == catalog.MO_METRIC || tableName == catalog.MO_SQL_STMT_CU) {
		txnCtx = defines.AttachAccountId(txnCtx, uint32(sysAccountID))
	}

	//open database
	db, err := tcc.GetTxnHandler().GetStorage().Database(txnCtx, dbName, txn)
	if err != nil {
		logError(ses, ses.GetDebugString(),
			"Failed to get database",
			zap.String("databaseName", dbName),
			zap.Error(err))
		return nil, nil, err
	}

	// tableNames, err := db.Relations(ctx)
	// if err != nil {
	// 	return nil, nil, err
	// }
	// logDebugf(ses.GetDebugString(), "dbName %v tableNames %v", dbName, tableNames)

	//open table
	table, err := db.Relation(txnCtx, tableName, nil)
	if err != nil {
		tmpTable, e := tcc.getTmpRelation(txnCtx, engine.GetTempTableName(dbName, tableName))
		if e != nil {
			logError(ses, ses.GetDebugString(),
				"Failed to get table",
				zap.String("tableName", tableName),
				zap.Error(err))
			return nil, nil, err
		} else {
			table = tmpTable
		}
	}
	return txnCtx, table, nil
}

func (tcc *TxnCompilerContext) getTmpRelation(_ context.Context, tableName string) (engine.Relation, error) {
	e := tcc.ses.storage
	txnCtx, txn, err := tcc.txnHandler.GetTxn()
	if err != nil {
		return nil, err
	}
	enterFPrint(tcc.ses, 1)
	defer exitFPrint(tcc.ses, 1)
	db, err := e.Database(txnCtx, defines.TEMPORARY_DBNAME, txn)
	if err != nil {
		logError(tcc.ses, tcc.ses.GetDebugString(),
			"Failed to get temp database",
			zap.Error(err))
		return nil, err
	}
	table, err := db.Relation(txnCtx, tableName, nil)
	return table, err
}

func (tcc *TxnCompilerContext) ensureDatabaseIsNotEmpty(dbName string, checkSub bool) (string, *plan.SubscriptionMeta, error) {
	if len(dbName) == 0 {
		dbName = tcc.DefaultDatabase()
	}
	if len(dbName) == 0 {
		return "", nil, moerr.NewNoDB(tcc.GetContext())
	}
	var sub *plan.SubscriptionMeta
	var err error
	if checkSub && !util.DbIsSystemDb(dbName) {
		sub, err = tcc.GetSubscriptionMeta(dbName)
		if err != nil {
			return "", nil, err
		}
	}
	return dbName, sub, nil
}

func (tcc *TxnCompilerContext) ResolveById(tableId uint64) (*plan2.ObjectRef, *plan2.TableDef) {
	txnCtx, txn, err := tcc.GetTxnHandler().GetTxn()
	if err != nil {
		return nil, nil
	}
<<<<<<< HEAD

=======
	enterFPrint(tcc.ses, 0)
	defer exitFPrint(tcc.ses, 0)
>>>>>>> 18a9fced
	dbName, tableName, table, err := tcc.GetTxnHandler().GetStorage().GetRelationById(txnCtx, txn, tableId)
	if err != nil {
		return nil, nil
	}

	// convert
	obj := &plan2.ObjectRef{
		SchemaName: dbName,
		ObjName:    tableName,
		Obj:        int64(tableId),
	}
	tableDef := table.CopyTableDef(txnCtx)
	return obj, tableDef
}

func (tcc *TxnCompilerContext) Resolve(dbName string, tableName string) (*plan2.ObjectRef, *plan2.TableDef) {
	start := time.Now()
	defer func() {
		v2.TxnStatementResolveDurationHistogram.Observe(time.Since(start).Seconds())
	}()
	dbName, sub, err := tcc.ensureDatabaseIsNotEmpty(dbName, true)
	if err != nil {
		return nil, nil
	}

	ctx, table, err := tcc.getRelation(dbName, tableName, sub)
	if err != nil {
		return nil, nil
	}
	tableDef := table.CopyTableDef(ctx)
	if tableDef.IsTemporary {
		tableDef.Name = tableName
	}
	tableDef.DbName = dbName

	// convert
	var subscriptionName string
	var pubAccountId int32 = -1
	if sub != nil {
		subscriptionName = sub.SubName
		pubAccountId = sub.AccountId
		dbName = sub.DbName
	}

	obj := &plan2.ObjectRef{
		SchemaName:       dbName,
		ObjName:          tableName,
		Obj:              int64(table.GetTableID(ctx)),
		SubscriptionName: subscriptionName,
	}
	if pubAccountId != -1 {
		obj.PubInfo = &plan.PubInfo{
			TenantId: pubAccountId,
		}
	}
	return obj, tableDef
}

func (tcc *TxnCompilerContext) ResolveUdf(name string, args []*plan.Expr) (udf *function.Udf, err error) {
	var matchNum int
	var argstr string
	var argTypeStr string
	var sql string
	var erArray []ExecResult

	ses := tcc.GetSession()
	ctx := ses.GetRequestContext()

	err = inputNameIsInvalid(ctx, name)
	if err != nil {
		return nil, err
	}

	bh := ses.GetBackgroundExec(ctx)
	defer bh.Close()

	err = bh.Exec(ctx, "begin;")
	defer func() {
		err = finishTxn(ctx, bh, err)
		if execResultArrayHasData(erArray) {
			if matchNum < 1 {
				err = errors.Join(err, moerr.NewInvalidInput(ctx, fmt.Sprintf("No matching function for call to %s(%s)", name, argTypeStr)))
			} else if matchNum > 1 {
				err = errors.Join(err, moerr.NewInvalidInput(ctx, fmt.Sprintf("call to %s(%s) is ambiguous", name, argTypeStr)))
			}
		}
	}()
	if err != nil {
		return nil, err
	}

	sql = fmt.Sprintf(`select args, body, language, rettype, db, modified_time from mo_catalog.mo_user_defined_function where name = "%s" and db = "%s";`, name, tcc.DefaultDatabase())
	bh.ClearExecResultSet()
	err = bh.Exec(ctx, sql)
	if err != nil {
		return nil, err
	}

	erArray, err = getResultSet(ctx, bh)
	if err != nil {
		return nil, err
	}

	if execResultArrayHasData(erArray) {
		fromList := make([]types.Type, len(args))
		for i, arg := range args {
			fromList[i] = types.Type{
				Oid:   types.T(arg.Typ.Id),
				Width: arg.Typ.Width,
				Scale: arg.Typ.Scale,
			}

			argTypeStr += strings.ToLower(fromList[i].String())
			if i+1 != len(args) {
				argTypeStr += ", "
			}
		}

		// find function which has min type cast cost in reload functions
		type MatchUdf struct {
			Udf      *function.Udf
			Cost     int
			TypeList []types.T
		}
		matchedList := make([]*MatchUdf, 0)

		for i := uint64(0); i < erArray[0].GetRowCount(); i++ {
			argstr, err = erArray[0].GetString(ctx, i, 0)
			if err != nil {
				return nil, err
			}
			udf = &function.Udf{}
			udf.Body, err = erArray[0].GetString(ctx, i, 1)
			if err != nil {
				return nil, err
			}
			udf.Language, err = erArray[0].GetString(ctx, i, 2)
			if err != nil {
				return nil, err
			}
			udf.RetType, err = erArray[0].GetString(ctx, i, 3)
			if err != nil {
				return nil, err
			}
			udf.Db, err = erArray[0].GetString(ctx, i, 4)
			if err != nil {
				return nil, err
			}
			udf.ModifiedTime, err = erArray[0].GetString(ctx, i, 5)
			if err != nil {
				return nil, err
			}
			udf.ModifiedTime = strings.ReplaceAll(udf.ModifiedTime, " ", "_")
			udf.ModifiedTime = strings.ReplaceAll(udf.ModifiedTime, ":", "-")
			// arg type check
			argList := make([]*function.Arg, 0)
			err = json.Unmarshal([]byte(argstr), &argList)
			if err != nil {
				return nil, err
			}
			if len(argList) != len(args) { // mismatch
				continue
			}

			toList := make([]types.T, len(args))
			for j := range argList {
				if fromList[j].IsDecimal() && argList[j].Type == "decimal" {
					toList[j] = fromList[j].Oid
				} else {
					toList[j] = types.Types[argList[j].Type]
				}
			}

			canCast, cost := function.UdfArgTypeMatch(fromList, toList)
			if !canCast { // mismatch
				continue
			}

			udf.Args = argList
			matchedList = append(matchedList, &MatchUdf{
				Udf:      udf,
				Cost:     cost,
				TypeList: toList,
			})
		}

		if len(matchedList) == 0 {
			return nil, err
		}

		sort.Slice(matchedList, func(i, j int) bool {
			return matchedList[i].Cost < matchedList[j].Cost
		})

		minCost := matchedList[0].Cost
		for _, matchUdf := range matchedList {
			if matchUdf.Cost == minCost {
				matchNum++
			}
		}

		if matchNum == 1 {
			matchedList[0].Udf.ArgsType = function.UdfArgTypeCast(fromList, matchedList[0].TypeList)
			return matchedList[0].Udf, err
		}

		return nil, err
	} else {
		return nil, moerr.NewNotSupported(ctx, "function or operator '%s'", name)
	}
}

func (tcc *TxnCompilerContext) ResolveVariable(varName string, isSystemVar, isGlobalVar bool) (interface{}, error) {
	ses := tcc.GetSession()
	ctx := ses.GetRequestContext()

	if ctx.Value(defines.InSp{}) != nil && ctx.Value(defines.InSp{}).(bool) {
		tmpScope := ctx.Value(defines.VarScopeKey{}).(*[]map[string]interface{})
		for i := len(*tmpScope) - 1; i >= 0; i-- {
			curScope := (*tmpScope)[i]
			if val, ok := curScope[strings.ToLower(varName)]; ok {
				return val, nil
			}
		}
	}

	if isSystemVar {
		if isGlobalVar {
			return tcc.GetSession().getGlobalSystemVariableValue(varName)
		} else {
			return tcc.GetSession().GetSessionVar(varName)
		}
	} else {
		_, val, err := tcc.GetSession().GetUserDefinedVar(varName)
		if val == nil {
			return nil, err
		}
		return val.Value, err
	}
}

func (tcc *TxnCompilerContext) ResolveAccountIds(accountNames []string) (accountIds []uint32, err error) {
	var sql string
	var erArray []ExecResult
	var targetAccountId uint64
	if len(accountNames) == 0 {
		return []uint32{}, nil
	}

	dedup := make(map[string]int8)
	for _, name := range accountNames {
		dedup[name] = 1
	}

	ses := tcc.GetSession()
	ctx := ses.GetRequestContext()
	bh := ses.GetBackgroundExec(ctx)
	defer bh.Close()

	err = bh.Exec(ctx, "begin;")
	defer func() {
		err = finishTxn(ctx, bh, err)
	}()
	if err != nil {
		return nil, err
	}

	for name := range dedup {
		sql, err = getSqlForCheckTenant(ctx, name)
		if err != nil {
			return nil, err
		}
		bh.ClearExecResultSet()
		err = bh.Exec(ctx, sql)
		if err != nil {
			return nil, err
		}

		erArray, err = getResultSet(ctx, bh)
		if err != nil {
			return nil, err
		}

		if execResultArrayHasData(erArray) {
			for i := uint64(0); i < erArray[0].GetRowCount(); i++ {
				targetAccountId, err = erArray[0].GetUint64(ctx, i, 0)
				if err != nil {
					return nil, err
				}
			}
			accountIds = append(accountIds, uint32(targetAccountId))
		} else {
			return nil, moerr.NewInternalError(ctx, "there is no account %s", name)
		}
	}
	return accountIds, err
}

func (tcc *TxnCompilerContext) GetPrimaryKeyDef(dbName string, tableName string) []*plan2.ColDef {
	dbName, sub, err := tcc.ensureDatabaseIsNotEmpty(dbName, true)
	if err != nil {
		return nil
	}
	ctx, relation, err := tcc.getRelation(dbName, tableName, sub)
	if err != nil {
		return nil
	}

	priKeys, err := relation.GetPrimaryKeys(ctx)
	if err != nil {
		return nil
	}
	if len(priKeys) == 0 {
		return nil
	}

	priDefs := make([]*plan2.ColDef, 0, len(priKeys))
	for _, key := range priKeys {
		priDefs = append(priDefs, &plan2.ColDef{
			Name: key.Name,
			Typ: &plan2.Type{
				Id:    int32(key.Type.Oid),
				Width: key.Type.Width,
				Scale: key.Type.Scale,
			},
			Primary: key.Primary,
		})
	}
	return priDefs
}

func (tcc *TxnCompilerContext) Stats(obj *plan2.ObjectRef) bool {
	start := time.Now()
	defer func() {
		v2.TxnStatementStatsDurationHistogram.Observe(time.Since(start).Seconds())
	}()
	dbName := obj.GetSchemaName()
	checkSub := true
	if obj.PubInfo != nil {
		checkSub = false
	}
	dbName, sub, err := tcc.ensureDatabaseIsNotEmpty(dbName, checkSub)
	if err != nil {
		return false
	}
	if !checkSub {
		sub = &plan.SubscriptionMeta{
			AccountId: obj.PubInfo.TenantId,
			DbName:    dbName,
		}
	}
	tableName := obj.GetObjName()
	ctx, table, err := tcc.getRelation(dbName, tableName, sub)
	if err != nil {
		return false
	}

	var partitionInfo *plan2.PartitionByDef
	engineDefs, err := table.TableDefs(ctx)
	if err != nil {
		return false
	}
	for _, def := range engineDefs {
		if partitionDef, ok := def.(*engine.PartitionDef); ok {
			if partitionDef.Partitioned > 0 {
				p := &plan2.PartitionByDef{}
				err = p.UnMarshalPartitionInfo(([]byte)(partitionDef.Partition))
				if err != nil {
					return false
				}
				partitionInfo = p
			}
		}
	}
	var ptables []any
	if partitionInfo != nil {
		ptables = make([]any, len(partitionInfo.PartitionTableNames))
		for i, PartitionTableName := range partitionInfo.PartitionTableNames {
			_, ptable, _ := tcc.getRelation(dbName, PartitionTableName, nil)
			ptables[i] = ptable
		}
	}
	s := tcc.GetStatsCache().GetStatsInfoMap(table.GetTableID(ctx), true)
	if s == nil {
		return false
	}
	return table.Stats(ctx, ptables, s)
}

func (tcc *TxnCompilerContext) GetProcess() *process.Process {
	tcc.mu.Lock()
	defer tcc.mu.Unlock()
	return tcc.proc
}

func (tcc *TxnCompilerContext) GetQueryResultMeta(uuid string) ([]*plan.ColDef, string, error) {
	proc := tcc.proc
	// get file size
	path := catalog.BuildQueryResultMetaPath(proc.SessionInfo.Account, uuid)
	// read meta's meta
	reader, err := blockio.NewFileReader(proc.FileService, path)
	if err != nil {
		return nil, "", err
	}
	idxs := make([]uint16, 2)
	idxs[0] = catalog.COLUMNS_IDX
	idxs[1] = catalog.RESULT_PATH_IDX
	// read meta's data
	bats, err := reader.LoadAllColumns(proc.Ctx, idxs, common.DefaultAllocator)
	if err != nil {
		if moerr.IsMoErrCode(err, moerr.ErrFileNotFound) {
			return nil, "", moerr.NewResultFileNotFound(proc.Ctx, makeResultMetaPath(proc.SessionInfo.Account, uuid))
		}
		return nil, "", err
	}
	// cols
	vec := bats[0].Vecs[0]
	def := vec.GetStringAt(0)
	r := &plan.ResultColDef{}
	if err = r.Unmarshal([]byte(def)); err != nil {
		return nil, "", err
	}
	// paths
	vec = bats[0].Vecs[1]
	str := vec.GetStringAt(0)
	return r.ResultCols, str, nil
}

func (tcc *TxnCompilerContext) SetProcess(proc *process.Process) {
	tcc.mu.Lock()
	defer tcc.mu.Unlock()
	tcc.proc = proc
}

func (tcc *TxnCompilerContext) GetSubscriptionMeta(dbName string) (*plan.SubscriptionMeta, error) {
	txnCtx, txn, err := tcc.GetTxnHandler().GetTxn()
	if err != nil {
		return nil, err
	}
	enterFPrint(tcc.ses, 2)
	defer exitFPrint(tcc.ses, 2)
	sub, err := getSubscriptionMeta(txnCtx, dbName, tcc.GetSession(), txn)
	if err != nil {
		return nil, err
	}
	return sub, nil
}

func (tcc *TxnCompilerContext) CheckSubscriptionValid(subName, accName, pubName string) error {
	_, err := checkSubscriptionValidCommon(tcc.GetContext(), tcc.GetSession(), subName, accName, pubName)
	return err
}

func (tcc *TxnCompilerContext) SetQueryingSubscription(meta *plan.SubscriptionMeta) {
	tcc.mu.Lock()
	defer tcc.mu.Unlock()
	tcc.sub = meta
}
func (tcc *TxnCompilerContext) GetQueryingSubscription() *plan.SubscriptionMeta {
	tcc.mu.Lock()
	defer tcc.mu.Unlock()
	return tcc.sub
}

func (tcc *TxnCompilerContext) IsPublishing(dbName string) (bool, error) {
	return isDbPublishing(tcc.GetContext(), dbName, tcc.GetSession())
}

func (tcc *TxnCompilerContext) ResolveSubscriptionTableById(tableId uint64, pubmeta *plan.SubscriptionMeta) (*plan2.ObjectRef, *plan2.TableDef) {
	txnCtx, txn, err := tcc.GetTxnHandler().GetTxn()
	if err != nil {
		return nil, nil
	}

	pubContext := txnCtx
	if pubmeta != nil {
		pubContext = defines.AttachAccountId(pubContext, uint32(pubmeta.AccountId))
	}

	dbName, tableName, table, err := tcc.GetTxnHandler().GetStorage().GetRelationById(pubContext, txn, tableId)
	if err != nil {
		return nil, nil
	}

	// convert
	obj := &plan2.ObjectRef{
		SchemaName: dbName,
		ObjName:    tableName,
		Obj:        int64(tableId),
	}
	tableDef := table.CopyTableDef(txnCtx)
	return obj, tableDef
}

// makeResultMetaPath gets query result meta path
func makeResultMetaPath(accountName string, statementId string) string {
	return fmt.Sprintf("query_result_meta/%s_%s.blk", accountName, statementId)
}<|MERGE_RESOLUTION|>--- conflicted
+++ resolved
@@ -282,12 +282,10 @@
 	if err != nil {
 		return nil, nil
 	}
-<<<<<<< HEAD
-
-=======
+
 	enterFPrint(tcc.ses, 0)
 	defer exitFPrint(tcc.ses, 0)
->>>>>>> 18a9fced
+  
 	dbName, tableName, table, err := tcc.GetTxnHandler().GetStorage().GetRelationById(txnCtx, txn, tableId)
 	if err != nil {
 		return nil, nil
