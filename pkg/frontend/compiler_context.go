--- conflicted
+++ resolved
@@ -370,9 +370,6 @@
 	return obj, tableDef
 }
 
-<<<<<<< HEAD
-func (tcc *TxnCompilerContext) Resolve(dbName string, tableName string, snapshot plan2.Snapshot) (*plan2.ObjectRef, *plan2.TableDef) {
-=======
 func (tcc *TxnCompilerContext) ResolveSubscriptionTableById(tableId uint64, pubmeta *plan.SubscriptionMeta) (*plan2.ObjectRef, *plan2.TableDef) {
 	txnCtx, txn, err := tcc.GetTxnHandler().GetTxn()
 	if err != nil {
@@ -399,8 +396,7 @@
 	return obj, tableDef
 }
 
-func (tcc *TxnCompilerContext) Resolve(dbName string, tableName string) (*plan2.ObjectRef, *plan2.TableDef) {
->>>>>>> 310c959a
+func (tcc *TxnCompilerContext) Resolve(dbName string, tableName string, snapshot plan2.Snapshot) (*plan2.ObjectRef, *plan2.TableDef) {
 	start := time.Now()
 	defer func() {
 		v2.TxnStatementResolveDurationHistogram.Observe(time.Since(start).Seconds())
