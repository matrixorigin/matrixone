--- conflicted
+++ resolved
@@ -47,13 +47,8 @@
 	return fmt.Sprintf("%s/%s", getQueryResultDir(), fileName)
 }
 
-<<<<<<< HEAD
 func canSaveQueryResult(ctx context.Context, ses *Session) bool {
-	if ses.ast == nil || ses.tStmt == nil {
-=======
-func openSaveQueryResult(ctx context.Context, ses *Session) bool {
 	if ses.ast == nil {
->>>>>>> b16c1a3c
 		return false
 	}
 	stmtProfile := ses.GetStmtProfile()
