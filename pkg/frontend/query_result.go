--- conflicted
+++ resolved
@@ -20,11 +20,8 @@
 	"fmt"
 	"sort"
 	"strconv"
-<<<<<<< HEAD
 	"strings"
-=======
 	"time"
->>>>>>> 1434c449
 
 	"github.com/google/uuid"
 	"github.com/matrixorigin/matrixone/pkg/catalog"
@@ -299,8 +296,8 @@
 		}
 		bat := batch.NewWithSize(len(idxs))
 		for i, e := range iov.Entries {
-			bat.Vecs[i] = vector.New(catalog.MetaColTypes[idxs[i]])
-			if err = bat.Vecs[i].Read(e.Object.([]byte)); err != nil {
+			bat.Vecs[i] = vector.New(vector.FLAT, catalog.MetaColTypes[idxs[i]])
+			if err = bat.Vecs[i].UnmarshalBinary(e.Object.([]byte)); err != nil {
 				return err
 			}
 		}
@@ -443,13 +440,13 @@
 	if err = vector.Append(bat.Vecs[catalog.USER_ID_IDX], m.UserId, false, mp); err != nil {
 		return nil, err
 	}
-	if err = bat.Vecs[catalog.EXPIRED_TIME_IDX].Append(m.ExpiredTime, false, mp); err != nil {
-		return nil, err
-	}
-	if err = bat.Vecs[catalog.PLAN_IDX].Append([]byte(m.Plan), false, mp); err != nil {
-		return nil, err
-	}
-	if err = bat.Vecs[catalog.AST_IDX].Append([]byte(m.Ast), false, mp); err != nil {
+	if err = vector.Append(bat.Vecs[catalog.EXPIRED_TIME_IDX], m.ExpiredTime, false, mp); err != nil {
+		return nil, err
+	}
+	if err = vector.AppendString(bat.Vecs[catalog.PLAN_IDX], m.Plan, false, mp); err != nil {
+		return nil, err
+	}
+	if err = vector.AppendString(bat.Vecs[catalog.AST_IDX], m.Ast, false, mp); err != nil {
 		return nil, err
 	}
 	return bat, nil
