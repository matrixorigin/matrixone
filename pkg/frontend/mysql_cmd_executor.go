// Copyright 2021 Matrix Origin
//
// Licensed under the Apache License, Version 2.0 (the "License");
// you may not use this file except in compliance with the License.
// You may obtain a copy of the License at
//
//      http://www.apache.org/licenses/LICENSE-2.0
//
// Unless required by applicable law or agreed to in writing, software
// distributed under the License is distributed on an "AS IS" BASIS,
// WITHOUT WARRANTIES OR CONDITIONS OF ANY KIND, either express or implied.
// See the License for the specific language governing permissions and
// limitations under the License.

package frontend

import (
	"bytes"
	"context"
	"encoding/binary"
	"encoding/json"
	"fmt"
	"math"
	"os"
	"reflect"
	"runtime/pprof"
	"sort"
	"strconv"
	"strings"
	"sync"
	"time"

	"github.com/matrixorigin/matrixone/pkg/catalog"
	"github.com/matrixorigin/matrixone/pkg/pb/plan"
	"github.com/matrixorigin/matrixone/pkg/sql/colexec"

	"github.com/matrixorigin/matrixone/pkg/common/moerr"
	"github.com/matrixorigin/matrixone/pkg/sql/compile"
	plan2 "github.com/matrixorigin/matrixone/pkg/sql/plan"
	"github.com/matrixorigin/matrixone/pkg/sql/plan/explain"

	"github.com/matrixorigin/matrixone/pkg/container/batch"
	"github.com/matrixorigin/matrixone/pkg/container/nulls"
	"github.com/matrixorigin/matrixone/pkg/container/types"
	"github.com/matrixorigin/matrixone/pkg/container/vector"
	"github.com/matrixorigin/matrixone/pkg/defines"
	"github.com/matrixorigin/matrixone/pkg/logutil"
	"github.com/matrixorigin/matrixone/pkg/sql/parsers"
	"github.com/matrixorigin/matrixone/pkg/sql/parsers/dialect"
	"github.com/matrixorigin/matrixone/pkg/sql/parsers/dialect/mysql"
	"github.com/matrixorigin/matrixone/pkg/sql/parsers/tree"
	"github.com/matrixorigin/matrixone/pkg/util"
	"github.com/matrixorigin/matrixone/pkg/util/metric"
	"github.com/matrixorigin/matrixone/pkg/vm/engine"
	"github.com/matrixorigin/matrixone/pkg/vm/process"

	"github.com/matrixorigin/matrixone/pkg/util/trace"

	"github.com/google/uuid"
)

func onlyCreateStatementErrorInfo() string {
	return "Only CREATE of DDL is supported in transactions"
}

func parameterModificationInTxnErrorInfo() string {
	return "Uncommitted transaction exists. Please commit or rollback first."
}

var (
	errorOnlyCreateStatement        = moerr.NewInternalError(onlyCreateStatementErrorInfo())
	errorAdministrativeStatement    = moerr.NewInternalError("administrative command is unsupported in transactions")
	errorParameterModificationInTxn = moerr.NewInternalError(parameterModificationInTxnErrorInfo())
	errorUnclassifiedStatement      = moerr.NewInternalError("unclassified statement appears in uncommitted transaction")
)

const (
	prefixPrepareStmtName       = "__mo_stmt_id"
	prefixPrepareStmtSessionVar = "__mo_stmt_var"
)

func getPrepareStmtName(stmtID uint32) string {
	return fmt.Sprintf("%s_%d", prefixPrepareStmtName, stmtID)
}

func GetPrepareStmtID(name string) (int, error) {
	idx := len(prefixPrepareStmtName) + 1
	if idx >= len(name) {
		return -1, moerr.NewInternalError("can not get prepare stmtID")
	}
	return strconv.Atoi(name[idx:])
}

func getPrepareStmtSessionVarName(index int) string {
	return fmt.Sprintf("%s_%d", prefixPrepareStmtSessionVar, index)
}

// TableInfoCache tableInfos of a database
type TableInfoCache struct {
	db         string
	tableInfos map[string][]ColumnInfo
}

type MysqlCmdExecutor struct {
	CmdExecutorImpl

	//for cmd 0x4
	TableInfoCache

	//the count of sql has been processed
	sqlCount uint64

	ses *Session

	routineMgr *RoutineManager

	cancelRequestFunc context.CancelFunc

	mu sync.Mutex
}

func (mce *MysqlCmdExecutor) PrepareSessionBeforeExecRequest(ses *Session) {
	mce.mu.Lock()
	defer mce.mu.Unlock()
	mce.ses = ses
}

func (mce *MysqlCmdExecutor) GetSession() *Session {
	mce.mu.Lock()
	defer mce.mu.Unlock()
	return mce.ses
}

// get new process id
func (mce *MysqlCmdExecutor) getNextProcessId() string {
	/*
		temporary method:
		routineId + sqlCount
	*/
	routineId := mce.GetSession().GetMysqlProtocol().ConnectionID()
	return fmt.Sprintf("%d%d", routineId, mce.GetSqlCount())
}

func (mce *MysqlCmdExecutor) GetSqlCount() uint64 {
	mce.mu.Lock()
	defer mce.mu.Unlock()
	return mce.sqlCount
}

func (mce *MysqlCmdExecutor) addSqlCount(a uint64) {
	mce.mu.Lock()
	defer mce.mu.Unlock()
	mce.sqlCount += a
}

func (mce *MysqlCmdExecutor) SetRoutineManager(mgr *RoutineManager) {
	mce.mu.Lock()
	defer mce.mu.Unlock()
	mce.routineMgr = mgr
}

func (mce *MysqlCmdExecutor) GetRoutineManager() *RoutineManager {
	mce.mu.Lock()
	defer mce.mu.Unlock()
	return mce.routineMgr
}

var RecordStatement = func(ctx context.Context, ses *Session, proc *process.Process, cw ComputationWrapper, beginIns time.Time) context.Context {
	if !trace.GetTracerProvider().IsEnable() {
		return ctx
	}
	sessInfo := proc.SessionInfo
	tenant := ses.GetTenantInfo()
	if tenant == nil {
		tenant, _ = GetTenantInfo("internal")
	}
	var stmID uuid.UUID
	copy(stmID[:], cw.GetUUID())
	var txnID uuid.UUID
	if handler := ses.GetTxnHandler(); handler.IsValidTxn() {
		copy(txnID[:], handler.GetTxn().Txn().ID)
	}
	var sesID uuid.UUID
	copy(sesID[:], ses.GetUUID())
	fmtCtx := tree.NewFmtCtx(dialect.MYSQL, tree.WithQuoteString(true))
	cw.GetAst().Format(fmtCtx)
	stm := &trace.StatementInfo{
		StatementID:          stmID,
		TransactionID:        txnID,
		SessionID:            sesID,
		Account:              tenant.GetTenant(),
		User:                 tenant.GetUser(),
		Host:                 sessInfo.GetHost(),
		Database:             sessInfo.GetDatabase(),
		Statement:            fmtCtx.String(),
		StatementFingerprint: "", // fixme: (Reserved)
		StatementTag:         "", // fixme: (Reserved)
		RequestAt:            util.NowNS(),
	}
	sc := trace.SpanContextWithID(trace.TraceID(stmID))
	return trace.ContextWithStatement(trace.ContextWithSpanContext(ctx, sc), stm)
}

// RecordStatementTxnID record txnID after TxnBegin or Compile(autocommit=1)
var RecordStatementTxnID = func(ctx context.Context, ses *Session) {
	if stm := trace.StatementFromContext(ctx); ses != nil && stm != nil && stm.IsZeroTxnID() {
		if handler := ses.GetTxnHandler(); handler.IsValidTxn() {
			stm.SetTxnID(handler.GetTxn().Txn().ID)
		}
	}
}

// outputPool outputs the data
type outputPool interface {
	resetLineStr()

	reset()

	getEmptyRow() ([]interface{}, error)

	flush() error
}

var _ outputPool = &outputQueue{}
var _ outputPool = &fakeOutputQueue{}

type outputQueue struct {
	proto        MysqlProtocol
	mrs          *MysqlResultSet
	rowIdx       uint64
	length       uint64
	ep           *tree.ExportParam
	lineStr      []byte
	showStmtType ShowStatementType

	getEmptyRowTime time.Duration
	flushTime       time.Duration
}

func (o *outputQueue) resetLineStr() {
	o.lineStr = o.lineStr[:0]
}

func NewOutputQueue(proto MysqlProtocol, mrs *MysqlResultSet, length uint64, ep *tree.ExportParam, showStatementType ShowStatementType) *outputQueue {
	return &outputQueue{
		proto:        proto,
		mrs:          mrs,
		rowIdx:       0,
		length:       length,
		ep:           ep,
		showStmtType: showStatementType,
	}
}

func (o *outputQueue) reset() {
	o.getEmptyRowTime = 0
	o.flushTime = 0
}

/*
getEmptyRow returns a empty space for filling data.
If there is no space, it flushes the data into the protocol
and returns an empty space then.
*/
func (o *outputQueue) getEmptyRow() ([]interface{}, error) {
	//begin := time.Now()
	//defer func() {
	//	o.getEmptyRowTime += time.Since(begin)
	//}()
	if o.rowIdx >= o.length {
		if err := o.flush(); err != nil {
			return nil, err
		}
	}

	row := o.mrs.Data[o.rowIdx]
	o.rowIdx++
	return row, nil
}

/*
flush will force the data flushed into the protocol.
*/
func (o *outputQueue) flush() error {
	//begin := time.Now()
	//defer func() {
	//	o.flushTime += time.Since(begin)
	//}()
	if o.rowIdx <= 0 {
		return nil
	}
	if o.ep.Outfile {
		if err := exportDataToCSVFile(o); err != nil {
			logutil.Errorf("export to csv file error %v \n", err)
			return err
		}
	} else {
		//send group of row
		if o.showStmtType == ShowColumns || o.showStmtType == ShowTableStatus {
			o.rowIdx = 0
			return nil
		}

		if err := o.proto.SendResultSetTextBatchRowSpeedup(o.mrs, o.rowIdx); err != nil {
			logutil.Errorf("flush error %v \n", err)
			return err
		}
	}
	o.rowIdx = 0
	return nil
}

// fakeOutputQueue saves the data into the session.
type fakeOutputQueue struct {
	mrs *MysqlResultSet
}

func newFakeOutputQueue(mrs *MysqlResultSet) outputPool {
	return &fakeOutputQueue{mrs: mrs}
}

func (foq *fakeOutputQueue) resetLineStr() {}

func (foq *fakeOutputQueue) reset() {}

func (foq *fakeOutputQueue) getEmptyRow() ([]interface{}, error) {
	row := make([]interface{}, foq.mrs.GetColumnCount())
	foq.mrs.AddRow(row)
	return row, nil
}

func (foq *fakeOutputQueue) flush() error {
	return nil
}

const (
	primaryKeyPos = 25
)

/*
handle show create database in plan2 and tae
*/
// func handleShowCreateDatabase(ses *Session) error {
// 	dbNameIndex := ses.Mrs.Name2Index["Database"]
// 	dbsqlIndex := ses.Mrs.Name2Index["Create Database"]
// 	firstRow := ses.Data[0]
// 	dbName := firstRow[dbNameIndex]
// 	createDBSql := fmt.Sprintf("CREATE DATABASE `%s`", dbName)
// 	firstRow[dbsqlIndex] = createDBSql

// 	row := make([]interface{}, 2)
// 	row[0] = dbName
// 	row[1] = createDBSql

// 	ses.Mrs.AddRow(row)
// 	if err := ses.GetMysqlProtocol().SendResultSetTextBatchRowSpeedup(ses.Mrs, 1); err != nil {
// 		logutil.Errorf("handleShowCreateDatabase error %v \n", err)
// 		return err
// 	}
// 	return nil
// }

/*
handle show columns from table in plan2 and tae
*/
func handleShowColumns(ses *Session) error {
	data := ses.GetData()
	mrs := ses.GetMysqlResultSet()
	for _, d := range data {
		row := make([]interface{}, 6)
		colName := string(d[0].([]byte))
		if colName == catalog.Row_ID {
			continue
		}
		row[0] = colName
		typ := &types.Type{}
		data := d[1].([]uint8)
		if err := types.Decode(data, typ); err != nil {
			return err
		}
		row[1] = typ.String()
		if d[2].(int8) == 0 {
			row[2] = "NO"
		} else {
			row[2] = "YES"
		}
		row[3] = d[3]
		row[4] = "NULL"
		row[5] = d[5]
		mrs.AddRow(row)
	}
	if err := ses.GetMysqlProtocol().SendResultSetTextBatchRowSpeedup(mrs, mrs.GetRowCount()); err != nil {
		logutil.Errorf("handleShowColumns error %v \n", err)
		return err
	}
	return nil
}

func handleShowTableStatus(ses *Session, stmt *tree.ShowTableStatus, proc *process.Process) error {
	db, err := ses.GetStorage().Database(ses.requestCtx, stmt.DbName, proc.TxnOperator)
	if err != nil {
		return err
	}
	for _, row := range ses.Data {
		tableName := string(row[0].([]byte))
		r, err := db.Relation(ses.requestCtx, tableName)
		if err != nil {
			return err
		}
		row[3], err = r.Rows(ses.requestCtx)
		if err != nil {
			return err
		}
		ses.Mrs.AddRow(row)
	}
	if err := ses.GetMysqlProtocol().SendResultSetTextBatchRowSpeedup(ses.Mrs, ses.Mrs.GetRowCount()); err != nil {
		logutil.Errorf("handleShowColumns error %v \n", err)
		return err
	}
	return nil
}

/*
extract the data from the pipeline.
obj: routine obj
TODO:Add error
Warning: The pipeline is the multi-thread environment. The getDataFromPipeline will

	access the shared data. Be careful when it writes the shared data.
*/
func getDataFromPipeline(obj interface{}, bat *batch.Batch) error {
	ses := obj.(*Session)
	if bat == nil {
		return nil
	}

	goID := GetRoutineId()

	logutil.Infof("goid %d \n", goID)
	enableProfile := ses.GetParameterUnit().SV.EnableProfileGetDataFromPipeline

	var cpuf *os.File = nil
	if enableProfile {
		cpuf, _ = os.Create("cpu_profile")
	}

	begin := time.Now()

	proto := ses.GetMysqlProtocol()
	proto.PrepareBeforeProcessingResultSet()

	//Create a new temporary resultset per pipeline thread.
	mrs := &MysqlResultSet{}
	//Warning: Don't change ResultColumns in this.
	//Reference the shared ResultColumns of the session among multi-thread.
	sesMrs := ses.GetMysqlResultSet()
	mrs.Columns = sesMrs.Columns
	mrs.Name2Index = sesMrs.Name2Index

	begin3 := time.Now()
	countOfResultSet := 1
	//group row
	mrs.Data = make([][]interface{}, countOfResultSet)
	for i := 0; i < countOfResultSet; i++ {
		mrs.Data[i] = make([]interface{}, len(bat.Vecs))
	}
	allocateOutBufferTime := time.Since(begin3)

	oq := NewOutputQueue(proto, mrs, uint64(countOfResultSet), ses.GetExportParam(), ses.GetShowStmtType())
	oq.reset()

	row2colTime := time.Duration(0)

	procBatchBegin := time.Now()

	n := vector.Length(bat.Vecs[0])

	if enableProfile {
		if err := pprof.StartCPUProfile(cpuf); err != nil {
			return err
		}
	}
	requestCtx := ses.GetRequestContext()
	for j := 0; j < n; j++ { //row index
		if oq.ep.Outfile {
			select {
			case <-requestCtx.Done():
				{
					return nil
				}
			default:
				{
				}
			}
		}

		if bat.Zs[j] <= 0 {
			continue
		}
		row, err := extractRowFromEveryVector(ses, bat, int64(j), oq)
		if err != nil {
			return err
		}
		if oq.showStmtType == ShowColumns || oq.showStmtType == ShowTableStatus {
			row2 := make([]interface{}, len(row))
			copy(row2, row)
			ses.AppendData(row2)
		}
	}

	//logutil.Infof("row group -+> %v ", oq.getData())

	err := oq.flush()
	if err != nil {
		return err
	}

	if enableProfile {
		pprof.StopCPUProfile()
	}

	procBatchTime := time.Since(procBatchBegin)
	tTime := time.Since(begin)
	logutil.Infof("rowCount %v \n"+
		"time of getDataFromPipeline : %s \n"+
		"processBatchTime %v \n"+
		"row2colTime %v \n"+
		"allocateOutBufferTime %v \n"+
		"outputQueue.flushTime %v \n"+
		"processBatchTime - row2colTime - allocateOutbufferTime - flushTime %v \n"+
		"restTime(=tTime - row2colTime - allocateOutBufferTime) %v \n"+
		"protoStats %s\n",
		n,
		tTime,
		procBatchTime,
		row2colTime,
		allocateOutBufferTime,
		oq.flushTime,
		procBatchTime-row2colTime-allocateOutBufferTime-oq.flushTime,
		tTime-row2colTime-allocateOutBufferTime,
		proto.GetStats())

	return nil
}

// extractRowFromEveryVector gets the j row from the every vector and outputs the row
func extractRowFromEveryVector(ses *Session, dataSet *batch.Batch, j int64, oq outputPool) ([]interface{}, error) {
	row, err := oq.getEmptyRow()
	if err != nil {
		return nil, err
	}
	var rowIndex = int64(j)
	for i, vec := range dataSet.Vecs { //col index
		rowIndexBackup := rowIndex
		if vec.IsScalarNull() {
			row[i] = nil
			continue
		}
		if vec.IsScalar() {
			rowIndex = 0
		}

		err = extractRowFromVector(ses, vec, i, row, rowIndex)
		if err != nil {
			return nil, err
		}
		rowIndex = rowIndexBackup
	}
	//duplicate rows
	for i := int64(0); i < dataSet.Zs[j]-1; i++ {
		erow, rr := oq.getEmptyRow()
		if rr != nil {
			return nil, rr
		}
		for l := 0; l < len(dataSet.Vecs); l++ {
			erow[l] = row[l]
		}
	}
	return row, nil
}

func formatFloatNum[T types.Floats](num T, Typ types.Type) T {
	if Typ.Precision == -1 || Typ.Width == 0 {
		return num
	}
	pow := math.Pow10(int(Typ.Precision))
	t := math.Abs(float64(num))
	t *= pow
	t = math.Round(t)
	t /= pow
	if num < 0 {
		t = -1 * t
	}
	return T(t)
}

// extractRowFromVector gets the rowIndex row from the i vector
func extractRowFromVector(ses *Session, vec *vector.Vector, i int, row []interface{}, rowIndex int64) error {
	timeZone := ses.GetTimeZone()
	switch vec.Typ.Oid { //get col
	case types.T_json:
		if !nulls.Any(vec.Nsp) {
			row[i] = types.DecodeJson(vec.GetBytes(rowIndex))
		} else {
			if nulls.Contains(vec.Nsp, uint64(rowIndex)) {
				row[i] = nil
			} else {
				row[i] = types.DecodeJson(vec.GetBytes(rowIndex))
			}
		}
	case types.T_bool:
		if !nulls.Any(vec.Nsp) { //all data in this column are not null
			vs := vec.Col.([]bool)
			row[i] = vs[rowIndex]
		} else {
			if nulls.Contains(vec.Nsp, uint64(rowIndex)) { //is null
				row[i] = nil
			} else {
				vs := vec.Col.([]bool)
				row[i] = vs[rowIndex]
			}
		}
	case types.T_int8:
		if !nulls.Any(vec.Nsp) { //all data in this column are not null
			vs := vec.Col.([]int8)
			row[i] = vs[rowIndex]
		} else {
			if nulls.Contains(vec.Nsp, uint64(rowIndex)) { //is null
				row[i] = nil
			} else {
				vs := vec.Col.([]int8)
				row[i] = vs[rowIndex]
			}
		}
	case types.T_uint8:
		if !nulls.Any(vec.Nsp) { //all data in this column are not null
			vs := vec.Col.([]uint8)
			row[i] = vs[rowIndex]
		} else {
			if nulls.Contains(vec.Nsp, uint64(rowIndex)) { //is null
				row[i] = nil
			} else {
				vs := vec.Col.([]uint8)
				row[i] = vs[rowIndex]
			}
		}
	case types.T_int16:
		if !nulls.Any(vec.Nsp) { //all data in this column are not null
			vs := vec.Col.([]int16)
			row[i] = vs[rowIndex]
		} else {
			if nulls.Contains(vec.Nsp, uint64(rowIndex)) { //is null
				row[i] = nil
			} else {
				vs := vec.Col.([]int16)
				row[i] = vs[rowIndex]
			}
		}
	case types.T_uint16:
		if !nulls.Any(vec.Nsp) { //all data in this column are not null
			vs := vec.Col.([]uint16)
			row[i] = vs[rowIndex]
		} else {
			if nulls.Contains(vec.Nsp, uint64(rowIndex)) { //is null
				row[i] = nil
			} else {
				vs := vec.Col.([]uint16)
				row[i] = vs[rowIndex]
			}
		}
	case types.T_int32:
		if !nulls.Any(vec.Nsp) { //all data in this column are not null
			vs := vec.Col.([]int32)
			row[i] = vs[rowIndex]
		} else {
			if nulls.Contains(vec.Nsp, uint64(rowIndex)) { //is null
				row[i] = nil
			} else {
				vs := vec.Col.([]int32)
				row[i] = vs[rowIndex]
			}
		}
	case types.T_uint32:
		if !nulls.Any(vec.Nsp) { //all data in this column are not null
			vs := vec.Col.([]uint32)
			row[i] = vs[rowIndex]
		} else {
			if nulls.Contains(vec.Nsp, uint64(rowIndex)) { //is null
				row[i] = nil
			} else {
				vs := vec.Col.([]uint32)
				row[i] = vs[rowIndex]
			}
		}
	case types.T_int64:
		if !nulls.Any(vec.Nsp) { //all data in this column are not null
			vs := vec.Col.([]int64)
			row[i] = vs[rowIndex]
		} else {
			if nulls.Contains(vec.Nsp, uint64(rowIndex)) { //is null
				row[i] = nil
			} else {
				vs := vec.Col.([]int64)
				row[i] = vs[rowIndex]
			}
		}
	case types.T_uint64:
		if !nulls.Any(vec.Nsp) { //all data in this column are not null
			vs := vec.Col.([]uint64)
			row[i] = vs[rowIndex]
		} else {
			if nulls.Contains(vec.Nsp, uint64(rowIndex)) { //is null
				row[i] = nil
			} else {
				vs := vec.Col.([]uint64)
				row[i] = vs[rowIndex]
			}
		}
	case types.T_float32:
		if !nulls.Any(vec.Nsp) { //all data in this column are not null
			vs := vec.Col.([]float32)
			row[i] = formatFloatNum(vs[rowIndex], vec.Typ)
		} else {
			if nulls.Contains(vec.Nsp, uint64(rowIndex)) { //is null
				row[i] = nil
			} else {
				vs := vec.Col.([]float32)
				row[i] = formatFloatNum(vs[rowIndex], vec.Typ)
			}
		}
	case types.T_float64:
		if !nulls.Any(vec.Nsp) { //all data in this column are not null
			vs := vec.Col.([]float64)
			row[i] = formatFloatNum(vs[rowIndex], vec.Typ)
		} else {
			if nulls.Contains(vec.Nsp, uint64(rowIndex)) { //is null
				row[i] = nil
			} else {
				vs := vec.Col.([]float64)
				row[i] = formatFloatNum(vs[rowIndex], vec.Typ)
			}
		}
	case types.T_char, types.T_varchar, types.T_blob:
		if !nulls.Any(vec.Nsp) { //all data in this column are not null
			row[i] = vec.GetBytes(rowIndex)
		} else {
			if nulls.Contains(vec.Nsp, uint64(rowIndex)) { //is null
				row[i] = nil
			} else {
				row[i] = vec.GetBytes(rowIndex)
			}
		}
	case types.T_date:
		if !nulls.Any(vec.Nsp) { //all data in this column are not null
			vs := vec.Col.([]types.Date)
			row[i] = vs[rowIndex]
		} else {
			if nulls.Contains(vec.Nsp, uint64(rowIndex)) { //is null
				row[i] = nil
			} else {
				vs := vec.Col.([]types.Date)
				row[i] = vs[rowIndex]
			}
		}
	case types.T_datetime:
		precision := vec.Typ.Precision
		if !nulls.Any(vec.Nsp) { //all data in this column are not null
			vs := vec.Col.([]types.Datetime)
			row[i] = vs[rowIndex].String2(precision)
		} else {
			if nulls.Contains(vec.Nsp, uint64(rowIndex)) { //is null
				row[i] = nil
			} else {
				vs := vec.Col.([]types.Datetime)
				row[i] = vs[rowIndex].String2(precision)
			}
		}
	case types.T_timestamp:
		precision := vec.Typ.Precision
		if !nulls.Any(vec.Nsp) { //all data in this column are not null
			vs := vec.Col.([]types.Timestamp)
			row[i] = vs[rowIndex].String2(timeZone, precision)
		} else {
			if nulls.Contains(vec.Nsp, uint64(rowIndex)) { //is null
				row[i] = nil
			} else {
				vs := vec.Col.([]types.Timestamp)
				row[i] = vs[rowIndex].String2(timeZone, precision)
			}
		}
	case types.T_decimal64:
		scale := vec.Typ.Scale
		if !nulls.Any(vec.Nsp) { //all data in this column are not null
			vs := vec.Col.([]types.Decimal64)
			row[i] = vs[rowIndex].ToStringWithScale(scale)
		} else {
			if nulls.Contains(vec.Nsp, uint64(rowIndex)) {
				row[i] = nil
			} else {
				vs := vec.Col.([]types.Decimal64)
				row[i] = vs[rowIndex].ToStringWithScale(scale)
			}
		}
	case types.T_decimal128:
		scale := vec.Typ.Scale
		if !nulls.Any(vec.Nsp) { //all data in this column are not null
			vs := vec.Col.([]types.Decimal128)
			row[i] = vs[rowIndex].ToStringWithScale(scale)
		} else {
			if nulls.Contains(vec.Nsp, uint64(rowIndex)) {
				row[i] = nil
			} else {
				vs := vec.Col.([]types.Decimal128)
				row[i] = vs[rowIndex].ToStringWithScale(scale)
			}
		}
	case types.T_uuid:
		if !nulls.Any(vec.Nsp) {
			vs := vec.Col.([]types.Uuid)
			row[i] = vs[rowIndex].ToString()
		} else {
			if nulls.Contains(vec.Nsp, uint64(rowIndex)) { //is null
				row[i] = nil
			} else {
				vs := vec.Col.([]types.Uuid)
				row[i] = vs[rowIndex].ToString()
			}
		}
	default:
		logutil.Errorf("extractRowFromVector : unsupported type %d \n", vec.Typ.Oid)
		return moerr.NewInternalError("extractRowFromVector : unsupported type %d", vec.Typ.Oid)
	}
	return nil
}

func (mce *MysqlCmdExecutor) handleChangeDB(requestCtx context.Context, db string) error {
	ses := mce.GetSession()
	txnHandler := ses.GetTxnHandler()
	//TODO: check meta data
	if _, err := ses.GetParameterUnit().StorageEngine.Database(requestCtx, db, txnHandler.GetTxn()); err != nil {
		//echo client. no such database
		return moerr.NewBadDB(db)
	}
	oldDB := ses.GetDatabaseName()
	ses.SetDatabaseName(db)

	logutil.Infof("User %s change database from [%s] to [%s]\n", ses.GetUserName(), oldDB, ses.GetDatabaseName())

	return nil
}

/*
handle "SELECT @@xxx.yyyy"
*/
func (mce *MysqlCmdExecutor) handleSelectVariables(ve *tree.VarExpr) error {
	var err error = nil
	ses := mce.GetSession()
	mrs := ses.GetMysqlResultSet()
	proto := ses.GetMysqlProtocol()

	col := new(MysqlColumn)
	col.SetColumnType(defines.MYSQL_TYPE_VARCHAR)
	col.SetName("@@" + ve.Name)
	mrs.AddColumn(col)

	row := make([]interface{}, 1)
	if ve.System {
		if ve.Global {
			val, err := ses.GetGlobalVar(ve.Name)
			if err != nil {
				return err
			}
			row[0] = val
		} else {
			val, err := ses.GetSessionVar(ve.Name)
			if err != nil {
				return err
			}
			row[0] = val
		}
	} else {
		//user defined variable
		_, val, err := ses.GetUserDefinedVar(ve.Name)
		if err != nil {
			return err
		}
		row[0] = val
	}

	mrs.AddRow(row)

	mer := NewMysqlExecutionResult(0, 0, 0, 0, mrs)
	resp := NewResponse(ResultResponse, 0, int(COM_QUERY), mer)

	if err := proto.SendResponse(resp); err != nil {
		return moerr.NewInternalError("routine send response failed. error:%v ", err)
	}
	return err
}

/*
handle Load DataSource statement
*/
func (mce *MysqlCmdExecutor) handleLoadData(requestCtx context.Context, load *tree.Import) error {
	var err error
	ses := mce.GetSession()
	proto := ses.GetMysqlProtocol()

	logutil.Infof("+++++load data")
	/*
		TODO:support LOCAL
	*/
	if load.Local {
		return moerr.NewInternalError("LOCAL is unsupported now")
	}
	if load.Param.Tail.Fields == nil || len(load.Param.Tail.Fields.Terminated) == 0 {
		load.Param.Tail.Fields = &tree.Fields{Terminated: ","}
	}

	if load.Param.Tail.Fields != nil && load.Param.Tail.Fields.EscapedBy != 0 {
		return moerr.NewInternalError("EscapedBy field is unsupported now")
	}

	/*
		check file
	*/
	exist, isfile, err := PathExists(load.Param.Filepath)
	if err != nil || !exist {
		return moerr.NewInternalError("file %s does exist. err:%v", load.Param.Filepath, err)
	}

	if !isfile {
		return moerr.NewInternalError("file %s is a directory", load.Param.Filepath)
	}

	/*
		check database
	*/
	loadDb := string(load.Table.Schema())
	loadTable := string(load.Table.Name())
	if loadDb == "" {
		if proto.GetDatabaseName() == "" {
			return moerr.NewInternalError("load data need database")
		}

		//then, it uses the database name in the session
		loadDb = ses.GetDatabaseName()
	}

	txnHandler := ses.GetTxnHandler()
	if ses.InMultiStmtTransactionMode() {
		return moerr.NewInternalError("do not support the Load in a transaction started by BEGIN/START TRANSACTION statement")
	}
	dbHandler, err := ses.GetStorage().Database(requestCtx, loadDb, txnHandler.GetTxn())
	if err != nil {
		//echo client. no such database
		return moerr.NewBadDB(loadDb)
	}

	//change db to the database in the LOAD DATA statement if necessary
	if loadDb != ses.GetDatabaseName() {
		oldDB := ses.GetDatabaseName()
		ses.SetDatabaseName(loadDb)
		logutil.Infof("User %s change database from [%s] to [%s] in LOAD DATA\n", ses.GetUserName(), oldDB, ses.GetDatabaseName())
	}

	/*
		check table
	*/
	tableHandler, err := dbHandler.Relation(requestCtx, loadTable)
	if err != nil {
		//echo client. no such table
		return moerr.NewNoSuchTable(loadDb, loadTable)
	}

	/*
		execute load data
	*/
	result, err := mce.LoadLoop(requestCtx, load, dbHandler, tableHandler, loadDb)
	if err != nil {
		return err
	}

	/*
		response
	*/
	info := moerr.NewLoadInfo(result.Records, result.Deleted, result.Skipped, result.Warnings, result.WriteTimeout).Error()
	resp := NewOkResponse(result.Records, 0, uint16(result.Warnings), 0, int(COM_QUERY), info)
	if err = proto.SendResponse(resp); err != nil {
		return moerr.NewInternalError("routine send response failed. error:%v ", err)
	}
	return nil
}

/*
handle cmd CMD_FIELD_LIST
*/
func (mce *MysqlCmdExecutor) handleCmdFieldList(requestCtx context.Context, icfl *InternalCmdFieldList) error {
	var err error
	ses := mce.GetSession()
	proto := ses.GetMysqlProtocol()

	dbName := ses.GetDatabaseName()
	if dbName == "" {
		return moerr.NewNoDB()
	}

	//Get table infos for the database from the cube
	//case 1: there are no table infos for the db
	//case 2: db changed
	//NOTE: it costs too much time.
	//It just reduces the information in the auto-completion (auto-rehash) of the mysql client.
	//var attrs []ColumnInfo
	//
	//if mce.tableInfos == nil || mce.db != dbName {
	//	txnHandler := ses.GetTxnHandler()
	//	eng := ses.GetStorage()
	//	db, err := eng.Database(requestCtx, dbName, txnHandler.GetTxn())
	//	if err != nil {
	//		return err
	//	}
	//
	//	names, err := db.Relations(requestCtx)
	//	if err != nil {
	//		return err
	//	}
	//	for _, name := range names {
	//		table, err := db.Relation(requestCtx, name)
	//		if err != nil {
	//			return err
	//		}
	//
	//		defs, err := table.TableDefs(requestCtx)
	//		if err != nil {
	//			return err
	//		}
	//		for _, def := range defs {
	//			if attr, ok := def.(*engine.AttributeDef); ok {
	//				attrs = append(attrs, &engineColumnInfo{
	//					name: attr.Attr.Name,
	//					typ:  attr.Attr.Type,
	//				})
	//			}
	//		}
	//	}
	//
	//	if mce.tableInfos == nil {
	//		mce.tableInfos = make(map[string][]ColumnInfo)
	//	}
	//	mce.tableInfos[tableName] = attrs
	//}
	//
	//cols, ok := mce.tableInfos[tableName]
	//if !ok {
	//	//just give the empty info when there is no such table.
	//	attrs = make([]ColumnInfo, 0)
	//} else {
	//	attrs = cols
	//}
	//
	//for _, c := range attrs {
	//	col := new(MysqlColumn)
	//	col.SetName(c.GetName())
	//	err = convertEngineTypeToMysqlType(c.GetType(), col)
	//	if err != nil {
	//		return err
	//	}
	//
	//	/*
	//		mysql CMD_FIELD_LIST response: send the column definition per column
	//	*/
	//	err = proto.SendColumnDefinitionPacket(col, int(COM_FIELD_LIST))
	//	if err != nil {
	//		return err
	//	}
	//}

	/*
		mysql CMD_FIELD_LIST response: End after the column has been sent.
		send EOF packet
	*/
	err = proto.SendEOFPacketIf(0, 0)
	if err != nil {
		return err
	}

	return err
}

/*
handle setvar
*/
func (mce *MysqlCmdExecutor) handleSetVar(sv *tree.SetVar) error {
	var err error = nil
	ses := mce.GetSession()
	proto := ses.GetMysqlProtocol()

	setVarFunc := func(system, global bool, name string, value interface{}) error {
		if system {
			if global {
				err = ses.SetGlobalVar(name, value)
				if err != nil {
					return err
				}
			} else {
				err = ses.SetSessionVar(name, value)
				if err != nil {
					return err
				}
			}

			if strings.ToLower(name) == "autocommit" {
				svbt := SystemVariableBoolType{}
				newValue, err2 := svbt.Convert(value)
				if err2 != nil {
					return err2
				}
				err = ses.SetAutocommit(svbt.IsTrue(newValue))
				if err != nil {
					return err
				}
			}
		} else {
			err = ses.SetUserDefinedVar(name, value)
			if err != nil {
				return err
			}
		}
		return nil
	}

	for _, assign := range sv.Assignments {
		name := assign.Name
		var value interface{}

		value, err = GetSimpleExprValue(assign.Value)
		if err != nil {
			return err
		}

		//TODO : fix SET NAMES after parser is ready
		if name == "names" {
			//replaced into three system variable:
			//character_set_client, character_set_connection, and character_set_results
			replacedBy := []string{
				"character_set_client", "character_set_connection", "character_set_results",
			}
			for _, rb := range replacedBy {
				err = setVarFunc(assign.System, assign.Global, rb, value)
				if err != nil {
					return err
				}
			}
		} else {
			err = setVarFunc(assign.System, assign.Global, name, value)
			if err != nil {
				return err
			}
		}
	}

	resp := NewOkResponse(0, 0, 0, 0, int(COM_QUERY), "")
	if err = proto.SendResponse(resp); err != nil {
		return moerr.NewInternalError("routine send response failed. error:%v ", err)
	}
	return nil
}

func (mce *MysqlCmdExecutor) handleShowErrors() error {
	var err error = nil
	ses := mce.GetSession()
	proto := mce.GetSession().GetMysqlProtocol()

	levelCol := new(MysqlColumn)
	levelCol.SetColumnType(defines.MYSQL_TYPE_VARCHAR)
	levelCol.SetName("Level")

	CodeCol := new(MysqlColumn)
	CodeCol.SetColumnType(defines.MYSQL_TYPE_SHORT)
	CodeCol.SetName("Code")

	MsgCol := new(MysqlColumn)
	MsgCol.SetColumnType(defines.MYSQL_TYPE_VARCHAR)
	MsgCol.SetName("Message")

	mrs := ses.GetMysqlResultSet()

	mrs.AddColumn(levelCol)
	mrs.AddColumn(CodeCol)
	mrs.AddColumn(MsgCol)

	info := ses.GetErrInfo()

	for i := info.length() - 1; i >= 0; i-- {
		row := make([]interface{}, 3)
		row[0] = "Error"
		row[1] = info.codes[i]
		row[2] = info.msgs[i]
		mrs.AddRow(row)
	}

	mer := NewMysqlExecutionResult(0, 0, 0, 0, mrs)
	resp := NewResponse(ResultResponse, 0, int(COM_QUERY), mer)

	if err := proto.SendResponse(resp); err != nil {
		return moerr.NewInternalError("routine send response failed. error:%v ", err)
	}
	return err
}

/*
handle show variables
*/
func (mce *MysqlCmdExecutor) handleShowVariables(sv *tree.ShowVariables, proc *process.Process) error {
	if sv.Like != nil && sv.Where != nil {
		return moerr.NewSyntaxError("like clause and where clause cannot exist at the same time")
	}

	var err error = nil
	ses := mce.GetSession()
	proto := mce.GetSession().GetMysqlProtocol()

	col1 := new(MysqlColumn)
	col1.SetColumnType(defines.MYSQL_TYPE_VARCHAR)
	col1.SetName("Variable_name")

	col2 := new(MysqlColumn)
	col2.SetColumnType(defines.MYSQL_TYPE_VARCHAR)
	col2.SetName("Value")

	mrs := ses.GetMysqlResultSet()
	mrs.AddColumn(col1)
	mrs.AddColumn(col2)

	var hasLike = false
	var likePattern = ""
	if sv.Like != nil {
		hasLike = true
		likePattern = strings.ToLower(sv.Like.Right.String())
	}

	var sysVars map[string]interface{}
	if sv.Global {
		sysVars = make(map[string]interface{})
		for k, v := range gSysVarsDefs {
			sysVars[k] = v.Default
		}
	} else {
		sysVars = ses.CopyAllSessionVars()
	}

	rows := make([][]interface{}, 0, len(sysVars))
	for name, value := range sysVars {
		if hasLike && !WildcardMatch(likePattern, name) {
			continue
		}
		row := make([]interface{}, 2)
		row[0] = name
		gsv, ok := gSysVariables.GetDefinitionOfSysVar(name)
		if !ok {
			return errorSystemVariableDoesNotExist
		}
		row[1] = value
		if _, ok := gsv.GetType().(SystemVariableBoolType); ok {
			if value == 1 {
				row[1] = "on"
			} else {
				row[1] = "off"
			}
		}

		rows = append(rows, row)
	}

	if sv.Where != nil {
		bat, err := mce.constructVarBatch(rows)
		if err != nil {
			return err
		}
		binder := plan2.NewDefaultBinder(nil, nil, &plan2.Type{Id: int32(types.T_varchar)}, []string{"variable_name", "value"})
		planExpr, err := binder.BindExpr(sv.Where.Expr, 0, false)
		if err != nil {
			return err
		}

		vec, err := colexec.EvalExpr(bat, proc, planExpr)
		if err != nil {
			return err
		}
		bs := vector.GetColumn[bool](vec)
		sels := proc.Mp().GetSels()
		for i, b := range bs {
			if b {
				sels = append(sels, int64(i))
			}
		}
		bat.Shrink(sels)
		proc.Mp().PutSels(sels)
		v0 := vector.MustStrCols(bat.Vecs[0])
		v1 := vector.MustStrCols(bat.Vecs[1])
		rows = rows[:len(v0)]
		for i := range v0 {
			rows[i][0] = v0[i]
			rows[i][1] = v1[i]
		}
		bat.Clean(proc.Mp())
	}

	//sort by name
	sort.Slice(rows, func(i, j int) bool {
		return rows[i][0].(string) < rows[j][0].(string)
	})

	for _, row := range rows {
		mrs.AddRow(row)
	}

	mer := NewMysqlExecutionResult(0, 0, 0, 0, mrs)
	resp := NewResponse(ResultResponse, 0, int(COM_QUERY), mer)

	if err := proto.SendResponse(resp); err != nil {
		return moerr.NewInternalError("routine send response failed. error:%v ", err)
	}
	return err
}

func (mce *MysqlCmdExecutor) constructVarBatch(rows [][]interface{}) (*batch.Batch, error) {
	bat := batch.New(true, []string{"Variable_name", "Value"})
	typ := types.New(types.T_varchar, 0, 0, 0)
	cnt := len(rows)
	bat.Zs = make([]int64, cnt)
	for i := range bat.Zs {
		bat.Zs[i] = 1
	}
	v0 := make([]string, cnt)
	v1 := make([]string, cnt)
	for i, row := range rows {
		v0[i] = row[0].(string)
		v1[i] = fmt.Sprintf("%v", row[1])
	}
	ses := mce.GetSession()
	bat.Vecs[0] = vector.NewWithStrings(typ, v0, nil, ses.GetMemPool())
	bat.Vecs[1] = vector.NewWithStrings(typ, v1, nil, ses.GetMemPool())
	return bat, nil
}

func (mce *MysqlCmdExecutor) handleAnalyzeStmt(requestCtx context.Context, stmt *tree.AnalyzeStmt) error {
	// rewrite analyzeStmt to `select approx_count_distinct(col), .. from tbl`
	// IMO, this approach is simple and future-proof
	// Although this rewriting processing could have been handled in rewrite module,
	// `handleAnalyzeStmt` can be easily managed by cron jobs in the future
	ctx := tree.NewFmtCtx(dialect.MYSQL)
	ctx.WriteString("select ")
	for i, ident := range stmt.Cols {
		if i > 0 {
			ctx.WriteByte(',')
		}
		ctx.WriteString("approx_count_distinct(")
		ctx.WriteString(string(ident))
		ctx.WriteByte(')')
	}
	ctx.WriteString(" from ")
	stmt.Table.Format(ctx)
	sql := ctx.String()
	return mce.doComQuery(requestCtx, sql)
}

// Note: for pass the compile quickly. We will remove the comments in the future.
// Note: for pass the compile quickly. We will remove the comments in the future.
func (mce *MysqlCmdExecutor) handleExplainStmt(stmt *tree.ExplainStmt) error {
	es, err := getExplainOption(stmt.Options)
	if err != nil {
		return err
	}

	ses := mce.GetSession()

	switch stmt.Statement.(type) {
	case *tree.Delete:
		ses.GetTxnCompileCtx().SetQueryType(TXN_DELETE)
	case *tree.Update:
		ses.GetTxnCompileCtx().SetQueryType(TXN_UPDATE)
	default:
		ses.GetTxnCompileCtx().SetQueryType(TXN_DEFAULT)
	}

	//get query optimizer and execute Optimize
	plan, err := buildPlan(ses.GetRequestContext(), ses, ses.GetTxnCompileCtx(), stmt.Statement)
	if err != nil {
		return err
	}
	if plan.GetQuery() == nil {
		return moerr.NewNotSupported("the sql query plan does not support explain.")
	}
	// generator query explain
	explainQuery := explain.NewExplainQueryImpl(plan.GetQuery())

	// build explain data buffer
	buffer := explain.NewExplainDataBuffer()
	err = explainQuery.ExplainPlan(buffer, es)
	if err != nil {
		return err
	}

	protocol := ses.GetMysqlProtocol()

	explainColName := "QUERY PLAN"
	columns, err := GetExplainColumns(explainColName)
	if err != nil {
		return err
	}

	//	Step 1 : send column count and column definition.
	//send column count
	colCnt := uint64(len(columns))
	err = protocol.SendColumnCountPacket(colCnt)
	if err != nil {
		return err
	}
	//send columns
	//column_count * Protocol::ColumnDefinition packets
	cmd := ses.GetCmd()
	mrs := ses.GetMysqlResultSet()
	for _, c := range columns {
		mysqlc := c.(Column)
		mrs.AddColumn(mysqlc)
		//	mysql COM_QUERY response: send the column definition per column
		err := protocol.SendColumnDefinitionPacket(mysqlc, cmd)
		if err != nil {
			return err
		}
	}

	//	mysql COM_QUERY response: End after the column has been sent.
	//	send EOF packet
	err = protocol.SendEOFPacketIf(0, 0)
	if err != nil {
		return err
	}

	err = buildMoExplainQuery(explainColName, buffer, ses, getDataFromPipeline)
	if err != nil {
		return err
	}

	err = protocol.sendEOFOrOkPacket(0, 0)
	if err != nil {
		return err
	}
	return nil
}

// handlePrepareStmt
func (mce *MysqlCmdExecutor) handlePrepareStmt(st *tree.PrepareStmt) (*PrepareStmt, error) {
	ses := mce.GetSession()
	switch st.Stmt.(type) {
	case *tree.Update:
		ses.GetTxnCompileCtx().SetQueryType(TXN_UPDATE)
	case *tree.Delete:
		ses.GetTxnCompileCtx().SetQueryType(TXN_DELETE)
	}
	preparePlan, err := buildPlan(ses.GetRequestContext(), ses, ses.GetTxnCompileCtx(), st)
	if err != nil {
		return nil, err
	}

	prepareStmt := &PrepareStmt{
		Name:        preparePlan.GetDcl().GetPrepare().GetName(),
		PreparePlan: preparePlan,
		PrepareStmt: st.Stmt,
	}

	err = ses.SetPrepareStmt(preparePlan.GetDcl().GetPrepare().GetName(), prepareStmt)
	return prepareStmt, err
}

// handlePrepareString
func (mce *MysqlCmdExecutor) handlePrepareString(st *tree.PrepareString) (*PrepareStmt, error) {
	ses := mce.GetSession()
	stmts, err := mysql.Parse(st.Sql)
	if err != nil {
		return nil, err
	}
	switch stmts[0].(type) {
	case *tree.Update:
		ses.GetTxnCompileCtx().SetQueryType(TXN_UPDATE)
	case *tree.Delete:
		ses.GetTxnCompileCtx().SetQueryType(TXN_DELETE)
	}

	preparePlan, err := buildPlan(ses.GetRequestContext(), ses, ses.GetTxnCompileCtx(), st)
	if err != nil {
		return nil, err
	}

	prepareStmt := &PrepareStmt{
		Name:        preparePlan.GetDcl().GetPrepare().GetName(),
		PreparePlan: preparePlan,
		PrepareStmt: stmts[0],
	}

	err = ses.SetPrepareStmt(preparePlan.GetDcl().GetPrepare().GetName(), prepareStmt)
	return prepareStmt, err
}

// handleDeallocate
func (mce *MysqlCmdExecutor) handleDeallocate(st *tree.Deallocate) error {
	ses := mce.GetSession()
	deallocatePlan, err := buildPlan(ses.GetRequestContext(), ses, ses.GetTxnCompileCtx(), st)
	if err != nil {
		return err
	}
	ses.RemovePrepareStmt(deallocatePlan.GetDcl().GetDeallocate().GetName())
	return nil
}

// handleCreateAccount creates a new user-level tenant in the context of the tenant SYS
// which has been initialized.
func (mce *MysqlCmdExecutor) handleCreateAccount(ctx context.Context, ca *tree.CreateAccount) error {
	ses := mce.GetSession()
	tenant := ses.GetTenantInfo()

	//step1 : create new account.
	return InitGeneralTenant(ctx, tenant, ca)
}

// handleDropAccount drops a new user-level tenant
func (mce *MysqlCmdExecutor) handleDropAccount(ctx context.Context, da *tree.DropAccount) error {
	return doDropAccount(ctx, mce.GetSession(), da)
}

// handleCreateUser creates the user for the tenant
func (mce *MysqlCmdExecutor) handleCreateUser(ctx context.Context, cu *tree.CreateUser) error {
	ses := mce.GetSession()
	tenant := ses.GetTenantInfo()

	//step1 : create the user
	return InitUser(ctx, tenant, cu)
}

// handleDropUser drops the user for the tenant
func (mce *MysqlCmdExecutor) handleDropUser(ctx context.Context, du *tree.DropUser) error {
	return doDropUser(ctx, mce.GetSession(), du)
}

// handleCreateRole creates the new role
func (mce *MysqlCmdExecutor) handleCreateRole(ctx context.Context, cr *tree.CreateRole) error {
	ses := mce.GetSession()
	tenant := ses.GetTenantInfo()

	//step1 : create the role
	return InitRole(ctx, tenant, cr)
}

// handleDropRole drops the role
func (mce *MysqlCmdExecutor) handleDropRole(ctx context.Context, dr *tree.DropRole) error {
	return doDropRole(ctx, mce.GetSession(), dr)
}

// handleGrantRole grants the role
func (mce *MysqlCmdExecutor) handleGrantRole(ctx context.Context, gr *tree.GrantRole) error {
	return doGrantRole(ctx, mce.GetSession(), gr)
}

// handleRevokeRole revokes the role
func (mce *MysqlCmdExecutor) handleRevokeRole(ctx context.Context, rr *tree.RevokeRole) error {
	return doRevokeRole(ctx, mce.GetSession(), rr)
}

// handleGrantRole grants the privilege to the role
func (mce *MysqlCmdExecutor) handleGrantPrivilege(ctx context.Context, gp *tree.GrantPrivilege) error {
	return doGrantPrivilege(ctx, mce.GetSession(), gp)
}

// handleRevokePrivilege revokes the privilege from the user or role
func (mce *MysqlCmdExecutor) handleRevokePrivilege(ctx context.Context, rp *tree.RevokePrivilege) error {
	return doRevokePrivilege(ctx, mce.GetSession(), rp)
}

// handleSwitchRole switches the role to another role
func (mce *MysqlCmdExecutor) handleSwitchRole(ctx context.Context, sr *tree.SetRole) error {
	return doSwitchRole(ctx, mce.GetSession(), sr)
}

func GetExplainColumns(explainColName string) ([]interface{}, error) {
	cols := []*plan2.ColDef{
		{Typ: &plan2.Type{Id: int32(types.T_varchar)}, Name: explainColName},
	}
	columns := make([]interface{}, len(cols))
	var err error = nil
	for i, col := range cols {
		c := new(MysqlColumn)
		c.SetName(col.Name)
		err = convertEngineTypeToMysqlType(types.T(col.Typ.Id), c)
		if err != nil {
			return nil, err
		}
		columns[i] = c
	}
	return columns, err
}

func getExplainOption(options []tree.OptionElem) (*explain.ExplainOptions, error) {
	es := explain.NewExplainDefaultOptions()
	if options == nil {
		return es, nil
	} else {
		for _, v := range options {
			if strings.EqualFold(v.Name, "VERBOSE") {
				if strings.EqualFold(v.Value, "TRUE") || v.Value == "NULL" {
					es.Verbose = true
				} else if strings.EqualFold(v.Value, "FALSE") {
					es.Verbose = false
				} else {
					return nil, moerr.NewInvalidInput("invalid explain option '%s', valud '%s'", v.Name, v.Value)
				}
			} else if strings.EqualFold(v.Name, "ANALYZE") {
				if strings.EqualFold(v.Value, "TRUE") || v.Value == "NULL" {
					es.Analyze = true
				} else if strings.EqualFold(v.Value, "FALSE") {
					es.Analyze = false
				} else {
					return nil, moerr.NewInvalidInput("invalid explain option '%s', valud '%s'", v.Name, v.Value)
				}
			} else if strings.EqualFold(v.Name, "FORMAT") {
				if strings.EqualFold(v.Value, "TEXT") {
					es.Format = explain.EXPLAIN_FORMAT_TEXT
				} else if strings.EqualFold(v.Value, "JSON") {
					return nil, moerr.NewNotSupported("Unsupport explain format '%s'", v.Value)
				} else if strings.EqualFold(v.Value, "DOT") {
					return nil, moerr.NewNotSupported("Unsupport explain format '%s'", v.Value)
				} else {
					return nil, moerr.NewInvalidInput("invalid explain option '%s', valud '%s'", v.Name, v.Value)
				}
			} else {
				return nil, moerr.NewInvalidInput("invalid explain option '%s', valud '%s'", v.Name, v.Value)
			}
		}
		return es, nil
	}
}

func buildMoExplainQuery(explainColName string, buffer *explain.ExplainDataBuffer, session *Session, fill func(interface{}, *batch.Batch) error) error {
	bat := batch.New(true, []string{explainColName})
	rs := buffer.Lines
	vs := make([][]byte, len(rs))

	count := 0
	for _, r := range rs {
		str := []byte(r)
		vs[count] = str
		count++
	}
	vs = vs[:count]
	vec := vector.NewWithBytes(types.T_varchar.ToType(), vs, nil, session.GetMemPool())
	bat.Vecs[0] = vec
	bat.InitZsOne(count)

	err := fill(session, bat)
	vec.Free(session.GetMemPool())
	return err
}

var _ ComputationWrapper = &TxnComputationWrapper{}

type TxnComputationWrapper struct {
	stmt    tree.Statement
	plan    *plan2.Plan
	proc    *process.Process
	ses     *Session
	compile *compile.Compile

	uuid uuid.UUID
}

func InitTxnComputationWrapper(ses *Session, stmt tree.Statement, proc *process.Process) *TxnComputationWrapper {
	uuid, _ := uuid.NewUUID()
	return &TxnComputationWrapper{
		stmt: stmt,
		proc: proc,
		ses:  ses,
		uuid: uuid,
	}
}

func (cwft *TxnComputationWrapper) GetAst() tree.Statement {
	return cwft.stmt
}

func (cwft *TxnComputationWrapper) SetDatabaseName(db string) error {
	return nil
}

func (cwft *TxnComputationWrapper) GetColumns() ([]interface{}, error) {
	var err error
	cols := plan2.GetResultColumnsFromPlan(cwft.plan)
	switch cwft.GetAst().(type) {
	case *tree.ShowColumns:
		cols = []*plan2.ColDef{
			{Typ: &plan2.Type{Id: int32(types.T_char)}, Name: "Field"},
			{Typ: &plan2.Type{Id: int32(types.T_char)}, Name: "Type"},
			{Typ: &plan2.Type{Id: int32(types.T_char)}, Name: "Null"},
			{Typ: &plan2.Type{Id: int32(types.T_char)}, Name: "Key"},
			{Typ: &plan2.Type{Id: int32(types.T_char)}, Name: "Default"},
			{Typ: &plan2.Type{Id: int32(types.T_char)}, Name: "Comment"},
		}
	}
	columns := make([]interface{}, len(cols))
	for i, col := range cols {
		c := new(MysqlColumn)
		c.SetName(col.Name)
		err = convertEngineTypeToMysqlType(types.T(col.Typ.Id), c)
		if err != nil {
			return nil, err
		}
		columns[i] = c
	}
	return columns, err
}

func (cwft *TxnComputationWrapper) GetAffectedRows() uint64 {
	return cwft.compile.GetAffectedRows()
}

func (cwft *TxnComputationWrapper) Compile(requestCtx context.Context, u interface{}, fill func(interface{}, *batch.Batch) error) (interface{}, error) {
	var err error
	cwft.plan, err = buildPlan(requestCtx, cwft.ses, cwft.ses.GetTxnCompileCtx(), cwft.stmt)
	if err != nil {
		return nil, err
	}

	if _, ok := cwft.stmt.(*tree.Execute); ok {
		executePlan := cwft.plan.GetDcl().GetExecute()
		stmtName := executePlan.GetName()
		prepareStmt, err := cwft.ses.GetPrepareStmt(stmtName)
		if err != nil {
			return nil, err
		}

		// TODO check if schema change, obj.Obj is zero all the time in 0.6
		// for _, obj := range preparePlan.GetSchemas() {
		// 	newObj, _ := cwft.ses.txnCompileCtx.Resolve(obj.SchemaName, obj.ObjName)
		// 	if newObj == nil || newObj.Obj != obj.Obj {
		// 		return nil, moerr.NewInternalError("", fmt.Sprintf("table '%s' has been changed, please reset prepare statement '%s'", obj.ObjName, stmtName))
		// 	}
		// }

		preparePlan := prepareStmt.PreparePlan.GetDcl().GetPrepare()
		if len(executePlan.Args) != len(preparePlan.ParamTypes) {
			return nil, moerr.NewInvalidInput("Incorrect arguments to EXECUTE")
		}
		newPlan := plan2.DeepCopyPlan(preparePlan.Plan)

		// replace ? and @var with their values
		resetParamRule := plan2.NewResetParamRefRule(executePlan.Args)
		resetVarRule := plan2.NewResetVarRefRule(cwft.ses.GetTxnCompileCtx())
		vp := plan2.NewVisitPlan(newPlan, []plan2.VisitPlanRule{resetParamRule, resetVarRule})
		err = vp.Visit()
		if err != nil {
			return nil, err
		}

		// reset plan & stmt
		cwft.stmt = prepareStmt.PrepareStmt
		cwft.plan = newPlan

		//check privilege
		err = authenticatePrivilegeOfPrepareOrExecute(requestCtx, cwft.ses, prepareStmt.PrepareStmt, newPlan)
		if err != nil {
			return nil, err
		}
	} else {
		// replace @var with their values
		resetVarRule := plan2.NewResetVarRefRule(cwft.ses.GetTxnCompileCtx())
		vp := plan2.NewVisitPlan(cwft.plan, []plan2.VisitPlanRule{resetVarRule})
		err = vp.Visit()
		if err != nil {
			return nil, err
		}
	}

	cwft.proc.UnixTime = time.Now().UnixNano()
	txnHandler := cwft.ses.GetTxnHandler()
	if cwft.plan.GetQuery().GetLoadTag() {
		cwft.proc.TxnOperator = txnHandler.GetTxnOnly()
	} else {
		cwft.proc.TxnOperator = txnHandler.GetTxn()
	}
	cwft.proc.FileService = cwft.ses.GetParameterUnit().FileService
	cwft.compile = compile.New(cwft.ses.GetDatabaseName(), cwft.ses.GetSql(), cwft.ses.GetUserName(), requestCtx, cwft.ses.GetStorage(), cwft.proc, cwft.stmt)

	if _, ok := cwft.stmt.(*tree.ExplainAnalyze); ok {
		fill = func(obj interface{}, bat *batch.Batch) error { return nil }
	}
	err = cwft.compile.Compile(cwft.plan, cwft.ses, fill)
	if err != nil {
		return nil, err
	}
	RecordStatementTxnID(requestCtx, cwft.ses)
	return cwft.compile, err
}

func (cwft *TxnComputationWrapper) RecordExecPlan(ctx context.Context) error {
	if stm := trace.StatementFromContext(ctx); stm != nil {
		stm.SetExecPlan(cwft.plan, SerializeExecPlan)
	}
	return nil
}

func (cwft *TxnComputationWrapper) GetUUID() []byte {
	return cwft.uuid[:]
}

func (cwft *TxnComputationWrapper) Run(ts uint64) error {
	return nil
}

func (cwft *TxnComputationWrapper) GetLoadTag() bool {
	return cwft.plan.GetQuery().GetLoadTag()
}

func buildPlan(requestCtx context.Context, ses *Session, ctx plan2.CompilerContext, stmt tree.Statement) (*plan2.Plan, error) {
	var ret *plan2.Plan
	var err error
	if s, ok := stmt.(*tree.Insert); ok {
		if _, ok := s.Rows.Select.(*tree.ValuesClause); ok {
			ret, err = plan2.BuildPlan(ctx, stmt)
			if err != nil {
				return nil, err
			}
		}
	}
	if ret != nil {
		if ses != nil && ses.GetTenantInfo() != nil {
			err = authenticatePrivilegeOfStatementAndPlan(requestCtx, ses, stmt, ret)
			if err != nil {
				return nil, err
			}
		}
		return ret, err
	}
	switch stmt := stmt.(type) {
	case *tree.Select, *tree.ParenSelect,
		*tree.Update, *tree.Delete, *tree.Insert,
		*tree.ShowDatabases, *tree.ShowTables, *tree.ShowColumns,
		*tree.ShowCreateDatabase, *tree.ShowCreateTable,
		*tree.ExplainStmt, *tree.ExplainAnalyze:
		opt := plan2.NewBaseOptimizer(ctx)
		optimized, err := opt.Optimize(stmt)
		if err != nil {
			return nil, err
		}
		ret = &plan2.Plan{
			Plan: &plan2.Plan_Query{
				Query: optimized,
			},
		}
	default:
		ret, err = plan2.BuildPlan(ctx, stmt)
	}
	if ret != nil {
		if ses != nil && ses.GetTenantInfo() != nil {
			err = authenticatePrivilegeOfStatementAndPlan(requestCtx, ses, stmt, ret)
			if err != nil {
				return nil, err
			}
		}
	}
	return ret, err
}

/*
GetComputationWrapper gets the execs from the computation engine
*/
var GetComputationWrapper = func(db, sql, user string, eng engine.Engine, proc *process.Process, ses *Session) ([]ComputationWrapper, error) {
	var cw []ComputationWrapper = nil
	var stmts []tree.Statement = nil
	var cmdFieldStmt *InternalCmdFieldList
	var err error
	if isCmdFieldListSql(sql) {
		cmdFieldStmt, err = parseCmdFieldList(sql)
		if err != nil {
			return nil, err
		}
		stmts = append(stmts, cmdFieldStmt)
	} else {
		stmts, err = parsers.Parse(dialect.MYSQL, sql)
		if err != nil {
			return nil, err
		}
	}

	for _, stmt := range stmts {
		cw = append(cw, InitTxnComputationWrapper(ses, stmt, proc))
	}
	return cw, nil
}

func incStatementCounter(tenant string, stmt tree.Statement) {
	switch stmt.(type) {
	case *tree.Select:
		metric.StatementCounter(tenant, metric.SQLTypeSelect).Inc()
	case *tree.Insert:
		metric.StatementCounter(tenant, metric.SQLTypeInsert).Inc()
	case *tree.Delete:
		metric.StatementCounter(tenant, metric.SQLTypeDelete).Inc()
	case *tree.Update:
		metric.StatementCounter(tenant, metric.SQLTypeUpdate).Inc()
	default:
		metric.StatementCounter(tenant, metric.SQLTypeOther).Inc()
	}
}

func incTransactionCounter(tenant string) {
	metric.TransactionCounter(tenant).Inc()
}

func incTransactionErrorsCounter(tenant string, t metric.SQLType) {
	metric.TransactionErrorsCounter(tenant, t).Inc()
}

func incStatementErrorsCounter(tenant string, stmt tree.Statement) {
	switch stmt.(type) {
	case *tree.Select:
		metric.StatementErrorsCounter(tenant, metric.SQLTypeSelect).Inc()
	case *tree.Insert:
		metric.StatementErrorsCounter(tenant, metric.SQLTypeInsert).Inc()
	case *tree.Delete:
		metric.StatementErrorsCounter(tenant, metric.SQLTypeDelete).Inc()
	case *tree.Update:
		metric.StatementErrorsCounter(tenant, metric.SQLTypeUpdate).Inc()
	default:
		metric.StatementErrorsCounter(tenant, metric.SQLTypeOther).Inc()
	}
}

// authenticatePrivilegeOfStatement checks the user can execute the statement
func authenticatePrivilegeOfStatement(requestCtx context.Context, ses *Session, stmt tree.Statement) error {
	var havePrivilege bool
	var err error
	if ses.GetTenantInfo() != nil {
		ses.SetPrivilege(determinePrivilegeSetOfStatement(stmt))
		havePrivilege, err = authenticatePrivilegeOfStatementWithObjectTypeAccountAndDatabase(requestCtx, ses, stmt)
		if err != nil {
			return err
		}

		if !havePrivilege {
			err = moerr.NewInternalError("do not have privilege to execute the statement")
			return err
		}

		havePrivilege, err = authenticatePrivilegeOfStatementWithObjectTypeNone(requestCtx, ses, stmt)
		if err != nil {
			return err
		}

		if !havePrivilege {
			err = moerr.NewInternalError("do not have privilege to execute the statement")
			return err
		}
	}
	return err
}

// authenticatePrivilegeOfStatementAndPlan checks the user can execute the statement and its plan
func authenticatePrivilegeOfStatementAndPlan(requestCtx context.Context, ses *Session, stmt tree.Statement, p *plan.Plan) error {
	yes, err := authenticatePrivilegeOfStatementWithObjectTypeTable(requestCtx, ses, stmt, p)
	if err != nil {
		return err
	}
	if !yes {
		return moerr.NewInternalError("do not have privilege to execute the statement")
	}
	return nil
}

// authenticatePrivilegeOfPrepareAndExecute checks the user can execute the Prepare or Execute statement
func authenticatePrivilegeOfPrepareOrExecute(requestCtx context.Context, ses *Session, stmt tree.Statement, p *plan.Plan) error {
	err := authenticatePrivilegeOfStatement(requestCtx, ses, stmt)
	if err != nil {
		return err
	}
	err = authenticatePrivilegeOfStatementAndPlan(requestCtx, ses, stmt, p)
	if err != nil {
		return err
	}
	return err
}

// canExecuteStatementInUncommittedTxn checks the user can execute the statement in an uncommitted transaction
func (mce *MysqlCmdExecutor) canExecuteStatementInUncommittedTransaction(stmt tree.Statement) error {
	can, err := StatementCanBeExecutedInUncommittedTransaction(mce.GetSession(), stmt)
	if err != nil {
		return err
	}
	if !can {
		//is ddl statement
		if IsDDL(stmt) {
			return errorOnlyCreateStatement
		} else if IsAdministrativeStatement(stmt) {
			return errorAdministrativeStatement
		} else if IsParameterModificationStatement(stmt) {
			return errorParameterModificationInTxn
		} else {
			return errorUnclassifiedStatement
		}
	}
	return nil
}

// execute query
func (mce *MysqlCmdExecutor) doComQuery(requestCtx context.Context, sql string) (retErr error) {
	beginInstant := time.Now()
	ses := mce.GetSession()
	ses.SetShowStmtType(NotShowStatement)
	proto := ses.GetMysqlProtocol()
	ses.SetSql(sql)
	ses.GetExportParam().Outfile = false
	pu := ses.GetParameterUnit()
	proc := process.New(
		requestCtx,
		ses.GetMemPool(),
		pu.TxnClient,
		ses.GetTxnHandler().GetTxnOperator(),
		pu.FileService,
	)
	proc.Id = mce.getNextProcessId()
	proc.Lim.Size = pu.SV.ProcessLimitationSize
	proc.Lim.BatchRows = pu.SV.ProcessLimitationBatchRows
	proc.Lim.PartitionRows = pu.SV.ProcessLimitationPartitionRows
	proc.SessionInfo = process.SessionInfo{
		User:         ses.GetUserName(),
		Host:         pu.SV.Host,
		ConnectionID: uint64(proto.ConnectionID()),
		Database:     ses.GetDatabaseName(),
		Version:      serverVersion,
		TimeZone:     ses.GetTimeZone(),
	}

	cws, err := GetComputationWrapper(ses.GetDatabaseName(),
		sql,
		ses.GetUserName(),
		pu.StorageEngine,
		proc, ses)
	if err != nil {
		retErr = moerr.NewParseError(err.Error())
		logStatementStringStatus(requestCtx, ses, sql, fail, retErr)
		return retErr
	}

	defer func() {
		ses.SetMysqlResultSet(nil)
	}()

	var cmpBegin time.Time
	var ret interface{}
	var runner ComputationRunner
	var selfHandle bool
	var fromLoadData = false
	var txnErr error
	var rspLen uint64
	var prepareStmt *PrepareStmt
	var err2 error
	var columns []interface{}
	var mrs *MysqlResultSet

	for _, cw := range cws {
		ses.SetMysqlResultSet(&MysqlResultSet{})
		stmt := cw.GetAst()
		requestCtx = RecordStatement(requestCtx, ses, proc, cw, beginInstant)
		tenant := ses.GetTenantName(stmt)
		//skip PREPARE statement here
		if ses.GetTenantInfo() != nil && !IsPrepareStatement(stmt) {
			err = authenticatePrivilegeOfStatement(requestCtx, ses, stmt)
			if err != nil {
				return err
			}
		}

		/*
				if it is in an active or multi-statement transaction, we check the type of the statement.
				Then we decide that if we can execute the statement.

			If we check the active transaction, it will generate the case below.
			case:
			set autocommit = 0;  <- no active transaction
			                     <- no active transaction
			drop table test1;    <- no active transaction, no error
			                     <- has active transaction
			drop table test1;    <- has active transaction, error
			                     <- has active transaction
		*/
		if ses.InActiveTransaction() {
			err = mce.canExecuteStatementInUncommittedTransaction(stmt)
			if err != nil {
				return err
			}
		}

		//check transaction states
		switch stmt.(type) {
		case *tree.BeginTransaction:
			err = ses.TxnBegin()
			if err != nil {
				goto handleFailed
			}
			RecordStatementTxnID(requestCtx, ses)
		case *tree.CommitTransaction:
			err = ses.TxnCommit()
			if err != nil {
				goto handleFailed
			}
		case *tree.RollbackTransaction:
			err = ses.TxnRollback()
			if err != nil {
				goto handleFailed
			}
		}

		switch st := stmt.(type) {
		case *tree.Select:
			if st.Ep != nil {
				ses.SetExportParam(st.Ep)
			}
		}

		selfHandle = false
		ses.GetTxnCompileCtx().SetQueryType(TXN_DEFAULT)

		switch st := stmt.(type) {
		case *tree.BeginTransaction, *tree.CommitTransaction, *tree.RollbackTransaction:
			selfHandle = true
		case *tree.SetRole:
			selfHandle = true
			//switch role
			err = mce.handleSwitchRole(requestCtx, st)
			if err != nil {
				goto handleFailed
			}
		case *tree.Use:
			selfHandle = true
			//use database
			err = mce.handleChangeDB(requestCtx, st.Name)
			if err != nil {
				goto handleFailed
			}
		case *tree.DropDatabase:
			// if the droped database is the same as the one in use, database must be reseted to empty.
			if string(st.Name) == ses.GetDatabaseName() {
				ses.SetUserName("")
			}
		case *tree.Load:
			fromLoadData = true
		case *tree.Import:
			fromLoadData = true
			selfHandle = true
			err = mce.handleLoadData(requestCtx, st)
			if err != nil {
				goto handleFailed
			}
		case *tree.PrepareStmt:
			selfHandle = true
			prepareStmt, err = mce.handlePrepareStmt(st)
			if err != nil {
				goto handleFailed
			}
			err = authenticatePrivilegeOfPrepareOrExecute(requestCtx, ses, prepareStmt.PrepareStmt, prepareStmt.PreparePlan.GetDcl().GetPrepare().GetPlan())
			if err != nil {
				goto handleFailed
			}
		case *tree.PrepareString:
			selfHandle = true
			prepareStmt, err = mce.handlePrepareString(st)
			if err != nil {
				goto handleFailed
			}
			err = authenticatePrivilegeOfPrepareOrExecute(requestCtx, ses, prepareStmt.PrepareStmt, prepareStmt.PreparePlan.GetDcl().GetPrepare().GetPlan())
			if err != nil {
				goto handleFailed
			}
		case *tree.Deallocate:
			selfHandle = true
			err = mce.handleDeallocate(st)
			if err != nil {
				goto handleFailed
			}
		case *tree.SetVar:
			selfHandle = true
			err = mce.handleSetVar(st)
			if err != nil {
				goto handleFailed
			}
		case *tree.ShowVariables:
			selfHandle = true
			err = mce.handleShowVariables(st, proc)
			if err != nil {
				goto handleFailed
			}
		case *tree.ShowErrors, *tree.ShowWarnings:
			selfHandle = true
			err = mce.handleShowErrors()
			if err != nil {
				goto handleFailed
			}
		case *tree.AnalyzeStmt:
			selfHandle = true
			if err = mce.handleAnalyzeStmt(requestCtx, st); err != nil {
				goto handleFailed
			}
		case *tree.ExplainStmt:
			selfHandle = true
			if err = mce.handleExplainStmt(st); err != nil {
				goto handleFailed
			}
		case *tree.ExplainAnalyze:
			ses.Data = nil
			switch st.Statement.(type) {
			case *tree.Delete:
				ses.GetTxnCompileCtx().SetQueryType(TXN_DELETE)
			case *tree.Update:
				ses.GetTxnCompileCtx().SetQueryType(TXN_UPDATE)
			default:
				ses.GetTxnCompileCtx().SetQueryType(TXN_DEFAULT)
			}
		case *tree.ShowColumns:
			ses.SetShowStmtType(ShowColumns)
			ses.Data = nil
		case *tree.ShowTableStatus:
			ses.showStmtType = ShowTableStatus
			ses.Data = nil
		case *tree.Delete:
			ses.GetTxnCompileCtx().SetQueryType(TXN_DELETE)
		case *tree.Update:
			ses.GetTxnCompileCtx().SetQueryType(TXN_UPDATE)
		case *InternalCmdFieldList:
			selfHandle = true
			if err = mce.handleCmdFieldList(requestCtx, st); err != nil {
				goto handleFailed
			}
		case *tree.CreateAccount:
			selfHandle = true
			if err = mce.handleCreateAccount(requestCtx, st); err != nil {
				goto handleFailed
			}
		case *tree.DropAccount:
			selfHandle = true
			if err = mce.handleDropAccount(requestCtx, st); err != nil {
				goto handleFailed
			}
		case *tree.AlterAccount: //TODO
		case *tree.CreateUser:
			selfHandle = true
			if err = mce.handleCreateUser(requestCtx, st); err != nil {
				goto handleFailed
			}
		case *tree.DropUser:
			selfHandle = true
			if err = mce.handleDropUser(requestCtx, st); err != nil {
				goto handleFailed
			}
		case *tree.AlterUser: //TODO
		case *tree.CreateRole:
			selfHandle = true
			if err = mce.handleCreateRole(requestCtx, st); err != nil {
				goto handleFailed
			}
		case *tree.DropRole:
			selfHandle = true
			if err = mce.handleDropRole(requestCtx, st); err != nil {
				goto handleFailed
			}
		case *tree.Grant:
			selfHandle = true
			switch st.Typ {
			case tree.GrantTypeRole:
				if err = mce.handleGrantRole(requestCtx, &st.GrantRole); err != nil {
					goto handleFailed
				}
			case tree.GrantTypePrivilege:
				if err = mce.handleGrantPrivilege(requestCtx, &st.GrantPrivilege); err != nil {
					goto handleFailed
				}
			}
		case *tree.Revoke:
			selfHandle = true
			switch st.Typ {
			case tree.RevokeTypeRole:
				if err = mce.handleRevokeRole(requestCtx, &st.RevokeRole); err != nil {
					goto handleFailed
				}
			case tree.RevokeTypePrivilege:
				if err = mce.handleRevokePrivilege(requestCtx, &st.RevokePrivilege); err != nil {
					goto handleFailed
				}
			}
		}

		if selfHandle {
			goto handleSucceeded
		}
		if err = cw.SetDatabaseName(ses.GetDatabaseName()); err != nil {
			goto handleFailed
		}

		cmpBegin = time.Now()

		if ret, err = cw.Compile(requestCtx, ses, ses.GetOutputCallback()); err != nil {
			goto handleFailed
		}
		stmt = cw.GetAst()
		fromLoadData = cw.GetLoadTag()

		runner = ret.(ComputationRunner)
		if !pu.SV.DisableRecordTimeElapsedOfSqlRequest {
			logutil.Infof("time of Exec.Build : %s", time.Since(cmpBegin).String())
		}

		mrs = ses.GetMysqlResultSet()
		// cw.Compile might rewrite sql, here we fetch the latest version
		switch statement := cw.GetAst().(type) {
		//produce result set
		case *tree.Select,
			*tree.ShowCreateTable, *tree.ShowCreateDatabase, *tree.ShowTables, *tree.ShowDatabases, *tree.ShowColumns,
			*tree.ShowProcessList, *tree.ShowStatus, *tree.ShowTableStatus, *tree.ShowGrants,
			*tree.ShowIndex, *tree.ShowCreateView, *tree.ShowTarget,
			*tree.ExplainFor, *tree.ExplainStmt:
			columns, err2 = cw.GetColumns()
			if err2 != nil {
				logutil.Errorf("GetColumns from Computation handler failed. error: %v", err2)
				err = err2
				goto handleFailed
			}
			/*
				Step 1 : send column count and column definition.
			*/
			//send column count
			colCnt := uint64(len(columns))
			err = proto.SendColumnCountPacket(colCnt)
			if err != nil {
				goto handleFailed
			}
			//send columns
			//column_count * Protocol::ColumnDefinition packets
			cmd := ses.GetCmd()
			for _, c := range columns {
				mysqlc := c.(Column)
				mrs.AddColumn(mysqlc)

				//logutil.Infof("doComQuery col name %v type %v ",col.Name(),col.ColumnType())
				/*
					mysql COM_QUERY response: send the column definition per column
				*/
				err = proto.SendColumnDefinitionPacket(mysqlc, cmd)
				if err != nil {
					goto handleFailed
				}
			}

			/*
				mysql COM_QUERY response: End after the column has been sent.
				send EOF packet
			*/
			err = proto.SendEOFPacketIf(0, 0)
			if err != nil {
				goto handleFailed
			}

			runBegin := time.Now()
			/*
				Step 2: Start pipeline
				Producing the data row and sending the data row
			*/
			ep := ses.GetExportParam()
			if ep.Outfile {
				ep.DefaultBufSize = pu.SV.ExportDataDefaultFlushSize
				initExportFileParam(ep, mrs)
				if err = openNewFile(ep, mrs); err != nil {
					goto handleFailed
				}
			}
			if err = runner.Run(0); err != nil {
				goto handleFailed
			}

			switch ses.GetShowStmtType() {
			case ShowColumns:
				if err = handleShowColumns(ses); err != nil {
					goto handleFailed
				}
			case ShowTableStatus:
				if err = handleShowTableStatus(ses, statement.(*tree.ShowTableStatus), proc); err != nil {
					goto handleFailed
				}
			}

			if ep.Outfile {
				if err = ep.Writer.Flush(); err != nil {
					goto handleFailed
				}
				if err = ep.File.Close(); err != nil {
					goto handleFailed
				}
			}

			if !pu.SV.DisableRecordTimeElapsedOfSqlRequest {
				logutil.Infof("time of Exec.Run : %s", time.Since(runBegin).String())
			}
			/*
				Step 3: Say goodbye
				mysql COM_QUERY response: End after the data row has been sent.
				After all row data has been sent, it sends the EOF or OK packet.
			*/
			err = proto.sendEOFOrOkPacket(0, 0)
			if err != nil {
				goto handleFailed
			}

			/*
				Step 4: Serialize the execution plan by json
			*/
			if cwft, ok := cw.(*TxnComputationWrapper); ok {
				_ = cwft.RecordExecPlan(requestCtx)
			}
		//just status, no result set
		case *tree.CreateTable, *tree.DropTable, *tree.CreateDatabase, *tree.DropDatabase,
			*tree.CreateIndex, *tree.DropIndex,
			*tree.CreateView, *tree.DropView,
			*tree.Insert, *tree.Update,
			*tree.BeginTransaction, *tree.CommitTransaction, *tree.RollbackTransaction,
			*tree.SetVar,
			*tree.Load,
			*tree.CreateUser, *tree.DropUser, *tree.AlterUser,
			*tree.CreateRole, *tree.DropRole,
			*tree.Revoke, *tree.Grant,
			*tree.SetDefaultRole, *tree.SetRole, *tree.SetPassword,
			*tree.Delete, *tree.TruncateTable:
			runBegin := time.Now()
			/*
				Step 1: Start
			*/
			if err = runner.Run(0); err != nil {
				goto handleFailed
			}

			if !pu.SV.DisableRecordTimeElapsedOfSqlRequest {
				logutil.Infof("time of Exec.Run : %s", time.Since(runBegin).String())
			}

			rspLen = cw.GetAffectedRows()
			echoTime := time.Now()
			if !pu.SV.DisableRecordTimeElapsedOfSqlRequest {
				logutil.Infof("time of SendResponse %s", time.Since(echoTime).String())
			}

			/*
				Step 4: Serialize the execution plan by json
			*/
			if cwft, ok := cw.(*TxnComputationWrapper); ok {
				_ = cwft.RecordExecPlan(requestCtx)
			}
		case *tree.ExplainAnalyze:
			explainColName := "QUERY PLAN"
			var columns []interface{}
			columns, err = GetExplainColumns(explainColName)
			if err != nil {
				logutil.Errorf("GetColumns from ExplainColumns handler failed, error: %v", err)
				return err
			}
			/*
				Step 1 : send column count and column definition.
			*/
			//send column count
			colCnt := uint64(len(columns))
			err = proto.SendColumnCountPacket(colCnt)
			if err != nil {
				goto handleFailed
			}
			//send columns
			//column_count * Protocol::ColumnDefinition packets
			cmd := ses.GetCmd()
			for _, c := range columns {
				mysqlc := c.(Column)
				mrs.AddColumn(mysqlc)
				/*
					mysql COM_QUERY response: send the column definition per column
				*/
				err = proto.SendColumnDefinitionPacket(mysqlc, cmd)
				if err != nil {
					goto handleFailed
				}
			}
			/*
				mysql COM_QUERY response: End after the column has been sent.
				send EOF packet
			*/
			err = proto.SendEOFPacketIf(0, 0)
			if err != nil {
				goto handleFailed
			}

			runBegin := time.Now()
			/*
				Step 1: Start
			*/
			if err = runner.Run(0); err != nil {
				goto handleFailed
			}

			if !pu.SV.DisableRecordTimeElapsedOfSqlRequest {
				logutil.Infof("time of Exec.Run : %s", time.Since(runBegin).String())
			}

			if cwft, ok := cw.(*TxnComputationWrapper); ok {
				queryPlan := cwft.plan
				// generator query explain
				explainQuery := explain.NewExplainQueryImpl(queryPlan.GetQuery())

				// build explain data buffer
				buffer := explain.NewExplainDataBuffer()
				var option *explain.ExplainOptions
				option, err = getExplainOption(statement.Options)
				if err != nil {
					goto handleFailed
				}

				err = explainQuery.ExplainPlan(buffer, option)
				if err != nil {
					goto handleFailed
				}

				err = buildMoExplainQuery(explainColName, buffer, ses, getDataFromPipeline)
				if err != nil {
					goto handleFailed
				}

				/*
					Step 3: Say goodbye
					mysql COM_QUERY response: End after the data row has been sent.
					After all row data has been sent, it sends the EOF or OK packet.
				*/
				err = proto.sendEOFOrOkPacket(0, 0)
				if err != nil {
					goto handleFailed
				}
			}
		}
	handleSucceeded:
		//load data handle txn failure internally
		incStatementCounter(tenant, stmt)
		if !fromLoadData {
			txnErr = ses.TxnCommitSingleStatement(stmt)
			if txnErr != nil {
				trace.EndStatement(requestCtx, txnErr)
				logStatementStatus(requestCtx, ses, stmt, fail, txnErr)
				return txnErr
			}
<<<<<<< HEAD
			switch stmt.(type) {
			case *tree.CreateTable, *tree.DropTable, *tree.CreateDatabase, *tree.DropDatabase,
				*tree.CreateIndex, *tree.DropIndex, *tree.Insert, *tree.Update,
				*tree.CreateView, *tree.DropView, *tree.Load,
				*tree.CreateAccount, *tree.DropAccount, *tree.AlterAccount,
				*tree.CreateUser, *tree.DropUser, *tree.AlterUser,
				*tree.CreateRole, *tree.DropRole, *tree.Revoke, *tree.Grant,
				*tree.SetDefaultRole, *tree.SetRole, *tree.SetPassword, *tree.Delete, *tree.TruncateTable,
				*tree.Deallocate, *tree.Use,
				*tree.BeginTransaction, *tree.CommitTransaction, *tree.RollbackTransaction:
=======
		}
		switch stmt.(type) {
		case *tree.CreateTable, *tree.DropTable, *tree.CreateDatabase, *tree.DropDatabase,
			*tree.CreateIndex, *tree.DropIndex, *tree.Insert, *tree.Update,
			*tree.CreateView, *tree.DropView, *tree.Load,
			*tree.CreateAccount, *tree.DropAccount, *tree.AlterAccount,
			*tree.CreateUser, *tree.DropUser, *tree.AlterUser,
			*tree.CreateRole, *tree.DropRole, *tree.Revoke, *tree.Grant,
			*tree.SetDefaultRole, *tree.SetRole, *tree.SetPassword, *tree.Delete,
			*tree.Deallocate, *tree.Use,
			*tree.BeginTransaction, *tree.CommitTransaction, *tree.RollbackTransaction:
			resp := NewOkResponse(rspLen, 0, 0, 0, int(COM_QUERY), "")
			if err2 = mce.GetSession().protocol.SendResponse(resp); err2 != nil {
				trace.EndStatement(requestCtx, err2)
				retErr = moerr.NewInternalError("routine send response failed. error:%v ", err2)
				logStatementStatus(requestCtx, ses, stmt, fail, retErr)
				return retErr
			}

		case *tree.PrepareStmt, *tree.PrepareString:
			if ses.GetCmd() == int(COM_STMT_PREPARE) {
				if err2 = mce.GetSession().GetMysqlProtocol().SendPrepareResponse(prepareStmt); err2 != nil {
					trace.EndStatement(requestCtx, err2)
					retErr = moerr.NewInternalError("routine send response failed. error:%v ", err2)
					logStatementStatus(requestCtx, ses, stmt, fail, retErr)
					return retErr
				}
			} else {
>>>>>>> 4484abc5
				resp := NewOkResponse(rspLen, 0, 0, 0, int(COM_QUERY), "")
				if err2 = mce.GetSession().GetMysqlProtocol().SendResponse(resp); err2 != nil {
					trace.EndStatement(requestCtx, err2)
					retErr = moerr.NewInternalError("routine send response failed. error:%v ", err2)
					logStatementStatus(requestCtx, ses, stmt, fail, retErr)
					return retErr
				}
			}
		}
		trace.EndStatement(requestCtx, nil)
		logStatementStatus(requestCtx, ses, stmt, success, nil)
		goto handleNext
	handleFailed:
		incStatementCounter(tenant, stmt)
		incStatementErrorsCounter(tenant, stmt)
		trace.EndStatement(requestCtx, err)
		logutil.Error(err.Error())
		if !fromLoadData {
			txnErr = ses.TxnRollbackSingleStatement(stmt)
			if txnErr != nil {
				logStatementStatus(requestCtx, ses, stmt, fail, txnErr)
				return txnErr
			}
		}
		logStatementStatus(requestCtx, ses, stmt, fail, err)
		return err
	handleNext:
	} // end of for

	return nil
}

// ExecRequest the server execute the commands from the client following the mysql's routine
func (mce *MysqlCmdExecutor) ExecRequest(requestCtx context.Context, req *Request) (resp *Response, err error) {
	defer func() {
		if e := recover(); e != nil {
			moe, ok := e.(*moerr.Error)
			if !ok {
				err = moerr.ConvertPanicError(e)
				resp = NewGeneralErrorResponse(COM_QUERY, err)
			} else {
				resp = NewGeneralErrorResponse(COM_QUERY, moe)
			}
		}
	}()

	logutil.Infof("cmd %v", req.GetCmd())

	ses := mce.GetSession()
	switch uint8(req.GetCmd()) {
	case COM_QUIT:
		/*resp = NewResponse(
			OkResponse,
			0,
			int(COM_QUIT),
			nil,
		)*/
		return resp, nil
	case COM_QUERY:
		var query = string(req.GetData().([]byte))
		mce.addSqlCount(1)
		logutil.Info("query trace", logutil.ConnectionIdField(ses.GetConnectionID()), logutil.QueryField(SubStringFromBegin(query, int(ses.GetParameterUnit().SV.LengthOfQueryPrinted))))
		seps := strings.Split(query, " ")
		if len(seps) <= 0 {
			resp = NewGeneralErrorResponse(COM_QUERY, moerr.NewInternalError("invalid query"))
			return resp, nil
		}

		if strings.ToLower(seps[0]) == "kill" {
			//last one is processID
			/*
				The 'kill query xxx' is processed in an independent connection.
				When a 'Ctrl+C' is received from the user in mysql client shell,
				an independent connection is established and the 'kill query xxx'
				is sent to the server. The server cancels the 'query xxx' after it
				receives the 'kill query xxx'. The server responses the OK.
				Then, the client quit this connection.
			*/
			procIdStr := seps[len(seps)-1]
			procID, err := strconv.ParseUint(procIdStr, 10, 64)
			if err != nil {
				resp = NewGeneralErrorResponse(COM_QUERY, err)
				return resp, nil
			}
			err = mce.GetRoutineManager().killStatement(procID)
			if err != nil {
				resp = NewGeneralErrorResponse(COM_QUERY, err)
				return resp, err
			}
			resp = NewGeneralOkResponse(COM_QUERY)
			return resp, nil
		}

		err := mce.doComQuery(requestCtx, query)
		if err != nil {
			resp = NewGeneralErrorResponse(COM_QUERY, err)
		}
		return resp, nil
	case COM_INIT_DB:
		var dbname = string(req.GetData().([]byte))
		mce.addSqlCount(1)
		query := "use `" + dbname + "`"
		err := mce.doComQuery(requestCtx, query)
		if err != nil {
			resp = NewGeneralErrorResponse(COM_INIT_DB, err)
		}

		return resp, nil
	case COM_FIELD_LIST:
		var payload = string(req.GetData().([]byte))
		mce.addSqlCount(1)
		query := makeCmdFieldListSql(payload)
		err := mce.doComQuery(requestCtx, query)
		if err != nil {
			resp = NewGeneralErrorResponse(COM_FIELD_LIST, err)
		}

		return resp, nil
	case COM_PING:
		resp = NewGeneralOkResponse(COM_PING)

		return resp, nil

	case COM_STMT_PREPARE:
		ses.SetCmd(int(COM_STMT_PREPARE))
		sql := string(req.GetData().([]byte))
		mce.addSqlCount(1)

		// rewrite to "prepare stmt_name from 'xxx'"
		newLastStmtID := ses.GenNewStmtId()
		newStmtName := getPrepareStmtName(newLastStmtID)
		sql = fmt.Sprintf("prepare %s from %s", newStmtName, sql)
		logutil.Info("query trace", logutil.ConnectionIdField(ses.GetConnectionID()), logutil.QueryField(sql))

		err := mce.doComQuery(requestCtx, sql)
		if err != nil {
			resp = NewGeneralErrorResponse(COM_STMT_PREPARE, err)
		}
		return resp, nil

	case COM_STMT_EXECUTE:
		ses.SetCmd(int(COM_STMT_EXECUTE))
		data := req.GetData().([]byte)
		sql, err := mce.parseStmtExecute(data)
		if err != nil {
			return NewGeneralErrorResponse(COM_STMT_EXECUTE, err), nil
		}
		err = mce.doComQuery(requestCtx, sql)
		if err != nil {
			resp = NewGeneralErrorResponse(COM_STMT_EXECUTE, err)
		}
		return resp, nil

	case COM_STMT_CLOSE:
		data := req.GetData().([]byte)

		// rewrite to "deallocate prepare stmt_name"
		stmtID := binary.LittleEndian.Uint32(data[0:4])
		stmtName := getPrepareStmtName(stmtID)
		sql := fmt.Sprintf("deallocate prepare %s", stmtName)
		logutil.Info("query trace", logutil.ConnectionIdField(ses.GetConnectionID()), logutil.QueryField(sql))

		err := mce.doComQuery(requestCtx, sql)
		if err != nil {
			resp = NewGeneralErrorResponse(COM_STMT_CLOSE, err)
		}
		return resp, nil

	default:
		err := moerr.NewInternalError("unsupported command. 0x%x", req.GetCmd())
		resp = NewGeneralErrorResponse(uint8(req.GetCmd()), err)
	}
	return resp, nil
}

func (mce *MysqlCmdExecutor) parseStmtExecute(data []byte) (string, error) {
	// see https://dev.mysql.com/doc/internals/en/com-stmt-execute.html
	pos := 0
	if len(data) < 4 {
		return "", moerr.NewInvalidInput("sql command contains malformed packet")
	}
	stmtID := binary.LittleEndian.Uint32(data[0:4])
	pos += 4

	stmtName := fmt.Sprintf("%s_%d", prefixPrepareStmtName, stmtID)
	ses := mce.GetSession()
	preStmt, err := ses.GetPrepareStmt(stmtName)
	if err != nil {
		return "", err
	}
	names, vars, err := ses.GetMysqlProtocol().ParseExecuteData(preStmt, data, pos)
	if err != nil {
		return "", err
	}
	sql := fmt.Sprintf("execute %s", stmtName)
	varStrings := make([]string, len(names))
	if len(names) > 0 {
		sql = sql + fmt.Sprintf(" using @%s", strings.Join(names, ",@"))
		for i := 0; i < len(names); i++ {
			varStrings[i] = fmt.Sprintf("%v", vars[i])
			err := ses.SetUserDefinedVar(names[i], vars[i])
			if err != nil {
				return "", err
			}
		}
	}
	logutil.Info("query trace", logutil.ConnectionIdField(ses.GetConnectionID()), logutil.QueryField(sql), logutil.VarsField(strings.Join(varStrings, " , ")))
	return sql, nil
}

func (mce *MysqlCmdExecutor) setCancelRequestFunc(cancelFunc context.CancelFunc) {
	mce.mu.Lock()
	defer mce.mu.Unlock()
	mce.cancelRequestFunc = cancelFunc
}

func (mce *MysqlCmdExecutor) getCancelRequestFunc() context.CancelFunc {
	mce.mu.Lock()
	defer mce.mu.Unlock()
	return mce.cancelRequestFunc
}

func (mce *MysqlCmdExecutor) Close() {
	cancelRequestFunc := mce.getCancelRequestFunc()
	if cancelRequestFunc != nil {
		cancelRequestFunc()
	}

	logutil.Info("----close mce")
	ses := mce.GetSession()
	if ses != nil {
		err := ses.TxnRollback()
		if err != nil {
			logutil.Errorf("rollback txn in mce.Close failed.error:%v", err)
		}
	}
}

/*
StatementCanBeExecutedInUncommittedTransaction checks the statement can be executed in an active transaction.
*/
func StatementCanBeExecutedInUncommittedTransaction(ses *Session, stmt tree.Statement) (bool, error) {
	switch st := stmt.(type) {
	//ddl statement
	case *tree.CreateTable, *tree.CreateDatabase, *tree.CreateIndex, *tree.CreateView:
		return true, nil
		//dml statement
	case *tree.Insert, *tree.Update, *tree.Delete, *tree.Select, *tree.Load, *tree.TableFunction:
		return true, nil
		//transaction
	case *tree.BeginTransaction, *tree.CommitTransaction, *tree.RollbackTransaction:
		return true, nil
		//show
	case *tree.ShowTables, *tree.ShowCreateTable, *tree.ShowCreateDatabase, *tree.ShowDatabases,
		*tree.ShowVariables, *tree.ShowColumns, *tree.ShowErrors, *tree.ShowIndex, *tree.ShowProcessList,
		*tree.ShowStatus, *tree.ShowTarget, *tree.ShowWarnings:
		return true, nil
		//others
	case *tree.ExplainStmt, *tree.ExplainAnalyze, *tree.ExplainFor, *InternalCmdFieldList:
		return true, nil
	case *tree.PrepareStmt:
		return StatementCanBeExecutedInUncommittedTransaction(ses, st.Stmt)
	case *tree.PrepareString:
		preStmt, err := mysql.ParseOne(st.Sql)
		if err != nil {
			return false, err
		}
		return StatementCanBeExecutedInUncommittedTransaction(ses, preStmt)
	case *tree.Execute:
		preName := string(st.Name)
		preStmt, err := ses.GetPrepareStmt(preName)
		if err != nil {
			return false, err
		}
		return StatementCanBeExecutedInUncommittedTransaction(ses, preStmt.PrepareStmt)
	case *tree.Deallocate:
		return true, nil
	case *tree.Use:
		/*
			These statements can not be executed in an uncommitted transaction:
				USE SECONDARY ROLE { ALL | NONE }
				USE ROLE role;
		*/
		return !st.IsUseRole(), nil
	}

	return false, nil
}

// IsDDL checks the statement is the DDL statement.
func IsDDL(stmt tree.Statement) bool {
	switch stmt.(type) {
	case *tree.CreateTable, *tree.DropTable,
		*tree.CreateView, *tree.DropView,
		*tree.CreateDatabase, *tree.DropDatabase,
		*tree.CreateIndex, *tree.DropIndex, *tree.TruncateTable:
		return true
	}
	return false
}

// IsDropStatement checks the statement is the drop statement.
func IsDropStatement(stmt tree.Statement) bool {
	switch stmt.(type) {
	case *tree.DropDatabase, *tree.DropTable, *tree.DropView, *tree.DropIndex:
		return true
	}
	return false
}

// IsAdministrativeStatement checks the statement is the administrative statement.
func IsAdministrativeStatement(stmt tree.Statement) bool {
	switch st := stmt.(type) {
	case *tree.CreateAccount, *tree.DropAccount, *tree.AlterAccount,
		*tree.CreateUser, *tree.DropUser, *tree.AlterUser,
		*tree.CreateRole, *tree.DropRole,
		*tree.Revoke, *tree.Grant,
		*tree.SetDefaultRole, *tree.SetRole, *tree.SetPassword:
		return true
	case *tree.Use:
		return st.IsUseRole()
	}
	return false
}

// IsParameterModificationStatement checks the statement is the statement of parameter modification statement.
func IsParameterModificationStatement(stmt tree.Statement) bool {
	switch stmt.(type) {
	case *tree.SetVar:
		return true
	}
	return false
}

// IsPrepareStatement checks the statement is the prepare statement.
func IsPrepareStatement(stmt tree.Statement) bool {
	switch stmt.(type) {
	case *tree.PrepareStmt, *tree.PrepareString:
		return true
	}
	return false
}

/*
IsStatementToBeCommittedInActiveTransaction checks the statement that need to be committed
in an active transaction.

Currently, it includes the drop statement, the administration statement ,

	the parameter modification statement.
*/
func IsStatementToBeCommittedInActiveTransaction(stmt tree.Statement) bool {
	if stmt == nil {
		return false
	}
	return IsDropStatement(stmt) || IsAdministrativeStatement(stmt) || IsParameterModificationStatement(stmt)
}

func NewMysqlCmdExecutor() *MysqlCmdExecutor {
	return &MysqlCmdExecutor{}
}

/*
convert the type in computation engine to the type in mysql.
*/
func convertEngineTypeToMysqlType(engineType types.T, col *MysqlColumn) error {
	switch engineType {
	case types.T_any:
		col.SetColumnType(defines.MYSQL_TYPE_NULL)
	case types.T_json:
		col.SetColumnType(defines.MYSQL_TYPE_JSON)
	case types.T_bool:
		col.SetColumnType(defines.MYSQL_TYPE_BOOL)
	case types.T_int8:
		col.SetColumnType(defines.MYSQL_TYPE_TINY)
	case types.T_uint8:
		col.SetColumnType(defines.MYSQL_TYPE_TINY)
		col.SetSigned(false)
	case types.T_int16:
		col.SetColumnType(defines.MYSQL_TYPE_SHORT)
	case types.T_uint16:
		col.SetColumnType(defines.MYSQL_TYPE_SHORT)
		col.SetSigned(false)
	case types.T_int32:
		col.SetColumnType(defines.MYSQL_TYPE_LONG)
	case types.T_uint32:
		col.SetColumnType(defines.MYSQL_TYPE_LONG)
		col.SetSigned(false)
	case types.T_int64:
		col.SetColumnType(defines.MYSQL_TYPE_LONGLONG)
	case types.T_uint64:
		col.SetColumnType(defines.MYSQL_TYPE_LONGLONG)
		col.SetSigned(false)
	case types.T_float32:
		col.SetColumnType(defines.MYSQL_TYPE_FLOAT)
	case types.T_float64:
		col.SetColumnType(defines.MYSQL_TYPE_DOUBLE)
	case types.T_char:
		col.SetColumnType(defines.MYSQL_TYPE_STRING)
	case types.T_varchar:
		col.SetColumnType(defines.MYSQL_TYPE_VARCHAR)
	case types.T_date:
		col.SetColumnType(defines.MYSQL_TYPE_DATE)
	case types.T_datetime:
		col.SetColumnType(defines.MYSQL_TYPE_DATETIME)
	case types.T_timestamp:
		col.SetColumnType(defines.MYSQL_TYPE_TIMESTAMP)
	case types.T_decimal64:
		col.SetColumnType(defines.MYSQL_TYPE_DECIMAL)
	case types.T_decimal128:
		col.SetColumnType(defines.MYSQL_TYPE_DECIMAL)
	case types.T_blob:
		col.SetColumnType(defines.MYSQL_TYPE_BLOB)
	case types.T_uuid:
		col.SetColumnType(defines.MYSQL_TYPE_UUID)
	default:
		return moerr.NewInternalError("RunWhileSend : unsupported type %d", engineType)
	}
	return nil
}

// build plan json when marhal plan error
func buildErrorJsonPlan(uuid uuid.UUID, errcode uint16, msg string) []byte {
	explainData := explain.ExplainData{
		Code:    errcode,
		Message: msg,
		Success: false,
		Uuid:    uuid.String(),
	}
	buffer := &bytes.Buffer{}
	encoder := json.NewEncoder(buffer)
	encoder.SetEscapeHTML(false)
	encoder.Encode(explainData)
	return buffer.Bytes()
}

func serializePlanToJson(queryPlan *plan2.Plan, uuid uuid.UUID) (jsonBytes []byte, rows int64, size int64) {
	if queryPlan != nil && queryPlan.GetQuery() != nil {
		explainQuery := explain.NewExplainQueryImpl(queryPlan.GetQuery())
		options := &explain.ExplainOptions{
			Verbose: true,
			Analyze: true,
			Format:  explain.EXPLAIN_FORMAT_TEXT,
		}
		marshalPlan := explainQuery.BuildJsonPlan(uuid, options)
		rows, size = marshalPlan.StatisticsRead()
		// data transform to json datastruct
		buffer := &bytes.Buffer{}
		encoder := json.NewEncoder(buffer)
		encoder.SetEscapeHTML(false)
		err := encoder.Encode(marshalPlan)
		if err != nil {
			moError := moerr.NewInternalError("serialize plan to json error: %s", err.Error())
			jsonBytes = buildErrorJsonPlan(uuid, moError.ErrorCode(), moError.Error())
		} else {
			jsonBytes = buffer.Bytes()
		}
	} else {
		jsonBytes = buildErrorJsonPlan(uuid, moerr.ErrWarn, "sql query no record execution plan")
	}
	return jsonBytes, rows, size
}

// SerializeExecPlan Serialize the execution plan by json
var SerializeExecPlan = func(plan any, uuid uuid.UUID) ([]byte, int64, int64) {
	if plan == nil {
		return serializePlanToJson(nil, uuid)
	} else if queryPlan, ok := plan.(*plan2.Plan); !ok {
		moError := moerr.NewInternalError("execPlan not type of plan2.Plan: %s", reflect.ValueOf(plan).Type().Name())
		return buildErrorJsonPlan(uuid, moError.ErrorCode(), moError.Error()), 0, 0
	} else {
		// data transform to json dataStruct
		return serializePlanToJson(queryPlan, uuid)
	}
}

func init() {
	trace.SetDefaultSerializeExecPlan(SerializeExecPlan)
}<|MERGE_RESOLUTION|>--- conflicted
+++ resolved
@@ -2555,18 +2555,6 @@
 				logStatementStatus(requestCtx, ses, stmt, fail, txnErr)
 				return txnErr
 			}
-<<<<<<< HEAD
-			switch stmt.(type) {
-			case *tree.CreateTable, *tree.DropTable, *tree.CreateDatabase, *tree.DropDatabase,
-				*tree.CreateIndex, *tree.DropIndex, *tree.Insert, *tree.Update,
-				*tree.CreateView, *tree.DropView, *tree.Load,
-				*tree.CreateAccount, *tree.DropAccount, *tree.AlterAccount,
-				*tree.CreateUser, *tree.DropUser, *tree.AlterUser,
-				*tree.CreateRole, *tree.DropRole, *tree.Revoke, *tree.Grant,
-				*tree.SetDefaultRole, *tree.SetRole, *tree.SetPassword, *tree.Delete, *tree.TruncateTable,
-				*tree.Deallocate, *tree.Use,
-				*tree.BeginTransaction, *tree.CommitTransaction, *tree.RollbackTransaction:
-=======
 		}
 		switch stmt.(type) {
 		case *tree.CreateTable, *tree.DropTable, *tree.CreateDatabase, *tree.DropDatabase,
@@ -2575,7 +2563,7 @@
 			*tree.CreateAccount, *tree.DropAccount, *tree.AlterAccount,
 			*tree.CreateUser, *tree.DropUser, *tree.AlterUser,
 			*tree.CreateRole, *tree.DropRole, *tree.Revoke, *tree.Grant,
-			*tree.SetDefaultRole, *tree.SetRole, *tree.SetPassword, *tree.Delete,
+			*tree.SetDefaultRole, *tree.SetRole, *tree.SetPassword, *tree.Delete, *tree.TruncateTable,
 			*tree.Deallocate, *tree.Use,
 			*tree.BeginTransaction, *tree.CommitTransaction, *tree.RollbackTransaction:
 			resp := NewOkResponse(rspLen, 0, 0, 0, int(COM_QUERY), "")
@@ -2595,7 +2583,6 @@
 					return retErr
 				}
 			} else {
->>>>>>> 4484abc5
 				resp := NewOkResponse(rspLen, 0, 0, 0, int(COM_QUERY), "")
 				if err2 = mce.GetSession().GetMysqlProtocol().SendResponse(resp); err2 != nil {
 					trace.EndStatement(requestCtx, err2)
