// Copyright 2021 Matrix Origin
//
// Licensed under the Apache License, Version 2.0 (the "License");
// you may not use this file except in compliance with the License.
// You may obtain a copy of the License at
//
//      http://www.apache.org/licenses/LICENSE-2.0
//
// Unless required by applicable law or agreed to in writing, software
// distributed under the License is distributed on an "AS IS" BASIS,
// WITHOUT WARRANTIES OR CONDITIONS OF ANY KIND, either express or implied.
// See the License for the specific language governing permissions and
// limitations under the License.

package frontend

import (
	"fmt"
	"os"
	"runtime/pprof"
	"strconv"
	"strings"
	"time"

	"github.com/matrixorigin/matrixone/pkg/errno"
	"github.com/matrixorigin/matrixone/pkg/sql/errors"
	"github.com/matrixorigin/matrixone/pkg/sql/plan"
	"github.com/matrixorigin/matrixone/pkg/sql/plan2"
	"github.com/matrixorigin/matrixone/pkg/sql/plan2/explain"

	"github.com/matrixorigin/matrixone/pkg/container/nulls"
	"github.com/matrixorigin/matrixone/pkg/container/vector"
	"github.com/matrixorigin/matrixone/pkg/defines"
	"github.com/matrixorigin/matrixone/pkg/logutil"
	"github.com/matrixorigin/matrixone/pkg/sql/compile"
	"github.com/matrixorigin/matrixone/pkg/vm/engine"
	"github.com/matrixorigin/matrixone/pkg/vm/engine/aoe"
	"github.com/matrixorigin/matrixone/pkg/vm/mheap"

	"github.com/matrixorigin/matrixone/pkg/container/batch"
	"github.com/matrixorigin/matrixone/pkg/container/types"
	"github.com/matrixorigin/matrixone/pkg/sql/parsers/dialect"
	"github.com/matrixorigin/matrixone/pkg/sql/parsers/tree"
	"github.com/matrixorigin/matrixone/pkg/vm/process"
)

//tableInfos of a database
type TableInfoCache struct {
	db         string
	tableInfos map[string]aoe.TableInfo
}

type MysqlCmdExecutor struct {
	CmdExecutorImpl

	//for cmd 0x4
	TableInfoCache

	//the count of sql has been processed
	sqlCount uint64

	//for load data closing
	loadDataClose *CloseLoadData

	//for export data closing
	exportDataClose *CloseExportData

	ses *Session

	routineMgr *RoutineManager
}

func (cei *MysqlCmdExecutor) PrepareSessionBeforeExecRequest(ses *Session) {
	cei.ses = ses
}

func (cei *MysqlCmdExecutor) GetSession() *Session {
	return cei.ses
}

//get new process id
func (mce *MysqlCmdExecutor) getNextProcessId() string {
	/*
		temporary method:
		routineId + sqlCount
	*/
	routineId := mce.GetSession().protocol.ConnectionID()
	return fmt.Sprintf("%d%d", routineId, mce.sqlCount)
}

func (mce *MysqlCmdExecutor) addSqlCount(a uint64) {
	mce.sqlCount += a
}

func (mce *MysqlCmdExecutor) SetRoutineManager(mgr *RoutineManager) {
	mce.routineMgr = mgr
}

func (mce *MysqlCmdExecutor) GetRoutineManager() *RoutineManager {
	return mce.routineMgr
}

type outputQueue struct {
	proto   MysqlProtocol
	mrs     *MysqlResultSet
	rowIdx  uint64
	length  uint64
	ep      *tree.ExportParam
	lineStr []byte

	getEmptyRowTime time.Duration
	flushTime       time.Duration
}

func (oq *outputQueue) ResetLineStr() {
	oq.lineStr = oq.lineStr[:0]
}

func NewOuputQueue(proto MysqlProtocol, mrs *MysqlResultSet, length uint64, ep *tree.ExportParam) *outputQueue {
	return &outputQueue{
		proto:  proto,
		mrs:    mrs,
		rowIdx: 0,
		length: length,
		ep:     ep,
	}
}

func (o *outputQueue) reset() {
	o.getEmptyRowTime = 0
	o.flushTime = 0
}

/*
getEmptyRow returns a empty space for filling data.
If there is no space, it flushes the data into the protocol
and returns an empty space then.
*/
func (o *outputQueue) getEmptyRow() ([]interface{}, error) {
	//begin := time.Now()
	//defer func() {
	//	o.getEmptyRowTime += time.Since(begin)
	//}()
	if o.rowIdx >= o.length {
		if err := o.flush(); err != nil {
			return nil, err
		}
	}

	row := o.mrs.Data[o.rowIdx]
	o.rowIdx++
	return row, nil
}

/*
flush will force the data flushed into the protocol.
*/
func (o *outputQueue) flush() error {
	//begin := time.Now()
	//defer func() {
	//	o.flushTime += time.Since(begin)
	//}()
	if o.rowIdx <= 0 {
		return nil
	}
	if o.ep.Outfile {
		if err := exportDataToCSVFile(o); err != nil {
			logutil.Errorf("export to csv file error %v \n", err)
			return err
		}
	} else {
		//send group of row
		if err := o.proto.SendResultSetTextBatchRowSpeedup(o.mrs, o.rowIdx); err != nil {
			//return err
			logutil.Errorf("flush error %v \n", err)
			return err
		}
	}
	o.rowIdx = 0
	return nil
}

/*
extract the data from the pipeline.
obj: routine obj
TODO:Add error
Warning: The pipeline is the multi-thread environment. The getDataFromPipeline will
	access the shared data. Be careful when it writes the shared data.
*/
func getDataFromPipeline(obj interface{}, bat *batch.Batch) error {
	ses := obj.(*Session)

	if bat == nil {
		return nil
	}

	goID := GetRoutineId()

	logutil.Infof("goid %d \n", goID)
	enableProfile := ses.Pu.SV.GetEnableProfileGetDataFromPipeline()

	var cpuf *os.File = nil
	if enableProfile {
		cpuf, _ = os.Create("cpu_profile")
	}

	begin := time.Now()

	proto := ses.GetMysqlProtocol()
	proto.PrepareBeforeProcessingResultSet()

	//Create a new temporary resultset per pipeline thread.
	mrs := &MysqlResultSet{}
	//Warning: Don't change ResultColumns in this.
	//Reference the shared ResultColumns of the session among multi-thread.
	mrs.Columns = ses.Mrs.Columns
	mrs.Name2Index = ses.Mrs.Name2Index

	begin3 := time.Now()
	countOfResultSet := 1
	//group row
	mrs.Data = make([][]interface{}, countOfResultSet)
	for i := 0; i < countOfResultSet; i++ {
		mrs.Data[i] = make([]interface{}, len(bat.Vecs))
	}
	allocateOutBufferTime := time.Since(begin3)

	oq := NewOuputQueue(proto, mrs, uint64(countOfResultSet), ses.ep)
	oq.reset()

	row2colTime := time.Duration(0)

	procBatchBegin := time.Now()

	n := vector.Length(bat.Vecs[0])

	if enableProfile {
		if err := pprof.StartCPUProfile(cpuf); err != nil {
			return err
		}
	}
	for j := 0; j < n; j++ { //row index
		if oq.ep.Outfile {
			select {
			case <-ses.closeRef.stopExportData:
				{
					return nil
				}
			default:
				{
				}
			}
		}

		if bat.Zs[j] <= 0 {
			continue
		}
		row, err := oq.getEmptyRow()
		if err != nil {
			return err
		}
		var rowIndex int64 = int64(j)
		if len(bat.Sels) != 0 {
			rowIndex = bat.Sels[j]
		}

		//begin1 := time.Now()
		for i, vec := range bat.Vecs { //col index
			switch vec.Typ.Oid { //get col
			case types.T_int8:
				if !nulls.Any(vec.Nsp) { //all data in this column are not null
					vs := vec.Col.([]int8)
					row[i] = vs[rowIndex]
				} else {
					if nulls.Contains(vec.Nsp, uint64(rowIndex)) { //is null
						row[i] = nil
					} else {
						vs := vec.Col.([]int8)
						row[i] = vs[rowIndex]
					}
				}
			case types.T_uint8:
				if !nulls.Any(vec.Nsp) { //all data in this column are not null
					vs := vec.Col.([]uint8)
					row[i] = vs[rowIndex]
				} else {
					if nulls.Contains(vec.Nsp, uint64(rowIndex)) { //is null
						row[i] = nil
					} else {
						vs := vec.Col.([]uint8)
						row[i] = vs[rowIndex]
					}
				}
			case types.T_int16:
				if !nulls.Any(vec.Nsp) { //all data in this column are not null
					vs := vec.Col.([]int16)
					row[i] = vs[rowIndex]
				} else {
					if nulls.Contains(vec.Nsp, uint64(rowIndex)) { //is null
						row[i] = nil
					} else {
						vs := vec.Col.([]int16)
						row[i] = vs[rowIndex]
					}
				}
			case types.T_uint16:
				if !nulls.Any(vec.Nsp) { //all data in this column are not null
					vs := vec.Col.([]uint16)
					row[i] = vs[rowIndex]
				} else {
					if nulls.Contains(vec.Nsp, uint64(rowIndex)) { //is null
						row[i] = nil
					} else {
						vs := vec.Col.([]uint16)
						row[i] = vs[rowIndex]
					}
				}
			case types.T_int32:
				if !nulls.Any(vec.Nsp) { //all data in this column are not null
					vs := vec.Col.([]int32)
					row[i] = vs[rowIndex]
				} else {
					if nulls.Contains(vec.Nsp, uint64(rowIndex)) { //is null
						row[i] = nil
					} else {
						vs := vec.Col.([]int32)
						row[i] = vs[rowIndex]
					}
				}
			case types.T_uint32:
				if !nulls.Any(vec.Nsp) { //all data in this column are not null
					vs := vec.Col.([]uint32)
					row[i] = vs[rowIndex]
				} else {
					if nulls.Contains(vec.Nsp, uint64(rowIndex)) { //is null
						row[i] = nil
					} else {
						vs := vec.Col.([]uint32)
						row[i] = vs[rowIndex]
					}
				}
			case types.T_int64:
				if !nulls.Any(vec.Nsp) { //all data in this column are not null
					vs := vec.Col.([]int64)
					row[i] = vs[rowIndex]
				} else {
					if nulls.Contains(vec.Nsp, uint64(rowIndex)) { //is null
						row[i] = nil
					} else {
						vs := vec.Col.([]int64)
						row[i] = vs[rowIndex]
					}
				}
			case types.T_uint64:
				if !nulls.Any(vec.Nsp) { //all data in this column are not null
					vs := vec.Col.([]uint64)
					row[i] = vs[rowIndex]
				} else {
					if nulls.Contains(vec.Nsp, uint64(rowIndex)) { //is null
						row[i] = nil
					} else {
						vs := vec.Col.([]uint64)
						row[i] = vs[rowIndex]
					}
				}
			case types.T_float32:
				if !nulls.Any(vec.Nsp) { //all data in this column are not null
					vs := vec.Col.([]float32)
					row[i] = vs[rowIndex]
				} else {
					if nulls.Contains(vec.Nsp, uint64(rowIndex)) { //is null
						row[i] = nil
					} else {
						vs := vec.Col.([]float32)
						row[i] = vs[rowIndex]
					}
				}
			case types.T_float64:
				if !nulls.Any(vec.Nsp) { //all data in this column are not null
					vs := vec.Col.([]float64)
					row[i] = vs[rowIndex]
				} else {
					if nulls.Contains(vec.Nsp, uint64(rowIndex)) { //is null
						row[i] = nil
					} else {
						vs := vec.Col.([]float64)
						row[i] = vs[rowIndex]
					}
				}
			case types.T_char:
				if !nulls.Any(vec.Nsp) { //all data in this column are not null
					vs := vec.Col.(*types.Bytes)
					row[i] = vs.Get(int64(rowIndex))
				} else {
					if nulls.Contains(vec.Nsp, uint64(rowIndex)) { //is null
						row[i] = nil
					} else {
						vs := vec.Col.(*types.Bytes)
						row[i] = vs.Get(int64(rowIndex))
					}
				}
			case types.T_varchar:
				if !nulls.Any(vec.Nsp) { //all data in this column are not null
					vs := vec.Col.(*types.Bytes)
					row[i] = vs.Get(int64(rowIndex))
				} else {
					if nulls.Contains(vec.Nsp, uint64(rowIndex)) { //is null
						row[i] = nil
					} else {
						vs := vec.Col.(*types.Bytes)
						row[i] = vs.Get(int64(rowIndex))
					}
				}
			case types.T_date:
				if !nulls.Any(vec.Nsp) { //all data in this column are not null
					vs := vec.Col.([]types.Date)
					row[i] = vs[rowIndex]
				} else {
					if nulls.Contains(vec.Nsp, uint64(rowIndex)) { //is null
						row[i] = nil
					} else {
						vs := vec.Col.([]types.Date)
						row[i] = vs[rowIndex]
					}
				}
			case types.T_datetime:
				if !nulls.Any(vec.Nsp) { //all data in this column are not null
					vs := vec.Col.([]types.Datetime)
					row[i] = vs[rowIndex]
				} else {
					if nulls.Contains(vec.Nsp, uint64(rowIndex)) { //is null
						row[i] = nil
					} else {
						vs := vec.Col.([]types.Datetime)
						row[i] = vs[rowIndex]
					}
				}
			case types.T_timestamp:
				precision := vec.Typ.Precision
				if !nulls.Any(vec.Nsp) { //all data in this column are not null
					vs := vec.Col.([]types.Timestamp)
					row[i] = vs[rowIndex].String2(precision)
				} else {
					if nulls.Contains(vec.Nsp, uint64(rowIndex)) { //is null
						row[i] = nil
					} else {
						vs := vec.Col.([]types.Timestamp)
						row[i] = vs[rowIndex].String2(precision)
					}
				}
			case types.T_decimal64:
				scale := vec.Typ.Scale
				if !nulls.Any(vec.Nsp) { //all data in this column are not null
					vs := vec.Col.([]types.Decimal64)
					row[i] = vs[rowIndex].Decimal64ToString(scale)
				} else {
					if nulls.Contains(vec.Nsp, uint64(rowIndex)) {
						row[i] = nil
					} else {
						vs := vec.Col.([]types.Decimal64)
						row[i] = vs[rowIndex].Decimal64ToString(scale)
					}
				}
			case types.T_decimal128:
				scale := vec.Typ.Scale
				if !nulls.Any(vec.Nsp) { //all data in this column are not null
					vs := vec.Col.([]types.Decimal128)
					row[i] = vs[rowIndex].Decimal128ToString(scale)
				} else {
					if nulls.Contains(vec.Nsp, uint64(rowIndex)) {
						row[i] = nil
					} else {
						vs := vec.Col.([]types.Decimal128)
						row[i] = vs[rowIndex].Decimal128ToString(scale)
					}
				}
			default:
				logutil.Errorf("getDataFromPipeline : unsupported type %d \n", vec.Typ.Oid)
				return fmt.Errorf("getDataFromPipeline : unsupported type %d \n", vec.Typ.Oid)
			}
		}
		//row2colTime += time.Since(begin1)
		//duplicate rows
		for i := int64(0); i < bat.Zs[j]-1; i++ {
			erow, rr := oq.getEmptyRow()
			if rr != nil {
				return rr
			}
			for l := 0; l < len(bat.Vecs); l++ {
				erow[l] = row[l]
			}
		}
	}

	//logutil.Infof("row group -+> %v ", oq.getData())

	err := oq.flush()
	if err != nil {
		return err
	}

	if enableProfile {
		pprof.StopCPUProfile()
	}

	procBatchTime := time.Since(procBatchBegin)
	tTime := time.Since(begin)
	logutil.Infof("rowCount %v \n"+
		"time of getDataFromPipeline : %s \n"+
		"processBatchTime %v \n"+
		"row2colTime %v \n"+
		"allocateOutBufferTime %v \n"+
		"outputQueue.flushTime %v \n"+
		"processBatchTime - row2colTime - allocateOutbufferTime - flushTime %v \n"+
		"restTime(=tTime - row2colTime - allocateOutBufferTime) %v \n"+
		"protoStats %s\n",
		n,
		tTime,
		procBatchTime,
		row2colTime,
		allocateOutBufferTime,
		oq.flushTime,
		procBatchTime-row2colTime-allocateOutBufferTime-oq.flushTime,
		tTime-row2colTime-allocateOutBufferTime,
		proto.GetStats())

	return nil
}

func (mce *MysqlCmdExecutor) handleChangeDB(db string) error {
	ses := mce.GetSession()
	//TODO: check meta data
	if _, err := ses.Pu.StorageEngine.Database(db); err != nil {
		//echo client. no such database
		return NewMysqlError(ER_BAD_DB_ERROR, db)
	}
	oldDB := ses.protocol.GetDatabaseName()
	ses.protocol.SetDatabaseName(db)

	logutil.Infof("User %s change database from [%s] to [%s]\n", ses.protocol.GetUserName(), oldDB, ses.protocol.GetDatabaseName())

	return nil
}

//handle SELECT DATABASE()
func (mce *MysqlCmdExecutor) handleSelectDatabase(sel *tree.Select) error {
	var err error = nil
	ses := mce.GetSession()
	proto := ses.protocol

	col := new(MysqlColumn)
	col.SetName("DATABASE()")
	col.SetColumnType(defines.MYSQL_TYPE_VARCHAR)
	ses.Mrs.AddColumn(col)
	val := ses.protocol.GetDatabaseName()
	if val == "" {
		val = "NULL"
	}
	ses.Mrs.AddRow([]interface{}{val})

	mer := NewMysqlExecutionResult(0, 0, 0, 0, ses.Mrs)
	resp := NewResponse(ResultResponse, 0, int(COM_QUERY), mer)

	if err = proto.SendResponse(resp); err != nil {
		return fmt.Errorf("routine send response failed. error:%v ", err)
	}
	return nil
}

/*
handle "SELECT @@max_allowed_packet"
*/
func (mce *MysqlCmdExecutor) handleMaxAllowedPacket() error {
	var err error = nil
	ses := mce.GetSession()
	proto := ses.protocol

	col := new(MysqlColumn)
	col.SetColumnType(defines.MYSQL_TYPE_LONG)
	col.SetName("@@max_allowed_packet")
	ses.Mrs.AddColumn(col)

	var data = make([]interface{}, 1)
	//16MB
	data[0] = 16777216
	ses.Mrs.AddRow(data)

	mer := NewMysqlExecutionResult(0, 0, 0, 0, ses.Mrs)
	resp := NewResponse(ResultResponse, 0, int(COM_QUERY), mer)

	if err := proto.SendResponse(resp); err != nil {
		return fmt.Errorf("routine send response failed. error:%v ", err)
	}
	return err
}

/*
handle "SELECT @@version_comment"
*/
func (mce *MysqlCmdExecutor) handleVersionComment() error {
	var err error = nil
	ses := mce.GetSession()
	proto := ses.protocol

	col := new(MysqlColumn)
	col.SetColumnType(defines.MYSQL_TYPE_VARCHAR)
	col.SetName("@@version_comment")
	ses.Mrs.AddColumn(col)

	var data = make([]interface{}, 1)
	data[0] = "MatrixOne"
	ses.Mrs.AddRow(data)

	mer := NewMysqlExecutionResult(0, 0, 0, 0, ses.Mrs)
	resp := NewResponse(ResultResponse, 0, int(COM_QUERY), mer)

	if err := proto.SendResponse(resp); err != nil {
		return fmt.Errorf("routine send response failed. error:%v ", err)
	}
	return err
}

/*
handle "SELECT @@session.tx_isolation"
*/
func (mce *MysqlCmdExecutor) handleTxIsolation() error {
	var err error = nil
	ses := mce.GetSession()
	proto := ses.protocol

	col := new(MysqlColumn)
	col.SetColumnType(defines.MYSQL_TYPE_VARCHAR)
	col.SetName("@@session.tx_isolation")
	ses.Mrs.AddColumn(col)

	var data = make([]interface{}, 1)
	data[0] = "REPEATABLE-READ"
	ses.Mrs.AddRow(data)

	mer := NewMysqlExecutionResult(0, 0, 0, 0, ses.Mrs)
	resp := NewResponse(ResultResponse, 0, int(COM_QUERY), mer)

	if err := proto.SendResponse(resp); err != nil {
		return fmt.Errorf("routine send response failed. error:%v ", err)
	}
	return err
}

/*
handle "SELECT @@xxx.yyyy"
*/
func (mce *MysqlCmdExecutor) handleSelectVariables(v string) error {
	var err error = nil
	ses := mce.GetSession()
	proto := ses.protocol

	if v == "tx_isolation" || v == "transaction_isolation" {
		col := new(MysqlColumn)
		col.SetColumnType(defines.MYSQL_TYPE_VARCHAR)
		col.SetName("@@tx_isolation")
		ses.Mrs.AddColumn(col)

		var data = make([]interface{}, 1)
		data[0] = "REPEATABLE-READ"
		ses.Mrs.AddRow(data)
	} else {
		return fmt.Errorf("unsupported system variable %s", v)
	}

	mer := NewMysqlExecutionResult(0, 0, 0, 0, ses.Mrs)
	resp := NewResponse(ResultResponse, 0, int(COM_QUERY), mer)

	if err := proto.SendResponse(resp); err != nil {
		return fmt.Errorf("routine send response failed. error:%v ", err)
	}
	return err
}

/*
handle Load DataSource statement
*/
func (mce *MysqlCmdExecutor) handleLoadData(load *tree.Load) error {
	var err error = nil
	ses := mce.GetSession()
	proto := ses.protocol

	logutil.Infof("+++++load data")
	/*
		TODO:support LOCAL
	*/
	if load.Local {
		return fmt.Errorf("LOCAL is unsupported now")
	}

	if load.Fields == nil || len(load.Fields.Terminated) == 0 {
		return fmt.Errorf("load need FIELDS TERMINATED BY ")
	}

	if load.Fields != nil && load.Fields.EscapedBy != 0 {
		return fmt.Errorf("EscapedBy field is unsupported now")
	}

	/*
		check file
	*/
	exist, isfile, err := PathExists(load.File)
	if err != nil || !exist {
		return fmt.Errorf("file %s does exist. err:%v", load.File, err)
	}

	if !isfile {
		return fmt.Errorf("file %s is a directory.", load.File)
	}

	/*
		check database
	*/
	loadDb := string(load.Table.Schema())
	loadTable := string(load.Table.Name())
	if loadDb == "" {
		if proto.GetDatabaseName() == "" {
			return fmt.Errorf("load data need database")
		}

		//then, it uses the database name in the session
		loadDb = ses.protocol.GetDatabaseName()
	}

	dbHandler, err := ses.Pu.StorageEngine.Database(loadDb)
	if err != nil {
		//echo client. no such database
		return NewMysqlError(ER_BAD_DB_ERROR, loadDb)
	}

	//change db to the database in the LOAD DATA statement if necessary
	if loadDb != proto.GetDatabaseName() {
		oldDB := proto.GetDatabaseName()
		proto.SetDatabaseName(loadDb)
		logutil.Infof("User %s change database from [%s] to [%s] in LOAD DATA\n", proto.GetUserName(), oldDB, proto.GetDatabaseName())
	}

	/*
		check table
	*/
	tableHandler, err := dbHandler.Relation(loadTable)
	if err != nil {
		//echo client. no such table
		return NewMysqlError(ER_NO_SUCH_TABLE, loadDb, loadTable)
	}

	/*
		execute load data
	*/
	result, err := mce.LoadLoop(load, dbHandler, tableHandler)
	if err != nil {
		return err
	}

	/*
		response
	*/
	info := NewMysqlError(ER_LOAD_INFO, result.Records, result.Deleted, result.Skipped, result.Warnings, result.WriteTimeout).Error()
	resp := NewOkResponse(result.Records, 0, uint16(result.Warnings), 0, int(COM_QUERY), info)
	if err = proto.SendResponse(resp); err != nil {
		return fmt.Errorf("routine send response failed. error:%v ", err)
	}
	return nil
}

/*
handle cmd CMD_FIELD_LIST
*/
func (mce *MysqlCmdExecutor) handleCmdFieldList(tableName string) error {
	var err error = nil
	ses := mce.GetSession()
	proto := ses.GetMysqlProtocol()

	db := proto.GetDatabaseName()
	if db == "" {
		return NewMysqlError(ER_NO_DB_ERROR)
	}

	//Get table infos for the database from the cube
	//case 1: there are no table infos for the db
	//case 2: db changed
	if mce.tableInfos == nil || mce.db != db {
		if ses.Pu.ClusterCatalog == nil {
			return fmt.Errorf("need cluster catalog")
		}
		tableInfos, err := ses.Pu.ClusterCatalog.ListTablesByName(db)
		if err != nil {
			return err
		}

		mce.db = proto.GetDatabaseName()
		mce.tableInfos = make(map[string]aoe.TableInfo)

		//cache these info in the executor
		for _, table := range tableInfos {
			mce.tableInfos[table.Name] = table
		}
	}

	var attrs []aoe.ColumnInfo
	table, ok := mce.tableInfos[tableName]
	if !ok {
		//just give the empty info when there is no such table.
		attrs = make([]aoe.ColumnInfo, 0)
	} else {
		attrs = table.Columns
	}

	for _, c := range attrs {
		col := new(MysqlColumn)
		col.SetName(c.Name)
		err = convertEngineTypeToMysqlType(c.Type.Oid, col)
		if err != nil {
			return err
		}

		/*
			mysql CMD_FIELD_LIST response: send the column definition per column
		*/
		err = proto.SendColumnDefinitionPacket(col, int(COM_FIELD_LIST))
		if err != nil {
			return err
		}
	}

	/*
		mysql CMD_FIELD_LIST response: End after the column has been sent.
		send EOF packet
	*/
	err = proto.SendEOFPacketIf(0, 0)
	if err != nil {
		return err
	}

	return err
}

/*
handle setvar
*/
func (mce *MysqlCmdExecutor) handleSetVar(_ *tree.SetVar) error {
	var err error = nil
	proto := mce.GetSession().protocol

	resp := NewOkResponse(0, 0, 0, 0, int(COM_QUERY), "")
	if err = proto.SendResponse(resp); err != nil {
		return fmt.Errorf("routine send response failed. error:%v ", err)
	}
	return nil
}

/*
handle show variables
*/
func (mce *MysqlCmdExecutor) handleShowVariables(_ *tree.ShowVariables) error {
	var err error = nil
	ses := mce.GetSession()
	proto := mce.GetSession().protocol

	col1 := new(MysqlColumn)
	col1.SetColumnType(defines.MYSQL_TYPE_VARCHAR)
	col1.SetName("VARIABLE_NAME")

	col2 := new(MysqlColumn)
	col2.SetColumnType(defines.MYSQL_TYPE_VARCHAR)
	col2.SetName("VARIABLE_VALUE")

	ses.Mrs.AddColumn(col1)
	ses.Mrs.AddColumn(col2)

	mer := NewMysqlExecutionResult(0, 0, 0, 0, ses.Mrs)
	resp := NewResponse(ResultResponse, 0, int(COM_QUERY), mer)

	if err := proto.SendResponse(resp); err != nil {
		return fmt.Errorf("routine send response failed. error:%v ", err)
	}
	return err
}

func (mce *MysqlCmdExecutor) handleAnalyzeStmt(stmt *tree.AnalyzeStmt) error {
	// rewrite analyzeStmt to `select approx_count_distinct(col), .. from tbl`
	// IMO, this approach is simple and future-proof
	// Although this rewriting processing could have been handled in rewrite module,
	// `handleAnalyzeStmt` can be easily managed by cron jobs in the future
	ctx := tree.NewFmtCtx(dialect.MYSQL)
	ctx.WriteString("select ")
	for i, ident := range stmt.Cols {
		if i > 0 {
			ctx.WriteByte(',')
		}
		ctx.WriteString("approx_count_distinct(")
		ctx.WriteString(string(ident))
		ctx.WriteByte(')')
	}
	ctx.WriteString(" from ")
	stmt.Table.Format(ctx)
	sql := ctx.String()
	return mce.doComQuery(sql)
}

func (mce *MysqlCmdExecutor) handleExplainStmt(stmt *tree.ExplainStmt) error {
	es := explain.NewExplainDefaultOptions()

	for _, v := range stmt.Options {
		if strings.EqualFold(v.Name, "VERBOSE") {
			if strings.EqualFold(v.Value, "TRUE") || v.Value == "NULL" {
				es.Verbose = true
			} else if strings.EqualFold(v.Value, "FALSE") {
				es.Verbose = false
			} else {
				return errors.New(errno.InvalidOptionValue, fmt.Sprintf("%s requires a Boolean value", v.Name))
			}
		} else if strings.EqualFold(v.Name, "ANALYZE") {
			if strings.EqualFold(v.Value, "TRUE") || v.Value == "NULL" {
				es.Anzlyze = true
			} else if strings.EqualFold(v.Value, "FALSE") {
				es.Anzlyze = false
			} else {
				return errors.New(errno.InvalidOptionValue, fmt.Sprintf("%s requires a Boolean value", v.Name))
			}
		} else if strings.EqualFold(v.Name, "FORMAT") {
			if v.Name == "NULL" {
				return errors.New(errno.InvalidOptionValue, fmt.Sprintf("%s requires a parameter", v.Name))
			} else if strings.EqualFold(v.Value, "TEXT") {
				es.Format = explain.EXPLAIN_FORMAT_TEXT
			} else if strings.EqualFold(v.Value, "JSON") {
				es.Format = explain.EXPLAIN_FORMAT_JSON
			} else {
				return errors.New(errno.InvalidOptionValue, fmt.Sprintf("unrecognized value for EXPLAIN option \"%s\": \"%s\"", v.Name, v.Value))
			}
		} else {
			return errors.New(errno.InvalidOptionValue, fmt.Sprintf("unrecognized EXPLAIN option \"%s\"", v.Name))
		}
	}

	//get query optimizer and execute Optimize
	mockOptimizer := plan2.NewMockOptimizer()
	qry, err := mockOptimizer.Optimize(stmt.Statement)

	if err != nil {
		logutil.Errorf("build query plan and optimize failed, error: %v", err)
		return errors.New(errno.SyntaxErrororAccessRuleViolation, fmt.Sprintf("build query plan and optimize failed:'%v'", err))
	}

	// build explain data buffer
	buffer := explain.NewExplainDataBuffer()
	// generator query explain
<<<<<<< HEAD
	explainQuery := explain.NewExplainQueryImpl(qry)
	err = explainQuery.ExplainPlan(buffer, es)
	if err != nil {
		logutil.Errorf("explain Query statement error: %v", err)
		return errors.New(errno.SyntaxErrororAccessRuleViolation, fmt.Sprintf("explain Query statement error:%v", err))
	}
=======
	explainQuery := explain.NewExplainQueryImpl(qry.GetQuery())
	explainQuery.ExplainPlan(buffer, es)
>>>>>>> 6760a6e7

	session := mce.GetSession()
	protocol := session.GetMysqlProtocol()

	attrs := plan.BuildExplainResultColumns()
	columns, err := GetExplainColumns(attrs)
	if err != nil {
		logutil.Errorf("GetColumns from ExplainColumns handler failed, error: %v", err)
		return err
	}
	/*
		Step 1 : send column count and column definition.
	*/
	//send column count
	colCnt := uint64(len(columns))
	err = protocol.SendColumnCountPacket(colCnt)
	if err != nil {
		return err
	}
	//send columns
	//column_count * Protocol::ColumnDefinition packets
	cmd := session.Cmd
	for _, c := range columns {
		mysqlc := c.(Column)
		session.Mrs.AddColumn(mysqlc)
		/*
			mysql COM_QUERY response: send the column definition per column
		*/
		err := protocol.SendColumnDefinitionPacket(mysqlc, cmd)
		if err != nil {
			return err
		}
	}
	/*
		mysql COM_QUERY response: End after the column has been sent.
		send EOF packet
	*/
	err = protocol.SendEOFPacketIf(0, 0)
	if err != nil {
		return err
	}

	err = buildMoExplainQuery(attrs, buffer, session, getDataFromPipeline)
	if err != nil {
		return err
	}

	err = protocol.sendEOFOrOkPacket(0, 0)
	if err != nil {
		return err
	}
	return nil
}

func GetExplainColumns(attrs []*plan.Attribute) ([]interface{}, error) {
	//attrs := plan.BuildExplainResultColumns()
	cols := make([]*compile.Col, len(attrs))
	for i, attr := range attrs {
		cols[i] = &compile.Col{
			Name: attr.Name,
			Typ:  attr.Type.Oid,
		}
	}
	//e.resultCols = cols
	var mysqlCols []interface{} = make([]interface{}, len(cols))
	var err error = nil
	for i, c := range cols {
		col := new(MysqlColumn)
		col.SetName(c.Name)
		err = convertEngineTypeToMysqlType(c.Typ, col)
		if err != nil {
			return nil, err
		}
		mysqlCols[i] = col
	}
	return mysqlCols, err
}

func buildMoExplainQuery(attrs []*plan.Attribute, buffer *explain.ExplainDataBuffer, session *Session, fill func(interface{}, *batch.Batch) error) error {
	bat := batch.New(true, []string{attrs[0].Name})
	rs := buffer.Lines
	vs := make([][]byte, len(rs))

	count := 0
	for _, r := range rs {
		str := []byte(r)
		vs[count] = str
		count++
	}
	vs = vs[:count]
	vec := vector.New(attrs[0].Type)
	if err := vector.Append(vec, vs); err != nil {
		return err
	}
	bat.Vecs[0] = vec
	bat.InitZsOne(count)

	return fill(session, bat)
}

//----------------------------------------------------------------------------------------------------

type ComputationWrapperImpl struct {
	exec *compile.Exec
}

func NewComputationWrapperImpl(e *compile.Exec) *ComputationWrapperImpl {
	return &ComputationWrapperImpl{exec: e}
}

// GetAst gets ast of the statement
func (cw *ComputationWrapperImpl) GetAst() tree.Statement {
	return cw.exec.Statement()
}

//SetDatabaseName sets the database name
func (cw *ComputationWrapperImpl) SetDatabaseName(db string) error {
	return cw.exec.SetSchema(db)
}

func (cw *ComputationWrapperImpl) GetColumns() ([]interface{}, error) {
	columns := cw.exec.Columns()
	var mysqlCols []interface{} = make([]interface{}, len(columns))
	var err error = nil
	for i, c := range columns {
		col := new(MysqlColumn)
		col.SetName(c.Name)
		err = convertEngineTypeToMysqlType(c.Typ, col)
		if err != nil {
			return nil, err
		}
		mysqlCols[i] = col
	}
	return mysqlCols, err
}

func (cw *ComputationWrapperImpl) GetAffectedRows() uint64 {
	return cw.exec.GetAffectedRows()
}

func (cw *ComputationWrapperImpl) Compile(u interface{},
	fill func(interface{}, *batch.Batch) error) error {
	return cw.exec.Compile(u, fill)
}

func (cw *ComputationWrapperImpl) Run(ts uint64) error {
	return cw.exec.Run(ts)
}

/*
GetComputationWrapper gets the execs from the computation engine
*/
var GetComputationWrapper = func(db, sql, user string, eng engine.Engine, proc *process.Process) ([]ComputationWrapper, error) {
	comp := compile.New(db, sql, user, eng, proc)
	execs, err := comp.Build()
	if err != nil {
		return nil, err
	}

	var cw []ComputationWrapper = nil
	for _, e := range execs {
		cw = append(cw, NewComputationWrapperImpl(e))
	}
	return cw, err
}

//execute query
func (mce *MysqlCmdExecutor) doComQuery(sql string) error {
	ses := mce.GetSession()
	proto := ses.GetMysqlProtocol()
	pdHook := ses.GetEpochgc()
	statementCount := uint64(1)

	//pin the epoch with 1
	epoch, _ := pdHook.IncQueryCountAtCurrentEpoch(statementCount)
	defer func() {
		pdHook.DecQueryCountAtEpoch(epoch, statementCount)
	}()

	proc := process.New(mheap.New(ses.GuestMmu))
	proc.Id = mce.getNextProcessId()
	proc.Lim.Size = ses.Pu.SV.GetProcessLimitationSize()
	proc.Lim.BatchRows = ses.Pu.SV.GetProcessLimitationBatchRows()
	proc.Lim.PartitionRows = ses.Pu.SV.GetProcessLimitationPartitionRows()

	cws, err := GetComputationWrapper(proto.GetDatabaseName(),
		sql,
		proto.GetUserName(),
		ses.Pu.StorageEngine,
		proc)
	if err != nil {
		return NewMysqlError(ER_PARSE_ERROR, err,
			"You have an error in your SQL syntax; check the manual that corresponds to your MatrixOne server version for the right syntax to use")
	}

	defer func() {
		ses.Mrs = nil
	}()

	for _, cw := range cws {
		ses.Mrs = &MysqlResultSet{}
		stmt := cw.GetAst()
		//temp try 0 epoch
		pdHook.IncQueryCountAtEpoch(epoch, 1)
		statementCount++

		switch st := stmt.(type) {
		case *tree.Select:
			if st.Ep != nil {
				mce.exportDataClose = NewCloseExportData()
				ses.ep = st.Ep
				ses.closeRef = mce.exportDataClose
			}
			if sc, ok := st.Select.(*tree.SelectClause); ok {
				if len(sc.Exprs) == 1 {
					if fe, ok := sc.Exprs[0].Expr.(*tree.FuncExpr); ok {
						if un, ok := fe.Func.FunctionReference.(*tree.UnresolvedName); ok {
							if strings.ToUpper(un.Parts[0]) == "DATABASE" {
								err = mce.handleSelectDatabase(st)
								if err != nil {
									return err
								}

								//next statement
								continue
							}
						}
					} else if ve, ok := sc.Exprs[0].Expr.(*tree.VarExpr); ok {
						if strings.ToLower(ve.Name) == "max_allowed_packet" {
							err = mce.handleMaxAllowedPacket()
							if err != nil {
								return err
							}

							//next statement
							continue
						} else if strings.ToLower(ve.Name) == "version_comment" {
							err = mce.handleVersionComment()
							if err != nil {
								return err
							}

							//next statement
							continue
						} else if strings.ToLower(ve.Name) == "tx_isolation" {
							err = mce.handleTxIsolation()
							if err != nil {
								return err
							}

							//next statement
							continue
						}
					}
				}
			}
		}

		//check database
		if proto.GetDatabaseName() == "" {
			//if none database has been selected, database operations must be failed.
			switch t := stmt.(type) {
			case *tree.ShowDatabases, *tree.CreateDatabase, *tree.ShowCreateDatabase, *tree.ShowWarnings, *tree.ShowErrors,
				*tree.ShowStatus, *tree.DropDatabase, *tree.Load,
				*tree.Use, *tree.SetVar:
			case *tree.ShowColumns:
				if t.Table.ToTableName().SchemaName == "" {
					return NewMysqlError(ER_NO_DB_ERROR)
				}
			case *tree.ShowTables:
				if t.DBName == "" {
					return NewMysqlError(ER_NO_DB_ERROR)
				}
			default:
				return NewMysqlError(ER_NO_DB_ERROR)
			}
		}

		var selfHandle = false

		switch st := stmt.(type) {
		case *tree.Use:
			selfHandle = true
			err := mce.handleChangeDB(st.Name)
			if err != nil {
				return err
			}
			err = proto.sendOKPacket(0, 0, 0, 0, "")
			if err != nil {
				return err
			}
		case *tree.DropDatabase:
			// if the droped database is the same as the one in use, database must be reseted to empty.
			if string(st.Name) == proto.GetDatabaseName() {
				proto.SetUserName("")
			}
		case *tree.Load:
			selfHandle = true
			err = mce.handleLoadData(st)
			if err != nil {
				return err
			}
		case *tree.SetVar:
			selfHandle = true
			err = mce.handleSetVar(st)
			if err != nil {
				return err
			}
		case *tree.ShowVariables:
			selfHandle = true
			err = mce.handleShowVariables(st)
			if err != nil {
				return err
			}
		case *tree.AnalyzeStmt:
			selfHandle = true
			if err = mce.handleAnalyzeStmt(st); err != nil {
				return err
			}
		case *tree.ExplainStmt:
			selfHandle = true
			if err = mce.handleExplainStmt(st); err != nil {
				return err
			}
		case *tree.ExplainAnalyze:
			selfHandle = true
			return errors.New(errno.FeatureNotSupported, "not support explain analyze statement now")
		}

		if selfHandle {
			continue
		}
		if err = cw.SetDatabaseName(proto.GetDatabaseName()); err != nil {
			return err
		}

		cmpBegin := time.Now()
		if err = cw.Compile(ses, getDataFromPipeline); err != nil {
			return err
		}

		if ses.Pu.SV.GetRecordTimeElapsedOfSqlRequest() {
			logutil.Infof("time of Exec.Build : %s", time.Since(cmpBegin).String())
		}

		// cw.Compile might rewrite sql, here we fetch the latest version
		switch cw.GetAst().(type) {
		//produce result set
		case *tree.Select,
			*tree.ShowCreateTable, *tree.ShowCreateDatabase, *tree.ShowTables, *tree.ShowDatabases, *tree.ShowColumns,
			*tree.ShowProcessList, *tree.ShowErrors, *tree.ShowWarnings, *tree.ShowVariables, *tree.ShowStatus,
			*tree.ShowIndex,
			*tree.ExplainFor, *tree.ExplainAnalyze, *tree.ExplainStmt:
			columns, err := cw.GetColumns()
			if err != nil {
				logutil.Errorf("GetColumns from Computation handler failed. error: %v", err)
			}
			/*
				Step 1 : send column count and column definition.
			*/
			//send column count
			colCnt := uint64(len(columns))
			err = proto.SendColumnCountPacket(colCnt)
			if err != nil {
				return err
			}
			//send columns
			//column_count * Protocol::ColumnDefinition packets
			cmd := ses.Cmd
			for _, c := range columns {
				mysqlc := c.(Column)
				ses.Mrs.AddColumn(mysqlc)

				//logutil.Infof("doComQuery col name %v type %v ",col.Name(),col.ColumnType())
				/*
					mysql COM_QUERY response: send the column definition per column
				*/
				err := proto.SendColumnDefinitionPacket(mysqlc, cmd)
				if err != nil {
					return err
				}
			}

			/*
				mysql COM_QUERY response: End after the column has been sent.
				send EOF packet
			*/
			err = proto.SendEOFPacketIf(0, 0)
			if err != nil {
				return err
			}

			runBegin := time.Now()
			/*
				Step 2: Start pipeline
				Producing the data row and sending the data row
			*/
			if ses.ep.Outfile {
				ses.ep.DefaultBufSize = ses.Pu.SV.GetExportDataDefaultFlushSize()
				initExportFileParam(ses.ep, ses.Mrs)
				if err := openNewFile(ses.ep, ses.Mrs); err != nil {
					return err
				}
			}
			if er := cw.Run(epoch); er != nil {
				return er
			}
			if ses.ep.Outfile {
				if err = ses.ep.Writer.Flush(); err != nil {
					return err
				}
				if err = ses.ep.File.Close(); err != nil {
					return err
				}
			}

			if ses.Pu.SV.GetRecordTimeElapsedOfSqlRequest() {
				logutil.Infof("time of Exec.Run : %s", time.Since(runBegin).String())
			}
			/*
				Step 3: Say goodbye
				mysql COM_QUERY response: End after the data row has been sent.
				After all row data has been sent, it sends the EOF or OK packet.
			*/
			err = proto.sendEOFOrOkPacket(0, 0)
			if err != nil {
				return err
			}
		//just status, no result set
		case *tree.CreateTable, *tree.DropTable, *tree.CreateDatabase, *tree.DropDatabase,
			*tree.CreateIndex, *tree.DropIndex,
			*tree.Insert, *tree.Update,
			*tree.BeginTransaction, *tree.CommitTransaction, *tree.RollbackTransaction,
			*tree.SetVar,
			*tree.Load,
			*tree.CreateUser, *tree.DropUser, *tree.AlterUser,
			*tree.CreateRole, *tree.DropRole,
			*tree.Revoke, *tree.Grant,
			*tree.SetDefaultRole, *tree.SetRole, *tree.SetPassword,
			*tree.Delete:
			runBegin := time.Now()
			/*
				Step 1: Start
			*/
			if er := cw.Run(epoch); er != nil {
				return er
			}
			if ses.Pu.SV.GetRecordTimeElapsedOfSqlRequest() {
				logutil.Infof("time of Exec.Run : %s", time.Since(runBegin).String())
			}

			//record ddl drop xxx after the success
			switch stmt.(type) {
			case *tree.DropTable, *tree.DropDatabase,
				*tree.DropIndex, *tree.DropUser, *tree.DropRole:
				//test ddl
				pdHook.IncDDLCountAtEpoch(epoch, 1)
			}

			/*
				Step 2: Echo client
			*/
			resp := NewOkResponse(
				cw.GetAffectedRows(),
				0,
				0,
				0,
				int(COM_QUERY),
				nil,
			)
			echoTime := time.Now()
			if err = proto.SendResponse(resp); err != nil {
				return err
			}
			if ses.Pu.SV.GetRecordTimeElapsedOfSqlRequest() {
				logutil.Infof("time of SendResponse %s", time.Since(echoTime).String())
			}
		}
	}

	return nil
}

// ExecRequest the server execute the commands from the client following the mysql's routine
func (mce *MysqlCmdExecutor) ExecRequest(req *Request) (*Response, error) {
	var resp *Response = nil
	logutil.Infof("cmd %v", req.GetCmd())

	ses := mce.GetSession()
	if ses.Pu.SV.GetRejectWhenHeartbeatFromPDLeaderIsTimeout() {
		pdHook := ses.GetEpochgc()
		if !pdHook.CanAcceptSomething() {
			resp = NewGeneralErrorResponse(uint8(req.GetCmd()), fmt.Errorf("heartbeat from pdleader is timeout. the server reject sql request. cmd %d \n", req.GetCmd()))
			return resp, nil
		}
	}

	switch uint8(req.GetCmd()) {
	case COM_QUIT:
		/*resp = NewResponse(
			OkResponse,
			0,
			int(COM_QUIT),
			nil,
		)*/
		return resp, nil
	case COM_QUERY:
		var query = string(req.GetData().([]byte))
		mce.addSqlCount(1)
		logutil.Infof("query:%s", SubStringFromBegin(query, int(ses.Pu.SV.GetLengthOfQueryPrinted())))
		seps := strings.Split(query, " ")
		if len(seps) <= 0 {
			resp = NewGeneralErrorResponse(COM_QUERY, fmt.Errorf("invalid query"))
			return resp, nil
		}

		if strings.ToLower(seps[0]) == "kill" {
			//last one is processID
			procIdStr := seps[len(seps)-1]
			procID, err := strconv.ParseUint(procIdStr, 10, 64)
			if err != nil {
				resp = NewGeneralErrorResponse(COM_QUERY, err)
				return resp, nil
			}
			err = mce.GetRoutineManager().killStatement(procID)
			if err != nil {
				resp = NewGeneralErrorResponse(COM_QUERY, err)
				return resp, err
			}
			resp = NewGeneralOkResponse(COM_QUERY)
			return resp, nil
		}

		err := mce.doComQuery(query)
		if err != nil {
			resp = NewGeneralErrorResponse(COM_QUERY, err)
		}
		return resp, nil
	case COM_INIT_DB:
		var dbname = string(req.GetData().([]byte))
		err := mce.handleChangeDB(dbname)
		if err != nil {
			resp = NewGeneralErrorResponse(COM_INIT_DB, err)
		} else {
			resp = NewGeneralOkResponse(COM_INIT_DB)
		}

		return resp, nil
	case COM_FIELD_LIST:
		var payload = string(req.GetData().([]byte))
		//find null
		nullIdx := strings.IndexRune(payload, rune(0))
		var tableName string
		if nullIdx < len(payload) {

			tableName = payload[:nullIdx]
			//wildcard := payload[nullIdx+1:]
			//logutil.Infof("table name %s wildcard [%s] ",tableName,wildcard)
			err := mce.handleCmdFieldList(tableName)
			if err != nil {
				resp = NewGeneralErrorResponse(COM_FIELD_LIST, err)
			}
		} else {
			resp = NewGeneralErrorResponse(COM_FIELD_LIST, fmt.Errorf("wrong format for COM_FIELD_LIST"))
		}

		return resp, nil
	case COM_PING:
		resp = NewGeneralOkResponse(COM_PING)

		return resp, nil
	default:
		err := fmt.Errorf("unsupported command. 0x%x \n", req.GetCmd())
		resp = NewGeneralErrorResponse(uint8(req.GetCmd()), err)
	}
	return resp, nil
}

func (mce *MysqlCmdExecutor) Close() {
	//logutil.Infof("close executor")
	if mce.loadDataClose != nil {
		//logutil.Infof("close process load data")
		mce.loadDataClose.Close()
	}
	if mce.exportDataClose != nil {
		mce.exportDataClose.Close()
	}
}

func NewMysqlCmdExecutor() *MysqlCmdExecutor {
	return &MysqlCmdExecutor{}
}

/*
convert the type in computation engine to the type in mysql.
*/
func convertEngineTypeToMysqlType(engineType types.T, col *MysqlColumn) error {
	switch engineType {
	case types.T_int8:
		col.SetColumnType(defines.MYSQL_TYPE_TINY)
	case types.T_uint8:
		col.SetColumnType(defines.MYSQL_TYPE_TINY)
		col.SetSigned(false)
	case types.T_int16:
		col.SetColumnType(defines.MYSQL_TYPE_SHORT)
	case types.T_uint16:
		col.SetColumnType(defines.MYSQL_TYPE_SHORT)
		col.SetSigned(false)
	case types.T_int32:
		col.SetColumnType(defines.MYSQL_TYPE_LONG)
	case types.T_uint32:
		col.SetColumnType(defines.MYSQL_TYPE_LONG)
		col.SetSigned(false)
	case types.T_int64:
		col.SetColumnType(defines.MYSQL_TYPE_LONGLONG)
	case types.T_uint64:
		col.SetColumnType(defines.MYSQL_TYPE_LONGLONG)
		col.SetSigned(false)
	case types.T_float32:
		col.SetColumnType(defines.MYSQL_TYPE_FLOAT)
	case types.T_float64:
		col.SetColumnType(defines.MYSQL_TYPE_DOUBLE)
	case types.T_char:
		col.SetColumnType(defines.MYSQL_TYPE_STRING)
	case types.T_varchar:
		col.SetColumnType(defines.MYSQL_TYPE_VARCHAR)
	case types.T_date:
		col.SetColumnType(defines.MYSQL_TYPE_DATE)
	case types.T_datetime:
		col.SetColumnType(defines.MYSQL_TYPE_DATETIME)
	case types.T_timestamp:
		col.SetColumnType(defines.MYSQL_TYPE_TIMESTAMP)
	case types.T_decimal64:
		col.SetColumnType(defines.MYSQL_TYPE_DECIMAL)
	case types.T_decimal128:
		col.SetColumnType(defines.MYSQL_TYPE_DECIMAL)
	default:
		return fmt.Errorf("RunWhileSend : unsupported type %d \n", engineType)
	}
	return nil
}<|MERGE_RESOLUTION|>--- conflicted
+++ resolved
@@ -949,17 +949,12 @@
 	// build explain data buffer
 	buffer := explain.NewExplainDataBuffer()
 	// generator query explain
-<<<<<<< HEAD
 	explainQuery := explain.NewExplainQueryImpl(qry)
 	err = explainQuery.ExplainPlan(buffer, es)
 	if err != nil {
 		logutil.Errorf("explain Query statement error: %v", err)
 		return errors.New(errno.SyntaxErrororAccessRuleViolation, fmt.Sprintf("explain Query statement error:%v", err))
 	}
-=======
-	explainQuery := explain.NewExplainQueryImpl(qry.GetQuery())
-	explainQuery.ExplainPlan(buffer, es)
->>>>>>> 6760a6e7
 
 	session := mce.GetSession()
 	protocol := session.GetMysqlProtocol()
@@ -1286,7 +1281,7 @@
 			}
 		case *tree.ExplainAnalyze:
 			selfHandle = true
-			return errors.New(errno.FeatureNotSupported, "not support explain analyze statement now")
+			return errors.New(errno.FeatureNotSupported, "not support explain analyze statment now")
 		}
 
 		if selfHandle {
