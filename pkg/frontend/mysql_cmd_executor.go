// Copyright 2021 Matrix Origin
//
// Licensed under the Apache License, Version 2.0 (the "License");
// you may not use this file except in compliance with the License.
// You may obtain a copy of the License at
//
//      http://www.apache.org/licenses/LICENSE-2.0
//
// Unless required by applicable law or agreed to in writing, software
// distributed under the License is distributed on an "AS IS" BASIS,
// WITHOUT WARRANTIES OR CONDITIONS OF ANY KIND, either express or implied.
// See the License for the specific language governing permissions and
// limitations under the License.

package frontend

import (
	"bytes"
	"context"
	"encoding/binary"
	"encoding/json"
	"fmt"
	"github.com/fagongzi/goetty/v2"
	"github.com/matrixorigin/matrixone/pkg/sql/colexec/external"
	"github.com/matrixorigin/matrixone/pkg/sql/util"
	"golang.org/x/sync/errgroup"
	"io"
	"math"
	"os"
	"reflect"
	"sort"
	"strconv"
	"strings"
	"sync"
	"time"

	"github.com/matrixorigin/matrixone/pkg/common/mpool"
	"github.com/matrixorigin/matrixone/pkg/common/runtime"
	"github.com/matrixorigin/matrixone/pkg/txn/clock"

	"github.com/matrixorigin/matrixone/pkg/catalog"
	"github.com/matrixorigin/matrixone/pkg/pb/plan"
	"github.com/matrixorigin/matrixone/pkg/sql/colexec"

	"github.com/matrixorigin/matrixone/pkg/common/moerr"
	logservicepb "github.com/matrixorigin/matrixone/pkg/pb/logservice"
	"github.com/matrixorigin/matrixone/pkg/sql/compile"
	plan2 "github.com/matrixorigin/matrixone/pkg/sql/plan"
	"github.com/matrixorigin/matrixone/pkg/sql/plan/explain"

	"github.com/matrixorigin/matrixone/pkg/container/batch"
	"github.com/matrixorigin/matrixone/pkg/container/nulls"
	"github.com/matrixorigin/matrixone/pkg/container/types"
	"github.com/matrixorigin/matrixone/pkg/container/vector"
	"github.com/matrixorigin/matrixone/pkg/defines"
	"github.com/matrixorigin/matrixone/pkg/logutil"
	"github.com/matrixorigin/matrixone/pkg/sql/parsers"
	"github.com/matrixorigin/matrixone/pkg/sql/parsers/dialect"
	"github.com/matrixorigin/matrixone/pkg/sql/parsers/dialect/mysql"
	"github.com/matrixorigin/matrixone/pkg/sql/parsers/tree"
	"github.com/matrixorigin/matrixone/pkg/util/metric"
	"github.com/matrixorigin/matrixone/pkg/vm/engine"
	"github.com/matrixorigin/matrixone/pkg/vm/engine/memoryengine"
	"github.com/matrixorigin/matrixone/pkg/vm/process"

	"github.com/matrixorigin/matrixone/pkg/util/trace"
	"github.com/matrixorigin/matrixone/pkg/util/trace/impl/motrace"

	"github.com/google/uuid"
)

func onlyCreateStatementErrorInfo() string {
	return "Only CREATE of DDL is supported in transactions"
}

func administrativeCommandIsUnsupportedInTxnErrorInfo() string {
	return "administrative command is unsupported in transactions"
}

func parameterModificationInTxnErrorInfo() string {
	return "Uncommitted transaction exists. Please commit or rollback first."
}

func unclassifiedStatementInUncommittedTxnErrorInfo() string {
	return "unclassified statement appears in uncommitted transaction"
}

func abortTransactionErrorInfo() string {
	return "Previous DML conflicts with existing constraints or data format. This transaction has to be aborted"
}

const (
	prefixPrepareStmtName       = "__mo_stmt_id"
	prefixPrepareStmtSessionVar = "__mo_stmt_var"
)

func getPrepareStmtName(stmtID uint32) string {
	return fmt.Sprintf("%s_%d", prefixPrepareStmtName, stmtID)
}

func GetPrepareStmtID(ctx context.Context, name string) (int, error) {
	idx := len(prefixPrepareStmtName) + 1
	if idx >= len(name) {
		return -1, moerr.NewInternalError(ctx, "can not get Prepare stmtID")
	}
	return strconv.Atoi(name[idx:])
}

func getPrepareStmtSessionVarName(index int) string {
	return fmt.Sprintf("%s_%d", prefixPrepareStmtSessionVar, index)
}

// TableInfoCache tableInfos of a database
type TableInfoCache struct {
	db         string
	tableInfos map[string][]ColumnInfo
}

type MysqlCmdExecutor struct {
	CmdExecutorImpl

	//for cmd 0x4
	TableInfoCache

	//the count of sql has been processed
	sqlCount uint64

	ses *Session

	routineMgr *RoutineManager

	cancelRequestFunc context.CancelFunc

	doQueryFunc doComQueryFunc

	mu sync.Mutex
}

func (mce *MysqlCmdExecutor) CancelRequest() {
	mce.mu.Lock()
	defer mce.mu.Unlock()
	if mce.cancelRequestFunc != nil {
		mce.cancelRequestFunc()
	}
}

func (mce *MysqlCmdExecutor) ChooseDoQueryFunc(choice bool) {
	mce.mu.Lock()
	defer mce.mu.Unlock()
	if choice {
		mce.doQueryFunc = mce.doComQueryInProgress
	} else {
		mce.doQueryFunc = mce.doComQuery
	}
}

func (mce *MysqlCmdExecutor) GetDoQueryFunc() doComQueryFunc {
	mce.mu.Lock()
	defer mce.mu.Unlock()
	if mce.doQueryFunc == nil {
		mce.doQueryFunc = mce.doComQuery
	}
	return mce.doQueryFunc
}

func (mce *MysqlCmdExecutor) SetSession(ses *Session) {
	mce.mu.Lock()
	defer mce.mu.Unlock()
	mce.ses = ses
}

func (mce *MysqlCmdExecutor) GetSession() *Session {
	mce.mu.Lock()
	defer mce.mu.Unlock()
	return mce.ses
}

// get new process id
func (mce *MysqlCmdExecutor) getNextProcessId() string {
	/*
		temporary method:
		routineId + sqlCount
	*/
	routineId := mce.GetSession().GetMysqlProtocol().ConnectionID()
	return fmt.Sprintf("%d%d", routineId, mce.GetSqlCount())
}

func (mce *MysqlCmdExecutor) GetSqlCount() uint64 {
	mce.mu.Lock()
	defer mce.mu.Unlock()
	return mce.sqlCount
}

func (mce *MysqlCmdExecutor) addSqlCount(a uint64) {
	mce.mu.Lock()
	defer mce.mu.Unlock()
	mce.sqlCount += a
}

func (mce *MysqlCmdExecutor) SetRoutineManager(mgr *RoutineManager) {
	mce.mu.Lock()
	defer mce.mu.Unlock()
	mce.routineMgr = mgr
}

func (mce *MysqlCmdExecutor) GetRoutineManager() *RoutineManager {
	mce.mu.Lock()
	defer mce.mu.Unlock()
	return mce.routineMgr
}

var RecordStatement = func(ctx context.Context, ses *Session, proc *process.Process, cw ComputationWrapper, envBegin time.Time, envStmt string, useEnv bool) context.Context {
	if !motrace.GetTracerProvider().IsEnable() {
		return ctx
	}
	sessInfo := proc.SessionInfo
	tenant := ses.GetTenantInfo()
	if tenant == nil {
		tenant, _ = GetTenantInfo(ctx, "internal")
	}
	var txnID uuid.UUID
	var txn TxnOperator
	var err error
	if handler := ses.GetTxnHandler(); handler.IsValidTxn() {
		txn, err = handler.GetTxn()
		if err != nil {
			logutil.Errorf("RecordStatement. error:%v", err)
		} else {
			copy(txnID[:], txn.Txn().ID)
		}
	}
	var sesID uuid.UUID
	copy(sesID[:], ses.GetUUID())
	requestAt := envBegin
	if !useEnv {
		requestAt = time.Now()
	}
	var stmID uuid.UUID
	var statement tree.Statement = nil
	var text string
	if cw != nil {
		copy(stmID[:], cw.GetUUID())
		statement = cw.GetAst()
		ses.ast = statement
		fmtCtx := tree.NewFmtCtx(dialect.MYSQL, tree.WithQuoteString(true))
		statement.Format(fmtCtx)
		text = SubStringFromBegin(fmtCtx.String(), int(ses.GetParameterUnit().SV.LengthOfQueryPrinted))
	} else {
		stmID = uuid.New()
		text = SubStringFromBegin(envStmt, int(ses.GetParameterUnit().SV.LengthOfQueryPrinted))
	}
	stm := &motrace.StatementInfo{
		StatementID:          stmID,
		TransactionID:        txnID,
		SessionID:            sesID,
		Account:              tenant.GetTenant(),
		RoleId:               proc.SessionInfo.RoleId,
		User:                 tenant.GetUser(),
		Host:                 sessInfo.GetHost(),
		Database:             sessInfo.GetDatabase(),
		Statement:            text,
		StatementFingerprint: "", // fixme: (Reserved)
		StatementTag:         "", // fixme: (Reserved)
		SqlSourceType:        ses.sqlSourceType,
		RequestAt:            requestAt,
		StatementType:        getStatementType(statement).GetStatementType(),
		QueryType:            getStatementType(statement).GetQueryType(),
	}
	if ses.sqlSourceType != "internal_sql" {
		ses.tStmt = stm
		ses.pushQueryId(types.Uuid(stmID).ToString())
	}
	if !stm.IsZeroTxnID() {
		stm.Report(ctx)
	}
	sc := trace.SpanContextWithID(trace.TraceID(stmID), trace.SpanKindStatement)
	proc.WithSpanContext(sc)
	reqCtx := ses.GetRequestContext()
	ses.SetRequestContext(trace.ContextWithSpanContext(reqCtx, sc))
	return motrace.ContextWithStatement(trace.ContextWithSpanContext(ctx, sc), stm)
}

var RecordParseErrorStatement = func(ctx context.Context, ses *Session, proc *process.Process, envBegin time.Time, envStmt string) context.Context {
	ctx = RecordStatement(ctx, ses, proc, nil, envBegin, envStmt, true)
	tenant := ses.GetTenantInfo()
	if tenant == nil {
		tenant, _ = GetTenantInfo(ctx, "internal")
	}
	incStatementCounter(tenant.GetTenant(), nil)
	incStatementErrorsCounter(tenant.GetTenant(), nil)
	return ctx
}

// RecordStatementTxnID record txnID after TxnBegin or Compile(autocommit=1)
var RecordStatementTxnID = func(ctx context.Context, ses *Session) {
	var err error
	var txn TxnOperator
	if stm := motrace.StatementFromContext(ctx); ses != nil && stm != nil && stm.IsZeroTxnID() {
		if handler := ses.GetTxnHandler(); handler.IsValidTxn() {
			txn, err = handler.GetTxn()
			if err != nil {
				logutil.Errorf("RecordStatementTxnID. error:%v", err)
			} else {
				stm.SetTxnID(txn.Txn().ID)
			}

		}
		stm.Report(ctx)
	}
}

// outputPool outputs the data
type outputPool interface {
	resetLineStr()

	reset()

	getEmptyRow() ([]interface{}, error)

	flush() error
}

var _ outputPool = &outputQueue{}
var _ outputPool = &fakeOutputQueue{}

type outputQueue struct {
	ctx          context.Context
	proto        MysqlProtocol
	mrs          *MysqlResultSet
	rowIdx       uint64
	length       uint64
	ep           *ExportParam
	lineStr      []byte
	showStmtType ShowStatementType

	getEmptyRowTime time.Duration
	flushTime       time.Duration
}

func (o *outputQueue) resetLineStr() {
	o.lineStr = o.lineStr[:0]
}

func NewOutputQueue(ctx context.Context, proto MysqlProtocol, mrs *MysqlResultSet, length uint64, ep *ExportParam, showStatementType ShowStatementType) *outputQueue {
	return &outputQueue{
		ctx:          ctx,
		proto:        proto,
		mrs:          mrs,
		rowIdx:       0,
		length:       length,
		ep:           ep,
		showStmtType: showStatementType,
	}
}

func (o *outputQueue) reset() {
	o.getEmptyRowTime = 0
	o.flushTime = 0
}

/*
getEmptyRow returns a empty space for filling data.
If there is no space, it flushes the data into the protocol
and returns an empty space then.
*/
func (o *outputQueue) getEmptyRow() ([]interface{}, error) {
	if o.rowIdx >= o.length {
		if err := o.flush(); err != nil {
			return nil, err
		}
	}

	row := o.mrs.Data[o.rowIdx]
	o.rowIdx++
	return row, nil
}

/*
flush will force the data flushed into the protocol.
*/
func (o *outputQueue) flush() error {
	if o.rowIdx <= 0 {
		return nil
	}
	if o.ep.Outfile {
		if err := exportDataToCSVFile(o); err != nil {
			logutil.Errorf("export to csv file error %v", err)
			return err
		}
	} else {
		//send group of row
		if o.showStmtType == ShowColumns || o.showStmtType == ShowTableStatus {
			o.rowIdx = 0
			return nil
		}

		if err := o.proto.SendResultSetTextBatchRowSpeedup(o.mrs, o.rowIdx); err != nil {
			logutil.Errorf("flush error %v", err)
			return err
		}
	}
	o.rowIdx = 0
	return nil
}

// fakeOutputQueue saves the data into the session.
type fakeOutputQueue struct {
	mrs *MysqlResultSet
}

func newFakeOutputQueue(mrs *MysqlResultSet) outputPool {
	return &fakeOutputQueue{mrs: mrs}
}

func (foq *fakeOutputQueue) resetLineStr() {}

func (foq *fakeOutputQueue) reset() {}

func (foq *fakeOutputQueue) getEmptyRow() ([]interface{}, error) {
	row := make([]interface{}, foq.mrs.GetColumnCount())
	foq.mrs.AddRow(row)
	return row, nil
}

func (foq *fakeOutputQueue) flush() error {
	return nil
}

const (
	primaryKeyPos = 25
)

/*
handle show columns from table in plan2 and tae
*/
func handleShowColumns(ses *Session, stmt *tree.ShowColumns) error {
	data := ses.GetData()
	mrs := ses.GetMysqlResultSet()
	dbName := stmt.Table.GetDBName()
	if len(dbName) == 0 {
		dbName = ses.GetDatabaseName()
	}
	tableName := string(stmt.Table.ToTableName().ObjectName)
	for _, d := range data {
		colName := string(d[0].([]byte))
		if colName == catalog.Row_ID {
			continue
		}
		//the non-sys account skips the column account_id of the cluster table
		if util.IsClusterTableAttribute(colName) &&
			isClusterTable(dbName, tableName) &&
			ses.GetTenantInfo() != nil &&
			!ses.GetTenantInfo().IsSysTenant() {
			continue
		}

		if len(d) == 7 {
			row := make([]interface{}, 7)
			row[0] = colName
			typ := &types.Type{}
			data := d[1].([]uint8)
			if err := types.Decode(data, typ); err != nil {
				return err
			}
			row[1] = typ.DescString()
			if d[2].(int8) == 0 {
				row[2] = "NO"
			} else {
				row[2] = "YES"
			}
			row[3] = d[3]
			if value, ok := row[3].([]uint8); ok {
				if len(value) != 0 {
					row[2] = "NO"
				}
			}
			def := &plan.Default{}
			defaultData := d[4].([]uint8)
			if string(defaultData) == "" {
				row[4] = "NULL"
			} else {
				if err := types.Decode(defaultData, def); err != nil {
					return err
				}
				originString := def.GetOriginString()
				switch originString {
				case "uuid()":
					row[4] = "UUID"
				case "current_timestamp()":
					row[4] = "CURRENT_TIMESTAMP"
				case "now()":
					row[4] = "CURRENT_TIMESTAMP"
				case "":
					row[4] = "NULL"
				default:
					row[4] = originString
				}
			}

			row[5] = ""
			row[6] = d[6]
			mrs.AddRow(row)
		} else {
			row := make([]interface{}, 9)
			row[0] = colName
			typ := &types.Type{}
			data := d[1].([]uint8)
			if err := types.Decode(data, typ); err != nil {
				return err
			}
			row[1] = typ.DescString()
			row[2] = "NULL"
			if d[3].(int8) == 0 {
				row[3] = "NO"
			} else {
				row[3] = "YES"
			}
			row[4] = d[4]
			if value, ok := row[4].([]uint8); ok {
				if len(value) != 0 {
					row[3] = "NO"
				}
			}
			def := &plan.Default{}
			defaultData := d[5].([]uint8)
			if string(defaultData) == "" {
				row[5] = "NULL"
			} else {
				if err := types.Decode(defaultData, def); err != nil {
					return err
				}
				originString := def.GetOriginString()
				switch originString {
				case "uuid()":
					row[5] = "UUID"
				case "current_timestamp()":
					row[5] = "CURRENT_TIMESTAMP"
				case "now()":
					row[5] = "CURRENT_TIMESTAMP"
				case "":
					row[5] = "NULL"
				default:
					row[5] = originString
				}
			}

			row[6] = ""
			row[7] = d[7]
			row[8] = d[8]
			mrs.AddRow(row)
		}
	}
	if err := ses.GetMysqlProtocol().SendResultSetTextBatchRowSpeedup(mrs, mrs.GetRowCount()); err != nil {
		logErrorf(ses.GetConciseProfile(), "handleShowColumns error %v", err)
		return err
	}
	return nil
}

func handleShowTableStatus(ses *Session, stmt *tree.ShowTableStatus, proc *process.Process) error {
	db, err := ses.GetStorage().Database(ses.requestCtx, stmt.DbName, proc.TxnOperator)
	if err != nil {
		return err
	}
	mrs := ses.GetMysqlResultSet()
	for _, row := range ses.data {
		tableName := string(row[0].([]byte))
		r, err := db.Relation(ses.requestCtx, tableName)
		if err != nil {
			return err
		}
		_, err = r.Ranges(ses.requestCtx, nil)
		if err != nil {
			return err
		}
		row[3], err = r.Rows(ses.requestCtx)
		if err != nil {
			return err
		}
		mrs.AddRow(row)
	}
	if err := ses.GetMysqlProtocol().SendResultSetTextBatchRowSpeedup(mrs, mrs.GetRowCount()); err != nil {
		logErrorf(ses.GetConciseProfile(), "handleShowTableStatus error %v", err)
		return err
	}
	return nil
}

/*
extract the data from the pipeline.
obj: routine obj
TODO:Add error
Warning: The pipeline is the multi-thread environment. The getDataFromPipeline will

	access the shared data. Be careful when it writes the shared data.
*/
func getDataFromPipeline(obj interface{}, bat *batch.Batch) error {
	ses := obj.(*Session)
	if openSaveQueryResult(ses) {
		if bat == nil {
			if err := saveQueryResultMeta(ses); err != nil {
				return err
			}
		} else {
			if err := saveQueryResult(ses, bat); err != nil {
				return err
			}
		}
	}
	if bat == nil {
		return nil
	}

	begin := time.Now()

	proto := ses.GetMysqlProtocol()
	proto.ResetStatistics()

	//Create a new temporary resultset per pipeline thread.
	mrs := &MysqlResultSet{}
	//Warning: Don't change ResultColumns in this.
	//Reference the shared ResultColumns of the session among multi-thread.
	sesMrs := ses.GetMysqlResultSet()
	mrs.Columns = sesMrs.Columns
	mrs.Name2Index = sesMrs.Name2Index

	begin3 := time.Now()
	countOfResultSet := 1
	//group row
	mrs.Data = make([][]interface{}, countOfResultSet)
	for i := 0; i < countOfResultSet; i++ {
		mrs.Data[i] = make([]interface{}, len(bat.Vecs))
	}
	allocateOutBufferTime := time.Since(begin3)

	oq := NewOutputQueue(ses.GetRequestContext(), proto, mrs, uint64(countOfResultSet), ses.GetExportParam(), ses.GetShowStmtType())
	oq.reset()

	row2colTime := time.Duration(0)

	procBatchBegin := time.Now()

	n := vector.Length(bat.Vecs[0])

	requestCtx := ses.GetRequestContext()
	for j := 0; j < n; j++ { //row index
		if oq.ep.Outfile {
			select {
			case <-requestCtx.Done():
				{
					return nil
				}
			default:
				{
				}
			}
		}

		if bat.Zs[j] <= 0 {
			continue
		}
		row, err := extractRowFromEveryVector(ses, bat, int64(j), oq)
		if err != nil {
			return err
		}
		if oq.showStmtType == ShowColumns || oq.showStmtType == ShowTableStatus {
			row2 := make([]interface{}, len(row))
			copy(row2, row)
			ses.AppendData(row2)
		}
	}

	//logutil.Debugf("row group -+> %v ", oq.getData())

	err := oq.flush()
	if err != nil {
		return err
	}

	procBatchTime := time.Since(procBatchBegin)
	tTime := time.Since(begin)
	logInfof(ses.GetConciseProfile(), "rowCount %v \n"+
		"time of getDataFromPipeline : %s \n"+
		"processBatchTime %v \n"+
		"row2colTime %v \n"+
		"allocateOutBufferTime %v \n"+
		"outputQueue.flushTime %v \n"+
		"processBatchTime - row2colTime - allocateOutbufferTime - flushTime %v \n"+
		"restTime(=tTime - row2colTime - allocateOutBufferTime) %v \n"+
		"protoStats %s",
		n,
		tTime,
		procBatchTime,
		row2colTime,
		allocateOutBufferTime,
		oq.flushTime,
		procBatchTime-row2colTime-allocateOutBufferTime-oq.flushTime,
		tTime-row2colTime-allocateOutBufferTime,
		proto.GetStats())

	return nil
}

// extractRowFromEveryVector gets the j row from the every vector and outputs the row
func extractRowFromEveryVector(ses *Session, dataSet *batch.Batch, j int64, oq outputPool) ([]interface{}, error) {
	row, err := oq.getEmptyRow()
	if err != nil {
		return nil, err
	}
	var rowIndex = int64(j)
	for i, vec := range dataSet.Vecs { //col index
		rowIndexBackup := rowIndex
		if vec.IsScalarNull() {
			row[i] = nil
			continue
		}
		if vec.IsScalar() {
			rowIndex = 0
		}

		err = extractRowFromVector(ses, vec, i, row, rowIndex)
		if err != nil {
			return nil, err
		}
		rowIndex = rowIndexBackup
	}
	//duplicate rows
	for i := int64(0); i < dataSet.Zs[j]-1; i++ {
		erow, rr := oq.getEmptyRow()
		if rr != nil {
			return nil, rr
		}
		for l := 0; l < len(dataSet.Vecs); l++ {
			erow[l] = row[l]
		}
	}
	return row, nil
}

func formatFloatNum[T types.Floats](num T, Typ types.Type) T {
	if Typ.Precision == -1 || Typ.Width == 0 {
		return num
	}
	pow := math.Pow10(int(Typ.Precision))
	t := math.Abs(float64(num))
	upperLimit := math.Pow10(int(Typ.Width))
	if t >= upperLimit {
		t = upperLimit - 1
	} else {
		t *= pow
		t = math.Round(t)
	}
	if t >= upperLimit {
		t = upperLimit - 1
	}
	t /= pow
	if num < 0 {
		t = -1 * t
	}
	return T(t)
}

// extractRowFromVector gets the rowIndex row from the i vector
func extractRowFromVector(ses *Session, vec *vector.Vector, i int, row []interface{}, rowIndex int64) error {
	timeZone := ses.GetTimeZone()
	switch vec.Typ.Oid { //get col
	case types.T_json:
		if !nulls.Any(vec.Nsp) {
			row[i] = types.DecodeJson(vec.GetBytes(rowIndex))
		} else {
			if nulls.Contains(vec.Nsp, uint64(rowIndex)) {
				row[i] = nil
			} else {
				row[i] = types.DecodeJson(vec.GetBytes(rowIndex))
			}
		}
	case types.T_bool:
		if !nulls.Any(vec.Nsp) { //all data in this column are not null
			vs := vec.Col.([]bool)
			row[i] = vs[rowIndex]
		} else {
			if nulls.Contains(vec.Nsp, uint64(rowIndex)) { //is null
				row[i] = nil
			} else {
				vs := vec.Col.([]bool)
				row[i] = vs[rowIndex]
			}
		}
	case types.T_int8:
		if !nulls.Any(vec.Nsp) { //all data in this column are not null
			vs := vec.Col.([]int8)
			row[i] = vs[rowIndex]
		} else {
			if nulls.Contains(vec.Nsp, uint64(rowIndex)) { //is null
				row[i] = nil
			} else {
				vs := vec.Col.([]int8)
				row[i] = vs[rowIndex]
			}
		}
	case types.T_uint8:
		if !nulls.Any(vec.Nsp) { //all data in this column are not null
			vs := vec.Col.([]uint8)
			row[i] = vs[rowIndex]
		} else {
			if nulls.Contains(vec.Nsp, uint64(rowIndex)) { //is null
				row[i] = nil
			} else {
				vs := vec.Col.([]uint8)
				row[i] = vs[rowIndex]
			}
		}
	case types.T_int16:
		if !nulls.Any(vec.Nsp) { //all data in this column are not null
			vs := vec.Col.([]int16)
			row[i] = vs[rowIndex]
		} else {
			if nulls.Contains(vec.Nsp, uint64(rowIndex)) { //is null
				row[i] = nil
			} else {
				vs := vec.Col.([]int16)
				row[i] = vs[rowIndex]
			}
		}
	case types.T_uint16:
		if !nulls.Any(vec.Nsp) { //all data in this column are not null
			vs := vec.Col.([]uint16)
			row[i] = vs[rowIndex]
		} else {
			if nulls.Contains(vec.Nsp, uint64(rowIndex)) { //is null
				row[i] = nil
			} else {
				vs := vec.Col.([]uint16)
				row[i] = vs[rowIndex]
			}
		}
	case types.T_int32:
		if !nulls.Any(vec.Nsp) { //all data in this column are not null
			vs := vec.Col.([]int32)
			row[i] = vs[rowIndex]
		} else {
			if nulls.Contains(vec.Nsp, uint64(rowIndex)) { //is null
				row[i] = nil
			} else {
				vs := vec.Col.([]int32)
				row[i] = vs[rowIndex]
			}
		}
	case types.T_uint32:
		if !nulls.Any(vec.Nsp) { //all data in this column are not null
			vs := vec.Col.([]uint32)
			row[i] = vs[rowIndex]
		} else {
			if nulls.Contains(vec.Nsp, uint64(rowIndex)) { //is null
				row[i] = nil
			} else {
				vs := vec.Col.([]uint32)
				row[i] = vs[rowIndex]
			}
		}
	case types.T_int64:
		if !nulls.Any(vec.Nsp) { //all data in this column are not null
			vs := vec.Col.([]int64)
			row[i] = vs[rowIndex]
		} else {
			if nulls.Contains(vec.Nsp, uint64(rowIndex)) { //is null
				row[i] = nil
			} else {
				vs := vec.Col.([]int64)
				row[i] = vs[rowIndex]
			}
		}
	case types.T_uint64:
		if !nulls.Any(vec.Nsp) { //all data in this column are not null
			vs := vec.Col.([]uint64)
			row[i] = vs[rowIndex]
		} else {
			if nulls.Contains(vec.Nsp, uint64(rowIndex)) { //is null
				row[i] = nil
			} else {
				vs := vec.Col.([]uint64)
				row[i] = vs[rowIndex]
			}
		}
	case types.T_float32:
		if !nulls.Any(vec.Nsp) { //all data in this column are not null
			vs := vec.Col.([]float32)
			row[i] = formatFloatNum(vs[rowIndex], vec.Typ)
		} else {
			if nulls.Contains(vec.Nsp, uint64(rowIndex)) { //is null
				row[i] = nil
			} else {
				vs := vec.Col.([]float32)
				row[i] = formatFloatNum(vs[rowIndex], vec.Typ)
			}
		}
	case types.T_float64:
		if !nulls.Any(vec.Nsp) { //all data in this column are not null
			vs := vec.Col.([]float64)
			row[i] = formatFloatNum(vs[rowIndex], vec.Typ)
		} else {
			if nulls.Contains(vec.Nsp, uint64(rowIndex)) { //is null
				row[i] = nil
			} else {
				vs := vec.Col.([]float64)
				row[i] = formatFloatNum(vs[rowIndex], vec.Typ)
			}
		}
	case types.T_char, types.T_varchar, types.T_blob, types.T_text:
		if !nulls.Any(vec.Nsp) { //all data in this column are not null
			row[i] = vec.GetBytes(rowIndex)
		} else {
			if nulls.Contains(vec.Nsp, uint64(rowIndex)) { //is null
				row[i] = nil
			} else {
				row[i] = vec.GetBytes(rowIndex)
			}
		}
	case types.T_date:
		if !nulls.Any(vec.Nsp) { //all data in this column are not null
			vs := vec.Col.([]types.Date)
			row[i] = vs[rowIndex]
		} else {
			if nulls.Contains(vec.Nsp, uint64(rowIndex)) { //is null
				row[i] = nil
			} else {
				vs := vec.Col.([]types.Date)
				row[i] = vs[rowIndex]
			}
		}
	case types.T_datetime:
		precision := vec.Typ.Precision
		if !nulls.Any(vec.Nsp) { //all data in this column are not null
			vs := vec.Col.([]types.Datetime)
			row[i] = vs[rowIndex].String2(precision)
		} else {
			if nulls.Contains(vec.Nsp, uint64(rowIndex)) { //is null
				row[i] = nil
			} else {
				vs := vec.Col.([]types.Datetime)
				row[i] = vs[rowIndex].String2(precision)
			}
		}
	case types.T_time:
		precision := vec.Typ.Precision
		if !nulls.Any(vec.Nsp) { //all data in this column are not null
			vs := vec.Col.([]types.Time)
			row[i] = vs[rowIndex].String2(precision)
		} else {
			if nulls.Contains(vec.Nsp, uint64(rowIndex)) { //is null
				row[i] = nil
			} else {
				vs := vec.Col.([]types.Time)
				row[i] = vs[rowIndex].String2(precision)
			}
		}
	case types.T_timestamp:
		precision := vec.Typ.Precision
		if !nulls.Any(vec.Nsp) { //all data in this column are not null
			vs := vec.Col.([]types.Timestamp)
			row[i] = vs[rowIndex].String2(timeZone, precision)
		} else {
			if nulls.Contains(vec.Nsp, uint64(rowIndex)) { //is null
				row[i] = nil
			} else {
				vs := vec.Col.([]types.Timestamp)
				row[i] = vs[rowIndex].String2(timeZone, precision)
			}
		}
	case types.T_decimal64:
		scale := vec.Typ.Scale
		if !nulls.Any(vec.Nsp) { //all data in this column are not null
			vs := vec.Col.([]types.Decimal64)
			row[i] = vs[rowIndex].ToStringWithScale(scale)
		} else {
			if nulls.Contains(vec.Nsp, uint64(rowIndex)) {
				row[i] = nil
			} else {
				vs := vec.Col.([]types.Decimal64)
				row[i] = vs[rowIndex].ToStringWithScale(scale)
			}
		}
	case types.T_decimal128:
		scale := vec.Typ.Scale
		if !nulls.Any(vec.Nsp) { //all data in this column are not null
			vs := vec.Col.([]types.Decimal128)
			row[i] = vs[rowIndex].ToStringWithScale(scale)
		} else {
			if nulls.Contains(vec.Nsp, uint64(rowIndex)) {
				row[i] = nil
			} else {
				vs := vec.Col.([]types.Decimal128)
				row[i] = vs[rowIndex].ToStringWithScale(scale)
			}
		}
	case types.T_uuid:
		if !nulls.Any(vec.Nsp) {
			vs := vec.Col.([]types.Uuid)
			row[i] = vs[rowIndex].ToString()
		} else {
			if nulls.Contains(vec.Nsp, uint64(rowIndex)) { //is null
				row[i] = nil
			} else {
				vs := vec.Col.([]types.Uuid)
				row[i] = vs[rowIndex].ToString()
			}
		}
	default:
		logErrorf(ses.GetConciseProfile(), "extractRowFromVector : unsupported type %d", vec.Typ.Oid)
		return moerr.NewInternalError(ses.requestCtx, "extractRowFromVector : unsupported type %d", vec.Typ.Oid)
	}
	return nil
}

func doUse(ctx context.Context, ses *Session, db string) error {
	txnHandler := ses.GetTxnHandler()
	var txn TxnOperator
	var err error
	txn, err = txnHandler.GetTxn()
	if err != nil {
		return err
	}
	//TODO: check meta data
	if _, err = ses.GetParameterUnit().StorageEngine.Database(ctx, db, txn); err != nil {
		//echo client. no such database
		return moerr.NewBadDB(ctx, db)
	}
	oldDB := ses.GetDatabaseName()
	ses.SetDatabaseName(db)

	logInfof(ses.GetConciseProfile(), "User %s change database from [%s] to [%s]", ses.GetUserName(), oldDB, ses.GetDatabaseName())

	return nil
}

func (mce *MysqlCmdExecutor) handleChangeDB(requestCtx context.Context, db string) error {
	return doUse(requestCtx, mce.GetSession(), db)
}

func (mce *MysqlCmdExecutor) handleDump(requestCtx context.Context, dump *tree.MoDump) error {
	var err error
	if !dump.DumpDatabase {
		return doDumpQueryResult(requestCtx, mce.GetSession(), dump.ExportParams)
	}
	dump.OutFile = maybeAppendExtension(dump.OutFile)
	exists, err := fileExists(dump.OutFile)
	if exists {
		return moerr.NewFileAlreadyExists(requestCtx, dump.OutFile)
	}
	if err != nil {
		return err
	}
	if dump.MaxFileSize != 0 && dump.MaxFileSize < mpool.MB {
		return moerr.NewInvalidInput(requestCtx, "max file size must be larger than 1MB")
	}
	if len(dump.Database) == 0 {
		return moerr.NewInvalidInput(requestCtx, "No database selected")
	}
	return mce.dumpData(requestCtx, dump)
}

func (mce *MysqlCmdExecutor) dumpData(requestCtx context.Context, dump *tree.MoDump) error {
	ses := mce.GetSession()
	txnHandler := ses.GetTxnHandler()
	bh := ses.GetBackgroundExec(requestCtx)
	defer bh.Close()
	dbName := string(dump.Database)
	var (
		db        engine.Database
		err       error
		showDbDDL = false
		dbDDL     string
		tables    []string
	)
	var txn TxnOperator
	txn, err = txnHandler.GetTxn()
	if err != nil {
		return err
	}
	if db, err = ses.GetParameterUnit().StorageEngine.Database(requestCtx, dbName, txn); err != nil {
		return moerr.NewBadDB(requestCtx, dbName)
	}
	err = bh.Exec(requestCtx, fmt.Sprintf("use `%s`", dbName))
	if err != nil {
		return err
	}
	if len(dump.Tables) == 0 {
		dbDDL = fmt.Sprintf("DROP DATABASE IF EXISTS `%s`;\n", dbName)
		createSql, err := getDDL(bh, requestCtx, fmt.Sprintf("SHOW CREATE DATABASE `%s`;", dbName))
		if err != nil {
			return err
		}
		dbDDL += createSql + "\n\nUSE `" + dbName + "`;\n\n"
		showDbDDL = true
		tables, err = db.Relations(requestCtx)
		if err != nil {
			return err
		}
	} else {
		tables = make([]string, len(dump.Tables))
		for i, t := range dump.Tables {
			tables[i] = string(t.ObjectName)
		}
	}

	params := make([]*dumpTable, 0, len(tables))
	for _, tblName := range tables {
		if strings.HasPrefix(tblName, "%!%") { //skip hidden table
			continue
		}
		table, err := db.Relation(requestCtx, tblName)
		if err != nil {
			return err
		}
		tblDDL, err := getDDL(bh, requestCtx, fmt.Sprintf("SHOW CREATE TABLE `%s`;", tblName))
		if err != nil {
			return err
		}
		tableDefs, err := table.TableDefs(requestCtx)
		if err != nil {
			return err
		}
		attrs, isView, err := getAttrFromTableDef(tableDefs)
		if err != nil {
			return err
		}
		if isView {
			tblDDL = fmt.Sprintf("DROP VIEW IF EXISTS `%s`;\n", tblName) + tblDDL + "\n\n"
		} else {
			tblDDL = fmt.Sprintf("DROP TABLE IF EXISTS `%s`;\n", tblName) + tblDDL + "\n\n"
		}
		params = append(params, &dumpTable{tblName, tblDDL, table, attrs, isView})
	}
	return mce.dumpData2File(requestCtx, dump, dbDDL, params, showDbDDL)
}

func (mce *MysqlCmdExecutor) dumpData2File(requestCtx context.Context, dump *tree.MoDump, dbDDL string, params []*dumpTable, showDbDDL bool) error {
	ses := mce.GetSession()
	var (
		err         error
		f           *os.File
		curFileSize int64 = 0
		curFileIdx  int64 = 1
		buf         *bytes.Buffer
		rbat        *batch.Batch
	)
	f, err = createDumpFile(requestCtx, dump.OutFile)
	if err != nil {
		return err
	}
	defer func() {
		if err != nil {
			if f != nil {
				f.Close()
			}
			if buf != nil {
				buf.Reset()
			}
			if rbat != nil {
				rbat.Clean(ses.mp)
			}
			removeFile(dump.OutFile, curFileIdx)
		}
	}()
	buf = new(bytes.Buffer)
	if showDbDDL {
		_, err = buf.WriteString(dbDDL)
		if err != nil {
			return err
		}
	}
	f, curFileIdx, curFileSize, err = writeDump2File(requestCtx, buf, dump, f, curFileIdx, curFileSize)
	if err != nil {
		return err
	}
	for _, param := range params {
		if param.isView {
			continue
		}
		_, err = buf.WriteString(param.ddl)
		if err != nil {
			return err
		}
		f, curFileIdx, curFileSize, err = writeDump2File(requestCtx, buf, dump, f, curFileIdx, curFileSize)
		if err != nil {
			return err
		}
		rds, err := param.rel.NewReader(requestCtx, 1, nil, nil)
		if err != nil {
			return err
		}
		for {
			bat, err := rds[0].Read(requestCtx, param.attrs, nil, ses.mp)
			if err != nil {
				return err
			}
			if bat == nil {
				break
			}

			buf.WriteString("INSERT INTO ")
			buf.WriteString(param.name)
			buf.WriteString(" VALUES ")
			rbat, err = convertValueBat2Str(requestCtx, bat, ses.mp, ses.GetTimeZone())
			if err != nil {
				return err
			}
			for i := 0; i < rbat.Length(); i++ {
				if i != 0 {
					buf.WriteString(", ")
				}
				buf.WriteString("(")
				for j := 0; j < rbat.VectorCount(); j++ {
					if j != 0 {
						buf.WriteString(", ")
					}
					buf.WriteString(rbat.GetVector(int32(j)).GetString(int64(i)))
				}
				buf.WriteString(")")
			}
			buf.WriteString(";\n")
			f, curFileIdx, curFileSize, err = writeDump2File(requestCtx, buf, dump, f, curFileIdx, curFileSize)
			if err != nil {
				return err
			}
		}
		buf.WriteString("\n\n\n")
	}
	if !showDbDDL {
		return nil
	}
	for _, param := range params {
		if !param.isView {
			continue
		}
		_, err = buf.WriteString(param.ddl)
		if err != nil {
			return err
		}
		f, curFileIdx, curFileSize, err = writeDump2File(requestCtx, buf, dump, f, curFileIdx, curFileSize)
		if err != nil {
			return err
		}
	}
	return nil
}

/*
handle "SELECT @@xxx.yyyy"
*/
func (mce *MysqlCmdExecutor) handleSelectVariables(ve *tree.VarExpr) error {
	var err error = nil
	ses := mce.GetSession()
	mrs := ses.GetMysqlResultSet()
	proto := ses.GetMysqlProtocol()

	col := new(MysqlColumn)
	col.SetColumnType(defines.MYSQL_TYPE_VARCHAR)
	col.SetName("@@" + ve.Name)
	mrs.AddColumn(col)

	row := make([]interface{}, 1)
	if ve.System {
		if ve.Global {
			val, err := ses.GetGlobalVar(ve.Name)
			if err != nil {
				return err
			}
			row[0] = val
		} else {
			val, err := ses.GetSessionVar(ve.Name)
			if err != nil {
				return err
			}
			row[0] = val
		}
	} else {
		//user defined variable
		_, val, err := ses.GetUserDefinedVar(ve.Name)
		if err != nil {
			return err
		}
		row[0] = val
	}

	mrs.AddRow(row)

	mer := NewMysqlExecutionResult(0, 0, 0, 0, mrs)
	resp := NewResponse(ResultResponse, 0, int(COM_QUERY), mer)

	if err := proto.SendResponse(ses.GetRequestContext(), resp); err != nil {
		return moerr.NewInternalError(ses.GetRequestContext(), "routine send response failed. error:%v ", err)
	}
	return err
}

func doLoadData(requestCtx context.Context, ses *Session, proc *process.Process, load *tree.Import) (*LoadResult, error) {
	var err error
	var txn TxnOperator
	var dbHandler engine.Database
	var tableHandler engine.Relation
	proto := ses.GetMysqlProtocol()

	logInfof(ses.GetConciseProfile(), "+++++load data")
	/*
		TODO:support LOCAL
	*/
	if load.Local {
		return nil, moerr.NewInternalError(requestCtx, "LOCAL is unsupported now")
	}
	if load.Param.Tail.Fields == nil || len(load.Param.Tail.Fields.Terminated) == 0 {
		load.Param.Tail.Fields = &tree.Fields{Terminated: ","}
	}

	if load.Param.Tail.Fields != nil && load.Param.Tail.Fields.EscapedBy != 0 {
		return nil, moerr.NewInternalError(requestCtx, "EscapedBy field is unsupported now")
	}

	/*
		check file
	*/
	exist, isfile, err := PathExists(load.Param.Filepath)
	if err != nil || !exist {
		return nil, moerr.NewInternalError(requestCtx, "file %s does exist. err:%v", load.Param.Filepath, err)
	}

	if !isfile {
		return nil, moerr.NewInternalError(requestCtx, "file %s is a directory", load.Param.Filepath)
	}

	/*
		check database
	*/
	loadDb := string(load.Table.Schema())
	loadTable := string(load.Table.Name())
	if loadDb == "" {
		if proto.GetDatabaseName() == "" {
			return nil, moerr.NewInternalError(requestCtx, "load data need database")
		}

		//then, it uses the database name in the session
		loadDb = ses.GetDatabaseName()
	}

	txnHandler := ses.GetTxnHandler()
	if ses.InMultiStmtTransactionMode() {
		return nil, moerr.NewInternalError(requestCtx, "do not support the Load in a transaction started by BEGIN/START TRANSACTION statement")
	}
	txn, err = txnHandler.GetTxn()
	if err != nil {
		return nil, err
	}
	dbHandler, err = ses.GetStorage().Database(requestCtx, loadDb, txn)
	if err != nil {
		//echo client. no such database
		return nil, moerr.NewBadDB(requestCtx, loadDb)
	}

	//change db to the database in the LOAD DATA statement if necessary
	if loadDb != ses.GetDatabaseName() {
		oldDB := ses.GetDatabaseName()
		ses.SetDatabaseName(loadDb)
		logInfof(ses.GetConciseProfile(), "User %s change database from [%s] to [%s] in LOAD DATA", ses.GetUserName(), oldDB, ses.GetDatabaseName())
	}

	/*
		check table
	*/
	if ses.IfInitedTempEngine() {
		requestCtx = context.WithValue(requestCtx, defines.TemporaryDN{}, ses.GetTempTableStorage())
	}
	tableHandler, err = dbHandler.Relation(requestCtx, loadTable)
	if err != nil {
		txn, err = ses.txnHandler.GetTxn()
		if err != nil {
			return nil, err
		}
		dbHandler, err = ses.GetStorage().Database(requestCtx, defines.TEMPORARY_DBNAME, txn)
		if err != nil {
			return nil, moerr.NewNoSuchTable(requestCtx, loadDb, loadTable)
		}
		loadTable = engine.GetTempTableName(loadDb, loadTable)
		tableHandler, err = dbHandler.Relation(requestCtx, loadTable)
		if err != nil {
			//echo client. no such table
			return nil, moerr.NewNoSuchTable(requestCtx, loadDb, loadTable)
		}
		loadDb = defines.TEMPORARY_DBNAME
		load.Table.ObjectName = tree.Identifier(loadTable)
	}

	/*
		execute load data
	*/
	return LoadLoop(requestCtx, ses, proc, load, dbHandler, tableHandler, loadDb)
}

/*
handle Load DataSource statement
*/
func (mce *MysqlCmdExecutor) handleLoadData(requestCtx context.Context, proc *process.Process, load *tree.Import) error {
	ses := mce.GetSession()
	result, err := doLoadData(requestCtx, ses, proc, load)
	if err != nil {
		return err
	}
	/*
		response
	*/
	info := moerr.NewLoadInfo(requestCtx, result.Records, result.Deleted, result.Skipped, result.Warnings, result.WriteTimeout).Error()
	resp := NewOkResponse(result.Records, 0, uint16(result.Warnings), 0, int(COM_QUERY), info)
	if err = ses.GetMysqlProtocol().SendResponse(requestCtx, resp); err != nil {
		return moerr.NewInternalError(requestCtx, "routine send response failed. error:%v ", err)
	}
	return nil
}

func doCmdFieldList(requestCtx context.Context, ses *Session, icfl *InternalCmdFieldList) error {
	dbName := ses.GetDatabaseName()
	if dbName == "" {
		return moerr.NewNoDB(requestCtx)
	}

	//Get table infos for the database from the cube
	//case 1: there are no table infos for the db
	//case 2: db changed
	//NOTE: it costs too much time.
	//It just reduces the information in the auto-completion (auto-rehash) of the mysql client.
	//var attrs []ColumnInfo
	//
	//if mce.tableInfos == nil || mce.db != dbName {
	//	txnHandler := ses.GetTxnHandler()
	//	eng := ses.GetStorage()
	//	db, err := eng.Database(requestCtx, dbName, txnHandler.GetTxn())
	//	if err != nil {
	//		return err
	//	}
	//
	//	names, err := db.Relations(requestCtx)
	//	if err != nil {
	//		return err
	//	}
	//	for _, name := range names {
	//		table, err := db.Relation(requestCtx, name)
	//		if err != nil {
	//			return err
	//		}
	//
	//		defs, err := table.TableDefs(requestCtx)
	//		if err != nil {
	//			return err
	//		}
	//		for _, def := range defs {
	//			if attr, ok := def.(*engine.AttributeDef); ok {
	//				attrs = append(attrs, &engineColumnInfo{
	//					name: attr.Attr.Name,
	//					typ:  attr.Attr.Type,
	//				})
	//			}
	//		}
	//	}
	//
	//	if mce.tableInfos == nil {
	//		mce.tableInfos = make(map[string][]ColumnInfo)
	//	}
	//	mce.tableInfos[tableName] = attrs
	//}
	//
	//cols, ok := mce.tableInfos[tableName]
	//if !ok {
	//	//just give the empty info when there is no such table.
	//	attrs = make([]ColumnInfo, 0)
	//} else {
	//	attrs = cols
	//}
	//
	//for _, c := range attrs {
	//	col := new(MysqlColumn)
	//	col.SetName(c.GetName())
	//	err = convertEngineTypeToMysqlType(c.GetType(), col)
	//	if err != nil {
	//		return err
	//	}
	//
	//	/*
	//		mysql CMD_FIELD_LIST response: send the column definition per column
	//	*/
	//	err = proto.SendColumnDefinitionPacket(col, int(COM_FIELD_LIST))
	//	if err != nil {
	//		return err
	//	}
	//}
	return nil
}

/*
handle cmd CMD_FIELD_LIST
*/
func (mce *MysqlCmdExecutor) handleCmdFieldList(requestCtx context.Context, icfl *InternalCmdFieldList) error {
	var err error
	ses := mce.GetSession()
	proto := ses.GetMysqlProtocol()

	err = doCmdFieldList(requestCtx, ses, icfl)
	if err != nil {
		return err
	}

	/*
		mysql CMD_FIELD_LIST response: End after the column has been sent.
		send EOF packet
	*/
	err = proto.sendEOFOrOkPacket(0, 0)
	if err != nil {
		return err
	}

	return err
}

func doSetVar(ctx context.Context, ses *Session, sv *tree.SetVar) error {
	var err error = nil
	setVarFunc := func(system, global bool, name string, value interface{}) error {
		if system {
			if global {
				err = ses.SetGlobalVar(name, value)
				if err != nil {
					return err
				}
			} else {
				err = ses.SetSessionVar(name, value)
				if err != nil {
					return err
				}
			}

			if strings.ToLower(name) == "autocommit" {
				svbt := SystemVariableBoolType{}
				newValue, err2 := svbt.Convert(value)
				if err2 != nil {
					return err2
				}
				err = ses.SetAutocommit(svbt.IsTrue(newValue))
				if err != nil {
					return err
				}
			}
		} else {
			err = ses.SetUserDefinedVar(name, value)
			if err != nil {
				return err
			}
		}
		return nil
	}
	for _, assign := range sv.Assignments {
		name := assign.Name
		var value interface{}

		value, err = GetSimpleExprValue(assign.Value, ses)
		if err != nil {
			return err
		}

		if systemVar, ok := gSysVarsDefs[name]; ok {
			if isDefault, ok := value.(bool); ok && isDefault {
				value = systemVar.Default
			}
		}

		//TODO : fix SET NAMES after parser is ready
		if name == "names" {
			//replaced into three system variable:
			//character_set_client, character_set_connection, and character_set_results
			replacedBy := []string{
				"character_set_client", "character_set_connection", "character_set_results",
			}
			for _, rb := range replacedBy {
				err = setVarFunc(assign.System, assign.Global, rb, value)
				if err != nil {
					return err
				}
			}
		} else {
			err = setVarFunc(assign.System, assign.Global, name, value)
			if err != nil {
				return err
			}
		}
	}
	return err
}

/*
handle setvar
*/
func (mce *MysqlCmdExecutor) handleSetVar(ctx context.Context, sv *tree.SetVar) error {
	ses := mce.GetSession()
	err := doSetVar(ctx, ses, sv)
	if err != nil {
		return err
	}

	return nil
}

func doShowErrors(ses *Session) error {
	var err error

	levelCol := new(MysqlColumn)
	levelCol.SetColumnType(defines.MYSQL_TYPE_VARCHAR)
	levelCol.SetName("Level")

	CodeCol := new(MysqlColumn)
	CodeCol.SetColumnType(defines.MYSQL_TYPE_SHORT)
	CodeCol.SetName("Code")

	MsgCol := new(MysqlColumn)
	MsgCol.SetColumnType(defines.MYSQL_TYPE_VARCHAR)
	MsgCol.SetName("Message")

	mrs := ses.GetMysqlResultSet()

	mrs.AddColumn(levelCol)
	mrs.AddColumn(CodeCol)
	mrs.AddColumn(MsgCol)

	info := ses.GetErrInfo()

	for i := info.length() - 1; i >= 0; i-- {
		row := make([]interface{}, 3)
		row[0] = "Error"
		row[1] = info.codes[i]
		row[2] = info.msgs[i]
		mrs.AddRow(row)
	}

	return err
}

func (mce *MysqlCmdExecutor) handleShowErrors() error {
	var err error
	ses := mce.GetSession()
	proto := ses.GetMysqlProtocol()
	err = doShowErrors(ses)
	if err != nil {
		return err
	}

	mer := NewMysqlExecutionResult(0, 0, 0, 0, ses.GetMysqlResultSet())
	resp := NewResponse(ResultResponse, 0, int(COM_QUERY), mer)

	if err := proto.SendResponse(ses.requestCtx, resp); err != nil {
		return moerr.NewInternalError(ses.requestCtx, "routine send response failed. error:%v ", err)
	}
	return err
}

func doShowVariables(ses *Session, proc *process.Process, sv *tree.ShowVariables) error {
	if sv.Like != nil && sv.Where != nil {
		return moerr.NewSyntaxError(ses.GetRequestContext(), "like clause and where clause cannot exist at the same time")
	}

	var err error = nil

	col1 := new(MysqlColumn)
	col1.SetColumnType(defines.MYSQL_TYPE_VARCHAR)
	col1.SetName("Variable_name")

	col2 := new(MysqlColumn)
	col2.SetColumnType(defines.MYSQL_TYPE_VARCHAR)
	col2.SetName("Value")

	mrs := ses.GetMysqlResultSet()
	mrs.AddColumn(col1)
	mrs.AddColumn(col2)

	var hasLike = false
	var likePattern = ""
	if sv.Like != nil {
		hasLike = true
		likePattern = strings.ToLower(sv.Like.Right.String())
	}

	var sysVars map[string]interface{}
	if sv.Global {
		sysVars = make(map[string]interface{})
		for k, v := range gSysVarsDefs {
			sysVars[k] = v.Default
		}
	} else {
		sysVars = ses.CopyAllSessionVars()
	}

	rows := make([][]interface{}, 0, len(sysVars))
	for name, value := range sysVars {
		if hasLike && !WildcardMatch(likePattern, name) {
			continue
		}
		row := make([]interface{}, 2)
		row[0] = name
		gsv, ok := GSysVariables.GetDefinitionOfSysVar(name)
		if !ok {
			return moerr.NewInternalError(ses.GetRequestContext(), errorSystemVariableDoesNotExist())
		}
		row[1] = value
		if _, ok := gsv.GetType().(SystemVariableBoolType); ok {
			v, ok := value.(int8)
			if ok {
				if v == 1 {
					row[1] = "on"
				} else {
					row[1] = "off"
				}
			}
		}
		rows = append(rows, row)
	}

	if sv.Where != nil {
		bat, err := constructVarBatch(ses, rows)
		if err != nil {
			return err
		}
		binder := plan2.NewDefaultBinder(proc.Ctx, nil, nil, &plan2.Type{Id: int32(types.T_varchar), Width: types.MaxVarcharLen}, []string{"variable_name", "value"})
		planExpr, err := binder.BindExpr(sv.Where.Expr, 0, false)
		if err != nil {
			return err
		}

		vec, err := colexec.EvalExpr(bat, proc, planExpr)
		if err != nil {
			return err
		}
		bs := vector.GetColumn[bool](vec)
		sels := proc.Mp().GetSels()
		for i, b := range bs {
			if b {
				sels = append(sels, int64(i))
			}
		}
		bat.Shrink(sels)
		proc.Mp().PutSels(sels)
		v0 := vector.MustStrCols(bat.Vecs[0])
		v1 := vector.MustStrCols(bat.Vecs[1])
		rows = rows[:len(v0)]
		for i := range v0 {
			rows[i][0] = v0[i]
			rows[i][1] = v1[i]
		}
		bat.Clean(proc.Mp())
	}

	//sort by name
	sort.Slice(rows, func(i, j int) bool {
		return rows[i][0].(string) < rows[j][0].(string)
	})

	for _, row := range rows {
		mrs.AddRow(row)
	}

	return err
}

/*
handle show variables
*/
func (mce *MysqlCmdExecutor) handleShowVariables(sv *tree.ShowVariables, proc *process.Process) error {
	ses := mce.GetSession()
	proto := ses.GetMysqlProtocol()
	err := doShowVariables(ses, proc, sv)
	if err != nil {
		return err
	}
	mer := NewMysqlExecutionResult(0, 0, 0, 0, ses.GetMysqlResultSet())
	resp := NewResponse(ResultResponse, 0, int(COM_QUERY), mer)

	if err := proto.SendResponse(ses.requestCtx, resp); err != nil {
		return moerr.NewInternalError(ses.requestCtx, "routine send response failed. error:%v ", err)
	}
	return err
}

func constructVarBatch(ses *Session, rows [][]interface{}) (*batch.Batch, error) {
	bat := batch.New(true, []string{"Variable_name", "Value"})
	typ := types.New(types.T_varchar, types.MaxVarcharLen, 0, 0)
	cnt := len(rows)
	bat.Zs = make([]int64, cnt)
	for i := range bat.Zs {
		bat.Zs[i] = 1
	}
	v0 := make([]string, cnt)
	v1 := make([]string, cnt)
	for i, row := range rows {
		v0[i] = row[0].(string)
		v1[i] = fmt.Sprintf("%v", row[1])
	}
	bat.Vecs[0] = vector.NewWithStrings(typ, v0, nil, ses.GetMemPool())
	bat.Vecs[1] = vector.NewWithStrings(typ, v1, nil, ses.GetMemPool())
	return bat, nil
}

func (mce *MysqlCmdExecutor) handleAnalyzeStmt(requestCtx context.Context, stmt *tree.AnalyzeStmt) error {
	// rewrite analyzeStmt to `select approx_count_distinct(col), .. from tbl`
	// IMO, this approach is simple and future-proof
	// Although this rewriting processing could have been handled in rewrite module,
	// `handleAnalyzeStmt` can be easily managed by cron jobs in the future
	ctx := tree.NewFmtCtx(dialect.MYSQL)
	ctx.WriteString("select ")
	for i, ident := range stmt.Cols {
		if i > 0 {
			ctx.WriteByte(',')
		}
		ctx.WriteString("approx_count_distinct(")
		ctx.WriteString(string(ident))
		ctx.WriteByte(')')
	}
	ctx.WriteString(" from ")
	stmt.Table.Format(ctx)
	sql := ctx.String()
	return mce.GetDoQueryFunc()(requestCtx, sql)
}

// Note: for pass the compile quickly. We will remove the comments in the future.
func (mce *MysqlCmdExecutor) handleExplainStmt(requestCtx context.Context, stmt *tree.ExplainStmt) error {
	es, err := getExplainOption(requestCtx, stmt.Options)
	if err != nil {
		return err
	}

	ses := mce.GetSession()

	switch stmt.Statement.(type) {
	case *tree.Delete:
		ses.GetTxnCompileCtx().SetQueryType(TXN_DELETE)
	case *tree.Update:
		ses.GetTxnCompileCtx().SetQueryType(TXN_UPDATE)
	default:
		ses.GetTxnCompileCtx().SetQueryType(TXN_DEFAULT)
	}

	//get query optimizer and execute Optimize
	plan, err := buildPlan(requestCtx, ses, ses.GetTxnCompileCtx(), stmt.Statement)
	if err != nil {
		return err
	}
	if plan.GetQuery() == nil {
		return moerr.NewNotSupported(requestCtx, "the sql query plan does not support explain.")
	}
	// generator query explain
	explainQuery := explain.NewExplainQueryImpl(plan.GetQuery())

	// build explain data buffer
	buffer := explain.NewExplainDataBuffer()
	err = explainQuery.ExplainPlan(requestCtx, buffer, es)
	if err != nil {
		return err
	}

	protocol := ses.GetMysqlProtocol()

	explainColName := "QUERY PLAN"
	columns, err := GetExplainColumns(requestCtx, explainColName)
	if err != nil {
		return err
	}

	//	Step 1 : send column count and column definition.
	//send column count
	colCnt := uint64(len(columns))
	err = protocol.SendColumnCountPacket(colCnt)
	if err != nil {
		return err
	}
	//send columns
	//column_count * Protocol::ColumnDefinition packets
	cmd := ses.GetCmd()
	mrs := ses.GetMysqlResultSet()
	for _, c := range columns {
		mysqlc := c.(Column)
		mrs.AddColumn(mysqlc)
		//	mysql COM_QUERY response: send the column definition per column
		err := protocol.SendColumnDefinitionPacket(requestCtx, mysqlc, int(cmd))
		if err != nil {
			return err
		}
	}

	//	mysql COM_QUERY response: End after the column has been sent.
	//	send EOF packet
	err = protocol.SendEOFPacketIf(0, 0)
	if err != nil {
		return err
	}

	err = buildMoExplainQuery(explainColName, buffer, ses, getDataFromPipeline)
	if err != nil {
		return err
	}

	err = protocol.sendEOFOrOkPacket(0, 0)
	if err != nil {
		return err
	}
	return nil
}

func doPrepareStmt(ctx context.Context, ses *Session, st *tree.PrepareStmt) (*PrepareStmt, error) {
	switch st.Stmt.(type) {
	case *tree.Update:
		ses.GetTxnCompileCtx().SetQueryType(TXN_UPDATE)
	case *tree.Delete:
		ses.GetTxnCompileCtx().SetQueryType(TXN_DELETE)
	}
	preparePlan, err := buildPlan(ctx, ses, ses.GetTxnCompileCtx(), st)
	if err != nil {
		return nil, err
	}

	prepareStmt := &PrepareStmt{
		Name:        preparePlan.GetDcl().GetPrepare().GetName(),
		PreparePlan: preparePlan,
		PrepareStmt: st.Stmt,
	}

	err = ses.SetPrepareStmt(preparePlan.GetDcl().GetPrepare().GetName(), prepareStmt)
	return prepareStmt, err
}

// handlePrepareStmt
func (mce *MysqlCmdExecutor) handlePrepareStmt(ctx context.Context, st *tree.PrepareStmt) (*PrepareStmt, error) {
	return doPrepareStmt(ctx, mce.GetSession(), st)
}

func doPrepareString(ctx context.Context, ses *Session, st *tree.PrepareString) (*PrepareStmt, error) {
	stmts, err := mysql.Parse(ctx, st.Sql)
	if err != nil {
		return nil, err
	}
	switch stmts[0].(type) {
	case *tree.Update:
		ses.GetTxnCompileCtx().SetQueryType(TXN_UPDATE)
	case *tree.Delete:
		ses.GetTxnCompileCtx().SetQueryType(TXN_DELETE)
	}

	preparePlan, err := buildPlan(ses.GetRequestContext(), ses, ses.GetTxnCompileCtx(), st)
	if err != nil {
		return nil, err
	}

	prepareStmt := &PrepareStmt{
		Name:        preparePlan.GetDcl().GetPrepare().GetName(),
		PreparePlan: preparePlan,
		PrepareStmt: stmts[0],
	}

	err = ses.SetPrepareStmt(preparePlan.GetDcl().GetPrepare().GetName(), prepareStmt)
	return prepareStmt, err
}

// handlePrepareString
func (mce *MysqlCmdExecutor) handlePrepareString(ctx context.Context, st *tree.PrepareString) (*PrepareStmt, error) {
	return doPrepareString(ctx, mce.GetSession(), st)
}

func doDeallocate(ctx context.Context, ses *Session, st *tree.Deallocate) error {
	deallocatePlan, err := buildPlan(ctx, ses, ses.GetTxnCompileCtx(), st)
	if err != nil {
		return err
	}
	ses.RemovePrepareStmt(deallocatePlan.GetDcl().GetDeallocate().GetName())
	return nil
}

func doReset(ctx context.Context, ses *Session, st *tree.Reset) error {
	return nil
}

// handleDeallocate
func (mce *MysqlCmdExecutor) handleDeallocate(ctx context.Context, st *tree.Deallocate) error {
	return doDeallocate(ctx, mce.GetSession(), st)
}

// handleReset
func (mce *MysqlCmdExecutor) handleReset(ctx context.Context, st *tree.Reset) error {
	return doReset(ctx, mce.GetSession(), st)
}

// handleCreateAccount creates a new user-level tenant in the context of the tenant SYS
// which has been initialized.
func (mce *MysqlCmdExecutor) handleCreateAccount(ctx context.Context, ca *tree.CreateAccount) error {
	//step1 : create new account.
	return InitGeneralTenant(ctx, mce.GetSession(), ca)
}

// handleDropAccount drops a new user-level tenant
func (mce *MysqlCmdExecutor) handleDropAccount(ctx context.Context, da *tree.DropAccount) error {
	return doDropAccount(ctx, mce.GetSession(), da)
}

// handleDropAccount drops a new user-level tenant
func (mce *MysqlCmdExecutor) handleAlterAccount(ctx context.Context, aa *tree.AlterAccount) error {
	return doAlterAccount(ctx, mce.GetSession(), aa)
}

// handleCreateUser creates the user for the tenant
func (mce *MysqlCmdExecutor) handleCreateUser(ctx context.Context, cu *tree.CreateUser) error {
	ses := mce.GetSession()
	tenant := ses.GetTenantInfo()

	//step1 : create the user
	return InitUser(ctx, ses, tenant, cu)
}

// handleDropUser drops the user for the tenant
func (mce *MysqlCmdExecutor) handleDropUser(ctx context.Context, du *tree.DropUser) error {
	return doDropUser(ctx, mce.GetSession(), du)
}

// handleCreateRole creates the new role
func (mce *MysqlCmdExecutor) handleCreateRole(ctx context.Context, cr *tree.CreateRole) error {
	ses := mce.GetSession()
	tenant := ses.GetTenantInfo()

	//step1 : create the role
	return InitRole(ctx, ses, tenant, cr)
}

// handleDropRole drops the role
func (mce *MysqlCmdExecutor) handleDropRole(ctx context.Context, dr *tree.DropRole) error {
	return doDropRole(ctx, mce.GetSession(), dr)
}

func (mce *MysqlCmdExecutor) handleCreateFunction(ctx context.Context, cf *tree.CreateFunction) error {
	ses := mce.GetSession()
	tenant := ses.GetTenantInfo()

	return InitFunction(ctx, ses, tenant, cf)
}

func (mce *MysqlCmdExecutor) handleDropFunction(ctx context.Context, df *tree.DropFunction) error {
	return doDropFunction(ctx, mce.GetSession(), df)
}

// handleGrantRole grants the role
func (mce *MysqlCmdExecutor) handleGrantRole(ctx context.Context, gr *tree.GrantRole) error {
	return doGrantRole(ctx, mce.GetSession(), gr)
}

// handleRevokeRole revokes the role
func (mce *MysqlCmdExecutor) handleRevokeRole(ctx context.Context, rr *tree.RevokeRole) error {
	return doRevokeRole(ctx, mce.GetSession(), rr)
}

// handleGrantRole grants the privilege to the role
func (mce *MysqlCmdExecutor) handleGrantPrivilege(ctx context.Context, gp *tree.GrantPrivilege) error {
	return doGrantPrivilege(ctx, mce.GetSession(), gp)
}

// handleRevokePrivilege revokes the privilege from the user or role
func (mce *MysqlCmdExecutor) handleRevokePrivilege(ctx context.Context, rp *tree.RevokePrivilege) error {
	return doRevokePrivilege(ctx, mce.GetSession(), rp)
}

// handleSwitchRole switches the role to another role
func (mce *MysqlCmdExecutor) handleSwitchRole(ctx context.Context, sr *tree.SetRole) error {
	return doSwitchRole(ctx, mce.GetSession(), sr)
}

func doKill(ctx context.Context, rm *RoutineManager, ses *Session, k *tree.Kill) error {
	var err error
	//true: kill a connection
	//false: kill a query in a connection
	idThatKill := uint64(ses.GetConnectionID())
	if !k.Option.Exist || k.Option.Typ == tree.KillTypeConnection {
		err = rm.kill(ctx, true, idThatKill, k.ConnectionId, "")
	} else {
		err = rm.kill(ctx, false, idThatKill, k.ConnectionId, k.StmtOption.StatementId)
	}
	return err
}

// handleKill kill a connection or query
func (mce *MysqlCmdExecutor) handleKill(ctx context.Context, k *tree.Kill) error {
	var err error
	ses := mce.GetSession()
	proto := ses.GetMysqlProtocol()
	err = doKill(ctx, mce.GetRoutineManager(), ses, k)
	if err != nil {
		return err
	}
	resp := NewGeneralOkResponse(COM_QUERY)
	if err = proto.SendResponse(ctx, resp); err != nil {
		return moerr.NewInternalError(ctx, "routine send response failed. error:%v ", err)
	}
	return err
}

// handleShowAccounts lists the info of accounts
func (mce *MysqlCmdExecutor) handleShowAccounts(ctx context.Context, sa *tree.ShowAccounts) error {
	var err error
	ses := mce.GetSession()
	proto := ses.GetMysqlProtocol()
	err = doShowAccounts(ctx, ses, sa)
	if err != nil {
		return err
	}
	mer := NewMysqlExecutionResult(0, 0, 0, 0, ses.GetMysqlResultSet())
	resp := NewResponse(ResultResponse, 0, int(COM_QUERY), mer)

	if err = proto.SendResponse(ctx, resp); err != nil {
		return moerr.NewInternalError(ctx, "routine send response failed. error:%v ", err)
	}
	return err
}

func GetExplainColumns(ctx context.Context, explainColName string) ([]interface{}, error) {
	cols := []*plan2.ColDef{
		{Typ: &plan2.Type{Id: int32(types.T_varchar)}, Name: explainColName},
	}
	columns := make([]interface{}, len(cols))
	var err error = nil
	for i, col := range cols {
		c := new(MysqlColumn)
		c.SetName(col.Name)
		err = convertEngineTypeToMysqlType(ctx, types.T(col.Typ.Id), c)
		if err != nil {
			return nil, err
		}
		columns[i] = c
	}
	return columns, err
}

func getExplainOption(requestCtx context.Context, options []tree.OptionElem) (*explain.ExplainOptions, error) {
	es := explain.NewExplainDefaultOptions()
	if options == nil {
		return es, nil
	} else {
		for _, v := range options {
			if strings.EqualFold(v.Name, "VERBOSE") {
				if strings.EqualFold(v.Value, "TRUE") || v.Value == "NULL" {
					es.Verbose = true
				} else if strings.EqualFold(v.Value, "FALSE") {
					es.Verbose = false
				} else {
					return nil, moerr.NewInvalidInput(requestCtx, "invalid explain option '%s', valud '%s'", v.Name, v.Value)
				}
			} else if strings.EqualFold(v.Name, "ANALYZE") {
				if strings.EqualFold(v.Value, "TRUE") || v.Value == "NULL" {
					es.Analyze = true
				} else if strings.EqualFold(v.Value, "FALSE") {
					es.Analyze = false
				} else {
					return nil, moerr.NewInvalidInput(requestCtx, "invalid explain option '%s', valud '%s'", v.Name, v.Value)
				}
			} else if strings.EqualFold(v.Name, "FORMAT") {
				if strings.EqualFold(v.Value, "TEXT") {
					es.Format = explain.EXPLAIN_FORMAT_TEXT
				} else if strings.EqualFold(v.Value, "JSON") {
					return nil, moerr.NewNotSupported(requestCtx, "Unsupport explain format '%s'", v.Value)
				} else if strings.EqualFold(v.Value, "DOT") {
					return nil, moerr.NewNotSupported(requestCtx, "Unsupport explain format '%s'", v.Value)
				} else {
					return nil, moerr.NewInvalidInput(requestCtx, "invalid explain option '%s', valud '%s'", v.Name, v.Value)
				}
			} else {
				return nil, moerr.NewInvalidInput(requestCtx, "invalid explain option '%s', valud '%s'", v.Name, v.Value)
			}
		}
		return es, nil
	}
}

func buildMoExplainQuery(explainColName string, buffer *explain.ExplainDataBuffer, session *Session, fill func(interface{}, *batch.Batch) error) error {
	bat := batch.New(true, []string{explainColName})
	rs := buffer.Lines
	vs := make([][]byte, len(rs))

	count := 0
	for _, r := range rs {
		str := []byte(r)
		vs[count] = str
		count++
	}
	vs = vs[:count]
	vec := vector.NewWithBytes(types.T_varchar.ToType(), vs, nil, session.GetMemPool())
	bat.Vecs[0] = vec
	bat.InitZsOne(count)

	err := fill(session, bat)
	vec.Free(session.GetMemPool())
	return err
}

var _ ComputationWrapper = &TxnComputationWrapper{}
var _ ComputationWrapper = &NullComputationWrapper{}

type TxnComputationWrapper struct {
	stmt    tree.Statement
	plan    *plan2.Plan
	proc    *process.Process
	ses     *Session
	compile *compile.Compile

	uuid uuid.UUID
}

func InitTxnComputationWrapper(ses *Session, stmt tree.Statement, proc *process.Process) *TxnComputationWrapper {
	uuid, _ := uuid.NewUUID()
	return &TxnComputationWrapper{
		stmt: stmt,
		proc: proc,
		ses:  ses,
		uuid: uuid,
	}
}

func (cwft *TxnComputationWrapper) GetAst() tree.Statement {
	return cwft.stmt
}

func (cwft *TxnComputationWrapper) GetProcess() *process.Process {
	return cwft.proc
}

func (cwft *TxnComputationWrapper) SetDatabaseName(db string) error {
	return nil
}

func (cwft *TxnComputationWrapper) GetColumns() ([]interface{}, error) {
	var err error
	cols := plan2.GetResultColumnsFromPlan(cwft.plan)
	switch cwft.GetAst().(type) {
	case *tree.ShowColumns:
		if len(cols) == 7 {
			cols = []*plan2.ColDef{
				{Typ: &plan2.Type{Id: int32(types.T_char)}, Name: "Field"},
				{Typ: &plan2.Type{Id: int32(types.T_char)}, Name: "Type"},
				{Typ: &plan2.Type{Id: int32(types.T_char)}, Name: "Null"},
				{Typ: &plan2.Type{Id: int32(types.T_char)}, Name: "Key"},
				{Typ: &plan2.Type{Id: int32(types.T_char)}, Name: "Default"},
				{Typ: &plan2.Type{Id: int32(types.T_char)}, Name: "Extra"},
				{Typ: &plan2.Type{Id: int32(types.T_char)}, Name: "Comment"},
			}
		} else {
			cols = []*plan2.ColDef{
				{Typ: &plan2.Type{Id: int32(types.T_char)}, Name: "Field"},
				{Typ: &plan2.Type{Id: int32(types.T_char)}, Name: "Type"},
				{Typ: &plan2.Type{Id: int32(types.T_char)}, Name: "Collation"},
				{Typ: &plan2.Type{Id: int32(types.T_char)}, Name: "Null"},
				{Typ: &plan2.Type{Id: int32(types.T_char)}, Name: "Key"},
				{Typ: &plan2.Type{Id: int32(types.T_char)}, Name: "Default"},
				{Typ: &plan2.Type{Id: int32(types.T_char)}, Name: "Extra"},
				{Typ: &plan2.Type{Id: int32(types.T_char)}, Name: "Privileges"},
				{Typ: &plan2.Type{Id: int32(types.T_char)}, Name: "Comment"},
			}
		}
	}
	columns := make([]interface{}, len(cols))
	for i, col := range cols {
		c := new(MysqlColumn)
		c.SetName(col.Name)
		c.SetOrgTable(col.Typ.Table)
		c.SetAutoIncr(col.Typ.AutoIncr)
		c.SetSchema(cwft.ses.GetTxnCompileCtx().DefaultDatabase())
		err = convertEngineTypeToMysqlType(cwft.ses.requestCtx, types.T(col.Typ.Id), c)
		if err != nil {
			return nil, err
		}
		setColFlag(c)
		setColLength(c, col.Typ.Width)
		setCharacter(c)
		c.SetDecimal(uint8(col.Typ.Scale))
		convertMysqlTextTypeToBlobType(c)
		columns[i] = c
	}
	return columns, err
}

func (cwft *TxnComputationWrapper) GetClock() clock.Clock {
	rt := runtime.ProcessLevelRuntime()
	return rt.Clock()
}

func (cwft *TxnComputationWrapper) GetAffectedRows() uint64 {
	return cwft.compile.GetAffectedRows()
}

func (cwft *TxnComputationWrapper) Compile(requestCtx context.Context, u interface{}, fill func(interface{}, *batch.Batch) error) (interface{}, error) {
	var err error
	defer RecordStatementTxnID(requestCtx, cwft.ses)
	if cwft.ses.IfInitedTempEngine() {
		requestCtx = context.WithValue(requestCtx, defines.TemporaryDN{}, cwft.ses.GetTempTableStorage())
		cwft.ses.SetRequestContext(requestCtx)
		cwft.proc.Ctx = context.WithValue(cwft.proc.Ctx, defines.TemporaryDN{}, cwft.ses.GetTempTableStorage())
	}
	cacheHit := cwft.plan != nil
	if !cacheHit {
		cwft.plan, err = buildPlan(requestCtx, cwft.ses, cwft.ses.GetTxnCompileCtx(), cwft.stmt)
	} else if cwft.ses != nil && cwft.ses.GetTenantInfo() != nil {
		cwft.ses.accountId = getAccountId(requestCtx)
		err = authenticateCanExecuteStatementAndPlan(requestCtx, cwft.ses, cwft.stmt, cwft.plan)
	}
	if err != nil {
		return nil, err
	}
	cwft.ses.p = cwft.plan
	if _, ok := cwft.stmt.(*tree.Execute); ok {
		executePlan := cwft.plan.GetDcl().GetExecute()
		stmtName := executePlan.GetName()
		prepareStmt, err := cwft.ses.GetPrepareStmt(stmtName)
		if err != nil {
			return nil, err
		}

		// TODO check if schema change, obj.Obj is zero all the time in 0.6
		// for _, obj := range preparePlan.GetSchemas() {
		// 	newObj, _ := cwft.ses.txnCompileCtx.Resolve(obj.SchemaName, obj.ObjName)
		// 	if newObj == nil || newObj.Obj != obj.Obj {
		// 		return nil, moerr.NewInternalError("", fmt.Sprintf(ctx, "table '%s' has been changed, please reset Prepare statement '%s'", obj.ObjName, stmtName))
		// 	}
		// }

		preparePlan := prepareStmt.PreparePlan.GetDcl().GetPrepare()
		if len(executePlan.Args) != len(preparePlan.ParamTypes) {
			return nil, moerr.NewInvalidInput(requestCtx, "Incorrect arguments to EXECUTE")
		}
		newPlan := plan2.DeepCopyPlan(preparePlan.Plan)

		// replace ? and @var with their values
		resetParamRule := plan2.NewResetParamRefRule(requestCtx, executePlan.Args)
		resetVarRule := plan2.NewResetVarRefRule(cwft.ses.GetTxnCompileCtx(), cwft.ses.GetTxnCompileCtx().GetProcess())
		constantFoldRule := plan2.NewConstantFoldRule(cwft.ses.GetTxnCompileCtx())
		vp := plan2.NewVisitPlan(newPlan, []plan2.VisitPlanRule{resetParamRule, resetVarRule, constantFoldRule})
		err = vp.Visit(requestCtx)
		if err != nil {
			return nil, err
		}

		// reset plan & stmt
		cwft.stmt = prepareStmt.PrepareStmt
		cwft.plan = newPlan
		// reset some special stmt for execute statement
		switch cwft.stmt.(type) {
		case *tree.ShowColumns:
			cwft.ses.SetShowStmtType(ShowColumns)
			cwft.ses.SetData(nil)
		case *tree.ShowTableStatus:
			cwft.ses.showStmtType = ShowTableStatus
			cwft.ses.SetData(nil)
		case *tree.SetVar, *tree.ShowVariables, *tree.ShowErrors, *tree.ShowWarnings:
			return nil, nil
		}

		//check privilege
		err = authenticateUserCanExecutePrepareOrExecute(requestCtx, cwft.ses, prepareStmt.PrepareStmt, newPlan)
		if err != nil {
			return nil, err
		}
	} else {
		var vp *plan2.VisitPlan
		if cacheHit {
			vp = plan2.NewVisitPlan(cwft.plan, []plan2.VisitPlanRule{plan2.NewResetVarRefRule(cwft.ses.GetTxnCompileCtx(), cwft.ses.GetTxnCompileCtx().GetProcess()), plan2.NewRecomputeRealTimeRelatedFuncRule(cwft.ses.GetTxnCompileCtx().GetProcess())})
		} else {
			vp = plan2.NewVisitPlan(cwft.plan, []plan2.VisitPlanRule{plan2.NewResetVarRefRule(cwft.ses.GetTxnCompileCtx(), cwft.ses.GetTxnCompileCtx().GetProcess())})
		}
		err = vp.Visit(requestCtx)
		if err != nil {
			return nil, err
		}
	}

	txnHandler := cwft.ses.GetTxnHandler()
	if cacheHit && cwft.plan.NeedImplicitTxn() {
		cwft.proc.TxnOperator, err = txnHandler.GetTxn()
		if err != nil {
			return nil, err
		}
	} else if cwft.plan.GetQuery().GetLoadTag() {
		cwft.proc.TxnOperator = txnHandler.GetTxnOnly()
	} else if cwft.plan.NeedImplicitTxn() {
		cwft.proc.TxnOperator, err = txnHandler.GetTxn()
		if err != nil {
			return nil, err
		}
	}
	addr := ""
	if len(cwft.ses.GetParameterUnit().ClusterNodes) > 0 {
		addr = cwft.ses.GetParameterUnit().ClusterNodes[0].Addr
	}
	cwft.proc.FileService = cwft.ses.GetParameterUnit().FileService
	cwft.compile = compile.New(addr, cwft.ses.GetDatabaseName(), cwft.ses.GetSql(), cwft.ses.GetUserName(), requestCtx, cwft.ses.GetStorage(), cwft.proc, cwft.stmt)

	if _, ok := cwft.stmt.(*tree.ExplainAnalyze); ok {
		fill = func(obj interface{}, bat *batch.Batch) error { return nil }
	}
	err = cwft.compile.Compile(requestCtx, cwft.plan, cwft.ses, fill)
	if err != nil {
		return nil, err
	}
	// check if it is necessary to initialize the temporary engine
	if cwft.compile.NeedInitTempEngine(cwft.ses.IfInitedTempEngine()) {
		// 0. init memory-non-dist storage
		dnStore, err := cwft.ses.SetTempTableStorage(cwft.GetClock())
		if err != nil {
			return nil, err
		}

		// temporary storage is passed through Ctx
		requestCtx = context.WithValue(requestCtx, defines.TemporaryDN{}, cwft.ses.GetTempTableStorage())

		// 1. init memory-non-dist engine
		tempEngine := memoryengine.New(
			requestCtx,
			memoryengine.NewDefaultShardPolicy(
				mpool.MustNewZero(),
			),
			func() (logservicepb.ClusterDetails, error) {
				return logservicepb.ClusterDetails{
					DNStores: []logservicepb.DNStore{
						*dnStore,
					},
				}, nil
			},
			memoryengine.RandomIDGenerator,
		)

		// 2. bind the temporary engine to the session and txnHandler
		cwft.ses.SetTempEngine(requestCtx, tempEngine)
		cwft.compile.SetTempEngine(requestCtx, tempEngine)
		txnHandler := cwft.ses.txnCompileCtx.txnHandler
		txnHandler.SetTempEngine(tempEngine)

		// 3. init temp-db to store temporary relations
		err = tempEngine.Create(requestCtx, defines.TEMPORARY_DBNAME, cwft.ses.txnHandler.txn)
		if err != nil {
			return nil, err
		}

		// 4. add auto_IncrementTable fortemp-db
		colexec.CreateAutoIncrTable(cwft.ses.GetStorage(), requestCtx, cwft.proc, defines.TEMPORARY_DBNAME)

		cwft.ses.InitTempEngine = true
	}
	RecordStatementTxnID(requestCtx, cwft.ses)
	return cwft.compile, err
}

func (cwft *TxnComputationWrapper) RecordExecPlan(ctx context.Context) error {
	if stm := motrace.StatementFromContext(ctx); stm != nil {
		stm.SetExecPlan(cwft.plan, SerializeExecPlan)
	}
	return nil
}

func (cwft *TxnComputationWrapper) GetUUID() []byte {
	return cwft.uuid[:]
}

func (cwft *TxnComputationWrapper) Run(ts uint64) error {
	return cwft.compile.Run(ts)
}

func (cwft *TxnComputationWrapper) GetLoadTag() bool {
	return cwft.plan.GetQuery().GetLoadTag()
}

type NullComputationWrapper struct {
	*TxnComputationWrapper
}

func InitNullComputationWrapper(ses *Session, stmt tree.Statement, proc *process.Process) *NullComputationWrapper {
	return &NullComputationWrapper{
		TxnComputationWrapper: InitTxnComputationWrapper(ses, stmt, proc),
	}
}

func (ncw *NullComputationWrapper) GetAst() tree.Statement {
	return ncw.stmt
}

func (ncw *NullComputationWrapper) SetDatabaseName(db string) error {
	return nil
}

func (ncw *NullComputationWrapper) GetColumns() ([]interface{}, error) {
	return []interface{}{}, nil
}

func (ncw *NullComputationWrapper) GetAffectedRows() uint64 {
	return 0
}

func (ncw *NullComputationWrapper) Compile(requestCtx context.Context, u interface{}, fill func(interface{}, *batch.Batch) error) (interface{}, error) {
	return nil, nil
}

func (ncw *NullComputationWrapper) RecordExecPlan(ctx context.Context) error {
	return nil
}

func (ncw *NullComputationWrapper) GetUUID() []byte {
	return ncw.uuid[:]
}

func (ncw *NullComputationWrapper) Run(ts uint64) error {
	return nil
}

func (ncw *NullComputationWrapper) GetLoadTag() bool {
	return false
}

func buildPlan(requestCtx context.Context, ses *Session, ctx plan2.CompilerContext, stmt tree.Statement) (*plan2.Plan, error) {
	var ret *plan2.Plan
	var err error
	if ses != nil {
		ses.accountId = getAccountId(requestCtx)
	}
	if s, ok := stmt.(*tree.Insert); ok {
		if _, ok := s.Rows.Select.(*tree.ValuesClause); ok {
			ret, err = plan2.BuildPlan(ctx, stmt)
			if err != nil {
				return nil, err
			}
		}
	}
	if ret != nil {
		if ses != nil && ses.GetTenantInfo() != nil {
			err = authenticateCanExecuteStatementAndPlan(requestCtx, ses, stmt, ret)
			if err != nil {
				return nil, err
			}
		}
		return ret, err
	}
	switch stmt := stmt.(type) {
	case *tree.Select, *tree.ParenSelect, *tree.ValuesStatement,
		*tree.Update, *tree.Delete, *tree.Insert,
		*tree.ShowDatabases, *tree.ShowTables, *tree.ShowColumns,
		*tree.ShowCreateDatabase, *tree.ShowCreateTable,
		*tree.ExplainStmt, *tree.ExplainAnalyze:
		opt := plan2.NewBaseOptimizer(ctx)
		optimized, err := opt.Optimize(stmt)
		if err != nil {
			return nil, err
		}
		ret = &plan2.Plan{
			Plan: &plan2.Plan_Query{
				Query: optimized,
			},
		}
	default:
		ret, err = plan2.BuildPlan(ctx, stmt)
	}
	if ret != nil {
		if ses != nil && ses.GetTenantInfo() != nil {
			err = authenticateCanExecuteStatementAndPlan(requestCtx, ses, stmt, ret)
			if err != nil {
				return nil, err
			}
		}
	}
	return ret, err
}

/*
GetComputationWrapper gets the execs from the computation engine
*/
var GetComputationWrapper = func(db, sql, user string, eng engine.Engine, proc *process.Process, ses *Session) ([]ComputationWrapper, error) {
	var cw []ComputationWrapper = nil
	if cached := ses.getCachedPlan(sql); cached != nil {
		for i, stmt := range cached.stmts {
			tcw := InitTxnComputationWrapper(ses, *stmt, proc)
			tcw.plan = cached.plans[i]
			cw = append(cw, tcw)
		}
		return cw, nil
	}

	var stmts []tree.Statement = nil
	var cmdFieldStmt *InternalCmdFieldList
	var err error
	if isCmdFieldListSql(sql) {
		cmdFieldStmt, err = parseCmdFieldList(proc.Ctx, sql)
		if err != nil {
			return nil, err
		}
		stmts = append(stmts, cmdFieldStmt)
	} else {
		stmts, err = parsers.Parse(proc.Ctx, dialect.MYSQL, sql)
		if err != nil {
			return nil, err
		}
	}

	for _, stmt := range stmts {
		cw = append(cw, InitTxnComputationWrapper(ses, stmt, proc))
	}
	return cw, nil
}

func getStmtExecutor(ses *Session, proc *process.Process, base *baseStmtExecutor, stmt tree.Statement) (StmtExecutor, error) {
	var err error
	var ret StmtExecutor
	switch st := stmt.(type) {
	//PART 1: the statements with the result set
	case *tree.Select:
		ret = (&SelectExecutor{
			resultSetStmtExecutor: &resultSetStmtExecutor{
				base,
			},
			sel: st,
		})
	case *tree.ValuesStatement:
		ret = (&ValuesStmtExecutor{
			resultSetStmtExecutor: &resultSetStmtExecutor{
				base,
			},
			sel: st,
		})
	case *tree.ShowCreateTable:
		ret = (&ShowCreateTableExecutor{
			resultSetStmtExecutor: &resultSetStmtExecutor{
				base,
			},
			sct: st,
		})
	case *tree.ShowCreateDatabase:
		ret = (&ShowCreateDatabaseExecutor{
			resultSetStmtExecutor: &resultSetStmtExecutor{
				base,
			},
			scd: st,
		})
	case *tree.ShowTables:
		ret = (&ShowTablesExecutor{
			resultSetStmtExecutor: &resultSetStmtExecutor{
				base,
			},
			st: st,
		})
	case *tree.ShowDatabases:
		ret = (&ShowDatabasesExecutor{
			resultSetStmtExecutor: &resultSetStmtExecutor{
				base,
			},
			sd: st,
		})
	case *tree.ShowColumns:
		ret = (&ShowColumnsExecutor{
			resultSetStmtExecutor: &resultSetStmtExecutor{
				base,
			},
			sc: st,
		})
	case *tree.ShowProcessList:
		ret = (&ShowProcessListExecutor{
			resultSetStmtExecutor: &resultSetStmtExecutor{
				base,
			},
			spl: st,
		})
	case *tree.ShowStatus:
		ret = (&ShowStatusExecutor{
			resultSetStmtExecutor: &resultSetStmtExecutor{
				base,
			},
			ss: st,
		})
	case *tree.ShowTableStatus:
		ret = (&ShowTableStatusExecutor{
			resultSetStmtExecutor: &resultSetStmtExecutor{
				base,
			},
			sts: st,
		})
	case *tree.ShowGrants:
		ret = (&ShowGrantsExecutor{
			resultSetStmtExecutor: &resultSetStmtExecutor{
				base,
			},
			sg: st,
		})
	case *tree.ShowIndex:
		ret = (&ShowIndexExecutor{
			resultSetStmtExecutor: &resultSetStmtExecutor{
				base,
			},
			si: st,
		})
	case *tree.ShowCreateView:
		ret = (&ShowCreateViewExecutor{
			resultSetStmtExecutor: &resultSetStmtExecutor{
				base,
			},
			scv: st,
		})
	case *tree.ShowTarget:
		ret = (&ShowTargetExecutor{
			resultSetStmtExecutor: &resultSetStmtExecutor{
				base,
			},
			st: st,
		})
	case *tree.ExplainFor:
		ret = (&ExplainForExecutor{
			resultSetStmtExecutor: &resultSetStmtExecutor{
				base,
			},
			ef: st,
		})
	case *tree.ExplainStmt:
		base.ComputationWrapper = InitNullComputationWrapper(ses, st, proc)
		ret = (&ExplainStmtExecutor{
			resultSetStmtExecutor: &resultSetStmtExecutor{
				base,
			},
			es: st,
		})
	case *tree.ShowVariables:
		base.ComputationWrapper = InitNullComputationWrapper(ses, st, proc)
		ret = (&ShowVariablesExecutor{
			resultSetStmtExecutor: &resultSetStmtExecutor{
				base,
			},
			sv: st,
		})
	case *tree.ShowErrors:
		base.ComputationWrapper = InitNullComputationWrapper(ses, st, proc)
		ret = (&ShowErrorsExecutor{
			resultSetStmtExecutor: &resultSetStmtExecutor{
				base,
			},
			se: st,
		})
	case *tree.ShowWarnings:
		base.ComputationWrapper = InitNullComputationWrapper(ses, st, proc)
		ret = (&ShowWarningsExecutor{
			resultSetStmtExecutor: &resultSetStmtExecutor{
				base,
			},
			sw: st,
		})
	case *tree.AnalyzeStmt:
		base.ComputationWrapper = InitNullComputationWrapper(ses, st, proc)
		ret = (&AnalyzeStmtExecutor{
			resultSetStmtExecutor: &resultSetStmtExecutor{
				base,
			},
			as: st,
		})
	case *tree.ExplainAnalyze:
		ret = (&ExplainAnalyzeExecutor{
			resultSetStmtExecutor: &resultSetStmtExecutor{
				base,
			},
			ea: st,
		})
	case *InternalCmdFieldList:
		base.ComputationWrapper = InitNullComputationWrapper(ses, st, proc)
		ret = (&InternalCmdFieldListExecutor{
			resultSetStmtExecutor: &resultSetStmtExecutor{
				base,
			},
			icfl: st,
		})
	//PART 2: the statement with the status only
	case *tree.BeginTransaction:
		base.ComputationWrapper = InitNullComputationWrapper(ses, st, proc)
		ret = (&BeginTxnExecutor{
			statusStmtExecutor: &statusStmtExecutor{
				base,
			},
			bt: st,
		})
	case *tree.CommitTransaction:
		base.ComputationWrapper = InitNullComputationWrapper(ses, st, proc)
		ret = (&CommitTxnExecutor{
			statusStmtExecutor: &statusStmtExecutor{
				base,
			},
			ct: st,
		})
	case *tree.RollbackTransaction:
		base.ComputationWrapper = InitNullComputationWrapper(ses, st, proc)
		ret = (&RollbackTxnExecutor{
			statusStmtExecutor: &statusStmtExecutor{
				base,
			},
			rt: st,
		})
	case *tree.SetRole:
		base.ComputationWrapper = InitNullComputationWrapper(ses, st, proc)
		ret = (&SetRoleExecutor{
			statusStmtExecutor: &statusStmtExecutor{
				base,
			},
			sr: st,
		})
	case *tree.Use:
		base.ComputationWrapper = InitNullComputationWrapper(ses, st, proc)
		ret = (&UseExecutor{
			statusStmtExecutor: &statusStmtExecutor{
				base,
			},
			u: st,
		})
	case *tree.MoDump:
		//TODO:
		err = moerr.NewInternalError(proc.Ctx, "needs to add modump")
	case *tree.DropDatabase:
		ret = (&DropDatabaseExecutor{
			statusStmtExecutor: &statusStmtExecutor{
				base,
			},
			dd: st,
		})
	case *tree.Import:
		base.ComputationWrapper = InitNullComputationWrapper(ses, st, proc)
		ret = (&ImportExecutor{
			statusStmtExecutor: &statusStmtExecutor{
				base,
			},
			i: st,
		})
	case *tree.PrepareStmt:
		base.ComputationWrapper = InitNullComputationWrapper(ses, st, proc)
		ret = (&PrepareStmtExecutor{
			statusStmtExecutor: &statusStmtExecutor{
				base,
			},
			ps: st,
		})
	case *tree.PrepareString:
		base.ComputationWrapper = InitNullComputationWrapper(ses, st, proc)
		ret = (&PrepareStringExecutor{
			statusStmtExecutor: &statusStmtExecutor{
				base,
			},
			ps: st,
		})
	case *tree.Deallocate:
		base.ComputationWrapper = InitNullComputationWrapper(ses, st, proc)
		ret = (&DeallocateExecutor{
			statusStmtExecutor: &statusStmtExecutor{
				base,
			},
			d: st,
		})
	case *tree.SetVar:
		base.ComputationWrapper = InitNullComputationWrapper(ses, st, proc)
		ret = (&SetVarExecutor{
			statusStmtExecutor: &statusStmtExecutor{
				base,
			},
			sv: st,
		})
	case *tree.Delete:
		ret = (&DeleteExecutor{
			statusStmtExecutor: &statusStmtExecutor{
				base,
			},
			d: st,
		})
	case *tree.Update:
		ret = (&UpdateExecutor{
			statusStmtExecutor: &statusStmtExecutor{
				base,
			},
			u: st,
		})
	case *tree.CreateAccount:
		base.ComputationWrapper = InitNullComputationWrapper(ses, st, proc)
		ret = (&CreateAccountExecutor{
			statusStmtExecutor: &statusStmtExecutor{
				base,
			},
			ca: st,
		})
	case *tree.DropAccount:
		base.ComputationWrapper = InitNullComputationWrapper(ses, st, proc)
		ret = (&DropAccountExecutor{
			statusStmtExecutor: &statusStmtExecutor{
				base,
			},
			da: st,
		})
	case *tree.AlterAccount:
		ret = (&AlterAccountExecutor{
			statusStmtExecutor: &statusStmtExecutor{
				base,
			},
			aa: st,
		})
	case *tree.CreateUser:
		base.ComputationWrapper = InitNullComputationWrapper(ses, st, proc)
		ret = (&CreateUserExecutor{
			statusStmtExecutor: &statusStmtExecutor{
				base,
			},
			cu: st,
		})
	case *tree.DropUser:
		base.ComputationWrapper = InitNullComputationWrapper(ses, st, proc)
		ret = (&DropUserExecutor{
			statusStmtExecutor: &statusStmtExecutor{
				base,
			},
			du: st,
		})
	case *tree.AlterUser:
		ret = (&AlterUserExecutor{
			statusStmtExecutor: &statusStmtExecutor{
				base,
			},
			au: st,
		})
	case *tree.CreateRole:
		base.ComputationWrapper = InitNullComputationWrapper(ses, st, proc)
		ret = (&CreateRoleExecutor{
			statusStmtExecutor: &statusStmtExecutor{
				base,
			},
			cr: st,
		})
	case *tree.DropRole:
		base.ComputationWrapper = InitNullComputationWrapper(ses, st, proc)
		ret = (&DropRoleExecutor{
			statusStmtExecutor: &statusStmtExecutor{
				base,
			},
			dr: st,
		})
	case *tree.Grant:
		base.ComputationWrapper = InitNullComputationWrapper(ses, st, proc)
		ret = (&GrantExecutor{
			statusStmtExecutor: &statusStmtExecutor{
				base,
			},
			g: st,
		})
	case *tree.Revoke:
		base.ComputationWrapper = InitNullComputationWrapper(ses, st, proc)
		ret = (&RevokeExecutor{
			statusStmtExecutor: &statusStmtExecutor{
				base,
			},
			r: st,
		})
	case *tree.CreateTable:
		ret = (&CreateTableExecutor{
			statusStmtExecutor: &statusStmtExecutor{
				base,
			},
			ct: st,
		})
	case *tree.DropTable:
		ret = (&DropTableExecutor{
			statusStmtExecutor: &statusStmtExecutor{
				base,
			},
			dt: st,
		})
	case *tree.CreateDatabase:
		ret = (&CreateDatabaseExecutor{
			statusStmtExecutor: &statusStmtExecutor{
				base,
			},
			cd: st,
		})
	case *tree.CreateIndex:
		ret = (&CreateIndexExecutor{
			statusStmtExecutor: &statusStmtExecutor{
				base,
			},
			ci: st,
		})
	case *tree.DropIndex:
		ret = (&DropIndexExecutor{
			statusStmtExecutor: &statusStmtExecutor{
				base,
			},
			di: st,
		})
	case *tree.CreateView:
		ret = (&CreateViewExecutor{
			statusStmtExecutor: &statusStmtExecutor{
				base,
			},
			cv: st,
		})
	case *tree.AlterView:
		ret = (&AlterViewExecutor{
			statusStmtExecutor: &statusStmtExecutor{
				base,
			},
			av: st,
		})
	case *tree.DropView:
		ret = (&DropViewExecutor{
			statusStmtExecutor: &statusStmtExecutor{
				base,
			},
			dv: st,
		})
	case *tree.Insert:
		ret = (&InsertExecutor{
			statusStmtExecutor: &statusStmtExecutor{
				base,
			},
			i: st,
		})
	case *tree.Load:
		ret = (&LoadExecutor{
			statusStmtExecutor: &statusStmtExecutor{
				base,
			},
			l: st,
		})
	case *tree.SetDefaultRole:
		ret = (&SetDefaultRoleExecutor{
			statusStmtExecutor: &statusStmtExecutor{
				base,
			},
			sdr: st,
		})
	case *tree.SetPassword:
		ret = (&SetPasswordExecutor{
			statusStmtExecutor: &statusStmtExecutor{
				base,
			},
			sp: st,
		})
	case *tree.TruncateTable:
		ret = (&TruncateTableExecutor{
			statusStmtExecutor: &statusStmtExecutor{
				base,
			},
			tt: st,
		})
	//PART 3: hybrid
	case *tree.Execute:
		ret = &ExecuteExecutor{
			baseStmtExecutor: base,
			e:                st,
		}
	default:
		return nil, moerr.NewInternalError(proc.Ctx, "no such statement %s", stmt.String())
	}
	return ret, err
}

var GetStmtExecList = func(db, sql, user string, eng engine.Engine, proc *process.Process, ses *Session) ([]StmtExecutor, error) {
	var stmtExecList []StmtExecutor = nil
	var stmtExec StmtExecutor
	var stmts []tree.Statement = nil
	var cmdFieldStmt *InternalCmdFieldList
	var err error

	appendStmtExec := func(se StmtExecutor) {
		stmtExecList = append(stmtExecList, se)
	}

	if isCmdFieldListSql(sql) {
		cmdFieldStmt, err = parseCmdFieldList(proc.Ctx, sql)
		if err != nil {
			return nil, err
		}
		stmts = append(stmts, cmdFieldStmt)
	} else {
		stmts, err = parsers.Parse(proc.Ctx, dialect.MYSQL, sql)
		if err != nil {
			return nil, err
		}
	}

	for _, stmt := range stmts {
		cw := InitTxnComputationWrapper(ses, stmt, proc)
		base := &baseStmtExecutor{}
		base.ComputationWrapper = cw
		stmtExec, err = getStmtExecutor(ses, proc, base, stmt)
		if err != nil {
			return nil, err
		}
		appendStmtExec(stmtExec)
	}
	return stmtExecList, nil
}

func incStatementCounter(tenant string, stmt tree.Statement) {
	metric.StatementCounter(tenant, getStatementType(stmt).GetQueryType()).Inc()
}

func incTransactionCounter(tenant string) {
	metric.TransactionCounter(tenant).Inc()
}

func incTransactionErrorsCounter(tenant string, t metric.SQLType) {
	if t == metric.SQLTypeRollback {
		return
	}
	metric.TransactionErrorsCounter(tenant, t).Inc()
}

func incStatementErrorsCounter(tenant string, stmt tree.Statement) {
	metric.StatementErrorsCounter(tenant, getStatementType(stmt).GetQueryType()).Inc()
}

type unknownStatementType struct {
	tree.StatementType
}

func (unknownStatementType) GetStatementType() string { return "Unknown" }
func (unknownStatementType) GetQueryType() string     { return tree.QueryTypeOth }

func getStatementType(stmt tree.Statement) tree.StatementType {
	switch stmt.(type) {
	case tree.StatementType:
		return stmt
	default:
		return unknownStatementType{}
	}
}

// authenticateUserCanExecuteStatement checks the user can execute the statement
func authenticateUserCanExecuteStatement(requestCtx context.Context, ses *Session, stmt tree.Statement) error {
	requestCtx, span := trace.Debug(requestCtx, "authenticateUserCanExecuteStatement")
	defer span.End()
	if ses.skipCheckPrivilege() {
		return nil
	}
	if ses.skipAuthForSpecialUser() {
		return nil
	}
	var havePrivilege bool
	var err error
	if ses.GetTenantInfo() != nil {
		ses.SetPrivilege(determinePrivilegeSetOfStatement(stmt))
		havePrivilege, err = authenticateUserCanExecuteStatementWithObjectTypeAccountAndDatabase(requestCtx, ses, stmt)
		if err != nil {
			return err
		}

		if !havePrivilege {
			err = moerr.NewInternalError(requestCtx, "do not have privilege to execute the statement")
			return err
		}

		havePrivilege, err = authenticateUserCanExecuteStatementWithObjectTypeNone(requestCtx, ses, stmt)
		if err != nil {
			return err
		}

		if !havePrivilege {
			err = moerr.NewInternalError(requestCtx, "do not have privilege to execute the statement")
			return err
		}
	}
	return err
}

// authenticateCanExecuteStatementAndPlan checks the user can execute the statement and its plan
func authenticateCanExecuteStatementAndPlan(requestCtx context.Context, ses *Session, stmt tree.Statement, p *plan.Plan) error {
	if ses.skipCheckPrivilege() {
		return nil
	}
	if ses.skipAuthForSpecialUser() {
		return nil
	}
	yes, err := authenticateUserCanExecuteStatementWithObjectTypeDatabaseAndTable(requestCtx, ses, stmt, p)
	if err != nil {
		return err
	}
	if !yes {
		return moerr.NewInternalError(requestCtx, "do not have privilege to execute the statement")
	}
	return nil
}

// authenticatePrivilegeOfPrepareAndExecute checks the user can execute the Prepare or Execute statement
func authenticateUserCanExecutePrepareOrExecute(requestCtx context.Context, ses *Session, stmt tree.Statement, p *plan.Plan) error {
	err := authenticateUserCanExecuteStatement(requestCtx, ses, stmt)
	if err != nil {
		return err
	}
	err = authenticateCanExecuteStatementAndPlan(requestCtx, ses, stmt, p)
	if err != nil {
		return err
	}
	return err
}

// canExecuteStatementInUncommittedTxn checks the user can execute the statement in an uncommitted transaction
func (mce *MysqlCmdExecutor) canExecuteStatementInUncommittedTransaction(requestCtx context.Context, stmt tree.Statement) error {
	can, err := StatementCanBeExecutedInUncommittedTransaction(mce.GetSession(), stmt)
	if err != nil {
		return err
	}
	if !can {
		//is ddl statement
		if IsDDL(stmt) {
			return moerr.NewInternalError(requestCtx, onlyCreateStatementErrorInfo())
		} else if IsAdministrativeStatement(stmt) {
			return moerr.NewInternalError(requestCtx, administrativeCommandIsUnsupportedInTxnErrorInfo())
		} else if IsParameterModificationStatement(stmt) {
			return moerr.NewInternalError(requestCtx, parameterModificationInTxnErrorInfo())
		} else {
			return moerr.NewInternalError(requestCtx, unclassifiedStatementInUncommittedTxnErrorInfo())
		}
	}
	return nil
}

func (ses *Session) getSqlType(sql string) {
	tenant := ses.GetTenantInfo()
	if tenant == nil {
		ses.sqlSourceType = intereSql
		return
	}
	flag, _, _ := isSpecialUser(tenant.User)
	if flag {
		ses.sqlSourceType = intereSql
		return
	}
	p1 := strings.Index(sql, "/*")
	p2 := strings.Index(sql, "*/")
	if p1 < 0 || p2 < 0 || p2 <= p1+1 {
		ses.sqlSourceType = externSql
		return
	}
	source := strings.TrimSpace(sql[p1+2 : p2-p1])
	if source == "cloud_user" {
		ses.sqlSourceType = cloudUserSql
	} else if source == "cloud_nouser" {
		ses.sqlSourceType = cloudNoUserSql
	} else {
		ses.sqlSourceType = externSql
	}
}

func (mce *MysqlCmdExecutor) processLoadLocal(ctx context.Context, param *tree.ExternParam, writer *io.PipeWriter) (err error) {
	defer func() {
		err2 := writer.Close()
		if err == nil {
			err = err2
		}
	}()
	ses := mce.GetSession()
	proto := ses.GetMysqlProtocol()
	err = external.InitInfileParam(param)
	if err != nil {
		return
	}
	err = proto.sendLocalInfileRequest(param.Filepath)
	if err != nil {
		return
	}
	start := time.Now()
	var msg interface{}
	msg, err = proto.GetTcpConnection().Read(goetty.ReadOptions{})
	if err != nil {
		if moerr.IsMoErrCode(err, moerr.ErrInvalidInput) {
			err = moerr.NewFileNotFound(ctx, param.Filepath)
		}
		proto.SetSequenceID(proto.GetSequenceId() + 1)
		return
	}

	packet, ok := msg.(*Packet)
	if !ok {
		proto.SetSequenceID(proto.GetSequenceId() + 1)
		err = moerr.NewInvalidInput(ctx, "invalid packet")
		return
	}

	proto.SetSequenceID(uint8(packet.SequenceID + 1))
	seq := uint8(packet.SequenceID + 1)
	length := packet.Length
	if length == 0 {
		return
	}
	_, err = writer.Write(packet.Payload)
	if err != nil {
		return
	}
	nowStart := time.Now()
	for {
		logutil.Infof("last time cost %f seconds", time.Since(nowStart).Seconds())
		nowStart = time.Now()
		msg, err = proto.GetTcpConnection().Read(goetty.ReadOptions{})
		logutil.Infof("read tcp cost %f seconds", time.Since(nowStart).Seconds())
		if err != nil {
			if moerr.IsMoErrCode(err, moerr.ErrInvalidInput) {
				seq += 1
				proto.SetSequenceID(seq)
				err = nil
			}
			break
		}
		packet, ok = msg.(*Packet)
		if !ok {
			err = moerr.NewInvalidInput(ctx, "invalid packet")
			seq += 1
			proto.SetSequenceID(seq)
			break
		}
		seq = uint8(packet.SequenceID + 1)
		proto.SetSequenceID(seq)

		writeStart := time.Now()
		_, err = writer.Write(packet.Payload)
		logutil.Infof("write pipe cost %f seconds", time.Since(writeStart).Seconds())
		if err != nil {
			return
		}
	}
	logutil.Infof("processLocalInfile cost:%f seconds", time.Since(start).Seconds())
	return
}

// execute query
func (mce *MysqlCmdExecutor) doComQuery(requestCtx context.Context, sql string) (retErr error) {
	beginInstant := time.Now()
	ses := mce.GetSession()
	ses.getSqlType(sql)
	ses.SetShowStmtType(NotShowStatement)
	proto := ses.GetMysqlProtocol()
	ses.SetSql(sql)
	ses.GetExportParam().Outfile = false
	pu := ses.GetParameterUnit()
	proc := process.New(
		requestCtx,
		ses.GetMemPool(),
		ses.GetTxnHandler().GetTxnClient(),
		ses.GetTxnHandler().GetTxnOperator(),
		pu.FileService,
		pu.GetClusterDetails,
	)
	proc.Id = mce.getNextProcessId()
	proc.Lim.Size = pu.SV.ProcessLimitationSize
	proc.Lim.BatchRows = pu.SV.ProcessLimitationBatchRows
	proc.Lim.MaxMsgSize = pu.SV.MaxMessageSize
	proc.Lim.PartitionRows = pu.SV.ProcessLimitationPartitionRows
	proc.SessionInfo = process.SessionInfo{
		User:          ses.GetUserName(),
		Host:          pu.SV.Host,
		ConnectionID:  uint64(proto.ConnectionID()),
		Database:      ses.GetDatabaseName(),
		Version:       pu.SV.ServerVersionPrefix + serverVersion.Load().(string),
		TimeZone:      ses.GetTimeZone(),
		StorageEngine: pu.StorageEngine,
		LastInsertID:  ses.GetLastInsertID(),
	}
	if ses.GetTenantInfo() != nil {
		proc.SessionInfo.Account = ses.GetTenantInfo().GetTenant()
		proc.SessionInfo.AccountId = ses.GetTenantInfo().GetTenantID()
		proc.SessionInfo.Role = ses.GetTenantInfo().GetDefaultRole()
		proc.SessionInfo.RoleId = ses.GetTenantInfo().GetDefaultRoleID()
		proc.SessionInfo.UserId = ses.GetTenantInfo().GetUserID()
	} else {
		proc.SessionInfo.Account = sysAccountName
		proc.SessionInfo.AccountId = sysAccountID
		proc.SessionInfo.RoleId = moAdminRoleID
		proc.SessionInfo.UserId = rootID
	}
	proc.SessionInfo.QueryId = ses.QueryId
	ses.txnCompileCtx.SetProcess(proc)
	cws, err := GetComputationWrapper(ses.GetDatabaseName(),
		sql,
		ses.GetUserName(),
		pu.StorageEngine,
		proc, ses)
	if err != nil {
		requestCtx = RecordParseErrorStatement(requestCtx, ses, proc, beginInstant, sql)
		retErr = err
		if _, ok := err.(*moerr.Error); !ok {
			retErr = moerr.NewParseError(requestCtx, err.Error())
		}
		logStatementStringStatus(requestCtx, ses, sql, fail, retErr)
		return retErr
	}

	defer func() {
		ses.SetMysqlResultSet(nil)
	}()

	var cmpBegin time.Time
	var ret interface{}
	var runner ComputationRunner
	var selfHandle bool
	var fromLoadData = false
	var txnErr error
	var rspLen uint64
	var prepareStmt *PrepareStmt
	var err2 error
	var columns []interface{}
	var mrs *MysqlResultSet
	canCache := true
	var loadLocalErrGroup *errgroup.Group
	var loadLocalWriter *io.PipeWriter

	singleStatement := len(cws) == 1
	for i, cw := range cws {
		if cwft, ok := cw.(*TxnComputationWrapper); ok {
			if cwft.stmt.GetQueryType() == tree.QueryTypeDDL || cwft.stmt.GetQueryType() == tree.QueryTypeDCL ||
				cwft.stmt.GetQueryType() == tree.QueryTypeTCL {
				if _, ok := cwft.stmt.(*tree.SetVar); !ok {
					ses.cleanCache()
				}
				canCache = false
			}
		}

		ses.SetMysqlResultSet(&MysqlResultSet{})
		stmt := cw.GetAst()
		requestCtx = RecordStatement(requestCtx, ses, proc, cw, beginInstant, sql, singleStatement)
		tenant := ses.GetTenantName(stmt)
		//skip PREPARE statement here
		if ses.GetTenantInfo() != nil && !IsPrepareStatement(stmt) {
			err = authenticateUserCanExecuteStatement(requestCtx, ses, stmt)
			if err != nil {
				return err
			}
		}

		/*
				if it is in an active or multi-statement transaction, we check the type of the statement.
				Then we decide that if we can execute the statement.

			If we check the active transaction, it will generate the case below.
			case:
			set autocommit = 0;  <- no active transaction
			                     <- no active transaction
			drop table test1;    <- no active transaction, no error
			                     <- has active transaction
			drop table test1;    <- has active transaction, error
			                     <- has active transaction
		*/
		if ses.InActiveTransaction() {
			err = mce.canExecuteStatementInUncommittedTransaction(requestCtx, stmt)
			if err != nil {
				return err
			}
		}

		//check transaction states
		switch stmt.(type) {
		case *tree.BeginTransaction:
			err = ses.TxnBegin()
			if err != nil {
				goto handleFailed
			}
			RecordStatementTxnID(requestCtx, ses)
		case *tree.CommitTransaction:
			err = ses.TxnCommit()
			if err != nil {
				goto handleFailed
			}
		case *tree.RollbackTransaction:
			err = ses.TxnRollback()
			if err != nil {
				goto handleFailed
			}
		}

		switch st := stmt.(type) {
		case *tree.Select:
			if st.Ep != nil {
				ses.SetExportParam(st.Ep)
			}
		}

		selfHandle = false
		ses.GetTxnCompileCtx().SetQueryType(TXN_DEFAULT)

		switch st := stmt.(type) {
		case *tree.BeginTransaction, *tree.CommitTransaction, *tree.RollbackTransaction:
			selfHandle = true
		case *tree.SetRole:
			selfHandle = true
			ses.InvalidatePrivilegeCache()
			//switch role
			err = mce.handleSwitchRole(requestCtx, st)
			if err != nil {
				goto handleFailed
			}
		case *tree.Use:
			selfHandle = true
			//use database
			err = mce.handleChangeDB(requestCtx, st.Name)
			if err != nil {
				goto handleFailed
			}
		case *tree.MoDump:
			selfHandle = true
			//dump
			err = mce.handleDump(requestCtx, st)
			if err != nil {
				goto handleFailed
			}
		case *tree.DropDatabase:
			ses.InvalidatePrivilegeCache()
			// if the droped database is the same as the one in use, database must be reseted to empty.
			if string(st.Name) == ses.GetDatabaseName() {
				ses.SetDatabaseName("")
			}
		case *tree.Import:
			fromLoadData = true
			selfHandle = true
			err = mce.handleLoadData(requestCtx, proc, st)
			if err != nil {
				goto handleFailed
			}
		case *tree.PrepareStmt:
			selfHandle = true
			prepareStmt, err = mce.handlePrepareStmt(requestCtx, st)
			if err != nil {
				goto handleFailed
			}
			err = authenticateUserCanExecutePrepareOrExecute(requestCtx, ses, prepareStmt.PrepareStmt, prepareStmt.PreparePlan.GetDcl().GetPrepare().GetPlan())
			if err != nil {
				goto handleFailed
			}
		case *tree.PrepareString:
			selfHandle = true
			prepareStmt, err = mce.handlePrepareString(requestCtx, st)
			if err != nil {
				goto handleFailed
			}
			err = authenticateUserCanExecutePrepareOrExecute(requestCtx, ses, prepareStmt.PrepareStmt, prepareStmt.PreparePlan.GetDcl().GetPrepare().GetPlan())
			if err != nil {
				goto handleFailed
			}
		case *tree.Deallocate:
			selfHandle = true
			err = mce.handleDeallocate(requestCtx, st)
			if err != nil {
				goto handleFailed
			}
		case *tree.Reset:
			selfHandle = true
			err = mce.handleReset(requestCtx, st)
			if err != nil {
				goto handleFailed
			}
		case *tree.SetVar:
			selfHandle = true
			err = mce.handleSetVar(requestCtx, st)
			if err != nil {
				goto handleFailed
			}
		case *tree.ShowVariables:
			selfHandle = true
			err = mce.handleShowVariables(st, proc)
			if err != nil {
				goto handleFailed
			}
		case *tree.ShowErrors, *tree.ShowWarnings:
			selfHandle = true
			err = mce.handleShowErrors()
			if err != nil {
				goto handleFailed
			}
		case *tree.AnalyzeStmt:
			selfHandle = true
			if err = mce.handleAnalyzeStmt(requestCtx, st); err != nil {
				goto handleFailed
			}
		case *tree.ExplainStmt:
			selfHandle = true
			if err = mce.handleExplainStmt(requestCtx, st); err != nil {
				goto handleFailed
			}
		case *tree.ExplainAnalyze:
			ses.SetData(nil)
			switch st.Statement.(type) {
			case *tree.Delete:
				ses.GetTxnCompileCtx().SetQueryType(TXN_DELETE)
			case *tree.Update:
				ses.GetTxnCompileCtx().SetQueryType(TXN_UPDATE)
			default:
				ses.GetTxnCompileCtx().SetQueryType(TXN_DEFAULT)
			}
		case *tree.ShowColumns:
			ses.SetShowStmtType(ShowColumns)
			ses.SetData(nil)
		case *tree.ShowTableStatus:
			ses.SetShowStmtType(ShowTableStatus)
			ses.SetData(nil)
		case *tree.Delete:
			ses.GetTxnCompileCtx().SetQueryType(TXN_DELETE)
		case *tree.Update:
			ses.GetTxnCompileCtx().SetQueryType(TXN_UPDATE)
		case *InternalCmdFieldList:
			selfHandle = true
			if err = mce.handleCmdFieldList(requestCtx, st); err != nil {
				goto handleFailed
			}
		case *tree.CreateAccount:
			selfHandle = true
			ses.InvalidatePrivilegeCache()
			if err = mce.handleCreateAccount(requestCtx, st); err != nil {
				goto handleFailed
			}
		case *tree.DropAccount:
			selfHandle = true
			ses.InvalidatePrivilegeCache()
			if err = mce.handleDropAccount(requestCtx, st); err != nil {
				goto handleFailed
			}
		case *tree.AlterAccount:
			ses.InvalidatePrivilegeCache()
			selfHandle = true
			if err = mce.handleAlterAccount(requestCtx, st); err != nil {
				goto handleFailed
			}
		case *tree.CreateUser:
			selfHandle = true
			ses.InvalidatePrivilegeCache()
			if err = mce.handleCreateUser(requestCtx, st); err != nil {
				goto handleFailed
			}
		case *tree.DropUser:
			selfHandle = true
			ses.InvalidatePrivilegeCache()
			if err = mce.handleDropUser(requestCtx, st); err != nil {
				goto handleFailed
			}
		case *tree.AlterView:
			ses.InvalidatePrivilegeCache()
		case *tree.AlterUser: //TODO
			ses.InvalidatePrivilegeCache()
		case *tree.CreateRole:
			selfHandle = true
			ses.InvalidatePrivilegeCache()
			if err = mce.handleCreateRole(requestCtx, st); err != nil {
				goto handleFailed
			}
		case *tree.DropRole:
			selfHandle = true
			ses.InvalidatePrivilegeCache()
			if err = mce.handleDropRole(requestCtx, st); err != nil {
				goto handleFailed
			}
		case *tree.CreateFunction:
			selfHandle = true
			if err = mce.handleCreateFunction(requestCtx, st); err != nil {
				goto handleFailed
			}
		case *tree.DropFunction:
			selfHandle = true
			if err = mce.handleDropFunction(requestCtx, st); err != nil {
				goto handleFailed
			}
		case *tree.Grant:
			selfHandle = true
			ses.InvalidatePrivilegeCache()
			switch st.Typ {
			case tree.GrantTypeRole:
				if err = mce.handleGrantRole(requestCtx, &st.GrantRole); err != nil {
					goto handleFailed
				}
			case tree.GrantTypePrivilege:
				if err = mce.handleGrantPrivilege(requestCtx, &st.GrantPrivilege); err != nil {
					goto handleFailed
				}
			}
		case *tree.Revoke:
			selfHandle = true
			ses.InvalidatePrivilegeCache()
			switch st.Typ {
			case tree.RevokeTypeRole:
				if err = mce.handleRevokeRole(requestCtx, &st.RevokeRole); err != nil {
					goto handleFailed
				}
			case tree.RevokeTypePrivilege:
				if err = mce.handleRevokePrivilege(requestCtx, &st.RevokePrivilege); err != nil {
					goto handleFailed
				}
			}
		case *tree.Kill:
			selfHandle = true
			ses.InvalidatePrivilegeCache()
			if err = mce.handleKill(requestCtx, st); err != nil {
				goto handleFailed
			}
<<<<<<< HEAD
		case *tree.Load:
			if st.Local {
				proc.LoadLocalReader, loadLocalWriter = io.Pipe()
=======
		case *tree.ShowAccounts:
			selfHandle = true
			if err = mce.handleShowAccounts(requestCtx, st); err != nil {
				goto handleFailed
>>>>>>> 762aaffe
			}
		}

		if selfHandle {
			goto handleSucceeded
		}
		if err = cw.SetDatabaseName(ses.GetDatabaseName()); err != nil {
			goto handleFailed
		}

		cmpBegin = time.Now()

		if ret, err = cw.Compile(requestCtx, ses, ses.GetOutputCallback()); err != nil {
			goto handleFailed
		}
		stmt = cw.GetAst()
		// reset some special stmt for execute statement
		switch st := stmt.(type) {
		case *tree.SetVar:
			err = mce.handleSetVar(requestCtx, st)
			if err != nil {
				goto handleFailed
			} else {
				goto handleSucceeded
			}
		case *tree.ShowVariables:
			err = mce.handleShowVariables(st, proc)
			if err != nil {
				goto handleFailed
			} else {
				goto handleSucceeded
			}
		case *tree.ShowErrors, *tree.ShowWarnings:
			err = mce.handleShowErrors()
			if err != nil {
				goto handleFailed
			} else {
				goto handleSucceeded
			}
		}

		runner = ret.(ComputationRunner)

		logInfof(ses.GetConciseProfile(), "time of Exec.Build : %s", time.Since(cmpBegin).String())

		mrs = ses.GetMysqlResultSet()
		// cw.Compile might rewrite sql, here we fetch the latest version
		switch statement := cw.GetAst().(type) {
		//produce result set
		case *tree.Select,
			*tree.ShowCreateTable, *tree.ShowCreateDatabase, *tree.ShowTables, *tree.ShowDatabases, *tree.ShowColumns,
			*tree.ShowProcessList, *tree.ShowStatus, *tree.ShowTableStatus, *tree.ShowGrants,
			*tree.ShowIndex, *tree.ShowCreateView, *tree.ShowTarget, *tree.ShowCollation, *tree.ValuesStatement,
			*tree.ExplainFor, *tree.ExplainStmt, *tree.ShowTableNumber, *tree.ShowColumnNumber, *tree.ShowTableValues, *tree.ShowLocks, *tree.ShowNodeList, *tree.ShowFunctionStatus:
			columns, err = cw.GetColumns()
			if err != nil {
				logErrorf(ses.GetConciseProfile(), "GetColumns from Computation handler failed. error: %v", err)
				goto handleFailed
			}
			if c, ok := cw.(*TxnComputationWrapper); ok {
				ses.rs = &plan.ResultColDef{ResultCols: plan2.GetResultColumnsFromPlan(c.plan)}
			}
			/*
				Step 1 : send column count and column definition.
			*/
			//send column count
			colCnt := uint64(len(columns))
			err = proto.SendColumnCountPacket(colCnt)
			if err != nil {
				goto handleFailed
			}
			//send columns
			//column_count * Protocol::ColumnDefinition packets
			cmd := ses.GetCmd()
			for _, c := range columns {
				mysqlc := c.(Column)
				mrs.AddColumn(mysqlc)

				//logutil.Infof("doComQuery col name %v type %v ",col.Name(),col.ColumnType())
				/*
					mysql COM_QUERY response: send the column definition per column
				*/
				err = proto.SendColumnDefinitionPacket(requestCtx, mysqlc, int(cmd))
				if err != nil {
					goto handleFailed
				}
			}

			/*
				mysql COM_QUERY response: End after the column has been sent.
				send EOF packet
			*/
			err = proto.SendEOFPacketIf(0, 0)
			if err != nil {
				goto handleFailed
			}

			runBegin := time.Now()
			/*
				Step 2: Start pipeline
				Producing the data row and sending the data row
			*/
			ep := ses.GetExportParam()
			if ep.Outfile {
				ep.DefaultBufSize = pu.SV.ExportDataDefaultFlushSize
				initExportFileParam(ep, mrs)
				if err = openNewFile(requestCtx, ep, mrs); err != nil {
					goto handleFailed
				}
			}
			if err = runner.Run(0); err != nil {
				goto handleFailed
			}

			switch ses.GetShowStmtType() {
			case ShowColumns:
				if err = handleShowColumns(ses, statement.(*tree.ShowColumns)); err != nil {
					goto handleFailed
				}
			case ShowTableStatus:
				if err = handleShowTableStatus(ses, statement.(*tree.ShowTableStatus), proc); err != nil {
					goto handleFailed
				}
			}

			if ep.Outfile {
				if err = ep.Writer.Flush(); err != nil {
					goto handleFailed
				}
				if err = ep.File.Close(); err != nil {
					goto handleFailed
				}
			}

			logInfof(ses.GetConciseProfile(), "time of Exec.Run : %s", time.Since(runBegin).String())

			/*
				Step 3: Say goodbye
				mysql COM_QUERY response: End after the data row has been sent.
				After all row data has been sent, it sends the EOF or OK packet.
			*/
			err = proto.sendEOFOrOkPacket(0, 0)
			if err != nil {
				goto handleFailed
			}

			/*
				Step 4: Serialize the execution plan by json
			*/
			if cwft, ok := cw.(*TxnComputationWrapper); ok {
				_ = cwft.RecordExecPlan(requestCtx)
			}
		//just status, no result set
		case *tree.CreateTable, *tree.DropTable, *tree.CreateDatabase, *tree.DropDatabase,
			*tree.CreateIndex, *tree.DropIndex,
			*tree.CreateView, *tree.DropView,
			*tree.AlterView,
			*tree.Insert, *tree.Update,
			*tree.BeginTransaction, *tree.CommitTransaction, *tree.RollbackTransaction,
			*tree.SetVar,
			*tree.Load,
			*tree.CreateUser, *tree.DropUser, *tree.AlterUser,
			*tree.CreateRole, *tree.DropRole,
			*tree.Revoke, *tree.Grant,
			*tree.SetDefaultRole, *tree.SetRole, *tree.SetPassword,
			*tree.Delete, *tree.TruncateTable:
			//change privilege
			switch cw.GetAst().(type) {
			case *tree.DropTable, *tree.DropDatabase, *tree.DropIndex, *tree.DropView,
				*tree.CreateUser, *tree.DropUser, *tree.AlterUser,
				*tree.CreateRole, *tree.DropRole,
				*tree.Revoke, *tree.Grant,
				*tree.SetDefaultRole, *tree.SetRole:
				ses.InvalidatePrivilegeCache()
			}
			runBegin := time.Now()
			/*
				Step 1: Start
			*/

			if st, ok := cw.GetAst().(*tree.Load); ok {
				if st.Local {
					loadLocalErrGroup = new(errgroup.Group)
					loadLocalErrGroup.Go(func() error {
						return mce.processLoadLocal(proc.Ctx, st.Param, loadLocalWriter)
					})
				}
			}

			if err = runner.Run(0); err != nil {
				goto handleFailed
			}

			if loadLocalErrGroup != nil {
				if err = loadLocalErrGroup.Wait(); err != nil {
					goto handleFailed
				}
			}

			logInfof(ses.GetConciseProfile(), "time of Exec.Run : %s", time.Since(runBegin).String())

			rspLen = cw.GetAffectedRows()
			echoTime := time.Now()

			logInfof(ses.GetConciseProfile(), "time of SendResponse %s", time.Since(echoTime).String())

			/*
				Step 4: Serialize the execution plan by json
			*/
			if cwft, ok := cw.(*TxnComputationWrapper); ok {
				_ = cwft.RecordExecPlan(requestCtx)
			}
		case *tree.ExplainAnalyze:
			explainColName := "QUERY PLAN"
			columns, err = GetExplainColumns(requestCtx, explainColName)
			if err != nil {
				logErrorf(ses.GetConciseProfile(), "GetColumns from ExplainColumns handler failed, error: %v", err)
				goto handleFailed
			}
			/*
				Step 1 : send column count and column definition.
			*/
			//send column count
			colCnt := uint64(len(columns))
			err = proto.SendColumnCountPacket(colCnt)
			if err != nil {
				goto handleFailed
			}
			//send columns
			//column_count * Protocol::ColumnDefinition packets
			cmd := ses.GetCmd()
			for _, c := range columns {
				mysqlc := c.(Column)
				mrs.AddColumn(mysqlc)
				/*
					mysql COM_QUERY response: send the column definition per column
				*/
				err = proto.SendColumnDefinitionPacket(requestCtx, mysqlc, int(cmd))
				if err != nil {
					goto handleFailed
				}
			}
			/*
				mysql COM_QUERY response: End after the column has been sent.
				send EOF packet
			*/
			err = proto.SendEOFPacketIf(0, 0)
			if err != nil {
				goto handleFailed
			}

			runBegin := time.Now()
			/*
				Step 1: Start
			*/
			if err = runner.Run(0); err != nil {
				goto handleFailed
			}

			logInfof(ses.GetConciseProfile(), "time of Exec.Run : %s", time.Since(runBegin).String())

			if cwft, ok := cw.(*TxnComputationWrapper); ok {
				queryPlan := cwft.plan
				// generator query explain
				explainQuery := explain.NewExplainQueryImpl(queryPlan.GetQuery())

				// build explain data buffer
				buffer := explain.NewExplainDataBuffer()
				var option *explain.ExplainOptions
				option, err = getExplainOption(requestCtx, statement.Options)
				if err != nil {
					goto handleFailed
				}

				err = explainQuery.ExplainPlan(requestCtx, buffer, option)
				if err != nil {
					goto handleFailed
				}

				err = buildMoExplainQuery(explainColName, buffer, ses, getDataFromPipeline)
				if err != nil {
					goto handleFailed
				}

				/*
					Step 3: Say goodbye
					mysql COM_QUERY response: End after the data row has been sent.
					After all row data has been sent, it sends the EOF or OK packet.
				*/
				err = proto.sendEOFOrOkPacket(0, 0)
				if err != nil {
					goto handleFailed
				}
			}
		}
	handleSucceeded:
		//load data handle txn failure internally
		incStatementCounter(tenant, stmt)
		if !fromLoadData {
			txnErr = ses.TxnCommitSingleStatement(stmt)
			if txnErr != nil {
				logStatementStatus(requestCtx, ses, stmt, fail, txnErr)
				return txnErr
			}
		}
		switch stmt.(type) {
		case *tree.CreateTable, *tree.DropTable,
			*tree.CreateIndex, *tree.DropIndex, *tree.Insert, *tree.Update,
			*tree.CreateView, *tree.DropView, *tree.AlterView, *tree.Load, *tree.MoDump,
			*tree.CreateAccount, *tree.DropAccount, *tree.AlterAccount,
			*tree.CreateFunction, *tree.DropFunction,
			*tree.CreateUser, *tree.DropUser, *tree.AlterUser,
			*tree.CreateRole, *tree.DropRole, *tree.Revoke, *tree.Grant,
			*tree.SetDefaultRole, *tree.SetRole, *tree.SetPassword, *tree.Delete, *tree.TruncateTable, *tree.Use,
			*tree.BeginTransaction, *tree.CommitTransaction, *tree.RollbackTransaction:
			resp := mce.setResponse(i, len(cws), rspLen)
			if _, ok := stmt.(*tree.Insert); ok {
				resp.lastInsertId = proc.GetLastInsertID()
				if proc.GetLastInsertID() != 0 {
					ses.SetLastInsertID(proc.GetLastInsertID())
				}
			}
			if err2 = mce.GetSession().GetMysqlProtocol().SendResponse(requestCtx, resp); err2 != nil {
				retErr = moerr.NewInternalError(requestCtx, "routine send response failed. error:%v ", err2)
				logStatementStatus(requestCtx, ses, stmt, fail, retErr)
				return retErr
			}

		case *tree.CreateDatabase:
			insertRecordToMoMysqlCompatbilityMode(requestCtx, ses, stmt)
			resp := mce.setResponse(i, len(cws), rspLen)
			if err2 = mce.GetSession().GetMysqlProtocol().SendResponse(requestCtx, resp); err2 != nil {
				retErr = moerr.NewInternalError(requestCtx, "routine send response failed. error:%v ", err2)
				logStatementStatus(requestCtx, ses, stmt, fail, retErr)
				return retErr
			}

		case *tree.DropDatabase:
			deleteRecordToMoMysqlCompatbilityMode(requestCtx, ses, stmt)
			resp := mce.setResponse(i, len(cws), rspLen)
			if err2 = mce.GetSession().GetMysqlProtocol().SendResponse(requestCtx, resp); err2 != nil {
				retErr = moerr.NewInternalError(requestCtx, "routine send response failed. error:%v ", err2)
				logStatementStatus(requestCtx, ses, stmt, fail, retErr)
				return retErr
			}

		case *tree.PrepareStmt, *tree.PrepareString:
			if ses.GetCmd() == COM_STMT_PREPARE {
				if err2 = mce.GetSession().GetMysqlProtocol().SendPrepareResponse(requestCtx, prepareStmt); err2 != nil {
					retErr = moerr.NewInternalError(requestCtx, "routine send response failed. error:%v ", err2)
					logStatementStatus(requestCtx, ses, stmt, fail, retErr)
					return retErr
				}
			} else {
				resp := mce.setResponse(i, len(cws), rspLen)
				if err2 = mce.GetSession().GetMysqlProtocol().SendResponse(requestCtx, resp); err2 != nil {
					retErr = moerr.NewInternalError(requestCtx, "routine send response failed. error:%v ", err2)
					logStatementStatus(requestCtx, ses, stmt, fail, retErr)
					return retErr
				}
			}

		case *tree.SetVar:
			resp := mce.setResponse(i, len(cws), rspLen)
			if err = proto.SendResponse(requestCtx, resp); err != nil {
				return moerr.NewInternalError(requestCtx, "routine send response failed. error:%v ", err)
			}

		case *tree.Deallocate:
			//we will not send response in COM_STMT_CLOSE command
			if ses.GetCmd() != COM_STMT_CLOSE {
				resp := mce.setResponse(i, len(cws), rspLen)
				if err2 = mce.GetSession().GetMysqlProtocol().SendResponse(requestCtx, resp); err2 != nil {
					retErr = moerr.NewInternalError(requestCtx, "routine send response failed. error:%v ", err2)
					logStatementStatus(requestCtx, ses, stmt, fail, retErr)
					return retErr
				}
			}

		case *tree.Reset:
			resp := mce.setResponse(i, len(cws), rspLen)
			if err2 = mce.GetSession().GetMysqlProtocol().SendResponse(requestCtx, resp); err2 != nil {
				retErr = moerr.NewInternalError(requestCtx, "routine send response failed. error:%v ", err2)
				logStatementStatus(requestCtx, ses, stmt, fail, retErr)
				return retErr
			}
		}
		logStatementStatus(requestCtx, ses, stmt, success, nil)
		goto handleNext
	handleFailed:
		incStatementCounter(tenant, stmt)
		incStatementErrorsCounter(tenant, stmt)
		/*
			Cases    | set Autocommit = 1/0 | BEGIN statement |
			---------------------------------------------------
			Case1      1                       Yes
			Case2      1                       No
			Case3      0                       Yes
			Case4      0                       No
			---------------------------------------------------
			update error message in Case1,Case3,Case4.
		*/
		if ses.InMultiStmtTransactionMode() && ses.InActiveTransaction() {
			ses.cleanCache()
			ses.SetOptionBits(OPTION_ATTACH_ABORT_TRANSACTION_ERROR)
		}
		logError(ses.GetConciseProfile(), err.Error())
		if !fromLoadData {
			txnErr = ses.TxnRollbackSingleStatement(stmt)
			if txnErr != nil {
				logStatementStatus(requestCtx, ses, stmt, fail, txnErr)
				return txnErr
			}
		}
		logStatementStatus(requestCtx, ses, stmt, fail, err)
		return err
	handleNext:
	} // end of for

	if canCache && !ses.isCached(sql) {
		plans := make([]*plan.Plan, len(cws))
		stmts := make([]*tree.Statement, len(cws))
		for i, cw := range cws {
			if cwft, ok := cw.(*TxnComputationWrapper); ok && checkNodeCanCache(cwft.plan) {
				plans[i] = cwft.plan
				stmts[i] = &cwft.stmt
			} else {
				return nil
			}
		}
		ses.cachePlan(sql, stmts, plans)
	}

	return nil
}

func checkNodeCanCache(p *plan2.Plan) bool {
	if p == nil {
		return true
	}
	if q, ok := p.Plan.(*plan2.Plan_Query); ok {
		for _, node := range q.Query.Nodes {
			if node.NodeType == plan.Node_EXTERNAL_SCAN && node.TableDef.TableType == "query_result" {
				return false
			}
		}
	}
	return true
}

// execute query. Currently, it is developing. Finally, it will replace the doComQuery.
func (mce *MysqlCmdExecutor) doComQueryInProgress(requestCtx context.Context, sql string) (retErr error) {
	var stmtExecs []StmtExecutor
	var err error
	beginInstant := time.Now()
	ses := mce.GetSession()
	ses.SetShowStmtType(NotShowStatement)
	proto := ses.GetMysqlProtocol()
	ses.SetSql(sql)
	ses.GetExportParam().Outfile = false
	pu := ses.GetParameterUnit()
	proc := process.New(
		requestCtx,
		ses.GetMemPool(),
		pu.TxnClient,
		ses.GetTxnHandler().GetTxnOperator(),
		pu.FileService,
		pu.GetClusterDetails,
	)
	proc.Id = mce.getNextProcessId()
	proc.Lim.Size = pu.SV.ProcessLimitationSize
	proc.Lim.BatchRows = pu.SV.ProcessLimitationBatchRows
	proc.Lim.PartitionRows = pu.SV.ProcessLimitationPartitionRows
	proc.SessionInfo = process.SessionInfo{
		User:          ses.GetUserName(),
		Host:          pu.SV.Host,
		ConnectionID:  uint64(proto.ConnectionID()),
		Database:      ses.GetDatabaseName(),
		Version:       pu.SV.ServerVersionPrefix + serverVersion.Load().(string),
		TimeZone:      ses.GetTimeZone(),
		StorageEngine: pu.StorageEngine,
	}

	if ses.GetTenantInfo() != nil {
		proc.SessionInfo.Account = ses.GetTenantInfo().GetTenant()
		proc.SessionInfo.AccountId = ses.GetTenantInfo().GetTenantID()
		proc.SessionInfo.RoleId = ses.GetTenantInfo().GetDefaultRoleID()
		proc.SessionInfo.UserId = ses.GetTenantInfo().GetUserID()
	} else {
		proc.SessionInfo.Account = sysAccountName
		proc.SessionInfo.AccountId = sysAccountID
		proc.SessionInfo.RoleId = moAdminRoleID
		proc.SessionInfo.UserId = rootID
	}

	stmtExecs, err = GetStmtExecList(ses.GetDatabaseName(),
		sql,
		ses.GetUserName(),
		pu.StorageEngine,
		proc, ses)
	if err != nil {
		requestCtx = RecordParseErrorStatement(requestCtx, ses, proc, beginInstant, sql)
		retErr = moerr.NewParseError(requestCtx, err.Error())
		logStatementStringStatus(requestCtx, ses, sql, fail, retErr)
		return retErr
	}

	singleStatement := len(stmtExecs) == 1
	for _, exec := range stmtExecs {
		err = Execute(requestCtx, ses, proc, exec, beginInstant, sql, singleStatement)
		if err != nil {
			return err
		}
	}
	return err
}

func (mce *MysqlCmdExecutor) setResponse(cwIndex, cwsLen int, rspLen uint64) *Response {

	//if the stmt has next stmt, should set the server status equals to 10
	if cwIndex < cwsLen-1 {
		return NewOkResponse(rspLen, 0, 0, SERVER_MORE_RESULTS_EXISTS, int(COM_QUERY), "")
	} else {
		return NewOkResponse(rspLen, 0, 0, 0, int(COM_QUERY), "")
	}

}

// ExecRequest the server execute the commands from the client following the mysql's routine
func (mce *MysqlCmdExecutor) ExecRequest(requestCtx context.Context, ses *Session, req *Request) (resp *Response, err error) {
	defer func() {
		if e := recover(); e != nil {
			moe, ok := e.(*moerr.Error)
			if !ok {
				err = moerr.ConvertPanicError(requestCtx, e)
				resp = NewGeneralErrorResponse(COM_QUERY, err)
			} else {
				resp = NewGeneralErrorResponse(COM_QUERY, moe)
			}
		}
	}()

	var sql string
	logDebugf(ses.GetCompleteProfile(), "cmd %v", req.GetCmd())
	ses.SetCmd(req.GetCmd())
	doComQuery := mce.GetDoQueryFunc()
	switch req.GetCmd() {
	case COM_QUIT:
		/*resp = NewResponse(
			OkResponse,
			0,
			int(COM_QUIT),
			nil,
		)*/
		return resp, nil
	case COM_QUERY:
		var query = string(req.GetData().([]byte))
		mce.addSqlCount(1)
		logInfo(ses.GetConciseProfile(), "query trace", logutil.ConnectionIdField(ses.GetConnectionID()), logutil.QueryField(SubStringFromBegin(query, int(ses.GetParameterUnit().SV.LengthOfQueryPrinted))))
		err = doComQuery(requestCtx, query)
		if err != nil {
			resp = NewGeneralErrorResponse(COM_QUERY, err)
		}
		return resp, nil
	case COM_INIT_DB:
		var dbname = string(req.GetData().([]byte))
		mce.addSqlCount(1)
		query := "use `" + dbname + "`"
		err = doComQuery(requestCtx, query)
		if err != nil {
			resp = NewGeneralErrorResponse(COM_INIT_DB, err)
		}

		return resp, nil
	case COM_FIELD_LIST:
		var payload = string(req.GetData().([]byte))
		mce.addSqlCount(1)
		query := makeCmdFieldListSql(payload)
		err = doComQuery(requestCtx, query)
		if err != nil {
			resp = NewGeneralErrorResponse(COM_FIELD_LIST, err)
		}

		return resp, nil
	case COM_PING:
		resp = NewGeneralOkResponse(COM_PING)

		return resp, nil

	case COM_STMT_PREPARE:
		ses.SetCmd(COM_STMT_PREPARE)
		sql = string(req.GetData().([]byte))
		mce.addSqlCount(1)

		// rewrite to "Prepare stmt_name from 'xxx'"
		newLastStmtID := ses.GenNewStmtId()
		newStmtName := getPrepareStmtName(newLastStmtID)
		sql = fmt.Sprintf("prepare %s from %s", newStmtName, sql)
		logInfo(ses.GetConciseProfile(), "query trace", logutil.ConnectionIdField(ses.GetConnectionID()), logutil.QueryField(sql))

		err = doComQuery(requestCtx, sql)
		if err != nil {
			resp = NewGeneralErrorResponse(COM_STMT_PREPARE, err)
		}
		return resp, nil

	case COM_STMT_EXECUTE:
		ses.SetCmd(COM_STMT_EXECUTE)
		data := req.GetData().([]byte)
		sql, err = mce.parseStmtExecute(requestCtx, data)
		if err != nil {
			return NewGeneralErrorResponse(COM_STMT_EXECUTE, err), nil
		}
		err = doComQuery(requestCtx, sql)
		if err != nil {
			resp = NewGeneralErrorResponse(COM_STMT_EXECUTE, err)
		}
		return resp, nil

	case COM_STMT_CLOSE:
		data := req.GetData().([]byte)

		// rewrite to "deallocate Prepare stmt_name"
		stmtID := binary.LittleEndian.Uint32(data[0:4])
		stmtName := getPrepareStmtName(stmtID)
		sql = fmt.Sprintf("deallocate prepare %s", stmtName)
		logInfo(ses.GetConciseProfile(), "query trace", logutil.ConnectionIdField(ses.GetConnectionID()), logutil.QueryField(sql))

		err = doComQuery(requestCtx, sql)
		if err != nil {
			resp = NewGeneralErrorResponse(COM_STMT_CLOSE, err)
		}
		return resp, nil

	case COM_STMT_RESET:
		data := req.GetData().([]byte)

		//Payload of COM_STMT_RESET
		stmtID := binary.LittleEndian.Uint32(data[0:4])
		stmtName := getPrepareStmtName(stmtID)
		sql = fmt.Sprintf("reset prepare %s", stmtName)
		logInfo(ses.GetConciseProfile(), "query trace", logutil.ConnectionIdField(ses.GetConnectionID()), logutil.QueryField(sql))
		err = doComQuery(requestCtx, sql)
		if err != nil {
			resp = NewGeneralErrorResponse(COM_STMT_RESET, err)
		}
		return resp, nil

	default:
		resp = NewGeneralErrorResponse(req.GetCmd(), moerr.NewInternalError(requestCtx, "unsupported command. 0x%x", req.GetCmd()))
	}
	return resp, nil
}

func (mce *MysqlCmdExecutor) parseStmtExecute(requestCtx context.Context, data []byte) (string, error) {
	// see https://dev.mysql.com/doc/internals/en/com-stmt-execute.html
	pos := 0
	if len(data) < 4 {
		return "", moerr.NewInvalidInput(requestCtx, "sql command contains malformed packet")
	}
	stmtID := binary.LittleEndian.Uint32(data[0:4])
	pos += 4

	stmtName := fmt.Sprintf("%s_%d", prefixPrepareStmtName, stmtID)
	ses := mce.GetSession()
	preStmt, err := ses.GetPrepareStmt(stmtName)
	if err != nil {
		return "", err
	}
	names, vars, err := ses.GetMysqlProtocol().ParseExecuteData(requestCtx, preStmt, data, pos)
	if err != nil {
		return "", err
	}
	sql := fmt.Sprintf("execute %s", stmtName)
	varStrings := make([]string, len(names))
	if len(names) > 0 {
		sql = sql + fmt.Sprintf(" using @%s", strings.Join(names, ",@"))
		for i := 0; i < len(names); i++ {
			varStrings[i] = fmt.Sprintf("%v", vars[i])
			err := ses.SetUserDefinedVar(names[i], vars[i])
			if err != nil {
				return "", err
			}
		}
	}
	logInfo(ses.GetConciseProfile(), "query trace", logutil.ConnectionIdField(ses.GetConnectionID()), logutil.QueryField(sql), logutil.VarsField(strings.Join(varStrings, " , ")))
	return sql, nil
}

func (mce *MysqlCmdExecutor) SetCancelFunc(cancelFunc context.CancelFunc) {
	mce.mu.Lock()
	defer mce.mu.Unlock()
	mce.cancelRequestFunc = cancelFunc
}

func (mce *MysqlCmdExecutor) Close() {}

/*
StatementCanBeExecutedInUncommittedTransaction checks the statement can be executed in an active transaction.
*/
func StatementCanBeExecutedInUncommittedTransaction(ses *Session, stmt tree.Statement) (bool, error) {
	switch st := stmt.(type) {
	//ddl statement
	case *tree.CreateTable, *tree.CreateDatabase, *tree.CreateIndex, *tree.CreateView, *tree.AlterView:
		return true, nil
		//dml statement
	case *tree.Insert, *tree.Update, *tree.Delete, *tree.Select, *tree.Load, *tree.MoDump, *tree.ValuesStatement:
		return true, nil
		//transaction
	case *tree.BeginTransaction, *tree.CommitTransaction, *tree.RollbackTransaction:
		return true, nil
		//show
	case *tree.ShowTables, *tree.ShowCreateTable, *tree.ShowCreateDatabase, *tree.ShowDatabases,
		*tree.ShowVariables, *tree.ShowColumns, *tree.ShowErrors, *tree.ShowIndex, *tree.ShowProcessList,
		*tree.ShowStatus, *tree.ShowTarget, *tree.ShowWarnings:
		return true, nil
		//others
	case *tree.ExplainStmt, *tree.ExplainAnalyze, *tree.ExplainFor, *InternalCmdFieldList:
		return true, nil
	case *tree.PrepareStmt:
		return StatementCanBeExecutedInUncommittedTransaction(ses, st.Stmt)
	case *tree.PrepareString:
		preStmt, err := mysql.ParseOne(ses.requestCtx, st.Sql)
		if err != nil {
			return false, err
		}
		return StatementCanBeExecutedInUncommittedTransaction(ses, preStmt)
	case *tree.Execute:
		preName := string(st.Name)
		preStmt, err := ses.GetPrepareStmt(preName)
		if err != nil {
			return false, err
		}
		return StatementCanBeExecutedInUncommittedTransaction(ses, preStmt.PrepareStmt)
	case *tree.Deallocate, *tree.Reset:
		return true, nil
	case *tree.Use:
		/*
			These statements can not be executed in an uncommitted transaction:
				USE SECONDARY ROLE { ALL | NONE }
				USE ROLE role;
		*/
		return !st.IsUseRole(), nil
	case *tree.DropTable, *tree.DropDatabase, *tree.DropIndex, *tree.DropView:
		//background transaction can execute the DROPxxx in one transaction
		return ses.IsBackgroundSession(), nil
	}

	return false, nil
}

// IsDDL checks the statement is the DDL statement.
func IsDDL(stmt tree.Statement) bool {
	switch stmt.(type) {
	case *tree.CreateTable, *tree.DropTable,
		*tree.CreateView, *tree.DropView, *tree.AlterView,
		*tree.CreateDatabase, *tree.DropDatabase,
		*tree.CreateIndex, *tree.DropIndex, *tree.TruncateTable:
		return true
	}
	return false
}

// IsDropStatement checks the statement is the drop statement.
func IsDropStatement(stmt tree.Statement) bool {
	switch stmt.(type) {
	case *tree.DropDatabase, *tree.DropTable, *tree.DropView, *tree.DropIndex:
		return true
	}
	return false
}

// IsAdministrativeStatement checks the statement is the administrative statement.
func IsAdministrativeStatement(stmt tree.Statement) bool {
	switch st := stmt.(type) {
	case *tree.CreateAccount, *tree.DropAccount, *tree.AlterAccount,
		*tree.CreateUser, *tree.DropUser, *tree.AlterUser,
		*tree.CreateRole, *tree.DropRole,
		*tree.Revoke, *tree.Grant,
		*tree.SetDefaultRole, *tree.SetRole, *tree.SetPassword:
		return true
	case *tree.Use:
		return st.IsUseRole()
	}
	return false
}

// IsParameterModificationStatement checks the statement is the statement of parameter modification statement.
func IsParameterModificationStatement(stmt tree.Statement) bool {
	switch stmt.(type) {
	case *tree.SetVar:
		return true
	}
	return false
}

// IsPrepareStatement checks the statement is the Prepare statement.
func IsPrepareStatement(stmt tree.Statement) bool {
	switch stmt.(type) {
	case *tree.PrepareStmt, *tree.PrepareString:
		return true
	}
	return false
}

/*
NeedToBeCommittedInActiveTransaction checks the statement that need to be committed
in an active transaction.

Currently, it includes the drop statement, the administration statement ,

	the parameter modification statement.
*/
func NeedToBeCommittedInActiveTransaction(stmt tree.Statement) bool {
	if stmt == nil {
		return false
	}
	return IsDropStatement(stmt) || IsAdministrativeStatement(stmt) || IsParameterModificationStatement(stmt)
}

func NewMysqlCmdExecutor() *MysqlCmdExecutor {
	return &MysqlCmdExecutor{}
}

/*
convert the type in computation engine to the type in mysql.
*/
func convertEngineTypeToMysqlType(ctx context.Context, engineType types.T, col *MysqlColumn) error {
	switch engineType {
	case types.T_any:
		col.SetColumnType(defines.MYSQL_TYPE_NULL)
	case types.T_json:
		col.SetColumnType(defines.MYSQL_TYPE_JSON)
	case types.T_bool:
		col.SetColumnType(defines.MYSQL_TYPE_BOOL)
	case types.T_int8:
		col.SetColumnType(defines.MYSQL_TYPE_TINY)
	case types.T_uint8:
		col.SetColumnType(defines.MYSQL_TYPE_TINY)
		col.SetSigned(false)
	case types.T_int16:
		col.SetColumnType(defines.MYSQL_TYPE_SHORT)
	case types.T_uint16:
		col.SetColumnType(defines.MYSQL_TYPE_SHORT)
		col.SetSigned(false)
	case types.T_int32:
		col.SetColumnType(defines.MYSQL_TYPE_LONG)
	case types.T_uint32:
		col.SetColumnType(defines.MYSQL_TYPE_LONG)
		col.SetSigned(false)
	case types.T_int64:
		col.SetColumnType(defines.MYSQL_TYPE_LONGLONG)
	case types.T_uint64:
		col.SetColumnType(defines.MYSQL_TYPE_LONGLONG)
		col.SetSigned(false)
	case types.T_float32:
		col.SetColumnType(defines.MYSQL_TYPE_FLOAT)
	case types.T_float64:
		col.SetColumnType(defines.MYSQL_TYPE_DOUBLE)
	case types.T_char:
		col.SetColumnType(defines.MYSQL_TYPE_STRING)
	case types.T_varchar:
		col.SetColumnType(defines.MYSQL_TYPE_VARCHAR)
	case types.T_date:
		col.SetColumnType(defines.MYSQL_TYPE_DATE)
	case types.T_datetime:
		col.SetColumnType(defines.MYSQL_TYPE_DATETIME)
	case types.T_time:
		col.SetColumnType(defines.MYSQL_TYPE_TIME)
	case types.T_timestamp:
		col.SetColumnType(defines.MYSQL_TYPE_TIMESTAMP)
	case types.T_decimal64:
		col.SetColumnType(defines.MYSQL_TYPE_DECIMAL)
	case types.T_decimal128:
		col.SetColumnType(defines.MYSQL_TYPE_DECIMAL)
	case types.T_blob:
		col.SetColumnType(defines.MYSQL_TYPE_BLOB)
	case types.T_text:
		col.SetColumnType(defines.MYSQL_TYPE_TEXT)
	case types.T_uuid:
		col.SetColumnType(defines.MYSQL_TYPE_UUID)
	default:
		return moerr.NewInternalError(ctx, "RunWhileSend : unsupported type %d", engineType)
	}
	return nil
}

func convertMysqlTextTypeToBlobType(col *MysqlColumn) {
	if col.ColumnType() == defines.MYSQL_TYPE_TEXT {
		col.SetColumnType(defines.MYSQL_TYPE_BLOB)
	}
}

// build plan json when marhal plan error
func buildErrorJsonPlan(uuid uuid.UUID, errcode uint16, msg string) []byte {
	explainData := explain.ExplainData{
		Code:    errcode,
		Message: msg,
		Success: false,
		Uuid:    uuid.String(),
	}
	buffer := &bytes.Buffer{}
	encoder := json.NewEncoder(buffer)
	encoder.SetEscapeHTML(false)
	encoder.Encode(explainData)
	return buffer.Bytes()
}

func serializePlanToJson(ctx context.Context, queryPlan *plan2.Plan, uuid uuid.UUID) (jsonBytes []byte, statsJonsBytes []byte, stats motrace.Statistic) {
	if queryPlan != nil && queryPlan.GetQuery() != nil {
		explainQuery := explain.NewExplainQueryImpl(queryPlan.GetQuery())
		options := &explain.ExplainOptions{
			Verbose: true,
			Analyze: true,
			Format:  explain.EXPLAIN_FORMAT_TEXT,
		}
		marshalPlan := explainQuery.BuildJsonPlan(ctx, uuid, options)
		stats.RowsRead, stats.BytesScan = marshalPlan.StatisticsRead()
		// data transform to json datastruct
		buffer := &bytes.Buffer{}
		encoder := json.NewEncoder(buffer)
		encoder.SetEscapeHTML(false)
		err := encoder.Encode(marshalPlan)
		if err != nil {
			moError := moerr.NewInternalError(ctx, "serialize plan to json error: %s", err.Error())
			jsonBytes = buildErrorJsonPlan(uuid, moError.ErrorCode(), moError.Error())
		} else {
			jsonBytes = buffer.Bytes()
		}
		// data transform Global to json
		if len(marshalPlan.Steps) > 0 {
			if len(marshalPlan.Steps) > 1 {
				logutil.Fatalf("need handle multi execPlan trees, cnt: %d", len(marshalPlan.Steps))
			}
			buffer := &bytes.Buffer{}
			encoder := json.NewEncoder(buffer)
			encoder.SetEscapeHTML(false)
			global := marshalPlan.Steps[0].GraphData.Global
			err = encoder.Encode(&global)
			if err != nil {
				statsJonsBytes = []byte(fmt.Sprintf(`{"code":200,"message":"%q"}`, err.Error()))
			} else {
				statsJonsBytes = buffer.Bytes()
			}
		}
	} else {
		jsonBytes = buildErrorJsonPlan(uuid, moerr.ErrWarn, "sql query no record execution plan")
	}
	return jsonBytes, statsJonsBytes, stats
}

// SerializeExecPlan Serialize the execution plan by json
var SerializeExecPlan = func(ctx context.Context, plan any, uuid uuid.UUID) ([]byte, []byte, motrace.Statistic) {
	if plan == nil {
		return serializePlanToJson(ctx, nil, uuid)
	} else if queryPlan, ok := plan.(*plan2.Plan); !ok {
		moError := moerr.NewInternalError(ctx, "execPlan not type of plan2.Plan: %s", reflect.ValueOf(plan).Type().Name())
		return buildErrorJsonPlan(uuid, moError.ErrorCode(), moError.Error()), []byte{}, motrace.Statistic{}
	} else {
		// data transform to json dataStruct
		return serializePlanToJson(ctx, queryPlan, uuid)
	}
}

func init() {
	motrace.SetDefaultSerializeExecPlan(SerializeExecPlan)
}

func getAccountId(ctx context.Context) uint32 {
	var accountId uint32

	if v := ctx.Value(defines.TenantIDKey{}); v != nil {
		accountId = v.(uint32)
	}
	return accountId
}

func insertRecordToMoMysqlCompatbilityMode(ctx context.Context, ses *Session, stmt tree.Statement) error {
	var datname string
	var configuration string

	if createDatabaseStmt, ok := stmt.(*tree.CreateDatabase); ok {
		datname = string(createDatabaseStmt.Name)
		configuration = fmt.Sprintf("'"+"{"+"%q"+":"+"%q"+","+"%q"+":"+"0"+"}"+"'", "transaction_ioslation", "SNAPSHOT_ISOLATION", "lower_case_table_names")
		insertSql := fmt.Sprintf(initMoMysqlCompatbilityModeFormat, datname, configuration)

		bh := ses.GetBackgroundExec(ctx)
		err := bh.Exec(ctx, insertSql)
		if err != nil {
			return err
		}
	}
	return nil
}

func deleteRecordToMoMysqlCompatbilityMode(ctx context.Context, ses *Session, stmt tree.Statement) error {
	var datname string

	if deleteDatabaseStmt, ok := stmt.(*tree.DropDatabase); ok {
		datname = string(deleteDatabaseStmt.Name)
		deletesql := getSqlForDeleteMysqlCompatbilityMode(datname)

		bh := ses.GetBackgroundExec(ctx)
		err := bh.Exec(ctx, deletesql)
		if err != nil {
			return err
		}
	}
	return nil
}<|MERGE_RESOLUTION|>--- conflicted
+++ resolved
@@ -3688,16 +3688,14 @@
 			if err = mce.handleKill(requestCtx, st); err != nil {
 				goto handleFailed
 			}
-<<<<<<< HEAD
-		case *tree.Load:
-			if st.Local {
-				proc.LoadLocalReader, loadLocalWriter = io.Pipe()
-=======
 		case *tree.ShowAccounts:
 			selfHandle = true
 			if err = mce.handleShowAccounts(requestCtx, st); err != nil {
 				goto handleFailed
->>>>>>> 762aaffe
+			}
+		case *tree.Load:
+			if st.Local {
+				proc.LoadLocalReader, loadLocalWriter = io.Pipe()
 			}
 		}
 
