// Copyright 2021 Matrix Origin
//
// Licensed under the Apache License, Version 2.0 (the "License");
// you may not use this file except in compliance with the License.
// You may obtain a copy of the License at
//
//      http://www.apache.org/licenses/LICENSE-2.0
//
// Unless required by applicable law or agreed to in writing, software
// distributed under the License is distributed on an "AS IS" BASIS,
// WITHOUT WARRANTIES OR CONDITIONS OF ANY KIND, either express or implied.
// See the License for the specific language governing permissions and
// limitations under the License.

package frontend

import (
	"bytes"
	"context"
	"encoding/binary"
	"encoding/json"
	"fmt"
	"io"
	"math"
	"os"
	"reflect"
	"sort"
	"strconv"
	"strings"
	"sync"
	"time"

	"github.com/fagongzi/goetty/v2"
	"github.com/matrixorigin/matrixone/pkg/sql/util"
	"golang.org/x/sync/errgroup"

	"github.com/matrixorigin/matrixone/pkg/common/mpool"
	"github.com/matrixorigin/matrixone/pkg/common/runtime"
	"github.com/matrixorigin/matrixone/pkg/txn/clock"

	"github.com/matrixorigin/matrixone/pkg/catalog"
	"github.com/matrixorigin/matrixone/pkg/pb/plan"
	"github.com/matrixorigin/matrixone/pkg/sql/colexec"

	"github.com/matrixorigin/matrixone/pkg/common/moerr"
	logservicepb "github.com/matrixorigin/matrixone/pkg/pb/logservice"
	"github.com/matrixorigin/matrixone/pkg/sql/compile"
	plan2 "github.com/matrixorigin/matrixone/pkg/sql/plan"
	"github.com/matrixorigin/matrixone/pkg/sql/plan/explain"

	"github.com/matrixorigin/matrixone/pkg/container/batch"
	"github.com/matrixorigin/matrixone/pkg/container/nulls"
	"github.com/matrixorigin/matrixone/pkg/container/types"
	"github.com/matrixorigin/matrixone/pkg/container/vector"
	"github.com/matrixorigin/matrixone/pkg/defines"
	"github.com/matrixorigin/matrixone/pkg/logutil"
	"github.com/matrixorigin/matrixone/pkg/sql/parsers"
	"github.com/matrixorigin/matrixone/pkg/sql/parsers/dialect"
	"github.com/matrixorigin/matrixone/pkg/sql/parsers/dialect/mysql"
	"github.com/matrixorigin/matrixone/pkg/sql/parsers/tree"
	"github.com/matrixorigin/matrixone/pkg/util/metric"
	"github.com/matrixorigin/matrixone/pkg/vm/engine"
	"github.com/matrixorigin/matrixone/pkg/vm/engine/memoryengine"
	"github.com/matrixorigin/matrixone/pkg/vm/process"

	"github.com/matrixorigin/matrixone/pkg/util/trace"
	"github.com/matrixorigin/matrixone/pkg/util/trace/impl/motrace"

	"github.com/google/uuid"
)

func onlyCreateStatementErrorInfo() string {
	return "Only CREATE of DDL is supported in transactions"
}

func administrativeCommandIsUnsupportedInTxnErrorInfo() string {
	return "administrative command is unsupported in transactions"
}

func parameterModificationInTxnErrorInfo() string {
	return "Uncommitted transaction exists. Please commit or rollback first."
}

func unclassifiedStatementInUncommittedTxnErrorInfo() string {
	return "unclassified statement appears in uncommitted transaction"
}

func abortTransactionErrorInfo() string {
	return "Previous DML conflicts with existing constraints or data format. This transaction has to be aborted"
}

func writeWriteConflictsErrorInfo() string {
	return "Write conflicts detected. Previous transaction need to be aborted."
}

const (
	prefixPrepareStmtName       = "__mo_stmt_id"
	prefixPrepareStmtSessionVar = "__mo_stmt_var"
)

func getPrepareStmtName(stmtID uint32) string {
	return fmt.Sprintf("%s_%d", prefixPrepareStmtName, stmtID)
}

func GetPrepareStmtID(ctx context.Context, name string) (int, error) {
	idx := len(prefixPrepareStmtName) + 1
	if idx >= len(name) {
		return -1, moerr.NewInternalError(ctx, "can not get Prepare stmtID")
	}
	return strconv.Atoi(name[idx:])
}

func getPrepareStmtSessionVarName(index int) string {
	return fmt.Sprintf("%s_%d", prefixPrepareStmtSessionVar, index)
}

// TableInfoCache tableInfos of a database
type TableInfoCache struct {
	db         string
	tableInfos map[string][]ColumnInfo
}

type MysqlCmdExecutor struct {
	CmdExecutorImpl

	//for cmd 0x4
	TableInfoCache

	//the count of sql has been processed
	sqlCount uint64

	ses *Session

	routineMgr *RoutineManager

	cancelRequestFunc context.CancelFunc

	doQueryFunc doComQueryFunc

	mu sync.Mutex
}

func (mce *MysqlCmdExecutor) CancelRequest() {
	mce.mu.Lock()
	defer mce.mu.Unlock()
	if mce.cancelRequestFunc != nil {
		mce.cancelRequestFunc()
	}
}

func (mce *MysqlCmdExecutor) ChooseDoQueryFunc(choice bool) {
	mce.mu.Lock()
	defer mce.mu.Unlock()
	if choice {
		mce.doQueryFunc = mce.doComQueryInProgress
	} else {
		mce.doQueryFunc = mce.doComQuery
	}
}

func (mce *MysqlCmdExecutor) GetDoQueryFunc() doComQueryFunc {
	mce.mu.Lock()
	defer mce.mu.Unlock()
	if mce.doQueryFunc == nil {
		mce.doQueryFunc = mce.doComQuery
	}
	return mce.doQueryFunc
}

func (mce *MysqlCmdExecutor) SetSession(ses *Session) {
	mce.mu.Lock()
	defer mce.mu.Unlock()
	mce.ses = ses
}

func (mce *MysqlCmdExecutor) GetSession() *Session {
	mce.mu.Lock()
	defer mce.mu.Unlock()
	return mce.ses
}

// get new process id
func (mce *MysqlCmdExecutor) getNextProcessId() string {
	/*
		temporary method:
		routineId + sqlCount
	*/
	routineId := mce.GetSession().GetMysqlProtocol().ConnectionID()
	return fmt.Sprintf("%d%d", routineId, mce.GetSqlCount())
}

func (mce *MysqlCmdExecutor) GetSqlCount() uint64 {
	mce.mu.Lock()
	defer mce.mu.Unlock()
	return mce.sqlCount
}

func (mce *MysqlCmdExecutor) addSqlCount(a uint64) {
	mce.mu.Lock()
	defer mce.mu.Unlock()
	mce.sqlCount += a
}

func (mce *MysqlCmdExecutor) SetRoutineManager(mgr *RoutineManager) {
	mce.mu.Lock()
	defer mce.mu.Unlock()
	mce.routineMgr = mgr
}

func (mce *MysqlCmdExecutor) GetRoutineManager() *RoutineManager {
	mce.mu.Lock()
	defer mce.mu.Unlock()
	return mce.routineMgr
}

var RecordStatement = func(ctx context.Context, ses *Session, proc *process.Process, cw ComputationWrapper, envBegin time.Time, envStmt string, useEnv bool) context.Context {
	if !motrace.GetTracerProvider().IsEnable() {
		return ctx
	}
	sessInfo := proc.SessionInfo
	tenant := ses.GetTenantInfo()
	if tenant == nil {
		tenant, _ = GetTenantInfo(ctx, "internal")
	}
	var txnID uuid.UUID
	var txn TxnOperator
	var err error
	if handler := ses.GetTxnHandler(); handler.IsValidTxn() {
		txn, err = handler.GetTxn()
		if err != nil {
			logErrorf(ses.GetConciseProfile(), "RecordStatement. error:%v", err)
		} else {
			copy(txnID[:], txn.Txn().ID)
		}
	}
	var sesID uuid.UUID
	copy(sesID[:], ses.GetUUID())
	requestAt := envBegin
	if !useEnv {
		requestAt = time.Now()
	}
	var stmID uuid.UUID
	var statement tree.Statement = nil
	var text string
	if cw != nil {
		copy(stmID[:], cw.GetUUID())
		statement = cw.GetAst()
		ses.ast = statement
		fmtCtx := tree.NewFmtCtx(dialect.MYSQL, tree.WithQuoteString(true))
		statement.Format(fmtCtx)
		text = SubStringFromBegin(fmtCtx.String(), int(ses.GetParameterUnit().SV.LengthOfQueryPrinted))
	} else {
		stmID = uuid.New()
		text = SubStringFromBegin(envStmt, int(ses.GetParameterUnit().SV.LengthOfQueryPrinted))
	}
	stm := &motrace.StatementInfo{
		StatementID:          stmID,
		TransactionID:        txnID,
		SessionID:            sesID,
		Account:              tenant.GetTenant(),
		RoleId:               proc.SessionInfo.RoleId,
		User:                 tenant.GetUser(),
		Host:                 sessInfo.GetHost(),
		Database:             ses.GetDatabaseName(),
		Statement:            text,
		StatementFingerprint: "", // fixme: (Reserved)
		StatementTag:         "", // fixme: (Reserved)
		SqlSourceType:        ses.sqlSourceType,
		RequestAt:            requestAt,
		StatementType:        getStatementType(statement).GetStatementType(),
		QueryType:            getStatementType(statement).GetQueryType(),
	}
	if ses.sqlSourceType != "internal_sql" {
		ses.tStmt = stm
		ses.pushQueryId(types.Uuid(stmID).ToString())
	}
	if !stm.IsZeroTxnID() {
		stm.Report(ctx)
	}
	sc := trace.SpanContextWithID(trace.TraceID(stmID), trace.SpanKindStatement)
	proc.WithSpanContext(sc)
	reqCtx := ses.GetRequestContext()
	ses.SetRequestContext(trace.ContextWithSpanContext(reqCtx, sc))
	return motrace.ContextWithStatement(trace.ContextWithSpanContext(ctx, sc), stm)
}

var RecordParseErrorStatement = func(ctx context.Context, ses *Session, proc *process.Process, envBegin time.Time, envStmt string) context.Context {
	ctx = RecordStatement(ctx, ses, proc, nil, envBegin, envStmt, true)
	tenant := ses.GetTenantInfo()
	if tenant == nil {
		tenant, _ = GetTenantInfo(ctx, "internal")
	}
<<<<<<< HEAD
	stmID, _ := uuid.NewUUID()
	var txnID uuid.UUID
	var txn TxnOperator
	var err2 error
	if handler := ses.GetTxnHandler(); handler.IsValidTxn() {
		txn, err2 = handler.GetTxn()
		if err2 != nil {
			logErrorf(ses.GetConciseProfile(), "RecordParseErrorStatement. error:%v", err2)
		} else {
			copy(txnID[:], txn.Txn().ID)
		}
	}
	var sesID uuid.UUID
	copy(sesID[:], ses.GetUUID())
	text := SubStringFromBegin(envStmt, int(ses.GetParameterUnit().SV.LengthOfQueryPrinted))
	stm := &trace.StatementInfo{
		StatementID:          stmID,
		TransactionID:        txnID,
		SessionID:            sesID,
		Account:              tenant.GetTenant(),
		User:                 tenant.GetUser(),
		Host:                 sessInfo.GetHost(),
		Database:             sessInfo.GetDatabase(),
		Statement:            text,
		StatementFingerprint: "", // fixme: (Reserved)
		StatementTag:         "", // fixme: (Reserved)
		RequestAt:            envBegin,
	}
	sc := trace.SpanContextWithID(trace.TraceID(stmID), trace.SpanKindStatement)
	ctx = trace.ContextWithStatement(trace.ContextWithSpanContext(ctx, sc), stm)
=======
>>>>>>> 6d4bd173
	incStatementCounter(tenant.GetTenant(), nil)
	incStatementErrorsCounter(tenant.GetTenant(), nil)
	return ctx
}

// RecordStatementTxnID record txnID after TxnBegin or Compile(autocommit=1)
var RecordStatementTxnID = func(ctx context.Context, ses *Session) {
	var err error
	var txn TxnOperator
	if stm := motrace.StatementFromContext(ctx); ses != nil && stm != nil && stm.IsZeroTxnID() {
		if handler := ses.GetTxnHandler(); handler.IsValidTxn() {
			txn, err = handler.GetTxn()
			if err != nil {
				logErrorf(ses.GetConciseProfile(), "RecordStatementTxnID. error:%v", err)
			} else {
				stm.SetTxnID(txn.Txn().ID)
			}

		}
		stm.Report(ctx)
	}
}

// outputPool outputs the data
type outputPool interface {
	resetLineStr()

	reset()

	getEmptyRow() ([]interface{}, error)

	flush() error
}

var _ outputPool = &outputQueue{}
var _ outputPool = &fakeOutputQueue{}

type outputQueue struct {
	ses          *Session
	ctx          context.Context
	proto        MysqlProtocol
	mrs          *MysqlResultSet
	rowIdx       uint64
	length       uint64
	ep           *ExportParam
	lineStr      []byte
	showStmtType ShowStatementType
}

func (oq *outputQueue) resetLineStr() {
	oq.lineStr = oq.lineStr[:0]
}

<<<<<<< HEAD
func NewOutputQueue(ses *Session, columnCount int) *outputQueue {
	//Create a new temporary result set per pipeline thread.
	mrs := &MysqlResultSet{}
	//Warning: Don't change ResultColumns in this.
	//Reference the shared ResultColumns of the session among multi-thread.
	sesMrs := ses.GetMysqlResultSet()
	mrs.Columns = sesMrs.Columns
	mrs.Name2Index = sesMrs.Name2Index

	const countOfResultSet = 1
	//group row
	mrs.Data = make([][]interface{}, countOfResultSet)
	for i := 0; i < countOfResultSet; i++ {
		mrs.Data[i] = make([]interface{}, columnCount)
	}
=======
func NewOutputQueue(ctx context.Context, proto MysqlProtocol, mrs *MysqlResultSet, length uint64, ep *ExportParam, showStatementType ShowStatementType) *outputQueue {
>>>>>>> 6d4bd173
	return &outputQueue{
		ctx:          ses.GetRequestContext(),
		ses:          ses,
		proto:        ses.GetMysqlProtocol(),
		mrs:          mrs,
		rowIdx:       0,
		length:       uint64(countOfResultSet),
		ep:           ses.GetExportParam(),
		showStmtType: ses.GetShowStmtType(),
	}
}

func (oq *outputQueue) reset() {}

/*
getEmptyRow returns an empty space for filling data.
If there is no space, it flushes the data into the protocol
and returns an empty space then.
*/
func (oq *outputQueue) getEmptyRow() ([]interface{}, error) {
	if oq.rowIdx >= oq.length {
		if err := oq.flush(); err != nil {
			return nil, err
		}
	}

	row := oq.mrs.Data[oq.rowIdx]
	oq.rowIdx++
	return row, nil
}

/*
flush will force the data flushed into the protocol.
*/
func (oq *outputQueue) flush() error {
	if oq.rowIdx <= 0 {
		return nil
	}
	if oq.ep.Outfile {
		if err := exportDataToCSVFile(oq); err != nil {
			logErrorf(oq.ses.GetConciseProfile(), "export to csv file error %v", err)
			return err
		}
	} else {
		//send group of row
		if oq.showStmtType == ShowColumns || oq.showStmtType == ShowTableStatus {
			oq.rowIdx = 0
			return nil
		}

		if err := oq.proto.SendResultSetTextBatchRowSpeedup(oq.mrs, oq.rowIdx); err != nil {
			logErrorf(oq.ses.GetConciseProfile(), "flush error %v", err)
			return err
		}
	}
	oq.rowIdx = 0
	return nil
}

// fakeOutputQueue saves the data into the session.
type fakeOutputQueue struct {
	mrs *MysqlResultSet
}

func newFakeOutputQueue(mrs *MysqlResultSet) outputPool {
	return &fakeOutputQueue{mrs: mrs}
}

func (foq *fakeOutputQueue) resetLineStr() {}

func (foq *fakeOutputQueue) reset() {}

func (foq *fakeOutputQueue) getEmptyRow() ([]interface{}, error) {
	row := make([]interface{}, foq.mrs.GetColumnCount())
	foq.mrs.AddRow(row)
	return row, nil
}

func (foq *fakeOutputQueue) flush() error {
	return nil
}

const (
	primaryKeyPos = 25
)

/*
handle show columns from table in plan2 and tae
*/
func handleShowColumns(ses *Session, stmt *tree.ShowColumns) error {
	data := ses.GetData()
	mrs := ses.GetMysqlResultSet()
	dbName := stmt.Table.GetDBName()
	if len(dbName) == 0 {
		dbName = ses.GetDatabaseName()
	}

	tableName := string(stmt.Table.ToTableName().ObjectName)
	ctx := ses.GetTxnCompileCtx()
	_, tableDef := ctx.Resolve(dbName, tableName)
	if tableDef == nil {
		return moerr.NewNoSuchTable(ctx.GetContext(), dbName, tableName)
	}

	colNameToColContent := make(map[string][]interface{})
	for _, d := range data {
		colName := string(d[0].([]byte))
		if colName == catalog.Row_ID {
			continue
		}
		//the non-sys account skips the column account_id of the cluster table
		if util.IsClusterTableAttribute(colName) &&
			isClusterTable(dbName, tableName) &&
			ses.GetTenantInfo() != nil &&
			!ses.GetTenantInfo().IsSysTenant() {
			continue
		}

		if len(d) == 7 {
			row := make([]interface{}, 7)
			row[0] = colName
			typ := &types.Type{}
			data := d[1].([]uint8)
			if err := types.Decode(data, typ); err != nil {
				return err
			}
			row[1] = typ.DescString()
			row[2] = d[2]
			row[3] = d[3]
			if value, ok := row[3].([]uint8); ok {
				if len(value) != 0 {
					row[2] = "NO"
				}
			}
			def := &plan.Default{}
			defaultData := d[4].([]uint8)
			if string(defaultData) == "" {
				row[4] = "NULL"
			} else {
				if err := types.Decode(defaultData, def); err != nil {
					return err
				}
				originString := def.GetOriginString()
				switch originString {
				case "uuid()":
					row[4] = "UUID"
				case "current_timestamp()":
					row[4] = "CURRENT_TIMESTAMP"
				case "now()":
					row[4] = "CURRENT_TIMESTAMP"
				case "":
					row[4] = "NULL"
				default:
					row[4] = originString
				}
			}

			row[5] = ""
			row[6] = d[6]
			colNameToColContent[colName] = row
		} else {
			row := make([]interface{}, 9)
			row[0] = colName
			typ := &types.Type{}
			data := d[1].([]uint8)
			if err := types.Decode(data, typ); err != nil {
				return err
			}
			row[1] = typ.DescString()
			row[2] = "NULL"
			row[3] = d[3]
			row[4] = d[4]
			if value, ok := row[4].([]uint8); ok {
				if len(value) != 0 {
					row[3] = "NO"
				}
			}
			def := &plan.Default{}
			defaultData := d[5].([]uint8)
			if string(defaultData) == "" {
				row[5] = "NULL"
			} else {
				if err := types.Decode(defaultData, def); err != nil {
					return err
				}
				originString := def.GetOriginString()
				switch originString {
				case "uuid()":
					row[5] = "UUID"
				case "current_timestamp()":
					row[5] = "CURRENT_TIMESTAMP"
				case "now()":
					row[5] = "CURRENT_TIMESTAMP"
				case "":
					row[5] = "NULL"
				default:
					row[5] = originString
				}
			}

			row[6] = ""
			row[7] = d[7]
			row[8] = d[8]
			colNameToColContent[colName] = row
		}
	}
	for _, col := range tableDef.Cols {
		if row, ok := colNameToColContent[col.Name]; ok {
			mrs.AddRow(row)
		}

	}
	if err := ses.GetMysqlProtocol().SendResultSetTextBatchRowSpeedup(mrs, mrs.GetRowCount()); err != nil {
		logErrorf(ses.GetConciseProfile(), "handleShowColumns error %v", err)
		return err
	}
	return nil
}

func handleShowTableStatus(ses *Session, stmt *tree.ShowTableStatus, proc *process.Process) error {
	db, err := ses.GetStorage().Database(ses.requestCtx, stmt.DbName, proc.TxnOperator)
	if err != nil {
		return err
	}
	mrs := ses.GetMysqlResultSet()
	for _, row := range ses.data {
		tableName := string(row[0].([]byte))
		r, err := db.Relation(ses.requestCtx, tableName)
		if err != nil {
			return err
		}
		_, err = r.Ranges(ses.requestCtx, nil)
		if err != nil {
			return err
		}
		row[3], err = r.Rows(ses.requestCtx)
		if err != nil {
			return err
		}
		mrs.AddRow(row)
	}
	if err := ses.GetMysqlProtocol().SendResultSetTextBatchRowSpeedup(mrs, mrs.GetRowCount()); err != nil {
		logErrorf(ses.GetConciseProfile(), "handleShowTableStatus error %v", err)
		return err
	}
	return nil
}

/*
extract the data from the pipeline.
obj: session
Warning: The pipeline is the multi-thread environment. The getDataFromPipeline will
access the shared data. Be careful when it writes the shared data.
*/
func getDataFromPipeline(obj interface{}, bat *batch.Batch) error {
	ses := obj.(*Session)
	if openSaveQueryResult(ses) {
		if bat == nil {
			if err := saveQueryResultMeta(ses); err != nil {
				return err
			}
		} else {
			if err := saveQueryResult(ses, bat); err != nil {
				return err
			}
		}
	}
	if bat == nil {
		return nil
	}

	begin := time.Now()
	proto := ses.GetMysqlProtocol()
	proto.ResetStatistics()

	oq := NewOutputQueue(ses, len(bat.Vecs))
	row2colTime := time.Duration(0)
	procBatchBegin := time.Now()
	n := vector.Length(bat.Vecs[0])
<<<<<<< HEAD
=======

>>>>>>> 6d4bd173
	requestCtx := ses.GetRequestContext()
	for j := 0; j < n; j++ { //row index
		if oq.ep.Outfile {
			select {
			case <-requestCtx.Done():
				return nil
			default:
			}
		}

		if bat.Zs[j] <= 0 {
			continue
		}
		row, err := extractRowFromEveryVector(ses, bat, int64(j), oq)
		if err != nil {
			return err
		}
		if oq.showStmtType == ShowColumns || oq.showStmtType == ShowTableStatus {
			row2 := make([]interface{}, len(row))
			copy(row2, row)
			ses.AppendData(row2)
		}
	}

	err := oq.flush()
	if err != nil {
		return err
	}

	procBatchTime := time.Since(procBatchBegin)
	tTime := time.Since(begin)
	logInfof(ses.GetConciseProfile(), "rowCount %v \n"+
		"time of getDataFromPipeline : %s \n"+
		"processBatchTime %v \n"+
		"row2colTime %v \n"+
		"restTime(=totalTime - row2colTime) %v \n"+
		"protoStats %s",
		n,
		tTime,
		procBatchTime,
		row2colTime,
		tTime-row2colTime,
		proto.GetStats())

	return nil
}

// extractRowFromEveryVector gets the j row from the every vector and outputs the row
func extractRowFromEveryVector(ses *Session, dataSet *batch.Batch, j int64, oq outputPool) ([]interface{}, error) {
	row, err := oq.getEmptyRow()
	if err != nil {
		return nil, err
	}
	var rowIndex = int64(j)
	for i, vec := range dataSet.Vecs { //col index
		rowIndexBackup := rowIndex
		if vec.IsScalarNull() {
			row[i] = nil
			continue
		}
		if vec.IsScalar() {
			rowIndex = 0
		}

		err = extractRowFromVector(ses, vec, i, row, rowIndex)
		if err != nil {
			return nil, err
		}
		rowIndex = rowIndexBackup
	}
	//duplicate rows
	for i := int64(0); i < dataSet.Zs[j]-1; i++ {
		erow, rr := oq.getEmptyRow()
		if rr != nil {
			return nil, rr
		}
		for l := 0; l < len(dataSet.Vecs); l++ {
			erow[l] = row[l]
		}
	}
	return row, nil
}

func formatFloatNum[T types.Floats](num T, Typ types.Type) T {
	if Typ.Precision == -1 || Typ.Width == 0 {
		return num
	}
	pow := math.Pow10(int(Typ.Precision))
	t := math.Abs(float64(num))
	upperLimit := math.Pow10(int(Typ.Width))
	if t >= upperLimit {
		t = upperLimit - 1
	} else {
		t *= pow
		t = math.Round(t)
	}
	if t >= upperLimit {
		t = upperLimit - 1
	}
	t /= pow
	if num < 0 {
		t = -1 * t
	}
	return T(t)
}

// extractRowFromVector gets the rowIndex row from the i vector
func extractRowFromVector(ses *Session, vec *vector.Vector, i int, row []interface{}, rowIndex int64) error {
	timeZone := ses.GetTimeZone()
	switch vec.Typ.Oid { //get col
	case types.T_json:
		if !nulls.Any(vec.Nsp) {
			row[i] = types.DecodeJson(vec.GetBytes(rowIndex))
		} else {
			if nulls.Contains(vec.Nsp, uint64(rowIndex)) {
				row[i] = nil
			} else {
				row[i] = types.DecodeJson(vec.GetBytes(rowIndex))
			}
		}
	case types.T_bool:
		if !nulls.Any(vec.Nsp) { //all data in this column are not null
			vs := vec.Col.([]bool)
			row[i] = vs[rowIndex]
		} else {
			if nulls.Contains(vec.Nsp, uint64(rowIndex)) { //is null
				row[i] = nil
			} else {
				vs := vec.Col.([]bool)
				row[i] = vs[rowIndex]
			}
		}
	case types.T_int8:
		if !nulls.Any(vec.Nsp) { //all data in this column are not null
			vs := vec.Col.([]int8)
			row[i] = vs[rowIndex]
		} else {
			if nulls.Contains(vec.Nsp, uint64(rowIndex)) { //is null
				row[i] = nil
			} else {
				vs := vec.Col.([]int8)
				row[i] = vs[rowIndex]
			}
		}
	case types.T_uint8:
		if !nulls.Any(vec.Nsp) { //all data in this column are not null
			vs := vec.Col.([]uint8)
			row[i] = vs[rowIndex]
		} else {
			if nulls.Contains(vec.Nsp, uint64(rowIndex)) { //is null
				row[i] = nil
			} else {
				vs := vec.Col.([]uint8)
				row[i] = vs[rowIndex]
			}
		}
	case types.T_int16:
		if !nulls.Any(vec.Nsp) { //all data in this column are not null
			vs := vec.Col.([]int16)
			row[i] = vs[rowIndex]
		} else {
			if nulls.Contains(vec.Nsp, uint64(rowIndex)) { //is null
				row[i] = nil
			} else {
				vs := vec.Col.([]int16)
				row[i] = vs[rowIndex]
			}
		}
	case types.T_uint16:
		if !nulls.Any(vec.Nsp) { //all data in this column are not null
			vs := vec.Col.([]uint16)
			row[i] = vs[rowIndex]
		} else {
			if nulls.Contains(vec.Nsp, uint64(rowIndex)) { //is null
				row[i] = nil
			} else {
				vs := vec.Col.([]uint16)
				row[i] = vs[rowIndex]
			}
		}
	case types.T_int32:
		if !nulls.Any(vec.Nsp) { //all data in this column are not null
			vs := vec.Col.([]int32)
			row[i] = vs[rowIndex]
		} else {
			if nulls.Contains(vec.Nsp, uint64(rowIndex)) { //is null
				row[i] = nil
			} else {
				vs := vec.Col.([]int32)
				row[i] = vs[rowIndex]
			}
		}
	case types.T_uint32:
		if !nulls.Any(vec.Nsp) { //all data in this column are not null
			vs := vec.Col.([]uint32)
			row[i] = vs[rowIndex]
		} else {
			if nulls.Contains(vec.Nsp, uint64(rowIndex)) { //is null
				row[i] = nil
			} else {
				vs := vec.Col.([]uint32)
				row[i] = vs[rowIndex]
			}
		}
	case types.T_int64:
		if !nulls.Any(vec.Nsp) { //all data in this column are not null
			vs := vec.Col.([]int64)
			row[i] = vs[rowIndex]
		} else {
			if nulls.Contains(vec.Nsp, uint64(rowIndex)) { //is null
				row[i] = nil
			} else {
				vs := vec.Col.([]int64)
				row[i] = vs[rowIndex]
			}
		}
	case types.T_uint64:
		if !nulls.Any(vec.Nsp) { //all data in this column are not null
			vs := vec.Col.([]uint64)
			row[i] = vs[rowIndex]
		} else {
			if nulls.Contains(vec.Nsp, uint64(rowIndex)) { //is null
				row[i] = nil
			} else {
				vs := vec.Col.([]uint64)
				row[i] = vs[rowIndex]
			}
		}
	case types.T_float32:
		if !nulls.Any(vec.Nsp) { //all data in this column are not null
			vs := vec.Col.([]float32)
			row[i] = formatFloatNum(vs[rowIndex], vec.Typ)
		} else {
			if nulls.Contains(vec.Nsp, uint64(rowIndex)) { //is null
				row[i] = nil
			} else {
				vs := vec.Col.([]float32)
				row[i] = formatFloatNum(vs[rowIndex], vec.Typ)
			}
		}
	case types.T_float64:
		if !nulls.Any(vec.Nsp) { //all data in this column are not null
			vs := vec.Col.([]float64)
			row[i] = formatFloatNum(vs[rowIndex], vec.Typ)
		} else {
			if nulls.Contains(vec.Nsp, uint64(rowIndex)) { //is null
				row[i] = nil
			} else {
				vs := vec.Col.([]float64)
				row[i] = formatFloatNum(vs[rowIndex], vec.Typ)
			}
		}
	case types.T_char, types.T_varchar, types.T_blob, types.T_text:
		if !nulls.Any(vec.Nsp) { //all data in this column are not null
			row[i] = vec.GetBytes(rowIndex)
		} else {
			if nulls.Contains(vec.Nsp, uint64(rowIndex)) { //is null
				row[i] = nil
			} else {
				row[i] = vec.GetBytes(rowIndex)
			}
		}
	case types.T_date:
		if !nulls.Any(vec.Nsp) { //all data in this column are not null
			vs := vec.Col.([]types.Date)
			row[i] = vs[rowIndex]
		} else {
			if nulls.Contains(vec.Nsp, uint64(rowIndex)) { //is null
				row[i] = nil
			} else {
				vs := vec.Col.([]types.Date)
				row[i] = vs[rowIndex]
			}
		}
	case types.T_datetime:
		precision := vec.Typ.Precision
		if !nulls.Any(vec.Nsp) { //all data in this column are not null
			vs := vec.Col.([]types.Datetime)
			row[i] = vs[rowIndex].String2(precision)
		} else {
			if nulls.Contains(vec.Nsp, uint64(rowIndex)) { //is null
				row[i] = nil
			} else {
				vs := vec.Col.([]types.Datetime)
				row[i] = vs[rowIndex].String2(precision)
			}
		}
	case types.T_time:
		precision := vec.Typ.Precision
		if !nulls.Any(vec.Nsp) { //all data in this column are not null
			vs := vec.Col.([]types.Time)
			row[i] = vs[rowIndex].String2(precision)
		} else {
			if nulls.Contains(vec.Nsp, uint64(rowIndex)) { //is null
				row[i] = nil
			} else {
				vs := vec.Col.([]types.Time)
				row[i] = vs[rowIndex].String2(precision)
			}
		}
	case types.T_timestamp:
		precision := vec.Typ.Precision
		if !nulls.Any(vec.Nsp) { //all data in this column are not null
			vs := vec.Col.([]types.Timestamp)
			row[i] = vs[rowIndex].String2(timeZone, precision)
		} else {
			if nulls.Contains(vec.Nsp, uint64(rowIndex)) { //is null
				row[i] = nil
			} else {
				vs := vec.Col.([]types.Timestamp)
				row[i] = vs[rowIndex].String2(timeZone, precision)
			}
		}
	case types.T_decimal64:
		scale := vec.Typ.Scale
		if !nulls.Any(vec.Nsp) { //all data in this column are not null
			vs := vec.Col.([]types.Decimal64)
			row[i] = vs[rowIndex].ToStringWithScale(scale)
		} else {
			if nulls.Contains(vec.Nsp, uint64(rowIndex)) {
				row[i] = nil
			} else {
				vs := vec.Col.([]types.Decimal64)
				row[i] = vs[rowIndex].ToStringWithScale(scale)
			}
		}
	case types.T_decimal128:
		scale := vec.Typ.Scale
		if !nulls.Any(vec.Nsp) { //all data in this column are not null
			vs := vec.Col.([]types.Decimal128)
			row[i] = vs[rowIndex].ToStringWithScale(scale)
		} else {
			if nulls.Contains(vec.Nsp, uint64(rowIndex)) {
				row[i] = nil
			} else {
				vs := vec.Col.([]types.Decimal128)
				row[i] = vs[rowIndex].ToStringWithScale(scale)
			}
		}
	case types.T_uuid:
		if !nulls.Any(vec.Nsp) {
			vs := vec.Col.([]types.Uuid)
			row[i] = vs[rowIndex].ToString()
		} else {
			if nulls.Contains(vec.Nsp, uint64(rowIndex)) { //is null
				row[i] = nil
			} else {
				vs := vec.Col.([]types.Uuid)
				row[i] = vs[rowIndex].ToString()
			}
		}
	case types.T_Rowid:
		if !nulls.Any(vec.Nsp) {
			vs := vec.Col.([]types.Rowid)
			row[i] = vs[rowIndex]
		} else {
			if nulls.Contains(vec.Nsp, uint64(rowIndex)) { //is null
				row[i] = nil
			} else {
				vs := vec.Col.([]types.Rowid)
				row[i] = vs[rowIndex]
			}
		}
	default:
		logErrorf(ses.GetConciseProfile(), "extractRowFromVector : unsupported type %d", vec.Typ.Oid)
		return moerr.NewInternalError(ses.requestCtx, "extractRowFromVector : unsupported type %d", vec.Typ.Oid)
	}
	return nil
}

func doUse(ctx context.Context, ses *Session, db string) error {
	txnHandler := ses.GetTxnHandler()
	var txn TxnOperator
	var err error
	txn, err = txnHandler.GetTxn()
	if err != nil {
		return err
	}
	//TODO: check meta data
	if _, err = ses.GetParameterUnit().StorageEngine.Database(ctx, db, txn); err != nil {
		//echo client. no such database
		return moerr.NewBadDB(ctx, db)
	}
	oldDB := ses.GetDatabaseName()
	ses.SetDatabaseName(db)

	logInfof(ses.GetConciseProfile(), "User %s change database from [%s] to [%s]", ses.GetUserName(), oldDB, ses.GetDatabaseName())

	return nil
}

func (mce *MysqlCmdExecutor) handleChangeDB(requestCtx context.Context, db string) error {
	return doUse(requestCtx, mce.GetSession(), db)
}

func (mce *MysqlCmdExecutor) handleDump(requestCtx context.Context, dump *tree.MoDump) error {
	var err error
	if !dump.DumpDatabase {
		return doDumpQueryResult(requestCtx, mce.GetSession(), dump.ExportParams)
	}
	dump.OutFile = maybeAppendExtension(dump.OutFile)
	exists, err := fileExists(dump.OutFile)
	if exists {
		return moerr.NewFileAlreadyExists(requestCtx, dump.OutFile)
	}
	if err != nil {
		return err
	}
	if dump.MaxFileSize != 0 && dump.MaxFileSize < mpool.MB {
		return moerr.NewInvalidInput(requestCtx, "max file size must be larger than 1MB")
	}
	if len(dump.Database) == 0 {
		return moerr.NewInvalidInput(requestCtx, "No database selected")
	}
	return mce.dumpData(requestCtx, dump)
}

func (mce *MysqlCmdExecutor) dumpData(requestCtx context.Context, dump *tree.MoDump) error {
	ses := mce.GetSession()
	txnHandler := ses.GetTxnHandler()
	bh := ses.GetBackgroundExec(requestCtx)
	defer bh.Close()
	dbName := string(dump.Database)
	var (
		db        engine.Database
		err       error
		showDbDDL = false
		dbDDL     string
		tables    []string
	)
	var txn TxnOperator
	txn, err = txnHandler.GetTxn()
	if err != nil {
		return err
	}
	if db, err = ses.GetParameterUnit().StorageEngine.Database(requestCtx, dbName, txn); err != nil {
		return moerr.NewBadDB(requestCtx, dbName)
	}
	err = bh.Exec(requestCtx, fmt.Sprintf("use `%s`", dbName))
	if err != nil {
		return err
	}
	if len(dump.Tables) == 0 {
		dbDDL = fmt.Sprintf("DROP DATABASE IF EXISTS `%s`;\n", dbName)
		createSql, err := getDDL(bh, requestCtx, fmt.Sprintf("SHOW CREATE DATABASE `%s`;", dbName))
		if err != nil {
			return err
		}
		dbDDL += createSql + "\n\nUSE `" + dbName + "`;\n\n"
		showDbDDL = true
		tables, err = db.Relations(requestCtx)
		if err != nil {
			return err
		}
	} else {
		tables = make([]string, len(dump.Tables))
		for i, t := range dump.Tables {
			tables[i] = string(t.ObjectName)
		}
	}

	params := make([]*dumpTable, 0, len(tables))
	for _, tblName := range tables {
		if strings.HasPrefix(tblName, "%!%") { //skip hidden table
			continue
		}
		table, err := db.Relation(requestCtx, tblName)
		if err != nil {
			return err
		}
		tblDDL, err := getDDL(bh, requestCtx, fmt.Sprintf("SHOW CREATE TABLE `%s`;", tblName))
		if err != nil {
			return err
		}
		tableDefs, err := table.TableDefs(requestCtx)
		if err != nil {
			return err
		}
		attrs, isView, err := getAttrFromTableDef(tableDefs)
		if err != nil {
			return err
		}
		if isView {
			tblDDL = fmt.Sprintf("DROP VIEW IF EXISTS `%s`;\n", tblName) + tblDDL + "\n\n"
		} else {
			tblDDL = fmt.Sprintf("DROP TABLE IF EXISTS `%s`;\n", tblName) + tblDDL + "\n\n"
		}
		params = append(params, &dumpTable{tblName, tblDDL, table, attrs, isView})
	}
	return mce.dumpData2File(requestCtx, dump, dbDDL, params, showDbDDL)
}

func (mce *MysqlCmdExecutor) dumpData2File(requestCtx context.Context, dump *tree.MoDump, dbDDL string, params []*dumpTable, showDbDDL bool) error {
	ses := mce.GetSession()
	var (
		err         error
		f           *os.File
		curFileSize int64 = 0
		curFileIdx  int64 = 1
		buf         *bytes.Buffer
		rbat        *batch.Batch
	)
	f, err = createDumpFile(requestCtx, dump.OutFile)
	if err != nil {
		return err
	}
	defer func() {
		if err != nil {
			if f != nil {
				f.Close()
			}
			if buf != nil {
				buf.Reset()
			}
			if rbat != nil {
				rbat.Clean(ses.mp)
			}
			removeFile(dump.OutFile, curFileIdx)
		}
	}()
	buf = new(bytes.Buffer)
	if showDbDDL {
		_, err = buf.WriteString(dbDDL)
		if err != nil {
			return err
		}
	}
	f, curFileIdx, curFileSize, err = writeDump2File(requestCtx, buf, dump, f, curFileIdx, curFileSize)
	if err != nil {
		return err
	}
	for _, param := range params {
		if param.isView {
			continue
		}
		_, err = buf.WriteString(param.ddl)
		if err != nil {
			return err
		}
		f, curFileIdx, curFileSize, err = writeDump2File(requestCtx, buf, dump, f, curFileIdx, curFileSize)
		if err != nil {
			return err
		}
		rds, err := param.rel.NewReader(requestCtx, 1, nil, nil)
		if err != nil {
			return err
		}
		for {
			bat, err := rds[0].Read(requestCtx, param.attrs, nil, ses.mp)
			if err != nil {
				return err
			}
			if bat == nil {
				break
			}

			buf.WriteString("INSERT INTO ")
			buf.WriteString(param.name)
			buf.WriteString(" VALUES ")
			rbat, err = convertValueBat2Str(requestCtx, bat, ses.mp, ses.GetTimeZone())
			if err != nil {
				return err
			}
			for i := 0; i < rbat.Length(); i++ {
				if i != 0 {
					buf.WriteString(", ")
				}
				buf.WriteString("(")
				for j := 0; j < rbat.VectorCount(); j++ {
					if j != 0 {
						buf.WriteString(", ")
					}
					buf.WriteString(rbat.GetVector(int32(j)).GetString(int64(i)))
				}
				buf.WriteString(")")
			}
			buf.WriteString(";\n")
			f, curFileIdx, curFileSize, err = writeDump2File(requestCtx, buf, dump, f, curFileIdx, curFileSize)
			if err != nil {
				return err
			}
		}
		buf.WriteString("\n\n\n")
	}
	if !showDbDDL {
		return nil
	}
	for _, param := range params {
		if !param.isView {
			continue
		}
		_, err = buf.WriteString(param.ddl)
		if err != nil {
			return err
		}
		f, curFileIdx, curFileSize, err = writeDump2File(requestCtx, buf, dump, f, curFileIdx, curFileSize)
		if err != nil {
			return err
		}
	}
	return nil
}

/*
handle "SELECT @@xxx.yyyy"
*/
func (mce *MysqlCmdExecutor) handleSelectVariables(ve *tree.VarExpr) error {
	var err error = nil
	ses := mce.GetSession()
	mrs := ses.GetMysqlResultSet()
	proto := ses.GetMysqlProtocol()

	col := new(MysqlColumn)
	col.SetColumnType(defines.MYSQL_TYPE_VARCHAR)
	col.SetName("@@" + ve.Name)
	mrs.AddColumn(col)

	row := make([]interface{}, 1)
	if ve.System {
		if ve.Global {
			val, err := ses.GetGlobalVar(ve.Name)
			if err != nil {
				return err
			}
			row[0] = val
		} else {
			val, err := ses.GetSessionVar(ve.Name)
			if err != nil {
				return err
			}
			row[0] = val
		}
	} else {
		//user defined variable
		_, val, err := ses.GetUserDefinedVar(ve.Name)
		if err != nil {
			return err
		}
		row[0] = val
	}

	mrs.AddRow(row)

	mer := NewMysqlExecutionResult(0, 0, 0, 0, mrs)
	resp := NewResponse(ResultResponse, 0, int(COM_QUERY), mer)

	if err := proto.SendResponse(ses.GetRequestContext(), resp); err != nil {
		return moerr.NewInternalError(ses.GetRequestContext(), "routine send response failed. error:%v ", err)
	}
	return err
}

func doLoadData(requestCtx context.Context, ses *Session, proc *process.Process, load *tree.Import) (*LoadResult, error) {
	var err error
	var txn TxnOperator
	var dbHandler engine.Database
	var tableHandler engine.Relation
	proto := ses.GetMysqlProtocol()

	logInfof(ses.GetConciseProfile(), "+++++load data")
	/*
		TODO:support LOCAL
	*/
	if load.Local {
		return nil, moerr.NewInternalError(requestCtx, "LOCAL is unsupported now")
	}
	if load.Param.Tail.Fields == nil || len(load.Param.Tail.Fields.Terminated) == 0 {
		load.Param.Tail.Fields = &tree.Fields{Terminated: ","}
	}

	if load.Param.Tail.Fields != nil && load.Param.Tail.Fields.EscapedBy != 0 {
		return nil, moerr.NewInternalError(requestCtx, "EscapedBy field is unsupported now")
	}

	/*
		check file
	*/
	exist, isfile, err := PathExists(load.Param.Filepath)
	if err != nil || !exist {
		return nil, moerr.NewInternalError(requestCtx, "file %s does exist. err:%v", load.Param.Filepath, err)
	}

	if !isfile {
		return nil, moerr.NewInternalError(requestCtx, "file %s is a directory", load.Param.Filepath)
	}

	/*
		check database
	*/
	loadDb := string(load.Table.Schema())
	loadTable := string(load.Table.Name())
	if loadDb == "" {
		if proto.GetDatabaseName() == "" {
			return nil, moerr.NewInternalError(requestCtx, "load data need database")
		}

		//then, it uses the database name in the session
		loadDb = ses.GetDatabaseName()
	}

	txnHandler := ses.GetTxnHandler()
	if ses.InMultiStmtTransactionMode() {
		return nil, moerr.NewInternalError(requestCtx, "do not support the Load in a transaction started by BEGIN/START TRANSACTION statement")
	}
	txn, err = txnHandler.GetTxn()
	if err != nil {
		return nil, err
	}
	dbHandler, err = ses.GetStorage().Database(requestCtx, loadDb, txn)
	if err != nil {
		//echo client. no such database
		return nil, moerr.NewBadDB(requestCtx, loadDb)
	}

	//change db to the database in the LOAD DATA statement if necessary
	if loadDb != ses.GetDatabaseName() {
		oldDB := ses.GetDatabaseName()
		ses.SetDatabaseName(loadDb)
		logInfof(ses.GetConciseProfile(), "User %s change database from [%s] to [%s] in LOAD DATA", ses.GetUserName(), oldDB, ses.GetDatabaseName())
	}

	/*
		check table
	*/
	if ses.IfInitedTempEngine() {
		requestCtx = context.WithValue(requestCtx, defines.TemporaryDN{}, ses.GetTempTableStorage())
	}
	tableHandler, err = dbHandler.Relation(requestCtx, loadTable)
	if err != nil {
		txn, err = ses.txnHandler.GetTxn()
		if err != nil {
			return nil, err
		}
		dbHandler, err = ses.GetStorage().Database(requestCtx, defines.TEMPORARY_DBNAME, txn)
		if err != nil {
			return nil, moerr.NewNoSuchTable(requestCtx, loadDb, loadTable)
		}
		loadTable = engine.GetTempTableName(loadDb, loadTable)
		tableHandler, err = dbHandler.Relation(requestCtx, loadTable)
		if err != nil {
			//echo client. no such table
			return nil, moerr.NewNoSuchTable(requestCtx, loadDb, loadTable)
		}
		loadDb = defines.TEMPORARY_DBNAME
		load.Table.ObjectName = tree.Identifier(loadTable)
	}

	/*
		execute load data
	*/
	return LoadLoop(requestCtx, ses, proc, load, dbHandler, tableHandler, loadDb)
}

/*
handle Load DataSource statement
*/
func (mce *MysqlCmdExecutor) handleLoadData(requestCtx context.Context, proc *process.Process, load *tree.Import) error {
	ses := mce.GetSession()
	result, err := doLoadData(requestCtx, ses, proc, load)
	if err != nil {
		return err
	}
	/*
		response
	*/
	info := moerr.NewLoadInfo(requestCtx, result.Records, result.Deleted, result.Skipped, result.Warnings, result.WriteTimeout).Error()
	resp := NewOkResponse(result.Records, 0, uint16(result.Warnings), 0, int(COM_QUERY), info)
	if err = ses.GetMysqlProtocol().SendResponse(requestCtx, resp); err != nil {
		return moerr.NewInternalError(requestCtx, "routine send response failed. error:%v ", err)
	}
	return nil
}

func doCmdFieldList(requestCtx context.Context, ses *Session, icfl *InternalCmdFieldList) error {
	dbName := ses.GetDatabaseName()
	if dbName == "" {
		return moerr.NewNoDB(requestCtx)
	}

	//Get table infos for the database from the cube
	//case 1: there are no table infos for the db
	//case 2: db changed
	//NOTE: it costs too much time.
	//It just reduces the information in the auto-completion (auto-rehash) of the mysql client.
	//var attrs []ColumnInfo
	//
	//if mce.tableInfos == nil || mce.db != dbName {
	//	txnHandler := ses.GetTxnHandler()
	//	eng := ses.GetStorage()
	//	db, err := eng.Database(requestCtx, dbName, txnHandler.GetTxn())
	//	if err != nil {
	//		return err
	//	}
	//
	//	names, err := db.Relations(requestCtx)
	//	if err != nil {
	//		return err
	//	}
	//	for _, name := range names {
	//		table, err := db.Relation(requestCtx, name)
	//		if err != nil {
	//			return err
	//		}
	//
	//		defs, err := table.TableDefs(requestCtx)
	//		if err != nil {
	//			return err
	//		}
	//		for _, def := range defs {
	//			if attr, ok := def.(*engine.AttributeDef); ok {
	//				attrs = append(attrs, &engineColumnInfo{
	//					name: attr.Attr.Name,
	//					typ:  attr.Attr.Type,
	//				})
	//			}
	//		}
	//	}
	//
	//	if mce.tableInfos == nil {
	//		mce.tableInfos = make(map[string][]ColumnInfo)
	//	}
	//	mce.tableInfos[tableName] = attrs
	//}
	//
	//cols, ok := mce.tableInfos[tableName]
	//if !ok {
	//	//just give the empty info when there is no such table.
	//	attrs = make([]ColumnInfo, 0)
	//} else {
	//	attrs = cols
	//}
	//
	//for _, c := range attrs {
	//	col := new(MysqlColumn)
	//	col.SetName(c.GetName())
	//	err = convertEngineTypeToMysqlType(c.GetType(), col)
	//	if err != nil {
	//		return err
	//	}
	//
	//	/*
	//		mysql CMD_FIELD_LIST response: send the column definition per column
	//	*/
	//	err = proto.SendColumnDefinitionPacket(col, int(COM_FIELD_LIST))
	//	if err != nil {
	//		return err
	//	}
	//}
	return nil
}

/*
handle cmd CMD_FIELD_LIST
*/
func (mce *MysqlCmdExecutor) handleCmdFieldList(requestCtx context.Context, icfl *InternalCmdFieldList) error {
	var err error
	ses := mce.GetSession()
	proto := ses.GetMysqlProtocol()

	err = doCmdFieldList(requestCtx, ses, icfl)
	if err != nil {
		return err
	}

	/*
		mysql CMD_FIELD_LIST response: End after the column has been sent.
		send EOF packet
	*/
	err = proto.sendEOFOrOkPacket(0, 0)
	if err != nil {
		return err
	}

	return err
}

func doSetVar(ctx context.Context, ses *Session, sv *tree.SetVar) error {
	var err error = nil
	setVarFunc := func(system, global bool, name string, value interface{}) error {
		if system {
			if global {
				err = ses.SetGlobalVar(name, value)
				if err != nil {
					return err
				}
			} else {
				err = ses.SetSessionVar(name, value)
				if err != nil {
					return err
				}
			}

			if strings.ToLower(name) == "autocommit" {
				svbt := SystemVariableBoolType{}
				newValue, err2 := svbt.Convert(value)
				if err2 != nil {
					return err2
				}
				err = ses.SetAutocommit(svbt.IsTrue(newValue))
				if err != nil {
					return err
				}
			}
		} else {
			err = ses.SetUserDefinedVar(name, value)
			if err != nil {
				return err
			}
		}
		return nil
	}
	for _, assign := range sv.Assignments {
		name := assign.Name
		var value interface{}

		value, err = GetSimpleExprValue(assign.Value, ses)
		if err != nil {
			return err
		}

		if systemVar, ok := gSysVarsDefs[name]; ok {
			if isDefault, ok := value.(bool); ok && isDefault {
				value = systemVar.Default
			}
		}

		//TODO : fix SET NAMES after parser is ready
		if name == "names" {
			//replaced into three system variable:
			//character_set_client, character_set_connection, and character_set_results
			replacedBy := []string{
				"character_set_client", "character_set_connection", "character_set_results",
			}
			for _, rb := range replacedBy {
				err = setVarFunc(assign.System, assign.Global, rb, value)
				if err != nil {
					return err
				}
			}
		} else {
			err = setVarFunc(assign.System, assign.Global, name, value)
			if err != nil {
				return err
			}
		}
	}
	return err
}

/*
handle setvar
*/
func (mce *MysqlCmdExecutor) handleSetVar(ctx context.Context, sv *tree.SetVar) error {
	ses := mce.GetSession()
	err := doSetVar(ctx, ses, sv)
	if err != nil {
		return err
	}

	return nil
}

func doShowErrors(ses *Session) error {
	var err error

	levelCol := new(MysqlColumn)
	levelCol.SetColumnType(defines.MYSQL_TYPE_VARCHAR)
	levelCol.SetName("Level")

	CodeCol := new(MysqlColumn)
	CodeCol.SetColumnType(defines.MYSQL_TYPE_SHORT)
	CodeCol.SetName("Code")

	MsgCol := new(MysqlColumn)
	MsgCol.SetColumnType(defines.MYSQL_TYPE_VARCHAR)
	MsgCol.SetName("Message")

	mrs := ses.GetMysqlResultSet()

	mrs.AddColumn(levelCol)
	mrs.AddColumn(CodeCol)
	mrs.AddColumn(MsgCol)

	info := ses.GetErrInfo()

	for i := info.length() - 1; i >= 0; i-- {
		row := make([]interface{}, 3)
		row[0] = "Error"
		row[1] = info.codes[i]
		row[2] = info.msgs[i]
		mrs.AddRow(row)
	}

	return err
}

func (mce *MysqlCmdExecutor) handleShowErrors() error {
	var err error
	ses := mce.GetSession()
	proto := ses.GetMysqlProtocol()
	err = doShowErrors(ses)
	if err != nil {
		return err
	}

	mer := NewMysqlExecutionResult(0, 0, 0, 0, ses.GetMysqlResultSet())
	resp := NewResponse(ResultResponse, 0, int(COM_QUERY), mer)

	if err := proto.SendResponse(ses.requestCtx, resp); err != nil {
		return moerr.NewInternalError(ses.requestCtx, "routine send response failed. error:%v ", err)
	}
	return err
}

func doShowVariables(ses *Session, proc *process.Process, sv *tree.ShowVariables) error {
	if sv.Like != nil && sv.Where != nil {
		return moerr.NewSyntaxError(ses.GetRequestContext(), "like clause and where clause cannot exist at the same time")
	}

	var err error = nil

	col1 := new(MysqlColumn)
	col1.SetColumnType(defines.MYSQL_TYPE_VARCHAR)
	col1.SetName("Variable_name")

	col2 := new(MysqlColumn)
	col2.SetColumnType(defines.MYSQL_TYPE_VARCHAR)
	col2.SetName("Value")

	mrs := ses.GetMysqlResultSet()
	mrs.AddColumn(col1)
	mrs.AddColumn(col2)

	var hasLike = false
	var likePattern = ""
	var isIlike = false
	if sv.Like != nil {
		hasLike = true
		if sv.Like.Op == tree.ILIKE {
			isIlike = true
		}
		likePattern = strings.ToLower(sv.Like.Right.String())
	}

	var sysVars map[string]interface{}
	if sv.Global {
		sysVars = make(map[string]interface{})
		for k, v := range gSysVarsDefs {
			sysVars[k] = v.Default
		}
	} else {
		sysVars = ses.CopyAllSessionVars()
	}

	rows := make([][]interface{}, 0, len(sysVars))
	for name, value := range sysVars {
		if hasLike {
			s := name
			if isIlike {
				s = strings.ToLower(s)
			}
			if !WildcardMatch(likePattern, s) {
				continue
			}
		}
		row := make([]interface{}, 2)
		row[0] = name
		gsv, ok := GSysVariables.GetDefinitionOfSysVar(name)
		if !ok {
			return moerr.NewInternalError(ses.GetRequestContext(), errorSystemVariableDoesNotExist())
		}
		row[1] = value
		if _, ok := gsv.GetType().(SystemVariableBoolType); ok {
			v, ok := value.(int8)
			if ok {
				if v == 1 {
					row[1] = "on"
				} else {
					row[1] = "off"
				}
			}
		}
		rows = append(rows, row)
	}

	if sv.Where != nil {
		bat, err := constructVarBatch(ses, rows)
		if err != nil {
			return err
		}
		binder := plan2.NewDefaultBinder(proc.Ctx, nil, nil, &plan2.Type{Id: int32(types.T_varchar), Width: types.MaxVarcharLen}, []string{"variable_name", "value"})
		planExpr, err := binder.BindExpr(sv.Where.Expr, 0, false)
		if err != nil {
			return err
		}

		vec, err := colexec.EvalExpr(bat, proc, planExpr)
		if err != nil {
			return err
		}
		bs := vector.GetColumn[bool](vec)
		sels := proc.Mp().GetSels()
		for i, b := range bs {
			if b {
				sels = append(sels, int64(i))
			}
		}
		bat.Shrink(sels)
		proc.Mp().PutSels(sels)
		v0 := vector.MustStrCols(bat.Vecs[0])
		v1 := vector.MustStrCols(bat.Vecs[1])
		rows = rows[:len(v0)]
		for i := range v0 {
			rows[i][0] = v0[i]
			rows[i][1] = v1[i]
		}
		bat.Clean(proc.Mp())
	}

	//sort by name
	sort.Slice(rows, func(i, j int) bool {
		return rows[i][0].(string) < rows[j][0].(string)
	})

	for _, row := range rows {
		mrs.AddRow(row)
	}

	return err
}

/*
handle show variables
*/
func (mce *MysqlCmdExecutor) handleShowVariables(sv *tree.ShowVariables, proc *process.Process) error {
	ses := mce.GetSession()
	proto := ses.GetMysqlProtocol()
	err := doShowVariables(ses, proc, sv)
	if err != nil {
		return err
	}
	mer := NewMysqlExecutionResult(0, 0, 0, 0, ses.GetMysqlResultSet())
	resp := NewResponse(ResultResponse, 0, int(COM_QUERY), mer)

	if err := proto.SendResponse(ses.requestCtx, resp); err != nil {
		return moerr.NewInternalError(ses.requestCtx, "routine send response failed. error:%v ", err)
	}
	return err
}

func constructVarBatch(ses *Session, rows [][]interface{}) (*batch.Batch, error) {
	bat := batch.New(true, []string{"Variable_name", "Value"})
	typ := types.New(types.T_varchar, types.MaxVarcharLen, 0, 0)
	cnt := len(rows)
	bat.Zs = make([]int64, cnt)
	for i := range bat.Zs {
		bat.Zs[i] = 1
	}
	v0 := make([]string, cnt)
	v1 := make([]string, cnt)
	for i, row := range rows {
		v0[i] = row[0].(string)
		v1[i] = fmt.Sprintf("%v", row[1])
	}
	bat.Vecs[0] = vector.NewWithStrings(typ, v0, nil, ses.GetMemPool())
	bat.Vecs[1] = vector.NewWithStrings(typ, v1, nil, ses.GetMemPool())
	return bat, nil
}

func (mce *MysqlCmdExecutor) handleAnalyzeStmt(requestCtx context.Context, stmt *tree.AnalyzeStmt) error {
	// rewrite analyzeStmt to `select approx_count_distinct(col), .. from tbl`
	// IMO, this approach is simple and future-proof
	// Although this rewriting processing could have been handled in rewrite module,
	// `handleAnalyzeStmt` can be easily managed by cron jobs in the future
	ctx := tree.NewFmtCtx(dialect.MYSQL)
	ctx.WriteString("select ")
	for i, ident := range stmt.Cols {
		if i > 0 {
			ctx.WriteByte(',')
		}
		ctx.WriteString("approx_count_distinct(")
		ctx.WriteString(string(ident))
		ctx.WriteByte(')')
	}
	ctx.WriteString(" from ")
	stmt.Table.Format(ctx)
	sql := ctx.String()
	return mce.GetDoQueryFunc()(requestCtx, sql)
}

// Note: for pass the compile quickly. We will remove the comments in the future.
func (mce *MysqlCmdExecutor) handleExplainStmt(requestCtx context.Context, stmt *tree.ExplainStmt) error {
	es, err := getExplainOption(requestCtx, stmt.Options)
	if err != nil {
		return err
	}

	ses := mce.GetSession()

	switch stmt.Statement.(type) {
	case *tree.Delete:
		ses.GetTxnCompileCtx().SetQueryType(TXN_DELETE)
	case *tree.Update:
		ses.GetTxnCompileCtx().SetQueryType(TXN_UPDATE)
	default:
		ses.GetTxnCompileCtx().SetQueryType(TXN_DEFAULT)
	}

	//get query optimizer and execute Optimize
	plan, err := buildPlan(requestCtx, ses, ses.GetTxnCompileCtx(), stmt.Statement)
	if err != nil {
		return err
	}
	if plan.GetQuery() == nil {
		return moerr.NewNotSupported(requestCtx, "the sql query plan does not support explain.")
	}
	// generator query explain
	explainQuery := explain.NewExplainQueryImpl(plan.GetQuery())

	// build explain data buffer
	buffer := explain.NewExplainDataBuffer()
	err = explainQuery.ExplainPlan(requestCtx, buffer, es)
	if err != nil {
		return err
	}

	protocol := ses.GetMysqlProtocol()

	explainColName := "QUERY PLAN"
	columns, err := GetExplainColumns(requestCtx, explainColName)
	if err != nil {
		return err
	}

	//	Step 1 : send column count and column definition.
	//send column count
	colCnt := uint64(len(columns))
	err = protocol.SendColumnCountPacket(colCnt)
	if err != nil {
		return err
	}
	//send columns
	//column_count * Protocol::ColumnDefinition packets
	cmd := ses.GetCmd()
	mrs := ses.GetMysqlResultSet()
	for _, c := range columns {
		mysqlc := c.(Column)
		mrs.AddColumn(mysqlc)
		//	mysql COM_QUERY response: send the column definition per column
		err := protocol.SendColumnDefinitionPacket(requestCtx, mysqlc, int(cmd))
		if err != nil {
			return err
		}
	}

	//	mysql COM_QUERY response: End after the column has been sent.
	//	send EOF packet
	err = protocol.SendEOFPacketIf(0, 0)
	if err != nil {
		return err
	}

	err = buildMoExplainQuery(explainColName, buffer, ses, getDataFromPipeline)
	if err != nil {
		return err
	}

	err = protocol.sendEOFOrOkPacket(0, 0)
	if err != nil {
		return err
	}
	return nil
}

func doPrepareStmt(ctx context.Context, ses *Session, st *tree.PrepareStmt) (*PrepareStmt, error) {
	switch st.Stmt.(type) {
	case *tree.Update:
		ses.GetTxnCompileCtx().SetQueryType(TXN_UPDATE)
	case *tree.Delete:
		ses.GetTxnCompileCtx().SetQueryType(TXN_DELETE)
	}
	preparePlan, err := buildPlan(ctx, ses, ses.GetTxnCompileCtx(), st)
	if err != nil {
		return nil, err
	}

	prepareStmt := &PrepareStmt{
		Name:        preparePlan.GetDcl().GetPrepare().GetName(),
		PreparePlan: preparePlan,
		PrepareStmt: st.Stmt,
	}

	err = ses.SetPrepareStmt(preparePlan.GetDcl().GetPrepare().GetName(), prepareStmt)
	return prepareStmt, err
}

// handlePrepareStmt
func (mce *MysqlCmdExecutor) handlePrepareStmt(ctx context.Context, st *tree.PrepareStmt) (*PrepareStmt, error) {
	return doPrepareStmt(ctx, mce.GetSession(), st)
}

func doPrepareString(ctx context.Context, ses *Session, st *tree.PrepareString) (*PrepareStmt, error) {
	stmts, err := mysql.Parse(ctx, st.Sql)
	if err != nil {
		return nil, err
	}
	switch stmts[0].(type) {
	case *tree.Update:
		ses.GetTxnCompileCtx().SetQueryType(TXN_UPDATE)
	case *tree.Delete:
		ses.GetTxnCompileCtx().SetQueryType(TXN_DELETE)
	}

	preparePlan, err := buildPlan(ses.GetRequestContext(), ses, ses.GetTxnCompileCtx(), st)
	if err != nil {
		return nil, err
	}

	prepareStmt := &PrepareStmt{
		Name:        preparePlan.GetDcl().GetPrepare().GetName(),
		PreparePlan: preparePlan,
		PrepareStmt: stmts[0],
	}

	err = ses.SetPrepareStmt(preparePlan.GetDcl().GetPrepare().GetName(), prepareStmt)
	return prepareStmt, err
}

// handlePrepareString
func (mce *MysqlCmdExecutor) handlePrepareString(ctx context.Context, st *tree.PrepareString) (*PrepareStmt, error) {
	return doPrepareString(ctx, mce.GetSession(), st)
}

func doDeallocate(ctx context.Context, ses *Session, st *tree.Deallocate) error {
	deallocatePlan, err := buildPlan(ctx, ses, ses.GetTxnCompileCtx(), st)
	if err != nil {
		return err
	}
	ses.RemovePrepareStmt(deallocatePlan.GetDcl().GetDeallocate().GetName())
	return nil
}

func doReset(ctx context.Context, ses *Session, st *tree.Reset) error {
	return nil
}

// handleDeallocate
func (mce *MysqlCmdExecutor) handleDeallocate(ctx context.Context, st *tree.Deallocate) error {
	return doDeallocate(ctx, mce.GetSession(), st)
}

// handleReset
func (mce *MysqlCmdExecutor) handleReset(ctx context.Context, st *tree.Reset) error {
	return doReset(ctx, mce.GetSession(), st)
}

// handleCreateAccount creates a new user-level tenant in the context of the tenant SYS
// which has been initialized.
func (mce *MysqlCmdExecutor) handleCreateAccount(ctx context.Context, ca *tree.CreateAccount) error {
	//step1 : create new account.
	return InitGeneralTenant(ctx, mce.GetSession(), ca)
}

// handleDropAccount drops a new user-level tenant
func (mce *MysqlCmdExecutor) handleDropAccount(ctx context.Context, da *tree.DropAccount) error {
	return doDropAccount(ctx, mce.GetSession(), da)
}

// handleDropAccount drops a new user-level tenant
func (mce *MysqlCmdExecutor) handleAlterAccount(ctx context.Context, aa *tree.AlterAccount) error {
	return doAlterAccount(ctx, mce.GetSession(), aa)
}

// handleAlterDatabaseConfig alter a database's mysql_compatbility_mode
func (mce *MysqlCmdExecutor) handleAlterDataBaseConfig(ctx context.Context, ad *tree.AlterDataBaseConfig) error {
	return doAlterDatabaseConfig(ctx, mce.GetSession(), ad)
}

// handleAlterAccountConfig alter a account's mysql_compatbility_mode
func (mce *MysqlCmdExecutor) handleAlterAccountConfig(ctx context.Context, st *tree.AlterDataBaseConfig) error {
	return doAlterAccountConfig(ctx, mce.GetSession(), st)
}

// handleCreateUser creates the user for the tenant
func (mce *MysqlCmdExecutor) handleCreateUser(ctx context.Context, cu *tree.CreateUser) error {
	ses := mce.GetSession()
	tenant := ses.GetTenantInfo()

	//step1 : create the user
	return InitUser(ctx, ses, tenant, cu)
}

// handleDropUser drops the user for the tenant
func (mce *MysqlCmdExecutor) handleDropUser(ctx context.Context, du *tree.DropUser) error {
	return doDropUser(ctx, mce.GetSession(), du)
}

// handleCreateRole creates the new role
func (mce *MysqlCmdExecutor) handleCreateRole(ctx context.Context, cr *tree.CreateRole) error {
	ses := mce.GetSession()
	tenant := ses.GetTenantInfo()

	//step1 : create the role
	return InitRole(ctx, ses, tenant, cr)
}

// handleDropRole drops the role
func (mce *MysqlCmdExecutor) handleDropRole(ctx context.Context, dr *tree.DropRole) error {
	return doDropRole(ctx, mce.GetSession(), dr)
}

func (mce *MysqlCmdExecutor) handleCreateFunction(ctx context.Context, cf *tree.CreateFunction) error {
	ses := mce.GetSession()
	tenant := ses.GetTenantInfo()

	return InitFunction(ctx, ses, tenant, cf)
}

func (mce *MysqlCmdExecutor) handleDropFunction(ctx context.Context, df *tree.DropFunction) error {
	return doDropFunction(ctx, mce.GetSession(), df)
}

// handleGrantRole grants the role
func (mce *MysqlCmdExecutor) handleGrantRole(ctx context.Context, gr *tree.GrantRole) error {
	return doGrantRole(ctx, mce.GetSession(), gr)
}

// handleRevokeRole revokes the role
func (mce *MysqlCmdExecutor) handleRevokeRole(ctx context.Context, rr *tree.RevokeRole) error {
	return doRevokeRole(ctx, mce.GetSession(), rr)
}

// handleGrantRole grants the privilege to the role
func (mce *MysqlCmdExecutor) handleGrantPrivilege(ctx context.Context, gp *tree.GrantPrivilege) error {
	return doGrantPrivilege(ctx, mce.GetSession(), gp)
}

// handleRevokePrivilege revokes the privilege from the user or role
func (mce *MysqlCmdExecutor) handleRevokePrivilege(ctx context.Context, rp *tree.RevokePrivilege) error {
	return doRevokePrivilege(ctx, mce.GetSession(), rp)
}

// handleSwitchRole switches the role to another role
func (mce *MysqlCmdExecutor) handleSwitchRole(ctx context.Context, sr *tree.SetRole) error {
	return doSwitchRole(ctx, mce.GetSession(), sr)
}

func doKill(ctx context.Context, rm *RoutineManager, ses *Session, k *tree.Kill) error {
	var err error
	//true: kill a connection
	//false: kill a query in a connection
	idThatKill := uint64(ses.GetConnectionID())
	if !k.Option.Exist || k.Option.Typ == tree.KillTypeConnection {
		err = rm.kill(ctx, true, idThatKill, k.ConnectionId, "")
	} else {
		err = rm.kill(ctx, false, idThatKill, k.ConnectionId, k.StmtOption.StatementId)
	}
	return err
}

// handleKill kill a connection or query
func (mce *MysqlCmdExecutor) handleKill(ctx context.Context, k *tree.Kill) error {
	var err error
	ses := mce.GetSession()
	proto := ses.GetMysqlProtocol()
	err = doKill(ctx, mce.GetRoutineManager(), ses, k)
	if err != nil {
		return err
	}
	resp := NewGeneralOkResponse(COM_QUERY)
	if err = proto.SendResponse(ctx, resp); err != nil {
		return moerr.NewInternalError(ctx, "routine send response failed. error:%v ", err)
	}
	return err
}

// handleShowAccounts lists the info of accounts
func (mce *MysqlCmdExecutor) handleShowAccounts(ctx context.Context, sa *tree.ShowAccounts) error {
	var err error
	ses := mce.GetSession()
	proto := ses.GetMysqlProtocol()
	err = doShowAccounts(ctx, ses, sa)
	if err != nil {
		return err
	}
	mer := NewMysqlExecutionResult(0, 0, 0, 0, ses.GetMysqlResultSet())
	resp := NewResponse(ResultResponse, 0, int(COM_QUERY), mer)

	if err = proto.SendResponse(ctx, resp); err != nil {
		return moerr.NewInternalError(ctx, "routine send response failed. error:%v ", err)
	}
	return err
}

func GetExplainColumns(ctx context.Context, explainColName string) ([]interface{}, error) {
	cols := []*plan2.ColDef{
		{Typ: &plan2.Type{Id: int32(types.T_varchar)}, Name: explainColName},
	}
	columns := make([]interface{}, len(cols))
	var err error = nil
	for i, col := range cols {
		c := new(MysqlColumn)
		c.SetName(col.Name)
		err = convertEngineTypeToMysqlType(ctx, types.T(col.Typ.Id), c)
		if err != nil {
			return nil, err
		}
		columns[i] = c
	}
	return columns, err
}

func getExplainOption(requestCtx context.Context, options []tree.OptionElem) (*explain.ExplainOptions, error) {
	es := explain.NewExplainDefaultOptions()
	if options == nil {
		return es, nil
	} else {
		for _, v := range options {
			if strings.EqualFold(v.Name, "VERBOSE") {
				if strings.EqualFold(v.Value, "TRUE") || v.Value == "NULL" {
					es.Verbose = true
				} else if strings.EqualFold(v.Value, "FALSE") {
					es.Verbose = false
				} else {
					return nil, moerr.NewInvalidInput(requestCtx, "invalid explain option '%s', valud '%s'", v.Name, v.Value)
				}
			} else if strings.EqualFold(v.Name, "ANALYZE") {
				if strings.EqualFold(v.Value, "TRUE") || v.Value == "NULL" {
					es.Analyze = true
				} else if strings.EqualFold(v.Value, "FALSE") {
					es.Analyze = false
				} else {
					return nil, moerr.NewInvalidInput(requestCtx, "invalid explain option '%s', valud '%s'", v.Name, v.Value)
				}
			} else if strings.EqualFold(v.Name, "FORMAT") {
				if strings.EqualFold(v.Value, "TEXT") {
					es.Format = explain.EXPLAIN_FORMAT_TEXT
				} else if strings.EqualFold(v.Value, "JSON") {
					return nil, moerr.NewNotSupported(requestCtx, "Unsupport explain format '%s'", v.Value)
				} else if strings.EqualFold(v.Value, "DOT") {
					return nil, moerr.NewNotSupported(requestCtx, "Unsupport explain format '%s'", v.Value)
				} else {
					return nil, moerr.NewInvalidInput(requestCtx, "invalid explain option '%s', valud '%s'", v.Name, v.Value)
				}
			} else {
				return nil, moerr.NewInvalidInput(requestCtx, "invalid explain option '%s', valud '%s'", v.Name, v.Value)
			}
		}
		return es, nil
	}
}

func buildMoExplainQuery(explainColName string, buffer *explain.ExplainDataBuffer, session *Session, fill func(interface{}, *batch.Batch) error) error {
	bat := batch.New(true, []string{explainColName})
	rs := buffer.Lines
	vs := make([][]byte, len(rs))

	count := 0
	for _, r := range rs {
		str := []byte(r)
		vs[count] = str
		count++
	}
	vs = vs[:count]
	vec := vector.NewWithBytes(types.T_varchar.ToType(), vs, nil, session.GetMemPool())
	bat.Vecs[0] = vec
	bat.InitZsOne(count)

	err := fill(session, bat)
	vec.Free(session.GetMemPool())
	return err
}

var _ ComputationWrapper = &TxnComputationWrapper{}
var _ ComputationWrapper = &NullComputationWrapper{}

type TxnComputationWrapper struct {
	stmt    tree.Statement
	plan    *plan2.Plan
	proc    *process.Process
	ses     *Session
	compile *compile.Compile

	uuid uuid.UUID
}

func InitTxnComputationWrapper(ses *Session, stmt tree.Statement, proc *process.Process) *TxnComputationWrapper {
	uuid, _ := uuid.NewUUID()
	return &TxnComputationWrapper{
		stmt: stmt,
		proc: proc,
		ses:  ses,
		uuid: uuid,
	}
}

func (cwft *TxnComputationWrapper) GetAst() tree.Statement {
	return cwft.stmt
}

func (cwft *TxnComputationWrapper) GetProcess() *process.Process {
	return cwft.proc
}

func (cwft *TxnComputationWrapper) SetDatabaseName(db string) error {
	return nil
}

func (cwft *TxnComputationWrapper) GetColumns() ([]interface{}, error) {
	var err error
	cols := plan2.GetResultColumnsFromPlan(cwft.plan)
	switch cwft.GetAst().(type) {
	case *tree.ShowColumns:
		if len(cols) == 7 {
			cols = []*plan2.ColDef{
				{Typ: &plan2.Type{Id: int32(types.T_char)}, Name: "Field"},
				{Typ: &plan2.Type{Id: int32(types.T_char)}, Name: "Type"},
				{Typ: &plan2.Type{Id: int32(types.T_char)}, Name: "Null"},
				{Typ: &plan2.Type{Id: int32(types.T_char)}, Name: "Key"},
				{Typ: &plan2.Type{Id: int32(types.T_char)}, Name: "Default"},
				{Typ: &plan2.Type{Id: int32(types.T_char)}, Name: "Extra"},
				{Typ: &plan2.Type{Id: int32(types.T_char)}, Name: "Comment"},
			}
		} else {
			cols = []*plan2.ColDef{
				{Typ: &plan2.Type{Id: int32(types.T_char)}, Name: "Field"},
				{Typ: &plan2.Type{Id: int32(types.T_char)}, Name: "Type"},
				{Typ: &plan2.Type{Id: int32(types.T_char)}, Name: "Collation"},
				{Typ: &plan2.Type{Id: int32(types.T_char)}, Name: "Null"},
				{Typ: &plan2.Type{Id: int32(types.T_char)}, Name: "Key"},
				{Typ: &plan2.Type{Id: int32(types.T_char)}, Name: "Default"},
				{Typ: &plan2.Type{Id: int32(types.T_char)}, Name: "Extra"},
				{Typ: &plan2.Type{Id: int32(types.T_char)}, Name: "Privileges"},
				{Typ: &plan2.Type{Id: int32(types.T_char)}, Name: "Comment"},
			}
		}
	}
	columns := make([]interface{}, len(cols))
	for i, col := range cols {
		c := new(MysqlColumn)
		c.SetName(col.Name)
		c.SetOrgName(col.Name)
		c.SetTable(col.Typ.Table)
		c.SetOrgTable(col.Typ.Table)
		c.SetAutoIncr(col.Typ.AutoIncr)
		c.SetSchema(cwft.ses.GetTxnCompileCtx().DefaultDatabase())
		err = convertEngineTypeToMysqlType(cwft.ses.requestCtx, types.T(col.Typ.Id), c)
		if err != nil {
			return nil, err
		}
		setColFlag(c)
		setColLength(c, col.Typ.Width)
		setCharacter(c)
		c.SetDecimal(uint8(col.Typ.Scale))
		convertMysqlTextTypeToBlobType(c)
		columns[i] = c
	}
	return columns, err
}

func (cwft *TxnComputationWrapper) GetClock() clock.Clock {
	rt := runtime.ProcessLevelRuntime()
	return rt.Clock()
}

func (cwft *TxnComputationWrapper) GetAffectedRows() uint64 {
	return cwft.compile.GetAffectedRows()
}

func (cwft *TxnComputationWrapper) Compile(requestCtx context.Context, u interface{}, fill func(interface{}, *batch.Batch) error) (interface{}, error) {
	var err error
	defer RecordStatementTxnID(requestCtx, cwft.ses)
	if cwft.ses.IfInitedTempEngine() {
		requestCtx = context.WithValue(requestCtx, defines.TemporaryDN{}, cwft.ses.GetTempTableStorage())
		cwft.ses.SetRequestContext(requestCtx)
		cwft.proc.Ctx = context.WithValue(cwft.proc.Ctx, defines.TemporaryDN{}, cwft.ses.GetTempTableStorage())
	}
	cacheHit := cwft.plan != nil
	if !cacheHit {
		cwft.plan, err = buildPlan(requestCtx, cwft.ses, cwft.ses.GetTxnCompileCtx(), cwft.stmt)
	} else if cwft.ses != nil && cwft.ses.GetTenantInfo() != nil {
		cwft.ses.accountId = getAccountId(requestCtx)
		err = authenticateCanExecuteStatementAndPlan(requestCtx, cwft.ses, cwft.stmt, cwft.plan)
	}
	if err != nil {
		return nil, err
	}
	cwft.ses.p = cwft.plan
	if ids := isResultQuery(cwft.plan); ids != nil {
		if err = checkPrivilege(ids, requestCtx, cwft.ses); err != nil {
			return nil, err
		}
	}
	if _, ok := cwft.stmt.(*tree.Execute); ok {
		executePlan := cwft.plan.GetDcl().GetExecute()
		stmtName := executePlan.GetName()
		prepareStmt, err := cwft.ses.GetPrepareStmt(stmtName)
		if err != nil {
			return nil, err
		}

		// TODO check if schema change, obj.Obj is zero all the time in 0.6
		// for _, obj := range preparePlan.GetSchemas() {
		// 	newObj, _ := cwft.ses.txnCompileCtx.Resolve(obj.SchemaName, obj.ObjName)
		// 	if newObj == nil || newObj.Obj != obj.Obj {
		// 		return nil, moerr.NewInternalError("", fmt.Sprintf(ctx, "table '%s' has been changed, please reset Prepare statement '%s'", obj.ObjName, stmtName))
		// 	}
		// }

		preparePlan := prepareStmt.PreparePlan.GetDcl().GetPrepare()
		if len(executePlan.Args) != len(preparePlan.ParamTypes) {
			return nil, moerr.NewInvalidInput(requestCtx, "Incorrect arguments to EXECUTE")
		}
		newPlan := plan2.DeepCopyPlan(preparePlan.Plan)

		// replace ? and @var with their values
		resetParamRule := plan2.NewResetParamRefRule(requestCtx, executePlan.Args)
		resetVarRule := plan2.NewResetVarRefRule(cwft.ses.GetTxnCompileCtx(), cwft.ses.GetTxnCompileCtx().GetProcess())
		constantFoldRule := plan2.NewConstantFoldRule(cwft.ses.GetTxnCompileCtx())
		vp := plan2.NewVisitPlan(newPlan, []plan2.VisitPlanRule{resetParamRule, resetVarRule, constantFoldRule})
		err = vp.Visit(requestCtx)
		if err != nil {
			return nil, err
		}

		// reset plan & stmt
		cwft.stmt = prepareStmt.PrepareStmt
		cwft.plan = newPlan
		// reset some special stmt for execute statement
		switch cwft.stmt.(type) {
		case *tree.ShowColumns:
			cwft.ses.SetShowStmtType(ShowColumns)
			cwft.ses.SetData(nil)
		case *tree.ShowTableStatus:
			cwft.ses.showStmtType = ShowTableStatus
			cwft.ses.SetData(nil)
		case *tree.SetVar, *tree.ShowVariables, *tree.ShowErrors, *tree.ShowWarnings:
			return nil, nil
		}

		//check privilege
		err = authenticateUserCanExecutePrepareOrExecute(requestCtx, cwft.ses, prepareStmt.PrepareStmt, newPlan)
		if err != nil {
			return nil, err
		}
	} else {
		var vp *plan2.VisitPlan
		if cacheHit {
			vp = plan2.NewVisitPlan(cwft.plan, []plan2.VisitPlanRule{plan2.NewResetVarRefRule(cwft.ses.GetTxnCompileCtx(), cwft.ses.GetTxnCompileCtx().GetProcess()), plan2.NewRecomputeRealTimeRelatedFuncRule(cwft.ses.GetTxnCompileCtx().GetProcess())})
		} else {
			vp = plan2.NewVisitPlan(cwft.plan, []plan2.VisitPlanRule{plan2.NewResetVarRefRule(cwft.ses.GetTxnCompileCtx(), cwft.ses.GetTxnCompileCtx().GetProcess())})
		}
		err = vp.Visit(requestCtx)
		if err != nil {
			return nil, err
		}
	}

	txnHandler := cwft.ses.GetTxnHandler()
	if cacheHit && cwft.plan.NeedImplicitTxn() {
		cwft.proc.TxnOperator, err = txnHandler.GetTxn()
		if err != nil {
			return nil, err
		}
	} else if cwft.plan.GetQuery().GetLoadTag() {
		cwft.proc.TxnOperator = txnHandler.GetTxnOnly()
	} else if cwft.plan.NeedImplicitTxn() {
		cwft.proc.TxnOperator, err = txnHandler.GetTxn()
		if err != nil {
			return nil, err
		}
	}
	addr := ""
	if len(cwft.ses.GetParameterUnit().ClusterNodes) > 0 {
		addr = cwft.ses.GetParameterUnit().ClusterNodes[0].Addr
	}
	cwft.proc.FileService = cwft.ses.GetParameterUnit().FileService
	cwft.compile = compile.New(addr, cwft.ses.GetDatabaseName(), cwft.ses.GetSql(), cwft.ses.GetUserName(), requestCtx, cwft.ses.GetStorage(), cwft.proc, cwft.stmt)

	if _, ok := cwft.stmt.(*tree.ExplainAnalyze); ok {
		fill = func(obj interface{}, bat *batch.Batch) error { return nil }
	}
	err = cwft.compile.Compile(requestCtx, cwft.plan, cwft.ses, fill)
	if err != nil {
		return nil, err
	}
	// check if it is necessary to initialize the temporary engine
	if cwft.compile.NeedInitTempEngine(cwft.ses.IfInitedTempEngine()) {
		// 0. init memory-non-dist storage
		dnStore, err := cwft.ses.SetTempTableStorage(cwft.GetClock())
		if err != nil {
			return nil, err
		}

		// temporary storage is passed through Ctx
		requestCtx = context.WithValue(requestCtx, defines.TemporaryDN{}, cwft.ses.GetTempTableStorage())

		// 1. init memory-non-dist engine
		tempEngine := memoryengine.New(
			requestCtx,
			memoryengine.NewDefaultShardPolicy(
				mpool.MustNewZero(),
			),
			func() (logservicepb.ClusterDetails, error) {
				return logservicepb.ClusterDetails{
					DNStores: []logservicepb.DNStore{
						*dnStore,
					},
				}, nil
			},
			memoryengine.RandomIDGenerator,
		)

		// 2. bind the temporary engine to the session and txnHandler
		cwft.ses.SetTempEngine(requestCtx, tempEngine)
		cwft.compile.SetTempEngine(requestCtx, tempEngine)
		txnHandler := cwft.ses.txnCompileCtx.txnHandler
		txnHandler.SetTempEngine(tempEngine)

		// 3. init temp-db to store temporary relations
		err = tempEngine.Create(requestCtx, defines.TEMPORARY_DBNAME, cwft.ses.txnHandler.txn)
		if err != nil {
			return nil, err
		}

		// 4. add auto_IncrementTable fortemp-db
		colexec.CreateAutoIncrTable(cwft.ses.GetStorage(), requestCtx, cwft.proc, defines.TEMPORARY_DBNAME)

		cwft.ses.InitTempEngine = true
	}
	return cwft.compile, err
}

func (cwft *TxnComputationWrapper) RecordExecPlan(ctx context.Context) error {
	if stm := motrace.StatementFromContext(ctx); stm != nil {
		stm.SetExecPlan(cwft.plan, SerializeExecPlan)
	}
	return nil
}

func (cwft *TxnComputationWrapper) GetUUID() []byte {
	return cwft.uuid[:]
}

func (cwft *TxnComputationWrapper) Run(ts uint64) error {
	logDebugf(cwft.ses.GetConciseProfile(), "compile.Run begin")
	defer func() {
		logDebugf(cwft.ses.GetConciseProfile(), "compile.Run end")
	}()
	err := cwft.compile.Run(ts)
	return err
}

func (cwft *TxnComputationWrapper) GetLoadTag() bool {
	return cwft.plan.GetQuery().GetLoadTag()
}

type NullComputationWrapper struct {
	*TxnComputationWrapper
}

func InitNullComputationWrapper(ses *Session, stmt tree.Statement, proc *process.Process) *NullComputationWrapper {
	return &NullComputationWrapper{
		TxnComputationWrapper: InitTxnComputationWrapper(ses, stmt, proc),
	}
}

func (ncw *NullComputationWrapper) GetAst() tree.Statement {
	return ncw.stmt
}

func (ncw *NullComputationWrapper) SetDatabaseName(db string) error {
	return nil
}

func (ncw *NullComputationWrapper) GetColumns() ([]interface{}, error) {
	return []interface{}{}, nil
}

func (ncw *NullComputationWrapper) GetAffectedRows() uint64 {
	return 0
}

func (ncw *NullComputationWrapper) Compile(requestCtx context.Context, u interface{}, fill func(interface{}, *batch.Batch) error) (interface{}, error) {
	return nil, nil
}

func (ncw *NullComputationWrapper) RecordExecPlan(ctx context.Context) error {
	return nil
}

func (ncw *NullComputationWrapper) GetUUID() []byte {
	return ncw.uuid[:]
}

func (ncw *NullComputationWrapper) Run(ts uint64) error {
	return nil
}

func (ncw *NullComputationWrapper) GetLoadTag() bool {
	return false
}

func buildPlan(requestCtx context.Context, ses *Session, ctx plan2.CompilerContext, stmt tree.Statement) (*plan2.Plan, error) {
	var ret *plan2.Plan
	var err error
	if ses != nil {
		ses.accountId = getAccountId(requestCtx)
	}
	if s, ok := stmt.(*tree.Insert); ok {
		if _, ok := s.Rows.Select.(*tree.ValuesClause); ok {
			ret, err = plan2.BuildPlan(ctx, stmt)
			if err != nil {
				return nil, err
			}
		}
	}
	if ret != nil {
		if ses != nil && ses.GetTenantInfo() != nil {
			err = authenticateCanExecuteStatementAndPlan(requestCtx, ses, stmt, ret)
			if err != nil {
				return nil, err
			}
		}
		return ret, err
	}
	switch stmt := stmt.(type) {
	case *tree.Select, *tree.ParenSelect, *tree.ValuesStatement,
		*tree.Update, *tree.Delete, *tree.Insert,
		*tree.ShowDatabases, *tree.ShowTables, *tree.ShowColumns, *tree.ShowColumnNumber, *tree.ShowTableNumber,
		*tree.ShowCreateDatabase, *tree.ShowCreateTable, *tree.ShowIndex,
		*tree.ExplainStmt, *tree.ExplainAnalyze:
		opt := plan2.NewBaseOptimizer(ctx)
		optimized, err := opt.Optimize(stmt)
		if err != nil {
			return nil, err
		}
		ret = &plan2.Plan{
			Plan: &plan2.Plan_Query{
				Query: optimized,
			},
		}
	default:
		ret, err = plan2.BuildPlan(ctx, stmt)
	}
	if ret != nil {
		if ses != nil && ses.GetTenantInfo() != nil {
			err = authenticateCanExecuteStatementAndPlan(requestCtx, ses, stmt, ret)
			if err != nil {
				return nil, err
			}
		}
	}
	return ret, err
}

/*
GetComputationWrapper gets the execs from the computation engine
*/
var GetComputationWrapper = func(db, sql, user string, eng engine.Engine, proc *process.Process, ses *Session) ([]ComputationWrapper, error) {
	var cw []ComputationWrapper = nil
	if cached := ses.getCachedPlan(sql); cached != nil {
		for i, stmt := range cached.stmts {
			tcw := InitTxnComputationWrapper(ses, stmt, proc)
			tcw.plan = cached.plans[i]
			cw = append(cw, tcw)
		}
		return cw, nil
	}

	var stmts []tree.Statement = nil
	var cmdFieldStmt *InternalCmdFieldList
	var err error
	if isCmdFieldListSql(sql) {
		cmdFieldStmt, err = parseCmdFieldList(proc.Ctx, sql)
		if err != nil {
			return nil, err
		}
		stmts = append(stmts, cmdFieldStmt)
	} else {
		stmts, err = parsers.Parse(proc.Ctx, dialect.MYSQL, sql)
		if err != nil {
			return nil, err
		}
	}

	for _, stmt := range stmts {
		cw = append(cw, InitTxnComputationWrapper(ses, stmt, proc))
	}
	return cw, nil
}

func getStmtExecutor(ses *Session, proc *process.Process, base *baseStmtExecutor, stmt tree.Statement) (StmtExecutor, error) {
	var err error
	var ret StmtExecutor
	switch st := stmt.(type) {
	//PART 1: the statements with the result set
	case *tree.Select:
		ret = (&SelectExecutor{
			resultSetStmtExecutor: &resultSetStmtExecutor{
				base,
			},
			sel: st,
		})
	case *tree.ValuesStatement:
		ret = (&ValuesStmtExecutor{
			resultSetStmtExecutor: &resultSetStmtExecutor{
				base,
			},
			sel: st,
		})
	case *tree.ShowCreateTable:
		ret = (&ShowCreateTableExecutor{
			resultSetStmtExecutor: &resultSetStmtExecutor{
				base,
			},
			sct: st,
		})
	case *tree.ShowCreateDatabase:
		ret = (&ShowCreateDatabaseExecutor{
			resultSetStmtExecutor: &resultSetStmtExecutor{
				base,
			},
			scd: st,
		})
	case *tree.ShowTables:
		ret = (&ShowTablesExecutor{
			resultSetStmtExecutor: &resultSetStmtExecutor{
				base,
			},
			st: st,
		})
	case *tree.ShowDatabases:
		ret = (&ShowDatabasesExecutor{
			resultSetStmtExecutor: &resultSetStmtExecutor{
				base,
			},
			sd: st,
		})
	case *tree.ShowColumns:
		ret = (&ShowColumnsExecutor{
			resultSetStmtExecutor: &resultSetStmtExecutor{
				base,
			},
			sc: st,
		})
	case *tree.ShowProcessList:
		ret = (&ShowProcessListExecutor{
			resultSetStmtExecutor: &resultSetStmtExecutor{
				base,
			},
			spl: st,
		})
	case *tree.ShowStatus:
		ret = (&ShowStatusExecutor{
			resultSetStmtExecutor: &resultSetStmtExecutor{
				base,
			},
			ss: st,
		})
	case *tree.ShowTableStatus:
		ret = (&ShowTableStatusExecutor{
			resultSetStmtExecutor: &resultSetStmtExecutor{
				base,
			},
			sts: st,
		})
	case *tree.ShowGrants:
		ret = (&ShowGrantsExecutor{
			resultSetStmtExecutor: &resultSetStmtExecutor{
				base,
			},
			sg: st,
		})
	case *tree.ShowIndex:
		ret = (&ShowIndexExecutor{
			resultSetStmtExecutor: &resultSetStmtExecutor{
				base,
			},
			si: st,
		})
	case *tree.ShowCreateView:
		ret = (&ShowCreateViewExecutor{
			resultSetStmtExecutor: &resultSetStmtExecutor{
				base,
			},
			scv: st,
		})
	case *tree.ShowTarget:
		ret = (&ShowTargetExecutor{
			resultSetStmtExecutor: &resultSetStmtExecutor{
				base,
			},
			st: st,
		})
	case *tree.ExplainFor:
		ret = (&ExplainForExecutor{
			resultSetStmtExecutor: &resultSetStmtExecutor{
				base,
			},
			ef: st,
		})
	case *tree.ExplainStmt:
		base.ComputationWrapper = InitNullComputationWrapper(ses, st, proc)
		ret = (&ExplainStmtExecutor{
			resultSetStmtExecutor: &resultSetStmtExecutor{
				base,
			},
			es: st,
		})
	case *tree.ShowVariables:
		base.ComputationWrapper = InitNullComputationWrapper(ses, st, proc)
		ret = (&ShowVariablesExecutor{
			resultSetStmtExecutor: &resultSetStmtExecutor{
				base,
			},
			sv: st,
		})
	case *tree.ShowErrors:
		base.ComputationWrapper = InitNullComputationWrapper(ses, st, proc)
		ret = (&ShowErrorsExecutor{
			resultSetStmtExecutor: &resultSetStmtExecutor{
				base,
			},
			se: st,
		})
	case *tree.ShowWarnings:
		base.ComputationWrapper = InitNullComputationWrapper(ses, st, proc)
		ret = (&ShowWarningsExecutor{
			resultSetStmtExecutor: &resultSetStmtExecutor{
				base,
			},
			sw: st,
		})
	case *tree.AnalyzeStmt:
		base.ComputationWrapper = InitNullComputationWrapper(ses, st, proc)
		ret = (&AnalyzeStmtExecutor{
			resultSetStmtExecutor: &resultSetStmtExecutor{
				base,
			},
			as: st,
		})
	case *tree.ExplainAnalyze:
		ret = (&ExplainAnalyzeExecutor{
			resultSetStmtExecutor: &resultSetStmtExecutor{
				base,
			},
			ea: st,
		})
	case *InternalCmdFieldList:
		base.ComputationWrapper = InitNullComputationWrapper(ses, st, proc)
		ret = (&InternalCmdFieldListExecutor{
			resultSetStmtExecutor: &resultSetStmtExecutor{
				base,
			},
			icfl: st,
		})
	//PART 2: the statement with the status only
	case *tree.BeginTransaction:
		base.ComputationWrapper = InitNullComputationWrapper(ses, st, proc)
		ret = (&BeginTxnExecutor{
			statusStmtExecutor: &statusStmtExecutor{
				base,
			},
			bt: st,
		})
	case *tree.CommitTransaction:
		base.ComputationWrapper = InitNullComputationWrapper(ses, st, proc)
		ret = (&CommitTxnExecutor{
			statusStmtExecutor: &statusStmtExecutor{
				base,
			},
			ct: st,
		})
	case *tree.RollbackTransaction:
		base.ComputationWrapper = InitNullComputationWrapper(ses, st, proc)
		ret = (&RollbackTxnExecutor{
			statusStmtExecutor: &statusStmtExecutor{
				base,
			},
			rt: st,
		})
	case *tree.SetRole:
		base.ComputationWrapper = InitNullComputationWrapper(ses, st, proc)
		ret = (&SetRoleExecutor{
			statusStmtExecutor: &statusStmtExecutor{
				base,
			},
			sr: st,
		})
	case *tree.Use:
		base.ComputationWrapper = InitNullComputationWrapper(ses, st, proc)
		ret = (&UseExecutor{
			statusStmtExecutor: &statusStmtExecutor{
				base,
			},
			u: st,
		})
	case *tree.MoDump:
		//TODO:
		err = moerr.NewInternalError(proc.Ctx, "needs to add modump")
	case *tree.DropDatabase:
		ret = (&DropDatabaseExecutor{
			statusStmtExecutor: &statusStmtExecutor{
				base,
			},
			dd: st,
		})
	case *tree.Import:
		base.ComputationWrapper = InitNullComputationWrapper(ses, st, proc)
		ret = (&ImportExecutor{
			statusStmtExecutor: &statusStmtExecutor{
				base,
			},
			i: st,
		})
	case *tree.PrepareStmt:
		base.ComputationWrapper = InitNullComputationWrapper(ses, st, proc)
		ret = (&PrepareStmtExecutor{
			statusStmtExecutor: &statusStmtExecutor{
				base,
			},
			ps: st,
		})
	case *tree.PrepareString:
		base.ComputationWrapper = InitNullComputationWrapper(ses, st, proc)
		ret = (&PrepareStringExecutor{
			statusStmtExecutor: &statusStmtExecutor{
				base,
			},
			ps: st,
		})
	case *tree.Deallocate:
		base.ComputationWrapper = InitNullComputationWrapper(ses, st, proc)
		ret = (&DeallocateExecutor{
			statusStmtExecutor: &statusStmtExecutor{
				base,
			},
			d: st,
		})
	case *tree.SetVar:
		base.ComputationWrapper = InitNullComputationWrapper(ses, st, proc)
		ret = (&SetVarExecutor{
			statusStmtExecutor: &statusStmtExecutor{
				base,
			},
			sv: st,
		})
	case *tree.Delete:
		ret = (&DeleteExecutor{
			statusStmtExecutor: &statusStmtExecutor{
				base,
			},
			d: st,
		})
	case *tree.Update:
		ret = (&UpdateExecutor{
			statusStmtExecutor: &statusStmtExecutor{
				base,
			},
			u: st,
		})
	case *tree.CreateAccount:
		base.ComputationWrapper = InitNullComputationWrapper(ses, st, proc)
		ret = (&CreateAccountExecutor{
			statusStmtExecutor: &statusStmtExecutor{
				base,
			},
			ca: st,
		})
	case *tree.DropAccount:
		base.ComputationWrapper = InitNullComputationWrapper(ses, st, proc)
		ret = (&DropAccountExecutor{
			statusStmtExecutor: &statusStmtExecutor{
				base,
			},
			da: st,
		})
	case *tree.AlterAccount:
		ret = (&AlterAccountExecutor{
			statusStmtExecutor: &statusStmtExecutor{
				base,
			},
			aa: st,
		})
	case *tree.CreateUser:
		base.ComputationWrapper = InitNullComputationWrapper(ses, st, proc)
		ret = (&CreateUserExecutor{
			statusStmtExecutor: &statusStmtExecutor{
				base,
			},
			cu: st,
		})
	case *tree.DropUser:
		base.ComputationWrapper = InitNullComputationWrapper(ses, st, proc)
		ret = (&DropUserExecutor{
			statusStmtExecutor: &statusStmtExecutor{
				base,
			},
			du: st,
		})
	case *tree.AlterUser:
		ret = (&AlterUserExecutor{
			statusStmtExecutor: &statusStmtExecutor{
				base,
			},
			au: st,
		})
	case *tree.CreateRole:
		base.ComputationWrapper = InitNullComputationWrapper(ses, st, proc)
		ret = (&CreateRoleExecutor{
			statusStmtExecutor: &statusStmtExecutor{
				base,
			},
			cr: st,
		})
	case *tree.DropRole:
		base.ComputationWrapper = InitNullComputationWrapper(ses, st, proc)
		ret = (&DropRoleExecutor{
			statusStmtExecutor: &statusStmtExecutor{
				base,
			},
			dr: st,
		})
	case *tree.Grant:
		base.ComputationWrapper = InitNullComputationWrapper(ses, st, proc)
		ret = (&GrantExecutor{
			statusStmtExecutor: &statusStmtExecutor{
				base,
			},
			g: st,
		})
	case *tree.Revoke:
		base.ComputationWrapper = InitNullComputationWrapper(ses, st, proc)
		ret = (&RevokeExecutor{
			statusStmtExecutor: &statusStmtExecutor{
				base,
			},
			r: st,
		})
	case *tree.CreateTable:
		ret = (&CreateTableExecutor{
			statusStmtExecutor: &statusStmtExecutor{
				base,
			},
			ct: st,
		})
	case *tree.DropTable:
		ret = (&DropTableExecutor{
			statusStmtExecutor: &statusStmtExecutor{
				base,
			},
			dt: st,
		})
	case *tree.CreateDatabase:
		ret = (&CreateDatabaseExecutor{
			statusStmtExecutor: &statusStmtExecutor{
				base,
			},
			cd: st,
		})
	case *tree.CreateIndex:
		ret = (&CreateIndexExecutor{
			statusStmtExecutor: &statusStmtExecutor{
				base,
			},
			ci: st,
		})
	case *tree.DropIndex:
		ret = (&DropIndexExecutor{
			statusStmtExecutor: &statusStmtExecutor{
				base,
			},
			di: st,
		})
	case *tree.CreateView:
		ret = (&CreateViewExecutor{
			statusStmtExecutor: &statusStmtExecutor{
				base,
			},
			cv: st,
		})
	case *tree.AlterView:
		ret = (&AlterViewExecutor{
			statusStmtExecutor: &statusStmtExecutor{
				base,
			},
			av: st,
		})
	case *tree.DropView:
		ret = (&DropViewExecutor{
			statusStmtExecutor: &statusStmtExecutor{
				base,
			},
			dv: st,
		})
	case *tree.Insert:
		ret = (&InsertExecutor{
			statusStmtExecutor: &statusStmtExecutor{
				base,
			},
			i: st,
		})
	case *tree.Load:
		ret = (&LoadExecutor{
			statusStmtExecutor: &statusStmtExecutor{
				base,
			},
			l: st,
		})
	case *tree.SetDefaultRole:
		ret = (&SetDefaultRoleExecutor{
			statusStmtExecutor: &statusStmtExecutor{
				base,
			},
			sdr: st,
		})
	case *tree.SetPassword:
		ret = (&SetPasswordExecutor{
			statusStmtExecutor: &statusStmtExecutor{
				base,
			},
			sp: st,
		})
	case *tree.TruncateTable:
		ret = (&TruncateTableExecutor{
			statusStmtExecutor: &statusStmtExecutor{
				base,
			},
			tt: st,
		})
	//PART 3: hybrid
	case *tree.Execute:
		ret = &ExecuteExecutor{
			baseStmtExecutor: base,
			e:                st,
		}
	default:
		return nil, moerr.NewInternalError(proc.Ctx, "no such statement %s", stmt.String())
	}
	return ret, err
}

var GetStmtExecList = func(db, sql, user string, eng engine.Engine, proc *process.Process, ses *Session) ([]StmtExecutor, error) {
	var stmtExecList []StmtExecutor = nil
	var stmtExec StmtExecutor
	var stmts []tree.Statement = nil
	var cmdFieldStmt *InternalCmdFieldList
	var err error

	appendStmtExec := func(se StmtExecutor) {
		stmtExecList = append(stmtExecList, se)
	}

	if isCmdFieldListSql(sql) {
		cmdFieldStmt, err = parseCmdFieldList(proc.Ctx, sql)
		if err != nil {
			return nil, err
		}
		stmts = append(stmts, cmdFieldStmt)
	} else {
		stmts, err = parsers.Parse(proc.Ctx, dialect.MYSQL, sql)
		if err != nil {
			return nil, err
		}
	}

	for _, stmt := range stmts {
		cw := InitTxnComputationWrapper(ses, stmt, proc)
		base := &baseStmtExecutor{}
		base.ComputationWrapper = cw
		stmtExec, err = getStmtExecutor(ses, proc, base, stmt)
		if err != nil {
			return nil, err
		}
		appendStmtExec(stmtExec)
	}
	return stmtExecList, nil
}

func incStatementCounter(tenant string, stmt tree.Statement) {
	metric.StatementCounter(tenant, getStatementType(stmt).GetQueryType()).Inc()
}

func incTransactionCounter(tenant string) {
	metric.TransactionCounter(tenant).Inc()
}

func incTransactionErrorsCounter(tenant string, t metric.SQLType) {
	if t == metric.SQLTypeRollback {
		return
	}
	metric.TransactionErrorsCounter(tenant, t).Inc()
}

func incStatementErrorsCounter(tenant string, stmt tree.Statement) {
	metric.StatementErrorsCounter(tenant, getStatementType(stmt).GetQueryType()).Inc()
}

type unknownStatementType struct {
	tree.StatementType
}

func (unknownStatementType) GetStatementType() string { return "Unknown" }
func (unknownStatementType) GetQueryType() string     { return tree.QueryTypeOth }

func getStatementType(stmt tree.Statement) tree.StatementType {
	switch stmt.(type) {
	case tree.StatementType:
		return stmt
	default:
		return unknownStatementType{}
	}
}

// authenticateUserCanExecuteStatement checks the user can execute the statement
func authenticateUserCanExecuteStatement(requestCtx context.Context, ses *Session, stmt tree.Statement) error {
	requestCtx, span := trace.Debug(requestCtx, "authenticateUserCanExecuteStatement")
	defer span.End()
	if ses.skipCheckPrivilege() {
		return nil
	}
	if ses.skipAuthForSpecialUser() {
		return nil
	}
	var havePrivilege bool
	var err error
	if ses.GetTenantInfo() != nil {
		ses.SetPrivilege(determinePrivilegeSetOfStatement(stmt))
		havePrivilege, err = authenticateUserCanExecuteStatementWithObjectTypeAccountAndDatabase(requestCtx, ses, stmt)
		if err != nil {
			return err
		}

		if !havePrivilege {
			err = moerr.NewInternalError(requestCtx, "do not have privilege to execute the statement")
			return err
		}

		havePrivilege, err = authenticateUserCanExecuteStatementWithObjectTypeNone(requestCtx, ses, stmt)
		if err != nil {
			return err
		}

		if !havePrivilege {
			err = moerr.NewInternalError(requestCtx, "do not have privilege to execute the statement")
			return err
		}
	}
	return err
}

// authenticateCanExecuteStatementAndPlan checks the user can execute the statement and its plan
func authenticateCanExecuteStatementAndPlan(requestCtx context.Context, ses *Session, stmt tree.Statement, p *plan.Plan) error {
	if ses.skipCheckPrivilege() {
		return nil
	}
	if ses.skipAuthForSpecialUser() {
		return nil
	}
	yes, err := authenticateUserCanExecuteStatementWithObjectTypeDatabaseAndTable(requestCtx, ses, stmt, p)
	if err != nil {
		return err
	}
	if !yes {
		return moerr.NewInternalError(requestCtx, "do not have privilege to execute the statement")
	}
	return nil
}

// authenticatePrivilegeOfPrepareAndExecute checks the user can execute the Prepare or Execute statement
func authenticateUserCanExecutePrepareOrExecute(requestCtx context.Context, ses *Session, stmt tree.Statement, p *plan.Plan) error {
	err := authenticateUserCanExecuteStatement(requestCtx, ses, stmt)
	if err != nil {
		return err
	}
	err = authenticateCanExecuteStatementAndPlan(requestCtx, ses, stmt, p)
	if err != nil {
		return err
	}
	return err
}

// canExecuteStatementInUncommittedTxn checks the user can execute the statement in an uncommitted transaction
func (mce *MysqlCmdExecutor) canExecuteStatementInUncommittedTransaction(requestCtx context.Context, stmt tree.Statement) error {
	can, err := StatementCanBeExecutedInUncommittedTransaction(mce.GetSession(), stmt)
	if err != nil {
		return err
	}
	if !can {
		//is ddl statement
		if IsDDL(stmt) {
			return moerr.NewInternalError(requestCtx, onlyCreateStatementErrorInfo())
		} else if IsAdministrativeStatement(stmt) {
			return moerr.NewInternalError(requestCtx, administrativeCommandIsUnsupportedInTxnErrorInfo())
		} else if IsParameterModificationStatement(stmt) {
			return moerr.NewInternalError(requestCtx, parameterModificationInTxnErrorInfo())
		} else {
			return moerr.NewInternalError(requestCtx, unclassifiedStatementInUncommittedTxnErrorInfo())
		}
	}
	return nil
}

func (ses *Session) getSqlType(sql string) {
	tenant := ses.GetTenantInfo()
	if tenant == nil || strings.HasPrefix(sql, cmdFieldListSql) {
		ses.sqlSourceType = intereSql
		return
	}
	flag, _, _ := isSpecialUser(tenant.User)
	if flag {
		ses.sqlSourceType = intereSql
		return
	}
	p1 := strings.Index(sql, "/*")
	p2 := strings.Index(sql, "*/")
	if p1 < 0 || p2 < 0 || p2 <= p1+1 {
		ses.sqlSourceType = externSql
		return
	}
	source := strings.TrimSpace(sql[p1+2 : p2])
	if source == cloudUserTag {
		ses.sqlSourceType = cloudUserSql
	} else if source == cloudNoUserTag {
		ses.sqlSourceType = cloudNoUserSql
	} else {
		ses.sqlSourceType = externSql
	}
}

func (mce *MysqlCmdExecutor) processLoadLocal(ctx context.Context, param *tree.ExternParam, writer *io.PipeWriter) (err error) {
	ses := mce.GetSession()
	proto := ses.GetMysqlProtocol()
	defer func() {
		err2 := writer.Close()
		if err == nil {
			err = err2
		}
	}()
	err = plan2.InitInfileParam(param)
	if err != nil {
		return
	}
	err = proto.sendLocalInfileRequest(param.Filepath)
	if err != nil {
		return
	}
	start := time.Now()
	var msg interface{}
	msg, err = proto.GetTcpConnection().Read(goetty.ReadOptions{})
	if err != nil {
		if moerr.IsMoErrCode(err, moerr.ErrInvalidInput) {
			err = moerr.NewFileNotFound(ctx, param.Filepath)
		}
		proto.SetSequenceID(proto.GetSequenceId() + 1)
		return
	}

	packet, ok := msg.(*Packet)
	if !ok {
		proto.SetSequenceID(proto.GetSequenceId() + 1)
		err = moerr.NewInvalidInput(ctx, "invalid packet")
		return
	}

	proto.SetSequenceID(uint8(packet.SequenceID + 1))
	seq := uint8(packet.SequenceID + 1)
	length := packet.Length
	if length == 0 {
		return
	}

	skipWrite := false
	// If inner error occurs(unexpected or expected(ctrl-c)), proc.LoadLocalReader will be closed.
	// Then write will return error, but we need to read the rest of the data and not write it to pipe.
	// So we need a flag[skipWrite] to tell us whether we need to write the data to pipe.
	// https://github.com/matrixorigin/matrixone/issues/6665#issuecomment-1422236478

	_, err = writer.Write(packet.Payload)
	if err != nil {
		skipWrite = true // next, we just need read the rest of the data,no need to write it to pipe.
		logErrorf(ses.GetConciseProfile(), "load local '%s', write error: %v", param.Filepath, err)
	}
	epoch, printEvery, minReadTime, maxReadTime, minWriteTime, maxWriteTime := uint64(0), uint64(1024), 24*time.Hour, time.Nanosecond, 24*time.Hour, time.Nanosecond
	for {
		readStart := time.Now()
		msg, err = proto.GetTcpConnection().Read(goetty.ReadOptions{})
		if err != nil {
			if moerr.IsMoErrCode(err, moerr.ErrInvalidInput) {
				seq += 1
				proto.SetSequenceID(seq)
				err = nil
			}
			break
		}
		readTime := time.Since(readStart)
		if readTime > maxReadTime {
			maxReadTime = readTime
		}
		if readTime < minReadTime {
			minReadTime = readTime
		}
		packet, ok = msg.(*Packet)
		if !ok {
			err = moerr.NewInvalidInput(ctx, "invalid packet")
			seq += 1
			proto.SetSequenceID(seq)
			break
		}
		seq = uint8(packet.SequenceID + 1)
		proto.SetSequenceID(seq)

		writeStart := time.Now()
		if !skipWrite {
			_, err = writer.Write(packet.Payload)
			if err != nil {
				logErrorf(ses.GetConciseProfile(), "load local '%s', epoch: %d, write error: %v", param.Filepath, epoch, err)
				skipWrite = true
			}
			writeTime := time.Since(writeStart)
			if writeTime > maxWriteTime {
				maxWriteTime = writeTime
			}
			if writeTime < minWriteTime {
				minWriteTime = writeTime
			}
		}
		if epoch%printEvery == 0 {
			logInfof(ses.GetConciseProfile(), "load local '%s', epoch: %d, skipWrite: %v, minReadTime: %s, maxReadTime: %s, minWriteTime: %s, maxWriteTime: %s,", param.Filepath, epoch, skipWrite, minReadTime.String(), maxReadTime.String(), minWriteTime.String(), maxWriteTime.String())
			minReadTime, maxReadTime, minWriteTime, maxWriteTime = 24*time.Hour, time.Nanosecond, 24*time.Hour, time.Nanosecond
		}
		epoch += 1
	}
	logInfof(ses.GetConciseProfile(), "load local '%s', read&write all data from client cost: %s", param.Filepath, time.Since(start))
	return
}

// execute query
func (mce *MysqlCmdExecutor) doComQuery(requestCtx context.Context, sql string) (retErr error) {
	beginInstant := time.Now()
	ses := mce.GetSession()
	ses.getSqlType(sql)
	ses.SetShowStmtType(NotShowStatement)
	proto := ses.GetMysqlProtocol()
	ses.SetSql(sql)
	ses.GetExportParam().Outfile = false
	pu := ses.GetParameterUnit()
	proc := process.New(
		requestCtx,
		ses.GetMemPool(),
		ses.GetTxnHandler().GetTxnClient(),
		ses.GetTxnHandler().GetTxnOperator(),
		pu.FileService,
		pu.GetClusterDetails,
	)
	proc.Id = mce.getNextProcessId()
	proc.Lim.Size = pu.SV.ProcessLimitationSize
	proc.Lim.BatchRows = pu.SV.ProcessLimitationBatchRows
	proc.Lim.MaxMsgSize = pu.SV.MaxMessageSize
	proc.Lim.PartitionRows = pu.SV.ProcessLimitationPartitionRows
	proc.SessionInfo = process.SessionInfo{
		User:              ses.GetUserName(),
		Host:              pu.SV.Host,
		ConnectionID:      uint64(proto.ConnectionID()),
		Database:          ses.GetDatabaseName(),
		Version:           pu.SV.ServerVersionPrefix + serverVersion.Load().(string),
		TimeZone:          ses.GetTimeZone(),
		StorageEngine:     pu.StorageEngine,
		LastInsertID:      ses.GetLastInsertID(),
		AutoIncrCaches:    ses.GetAutoIncrCaches(),
		AutoIncrCacheSize: ses.pu.SV.AutoIncrCacheSize,
	}
	if ses.GetTenantInfo() != nil {
		proc.SessionInfo.Account = ses.GetTenantInfo().GetTenant()
		proc.SessionInfo.AccountId = ses.GetTenantInfo().GetTenantID()
		proc.SessionInfo.Role = ses.GetTenantInfo().GetDefaultRole()
		proc.SessionInfo.RoleId = ses.GetTenantInfo().GetDefaultRoleID()
		proc.SessionInfo.UserId = ses.GetTenantInfo().GetUserID()

		if len(ses.GetTenantInfo().GetVersion()) != 0 {
			proc.SessionInfo.Version = ses.GetTenantInfo().GetVersion()
		}
	} else {
		proc.SessionInfo.Account = sysAccountName
		proc.SessionInfo.AccountId = sysAccountID
		proc.SessionInfo.RoleId = moAdminRoleID
		proc.SessionInfo.UserId = rootID
	}
	proc.SessionInfo.QueryId = ses.QueryId
	ses.txnCompileCtx.SetProcess(proc)
	cws, err := GetComputationWrapper(ses.GetDatabaseName(),
		sql,
		ses.GetUserName(),
		pu.StorageEngine,
		proc, ses)
	if err != nil {
		requestCtx = RecordParseErrorStatement(requestCtx, ses, proc, beginInstant, sql)
		retErr = err
		if _, ok := err.(*moerr.Error); !ok {
			retErr = moerr.NewParseError(requestCtx, err.Error())
		}
		logStatementStringStatus(requestCtx, ses, sql, fail, retErr)
		return retErr
	}

	defer func() {
		ses.SetMysqlResultSet(nil)
	}()

	var cmpBegin time.Time
	var ret interface{}
	var runner ComputationRunner
	var selfHandle bool
	var fromLoadData = false
	var txnErr error
	var rspLen uint64
	var prepareStmt *PrepareStmt
	var err2 error
	var columns []interface{}
	var mrs *MysqlResultSet
	canCache := true
	var loadLocalErrGroup *errgroup.Group
	var loadLocalWriter *io.PipeWriter

	singleStatement := len(cws) == 1
	for i, cw := range cws {
		if cwft, ok := cw.(*TxnComputationWrapper); ok {
			if cwft.stmt.GetQueryType() == tree.QueryTypeDDL || cwft.stmt.GetQueryType() == tree.QueryTypeDCL ||
				cwft.stmt.GetQueryType() == tree.QueryTypeOth ||
				cwft.stmt.GetQueryType() == tree.QueryTypeTCL {
				if _, ok := cwft.stmt.(*tree.SetVar); !ok {
					ses.cleanCache()
				}
				canCache = false
			}
		}

		ses.SetMysqlResultSet(&MysqlResultSet{})
		stmt := cw.GetAst()
		requestCtx = RecordStatement(requestCtx, ses, proc, cw, beginInstant, sql, singleStatement)
		tenant := ses.GetTenantName(stmt)
		//skip PREPARE statement here
		if ses.GetTenantInfo() != nil && !IsPrepareStatement(stmt) {
			err = authenticateUserCanExecuteStatement(requestCtx, ses, stmt)
			if err != nil {
				logStatementStatus(requestCtx, ses, stmt, fail, err)
				return err
			}
		}

		/*
				if it is in an active or multi-statement transaction, we check the type of the statement.
				Then we decide that if we can execute the statement.

			If we check the active transaction, it will generate the case below.
			case:
			set autocommit = 0;  <- no active transaction
			                     <- no active transaction
			drop table test1;    <- no active transaction, no error
			                     <- has active transaction
			drop table test1;    <- has active transaction, error
			                     <- has active transaction
		*/
		if ses.InActiveTransaction() {
			err = mce.canExecuteStatementInUncommittedTransaction(requestCtx, stmt)
			if err != nil {
				logStatementStatus(requestCtx, ses, stmt, fail, err)
				return err
			}
		}

		//check transaction states
		switch stmt.(type) {
		case *tree.BeginTransaction:
			err = ses.TxnBegin()
			if err != nil {
				goto handleFailed
			}
			RecordStatementTxnID(requestCtx, ses)
		case *tree.CommitTransaction:
			err = ses.TxnCommit()
			if err != nil {
				goto handleFailed
			}
		case *tree.RollbackTransaction:
			err = ses.TxnRollback()
			if err != nil {
				goto handleFailed
			}
		}

		switch st := stmt.(type) {
		case *tree.Select:
			if st.Ep != nil {
				ses.SetExportParam(st.Ep)
			}
		}

		selfHandle = false
		ses.GetTxnCompileCtx().SetQueryType(TXN_DEFAULT)

		switch st := stmt.(type) {
		case *tree.BeginTransaction, *tree.CommitTransaction, *tree.RollbackTransaction:
			selfHandle = true
		case *tree.SetRole:
			selfHandle = true
			ses.InvalidatePrivilegeCache()
			//switch role
			err = mce.handleSwitchRole(requestCtx, st)
			if err != nil {
				goto handleFailed
			}
		case *tree.Use:
			selfHandle = true
			//use database
			err = mce.handleChangeDB(requestCtx, st.Name)
			if err != nil {
				goto handleFailed
			}
			err = changeVersion(requestCtx, ses, st.Name)
			if err != nil {
				goto handleFailed
			}
		case *tree.MoDump:
			selfHandle = true
			//dump
			err = mce.handleDump(requestCtx, st)
			if err != nil {
				goto handleFailed
			}
		case *tree.DropDatabase:
			ses.InvalidatePrivilegeCache()
			// if the droped database is the same as the one in use, database must be reseted to empty.
			if string(st.Name) == ses.GetDatabaseName() {
				ses.SetDatabaseName("")
			}
		case *tree.Import:
			fromLoadData = true
			selfHandle = true
			err = mce.handleLoadData(requestCtx, proc, st)
			if err != nil {
				goto handleFailed
			}
		case *tree.PrepareStmt:
			selfHandle = true
			prepareStmt, err = mce.handlePrepareStmt(requestCtx, st)
			if err != nil {
				goto handleFailed
			}
			err = authenticateUserCanExecutePrepareOrExecute(requestCtx, ses, prepareStmt.PrepareStmt, prepareStmt.PreparePlan.GetDcl().GetPrepare().GetPlan())
			if err != nil {
				goto handleFailed
			}
		case *tree.PrepareString:
			selfHandle = true
			prepareStmt, err = mce.handlePrepareString(requestCtx, st)
			if err != nil {
				goto handleFailed
			}
			err = authenticateUserCanExecutePrepareOrExecute(requestCtx, ses, prepareStmt.PrepareStmt, prepareStmt.PreparePlan.GetDcl().GetPrepare().GetPlan())
			if err != nil {
				goto handleFailed
			}
		case *tree.Deallocate:
			selfHandle = true
			err = mce.handleDeallocate(requestCtx, st)
			if err != nil {
				goto handleFailed
			}
		case *tree.Reset:
			selfHandle = true
			err = mce.handleReset(requestCtx, st)
			if err != nil {
				goto handleFailed
			}
		case *tree.SetVar:
			selfHandle = true
			err = mce.handleSetVar(requestCtx, st)
			if err != nil {
				goto handleFailed
			}
		case *tree.ShowVariables:
			selfHandle = true
			err = mce.handleShowVariables(st, proc)
			if err != nil {
				goto handleFailed
			}
		case *tree.ShowErrors, *tree.ShowWarnings:
			selfHandle = true
			err = mce.handleShowErrors()
			if err != nil {
				goto handleFailed
			}
		case *tree.AnalyzeStmt:
			selfHandle = true
			if err = mce.handleAnalyzeStmt(requestCtx, st); err != nil {
				goto handleFailed
			}
		case *tree.ExplainStmt:
			selfHandle = true
			if err = mce.handleExplainStmt(requestCtx, st); err != nil {
				goto handleFailed
			}
		case *tree.ExplainAnalyze:
			ses.SetData(nil)
			switch st.Statement.(type) {
			case *tree.Delete:
				ses.GetTxnCompileCtx().SetQueryType(TXN_DELETE)
			case *tree.Update:
				ses.GetTxnCompileCtx().SetQueryType(TXN_UPDATE)
			default:
				ses.GetTxnCompileCtx().SetQueryType(TXN_DEFAULT)
			}
		case *tree.ShowColumns:
			ses.SetShowStmtType(ShowColumns)
			ses.SetData(nil)
		case *tree.ShowTableStatus:
			ses.SetShowStmtType(ShowTableStatus)
			ses.SetData(nil)
		case *tree.Delete:
			ses.GetTxnCompileCtx().SetQueryType(TXN_DELETE)
		case *tree.Update:
			ses.GetTxnCompileCtx().SetQueryType(TXN_UPDATE)
		case *InternalCmdFieldList:
			selfHandle = true
			if err = mce.handleCmdFieldList(requestCtx, st); err != nil {
				goto handleFailed
			}
		case *tree.CreateAccount:
			selfHandle = true
			ses.InvalidatePrivilegeCache()
			if err = mce.handleCreateAccount(requestCtx, st); err != nil {
				goto handleFailed
			}
		case *tree.DropAccount:
			selfHandle = true
			ses.InvalidatePrivilegeCache()
			if err = mce.handleDropAccount(requestCtx, st); err != nil {
				goto handleFailed
			}
		case *tree.AlterAccount:
			ses.InvalidatePrivilegeCache()
			selfHandle = true
			if err = mce.handleAlterAccount(requestCtx, st); err != nil {
				goto handleFailed
			}
		case *tree.AlterDataBaseConfig:
			ses.InvalidatePrivilegeCache()
			selfHandle = true
			if st.IsAccountLevel {
				if err = mce.handleAlterAccountConfig(requestCtx, st); err != nil {
					goto handleFailed
				}
			} else {
				if err = mce.handleAlterDataBaseConfig(requestCtx, st); err != nil {
					goto handleFailed
				}
			}
		case *tree.CreateUser:
			selfHandle = true
			ses.InvalidatePrivilegeCache()
			if err = mce.handleCreateUser(requestCtx, st); err != nil {
				goto handleFailed
			}
		case *tree.DropUser:
			selfHandle = true
			ses.InvalidatePrivilegeCache()
			if err = mce.handleDropUser(requestCtx, st); err != nil {
				goto handleFailed
			}
		case *tree.AlterView:
			ses.InvalidatePrivilegeCache()
		case *tree.AlterUser: //TODO
			ses.InvalidatePrivilegeCache()
		case *tree.CreateRole:
			selfHandle = true
			ses.InvalidatePrivilegeCache()
			if err = mce.handleCreateRole(requestCtx, st); err != nil {
				goto handleFailed
			}
		case *tree.DropRole:
			selfHandle = true
			ses.InvalidatePrivilegeCache()
			if err = mce.handleDropRole(requestCtx, st); err != nil {
				goto handleFailed
			}
		case *tree.CreateFunction:
			selfHandle = true
			if err = mce.handleCreateFunction(requestCtx, st); err != nil {
				goto handleFailed
			}
		case *tree.DropFunction:
			selfHandle = true
			if err = mce.handleDropFunction(requestCtx, st); err != nil {
				goto handleFailed
			}
		case *tree.Grant:
			selfHandle = true
			ses.InvalidatePrivilegeCache()
			switch st.Typ {
			case tree.GrantTypeRole:
				if err = mce.handleGrantRole(requestCtx, &st.GrantRole); err != nil {
					goto handleFailed
				}
			case tree.GrantTypePrivilege:
				if err = mce.handleGrantPrivilege(requestCtx, &st.GrantPrivilege); err != nil {
					goto handleFailed
				}
			}
		case *tree.Revoke:
			selfHandle = true
			ses.InvalidatePrivilegeCache()
			switch st.Typ {
			case tree.RevokeTypeRole:
				if err = mce.handleRevokeRole(requestCtx, &st.RevokeRole); err != nil {
					goto handleFailed
				}
			case tree.RevokeTypePrivilege:
				if err = mce.handleRevokePrivilege(requestCtx, &st.RevokePrivilege); err != nil {
					goto handleFailed
				}
			}
		case *tree.Kill:
			selfHandle = true
			ses.InvalidatePrivilegeCache()
			if err = mce.handleKill(requestCtx, st); err != nil {
				goto handleFailed
			}
		case *tree.ShowAccounts:
			selfHandle = true
			if err = mce.handleShowAccounts(requestCtx, st); err != nil {
				goto handleFailed
			}
		case *tree.Load:
			if st.Local {
				proc.LoadLocalReader, loadLocalWriter = io.Pipe()
			}
		}

		if selfHandle {
			goto handleSucceeded
		}
		if err = cw.SetDatabaseName(ses.GetDatabaseName()); err != nil {
			goto handleFailed
		}

		cmpBegin = time.Now()

		if ret, err = cw.Compile(requestCtx, ses, ses.GetOutputCallback()); err != nil {
			goto handleFailed
		}
		stmt = cw.GetAst()
		// reset some special stmt for execute statement
		switch st := stmt.(type) {
		case *tree.SetVar:
			err = mce.handleSetVar(requestCtx, st)
			if err != nil {
				goto handleFailed
			} else {
				goto handleSucceeded
			}
		case *tree.ShowVariables:
			err = mce.handleShowVariables(st, proc)
			if err != nil {
				goto handleFailed
			} else {
				goto handleSucceeded
			}
		case *tree.ShowErrors, *tree.ShowWarnings:
			err = mce.handleShowErrors()
			if err != nil {
				goto handleFailed
			} else {
				goto handleSucceeded
			}
		}

		runner = ret.(ComputationRunner)

		logInfof(ses.GetConciseProfile(), "time of Exec.Build : %s", time.Since(cmpBegin).String())

		mrs = ses.GetMysqlResultSet()
		// cw.Compile might rewrite sql, here we fetch the latest version
		switch statement := cw.GetAst().(type) {
		//produce result set
		case *tree.Select,
			*tree.ShowCreateTable, *tree.ShowCreateDatabase, *tree.ShowTables, *tree.ShowDatabases, *tree.ShowColumns,
			*tree.ShowProcessList, *tree.ShowStatus, *tree.ShowTableStatus, *tree.ShowGrants,
			*tree.ShowIndex, *tree.ShowCreateView, *tree.ShowTarget, *tree.ShowCollation, *tree.ValuesStatement,
			*tree.ExplainFor, *tree.ExplainStmt, *tree.ShowTableNumber, *tree.ShowColumnNumber, *tree.ShowTableValues, *tree.ShowLocks, *tree.ShowNodeList, *tree.ShowFunctionStatus:
			columns, err = cw.GetColumns()
			if err != nil {
				logErrorf(ses.GetConciseProfile(), "GetColumns from Computation handler failed. error: %v", err)
				goto handleFailed
			}
			if c, ok := cw.(*TxnComputationWrapper); ok {
				ses.rs = &plan.ResultColDef{ResultCols: plan2.GetResultColumnsFromPlan(c.plan)}
			}
			/*
				Step 1 : send column count and column definition.
			*/
			//send column count
			colCnt := uint64(len(columns))
			err = proto.SendColumnCountPacket(colCnt)
			if err != nil {
				goto handleFailed
			}
			//send columns
			//column_count * Protocol::ColumnDefinition packets
			cmd := ses.GetCmd()
			for _, c := range columns {
				mysqlc := c.(Column)
				mrs.AddColumn(mysqlc)
				/*
					mysql COM_QUERY response: send the column definition per column
				*/
				err = proto.SendColumnDefinitionPacket(requestCtx, mysqlc, int(cmd))
				if err != nil {
					goto handleFailed
				}
			}

			/*
				mysql COM_QUERY response: End after the column has been sent.
				send EOF packet
			*/
			err = proto.SendEOFPacketIf(0, 0)
			if err != nil {
				goto handleFailed
			}

			runBegin := time.Now()
			/*
				Step 2: Start pipeline
				Producing the data row and sending the data row
			*/
			ep := ses.GetExportParam()
			if ep.Outfile {
				ep.DefaultBufSize = pu.SV.ExportDataDefaultFlushSize
				initExportFileParam(ep, mrs)
				if err = openNewFile(requestCtx, ep, mrs); err != nil {
					goto handleFailed
				}
			}
			if err = runner.Run(0); err != nil {
				goto handleFailed
			}

			switch ses.GetShowStmtType() {
			case ShowColumns:
				if err = handleShowColumns(ses, statement.(*tree.ShowColumns)); err != nil {
					goto handleFailed
				}
			case ShowTableStatus:
				if err = handleShowTableStatus(ses, statement.(*tree.ShowTableStatus), proc); err != nil {
					goto handleFailed
				}
			}

			if ep.Outfile {
				if err = ep.Writer.Flush(); err != nil {
					goto handleFailed
				}
				if err = ep.File.Close(); err != nil {
					goto handleFailed
				}
			}

			logInfof(ses.GetConciseProfile(), "time of Exec.Run : %s", time.Since(runBegin).String())

			/*
				Step 3: Say goodbye
				mysql COM_QUERY response: End after the data row has been sent.
				After all row data has been sent, it sends the EOF or OK packet.
			*/
			err = proto.sendEOFOrOkPacket(0, 0)
			if err != nil {
				goto handleFailed
			}

			/*
				Step 4: Serialize the execution plan by json
			*/
			if cwft, ok := cw.(*TxnComputationWrapper); ok {
				_ = cwft.RecordExecPlan(requestCtx)
			}
		//just status, no result set
		case *tree.CreateTable, *tree.DropTable, *tree.CreateDatabase, *tree.DropDatabase,
			*tree.CreateIndex, *tree.DropIndex,
			*tree.CreateView, *tree.DropView,
			*tree.AlterView,
			*tree.Insert, *tree.Update,
			*tree.BeginTransaction, *tree.CommitTransaction, *tree.RollbackTransaction,
			*tree.SetVar,
			*tree.Load,
			*tree.CreateUser, *tree.DropUser, *tree.AlterUser,
			*tree.CreateRole, *tree.DropRole,
			*tree.Revoke, *tree.Grant,
			*tree.SetDefaultRole, *tree.SetRole, *tree.SetPassword,
			*tree.Delete, *tree.TruncateTable:
			//change privilege
			switch cw.GetAst().(type) {
			case *tree.DropTable, *tree.DropDatabase, *tree.DropIndex, *tree.DropView,
				*tree.CreateUser, *tree.DropUser, *tree.AlterUser,
				*tree.CreateRole, *tree.DropRole,
				*tree.Revoke, *tree.Grant,
				*tree.SetDefaultRole, *tree.SetRole:
				ses.InvalidatePrivilegeCache()
			}
			runBegin := time.Now()
			/*
				Step 1: Start
			*/

			if st, ok := cw.GetAst().(*tree.Load); ok {
				if st.Local {
					loadLocalErrGroup = new(errgroup.Group)
					loadLocalErrGroup.Go(func() error {
						return mce.processLoadLocal(proc.Ctx, st.Param, loadLocalWriter)
					})
				}
			}

			if err = runner.Run(0); err != nil {
				if loadLocalErrGroup != nil { // release resources
					err2 := proc.LoadLocalReader.Close()
					if err2 != nil {
						logErrorf(ses.GetConciseProfile(), "processLoadLocal reader close failed: %s", err2.Error())
					}
					err2 = loadLocalErrGroup.Wait() // executor failed, but processLoadLocal is still running, wait for it
					if err2 != nil {
						logErrorf(ses.GetConciseProfile(), "processLoadLocal goroutine failed: %s", err2.Error())
					}
				}
				goto handleFailed
			}

			if loadLocalErrGroup != nil {
				if err = loadLocalErrGroup.Wait(); err != nil { //executor success, but processLoadLocal goroutine failed
					goto handleFailed
				}
			}

			logInfof(ses.GetConciseProfile(), "time of Exec.Run : %s", time.Since(runBegin).String())

			rspLen = cw.GetAffectedRows()
			echoTime := time.Now()

			logInfof(ses.GetConciseProfile(), "time of SendResponse %s", time.Since(echoTime).String())

			/*
				Step 4: Serialize the execution plan by json
			*/
			if cwft, ok := cw.(*TxnComputationWrapper); ok {
				_ = cwft.RecordExecPlan(requestCtx)
			}
		case *tree.ExplainAnalyze:
			explainColName := "QUERY PLAN"
			columns, err = GetExplainColumns(requestCtx, explainColName)
			if err != nil {
				logErrorf(ses.GetConciseProfile(), "GetColumns from ExplainColumns handler failed, error: %v", err)
				goto handleFailed
			}
			/*
				Step 1 : send column count and column definition.
			*/
			//send column count
			colCnt := uint64(len(columns))
			err = proto.SendColumnCountPacket(colCnt)
			if err != nil {
				goto handleFailed
			}
			//send columns
			//column_count * Protocol::ColumnDefinition packets
			cmd := ses.GetCmd()
			for _, c := range columns {
				mysqlc := c.(Column)
				mrs.AddColumn(mysqlc)
				/*
					mysql COM_QUERY response: send the column definition per column
				*/
				err = proto.SendColumnDefinitionPacket(requestCtx, mysqlc, int(cmd))
				if err != nil {
					goto handleFailed
				}
			}
			/*
				mysql COM_QUERY response: End after the column has been sent.
				send EOF packet
			*/
			err = proto.SendEOFPacketIf(0, 0)
			if err != nil {
				goto handleFailed
			}

			runBegin := time.Now()
			/*
				Step 1: Start
			*/
			if err = runner.Run(0); err != nil {
				goto handleFailed
			}

			logInfof(ses.GetConciseProfile(), "time of Exec.Run : %s", time.Since(runBegin).String())

			if cwft, ok := cw.(*TxnComputationWrapper); ok {
				queryPlan := cwft.plan
				// generator query explain
				explainQuery := explain.NewExplainQueryImpl(queryPlan.GetQuery())

				// build explain data buffer
				buffer := explain.NewExplainDataBuffer()
				var option *explain.ExplainOptions
				option, err = getExplainOption(requestCtx, statement.Options)
				if err != nil {
					goto handleFailed
				}

				err = explainQuery.ExplainPlan(requestCtx, buffer, option)
				if err != nil {
					goto handleFailed
				}

				err = buildMoExplainQuery(explainColName, buffer, ses, getDataFromPipeline)
				if err != nil {
					goto handleFailed
				}

				/*
					Step 3: Say goodbye
					mysql COM_QUERY response: End after the data row has been sent.
					After all row data has been sent, it sends the EOF or OK packet.
				*/
				err = proto.sendEOFOrOkPacket(0, 0)
				if err != nil {
					goto handleFailed
				}
			}
		}
	handleSucceeded:
		//load data handle txn failure internally
		incStatementCounter(tenant, stmt)
		if !fromLoadData {
			txnErr = ses.TxnCommitSingleStatement(stmt)
			if txnErr != nil {
				logStatementStatus(requestCtx, ses, stmt, fail, txnErr)
				return txnErr
			}
		}
		switch stmt.(type) {
		case *tree.CreateTable, *tree.DropTable,
			*tree.CreateIndex, *tree.DropIndex, *tree.Insert, *tree.Update,
			*tree.CreateView, *tree.DropView, *tree.AlterView, *tree.Load, *tree.MoDump,
			*tree.CreateAccount, *tree.DropAccount, *tree.AlterAccount, *tree.AlterDataBaseConfig,
			*tree.CreateFunction, *tree.DropFunction,
			*tree.CreateUser, *tree.DropUser, *tree.AlterUser,
			*tree.CreateRole, *tree.DropRole, *tree.Revoke, *tree.Grant,
			*tree.SetDefaultRole, *tree.SetRole, *tree.SetPassword, *tree.Delete, *tree.TruncateTable, *tree.Use,
			*tree.BeginTransaction, *tree.CommitTransaction, *tree.RollbackTransaction:
			resp := mce.setResponse(i, len(cws), rspLen)
			if _, ok := stmt.(*tree.Insert); ok {
				resp.lastInsertId = proc.GetLastInsertID()
				if proc.GetLastInsertID() != 0 {
					ses.SetLastInsertID(proc.GetLastInsertID())
				}
			}
			if err2 = mce.GetSession().GetMysqlProtocol().SendResponse(requestCtx, resp); err2 != nil {
				retErr = moerr.NewInternalError(requestCtx, "routine send response failed. error:%v ", err2)
				logStatementStatus(requestCtx, ses, stmt, fail, retErr)
				return retErr
			}

		case *tree.CreateDatabase:
			insertRecordToMoMysqlCompatbilityMode(requestCtx, ses, stmt)
			resp := mce.setResponse(i, len(cws), rspLen)
			if err2 = mce.GetSession().GetMysqlProtocol().SendResponse(requestCtx, resp); err2 != nil {
				retErr = moerr.NewInternalError(requestCtx, "routine send response failed. error:%v ", err2)
				logStatementStatus(requestCtx, ses, stmt, fail, retErr)
				return retErr
			}

		case *tree.DropDatabase:
			deleteRecordToMoMysqlCompatbilityMode(requestCtx, ses, stmt)
			resp := mce.setResponse(i, len(cws), rspLen)
			if err2 = mce.GetSession().GetMysqlProtocol().SendResponse(requestCtx, resp); err2 != nil {
				retErr = moerr.NewInternalError(requestCtx, "routine send response failed. error:%v ", err2)
				logStatementStatus(requestCtx, ses, stmt, fail, retErr)
				return retErr
			}

		case *tree.PrepareStmt, *tree.PrepareString:
			if ses.GetCmd() == COM_STMT_PREPARE {
				if err2 = mce.GetSession().GetMysqlProtocol().SendPrepareResponse(requestCtx, prepareStmt); err2 != nil {
					retErr = moerr.NewInternalError(requestCtx, "routine send response failed. error:%v ", err2)
					logStatementStatus(requestCtx, ses, stmt, fail, retErr)
					return retErr
				}
			} else {
				resp := mce.setResponse(i, len(cws), rspLen)
				if err2 = mce.GetSession().GetMysqlProtocol().SendResponse(requestCtx, resp); err2 != nil {
					retErr = moerr.NewInternalError(requestCtx, "routine send response failed. error:%v ", err2)
					logStatementStatus(requestCtx, ses, stmt, fail, retErr)
					return retErr
				}
			}

		case *tree.SetVar:
			resp := mce.setResponse(i, len(cws), rspLen)
			if err = proto.SendResponse(requestCtx, resp); err != nil {
				return moerr.NewInternalError(requestCtx, "routine send response failed. error:%v ", err)
			}

		case *tree.Deallocate:
			//we will not send response in COM_STMT_CLOSE command
			if ses.GetCmd() != COM_STMT_CLOSE {
				resp := mce.setResponse(i, len(cws), rspLen)
				if err2 = mce.GetSession().GetMysqlProtocol().SendResponse(requestCtx, resp); err2 != nil {
					retErr = moerr.NewInternalError(requestCtx, "routine send response failed. error:%v ", err2)
					logStatementStatus(requestCtx, ses, stmt, fail, retErr)
					return retErr
				}
			}

		case *tree.Reset:
			resp := mce.setResponse(i, len(cws), rspLen)
			if err2 = mce.GetSession().GetMysqlProtocol().SendResponse(requestCtx, resp); err2 != nil {
				retErr = moerr.NewInternalError(requestCtx, "routine send response failed. error:%v ", err2)
				logStatementStatus(requestCtx, ses, stmt, fail, retErr)
				return retErr
			}
		}
		logStatementStatus(requestCtx, ses, stmt, success, nil)
		goto handleNext
	handleFailed:
		incStatementCounter(tenant, stmt)
		incStatementErrorsCounter(tenant, stmt)
		/*
			Cases    | set Autocommit = 1/0 | BEGIN statement |
			---------------------------------------------------
			Case1      1                       Yes
			Case2      1                       No
			Case3      0                       Yes
			Case4      0                       No
			---------------------------------------------------
			update error message in Case1,Case3,Case4.
		*/
		if ses.InMultiStmtTransactionMode() && ses.InActiveTransaction() {
			ses.cleanCache()
			ses.SetOptionBits(OPTION_ATTACH_ABORT_TRANSACTION_ERROR)
		}
		logError(ses.GetConciseProfile(), err.Error())
		if !fromLoadData {
			txnErr = ses.TxnRollbackSingleStatement(stmt)
			if txnErr != nil {
				logStatementStatus(requestCtx, ses, stmt, fail, txnErr)
				return txnErr
			}
		}
		logStatementStatus(requestCtx, ses, stmt, fail, err)
		return err
	handleNext:
	} // end of for

	if canCache && !ses.isCached(sql) {
		plans := make([]*plan.Plan, len(cws))
		stmts := make([]tree.Statement, len(cws))
		for i, cw := range cws {
			if cwft, ok := cw.(*TxnComputationWrapper); ok && checkNodeCanCache(cwft.plan) {
				plans[i] = cwft.plan
				stmts[i] = cwft.stmt
			} else {
				return nil
			}
		}
		ses.cachePlan(sql, stmts, plans)
	}

	return nil
}

func checkNodeCanCache(p *plan2.Plan) bool {
	if p == nil {
		return true
	}
	if q, ok := p.Plan.(*plan2.Plan_Query); ok {
		for _, node := range q.Query.Nodes {
			if node.NotCacheable {
				return false
			}
		}
	}
	return true
}

// execute query. Currently, it is developing. Finally, it will replace the doComQuery.
func (mce *MysqlCmdExecutor) doComQueryInProgress(requestCtx context.Context, sql string) (retErr error) {
	var stmtExecs []StmtExecutor
	var err error
	beginInstant := time.Now()
	ses := mce.GetSession()
	ses.SetShowStmtType(NotShowStatement)
	proto := ses.GetMysqlProtocol()
	ses.SetSql(sql)
	ses.GetExportParam().Outfile = false
	pu := ses.GetParameterUnit()
	proc := process.New(
		requestCtx,
		ses.GetMemPool(),
		pu.TxnClient,
		ses.GetTxnHandler().GetTxnOperator(),
		pu.FileService,
		pu.GetClusterDetails,
	)
	proc.Id = mce.getNextProcessId()
	proc.Lim.Size = pu.SV.ProcessLimitationSize
	proc.Lim.BatchRows = pu.SV.ProcessLimitationBatchRows
	proc.Lim.PartitionRows = pu.SV.ProcessLimitationPartitionRows
	proc.SessionInfo = process.SessionInfo{
		User:              ses.GetUserName(),
		Host:              pu.SV.Host,
		ConnectionID:      uint64(proto.ConnectionID()),
		Database:          ses.GetDatabaseName(),
		Version:           pu.SV.ServerVersionPrefix + serverVersion.Load().(string),
		TimeZone:          ses.GetTimeZone(),
		StorageEngine:     pu.StorageEngine,
		AutoIncrCaches:    ses.GetAutoIncrCaches(),
		AutoIncrCacheSize: ses.pu.SV.AutoIncrCacheSize,
	}

	if ses.GetTenantInfo() != nil {
		proc.SessionInfo.Account = ses.GetTenantInfo().GetTenant()
		proc.SessionInfo.AccountId = ses.GetTenantInfo().GetTenantID()
		proc.SessionInfo.RoleId = ses.GetTenantInfo().GetDefaultRoleID()
		proc.SessionInfo.UserId = ses.GetTenantInfo().GetUserID()
	} else {
		proc.SessionInfo.Account = sysAccountName
		proc.SessionInfo.AccountId = sysAccountID
		proc.SessionInfo.RoleId = moAdminRoleID
		proc.SessionInfo.UserId = rootID
	}

	stmtExecs, err = GetStmtExecList(ses.GetDatabaseName(),
		sql,
		ses.GetUserName(),
		pu.StorageEngine,
		proc, ses)
	if err != nil {
		requestCtx = RecordParseErrorStatement(requestCtx, ses, proc, beginInstant, sql)
		retErr = moerr.NewParseError(requestCtx, err.Error())
		logStatementStringStatus(requestCtx, ses, sql, fail, retErr)
		return retErr
	}

	singleStatement := len(stmtExecs) == 1
	for _, exec := range stmtExecs {
		err = Execute(requestCtx, ses, proc, exec, beginInstant, sql, singleStatement)
		if err != nil {
			return err
		}
	}
	return err
}

func (mce *MysqlCmdExecutor) setResponse(cwIndex, cwsLen int, rspLen uint64) *Response {

	//if the stmt has next stmt, should set the server status equals to 10
	if cwIndex < cwsLen-1 {
		return NewOkResponse(rspLen, 0, 0, SERVER_MORE_RESULTS_EXISTS, int(COM_QUERY), "")
	} else {
		return NewOkResponse(rspLen, 0, 0, 0, int(COM_QUERY), "")
	}

}

// ExecRequest the server execute the commands from the client following the mysql's routine
func (mce *MysqlCmdExecutor) ExecRequest(requestCtx context.Context, ses *Session, req *Request) (resp *Response, err error) {
	defer func() {
		if e := recover(); e != nil {
			moe, ok := e.(*moerr.Error)
			if !ok {
				err = moerr.ConvertPanicError(requestCtx, e)
				resp = NewGeneralErrorResponse(COM_QUERY, err)
			} else {
				resp = NewGeneralErrorResponse(COM_QUERY, moe)
			}
		}
	}()

	var sql string
	logDebugf(ses.GetCompleteProfile(), "cmd %v", req.GetCmd())
	ses.SetCmd(req.GetCmd())
	doComQuery := mce.GetDoQueryFunc()
	switch req.GetCmd() {
	case COM_QUIT:
		/*resp = NewResponse(
			OkResponse,
			0,
			int(COM_QUIT),
			nil,
		)*/
		return resp, nil
	case COM_QUERY:
		var query = string(req.GetData().([]byte))
		mce.addSqlCount(1)
		logInfo(ses.GetConciseProfile(), "query trace", logutil.ConnectionIdField(ses.GetConnectionID()), logutil.QueryField(SubStringFromBegin(query, int(ses.GetParameterUnit().SV.LengthOfQueryPrinted))))
		err = doComQuery(requestCtx, query)
		if err != nil {
			resp = NewGeneralErrorResponse(COM_QUERY, err)
		}
		return resp, nil
	case COM_INIT_DB:
		var dbname = string(req.GetData().([]byte))
		mce.addSqlCount(1)
		query := "use `" + dbname + "`"
		err = doComQuery(requestCtx, query)
		if err != nil {
			resp = NewGeneralErrorResponse(COM_INIT_DB, err)
		}

		return resp, nil
	case COM_FIELD_LIST:
		var payload = string(req.GetData().([]byte))
		mce.addSqlCount(1)
		query := makeCmdFieldListSql(payload)
		err = doComQuery(requestCtx, query)
		if err != nil {
			resp = NewGeneralErrorResponse(COM_FIELD_LIST, err)
		}

		return resp, nil
	case COM_PING:
		resp = NewGeneralOkResponse(COM_PING)

		return resp, nil

	case COM_STMT_PREPARE:
		ses.SetCmd(COM_STMT_PREPARE)
		sql = string(req.GetData().([]byte))
		mce.addSqlCount(1)

		// rewrite to "Prepare stmt_name from 'xxx'"
		newLastStmtID := ses.GenNewStmtId()
		newStmtName := getPrepareStmtName(newLastStmtID)
		sql = fmt.Sprintf("prepare %s from %s", newStmtName, sql)
		logInfo(ses.GetConciseProfile(), "query trace", logutil.ConnectionIdField(ses.GetConnectionID()), logutil.QueryField(sql))

		err = doComQuery(requestCtx, sql)
		if err != nil {
			resp = NewGeneralErrorResponse(COM_STMT_PREPARE, err)
		}
		return resp, nil

	case COM_STMT_EXECUTE:
		ses.SetCmd(COM_STMT_EXECUTE)
		data := req.GetData().([]byte)
		sql, err = mce.parseStmtExecute(requestCtx, data)
		if err != nil {
			return NewGeneralErrorResponse(COM_STMT_EXECUTE, err), nil
		}
		err = doComQuery(requestCtx, sql)
		if err != nil {
			resp = NewGeneralErrorResponse(COM_STMT_EXECUTE, err)
		}
		return resp, nil

	case COM_STMT_CLOSE:
		data := req.GetData().([]byte)

		// rewrite to "deallocate Prepare stmt_name"
		stmtID := binary.LittleEndian.Uint32(data[0:4])
		stmtName := getPrepareStmtName(stmtID)
		sql = fmt.Sprintf("deallocate prepare %s", stmtName)
		logInfo(ses.GetConciseProfile(), "query trace", logutil.ConnectionIdField(ses.GetConnectionID()), logutil.QueryField(sql))

		err = doComQuery(requestCtx, sql)
		if err != nil {
			resp = NewGeneralErrorResponse(COM_STMT_CLOSE, err)
		}
		return resp, nil

	case COM_STMT_RESET:
		data := req.GetData().([]byte)

		//Payload of COM_STMT_RESET
		stmtID := binary.LittleEndian.Uint32(data[0:4])
		stmtName := getPrepareStmtName(stmtID)
		sql = fmt.Sprintf("reset prepare %s", stmtName)
		logInfo(ses.GetConciseProfile(), "query trace", logutil.ConnectionIdField(ses.GetConnectionID()), logutil.QueryField(sql))
		err = doComQuery(requestCtx, sql)
		if err != nil {
			resp = NewGeneralErrorResponse(COM_STMT_RESET, err)
		}
		return resp, nil

	default:
		resp = NewGeneralErrorResponse(req.GetCmd(), moerr.NewInternalError(requestCtx, "unsupported command. 0x%x", req.GetCmd()))
	}
	return resp, nil
}

func (mce *MysqlCmdExecutor) parseStmtExecute(requestCtx context.Context, data []byte) (string, error) {
	// see https://dev.mysql.com/doc/internals/en/com-stmt-execute.html
	pos := 0
	if len(data) < 4 {
		return "", moerr.NewInvalidInput(requestCtx, "sql command contains malformed packet")
	}
	stmtID := binary.LittleEndian.Uint32(data[0:4])
	pos += 4

	stmtName := fmt.Sprintf("%s_%d", prefixPrepareStmtName, stmtID)
	ses := mce.GetSession()
	preStmt, err := ses.GetPrepareStmt(stmtName)
	if err != nil {
		return "", err
	}
	names, vars, err := ses.GetMysqlProtocol().ParseExecuteData(requestCtx, preStmt, data, pos)
	if err != nil {
		return "", err
	}
	sql := fmt.Sprintf("execute %s", stmtName)
	varStrings := make([]string, len(names))
	if len(names) > 0 {
		sql = sql + fmt.Sprintf(" using @%s", strings.Join(names, ",@"))
		for i := 0; i < len(names); i++ {
			varStrings[i] = fmt.Sprintf("%v", vars[i])
			err := ses.SetUserDefinedVar(names[i], vars[i])
			if err != nil {
				return "", err
			}
		}
	}
	logInfo(ses.GetConciseProfile(), "query trace", logutil.ConnectionIdField(ses.GetConnectionID()), logutil.QueryField(sql), logutil.VarsField(strings.Join(varStrings, " , ")))
	return sql, nil
}

func (mce *MysqlCmdExecutor) SetCancelFunc(cancelFunc context.CancelFunc) {
	mce.mu.Lock()
	defer mce.mu.Unlock()
	mce.cancelRequestFunc = cancelFunc
}

func (mce *MysqlCmdExecutor) Close() {}

/*
StatementCanBeExecutedInUncommittedTransaction checks the statement can be executed in an active transaction.
*/
func StatementCanBeExecutedInUncommittedTransaction(ses *Session, stmt tree.Statement) (bool, error) {
	switch st := stmt.(type) {
	//ddl statement
	case *tree.CreateTable, *tree.CreateDatabase, *tree.CreateIndex, *tree.CreateView, *tree.AlterView:
		return true, nil
		//dml statement
	case *tree.Insert, *tree.Update, *tree.Delete, *tree.Select, *tree.Load, *tree.MoDump, *tree.ValuesStatement:
		return true, nil
		//transaction
	case *tree.BeginTransaction, *tree.CommitTransaction, *tree.RollbackTransaction:
		return true, nil
		//show
	case *tree.ShowCreateTable,
		*tree.ShowCreateView,
		*tree.ShowCreateDatabase,
		*tree.ShowColumns,
		*tree.ShowDatabases,
		*tree.ShowTarget,
		*tree.ShowTableStatus,
		*tree.ShowGrants,
		*tree.ShowTables,
		*tree.ShowProcessList,
		*tree.ShowErrors,
		*tree.ShowWarnings,
		*tree.ShowCollation,
		*tree.ShowVariables,
		*tree.ShowStatus,
		*tree.ShowIndex,
		*tree.ShowFunctionStatus,
		*tree.ShowNodeList,
		*tree.ShowLocks,
		*tree.ShowTableNumber,
		*tree.ShowColumnNumber,
		*tree.ShowTableValues,
		*tree.ShowAccounts:
		return true, nil
		//others
	case *tree.ExplainStmt, *tree.ExplainAnalyze, *tree.ExplainFor, *InternalCmdFieldList:
		return true, nil
	case *tree.PrepareStmt:
		return StatementCanBeExecutedInUncommittedTransaction(ses, st.Stmt)
	case *tree.PrepareString:
		preStmt, err := mysql.ParseOne(ses.requestCtx, st.Sql)
		if err != nil {
			return false, err
		}
		return StatementCanBeExecutedInUncommittedTransaction(ses, preStmt)
	case *tree.Execute:
		preName := string(st.Name)
		preStmt, err := ses.GetPrepareStmt(preName)
		if err != nil {
			return false, err
		}
		return StatementCanBeExecutedInUncommittedTransaction(ses, preStmt.PrepareStmt)
	case *tree.Deallocate, *tree.Reset:
		return true, nil
	case *tree.Use:
		/*
			These statements can not be executed in an uncommitted transaction:
				USE SECONDARY ROLE { ALL | NONE }
				USE ROLE role;
		*/
		return !st.IsUseRole(), nil
	case *tree.DropTable, *tree.DropDatabase, *tree.DropIndex, *tree.DropView:
		//background transaction can execute the DROPxxx in one transaction
		return ses.IsBackgroundSession(), nil
	}

	return false, nil
}

// IsDDL checks the statement is the DDL statement.
func IsDDL(stmt tree.Statement) bool {
	switch stmt.(type) {
	case *tree.CreateTable, *tree.DropTable,
		*tree.CreateView, *tree.DropView, *tree.AlterView,
		*tree.CreateDatabase, *tree.DropDatabase,
		*tree.CreateIndex, *tree.DropIndex, *tree.TruncateTable:
		return true
	}
	return false
}

// IsDropStatement checks the statement is the drop statement.
func IsDropStatement(stmt tree.Statement) bool {
	switch stmt.(type) {
	case *tree.DropDatabase, *tree.DropTable, *tree.DropView, *tree.DropIndex:
		return true
	}
	return false
}

// IsAdministrativeStatement checks the statement is the administrative statement.
func IsAdministrativeStatement(stmt tree.Statement) bool {
	switch st := stmt.(type) {
	case *tree.CreateAccount, *tree.DropAccount, *tree.AlterAccount,
		*tree.CreateUser, *tree.DropUser, *tree.AlterUser,
		*tree.CreateRole, *tree.DropRole,
		*tree.Revoke, *tree.Grant,
		*tree.SetDefaultRole, *tree.SetRole, *tree.SetPassword:
		return true
	case *tree.Use:
		return st.IsUseRole()
	}
	return false
}

// IsParameterModificationStatement checks the statement is the statement of parameter modification statement.
func IsParameterModificationStatement(stmt tree.Statement) bool {
	switch stmt.(type) {
	case *tree.SetVar:
		return true
	}
	return false
}

// IsPrepareStatement checks the statement is the Prepare statement.
func IsPrepareStatement(stmt tree.Statement) bool {
	switch stmt.(type) {
	case *tree.PrepareStmt, *tree.PrepareString:
		return true
	}
	return false
}

/*
NeedToBeCommittedInActiveTransaction checks the statement that need to be committed
in an active transaction.

Currently, it includes the drop statement, the administration statement ,

	the parameter modification statement.
*/
func NeedToBeCommittedInActiveTransaction(stmt tree.Statement) bool {
	if stmt == nil {
		return false
	}
	return IsDropStatement(stmt) || IsAdministrativeStatement(stmt) || IsParameterModificationStatement(stmt)
}

func NewMysqlCmdExecutor() *MysqlCmdExecutor {
	return &MysqlCmdExecutor{}
}

/*
convert the type in computation engine to the type in mysql.
*/
func convertEngineTypeToMysqlType(ctx context.Context, engineType types.T, col *MysqlColumn) error {
	switch engineType {
	case types.T_any:
		col.SetColumnType(defines.MYSQL_TYPE_NULL)
	case types.T_json:
		col.SetColumnType(defines.MYSQL_TYPE_JSON)
	case types.T_bool:
		col.SetColumnType(defines.MYSQL_TYPE_BOOL)
	case types.T_int8:
		col.SetColumnType(defines.MYSQL_TYPE_TINY)
	case types.T_uint8:
		col.SetColumnType(defines.MYSQL_TYPE_TINY)
		col.SetSigned(false)
	case types.T_int16:
		col.SetColumnType(defines.MYSQL_TYPE_SHORT)
	case types.T_uint16:
		col.SetColumnType(defines.MYSQL_TYPE_SHORT)
		col.SetSigned(false)
	case types.T_int32:
		col.SetColumnType(defines.MYSQL_TYPE_LONG)
	case types.T_uint32:
		col.SetColumnType(defines.MYSQL_TYPE_LONG)
		col.SetSigned(false)
	case types.T_int64:
		col.SetColumnType(defines.MYSQL_TYPE_LONGLONG)
	case types.T_uint64:
		col.SetColumnType(defines.MYSQL_TYPE_LONGLONG)
		col.SetSigned(false)
	case types.T_float32:
		col.SetColumnType(defines.MYSQL_TYPE_FLOAT)
	case types.T_float64:
		col.SetColumnType(defines.MYSQL_TYPE_DOUBLE)
	case types.T_char:
		col.SetColumnType(defines.MYSQL_TYPE_STRING)
	case types.T_varchar:
		col.SetColumnType(defines.MYSQL_TYPE_VARCHAR)
	case types.T_date:
		col.SetColumnType(defines.MYSQL_TYPE_DATE)
	case types.T_datetime:
		col.SetColumnType(defines.MYSQL_TYPE_DATETIME)
	case types.T_time:
		col.SetColumnType(defines.MYSQL_TYPE_TIME)
	case types.T_timestamp:
		col.SetColumnType(defines.MYSQL_TYPE_TIMESTAMP)
	case types.T_decimal64:
		col.SetColumnType(defines.MYSQL_TYPE_DECIMAL)
	case types.T_decimal128:
		col.SetColumnType(defines.MYSQL_TYPE_DECIMAL)
	case types.T_blob:
		col.SetColumnType(defines.MYSQL_TYPE_BLOB)
	case types.T_text:
		col.SetColumnType(defines.MYSQL_TYPE_TEXT)
	case types.T_uuid:
		col.SetColumnType(defines.MYSQL_TYPE_UUID)
	default:
		return moerr.NewInternalError(ctx, "RunWhileSend : unsupported type %d", engineType)
	}
	return nil
}

func convertMysqlTextTypeToBlobType(col *MysqlColumn) {
	if col.ColumnType() == defines.MYSQL_TYPE_TEXT {
		col.SetColumnType(defines.MYSQL_TYPE_BLOB)
	}
}

// build plan json when marhal plan error
func buildErrorJsonPlan(uuid uuid.UUID, errcode uint16, msg string) []byte {
	explainData := explain.ExplainData{
		Code:    errcode,
		Message: msg,
		Success: false,
		Uuid:    uuid.String(),
	}
	buffer := &bytes.Buffer{}
	encoder := json.NewEncoder(buffer)
	encoder.SetEscapeHTML(false)
	encoder.Encode(explainData)
	return buffer.Bytes()
}

func serializePlanToJson(ctx context.Context, queryPlan *plan2.Plan, uuid uuid.UUID) (jsonBytes []byte, statsJonsBytes []byte, stats motrace.Statistic) {
	if queryPlan != nil && queryPlan.GetQuery() != nil {
		explainQuery := explain.NewExplainQueryImpl(queryPlan.GetQuery())
		options := &explain.ExplainOptions{
			Verbose: true,
			Analyze: true,
			Format:  explain.EXPLAIN_FORMAT_TEXT,
		}
		marshalPlan := explainQuery.BuildJsonPlan(ctx, uuid, options)
		stats.RowsRead, stats.BytesScan = marshalPlan.StatisticsRead()
		// data transform to json datastruct
		buffer := &bytes.Buffer{}
		encoder := json.NewEncoder(buffer)
		encoder.SetEscapeHTML(false)
		err := encoder.Encode(marshalPlan)
		if err != nil {
			moError := moerr.NewInternalError(ctx, "serialize plan to json error: %s", err.Error())
			jsonBytes = buildErrorJsonPlan(uuid, moError.ErrorCode(), moError.Error())
		} else {
			jsonBytes = buffer.Bytes()
		}
		// data transform Global to json
		if len(marshalPlan.Steps) > 0 {
			if len(marshalPlan.Steps) > 1 {
				logutil.Fatalf("need handle multi execPlan trees, cnt: %d", len(marshalPlan.Steps))
			}
			buffer := &bytes.Buffer{}
			encoder := json.NewEncoder(buffer)
			encoder.SetEscapeHTML(false)
			global := marshalPlan.Steps[0].GraphData.Global
			err = encoder.Encode(&global)
			if err != nil {
				statsJonsBytes = []byte(fmt.Sprintf(`{"code":200,"message":"%q"}`, err.Error()))
			} else {
				statsJonsBytes = buffer.Bytes()
			}
		}
	} else {
		jsonBytes = buildErrorJsonPlan(uuid, moerr.ErrWarn, "sql query no record execution plan")
	}
	return jsonBytes, statsJonsBytes, stats
}

// SerializeExecPlan Serialize the execution plan by json
var SerializeExecPlan = func(ctx context.Context, plan any, uuid uuid.UUID) ([]byte, []byte, motrace.Statistic) {
	if plan == nil {
		return serializePlanToJson(ctx, nil, uuid)
	} else if queryPlan, ok := plan.(*plan2.Plan); !ok {
		moError := moerr.NewInternalError(ctx, "execPlan not type of plan2.Plan: %s", reflect.ValueOf(plan).Type().Name())
		return buildErrorJsonPlan(uuid, moError.ErrorCode(), moError.Error()), []byte{}, motrace.Statistic{}
	} else {
		// data transform to json dataStruct
		return serializePlanToJson(ctx, queryPlan, uuid)
	}
}

func init() {
	motrace.SetDefaultSerializeExecPlan(SerializeExecPlan)
}

func getAccountId(ctx context.Context) uint32 {
	var accountId uint32

	if v := ctx.Value(defines.TenantIDKey{}); v != nil {
		accountId = v.(uint32)
	}
	return accountId
}

func changeVersion(ctx context.Context, ses *Session, db string) error {
	var err error
	version, _ := GetVersionCompatbility(ctx, ses, db)
	if ses.GetTenantInfo() != nil {
		ses.GetTenantInfo().SetVersion(version)
	}
	return err
}<|MERGE_RESOLUTION|>--- conflicted
+++ resolved
@@ -290,39 +290,6 @@
 	if tenant == nil {
 		tenant, _ = GetTenantInfo(ctx, "internal")
 	}
-<<<<<<< HEAD
-	stmID, _ := uuid.NewUUID()
-	var txnID uuid.UUID
-	var txn TxnOperator
-	var err2 error
-	if handler := ses.GetTxnHandler(); handler.IsValidTxn() {
-		txn, err2 = handler.GetTxn()
-		if err2 != nil {
-			logErrorf(ses.GetConciseProfile(), "RecordParseErrorStatement. error:%v", err2)
-		} else {
-			copy(txnID[:], txn.Txn().ID)
-		}
-	}
-	var sesID uuid.UUID
-	copy(sesID[:], ses.GetUUID())
-	text := SubStringFromBegin(envStmt, int(ses.GetParameterUnit().SV.LengthOfQueryPrinted))
-	stm := &trace.StatementInfo{
-		StatementID:          stmID,
-		TransactionID:        txnID,
-		SessionID:            sesID,
-		Account:              tenant.GetTenant(),
-		User:                 tenant.GetUser(),
-		Host:                 sessInfo.GetHost(),
-		Database:             sessInfo.GetDatabase(),
-		Statement:            text,
-		StatementFingerprint: "", // fixme: (Reserved)
-		StatementTag:         "", // fixme: (Reserved)
-		RequestAt:            envBegin,
-	}
-	sc := trace.SpanContextWithID(trace.TraceID(stmID), trace.SpanKindStatement)
-	ctx = trace.ContextWithStatement(trace.ContextWithSpanContext(ctx, sc), stm)
-=======
->>>>>>> 6d4bd173
 	incStatementCounter(tenant.GetTenant(), nil)
 	incStatementErrorsCounter(tenant.GetTenant(), nil)
 	return ctx
@@ -376,7 +343,6 @@
 	oq.lineStr = oq.lineStr[:0]
 }
 
-<<<<<<< HEAD
 func NewOutputQueue(ses *Session, columnCount int) *outputQueue {
 	//Create a new temporary result set per pipeline thread.
 	mrs := &MysqlResultSet{}
@@ -392,9 +358,6 @@
 	for i := 0; i < countOfResultSet; i++ {
 		mrs.Data[i] = make([]interface{}, columnCount)
 	}
-=======
-func NewOutputQueue(ctx context.Context, proto MysqlProtocol, mrs *MysqlResultSet, length uint64, ep *ExportParam, showStatementType ShowStatementType) *outputQueue {
->>>>>>> 6d4bd173
 	return &outputQueue{
 		ctx:          ses.GetRequestContext(),
 		ses:          ses,
@@ -674,10 +637,6 @@
 	row2colTime := time.Duration(0)
 	procBatchBegin := time.Now()
 	n := vector.Length(bat.Vecs[0])
-<<<<<<< HEAD
-=======
-
->>>>>>> 6d4bd173
 	requestCtx := ses.GetRequestContext()
 	for j := 0; j < n; j++ { //row index
 		if oq.ep.Outfile {
