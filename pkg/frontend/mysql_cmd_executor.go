--- conflicted
+++ resolved
@@ -2584,11 +2584,7 @@
 				*tree.SetDefaultRole, *tree.SetRole, *tree.SetPassword, *tree.Delete, *tree.TruncateTable, *tree.Use,
 				*tree.BeginTransaction, *tree.CommitTransaction, *tree.RollbackTransaction,
 				*tree.LockTableStmt, *tree.UnLockTableStmt,
-<<<<<<< HEAD
-				*tree.CreateStage, *tree.DropStage, *tree.AlterStage, *tree.CreateConnector:
-=======
-				*tree.CreateStage, *tree.DropStage, *tree.AlterStage, *tree.CreateStream:
->>>>>>> e23b7116
+				*tree.CreateStage, *tree.DropStage, *tree.AlterStage, *tree.CreateStream, *tree.CreateConnector:
 				resp := mce.setResponse(i, len(cws), rspLen)
 				if _, ok := stmt.(*tree.Insert); ok {
 					resp.lastInsertId = proc.GetLastInsertID()
