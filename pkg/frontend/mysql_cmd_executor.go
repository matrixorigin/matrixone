--- conflicted
+++ resolved
@@ -86,84 +86,7 @@
 		query := makeCmdFieldListSql(payload)
 		err = doComQuery(requestCtx, ses, &UserInput{sql: query})
 		if err != nil {
-<<<<<<< HEAD
 			resp = NewGeneralErrorResponse(COM_FIELD_LIST, ses.GetTxnHandler().GetServerStatus(), err)
-=======
-			return nil, err
-		}
-		motrace.EndStatement(ctx, retErr, 0, 0, 0)
-	}
-
-	tenant := ses.GetTenantInfo()
-	if tenant == nil {
-		tenant, _ = GetTenantInfo(ctx, "internal")
-	}
-	incStatementErrorsCounter(tenant.GetTenant(), nil)
-	return ctx, nil
-}
-
-// RecordStatementTxnID record txnID after TxnBegin or Compile(autocommit=1)
-var RecordStatementTxnID = func(ctx context.Context, ses *Session) error {
-	var txn TxnOperator
-	var err error
-	if stm := motrace.StatementFromContext(ctx); ses != nil && stm != nil && stm.IsZeroTxnID() {
-		if handler := ses.GetTxnHandler(); handler.IsValidTxnOperator() {
-			// simplify the logic of TxnOperator. refer to https://github.com/matrixorigin/matrixone/pull/13436#pullrequestreview-1779063200
-			_, txn, err = handler.GetTxnOperator()
-			if err != nil {
-				return err
-			}
-			stm.SetTxnID(txn.Txn().ID)
-			ses.SetTxnId(txn.Txn().ID)
-		}
-		stm.Report(ctx)
-	}
-
-	// set frontend statement's txn-id
-	if upSes := ses.upstream; upSes != nil && upSes.tStmt != nil && upSes.tStmt.IsZeroTxnID() /* not record txn-id */ {
-		// background session has valid txn
-		if handler := ses.GetTxnHandler(); handler.IsValidTxnOperator() {
-			_, txn, err = handler.GetTxnOperator()
-			if err != nil {
-				return err
-			}
-			// set upstream (the frontend session) statement's txn-id
-			// PS: only skip ONE txn
-			if stmt := upSes.tStmt; stmt.NeedSkipTxn() /* normally set by determineUserHasPrivilegeSet */ {
-				// need to skip the whole txn, so it records the skipped txn-id
-				stmt.SetSkipTxn(false)
-				stmt.SetSkipTxnId(txn.Txn().ID)
-			} else if txnId := txn.Txn().ID; !stmt.SkipTxnId(txnId) {
-				upSes.tStmt.SetTxnID(txnId)
-			}
-		}
-	}
-	return nil
-}
-
-func handleShowTableStatus(ses *Session, stmt *tree.ShowTableStatus, proc *process.Process) error {
-	var db engine.Database
-	var err error
-
-	ctx := ses.requestCtx
-	// get db info as current account
-	if db, err = ses.GetStorage().Database(ctx, stmt.DbName, proc.TxnOperator); err != nil {
-		return err
-	}
-
-	if db.IsSubscription(ctx) {
-		// get global unique (pubAccountName, pubName)
-		var pubAccountName, pubName string
-		if _, pubAccountName, pubName, err = getSubInfoFromSql(ctx, ses, db.GetCreateSql(ctx)); err != nil {
-			return err
-		}
-
-		bh := GetRawBatchBackgroundExec(ctx, ses)
-		ctx = context.WithValue(ctx, defines.TenantIDKey{}, uint32(sysAccountID))
-		var pubAccountId int32
-		if pubAccountId = getAccountIdByName(ctx, ses, bh, pubAccountName); pubAccountId == -1 {
-			return moerr.NewInternalError(ctx, "publish account does not exist")
->>>>>>> 16527478
 		}
 
 		return resp, nil
@@ -209,7 +132,6 @@
 		}
 		return resp, nil
 
-<<<<<<< HEAD
 	case COM_STMT_SEND_LONG_DATA:
 		ses.SetCmd(COM_STMT_SEND_LONG_DATA)
 		data := req.GetData().([]byte)
@@ -217,3581 +139,6 @@
 		if err != nil {
 			resp = NewGeneralErrorResponse(COM_STMT_SEND_LONG_DATA, ses.GetTxnHandler().GetServerStatus(), err)
 			return resp, nil
-=======
-		row, err := extractRowFromEveryVector(ses, bat, j, oq, true)
-		if err != nil {
-			return err
-		}
-		if oq.showStmtType == ShowTableStatus {
-			row2 := make([]interface{}, len(row))
-			copy(row2, row)
-			ses.AppendData(row2)
-		}
-	}
-
-	if ec.needExportToFile() {
-		oq.rowIdx = uint64(n)
-		ec.addRowCount(uint64(n))
-		bat2 := preCopyBat(obj, bat)
-		go constructByte(obj, bat2, oq.ep.Index, oq.ep.ByteChan, oq)
-	}
-	err := oq.flush()
-	if err != nil {
-		return err
-	}
-
-	procBatchTime := time.Since(procBatchBegin)
-	tTime := time.Since(begin)
-	ses.sentRows.Add(int64(n))
-	logDebugf(ses.GetDebugString(), "rowCount %v \n"+
-		"time of getDataFromPipeline : %s \n"+
-		"processBatchTime %v \n"+
-		"row2colTime %v \n"+
-		"restTime(=totalTime - row2colTime) %v \n"+
-		"protoStats %s",
-		n,
-		tTime,
-		procBatchTime,
-		row2colTime,
-		tTime-row2colTime,
-		proto.GetStats())
-
-	return nil
-}
-
-func doUse(ctx context.Context, ses *Session, db string) error {
-	defer RecordStatementTxnID(ctx, ses)
-	txnHandler := ses.GetTxnHandler()
-	var txnCtx context.Context
-	var txn TxnOperator
-	var err error
-	var dbMeta engine.Database
-	txnCtx, txn, err = txnHandler.GetTxn()
-	if err != nil {
-		return err
-	}
-	//TODO: check meta data
-	if dbMeta, err = ses.GetParameterUnit().StorageEngine.Database(txnCtx, db, txn); err != nil {
-		//echo client. no such database
-		return moerr.NewBadDB(ctx, db)
-	}
-	if dbMeta.IsSubscription(ctx) {
-		_, err = checkSubscriptionValid(ctx, ses, dbMeta.GetCreateSql(ctx))
-		if err != nil {
-			return err
-		}
-	}
-	oldDB := ses.GetDatabaseName()
-	ses.SetDatabaseName(db)
-
-	logDebugf(ses.GetDebugString(), "User %s change database from [%s] to [%s]", ses.GetUserName(), oldDB, ses.GetDatabaseName())
-
-	return nil
-}
-
-func (mce *MysqlCmdExecutor) handleChangeDB(requestCtx context.Context, db string) error {
-	return doUse(requestCtx, mce.GetSession(), db)
-}
-
-func (mce *MysqlCmdExecutor) handleDump(requestCtx context.Context, dump *tree.MoDump) error {
-	return doDumpQueryResult(requestCtx, mce.GetSession(), dump.ExportParams)
-}
-
-/*
-handle "SELECT @@xxx.yyyy"
-*/
-func (mce *MysqlCmdExecutor) handleSelectVariables(ve *tree.VarExpr, cwIndex, cwsLen int) error {
-	var err error = nil
-	ses := mce.GetSession()
-	mrs := ses.GetMysqlResultSet()
-	proto := ses.GetMysqlProtocol()
-
-	col := new(MysqlColumn)
-	col.SetColumnType(defines.MYSQL_TYPE_VARCHAR)
-	col.SetName("@@" + ve.Name)
-	mrs.AddColumn(col)
-
-	row := make([]interface{}, 1)
-	if ve.System {
-		if ve.Global {
-			val, err := ses.GetGlobalVar(ve.Name)
-			if err != nil {
-				return err
-			}
-			row[0] = val
-		} else {
-			val, err := ses.GetSessionVar(ve.Name)
-			if err != nil {
-				return err
-			}
-			row[0] = val
-		}
-	} else {
-		//user defined variable
-		_, val, err := ses.GetUserDefinedVar(ve.Name)
-		if err != nil {
-			return err
-		}
-		if val != nil {
-			row[0] = val.Value
-		} else {
-			row[0] = nil
-		}
-	}
-
-	mrs.AddRow(row)
-
-	mer := NewMysqlExecutionResult(0, 0, 0, 0, mrs)
-	resp := mce.ses.SetNewResponse(ResultResponse, 0, int(COM_QUERY), mer, cwIndex, cwsLen)
-
-	if err := proto.SendResponse(ses.GetRequestContext(), resp); err != nil {
-		return moerr.NewInternalError(ses.GetRequestContext(), "routine send response failed.")
-	}
-	return err
-}
-
-func doCmdFieldList(requestCtx context.Context, ses *Session, _ *InternalCmdFieldList) error {
-	dbName := ses.GetDatabaseName()
-	if dbName == "" {
-		return moerr.NewNoDB(requestCtx)
-	}
-
-	//Get table infos for the database from the cube
-	//case 1: there are no table infos for the db
-	//case 2: db changed
-	//NOTE: it costs too much time.
-	//It just reduces the information in the auto-completion (auto-rehash) of the mysql client.
-	//var attrs []ColumnInfo
-	//
-	//if mce.tableInfos == nil || mce.db != dbName {
-	//	txnHandler := ses.GetTxnHandler()
-	//	eng := ses.GetStorage()
-	//	db, err := eng.Database(requestCtx, dbName, txnHandler.GetTxn())
-	//	if err != nil {
-	//		return err
-	//	}
-	//
-	//	names, err := db.Relations(requestCtx)
-	//	if err != nil {
-	//		return err
-	//	}
-	//	for _, name := range names {
-	//		table, err := db.Relation(requestCtx, name)
-	//		if err != nil {
-	//			return err
-	//		}
-	//
-	//		defs, err := table.TableDefs(requestCtx)
-	//		if err != nil {
-	//			return err
-	//		}
-	//		for _, def := range defs {
-	//			if attr, ok := def.(*engine.AttributeDef); ok {
-	//				attrs = append(attrs, &engineColumnInfo{
-	//					name: attr.Attr.Name,
-	//					typ:  attr.Attr.Type,
-	//				})
-	//			}
-	//		}
-	//	}
-	//
-	//	if mce.tableInfos == nil {
-	//		mce.tableInfos = make(map[string][]ColumnInfo)
-	//	}
-	//	mce.tableInfos[tableName] = attrs
-	//}
-	//
-	//cols, ok := mce.tableInfos[tableName]
-	//if !ok {
-	//	//just give the empty info when there is no such table.
-	//	attrs = make([]ColumnInfo, 0)
-	//} else {
-	//	attrs = cols
-	//}
-	//
-	//for _, c := range attrs {
-	//	col := new(MysqlColumn)
-	//	col.SetName(c.GetName())
-	//	err = convertEngineTypeToMysqlType(c.GetType(), col)
-	//	if err != nil {
-	//		return err
-	//	}
-	//
-	//	/*
-	//		mysql CMD_FIELD_LIST response: send the column definition per column
-	//	*/
-	//	err = proto.SendColumnDefinitionPacket(col, int(COM_FIELD_LIST))
-	//	if err != nil {
-	//		return err
-	//	}
-	//}
-	return nil
-}
-
-/*
-handle cmd CMD_FIELD_LIST
-*/
-func (mce *MysqlCmdExecutor) handleCmdFieldList(requestCtx context.Context, icfl *InternalCmdFieldList) error {
-	var err error
-	ses := mce.GetSession()
-	proto := ses.GetMysqlProtocol()
-
-	err = doCmdFieldList(requestCtx, ses, icfl)
-	if err != nil {
-		return err
-	}
-
-	/*
-		mysql CMD_FIELD_LIST response: End after the column has been sent.
-		send EOF packet
-	*/
-	err = proto.sendEOFOrOkPacket(0, ses.GetServerStatus())
-	if err != nil {
-		return err
-	}
-
-	return err
-}
-
-func doSetVar(ctx context.Context, mce *MysqlCmdExecutor, ses *Session, sv *tree.SetVar, sql string) error {
-	var err error = nil
-	var ok bool
-	setVarFunc := func(system, global bool, name string, value interface{}, sql string) error {
-		var oldValueRaw interface{}
-		if system {
-			if global {
-				err = doCheckRole(ctx, ses)
-				if err != nil {
-					return err
-				}
-				err = ses.SetGlobalVar(name, value)
-				if err != nil {
-					return err
-				}
-				err = doSetGlobalSystemVariable(ctx, ses, name, value)
-				if err != nil {
-					return err
-				}
-			} else {
-				if strings.ToLower(name) == "autocommit" {
-					oldValueRaw, err = ses.GetSessionVar("autocommit")
-					if err != nil {
-						return err
-					}
-				}
-				err = ses.SetSessionVar(name, value)
-				if err != nil {
-					return err
-				}
-			}
-
-			if strings.ToLower(name) == "autocommit" {
-				oldValue, err := valueIsBoolTrue(oldValueRaw)
-				if err != nil {
-					return err
-				}
-				newValue, err := valueIsBoolTrue(value)
-				if err != nil {
-					return err
-				}
-				err = ses.SetAutocommit(oldValue, newValue)
-				if err != nil {
-					return err
-				}
-			}
-		} else {
-			err = ses.SetUserDefinedVar(name, value, sql)
-			if err != nil {
-				return err
-			}
-		}
-		return nil
-	}
-	for _, assign := range sv.Assignments {
-		name := assign.Name
-		var value interface{}
-
-		value, err = getExprValue(assign.Value, mce, ses)
-		if err != nil {
-			return err
-		}
-
-		if systemVar, ok := gSysVarsDefs[name]; ok {
-			if isDefault, ok := value.(bool); ok && isDefault {
-				value = systemVar.Default
-			}
-		}
-
-		//TODO : fix SET NAMES after parser is ready
-		if name == "names" {
-			//replaced into three system variable:
-			//character_set_client, character_set_connection, and character_set_results
-			replacedBy := []string{
-				"character_set_client", "character_set_connection", "character_set_results",
-			}
-			for _, rb := range replacedBy {
-				err = setVarFunc(assign.System, assign.Global, rb, value, sql)
-				if err != nil {
-					return err
-				}
-			}
-		} else if name == "syspublications" {
-			if !ses.GetTenantInfo().IsSysTenant() {
-				return moerr.NewInternalError(ses.GetRequestContext(), "only system account can set system variable syspublications")
-			}
-			err = setVarFunc(assign.System, assign.Global, name, value, sql)
-			if err != nil {
-				return err
-			}
-		} else if name == "clear_privilege_cache" {
-			//if it is global variable, it does nothing.
-			if !assign.Global {
-				//if the value is 'on or off', just invalidate the privilege cache
-				ok, err = valueIsBoolTrue(value)
-				if err != nil {
-					return err
-				}
-
-				if ok {
-					cache := ses.GetPrivilegeCache()
-					if cache != nil {
-						cache.invalidate()
-					}
-				}
-				err = setVarFunc(assign.System, assign.Global, name, value, sql)
-				if err != nil {
-					return err
-				}
-			}
-		} else if name == "enable_privilege_cache" {
-			ok, err = valueIsBoolTrue(value)
-			if err != nil {
-				return err
-			}
-
-			//disable privilege cache. clean the cache.
-			if !ok {
-				cache := ses.GetPrivilegeCache()
-				if cache != nil {
-					cache.invalidate()
-				}
-			}
-			err = setVarFunc(assign.System, assign.Global, name, value, sql)
-			if err != nil {
-				return err
-			}
-		} else if name == "runtime_filter_limit_in" {
-			err = setVarFunc(assign.System, assign.Global, name, value, sql)
-			if err != nil {
-				return err
-			}
-			runtime.ProcessLevelRuntime().SetGlobalVariables("runtime_filter_limit_in", value)
-		} else if name == "runtime_filter_limit_bloom_filter" {
-			err = setVarFunc(assign.System, assign.Global, name, value, sql)
-			if err != nil {
-				return err
-			}
-			runtime.ProcessLevelRuntime().SetGlobalVariables("runtime_filter_limit_bloom_filter", value)
-		} else {
-			err = setVarFunc(assign.System, assign.Global, name, value, sql)
-			if err != nil {
-				return err
-			}
-		}
-	}
-	return err
-}
-
-/*
-handle setvar
-*/
-func (mce *MysqlCmdExecutor) handleSetVar(ctx context.Context, sv *tree.SetVar, sql string) error {
-	ses := mce.GetSession()
-	err := doSetVar(ctx, mce, ses, sv, sql)
-	if err != nil {
-		return err
-	}
-
-	return nil
-}
-
-func doShowErrors(ses *Session) error {
-	var err error
-
-	levelCol := new(MysqlColumn)
-	levelCol.SetColumnType(defines.MYSQL_TYPE_VARCHAR)
-	levelCol.SetName("Level")
-
-	CodeCol := new(MysqlColumn)
-	CodeCol.SetColumnType(defines.MYSQL_TYPE_SHORT)
-	CodeCol.SetName("Code")
-
-	MsgCol := new(MysqlColumn)
-	MsgCol.SetColumnType(defines.MYSQL_TYPE_VARCHAR)
-	MsgCol.SetName("Message")
-
-	mrs := ses.GetMysqlResultSet()
-
-	mrs.AddColumn(levelCol)
-	mrs.AddColumn(CodeCol)
-	mrs.AddColumn(MsgCol)
-
-	info := ses.GetErrInfo()
-
-	for i := info.length() - 1; i >= 0; i-- {
-		row := make([]interface{}, 3)
-		row[0] = "Error"
-		row[1] = info.codes[i]
-		row[2] = info.msgs[i]
-		mrs.AddRow(row)
-	}
-
-	return err
-}
-
-func (mce *MysqlCmdExecutor) handleShowErrors(cwIndex, cwsLen int) error {
-	var err error
-	ses := mce.GetSession()
-	proto := ses.GetMysqlProtocol()
-	err = doShowErrors(ses)
-	if err != nil {
-		return err
-	}
-
-	mer := NewMysqlExecutionResult(0, 0, 0, 0, ses.GetMysqlResultSet())
-	resp := mce.ses.SetNewResponse(ResultResponse, 0, int(COM_QUERY), mer, cwIndex, cwsLen)
-
-	if err := proto.SendResponse(ses.requestCtx, resp); err != nil {
-		return moerr.NewInternalError(ses.requestCtx, "routine send response failed. error:%v ", err)
-	}
-	return err
-}
-
-func doShowVariables(ses *Session, proc *process.Process, sv *tree.ShowVariables) error {
-	if sv.Like != nil && sv.Where != nil {
-		return moerr.NewSyntaxError(ses.GetRequestContext(), "like clause and where clause cannot exist at the same time")
-	}
-
-	var err error = nil
-
-	col1 := new(MysqlColumn)
-	col1.SetColumnType(defines.MYSQL_TYPE_VARCHAR)
-	col1.SetName("Variable_name")
-
-	col2 := new(MysqlColumn)
-	col2.SetColumnType(defines.MYSQL_TYPE_VARCHAR)
-	col2.SetName("Value")
-
-	mrs := ses.GetMysqlResultSet()
-	mrs.AddColumn(col1)
-	mrs.AddColumn(col2)
-
-	var hasLike = false
-	var likePattern = ""
-	var isIlike = false
-	if sv.Like != nil {
-		hasLike = true
-		if sv.Like.Op == tree.ILIKE {
-			isIlike = true
-		}
-		likePattern = strings.ToLower(sv.Like.Right.String())
-	}
-
-	var sysVars map[string]interface{}
-	if sv.Global {
-		sysVars, err = doGetGlobalSystemVariable(ses.GetRequestContext(), ses)
-		if err != nil {
-			return err
-		}
-	} else {
-		sysVars = ses.CopyAllSessionVars()
-	}
-
-	rows := make([][]interface{}, 0, len(sysVars))
-	for name, value := range sysVars {
-		if hasLike {
-			s := name
-			if isIlike {
-				s = strings.ToLower(s)
-			}
-			if !WildcardMatch(likePattern, s) {
-				continue
-			}
-		}
-		row := make([]interface{}, 2)
-		row[0] = name
-		gsv, ok := GSysVariables.GetDefinitionOfSysVar(name)
-		if !ok {
-			return moerr.NewInternalError(ses.GetRequestContext(), errorSystemVariableDoesNotExist())
-		}
-		row[1] = value
-		if svbt, ok2 := gsv.GetType().(SystemVariableBoolType); ok2 {
-			if svbt.IsTrue(value) {
-				row[1] = "on"
-			} else {
-				row[1] = "off"
-			}
-		}
-		rows = append(rows, row)
-	}
-
-	if sv.Where != nil {
-		bat, err := constructVarBatch(ses, rows)
-		if err != nil {
-			return err
-		}
-		binder := plan2.NewDefaultBinder(proc.Ctx, nil, nil, &plan2.Type{Id: int32(types.T_varchar), Width: types.MaxVarcharLen}, []string{"variable_name", "value"})
-		planExpr, err := binder.BindExpr(sv.Where.Expr, 0, false)
-		if err != nil {
-			return err
-		}
-
-		executor, err := colexec.NewExpressionExecutor(proc, planExpr)
-		if err != nil {
-			return err
-		}
-		vec, err := executor.Eval(proc, []*batch.Batch{bat})
-		if err != nil {
-			executor.Free()
-			return err
-		}
-
-		bs := vector.MustFixedCol[bool](vec)
-		sels := proc.Mp().GetSels()
-		for i, b := range bs {
-			if b {
-				sels = append(sels, int64(i))
-			}
-		}
-		executor.Free()
-
-		bat.Shrink(sels, false)
-		proc.Mp().PutSels(sels)
-		v0 := vector.MustStrCol(bat.Vecs[0])
-		v1 := vector.MustStrCol(bat.Vecs[1])
-		rows = rows[:len(v0)]
-		for i := range v0 {
-			rows[i][0] = v0[i]
-			rows[i][1] = v1[i]
-		}
-		bat.Clean(proc.Mp())
-	}
-
-	//sort by name
-	sort.Slice(rows, func(i, j int) bool {
-		return rows[i][0].(string) < rows[j][0].(string)
-	})
-
-	for _, row := range rows {
-		mrs.AddRow(row)
-	}
-
-	return err
-}
-
-/*
-handle show variables
-*/
-func (mce *MysqlCmdExecutor) handleShowVariables(sv *tree.ShowVariables, proc *process.Process, cwIndex, cwsLen int) error {
-	ses := mce.GetSession()
-	proto := ses.GetMysqlProtocol()
-	err := doShowVariables(ses, proc, sv)
-	if err != nil {
-		return err
-	}
-	mer := NewMysqlExecutionResult(0, 0, 0, 0, ses.GetMysqlResultSet())
-	resp := mce.ses.SetNewResponse(ResultResponse, 0, int(COM_QUERY), mer, cwIndex, cwsLen)
-
-	if err := proto.SendResponse(ses.requestCtx, resp); err != nil {
-		return moerr.NewInternalError(ses.requestCtx, "routine send response failed. error:%v ", err)
-	}
-	return err
-}
-
-func constructVarBatch(ses *Session, rows [][]interface{}) (*batch.Batch, error) {
-	bat := batch.New(true, []string{"Variable_name", "Value"})
-	typ := types.New(types.T_varchar, types.MaxVarcharLen, 0)
-	cnt := len(rows)
-	bat.SetRowCount(cnt)
-	v0 := make([]string, cnt)
-	v1 := make([]string, cnt)
-	for i, row := range rows {
-		v0[i] = row[0].(string)
-		v1[i] = fmt.Sprintf("%v", row[1])
-	}
-	bat.Vecs[0] = vector.NewVec(typ)
-	vector.AppendStringList(bat.Vecs[0], v0, nil, ses.GetMemPool())
-	bat.Vecs[1] = vector.NewVec(typ)
-	vector.AppendStringList(bat.Vecs[1], v1, nil, ses.GetMemPool())
-	return bat, nil
-}
-
-func constructCollationBatch(ses *Session, rows [][]interface{}) (*batch.Batch, error) {
-	bat := batch.New(true, []string{"Collation", "Charset", "Id", "Default", "Compiled", "Sortlen", "Pad_attribute"})
-	typ := types.New(types.T_varchar, types.MaxVarcharLen, 0)
-	longlongTyp := types.New(types.T_int64, 0, 0)
-	longTyp := types.New(types.T_int32, 0, 0)
-	cnt := len(rows)
-	bat.SetRowCount(cnt)
-	v0 := make([]string, cnt)
-	v1 := make([]string, cnt)
-	v2 := make([]int64, cnt)
-	v3 := make([]string, cnt)
-	v4 := make([]string, cnt)
-	v5 := make([]int32, cnt)
-	v6 := make([]string, cnt)
-	for i, row := range rows {
-		v0[i] = row[0].(string)
-		v1[i] = row[1].(string)
-		v2[i] = row[2].(int64)
-		v3[i] = row[3].(string)
-		v4[i] = row[4].(string)
-		v5[i] = row[5].(int32)
-		v6[i] = row[6].(string)
-	}
-	bat.Vecs[0] = vector.NewVec(typ)
-	vector.AppendStringList(bat.Vecs[0], v0, nil, ses.GetMemPool())
-	bat.Vecs[1] = vector.NewVec(typ)
-	vector.AppendStringList(bat.Vecs[1], v1, nil, ses.GetMemPool())
-	bat.Vecs[2] = vector.NewVec(longlongTyp)
-	vector.AppendFixedList[int64](bat.Vecs[2], v2, nil, ses.GetMemPool())
-	bat.Vecs[3] = vector.NewVec(typ)
-	vector.AppendStringList(bat.Vecs[3], v3, nil, ses.GetMemPool())
-	bat.Vecs[4] = vector.NewVec(typ)
-	vector.AppendStringList(bat.Vecs[4], v4, nil, ses.GetMemPool())
-	bat.Vecs[5] = vector.NewVec(longTyp)
-	vector.AppendFixedList[int32](bat.Vecs[5], v5, nil, ses.GetMemPool())
-	bat.Vecs[6] = vector.NewVec(typ)
-	vector.AppendStringList(bat.Vecs[6], v6, nil, ses.GetMemPool())
-	return bat, nil
-}
-
-func (mce *MysqlCmdExecutor) handleAnalyzeStmt(requestCtx context.Context, ses *Session, stmt *tree.AnalyzeStmt) error {
-	// rewrite analyzeStmt to `select approx_count_distinct(col), .. from tbl`
-	// IMO, this approach is simple and future-proof
-	// Although this rewriting processing could have been handled in rewrite module,
-	// `handleAnalyzeStmt` can be easily managed by cron jobs in the future
-	ctx := tree.NewFmtCtx(dialect.MYSQL)
-	ctx.WriteString("select ")
-	for i, ident := range stmt.Cols {
-		if i > 0 {
-			ctx.WriteByte(',')
-		}
-		ctx.WriteString("approx_count_distinct(")
-		ctx.WriteString(string(ident))
-		ctx.WriteByte(')')
-	}
-	ctx.WriteString(" from ")
-	stmt.Table.Format(ctx)
-	sql := ctx.String()
-	//backup the inside statement
-	prevInsideStmt := ses.ReplaceDerivedStmt(true)
-	defer func() {
-		//restore the inside statement
-		ses.ReplaceDerivedStmt(prevInsideStmt)
-	}()
-	return mce.GetDoQueryFunc()(requestCtx, &UserInput{sql: sql})
-}
-
-func doExplainStmt(ses *Session, stmt *tree.ExplainStmt) error {
-	requestCtx := ses.GetRequestContext()
-
-	//1. generate the plan
-	es, err := getExplainOption(requestCtx, stmt.Options)
-	if err != nil {
-		return err
-	}
-
-	//get query optimizer and execute Optimize
-	exPlan, err := buildPlan(requestCtx, ses, ses.GetTxnCompileCtx(), stmt.Statement)
-	if err != nil {
-		return err
-	}
-	if exPlan.GetQuery() == nil {
-		return moerr.NewNotSupported(requestCtx, "the sql query plan does not support explain.")
-	}
-	// generator query explain
-	explainQuery := explain.NewExplainQueryImpl(exPlan.GetQuery())
-
-	// build explain data buffer
-	buffer := explain.NewExplainDataBuffer()
-	err = explainQuery.ExplainPlan(requestCtx, buffer, es)
-	if err != nil {
-		return err
-	}
-
-	//2. fill the result set
-	explainColName := "QUERY PLAN"
-	//column
-	col1 := new(MysqlColumn)
-	col1.SetColumnType(defines.MYSQL_TYPE_VAR_STRING)
-	col1.SetName(explainColName)
-
-	mrs := ses.GetMysqlResultSet()
-	mrs.AddColumn(col1)
-
-	for _, line := range buffer.Lines {
-		mrs.AddRow([]any{line})
-	}
-	ses.rs = mysqlColDef2PlanResultColDef(mrs)
-
-	if openSaveQueryResult(ses) {
-		//3. fill the batch for saving the query result
-		bat, err := fillQueryBatch(ses, explainColName, buffer.Lines)
-		defer bat.Clean(ses.GetMemPool())
-		if err != nil {
-			return err
-		}
-
-		// save query result
-		err = maySaveQueryResult(ses, bat)
-		if err != nil {
-
-			return err
-		}
-	}
-	return nil
-}
-
-func fillQueryBatch(ses *Session, explainColName string, lines []string) (*batch.Batch, error) {
-	bat := batch.New(true, []string{explainColName})
-	typ := types.New(types.T_varchar, types.MaxVarcharLen, 0)
-
-	cnt := len(lines)
-	bat.SetRowCount(cnt)
-	bat.Vecs[0] = vector.NewVec(typ)
-	err := vector.AppendStringList(bat.Vecs[0], lines, nil, ses.GetMemPool())
-	if err != nil {
-		return nil, err
-	}
-	return bat, nil
-}
-
-// Note: for pass the compile quickly. We will remove the comments in the future.
-func (mce *MysqlCmdExecutor) handleExplainStmt(stmt *tree.ExplainStmt, cwIndex, cwsLen int) error {
-	var err error
-	ses := mce.GetSession()
-	proto := ses.GetMysqlProtocol()
-	err = doExplainStmt(ses, stmt)
-	if err != nil {
-		return err
-	}
-	mer := NewMysqlExecutionResult(0, 0, 0, 0, ses.GetMysqlResultSet())
-	resp := mce.ses.SetNewResponse(ResultResponse, 0, int(COM_QUERY), mer, cwIndex, cwsLen)
-
-	if err := proto.SendResponse(ses.requestCtx, resp); err != nil {
-		return moerr.NewInternalError(ses.requestCtx, "routine send response failed. error:%v ", err)
-	}
-	return err
-}
-
-func doPrepareStmt(ctx context.Context, ses *Session, st *tree.PrepareStmt, sql string, paramTypes []byte) (*PrepareStmt, error) {
-	preparePlan, err := buildPlan(ctx, ses, ses.GetTxnCompileCtx(), st)
-	if err != nil {
-		return nil, err
-	}
-
-	prepareStmt := &PrepareStmt{
-		Name:                preparePlan.GetDcl().GetPrepare().GetName(),
-		Sql:                 sql,
-		PreparePlan:         preparePlan,
-		PrepareStmt:         st.Stmt,
-		getFromSendLongData: make(map[int]struct{}),
-	}
-	if len(paramTypes) > 0 {
-		prepareStmt.ParamTypes = paramTypes
-	}
-	prepareStmt.InsertBat = ses.GetTxnCompileCtx().GetProcess().GetPrepareBatch()
-	err = ses.SetPrepareStmt(preparePlan.GetDcl().GetPrepare().GetName(), prepareStmt)
-
-	return prepareStmt, err
-}
-
-// handlePrepareStmt
-func (mce *MysqlCmdExecutor) handlePrepareStmt(ctx context.Context, st *tree.PrepareStmt, sql string) (*PrepareStmt, error) {
-	return doPrepareStmt(ctx, mce.GetSession(), st, sql, nil)
-}
-
-func doPrepareString(ctx context.Context, ses *Session, st *tree.PrepareString) (*PrepareStmt, error) {
-	v, err := ses.GetGlobalVar("lower_case_table_names")
-	if err != nil {
-		return nil, err
-	}
-
-	origin, err := ses.GetGlobalVar("keep_user_target_list_in_result")
-	if err != nil {
-		return nil, err
-	}
-
-	stmts, err := mysql.Parse(ctx, st.Sql, v.(int64), origin.(int64))
-	if err != nil {
-		return nil, err
-	}
-
-	preparePlan, err := buildPlan(ses.GetRequestContext(), ses, ses.GetTxnCompileCtx(), st)
-	if err != nil {
-		return nil, err
-	}
-	prepareStmt := &PrepareStmt{
-		Name:        preparePlan.GetDcl().GetPrepare().GetName(),
-		Sql:         st.Sql,
-		PreparePlan: preparePlan,
-		PrepareStmt: stmts[0],
-	}
-	prepareStmt.InsertBat = ses.GetTxnCompileCtx().GetProcess().GetPrepareBatch()
-	err = ses.SetPrepareStmt(preparePlan.GetDcl().GetPrepare().GetName(), prepareStmt)
-	return prepareStmt, err
-}
-
-// handlePrepareString
-func (mce *MysqlCmdExecutor) handlePrepareString(ctx context.Context, st *tree.PrepareString) (*PrepareStmt, error) {
-	return doPrepareString(ctx, mce.GetSession(), st)
-}
-
-func doDeallocate(ctx context.Context, ses *Session, st *tree.Deallocate) error {
-	deallocatePlan, err := buildPlan(ctx, ses, ses.GetTxnCompileCtx(), st)
-	if err != nil {
-		return err
-	}
-	ses.RemovePrepareStmt(deallocatePlan.GetDcl().GetDeallocate().GetName())
-	return nil
-}
-
-func doReset(_ context.Context, _ *Session, _ *tree.Reset) error {
-	return nil
-}
-
-// handleDeallocate
-func (mce *MysqlCmdExecutor) handleDeallocate(ctx context.Context, st *tree.Deallocate) error {
-	return doDeallocate(ctx, mce.GetSession(), st)
-}
-
-// handleReset
-func (mce *MysqlCmdExecutor) handleReset(ctx context.Context, st *tree.Reset) error {
-	return doReset(ctx, mce.GetSession(), st)
-}
-
-func (mce *MysqlCmdExecutor) handleCreatePublication(ctx context.Context, cp *tree.CreatePublication) error {
-	return doCreatePublication(ctx, mce.GetSession(), cp)
-}
-
-func (mce *MysqlCmdExecutor) handleAlterPublication(ctx context.Context, ap *tree.AlterPublication) error {
-	return doAlterPublication(ctx, mce.GetSession(), ap)
-}
-
-func (mce *MysqlCmdExecutor) handleDropPublication(ctx context.Context, dp *tree.DropPublication) error {
-	return doDropPublication(ctx, mce.GetSession(), dp)
-}
-
-func (mce *MysqlCmdExecutor) handleCreateStage(ctx context.Context, cs *tree.CreateStage) error {
-	return doCreateStage(ctx, mce.GetSession(), cs)
-}
-
-func (mce *MysqlCmdExecutor) handleAlterStage(ctx context.Context, as *tree.AlterStage) error {
-	return doAlterStage(ctx, mce.GetSession(), as)
-}
-
-func (mce *MysqlCmdExecutor) handleDropStage(ctx context.Context, ds *tree.DropStage) error {
-	return doDropStage(ctx, mce.GetSession(), ds)
-}
-func (mce *MysqlCmdExecutor) handleCreateSnapshot(ctx context.Context, ct *tree.CreateSnapShot) error {
-	return doCreateSnapshot(ctx, mce.GetSession(), ct)
-}
-
-func (mce *MysqlCmdExecutor) handleDropSnapshot(ctx context.Context, ct *tree.DropSnapShot) error {
-	return doDropSnapshot(ctx, mce.GetSession(), ct)
-}
-
-// handleCreateAccount creates a new user-level tenant in the context of the tenant SYS
-// which has been initialized.
-func (mce *MysqlCmdExecutor) handleCreateAccount(ctx context.Context, ca *tree.CreateAccount, proc *process.Process) error {
-	//step1 : create new account.
-	create := &CreateAccount{
-		IfNotExists:  ca.IfNotExists,
-		AuthOption:   ca.AuthOption,
-		StatusOption: ca.StatusOption,
-		Comment:      ca.Comment,
-	}
-
-	params := proc.GetPrepareParams()
-	switch val := ca.Name.(type) {
-	case *tree.NumVal:
-		create.Name = val.OrigString()
-	case *tree.ParamExpr:
-		create.Name = params.GetStringAt(val.Offset - 1)
-	default:
-		return moerr.NewInternalError(ctx, "invalid params type")
-	}
-
-	return InitGeneralTenant(ctx, mce.GetSession(), create)
-}
-
-// handleDropAccount drops a new user-level tenant
-func (mce *MysqlCmdExecutor) handleDropAccount(ctx context.Context, da *tree.DropAccount) error {
-	return doDropAccount(ctx, mce.GetSession(), da)
-}
-
-// handleDropAccount drops a new user-level tenant
-func (mce *MysqlCmdExecutor) handleAlterAccount(ctx context.Context, aa *tree.AlterAccount) error {
-	return doAlterAccount(ctx, mce.GetSession(), aa)
-}
-
-// handleAlterDatabaseConfig alter a database's mysql_compatibility_mode
-func (mce *MysqlCmdExecutor) handleAlterDataBaseConfig(ctx context.Context, ses *Session, ad *tree.AlterDataBaseConfig) error {
-	return doAlterDatabaseConfig(ctx, mce.GetSession(), ad)
-}
-
-// handleAlterAccountConfig alter a account's mysql_compatibility_mode
-func (mce *MysqlCmdExecutor) handleAlterAccountConfig(ctx context.Context, ses *Session, st *tree.AlterDataBaseConfig) error {
-	return doAlterAccountConfig(ctx, mce.GetSession(), st)
-}
-
-// handleCreateUser creates the user for the tenant
-func (mce *MysqlCmdExecutor) handleCreateUser(ctx context.Context, cu *tree.CreateUser) error {
-	ses := mce.GetSession()
-	tenant := ses.GetTenantInfo()
-
-	//step1 : create the user
-	return InitUser(ctx, ses, tenant, cu)
-}
-
-// handleDropUser drops the user for the tenant
-func (mce *MysqlCmdExecutor) handleDropUser(ctx context.Context, du *tree.DropUser) error {
-	return doDropUser(ctx, mce.GetSession(), du)
-}
-
-func (mce *MysqlCmdExecutor) handleAlterUser(ctx context.Context, au *tree.AlterUser) error {
-	return doAlterUser(ctx, mce.GetSession(), au)
-}
-
-// handleCreateRole creates the new role
-func (mce *MysqlCmdExecutor) handleCreateRole(ctx context.Context, cr *tree.CreateRole) error {
-	ses := mce.GetSession()
-	tenant := ses.GetTenantInfo()
-
-	//step1 : create the role
-	return InitRole(ctx, ses, tenant, cr)
-}
-
-// handleDropRole drops the role
-func (mce *MysqlCmdExecutor) handleDropRole(ctx context.Context, dr *tree.DropRole) error {
-	return doDropRole(ctx, mce.GetSession(), dr)
-}
-
-func (mce *MysqlCmdExecutor) handleCreateFunction(ctx context.Context, cf *tree.CreateFunction) error {
-	ses := mce.GetSession()
-	tenant := ses.GetTenantInfo()
-
-	return mce.InitFunction(ctx, ses, tenant, cf)
-}
-
-func (mce *MysqlCmdExecutor) handleDropFunction(ctx context.Context, df *tree.DropFunction, proc *process.Process) error {
-	return doDropFunction(ctx, mce.GetSession(), df, func(path string) error {
-		return proc.FileService.Delete(ctx, path)
-	})
-}
-
-func (mce *MysqlCmdExecutor) handleCreateProcedure(ctx context.Context, cp *tree.CreateProcedure) error {
-	ses := mce.GetSession()
-	tenant := ses.GetTenantInfo()
-
-	return InitProcedure(ctx, ses, tenant, cp)
-}
-
-func (mce *MysqlCmdExecutor) handleDropProcedure(ctx context.Context, dp *tree.DropProcedure) error {
-	return doDropProcedure(ctx, mce.GetSession(), dp)
-}
-
-func (mce *MysqlCmdExecutor) handleCallProcedure(ctx context.Context, call *tree.CallStmt, proc *process.Process, cwIndex, cwsLen int) error {
-	ses := mce.GetSession()
-	proto := ses.GetMysqlProtocol()
-	results, err := doInterpretCall(ctx, mce.GetSession(), call)
-	if err != nil {
-		return err
-	}
-
-	resp := NewGeneralOkResponse(COM_QUERY, mce.ses.GetServerStatus())
-
-	if len(results) == 0 {
-		if err := proto.SendResponse(ses.requestCtx, resp); err != nil {
-			return moerr.NewInternalError(ses.requestCtx, "routine send response failed. error:%v ", err)
-		}
-	} else {
-		for i, result := range results {
-			mer := NewMysqlExecutionResult(0, 0, 0, 0, result.(*MysqlResultSet))
-			resp = mce.ses.SetNewResponse(ResultResponse, 0, int(COM_QUERY), mer, i, len(results))
-			if err := proto.SendResponse(ses.requestCtx, resp); err != nil {
-				return moerr.NewInternalError(ses.requestCtx, "routine send response failed. error:%v ", err)
-			}
-		}
-	}
-	return nil
-}
-
-// handleGrantRole grants the role
-func (mce *MysqlCmdExecutor) handleGrantRole(ctx context.Context, gr *tree.GrantRole) error {
-	return doGrantRole(ctx, mce.GetSession(), gr)
-}
-
-// handleRevokeRole revokes the role
-func (mce *MysqlCmdExecutor) handleRevokeRole(ctx context.Context, rr *tree.RevokeRole) error {
-	return doRevokeRole(ctx, mce.GetSession(), rr)
-}
-
-// handleGrantRole grants the privilege to the role
-func (mce *MysqlCmdExecutor) handleGrantPrivilege(ctx context.Context, gp *tree.GrantPrivilege) error {
-	return doGrantPrivilege(ctx, mce.GetSession(), gp)
-}
-
-// handleRevokePrivilege revokes the privilege from the user or role
-func (mce *MysqlCmdExecutor) handleRevokePrivilege(ctx context.Context, rp *tree.RevokePrivilege) error {
-	return doRevokePrivilege(ctx, mce.GetSession(), rp)
-}
-
-// handleSwitchRole switches the role to another role
-func (mce *MysqlCmdExecutor) handleSwitchRole(ctx context.Context, sr *tree.SetRole) error {
-	return doSwitchRole(ctx, mce.GetSession(), sr)
-}
-
-func doKill(ctx context.Context, rm *RoutineManager, ses *Session, k *tree.Kill) error {
-	var err error
-	//true: kill a connection
-	//false: kill a query in a connection
-	idThatKill := uint64(ses.GetConnectionID())
-	if !k.Option.Exist || k.Option.Typ == tree.KillTypeConnection {
-		err = rm.kill(ctx, true, idThatKill, k.ConnectionId, "")
-	} else {
-		err = rm.kill(ctx, false, idThatKill, k.ConnectionId, k.StmtOption.StatementId)
-	}
-	return err
-}
-
-// handleKill kill a connection or query
-func (mce *MysqlCmdExecutor) handleKill(ctx context.Context, k *tree.Kill) error {
-	var err error
-	ses := mce.GetSession()
-	proto := ses.GetMysqlProtocol()
-	err = doKill(ctx, mce.GetRoutineManager(), ses, k)
-	if err != nil {
-		return err
-	}
-	resp := NewGeneralOkResponse(COM_QUERY, mce.ses.GetServerStatus())
-	if err = proto.SendResponse(ctx, resp); err != nil {
-		return moerr.NewInternalError(ctx, "routine send response failed. error:%v ", err)
-	}
-	return err
-}
-
-// handleShowAccounts lists the info of accounts
-func (mce *MysqlCmdExecutor) handleShowAccounts(ctx context.Context, sa *tree.ShowAccounts, cwIndex, cwsLen int) error {
-	var err error
-	ses := mce.GetSession()
-	proto := ses.GetMysqlProtocol()
-	err = doShowAccounts(ctx, ses, sa)
-	if err != nil {
-		return err
-	}
-	mer := NewMysqlExecutionResult(0, 0, 0, 0, ses.GetMysqlResultSet())
-	resp := mce.ses.SetNewResponse(ResultResponse, 0, int(COM_QUERY), mer, cwIndex, cwsLen)
-
-	if err = proto.SendResponse(ctx, resp); err != nil {
-		return moerr.NewInternalError(ctx, "routine send response failed. error:%v ", err)
-	}
-	return err
-}
-
-// handleShowCollation lists the info of collation
-func (mce *MysqlCmdExecutor) handleShowCollation(sc *tree.ShowCollation, proc *process.Process, cwIndex, cwsLen int) error {
-	var err error
-	ses := mce.GetSession()
-	proto := ses.GetMysqlProtocol()
-	err = doShowCollation(ses, proc, sc)
-	if err != nil {
-		return err
-	}
-	mer := NewMysqlExecutionResult(0, 0, 0, 0, ses.GetMysqlResultSet())
-	resp := mce.ses.SetNewResponse(ResultResponse, 0, int(COM_QUERY), mer, cwIndex, cwsLen)
-
-	if err := proto.SendResponse(ses.requestCtx, resp); err != nil {
-		return moerr.NewInternalError(ses.requestCtx, "routine send response failed. error:%v ", err)
-	}
-	return err
-}
-
-func doShowCollation(ses *Session, proc *process.Process, sc *tree.ShowCollation) error {
-	var err error
-	var bat *batch.Batch
-	// var outputBatches []*batch.Batch
-
-	// Construct the columns.
-	col1 := new(MysqlColumn)
-	col1.SetColumnType(defines.MYSQL_TYPE_VAR_STRING)
-	col1.SetName("Collation")
-
-	col2 := new(MysqlColumn)
-	col2.SetColumnType(defines.MYSQL_TYPE_VAR_STRING)
-	col2.SetName("Charset")
-
-	col3 := new(MysqlColumn)
-	col3.SetColumnType(defines.MYSQL_TYPE_LONGLONG)
-	col3.SetName("Id")
-
-	col4 := new(MysqlColumn)
-	col4.SetColumnType(defines.MYSQL_TYPE_VAR_STRING)
-	col4.SetName("Default")
-
-	col5 := new(MysqlColumn)
-	col5.SetColumnType(defines.MYSQL_TYPE_VAR_STRING)
-	col5.SetName("Compiled")
-
-	col6 := new(MysqlColumn)
-	col6.SetColumnType(defines.MYSQL_TYPE_LONG)
-	col6.SetName("Sortlen")
-
-	col7 := new(MysqlColumn)
-	col7.SetColumnType(defines.MYSQL_TYPE_VAR_STRING)
-	col7.SetName("Pad_attribute")
-
-	mrs := ses.GetMysqlResultSet()
-	mrs.AddColumn(col1)
-	mrs.AddColumn(col2)
-	mrs.AddColumn(col3)
-	mrs.AddColumn(col4)
-	mrs.AddColumn(col5)
-	mrs.AddColumn(col6)
-	mrs.AddColumn(col7)
-
-	var hasLike = false
-	var likePattern = ""
-	var isIlike = false
-	if sc.Like != nil {
-		hasLike = true
-		if sc.Like.Op == tree.ILIKE {
-			isIlike = true
-		}
-		likePattern = strings.ToLower(sc.Like.Right.String())
-	}
-
-	// Construct the rows.
-	rows := make([][]interface{}, 0, len(Collations))
-	for _, collation := range Collations {
-		if hasLike {
-			s := collation.collationName
-			if isIlike {
-				s = strings.ToLower(s)
-			}
-			if !WildcardMatch(likePattern, s) {
-				continue
-			}
-		}
-		row := make([]interface{}, 7)
-		row[0] = collation.collationName
-		row[1] = collation.charset
-		row[2] = collation.id
-		row[3] = collation.isDefault
-		row[4] = collation.isCompiled
-		row[5] = collation.sortLen
-		row[6] = collation.padAttribute
-		rows = append(rows, row)
-	}
-
-	bat, err = constructCollationBatch(ses, rows)
-	defer bat.Clean(proc.Mp())
-	if err != nil {
-		return err
-	}
-
-	if sc.Where != nil {
-		binder := plan2.NewDefaultBinder(proc.Ctx, nil, nil, &plan2.Type{Id: int32(types.T_varchar), Width: types.MaxVarcharLen}, []string{"collation", "charset", "id", "default", "compiled", "sortlen", "pad_attribute"})
-		planExpr, err := binder.BindExpr(sc.Where.Expr, 0, false)
-		if err != nil {
-			return err
-		}
-
-		executor, err := colexec.NewExpressionExecutor(proc, planExpr)
-		if err != nil {
-			return err
-		}
-		vec, err := executor.Eval(proc, []*batch.Batch{bat})
-		if err != nil {
-			executor.Free()
-			return err
-		}
-
-		bs := vector.MustFixedCol[bool](vec)
-		sels := proc.Mp().GetSels()
-		for i, b := range bs {
-			if b {
-				sels = append(sels, int64(i))
-			}
-		}
-		executor.Free()
-
-		bat.Shrink(sels, false)
-		proc.Mp().PutSels(sels)
-		v0 := vector.MustStrCol(bat.Vecs[0])
-		v1 := vector.MustStrCol(bat.Vecs[1])
-		v2 := vector.MustFixedCol[int64](bat.Vecs[2])
-		v3 := vector.MustStrCol(bat.Vecs[3])
-		v4 := vector.MustStrCol(bat.Vecs[4])
-		v5 := vector.MustFixedCol[int32](bat.Vecs[5])
-		v6 := vector.MustStrCol(bat.Vecs[6])
-		rows = rows[:len(v0)]
-		for i := range v0 {
-			rows[i][0] = v0[i]
-			rows[i][1] = v1[i]
-			rows[i][2] = v2[i]
-			rows[i][3] = v3[i]
-			rows[i][4] = v4[i]
-			rows[i][5] = v5[i]
-			rows[i][6] = v6[i]
-		}
-	}
-
-	//sort by name
-	sort.Slice(rows, func(i, j int) bool {
-		return rows[i][0].(string) < rows[j][0].(string)
-	})
-
-	for _, row := range rows {
-		mrs.AddRow(row)
-	}
-
-	// oq := newFakeOutputQueue(mrs)
-	// if err = fillResultSet(oq, bat, ses); err != nil {
-	// 	return err
-	// }
-
-	ses.SetMysqlResultSet(mrs)
-	ses.rs = mysqlColDef2PlanResultColDef(mrs)
-
-	// save query result
-	if openSaveQueryResult(ses) {
-		if err := saveQueryResult(ses, bat); err != nil {
-			return err
-		}
-		if err := saveQueryResultMeta(ses); err != nil {
-			return err
-		}
-	}
-
-	return err
-}
-
-func (mce *MysqlCmdExecutor) handleShowSubscriptions(ctx context.Context, ss *tree.ShowSubscriptions, cwIndex, cwsLen int) error {
-	var err error
-	ses := mce.GetSession()
-	proto := ses.GetMysqlProtocol()
-	err = doShowSubscriptions(ctx, ses, ss)
-	if err != nil {
-		return err
-	}
-	mer := NewMysqlExecutionResult(0, 0, 0, 0, ses.GetMysqlResultSet())
-	resp := mce.ses.SetNewResponse(ResultResponse, 0, int(COM_QUERY), mer, cwIndex, cwsLen)
-
-	if err = proto.SendResponse(ctx, resp); err != nil {
-		return moerr.NewInternalError(ctx, "routine send response failed. error:%v ", err)
-	}
-	return err
-}
-
-func doShowBackendServers(ses *Session) error {
-	// Construct the columns.
-	col1 := new(MysqlColumn)
-	col1.SetColumnType(defines.MYSQL_TYPE_VARCHAR)
-	col1.SetName("UUID")
-
-	col2 := new(MysqlColumn)
-	col2.SetColumnType(defines.MYSQL_TYPE_VARCHAR)
-	col2.SetName("Address")
-
-	col3 := new(MysqlColumn)
-	col3.SetColumnType(defines.MYSQL_TYPE_VARCHAR)
-	col3.SetName("Work State")
-
-	col4 := new(MysqlColumn)
-	col4.SetColumnType(defines.MYSQL_TYPE_VARCHAR)
-	col4.SetName("Labels")
-
-	mrs := ses.GetMysqlResultSet()
-	mrs.AddColumn(col1)
-	mrs.AddColumn(col2)
-	mrs.AddColumn(col3)
-	mrs.AddColumn(col4)
-
-	var filterLabels = func(labels map[string]string) map[string]string {
-		var reservedLabels = map[string]struct{}{
-			"os_user":      {},
-			"os_sudouser":  {},
-			"program_name": {},
-		}
-		for k := range labels {
-			if _, ok := reservedLabels[k]; ok || strings.HasPrefix(k, "_") {
-				delete(labels, k)
-			}
-		}
-		return labels
-	}
-
-	var appendFn = func(s *metadata.CNService) {
-		row := make([]interface{}, 4)
-		row[0] = s.ServiceID
-		row[1] = s.SQLAddress
-		row[2] = s.WorkState.String()
-		var labelStr string
-		for key, value := range s.Labels {
-			labelStr += fmt.Sprintf("%s:%s;", key, strings.Join(value.Labels, ","))
-		}
-		row[3] = labelStr
-		mrs.AddRow(row)
-	}
-
-	tenant := ses.GetTenantInfo().GetTenant()
-	var se clusterservice.Selector
-	labels, err := ParseLabel(getLabelPart(ses.GetUserName()))
-	if err != nil {
-		return err
-	}
-	labels["account"] = tenant
-	se = clusterservice.NewSelector().SelectByLabel(
-		filterLabels(labels), clusterservice.Contain)
-	if isSysTenant(tenant) {
-		u := ses.GetTenantInfo().GetUser()
-		// For super use dump and root, we should list all servers.
-		if isSuperUser(u) {
-			clusterservice.GetMOCluster().GetCNService(
-				clusterservice.NewSelectAll(), func(s metadata.CNService) bool {
-					appendFn(&s)
-					return true
-				})
-		} else {
-			route.RouteForSuperTenant(se, u, nil, appendFn)
-		}
-	} else {
-		route.RouteForCommonTenant(se, nil, appendFn)
-	}
-	return nil
-}
-
-func (mce *MysqlCmdExecutor) handleShowBackendServers(ctx context.Context, cwIndex, cwsLen int) error {
-	var err error
-	ses := mce.GetSession()
-	proto := ses.GetMysqlProtocol()
-	if err := doShowBackendServers(ses); err != nil {
-		return err
-	}
-
-	mer := NewMysqlExecutionResult(0, 0, 0, 0, ses.GetMysqlResultSet())
-	resp := mce.ses.SetNewResponse(ResultResponse, 0, int(COM_QUERY), mer, cwIndex, cwsLen)
-	if err := proto.SendResponse(ses.requestCtx, resp); err != nil {
-		return moerr.NewInternalError(ses.requestCtx, "routine send response failed, error: %v ", err)
-	}
-	return err
-}
-
-func (mce *MysqlCmdExecutor) handleEmptyStmt(ctx context.Context, stmt *tree.EmptyStmt) error {
-	var err error
-	ses := mce.GetSession()
-	proto := ses.GetMysqlProtocol()
-
-	resp := NewGeneralOkResponse(COM_QUERY, mce.ses.GetServerStatus())
-	if err = proto.SendResponse(ctx, resp); err != nil {
-		return moerr.NewInternalError(ctx, "routine send response failed. error:%v ", err)
-	}
-	return err
-}
-
-func GetExplainColumns(ctx context.Context, explainColName string) ([]interface{}, error) {
-	cols := []*plan2.ColDef{
-		{Typ: plan2.Type{Id: int32(types.T_varchar)}, Name: explainColName},
-	}
-	columns := make([]interface{}, len(cols))
-	var err error = nil
-	for i, col := range cols {
-		c := new(MysqlColumn)
-		c.SetName(col.Name)
-		err = convertEngineTypeToMysqlType(ctx, types.T(col.Typ.Id), c)
-		if err != nil {
-			return nil, err
-		}
-		columns[i] = c
-	}
-	return columns, err
-}
-
-func getExplainOption(requestCtx context.Context, options []tree.OptionElem) (*explain.ExplainOptions, error) {
-	es := explain.NewExplainDefaultOptions()
-	if options == nil {
-		return es, nil
-	} else {
-		for _, v := range options {
-			if strings.EqualFold(v.Name, "VERBOSE") {
-				if strings.EqualFold(v.Value, "TRUE") || v.Value == "NULL" {
-					es.Verbose = true
-				} else if strings.EqualFold(v.Value, "FALSE") {
-					es.Verbose = false
-				} else {
-					return nil, moerr.NewInvalidInput(requestCtx, "invalid explain option '%s', valud '%s'", v.Name, v.Value)
-				}
-			} else if strings.EqualFold(v.Name, "ANALYZE") {
-				if strings.EqualFold(v.Value, "TRUE") || v.Value == "NULL" {
-					es.Analyze = true
-				} else if strings.EqualFold(v.Value, "FALSE") {
-					es.Analyze = false
-				} else {
-					return nil, moerr.NewInvalidInput(requestCtx, "invalid explain option '%s', valud '%s'", v.Name, v.Value)
-				}
-			} else if strings.EqualFold(v.Name, "FORMAT") {
-				if strings.EqualFold(v.Value, "TEXT") {
-					es.Format = explain.EXPLAIN_FORMAT_TEXT
-				} else if strings.EqualFold(v.Value, "JSON") {
-					return nil, moerr.NewNotSupported(requestCtx, "Unsupport explain format '%s'", v.Value)
-				} else if strings.EqualFold(v.Value, "DOT") {
-					return nil, moerr.NewNotSupported(requestCtx, "Unsupport explain format '%s'", v.Value)
-				} else {
-					return nil, moerr.NewInvalidInput(requestCtx, "invalid explain option '%s', valud '%s'", v.Name, v.Value)
-				}
-			} else {
-				return nil, moerr.NewInvalidInput(requestCtx, "invalid explain option '%s', valud '%s'", v.Name, v.Value)
-			}
-		}
-		return es, nil
-	}
-}
-
-func buildMoExplainQuery(explainColName string, buffer *explain.ExplainDataBuffer, session *Session, fill func(interface{}, *batch.Batch) error) error {
-	bat := batch.New(true, []string{explainColName})
-	rs := buffer.Lines
-	vs := make([][]byte, len(rs))
-
-	count := 0
-	for _, r := range rs {
-		str := []byte(r)
-		vs[count] = str
-		count++
-	}
-	vs = vs[:count]
-	vec := vector.NewVec(types.T_varchar.ToType())
-	defer vec.Free(session.GetMemPool())
-	vector.AppendBytesList(vec, vs, nil, session.GetMemPool())
-	bat.Vecs[0] = vec
-	bat.SetRowCount(count)
-
-	err := fill(session, bat)
-	if err != nil {
-		return err
-	}
-	// to trigger save result meta
-	err = fill(session, nil)
-	return err
-}
-
-func buildPlan(requestCtx context.Context, ses *Session, ctx plan2.CompilerContext, stmt tree.Statement) (*plan2.Plan, error) {
-	var ret *plan2.Plan
-	var err error
-
-	txnOp := ctx.GetProcess().TxnOperator
-	start := time.Now()
-	seq := uint64(0)
-	if txnOp != nil {
-		seq = txnOp.NextSequence()
-		txnTrace.GetService().AddTxnDurationAction(
-			txnOp,
-			client.BuildPlanEvent,
-			seq,
-			0,
-			0,
-			err)
-	}
-
-	defer func() {
-		cost := time.Since(start)
-
-		if txnOp != nil {
-			txnTrace.GetService().AddTxnDurationAction(
-				txnOp,
-				client.BuildPlanEvent,
-				seq,
-				0,
-				cost,
-				err)
-		}
-		v2.TxnStatementBuildPlanDurationHistogram.Observe(cost.Seconds())
-	}()
-
-	stats := statistic.StatsInfoFromContext(requestCtx)
-	stats.PlanStart()
-	defer stats.PlanEnd()
-
-	isPrepareStmt := false
-	if ses != nil {
-		ses.accountId, err = defines.GetAccountId(requestCtx)
-		if err != nil {
-			return nil, err
-		}
-		if len(ses.sql) > 8 {
-			prefix := strings.ToLower(ses.sql[:8])
-			isPrepareStmt = prefix == "execute " || prefix == "prepare "
-		}
-	}
-	if s, ok := stmt.(*tree.Insert); ok {
-		if _, ok := s.Rows.Select.(*tree.ValuesClause); ok {
-			ret, err = plan2.BuildPlan(ctx, stmt, isPrepareStmt)
-			if err != nil {
-				return nil, err
-			}
-		}
-	}
-	if ret != nil {
-		if ses != nil && ses.GetTenantInfo() != nil {
-			err = authenticateCanExecuteStatementAndPlan(requestCtx, ses, stmt, ret)
-			if err != nil {
-				return nil, err
-			}
-		}
-		return ret, err
-	}
-	switch stmt := stmt.(type) {
-	case *tree.Select, *tree.ParenSelect, *tree.ValuesStatement,
-		*tree.Update, *tree.Delete, *tree.Insert,
-		*tree.ShowDatabases, *tree.ShowTables, *tree.ShowSequences, *tree.ShowColumns, *tree.ShowColumnNumber, *tree.ShowTableNumber,
-		*tree.ShowCreateDatabase, *tree.ShowCreateTable, *tree.ShowIndex,
-		*tree.ExplainStmt, *tree.ExplainAnalyze:
-		opt := plan2.NewBaseOptimizer(ctx)
-		optimized, err := opt.Optimize(stmt, isPrepareStmt)
-		if err != nil {
-			return nil, err
-		}
-		ret = &plan2.Plan{
-			Plan: &plan2.Plan_Query{
-				Query: optimized,
-			},
-		}
-	default:
-		ret, err = plan2.BuildPlan(ctx, stmt, isPrepareStmt)
-	}
-	if ret != nil {
-		ret.IsPrepare = isPrepareStmt
-		if ses != nil && ses.GetTenantInfo() != nil {
-			err = authenticateCanExecuteStatementAndPlan(requestCtx, ses, stmt, ret)
-			if err != nil {
-				return nil, err
-			}
-		}
-	}
-	return ret, err
-}
-
-func checkModify(plan2 *plan.Plan, proc *process.Process, ses *Session) bool {
-	if plan2 == nil {
-		return true
-	}
-	checkFn := func(db string, tableName string, tableId uint64, version uint32) bool {
-		_, tableDef := ses.GetTxnCompileCtx().Resolve(db, tableName)
-		if tableDef == nil {
-			return true
-		}
-		if tableDef.Version != version || tableDef.TblId != tableId {
-			return true
-		}
-		return false
-	}
-	switch p := plan2.Plan.(type) {
-	case *plan.Plan_Query:
-		for i := range p.Query.Nodes {
-			if def := p.Query.Nodes[i].TableDef; def != nil {
-				if p.Query.Nodes[i].ObjRef == nil || checkFn(p.Query.Nodes[i].ObjRef.SchemaName, def.Name, def.TblId, def.Version) {
-					return true
-				}
-			}
-			if ctx := p.Query.Nodes[i].InsertCtx; ctx != nil {
-				if ctx.Ref == nil || checkFn(ctx.Ref.SchemaName, ctx.TableDef.Name, ctx.TableDef.TblId, ctx.TableDef.Version) {
-					return true
-				}
-			}
-			if ctx := p.Query.Nodes[i].ReplaceCtx; ctx != nil {
-				if ctx.Ref == nil || checkFn(ctx.Ref.SchemaName, ctx.TableDef.Name, ctx.TableDef.TblId, ctx.TableDef.Version) {
-					return true
-				}
-			}
-			if ctx := p.Query.Nodes[i].DeleteCtx; ctx != nil {
-				if ctx.Ref == nil || checkFn(ctx.Ref.SchemaName, ctx.TableDef.Name, ctx.TableDef.TblId, ctx.TableDef.Version) {
-					return true
-				}
-			}
-			if ctx := p.Query.Nodes[i].PreInsertCtx; ctx != nil {
-				if ctx.Ref == nil || checkFn(ctx.Ref.SchemaName, ctx.TableDef.Name, ctx.TableDef.TblId, ctx.TableDef.Version) {
-					return true
-				}
-			}
-			if ctx := p.Query.Nodes[i].PreInsertCtx; ctx != nil {
-				if ctx.Ref == nil || checkFn(ctx.Ref.SchemaName, ctx.TableDef.Name, ctx.TableDef.TblId, ctx.TableDef.Version) {
-					return true
-				}
-			}
-			if ctx := p.Query.Nodes[i].OnDuplicateKey; ctx != nil {
-				if p.Query.Nodes[i].ObjRef == nil || checkFn(p.Query.Nodes[i].ObjRef.SchemaName, ctx.TableName, ctx.TableId, ctx.TableVersion) {
-					return true
-				}
-			}
-		}
-	default:
-	}
-	return false
-}
-
-/*
-GetComputationWrapper gets the execs from the computation engine
-*/
-var GetComputationWrapper = func(db string, input *UserInput, user string, eng engine.Engine, proc *process.Process, ses *Session) ([]ComputationWrapper, error) {
-	var cw []ComputationWrapper = nil
-	if cached := ses.getCachedPlan(input.getSql()); cached != nil {
-		modify := false
-		for i, stmt := range cached.stmts {
-			tcw := InitTxnComputationWrapper(ses, stmt, proc)
-			tcw.plan = cached.plans[i]
-			if tcw.plan == nil {
-				modify = true
-				break
-			}
-			if checkModify(tcw.plan, proc, ses) {
-				modify = true
-				break
-			}
-			cw = append(cw, tcw)
-		}
-		if modify {
-			cw = nil
-		} else {
-			return cw, nil
-		}
-	}
-
-	var stmts []tree.Statement = nil
-	var cmdFieldStmt *InternalCmdFieldList
-	var err error
-	// if the input is an option ast, we should use it directly
-	if input.getStmt() != nil {
-		stmts = append(stmts, input.getStmt())
-	} else if isCmdFieldListSql(input.getSql()) {
-		cmdFieldStmt, err = parseCmdFieldList(proc.Ctx, input.getSql())
-		if err != nil {
-			return nil, err
-		}
-		stmts = append(stmts, cmdFieldStmt)
-	} else {
-		var v interface{}
-		var origin interface{}
-		v, err = ses.GetGlobalVar("lower_case_table_names")
-		if err != nil {
-			v = int64(1)
-		}
-		origin, err = ses.GetGlobalVar("keep_user_target_list_in_result")
-		if err != nil {
-			origin = int64(0)
-		}
-		stmts, err = parsers.Parse(proc.Ctx, dialect.MYSQL, input.getSql(), v.(int64), origin.(int64))
-		if err != nil {
-			return nil, err
-		}
-	}
-
-	for _, stmt := range stmts {
-		cw = append(cw, InitTxnComputationWrapper(ses, stmt, proc))
-	}
-	return cw, nil
-}
-
-func getStmtExecutor(ses *Session, proc *process.Process, base *baseStmtExecutor, stmt tree.Statement) (StmtExecutor, error) {
-	var err error
-	var ret StmtExecutor
-	switch st := stmt.(type) {
-	//PART 1: the statements with the result set
-	case *tree.Select:
-		ret = &SelectExecutor{
-			resultSetStmtExecutor: &resultSetStmtExecutor{
-				base,
-			},
-			sel: st,
-		}
-	case *tree.ValuesStatement:
-		ret = &ValuesStmtExecutor{
-			resultSetStmtExecutor: &resultSetStmtExecutor{
-				base,
-			},
-			sel: st,
-		}
-	case *tree.ShowCreateTable:
-		ret = &ShowCreateTableExecutor{
-			resultSetStmtExecutor: &resultSetStmtExecutor{
-				base,
-			},
-			sct: st,
-		}
-	case *tree.ShowCreateDatabase:
-		ret = &ShowCreateDatabaseExecutor{
-			resultSetStmtExecutor: &resultSetStmtExecutor{
-				base,
-			},
-			scd: st,
-		}
-	case *tree.ShowTables:
-		ret = &ShowTablesExecutor{
-			resultSetStmtExecutor: &resultSetStmtExecutor{
-				base,
-			},
-			st: st,
-		}
-	case *tree.ShowSequences:
-		ret = &ShowSequencesExecutor{
-			resultSetStmtExecutor: &resultSetStmtExecutor{
-				base,
-			},
-			ss: st,
-		}
-	case *tree.ShowDatabases:
-		ret = &ShowDatabasesExecutor{
-			resultSetStmtExecutor: &resultSetStmtExecutor{
-				base,
-			},
-			sd: st,
-		}
-	case *tree.ShowColumns:
-		ret = &ShowColumnsExecutor{
-			resultSetStmtExecutor: &resultSetStmtExecutor{
-				base,
-			},
-			sc: st,
-		}
-	case *tree.ShowProcessList:
-		ret = &ShowProcessListExecutor{
-			resultSetStmtExecutor: &resultSetStmtExecutor{
-				base,
-			},
-			spl: st,
-		}
-	case *tree.ShowStatus:
-		ret = &ShowStatusExecutor{
-			resultSetStmtExecutor: &resultSetStmtExecutor{
-				base,
-			},
-			ss: st,
-		}
-	case *tree.ShowTableStatus:
-		ret = &ShowTableStatusExecutor{
-			resultSetStmtExecutor: &resultSetStmtExecutor{
-				base,
-			},
-			sts: st,
-		}
-	case *tree.ShowGrants:
-		ret = &ShowGrantsExecutor{
-			resultSetStmtExecutor: &resultSetStmtExecutor{
-				base,
-			},
-			sg: st,
-		}
-	case *tree.ShowIndex:
-		ret = &ShowIndexExecutor{
-			resultSetStmtExecutor: &resultSetStmtExecutor{
-				base,
-			},
-			si: st,
-		}
-	case *tree.ShowCreateView:
-		ret = &ShowCreateViewExecutor{
-			resultSetStmtExecutor: &resultSetStmtExecutor{
-				base,
-			},
-			scv: st,
-		}
-	case *tree.ShowTarget:
-		ret = &ShowTargetExecutor{
-			resultSetStmtExecutor: &resultSetStmtExecutor{
-				base,
-			},
-			st: st,
-		}
-	case *tree.ExplainFor:
-		ret = &ExplainForExecutor{
-			resultSetStmtExecutor: &resultSetStmtExecutor{
-				base,
-			},
-			ef: st,
-		}
-	case *tree.ExplainStmt:
-		base.ComputationWrapper = InitNullComputationWrapper(ses, st, proc)
-		ret = &ExplainStmtExecutor{
-			resultSetStmtExecutor: &resultSetStmtExecutor{
-				base,
-			},
-			es: st,
-		}
-	case *tree.ShowVariables:
-		base.ComputationWrapper = InitNullComputationWrapper(ses, st, proc)
-		ret = &ShowVariablesExecutor{
-			resultSetStmtExecutor: &resultSetStmtExecutor{
-				base,
-			},
-			sv: st,
-		}
-	case *tree.ShowErrors:
-		base.ComputationWrapper = InitNullComputationWrapper(ses, st, proc)
-		ret = &ShowErrorsExecutor{
-			resultSetStmtExecutor: &resultSetStmtExecutor{
-				base,
-			},
-			se: st,
-		}
-	case *tree.ShowWarnings:
-		base.ComputationWrapper = InitNullComputationWrapper(ses, st, proc)
-		ret = &ShowWarningsExecutor{
-			resultSetStmtExecutor: &resultSetStmtExecutor{
-				base,
-			},
-			sw: st,
-		}
-	case *tree.AnalyzeStmt:
-		base.ComputationWrapper = InitNullComputationWrapper(ses, st, proc)
-		ret = &AnalyzeStmtExecutor{
-			resultSetStmtExecutor: &resultSetStmtExecutor{
-				base,
-			},
-			as: st,
-		}
-	case *tree.ExplainAnalyze:
-		ret = &ExplainAnalyzeExecutor{
-			resultSetStmtExecutor: &resultSetStmtExecutor{
-				base,
-			},
-			ea: st,
-		}
-	case *InternalCmdFieldList:
-		base.ComputationWrapper = InitNullComputationWrapper(ses, st, proc)
-		ret = &InternalCmdFieldListExecutor{
-			resultSetStmtExecutor: &resultSetStmtExecutor{
-				base,
-			},
-			icfl: st,
-		}
-	//PART 2: the statement with the status only
-	case *tree.BeginTransaction:
-		base.ComputationWrapper = InitNullComputationWrapper(ses, st, proc)
-		ret = &BeginTxnExecutor{
-			statusStmtExecutor: &statusStmtExecutor{
-				base,
-			},
-			bt: st,
-		}
-	case *tree.CommitTransaction:
-		base.ComputationWrapper = InitNullComputationWrapper(ses, st, proc)
-		ret = &CommitTxnExecutor{
-			statusStmtExecutor: &statusStmtExecutor{
-				base,
-			},
-			ct: st,
-		}
-	case *tree.RollbackTransaction:
-		base.ComputationWrapper = InitNullComputationWrapper(ses, st, proc)
-		ret = &RollbackTxnExecutor{
-			statusStmtExecutor: &statusStmtExecutor{
-				base,
-			},
-			rt: st,
-		}
-	case *tree.SetRole:
-		base.ComputationWrapper = InitNullComputationWrapper(ses, st, proc)
-		ret = &SetRoleExecutor{
-			statusStmtExecutor: &statusStmtExecutor{
-				base,
-			},
-			sr: st,
-		}
-	case *tree.Use:
-		base.ComputationWrapper = InitNullComputationWrapper(ses, st, proc)
-		ret = &UseExecutor{
-			statusStmtExecutor: &statusStmtExecutor{
-				base,
-			},
-			u: st,
-		}
-	case *tree.MoDump:
-		//TODO:
-		err = moerr.NewInternalError(proc.Ctx, "needs to add modump")
-	case *tree.DropDatabase:
-		ret = &DropDatabaseExecutor{
-			statusStmtExecutor: &statusStmtExecutor{
-				base,
-			},
-			dd: st,
-		}
-	case *tree.PrepareStmt:
-		base.ComputationWrapper = InitNullComputationWrapper(ses, st, proc)
-		ret = &PrepareStmtExecutor{
-			statusStmtExecutor: &statusStmtExecutor{
-				base,
-			},
-			ps: st,
-		}
-	case *tree.PrepareString:
-		base.ComputationWrapper = InitNullComputationWrapper(ses, st, proc)
-		ret = &PrepareStringExecutor{
-			statusStmtExecutor: &statusStmtExecutor{
-				base,
-			},
-			ps: st,
-		}
-	case *tree.Deallocate:
-		base.ComputationWrapper = InitNullComputationWrapper(ses, st, proc)
-		ret = &DeallocateExecutor{
-			statusStmtExecutor: &statusStmtExecutor{
-				base,
-			},
-			d: st,
-		}
-	case *tree.SetVar:
-		base.ComputationWrapper = InitNullComputationWrapper(ses, st, proc)
-		ret = &SetVarExecutor{
-			statusStmtExecutor: &statusStmtExecutor{
-				base,
-			},
-			sv: st,
-		}
-	case *tree.Delete:
-		ret = &DeleteExecutor{
-			statusStmtExecutor: &statusStmtExecutor{
-				base,
-			},
-			d: st,
-		}
-	case *tree.Update:
-		ret = &UpdateExecutor{
-			statusStmtExecutor: &statusStmtExecutor{
-				base,
-			},
-			u: st,
-		}
-	case *tree.CreatePublication:
-		base.ComputationWrapper = InitNullComputationWrapper(ses, st, proc)
-		ret = &CreatePublicationExecutor{
-			statusStmtExecutor: &statusStmtExecutor{
-				base,
-			},
-			cp: st,
-		}
-	case *tree.AlterPublication:
-		base.ComputationWrapper = InitNullComputationWrapper(ses, st, proc)
-		ret = &AlterPublicationExecutor{
-			statusStmtExecutor: &statusStmtExecutor{
-				base,
-			},
-			ap: st,
-		}
-	case *tree.DropPublication:
-		base.ComputationWrapper = InitNullComputationWrapper(ses, st, proc)
-		ret = &DropPublicationExecutor{
-			statusStmtExecutor: &statusStmtExecutor{
-				base,
-			},
-			dp: st,
-		}
-	case *tree.CreateAccount:
-		base.ComputationWrapper = InitNullComputationWrapper(ses, st, proc)
-		ret = &CreateAccountExecutor{
-			statusStmtExecutor: &statusStmtExecutor{
-				base,
-			},
-			ca: st,
-		}
-	case *tree.DropAccount:
-		base.ComputationWrapper = InitNullComputationWrapper(ses, st, proc)
-		ret = &DropAccountExecutor{
-			statusStmtExecutor: &statusStmtExecutor{
-				base,
-			},
-			da: st,
-		}
-	case *tree.AlterAccount:
-		ret = &AlterAccountExecutor{
-			statusStmtExecutor: &statusStmtExecutor{
-				base,
-			},
-			aa: st,
-		}
-	case *tree.CreateUser:
-		base.ComputationWrapper = InitNullComputationWrapper(ses, st, proc)
-		ret = &CreateUserExecutor{
-			statusStmtExecutor: &statusStmtExecutor{
-				base,
-			},
-			cu: st,
-		}
-	case *tree.DropUser:
-		base.ComputationWrapper = InitNullComputationWrapper(ses, st, proc)
-		ret = &DropUserExecutor{
-			statusStmtExecutor: &statusStmtExecutor{
-				base,
-			},
-			du: st,
-		}
-	case *tree.AlterUser:
-		ret = &AlterUserExecutor{
-			statusStmtExecutor: &statusStmtExecutor{
-				base,
-			},
-			au: st,
-		}
-	case *tree.CreateRole:
-		base.ComputationWrapper = InitNullComputationWrapper(ses, st, proc)
-		ret = &CreateRoleExecutor{
-			statusStmtExecutor: &statusStmtExecutor{
-				base,
-			},
-			cr: st,
-		}
-	case *tree.DropRole:
-		base.ComputationWrapper = InitNullComputationWrapper(ses, st, proc)
-		ret = &DropRoleExecutor{
-			statusStmtExecutor: &statusStmtExecutor{
-				base,
-			},
-			dr: st,
-		}
-	case *tree.Grant:
-		base.ComputationWrapper = InitNullComputationWrapper(ses, st, proc)
-		ret = &GrantExecutor{
-			statusStmtExecutor: &statusStmtExecutor{
-				base,
-			},
-			g: st,
-		}
-	case *tree.Revoke:
-		base.ComputationWrapper = InitNullComputationWrapper(ses, st, proc)
-		ret = &RevokeExecutor{
-			statusStmtExecutor: &statusStmtExecutor{
-				base,
-			},
-			r: st,
-		}
-	case *tree.CreateTable:
-		ret = &CreateTableExecutor{
-			statusStmtExecutor: &statusStmtExecutor{
-				base,
-			},
-			ct: st,
-		}
-	case *tree.DropTable:
-		ret = &DropTableExecutor{
-			statusStmtExecutor: &statusStmtExecutor{
-				base,
-			},
-			dt: st,
-		}
-	case *tree.CreateDatabase:
-		ret = &CreateDatabaseExecutor{
-			statusStmtExecutor: &statusStmtExecutor{
-				base,
-			},
-			cd: st,
-		}
-	case *tree.CreateIndex:
-		ret = &CreateIndexExecutor{
-			statusStmtExecutor: &statusStmtExecutor{
-				base,
-			},
-			ci: st,
-		}
-	case *tree.DropIndex:
-		ret = &DropIndexExecutor{
-			statusStmtExecutor: &statusStmtExecutor{
-				base,
-			},
-			di: st,
-		}
-	case *tree.CreateSequence:
-		ret = &CreateSequenceExecutor{
-			statusStmtExecutor: &statusStmtExecutor{
-				base,
-			},
-			cs: st,
-		}
-	case *tree.DropSequence:
-		ret = &DropSequenceExecutor{
-			statusStmtExecutor: &statusStmtExecutor{
-				base,
-			},
-			ds: st,
-		}
-	case *tree.AlterSequence:
-		ret = &AlterSequenceExecutor{
-			statusStmtExecutor: &statusStmtExecutor{
-				base,
-			},
-			cs: st,
-		}
-	case *tree.CreateView:
-		ret = &CreateViewExecutor{
-			statusStmtExecutor: &statusStmtExecutor{
-				base,
-			},
-			cv: st,
-		}
-	case *tree.AlterView:
-		ret = &AlterViewExecutor{
-			statusStmtExecutor: &statusStmtExecutor{
-				base,
-			},
-			av: st,
-		}
-	case *tree.AlterTable:
-		ret = &AlterTableExecutor{
-			statusStmtExecutor: &statusStmtExecutor{
-				base,
-			},
-			at: st,
-		}
-	case *tree.DropView:
-		ret = &DropViewExecutor{
-			statusStmtExecutor: &statusStmtExecutor{
-				base,
-			},
-			dv: st,
-		}
-	case *tree.Insert:
-		ret = &InsertExecutor{
-			statusStmtExecutor: &statusStmtExecutor{
-				base,
-			},
-			i: st,
-		}
-	case *tree.Replace:
-		ret = &ReplaceExecutor{
-			statusStmtExecutor: &statusStmtExecutor{
-				base,
-			},
-			r: st,
-		}
-	case *tree.Load:
-		ret = &LoadExecutor{
-			statusStmtExecutor: &statusStmtExecutor{
-				base,
-			},
-			l: st,
-		}
-	case *tree.SetDefaultRole:
-		ret = &SetDefaultRoleExecutor{
-			statusStmtExecutor: &statusStmtExecutor{
-				base,
-			},
-			sdr: st,
-		}
-	case *tree.SetPassword:
-		ret = &SetPasswordExecutor{
-			statusStmtExecutor: &statusStmtExecutor{
-				base,
-			},
-			sp: st,
-		}
-	case *tree.TruncateTable:
-		ret = &TruncateTableExecutor{
-			statusStmtExecutor: &statusStmtExecutor{
-				base,
-			},
-			tt: st,
-		}
-	//PART 3: hybrid
-	case *tree.Execute:
-		ret = &ExecuteExecutor{
-			baseStmtExecutor: base,
-			e:                st,
-		}
-	default:
-		return nil, moerr.NewInternalError(proc.Ctx, "no such statement %s", stmt.String())
-	}
-	return ret, err
-}
-
-var GetStmtExecList = func(db, sql, user string, eng engine.Engine, proc *process.Process, ses *Session) ([]StmtExecutor, error) {
-	var stmtExecList []StmtExecutor = nil
-	var stmtExec StmtExecutor
-	var stmts []tree.Statement = nil
-	var cmdFieldStmt *InternalCmdFieldList
-	var err error
-
-	appendStmtExec := func(se StmtExecutor) {
-		stmtExecList = append(stmtExecList, se)
-	}
-
-	if isCmdFieldListSql(sql) {
-		cmdFieldStmt, err = parseCmdFieldList(proc.Ctx, sql)
-		if err != nil {
-			return nil, err
-		}
-		stmts = append(stmts, cmdFieldStmt)
-	} else {
-		v, err := ses.GetGlobalVar("lower_case_table_names")
-		if err != nil {
-			return nil, err
-		}
-		origin, err := ses.GetGlobalVar("keep_user_target_list_in_result")
-		if err != nil {
-			origin = int64(0)
-		}
-		stmts, err = parsers.Parse(proc.Ctx, dialect.MYSQL, sql, v.(int64), origin.(int64))
-		if err != nil {
-			return nil, err
-		}
-	}
-
-	for _, stmt := range stmts {
-		cw := InitTxnComputationWrapper(ses, stmt, proc)
-		base := &baseStmtExecutor{}
-		base.ComputationWrapper = cw
-		stmtExec, err = getStmtExecutor(ses, proc, base, stmt)
-		if err != nil {
-			return nil, err
-		}
-		appendStmtExec(stmtExec)
-	}
-	return stmtExecList, nil
-}
-
-func incTransactionCounter(tenant string) {
-	metric.TransactionCounter(tenant).Inc()
-}
-
-func incTransactionErrorsCounter(tenant string, t metric.SQLType) {
-	if t == metric.SQLTypeRollback {
-		return
-	}
-	metric.TransactionErrorsCounter(tenant, t).Inc()
-}
-
-func incStatementErrorsCounter(tenant string, stmt tree.Statement) {
-	metric.StatementErrorsCounter(tenant, getStatementType(stmt).GetQueryType()).Inc()
-}
-
-// authenticateUserCanExecuteStatement checks the user can execute the statement
-func authenticateUserCanExecuteStatement(requestCtx context.Context, ses *Session, stmt tree.Statement) error {
-	requestCtx, span := trace.Debug(requestCtx, "authenticateUserCanExecuteStatement")
-	defer span.End()
-	if ses.pu.SV.SkipCheckPrivilege {
-		return nil
-	}
-
-	if ses.skipAuthForSpecialUser() {
-		return nil
-	}
-	var havePrivilege bool
-	var err error
-	if ses.GetTenantInfo() != nil {
-		ses.SetPrivilege(determinePrivilegeSetOfStatement(stmt))
-
-		// can or not execute in retricted status
-		if ses.getRoutine() != nil && ses.getRoutine().isRestricted() && !ses.GetPrivilege().canExecInRestricted {
-			return moerr.NewInternalError(requestCtx, "do not have privilege to execute the statement")
-		}
-
-		havePrivilege, err = authenticateUserCanExecuteStatementWithObjectTypeAccountAndDatabase(requestCtx, ses, stmt)
-		if err != nil {
-			return err
-		}
-
-		if !havePrivilege {
-			err = moerr.NewInternalError(requestCtx, "do not have privilege to execute the statement")
-			return err
-		}
-
-		havePrivilege, err = authenticateUserCanExecuteStatementWithObjectTypeNone(requestCtx, ses, stmt)
-		if err != nil {
-			return err
-		}
-
-		if !havePrivilege {
-			err = moerr.NewInternalError(requestCtx, "do not have privilege to execute the statement")
-			return err
-		}
-	}
-	return err
-}
-
-// authenticateCanExecuteStatementAndPlan checks the user can execute the statement and its plan
-func authenticateCanExecuteStatementAndPlan(requestCtx context.Context, ses *Session, stmt tree.Statement, p *plan.Plan) error {
-	_, task := gotrace.NewTask(context.TODO(), "frontend.authenticateCanExecuteStatementAndPlan")
-	defer task.End()
-	if ses.pu.SV.SkipCheckPrivilege {
-		return nil
-	}
-
-	if ses.skipAuthForSpecialUser() {
-		return nil
-	}
-	yes, err := authenticateUserCanExecuteStatementWithObjectTypeDatabaseAndTable(requestCtx, ses, stmt, p)
-	if err != nil {
-		return err
-	}
-	if !yes {
-		return moerr.NewInternalError(requestCtx, "do not have privilege to execute the statement")
-	}
-	return nil
-}
-
-// authenticatePrivilegeOfPrepareAndExecute checks the user can execute the Prepare or Execute statement
-func authenticateUserCanExecutePrepareOrExecute(requestCtx context.Context, ses *Session, stmt tree.Statement, p *plan.Plan) error {
-	_, task := gotrace.NewTask(context.TODO(), "frontend.authenticateUserCanExecutePrepareOrExecute")
-	defer task.End()
-	if ses.pu.SV.SkipCheckPrivilege {
-		return nil
-	}
-	err := authenticateUserCanExecuteStatement(requestCtx, ses, stmt)
-	if err != nil {
-		return err
-	}
-	err = authenticateCanExecuteStatementAndPlan(requestCtx, ses, stmt, p)
-	if err != nil {
-		return err
-	}
-	return err
-}
-
-// canExecuteStatementInUncommittedTxn checks the user can execute the statement in an uncommitted transaction
-func (mce *MysqlCmdExecutor) canExecuteStatementInUncommittedTransaction(requestCtx context.Context, stmt tree.Statement) error {
-	can, err := statementCanBeExecutedInUncommittedTransaction(mce.GetSession(), stmt)
-	if err != nil {
-		return err
-	}
-	if !can {
-		//is ddl statement
-		if IsCreateDropDatabase(stmt) {
-			return moerr.NewInternalError(requestCtx, createDropDatabaseErrorInfo())
-		} else if IsDDL(stmt) {
-			return moerr.NewInternalError(requestCtx, onlyCreateStatementErrorInfo())
-		} else if IsAdministrativeStatement(stmt) {
-			return moerr.NewInternalError(requestCtx, administrativeCommandIsUnsupportedInTxnErrorInfo())
-		} else {
-			return moerr.NewInternalError(requestCtx, unclassifiedStatementInUncommittedTxnErrorInfo())
-		}
-	}
-	return nil
-}
-
-func (mce *MysqlCmdExecutor) processLoadLocal(ctx context.Context, param *tree.ExternParam, writer *io.PipeWriter) (err error) {
-	ses := mce.GetSession()
-	proto := ses.GetMysqlProtocol()
-	defer func() {
-		err2 := writer.Close()
-		if err == nil {
-			err = err2
-		}
-	}()
-	err = plan2.InitInfileParam(param)
-	if err != nil {
-		return
-	}
-	err = proto.sendLocalInfileRequest(param.Filepath)
-	if err != nil {
-		return
-	}
-	start := time.Now()
-	var msg interface{}
-	msg, err = proto.GetTcpConnection().Read(goetty.ReadOptions{})
-	if err != nil {
-		proto.SetSequenceID(proto.GetSequenceId() + 1)
-		if errors.Is(err, errorInvalidLength0) {
-			return nil
-		}
-		if moerr.IsMoErrCode(err, moerr.ErrInvalidInput) {
-			err = moerr.NewInvalidInput(ctx, "cannot read '%s' from client,please check the file path, user privilege and if client start with --local-infile", param.Filepath)
-		}
-		return
-	}
-
-	packet, ok := msg.(*Packet)
-	if !ok {
-		proto.SetSequenceID(proto.GetSequenceId() + 1)
-		err = moerr.NewInvalidInput(ctx, "invalid packet")
-		return
-	}
-
-	proto.SetSequenceID(uint8(packet.SequenceID + 1))
-	seq := uint8(packet.SequenceID + 1)
-	length := packet.Length
-	if length == 0 {
-		return
-	}
-	ses.CountPayload(len(packet.Payload))
-
-	skipWrite := false
-	// If inner error occurs(unexpected or expected(ctrl-c)), proc.LoadLocalReader will be closed.
-	// Then write will return error, but we need to read the rest of the data and not write it to pipe.
-	// So we need a flag[skipWrite] to tell us whether we need to write the data to pipe.
-	// https://github.com/matrixorigin/matrixone/issues/6665#issuecomment-1422236478
-
-	_, err = writer.Write(packet.Payload)
-	if err != nil {
-		skipWrite = true // next, we just need read the rest of the data,no need to write it to pipe.
-		logError(ses, ses.GetDebugString(),
-			"Failed to load local file",
-			zap.String("path", param.Filepath),
-			zap.Error(err))
-	}
-	epoch, printEvery, minReadTime, maxReadTime, minWriteTime, maxWriteTime := uint64(0), uint64(1024), 24*time.Hour, time.Nanosecond, 24*time.Hour, time.Nanosecond
-	for {
-		readStart := time.Now()
-		msg, err = proto.GetTcpConnection().Read(goetty.ReadOptions{})
-		if err != nil {
-			if moerr.IsMoErrCode(err, moerr.ErrInvalidInput) {
-				seq += 1
-				proto.SetSequenceID(seq)
-				err = nil
-			}
-			break
-		}
-		readTime := time.Since(readStart)
-		if readTime > maxReadTime {
-			maxReadTime = readTime
-		}
-		if readTime < minReadTime {
-			minReadTime = readTime
-		}
-		packet, ok = msg.(*Packet)
-		if !ok {
-			err = moerr.NewInvalidInput(ctx, "invalid packet")
-			seq += 1
-			proto.SetSequenceID(seq)
-			break
-		}
-		seq = uint8(packet.SequenceID + 1)
-		proto.SetSequenceID(seq)
-		ses.CountPayload(len(packet.Payload))
-
-		writeStart := time.Now()
-		if !skipWrite {
-			_, err = writer.Write(packet.Payload)
-			if err != nil {
-				logError(ses, ses.GetDebugString(),
-					"Failed to load local file",
-					zap.String("path", param.Filepath),
-					zap.Uint64("epoch", epoch),
-					zap.Error(err))
-				skipWrite = true
-			}
-			writeTime := time.Since(writeStart)
-			if writeTime > maxWriteTime {
-				maxWriteTime = writeTime
-			}
-			if writeTime < minWriteTime {
-				minWriteTime = writeTime
-			}
-		}
-		if epoch%printEvery == 0 {
-			logDebugf(ses.GetDebugString(), "load local '%s', epoch: %d, skipWrite: %v, minReadTime: %s, maxReadTime: %s, minWriteTime: %s, maxWriteTime: %s,", param.Filepath, epoch, skipWrite, minReadTime.String(), maxReadTime.String(), minWriteTime.String(), maxWriteTime.String())
-			minReadTime, maxReadTime, minWriteTime, maxWriteTime = 24*time.Hour, time.Nanosecond, 24*time.Hour, time.Nanosecond
-		}
-		epoch += 1
-	}
-	logDebugf(ses.GetDebugString(), "load local '%s', read&write all data from client cost: %s", param.Filepath, time.Since(start))
-	return
-}
-
-func (mce *MysqlCmdExecutor) executeStmt(requestCtx context.Context,
-	ses *Session,
-	stmt tree.Statement,
-	proc *process.Process,
-	cw ComputationWrapper,
-	i int,
-	cws []ComputationWrapper,
-	proto MysqlProtocol,
-	pu *config.ParameterUnit,
-	tenant string,
-	userName string,
-	sql string,
-) (err error) {
-	var span trace.Span
-	requestCtx, span = trace.Start(requestCtx, "MysqlCmdExecutor.executeStmt",
-		trace.WithKind(trace.SpanKindStatement))
-	defer span.End(trace.WithStatementExtra(ses.GetTxnId(), ses.GetStmtId(), ses.GetSqlOfStmt()))
-
-	ses.SetQueryInProgress(true)
-	ses.SetQueryStart(time.Now())
-	ses.SetQueryInExecute(true)
-	if txw, ok := cw.(*TxnComputationWrapper); ok {
-		ses.GetTxnCompileCtx().tcw = txw
-	}
-
-	defer ses.SetQueryEnd(time.Now())
-	defer ses.SetQueryInProgress(false)
-
-	// record goroutine info when ddl stmt run timeout
-	switch stmt.(type) {
-	case *tree.CreateTable, *tree.DropTable, *tree.CreateDatabase, *tree.DropDatabase:
-		_, span := trace.Start(requestCtx, "executeStmtHung",
-			trace.WithHungThreshold(time.Minute), // be careful with this options
-			trace.WithProfileGoroutine(),
-			trace.WithProfileTraceSecs(10*time.Second),
-		)
-		defer span.End()
-	default:
-	}
-
-	// end of preamble.
-
-	// deferred functions.
-
-	var runResult *util2.RunResult
-	var prepareStmt *PrepareStmt
-
-	var cmpBegin time.Time
-	var ret interface{}
-	var runner ComputationRunner
-	var selfHandle bool
-	var columns []interface{}
-	var mrs *MysqlResultSet
-	var loadLocalErrGroup *errgroup.Group
-	var loadLocalWriter *io.PipeWriter
-
-	//response the client
-	respClientFunc := func() error {
-		write := func() error {
-			mce.GetSession().GetMysqlProtocol().DisableAutoFlush()
-			defer mce.GetSession().GetMysqlProtocol().EnableAutoFlush()
-
-			var rspLen uint64
-			if runResult != nil {
-				rspLen = runResult.AffectRows
-			}
-
-			switch st := stmt.(type) {
-			case *tree.Select:
-				if len(proc.SessionInfo.SeqAddValues) != 0 {
-					ses.AddSeqValues(proc)
-				}
-				ses.SetSeqLastValue(proc)
-
-				//for select ... into, it sends ok
-				if st.Ep != nil {
-					resp := mce.setResponse(i, len(cws), rspLen)
-					if err2 := mce.GetSession().GetMysqlProtocol().SendResponse(requestCtx, resp); err2 != nil {
-						err = moerr.NewInternalError(requestCtx, "routine send response failed. error:%v ", err2)
-						logStatementStatus(requestCtx, ses, stmt, fail, err)
-						return err
-					}
-				} else {
-					/*
-						mysql COM_QUERY response: End after the data row has been sent.
-						After all row data has been sent, it sends the EOF or OK packet.
-					*/
-					err2 := mce.GetSession().GetMysqlProtocol().sendEOFOrOkPacket(0, ses.GetServerStatus())
-					if err2 != nil {
-						err = moerr.NewInternalError(requestCtx, "routine send response failed. error:%v ", err2)
-						logStatementStatus(requestCtx, ses, stmt, fail, err)
-						return err
-					}
-				}
-
-			case *tree.ShowCreateTable, *tree.ShowCreateDatabase, *tree.ShowTables, *tree.ShowSequences, *tree.ShowDatabases, *tree.ShowColumns,
-				*tree.ShowProcessList, *tree.ShowStatus, *tree.ShowTableStatus, *tree.ShowGrants, *tree.ShowRolesStmt,
-				*tree.ShowIndex, *tree.ShowCreateView, *tree.ShowTarget, *tree.ValuesStatement,
-				*tree.ExplainFor, *tree.ShowTableNumber, *tree.ShowColumnNumber, *tree.ShowTableValues, *tree.ShowLocks, *tree.ShowNodeList, *tree.ShowFunctionOrProcedureStatus,
-				*tree.ShowPublications, *tree.ShowCreatePublications, *tree.ShowStages, *tree.ExplainAnalyze, *tree.ShowSnapShots, *tree.ShowAccountUpgrade:
-				/*
-					mysql COM_QUERY response: End after the data row has been sent.
-					After all row data has been sent, it sends the EOF or OK packet.
-				*/
-				err2 := mce.GetSession().GetMysqlProtocol().sendEOFOrOkPacket(0, ses.GetServerStatus())
-				if err2 != nil {
-					err = moerr.NewInternalError(requestCtx, "routine send response failed. error:%v ", err2)
-					logStatementStatus(requestCtx, ses, stmt, fail, err)
-					return err
-				}
-			case *tree.CreateTable, *tree.DropTable, *tree.CreateDatabase, *tree.DropDatabase,
-				*tree.CreateIndex, *tree.DropIndex, *tree.Insert, *tree.Update, *tree.Replace,
-				*tree.CreateView, *tree.DropView, *tree.AlterView, *tree.AlterTable, *tree.Load, *tree.MoDump,
-				*tree.CreateSequence, *tree.DropSequence,
-				*tree.CreateAccount, *tree.DropAccount, *tree.AlterAccount, *tree.AlterDataBaseConfig, *tree.CreatePublication, *tree.AlterPublication, *tree.DropPublication,
-				*tree.CreateFunction, *tree.DropFunction,
-				*tree.CreateProcedure, *tree.DropProcedure,
-				*tree.CreateUser, *tree.DropUser, *tree.AlterUser,
-				*tree.CreateRole, *tree.DropRole, *tree.Revoke, *tree.Grant,
-				*tree.SetDefaultRole, *tree.SetRole, *tree.SetPassword, *tree.Delete, *tree.TruncateTable, *tree.Use,
-				*tree.BeginTransaction, *tree.CommitTransaction, *tree.RollbackTransaction,
-				*tree.LockTableStmt, *tree.UnLockTableStmt,
-				*tree.CreateStage, *tree.DropStage, *tree.AlterStage, *tree.CreateSource, *tree.AlterSequence, *tree.CreateSnapShot, *tree.DropSnapShot:
-				// skip create table as select
-				if createTblStmt, ok := stmt.(*tree.CreateTable); ok && createTblStmt.IsAsSelect {
-					return nil
-				}
-
-				resp := mce.setResponse(i, len(cws), rspLen)
-				if _, ok := stmt.(*tree.Insert); ok {
-					resp.lastInsertId = proc.GetLastInsertID()
-					if proc.GetLastInsertID() != 0 {
-						ses.SetLastInsertID(proc.GetLastInsertID())
-					}
-				}
-				if len(proc.SessionInfo.SeqDeleteKeys) != 0 {
-					ses.DeleteSeqValues(proc)
-				}
-
-				if st, ok := cw.GetAst().(*tree.CreateTable); ok {
-					_ = doGrantPrivilegeImplicitly(requestCtx, ses, st)
-				}
-
-				if st, ok := cw.GetAst().(*tree.DropTable); ok {
-					// handle dynamic table drop, cancel all the running daemon task
-					_ = mce.handleDropDynamicTable(requestCtx, st)
-
-					_ = doRevokePrivilegeImplicitly(requestCtx, ses, st)
-				}
-
-				if st, ok := cw.GetAst().(*tree.CreateDatabase); ok {
-					_ = insertRecordToMoMysqlCompatibilityMode(requestCtx, ses, stmt)
-					_ = doGrantPrivilegeImplicitly(requestCtx, ses, st)
-				}
-
-				if st, ok := cw.GetAst().(*tree.DropDatabase); ok {
-					_ = deleteRecordToMoMysqlCompatbilityMode(requestCtx, ses, stmt)
-					_ = doRevokePrivilegeImplicitly(requestCtx, ses, st)
-					err = doDropFunctionWithDB(requestCtx, ses, stmt, func(path string) error {
-						return proc.FileService.Delete(requestCtx, path)
-					})
-				}
-
-				if err2 := mce.GetSession().GetMysqlProtocol().SendResponse(requestCtx, resp); err2 != nil {
-					err = moerr.NewInternalError(requestCtx, "routine send response failed. error:%v ", err2)
-					logStatementStatus(requestCtx, ses, stmt, fail, err)
-					return err
-				}
-
-			case *tree.PrepareStmt, *tree.PrepareString:
-				if ses.GetCmd() == COM_STMT_PREPARE {
-					if err2 := mce.GetSession().GetMysqlProtocol().SendPrepareResponse(requestCtx, prepareStmt); err2 != nil {
-						err = moerr.NewInternalError(requestCtx, "routine send response failed. error:%v ", err2)
-						logStatementStatus(requestCtx, ses, stmt, fail, err)
-						return err
-					}
-				} else {
-					resp := mce.setResponse(i, len(cws), rspLen)
-					if err2 := mce.GetSession().GetMysqlProtocol().SendResponse(requestCtx, resp); err2 != nil {
-						err = moerr.NewInternalError(requestCtx, "routine send response failed. error:%v ", err2)
-						logStatementStatus(requestCtx, ses, stmt, fail, err)
-						return err
-					}
-				}
-
-			case *tree.SetVar, *tree.SetTransaction, *tree.BackupStart, *tree.CreateConnector, *tree.DropConnector,
-				*tree.PauseDaemonTask, *tree.ResumeDaemonTask, *tree.CancelDaemonTask:
-				resp := mce.setResponse(i, len(cws), rspLen)
-				if err2 := proto.SendResponse(requestCtx, resp); err2 != nil {
-					return moerr.NewInternalError(requestCtx, "routine send response failed. error:%v ", err2)
-				}
-			case *tree.Deallocate:
-				//we will not send response in COM_STMT_CLOSE command
-				if ses.GetCmd() != COM_STMT_CLOSE {
-					resp := mce.setResponse(i, len(cws), rspLen)
-					if err2 := mce.GetSession().GetMysqlProtocol().SendResponse(requestCtx, resp); err2 != nil {
-						err = moerr.NewInternalError(requestCtx, "routine send response failed. error:%v ", err2)
-						logStatementStatus(requestCtx, ses, stmt, fail, err)
-						return err
-					}
-				}
-
-			case *tree.Reset:
-				resp := mce.setResponse(i, len(cws), rspLen)
-				if err2 := mce.GetSession().GetMysqlProtocol().SendResponse(requestCtx, resp); err2 != nil {
-					err = moerr.NewInternalError(requestCtx, "routine send response failed. error:%v ", err2)
-					logStatementStatus(requestCtx, ses, stmt, fail, err)
-					return err
-				}
-			}
-			if ses.GetQueryInExecute() {
-				logStatementStatus(requestCtx, ses, stmt, success, nil)
-			} else {
-				logStatementStatus(requestCtx, ses, stmt, fail, moerr.NewInternalError(requestCtx, "query is killed"))
-			}
-			return err
-		}
-
-		if err := write(); err != nil {
-			return err
-		}
-		return mce.GetSession().GetMysqlProtocol().Flush()
-	}
-
-	//get errors during the transaction. rollback the transaction
-	rollbackTxnFunc := func() error {
-		incStatementErrorsCounter(tenant, stmt)
-		/*
-			Cases    | set Autocommit = 1/0 | BEGIN statement |
-			---------------------------------------------------
-			Case1      1                       Yes
-			Case2      1                       No
-			Case3      0                       Yes
-			Case4      0                       No
-			---------------------------------------------------
-			update error message in Case1,Case3,Case4.
-		*/
-		if ses.InMultiStmtTransactionMode() && ses.InActiveTransaction() {
-			ses.cleanCache()
-		}
-		logError(ses, ses.GetDebugString(), err.Error())
-		txnErr := ses.TxnRollbackSingleStatement(stmt, err)
-		if txnErr != nil {
-			logStatementStatus(requestCtx, ses, stmt, fail, txnErr)
-			return txnErr
-		}
-		logStatementStatus(requestCtx, ses, stmt, fail, err)
-		return err
-	}
-
-	//execution succeeds during the transaction. commit the transaction
-	commitTxnFunc := func() (retErr error) {
-		// Call a defer function -- if TxnCommitSingleStatement paniced, we
-		// want to catch it and convert it to an error.
-		defer func() {
-			if r := recover(); r != nil {
-				retErr = moerr.ConvertPanicError(requestCtx, r)
-			}
-		}()
-
-		//load data handle txn failure internally
-		retErr = ses.TxnCommitSingleStatement(stmt)
-		if retErr != nil {
-			logStatementStatus(requestCtx, ses, stmt, fail, retErr)
-		}
-		return
-	}
-
-	//finish the transaction
-	finishTxnFunc := func() error {
-		// First recover all panics.   If paniced, we will abort.
-		if r := recover(); r != nil {
-			err = moerr.ConvertPanicError(requestCtx, r)
-		}
-
-		if err == nil {
-			err = commitTxnFunc()
-			if err == nil {
-				err = respClientFunc()
-				return err
-			}
-			// if commitTxnFunc failed, we will rollback the transaction.
-		}
-
-		err = rollbackTxnFunc()
-		return err
-	}
-
-	// defer transaction state management.
-	defer func() {
-		err = finishTxnFunc()
-	}()
-
-	// statement management
-	_, txnOp, err := ses.GetTxnHandler().GetTxnOperator()
-	if err != nil {
-		return err
-	}
-
-	//non derived statement
-	if txnOp != nil && !ses.IsDerivedStmt() {
-		//startStatement has been called
-		ok, _ := ses.GetTxnHandler().calledStartStmt()
-		if !ok {
-			txnOp.GetWorkspace().StartStatement()
-			ses.GetTxnHandler().enableStartStmt(txnOp.Txn().ID)
-		}
-	}
-
-	// defer Start/End Statement management, called after finishTxnFunc()
-	defer func() {
-		// move finishTxnFunc() out to another defer so that if finishTxnFunc
-		// paniced, the following is still called.
-		var err3 error
-		_, txnOp, err3 = ses.GetTxnHandler().GetTxnOperator()
-		if err3 != nil {
-			logError(ses, ses.GetDebugString(), err3.Error())
-			return
-		}
-		//non derived statement
-		if txnOp != nil && !ses.IsDerivedStmt() {
-			//startStatement has been called
-			ok, id := ses.GetTxnHandler().calledStartStmt()
-			if ok && bytes.Equal(txnOp.Txn().ID, id) {
-				txnOp.GetWorkspace().EndStatement()
-			}
-		}
-		ses.GetTxnHandler().disableStartStmt()
-	}()
-
-	// XXX XXX
-	// I hope I can break the following code into several functions, but I can't.
-	// After separating the functions, the system cannot boot, due to mo_account
-	// not exists.  No clue why, the closure/capture must do some magic.
-
-	//check transaction states
-	switch stmt.(type) {
-	case *tree.BeginTransaction:
-		err = ses.TxnBegin()
-		if err != nil {
-			return
-		}
-		RecordStatementTxnID(requestCtx, ses)
-	case *tree.CommitTransaction:
-		err = ses.TxnCommit()
-		if err != nil {
-			return
-		}
-	case *tree.RollbackTransaction:
-		err = ses.TxnRollback()
-		if err != nil {
-			return
-		}
-	}
-
-	switch st := stmt.(type) {
-	case *tree.Select:
-		if st.Ep != nil {
-			if ses.pu.SV.DisableSelectInto {
-				err = moerr.NewSyntaxError(requestCtx, "Unsupport select statement")
-				return
-			}
-			ses.InitExportConfig(st.Ep)
-			defer func() {
-				ses.ClearExportParam()
-			}()
-			err = doCheckFilePath(requestCtx, ses, st.Ep)
-			if err != nil {
-				return
-			}
-		}
-	}
-
-	selfHandle = false
-
-	switch st := stmt.(type) {
-	case *tree.BeginTransaction, *tree.CommitTransaction, *tree.RollbackTransaction:
-		selfHandle = true
-	case *tree.SetRole:
-		selfHandle = true
-		ses.InvalidatePrivilegeCache()
-		//switch role
-		err = mce.handleSwitchRole(requestCtx, st)
-		if err != nil {
-			return
-		}
-	case *tree.Use:
-		selfHandle = true
-		var v interface{}
-		v, err = ses.GetGlobalVar("lower_case_table_names")
-		if err != nil {
-			return
-		}
-		st.Name.SetConfig(v.(int64))
-		//use database
-		err = mce.handleChangeDB(requestCtx, st.Name.Compare())
-		if err != nil {
-			return
-		}
-		err = changeVersion(requestCtx, ses, st.Name.Compare())
-		if err != nil {
-			return
-		}
-	case *tree.MoDump:
-		selfHandle = true
-		//dump
-		err = mce.handleDump(requestCtx, st)
-		if err != nil {
-			return
-		}
-	case *tree.CreateDatabase:
-		err = inputNameIsInvalid(proc.Ctx, string(st.Name))
-		if err != nil {
-			return
-		}
-		if st.SubscriptionOption != nil && ses.GetTenantInfo() != nil && !ses.GetTenantInfo().IsAdminRole() {
-			err = moerr.NewInternalError(proc.Ctx, "only admin can create subscription")
-			return
-		}
-		st.Sql = sql
-	case *tree.DropDatabase:
-		err = inputNameIsInvalid(proc.Ctx, string(st.Name))
-		if err != nil {
-			return
-		}
-		ses.InvalidatePrivilegeCache()
-		// if the droped database is the same as the one in use, database must be reseted to empty.
-		if string(st.Name) == ses.GetDatabaseName() {
-			ses.SetDatabaseName("")
-		}
-	case *tree.PrepareStmt:
-		selfHandle = true
-		prepareStmt, err = mce.handlePrepareStmt(requestCtx, st, sql)
-		if err != nil {
-			return
-		}
-		err = authenticateUserCanExecutePrepareOrExecute(requestCtx, ses, prepareStmt.PrepareStmt, prepareStmt.PreparePlan.GetDcl().GetPrepare().GetPlan())
-		if err != nil {
-			mce.GetSession().RemovePrepareStmt(prepareStmt.Name)
-			return
-		}
-	case *tree.PrepareString:
-		selfHandle = true
-		prepareStmt, err = mce.handlePrepareString(requestCtx, st)
-		if err != nil {
-			return
-		}
-		err = authenticateUserCanExecutePrepareOrExecute(requestCtx, ses, prepareStmt.PrepareStmt, prepareStmt.PreparePlan.GetDcl().GetPrepare().GetPlan())
-		if err != nil {
-			mce.GetSession().RemovePrepareStmt(prepareStmt.Name)
-			return
-		}
-	case *tree.CreateConnector:
-		selfHandle = true
-		err = mce.handleCreateConnector(requestCtx, st)
-		if err != nil {
-			return
-		}
-	case *tree.PauseDaemonTask:
-		selfHandle = true
-		err = mce.handlePauseDaemonTask(requestCtx, st)
-		if err != nil {
-			return
-		}
-	case *tree.CancelDaemonTask:
-		selfHandle = true
-		err = mce.handleCancelDaemonTask(requestCtx, st.TaskID)
-		if err != nil {
-			return
-		}
-	case *tree.ResumeDaemonTask:
-		selfHandle = true
-		err = mce.handleResumeDaemonTask(requestCtx, st)
-		if err != nil {
-			return
-		}
-	case *tree.DropConnector:
-		selfHandle = true
-		err = mce.handleDropConnector(requestCtx, st)
-		if err != nil {
-			return
-		}
-	case *tree.ShowConnectors:
-		selfHandle = true
-		if err = mce.handleShowConnectors(requestCtx, i, len(cws)); err != nil {
-			return
-		}
-	case *tree.Deallocate:
-		selfHandle = true
-		err = mce.handleDeallocate(requestCtx, st)
-		if err != nil {
-			return
-		}
-	case *tree.Reset:
-		selfHandle = true
-		err = mce.handleReset(requestCtx, st)
-		if err != nil {
-			return
-		}
-	case *tree.SetVar:
-		selfHandle = true
-		err = mce.handleSetVar(requestCtx, st, sql)
-		if err != nil {
-			return
-		}
-	case *tree.ShowVariables:
-		selfHandle = true
-		err = mce.handleShowVariables(st, proc, i, len(cws))
-		if err != nil {
-			return
-		}
-	case *tree.ShowErrors, *tree.ShowWarnings:
-		selfHandle = true
-		err = mce.handleShowErrors(i, len(cws))
-		if err != nil {
-			return
-		}
-	case *tree.AnalyzeStmt:
-		selfHandle = true
-		if err = mce.handleAnalyzeStmt(requestCtx, ses, st); err != nil {
-			return
-		}
-	case *tree.ExplainStmt:
-		selfHandle = true
-		if err = mce.handleExplainStmt(st, i, len(cws)); err != nil {
-			return
-		}
-	case *tree.ExplainAnalyze:
-		ses.SetData(nil)
-	case *tree.ShowTableStatus:
-		ses.SetShowStmtType(ShowTableStatus)
-		ses.SetData(nil)
-	case *InternalCmdFieldList:
-		selfHandle = true
-		if err = mce.handleCmdFieldList(requestCtx, st); err != nil {
-			return
-		}
-	case *tree.CreatePublication:
-		selfHandle = true
-		if err = mce.handleCreatePublication(requestCtx, st); err != nil {
-			return
-		}
-	case *tree.AlterPublication:
-		selfHandle = true
-		if err = mce.handleAlterPublication(requestCtx, st); err != nil {
-			return
-		}
-	case *tree.DropPublication:
-		selfHandle = true
-		if err = mce.handleDropPublication(requestCtx, st); err != nil {
-			return
-		}
-	case *tree.ShowSubscriptions:
-		selfHandle = true
-		if err = mce.handleShowSubscriptions(requestCtx, st, i, len(cws)); err != nil {
-			return
-		}
-	case *tree.CreateStage:
-		selfHandle = true
-		if err = mce.handleCreateStage(requestCtx, st); err != nil {
-			return
-		}
-	case *tree.DropStage:
-		selfHandle = true
-		if err = mce.handleDropStage(requestCtx, st); err != nil {
-			return
-		}
-	case *tree.AlterStage:
-		selfHandle = true
-		if err = mce.handleAlterStage(requestCtx, st); err != nil {
-			return
-		}
-	case *tree.CreateSnapShot:
-		selfHandle = true
-		if err = mce.handleCreateSnapshot(requestCtx, st); err != nil {
-			return
-		}
-	case *tree.DropSnapShot:
-		selfHandle = true
-		if err = mce.handleDropSnapshot(requestCtx, st); err != nil {
-			return
-		}
-	case *tree.CreateAccount:
-		selfHandle = true
-		ses.InvalidatePrivilegeCache()
-		if err = mce.handleCreateAccount(requestCtx, st, proc); err != nil {
-			return
-		}
-	case *tree.DropAccount:
-		selfHandle = true
-		ses.InvalidatePrivilegeCache()
-		if err = mce.handleDropAccount(requestCtx, st); err != nil {
-			return
-		}
-	case *tree.AlterAccount:
-		ses.InvalidatePrivilegeCache()
-		selfHandle = true
-		if err = mce.handleAlterAccount(requestCtx, st); err != nil {
-			return
-		}
-	case *tree.AlterDataBaseConfig:
-		ses.InvalidatePrivilegeCache()
-		selfHandle = true
-		if st.IsAccountLevel {
-			if err = mce.handleAlterAccountConfig(requestCtx, ses, st); err != nil {
-				return
-			}
-		} else {
-			if err = mce.handleAlterDataBaseConfig(requestCtx, ses, st); err != nil {
-				return
-			}
-		}
-	case *tree.CreateUser:
-		selfHandle = true
-		ses.InvalidatePrivilegeCache()
-		if err = mce.handleCreateUser(requestCtx, st); err != nil {
-			return
-		}
-	case *tree.DropUser:
-		selfHandle = true
-		ses.InvalidatePrivilegeCache()
-		if err = mce.handleDropUser(requestCtx, st); err != nil {
-			return
-		}
-	case *tree.AlterUser: //TODO
-		selfHandle = true
-		ses.InvalidatePrivilegeCache()
-		if err = mce.handleAlterUser(requestCtx, st); err != nil {
-			return
-		}
-	case *tree.CreateRole:
-		selfHandle = true
-		ses.InvalidatePrivilegeCache()
-		if err = mce.handleCreateRole(requestCtx, st); err != nil {
-			return
-		}
-	case *tree.DropRole:
-		selfHandle = true
-		ses.InvalidatePrivilegeCache()
-		if err = mce.handleDropRole(requestCtx, st); err != nil {
-			return
-		}
-	case *tree.CreateFunction:
-		selfHandle = true
-		if err = st.Valid(); err != nil {
-			return err
-		}
-		if err = mce.handleCreateFunction(requestCtx, st); err != nil {
-			return
-		}
-	case *tree.DropFunction:
-		selfHandle = true
-		if err = mce.handleDropFunction(requestCtx, st, proc); err != nil {
-			return
-		}
-	case *tree.CreateProcedure:
-		selfHandle = true
-		if err = mce.handleCreateProcedure(requestCtx, st); err != nil {
-			return
-		}
-	case *tree.DropProcedure:
-		selfHandle = true
-		if err = mce.handleDropProcedure(requestCtx, st); err != nil {
-			return
-		}
-	case *tree.CallStmt:
-		selfHandle = true
-		if err = mce.handleCallProcedure(requestCtx, st, proc, i, len(cws)); err != nil {
-			return
-		}
-	case *tree.UpgradeStatement:
-		selfHandle = true
-		ses.InvalidatePrivilegeCache()
-		if err = mce.handleExecUpgrade(requestCtx, st, proc, i, len(cws)); err != nil {
-			return
-		}
-	case *tree.Grant:
-		selfHandle = true
-		ses.InvalidatePrivilegeCache()
-		switch st.Typ {
-		case tree.GrantTypeRole:
-			if err = mce.handleGrantRole(requestCtx, &st.GrantRole); err != nil {
-				return
-			}
-		case tree.GrantTypePrivilege:
-			if err = mce.handleGrantPrivilege(requestCtx, &st.GrantPrivilege); err != nil {
-				return
-			}
-		}
-	case *tree.Revoke:
-		selfHandle = true
-		ses.InvalidatePrivilegeCache()
-		switch st.Typ {
-		case tree.RevokeTypeRole:
-			if err = mce.handleRevokeRole(requestCtx, &st.RevokeRole); err != nil {
-				return
-			}
-		case tree.RevokeTypePrivilege:
-			if err = mce.handleRevokePrivilege(requestCtx, &st.RevokePrivilege); err != nil {
-				return
-			}
-		}
-	case *tree.Kill:
-		selfHandle = true
-		ses.InvalidatePrivilegeCache()
-		if err = mce.handleKill(requestCtx, st); err != nil {
-			return
-		}
-	case *tree.ShowAccounts:
-		selfHandle = true
-		if err = mce.handleShowAccounts(requestCtx, st, i, len(cws)); err != nil {
-			return
-		}
-	case *tree.ShowCollation:
-		selfHandle = true
-		if err = mce.handleShowCollation(st, proc, i, len(cws)); err != nil {
-			return
-		}
-	case *tree.Load:
-		if st.Local {
-			proc.LoadLocalReader, loadLocalWriter = io.Pipe()
-		}
-	case *tree.ShowBackendServers:
-		selfHandle = true
-		if err = mce.handleShowBackendServers(requestCtx, i, len(cws)); err != nil {
-			return
-		}
-	case *tree.SetTransaction:
-		selfHandle = true
-		//TODO: handle set transaction
-	case *tree.LockTableStmt:
-		selfHandle = true
-	case *tree.UnLockTableStmt:
-		selfHandle = true
-	case *tree.ShowGrants:
-		if len(st.Username) == 0 {
-			st.Username = userName
-		}
-		if len(st.Hostname) == 0 || st.Hostname == "%" {
-			st.Hostname = rootHost
-		}
-	case *tree.BackupStart:
-		selfHandle = true
-		if err = mce.handleStartBackup(requestCtx, st); err != nil {
-			return
-		}
-	case *tree.EmptyStmt:
-		selfHandle = true
-		if err = mce.handleEmptyStmt(requestCtx, st); err != nil {
-			return
-		}
-	}
-
-	if selfHandle {
-		return
-	}
-
-	defer func() {
-		// Serialize the execution plan as json
-		if cwft, ok := cw.(*TxnComputationWrapper); ok {
-			_ = cwft.RecordExecPlan(requestCtx)
-		}
-	}()
-
-	cmpBegin = time.Now()
-
-	if ret, err = cw.Compile(requestCtx, ses, ses.GetOutputCallback()); err != nil {
-		return
-	}
-	defer func() {
-		if c, ok := ret.(*compile.Compile); ok {
-			c.Release()
-		}
-	}()
-	stmt = cw.GetAst()
-	// reset some special stmt for execute statement
-	switch st := stmt.(type) {
-	case *tree.SetVar:
-		err = mce.handleSetVar(requestCtx, st, sql)
-		if err != nil {
-			return
-		} else {
-			return
-		}
-	case *tree.ShowVariables:
-		err = mce.handleShowVariables(st, proc, i, len(cws))
-		if err != nil {
-			return
-		} else {
-			return
-		}
-	case *tree.ShowErrors, *tree.ShowWarnings:
-		err = mce.handleShowErrors(i, len(cws))
-		if err != nil {
-			return
-		} else {
-			return
-		}
-	case *tree.CreateAccount:
-		ses.InvalidatePrivilegeCache()
-		err = mce.handleCreateAccount(requestCtx, st, proc)
-		if err != nil {
-			return
-		} else {
-			return
-		}
-	}
-
-	runner = ret.(ComputationRunner)
-
-	// only log if build time is longer than 1s
-	if time.Since(cmpBegin) > time.Second {
-		logInfo(ses, ses.GetDebugString(), fmt.Sprintf("time of Exec.Build : %s", time.Since(cmpBegin).String()))
-	}
-
-	mrs = ses.GetMysqlResultSet()
-	ep := ses.GetExportConfig()
-	// cw.Compile might rewrite sql, here we fetch the latest version
-	switch statement := stmt.(type) {
-	//produce result set
-	case *tree.Select:
-		if ep.needExportToFile() {
-
-			columns, err = cw.GetColumns()
-			if err != nil {
-				logError(ses, ses.GetDebugString(),
-					"Failed to get columns from computation handler",
-					zap.Error(err))
-				return
-			}
-			for _, c := range columns {
-				mysqlc := c.(Column)
-				mrs.AddColumn(mysqlc)
-			}
-
-			// open new file
-			ep.DefaultBufSize = pu.SV.ExportDataDefaultFlushSize
-			initExportFileParam(ep, mrs)
-			if err = openNewFile(requestCtx, ep, mrs); err != nil {
-				return
-			}
-
-			runBegin := time.Now()
-			/*
-				Start pipeline
-				Producing the data row and sending the data row
-			*/
-			// todo: add trace
-			if _, err = runner.Run(0); err != nil {
-				return
-			}
-
-			// only log if run time is longer than 1s
-			if time.Since(runBegin) > time.Second {
-				logInfo(ses, ses.GetDebugString(), fmt.Sprintf("time of Exec.Run : %s", time.Since(runBegin).String()))
-			}
-
-			oq := NewOutputQueue(ses.GetRequestContext(), ses, 0, nil, nil)
-			if err = exportAllData(oq); err != nil {
-				return
-			}
-			if err = ep.Writer.Flush(); err != nil {
-				return
-			}
-			if err = ep.File.Close(); err != nil {
-				return
-			}
-
-			runResult = &util2.RunResult{AffectRows: ep.RowCount}
-
-		} else {
-			columns, err = cw.GetColumns()
-			if err != nil {
-				logError(ses, ses.GetDebugString(),
-					"Failed to get columns from computation handler",
-					zap.Error(err))
-				return
-			}
-			if c, ok := cw.(*TxnComputationWrapper); ok {
-				ses.rs = &plan.ResultColDef{ResultCols: plan2.GetResultColumnsFromPlan(c.plan)}
-			}
-
-			write := func() error {
-				proto.DisableAutoFlush()
-				defer proto.EnableAutoFlush()
-
-				/*
-					Step 1 : send column count and column definition.
-				*/
-				//send column count
-				colCnt := uint64(len(columns))
-				err := proto.SendColumnCountPacket(colCnt)
-				if err != nil {
-					return err
-				}
-				//send columns
-				//column_count * Protocol::ColumnDefinition packets
-				cmd := ses.GetCmd()
-				for _, c := range columns {
-					mysqlc := c.(Column)
-					mrs.AddColumn(mysqlc)
-					/*
-						mysql COM_QUERY response: send the column definition per column
-					*/
-					err := proto.SendColumnDefinitionPacket(requestCtx, mysqlc, int(cmd))
-					if err != nil {
-						return err
-					}
-				}
-
-				/*
-					mysql COM_QUERY response: End after the column has been sent.
-					send EOF packet
-				*/
-				return proto.SendEOFPacketIf(0, ses.GetServerStatus())
-			}
-
-			if err = write(); err != nil {
-				return
-			}
-
-			runBegin := time.Now()
-			/*
-				Step 2: Start pipeline
-				Producing the data row and sending the data row
-			*/
-			// todo: add trace
-			if _, err = runner.Run(0); err != nil {
-				return
-			}
-
-			// only log if run time is longer than 1s
-			if time.Since(runBegin) > time.Second {
-				logInfo(ses, ses.GetDebugString(), fmt.Sprintf("time of Exec.Run : %s", time.Since(runBegin).String()))
-			}
-
-		}
-
-	case *tree.ShowCreateTable, *tree.ShowCreateDatabase, *tree.ShowTables, *tree.ShowSequences, *tree.ShowDatabases, *tree.ShowColumns,
-		*tree.ShowProcessList, *tree.ShowStatus, *tree.ShowTableStatus, *tree.ShowGrants, *tree.ShowRolesStmt,
-		*tree.ShowIndex, *tree.ShowCreateView, *tree.ShowTarget, *tree.ShowCollation, *tree.ValuesStatement,
-		*tree.ExplainFor, *tree.ShowTableNumber, *tree.ShowColumnNumber, *tree.ShowTableValues, *tree.ShowLocks, *tree.ShowNodeList, *tree.ShowFunctionOrProcedureStatus,
-		*tree.ShowPublications, *tree.ShowCreatePublications, *tree.ShowStages, *tree.ShowSnapShots, *tree.ShowAccountUpgrade:
-		columns, err = cw.GetColumns()
-		if err != nil {
-			logError(ses, ses.GetDebugString(),
-				"Failed to get columns from computation handler",
-				zap.Error(err))
-			return
-		}
-		if c, ok := cw.(*TxnComputationWrapper); ok {
-			ses.rs = &plan.ResultColDef{ResultCols: plan2.GetResultColumnsFromPlan(c.plan)}
-		}
-
-		write := func() error {
-			proto.DisableAutoFlush()
-			defer proto.EnableAutoFlush()
-
-			/*
-				Step 1 : send column count and column definition.
-			*/
-			//send column count
-			colCnt := uint64(len(columns))
-			err := proto.SendColumnCountPacket(colCnt)
-			if err != nil {
-				return err
-			}
-			//send columns
-			//column_count * Protocol::ColumnDefinition packets
-			cmd := ses.GetCmd()
-			for _, c := range columns {
-				mysqlc := c.(Column)
-				mrs.AddColumn(mysqlc)
-				/*
-					mysql COM_QUERY response: send the column definition per column
-				*/
-				err := proto.SendColumnDefinitionPacket(requestCtx, mysqlc, int(cmd))
-				if err != nil {
-					return err
-				}
-			}
-
-			/*
-				mysql COM_QUERY response: End after the column has been sent.
-				send EOF packet
-			*/
-			return proto.SendEOFPacketIf(0, ses.GetServerStatus())
-		}
-
-		if err = write(); err != nil {
-			return
-		}
-
-		runBegin := time.Now()
-		/*
-			Step 2: Start pipeline
-			Producing the data row and sending the data row
-		*/
-		// todo: add trace
-		if _, err = runner.Run(0); err != nil {
-			return
-		}
-
-		switch ses.GetShowStmtType() {
-		case ShowTableStatus:
-			if err = handleShowTableStatus(ses, statement.(*tree.ShowTableStatus), proc); err != nil {
-				return
-			}
-		}
-
-		// only log if run time is longer than 1s
-		if time.Since(runBegin) > time.Second {
-			logInfo(ses, ses.GetDebugString(), fmt.Sprintf("time of Exec.Run : %s", time.Since(runBegin).String()))
-		}
-
-	//just status, no result set
-	case *tree.CreateTable, *tree.DropTable, *tree.CreateDatabase, *tree.DropDatabase,
-		*tree.CreateIndex, *tree.DropIndex,
-		*tree.CreateView, *tree.DropView, *tree.AlterView, *tree.AlterTable, *tree.AlterSequence,
-		*tree.CreateSequence, *tree.DropSequence,
-		*tree.Insert, *tree.Update, *tree.Replace,
-		*tree.BeginTransaction, *tree.CommitTransaction, *tree.RollbackTransaction,
-		*tree.SetVar,
-		*tree.Load,
-		*tree.CreateUser, *tree.DropUser, *tree.AlterUser,
-		*tree.CreateRole, *tree.DropRole,
-		*tree.Revoke, *tree.Grant,
-		*tree.SetDefaultRole, *tree.SetRole, *tree.SetPassword, *tree.CreateSource,
-		*tree.Delete, *tree.TruncateTable, *tree.LockTableStmt, *tree.UnLockTableStmt:
-		//change privilege
-		switch cw.GetAst().(type) {
-		case *tree.DropTable, *tree.DropDatabase, *tree.DropIndex, *tree.DropView, *tree.DropSequence,
-			*tree.CreateUser, *tree.DropUser, *tree.AlterUser,
-			*tree.CreateRole, *tree.DropRole,
-			*tree.Revoke, *tree.Grant,
-			*tree.SetDefaultRole, *tree.SetRole:
-			ses.InvalidatePrivilegeCache()
-		}
-		runBegin := time.Now()
-		/*
-			Step 1: Start
-		*/
-
-		if st, ok := cw.GetAst().(*tree.Load); ok {
-			if st.Local {
-				loadLocalErrGroup = new(errgroup.Group)
-				loadLocalErrGroup.Go(func() error {
-					return mce.processLoadLocal(proc.Ctx, st.Param, loadLocalWriter)
-				})
-			}
-		}
-
-		if runResult, err = runner.Run(0); err != nil {
-			if loadLocalErrGroup != nil { // release resources
-				err2 := proc.LoadLocalReader.Close()
-				if err2 != nil {
-					logError(ses, ses.GetDebugString(),
-						"processLoadLocal goroutine failed",
-						zap.Error(err2))
-				}
-				err2 = loadLocalErrGroup.Wait() // executor failed, but processLoadLocal is still running, wait for it
-				if err2 != nil {
-					logError(ses, ses.GetDebugString(),
-						"processLoadLocal goroutine failed",
-						zap.Error(err2))
-				}
-			}
-			return
-		}
-
-		// execute insert sql if this is a `create table as select` stmt
-		if createTblStmt, ok := stmt.(*tree.CreateTable); ok && createTblStmt.IsAsSelect {
-			if txw, ok := cw.(*TxnComputationWrapper); ok {
-				insertSql := txw.plan.GetDdl().GetDefinition().(*plan.DataDefinition_CreateTable).CreateTable.CreateAsSelectSql
-				ses.createAsSelectSql = insertSql
-			}
-			return
-		}
-
-		// Start the dynamic table daemon task
-		if st, ok := cw.GetAst().(*tree.CreateTable); ok {
-			if st.IsDynamicTable {
-				if err = mce.handleCreateDynamicTable(requestCtx, st); err != nil {
-					return
-				}
-			}
-		}
-
-		if loadLocalErrGroup != nil {
-			if err = loadLocalErrGroup.Wait(); err != nil { //executor success, but processLoadLocal goroutine failed
-				return
-			}
-		}
-
-		// only log if run time is longer than 1s
-		if time.Since(runBegin) > time.Second {
-			logInfo(ses, ses.GetDebugString(), fmt.Sprintf("time of Exec.Run : %s", time.Since(runBegin).String()))
->>>>>>> 16527478
 		}
 		return nil, nil
 
@@ -4053,11 +400,6 @@
 			return err
 		}
 
-		err = respClientWhenSuccess(requestCtx, ses, &execCtx)
-		if err != nil {
-			return err
-		}
-
 		// TODO put in one txn
 		// insert data after create table in create table ... as select ... stmt
 		if ses.createAsSelectSql != "" {
@@ -4067,6 +409,12 @@
 				return err
 			}
 		}
+
+		err = respClientWhenSuccess(requestCtx, ses, &execCtx)
+		if err != nil {
+			return err
+		}
+
 	} // end of for
 
 	if canCache && !ses.isCached(input.getSql()) {
@@ -4278,36 +626,10 @@
 		case *tree.Execute:
 			isExecute = true
 		}
-<<<<<<< HEAD
 		if !isExecute {
 			return moerr.NewInternalError(requestCtx, "need set result type for %s", execCtx.sqlOfStmt)
 		}
 	}
-=======
-	} else {
-		statsByte = statistic.DefaultStatsArray
-	}
-	statsInfo := statistic.StatsInfoFromContext(ctx)
-	if statsInfo != nil {
-		val := int64(statsByte.GetTimeConsumed()) +
-			int64(statsInfo.ParseDuration+
-				statsInfo.CompileDuration+
-				statsInfo.PlanDuration) - (statsInfo.IOAccessTimeConsumption + statsInfo.LockTimeConsumption)
-		if val < 0 {
-			logutil.Warnf(" negative cpu (%s) + statsInfo(%d + %d + %d - %d - %d) = %d",
-				uuid.UUID(h.stmt.StatementID).String(),
-				statsInfo.ParseDuration,
-				statsInfo.CompileDuration,
-				statsInfo.PlanDuration,
-				statsInfo.IOAccessTimeConsumption,
-				statsInfo.LockTimeConsumption,
-				val)
-			v2.GetTraceNegativeCUCounter("cpu").Inc()
-		} else {
-			statsByte.WithTimeConsumed(float64(val))
-		}
-	}
->>>>>>> 16527478
 
 	return
 }
@@ -4334,7 +656,6 @@
 	return nil
 }
 
-<<<<<<< HEAD
 // getDataFromPipeline: extract the data from the pipeline.
 // obj: session
 func getDataFromPipeline(obj interface{}, bat *batch.Batch) error {
@@ -4397,22 +718,10 @@
 		go constructByte(obj, bat2, oq.ep.Index, oq.ep.ByteChan, oq)
 	}
 	err := oq.flush()
-=======
-func (mce *MysqlCmdExecutor) handleExecUpgrade(ctx context.Context, st *tree.UpgradeStatement, proc *process.Process, i int, i2 int) error {
-	ses := mce.GetSession()
-	proto := ses.GetMysqlProtocol()
-
-	retryCount := st.Retry
-	if st.Retry <= 0 {
-		retryCount = 1
-	}
-	err := ses.UpgradeTenant(ctx, st.Target.AccountName, uint32(retryCount), st.Target.IsALLAccount)
->>>>>>> 16527478
 	if err != nil {
 		return err
 	}
 
-<<<<<<< HEAD
 	procBatchTime := time.Since(procBatchBegin)
 	tTime := time.Since(begin)
 	ses.sentRows.Add(int64(n))
@@ -4429,11 +738,5 @@
 		tTime-row2colTime,
 		proto.GetStats())
 
-=======
-	resp := NewGeneralOkResponse(COM_QUERY, mce.ses.GetServerStatus())
-	if err = proto.SendResponse(ses.requestCtx, resp); err != nil {
-		return moerr.NewInternalError(ses.requestCtx, "routine send response failed. error:%v ", err)
-	}
->>>>>>> 16527478
 	return nil
 }