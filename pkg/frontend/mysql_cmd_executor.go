--- conflicted
+++ resolved
@@ -1479,11 +1479,6 @@
 
 func doSetVar(ctx context.Context, ses *Session, sv *tree.SetVar) error {
 	var err error = nil
-<<<<<<< HEAD
-	ses := mce.GetSession()
-
-=======
->>>>>>> 7e5f2f67
 	setVarFunc := func(system, global bool, name string, value interface{}) error {
 		if system {
 			if global {
@@ -1559,13 +1554,10 @@
 		return err
 	}
 
-<<<<<<< HEAD
-=======
 	resp := NewOkResponse(0, 0, 0, 0, int(COM_QUERY), "")
 	if err = ses.GetMysqlProtocol().SendResponse(resp); err != nil {
 		return moerr.NewInternalError("routine send response failed. error:%v ", err)
 	}
->>>>>>> 7e5f2f67
 	return nil
 }
 
@@ -3595,12 +3587,7 @@
 			*tree.CreateRole, *tree.DropRole, *tree.Revoke, *tree.Grant,
 			*tree.SetDefaultRole, *tree.SetRole, *tree.SetPassword, *tree.Delete, *tree.TruncateTable, *tree.Use,
 			*tree.BeginTransaction, *tree.CommitTransaction, *tree.RollbackTransaction:
-<<<<<<< HEAD
-
-			resp := mce.setResponse(i, len(cws), rspLen)
-=======
 			resp := NewOkResponse(rspLen, 0, 0, 0, int(COM_QUERY), "")
->>>>>>> 7e5f2f67
 			if _, ok := stmt.(*tree.Insert); ok {
 				resp.lastInsertId = 1
 			}
