--- conflicted
+++ resolved
@@ -1823,9 +1823,6 @@
 	return err
 }
 
-<<<<<<< HEAD
-func buildPlan(reqCtx context.Context, ses FeSession, ctx plan2.CompilerContext, stmt tree.Statement, isExplain bool) (*plan2.Plan, error) {
-=======
 func buildMoExplainPhyPlan(execCtx *ExecCtx, explainColName string, reader *bufio.Reader, session *Session, fill outputCallBackFunc) error {
 	bat := batch.New(true, []string{explainColName})
 	vs := make([][]byte, 0)
@@ -1861,8 +1858,7 @@
 	return err
 }
 
-func buildPlan(reqCtx context.Context, ses FeSession, ctx plan2.CompilerContext, stmt tree.Statement) (*plan2.Plan, error) {
->>>>>>> 09fae512
+func buildPlan(reqCtx context.Context, ses FeSession, ctx plan2.CompilerContext, stmt tree.Statement, isExplain bool) (*plan2.Plan, error) {
 	var ret *plan2.Plan
 	var err error
 
