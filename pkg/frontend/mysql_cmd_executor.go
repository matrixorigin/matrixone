// Copyright 2021 Matrix Origin
//
// Licensed under the Apache License, Version 2.0 (the "License");
// you may not use this file except in compliance with the License.
// You may obtain a copy of the License at
//
//      http://www.apache.org/licenses/LICENSE-2.0
//
// Unless required by applicable law or agreed to in writing, software
// distributed under the License is distributed on an "AS IS" BASIS,
// WITHOUT WARRANTIES OR CONDITIONS OF ANY KIND, either express or implied.
// See the License for the specific language governing permissions and
// limitations under the License.

package frontend

import (
	"bytes"
	"context"
	"encoding/binary"
	"encoding/json"
	"fmt"
	"io"
	"math"
	"os"
	"reflect"
	"sort"
	"strconv"
	"strings"
	"sync"
	"time"

	"github.com/fagongzi/goetty/v2"
	"github.com/matrixorigin/matrixone/pkg/sql/util"
	"golang.org/x/sync/errgroup"

	"github.com/matrixorigin/matrixone/pkg/common/mpool"
	"github.com/matrixorigin/matrixone/pkg/common/runtime"
	"github.com/matrixorigin/matrixone/pkg/txn/clock"

	"github.com/matrixorigin/matrixone/pkg/catalog"
	"github.com/matrixorigin/matrixone/pkg/pb/plan"
	"github.com/matrixorigin/matrixone/pkg/sql/colexec"

	"github.com/matrixorigin/matrixone/pkg/common/moerr"
	logservicepb "github.com/matrixorigin/matrixone/pkg/pb/logservice"
	"github.com/matrixorigin/matrixone/pkg/sql/compile"
	plan2 "github.com/matrixorigin/matrixone/pkg/sql/plan"
	"github.com/matrixorigin/matrixone/pkg/sql/plan/explain"

	"github.com/matrixorigin/matrixone/pkg/container/batch"
	"github.com/matrixorigin/matrixone/pkg/container/nulls"
	"github.com/matrixorigin/matrixone/pkg/container/types"
	"github.com/matrixorigin/matrixone/pkg/container/vector"
	"github.com/matrixorigin/matrixone/pkg/defines"
	"github.com/matrixorigin/matrixone/pkg/logutil"
	"github.com/matrixorigin/matrixone/pkg/sql/parsers"
	"github.com/matrixorigin/matrixone/pkg/sql/parsers/dialect"
	"github.com/matrixorigin/matrixone/pkg/sql/parsers/dialect/mysql"
	"github.com/matrixorigin/matrixone/pkg/sql/parsers/tree"
	"github.com/matrixorigin/matrixone/pkg/util/metric"
	"github.com/matrixorigin/matrixone/pkg/vm/engine"
	"github.com/matrixorigin/matrixone/pkg/vm/engine/memoryengine"
	"github.com/matrixorigin/matrixone/pkg/vm/process"

	"github.com/matrixorigin/matrixone/pkg/util/trace"
	"github.com/matrixorigin/matrixone/pkg/util/trace/impl/motrace"

	"github.com/google/uuid"
)

func onlyCreateStatementErrorInfo() string {
	return "Only CREATE of DDL is supported in transactions"
}

func administrativeCommandIsUnsupportedInTxnErrorInfo() string {
	return "administrative command is unsupported in transactions"
}

func parameterModificationInTxnErrorInfo() string {
	return "Uncommitted transaction exists. Please commit or rollback first."
}

func unclassifiedStatementInUncommittedTxnErrorInfo() string {
	return "unclassified statement appears in uncommitted transaction"
}

func abortTransactionErrorInfo() string {
	return "Previous DML conflicts with existing constraints or data format. This transaction has to be aborted"
}

func writeWriteConflictsErrorInfo() string {
	return "Write conflicts detected. Previous transaction need to be aborted."
}

const (
	prefixPrepareStmtName       = "__mo_stmt_id"
	prefixPrepareStmtSessionVar = "__mo_stmt_var"
)

func getPrepareStmtName(stmtID uint32) string {
	return fmt.Sprintf("%s_%d", prefixPrepareStmtName, stmtID)
}

func GetPrepareStmtID(ctx context.Context, name string) (int, error) {
	idx := len(prefixPrepareStmtName) + 1
	if idx >= len(name) {
		return -1, moerr.NewInternalError(ctx, "can not get Prepare stmtID")
	}
	return strconv.Atoi(name[idx:])
}

func getPrepareStmtSessionVarName(index int) string {
	return fmt.Sprintf("%s_%d", prefixPrepareStmtSessionVar, index)
}

// TableInfoCache tableInfos of a database
type TableInfoCache struct {
	db         string
	tableInfos map[string][]ColumnInfo
}

type MysqlCmdExecutor struct {
	CmdExecutorImpl

	//for cmd 0x4
	TableInfoCache

	//the count of sql has been processed
	sqlCount uint64

	ses *Session

	routineMgr *RoutineManager

	cancelRequestFunc context.CancelFunc

	doQueryFunc doComQueryFunc

	mu sync.Mutex
}

func (mce *MysqlCmdExecutor) CancelRequest() {
	mce.mu.Lock()
	defer mce.mu.Unlock()
	if mce.cancelRequestFunc != nil {
		mce.cancelRequestFunc()
	}
}

func (mce *MysqlCmdExecutor) ChooseDoQueryFunc(choice bool) {
	mce.mu.Lock()
	defer mce.mu.Unlock()
	if choice {
		mce.doQueryFunc = mce.doComQueryInProgress
	} else {
		mce.doQueryFunc = mce.doComQuery
	}
}

func (mce *MysqlCmdExecutor) GetDoQueryFunc() doComQueryFunc {
	mce.mu.Lock()
	defer mce.mu.Unlock()
	if mce.doQueryFunc == nil {
		mce.doQueryFunc = mce.doComQuery
	}
	return mce.doQueryFunc
}

func (mce *MysqlCmdExecutor) SetSession(ses *Session) {
	mce.mu.Lock()
	defer mce.mu.Unlock()
	mce.ses = ses
}

func (mce *MysqlCmdExecutor) GetSession() *Session {
	mce.mu.Lock()
	defer mce.mu.Unlock()
	return mce.ses
}

// get new process id
func (mce *MysqlCmdExecutor) getNextProcessId() string {
	/*
		temporary method:
		routineId + sqlCount
	*/
	routineId := mce.GetSession().GetMysqlProtocol().ConnectionID()
	return fmt.Sprintf("%d%d", routineId, mce.GetSqlCount())
}

func (mce *MysqlCmdExecutor) GetSqlCount() uint64 {
	mce.mu.Lock()
	defer mce.mu.Unlock()
	return mce.sqlCount
}

func (mce *MysqlCmdExecutor) addSqlCount(a uint64) {
	mce.mu.Lock()
	defer mce.mu.Unlock()
	mce.sqlCount += a
}

func (mce *MysqlCmdExecutor) SetRoutineManager(mgr *RoutineManager) {
	mce.mu.Lock()
	defer mce.mu.Unlock()
	mce.routineMgr = mgr
}

func (mce *MysqlCmdExecutor) GetRoutineManager() *RoutineManager {
	mce.mu.Lock()
	defer mce.mu.Unlock()
	return mce.routineMgr
}

var RecordStatement = func(ctx context.Context, ses *Session, proc *process.Process, cw ComputationWrapper, envBegin time.Time, envStmt string, useEnv bool) context.Context {
	if !motrace.GetTracerProvider().IsEnable() {
		return ctx
	}
	sessInfo := proc.SessionInfo
	tenant := ses.GetTenantInfo()
	if tenant == nil {
		tenant, _ = GetTenantInfo(ctx, "internal")
	}
	var txnID uuid.UUID
	var txn TxnOperator
	var err error
	if handler := ses.GetTxnHandler(); handler.IsValidTxn() {
		txn, err = handler.GetTxn()
		if err != nil {
			logErrorf(ses.GetConciseProfile(), "RecordStatement. error:%v", err)
		} else {
			copy(txnID[:], txn.Txn().ID)
		}
	}
	var sesID uuid.UUID
	copy(sesID[:], ses.GetUUID())
	requestAt := envBegin
	if !useEnv {
		requestAt = time.Now()
	}
	var stmID uuid.UUID
	var statement tree.Statement = nil
	var text string
	if cw != nil {
		copy(stmID[:], cw.GetUUID())
		statement = cw.GetAst()
		ses.ast = statement
		fmtCtx := tree.NewFmtCtx(dialect.MYSQL, tree.WithQuoteString(true))
		statement.Format(fmtCtx)
		text = SubStringFromBegin(fmtCtx.String(), int(ses.GetParameterUnit().SV.LengthOfQueryPrinted))
	} else {
		stmID = uuid.New()
		text = SubStringFromBegin(envStmt, int(ses.GetParameterUnit().SV.LengthOfQueryPrinted))
	}
	stm := &motrace.StatementInfo{
		StatementID:          stmID,
		TransactionID:        txnID,
		SessionID:            sesID,
		Account:              tenant.GetTenant(),
		RoleId:               proc.SessionInfo.RoleId,
		User:                 tenant.GetUser(),
		Host:                 sessInfo.GetHost(),
		Database:             ses.GetDatabaseName(),
		Statement:            text,
		StatementFingerprint: "", // fixme: (Reserved)
		StatementTag:         "", // fixme: (Reserved)
		SqlSourceType:        ses.sqlSourceType,
		RequestAt:            requestAt,
		StatementType:        getStatementType(statement).GetStatementType(),
		QueryType:            getStatementType(statement).GetQueryType(),
	}
	if ses.sqlSourceType != "internal_sql" {
		ses.tStmt = stm
		ses.pushQueryId(types.Uuid(stmID).ToString())
	}
	if !stm.IsZeroTxnID() {
		stm.Report(ctx)
	}
	sc := trace.SpanContextWithID(trace.TraceID(stmID), trace.SpanKindStatement)
	proc.WithSpanContext(sc)
	reqCtx := ses.GetRequestContext()
	ses.SetRequestContext(trace.ContextWithSpanContext(reqCtx, sc))
	return motrace.ContextWithStatement(trace.ContextWithSpanContext(ctx, sc), stm)
}

var RecordParseErrorStatement = func(ctx context.Context, ses *Session, proc *process.Process, envBegin time.Time, envStmt string) context.Context {
	ctx = RecordStatement(ctx, ses, proc, nil, envBegin, envStmt, true)
	tenant := ses.GetTenantInfo()
	if tenant == nil {
		tenant, _ = GetTenantInfo(ctx, "internal")
	}
	incStatementCounter(tenant.GetTenant(), nil)
	incStatementErrorsCounter(tenant.GetTenant(), nil)
	return ctx
}

// RecordStatementTxnID record txnID after TxnBegin or Compile(autocommit=1)
var RecordStatementTxnID = func(ctx context.Context, ses *Session) {
	var err error
	var txn TxnOperator
	if stm := motrace.StatementFromContext(ctx); ses != nil && stm != nil && stm.IsZeroTxnID() {
		if handler := ses.GetTxnHandler(); handler.IsValidTxn() {
			txn, err = handler.GetTxn()
			if err != nil {
				logErrorf(ses.GetConciseProfile(), "RecordStatementTxnID. error:%v", err)
			} else {
				stm.SetTxnID(txn.Txn().ID)
			}

		}
		stm.Report(ctx)
	}
}

// outputPool outputs the data
type outputPool interface {
	resetLineStr()

	reset()

	getEmptyRow() ([]interface{}, error)

	flush() error
}

var _ outputPool = &outputQueue{}
var _ outputPool = &fakeOutputQueue{}

type outputQueue struct {
	ses          *Session
	ctx          context.Context
	proto        MysqlProtocol
	mrs          *MysqlResultSet
	rowIdx       uint64
	length       uint64
	ep           *ExportParam
	lineStr      []byte
	showStmtType ShowStatementType
}

func (oq *outputQueue) resetLineStr() {
	oq.lineStr = oq.lineStr[:0]
}

func NewOutputQueue(ctx context.Context, ses *Session, columnCount int, mrs *MysqlResultSet, ep *ExportParam) *outputQueue {
	const countOfResultSet = 1
	if ctx == nil {
		ctx = ses.GetRequestContext()
	}
	if mrs == nil {
		//Create a new temporary result set per pipeline thread.
		mrs = &MysqlResultSet{}
		//Warning: Don't change ResultColumns in this.
		//Reference the shared ResultColumns of the session among multi-thread.
		sesMrs := ses.GetMysqlResultSet()
		mrs.Columns = sesMrs.Columns
		mrs.Name2Index = sesMrs.Name2Index

		//group row
		mrs.Data = make([][]interface{}, countOfResultSet)
		for i := 0; i < countOfResultSet; i++ {
			mrs.Data[i] = make([]interface{}, columnCount)
		}
	}

	if ep == nil {
		ep = ses.GetExportParam()
	}

	return &outputQueue{
		ctx:          ctx,
		ses:          ses,
		proto:        ses.GetMysqlProtocol(),
		mrs:          mrs,
		rowIdx:       0,
		length:       uint64(countOfResultSet),
		ep:           ep,
		showStmtType: ses.GetShowStmtType(),
	}
}

func (oq *outputQueue) reset() {}

/*
getEmptyRow returns an empty space for filling data.
If there is no space, it flushes the data into the protocol
and returns an empty space then.
*/
func (oq *outputQueue) getEmptyRow() ([]interface{}, error) {
	if oq.rowIdx >= oq.length {
		if err := oq.flush(); err != nil {
			return nil, err
		}
	}

	row := oq.mrs.Data[oq.rowIdx]
	oq.rowIdx++
	return row, nil
}

/*
flush will force the data flushed into the protocol.
*/
func (oq *outputQueue) flush() error {
	if oq.rowIdx <= 0 {
		return nil
	}
	if oq.ep.Outfile {
		if err := exportDataToCSVFile(oq); err != nil {
			logErrorf(oq.ses.GetConciseProfile(), "export to csv file error %v", err)
			return err
		}
	} else {
		//send group of row
		if oq.showStmtType == ShowColumns || oq.showStmtType == ShowTableStatus {
			oq.rowIdx = 0
			return nil
		}

		if err := oq.proto.SendResultSetTextBatchRowSpeedup(oq.mrs, oq.rowIdx); err != nil {
			logErrorf(oq.ses.GetConciseProfile(), "flush error %v", err)
			return err
		}
	}
	oq.rowIdx = 0
	return nil
}

// fakeOutputQueue saves the data into the session.
type fakeOutputQueue struct {
	mrs *MysqlResultSet
}

func newFakeOutputQueue(mrs *MysqlResultSet) outputPool {
	return &fakeOutputQueue{mrs: mrs}
}

func (foq *fakeOutputQueue) resetLineStr() {}

func (foq *fakeOutputQueue) reset() {}

func (foq *fakeOutputQueue) getEmptyRow() ([]interface{}, error) {
	row := make([]interface{}, foq.mrs.GetColumnCount())
	foq.mrs.AddRow(row)
	return row, nil
}

func (foq *fakeOutputQueue) flush() error {
	return nil
}

const (
	primaryKeyPos = 25
)

/*
handle show columns from table in plan2 and tae
*/
func handleShowColumns(ses *Session, stmt *tree.ShowColumns) error {
	data := ses.GetData()
	mrs := ses.GetMysqlResultSet()
	dbName := stmt.Table.GetDBName()
	if len(dbName) == 0 {
		dbName = ses.GetDatabaseName()
	}

	tableName := string(stmt.Table.ToTableName().ObjectName)
	ctx := ses.GetTxnCompileCtx()
	_, tableDef := ctx.Resolve(dbName, tableName)
	if tableDef == nil {
		return moerr.NewNoSuchTable(ctx.GetContext(), dbName, tableName)
	}

	colNameToColContent := make(map[string][]interface{})
	for _, d := range data {
		colName := string(d[0].([]byte))
		if colName == catalog.Row_ID {
			continue
		}
		//the non-sys account skips the column account_id of the cluster table
		if util.IsClusterTableAttribute(colName) &&
			isClusterTable(dbName, tableName) &&
			ses.GetTenantInfo() != nil &&
			!ses.GetTenantInfo().IsSysTenant() {
			continue
		}

		if len(d) == 7 {
			row := make([]interface{}, 7)
			row[0] = colName
			typ := &types.Type{}
			data := d[1].([]uint8)
			if err := types.Decode(data, typ); err != nil {
				return err
			}
			row[1] = typ.DescString()
			row[2] = d[2]
			row[3] = d[3]
			if value, ok := row[3].([]uint8); ok {
				if len(value) != 0 {
					row[2] = "NO"
				}
			}
			def := &plan.Default{}
			defaultData := d[4].([]uint8)
			if string(defaultData) == "" {
				row[4] = "NULL"
			} else {
				if err := types.Decode(defaultData, def); err != nil {
					return err
				}
				originString := def.GetOriginString()
				switch originString {
				case "uuid()":
					row[4] = "UUID"
				case "current_timestamp()":
					row[4] = "CURRENT_TIMESTAMP"
				case "now()":
					row[4] = "CURRENT_TIMESTAMP"
				case "":
					row[4] = "NULL"
				default:
					row[4] = originString
				}
			}

			row[5] = ""
			row[6] = d[6]
			colNameToColContent[colName] = row
		} else {
			row := make([]interface{}, 9)
			row[0] = colName
			typ := &types.Type{}
			data := d[1].([]uint8)
			if err := types.Decode(data, typ); err != nil {
				return err
			}
			row[1] = typ.DescString()
			row[2] = "NULL"
			row[3] = d[3]
			row[4] = d[4]
			if value, ok := row[4].([]uint8); ok {
				if len(value) != 0 {
					row[3] = "NO"
				}
			}
			def := &plan.Default{}
			defaultData := d[5].([]uint8)
			if string(defaultData) == "" {
				row[5] = "NULL"
			} else {
				if err := types.Decode(defaultData, def); err != nil {
					return err
				}
				originString := def.GetOriginString()
				switch originString {
				case "uuid()":
					row[5] = "UUID"
				case "current_timestamp()":
					row[5] = "CURRENT_TIMESTAMP"
				case "now()":
					row[5] = "CURRENT_TIMESTAMP"
				case "":
					row[5] = "NULL"
				default:
					row[5] = originString
				}
			}

			row[6] = ""
			row[7] = d[7]
			row[8] = d[8]
			colNameToColContent[colName] = row
		}
	}
	for _, col := range tableDef.Cols {
		if row, ok := colNameToColContent[col.Name]; ok {
			mrs.AddRow(row)
		}

	}
	if err := ses.GetMysqlProtocol().SendResultSetTextBatchRowSpeedup(mrs, mrs.GetRowCount()); err != nil {
		logErrorf(ses.GetConciseProfile(), "handleShowColumns error %v", err)
		return err
	}
	return nil
}

func handleShowTableStatus(ses *Session, stmt *tree.ShowTableStatus, proc *process.Process) error {
	db, err := ses.GetStorage().Database(ses.requestCtx, stmt.DbName, proc.TxnOperator)
	if err != nil {
		return err
	}
	mrs := ses.GetMysqlResultSet()
	for _, row := range ses.data {
		tableName := string(row[0].([]byte))
		r, err := db.Relation(ses.requestCtx, tableName)
		if err != nil {
			return err
		}
		_, err = r.Ranges(ses.requestCtx, nil)
		if err != nil {
			return err
		}
		row[3], err = r.Rows(ses.requestCtx)
		if err != nil {
			return err
		}
		mrs.AddRow(row)
	}
	if err := ses.GetMysqlProtocol().SendResultSetTextBatchRowSpeedup(mrs, mrs.GetRowCount()); err != nil {
		logErrorf(ses.GetConciseProfile(), "handleShowTableStatus error %v", err)
		return err
	}
	return nil
}

/*
extract the data from the pipeline.
obj: session
Warning: The pipeline is the multi-thread environment. The getDataFromPipeline will
access the shared data. Be careful when it writes the shared data.
*/
func getDataFromPipeline(obj interface{}, bat *batch.Batch) error {
	ses := obj.(*Session)
	if openSaveQueryResult(ses) {
		if bat == nil {
			if err := saveQueryResultMeta(ses); err != nil {
				return err
			}
		} else {
			if err := saveQueryResult(ses, bat); err != nil {
				return err
			}
		}
	}
	if bat == nil {
		return nil
	}

	begin := time.Now()
	proto := ses.GetMysqlProtocol()
	proto.ResetStatistics()

	oq := NewOutputQueue(ses.GetRequestContext(), ses, len(bat.Vecs), nil, nil)
	row2colTime := time.Duration(0)
	procBatchBegin := time.Now()
<<<<<<< HEAD

	n := bat.Vecs[0].Length()

=======
	n := vector.Length(bat.Vecs[0])
>>>>>>> 4e7eff2c
	requestCtx := ses.GetRequestContext()
	for j := 0; j < n; j++ { //row index
		if oq.ep.Outfile {
			select {
			case <-requestCtx.Done():
				return nil
			default:
			}
		}

		if bat.Zs[j] <= 0 {
			continue
		}
		row, err := extractRowFromEveryVector(ses, bat, j, oq)
		if err != nil {
			return err
		}
		if oq.showStmtType == ShowColumns || oq.showStmtType == ShowTableStatus {
			row2 := make([]interface{}, len(row))
			copy(row2, row)
			ses.AppendData(row2)
		}
	}

	err := oq.flush()
	if err != nil {
		return err
	}

	procBatchTime := time.Since(procBatchBegin)
	tTime := time.Since(begin)
	logInfof(ses.GetConciseProfile(), "rowCount %v \n"+
		"time of getDataFromPipeline : %s \n"+
		"processBatchTime %v \n"+
		"row2colTime %v \n"+
		"restTime(=totalTime - row2colTime) %v \n"+
		"protoStats %s",
		n,
		tTime,
		procBatchTime,
		row2colTime,
		tTime-row2colTime,
		proto.GetStats())

	return nil
}

// extractRowFromEveryVector gets the j row from the every vector and outputs the row
func extractRowFromEveryVector(ses *Session, dataSet *batch.Batch, j int, oq outputPool) ([]interface{}, error) {
	row, err := oq.getEmptyRow()
	if err != nil {
		return nil, err
	}
	var rowIndex = j
	for i, vec := range dataSet.Vecs { //col index
		rowIndexBackup := rowIndex
		if vec.IsConstNull() {
			row[i] = nil
			continue
		}
		if vec.IsConst() {
			rowIndex = 0
		}

		err = extractRowFromVector(ses, vec, i, row, rowIndex)
		if err != nil {
			return nil, err
		}
		rowIndex = rowIndexBackup
	}
	//duplicate rows
	for i := int64(0); i < dataSet.Zs[j]-1; i++ {
		erow, rr := oq.getEmptyRow()
		if rr != nil {
			return nil, rr
		}
		for l := 0; l < len(dataSet.Vecs); l++ {
			erow[l] = row[l]
		}
	}
	return row, nil
}

func formatFloatNum[T types.Floats](num T, Typ types.Type) T {
	if Typ.Precision == -1 || Typ.Width == 0 {
		return num
	}
	pow := math.Pow10(int(Typ.Precision))
	t := math.Abs(float64(num))
	upperLimit := math.Pow10(int(Typ.Width))
	if t >= upperLimit {
		t = upperLimit - 1
	} else {
		t *= pow
		t = math.Round(t)
	}
	if t >= upperLimit {
		t = upperLimit - 1
	}
	t /= pow
	if num < 0 {
		t = -1 * t
	}
	return T(t)
}

// extractRowFromVector gets the rowIndex row from the i vector
func extractRowFromVector(ses *Session, vec *vector.Vector, i int, row []interface{}, rowIndex int) error {
	timeZone := ses.GetTimeZone()
	switch vec.GetType().Oid { //get col
	case types.T_json:
		if !nulls.Any(vec.GetNulls()) {
			row[i] = types.DecodeJson(vec.GetBytes(rowIndex))
		} else {
			if nulls.Contains(vec.GetNulls(), uint64(rowIndex)) {
				row[i] = nil
			} else {
				row[i] = types.DecodeJson(vec.GetBytes(rowIndex))
			}
		}
	case types.T_bool:
		if !nulls.Any(vec.GetNulls()) { //all data in this column are not null
			vs := vector.MustTCols[bool](vec)
			row[i] = vs[rowIndex]
		} else {
			if nulls.Contains(vec.GetNulls(), uint64(rowIndex)) { //is null
				row[i] = nil
			} else {
				vs := vector.MustTCols[bool](vec)
				row[i] = vs[rowIndex]
			}
		}
	case types.T_int8:
		if !nulls.Any(vec.GetNulls()) { //all data in this column are not null
			vs := vector.MustTCols[int8](vec)
			row[i] = vs[rowIndex]
		} else {
			if nulls.Contains(vec.GetNulls(), uint64(rowIndex)) { //is null
				row[i] = nil
			} else {
				vs := vector.MustTCols[int8](vec)
				row[i] = vs[rowIndex]
			}
		}
	case types.T_uint8:
		if !nulls.Any(vec.GetNulls()) { //all data in this column are not null
			vs := vector.MustTCols[uint8](vec)
			row[i] = vs[rowIndex]
		} else {
			if nulls.Contains(vec.GetNulls(), uint64(rowIndex)) { //is null
				row[i] = nil
			} else {
				vs := vector.MustTCols[uint8](vec)
				row[i] = vs[rowIndex]
			}
		}
	case types.T_int16:
		if !nulls.Any(vec.GetNulls()) { //all data in this column are not null
			vs := vector.MustTCols[int16](vec)
			row[i] = vs[rowIndex]
		} else {
			if nulls.Contains(vec.GetNulls(), uint64(rowIndex)) { //is null
				row[i] = nil
			} else {
				vs := vector.MustTCols[int16](vec)
				row[i] = vs[rowIndex]
			}
		}
	case types.T_uint16:
		if !nulls.Any(vec.GetNulls()) { //all data in this column are not null
			vs := vector.MustTCols[uint16](vec)
			row[i] = vs[rowIndex]
		} else {
			if nulls.Contains(vec.GetNulls(), uint64(rowIndex)) { //is null
				row[i] = nil
			} else {
				vs := vector.MustTCols[uint16](vec)
				row[i] = vs[rowIndex]
			}
		}
	case types.T_int32:
		if !nulls.Any(vec.GetNulls()) { //all data in this column are not null
			vs := vector.MustTCols[int32](vec)
			row[i] = vs[rowIndex]
		} else {
			if nulls.Contains(vec.GetNulls(), uint64(rowIndex)) { //is null
				row[i] = nil
			} else {
				vs := vector.MustTCols[int32](vec)
				row[i] = vs[rowIndex]
			}
		}
	case types.T_uint32:
		if !nulls.Any(vec.GetNulls()) { //all data in this column are not null
			vs := vector.MustTCols[uint32](vec)
			row[i] = vs[rowIndex]
		} else {
			if nulls.Contains(vec.GetNulls(), uint64(rowIndex)) { //is null
				row[i] = nil
			} else {
				vs := vector.MustTCols[uint32](vec)
				row[i] = vs[rowIndex]
			}
		}
	case types.T_int64:
		if !nulls.Any(vec.GetNulls()) { //all data in this column are not null
			vs := vector.MustTCols[int64](vec)
			row[i] = vs[rowIndex]
		} else {
			if nulls.Contains(vec.GetNulls(), uint64(rowIndex)) { //is null
				row[i] = nil
			} else {
				vs := vector.MustTCols[int64](vec)
				row[i] = vs[rowIndex]
			}
		}
	case types.T_uint64:
		if !nulls.Any(vec.GetNulls()) { //all data in this column are not null
			vs := vector.MustTCols[uint64](vec)
			row[i] = vs[rowIndex]
		} else {
			if nulls.Contains(vec.GetNulls(), uint64(rowIndex)) { //is null
				row[i] = nil
			} else {
				vs := vector.MustTCols[uint64](vec)
				row[i] = vs[rowIndex]
			}
		}
	case types.T_float32:
		if !nulls.Any(vec.GetNulls()) { //all data in this column are not null
			vs := vector.MustTCols[float32](vec)
			row[i] = formatFloatNum(vs[rowIndex], *vec.GetType())
		} else {
			if nulls.Contains(vec.GetNulls(), uint64(rowIndex)) { //is null
				row[i] = nil
			} else {
				vs := vector.MustTCols[float32](vec)
				row[i] = formatFloatNum(vs[rowIndex], *vec.GetType())
			}
		}
	case types.T_float64:
		if !nulls.Any(vec.GetNulls()) { //all data in this column are not null
			vs := vector.MustTCols[float64](vec)
			row[i] = formatFloatNum(vs[rowIndex], *vec.GetType())
		} else {
			if nulls.Contains(vec.GetNulls(), uint64(rowIndex)) { //is null
				row[i] = nil
			} else {
				vs := vector.MustTCols[float64](vec)
				row[i] = formatFloatNum(vs[rowIndex], *vec.GetType())
			}
		}
	case types.T_char, types.T_varchar, types.T_blob, types.T_text:
		if !nulls.Any(vec.GetNulls()) { //all data in this column are not null
			row[i] = vec.GetBytes(rowIndex)
		} else {
			if nulls.Contains(vec.GetNulls(), uint64(rowIndex)) { //is null
				row[i] = nil
			} else {
				row[i] = vec.GetBytes(rowIndex)
			}
		}
	case types.T_date:
		if !nulls.Any(vec.GetNulls()) { //all data in this column are not null
			vs := vector.MustTCols[types.Date](vec)
			row[i] = vs[rowIndex]
		} else {
			if nulls.Contains(vec.GetNulls(), uint64(rowIndex)) { //is null
				row[i] = nil
			} else {
				vs := vector.MustTCols[types.Date](vec)
				row[i] = vs[rowIndex]
			}
		}
	case types.T_datetime:
		precision := vec.GetType().Precision
		if !nulls.Any(vec.GetNulls()) { //all data in this column are not null
			vs := vector.MustTCols[types.Datetime](vec)
			row[i] = vs[rowIndex].String2(precision)
		} else {
			if nulls.Contains(vec.GetNulls(), uint64(rowIndex)) { //is null
				row[i] = nil
			} else {
				vs := vector.MustTCols[types.Datetime](vec)
				row[i] = vs[rowIndex].String2(precision)
			}
		}
	case types.T_time:
		precision := vec.GetType().Precision
		if !nulls.Any(vec.GetNulls()) { //all data in this column are not null
			vs := vector.MustTCols[types.Time](vec)
			row[i] = vs[rowIndex].String2(precision)
		} else {
			if nulls.Contains(vec.GetNulls(), uint64(rowIndex)) { //is null
				row[i] = nil
			} else {
				vs := vector.MustTCols[types.Time](vec)
				row[i] = vs[rowIndex].String2(precision)
			}
		}
	case types.T_timestamp:
		precision := vec.GetType().Precision
		if !nulls.Any(vec.GetNulls()) { //all data in this column are not null
			vs := vector.MustTCols[types.Timestamp](vec)
			row[i] = vs[rowIndex].String2(timeZone, precision)
		} else {
			if nulls.Contains(vec.GetNulls(), uint64(rowIndex)) { //is null
				row[i] = nil
			} else {
				vs := vector.MustTCols[types.Timestamp](vec)
				row[i] = vs[rowIndex].String2(timeZone, precision)
			}
		}
	case types.T_decimal64:
		scale := vec.GetType().Scale
		if !nulls.Any(vec.GetNulls()) { //all data in this column are not null
			vs := vector.MustTCols[types.Decimal64](vec)
			row[i] = vs[rowIndex].ToStringWithScale(scale)
		} else {
			if nulls.Contains(vec.GetNulls(), uint64(rowIndex)) {
				row[i] = nil
			} else {
				vs := vector.MustTCols[types.Decimal64](vec)
				row[i] = vs[rowIndex].ToStringWithScale(scale)
			}
		}
	case types.T_decimal128:
		scale := vec.GetType().Scale
		if !nulls.Any(vec.GetNulls()) { //all data in this column are not null
			vs := vector.MustTCols[types.Decimal128](vec)
			row[i] = vs[rowIndex].ToStringWithScale(scale)
		} else {
			if nulls.Contains(vec.GetNulls(), uint64(rowIndex)) {
				row[i] = nil
			} else {
				vs := vector.MustTCols[types.Decimal128](vec)
				row[i] = vs[rowIndex].ToStringWithScale(scale)
			}
		}
	case types.T_uuid:
		if !nulls.Any(vec.GetNulls()) {
			vs := vector.MustTCols[types.Uuid](vec)
			row[i] = vs[rowIndex].ToString()
		} else {
			if nulls.Contains(vec.GetNulls(), uint64(rowIndex)) { //is null
				row[i] = nil
			} else {
				vs := vector.MustTCols[types.Uuid](vec)
				row[i] = vs[rowIndex].ToString()
			}
		}
	case types.T_Rowid:
		if !nulls.Any(vec.GetNulls()) {
			vs := vector.MustTCols[types.Rowid](vec)
			row[i] = vs[rowIndex]
		} else {
			if nulls.Contains(vec.GetNulls(), uint64(rowIndex)) { //is null
				row[i] = nil
			} else {
				vs := vector.MustTCols[types.Rowid](vec)
				row[i] = vs[rowIndex]
			}
		}
	default:
		logErrorf(ses.GetConciseProfile(), "extractRowFromVector : unsupported type %d", vec.GetType().Oid)
		return moerr.NewInternalError(ses.requestCtx, "extractRowFromVector : unsupported type %d", vec.GetType().Oid)
	}
	return nil
}

func doUse(ctx context.Context, ses *Session, db string) error {
	txnHandler := ses.GetTxnHandler()
	var txn TxnOperator
	var err error
	txn, err = txnHandler.GetTxn()
	if err != nil {
		return err
	}
	//TODO: check meta data
	if _, err = ses.GetParameterUnit().StorageEngine.Database(ctx, db, txn); err != nil {
		//echo client. no such database
		return moerr.NewBadDB(ctx, db)
	}
	oldDB := ses.GetDatabaseName()
	ses.SetDatabaseName(db)

	logInfof(ses.GetConciseProfile(), "User %s change database from [%s] to [%s]", ses.GetUserName(), oldDB, ses.GetDatabaseName())

	return nil
}

func (mce *MysqlCmdExecutor) handleChangeDB(requestCtx context.Context, db string) error {
	return doUse(requestCtx, mce.GetSession(), db)
}

func (mce *MysqlCmdExecutor) handleDump(requestCtx context.Context, dump *tree.MoDump) error {
	var err error
	if !dump.DumpDatabase {
		return doDumpQueryResult(requestCtx, mce.GetSession(), dump.ExportParams)
	}
	dump.OutFile = maybeAppendExtension(dump.OutFile)
	exists, err := fileExists(dump.OutFile)
	if exists {
		return moerr.NewFileAlreadyExists(requestCtx, dump.OutFile)
	}
	if err != nil {
		return err
	}
	if dump.MaxFileSize != 0 && dump.MaxFileSize < mpool.MB {
		return moerr.NewInvalidInput(requestCtx, "max file size must be larger than 1MB")
	}
	if len(dump.Database) == 0 {
		return moerr.NewInvalidInput(requestCtx, "No database selected")
	}
	return mce.dumpData(requestCtx, dump)
}

func (mce *MysqlCmdExecutor) dumpData(requestCtx context.Context, dump *tree.MoDump) error {
	ses := mce.GetSession()
	txnHandler := ses.GetTxnHandler()
	bh := ses.GetBackgroundExec(requestCtx)
	defer bh.Close()
	dbName := string(dump.Database)
	var (
		db        engine.Database
		err       error
		showDbDDL = false
		dbDDL     string
		tables    []string
	)
	var txn TxnOperator
	txn, err = txnHandler.GetTxn()
	if err != nil {
		return err
	}
	if db, err = ses.GetParameterUnit().StorageEngine.Database(requestCtx, dbName, txn); err != nil {
		return moerr.NewBadDB(requestCtx, dbName)
	}
	err = bh.Exec(requestCtx, fmt.Sprintf("use `%s`", dbName))
	if err != nil {
		return err
	}
	if len(dump.Tables) == 0 {
		dbDDL = fmt.Sprintf("DROP DATABASE IF EXISTS `%s`;\n", dbName)
		createSql, err := getDDL(bh, requestCtx, fmt.Sprintf("SHOW CREATE DATABASE `%s`;", dbName))
		if err != nil {
			return err
		}
		dbDDL += createSql + "\n\nUSE `" + dbName + "`;\n\n"
		showDbDDL = true
		tables, err = db.Relations(requestCtx)
		if err != nil {
			return err
		}
	} else {
		tables = make([]string, len(dump.Tables))
		for i, t := range dump.Tables {
			tables[i] = string(t.ObjectName)
		}
	}

	params := make([]*dumpTable, 0, len(tables))
	for _, tblName := range tables {
		if strings.HasPrefix(tblName, "%!%") { //skip hidden table
			continue
		}
		table, err := db.Relation(requestCtx, tblName)
		if err != nil {
			return err
		}
		tblDDL, err := getDDL(bh, requestCtx, fmt.Sprintf("SHOW CREATE TABLE `%s`;", tblName))
		if err != nil {
			return err
		}
		tableDefs, err := table.TableDefs(requestCtx)
		if err != nil {
			return err
		}
		attrs, isView, err := getAttrFromTableDef(tableDefs)
		if err != nil {
			return err
		}
		if isView {
			tblDDL = fmt.Sprintf("DROP VIEW IF EXISTS `%s`;\n", tblName) + tblDDL + "\n\n"
		} else {
			tblDDL = fmt.Sprintf("DROP TABLE IF EXISTS `%s`;\n", tblName) + tblDDL + "\n\n"
		}
		params = append(params, &dumpTable{tblName, tblDDL, table, attrs, isView})
	}
	return mce.dumpData2File(requestCtx, dump, dbDDL, params, showDbDDL)
}

func (mce *MysqlCmdExecutor) dumpData2File(requestCtx context.Context, dump *tree.MoDump, dbDDL string, params []*dumpTable, showDbDDL bool) error {
	ses := mce.GetSession()
	var (
		err         error
		f           *os.File
		curFileSize int64 = 0
		curFileIdx  int64 = 1
		buf         *bytes.Buffer
		rbat        *batch.Batch
	)
	f, err = createDumpFile(requestCtx, dump.OutFile)
	if err != nil {
		return err
	}
	defer func() {
		if err != nil {
			if f != nil {
				f.Close()
			}
			if buf != nil {
				buf.Reset()
			}
			if rbat != nil {
				rbat.Clean(ses.mp)
			}
			removeFile(dump.OutFile, curFileIdx)
		}
	}()
	buf = new(bytes.Buffer)
	if showDbDDL {
		_, err = buf.WriteString(dbDDL)
		if err != nil {
			return err
		}
	}
	f, curFileIdx, curFileSize, err = writeDump2File(requestCtx, buf, dump, f, curFileIdx, curFileSize)
	if err != nil {
		return err
	}
	for _, param := range params {
		if param.isView {
			continue
		}
		_, err = buf.WriteString(param.ddl)
		if err != nil {
			return err
		}
		f, curFileIdx, curFileSize, err = writeDump2File(requestCtx, buf, dump, f, curFileIdx, curFileSize)
		if err != nil {
			return err
		}
		rds, err := param.rel.NewReader(requestCtx, 1, nil, nil)
		if err != nil {
			return err
		}
		for {
			bat, err := rds[0].Read(requestCtx, param.attrs, nil, ses.mp)
			if err != nil {
				return err
			}
			if bat == nil {
				break
			}

			buf.WriteString("INSERT INTO ")
			buf.WriteString(param.name)
			buf.WriteString(" VALUES ")
			rbat, err = convertValueBat2Str(requestCtx, bat, ses.mp, ses.GetTimeZone())
			if err != nil {
				return err
			}
			for i := 0; i < rbat.Length(); i++ {
				if i != 0 {
					buf.WriteString(", ")
				}
				buf.WriteString("(")
				for j := 0; j < rbat.VectorCount(); j++ {
					if j != 0 {
						buf.WriteString(", ")
					}
					buf.WriteString(rbat.GetVector(int32(j)).GetString(i))
				}
				buf.WriteString(")")
			}
			buf.WriteString(";\n")
			f, curFileIdx, curFileSize, err = writeDump2File(requestCtx, buf, dump, f, curFileIdx, curFileSize)
			if err != nil {
				return err
			}
		}
		buf.WriteString("\n\n\n")
	}
	if !showDbDDL {
		return nil
	}
	for _, param := range params {
		if !param.isView {
			continue
		}
		_, err = buf.WriteString(param.ddl)
		if err != nil {
			return err
		}
		f, curFileIdx, curFileSize, err = writeDump2File(requestCtx, buf, dump, f, curFileIdx, curFileSize)
		if err != nil {
			return err
		}
	}
	return nil
}

/*
handle "SELECT @@xxx.yyyy"
*/
func (mce *MysqlCmdExecutor) handleSelectVariables(ve *tree.VarExpr) error {
	var err error = nil
	ses := mce.GetSession()
	mrs := ses.GetMysqlResultSet()
	proto := ses.GetMysqlProtocol()

	col := new(MysqlColumn)
	col.SetColumnType(defines.MYSQL_TYPE_VARCHAR)
	col.SetName("@@" + ve.Name)
	mrs.AddColumn(col)

	row := make([]interface{}, 1)
	if ve.System {
		if ve.Global {
			val, err := ses.GetGlobalVar(ve.Name)
			if err != nil {
				return err
			}
			row[0] = val
		} else {
			val, err := ses.GetSessionVar(ve.Name)
			if err != nil {
				return err
			}
			row[0] = val
		}
	} else {
		//user defined variable
		_, val, err := ses.GetUserDefinedVar(ve.Name)
		if err != nil {
			return err
		}
		row[0] = val
	}

	mrs.AddRow(row)

	mer := NewMysqlExecutionResult(0, 0, 0, 0, mrs)
	resp := NewResponse(ResultResponse, 0, int(COM_QUERY), mer)

	if err := proto.SendResponse(ses.GetRequestContext(), resp); err != nil {
		return moerr.NewInternalError(ses.GetRequestContext(), "routine send response failed. error:%v ", err)
	}
	return err
}

func doCmdFieldList(requestCtx context.Context, ses *Session, icfl *InternalCmdFieldList) error {
	dbName := ses.GetDatabaseName()
	if dbName == "" {
		return moerr.NewNoDB(requestCtx)
	}

	//Get table infos for the database from the cube
	//case 1: there are no table infos for the db
	//case 2: db changed
	//NOTE: it costs too much time.
	//It just reduces the information in the auto-completion (auto-rehash) of the mysql client.
	//var attrs []ColumnInfo
	//
	//if mce.tableInfos == nil || mce.db != dbName {
	//	txnHandler := ses.GetTxnHandler()
	//	eng := ses.GetStorage()
	//	db, err := eng.Database(requestCtx, dbName, txnHandler.GetTxn())
	//	if err != nil {
	//		return err
	//	}
	//
	//	names, err := db.Relations(requestCtx)
	//	if err != nil {
	//		return err
	//	}
	//	for _, name := range names {
	//		table, err := db.Relation(requestCtx, name)
	//		if err != nil {
	//			return err
	//		}
	//
	//		defs, err := table.TableDefs(requestCtx)
	//		if err != nil {
	//			return err
	//		}
	//		for _, def := range defs {
	//			if attr, ok := def.(*engine.AttributeDef); ok {
	//				attrs = append(attrs, &engineColumnInfo{
	//					name: attr.Attr.Name,
	//					typ:  attr.Attr.Type,
	//				})
	//			}
	//		}
	//	}
	//
	//	if mce.tableInfos == nil {
	//		mce.tableInfos = make(map[string][]ColumnInfo)
	//	}
	//	mce.tableInfos[tableName] = attrs
	//}
	//
	//cols, ok := mce.tableInfos[tableName]
	//if !ok {
	//	//just give the empty info when there is no such table.
	//	attrs = make([]ColumnInfo, 0)
	//} else {
	//	attrs = cols
	//}
	//
	//for _, c := range attrs {
	//	col := new(MysqlColumn)
	//	col.SetName(c.GetName())
	//	err = convertEngineTypeToMysqlType(c.GetType(), col)
	//	if err != nil {
	//		return err
	//	}
	//
	//	/*
	//		mysql CMD_FIELD_LIST response: send the column definition per column
	//	*/
	//	err = proto.SendColumnDefinitionPacket(col, int(COM_FIELD_LIST))
	//	if err != nil {
	//		return err
	//	}
	//}
	return nil
}

/*
handle cmd CMD_FIELD_LIST
*/
func (mce *MysqlCmdExecutor) handleCmdFieldList(requestCtx context.Context, icfl *InternalCmdFieldList) error {
	var err error
	ses := mce.GetSession()
	proto := ses.GetMysqlProtocol()

	err = doCmdFieldList(requestCtx, ses, icfl)
	if err != nil {
		return err
	}

	/*
		mysql CMD_FIELD_LIST response: End after the column has been sent.
		send EOF packet
	*/
	err = proto.sendEOFOrOkPacket(0, 0)
	if err != nil {
		return err
	}

	return err
}

func doSetVar(ctx context.Context, ses *Session, sv *tree.SetVar) error {
	var err error = nil
	setVarFunc := func(system, global bool, name string, value interface{}) error {
		if system {
			if global {
				err = ses.SetGlobalVar(name, value)
				if err != nil {
					return err
				}
			} else {
				err = ses.SetSessionVar(name, value)
				if err != nil {
					return err
				}
			}

			if strings.ToLower(name) == "autocommit" {
				svbt := SystemVariableBoolType{}
				newValue, err2 := svbt.Convert(value)
				if err2 != nil {
					return err2
				}
				err = ses.SetAutocommit(svbt.IsTrue(newValue))
				if err != nil {
					return err
				}
			}
		} else {
			err = ses.SetUserDefinedVar(name, value)
			if err != nil {
				return err
			}
		}
		return nil
	}
	for _, assign := range sv.Assignments {
		name := assign.Name
		var value interface{}

		value, err = GetSimpleExprValue(assign.Value, ses)
		if err != nil {
			return err
		}

		if systemVar, ok := gSysVarsDefs[name]; ok {
			if isDefault, ok := value.(bool); ok && isDefault {
				value = systemVar.Default
			}
		}

		//TODO : fix SET NAMES after parser is ready
		if name == "names" {
			//replaced into three system variable:
			//character_set_client, character_set_connection, and character_set_results
			replacedBy := []string{
				"character_set_client", "character_set_connection", "character_set_results",
			}
			for _, rb := range replacedBy {
				err = setVarFunc(assign.System, assign.Global, rb, value)
				if err != nil {
					return err
				}
			}
		} else {
			err = setVarFunc(assign.System, assign.Global, name, value)
			if err != nil {
				return err
			}
		}
	}
	return err
}

/*
handle setvar
*/
func (mce *MysqlCmdExecutor) handleSetVar(ctx context.Context, sv *tree.SetVar) error {
	ses := mce.GetSession()
	err := doSetVar(ctx, ses, sv)
	if err != nil {
		return err
	}

	return nil
}

func doShowErrors(ses *Session) error {
	var err error

	levelCol := new(MysqlColumn)
	levelCol.SetColumnType(defines.MYSQL_TYPE_VARCHAR)
	levelCol.SetName("Level")

	CodeCol := new(MysqlColumn)
	CodeCol.SetColumnType(defines.MYSQL_TYPE_SHORT)
	CodeCol.SetName("Code")

	MsgCol := new(MysqlColumn)
	MsgCol.SetColumnType(defines.MYSQL_TYPE_VARCHAR)
	MsgCol.SetName("Message")

	mrs := ses.GetMysqlResultSet()

	mrs.AddColumn(levelCol)
	mrs.AddColumn(CodeCol)
	mrs.AddColumn(MsgCol)

	info := ses.GetErrInfo()

	for i := info.length() - 1; i >= 0; i-- {
		row := make([]interface{}, 3)
		row[0] = "Error"
		row[1] = info.codes[i]
		row[2] = info.msgs[i]
		mrs.AddRow(row)
	}

	return err
}

func (mce *MysqlCmdExecutor) handleShowErrors() error {
	var err error
	ses := mce.GetSession()
	proto := ses.GetMysqlProtocol()
	err = doShowErrors(ses)
	if err != nil {
		return err
	}

	mer := NewMysqlExecutionResult(0, 0, 0, 0, ses.GetMysqlResultSet())
	resp := NewResponse(ResultResponse, 0, int(COM_QUERY), mer)

	if err := proto.SendResponse(ses.requestCtx, resp); err != nil {
		return moerr.NewInternalError(ses.requestCtx, "routine send response failed. error:%v ", err)
	}
	return err
}

func doShowVariables(ses *Session, proc *process.Process, sv *tree.ShowVariables) error {
	if sv.Like != nil && sv.Where != nil {
		return moerr.NewSyntaxError(ses.GetRequestContext(), "like clause and where clause cannot exist at the same time")
	}

	var err error = nil

	col1 := new(MysqlColumn)
	col1.SetColumnType(defines.MYSQL_TYPE_VARCHAR)
	col1.SetName("Variable_name")

	col2 := new(MysqlColumn)
	col2.SetColumnType(defines.MYSQL_TYPE_VARCHAR)
	col2.SetName("Value")

	mrs := ses.GetMysqlResultSet()
	mrs.AddColumn(col1)
	mrs.AddColumn(col2)

	var hasLike = false
	var likePattern = ""
	var isIlike = false
	if sv.Like != nil {
		hasLike = true
		if sv.Like.Op == tree.ILIKE {
			isIlike = true
		}
		likePattern = strings.ToLower(sv.Like.Right.String())
	}

	var sysVars map[string]interface{}
	if sv.Global {
		sysVars = make(map[string]interface{})
		for k, v := range gSysVarsDefs {
			sysVars[k] = v.Default
		}
	} else {
		sysVars = ses.CopyAllSessionVars()
	}

	rows := make([][]interface{}, 0, len(sysVars))
	for name, value := range sysVars {
		if hasLike {
			s := name
			if isIlike {
				s = strings.ToLower(s)
			}
			if !WildcardMatch(likePattern, s) {
				continue
			}
		}
		row := make([]interface{}, 2)
		row[0] = name
		gsv, ok := GSysVariables.GetDefinitionOfSysVar(name)
		if !ok {
			return moerr.NewInternalError(ses.GetRequestContext(), errorSystemVariableDoesNotExist())
		}
		row[1] = value
		if _, ok := gsv.GetType().(SystemVariableBoolType); ok {
			v, ok := value.(int8)
			if ok {
				if v == 1 {
					row[1] = "on"
				} else {
					row[1] = "off"
				}
			}
		}
		rows = append(rows, row)
	}

	if sv.Where != nil {
		bat, err := constructVarBatch(ses, rows)
		if err != nil {
			return err
		}
		binder := plan2.NewDefaultBinder(proc.Ctx, nil, nil, &plan2.Type{Id: int32(types.T_varchar), Width: types.MaxVarcharLen}, []string{"variable_name", "value"})
		planExpr, err := binder.BindExpr(sv.Where.Expr, 0, false)
		if err != nil {
			return err
		}

		vec, err := colexec.EvalExpr(bat, proc, planExpr)
		if err != nil {
			return err
		}
		bs := vector.MustTCols[bool](vec)
		sels := proc.Mp().GetSels()
		for i, b := range bs {
			if b {
				sels = append(sels, int64(i))
			}
		}
		bat.Shrink(sels)
		proc.Mp().PutSels(sels)
		v0 := vector.MustStrCols(bat.Vecs[0])
		v1 := vector.MustStrCols(bat.Vecs[1])
		rows = rows[:len(v0)]
		for i := range v0 {
			rows[i][0] = v0[i]
			rows[i][1] = v1[i]
		}
		bat.Clean(proc.Mp())
	}

	//sort by name
	sort.Slice(rows, func(i, j int) bool {
		return rows[i][0].(string) < rows[j][0].(string)
	})

	for _, row := range rows {
		mrs.AddRow(row)
	}

	return err
}

/*
handle show variables
*/
func (mce *MysqlCmdExecutor) handleShowVariables(sv *tree.ShowVariables, proc *process.Process) error {
	ses := mce.GetSession()
	proto := ses.GetMysqlProtocol()
	err := doShowVariables(ses, proc, sv)
	if err != nil {
		return err
	}
	mer := NewMysqlExecutionResult(0, 0, 0, 0, ses.GetMysqlResultSet())
	resp := NewResponse(ResultResponse, 0, int(COM_QUERY), mer)

	if err := proto.SendResponse(ses.requestCtx, resp); err != nil {
		return moerr.NewInternalError(ses.requestCtx, "routine send response failed. error:%v ", err)
	}
	return err
}

func constructVarBatch(ses *Session, rows [][]interface{}) (*batch.Batch, error) {
	bat := batch.New(true, []string{"Variable_name", "Value"})
	typ := types.New(types.T_varchar, types.MaxVarcharLen, 0, 0)
	cnt := len(rows)
	bat.Zs = make([]int64, cnt)
	for i := range bat.Zs {
		bat.Zs[i] = 1
	}
	v0 := make([]string, cnt)
	v1 := make([]string, cnt)
	for i, row := range rows {
		v0[i] = row[0].(string)
		v1[i] = fmt.Sprintf("%v", row[1])
	}
	bat.Vecs[0] = vector.NewVector(typ)
	vector.AppendStringList(bat.Vecs[0], v0, nil, ses.GetMemPool())
	bat.Vecs[1] = vector.NewVector(typ)
	vector.AppendStringList(bat.Vecs[1], v1, nil, ses.GetMemPool())
	return bat, nil
}

func (mce *MysqlCmdExecutor) handleAnalyzeStmt(requestCtx context.Context, stmt *tree.AnalyzeStmt) error {
	// rewrite analyzeStmt to `select approx_count_distinct(col), .. from tbl`
	// IMO, this approach is simple and future-proof
	// Although this rewriting processing could have been handled in rewrite module,
	// `handleAnalyzeStmt` can be easily managed by cron jobs in the future
	ctx := tree.NewFmtCtx(dialect.MYSQL)
	ctx.WriteString("select ")
	for i, ident := range stmt.Cols {
		if i > 0 {
			ctx.WriteByte(',')
		}
		ctx.WriteString("approx_count_distinct(")
		ctx.WriteString(string(ident))
		ctx.WriteByte(')')
	}
	ctx.WriteString(" from ")
	stmt.Table.Format(ctx)
	sql := ctx.String()
	return mce.GetDoQueryFunc()(requestCtx, sql)
}

// Note: for pass the compile quickly. We will remove the comments in the future.
func (mce *MysqlCmdExecutor) handleExplainStmt(requestCtx context.Context, stmt *tree.ExplainStmt) error {
	es, err := getExplainOption(requestCtx, stmt.Options)
	if err != nil {
		return err
	}

	ses := mce.GetSession()

	switch stmt.Statement.(type) {
	case *tree.Delete:
		ses.GetTxnCompileCtx().SetQueryType(TXN_DELETE)
	case *tree.Update:
		ses.GetTxnCompileCtx().SetQueryType(TXN_UPDATE)
	default:
		ses.GetTxnCompileCtx().SetQueryType(TXN_DEFAULT)
	}

	//get query optimizer and execute Optimize
	plan, err := buildPlan(requestCtx, ses, ses.GetTxnCompileCtx(), stmt.Statement)
	if err != nil {
		return err
	}
	if plan.GetQuery() == nil {
		return moerr.NewNotSupported(requestCtx, "the sql query plan does not support explain.")
	}
	// generator query explain
	explainQuery := explain.NewExplainQueryImpl(plan.GetQuery())

	// build explain data buffer
	buffer := explain.NewExplainDataBuffer()
	err = explainQuery.ExplainPlan(requestCtx, buffer, es)
	if err != nil {
		return err
	}

	protocol := ses.GetMysqlProtocol()

	explainColName := "QUERY PLAN"
	columns, err := GetExplainColumns(requestCtx, explainColName)
	if err != nil {
		return err
	}

	//	Step 1 : send column count and column definition.
	//send column count
	colCnt := uint64(len(columns))
	err = protocol.SendColumnCountPacket(colCnt)
	if err != nil {
		return err
	}
	//send columns
	//column_count * Protocol::ColumnDefinition packets
	cmd := ses.GetCmd()
	mrs := ses.GetMysqlResultSet()
	for _, c := range columns {
		mysqlc := c.(Column)
		mrs.AddColumn(mysqlc)
		//	mysql COM_QUERY response: send the column definition per column
		err := protocol.SendColumnDefinitionPacket(requestCtx, mysqlc, int(cmd))
		if err != nil {
			return err
		}
	}

	//	mysql COM_QUERY response: End after the column has been sent.
	//	send EOF packet
	err = protocol.SendEOFPacketIf(0, 0)
	if err != nil {
		return err
	}

	err = buildMoExplainQuery(explainColName, buffer, ses, getDataFromPipeline)
	if err != nil {
		return err
	}

	err = protocol.sendEOFOrOkPacket(0, 0)
	if err != nil {
		return err
	}
	return nil
}

func doPrepareStmt(ctx context.Context, ses *Session, st *tree.PrepareStmt) (*PrepareStmt, error) {
	switch st.Stmt.(type) {
	case *tree.Update:
		ses.GetTxnCompileCtx().SetQueryType(TXN_UPDATE)
	case *tree.Delete:
		ses.GetTxnCompileCtx().SetQueryType(TXN_DELETE)
	}
	preparePlan, err := buildPlan(ctx, ses, ses.GetTxnCompileCtx(), st)
	if err != nil {
		return nil, err
	}

	prepareStmt := &PrepareStmt{
		Name:        preparePlan.GetDcl().GetPrepare().GetName(),
		PreparePlan: preparePlan,
		PrepareStmt: st.Stmt,
	}

	err = ses.SetPrepareStmt(preparePlan.GetDcl().GetPrepare().GetName(), prepareStmt)
	return prepareStmt, err
}

// handlePrepareStmt
func (mce *MysqlCmdExecutor) handlePrepareStmt(ctx context.Context, st *tree.PrepareStmt) (*PrepareStmt, error) {
	return doPrepareStmt(ctx, mce.GetSession(), st)
}

func doPrepareString(ctx context.Context, ses *Session, st *tree.PrepareString) (*PrepareStmt, error) {
	stmts, err := mysql.Parse(ctx, st.Sql)
	if err != nil {
		return nil, err
	}
	switch stmts[0].(type) {
	case *tree.Update:
		ses.GetTxnCompileCtx().SetQueryType(TXN_UPDATE)
	case *tree.Delete:
		ses.GetTxnCompileCtx().SetQueryType(TXN_DELETE)
	}

	preparePlan, err := buildPlan(ses.GetRequestContext(), ses, ses.GetTxnCompileCtx(), st)
	if err != nil {
		return nil, err
	}

	prepareStmt := &PrepareStmt{
		Name:        preparePlan.GetDcl().GetPrepare().GetName(),
		PreparePlan: preparePlan,
		PrepareStmt: stmts[0],
	}

	err = ses.SetPrepareStmt(preparePlan.GetDcl().GetPrepare().GetName(), prepareStmt)
	return prepareStmt, err
}

// handlePrepareString
func (mce *MysqlCmdExecutor) handlePrepareString(ctx context.Context, st *tree.PrepareString) (*PrepareStmt, error) {
	return doPrepareString(ctx, mce.GetSession(), st)
}

func doDeallocate(ctx context.Context, ses *Session, st *tree.Deallocate) error {
	deallocatePlan, err := buildPlan(ctx, ses, ses.GetTxnCompileCtx(), st)
	if err != nil {
		return err
	}
	ses.RemovePrepareStmt(deallocatePlan.GetDcl().GetDeallocate().GetName())
	return nil
}

func doReset(ctx context.Context, ses *Session, st *tree.Reset) error {
	return nil
}

// handleDeallocate
func (mce *MysqlCmdExecutor) handleDeallocate(ctx context.Context, st *tree.Deallocate) error {
	return doDeallocate(ctx, mce.GetSession(), st)
}

// handleReset
func (mce *MysqlCmdExecutor) handleReset(ctx context.Context, st *tree.Reset) error {
	return doReset(ctx, mce.GetSession(), st)
}

// handleCreateAccount creates a new user-level tenant in the context of the tenant SYS
// which has been initialized.
func (mce *MysqlCmdExecutor) handleCreateAccount(ctx context.Context, ca *tree.CreateAccount) error {
	//step1 : create new account.
	return InitGeneralTenant(ctx, mce.GetSession(), ca)
}

// handleDropAccount drops a new user-level tenant
func (mce *MysqlCmdExecutor) handleDropAccount(ctx context.Context, da *tree.DropAccount) error {
	return doDropAccount(ctx, mce.GetSession(), da)
}

// handleDropAccount drops a new user-level tenant
func (mce *MysqlCmdExecutor) handleAlterAccount(ctx context.Context, aa *tree.AlterAccount) error {
	return doAlterAccount(ctx, mce.GetSession(), aa)
}

// handleAlterDatabaseConfig alter a database's mysql_compatbility_mode
func (mce *MysqlCmdExecutor) handleAlterDataBaseConfig(ctx context.Context, ad *tree.AlterDataBaseConfig) error {
	return doAlterDatabaseConfig(ctx, mce.GetSession(), ad)
}

// handleAlterAccountConfig alter a account's mysql_compatbility_mode
func (mce *MysqlCmdExecutor) handleAlterAccountConfig(ctx context.Context, st *tree.AlterDataBaseConfig) error {
	return doAlterAccountConfig(ctx, mce.GetSession(), st)
}

// handleCreateUser creates the user for the tenant
func (mce *MysqlCmdExecutor) handleCreateUser(ctx context.Context, cu *tree.CreateUser) error {
	ses := mce.GetSession()
	tenant := ses.GetTenantInfo()

	//step1 : create the user
	return InitUser(ctx, ses, tenant, cu)
}

// handleDropUser drops the user for the tenant
func (mce *MysqlCmdExecutor) handleDropUser(ctx context.Context, du *tree.DropUser) error {
	return doDropUser(ctx, mce.GetSession(), du)
}

// handleCreateRole creates the new role
func (mce *MysqlCmdExecutor) handleCreateRole(ctx context.Context, cr *tree.CreateRole) error {
	ses := mce.GetSession()
	tenant := ses.GetTenantInfo()

	//step1 : create the role
	return InitRole(ctx, ses, tenant, cr)
}

// handleDropRole drops the role
func (mce *MysqlCmdExecutor) handleDropRole(ctx context.Context, dr *tree.DropRole) error {
	return doDropRole(ctx, mce.GetSession(), dr)
}

func (mce *MysqlCmdExecutor) handleCreateFunction(ctx context.Context, cf *tree.CreateFunction) error {
	ses := mce.GetSession()
	tenant := ses.GetTenantInfo()

	return InitFunction(ctx, ses, tenant, cf)
}

func (mce *MysqlCmdExecutor) handleDropFunction(ctx context.Context, df *tree.DropFunction) error {
	return doDropFunction(ctx, mce.GetSession(), df)
}

// handleGrantRole grants the role
func (mce *MysqlCmdExecutor) handleGrantRole(ctx context.Context, gr *tree.GrantRole) error {
	return doGrantRole(ctx, mce.GetSession(), gr)
}

// handleRevokeRole revokes the role
func (mce *MysqlCmdExecutor) handleRevokeRole(ctx context.Context, rr *tree.RevokeRole) error {
	return doRevokeRole(ctx, mce.GetSession(), rr)
}

// handleGrantRole grants the privilege to the role
func (mce *MysqlCmdExecutor) handleGrantPrivilege(ctx context.Context, gp *tree.GrantPrivilege) error {
	return doGrantPrivilege(ctx, mce.GetSession(), gp)
}

// handleRevokePrivilege revokes the privilege from the user or role
func (mce *MysqlCmdExecutor) handleRevokePrivilege(ctx context.Context, rp *tree.RevokePrivilege) error {
	return doRevokePrivilege(ctx, mce.GetSession(), rp)
}

// handleSwitchRole switches the role to another role
func (mce *MysqlCmdExecutor) handleSwitchRole(ctx context.Context, sr *tree.SetRole) error {
	return doSwitchRole(ctx, mce.GetSession(), sr)
}

func doKill(ctx context.Context, rm *RoutineManager, ses *Session, k *tree.Kill) error {
	var err error
	//true: kill a connection
	//false: kill a query in a connection
	idThatKill := uint64(ses.GetConnectionID())
	if !k.Option.Exist || k.Option.Typ == tree.KillTypeConnection {
		err = rm.kill(ctx, true, idThatKill, k.ConnectionId, "")
	} else {
		err = rm.kill(ctx, false, idThatKill, k.ConnectionId, k.StmtOption.StatementId)
	}
	return err
}

// handleKill kill a connection or query
func (mce *MysqlCmdExecutor) handleKill(ctx context.Context, k *tree.Kill) error {
	var err error
	ses := mce.GetSession()
	proto := ses.GetMysqlProtocol()
	err = doKill(ctx, mce.GetRoutineManager(), ses, k)
	if err != nil {
		return err
	}
	resp := NewGeneralOkResponse(COM_QUERY)
	if err = proto.SendResponse(ctx, resp); err != nil {
		return moerr.NewInternalError(ctx, "routine send response failed. error:%v ", err)
	}
	return err
}

// handleShowAccounts lists the info of accounts
func (mce *MysqlCmdExecutor) handleShowAccounts(ctx context.Context, sa *tree.ShowAccounts) error {
	var err error
	ses := mce.GetSession()
	proto := ses.GetMysqlProtocol()
	err = doShowAccounts(ctx, ses, sa)
	if err != nil {
		return err
	}
	mer := NewMysqlExecutionResult(0, 0, 0, 0, ses.GetMysqlResultSet())
	resp := NewResponse(ResultResponse, 0, int(COM_QUERY), mer)

	if err = proto.SendResponse(ctx, resp); err != nil {
		return moerr.NewInternalError(ctx, "routine send response failed. error:%v ", err)
	}
	return err
}

func GetExplainColumns(ctx context.Context, explainColName string) ([]interface{}, error) {
	cols := []*plan2.ColDef{
		{Typ: &plan2.Type{Id: int32(types.T_varchar)}, Name: explainColName},
	}
	columns := make([]interface{}, len(cols))
	var err error = nil
	for i, col := range cols {
		c := new(MysqlColumn)
		c.SetName(col.Name)
		err = convertEngineTypeToMysqlType(ctx, types.T(col.Typ.Id), c)
		if err != nil {
			return nil, err
		}
		columns[i] = c
	}
	return columns, err
}

func getExplainOption(requestCtx context.Context, options []tree.OptionElem) (*explain.ExplainOptions, error) {
	es := explain.NewExplainDefaultOptions()
	if options == nil {
		return es, nil
	} else {
		for _, v := range options {
			if strings.EqualFold(v.Name, "VERBOSE") {
				if strings.EqualFold(v.Value, "TRUE") || v.Value == "NULL" {
					es.Verbose = true
				} else if strings.EqualFold(v.Value, "FALSE") {
					es.Verbose = false
				} else {
					return nil, moerr.NewInvalidInput(requestCtx, "invalid explain option '%s', valud '%s'", v.Name, v.Value)
				}
			} else if strings.EqualFold(v.Name, "ANALYZE") {
				if strings.EqualFold(v.Value, "TRUE") || v.Value == "NULL" {
					es.Analyze = true
				} else if strings.EqualFold(v.Value, "FALSE") {
					es.Analyze = false
				} else {
					return nil, moerr.NewInvalidInput(requestCtx, "invalid explain option '%s', valud '%s'", v.Name, v.Value)
				}
			} else if strings.EqualFold(v.Name, "FORMAT") {
				if strings.EqualFold(v.Value, "TEXT") {
					es.Format = explain.EXPLAIN_FORMAT_TEXT
				} else if strings.EqualFold(v.Value, "JSON") {
					return nil, moerr.NewNotSupported(requestCtx, "Unsupport explain format '%s'", v.Value)
				} else if strings.EqualFold(v.Value, "DOT") {
					return nil, moerr.NewNotSupported(requestCtx, "Unsupport explain format '%s'", v.Value)
				} else {
					return nil, moerr.NewInvalidInput(requestCtx, "invalid explain option '%s', valud '%s'", v.Name, v.Value)
				}
			} else {
				return nil, moerr.NewInvalidInput(requestCtx, "invalid explain option '%s', valud '%s'", v.Name, v.Value)
			}
		}
		return es, nil
	}
}

func buildMoExplainQuery(explainColName string, buffer *explain.ExplainDataBuffer, session *Session, fill func(interface{}, *batch.Batch) error) error {
	bat := batch.New(true, []string{explainColName})
	rs := buffer.Lines
	vs := make([][]byte, len(rs))

	count := 0
	for _, r := range rs {
		str := []byte(r)
		vs[count] = str
		count++
	}
	vs = vs[:count]
	vec := vector.NewVector(types.T_varchar.ToType())
	vector.AppendBytesList(vec, vs, nil, session.GetMemPool())
	bat.Vecs[0] = vec
	bat.InitZsOne(count)

	err := fill(session, bat)
	vec.Free(session.GetMemPool())
	return err
}

var _ ComputationWrapper = &TxnComputationWrapper{}
var _ ComputationWrapper = &NullComputationWrapper{}

type TxnComputationWrapper struct {
	stmt    tree.Statement
	plan    *plan2.Plan
	proc    *process.Process
	ses     *Session
	compile *compile.Compile

	uuid uuid.UUID
}

func InitTxnComputationWrapper(ses *Session, stmt tree.Statement, proc *process.Process) *TxnComputationWrapper {
	uuid, _ := uuid.NewUUID()
	return &TxnComputationWrapper{
		stmt: stmt,
		proc: proc,
		ses:  ses,
		uuid: uuid,
	}
}

func (cwft *TxnComputationWrapper) GetAst() tree.Statement {
	return cwft.stmt
}

func (cwft *TxnComputationWrapper) GetProcess() *process.Process {
	return cwft.proc
}

func (cwft *TxnComputationWrapper) SetDatabaseName(db string) error {
	return nil
}

func (cwft *TxnComputationWrapper) GetColumns() ([]interface{}, error) {
	var err error
	cols := plan2.GetResultColumnsFromPlan(cwft.plan)
	switch cwft.GetAst().(type) {
	case *tree.ShowColumns:
		if len(cols) == 7 {
			cols = []*plan2.ColDef{
				{Typ: &plan2.Type{Id: int32(types.T_char)}, Name: "Field"},
				{Typ: &plan2.Type{Id: int32(types.T_char)}, Name: "Type"},
				{Typ: &plan2.Type{Id: int32(types.T_char)}, Name: "Null"},
				{Typ: &plan2.Type{Id: int32(types.T_char)}, Name: "Key"},
				{Typ: &plan2.Type{Id: int32(types.T_char)}, Name: "Default"},
				{Typ: &plan2.Type{Id: int32(types.T_char)}, Name: "Extra"},
				{Typ: &plan2.Type{Id: int32(types.T_char)}, Name: "Comment"},
			}
		} else {
			cols = []*plan2.ColDef{
				{Typ: &plan2.Type{Id: int32(types.T_char)}, Name: "Field"},
				{Typ: &plan2.Type{Id: int32(types.T_char)}, Name: "Type"},
				{Typ: &plan2.Type{Id: int32(types.T_char)}, Name: "Collation"},
				{Typ: &plan2.Type{Id: int32(types.T_char)}, Name: "Null"},
				{Typ: &plan2.Type{Id: int32(types.T_char)}, Name: "Key"},
				{Typ: &plan2.Type{Id: int32(types.T_char)}, Name: "Default"},
				{Typ: &plan2.Type{Id: int32(types.T_char)}, Name: "Extra"},
				{Typ: &plan2.Type{Id: int32(types.T_char)}, Name: "Privileges"},
				{Typ: &plan2.Type{Id: int32(types.T_char)}, Name: "Comment"},
			}
		}
	}
	columns := make([]interface{}, len(cols))
	for i, col := range cols {
		c := new(MysqlColumn)
		c.SetName(col.Name)
		c.SetOrgName(col.Name)
		c.SetTable(col.Typ.Table)
		c.SetOrgTable(col.Typ.Table)
		c.SetAutoIncr(col.Typ.AutoIncr)
		c.SetSchema(cwft.ses.GetTxnCompileCtx().DefaultDatabase())
		err = convertEngineTypeToMysqlType(cwft.ses.requestCtx, types.T(col.Typ.Id), c)
		if err != nil {
			return nil, err
		}
		setColFlag(c)
		setColLength(c, col.Typ.Width)
		setCharacter(c)
		c.SetDecimal(uint8(col.Typ.Scale))
		convertMysqlTextTypeToBlobType(c)
		columns[i] = c
	}
	return columns, err
}

func (cwft *TxnComputationWrapper) GetClock() clock.Clock {
	rt := runtime.ProcessLevelRuntime()
	return rt.Clock()
}

func (cwft *TxnComputationWrapper) GetAffectedRows() uint64 {
	return cwft.compile.GetAffectedRows()
}

func (cwft *TxnComputationWrapper) Compile(requestCtx context.Context, u interface{}, fill func(interface{}, *batch.Batch) error) (interface{}, error) {
	var err error
	defer RecordStatementTxnID(requestCtx, cwft.ses)
	if cwft.ses.IfInitedTempEngine() {
		requestCtx = context.WithValue(requestCtx, defines.TemporaryDN{}, cwft.ses.GetTempTableStorage())
		cwft.ses.SetRequestContext(requestCtx)
		cwft.proc.Ctx = context.WithValue(cwft.proc.Ctx, defines.TemporaryDN{}, cwft.ses.GetTempTableStorage())
	}
	cacheHit := cwft.plan != nil
	if !cacheHit {
		cwft.plan, err = buildPlan(requestCtx, cwft.ses, cwft.ses.GetTxnCompileCtx(), cwft.stmt)
	} else if cwft.ses != nil && cwft.ses.GetTenantInfo() != nil {
		cwft.ses.accountId = getAccountId(requestCtx)
		err = authenticateCanExecuteStatementAndPlan(requestCtx, cwft.ses, cwft.stmt, cwft.plan)
	}
	if err != nil {
		return nil, err
	}
	cwft.ses.p = cwft.plan
	if ids := isResultQuery(cwft.plan); ids != nil {
		if err = checkPrivilege(ids, requestCtx, cwft.ses); err != nil {
			return nil, err
		}
	}
	if _, ok := cwft.stmt.(*tree.Execute); ok {
		executePlan := cwft.plan.GetDcl().GetExecute()
		stmtName := executePlan.GetName()
		prepareStmt, err := cwft.ses.GetPrepareStmt(stmtName)
		if err != nil {
			return nil, err
		}

		// TODO check if schema change, obj.Obj is zero all the time in 0.6
		// for _, obj := range preparePlan.GetSchemas() {
		// 	newObj, _ := cwft.ses.txnCompileCtx.Resolve(obj.SchemaName, obj.ObjName)
		// 	if newObj == nil || newObj.Obj != obj.Obj {
		// 		return nil, moerr.NewInternalError("", fmt.Sprintf(ctx, "table '%s' has been changed, please reset Prepare statement '%s'", obj.ObjName, stmtName))
		// 	}
		// }

		preparePlan := prepareStmt.PreparePlan.GetDcl().GetPrepare()
		if len(executePlan.Args) != len(preparePlan.ParamTypes) {
			return nil, moerr.NewInvalidInput(requestCtx, "Incorrect arguments to EXECUTE")
		}
		newPlan := plan2.DeepCopyPlan(preparePlan.Plan)

		// replace ? and @var with their values
		resetParamRule := plan2.NewResetParamRefRule(requestCtx, executePlan.Args)
		resetVarRule := plan2.NewResetVarRefRule(cwft.ses.GetTxnCompileCtx(), cwft.ses.GetTxnCompileCtx().GetProcess())
		constantFoldRule := plan2.NewConstantFoldRule(cwft.ses.GetTxnCompileCtx())
		vp := plan2.NewVisitPlan(newPlan, []plan2.VisitPlanRule{resetParamRule, resetVarRule, constantFoldRule})
		err = vp.Visit(requestCtx)
		if err != nil {
			return nil, err
		}

		// reset plan & stmt
		cwft.stmt = prepareStmt.PrepareStmt
		cwft.plan = newPlan
		// reset some special stmt for execute statement
		switch cwft.stmt.(type) {
		case *tree.ShowColumns:
			cwft.ses.SetShowStmtType(ShowColumns)
			cwft.ses.SetData(nil)
		case *tree.ShowTableStatus:
			cwft.ses.showStmtType = ShowTableStatus
			cwft.ses.SetData(nil)
		case *tree.SetVar, *tree.ShowVariables, *tree.ShowErrors, *tree.ShowWarnings:
			return nil, nil
		}

		//check privilege
		err = authenticateUserCanExecutePrepareOrExecute(requestCtx, cwft.ses, prepareStmt.PrepareStmt, newPlan)
		if err != nil {
			return nil, err
		}
	} else {
		var vp *plan2.VisitPlan
		if cacheHit {
			vp = plan2.NewVisitPlan(cwft.plan, []plan2.VisitPlanRule{plan2.NewResetVarRefRule(cwft.ses.GetTxnCompileCtx(), cwft.ses.GetTxnCompileCtx().GetProcess()), plan2.NewRecomputeRealTimeRelatedFuncRule(cwft.ses.GetTxnCompileCtx().GetProcess())})
		} else {
			vp = plan2.NewVisitPlan(cwft.plan, []plan2.VisitPlanRule{plan2.NewResetVarRefRule(cwft.ses.GetTxnCompileCtx(), cwft.ses.GetTxnCompileCtx().GetProcess())})
		}
		err = vp.Visit(requestCtx)
		if err != nil {
			return nil, err
		}
	}

	txnHandler := cwft.ses.GetTxnHandler()
	if cacheHit && cwft.plan.NeedImplicitTxn() {
		cwft.proc.TxnOperator, err = txnHandler.GetTxn()
		if err != nil {
			return nil, err
		}
	} else if cwft.plan.GetQuery().GetLoadTag() {
		cwft.proc.TxnOperator = txnHandler.GetTxnOnly()
	} else if cwft.plan.NeedImplicitTxn() {
		cwft.proc.TxnOperator, err = txnHandler.GetTxn()
		if err != nil {
			return nil, err
		}
	}
	addr := ""
	if len(cwft.ses.GetParameterUnit().ClusterNodes) > 0 {
		addr = cwft.ses.GetParameterUnit().ClusterNodes[0].Addr
	}
	cwft.proc.FileService = cwft.ses.GetParameterUnit().FileService
	cwft.compile = compile.New(addr, cwft.ses.GetDatabaseName(), cwft.ses.GetSql(), cwft.ses.GetUserName(), requestCtx, cwft.ses.GetStorage(), cwft.proc, cwft.stmt)

	if _, ok := cwft.stmt.(*tree.ExplainAnalyze); ok {
		fill = func(obj interface{}, bat *batch.Batch) error { return nil }
	}
	err = cwft.compile.Compile(requestCtx, cwft.plan, cwft.ses, fill)
	if err != nil {
		return nil, err
	}
	// check if it is necessary to initialize the temporary engine
	if cwft.compile.NeedInitTempEngine(cwft.ses.IfInitedTempEngine()) {
		// 0. init memory-non-dist storage
		dnStore, err := cwft.ses.SetTempTableStorage(cwft.GetClock())
		if err != nil {
			return nil, err
		}

		// temporary storage is passed through Ctx
		requestCtx = context.WithValue(requestCtx, defines.TemporaryDN{}, cwft.ses.GetTempTableStorage())

		// 1. init memory-non-dist engine
		tempEngine := memoryengine.New(
			requestCtx,
			memoryengine.NewDefaultShardPolicy(
				mpool.MustNewZero(),
			),
			func() (logservicepb.ClusterDetails, error) {
				return logservicepb.ClusterDetails{
					DNStores: []logservicepb.DNStore{
						*dnStore,
					},
				}, nil
			},
			memoryengine.RandomIDGenerator,
		)

		// 2. bind the temporary engine to the session and txnHandler
		cwft.ses.SetTempEngine(requestCtx, tempEngine)
		cwft.compile.SetTempEngine(requestCtx, tempEngine)
		txnHandler := cwft.ses.txnCompileCtx.txnHandler
		txnHandler.SetTempEngine(tempEngine)

		// 3. init temp-db to store temporary relations
		err = tempEngine.Create(requestCtx, defines.TEMPORARY_DBNAME, cwft.ses.txnHandler.txn)
		if err != nil {
			return nil, err
		}

		// 4. add auto_IncrementTable fortemp-db
		colexec.CreateAutoIncrTable(cwft.ses.GetStorage(), requestCtx, cwft.proc, defines.TEMPORARY_DBNAME)

		cwft.ses.InitTempEngine = true
	}
	return cwft.compile, err
}

func (cwft *TxnComputationWrapper) RecordExecPlan(ctx context.Context) error {
	if stm := motrace.StatementFromContext(ctx); stm != nil {
		stm.SetExecPlan(cwft.plan, SerializeExecPlan)
	}
	return nil
}

func (cwft *TxnComputationWrapper) GetUUID() []byte {
	return cwft.uuid[:]
}

func (cwft *TxnComputationWrapper) Run(ts uint64) error {
	logDebugf(cwft.ses.GetConciseProfile(), "compile.Run begin")
	defer func() {
		logDebugf(cwft.ses.GetConciseProfile(), "compile.Run end")
	}()
	err := cwft.compile.Run(ts)
	return err
}

func (cwft *TxnComputationWrapper) GetLoadTag() bool {
	return cwft.plan.GetQuery().GetLoadTag()
}

type NullComputationWrapper struct {
	*TxnComputationWrapper
}

func InitNullComputationWrapper(ses *Session, stmt tree.Statement, proc *process.Process) *NullComputationWrapper {
	return &NullComputationWrapper{
		TxnComputationWrapper: InitTxnComputationWrapper(ses, stmt, proc),
	}
}

func (ncw *NullComputationWrapper) GetAst() tree.Statement {
	return ncw.stmt
}

func (ncw *NullComputationWrapper) SetDatabaseName(db string) error {
	return nil
}

func (ncw *NullComputationWrapper) GetColumns() ([]interface{}, error) {
	return []interface{}{}, nil
}

func (ncw *NullComputationWrapper) GetAffectedRows() uint64 {
	return 0
}

func (ncw *NullComputationWrapper) Compile(requestCtx context.Context, u interface{}, fill func(interface{}, *batch.Batch) error) (interface{}, error) {
	return nil, nil
}

func (ncw *NullComputationWrapper) RecordExecPlan(ctx context.Context) error {
	return nil
}

func (ncw *NullComputationWrapper) GetUUID() []byte {
	return ncw.uuid[:]
}

func (ncw *NullComputationWrapper) Run(ts uint64) error {
	return nil
}

func (ncw *NullComputationWrapper) GetLoadTag() bool {
	return false
}

func buildPlan(requestCtx context.Context, ses *Session, ctx plan2.CompilerContext, stmt tree.Statement) (*plan2.Plan, error) {
	var ret *plan2.Plan
	var err error
	if ses != nil {
		ses.accountId = getAccountId(requestCtx)
	}
	if s, ok := stmt.(*tree.Insert); ok {
		if _, ok := s.Rows.Select.(*tree.ValuesClause); ok {
			ret, err = plan2.BuildPlan(ctx, stmt)
			if err != nil {
				return nil, err
			}
		}
	}
	if ret != nil {
		if ses != nil && ses.GetTenantInfo() != nil {
			err = authenticateCanExecuteStatementAndPlan(requestCtx, ses, stmt, ret)
			if err != nil {
				return nil, err
			}
		}
		return ret, err
	}
	switch stmt := stmt.(type) {
	case *tree.Select, *tree.ParenSelect, *tree.ValuesStatement,
		*tree.Update, *tree.Delete, *tree.Insert,
		*tree.ShowDatabases, *tree.ShowTables, *tree.ShowColumns, *tree.ShowColumnNumber, *tree.ShowTableNumber,
		*tree.ShowCreateDatabase, *tree.ShowCreateTable, *tree.ShowIndex,
		*tree.ExplainStmt, *tree.ExplainAnalyze:
		opt := plan2.NewBaseOptimizer(ctx)
		optimized, err := opt.Optimize(stmt)
		if err != nil {
			return nil, err
		}
		ret = &plan2.Plan{
			Plan: &plan2.Plan_Query{
				Query: optimized,
			},
		}
	default:
		ret, err = plan2.BuildPlan(ctx, stmt)
	}
	if ret != nil {
		if ses != nil && ses.GetTenantInfo() != nil {
			err = authenticateCanExecuteStatementAndPlan(requestCtx, ses, stmt, ret)
			if err != nil {
				return nil, err
			}
		}
	}
	return ret, err
}

/*
GetComputationWrapper gets the execs from the computation engine
*/
var GetComputationWrapper = func(db, sql, user string, eng engine.Engine, proc *process.Process, ses *Session) ([]ComputationWrapper, error) {
	var cw []ComputationWrapper = nil
	if cached := ses.getCachedPlan(sql); cached != nil {
		for i, stmt := range cached.stmts {
			tcw := InitTxnComputationWrapper(ses, stmt, proc)
			tcw.plan = cached.plans[i]
			cw = append(cw, tcw)
		}
		return cw, nil
	}

	var stmts []tree.Statement = nil
	var cmdFieldStmt *InternalCmdFieldList
	var err error
	if isCmdFieldListSql(sql) {
		cmdFieldStmt, err = parseCmdFieldList(proc.Ctx, sql)
		if err != nil {
			return nil, err
		}
		stmts = append(stmts, cmdFieldStmt)
	} else {
		stmts, err = parsers.Parse(proc.Ctx, dialect.MYSQL, sql)
		if err != nil {
			return nil, err
		}
	}

	for _, stmt := range stmts {
		cw = append(cw, InitTxnComputationWrapper(ses, stmt, proc))
	}
	return cw, nil
}

func getStmtExecutor(ses *Session, proc *process.Process, base *baseStmtExecutor, stmt tree.Statement) (StmtExecutor, error) {
	var err error
	var ret StmtExecutor
	switch st := stmt.(type) {
	//PART 1: the statements with the result set
	case *tree.Select:
		ret = (&SelectExecutor{
			resultSetStmtExecutor: &resultSetStmtExecutor{
				base,
			},
			sel: st,
		})
	case *tree.ValuesStatement:
		ret = (&ValuesStmtExecutor{
			resultSetStmtExecutor: &resultSetStmtExecutor{
				base,
			},
			sel: st,
		})
	case *tree.ShowCreateTable:
		ret = (&ShowCreateTableExecutor{
			resultSetStmtExecutor: &resultSetStmtExecutor{
				base,
			},
			sct: st,
		})
	case *tree.ShowCreateDatabase:
		ret = (&ShowCreateDatabaseExecutor{
			resultSetStmtExecutor: &resultSetStmtExecutor{
				base,
			},
			scd: st,
		})
	case *tree.ShowTables:
		ret = (&ShowTablesExecutor{
			resultSetStmtExecutor: &resultSetStmtExecutor{
				base,
			},
			st: st,
		})
	case *tree.ShowDatabases:
		ret = (&ShowDatabasesExecutor{
			resultSetStmtExecutor: &resultSetStmtExecutor{
				base,
			},
			sd: st,
		})
	case *tree.ShowColumns:
		ret = (&ShowColumnsExecutor{
			resultSetStmtExecutor: &resultSetStmtExecutor{
				base,
			},
			sc: st,
		})
	case *tree.ShowProcessList:
		ret = (&ShowProcessListExecutor{
			resultSetStmtExecutor: &resultSetStmtExecutor{
				base,
			},
			spl: st,
		})
	case *tree.ShowStatus:
		ret = (&ShowStatusExecutor{
			resultSetStmtExecutor: &resultSetStmtExecutor{
				base,
			},
			ss: st,
		})
	case *tree.ShowTableStatus:
		ret = (&ShowTableStatusExecutor{
			resultSetStmtExecutor: &resultSetStmtExecutor{
				base,
			},
			sts: st,
		})
	case *tree.ShowGrants:
		ret = (&ShowGrantsExecutor{
			resultSetStmtExecutor: &resultSetStmtExecutor{
				base,
			},
			sg: st,
		})
	case *tree.ShowIndex:
		ret = (&ShowIndexExecutor{
			resultSetStmtExecutor: &resultSetStmtExecutor{
				base,
			},
			si: st,
		})
	case *tree.ShowCreateView:
		ret = (&ShowCreateViewExecutor{
			resultSetStmtExecutor: &resultSetStmtExecutor{
				base,
			},
			scv: st,
		})
	case *tree.ShowTarget:
		ret = (&ShowTargetExecutor{
			resultSetStmtExecutor: &resultSetStmtExecutor{
				base,
			},
			st: st,
		})
	case *tree.ExplainFor:
		ret = (&ExplainForExecutor{
			resultSetStmtExecutor: &resultSetStmtExecutor{
				base,
			},
			ef: st,
		})
	case *tree.ExplainStmt:
		base.ComputationWrapper = InitNullComputationWrapper(ses, st, proc)
		ret = (&ExplainStmtExecutor{
			resultSetStmtExecutor: &resultSetStmtExecutor{
				base,
			},
			es: st,
		})
	case *tree.ShowVariables:
		base.ComputationWrapper = InitNullComputationWrapper(ses, st, proc)
		ret = (&ShowVariablesExecutor{
			resultSetStmtExecutor: &resultSetStmtExecutor{
				base,
			},
			sv: st,
		})
	case *tree.ShowErrors:
		base.ComputationWrapper = InitNullComputationWrapper(ses, st, proc)
		ret = (&ShowErrorsExecutor{
			resultSetStmtExecutor: &resultSetStmtExecutor{
				base,
			},
			se: st,
		})
	case *tree.ShowWarnings:
		base.ComputationWrapper = InitNullComputationWrapper(ses, st, proc)
		ret = (&ShowWarningsExecutor{
			resultSetStmtExecutor: &resultSetStmtExecutor{
				base,
			},
			sw: st,
		})
	case *tree.AnalyzeStmt:
		base.ComputationWrapper = InitNullComputationWrapper(ses, st, proc)
		ret = (&AnalyzeStmtExecutor{
			resultSetStmtExecutor: &resultSetStmtExecutor{
				base,
			},
			as: st,
		})
	case *tree.ExplainAnalyze:
		ret = (&ExplainAnalyzeExecutor{
			resultSetStmtExecutor: &resultSetStmtExecutor{
				base,
			},
			ea: st,
		})
	case *InternalCmdFieldList:
		base.ComputationWrapper = InitNullComputationWrapper(ses, st, proc)
		ret = (&InternalCmdFieldListExecutor{
			resultSetStmtExecutor: &resultSetStmtExecutor{
				base,
			},
			icfl: st,
		})
	//PART 2: the statement with the status only
	case *tree.BeginTransaction:
		base.ComputationWrapper = InitNullComputationWrapper(ses, st, proc)
		ret = (&BeginTxnExecutor{
			statusStmtExecutor: &statusStmtExecutor{
				base,
			},
			bt: st,
		})
	case *tree.CommitTransaction:
		base.ComputationWrapper = InitNullComputationWrapper(ses, st, proc)
		ret = (&CommitTxnExecutor{
			statusStmtExecutor: &statusStmtExecutor{
				base,
			},
			ct: st,
		})
	case *tree.RollbackTransaction:
		base.ComputationWrapper = InitNullComputationWrapper(ses, st, proc)
		ret = (&RollbackTxnExecutor{
			statusStmtExecutor: &statusStmtExecutor{
				base,
			},
			rt: st,
		})
	case *tree.SetRole:
		base.ComputationWrapper = InitNullComputationWrapper(ses, st, proc)
		ret = (&SetRoleExecutor{
			statusStmtExecutor: &statusStmtExecutor{
				base,
			},
			sr: st,
		})
	case *tree.Use:
		base.ComputationWrapper = InitNullComputationWrapper(ses, st, proc)
		ret = (&UseExecutor{
			statusStmtExecutor: &statusStmtExecutor{
				base,
			},
			u: st,
		})
	case *tree.MoDump:
		//TODO:
		err = moerr.NewInternalError(proc.Ctx, "needs to add modump")
	case *tree.DropDatabase:
		ret = (&DropDatabaseExecutor{
			statusStmtExecutor: &statusStmtExecutor{
				base,
			},
			dd: st,
		})
	case *tree.PrepareStmt:
		base.ComputationWrapper = InitNullComputationWrapper(ses, st, proc)
		ret = (&PrepareStmtExecutor{
			statusStmtExecutor: &statusStmtExecutor{
				base,
			},
			ps: st,
		})
	case *tree.PrepareString:
		base.ComputationWrapper = InitNullComputationWrapper(ses, st, proc)
		ret = (&PrepareStringExecutor{
			statusStmtExecutor: &statusStmtExecutor{
				base,
			},
			ps: st,
		})
	case *tree.Deallocate:
		base.ComputationWrapper = InitNullComputationWrapper(ses, st, proc)
		ret = (&DeallocateExecutor{
			statusStmtExecutor: &statusStmtExecutor{
				base,
			},
			d: st,
		})
	case *tree.SetVar:
		base.ComputationWrapper = InitNullComputationWrapper(ses, st, proc)
		ret = (&SetVarExecutor{
			statusStmtExecutor: &statusStmtExecutor{
				base,
			},
			sv: st,
		})
	case *tree.Delete:
		ret = (&DeleteExecutor{
			statusStmtExecutor: &statusStmtExecutor{
				base,
			},
			d: st,
		})
	case *tree.Update:
		ret = (&UpdateExecutor{
			statusStmtExecutor: &statusStmtExecutor{
				base,
			},
			u: st,
		})
	case *tree.CreateAccount:
		base.ComputationWrapper = InitNullComputationWrapper(ses, st, proc)
		ret = (&CreateAccountExecutor{
			statusStmtExecutor: &statusStmtExecutor{
				base,
			},
			ca: st,
		})
	case *tree.DropAccount:
		base.ComputationWrapper = InitNullComputationWrapper(ses, st, proc)
		ret = (&DropAccountExecutor{
			statusStmtExecutor: &statusStmtExecutor{
				base,
			},
			da: st,
		})
	case *tree.AlterAccount:
		ret = (&AlterAccountExecutor{
			statusStmtExecutor: &statusStmtExecutor{
				base,
			},
			aa: st,
		})
	case *tree.CreateUser:
		base.ComputationWrapper = InitNullComputationWrapper(ses, st, proc)
		ret = (&CreateUserExecutor{
			statusStmtExecutor: &statusStmtExecutor{
				base,
			},
			cu: st,
		})
	case *tree.DropUser:
		base.ComputationWrapper = InitNullComputationWrapper(ses, st, proc)
		ret = (&DropUserExecutor{
			statusStmtExecutor: &statusStmtExecutor{
				base,
			},
			du: st,
		})
	case *tree.AlterUser:
		ret = (&AlterUserExecutor{
			statusStmtExecutor: &statusStmtExecutor{
				base,
			},
			au: st,
		})
	case *tree.CreateRole:
		base.ComputationWrapper = InitNullComputationWrapper(ses, st, proc)
		ret = (&CreateRoleExecutor{
			statusStmtExecutor: &statusStmtExecutor{
				base,
			},
			cr: st,
		})
	case *tree.DropRole:
		base.ComputationWrapper = InitNullComputationWrapper(ses, st, proc)
		ret = (&DropRoleExecutor{
			statusStmtExecutor: &statusStmtExecutor{
				base,
			},
			dr: st,
		})
	case *tree.Grant:
		base.ComputationWrapper = InitNullComputationWrapper(ses, st, proc)
		ret = (&GrantExecutor{
			statusStmtExecutor: &statusStmtExecutor{
				base,
			},
			g: st,
		})
	case *tree.Revoke:
		base.ComputationWrapper = InitNullComputationWrapper(ses, st, proc)
		ret = (&RevokeExecutor{
			statusStmtExecutor: &statusStmtExecutor{
				base,
			},
			r: st,
		})
	case *tree.CreateTable:
		ret = (&CreateTableExecutor{
			statusStmtExecutor: &statusStmtExecutor{
				base,
			},
			ct: st,
		})
	case *tree.DropTable:
		ret = (&DropTableExecutor{
			statusStmtExecutor: &statusStmtExecutor{
				base,
			},
			dt: st,
		})
	case *tree.CreateDatabase:
		ret = (&CreateDatabaseExecutor{
			statusStmtExecutor: &statusStmtExecutor{
				base,
			},
			cd: st,
		})
	case *tree.CreateIndex:
		ret = (&CreateIndexExecutor{
			statusStmtExecutor: &statusStmtExecutor{
				base,
			},
			ci: st,
		})
	case *tree.DropIndex:
		ret = (&DropIndexExecutor{
			statusStmtExecutor: &statusStmtExecutor{
				base,
			},
			di: st,
		})
	case *tree.CreateView:
		ret = (&CreateViewExecutor{
			statusStmtExecutor: &statusStmtExecutor{
				base,
			},
			cv: st,
		})
	case *tree.AlterView:
		ret = (&AlterViewExecutor{
			statusStmtExecutor: &statusStmtExecutor{
				base,
			},
			av: st,
		})
	case *tree.DropView:
		ret = (&DropViewExecutor{
			statusStmtExecutor: &statusStmtExecutor{
				base,
			},
			dv: st,
		})
	case *tree.Insert:
		ret = (&InsertExecutor{
			statusStmtExecutor: &statusStmtExecutor{
				base,
			},
			i: st,
		})
	case *tree.Load:
		ret = (&LoadExecutor{
			statusStmtExecutor: &statusStmtExecutor{
				base,
			},
			l: st,
		})
	case *tree.SetDefaultRole:
		ret = (&SetDefaultRoleExecutor{
			statusStmtExecutor: &statusStmtExecutor{
				base,
			},
			sdr: st,
		})
	case *tree.SetPassword:
		ret = (&SetPasswordExecutor{
			statusStmtExecutor: &statusStmtExecutor{
				base,
			},
			sp: st,
		})
	case *tree.TruncateTable:
		ret = (&TruncateTableExecutor{
			statusStmtExecutor: &statusStmtExecutor{
				base,
			},
			tt: st,
		})
	//PART 3: hybrid
	case *tree.Execute:
		ret = &ExecuteExecutor{
			baseStmtExecutor: base,
			e:                st,
		}
	default:
		return nil, moerr.NewInternalError(proc.Ctx, "no such statement %s", stmt.String())
	}
	return ret, err
}

var GetStmtExecList = func(db, sql, user string, eng engine.Engine, proc *process.Process, ses *Session) ([]StmtExecutor, error) {
	var stmtExecList []StmtExecutor = nil
	var stmtExec StmtExecutor
	var stmts []tree.Statement = nil
	var cmdFieldStmt *InternalCmdFieldList
	var err error

	appendStmtExec := func(se StmtExecutor) {
		stmtExecList = append(stmtExecList, se)
	}

	if isCmdFieldListSql(sql) {
		cmdFieldStmt, err = parseCmdFieldList(proc.Ctx, sql)
		if err != nil {
			return nil, err
		}
		stmts = append(stmts, cmdFieldStmt)
	} else {
		stmts, err = parsers.Parse(proc.Ctx, dialect.MYSQL, sql)
		if err != nil {
			return nil, err
		}
	}

	for _, stmt := range stmts {
		cw := InitTxnComputationWrapper(ses, stmt, proc)
		base := &baseStmtExecutor{}
		base.ComputationWrapper = cw
		stmtExec, err = getStmtExecutor(ses, proc, base, stmt)
		if err != nil {
			return nil, err
		}
		appendStmtExec(stmtExec)
	}
	return stmtExecList, nil
}

func incStatementCounter(tenant string, stmt tree.Statement) {
	metric.StatementCounter(tenant, getStatementType(stmt).GetQueryType()).Inc()
}

func incTransactionCounter(tenant string) {
	metric.TransactionCounter(tenant).Inc()
}

func incTransactionErrorsCounter(tenant string, t metric.SQLType) {
	if t == metric.SQLTypeRollback {
		return
	}
	metric.TransactionErrorsCounter(tenant, t).Inc()
}

func incStatementErrorsCounter(tenant string, stmt tree.Statement) {
	metric.StatementErrorsCounter(tenant, getStatementType(stmt).GetQueryType()).Inc()
}

type unknownStatementType struct {
	tree.StatementType
}

func (unknownStatementType) GetStatementType() string { return "Unknown" }
func (unknownStatementType) GetQueryType() string     { return tree.QueryTypeOth }

func getStatementType(stmt tree.Statement) tree.StatementType {
	switch stmt.(type) {
	case tree.StatementType:
		return stmt
	default:
		return unknownStatementType{}
	}
}

// authenticateUserCanExecuteStatement checks the user can execute the statement
func authenticateUserCanExecuteStatement(requestCtx context.Context, ses *Session, stmt tree.Statement) error {
	requestCtx, span := trace.Debug(requestCtx, "authenticateUserCanExecuteStatement")
	defer span.End()
	if ses.skipCheckPrivilege() {
		return nil
	}
	if ses.skipAuthForSpecialUser() {
		return nil
	}
	var havePrivilege bool
	var err error
	if ses.GetTenantInfo() != nil {
		ses.SetPrivilege(determinePrivilegeSetOfStatement(stmt))
		havePrivilege, err = authenticateUserCanExecuteStatementWithObjectTypeAccountAndDatabase(requestCtx, ses, stmt)
		if err != nil {
			return err
		}

		if !havePrivilege {
			err = moerr.NewInternalError(requestCtx, "do not have privilege to execute the statement")
			return err
		}

		havePrivilege, err = authenticateUserCanExecuteStatementWithObjectTypeNone(requestCtx, ses, stmt)
		if err != nil {
			return err
		}

		if !havePrivilege {
			err = moerr.NewInternalError(requestCtx, "do not have privilege to execute the statement")
			return err
		}
	}
	return err
}

// authenticateCanExecuteStatementAndPlan checks the user can execute the statement and its plan
func authenticateCanExecuteStatementAndPlan(requestCtx context.Context, ses *Session, stmt tree.Statement, p *plan.Plan) error {
	if ses.skipCheckPrivilege() {
		return nil
	}
	if ses.skipAuthForSpecialUser() {
		return nil
	}
	yes, err := authenticateUserCanExecuteStatementWithObjectTypeDatabaseAndTable(requestCtx, ses, stmt, p)
	if err != nil {
		return err
	}
	if !yes {
		return moerr.NewInternalError(requestCtx, "do not have privilege to execute the statement")
	}
	return nil
}

// authenticatePrivilegeOfPrepareAndExecute checks the user can execute the Prepare or Execute statement
func authenticateUserCanExecutePrepareOrExecute(requestCtx context.Context, ses *Session, stmt tree.Statement, p *plan.Plan) error {
	err := authenticateUserCanExecuteStatement(requestCtx, ses, stmt)
	if err != nil {
		return err
	}
	err = authenticateCanExecuteStatementAndPlan(requestCtx, ses, stmt, p)
	if err != nil {
		return err
	}
	return err
}

// canExecuteStatementInUncommittedTxn checks the user can execute the statement in an uncommitted transaction
func (mce *MysqlCmdExecutor) canExecuteStatementInUncommittedTransaction(requestCtx context.Context, stmt tree.Statement) error {
	can, err := StatementCanBeExecutedInUncommittedTransaction(mce.GetSession(), stmt)
	if err != nil {
		return err
	}
	if !can {
		//is ddl statement
		if IsDDL(stmt) {
			return moerr.NewInternalError(requestCtx, onlyCreateStatementErrorInfo())
		} else if IsAdministrativeStatement(stmt) {
			return moerr.NewInternalError(requestCtx, administrativeCommandIsUnsupportedInTxnErrorInfo())
		} else if IsParameterModificationStatement(stmt) {
			return moerr.NewInternalError(requestCtx, parameterModificationInTxnErrorInfo())
		} else {
			return moerr.NewInternalError(requestCtx, unclassifiedStatementInUncommittedTxnErrorInfo())
		}
	}
	return nil
}

func (ses *Session) getSqlType(sql string) {
	tenant := ses.GetTenantInfo()
	if tenant == nil || strings.HasPrefix(sql, cmdFieldListSql) {
		ses.sqlSourceType = intereSql
		return
	}
	flag, _, _ := isSpecialUser(tenant.User)
	if flag {
		ses.sqlSourceType = intereSql
		return
	}
	p1 := strings.Index(sql, "/*")
	p2 := strings.Index(sql, "*/")
	if p1 < 0 || p2 < 0 || p2 <= p1+1 {
		ses.sqlSourceType = externSql
		return
	}
	source := strings.TrimSpace(sql[p1+2 : p2])
	if source == cloudUserTag {
		ses.sqlSourceType = cloudUserSql
	} else if source == cloudNoUserTag {
		ses.sqlSourceType = cloudNoUserSql
	} else {
		ses.sqlSourceType = externSql
	}
}

func (mce *MysqlCmdExecutor) processLoadLocal(ctx context.Context, param *tree.ExternParam, writer *io.PipeWriter) (err error) {
	ses := mce.GetSession()
	proto := ses.GetMysqlProtocol()
	defer func() {
		err2 := writer.Close()
		if err == nil {
			err = err2
		}
	}()
	err = plan2.InitInfileParam(param)
	if err != nil {
		return
	}
	err = proto.sendLocalInfileRequest(param.Filepath)
	if err != nil {
		return
	}
	start := time.Now()
	var msg interface{}
	msg, err = proto.GetTcpConnection().Read(goetty.ReadOptions{})
	if err != nil {
		if moerr.IsMoErrCode(err, moerr.ErrInvalidInput) {
			err = moerr.NewFileNotFound(ctx, param.Filepath)
		}
		proto.SetSequenceID(proto.GetSequenceId() + 1)
		return
	}

	packet, ok := msg.(*Packet)
	if !ok {
		proto.SetSequenceID(proto.GetSequenceId() + 1)
		err = moerr.NewInvalidInput(ctx, "invalid packet")
		return
	}

	proto.SetSequenceID(uint8(packet.SequenceID + 1))
	seq := uint8(packet.SequenceID + 1)
	length := packet.Length
	if length == 0 {
		return
	}

	skipWrite := false
	// If inner error occurs(unexpected or expected(ctrl-c)), proc.LoadLocalReader will be closed.
	// Then write will return error, but we need to read the rest of the data and not write it to pipe.
	// So we need a flag[skipWrite] to tell us whether we need to write the data to pipe.
	// https://github.com/matrixorigin/matrixone/issues/6665#issuecomment-1422236478

	_, err = writer.Write(packet.Payload)
	if err != nil {
		skipWrite = true // next, we just need read the rest of the data,no need to write it to pipe.
		logErrorf(ses.GetConciseProfile(), "load local '%s', write error: %v", param.Filepath, err)
	}
	epoch, printEvery, minReadTime, maxReadTime, minWriteTime, maxWriteTime := uint64(0), uint64(1024), 24*time.Hour, time.Nanosecond, 24*time.Hour, time.Nanosecond
	for {
		readStart := time.Now()
		msg, err = proto.GetTcpConnection().Read(goetty.ReadOptions{})
		if err != nil {
			if moerr.IsMoErrCode(err, moerr.ErrInvalidInput) {
				seq += 1
				proto.SetSequenceID(seq)
				err = nil
			}
			break
		}
		readTime := time.Since(readStart)
		if readTime > maxReadTime {
			maxReadTime = readTime
		}
		if readTime < minReadTime {
			minReadTime = readTime
		}
		packet, ok = msg.(*Packet)
		if !ok {
			err = moerr.NewInvalidInput(ctx, "invalid packet")
			seq += 1
			proto.SetSequenceID(seq)
			break
		}
		seq = uint8(packet.SequenceID + 1)
		proto.SetSequenceID(seq)

		writeStart := time.Now()
		if !skipWrite {
			_, err = writer.Write(packet.Payload)
			if err != nil {
				logErrorf(ses.GetConciseProfile(), "load local '%s', epoch: %d, write error: %v", param.Filepath, epoch, err)
				skipWrite = true
			}
			writeTime := time.Since(writeStart)
			if writeTime > maxWriteTime {
				maxWriteTime = writeTime
			}
			if writeTime < minWriteTime {
				minWriteTime = writeTime
			}
		}
		if epoch%printEvery == 0 {
			logInfof(ses.GetConciseProfile(), "load local '%s', epoch: %d, skipWrite: %v, minReadTime: %s, maxReadTime: %s, minWriteTime: %s, maxWriteTime: %s,", param.Filepath, epoch, skipWrite, minReadTime.String(), maxReadTime.String(), minWriteTime.String(), maxWriteTime.String())
			minReadTime, maxReadTime, minWriteTime, maxWriteTime = 24*time.Hour, time.Nanosecond, 24*time.Hour, time.Nanosecond
		}
		epoch += 1
	}
	logInfof(ses.GetConciseProfile(), "load local '%s', read&write all data from client cost: %s", param.Filepath, time.Since(start))
	return
}

// execute query
func (mce *MysqlCmdExecutor) doComQuery(requestCtx context.Context, sql string) (retErr error) {
	beginInstant := time.Now()
	ses := mce.GetSession()
	ses.getSqlType(sql)
	ses.SetShowStmtType(NotShowStatement)
	proto := ses.GetMysqlProtocol()
	ses.SetSql(sql)
	ses.GetExportParam().Outfile = false
	pu := ses.GetParameterUnit()
	proc := process.New(
		requestCtx,
		ses.GetMemPool(),
		ses.GetTxnHandler().GetTxnClient(),
		ses.GetTxnHandler().GetTxnOperator(),
		pu.FileService,
		pu.GetClusterDetails,
	)
	proc.Id = mce.getNextProcessId()
	proc.Lim.Size = pu.SV.ProcessLimitationSize
	proc.Lim.BatchRows = pu.SV.ProcessLimitationBatchRows
	proc.Lim.MaxMsgSize = pu.SV.MaxMessageSize
	proc.Lim.PartitionRows = pu.SV.ProcessLimitationPartitionRows
	proc.SessionInfo = process.SessionInfo{
		User:              ses.GetUserName(),
		Host:              pu.SV.Host,
		ConnectionID:      uint64(proto.ConnectionID()),
		Database:          ses.GetDatabaseName(),
		Version:           pu.SV.ServerVersionPrefix + serverVersion.Load().(string),
		TimeZone:          ses.GetTimeZone(),
		StorageEngine:     pu.StorageEngine,
		LastInsertID:      ses.GetLastInsertID(),
		AutoIncrCaches:    ses.GetAutoIncrCaches(),
		AutoIncrCacheSize: ses.pu.SV.AutoIncrCacheSize,
	}
	if ses.GetTenantInfo() != nil {
		proc.SessionInfo.Account = ses.GetTenantInfo().GetTenant()
		proc.SessionInfo.AccountId = ses.GetTenantInfo().GetTenantID()
		proc.SessionInfo.Role = ses.GetTenantInfo().GetDefaultRole()
		proc.SessionInfo.RoleId = ses.GetTenantInfo().GetDefaultRoleID()
		proc.SessionInfo.UserId = ses.GetTenantInfo().GetUserID()

		if len(ses.GetTenantInfo().GetVersion()) != 0 {
			proc.SessionInfo.Version = ses.GetTenantInfo().GetVersion()
		}
	} else {
		proc.SessionInfo.Account = sysAccountName
		proc.SessionInfo.AccountId = sysAccountID
		proc.SessionInfo.RoleId = moAdminRoleID
		proc.SessionInfo.UserId = rootID
	}
	proc.SessionInfo.QueryId = ses.QueryId
	ses.txnCompileCtx.SetProcess(proc)
	cws, err := GetComputationWrapper(ses.GetDatabaseName(),
		sql,
		ses.GetUserName(),
		pu.StorageEngine,
		proc, ses)
	if err != nil {
		requestCtx = RecordParseErrorStatement(requestCtx, ses, proc, beginInstant, sql)
		retErr = err
		if _, ok := err.(*moerr.Error); !ok {
			retErr = moerr.NewParseError(requestCtx, err.Error())
		}
		logStatementStringStatus(requestCtx, ses, sql, fail, retErr)
		return retErr
	}

	defer func() {
		ses.SetMysqlResultSet(nil)
	}()

	var cmpBegin time.Time
	var ret interface{}
	var runner ComputationRunner
	var selfHandle bool
	var fromLoadData = false
	var txnErr error
	var rspLen uint64
	var prepareStmt *PrepareStmt
	var err2 error
	var columns []interface{}
	var mrs *MysqlResultSet
	canCache := true
	var loadLocalErrGroup *errgroup.Group
	var loadLocalWriter *io.PipeWriter

	singleStatement := len(cws) == 1
	for i, cw := range cws {
		if cwft, ok := cw.(*TxnComputationWrapper); ok {
			if cwft.stmt.GetQueryType() == tree.QueryTypeDDL || cwft.stmt.GetQueryType() == tree.QueryTypeDCL ||
				cwft.stmt.GetQueryType() == tree.QueryTypeOth ||
				cwft.stmt.GetQueryType() == tree.QueryTypeTCL {
				if _, ok := cwft.stmt.(*tree.SetVar); !ok {
					ses.cleanCache()
				}
				canCache = false
			}
		}

		ses.SetMysqlResultSet(&MysqlResultSet{})
		stmt := cw.GetAst()
		requestCtx = RecordStatement(requestCtx, ses, proc, cw, beginInstant, sql, singleStatement)
		tenant := ses.GetTenantName(stmt)
		//skip PREPARE statement here
		if ses.GetTenantInfo() != nil && !IsPrepareStatement(stmt) {
			err = authenticateUserCanExecuteStatement(requestCtx, ses, stmt)
			if err != nil {
				logStatementStatus(requestCtx, ses, stmt, fail, err)
				return err
			}
		}

		/*
				if it is in an active or multi-statement transaction, we check the type of the statement.
				Then we decide that if we can execute the statement.

			If we check the active transaction, it will generate the case below.
			case:
			set autocommit = 0;  <- no active transaction
			                     <- no active transaction
			drop table test1;    <- no active transaction, no error
			                     <- has active transaction
			drop table test1;    <- has active transaction, error
			                     <- has active transaction
		*/
		if ses.InActiveTransaction() {
			err = mce.canExecuteStatementInUncommittedTransaction(requestCtx, stmt)
			if err != nil {
				logStatementStatus(requestCtx, ses, stmt, fail, err)
				return err
			}
		}

		//check transaction states
		switch stmt.(type) {
		case *tree.BeginTransaction:
			err = ses.TxnBegin()
			if err != nil {
				goto handleFailed
			}
			RecordStatementTxnID(requestCtx, ses)
		case *tree.CommitTransaction:
			err = ses.TxnCommit()
			if err != nil {
				goto handleFailed
			}
		case *tree.RollbackTransaction:
			err = ses.TxnRollback()
			if err != nil {
				goto handleFailed
			}
		}

		switch st := stmt.(type) {
		case *tree.Select:
			if st.Ep != nil {
				ses.SetExportParam(st.Ep)
			}
		}

		selfHandle = false
		ses.GetTxnCompileCtx().SetQueryType(TXN_DEFAULT)

		switch st := stmt.(type) {
		case *tree.BeginTransaction, *tree.CommitTransaction, *tree.RollbackTransaction:
			selfHandle = true
		case *tree.SetRole:
			selfHandle = true
			ses.InvalidatePrivilegeCache()
			//switch role
			err = mce.handleSwitchRole(requestCtx, st)
			if err != nil {
				goto handleFailed
			}
		case *tree.Use:
			selfHandle = true
			//use database
			err = mce.handleChangeDB(requestCtx, st.Name)
			if err != nil {
				goto handleFailed
			}
			err = changeVersion(requestCtx, ses, st.Name)
			if err != nil {
				goto handleFailed
			}
		case *tree.MoDump:
			selfHandle = true
			//dump
			err = mce.handleDump(requestCtx, st)
			if err != nil {
				goto handleFailed
			}
		case *tree.DropDatabase:
			ses.InvalidatePrivilegeCache()
			// if the droped database is the same as the one in use, database must be reseted to empty.
			if string(st.Name) == ses.GetDatabaseName() {
				ses.SetDatabaseName("")
			}
		case *tree.PrepareStmt:
			selfHandle = true
			prepareStmt, err = mce.handlePrepareStmt(requestCtx, st)
			if err != nil {
				goto handleFailed
			}
			err = authenticateUserCanExecutePrepareOrExecute(requestCtx, ses, prepareStmt.PrepareStmt, prepareStmt.PreparePlan.GetDcl().GetPrepare().GetPlan())
			if err != nil {
				goto handleFailed
			}
		case *tree.PrepareString:
			selfHandle = true
			prepareStmt, err = mce.handlePrepareString(requestCtx, st)
			if err != nil {
				goto handleFailed
			}
			err = authenticateUserCanExecutePrepareOrExecute(requestCtx, ses, prepareStmt.PrepareStmt, prepareStmt.PreparePlan.GetDcl().GetPrepare().GetPlan())
			if err != nil {
				goto handleFailed
			}
		case *tree.Deallocate:
			selfHandle = true
			err = mce.handleDeallocate(requestCtx, st)
			if err != nil {
				goto handleFailed
			}
		case *tree.Reset:
			selfHandle = true
			err = mce.handleReset(requestCtx, st)
			if err != nil {
				goto handleFailed
			}
		case *tree.SetVar:
			selfHandle = true
			err = mce.handleSetVar(requestCtx, st)
			if err != nil {
				goto handleFailed
			}
		case *tree.ShowVariables:
			selfHandle = true
			err = mce.handleShowVariables(st, proc)
			if err != nil {
				goto handleFailed
			}
		case *tree.ShowErrors, *tree.ShowWarnings:
			selfHandle = true
			err = mce.handleShowErrors()
			if err != nil {
				goto handleFailed
			}
		case *tree.AnalyzeStmt:
			selfHandle = true
			if err = mce.handleAnalyzeStmt(requestCtx, st); err != nil {
				goto handleFailed
			}
		case *tree.ExplainStmt:
			selfHandle = true
			if err = mce.handleExplainStmt(requestCtx, st); err != nil {
				goto handleFailed
			}
		case *tree.ExplainAnalyze:
			ses.SetData(nil)
			switch st.Statement.(type) {
			case *tree.Delete:
				ses.GetTxnCompileCtx().SetQueryType(TXN_DELETE)
			case *tree.Update:
				ses.GetTxnCompileCtx().SetQueryType(TXN_UPDATE)
			default:
				ses.GetTxnCompileCtx().SetQueryType(TXN_DEFAULT)
			}
		case *tree.ShowColumns:
			ses.SetShowStmtType(ShowColumns)
			ses.SetData(nil)
		case *tree.ShowTableStatus:
			ses.SetShowStmtType(ShowTableStatus)
			ses.SetData(nil)
		case *tree.Delete:
			ses.GetTxnCompileCtx().SetQueryType(TXN_DELETE)
		case *tree.Update:
			ses.GetTxnCompileCtx().SetQueryType(TXN_UPDATE)
		case *InternalCmdFieldList:
			selfHandle = true
			if err = mce.handleCmdFieldList(requestCtx, st); err != nil {
				goto handleFailed
			}
		case *tree.CreateAccount:
			selfHandle = true
			ses.InvalidatePrivilegeCache()
			if err = mce.handleCreateAccount(requestCtx, st); err != nil {
				goto handleFailed
			}
		case *tree.DropAccount:
			selfHandle = true
			ses.InvalidatePrivilegeCache()
			if err = mce.handleDropAccount(requestCtx, st); err != nil {
				goto handleFailed
			}
		case *tree.AlterAccount:
			ses.InvalidatePrivilegeCache()
			selfHandle = true
			if err = mce.handleAlterAccount(requestCtx, st); err != nil {
				goto handleFailed
			}
		case *tree.AlterDataBaseConfig:
			ses.InvalidatePrivilegeCache()
			selfHandle = true
			if st.IsAccountLevel {
				if err = mce.handleAlterAccountConfig(requestCtx, st); err != nil {
					goto handleFailed
				}
			} else {
				if err = mce.handleAlterDataBaseConfig(requestCtx, st); err != nil {
					goto handleFailed
				}
			}
		case *tree.CreateUser:
			selfHandle = true
			ses.InvalidatePrivilegeCache()
			if err = mce.handleCreateUser(requestCtx, st); err != nil {
				goto handleFailed
			}
		case *tree.DropUser:
			selfHandle = true
			ses.InvalidatePrivilegeCache()
			if err = mce.handleDropUser(requestCtx, st); err != nil {
				goto handleFailed
			}
		case *tree.AlterView:
			ses.InvalidatePrivilegeCache()
		case *tree.AlterUser: //TODO
			ses.InvalidatePrivilegeCache()
		case *tree.CreateRole:
			selfHandle = true
			ses.InvalidatePrivilegeCache()
			if err = mce.handleCreateRole(requestCtx, st); err != nil {
				goto handleFailed
			}
		case *tree.DropRole:
			selfHandle = true
			ses.InvalidatePrivilegeCache()
			if err = mce.handleDropRole(requestCtx, st); err != nil {
				goto handleFailed
			}
		case *tree.CreateFunction:
			selfHandle = true
			if err = mce.handleCreateFunction(requestCtx, st); err != nil {
				goto handleFailed
			}
		case *tree.DropFunction:
			selfHandle = true
			if err = mce.handleDropFunction(requestCtx, st); err != nil {
				goto handleFailed
			}
		case *tree.Grant:
			selfHandle = true
			ses.InvalidatePrivilegeCache()
			switch st.Typ {
			case tree.GrantTypeRole:
				if err = mce.handleGrantRole(requestCtx, &st.GrantRole); err != nil {
					goto handleFailed
				}
			case tree.GrantTypePrivilege:
				if err = mce.handleGrantPrivilege(requestCtx, &st.GrantPrivilege); err != nil {
					goto handleFailed
				}
			}
		case *tree.Revoke:
			selfHandle = true
			ses.InvalidatePrivilegeCache()
			switch st.Typ {
			case tree.RevokeTypeRole:
				if err = mce.handleRevokeRole(requestCtx, &st.RevokeRole); err != nil {
					goto handleFailed
				}
			case tree.RevokeTypePrivilege:
				if err = mce.handleRevokePrivilege(requestCtx, &st.RevokePrivilege); err != nil {
					goto handleFailed
				}
			}
		case *tree.Kill:
			selfHandle = true
			ses.InvalidatePrivilegeCache()
			if err = mce.handleKill(requestCtx, st); err != nil {
				goto handleFailed
			}
		case *tree.ShowAccounts:
			selfHandle = true
			if err = mce.handleShowAccounts(requestCtx, st); err != nil {
				goto handleFailed
			}
		case *tree.Load:
			if st.Local {
				proc.LoadLocalReader, loadLocalWriter = io.Pipe()
			}
		}

		if selfHandle {
			goto handleSucceeded
		}
		if err = cw.SetDatabaseName(ses.GetDatabaseName()); err != nil {
			goto handleFailed
		}

		cmpBegin = time.Now()

		if ret, err = cw.Compile(requestCtx, ses, ses.GetOutputCallback()); err != nil {
			goto handleFailed
		}
		stmt = cw.GetAst()
		// reset some special stmt for execute statement
		switch st := stmt.(type) {
		case *tree.SetVar:
			err = mce.handleSetVar(requestCtx, st)
			if err != nil {
				goto handleFailed
			} else {
				goto handleSucceeded
			}
		case *tree.ShowVariables:
			err = mce.handleShowVariables(st, proc)
			if err != nil {
				goto handleFailed
			} else {
				goto handleSucceeded
			}
		case *tree.ShowErrors, *tree.ShowWarnings:
			err = mce.handleShowErrors()
			if err != nil {
				goto handleFailed
			} else {
				goto handleSucceeded
			}
		}

		runner = ret.(ComputationRunner)

		logInfof(ses.GetConciseProfile(), "time of Exec.Build : %s", time.Since(cmpBegin).String())

		mrs = ses.GetMysqlResultSet()
		// cw.Compile might rewrite sql, here we fetch the latest version
		switch statement := cw.GetAst().(type) {
		//produce result set
		case *tree.Select,
			*tree.ShowCreateTable, *tree.ShowCreateDatabase, *tree.ShowTables, *tree.ShowDatabases, *tree.ShowColumns,
			*tree.ShowProcessList, *tree.ShowStatus, *tree.ShowTableStatus, *tree.ShowGrants,
			*tree.ShowIndex, *tree.ShowCreateView, *tree.ShowTarget, *tree.ShowCollation, *tree.ValuesStatement,
			*tree.ExplainFor, *tree.ExplainStmt, *tree.ShowTableNumber, *tree.ShowColumnNumber, *tree.ShowTableValues, *tree.ShowLocks, *tree.ShowNodeList, *tree.ShowFunctionStatus:
			columns, err = cw.GetColumns()
			if err != nil {
				logErrorf(ses.GetConciseProfile(), "GetColumns from Computation handler failed. error: %v", err)
				goto handleFailed
			}
			if c, ok := cw.(*TxnComputationWrapper); ok {
				ses.rs = &plan.ResultColDef{ResultCols: plan2.GetResultColumnsFromPlan(c.plan)}
			}
			/*
				Step 1 : send column count and column definition.
			*/
			//send column count
			colCnt := uint64(len(columns))
			err = proto.SendColumnCountPacket(colCnt)
			if err != nil {
				goto handleFailed
			}
			//send columns
			//column_count * Protocol::ColumnDefinition packets
			cmd := ses.GetCmd()
			for _, c := range columns {
				mysqlc := c.(Column)
				mrs.AddColumn(mysqlc)
				/*
					mysql COM_QUERY response: send the column definition per column
				*/
				err = proto.SendColumnDefinitionPacket(requestCtx, mysqlc, int(cmd))
				if err != nil {
					goto handleFailed
				}
			}

			/*
				mysql COM_QUERY response: End after the column has been sent.
				send EOF packet
			*/
			err = proto.SendEOFPacketIf(0, 0)
			if err != nil {
				goto handleFailed
			}

			runBegin := time.Now()
			/*
				Step 2: Start pipeline
				Producing the data row and sending the data row
			*/
			ep := ses.GetExportParam()
			if ep.Outfile {
				ep.DefaultBufSize = pu.SV.ExportDataDefaultFlushSize
				initExportFileParam(ep, mrs)
				if err = openNewFile(requestCtx, ep, mrs); err != nil {
					goto handleFailed
				}
			}
			if err = runner.Run(0); err != nil {
				goto handleFailed
			}

			switch ses.GetShowStmtType() {
			case ShowColumns:
				if err = handleShowColumns(ses, statement.(*tree.ShowColumns)); err != nil {
					goto handleFailed
				}
			case ShowTableStatus:
				if err = handleShowTableStatus(ses, statement.(*tree.ShowTableStatus), proc); err != nil {
					goto handleFailed
				}
			}

			if ep.Outfile {
				if err = ep.Writer.Flush(); err != nil {
					goto handleFailed
				}
				if err = ep.File.Close(); err != nil {
					goto handleFailed
				}
			}

			logInfof(ses.GetConciseProfile(), "time of Exec.Run : %s", time.Since(runBegin).String())

			/*
				Step 3: Say goodbye
				mysql COM_QUERY response: End after the data row has been sent.
				After all row data has been sent, it sends the EOF or OK packet.
			*/
			err = proto.sendEOFOrOkPacket(0, 0)
			if err != nil {
				goto handleFailed
			}

			/*
				Step 4: Serialize the execution plan by json
			*/
			if cwft, ok := cw.(*TxnComputationWrapper); ok {
				_ = cwft.RecordExecPlan(requestCtx)
			}
		//just status, no result set
		case *tree.CreateTable, *tree.DropTable, *tree.CreateDatabase, *tree.DropDatabase,
			*tree.CreateIndex, *tree.DropIndex,
			*tree.CreateView, *tree.DropView,
			*tree.AlterView,
			*tree.Insert, *tree.Update,
			*tree.BeginTransaction, *tree.CommitTransaction, *tree.RollbackTransaction,
			*tree.SetVar,
			*tree.Load,
			*tree.CreateUser, *tree.DropUser, *tree.AlterUser,
			*tree.CreateRole, *tree.DropRole,
			*tree.Revoke, *tree.Grant,
			*tree.SetDefaultRole, *tree.SetRole, *tree.SetPassword,
			*tree.Delete, *tree.TruncateTable:
			//change privilege
			switch cw.GetAst().(type) {
			case *tree.DropTable, *tree.DropDatabase, *tree.DropIndex, *tree.DropView,
				*tree.CreateUser, *tree.DropUser, *tree.AlterUser,
				*tree.CreateRole, *tree.DropRole,
				*tree.Revoke, *tree.Grant,
				*tree.SetDefaultRole, *tree.SetRole:
				ses.InvalidatePrivilegeCache()
			}
			runBegin := time.Now()
			/*
				Step 1: Start
			*/

			if st, ok := cw.GetAst().(*tree.Load); ok {
				if st.Local {
					loadLocalErrGroup = new(errgroup.Group)
					loadLocalErrGroup.Go(func() error {
						return mce.processLoadLocal(proc.Ctx, st.Param, loadLocalWriter)
					})
				}
			}

			if err = runner.Run(0); err != nil {
				if loadLocalErrGroup != nil { // release resources
					err2 := proc.LoadLocalReader.Close()
					if err2 != nil {
						logErrorf(ses.GetConciseProfile(), "processLoadLocal reader close failed: %s", err2.Error())
					}
					err2 = loadLocalErrGroup.Wait() // executor failed, but processLoadLocal is still running, wait for it
					if err2 != nil {
						logErrorf(ses.GetConciseProfile(), "processLoadLocal goroutine failed: %s", err2.Error())
					}
				}
				goto handleFailed
			}

			if loadLocalErrGroup != nil {
				if err = loadLocalErrGroup.Wait(); err != nil { //executor success, but processLoadLocal goroutine failed
					goto handleFailed
				}
			}

			logInfof(ses.GetConciseProfile(), "time of Exec.Run : %s", time.Since(runBegin).String())

			rspLen = cw.GetAffectedRows()
			echoTime := time.Now()

			logInfof(ses.GetConciseProfile(), "time of SendResponse %s", time.Since(echoTime).String())

			/*
				Step 4: Serialize the execution plan by json
			*/
			if cwft, ok := cw.(*TxnComputationWrapper); ok {
				_ = cwft.RecordExecPlan(requestCtx)
			}
		case *tree.ExplainAnalyze:
			explainColName := "QUERY PLAN"
			columns, err = GetExplainColumns(requestCtx, explainColName)
			if err != nil {
				logErrorf(ses.GetConciseProfile(), "GetColumns from ExplainColumns handler failed, error: %v", err)
				goto handleFailed
			}
			/*
				Step 1 : send column count and column definition.
			*/
			//send column count
			colCnt := uint64(len(columns))
			err = proto.SendColumnCountPacket(colCnt)
			if err != nil {
				goto handleFailed
			}
			//send columns
			//column_count * Protocol::ColumnDefinition packets
			cmd := ses.GetCmd()
			for _, c := range columns {
				mysqlc := c.(Column)
				mrs.AddColumn(mysqlc)
				/*
					mysql COM_QUERY response: send the column definition per column
				*/
				err = proto.SendColumnDefinitionPacket(requestCtx, mysqlc, int(cmd))
				if err != nil {
					goto handleFailed
				}
			}
			/*
				mysql COM_QUERY response: End after the column has been sent.
				send EOF packet
			*/
			err = proto.SendEOFPacketIf(0, 0)
			if err != nil {
				goto handleFailed
			}

			runBegin := time.Now()
			/*
				Step 1: Start
			*/
			if err = runner.Run(0); err != nil {
				goto handleFailed
			}

			logInfof(ses.GetConciseProfile(), "time of Exec.Run : %s", time.Since(runBegin).String())

			if cwft, ok := cw.(*TxnComputationWrapper); ok {
				queryPlan := cwft.plan
				// generator query explain
				explainQuery := explain.NewExplainQueryImpl(queryPlan.GetQuery())

				// build explain data buffer
				buffer := explain.NewExplainDataBuffer()
				var option *explain.ExplainOptions
				option, err = getExplainOption(requestCtx, statement.Options)
				if err != nil {
					goto handleFailed
				}

				err = explainQuery.ExplainPlan(requestCtx, buffer, option)
				if err != nil {
					goto handleFailed
				}

				err = buildMoExplainQuery(explainColName, buffer, ses, getDataFromPipeline)
				if err != nil {
					goto handleFailed
				}

				/*
					Step 3: Say goodbye
					mysql COM_QUERY response: End after the data row has been sent.
					After all row data has been sent, it sends the EOF or OK packet.
				*/
				err = proto.sendEOFOrOkPacket(0, 0)
				if err != nil {
					goto handleFailed
				}
			}
		}
	handleSucceeded:
		//load data handle txn failure internally
		incStatementCounter(tenant, stmt)
		if !fromLoadData {
			txnErr = ses.TxnCommitSingleStatement(stmt)
			if txnErr != nil {
				logStatementStatus(requestCtx, ses, stmt, fail, txnErr)
				return txnErr
			}
		}
		switch stmt.(type) {
		case *tree.CreateTable, *tree.DropTable,
			*tree.CreateIndex, *tree.DropIndex, *tree.Insert, *tree.Update,
			*tree.CreateView, *tree.DropView, *tree.AlterView, *tree.Load, *tree.MoDump,
			*tree.CreateAccount, *tree.DropAccount, *tree.AlterAccount, *tree.AlterDataBaseConfig,
			*tree.CreateFunction, *tree.DropFunction,
			*tree.CreateUser, *tree.DropUser, *tree.AlterUser,
			*tree.CreateRole, *tree.DropRole, *tree.Revoke, *tree.Grant,
			*tree.SetDefaultRole, *tree.SetRole, *tree.SetPassword, *tree.Delete, *tree.TruncateTable, *tree.Use,
			*tree.BeginTransaction, *tree.CommitTransaction, *tree.RollbackTransaction:
			resp := mce.setResponse(i, len(cws), rspLen)
			if _, ok := stmt.(*tree.Insert); ok {
				resp.lastInsertId = proc.GetLastInsertID()
				if proc.GetLastInsertID() != 0 {
					ses.SetLastInsertID(proc.GetLastInsertID())
				}
			}
			if err2 = mce.GetSession().GetMysqlProtocol().SendResponse(requestCtx, resp); err2 != nil {
				retErr = moerr.NewInternalError(requestCtx, "routine send response failed. error:%v ", err2)
				logStatementStatus(requestCtx, ses, stmt, fail, retErr)
				return retErr
			}

		case *tree.CreateDatabase:
			insertRecordToMoMysqlCompatbilityMode(requestCtx, ses, stmt)
			resp := mce.setResponse(i, len(cws), rspLen)
			if err2 = mce.GetSession().GetMysqlProtocol().SendResponse(requestCtx, resp); err2 != nil {
				retErr = moerr.NewInternalError(requestCtx, "routine send response failed. error:%v ", err2)
				logStatementStatus(requestCtx, ses, stmt, fail, retErr)
				return retErr
			}

		case *tree.DropDatabase:
			deleteRecordToMoMysqlCompatbilityMode(requestCtx, ses, stmt)
			resp := mce.setResponse(i, len(cws), rspLen)
			if err2 = mce.GetSession().GetMysqlProtocol().SendResponse(requestCtx, resp); err2 != nil {
				retErr = moerr.NewInternalError(requestCtx, "routine send response failed. error:%v ", err2)
				logStatementStatus(requestCtx, ses, stmt, fail, retErr)
				return retErr
			}

		case *tree.PrepareStmt, *tree.PrepareString:
			if ses.GetCmd() == COM_STMT_PREPARE {
				if err2 = mce.GetSession().GetMysqlProtocol().SendPrepareResponse(requestCtx, prepareStmt); err2 != nil {
					retErr = moerr.NewInternalError(requestCtx, "routine send response failed. error:%v ", err2)
					logStatementStatus(requestCtx, ses, stmt, fail, retErr)
					return retErr
				}
			} else {
				resp := mce.setResponse(i, len(cws), rspLen)
				if err2 = mce.GetSession().GetMysqlProtocol().SendResponse(requestCtx, resp); err2 != nil {
					retErr = moerr.NewInternalError(requestCtx, "routine send response failed. error:%v ", err2)
					logStatementStatus(requestCtx, ses, stmt, fail, retErr)
					return retErr
				}
			}

		case *tree.SetVar:
			resp := mce.setResponse(i, len(cws), rspLen)
			if err = proto.SendResponse(requestCtx, resp); err != nil {
				return moerr.NewInternalError(requestCtx, "routine send response failed. error:%v ", err)
			}

		case *tree.Deallocate:
			//we will not send response in COM_STMT_CLOSE command
			if ses.GetCmd() != COM_STMT_CLOSE {
				resp := mce.setResponse(i, len(cws), rspLen)
				if err2 = mce.GetSession().GetMysqlProtocol().SendResponse(requestCtx, resp); err2 != nil {
					retErr = moerr.NewInternalError(requestCtx, "routine send response failed. error:%v ", err2)
					logStatementStatus(requestCtx, ses, stmt, fail, retErr)
					return retErr
				}
			}

		case *tree.Reset:
			resp := mce.setResponse(i, len(cws), rspLen)
			if err2 = mce.GetSession().GetMysqlProtocol().SendResponse(requestCtx, resp); err2 != nil {
				retErr = moerr.NewInternalError(requestCtx, "routine send response failed. error:%v ", err2)
				logStatementStatus(requestCtx, ses, stmt, fail, retErr)
				return retErr
			}
		}
		logStatementStatus(requestCtx, ses, stmt, success, nil)
		goto handleNext
	handleFailed:
		incStatementCounter(tenant, stmt)
		incStatementErrorsCounter(tenant, stmt)
		/*
			Cases    | set Autocommit = 1/0 | BEGIN statement |
			---------------------------------------------------
			Case1      1                       Yes
			Case2      1                       No
			Case3      0                       Yes
			Case4      0                       No
			---------------------------------------------------
			update error message in Case1,Case3,Case4.
		*/
		if ses.InMultiStmtTransactionMode() && ses.InActiveTransaction() {
			ses.cleanCache()
			ses.SetOptionBits(OPTION_ATTACH_ABORT_TRANSACTION_ERROR)
		}
		logError(ses.GetConciseProfile(), err.Error())
		if !fromLoadData {
			txnErr = ses.TxnRollbackSingleStatement(stmt)
			if txnErr != nil {
				logStatementStatus(requestCtx, ses, stmt, fail, txnErr)
				return txnErr
			}
		}
		logStatementStatus(requestCtx, ses, stmt, fail, err)
		return err
	handleNext:
	} // end of for

	if canCache && !ses.isCached(sql) {
		plans := make([]*plan.Plan, len(cws))
		stmts := make([]tree.Statement, len(cws))
		for i, cw := range cws {
			if cwft, ok := cw.(*TxnComputationWrapper); ok && checkNodeCanCache(cwft.plan) {
				plans[i] = cwft.plan
				stmts[i] = cwft.stmt
			} else {
				return nil
			}
		}
		ses.cachePlan(sql, stmts, plans)
	}

	return nil
}

func checkNodeCanCache(p *plan2.Plan) bool {
	if p == nil {
		return true
	}
	if q, ok := p.Plan.(*plan2.Plan_Query); ok {
		for _, node := range q.Query.Nodes {
			if node.NotCacheable {
				return false
			}
		}
	}
	return true
}

// execute query. Currently, it is developing. Finally, it will replace the doComQuery.
func (mce *MysqlCmdExecutor) doComQueryInProgress(requestCtx context.Context, sql string) (retErr error) {
	var stmtExecs []StmtExecutor
	var err error
	beginInstant := time.Now()
	ses := mce.GetSession()
	ses.SetShowStmtType(NotShowStatement)
	proto := ses.GetMysqlProtocol()
	ses.SetSql(sql)
	ses.GetExportParam().Outfile = false
	pu := ses.GetParameterUnit()
	proc := process.New(
		requestCtx,
		ses.GetMemPool(),
		pu.TxnClient,
		ses.GetTxnHandler().GetTxnOperator(),
		pu.FileService,
		pu.GetClusterDetails,
	)
	proc.Id = mce.getNextProcessId()
	proc.Lim.Size = pu.SV.ProcessLimitationSize
	proc.Lim.BatchRows = pu.SV.ProcessLimitationBatchRows
	proc.Lim.PartitionRows = pu.SV.ProcessLimitationPartitionRows
	proc.SessionInfo = process.SessionInfo{
		User:              ses.GetUserName(),
		Host:              pu.SV.Host,
		ConnectionID:      uint64(proto.ConnectionID()),
		Database:          ses.GetDatabaseName(),
		Version:           pu.SV.ServerVersionPrefix + serverVersion.Load().(string),
		TimeZone:          ses.GetTimeZone(),
		StorageEngine:     pu.StorageEngine,
		AutoIncrCaches:    ses.GetAutoIncrCaches(),
		AutoIncrCacheSize: ses.pu.SV.AutoIncrCacheSize,
	}

	if ses.GetTenantInfo() != nil {
		proc.SessionInfo.Account = ses.GetTenantInfo().GetTenant()
		proc.SessionInfo.AccountId = ses.GetTenantInfo().GetTenantID()
		proc.SessionInfo.RoleId = ses.GetTenantInfo().GetDefaultRoleID()
		proc.SessionInfo.UserId = ses.GetTenantInfo().GetUserID()
	} else {
		proc.SessionInfo.Account = sysAccountName
		proc.SessionInfo.AccountId = sysAccountID
		proc.SessionInfo.RoleId = moAdminRoleID
		proc.SessionInfo.UserId = rootID
	}

	stmtExecs, err = GetStmtExecList(ses.GetDatabaseName(),
		sql,
		ses.GetUserName(),
		pu.StorageEngine,
		proc, ses)
	if err != nil {
		requestCtx = RecordParseErrorStatement(requestCtx, ses, proc, beginInstant, sql)
		retErr = moerr.NewParseError(requestCtx, err.Error())
		logStatementStringStatus(requestCtx, ses, sql, fail, retErr)
		return retErr
	}

	singleStatement := len(stmtExecs) == 1
	for _, exec := range stmtExecs {
		err = Execute(requestCtx, ses, proc, exec, beginInstant, sql, singleStatement)
		if err != nil {
			return err
		}
	}
	return err
}

func (mce *MysqlCmdExecutor) setResponse(cwIndex, cwsLen int, rspLen uint64) *Response {

	//if the stmt has next stmt, should set the server status equals to 10
	if cwIndex < cwsLen-1 {
		return NewOkResponse(rspLen, 0, 0, SERVER_MORE_RESULTS_EXISTS, int(COM_QUERY), "")
	} else {
		return NewOkResponse(rspLen, 0, 0, 0, int(COM_QUERY), "")
	}

}

// ExecRequest the server execute the commands from the client following the mysql's routine
func (mce *MysqlCmdExecutor) ExecRequest(requestCtx context.Context, ses *Session, req *Request) (resp *Response, err error) {
	defer func() {
		if e := recover(); e != nil {
			moe, ok := e.(*moerr.Error)
			if !ok {
				err = moerr.ConvertPanicError(requestCtx, e)
				resp = NewGeneralErrorResponse(COM_QUERY, err)
			} else {
				resp = NewGeneralErrorResponse(COM_QUERY, moe)
			}
		}
	}()

	var sql string
	logDebugf(ses.GetCompleteProfile(), "cmd %v", req.GetCmd())
	ses.SetCmd(req.GetCmd())
	doComQuery := mce.GetDoQueryFunc()
	switch req.GetCmd() {
	case COM_QUIT:
		/*resp = NewResponse(
			OkResponse,
			0,
			int(COM_QUIT),
			nil,
		)*/
		return resp, nil
	case COM_QUERY:
		var query = string(req.GetData().([]byte))
		mce.addSqlCount(1)
		logInfo(ses.GetConciseProfile(), "query trace", logutil.ConnectionIdField(ses.GetConnectionID()), logutil.QueryField(SubStringFromBegin(query, int(ses.GetParameterUnit().SV.LengthOfQueryPrinted))))
		err = doComQuery(requestCtx, query)
		if err != nil {
			resp = NewGeneralErrorResponse(COM_QUERY, err)
		}
		return resp, nil
	case COM_INIT_DB:
		var dbname = string(req.GetData().([]byte))
		mce.addSqlCount(1)
		query := "use `" + dbname + "`"
		err = doComQuery(requestCtx, query)
		if err != nil {
			resp = NewGeneralErrorResponse(COM_INIT_DB, err)
		}

		return resp, nil
	case COM_FIELD_LIST:
		var payload = string(req.GetData().([]byte))
		mce.addSqlCount(1)
		query := makeCmdFieldListSql(payload)
		err = doComQuery(requestCtx, query)
		if err != nil {
			resp = NewGeneralErrorResponse(COM_FIELD_LIST, err)
		}

		return resp, nil
	case COM_PING:
		resp = NewGeneralOkResponse(COM_PING)

		return resp, nil

	case COM_STMT_PREPARE:
		ses.SetCmd(COM_STMT_PREPARE)
		sql = string(req.GetData().([]byte))
		mce.addSqlCount(1)

		// rewrite to "Prepare stmt_name from 'xxx'"
		newLastStmtID := ses.GenNewStmtId()
		newStmtName := getPrepareStmtName(newLastStmtID)
		sql = fmt.Sprintf("prepare %s from %s", newStmtName, sql)
		logInfo(ses.GetConciseProfile(), "query trace", logutil.ConnectionIdField(ses.GetConnectionID()), logutil.QueryField(sql))

		err = doComQuery(requestCtx, sql)
		if err != nil {
			resp = NewGeneralErrorResponse(COM_STMT_PREPARE, err)
		}
		return resp, nil

	case COM_STMT_EXECUTE:
		ses.SetCmd(COM_STMT_EXECUTE)
		data := req.GetData().([]byte)
		sql, err = mce.parseStmtExecute(requestCtx, data)
		if err != nil {
			return NewGeneralErrorResponse(COM_STMT_EXECUTE, err), nil
		}
		err = doComQuery(requestCtx, sql)
		if err != nil {
			resp = NewGeneralErrorResponse(COM_STMT_EXECUTE, err)
		}
		return resp, nil

	case COM_STMT_CLOSE:
		data := req.GetData().([]byte)

		// rewrite to "deallocate Prepare stmt_name"
		stmtID := binary.LittleEndian.Uint32(data[0:4])
		stmtName := getPrepareStmtName(stmtID)
		sql = fmt.Sprintf("deallocate prepare %s", stmtName)
		logInfo(ses.GetConciseProfile(), "query trace", logutil.ConnectionIdField(ses.GetConnectionID()), logutil.QueryField(sql))

		err = doComQuery(requestCtx, sql)
		if err != nil {
			resp = NewGeneralErrorResponse(COM_STMT_CLOSE, err)
		}
		return resp, nil

	case COM_STMT_RESET:
		data := req.GetData().([]byte)

		//Payload of COM_STMT_RESET
		stmtID := binary.LittleEndian.Uint32(data[0:4])
		stmtName := getPrepareStmtName(stmtID)
		sql = fmt.Sprintf("reset prepare %s", stmtName)
		logInfo(ses.GetConciseProfile(), "query trace", logutil.ConnectionIdField(ses.GetConnectionID()), logutil.QueryField(sql))
		err = doComQuery(requestCtx, sql)
		if err != nil {
			resp = NewGeneralErrorResponse(COM_STMT_RESET, err)
		}
		return resp, nil

	default:
		resp = NewGeneralErrorResponse(req.GetCmd(), moerr.NewInternalError(requestCtx, "unsupported command. 0x%x", req.GetCmd()))
	}
	return resp, nil
}

func (mce *MysqlCmdExecutor) parseStmtExecute(requestCtx context.Context, data []byte) (string, error) {
	// see https://dev.mysql.com/doc/internals/en/com-stmt-execute.html
	pos := 0
	if len(data) < 4 {
		return "", moerr.NewInvalidInput(requestCtx, "sql command contains malformed packet")
	}
	stmtID := binary.LittleEndian.Uint32(data[0:4])
	pos += 4

	stmtName := fmt.Sprintf("%s_%d", prefixPrepareStmtName, stmtID)
	ses := mce.GetSession()
	preStmt, err := ses.GetPrepareStmt(stmtName)
	if err != nil {
		return "", err
	}
	names, vars, err := ses.GetMysqlProtocol().ParseExecuteData(requestCtx, preStmt, data, pos)
	if err != nil {
		return "", err
	}
	sql := fmt.Sprintf("execute %s", stmtName)
	varStrings := make([]string, len(names))
	if len(names) > 0 {
		sql = sql + fmt.Sprintf(" using @%s", strings.Join(names, ",@"))
		for i := 0; i < len(names); i++ {
			varStrings[i] = fmt.Sprintf("%v", vars[i])
			err := ses.SetUserDefinedVar(names[i], vars[i])
			if err != nil {
				return "", err
			}
		}
	}
	logInfo(ses.GetConciseProfile(), "query trace", logutil.ConnectionIdField(ses.GetConnectionID()), logutil.QueryField(sql), logutil.VarsField(strings.Join(varStrings, " , ")))
	return sql, nil
}

func (mce *MysqlCmdExecutor) SetCancelFunc(cancelFunc context.CancelFunc) {
	mce.mu.Lock()
	defer mce.mu.Unlock()
	mce.cancelRequestFunc = cancelFunc
}

func (mce *MysqlCmdExecutor) Close() {}

/*
StatementCanBeExecutedInUncommittedTransaction checks the statement can be executed in an active transaction.
*/
func StatementCanBeExecutedInUncommittedTransaction(ses *Session, stmt tree.Statement) (bool, error) {
	switch st := stmt.(type) {
	//ddl statement
	case *tree.CreateTable, *tree.CreateDatabase, *tree.CreateIndex, *tree.CreateView, *tree.AlterView:
		return true, nil
		//dml statement
	case *tree.Insert, *tree.Update, *tree.Delete, *tree.Select, *tree.Load, *tree.MoDump, *tree.ValuesStatement:
		return true, nil
		//transaction
	case *tree.BeginTransaction, *tree.CommitTransaction, *tree.RollbackTransaction:
		return true, nil
		//show
	case *tree.ShowCreateTable,
		*tree.ShowCreateView,
		*tree.ShowCreateDatabase,
		*tree.ShowColumns,
		*tree.ShowDatabases,
		*tree.ShowTarget,
		*tree.ShowTableStatus,
		*tree.ShowGrants,
		*tree.ShowTables,
		*tree.ShowProcessList,
		*tree.ShowErrors,
		*tree.ShowWarnings,
		*tree.ShowCollation,
		*tree.ShowVariables,
		*tree.ShowStatus,
		*tree.ShowIndex,
		*tree.ShowFunctionStatus,
		*tree.ShowNodeList,
		*tree.ShowLocks,
		*tree.ShowTableNumber,
		*tree.ShowColumnNumber,
		*tree.ShowTableValues,
		*tree.ShowAccounts:
		return true, nil
		//others
	case *tree.ExplainStmt, *tree.ExplainAnalyze, *tree.ExplainFor, *InternalCmdFieldList:
		return true, nil
	case *tree.PrepareStmt:
		return StatementCanBeExecutedInUncommittedTransaction(ses, st.Stmt)
	case *tree.PrepareString:
		preStmt, err := mysql.ParseOne(ses.requestCtx, st.Sql)
		if err != nil {
			return false, err
		}
		return StatementCanBeExecutedInUncommittedTransaction(ses, preStmt)
	case *tree.Execute:
		preName := string(st.Name)
		preStmt, err := ses.GetPrepareStmt(preName)
		if err != nil {
			return false, err
		}
		return StatementCanBeExecutedInUncommittedTransaction(ses, preStmt.PrepareStmt)
	case *tree.Deallocate, *tree.Reset:
		return true, nil
	case *tree.Use:
		/*
			These statements can not be executed in an uncommitted transaction:
				USE SECONDARY ROLE { ALL | NONE }
				USE ROLE role;
		*/
		return !st.IsUseRole(), nil
	case *tree.DropTable, *tree.DropDatabase, *tree.DropIndex, *tree.DropView:
		//background transaction can execute the DROPxxx in one transaction
		return ses.IsBackgroundSession(), nil
	}

	return false, nil
}

// IsDDL checks the statement is the DDL statement.
func IsDDL(stmt tree.Statement) bool {
	switch stmt.(type) {
	case *tree.CreateTable, *tree.DropTable,
		*tree.CreateView, *tree.DropView, *tree.AlterView,
		*tree.CreateDatabase, *tree.DropDatabase,
		*tree.CreateIndex, *tree.DropIndex, *tree.TruncateTable:
		return true
	}
	return false
}

// IsDropStatement checks the statement is the drop statement.
func IsDropStatement(stmt tree.Statement) bool {
	switch stmt.(type) {
	case *tree.DropDatabase, *tree.DropTable, *tree.DropView, *tree.DropIndex:
		return true
	}
	return false
}

// IsAdministrativeStatement checks the statement is the administrative statement.
func IsAdministrativeStatement(stmt tree.Statement) bool {
	switch st := stmt.(type) {
	case *tree.CreateAccount, *tree.DropAccount, *tree.AlterAccount,
		*tree.CreateUser, *tree.DropUser, *tree.AlterUser,
		*tree.CreateRole, *tree.DropRole,
		*tree.Revoke, *tree.Grant,
		*tree.SetDefaultRole, *tree.SetRole, *tree.SetPassword:
		return true
	case *tree.Use:
		return st.IsUseRole()
	}
	return false
}

// IsParameterModificationStatement checks the statement is the statement of parameter modification statement.
func IsParameterModificationStatement(stmt tree.Statement) bool {
	switch stmt.(type) {
	case *tree.SetVar:
		return true
	}
	return false
}

// IsPrepareStatement checks the statement is the Prepare statement.
func IsPrepareStatement(stmt tree.Statement) bool {
	switch stmt.(type) {
	case *tree.PrepareStmt, *tree.PrepareString:
		return true
	}
	return false
}

/*
NeedToBeCommittedInActiveTransaction checks the statement that need to be committed
in an active transaction.

Currently, it includes the drop statement, the administration statement ,

	the parameter modification statement.
*/
func NeedToBeCommittedInActiveTransaction(stmt tree.Statement) bool {
	if stmt == nil {
		return false
	}
	return IsDropStatement(stmt) || IsAdministrativeStatement(stmt) || IsParameterModificationStatement(stmt)
}

func NewMysqlCmdExecutor() *MysqlCmdExecutor {
	return &MysqlCmdExecutor{}
}

/*
convert the type in computation engine to the type in mysql.
*/
func convertEngineTypeToMysqlType(ctx context.Context, engineType types.T, col *MysqlColumn) error {
	switch engineType {
	case types.T_any:
		col.SetColumnType(defines.MYSQL_TYPE_NULL)
	case types.T_json:
		col.SetColumnType(defines.MYSQL_TYPE_JSON)
	case types.T_bool:
		col.SetColumnType(defines.MYSQL_TYPE_BOOL)
	case types.T_int8:
		col.SetColumnType(defines.MYSQL_TYPE_TINY)
	case types.T_uint8:
		col.SetColumnType(defines.MYSQL_TYPE_TINY)
		col.SetSigned(false)
	case types.T_int16:
		col.SetColumnType(defines.MYSQL_TYPE_SHORT)
	case types.T_uint16:
		col.SetColumnType(defines.MYSQL_TYPE_SHORT)
		col.SetSigned(false)
	case types.T_int32:
		col.SetColumnType(defines.MYSQL_TYPE_LONG)
	case types.T_uint32:
		col.SetColumnType(defines.MYSQL_TYPE_LONG)
		col.SetSigned(false)
	case types.T_int64:
		col.SetColumnType(defines.MYSQL_TYPE_LONGLONG)
	case types.T_uint64:
		col.SetColumnType(defines.MYSQL_TYPE_LONGLONG)
		col.SetSigned(false)
	case types.T_float32:
		col.SetColumnType(defines.MYSQL_TYPE_FLOAT)
	case types.T_float64:
		col.SetColumnType(defines.MYSQL_TYPE_DOUBLE)
	case types.T_char:
		col.SetColumnType(defines.MYSQL_TYPE_STRING)
	case types.T_varchar:
		col.SetColumnType(defines.MYSQL_TYPE_VARCHAR)
	case types.T_date:
		col.SetColumnType(defines.MYSQL_TYPE_DATE)
	case types.T_datetime:
		col.SetColumnType(defines.MYSQL_TYPE_DATETIME)
	case types.T_time:
		col.SetColumnType(defines.MYSQL_TYPE_TIME)
	case types.T_timestamp:
		col.SetColumnType(defines.MYSQL_TYPE_TIMESTAMP)
	case types.T_decimal64:
		col.SetColumnType(defines.MYSQL_TYPE_DECIMAL)
	case types.T_decimal128:
		col.SetColumnType(defines.MYSQL_TYPE_DECIMAL)
	case types.T_blob:
		col.SetColumnType(defines.MYSQL_TYPE_BLOB)
	case types.T_text:
		col.SetColumnType(defines.MYSQL_TYPE_TEXT)
	case types.T_uuid:
		col.SetColumnType(defines.MYSQL_TYPE_UUID)
	default:
		return moerr.NewInternalError(ctx, "RunWhileSend : unsupported type %d", engineType)
	}
	return nil
}

func convertMysqlTextTypeToBlobType(col *MysqlColumn) {
	if col.ColumnType() == defines.MYSQL_TYPE_TEXT {
		col.SetColumnType(defines.MYSQL_TYPE_BLOB)
	}
}

// build plan json when marhal plan error
func buildErrorJsonPlan(uuid uuid.UUID, errcode uint16, msg string) []byte {
	explainData := explain.ExplainData{
		Code:    errcode,
		Message: msg,
		Success: false,
		Uuid:    uuid.String(),
	}
	buffer := &bytes.Buffer{}
	encoder := json.NewEncoder(buffer)
	encoder.SetEscapeHTML(false)
	encoder.Encode(explainData)
	return buffer.Bytes()
}

func serializePlanToJson(ctx context.Context, queryPlan *plan2.Plan, uuid uuid.UUID) (jsonBytes []byte, statsJonsBytes []byte, stats motrace.Statistic) {
	if queryPlan != nil && queryPlan.GetQuery() != nil {
		explainQuery := explain.NewExplainQueryImpl(queryPlan.GetQuery())
		options := &explain.ExplainOptions{
			Verbose: true,
			Analyze: true,
			Format:  explain.EXPLAIN_FORMAT_TEXT,
		}
		marshalPlan := explainQuery.BuildJsonPlan(ctx, uuid, options)
		stats.RowsRead, stats.BytesScan = marshalPlan.StatisticsRead()
		// data transform to json datastruct
		buffer := &bytes.Buffer{}
		encoder := json.NewEncoder(buffer)
		encoder.SetEscapeHTML(false)
		err := encoder.Encode(marshalPlan)
		if err != nil {
			moError := moerr.NewInternalError(ctx, "serialize plan to json error: %s", err.Error())
			jsonBytes = buildErrorJsonPlan(uuid, moError.ErrorCode(), moError.Error())
		} else {
			jsonBytes = buffer.Bytes()
		}
		// data transform Global to json
		if len(marshalPlan.Steps) > 0 {
			if len(marshalPlan.Steps) > 1 {
				logutil.Fatalf("need handle multi execPlan trees, cnt: %d", len(marshalPlan.Steps))
			}
			buffer := &bytes.Buffer{}
			encoder := json.NewEncoder(buffer)
			encoder.SetEscapeHTML(false)
			global := marshalPlan.Steps[0].GraphData.Global
			err = encoder.Encode(&global)
			if err != nil {
				statsJonsBytes = []byte(fmt.Sprintf(`{"code":200,"message":"%q"}`, err.Error()))
			} else {
				statsJonsBytes = buffer.Bytes()
			}
		}
	} else {
		jsonBytes = buildErrorJsonPlan(uuid, moerr.ErrWarn, "sql query no record execution plan")
	}
	return jsonBytes, statsJonsBytes, stats
}

// SerializeExecPlan Serialize the execution plan by json
var SerializeExecPlan = func(ctx context.Context, plan any, uuid uuid.UUID) ([]byte, []byte, motrace.Statistic) {
	if plan == nil {
		return serializePlanToJson(ctx, nil, uuid)
	} else if queryPlan, ok := plan.(*plan2.Plan); !ok {
		moError := moerr.NewInternalError(ctx, "execPlan not type of plan2.Plan: %s", reflect.ValueOf(plan).Type().Name())
		return buildErrorJsonPlan(uuid, moError.ErrorCode(), moError.Error()), []byte{}, motrace.Statistic{}
	} else {
		// data transform to json dataStruct
		return serializePlanToJson(ctx, queryPlan, uuid)
	}
}

func init() {
	motrace.SetDefaultSerializeExecPlan(SerializeExecPlan)
}

func getAccountId(ctx context.Context) uint32 {
	var accountId uint32

	if v := ctx.Value(defines.TenantIDKey{}); v != nil {
		accountId = v.(uint32)
	}
	return accountId
}

func changeVersion(ctx context.Context, ses *Session, db string) error {
	var err error
	version, _ := GetVersionCompatbility(ctx, ses, db)
	if ses.GetTenantInfo() != nil {
		ses.GetTenantInfo().SetVersion(version)
	}
	return err
}<|MERGE_RESOLUTION|>--- conflicted
+++ resolved
@@ -646,13 +646,7 @@
 	oq := NewOutputQueue(ses.GetRequestContext(), ses, len(bat.Vecs), nil, nil)
 	row2colTime := time.Duration(0)
 	procBatchBegin := time.Now()
-<<<<<<< HEAD
-
 	n := bat.Vecs[0].Length()
-
-=======
-	n := vector.Length(bat.Vecs[0])
->>>>>>> 4e7eff2c
 	requestCtx := ses.GetRequestContext()
 	for j := 0; j < n; j++ { //row index
 		if oq.ep.Outfile {
