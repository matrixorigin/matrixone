--- conflicted
+++ resolved
@@ -735,7 +735,6 @@
 				row[i] = vs[rowIndex].ToStringWithScale(scale)
 			}
 		}
-<<<<<<< HEAD
 	case types.T_uuid:
 		if !nulls.Any(vec.Nsp) {
 			vs := vec.Col.([]types.Uuid)
@@ -748,20 +747,6 @@
 				row[i] = vs[rowIndex].ToString()
 			}
 		}
-	case types.T_blob:
-		if !nulls.Any(vec.Nsp) { //all data in this column are not null
-			vs := vec.Col.(*types.Bytes)
-			row[i] = vs.Get(rowIndex)
-		} else {
-			if nulls.Contains(vec.Nsp, uint64(rowIndex)) { //is null
-				row[i] = nil
-			} else {
-				vs := vec.Col.(*types.Bytes)
-				row[i] = vs.Get(rowIndex)
-			}
-		}
-=======
->>>>>>> b2d2abe8
 	default:
 		logutil.Errorf("extractRowFromVector : unsupported type %d \n", vec.Typ.Oid)
 		return fmt.Errorf("extractRowFromVector : unsupported type %d", vec.Typ.Oid)
