--- conflicted
+++ resolved
@@ -1245,16 +1245,12 @@
 	return bat, nil
 }
 
-<<<<<<< HEAD
 // Note: for pass the compile quickly. We will remove the comments in the future.
 func (mce *MysqlCmdExecutor) handleExplainStmt(requestCtx context.Context, stmt *tree.ExplainStmt, cwIndex, cwsLen int) error {
 	var err error
 	ses := mce.GetSession()
 	proto := ses.GetMysqlProtocol()
 	err = doExplainStmt(ses, stmt)
-=======
-	err = protocol.sendEOFOrOkPacket(0, extendStatus(ses.GetServerStatus()))
->>>>>>> bf48c0d0
 	if err != nil {
 		return err
 	}
