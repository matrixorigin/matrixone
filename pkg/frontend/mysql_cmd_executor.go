--- conflicted
+++ resolved
@@ -561,10 +561,6 @@
 	proto := ses.protocol
 
 	logutil.Infof("+++++load data")
-	if load.Fields.EscapedBy != 0 {
-		return fmt.Errorf("EscapedBy field is unsupported now")
-	}
-
 	/*
 		TODO:support LOCAL
 	*/
@@ -574,6 +570,10 @@
 
 	if load.Fields == nil || len(load.Fields.Terminated) == 0 {
 		return fmt.Errorf("load need FIELDS TERMINATED BY ")
+	}
+
+	if load.Fields != nil && load.Fields.EscapedBy != 0 {
+		return fmt.Errorf("EscapedBy field is unsupported now")
 	}
 
 	/*
@@ -743,11 +743,11 @@
 }
 
 //SetDatabaseName sets the database name
-func (cw *ComputationWrapperImpl) SetDatabaseName(db string) error  {
+func (cw *ComputationWrapperImpl) SetDatabaseName(db string) error {
 	return cw.exec.SetSchema(db)
 }
 
-func (cw *ComputationWrapperImpl) GetColumns() ([]interface{},error) {
+func (cw *ComputationWrapperImpl) GetColumns() ([]interface{}, error) {
 	columns := cw.exec.Columns()
 	var mysqlCols []interface{} = nil
 	var err error = nil
@@ -756,11 +756,11 @@
 		col.SetName(c.Name)
 		err = convertEngineTypeToMysqlType(uint8(c.Typ), col)
 		if err != nil {
-			return nil,err
-		}
-		mysqlCols = append(mysqlCols,col)
-	}
-	return mysqlCols,err
+			return nil, err
+		}
+		mysqlCols = append(mysqlCols, col)
+	}
+	return mysqlCols, err
 }
 
 func (cw *ComputationWrapperImpl) GetAffectedRows() uint64 {
@@ -768,8 +768,8 @@
 }
 
 func (cw *ComputationWrapperImpl) Compile(u interface{},
-		fill func(interface{}, *batch.Batch) error) error {
-	return cw.exec.Compile(u,fill)
+	fill func(interface{}, *batch.Batch) error) error {
+	return cw.exec.Compile(u, fill)
 }
 
 func (cw *ComputationWrapperImpl) Run(ts uint64) error {
@@ -779,23 +779,12 @@
 /*
 GetComputationWrapper gets the execs from the computation engine
 */
-<<<<<<< HEAD
-func (mce *MysqlCmdExecutor) getExecsFromComputation(sql string) ([]*compile.Exec, error) {
-	ses := mce.GetSession()
-	proto := ses.GetMysqlProtocol()
-	proc := process.New(mheap.New(ses.GuestMmu))
-	proc.Id = mce.getNextProcessId()
-	proc.Lim.Size = ses.Pu.SV.GetProcessLimitationSize()
-	proc.Lim.BatchRows = ses.Pu.SV.GetProcessLimitationBatchRows()
-	proc.Lim.PartitionRows = ses.Pu.SV.GetProcessLimitationPartitionRows()
-=======
-var GetComputationWrapper = func(db,sql,user string,eng engine.Engine, proc *process.Process) ([]ComputationWrapper,error) {
+var GetComputationWrapper = func(db, sql, user string, eng engine.Engine, proc *process.Process) ([]ComputationWrapper, error) {
 	comp := compile.New(db, sql, user, eng, proc)
-	execs,err := comp.Build()
+	execs, err := comp.Build()
 	if err != nil {
-		return nil,err
-	}
->>>>>>> 1e11da0c
+		return nil, err
+	}
 
 	var cw []ComputationWrapper = nil
 	for _, e := range execs {
@@ -951,9 +940,9 @@
 			*tree.ShowProcessList, *tree.ShowErrors, *tree.ShowWarnings, *tree.ShowVariables, *tree.ShowStatus,
 			*tree.ShowIndex,
 			*tree.ExplainFor, *tree.ExplainAnalyze, *tree.ExplainStmt:
-			columns,err := cw.GetColumns()
-			if err != nil{
-				logutil.Errorf("GetColumns from Computation handler failed. error: %v",err)
+			columns, err := cw.GetColumns()
+			if err != nil {
+				logutil.Errorf("GetColumns from Computation handler failed. error: %v", err)
 			}
 			/*
 				Step 1 : send column count and column definition.
