// Copyright 2021 Matrix Origin
//
// Licensed under the Apache License, Version 2.0 (the "License");
// you may not use this file except in compliance with the License.
// You may obtain a copy of the License at
//
//      http://www.apache.org/licenses/LICENSE-2.0
//
// Unless required by applicable law or agreed to in writing, software
// distributed under the License is distributed on an "AS IS" BASIS,
// WITHOUT WARRANTIES OR CONDITIONS OF ANY KIND, either express or implied.
// See the License for the specific language governing permissions and
// limitations under the License.

package frontend

import (
	"bytes"
	"context"
	"encoding/binary"
	"encoding/json"
	"fmt"
	"math"
	"os"
	"reflect"
	"runtime/pprof"
	"sort"
	"strconv"
	"strings"
	"sync"
	"time"

	"github.com/matrixorigin/matrixone/pkg/catalog"
	"github.com/matrixorigin/matrixone/pkg/pb/plan"
	"github.com/matrixorigin/matrixone/pkg/sql/colexec"

	"github.com/matrixorigin/matrixone/pkg/common/moerr"
	"github.com/matrixorigin/matrixone/pkg/sql/compile"
	plan2 "github.com/matrixorigin/matrixone/pkg/sql/plan"
	"github.com/matrixorigin/matrixone/pkg/sql/plan/explain"

	"github.com/matrixorigin/matrixone/pkg/container/batch"
	"github.com/matrixorigin/matrixone/pkg/container/nulls"
	"github.com/matrixorigin/matrixone/pkg/container/types"
	"github.com/matrixorigin/matrixone/pkg/container/vector"
	"github.com/matrixorigin/matrixone/pkg/defines"
	"github.com/matrixorigin/matrixone/pkg/logutil"
	"github.com/matrixorigin/matrixone/pkg/sql/parsers"
	"github.com/matrixorigin/matrixone/pkg/sql/parsers/dialect"
	"github.com/matrixorigin/matrixone/pkg/sql/parsers/dialect/mysql"
	"github.com/matrixorigin/matrixone/pkg/sql/parsers/tree"
	"github.com/matrixorigin/matrixone/pkg/util/metric"
	"github.com/matrixorigin/matrixone/pkg/vm/engine"
	"github.com/matrixorigin/matrixone/pkg/vm/process"

	"github.com/matrixorigin/matrixone/pkg/util/trace"

	"github.com/google/uuid"
)

func onlyCreateStatementErrorInfo() string {
	return "Only CREATE of DDL is supported in transactions"
}

func parameterModificationInTxnErrorInfo() string {
	return "Uncommitted transaction exists. Please commit or rollback first."
}

var (
	errorOnlyCreateStatement        = moerr.NewInternalError(onlyCreateStatementErrorInfo())
	errorAdministrativeStatement    = moerr.NewInternalError("administrative command is unsupported in transactions")
	errorParameterModificationInTxn = moerr.NewInternalError(parameterModificationInTxnErrorInfo())
	errorUnclassifiedStatement      = moerr.NewInternalError("unclassified statement appears in uncommitted transaction")
)

const (
	prefixPrepareStmtName       = "__mo_stmt_id"
	prefixPrepareStmtSessionVar = "__mo_stmt_var"
)

func getPrepareStmtName(stmtID uint32) string {
	return fmt.Sprintf("%s_%d", prefixPrepareStmtName, stmtID)
}

func GetPrepareStmtID(name string) (int, error) {
	idx := len(prefixPrepareStmtName) + 1
	if idx >= len(name) {
		return -1, moerr.NewInternalError("can not get prepare stmtID")
	}
	return strconv.Atoi(name[idx:])
}

func getPrepareStmtSessionVarName(index int) string {
	return fmt.Sprintf("%s_%d", prefixPrepareStmtSessionVar, index)
}

// TableInfoCache tableInfos of a database
type TableInfoCache struct {
	db         string
	tableInfos map[string][]ColumnInfo
}

type MysqlCmdExecutor struct {
	CmdExecutorImpl

	//for cmd 0x4
	TableInfoCache

	//the count of sql has been processed
	sqlCount uint64

	ses *Session

	routineMgr *RoutineManager

	cancelRequestFunc context.CancelFunc

	mu sync.Mutex
}

func (mce *MysqlCmdExecutor) PrepareSessionBeforeExecRequest(ses *Session) {
	mce.mu.Lock()
	defer mce.mu.Unlock()
	mce.ses = ses
}

func (mce *MysqlCmdExecutor) GetSession() *Session {
	mce.mu.Lock()
	defer mce.mu.Unlock()
	return mce.ses
}

// get new process id
func (mce *MysqlCmdExecutor) getNextProcessId() string {
	/*
		temporary method:
		routineId + sqlCount
	*/
	routineId := mce.GetSession().GetMysqlProtocol().ConnectionID()
	return fmt.Sprintf("%d%d", routineId, mce.GetSqlCount())
}

func (mce *MysqlCmdExecutor) GetSqlCount() uint64 {
	mce.mu.Lock()
	defer mce.mu.Unlock()
	return mce.sqlCount
}

func (mce *MysqlCmdExecutor) addSqlCount(a uint64) {
	mce.mu.Lock()
	defer mce.mu.Unlock()
	mce.sqlCount += a
}

func (mce *MysqlCmdExecutor) SetRoutineManager(mgr *RoutineManager) {
	mce.mu.Lock()
	defer mce.mu.Unlock()
	mce.routineMgr = mgr
}

func (mce *MysqlCmdExecutor) GetRoutineManager() *RoutineManager {
	mce.mu.Lock()
	defer mce.mu.Unlock()
	return mce.routineMgr
}

var RecordStatement = func(ctx context.Context, ses *Session, proc *process.Process, cw ComputationWrapper, beginIns time.Time) context.Context {
	if !trace.GetTracerProvider().IsEnable() {
		return ctx
	}
	sessInfo := proc.SessionInfo
	tenant := ses.GetTenantInfo()
	if tenant == nil {
		tenant, _ = GetTenantInfo("internal")
	}
	var stmID uuid.UUID
	copy(stmID[:], cw.GetUUID())
	var txnID uuid.UUID
	if handler := ses.GetTxnHandler(); handler.IsValidTxn() {
		copy(txnID[:], handler.GetTxn().Txn().ID)
	}
	var sesID uuid.UUID
	copy(sesID[:], ses.GetUUID())
	fmtCtx := tree.NewFmtCtx(dialect.MYSQL, tree.WithQuoteString(true))
	cw.GetAst().Format(fmtCtx)
	stm := &trace.StatementInfo{
		StatementID:          stmID,
		TransactionID:        txnID,
		SessionID:            sesID,
		Account:              tenant.GetTenant(),
		User:                 tenant.GetUser(),
		Host:                 sessInfo.GetHost(),
		Database:             sessInfo.GetDatabase(),
		Statement:            fmtCtx.String(),
		StatementFingerprint: "", // fixme: (Reserved)
		StatementTag:         "", // fixme: (Reserved)
		RequestAt:            time.Now(),
	}
	sc := trace.SpanContextWithID(trace.TraceID(stmID))
	return trace.ContextWithStatement(trace.ContextWithSpanContext(ctx, sc), stm)
}

// RecordStatementTxnID record txnID after TxnBegin or Compile(autocommit=1)
var RecordStatementTxnID = func(ctx context.Context, ses *Session) {
	if stm := trace.StatementFromContext(ctx); ses != nil && stm != nil && stm.IsZeroTxnID() {
		if handler := ses.GetTxnHandler(); handler.IsValidTxn() {
			stm.SetTxnID(handler.GetTxn().Txn().ID)
		}
	}
}

// outputPool outputs the data
type outputPool interface {
	resetLineStr()

	reset()

	getEmptyRow() ([]interface{}, error)

	flush() error
}

var _ outputPool = &outputQueue{}
var _ outputPool = &fakeOutputQueue{}

type outputQueue struct {
	proto        MysqlProtocol
	mrs          *MysqlResultSet
	rowIdx       uint64
	length       uint64
	ep           *tree.ExportParam
	lineStr      []byte
	showStmtType ShowStatementType

	getEmptyRowTime time.Duration
	flushTime       time.Duration
}

func (o *outputQueue) resetLineStr() {
	o.lineStr = o.lineStr[:0]
}

func NewOutputQueue(proto MysqlProtocol, mrs *MysqlResultSet, length uint64, ep *tree.ExportParam, showStatementType ShowStatementType) *outputQueue {
	return &outputQueue{
		proto:        proto,
		mrs:          mrs,
		rowIdx:       0,
		length:       length,
		ep:           ep,
		showStmtType: showStatementType,
	}
}

func (o *outputQueue) reset() {
	o.getEmptyRowTime = 0
	o.flushTime = 0
}

/*
getEmptyRow returns a empty space for filling data.
If there is no space, it flushes the data into the protocol
and returns an empty space then.
*/
func (o *outputQueue) getEmptyRow() ([]interface{}, error) {
	//begin := time.Now()
	//defer func() {
	//	o.getEmptyRowTime += time.Since(begin)
	//}()
	if o.rowIdx >= o.length {
		if err := o.flush(); err != nil {
			return nil, err
		}
	}

	row := o.mrs.Data[o.rowIdx]
	o.rowIdx++
	return row, nil
}

/*
flush will force the data flushed into the protocol.
*/
func (o *outputQueue) flush() error {
	//begin := time.Now()
	//defer func() {
	//	o.flushTime += time.Since(begin)
	//}()
	if o.rowIdx <= 0 {
		return nil
	}
	if o.ep.Outfile {
		if err := exportDataToCSVFile(o); err != nil {
			logutil.Errorf("export to csv file error %v \n", err)
			return err
		}
	} else {
		//send group of row
		if o.showStmtType == ShowColumns || o.showStmtType == ShowTableStatus {
			o.rowIdx = 0
			return nil
		}

		if err := o.proto.SendResultSetTextBatchRowSpeedup(o.mrs, o.rowIdx); err != nil {
			logutil.Errorf("flush error %v \n", err)
			return err
		}
	}
	o.rowIdx = 0
	return nil
}

// fakeOutputQueue saves the data into the session.
type fakeOutputQueue struct {
	mrs *MysqlResultSet
}

func newFakeOutputQueue(mrs *MysqlResultSet) outputPool {
	return &fakeOutputQueue{mrs: mrs}
}

func (foq *fakeOutputQueue) resetLineStr() {}

func (foq *fakeOutputQueue) reset() {}

func (foq *fakeOutputQueue) getEmptyRow() ([]interface{}, error) {
	row := make([]interface{}, foq.mrs.GetColumnCount())
	foq.mrs.AddRow(row)
	return row, nil
}

func (foq *fakeOutputQueue) flush() error {
	return nil
}

const (
	primaryKeyPos = 25
)

/*
handle show create database in plan2 and tae
*/
// func handleShowCreateDatabase(ses *Session) error {
// 	dbNameIndex := ses.Mrs.Name2Index["Database"]
// 	dbsqlIndex := ses.Mrs.Name2Index["Create Database"]
// 	firstRow := ses.Data[0]
// 	dbName := firstRow[dbNameIndex]
// 	createDBSql := fmt.Sprintf("CREATE DATABASE `%s`", dbName)
// 	firstRow[dbsqlIndex] = createDBSql

// 	row := make([]interface{}, 2)
// 	row[0] = dbName
// 	row[1] = createDBSql

// 	ses.Mrs.AddRow(row)
// 	if err := ses.GetMysqlProtocol().SendResultSetTextBatchRowSpeedup(ses.Mrs, 1); err != nil {
// 		logutil.Errorf("handleShowCreateDatabase error %v \n", err)
// 		return err
// 	}
// 	return nil
// }

/*
handle show columns from table in plan2 and tae
*/
func handleShowColumns(ses *Session) error {
	data := ses.GetData()
	mrs := ses.GetMysqlResultSet()
	for _, d := range data {
		colName := string(d[0].([]byte))
		if colName == catalog.Row_ID {
			continue
		}

		if len(d) == 7 {
			row := make([]interface{}, 7)
			row[0] = colName
			typ := &types.Type{}
			data := d[1].([]uint8)
			if err := types.Decode(data, typ); err != nil {
				return err
			}
			row[1] = typ.String()
			if d[2].(int8) == 0 {
				row[2] = "NO"
			} else {
				row[2] = "YES"
			}
			row[3] = d[3]
			if value, ok := row[3].([]uint8); ok {
				if len(value) != 0 {
					row[2] = "NO"
				}
			}
			row[4] = "NULL"
			row[5] = ""
			row[6] = d[6]
			mrs.AddRow(row)
		} else {
			row := make([]interface{}, 9)
			row[0] = colName
			typ := &types.Type{}
			data := d[1].([]uint8)
			if err := types.Decode(data, typ); err != nil {
				return err
			}
			row[1] = typ.String()
			row[2] = "NULL"
			if d[3].(int8) == 0 {
				row[3] = "NO"
			} else {
				row[3] = "YES"
			}
			row[4] = d[4]
			if value, ok := row[4].([]uint8); ok {
				if len(value) != 0 {
					row[3] = "NO"
				}
			}
			row[5] = "NULL"
			row[6] = ""
			row[7] = d[7]
			row[8] = d[8]
			mrs.AddRow(row)
		}
	}
	if err := ses.GetMysqlProtocol().SendResultSetTextBatchRowSpeedup(mrs, mrs.GetRowCount()); err != nil {
		logutil.Errorf("handleShowColumns error %v \n", err)
		return err
	}
	return nil
}

func handleShowTableStatus(ses *Session, stmt *tree.ShowTableStatus, proc *process.Process) error {
	db, err := ses.GetStorage().Database(ses.requestCtx, stmt.DbName, proc.TxnOperator)
	if err != nil {
		return err
	}
	for _, row := range ses.Data {
		tableName := string(row[0].([]byte))
		r, err := db.Relation(ses.requestCtx, tableName)
		if err != nil {
			return err
		}
		row[3], err = r.Rows(ses.requestCtx)
		if err != nil {
			return err
		}
		ses.Mrs.AddRow(row)
	}
	if err := ses.GetMysqlProtocol().SendResultSetTextBatchRowSpeedup(ses.Mrs, ses.Mrs.GetRowCount()); err != nil {
		logutil.Errorf("handleShowColumns error %v \n", err)
		return err
	}
	return nil
}

/*
extract the data from the pipeline.
obj: routine obj
TODO:Add error
Warning: The pipeline is the multi-thread environment. The getDataFromPipeline will

	access the shared data. Be careful when it writes the shared data.
*/
func getDataFromPipeline(obj interface{}, bat *batch.Batch) error {
	ses := obj.(*Session)
	if bat == nil {
		return nil
	}

	goID := GetRoutineId()

	logutil.Infof("goid %d \n", goID)
	enableProfile := ses.GetParameterUnit().SV.EnableProfileGetDataFromPipeline

	var cpuf *os.File = nil
	if enableProfile {
		cpuf, _ = os.Create("cpu_profile")
	}

	begin := time.Now()

	proto := ses.GetMysqlProtocol()
	proto.PrepareBeforeProcessingResultSet()

	//Create a new temporary resultset per pipeline thread.
	mrs := &MysqlResultSet{}
	//Warning: Don't change ResultColumns in this.
	//Reference the shared ResultColumns of the session among multi-thread.
	sesMrs := ses.GetMysqlResultSet()
	mrs.Columns = sesMrs.Columns
	mrs.Name2Index = sesMrs.Name2Index

	begin3 := time.Now()
	countOfResultSet := 1
	//group row
	mrs.Data = make([][]interface{}, countOfResultSet)
	for i := 0; i < countOfResultSet; i++ {
		mrs.Data[i] = make([]interface{}, len(bat.Vecs))
	}
	allocateOutBufferTime := time.Since(begin3)

	oq := NewOutputQueue(proto, mrs, uint64(countOfResultSet), ses.GetExportParam(), ses.GetShowStmtType())
	oq.reset()

	row2colTime := time.Duration(0)

	procBatchBegin := time.Now()

	n := vector.Length(bat.Vecs[0])

	if enableProfile {
		if err := pprof.StartCPUProfile(cpuf); err != nil {
			return err
		}
	}
	requestCtx := ses.GetRequestContext()
	for j := 0; j < n; j++ { //row index
		if oq.ep.Outfile {
			select {
			case <-requestCtx.Done():
				{
					return nil
				}
			default:
				{
				}
			}
		}

		if bat.Zs[j] <= 0 {
			continue
		}
		row, err := extractRowFromEveryVector(ses, bat, int64(j), oq)
		if err != nil {
			return err
		}
		if oq.showStmtType == ShowColumns || oq.showStmtType == ShowTableStatus {
			row2 := make([]interface{}, len(row))
			copy(row2, row)
			ses.AppendData(row2)
		}
	}

	//logutil.Infof("row group -+> %v ", oq.getData())

	err := oq.flush()
	if err != nil {
		return err
	}

	if enableProfile {
		pprof.StopCPUProfile()
	}

	procBatchTime := time.Since(procBatchBegin)
	tTime := time.Since(begin)
	logutil.Infof("rowCount %v \n"+
		"time of getDataFromPipeline : %s \n"+
		"processBatchTime %v \n"+
		"row2colTime %v \n"+
		"allocateOutBufferTime %v \n"+
		"outputQueue.flushTime %v \n"+
		"processBatchTime - row2colTime - allocateOutbufferTime - flushTime %v \n"+
		"restTime(=tTime - row2colTime - allocateOutBufferTime) %v \n"+
		"protoStats %s\n",
		n,
		tTime,
		procBatchTime,
		row2colTime,
		allocateOutBufferTime,
		oq.flushTime,
		procBatchTime-row2colTime-allocateOutBufferTime-oq.flushTime,
		tTime-row2colTime-allocateOutBufferTime,
		proto.GetStats())

	return nil
}

// extractRowFromEveryVector gets the j row from the every vector and outputs the row
func extractRowFromEveryVector(ses *Session, dataSet *batch.Batch, j int64, oq outputPool) ([]interface{}, error) {
	row, err := oq.getEmptyRow()
	if err != nil {
		return nil, err
	}
	var rowIndex = int64(j)
	for i, vec := range dataSet.Vecs { //col index
		rowIndexBackup := rowIndex
		if vec.IsScalarNull() {
			row[i] = nil
			continue
		}
		if vec.IsScalar() {
			rowIndex = 0
		}

		err = extractRowFromVector(ses, vec, i, row, rowIndex)
		if err != nil {
			return nil, err
		}
		rowIndex = rowIndexBackup
	}
	//duplicate rows
	for i := int64(0); i < dataSet.Zs[j]-1; i++ {
		erow, rr := oq.getEmptyRow()
		if rr != nil {
			return nil, rr
		}
		for l := 0; l < len(dataSet.Vecs); l++ {
			erow[l] = row[l]
		}
	}
	return row, nil
}

func formatFloatNum[T types.Floats](num T, Typ types.Type) T {
	if Typ.Precision == -1 || Typ.Width == 0 {
		return num
	}
	pow := math.Pow10(int(Typ.Precision))
	t := math.Abs(float64(num))
	t *= pow
	t = math.Round(t)
	t /= pow
	if num < 0 {
		t = -1 * t
	}
	return T(t)
}

// extractRowFromVector gets the rowIndex row from the i vector
func extractRowFromVector(ses *Session, vec *vector.Vector, i int, row []interface{}, rowIndex int64) error {
	timeZone := ses.GetTimeZone()
	switch vec.Typ.Oid { //get col
	case types.T_json:
		if !nulls.Any(vec.Nsp) {
			row[i] = types.DecodeJson(vec.GetBytes(rowIndex))
		} else {
			if nulls.Contains(vec.Nsp, uint64(rowIndex)) {
				row[i] = nil
			} else {
				row[i] = types.DecodeJson(vec.GetBytes(rowIndex))
			}
		}
	case types.T_bool:
		if !nulls.Any(vec.Nsp) { //all data in this column are not null
			vs := vec.Col.([]bool)
			row[i] = vs[rowIndex]
		} else {
			if nulls.Contains(vec.Nsp, uint64(rowIndex)) { //is null
				row[i] = nil
			} else {
				vs := vec.Col.([]bool)
				row[i] = vs[rowIndex]
			}
		}
	case types.T_int8:
		if !nulls.Any(vec.Nsp) { //all data in this column are not null
			vs := vec.Col.([]int8)
			row[i] = vs[rowIndex]
		} else {
			if nulls.Contains(vec.Nsp, uint64(rowIndex)) { //is null
				row[i] = nil
			} else {
				vs := vec.Col.([]int8)
				row[i] = vs[rowIndex]
			}
		}
	case types.T_uint8:
		if !nulls.Any(vec.Nsp) { //all data in this column are not null
			vs := vec.Col.([]uint8)
			row[i] = vs[rowIndex]
		} else {
			if nulls.Contains(vec.Nsp, uint64(rowIndex)) { //is null
				row[i] = nil
			} else {
				vs := vec.Col.([]uint8)
				row[i] = vs[rowIndex]
			}
		}
	case types.T_int16:
		if !nulls.Any(vec.Nsp) { //all data in this column are not null
			vs := vec.Col.([]int16)
			row[i] = vs[rowIndex]
		} else {
			if nulls.Contains(vec.Nsp, uint64(rowIndex)) { //is null
				row[i] = nil
			} else {
				vs := vec.Col.([]int16)
				row[i] = vs[rowIndex]
			}
		}
	case types.T_uint16:
		if !nulls.Any(vec.Nsp) { //all data in this column are not null
			vs := vec.Col.([]uint16)
			row[i] = vs[rowIndex]
		} else {
			if nulls.Contains(vec.Nsp, uint64(rowIndex)) { //is null
				row[i] = nil
			} else {
				vs := vec.Col.([]uint16)
				row[i] = vs[rowIndex]
			}
		}
	case types.T_int32:
		if !nulls.Any(vec.Nsp) { //all data in this column are not null
			vs := vec.Col.([]int32)
			row[i] = vs[rowIndex]
		} else {
			if nulls.Contains(vec.Nsp, uint64(rowIndex)) { //is null
				row[i] = nil
			} else {
				vs := vec.Col.([]int32)
				row[i] = vs[rowIndex]
			}
		}
	case types.T_uint32:
		if !nulls.Any(vec.Nsp) { //all data in this column are not null
			vs := vec.Col.([]uint32)
			row[i] = vs[rowIndex]
		} else {
			if nulls.Contains(vec.Nsp, uint64(rowIndex)) { //is null
				row[i] = nil
			} else {
				vs := vec.Col.([]uint32)
				row[i] = vs[rowIndex]
			}
		}
	case types.T_int64:
		if !nulls.Any(vec.Nsp) { //all data in this column are not null
			vs := vec.Col.([]int64)
			row[i] = vs[rowIndex]
		} else {
			if nulls.Contains(vec.Nsp, uint64(rowIndex)) { //is null
				row[i] = nil
			} else {
				vs := vec.Col.([]int64)
				row[i] = vs[rowIndex]
			}
		}
	case types.T_uint64:
		if !nulls.Any(vec.Nsp) { //all data in this column are not null
			vs := vec.Col.([]uint64)
			row[i] = vs[rowIndex]
		} else {
			if nulls.Contains(vec.Nsp, uint64(rowIndex)) { //is null
				row[i] = nil
			} else {
				vs := vec.Col.([]uint64)
				row[i] = vs[rowIndex]
			}
		}
	case types.T_float32:
		if !nulls.Any(vec.Nsp) { //all data in this column are not null
			vs := vec.Col.([]float32)
			row[i] = formatFloatNum(vs[rowIndex], vec.Typ)
		} else {
			if nulls.Contains(vec.Nsp, uint64(rowIndex)) { //is null
				row[i] = nil
			} else {
				vs := vec.Col.([]float32)
				row[i] = formatFloatNum(vs[rowIndex], vec.Typ)
			}
		}
	case types.T_float64:
		if !nulls.Any(vec.Nsp) { //all data in this column are not null
			vs := vec.Col.([]float64)
			row[i] = formatFloatNum(vs[rowIndex], vec.Typ)
		} else {
			if nulls.Contains(vec.Nsp, uint64(rowIndex)) { //is null
				row[i] = nil
			} else {
				vs := vec.Col.([]float64)
				row[i] = formatFloatNum(vs[rowIndex], vec.Typ)
			}
		}
	case types.T_char, types.T_varchar, types.T_blob, types.T_text:
		if !nulls.Any(vec.Nsp) { //all data in this column are not null
			row[i] = vec.GetBytes(rowIndex)
		} else {
			if nulls.Contains(vec.Nsp, uint64(rowIndex)) { //is null
				row[i] = nil
			} else {
				row[i] = vec.GetBytes(rowIndex)
			}
		}
	case types.T_date:
		if !nulls.Any(vec.Nsp) { //all data in this column are not null
			vs := vec.Col.([]types.Date)
			row[i] = vs[rowIndex]
		} else {
			if nulls.Contains(vec.Nsp, uint64(rowIndex)) { //is null
				row[i] = nil
			} else {
				vs := vec.Col.([]types.Date)
				row[i] = vs[rowIndex]
			}
		}
	case types.T_datetime:
		precision := vec.Typ.Precision
		if !nulls.Any(vec.Nsp) { //all data in this column are not null
			vs := vec.Col.([]types.Datetime)
			row[i] = vs[rowIndex].String2(precision)
		} else {
			if nulls.Contains(vec.Nsp, uint64(rowIndex)) { //is null
				row[i] = nil
			} else {
				vs := vec.Col.([]types.Datetime)
				row[i] = vs[rowIndex].String2(precision)
			}
		}
	case types.T_time:
		precision := vec.Typ.Precision
		if !nulls.Any(vec.Nsp) { //all data in this column are not null
			vs := vec.Col.([]types.Time)
			row[i] = vs[rowIndex].String2(precision)
		} else {
			if nulls.Contains(vec.Nsp, uint64(rowIndex)) { //is null
				row[i] = nil
			} else {
				vs := vec.Col.([]types.Time)
				row[i] = vs[rowIndex].String2(precision)
			}
		}
	case types.T_timestamp:
		precision := vec.Typ.Precision
		if !nulls.Any(vec.Nsp) { //all data in this column are not null
			vs := vec.Col.([]types.Timestamp)
			row[i] = vs[rowIndex].String2(timeZone, precision)
		} else {
			if nulls.Contains(vec.Nsp, uint64(rowIndex)) { //is null
				row[i] = nil
			} else {
				vs := vec.Col.([]types.Timestamp)
				row[i] = vs[rowIndex].String2(timeZone, precision)
			}
		}
	case types.T_decimal64:
		scale := vec.Typ.Scale
		if !nulls.Any(vec.Nsp) { //all data in this column are not null
			vs := vec.Col.([]types.Decimal64)
			row[i] = vs[rowIndex].ToStringWithScale(scale)
		} else {
			if nulls.Contains(vec.Nsp, uint64(rowIndex)) {
				row[i] = nil
			} else {
				vs := vec.Col.([]types.Decimal64)
				row[i] = vs[rowIndex].ToStringWithScale(scale)
			}
		}
	case types.T_decimal128:
		scale := vec.Typ.Scale
		if !nulls.Any(vec.Nsp) { //all data in this column are not null
			vs := vec.Col.([]types.Decimal128)
			row[i] = vs[rowIndex].ToStringWithScale(scale)
		} else {
			if nulls.Contains(vec.Nsp, uint64(rowIndex)) {
				row[i] = nil
			} else {
				vs := vec.Col.([]types.Decimal128)
				row[i] = vs[rowIndex].ToStringWithScale(scale)
			}
		}
	case types.T_uuid:
		if !nulls.Any(vec.Nsp) {
			vs := vec.Col.([]types.Uuid)
			row[i] = vs[rowIndex].ToString()
		} else {
			if nulls.Contains(vec.Nsp, uint64(rowIndex)) { //is null
				row[i] = nil
			} else {
				vs := vec.Col.([]types.Uuid)
				row[i] = vs[rowIndex].ToString()
			}
		}
	default:
		logutil.Errorf("extractRowFromVector : unsupported type %d \n", vec.Typ.Oid)
		return moerr.NewInternalError("extractRowFromVector : unsupported type %d", vec.Typ.Oid)
	}
	return nil
}

func (mce *MysqlCmdExecutor) handleChangeDB(requestCtx context.Context, db string) error {
	ses := mce.GetSession()
	txnHandler := ses.GetTxnHandler()
	//TODO: check meta data
	if _, err := ses.GetParameterUnit().StorageEngine.Database(requestCtx, db, txnHandler.GetTxn()); err != nil {
		//echo client. no such database
		return moerr.NewBadDB(db)
	}
	oldDB := ses.GetDatabaseName()
	ses.SetDatabaseName(db)

	logutil.Infof("User %s change database from [%s] to [%s]\n", ses.GetUserName(), oldDB, ses.GetDatabaseName())

	return nil
}

/*
handle "SELECT @@xxx.yyyy"
*/
func (mce *MysqlCmdExecutor) handleSelectVariables(ve *tree.VarExpr) error {
	var err error = nil
	ses := mce.GetSession()
	mrs := ses.GetMysqlResultSet()
	proto := ses.GetMysqlProtocol()

	col := new(MysqlColumn)
	col.SetColumnType(defines.MYSQL_TYPE_VARCHAR)
	col.SetName("@@" + ve.Name)
	mrs.AddColumn(col)

	row := make([]interface{}, 1)
	if ve.System {
		if ve.Global {
			val, err := ses.GetGlobalVar(ve.Name)
			if err != nil {
				return err
			}
			row[0] = val
		} else {
			val, err := ses.GetSessionVar(ve.Name)
			if err != nil {
				return err
			}
			row[0] = val
		}
	} else {
		//user defined variable
		_, val, err := ses.GetUserDefinedVar(ve.Name)
		if err != nil {
			return err
		}
		row[0] = val
	}

	mrs.AddRow(row)

	mer := NewMysqlExecutionResult(0, 0, 0, 0, mrs)
	resp := NewResponse(ResultResponse, 0, int(COM_QUERY), mer)

	if err := proto.SendResponse(resp); err != nil {
		return moerr.NewInternalError("routine send response failed. error:%v ", err)
	}
	return err
}

/*
handle Load DataSource statement
*/
func (mce *MysqlCmdExecutor) handleLoadData(requestCtx context.Context, proc *process.Process, load *tree.Import) error {
	var err error
	ses := mce.GetSession()
	proto := ses.GetMysqlProtocol()

	logutil.Infof("+++++load data")
	/*
		TODO:support LOCAL
	*/
	if load.Local {
		return moerr.NewInternalError("LOCAL is unsupported now")
	}
	if load.Param.Tail.Fields == nil || len(load.Param.Tail.Fields.Terminated) == 0 {
		load.Param.Tail.Fields = &tree.Fields{Terminated: ","}
	}

	if load.Param.Tail.Fields != nil && load.Param.Tail.Fields.EscapedBy != 0 {
		return moerr.NewInternalError("EscapedBy field is unsupported now")
	}

	/*
		check file
	*/
	exist, isfile, err := PathExists(load.Param.Filepath)
	if err != nil || !exist {
		return moerr.NewInternalError("file %s does exist. err:%v", load.Param.Filepath, err)
	}

	if !isfile {
		return moerr.NewInternalError("file %s is a directory", load.Param.Filepath)
	}

	/*
		check database
	*/
	loadDb := string(load.Table.Schema())
	loadTable := string(load.Table.Name())
	if loadDb == "" {
		if proto.GetDatabaseName() == "" {
			return moerr.NewInternalError("load data need database")
		}

		//then, it uses the database name in the session
		loadDb = ses.GetDatabaseName()
	}

	txnHandler := ses.GetTxnHandler()
	if ses.InMultiStmtTransactionMode() {
		return moerr.NewInternalError("do not support the Load in a transaction started by BEGIN/START TRANSACTION statement")
	}
	dbHandler, err := ses.GetStorage().Database(requestCtx, loadDb, txnHandler.GetTxn())
	if err != nil {
		//echo client. no such database
		return moerr.NewBadDB(loadDb)
	}

	//change db to the database in the LOAD DATA statement if necessary
	if loadDb != ses.GetDatabaseName() {
		oldDB := ses.GetDatabaseName()
		ses.SetDatabaseName(loadDb)
		logutil.Infof("User %s change database from [%s] to [%s] in LOAD DATA\n", ses.GetUserName(), oldDB, ses.GetDatabaseName())
	}

	/*
		check table
	*/
	tableHandler, err := dbHandler.Relation(requestCtx, loadTable)
	if err != nil {
		//echo client. no such table
		return moerr.NewNoSuchTable(loadDb, loadTable)
	}

	/*
		execute load data
	*/
	result, err := mce.LoadLoop(requestCtx, proc, load, dbHandler, tableHandler, loadDb)
	if err != nil {
		return err
	}

	/*
		response
	*/
	info := moerr.NewLoadInfo(result.Records, result.Deleted, result.Skipped, result.Warnings, result.WriteTimeout).Error()
	resp := NewOkResponse(result.Records, 0, uint16(result.Warnings), 0, int(COM_QUERY), info)
	if err = proto.SendResponse(resp); err != nil {
		return moerr.NewInternalError("routine send response failed. error:%v ", err)
	}
	return nil
}

/*
handle cmd CMD_FIELD_LIST
*/
func (mce *MysqlCmdExecutor) handleCmdFieldList(requestCtx context.Context, icfl *InternalCmdFieldList) error {
	var err error
	ses := mce.GetSession()
	proto := ses.GetMysqlProtocol()

	dbName := ses.GetDatabaseName()
	if dbName == "" {
		return moerr.NewNoDB()
	}

	//Get table infos for the database from the cube
	//case 1: there are no table infos for the db
	//case 2: db changed
	//NOTE: it costs too much time.
	//It just reduces the information in the auto-completion (auto-rehash) of the mysql client.
	//var attrs []ColumnInfo
	//
	//if mce.tableInfos == nil || mce.db != dbName {
	//	txnHandler := ses.GetTxnHandler()
	//	eng := ses.GetStorage()
	//	db, err := eng.Database(requestCtx, dbName, txnHandler.GetTxn())
	//	if err != nil {
	//		return err
	//	}
	//
	//	names, err := db.Relations(requestCtx)
	//	if err != nil {
	//		return err
	//	}
	//	for _, name := range names {
	//		table, err := db.Relation(requestCtx, name)
	//		if err != nil {
	//			return err
	//		}
	//
	//		defs, err := table.TableDefs(requestCtx)
	//		if err != nil {
	//			return err
	//		}
	//		for _, def := range defs {
	//			if attr, ok := def.(*engine.AttributeDef); ok {
	//				attrs = append(attrs, &engineColumnInfo{
	//					name: attr.Attr.Name,
	//					typ:  attr.Attr.Type,
	//				})
	//			}
	//		}
	//	}
	//
	//	if mce.tableInfos == nil {
	//		mce.tableInfos = make(map[string][]ColumnInfo)
	//	}
	//	mce.tableInfos[tableName] = attrs
	//}
	//
	//cols, ok := mce.tableInfos[tableName]
	//if !ok {
	//	//just give the empty info when there is no such table.
	//	attrs = make([]ColumnInfo, 0)
	//} else {
	//	attrs = cols
	//}
	//
	//for _, c := range attrs {
	//	col := new(MysqlColumn)
	//	col.SetName(c.GetName())
	//	err = convertEngineTypeToMysqlType(c.GetType(), col)
	//	if err != nil {
	//		return err
	//	}
	//
	//	/*
	//		mysql CMD_FIELD_LIST response: send the column definition per column
	//	*/
	//	err = proto.SendColumnDefinitionPacket(col, int(COM_FIELD_LIST))
	//	if err != nil {
	//		return err
	//	}
	//}

	/*
		mysql CMD_FIELD_LIST response: End after the column has been sent.
		send EOF packet
	*/
	err = proto.SendEOFPacketIf(0, 0)
	if err != nil {
		return err
	}

	return err
}

/*
handle setvar
*/
func (mce *MysqlCmdExecutor) handleSetVar(sv *tree.SetVar) error {
	var err error = nil
	ses := mce.GetSession()
	proto := ses.GetMysqlProtocol()

	setVarFunc := func(system, global bool, name string, value interface{}) error {
		if system {
			if global {
				err = ses.SetGlobalVar(name, value)
				if err != nil {
					return err
				}
			} else {
				err = ses.SetSessionVar(name, value)
				if err != nil {
					return err
				}
			}

			if strings.ToLower(name) == "autocommit" {
				svbt := SystemVariableBoolType{}
				newValue, err2 := svbt.Convert(value)
				if err2 != nil {
					return err2
				}
				err = ses.SetAutocommit(svbt.IsTrue(newValue))
				if err != nil {
					return err
				}
			}
		} else {
			err = ses.SetUserDefinedVar(name, value)
			if err != nil {
				return err
			}
		}
		return nil
	}

	for _, assign := range sv.Assignments {
		name := assign.Name
		var value interface{}

		value, err = GetSimpleExprValue(assign.Value)
		if err != nil {
			return err
		}

		//TODO : fix SET NAMES after parser is ready
		if name == "names" {
			//replaced into three system variable:
			//character_set_client, character_set_connection, and character_set_results
			replacedBy := []string{
				"character_set_client", "character_set_connection", "character_set_results",
			}
			for _, rb := range replacedBy {
				err = setVarFunc(assign.System, assign.Global, rb, value)
				if err != nil {
					return err
				}
			}
		} else {
			err = setVarFunc(assign.System, assign.Global, name, value)
			if err != nil {
				return err
			}
		}
	}

	resp := NewOkResponse(0, 0, 0, 0, int(COM_QUERY), "")
	if err = proto.SendResponse(resp); err != nil {
		return moerr.NewInternalError("routine send response failed. error:%v ", err)
	}
	return nil
}

func (mce *MysqlCmdExecutor) handleShowErrors() error {
	var err error = nil
	ses := mce.GetSession()
	proto := mce.GetSession().GetMysqlProtocol()

	levelCol := new(MysqlColumn)
	levelCol.SetColumnType(defines.MYSQL_TYPE_VARCHAR)
	levelCol.SetName("Level")

	CodeCol := new(MysqlColumn)
	CodeCol.SetColumnType(defines.MYSQL_TYPE_SHORT)
	CodeCol.SetName("Code")

	MsgCol := new(MysqlColumn)
	MsgCol.SetColumnType(defines.MYSQL_TYPE_VARCHAR)
	MsgCol.SetName("Message")

	mrs := ses.GetMysqlResultSet()

	mrs.AddColumn(levelCol)
	mrs.AddColumn(CodeCol)
	mrs.AddColumn(MsgCol)

	info := ses.GetErrInfo()

	for i := info.length() - 1; i >= 0; i-- {
		row := make([]interface{}, 3)
		row[0] = "Error"
		row[1] = info.codes[i]
		row[2] = info.msgs[i]
		mrs.AddRow(row)
	}

	mer := NewMysqlExecutionResult(0, 0, 0, 0, mrs)
	resp := NewResponse(ResultResponse, 0, int(COM_QUERY), mer)

	if err := proto.SendResponse(resp); err != nil {
		return moerr.NewInternalError("routine send response failed. error:%v ", err)
	}
	return err
}

/*
handle show variables
*/
func (mce *MysqlCmdExecutor) handleShowVariables(sv *tree.ShowVariables, proc *process.Process) error {
	if sv.Like != nil && sv.Where != nil {
		return moerr.NewSyntaxError("like clause and where clause cannot exist at the same time")
	}

	var err error = nil
	ses := mce.GetSession()
	proto := mce.GetSession().GetMysqlProtocol()

	col1 := new(MysqlColumn)
	col1.SetColumnType(defines.MYSQL_TYPE_VARCHAR)
	col1.SetName("Variable_name")

	col2 := new(MysqlColumn)
	col2.SetColumnType(defines.MYSQL_TYPE_VARCHAR)
	col2.SetName("Value")

	mrs := ses.GetMysqlResultSet()
	mrs.AddColumn(col1)
	mrs.AddColumn(col2)

	var hasLike = false
	var likePattern = ""
	if sv.Like != nil {
		hasLike = true
		likePattern = strings.ToLower(sv.Like.Right.String())
	}

	var sysVars map[string]interface{}
	if sv.Global {
		sysVars = make(map[string]interface{})
		for k, v := range gSysVarsDefs {
			sysVars[k] = v.Default
		}
	} else {
		sysVars = ses.CopyAllSessionVars()
	}

	rows := make([][]interface{}, 0, len(sysVars))
	for name, value := range sysVars {
		if hasLike && !WildcardMatch(likePattern, name) {
			continue
		}
		row := make([]interface{}, 2)
		row[0] = name
		gsv, ok := gSysVariables.GetDefinitionOfSysVar(name)
		if !ok {
			return errorSystemVariableDoesNotExist
		}
		row[1] = value
		if _, ok := gsv.GetType().(SystemVariableBoolType); ok {
			if value == 1 {
				row[1] = "on"
			} else {
				row[1] = "off"
			}
		}

		rows = append(rows, row)
	}

	if sv.Where != nil {
		bat, err := mce.constructVarBatch(rows)
		if err != nil {
			return err
		}
		binder := plan2.NewDefaultBinder(nil, nil, &plan2.Type{Id: int32(types.T_varchar)}, []string{"variable_name", "value"})
		planExpr, err := binder.BindExpr(sv.Where.Expr, 0, false)
		if err != nil {
			return err
		}

		vec, err := colexec.EvalExpr(bat, proc, planExpr)
		if err != nil {
			return err
		}
		bs := vector.GetColumn[bool](vec)
		sels := proc.Mp().GetSels()
		for i, b := range bs {
			if b {
				sels = append(sels, int64(i))
			}
		}
		bat.Shrink(sels)
		proc.Mp().PutSels(sels)
		v0 := vector.MustStrCols(bat.Vecs[0])
		v1 := vector.MustStrCols(bat.Vecs[1])
		rows = rows[:len(v0)]
		for i := range v0 {
			rows[i][0] = v0[i]
			rows[i][1] = v1[i]
		}
		bat.Clean(proc.Mp())
	}

	//sort by name
	sort.Slice(rows, func(i, j int) bool {
		return rows[i][0].(string) < rows[j][0].(string)
	})

	for _, row := range rows {
		mrs.AddRow(row)
	}

	mer := NewMysqlExecutionResult(0, 0, 0, 0, mrs)
	resp := NewResponse(ResultResponse, 0, int(COM_QUERY), mer)

	if err := proto.SendResponse(resp); err != nil {
		return moerr.NewInternalError("routine send response failed. error:%v ", err)
	}
	return err
}

func (mce *MysqlCmdExecutor) constructVarBatch(rows [][]interface{}) (*batch.Batch, error) {
	bat := batch.New(true, []string{"Variable_name", "Value"})
	typ := types.New(types.T_varchar, 0, 0, 0)
	cnt := len(rows)
	bat.Zs = make([]int64, cnt)
	for i := range bat.Zs {
		bat.Zs[i] = 1
	}
	v0 := make([]string, cnt)
	v1 := make([]string, cnt)
	for i, row := range rows {
		v0[i] = row[0].(string)
		v1[i] = fmt.Sprintf("%v", row[1])
	}
	ses := mce.GetSession()
	bat.Vecs[0] = vector.NewWithStrings(typ, v0, nil, ses.GetMemPool())
	bat.Vecs[1] = vector.NewWithStrings(typ, v1, nil, ses.GetMemPool())
	return bat, nil
}

func (mce *MysqlCmdExecutor) handleAnalyzeStmt(requestCtx context.Context, stmt *tree.AnalyzeStmt) error {
	// rewrite analyzeStmt to `select approx_count_distinct(col), .. from tbl`
	// IMO, this approach is simple and future-proof
	// Although this rewriting processing could have been handled in rewrite module,
	// `handleAnalyzeStmt` can be easily managed by cron jobs in the future
	ctx := tree.NewFmtCtx(dialect.MYSQL)
	ctx.WriteString("select ")
	for i, ident := range stmt.Cols {
		if i > 0 {
			ctx.WriteByte(',')
		}
		ctx.WriteString("approx_count_distinct(")
		ctx.WriteString(string(ident))
		ctx.WriteByte(')')
	}
	ctx.WriteString(" from ")
	stmt.Table.Format(ctx)
	sql := ctx.String()
	return mce.doComQuery(requestCtx, sql)
}

// Note: for pass the compile quickly. We will remove the comments in the future.
// Note: for pass the compile quickly. We will remove the comments in the future.
func (mce *MysqlCmdExecutor) handleExplainStmt(stmt *tree.ExplainStmt) error {
	es, err := getExplainOption(stmt.Options)
	if err != nil {
		return err
	}

	ses := mce.GetSession()

	switch stmt.Statement.(type) {
	case *tree.Delete:
		ses.GetTxnCompileCtx().SetQueryType(TXN_DELETE)
	case *tree.Update:
		ses.GetTxnCompileCtx().SetQueryType(TXN_UPDATE)
	default:
		ses.GetTxnCompileCtx().SetQueryType(TXN_DEFAULT)
	}

	//get query optimizer and execute Optimize
	plan, err := buildPlan(ses.GetRequestContext(), ses, ses.GetTxnCompileCtx(), stmt.Statement)
	if err != nil {
		return err
	}
	if plan.GetQuery() == nil {
		return moerr.NewNotSupported("the sql query plan does not support explain.")
	}
	// generator query explain
	explainQuery := explain.NewExplainQueryImpl(plan.GetQuery())

	// build explain data buffer
	buffer := explain.NewExplainDataBuffer()
	err = explainQuery.ExplainPlan(buffer, es)
	if err != nil {
		return err
	}

	protocol := ses.GetMysqlProtocol()

	explainColName := "QUERY PLAN"
	columns, err := GetExplainColumns(explainColName)
	if err != nil {
		return err
	}

	//	Step 1 : send column count and column definition.
	//send column count
	colCnt := uint64(len(columns))
	err = protocol.SendColumnCountPacket(colCnt)
	if err != nil {
		return err
	}
	//send columns
	//column_count * Protocol::ColumnDefinition packets
	cmd := ses.GetCmd()
	mrs := ses.GetMysqlResultSet()
	for _, c := range columns {
		mysqlc := c.(Column)
		mrs.AddColumn(mysqlc)
		//	mysql COM_QUERY response: send the column definition per column
		err := protocol.SendColumnDefinitionPacket(mysqlc, cmd)
		if err != nil {
			return err
		}
	}

	//	mysql COM_QUERY response: End after the column has been sent.
	//	send EOF packet
	err = protocol.SendEOFPacketIf(0, 0)
	if err != nil {
		return err
	}

	err = buildMoExplainQuery(explainColName, buffer, ses, getDataFromPipeline)
	if err != nil {
		return err
	}

	err = protocol.sendEOFOrOkPacket(0, 0)
	if err != nil {
		return err
	}
	return nil
}

// handlePrepareStmt
func (mce *MysqlCmdExecutor) handlePrepareStmt(st *tree.PrepareStmt) (*PrepareStmt, error) {
	ses := mce.GetSession()
	switch st.Stmt.(type) {
	case *tree.Update:
		ses.GetTxnCompileCtx().SetQueryType(TXN_UPDATE)
	case *tree.Delete:
		ses.GetTxnCompileCtx().SetQueryType(TXN_DELETE)
	}
	preparePlan, err := buildPlan(ses.GetRequestContext(), ses, ses.GetTxnCompileCtx(), st)
	if err != nil {
		return nil, err
	}

	prepareStmt := &PrepareStmt{
		Name:        preparePlan.GetDcl().GetPrepare().GetName(),
		PreparePlan: preparePlan,
		PrepareStmt: st.Stmt,
	}

	err = ses.SetPrepareStmt(preparePlan.GetDcl().GetPrepare().GetName(), prepareStmt)
	return prepareStmt, err
}

// handlePrepareString
func (mce *MysqlCmdExecutor) handlePrepareString(st *tree.PrepareString) (*PrepareStmt, error) {
	ses := mce.GetSession()
	stmts, err := mysql.Parse(st.Sql)
	if err != nil {
		return nil, err
	}
	switch stmts[0].(type) {
	case *tree.Update:
		ses.GetTxnCompileCtx().SetQueryType(TXN_UPDATE)
	case *tree.Delete:
		ses.GetTxnCompileCtx().SetQueryType(TXN_DELETE)
	}

	preparePlan, err := buildPlan(ses.GetRequestContext(), ses, ses.GetTxnCompileCtx(), st)
	if err != nil {
		return nil, err
	}

	prepareStmt := &PrepareStmt{
		Name:        preparePlan.GetDcl().GetPrepare().GetName(),
		PreparePlan: preparePlan,
		PrepareStmt: stmts[0],
	}

	err = ses.SetPrepareStmt(preparePlan.GetDcl().GetPrepare().GetName(), prepareStmt)
	return prepareStmt, err
}

// handleDeallocate
func (mce *MysqlCmdExecutor) handleDeallocate(st *tree.Deallocate) error {
	ses := mce.GetSession()
	deallocatePlan, err := buildPlan(ses.GetRequestContext(), ses, ses.GetTxnCompileCtx(), st)
	if err != nil {
		return err
	}
	ses.RemovePrepareStmt(deallocatePlan.GetDcl().GetDeallocate().GetName())
	return nil
}

// handleCreateAccount creates a new user-level tenant in the context of the tenant SYS
// which has been initialized.
func (mce *MysqlCmdExecutor) handleCreateAccount(ctx context.Context, ca *tree.CreateAccount) error {
	ses := mce.GetSession()
	//step1 : create new account.
	return InitGeneralTenant(ctx, ses, ca)
}

// handleDropAccount drops a new user-level tenant
func (mce *MysqlCmdExecutor) handleDropAccount(ctx context.Context, da *tree.DropAccount) error {
	return doDropAccount(ctx, mce.GetSession(), da)
}

// handleCreateUser creates the user for the tenant
func (mce *MysqlCmdExecutor) handleCreateUser(ctx context.Context, cu *tree.CreateUser) error {
	ses := mce.GetSession()
	tenant := ses.GetTenantInfo()

	//step1 : create the user
	return InitUser(ctx, tenant, cu)
}

// handleDropUser drops the user for the tenant
func (mce *MysqlCmdExecutor) handleDropUser(ctx context.Context, du *tree.DropUser) error {
	return doDropUser(ctx, mce.GetSession(), du)
}

// handleCreateRole creates the new role
func (mce *MysqlCmdExecutor) handleCreateRole(ctx context.Context, cr *tree.CreateRole) error {
	ses := mce.GetSession()
	tenant := ses.GetTenantInfo()

	//step1 : create the role
	return InitRole(ctx, tenant, cr)
}

// handleDropRole drops the role
func (mce *MysqlCmdExecutor) handleDropRole(ctx context.Context, dr *tree.DropRole) error {
	return doDropRole(ctx, mce.GetSession(), dr)
}

// handleGrantRole grants the role
func (mce *MysqlCmdExecutor) handleGrantRole(ctx context.Context, gr *tree.GrantRole) error {
	return doGrantRole(ctx, mce.GetSession(), gr)
}

// handleRevokeRole revokes the role
func (mce *MysqlCmdExecutor) handleRevokeRole(ctx context.Context, rr *tree.RevokeRole) error {
	return doRevokeRole(ctx, mce.GetSession(), rr)
}

// handleGrantRole grants the privilege to the role
func (mce *MysqlCmdExecutor) handleGrantPrivilege(ctx context.Context, gp *tree.GrantPrivilege) error {
	return doGrantPrivilege(ctx, mce.GetSession(), gp)
}

// handleRevokePrivilege revokes the privilege from the user or role
func (mce *MysqlCmdExecutor) handleRevokePrivilege(ctx context.Context, rp *tree.RevokePrivilege) error {
	return doRevokePrivilege(ctx, mce.GetSession(), rp)
}

// handleSwitchRole switches the role to another role
func (mce *MysqlCmdExecutor) handleSwitchRole(ctx context.Context, sr *tree.SetRole) error {
	return doSwitchRole(ctx, mce.GetSession(), sr)
}

func GetExplainColumns(explainColName string) ([]interface{}, error) {
	cols := []*plan2.ColDef{
		{Typ: &plan2.Type{Id: int32(types.T_varchar)}, Name: explainColName},
	}
	columns := make([]interface{}, len(cols))
	var err error = nil
	for i, col := range cols {
		c := new(MysqlColumn)
		c.SetName(col.Name)
		err = convertEngineTypeToMysqlType(types.T(col.Typ.Id), c)
		if err != nil {
			return nil, err
		}
		columns[i] = c
	}
	return columns, err
}

func getExplainOption(options []tree.OptionElem) (*explain.ExplainOptions, error) {
	es := explain.NewExplainDefaultOptions()
	if options == nil {
		return es, nil
	} else {
		for _, v := range options {
			if strings.EqualFold(v.Name, "VERBOSE") {
				if strings.EqualFold(v.Value, "TRUE") || v.Value == "NULL" {
					es.Verbose = true
				} else if strings.EqualFold(v.Value, "FALSE") {
					es.Verbose = false
				} else {
					return nil, moerr.NewInvalidInput("invalid explain option '%s', valud '%s'", v.Name, v.Value)
				}
			} else if strings.EqualFold(v.Name, "ANALYZE") {
				if strings.EqualFold(v.Value, "TRUE") || v.Value == "NULL" {
					es.Analyze = true
				} else if strings.EqualFold(v.Value, "FALSE") {
					es.Analyze = false
				} else {
					return nil, moerr.NewInvalidInput("invalid explain option '%s', valud '%s'", v.Name, v.Value)
				}
			} else if strings.EqualFold(v.Name, "FORMAT") {
				if strings.EqualFold(v.Value, "TEXT") {
					es.Format = explain.EXPLAIN_FORMAT_TEXT
				} else if strings.EqualFold(v.Value, "JSON") {
					return nil, moerr.NewNotSupported("Unsupport explain format '%s'", v.Value)
				} else if strings.EqualFold(v.Value, "DOT") {
					return nil, moerr.NewNotSupported("Unsupport explain format '%s'", v.Value)
				} else {
					return nil, moerr.NewInvalidInput("invalid explain option '%s', valud '%s'", v.Name, v.Value)
				}
			} else {
				return nil, moerr.NewInvalidInput("invalid explain option '%s', valud '%s'", v.Name, v.Value)
			}
		}
		return es, nil
	}
}

func buildMoExplainQuery(explainColName string, buffer *explain.ExplainDataBuffer, session *Session, fill func(interface{}, *batch.Batch) error) error {
	bat := batch.New(true, []string{explainColName})
	rs := buffer.Lines
	vs := make([][]byte, len(rs))

	count := 0
	for _, r := range rs {
		str := []byte(r)
		vs[count] = str
		count++
	}
	vs = vs[:count]
	vec := vector.NewWithBytes(types.T_varchar.ToType(), vs, nil, session.GetMemPool())
	bat.Vecs[0] = vec
	bat.InitZsOne(count)

	err := fill(session, bat)
	vec.Free(session.GetMemPool())
	return err
}

var _ ComputationWrapper = &TxnComputationWrapper{}

type TxnComputationWrapper struct {
	stmt    tree.Statement
	plan    *plan2.Plan
	proc    *process.Process
	ses     *Session
	compile *compile.Compile

	uuid uuid.UUID
}

func InitTxnComputationWrapper(ses *Session, stmt tree.Statement, proc *process.Process) *TxnComputationWrapper {
	uuid, _ := uuid.NewUUID()
	return &TxnComputationWrapper{
		stmt: stmt,
		proc: proc,
		ses:  ses,
		uuid: uuid,
	}
}

func (cwft *TxnComputationWrapper) GetAst() tree.Statement {
	return cwft.stmt
}

func (cwft *TxnComputationWrapper) SetDatabaseName(db string) error {
	return nil
}

func (cwft *TxnComputationWrapper) GetColumns() ([]interface{}, error) {
	var err error
	cols := plan2.GetResultColumnsFromPlan(cwft.plan)
	switch cwft.GetAst().(type) {
	case *tree.ShowColumns:
		if len(cols) == 7 {
			cols = []*plan2.ColDef{
				{Typ: &plan2.Type{Id: int32(types.T_char)}, Name: "Field"},
				{Typ: &plan2.Type{Id: int32(types.T_char)}, Name: "Type"},
				{Typ: &plan2.Type{Id: int32(types.T_char)}, Name: "Null"},
				{Typ: &plan2.Type{Id: int32(types.T_char)}, Name: "Key"},
				{Typ: &plan2.Type{Id: int32(types.T_char)}, Name: "Default"},
				{Typ: &plan2.Type{Id: int32(types.T_char)}, Name: "Extra"},
				{Typ: &plan2.Type{Id: int32(types.T_char)}, Name: "Comment"},
			}
		} else {
			cols = []*plan2.ColDef{
				{Typ: &plan2.Type{Id: int32(types.T_char)}, Name: "Field"},
				{Typ: &plan2.Type{Id: int32(types.T_char)}, Name: "Type"},
				{Typ: &plan2.Type{Id: int32(types.T_char)}, Name: "Collation"},
				{Typ: &plan2.Type{Id: int32(types.T_char)}, Name: "Null"},
				{Typ: &plan2.Type{Id: int32(types.T_char)}, Name: "Key"},
				{Typ: &plan2.Type{Id: int32(types.T_char)}, Name: "Default"},
				{Typ: &plan2.Type{Id: int32(types.T_char)}, Name: "Extra"},
				{Typ: &plan2.Type{Id: int32(types.T_char)}, Name: "Privileges"},
				{Typ: &plan2.Type{Id: int32(types.T_char)}, Name: "Comment"},
			}
		}
	}
	columns := make([]interface{}, len(cols))
	for i, col := range cols {
		c := new(MysqlColumn)
		c.SetName(col.Name)
		c.SetOrgTable(col.Typ.Table)
		c.SetAutoIncr(col.Typ.AutoIncr)
		c.SetSchema(cwft.ses.GetTxnCompileCtx().DefaultDatabase())
		err = convertEngineTypeToMysqlType(types.T(col.Typ.Id), c)
		if err != nil {
			return nil, err
		}
		setColFlag(c)
		setColLength(c, col.Typ.Width)
		setCharacter(c)
		c.SetDecimal(uint8(col.Typ.Scale))
		columns[i] = c
	}
	return columns, err
}

func (cwft *TxnComputationWrapper) GetAffectedRows() uint64 {
	return cwft.compile.GetAffectedRows()
}

func (cwft *TxnComputationWrapper) Compile(requestCtx context.Context, u interface{}, fill func(interface{}, *batch.Batch) error) (interface{}, error) {
	var err error
	cwft.plan, err = buildPlan(requestCtx, cwft.ses, cwft.ses.GetTxnCompileCtx(), cwft.stmt)
	if err != nil {
		return nil, err
	}

	if _, ok := cwft.stmt.(*tree.Execute); ok {
		executePlan := cwft.plan.GetDcl().GetExecute()
		stmtName := executePlan.GetName()
		prepareStmt, err := cwft.ses.GetPrepareStmt(stmtName)
		if err != nil {
			return nil, err
		}

		// TODO check if schema change, obj.Obj is zero all the time in 0.6
		// for _, obj := range preparePlan.GetSchemas() {
		// 	newObj, _ := cwft.ses.txnCompileCtx.Resolve(obj.SchemaName, obj.ObjName)
		// 	if newObj == nil || newObj.Obj != obj.Obj {
		// 		return nil, moerr.NewInternalError("", fmt.Sprintf("table '%s' has been changed, please reset prepare statement '%s'", obj.ObjName, stmtName))
		// 	}
		// }

		preparePlan := prepareStmt.PreparePlan.GetDcl().GetPrepare()
		if len(executePlan.Args) != len(preparePlan.ParamTypes) {
			return nil, moerr.NewInvalidInput("Incorrect arguments to EXECUTE")
		}
		newPlan := plan2.DeepCopyPlan(preparePlan.Plan)

		// replace ? and @var with their values
		resetParamRule := plan2.NewResetParamRefRule(executePlan.Args)
		resetVarRule := plan2.NewResetVarRefRule(cwft.ses.GetTxnCompileCtx())
		vp := plan2.NewVisitPlan(newPlan, []plan2.VisitPlanRule{resetParamRule, resetVarRule})
		err = vp.Visit()
		if err != nil {
			return nil, err
		}

		// reset plan & stmt
		cwft.stmt = prepareStmt.PrepareStmt
		cwft.plan = newPlan

		//check privilege
		err = authenticateUserCanExecutePrepareOrExecute(requestCtx, cwft.ses, prepareStmt.PrepareStmt, newPlan)
		if err != nil {
			return nil, err
		}
	} else {
		// replace @var with their values
		resetVarRule := plan2.NewResetVarRefRule(cwft.ses.GetTxnCompileCtx())
		vp := plan2.NewVisitPlan(cwft.plan, []plan2.VisitPlanRule{resetVarRule})
		err = vp.Visit()
		if err != nil {
			return nil, err
		}
	}

	cwft.proc.UnixTime = time.Now().UnixNano()
	txnHandler := cwft.ses.GetTxnHandler()
	if cwft.plan.GetQuery().GetLoadTag() {
		cwft.proc.TxnOperator = txnHandler.GetTxnOnly()
	} else if cwft.plan.NeedImplicitTxn() {
		cwft.proc.TxnOperator = txnHandler.GetTxn()
	}
	cwft.proc.FileService = cwft.ses.GetParameterUnit().FileService
	cwft.compile = compile.New(cwft.ses.GetDatabaseName(), cwft.ses.GetSql(), cwft.ses.GetUserName(), requestCtx, cwft.ses.GetStorage(), cwft.proc, cwft.stmt)

	if _, ok := cwft.stmt.(*tree.ExplainAnalyze); ok {
		fill = func(obj interface{}, bat *batch.Batch) error { return nil }
	}
	err = cwft.compile.Compile(cwft.plan, cwft.ses, fill)
	if err != nil {
		return nil, err
	}
	RecordStatementTxnID(requestCtx, cwft.ses)
	return cwft.compile, err
}

func (cwft *TxnComputationWrapper) RecordExecPlan(ctx context.Context) error {
	if stm := trace.StatementFromContext(ctx); stm != nil {
		stm.SetExecPlan(cwft.plan, SerializeExecPlan)
	}
	return nil
}

func (cwft *TxnComputationWrapper) GetUUID() []byte {
	return cwft.uuid[:]
}

func (cwft *TxnComputationWrapper) Run(ts uint64) error {
	return nil
}

func (cwft *TxnComputationWrapper) GetLoadTag() bool {
	return cwft.plan.GetQuery().GetLoadTag()
}

func buildPlan(requestCtx context.Context, ses *Session, ctx plan2.CompilerContext, stmt tree.Statement) (*plan2.Plan, error) {
	var ret *plan2.Plan
	var err error
	if ses != nil {
		ses.accountId = getAccountId(requestCtx)
	}
	if s, ok := stmt.(*tree.Insert); ok {
		if _, ok := s.Rows.Select.(*tree.ValuesClause); ok {
			ret, err = plan2.BuildPlan(ctx, stmt)
			if err != nil {
				return nil, err
			}
		}
	}
	if ret != nil {
		if ses != nil && ses.GetTenantInfo() != nil {
			err = authenticateCanExecuteStatementAndPlan(requestCtx, ses, stmt, ret)
			if err != nil {
				return nil, err
			}
		}
		return ret, err
	}
	switch stmt := stmt.(type) {
	case *tree.Select, *tree.ParenSelect,
		*tree.Update, *tree.Delete, *tree.Insert,
		*tree.ShowDatabases, *tree.ShowTables, *tree.ShowColumns,
		*tree.ShowCreateDatabase, *tree.ShowCreateTable,
		*tree.ExplainStmt, *tree.ExplainAnalyze:
		opt := plan2.NewBaseOptimizer(ctx)
		optimized, err := opt.Optimize(stmt)
		if err != nil {
			return nil, err
		}
		ret = &plan2.Plan{
			Plan: &plan2.Plan_Query{
				Query: optimized,
			},
		}
	default:
		ret, err = plan2.BuildPlan(ctx, stmt)
	}
	if ret != nil {
		if ses != nil && ses.GetTenantInfo() != nil {
			err = authenticateCanExecuteStatementAndPlan(requestCtx, ses, stmt, ret)
			if err != nil {
				return nil, err
			}
		}
	}
	return ret, err
}

/*
GetComputationWrapper gets the execs from the computation engine
*/
var GetComputationWrapper = func(db, sql, user string, eng engine.Engine, proc *process.Process, ses *Session) ([]ComputationWrapper, error) {
	var cw []ComputationWrapper = nil
	var stmts []tree.Statement = nil
	var cmdFieldStmt *InternalCmdFieldList
	var err error
	if isCmdFieldListSql(sql) {
		cmdFieldStmt, err = parseCmdFieldList(sql)
		if err != nil {
			return nil, err
		}
		stmts = append(stmts, cmdFieldStmt)
	} else {
		stmts, err = parsers.Parse(dialect.MYSQL, sql)
		if err != nil {
			return nil, err
		}
	}

	for _, stmt := range stmts {
		cw = append(cw, InitTxnComputationWrapper(ses, stmt, proc))
	}
	return cw, nil
}

func incStatementCounter(tenant string, stmt tree.Statement) {
	switch stmt.(type) {
	case *tree.Select:
		metric.StatementCounter(tenant, metric.SQLTypeSelect).Inc()
	case *tree.Insert:
		metric.StatementCounter(tenant, metric.SQLTypeInsert).Inc()
	case *tree.Delete:
		metric.StatementCounter(tenant, metric.SQLTypeDelete).Inc()
	case *tree.Update:
		metric.StatementCounter(tenant, metric.SQLTypeUpdate).Inc()
	default:
		metric.StatementCounter(tenant, metric.SQLTypeOther).Inc()
	}
}

func incTransactionCounter(tenant string) {
	metric.TransactionCounter(tenant).Inc()
}

func incTransactionErrorsCounter(tenant string, t metric.SQLType) {
	metric.TransactionErrorsCounter(tenant, t).Inc()
}

func incStatementErrorsCounter(tenant string, stmt tree.Statement) {
	switch stmt.(type) {
	case *tree.Select:
		metric.StatementErrorsCounter(tenant, metric.SQLTypeSelect).Inc()
	case *tree.Insert:
		metric.StatementErrorsCounter(tenant, metric.SQLTypeInsert).Inc()
	case *tree.Delete:
		metric.StatementErrorsCounter(tenant, metric.SQLTypeDelete).Inc()
	case *tree.Update:
		metric.StatementErrorsCounter(tenant, metric.SQLTypeUpdate).Inc()
	default:
		metric.StatementErrorsCounter(tenant, metric.SQLTypeOther).Inc()
	}
}

<<<<<<< HEAD
// authenticatePrivilegeOfStatement checks the user can execute the statement
func authenticatePrivilegeOfStatement(requestCtx context.Context, ses *Session, stmt tree.Statement) error {
	if ses.skipAuthForSpecialUser() {
		return nil
	}

=======
// authenticateUserCanExecuteStatement checks the user can execute the statement
func authenticateUserCanExecuteStatement(requestCtx context.Context, ses *Session, stmt tree.Statement) error {
>>>>>>> 37321b73
	var havePrivilege bool
	var err error
	if ses.GetTenantInfo() != nil {
		ses.SetPrivilege(determinePrivilegeSetOfStatement(stmt))
		havePrivilege, err = authenticateUserCanExecuteStatementWithObjectTypeAccountAndDatabase(requestCtx, ses, stmt)
		if err != nil {
			return err
		}

		if !havePrivilege {
			err = moerr.NewInternalError("do not have privilege to execute the statement")
			return err
		}

		havePrivilege, err = authenticateUserCanExecuteStatementWithObjectTypeNone(requestCtx, ses, stmt)
		if err != nil {
			return err
		}

		if !havePrivilege {
			err = moerr.NewInternalError("do not have privilege to execute the statement")
			return err
		}
	}
	return err
}

<<<<<<< HEAD
// authenticatePrivilegeOfStatementAndPlan checks the user can execute the statement and its plan
func authenticatePrivilegeOfStatementAndPlan(requestCtx context.Context, ses *Session, stmt tree.Statement, p *plan.Plan) error {
	if ses.skipAuthForSpecialUser() {
		return nil
	}

	yes, err := authenticatePrivilegeOfStatementWithObjectTypeTable(requestCtx, ses, stmt, p)
=======
// authenticateCanExecuteStatementAndPlan checks the user can execute the statement and its plan
func authenticateCanExecuteStatementAndPlan(requestCtx context.Context, ses *Session, stmt tree.Statement, p *plan.Plan) error {
	yes, err := authenticateUserCanExecuteStatementWithObjectTypeTable(requestCtx, ses, stmt, p)
>>>>>>> 37321b73
	if err != nil {
		return err
	}
	if !yes {
		return moerr.NewInternalError("do not have privilege to execute the statement")
	}
	return nil
}

// authenticatePrivilegeOfPrepareAndExecute checks the user can execute the Prepare or Execute statement
func authenticateUserCanExecutePrepareOrExecute(requestCtx context.Context, ses *Session, stmt tree.Statement, p *plan.Plan) error {
	err := authenticateUserCanExecuteStatement(requestCtx, ses, stmt)
	if err != nil {
		return err
	}
	err = authenticateCanExecuteStatementAndPlan(requestCtx, ses, stmt, p)
	if err != nil {
		return err
	}
	return err
}

// canExecuteStatementInUncommittedTxn checks the user can execute the statement in an uncommitted transaction
func (mce *MysqlCmdExecutor) canExecuteStatementInUncommittedTransaction(stmt tree.Statement) error {
	can, err := StatementCanBeExecutedInUncommittedTransaction(mce.GetSession(), stmt)
	if err != nil {
		return err
	}
	if !can {
		//is ddl statement
		if IsDDL(stmt) {
			return errorOnlyCreateStatement
		} else if IsAdministrativeStatement(stmt) {
			return errorAdministrativeStatement
		} else if IsParameterModificationStatement(stmt) {
			return errorParameterModificationInTxn
		} else {
			return errorUnclassifiedStatement
		}
	}
	return nil
}

// execute query
func (mce *MysqlCmdExecutor) doComQuery(requestCtx context.Context, sql string) (retErr error) {
	beginInstant := time.Now()
	ses := mce.GetSession()
	ses.SetShowStmtType(NotShowStatement)
	proto := ses.GetMysqlProtocol()
	ses.SetSql(sql)
	ses.GetExportParam().Outfile = false
	pu := ses.GetParameterUnit()
	proc := process.New(
		requestCtx,
		ses.GetMemPool(),
		pu.TxnClient,
		ses.GetTxnHandler().GetTxnOperator(),
		pu.FileService,
	)
	proc.Id = mce.getNextProcessId()
	proc.Lim.Size = pu.SV.ProcessLimitationSize
	proc.Lim.BatchRows = pu.SV.ProcessLimitationBatchRows
	proc.Lim.PartitionRows = pu.SV.ProcessLimitationPartitionRows
	proc.SessionInfo = process.SessionInfo{
		User:         ses.GetUserName(),
		Host:         pu.SV.Host,
		ConnectionID: uint64(proto.ConnectionID()),
		Database:     ses.GetDatabaseName(),
		Version:      serverVersion,
		TimeZone:     ses.GetTimeZone(),
	}

	cws, err := GetComputationWrapper(ses.GetDatabaseName(),
		sql,
		ses.GetUserName(),
		pu.StorageEngine,
		proc, ses)
	if err != nil {
		retErr = moerr.NewParseError(err.Error())
		logStatementStringStatus(requestCtx, ses, sql, fail, retErr)
		return retErr
	}

	defer func() {
		ses.SetMysqlResultSet(nil)
	}()

	var cmpBegin time.Time
	var ret interface{}
	var runner ComputationRunner
	var selfHandle bool
	var fromLoadData = false
	var txnErr error
	var rspLen uint64
	var prepareStmt *PrepareStmt
	var err2 error
	var columns []interface{}
	var mrs *MysqlResultSet

	for _, cw := range cws {
		ses.SetMysqlResultSet(&MysqlResultSet{})
		stmt := cw.GetAst()
		requestCtx = RecordStatement(requestCtx, ses, proc, cw, beginInstant)
		tenant := ses.GetTenantName(stmt)
		//skip PREPARE statement here
		if ses.GetTenantInfo() != nil && !IsPrepareStatement(stmt) {
			err = authenticateUserCanExecuteStatement(requestCtx, ses, stmt)
			if err != nil {
				return err
			}
		}

		/*
				if it is in an active or multi-statement transaction, we check the type of the statement.
				Then we decide that if we can execute the statement.

			If we check the active transaction, it will generate the case below.
			case:
			set autocommit = 0;  <- no active transaction
			                     <- no active transaction
			drop table test1;    <- no active transaction, no error
			                     <- has active transaction
			drop table test1;    <- has active transaction, error
			                     <- has active transaction
		*/
		if ses.InActiveTransaction() {
			err = mce.canExecuteStatementInUncommittedTransaction(stmt)
			if err != nil {
				return err
			}
		}

		//check transaction states
		switch stmt.(type) {
		case *tree.BeginTransaction:
			err = ses.TxnBegin()
			if err != nil {
				goto handleFailed
			}
			RecordStatementTxnID(requestCtx, ses)
		case *tree.CommitTransaction:
			err = ses.TxnCommit()
			if err != nil {
				goto handleFailed
			}
		case *tree.RollbackTransaction:
			err = ses.TxnRollback()
			if err != nil {
				goto handleFailed
			}
		}

		switch st := stmt.(type) {
		case *tree.Select:
			if st.Ep != nil {
				ses.SetExportParam(st.Ep)
			}
		}

		selfHandle = false
		ses.GetTxnCompileCtx().SetQueryType(TXN_DEFAULT)

		switch st := stmt.(type) {
		case *tree.BeginTransaction, *tree.CommitTransaction, *tree.RollbackTransaction:
			selfHandle = true
		case *tree.SetRole:
			selfHandle = true
			//switch role
			err = mce.handleSwitchRole(requestCtx, st)
			if err != nil {
				goto handleFailed
			}
		case *tree.Use:
			selfHandle = true
			//use database
			err = mce.handleChangeDB(requestCtx, st.Name)
			if err != nil {
				goto handleFailed
			}
		case *tree.DropDatabase:
			// if the droped database is the same as the one in use, database must be reseted to empty.
			if string(st.Name) == ses.GetDatabaseName() {
				ses.SetDatabaseName("")
			}
		case *tree.Import:
			fromLoadData = true
			selfHandle = true
			err = mce.handleLoadData(requestCtx, proc, st)
			if err != nil {
				goto handleFailed
			}
		case *tree.PrepareStmt:
			selfHandle = true
			prepareStmt, err = mce.handlePrepareStmt(st)
			if err != nil {
				goto handleFailed
			}
			err = authenticateUserCanExecutePrepareOrExecute(requestCtx, ses, prepareStmt.PrepareStmt, prepareStmt.PreparePlan.GetDcl().GetPrepare().GetPlan())
			if err != nil {
				goto handleFailed
			}
		case *tree.PrepareString:
			selfHandle = true
			prepareStmt, err = mce.handlePrepareString(st)
			if err != nil {
				goto handleFailed
			}
			err = authenticateUserCanExecutePrepareOrExecute(requestCtx, ses, prepareStmt.PrepareStmt, prepareStmt.PreparePlan.GetDcl().GetPrepare().GetPlan())
			if err != nil {
				goto handleFailed
			}
		case *tree.Deallocate:
			selfHandle = true
			err = mce.handleDeallocate(st)
			if err != nil {
				goto handleFailed
			}
		case *tree.SetVar:
			selfHandle = true
			err = mce.handleSetVar(st)
			if err != nil {
				goto handleFailed
			}
		case *tree.ShowVariables:
			selfHandle = true
			err = mce.handleShowVariables(st, proc)
			if err != nil {
				goto handleFailed
			}
		case *tree.ShowErrors, *tree.ShowWarnings:
			selfHandle = true
			err = mce.handleShowErrors()
			if err != nil {
				goto handleFailed
			}
		case *tree.AnalyzeStmt:
			selfHandle = true
			if err = mce.handleAnalyzeStmt(requestCtx, st); err != nil {
				goto handleFailed
			}
		case *tree.ExplainStmt:
			selfHandle = true
			if err = mce.handleExplainStmt(st); err != nil {
				goto handleFailed
			}
		case *tree.ExplainAnalyze:
			ses.Data = nil
			switch st.Statement.(type) {
			case *tree.Delete:
				ses.GetTxnCompileCtx().SetQueryType(TXN_DELETE)
			case *tree.Update:
				ses.GetTxnCompileCtx().SetQueryType(TXN_UPDATE)
			default:
				ses.GetTxnCompileCtx().SetQueryType(TXN_DEFAULT)
			}
		case *tree.ShowColumns:
			ses.SetShowStmtType(ShowColumns)
			ses.Data = nil
		case *tree.ShowTableStatus:
			ses.showStmtType = ShowTableStatus
			ses.Data = nil
		case *tree.Delete:
			ses.GetTxnCompileCtx().SetQueryType(TXN_DELETE)
		case *tree.Update:
			ses.GetTxnCompileCtx().SetQueryType(TXN_UPDATE)
		case *InternalCmdFieldList:
			selfHandle = true
			if err = mce.handleCmdFieldList(requestCtx, st); err != nil {
				goto handleFailed
			}
		case *tree.CreateAccount:
			selfHandle = true
			if err = mce.handleCreateAccount(requestCtx, st); err != nil {
				goto handleFailed
			}
		case *tree.DropAccount:
			selfHandle = true
			if err = mce.handleDropAccount(requestCtx, st); err != nil {
				goto handleFailed
			}
		case *tree.AlterAccount: //TODO
		case *tree.CreateUser:
			selfHandle = true
			if err = mce.handleCreateUser(requestCtx, st); err != nil {
				goto handleFailed
			}
		case *tree.DropUser:
			selfHandle = true
			if err = mce.handleDropUser(requestCtx, st); err != nil {
				goto handleFailed
			}
		case *tree.AlterUser: //TODO
		case *tree.CreateRole:
			selfHandle = true
			if err = mce.handleCreateRole(requestCtx, st); err != nil {
				goto handleFailed
			}
		case *tree.DropRole:
			selfHandle = true
			if err = mce.handleDropRole(requestCtx, st); err != nil {
				goto handleFailed
			}
		case *tree.Grant:
			selfHandle = true
			switch st.Typ {
			case tree.GrantTypeRole:
				if err = mce.handleGrantRole(requestCtx, &st.GrantRole); err != nil {
					goto handleFailed
				}
			case tree.GrantTypePrivilege:
				if err = mce.handleGrantPrivilege(requestCtx, &st.GrantPrivilege); err != nil {
					goto handleFailed
				}
			}
		case *tree.Revoke:
			selfHandle = true
			switch st.Typ {
			case tree.RevokeTypeRole:
				if err = mce.handleRevokeRole(requestCtx, &st.RevokeRole); err != nil {
					goto handleFailed
				}
			case tree.RevokeTypePrivilege:
				if err = mce.handleRevokePrivilege(requestCtx, &st.RevokePrivilege); err != nil {
					goto handleFailed
				}
			}
		}

		if selfHandle {
			goto handleSucceeded
		}
		if err = cw.SetDatabaseName(ses.GetDatabaseName()); err != nil {
			goto handleFailed
		}

		cmpBegin = time.Now()

		if ret, err = cw.Compile(requestCtx, ses, ses.GetOutputCallback()); err != nil {
			goto handleFailed
		}
		stmt = cw.GetAst()

		runner = ret.(ComputationRunner)
		if !pu.SV.DisableRecordTimeElapsedOfSqlRequest {
			logutil.Infof("time of Exec.Build : %s", time.Since(cmpBegin).String())
		}

		mrs = ses.GetMysqlResultSet()
		// cw.Compile might rewrite sql, here we fetch the latest version
		switch statement := cw.GetAst().(type) {
		//produce result set
		case *tree.Select,
			*tree.ShowCreateTable, *tree.ShowCreateDatabase, *tree.ShowTables, *tree.ShowDatabases, *tree.ShowColumns,
			*tree.ShowProcessList, *tree.ShowStatus, *tree.ShowTableStatus, *tree.ShowGrants,
			*tree.ShowIndex, *tree.ShowCreateView, *tree.ShowTarget, *tree.ShowCollation,
			*tree.ExplainFor, *tree.ExplainStmt:
			columns, err2 = cw.GetColumns()
			if err2 != nil {
				logutil.Errorf("GetColumns from Computation handler failed. error: %v", err2)
				err = err2
				goto handleFailed
			}
			/*
				Step 1 : send column count and column definition.
			*/
			//send column count
			colCnt := uint64(len(columns))
			err = proto.SendColumnCountPacket(colCnt)
			if err != nil {
				goto handleFailed
			}
			//send columns
			//column_count * Protocol::ColumnDefinition packets
			cmd := ses.GetCmd()
			for _, c := range columns {
				mysqlc := c.(Column)
				mrs.AddColumn(mysqlc)

				//logutil.Infof("doComQuery col name %v type %v ",col.Name(),col.ColumnType())
				/*
					mysql COM_QUERY response: send the column definition per column
				*/
				err = proto.SendColumnDefinitionPacket(mysqlc, cmd)
				if err != nil {
					goto handleFailed
				}
			}

			/*
				mysql COM_QUERY response: End after the column has been sent.
				send EOF packet
			*/
			err = proto.SendEOFPacketIf(0, 0)
			if err != nil {
				goto handleFailed
			}

			runBegin := time.Now()
			/*
				Step 2: Start pipeline
				Producing the data row and sending the data row
			*/
			ep := ses.GetExportParam()
			if ep.Outfile {
				ep.DefaultBufSize = pu.SV.ExportDataDefaultFlushSize
				initExportFileParam(ep, mrs)
				if err = openNewFile(ep, mrs); err != nil {
					goto handleFailed
				}
			}
			if err = runner.Run(0); err != nil {
				goto handleFailed
			}

			switch ses.GetShowStmtType() {
			case ShowColumns:
				if err = handleShowColumns(ses); err != nil {
					goto handleFailed
				}
			case ShowTableStatus:
				if err = handleShowTableStatus(ses, statement.(*tree.ShowTableStatus), proc); err != nil {
					goto handleFailed
				}
			}

			if ep.Outfile {
				if err = ep.Writer.Flush(); err != nil {
					goto handleFailed
				}
				if err = ep.File.Close(); err != nil {
					goto handleFailed
				}
			}

			if !pu.SV.DisableRecordTimeElapsedOfSqlRequest {
				logutil.Infof("time of Exec.Run : %s", time.Since(runBegin).String())
			}
			/*
				Step 3: Say goodbye
				mysql COM_QUERY response: End after the data row has been sent.
				After all row data has been sent, it sends the EOF or OK packet.
			*/
			err = proto.sendEOFOrOkPacket(0, 0)
			if err != nil {
				goto handleFailed
			}

			/*
				Step 4: Serialize the execution plan by json
			*/
			if cwft, ok := cw.(*TxnComputationWrapper); ok {
				_ = cwft.RecordExecPlan(requestCtx)
			}
		//just status, no result set
		case *tree.CreateTable, *tree.DropTable, *tree.CreateDatabase, *tree.DropDatabase,
			*tree.CreateIndex, *tree.DropIndex,
			*tree.CreateView, *tree.DropView,
			*tree.Insert, *tree.Update,
			*tree.BeginTransaction, *tree.CommitTransaction, *tree.RollbackTransaction,
			*tree.SetVar,
			*tree.Load,
			*tree.CreateUser, *tree.DropUser, *tree.AlterUser,
			*tree.CreateRole, *tree.DropRole,
			*tree.Revoke, *tree.Grant,
			*tree.SetDefaultRole, *tree.SetRole, *tree.SetPassword,
			*tree.Delete, *tree.TruncateTable:
			runBegin := time.Now()
			/*
				Step 1: Start
			*/
			if err = runner.Run(0); err != nil {
				goto handleFailed
			}

			if !pu.SV.DisableRecordTimeElapsedOfSqlRequest {
				logutil.Infof("time of Exec.Run : %s", time.Since(runBegin).String())
			}

			rspLen = cw.GetAffectedRows()
			echoTime := time.Now()
			if !pu.SV.DisableRecordTimeElapsedOfSqlRequest {
				logutil.Infof("time of SendResponse %s", time.Since(echoTime).String())
			}

			/*
				Step 4: Serialize the execution plan by json
			*/
			if cwft, ok := cw.(*TxnComputationWrapper); ok {
				_ = cwft.RecordExecPlan(requestCtx)
			}
		case *tree.ExplainAnalyze:
			explainColName := "QUERY PLAN"
			var columns []interface{}
			columns, err = GetExplainColumns(explainColName)
			if err != nil {
				logutil.Errorf("GetColumns from ExplainColumns handler failed, error: %v", err)
				return err
			}
			/*
				Step 1 : send column count and column definition.
			*/
			//send column count
			colCnt := uint64(len(columns))
			err = proto.SendColumnCountPacket(colCnt)
			if err != nil {
				goto handleFailed
			}
			//send columns
			//column_count * Protocol::ColumnDefinition packets
			cmd := ses.GetCmd()
			for _, c := range columns {
				mysqlc := c.(Column)
				mrs.AddColumn(mysqlc)
				/*
					mysql COM_QUERY response: send the column definition per column
				*/
				err = proto.SendColumnDefinitionPacket(mysqlc, cmd)
				if err != nil {
					goto handleFailed
				}
			}
			/*
				mysql COM_QUERY response: End after the column has been sent.
				send EOF packet
			*/
			err = proto.SendEOFPacketIf(0, 0)
			if err != nil {
				goto handleFailed
			}

			runBegin := time.Now()
			/*
				Step 1: Start
			*/
			if err = runner.Run(0); err != nil {
				goto handleFailed
			}

			if !pu.SV.DisableRecordTimeElapsedOfSqlRequest {
				logutil.Infof("time of Exec.Run : %s", time.Since(runBegin).String())
			}

			if cwft, ok := cw.(*TxnComputationWrapper); ok {
				queryPlan := cwft.plan
				// generator query explain
				explainQuery := explain.NewExplainQueryImpl(queryPlan.GetQuery())

				// build explain data buffer
				buffer := explain.NewExplainDataBuffer()
				var option *explain.ExplainOptions
				option, err = getExplainOption(statement.Options)
				if err != nil {
					goto handleFailed
				}

				err = explainQuery.ExplainPlan(buffer, option)
				if err != nil {
					goto handleFailed
				}

				err = buildMoExplainQuery(explainColName, buffer, ses, getDataFromPipeline)
				if err != nil {
					goto handleFailed
				}

				/*
					Step 3: Say goodbye
					mysql COM_QUERY response: End after the data row has been sent.
					After all row data has been sent, it sends the EOF or OK packet.
				*/
				err = proto.sendEOFOrOkPacket(0, 0)
				if err != nil {
					goto handleFailed
				}
			}
		}
	handleSucceeded:
		//load data handle txn failure internally
		incStatementCounter(tenant, stmt)
		if !fromLoadData {
			txnErr = ses.TxnCommitSingleStatement(stmt)
			if txnErr != nil {
				trace.EndStatement(requestCtx, txnErr)
				logStatementStatus(requestCtx, ses, stmt, fail, txnErr)
				return txnErr
			}
		}
		switch stmt.(type) {
		case *tree.CreateTable, *tree.DropTable, *tree.CreateDatabase, *tree.DropDatabase,
			*tree.CreateIndex, *tree.DropIndex, *tree.Insert, *tree.Update,
			*tree.CreateView, *tree.DropView, *tree.Load,
			*tree.CreateAccount, *tree.DropAccount, *tree.AlterAccount,
			*tree.CreateUser, *tree.DropUser, *tree.AlterUser,
			*tree.CreateRole, *tree.DropRole, *tree.Revoke, *tree.Grant,
			*tree.SetDefaultRole, *tree.SetRole, *tree.SetPassword, *tree.Delete, *tree.TruncateTable, *tree.Use,
			*tree.BeginTransaction, *tree.CommitTransaction, *tree.RollbackTransaction:
			resp := NewOkResponse(rspLen, 0, 0, 0, int(COM_QUERY), "")
			if err2 = mce.GetSession().protocol.SendResponse(resp); err2 != nil {
				trace.EndStatement(requestCtx, err2)
				retErr = moerr.NewInternalError("routine send response failed. error:%v ", err2)
				logStatementStatus(requestCtx, ses, stmt, fail, retErr)
				return retErr
			}

		case *tree.PrepareStmt, *tree.PrepareString:
			if ses.GetCmd() == int(COM_STMT_PREPARE) {
				if err2 = mce.GetSession().GetMysqlProtocol().SendPrepareResponse(prepareStmt); err2 != nil {
					trace.EndStatement(requestCtx, err2)
					retErr = moerr.NewInternalError("routine send response failed. error:%v ", err2)
					logStatementStatus(requestCtx, ses, stmt, fail, retErr)
					return retErr
				}
			} else {
				resp := NewOkResponse(rspLen, 0, 0, 0, int(COM_QUERY), "")
				if err2 = mce.GetSession().GetMysqlProtocol().SendResponse(resp); err2 != nil {
					trace.EndStatement(requestCtx, err2)
					retErr = moerr.NewInternalError("routine send response failed. error:%v ", err2)
					logStatementStatus(requestCtx, ses, stmt, fail, retErr)
					return retErr
				}
			}

		case *tree.Deallocate:
			//we will not send response in COM_STMT_CLOSE command
			if ses.GetCmd() != int(COM_STMT_CLOSE) {
				resp := NewOkResponse(rspLen, 0, 0, 0, int(COM_QUERY), "")
				if err2 = mce.GetSession().GetMysqlProtocol().SendResponse(resp); err2 != nil {
					trace.EndStatement(requestCtx, err2)
					retErr = moerr.NewInternalError("routine send response failed. error:%v ", err2)
					logStatementStatus(requestCtx, ses, stmt, fail, retErr)
					return retErr
				}
			}
		}
		trace.EndStatement(requestCtx, nil)
		logStatementStatus(requestCtx, ses, stmt, success, nil)
		goto handleNext
	handleFailed:
		incStatementCounter(tenant, stmt)
		incStatementErrorsCounter(tenant, stmt)
		trace.EndStatement(requestCtx, err)
		logutil.Error(err.Error())
		if !fromLoadData {
			txnErr = ses.TxnRollbackSingleStatement(stmt)
			if txnErr != nil {
				logStatementStatus(requestCtx, ses, stmt, fail, txnErr)
				return txnErr
			}
		}
		logStatementStatus(requestCtx, ses, stmt, fail, err)
		return err
	handleNext:
	} // end of for

	return nil
}

// ExecRequest the server execute the commands from the client following the mysql's routine
func (mce *MysqlCmdExecutor) ExecRequest(requestCtx context.Context, req *Request) (resp *Response, err error) {
	defer func() {
		if e := recover(); e != nil {
			moe, ok := e.(*moerr.Error)
			if !ok {
				err = moerr.ConvertPanicError(e)
				resp = NewGeneralErrorResponse(COM_QUERY, err)
			} else {
				resp = NewGeneralErrorResponse(COM_QUERY, moe)
			}
		}
	}()

	logutil.Infof("cmd %v", req.GetCmd())

	ses := mce.GetSession()
	ses.SetCmd(req.GetCmd())
	switch uint8(req.GetCmd()) {
	case COM_QUIT:
		/*resp = NewResponse(
			OkResponse,
			0,
			int(COM_QUIT),
			nil,
		)*/
		return resp, nil
	case COM_QUERY:
		var query = string(req.GetData().([]byte))
		mce.addSqlCount(1)
		logutil.Info("query trace", logutil.ConnectionIdField(ses.GetConnectionID()), logutil.QueryField(SubStringFromBegin(query, int(ses.GetParameterUnit().SV.LengthOfQueryPrinted))))
		seps := strings.Split(query, " ")
		if len(seps) <= 0 {
			resp = NewGeneralErrorResponse(COM_QUERY, moerr.NewInternalError("invalid query"))
			return resp, nil
		}

		if strings.ToLower(seps[0]) == "kill" {
			//last one is processID
			/*
				The 'kill query xxx' is processed in an independent connection.
				When a 'Ctrl+C' is received from the user in mysql client shell,
				an independent connection is established and the 'kill query xxx'
				is sent to the server. The server cancels the 'query xxx' after it
				receives the 'kill query xxx'. The server responses the OK.
				Then, the client quit this connection.
			*/
			procIdStr := seps[len(seps)-1]
			procID, err := strconv.ParseUint(procIdStr, 10, 64)
			if err != nil {
				resp = NewGeneralErrorResponse(COM_QUERY, err)
				return resp, nil
			}
			err = mce.GetRoutineManager().killStatement(procID)
			if err != nil {
				resp = NewGeneralErrorResponse(COM_QUERY, err)
				return resp, err
			}
			resp = NewGeneralOkResponse(COM_QUERY)
			return resp, nil
		}

		err := mce.doComQuery(requestCtx, query)
		if err != nil {
			resp = NewGeneralErrorResponse(COM_QUERY, err)
		}
		return resp, nil
	case COM_INIT_DB:
		var dbname = string(req.GetData().([]byte))
		mce.addSqlCount(1)
		query := "use `" + dbname + "`"
		err := mce.doComQuery(requestCtx, query)
		if err != nil {
			resp = NewGeneralErrorResponse(COM_INIT_DB, err)
		}

		return resp, nil
	case COM_FIELD_LIST:
		var payload = string(req.GetData().([]byte))
		mce.addSqlCount(1)
		query := makeCmdFieldListSql(payload)
		err := mce.doComQuery(requestCtx, query)
		if err != nil {
			resp = NewGeneralErrorResponse(COM_FIELD_LIST, err)
		}

		return resp, nil
	case COM_PING:
		resp = NewGeneralOkResponse(COM_PING)

		return resp, nil

	case COM_STMT_PREPARE:
		ses.SetCmd(int(COM_STMT_PREPARE))
		sql := string(req.GetData().([]byte))
		mce.addSqlCount(1)

		// rewrite to "prepare stmt_name from 'xxx'"
		newLastStmtID := ses.GenNewStmtId()
		newStmtName := getPrepareStmtName(newLastStmtID)
		sql = fmt.Sprintf("prepare %s from %s", newStmtName, sql)
		logutil.Info("query trace", logutil.ConnectionIdField(ses.GetConnectionID()), logutil.QueryField(sql))

		err := mce.doComQuery(requestCtx, sql)
		if err != nil {
			resp = NewGeneralErrorResponse(COM_STMT_PREPARE, err)
		}
		return resp, nil

	case COM_STMT_EXECUTE:
		ses.SetCmd(int(COM_STMT_EXECUTE))
		data := req.GetData().([]byte)
		sql, err := mce.parseStmtExecute(data)
		if err != nil {
			return NewGeneralErrorResponse(COM_STMT_EXECUTE, err), nil
		}
		err = mce.doComQuery(requestCtx, sql)
		if err != nil {
			resp = NewGeneralErrorResponse(COM_STMT_EXECUTE, err)
		}
		return resp, nil

	case COM_STMT_CLOSE:
		data := req.GetData().([]byte)

		// rewrite to "deallocate prepare stmt_name"
		stmtID := binary.LittleEndian.Uint32(data[0:4])
		stmtName := getPrepareStmtName(stmtID)
		sql := fmt.Sprintf("deallocate prepare %s", stmtName)
		logutil.Info("query trace", logutil.ConnectionIdField(ses.GetConnectionID()), logutil.QueryField(sql))

		err := mce.doComQuery(requestCtx, sql)
		if err != nil {
			resp = NewGeneralErrorResponse(COM_STMT_CLOSE, err)
		}
		return resp, nil

	default:
		err := moerr.NewInternalError("unsupported command. 0x%x", req.GetCmd())
		resp = NewGeneralErrorResponse(uint8(req.GetCmd()), err)
	}
	return resp, nil
}

func (mce *MysqlCmdExecutor) parseStmtExecute(data []byte) (string, error) {
	// see https://dev.mysql.com/doc/internals/en/com-stmt-execute.html
	pos := 0
	if len(data) < 4 {
		return "", moerr.NewInvalidInput("sql command contains malformed packet")
	}
	stmtID := binary.LittleEndian.Uint32(data[0:4])
	pos += 4

	stmtName := fmt.Sprintf("%s_%d", prefixPrepareStmtName, stmtID)
	ses := mce.GetSession()
	preStmt, err := ses.GetPrepareStmt(stmtName)
	if err != nil {
		return "", err
	}
	names, vars, err := ses.GetMysqlProtocol().ParseExecuteData(preStmt, data, pos)
	if err != nil {
		return "", err
	}
	sql := fmt.Sprintf("execute %s", stmtName)
	varStrings := make([]string, len(names))
	if len(names) > 0 {
		sql = sql + fmt.Sprintf(" using @%s", strings.Join(names, ",@"))
		for i := 0; i < len(names); i++ {
			varStrings[i] = fmt.Sprintf("%v", vars[i])
			err := ses.SetUserDefinedVar(names[i], vars[i])
			if err != nil {
				return "", err
			}
		}
	}
	logutil.Info("query trace", logutil.ConnectionIdField(ses.GetConnectionID()), logutil.QueryField(sql), logutil.VarsField(strings.Join(varStrings, " , ")))
	return sql, nil
}

func (mce *MysqlCmdExecutor) setCancelRequestFunc(cancelFunc context.CancelFunc) {
	mce.mu.Lock()
	defer mce.mu.Unlock()
	mce.cancelRequestFunc = cancelFunc
}

func (mce *MysqlCmdExecutor) getCancelRequestFunc() context.CancelFunc {
	mce.mu.Lock()
	defer mce.mu.Unlock()
	return mce.cancelRequestFunc
}

func (mce *MysqlCmdExecutor) Close() {
	cancelRequestFunc := mce.getCancelRequestFunc()
	if cancelRequestFunc != nil {
		cancelRequestFunc()
	}

	logutil.Info("----close mce")
	ses := mce.GetSession()
	if ses != nil {
		err := ses.TxnRollback()
		if err != nil {
			logutil.Errorf("rollback txn in mce.Close failed.error:%v", err)
		}
	}
}

/*
StatementCanBeExecutedInUncommittedTransaction checks the statement can be executed in an active transaction.
*/
func StatementCanBeExecutedInUncommittedTransaction(ses *Session, stmt tree.Statement) (bool, error) {
	switch st := stmt.(type) {
	//ddl statement
	case *tree.CreateTable, *tree.CreateDatabase, *tree.CreateIndex, *tree.CreateView:
		return true, nil
		//dml statement
	case *tree.Insert, *tree.Update, *tree.Delete, *tree.Select, *tree.Load, *tree.TableFunction:
		return true, nil
		//transaction
	case *tree.BeginTransaction, *tree.CommitTransaction, *tree.RollbackTransaction:
		return true, nil
		//show
	case *tree.ShowTables, *tree.ShowCreateTable, *tree.ShowCreateDatabase, *tree.ShowDatabases,
		*tree.ShowVariables, *tree.ShowColumns, *tree.ShowErrors, *tree.ShowIndex, *tree.ShowProcessList,
		*tree.ShowStatus, *tree.ShowTarget, *tree.ShowWarnings:
		return true, nil
		//others
	case *tree.ExplainStmt, *tree.ExplainAnalyze, *tree.ExplainFor, *InternalCmdFieldList:
		return true, nil
	case *tree.PrepareStmt:
		return StatementCanBeExecutedInUncommittedTransaction(ses, st.Stmt)
	case *tree.PrepareString:
		preStmt, err := mysql.ParseOne(st.Sql)
		if err != nil {
			return false, err
		}
		return StatementCanBeExecutedInUncommittedTransaction(ses, preStmt)
	case *tree.Execute:
		preName := string(st.Name)
		preStmt, err := ses.GetPrepareStmt(preName)
		if err != nil {
			return false, err
		}
		return StatementCanBeExecutedInUncommittedTransaction(ses, preStmt.PrepareStmt)
	case *tree.Deallocate:
		return true, nil
	case *tree.Use:
		/*
			These statements can not be executed in an uncommitted transaction:
				USE SECONDARY ROLE { ALL | NONE }
				USE ROLE role;
		*/
		return !st.IsUseRole(), nil
	}

	return false, nil
}

// IsDDL checks the statement is the DDL statement.
func IsDDL(stmt tree.Statement) bool {
	switch stmt.(type) {
	case *tree.CreateTable, *tree.DropTable,
		*tree.CreateView, *tree.DropView,
		*tree.CreateDatabase, *tree.DropDatabase,
		*tree.CreateIndex, *tree.DropIndex, *tree.TruncateTable:
		return true
	}
	return false
}

// IsDropStatement checks the statement is the drop statement.
func IsDropStatement(stmt tree.Statement) bool {
	switch stmt.(type) {
	case *tree.DropDatabase, *tree.DropTable, *tree.DropView, *tree.DropIndex:
		return true
	}
	return false
}

// IsAdministrativeStatement checks the statement is the administrative statement.
func IsAdministrativeStatement(stmt tree.Statement) bool {
	switch st := stmt.(type) {
	case *tree.CreateAccount, *tree.DropAccount, *tree.AlterAccount,
		*tree.CreateUser, *tree.DropUser, *tree.AlterUser,
		*tree.CreateRole, *tree.DropRole,
		*tree.Revoke, *tree.Grant,
		*tree.SetDefaultRole, *tree.SetRole, *tree.SetPassword:
		return true
	case *tree.Use:
		return st.IsUseRole()
	}
	return false
}

// IsParameterModificationStatement checks the statement is the statement of parameter modification statement.
func IsParameterModificationStatement(stmt tree.Statement) bool {
	switch stmt.(type) {
	case *tree.SetVar:
		return true
	}
	return false
}

// IsPrepareStatement checks the statement is the prepare statement.
func IsPrepareStatement(stmt tree.Statement) bool {
	switch stmt.(type) {
	case *tree.PrepareStmt, *tree.PrepareString:
		return true
	}
	return false
}

/*
IsStatementToBeCommittedInActiveTransaction checks the statement that need to be committed
in an active transaction.

Currently, it includes the drop statement, the administration statement ,

	the parameter modification statement.
*/
func IsStatementToBeCommittedInActiveTransaction(stmt tree.Statement) bool {
	if stmt == nil {
		return false
	}
	return IsDropStatement(stmt) || IsAdministrativeStatement(stmt) || IsParameterModificationStatement(stmt)
}

func NewMysqlCmdExecutor() *MysqlCmdExecutor {
	return &MysqlCmdExecutor{}
}

/*
convert the type in computation engine to the type in mysql.
*/
func convertEngineTypeToMysqlType(engineType types.T, col *MysqlColumn) error {
	switch engineType {
	case types.T_any:
		col.SetColumnType(defines.MYSQL_TYPE_NULL)
	case types.T_json:
		col.SetColumnType(defines.MYSQL_TYPE_JSON)
	case types.T_bool:
		col.SetColumnType(defines.MYSQL_TYPE_BOOL)
	case types.T_int8:
		col.SetColumnType(defines.MYSQL_TYPE_TINY)
	case types.T_uint8:
		col.SetColumnType(defines.MYSQL_TYPE_TINY)
		col.SetSigned(false)
	case types.T_int16:
		col.SetColumnType(defines.MYSQL_TYPE_SHORT)
	case types.T_uint16:
		col.SetColumnType(defines.MYSQL_TYPE_SHORT)
		col.SetSigned(false)
	case types.T_int32:
		col.SetColumnType(defines.MYSQL_TYPE_LONG)
	case types.T_uint32:
		col.SetColumnType(defines.MYSQL_TYPE_LONG)
		col.SetSigned(false)
	case types.T_int64:
		col.SetColumnType(defines.MYSQL_TYPE_LONGLONG)
	case types.T_uint64:
		col.SetColumnType(defines.MYSQL_TYPE_LONGLONG)
		col.SetSigned(false)
	case types.T_float32:
		col.SetColumnType(defines.MYSQL_TYPE_FLOAT)
	case types.T_float64:
		col.SetColumnType(defines.MYSQL_TYPE_DOUBLE)
	case types.T_char:
		col.SetColumnType(defines.MYSQL_TYPE_STRING)
	case types.T_varchar:
		col.SetColumnType(defines.MYSQL_TYPE_VARCHAR)
	case types.T_date:
		col.SetColumnType(defines.MYSQL_TYPE_DATE)
	case types.T_datetime:
		col.SetColumnType(defines.MYSQL_TYPE_DATETIME)
	case types.T_time:
		col.SetColumnType(defines.MYSQL_TYPE_TIME)
	case types.T_timestamp:
		col.SetColumnType(defines.MYSQL_TYPE_TIMESTAMP)
	case types.T_decimal64:
		col.SetColumnType(defines.MYSQL_TYPE_DECIMAL)
	case types.T_decimal128:
		col.SetColumnType(defines.MYSQL_TYPE_DECIMAL)
	case types.T_blob:
		col.SetColumnType(defines.MYSQL_TYPE_BLOB)
	case types.T_text:
		col.SetColumnType(defines.MYSQL_TYPE_TEXT) // default utf-8
	case types.T_uuid:
		col.SetColumnType(defines.MYSQL_TYPE_UUID)
	default:
		return moerr.NewInternalError("RunWhileSend : unsupported type %d", engineType)
	}
	return nil
}

// build plan json when marhal plan error
func buildErrorJsonPlan(uuid uuid.UUID, errcode uint16, msg string) []byte {
	explainData := explain.ExplainData{
		Code:    errcode,
		Message: msg,
		Success: false,
		Uuid:    uuid.String(),
	}
	buffer := &bytes.Buffer{}
	encoder := json.NewEncoder(buffer)
	encoder.SetEscapeHTML(false)
	encoder.Encode(explainData)
	return buffer.Bytes()
}

func serializePlanToJson(queryPlan *plan2.Plan, uuid uuid.UUID) (jsonBytes []byte, rows int64, size int64) {
	if queryPlan != nil && queryPlan.GetQuery() != nil {
		explainQuery := explain.NewExplainQueryImpl(queryPlan.GetQuery())
		options := &explain.ExplainOptions{
			Verbose: true,
			Analyze: true,
			Format:  explain.EXPLAIN_FORMAT_TEXT,
		}
		marshalPlan := explainQuery.BuildJsonPlan(uuid, options)
		rows, size = marshalPlan.StatisticsRead()
		// data transform to json datastruct
		buffer := &bytes.Buffer{}
		encoder := json.NewEncoder(buffer)
		encoder.SetEscapeHTML(false)
		err := encoder.Encode(marshalPlan)
		if err != nil {
			moError := moerr.NewInternalError("serialize plan to json error: %s", err.Error())
			jsonBytes = buildErrorJsonPlan(uuid, moError.ErrorCode(), moError.Error())
		} else {
			jsonBytes = buffer.Bytes()
		}
	} else {
		jsonBytes = buildErrorJsonPlan(uuid, moerr.ErrWarn, "sql query no record execution plan")
	}
	return jsonBytes, rows, size
}

// SerializeExecPlan Serialize the execution plan by json
var SerializeExecPlan = func(plan any, uuid uuid.UUID) ([]byte, int64, int64) {
	if plan == nil {
		return serializePlanToJson(nil, uuid)
	} else if queryPlan, ok := plan.(*plan2.Plan); !ok {
		moError := moerr.NewInternalError("execPlan not type of plan2.Plan: %s", reflect.ValueOf(plan).Type().Name())
		return buildErrorJsonPlan(uuid, moError.ErrorCode(), moError.Error()), 0, 0
	} else {
		// data transform to json dataStruct
		return serializePlanToJson(queryPlan, uuid)
	}
}

func init() {
	trace.SetDefaultSerializeExecPlan(SerializeExecPlan)
}

func getAccountId(ctx context.Context) uint32 {
	var accountId uint32

	if v := ctx.Value(defines.TenantIDKey{}); v != nil {
		accountId = v.(uint32)
	}
	return accountId
}<|MERGE_RESOLUTION|>--- conflicted
+++ resolved
@@ -2004,17 +2004,11 @@
 	}
 }
 
-<<<<<<< HEAD
-// authenticatePrivilegeOfStatement checks the user can execute the statement
-func authenticatePrivilegeOfStatement(requestCtx context.Context, ses *Session, stmt tree.Statement) error {
+// authenticateUserCanExecuteStatement checks the user can execute the statement
+func authenticateUserCanExecuteStatement(requestCtx context.Context, ses *Session, stmt tree.Statement) error {
 	if ses.skipAuthForSpecialUser() {
 		return nil
 	}
-
-=======
-// authenticateUserCanExecuteStatement checks the user can execute the statement
-func authenticateUserCanExecuteStatement(requestCtx context.Context, ses *Session, stmt tree.Statement) error {
->>>>>>> 37321b73
 	var havePrivilege bool
 	var err error
 	if ses.GetTenantInfo() != nil {
@@ -2042,19 +2036,12 @@
 	return err
 }
 
-<<<<<<< HEAD
-// authenticatePrivilegeOfStatementAndPlan checks the user can execute the statement and its plan
-func authenticatePrivilegeOfStatementAndPlan(requestCtx context.Context, ses *Session, stmt tree.Statement, p *plan.Plan) error {
+// authenticateCanExecuteStatementAndPlan checks the user can execute the statement and its plan
+func authenticateCanExecuteStatementAndPlan(requestCtx context.Context, ses *Session, stmt tree.Statement, p *plan.Plan) error {
 	if ses.skipAuthForSpecialUser() {
 		return nil
 	}
-
-	yes, err := authenticatePrivilegeOfStatementWithObjectTypeTable(requestCtx, ses, stmt, p)
-=======
-// authenticateCanExecuteStatementAndPlan checks the user can execute the statement and its plan
-func authenticateCanExecuteStatementAndPlan(requestCtx context.Context, ses *Session, stmt tree.Statement, p *plan.Plan) error {
 	yes, err := authenticateUserCanExecuteStatementWithObjectTypeTable(requestCtx, ses, stmt, p)
->>>>>>> 37321b73
 	if err != nil {
 		return err
 	}
