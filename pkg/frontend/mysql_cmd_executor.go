--- conflicted
+++ resolved
@@ -329,27 +329,18 @@
 			if i < len(sqlTypes) {
 				sqlType = sqlTypes[i]
 			}
-<<<<<<< HEAD
-			ctx = RecordStatement(ctx, ses, proc, nil, envBegin, sql, sqlType, true)
-			motrace.EndStatement(ctx, retErr, 0, 0, 0)
-		}
-	} else {
-		ctx = RecordStatement(ctx, ses, proc, nil, envBegin, "", sqlType, true)
-		motrace.EndStatement(ctx, retErr, 0, 0, 0)
-=======
 			ctx, err = RecordStatement(ctx, ses, proc, nil, envBegin, sql, sqlType, true)
 			if err != nil {
 				return nil, err
 			}
-			motrace.EndStatement(ctx, retErr, 0, 0)
+			motrace.EndStatement(ctx, retErr, 0, 0, 0)
 		}
 	} else {
 		ctx, err = RecordStatement(ctx, ses, proc, nil, envBegin, "", sqlType, true)
 		if err != nil {
 			return nil, err
 		}
-		motrace.EndStatement(ctx, retErr, 0, 0)
->>>>>>> ad8731be
+		motrace.EndStatement(ctx, retErr, 0, 0, 0)
 	}
 
 	tenant := ses.GetTenantInfo()
