package frontend

import (
	"fmt"
	"matrixone/pkg/defines"
	"matrixone/pkg/logutil"
	"matrixone/pkg/sql/compile"
	"strings"
	"time"

	"matrixone/pkg/container/batch"
	"matrixone/pkg/container/types"
	"matrixone/pkg/sql/tree"
	"matrixone/pkg/vm/process"
)

type MysqlCmdExecutor struct {
	CmdExecutorImpl

	//the count of sql has been processed
	sqlCount uint64

	//for load data closing
	closeLoadDataRoutine *CloseFlag
<<<<<<< HEAD
	closeProcessBlock *CloseFlag
=======
	closeProcessBlock    *CloseFlag
>>>>>>> b2f197b3
}

//get new process id
func (mce *MysqlCmdExecutor) getNextProcessId() string {
	/*
		temporary method:
		routineId + sqlCount
	*/
	routineId := mce.routine.getConnID()
	return fmt.Sprintf("%d%d", routineId, mce.sqlCount)
}

func (mce *MysqlCmdExecutor) addSqlCount(a uint64) {
	mce.sqlCount += a
}

/*
extract the data from the pipeline.
obj: routine obj
TODO:Add error
Warning: The pipeline is the multi-thread environment. The getDataFromPipeline will
	access the shared data. Be careful when it writes the shared data.
*/
func getDataFromPipeline(obj interface{}, bat *batch.Batch) error {
	rt := obj.(*Routine)
	ses := rt.GetSession()

	var rowGroupSize = ses.Pu.SV.GetCountOfRowsPerSendingToClient()
	rowGroupSize = MaxInt64(rowGroupSize, 1)

	var choose = !ses.Pu.SV.GetSendRow()
	if choose {
		goID := GetRoutineId()

		logutil.Infof("goid %d \n", goID)

		begin := time.Now()

		proto := rt.GetClientProtocol().(*MysqlProtocol)

		//Create a new temporary resultset per pipeline thread.
		mrs := &MysqlResultSet{}
		//Warning: Don't change Columns in this.
		//Reference the shared Columns of the session among multi-thread.
		mrs.Columns = ses.Mrs.Columns
		mrs.Name2Index = ses.Mrs.Name2Index

		//group row
		mrs.Data = make([][]interface{}, rowGroupSize)
		for i := int64(0); i < rowGroupSize; i++ {
			mrs.Data[i] = make([]interface{}, len(bat.Vecs))
		}

		if n := len(bat.Sels); n == 0 {
			n = bat.Vecs[0].Length()
			groupCnt := int64(n)/rowGroupSize + 1
			for g := int64(0); g < groupCnt; g++ { //group id
				begin := g * rowGroupSize
				end := MinInt64((g+1)*rowGroupSize, int64(n))

				r := uint64(0)
				for j := begin; j < end; j++ { //row index
					row := mrs.Data[r]
					r++
					for i, vec := range bat.Vecs { //col index
						switch vec.Typ.Oid { //get col
						case types.T_int8:
							if !vec.Nsp.Any() { //all data in this column are not null
								vs := vec.Col.([]int8)
								row[i] = vs[j]
							} else {
								if vec.Nsp.Contains(uint64(j)) { //is null
									row[i] = nil
								} else {
									vs := vec.Col.([]int8)
									row[i] = vs[j]
								}
							}
						case types.T_uint8:
							if !vec.Nsp.Any() { //all data in this column are not null
								vs := vec.Col.([]uint8)
								row[i] = vs[j]
							} else {
								if vec.Nsp.Contains(uint64(j)) { //is null
									row[i] = nil
								} else {
									vs := vec.Col.([]uint8)
									row[i] = vs[j]
								}
							}
						case types.T_int16:
							if !vec.Nsp.Any() { //all data in this column are not null
								vs := vec.Col.([]int16)
								row[i] = vs[j]
							} else {
								if vec.Nsp.Contains(uint64(j)) { //is null
									row[i] = nil
								} else {
									vs := vec.Col.([]int16)
									row[i] = vs[j]
								}
							}
						case types.T_uint16:
							if !vec.Nsp.Any() { //all data in this column are not null
								vs := vec.Col.([]uint16)
								row[i] = vs[j]
							} else {
								if vec.Nsp.Contains(uint64(j)) { //is null
									row[i] = nil
								} else {
									vs := vec.Col.([]uint16)
									row[i] = vs[j]
								}
							}
						case types.T_int32:
							if !vec.Nsp.Any() { //all data in this column are not null
								vs := vec.Col.([]int32)
								row[i] = vs[j]
							} else {
								if vec.Nsp.Contains(uint64(j)) { //is null
									row[i] = nil
								} else {
									vs := vec.Col.([]int32)
									row[i] = vs[j]
								}
							}
						case types.T_uint32:
							if !vec.Nsp.Any() { //all data in this column are not null
								vs := vec.Col.([]uint32)
								row[i] = vs[j]
							} else {
								if vec.Nsp.Contains(uint64(j)) { //is null
									row[i] = nil
								} else {
									vs := vec.Col.([]uint32)
									row[i] = vs[j]
								}
							}
						case types.T_int64:
							if !vec.Nsp.Any() { //all data in this column are not null
								vs := vec.Col.([]int64)
								row[i] = vs[j]
							} else {
								if vec.Nsp.Contains(uint64(j)) { //is null
									row[i] = nil
								} else {
									vs := vec.Col.([]int64)
									row[i] = vs[j]
								}
							}
						case types.T_uint64:
							if !vec.Nsp.Any() { //all data in this column are not null
								vs := vec.Col.([]uint64)
								row[i] = vs[j]
							} else {
								if vec.Nsp.Contains(uint64(j)) { //is null
									row[i] = nil
								} else {
									vs := vec.Col.([]uint64)
									row[i] = vs[j]
								}
							}
						case types.T_float32:
							if !vec.Nsp.Any() { //all data in this column are not null
								vs := vec.Col.([]float32)
								row[i] = vs[j]
							} else {
								if vec.Nsp.Contains(uint64(j)) { //is null
									row[i] = nil
								} else {
									vs := vec.Col.([]float32)
									row[i] = vs[j]
								}
							}
						case types.T_float64:
							if !vec.Nsp.Any() { //all data in this column are not null
								vs := vec.Col.([]float64)
								row[i] = vs[j]
							} else {
								if vec.Nsp.Contains(uint64(j)) { //is null
									row[i] = nil
								} else {
									vs := vec.Col.([]float64)
									row[i] = vs[j]
								}
							}
						case types.T_char:
							if !vec.Nsp.Any() { //all data in this column are not null
								vs := vec.Col.(*types.Bytes)
								row[i] = vs.Get(j)
							} else {
								if vec.Nsp.Contains(uint64(j)) { //is null
									row[i] = nil
								} else {
									vs := vec.Col.(*types.Bytes)
									row[i] = vs.Get(j)
								}
							}
						case types.T_varchar:
							if !vec.Nsp.Any() { //all data in this column are not null
								vs := vec.Col.(*types.Bytes)
								row[i] = vs.Get(j)
							} else {
								if vec.Nsp.Contains(uint64(j)) { //is null
									row[i] = nil
								} else {
									vs := vec.Col.(*types.Bytes)
									row[i] = vs.Get(j)
								}
							}
						default:
							logutil.Errorf("getDataFromPipeline : unsupported type %d \n", vec.Typ.Oid)
							return fmt.Errorf("getDataFromPipeline : unsupported type %d \n", vec.Typ.Oid)
						}
					}
				}

				//fmt.Printf("row group -+> %v \n", mrs.Data[:r])

				//send group of row
				if err := proto.SendResultSetTextBatchRow(mrs, r); err != nil {
					//return err
					logutil.Errorf("getDataFromPipeline error %v \n", err)
					return err
				}
			}

		} else {
			n = bat.Vecs[0].Length()
			groupCnt := int64(n)/rowGroupSize + 1
			for g := int64(0); g < groupCnt; g++ { //group id
				begin := g * rowGroupSize
				end := MinInt64((g+1)*rowGroupSize, int64(n))

				r := uint64(0)
				for j := begin; j < end; j++ { //row index
					row := mrs.Data[r]
					r++
					for i, vec := range bat.Vecs { //col index
						switch vec.Typ.Oid { //get col
						case types.T_int8:
							if !vec.Nsp.Any() { //all data in this column are not null
								vs := vec.Col.([]int8)
								row[i] = vs[bat.Sels[j]]
							} else {
								if vec.Nsp.Contains(uint64(j)) { //is null
									row[i] = nil
								} else {
									vs := vec.Col.([]int8)
									row[i] = vs[bat.Sels[j]]
								}
							}
						case types.T_uint8:
							if !vec.Nsp.Any() { //all data in this column are not null
								vs := vec.Col.([]uint8)
								row[i] = vs[bat.Sels[j]]
							} else {
								if vec.Nsp.Contains(uint64(j)) { //is null
									row[i] = nil
								} else {
									vs := vec.Col.([]uint8)
									row[i] = vs[bat.Sels[j]]
								}
							}
						case types.T_int16:
							if !vec.Nsp.Any() { //all data in this column are not null
								vs := vec.Col.([]int16)
								row[i] = vs[bat.Sels[j]]
							} else {
								if vec.Nsp.Contains(uint64(j)) { //is null
									row[i] = nil
								} else {
									vs := vec.Col.([]int16)
									row[i] = vs[bat.Sels[j]]
								}
							}
						case types.T_uint16:
							if !vec.Nsp.Any() { //all data in this column are not null
								vs := vec.Col.([]uint16)
								row[i] = vs[bat.Sels[j]]
							} else {
								if vec.Nsp.Contains(uint64(j)) { //is null
									row[i] = nil
								} else {
									vs := vec.Col.([]uint16)
									row[i] = vs[bat.Sels[j]]
								}
							}
						case types.T_int32:
							if !vec.Nsp.Any() { //all data in this column are not null
								vs := vec.Col.([]int32)
								row[i] = vs[bat.Sels[j]]
							} else {
								if vec.Nsp.Contains(uint64(j)) { //is null
									row[i] = nil
								} else {
									vs := vec.Col.([]int32)
									row[i] = vs[bat.Sels[j]]
								}
							}
						case types.T_uint32:
							if !vec.Nsp.Any() { //all data in this column are not null
								vs := vec.Col.([]uint32)
								row[i] = vs[bat.Sels[j]]
							} else {
								if vec.Nsp.Contains(uint64(j)) { //is null
									row[i] = nil
								} else {
									vs := vec.Col.([]uint32)
									row[i] = vs[bat.Sels[j]]
								}
							}
						case types.T_int64:
							if !vec.Nsp.Any() { //all data in this column are not null
								vs := vec.Col.([]int64)
								row[i] = vs[bat.Sels[j]]
							} else {
								if vec.Nsp.Contains(uint64(j)) { //is null
									row[i] = nil
								} else {
									vs := vec.Col.([]int64)
									row[i] = vs[bat.Sels[j]]
								}
							}
						case types.T_uint64:
							if !vec.Nsp.Any() { //all data in this column are not null
								vs := vec.Col.([]uint64)
								row[i] = vs[bat.Sels[j]]
							} else {
								if vec.Nsp.Contains(uint64(j)) { //is null
									row[i] = nil
								} else {
									vs := vec.Col.([]uint64)
									row[i] = vs[bat.Sels[j]]
								}
							}
						case types.T_float32:
							if !vec.Nsp.Any() { //all data in this column are not null
								vs := vec.Col.([]float32)
								row[i] = vs[bat.Sels[j]]
							} else {
								if vec.Nsp.Contains(uint64(j)) { //is null
									row[i] = nil
								} else {
									vs := vec.Col.([]float32)
									row[i] = vs[bat.Sels[j]]
								}
							}
						case types.T_float64:
							if !vec.Nsp.Any() { //all data in this column are not null
								vs := vec.Col.([]float64)
								row[i] = vs[bat.Sels[j]]
							} else {
								if vec.Nsp.Contains(uint64(j)) { //is null
									row[i] = nil
								} else {
									vs := vec.Col.([]float64)
									row[i] = vs[bat.Sels[j]]
								}
							}
						case types.T_char:
							if !vec.Nsp.Any() { //all data in this column are not null
								vs := vec.Col.(*types.Bytes)
								row[i] = vs.Get(bat.Sels[j])
							} else {
								if vec.Nsp.Contains(uint64(j)) { //is null
									row[i] = nil
								} else {
									vs := vec.Col.(*types.Bytes)
									row[i] = vs.Get(bat.Sels[j])
								}
							}
						case types.T_varchar:
							if !vec.Nsp.Any() { //all data in this column are not null
								vs := vec.Col.(*types.Bytes)
								row[i] = vs.Get(bat.Sels[j])
							} else {
								if vec.Nsp.Contains(uint64(j)) { //is null
									row[i] = nil
								} else {
									vs := vec.Col.(*types.Bytes)
									row[i] = vs.Get(bat.Sels[j])
								}
							}
						default:
							logutil.Errorf("getDataFromPipeline : unsupported type %d \n", vec.Typ.Oid)
							return fmt.Errorf("getDataFromPipeline : unsupported type %d \n", vec.Typ.Oid)
						}
					}
				}

				//fmt.Printf("row group -*> %v \n", mrs.Data[:r])

				//send row
				if err := proto.SendResultSetTextBatchRow(mrs, r); err != nil {
					//return err
					logutil.Errorf("getDataFromPipeline error %v \n", err)
					return err
				}
			}
		}

		logutil.Infof("time of getDataFromPipeline : %s ", time.Since(begin).String())
	} else {

		if n := len(bat.Sels); n == 0 {
			n = bat.Vecs[0].Length()
			rows := make([][]interface{}, n)
			for i := 0; i < n; i++ {
				rows[i] = make([]interface{}, len(bat.Vecs))
			}
			for i, vec := range bat.Vecs { //column index
				switch vec.Typ.Oid {
				case types.T_int8:
					if !vec.Nsp.Any() { //all data in this column are not null
						vs := vec.Col.([]int8)
						for j := 0; j < n; j++ {
							rows[j][i] = vs[j]
						}
					} else {
						for j := 0; j < n; j++ {
							if vec.Nsp.Contains(uint64(j)) { //is null
								rows[j][i] = nil
							} else {
								vs := vec.Col.([]int8)
								rows[j][i] = vs[j]
							}
						}
					}
				case types.T_uint8:
					if !vec.Nsp.Any() { //all data in this column are not null
						vs := vec.Col.([]uint8)
						for j := 0; j < n; j++ {
							rows[j][i] = vs[j]
						}
					} else {
						for j := 0; j < n; j++ {
							if vec.Nsp.Contains(uint64(j)) { //is null
								rows[j][i] = nil
							} else {
								vs := vec.Col.([]uint8)
								rows[j][i] = vs[j]
							}
						}
					}
				case types.T_int16:
					if !vec.Nsp.Any() { //all data in this column are not null
						vs := vec.Col.([]int16)
						for j := 0; j < n; j++ {
							rows[j][i] = vs[j]
						}
					} else {
						for j := 0; j < n; j++ {
							if vec.Nsp.Contains(uint64(j)) { //is null
								rows[j][i] = nil
							} else {
								vs := vec.Col.([]int16)
								rows[j][i] = vs[j]
							}
						}
					}
				case types.T_uint16:
					if !vec.Nsp.Any() { //all data in this column are not null
						vs := vec.Col.([]uint16)
						for j := 0; j < n; j++ {
							rows[j][i] = vs[j]
						}
					} else {
						for j := 0; j < n; j++ {
							if vec.Nsp.Contains(uint64(j)) { //is null
								rows[j][i] = nil
							} else {
								vs := vec.Col.([]uint16)
								rows[j][i] = vs[j]
							}
						}
					}
				case types.T_int32:
					if !vec.Nsp.Any() { //all data in this column are not null
						vs := vec.Col.([]int32)
						for j := 0; j < n; j++ {
							rows[j][i] = vs[j]
						}
					} else {
						for j := 0; j < n; j++ {
							if vec.Nsp.Contains(uint64(j)) { //is null
								rows[j][i] = nil
							} else {
								vs := vec.Col.([]int32)
								rows[j][i] = vs[j]
							}
						}
					}
				case types.T_uint32:
					if !vec.Nsp.Any() { //all data in this column are not null
						vs := vec.Col.([]uint32)
						for j := 0; j < n; j++ {
							rows[j][i] = vs[j]
						}
					} else {
						for j := 0; j < n; j++ {
							if vec.Nsp.Contains(uint64(j)) { //is null
								rows[j][i] = nil
							} else {
								vs := vec.Col.([]uint32)
								rows[j][i] = vs[j]
							}
						}
					}
				case types.T_int64:
					if !vec.Nsp.Any() { //all data in this column are not null
						vs := vec.Col.([]int64)
						for j := 0; j < n; j++ {
							rows[j][i] = vs[j]
						}
					} else {
						for j := 0; j < n; j++ {
							if vec.Nsp.Contains(uint64(j)) { //is null
								rows[j][i] = nil
							} else {
								vs := vec.Col.([]int64)
								rows[j][i] = vs[j]
							}
						}
					}
				case types.T_uint64:
					if !vec.Nsp.Any() { //all data in this column are not null
						vs := vec.Col.([]uint64)
						for j := 0; j < n; j++ {
							rows[j][i] = vs[j]
						}
					} else {
						for j := 0; j < n; j++ {
							if vec.Nsp.Contains(uint64(j)) { //is null
								rows[j][i] = nil
							} else {
								vs := vec.Col.([]uint64)
								rows[j][i] = vs[j]
							}
						}
					}
				case types.T_float32:
					if !vec.Nsp.Any() { //all data in this column are not null
						vs := vec.Col.([]float32)
						for j := 0; j < n; j++ {
							rows[j][i] = vs[j]
						}
					} else {
						for j := 0; j < n; j++ {
							if vec.Nsp.Contains(uint64(j)) { //is null
								rows[j][i] = nil
							} else {
								vs := vec.Col.([]float32)
								rows[j][i] = vs[j]
							}
						}
					}
				case types.T_float64:
					if !vec.Nsp.Any() { //all data in this column are not null
						vs := vec.Col.([]float64)
						for j := 0; j < n; j++ {
							rows[j][i] = vs[j]
						}
					} else {
						for j := 0; j < n; j++ {
							if vec.Nsp.Contains(uint64(j)) { //is null
								rows[j][i] = nil
							} else {
								vs := vec.Col.([]float64)
								rows[j][i] = vs[j]
							}
						}
					}
				case types.T_char:
					if !vec.Nsp.Any() { //all data in this column are not null
						vs := vec.Col.(*types.Bytes)
						for j := 0; j < n; j++ {
							rows[j][i] = vs.Get(int64(j))
						}
					} else {
						for j := 0; j < n; j++ {
							if vec.Nsp.Contains(uint64(j)) { //is null
								rows[j][i] = nil
							} else {
								vs := vec.Col.(*types.Bytes)
								rows[j][i] = vs.Get(int64(j))
							}
						}
					}
				case types.T_varchar:
					if !vec.Nsp.Any() { //all data in this column are not null
						vs := vec.Col.(*types.Bytes)
						for j := 0; j < n; j++ {
							rows[j][i] = vs.Get(int64(j))
						}
					} else {
						for j := 0; j < n; j++ {
							if vec.Nsp.Contains(uint64(j)) { //is null
								rows[j][i] = nil
							} else {
								vs := vec.Col.(*types.Bytes)
								rows[j][i] = vs.Get(int64(j))
							}
						}
					}
				default:
					logutil.Errorf("FillResult else1: unsupported type %d \n", vec.Typ.Oid)
					return fmt.Errorf("FillResult else1: unsupported type %d \n", vec.Typ.Oid)
				}
			}
			ses.Mrs.Data = rows
		} else {
			rows := make([][]interface{}, n)
			for i := 0; i < n; i++ {
				rows[i] = make([]interface{}, len(bat.Vecs))
			}
			for i, vec := range bat.Vecs {
				switch vec.Typ.Oid {
				case types.T_int8:
					if !vec.Nsp.Any() { //all data in this column are not null
						vs := vec.Col.([]int8)
						for j := 0; j < n; j++ {
							rows[j][i] = vs[bat.Sels[j]]
						}
					} else {
						for j := 0; j < n; j++ {
							if vec.Nsp.Contains(uint64(j)) { //is null
								rows[j][i] = nil
							} else {
								vs := vec.Col.([]int8)
								rows[j][i] = vs[bat.Sels[j]]
							}
						}
					}
				case types.T_uint8:
					if !vec.Nsp.Any() { //all data in this column are not null
						vs := vec.Col.([]uint8)
						for j := 0; j < n; j++ {
							rows[j][i] = vs[bat.Sels[j]]
						}
					} else {
						for j := 0; j < n; j++ {
							if vec.Nsp.Contains(uint64(j)) { //is null
								rows[j][i] = nil
							} else {
								vs := vec.Col.([]uint8)
								rows[j][i] = vs[bat.Sels[j]]
							}
						}
					}
				case types.T_int16:
					if !vec.Nsp.Any() { //all data in this column are not null
						vs := vec.Col.([]int16)
						for j := 0; j < n; j++ {
							rows[j][i] = vs[bat.Sels[j]]
						}
					} else {
						for j := 0; j < n; j++ {
							if vec.Nsp.Contains(uint64(j)) { //is null
								rows[j][i] = nil
							} else {
								vs := vec.Col.([]int16)
								rows[j][i] = vs[bat.Sels[j]]
							}
						}
					}
				case types.T_uint16:
					if !vec.Nsp.Any() { //all data in this column are not null
						vs := vec.Col.([]uint16)
						for j := 0; j < n; j++ {
							rows[j][i] = vs[bat.Sels[j]]
						}
					} else {
						for j := 0; j < n; j++ {
							if vec.Nsp.Contains(uint64(j)) { //is null
								rows[j][i] = nil
							} else {
								vs := vec.Col.([]uint16)
								rows[j][i] = vs[bat.Sels[j]]
							}
						}
					}
				case types.T_int32:
					if !vec.Nsp.Any() { //all data in this column are not null
						vs := vec.Col.([]int32)
						for j := 0; j < n; j++ {
							rows[j][i] = vs[bat.Sels[j]]
						}
					} else {
						for j := 0; j < n; j++ {
							if vec.Nsp.Contains(uint64(j)) { //is null
								rows[j][i] = nil
							} else {
								vs := vec.Col.([]int32)
								rows[j][i] = vs[bat.Sels[j]]
							}
						}
					}
				case types.T_uint32:
					if !vec.Nsp.Any() { //all data in this column are not null
						vs := vec.Col.([]uint32)
						for j := 0; j < n; j++ {
							rows[j][i] = vs[bat.Sels[j]]
						}
					} else {
						for j := 0; j < n; j++ {
							if vec.Nsp.Contains(uint64(j)) { //is null
								rows[j][i] = nil
							} else {
								vs := vec.Col.([]uint32)
								rows[j][i] = vs[bat.Sels[j]]
							}
						}
					}
				case types.T_int64:
					if !vec.Nsp.Any() { //all data in this column are not null
						vs := vec.Col.([]int64)
						for j := 0; j < n; j++ {
							rows[j][i] = vs[bat.Sels[j]]
						}
					} else {
						for j := 0; j < n; j++ {
							if vec.Nsp.Contains(uint64(j)) { //is null
								rows[j][i] = nil
							} else {
								vs := vec.Col.([]int64)
								rows[j][i] = vs[bat.Sels[j]]
							}
						}
					}
				case types.T_uint64:
					if !vec.Nsp.Any() { //all data in this column are not null
						vs := vec.Col.([]uint64)
						for j := 0; j < n; j++ {
							rows[j][i] = vs[bat.Sels[j]]
						}
					} else {
						for j := 0; j < n; j++ {
							if vec.Nsp.Contains(uint64(j)) { //is null
								rows[j][i] = nil
							} else {
								vs := vec.Col.([]uint64)
								rows[j][i] = vs[bat.Sels[j]]
							}
						}
					}
				case types.T_float32:
					if !vec.Nsp.Any() { //all data in this column are not null
						vs := vec.Col.([]float32)
						for j := 0; j < n; j++ {
							rows[j][i] = vs[bat.Sels[j]]
						}
					} else {
						for j := 0; j < n; j++ {
							if vec.Nsp.Contains(uint64(j)) { //is null
								rows[j][i] = nil
							} else {
								vs := vec.Col.([]float32)
								rows[j][i] = vs[bat.Sels[j]]
							}
						}
					}
				case types.T_float64:
					if !vec.Nsp.Any() { //all data in this column are not null
						vs := vec.Col.([]float64)
						for j := 0; j < n; j++ {
							rows[j][i] = vs[bat.Sels[j]]
						}
					} else {
						for j := 0; j < n; j++ {
							if vec.Nsp.Contains(uint64(j)) { //is null
								rows[j][i] = nil
							} else {
								vs := vec.Col.([]float64)
								rows[j][i] = vs[bat.Sels[j]]
							}
						}
					}
				case types.T_char:
					if !vec.Nsp.Any() { //all data in this column are not null
						vs := vec.Col.(*types.Bytes)
						for j := 0; j < n; j++ {
							rows[j][i] = vs.Get(bat.Sels[j])
						}
					} else {
						for j := 0; j < n; j++ {
							if vec.Nsp.Contains(uint64(j)) { //is null
								rows[j][i] = nil
							} else {
								vs := vec.Col.(*types.Bytes)
								rows[j][i] = vs.Get(bat.Sels[j])
							}
						}
					}
				case types.T_varchar:
					if !vec.Nsp.Any() { //all data in this column are not null
						vs := vec.Col.(*types.Bytes)
						for j := 0; j < n; j++ {
							rows[j][i] = vs.Get(bat.Sels[j])
						}
					} else {
						for j := 0; j < n; j++ {
							if vec.Nsp.Contains(uint64(j)) { //is null
								rows[j][i] = nil
							} else {
								vs := vec.Col.(*types.Bytes)
								rows[j][i] = vs.Get(bat.Sels[j])
							}
						}
					}
				default:
					logutil.Errorf("FillResult else2: unsupported type %d \n", vec.Typ.Oid)
					return fmt.Errorf("FillResult else2: unsupported type %d \n", vec.Typ.Oid)
				}
			}
		}
	}
	return nil
}

//handle SELECT DATABASE()
func (mce *MysqlCmdExecutor) handleSelectDatabase(sel *tree.Select) error {
	var err error = nil
	ses := mce.routine.GetSession()
	proto := mce.routine.GetClientProtocol().(*MysqlProtocol)

	col := new(MysqlColumn)
	col.SetName("DATABASE()")
	col.SetColumnType(defines.MYSQL_TYPE_VARCHAR)
	ses.Mrs.AddColumn(col)
	val := mce.routine.db
	if val == "" {
		val = "NULL"
	}
	ses.Mrs.AddRow([]interface{}{val})

	mer := NewMysqlExecutionResult(0, 0, 0, 0, ses.Mrs)
	resp := NewResponse(ResultResponse, 0, int(COM_QUERY), mer)

	if err = proto.SendResponse(resp); err != nil {
		return fmt.Errorf("routine send response failed. error:%v ", err)
	}
	return nil
}

/*
<<<<<<< HEAD
handle Load Data statement
 */
func (mce *MysqlCmdExecutor) handleLoadData(load *tree.Load) error  {
=======
handle "SELECT @@max_allowed_packet"
*/
func (mce *MysqlCmdExecutor) handleMaxAllowedPacket() error {
	var err error = nil
	ses := mce.routine.GetSession()
	proto := mce.routine.GetClientProtocol().(*MysqlProtocol)

	col := new(MysqlColumn)
	col.SetColumnType(defines.MYSQL_TYPE_LONG)
	col.SetName("@@max_allowed_packet")
	ses.Mrs.AddColumn(col)

	var data = make([]interface{}, 1)
	//16MB
	data[0] = 16777216
	ses.Mrs.AddRow(data)

	mer := NewMysqlExecutionResult(0, 0, 0, 0, ses.Mrs)
	resp := NewResponse(ResultResponse, 0, int(COM_QUERY), mer)

	if err := proto.SendResponse(resp); err != nil {
		return fmt.Errorf("routine send response failed. error:%v ", err)
	}
	return err
}

/*
handle Load Data statement
*/
func (mce *MysqlCmdExecutor) handleLoadData(load *tree.Load) error {
>>>>>>> b2f197b3
	var err error = nil
	routine := mce.routine
	//ses := mce.routine.GetSession()
	proto := mce.routine.GetClientProtocol().(*MysqlProtocol)

	logutil.Infof("+++++load data")

	/*
<<<<<<< HEAD
	TODO:support LOCAL
	 */
=======
		TODO:support LOCAL
	*/
>>>>>>> b2f197b3
	if load.Local {
		return fmt.Errorf("LOCAL is unsupported now")
	}

	/*
<<<<<<< HEAD
	check file
	 */
	exist,isfile,err := PathExists(load.File)
	if err != nil || !exist{
		return fmt.Errorf("file %s does exist. err:%v",load.File,err)
	}

	if !isfile {
		return fmt.Errorf("file %s is a directory.",load.File)
	}

	/*
	check database
=======
		check file
	*/
	exist, isfile, err := PathExists(load.File)
	if err != nil || !exist {
		return fmt.Errorf("file %s does exist. err:%v", load.File, err)
	}

	if !isfile {
		return fmt.Errorf("file %s is a directory.", load.File)
	}

	/*
		check database
>>>>>>> b2f197b3
	*/
	loadDb := string(load.Table.Schema())
	loadTable := string(load.Table.Name())
	if loadDb == "" {
		if routine.db == "" {
			return fmt.Errorf("load data need database")
		}

		//then, it uses the database name in the session
		loadDb = routine.db
	}

	dbHandler, err := routine.ses.Pu.StorageEngine.Database(loadDb)
	if err != nil {
		//echo client. no such database
		return NewMysqlError(ER_BAD_DB_ERROR, loadDb)
	}

	//change db to the database in the LOAD DATA statement if necessary
	if loadDb != routine.db {
		oldDB := routine.db
		routine.db = loadDb
		logutil.Infof("User %s change database from [%s] to [%s] in LOAD DATA\n", routine.user, oldDB, routine.db)
	}

	/*
<<<<<<< HEAD
	check table
	 */
	tableHandler, err := dbHandler.Relation(loadTable)
	if err != nil {
		//echo client. no such table
		return NewMysqlError(ER_NO_SUCH_TABLE, loadDb,loadTable)
	}

	/*
	execute load data
	 */

	result, err := mce.LoadLoop(load,dbHandler,tableHandler)
=======
		check table
	*/
	tableHandler, err := dbHandler.Relation(loadTable)
	if err != nil {
		//echo client. no such table
		return NewMysqlError(ER_NO_SUCH_TABLE, loadDb, loadTable)
	}

	/*
		execute load data
	*/

	result, err := mce.LoadLoop(load, dbHandler, tableHandler)
>>>>>>> b2f197b3
	if err != nil {
		return err
	}

	/*
<<<<<<< HEAD
	response
	 */
	info := NewMysqlError(ER_LOAD_INFO,result.Records,result.Deleted,result.Skipped,result.Warnings).Error()
	logutil.Infof("====> [%s]",info)
=======
		response
	*/
	info := NewMysqlError(ER_LOAD_INFO, result.Records, result.Deleted, result.Skipped, result.Warnings).Error()
	logutil.Infof("====> [%s]", info)
>>>>>>> b2f197b3
	resp := NewResponse(OkResponse, 0, int(COM_QUERY), info)
	if err = proto.SendResponse(resp); err != nil {
		return fmt.Errorf("routine send response failed. error:%v ", err)
	}
	return nil
}

//execute query
func (mce *MysqlCmdExecutor) doComQuery(sql string) error {
	ses := mce.routine.GetSession()
	proto := mce.routine.GetClientProtocol().(*MysqlProtocol)
	pdHook := mce.routine.GetPDCallback().(*PDCallbackImpl)
	statementCount := uint64(1)

	//pin the epoch with 1
	epoch, _ := pdHook.IncQueryCountAtCurrentEpoch(statementCount)
	defer func() {
		pdHook.DecQueryCountAtEpoch(epoch, statementCount)
	}()

	proc := process.New(ses.GuestMmu, ses.Mempool)
	proc.Id = mce.getNextProcessId()
	proc.Lim.Size = ses.Pu.SV.GetProcessLimitationSize()
	proc.Lim.BatchRows = ses.Pu.SV.GetProcessLimitationBatchRows()
	proc.Lim.PartitionRows = ses.Pu.SV.GetProcessLimitationPartitionRows()
	proc.Refer = make(map[string]uint64)

	comp := compile.New(mce.routine.db, sql, mce.routine.user, ses.Pu.StorageEngine, ses.Pu.ClusterNodes, proc)
	execs, err := comp.Compile()
	if err != nil {
		return err
	}

	var choose = !ses.Pu.SV.GetSendRow()

	ses.Mrs = &MysqlResultSet{}

	defer func() {
		ses.Mrs = nil
	}()

	for _, exec := range execs {
		stmt := exec.Statement()

		//temp try 0 epoch
		pdHook.IncQueryCountAtEpoch(epoch, 1)
		statementCount++

		switch st := stmt.(type) {
		case *tree.Select:
			if sc, ok := st.Select.(*tree.SelectClause); ok {
				if len(sc.Exprs) == 1 {
					if fe, ok := sc.Exprs[0].Expr.(*tree.FuncExpr); ok {
						if un, ok := fe.Func.FunctionReference.(*tree.UnresolvedName); ok {
							if strings.ToUpper(un.Parts[0]) == "DATABASE" {
								err = mce.handleSelectDatabase(st)
								if err != nil {
									return err
								}

								//next statement
								continue
							}
						}
					} else if ve, ok := sc.Exprs[0].Expr.(*tree.VarExpr); ok {
						if strings.ToLower(ve.Name) == "max_allowed_packet" {
							err = mce.handleMaxAllowedPacket()
							if err != nil {
								return err
							}

							//next statement
							continue
						}
					}
				}
			}
		}

		//check database
		if mce.routine.db == "" {
			//if none database has been selected, database operations must be failed.
			switch stmt.(type) {
			case *tree.ShowDatabases, *tree.CreateDatabase, *tree.ShowWarnings, *tree.ShowErrors,
<<<<<<< HEAD
				*tree.ShowStatus, *tree.DropDatabase,*tree.Load:
=======
				*tree.ShowStatus, *tree.DropDatabase, *tree.Load:
>>>>>>> b2f197b3
			default:
				return NewMysqlError(ER_NO_DB_ERROR)
			}
		}

		var selfHandle = false

		switch st := stmt.(type) {
		case *tree.Use:
			selfHandle = true
			err := mce.routine.ChangeDB(st.Name)
			if err != nil {
				return err
			}
			err = proto.sendOKPacket(0, 0, 0, 0, "")
			if err != nil {
				return err
			}
<<<<<<< HEAD
=======
		case *tree.DropDatabase:
			// if the droped database is the same as the one in use, database must be reseted to empty.
			if string(st.Name) == mce.routine.db {
				mce.routine.db = ""
			}
>>>>>>> b2f197b3
		case *tree.Load:
			selfHandle = true
			err = mce.handleLoadData(st)
			if err != nil {
				return err
			}
		}

		if selfHandle {
			continue
		}
		if err = exec.SetSchema(mce.routine.db); err != nil {
			return err
		}

		cmpBegin := time.Now()
		if err = exec.Compile(mce.routine, getDataFromPipeline); err != nil {
			return err
		}

		if ses.Pu.SV.GetRecordTimeElapsedOfSqlRequest() {
			logutil.Infof("time of Exec.Compile : %s", time.Since(cmpBegin).String())
		}

		switch stmt.(type) {
		//produce result set
		case *tree.Select,
			*tree.ShowCreate, *tree.ShowCreateDatabase, *tree.ShowTables, *tree.ShowDatabases, *tree.ShowColumns,
			*tree.ShowProcessList, *tree.ShowErrors, *tree.ShowWarnings, *tree.ShowVariables, *tree.ShowStatus,
			*tree.ShowIndex,
			*tree.ExplainFor, *tree.ExplainAnalyze, *tree.ExplainStmt:
			columns := exec.Columns()
			if choose {

				/*
					Step 1 : send column count and column definition.
				*/
				//send column count
				colCnt := uint64(len(columns))
				err := proto.SendColumnCountPacket(colCnt)
				if err != nil {
					return err
				}
				//send columns
				//column_count * Protocol::ColumnDefinition packets
				cmd := ses.Cmd
				for _, c := range columns {
					col := new(MysqlColumn)
					col.SetName(c.Name)
					switch c.Typ {
					case types.T_int8:
						col.SetColumnType(defines.MYSQL_TYPE_TINY)
					case types.T_uint8:
						col.SetColumnType(defines.MYSQL_TYPE_TINY)
						col.SetSigned(false)
					case types.T_int16:
						col.SetColumnType(defines.MYSQL_TYPE_SHORT)
					case types.T_uint16:
						col.SetColumnType(defines.MYSQL_TYPE_SHORT)
						col.SetSigned(false)
					case types.T_int32:
						col.SetColumnType(defines.MYSQL_TYPE_LONG)
					case types.T_uint32:
						col.SetColumnType(defines.MYSQL_TYPE_LONG)
						col.SetSigned(false)
					case types.T_int64:
						col.SetColumnType(defines.MYSQL_TYPE_LONGLONG)
					case types.T_uint64:
						col.SetColumnType(defines.MYSQL_TYPE_LONGLONG)
						col.SetSigned(false)
					case types.T_float32:
						col.SetColumnType(defines.MYSQL_TYPE_FLOAT)
					case types.T_float64:
						col.SetColumnType(defines.MYSQL_TYPE_DOUBLE)
					case types.T_char:
						col.SetColumnType(defines.MYSQL_TYPE_STRING)
					case types.T_varchar:
						col.SetColumnType(defines.MYSQL_TYPE_VARCHAR)
					default:
						return fmt.Errorf("RunWhileSend : unsupported type %d \n", c.Typ)
					}
					ses.Mrs.AddColumn(col)

					//fmt.Printf("doComQuery col name %v type %v \n",col.Name(),col.ColumnType())
					/*
						mysql COM_QUERY response: send the column definition per column
					*/
					err := proto.SendColumnDefinitionPacket(col, cmd)
					if err != nil {
						return err
					}
				}

				/*
					mysql COM_QUERY response: End after the column has been sent.
					send EOF packet
				*/
				err = proto.SendEOFPacketIf(0, 0)
				if err != nil {
					return err
				}

				runBegin := time.Now()
				/*
					Step 2: Start pipeline
					Producing the data row and sending the data row
				*/
				if er := exec.Run(epoch); er != nil {
					return er
				}
				if ses.Pu.SV.GetRecordTimeElapsedOfSqlRequest() {
					logutil.Infof("time of Exec.Run : %s", time.Since(runBegin).String())
				}
				/*
					Step 3: Say goodbye
					mysql COM_QUERY response: End after the data row has been sent.
					After all row data has been sent, it sends the EOF or OK packet.
				*/
				err = proto.sendEOFOrOkPacket(0, 0)
				if err != nil {
					return err
				}
			} else {
				for _, c := range columns {
					col := new(MysqlColumn)
					col.SetName(c.Name)
					switch c.Typ {
					case types.T_int8:
						col.SetColumnType(defines.MYSQL_TYPE_TINY)
					case types.T_uint8:
						col.SetColumnType(defines.MYSQL_TYPE_TINY)
						col.SetSigned(true)
					case types.T_int16:
						col.SetColumnType(defines.MYSQL_TYPE_SHORT)
					case types.T_uint16:
						col.SetColumnType(defines.MYSQL_TYPE_SHORT)
						col.SetSigned(true)
					case types.T_int32:
						col.SetColumnType(defines.MYSQL_TYPE_LONG)
					case types.T_uint32:
						col.SetColumnType(defines.MYSQL_TYPE_LONG)
						col.SetSigned(true)
					case types.T_int64:
						col.SetColumnType(defines.MYSQL_TYPE_LONGLONG)
					case types.T_uint64:
						col.SetColumnType(defines.MYSQL_TYPE_LONGLONG)
						col.SetSigned(true)
					case types.T_float32:
						col.SetColumnType(defines.MYSQL_TYPE_FLOAT)
					case types.T_float64:
						col.SetColumnType(defines.MYSQL_TYPE_DOUBLE)
					case types.T_char:
						col.SetColumnType(defines.MYSQL_TYPE_STRING)
					case types.T_varchar:
						col.SetColumnType(defines.MYSQL_TYPE_VARCHAR)
					default:
						return fmt.Errorf("RunWhileSend : unsupported type %d \n", c.Typ)
					}

					ses.Mrs.AddColumn(col)
				}

				if er := exec.Run(epoch); er != nil {
					return er
				}

				mer := NewMysqlExecutionResult(0, 0, 0, 0, ses.Mrs)
				resp := NewResponse(ResultResponse, 0, int(COM_QUERY), mer)

				if err = proto.SendResponse(resp); err != nil {
					return fmt.Errorf("routine send response failed. error:%v ", err)
				}
			}
		//just status, no result set
		case *tree.CreateTable, *tree.DropTable, *tree.CreateDatabase, *tree.DropDatabase,
			*tree.CreateIndex, *tree.DropIndex,
			*tree.Insert, *tree.Delete, *tree.Update,
			*tree.BeginTransaction, *tree.CommitTransaction, *tree.RollbackTransaction,
			*tree.SetVar,
			*tree.Load,
			*tree.CreateUser, *tree.DropUser, *tree.AlterUser,
			*tree.CreateRole, *tree.DropRole,
			*tree.Revoke, *tree.Grant,
			*tree.SetDefaultRole, *tree.SetRole, *tree.SetPassword:
			runBegin := time.Now()
			/*
				Step 1: Start
			*/
			if er := exec.Run(epoch); er != nil {
				return er
			}
			if ses.Pu.SV.GetRecordTimeElapsedOfSqlRequest() {
				logutil.Infof("time of Exec.Run : %s", time.Since(runBegin).String())
			}

			//record ddl drop xxx after the success
			switch stmt.(type) {
			case *tree.DropTable, *tree.DropDatabase,
				*tree.DropIndex, *tree.DropUser, *tree.DropRole:
				//test ddl
				pdHook.IncDDLCountAtEpoch(epoch, 1)
			}

			/*
				Step 2: Echo client
			*/
			resp := NewResponse(
				OkResponse,
				0,
				int(COM_QUERY),
				nil,
			)
			echoTime := time.Now()
			if err = proto.SendResponse(resp); err != nil {
				return err
			}
			if ses.Pu.SV.GetRecordTimeElapsedOfSqlRequest() {
				logutil.Infof("time of SendResponse %s", time.Since(echoTime).String())
			}
		}
	}

	return nil
}

// ExecRequest the server execute the commands from the client following the mysql's routine
func (mce *MysqlCmdExecutor) ExecRequest(req *Request) (*Response, error) {
	var resp *Response = nil
	logutil.Infof("cmd %v", req.GetCmd())

	ses := mce.routine.GetSession()
	if ses.Pu.SV.GetRejectWhenHeartbeatFromPDLeaderIsTimeout() {
		pdHook := mce.routine.GetPDCallback().(*PDCallbackImpl)
		if !pdHook.CanAcceptSomething() {
			resp = NewResponse(
				ErrorResponse,
				0,
				req.GetCmd(),
				fmt.Errorf("heartbeat from pdleader is timeout. the server reject sql request. cmd %d \n", req.GetCmd()),
			)
			return resp, nil
		}
	}

	switch uint8(req.GetCmd()) {
	case COM_QUIT:
		/*resp = NewResponse(
			OkResponse,
			0,
			int(COM_QUIT),
			nil,
		)*/
		return resp, nil
	case COM_QUERY:
		var query = string(req.GetData().([]byte))
		mce.addSqlCount(1)
		logutil.Infof("query:%s", SubStringFromBegin(query, int(ses.Pu.SV.GetLengthOfQueryPrinted())))
		err := mce.doComQuery(query)
		if err != nil {
			resp = NewResponse(
				ErrorResponse,
				0,
				int(COM_QUERY),
				err,
			)
		}
		return resp, nil
	case COM_INIT_DB:
		var dbname = string(req.GetData().([]byte))
		err := mce.routine.ChangeDB(dbname)
		if err != nil {
			resp = NewResponse(ErrorResponse, 0, int(COM_INIT_DB), err)
		} else {
			resp = NewResponse(OkResponse, 0, int(COM_INIT_DB), nil)
		}

		return resp, nil
	default:
		err := fmt.Errorf("unsupported command. 0x%x \n", req.GetCmd())
		resp = NewResponse(
			ErrorResponse,
			0,
			req.GetCmd(),
			err,
		)
	}
	return resp, nil
}

func (mce *MysqlCmdExecutor) Close() {
	if mce.closeLoadDataRoutine != nil {
		logutil.Infof("close process load data")
		mce.closeLoadDataRoutine.Close()
	}

	if mce.closeProcessBlock != nil {
		logutil.Infof("close process block")
		mce.closeProcessBlock.Close()
	}
}

func NewMysqlCmdExecutor() *MysqlCmdExecutor {
	return &MysqlCmdExecutor{}
}<|MERGE_RESOLUTION|>--- conflicted
+++ resolved
@@ -22,11 +22,7 @@
 
 	//for load data closing
 	closeLoadDataRoutine *CloseFlag
-<<<<<<< HEAD
 	closeProcessBlock *CloseFlag
-=======
-	closeProcessBlock    *CloseFlag
->>>>>>> b2f197b3
 }
 
 //get new process id
@@ -873,11 +869,6 @@
 }
 
 /*
-<<<<<<< HEAD
-handle Load Data statement
- */
-func (mce *MysqlCmdExecutor) handleLoadData(load *tree.Load) error  {
-=======
 handle "SELECT @@max_allowed_packet"
 */
 func (mce *MysqlCmdExecutor) handleMaxAllowedPacket() error {
@@ -908,7 +899,6 @@
 handle Load Data statement
 */
 func (mce *MysqlCmdExecutor) handleLoadData(load *tree.Load) error {
->>>>>>> b2f197b3
 	var err error = nil
 	routine := mce.routine
 	//ses := mce.routine.GetSession()
@@ -917,33 +907,13 @@
 	logutil.Infof("+++++load data")
 
 	/*
-<<<<<<< HEAD
-	TODO:support LOCAL
-	 */
-=======
 		TODO:support LOCAL
 	*/
->>>>>>> b2f197b3
 	if load.Local {
 		return fmt.Errorf("LOCAL is unsupported now")
 	}
 
 	/*
-<<<<<<< HEAD
-	check file
-	 */
-	exist,isfile,err := PathExists(load.File)
-	if err != nil || !exist{
-		return fmt.Errorf("file %s does exist. err:%v",load.File,err)
-	}
-
-	if !isfile {
-		return fmt.Errorf("file %s is a directory.",load.File)
-	}
-
-	/*
-	check database
-=======
 		check file
 	*/
 	exist, isfile, err := PathExists(load.File)
@@ -957,7 +927,6 @@
 
 	/*
 		check database
->>>>>>> b2f197b3
 	*/
 	loadDb := string(load.Table.Schema())
 	loadTable := string(load.Table.Name())
@@ -984,7 +953,6 @@
 	}
 
 	/*
-<<<<<<< HEAD
 	check table
 	 */
 	tableHandler, err := dbHandler.Relation(loadTable)
@@ -998,37 +966,15 @@
 	 */
 
 	result, err := mce.LoadLoop(load,dbHandler,tableHandler)
-=======
-		check table
-	*/
-	tableHandler, err := dbHandler.Relation(loadTable)
-	if err != nil {
-		//echo client. no such table
-		return NewMysqlError(ER_NO_SUCH_TABLE, loadDb, loadTable)
-	}
-
-	/*
-		execute load data
-	*/
-
-	result, err := mce.LoadLoop(load, dbHandler, tableHandler)
->>>>>>> b2f197b3
 	if err != nil {
 		return err
 	}
 
 	/*
-<<<<<<< HEAD
 	response
 	 */
 	info := NewMysqlError(ER_LOAD_INFO,result.Records,result.Deleted,result.Skipped,result.Warnings).Error()
 	logutil.Infof("====> [%s]",info)
-=======
-		response
-	*/
-	info := NewMysqlError(ER_LOAD_INFO, result.Records, result.Deleted, result.Skipped, result.Warnings).Error()
-	logutil.Infof("====> [%s]", info)
->>>>>>> b2f197b3
 	resp := NewResponse(OkResponse, 0, int(COM_QUERY), info)
 	if err = proto.SendResponse(resp); err != nil {
 		return fmt.Errorf("routine send response failed. error:%v ", err)
@@ -1113,17 +1059,15 @@
 			//if none database has been selected, database operations must be failed.
 			switch stmt.(type) {
 			case *tree.ShowDatabases, *tree.CreateDatabase, *tree.ShowWarnings, *tree.ShowErrors,
-<<<<<<< HEAD
-				*tree.ShowStatus, *tree.DropDatabase,*tree.Load:
-=======
 				*tree.ShowStatus, *tree.DropDatabase, *tree.Load:
->>>>>>> b2f197b3
 			default:
 				return NewMysqlError(ER_NO_DB_ERROR)
 			}
 		}
 
 		var selfHandle = false
+
+
 
 		switch st := stmt.(type) {
 		case *tree.Use:
@@ -1136,14 +1080,11 @@
 			if err != nil {
 				return err
 			}
-<<<<<<< HEAD
-=======
 		case *tree.DropDatabase:
 			// if the droped database is the same as the one in use, database must be reseted to empty.
 			if string(st.Name) == mce.routine.db {
 				mce.routine.db = ""
 			}
->>>>>>> b2f197b3
 		case *tree.Load:
 			selfHandle = true
 			err = mce.handleLoadData(st)
