--- conflicted
+++ resolved
@@ -151,11 +151,7 @@
 			text = SubStringFromBegin(bb.String(), int(getGlobalPu().SV.LengthOfQueryPrinted))
 		} else {
 			// ignore envStmt == ""
-<<<<<<< HEAD
 			// case: exec `set @t = 2;` will trigger an internal query with the same session.
-=======
-			// case: exec `set @ t= 2;` will trigger an internal query with the same session.
->>>>>>> ce17befb
 			// If you need real sql, can try:
 			//	+ fmtCtx := tree.NewFmtCtx(dialect.MYSQL, tree.WithQuoteString(true))
 			//	+ cw.GetAst().Format(fmtCtx)
@@ -187,18 +183,11 @@
 		return ctx, nil
 	}
 	if sqlType == constant.InternalSql && envStmt == "" {
-<<<<<<< HEAD
 		// case: exec `set @t = 2;` will trigger an internal query with the same session, like: `select 2 from dual`
 		// ignore internal EMPTY query.
 		return ctx, nil
 	}
 
-=======
-		// case: exec `set @ t= 2;` will trigger an internal query with the same session, like: `select 2 from dual`
-		// ignore internal EMPTY query.
-		return ctx, nil
-	}
->>>>>>> ce17befb
 	tenant := ses.GetTenantInfo()
 	if tenant == nil {
 		tenant, _ = GetTenantInfo(ctx, "internal") // pls task care of mce.GetDoQueryFunc() call case.
