--- conflicted
+++ resolved
@@ -1271,12 +1271,7 @@
 }
 
 //execute query
-<<<<<<< HEAD
-func (mce *MysqlCmdExecutor) doComQuery(sql string) error {
-	fmt.Println("wangjian sql-1 is", sql)
-=======
 func (mce *MysqlCmdExecutor) doComQuery(sql string) (retErr error) {
->>>>>>> 3fdc3c39
 	ses := mce.GetSession()
 	proto := ses.GetMysqlProtocol()
 	pdHook := ses.GetEpochgc()
@@ -1618,6 +1613,7 @@
 			}
 		}
 	}
+
 	return nil
 }
 
