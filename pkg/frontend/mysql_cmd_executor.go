--- conflicted
+++ resolved
@@ -853,9 +853,7 @@
 
 func (mce *MysqlCmdExecutor) handleDump(requestCtx context.Context, dump *tree.Dump) error {
 	var err error
-	ses := mce.GetSession()
-	proto := ses.protocol
-	exists, err := FileExists(dump.OutFile)
+	exists, err := fileExists(dump.OutFile)
 	if exists {
 		return moerr.NewFileAlreadyExists(dump.OutFile)
 	}
@@ -865,36 +863,40 @@
 	if dump.MaxFileSize != 0 && dump.MaxFileSize < mpool.MB {
 		return moerr.NewInvalidInput("max file size must be larger than 1MB")
 	}
-	if len(dump.Database) != 0 {
-		if err = mce.handleDumpDB(requestCtx, dump); err != nil {
-			return err
-		}
-	}
-	if err = mce.handleDumpTable(requestCtx, dump); err != nil {
-		return err
-	}
-	mer := NewMysqlExecutionResult(0, 0, 0, 0, ses.Mrs)
-	resp := NewResponse(ResultResponse, 0, int(COM_QUERY), mer)
-
-	if err = proto.SendResponse(resp); err != nil {
-		return moerr.NewInternalError("routine send response failed. error:%v ", err)
-	}
-	return nil
-}
-
-func (mce *MysqlCmdExecutor) handleDumpDB(requestCtx context.Context, dump *tree.Dump) error {
+	if len(dump.Database) == 0 {
+		return moerr.NewInvalidInput("No database selected")
+	}
+	return mce.dumpData(requestCtx, dump)
+}
+
+func (mce *MysqlCmdExecutor) dumpData(requestCtx context.Context, dump *tree.Dump) error {
 	ses := mce.GetSession()
 	txnHandler := ses.GetTxnHandler()
 	dbName := string(dump.Database)
-	db, err := ses.Pu.StorageEngine.Database(requestCtx, dbName, txnHandler.GetTxn())
-	if err != nil {
-		return err
-	}
-	dbDDL := fmt.Sprintf("DROP DATABASE IF EXISTS `%s`;\nCREATE DATABASE `%s`;\nUSE `%s`;\n", dbName, dbName, dbName)
-	tables, err := db.Relations(requestCtx)
-	if err != nil {
-		return err
-	}
+	var (
+		db        engine.Database
+		err       error
+		showDbDDL bool = false
+		dbDDL     string
+		tables    []string
+	)
+	if db, err = ses.GetParameterUnit().StorageEngine.Database(requestCtx, dbName, txnHandler.GetTxn()); err != nil {
+		return moerr.NewBadDB(dbName)
+	}
+	if len(dump.Tables) == 0 {
+		dbDDL = fmt.Sprintf("DROP DATABASE IF EXISTS `%s`;\nCREATE DATABASE `%s`;\nUSE `%s`;\n\n\n", dbName, dbName, dbName)
+		showDbDDL = true
+		tables, err = db.Relations(requestCtx)
+		if err != nil {
+			return err
+		}
+	} else {
+		tables = make([]string, len(dump.Tables))
+		for i, t := range dump.Tables {
+			tables[i] = string(t.ObjectName)
+		}
+	}
+
 	params := make([]*dumpTable, 0, len(tables))
 	for _, tblName := range tables {
 		if strings.HasPrefix(tblName, "%!%") { //skip hidden table
@@ -919,63 +921,57 @@
 			params = append(params, &dumpTable{tblName, tblDDL, table, attrs, false})
 		}
 	}
-	err = mce.dumpDB2File(requestCtx, dump, dbDDL, params)
+	err = mce.dumpData2File(requestCtx, dump, dbDDL, params, showDbDDL)
 	return nil
 }
 
-func (mce *MysqlCmdExecutor) dumpDB2File(requestCtx context.Context, dump *tree.Dump, dbDDL string, params []*dumpTable) error {
+func (mce *MysqlCmdExecutor) dumpData2File(requestCtx context.Context, dump *tree.Dump, dbDDL string, params []*dumpTable, showDbDDL bool) error {
 	ses := mce.GetSession()
-	//txnHandler := ses.GetTxnHandler()
 	var (
-		err                  error
-		f                    *os.File
-		fileNameWithWildcard string
-		multiFile            bool
-		//curFileSize          int64 = 0
-		//curFileName          string
+		err         error
+		f           *os.File
+		curFileSize int64 = 0
+		curFileIdx  int64 = 1
+		buf         *bytes.Buffer
 	)
-	//curFileName = dump.OutFile
-	exists, err := FileExists(dump.OutFile)
+	f, err = createDumpFile(dump.OutFile)
 	if err != nil {
 		return err
 	}
-	if exists {
-		return moerr.NewFileAlreadyExists(dump.OutFile)
-	}
-
-	f, err = os.Create(dump.OutFile)
+	defer func() {
+		if err != nil {
+			if f != nil {
+				f.Close()
+			}
+			if buf != nil {
+				buf.Reset()
+			}
+			if curFileIdx > 1 {
+				path := filepath.Dir(dump.OutFile)
+				filename := strings.Split(filepath.Base(dump.OutFile), ".")
+				if len(filename) == 1 {
+					filename = append(filename, "sql")
+				}
+				base, extend := strings.Join(filename[:len(filename)-1], ""), filename[len(filename)-1]
+				for i := int64(1); i <= curFileIdx; i++ {
+					os.RemoveAll(filepath.Join(path, fmt.Sprintf("%s_%d.%s", base, i, extend)))
+				}
+			} else {
+				os.RemoveAll(dump.OutFile)
+			}
+		}
+	}()
+	buf = new(bytes.Buffer)
+	if showDbDDL {
+		_, err = buf.WriteString(dbDDL)
+		if err != nil {
+			return err
+		}
+	}
+	f, curFileIdx, curFileSize, err = writeDump2File(buf, dump, f, curFileIdx, curFileSize)
 	if err != nil {
 		return err
 	}
-	defer func() {
-		if err != nil {
-			f.Close()
-			if multiFile {
-				path := filepath.Dir(dump.OutFile)
-				filename := filepath.Base(dump.OutFile)
-				base, extend := filename[:len(filename)-1], filename[len(filename)-1:]
-				fileNameWithWildcard = filepath.Join(path, base+"*"+extend)
-				matches, err := filepath.Glob(fileNameWithWildcard)
-				if err != nil {
-					return
-				}
-				for _, match := range matches {
-					os.RemoveAll(match)
-				}
-			}
-			os.RemoveAll(dump.OutFile)
-		}
-	}()
-	buf := new(bytes.Buffer)
-	_, err = buf.WriteString(dbDDL)
-	if err != nil {
-		return err
-	}
-	_, err = buf.WriteTo(f)
-	if err != nil {
-		return err
-	}
-	buf.Reset()
 	for _, param := range params {
 		if param.isView {
 			continue
@@ -984,11 +980,10 @@
 		if err != nil {
 			return err
 		}
-		_, err = buf.WriteTo(f)
+		f, curFileIdx, curFileSize, err = writeDump2File(buf, dump, f, curFileIdx, curFileSize)
 		if err != nil {
 			return err
 		}
-		buf.Reset()
 		rds, err := param.rel.NewReader(requestCtx, 1, nil, nil)
 		if err != nil {
 			return err
@@ -1005,7 +1000,6 @@
 			buf.WriteString("INSERT INTO ")
 			buf.WriteString(param.name)
 			buf.WriteString(" VALUES ")
-			//currentLineSize := buf.Len()
 			rbat, err := convertValueBat2Str(bat, ses.Mp)
 			if err != nil {
 				return err
@@ -1024,19 +1018,29 @@
 				buf.WriteString(")")
 			}
 			buf.WriteString(";\n")
-			_, err = buf.WriteTo(f)
+			f, curFileIdx, curFileSize, err = writeDump2File(buf, dump, f, curFileIdx, curFileSize)
 			if err != nil {
 				return err
 			}
-			buf.Reset()
-		}
-	}
-	return nil
-}
-
-func (mce *MysqlCmdExecutor) handleDumpTable(requestCtx context.Context, dump *tree.Dump) error {
-	//ses := mce.GetSession()
-	//txnHandler := ses.GetTxnHandler()
+		}
+		buf.WriteString("\n\n\n")
+	}
+	if !showDbDDL {
+		return nil
+	}
+	for _, param := range params {
+		if !param.isView {
+			continue
+		}
+		_, err = buf.WriteString(param.ddl)
+		if err != nil {
+			return err
+		}
+		f, curFileIdx, curFileSize, err = writeDump2File(buf, dump, f, curFileIdx, curFileSize)
+		if err != nil {
+			return err
+		}
+	}
 	return nil
 }
 
@@ -2751,25 +2755,11 @@
 				logStatementStatus(requestCtx, ses, stmt, fail, txnErr)
 				return txnErr
 			}
-<<<<<<< HEAD
-			switch stmt.(type) {
-			case *tree.CreateTable, *tree.DropTable, *tree.CreateDatabase, *tree.DropDatabase,
-				*tree.CreateIndex, *tree.DropIndex, *tree.Insert, *tree.Update,
-				*tree.CreateView, *tree.DropView, *tree.Load, *tree.Dump,
-				*tree.CreateAccount, *tree.DropAccount, *tree.AlterAccount,
-				*tree.CreateUser, *tree.DropUser, *tree.AlterUser,
-				*tree.CreateRole, *tree.DropRole, *tree.Revoke, *tree.Grant,
-				*tree.SetDefaultRole, *tree.SetRole, *tree.SetPassword, *tree.Delete,
-				*tree.Deallocate, *tree.Use,
-				*tree.BeginTransaction, *tree.CommitTransaction, *tree.RollbackTransaction:
-				resp := NewOkResponse(rspLen, 0, 0, 0, int(COM_QUERY), "")
-				if err2 = mce.GetSession().protocol.SendResponse(resp); err2 != nil {
-=======
 		}
 		switch stmt.(type) {
 		case *tree.CreateTable, *tree.DropTable, *tree.CreateDatabase, *tree.DropDatabase,
 			*tree.CreateIndex, *tree.DropIndex, *tree.Insert, *tree.Update,
-			*tree.CreateView, *tree.DropView, *tree.Load,
+			*tree.CreateView, *tree.DropView, *tree.Load, *tree.Dump,
 			*tree.CreateAccount, *tree.DropAccount, *tree.AlterAccount,
 			*tree.CreateUser, *tree.DropUser, *tree.AlterUser,
 			*tree.CreateRole, *tree.DropRole, *tree.Revoke, *tree.Grant,
@@ -2787,7 +2777,6 @@
 		case *tree.PrepareStmt, *tree.PrepareString:
 			if ses.GetCmd() == int(COM_STMT_PREPARE) {
 				if err2 = mce.GetSession().GetMysqlProtocol().SendPrepareResponse(prepareStmt); err2 != nil {
->>>>>>> 83cc16dc
 					trace.EndStatement(requestCtx, err2)
 					retErr = moerr.NewInternalError("routine send response failed. error:%v ", err2)
 					logStatementStatus(requestCtx, ses, stmt, fail, retErr)
