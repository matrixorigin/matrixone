--- conflicted
+++ resolved
@@ -3403,13 +3403,8 @@
 	return
 }
 
-<<<<<<< HEAD
 var sqlQueryIgnoreExecPlan = []byte(`{}`)
-var sqlQueryNoRecordExecPlan = []byte(`{"code":200,"message":"sql query no record execution plan","steps":null}`)
-=======
-var sqlQueryIgnoreExecPlan = []byte(`{"code":200,"message":"sql query ignore execution plan"}`)
 var sqlQueryNoRecordExecPlan = []byte(`{"code":200,"message":"sql query no record execution plan"}`)
->>>>>>> 73ecf038
 
 func (h *marshalPlanHandler) Stats(ctx context.Context) (statsByte statistic.StatsArray, stats motrace.Statistic) {
 	if h.query != nil {
