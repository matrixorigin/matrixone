--- conflicted
+++ resolved
@@ -2370,12 +2370,9 @@
 			if err = runner.Run(0); err != nil {
 				goto handleFailed
 			}
-<<<<<<< HEAD
-			if ses.GetShowStmtType() == ShowColumns {
-=======
-			switch ses.showStmtType {
+
+			switch ses.GetShowStmtType() {
 			case ShowColumns:
->>>>>>> 51a499a9
 				if err = handleShowColumns(ses); err != nil {
 					goto handleFailed
 				}
