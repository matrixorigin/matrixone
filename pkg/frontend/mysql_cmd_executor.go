// Copyright 2021 Matrix Origin
//
// Licensed under the Apache License, Version 2.0 (the "License");
// you may not use this file except in compliance with the License.
// You may obtain a copy of the License at
//
//      http://www.apache.org/licenses/LICENSE-2.0
//
// Unless required by applicable law or agreed to in writing, software
// distributed under the License is distributed on an "AS IS" BASIS,
// WITHOUT WARRANTIES OR CONDITIONS OF ANY KIND, either express or implied.
// See the License for the specific language governing permissions and
// limitations under the License.

package frontend

import (
	"bytes"
	"context"
	"encoding/binary"
	"encoding/json"
	"fmt"
	"github.com/matrixorigin/matrixone/pkg/sql/util"
	"math"
	"os"
	"reflect"
	"sort"
	"strconv"
	"strings"
	"sync"
	"time"

	"github.com/matrixorigin/matrixone/pkg/common/mpool"
	"github.com/matrixorigin/matrixone/pkg/common/runtime"
	"github.com/matrixorigin/matrixone/pkg/txn/clock"

	"github.com/matrixorigin/matrixone/pkg/catalog"
	"github.com/matrixorigin/matrixone/pkg/pb/plan"
	"github.com/matrixorigin/matrixone/pkg/sql/colexec"

	"github.com/matrixorigin/matrixone/pkg/common/moerr"
	logservicepb "github.com/matrixorigin/matrixone/pkg/pb/logservice"
	"github.com/matrixorigin/matrixone/pkg/sql/compile"
	plan2 "github.com/matrixorigin/matrixone/pkg/sql/plan"
	"github.com/matrixorigin/matrixone/pkg/sql/plan/explain"

	"github.com/matrixorigin/matrixone/pkg/container/batch"
	"github.com/matrixorigin/matrixone/pkg/container/nulls"
	"github.com/matrixorigin/matrixone/pkg/container/types"
	"github.com/matrixorigin/matrixone/pkg/container/vector"
	"github.com/matrixorigin/matrixone/pkg/defines"
	"github.com/matrixorigin/matrixone/pkg/logutil"
	"github.com/matrixorigin/matrixone/pkg/sql/parsers"
	"github.com/matrixorigin/matrixone/pkg/sql/parsers/dialect"
	"github.com/matrixorigin/matrixone/pkg/sql/parsers/dialect/mysql"
	"github.com/matrixorigin/matrixone/pkg/sql/parsers/tree"
	"github.com/matrixorigin/matrixone/pkg/util/metric"
	"github.com/matrixorigin/matrixone/pkg/vm/engine"
	"github.com/matrixorigin/matrixone/pkg/vm/engine/memoryengine"
	"github.com/matrixorigin/matrixone/pkg/vm/process"

	"github.com/matrixorigin/matrixone/pkg/util/trace"

	"github.com/google/uuid"
)

func onlyCreateStatementErrorInfo() string {
	return "Only CREATE of DDL is supported in transactions"
}

func administrativeCommandIsUnsupportedInTxnErrorInfo() string {
	return "administrative command is unsupported in transactions"
}

func parameterModificationInTxnErrorInfo() string {
	return "Uncommitted transaction exists. Please commit or rollback first."
}

func unclassifiedStatementInUncommittedTxnErrorInfo() string {
	return "unclassified statement appears in uncommitted transaction"
}

func abortTransactionErrorInfo() string {
	return "Previous DML conflicts with existing constraints or data format. This transaction has to be aborted"
}

const (
	prefixPrepareStmtName       = "__mo_stmt_id"
	prefixPrepareStmtSessionVar = "__mo_stmt_var"
)

func getPrepareStmtName(stmtID uint32) string {
	return fmt.Sprintf("%s_%d", prefixPrepareStmtName, stmtID)
}

func GetPrepareStmtID(ctx context.Context, name string) (int, error) {
	idx := len(prefixPrepareStmtName) + 1
	if idx >= len(name) {
		return -1, moerr.NewInternalError(ctx, "can not get Prepare stmtID")
	}
	return strconv.Atoi(name[idx:])
}

func getPrepareStmtSessionVarName(index int) string {
	return fmt.Sprintf("%s_%d", prefixPrepareStmtSessionVar, index)
}

// TableInfoCache tableInfos of a database
type TableInfoCache struct {
	db         string
	tableInfos map[string][]ColumnInfo
}

type MysqlCmdExecutor struct {
	CmdExecutorImpl

	//for cmd 0x4
	TableInfoCache

	//the count of sql has been processed
	sqlCount uint64

	ses *Session

	routineMgr *RoutineManager

	cancelRequestFunc context.CancelFunc

	doQueryFunc doComQueryFunc

	mu sync.Mutex
}

func (mce *MysqlCmdExecutor) CancelRequest() {
	mce.mu.Lock()
	defer mce.mu.Unlock()
	if mce.cancelRequestFunc != nil {
		mce.cancelRequestFunc()
	}
}

func (mce *MysqlCmdExecutor) ChooseDoQueryFunc(choice bool) {
	mce.mu.Lock()
	defer mce.mu.Unlock()
	if choice {
		mce.doQueryFunc = mce.doComQueryInProgress
	} else {
		mce.doQueryFunc = mce.doComQuery
	}
}

func (mce *MysqlCmdExecutor) GetDoQueryFunc() doComQueryFunc {
	mce.mu.Lock()
	defer mce.mu.Unlock()
	if mce.doQueryFunc == nil {
		mce.doQueryFunc = mce.doComQuery
	}
	return mce.doQueryFunc
}

func (mce *MysqlCmdExecutor) SetSession(ses *Session) {
	mce.mu.Lock()
	defer mce.mu.Unlock()
	mce.ses = ses
}

func (mce *MysqlCmdExecutor) GetSession() *Session {
	mce.mu.Lock()
	defer mce.mu.Unlock()
	return mce.ses
}

// get new process id
func (mce *MysqlCmdExecutor) getNextProcessId() string {
	/*
		temporary method:
		routineId + sqlCount
	*/
	routineId := mce.GetSession().GetMysqlProtocol().ConnectionID()
	return fmt.Sprintf("%d%d", routineId, mce.GetSqlCount())
}

func (mce *MysqlCmdExecutor) GetSqlCount() uint64 {
	mce.mu.Lock()
	defer mce.mu.Unlock()
	return mce.sqlCount
}

func (mce *MysqlCmdExecutor) addSqlCount(a uint64) {
	mce.mu.Lock()
	defer mce.mu.Unlock()
	mce.sqlCount += a
}

func (mce *MysqlCmdExecutor) SetRoutineManager(mgr *RoutineManager) {
	mce.mu.Lock()
	defer mce.mu.Unlock()
	mce.routineMgr = mgr
}

func (mce *MysqlCmdExecutor) GetRoutineManager() *RoutineManager {
	mce.mu.Lock()
	defer mce.mu.Unlock()
	return mce.routineMgr
}

var RecordStatement = func(ctx context.Context, ses *Session, proc *process.Process, cw ComputationWrapper, envBegin time.Time, envStmt string, useEnv bool) context.Context {
	if !trace.GetTracerProvider().IsEnable() {
		return ctx
	}
	sessInfo := proc.SessionInfo
	tenant := ses.GetTenantInfo()
	if tenant == nil {
		tenant, _ = GetTenantInfo(ctx, "internal")
	}
	var txnID uuid.UUID
	var txn TxnOperator
	var err error
	if handler := ses.GetTxnHandler(); handler.IsValidTxn() {
		txn, err = handler.GetTxn()
		if err != nil {
			logutil.Errorf("RecordStatement. error:%v", err)
		} else {
			copy(txnID[:], txn.Txn().ID)
		}
	}
	var sesID uuid.UUID
	copy(sesID[:], ses.GetUUID())
	requestAt := envBegin
	if !useEnv {
		requestAt = time.Now()
	}
	var stmID uuid.UUID
	var statement tree.Statement = nil
	var text string
	if cw != nil {
		copy(stmID[:], cw.GetUUID())
		statement = cw.GetAst()
		ses.ast = statement
		fmtCtx := tree.NewFmtCtx(dialect.MYSQL, tree.WithQuoteString(true))
		statement.Format(fmtCtx)
		text = SubStringFromBegin(fmtCtx.String(), int(ses.GetParameterUnit().SV.LengthOfQueryPrinted))
	} else {
		stmID = uuid.New()
		text = SubStringFromBegin(envStmt, int(ses.GetParameterUnit().SV.LengthOfQueryPrinted))
	}
	stm := &trace.StatementInfo{
		StatementID:          stmID,
		TransactionID:        txnID,
		SessionID:            sesID,
		Account:              tenant.GetTenant(),
		RoleId:               proc.SessionInfo.RoleId,
		User:                 tenant.GetUser(),
		Host:                 sessInfo.GetHost(),
		Database:             sessInfo.GetDatabase(),
		Statement:            text,
		StatementFingerprint: "", // fixme: (Reserved)
		StatementTag:         "", // fixme: (Reserved)
		SqlSourceType:        ses.sqlSourceType,
		RequestAt:            requestAt,
		StatementType:        getStatementType(statement).GetStatementType(),
		QueryType:            getStatementType(statement).GetQueryType(),
	}
	if ses.sqlSourceType != "internal_sql" {
		ses.tStmt = stm
		ses.lastQueryId = types.Uuid(stmID).ToString()
	}
	if !stm.IsZeroTxnID() {
		stm.Report(ctx)
	}
	sc := trace.SpanContextWithID(trace.TraceID(stmID), trace.SpanKindStatement)
	proc.WithSpanContext(sc)
	reqCtx := ses.GetRequestContext()
	ses.SetRequestContext(trace.ContextWithSpanContext(reqCtx, sc))
	return trace.ContextWithStatement(trace.ContextWithSpanContext(ctx, sc), stm)
}

var RecordParseErrorStatement = func(ctx context.Context, ses *Session, proc *process.Process, envBegin time.Time, envStmt string) context.Context {
	ctx = RecordStatement(ctx, ses, proc, nil, envBegin, envStmt, true)
	tenant := ses.GetTenantInfo()
	if tenant == nil {
		tenant, _ = GetTenantInfo(ctx, "internal")
	}
	incStatementCounter(tenant.GetTenant(), nil)
	incStatementErrorsCounter(tenant.GetTenant(), nil)
	return ctx
}

// RecordStatementTxnID record txnID after TxnBegin or Compile(autocommit=1)
var RecordStatementTxnID = func(ctx context.Context, ses *Session) {
	var err error
	var txn TxnOperator
	if stm := trace.StatementFromContext(ctx); ses != nil && stm != nil && stm.IsZeroTxnID() {
		if handler := ses.GetTxnHandler(); handler.IsValidTxn() {
			txn, err = handler.GetTxn()
			if err != nil {
				logutil.Errorf("RecordStatementTxnID. error:%v", err)
			} else {
				stm.SetTxnID(txn.Txn().ID)
			}

		}
		stm.Report(ctx)
	}
}

// outputPool outputs the data
type outputPool interface {
	resetLineStr()

	reset()

	getEmptyRow() ([]interface{}, error)

	flush() error
}

var _ outputPool = &outputQueue{}
var _ outputPool = &fakeOutputQueue{}

type outputQueue struct {
	ctx          context.Context
	proto        MysqlProtocol
	mrs          *MysqlResultSet
	rowIdx       uint64
	length       uint64
	ep           *ExportParam
	lineStr      []byte
	showStmtType ShowStatementType

	getEmptyRowTime time.Duration
	flushTime       time.Duration
}

func (o *outputQueue) resetLineStr() {
	o.lineStr = o.lineStr[:0]
}

func NewOutputQueue(ctx context.Context, proto MysqlProtocol, mrs *MysqlResultSet, length uint64, ep *ExportParam, showStatementType ShowStatementType) *outputQueue {
	return &outputQueue{
		ctx:          ctx,
		proto:        proto,
		mrs:          mrs,
		rowIdx:       0,
		length:       length,
		ep:           ep,
		showStmtType: showStatementType,
	}
}

func (o *outputQueue) reset() {
	o.getEmptyRowTime = 0
	o.flushTime = 0
}

/*
getEmptyRow returns a empty space for filling data.
If there is no space, it flushes the data into the protocol
and returns an empty space then.
*/
func (o *outputQueue) getEmptyRow() ([]interface{}, error) {
	if o.rowIdx >= o.length {
		if err := o.flush(); err != nil {
			return nil, err
		}
	}

	row := o.mrs.Data[o.rowIdx]
	o.rowIdx++
	return row, nil
}

/*
flush will force the data flushed into the protocol.
*/
func (o *outputQueue) flush() error {
	if o.rowIdx <= 0 {
		return nil
	}
	if o.ep.Outfile {
		if err := exportDataToCSVFile(o); err != nil {
			logutil.Errorf("export to csv file error %v", err)
			return err
		}
	} else {
		//send group of row
		if o.showStmtType == ShowColumns || o.showStmtType == ShowTableStatus {
			o.rowIdx = 0
			return nil
		}

		if err := o.proto.SendResultSetTextBatchRowSpeedup(o.mrs, o.rowIdx); err != nil {
			logutil.Errorf("flush error %v", err)
			return err
		}
	}
	o.rowIdx = 0
	return nil
}

// fakeOutputQueue saves the data into the session.
type fakeOutputQueue struct {
	mrs *MysqlResultSet
}

func newFakeOutputQueue(mrs *MysqlResultSet) outputPool {
	return &fakeOutputQueue{mrs: mrs}
}

func (foq *fakeOutputQueue) resetLineStr() {}

func (foq *fakeOutputQueue) reset() {}

func (foq *fakeOutputQueue) getEmptyRow() ([]interface{}, error) {
	row := make([]interface{}, foq.mrs.GetColumnCount())
	foq.mrs.AddRow(row)
	return row, nil
}

func (foq *fakeOutputQueue) flush() error {
	return nil
}

const (
	primaryKeyPos = 25
)

/*
handle show columns from table in plan2 and tae
*/
func handleShowColumns(ses *Session, stmt *tree.ShowColumns) error {
	data := ses.GetData()
	mrs := ses.GetMysqlResultSet()
	dbName := stmt.Table.GetDBName()
	if len(dbName) == 0 {
		dbName = ses.GetDatabaseName()
	}
	tableName := string(stmt.Table.ToTableName().ObjectName)
	for _, d := range data {
		colName := string(d[0].([]byte))
		if colName == catalog.Row_ID {
			continue
		}
		//the non-sys account skips the column account_id of the cluster table
		if util.IsClusterTableAttribute(colName) &&
			isClusterTable(dbName, tableName) &&
			ses.GetTenantInfo() != nil &&
			!ses.GetTenantInfo().IsSysTenant() {
			continue
		}

		if len(d) == 7 {
			row := make([]interface{}, 7)
			row[0] = colName
			typ := &types.Type{}
			data := d[1].([]uint8)
			if err := types.Decode(data, typ); err != nil {
				return err
			}
			row[1] = typ.DescString()
			if d[2].(int8) == 0 {
				row[2] = "NO"
			} else {
				row[2] = "YES"
			}
			row[3] = d[3]
			if value, ok := row[3].([]uint8); ok {
				if len(value) != 0 {
					row[2] = "NO"
				}
			}
			def := &plan.Default{}
			defaultData := d[4].([]uint8)
			if string(defaultData) == "" {
				row[4] = "NULL"
			} else {
				if err := types.Decode(defaultData, def); err != nil {
					return err
				}
				originString := def.GetOriginString()
				switch originString {
				case "uuid()":
					row[4] = "UUID"
				case "current_timestamp()":
					row[4] = "CURRENT_TIMESTAMP"
				case "now()":
					row[4] = "CURRENT_TIMESTAMP"
				case "":
					row[4] = "NULL"
				default:
					row[4] = originString
				}
			}

			row[5] = ""
			row[6] = d[6]
			mrs.AddRow(row)
		} else {
			row := make([]interface{}, 9)
			row[0] = colName
			typ := &types.Type{}
			data := d[1].([]uint8)
			if err := types.Decode(data, typ); err != nil {
				return err
			}
			row[1] = typ.DescString()
			row[2] = "NULL"
			if d[3].(int8) == 0 {
				row[3] = "NO"
			} else {
				row[3] = "YES"
			}
			row[4] = d[4]
			if value, ok := row[4].([]uint8); ok {
				if len(value) != 0 {
					row[3] = "NO"
				}
			}
			def := &plan.Default{}
			defaultData := d[5].([]uint8)
			if string(defaultData) == "" {
				row[5] = "NULL"
			} else {
				if err := types.Decode(defaultData, def); err != nil {
					return err
				}
				originString := def.GetOriginString()
				switch originString {
				case "uuid()":
					row[5] = "UUID"
				case "current_timestamp()":
					row[5] = "CURRENT_TIMESTAMP"
				case "now()":
					row[5] = "CURRENT_TIMESTAMP"
				case "":
					row[5] = "NULL"
				default:
					row[5] = originString
				}
			}

			row[6] = ""
			row[7] = d[7]
			row[8] = d[8]
			mrs.AddRow(row)
		}
	}
	if err := ses.GetMysqlProtocol().SendResultSetTextBatchRowSpeedup(mrs, mrs.GetRowCount()); err != nil {
		logErrorf(ses.GetConciseProfile(), "handleShowColumns error %v", err)
		return err
	}
	return nil
}

func handleShowTableStatus(ses *Session, stmt *tree.ShowTableStatus, proc *process.Process) error {
	db, err := ses.GetStorage().Database(ses.requestCtx, stmt.DbName, proc.TxnOperator)
	if err != nil {
		return err
	}
	mrs := ses.GetMysqlResultSet()
	for _, row := range ses.data {
		tableName := string(row[0].([]byte))
		r, err := db.Relation(ses.requestCtx, tableName)
		if err != nil {
			return err
		}
		_, err = r.Ranges(ses.requestCtx, nil)
		if err != nil {
			return err
		}
		row[3], err = r.Rows(ses.requestCtx)
		if err != nil {
			return err
		}
		mrs.AddRow(row)
	}
	if err := ses.GetMysqlProtocol().SendResultSetTextBatchRowSpeedup(mrs, mrs.GetRowCount()); err != nil {
		logErrorf(ses.GetConciseProfile(), "handleShowTableStatus error %v", err)
		return err
	}
	return nil
}

/*
extract the data from the pipeline.
obj: routine obj
TODO:Add error
Warning: The pipeline is the multi-thread environment. The getDataFromPipeline will

	access the shared data. Be careful when it writes the shared data.
*/
func getDataFromPipeline(obj interface{}, bat *batch.Batch) error {
	ses := obj.(*Session)
	if openSaveQueryResult(ses) {
		// ses.lastQueryId = types.Uuid(ses.tStmt.StatementID).ToString()
		if bat == nil {
			if err := saveQueryResultMeta(ses); err != nil {
				return err
			}
		} else {
			if err := saveQueryResult(ses, bat); err != nil {
				return err
			}
		}
	}
	if bat == nil {
		return nil
	}

	begin := time.Now()

	proto := ses.GetMysqlProtocol()
	proto.ResetStatistics()

	//Create a new temporary resultset per pipeline thread.
	mrs := &MysqlResultSet{}
	//Warning: Don't change ResultColumns in this.
	//Reference the shared ResultColumns of the session among multi-thread.
	sesMrs := ses.GetMysqlResultSet()
	mrs.Columns = sesMrs.Columns
	mrs.Name2Index = sesMrs.Name2Index

	begin3 := time.Now()
	countOfResultSet := 1
	//group row
	mrs.Data = make([][]interface{}, countOfResultSet)
	for i := 0; i < countOfResultSet; i++ {
		mrs.Data[i] = make([]interface{}, len(bat.Vecs))
	}
	allocateOutBufferTime := time.Since(begin3)

	oq := NewOutputQueue(ses.GetRequestContext(), proto, mrs, uint64(countOfResultSet), ses.GetExportParam(), ses.GetShowStmtType())
	oq.reset()

	row2colTime := time.Duration(0)

	procBatchBegin := time.Now()

	n := vector.Length(bat.Vecs[0])

	requestCtx := ses.GetRequestContext()
	for j := 0; j < n; j++ { //row index
		if oq.ep.Outfile {
			select {
			case <-requestCtx.Done():
				{
					return nil
				}
			default:
				{
				}
			}
		}

		if bat.Zs[j] <= 0 {
			continue
		}
		row, err := extractRowFromEveryVector(ses, bat, int64(j), oq)
		if err != nil {
			return err
		}
		if oq.showStmtType == ShowColumns || oq.showStmtType == ShowTableStatus {
			row2 := make([]interface{}, len(row))
			copy(row2, row)
			ses.AppendData(row2)
		}
	}

	//logutil.Debugf("row group -+> %v ", oq.getData())

	err := oq.flush()
	if err != nil {
		return err
	}

	procBatchTime := time.Since(procBatchBegin)
	tTime := time.Since(begin)
	logInfof(ses.GetConciseProfile(), "rowCount %v \n"+
		"time of getDataFromPipeline : %s \n"+
		"processBatchTime %v \n"+
		"row2colTime %v \n"+
		"allocateOutBufferTime %v \n"+
		"outputQueue.flushTime %v \n"+
		"processBatchTime - row2colTime - allocateOutbufferTime - flushTime %v \n"+
		"restTime(=tTime - row2colTime - allocateOutBufferTime) %v \n"+
		"protoStats %s",
		n,
		tTime,
		procBatchTime,
		row2colTime,
		allocateOutBufferTime,
		oq.flushTime,
		procBatchTime-row2colTime-allocateOutBufferTime-oq.flushTime,
		tTime-row2colTime-allocateOutBufferTime,
		proto.GetStats())

	return nil
}

// extractRowFromEveryVector gets the j row from the every vector and outputs the row
func extractRowFromEveryVector(ses *Session, dataSet *batch.Batch, j int64, oq outputPool) ([]interface{}, error) {
	row, err := oq.getEmptyRow()
	if err != nil {
		return nil, err
	}
	var rowIndex = int64(j)
	for i, vec := range dataSet.Vecs { //col index
		rowIndexBackup := rowIndex
		if vec.IsScalarNull() {
			row[i] = nil
			continue
		}
		if vec.IsScalar() {
			rowIndex = 0
		}

		err = extractRowFromVector(ses, vec, i, row, rowIndex)
		if err != nil {
			return nil, err
		}
		rowIndex = rowIndexBackup
	}
	//duplicate rows
	for i := int64(0); i < dataSet.Zs[j]-1; i++ {
		erow, rr := oq.getEmptyRow()
		if rr != nil {
			return nil, rr
		}
		for l := 0; l < len(dataSet.Vecs); l++ {
			erow[l] = row[l]
		}
	}
	return row, nil
}

func formatFloatNum[T types.Floats](num T, Typ types.Type) T {
	if Typ.Precision == -1 || Typ.Width == 0 {
		return num
	}
	pow := math.Pow10(int(Typ.Precision))
	t := math.Abs(float64(num))
	upperLimit := math.Pow10(int(Typ.Width))
	if t >= upperLimit {
		t = upperLimit - 1
	} else {
		t *= pow
		t = math.Round(t)
	}
	if t >= upperLimit {
		t = upperLimit - 1
	}
	t /= pow
	if num < 0 {
		t = -1 * t
	}
	return T(t)
}

// extractRowFromVector gets the rowIndex row from the i vector
func extractRowFromVector(ses *Session, vec *vector.Vector, i int, row []interface{}, rowIndex int64) error {
	timeZone := ses.GetTimeZone()
	switch vec.Typ.Oid { //get col
	case types.T_json:
		if !nulls.Any(vec.Nsp) {
			row[i] = types.DecodeJson(vec.GetBytes(rowIndex))
		} else {
			if nulls.Contains(vec.Nsp, uint64(rowIndex)) {
				row[i] = nil
			} else {
				row[i] = types.DecodeJson(vec.GetBytes(rowIndex))
			}
		}
	case types.T_bool:
		if !nulls.Any(vec.Nsp) { //all data in this column are not null
			vs := vec.Col.([]bool)
			row[i] = vs[rowIndex]
		} else {
			if nulls.Contains(vec.Nsp, uint64(rowIndex)) { //is null
				row[i] = nil
			} else {
				vs := vec.Col.([]bool)
				row[i] = vs[rowIndex]
			}
		}
	case types.T_int8:
		if !nulls.Any(vec.Nsp) { //all data in this column are not null
			vs := vec.Col.([]int8)
			row[i] = vs[rowIndex]
		} else {
			if nulls.Contains(vec.Nsp, uint64(rowIndex)) { //is null
				row[i] = nil
			} else {
				vs := vec.Col.([]int8)
				row[i] = vs[rowIndex]
			}
		}
	case types.T_uint8:
		if !nulls.Any(vec.Nsp) { //all data in this column are not null
			vs := vec.Col.([]uint8)
			row[i] = vs[rowIndex]
		} else {
			if nulls.Contains(vec.Nsp, uint64(rowIndex)) { //is null
				row[i] = nil
			} else {
				vs := vec.Col.([]uint8)
				row[i] = vs[rowIndex]
			}
		}
	case types.T_int16:
		if !nulls.Any(vec.Nsp) { //all data in this column are not null
			vs := vec.Col.([]int16)
			row[i] = vs[rowIndex]
		} else {
			if nulls.Contains(vec.Nsp, uint64(rowIndex)) { //is null
				row[i] = nil
			} else {
				vs := vec.Col.([]int16)
				row[i] = vs[rowIndex]
			}
		}
	case types.T_uint16:
		if !nulls.Any(vec.Nsp) { //all data in this column are not null
			vs := vec.Col.([]uint16)
			row[i] = vs[rowIndex]
		} else {
			if nulls.Contains(vec.Nsp, uint64(rowIndex)) { //is null
				row[i] = nil
			} else {
				vs := vec.Col.([]uint16)
				row[i] = vs[rowIndex]
			}
		}
	case types.T_int32:
		if !nulls.Any(vec.Nsp) { //all data in this column are not null
			vs := vec.Col.([]int32)
			row[i] = vs[rowIndex]
		} else {
			if nulls.Contains(vec.Nsp, uint64(rowIndex)) { //is null
				row[i] = nil
			} else {
				vs := vec.Col.([]int32)
				row[i] = vs[rowIndex]
			}
		}
	case types.T_uint32:
		if !nulls.Any(vec.Nsp) { //all data in this column are not null
			vs := vec.Col.([]uint32)
			row[i] = vs[rowIndex]
		} else {
			if nulls.Contains(vec.Nsp, uint64(rowIndex)) { //is null
				row[i] = nil
			} else {
				vs := vec.Col.([]uint32)
				row[i] = vs[rowIndex]
			}
		}
	case types.T_int64:
		if !nulls.Any(vec.Nsp) { //all data in this column are not null
			vs := vec.Col.([]int64)
			row[i] = vs[rowIndex]
		} else {
			if nulls.Contains(vec.Nsp, uint64(rowIndex)) { //is null
				row[i] = nil
			} else {
				vs := vec.Col.([]int64)
				row[i] = vs[rowIndex]
			}
		}
	case types.T_uint64:
		if !nulls.Any(vec.Nsp) { //all data in this column are not null
			vs := vec.Col.([]uint64)
			row[i] = vs[rowIndex]
		} else {
			if nulls.Contains(vec.Nsp, uint64(rowIndex)) { //is null
				row[i] = nil
			} else {
				vs := vec.Col.([]uint64)
				row[i] = vs[rowIndex]
			}
		}
	case types.T_float32:
		if !nulls.Any(vec.Nsp) { //all data in this column are not null
			vs := vec.Col.([]float32)
			row[i] = formatFloatNum(vs[rowIndex], vec.Typ)
		} else {
			if nulls.Contains(vec.Nsp, uint64(rowIndex)) { //is null
				row[i] = nil
			} else {
				vs := vec.Col.([]float32)
				row[i] = formatFloatNum(vs[rowIndex], vec.Typ)
			}
		}
	case types.T_float64:
		if !nulls.Any(vec.Nsp) { //all data in this column are not null
			vs := vec.Col.([]float64)
			row[i] = formatFloatNum(vs[rowIndex], vec.Typ)
		} else {
			if nulls.Contains(vec.Nsp, uint64(rowIndex)) { //is null
				row[i] = nil
			} else {
				vs := vec.Col.([]float64)
				row[i] = formatFloatNum(vs[rowIndex], vec.Typ)
			}
		}
	case types.T_char, types.T_varchar, types.T_blob, types.T_text:
		if !nulls.Any(vec.Nsp) { //all data in this column are not null
			row[i] = vec.GetBytes(rowIndex)
		} else {
			if nulls.Contains(vec.Nsp, uint64(rowIndex)) { //is null
				row[i] = nil
			} else {
				row[i] = vec.GetBytes(rowIndex)
			}
		}
	case types.T_date:
		if !nulls.Any(vec.Nsp) { //all data in this column are not null
			vs := vec.Col.([]types.Date)
			row[i] = vs[rowIndex]
		} else {
			if nulls.Contains(vec.Nsp, uint64(rowIndex)) { //is null
				row[i] = nil
			} else {
				vs := vec.Col.([]types.Date)
				row[i] = vs[rowIndex]
			}
		}
	case types.T_datetime:
		precision := vec.Typ.Precision
		if !nulls.Any(vec.Nsp) { //all data in this column are not null
			vs := vec.Col.([]types.Datetime)
			row[i] = vs[rowIndex].String2(precision)
		} else {
			if nulls.Contains(vec.Nsp, uint64(rowIndex)) { //is null
				row[i] = nil
			} else {
				vs := vec.Col.([]types.Datetime)
				row[i] = vs[rowIndex].String2(precision)
			}
		}
	case types.T_time:
		precision := vec.Typ.Precision
		if !nulls.Any(vec.Nsp) { //all data in this column are not null
			vs := vec.Col.([]types.Time)
			row[i] = vs[rowIndex].String2(precision)
		} else {
			if nulls.Contains(vec.Nsp, uint64(rowIndex)) { //is null
				row[i] = nil
			} else {
				vs := vec.Col.([]types.Time)
				row[i] = vs[rowIndex].String2(precision)
			}
		}
	case types.T_timestamp:
		precision := vec.Typ.Precision
		if !nulls.Any(vec.Nsp) { //all data in this column are not null
			vs := vec.Col.([]types.Timestamp)
			row[i] = vs[rowIndex].String2(timeZone, precision)
		} else {
			if nulls.Contains(vec.Nsp, uint64(rowIndex)) { //is null
				row[i] = nil
			} else {
				vs := vec.Col.([]types.Timestamp)
				row[i] = vs[rowIndex].String2(timeZone, precision)
			}
		}
	case types.T_decimal64:
		scale := vec.Typ.Scale
		if !nulls.Any(vec.Nsp) { //all data in this column are not null
			vs := vec.Col.([]types.Decimal64)
			row[i] = vs[rowIndex].ToStringWithScale(scale)
		} else {
			if nulls.Contains(vec.Nsp, uint64(rowIndex)) {
				row[i] = nil
			} else {
				vs := vec.Col.([]types.Decimal64)
				row[i] = vs[rowIndex].ToStringWithScale(scale)
			}
		}
	case types.T_decimal128:
		scale := vec.Typ.Scale
		if !nulls.Any(vec.Nsp) { //all data in this column are not null
			vs := vec.Col.([]types.Decimal128)
			row[i] = vs[rowIndex].ToStringWithScale(scale)
		} else {
			if nulls.Contains(vec.Nsp, uint64(rowIndex)) {
				row[i] = nil
			} else {
				vs := vec.Col.([]types.Decimal128)
				row[i] = vs[rowIndex].ToStringWithScale(scale)
			}
		}
	case types.T_uuid:
		if !nulls.Any(vec.Nsp) {
			vs := vec.Col.([]types.Uuid)
			row[i] = vs[rowIndex].ToString()
		} else {
			if nulls.Contains(vec.Nsp, uint64(rowIndex)) { //is null
				row[i] = nil
			} else {
				vs := vec.Col.([]types.Uuid)
				row[i] = vs[rowIndex].ToString()
			}
		}
	default:
		logErrorf(ses.GetConciseProfile(), "extractRowFromVector : unsupported type %d", vec.Typ.Oid)
		return moerr.NewInternalError(ses.requestCtx, "extractRowFromVector : unsupported type %d", vec.Typ.Oid)
	}
	return nil
}

func doUse(ctx context.Context, ses *Session, db string) error {
	txnHandler := ses.GetTxnHandler()
	var txn TxnOperator
	var err error
	txn, err = txnHandler.GetTxn()
	if err != nil {
		return err
	}
	//TODO: check meta data
	if _, err = ses.GetParameterUnit().StorageEngine.Database(ctx, db, txn); err != nil {
		//echo client. no such database
		return moerr.NewBadDB(ctx, db)
	}
	oldDB := ses.GetDatabaseName()
	ses.SetDatabaseName(db)

	logInfof(ses.GetConciseProfile(), "User %s change database from [%s] to [%s]", ses.GetUserName(), oldDB, ses.GetDatabaseName())

	return nil
}

func (mce *MysqlCmdExecutor) handleChangeDB(requestCtx context.Context, db string) error {
	return doUse(requestCtx, mce.GetSession(), db)
}

func (mce *MysqlCmdExecutor) handleDump(requestCtx context.Context, dump *tree.MoDump) error {
	var err error
	if !dump.DumpDatabase {
		return doDumpQueryResult(requestCtx, mce.GetSession(), dump.ExportParams)
	}
	dump.OutFile = maybeAppendExtension(dump.OutFile)
	exists, err := fileExists(dump.OutFile)
	if exists {
		return moerr.NewFileAlreadyExists(requestCtx, dump.OutFile)
	}
	if err != nil {
		return err
	}
	if dump.MaxFileSize != 0 && dump.MaxFileSize < mpool.MB {
		return moerr.NewInvalidInput(requestCtx, "max file size must be larger than 1MB")
	}
	if len(dump.Database) == 0 {
		return moerr.NewInvalidInput(requestCtx, "No database selected")
	}
	return mce.dumpData(requestCtx, dump)
}

func (mce *MysqlCmdExecutor) dumpData(requestCtx context.Context, dump *tree.MoDump) error {
	ses := mce.GetSession()
	txnHandler := ses.GetTxnHandler()
	bh := ses.GetBackgroundExec(requestCtx)
	defer bh.Close()
	dbName := string(dump.Database)
	var (
		db        engine.Database
		err       error
		showDbDDL = false
		dbDDL     string
		tables    []string
	)
	var txn TxnOperator
	txn, err = txnHandler.GetTxn()
	if err != nil {
		return err
	}
	if db, err = ses.GetParameterUnit().StorageEngine.Database(requestCtx, dbName, txn); err != nil {
		return moerr.NewBadDB(requestCtx, dbName)
	}
	err = bh.Exec(requestCtx, fmt.Sprintf("use `%s`", dbName))
	if err != nil {
		return err
	}
	if len(dump.Tables) == 0 {
		dbDDL = fmt.Sprintf("DROP DATABASE IF EXISTS `%s`;\n", dbName)
		createSql, err := getDDL(bh, requestCtx, fmt.Sprintf("SHOW CREATE DATABASE `%s`;", dbName))
		if err != nil {
			return err
		}
		dbDDL += createSql + "\n\nUSE `" + dbName + "`;\n\n"
		showDbDDL = true
		tables, err = db.Relations(requestCtx)
		if err != nil {
			return err
		}
	} else {
		tables = make([]string, len(dump.Tables))
		for i, t := range dump.Tables {
			tables[i] = string(t.ObjectName)
		}
	}

	params := make([]*dumpTable, 0, len(tables))
	for _, tblName := range tables {
		if strings.HasPrefix(tblName, "%!%") { //skip hidden table
			continue
		}
		table, err := db.Relation(requestCtx, tblName)
		if err != nil {
			return err
		}
		tblDDL, err := getDDL(bh, requestCtx, fmt.Sprintf("SHOW CREATE TABLE `%s`;", tblName))
		if err != nil {
			return err
		}
		tableDefs, err := table.TableDefs(requestCtx)
		if err != nil {
			return err
		}
		attrs, isView, err := getAttrFromTableDef(tableDefs)
		if err != nil {
			return err
		}
		if isView {
			tblDDL = fmt.Sprintf("DROP VIEW IF EXISTS `%s`;\n", tblName) + tblDDL + "\n\n"
		} else {
			tblDDL = fmt.Sprintf("DROP TABLE IF EXISTS `%s`;\n", tblName) + tblDDL + "\n\n"
		}
		params = append(params, &dumpTable{tblName, tblDDL, table, attrs, isView})
	}
	return mce.dumpData2File(requestCtx, dump, dbDDL, params, showDbDDL)
}

func (mce *MysqlCmdExecutor) dumpData2File(requestCtx context.Context, dump *tree.MoDump, dbDDL string, params []*dumpTable, showDbDDL bool) error {
	ses := mce.GetSession()
	var (
		err         error
		f           *os.File
		curFileSize int64 = 0
		curFileIdx  int64 = 1
		buf         *bytes.Buffer
		rbat        *batch.Batch
	)
	f, err = createDumpFile(requestCtx, dump.OutFile)
	if err != nil {
		return err
	}
	defer func() {
		if err != nil {
			if f != nil {
				f.Close()
			}
			if buf != nil {
				buf.Reset()
			}
			if rbat != nil {
				rbat.Clean(ses.mp)
			}
			removeFile(dump.OutFile, curFileIdx)
		}
	}()
	buf = new(bytes.Buffer)
	if showDbDDL {
		_, err = buf.WriteString(dbDDL)
		if err != nil {
			return err
		}
	}
	f, curFileIdx, curFileSize, err = writeDump2File(requestCtx, buf, dump, f, curFileIdx, curFileSize)
	if err != nil {
		return err
	}
	for _, param := range params {
		if param.isView {
			continue
		}
		_, err = buf.WriteString(param.ddl)
		if err != nil {
			return err
		}
		f, curFileIdx, curFileSize, err = writeDump2File(requestCtx, buf, dump, f, curFileIdx, curFileSize)
		if err != nil {
			return err
		}
		rds, err := param.rel.NewReader(requestCtx, 1, nil, nil)
		if err != nil {
			return err
		}
		for {
			bat, err := rds[0].Read(requestCtx, param.attrs, nil, ses.mp)
			if err != nil {
				return err
			}
			if bat == nil {
				break
			}

			buf.WriteString("INSERT INTO ")
			buf.WriteString(param.name)
			buf.WriteString(" VALUES ")
			rbat, err = convertValueBat2Str(requestCtx, bat, ses.mp, ses.GetTimeZone())
			if err != nil {
				return err
			}
			for i := 0; i < rbat.Length(); i++ {
				if i != 0 {
					buf.WriteString(", ")
				}
				buf.WriteString("(")
				for j := 0; j < rbat.VectorCount(); j++ {
					if j != 0 {
						buf.WriteString(", ")
					}
					buf.WriteString(rbat.GetVector(int32(j)).GetString(int64(i)))
				}
				buf.WriteString(")")
			}
			buf.WriteString(";\n")
			f, curFileIdx, curFileSize, err = writeDump2File(requestCtx, buf, dump, f, curFileIdx, curFileSize)
			if err != nil {
				return err
			}
		}
		buf.WriteString("\n\n\n")
	}
	if !showDbDDL {
		return nil
	}
	for _, param := range params {
		if !param.isView {
			continue
		}
		_, err = buf.WriteString(param.ddl)
		if err != nil {
			return err
		}
		f, curFileIdx, curFileSize, err = writeDump2File(requestCtx, buf, dump, f, curFileIdx, curFileSize)
		if err != nil {
			return err
		}
	}
	return nil
}

/*
handle "SELECT @@xxx.yyyy"
*/
func (mce *MysqlCmdExecutor) handleSelectVariables(ve *tree.VarExpr) error {
	var err error = nil
	ses := mce.GetSession()
	mrs := ses.GetMysqlResultSet()
	proto := ses.GetMysqlProtocol()

	col := new(MysqlColumn)
	col.SetColumnType(defines.MYSQL_TYPE_VARCHAR)
	col.SetName("@@" + ve.Name)
	mrs.AddColumn(col)

	row := make([]interface{}, 1)
	if ve.System {
		if ve.Global {
			val, err := ses.GetGlobalVar(ve.Name)
			if err != nil {
				return err
			}
			row[0] = val
		} else {
			val, err := ses.GetSessionVar(ve.Name)
			if err != nil {
				return err
			}
			row[0] = val
		}
	} else {
		//user defined variable
		_, val, err := ses.GetUserDefinedVar(ve.Name)
		if err != nil {
			return err
		}
		row[0] = val
	}

	mrs.AddRow(row)

	mer := NewMysqlExecutionResult(0, 0, 0, 0, mrs)
	resp := NewResponse(ResultResponse, 0, int(COM_QUERY), mer)

	if err := proto.SendResponse(ses.GetRequestContext(), resp); err != nil {
		return moerr.NewInternalError(ses.GetRequestContext(), "routine send response failed. error:%v ", err)
	}
	return err
}

func doLoadData(requestCtx context.Context, ses *Session, proc *process.Process, load *tree.Import) (*LoadResult, error) {
	var err error
	var txn TxnOperator
	var dbHandler engine.Database
	var tableHandler engine.Relation
	proto := ses.GetMysqlProtocol()

	logInfof(ses.GetConciseProfile(), "+++++load data")
	/*
		TODO:support LOCAL
	*/
	if load.Local {
		return nil, moerr.NewInternalError(requestCtx, "LOCAL is unsupported now")
	}
	if load.Param.Tail.Fields == nil || len(load.Param.Tail.Fields.Terminated) == 0 {
		load.Param.Tail.Fields = &tree.Fields{Terminated: ","}
	}

	if load.Param.Tail.Fields != nil && load.Param.Tail.Fields.EscapedBy != 0 {
		return nil, moerr.NewInternalError(requestCtx, "EscapedBy field is unsupported now")
	}

	/*
		check file
	*/
	exist, isfile, err := PathExists(load.Param.Filepath)
	if err != nil || !exist {
		return nil, moerr.NewInternalError(requestCtx, "file %s does exist. err:%v", load.Param.Filepath, err)
	}

	if !isfile {
		return nil, moerr.NewInternalError(requestCtx, "file %s is a directory", load.Param.Filepath)
	}

	/*
		check database
	*/
	loadDb := string(load.Table.Schema())
	loadTable := string(load.Table.Name())
	if loadDb == "" {
		if proto.GetDatabaseName() == "" {
			return nil, moerr.NewInternalError(requestCtx, "load data need database")
		}

		//then, it uses the database name in the session
		loadDb = ses.GetDatabaseName()
	}

	txnHandler := ses.GetTxnHandler()
	if ses.InMultiStmtTransactionMode() {
		return nil, moerr.NewInternalError(requestCtx, "do not support the Load in a transaction started by BEGIN/START TRANSACTION statement")
	}
	txn, err = txnHandler.GetTxn()
	if err != nil {
		return nil, err
	}
	dbHandler, err = ses.GetStorage().Database(requestCtx, loadDb, txn)
	if err != nil {
		//echo client. no such database
		return nil, moerr.NewBadDB(requestCtx, loadDb)
	}

	//change db to the database in the LOAD DATA statement if necessary
	if loadDb != ses.GetDatabaseName() {
		oldDB := ses.GetDatabaseName()
		ses.SetDatabaseName(loadDb)
		logInfof(ses.GetConciseProfile(), "User %s change database from [%s] to [%s] in LOAD DATA", ses.GetUserName(), oldDB, ses.GetDatabaseName())
	}

	/*
		check table
	*/
	if ses.IfInitedTempEngine() {
		requestCtx = context.WithValue(requestCtx, defines.TemporaryDN{}, ses.GetTempTableStorage())
	}
	tableHandler, err = dbHandler.Relation(requestCtx, loadTable)
	if err != nil {
		txn, err = ses.txnHandler.GetTxn()
		if err != nil {
			return nil, err
		}
		dbHandler, err = ses.GetStorage().Database(requestCtx, defines.TEMPORARY_DBNAME, txn)
		if err != nil {
			return nil, moerr.NewNoSuchTable(requestCtx, loadDb, loadTable)
		}
		loadTable = engine.GetTempTableName(loadDb, loadTable)
		tableHandler, err = dbHandler.Relation(requestCtx, loadTable)
		if err != nil {
			//echo client. no such table
			return nil, moerr.NewNoSuchTable(requestCtx, loadDb, loadTable)
		}
		loadDb = defines.TEMPORARY_DBNAME
		load.Table.ObjectName = tree.Identifier(loadTable)
	}

	/*
		execute load data
	*/
	return LoadLoop(requestCtx, ses, proc, load, dbHandler, tableHandler, loadDb)
}

/*
handle Load DataSource statement
*/
func (mce *MysqlCmdExecutor) handleLoadData(requestCtx context.Context, proc *process.Process, load *tree.Import) error {
	ses := mce.GetSession()
	result, err := doLoadData(requestCtx, ses, proc, load)
	if err != nil {
		return err
	}
	/*
		response
	*/
	info := moerr.NewLoadInfo(requestCtx, result.Records, result.Deleted, result.Skipped, result.Warnings, result.WriteTimeout).Error()
	resp := NewOkResponse(result.Records, 0, uint16(result.Warnings), 0, int(COM_QUERY), info)
	if err = ses.GetMysqlProtocol().SendResponse(requestCtx, resp); err != nil {
		return moerr.NewInternalError(requestCtx, "routine send response failed. error:%v ", err)
	}
	return nil
}

func doCmdFieldList(requestCtx context.Context, ses *Session, icfl *InternalCmdFieldList) error {
	dbName := ses.GetDatabaseName()
	if dbName == "" {
		return moerr.NewNoDB(requestCtx)
	}

	//Get table infos for the database from the cube
	//case 1: there are no table infos for the db
	//case 2: db changed
	//NOTE: it costs too much time.
	//It just reduces the information in the auto-completion (auto-rehash) of the mysql client.
	//var attrs []ColumnInfo
	//
	//if mce.tableInfos == nil || mce.db != dbName {
	//	txnHandler := ses.GetTxnHandler()
	//	eng := ses.GetStorage()
	//	db, err := eng.Database(requestCtx, dbName, txnHandler.GetTxn())
	//	if err != nil {
	//		return err
	//	}
	//
	//	names, err := db.Relations(requestCtx)
	//	if err != nil {
	//		return err
	//	}
	//	for _, name := range names {
	//		table, err := db.Relation(requestCtx, name)
	//		if err != nil {
	//			return err
	//		}
	//
	//		defs, err := table.TableDefs(requestCtx)
	//		if err != nil {
	//			return err
	//		}
	//		for _, def := range defs {
	//			if attr, ok := def.(*engine.AttributeDef); ok {
	//				attrs = append(attrs, &engineColumnInfo{
	//					name: attr.Attr.Name,
	//					typ:  attr.Attr.Type,
	//				})
	//			}
	//		}
	//	}
	//
	//	if mce.tableInfos == nil {
	//		mce.tableInfos = make(map[string][]ColumnInfo)
	//	}
	//	mce.tableInfos[tableName] = attrs
	//}
	//
	//cols, ok := mce.tableInfos[tableName]
	//if !ok {
	//	//just give the empty info when there is no such table.
	//	attrs = make([]ColumnInfo, 0)
	//} else {
	//	attrs = cols
	//}
	//
	//for _, c := range attrs {
	//	col := new(MysqlColumn)
	//	col.SetName(c.GetName())
	//	err = convertEngineTypeToMysqlType(c.GetType(), col)
	//	if err != nil {
	//		return err
	//	}
	//
	//	/*
	//		mysql CMD_FIELD_LIST response: send the column definition per column
	//	*/
	//	err = proto.SendColumnDefinitionPacket(col, int(COM_FIELD_LIST))
	//	if err != nil {
	//		return err
	//	}
	//}
	return nil
}

/*
handle cmd CMD_FIELD_LIST
*/
func (mce *MysqlCmdExecutor) handleCmdFieldList(requestCtx context.Context, icfl *InternalCmdFieldList) error {
	var err error
	ses := mce.GetSession()
	proto := ses.GetMysqlProtocol()

	err = doCmdFieldList(requestCtx, ses, icfl)
	if err != nil {
		return err
	}

	/*
		mysql CMD_FIELD_LIST response: End after the column has been sent.
		send EOF packet
	*/
	err = proto.sendEOFOrOkPacket(0, 0)
	if err != nil {
		return err
	}

	return err
}

func doSetVar(ctx context.Context, ses *Session, sv *tree.SetVar) error {
	var err error = nil
	setVarFunc := func(system, global bool, name string, value interface{}) error {
		if system {
			if global {
				err = ses.SetGlobalVar(name, value)
				if err != nil {
					return err
				}
			} else {
				err = ses.SetSessionVar(name, value)
				if err != nil {
					return err
				}
			}

			if strings.ToLower(name) == "autocommit" {
				svbt := SystemVariableBoolType{}
				newValue, err2 := svbt.Convert(value)
				if err2 != nil {
					return err2
				}
				err = ses.SetAutocommit(svbt.IsTrue(newValue))
				if err != nil {
					return err
				}
			}
		} else {
			err = ses.SetUserDefinedVar(name, value)
			if err != nil {
				return err
			}
		}
		return nil
	}
	for _, assign := range sv.Assignments {
		name := assign.Name
		var value interface{}

		value, err = GetSimpleExprValue(assign.Value, ses)
		if err != nil {
			return err
		}

		if systemVar, ok := gSysVarsDefs[name]; ok {
			if isDefault, ok := value.(bool); ok && isDefault {
				value = systemVar.Default
			}
		}

		//TODO : fix SET NAMES after parser is ready
		if name == "names" {
			//replaced into three system variable:
			//character_set_client, character_set_connection, and character_set_results
			replacedBy := []string{
				"character_set_client", "character_set_connection", "character_set_results",
			}
			for _, rb := range replacedBy {
				err = setVarFunc(assign.System, assign.Global, rb, value)
				if err != nil {
					return err
				}
			}
		} else {
			err = setVarFunc(assign.System, assign.Global, name, value)
			if err != nil {
				return err
			}
		}
	}
	return err
}

/*
handle setvar
*/
func (mce *MysqlCmdExecutor) handleSetVar(ctx context.Context, sv *tree.SetVar) error {
	ses := mce.GetSession()
	err := doSetVar(ctx, ses, sv)
	if err != nil {
		return err
	}

	return nil
}

func doShowErrors(ses *Session) error {
	var err error

	levelCol := new(MysqlColumn)
	levelCol.SetColumnType(defines.MYSQL_TYPE_VARCHAR)
	levelCol.SetName("Level")

	CodeCol := new(MysqlColumn)
	CodeCol.SetColumnType(defines.MYSQL_TYPE_SHORT)
	CodeCol.SetName("Code")

	MsgCol := new(MysqlColumn)
	MsgCol.SetColumnType(defines.MYSQL_TYPE_VARCHAR)
	MsgCol.SetName("Message")

	mrs := ses.GetMysqlResultSet()

	mrs.AddColumn(levelCol)
	mrs.AddColumn(CodeCol)
	mrs.AddColumn(MsgCol)

	info := ses.GetErrInfo()

	for i := info.length() - 1; i >= 0; i-- {
		row := make([]interface{}, 3)
		row[0] = "Error"
		row[1] = info.codes[i]
		row[2] = info.msgs[i]
		mrs.AddRow(row)
	}

	return err
}

func (mce *MysqlCmdExecutor) handleShowErrors() error {
	var err error
	ses := mce.GetSession()
	proto := ses.GetMysqlProtocol()
	err = doShowErrors(ses)
	if err != nil {
		return err
	}

	mer := NewMysqlExecutionResult(0, 0, 0, 0, ses.GetMysqlResultSet())
	resp := NewResponse(ResultResponse, 0, int(COM_QUERY), mer)

	if err := proto.SendResponse(ses.requestCtx, resp); err != nil {
		return moerr.NewInternalError(ses.requestCtx, "routine send response failed. error:%v ", err)
	}
	return err
}

func doShowVariables(ses *Session, proc *process.Process, sv *tree.ShowVariables) error {
	if sv.Like != nil && sv.Where != nil {
		return moerr.NewSyntaxError(ses.GetRequestContext(), "like clause and where clause cannot exist at the same time")
	}

	var err error = nil

	col1 := new(MysqlColumn)
	col1.SetColumnType(defines.MYSQL_TYPE_VARCHAR)
	col1.SetName("Variable_name")

	col2 := new(MysqlColumn)
	col2.SetColumnType(defines.MYSQL_TYPE_VARCHAR)
	col2.SetName("Value")

	mrs := ses.GetMysqlResultSet()
	mrs.AddColumn(col1)
	mrs.AddColumn(col2)

	var hasLike = false
	var likePattern = ""
	if sv.Like != nil {
		hasLike = true
		likePattern = strings.ToLower(sv.Like.Right.String())
	}

	var sysVars map[string]interface{}
	if sv.Global {
		sysVars = make(map[string]interface{})
		for k, v := range gSysVarsDefs {
			sysVars[k] = v.Default
		}
	} else {
		sysVars = ses.CopyAllSessionVars()
	}

	rows := make([][]interface{}, 0, len(sysVars))
	for name, value := range sysVars {
		if hasLike && !WildcardMatch(likePattern, name) {
			continue
		}
		row := make([]interface{}, 2)
		row[0] = name
		gsv, ok := gSysVariables.GetDefinitionOfSysVar(name)
		if !ok {
			return moerr.NewInternalError(ses.GetRequestContext(), errorSystemVariableDoesNotExist())
		}
		row[1] = value
		if _, ok := gsv.GetType().(SystemVariableBoolType); ok {
			v, ok := value.(int8)
			if ok {
				if v == 1 {
					row[1] = "on"
				} else {
					row[1] = "off"
				}
			}
		}
		rows = append(rows, row)
	}

	if sv.Where != nil {
		bat, err := constructVarBatch(ses, rows)
		if err != nil {
			return err
		}
		binder := plan2.NewDefaultBinder(proc.Ctx, nil, nil, &plan2.Type{Id: int32(types.T_varchar), Width: types.MaxVarcharLen}, []string{"variable_name", "value"})
		planExpr, err := binder.BindExpr(sv.Where.Expr, 0, false)
		if err != nil {
			return err
		}

		vec, err := colexec.EvalExpr(bat, proc, planExpr)
		if err != nil {
			return err
		}
		bs := vector.GetColumn[bool](vec)
		sels := proc.Mp().GetSels()
		for i, b := range bs {
			if b {
				sels = append(sels, int64(i))
			}
		}
		bat.Shrink(sels)
		proc.Mp().PutSels(sels)
		v0 := vector.MustStrCols(bat.Vecs[0])
		v1 := vector.MustStrCols(bat.Vecs[1])
		rows = rows[:len(v0)]
		for i := range v0 {
			rows[i][0] = v0[i]
			rows[i][1] = v1[i]
		}
		bat.Clean(proc.Mp())
	}

	//sort by name
	sort.Slice(rows, func(i, j int) bool {
		return rows[i][0].(string) < rows[j][0].(string)
	})

	for _, row := range rows {
		mrs.AddRow(row)
	}

	return err
}

/*
handle show variables
*/
func (mce *MysqlCmdExecutor) handleShowVariables(sv *tree.ShowVariables, proc *process.Process) error {
	ses := mce.GetSession()
	proto := ses.GetMysqlProtocol()
	err := doShowVariables(ses, proc, sv)
	if err != nil {
		return err
	}
	mer := NewMysqlExecutionResult(0, 0, 0, 0, ses.GetMysqlResultSet())
	resp := NewResponse(ResultResponse, 0, int(COM_QUERY), mer)

	if err := proto.SendResponse(ses.requestCtx, resp); err != nil {
		return moerr.NewInternalError(ses.requestCtx, "routine send response failed. error:%v ", err)
	}
	return err
}

func constructVarBatch(ses *Session, rows [][]interface{}) (*batch.Batch, error) {
	bat := batch.New(true, []string{"Variable_name", "Value"})
	typ := types.New(types.T_varchar, types.MaxVarcharLen, 0, 0)
	cnt := len(rows)
	bat.Zs = make([]int64, cnt)
	for i := range bat.Zs {
		bat.Zs[i] = 1
	}
	v0 := make([]string, cnt)
	v1 := make([]string, cnt)
	for i, row := range rows {
		v0[i] = row[0].(string)
		v1[i] = fmt.Sprintf("%v", row[1])
	}
	bat.Vecs[0] = vector.NewWithStrings(typ, v0, nil, ses.GetMemPool())
	bat.Vecs[1] = vector.NewWithStrings(typ, v1, nil, ses.GetMemPool())
	return bat, nil
}

func (mce *MysqlCmdExecutor) handleAnalyzeStmt(requestCtx context.Context, stmt *tree.AnalyzeStmt) error {
	// rewrite analyzeStmt to `select approx_count_distinct(col), .. from tbl`
	// IMO, this approach is simple and future-proof
	// Although this rewriting processing could have been handled in rewrite module,
	// `handleAnalyzeStmt` can be easily managed by cron jobs in the future
	ctx := tree.NewFmtCtx(dialect.MYSQL)
	ctx.WriteString("select ")
	for i, ident := range stmt.Cols {
		if i > 0 {
			ctx.WriteByte(',')
		}
		ctx.WriteString("approx_count_distinct(")
		ctx.WriteString(string(ident))
		ctx.WriteByte(')')
	}
	ctx.WriteString(" from ")
	stmt.Table.Format(ctx)
	sql := ctx.String()
	return mce.GetDoQueryFunc()(requestCtx, sql)
}

// Note: for pass the compile quickly. We will remove the comments in the future.
func (mce *MysqlCmdExecutor) handleExplainStmt(requestCtx context.Context, stmt *tree.ExplainStmt) error {
	es, err := getExplainOption(requestCtx, stmt.Options)
	if err != nil {
		return err
	}

	ses := mce.GetSession()

	switch stmt.Statement.(type) {
	case *tree.Delete:
		ses.GetTxnCompileCtx().SetQueryType(TXN_DELETE)
	case *tree.Update:
		ses.GetTxnCompileCtx().SetQueryType(TXN_UPDATE)
	default:
		ses.GetTxnCompileCtx().SetQueryType(TXN_DEFAULT)
	}

	//get query optimizer and execute Optimize
	plan, err := buildPlan(requestCtx, ses, ses.GetTxnCompileCtx(), stmt.Statement)
	if err != nil {
		return err
	}
	if plan.GetQuery() == nil {
		return moerr.NewNotSupported(requestCtx, "the sql query plan does not support explain.")
	}
	// generator query explain
	explainQuery := explain.NewExplainQueryImpl(plan.GetQuery())

	// build explain data buffer
	buffer := explain.NewExplainDataBuffer()
	err = explainQuery.ExplainPlan(requestCtx, buffer, es)
	if err != nil {
		return err
	}

	protocol := ses.GetMysqlProtocol()

	explainColName := "QUERY PLAN"
	columns, err := GetExplainColumns(requestCtx, explainColName)
	if err != nil {
		return err
	}

	//	Step 1 : send column count and column definition.
	//send column count
	colCnt := uint64(len(columns))
	err = protocol.SendColumnCountPacket(colCnt)
	if err != nil {
		return err
	}
	//send columns
	//column_count * Protocol::ColumnDefinition packets
	cmd := ses.GetCmd()
	mrs := ses.GetMysqlResultSet()
	for _, c := range columns {
		mysqlc := c.(Column)
		mrs.AddColumn(mysqlc)
		//	mysql COM_QUERY response: send the column definition per column
		err := protocol.SendColumnDefinitionPacket(requestCtx, mysqlc, int(cmd))
		if err != nil {
			return err
		}
	}

	//	mysql COM_QUERY response: End after the column has been sent.
	//	send EOF packet
	err = protocol.SendEOFPacketIf(0, 0)
	if err != nil {
		return err
	}

	err = buildMoExplainQuery(explainColName, buffer, ses, getDataFromPipeline)
	if err != nil {
		return err
	}

	err = protocol.sendEOFOrOkPacket(0, 0)
	if err != nil {
		return err
	}
	return nil
}

func doPrepareStmt(ctx context.Context, ses *Session, st *tree.PrepareStmt) (*PrepareStmt, error) {
	switch st.Stmt.(type) {
	case *tree.Update:
		ses.GetTxnCompileCtx().SetQueryType(TXN_UPDATE)
	case *tree.Delete:
		ses.GetTxnCompileCtx().SetQueryType(TXN_DELETE)
	}
	preparePlan, err := buildPlan(ctx, ses, ses.GetTxnCompileCtx(), st)
	if err != nil {
		return nil, err
	}

	prepareStmt := &PrepareStmt{
		Name:        preparePlan.GetDcl().GetPrepare().GetName(),
		PreparePlan: preparePlan,
		PrepareStmt: st.Stmt,
	}

	err = ses.SetPrepareStmt(preparePlan.GetDcl().GetPrepare().GetName(), prepareStmt)
	return prepareStmt, err
}

// handlePrepareStmt
func (mce *MysqlCmdExecutor) handlePrepareStmt(ctx context.Context, st *tree.PrepareStmt) (*PrepareStmt, error) {
	return doPrepareStmt(ctx, mce.GetSession(), st)
}

func doPrepareString(ctx context.Context, ses *Session, st *tree.PrepareString) (*PrepareStmt, error) {
	stmts, err := mysql.Parse(ctx, st.Sql)
	if err != nil {
		return nil, err
	}
	switch stmts[0].(type) {
	case *tree.Update:
		ses.GetTxnCompileCtx().SetQueryType(TXN_UPDATE)
	case *tree.Delete:
		ses.GetTxnCompileCtx().SetQueryType(TXN_DELETE)
	}

	preparePlan, err := buildPlan(ses.GetRequestContext(), ses, ses.GetTxnCompileCtx(), st)
	if err != nil {
		return nil, err
	}

	prepareStmt := &PrepareStmt{
		Name:        preparePlan.GetDcl().GetPrepare().GetName(),
		PreparePlan: preparePlan,
		PrepareStmt: stmts[0],
	}

	err = ses.SetPrepareStmt(preparePlan.GetDcl().GetPrepare().GetName(), prepareStmt)
	return prepareStmt, err
}

// handlePrepareString
func (mce *MysqlCmdExecutor) handlePrepareString(ctx context.Context, st *tree.PrepareString) (*PrepareStmt, error) {
	return doPrepareString(ctx, mce.GetSession(), st)
}

func doDeallocate(ctx context.Context, ses *Session, st *tree.Deallocate) error {
	deallocatePlan, err := buildPlan(ctx, ses, ses.GetTxnCompileCtx(), st)
	if err != nil {
		return err
	}
	ses.RemovePrepareStmt(deallocatePlan.GetDcl().GetDeallocate().GetName())
	return nil
}

func doReset(ctx context.Context, ses *Session, st *tree.Reset) error {
	return nil
}

// handleDeallocate
func (mce *MysqlCmdExecutor) handleDeallocate(ctx context.Context, st *tree.Deallocate) error {
	return doDeallocate(ctx, mce.GetSession(), st)
}

// handleReset
func (mce *MysqlCmdExecutor) handleReset(ctx context.Context, st *tree.Reset) error {
	return doReset(ctx, mce.GetSession(), st)
}

// handleCreateAccount creates a new user-level tenant in the context of the tenant SYS
// which has been initialized.
func (mce *MysqlCmdExecutor) handleCreateAccount(ctx context.Context, ca *tree.CreateAccount) error {
	//step1 : create new account.
	return InitGeneralTenant(ctx, mce.GetSession(), ca)
}

// handleDropAccount drops a new user-level tenant
func (mce *MysqlCmdExecutor) handleDropAccount(ctx context.Context, da *tree.DropAccount) error {
	return doDropAccount(ctx, mce.GetSession(), da)
}

// handleDropAccount drops a new user-level tenant
func (mce *MysqlCmdExecutor) handleAlterAccount(ctx context.Context, aa *tree.AlterAccount) error {
	return doAlterAccount(ctx, mce.GetSession(), aa)
}

// handleCreateUser creates the user for the tenant
func (mce *MysqlCmdExecutor) handleCreateUser(ctx context.Context, cu *tree.CreateUser) error {
	ses := mce.GetSession()
	tenant := ses.GetTenantInfo()

	//step1 : create the user
	return InitUser(ctx, ses, tenant, cu)
}

// handleDropUser drops the user for the tenant
func (mce *MysqlCmdExecutor) handleDropUser(ctx context.Context, du *tree.DropUser) error {
	return doDropUser(ctx, mce.GetSession(), du)
}

// handleCreateRole creates the new role
func (mce *MysqlCmdExecutor) handleCreateRole(ctx context.Context, cr *tree.CreateRole) error {
	ses := mce.GetSession()
	tenant := ses.GetTenantInfo()

	//step1 : create the role
	return InitRole(ctx, ses, tenant, cr)
}

// handleDropRole drops the role
func (mce *MysqlCmdExecutor) handleDropRole(ctx context.Context, dr *tree.DropRole) error {
	return doDropRole(ctx, mce.GetSession(), dr)
}

func (mce *MysqlCmdExecutor) handleCreateFunction(ctx context.Context, cf *tree.CreateFunction) error {
	ses := mce.GetSession()
	tenant := ses.GetTenantInfo()

	return InitFunction(ctx, ses, tenant, cf)
}

func (mce *MysqlCmdExecutor) handleDropFunction(ctx context.Context, df *tree.DropFunction) error {
	return doDropFunction(ctx, mce.GetSession(), df)
}

// handleGrantRole grants the role
func (mce *MysqlCmdExecutor) handleGrantRole(ctx context.Context, gr *tree.GrantRole) error {
	return doGrantRole(ctx, mce.GetSession(), gr)
}

// handleRevokeRole revokes the role
func (mce *MysqlCmdExecutor) handleRevokeRole(ctx context.Context, rr *tree.RevokeRole) error {
	return doRevokeRole(ctx, mce.GetSession(), rr)
}

// handleGrantRole grants the privilege to the role
func (mce *MysqlCmdExecutor) handleGrantPrivilege(ctx context.Context, gp *tree.GrantPrivilege) error {
	return doGrantPrivilege(ctx, mce.GetSession(), gp)
}

// handleRevokePrivilege revokes the privilege from the user or role
func (mce *MysqlCmdExecutor) handleRevokePrivilege(ctx context.Context, rp *tree.RevokePrivilege) error {
	return doRevokePrivilege(ctx, mce.GetSession(), rp)
}

// handleSwitchRole switches the role to another role
func (mce *MysqlCmdExecutor) handleSwitchRole(ctx context.Context, sr *tree.SetRole) error {
	return doSwitchRole(ctx, mce.GetSession(), sr)
}

func doKill(ctx context.Context, rm *RoutineManager, ses *Session, k *tree.Kill) error {
	var err error
	//true: kill a connection
	//false: kill a query in a connection
	idThatKill := uint64(ses.GetConnectionID())
	if !k.Option.Exist || k.Option.Typ == tree.KillTypeConnection {
		err = rm.kill(ctx, true, idThatKill, k.ConnectionId, "")
	} else {
		err = rm.kill(ctx, false, idThatKill, k.ConnectionId, k.StmtOption.StatementId)
	}
	return err
}

// handleKill kill a connection or query
func (mce *MysqlCmdExecutor) handleKill(ctx context.Context, k *tree.Kill) error {
	var err error
	ses := mce.GetSession()
	proto := ses.GetMysqlProtocol()
	err = doKill(ctx, mce.GetRoutineManager(), ses, k)
	if err != nil {
		return err
	}
	resp := NewGeneralOkResponse(COM_QUERY)
	if err = proto.SendResponse(ctx, resp); err != nil {
		return moerr.NewInternalError(ctx, "routine send response failed. error:%v ", err)
	}
	return err
}

func GetExplainColumns(ctx context.Context, explainColName string) ([]interface{}, error) {
	cols := []*plan2.ColDef{
		{Typ: &plan2.Type{Id: int32(types.T_varchar)}, Name: explainColName},
	}
	columns := make([]interface{}, len(cols))
	var err error = nil
	for i, col := range cols {
		c := new(MysqlColumn)
		c.SetName(col.Name)
		err = convertEngineTypeToMysqlType(ctx, types.T(col.Typ.Id), c)
		if err != nil {
			return nil, err
		}
		columns[i] = c
	}
	return columns, err
}

func getExplainOption(requestCtx context.Context, options []tree.OptionElem) (*explain.ExplainOptions, error) {
	es := explain.NewExplainDefaultOptions()
	if options == nil {
		return es, nil
	} else {
		for _, v := range options {
			if strings.EqualFold(v.Name, "VERBOSE") {
				if strings.EqualFold(v.Value, "TRUE") || v.Value == "NULL" {
					es.Verbose = true
				} else if strings.EqualFold(v.Value, "FALSE") {
					es.Verbose = false
				} else {
					return nil, moerr.NewInvalidInput(requestCtx, "invalid explain option '%s', valud '%s'", v.Name, v.Value)
				}
			} else if strings.EqualFold(v.Name, "ANALYZE") {
				if strings.EqualFold(v.Value, "TRUE") || v.Value == "NULL" {
					es.Analyze = true
				} else if strings.EqualFold(v.Value, "FALSE") {
					es.Analyze = false
				} else {
					return nil, moerr.NewInvalidInput(requestCtx, "invalid explain option '%s', valud '%s'", v.Name, v.Value)
				}
			} else if strings.EqualFold(v.Name, "FORMAT") {
				if strings.EqualFold(v.Value, "TEXT") {
					es.Format = explain.EXPLAIN_FORMAT_TEXT
				} else if strings.EqualFold(v.Value, "JSON") {
					return nil, moerr.NewNotSupported(requestCtx, "Unsupport explain format '%s'", v.Value)
				} else if strings.EqualFold(v.Value, "DOT") {
					return nil, moerr.NewNotSupported(requestCtx, "Unsupport explain format '%s'", v.Value)
				} else {
					return nil, moerr.NewInvalidInput(requestCtx, "invalid explain option '%s', valud '%s'", v.Name, v.Value)
				}
			} else {
				return nil, moerr.NewInvalidInput(requestCtx, "invalid explain option '%s', valud '%s'", v.Name, v.Value)
			}
		}
		return es, nil
	}
}

func buildMoExplainQuery(explainColName string, buffer *explain.ExplainDataBuffer, session *Session, fill func(interface{}, *batch.Batch) error) error {
	bat := batch.New(true, []string{explainColName})
	rs := buffer.Lines
	vs := make([][]byte, len(rs))

	count := 0
	for _, r := range rs {
		str := []byte(r)
		vs[count] = str
		count++
	}
	vs = vs[:count]
	vec := vector.NewWithBytes(types.T_varchar.ToType(), vs, nil, session.GetMemPool())
	bat.Vecs[0] = vec
	bat.InitZsOne(count)

	err := fill(session, bat)
	vec.Free(session.GetMemPool())
	return err
}

var _ ComputationWrapper = &TxnComputationWrapper{}
var _ ComputationWrapper = &NullComputationWrapper{}

type TxnComputationWrapper struct {
	stmt    tree.Statement
	plan    *plan2.Plan
	proc    *process.Process
	ses     *Session
	compile *compile.Compile

	uuid uuid.UUID
}

func InitTxnComputationWrapper(ses *Session, stmt tree.Statement, proc *process.Process) *TxnComputationWrapper {
	uuid, _ := uuid.NewUUID()
	return &TxnComputationWrapper{
		stmt: stmt,
		proc: proc,
		ses:  ses,
		uuid: uuid,
	}
}

func (cwft *TxnComputationWrapper) GetAst() tree.Statement {
	return cwft.stmt
}

func (cwft *TxnComputationWrapper) GetProcess() *process.Process {
	return cwft.proc
}

func (cwft *TxnComputationWrapper) SetDatabaseName(db string) error {
	return nil
}

func (cwft *TxnComputationWrapper) GetColumns() ([]interface{}, error) {
	var err error
	cols := plan2.GetResultColumnsFromPlan(cwft.plan)
	switch cwft.GetAst().(type) {
	case *tree.ShowColumns:
		if len(cols) == 7 {
			cols = []*plan2.ColDef{
				{Typ: &plan2.Type{Id: int32(types.T_char)}, Name: "Field"},
				{Typ: &plan2.Type{Id: int32(types.T_char)}, Name: "Type"},
				{Typ: &plan2.Type{Id: int32(types.T_char)}, Name: "Null"},
				{Typ: &plan2.Type{Id: int32(types.T_char)}, Name: "Key"},
				{Typ: &plan2.Type{Id: int32(types.T_char)}, Name: "Default"},
				{Typ: &plan2.Type{Id: int32(types.T_char)}, Name: "Extra"},
				{Typ: &plan2.Type{Id: int32(types.T_char)}, Name: "Comment"},
			}
		} else {
			cols = []*plan2.ColDef{
				{Typ: &plan2.Type{Id: int32(types.T_char)}, Name: "Field"},
				{Typ: &plan2.Type{Id: int32(types.T_char)}, Name: "Type"},
				{Typ: &plan2.Type{Id: int32(types.T_char)}, Name: "Collation"},
				{Typ: &plan2.Type{Id: int32(types.T_char)}, Name: "Null"},
				{Typ: &plan2.Type{Id: int32(types.T_char)}, Name: "Key"},
				{Typ: &plan2.Type{Id: int32(types.T_char)}, Name: "Default"},
				{Typ: &plan2.Type{Id: int32(types.T_char)}, Name: "Extra"},
				{Typ: &plan2.Type{Id: int32(types.T_char)}, Name: "Privileges"},
				{Typ: &plan2.Type{Id: int32(types.T_char)}, Name: "Comment"},
			}
		}
	}
	columns := make([]interface{}, len(cols))
	for i, col := range cols {
		c := new(MysqlColumn)
		c.SetName(col.Name)
		c.SetOrgTable(col.Typ.Table)
		c.SetAutoIncr(col.Typ.AutoIncr)
		c.SetSchema(cwft.ses.GetTxnCompileCtx().DefaultDatabase())
		err = convertEngineTypeToMysqlType(cwft.ses.requestCtx, types.T(col.Typ.Id), c)
		if err != nil {
			return nil, err
		}
		setColFlag(c)
		setColLength(c, col.Typ.Width)
		setCharacter(c)
		c.SetDecimal(uint8(col.Typ.Scale))
		convertMysqlTextTypeToBlobType(c)
		columns[i] = c
	}
	return columns, err
}

func (cwft *TxnComputationWrapper) GetClock() clock.Clock {
	rt := runtime.ProcessLevelRuntime()
	return rt.Clock()
}

func (cwft *TxnComputationWrapper) GetAffectedRows() uint64 {
	return cwft.compile.GetAffectedRows()
}

func (cwft *TxnComputationWrapper) Compile(requestCtx context.Context, u interface{}, fill func(interface{}, *batch.Batch) error) (interface{}, error) {
	var err error
	defer RecordStatementTxnID(requestCtx, cwft.ses)
<<<<<<< HEAD
	cacheHit := cwft.plan != nil
	if !cacheHit {
		cwft.plan, err = buildPlan(requestCtx, cwft.ses, cwft.ses.GetTxnCompileCtx(), cwft.stmt)
	} else if cwft.ses != nil && cwft.ses.GetTenantInfo() != nil {
		cwft.ses.accountId = getAccountId(requestCtx)
		err = authenticateCanExecuteStatementAndPlan(requestCtx, cwft.ses, cwft.stmt, cwft.plan)
	}
=======
	if cwft.ses.IfInitedTempEngine() {
		requestCtx = context.WithValue(requestCtx, defines.TemporaryDN{}, cwft.ses.GetTempTableStorage())
		cwft.ses.SetRequestContext(requestCtx)
		cwft.proc.Ctx = context.WithValue(cwft.proc.Ctx, defines.TemporaryDN{}, cwft.ses.GetTempTableStorage())
	}
	cwft.plan, err = buildPlan(requestCtx, cwft.ses, cwft.ses.GetTxnCompileCtx(), cwft.stmt)
>>>>>>> 9f07f88f
	if err != nil {
		return nil, err
	}

	if _, ok := cwft.stmt.(*tree.Execute); ok {
		executePlan := cwft.plan.GetDcl().GetExecute()
		stmtName := executePlan.GetName()
		prepareStmt, err := cwft.ses.GetPrepareStmt(stmtName)
		if err != nil {
			return nil, err
		}

		// TODO check if schema change, obj.Obj is zero all the time in 0.6
		// for _, obj := range preparePlan.GetSchemas() {
		// 	newObj, _ := cwft.ses.txnCompileCtx.Resolve(obj.SchemaName, obj.ObjName)
		// 	if newObj == nil || newObj.Obj != obj.Obj {
		// 		return nil, moerr.NewInternalError("", fmt.Sprintf(ctx, "table '%s' has been changed, please reset Prepare statement '%s'", obj.ObjName, stmtName))
		// 	}
		// }

		preparePlan := prepareStmt.PreparePlan.GetDcl().GetPrepare()
		if len(executePlan.Args) != len(preparePlan.ParamTypes) {
			return nil, moerr.NewInvalidInput(requestCtx, "Incorrect arguments to EXECUTE")
		}
		newPlan := plan2.DeepCopyPlan(preparePlan.Plan)

		// replace ? and @var with their values
		resetParamRule := plan2.NewResetParamRefRule(requestCtx, executePlan.Args)
		resetVarRule := plan2.NewResetVarRefRule(cwft.ses.GetTxnCompileCtx(), cwft.ses.GetTxnCompileCtx().GetProcess())
		constantFoldRule := plan2.NewConstantFoldRule(cwft.ses.GetTxnCompileCtx())
		vp := plan2.NewVisitPlan(newPlan, []plan2.VisitPlanRule{resetParamRule, resetVarRule, constantFoldRule})
		err = vp.Visit(requestCtx)
		if err != nil {
			return nil, err
		}

		// reset plan & stmt
		cwft.stmt = prepareStmt.PrepareStmt
		cwft.plan = newPlan
		// reset some special stmt for execute statement
		switch cwft.stmt.(type) {
		case *tree.ShowColumns:
			cwft.ses.SetShowStmtType(ShowColumns)
			cwft.ses.SetData(nil)
		case *tree.ShowTableStatus:
			cwft.ses.showStmtType = ShowTableStatus
			cwft.ses.SetData(nil)
		case *tree.SetVar, *tree.ShowVariables, *tree.ShowErrors, *tree.ShowWarnings:
			return nil, nil
		}

		//check privilege
		err = authenticateUserCanExecutePrepareOrExecute(requestCtx, cwft.ses, prepareStmt.PrepareStmt, newPlan)
		if err != nil {
			return nil, err
		}
	} else {
		var vp *plan2.VisitPlan
		if cacheHit {
			vp = plan2.NewVisitPlan(cwft.plan, []plan2.VisitPlanRule{plan2.NewResetVarRefRule(cwft.ses.GetTxnCompileCtx(), cwft.ses.GetTxnCompileCtx().GetProcess()), plan2.NewRecomputeRealTimeRelatedFuncRule(cwft.ses.GetTxnCompileCtx().GetProcess())})
		} else {
			vp = plan2.NewVisitPlan(cwft.plan, []plan2.VisitPlanRule{plan2.NewResetVarRefRule(cwft.ses.GetTxnCompileCtx(), cwft.ses.GetTxnCompileCtx().GetProcess())})
		}
		err = vp.Visit(requestCtx)
		if err != nil {
			return nil, err
		}
	}

	txnHandler := cwft.ses.GetTxnHandler()
	if cacheHit && cwft.plan.NeedImplicitTxn() {
		cwft.proc.TxnOperator, err = txnHandler.GetTxn()
		if err != nil {
			return nil, err
		}
	} else if cwft.plan.GetQuery().GetLoadTag() {
		cwft.proc.TxnOperator = txnHandler.GetTxnOnly()
	} else if cwft.plan.NeedImplicitTxn() {
		cwft.proc.TxnOperator, err = txnHandler.GetTxn()
		if err != nil {
			return nil, err
		}
	}
	addr := ""
	if len(cwft.ses.GetParameterUnit().ClusterNodes) > 0 {
		addr = cwft.ses.GetParameterUnit().ClusterNodes[0].Addr
	}
	cwft.proc.FileService = cwft.ses.GetParameterUnit().FileService
	cwft.compile = compile.New(addr, cwft.ses.GetDatabaseName(), cwft.ses.GetSql(), cwft.ses.GetUserName(), requestCtx, cwft.ses.GetStorage(), cwft.proc, cwft.stmt)

	if _, ok := cwft.stmt.(*tree.ExplainAnalyze); ok {
		fill = func(obj interface{}, bat *batch.Batch) error { return nil }
	}
	err = cwft.compile.Compile(requestCtx, cwft.plan, cwft.ses, fill)
	if err != nil {
		return nil, err
	}
	// check if it is necessary to initialize the temporary engine
	if cwft.compile.NeedInitTempEngine(cwft.ses.IfInitedTempEngine()) {
		// 0. init memory-non-dist storage
		dnStore, err := cwft.ses.SetTempTableStorage(cwft.GetClock())
		if err != nil {
			return nil, err
		}

		// temporary storage is passed through Ctx
		requestCtx = context.WithValue(requestCtx, defines.TemporaryDN{}, cwft.ses.GetTempTableStorage())

		// 1. init memory-non-dist engine
		tempEngine := memoryengine.New(
			requestCtx,
			memoryengine.NewDefaultShardPolicy(
				mpool.MustNewZero(),
			),
			func() (logservicepb.ClusterDetails, error) {
				return logservicepb.ClusterDetails{
					DNStores: []logservicepb.DNStore{
						*dnStore,
					},
				}, nil
			},
			memoryengine.RandomIDGenerator,
		)

		// 2. bind the temporary engine to the session and txnHandler
		cwft.ses.SetTempEngine(requestCtx, tempEngine)
		cwft.compile.SetTempEngine(requestCtx, tempEngine)
		txnHandler := cwft.ses.txnCompileCtx.txnHandler
		txnHandler.SetTempEngine(tempEngine)

		// 3. init temp-db to store temporary relations
		err = tempEngine.Create(requestCtx, defines.TEMPORARY_DBNAME, cwft.ses.txnHandler.txn)
		if err != nil {
			return nil, err
		}

		// 4. add auto_IncrementTable fortemp-db
		colexec.CreateAutoIncrTable(cwft.ses.GetStorage(), requestCtx, cwft.proc, defines.TEMPORARY_DBNAME)

		cwft.ses.InitTempEngine = true
	}
	RecordStatementTxnID(requestCtx, cwft.ses)
	return cwft.compile, err
}

func (cwft *TxnComputationWrapper) RecordExecPlan(ctx context.Context) error {
	if stm := trace.StatementFromContext(ctx); stm != nil {
		stm.SetExecPlan(cwft.plan, SerializeExecPlan)
	}
	return nil
}

func (cwft *TxnComputationWrapper) GetUUID() []byte {
	return cwft.uuid[:]
}

func (cwft *TxnComputationWrapper) Run(ts uint64) error {
	return cwft.compile.Run(ts)
}

func (cwft *TxnComputationWrapper) GetLoadTag() bool {
	return cwft.plan.GetQuery().GetLoadTag()
}

type NullComputationWrapper struct {
	*TxnComputationWrapper
}

func InitNullComputationWrapper(ses *Session, stmt tree.Statement, proc *process.Process) *NullComputationWrapper {
	return &NullComputationWrapper{
		TxnComputationWrapper: InitTxnComputationWrapper(ses, stmt, proc),
	}
}

func (ncw *NullComputationWrapper) GetAst() tree.Statement {
	return ncw.stmt
}

func (ncw *NullComputationWrapper) SetDatabaseName(db string) error {
	return nil
}

func (ncw *NullComputationWrapper) GetColumns() ([]interface{}, error) {
	return []interface{}{}, nil
}

func (ncw *NullComputationWrapper) GetAffectedRows() uint64 {
	return 0
}

func (ncw *NullComputationWrapper) Compile(requestCtx context.Context, u interface{}, fill func(interface{}, *batch.Batch) error) (interface{}, error) {
	return nil, nil
}

func (ncw *NullComputationWrapper) RecordExecPlan(ctx context.Context) error {
	return nil
}

func (ncw *NullComputationWrapper) GetUUID() []byte {
	return ncw.uuid[:]
}

func (ncw *NullComputationWrapper) Run(ts uint64) error {
	return nil
}

func (ncw *NullComputationWrapper) GetLoadTag() bool {
	return false
}

func buildPlan(requestCtx context.Context, ses *Session, ctx plan2.CompilerContext, stmt tree.Statement) (*plan2.Plan, error) {
	var ret *plan2.Plan
	var err error
	if ses != nil {
		ses.accountId = getAccountId(requestCtx)
	}
	if s, ok := stmt.(*tree.Insert); ok {
		if _, ok := s.Rows.Select.(*tree.ValuesClause); ok {
			ret, err = plan2.BuildPlan(ctx, stmt)
			if err != nil {
				return nil, err
			}
		}
	}
	if ret != nil {
		if ses != nil && ses.GetTenantInfo() != nil {
			err = authenticateCanExecuteStatementAndPlan(requestCtx, ses, stmt, ret)
			if err != nil {
				return nil, err
			}
		}
		return ret, err
	}
	switch stmt := stmt.(type) {
	case *tree.Select, *tree.ParenSelect, *tree.ValuesStatement,
		*tree.Update, *tree.Delete, *tree.Insert,
		*tree.ShowDatabases, *tree.ShowTables, *tree.ShowColumns,
		*tree.ShowCreateDatabase, *tree.ShowCreateTable,
		*tree.ExplainStmt, *tree.ExplainAnalyze:
		opt := plan2.NewBaseOptimizer(ctx)
		optimized, err := opt.Optimize(stmt)
		if err != nil {
			return nil, err
		}
		ret = &plan2.Plan{
			Plan: &plan2.Plan_Query{
				Query: optimized,
			},
		}
	default:
		ret, err = plan2.BuildPlan(ctx, stmt)
	}
	if ret != nil {
		if ses != nil && ses.GetTenantInfo() != nil {
			err = authenticateCanExecuteStatementAndPlan(requestCtx, ses, stmt, ret)
			if err != nil {
				return nil, err
			}
		}
	}
	return ret, err
}

/*
GetComputationWrapper gets the execs from the computation engine
*/
var GetComputationWrapper = func(db, sql, user string, eng engine.Engine, proc *process.Process, ses *Session) ([]ComputationWrapper, error) {
	var cw []ComputationWrapper = nil
	if cached := ses.getCachedPlan(sql); cached != nil {
		for i, stmt := range cached.stmts {
			tcw := InitTxnComputationWrapper(ses, *stmt, proc)
			tcw.plan = cached.plans[i]
			cw = append(cw, tcw)
		}
		return cw, nil
	}

	var stmts []tree.Statement = nil
	var cmdFieldStmt *InternalCmdFieldList
	var err error
	if isCmdFieldListSql(sql) {
		cmdFieldStmt, err = parseCmdFieldList(proc.Ctx, sql)
		if err != nil {
			return nil, err
		}
		stmts = append(stmts, cmdFieldStmt)
	} else {
		stmts, err = parsers.Parse(proc.Ctx, dialect.MYSQL, sql)
		if err != nil {
			return nil, err
		}
	}

	for _, stmt := range stmts {
		cw = append(cw, InitTxnComputationWrapper(ses, stmt, proc))
	}
	return cw, nil
}

func getStmtExecutor(ses *Session, proc *process.Process, base *baseStmtExecutor, stmt tree.Statement) (StmtExecutor, error) {
	var err error
	var ret StmtExecutor
	switch st := stmt.(type) {
	//PART 1: the statements with the result set
	case *tree.Select:
		ret = (&SelectExecutor{
			resultSetStmtExecutor: &resultSetStmtExecutor{
				base,
			},
			sel: st,
		})
	case *tree.ValuesStatement:
		ret = (&ValuesStmtExecutor{
			resultSetStmtExecutor: &resultSetStmtExecutor{
				base,
			},
			sel: st,
		})
	case *tree.ShowCreateTable:
		ret = (&ShowCreateTableExecutor{
			resultSetStmtExecutor: &resultSetStmtExecutor{
				base,
			},
			sct: st,
		})
	case *tree.ShowCreateDatabase:
		ret = (&ShowCreateDatabaseExecutor{
			resultSetStmtExecutor: &resultSetStmtExecutor{
				base,
			},
			scd: st,
		})
	case *tree.ShowTables:
		ret = (&ShowTablesExecutor{
			resultSetStmtExecutor: &resultSetStmtExecutor{
				base,
			},
			st: st,
		})
	case *tree.ShowDatabases:
		ret = (&ShowDatabasesExecutor{
			resultSetStmtExecutor: &resultSetStmtExecutor{
				base,
			},
			sd: st,
		})
	case *tree.ShowColumns:
		ret = (&ShowColumnsExecutor{
			resultSetStmtExecutor: &resultSetStmtExecutor{
				base,
			},
			sc: st,
		})
	case *tree.ShowProcessList:
		ret = (&ShowProcessListExecutor{
			resultSetStmtExecutor: &resultSetStmtExecutor{
				base,
			},
			spl: st,
		})
	case *tree.ShowStatus:
		ret = (&ShowStatusExecutor{
			resultSetStmtExecutor: &resultSetStmtExecutor{
				base,
			},
			ss: st,
		})
	case *tree.ShowTableStatus:
		ret = (&ShowTableStatusExecutor{
			resultSetStmtExecutor: &resultSetStmtExecutor{
				base,
			},
			sts: st,
		})
	case *tree.ShowGrants:
		ret = (&ShowGrantsExecutor{
			resultSetStmtExecutor: &resultSetStmtExecutor{
				base,
			},
			sg: st,
		})
	case *tree.ShowIndex:
		ret = (&ShowIndexExecutor{
			resultSetStmtExecutor: &resultSetStmtExecutor{
				base,
			},
			si: st,
		})
	case *tree.ShowCreateView:
		ret = (&ShowCreateViewExecutor{
			resultSetStmtExecutor: &resultSetStmtExecutor{
				base,
			},
			scv: st,
		})
	case *tree.ShowTarget:
		ret = (&ShowTargetExecutor{
			resultSetStmtExecutor: &resultSetStmtExecutor{
				base,
			},
			st: st,
		})
	case *tree.ExplainFor:
		ret = (&ExplainForExecutor{
			resultSetStmtExecutor: &resultSetStmtExecutor{
				base,
			},
			ef: st,
		})
	case *tree.ExplainStmt:
		base.ComputationWrapper = InitNullComputationWrapper(ses, st, proc)
		ret = (&ExplainStmtExecutor{
			resultSetStmtExecutor: &resultSetStmtExecutor{
				base,
			},
			es: st,
		})
	case *tree.ShowVariables:
		base.ComputationWrapper = InitNullComputationWrapper(ses, st, proc)
		ret = (&ShowVariablesExecutor{
			resultSetStmtExecutor: &resultSetStmtExecutor{
				base,
			},
			sv: st,
		})
	case *tree.ShowErrors:
		base.ComputationWrapper = InitNullComputationWrapper(ses, st, proc)
		ret = (&ShowErrorsExecutor{
			resultSetStmtExecutor: &resultSetStmtExecutor{
				base,
			},
			se: st,
		})
	case *tree.ShowWarnings:
		base.ComputationWrapper = InitNullComputationWrapper(ses, st, proc)
		ret = (&ShowWarningsExecutor{
			resultSetStmtExecutor: &resultSetStmtExecutor{
				base,
			},
			sw: st,
		})
	case *tree.AnalyzeStmt:
		base.ComputationWrapper = InitNullComputationWrapper(ses, st, proc)
		ret = (&AnalyzeStmtExecutor{
			resultSetStmtExecutor: &resultSetStmtExecutor{
				base,
			},
			as: st,
		})
	case *tree.ExplainAnalyze:
		ret = (&ExplainAnalyzeExecutor{
			resultSetStmtExecutor: &resultSetStmtExecutor{
				base,
			},
			ea: st,
		})
	case *InternalCmdFieldList:
		base.ComputationWrapper = InitNullComputationWrapper(ses, st, proc)
		ret = (&InternalCmdFieldListExecutor{
			resultSetStmtExecutor: &resultSetStmtExecutor{
				base,
			},
			icfl: st,
		})
	//PART 2: the statement with the status only
	case *tree.BeginTransaction:
		base.ComputationWrapper = InitNullComputationWrapper(ses, st, proc)
		ret = (&BeginTxnExecutor{
			statusStmtExecutor: &statusStmtExecutor{
				base,
			},
			bt: st,
		})
	case *tree.CommitTransaction:
		base.ComputationWrapper = InitNullComputationWrapper(ses, st, proc)
		ret = (&CommitTxnExecutor{
			statusStmtExecutor: &statusStmtExecutor{
				base,
			},
			ct: st,
		})
	case *tree.RollbackTransaction:
		base.ComputationWrapper = InitNullComputationWrapper(ses, st, proc)
		ret = (&RollbackTxnExecutor{
			statusStmtExecutor: &statusStmtExecutor{
				base,
			},
			rt: st,
		})
	case *tree.SetRole:
		base.ComputationWrapper = InitNullComputationWrapper(ses, st, proc)
		ret = (&SetRoleExecutor{
			statusStmtExecutor: &statusStmtExecutor{
				base,
			},
			sr: st,
		})
	case *tree.Use:
		base.ComputationWrapper = InitNullComputationWrapper(ses, st, proc)
		ret = (&UseExecutor{
			statusStmtExecutor: &statusStmtExecutor{
				base,
			},
			u: st,
		})
	case *tree.MoDump:
		//TODO:
		err = moerr.NewInternalError(proc.Ctx, "needs to add modump")
	case *tree.DropDatabase:
		ret = (&DropDatabaseExecutor{
			statusStmtExecutor: &statusStmtExecutor{
				base,
			},
			dd: st,
		})
	case *tree.Import:
		base.ComputationWrapper = InitNullComputationWrapper(ses, st, proc)
		ret = (&ImportExecutor{
			statusStmtExecutor: &statusStmtExecutor{
				base,
			},
			i: st,
		})
	case *tree.PrepareStmt:
		base.ComputationWrapper = InitNullComputationWrapper(ses, st, proc)
		ret = (&PrepareStmtExecutor{
			statusStmtExecutor: &statusStmtExecutor{
				base,
			},
			ps: st,
		})
	case *tree.PrepareString:
		base.ComputationWrapper = InitNullComputationWrapper(ses, st, proc)
		ret = (&PrepareStringExecutor{
			statusStmtExecutor: &statusStmtExecutor{
				base,
			},
			ps: st,
		})
	case *tree.Deallocate:
		base.ComputationWrapper = InitNullComputationWrapper(ses, st, proc)
		ret = (&DeallocateExecutor{
			statusStmtExecutor: &statusStmtExecutor{
				base,
			},
			d: st,
		})
	case *tree.SetVar:
		base.ComputationWrapper = InitNullComputationWrapper(ses, st, proc)
		ret = (&SetVarExecutor{
			statusStmtExecutor: &statusStmtExecutor{
				base,
			},
			sv: st,
		})
	case *tree.Delete:
		ret = (&DeleteExecutor{
			statusStmtExecutor: &statusStmtExecutor{
				base,
			},
			d: st,
		})
	case *tree.Update:
		ret = (&UpdateExecutor{
			statusStmtExecutor: &statusStmtExecutor{
				base,
			},
			u: st,
		})
	case *tree.CreateAccount:
		base.ComputationWrapper = InitNullComputationWrapper(ses, st, proc)
		ret = (&CreateAccountExecutor{
			statusStmtExecutor: &statusStmtExecutor{
				base,
			},
			ca: st,
		})
	case *tree.DropAccount:
		base.ComputationWrapper = InitNullComputationWrapper(ses, st, proc)
		ret = (&DropAccountExecutor{
			statusStmtExecutor: &statusStmtExecutor{
				base,
			},
			da: st,
		})
	case *tree.AlterAccount:
		ret = (&AlterAccountExecutor{
			statusStmtExecutor: &statusStmtExecutor{
				base,
			},
			aa: st,
		})
	case *tree.CreateUser:
		base.ComputationWrapper = InitNullComputationWrapper(ses, st, proc)
		ret = (&CreateUserExecutor{
			statusStmtExecutor: &statusStmtExecutor{
				base,
			},
			cu: st,
		})
	case *tree.DropUser:
		base.ComputationWrapper = InitNullComputationWrapper(ses, st, proc)
		ret = (&DropUserExecutor{
			statusStmtExecutor: &statusStmtExecutor{
				base,
			},
			du: st,
		})
	case *tree.AlterUser:
		ret = (&AlterUserExecutor{
			statusStmtExecutor: &statusStmtExecutor{
				base,
			},
			au: st,
		})
	case *tree.CreateRole:
		base.ComputationWrapper = InitNullComputationWrapper(ses, st, proc)
		ret = (&CreateRoleExecutor{
			statusStmtExecutor: &statusStmtExecutor{
				base,
			},
			cr: st,
		})
	case *tree.DropRole:
		base.ComputationWrapper = InitNullComputationWrapper(ses, st, proc)
		ret = (&DropRoleExecutor{
			statusStmtExecutor: &statusStmtExecutor{
				base,
			},
			dr: st,
		})
	case *tree.Grant:
		base.ComputationWrapper = InitNullComputationWrapper(ses, st, proc)
		ret = (&GrantExecutor{
			statusStmtExecutor: &statusStmtExecutor{
				base,
			},
			g: st,
		})
	case *tree.Revoke:
		base.ComputationWrapper = InitNullComputationWrapper(ses, st, proc)
		ret = (&RevokeExecutor{
			statusStmtExecutor: &statusStmtExecutor{
				base,
			},
			r: st,
		})
	case *tree.CreateTable:
		ret = (&CreateTableExecutor{
			statusStmtExecutor: &statusStmtExecutor{
				base,
			},
			ct: st,
		})
	case *tree.DropTable:
		ret = (&DropTableExecutor{
			statusStmtExecutor: &statusStmtExecutor{
				base,
			},
			dt: st,
		})
	case *tree.CreateDatabase:
		ret = (&CreateDatabaseExecutor{
			statusStmtExecutor: &statusStmtExecutor{
				base,
			},
			cd: st,
		})
	case *tree.CreateIndex:
		ret = (&CreateIndexExecutor{
			statusStmtExecutor: &statusStmtExecutor{
				base,
			},
			ci: st,
		})
	case *tree.DropIndex:
		ret = (&DropIndexExecutor{
			statusStmtExecutor: &statusStmtExecutor{
				base,
			},
			di: st,
		})
	case *tree.CreateView:
		ret = (&CreateViewExecutor{
			statusStmtExecutor: &statusStmtExecutor{
				base,
			},
			cv: st,
		})
	case *tree.AlterView:
		ret = (&AlterViewExecutor{
			statusStmtExecutor: &statusStmtExecutor{
				base,
			},
			av: st,
		})
	case *tree.DropView:
		ret = (&DropViewExecutor{
			statusStmtExecutor: &statusStmtExecutor{
				base,
			},
			dv: st,
		})
	case *tree.Insert:
		ret = (&InsertExecutor{
			statusStmtExecutor: &statusStmtExecutor{
				base,
			},
			i: st,
		})
	case *tree.Load:
		ret = (&LoadExecutor{
			statusStmtExecutor: &statusStmtExecutor{
				base,
			},
			l: st,
		})
	case *tree.SetDefaultRole:
		ret = (&SetDefaultRoleExecutor{
			statusStmtExecutor: &statusStmtExecutor{
				base,
			},
			sdr: st,
		})
	case *tree.SetPassword:
		ret = (&SetPasswordExecutor{
			statusStmtExecutor: &statusStmtExecutor{
				base,
			},
			sp: st,
		})
	case *tree.TruncateTable:
		ret = (&TruncateTableExecutor{
			statusStmtExecutor: &statusStmtExecutor{
				base,
			},
			tt: st,
		})
	//PART 3: hybrid
	case *tree.Execute:
		ret = &ExecuteExecutor{
			baseStmtExecutor: base,
			e:                st,
		}
	default:
		return nil, moerr.NewInternalError(proc.Ctx, "no such statement %s", stmt.String())
	}
	return ret, err
}

var GetStmtExecList = func(db, sql, user string, eng engine.Engine, proc *process.Process, ses *Session) ([]StmtExecutor, error) {
	var stmtExecList []StmtExecutor = nil
	var stmtExec StmtExecutor
	var stmts []tree.Statement = nil
	var cmdFieldStmt *InternalCmdFieldList
	var err error

	appendStmtExec := func(se StmtExecutor) {
		stmtExecList = append(stmtExecList, se)
	}

	if isCmdFieldListSql(sql) {
		cmdFieldStmt, err = parseCmdFieldList(proc.Ctx, sql)
		if err != nil {
			return nil, err
		}
		stmts = append(stmts, cmdFieldStmt)
	} else {
		stmts, err = parsers.Parse(proc.Ctx, dialect.MYSQL, sql)
		if err != nil {
			return nil, err
		}
	}

	for _, stmt := range stmts {
		cw := InitTxnComputationWrapper(ses, stmt, proc)
		base := &baseStmtExecutor{}
		base.ComputationWrapper = cw
		stmtExec, err = getStmtExecutor(ses, proc, base, stmt)
		if err != nil {
			return nil, err
		}
		appendStmtExec(stmtExec)
	}
	return stmtExecList, nil
}

func incStatementCounter(tenant string, stmt tree.Statement) {
	metric.StatementCounter(tenant, getStatementType(stmt).GetQueryType()).Inc()
}

func incTransactionCounter(tenant string) {
	metric.TransactionCounter(tenant).Inc()
}

func incTransactionErrorsCounter(tenant string, t metric.SQLType) {
	if t == metric.SQLTypeRollback {
		return
	}
	metric.TransactionErrorsCounter(tenant, t).Inc()
}

func incStatementErrorsCounter(tenant string, stmt tree.Statement) {
	metric.StatementErrorsCounter(tenant, getStatementType(stmt).GetQueryType()).Inc()
}

type unknownStatementType struct {
	tree.StatementType
}

func (unknownStatementType) GetStatementType() string { return "Unknown" }
func (unknownStatementType) GetQueryType() string     { return tree.QueryTypeOth }

func getStatementType(stmt tree.Statement) tree.StatementType {
	switch stmt.(type) {
	case tree.StatementType:
		return stmt
	default:
		return unknownStatementType{}
	}
}

// authenticateUserCanExecuteStatement checks the user can execute the statement
func authenticateUserCanExecuteStatement(requestCtx context.Context, ses *Session, stmt tree.Statement) error {
	requestCtx, span := trace.Debug(requestCtx, "authenticateUserCanExecuteStatement")
	defer span.End()
	if ses.skipCheckPrivilege() {
		return nil
	}
	if ses.skipAuthForSpecialUser() {
		return nil
	}
	var havePrivilege bool
	var err error
	if ses.GetTenantInfo() != nil {
		ses.SetPrivilege(determinePrivilegeSetOfStatement(stmt))
		havePrivilege, err = authenticateUserCanExecuteStatementWithObjectTypeAccountAndDatabase(requestCtx, ses, stmt)
		if err != nil {
			return err
		}

		if !havePrivilege {
			err = moerr.NewInternalError(requestCtx, "do not have privilege to execute the statement")
			return err
		}

		havePrivilege, err = authenticateUserCanExecuteStatementWithObjectTypeNone(requestCtx, ses, stmt)
		if err != nil {
			return err
		}

		if !havePrivilege {
			err = moerr.NewInternalError(requestCtx, "do not have privilege to execute the statement")
			return err
		}
	}
	return err
}

// authenticateCanExecuteStatementAndPlan checks the user can execute the statement and its plan
func authenticateCanExecuteStatementAndPlan(requestCtx context.Context, ses *Session, stmt tree.Statement, p *plan.Plan) error {
	if ses.skipCheckPrivilege() {
		return nil
	}
	if ses.skipAuthForSpecialUser() {
		return nil
	}
	yes, err := authenticateUserCanExecuteStatementWithObjectTypeDatabaseAndTable(requestCtx, ses, stmt, p)
	if err != nil {
		return err
	}
	if !yes {
		return moerr.NewInternalError(requestCtx, "do not have privilege to execute the statement")
	}
	return nil
}

// authenticatePrivilegeOfPrepareAndExecute checks the user can execute the Prepare or Execute statement
func authenticateUserCanExecutePrepareOrExecute(requestCtx context.Context, ses *Session, stmt tree.Statement, p *plan.Plan) error {
	err := authenticateUserCanExecuteStatement(requestCtx, ses, stmt)
	if err != nil {
		return err
	}
	err = authenticateCanExecuteStatementAndPlan(requestCtx, ses, stmt, p)
	if err != nil {
		return err
	}
	return err
}

// canExecuteStatementInUncommittedTxn checks the user can execute the statement in an uncommitted transaction
func (mce *MysqlCmdExecutor) canExecuteStatementInUncommittedTransaction(requestCtx context.Context, stmt tree.Statement) error {
	can, err := StatementCanBeExecutedInUncommittedTransaction(mce.GetSession(), stmt)
	if err != nil {
		return err
	}
	if !can {
		//is ddl statement
		if IsDDL(stmt) {
			return moerr.NewInternalError(requestCtx, onlyCreateStatementErrorInfo())
		} else if IsAdministrativeStatement(stmt) {
			return moerr.NewInternalError(requestCtx, administrativeCommandIsUnsupportedInTxnErrorInfo())
		} else if IsParameterModificationStatement(stmt) {
			return moerr.NewInternalError(requestCtx, parameterModificationInTxnErrorInfo())
		} else {
			return moerr.NewInternalError(requestCtx, unclassifiedStatementInUncommittedTxnErrorInfo())
		}
	}
	return nil
}

func (ses *Session) getSqlType(sql string) {
	tenant := ses.GetTenantInfo()
	if tenant == nil {
		ses.sqlSourceType = intereSql
		return
	}
	flag, _, _ := isSpecialUser(tenant.User)
	if flag {
		ses.sqlSourceType = intereSql
		return
	}
	p1 := strings.Index(sql, "/*")
	p2 := strings.Index(sql, "*/")
	if p1 < 0 || p2 < 0 || p2 <= p1+1 {
		ses.sqlSourceType = externSql
		return
	}
	source := strings.TrimSpace(sql[p1+2 : p2-p1])
	if source == "cloud_user" {
		ses.sqlSourceType = cloudUserSql
	} else if source == "cloud_nouser" {
		ses.sqlSourceType = cloudNoUserSql
	} else {
		ses.sqlSourceType = externSql
	}
}

// execute query
func (mce *MysqlCmdExecutor) doComQuery(requestCtx context.Context, sql string) (retErr error) {
	beginInstant := time.Now()
	ses := mce.GetSession()
	ses.getSqlType(sql)
	ses.SetShowStmtType(NotShowStatement)
	proto := ses.GetMysqlProtocol()
	ses.SetSql(sql)
	ses.GetExportParam().Outfile = false
	pu := ses.GetParameterUnit()
	proc := process.New(
		requestCtx,
		ses.GetMemPool(),
		ses.GetTxnHandler().GetTxnClient(),
		ses.GetTxnHandler().GetTxnOperator(),
		pu.FileService,
		pu.GetClusterDetails,
	)
	proc.Id = mce.getNextProcessId()
	proc.Lim.Size = pu.SV.ProcessLimitationSize
	proc.Lim.BatchRows = pu.SV.ProcessLimitationBatchRows
	proc.Lim.MaxMsgSize = pu.SV.MaxMessageSize
	proc.Lim.PartitionRows = pu.SV.ProcessLimitationPartitionRows
	proc.SessionInfo = process.SessionInfo{
		User:          ses.GetUserName(),
		Host:          pu.SV.Host,
		ConnectionID:  uint64(proto.ConnectionID()),
		Database:      ses.GetDatabaseName(),
		Version:       pu.SV.ServerVersionPrefix + serverVersion.Load().(string),
		TimeZone:      ses.GetTimeZone(),
		StorageEngine: pu.StorageEngine,
		LastInsertID:  ses.GetLastInsertID(),
	}
	proc.SessionInfo.QueryId = ses.lastQueryId
	val, err := ses.GetGlobalVar("save_query_result")
	if err == nil {
		if v, _ := val.(int8); v > 0 {
			proc.SessionInfo.SaveQueryResult = true
		}
	}
	if ses.GetTenantInfo() != nil {
		proc.SessionInfo.Account = ses.GetTenantInfo().GetTenant()
		proc.SessionInfo.AccountId = ses.GetTenantInfo().GetTenantID()
		proc.SessionInfo.RoleId = ses.GetTenantInfo().GetDefaultRoleID()
		proc.SessionInfo.UserId = ses.GetTenantInfo().GetUserID()
	} else {
		proc.SessionInfo.Account = sysAccountName
		proc.SessionInfo.AccountId = sysAccountID
		proc.SessionInfo.RoleId = moAdminRoleID
		proc.SessionInfo.UserId = rootID
	}
	proc.SessionInfo.QueryId = ses.lastQueryId
	ses.txnCompileCtx.SetProcess(proc)
	cws, err := GetComputationWrapper(ses.GetDatabaseName(),
		sql,
		ses.GetUserName(),
		pu.StorageEngine,
		proc, ses)
	if err != nil {
		requestCtx = RecordParseErrorStatement(requestCtx, ses, proc, beginInstant, sql)
		retErr = err
		if _, ok := err.(*moerr.Error); !ok {
			retErr = moerr.NewParseError(requestCtx, err.Error())
		}
		logStatementStringStatus(requestCtx, ses, sql, fail, retErr)
		return retErr
	}

	defer func() {
		ses.SetMysqlResultSet(nil)
	}()

	var cmpBegin time.Time
	var ret interface{}
	var runner ComputationRunner
	var selfHandle bool
	var fromLoadData = false
	var txnErr error
	var rspLen uint64
	var prepareStmt *PrepareStmt
	var err2 error
	var columns []interface{}
	var mrs *MysqlResultSet
	canCache := true

	singleStatement := len(cws) == 1
	for i, cw := range cws {
		if cwft, ok := cw.(*TxnComputationWrapper); ok {
			if cwft.stmt.GetQueryType() == tree.QueryTypeDDL || cwft.stmt.GetQueryType() == tree.QueryTypeDCL ||
				cwft.stmt.GetQueryType() == tree.QueryTypeTCL {
				if _, ok := cwft.stmt.(*tree.SetVar); !ok {
					ses.cleanCache()
					canCache = false
				}
			}
		}

		ses.SetMysqlResultSet(&MysqlResultSet{})
		stmt := cw.GetAst()
		requestCtx = RecordStatement(requestCtx, ses, proc, cw, beginInstant, sql, singleStatement)
		tenant := ses.GetTenantName(stmt)
		//skip PREPARE statement here
		if ses.GetTenantInfo() != nil && !IsPrepareStatement(stmt) {
			err = authenticateUserCanExecuteStatement(requestCtx, ses, stmt)
			if err != nil {
				return err
			}
		}

		/*
				if it is in an active or multi-statement transaction, we check the type of the statement.
				Then we decide that if we can execute the statement.

			If we check the active transaction, it will generate the case below.
			case:
			set autocommit = 0;  <- no active transaction
			                     <- no active transaction
			drop table test1;    <- no active transaction, no error
			                     <- has active transaction
			drop table test1;    <- has active transaction, error
			                     <- has active transaction
		*/
		if ses.InActiveTransaction() {
			err = mce.canExecuteStatementInUncommittedTransaction(requestCtx, stmt)
			if err != nil {
				return err
			}
		}

		//check transaction states
		switch stmt.(type) {
		case *tree.BeginTransaction:
			err = ses.TxnBegin()
			if err != nil {
				goto handleFailed
			}
			RecordStatementTxnID(requestCtx, ses)
		case *tree.CommitTransaction:
			err = ses.TxnCommit()
			if err != nil {
				goto handleFailed
			}
		case *tree.RollbackTransaction:
			err = ses.TxnRollback()
			if err != nil {
				goto handleFailed
			}
		}

		switch st := stmt.(type) {
		case *tree.Select:
			if st.Ep != nil {
				ses.SetExportParam(st.Ep)
			}
		}

		selfHandle = false
		ses.GetTxnCompileCtx().SetQueryType(TXN_DEFAULT)

		switch st := stmt.(type) {
		case *tree.BeginTransaction, *tree.CommitTransaction, *tree.RollbackTransaction:
			selfHandle = true
		case *tree.SetRole:
			selfHandle = true
			ses.InvalidatePrivilegeCache()
			//switch role
			err = mce.handleSwitchRole(requestCtx, st)
			if err != nil {
				goto handleFailed
			}
		case *tree.Use:
			selfHandle = true
			//use database
			err = mce.handleChangeDB(requestCtx, st.Name)
			if err != nil {
				goto handleFailed
			}
		case *tree.MoDump:
			selfHandle = true
			//dump
			err = mce.handleDump(requestCtx, st)
			if err != nil {
				goto handleFailed
			}
		case *tree.DropDatabase:
			ses.InvalidatePrivilegeCache()
			// if the droped database is the same as the one in use, database must be reseted to empty.
			if string(st.Name) == ses.GetDatabaseName() {
				ses.SetDatabaseName("")
			}
		case *tree.Import:
			fromLoadData = true
			selfHandle = true
			err = mce.handleLoadData(requestCtx, proc, st)
			if err != nil {
				goto handleFailed
			}
		case *tree.PrepareStmt:
			selfHandle = true
			prepareStmt, err = mce.handlePrepareStmt(requestCtx, st)
			if err != nil {
				goto handleFailed
			}
			err = authenticateUserCanExecutePrepareOrExecute(requestCtx, ses, prepareStmt.PrepareStmt, prepareStmt.PreparePlan.GetDcl().GetPrepare().GetPlan())
			if err != nil {
				goto handleFailed
			}
		case *tree.PrepareString:
			selfHandle = true
			prepareStmt, err = mce.handlePrepareString(requestCtx, st)
			if err != nil {
				goto handleFailed
			}
			err = authenticateUserCanExecutePrepareOrExecute(requestCtx, ses, prepareStmt.PrepareStmt, prepareStmt.PreparePlan.GetDcl().GetPrepare().GetPlan())
			if err != nil {
				goto handleFailed
			}
		case *tree.Deallocate:
			selfHandle = true
			err = mce.handleDeallocate(requestCtx, st)
			if err != nil {
				goto handleFailed
			}
		case *tree.Reset:
			selfHandle = true
			err = mce.handleReset(requestCtx, st)
			if err != nil {
				goto handleFailed
			}
		case *tree.SetVar:
			selfHandle = true
			err = mce.handleSetVar(requestCtx, st)
			if err != nil {
				goto handleFailed
			}
		case *tree.ShowVariables:
			selfHandle = true
			err = mce.handleShowVariables(st, proc)
			if err != nil {
				goto handleFailed
			}
		case *tree.ShowErrors, *tree.ShowWarnings:
			selfHandle = true
			err = mce.handleShowErrors()
			if err != nil {
				goto handleFailed
			}
		case *tree.AnalyzeStmt:
			selfHandle = true
			if err = mce.handleAnalyzeStmt(requestCtx, st); err != nil {
				goto handleFailed
			}
		case *tree.ExplainStmt:
			selfHandle = true
			if err = mce.handleExplainStmt(requestCtx, st); err != nil {
				goto handleFailed
			}
		case *tree.ExplainAnalyze:
			ses.SetData(nil)
			switch st.Statement.(type) {
			case *tree.Delete:
				ses.GetTxnCompileCtx().SetQueryType(TXN_DELETE)
			case *tree.Update:
				ses.GetTxnCompileCtx().SetQueryType(TXN_UPDATE)
			default:
				ses.GetTxnCompileCtx().SetQueryType(TXN_DEFAULT)
			}
		case *tree.ShowColumns:
			ses.SetShowStmtType(ShowColumns)
			ses.SetData(nil)
		case *tree.ShowTableStatus:
			ses.SetShowStmtType(ShowTableStatus)
			ses.SetData(nil)
		case *tree.Delete:
			ses.GetTxnCompileCtx().SetQueryType(TXN_DELETE)
		case *tree.Update:
			ses.GetTxnCompileCtx().SetQueryType(TXN_UPDATE)
		case *InternalCmdFieldList:
			selfHandle = true
			if err = mce.handleCmdFieldList(requestCtx, st); err != nil {
				goto handleFailed
			}
		case *tree.CreateAccount:
			selfHandle = true
			ses.InvalidatePrivilegeCache()
			if err = mce.handleCreateAccount(requestCtx, st); err != nil {
				goto handleFailed
			}
		case *tree.DropAccount:
			selfHandle = true
			ses.InvalidatePrivilegeCache()
			if err = mce.handleDropAccount(requestCtx, st); err != nil {
				goto handleFailed
			}
		case *tree.AlterAccount:
			ses.InvalidatePrivilegeCache()
			selfHandle = true
			if err = mce.handleAlterAccount(requestCtx, st); err != nil {
				goto handleFailed
			}
		case *tree.CreateUser:
			selfHandle = true
			ses.InvalidatePrivilegeCache()
			if err = mce.handleCreateUser(requestCtx, st); err != nil {
				goto handleFailed
			}
		case *tree.DropUser:
			selfHandle = true
			ses.InvalidatePrivilegeCache()
			if err = mce.handleDropUser(requestCtx, st); err != nil {
				goto handleFailed
			}
		case *tree.AlterView:
			ses.InvalidatePrivilegeCache()
		case *tree.AlterUser: //TODO
			ses.InvalidatePrivilegeCache()
		case *tree.CreateRole:
			selfHandle = true
			ses.InvalidatePrivilegeCache()
			if err = mce.handleCreateRole(requestCtx, st); err != nil {
				goto handleFailed
			}
		case *tree.DropRole:
			selfHandle = true
			ses.InvalidatePrivilegeCache()
			if err = mce.handleDropRole(requestCtx, st); err != nil {
				goto handleFailed
			}
		case *tree.CreateFunction:
			selfHandle = true
			if err = mce.handleCreateFunction(requestCtx, st); err != nil {
				goto handleFailed
			}
		case *tree.DropFunction:
			selfHandle = true
			if err = mce.handleDropFunction(requestCtx, st); err != nil {
				goto handleFailed
			}
		case *tree.Grant:
			selfHandle = true
			ses.InvalidatePrivilegeCache()
			switch st.Typ {
			case tree.GrantTypeRole:
				if err = mce.handleGrantRole(requestCtx, &st.GrantRole); err != nil {
					goto handleFailed
				}
			case tree.GrantTypePrivilege:
				if err = mce.handleGrantPrivilege(requestCtx, &st.GrantPrivilege); err != nil {
					goto handleFailed
				}
			}
		case *tree.Revoke:
			selfHandle = true
			ses.InvalidatePrivilegeCache()
			switch st.Typ {
			case tree.RevokeTypeRole:
				if err = mce.handleRevokeRole(requestCtx, &st.RevokeRole); err != nil {
					goto handleFailed
				}
			case tree.RevokeTypePrivilege:
				if err = mce.handleRevokePrivilege(requestCtx, &st.RevokePrivilege); err != nil {
					goto handleFailed
				}
			}
		case *tree.Kill:
			selfHandle = true
			ses.InvalidatePrivilegeCache()
			if err = mce.handleKill(requestCtx, st); err != nil {
				goto handleFailed
			}
		}

		if selfHandle {
			goto handleSucceeded
		}
		if err = cw.SetDatabaseName(ses.GetDatabaseName()); err != nil {
			goto handleFailed
		}

		cmpBegin = time.Now()

		if ret, err = cw.Compile(requestCtx, ses, ses.GetOutputCallback()); err != nil {
			goto handleFailed
		}
		stmt = cw.GetAst()
		// reset some special stmt for execute statement
		switch st := stmt.(type) {
		case *tree.SetVar:
			err = mce.handleSetVar(requestCtx, st)
			if err != nil {
				goto handleFailed
			} else {
				goto handleSucceeded
			}
		case *tree.ShowVariables:
			err = mce.handleShowVariables(st, proc)
			if err != nil {
				goto handleFailed
			} else {
				goto handleSucceeded
			}
		case *tree.ShowErrors, *tree.ShowWarnings:
			err = mce.handleShowErrors()
			if err != nil {
				goto handleFailed
			} else {
				goto handleSucceeded
			}
		}

		runner = ret.(ComputationRunner)

		logInfof(ses.GetConciseProfile(), "time of Exec.Build : %s", time.Since(cmpBegin).String())

		mrs = ses.GetMysqlResultSet()
		// cw.Compile might rewrite sql, here we fetch the latest version
		switch statement := cw.GetAst().(type) {
		//produce result set
		case *tree.Select,
			*tree.ShowCreateTable, *tree.ShowCreateDatabase, *tree.ShowTables, *tree.ShowDatabases, *tree.ShowColumns,
			*tree.ShowProcessList, *tree.ShowStatus, *tree.ShowTableStatus, *tree.ShowGrants,
			*tree.ShowIndex, *tree.ShowCreateView, *tree.ShowTarget, *tree.ShowCollation, *tree.ValuesStatement,
			*tree.ExplainFor, *tree.ExplainStmt, *tree.ShowTableNumber, *tree.ShowColumnNumber, *tree.ShowTableValues, *tree.ShowLocks, *tree.ShowNodeList, *tree.ShowFunctionStatus:
			columns, err = cw.GetColumns()
			if err != nil {
				logErrorf(ses.GetConciseProfile(), "GetColumns from Computation handler failed. error: %v", err)
				goto handleFailed
			}
			if c, ok := cw.(*TxnComputationWrapper); ok {
				ses.rs = &plan.ResultColDef{ResultCols: plan2.GetResultColumnsFromPlan(c.plan)}
			}
			/*
				Step 1 : send column count and column definition.
			*/
			//send column count
			colCnt := uint64(len(columns))
			err = proto.SendColumnCountPacket(colCnt)
			if err != nil {
				goto handleFailed
			}
			//send columns
			//column_count * Protocol::ColumnDefinition packets
			cmd := ses.GetCmd()
			for _, c := range columns {
				mysqlc := c.(Column)
				mrs.AddColumn(mysqlc)

				//logutil.Infof("doComQuery col name %v type %v ",col.Name(),col.ColumnType())
				/*
					mysql COM_QUERY response: send the column definition per column
				*/
				err = proto.SendColumnDefinitionPacket(requestCtx, mysqlc, int(cmd))
				if err != nil {
					goto handleFailed
				}
			}

			/*
				mysql COM_QUERY response: End after the column has been sent.
				send EOF packet
			*/
			err = proto.SendEOFPacketIf(0, 0)
			if err != nil {
				goto handleFailed
			}

			runBegin := time.Now()
			/*
				Step 2: Start pipeline
				Producing the data row and sending the data row
			*/
			ep := ses.GetExportParam()
			if ep.Outfile {
				ep.DefaultBufSize = pu.SV.ExportDataDefaultFlushSize
				initExportFileParam(ep, mrs)
				if err = openNewFile(requestCtx, ep, mrs); err != nil {
					goto handleFailed
				}
			}
			if err = runner.Run(0); err != nil {
				goto handleFailed
			}

			switch ses.GetShowStmtType() {
			case ShowColumns:
				if err = handleShowColumns(ses, statement.(*tree.ShowColumns)); err != nil {
					goto handleFailed
				}
			case ShowTableStatus:
				if err = handleShowTableStatus(ses, statement.(*tree.ShowTableStatus), proc); err != nil {
					goto handleFailed
				}
			}

			if ep.Outfile {
				if err = ep.Writer.Flush(); err != nil {
					goto handleFailed
				}
				if err = ep.File.Close(); err != nil {
					goto handleFailed
				}
			}

			logInfof(ses.GetConciseProfile(), "time of Exec.Run : %s", time.Since(runBegin).String())

			/*
				Step 3: Say goodbye
				mysql COM_QUERY response: End after the data row has been sent.
				After all row data has been sent, it sends the EOF or OK packet.
			*/
			err = proto.sendEOFOrOkPacket(0, 0)
			if err != nil {
				goto handleFailed
			}

			/*
				Step 4: Serialize the execution plan by json
			*/
			if cwft, ok := cw.(*TxnComputationWrapper); ok {
				_ = cwft.RecordExecPlan(requestCtx)
			}
		//just status, no result set
		case *tree.CreateTable, *tree.DropTable, *tree.CreateDatabase, *tree.DropDatabase,
			*tree.CreateIndex, *tree.DropIndex,
			*tree.CreateView, *tree.DropView,
			*tree.AlterView,
			*tree.Insert, *tree.Update,
			*tree.BeginTransaction, *tree.CommitTransaction, *tree.RollbackTransaction,
			*tree.SetVar,
			*tree.Load,
			*tree.CreateUser, *tree.DropUser, *tree.AlterUser,
			*tree.CreateRole, *tree.DropRole,
			*tree.Revoke, *tree.Grant,
			*tree.SetDefaultRole, *tree.SetRole, *tree.SetPassword,
			*tree.Delete, *tree.TruncateTable:
			//change privilege
			switch cw.GetAst().(type) {
			case *tree.DropTable, *tree.DropDatabase, *tree.DropIndex, *tree.DropView,
				*tree.CreateUser, *tree.DropUser, *tree.AlterUser,
				*tree.CreateRole, *tree.DropRole,
				*tree.Revoke, *tree.Grant,
				*tree.SetDefaultRole, *tree.SetRole:
				ses.InvalidatePrivilegeCache()
			}
			runBegin := time.Now()
			/*
				Step 1: Start
			*/
			if err = runner.Run(0); err != nil {
				goto handleFailed
			}

			logInfof(ses.GetConciseProfile(), "time of Exec.Run : %s", time.Since(runBegin).String())

			rspLen = cw.GetAffectedRows()
			echoTime := time.Now()

			logInfof(ses.GetConciseProfile(), "time of SendResponse %s", time.Since(echoTime).String())

			/*
				Step 4: Serialize the execution plan by json
			*/
			if cwft, ok := cw.(*TxnComputationWrapper); ok {
				_ = cwft.RecordExecPlan(requestCtx)
			}
		case *tree.ExplainAnalyze:
			explainColName := "QUERY PLAN"
			columns, err = GetExplainColumns(requestCtx, explainColName)
			if err != nil {
				logErrorf(ses.GetConciseProfile(), "GetColumns from ExplainColumns handler failed, error: %v", err)
				goto handleFailed
			}
			/*
				Step 1 : send column count and column definition.
			*/
			//send column count
			colCnt := uint64(len(columns))
			err = proto.SendColumnCountPacket(colCnt)
			if err != nil {
				goto handleFailed
			}
			//send columns
			//column_count * Protocol::ColumnDefinition packets
			cmd := ses.GetCmd()
			for _, c := range columns {
				mysqlc := c.(Column)
				mrs.AddColumn(mysqlc)
				/*
					mysql COM_QUERY response: send the column definition per column
				*/
				err = proto.SendColumnDefinitionPacket(requestCtx, mysqlc, int(cmd))
				if err != nil {
					goto handleFailed
				}
			}
			/*
				mysql COM_QUERY response: End after the column has been sent.
				send EOF packet
			*/
			err = proto.SendEOFPacketIf(0, 0)
			if err != nil {
				goto handleFailed
			}

			runBegin := time.Now()
			/*
				Step 1: Start
			*/
			if err = runner.Run(0); err != nil {
				goto handleFailed
			}

			logInfof(ses.GetConciseProfile(), "time of Exec.Run : %s", time.Since(runBegin).String())

			if cwft, ok := cw.(*TxnComputationWrapper); ok {
				queryPlan := cwft.plan
				// generator query explain
				explainQuery := explain.NewExplainQueryImpl(queryPlan.GetQuery())

				// build explain data buffer
				buffer := explain.NewExplainDataBuffer()
				var option *explain.ExplainOptions
				option, err = getExplainOption(requestCtx, statement.Options)
				if err != nil {
					goto handleFailed
				}

				err = explainQuery.ExplainPlan(requestCtx, buffer, option)
				if err != nil {
					goto handleFailed
				}

				err = buildMoExplainQuery(explainColName, buffer, ses, getDataFromPipeline)
				if err != nil {
					goto handleFailed
				}

				/*
					Step 3: Say goodbye
					mysql COM_QUERY response: End after the data row has been sent.
					After all row data has been sent, it sends the EOF or OK packet.
				*/
				err = proto.sendEOFOrOkPacket(0, 0)
				if err != nil {
					goto handleFailed
				}
			}
		}
	handleSucceeded:
		//load data handle txn failure internally
		incStatementCounter(tenant, stmt)
		if !fromLoadData {
			txnErr = ses.TxnCommitSingleStatement(stmt)
			if txnErr != nil {
				logStatementStatus(requestCtx, ses, stmt, fail, txnErr)
				return txnErr
			}
		}
		switch stmt.(type) {
		case *tree.CreateTable, *tree.DropTable, *tree.CreateDatabase, *tree.DropDatabase,
			*tree.CreateIndex, *tree.DropIndex, *tree.Insert, *tree.Update,
			*tree.CreateView, *tree.DropView, *tree.AlterView, *tree.Load, *tree.MoDump,
			*tree.CreateAccount, *tree.DropAccount, *tree.AlterAccount,
			*tree.CreateFunction, *tree.DropFunction,
			*tree.CreateUser, *tree.DropUser, *tree.AlterUser,
			*tree.CreateRole, *tree.DropRole, *tree.Revoke, *tree.Grant,
			*tree.SetDefaultRole, *tree.SetRole, *tree.SetPassword, *tree.Delete, *tree.TruncateTable, *tree.Use,
			*tree.BeginTransaction, *tree.CommitTransaction, *tree.RollbackTransaction:
			resp := mce.setResponse(i, len(cws), rspLen)
			if _, ok := stmt.(*tree.Insert); ok {
				resp.lastInsertId = proc.GetLastInsertID()
				if proc.GetLastInsertID() != 0 {
					ses.SetLastInsertID(proc.GetLastInsertID())
				}
			}
			if err2 = mce.GetSession().GetMysqlProtocol().SendResponse(requestCtx, resp); err2 != nil {
				retErr = moerr.NewInternalError(requestCtx, "routine send response failed. error:%v ", err2)
				logStatementStatus(requestCtx, ses, stmt, fail, retErr)
				return retErr
			}

		case *tree.PrepareStmt, *tree.PrepareString:
			if ses.GetCmd() == COM_STMT_PREPARE {
				if err2 = mce.GetSession().GetMysqlProtocol().SendPrepareResponse(requestCtx, prepareStmt); err2 != nil {
					retErr = moerr.NewInternalError(requestCtx, "routine send response failed. error:%v ", err2)
					logStatementStatus(requestCtx, ses, stmt, fail, retErr)
					return retErr
				}
			} else {
				resp := mce.setResponse(i, len(cws), rspLen)
				if err2 = mce.GetSession().GetMysqlProtocol().SendResponse(requestCtx, resp); err2 != nil {
					retErr = moerr.NewInternalError(requestCtx, "routine send response failed. error:%v ", err2)
					logStatementStatus(requestCtx, ses, stmt, fail, retErr)
					return retErr
				}
			}

		case *tree.SetVar:
			resp := mce.setResponse(i, len(cws), rspLen)
			if err = proto.SendResponse(requestCtx, resp); err != nil {
				return moerr.NewInternalError(requestCtx, "routine send response failed. error:%v ", err)
			}

		case *tree.Deallocate:
			//we will not send response in COM_STMT_CLOSE command
			if ses.GetCmd() != COM_STMT_CLOSE {
				resp := mce.setResponse(i, len(cws), rspLen)
				if err2 = mce.GetSession().GetMysqlProtocol().SendResponse(requestCtx, resp); err2 != nil {
					retErr = moerr.NewInternalError(requestCtx, "routine send response failed. error:%v ", err2)
					logStatementStatus(requestCtx, ses, stmt, fail, retErr)
					return retErr
				}
			}

		case *tree.Reset:
			resp := mce.setResponse(i, len(cws), rspLen)
			if err2 = mce.GetSession().GetMysqlProtocol().SendResponse(requestCtx, resp); err2 != nil {
				retErr = moerr.NewInternalError(requestCtx, "routine send response failed. error:%v ", err2)
				logStatementStatus(requestCtx, ses, stmt, fail, retErr)
				return retErr
			}
		}
		logStatementStatus(requestCtx, ses, stmt, success, nil)
		goto handleNext
	handleFailed:
		incStatementCounter(tenant, stmt)
		incStatementErrorsCounter(tenant, stmt)
		/*
			Cases    | set Autocommit = 1/0 | BEGIN statement |
			---------------------------------------------------
			Case1      1                       Yes
			Case2      1                       No
			Case3      0                       Yes
			Case4      0                       No
			---------------------------------------------------
			update error message in Case1,Case3,Case4.
		*/
		if ses.InMultiStmtTransactionMode() && ses.InActiveTransaction() {
			ses.cleanCache()
			ses.SetOptionBits(OPTION_ATTACH_ABORT_TRANSACTION_ERROR)
		}
		logError(ses.GetConciseProfile(), err.Error())
		if !fromLoadData {
			txnErr = ses.TxnRollbackSingleStatement(stmt)
			if txnErr != nil {
				logStatementStatus(requestCtx, ses, stmt, fail, txnErr)
				return txnErr
			}
		}
		logStatementStatus(requestCtx, ses, stmt, fail, err)
		return err
	handleNext:
	} // end of for

	if canCache && !ses.isCached(sql) {
		plans := make([]*plan.Plan, len(cws))
		stmts := make([]*tree.Statement, len(cws))
		for i, cw := range cws {
			if cwft, ok := cw.(*TxnComputationWrapper); ok {
				plans[i] = cwft.plan
				stmts[i] = &cwft.stmt
			}
		}
		ses.cachePlan(sql, stmts, plans)
	}

	return nil
}

// execute query. Currently, it is developing. Finally, it will replace the doComQuery.
func (mce *MysqlCmdExecutor) doComQueryInProgress(requestCtx context.Context, sql string) (retErr error) {
	var stmtExecs []StmtExecutor
	var err error
	beginInstant := time.Now()
	ses := mce.GetSession()
	ses.SetShowStmtType(NotShowStatement)
	proto := ses.GetMysqlProtocol()
	ses.SetSql(sql)
	ses.GetExportParam().Outfile = false
	pu := ses.GetParameterUnit()
	proc := process.New(
		requestCtx,
		ses.GetMemPool(),
		pu.TxnClient,
		ses.GetTxnHandler().GetTxnOperator(),
		pu.FileService,
		pu.GetClusterDetails,
	)
	proc.Id = mce.getNextProcessId()
	proc.Lim.Size = pu.SV.ProcessLimitationSize
	proc.Lim.BatchRows = pu.SV.ProcessLimitationBatchRows
	proc.Lim.PartitionRows = pu.SV.ProcessLimitationPartitionRows
	proc.SessionInfo = process.SessionInfo{
		User:          ses.GetUserName(),
		Host:          pu.SV.Host,
		ConnectionID:  uint64(proto.ConnectionID()),
		Database:      ses.GetDatabaseName(),
		Version:       pu.SV.ServerVersionPrefix + serverVersion.Load().(string),
		TimeZone:      ses.GetTimeZone(),
		StorageEngine: pu.StorageEngine,
	}

	if ses.GetTenantInfo() != nil {
		proc.SessionInfo.Account = ses.GetTenantInfo().GetTenant()
		proc.SessionInfo.AccountId = ses.GetTenantInfo().GetTenantID()
		proc.SessionInfo.RoleId = ses.GetTenantInfo().GetDefaultRoleID()
		proc.SessionInfo.UserId = ses.GetTenantInfo().GetUserID()
	} else {
		proc.SessionInfo.Account = sysAccountName
		proc.SessionInfo.AccountId = sysAccountID
		proc.SessionInfo.RoleId = moAdminRoleID
		proc.SessionInfo.UserId = rootID
	}

	stmtExecs, err = GetStmtExecList(ses.GetDatabaseName(),
		sql,
		ses.GetUserName(),
		pu.StorageEngine,
		proc, ses)
	if err != nil {
		requestCtx = RecordParseErrorStatement(requestCtx, ses, proc, beginInstant, sql)
		retErr = moerr.NewParseError(requestCtx, err.Error())
		logStatementStringStatus(requestCtx, ses, sql, fail, retErr)
		return retErr
	}

	singleStatement := len(stmtExecs) == 1
	for _, exec := range stmtExecs {
		err = Execute(requestCtx, ses, proc, exec, beginInstant, sql, singleStatement)
		if err != nil {
			return err
		}
	}
	return err
}

func (mce *MysqlCmdExecutor) setResponse(cwIndex, cwsLen int, rspLen uint64) *Response {

	//if the stmt has next stmt, should set the server status equals to 10
	if cwIndex < cwsLen-1 {
		return NewOkResponse(rspLen, 0, 0, SERVER_MORE_RESULTS_EXISTS, int(COM_QUERY), "")
	} else {
		return NewOkResponse(rspLen, 0, 0, 0, int(COM_QUERY), "")
	}

}

// ExecRequest the server execute the commands from the client following the mysql's routine
func (mce *MysqlCmdExecutor) ExecRequest(requestCtx context.Context, ses *Session, req *Request) (resp *Response, err error) {
	defer func() {
		if e := recover(); e != nil {
			moe, ok := e.(*moerr.Error)
			if !ok {
				err = moerr.ConvertPanicError(requestCtx, e)
				resp = NewGeneralErrorResponse(COM_QUERY, err)
			} else {
				resp = NewGeneralErrorResponse(COM_QUERY, moe)
			}
		}
	}()

	var sql string
	logDebugf(ses.GetCompleteProfile(), "cmd %v", req.GetCmd())
	ses.SetCmd(req.GetCmd())
	doComQuery := mce.GetDoQueryFunc()
	switch req.GetCmd() {
	case COM_QUIT:
		/*resp = NewResponse(
			OkResponse,
			0,
			int(COM_QUIT),
			nil,
		)*/
		return resp, nil
	case COM_QUERY:
		var query = string(req.GetData().([]byte))
		mce.addSqlCount(1)
		logInfo(ses.GetConciseProfile(), "query trace", logutil.ConnectionIdField(ses.GetConnectionID()), logutil.QueryField(SubStringFromBegin(query, int(ses.GetParameterUnit().SV.LengthOfQueryPrinted))))
		err = doComQuery(requestCtx, query)
		if err != nil {
			resp = NewGeneralErrorResponse(COM_QUERY, err)
		}
		return resp, nil
	case COM_INIT_DB:
		var dbname = string(req.GetData().([]byte))
		mce.addSqlCount(1)
		query := "use `" + dbname + "`"
		err = doComQuery(requestCtx, query)
		if err != nil {
			resp = NewGeneralErrorResponse(COM_INIT_DB, err)
		}

		return resp, nil
	case COM_FIELD_LIST:
		var payload = string(req.GetData().([]byte))
		mce.addSqlCount(1)
		query := makeCmdFieldListSql(payload)
		err = doComQuery(requestCtx, query)
		if err != nil {
			resp = NewGeneralErrorResponse(COM_FIELD_LIST, err)
		}

		return resp, nil
	case COM_PING:
		resp = NewGeneralOkResponse(COM_PING)

		return resp, nil

	case COM_STMT_PREPARE:
		ses.SetCmd(COM_STMT_PREPARE)
		sql = string(req.GetData().([]byte))
		mce.addSqlCount(1)

		// rewrite to "Prepare stmt_name from 'xxx'"
		newLastStmtID := ses.GenNewStmtId()
		newStmtName := getPrepareStmtName(newLastStmtID)
		sql = fmt.Sprintf("prepare %s from %s", newStmtName, sql)
		logInfo(ses.GetConciseProfile(), "query trace", logutil.ConnectionIdField(ses.GetConnectionID()), logutil.QueryField(sql))

		err = doComQuery(requestCtx, sql)
		if err != nil {
			resp = NewGeneralErrorResponse(COM_STMT_PREPARE, err)
		}
		return resp, nil

	case COM_STMT_EXECUTE:
		ses.SetCmd(COM_STMT_EXECUTE)
		data := req.GetData().([]byte)
		sql, err = mce.parseStmtExecute(requestCtx, data)
		if err != nil {
			return NewGeneralErrorResponse(COM_STMT_EXECUTE, err), nil
		}
		err = doComQuery(requestCtx, sql)
		if err != nil {
			resp = NewGeneralErrorResponse(COM_STMT_EXECUTE, err)
		}
		return resp, nil

	case COM_STMT_CLOSE:
		data := req.GetData().([]byte)

		// rewrite to "deallocate Prepare stmt_name"
		stmtID := binary.LittleEndian.Uint32(data[0:4])
		stmtName := getPrepareStmtName(stmtID)
		sql = fmt.Sprintf("deallocate prepare %s", stmtName)
		logInfo(ses.GetConciseProfile(), "query trace", logutil.ConnectionIdField(ses.GetConnectionID()), logutil.QueryField(sql))

		err = doComQuery(requestCtx, sql)
		if err != nil {
			resp = NewGeneralErrorResponse(COM_STMT_CLOSE, err)
		}
		return resp, nil

	case COM_STMT_RESET:
		data := req.GetData().([]byte)

		//Payload of COM_STMT_RESET
		stmtID := binary.LittleEndian.Uint32(data[0:4])
		stmtName := getPrepareStmtName(stmtID)
		sql = fmt.Sprintf("reset prepare %s", stmtName)
		logInfo(ses.GetConciseProfile(), "query trace", logutil.ConnectionIdField(ses.GetConnectionID()), logutil.QueryField(sql))
		err = doComQuery(requestCtx, sql)
		if err != nil {
			resp = NewGeneralErrorResponse(COM_STMT_RESET, err)
		}
		return resp, nil

	default:
		resp = NewGeneralErrorResponse(req.GetCmd(), moerr.NewInternalError(requestCtx, "unsupported command. 0x%x", req.GetCmd()))
	}
	return resp, nil
}

func (mce *MysqlCmdExecutor) parseStmtExecute(requestCtx context.Context, data []byte) (string, error) {
	// see https://dev.mysql.com/doc/internals/en/com-stmt-execute.html
	pos := 0
	if len(data) < 4 {
		return "", moerr.NewInvalidInput(requestCtx, "sql command contains malformed packet")
	}
	stmtID := binary.LittleEndian.Uint32(data[0:4])
	pos += 4

	stmtName := fmt.Sprintf("%s_%d", prefixPrepareStmtName, stmtID)
	ses := mce.GetSession()
	preStmt, err := ses.GetPrepareStmt(stmtName)
	if err != nil {
		return "", err
	}
	names, vars, err := ses.GetMysqlProtocol().ParseExecuteData(requestCtx, preStmt, data, pos)
	if err != nil {
		return "", err
	}
	sql := fmt.Sprintf("execute %s", stmtName)
	varStrings := make([]string, len(names))
	if len(names) > 0 {
		sql = sql + fmt.Sprintf(" using @%s", strings.Join(names, ",@"))
		for i := 0; i < len(names); i++ {
			varStrings[i] = fmt.Sprintf("%v", vars[i])
			err := ses.SetUserDefinedVar(names[i], vars[i])
			if err != nil {
				return "", err
			}
		}
	}
	logInfo(ses.GetConciseProfile(), "query trace", logutil.ConnectionIdField(ses.GetConnectionID()), logutil.QueryField(sql), logutil.VarsField(strings.Join(varStrings, " , ")))
	return sql, nil
}

func (mce *MysqlCmdExecutor) SetCancelFunc(cancelFunc context.CancelFunc) {
	mce.mu.Lock()
	defer mce.mu.Unlock()
	mce.cancelRequestFunc = cancelFunc
}

func (mce *MysqlCmdExecutor) Close() {}

/*
StatementCanBeExecutedInUncommittedTransaction checks the statement can be executed in an active transaction.
*/
func StatementCanBeExecutedInUncommittedTransaction(ses *Session, stmt tree.Statement) (bool, error) {
	switch st := stmt.(type) {
	//ddl statement
	case *tree.CreateTable, *tree.CreateDatabase, *tree.CreateIndex, *tree.CreateView, *tree.AlterView:
		return true, nil
		//dml statement
	case *tree.Insert, *tree.Update, *tree.Delete, *tree.Select, *tree.Load, *tree.MoDump, *tree.ValuesStatement:
		return true, nil
		//transaction
	case *tree.BeginTransaction, *tree.CommitTransaction, *tree.RollbackTransaction:
		return true, nil
		//show
	case *tree.ShowTables, *tree.ShowCreateTable, *tree.ShowCreateDatabase, *tree.ShowDatabases,
		*tree.ShowVariables, *tree.ShowColumns, *tree.ShowErrors, *tree.ShowIndex, *tree.ShowProcessList,
		*tree.ShowStatus, *tree.ShowTarget, *tree.ShowWarnings:
		return true, nil
		//others
	case *tree.ExplainStmt, *tree.ExplainAnalyze, *tree.ExplainFor, *InternalCmdFieldList:
		return true, nil
	case *tree.PrepareStmt:
		return StatementCanBeExecutedInUncommittedTransaction(ses, st.Stmt)
	case *tree.PrepareString:
		preStmt, err := mysql.ParseOne(ses.requestCtx, st.Sql)
		if err != nil {
			return false, err
		}
		return StatementCanBeExecutedInUncommittedTransaction(ses, preStmt)
	case *tree.Execute:
		preName := string(st.Name)
		preStmt, err := ses.GetPrepareStmt(preName)
		if err != nil {
			return false, err
		}
		return StatementCanBeExecutedInUncommittedTransaction(ses, preStmt.PrepareStmt)
	case *tree.Deallocate, *tree.Reset:
		return true, nil
	case *tree.Use:
		/*
			These statements can not be executed in an uncommitted transaction:
				USE SECONDARY ROLE { ALL | NONE }
				USE ROLE role;
		*/
		return !st.IsUseRole(), nil
	case *tree.DropTable, *tree.DropDatabase, *tree.DropIndex, *tree.DropView:
		//background transaction can execute the DROPxxx in one transaction
		return ses.IsBackgroundSession(), nil
	}

	return false, nil
}

// IsDDL checks the statement is the DDL statement.
func IsDDL(stmt tree.Statement) bool {
	switch stmt.(type) {
	case *tree.CreateTable, *tree.DropTable,
		*tree.CreateView, *tree.DropView, *tree.AlterView,
		*tree.CreateDatabase, *tree.DropDatabase,
		*tree.CreateIndex, *tree.DropIndex, *tree.TruncateTable:
		return true
	}
	return false
}

// IsDropStatement checks the statement is the drop statement.
func IsDropStatement(stmt tree.Statement) bool {
	switch stmt.(type) {
	case *tree.DropDatabase, *tree.DropTable, *tree.DropView, *tree.DropIndex:
		return true
	}
	return false
}

// IsAdministrativeStatement checks the statement is the administrative statement.
func IsAdministrativeStatement(stmt tree.Statement) bool {
	switch st := stmt.(type) {
	case *tree.CreateAccount, *tree.DropAccount, *tree.AlterAccount,
		*tree.CreateUser, *tree.DropUser, *tree.AlterUser,
		*tree.CreateRole, *tree.DropRole,
		*tree.Revoke, *tree.Grant,
		*tree.SetDefaultRole, *tree.SetRole, *tree.SetPassword:
		return true
	case *tree.Use:
		return st.IsUseRole()
	}
	return false
}

// IsParameterModificationStatement checks the statement is the statement of parameter modification statement.
func IsParameterModificationStatement(stmt tree.Statement) bool {
	switch stmt.(type) {
	case *tree.SetVar:
		return true
	}
	return false
}

// IsPrepareStatement checks the statement is the Prepare statement.
func IsPrepareStatement(stmt tree.Statement) bool {
	switch stmt.(type) {
	case *tree.PrepareStmt, *tree.PrepareString:
		return true
	}
	return false
}

/*
NeedToBeCommittedInActiveTransaction checks the statement that need to be committed
in an active transaction.

Currently, it includes the drop statement, the administration statement ,

	the parameter modification statement.
*/
func NeedToBeCommittedInActiveTransaction(stmt tree.Statement) bool {
	if stmt == nil {
		return false
	}
	return IsDropStatement(stmt) || IsAdministrativeStatement(stmt) || IsParameterModificationStatement(stmt)
}

func NewMysqlCmdExecutor() *MysqlCmdExecutor {
	return &MysqlCmdExecutor{}
}

/*
convert the type in computation engine to the type in mysql.
*/
func convertEngineTypeToMysqlType(ctx context.Context, engineType types.T, col *MysqlColumn) error {
	switch engineType {
	case types.T_any:
		col.SetColumnType(defines.MYSQL_TYPE_NULL)
	case types.T_json:
		col.SetColumnType(defines.MYSQL_TYPE_JSON)
	case types.T_bool:
		col.SetColumnType(defines.MYSQL_TYPE_BOOL)
	case types.T_int8:
		col.SetColumnType(defines.MYSQL_TYPE_TINY)
	case types.T_uint8:
		col.SetColumnType(defines.MYSQL_TYPE_TINY)
		col.SetSigned(false)
	case types.T_int16:
		col.SetColumnType(defines.MYSQL_TYPE_SHORT)
	case types.T_uint16:
		col.SetColumnType(defines.MYSQL_TYPE_SHORT)
		col.SetSigned(false)
	case types.T_int32:
		col.SetColumnType(defines.MYSQL_TYPE_LONG)
	case types.T_uint32:
		col.SetColumnType(defines.MYSQL_TYPE_LONG)
		col.SetSigned(false)
	case types.T_int64:
		col.SetColumnType(defines.MYSQL_TYPE_LONGLONG)
	case types.T_uint64:
		col.SetColumnType(defines.MYSQL_TYPE_LONGLONG)
		col.SetSigned(false)
	case types.T_float32:
		col.SetColumnType(defines.MYSQL_TYPE_FLOAT)
	case types.T_float64:
		col.SetColumnType(defines.MYSQL_TYPE_DOUBLE)
	case types.T_char:
		col.SetColumnType(defines.MYSQL_TYPE_STRING)
	case types.T_varchar:
		col.SetColumnType(defines.MYSQL_TYPE_VARCHAR)
	case types.T_date:
		col.SetColumnType(defines.MYSQL_TYPE_DATE)
	case types.T_datetime:
		col.SetColumnType(defines.MYSQL_TYPE_DATETIME)
	case types.T_time:
		col.SetColumnType(defines.MYSQL_TYPE_TIME)
	case types.T_timestamp:
		col.SetColumnType(defines.MYSQL_TYPE_TIMESTAMP)
	case types.T_decimal64:
		col.SetColumnType(defines.MYSQL_TYPE_DECIMAL)
	case types.T_decimal128:
		col.SetColumnType(defines.MYSQL_TYPE_DECIMAL)
	case types.T_blob:
		col.SetColumnType(defines.MYSQL_TYPE_BLOB)
	case types.T_text:
		col.SetColumnType(defines.MYSQL_TYPE_TEXT)
	case types.T_uuid:
		col.SetColumnType(defines.MYSQL_TYPE_UUID)
	default:
		return moerr.NewInternalError(ctx, "RunWhileSend : unsupported type %d", engineType)
	}
	return nil
}

func convertMysqlTextTypeToBlobType(col *MysqlColumn) {
	if col.ColumnType() == defines.MYSQL_TYPE_TEXT {
		col.SetColumnType(defines.MYSQL_TYPE_BLOB)
	}
}

// build plan json when marhal plan error
func buildErrorJsonPlan(uuid uuid.UUID, errcode uint16, msg string) []byte {
	explainData := explain.ExplainData{
		Code:    errcode,
		Message: msg,
		Success: false,
		Uuid:    uuid.String(),
	}
	buffer := &bytes.Buffer{}
	encoder := json.NewEncoder(buffer)
	encoder.SetEscapeHTML(false)
	encoder.Encode(explainData)
	return buffer.Bytes()
}

func serializePlanToJson(ctx context.Context, queryPlan *plan2.Plan, uuid uuid.UUID) (jsonBytes []byte, statsJonsBytes []byte, stats trace.Statistic) {
	if queryPlan != nil && queryPlan.GetQuery() != nil {
		explainQuery := explain.NewExplainQueryImpl(queryPlan.GetQuery())
		options := &explain.ExplainOptions{
			Verbose: true,
			Analyze: true,
			Format:  explain.EXPLAIN_FORMAT_TEXT,
		}
		marshalPlan := explainQuery.BuildJsonPlan(ctx, uuid, options)
		stats.RowsRead, stats.BytesScan = marshalPlan.StatisticsRead()
		// data transform to json datastruct
		buffer := &bytes.Buffer{}
		encoder := json.NewEncoder(buffer)
		encoder.SetEscapeHTML(false)
		err := encoder.Encode(marshalPlan)
		if err != nil {
			moError := moerr.NewInternalError(ctx, "serialize plan to json error: %s", err.Error())
			jsonBytes = buildErrorJsonPlan(uuid, moError.ErrorCode(), moError.Error())
		} else {
			jsonBytes = buffer.Bytes()
		}
		// data transform Global to json
		if len(marshalPlan.Steps) > 0 {
			if len(marshalPlan.Steps) > 1 {
				logutil.Fatalf("need handle multi execPlan trees, cnt: %d", len(marshalPlan.Steps))
			}
			buffer := &bytes.Buffer{}
			encoder := json.NewEncoder(buffer)
			encoder.SetEscapeHTML(false)
			global := marshalPlan.Steps[0].GraphData.Global
			err = encoder.Encode(&global)
			if err != nil {
				statsJonsBytes = []byte(fmt.Sprintf(`{"code":200,"message":"%q"}`, err.Error()))
			} else {
				statsJonsBytes = buffer.Bytes()
			}
		}
	} else {
		jsonBytes = buildErrorJsonPlan(uuid, moerr.ErrWarn, "sql query no record execution plan")
	}
	return jsonBytes, statsJonsBytes, stats
}

// SerializeExecPlan Serialize the execution plan by json
var SerializeExecPlan = func(ctx context.Context, plan any, uuid uuid.UUID) ([]byte, []byte, trace.Statistic) {
	if plan == nil {
		return serializePlanToJson(ctx, nil, uuid)
	} else if queryPlan, ok := plan.(*plan2.Plan); !ok {
		moError := moerr.NewInternalError(ctx, "execPlan not type of plan2.Plan: %s", reflect.ValueOf(plan).Type().Name())
		return buildErrorJsonPlan(uuid, moError.ErrorCode(), moError.Error()), []byte{}, trace.Statistic{}
	} else {
		// data transform to json dataStruct
		return serializePlanToJson(ctx, queryPlan, uuid)
	}
}

func init() {
	trace.SetDefaultSerializeExecPlan(SerializeExecPlan)
}

func getAccountId(ctx context.Context) uint32 {
	var accountId uint32

	if v := ctx.Value(defines.TenantIDKey{}); v != nil {
		accountId = v.(uint32)
	}
	return accountId
}<|MERGE_RESOLUTION|>--- conflicted
+++ resolved
@@ -2270,7 +2270,11 @@
 func (cwft *TxnComputationWrapper) Compile(requestCtx context.Context, u interface{}, fill func(interface{}, *batch.Batch) error) (interface{}, error) {
 	var err error
 	defer RecordStatementTxnID(requestCtx, cwft.ses)
-<<<<<<< HEAD
+	if cwft.ses.IfInitedTempEngine() {
+		requestCtx = context.WithValue(requestCtx, defines.TemporaryDN{}, cwft.ses.GetTempTableStorage())
+		cwft.ses.SetRequestContext(requestCtx)
+		cwft.proc.Ctx = context.WithValue(cwft.proc.Ctx, defines.TemporaryDN{}, cwft.ses.GetTempTableStorage())
+	}
 	cacheHit := cwft.plan != nil
 	if !cacheHit {
 		cwft.plan, err = buildPlan(requestCtx, cwft.ses, cwft.ses.GetTxnCompileCtx(), cwft.stmt)
@@ -2278,14 +2282,6 @@
 		cwft.ses.accountId = getAccountId(requestCtx)
 		err = authenticateCanExecuteStatementAndPlan(requestCtx, cwft.ses, cwft.stmt, cwft.plan)
 	}
-=======
-	if cwft.ses.IfInitedTempEngine() {
-		requestCtx = context.WithValue(requestCtx, defines.TemporaryDN{}, cwft.ses.GetTempTableStorage())
-		cwft.ses.SetRequestContext(requestCtx)
-		cwft.proc.Ctx = context.WithValue(cwft.proc.Ctx, defines.TemporaryDN{}, cwft.ses.GetTempTableStorage())
-	}
-	cwft.plan, err = buildPlan(requestCtx, cwft.ses, cwft.ses.GetTxnCompileCtx(), cwft.stmt)
->>>>>>> 9f07f88f
 	if err != nil {
 		return nil, err
 	}
