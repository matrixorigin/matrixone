// Copyright 2021 Matrix Origin
//
// Licensed under the Apache License, Version 2.0 (the "License");
// you may not use this file except in compliance with the License.
// You may obtain a copy of the License at
//
//      http://www.apache.org/licenses/LICENSE-2.0
//
// Unless required by applicable law or agreed to in writing, software
// distributed under the License is distributed on an "AS IS" BASIS,
// WITHOUT WARRANTIES OR CONDITIONS OF ANY KIND, either express or implied.
// See the License for the specific language governing permissions and
// limitations under the License.

package frontend

import (
	"fmt"
	"matrixone/pkg/defines"
	"matrixone/pkg/logutil"
	"matrixone/pkg/sql/compile"
	"strings"
	"time"

	"matrixone/pkg/container/batch"
	"matrixone/pkg/container/types"
	"matrixone/pkg/sql/tree"
	"matrixone/pkg/vm/process"
)

type MysqlCmdExecutor struct {
	CmdExecutorImpl

	//the count of sql has been processed
	sqlCount uint64

	//for load data closing
	loadDataClose *CloseLoadData
}

//get new process id
func (mce *MysqlCmdExecutor) getNextProcessId() string {
	/*
		temporary method:
		routineId + sqlCount
	*/
	routineId := mce.routine.getConnID()
	return fmt.Sprintf("%d%d", routineId, mce.sqlCount)
}

func (mce *MysqlCmdExecutor) addSqlCount(a uint64) {
	mce.sqlCount += a
}

/*
extract the data from the pipeline.
obj: routine obj
TODO:Add error
Warning: The pipeline is the multi-thread environment. The getDataFromPipeline will
	access the shared data. Be careful when it writes the shared data.
*/
func getDataFromPipeline(obj interface{}, bat *batch.Batch) error {
	rt := obj.(*Routine)
	ses := rt.GetSession()

	if bat == nil {
		return nil
	}

	var rowGroupSize = ses.Pu.SV.GetCountOfRowsPerSendingToClient()
	rowGroupSize = MaxInt64(rowGroupSize, 1)

	var choose = !ses.Pu.SV.GetSendRow()
	if choose {
		goID := GetRoutineId()

		logutil.Infof("goid %d \n", goID)

		begin := time.Now()

		proto := rt.GetClientProtocol().(*MysqlProtocol)

		//Create a new temporary resultset per pipeline thread.
		mrs := &MysqlResultSet{}
		//Warning: Don't change ResultColumns in this.
		//Reference the shared ResultColumns of the session among multi-thread.
		mrs.Columns = ses.Mrs.Columns
		mrs.Name2Index = ses.Mrs.Name2Index

		//group row
		mrs.Data = make([][]interface{}, rowGroupSize)
		for i := int64(0); i < rowGroupSize; i++ {
			mrs.Data[i] = make([]interface{}, len(bat.Vecs))
		}

		if n := len(bat.Sels); n == 0 {
			n = bat.Vecs[0].Length()
			groupCnt := int64(n)/rowGroupSize + 1
			for g := int64(0); g < groupCnt; g++ { //group id
				begin := g * rowGroupSize
				end := MinInt64((g+1)*rowGroupSize, int64(n))

				r := uint64(0)
				for j := begin; j < end; j++ { //row index
					row := mrs.Data[r]
					r++
					for i, vec := range bat.Vecs { //col index
						switch vec.Typ.Oid { //get col
						case types.T_int8:
							if !vec.Nsp.Any() { //all data in this column are not null
								vs := vec.Col.([]int8)
								row[i] = vs[j]
							} else {
								if vec.Nsp.Contains(uint64(j)) { //is null
									row[i] = nil
								} else {
									vs := vec.Col.([]int8)
									row[i] = vs[j]
								}
							}
						case types.T_uint8:
							if !vec.Nsp.Any() { //all data in this column are not null
								vs := vec.Col.([]uint8)
								row[i] = vs[j]
							} else {
								if vec.Nsp.Contains(uint64(j)) { //is null
									row[i] = nil
								} else {
									vs := vec.Col.([]uint8)
									row[i] = vs[j]
								}
							}
						case types.T_int16:
							if !vec.Nsp.Any() { //all data in this column are not null
								vs := vec.Col.([]int16)
								row[i] = vs[j]
							} else {
								if vec.Nsp.Contains(uint64(j)) { //is null
									row[i] = nil
								} else {
									vs := vec.Col.([]int16)
									row[i] = vs[j]
								}
							}
						case types.T_uint16:
							if !vec.Nsp.Any() { //all data in this column are not null
								vs := vec.Col.([]uint16)
								row[i] = vs[j]
							} else {
								if vec.Nsp.Contains(uint64(j)) { //is null
									row[i] = nil
								} else {
									vs := vec.Col.([]uint16)
									row[i] = vs[j]
								}
							}
						case types.T_int32:
							if !vec.Nsp.Any() { //all data in this column are not null
								vs := vec.Col.([]int32)
								row[i] = vs[j]
							} else {
								if vec.Nsp.Contains(uint64(j)) { //is null
									row[i] = nil
								} else {
									vs := vec.Col.([]int32)
									row[i] = vs[j]
								}
							}
						case types.T_uint32:
							if !vec.Nsp.Any() { //all data in this column are not null
								vs := vec.Col.([]uint32)
								row[i] = vs[j]
							} else {
								if vec.Nsp.Contains(uint64(j)) { //is null
									row[i] = nil
								} else {
									vs := vec.Col.([]uint32)
									row[i] = vs[j]
								}
							}
						case types.T_int64:
							if !vec.Nsp.Any() { //all data in this column are not null
								vs := vec.Col.([]int64)
								row[i] = vs[j]
							} else {
								if vec.Nsp.Contains(uint64(j)) { //is null
									row[i] = nil
								} else {
									vs := vec.Col.([]int64)
									row[i] = vs[j]
								}
							}
						case types.T_uint64:
							if !vec.Nsp.Any() { //all data in this column are not null
								vs := vec.Col.([]uint64)
								row[i] = vs[j]
							} else {
								if vec.Nsp.Contains(uint64(j)) { //is null
									row[i] = nil
								} else {
									vs := vec.Col.([]uint64)
									row[i] = vs[j]
								}
							}
						case types.T_float32:
							if !vec.Nsp.Any() { //all data in this column are not null
								vs := vec.Col.([]float32)
								row[i] = vs[j]
							} else {
								if vec.Nsp.Contains(uint64(j)) { //is null
									row[i] = nil
								} else {
									vs := vec.Col.([]float32)
									row[i] = vs[j]
								}
							}
						case types.T_float64:
							if !vec.Nsp.Any() { //all data in this column are not null
								vs := vec.Col.([]float64)
								row[i] = vs[j]
							} else {
								if vec.Nsp.Contains(uint64(j)) { //is null
									row[i] = nil
								} else {
									vs := vec.Col.([]float64)
									row[i] = vs[j]
								}
							}
						case types.T_char:
							if !vec.Nsp.Any() { //all data in this column are not null
								vs := vec.Col.(*types.Bytes)
								row[i] = vs.Get(j)
							} else {
								if vec.Nsp.Contains(uint64(j)) { //is null
									row[i] = nil
								} else {
									vs := vec.Col.(*types.Bytes)
									row[i] = vs.Get(j)
								}
							}
						case types.T_varchar:
							if !vec.Nsp.Any() { //all data in this column are not null
								vs := vec.Col.(*types.Bytes)
								row[i] = vs.Get(j)
							} else {
								if vec.Nsp.Contains(uint64(j)) { //is null
									row[i] = nil
								} else {
									vs := vec.Col.(*types.Bytes)
									row[i] = vs.Get(j)
								}
							}
						default:
							logutil.Errorf("getDataFromPipeline : unsupported type %d \n", vec.Typ.Oid)
							return fmt.Errorf("getDataFromPipeline : unsupported type %d \n", vec.Typ.Oid)
						}
					}
				}

				//fmt.Printf("row group -+> %v \n", mrs.DataSource[:r])

				//send group of row
				if err := proto.SendResultSetTextBatchRow(mrs, r); err != nil {
					//return err
					logutil.Errorf("getDataFromPipeline error %v \n", err)
					return err
				}
			}

		} else {
			n = bat.Vecs[0].Length()
			groupCnt := int64(n)/rowGroupSize + 1
			for g := int64(0); g < groupCnt; g++ { //group id
				begin := g * rowGroupSize
				end := MinInt64((g+1)*rowGroupSize, int64(n))

				r := uint64(0)
				for j := begin; j < end; j++ { //row index
					row := mrs.Data[r]
					r++
					for i, vec := range bat.Vecs { //col index
						switch vec.Typ.Oid { //get col
						case types.T_int8:
							if !vec.Nsp.Any() { //all data in this column are not null
								vs := vec.Col.([]int8)
								row[i] = vs[bat.Sels[j]]
							} else {
								if vec.Nsp.Contains(uint64(bat.Sels[j])) { //is null
									row[i] = nil
								} else {
									vs := vec.Col.([]int8)
									row[i] = vs[bat.Sels[j]]
								}
							}
						case types.T_uint8:
							if !vec.Nsp.Any() { //all data in this column are not null
								vs := vec.Col.([]uint8)
								row[i] = vs[bat.Sels[j]]
							} else {
								if vec.Nsp.Contains(uint64(bat.Sels[j])) { //is null
									row[i] = nil
								} else {
									vs := vec.Col.([]uint8)
									row[i] = vs[bat.Sels[j]]
								}
							}
						case types.T_int16:
							if !vec.Nsp.Any() { //all data in this column are not null
								vs := vec.Col.([]int16)
								row[i] = vs[bat.Sels[j]]
							} else {
								if vec.Nsp.Contains(uint64(bat.Sels[j])) { //is null
									row[i] = nil
								} else {
									vs := vec.Col.([]int16)
									row[i] = vs[bat.Sels[j]]
								}
							}
						case types.T_uint16:
							if !vec.Nsp.Any() { //all data in this column are not null
								vs := vec.Col.([]uint16)
								row[i] = vs[bat.Sels[j]]
							} else {
								if vec.Nsp.Contains(uint64(bat.Sels[j])) { //is null
									row[i] = nil
								} else {
									vs := vec.Col.([]uint16)
									row[i] = vs[bat.Sels[j]]
								}
							}
						case types.T_int32:
							if !vec.Nsp.Any() { //all data in this column are not null
								vs := vec.Col.([]int32)
								row[i] = vs[bat.Sels[j]]
							} else {
								if vec.Nsp.Contains(uint64(bat.Sels[j])) { //is null
									row[i] = nil
								} else {
									vs := vec.Col.([]int32)
									row[i] = vs[bat.Sels[j]]
								}
							}
						case types.T_uint32:
							if !vec.Nsp.Any() { //all data in this column are not null
								vs := vec.Col.([]uint32)
								row[i] = vs[bat.Sels[j]]
							} else {
								if vec.Nsp.Contains(uint64(bat.Sels[j])) { //is null
									row[i] = nil
								} else {
									vs := vec.Col.([]uint32)
									row[i] = vs[bat.Sels[j]]
								}
							}
						case types.T_int64:
							if !vec.Nsp.Any() { //all data in this column are not null
								vs := vec.Col.([]int64)
								row[i] = vs[bat.Sels[j]]
							} else {
								if vec.Nsp.Contains(uint64(bat.Sels[j])) { //is null
									row[i] = nil
								} else {
									vs := vec.Col.([]int64)
									row[i] = vs[bat.Sels[j]]
								}
							}
						case types.T_uint64:
							if !vec.Nsp.Any() { //all data in this column are not null
								vs := vec.Col.([]uint64)
								row[i] = vs[bat.Sels[j]]
							} else {
								if vec.Nsp.Contains(uint64(bat.Sels[j])) { //is null
									row[i] = nil
								} else {
									vs := vec.Col.([]uint64)
									row[i] = vs[bat.Sels[j]]
								}
							}
						case types.T_float32:
							if !vec.Nsp.Any() { //all data in this column are not null
								vs := vec.Col.([]float32)
								row[i] = vs[bat.Sels[j]]
							} else {
								if vec.Nsp.Contains(uint64(bat.Sels[j])) { //is null
									row[i] = nil
								} else {
									vs := vec.Col.([]float32)
									row[i] = vs[bat.Sels[j]]
								}
							}
						case types.T_float64:
							if !vec.Nsp.Any() { //all data in this column are not null
								vs := vec.Col.([]float64)
								row[i] = vs[bat.Sels[j]]
							} else {
								if vec.Nsp.Contains(uint64(bat.Sels[j])) { //is null
									row[i] = nil
								} else {
									vs := vec.Col.([]float64)
									row[i] = vs[bat.Sels[j]]
								}
							}
						case types.T_char:
							if !vec.Nsp.Any() { //all data in this column are not null
								vs := vec.Col.(*types.Bytes)
								row[i] = vs.Get(bat.Sels[j])
							} else {
								if vec.Nsp.Contains(uint64(bat.Sels[j])) { //is null
									row[i] = nil
								} else {
									vs := vec.Col.(*types.Bytes)
									row[i] = vs.Get(bat.Sels[j])
								}
							}
						case types.T_varchar:
							if !vec.Nsp.Any() { //all data in this column are not null
								vs := vec.Col.(*types.Bytes)
								row[i] = vs.Get(bat.Sels[j])
							} else {
								if vec.Nsp.Contains(uint64(bat.Sels[j])) { //is null
									row[i] = nil
								} else {
									vs := vec.Col.(*types.Bytes)
									row[i] = vs.Get(bat.Sels[j])
								}
							}
						default:
							logutil.Errorf("getDataFromPipeline : unsupported type %d \n", vec.Typ.Oid)
							return fmt.Errorf("getDataFromPipeline : unsupported type %d \n", vec.Typ.Oid)
						}
					}
				}

				//fmt.Printf("row group -*> %v \n", mrs.DataSource[:r])

				//send row
				if err := proto.SendResultSetTextBatchRow(mrs, r); err != nil {
					//return err
					logutil.Errorf("getDataFromPipeline error %v \n", err)
					return err
				}
			}
		}

		logutil.Infof("time of getDataFromPipeline : %s ", time.Since(begin).String())
	} else {

		if n := len(bat.Sels); n == 0 {
			n = bat.Vecs[0].Length()
			rows := make([][]interface{}, n)
			for i := 0; i < n; i++ {
				rows[i] = make([]interface{}, len(bat.Vecs))
			}
			for i, vec := range bat.Vecs { //column index
				switch vec.Typ.Oid {
				case types.T_int8:
					if !vec.Nsp.Any() { //all data in this column are not null
						vs := vec.Col.([]int8)
						for j := 0; j < n; j++ {
							rows[j][i] = vs[j]
						}
					} else {
						for j := 0; j < n; j++ {
							if vec.Nsp.Contains(uint64(j)) { //is null
								rows[j][i] = nil
							} else {
								vs := vec.Col.([]int8)
								rows[j][i] = vs[j]
							}
						}
					}
				case types.T_uint8:
					if !vec.Nsp.Any() { //all data in this column are not null
						vs := vec.Col.([]uint8)
						for j := 0; j < n; j++ {
							rows[j][i] = vs[j]
						}
					} else {
						for j := 0; j < n; j++ {
							if vec.Nsp.Contains(uint64(j)) { //is null
								rows[j][i] = nil
							} else {
								vs := vec.Col.([]uint8)
								rows[j][i] = vs[j]
							}
						}
					}
				case types.T_int16:
					if !vec.Nsp.Any() { //all data in this column are not null
						vs := vec.Col.([]int16)
						for j := 0; j < n; j++ {
							rows[j][i] = vs[j]
						}
					} else {
						for j := 0; j < n; j++ {
							if vec.Nsp.Contains(uint64(j)) { //is null
								rows[j][i] = nil
							} else {
								vs := vec.Col.([]int16)
								rows[j][i] = vs[j]
							}
						}
					}
				case types.T_uint16:
					if !vec.Nsp.Any() { //all data in this column are not null
						vs := vec.Col.([]uint16)
						for j := 0; j < n; j++ {
							rows[j][i] = vs[j]
						}
					} else {
						for j := 0; j < n; j++ {
							if vec.Nsp.Contains(uint64(j)) { //is null
								rows[j][i] = nil
							} else {
								vs := vec.Col.([]uint16)
								rows[j][i] = vs[j]
							}
						}
					}
				case types.T_int32:
					if !vec.Nsp.Any() { //all data in this column are not null
						vs := vec.Col.([]int32)
						for j := 0; j < n; j++ {
							rows[j][i] = vs[j]
						}
					} else {
						for j := 0; j < n; j++ {
							if vec.Nsp.Contains(uint64(j)) { //is null
								rows[j][i] = nil
							} else {
								vs := vec.Col.([]int32)
								rows[j][i] = vs[j]
							}
						}
					}
				case types.T_uint32:
					if !vec.Nsp.Any() { //all data in this column are not null
						vs := vec.Col.([]uint32)
						for j := 0; j < n; j++ {
							rows[j][i] = vs[j]
						}
					} else {
						for j := 0; j < n; j++ {
							if vec.Nsp.Contains(uint64(j)) { //is null
								rows[j][i] = nil
							} else {
								vs := vec.Col.([]uint32)
								rows[j][i] = vs[j]
							}
						}
					}
				case types.T_int64:
					if !vec.Nsp.Any() { //all data in this column are not null
						vs := vec.Col.([]int64)
						for j := 0; j < n; j++ {
							rows[j][i] = vs[j]
						}
					} else {
						for j := 0; j < n; j++ {
							if vec.Nsp.Contains(uint64(j)) { //is null
								rows[j][i] = nil
							} else {
								vs := vec.Col.([]int64)
								rows[j][i] = vs[j]
							}
						}
					}
				case types.T_uint64:
					if !vec.Nsp.Any() { //all data in this column are not null
						vs := vec.Col.([]uint64)
						for j := 0; j < n; j++ {
							rows[j][i] = vs[j]
						}
					} else {
						for j := 0; j < n; j++ {
							if vec.Nsp.Contains(uint64(j)) { //is null
								rows[j][i] = nil
							} else {
								vs := vec.Col.([]uint64)
								rows[j][i] = vs[j]
							}
						}
					}
				case types.T_float32:
					if !vec.Nsp.Any() { //all data in this column are not null
						vs := vec.Col.([]float32)
						for j := 0; j < n; j++ {
							rows[j][i] = vs[j]
						}
					} else {
						for j := 0; j < n; j++ {
							if vec.Nsp.Contains(uint64(j)) { //is null
								rows[j][i] = nil
							} else {
								vs := vec.Col.([]float32)
								rows[j][i] = vs[j]
							}
						}
					}
				case types.T_float64:
					if !vec.Nsp.Any() { //all data in this column are not null
						vs := vec.Col.([]float64)
						for j := 0; j < n; j++ {
							rows[j][i] = vs[j]
						}
					} else {
						for j := 0; j < n; j++ {
							if vec.Nsp.Contains(uint64(j)) { //is null
								rows[j][i] = nil
							} else {
								vs := vec.Col.([]float64)
								rows[j][i] = vs[j]
							}
						}
					}
				case types.T_char:
					if !vec.Nsp.Any() { //all data in this column are not null
						vs := vec.Col.(*types.Bytes)
						for j := 0; j < n; j++ {
							rows[j][i] = vs.Get(int64(j))
						}
					} else {
						for j := 0; j < n; j++ {
							if vec.Nsp.Contains(uint64(j)) { //is null
								rows[j][i] = nil
							} else {
								vs := vec.Col.(*types.Bytes)
								rows[j][i] = vs.Get(int64(j))
							}
						}
					}
				case types.T_varchar:
					if !vec.Nsp.Any() { //all data in this column are not null
						vs := vec.Col.(*types.Bytes)
						for j := 0; j < n; j++ {
							rows[j][i] = vs.Get(int64(j))
						}
					} else {
						for j := 0; j < n; j++ {
							if vec.Nsp.Contains(uint64(j)) { //is null
								rows[j][i] = nil
							} else {
								vs := vec.Col.(*types.Bytes)
								rows[j][i] = vs.Get(int64(j))
							}
						}
					}
				default:
					logutil.Errorf("FillResult else1: unsupported type %d \n", vec.Typ.Oid)
					return fmt.Errorf("FillResult else1: unsupported type %d \n", vec.Typ.Oid)
				}
			}
			ses.Mrs.Data = rows
		} else {
			rows := make([][]interface{}, n)
			for i := 0; i < n; i++ {
				rows[i] = make([]interface{}, len(bat.Vecs))
			}
			for i, vec := range bat.Vecs {
				switch vec.Typ.Oid {
				case types.T_int8:
					if !vec.Nsp.Any() { //all data in this column are not null
						vs := vec.Col.([]int8)
						for j := 0; j < n; j++ {
							rows[j][i] = vs[bat.Sels[j]]
						}
					} else {
						for j := 0; j < n; j++ {
							if vec.Nsp.Contains(uint64(j)) { //is null
								rows[j][i] = nil
							} else {
								vs := vec.Col.([]int8)
								rows[j][i] = vs[bat.Sels[j]]
							}
						}
					}
				case types.T_uint8:
					if !vec.Nsp.Any() { //all data in this column are not null
						vs := vec.Col.([]uint8)
						for j := 0; j < n; j++ {
							rows[j][i] = vs[bat.Sels[j]]
						}
					} else {
						for j := 0; j < n; j++ {
							if vec.Nsp.Contains(uint64(j)) { //is null
								rows[j][i] = nil
							} else {
								vs := vec.Col.([]uint8)
								rows[j][i] = vs[bat.Sels[j]]
							}
						}
					}
				case types.T_int16:
					if !vec.Nsp.Any() { //all data in this column are not null
						vs := vec.Col.([]int16)
						for j := 0; j < n; j++ {
							rows[j][i] = vs[bat.Sels[j]]
						}
					} else {
						for j := 0; j < n; j++ {
							if vec.Nsp.Contains(uint64(j)) { //is null
								rows[j][i] = nil
							} else {
								vs := vec.Col.([]int16)
								rows[j][i] = vs[bat.Sels[j]]
							}
						}
					}
				case types.T_uint16:
					if !vec.Nsp.Any() { //all data in this column are not null
						vs := vec.Col.([]uint16)
						for j := 0; j < n; j++ {
							rows[j][i] = vs[bat.Sels[j]]
						}
					} else {
						for j := 0; j < n; j++ {
							if vec.Nsp.Contains(uint64(j)) { //is null
								rows[j][i] = nil
							} else {
								vs := vec.Col.([]uint16)
								rows[j][i] = vs[bat.Sels[j]]
							}
						}
					}
				case types.T_int32:
					if !vec.Nsp.Any() { //all data in this column are not null
						vs := vec.Col.([]int32)
						for j := 0; j < n; j++ {
							rows[j][i] = vs[bat.Sels[j]]
						}
					} else {
						for j := 0; j < n; j++ {
							if vec.Nsp.Contains(uint64(j)) { //is null
								rows[j][i] = nil
							} else {
								vs := vec.Col.([]int32)
								rows[j][i] = vs[bat.Sels[j]]
							}
						}
					}
				case types.T_uint32:
					if !vec.Nsp.Any() { //all data in this column are not null
						vs := vec.Col.([]uint32)
						for j := 0; j < n; j++ {
							rows[j][i] = vs[bat.Sels[j]]
						}
					} else {
						for j := 0; j < n; j++ {
							if vec.Nsp.Contains(uint64(j)) { //is null
								rows[j][i] = nil
							} else {
								vs := vec.Col.([]uint32)
								rows[j][i] = vs[bat.Sels[j]]
							}
						}
					}
				case types.T_int64:
					if !vec.Nsp.Any() { //all data in this column are not null
						vs := vec.Col.([]int64)
						for j := 0; j < n; j++ {
							rows[j][i] = vs[bat.Sels[j]]
						}
					} else {
						for j := 0; j < n; j++ {
							if vec.Nsp.Contains(uint64(j)) { //is null
								rows[j][i] = nil
							} else {
								vs := vec.Col.([]int64)
								rows[j][i] = vs[bat.Sels[j]]
							}
						}
					}
				case types.T_uint64:
					if !vec.Nsp.Any() { //all data in this column are not null
						vs := vec.Col.([]uint64)
						for j := 0; j < n; j++ {
							rows[j][i] = vs[bat.Sels[j]]
						}
					} else {
						for j := 0; j < n; j++ {
							if vec.Nsp.Contains(uint64(j)) { //is null
								rows[j][i] = nil
							} else {
								vs := vec.Col.([]uint64)
								rows[j][i] = vs[bat.Sels[j]]
							}
						}
					}
				case types.T_float32:
					if !vec.Nsp.Any() { //all data in this column are not null
						vs := vec.Col.([]float32)
						for j := 0; j < n; j++ {
							rows[j][i] = vs[bat.Sels[j]]
						}
					} else {
						for j := 0; j < n; j++ {
							if vec.Nsp.Contains(uint64(j)) { //is null
								rows[j][i] = nil
							} else {
								vs := vec.Col.([]float32)
								rows[j][i] = vs[bat.Sels[j]]
							}
						}
					}
				case types.T_float64:
					if !vec.Nsp.Any() { //all data in this column are not null
						vs := vec.Col.([]float64)
						for j := 0; j < n; j++ {
							rows[j][i] = vs[bat.Sels[j]]
						}
					} else {
						for j := 0; j < n; j++ {
							if vec.Nsp.Contains(uint64(j)) { //is null
								rows[j][i] = nil
							} else {
								vs := vec.Col.([]float64)
								rows[j][i] = vs[bat.Sels[j]]
							}
						}
					}
				case types.T_char:
					if !vec.Nsp.Any() { //all data in this column are not null
						vs := vec.Col.(*types.Bytes)
						for j := 0; j < n; j++ {
							rows[j][i] = vs.Get(bat.Sels[j])
						}
					} else {
						for j := 0; j < n; j++ {
							if vec.Nsp.Contains(uint64(j)) { //is null
								rows[j][i] = nil
							} else {
								vs := vec.Col.(*types.Bytes)
								rows[j][i] = vs.Get(bat.Sels[j])
							}
						}
					}
				case types.T_varchar:
					if !vec.Nsp.Any() { //all data in this column are not null
						vs := vec.Col.(*types.Bytes)
						for j := 0; j < n; j++ {
							rows[j][i] = vs.Get(bat.Sels[j])
						}
					} else {
						for j := 0; j < n; j++ {
							if vec.Nsp.Contains(uint64(j)) { //is null
								rows[j][i] = nil
							} else {
								vs := vec.Col.(*types.Bytes)
								rows[j][i] = vs.Get(bat.Sels[j])
							}
						}
					}
				default:
					logutil.Errorf("FillResult else2: unsupported type %d \n", vec.Typ.Oid)
					return fmt.Errorf("FillResult else2: unsupported type %d \n", vec.Typ.Oid)
				}
			}
		}
	}
	return nil
}

//handle SELECT DATABASE()
func (mce *MysqlCmdExecutor) handleSelectDatabase(sel *tree.Select) error {
	var err error = nil
	ses := mce.routine.GetSession()
	proto := mce.routine.GetClientProtocol().(*MysqlProtocol)

	col := new(MysqlColumn)
	col.SetName("DATABASE()")
	col.SetColumnType(defines.MYSQL_TYPE_VARCHAR)
	ses.Mrs.AddColumn(col)
	val := mce.routine.db
	if val == "" {
		val = "NULL"
	}
	ses.Mrs.AddRow([]interface{}{val})

	mer := NewMysqlExecutionResult(0, 0, 0, 0, ses.Mrs)
	resp := NewResponse(ResultResponse, 0, int(COM_QUERY), mer)

	if err = proto.SendResponse(resp); err != nil {
		return fmt.Errorf("routine send response failed. error:%v ", err)
	}
	return nil
}

/*
handle "SELECT @@max_allowed_packet"
*/
func (mce *MysqlCmdExecutor) handleMaxAllowedPacket() error {
	var err error = nil
	ses := mce.routine.GetSession()
	proto := mce.routine.GetClientProtocol().(*MysqlProtocol)

	col := new(MysqlColumn)
	col.SetColumnType(defines.MYSQL_TYPE_LONG)
	col.SetName("@@max_allowed_packet")
	ses.Mrs.AddColumn(col)

	var data = make([]interface{}, 1)
	//16MB
	data[0] = 16777216
	ses.Mrs.AddRow(data)

	mer := NewMysqlExecutionResult(0, 0, 0, 0, ses.Mrs)
	resp := NewResponse(ResultResponse, 0, int(COM_QUERY), mer)

	if err := proto.SendResponse(resp); err != nil {
		return fmt.Errorf("routine send response failed. error:%v ", err)
	}
	return err
}

/*
handle Load DataSource statement
*/
func (mce *MysqlCmdExecutor) handleLoadData(load *tree.Load) error {
	var err error = nil
	routine := mce.routine
	//ses := mce.routine.GetSession()
	proto := mce.routine.GetClientProtocol().(*MysqlProtocol)

	logutil.Infof("+++++load data")

	/*
		TODO:support LOCAL
	*/
	if load.Local {
		return fmt.Errorf("LOCAL is unsupported now")
	}

	/*
		check file
	*/
	exist, isfile, err := PathExists(load.File)
	if err != nil || !exist {
		return fmt.Errorf("file %s does exist. err:%v", load.File, err)
	}

	if !isfile {
		return fmt.Errorf("file %s is a directory.", load.File)
	}

	/*
		check database
	*/
	loadDb := string(load.Table.Schema())
	loadTable := string(load.Table.Name())
	if loadDb == "" {
		if routine.db == "" {
			return fmt.Errorf("load data need database")
		}

		//then, it uses the database name in the session
		loadDb = routine.db
	}

	dbHandler, err := routine.ses.Pu.StorageEngine.Database(loadDb)
	if err != nil {
		//echo client. no such database
		return NewMysqlError(ER_BAD_DB_ERROR, loadDb)
	}

	//change db to the database in the LOAD DATA statement if necessary
	if loadDb != routine.db {
		oldDB := routine.db
		routine.db = loadDb
		logutil.Infof("User %s change database from [%s] to [%s] in LOAD DATA\n", routine.user, oldDB, routine.db)
	}

	/*
		check table
	*/
	tableHandler, err := dbHandler.Relation(loadTable)
	if err != nil {
		//echo client. no such table
		return NewMysqlError(ER_NO_SUCH_TABLE, loadDb, loadTable)
	}

	/*
<<<<<<< HEAD
		execute load data
	*/
	loadDataClose := NewCloseLoadData()
	result, err := mce.LoadLoop(load, dbHandler, tableHandler, loadDataClose)
=======
	execute load data
	 */
	result, err := mce.LoadLoop(load, dbHandler, tableHandler)
>>>>>>> c1707497
	if err != nil {
		return err
	}

	/*
<<<<<<< HEAD
		response
	*/
	info := NewMysqlError(ER_LOAD_INFO, result.Records, result.Deleted, result.Skipped, result.Warnings).Error()
	resp := NewResponse(OkResponse, 0, int(COM_QUERY), info)
=======
	response
	 */
	info := NewMysqlError(ER_LOAD_INFO,result.Records,result.Deleted,result.Skipped,result.Warnings).Error()
	resp := NewOkResponse(result.Records, 0, uint16(result.Warnings),0, int(COM_QUERY), " "+info)
>>>>>>> c1707497
	if err = proto.SendResponse(resp); err != nil {
		return fmt.Errorf("routine send response failed. error:%v ", err)
	}
	return nil
}

//execute query
func (mce *MysqlCmdExecutor) doComQuery(sql string) error {
	ses := mce.routine.GetSession()
	proto := mce.routine.GetClientProtocol().(*MysqlProtocol)
	pdHook := mce.routine.GetPDCallback().(*PDCallbackImpl)
	statementCount := uint64(1)

	//pin the epoch with 1
	epoch, _ := pdHook.IncQueryCountAtCurrentEpoch(statementCount)
	defer func() {
		pdHook.DecQueryCountAtEpoch(epoch, statementCount)
	}()

	//只有id和limitation会影响后续的pipeline
	proc := process.New(ses.GuestMmu)
	proc.Id = mce.getNextProcessId()
	proc.Lim.Size = ses.Pu.SV.GetProcessLimitationSize()
	proc.Lim.BatchRows = ses.Pu.SV.GetProcessLimitationBatchRows()
	proc.Lim.PartitionRows = ses.Pu.SV.GetProcessLimitationPartitionRows()
	proc.Refer = make(map[string]uint64)

	comp := compile.New(mce.routine.db, sql, mce.routine.user, ses.Pu.StorageEngine, proc)
	execs, err := comp.Build()
	if err != nil {
		return err
	}

	var choose = !ses.Pu.SV.GetSendRow()

	ses.Mrs = &MysqlResultSet{}

	defer func() {
		ses.Mrs = nil
	}()

	for _, exec := range execs {
		stmt := exec.Statement()

		//temp try 0 epoch
		pdHook.IncQueryCountAtEpoch(epoch, 1)
		statementCount++

		switch st := stmt.(type) {
		case *tree.Select:
			if sc, ok := st.Select.(*tree.SelectClause); ok {
				if len(sc.Exprs) == 1 {
					if fe, ok := sc.Exprs[0].Expr.(*tree.FuncExpr); ok {
						if un, ok := fe.Func.FunctionReference.(*tree.UnresolvedName); ok {
							if strings.ToUpper(un.Parts[0]) == "DATABASE" {
								err = mce.handleSelectDatabase(st)
								if err != nil {
									return err
								}

								//next statement
								continue
							}
						}
					} else if ve, ok := sc.Exprs[0].Expr.(*tree.VarExpr); ok {
						if strings.ToLower(ve.Name) == "max_allowed_packet" {
							err = mce.handleMaxAllowedPacket()
							if err != nil {
								return err
							}

							//next statement
							continue
						}
					}
				}
			}
		}

		//check database
		if mce.routine.db == "" {
			//if none database has been selected, database operations must be failed.
			switch stmt.(type) {
			case *tree.ShowDatabases, *tree.CreateDatabase, *tree.ShowWarnings, *tree.ShowErrors,
				*tree.ShowStatus, *tree.DropDatabase, *tree.Load,
				*tree.Use:
			default:
				return NewMysqlError(ER_NO_DB_ERROR)
			}
		}

		var selfHandle = false

		switch st := stmt.(type) {
		case *tree.Use:
			selfHandle = true
			err := mce.routine.ChangeDB(st.Name)
			if err != nil {
				return err
			}
			err = proto.sendOKPacket(0, 0, 0, 0, "")
			if err != nil {
				return err
			}
		case *tree.DropDatabase:
			// if the droped database is the same as the one in use, database must be reseted to empty.
			if string(st.Name) == mce.routine.db {
				mce.routine.db = ""
			}
		case *tree.Load:
			selfHandle = true
			err = mce.handleLoadData(st)
			if err != nil {
				return err
			}
		}

		if selfHandle {
			continue
		}
		if err = exec.SetSchema(mce.routine.db); err != nil {
			return err
		}

		cmpBegin := time.Now()
		if err = exec.Compile(mce.routine, getDataFromPipeline); err != nil {
			return err
		}

		if ses.Pu.SV.GetRecordTimeElapsedOfSqlRequest() {
			logutil.Infof("time of Exec.Build : %s", time.Since(cmpBegin).String())
		}

		switch stmt.(type) {
		//produce result set
		case *tree.Select,
			*tree.ShowCreate, *tree.ShowCreateDatabase, *tree.ShowTables, *tree.ShowDatabases, *tree.ShowColumns,
			*tree.ShowProcessList, *tree.ShowErrors, *tree.ShowWarnings, *tree.ShowVariables, *tree.ShowStatus,
			*tree.ShowIndex,
			*tree.ExplainFor, *tree.ExplainAnalyze, *tree.ExplainStmt:
			columns := exec.Columns()
			if choose {

				/*
					Step 1 : send column count and column definition.
				*/
				//send column count
				colCnt := uint64(len(columns))
				err := proto.SendColumnCountPacket(colCnt)
				if err != nil {
					return err
				}
				//send columns
				//column_count * Protocol::ColumnDefinition packets
				cmd := ses.Cmd
				for _, c := range columns {
					col := new(MysqlColumn)
					col.SetName(c.Name)
					switch c.Typ {
					case types.T_int8:
						col.SetColumnType(defines.MYSQL_TYPE_TINY)
					case types.T_uint8:
						col.SetColumnType(defines.MYSQL_TYPE_TINY)
						col.SetSigned(false)
					case types.T_int16:
						col.SetColumnType(defines.MYSQL_TYPE_SHORT)
					case types.T_uint16:
						col.SetColumnType(defines.MYSQL_TYPE_SHORT)
						col.SetSigned(false)
					case types.T_int32:
						col.SetColumnType(defines.MYSQL_TYPE_LONG)
					case types.T_uint32:
						col.SetColumnType(defines.MYSQL_TYPE_LONG)
						col.SetSigned(false)
					case types.T_int64:
						col.SetColumnType(defines.MYSQL_TYPE_LONGLONG)
					case types.T_uint64:
						col.SetColumnType(defines.MYSQL_TYPE_LONGLONG)
						col.SetSigned(false)
					case types.T_float32:
						col.SetColumnType(defines.MYSQL_TYPE_FLOAT)
					case types.T_float64:
						col.SetColumnType(defines.MYSQL_TYPE_DOUBLE)
					case types.T_char:
						col.SetColumnType(defines.MYSQL_TYPE_STRING)
					case types.T_varchar:
						col.SetColumnType(defines.MYSQL_TYPE_VARCHAR)
					default:
						return fmt.Errorf("RunWhileSend : unsupported type %d \n", c.Typ)
					}
					ses.Mrs.AddColumn(col)

					//fmt.Printf("doComQuery col name %v type %v \n",col.Name(),col.ColumnType())
					/*
						mysql COM_QUERY response: send the column definition per column
					*/
					err := proto.SendColumnDefinitionPacket(col, cmd)
					if err != nil {
						return err
					}
				}

				/*
					mysql COM_QUERY response: End after the column has been sent.
					send EOF packet
				*/
				err = proto.SendEOFPacketIf(0, 0)
				if err != nil {
					return err
				}

				runBegin := time.Now()
				/*
					Step 2: Start pipeline
					Producing the data row and sending the data row
				*/
				if er := exec.Run(epoch); er != nil {
					return er
				}
				if ses.Pu.SV.GetRecordTimeElapsedOfSqlRequest() {
					logutil.Infof("time of Exec.Run : %s", time.Since(runBegin).String())
				}
				/*
					Step 3: Say goodbye
					mysql COM_QUERY response: End after the data row has been sent.
					After all row data has been sent, it sends the EOF or OK packet.
				*/
				err = proto.sendEOFOrOkPacket(0, 0)
				if err != nil {
					return err
				}
			} else {
				for _, c := range columns {
					col := new(MysqlColumn)
					col.SetName(c.Name)
					switch c.Typ {
					case types.T_int8:
						col.SetColumnType(defines.MYSQL_TYPE_TINY)
					case types.T_uint8:
						col.SetColumnType(defines.MYSQL_TYPE_TINY)
						col.SetSigned(true)
					case types.T_int16:
						col.SetColumnType(defines.MYSQL_TYPE_SHORT)
					case types.T_uint16:
						col.SetColumnType(defines.MYSQL_TYPE_SHORT)
						col.SetSigned(true)
					case types.T_int32:
						col.SetColumnType(defines.MYSQL_TYPE_LONG)
					case types.T_uint32:
						col.SetColumnType(defines.MYSQL_TYPE_LONG)
						col.SetSigned(true)
					case types.T_int64:
						col.SetColumnType(defines.MYSQL_TYPE_LONGLONG)
					case types.T_uint64:
						col.SetColumnType(defines.MYSQL_TYPE_LONGLONG)
						col.SetSigned(true)
					case types.T_float32:
						col.SetColumnType(defines.MYSQL_TYPE_FLOAT)
					case types.T_float64:
						col.SetColumnType(defines.MYSQL_TYPE_DOUBLE)
					case types.T_char:
						col.SetColumnType(defines.MYSQL_TYPE_STRING)
					case types.T_varchar:
						col.SetColumnType(defines.MYSQL_TYPE_VARCHAR)
					default:
						return fmt.Errorf("RunWhileSend : unsupported type %d \n", c.Typ)
					}

					ses.Mrs.AddColumn(col)
				}

				if er := exec.Run(epoch); er != nil {
					return er
				}

				mer := NewMysqlExecutionResult(0, 0, 0, 0, ses.Mrs)
				resp := NewResponse(ResultResponse, 0, int(COM_QUERY), mer)

				if err = proto.SendResponse(resp); err != nil {
					return fmt.Errorf("routine send response failed. error:%v ", err)
				}
			}
		//just status, no result set
		case *tree.CreateTable, *tree.DropTable, *tree.CreateDatabase, *tree.DropDatabase,
			*tree.CreateIndex, *tree.DropIndex,
			*tree.Insert, *tree.Delete, *tree.Update,
			*tree.BeginTransaction, *tree.CommitTransaction, *tree.RollbackTransaction,
			*tree.SetVar,
			*tree.Load,
			*tree.CreateUser, *tree.DropUser, *tree.AlterUser,
			*tree.CreateRole, *tree.DropRole,
			*tree.Revoke, *tree.Grant,
			*tree.SetDefaultRole, *tree.SetRole, *tree.SetPassword:
			runBegin := time.Now()
			/*
				Step 1: Start
			*/
			if er := exec.Run(epoch); er != nil {
				return er
			}
			if ses.Pu.SV.GetRecordTimeElapsedOfSqlRequest() {
				logutil.Infof("time of Exec.Run : %s", time.Since(runBegin).String())
			}

			//record ddl drop xxx after the success
			switch stmt.(type) {
			case *tree.DropTable, *tree.DropDatabase,
				*tree.DropIndex, *tree.DropUser, *tree.DropRole:
				//test ddl
				pdHook.IncDDLCountAtEpoch(epoch, 1)
			}

			/*
				Step 2: Echo client
			*/
			resp := NewResponse(
				OkResponse,
				0,
				int(COM_QUERY),
				nil,
			)
			echoTime := time.Now()
			if err = proto.SendResponse(resp); err != nil {
				return err
			}
			if ses.Pu.SV.GetRecordTimeElapsedOfSqlRequest() {
				logutil.Infof("time of SendResponse %s", time.Since(echoTime).String())
			}
		}
	}

	return nil
}

// ExecRequest the server execute the commands from the client following the mysql's routine
func (mce *MysqlCmdExecutor) ExecRequest(req *Request) (*Response, error) {
	var resp *Response = nil
	logutil.Infof("cmd %v", req.GetCmd())

	ses := mce.routine.GetSession()
	if ses.Pu.SV.GetRejectWhenHeartbeatFromPDLeaderIsTimeout() {
		pdHook := mce.routine.GetPDCallback().(*PDCallbackImpl)
		if !pdHook.CanAcceptSomething() {
			resp = NewResponse(
				ErrorResponse,
				0,
				req.GetCmd(),
				fmt.Errorf("heartbeat from pdleader is timeout. the server reject sql request. cmd %d \n", req.GetCmd()),
			)
			return resp, nil
		}
	}

	switch uint8(req.GetCmd()) {
	case COM_QUIT:
		/*resp = NewResponse(
			OkResponse,
			0,
			int(COM_QUIT),
			nil,
		)*/
		return resp, nil
	case COM_QUERY:
		var query = string(req.GetData().([]byte))
		mce.addSqlCount(1)
		logutil.Infof("query:%s", SubStringFromBegin(query, int(ses.Pu.SV.GetLengthOfQueryPrinted())))
		err := mce.doComQuery(query)
		if err != nil {
			resp = NewResponse(
				ErrorResponse,
				0,
				int(COM_QUERY),
				err,
			)
		}
		return resp, nil
	case COM_INIT_DB:
		var dbname = string(req.GetData().([]byte))
		err := mce.routine.ChangeDB(dbname)
		if err != nil {
			resp = NewResponse(ErrorResponse, 0, int(COM_INIT_DB), err)
		} else {
			resp = NewResponse(OkResponse, 0, int(COM_INIT_DB), nil)
		}

		return resp, nil
	default:
		err := fmt.Errorf("unsupported command. 0x%x \n", req.GetCmd())
		resp = NewResponse(
			ErrorResponse,
			0,
			req.GetCmd(),
			err,
		)
	}
	return resp, nil
}

func (mce *MysqlCmdExecutor) Close() {
	//fmt.Printf("close executor\n")
	if mce.loadDataClose != nil {
		//fmt.Printf("close process load data\n")
		mce.loadDataClose.Close()
	}
}

func NewMysqlCmdExecutor() *MysqlCmdExecutor {
	return &MysqlCmdExecutor{}
}<|MERGE_RESOLUTION|>--- conflicted
+++ resolved
@@ -970,8 +970,8 @@
 	}
 
 	/*
-		check table
-	*/
+	check table
+	 */
 	tableHandler, err := dbHandler.Relation(loadTable)
 	if err != nil {
 		//echo client. no such table
@@ -979,32 +979,18 @@
 	}
 
 	/*
-<<<<<<< HEAD
 		execute load data
 	*/
-	loadDataClose := NewCloseLoadData()
 	result, err := mce.LoadLoop(load, dbHandler, tableHandler, loadDataClose)
-=======
-	execute load data
-	 */
-	result, err := mce.LoadLoop(load, dbHandler, tableHandler)
->>>>>>> c1707497
 	if err != nil {
 		return err
 	}
 
 	/*
-<<<<<<< HEAD
-		response
-	*/
-	info := NewMysqlError(ER_LOAD_INFO, result.Records, result.Deleted, result.Skipped, result.Warnings).Error()
-	resp := NewResponse(OkResponse, 0, int(COM_QUERY), info)
-=======
 	response
 	 */
 	info := NewMysqlError(ER_LOAD_INFO,result.Records,result.Deleted,result.Skipped,result.Warnings).Error()
 	resp := NewOkResponse(result.Records, 0, uint16(result.Warnings),0, int(COM_QUERY), " "+info)
->>>>>>> c1707497
 	if err = proto.SendResponse(resp); err != nil {
 		return fmt.Errorf("routine send response failed. error:%v ", err)
 	}
@@ -1024,7 +1010,6 @@
 		pdHook.DecQueryCountAtEpoch(epoch, statementCount)
 	}()
 
-	//只有id和limitation会影响后续的pipeline
 	proc := process.New(ses.GuestMmu)
 	proc.Id = mce.getNextProcessId()
 	proc.Lim.Size = ses.Pu.SV.GetProcessLimitationSize()
