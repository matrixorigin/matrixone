// Copyright 2021 Matrix Origin
//
// Licensed under the Apache License, Version 2.0 (the "License");
// you may not use this file except in compliance with the License.
// You may obtain a copy of the License at
//
//      http://www.apache.org/licenses/LICENSE-2.0
//
// Unless required by applicable law or agreed to in writing, software
// distributed under the License is distributed on an "AS IS" BASIS,
// WITHOUT WARRANTIES OR CONDITIONS OF ANY KIND, either express or implied.
// See the License for the specific language governing permissions and
// limitations under the License.

package frontend

import (
	"bytes"
	"context"
	"encoding/binary"
	"encoding/json"
	goErrors "errors"
	"fmt"
	"math"
	"os"
	"reflect"
	"runtime/pprof"
	"sort"
	"strconv"
	"strings"
	"time"

	"github.com/matrixorigin/matrixone/pkg/common/moerr"
	"github.com/matrixorigin/matrixone/pkg/sql/compile"
	plan2 "github.com/matrixorigin/matrixone/pkg/sql/plan"
	"github.com/matrixorigin/matrixone/pkg/sql/plan/explain"

	"github.com/matrixorigin/matrixone/pkg/container/nulls"
	"github.com/matrixorigin/matrixone/pkg/container/vector"
	"github.com/matrixorigin/matrixone/pkg/defines"
	"github.com/matrixorigin/matrixone/pkg/logutil"
	"github.com/matrixorigin/matrixone/pkg/sql/parsers"
	"github.com/matrixorigin/matrixone/pkg/util"
	"github.com/matrixorigin/matrixone/pkg/util/metric"
	"github.com/matrixorigin/matrixone/pkg/vm/engine"
	"github.com/matrixorigin/matrixone/pkg/vm/mheap"

	"github.com/matrixorigin/matrixone/pkg/container/batch"
	"github.com/matrixorigin/matrixone/pkg/container/types"
	"github.com/matrixorigin/matrixone/pkg/sql/parsers/dialect"
	"github.com/matrixorigin/matrixone/pkg/sql/parsers/dialect/mysql"
	"github.com/matrixorigin/matrixone/pkg/sql/parsers/tree"
	"github.com/matrixorigin/matrixone/pkg/vm/process"

	"github.com/matrixorigin/matrixone/pkg/util/trace"

	"github.com/google/uuid"
)

func onlyCreateStatementErrorInfo() string {
	return "Only CREATE of DDL is supported in transactions"
}

func parameterModificationInTxnErrorInfo() string {
	return "Uncommitted transaction exists. Please commit or rollback first."
}

var (
	errorComplicateExprIsNotSupported              = goErrors.New("the complicate expression is not supported")
	errorNumericTypeIsNotSupported                 = goErrors.New("the numeric type is not supported")
	errorUnaryMinusForNonNumericTypeIsNotSupported = goErrors.New("unary minus for no numeric type is not supported")
	errorOnlyCreateStatement                       = goErrors.New(onlyCreateStatementErrorInfo())
	errorAdministrativeStatement                   = goErrors.New("administrative command is unsupported in transactions")
	errorParameterModificationInTxn                = goErrors.New(parameterModificationInTxnErrorInfo())
	errorUnclassifiedStatement                     = goErrors.New("unclassified statement appears in uncommitted transaction")
)

const (
	prefixPrepareStmtName       = "__mo_stmt_id"
	prefixPrepareStmtSessionVar = "__mo_stmt_var"
)

func getPrepareStmtName(stmtID uint32) string {
	return fmt.Sprintf("%s_%d", prefixPrepareStmtName, stmtID)
}

func GetPrepareStmtID(name string) (int, error) {
	idx := len(prefixPrepareStmtName) + 1
	if idx >= len(name) {
		return -1, moerr.NewInternalError("can not get prepare stmtID")
	}
	return strconv.Atoi(name[idx:])
}

func getPrepareStmtSessionVarName(index int) string {
	return fmt.Sprintf("%s_%d", prefixPrepareStmtSessionVar, index)
}

// TableInfoCache tableInfos of a database
type TableInfoCache struct {
	db         string
	tableInfos map[string][]ColumnInfo
}

type MysqlCmdExecutor struct {
	CmdExecutorImpl

	//for cmd 0x4
	TableInfoCache

	//the count of sql has been processed
	sqlCount uint64

	ses *Session

	routineMgr *RoutineManager

	cancelRequestFunc context.CancelFunc
}

func (mce *MysqlCmdExecutor) PrepareSessionBeforeExecRequest(ses *Session) {
	mce.ses = ses
}

func (mce *MysqlCmdExecutor) GetSession() *Session {
	return mce.ses
}

// get new process id
func (mce *MysqlCmdExecutor) getNextProcessId() string {
	/*
		temporary method:
		routineId + sqlCount
	*/
	routineId := mce.GetSession().protocol.ConnectionID()
	return fmt.Sprintf("%d%d", routineId, mce.sqlCount)
}

func (mce *MysqlCmdExecutor) addSqlCount(a uint64) {
	mce.sqlCount += a
}

func (mce *MysqlCmdExecutor) SetRoutineManager(mgr *RoutineManager) {
	mce.routineMgr = mgr
}

func (mce *MysqlCmdExecutor) GetRoutineManager() *RoutineManager {
	return mce.routineMgr
}

var RecordStatement = func(ctx context.Context, ses *Session, proc *process.Process, cw ComputationWrapper, beginIns time.Time) context.Context {
	if !trace.GetTracerProvider().IsEnable() {
		return ctx
	}
	sessInfo := proc.SessionInfo
	tenant := ses.GetTenantInfo()
	if tenant == nil {
		tenant, _ = GetTenantInfo("internal")
	}
	var stmID uuid.UUID
	copy(stmID[:], cw.GetUUID())
	var txnID uuid.UUID
	if handler := ses.GetTxnHandler(); handler.IsValidTxn() {
		copy(txnID[:], handler.GetTxn().Txn().ID)
	}
	var sesID uuid.UUID
	copy(sesID[:], ses.GetUUID())
	fmtCtx := tree.NewFmtCtx(dialect.MYSQL, tree.WithQuoteString(true))
	cw.GetAst().Format(fmtCtx)
	stm := &trace.StatementInfo{
		StatementID:          stmID,
		TransactionID:        txnID,
		SessionID:            sesID,
		Account:              tenant.GetTenant(),
		User:                 tenant.GetUser(),
		Host:                 sessInfo.GetHost(),
		Database:             sessInfo.GetDatabase(),
		Statement:            fmtCtx.String(),
		StatementFingerprint: "", // fixme: (Reserved)
		StatementTag:         "", // fixme: (Reserved)
		RequestAt:            util.NowNS(),
	}
	sc := trace.SpanContextWithID(trace.TraceID(stmID))
	return trace.ContextWithStatement(trace.ContextWithSpanContext(ctx, sc), stm)
}

// RecordStatementTxnID record txnID after TxnBegin or Compile(autocommit=1)
var RecordStatementTxnID = func(ctx context.Context, ses *Session) {
	if stm := trace.StatementFromContext(ctx); ses != nil && stm != nil && !stm.IsZeroTxnID() {
		if handler := ses.GetTxnHandler(); handler.IsValidTxn() {
			stm.SetTxnID(handler.GetTxn().Txn().ID)
		}
	}
}

// outputPool outputs the data
type outputPool interface {
	resetLineStr()

	reset()

	getEmptyRow() ([]interface{}, error)

	flush() error
}

var _ outputPool = &outputQueue{}
var _ outputPool = &fakeOutputQueue{}

type outputQueue struct {
	proto        MysqlProtocol
	mrs          *MysqlResultSet
	rowIdx       uint64
	length       uint64
	ep           *tree.ExportParam
	lineStr      []byte
	showStmtType ShowStatementType

	getEmptyRowTime time.Duration
	flushTime       time.Duration
}

func (o *outputQueue) resetLineStr() {
	o.lineStr = o.lineStr[:0]
}

func NewOutputQueue(proto MysqlProtocol, mrs *MysqlResultSet, length uint64, ep *tree.ExportParam, showStatementType ShowStatementType) *outputQueue {
	return &outputQueue{
		proto:        proto,
		mrs:          mrs,
		rowIdx:       0,
		length:       length,
		ep:           ep,
		showStmtType: showStatementType,
	}
}

func (o *outputQueue) reset() {
	o.getEmptyRowTime = 0
	o.flushTime = 0
}

/*
getEmptyRow returns a empty space for filling data.
If there is no space, it flushes the data into the protocol
and returns an empty space then.
*/
func (o *outputQueue) getEmptyRow() ([]interface{}, error) {
	//begin := time.Now()
	//defer func() {
	//	o.getEmptyRowTime += time.Since(begin)
	//}()
	if o.rowIdx >= o.length {
		if err := o.flush(); err != nil {
			return nil, err
		}
	}

	row := o.mrs.Data[o.rowIdx]
	o.rowIdx++
	return row, nil
}

/*
flush will force the data flushed into the protocol.
*/
func (o *outputQueue) flush() error {
	//begin := time.Now()
	//defer func() {
	//	o.flushTime += time.Since(begin)
	//}()
	if o.rowIdx <= 0 {
		return nil
	}
	if o.ep.Outfile {
		if err := exportDataToCSVFile(o); err != nil {
			logutil.Errorf("export to csv file error %v \n", err)
			return err
		}
	} else {
		//send group of row
		if o.showStmtType == ShowColumns {
			o.rowIdx = 0
			return nil
		}

		if err := o.proto.SendResultSetTextBatchRowSpeedup(o.mrs, o.rowIdx); err != nil {
			logutil.Errorf("flush error %v \n", err)
			return err
		}
	}
	o.rowIdx = 0
	return nil
}

// fakeOutputQueue saves the data into the session.
type fakeOutputQueue struct {
	mrs *MysqlResultSet
}

func newFakeOutputQueue(mrs *MysqlResultSet) outputPool {
	return &fakeOutputQueue{mrs: mrs}
}

func (foq *fakeOutputQueue) resetLineStr() {}

func (foq *fakeOutputQueue) reset() {}

func (foq *fakeOutputQueue) getEmptyRow() ([]interface{}, error) {
	row := make([]interface{}, foq.mrs.GetColumnCount())
	foq.mrs.AddRow(row)
	return row, nil
}

func (foq *fakeOutputQueue) flush() error {
	return nil
}

const (
	primaryKeyPos = 25
)

/*
handle show create database in plan2 and tae
*/
// func handleShowCreateDatabase(ses *Session) error {
// 	dbNameIndex := ses.Mrs.Name2Index["Database"]
// 	dbsqlIndex := ses.Mrs.Name2Index["Create Database"]
// 	firstRow := ses.Data[0]
// 	dbName := firstRow[dbNameIndex]
// 	createDBSql := fmt.Sprintf("CREATE DATABASE `%s`", dbName)
// 	firstRow[dbsqlIndex] = createDBSql

// 	row := make([]interface{}, 2)
// 	row[0] = dbName
// 	row[1] = createDBSql

// 	ses.Mrs.AddRow(row)
// 	if err := ses.GetMysqlProtocol().SendResultSetTextBatchRowSpeedup(ses.Mrs, 1); err != nil {
// 		logutil.Errorf("handleShowCreateDatabase error %v \n", err)
// 		return err
// 	}
// 	return nil
// }

/*
handle show columns from table in plan2 and tae
*/
func handleShowColumns(ses *Session) error {
	for _, d := range ses.Data {
		row := make([]interface{}, 6)
		colName := string(d[0].([]byte))
		if colName == "PADDR" {
			continue
		}
		row[0] = colName
		typ := &types.Type{}
		data := d[1].([]uint8)
		if err := types.Decode(data, typ); err != nil {
			return err
		}
		row[1] = typ.String()
		if d[2].(int8) == 0 {
			row[2] = "NO"
		} else {
			row[2] = "YES"
		}
		row[3] = d[3]
		row[4] = "NULL"
		row[5] = d[5]
		ses.Mrs.AddRow(row)
	}
	if err := ses.GetMysqlProtocol().SendResultSetTextBatchRowSpeedup(ses.Mrs, ses.Mrs.GetRowCount()); err != nil {
		logutil.Errorf("handleShowColumns error %v \n", err)
		return err
	}
	return nil
}

/*
extract the data from the pipeline.
obj: routine obj
TODO:Add error
Warning: The pipeline is the multi-thread environment. The getDataFromPipeline will

	access the shared data. Be careful when it writes the shared data.
*/
func getDataFromPipeline(obj interface{}, bat *batch.Batch) error {
	ses := obj.(*Session)
	if bat == nil {
		return nil
	}

	goID := GetRoutineId()

	logutil.Infof("goid %d \n", goID)
	enableProfile := ses.Pu.SV.EnableProfileGetDataFromPipeline

	var cpuf *os.File = nil
	if enableProfile {
		cpuf, _ = os.Create("cpu_profile")
	}

	begin := time.Now()

	proto := ses.GetMysqlProtocol()
	proto.PrepareBeforeProcessingResultSet()

	//Create a new temporary resultset per pipeline thread.
	mrs := &MysqlResultSet{}
	//Warning: Don't change ResultColumns in this.
	//Reference the shared ResultColumns of the session among multi-thread.
	mrs.Columns = ses.Mrs.Columns
	mrs.Name2Index = ses.Mrs.Name2Index

	begin3 := time.Now()
	countOfResultSet := 1
	//group row
	mrs.Data = make([][]interface{}, countOfResultSet)
	for i := 0; i < countOfResultSet; i++ {
		mrs.Data[i] = make([]interface{}, len(bat.Vecs))
	}
	allocateOutBufferTime := time.Since(begin3)

	oq := NewOutputQueue(proto, mrs, uint64(countOfResultSet), ses.ep, ses.showStmtType)
	oq.reset()

	row2colTime := time.Duration(0)

	procBatchBegin := time.Now()

	n := vector.Length(bat.Vecs[0])

	if enableProfile {
		if err := pprof.StartCPUProfile(cpuf); err != nil {
			return err
		}
	}
	for j := 0; j < n; j++ { //row index
		if oq.ep.Outfile {
			select {
			case <-ses.requestCtx.Done():
				{
					return nil
				}
			default:
				{
				}
			}
		}

		if bat.Zs[j] <= 0 {
			continue
		}
		row, err := extractRowFromEveryVector(ses, bat, int64(j), oq)
		if err != nil {
			return err
		}
		if oq.showStmtType == ShowColumns {
			row2 := make([]interface{}, len(row))
			copy(row2, row)
			ses.Data = append(ses.Data, row2)
		}
	}

	//logutil.Infof("row group -+> %v ", oq.getData())

	err := oq.flush()
	if err != nil {
		return err
	}

	if enableProfile {
		pprof.StopCPUProfile()
	}

	procBatchTime := time.Since(procBatchBegin)
	tTime := time.Since(begin)
	logutil.Infof("rowCount %v \n"+
		"time of getDataFromPipeline : %s \n"+
		"processBatchTime %v \n"+
		"row2colTime %v \n"+
		"allocateOutBufferTime %v \n"+
		"outputQueue.flushTime %v \n"+
		"processBatchTime - row2colTime - allocateOutbufferTime - flushTime %v \n"+
		"restTime(=tTime - row2colTime - allocateOutBufferTime) %v \n"+
		"protoStats %s\n",
		n,
		tTime,
		procBatchTime,
		row2colTime,
		allocateOutBufferTime,
		oq.flushTime,
		procBatchTime-row2colTime-allocateOutBufferTime-oq.flushTime,
		tTime-row2colTime-allocateOutBufferTime,
		proto.GetStats())

	return nil
}

// extractRowFromEveryVector gets the j row from the every vector and outputs the row
func extractRowFromEveryVector(ses *Session, dataSet *batch.Batch, j int64, oq outputPool) ([]interface{}, error) {
	row, err := oq.getEmptyRow()
	if err != nil {
		return nil, err
	}
	var rowIndex = int64(j)
	for i, vec := range dataSet.Vecs { //col index
		rowIndexBackup := rowIndex
		if vec.IsScalarNull() {
			row[i] = nil
			continue
		}
		if vec.IsScalar() {
			rowIndex = 0
		}

		err = extractRowFromVector(ses, vec, i, row, rowIndex)
		if err != nil {
			return nil, err
		}
		rowIndex = rowIndexBackup
	}
	//duplicate rows
	for i := int64(0); i < dataSet.Zs[j]-1; i++ {
		erow, rr := oq.getEmptyRow()
		if rr != nil {
			return nil, rr
		}
		for l := 0; l < len(dataSet.Vecs); l++ {
			erow[l] = row[l]
		}
	}
	return row, nil
}

func formatFloatNum[T types.Floats](num T, Typ types.Type) T {
	if Typ.Precision == -1 || Typ.Width == 0 {
		return num
	}
	pow := math.Pow10(int(Typ.Precision))
	t := math.Abs(float64(num))
	t *= pow
	t = math.Round(t)
	t /= pow
	if num < 0 {
		t = -1 * t
	}
	return T(t)
}

// extractRowFromVector gets the rowIndex row from the i vector
func extractRowFromVector(ses *Session, vec *vector.Vector, i int, row []interface{}, rowIndex int64) error {
	switch vec.Typ.Oid { //get col
	case types.T_json:
		if !nulls.Any(vec.Nsp) {
			row[i] = types.DecodeJson(vec.GetBytes(rowIndex))
		} else {
			if nulls.Contains(vec.Nsp, uint64(rowIndex)) {
				row[i] = nil
			} else {
				row[i] = types.DecodeJson(vec.GetBytes(rowIndex))
			}
		}
	case types.T_bool:
		if !nulls.Any(vec.Nsp) { //all data in this column are not null
			vs := vec.Col.([]bool)
			row[i] = vs[rowIndex]
		} else {
			if nulls.Contains(vec.Nsp, uint64(rowIndex)) { //is null
				row[i] = nil
			} else {
				vs := vec.Col.([]bool)
				row[i] = vs[rowIndex]
			}
		}
	case types.T_int8:
		if !nulls.Any(vec.Nsp) { //all data in this column are not null
			vs := vec.Col.([]int8)
			row[i] = vs[rowIndex]
		} else {
			if nulls.Contains(vec.Nsp, uint64(rowIndex)) { //is null
				row[i] = nil
			} else {
				vs := vec.Col.([]int8)
				row[i] = vs[rowIndex]
			}
		}
	case types.T_uint8:
		if !nulls.Any(vec.Nsp) { //all data in this column are not null
			vs := vec.Col.([]uint8)
			row[i] = vs[rowIndex]
		} else {
			if nulls.Contains(vec.Nsp, uint64(rowIndex)) { //is null
				row[i] = nil
			} else {
				vs := vec.Col.([]uint8)
				row[i] = vs[rowIndex]
			}
		}
	case types.T_int16:
		if !nulls.Any(vec.Nsp) { //all data in this column are not null
			vs := vec.Col.([]int16)
			row[i] = vs[rowIndex]
		} else {
			if nulls.Contains(vec.Nsp, uint64(rowIndex)) { //is null
				row[i] = nil
			} else {
				vs := vec.Col.([]int16)
				row[i] = vs[rowIndex]
			}
		}
	case types.T_uint16:
		if !nulls.Any(vec.Nsp) { //all data in this column are not null
			vs := vec.Col.([]uint16)
			row[i] = vs[rowIndex]
		} else {
			if nulls.Contains(vec.Nsp, uint64(rowIndex)) { //is null
				row[i] = nil
			} else {
				vs := vec.Col.([]uint16)
				row[i] = vs[rowIndex]
			}
		}
	case types.T_int32:
		if !nulls.Any(vec.Nsp) { //all data in this column are not null
			vs := vec.Col.([]int32)
			row[i] = vs[rowIndex]
		} else {
			if nulls.Contains(vec.Nsp, uint64(rowIndex)) { //is null
				row[i] = nil
			} else {
				vs := vec.Col.([]int32)
				row[i] = vs[rowIndex]
			}
		}
	case types.T_uint32:
		if !nulls.Any(vec.Nsp) { //all data in this column are not null
			vs := vec.Col.([]uint32)
			row[i] = vs[rowIndex]
		} else {
			if nulls.Contains(vec.Nsp, uint64(rowIndex)) { //is null
				row[i] = nil
			} else {
				vs := vec.Col.([]uint32)
				row[i] = vs[rowIndex]
			}
		}
	case types.T_int64:
		if !nulls.Any(vec.Nsp) { //all data in this column are not null
			vs := vec.Col.([]int64)
			row[i] = vs[rowIndex]
		} else {
			if nulls.Contains(vec.Nsp, uint64(rowIndex)) { //is null
				row[i] = nil
			} else {
				vs := vec.Col.([]int64)
				row[i] = vs[rowIndex]
			}
		}
	case types.T_uint64:
		if !nulls.Any(vec.Nsp) { //all data in this column are not null
			vs := vec.Col.([]uint64)
			row[i] = vs[rowIndex]
		} else {
			if nulls.Contains(vec.Nsp, uint64(rowIndex)) { //is null
				row[i] = nil
			} else {
				vs := vec.Col.([]uint64)
				row[i] = vs[rowIndex]
			}
		}
	case types.T_float32:
		if !nulls.Any(vec.Nsp) { //all data in this column are not null
			vs := vec.Col.([]float32)
			row[i] = formatFloatNum(vs[rowIndex], vec.Typ)
		} else {
			if nulls.Contains(vec.Nsp, uint64(rowIndex)) { //is null
				row[i] = nil
			} else {
				vs := vec.Col.([]float32)
				row[i] = formatFloatNum(vs[rowIndex], vec.Typ)
			}
		}
	case types.T_float64:
		if !nulls.Any(vec.Nsp) { //all data in this column are not null
			vs := vec.Col.([]float64)
			row[i] = formatFloatNum(vs[rowIndex], vec.Typ)
		} else {
			if nulls.Contains(vec.Nsp, uint64(rowIndex)) { //is null
				row[i] = nil
			} else {
				vs := vec.Col.([]float64)
				row[i] = formatFloatNum(vs[rowIndex], vec.Typ)
			}
		}
	case types.T_char, types.T_varchar, types.T_blob:
		if !nulls.Any(vec.Nsp) { //all data in this column are not null
			row[i] = vec.GetBytes(rowIndex)
		} else {
			if nulls.Contains(vec.Nsp, uint64(rowIndex)) { //is null
				row[i] = nil
			} else {
				row[i] = vec.GetBytes(rowIndex)
			}
		}
	case types.T_date:
		if !nulls.Any(vec.Nsp) { //all data in this column are not null
			vs := vec.Col.([]types.Date)
			row[i] = vs[rowIndex]
		} else {
			if nulls.Contains(vec.Nsp, uint64(rowIndex)) { //is null
				row[i] = nil
			} else {
				vs := vec.Col.([]types.Date)
				row[i] = vs[rowIndex]
			}
		}
	case types.T_datetime:
		precision := vec.Typ.Precision
		if !nulls.Any(vec.Nsp) { //all data in this column are not null
			vs := vec.Col.([]types.Datetime)
			row[i] = vs[rowIndex].String2(precision)
		} else {
			if nulls.Contains(vec.Nsp, uint64(rowIndex)) { //is null
				row[i] = nil
			} else {
				vs := vec.Col.([]types.Datetime)
				row[i] = vs[rowIndex].String2(precision)
			}
		}
	case types.T_timestamp:
		precision := vec.Typ.Precision
		if !nulls.Any(vec.Nsp) { //all data in this column are not null
			vs := vec.Col.([]types.Timestamp)
			row[i] = vs[rowIndex].String2(ses.timeZone, precision)
		} else {
			if nulls.Contains(vec.Nsp, uint64(rowIndex)) { //is null
				row[i] = nil
			} else {
				vs := vec.Col.([]types.Timestamp)
				row[i] = vs[rowIndex].String2(ses.timeZone, precision)
			}
		}
	case types.T_decimal64:
		scale := vec.Typ.Scale
		if !nulls.Any(vec.Nsp) { //all data in this column are not null
			vs := vec.Col.([]types.Decimal64)
			row[i] = vs[rowIndex].ToStringWithScale(scale)
		} else {
			if nulls.Contains(vec.Nsp, uint64(rowIndex)) {
				row[i] = nil
			} else {
				vs := vec.Col.([]types.Decimal64)
				row[i] = vs[rowIndex].ToStringWithScale(scale)
			}
		}
	case types.T_decimal128:
		scale := vec.Typ.Scale
		if !nulls.Any(vec.Nsp) { //all data in this column are not null
			vs := vec.Col.([]types.Decimal128)
			row[i] = vs[rowIndex].ToStringWithScale(scale)
		} else {
			if nulls.Contains(vec.Nsp, uint64(rowIndex)) {
				row[i] = nil
			} else {
				vs := vec.Col.([]types.Decimal128)
				row[i] = vs[rowIndex].ToStringWithScale(scale)
			}
		}
	case types.T_uuid:
		if !nulls.Any(vec.Nsp) {
			vs := vec.Col.([]types.Uuid)
			row[i] = vs[rowIndex].ToString()
		} else {
			if nulls.Contains(vec.Nsp, uint64(rowIndex)) { //is null
				row[i] = nil
			} else {
				vs := vec.Col.([]types.Uuid)
				row[i] = vs[rowIndex].ToString()
			}
		}
	default:
		logutil.Errorf("extractRowFromVector : unsupported type %d \n", vec.Typ.Oid)
		return moerr.NewInternalError("extractRowFromVector : unsupported type %d", vec.Typ.Oid)
	}
	return nil
}

func (mce *MysqlCmdExecutor) handleChangeDB(requestCtx context.Context, db string) error {
	ses := mce.GetSession()
	txnHandler := ses.GetTxnHandler()
	//TODO: check meta data
	if _, err := ses.Pu.StorageEngine.Database(requestCtx, db, txnHandler.GetTxn()); err != nil {
		//echo client. no such database
		return moerr.NewBadDB(db)
	}
	oldDB := ses.GetDatabaseName()
	ses.SetDatabaseName(db)

	logutil.Infof("User %s change database from [%s] to [%s]\n", ses.protocol.GetUserName(), oldDB, ses.protocol.GetDatabaseName())

	return nil
}

/*
handle "SELECT @@xxx.yyyy"
*/
func (mce *MysqlCmdExecutor) handleSelectVariables(ve *tree.VarExpr) error {
	var err error = nil
	ses := mce.GetSession()
	proto := ses.protocol

	col := new(MysqlColumn)
	col.SetColumnType(defines.MYSQL_TYPE_VARCHAR)
	col.SetName("@@" + ve.Name)
	ses.Mrs.AddColumn(col)

	row := make([]interface{}, 1)
	if ve.System {
		if ve.Global {
			val, err := ses.GetGlobalVar(ve.Name)
			if err != nil {
				return err
			}
			row[0] = val
		} else {
			val, err := ses.GetSessionVar(ve.Name)
			if err != nil {
				return err
			}
			row[0] = val
		}
	} else {
		//user defined variable
		_, val, err := ses.GetUserDefinedVar(ve.Name)
		if err != nil {
			return err
		}
		row[0] = val
	}

	ses.Mrs.AddRow(row)

	mer := NewMysqlExecutionResult(0, 0, 0, 0, ses.Mrs)
	resp := NewResponse(ResultResponse, 0, int(COM_QUERY), mer)

	if err := proto.SendResponse(resp); err != nil {
		return moerr.NewInternalError("routine send response failed. error:%v ", err)
	}
	return err
}

/*
handle Load DataSource statement
*/
func (mce *MysqlCmdExecutor) handleLoadData(requestCtx context.Context, load *tree.Import) error {
	var err error
	ses := mce.GetSession()
	proto := ses.protocol

	logutil.Infof("+++++load data")
	/*
		TODO:support LOCAL
	*/
	if load.Local {
		return moerr.NewInternalError("LOCAL is unsupported now")
	}
	if load.Param.Tail.Fields == nil || len(load.Param.Tail.Fields.Terminated) == 0 {
		load.Param.Tail.Fields = &tree.Fields{Terminated: ","}
	}

	if load.Param.Tail.Fields != nil && load.Param.Tail.Fields.EscapedBy != 0 {
		return moerr.NewInternalError("EscapedBy field is unsupported now")
	}

	/*
		check file
	*/
	exist, isfile, err := PathExists(load.Param.Filepath)
	if err != nil || !exist {
		return moerr.NewInternalError("file %s does exist. err:%v", load.Param.Filepath, err)
	}

	if !isfile {
		return moerr.NewInternalError("file %s is a directory", load.Param.Filepath)
	}

	/*
		check database
	*/
	loadDb := string(load.Table.Schema())
	loadTable := string(load.Table.Name())
	if loadDb == "" {
		if proto.GetDatabaseName() == "" {
			return moerr.NewInternalError("load data need database")
		}

		//then, it uses the database name in the session
		loadDb = ses.protocol.GetDatabaseName()
	}

	txnHandler := ses.GetTxnHandler()
	if ses.InMultiStmtTransactionMode() {
		return moerr.NewInternalError("do not support the Load in a transaction started by BEGIN/START TRANSACTION statement")
	}
	dbHandler, err := ses.GetStorage().Database(requestCtx, loadDb, txnHandler.GetTxn())
	if err != nil {
		//echo client. no such database
		return moerr.NewBadDB(loadDb)
	}

	//change db to the database in the LOAD DATA statement if necessary
	if loadDb != proto.GetDatabaseName() {
		oldDB := proto.GetDatabaseName()
		proto.SetDatabaseName(loadDb)
		logutil.Infof("User %s change database from [%s] to [%s] in LOAD DATA\n", proto.GetUserName(), oldDB, proto.GetDatabaseName())
	}

	/*
		check table
	*/
	tableHandler, err := dbHandler.Relation(requestCtx, loadTable)
	if err != nil {
		//echo client. no such table
		return moerr.NewNoSuchTable(loadDb, loadTable)
	}

	/*
		execute load data
	*/
	result, err := mce.LoadLoop(requestCtx, load, dbHandler, tableHandler, loadDb)
	if err != nil {
		return err
	}

	/*
		response
	*/
	info := moerr.NewLoadInfo(result.Records, result.Deleted, result.Skipped, result.Warnings, result.WriteTimeout).Error()
	resp := NewOkResponse(result.Records, 0, uint16(result.Warnings), 0, int(COM_QUERY), info)
	if err = proto.SendResponse(resp); err != nil {
		return moerr.NewInternalError("routine send response failed. error:%v ", err)
	}
	return nil
}

/*
handle cmd CMD_FIELD_LIST
*/
func (mce *MysqlCmdExecutor) handleCmdFieldList(requestCtx context.Context, icfl *InternalCmdFieldList) error {
	var err error
	ses := mce.GetSession()
	proto := ses.GetMysqlProtocol()
	tableName := icfl.tableName

	dbName := ses.GetDatabaseName()
	if dbName == "" {
		return moerr.NewNoDB()
	}

	//Get table infos for the database from the cube
	//case 1: there are no table infos for the db
	//case 2: db changed
	var attrs []ColumnInfo
	if ses.IsTaeEngine() {
		if mce.tableInfos == nil || mce.db != dbName {
			txnHandler := ses.GetTxnHandler()
			eng := ses.GetStorage()
			db, err := eng.Database(requestCtx, dbName, txnHandler.GetTxn())
			if err != nil {
				return err
			}

			names, err := db.Relations(requestCtx)
			if err != nil {
				return err
			}
			for _, name := range names {
				table, err := db.Relation(requestCtx, name)
				if err != nil {
					return err
				}

				defs, err := table.TableDefs(requestCtx)
				if err != nil {
					return err
				}
				for _, def := range defs {
					if attr, ok := def.(*engine.AttributeDef); ok {
						attrs = append(attrs, &engineColumnInfo{
							name: attr.Attr.Name,
							typ:  attr.Attr.Type,
						})
					}
				}
			}

			if mce.tableInfos == nil {
				mce.tableInfos = make(map[string][]ColumnInfo)
			}
			mce.tableInfos[tableName] = attrs
		}
	}

	cols, ok := mce.tableInfos[tableName]
	if !ok {
		//just give the empty info when there is no such table.
		attrs = make([]ColumnInfo, 0)
	} else {
		attrs = cols
	}

	for _, c := range attrs {
		col := new(MysqlColumn)
		col.SetName(c.GetName())
		err = convertEngineTypeToMysqlType(c.GetType(), col)
		if err != nil {
			return err
		}

		/*
			mysql CMD_FIELD_LIST response: send the column definition per column
		*/
		err = proto.SendColumnDefinitionPacket(col, int(COM_FIELD_LIST))
		if err != nil {
			return err
		}
	}

	/*
		mysql CMD_FIELD_LIST response: End after the column has been sent.
		send EOF packet
	*/
	err = proto.SendEOFPacketIf(0, 0)
	if err != nil {
		return err
	}

	return err
}

/*
handle setvar
*/
func (mce *MysqlCmdExecutor) handleSetVar(sv *tree.SetVar) error {
	var err error = nil
	ses := mce.GetSession()
	proto := ses.GetMysqlProtocol()

	setVarFunc := func(system, global bool, name string, value interface{}) error {
		if system {
			if global {
				err = ses.SetGlobalVar(name, value)
				if err != nil {
					return err
				}
			} else {
				err = ses.SetSessionVar(name, value)
				if err != nil {
					return err
				}
			}

			if strings.ToLower(name) == "autocommit" {
				svbt := SystemVariableBoolType{}
				newValue, err2 := svbt.Convert(value)
				if err2 != nil {
					return err2
				}
				err = ses.SetAutocommit(svbt.IsTrue(newValue))
				if err != nil {
					return err
				}
			}
		} else {
			err = ses.SetUserDefinedVar(name, value)
			if err != nil {
				return err
			}
		}
		return nil
	}

	for _, assign := range sv.Assignments {
		name := assign.Name
		var value interface{}

		//TODO: set var needs to be moved into plan2
		//convert into definite type
		value, err = GetSimpleExprValue(assign.Value)
		if err != nil {
			return err
		}

		//TODO : fix SET NAMES after parser is ready
		if name == "names" {
			//replaced into three system variable:
			//character_set_client, character_set_connection, and character_set_results
			replacedBy := []string{
				"character_set_client", "character_set_connection", "character_set_results",
			}
			for _, rb := range replacedBy {
				err = setVarFunc(assign.System, assign.Global, rb, value)
				if err != nil {
					return err
				}
			}
		} else {
			err = setVarFunc(assign.System, assign.Global, name, value)
			if err != nil {
				return err
			}
		}
	}

	resp := NewOkResponse(0, 0, 0, 0, int(COM_QUERY), "")
	if err = proto.SendResponse(resp); err != nil {
		return moerr.NewInternalError("routine send response failed. error:%v ", err)
	}
	return nil
}

func (mce *MysqlCmdExecutor) handleShowErrors() error {
	var err error = nil
	ses := mce.GetSession()
	proto := mce.GetSession().protocol

	levelCol := new(MysqlColumn)
	levelCol.SetColumnType(defines.MYSQL_TYPE_VARCHAR)
	levelCol.SetName("Level")

	CodeCol := new(MysqlColumn)
	CodeCol.SetColumnType(defines.MYSQL_TYPE_SHORT)
	CodeCol.SetName("Code")

	MsgCol := new(MysqlColumn)
	MsgCol.SetColumnType(defines.MYSQL_TYPE_VARCHAR)
	MsgCol.SetName("Message")

	ses.Mrs.AddColumn(levelCol)
	ses.Mrs.AddColumn(CodeCol)
	ses.Mrs.AddColumn(MsgCol)

	for i := ses.errInfo.length() - 1; i >= 0; i-- {
		row := make([]interface{}, 3)
		row[0] = "Error"
		row[1] = ses.errInfo.codes[i]
		row[2] = ses.errInfo.msgs[i]
		ses.Mrs.AddRow(row)
	}

	mer := NewMysqlExecutionResult(0, 0, 0, 0, ses.Mrs)
	resp := NewResponse(ResultResponse, 0, int(COM_QUERY), mer)

	if err := proto.SendResponse(resp); err != nil {
		return moerr.NewInternalError("routine send response failed. error:%v ", err)
	}
	return err
}

/*
handle show variables
*/
func (mce *MysqlCmdExecutor) handleShowVariables(sv *tree.ShowVariables) error {
	var err error = nil
	ses := mce.GetSession()
	proto := mce.GetSession().protocol

	col1 := new(MysqlColumn)
	col1.SetColumnType(defines.MYSQL_TYPE_VARCHAR)
	col1.SetName("VARIABLE_NAME")

	col2 := new(MysqlColumn)
	col2.SetColumnType(defines.MYSQL_TYPE_VARCHAR)
	col2.SetName("VARIABLE_VALUE")

	ses.Mrs.AddColumn(col1)
	ses.Mrs.AddColumn(col2)

	var hasLike = false
	var likePattern = ""
	if sv.Like != nil {
		hasLike = true
		likePattern = strings.ToLower(sv.Like.Right.String())
	}

	var sysVars map[string]interface{}
	if sv.Global {
		sysVars = make(map[string]interface{})
		for name := range sysVars {
			if val, err := ses.GetGlobalVar(name); err == nil {
				sysVars[name] = val
			} else if !goErrors.Is(err, errorSystemVariableSessionEmpty) {
				return err
			}
		}
	} else {
		sysVars = ses.CopyAllSessionVars()
	}

	rows := make([][]interface{}, 0, len(sysVars))
	for name, value := range sysVars {
		if hasLike && !WildcardMatch(likePattern, name) {
			continue
		}
		row := make([]interface{}, 2)
		row[0] = name
		gsv, ok := gSysVariables.GetDefinitionOfSysVar(name)
		if !ok {
			return errorSystemVariableDoesNotExist
		}
		row[1] = value
		if _, ok := gsv.GetType().(SystemVariableBoolType); ok {
			if value == 1 {
				row[1] = "on"
			} else {
				row[1] = "off"
			}
		}

		rows = append(rows, row)
	}

	//sort by name
	sort.Slice(rows, func(i, j int) bool {
		return rows[i][0].(string) < rows[j][0].(string)
	})

	mer := NewMysqlExecutionResult(0, 0, 0, 0, ses.Mrs)
	resp := NewResponse(ResultResponse, 0, int(COM_QUERY), mer)

	if err := proto.SendResponse(resp); err != nil {
		return moerr.NewInternalError("routine send response failed. error:%v ", err)
	}
	return err
}

func (mce *MysqlCmdExecutor) handleAnalyzeStmt(requestCtx context.Context, stmt *tree.AnalyzeStmt) error {
	// rewrite analyzeStmt to `select approx_count_distinct(col), .. from tbl`
	// IMO, this approach is simple and future-proof
	// Although this rewriting processing could have been handled in rewrite module,
	// `handleAnalyzeStmt` can be easily managed by cron jobs in the future
	ctx := tree.NewFmtCtx(dialect.MYSQL)
	ctx.WriteString("select ")
	for i, ident := range stmt.Cols {
		if i > 0 {
			ctx.WriteByte(',')
		}
		ctx.WriteString("approx_count_distinct(")
		ctx.WriteString(string(ident))
		ctx.WriteByte(')')
	}
	ctx.WriteString(" from ")
	stmt.Table.Format(ctx)
	sql := ctx.String()
	return mce.doComQuery(requestCtx, sql)
}

// Note: for pass the compile quickly. We will remove the comments in the future.
// Note: for pass the compile quickly. We will remove the comments in the future.
func (mce *MysqlCmdExecutor) handleExplainStmt(stmt *tree.ExplainStmt) error {
	es, err := getExplainOption(stmt.Options)
	if err != nil {
		return err
	}

	switch stmt.Statement.(type) {
	case *tree.Delete:
		mce.ses.GetTxnCompileCtx().SetQueryType(TXN_DELETE)
	case *tree.Update:
		mce.ses.GetTxnCompileCtx().SetQueryType(TXN_UPDATE)
	default:
		mce.ses.GetTxnCompileCtx().SetQueryType(TXN_DEFAULT)
	}

	//get query optimizer and execute Optimize
	plan, err := buildPlan(mce.ses.requestCtx, mce.ses, mce.ses.txnCompileCtx, stmt.Statement)
	if err != nil {
		return err
	}
	if plan.GetQuery() == nil {
		return moerr.NewNotSupported("the sql query plan does not support explain.")
	}
	// generator query explain
	explainQuery := explain.NewExplainQueryImpl(plan.GetQuery())

	// build explain data buffer
	buffer := explain.NewExplainDataBuffer()
	err = explainQuery.ExplainPlan(buffer, es)
	if err != nil {
		return err
	}

	session := mce.GetSession()
	protocol := session.GetMysqlProtocol()

	explainColName := "QUERY PLAN"
	columns, err := GetExplainColumns(explainColName)
	if err != nil {
		return err
	}

	//	Step 1 : send column count and column definition.
	//send column count
	colCnt := uint64(len(columns))
	err = protocol.SendColumnCountPacket(colCnt)
	if err != nil {
		return err
	}
	//send columns
	//column_count * Protocol::ColumnDefinition packets
	cmd := session.Cmd
	for _, c := range columns {
		mysqlc := c.(Column)
		session.Mrs.AddColumn(mysqlc)
		//	mysql COM_QUERY response: send the column definition per column
		err := protocol.SendColumnDefinitionPacket(mysqlc, cmd)
		if err != nil {
			return err
		}
	}

	//	mysql COM_QUERY response: End after the column has been sent.
	//	send EOF packet
	err = protocol.SendEOFPacketIf(0, 0)
	if err != nil {
		return err
	}

	err = buildMoExplainQuery(explainColName, buffer, session, getDataFromPipeline)
	if err != nil {
		return err
	}

	err = protocol.sendEOFOrOkPacket(0, 0)
	if err != nil {
		return err
	}
	return nil
}

// handlePrepareStmt
func (mce *MysqlCmdExecutor) handlePrepareStmt(st *tree.PrepareStmt) (*PrepareStmt, error) {
	switch st.Stmt.(type) {
	case *tree.Update:
		mce.ses.GetTxnCompileCtx().SetQueryType(TXN_UPDATE)
	case *tree.Delete:
		mce.ses.GetTxnCompileCtx().SetQueryType(TXN_DELETE)
	}
	preparePlan, err := buildPlan(mce.ses.requestCtx, mce.ses, mce.ses.txnCompileCtx, st)
	if err != nil {
		return nil, err
	}

	prepareStmt := &PrepareStmt{
		Name:        preparePlan.GetDcl().GetPrepare().GetName(),
		PreparePlan: preparePlan,
		PrepareStmt: st.Stmt,
	}

	err = mce.ses.SetPrepareStmt(preparePlan.GetDcl().GetPrepare().GetName(), prepareStmt)
	return prepareStmt, err
}

// handlePrepareString
func (mce *MysqlCmdExecutor) handlePrepareString(st *tree.PrepareString) (*PrepareStmt, error) {
	stmts, err := mysql.Parse(st.Sql)
	if err != nil {
		return nil, err
	}
	switch stmts[0].(type) {
	case *tree.Update:
		mce.ses.GetTxnCompileCtx().SetQueryType(TXN_UPDATE)
	case *tree.Delete:
		mce.ses.GetTxnCompileCtx().SetQueryType(TXN_DELETE)
	}

	preparePlan, err := buildPlan(mce.ses.requestCtx, mce.ses, mce.ses.txnCompileCtx, st)
	if err != nil {
		return nil, err
	}

	prepareStmt := &PrepareStmt{
		Name:        preparePlan.GetDcl().GetPrepare().GetName(),
		PreparePlan: preparePlan,
		PrepareStmt: stmts[0],
	}

	err = mce.ses.SetPrepareStmt(preparePlan.GetDcl().GetPrepare().GetName(), prepareStmt)
	return prepareStmt, err
}

// handleDeallocate
func (mce *MysqlCmdExecutor) handleDeallocate(st *tree.Deallocate) error {
	deallocatePlan, err := buildPlan(mce.ses.requestCtx, mce.ses, mce.ses.txnCompileCtx, st)
	if err != nil {
		return err
	}
	mce.ses.RemovePrepareStmt(deallocatePlan.GetDcl().GetDeallocate().GetName())
	return nil
}

// handleCreateAccount creates a new user-level tenant in the context of the tenant SYS
// which has been initialized.
func (mce *MysqlCmdExecutor) handleCreateAccount(ctx context.Context, ca *tree.CreateAccount) error {
	ses := mce.GetSession()
	tenant := ses.GetTenantInfo()

	//step1 : create new account.
	return InitGeneralTenant(ctx, tenant, ca)
}

// handleDropAccount drops a new user-level tenant
func (mce *MysqlCmdExecutor) handleDropAccount(ctx context.Context, da *tree.DropAccount) error {
	return doDropAccount(ctx, mce.GetSession(), da)
}

// handleCreateUser creates the user for the tenant
func (mce *MysqlCmdExecutor) handleCreateUser(ctx context.Context, cu *tree.CreateUser) error {
	ses := mce.GetSession()
	tenant := ses.GetTenantInfo()

	//step1 : create the user
	return InitUser(ctx, tenant, cu)
}

// handleDropUser drops the user for the tenant
func (mce *MysqlCmdExecutor) handleDropUser(ctx context.Context, du *tree.DropUser) error {
	return doDropUser(ctx, mce.GetSession(), du)
}

// handleCreateRole creates the new role
func (mce *MysqlCmdExecutor) handleCreateRole(ctx context.Context, cr *tree.CreateRole) error {
	ses := mce.GetSession()
	tenant := ses.GetTenantInfo()

	//step1 : create the role
	return InitRole(ctx, tenant, cr)
}

// handleDropRole drops the role
func (mce *MysqlCmdExecutor) handleDropRole(ctx context.Context, dr *tree.DropRole) error {
	return doDropRole(ctx, mce.GetSession(), dr)
}

// handleGrantRole grants the role
func (mce *MysqlCmdExecutor) handleGrantRole(ctx context.Context, gr *tree.GrantRole) error {
	return doGrantRole(ctx, mce.GetSession(), gr)
}

// handleRevokeRole revokes the role
func (mce *MysqlCmdExecutor) handleRevokeRole(ctx context.Context, rr *tree.RevokeRole) error {
	return doRevokeRole(ctx, mce.GetSession(), rr)
}

// handleGrantRole grants the privilege to the role
func (mce *MysqlCmdExecutor) handleGrantPrivilege(ctx context.Context, gp *tree.GrantPrivilege) error {
	return doGrantPrivilege(ctx, mce.GetSession(), gp)
}

// handleRevokePrivilege revokes the privilege from the user or role
func (mce *MysqlCmdExecutor) handleRevokePrivilege(ctx context.Context, rp *tree.RevokePrivilege) error {
	return doRevokePrivilege(ctx, mce.GetSession(), rp)
}

// handleSwitchRole switches the role to another role
func (mce *MysqlCmdExecutor) handleSwitchRole(ctx context.Context, sr *tree.SetRole) error {
	return doSwitchRole(ctx, mce.GetSession(), sr)
}

func GetExplainColumns(explainColName string) ([]interface{}, error) {
	cols := []*plan2.ColDef{
		{Typ: &plan2.Type{Id: int32(types.T_varchar)}, Name: explainColName},
	}
	columns := make([]interface{}, len(cols))
	var err error = nil
	for i, col := range cols {
		c := new(MysqlColumn)
		c.SetName(col.Name)
		err = convertEngineTypeToMysqlType(types.T(col.Typ.Id), c)
		if err != nil {
			return nil, err
		}
		columns[i] = c
	}
	return columns, err
}

func getExplainOption(options []tree.OptionElem) (*explain.ExplainOptions, error) {
	es := explain.NewExplainDefaultOptions()
	if options == nil {
		return es, nil
	} else {
		for _, v := range options {
			if strings.EqualFold(v.Name, "VERBOSE") {
				if strings.EqualFold(v.Value, "TRUE") || v.Value == "NULL" {
					es.Verbose = true
				} else if strings.EqualFold(v.Value, "FALSE") {
					es.Verbose = false
				} else {
					return nil, moerr.NewInvalidInput("invalid explain option '%s', valud '%s'", v.Name, v.Value)
				}
			} else if strings.EqualFold(v.Name, "ANALYZE") {
				if strings.EqualFold(v.Value, "TRUE") || v.Value == "NULL" {
					es.Analyze = true
				} else if strings.EqualFold(v.Value, "FALSE") {
					es.Analyze = false
				} else {
					return nil, moerr.NewInvalidInput("invalid explain option '%s', valud '%s'", v.Name, v.Value)
				}
			} else if strings.EqualFold(v.Name, "FORMAT") {
				if strings.EqualFold(v.Value, "TEXT") {
					es.Format = explain.EXPLAIN_FORMAT_TEXT
				} else if strings.EqualFold(v.Value, "JSON") {
					return nil, moerr.NewNotSupported("Unsupport explain format '%s'", v.Value)
				} else if strings.EqualFold(v.Value, "DOT") {
					return nil, moerr.NewNotSupported("Unsupport explain format '%s'", v.Value)
				} else {
					return nil, moerr.NewInvalidInput("invalid explain option '%s', valud '%s'", v.Name, v.Value)
				}
			} else {
				return nil, moerr.NewInvalidInput("invalid explain option '%s', valud '%s'", v.Name, v.Value)
			}
		}
		return es, nil
	}
}

func buildMoExplainQuery(explainColName string, buffer *explain.ExplainDataBuffer, session *Session, fill func(interface{}, *batch.Batch) error) error {
	bat := batch.New(true, []string{explainColName})
	rs := buffer.Lines
	vs := make([][]byte, len(rs))

	count := 0
	for _, r := range rs {
		str := []byte(r)
		vs[count] = str
		count++
	}
	vs = vs[:count]
	vec := vector.New(types.T_varchar.ToType())
	// XXX Memory accounting or not.
	if err := vector.AppendBytes(vec, vs, nil); err != nil {
		return err
	}
	bat.Vecs[0] = vec
	bat.InitZsOne(count)

	return fill(session, bat)
}

var _ ComputationWrapper = &TxnComputationWrapper{}

type TxnComputationWrapper struct {
	stmt    tree.Statement
	plan    *plan2.Plan
	proc    *process.Process
	ses     *Session
	compile *compile.Compile

	uuid uuid.UUID
}

func InitTxnComputationWrapper(ses *Session, stmt tree.Statement, proc *process.Process) *TxnComputationWrapper {
	uuid, _ := uuid.NewUUID()
	return &TxnComputationWrapper{
		stmt: stmt,
		proc: proc,
		ses:  ses,
		uuid: uuid,
	}
}

func (cwft *TxnComputationWrapper) GetAst() tree.Statement {
	return cwft.stmt
}

func (cwft *TxnComputationWrapper) SetDatabaseName(db string) error {
	return nil
}

func (cwft *TxnComputationWrapper) GetColumns() ([]interface{}, error) {
	var err error
	cols := plan2.GetResultColumnsFromPlan(cwft.plan)
	switch cwft.GetAst().(type) {
	case *tree.ShowColumns:
		cols = []*plan2.ColDef{
			{Typ: &plan2.Type{Id: int32(types.T_char)}, Name: "Field"},
			{Typ: &plan2.Type{Id: int32(types.T_char)}, Name: "Type"},
			{Typ: &plan2.Type{Id: int32(types.T_char)}, Name: "Null"},
			{Typ: &plan2.Type{Id: int32(types.T_char)}, Name: "Key"},
			{Typ: &plan2.Type{Id: int32(types.T_char)}, Name: "Default"},
			{Typ: &plan2.Type{Id: int32(types.T_char)}, Name: "Comment"},
		}
	}
	columns := make([]interface{}, len(cols))
	for i, col := range cols {
		c := new(MysqlColumn)
		c.SetName(col.Name)
		err = convertEngineTypeToMysqlType(types.T(col.Typ.Id), c)
		if err != nil {
			return nil, err
		}
		columns[i] = c
	}
	return columns, err
}

func (cwft *TxnComputationWrapper) GetAffectedRows() uint64 {
	return cwft.compile.GetAffectedRows()
}

func (cwft *TxnComputationWrapper) Compile(requestCtx context.Context, u interface{}, fill func(interface{}, *batch.Batch) error) (interface{}, error) {
	var err error
	cwft.plan, err = buildPlan(requestCtx, cwft.ses, cwft.ses.GetTxnCompilerContext(), cwft.stmt)
	if err != nil {
		return nil, err
	}

	if _, ok := cwft.stmt.(*tree.Execute); ok {
		executePlan := cwft.plan.GetDcl().GetExecute()
		stmtName := executePlan.GetName()
		prepareStmt, err := cwft.ses.GetPrepareStmt(stmtName)
		if err != nil {
			return nil, err
		}

		// TODO check if schema change, obj.Obj is zero all the time in 0.6
		// for _, obj := range preparePlan.GetSchemas() {
		// 	newObj, _ := cwft.ses.txnCompileCtx.Resolve(obj.SchemaName, obj.ObjName)
		// 	if newObj == nil || newObj.Obj != obj.Obj {
		// 		return nil, moerr.NewInternalError("", fmt.Sprintf("table '%s' has been changed, please reset prepare statement '%s'", obj.ObjName, stmtName))
		// 	}
		// }

		preparePlan := prepareStmt.PreparePlan.GetDcl().GetPrepare()
		if len(executePlan.Args) != len(preparePlan.ParamTypes) {
			return nil, moerr.NewInvalidInput("Incorrect arguments to EXECUTE")
		}
		newPlan := plan2.DeepCopyPlan(preparePlan.Plan)

		// replace ? and @var with their values
		resetParamRule := plan2.NewResetParamRefRule(executePlan.Args)
		resetVarRule := plan2.NewResetVarRefRule(cwft.ses.GetTxnCompilerContext())
		vp := plan2.NewVisitPlan(newPlan, []plan2.VisitPlanRule{resetParamRule, resetVarRule})
		err = vp.Visit()
		if err != nil {
			return nil, err
		}

		// reset plan & stmt
		cwft.stmt = prepareStmt.PrepareStmt
		cwft.plan = newPlan

		//check privilege
		err = authenticatePrivilegeOfPrepareOrExecute(requestCtx, cwft.ses, prepareStmt.PrepareStmt, newPlan)
		if err != nil {
			return nil, err
		}
	} else {
		// replace @var with their values
		resetVarRule := plan2.NewResetVarRefRule(cwft.ses.GetTxnCompilerContext())
		vp := plan2.NewVisitPlan(cwft.plan, []plan2.VisitPlanRule{resetVarRule})
		err = vp.Visit()
		if err != nil {
			return nil, err
		}
	}

	cwft.proc.UnixTime = time.Now().UnixNano()
	txnHandler := cwft.ses.GetTxnHandler()
	cwft.proc.TxnOperator = txnHandler.GetTxn()
	cwft.proc.FileService = cwft.ses.Pu.FileService
	cwft.compile = compile.New(cwft.ses.GetDatabaseName(), cwft.ses.GetSql(), cwft.ses.GetUserName(), requestCtx, cwft.ses.GetStorage(), cwft.proc, cwft.stmt)

	if _, ok := cwft.stmt.(*tree.ExplainAnalyze); ok {
		fill = func(obj interface{}, bat *batch.Batch) error { return nil }
	}
	err = cwft.compile.Compile(cwft.plan, cwft.ses, fill)
	if err != nil {
		return nil, err
	}
	RecordStatementTxnID(requestCtx, cwft.ses)
	return cwft.compile, err
}

func (cwft *TxnComputationWrapper) RecordExecPlan(ctx context.Context) error {
	if stm := trace.StatementFromContext(ctx); stm != nil {
		stm.SetExecPlan(cwft.plan, SerializeExecPlan)
	}
	return nil
}

func (cwft *TxnComputationWrapper) GetUUID() []byte {
	return cwft.uuid[:]
}

func (cwft *TxnComputationWrapper) Run(ts uint64) error {
	return nil
}

func buildPlan(requestCtx context.Context, ses *Session, ctx plan2.CompilerContext, stmt tree.Statement) (*plan2.Plan, error) {
	var ret *plan2.Plan
	var err error
	if s, ok := stmt.(*tree.Insert); ok {
		if _, ok := s.Rows.Select.(*tree.ValuesClause); ok {
			ret, err = plan2.BuildPlan(ctx, stmt)
			if err != nil {
				return nil, err
			}
		}
	}
	if ret != nil {
		if ses != nil && ses.GetTenantInfo() != nil {
			err = authenticatePrivilegeOfStatementAndPlan(requestCtx, ses, stmt, ret)
			if err != nil {
				return nil, err
			}
		}
		return ret, err
	}
	switch stmt := stmt.(type) {
	case *tree.Select, *tree.ParenSelect,
		*tree.Update, *tree.Delete, *tree.Insert,
		*tree.ShowDatabases, *tree.ShowTables, *tree.ShowColumns,
		*tree.ShowCreateDatabase, *tree.ShowCreateTable,
		*tree.ExplainStmt, *tree.ExplainAnalyze:
		opt := plan2.NewBaseOptimizer(ctx)
		optimized, err := opt.Optimize(stmt)
		if err != nil {
			return nil, err
		}
		ret = &plan2.Plan{
			Plan: &plan2.Plan_Query{
				Query: optimized,
			},
		}
	default:
		ret, err = plan2.BuildPlan(ctx, stmt)
	}
	if ret != nil {
		if ses != nil && ses.GetTenantInfo() != nil {
			err = authenticatePrivilegeOfStatementAndPlan(requestCtx, ses, stmt, ret)
			if err != nil {
				return nil, err
			}
		}
	}
	return ret, err
}

/*
GetComputationWrapper gets the execs from the computation engine
*/
var GetComputationWrapper = func(db, sql, user string, eng engine.Engine, proc *process.Process, ses *Session) ([]ComputationWrapper, error) {
	var cw []ComputationWrapper = nil
	var stmts []tree.Statement = nil
	var cmdFieldStmt *InternalCmdFieldList
	var err error
	if isCmdFieldListSql(sql) {
		cmdFieldStmt, err = parseCmdFieldList(sql)
		if err != nil {
			return nil, err
		}
		stmts = append(stmts, cmdFieldStmt)
	} else {
		stmts, err = parsers.Parse(dialect.MYSQL, sql)
		if err != nil {
			return nil, err
		}
	}

	for _, stmt := range stmts {
		cw = append(cw, InitTxnComputationWrapper(ses, stmt, proc))
	}
	return cw, nil
}

func incStatementCounter(tenant string, stmt tree.Statement) {
	switch stmt.(type) {
	case *tree.Select:
		metric.StatementCounter(tenant, metric.SQLTypeSelect).Inc()
	case *tree.Insert:
		metric.StatementCounter(tenant, metric.SQLTypeInsert).Inc()
	case *tree.Delete:
		metric.StatementCounter(tenant, metric.SQLTypeDelete).Inc()
	case *tree.Update:
		metric.StatementCounter(tenant, metric.SQLTypeUpdate).Inc()
	default:
		metric.StatementCounter(tenant, metric.SQLTypeOther).Inc()
	}
}

func incTransactionErrorsCounter(tenant string, t metric.SQLType) {
	metric.TransactionErrorsCounter(tenant, t).Inc()
}

func incStatementErrorsCounter(tenant string, stmt tree.Statement) {
	switch stmt.(type) {
	case *tree.Select:
		metric.StatementErrorsCounter(tenant, metric.SQLTypeSelect).Inc()
	case *tree.Insert:
		metric.StatementErrorsCounter(tenant, metric.SQLTypeInsert).Inc()
	case *tree.Delete:
		metric.StatementErrorsCounter(tenant, metric.SQLTypeDelete).Inc()
	case *tree.Update:
		metric.StatementErrorsCounter(tenant, metric.SQLTypeUpdate).Inc()
	default:
		metric.StatementErrorsCounter(tenant, metric.SQLTypeOther).Inc()
	}
}

func (mce *MysqlCmdExecutor) beforeRun(stmt tree.Statement) {
	// incStatementCounter(sess.GetTenantInfo().Tenant, stmt, sess.IsInternal)
	incStatementCounter("0", stmt)
}

// authenticatePrivilegeOfStatement checks the user can execute the statement
func authenticatePrivilegeOfStatement(requestCtx context.Context, ses *Session, stmt tree.Statement) error {
	var havePrivilege bool
	var err error
	if ses.GetTenantInfo() != nil {
		ses.SetPrivilege(determinePrivilegeSetOfStatement(stmt))
		havePrivilege, err = authenticatePrivilegeOfStatementWithObjectTypeAccountAndDatabase(requestCtx, ses, stmt)
		if err != nil {
			return err
		}

		if !havePrivilege {
			err = moerr.NewInternalError("do not have privilege to execute the statement")
			return err
		}

		havePrivilege, err = authenticatePrivilegeOfStatementWithObjectTypeNone(requestCtx, ses, stmt)
		if err != nil {
			return err
		}

		if !havePrivilege {
			err = moerr.NewInternalError("do not have privilege to execute the statement")
			return err
		}
	}
	return err
}

// authenticatePrivilegeOfStatementAndPlan checks the user can execute the statement and its plan
func authenticatePrivilegeOfStatementAndPlan(requestCtx context.Context, ses *Session, stmt tree.Statement, p *plan.Plan) error {
	yes, err := authenticatePrivilegeOfStatementWithObjectTypeTable(requestCtx, ses, stmt, p)
	if err != nil {
		return err
	}
	if !yes {
		return moerr.NewInternalError("do not have privilege to execute the statement")
	}
	return nil
}

// authenticatePrivilegeOfPrepareAndExecute checks the user can execute the Prepare or Execute statement
func authenticatePrivilegeOfPrepareOrExecute(requestCtx context.Context, ses *Session, stmt tree.Statement, p *plan.Plan) error {
	err := authenticatePrivilegeOfStatement(requestCtx, ses, stmt)
	if err != nil {
		return err
	}
	err = authenticatePrivilegeOfStatementAndPlan(requestCtx, ses, stmt, p)
	if err != nil {
		return err
	}
	return err
}

// canExecuteStatementInUncommittedTxn checks the user can execute the statement in an uncommitted transaction
func (mce *MysqlCmdExecutor) canExecuteStatementInUncommittedTransaction(stmt tree.Statement) error {
	can := StatementCanBeExecutedInUncommittedTransaction(stmt)
	if !can {
		//is ddl statement
		if IsDDL(stmt) {
			return errorOnlyCreateStatement
		} else if IsAdministrativeStatement(stmt) {
			return errorAdministrativeStatement
		} else if IsParameterModificationStatement(stmt) {
			return errorParameterModificationInTxn
		} else {
			return errorUnclassifiedStatement
		}
	}
	return nil
}

// execute query
func (mce *MysqlCmdExecutor) doComQuery(requestCtx context.Context, sql string) (retErr error) {
	beginInstant := time.Now()
	ses := mce.GetSession()
	ses.showStmtType = NotShowStatement
	proto := ses.GetMysqlProtocol()
	ses.SetSql(sql)
	ses.ep.Outfile = false

	proc := process.New(
		requestCtx,
		mheap.New(ses.GuestMmu),
		ses.Pu.TxnClient,
		ses.GetTxnHandler().txn,
		ses.Pu.FileService,
	)
	proc.Id = mce.getNextProcessId()
	proc.Lim.Size = ses.Pu.SV.ProcessLimitationSize
	proc.Lim.BatchRows = ses.Pu.SV.ProcessLimitationBatchRows
	proc.Lim.PartitionRows = ses.Pu.SV.ProcessLimitationPartitionRows
	proc.SessionInfo = process.SessionInfo{
		User:         ses.GetUserName(),
		Host:         ses.Pu.SV.Host,
		ConnectionID: uint64(proto.ConnectionID()),
		Database:     ses.GetDatabaseName(),
		Version:      serverVersion,
		TimeZone:     ses.timeZone,
	}

	cws, err := GetComputationWrapper(ses.GetDatabaseName(),
		sql,
		ses.GetUserName(),
		ses.Pu.StorageEngine,
		proc, ses)
	if err != nil {
		retErr = moerr.NewParseError(err.Error())
		logStatementStringStatus(requestCtx, ses, sql, fail, retErr)
		return retErr
	}

	defer func() {
		ses.SetMysqlResultSet(nil)
	}()

	var cmpBegin time.Time
	var ret interface{}
	var runner ComputationRunner
	var selfHandle bool
	var fromLoadData = false
	var txnErr error
	var rspLen uint64
	var prepareStmt *PrepareStmt
	var err2 error
	var columns []interface{}

	stmt0 := cws[0].GetAst()
	mce.beforeRun(stmt0)
	for _, cw := range cws {
		ses.SetMysqlResultSet(&MysqlResultSet{})
		stmt := cw.GetAst()
		requestCtx = RecordStatement(requestCtx, ses, proc, cw, beginInstant)
		tenant := sysAccountName
		//skip PREPARE statement here
		if ses.GetTenantInfo() != nil && !IsPrepareStatement(stmt) {
			tenant = ses.GetTenantInfo().GetTenant()
			err = authenticatePrivilegeOfStatement(requestCtx, ses, stmt)
			if err != nil {
				goto handleFailed
			}
		}

		/*
				if it is in an active or multi-statement transaction, we check the type of the statement.
				Then we decide that if we can execute the statement.

			If we check the active transaction, it will generate the case below.
			case:
			set autocommit = 0;  <- no active transaction
			                     <- no active transaction
			drop table test1;    <- no active transaction, no error
			                     <- has active transaction
			drop table test1;    <- has active transaction, error
			                     <- has active transaction
		*/
		if ses.InActiveTransaction() {
			err = mce.canExecuteStatementInUncommittedTransaction(stmt)
			if err != nil {
				goto handleFailed
			}
		}

		//check transaction states
		switch stmt.(type) {
		case *tree.BeginTransaction:
			err = ses.TxnBegin()
			if err != nil {
				goto handleFailed
			}
			RecordStatementTxnID(requestCtx, ses)
		case *tree.CommitTransaction:
			err = ses.TxnCommit()
			if err != nil {
				incTransactionErrorsCounter(tenant, metric.SQLTypeCommit)
				goto handleFailed
			}
		case *tree.RollbackTransaction:
			err = ses.TxnRollback()
			if err != nil {
				incTransactionErrorsCounter(tenant, metric.SQLTypeRollback)
				goto handleFailed
			}
		}

		switch st := stmt.(type) {
		case *tree.Select:
			if st.Ep != nil {
				ses.ep = st.Ep
			}
		}

		selfHandle = false
		ses.GetTxnCompileCtx().SetQueryType(TXN_DEFAULT)

		switch st := stmt.(type) {
		case *tree.BeginTransaction, *tree.CommitTransaction, *tree.RollbackTransaction:
			selfHandle = true
		case *tree.SetRole:
			selfHandle = true
			//switch role
			err = mce.handleSwitchRole(requestCtx, st)
			if err != nil {
				goto handleFailed
			}
		case *tree.Use:
			selfHandle = true
			//use database
			err = mce.handleChangeDB(requestCtx, st.Name)
			if err != nil {
				goto handleFailed
			}
		case *tree.DropDatabase:
			// if the droped database is the same as the one in use, database must be reseted to empty.
			if string(st.Name) == ses.GetDatabaseName() {
				ses.SetUserName("")
			}
		case *tree.Import:
			fromLoadData = true
			selfHandle = true
			err = mce.handleLoadData(requestCtx, st)
			if err != nil {
				goto handleFailed
			}
		case *tree.PrepareStmt:
			selfHandle = true
			prepareStmt, err = mce.handlePrepareStmt(st)
			if err != nil {
				goto handleFailed
			}
			err = authenticatePrivilegeOfPrepareOrExecute(requestCtx, ses, prepareStmt.PrepareStmt, prepareStmt.PreparePlan.GetDcl().GetPrepare().GetPlan())
			if err != nil {
				goto handleFailed
			}
		case *tree.PrepareString:
			selfHandle = true
			prepareStmt, err = mce.handlePrepareString(st)
			if err != nil {
				goto handleFailed
			}
			err = authenticatePrivilegeOfPrepareOrExecute(requestCtx, ses, prepareStmt.PrepareStmt, prepareStmt.PreparePlan.GetDcl().GetPrepare().GetPlan())
			if err != nil {
				goto handleFailed
			}
<<<<<<< HEAD
		case *tree.Deallocate:
			selfHandle = true
			err = mce.handleDeallocate(st)
			if err != nil {
				goto handleFailed
			}
=======
>>>>>>> 7a5b14c1
		case *tree.SetVar:
			selfHandle = true
			err = mce.handleSetVar(st)
			if err != nil {
				goto handleFailed
			}
		case *tree.ShowVariables:
			selfHandle = true
			err = mce.handleShowVariables(st)
			if err != nil {
				goto handleFailed
			}
		case *tree.ShowErrors, *tree.ShowWarnings:
			selfHandle = true
			err = mce.handleShowErrors()
			if err != nil {
				goto handleFailed
			}
		case *tree.AnalyzeStmt:
			selfHandle = true
			if err = mce.handleAnalyzeStmt(requestCtx, st); err != nil {
				goto handleFailed
			}
		case *tree.ExplainStmt:
			selfHandle = true
			if err = mce.handleExplainStmt(st); err != nil {
				goto handleFailed
			}
		case *tree.ExplainAnalyze:
			ses.Data = nil
			switch st.Statement.(type) {
			case *tree.Delete:
				mce.ses.GetTxnCompileCtx().SetQueryType(TXN_DELETE)
			case *tree.Update:
				mce.ses.GetTxnCompileCtx().SetQueryType(TXN_UPDATE)
			default:
				mce.ses.GetTxnCompileCtx().SetQueryType(TXN_DEFAULT)
			}
		case *tree.ShowColumns:
			ses.showStmtType = ShowColumns
			ses.Data = nil
		case *tree.Delete:
			ses.GetTxnCompileCtx().SetQueryType(TXN_DELETE)
		case *tree.Update:
			ses.GetTxnCompileCtx().SetQueryType(TXN_UPDATE)
		case *InternalCmdFieldList:
			selfHandle = true
			if err = mce.handleCmdFieldList(requestCtx, st); err != nil {
				goto handleFailed
			}
		case *tree.CreateAccount:
			selfHandle = true
			if err = mce.handleCreateAccount(requestCtx, st); err != nil {
				goto handleFailed
			}
		case *tree.DropAccount:
			selfHandle = true
			if err = mce.handleDropAccount(requestCtx, st); err != nil {
				goto handleFailed
			}
		case *tree.AlterAccount: //TODO
		case *tree.CreateUser:
			selfHandle = true
			if err = mce.handleCreateUser(requestCtx, st); err != nil {
				goto handleFailed
			}
		case *tree.DropUser:
			selfHandle = true
			if err = mce.handleDropUser(requestCtx, st); err != nil {
				goto handleFailed
			}
		case *tree.AlterUser: //TODO
		case *tree.CreateRole:
			selfHandle = true
			if err = mce.handleCreateRole(requestCtx, st); err != nil {
				goto handleFailed
			}
		case *tree.DropRole:
			selfHandle = true
			if err = mce.handleDropRole(requestCtx, st); err != nil {
				goto handleFailed
			}
		case *tree.Grant:
			selfHandle = true
			switch st.Typ {
			case tree.GrantTypeRole:
				if err = mce.handleGrantRole(requestCtx, &st.GrantRole); err != nil {
					goto handleFailed
				}
			case tree.GrantTypePrivilege:
				if err = mce.handleGrantPrivilege(requestCtx, &st.GrantPrivilege); err != nil {
					goto handleFailed
				}
			}
		case *tree.Revoke:
			selfHandle = true
			switch st.Typ {
			case tree.RevokeTypeRole:
				if err = mce.handleRevokeRole(requestCtx, &st.RevokeRole); err != nil {
					goto handleFailed
				}
			case tree.RevokeTypePrivilege:
				if err = mce.handleRevokePrivilege(requestCtx, &st.RevokePrivilege); err != nil {
					goto handleFailed
				}
			}
		}

		if selfHandle {
			goto handleSucceeded
		}
		if err = cw.SetDatabaseName(ses.GetDatabaseName()); err != nil {
			goto handleFailed
		}

		cmpBegin = time.Now()

		if ret, err = cw.Compile(requestCtx, ses, ses.outputCallback); err != nil {
			goto handleFailed
		}
		stmt = cw.GetAst()

		runner = ret.(ComputationRunner)
		if !ses.Pu.SV.DisableRecordTimeElapsedOfSqlRequest {
			logutil.Infof("time of Exec.Build : %s", time.Since(cmpBegin).String())
		}

		// cw.Compile might rewrite sql, here we fetch the latest version
		switch statement := cw.GetAst().(type) {
		//produce result set
		case *tree.Select,
			*tree.ShowCreateTable, *tree.ShowCreateDatabase, *tree.ShowTables, *tree.ShowDatabases, *tree.ShowColumns,
			*tree.ShowProcessList, *tree.ShowStatus, *tree.ShowTableStatus, *tree.ShowGrants,
			*tree.ShowIndex, *tree.ShowCreateView, *tree.ShowTarget,
			*tree.ExplainFor, *tree.ExplainStmt:
			columns, err2 = cw.GetColumns()
			if err2 != nil {
				logutil.Errorf("GetColumns from Computation handler failed. error: %v", err2)
				err = err2
				goto handleFailed
			}
			/*
				Step 1 : send column count and column definition.
			*/
			//send column count
			colCnt := uint64(len(columns))
			err = proto.SendColumnCountPacket(colCnt)
			if err != nil {
				goto handleFailed
			}
			//send columns
			//column_count * Protocol::ColumnDefinition packets
			cmd := ses.Cmd
			for _, c := range columns {
				mysqlc := c.(Column)
				ses.Mrs.AddColumn(mysqlc)

				//logutil.Infof("doComQuery col name %v type %v ",col.Name(),col.ColumnType())
				/*
					mysql COM_QUERY response: send the column definition per column
				*/
				err = proto.SendColumnDefinitionPacket(mysqlc, cmd)
				if err != nil {
					goto handleFailed
				}
			}

			/*
				mysql COM_QUERY response: End after the column has been sent.
				send EOF packet
			*/
			err = proto.SendEOFPacketIf(0, 0)
			if err != nil {
				goto handleFailed
			}

			runBegin := time.Now()
			/*
				Step 2: Start pipeline
				Producing the data row and sending the data row
			*/
			if ses.ep.Outfile {
				ses.ep.DefaultBufSize = ses.Pu.SV.ExportDataDefaultFlushSize
				initExportFileParam(ses.ep, ses.Mrs)
				if err = openNewFile(ses.ep, ses.Mrs); err != nil {
					goto handleFailed
				}
			}
			if err = runner.Run(0); err != nil {
				goto handleFailed
			}
			if ses.showStmtType == ShowColumns {
				if err = handleShowColumns(ses); err != nil {
					goto handleFailed
				}
			}

			if ses.ep.Outfile {
				if err = ses.ep.Writer.Flush(); err != nil {
					goto handleFailed
				}
				if err = ses.ep.File.Close(); err != nil {
					goto handleFailed
				}
			}

			if !ses.Pu.SV.DisableRecordTimeElapsedOfSqlRequest {
				logutil.Infof("time of Exec.Run : %s", time.Since(runBegin).String())
			}
			/*
				Step 3: Say goodbye
				mysql COM_QUERY response: End after the data row has been sent.
				After all row data has been sent, it sends the EOF or OK packet.
			*/
			err = proto.sendEOFOrOkPacket(0, 0)
			if err != nil {
				goto handleFailed
			}

			/*
				Step 4: Serialize the execution plan by json
			*/
			if cwft, ok := cw.(*TxnComputationWrapper); ok {
				_ = cwft.RecordExecPlan(requestCtx)
			}
		//just status, no result set
		case *tree.CreateTable, *tree.DropTable, *tree.CreateDatabase, *tree.DropDatabase,
			*tree.CreateIndex, *tree.DropIndex,
			*tree.CreateView, *tree.DropView,
			*tree.Insert, *tree.Update,
			*tree.BeginTransaction, *tree.CommitTransaction, *tree.RollbackTransaction,
			*tree.SetVar,
			*tree.Load,
			*tree.CreateUser, *tree.DropUser, *tree.AlterUser,
			*tree.CreateRole, *tree.DropRole,
			*tree.Revoke, *tree.Grant,
			*tree.SetDefaultRole, *tree.SetRole, *tree.SetPassword,
			*tree.Delete:
			runBegin := time.Now()
			/*
				Step 1: Start
			*/
			if err = runner.Run(0); err != nil {
				goto handleFailed
			}

			if !ses.Pu.SV.DisableRecordTimeElapsedOfSqlRequest {
				logutil.Infof("time of Exec.Run : %s", time.Since(runBegin).String())
			}

			rspLen = cw.GetAffectedRows()
			echoTime := time.Now()
			if !ses.Pu.SV.DisableRecordTimeElapsedOfSqlRequest {
				logutil.Infof("time of SendResponse %s", time.Since(echoTime).String())
			}

			/*
				Step 4: Serialize the execution plan by json
			*/
			if cwft, ok := cw.(*TxnComputationWrapper); ok {
				_ = cwft.RecordExecPlan(requestCtx)
			}
		case *tree.ExplainAnalyze:
			explainColName := "QUERY PLAN"
			var columns []interface{}
			columns, err = GetExplainColumns(explainColName)
			if err != nil {
				logutil.Errorf("GetColumns from ExplainColumns handler failed, error: %v", err)
				return err
			}
			/*
				Step 1 : send column count and column definition.
			*/
			//send column count
			colCnt := uint64(len(columns))
			err = proto.SendColumnCountPacket(colCnt)
			if err != nil {
				goto handleFailed
			}
			//send columns
			//column_count * Protocol::ColumnDefinition packets
			cmd := ses.Cmd
			for _, c := range columns {
				mysqlc := c.(Column)
				ses.Mrs.AddColumn(mysqlc)
				/*
					mysql COM_QUERY response: send the column definition per column
				*/
				err = proto.SendColumnDefinitionPacket(mysqlc, cmd)
				if err != nil {
					goto handleFailed
				}
			}
			/*
				mysql COM_QUERY response: End after the column has been sent.
				send EOF packet
			*/
			err = proto.SendEOFPacketIf(0, 0)
			if err != nil {
				goto handleFailed
			}

			runBegin := time.Now()
			/*
				Step 1: Start
			*/
			if err = runner.Run(0); err != nil {
				goto handleFailed
			}

			if !ses.Pu.SV.DisableRecordTimeElapsedOfSqlRequest {
				logutil.Infof("time of Exec.Run : %s", time.Since(runBegin).String())
			}

			if cwft, ok := cw.(*TxnComputationWrapper); ok {
				queryPlan := cwft.plan
				// generator query explain
				explainQuery := explain.NewExplainQueryImpl(queryPlan.GetQuery())

				// build explain data buffer
				buffer := explain.NewExplainDataBuffer()
				var option *explain.ExplainOptions
				option, err = getExplainOption(statement.Options)
				if err != nil {
					return err
				}

				err = explainQuery.ExplainPlan(buffer, option)
				if err != nil {
					return err
				}

				err = buildMoExplainQuery(explainColName, buffer, ses, getDataFromPipeline)
				if err != nil {
					return err
				}

				/*
					Step 3: Say goodbye
					mysql COM_QUERY response: End after the data row has been sent.
					After all row data has been sent, it sends the EOF or OK packet.
				*/
				err = proto.sendEOFOrOkPacket(0, 0)
				if err != nil {
					goto handleFailed
				}
			}
			return nil
		}
	handleSucceeded:
		//load data handle txn failure internally
		if !fromLoadData {
			txnErr = ses.TxnCommitSingleStatement(stmt)
			if txnErr != nil {
				incTransactionErrorsCounter(tenant, metric.SQLTypeCommit)
				trace.EndStatement(requestCtx, txnErr)
				logStatementStatus(requestCtx, ses, stmt, fail, txnErr)
				return txnErr
			}
			switch stmt.(type) {
			case *tree.CreateTable, *tree.DropTable, *tree.CreateDatabase, *tree.DropDatabase,
				*tree.CreateIndex, *tree.DropIndex, *tree.Insert, *tree.Update,
				*tree.CreateView, *tree.DropView, *tree.Load,
				*tree.CreateAccount, *tree.DropAccount, *tree.AlterAccount,
				*tree.CreateUser, *tree.DropUser, *tree.AlterUser,
				*tree.CreateRole, *tree.DropRole, *tree.Revoke, *tree.Grant,
				*tree.SetDefaultRole, *tree.SetRole, *tree.SetPassword, *tree.Delete,
				*tree.Deallocate, *tree.Use,
				*tree.BeginTransaction, *tree.CommitTransaction, *tree.RollbackTransaction:
				resp := NewOkResponse(rspLen, 0, 0, 0, int(COM_QUERY), "")
				if err2 = mce.GetSession().protocol.SendResponse(resp); err2 != nil {
					trace.EndStatement(requestCtx, err2)
					retErr = moerr.NewInternalError("routine send response failed. error:%v ", err2)
					logStatementStatus(requestCtx, ses, stmt, fail, retErr)
					return retErr
				}

			case *tree.PrepareStmt, *tree.PrepareString:
				if mce.ses.Cmd == int(COM_STMT_PREPARE) {
					if err2 = mce.ses.protocol.SendPrepareResponse(prepareStmt); err2 != nil {
						trace.EndStatement(requestCtx, err2)
						retErr = moerr.NewInternalError("routine send response failed. error:%v ", err2)
						logStatementStatus(requestCtx, ses, stmt, fail, retErr)
						return retErr
					}
				} else {
					resp := NewOkResponse(rspLen, 0, 0, 0, int(COM_QUERY), "")
					if err2 = mce.GetSession().protocol.SendResponse(resp); err2 != nil {
						trace.EndStatement(requestCtx, err2)
						retErr = moerr.NewInternalError("routine send response failed. error:%v ", err2)
						logStatementStatus(requestCtx, ses, stmt, fail, retErr)
						return retErr
					}
				}
			}
		}
		trace.EndStatement(requestCtx, nil)
		logStatementStatus(requestCtx, ses, stmt, success, nil)
		goto handleNext
	handleFailed:
		incStatementErrorsCounter(tenant, stmt)
		trace.EndStatement(requestCtx, err)
		logutil.Error(err.Error())
		if !fromLoadData {
			txnErr = ses.TxnRollbackSingleStatement(stmt)
			if txnErr != nil {
				incTransactionErrorsCounter(tenant, metric.SQLTypeRollback)
				logStatementStatus(requestCtx, ses, stmt, fail, txnErr)
				return txnErr
			}
		}
		logStatementStatus(requestCtx, ses, stmt, fail, err)
		return err
	handleNext:
	} // end of for

	return nil
}

// ExecRequest the server execute the commands from the client following the mysql's routine
func (mce *MysqlCmdExecutor) ExecRequest(requestCtx context.Context, req *Request) (resp *Response, err error) {
	defer func() {
		if e := recover(); e != nil {
			moe, ok := e.(*moerr.Error)
			if !ok {
				err = moerr.ConvertPanicError(e)
				resp = NewGeneralErrorResponse(COM_QUERY, err)
			} else {
				resp = NewGeneralErrorResponse(COM_QUERY, moe)
			}
		}
	}()

	logutil.Infof("cmd %v", req.GetCmd())

	ses := mce.GetSession()
	switch uint8(req.GetCmd()) {
	case COM_QUIT:
		/*resp = NewResponse(
			OkResponse,
			0,
			int(COM_QUIT),
			nil,
		)*/
		return resp, nil
	case COM_QUERY:
		var query = string(req.GetData().([]byte))
		mce.addSqlCount(1)
		logutil.Infof("connection id %d query:%s", ses.GetConnectionID(), SubStringFromBegin(query, int(ses.Pu.SV.LengthOfQueryPrinted)))
		seps := strings.Split(query, " ")
		if len(seps) <= 0 {
			resp = NewGeneralErrorResponse(COM_QUERY, moerr.NewInternalError("invalid query"))
			return resp, nil
		}

		if strings.ToLower(seps[0]) == "kill" {
			//last one is processID
			/*
				The 'kill query xxx' is processed in an independent connection.
				When a 'Ctrl+C' is received from the user in mysql client shell,
				an independent connection is established and the 'kill query xxx'
				is sent to the server. The server cancels the 'query xxx' after it
				receives the 'kill query xxx'. The server responses the OK.
				Then, the client quit this connection.
			*/
			procIdStr := seps[len(seps)-1]
			procID, err := strconv.ParseUint(procIdStr, 10, 64)
			if err != nil {
				resp = NewGeneralErrorResponse(COM_QUERY, err)
				return resp, nil
			}
			err = mce.GetRoutineManager().killStatement(procID)
			if err != nil {
				resp = NewGeneralErrorResponse(COM_QUERY, err)
				return resp, err
			}
			resp = NewGeneralOkResponse(COM_QUERY)
			return resp, nil
		}

		err := mce.doComQuery(requestCtx, query)
		if err != nil {
			resp = NewGeneralErrorResponse(COM_QUERY, err)
		}
		return resp, nil
	case COM_INIT_DB:
		var dbname = string(req.GetData().([]byte))
		mce.addSqlCount(1)
		query := "use `" + dbname + "`"
		err := mce.doComQuery(requestCtx, query)
		if err != nil {
			resp = NewGeneralErrorResponse(COM_INIT_DB, err)
		}

		return resp, nil
	case COM_FIELD_LIST:
		var payload = string(req.GetData().([]byte))
		mce.addSqlCount(1)
		query := makeCmdFieldListSql(payload)
		err := mce.doComQuery(requestCtx, query)
		if err != nil {
			resp = NewGeneralErrorResponse(COM_FIELD_LIST, err)
		}

		return resp, nil
	case COM_PING:
		resp = NewGeneralOkResponse(COM_PING)

		return resp, nil

	case COM_STMT_PREPARE:
		mce.ses.Cmd = int(COM_STMT_PREPARE)
		sql := string(req.GetData().([]byte))
		mce.addSqlCount(1)

		// rewrite to "prepare stmt_name from 'xxx'"
		newLastStmtID := mce.ses.GenNewStmtId()
		newStmtName := getPrepareStmtName(newLastStmtID)
		sql = fmt.Sprintf("prepare %s from %s", newStmtName, sql)

		err := mce.doComQuery(requestCtx, sql)
		if err != nil {
			resp = NewGeneralErrorResponse(COM_STMT_PREPARE, err)
		}
		return resp, nil

	case COM_STMT_EXECUTE:
		mce.ses.Cmd = int(COM_STMT_EXECUTE)
		data := req.GetData().([]byte)
		sql, err := mce.parseStmtExecute(data)
		if err != nil {
			return NewGeneralErrorResponse(COM_STMT_EXECUTE, err), nil
		}
		err = mce.doComQuery(requestCtx, sql)
		if err != nil {
			resp = NewGeneralErrorResponse(COM_STMT_EXECUTE, err)
		}
		return resp, nil

	case COM_STMT_CLOSE:
		data := req.GetData().([]byte)

		// rewrite to "deallocate prepare stmt_name"
		stmtID := binary.LittleEndian.Uint32(data[0:4])
		stmtName := getPrepareStmtName(stmtID)
		sql := fmt.Sprintf("deallocate prepare %s", stmtName)

		err := mce.doComQuery(requestCtx, sql)
		if err != nil {
			resp = NewGeneralErrorResponse(COM_STMT_CLOSE, err)
		}
		return resp, nil

	default:
		err := moerr.NewInternalError("unsupported command. 0x%x", req.GetCmd())
		resp = NewGeneralErrorResponse(uint8(req.GetCmd()), err)
	}
	return resp, nil
}

func (mce *MysqlCmdExecutor) parseStmtExecute(data []byte) (string, error) {
	// see https://dev.mysql.com/doc/internals/en/com-stmt-execute.html
	pos := 0
	if len(data) < 4 {
		return "", moerr.NewInvalidInput("sql command contains malformed packet")
	}
	stmtID := binary.LittleEndian.Uint32(data[0:4])
	pos += 4

	stmtName := fmt.Sprintf("%s_%d", prefixPrepareStmtName, stmtID)
	preStmt, err := mce.ses.GetPrepareStmt(stmtName)
	if err != nil {
		return "", err
	}
	names, vars, err := mce.ses.GetMysqlProtocol().ParseExecuteData(preStmt, data, pos)
	if err != nil {
		return "", err
	}
	sql := fmt.Sprintf("execute %s", stmtName)
	if len(names) > 0 {
		sql = sql + fmt.Sprintf(" using @%s", strings.Join(names, ",@"))
		for i := 0; i < len(names); i++ {
			err := mce.ses.SetUserDefinedVar(names[i], vars[i])
			if err != nil {
				return "", err
			}
		}
	}
	return sql, nil
}

func (mce *MysqlCmdExecutor) setCancelRequestFunc(cancelFunc context.CancelFunc) {
	mce.cancelRequestFunc = cancelFunc
}

func (mce *MysqlCmdExecutor) getCancelRequestFunc() context.CancelFunc {
	return mce.cancelRequestFunc
}

func (mce *MysqlCmdExecutor) Close() {
	cancelRequestFunc := mce.getCancelRequestFunc()
	if cancelRequestFunc != nil {
		cancelRequestFunc()
	}

	logutil.Info("----close mce")
	ses := mce.GetSession()
	if ses != nil {
		err := ses.TxnRollback()
		if err != nil {
			logutil.Errorf("rollback txn in mce.Close failed.error:%v", err)
		}
	}
}

/*
StatementCanBeExecutedInUncommittedTransaction checks the statement can be executed in an active transaction.
*/
func StatementCanBeExecutedInUncommittedTransaction(stmt tree.Statement) bool {
	switch st := stmt.(type) {
	//ddl statement
	case *tree.CreateTable, *tree.CreateDatabase, *tree.CreateIndex, *tree.CreateView:
		return true
		//dml statement
	case *tree.Insert, *tree.Update, *tree.Delete, *tree.Select, *tree.Load, *tree.Unnest:
		return true
		//transaction
	case *tree.BeginTransaction, *tree.CommitTransaction, *tree.RollbackTransaction:
		return true
		//show
	case *tree.ShowTables, *tree.ShowCreateTable, *tree.ShowCreateDatabase, *tree.ShowDatabases,
		*tree.ShowVariables, *tree.ShowColumns, *tree.ShowErrors, *tree.ShowIndex, *tree.ShowProcessList,
		*tree.ShowStatus, *tree.ShowTarget, *tree.ShowWarnings:
		return true
		//others
	case *tree.ExplainStmt, *tree.ExplainAnalyze, *tree.ExplainFor, *InternalCmdFieldList:
		return true
	case *tree.Use:
		/*
			These statements can not be executed in an uncommitted transaction:
				USE SECONDARY ROLE { ALL | NONE }
				USE ROLE role;
		*/
		return !st.IsUseRole()
	}

	return false
}

// IsDDL checks the statement is the DDL statement.
func IsDDL(stmt tree.Statement) bool {
	switch stmt.(type) {
	case *tree.CreateTable, *tree.DropTable,
		*tree.CreateView, *tree.DropView,
		*tree.CreateDatabase, *tree.DropDatabase,
		*tree.CreateIndex, *tree.DropIndex:
		return true
	}
	return false
}

// IsDropStatement checks the statement is the drop statement.
func IsDropStatement(stmt tree.Statement) bool {
	switch stmt.(type) {
	case *tree.DropDatabase, *tree.DropTable, *tree.DropView, *tree.DropIndex:
		return true
	}
	return false
}

// IsAdministrativeStatement checks the statement is the administrative statement.
func IsAdministrativeStatement(stmt tree.Statement) bool {
	switch st := stmt.(type) {
	case *tree.CreateAccount, *tree.DropAccount, *tree.AlterAccount,
		*tree.CreateUser, *tree.DropUser, *tree.AlterUser,
		*tree.CreateRole, *tree.DropRole,
		*tree.Revoke, *tree.Grant,
		*tree.SetDefaultRole, *tree.SetRole, *tree.SetPassword:
		return true
	case *tree.Use:
		return st.IsUseRole()
	}
	return false
}

// IsParameterModificationStatement checks the statement is the statement of parameter modification statement.
func IsParameterModificationStatement(stmt tree.Statement) bool {
	switch stmt.(type) {
	case *tree.SetVar:
		return true
	}
	return false
}

// IsPrepareStatement checks the statement is the prepare statement.
func IsPrepareStatement(stmt tree.Statement) bool {
	switch stmt.(type) {
	case *tree.PrepareStmt, *tree.PrepareString:
		return true
	}
	return false
}

/*
IsStatementToBeCommittedInActiveTransaction checks the statement that need to be committed
in an active transaction.

Currently, it includes the drop statement, the administration statement ,

	the parameter modification statement.
*/
func IsStatementToBeCommittedInActiveTransaction(stmt tree.Statement) bool {
	if stmt == nil {
		return false
	}
	return IsDropStatement(stmt) || IsAdministrativeStatement(stmt) || IsParameterModificationStatement(stmt)
}

func NewMysqlCmdExecutor() *MysqlCmdExecutor {
	return &MysqlCmdExecutor{}
}

/*
convert the type in computation engine to the type in mysql.
*/
func convertEngineTypeToMysqlType(engineType types.T, col *MysqlColumn) error {
	switch engineType {
	case types.T_any:
		col.SetColumnType(defines.MYSQL_TYPE_NULL)
	case types.T_json:
		col.SetColumnType(defines.MYSQL_TYPE_JSON)
	case types.T_bool:
		col.SetColumnType(defines.MYSQL_TYPE_BOOL)
	case types.T_int8:
		col.SetColumnType(defines.MYSQL_TYPE_TINY)
	case types.T_uint8:
		col.SetColumnType(defines.MYSQL_TYPE_TINY)
		col.SetSigned(false)
	case types.T_int16:
		col.SetColumnType(defines.MYSQL_TYPE_SHORT)
	case types.T_uint16:
		col.SetColumnType(defines.MYSQL_TYPE_SHORT)
		col.SetSigned(false)
	case types.T_int32:
		col.SetColumnType(defines.MYSQL_TYPE_LONG)
	case types.T_uint32:
		col.SetColumnType(defines.MYSQL_TYPE_LONG)
		col.SetSigned(false)
	case types.T_int64:
		col.SetColumnType(defines.MYSQL_TYPE_LONGLONG)
	case types.T_uint64:
		col.SetColumnType(defines.MYSQL_TYPE_LONGLONG)
		col.SetSigned(false)
	case types.T_float32:
		col.SetColumnType(defines.MYSQL_TYPE_FLOAT)
	case types.T_float64:
		col.SetColumnType(defines.MYSQL_TYPE_DOUBLE)
	case types.T_char:
		col.SetColumnType(defines.MYSQL_TYPE_STRING)
	case types.T_varchar:
		col.SetColumnType(defines.MYSQL_TYPE_VARCHAR)
	case types.T_date:
		col.SetColumnType(defines.MYSQL_TYPE_DATE)
	case types.T_datetime:
		col.SetColumnType(defines.MYSQL_TYPE_DATETIME)
	case types.T_timestamp:
		col.SetColumnType(defines.MYSQL_TYPE_TIMESTAMP)
	case types.T_decimal64:
		col.SetColumnType(defines.MYSQL_TYPE_DECIMAL)
	case types.T_decimal128:
		col.SetColumnType(defines.MYSQL_TYPE_DECIMAL)
	case types.T_blob:
		col.SetColumnType(defines.MYSQL_TYPE_BLOB)
	case types.T_uuid:
		col.SetColumnType(defines.MYSQL_TYPE_UUID)
	default:
		return moerr.NewInternalError("RunWhileSend : unsupported type %d", engineType)
	}
	return nil
}

// build plan json when marhal plan error
func buildErrorJsonPlan(uuid uuid.UUID, errcode uint16, msg string) []byte {
	explainData := explain.ExplainData{
		Code:    errcode,
		Message: msg,
		Success: false,
		Uuid:    uuid.String(),
	}
	buffer := &bytes.Buffer{}
	encoder := json.NewEncoder(buffer)
	encoder.SetEscapeHTML(false)
	encoder.Encode(explainData)
	return buffer.Bytes()
}

func serializePlanToJson(queryPlan *plan2.Plan, uuid uuid.UUID) []byte {
	var jsonBytes []byte
	if queryPlan != nil && queryPlan.GetQuery() != nil {
		explainQuery := explain.NewExplainQueryImpl(queryPlan.GetQuery())
		options := &explain.ExplainOptions{
			Verbose: true,
			Analyze: true,
			Format:  explain.EXPLAIN_FORMAT_TEXT,
		}
		marshalPlan := explainQuery.BuildJsonPlan(uuid, options)
		// data transform to json datastruct
		buffer := &bytes.Buffer{}
		encoder := json.NewEncoder(buffer)
		encoder.SetEscapeHTML(false)
		err := encoder.Encode(marshalPlan)
		if err != nil {
			moError := moerr.NewInternalError("serialize plan to json error: %s", err.Error())
			jsonBytes = buildErrorJsonPlan(uuid, moError.ErrorCode(), moError.Error())
		} else {
			jsonBytes = buffer.Bytes()
		}
	} else {
		jsonBytes = buildErrorJsonPlan(uuid, moerr.ErrWarn, "sql query no record execution plan")
	}
	return jsonBytes
}

// SerializeExecPlan Serialize the execution plan by json
var SerializeExecPlan = func(plan any, uuid uuid.UUID) []byte {
	if plan == nil {
		return serializePlanToJson(nil, uuid)
	} else if queryPlan, ok := plan.(*plan2.Plan); !ok {
		moError := moerr.NewInternalError("execPlan not type of plan2.Plan: %s", reflect.ValueOf(plan).Type().Name())
		return buildErrorJsonPlan(uuid, moError.ErrorCode(), moError.Error())
	} else {
		// data transform to json dataStruct
		return serializePlanToJson(queryPlan, uuid)
	}
}

func init() {
	trace.SetDefaultSerializeExecPlan(SerializeExecPlan)
}<|MERGE_RESOLUTION|>--- conflicted
+++ resolved
@@ -2060,15 +2060,12 @@
 			if err != nil {
 				goto handleFailed
 			}
-<<<<<<< HEAD
 		case *tree.Deallocate:
 			selfHandle = true
 			err = mce.handleDeallocate(st)
 			if err != nil {
 				goto handleFailed
 			}
-=======
->>>>>>> 7a5b14c1
 		case *tree.SetVar:
 			selfHandle = true
 			err = mce.handleSetVar(st)
