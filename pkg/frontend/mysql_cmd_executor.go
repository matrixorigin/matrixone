// Copyright 2021 Matrix Origin
//
// Licensed under the Apache License, Version 2.0 (the "License");
// you may not use this file except in compliance with the License.
// You may obtain a copy of the License at
//
//      http://www.apache.org/licenses/LICENSE-2.0
//
// Unless required by applicable law or agreed to in writing, software
// distributed under the License is distributed on an "AS IS" BASIS,
// WITHOUT WARRANTIES OR CONDITIONS OF ANY KIND, either express or implied.
// See the License for the specific language governing permissions and
// limitations under the License.

package frontend

import (
	goErrors "errors"
	"fmt"
	"os"
	"runtime/pprof"
	"sort"
	"strconv"
	"strings"
	"time"

	"github.com/matrixorigin/matrixone/pkg/common/moerr"
	"github.com/matrixorigin/matrixone/pkg/errno"
	"github.com/matrixorigin/matrixone/pkg/sql/compile2"
	"github.com/matrixorigin/matrixone/pkg/sql/errors"
	"github.com/matrixorigin/matrixone/pkg/sql/parsers"
	"github.com/matrixorigin/matrixone/pkg/sql/plan"
	"github.com/matrixorigin/matrixone/pkg/sql/plan2"
	"github.com/matrixorigin/matrixone/pkg/sql/plan2/explain"

	"github.com/matrixorigin/matrixone/pkg/container/nulls"
	"github.com/matrixorigin/matrixone/pkg/container/vector"
	"github.com/matrixorigin/matrixone/pkg/defines"
	"github.com/matrixorigin/matrixone/pkg/logutil"
	compile1 "github.com/matrixorigin/matrixone/pkg/sql/compile"
	"github.com/matrixorigin/matrixone/pkg/util/metric"
	"github.com/matrixorigin/matrixone/pkg/vm/engine"
	"github.com/matrixorigin/matrixone/pkg/vm/engine/aoe"
	"github.com/matrixorigin/matrixone/pkg/vm/mheap"

	"github.com/matrixorigin/matrixone/pkg/container/batch"
	"github.com/matrixorigin/matrixone/pkg/container/types"
	"github.com/matrixorigin/matrixone/pkg/sql/parsers/dialect"
	"github.com/matrixorigin/matrixone/pkg/sql/parsers/tree"
	"github.com/matrixorigin/matrixone/pkg/vm/process"
)

var (
	errorDatabaseIsNull             = goErrors.New("the database name is an empty string")
	errorNoSuchGlobalSystemVariable = goErrors.New("there is no such global system variable")
)

//tableInfos of a database
type TableInfoCache struct {
	db         string
	tableInfos map[string]aoe.TableInfo
}

type MysqlCmdExecutor struct {
	CmdExecutorImpl

	//for cmd 0x4
	TableInfoCache

	//the count of sql has been processed
	sqlCount uint64

	//for load data closing
	loadDataClose *CloseLoadData

	//for export data closing
	exportDataClose *CloseExportData

	ses *Session

	routineMgr *RoutineManager
}

func (cei *MysqlCmdExecutor) PrepareSessionBeforeExecRequest(ses *Session) {
	cei.ses = ses
}

func (cei *MysqlCmdExecutor) GetSession() *Session {
	return cei.ses
}

//get new process id
func (mce *MysqlCmdExecutor) getNextProcessId() string {
	/*
		temporary method:
		routineId + sqlCount
	*/
	routineId := mce.GetSession().protocol.ConnectionID()
	return fmt.Sprintf("%d%d", routineId, mce.sqlCount)
}

func (mce *MysqlCmdExecutor) addSqlCount(a uint64) {
	mce.sqlCount += a
}

func (mce *MysqlCmdExecutor) SetRoutineManager(mgr *RoutineManager) {
	mce.routineMgr = mgr
}

func (mce *MysqlCmdExecutor) GetRoutineManager() *RoutineManager {
	return mce.routineMgr
}

type outputQueue struct {
	proto   MysqlProtocol
	mrs     *MysqlResultSet
	rowIdx  uint64
	length  uint64
	ep      *tree.ExportParam
	lineStr []byte

	getEmptyRowTime time.Duration
	flushTime       time.Duration
}

func (oq *outputQueue) ResetLineStr() {
	oq.lineStr = oq.lineStr[:0]
}

func NewOuputQueue(proto MysqlProtocol, mrs *MysqlResultSet, length uint64, ep *tree.ExportParam) *outputQueue {
	return &outputQueue{
		proto:  proto,
		mrs:    mrs,
		rowIdx: 0,
		length: length,
		ep:     ep,
	}
}

func (o *outputQueue) reset() {
	o.getEmptyRowTime = 0
	o.flushTime = 0
}

/*
getEmptyRow returns a empty space for filling data.
If there is no space, it flushes the data into the protocol
and returns an empty space then.
*/
func (o *outputQueue) getEmptyRow() ([]interface{}, error) {
	//begin := time.Now()
	//defer func() {
	//	o.getEmptyRowTime += time.Since(begin)
	//}()
	if o.rowIdx >= o.length {
		if err := o.flush(); err != nil {
			return nil, err
		}
	}

	row := o.mrs.Data[o.rowIdx]
	o.rowIdx++
	return row, nil
}

/*
flush will force the data flushed into the protocol.
*/
func (o *outputQueue) flush() error {
	//begin := time.Now()
	//defer func() {
	//	o.flushTime += time.Since(begin)
	//}()
	if o.rowIdx <= 0 {
		return nil
	}
	if o.ep.Outfile {
		if err := exportDataToCSVFile(o); err != nil {
			logutil.Errorf("export to csv file error %v \n", err)
			return err
		}
	} else {
		//send group of row
		if err := o.proto.SendResultSetTextBatchRowSpeedup(o.mrs, o.rowIdx); err != nil {
			//return err
			logutil.Errorf("flush error %v \n", err)
			return err
		}
	}
	o.rowIdx = 0
	return nil
}

/*
extract the data from the pipeline.
obj: routine obj
TODO:Add error
Warning: The pipeline is the multi-thread environment. The getDataFromPipeline will
	access the shared data. Be careful when it writes the shared data.
*/
func getDataFromPipeline(obj interface{}, bat *batch.Batch) error {
	ses := obj.(*Session)

	if bat == nil {
		return nil
	}

	goID := GetRoutineId()

	logutil.Infof("goid %d \n", goID)
	enableProfile := ses.Pu.SV.GetEnableProfileGetDataFromPipeline()

	var cpuf *os.File = nil
	if enableProfile {
		cpuf, _ = os.Create("cpu_profile")
	}

	begin := time.Now()

	proto := ses.GetMysqlProtocol()
	proto.PrepareBeforeProcessingResultSet()

	//Create a new temporary resultset per pipeline thread.
	mrs := &MysqlResultSet{}
	//Warning: Don't change ResultColumns in this.
	//Reference the shared ResultColumns of the session among multi-thread.
	mrs.Columns = ses.Mrs.Columns
	mrs.Name2Index = ses.Mrs.Name2Index

	begin3 := time.Now()
	countOfResultSet := 1
	//group row
	mrs.Data = make([][]interface{}, countOfResultSet)
	for i := 0; i < countOfResultSet; i++ {
		mrs.Data[i] = make([]interface{}, len(bat.Vecs))
	}
	allocateOutBufferTime := time.Since(begin3)

	oq := NewOuputQueue(proto, mrs, uint64(countOfResultSet), ses.ep)
	oq.reset()

	row2colTime := time.Duration(0)

	procBatchBegin := time.Now()

	n := vector.Length(bat.Vecs[0])

	if enableProfile {
		if err := pprof.StartCPUProfile(cpuf); err != nil {
			return err
		}
	}
	for j := 0; j < n; j++ { //row index
		if oq.ep.Outfile {
			select {
			case <-ses.closeRef.stopExportData:
				{
					return nil
				}
			default:
				{
				}
			}
		}

		if bat.Zs[j] <= 0 {
			continue
		}
		row, err := oq.getEmptyRow()
		if err != nil {
			return err
		}
		var rowIndex int64 = int64(j)
		if len(bat.Sels) != 0 {
			rowIndex = bat.Sels[j]
		}

		//begin1 := time.Now()
		for i, vec := range bat.Vecs { //col index
			rowIndexBackup := rowIndex
			if vec.IsScalarNull() {
				row[i] = nil
				continue
			}
			if vec.IsScalar() {
				rowIndex = 0
			}

			switch vec.Typ.Oid { //get col
			case types.T_bool:
				if !nulls.Any(vec.Nsp) { //all data in this column are not null
					vs := vec.Col.([]bool)
					row[i] = vs[rowIndex]
				} else {
					if nulls.Contains(vec.Nsp, uint64(rowIndex)) { //is null
						row[i] = nil
					} else {
						vs := vec.Col.([]bool)
						row[i] = vs[rowIndex]
					}
				}
			case types.T_int8:
				if !nulls.Any(vec.Nsp) { //all data in this column are not null
					vs := vec.Col.([]int8)
					row[i] = vs[rowIndex]
				} else {
					if nulls.Contains(vec.Nsp, uint64(rowIndex)) { //is null
						row[i] = nil
					} else {
						vs := vec.Col.([]int8)
						row[i] = vs[rowIndex]
					}
				}
			case types.T_uint8:
				if !nulls.Any(vec.Nsp) { //all data in this column are not null
					vs := vec.Col.([]uint8)
					row[i] = vs[rowIndex]
				} else {
					if nulls.Contains(vec.Nsp, uint64(rowIndex)) { //is null
						row[i] = nil
					} else {
						vs := vec.Col.([]uint8)
						row[i] = vs[rowIndex]
					}
				}
			case types.T_int16:
				if !nulls.Any(vec.Nsp) { //all data in this column are not null
					vs := vec.Col.([]int16)
					row[i] = vs[rowIndex]
				} else {
					if nulls.Contains(vec.Nsp, uint64(rowIndex)) { //is null
						row[i] = nil
					} else {
						vs := vec.Col.([]int16)
						row[i] = vs[rowIndex]
					}
				}
			case types.T_uint16:
				if !nulls.Any(vec.Nsp) { //all data in this column are not null
					vs := vec.Col.([]uint16)
					row[i] = vs[rowIndex]
				} else {
					if nulls.Contains(vec.Nsp, uint64(rowIndex)) { //is null
						row[i] = nil
					} else {
						vs := vec.Col.([]uint16)
						row[i] = vs[rowIndex]
					}
				}
			case types.T_int32:
				if !nulls.Any(vec.Nsp) { //all data in this column are not null
					vs := vec.Col.([]int32)
					row[i] = vs[rowIndex]
				} else {
					if nulls.Contains(vec.Nsp, uint64(rowIndex)) { //is null
						row[i] = nil
					} else {
						vs := vec.Col.([]int32)
						row[i] = vs[rowIndex]
					}
				}
			case types.T_uint32:
				if !nulls.Any(vec.Nsp) { //all data in this column are not null
					vs := vec.Col.([]uint32)
					row[i] = vs[rowIndex]
				} else {
					if nulls.Contains(vec.Nsp, uint64(rowIndex)) { //is null
						row[i] = nil
					} else {
						vs := vec.Col.([]uint32)
						row[i] = vs[rowIndex]
					}
				}
			case types.T_int64:
				if !nulls.Any(vec.Nsp) { //all data in this column are not null
					vs := vec.Col.([]int64)
					row[i] = vs[rowIndex]
				} else {
					if nulls.Contains(vec.Nsp, uint64(rowIndex)) { //is null
						row[i] = nil
					} else {
						vs := vec.Col.([]int64)
						row[i] = vs[rowIndex]
					}
				}
			case types.T_uint64:
				if !nulls.Any(vec.Nsp) { //all data in this column are not null
					vs := vec.Col.([]uint64)
					row[i] = vs[rowIndex]
				} else {
					if nulls.Contains(vec.Nsp, uint64(rowIndex)) { //is null
						row[i] = nil
					} else {
						vs := vec.Col.([]uint64)
						row[i] = vs[rowIndex]
					}
				}
			case types.T_float32:
				if !nulls.Any(vec.Nsp) { //all data in this column are not null
					vs := vec.Col.([]float32)
					row[i] = vs[rowIndex]
				} else {
					if nulls.Contains(vec.Nsp, uint64(rowIndex)) { //is null
						row[i] = nil
					} else {
						vs := vec.Col.([]float32)
						row[i] = vs[rowIndex]
					}
				}
			case types.T_float64:
				if !nulls.Any(vec.Nsp) { //all data in this column are not null
					vs := vec.Col.([]float64)
					row[i] = vs[rowIndex]
				} else {
					if nulls.Contains(vec.Nsp, uint64(rowIndex)) { //is null
						row[i] = nil
					} else {
						vs := vec.Col.([]float64)
						row[i] = vs[rowIndex]
					}
				}
			case types.T_char:
				if !nulls.Any(vec.Nsp) { //all data in this column are not null
					vs := vec.Col.(*types.Bytes)
					row[i] = vs.Get(rowIndex)
				} else {
					if nulls.Contains(vec.Nsp, uint64(rowIndex)) { //is null
						row[i] = nil
					} else {
						vs := vec.Col.(*types.Bytes)
						row[i] = vs.Get(rowIndex)
					}
				}
			case types.T_varchar:
				if !nulls.Any(vec.Nsp) { //all data in this column are not null
					vs := vec.Col.(*types.Bytes)
					row[i] = vs.Get(rowIndex)
				} else {
					if nulls.Contains(vec.Nsp, uint64(rowIndex)) { //is null
						row[i] = nil
					} else {
						vs := vec.Col.(*types.Bytes)
						row[i] = vs.Get(rowIndex)
					}
				}
			case types.T_date:
				if !nulls.Any(vec.Nsp) { //all data in this column are not null
					vs := vec.Col.([]types.Date)
					row[i] = vs[rowIndex]
				} else {
					if nulls.Contains(vec.Nsp, uint64(rowIndex)) { //is null
						row[i] = nil
					} else {
						vs := vec.Col.([]types.Date)
						row[i] = vs[rowIndex]
					}
				}
			case types.T_datetime:
				precision := vec.Typ.Precision
				if !nulls.Any(vec.Nsp) { //all data in this column are not null
					vs := vec.Col.([]types.Datetime)
					row[i] = vs[rowIndex].String2(precision)
				} else {
					if nulls.Contains(vec.Nsp, uint64(rowIndex)) { //is null
						row[i] = nil
					} else {
						vs := vec.Col.([]types.Datetime)
						row[i] = vs[rowIndex].String2(precision)
					}
				}
			case types.T_timestamp:
				precision := vec.Typ.Precision
				if !nulls.Any(vec.Nsp) { //all data in this column are not null
					vs := vec.Col.([]types.Timestamp)
					row[i] = vs[rowIndex].String2(precision)
				} else {
					if nulls.Contains(vec.Nsp, uint64(rowIndex)) { //is null
						row[i] = nil
					} else {
						vs := vec.Col.([]types.Timestamp)
						row[i] = vs[rowIndex].String2(precision)
					}
				}
			case types.T_decimal64:
				scale := vec.Typ.Scale
				if !nulls.Any(vec.Nsp) { //all data in this column are not null
					vs := vec.Col.([]types.Decimal64)
					row[i] = vs[rowIndex].Decimal64ToString(scale)
				} else {
					if nulls.Contains(vec.Nsp, uint64(rowIndex)) {
						row[i] = nil
					} else {
						vs := vec.Col.([]types.Decimal64)
						row[i] = vs[rowIndex].Decimal64ToString(scale)
					}
				}
			case types.T_decimal128:
				scale := vec.Typ.Scale
				if !nulls.Any(vec.Nsp) { //all data in this column are not null
					vs := vec.Col.([]types.Decimal128)
					row[i] = vs[rowIndex].Decimal128ToString(scale)
					fmt.Println(row[i])
				} else {
					if nulls.Contains(vec.Nsp, uint64(rowIndex)) {
						row[i] = nil
					} else {
						vs := vec.Col.([]types.Decimal128)
						row[i] = vs[rowIndex].Decimal128ToString(scale)
					}
				}
			default:
				logutil.Errorf("getDataFromPipeline : unsupported type %d \n", vec.Typ.Oid)
				return fmt.Errorf("getDataFromPipeline : unsupported type %d \n", vec.Typ.Oid)
			}
			rowIndex = rowIndexBackup
		}
		//row2colTime += time.Since(begin1)
		//duplicate rows
		for i := int64(0); i < bat.Zs[j]-1; i++ {
			erow, rr := oq.getEmptyRow()
			if rr != nil {
				return rr
			}
			for l := 0; l < len(bat.Vecs); l++ {
				erow[l] = row[l]
			}
		}
	}

	//logutil.Infof("row group -+> %v ", oq.getData())

	err := oq.flush()
	if err != nil {
		return err
	}

	if enableProfile {
		pprof.StopCPUProfile()
	}

	procBatchTime := time.Since(procBatchBegin)
	tTime := time.Since(begin)
	logutil.Infof("rowCount %v \n"+
		"time of getDataFromPipeline : %s \n"+
		"processBatchTime %v \n"+
		"row2colTime %v \n"+
		"allocateOutBufferTime %v \n"+
		"outputQueue.flushTime %v \n"+
		"processBatchTime - row2colTime - allocateOutbufferTime - flushTime %v \n"+
		"restTime(=tTime - row2colTime - allocateOutBufferTime) %v \n"+
		"protoStats %s\n",
		n,
		tTime,
		procBatchTime,
		row2colTime,
		allocateOutBufferTime,
		oq.flushTime,
		procBatchTime-row2colTime-allocateOutBufferTime-oq.flushTime,
		tTime-row2colTime-allocateOutBufferTime,
		proto.GetStats())

	return nil
}

func (mce *MysqlCmdExecutor) handleChangeDB(db string) error {
	ses := mce.GetSession()
	txnHandler := ses.GetTxnHandler()
	txnCtx := txnHandler.GetTxn().GetCtx()
	//TODO: check meta data
	if _, err := ses.Pu.StorageEngine.Database(db, txnCtx); err != nil {
		//echo client. no such database
		return NewMysqlError(ER_BAD_DB_ERROR, db)
	}
	oldDB := ses.GetDatabaseName()
	ses.SetDatabaseName(db)

	logutil.Infof("User %s change database from [%s] to [%s]\n", ses.protocol.GetUserName(), oldDB, ses.protocol.GetDatabaseName())

	return nil
}

//handle SELECT DATABASE()
func (mce *MysqlCmdExecutor) handleSelectDatabase(sel *tree.Select) error {
	var err error = nil
	ses := mce.GetSession()
	proto := ses.protocol

	col := new(MysqlColumn)
	col.SetName("DATABASE()")
	col.SetColumnType(defines.MYSQL_TYPE_VARCHAR)
	ses.Mrs.AddColumn(col)
	val := ses.protocol.GetDatabaseName()
	if val == "" {
		val = "NULL"
	}
	ses.Mrs.AddRow([]interface{}{val})

	mer := NewMysqlExecutionResult(0, 0, 0, 0, ses.Mrs)
	resp := NewResponse(ResultResponse, 0, int(COM_QUERY), mer)

	if err = proto.SendResponse(resp); err != nil {
		return fmt.Errorf("routine send response failed. error:%v ", err)
	}
	return nil
}

/*
handle "SELECT @@xxx.yyyy"
*/
func (mce *MysqlCmdExecutor) handleSelectVariables(ve *tree.VarExpr) error {
	var err error = nil
	ses := mce.GetSession()
	proto := ses.protocol

	col := new(MysqlColumn)
	col.SetColumnType(defines.MYSQL_TYPE_VARCHAR)
	col.SetName("@@" + ve.Name)
	ses.Mrs.AddColumn(col)

	row := make([]interface{}, 1)
	if ve.System {
		if ve.Global {
			val, err := ses.GetGlobalVar(ve.Name)
			if err != nil {
				return err
			}
			row[0] = val
		} else {
			val, err := ses.GetSessionVar(ve.Name)
			if err != nil {
				return err
			}
			row[0] = val
		}
	} else {
		//user defined variable
		_, val, err := ses.GetUserDefinedVar(ve.Name)
		if err != nil {
			return err
		}
		row[0] = val
	}

	ses.Mrs.AddRow(row)

	mer := NewMysqlExecutionResult(0, 0, 0, 0, ses.Mrs)
	resp := NewResponse(ResultResponse, 0, int(COM_QUERY), mer)

	if err := proto.SendResponse(resp); err != nil {
		return fmt.Errorf("routine send response failed. error:%v ", err)
	}
	return err
}

/*
handle Load DataSource statement
*/
func (mce *MysqlCmdExecutor) handleLoadData(load *tree.Load) error {
	var err error = nil
	ses := mce.GetSession()
	proto := ses.protocol

	logutil.Infof("+++++load data")
	/*
		TODO:support LOCAL
	*/
	if load.Local {
		return fmt.Errorf("LOCAL is unsupported now")
	}

	if load.Fields == nil || len(load.Fields.Terminated) == 0 {
		return fmt.Errorf("load need FIELDS TERMINATED BY ")
	}

	if load.Fields != nil && load.Fields.EscapedBy != 0 {
		return fmt.Errorf("EscapedBy field is unsupported now")
	}

	/*
		check file
	*/
	exist, isfile, err := PathExists(load.File)
	if err != nil || !exist {
		return fmt.Errorf("file %s does exist. err:%v", load.File, err)
	}

	if !isfile {
		return fmt.Errorf("file %s is a directory.", load.File)
	}

	/*
		check database
	*/
	loadDb := string(load.Table.Schema())
	loadTable := string(load.Table.Name())
	if loadDb == "" {
		if proto.GetDatabaseName() == "" {
			return fmt.Errorf("load data need database")
		}

		//then, it uses the database name in the session
		loadDb = ses.protocol.GetDatabaseName()
	}

	txnHandler := ses.GetTxnHandler()
	if txnHandler.isTxnState(TxnBegan) {
		return fmt.Errorf("Do not support the Load in a transaction started by BEGIN/START TRANSACTION statement")
	}
	dbHandler, err := ses.Pu.StorageEngine.Database(loadDb, txnHandler.GetTxn().GetCtx())
	if err != nil {
		//echo client. no such database
		return NewMysqlError(ER_BAD_DB_ERROR, loadDb)
	}

	//change db to the database in the LOAD DATA statement if necessary
	if loadDb != proto.GetDatabaseName() {
		oldDB := proto.GetDatabaseName()
		proto.SetDatabaseName(loadDb)
		logutil.Infof("User %s change database from [%s] to [%s] in LOAD DATA\n", proto.GetUserName(), oldDB, proto.GetDatabaseName())
	}

	/*
		check table
	*/
	tableHandler, err := dbHandler.Relation(loadTable, txnHandler.GetTxn().GetCtx())
	if err != nil {
		//echo client. no such table
		return NewMysqlError(ER_NO_SUCH_TABLE, loadDb, loadTable)
	}

	/*
		execute load data
	*/
	result, err := mce.LoadLoop(load, dbHandler, tableHandler, loadDb)
	if err != nil {
		return err
	}

	/*
		response
	*/
	info := NewMysqlError(ER_LOAD_INFO, result.Records, result.Deleted, result.Skipped, result.Warnings, result.WriteTimeout).Error()
	resp := NewOkResponse(result.Records, 0, uint16(result.Warnings), 0, int(COM_QUERY), info)
	if err = proto.SendResponse(resp); err != nil {
		return fmt.Errorf("routine send response failed. error:%v ", err)
	}
	return nil
}

/*
handle cmd CMD_FIELD_LIST
*/
func (mce *MysqlCmdExecutor) handleCmdFieldList(tableName string) error {
	var err error = nil
	ses := mce.GetSession()
	proto := ses.GetMysqlProtocol()

	//TODO:fix it on tae

	db := ses.GetDatabaseName()
	if db == "" {
		return NewMysqlError(ER_NO_DB_ERROR)
	}

	//Get table infos for the database from the cube
	//case 1: there are no table infos for the db
	//case 2: db changed
	if mce.tableInfos == nil || mce.db != db {
		if ses.Pu.ClusterCatalog == nil {
			return fmt.Errorf("need cluster catalog")
		}
		tableInfos, err := ses.Pu.ClusterCatalog.ListTablesByName(db)
		if err != nil {
			return err
		}

		mce.db = ses.GetDatabaseName()
		mce.tableInfos = make(map[string]aoe.TableInfo)

		//cache these info in the executor
		for _, table := range tableInfos {
			mce.tableInfos[table.Name] = table
		}
	}

	var attrs []aoe.ColumnInfo
	table, ok := mce.tableInfos[tableName]
	if !ok {
		//just give the empty info when there is no such table.
		attrs = make([]aoe.ColumnInfo, 0)
	} else {
		attrs = table.Columns
	}

	for _, c := range attrs {
		col := new(MysqlColumn)
		col.SetName(c.Name)
		err = convertEngineTypeToMysqlType(c.Type.Oid, col)
		if err != nil {
			return err
		}

		/*
			mysql CMD_FIELD_LIST response: send the column definition per column
		*/
		err = proto.SendColumnDefinitionPacket(col, int(COM_FIELD_LIST))
		if err != nil {
			return err
		}
	}

	/*
		mysql CMD_FIELD_LIST response: End after the column has been sent.
		send EOF packet
	*/
	err = proto.SendEOFPacketIf(0, 0)
	if err != nil {
		return err
	}

	return err
}

/*
handle setvar
*/
func (mce *MysqlCmdExecutor) handleSetVar(_ *tree.SetVar) error {
	var err error = nil
	proto := mce.GetSession().protocol

	resp := NewOkResponse(0, 0, 0, 0, int(COM_QUERY), "")
	if err = proto.SendResponse(resp); err != nil {
		return fmt.Errorf("routine send response failed. error:%v ", err)
	}
	return nil
}

/*
handle show variables
*/
func (mce *MysqlCmdExecutor) handleShowVariables(sv *tree.ShowVariables) error {
	var err error = nil
	ses := mce.GetSession()
	proto := mce.GetSession().protocol

	col1 := new(MysqlColumn)
	col1.SetColumnType(defines.MYSQL_TYPE_VARCHAR)
	col1.SetName("VARIABLE_NAME")

	col2 := new(MysqlColumn)
	col2.SetColumnType(defines.MYSQL_TYPE_VARCHAR)
	col2.SetName("VARIABLE_VALUE")

	ses.Mrs.AddColumn(col1)
	ses.Mrs.AddColumn(col2)

	var hasLike bool = false
	var likePattern string = ""
	if sv.Like != nil {
		hasLike = true
		likePattern = strings.ToLower(sv.Like.Right.String())
	}

	var sysVars map[string]interface{}
	if sv.Global {
		sysVars = make(map[string]interface{})
		for name := range sysVars {
			if val, err := ses.GetGlobalVar(name); err == nil {
				sysVars[name] = val
			} else if !goErrors.Is(err, errorSystemVariableSessionEmpty) {
				return err
			}
		}
	} else {
		sysVars = ses.CopyAllSessionVars()
	}

	var rows [][]interface{}
	for name, value := range sysVars {
		if hasLike && !WildcardMatch(likePattern, name) {
			continue
		}
		row := make([]interface{}, 2)
		row[0] = name
		row[1] = value
		rows = append(rows, row)
	}

	//sort by name
	sort.Slice(rows, func(i, j int) bool {
		return rows[i][0].(string) < rows[j][0].(string)
	})

	for _, row := range rows {
		ses.Mrs.AddRow(row)
	}

	mer := NewMysqlExecutionResult(0, 0, 0, 0, ses.Mrs)
	resp := NewResponse(ResultResponse, 0, int(COM_QUERY), mer)

	if err := proto.SendResponse(resp); err != nil {
		return fmt.Errorf("routine send response failed. error:%v ", err)
	}
	return err
}

func (mce *MysqlCmdExecutor) handleAnalyzeStmt(stmt *tree.AnalyzeStmt) error {
	// rewrite analyzeStmt to `select approx_count_distinct(col), .. from tbl`
	// IMO, this approach is simple and future-proof
	// Although this rewriting processing could have been handled in rewrite module,
	// `handleAnalyzeStmt` can be easily managed by cron jobs in the future
	ctx := tree.NewFmtCtx(dialect.MYSQL)
	ctx.WriteString("select ")
	for i, ident := range stmt.Cols {
		if i > 0 {
			ctx.WriteByte(',')
		}
		ctx.WriteString("approx_count_distinct(")
		ctx.WriteString(string(ident))
		ctx.WriteByte(')')
	}
	ctx.WriteString(" from ")
	stmt.Table.Format(ctx)
	sql := ctx.String()
	return mce.doComQuery(sql)
}

// this function is temporary, it should be removed when mo support sql like selct const_expr
func (mce *MysqlCmdExecutor) handleSelect1(nv *tree.NumVal) error {
	ses := mce.GetSession()
	proto := ses.protocol

	v_str := nv.Value.String()
	col := new(MysqlColumn)
	col.SetName(v_str)
	col.SetColumnType(defines.MYSQL_TYPE_LONG)
	ses.Mrs.AddColumn(col)
	v, _ := strconv.Atoi(v_str)
	ses.Mrs.AddRow([]interface{}{v})

	mer := NewMysqlExecutionResult(0, 0, 0, 0, ses.Mrs)
	resp := NewResponse(ResultResponse, 0, int(COM_QUERY), mer)

	if err := proto.SendResponse(resp); err != nil {
		return fmt.Errorf("routine send response failed. error:%v ", err)
	}
	return nil
}

func (mce *MysqlCmdExecutor) handleExplainStmt(stmt *tree.ExplainStmt) error {
	es := explain.NewExplainDefaultOptions()

	for _, v := range stmt.Options {
		if strings.EqualFold(v.Name, "VERBOSE") {
			if strings.EqualFold(v.Value, "TRUE") || v.Value == "NULL" {
				es.Verbose = true
			} else if strings.EqualFold(v.Value, "FALSE") {
				es.Verbose = false
			} else {
				return errors.New(errno.InvalidOptionValue, fmt.Sprintf("%s requires a Boolean value", v.Name))
			}
		} else if strings.EqualFold(v.Name, "ANALYZE") {
			if strings.EqualFold(v.Value, "TRUE") || v.Value == "NULL" {
				es.Anzlyze = true
			} else if strings.EqualFold(v.Value, "FALSE") {
				es.Anzlyze = false
			} else {
				return errors.New(errno.InvalidOptionValue, fmt.Sprintf("%s requires a Boolean value", v.Name))
			}
		} else if strings.EqualFold(v.Name, "FORMAT") {
			if v.Name == "NULL" {
				return errors.New(errno.InvalidOptionValue, fmt.Sprintf("%s requires a parameter", v.Name))
			} else if strings.EqualFold(v.Value, "TEXT") {
				es.Format = explain.EXPLAIN_FORMAT_TEXT
			} else if strings.EqualFold(v.Value, "JSON") {
				es.Format = explain.EXPLAIN_FORMAT_JSON
			} else {
				return errors.New(errno.InvalidOptionValue, fmt.Sprintf("unrecognized value for EXPLAIN option \"%s\": \"%s\"", v.Name, v.Value))
			}
		} else {
			return errors.New(errno.InvalidOptionValue, fmt.Sprintf("unrecognized EXPLAIN option \"%s\"", v.Name))
		}
	}

	//get query optimizer and execute Optimize
	buildPlan, err := buildPlan(mce.ses.txnCompileCtx, stmt.Statement)
	if err != nil {
		return err
	}

	if err != nil {
		logutil.Errorf("build query plan and optimize failed, error: %v", err)
		return errors.New(errno.SyntaxErrororAccessRuleViolation, fmt.Sprintf("build query plan and optimize failed:'%v'", err))
	}

	// build explain data buffer
	buffer := explain.NewExplainDataBuffer()
	// generator query explain
	explainQuery := explain.NewExplainQueryImpl(buildPlan.GetQuery())
	err = explainQuery.ExplainPlan(buffer, es)
	if err != nil {
		logutil.Errorf("explain Query statement error: %v", err)
		return errors.New(errno.SyntaxErrororAccessRuleViolation, fmt.Sprintf("explain Query statement error:%v", err))
	}

	session := mce.GetSession()
	protocol := session.GetMysqlProtocol()

	attrs := plan.BuildExplainResultColumns()
	columns, err := GetExplainColumns(attrs)
	if err != nil {
		logutil.Errorf("GetColumns from ExplainColumns handler failed, error: %v", err)
		return err
	}
	/*
		Step 1 : send column count and column definition.
	*/
	//send column count
	colCnt := uint64(len(columns))
	err = protocol.SendColumnCountPacket(colCnt)
	if err != nil {
		return err
	}
	//send columns
	//column_count * Protocol::ColumnDefinition packets
	cmd := session.Cmd
	for _, c := range columns {
		mysqlc := c.(Column)
		session.Mrs.AddColumn(mysqlc)
		/*
			mysql COM_QUERY response: send the column definition per column
		*/
		err := protocol.SendColumnDefinitionPacket(mysqlc, cmd)
		if err != nil {
			return err
		}
	}
	/*
		mysql COM_QUERY response: End after the column has been sent.
		send EOF packet
	*/
	err = protocol.SendEOFPacketIf(0, 0)
	if err != nil {
		return err
	}

	err = buildMoExplainQuery(attrs, buffer, session, getDataFromPipeline)
	if err != nil {
		return err
	}

	err = protocol.sendEOFOrOkPacket(0, 0)
	if err != nil {
		return err
	}
	return nil
}

func GetExplainColumns(attrs []*plan.Attribute) ([]interface{}, error) {
	//attrs := plan.BuildExplainResultColumns()
	cols := make([]*compile1.Col, len(attrs))
	for i, attr := range attrs {
		cols[i] = &compile1.Col{
			Name: attr.Name,
			Typ:  attr.Type.Oid,
		}
	}
	//e.resultCols = cols
	var mysqlCols []interface{} = make([]interface{}, len(cols))
	var err error = nil
	for i, c := range cols {
		col := new(MysqlColumn)
		col.SetName(c.Name)
		err = convertEngineTypeToMysqlType(c.Typ, col)
		if err != nil {
			return nil, err
		}
		mysqlCols[i] = col
	}
	return mysqlCols, err
}

func buildMoExplainQuery(attrs []*plan.Attribute, buffer *explain.ExplainDataBuffer, session *Session, fill func(interface{}, *batch.Batch) error) error {
	bat := batch.New(true, []string{attrs[0].Name})
	rs := buffer.Lines
	vs := make([][]byte, len(rs))

	count := 0
	for _, r := range rs {
		str := []byte(r)
		vs[count] = str
		count++
	}
	vs = vs[:count]
	vec := vector.New(attrs[0].Type)
	if err := vector.Append(vec, vs); err != nil {
		return err
	}
	bat.Vecs[0] = vec
	bat.InitZsOne(count)

	return fill(session, bat)
}

/*
handle show databases
*/
func (mce *MysqlCmdExecutor) handleShowDatabases(_ *tree.ShowDatabases) error {
	var err error = nil
	ses := mce.GetSession()
	proto := mce.GetSession().protocol

	col := new(MysqlColumn)
	col.SetColumnType(defines.MYSQL_TYPE_VARCHAR)
	col.SetName("Database")

	ses.Mrs.AddColumn(col)

	//get databases
	storage := ses.GetStorage()
	txnHandler := ses.GetTxnHandler()
	dbs := storage.Databases(txnHandler.GetTxn().GetCtx())
	for _, db := range dbs {
		data := make([]interface{}, 1)
		data[0] = db
		ses.Mrs.AddRow(data)
	}

	mer := NewMysqlExecutionResult(0, 0, 0, 0, ses.Mrs)
	resp := NewResponse(ResultResponse, 0, int(COM_QUERY), mer)

	if err := proto.SendResponse(resp); err != nil {
		return fmt.Errorf("routine send response failed. error:%v ", err)
	}
	return err
}

/*
handle show tables
*/
func (mce *MysqlCmdExecutor) handleShowTables(_ *tree.ShowTables) error {
	var err error = nil
	var db engine.Database
	ses := mce.GetSession()
	proto := mce.GetSession().protocol

	dbName := ses.GetDatabaseName()

	col := new(MysqlColumn)
	col.SetColumnType(defines.MYSQL_TYPE_VARCHAR)
	col.SetName("Tables_in_" + dbName)

	ses.Mrs.AddColumn(col)

	//get database
	storage := ses.GetStorage()
	txnHandler := ses.GetTxnHandler()
	db, err = storage.Database(dbName, txnHandler.GetTxn().GetCtx())
	if err != nil {
		return err
	}

	//get tables
	tables := db.Relations(txnHandler.GetTxn().GetCtx())
	for _, table := range tables {
		data := make([]interface{}, 1)
		data[0] = table
		ses.Mrs.AddRow(data)
	}

	mer := NewMysqlExecutionResult(0, 0, 0, 0, ses.Mrs)
	resp := NewResponse(ResultResponse, 0, int(COM_QUERY), mer)

	if err := proto.SendResponse(resp); err != nil {
		return fmt.Errorf("routine send response failed. error:%v ", err)
	}
	return err
}

/*
handle show columns from table
*/
func (mce *MysqlCmdExecutor) handleShowColumns(sc *tree.ShowColumns) error {
	var err error = nil
	var db engine.Database
	var table engine.Relation
	ses := mce.GetSession()
	proto := mce.GetSession().protocol

	tableAst := sc.Table.ToTableName()
	dbName := string(tableAst.Schema())
	tableName := string(tableAst.Name())
	if len(sc.DBName) != 0 {
		dbName = sc.DBName
	}

	if len(dbName) == 0 {
		dbName = ses.GetDatabaseName()
	}

	if len(dbName) == 0 {
		return errorDatabaseIsNull
	}

	const (
		FIELD_POSITION = iota
		TYPE_POSITION
		NULL_POSITION
		KEY_POSITION
		DEFAULT_POSITIION
		COMMENT_POSITIION
	)
	outputColumnNames := []string{
		"Field", "Type", "Null", "Key", "Default", "Comment",
	}

	for _, name := range outputColumnNames {
		col := new(MysqlColumn)
		col.SetColumnType(defines.MYSQL_TYPE_VARCHAR)
		col.SetName(name)

		ses.Mrs.AddColumn(col)
	}

	//get database
	storage := ses.GetStorage()
	txnHandler := ses.GetTxnHandler()
	db, err = storage.Database(dbName, txnHandler.GetTxn().GetCtx())
	if err != nil {
		return err
	}

	//get table
	table, err = db.Relation(tableName, txnHandler.GetTxn().GetCtx())
	if err != nil {
		return err
	}

	//get attributes
	defs := table.TableDefs(txnHandler.GetTxn().GetCtx())

	var pkDefs []*engine.PrimaryIndexDef

	nameToRowID := make(map[string]int)
	nameRowID := 0
	for _, def := range defs {
		data := make([]interface{}, len(outputColumnNames))

		if attr, ok := def.(*engine.AttributeDef); ok {
			nameToRowID[attr.Attr.Name] = nameRowID
			nameRowID++
			data[FIELD_POSITION] = attr.Attr.Name
			typeStr := attr.Attr.Type.String()
			if attr.Attr.Type.Oid == types.T_varchar {
				typeStr += fmt.Sprintf("(%d)", attr.Attr.Type.Width)
			}
			data[TYPE_POSITION] = typeStr
			if attr.Attr.Primary {
				data[NULL_POSITION] = "NO"
				data[KEY_POSITION] = "PRI"
			} else {
				data[NULL_POSITION] = "YES"
				data[KEY_POSITION] = ""
			}
			data[DEFAULT_POSITIION] = ""
			data[COMMENT_POSITIION] = ""

		} else if attr2, ok2 := def.(*engine.PrimaryIndexDef); ok2 {
			pkDefs = append(pkDefs, attr2)
		}

		ses.Mrs.AddRow(data)
	}

	if len(pkDefs) != 0 && ses.Mrs.GetRowCount() != 0 {
		for _, def := range pkDefs {
			for _, name := range def.Names {
				rowId := nameToRowID[name]
				ses.Mrs.Data[rowId][NULL_POSITION] = "NO"
				ses.Mrs.Data[rowId][KEY_POSITION] = "PRI"
			}
		}
	}

	mer := NewMysqlExecutionResult(0, 0, 0, 0, ses.Mrs)
	resp := NewResponse(ResultResponse, 0, int(COM_QUERY), mer)

	if err := proto.SendResponse(resp); err != nil {
		return fmt.Errorf("routine send response failed. error:%v ", err)
	}
	return err
}

/*
handle show create database
*/
func (mce *MysqlCmdExecutor) handleShowCreateDatabase(scd *tree.ShowCreateDatabase) error {
	var err error = nil
	ses := mce.GetSession()
	proto := mce.GetSession().protocol

	dbName := scd.Name

	outputColumnNames := []string{
		"Database", "Create Database",
	}

	for _, name := range outputColumnNames {
		col := new(MysqlColumn)
		col.SetColumnType(defines.MYSQL_TYPE_VARCHAR)
		col.SetName(name)

		ses.Mrs.AddColumn(col)
	}

	//get database
	storage := ses.GetStorage()
	txnHandler := ses.GetTxnHandler()
	_, err = storage.Database(dbName, txnHandler.GetTxn().GetCtx())
	if err != nil {
		return err
	}

	row := make([]interface{}, len(outputColumnNames))
	row[0] = dbName
	row[1] = fmt.Sprintf("CREATE DATABASE `%s`", dbName)
	ses.Mrs.AddRow(row)

	mer := NewMysqlExecutionResult(0, 0, 0, 0, ses.Mrs)
	resp := NewResponse(ResultResponse, 0, int(COM_QUERY), mer)

	if err = proto.SendResponse(resp); err != nil {
		return fmt.Errorf("routine send response failed. error:%v ", err)
	}
	return err
}

/*
handle show create table
*/
func (mce *MysqlCmdExecutor) handleShowCreateTable(sct *tree.ShowCreateTable) error {
	var err error = nil
	var db engine.Database
	var table engine.Relation
	ses := mce.GetSession()
	proto := mce.GetSession().protocol

	tableAst := sct.Name.ToTableName()
	dbName := string(tableAst.Schema())
	tableName := string(tableAst.Name())

	if len(dbName) == 0 {
		dbName = ses.GetDatabaseName()
	}

	if len(dbName) == 0 {
		return errorDatabaseIsNull
	}

	const (
		FIELD_POSITION = iota
		TYPE_POSITION
		NULL_POSITION
		KEY_POSITION
		DEFAULT_POSITIION
		COMMENT_POSITIION
	)
	outputColumnNames := []string{
		"Table", "Create Table",
	}

	for _, name := range outputColumnNames {
		col := new(MysqlColumn)
		col.SetColumnType(defines.MYSQL_TYPE_VARCHAR)
		col.SetName(name)

		ses.Mrs.AddColumn(col)
	}

	//get database
	storage := ses.GetStorage()
	txnHandler := ses.GetTxnHandler()
	db, err = storage.Database(dbName, txnHandler.GetTxn().GetCtx())
	if err != nil {
		return err
	}

	//get table
	table, err = db.Relation(tableName, txnHandler.GetTxn().GetCtx())
	if err != nil {
		return err
	}

	//get attributes
	defs := table.TableDefs(txnHandler.GetTxn().GetCtx())

	var pkDefs []*engine.PrimaryIndexDef
	createStr := fmt.Sprintf("CREATE TABLE `%s` (", tableName)
	rowCount := 0
	for _, def := range defs {
		if attr, ok := def.(*engine.AttributeDef); ok {
			nullOrNot := ""
			if attr.Attr.Primary {
				nullOrNot = "NOT NULL"
			} else {
				nullOrNot = "NULL"
			}
			if rowCount == 0 {
				createStr += "\n"
			} else {
				createStr += ",\n"
			}
			typeStr := attr.Attr.Type.String()
			if attr.Attr.Type.Oid == types.T_varchar {
				typeStr += fmt.Sprintf("(%d)", attr.Attr.Type.Width)
			}
			createStr += fmt.Sprintf("`%s` %s %s", attr.Attr.Name, typeStr, nullOrNot)
			rowCount++
		} else if attr2, ok2 := def.(*engine.PrimaryIndexDef); ok2 {
			pkDefs = append(pkDefs, attr2)
		}
	}

	if len(pkDefs) != 0 {
		for _, def := range pkDefs {
			pkStr := "PRIMARY KEY ("
			for _, name := range def.Names {
				pkStr += fmt.Sprintf("`%s`", name)
			}
			pkStr += ")"
			if rowCount != 0 {
				createStr += ",\n"
			}
			createStr += pkStr
		}
	}

	if rowCount != 0 {
		createStr += "\n"
	}
	createStr += ")"

	row := make([]interface{}, len(outputColumnNames))
	row[0] = tableName
	row[1] = createStr

	ses.Mrs.AddRow(row)

	mer := NewMysqlExecutionResult(0, 0, 0, 0, ses.Mrs)
	resp := NewResponse(ResultResponse, 0, int(COM_QUERY), mer)

	if err := proto.SendResponse(resp); err != nil {
		return fmt.Errorf("routine send response failed. error:%v ", err)
	}
	return err
}

//----------------------------------------------------------------------------------------------------

type ComputationWrapperImpl struct {
	exec *compile1.Exec
}

func NewComputationWrapperImpl(e *compile1.Exec) *ComputationWrapperImpl {
	return &ComputationWrapperImpl{exec: e}
}

// GetAst gets ast of the statement
func (cw *ComputationWrapperImpl) GetAst() tree.Statement {
	return cw.exec.Statement()
}

//SetDatabaseName sets the database name
func (cw *ComputationWrapperImpl) SetDatabaseName(db string) error {
	return cw.exec.SetSchema(db)
}

func (cw *ComputationWrapperImpl) GetColumns() ([]interface{}, error) {
	columns := cw.exec.Columns()
	var mysqlCols []interface{} = make([]interface{}, len(columns))
	var err error = nil
	for i, c := range columns {
		col := new(MysqlColumn)
		col.SetName(c.Name)
		err = convertEngineTypeToMysqlType(c.Typ, col)
		if err != nil {
			return nil, err
		}
		mysqlCols[i] = col
	}
	return mysqlCols, err
}

func (cw *ComputationWrapperImpl) GetAffectedRows() uint64 {
	return cw.exec.GetAffectedRows()
}

func (cw *ComputationWrapperImpl) Compile(u interface{}, fill func(interface{}, *batch.Batch) error) (interface{}, error) {
	return cw.exec, cw.exec.Compile(u, fill)
}

func (cw *ComputationWrapperImpl) Run(ts uint64) error {
	return cw.exec.Run(ts)
}

var _ ComputationWrapper = &TxnComputationWrapper{}

type TxnComputationWrapper struct {
	stmt    tree.Statement
	plan    *plan2.Plan
	proc    *process.Process
	ses     *Session
	compile *compile2.Compile
}

func InitTxnComputationWrapper(ses *Session, stmt tree.Statement, proc *process.Process) *TxnComputationWrapper {
	return &TxnComputationWrapper{
		stmt: stmt,
		proc: proc,
		ses:  ses,
	}
}

func (cwft *TxnComputationWrapper) GetAst() tree.Statement {
	return cwft.stmt
}

func (cwft *TxnComputationWrapper) SetDatabaseName(db string) error {
	return nil
}

func (cwft *TxnComputationWrapper) GetColumns() ([]interface{}, error) {
	var err error
	cols := plan2.GetResultColumnsFromPlan(cwft.plan)
	columns := make([]interface{}, len(cols))
	for i, col := range cols {
		c := new(MysqlColumn)
		c.SetName(col.Name)
		err = convertEngineTypeToMysqlType(types.T(col.Typ.Id), c)
		if err != nil {
			return nil, err
		}
		columns[i] = c
	}
	return columns, err
}

func (cwft *TxnComputationWrapper) GetAffectedRows() uint64 {
	return cwft.compile.GetAffectedRows()
}

func (cwft *TxnComputationWrapper) Compile(u interface{}, fill func(interface{}, *batch.Batch) error) (interface{}, error) {
	var err error
	cwft.plan, err = buildPlan(cwft.ses.GetTxnCompilerContext(), cwft.stmt)
	if err != nil {
		return nil, err
	}

	cwft.proc.UnixTime = time.Now().UnixNano()
	txnHandler := cwft.ses.GetTxnHandler()
	cwft.proc.Snapshot = txnHandler.GetTxn().GetCtx()
	cwft.compile = compile2.New(cwft.ses.GetDatabaseName(), cwft.ses.GetSql(), cwft.ses.GetUserName(), cwft.ses.GetStorage(), cwft.proc)
	err = cwft.compile.Compile(cwft.plan, cwft.ses, fill)
	if err != nil {
		return nil, err
	}
	return cwft.compile, err
}

func (cwft *TxnComputationWrapper) Run(ts uint64) error {
	return nil
}

func buildPlan(ctx plan2.CompilerContext, stmt tree.Statement) (*plan2.Plan, error) {
	switch stmt := stmt.(type) {
<<<<<<< HEAD
	case *tree.Select, *tree.ParenSelect, *tree.Update, *tree.Delete, *tree.Insert:
		opt := plan2.NewBaseOptimizr(ctx)
=======
	case *tree.Select, *tree.ParenSelect,
		*tree.Update, *tree.Delete, *tree.Insert,
		*tree.ShowDatabases, *tree.ShowTables, *tree.ShowColumns,
		*tree.ShowCreateDatabase, *tree.ShowCreateTable:
		opt := plan2.NewBaseOptimizer(ctx)
>>>>>>> 75db381a
		optimized, err := opt.Optimize(stmt)
		if err != nil {
			return nil, err
		}
		return &plan2.Plan{
			Plan: &plan2.Plan_Query{
				Query: optimized,
			},
		}, nil
	default:
		return plan2.BuildPlan(ctx, stmt)
	}
}

/*
GetComputationWrapper gets the execs from the computation engine
*/
var GetComputationWrapper = func(db, sql, user string, eng engine.Engine, proc *process.Process, ses *Session, usePlan2 bool) ([]ComputationWrapper, error) {
	var cw []ComputationWrapper = nil
	if usePlan2 {
		stmts, err := parsers.Parse(dialect.MYSQL, sql)
		if err != nil {
			return nil, err
		}

		for _, stmt := range stmts {
			cw = append(cw, InitTxnComputationWrapper(ses, stmt, proc))
		}
	} else {
		comp := compile1.New(db, sql, user, eng, proc)
		execs, err := comp.Build()
		if err != nil {
			return nil, err
		}

		for _, e := range execs {
			cw = append(cw, NewComputationWrapperImpl(e))
		}
	}

	return cw, nil
}

func incStatementCounter(stmt tree.Statement, isInternal bool) {
	switch stmt.(type) {
	case *tree.Select:
		metric.StatementCounter(metric.SQLTypeSelect, isInternal).Inc()
	case *tree.Insert:
		metric.StatementCounter(metric.SQLTypeInsert, isInternal).Inc()
	case *tree.Delete:
		metric.StatementCounter(metric.SQLTypeDelete, isInternal).Inc()
	case *tree.Update:
		metric.StatementCounter(metric.SQLTypeUpdate, isInternal).Inc()
	default:
		metric.StatementCounter(metric.SQLTypeOther, isInternal).Inc()
	}
}

func remindrecordSQLLentencyObserver(stmt tree.Statement, isInternal bool, value float64) {
	switch stmt.(type) {
	case *tree.Select:
		metric.SQLLatencyObserver(metric.SQLTypeSelect, isInternal).Observe(value)
	case *tree.Insert:
		metric.SQLLatencyObserver(metric.SQLTypeInsert, isInternal).Observe(value)
	case *tree.Delete:
		metric.SQLLatencyObserver(metric.SQLTypeDelete, isInternal).Observe(value)
	case *tree.Update:
		metric.SQLLatencyObserver(metric.SQLTypeUpdate, isInternal).Observe(value)
	default:
		metric.SQLLatencyObserver(metric.SQLTypeOther, isInternal).Observe(value)
	}
}

func (mce *MysqlCmdExecutor) beforeRun(stmt tree.Statement) {
	sess := mce.GetSession()
	incStatementCounter(stmt, sess.IsInternal)
}

func (mce *MysqlCmdExecutor) afterRun(stmt tree.Statement, beginInstant time.Time) {
	// TODO: this latency doesn't consider complile and build stage, fix it!
	latency := time.Since(beginInstant).Seconds()
	sess := mce.GetSession()
	remindrecordSQLLentencyObserver(stmt, sess.IsInternal, latency)

}

//execute query
func (mce *MysqlCmdExecutor) doComQuery(sql string) (retErr error) {
	beginInstant := time.Now()
	ses := mce.GetSession()
	proto := ses.GetMysqlProtocol()
	pdHook := ses.GetEpochgc()
	statementCount := uint64(1)
	txnHandler := ses.GetTxnHandler()
	ses.SetSql(sql)

	usePlan2 := ses.IsTaeEngine()
	if ses.Pu.SV.GetUsePlan2() {
		usePlan2 = true
	}

	isAoe := !ses.IsTaeEngine()

	//pin the epoch with 1
	epoch, _ := pdHook.IncQueryCountAtCurrentEpoch(statementCount)
	defer func() {
		pdHook.DecQueryCountAtEpoch(epoch, statementCount)
	}()

	proc := process.New(mheap.New(ses.GuestMmu))
	proc.Id = mce.getNextProcessId()
	proc.Lim.Size = ses.Pu.SV.GetProcessLimitationSize()
	proc.Lim.BatchRows = ses.Pu.SV.GetProcessLimitationBatchRows()
	proc.Lim.PartitionRows = ses.Pu.SV.GetProcessLimitationPartitionRows()

	cws, err := GetComputationWrapper(proto.GetDatabaseName(),
		sql,
		proto.GetUserName(),
		ses.Pu.StorageEngine,
		proc, ses, usePlan2)
	if err != nil {
		return NewMysqlError(ER_PARSE_ERROR, err,
			"You have an error in your SQL syntax; check the manual that corresponds to your MatrixOne server version for the right syntax to use")
	}

	defer func() {
		ses.Mrs = nil
		_ = txnHandler.CleanTxn()
	}()

	var cmpBegin time.Time
	var ret interface{}
	var runner ComputationRunner
	var selfHandle = false
	var fromLoadData = false
	var txnErr error

	stmt := cws[0].GetAst()
	mce.beforeRun(stmt)
	defer mce.afterRun(stmt, beginInstant)
	// it is weired to do for loop here, why don't we ensure that run only one sql once
	// it seems that mysql protocol has done that for us when reading packet from tcp
	type TxnCommand int
	const (
		TxnNoCommand TxnCommand = iota
		TxnBegin
		TxnCommit
		TxnRollback
	)
	for _, cw := range cws {
		ses.Mrs = &MysqlResultSet{}
		stmt := cw.GetAst()
		//temp try 0 epoch
		pdHook.IncQueryCountAtEpoch(epoch, 1)
		statementCount++

		var fromTxnCommand TxnCommand = TxnNoCommand
		//check transaction states
		switch stmt.(type) {
		case *tree.BeginTransaction:
			fromTxnCommand = TxnBegin
			err = txnHandler.StartByBegin()
			if err != nil {
				goto handleFailed
			}
		case *tree.CommitTransaction:
			fromTxnCommand = TxnCommit
			err = txnHandler.CommitAfterBegin()
			if err != nil {
				goto handleFailed
			}
		case *tree.RollbackTransaction:
			fromTxnCommand = TxnRollback
			err = txnHandler.Rollback()
			if err != nil {
				goto handleFailed
			}
		default:
			_, err = txnHandler.StartByAutocommitIfNeeded()
			if err != nil {
				goto handleFailed
			}
			logutil.Infof("start autocommit txn in default")
		}

		switch st := stmt.(type) {
		case *tree.Select:
			if st.Ep != nil {
				mce.exportDataClose = NewCloseExportData()
				ses.ep = st.Ep
				ses.closeRef = mce.exportDataClose
			}
			if sc, ok := st.Select.(*tree.SelectClause); ok {
				if len(sc.Exprs) == 1 {
					if fe, ok := sc.Exprs[0].Expr.(*tree.FuncExpr); ok {
						if un, ok := fe.Func.FunctionReference.(*tree.UnresolvedName); ok {
							if strings.ToUpper(un.Parts[0]) == "DATABASE" {
								err = mce.handleSelectDatabase(st)
								if err != nil {
									goto handleFailed
								}

								//next statement
								goto handleSucceeded
							}
						}
					} else if ve, ok := sc.Exprs[0].Expr.(*tree.VarExpr); ok {
						//TODO: fix multiple variables in single statement like `select @@a,@@b,@@c`
						err = mce.handleSelectVariables(ve)
						if err != nil {
							goto handleFailed
						}

						//next statement
						goto handleSucceeded
					} else if nv, ok := sc.Exprs[0].Expr.(*tree.NumVal); ok && nv.Value.String() == "1" {
						err = mce.handleSelect1(nv)
						if err != nil {
							goto handleFailed
						}
						goto handleSucceeded
					}
				}
			}
		}

		//check database
		if proto.GetDatabaseName() == "" {
			//if none database has been selected, database operations must be failed.
			switch t := stmt.(type) {
			case *tree.ShowDatabases, *tree.CreateDatabase, *tree.ShowCreateDatabase, *tree.ShowWarnings, *tree.ShowErrors,
				*tree.ShowStatus, *tree.ShowVariables, *tree.DropDatabase, *tree.Load,
				*tree.Use, *tree.SetVar,
				*tree.BeginTransaction, *tree.CommitTransaction, *tree.RollbackTransaction:
			case *tree.ShowColumns:
				if t.Table.ToTableName().SchemaName == "" {
					err = NewMysqlError(ER_NO_DB_ERROR)
					goto handleFailed
				}
			case *tree.ShowTables:
				if t.DBName == "" {
					err = NewMysqlError(ER_NO_DB_ERROR)
					goto handleFailed
				}
			default:
				err = NewMysqlError(ER_NO_DB_ERROR)
				goto handleFailed
			}
		}

		selfHandle = false

		switch st := stmt.(type) {
		case *tree.BeginTransaction, *tree.CommitTransaction, *tree.RollbackTransaction:
			selfHandle = true
			err = proto.sendOKPacket(0, 0, 0, 0, "")
			if err != nil {
				goto handleFailed
			}
		case *tree.Use:
			selfHandle = true
			err = mce.handleChangeDB(st.Name)
			if err != nil {
				goto handleFailed
			}
			err = proto.sendOKPacket(0, 0, 0, 0, "")
			if err != nil {
				goto handleFailed
			}
		case *tree.Insert:
			_, ok := st.Rows.Select.(*tree.ValuesClause)
			if ok && usePlan2 {
				selfHandle = true
				err = mce.handleInsertValues(st, epoch)
				if err != nil {
					goto handleFailed
				}
			}
		case *tree.DropDatabase:
			// if the droped database is the same as the one in use, database must be reseted to empty.
			if string(st.Name) == proto.GetDatabaseName() {
				proto.SetUserName("")
			}
		case *tree.Load:
			selfHandle = true
			err = mce.handleLoadData(st)
			if err != nil {
				goto handleFailed
			}
			fromLoadData = true
		case *tree.SetVar:
			selfHandle = true
			err = mce.handleSetVar(st)
			if err != nil {
				goto handleFailed
			}
		case *tree.ShowVariables:
			selfHandle = true
			err = mce.handleShowVariables(st)
			if err != nil {
				goto handleFailed
			}
		case *tree.AnalyzeStmt:
			selfHandle = true
			if err = mce.handleAnalyzeStmt(st); err != nil {
				goto handleFailed
			}
		case *tree.ExplainStmt:
			selfHandle = true
			if err = mce.handleExplainStmt(st); err != nil {
				goto handleFailed
			}
		case *tree.ExplainAnalyze:
			selfHandle = true
			err = errors.New(errno.FeatureNotSupported, "not support explain analyze statement now")
			goto handleFailed
		case *tree.ShowDatabases:
			if usePlan2 && isAoe {
				selfHandle = true
				if err = mce.handleShowDatabases(st); err != nil {
					goto handleFailed
				}
			}
		case *tree.ShowTables:
			if usePlan2 && isAoe {
				selfHandle = true
				if err = mce.handleShowTables(st); err != nil {
					goto handleFailed
				}
			}
		case *tree.ShowColumns:
			if usePlan2 && isAoe {
				selfHandle = true
				if err = mce.handleShowColumns(st); err != nil {
					goto handleFailed
				}
			}
		case *tree.ShowCreateDatabase:
			if usePlan2 && isAoe {
				selfHandle = true
				if err = mce.handleShowCreateDatabase(st); err != nil {
					goto handleFailed
				}
			}
		case *tree.ShowCreateTable:
			if usePlan2 && isAoe {
				selfHandle = true
				if err = mce.handleShowCreateTable(st); err != nil {
					goto handleFailed
				}
			}
		case *tree.Delete:
			ses.GetTxnCompileCtx().SetQueryType(TXN_DELETE)
		case *tree.Update:
			ses.GetTxnCompileCtx().SetQueryType(TXN_UPDATE)
		default:
			ses.GetTxnCompileCtx().SetQueryType(TXN_DEFAULT)
		}

		if selfHandle {
			goto handleSucceeded
		}
		if err = cw.SetDatabaseName(proto.GetDatabaseName()); err != nil {
			goto handleFailed
		}

		cmpBegin = time.Now()

		if ret, err = cw.Compile(ses, getDataFromPipeline); err != nil {
			goto handleFailed
		}

		runner = ret.(ComputationRunner)
		if ses.Pu.SV.GetRecordTimeElapsedOfSqlRequest() {
			logutil.Infof("time of Exec.Build : %s", time.Since(cmpBegin).String())
		}

		// cw.Compile might rewrite sql, here we fetch the latest version
		switch cw.GetAst().(type) {
		//produce result set
		case *tree.Select,
			*tree.ShowCreateTable, *tree.ShowCreateDatabase, *tree.ShowTables, *tree.ShowDatabases, *tree.ShowColumns,
			*tree.ShowProcessList, *tree.ShowErrors, *tree.ShowWarnings, *tree.ShowVariables, *tree.ShowStatus,
			*tree.ShowIndex,
			*tree.ExplainFor, *tree.ExplainAnalyze, *tree.ExplainStmt:
			columns, err2 := cw.GetColumns()
			if err2 != nil {
				logutil.Errorf("GetColumns from Computation handler failed. error: %v", err2)
				err = err2
				goto handleFailed
			}
			/*
				Step 1 : send column count and column definition.
			*/
			//send column count
			colCnt := uint64(len(columns))
			err = proto.SendColumnCountPacket(colCnt)
			if err != nil {
				goto handleFailed
			}
			//send columns
			//column_count * Protocol::ColumnDefinition packets
			cmd := ses.Cmd
			for _, c := range columns {
				mysqlc := c.(Column)
				ses.Mrs.AddColumn(mysqlc)

				//logutil.Infof("doComQuery col name %v type %v ",col.Name(),col.ColumnType())
				/*
					mysql COM_QUERY response: send the column definition per column
				*/
				err = proto.SendColumnDefinitionPacket(mysqlc, cmd)
				if err != nil {
					goto handleFailed
				}
			}

			/*
				mysql COM_QUERY response: End after the column has been sent.
				send EOF packet
			*/
			err = proto.SendEOFPacketIf(0, 0)
			if err != nil {
				goto handleFailed
			}

			runBegin := time.Now()
			/*
				Step 2: Start pipeline
				Producing the data row and sending the data row
			*/
			if ses.ep.Outfile {
				ses.ep.DefaultBufSize = ses.Pu.SV.GetExportDataDefaultFlushSize()
				initExportFileParam(ses.ep, ses.Mrs)
				if err = openNewFile(ses.ep, ses.Mrs); err != nil {
					goto handleFailed
				}
			}
			if err = runner.Run(epoch); err != nil {
				goto handleFailed
			}
			if ses.ep.Outfile {
				if err = ses.ep.Writer.Flush(); err != nil {
					goto handleFailed
				}
				if err = ses.ep.File.Close(); err != nil {
					goto handleFailed
				}
			}

			if ses.Pu.SV.GetRecordTimeElapsedOfSqlRequest() {
				logutil.Infof("time of Exec.Run : %s", time.Since(runBegin).String())
			}
			/*
				Step 3: Say goodbye
				mysql COM_QUERY response: End after the data row has been sent.
				After all row data has been sent, it sends the EOF or OK packet.
			*/
			err = proto.sendEOFOrOkPacket(0, 0)
			if err != nil {
				goto handleFailed
			}
		//just status, no result set
		case *tree.CreateTable, *tree.DropTable, *tree.CreateDatabase, *tree.DropDatabase,
			*tree.CreateIndex, *tree.DropIndex,
			*tree.Insert, *tree.Update,
			*tree.BeginTransaction, *tree.CommitTransaction, *tree.RollbackTransaction,
			*tree.SetVar,
			*tree.Load,
			*tree.CreateUser, *tree.DropUser, *tree.AlterUser,
			*tree.CreateRole, *tree.DropRole,
			*tree.Revoke, *tree.Grant,
			*tree.SetDefaultRole, *tree.SetRole, *tree.SetPassword,
			*tree.Delete:
			runBegin := time.Now()

			/*
				Step 1: Start
			*/
			if err = runner.Run(epoch); err != nil {
				goto handleFailed
			}

			if ses.Pu.SV.GetRecordTimeElapsedOfSqlRequest() {
				logutil.Infof("time of Exec.Run : %s", time.Since(runBegin).String())
			}

			//record ddl drop xxx after the success
			switch stmt.(type) {
			case *tree.DropTable, *tree.DropDatabase,
				*tree.DropIndex, *tree.DropUser, *tree.DropRole:
				//test ddl
				pdHook.IncDDLCountAtEpoch(epoch, 1)
			}

			/*
				Step 2: Echo client
			*/
			resp := NewOkResponse(
				cw.GetAffectedRows(),
				0,
				0,
				0,
				int(COM_QUERY),
				nil,
			)
			echoTime := time.Now()
			if err = proto.SendResponse(resp); err != nil {
				goto handleFailed
			}
			if ses.Pu.SV.GetRecordTimeElapsedOfSqlRequest() {
				logutil.Infof("time of SendResponse %s", time.Since(echoTime).String())
			}
		}
	handleSucceeded:
		//load data handle txn failure internally
		if !fromLoadData {
			//txn begin,commit,rollback do not need to be committed
			if fromTxnCommand != TxnNoCommand {
				goto handleNext
			}
			txnErr = txnHandler.CommitAfterAutocommitOnly()
			if txnErr != nil {
				return txnErr
			}
		}
		goto handleNext
	handleFailed:
		//the failures due to txn begin,commit,rollback do not need to be rollback.
		if fromTxnCommand == TxnNoCommand {
			txnErr = txnHandler.RollbackAfterAutocommitOnly()
			if txnErr != nil {
				return txnErr
			}
		}
		return err
	handleNext:
	} // end of for

	return nil
}

func (mce *MysqlCmdExecutor) handleDDl(ses *Session, stmt tree.Statement, epoch uint64) error {
	txnHandler := ses.GetTxnHandler()
	switch ddl := stmt.(type) {
	case *tree.CreateDatabase:
		name := string(ddl.Name)
		needCreate := true
		if ddl.IfNotExists {
			_, err := ses.storage.Database(name, txnHandler.GetTxn().GetCtx())
			if err == nil { //exists
				needCreate = false
			}
		}
		if needCreate {
			err := ses.storage.Create(epoch, name, 0, txnHandler.GetTxn().GetCtx())
			if err != nil {
				return err
			}
		}
	case *tree.DropDatabase:
		name := string(ddl.Name)
		needDrop := true
		if ddl.IfExists {
			_, err := ses.storage.Database(name, txnHandler.GetTxn().GetCtx())
			if err != nil { //no exists
				needDrop = false
			}
		}

		if needDrop {
			err := ses.storage.Delete(epoch, name, txnHandler.GetTxn().GetCtx())
			if err != nil {
				return err
			}
		}
	case *tree.CreateTable:
		//dbName := string(ddl.Table.Schema())
		//tableName := string(ddl.Table.Name())
		//
		////check db exists
		//db, err := ses.storage.Database(name, txnHandler.GetTxn().GetCtx())
		//if err == nil { //exists
		//
		//}
	}
	return nil
}

// ExecRequest the server execute the commands from the client following the mysql's routine
func (mce *MysqlCmdExecutor) ExecRequest(req *Request) (resp *Response, err error) {
	defer func() {
		if e := recover(); e != nil {
			err = moerr.NewPanicError(e)
			resp = NewGeneralErrorResponse(COM_QUERY, err)
		}
	}()

	logutil.Infof("cmd %v", req.GetCmd())

	ses := mce.GetSession()
	if ses.Pu.SV.GetRejectWhenHeartbeatFromPDLeaderIsTimeout() {
		pdHook := ses.GetEpochgc()
		if !pdHook.CanAcceptSomething() {
			resp = NewGeneralErrorResponse(uint8(req.GetCmd()), fmt.Errorf("heartbeat from pdleader is timeout. the server reject sql request. cmd %d \n", req.GetCmd()))
			return resp, nil
		}
	}

	switch uint8(req.GetCmd()) {
	case COM_QUIT:
		/*resp = NewResponse(
			OkResponse,
			0,
			int(COM_QUIT),
			nil,
		)*/
		return resp, nil
	case COM_QUERY:
		var query = string(req.GetData().([]byte))
		mce.addSqlCount(1)
		logutil.Infof("query:%s", SubStringFromBegin(query, int(ses.Pu.SV.GetLengthOfQueryPrinted())))
		seps := strings.Split(query, " ")
		if len(seps) <= 0 {
			resp = NewGeneralErrorResponse(COM_QUERY, fmt.Errorf("invalid query"))
			return resp, nil
		}

		if strings.ToLower(seps[0]) == "kill" {
			//last one is processID
			procIdStr := seps[len(seps)-1]
			procID, err := strconv.ParseUint(procIdStr, 10, 64)
			if err != nil {
				resp = NewGeneralErrorResponse(COM_QUERY, err)
				return resp, nil
			}
			err = mce.GetRoutineManager().killStatement(procID)
			if err != nil {
				resp = NewGeneralErrorResponse(COM_QUERY, err)
				return resp, err
			}
			resp = NewGeneralOkResponse(COM_QUERY)
			return resp, nil
		}

		err := mce.doComQuery(query)
		if err != nil {
			resp = NewGeneralErrorResponse(COM_QUERY, err)
		}
		return resp, nil
	case COM_INIT_DB:
		var dbname = string(req.GetData().([]byte))
		mce.addSqlCount(1)
		query := "use " + dbname
		err := mce.doComQuery(query)
		if err != nil {
			resp = NewGeneralErrorResponse(COM_INIT_DB, err)
		}

		return resp, nil
	case COM_FIELD_LIST:
		var payload = string(req.GetData().([]byte))
		//find null
		nullIdx := strings.IndexRune(payload, rune(0))
		var tableName string
		if nullIdx < len(payload) {

			tableName = payload[:nullIdx]
			//wildcard := payload[nullIdx+1:]
			//logutil.Infof("table name %s wildcard [%s] ",tableName,wildcard)
			err := mce.handleCmdFieldList(tableName)
			if err != nil {
				resp = NewGeneralErrorResponse(COM_FIELD_LIST, err)
			}
		} else {
			resp = NewGeneralErrorResponse(COM_FIELD_LIST, fmt.Errorf("wrong format for COM_FIELD_LIST"))
		}

		return resp, nil
	case COM_PING:
		resp = NewGeneralOkResponse(COM_PING)

		return resp, nil
	default:
		err := fmt.Errorf("unsupported command. 0x%x \n", req.GetCmd())
		resp = NewGeneralErrorResponse(uint8(req.GetCmd()), err)
	}
	return resp, nil
}

func (mce *MysqlCmdExecutor) Close() {
	//logutil.Infof("close executor")
	if mce.loadDataClose != nil {
		//logutil.Infof("close process load data")
		mce.loadDataClose.Close()
	}
	if mce.exportDataClose != nil {
		mce.exportDataClose.Close()
	}
}

func NewMysqlCmdExecutor() *MysqlCmdExecutor {
	return &MysqlCmdExecutor{}
}

/*
convert the type in computation engine to the type in mysql.
*/
func convertEngineTypeToMysqlType(engineType types.T, col *MysqlColumn) error {
	switch engineType {
	case types.T_any:
		col.SetColumnType(defines.MYSQL_TYPE_NULL)
	case types.T_bool:
		col.SetColumnType(defines.MYSQL_TYPE_BOOL)
	case types.T_int8:
		col.SetColumnType(defines.MYSQL_TYPE_TINY)
	case types.T_uint8:
		col.SetColumnType(defines.MYSQL_TYPE_TINY)
		col.SetSigned(false)
	case types.T_int16:
		col.SetColumnType(defines.MYSQL_TYPE_SHORT)
	case types.T_uint16:
		col.SetColumnType(defines.MYSQL_TYPE_SHORT)
		col.SetSigned(false)
	case types.T_int32:
		col.SetColumnType(defines.MYSQL_TYPE_LONG)
	case types.T_uint32:
		col.SetColumnType(defines.MYSQL_TYPE_LONG)
		col.SetSigned(false)
	case types.T_int64:
		col.SetColumnType(defines.MYSQL_TYPE_LONGLONG)
	case types.T_uint64:
		col.SetColumnType(defines.MYSQL_TYPE_LONGLONG)
		col.SetSigned(false)
	case types.T_float32:
		col.SetColumnType(defines.MYSQL_TYPE_FLOAT)
	case types.T_float64:
		col.SetColumnType(defines.MYSQL_TYPE_DOUBLE)
	case types.T_char:
		col.SetColumnType(defines.MYSQL_TYPE_STRING)
	case types.T_varchar:
		col.SetColumnType(defines.MYSQL_TYPE_VARCHAR)
	case types.T_date:
		col.SetColumnType(defines.MYSQL_TYPE_DATE)
	case types.T_datetime:
		col.SetColumnType(defines.MYSQL_TYPE_DATETIME)
	case types.T_timestamp:
		col.SetColumnType(defines.MYSQL_TYPE_TIMESTAMP)
	case types.T_decimal64:
		col.SetColumnType(defines.MYSQL_TYPE_DECIMAL)
	case types.T_decimal128:
		col.SetColumnType(defines.MYSQL_TYPE_DECIMAL)
	default:
		return fmt.Errorf("RunWhileSend : unsupported type %d \n", engineType)
	}
	return nil
}<|MERGE_RESOLUTION|>--- conflicted
+++ resolved
@@ -1573,16 +1573,11 @@
 
 func buildPlan(ctx plan2.CompilerContext, stmt tree.Statement) (*plan2.Plan, error) {
 	switch stmt := stmt.(type) {
-<<<<<<< HEAD
-	case *tree.Select, *tree.ParenSelect, *tree.Update, *tree.Delete, *tree.Insert:
-		opt := plan2.NewBaseOptimizr(ctx)
-=======
 	case *tree.Select, *tree.ParenSelect,
 		*tree.Update, *tree.Delete, *tree.Insert,
 		*tree.ShowDatabases, *tree.ShowTables, *tree.ShowColumns,
 		*tree.ShowCreateDatabase, *tree.ShowCreateTable:
 		opt := plan2.NewBaseOptimizer(ctx)
->>>>>>> 75db381a
 		optimized, err := opt.Optimize(stmt)
 		if err != nil {
 			return nil, err
