// Copyright 2021 Matrix Origin
//
// Licensed under the Apache License, Version 2.0 (the "License");
// you may not use this file except in compliance with the License.
// You may obtain a copy of the License at
//
//      http://www.apache.org/licenses/LICENSE-2.0
//
// Unless required by applicable law or agreed to in writing, software
// distributed under the License is distributed on an "AS IS" BASIS,
// WITHOUT WARRANTIES OR CONDITIONS OF ANY KIND, either express or implied.
// See the License for the specific language governing permissions and
// limitations under the License.

package frontend

import (
	"bytes"
	"context"
	"encoding/binary"
	"encoding/json"
	"errors"
	"fmt"
	"io"
	gotrace "runtime/trace"
	"sort"
	"strconv"
	"strings"
	"sync"
	"time"

	"github.com/confluentinc/confluent-kafka-go/v2/kafka"
	"github.com/fagongzi/goetty/v2"
	"github.com/google/uuid"
	"github.com/matrixorigin/matrixone/pkg/clusterservice"
	"github.com/matrixorigin/matrixone/pkg/common/moerr"
	"github.com/matrixorigin/matrixone/pkg/common/runtime"
	"github.com/matrixorigin/matrixone/pkg/common/util"
	"github.com/matrixorigin/matrixone/pkg/config"
	"github.com/matrixorigin/matrixone/pkg/container/batch"
	"github.com/matrixorigin/matrixone/pkg/container/types"
	"github.com/matrixorigin/matrixone/pkg/container/vector"
	"github.com/matrixorigin/matrixone/pkg/defines"
	"github.com/matrixorigin/matrixone/pkg/frontend/constant"
	"github.com/matrixorigin/matrixone/pkg/logutil"
	"github.com/matrixorigin/matrixone/pkg/pb/metadata"
	"github.com/matrixorigin/matrixone/pkg/pb/plan"
	"github.com/matrixorigin/matrixone/pkg/sql/colexec"
	"github.com/matrixorigin/matrixone/pkg/sql/compile"
	"github.com/matrixorigin/matrixone/pkg/sql/parsers"
	"github.com/matrixorigin/matrixone/pkg/sql/parsers/dialect"
	"github.com/matrixorigin/matrixone/pkg/sql/parsers/dialect/mysql"
	"github.com/matrixorigin/matrixone/pkg/sql/parsers/tree"
	plan2 "github.com/matrixorigin/matrixone/pkg/sql/plan"
	"github.com/matrixorigin/matrixone/pkg/sql/plan/explain"
	"github.com/matrixorigin/matrixone/pkg/txn/client"
	txnTrace "github.com/matrixorigin/matrixone/pkg/txn/trace"
	util2 "github.com/matrixorigin/matrixone/pkg/util"
	"github.com/matrixorigin/matrixone/pkg/util/metric"
	v2 "github.com/matrixorigin/matrixone/pkg/util/metric/v2"
	"github.com/matrixorigin/matrixone/pkg/util/trace"
	"github.com/matrixorigin/matrixone/pkg/util/trace/impl/motrace"
	"github.com/matrixorigin/matrixone/pkg/util/trace/impl/motrace/statistic"
	"github.com/matrixorigin/matrixone/pkg/vm/engine"
	"github.com/matrixorigin/matrixone/pkg/vm/engine/disttae"
	"github.com/matrixorigin/matrixone/pkg/vm/engine/disttae/route"
	"github.com/matrixorigin/matrixone/pkg/vm/process"
	"go.uber.org/zap"
	"golang.org/x/sync/errgroup"
)

func createDropDatabaseErrorInfo() string {
	return "CREATE/DROP of database is not supported in transactions"
}

func onlyCreateStatementErrorInfo() string {
	return "Only CREATE of DDL is supported in transactions"
}

func administrativeCommandIsUnsupportedInTxnErrorInfo() string {
	return "administrative command is unsupported in transactions"
}

func parameterModificationInTxnErrorInfo() string {
	return "Uncommitted transaction exists. Please commit or rollback first."
}

func unclassifiedStatementInUncommittedTxnErrorInfo() string {
	return "unclassified statement appears in uncommitted transaction"
}

func writeWriteConflictsErrorInfo() string {
	return "Write conflicts detected. Previous transaction need to be aborted."
}

const (
	prefixPrepareStmtName       = "__mo_stmt_id"
	prefixPrepareStmtSessionVar = "__mo_stmt_var"
)

func getPrepareStmtName(stmtID uint32) string {
	return fmt.Sprintf("%s_%d", prefixPrepareStmtName, stmtID)
}

func parsePrepareStmtID(s string) uint32 {
	if strings.HasPrefix(s, prefixPrepareStmtName) {
		ss := strings.Split(s, "_")
		v, err := strconv.ParseUint(ss[len(ss)-1], 10, 64)
		if err != nil {
			return 0
		}
		return uint32(v)
	}
	return 0
}

func GetPrepareStmtID(ctx context.Context, name string) (int, error) {
	idx := len(prefixPrepareStmtName) + 1
	if idx >= len(name) {
		return -1, moerr.NewInternalError(ctx, "can not get Prepare stmtID")
	}
	return strconv.Atoi(name[idx:])
}

type MysqlCmdExecutor struct {
	CmdExecutorImpl

	//for cmd 0x4
	TableInfoCache

	//the count of sql has been processed
	sqlCount uint64

	ses *Session

	routineMgr *RoutineManager

	cancelRequestFunc context.CancelFunc

	doQueryFunc doComQueryFunc

	mu sync.Mutex
}

func NewMysqlCmdExecutor() *MysqlCmdExecutor {
	return &MysqlCmdExecutor{}
}

func (mce *MysqlCmdExecutor) CancelRequest() {
	mce.mu.Lock()
	defer mce.mu.Unlock()
	if mce.cancelRequestFunc != nil {
		mce.cancelRequestFunc()
	}
}

func (mce *MysqlCmdExecutor) ChooseDoQueryFunc(choice bool) {
	mce.mu.Lock()
	defer mce.mu.Unlock()
	if choice {
		mce.doQueryFunc = mce.doComQueryInProgress
	} else {
		mce.doQueryFunc = mce.doComQuery
	}
}

func (mce *MysqlCmdExecutor) GetDoQueryFunc() doComQueryFunc {
	mce.mu.Lock()
	defer mce.mu.Unlock()
	if mce.doQueryFunc == nil {
		mce.doQueryFunc = mce.doComQuery
	}
	return mce.doQueryFunc
}

func (mce *MysqlCmdExecutor) SetSession(ses *Session) {
	mce.mu.Lock()
	defer mce.mu.Unlock()
	mce.ses = ses
}

func (mce *MysqlCmdExecutor) GetSession() *Session {
	mce.mu.Lock()
	defer mce.mu.Unlock()
	return mce.ses
}

// get new process id
func (mce *MysqlCmdExecutor) getNextProcessId() string {
	/*
		temporary method:
		routineId + sqlCount
	*/
	routineId := mce.GetSession().GetMysqlProtocol().ConnectionID()
	return fmt.Sprintf("%d%d", routineId, mce.GetSqlCount())
}

func (mce *MysqlCmdExecutor) GetSqlCount() uint64 {
	mce.mu.Lock()
	defer mce.mu.Unlock()
	return mce.sqlCount
}

func (mce *MysqlCmdExecutor) addSqlCount(a uint64) {
	mce.mu.Lock()
	defer mce.mu.Unlock()
	mce.sqlCount += a
}

func (mce *MysqlCmdExecutor) SetRoutineManager(mgr *RoutineManager) {
	mce.mu.Lock()
	defer mce.mu.Unlock()
	mce.routineMgr = mgr
}

func (mce *MysqlCmdExecutor) GetRoutineManager() *RoutineManager {
	mce.mu.Lock()
	defer mce.mu.Unlock()
	return mce.routineMgr
}

func transferSessionConnType2StatisticConnType(c ConnType) statistic.ConnType {
	switch c {
	case ConnTypeUnset:
		return statistic.ConnTypeUnknown
	case ConnTypeInternal:
		return statistic.ConnTypeInternal
	case ConnTypeExternal:
		return statistic.ConnTypeExternal
	default:
		panic("unknown connection type")
	}
}

var RecordStatement = func(ctx context.Context, ses *Session, proc *process.Process, cw ComputationWrapper, envBegin time.Time, envStmt, sqlType string, useEnv bool) (context.Context, error) {
	// set StatementID
	var stmID uuid.UUID
	var statement tree.Statement = nil
	var text string
	if cw != nil {
		copy(stmID[:], cw.GetUUID())
		statement = cw.GetAst()

		ses.ast = statement

		execSql := makeExecuteSql(ses, statement)
		if len(execSql) != 0 {
			bb := strings.Builder{}
			bb.WriteString(envStmt)
			bb.WriteString(" // ")
			bb.WriteString(execSql)
			text = SubStringFromBegin(bb.String(), int(ses.GetParameterUnit().SV.LengthOfQueryPrinted))
		} else {
			text = SubStringFromBegin(envStmt, int(ses.GetParameterUnit().SV.LengthOfQueryPrinted))
		}
	} else {
		stmID, _ = uuid.NewV7()
		text = SubStringFromBegin(envStmt, int(ses.GetParameterUnit().SV.LengthOfQueryPrinted))
	}
	ses.SetStmtId(stmID)
	ses.SetStmtType(getStatementType(statement).GetStatementType())
	ses.SetQueryType(getStatementType(statement).GetQueryType())
	ses.SetSqlSourceType(sqlType)
	ses.SetSqlOfStmt(text)

	//note: txn id here may be empty
	if sqlType != constant.InternalSql {
		ses.pushQueryId(types.Uuid(stmID).ToString())
	}

	if !motrace.GetTracerProvider().IsEnable() {
		return ctx, nil
	}
	tenant := ses.GetTenantInfo()
	if tenant == nil {
		tenant, _ = GetTenantInfo(ctx, "internal")
	}
	stm := motrace.NewStatementInfo()
	// set TransactionID
	var txn TxnOperator
	var err error
	if handler := ses.GetTxnHandler(); handler.IsValidTxnOperator() {
		_, txn, err = handler.GetTxnOperator()
		if err != nil {
			return nil, err
		}
		copy(stm.TransactionID[:], txn.Txn().ID)
	}
	// set SessionID
	copy(stm.SessionID[:], ses.GetUUID())
	requestAt := envBegin
	if !useEnv {
		requestAt = time.Now()
	}

	copy(stm.StatementID[:], stmID[:])
	// END> set StatementID
	stm.Account = tenant.GetTenant()
	stm.RoleId = proc.SessionInfo.RoleId
	stm.User = tenant.GetUser()
	stm.Host = ses.protocol.Peer()
	stm.Database = ses.GetDatabaseName()
	stm.Statement = text
	stm.StatementFingerprint = "" // fixme= (Reserved)
	stm.StatementTag = ""         // fixme= (Reserved)
	stm.SqlSourceType = sqlType
	stm.RequestAt = requestAt
	stm.StatementType = getStatementType(statement).GetStatementType()
	stm.QueryType = getStatementType(statement).GetQueryType()
	stm.ConnType = transferSessionConnType2StatisticConnType(ses.connType)
	if sqlType == constant.InternalSql && isCmdFieldListSql(envStmt) {
		// fix original issue #8165
		stm.User = ""
	}
	if sqlType != constant.InternalSql {
		ses.SetTStmt(stm)
	}
	if !stm.IsZeroTxnID() {
		stm.Report(ctx)
	}
	if stm.IsMoLogger() && stm.StatementType == "Load" && len(stm.Statement) > 128 {
		stm.Statement = envStmt[:40] + "..." + envStmt[len(envStmt)-45:]
	}

	return motrace.ContextWithStatement(ctx, stm), nil
}

var RecordParseErrorStatement = func(ctx context.Context, ses *Session, proc *process.Process, envBegin time.Time,
	envStmt []string, sqlTypes []string, err error) (context.Context, error) {
	retErr := moerr.NewParseError(ctx, err.Error())
	/*
		!!!NOTE: the sql may be empty string.
		So, the sqlTypes may be empty slice.
	*/
	sqlType := ""
	if len(sqlTypes) > 0 {
		sqlType = sqlTypes[0]
	} else {
		sqlType = constant.ExternSql
	}
	if len(envStmt) > 0 {
		for i, sql := range envStmt {
			if i < len(sqlTypes) {
				sqlType = sqlTypes[i]
			}
			ctx, err = RecordStatement(ctx, ses, proc, nil, envBegin, sql, sqlType, true)
			if err != nil {
				return nil, err
			}
			motrace.EndStatement(ctx, retErr, 0, 0, 0)
		}
	} else {
		ctx, err = RecordStatement(ctx, ses, proc, nil, envBegin, "", sqlType, true)
		if err != nil {
			return nil, err
		}
		motrace.EndStatement(ctx, retErr, 0, 0, 0)
	}

	tenant := ses.GetTenantInfo()
	if tenant == nil {
		tenant, _ = GetTenantInfo(ctx, "internal")
	}
	incStatementCounter(tenant.GetTenant(), nil)
	incStatementErrorsCounter(tenant.GetTenant(), nil)
	return ctx, nil
}

// RecordStatementTxnID record txnID after TxnBegin or Compile(autocommit=1)
var RecordStatementTxnID = func(ctx context.Context, ses *Session) error {
	var txn TxnOperator
	var err error
	if stm := motrace.StatementFromContext(ctx); ses != nil && stm != nil && stm.IsZeroTxnID() {
		if handler := ses.GetTxnHandler(); handler.IsValidTxnOperator() {
			// simplify the logic of TxnOperator. refer to https://github.com/matrixorigin/matrixone/pull/13436#pullrequestreview-1779063200
			_, txn, err = handler.GetTxnOperator()
			if err != nil {
				return err
			}
			stm.SetTxnID(txn.Txn().ID)
			ses.SetTxnId(txn.Txn().ID)
		}
		stm.Report(ctx)
	}

	// set frontend statement's txn-id
	if upSes := ses.upstream; upSes != nil && upSes.tStmt != nil && upSes.tStmt.IsZeroTxnID() /* not record txn-id */ {
		// background session has valid txn
		if handler := ses.GetTxnHandler(); handler.IsValidTxnOperator() {
			_, txn, err = handler.GetTxnOperator()
			if err != nil {
				return err
			}
			// set upstream (the frontend session) statement's txn-id
			// PS: only skip ONE txn
			if stmt := upSes.tStmt; stmt.NeedSkipTxn() /* normally set by determineUserHasPrivilegeSet */ {
				// need to skip the whole txn, so it records the skipped txn-id
				stmt.SetSkipTxn(false)
				stmt.SetSkipTxnId(txn.Txn().ID)
			} else if txnId := txn.Txn().ID; !stmt.SkipTxnId(txnId) {
				upSes.tStmt.SetTxnID(txnId)
			}
		}
	}
	return nil
}

func handleShowTableStatus(ses *Session, stmt *tree.ShowTableStatus, proc *process.Process) error {
	var db engine.Database
	var err error

	ctx := ses.requestCtx
	// get db info as current account
	if db, err = ses.GetStorage().Database(ctx, stmt.DbName, proc.TxnOperator); err != nil {
		return err
	}

	if db.IsSubscription(ctx) {
		// get global unique (pubAccountName, pubName)
		var pubAccountName, pubName string
		if _, pubAccountName, pubName, err = getSubInfoFromSql(ctx, ses, db.GetCreateSql(ctx)); err != nil {
			return err
		}

		bh := GetRawBatchBackgroundExec(ctx, ses)
		ctx = context.WithValue(ctx, defines.TenantIDKey{}, uint32(sysAccountID))
		var pubAccountId int32
		if pubAccountId = getAccountIdByName(ctx, ses, bh, pubAccountName); pubAccountId == -1 {
			return moerr.NewInternalError(ctx, "publish account does not exist")
		}

		// get publication record
		var pubs []*published
		if pubs, err = getPubs(ctx, ses, bh, pubAccountId, pubAccountName, pubName, ses.GetTenantName()); err != nil {
			return err
		}
		if len(pubs) != 1 {
			return moerr.NewInternalError(ctx, "no satisfied publication")
		}

		// as pub account
		ctx = context.WithValue(ctx, defines.TenantIDKey{}, uint32(pubAccountId))
		// get db as pub account
		if db, err = ses.GetStorage().Database(ctx, pubs[0].pubDatabase, proc.TxnOperator); err != nil {
			return err
		}
	}

	getRoleName := func(roleId uint32) (roleName string, err error) {
		sql := getSqlForRoleNameOfRoleId(int64(roleId))

		var rets []ExecResult
		if rets, err = executeSQLInBackgroundSession(ctx, ses, ses.GetMemPool(), ses.GetParameterUnit(), sql); err != nil {
			return "", err
		}

		if !execResultArrayHasData(rets) {
			return "", moerr.NewInternalError(ctx, "get role name failed")
		}

		if roleName, err = rets[0].GetString(ctx, 0, 0); err != nil {
			return "", err
		}
		return roleName, nil
	}

	mrs := ses.GetMysqlResultSet()
	for _, row := range ses.data {
		tableName := string(row[0].([]byte))
		r, err := db.Relation(ctx, tableName, nil)
		if err != nil {
			return err
		}
		if err = r.UpdateObjectInfos(ctx); err != nil {
			return err
		}
		if row[3], err = r.Rows(ctx); err != nil {
			return err
		}
		if row[5], err = r.Size(ctx, disttae.AllColumns); err != nil {
			return err
		}
		roleId := row[17].(uint32)
		// role name
		if row[18], err = getRoleName(roleId); err != nil {
			return err
		}
		mrs.AddRow(row)
	}
	if err := ses.GetMysqlProtocol().SendResultSetTextBatchRowSpeedup(mrs, mrs.GetRowCount()); err != nil {
		logError(ses, ses.GetDebugString(),
			"Failed to handle 'SHOW TABLE STATUS'",
			zap.Error(err))
		return err
	}
	return nil
}

/*
extract the data from the pipeline.
obj: session
Warning: The pipeline is the multi-thread environment. The getDataFromPipeline will
access the shared data. Be careful when it writes the shared data.
*/
func getDataFromPipeline(obj interface{}, bat *batch.Batch) error {
	_, task := gotrace.NewTask(context.TODO(), "frontend.WriteDataToClient")
	defer task.End()
	ses := obj.(*Session)
	if openSaveQueryResult(ses) {
		if bat == nil {
			if err := saveQueryResultMeta(ses); err != nil {
				return err
			}
		} else {
			if err := saveQueryResult(ses, bat); err != nil {
				return err
			}
		}
	}
	if bat == nil {
		return nil
	}

	begin := time.Now()
	proto := ses.GetMysqlProtocol()

	ec := ses.GetExportConfig()
	oq := NewOutputQueue(ses.GetRequestContext(), ses, len(bat.Vecs), nil, nil)
	row2colTime := time.Duration(0)
	procBatchBegin := time.Now()
	n := bat.Vecs[0].Length()
	requestCtx := ses.GetRequestContext()

	if ec.needExportToFile() {
		initExportFirst(oq)
	}

	for j := 0; j < n; j++ { //row index
		if ec.needExportToFile() {
			select {
			case <-requestCtx.Done():
				return nil
			default:
			}
			continue
		}

		row, err := extractRowFromEveryVector(ses, bat, j, oq, false)
		if err != nil {
			return err
		}
		if oq.showStmtType == ShowTableStatus {
			row2 := make([]interface{}, len(row))
			copy(row2, row)
			ses.AppendData(row2)
		}
	}

	if ec.needExportToFile() {
		oq.rowIdx = uint64(n)
		ec.addRowCount(uint64(n))
		bat2 := preCopyBat(obj, bat)
		go constructByte(obj, bat2, oq.ep.Index, oq.ep.ByteChan, oq)
	}
	err := oq.flush()
	if err != nil {
		return err
	}

	procBatchTime := time.Since(procBatchBegin)
	tTime := time.Since(begin)
	ses.sentRows.Add(int64(n))
	logDebugf(ses.GetDebugString(), "rowCount %v \n"+
		"time of getDataFromPipeline : %s \n"+
		"processBatchTime %v \n"+
		"row2colTime %v \n"+
		"restTime(=totalTime - row2colTime) %v \n"+
		"protoStats %s",
		n,
		tTime,
		procBatchTime,
		row2colTime,
		tTime-row2colTime,
		proto.GetStats())

	return nil
}

func doUse(ctx context.Context, ses *Session, db string) error {
	defer RecordStatementTxnID(ctx, ses)
	txnHandler := ses.GetTxnHandler()
	var txnCtx context.Context
	var txn TxnOperator
	var err error
	var dbMeta engine.Database
	txnCtx, txn, err = txnHandler.GetTxn()
	if err != nil {
		return err
	}
	//TODO: check meta data
	if dbMeta, err = ses.GetParameterUnit().StorageEngine.Database(txnCtx, db, txn); err != nil {
		//echo client. no such database
		return moerr.NewBadDB(ctx, db)
	}
	if dbMeta.IsSubscription(ctx) {
		_, err = checkSubscriptionValid(ctx, ses, dbMeta.GetCreateSql(ctx))
		if err != nil {
			return err
		}
	}
	oldDB := ses.GetDatabaseName()
	ses.SetDatabaseName(db)

	logDebugf(ses.GetDebugString(), "User %s change database from [%s] to [%s]", ses.GetUserName(), oldDB, ses.GetDatabaseName())

	return nil
}

func (mce *MysqlCmdExecutor) handleChangeDB(requestCtx context.Context, db string) error {
	return doUse(requestCtx, mce.GetSession(), db)
}

func (mce *MysqlCmdExecutor) handleDump(requestCtx context.Context, dump *tree.MoDump) error {
	return doDumpQueryResult(requestCtx, mce.GetSession(), dump.ExportParams)
}

/*
handle "SELECT @@xxx.yyyy"
*/
func (mce *MysqlCmdExecutor) handleSelectVariables(ve *tree.VarExpr, cwIndex, cwsLen int) error {
	var err error = nil
	ses := mce.GetSession()
	mrs := ses.GetMysqlResultSet()
	proto := ses.GetMysqlProtocol()

	col := new(MysqlColumn)
	col.SetColumnType(defines.MYSQL_TYPE_VARCHAR)
	col.SetName("@@" + ve.Name)
	mrs.AddColumn(col)

	row := make([]interface{}, 1)
	if ve.System {
		if ve.Global {
			val, err := ses.GetGlobalVar(ve.Name)
			if err != nil {
				return err
			}
			row[0] = val
		} else {
			val, err := ses.GetSessionVar(ve.Name)
			if err != nil {
				return err
			}
			row[0] = val
		}
	} else {
		//user defined variable
		_, val, err := ses.GetUserDefinedVar(ve.Name)
		if err != nil {
			return err
		}
		if val != nil {
			row[0] = val.Value
		} else {
			row[0] = nil
		}
	}

	mrs.AddRow(row)

	mer := NewMysqlExecutionResult(0, 0, 0, 0, mrs)
	resp := mce.ses.SetNewResponse(ResultResponse, 0, int(COM_QUERY), mer, cwIndex, cwsLen)

	if err := proto.SendResponse(ses.GetRequestContext(), resp); err != nil {
		return moerr.NewInternalError(ses.GetRequestContext(), "routine send response failed.")
	}
	return err
}

func doCmdFieldList(requestCtx context.Context, ses *Session, icfl *InternalCmdFieldList) error {
	dbName := ses.GetDatabaseName()
	if dbName == "" {
		return moerr.NewNoDB(requestCtx)
	}

	//Get table infos for the database from the cube
	//case 1: there are no table infos for the db
	//case 2: db changed
	//NOTE: it costs too much time.
	//It just reduces the information in the auto-completion (auto-rehash) of the mysql client.
	//var attrs []ColumnInfo
	//
	//if mce.tableInfos == nil || mce.db != dbName {
	//	txnHandler := ses.GetTxnHandler()
	//	eng := ses.GetStorage()
	//	db, err := eng.Database(requestCtx, dbName, txnHandler.GetTxn())
	//	if err != nil {
	//		return err
	//	}
	//
	//	names, err := db.Relations(requestCtx)
	//	if err != nil {
	//		return err
	//	}
	//	for _, name := range names {
	//		table, err := db.Relation(requestCtx, name)
	//		if err != nil {
	//			return err
	//		}
	//
	//		defs, err := table.TableDefs(requestCtx)
	//		if err != nil {
	//			return err
	//		}
	//		for _, def := range defs {
	//			if attr, ok := def.(*engine.AttributeDef); ok {
	//				attrs = append(attrs, &engineColumnInfo{
	//					name: attr.Attr.Name,
	//					typ:  attr.Attr.Type,
	//				})
	//			}
	//		}
	//	}
	//
	//	if mce.tableInfos == nil {
	//		mce.tableInfos = make(map[string][]ColumnInfo)
	//	}
	//	mce.tableInfos[tableName] = attrs
	//}
	//
	//cols, ok := mce.tableInfos[tableName]
	//if !ok {
	//	//just give the empty info when there is no such table.
	//	attrs = make([]ColumnInfo, 0)
	//} else {
	//	attrs = cols
	//}
	//
	//for _, c := range attrs {
	//	col := new(MysqlColumn)
	//	col.SetName(c.GetName())
	//	err = convertEngineTypeToMysqlType(c.GetType(), col)
	//	if err != nil {
	//		return err
	//	}
	//
	//	/*
	//		mysql CMD_FIELD_LIST response: send the column definition per column
	//	*/
	//	err = proto.SendColumnDefinitionPacket(col, int(COM_FIELD_LIST))
	//	if err != nil {
	//		return err
	//	}
	//}
	return nil
}

/*
handle cmd CMD_FIELD_LIST
*/
func (mce *MysqlCmdExecutor) handleCmdFieldList(requestCtx context.Context, icfl *InternalCmdFieldList) error {
	var err error
	ses := mce.GetSession()
	proto := ses.GetMysqlProtocol()

	err = doCmdFieldList(requestCtx, ses, icfl)
	if err != nil {
		return err
	}

	/*
		mysql CMD_FIELD_LIST response: End after the column has been sent.
		send EOF packet
	*/
	err = proto.sendEOFOrOkPacket(0, ses.GetServerStatus())
	if err != nil {
		return err
	}

	return err
}

func doSetVar(ctx context.Context, mce *MysqlCmdExecutor, ses *Session, sv *tree.SetVar, sql string) error {
	var err error = nil
	var ok bool
	setVarFunc := func(system, global bool, name string, value interface{}, sql string) error {
		var oldValueRaw interface{}
		if system {
			if global {
				err = doCheckRole(ctx, ses)
				if err != nil {
					return err
				}
				err = ses.SetGlobalVar(name, value)
				if err != nil {
					return err
				}
				err = doSetGlobalSystemVariable(ctx, ses, name, value)
				if err != nil {
					return err
				}
			} else {
				if strings.ToLower(name) == "autocommit" {
					oldValueRaw, err = ses.GetSessionVar("autocommit")
					if err != nil {
						return err
					}
				}
				err = ses.SetSessionVar(name, value)
				if err != nil {
					return err
				}
			}

			if strings.ToLower(name) == "autocommit" {
				oldValue, err := valueIsBoolTrue(oldValueRaw)
				if err != nil {
					return err
				}
				newValue, err := valueIsBoolTrue(value)
				if err != nil {
					return err
				}
				err = ses.SetAutocommit(oldValue, newValue)
				if err != nil {
					return err
				}
			}
		} else {
			err = ses.SetUserDefinedVar(name, value, sql)
			if err != nil {
				return err
			}
		}
		return nil
	}
	for _, assign := range sv.Assignments {
		name := assign.Name
		var value interface{}

		value, err = getExprValue(assign.Value, mce, ses)
		if err != nil {
			return err
		}

		if systemVar, ok := gSysVarsDefs[name]; ok {
			if isDefault, ok := value.(bool); ok && isDefault {
				value = systemVar.Default
			}
		}

		//TODO : fix SET NAMES after parser is ready
		if name == "names" {
			//replaced into three system variable:
			//character_set_client, character_set_connection, and character_set_results
			replacedBy := []string{
				"character_set_client", "character_set_connection", "character_set_results",
			}
			for _, rb := range replacedBy {
				err = setVarFunc(assign.System, assign.Global, rb, value, sql)
				if err != nil {
					return err
				}
			}
		} else if name == "syspublications" {
			if !ses.GetTenantInfo().IsSysTenant() {
				return moerr.NewInternalError(ses.GetRequestContext(), "only system account can set system variable syspublications")
			}
			err = setVarFunc(assign.System, assign.Global, name, value, sql)
			if err != nil {
				return err
			}
		} else if name == "clear_privilege_cache" {
			//if it is global variable, it does nothing.
			if !assign.Global {
				//if the value is 'on or off', just invalidate the privilege cache
				ok, err = valueIsBoolTrue(value)
				if err != nil {
					return err
				}

				if ok {
					cache := ses.GetPrivilegeCache()
					if cache != nil {
						cache.invalidate()
					}
				}
				err = setVarFunc(assign.System, assign.Global, name, value, sql)
				if err != nil {
					return err
				}
			}
		} else if name == "enable_privilege_cache" {
			ok, err = valueIsBoolTrue(value)
			if err != nil {
				return err
			}

			//disable privilege cache. clean the cache.
			if !ok {
				cache := ses.GetPrivilegeCache()
				if cache != nil {
					cache.invalidate()
				}
			}
			err = setVarFunc(assign.System, assign.Global, name, value, sql)
			if err != nil {
				return err
			}
		} else if name == "runtime_filter_limit_in" {
			err = setVarFunc(assign.System, assign.Global, name, value, sql)
			if err != nil {
				return err
			}
			runtime.ProcessLevelRuntime().SetGlobalVariables("runtime_filter_limit_in", value)
		} else if name == "runtime_filter_limit_bloom_filter" {
			err = setVarFunc(assign.System, assign.Global, name, value, sql)
			if err != nil {
				return err
			}
			runtime.ProcessLevelRuntime().SetGlobalVariables("runtime_filter_limit_bloom_filter", value)
		} else {
			err = setVarFunc(assign.System, assign.Global, name, value, sql)
			if err != nil {
				return err
			}
		}
	}
	return err
}

/*
handle setvar
*/
func (mce *MysqlCmdExecutor) handleSetVar(ctx context.Context, sv *tree.SetVar, sql string) error {
	ses := mce.GetSession()
	err := doSetVar(ctx, mce, ses, sv, sql)
	if err != nil {
		return err
	}

	return nil
}

func doShowErrors(ses *Session) error {
	var err error

	levelCol := new(MysqlColumn)
	levelCol.SetColumnType(defines.MYSQL_TYPE_VARCHAR)
	levelCol.SetName("Level")

	CodeCol := new(MysqlColumn)
	CodeCol.SetColumnType(defines.MYSQL_TYPE_SHORT)
	CodeCol.SetName("Code")

	MsgCol := new(MysqlColumn)
	MsgCol.SetColumnType(defines.MYSQL_TYPE_VARCHAR)
	MsgCol.SetName("Message")

	mrs := ses.GetMysqlResultSet()

	mrs.AddColumn(levelCol)
	mrs.AddColumn(CodeCol)
	mrs.AddColumn(MsgCol)

	info := ses.GetErrInfo()

	for i := info.length() - 1; i >= 0; i-- {
		row := make([]interface{}, 3)
		row[0] = "Error"
		row[1] = info.codes[i]
		row[2] = info.msgs[i]
		mrs.AddRow(row)
	}

	return err
}

func (mce *MysqlCmdExecutor) handleShowErrors(cwIndex, cwsLen int) error {
	var err error
	ses := mce.GetSession()
	proto := ses.GetMysqlProtocol()
	err = doShowErrors(ses)
	if err != nil {
		return err
	}

	mer := NewMysqlExecutionResult(0, 0, 0, 0, ses.GetMysqlResultSet())
	resp := mce.ses.SetNewResponse(ResultResponse, 0, int(COM_QUERY), mer, cwIndex, cwsLen)

	if err := proto.SendResponse(ses.requestCtx, resp); err != nil {
		return moerr.NewInternalError(ses.requestCtx, "routine send response failed. error:%v ", err)
	}
	return err
}

func doShowVariables(ses *Session, proc *process.Process, sv *tree.ShowVariables) error {
	if sv.Like != nil && sv.Where != nil {
		return moerr.NewSyntaxError(ses.GetRequestContext(), "like clause and where clause cannot exist at the same time")
	}

	var err error = nil

	col1 := new(MysqlColumn)
	col1.SetColumnType(defines.MYSQL_TYPE_VARCHAR)
	col1.SetName("Variable_name")

	col2 := new(MysqlColumn)
	col2.SetColumnType(defines.MYSQL_TYPE_VARCHAR)
	col2.SetName("Value")

	mrs := ses.GetMysqlResultSet()
	mrs.AddColumn(col1)
	mrs.AddColumn(col2)

	var hasLike = false
	var likePattern = ""
	var isIlike = false
	if sv.Like != nil {
		hasLike = true
		if sv.Like.Op == tree.ILIKE {
			isIlike = true
		}
		likePattern = strings.ToLower(sv.Like.Right.String())
	}

	var sysVars map[string]interface{}
	if sv.Global {
		sysVars, err = doGetGlobalSystemVariable(ses.GetRequestContext(), ses)
		if err != nil {
			return err
		}
	} else {
		sysVars = ses.CopyAllSessionVars()
	}

	rows := make([][]interface{}, 0, len(sysVars))
	for name, value := range sysVars {
		if hasLike {
			s := name
			if isIlike {
				s = strings.ToLower(s)
			}
			if !WildcardMatch(likePattern, s) {
				continue
			}
		}
		row := make([]interface{}, 2)
		row[0] = name
		gsv, ok := GSysVariables.GetDefinitionOfSysVar(name)
		if !ok {
			return moerr.NewInternalError(ses.GetRequestContext(), errorSystemVariableDoesNotExist())
		}
		row[1] = value
		if svbt, ok2 := gsv.GetType().(SystemVariableBoolType); ok2 {
			if svbt.IsTrue(value) {
				row[1] = "on"
			} else {
				row[1] = "off"
			}
		}
		rows = append(rows, row)
	}

	if sv.Where != nil {
		bat, err := constructVarBatch(ses, rows)
		if err != nil {
			return err
		}
		binder := plan2.NewDefaultBinder(proc.Ctx, nil, nil, &plan2.Type{Id: int32(types.T_varchar), Width: types.MaxVarcharLen}, []string{"variable_name", "value"})
		planExpr, err := binder.BindExpr(sv.Where.Expr, 0, false)
		if err != nil {
			return err
		}

		executor, err := colexec.NewExpressionExecutor(proc, planExpr)
		if err != nil {
			return err
		}
		vec, err := executor.Eval(proc, []*batch.Batch{bat})
		if err != nil {
			executor.Free()
			return err
		}

		bs := vector.MustFixedCol[bool](vec)
		sels := proc.Mp().GetSels()
		for i, b := range bs {
			if b {
				sels = append(sels, int64(i))
			}
		}
		executor.Free()

		bat.Shrink(sels, false)
		proc.Mp().PutSels(sels)
		v0 := vector.MustStrCol(bat.Vecs[0])
		v1 := vector.MustStrCol(bat.Vecs[1])
		rows = rows[:len(v0)]
		for i := range v0 {
			rows[i][0] = v0[i]
			rows[i][1] = v1[i]
		}
		bat.Clean(proc.Mp())
	}

	//sort by name
	sort.Slice(rows, func(i, j int) bool {
		return rows[i][0].(string) < rows[j][0].(string)
	})

	for _, row := range rows {
		mrs.AddRow(row)
	}

	return err
}

/*
handle show variables
*/
func (mce *MysqlCmdExecutor) handleShowVariables(sv *tree.ShowVariables, proc *process.Process, cwIndex, cwsLen int) error {
	ses := mce.GetSession()
	proto := ses.GetMysqlProtocol()
	err := doShowVariables(ses, proc, sv)
	if err != nil {
		return err
	}
	mer := NewMysqlExecutionResult(0, 0, 0, 0, ses.GetMysqlResultSet())
	resp := mce.ses.SetNewResponse(ResultResponse, 0, int(COM_QUERY), mer, cwIndex, cwsLen)

	if err := proto.SendResponse(ses.requestCtx, resp); err != nil {
		return moerr.NewInternalError(ses.requestCtx, "routine send response failed. error:%v ", err)
	}
	return err
}

func constructVarBatch(ses *Session, rows [][]interface{}) (*batch.Batch, error) {
	bat := batch.New(true, []string{"Variable_name", "Value"})
	typ := types.New(types.T_varchar, types.MaxVarcharLen, 0)
	cnt := len(rows)
	bat.SetRowCount(cnt)
	v0 := make([]string, cnt)
	v1 := make([]string, cnt)
	for i, row := range rows {
		v0[i] = row[0].(string)
		v1[i] = fmt.Sprintf("%v", row[1])
	}
	bat.Vecs[0] = vector.NewVec(typ)
	vector.AppendStringList(bat.Vecs[0], v0, nil, ses.GetMemPool())
	bat.Vecs[1] = vector.NewVec(typ)
	vector.AppendStringList(bat.Vecs[1], v1, nil, ses.GetMemPool())
	return bat, nil
}

func constructCollationBatch(ses *Session, rows [][]interface{}) (*batch.Batch, error) {
	bat := batch.New(true, []string{"Collation", "Charset", "Id", "Default", "Compiled", "Sortlen", "Pad_attribute"})
	typ := types.New(types.T_varchar, types.MaxVarcharLen, 0)
	longlongTyp := types.New(types.T_int64, 0, 0)
	longTyp := types.New(types.T_int32, 0, 0)
	cnt := len(rows)
	bat.SetRowCount(cnt)
	v0 := make([]string, cnt)
	v1 := make([]string, cnt)
	v2 := make([]int64, cnt)
	v3 := make([]string, cnt)
	v4 := make([]string, cnt)
	v5 := make([]int32, cnt)
	v6 := make([]string, cnt)
	for i, row := range rows {
		v0[i] = row[0].(string)
		v1[i] = row[1].(string)
		v2[i] = row[2].(int64)
		v3[i] = row[3].(string)
		v4[i] = row[4].(string)
		v5[i] = row[5].(int32)
		v6[i] = row[6].(string)
	}
	bat.Vecs[0] = vector.NewVec(typ)
	vector.AppendStringList(bat.Vecs[0], v0, nil, ses.GetMemPool())
	bat.Vecs[1] = vector.NewVec(typ)
	vector.AppendStringList(bat.Vecs[1], v1, nil, ses.GetMemPool())
	bat.Vecs[2] = vector.NewVec(longlongTyp)
	vector.AppendFixedList[int64](bat.Vecs[2], v2, nil, ses.GetMemPool())
	bat.Vecs[3] = vector.NewVec(typ)
	vector.AppendStringList(bat.Vecs[3], v3, nil, ses.GetMemPool())
	bat.Vecs[4] = vector.NewVec(typ)
	vector.AppendStringList(bat.Vecs[4], v4, nil, ses.GetMemPool())
	bat.Vecs[5] = vector.NewVec(longTyp)
	vector.AppendFixedList[int32](bat.Vecs[5], v5, nil, ses.GetMemPool())
	bat.Vecs[6] = vector.NewVec(typ)
	vector.AppendStringList(bat.Vecs[6], v6, nil, ses.GetMemPool())
	return bat, nil
}

func (mce *MysqlCmdExecutor) handleAnalyzeStmt(requestCtx context.Context, ses *Session, stmt *tree.AnalyzeStmt) error {
	// rewrite analyzeStmt to `select approx_count_distinct(col), .. from tbl`
	// IMO, this approach is simple and future-proof
	// Although this rewriting processing could have been handled in rewrite module,
	// `handleAnalyzeStmt` can be easily managed by cron jobs in the future
	ctx := tree.NewFmtCtx(dialect.MYSQL)
	ctx.WriteString("select ")
	for i, ident := range stmt.Cols {
		if i > 0 {
			ctx.WriteByte(',')
		}
		ctx.WriteString("approx_count_distinct(")
		ctx.WriteString(string(ident))
		ctx.WriteByte(')')
	}
	ctx.WriteString(" from ")
	stmt.Table.Format(ctx)
	sql := ctx.String()
	//backup the inside statement
	prevInsideStmt := ses.ReplaceDerivedStmt(true)
	defer func() {
		//restore the inside statement
		ses.ReplaceDerivedStmt(prevInsideStmt)
	}()
	return mce.GetDoQueryFunc()(requestCtx, &UserInput{sql: sql})
}

// Note: for pass the compile quickly. We will remove the comments in the future.
func (mce *MysqlCmdExecutor) handleExplainStmt(requestCtx context.Context, stmt *tree.ExplainStmt) error {
	es, err := getExplainOption(requestCtx, stmt.Options)
	if err != nil {
		return err
	}

	ses := mce.GetSession()

	//get query optimizer and execute Optimize
	plan0, err := buildPlan(requestCtx, ses, ses.GetTxnCompileCtx(), stmt.Statement)
	if err != nil {
		return err
	}
	if plan0.GetDcl() != nil && plan0.GetDcl().GetExecute() != nil {
		//replace the plan of the EXECUTE by the plan generated by the PREPARE
		execPlan := plan0.GetDcl().GetExecute()
		replaced, _, err := ses.GetTxnCompileCtx().ReplacePlan(execPlan)
		if err != nil {
			return err
		}

		plan0 = replaced
		paramVals := ses.GetTxnCompileCtx().tcw.paramVals
		if len(paramVals) > 0 {
			//replace the param var in the plan by the param value
			plan0, err = plan2.FillValuesOfParamsInPlan(requestCtx, plan0, paramVals)
			if err != nil {
				return err
			}
			if plan0 == nil {
				return moerr.NewInternalError(requestCtx, "failed to copy plan0")
			}
		}
	}

	if plan0.GetQuery() == nil {
		return moerr.NewNotSupported(requestCtx, "the sql query plan does not support explain.")
	}
	// generator query explain
	explainQuery := explain.NewExplainQueryImpl(plan0.GetQuery())

	// build explain data buffer
	buffer := explain.NewExplainDataBuffer()
	err = explainQuery.ExplainPlan(requestCtx, buffer, es)
	if err != nil {
		return err
	}

	protocol := ses.GetMysqlProtocol()

	explainColName := "QUERY PLAN"
	columns, err := GetExplainColumns(requestCtx, explainColName)
	if err != nil {
		return err
	}

	write := func() error {
		//	Step 1 : send column count and column definition.
		//send column count
		colCnt := uint64(len(columns))
		err := protocol.SendColumnCountPacket(colCnt)
		if err != nil {
			return err
		}
		//send columns
		//column_count * Protocol::ColumnDefinition packets
		cmd := ses.GetCmd()
		mrs := ses.GetMysqlResultSet()
		for _, c := range columns {
			mysqlc := c.(Column)
			mrs.AddColumn(mysqlc)
			//	mysql COM_QUERY response: send the column definition per column
			err := protocol.SendColumnDefinitionPacket(requestCtx, mysqlc, int(cmd))
			if err != nil {
				return err
			}
		}

		//	mysql COM_QUERY response: End after the column has been sent.
		//	send EOF packet
		return protocol.SendEOFPacketIf(0, ses.GetServerStatus())
	}

	if err := write(); err != nil {
		return err
	}

	if err := protocol.Flush(); err != nil {
		return err
	}

	err = buildMoExplainQuery(explainColName, buffer, ses, getDataFromPipeline)
	if err != nil {
		return err
	}
	return nil
}

func doPrepareStmt(ctx context.Context, ses *Session, st *tree.PrepareStmt, sql string) (*PrepareStmt, error) {
	preparePlan, err := buildPlan(ctx, ses, ses.GetTxnCompileCtx(), st)
	if err != nil {
		return nil, err
	}

	prepareStmt := &PrepareStmt{
		Name:                preparePlan.GetDcl().GetPrepare().GetName(),
		Sql:                 sql,
		PreparePlan:         preparePlan,
		PrepareStmt:         st.Stmt,
		getFromSendLongData: make(map[int]struct{}),
	}
	prepareStmt.InsertBat = ses.GetTxnCompileCtx().GetProcess().GetPrepareBatch()
	err = ses.SetPrepareStmt(preparePlan.GetDcl().GetPrepare().GetName(), prepareStmt)

	return prepareStmt, err
}

// handlePrepareStmt
func (mce *MysqlCmdExecutor) handlePrepareStmt(ctx context.Context, st *tree.PrepareStmt, sql string) (*PrepareStmt, error) {
	return doPrepareStmt(ctx, mce.GetSession(), st, sql)
}

func doPrepareString(ctx context.Context, ses *Session, st *tree.PrepareString) (*PrepareStmt, error) {
	v, err := ses.GetGlobalVar("lower_case_table_names")
	if err != nil {
		return nil, err
	}
	stmts, err := mysql.Parse(ctx, st.Sql, v.(int64))
	if err != nil {
		return nil, err
	}

	preparePlan, err := buildPlan(ses.GetRequestContext(), ses, ses.GetTxnCompileCtx(), st)
	if err != nil {
		return nil, err
	}
	prepareStmt := &PrepareStmt{
		Name:        preparePlan.GetDcl().GetPrepare().GetName(),
		Sql:         st.Sql,
		PreparePlan: preparePlan,
		PrepareStmt: stmts[0],
	}
	prepareStmt.InsertBat = ses.GetTxnCompileCtx().GetProcess().GetPrepareBatch()
	err = ses.SetPrepareStmt(preparePlan.GetDcl().GetPrepare().GetName(), prepareStmt)
	return prepareStmt, err
}

// handlePrepareString
func (mce *MysqlCmdExecutor) handlePrepareString(ctx context.Context, st *tree.PrepareString) (*PrepareStmt, error) {
	return doPrepareString(ctx, mce.GetSession(), st)
}

func doDeallocate(ctx context.Context, ses *Session, st *tree.Deallocate) error {
	deallocatePlan, err := buildPlan(ctx, ses, ses.GetTxnCompileCtx(), st)
	if err != nil {
		return err
	}
	ses.RemovePrepareStmt(deallocatePlan.GetDcl().GetDeallocate().GetName())
	return nil
}

func doReset(ctx context.Context, ses *Session, st *tree.Reset) error {
	return nil
}

// handleDeallocate
func (mce *MysqlCmdExecutor) handleDeallocate(ctx context.Context, st *tree.Deallocate) error {
	return doDeallocate(ctx, mce.GetSession(), st)
}

// handleReset
func (mce *MysqlCmdExecutor) handleReset(ctx context.Context, st *tree.Reset) error {
	return doReset(ctx, mce.GetSession(), st)
}

func (mce *MysqlCmdExecutor) handleCreatePublication(ctx context.Context, cp *tree.CreatePublication) error {
	return doCreatePublication(ctx, mce.GetSession(), cp)
}

func (mce *MysqlCmdExecutor) handleAlterPublication(ctx context.Context, ap *tree.AlterPublication) error {
	return doAlterPublication(ctx, mce.GetSession(), ap)
}

func (mce *MysqlCmdExecutor) handleDropPublication(ctx context.Context, dp *tree.DropPublication) error {
	return doDropPublication(ctx, mce.GetSession(), dp)
}

func (mce *MysqlCmdExecutor) handleCreateStage(ctx context.Context, cs *tree.CreateStage) error {
	return doCreateStage(ctx, mce.GetSession(), cs)
}

func (mce *MysqlCmdExecutor) handleAlterStage(ctx context.Context, as *tree.AlterStage) error {
	return doAlterStage(ctx, mce.GetSession(), as)
}

func (mce *MysqlCmdExecutor) handleDropStage(ctx context.Context, ds *tree.DropStage) error {
	return doDropStage(ctx, mce.GetSession(), ds)
}
func (mce *MysqlCmdExecutor) handleCreateSnapshot(ctx context.Context, ct *tree.CreateSnapShot) error {
	return doCreateSnapshot(ctx, mce.GetSession(), ct)
}

func (mce *MysqlCmdExecutor) handleDropSnapshot(ctx context.Context, ct *tree.DropSnapShot) error {
	return doDropSnapshot(ctx, mce.GetSession(), ct)
}

// handleCreateAccount creates a new user-level tenant in the context of the tenant SYS
// which has been initialized.
func (mce *MysqlCmdExecutor) handleCreateAccount(ctx context.Context, ca *tree.CreateAccount) error {
	//step1 : create new account.
	return InitGeneralTenant(ctx, mce.GetSession(), ca)
}

// handleDropAccount drops a new user-level tenant
func (mce *MysqlCmdExecutor) handleDropAccount(ctx context.Context, da *tree.DropAccount) error {
	return doDropAccount(ctx, mce.GetSession(), da)
}

// handleDropAccount drops a new user-level tenant
func (mce *MysqlCmdExecutor) handleAlterAccount(ctx context.Context, aa *tree.AlterAccount) error {
	return doAlterAccount(ctx, mce.GetSession(), aa)
}

// handleAlterDatabaseConfig alter a database's mysql_compatibility_mode
func (mce *MysqlCmdExecutor) handleAlterDataBaseConfig(ctx context.Context, ses *Session, ad *tree.AlterDataBaseConfig) error {
	return doAlterDatabaseConfig(ctx, mce.GetSession(), ad)
}

// handleAlterAccountConfig alter a account's mysql_compatibility_mode
func (mce *MysqlCmdExecutor) handleAlterAccountConfig(ctx context.Context, ses *Session, st *tree.AlterDataBaseConfig) error {
	return doAlterAccountConfig(ctx, mce.GetSession(), st)
}

// handleCreateUser creates the user for the tenant
func (mce *MysqlCmdExecutor) handleCreateUser(ctx context.Context, cu *tree.CreateUser) error {
	ses := mce.GetSession()
	tenant := ses.GetTenantInfo()

	//step1 : create the user
	return InitUser(ctx, ses, tenant, cu)
}

// handleDropUser drops the user for the tenant
func (mce *MysqlCmdExecutor) handleDropUser(ctx context.Context, du *tree.DropUser) error {
	return doDropUser(ctx, mce.GetSession(), du)
}

func (mce *MysqlCmdExecutor) handleAlterUser(ctx context.Context, au *tree.AlterUser) error {
	return doAlterUser(ctx, mce.GetSession(), au)
}

// handleCreateRole creates the new role
func (mce *MysqlCmdExecutor) handleCreateRole(ctx context.Context, cr *tree.CreateRole) error {
	ses := mce.GetSession()
	tenant := ses.GetTenantInfo()

	//step1 : create the role
	return InitRole(ctx, ses, tenant, cr)
}

// handleDropRole drops the role
func (mce *MysqlCmdExecutor) handleDropRole(ctx context.Context, dr *tree.DropRole) error {
	return doDropRole(ctx, mce.GetSession(), dr)
}

func (mce *MysqlCmdExecutor) handleCreateFunction(ctx context.Context, cf *tree.CreateFunction) error {
	ses := mce.GetSession()
	tenant := ses.GetTenantInfo()

	return mce.InitFunction(ctx, ses, tenant, cf)
}

func (mce *MysqlCmdExecutor) handleDropFunction(ctx context.Context, df *tree.DropFunction, proc *process.Process) error {
	return doDropFunction(ctx, mce.GetSession(), df, func(path string) error {
		return proc.FileService.Delete(ctx, path)
	})
}

func (mce *MysqlCmdExecutor) handleCreateProcedure(ctx context.Context, cp *tree.CreateProcedure) error {
	ses := mce.GetSession()
	tenant := ses.GetTenantInfo()

	return InitProcedure(ctx, ses, tenant, cp)
}

func (mce *MysqlCmdExecutor) handleDropProcedure(ctx context.Context, dp *tree.DropProcedure) error {
	return doDropProcedure(ctx, mce.GetSession(), dp)
}

func (mce *MysqlCmdExecutor) handleCallProcedure(ctx context.Context, call *tree.CallStmt, proc *process.Process, cwIndex, cwsLen int) error {
	ses := mce.GetSession()
	proto := ses.GetMysqlProtocol()
	results, err := doInterpretCall(ctx, mce.GetSession(), call)
	if err != nil {
		return err
	}

	resp := NewGeneralOkResponse(COM_QUERY, mce.ses.GetServerStatus())

	if len(results) == 0 {
		if err := proto.SendResponse(ses.requestCtx, resp); err != nil {
			return moerr.NewInternalError(ses.requestCtx, "routine send response failed. error:%v ", err)
		}
	} else {
		for i, result := range results {
			mer := NewMysqlExecutionResult(0, 0, 0, 0, result.(*MysqlResultSet))
			resp = mce.ses.SetNewResponse(ResultResponse, 0, int(COM_QUERY), mer, i, len(results))
			if err := proto.SendResponse(ses.requestCtx, resp); err != nil {
				return moerr.NewInternalError(ses.requestCtx, "routine send response failed. error:%v ", err)
			}
		}
	}
	return nil
}

// handleGrantRole grants the role
func (mce *MysqlCmdExecutor) handleGrantRole(ctx context.Context, gr *tree.GrantRole) error {
	return doGrantRole(ctx, mce.GetSession(), gr)
}

// handleRevokeRole revokes the role
func (mce *MysqlCmdExecutor) handleRevokeRole(ctx context.Context, rr *tree.RevokeRole) error {
	return doRevokeRole(ctx, mce.GetSession(), rr)
}

// handleGrantRole grants the privilege to the role
func (mce *MysqlCmdExecutor) handleGrantPrivilege(ctx context.Context, gp *tree.GrantPrivilege) error {
	return doGrantPrivilege(ctx, mce.GetSession(), gp)
}

// handleRevokePrivilege revokes the privilege from the user or role
func (mce *MysqlCmdExecutor) handleRevokePrivilege(ctx context.Context, rp *tree.RevokePrivilege) error {
	return doRevokePrivilege(ctx, mce.GetSession(), rp)
}

// handleSwitchRole switches the role to another role
func (mce *MysqlCmdExecutor) handleSwitchRole(ctx context.Context, sr *tree.SetRole) error {
	return doSwitchRole(ctx, mce.GetSession(), sr)
}

func doKill(ctx context.Context, rm *RoutineManager, ses *Session, k *tree.Kill) error {
	var err error
	//true: kill a connection
	//false: kill a query in a connection
	idThatKill := uint64(ses.GetConnectionID())
	if !k.Option.Exist || k.Option.Typ == tree.KillTypeConnection {
		err = rm.kill(ctx, true, idThatKill, k.ConnectionId, "")
	} else {
		err = rm.kill(ctx, false, idThatKill, k.ConnectionId, k.StmtOption.StatementId)
	}
	return err
}

// handleKill kill a connection or query
func (mce *MysqlCmdExecutor) handleKill(ctx context.Context, k *tree.Kill) error {
	var err error
	ses := mce.GetSession()
	proto := ses.GetMysqlProtocol()
	err = doKill(ctx, mce.GetRoutineManager(), ses, k)
	if err != nil {
		return err
	}
	resp := NewGeneralOkResponse(COM_QUERY, mce.ses.GetServerStatus())
	if err = proto.SendResponse(ctx, resp); err != nil {
		return moerr.NewInternalError(ctx, "routine send response failed. error:%v ", err)
	}
	return err
}

// handleShowAccounts lists the info of accounts
func (mce *MysqlCmdExecutor) handleShowAccounts(ctx context.Context, sa *tree.ShowAccounts, cwIndex, cwsLen int) error {
	var err error
	ses := mce.GetSession()
	proto := ses.GetMysqlProtocol()
	err = doShowAccounts(ctx, ses, sa)
	if err != nil {
		return err
	}
	mer := NewMysqlExecutionResult(0, 0, 0, 0, ses.GetMysqlResultSet())
	resp := mce.ses.SetNewResponse(ResultResponse, 0, int(COM_QUERY), mer, cwIndex, cwsLen)

	if err = proto.SendResponse(ctx, resp); err != nil {
		return moerr.NewInternalError(ctx, "routine send response failed. error:%v ", err)
	}
	return err
}

// handleShowCollation lists the info of collation
func (mce *MysqlCmdExecutor) handleShowCollation(sc *tree.ShowCollation, proc *process.Process, cwIndex, cwsLen int) error {
	var err error
	ses := mce.GetSession()
	proto := ses.GetMysqlProtocol()
	err = doShowCollation(ses, proc, sc)
	if err != nil {
		return err
	}
	mer := NewMysqlExecutionResult(0, 0, 0, 0, ses.GetMysqlResultSet())
	resp := mce.ses.SetNewResponse(ResultResponse, 0, int(COM_QUERY), mer, cwIndex, cwsLen)

	if err := proto.SendResponse(ses.requestCtx, resp); err != nil {
		return moerr.NewInternalError(ses.requestCtx, "routine send response failed. error:%v ", err)
	}
	return err
}

func doShowCollation(ses *Session, proc *process.Process, sc *tree.ShowCollation) error {
	var err error
	var bat *batch.Batch
	// var outputBatches []*batch.Batch

	// Construct the columns.
	col1 := new(MysqlColumn)
	col1.SetColumnType(defines.MYSQL_TYPE_VAR_STRING)
	col1.SetName("Collation")

	col2 := new(MysqlColumn)
	col2.SetColumnType(defines.MYSQL_TYPE_VAR_STRING)
	col2.SetName("Charset")

	col3 := new(MysqlColumn)
	col3.SetColumnType(defines.MYSQL_TYPE_LONGLONG)
	col3.SetName("Id")

	col4 := new(MysqlColumn)
	col4.SetColumnType(defines.MYSQL_TYPE_VAR_STRING)
	col4.SetName("Default")

	col5 := new(MysqlColumn)
	col5.SetColumnType(defines.MYSQL_TYPE_VAR_STRING)
	col5.SetName("Compiled")

	col6 := new(MysqlColumn)
	col6.SetColumnType(defines.MYSQL_TYPE_LONG)
	col6.SetName("Sortlen")

	col7 := new(MysqlColumn)
	col7.SetColumnType(defines.MYSQL_TYPE_VAR_STRING)
	col7.SetName("Pad_attribute")

	mrs := ses.GetMysqlResultSet()
	mrs.AddColumn(col1)
	mrs.AddColumn(col2)
	mrs.AddColumn(col3)
	mrs.AddColumn(col4)
	mrs.AddColumn(col5)
	mrs.AddColumn(col6)
	mrs.AddColumn(col7)

	var hasLike = false
	var likePattern = ""
	var isIlike = false
	if sc.Like != nil {
		hasLike = true
		if sc.Like.Op == tree.ILIKE {
			isIlike = true
		}
		likePattern = strings.ToLower(sc.Like.Right.String())
	}

	// Construct the rows.
	rows := make([][]interface{}, 0, len(Collations))
	for _, collation := range Collations {
		if hasLike {
			s := collation.collationName
			if isIlike {
				s = strings.ToLower(s)
			}
			if !WildcardMatch(likePattern, s) {
				continue
			}
		}
		row := make([]interface{}, 7)
		row[0] = collation.collationName
		row[1] = collation.charset
		row[2] = collation.id
		row[3] = collation.isDefault
		row[4] = collation.isCompiled
		row[5] = collation.sortLen
		row[6] = collation.padAttribute
		rows = append(rows, row)
	}

	bat, err = constructCollationBatch(ses, rows)
	defer bat.Clean(proc.Mp())
	if err != nil {
		return err
	}

	if sc.Where != nil {
		binder := plan2.NewDefaultBinder(proc.Ctx, nil, nil, &plan2.Type{Id: int32(types.T_varchar), Width: types.MaxVarcharLen}, []string{"collation", "charset", "id", "default", "compiled", "sortlen", "pad_attribute"})
		planExpr, err := binder.BindExpr(sc.Where.Expr, 0, false)
		if err != nil {
			return err
		}

		executor, err := colexec.NewExpressionExecutor(proc, planExpr)
		if err != nil {
			return err
		}
		vec, err := executor.Eval(proc, []*batch.Batch{bat})
		if err != nil {
			executor.Free()
			return err
		}

		bs := vector.MustFixedCol[bool](vec)
		sels := proc.Mp().GetSels()
		for i, b := range bs {
			if b {
				sels = append(sels, int64(i))
			}
		}
		executor.Free()

		bat.Shrink(sels, false)
		proc.Mp().PutSels(sels)
		v0 := vector.MustStrCol(bat.Vecs[0])
		v1 := vector.MustStrCol(bat.Vecs[1])
		v2 := vector.MustFixedCol[int64](bat.Vecs[2])
		v3 := vector.MustStrCol(bat.Vecs[3])
		v4 := vector.MustStrCol(bat.Vecs[4])
		v5 := vector.MustFixedCol[int32](bat.Vecs[5])
		v6 := vector.MustStrCol(bat.Vecs[6])
		rows = rows[:len(v0)]
		for i := range v0 {
			rows[i][0] = v0[i]
			rows[i][1] = v1[i]
			rows[i][2] = v2[i]
			rows[i][3] = v3[i]
			rows[i][4] = v4[i]
			rows[i][5] = v5[i]
			rows[i][6] = v6[i]
		}
	}

	//sort by name
	sort.Slice(rows, func(i, j int) bool {
		return rows[i][0].(string) < rows[j][0].(string)
	})

	for _, row := range rows {
		mrs.AddRow(row)
	}

	// oq := newFakeOutputQueue(mrs)
	// if err = fillResultSet(oq, bat, ses); err != nil {
	// 	return err
	// }

	ses.SetMysqlResultSet(mrs)
	ses.rs = mysqlColDef2PlanResultColDef(mrs)

	// save query result
	if openSaveQueryResult(ses) {
		if err := saveQueryResult(ses, bat); err != nil {
			return err
		}
		if err := saveQueryResultMeta(ses); err != nil {
			return err
		}
	}

	return err
}

func (mce *MysqlCmdExecutor) handleShowSubscriptions(ctx context.Context, ss *tree.ShowSubscriptions, cwIndex, cwsLen int) error {
	var err error
	ses := mce.GetSession()
	proto := ses.GetMysqlProtocol()
	err = doShowSubscriptions(ctx, ses, ss)
	if err != nil {
		return err
	}
	mer := NewMysqlExecutionResult(0, 0, 0, 0, ses.GetMysqlResultSet())
	resp := mce.ses.SetNewResponse(ResultResponse, 0, int(COM_QUERY), mer, cwIndex, cwsLen)

	if err = proto.SendResponse(ctx, resp); err != nil {
		return moerr.NewInternalError(ctx, "routine send response failed. error:%v ", err)
	}
	return err
}

func doShowBackendServers(ses *Session) error {
	// Construct the columns.
	col1 := new(MysqlColumn)
	col1.SetColumnType(defines.MYSQL_TYPE_VARCHAR)
	col1.SetName("UUID")

	col2 := new(MysqlColumn)
	col2.SetColumnType(defines.MYSQL_TYPE_VARCHAR)
	col2.SetName("Address")

	col3 := new(MysqlColumn)
	col3.SetColumnType(defines.MYSQL_TYPE_VARCHAR)
	col3.SetName("Work State")

	col4 := new(MysqlColumn)
	col4.SetColumnType(defines.MYSQL_TYPE_VARCHAR)
	col4.SetName("Labels")

	mrs := ses.GetMysqlResultSet()
	mrs.AddColumn(col1)
	mrs.AddColumn(col2)
	mrs.AddColumn(col3)
	mrs.AddColumn(col4)

	var filterLabels = func(labels map[string]string) map[string]string {
		var reservedLabels = map[string]struct{}{
			"os_user":      {},
			"os_sudouser":  {},
			"program_name": {},
		}
		for k := range labels {
			if _, ok := reservedLabels[k]; ok || strings.HasPrefix(k, "_") {
				delete(labels, k)
			}
		}
		return labels
	}

	var appendFn = func(s *metadata.CNService) {
		row := make([]interface{}, 4)
		row[0] = s.ServiceID
		row[1] = s.SQLAddress
		row[2] = s.WorkState.String()
		var labelStr string
		for key, value := range s.Labels {
			labelStr += fmt.Sprintf("%s:%s;", key, strings.Join(value.Labels, ","))
		}
		row[3] = labelStr
		mrs.AddRow(row)
	}

	tenant := ses.GetTenantInfo().GetTenant()
	var se clusterservice.Selector
	labels, err := ParseLabel(getLabelPart(ses.GetUserName()))
	if err != nil {
		return err
	}
	labels["account"] = tenant
	se = clusterservice.NewSelector().SelectByLabel(
		filterLabels(labels), clusterservice.Contain)
	if isSysTenant(tenant) {
		u := ses.GetTenantInfo().GetUser()
		// For super use dump and root, we should list all servers.
		if isSuperUser(u) {
			clusterservice.GetMOCluster().GetCNService(
				clusterservice.NewSelectAll(), func(s metadata.CNService) bool {
					appendFn(&s)
					return true
				})
		} else {
			route.RouteForSuperTenant(se, u, nil, appendFn)
		}
	} else {
		route.RouteForCommonTenant(se, nil, appendFn)
	}
	return nil
}

func (mce *MysqlCmdExecutor) handleShowBackendServers(ctx context.Context, cwIndex, cwsLen int) error {
	var err error
	ses := mce.GetSession()
	proto := ses.GetMysqlProtocol()
	if err := doShowBackendServers(ses); err != nil {
		return err
	}

	mer := NewMysqlExecutionResult(0, 0, 0, 0, ses.GetMysqlResultSet())
	resp := mce.ses.SetNewResponse(ResultResponse, 0, int(COM_QUERY), mer, cwIndex, cwsLen)
	if err := proto.SendResponse(ses.requestCtx, resp); err != nil {
		return moerr.NewInternalError(ses.requestCtx, "routine send response failed, error: %v ", err)
	}
	return err
}

func (mce *MysqlCmdExecutor) handleEmptyStmt(ctx context.Context, stmt *tree.EmptyStmt) error {
	var err error
	ses := mce.GetSession()
	proto := ses.GetMysqlProtocol()

	resp := NewGeneralOkResponse(COM_QUERY, mce.ses.GetServerStatus())
	if err = proto.SendResponse(ctx, resp); err != nil {
		return moerr.NewInternalError(ctx, "routine send response failed. error:%v ", err)
	}
	return err
}

func GetExplainColumns(ctx context.Context, explainColName string) ([]interface{}, error) {
	cols := []*plan2.ColDef{
		{Typ: plan2.Type{Id: int32(types.T_varchar)}, Name: explainColName},
	}
	columns := make([]interface{}, len(cols))
	var err error = nil
	for i, col := range cols {
		c := new(MysqlColumn)
		c.SetName(col.Name)
		err = convertEngineTypeToMysqlType(ctx, types.T(col.Typ.Id), c)
		if err != nil {
			return nil, err
		}
		columns[i] = c
	}
	return columns, err
}

func getExplainOption(requestCtx context.Context, options []tree.OptionElem) (*explain.ExplainOptions, error) {
	es := explain.NewExplainDefaultOptions()
	if options == nil {
		return es, nil
	} else {
		for _, v := range options {
			if strings.EqualFold(v.Name, "VERBOSE") {
				if strings.EqualFold(v.Value, "TRUE") || v.Value == "NULL" {
					es.Verbose = true
				} else if strings.EqualFold(v.Value, "FALSE") {
					es.Verbose = false
				} else {
					return nil, moerr.NewInvalidInput(requestCtx, "invalid explain option '%s', valud '%s'", v.Name, v.Value)
				}
			} else if strings.EqualFold(v.Name, "ANALYZE") {
				if strings.EqualFold(v.Value, "TRUE") || v.Value == "NULL" {
					es.Analyze = true
				} else if strings.EqualFold(v.Value, "FALSE") {
					es.Analyze = false
				} else {
					return nil, moerr.NewInvalidInput(requestCtx, "invalid explain option '%s', valud '%s'", v.Name, v.Value)
				}
			} else if strings.EqualFold(v.Name, "FORMAT") {
				if strings.EqualFold(v.Value, "TEXT") {
					es.Format = explain.EXPLAIN_FORMAT_TEXT
				} else if strings.EqualFold(v.Value, "JSON") {
					return nil, moerr.NewNotSupported(requestCtx, "Unsupport explain format '%s'", v.Value)
				} else if strings.EqualFold(v.Value, "DOT") {
					return nil, moerr.NewNotSupported(requestCtx, "Unsupport explain format '%s'", v.Value)
				} else {
					return nil, moerr.NewInvalidInput(requestCtx, "invalid explain option '%s', valud '%s'", v.Name, v.Value)
				}
			} else {
				return nil, moerr.NewInvalidInput(requestCtx, "invalid explain option '%s', valud '%s'", v.Name, v.Value)
			}
		}
		return es, nil
	}
}

func buildMoExplainQuery(explainColName string, buffer *explain.ExplainDataBuffer, session *Session, fill func(interface{}, *batch.Batch) error) error {
	bat := batch.New(true, []string{explainColName})
	rs := buffer.Lines
	vs := make([][]byte, len(rs))

	count := 0
	for _, r := range rs {
		str := []byte(r)
		vs[count] = str
		count++
	}
	vs = vs[:count]
	vec := vector.NewVec(types.T_varchar.ToType())
	defer vec.Free(session.GetMemPool())
	vector.AppendBytesList(vec, vs, nil, session.GetMemPool())
	bat.Vecs[0] = vec
	bat.SetRowCount(count)

	err := fill(session, bat)
	if err != nil {
		return err
	}
	// to trigger save result meta
	err = fill(session, nil)
	return err
}

func buildPlan(requestCtx context.Context, ses *Session, ctx plan2.CompilerContext, stmt tree.Statement) (*plan2.Plan, error) {
	var ret *plan2.Plan
	var err error

	txnOp := ctx.GetProcess().TxnOperator
	start := time.Now()
	seq := uint64(0)
	if txnOp != nil {
		seq = txnOp.NextSequence()
		txnTrace.GetService().AddTxnDurationAction(
			txnOp,
			client.BuildPlanEvent,
			seq,
			0,
			0,
			err)
	}

	defer func() {
		cost := time.Since(start)

		if txnOp != nil {
			txnTrace.GetService().AddTxnDurationAction(
				txnOp,
				client.BuildPlanEvent,
				seq,
				0,
				cost,
				err)
		}
		v2.TxnStatementBuildPlanDurationHistogram.Observe(cost.Seconds())
	}()

	stats := statistic.StatsInfoFromContext(requestCtx)
	stats.PlanStart()
	defer stats.PlanEnd()

	isPrepareStmt := false
	if ses != nil {
		ses.accountId, err = defines.GetAccountId(requestCtx)
		if err != nil {
			return nil, err
		}
		if len(ses.sql) > 8 {
			prefix := strings.ToLower(ses.sql[:8])
			isPrepareStmt = prefix == "execute " || prefix == "prepare "
		}
	}
	if s, ok := stmt.(*tree.Insert); ok {
		if _, ok := s.Rows.Select.(*tree.ValuesClause); ok {
			ret, err = plan2.BuildPlan(ctx, stmt, isPrepareStmt)
			if err != nil {
				return nil, err
			}
		}
	}
	if ret != nil {
		if ses != nil && ses.GetTenantInfo() != nil {
			err = authenticateCanExecuteStatementAndPlan(requestCtx, ses, stmt, ret)
			if err != nil {
				return nil, err
			}
		}
		return ret, err
	}
	switch stmt := stmt.(type) {
	case *tree.Select, *tree.ParenSelect, *tree.ValuesStatement,
		*tree.Update, *tree.Delete, *tree.Insert,
		*tree.ShowDatabases, *tree.ShowTables, *tree.ShowSequences, *tree.ShowColumns, *tree.ShowColumnNumber, *tree.ShowTableNumber,
		*tree.ShowCreateDatabase, *tree.ShowCreateTable, *tree.ShowIndex,
		*tree.ExplainStmt, *tree.ExplainAnalyze:
		opt := plan2.NewBaseOptimizer(ctx)
		optimized, err := opt.Optimize(stmt, isPrepareStmt)
		if err != nil {
			return nil, err
		}
		ret = &plan2.Plan{
			Plan: &plan2.Plan_Query{
				Query: optimized,
			},
		}
	default:
		ret, err = plan2.BuildPlan(ctx, stmt, isPrepareStmt)
	}
	if ret != nil {
		ret.IsPrepare = isPrepareStmt
		if ses != nil && ses.GetTenantInfo() != nil {
			err = authenticateCanExecuteStatementAndPlan(requestCtx, ses, stmt, ret)
			if err != nil {
				return nil, err
			}
		}
	}
	return ret, err
}

func checkModify(plan2 *plan.Plan, proc *process.Process, ses *Session) bool {
	if plan2 == nil {
		return true
	}
	checkFn := func(db string, def *plan.TableDef) bool {
		_, tableDef := ses.GetTxnCompileCtx().Resolve(db, def.Name)
		if tableDef == nil {
			return true
		}
		if tableDef.Version != def.Version || tableDef.TblId != def.TblId {
			return true
		}
		return false
	}
	switch p := plan2.Plan.(type) {
	case *plan.Plan_Query:
		for i := range p.Query.Nodes {
			if def := p.Query.Nodes[i].TableDef; def != nil {
				if p.Query.Nodes[i].ObjRef == nil || checkFn(p.Query.Nodes[i].ObjRef.SchemaName, def) {
					return true
				}
			}
			if ctx := p.Query.Nodes[i].InsertCtx; ctx != nil {
				if ctx.Ref == nil || checkFn(ctx.Ref.SchemaName, ctx.TableDef) {
					return true
				}
			}
			if ctx := p.Query.Nodes[i].ReplaceCtx; ctx != nil {
				if ctx.Ref == nil || checkFn(ctx.Ref.SchemaName, ctx.TableDef) {
					return true
				}
			}
			if ctx := p.Query.Nodes[i].DeleteCtx; ctx != nil {
				if ctx.Ref == nil || checkFn(ctx.Ref.SchemaName, ctx.TableDef) {
					return true
				}
			}
			if ctx := p.Query.Nodes[i].PreInsertCtx; ctx != nil {
				if ctx.Ref == nil || checkFn(ctx.Ref.SchemaName, ctx.TableDef) {
					return true
				}
			}
			if ctx := p.Query.Nodes[i].PreInsertCtx; ctx != nil {
				if ctx.Ref == nil || checkFn(ctx.Ref.SchemaName, ctx.TableDef) {
					return true
				}
			}
			if ctx := p.Query.Nodes[i].OnDuplicateKey; ctx != nil {
				if p.Query.Nodes[i].ObjRef == nil || checkFn(p.Query.Nodes[i].ObjRef.SchemaName, ctx.TableDef) {
					return true
				}
			}
		}
	default:
	}
	return false
}

/*
GetComputationWrapper gets the execs from the computation engine
*/
var GetComputationWrapper = func(db string, input *UserInput, user string, eng engine.Engine, proc *process.Process, ses *Session) ([]ComputationWrapper, error) {
	var cw []ComputationWrapper = nil
	if cached := ses.getCachedPlan(input.getSql()); cached != nil {
		modify := false
		for i, stmt := range cached.stmts {
			tcw := InitTxnComputationWrapper(ses, stmt, proc)
			tcw.plan = cached.plans[i]
			if tcw.plan == nil {
				modify = true
				break
			}
			if checkModify(tcw.plan, proc, ses) {
				modify = true
				break
			}
			cw = append(cw, tcw)
		}
		if modify {
			cw = nil
		} else {
			return cw, nil
		}
	}

	var stmts []tree.Statement = nil
	var cmdFieldStmt *InternalCmdFieldList
	var err error
	// if the input is an option ast, we should use it directly
	if input.getStmt() != nil {
		stmts = append(stmts, input.getStmt())
	} else if isCmdFieldListSql(input.getSql()) {
		cmdFieldStmt, err = parseCmdFieldList(proc.Ctx, input.getSql())
		if err != nil {
			return nil, err
		}
		stmts = append(stmts, cmdFieldStmt)
	} else {
		var v interface{}
		v, err = ses.GetGlobalVar("lower_case_table_names")
		if err != nil {
			v = int64(1)
		}
		stmts, err = parsers.Parse(proc.Ctx, dialect.MYSQL, input.getSql(), v.(int64))
		if err != nil {
			return nil, err
		}
	}

	for _, stmt := range stmts {
		cw = append(cw, InitTxnComputationWrapper(ses, stmt, proc))
	}
	return cw, nil
}

func getStmtExecutor(ses *Session, proc *process.Process, base *baseStmtExecutor, stmt tree.Statement) (StmtExecutor, error) {
	var err error
	var ret StmtExecutor
	switch st := stmt.(type) {
	//PART 1: the statements with the result set
	case *tree.Select:
		ret = &SelectExecutor{
			resultSetStmtExecutor: &resultSetStmtExecutor{
				base,
			},
			sel: st,
		}
	case *tree.ValuesStatement:
		ret = &ValuesStmtExecutor{
			resultSetStmtExecutor: &resultSetStmtExecutor{
				base,
			},
			sel: st,
		}
	case *tree.ShowCreateTable:
		ret = &ShowCreateTableExecutor{
			resultSetStmtExecutor: &resultSetStmtExecutor{
				base,
			},
			sct: st,
		}
	case *tree.ShowCreateDatabase:
		ret = &ShowCreateDatabaseExecutor{
			resultSetStmtExecutor: &resultSetStmtExecutor{
				base,
			},
			scd: st,
		}
	case *tree.ShowTables:
		ret = &ShowTablesExecutor{
			resultSetStmtExecutor: &resultSetStmtExecutor{
				base,
			},
			st: st,
		}
	case *tree.ShowSequences:
		ret = &ShowSequencesExecutor{
			resultSetStmtExecutor: &resultSetStmtExecutor{
				base,
			},
			ss: st,
		}
	case *tree.ShowDatabases:
		ret = &ShowDatabasesExecutor{
			resultSetStmtExecutor: &resultSetStmtExecutor{
				base,
			},
			sd: st,
		}
	case *tree.ShowColumns:
		ret = &ShowColumnsExecutor{
			resultSetStmtExecutor: &resultSetStmtExecutor{
				base,
			},
			sc: st,
		}
	case *tree.ShowProcessList:
		ret = &ShowProcessListExecutor{
			resultSetStmtExecutor: &resultSetStmtExecutor{
				base,
			},
			spl: st,
		}
	case *tree.ShowStatus:
		ret = &ShowStatusExecutor{
			resultSetStmtExecutor: &resultSetStmtExecutor{
				base,
			},
			ss: st,
		}
	case *tree.ShowTableStatus:
		ret = &ShowTableStatusExecutor{
			resultSetStmtExecutor: &resultSetStmtExecutor{
				base,
			},
			sts: st,
		}
	case *tree.ShowGrants:
		ret = &ShowGrantsExecutor{
			resultSetStmtExecutor: &resultSetStmtExecutor{
				base,
			},
			sg: st,
		}
	case *tree.ShowIndex:
		ret = &ShowIndexExecutor{
			resultSetStmtExecutor: &resultSetStmtExecutor{
				base,
			},
			si: st,
		}
	case *tree.ShowCreateView:
		ret = &ShowCreateViewExecutor{
			resultSetStmtExecutor: &resultSetStmtExecutor{
				base,
			},
			scv: st,
		}
	case *tree.ShowTarget:
		ret = &ShowTargetExecutor{
			resultSetStmtExecutor: &resultSetStmtExecutor{
				base,
			},
			st: st,
		}
	case *tree.ExplainFor:
		ret = &ExplainForExecutor{
			resultSetStmtExecutor: &resultSetStmtExecutor{
				base,
			},
			ef: st,
		}
	case *tree.ExplainStmt:
		base.ComputationWrapper = InitNullComputationWrapper(ses, st, proc)
		ret = &ExplainStmtExecutor{
			resultSetStmtExecutor: &resultSetStmtExecutor{
				base,
			},
			es: st,
		}
	case *tree.ShowVariables:
		base.ComputationWrapper = InitNullComputationWrapper(ses, st, proc)
		ret = &ShowVariablesExecutor{
			resultSetStmtExecutor: &resultSetStmtExecutor{
				base,
			},
			sv: st,
		}
	case *tree.ShowErrors:
		base.ComputationWrapper = InitNullComputationWrapper(ses, st, proc)
		ret = &ShowErrorsExecutor{
			resultSetStmtExecutor: &resultSetStmtExecutor{
				base,
			},
			se: st,
		}
	case *tree.ShowWarnings:
		base.ComputationWrapper = InitNullComputationWrapper(ses, st, proc)
		ret = &ShowWarningsExecutor{
			resultSetStmtExecutor: &resultSetStmtExecutor{
				base,
			},
			sw: st,
		}
	case *tree.AnalyzeStmt:
		base.ComputationWrapper = InitNullComputationWrapper(ses, st, proc)
		ret = &AnalyzeStmtExecutor{
			resultSetStmtExecutor: &resultSetStmtExecutor{
				base,
			},
			as: st,
		}
	case *tree.ExplainAnalyze:
		ret = &ExplainAnalyzeExecutor{
			resultSetStmtExecutor: &resultSetStmtExecutor{
				base,
			},
			ea: st,
		}
	case *InternalCmdFieldList:
		base.ComputationWrapper = InitNullComputationWrapper(ses, st, proc)
		ret = &InternalCmdFieldListExecutor{
			resultSetStmtExecutor: &resultSetStmtExecutor{
				base,
			},
			icfl: st,
		}
	//PART 2: the statement with the status only
	case *tree.BeginTransaction:
		base.ComputationWrapper = InitNullComputationWrapper(ses, st, proc)
		ret = &BeginTxnExecutor{
			statusStmtExecutor: &statusStmtExecutor{
				base,
			},
			bt: st,
		}
	case *tree.CommitTransaction:
		base.ComputationWrapper = InitNullComputationWrapper(ses, st, proc)
		ret = &CommitTxnExecutor{
			statusStmtExecutor: &statusStmtExecutor{
				base,
			},
			ct: st,
		}
	case *tree.RollbackTransaction:
		base.ComputationWrapper = InitNullComputationWrapper(ses, st, proc)
		ret = &RollbackTxnExecutor{
			statusStmtExecutor: &statusStmtExecutor{
				base,
			},
			rt: st,
		}
	case *tree.SetRole:
		base.ComputationWrapper = InitNullComputationWrapper(ses, st, proc)
		ret = &SetRoleExecutor{
			statusStmtExecutor: &statusStmtExecutor{
				base,
			},
			sr: st,
		}
	case *tree.Use:
		base.ComputationWrapper = InitNullComputationWrapper(ses, st, proc)
		ret = &UseExecutor{
			statusStmtExecutor: &statusStmtExecutor{
				base,
			},
			u: st,
		}
	case *tree.MoDump:
		//TODO:
		err = moerr.NewInternalError(proc.Ctx, "needs to add modump")
	case *tree.DropDatabase:
		ret = &DropDatabaseExecutor{
			statusStmtExecutor: &statusStmtExecutor{
				base,
			},
			dd: st,
		}
	case *tree.PrepareStmt:
		base.ComputationWrapper = InitNullComputationWrapper(ses, st, proc)
		ret = &PrepareStmtExecutor{
			statusStmtExecutor: &statusStmtExecutor{
				base,
			},
			ps: st,
		}
	case *tree.PrepareString:
		base.ComputationWrapper = InitNullComputationWrapper(ses, st, proc)
		ret = &PrepareStringExecutor{
			statusStmtExecutor: &statusStmtExecutor{
				base,
			},
			ps: st,
		}
	case *tree.Deallocate:
		base.ComputationWrapper = InitNullComputationWrapper(ses, st, proc)
		ret = &DeallocateExecutor{
			statusStmtExecutor: &statusStmtExecutor{
				base,
			},
			d: st,
		}
	case *tree.SetVar:
		base.ComputationWrapper = InitNullComputationWrapper(ses, st, proc)
		ret = &SetVarExecutor{
			statusStmtExecutor: &statusStmtExecutor{
				base,
			},
			sv: st,
		}
	case *tree.Delete:
		ret = &DeleteExecutor{
			statusStmtExecutor: &statusStmtExecutor{
				base,
			},
			d: st,
		}
	case *tree.Update:
		ret = &UpdateExecutor{
			statusStmtExecutor: &statusStmtExecutor{
				base,
			},
			u: st,
		}
	case *tree.CreatePublication:
		base.ComputationWrapper = InitNullComputationWrapper(ses, st, proc)
		ret = &CreatePublicationExecutor{
			statusStmtExecutor: &statusStmtExecutor{
				base,
			},
			cp: st,
		}
	case *tree.AlterPublication:
		base.ComputationWrapper = InitNullComputationWrapper(ses, st, proc)
		ret = &AlterPublicationExecutor{
			statusStmtExecutor: &statusStmtExecutor{
				base,
			},
			ap: st,
		}
	case *tree.DropPublication:
		base.ComputationWrapper = InitNullComputationWrapper(ses, st, proc)
		ret = &DropPublicationExecutor{
			statusStmtExecutor: &statusStmtExecutor{
				base,
			},
			dp: st,
		}
	case *tree.CreateAccount:
		base.ComputationWrapper = InitNullComputationWrapper(ses, st, proc)
		ret = &CreateAccountExecutor{
			statusStmtExecutor: &statusStmtExecutor{
				base,
			},
			ca: st,
		}
	case *tree.DropAccount:
		base.ComputationWrapper = InitNullComputationWrapper(ses, st, proc)
		ret = &DropAccountExecutor{
			statusStmtExecutor: &statusStmtExecutor{
				base,
			},
			da: st,
		}
	case *tree.AlterAccount:
		ret = &AlterAccountExecutor{
			statusStmtExecutor: &statusStmtExecutor{
				base,
			},
			aa: st,
		}
	case *tree.CreateUser:
		base.ComputationWrapper = InitNullComputationWrapper(ses, st, proc)
		ret = &CreateUserExecutor{
			statusStmtExecutor: &statusStmtExecutor{
				base,
			},
			cu: st,
		}
	case *tree.DropUser:
		base.ComputationWrapper = InitNullComputationWrapper(ses, st, proc)
		ret = &DropUserExecutor{
			statusStmtExecutor: &statusStmtExecutor{
				base,
			},
			du: st,
		}
	case *tree.AlterUser:
		ret = &AlterUserExecutor{
			statusStmtExecutor: &statusStmtExecutor{
				base,
			},
			au: st,
		}
	case *tree.CreateRole:
		base.ComputationWrapper = InitNullComputationWrapper(ses, st, proc)
		ret = &CreateRoleExecutor{
			statusStmtExecutor: &statusStmtExecutor{
				base,
			},
			cr: st,
		}
	case *tree.DropRole:
		base.ComputationWrapper = InitNullComputationWrapper(ses, st, proc)
		ret = &DropRoleExecutor{
			statusStmtExecutor: &statusStmtExecutor{
				base,
			},
			dr: st,
		}
	case *tree.Grant:
		base.ComputationWrapper = InitNullComputationWrapper(ses, st, proc)
		ret = &GrantExecutor{
			statusStmtExecutor: &statusStmtExecutor{
				base,
			},
			g: st,
		}
	case *tree.Revoke:
		base.ComputationWrapper = InitNullComputationWrapper(ses, st, proc)
		ret = &RevokeExecutor{
			statusStmtExecutor: &statusStmtExecutor{
				base,
			},
			r: st,
		}
	case *tree.CreateTable:
		ret = &CreateTableExecutor{
			statusStmtExecutor: &statusStmtExecutor{
				base,
			},
			ct: st,
		}
	case *tree.DropTable:
		ret = &DropTableExecutor{
			statusStmtExecutor: &statusStmtExecutor{
				base,
			},
			dt: st,
		}
	case *tree.CreateDatabase:
		ret = &CreateDatabaseExecutor{
			statusStmtExecutor: &statusStmtExecutor{
				base,
			},
			cd: st,
		}
	case *tree.CreateIndex:
		ret = &CreateIndexExecutor{
			statusStmtExecutor: &statusStmtExecutor{
				base,
			},
			ci: st,
		}
	case *tree.DropIndex:
		ret = &DropIndexExecutor{
			statusStmtExecutor: &statusStmtExecutor{
				base,
			},
			di: st,
		}
	case *tree.CreateSequence:
		ret = &CreateSequenceExecutor{
			statusStmtExecutor: &statusStmtExecutor{
				base,
			},
			cs: st,
		}
	case *tree.DropSequence:
		ret = &DropSequenceExecutor{
			statusStmtExecutor: &statusStmtExecutor{
				base,
			},
			ds: st,
		}
	case *tree.AlterSequence:
		ret = &AlterSequenceExecutor{
			statusStmtExecutor: &statusStmtExecutor{
				base,
			},
			cs: st,
		}
	case *tree.CreateView:
		ret = &CreateViewExecutor{
			statusStmtExecutor: &statusStmtExecutor{
				base,
			},
			cv: st,
		}
	case *tree.AlterView:
		ret = &AlterViewExecutor{
			statusStmtExecutor: &statusStmtExecutor{
				base,
			},
			av: st,
		}
	case *tree.AlterTable:
		ret = &AlterTableExecutor{
			statusStmtExecutor: &statusStmtExecutor{
				base,
			},
			at: st,
		}
	case *tree.DropView:
		ret = &DropViewExecutor{
			statusStmtExecutor: &statusStmtExecutor{
				base,
			},
			dv: st,
		}
	case *tree.Insert:
		ret = &InsertExecutor{
			statusStmtExecutor: &statusStmtExecutor{
				base,
			},
			i: st,
		}
	case *tree.Replace:
		ret = &ReplaceExecutor{
			statusStmtExecutor: &statusStmtExecutor{
				base,
			},
			r: st,
		}
	case *tree.Load:
		ret = &LoadExecutor{
			statusStmtExecutor: &statusStmtExecutor{
				base,
			},
			l: st,
		}
	case *tree.SetDefaultRole:
		ret = &SetDefaultRoleExecutor{
			statusStmtExecutor: &statusStmtExecutor{
				base,
			},
			sdr: st,
		}
	case *tree.SetPassword:
		ret = &SetPasswordExecutor{
			statusStmtExecutor: &statusStmtExecutor{
				base,
			},
			sp: st,
		}
	case *tree.TruncateTable:
		ret = &TruncateTableExecutor{
			statusStmtExecutor: &statusStmtExecutor{
				base,
			},
			tt: st,
		}
	//PART 3: hybrid
	case *tree.Execute:
		ret = &ExecuteExecutor{
			baseStmtExecutor: base,
			e:                st,
		}
	default:
		return nil, moerr.NewInternalError(proc.Ctx, "no such statement %s", stmt.String())
	}
	return ret, err
}

var GetStmtExecList = func(db, sql, user string, eng engine.Engine, proc *process.Process, ses *Session) ([]StmtExecutor, error) {
	var stmtExecList []StmtExecutor = nil
	var stmtExec StmtExecutor
	var stmts []tree.Statement = nil
	var cmdFieldStmt *InternalCmdFieldList
	var err error

	appendStmtExec := func(se StmtExecutor) {
		stmtExecList = append(stmtExecList, se)
	}

	if isCmdFieldListSql(sql) {
		cmdFieldStmt, err = parseCmdFieldList(proc.Ctx, sql)
		if err != nil {
			return nil, err
		}
		stmts = append(stmts, cmdFieldStmt)
	} else {
		v, err := ses.GetGlobalVar("lower_case_table_names")
		if err != nil {
			return nil, err
		}
		stmts, err = parsers.Parse(proc.Ctx, dialect.MYSQL, sql, v.(int64))
		if err != nil {
			return nil, err
		}
	}

	for _, stmt := range stmts {
		cw := InitTxnComputationWrapper(ses, stmt, proc)
		base := &baseStmtExecutor{}
		base.ComputationWrapper = cw
		stmtExec, err = getStmtExecutor(ses, proc, base, stmt)
		if err != nil {
			return nil, err
		}
		appendStmtExec(stmtExec)
	}
	return stmtExecList, nil
}

func incStatementCounter(tenant string, stmt tree.Statement) {
	metric.StatementCounter(tenant, getStatementType(stmt).GetQueryType()).Inc()
}

func incTransactionCounter(tenant string) {
	metric.TransactionCounter(tenant).Inc()
}

func incTransactionErrorsCounter(tenant string, t metric.SQLType) {
	if t == metric.SQLTypeRollback {
		return
	}
	metric.TransactionErrorsCounter(tenant, t).Inc()
}

func incStatementErrorsCounter(tenant string, stmt tree.Statement) {
	metric.StatementErrorsCounter(tenant, getStatementType(stmt).GetQueryType()).Inc()
}

// authenticateUserCanExecuteStatement checks the user can execute the statement
func authenticateUserCanExecuteStatement(requestCtx context.Context, ses *Session, stmt tree.Statement) error {
	requestCtx, span := trace.Debug(requestCtx, "authenticateUserCanExecuteStatement")
	defer span.End()
	if ses.pu.SV.SkipCheckPrivilege {
		return nil
	}

	if ses.skipAuthForSpecialUser() {
		return nil
	}
	var havePrivilege bool
	var err error
	if ses.GetTenantInfo() != nil {
		ses.SetPrivilege(determinePrivilegeSetOfStatement(stmt))

		// can or not execute in retricted status
		if ses.getRoutine() != nil && ses.getRoutine().isRestricted() && !ses.GetPrivilege().canExecInRestricted {
			return moerr.NewInternalError(requestCtx, "do not have privilege to execute the statement")
		}

		havePrivilege, err = authenticateUserCanExecuteStatementWithObjectTypeAccountAndDatabase(requestCtx, ses, stmt)
		if err != nil {
			return err
		}

		if !havePrivilege {
			err = moerr.NewInternalError(requestCtx, "do not have privilege to execute the statement")
			return err
		}

		havePrivilege, err = authenticateUserCanExecuteStatementWithObjectTypeNone(requestCtx, ses, stmt)
		if err != nil {
			return err
		}

		if !havePrivilege {
			err = moerr.NewInternalError(requestCtx, "do not have privilege to execute the statement")
			return err
		}
	}
	return err
}

// authenticateCanExecuteStatementAndPlan checks the user can execute the statement and its plan
func authenticateCanExecuteStatementAndPlan(requestCtx context.Context, ses *Session, stmt tree.Statement, p *plan.Plan) error {
	_, task := gotrace.NewTask(context.TODO(), "frontend.authenticateCanExecuteStatementAndPlan")
	defer task.End()
	if ses.pu.SV.SkipCheckPrivilege {
		return nil
	}

	if ses.skipAuthForSpecialUser() {
		return nil
	}
	yes, err := authenticateUserCanExecuteStatementWithObjectTypeDatabaseAndTable(requestCtx, ses, stmt, p)
	if err != nil {
		return err
	}
	if !yes {
		return moerr.NewInternalError(requestCtx, "do not have privilege to execute the statement")
	}
	return nil
}

// authenticatePrivilegeOfPrepareAndExecute checks the user can execute the Prepare or Execute statement
func authenticateUserCanExecutePrepareOrExecute(requestCtx context.Context, ses *Session, stmt tree.Statement, p *plan.Plan) error {
	_, task := gotrace.NewTask(context.TODO(), "frontend.authenticateUserCanExecutePrepareOrExecute")
	defer task.End()
	if ses.pu.SV.SkipCheckPrivilege {
		return nil
	}
	err := authenticateUserCanExecuteStatement(requestCtx, ses, stmt)
	if err != nil {
		return err
	}
	err = authenticateCanExecuteStatementAndPlan(requestCtx, ses, stmt, p)
	if err != nil {
		return err
	}
	return err
}

// canExecuteStatementInUncommittedTxn checks the user can execute the statement in an uncommitted transaction
func (mce *MysqlCmdExecutor) canExecuteStatementInUncommittedTransaction(requestCtx context.Context, stmt tree.Statement) error {
	can, err := statementCanBeExecutedInUncommittedTransaction(mce.GetSession(), stmt)
	if err != nil {
		return err
	}
	if !can {
		//is ddl statement
		if IsCreateDropDatabase(stmt) {
			return moerr.NewInternalError(requestCtx, createDropDatabaseErrorInfo())
		} else if IsDDL(stmt) {
			return moerr.NewInternalError(requestCtx, onlyCreateStatementErrorInfo())
		} else if IsAdministrativeStatement(stmt) {
			return moerr.NewInternalError(requestCtx, administrativeCommandIsUnsupportedInTxnErrorInfo())
		} else {
			return moerr.NewInternalError(requestCtx, unclassifiedStatementInUncommittedTxnErrorInfo())
		}
	}
	return nil
}

func (mce *MysqlCmdExecutor) processLoadLocal(ctx context.Context, param *tree.ExternParam, writer *io.PipeWriter) (err error) {
	ses := mce.GetSession()
	proto := ses.GetMysqlProtocol()
	defer func() {
		err2 := writer.Close()
		if err == nil {
			err = err2
		}
	}()
	err = plan2.InitInfileParam(param)
	if err != nil {
		return
	}
	err = proto.sendLocalInfileRequest(param.Filepath)
	if err != nil {
		return
	}
	start := time.Now()
	var msg interface{}
	msg, err = proto.GetTcpConnection().Read(goetty.ReadOptions{})
	if err != nil {
		proto.SetSequenceID(proto.GetSequenceId() + 1)
		if errors.Is(err, errorInvalidLength0) {
			return nil
		}
		if moerr.IsMoErrCode(err, moerr.ErrInvalidInput) {
			err = moerr.NewInvalidInput(ctx, "cannot read '%s' from client,please check the file path, user privilege and if client start with --local-infile", param.Filepath)
		}
		return
	}

	packet, ok := msg.(*Packet)
	if !ok {
		proto.SetSequenceID(proto.GetSequenceId() + 1)
		err = moerr.NewInvalidInput(ctx, "invalid packet")
		return
	}

	proto.SetSequenceID(uint8(packet.SequenceID + 1))
	seq := uint8(packet.SequenceID + 1)
	length := packet.Length
	if length == 0 {
		return
	}
	ses.CountPayload(len(packet.Payload))

	skipWrite := false
	// If inner error occurs(unexpected or expected(ctrl-c)), proc.LoadLocalReader will be closed.
	// Then write will return error, but we need to read the rest of the data and not write it to pipe.
	// So we need a flag[skipWrite] to tell us whether we need to write the data to pipe.
	// https://github.com/matrixorigin/matrixone/issues/6665#issuecomment-1422236478

	_, err = writer.Write(packet.Payload)
	if err != nil {
		skipWrite = true // next, we just need read the rest of the data,no need to write it to pipe.
		logError(ses, ses.GetDebugString(),
			"Failed to load local file",
			zap.String("path", param.Filepath),
			zap.Error(err))
	}
	epoch, printEvery, minReadTime, maxReadTime, minWriteTime, maxWriteTime := uint64(0), uint64(1024), 24*time.Hour, time.Nanosecond, 24*time.Hour, time.Nanosecond
	for {
		readStart := time.Now()
		msg, err = proto.GetTcpConnection().Read(goetty.ReadOptions{})
		if err != nil {
			if moerr.IsMoErrCode(err, moerr.ErrInvalidInput) {
				seq += 1
				proto.SetSequenceID(seq)
				err = nil
			}
			break
		}
		readTime := time.Since(readStart)
		if readTime > maxReadTime {
			maxReadTime = readTime
		}
		if readTime < minReadTime {
			minReadTime = readTime
		}
		packet, ok = msg.(*Packet)
		if !ok {
			err = moerr.NewInvalidInput(ctx, "invalid packet")
			seq += 1
			proto.SetSequenceID(seq)
			break
		}
		seq = uint8(packet.SequenceID + 1)
		proto.SetSequenceID(seq)
		ses.CountPayload(len(packet.Payload))

		writeStart := time.Now()
		if !skipWrite {
			_, err = writer.Write(packet.Payload)
			if err != nil {
				logError(ses, ses.GetDebugString(),
					"Failed to load local file",
					zap.String("path", param.Filepath),
					zap.Uint64("epoch", epoch),
					zap.Error(err))
				skipWrite = true
			}
			writeTime := time.Since(writeStart)
			if writeTime > maxWriteTime {
				maxWriteTime = writeTime
			}
			if writeTime < minWriteTime {
				minWriteTime = writeTime
			}
		}
		if epoch%printEvery == 0 {
			logDebugf(ses.GetDebugString(), "load local '%s', epoch: %d, skipWrite: %v, minReadTime: %s, maxReadTime: %s, minWriteTime: %s, maxWriteTime: %s,", param.Filepath, epoch, skipWrite, minReadTime.String(), maxReadTime.String(), minWriteTime.String(), maxWriteTime.String())
			minReadTime, maxReadTime, minWriteTime, maxWriteTime = 24*time.Hour, time.Nanosecond, 24*time.Hour, time.Nanosecond
		}
		epoch += 1
	}
	logDebugf(ses.GetDebugString(), "load local '%s', read&write all data from client cost: %s", param.Filepath, time.Since(start))
	return
}

func (mce *MysqlCmdExecutor) executeStmt(requestCtx context.Context,
	ses *Session,
	stmt tree.Statement,
	proc *process.Process,
	cw ComputationWrapper,
	i int,
	cws []ComputationWrapper,
	proto MysqlProtocol,
	pu *config.ParameterUnit,
	tenant string,
	userName string,
	sql string,
) (err error) {
	var span trace.Span
	requestCtx, span = trace.Start(requestCtx, "MysqlCmdExecutor.executeStmt",
		trace.WithKind(trace.SpanKindStatement))
	defer span.End(trace.WithStatementExtra(ses.GetTxnId(), ses.GetStmtId(), ses.GetSqlOfStmt()))

	ses.SetQueryInProgress(true)
	ses.SetQueryStart(time.Now())
	ses.SetQueryInExecute(true)
	if txw, ok := cw.(*TxnComputationWrapper); ok {
		ses.GetTxnCompileCtx().tcw = txw
	}

	defer ses.SetQueryEnd(time.Now())
	defer ses.SetQueryInProgress(false)

	// record goroutine info when ddl stmt run timeout
	switch stmt.(type) {
	case *tree.CreateTable, *tree.DropTable, *tree.CreateDatabase, *tree.DropDatabase:
		_, span := trace.Start(requestCtx, "executeStmtHung",
			trace.WithHungThreshold(time.Minute), // be careful with this options
			trace.WithProfileGoroutine(),
			trace.WithProfileTraceSecs(10*time.Second),
		)
		defer span.End()
	default:
	}

	// end of preamble.

	// deferred functions.

	var runResult *util2.RunResult
	var prepareStmt *PrepareStmt

	var cmpBegin time.Time
	var ret interface{}
	var runner ComputationRunner
	var selfHandle bool
	var columns []interface{}
	var mrs *MysqlResultSet
	var loadLocalErrGroup *errgroup.Group
	var loadLocalWriter *io.PipeWriter

	//response the client
	respClientFunc := func() error {
		write := func() error {
			mce.GetSession().GetMysqlProtocol().DisableAutoFlush()
			defer mce.GetSession().GetMysqlProtocol().EnableAutoFlush()

			var rspLen uint64
			if runResult != nil {
				rspLen = runResult.AffectRows
			}

			switch st := stmt.(type) {
			case *tree.Select:
				if len(proc.SessionInfo.SeqAddValues) != 0 {
					ses.AddSeqValues(proc)
				}
				ses.SetSeqLastValue(proc)

				//for select ... into, it sends ok
				if st.Ep != nil {
					resp := mce.setResponse(i, len(cws), rspLen)
					if err2 := mce.GetSession().GetMysqlProtocol().SendResponse(requestCtx, resp); err2 != nil {
						err = moerr.NewInternalError(requestCtx, "routine send response failed. error:%v ", err2)
						logStatementStatus(requestCtx, ses, stmt, fail, err)
						return err
					}
				} else {
					/*
						mysql COM_QUERY response: End after the data row has been sent.
						After all row data has been sent, it sends the EOF or OK packet.
					*/
					err2 := mce.GetSession().GetMysqlProtocol().sendEOFOrOkPacket(0, ses.GetServerStatus())
					if err2 != nil {
						err = moerr.NewInternalError(requestCtx, "routine send response failed. error:%v ", err2)
						logStatementStatus(requestCtx, ses, stmt, fail, err)
						return err
					}
				}

			case *tree.ShowCreateTable, *tree.ShowCreateDatabase, *tree.ShowTables, *tree.ShowSequences, *tree.ShowDatabases, *tree.ShowColumns,
				*tree.ShowProcessList, *tree.ShowStatus, *tree.ShowTableStatus, *tree.ShowGrants, *tree.ShowRolesStmt,
				*tree.ShowIndex, *tree.ShowCreateView, *tree.ShowTarget, *tree.ValuesStatement,
				*tree.ExplainFor, *tree.ExplainStmt, *tree.ShowTableNumber, *tree.ShowColumnNumber, *tree.ShowTableValues, *tree.ShowLocks, *tree.ShowNodeList, *tree.ShowFunctionOrProcedureStatus,
				*tree.ShowPublications, *tree.ShowCreatePublications, *tree.ShowStages, *tree.ExplainAnalyze, *tree.ShowSnapShots:
				/*
					mysql COM_QUERY response: End after the data row has been sent.
					After all row data has been sent, it sends the EOF or OK packet.
				*/
				err2 := mce.GetSession().GetMysqlProtocol().sendEOFOrOkPacket(0, ses.GetServerStatus())
				if err2 != nil {
					err = moerr.NewInternalError(requestCtx, "routine send response failed. error:%v ", err2)
					logStatementStatus(requestCtx, ses, stmt, fail, err)
					return err
				}
<<<<<<< HEAD
			}

		case *tree.ShowCreateTable, *tree.ShowCreateDatabase, *tree.ShowTables, *tree.ShowSequences, *tree.ShowDatabases, *tree.ShowColumns,
			*tree.ShowProcessList, *tree.ShowStatus, *tree.ShowTableStatus, *tree.ShowGrants, *tree.ShowRolesStmt,
			*tree.ShowIndex, *tree.ShowCreateView, *tree.ShowTarget, *tree.ValuesStatement,
			*tree.ExplainFor, *tree.ExplainStmt, *tree.ShowTableNumber, *tree.ShowColumnNumber, *tree.ShowTableValues, *tree.ShowLocks, *tree.ShowNodeList, *tree.ShowFunctionOrProcedureStatus,
			*tree.ShowPublications, *tree.ShowCreatePublications, *tree.ShowStages, *tree.ExplainAnalyze, *tree.ShowSnapShots, *tree.ShowAccountUpgrade:
			/*
				mysql COM_QUERY response: End after the data row has been sent.
				After all row data has been sent, it sends the EOF or OK packet.
			*/
			err2 := mce.GetSession().GetMysqlProtocol().sendEOFOrOkPacket(0, ses.GetServerStatus())
			if err2 != nil {
				err = moerr.NewInternalError(requestCtx, "routine send response failed. error:%v ", err2)
				logStatementStatus(requestCtx, ses, stmt, fail, err)
				return err
			}
		case *tree.CreateTable, *tree.DropTable, *tree.CreateDatabase, *tree.DropDatabase,
			*tree.CreateIndex, *tree.DropIndex, *tree.Insert, *tree.Update, *tree.Replace,
			*tree.CreateView, *tree.DropView, *tree.AlterView, *tree.AlterTable, *tree.Load, *tree.MoDump,
			*tree.CreateSequence, *tree.DropSequence,
			*tree.CreateAccount, *tree.DropAccount, *tree.AlterAccount, *tree.AlterDataBaseConfig, *tree.CreatePublication, *tree.AlterPublication, *tree.DropPublication,
			*tree.CreateFunction, *tree.DropFunction,
			*tree.CreateProcedure, *tree.DropProcedure,
			*tree.CreateUser, *tree.DropUser, *tree.AlterUser,
			*tree.CreateRole, *tree.DropRole, *tree.Revoke, *tree.Grant,
			*tree.SetDefaultRole, *tree.SetRole, *tree.SetPassword, *tree.Delete, *tree.TruncateTable, *tree.Use,
			*tree.BeginTransaction, *tree.CommitTransaction, *tree.RollbackTransaction,
			*tree.LockTableStmt, *tree.UnLockTableStmt,
			*tree.CreateStage, *tree.DropStage, *tree.AlterStage, *tree.CreateSource, *tree.AlterSequence, *tree.CreateSnapShot, *tree.DropSnapShot:
			// skip create table as select
			if createTblStmt, ok := stmt.(*tree.CreateTable); ok && createTblStmt.IsAsSelect {
				return nil
			}

			resp := mce.setResponse(i, len(cws), rspLen)
			if _, ok := stmt.(*tree.Insert); ok {
				resp.lastInsertId = proc.GetLastInsertID()
				if proc.GetLastInsertID() != 0 {
					ses.SetLastInsertID(proc.GetLastInsertID())
=======
			case *tree.CreateTable, *tree.DropTable, *tree.CreateDatabase, *tree.DropDatabase,
				*tree.CreateIndex, *tree.DropIndex, *tree.Insert, *tree.Update, *tree.Replace,
				*tree.CreateView, *tree.DropView, *tree.AlterView, *tree.AlterTable, *tree.Load, *tree.MoDump,
				*tree.CreateSequence, *tree.DropSequence,
				*tree.CreateAccount, *tree.DropAccount, *tree.AlterAccount, *tree.AlterDataBaseConfig, *tree.CreatePublication, *tree.AlterPublication, *tree.DropPublication,
				*tree.CreateFunction, *tree.DropFunction,
				*tree.CreateProcedure, *tree.DropProcedure,
				*tree.CreateUser, *tree.DropUser, *tree.AlterUser,
				*tree.CreateRole, *tree.DropRole, *tree.Revoke, *tree.Grant,
				*tree.SetDefaultRole, *tree.SetRole, *tree.SetPassword, *tree.Delete, *tree.TruncateTable, *tree.Use,
				*tree.BeginTransaction, *tree.CommitTransaction, *tree.RollbackTransaction,
				*tree.LockTableStmt, *tree.UnLockTableStmt,
				*tree.CreateStage, *tree.DropStage, *tree.AlterStage, *tree.CreateSource, *tree.AlterSequence, *tree.CreateSnapShot, *tree.DropSnapShot:
				// skip create table as select
				if createTblStmt, ok := stmt.(*tree.CreateTable); ok && createTblStmt.IsAsSelect {
					return nil
>>>>>>> eb19440b
				}

				resp := mce.setResponse(i, len(cws), rspLen)
				if _, ok := stmt.(*tree.Insert); ok {
					resp.lastInsertId = proc.GetLastInsertID()
					if proc.GetLastInsertID() != 0 {
						ses.SetLastInsertID(proc.GetLastInsertID())
					}
				}
				if len(proc.SessionInfo.SeqDeleteKeys) != 0 {
					ses.DeleteSeqValues(proc)
				}

				if st, ok := cw.GetAst().(*tree.CreateTable); ok {
					_ = doGrantPrivilegeImplicitly(requestCtx, ses, st)
				}

				if st, ok := cw.GetAst().(*tree.DropTable); ok {
					// handle dynamic table drop, cancel all the running daemon task
					_ = mce.handleDropDynamicTable(requestCtx, st)

					_ = doRevokePrivilegeImplicitly(requestCtx, ses, st)
				}

				if st, ok := cw.GetAst().(*tree.CreateDatabase); ok {
					_ = insertRecordToMoMysqlCompatibilityMode(requestCtx, ses, stmt)
					_ = doGrantPrivilegeImplicitly(requestCtx, ses, st)
				}

				if st, ok := cw.GetAst().(*tree.DropDatabase); ok {
					_ = deleteRecordToMoMysqlCompatbilityMode(requestCtx, ses, stmt)
					_ = doRevokePrivilegeImplicitly(requestCtx, ses, st)
					err = doDropFunctionWithDB(requestCtx, ses, stmt, func(path string) error {
						return proc.FileService.Delete(requestCtx, path)
					})
				}

				if err2 := mce.GetSession().GetMysqlProtocol().SendResponse(requestCtx, resp); err2 != nil {
					err = moerr.NewInternalError(requestCtx, "routine send response failed. error:%v ", err2)
					logStatementStatus(requestCtx, ses, stmt, fail, err)
					return err
				}

			case *tree.PrepareStmt, *tree.PrepareString:
				if ses.GetCmd() == COM_STMT_PREPARE {
					if err2 := mce.GetSession().GetMysqlProtocol().SendPrepareResponse(requestCtx, prepareStmt); err2 != nil {
						err = moerr.NewInternalError(requestCtx, "routine send response failed. error:%v ", err2)
						logStatementStatus(requestCtx, ses, stmt, fail, err)
						return err
					}
				} else {
					resp := mce.setResponse(i, len(cws), rspLen)
					if err2 := mce.GetSession().GetMysqlProtocol().SendResponse(requestCtx, resp); err2 != nil {
						err = moerr.NewInternalError(requestCtx, "routine send response failed. error:%v ", err2)
						logStatementStatus(requestCtx, ses, stmt, fail, err)
						return err
					}
				}

			case *tree.SetVar, *tree.SetTransaction, *tree.BackupStart, *tree.CreateConnector, *tree.DropConnector,
				*tree.PauseDaemonTask, *tree.ResumeDaemonTask, *tree.CancelDaemonTask:
				resp := mce.setResponse(i, len(cws), rspLen)
				if err2 := proto.SendResponse(requestCtx, resp); err2 != nil {
					return moerr.NewInternalError(requestCtx, "routine send response failed. error:%v ", err2)
				}
			case *tree.Deallocate:
				//we will not send response in COM_STMT_CLOSE command
				if ses.GetCmd() != COM_STMT_CLOSE {
					resp := mce.setResponse(i, len(cws), rspLen)
					if err2 := mce.GetSession().GetMysqlProtocol().SendResponse(requestCtx, resp); err2 != nil {
						err = moerr.NewInternalError(requestCtx, "routine send response failed. error:%v ", err2)
						logStatementStatus(requestCtx, ses, stmt, fail, err)
						return err
					}
				}

			case *tree.Reset:
				resp := mce.setResponse(i, len(cws), rspLen)
				if err2 := mce.GetSession().GetMysqlProtocol().SendResponse(requestCtx, resp); err2 != nil {
					err = moerr.NewInternalError(requestCtx, "routine send response failed. error:%v ", err2)
					logStatementStatus(requestCtx, ses, stmt, fail, err)
					return err
				}
			}
			if ses.GetQueryInExecute() {
				logStatementStatus(requestCtx, ses, stmt, success, nil)
			} else {
				logStatementStatus(requestCtx, ses, stmt, fail, moerr.NewInternalError(requestCtx, "query is killed"))
			}
			return err
		}

		if err := write(); err != nil {
			return err
		}
		return mce.GetSession().GetMysqlProtocol().Flush()
	}

	//get errors during the transaction. rollback the transaction
	rollbackTxnFunc := func() error {
		incStatementCounter(tenant, stmt)
		incStatementErrorsCounter(tenant, stmt)
		/*
			Cases    | set Autocommit = 1/0 | BEGIN statement |
			---------------------------------------------------
			Case1      1                       Yes
			Case2      1                       No
			Case3      0                       Yes
			Case4      0                       No
			---------------------------------------------------
			update error message in Case1,Case3,Case4.
		*/
		if ses.InMultiStmtTransactionMode() && ses.InActiveTransaction() {
			ses.cleanCache()
		}
		logError(ses, ses.GetDebugString(), err.Error())
		txnErr := ses.TxnRollbackSingleStatement(stmt, err)
		if txnErr != nil {
			logStatementStatus(requestCtx, ses, stmt, fail, txnErr)
			return txnErr
		}
		logStatementStatus(requestCtx, ses, stmt, fail, err)
		return err
	}

	//execution succeeds during the transaction. commit the transaction
	commitTxnFunc := func() (retErr error) {
		// Call a defer function -- if TxnCommitSingleStatement paniced, we
		// want to catch it and convert it to an error.
		defer func() {
			if r := recover(); r != nil {
				retErr = moerr.ConvertPanicError(requestCtx, r)
			}
		}()

		//load data handle txn failure internally
		incStatementCounter(tenant, stmt)
		retErr = ses.TxnCommitSingleStatement(stmt)
		if retErr != nil {
			logStatementStatus(requestCtx, ses, stmt, fail, retErr)
		}
		return
	}

	//finish the transaction
	finishTxnFunc := func() error {
		// First recover all panics.   If paniced, we will abort.
		if r := recover(); r != nil {
			err = moerr.ConvertPanicError(requestCtx, r)
		}

		if err == nil {
			err = commitTxnFunc()
			if err == nil {
				err = respClientFunc()
				return err
			}
			// if commitTxnFunc failed, we will rollback the transaction.
		}

		err = rollbackTxnFunc()
		return err
	}

	// defer transaction state management.
	defer func() {
		err = finishTxnFunc()
	}()

	// statement management
	_, txnOp, err := ses.GetTxnHandler().GetTxnOperator()
	if err != nil {
		return err
	}

	//non derived statement
	if txnOp != nil && !ses.IsDerivedStmt() {
		//startStatement has been called
		ok, _ := ses.GetTxnHandler().calledStartStmt()
		if !ok {
			txnOp.GetWorkspace().StartStatement()
			ses.GetTxnHandler().enableStartStmt(txnOp.Txn().ID)
		}
	}

	// defer Start/End Statement management, called after finishTxnFunc()
	defer func() {
		// move finishTxnFunc() out to another defer so that if finishTxnFunc
		// paniced, the following is still called.
		var err3 error
		_, txnOp, err3 = ses.GetTxnHandler().GetTxnOperator()
		if err3 != nil {
			logError(ses, ses.GetDebugString(), err3.Error())
			return
		}
		//non derived statement
		if txnOp != nil && !ses.IsDerivedStmt() {
			//startStatement has been called
			ok, id := ses.GetTxnHandler().calledStartStmt()
			if ok && bytes.Equal(txnOp.Txn().ID, id) {
				txnOp.GetWorkspace().EndStatement()
			}
		}
		ses.GetTxnHandler().disableStartStmt()
	}()

	// XXX XXX
	// I hope I can break the following code into several functions, but I can't.
	// After separating the functions, the system cannot boot, due to mo_account
	// not exists.  No clue why, the closure/capture must do some magic.

	//check transaction states
	switch stmt.(type) {
	case *tree.BeginTransaction:
		err = ses.TxnBegin()
		if err != nil {
			return
		}
		RecordStatementTxnID(requestCtx, ses)
	case *tree.CommitTransaction:
		err = ses.TxnCommit()
		if err != nil {
			return
		}
	case *tree.RollbackTransaction:
		err = ses.TxnRollback()
		if err != nil {
			return
		}
	}

	switch st := stmt.(type) {
	case *tree.Select:
		if st.Ep != nil {
			if ses.pu.SV.DisableSelectInto {
				err = moerr.NewSyntaxError(requestCtx, "Unsupport select statement")
				return
			}
			ses.InitExportConfig(st.Ep)
			defer func() {
				ses.ClearExportParam()
			}()
			err = doCheckFilePath(requestCtx, ses, st.Ep)
			if err != nil {
				return
			}
		}
	}

	selfHandle = false

	switch st := stmt.(type) {
	case *tree.BeginTransaction, *tree.CommitTransaction, *tree.RollbackTransaction:
		selfHandle = true
	case *tree.SetRole:
		selfHandle = true
		ses.InvalidatePrivilegeCache()
		//switch role
		err = mce.handleSwitchRole(requestCtx, st)
		if err != nil {
			return
		}
	case *tree.Use:
		selfHandle = true
		var v interface{}
		v, err = ses.GetGlobalVar("lower_case_table_names")
		if err != nil {
			return
		}
		st.Name.SetConfig(v.(int64))
		//use database
		err = mce.handleChangeDB(requestCtx, st.Name.Compare())
		if err != nil {
			return
		}
		err = changeVersion(requestCtx, ses, st.Name.Compare())
		if err != nil {
			return
		}
	case *tree.MoDump:
		selfHandle = true
		//dump
		err = mce.handleDump(requestCtx, st)
		if err != nil {
			return
		}
	case *tree.CreateDatabase:
		err = inputNameIsInvalid(proc.Ctx, string(st.Name))
		if err != nil {
			return
		}
		if st.SubscriptionOption != nil && ses.GetTenantInfo() != nil && !ses.GetTenantInfo().IsAdminRole() {
			err = moerr.NewInternalError(proc.Ctx, "only admin can create subscription")
			return
		}
		st.Sql = sql
	case *tree.DropDatabase:
		err = inputNameIsInvalid(proc.Ctx, string(st.Name))
		if err != nil {
			return
		}
		ses.InvalidatePrivilegeCache()
		// if the droped database is the same as the one in use, database must be reseted to empty.
		if string(st.Name) == ses.GetDatabaseName() {
			ses.SetDatabaseName("")
		}
	case *tree.PrepareStmt:
		selfHandle = true
		prepareStmt, err = mce.handlePrepareStmt(requestCtx, st, sql)
		if err != nil {
			return
		}
		err = authenticateUserCanExecutePrepareOrExecute(requestCtx, ses, prepareStmt.PrepareStmt, prepareStmt.PreparePlan.GetDcl().GetPrepare().GetPlan())
		if err != nil {
			mce.GetSession().RemovePrepareStmt(prepareStmt.Name)
			return
		}
	case *tree.PrepareString:
		selfHandle = true
		prepareStmt, err = mce.handlePrepareString(requestCtx, st)
		if err != nil {
			return
		}
		err = authenticateUserCanExecutePrepareOrExecute(requestCtx, ses, prepareStmt.PrepareStmt, prepareStmt.PreparePlan.GetDcl().GetPrepare().GetPlan())
		if err != nil {
			mce.GetSession().RemovePrepareStmt(prepareStmt.Name)
			return
		}
	case *tree.CreateConnector:
		selfHandle = true
		err = mce.handleCreateConnector(requestCtx, st)
		if err != nil {
			return
		}
	case *tree.PauseDaemonTask:
		selfHandle = true
		err = mce.handlePauseDaemonTask(requestCtx, st)
		if err != nil {
			return
		}
	case *tree.CancelDaemonTask:
		selfHandle = true
		err = mce.handleCancelDaemonTask(requestCtx, st.TaskID)
		if err != nil {
			return
		}
	case *tree.ResumeDaemonTask:
		selfHandle = true
		err = mce.handleResumeDaemonTask(requestCtx, st)
		if err != nil {
			return
		}
	case *tree.DropConnector:
		selfHandle = true
		err = mce.handleDropConnector(requestCtx, st)
		if err != nil {
			return
		}
	case *tree.ShowConnectors:
		selfHandle = true
		if err = mce.handleShowConnectors(requestCtx, i, len(cws)); err != nil {
			return
		}
	case *tree.Deallocate:
		selfHandle = true
		err = mce.handleDeallocate(requestCtx, st)
		if err != nil {
			return
		}
	case *tree.Reset:
		selfHandle = true
		err = mce.handleReset(requestCtx, st)
		if err != nil {
			return
		}
	case *tree.SetVar:
		selfHandle = true
		err = mce.handleSetVar(requestCtx, st, sql)
		if err != nil {
			return
		}
	case *tree.ShowVariables:
		selfHandle = true
		err = mce.handleShowVariables(st, proc, i, len(cws))
		if err != nil {
			return
		}
	case *tree.ShowErrors, *tree.ShowWarnings:
		selfHandle = true
		err = mce.handleShowErrors(i, len(cws))
		if err != nil {
			return
		}
	case *tree.AnalyzeStmt:
		selfHandle = true
		if err = mce.handleAnalyzeStmt(requestCtx, ses, st); err != nil {
			return
		}
	case *tree.ExplainStmt:
		selfHandle = true
		if err = mce.handleExplainStmt(requestCtx, st); err != nil {
			return
		}
	case *tree.ExplainAnalyze:
		ses.SetData(nil)
	case *tree.ShowTableStatus:
		ses.SetShowStmtType(ShowTableStatus)
		ses.SetData(nil)
	case *InternalCmdFieldList:
		selfHandle = true
		if err = mce.handleCmdFieldList(requestCtx, st); err != nil {
			return
		}
	case *tree.CreatePublication:
		selfHandle = true
		if err = mce.handleCreatePublication(requestCtx, st); err != nil {
			return
		}
	case *tree.AlterPublication:
		selfHandle = true
		if err = mce.handleAlterPublication(requestCtx, st); err != nil {
			return
		}
	case *tree.DropPublication:
		selfHandle = true
		if err = mce.handleDropPublication(requestCtx, st); err != nil {
			return
		}
	case *tree.ShowSubscriptions:
		selfHandle = true
		if err = mce.handleShowSubscriptions(requestCtx, st, i, len(cws)); err != nil {
			return
		}
	case *tree.CreateStage:
		selfHandle = true
		if err = mce.handleCreateStage(requestCtx, st); err != nil {
			return
		}
	case *tree.DropStage:
		selfHandle = true
		if err = mce.handleDropStage(requestCtx, st); err != nil {
			return
		}
	case *tree.AlterStage:
		selfHandle = true
		if err = mce.handleAlterStage(requestCtx, st); err != nil {
			return
		}
	case *tree.CreateSnapShot:
		selfHandle = true
		if err = mce.handleCreateSnapshot(requestCtx, st); err != nil {
			return
		}
	case *tree.DropSnapShot:
		selfHandle = true
		if err = mce.handleDropSnapshot(requestCtx, st); err != nil {
			return
		}
	case *tree.CreateAccount:
		selfHandle = true
		ses.InvalidatePrivilegeCache()
		if err = mce.handleCreateAccount(requestCtx, st); err != nil {
			return
		}
	case *tree.DropAccount:
		selfHandle = true
		ses.InvalidatePrivilegeCache()
		if err = mce.handleDropAccount(requestCtx, st); err != nil {
			return
		}
	case *tree.AlterAccount:
		ses.InvalidatePrivilegeCache()
		selfHandle = true
		if err = mce.handleAlterAccount(requestCtx, st); err != nil {
			return
		}
	case *tree.AlterDataBaseConfig:
		ses.InvalidatePrivilegeCache()
		selfHandle = true
		if st.IsAccountLevel {
			if err = mce.handleAlterAccountConfig(requestCtx, ses, st); err != nil {
				return
			}
		} else {
			if err = mce.handleAlterDataBaseConfig(requestCtx, ses, st); err != nil {
				return
			}
		}
	case *tree.CreateUser:
		selfHandle = true
		ses.InvalidatePrivilegeCache()
		if err = mce.handleCreateUser(requestCtx, st); err != nil {
			return
		}
	case *tree.DropUser:
		selfHandle = true
		ses.InvalidatePrivilegeCache()
		if err = mce.handleDropUser(requestCtx, st); err != nil {
			return
		}
	case *tree.AlterUser: //TODO
		selfHandle = true
		ses.InvalidatePrivilegeCache()
		if err = mce.handleAlterUser(requestCtx, st); err != nil {
			return
		}
	case *tree.CreateRole:
		selfHandle = true
		ses.InvalidatePrivilegeCache()
		if err = mce.handleCreateRole(requestCtx, st); err != nil {
			return
		}
	case *tree.DropRole:
		selfHandle = true
		ses.InvalidatePrivilegeCache()
		if err = mce.handleDropRole(requestCtx, st); err != nil {
			return
		}
	case *tree.CreateFunction:
		selfHandle = true
		if err = st.Valid(); err != nil {
			return err
		}
		if err = mce.handleCreateFunction(requestCtx, st); err != nil {
			return
		}
	case *tree.DropFunction:
		selfHandle = true
		if err = mce.handleDropFunction(requestCtx, st, proc); err != nil {
			return
		}
	case *tree.CreateProcedure:
		selfHandle = true
		if err = mce.handleCreateProcedure(requestCtx, st); err != nil {
			return
		}
	case *tree.DropProcedure:
		selfHandle = true
		if err = mce.handleDropProcedure(requestCtx, st); err != nil {
			return
		}
	case *tree.CallStmt:
		selfHandle = true
		if err = mce.handleCallProcedure(requestCtx, st, proc, i, len(cws)); err != nil {
			return
		}
	case *tree.UpgradeStatement:
		selfHandle = true
		ses.InvalidatePrivilegeCache()
		if err = mce.handleExecUpgrade(requestCtx, st, proc, i, len(cws)); err != nil {
			return
		}
	case *tree.Grant:
		selfHandle = true
		ses.InvalidatePrivilegeCache()
		switch st.Typ {
		case tree.GrantTypeRole:
			if err = mce.handleGrantRole(requestCtx, &st.GrantRole); err != nil {
				return
			}
		case tree.GrantTypePrivilege:
			if err = mce.handleGrantPrivilege(requestCtx, &st.GrantPrivilege); err != nil {
				return
			}
		}
	case *tree.Revoke:
		selfHandle = true
		ses.InvalidatePrivilegeCache()
		switch st.Typ {
		case tree.RevokeTypeRole:
			if err = mce.handleRevokeRole(requestCtx, &st.RevokeRole); err != nil {
				return
			}
		case tree.RevokeTypePrivilege:
			if err = mce.handleRevokePrivilege(requestCtx, &st.RevokePrivilege); err != nil {
				return
			}
		}
	case *tree.Kill:
		selfHandle = true
		ses.InvalidatePrivilegeCache()
		if err = mce.handleKill(requestCtx, st); err != nil {
			return
		}
	case *tree.ShowAccounts:
		selfHandle = true
		if err = mce.handleShowAccounts(requestCtx, st, i, len(cws)); err != nil {
			return
		}
	case *tree.ShowCollation:
		selfHandle = true
		if err = mce.handleShowCollation(st, proc, i, len(cws)); err != nil {
			return
		}
	case *tree.Load:
		if st.Local {
			proc.LoadLocalReader, loadLocalWriter = io.Pipe()
		}
	case *tree.ShowBackendServers:
		selfHandle = true
		if err = mce.handleShowBackendServers(requestCtx, i, len(cws)); err != nil {
			return
		}
	case *tree.SetTransaction:
		selfHandle = true
		//TODO: handle set transaction
	case *tree.LockTableStmt:
		selfHandle = true
	case *tree.UnLockTableStmt:
		selfHandle = true
	case *tree.ShowGrants:
		if len(st.Username) == 0 {
			st.Username = userName
		}
		if len(st.Hostname) == 0 || st.Hostname == "%" {
			st.Hostname = rootHost
		}
	case *tree.BackupStart:
		selfHandle = true
		if err = mce.handleStartBackup(requestCtx, st); err != nil {
			return
		}
	case *tree.EmptyStmt:
		selfHandle = true
		if err = mce.handleEmptyStmt(requestCtx, st); err != nil {
			return
		}
	}

	if selfHandle {
		return
	}

	cmpBegin = time.Now()

	if ret, err = cw.Compile(requestCtx, ses, ses.GetOutputCallback()); err != nil {
		return
	}
	defer func() {
		if c, ok := ret.(*compile.Compile); ok {
			c.Release()
		}
	}()
	stmt = cw.GetAst()
	// reset some special stmt for execute statement
	switch st := stmt.(type) {
	case *tree.SetVar:
		err = mce.handleSetVar(requestCtx, st, sql)
		if err != nil {
			return
		} else {
			return
		}
	case *tree.ShowVariables:
		err = mce.handleShowVariables(st, proc, i, len(cws))
		if err != nil {
			return
		} else {
			return
		}
	case *tree.ShowErrors, *tree.ShowWarnings:
		err = mce.handleShowErrors(i, len(cws))
		if err != nil {
			return
		} else {
			return
		}
	}

	runner = ret.(ComputationRunner)

	// only log if build time is longer than 1s
	if time.Since(cmpBegin) > time.Second {
		logInfo(ses, ses.GetDebugString(), fmt.Sprintf("time of Exec.Build : %s", time.Since(cmpBegin).String()))
	}

	mrs = ses.GetMysqlResultSet()
	ep := ses.GetExportConfig()
	// cw.Compile might rewrite sql, here we fetch the latest version
	switch statement := stmt.(type) {
	//produce result set
	case *tree.Select:
		if ep.needExportToFile() {

			columns, err = cw.GetColumns()
			if err != nil {
				logError(ses, ses.GetDebugString(),
					"Failed to get columns from computation handler",
					zap.Error(err))
				return
			}
			for _, c := range columns {
				mysqlc := c.(Column)
				mrs.AddColumn(mysqlc)
			}

			// open new file
			ep.DefaultBufSize = pu.SV.ExportDataDefaultFlushSize
			initExportFileParam(ep, mrs)
			if err = openNewFile(requestCtx, ep, mrs); err != nil {
				return
			}

			runBegin := time.Now()
			/*
				Start pipeline
				Producing the data row and sending the data row
			*/
			// todo: add trace
			if _, err = runner.Run(0); err != nil {
				return
			}

			// only log if run time is longer than 1s
			if time.Since(runBegin) > time.Second {
				logInfo(ses, ses.GetDebugString(), fmt.Sprintf("time of Exec.Run : %s", time.Since(runBegin).String()))
			}

			oq := NewOutputQueue(ses.GetRequestContext(), ses, 0, nil, nil)
			if err = exportAllData(oq); err != nil {
				return
			}
			if err = ep.Writer.Flush(); err != nil {
				return
			}
			if err = ep.File.Close(); err != nil {
				return
			}

			runResult = &util2.RunResult{AffectRows: ep.RowCount}

			/*
			   Serialize the execution plan by json
			*/
			if cwft, ok := cw.(*TxnComputationWrapper); ok {
				_ = cwft.RecordExecPlan(requestCtx)
			}

		} else {
			columns, err = cw.GetColumns()
			if err != nil {
				logError(ses, ses.GetDebugString(),
					"Failed to get columns from computation handler",
					zap.Error(err))
				return
			}
			if c, ok := cw.(*TxnComputationWrapper); ok {
				ses.rs = &plan.ResultColDef{ResultCols: plan2.GetResultColumnsFromPlan(c.plan)}
			}

			write := func() error {
				proto.DisableAutoFlush()
				defer proto.EnableAutoFlush()

				/*
					Step 1 : send column count and column definition.
				*/
				//send column count
				colCnt := uint64(len(columns))
				err := proto.SendColumnCountPacket(colCnt)
				if err != nil {
					return err
				}
				//send columns
				//column_count * Protocol::ColumnDefinition packets
				cmd := ses.GetCmd()
				for _, c := range columns {
					mysqlc := c.(Column)
					mrs.AddColumn(mysqlc)
					/*
						mysql COM_QUERY response: send the column definition per column
					*/
					err := proto.SendColumnDefinitionPacket(requestCtx, mysqlc, int(cmd))
					if err != nil {
						return err
					}
				}

				/*
					mysql COM_QUERY response: End after the column has been sent.
					send EOF packet
				*/
				return proto.SendEOFPacketIf(0, ses.GetServerStatus())
			}

			if err = write(); err != nil {
				return
			}

			runBegin := time.Now()
			/*
				Step 2: Start pipeline
				Producing the data row and sending the data row
			*/
			// todo: add trace
			if _, err = runner.Run(0); err != nil {
				return
			}

			// only log if run time is longer than 1s
			if time.Since(runBegin) > time.Second {
				logInfo(ses, ses.GetDebugString(), fmt.Sprintf("time of Exec.Run : %s", time.Since(runBegin).String()))
			}

			/*
				Step 4: Serialize the execution plan by json
			*/
			if cwft, ok := cw.(*TxnComputationWrapper); ok {
				_ = cwft.RecordExecPlan(requestCtx)
			}
		}

	case *tree.ShowCreateTable, *tree.ShowCreateDatabase, *tree.ShowTables, *tree.ShowSequences, *tree.ShowDatabases, *tree.ShowColumns,
		*tree.ShowProcessList, *tree.ShowStatus, *tree.ShowTableStatus, *tree.ShowGrants, *tree.ShowRolesStmt,
		*tree.ShowIndex, *tree.ShowCreateView, *tree.ShowTarget, *tree.ShowCollation, *tree.ValuesStatement,
		*tree.ExplainFor, *tree.ShowTableNumber, *tree.ShowColumnNumber, *tree.ShowTableValues, *tree.ShowLocks, *tree.ShowNodeList, *tree.ShowFunctionOrProcedureStatus,
		*tree.ShowPublications, *tree.ShowCreatePublications, *tree.ShowStages, *tree.ShowSnapShots, *tree.ShowAccountUpgrade:
		columns, err = cw.GetColumns()
		if err != nil {
			logError(ses, ses.GetDebugString(),
				"Failed to get columns from computation handler",
				zap.Error(err))
			return
		}
		if c, ok := cw.(*TxnComputationWrapper); ok {
			ses.rs = &plan.ResultColDef{ResultCols: plan2.GetResultColumnsFromPlan(c.plan)}
		}

		write := func() error {
			proto.DisableAutoFlush()
			defer proto.EnableAutoFlush()

			/*
				Step 1 : send column count and column definition.
			*/
			//send column count
			colCnt := uint64(len(columns))
			err := proto.SendColumnCountPacket(colCnt)
			if err != nil {
				return err
			}
			//send columns
			//column_count * Protocol::ColumnDefinition packets
			cmd := ses.GetCmd()
			for _, c := range columns {
				mysqlc := c.(Column)
				mrs.AddColumn(mysqlc)
				/*
					mysql COM_QUERY response: send the column definition per column
				*/
				err := proto.SendColumnDefinitionPacket(requestCtx, mysqlc, int(cmd))
				if err != nil {
					return err
				}
			}

			/*
				mysql COM_QUERY response: End after the column has been sent.
				send EOF packet
			*/
			return proto.SendEOFPacketIf(0, ses.GetServerStatus())
		}

		if err = write(); err != nil {
			return
		}

		runBegin := time.Now()
		/*
			Step 2: Start pipeline
			Producing the data row and sending the data row
		*/
		// todo: add trace
		if _, err = runner.Run(0); err != nil {
			return
		}

		switch ses.GetShowStmtType() {
		case ShowTableStatus:
			if err = handleShowTableStatus(ses, statement.(*tree.ShowTableStatus), proc); err != nil {
				return
			}
		}

		// only log if run time is longer than 1s
		if time.Since(runBegin) > time.Second {
			logInfo(ses, ses.GetDebugString(), fmt.Sprintf("time of Exec.Run : %s", time.Since(runBegin).String()))
		}

		/*
			Step 4: Serialize the execution plan by json
		*/
		if cwft, ok := cw.(*TxnComputationWrapper); ok {
			_ = cwft.RecordExecPlan(requestCtx)
		}
	//just status, no result set
	case *tree.CreateTable, *tree.DropTable, *tree.CreateDatabase, *tree.DropDatabase,
		*tree.CreateIndex, *tree.DropIndex,
		*tree.CreateView, *tree.DropView, *tree.AlterView, *tree.AlterTable, *tree.AlterSequence,
		*tree.CreateSequence, *tree.DropSequence,
		*tree.Insert, *tree.Update, *tree.Replace,
		*tree.BeginTransaction, *tree.CommitTransaction, *tree.RollbackTransaction,
		*tree.SetVar,
		*tree.Load,
		*tree.CreateUser, *tree.DropUser, *tree.AlterUser,
		*tree.CreateRole, *tree.DropRole,
		*tree.Revoke, *tree.Grant,
		*tree.SetDefaultRole, *tree.SetRole, *tree.SetPassword, *tree.CreateSource,
		*tree.Delete, *tree.TruncateTable, *tree.LockTableStmt, *tree.UnLockTableStmt:
		//change privilege
		switch cw.GetAst().(type) {
		case *tree.DropTable, *tree.DropDatabase, *tree.DropIndex, *tree.DropView, *tree.DropSequence,
			*tree.CreateUser, *tree.DropUser, *tree.AlterUser,
			*tree.CreateRole, *tree.DropRole,
			*tree.Revoke, *tree.Grant,
			*tree.SetDefaultRole, *tree.SetRole:
			ses.InvalidatePrivilegeCache()
		}
		runBegin := time.Now()
		/*
			Step 1: Start
		*/

		if st, ok := cw.GetAst().(*tree.Load); ok {
			if st.Local {
				loadLocalErrGroup = new(errgroup.Group)
				loadLocalErrGroup.Go(func() error {
					return mce.processLoadLocal(proc.Ctx, st.Param, loadLocalWriter)
				})
			}
		}

		if runResult, err = runner.Run(0); err != nil {
			if loadLocalErrGroup != nil { // release resources
				err2 := proc.LoadLocalReader.Close()
				if err2 != nil {
					logError(ses, ses.GetDebugString(),
						"processLoadLocal goroutine failed",
						zap.Error(err2))
				}
				err2 = loadLocalErrGroup.Wait() // executor failed, but processLoadLocal is still running, wait for it
				if err2 != nil {
					logError(ses, ses.GetDebugString(),
						"processLoadLocal goroutine failed",
						zap.Error(err2))
				}
			}
			return
		}

		// execute insert sql if this is a `create table as select` stmt
		if createTblStmt, ok := stmt.(*tree.CreateTable); ok && createTblStmt.IsAsSelect {
			if txw, ok := cw.(*TxnComputationWrapper); ok {
				insertSql := txw.plan.GetDdl().GetDefinition().(*plan.DataDefinition_CreateTable).CreateTable.CreateAsSelectSql
				ses.createAsSelectSql = insertSql
			}
			return
		}

		// Start the dynamic table daemon task
		if st, ok := cw.GetAst().(*tree.CreateTable); ok {
			if st.IsDynamicTable {
				if err = mce.handleCreateDynamicTable(requestCtx, st); err != nil {
					return
				}
			}
		}

		if loadLocalErrGroup != nil {
			if err = loadLocalErrGroup.Wait(); err != nil { //executor success, but processLoadLocal goroutine failed
				return
			}
		}

		// only log if run time is longer than 1s
		if time.Since(runBegin) > time.Second {
			logInfo(ses, ses.GetDebugString(), fmt.Sprintf("time of Exec.Run : %s", time.Since(runBegin).String()))
		}

		echoTime := time.Now()

		logDebug(ses, ses.GetDebugString(), fmt.Sprintf("time of SendResponse %s", time.Since(echoTime).String()))

		/*
			Step 4: Serialize the execution plan by json
		*/
		if cwft, ok := cw.(*TxnComputationWrapper); ok {
			_ = cwft.RecordExecPlan(requestCtx)
		}
	case *tree.ExplainAnalyze:
		explainColName := "QUERY PLAN"
		columns, err = GetExplainColumns(requestCtx, explainColName)
		if err != nil {
			logError(ses, ses.GetDebugString(),
				"Failed to get columns from ExplainColumns handler",
				zap.Error(err))
			return
		}

		write := func() error {
			proto.DisableAutoFlush()
			defer proto.EnableAutoFlush()

			/*
				Step 1 : send column count and column definition.
			*/
			//send column count
			colCnt := uint64(len(columns))
			err := proto.SendColumnCountPacket(colCnt)
			if err != nil {
				return err
			}
			//send columns
			//column_count * Protocol::ColumnDefinition packets
			cmd := ses.GetCmd()
			for _, c := range columns {
				mysqlc := c.(Column)
				mrs.AddColumn(mysqlc)
				/*
					mysql COM_QUERY response: send the column definition per column
				*/
				err := proto.SendColumnDefinitionPacket(requestCtx, mysqlc, int(cmd))
				if err != nil {
					return err
				}
			}
			/*
				mysql COM_QUERY response: End after the column has been sent.
				send EOF packet
			*/
			return proto.SendEOFPacketIf(0, ses.GetServerStatus())
		}

		if err = write(); err != nil {
			return
		}

		runBegin := time.Now()
		/*
			Step 1: Start
		*/
		if _, err = runner.Run(0); err != nil {
			return
		}

		// only log if run time is longer than 1s
		if time.Since(runBegin) > time.Second {
			logInfo(ses, ses.GetDebugString(), fmt.Sprintf("time of Exec.Run : %s", time.Since(runBegin).String()))
		}

		if cwft, ok := cw.(*TxnComputationWrapper); ok {
			queryPlan := cwft.plan
			//if it is the plan from the EXECUTE,
			// replace the plan by the plan generated by the PREPARE
			if len(cwft.paramVals) != 0 {
				queryPlan, err = plan2.FillValuesOfParamsInPlan(requestCtx, queryPlan, cwft.paramVals)
				if err != nil {
					return
				}
			}
			// generator query explain
			explainQuery := explain.NewExplainQueryImpl(queryPlan.GetQuery())

			// build explain data buffer
			buffer := explain.NewExplainDataBuffer()
			var option *explain.ExplainOptions
			option, err = getExplainOption(requestCtx, statement.Options)
			if err != nil {
				return
			}

			err = explainQuery.ExplainPlan(requestCtx, buffer, option)
			if err != nil {
				return
			}

			err = buildMoExplainQuery(explainColName, buffer, ses, getDataFromPipeline)
			if err != nil {
				return
			}

		}
	}
	return
}

// execute query
func (mce *MysqlCmdExecutor) doComQuery(requestCtx context.Context, input *UserInput) (retErr error) {
	// set the batch buf for stream scan
	var inMemStreamScan []*kafka.Message

	if batchValue, ok := requestCtx.Value(defines.SourceScanResKey{}).([]*kafka.Message); ok {
		inMemStreamScan = batchValue
	}

	beginInstant := time.Now()
	requestCtx = appendStatementAt(requestCtx, beginInstant)

	ses := mce.GetSession()
	input.genSqlSourceType(ses)
	ses.SetShowStmtType(NotShowStatement)
	proto := ses.GetMysqlProtocol()
	ses.SetSql(input.getSql())
	pu := ses.GetParameterUnit()
	//the ses.GetUserName returns the user_name with the account_name.
	//here,we only need the user_name.
	userNameOnly := rootName

	proc := process.New(
		requestCtx,
		ses.GetMemPool(),
		ses.GetTxnHandler().GetTxnClient(),
		nil,
		pu.FileService,
		pu.LockService,
		pu.QueryClient,
		pu.HAKeeperClient,
		pu.UdfService,
		ses.GetAutoIncrCacheManager())
	proc.CopyVectorPool(ses.proc)
	proc.CopyValueScanBatch(ses.proc)
	proc.Id = mce.getNextProcessId()
	proc.Lim.Size = pu.SV.ProcessLimitationSize
	proc.Lim.BatchRows = pu.SV.ProcessLimitationBatchRows
	proc.Lim.MaxMsgSize = pu.SV.MaxMessageSize
	proc.Lim.PartitionRows = pu.SV.ProcessLimitationPartitionRows
	proc.SessionInfo = process.SessionInfo{
		User:                 ses.GetUserName(),
		Host:                 pu.SV.Host,
		ConnectionID:         uint64(proto.ConnectionID()),
		Database:             ses.GetDatabaseName(),
		Version:              makeServerVersion(pu, serverVersion.Load().(string)),
		TimeZone:             ses.GetTimeZone(),
		StorageEngine:        pu.StorageEngine,
		LastInsertID:         ses.GetLastInsertID(),
		SqlHelper:            ses.GetSqlHelper(),
		Buf:                  ses.GetBuffer(),
		SourceInMemScanBatch: inMemStreamScan,
	}
	proc.SetStmtProfile(&ses.stmtProfile)
	proc.SetResolveVariableFunc(mce.ses.txnCompileCtx.ResolveVariable)
	proc.InitSeq()
	// Copy curvalues stored in session to this proc.
	// Deep copy the map, takes some memory.
	ses.CopySeqToProc(proc)
	if ses.GetTenantInfo() != nil {
		proc.SessionInfo.Account = ses.GetTenantInfo().GetTenant()
		proc.SessionInfo.AccountId = ses.GetTenantInfo().GetTenantID()
		proc.SessionInfo.Role = ses.GetTenantInfo().GetDefaultRole()
		proc.SessionInfo.RoleId = ses.GetTenantInfo().GetDefaultRoleID()
		proc.SessionInfo.UserId = ses.GetTenantInfo().GetUserID()

		if len(ses.GetTenantInfo().GetVersion()) != 0 {
			proc.SessionInfo.Version = ses.GetTenantInfo().GetVersion()
		}
		userNameOnly = ses.GetTenantInfo().GetUser()
	} else {
		var accountId uint32
		accountId, retErr = defines.GetAccountId(requestCtx)
		if retErr != nil {
			return retErr
		}
		proc.SessionInfo.AccountId = accountId
		proc.SessionInfo.UserId = defines.GetUserId(requestCtx)
		proc.SessionInfo.RoleId = defines.GetRoleId(requestCtx)
	}
	var span trace.Span
	requestCtx, span = trace.Start(requestCtx, "MysqlCmdExecutor.doComQuery",
		trace.WithKind(trace.SpanKindStatement))
	defer span.End()

	proc.SessionInfo.User = userNameOnly
	proc.SessionInfo.QueryId = ses.getQueryId(input.isInternal())
	ses.txnCompileCtx.SetProcess(proc)
	ses.proc.SessionInfo = proc.SessionInfo

	statsInfo := statistic.StatsInfo{ParseStartTime: beginInstant}
	requestCtx = statistic.ContextWithStatsInfo(requestCtx, &statsInfo)

	cws, err := GetComputationWrapper(ses.GetDatabaseName(),
		input,
		ses.GetUserName(),
		pu.StorageEngine,
		proc, ses)

	ParseDuration := time.Since(beginInstant)

	if err != nil {
		statsInfo.ParseDuration = ParseDuration
		var err2 error
		requestCtx, err2 = RecordParseErrorStatement(requestCtx, ses, proc, beginInstant, parsers.HandleSqlForRecord(input.getSql()), input.getSqlSourceTypes(), err)
		if err2 != nil {
			return err2
		}
		retErr = err
		if _, ok := err.(*moerr.Error); !ok {
			retErr = moerr.NewParseError(requestCtx, err.Error())
		}
		logStatementStringStatus(requestCtx, ses, input.getSql(), fail, retErr)
		return retErr
	}

	singleStatement := len(cws) == 1
	if ses.GetCmd() == COM_STMT_PREPARE && !singleStatement {
		return moerr.NewNotSupported(requestCtx, "prepare multi statements")
	}

	defer func() {
		ses.SetMysqlResultSet(nil)
	}()

	canCache := true
	Cached := false
	defer func() {
		if !Cached {
			for i := 0; i < len(cws); i++ {
				if cwft, ok := cws[i].(*TxnComputationWrapper); ok {
					cwft.Free()
				}
			}
		}
	}()
	sqlRecord := parsers.HandleSqlForRecord(input.getSql())

	for i, cw := range cws {
		if cwft, ok := cw.(*TxnComputationWrapper); ok {
			if cwft.stmt.GetQueryType() == tree.QueryTypeDDL || cwft.stmt.GetQueryType() == tree.QueryTypeDCL ||
				cwft.stmt.GetQueryType() == tree.QueryTypeOth ||
				cwft.stmt.GetQueryType() == tree.QueryTypeTCL {
				if _, ok := cwft.stmt.(*tree.SetVar); !ok {
					ses.cleanCache()
				}
				canCache = false
			}
		}

		ses.SetMysqlResultSet(&MysqlResultSet{})
		ses.sentRows.Store(int64(0))
		ses.writeCsvBytes.Store(int64(0))
		proto.ResetStatistics() // move from getDataFromPipeline, for record column fields' data
		stmt := cw.GetAst()
		sqlType := input.getSqlSourceType(i)
		var err2 error
		requestCtx, err2 = RecordStatement(requestCtx, ses, proc, cw, beginInstant, sqlRecord[i], sqlType, singleStatement)
		if err2 != nil {
			return err2
		}

		statsInfo.Reset()
		//average parse duration
		statsInfo.ParseDuration = time.Duration(ParseDuration.Nanoseconds() / int64(len(cws)))

		tenant := ses.GetTenantNameWithStmt(stmt)
		//skip PREPARE statement here
		if ses.GetTenantInfo() != nil && !IsPrepareStatement(stmt) {
			err = authenticateUserCanExecuteStatement(requestCtx, ses, stmt)
			if err != nil {
				logStatementStatus(requestCtx, ses, stmt, fail, err)
				return err
			}
		}

		/*
				if it is in an active or multi-statement transaction, we check the type of the statement.
				Then we decide that if we can execute the statement.

			If we check the active transaction, it will generate the case below.
			case:
			set autocommit = 0;  <- no active transaction
			                     <- no active transaction
			drop table test1;    <- no active transaction, no error
			                     <- has active transaction
			drop table test1;    <- has active transaction, error
			                     <- has active transaction
		*/
		if ses.InActiveTransaction() {
			err = mce.canExecuteStatementInUncommittedTransaction(requestCtx, stmt)
			if err != nil {
				logStatementStatus(requestCtx, ses, stmt, fail, err)
				return err
			}
		}

		// update UnixTime for new query, which is used for now() / CURRENT_TIMESTAMP
		proc.UnixTime = time.Now().UnixNano()
		if ses.proc != nil {
			ses.proc.UnixTime = proc.UnixTime
		}

		err = mce.executeStmt(requestCtx, ses, stmt, proc, cw, i, cws, proto, pu, tenant, userNameOnly, sqlRecord[i])
		if err != nil {
			return err
		}

		// TODO put in one txn
		// insert data after create table in create table ... as select ... stmt
		if ses.createAsSelectSql != "" {
			sql := ses.createAsSelectSql
			ses.createAsSelectSql = ""
			if err = mce.doComQuery(requestCtx, &UserInput{sql: sql}); err != nil {
				return err
			}
		}
	} // end of for

	if canCache && !ses.isCached(input.getSql()) {
		plans := make([]*plan.Plan, len(cws))
		stmts := make([]tree.Statement, len(cws))
		for i, cw := range cws {
			if cwft, ok := cw.(*TxnComputationWrapper); ok {
				if checkNodeCanCache(cwft.plan) {
					plans[i] = cwft.plan
					stmts[i] = cwft.stmt
				} else {
					return nil
				}
			}
		}
		Cached = true
		ses.cachePlan(input.getSql(), stmts, plans)
	}

	return nil
}

func checkNodeCanCache(p *plan2.Plan) bool {
	if p == nil {
		return true
	}
	if q, ok := p.Plan.(*plan2.Plan_Query); ok {
		for _, node := range q.Query.Nodes {
			if node.NotCacheable {
				return false
			}
			if node.ObjRef != nil && len(node.ObjRef.SubscriptionName) > 0 {
				return false
			}
		}
	}
	return true
}

// execute query. Currently, it is developing. Finally, it will replace the doComQuery.
func (mce *MysqlCmdExecutor) doComQueryInProgress(requestCtx context.Context, input *UserInput) (retErr error) {
	var stmtExecs []StmtExecutor
	var err error
	beginInstant := time.Now()
	ses := mce.GetSession()
	ses.SetShowStmtType(NotShowStatement)
	proto := ses.GetMysqlProtocol()
	ses.SetSql(input.getSql())
	pu := ses.GetParameterUnit()
	proc := process.New(
		requestCtx,
		ses.GetMemPool(),
		pu.TxnClient,
		nil,
		pu.FileService,
		pu.LockService,
		pu.QueryClient,
		pu.HAKeeperClient,
		pu.UdfService,
		ses.GetAutoIncrCacheManager())
	proc.CopyVectorPool(ses.proc)
	proc.CopyValueScanBatch(ses.proc)
	proc.Id = mce.getNextProcessId()
	proc.Lim.Size = pu.SV.ProcessLimitationSize
	proc.Lim.BatchRows = pu.SV.ProcessLimitationBatchRows
	proc.Lim.PartitionRows = pu.SV.ProcessLimitationPartitionRows
	proc.SessionInfo = process.SessionInfo{
		User:          ses.GetUserName(),
		Host:          pu.SV.Host,
		ConnectionID:  uint64(proto.ConnectionID()),
		Database:      ses.GetDatabaseName(),
		Version:       makeServerVersion(pu, serverVersion.Load().(string)),
		TimeZone:      ses.GetTimeZone(),
		StorageEngine: pu.StorageEngine,
	}
	proc.SetStmtProfile(&ses.stmtProfile)
	proc.SetResolveVariableFunc(mce.ses.txnCompileCtx.ResolveVariable)
	proc.InitSeq()
	// Copy curvalues stored in session to this proc.
	// Deep copy the map, takes some memory.
	ses.CopySeqToProc(proc)
	if ses.GetTenantInfo() != nil {
		proc.SessionInfo.Account = ses.GetTenantInfo().GetTenant()
		proc.SessionInfo.AccountId = ses.GetTenantInfo().GetTenantID()
		proc.SessionInfo.RoleId = ses.GetTenantInfo().GetDefaultRoleID()
		proc.SessionInfo.UserId = ses.GetTenantInfo().GetUserID()
	} else {
		proc.SessionInfo.Account = sysAccountName
		proc.SessionInfo.AccountId = sysAccountID
		proc.SessionInfo.RoleId = moAdminRoleID
		proc.SessionInfo.UserId = rootID
	}
	proc.SessionInfo.QueryId = ses.getQueryId(input.isInternal())
	ses.txnCompileCtx.SetProcess(ses.proc)
	ses.proc.SessionInfo = proc.SessionInfo
	stmtExecs, err = GetStmtExecList(ses.GetDatabaseName(),
		input.getSql(),
		ses.GetUserName(),
		pu.StorageEngine,
		proc, ses)
	if err != nil {
		var err2 error
		requestCtx, err2 = RecordParseErrorStatement(requestCtx, ses, proc, beginInstant, parsers.HandleSqlForRecord(input.getSql()), input.getSqlSourceTypes(), err)
		if err2 != nil {
			return err2
		}
		retErr = moerr.NewParseError(requestCtx, err.Error())
		logStatementStringStatus(requestCtx, ses, input.getSql(), fail, retErr)
		return retErr
	}

	singleStatement := len(stmtExecs) == 1
	sqlRecord := parsers.HandleSqlForRecord(input.getSql())
	for i, exec := range stmtExecs {
		// update UnixTime for new query, which is used for now() / CURRENT_TIMESTAMP
		proc.UnixTime = time.Now().UnixNano()
		if ses.proc != nil {
			ses.proc.UnixTime = proc.UnixTime
		}
		err = Execute(requestCtx, ses, proc, exec, beginInstant, sqlRecord[i], "", singleStatement)
		if err != nil {
			return err
		}
	}
	return err
}

func (mce *MysqlCmdExecutor) setResponse(cwIndex, cwsLen int, rspLen uint64) *Response {
	return mce.ses.SetNewResponse(OkResponse, rspLen, int(COM_QUERY), "", cwIndex, cwsLen)
}

// ExecRequest the server execute the commands from the client following the mysql's routine
func (mce *MysqlCmdExecutor) ExecRequest(requestCtx context.Context, ses *Session, req *Request) (resp *Response, err error) {
	defer func() {
		if e := recover(); e != nil {
			moe, ok := e.(*moerr.Error)
			if !ok {
				err = moerr.ConvertPanicError(requestCtx, e)
				resp = NewGeneralErrorResponse(COM_QUERY, mce.ses.GetServerStatus(), err)
			} else {
				resp = NewGeneralErrorResponse(COM_QUERY, mce.ses.GetServerStatus(), moe)
			}
		}
	}()

	var span trace.Span
	requestCtx, span = trace.Start(requestCtx, "MysqlCmdExecutor.ExecRequest",
		trace.WithKind(trace.SpanKindStatement))
	defer span.End()

	var sql string
	logDebugf(ses.GetDebugString(), "cmd %v", req.GetCmd())
	ses.SetCmd(req.GetCmd())
	doComQuery := mce.GetDoQueryFunc()
	switch req.GetCmd() {
	case COM_QUIT:
		/*resp = NewResponse(
			OkResponse,
			0,
			int(COM_QUIT),
			nil,
		)*/
		return resp, moerr.NewInternalError(requestCtx, quitStr)
	case COM_QUERY:
		var query = string(req.GetData().([]byte))
		mce.addSqlCount(1)
		logDebug(ses, ses.GetDebugString(), "query trace", logutil.ConnectionIdField(ses.GetConnectionID()), logutil.QueryField(SubStringFromBegin(query, int(ses.GetParameterUnit().SV.LengthOfQueryPrinted))))
		err = doComQuery(requestCtx, &UserInput{sql: query})
		if err != nil {
			resp = NewGeneralErrorResponse(COM_QUERY, mce.ses.GetServerStatus(), err)
		}
		return resp, nil
	case COM_INIT_DB:
		var dbname = string(req.GetData().([]byte))
		mce.addSqlCount(1)
		query := "use `" + dbname + "`"
		err = doComQuery(requestCtx, &UserInput{sql: query})
		if err != nil {
			resp = NewGeneralErrorResponse(COM_INIT_DB, mce.ses.GetServerStatus(), err)
		}

		return resp, nil
	case COM_FIELD_LIST:
		var payload = string(req.GetData().([]byte))
		mce.addSqlCount(1)
		query := makeCmdFieldListSql(payload)
		err = doComQuery(requestCtx, &UserInput{sql: query})
		if err != nil {
			resp = NewGeneralErrorResponse(COM_FIELD_LIST, mce.ses.GetServerStatus(), err)
		}

		return resp, nil
	case COM_PING:
		resp = NewGeneralOkResponse(COM_PING, mce.ses.GetServerStatus())

		return resp, nil

	case COM_STMT_PREPARE:
		ses.SetCmd(COM_STMT_PREPARE)
		sql = string(req.GetData().([]byte))
		mce.addSqlCount(1)

		// rewrite to "Prepare stmt_name from 'xxx'"
		newLastStmtID := ses.GenNewStmtId()
		newStmtName := getPrepareStmtName(newLastStmtID)
		sql = fmt.Sprintf("prepare %s from %s", newStmtName, sql)
		logDebug(ses, ses.GetDebugString(), "query trace", logutil.ConnectionIdField(ses.GetConnectionID()), logutil.QueryField(sql))

		err = doComQuery(requestCtx, &UserInput{sql: sql})
		if err != nil {
			resp = NewGeneralErrorResponse(COM_STMT_PREPARE, mce.ses.GetServerStatus(), err)
		}
		return resp, nil

	case COM_STMT_EXECUTE:
		ses.SetCmd(COM_STMT_EXECUTE)
		data := req.GetData().([]byte)
		var prepareStmt *PrepareStmt
		sql, prepareStmt, err = mce.parseStmtExecute(requestCtx, data)
		if err != nil {
			return NewGeneralErrorResponse(COM_STMT_EXECUTE, mce.ses.GetServerStatus(), err), nil
		}
		err = doComQuery(requestCtx, &UserInput{sql: sql})
		if err != nil {
			resp = NewGeneralErrorResponse(COM_STMT_EXECUTE, mce.ses.GetServerStatus(), err)
		}
		if prepareStmt.params != nil {
			prepareStmt.params.GetNulls().Reset()
			for k := range prepareStmt.getFromSendLongData {
				delete(prepareStmt.getFromSendLongData, k)
			}
		}
		return resp, nil

	case COM_STMT_SEND_LONG_DATA:
		ses.SetCmd(COM_STMT_SEND_LONG_DATA)
		data := req.GetData().([]byte)
		err = mce.parseStmtSendLongData(requestCtx, data)
		if err != nil {
			resp = NewGeneralErrorResponse(COM_STMT_SEND_LONG_DATA, mce.ses.GetServerStatus(), err)
			return resp, nil
		}
		return nil, nil

	case COM_STMT_CLOSE:
		data := req.GetData().([]byte)

		// rewrite to "deallocate Prepare stmt_name"
		stmtID := binary.LittleEndian.Uint32(data[0:4])
		stmtName := getPrepareStmtName(stmtID)
		sql = fmt.Sprintf("deallocate prepare %s", stmtName)
		logDebug(ses, ses.GetDebugString(), "query trace", logutil.ConnectionIdField(ses.GetConnectionID()), logutil.QueryField(sql))

		err = doComQuery(requestCtx, &UserInput{sql: sql})
		if err != nil {
			resp = NewGeneralErrorResponse(COM_STMT_CLOSE, mce.ses.GetServerStatus(), err)
		}
		return resp, nil

	case COM_STMT_RESET:
		data := req.GetData().([]byte)

		//Payload of COM_STMT_RESET
		stmtID := binary.LittleEndian.Uint32(data[0:4])
		stmtName := getPrepareStmtName(stmtID)
		sql = fmt.Sprintf("reset prepare %s", stmtName)
		logDebug(ses, ses.GetDebugString(), "query trace", logutil.ConnectionIdField(ses.GetConnectionID()), logutil.QueryField(sql))
		err = doComQuery(requestCtx, &UserInput{sql: sql})
		if err != nil {
			resp = NewGeneralErrorResponse(COM_STMT_RESET, mce.ses.GetServerStatus(), err)
		}
		return resp, nil

	case COM_SET_OPTION:
		data := req.GetData().([]byte)
		err := mce.handleSetOption(requestCtx, data)
		if err != nil {
			resp = NewGeneralErrorResponse(COM_SET_OPTION, mce.ses.GetServerStatus(), err)
		}
		return NewGeneralOkResponse(COM_SET_OPTION, mce.ses.GetServerStatus()), nil

	default:
		resp = NewGeneralErrorResponse(req.GetCmd(), mce.ses.GetServerStatus(), moerr.NewInternalError(requestCtx, "unsupported command. 0x%x", req.GetCmd()))
	}
	return resp, nil
}

func (mce *MysqlCmdExecutor) parseStmtExecute(requestCtx context.Context, data []byte) (string, *PrepareStmt, error) {
	// see https://dev.mysql.com/doc/dev/mysql-server/latest/page_protocol_com_stmt_execute.html
	pos := 0
	if len(data) < 4 {
		return "", nil, moerr.NewInvalidInput(requestCtx, "sql command contains malformed packet")
	}
	stmtID := binary.LittleEndian.Uint32(data[0:4])
	pos += 4

	stmtName := fmt.Sprintf("%s_%d", prefixPrepareStmtName, stmtID)
	ses := mce.GetSession()
	preStmt, err := ses.GetPrepareStmt(stmtName)
	if err != nil {
		return "", nil, err
	}

	sql := fmt.Sprintf("execute %s", stmtName)
	logDebug(ses, ses.GetDebugString(), "query trace", logutil.ConnectionIdField(ses.GetConnectionID()), logutil.QueryField(sql))
	err = ses.GetMysqlProtocol().ParseExecuteData(requestCtx, ses.GetTxnCompileCtx().GetProcess(), preStmt, data, pos)
	if err != nil {
		return "", nil, err
	}
	return sql, preStmt, nil
}

func (mce *MysqlCmdExecutor) parseStmtSendLongData(requestCtx context.Context, data []byte) error {
	// see https://dev.mysql.com/doc/dev/mysql-server/latest/page_protocol_com_stmt_send_long_data.html
	pos := 0
	if len(data) < 4 {
		return moerr.NewInvalidInput(requestCtx, "sql command contains malformed packet")
	}
	stmtID := binary.LittleEndian.Uint32(data[0:4])
	pos += 4

	stmtName := fmt.Sprintf("%s_%d", prefixPrepareStmtName, stmtID)
	ses := mce.GetSession()
	preStmt, err := ses.GetPrepareStmt(stmtName)
	if err != nil {
		return err
	}

	sql := fmt.Sprintf("send long data for stmt %s", stmtName)
	logDebug(ses, ses.GetDebugString(), "query trace", logutil.ConnectionIdField(ses.GetConnectionID()), logutil.QueryField(sql))

	err = ses.GetMysqlProtocol().ParseSendLongData(requestCtx, ses.GetTxnCompileCtx().GetProcess(), preStmt, data, pos)
	if err != nil {
		return err
	}
	return nil
}

func (mce *MysqlCmdExecutor) SetCancelFunc(cancelFunc context.CancelFunc) {
	mce.mu.Lock()
	defer mce.mu.Unlock()
	mce.cancelRequestFunc = cancelFunc
}

func (mce *MysqlCmdExecutor) Close() {}

/*
convert the type in computation engine to the type in mysql.
*/
func convertEngineTypeToMysqlType(ctx context.Context, engineType types.T, col *MysqlColumn) error {
	switch engineType {
	case types.T_any:
		col.SetColumnType(defines.MYSQL_TYPE_NULL)
	case types.T_json:
		col.SetColumnType(defines.MYSQL_TYPE_JSON)
	case types.T_bool:
		col.SetColumnType(defines.MYSQL_TYPE_BOOL)
	case types.T_bit:
		col.SetColumnType(defines.MYSQL_TYPE_BIT)
		col.SetSigned(false)
	case types.T_int8:
		col.SetColumnType(defines.MYSQL_TYPE_TINY)
	case types.T_uint8:
		col.SetColumnType(defines.MYSQL_TYPE_TINY)
		col.SetSigned(false)
	case types.T_int16:
		col.SetColumnType(defines.MYSQL_TYPE_SHORT)
	case types.T_uint16:
		col.SetColumnType(defines.MYSQL_TYPE_SHORT)
		col.SetSigned(false)
	case types.T_int32:
		col.SetColumnType(defines.MYSQL_TYPE_LONG)
	case types.T_uint32:
		col.SetColumnType(defines.MYSQL_TYPE_LONG)
		col.SetSigned(false)
	case types.T_int64:
		col.SetColumnType(defines.MYSQL_TYPE_LONGLONG)
	case types.T_uint64:
		col.SetColumnType(defines.MYSQL_TYPE_LONGLONG)
		col.SetSigned(false)
	case types.T_float32:
		col.SetColumnType(defines.MYSQL_TYPE_FLOAT)
	case types.T_float64:
		col.SetColumnType(defines.MYSQL_TYPE_DOUBLE)
	case types.T_char:
		col.SetColumnType(defines.MYSQL_TYPE_STRING)
	case types.T_varchar:
		col.SetColumnType(defines.MYSQL_TYPE_VAR_STRING)
	case types.T_array_float32, types.T_array_float64:
		col.SetColumnType(defines.MYSQL_TYPE_VARCHAR)
	case types.T_binary:
		col.SetColumnType(defines.MYSQL_TYPE_VARCHAR)
	case types.T_varbinary:
		col.SetColumnType(defines.MYSQL_TYPE_VARCHAR)
	case types.T_date:
		col.SetColumnType(defines.MYSQL_TYPE_DATE)
	case types.T_datetime:
		col.SetColumnType(defines.MYSQL_TYPE_DATETIME)
	case types.T_time:
		col.SetColumnType(defines.MYSQL_TYPE_TIME)
	case types.T_timestamp:
		col.SetColumnType(defines.MYSQL_TYPE_TIMESTAMP)
	case types.T_decimal64:
		col.SetColumnType(defines.MYSQL_TYPE_DECIMAL)
	case types.T_decimal128:
		col.SetColumnType(defines.MYSQL_TYPE_DECIMAL)
	case types.T_blob:
		col.SetColumnType(defines.MYSQL_TYPE_BLOB)
	case types.T_text:
		col.SetColumnType(defines.MYSQL_TYPE_TEXT)
	case types.T_uuid:
		col.SetColumnType(defines.MYSQL_TYPE_UUID)
	case types.T_TS:
		col.SetColumnType(defines.MYSQL_TYPE_VARCHAR)
	case types.T_Blockid:
		col.SetColumnType(defines.MYSQL_TYPE_VARCHAR)
	case types.T_enum:
		col.SetColumnType(defines.MYSQL_TYPE_VARCHAR)
	default:
		return moerr.NewInternalError(ctx, "RunWhileSend : unsupported type %d", engineType)
	}
	return nil
}

func convertMysqlTextTypeToBlobType(col *MysqlColumn) {
	if col.ColumnType() == defines.MYSQL_TYPE_TEXT {
		col.SetColumnType(defines.MYSQL_TYPE_BLOB)
	}
}

// build plan json when marhal plan error
func buildErrorJsonPlan(buffer *bytes.Buffer, uuid uuid.UUID, errcode uint16, msg string) []byte {
	var bytes [36]byte
	util.EncodeUUIDHex(bytes[:], uuid[:])
	explainData := explain.ExplainData{
		Code:    errcode,
		Message: msg,
		Uuid:    util.UnsafeBytesToString(bytes[:]),
	}
	encoder := json.NewEncoder(buffer)
	encoder.SetEscapeHTML(false)
	encoder.Encode(explainData)
	return buffer.Bytes()
}

type jsonPlanHandler struct {
	jsonBytes  []byte
	statsBytes statistic.StatsArray
	stats      motrace.Statistic
	buffer     *bytes.Buffer
}

func NewJsonPlanHandler(ctx context.Context, stmt *motrace.StatementInfo, plan *plan2.Plan) *jsonPlanHandler {
	h := NewMarshalPlanHandler(ctx, stmt, plan)
	jsonBytes := h.Marshal(ctx)
	statsBytes, stats := h.Stats(ctx)
	return &jsonPlanHandler{
		jsonBytes:  jsonBytes,
		statsBytes: statsBytes,
		stats:      stats,
		buffer:     h.handoverBuffer(),
	}
}

func (h *jsonPlanHandler) Stats(ctx context.Context) (statistic.StatsArray, motrace.Statistic) {
	return h.statsBytes, h.stats
}

func (h *jsonPlanHandler) Marshal(ctx context.Context) []byte {
	return h.jsonBytes
}

func (h *jsonPlanHandler) Free() {
	if h.buffer != nil {
		releaseMarshalPlanBufferPool(h.buffer)
		h.buffer = nil
		h.jsonBytes = nil
	}
}

type marshalPlanHandler struct {
	query       *plan.Query
	marshalPlan *explain.ExplainData
	stmt        *motrace.StatementInfo
	uuid        uuid.UUID
	buffer      *bytes.Buffer
}

func NewMarshalPlanHandler(ctx context.Context, stmt *motrace.StatementInfo, plan *plan2.Plan) *marshalPlanHandler {
	// TODO: need mem improvement
	uuid := uuid.UUID(stmt.StatementID)
	stmt.MarkResponseAt()
	if plan == nil || plan.GetQuery() == nil {
		return &marshalPlanHandler{
			query:       nil,
			marshalPlan: nil,
			stmt:        stmt,
			uuid:        uuid,
			buffer:      nil,
		}
	}
	query := plan.GetQuery()
	h := &marshalPlanHandler{
		query:  query,
		stmt:   stmt,
		uuid:   uuid,
		buffer: nil,
	}
	// check longQueryTime, need after StatementInfo.MarkResponseAt
	// MoLogger NOT record ExecPlan
	if stmt.Duration > motrace.GetLongQueryTime() && !stmt.IsMoLogger() {
		h.marshalPlan = explain.BuildJsonPlan(ctx, h.uuid, &explain.MarshalPlanOptions, h.query)
	}
	return h
}

func (h *marshalPlanHandler) Free() {
	h.stmt = nil
	if h.buffer != nil {
		releaseMarshalPlanBufferPool(h.buffer)
		h.buffer = nil
	}
}

func (h *marshalPlanHandler) handoverBuffer() *bytes.Buffer {
	b := h.buffer
	h.buffer = nil
	return b
}

var marshalPlanBufferPool = sync.Pool{New: func() any {
	return bytes.NewBuffer(make([]byte, 0, 8192))
}}

// get buffer from marshalPlanBufferPool
func getMarshalPlanBufferPool() *bytes.Buffer {
	return marshalPlanBufferPool.Get().(*bytes.Buffer)
}

func releaseMarshalPlanBufferPool(b *bytes.Buffer) {
	marshalPlanBufferPool.Put(b)
}

// allocBufferIfNeeded should call just right before needed.
// It will reuse buffer from pool if possible.
func (h *marshalPlanHandler) allocBufferIfNeeded() {
	if h.buffer == nil {
		h.buffer = getMarshalPlanBufferPool()
	}
}

func (h *marshalPlanHandler) Marshal(ctx context.Context) (jsonBytes []byte) {
	var err error
	if h.marshalPlan != nil {
		h.allocBufferIfNeeded()
		h.buffer.Reset()
		var jsonBytesLen = 0
		// XXX, `buffer` can be used repeatedly as a global variable in the future
		// Provide a relatively balanced initial capacity [8192] for byte slice to prevent multiple memory requests
		encoder := json.NewEncoder(h.buffer)
		encoder.SetEscapeHTML(false)
		err = encoder.Encode(h.marshalPlan)
		if err != nil {
			moError := moerr.NewInternalError(ctx, "serialize plan to json error: %s", err.Error())
			h.buffer.Reset()
			jsonBytes = buildErrorJsonPlan(h.buffer, h.uuid, moError.ErrorCode(), moError.Error())
		} else {
			jsonBytesLen = h.buffer.Len()
		}
		// BG: bytes.Buffer maintain buf []byte.
		// if buf[off:] not enough but len(buf) is enough place, then it will reset off = 0.
		// So, in here, we need call Next(...) after all data has been written
		if jsonBytesLen > 0 {
			jsonBytes = h.buffer.Next(jsonBytesLen)
		}
	} else if h.query != nil {
		// DO NOT use h.buffer
		return sqlQueryIgnoreExecPlan
	} else {
		// DO NOT use h.buffer
		return sqlQueryNoRecordExecPlan
	}
	return
}

var sqlQueryIgnoreExecPlan = []byte(`{"code":200,"message":"sql query ignore execution plan","steps":null}`)
var sqlQueryNoRecordExecPlan = []byte(`{"code":200,"message":"sql query no record execution plan","steps":null}`)

func (h *marshalPlanHandler) Stats(ctx context.Context) (statsByte statistic.StatsArray, stats motrace.Statistic) {
	if h.query != nil {
		options := &explain.MarshalPlanOptions
		statsByte.Reset()
		for _, node := range h.query.Nodes {
			// part 1: for statistic.StatsArray
			s := explain.GetStatistic4Trace(ctx, node, options)
			statsByte.Add(&s)
			// part 2: for motrace.Statistic
			if node.NodeType == plan.Node_TABLE_SCAN || node.NodeType == plan.Node_EXTERNAL_SCAN {
				rows, bytes := explain.GetInputRowsAndInputSize(ctx, node, options)
				stats.RowsRead += rows
				stats.BytesScan += bytes
			}
		}

		statsInfo := statistic.StatsInfoFromContext(ctx)
		if statsInfo != nil {
			val := int64(statsByte.GetTimeConsumed()) +
				int64(statsInfo.ParseDuration+
					statsInfo.CompileDuration+
					statsInfo.PlanDuration) - (statsInfo.IOAccessTimeConsumption + statsInfo.LockTimeConsumption)
			if val < 0 {
				logutil.Warnf(" negative cpu (%s) + statsInfo(%d + %d + %d - %d - %d) = %d",
					uuid.UUID(h.stmt.StatementID).String(),
					statsInfo.ParseDuration,
					statsInfo.CompileDuration,
					statsInfo.PlanDuration,
					statsInfo.IOAccessTimeConsumption,
					statsInfo.LockTimeConsumption,
					val)
				v2.GetTraceNegativeCUCounter("cpu").Inc()
			} else {
				statsByte.WithTimeConsumed(float64(val))
			}
		}
	} else {
		statsByte = statistic.DefaultStatsArray
	}
	return
}

func (mce *MysqlCmdExecutor) handleSetOption(ctx context.Context, data []byte) (err error) {
	if len(data) < 2 {
		return moerr.NewInternalError(ctx, "invalid cmd_set_option data length")
	}
	cap := mce.GetSession().GetMysqlProtocol().GetCapability()
	switch binary.LittleEndian.Uint16(data[:2]) {
	case 0:
		// MO do not support CLIENT_MULTI_STATEMENTS in prepare, so do nothing here(Like MySQL)
		// cap |= CLIENT_MULTI_STATEMENTS
		// mce.GetSession().GetMysqlProtocol().SetCapability(cap)

	case 1:
		cap &^= CLIENT_MULTI_STATEMENTS
		mce.GetSession().GetMysqlProtocol().SetCapability(cap)

	default:
		return moerr.NewInternalError(ctx, "invalid cmd_set_option data")
	}

	return nil
}

func (mce *MysqlCmdExecutor) handleExecUpgrade(ctx context.Context, st *tree.UpgradeStatement, proc *process.Process, i int, i2 int) error {
	ses := mce.GetSession()
	proto := ses.GetMysqlProtocol()

	retryCount := st.Retry
	if st.Retry <= 0 {
		retryCount = 1
	}
	err := ses.UpgradeTenant(ctx, st.Target.AccountName, uint32(retryCount), st.Target.IsALLAccount)
	if err != nil {
		return err
	}

	resp := NewGeneralOkResponse(COM_QUERY, mce.ses.GetServerStatus())
	if err = proto.SendResponse(ses.requestCtx, resp); err != nil {
		return moerr.NewInternalError(ses.requestCtx, "routine send response failed. error:%v ", err)
	}
	return nil
}<|MERGE_RESOLUTION|>--- conflicted
+++ resolved
@@ -3096,7 +3096,7 @@
 				*tree.ShowProcessList, *tree.ShowStatus, *tree.ShowTableStatus, *tree.ShowGrants, *tree.ShowRolesStmt,
 				*tree.ShowIndex, *tree.ShowCreateView, *tree.ShowTarget, *tree.ValuesStatement,
 				*tree.ExplainFor, *tree.ExplainStmt, *tree.ShowTableNumber, *tree.ShowColumnNumber, *tree.ShowTableValues, *tree.ShowLocks, *tree.ShowNodeList, *tree.ShowFunctionOrProcedureStatus,
-				*tree.ShowPublications, *tree.ShowCreatePublications, *tree.ShowStages, *tree.ExplainAnalyze, *tree.ShowSnapShots:
+				*tree.ShowPublications, *tree.ShowCreatePublications, *tree.ShowStages, *tree.ExplainAnalyze, *tree.ShowSnapShots, *tree.ShowAccountUpgrade:
 				/*
 					mysql COM_QUERY response: End after the data row has been sent.
 					After all row data has been sent, it sends the EOF or OK packet.
@@ -3107,48 +3107,6 @@
 					logStatementStatus(requestCtx, ses, stmt, fail, err)
 					return err
 				}
-<<<<<<< HEAD
-			}
-
-		case *tree.ShowCreateTable, *tree.ShowCreateDatabase, *tree.ShowTables, *tree.ShowSequences, *tree.ShowDatabases, *tree.ShowColumns,
-			*tree.ShowProcessList, *tree.ShowStatus, *tree.ShowTableStatus, *tree.ShowGrants, *tree.ShowRolesStmt,
-			*tree.ShowIndex, *tree.ShowCreateView, *tree.ShowTarget, *tree.ValuesStatement,
-			*tree.ExplainFor, *tree.ExplainStmt, *tree.ShowTableNumber, *tree.ShowColumnNumber, *tree.ShowTableValues, *tree.ShowLocks, *tree.ShowNodeList, *tree.ShowFunctionOrProcedureStatus,
-			*tree.ShowPublications, *tree.ShowCreatePublications, *tree.ShowStages, *tree.ExplainAnalyze, *tree.ShowSnapShots, *tree.ShowAccountUpgrade:
-			/*
-				mysql COM_QUERY response: End after the data row has been sent.
-				After all row data has been sent, it sends the EOF or OK packet.
-			*/
-			err2 := mce.GetSession().GetMysqlProtocol().sendEOFOrOkPacket(0, ses.GetServerStatus())
-			if err2 != nil {
-				err = moerr.NewInternalError(requestCtx, "routine send response failed. error:%v ", err2)
-				logStatementStatus(requestCtx, ses, stmt, fail, err)
-				return err
-			}
-		case *tree.CreateTable, *tree.DropTable, *tree.CreateDatabase, *tree.DropDatabase,
-			*tree.CreateIndex, *tree.DropIndex, *tree.Insert, *tree.Update, *tree.Replace,
-			*tree.CreateView, *tree.DropView, *tree.AlterView, *tree.AlterTable, *tree.Load, *tree.MoDump,
-			*tree.CreateSequence, *tree.DropSequence,
-			*tree.CreateAccount, *tree.DropAccount, *tree.AlterAccount, *tree.AlterDataBaseConfig, *tree.CreatePublication, *tree.AlterPublication, *tree.DropPublication,
-			*tree.CreateFunction, *tree.DropFunction,
-			*tree.CreateProcedure, *tree.DropProcedure,
-			*tree.CreateUser, *tree.DropUser, *tree.AlterUser,
-			*tree.CreateRole, *tree.DropRole, *tree.Revoke, *tree.Grant,
-			*tree.SetDefaultRole, *tree.SetRole, *tree.SetPassword, *tree.Delete, *tree.TruncateTable, *tree.Use,
-			*tree.BeginTransaction, *tree.CommitTransaction, *tree.RollbackTransaction,
-			*tree.LockTableStmt, *tree.UnLockTableStmt,
-			*tree.CreateStage, *tree.DropStage, *tree.AlterStage, *tree.CreateSource, *tree.AlterSequence, *tree.CreateSnapShot, *tree.DropSnapShot:
-			// skip create table as select
-			if createTblStmt, ok := stmt.(*tree.CreateTable); ok && createTblStmt.IsAsSelect {
-				return nil
-			}
-
-			resp := mce.setResponse(i, len(cws), rspLen)
-			if _, ok := stmt.(*tree.Insert); ok {
-				resp.lastInsertId = proc.GetLastInsertID()
-				if proc.GetLastInsertID() != 0 {
-					ses.SetLastInsertID(proc.GetLastInsertID())
-=======
 			case *tree.CreateTable, *tree.DropTable, *tree.CreateDatabase, *tree.DropDatabase,
 				*tree.CreateIndex, *tree.DropIndex, *tree.Insert, *tree.Update, *tree.Replace,
 				*tree.CreateView, *tree.DropView, *tree.AlterView, *tree.AlterTable, *tree.Load, *tree.MoDump,
@@ -3165,7 +3123,6 @@
 				// skip create table as select
 				if createTblStmt, ok := stmt.(*tree.CreateTable); ok && createTblStmt.IsAsSelect {
 					return nil
->>>>>>> eb19440b
 				}
 
 				resp := mce.setResponse(i, len(cws), rspLen)
