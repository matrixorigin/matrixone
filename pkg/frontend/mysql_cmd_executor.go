// Copyright 2021 Matrix Origin
//
// Licensed under the Apache License, Version 2.0 (the "License");
// you may not use this file except in compliance with the License.
// You may obtain a copy of the License at
//
//      http://www.apache.org/licenses/LICENSE-2.0
//
// Unless required by applicable law or agreed to in writing, software
// distributed under the License is distributed on an "AS IS" BASIS,
// WITHOUT WARRANTIES OR CONDITIONS OF ANY KIND, either express or implied.
// See the License for the specific language governing permissions and
// limitations under the License.

package frontend

import (
	"context"
	goErrors "errors"
	"fmt"

	"os"
	"runtime/pprof"
	"sort"
	"strconv"
	"strings"
	"sync"
	"time"

	"github.com/matrixorigin/matrixone/pkg/common/moerr"
	"github.com/matrixorigin/matrixone/pkg/sql/compile"
	plan2 "github.com/matrixorigin/matrixone/pkg/sql/plan"
	"github.com/matrixorigin/matrixone/pkg/sql/plan/explain"

	"github.com/matrixorigin/matrixone/pkg/container/nulls"
	"github.com/matrixorigin/matrixone/pkg/container/vector"
	"github.com/matrixorigin/matrixone/pkg/defines"
	"github.com/matrixorigin/matrixone/pkg/errno"
	"github.com/matrixorigin/matrixone/pkg/logutil"
	"github.com/matrixorigin/matrixone/pkg/logutil/logutil2"
	plan3 "github.com/matrixorigin/matrixone/pkg/pb/plan"
	"github.com/matrixorigin/matrixone/pkg/sql/errors"
	"github.com/matrixorigin/matrixone/pkg/sql/parsers"
	"github.com/matrixorigin/matrixone/pkg/util"
	"github.com/matrixorigin/matrixone/pkg/util/metric"
	"github.com/matrixorigin/matrixone/pkg/vm/engine"
	"github.com/matrixorigin/matrixone/pkg/vm/mheap"

	"github.com/matrixorigin/matrixone/pkg/container/batch"
	"github.com/matrixorigin/matrixone/pkg/container/bytejson"
	"github.com/matrixorigin/matrixone/pkg/container/types"
	"github.com/matrixorigin/matrixone/pkg/encoding"
	"github.com/matrixorigin/matrixone/pkg/sql/parsers/dialect"
	"github.com/matrixorigin/matrixone/pkg/sql/parsers/dialect/mysql"
	"github.com/matrixorigin/matrixone/pkg/sql/parsers/tree"
	"github.com/matrixorigin/matrixone/pkg/vm/process"

	"github.com/matrixorigin/matrixone/pkg/util/trace"
)

func onlyCreateStatementErrorInfo() string {
	return "Only CREATE of DDL is supported in transactions"
}

func parameterModificationInTxnErrorInfo() string {
	return "Uncommitted transaction exists. Please commit or rollback first."
}

var (
	errorComplicateExprIsNotSupported              = goErrors.New("the complicate expression is not supported")
	errorNumericTypeIsNotSupported                 = goErrors.New("the numeric type is not supported")
	errorUnaryMinusForNonNumericTypeIsNotSupported = goErrors.New("unary minus for no numeric type is not supported")
	errorOnlyCreateStatement                       = goErrors.New(onlyCreateStatementErrorInfo())
	errorAdministrativeStatement                   = goErrors.New("administrative command is unsupported in transactions")
	errorParameterModificationInTxn                = goErrors.New(parameterModificationInTxnErrorInfo())
	errorUnclassifiedStatement                     = goErrors.New("unclassified statement appears in uncommitted transaction")
)

// TableInfoCache tableInfos of a database
type TableInfoCache struct {
	db         string
	tableInfos map[string][]ColumnInfo
}

type MysqlCmdExecutor struct {
	CmdExecutorImpl

	//for cmd 0x4
	TableInfoCache

	//the count of sql has been processed
	sqlCount uint64

	//for load data closing
	loadDataClose *CloseLoadData

	//for export data closing
	exportDataClose *CloseExportData

	ses *Session

	sessionRWLock sync.RWMutex

	routineMgr *RoutineManager
}

func (mce *MysqlCmdExecutor) PrepareSessionBeforeExecRequest(ses *Session) {
	mce.sessionRWLock.Lock()
	defer mce.sessionRWLock.Unlock()
	mce.ses = ses
}

func (mce *MysqlCmdExecutor) GetSession() *Session {
	return mce.ses
}

// get new process id
func (mce *MysqlCmdExecutor) getNextProcessId() string {
	/*
		temporary method:
		routineId + sqlCount
	*/
	routineId := mce.GetSession().protocol.ConnectionID()
	return fmt.Sprintf("%d%d", routineId, mce.sqlCount)
}

func (mce *MysqlCmdExecutor) addSqlCount(a uint64) {
	mce.sqlCount += a
}

func (mce *MysqlCmdExecutor) SetRoutineManager(mgr *RoutineManager) {
	mce.routineMgr = mgr
}

func (mce *MysqlCmdExecutor) GetRoutineManager() *RoutineManager {
	return mce.routineMgr
}

<<<<<<< HEAD
func (mce *MysqlCmdExecutor) RecordStatement(ctx context.Context, ses *Session, proc *process.Process, sql string, beginIns time.Time) context.Context {
	statementId := util.Fastrand64()
	sessInfo := proc.SessionInfo
	txnID := uint64(0)
	if ses.GetTxnHandler().IsValidTxn() { // fixme: how Could I get an valid txn ID.
		txnID = ses.GetTxnHandler().GetTxn().GetID()
	}
	trace.ReportStatement(
		ctx,
		&trace.StatementInfo{
			StatementID:          statementId,
			SessionID:            sessInfo.GetConnectionID(),
			TransactionID:        txnID,
			Account:              "account", //fixme: sessInfo.GetAccount()
			User:                 sessInfo.GetUser(),
			Host:                 sessInfo.GetHost(),
			Database:             sessInfo.GetDatabase(),
			Statement:            sql,
			StatementFingerprint: "", // fixme
			StatementTag:         "", // fixme
			RequestAt:            util.NowNS(),
		},
	)
	return trace.ContextWithSpanContext(ctx, trace.SpanContextWithID(trace.TraceID(statementId)))
}

=======
// outputPool outputs the data
type outputPool interface {
	resetLineStr()

	reset()

	getEmptyRow() ([]interface{}, error)

	flush() error
}

var _ outputPool = &outputQueue{}
var _ outputPool = &fakeOutputQueue{}

>>>>>>> 7eafae13
type outputQueue struct {
	proto        MysqlProtocol
	mrs          *MysqlResultSet
	rowIdx       uint64
	length       uint64
	ep           *tree.ExportParam
	lineStr      []byte
	showStmtType ShowStatementType

	getEmptyRowTime time.Duration
	flushTime       time.Duration
}

func (o *outputQueue) resetLineStr() {
	o.lineStr = o.lineStr[:0]
}

func NewOutputQueue(proto MysqlProtocol, mrs *MysqlResultSet, length uint64, ep *tree.ExportParam, showStatementType ShowStatementType) *outputQueue {
	return &outputQueue{
		proto:        proto,
		mrs:          mrs,
		rowIdx:       0,
		length:       length,
		ep:           ep,
		showStmtType: showStatementType,
	}
}

func (o *outputQueue) reset() {
	o.getEmptyRowTime = 0
	o.flushTime = 0
}

/*
getEmptyRow returns a empty space for filling data.
If there is no space, it flushes the data into the protocol
and returns an empty space then.
*/
func (o *outputQueue) getEmptyRow() ([]interface{}, error) {
	//begin := time.Now()
	//defer func() {
	//	o.getEmptyRowTime += time.Since(begin)
	//}()
	if o.rowIdx >= o.length {
		if err := o.flush(); err != nil {
			return nil, err
		}
	}

	row := o.mrs.Data[o.rowIdx]
	o.rowIdx++
	return row, nil
}

/*
flush will force the data flushed into the protocol.
*/
func (o *outputQueue) flush() error {
	//begin := time.Now()
	//defer func() {
	//	o.flushTime += time.Since(begin)
	//}()
	if o.rowIdx <= 0 {
		return nil
	}
	if o.ep.Outfile {
		if err := exportDataToCSVFile(o); err != nil {
			logutil.Errorf("export to csv file error %v \n", err)
			return err
		}
	} else {
		//send group of row
		if o.showStmtType == ShowCreateTable || o.showStmtType == ShowCreateDatabase || o.showStmtType == ShowColumns {
			o.rowIdx = 0
			return nil
		}

		if err := o.proto.SendResultSetTextBatchRowSpeedup(o.mrs, o.rowIdx); err != nil {
			logutil.Errorf("flush error %v \n", err)
			return err
		}
	}
	o.rowIdx = 0
	return nil
}

// fakeOutputQueue saves the data into the session.
type fakeOutputQueue struct {
	mrs *MysqlResultSet
}

func newFakeOutputQueue(mrs *MysqlResultSet) outputPool {
	return &fakeOutputQueue{mrs: mrs}
}

func (foq *fakeOutputQueue) resetLineStr() {}

func (foq *fakeOutputQueue) reset() {}

func (foq *fakeOutputQueue) getEmptyRow() ([]interface{}, error) {
	row := make([]interface{}, foq.mrs.GetColumnCount())
	foq.mrs.AddRow(row)
	return row, nil
}

func (foq *fakeOutputQueue) flush() error {
	return nil
}

const (
	tableNamePos    = 0
	tableCommentPos = 4

	attrNamePos    = 8
	attrTypPos     = 9
	charWidthPos   = 11
	defaultPos     = 13
	primaryKeyPos  = 16
	attrCommentPos = 19

	showCreateTableAttrCount = 21
)

/*
handle show create table in plan2 and tae
*/
func handleShowCreateTable(ses *Session) error {
	tableName := string(ses.Data[0][tableNamePos].([]byte))
	createStr := fmt.Sprintf("CREATE TABLE `%s` (", tableName)
	rowCount := 0
	var pkDefs []string
	for _, d := range ses.Data {
		colName := string(d[attrNamePos].([]byte))
		if colName == "PADDR" {
			continue
		}
		nullOrNot := ""
		if d[defaultPos].(int8) != 0 {
			nullOrNot = "NOT NULL"
		} else {
			nullOrNot = "DEFAULT NULL"
		}

		var hasAttrComment string
		attrComment := string(d[attrCommentPos].([]byte))
		if attrComment != "" {
			hasAttrComment = " COMMENT '" + attrComment + "'"
		}

		if rowCount == 0 {
			createStr += "\n"
		} else {
			createStr += ",\n"
		}
		typ := types.Type{Oid: types.T(d[attrTypPos].(int32))}
		typeStr := typ.String()
		if typ.Oid == types.T_varchar || typ.Oid == types.T_char {
			typeStr += fmt.Sprintf("(%d)", d[charWidthPos].(int32))
		}
		createStr += fmt.Sprintf("`%s` %s %s%s", colName, typeStr, nullOrNot, hasAttrComment)
		rowCount++
		if string(d[primaryKeyPos].([]byte)) == "p" {
			pkDefs = append(pkDefs, colName)
		}
	}
	if len(pkDefs) != 0 {
		pkStr := "PRIMARY KEY ("
		for _, def := range pkDefs {
			pkStr += fmt.Sprintf("`%s`", def)
		}
		pkStr += ")"
		if rowCount != 0 {
			createStr += ",\n"
		}
		createStr += pkStr
	}

	if rowCount != 0 {
		createStr += "\n"
	}
	createStr += ")"

	tableComment := string(ses.Data[0][tableCommentPos].([]byte))
	if tableComment != "" {
		createStr += " COMMENT='" + tableComment + "',"
	}

	row := make([]interface{}, 2)
	row[0] = tableName
	row[1] = createStr

	ses.Mrs.AddRow(row)

	if err := ses.GetMysqlProtocol().SendResultSetTextBatchRowSpeedup(ses.Mrs, 1); err != nil {
		logutil.Errorf("handleShowCreateTable error %v \n", err)
		return err
	}
	return nil
}

/*
handle show create database in plan2 and tae
*/
func handleShowCreateDatabase(ses *Session) error {
	dbNameIndex := ses.Mrs.Name2Index["Database"]
	dbsqlIndex := ses.Mrs.Name2Index["Create Database"]
	firstRow := ses.Data[0]
	dbName := firstRow[dbNameIndex]
	createDBSql := fmt.Sprintf("CREATE DATABASE `%s`", dbName)
	firstRow[dbsqlIndex] = createDBSql

	row := make([]interface{}, 2)
	row[0] = dbName
	row[1] = createDBSql

	ses.Mrs.AddRow(row)
	if err := ses.GetMysqlProtocol().SendResultSetTextBatchRowSpeedup(ses.Mrs, 1); err != nil {
		logutil.Errorf("handleShowCreateDatabase error %v \n", err)
		return err
	}
	return nil
}

/*
handle show columns from table in plan2 and tae
*/
func handleShowColumns(ses *Session) error {
	for _, d := range ses.Data {
		row := make([]interface{}, 6)
		colName := string(d[0].([]byte))
		if colName == "PADDR" {
			continue
		}
		row[0] = colName
		typ := types.Type{Oid: types.T(d[1].(int32))}
		row[1] = typ.String()
		if d[2].(int8) == 0 {
			row[2] = "NO"
		} else {
			row[2] = "YES"
		}
		row[3] = d[3]
		row[4] = "NULL"
		row[5] = d[5]
		ses.Mrs.AddRow(row)
	}
	if err := ses.GetMysqlProtocol().SendResultSetTextBatchRowSpeedup(ses.Mrs, ses.Mrs.GetRowCount()); err != nil {
		logutil.Errorf("handleShowCreateTable error %v \n", err)
		return err
	}
	return nil
}

/*
extract the data from the pipeline.
obj: routine obj
TODO:Add error
Warning: The pipeline is the multi-thread environment. The getDataFromPipeline will

	access the shared data. Be careful when it writes the shared data.
*/
func getDataFromPipeline(obj interface{}, bat *batch.Batch) error {
	ses := obj.(*Session)

	if bat == nil {
		return nil
	}

	goID := GetRoutineId()

	logutil.Infof("goid %d \n", goID)
	enableProfile := ses.Pu.SV.GetEnableProfileGetDataFromPipeline()

	var cpuf *os.File = nil
	if enableProfile {
		cpuf, _ = os.Create("cpu_profile")
	}

	begin := time.Now()

	proto := ses.GetMysqlProtocol()
	proto.PrepareBeforeProcessingResultSet()

	//Create a new temporary resultset per pipeline thread.
	mrs := &MysqlResultSet{}
	//Warning: Don't change ResultColumns in this.
	//Reference the shared ResultColumns of the session among multi-thread.
	mrs.Columns = ses.Mrs.Columns
	mrs.Name2Index = ses.Mrs.Name2Index

	begin3 := time.Now()
	countOfResultSet := 1
	//group row
	mrs.Data = make([][]interface{}, countOfResultSet)
	for i := 0; i < countOfResultSet; i++ {
		mrs.Data[i] = make([]interface{}, len(bat.Vecs))
	}
	allocateOutBufferTime := time.Since(begin3)

	oq := NewOutputQueue(proto, mrs, uint64(countOfResultSet), ses.ep, ses.showStmtType)
	oq.reset()

	row2colTime := time.Duration(0)

	procBatchBegin := time.Now()

	n := vector.Length(bat.Vecs[0])

	if enableProfile {
		if err := pprof.StartCPUProfile(cpuf); err != nil {
			return err
		}
	}
	for j := 0; j < n; j++ { //row index
		if oq.ep.Outfile {
			select {
			case <-ses.closeRef.stopExportData:
				{
					return nil
				}
			default:
				{
				}
			}
		}

		if bat.Zs[j] <= 0 {
			continue
		}
		row, err := extractRowFromEveryVector(bat, int64(j), oq)
		if err != nil {
			return err
		}
		if oq.showStmtType == ShowCreateDatabase || oq.showStmtType == ShowCreateTable || oq.showStmtType == ShowColumns {
			row2 := make([]interface{}, len(row))
			copy(row2, row)
			ses.Data = append(ses.Data, row2)
		}
	}

	//logutil.Infof("row group -+> %v ", oq.getData())

	err := oq.flush()
	if err != nil {
		return err
	}

	if enableProfile {
		pprof.StopCPUProfile()
	}

	procBatchTime := time.Since(procBatchBegin)
	tTime := time.Since(begin)
	logutil.Infof("rowCount %v \n"+
		"time of getDataFromPipeline : %s \n"+
		"processBatchTime %v \n"+
		"row2colTime %v \n"+
		"allocateOutBufferTime %v \n"+
		"outputQueue.flushTime %v \n"+
		"processBatchTime - row2colTime - allocateOutbufferTime - flushTime %v \n"+
		"restTime(=tTime - row2colTime - allocateOutBufferTime) %v \n"+
		"protoStats %s\n",
		n,
		tTime,
		procBatchTime,
		row2colTime,
		allocateOutBufferTime,
		oq.flushTime,
		procBatchTime-row2colTime-allocateOutBufferTime-oq.flushTime,
		tTime-row2colTime-allocateOutBufferTime,
		proto.GetStats())

	return nil
}

// extractRowFromEveryVector gets the j row from the every vector and outputs the row
func extractRowFromEveryVector(dataSet *batch.Batch, j int64, oq outputPool) ([]interface{}, error) {
	row, err := oq.getEmptyRow()
	if err != nil {
		return nil, err
	}
	var rowIndex = int64(j)
	for i, vec := range dataSet.Vecs { //col index
		rowIndexBackup := rowIndex
		if vec.IsScalarNull() {
			row[i] = nil
			continue
		}
		if vec.IsScalar() {
			rowIndex = 0
		}

		err = extractRowFromVector(vec, i, row, rowIndex)
		if err != nil {
			return nil, err
		}
		rowIndex = rowIndexBackup
	}
	//duplicate rows
	for i := int64(0); i < dataSet.Zs[j]-1; i++ {
		erow, rr := oq.getEmptyRow()
		if rr != nil {
			return nil, rr
		}
		for l := 0; l < len(dataSet.Vecs); l++ {
			erow[l] = row[l]
		}
	}
	return row, nil
}

// extractRowFromVector gets the rowIndex row from the i vector
func extractRowFromVector(vec *vector.Vector, i int, row []interface{}, rowIndex int64) error {
	switch vec.Typ.Oid { //get col
	case types.T_json:
		if !nulls.Any(vec.Nsp) {
			bytes := vec.Col.(*types.Bytes)
			vs := make([]bytejson.ByteJson, 0, len(bytes.Lengths))
			for i, length := range bytes.Lengths {
				off := bytes.Offsets[i]
				vs = append(vs, encoding.DecodeJson(bytes.Data[off:off+length]))
			}
			row[i] = vs[rowIndex]
		} else {
			if nulls.Contains(vec.Nsp, uint64(rowIndex)) {
				row[i] = nil
			} else {
				bytes := vec.Col.(*types.Bytes)
				vs := make([]bytejson.ByteJson, 0, len(bytes.Lengths))
				for i, length := range bytes.Lengths {
					off := bytes.Offsets[i]
					vs = append(vs, encoding.DecodeJson(bytes.Data[off:off+length]))
				}
				row[i] = vs[rowIndex]
			}
		}
	case types.T_bool:
		if !nulls.Any(vec.Nsp) { //all data in this column are not null
			vs := vec.Col.([]bool)
			row[i] = vs[rowIndex]
		} else {
			if nulls.Contains(vec.Nsp, uint64(rowIndex)) { //is null
				row[i] = nil
			} else {
				vs := vec.Col.([]bool)
				row[i] = vs[rowIndex]
			}
		}
	case types.T_int8:
		if !nulls.Any(vec.Nsp) { //all data in this column are not null
			vs := vec.Col.([]int8)
			row[i] = vs[rowIndex]
		} else {
			if nulls.Contains(vec.Nsp, uint64(rowIndex)) { //is null
				row[i] = nil
			} else {
				vs := vec.Col.([]int8)
				row[i] = vs[rowIndex]
			}
		}
	case types.T_uint8:
		if !nulls.Any(vec.Nsp) { //all data in this column are not null
			vs := vec.Col.([]uint8)
			row[i] = vs[rowIndex]
		} else {
			if nulls.Contains(vec.Nsp, uint64(rowIndex)) { //is null
				row[i] = nil
			} else {
				vs := vec.Col.([]uint8)
				row[i] = vs[rowIndex]
			}
		}
	case types.T_int16:
		if !nulls.Any(vec.Nsp) { //all data in this column are not null
			vs := vec.Col.([]int16)
			row[i] = vs[rowIndex]
		} else {
			if nulls.Contains(vec.Nsp, uint64(rowIndex)) { //is null
				row[i] = nil
			} else {
				vs := vec.Col.([]int16)
				row[i] = vs[rowIndex]
			}
		}
	case types.T_uint16:
		if !nulls.Any(vec.Nsp) { //all data in this column are not null
			vs := vec.Col.([]uint16)
			row[i] = vs[rowIndex]
		} else {
			if nulls.Contains(vec.Nsp, uint64(rowIndex)) { //is null
				row[i] = nil
			} else {
				vs := vec.Col.([]uint16)
				row[i] = vs[rowIndex]
			}
		}
	case types.T_int32:
		if !nulls.Any(vec.Nsp) { //all data in this column are not null
			vs := vec.Col.([]int32)
			row[i] = vs[rowIndex]
		} else {
			if nulls.Contains(vec.Nsp, uint64(rowIndex)) { //is null
				row[i] = nil
			} else {
				vs := vec.Col.([]int32)
				row[i] = vs[rowIndex]
			}
		}
	case types.T_uint32:
		if !nulls.Any(vec.Nsp) { //all data in this column are not null
			vs := vec.Col.([]uint32)
			row[i] = vs[rowIndex]
		} else {
			if nulls.Contains(vec.Nsp, uint64(rowIndex)) { //is null
				row[i] = nil
			} else {
				vs := vec.Col.([]uint32)
				row[i] = vs[rowIndex]
			}
		}
	case types.T_int64:
		if !nulls.Any(vec.Nsp) { //all data in this column are not null
			vs := vec.Col.([]int64)
			row[i] = vs[rowIndex]
		} else {
			if nulls.Contains(vec.Nsp, uint64(rowIndex)) { //is null
				row[i] = nil
			} else {
				vs := vec.Col.([]int64)
				row[i] = vs[rowIndex]
			}
		}
	case types.T_uint64:
		if !nulls.Any(vec.Nsp) { //all data in this column are not null
			vs := vec.Col.([]uint64)
			row[i] = vs[rowIndex]
		} else {
			if nulls.Contains(vec.Nsp, uint64(rowIndex)) { //is null
				row[i] = nil
			} else {
				vs := vec.Col.([]uint64)
				row[i] = vs[rowIndex]
			}
		}
	case types.T_float32:
		if !nulls.Any(vec.Nsp) { //all data in this column are not null
			vs := vec.Col.([]float32)
			row[i] = vs[rowIndex]
		} else {
			if nulls.Contains(vec.Nsp, uint64(rowIndex)) { //is null
				row[i] = nil
			} else {
				vs := vec.Col.([]float32)
				row[i] = vs[rowIndex]
			}
		}
	case types.T_float64:
		if !nulls.Any(vec.Nsp) { //all data in this column are not null
			vs := vec.Col.([]float64)
			row[i] = vs[rowIndex]
		} else {
			if nulls.Contains(vec.Nsp, uint64(rowIndex)) { //is null
				row[i] = nil
			} else {
				vs := vec.Col.([]float64)
				row[i] = vs[rowIndex]
			}
		}
	case types.T_char:
		if !nulls.Any(vec.Nsp) { //all data in this column are not null
			vs := vec.Col.(*types.Bytes)
			row[i] = vs.Get(rowIndex)
		} else {
			if nulls.Contains(vec.Nsp, uint64(rowIndex)) { //is null
				row[i] = nil
			} else {
				vs := vec.Col.(*types.Bytes)
				row[i] = vs.Get(rowIndex)
			}
		}
	case types.T_varchar:
		if !nulls.Any(vec.Nsp) { //all data in this column are not null
			vs := vec.Col.(*types.Bytes)
			row[i] = vs.Get(rowIndex)
		} else {
			if nulls.Contains(vec.Nsp, uint64(rowIndex)) { //is null
				row[i] = nil
			} else {
				vs := vec.Col.(*types.Bytes)
				row[i] = vs.Get(rowIndex)
			}
		}
	case types.T_date:
		if !nulls.Any(vec.Nsp) { //all data in this column are not null
			vs := vec.Col.([]types.Date)
			row[i] = vs[rowIndex]
		} else {
			if nulls.Contains(vec.Nsp, uint64(rowIndex)) { //is null
				row[i] = nil
			} else {
				vs := vec.Col.([]types.Date)
				row[i] = vs[rowIndex]
			}
		}
	case types.T_datetime:
		precision := vec.Typ.Precision
		if !nulls.Any(vec.Nsp) { //all data in this column are not null
			vs := vec.Col.([]types.Datetime)
			row[i] = vs[rowIndex].String2(precision)
		} else {
			if nulls.Contains(vec.Nsp, uint64(rowIndex)) { //is null
				row[i] = nil
			} else {
				vs := vec.Col.([]types.Datetime)
				row[i] = vs[rowIndex].String2(precision)
			}
		}
	case types.T_timestamp:
		precision := vec.Typ.Precision
		if !nulls.Any(vec.Nsp) { //all data in this column are not null
			vs := vec.Col.([]types.Timestamp)
			row[i] = vs[rowIndex].String2(precision)
		} else {
			if nulls.Contains(vec.Nsp, uint64(rowIndex)) { //is null
				row[i] = nil
			} else {
				vs := vec.Col.([]types.Timestamp)
				row[i] = vs[rowIndex].String2(precision)
			}
		}
	case types.T_decimal64:
		scale := vec.Typ.Scale
		if !nulls.Any(vec.Nsp) { //all data in this column are not null
			vs := vec.Col.([]types.Decimal64)
			row[i] = vs[rowIndex].ToStringWithScale(scale)
		} else {
			if nulls.Contains(vec.Nsp, uint64(rowIndex)) {
				row[i] = nil
			} else {
				vs := vec.Col.([]types.Decimal64)
				row[i] = vs[rowIndex].ToStringWithScale(scale)
			}
		}
	case types.T_decimal128:
		scale := vec.Typ.Scale
		if !nulls.Any(vec.Nsp) { //all data in this column are not null
			vs := vec.Col.([]types.Decimal128)
			row[i] = vs[rowIndex].ToStringWithScale(scale)
		} else {
			if nulls.Contains(vec.Nsp, uint64(rowIndex)) {
				row[i] = nil
			} else {
				vs := vec.Col.([]types.Decimal128)
				row[i] = vs[rowIndex].ToStringWithScale(scale)
			}
		}
	case types.T_blob:
		if !nulls.Any(vec.Nsp) { //all data in this column are not null
			vs := vec.Col.(*types.Bytes)
			row[i] = vs.Get(rowIndex)
		} else {
			if nulls.Contains(vec.Nsp, uint64(rowIndex)) { //is null
				row[i] = nil
			} else {
				vs := vec.Col.(*types.Bytes)
				row[i] = vs.Get(rowIndex)
			}
		}
	default:
		logutil.Errorf("extractRowFromVector : unsupported type %d \n", vec.Typ.Oid)
		return fmt.Errorf("extractRowFromVector : unsupported type %d", vec.Typ.Oid)
	}
	return nil
}

func (mce *MysqlCmdExecutor) handleChangeDB(db string) error {
	ses := mce.GetSession()
	txnHandler := ses.GetTxnHandler()
	txnCtx := txnHandler.GetTxn().GetCtx()
	//TODO: check meta data
	ctx := context.TODO()
	if _, err := ses.Pu.StorageEngine.Database(ctx, db, engine.Snapshot(txnCtx)); err != nil {
		//echo client. no such database
		return NewMysqlError(ER_BAD_DB_ERROR, db)
	}
	oldDB := ses.GetDatabaseName()
	ses.SetDatabaseName(db)

	logutil.Infof("User %s change database from [%s] to [%s]\n", ses.protocol.GetUserName(), oldDB, ses.protocol.GetDatabaseName())

	return nil
}

/*
handle "SELECT @@xxx.yyyy"
*/
func (mce *MysqlCmdExecutor) handleSelectVariables(ve *tree.VarExpr) error {
	var err error = nil
	ses := mce.GetSession()
	proto := ses.protocol

	col := new(MysqlColumn)
	col.SetColumnType(defines.MYSQL_TYPE_VARCHAR)
	col.SetName("@@" + ve.Name)
	ses.Mrs.AddColumn(col)

	row := make([]interface{}, 1)
	if ve.System {
		if ve.Global {
			val, err := ses.GetGlobalVar(ve.Name)
			if err != nil {
				return err
			}
			row[0] = val
		} else {
			val, err := ses.GetSessionVar(ve.Name)
			if err != nil {
				return err
			}
			row[0] = val
		}
	} else {
		//user defined variable
		_, val, err := ses.GetUserDefinedVar(ve.Name)
		if err != nil {
			return err
		}
		row[0] = val
	}

	ses.Mrs.AddRow(row)

	mer := NewMysqlExecutionResult(0, 0, 0, 0, ses.Mrs)
	resp := NewResponse(ResultResponse, 0, int(COM_QUERY), mer)

	if err := proto.SendResponse(resp); err != nil {
		return fmt.Errorf("routine send response failed. error:%v ", err)
	}
	return err
}

/*
handle Load DataSource statement
*/
func (mce *MysqlCmdExecutor) handleLoadData(load *tree.Load) error {
	var err error
	ses := mce.GetSession()
	proto := ses.protocol

	logutil.Infof("+++++load data")
	/*
		TODO:support LOCAL
	*/
	if load.Local {
		return fmt.Errorf("LOCAL is unsupported now")
	}

	if load.Fields == nil || len(load.Fields.Terminated) == 0 {
		return fmt.Errorf("load need FIELDS TERMINATED BY ")
	}

	if load.Fields != nil && load.Fields.EscapedBy != 0 {
		return fmt.Errorf("EscapedBy field is unsupported now")
	}

	/*
		check file
	*/
	exist, isfile, err := PathExists(load.File)
	if err != nil || !exist {
		return fmt.Errorf("file %s does exist. err:%v", load.File, err)
	}

	if !isfile {
		return fmt.Errorf("file %s is a directory", load.File)
	}

	/*
		check database
	*/
	loadDb := string(load.Table.Schema())
	loadTable := string(load.Table.Name())
	if loadDb == "" {
		if proto.GetDatabaseName() == "" {
			return fmt.Errorf("load data need database")
		}

		//then, it uses the database name in the session
		loadDb = ses.protocol.GetDatabaseName()
	}

	ctx := context.TODO()
	txnHandler := ses.GetTxnHandler()
	if ses.InMultiStmtTransactionMode() {
		return fmt.Errorf("do not support the Load in a transaction started by BEGIN/START TRANSACTION statement")
	}
	dbHandler, err := ses.GetStorage().Database(ctx, loadDb, engine.Snapshot(txnHandler.GetTxn().GetCtx()))
	if err != nil {
		//echo client. no such database
		return NewMysqlError(ER_BAD_DB_ERROR, loadDb)
	}

	//change db to the database in the LOAD DATA statement if necessary
	if loadDb != proto.GetDatabaseName() {
		oldDB := proto.GetDatabaseName()
		proto.SetDatabaseName(loadDb)
		logutil.Infof("User %s change database from [%s] to [%s] in LOAD DATA\n", proto.GetUserName(), oldDB, proto.GetDatabaseName())
	}

	/*
		check table
	*/
	tableHandler, err := dbHandler.Relation(ctx, loadTable)
	if err != nil {
		//echo client. no such table
		return NewMysqlError(ER_NO_SUCH_TABLE, loadDb, loadTable)
	}

	/*
		execute load data
	*/
	result, err := mce.LoadLoop(load, dbHandler, tableHandler, loadDb)
	if err != nil {
		return err
	}

	/*
		response
	*/
	info := NewMysqlError(ER_LOAD_INFO, result.Records, result.Deleted, result.Skipped, result.Warnings, result.WriteTimeout).Error()
	resp := NewOkResponse(result.Records, 0, uint16(result.Warnings), 0, int(COM_QUERY), info)
	if err = proto.SendResponse(resp); err != nil {
		return fmt.Errorf("routine send response failed. error:%v ", err)
	}
	return nil
}

/*
handle cmd CMD_FIELD_LIST
*/
func (mce *MysqlCmdExecutor) handleCmdFieldList(icfl *InternalCmdFieldList) error {
	var err error
	ses := mce.GetSession()
	proto := ses.GetMysqlProtocol()
	tableName := icfl.tableName

	ctx := context.TODO()

	dbName := ses.GetDatabaseName()
	if dbName == "" {
		return NewMysqlError(ER_NO_DB_ERROR)
	}

	//Get table infos for the database from the cube
	//case 1: there are no table infos for the db
	//case 2: db changed
	var attrs []ColumnInfo
	if ses.IsTaeEngine() {
		if mce.tableInfos == nil || mce.db != dbName {
			txnHandler := ses.GetTxnHandler()
			eng := ses.GetStorage()
			db, err := eng.Database(ctx, dbName, engine.Snapshot(txnHandler.GetTxn().GetCtx()))
			if err != nil {
				return err
			}

			names, err := db.Relations(ctx)
			if err != nil {
				return err
			}
			for _, name := range names {
				table, err := db.Relation(ctx, name)
				if err != nil {
					return err
				}

				defs, err := table.TableDefs(ctx)
				if err != nil {
					return err
				}
				for _, def := range defs {
					if attr, ok := def.(*engine.AttributeDef); ok {
						attrs = append(attrs, &engineColumnInfo{
							name: attr.Attr.Name,
							typ:  attr.Attr.Type,
						})
					}
				}
			}

			if mce.tableInfos == nil {
				mce.tableInfos = make(map[string][]ColumnInfo)
			}
			mce.tableInfos[tableName] = attrs
		}
	}

	cols, ok := mce.tableInfos[tableName]
	if !ok {
		//just give the empty info when there is no such table.
		attrs = make([]ColumnInfo, 0)
	} else {
		attrs = cols
	}

	for _, c := range attrs {
		col := new(MysqlColumn)
		col.SetName(c.GetName())
		err = convertEngineTypeToMysqlType(c.GetType(), col)
		if err != nil {
			return err
		}

		/*
			mysql CMD_FIELD_LIST response: send the column definition per column
		*/
		err = proto.SendColumnDefinitionPacket(col, int(COM_FIELD_LIST))
		if err != nil {
			return err
		}
	}

	/*
		mysql CMD_FIELD_LIST response: End after the column has been sent.
		send EOF packet
	*/
	err = proto.SendEOFPacketIf(0, 0)
	if err != nil {
		return err
	}

	return err
}

/*
handle setvar
*/
func (mce *MysqlCmdExecutor) handleSetVar(sv *tree.SetVar) error {
	var err error = nil
	ses := mce.GetSession()
	proto := ses.GetMysqlProtocol()

	setVarFunc := func(system, global bool, name string, value interface{}) error {
		if system {
			if global {
				err = ses.SetGlobalVar(name, value)
				if err != nil {
					return err
				}
			} else {
				err = ses.SetSessionVar(name, value)
				if err != nil {
					return err
				}
			}

			if strings.ToLower(name) == "autocommit" {
				svbt := SystemVariableBoolType{}
				newValue, err2 := svbt.Convert(value)
				if err2 != nil {
					return err2
				}
				err = ses.SetAutocommit(svbt.IsTrue(newValue))
				if err != nil {
					return err
				}
			}
		} else {
			err = ses.SetUserDefinedVar(name, value)
			if err != nil {
				return err
			}
		}
		return nil
	}

	for _, assign := range sv.Assignments {
		name := assign.Name
		var value interface{}

		//TODO: set var needs to be moved into plan2
		//convert into definite type
		value, err = GetSimpleExprValue(assign.Value)
		if err != nil {
			return err
		}

		//TODO : fix SET NAMES after parser is ready
		if name == "names" {
			//replaced into three system variable:
			//character_set_client, character_set_connection, and character_set_results
			replacedBy := []string{
				"character_set_client", "character_set_connection", "character_set_results",
			}
			for _, rb := range replacedBy {
				err = setVarFunc(assign.System, assign.Global, rb, value)
				if err != nil {
					return err
				}
			}
		} else {
			err = setVarFunc(assign.System, assign.Global, name, value)
			if err != nil {
				return err
			}
		}
	}

	resp := NewOkResponse(0, 0, 0, 0, int(COM_QUERY), "")
	if err = proto.SendResponse(resp); err != nil {
		return fmt.Errorf("routine send response failed. error:%v ", err)
	}
	return nil
}

/*
handle show variables
*/
func (mce *MysqlCmdExecutor) handleShowVariables(sv *tree.ShowVariables) error {
	var err error = nil
	ses := mce.GetSession()
	proto := mce.GetSession().protocol

	col1 := new(MysqlColumn)
	col1.SetColumnType(defines.MYSQL_TYPE_VARCHAR)
	col1.SetName("VARIABLE_NAME")

	col2 := new(MysqlColumn)
	col2.SetColumnType(defines.MYSQL_TYPE_VARCHAR)
	col2.SetName("VARIABLE_VALUE")

	ses.Mrs.AddColumn(col1)
	ses.Mrs.AddColumn(col2)

	var hasLike = false
	var likePattern = ""
	if sv.Like != nil {
		hasLike = true
		likePattern = strings.ToLower(sv.Like.Right.String())
	}

	var sysVars map[string]interface{}
	if sv.Global {
		sysVars = make(map[string]interface{})
		for name := range sysVars {
			if val, err := ses.GetGlobalVar(name); err == nil {
				sysVars[name] = val
			} else if !goErrors.Is(err, errorSystemVariableSessionEmpty) {
				return err
			}
		}
	} else {
		sysVars = ses.CopyAllSessionVars()
	}

	rows := make([][]interface{}, 0, len(sysVars))
	for name, value := range sysVars {
		if hasLike && !WildcardMatch(likePattern, name) {
			continue
		}
		row := make([]interface{}, 2)
		row[0] = name
		gsv, ok := gSysVariables.GetDefinitionOfSysVar(name)
		if !ok {
			return errorSystemVariableDoesNotExist
		}
		row[1] = value
		if _, ok := gsv.GetType().(SystemVariableBoolType); ok {
			if value == 1 {
				row[1] = "on"
			} else {
				row[1] = "off"
			}
		}

		rows = append(rows, row)
	}

	//sort by name
	sort.Slice(rows, func(i, j int) bool {
		return rows[i][0].(string) < rows[j][0].(string)
	})

	for _, row := range rows {
		ses.Mrs.AddRow(row)
	}

	mer := NewMysqlExecutionResult(0, 0, 0, 0, ses.Mrs)
	resp := NewResponse(ResultResponse, 0, int(COM_QUERY), mer)

	if err := proto.SendResponse(resp); err != nil {
		return fmt.Errorf("routine send response failed. error:%v ", err)
	}
	return err
}

func (mce *MysqlCmdExecutor) handleAnalyzeStmt(stmt *tree.AnalyzeStmt) error {
	// rewrite analyzeStmt to `select approx_count_distinct(col), .. from tbl`
	// IMO, this approach is simple and future-proof
	// Although this rewriting processing could have been handled in rewrite module,
	// `handleAnalyzeStmt` can be easily managed by cron jobs in the future
	ctx := tree.NewFmtCtx(dialect.MYSQL)
	ctx.WriteString("select ")
	for i, ident := range stmt.Cols {
		if i > 0 {
			ctx.WriteByte(',')
		}
		ctx.WriteString("approx_count_distinct(")
		ctx.WriteString(string(ident))
		ctx.WriteByte(')')
	}
	ctx.WriteString(" from ")
	stmt.Table.Format(ctx)
	sql := ctx.String()
	return mce.doComQuery(sql)
}

// Note: for pass the compile quickly. We will remove the comments in the future.
func (mce *MysqlCmdExecutor) handleExplainStmt(stmt *tree.ExplainStmt) error {
	es := explain.NewExplainDefaultOptions()

	for _, v := range stmt.Options {
		if strings.EqualFold(v.Name, "VERBOSE") {
			if strings.EqualFold(v.Value, "TRUE") || v.Value == "NULL" {
				es.Verbose = true
			} else if strings.EqualFold(v.Value, "FALSE") {
				es.Verbose = false
			} else {
				return errors.New(errno.InvalidOptionValue, fmt.Sprintf("%s requires a Boolean value", v.Name))
			}
		} else if strings.EqualFold(v.Name, "ANALYZE") {
			if strings.EqualFold(v.Value, "TRUE") || v.Value == "NULL" {
				es.Anzlyze = true
			} else if strings.EqualFold(v.Value, "FALSE") {
				es.Anzlyze = false
			} else {
				return errors.New(errno.InvalidOptionValue, fmt.Sprintf("%s requires a Boolean value", v.Name))
			}
		} else if strings.EqualFold(v.Name, "FORMAT") {
			if v.Name == "NULL" {
				return errors.New(errno.InvalidOptionValue, fmt.Sprintf("%s requires a parameter", v.Name))
			} else if strings.EqualFold(v.Value, "TEXT") {
				es.Format = explain.EXPLAIN_FORMAT_TEXT
			} else if strings.EqualFold(v.Value, "JSON") {
				es.Format = explain.EXPLAIN_FORMAT_JSON
			} else if strings.EqualFold(v.Value, "DOT") {
				es.Format = explain.EXPLAIN_FORMAT_DOT
			} else {
				return errors.New(errno.InvalidOptionValue, fmt.Sprintf("unrecognized value for EXPLAIN option \"%s\": \"%s\"", v.Name, v.Value))
			}
		} else {
			return errors.New(errno.InvalidOptionValue, fmt.Sprintf("unrecognized EXPLAIN option \"%s\"", v.Name))
		}
	}

	switch stmt.Statement.(type) {
	case *tree.Delete:
		mce.ses.GetTxnCompileCtx().SetQueryType(TXN_DELETE)
	case *tree.Update:
		mce.ses.GetTxnCompileCtx().SetQueryType(TXN_UPDATE)
	default:
		mce.ses.GetTxnCompileCtx().SetQueryType(TXN_DEFAULT)
	}

	//get query optimizer and execute Optimize
	buildPlan, err := buildPlan(mce.ses.txnCompileCtx, stmt.Statement)
	if err != nil {
		return err
	}

	if err != nil {
		logutil.Errorf("build query plan and optimize failed, error: %v", err)
		return errors.New(errno.SyntaxErrororAccessRuleViolation, fmt.Sprintf("build query plan and optimize failed:'%v'", err))
	}

	// build explain data buffer
	buffer := explain.NewExplainDataBuffer()
	// generator query explain
	explainQuery := explain.NewExplainQueryImpl(buildPlan.GetQuery())
	err = explainQuery.ExplainPlan(buffer, es)
	if err != nil {
		logutil.Errorf("explain Query statement error: %v", err)
		return errors.New(errno.SyntaxErrororAccessRuleViolation, fmt.Sprintf("explain Query statement error:%v", err))
	}

	session := mce.GetSession()
	protocol := session.GetMysqlProtocol()

	explainColName := "QUERY PLAN"
	columns, err := GetExplainColumns(explainColName)
	if err != nil {
		logutil.Errorf("GetColumns from ExplainColumns handler failed, error: %v", err)
		return err
	}

	//	Step 1 : send column count and column definition.
	//send column count
	colCnt := uint64(len(columns))
	err = protocol.SendColumnCountPacket(colCnt)
	if err != nil {
		return err
	}
	//send columns
	//column_count * Protocol::ColumnDefinition packets
	cmd := session.Cmd
	for _, c := range columns {
		mysqlc := c.(Column)
		session.Mrs.AddColumn(mysqlc)
		//	mysql COM_QUERY response: send the column definition per column
		err := protocol.SendColumnDefinitionPacket(mysqlc, cmd)
		if err != nil {
			return err
		}
	}

	//	mysql COM_QUERY response: End after the column has been sent.
	//	send EOF packet
	err = protocol.SendEOFPacketIf(0, 0)
	if err != nil {
		return err
	}

	err = buildMoExplainQuery(explainColName, buffer, session, getDataFromPipeline)
	if err != nil {
		return err
	}

	err = protocol.sendEOFOrOkPacket(0, 0)
	if err != nil {
		return err
	}
	return nil
}

// handlePrepareStmt
func (mce *MysqlCmdExecutor) handlePrepareStmt(st *tree.PrepareStmt) error {
	preparePlan, err := buildPlan(mce.ses.txnCompileCtx, st)
	if err != nil {
		return err
	}

	return mce.ses.SetPrepareStmt(preparePlan.GetDcl().GetPrepare().GetName(), &PrepareStmt{
		Name:        preparePlan.GetDcl().GetPrepare().GetName(),
		PreparePlan: preparePlan,
		PrepareStmt: st.Stmt,
	})
}

// handlePrepareString
func (mce *MysqlCmdExecutor) handlePrepareString(st *tree.PrepareString) error {
	preparePlan, err := buildPlan(mce.ses.txnCompileCtx, st)
	if err != nil {
		return err
	}
	stmts, err := mysql.Parse(st.Sql)
	if err != nil {
		return err
	}

	return mce.ses.SetPrepareStmt(preparePlan.GetDcl().GetPrepare().GetName(), &PrepareStmt{
		Name:        preparePlan.GetDcl().GetPrepare().GetName(),
		PreparePlan: preparePlan,
		PrepareStmt: stmts[0],
	})
}

// handleDeallocate
func (mce *MysqlCmdExecutor) handleDeallocate(st *tree.Deallocate) error {
	deallocatePlan, err := buildPlan(mce.ses.txnCompileCtx, st)
	if err != nil {
		return err
	}
	mce.ses.RemovePrepareStmt(deallocatePlan.GetDcl().GetDeallocate().GetName())
	return nil
}

func GetExplainColumns(explainColName string) ([]interface{}, error) {
	cols := []*plan2.ColDef{
		{Typ: &plan2.Type{Id: plan3.Type_TypeId(types.T_varchar)}, Name: explainColName},
	}
	columns := make([]interface{}, len(cols))
	var err error = nil
	for i, col := range cols {
		c := new(MysqlColumn)
		c.SetName(col.Name)
		err = convertEngineTypeToMysqlType(types.T(col.Typ.Id), c)
		if err != nil {
			return nil, err
		}
		columns[i] = c
	}
	return columns, err
}

func buildMoExplainQuery(explainColName string, buffer *explain.ExplainDataBuffer, session *Session, fill func(interface{}, *batch.Batch) error) error {
	bat := batch.New(true, []string{explainColName})
	rs := buffer.Lines
	vs := make([][]byte, len(rs))

	count := 0
	for _, r := range rs {
		str := []byte(r)
		vs[count] = str
		count++
	}
	vs = vs[:count]
	vec := vector.New(types.T_varchar.ToType())
	if err := vector.Append(vec, vs); err != nil {
		return err
	}
	bat.Vecs[0] = vec
	bat.InitZsOne(count)

	return fill(session, bat)
}

var _ ComputationWrapper = &TxnComputationWrapper{}

type TxnComputationWrapper struct {
	stmt    tree.Statement
	plan    *plan2.Plan
	proc    *process.Process
	ses     *Session
	compile *compile.Compile
}

func InitTxnComputationWrapper(ses *Session, stmt tree.Statement, proc *process.Process) *TxnComputationWrapper {
	return &TxnComputationWrapper{
		stmt: stmt,
		proc: proc,
		ses:  ses,
	}
}

func (cwft *TxnComputationWrapper) GetAst() tree.Statement {
	return cwft.stmt
}

func (cwft *TxnComputationWrapper) SetDatabaseName(db string) error {
	return nil
}

func (cwft *TxnComputationWrapper) GetColumns() ([]interface{}, error) {
	var err error
	cols := plan2.GetResultColumnsFromPlan(cwft.plan)
	switch cwft.GetAst().(type) {
	case *tree.ShowCreateTable:
		cols = []*plan2.ColDef{
			{Typ: &plan2.Type{Id: plan3.Type_TypeId(types.T_char)}, Name: "Table"},
			{Typ: &plan2.Type{Id: plan3.Type_TypeId(types.T_char)}, Name: "Create Table"},
		}
	case *tree.ShowColumns:
		cols = []*plan2.ColDef{
			{Typ: &plan2.Type{Id: plan3.Type_TypeId(types.T_char)}, Name: "Field"},
			{Typ: &plan2.Type{Id: plan3.Type_TypeId(types.T_char)}, Name: "Type"},
			{Typ: &plan2.Type{Id: plan3.Type_TypeId(types.T_char)}, Name: "Null"},
			{Typ: &plan2.Type{Id: plan3.Type_TypeId(types.T_char)}, Name: "Key"},
			{Typ: &plan2.Type{Id: plan3.Type_TypeId(types.T_char)}, Name: "Default"},
			{Typ: &plan2.Type{Id: plan3.Type_TypeId(types.T_char)}, Name: "Comment"},
		}
	}
	columns := make([]interface{}, len(cols))
	for i, col := range cols {
		c := new(MysqlColumn)
		c.SetName(col.Name)
		err = convertEngineTypeToMysqlType(types.T(col.Typ.Id), c)
		if err != nil {
			return nil, err
		}
		columns[i] = c
	}
	return columns, err
}

func (cwft *TxnComputationWrapper) GetAffectedRows() uint64 {
	return cwft.compile.GetAffectedRows()
}

func (cwft *TxnComputationWrapper) Compile(u interface{}, fill func(interface{}, *batch.Batch) error) (interface{}, error) {
	var err error
	cwft.plan, err = buildPlan(cwft.ses.GetTxnCompilerContext(), cwft.stmt)
	if err != nil {
		return nil, err
	}

	if _, ok := cwft.stmt.(*tree.Execute); ok {
		executePlan := cwft.plan.GetDcl().GetExecute()
		stmtName := executePlan.GetName()
		prepareStmt, err := cwft.ses.GetPrepareStmt(stmtName)
		if err != nil {
			return nil, err
		}

		preparePlan := prepareStmt.PreparePlan.GetDcl().GetPrepare()

		// TODO check if schema change, obj.Obj is zero all the time in 0.6
		// for _, obj := range preparePlan.GetSchemas() {
		// 	newObj, _ := cwft.ses.txnCompileCtx.Resolve(obj.SchemaName, obj.ObjName)
		// 	if newObj == nil || newObj.Obj != obj.Obj {
		// 		return nil, errors.New("", fmt.Sprintf("table '%s' has been changed, please reset prepare statement '%s'", obj.ObjName, stmtName))
		// 	}
		// }

		query := plan2.DeepCopyQuery(preparePlan.Plan.GetQuery())

		// replace ? and @var with their values
		resetParamRule := plan2.NewResetParamRefRule(executePlan.Args)
		resetVarRule := plan2.NewResetVarRefRule(cwft.ses.GetTxnCompilerContext())
		VisitQuery := plan2.NewVisitQuery(query, []plan2.VisitRule{resetParamRule, resetVarRule})
		err = VisitQuery.Visit()
		if err != nil {
			return nil, err
		}

		// reset plan & stmt
		cwft.stmt = prepareStmt.PrepareStmt
		cwft.plan = &plan2.Plan{Plan: &plan2.Plan_Query{
			Query: query,
		}}
	} else {
		// replace @var with their values
		query := cwft.plan.GetQuery()
		if query != nil {
			resetVarRule := plan2.NewResetVarRefRule(cwft.ses.GetTxnCompilerContext())
			VisitQuery := plan2.NewVisitQuery(query, []plan2.VisitRule{resetVarRule})
			err = VisitQuery.Visit()
			if err != nil {
				return nil, err
			}
		}
	}

	cwft.proc.UnixTime = time.Now().UnixNano()
	txnHandler := cwft.ses.GetTxnHandler()
	cwft.proc.Snapshot = txnHandler.GetTxn().GetCtx()
	cwft.compile = compile.New(cwft.ses.GetDatabaseName(), cwft.ses.GetSql(), cwft.ses.GetUserName(), context.TODO(), cwft.ses.GetStorage(), cwft.proc, cwft.stmt)
	err = cwft.compile.Compile(cwft.plan, cwft.ses, fill)
	if err != nil {
		return nil, err
	}
	return cwft.compile, err
}

func (cwft *TxnComputationWrapper) Run(ts uint64) error {
	return nil
}

func buildPlan(ctx plan2.CompilerContext, stmt tree.Statement) (*plan2.Plan, error) {
	if s, ok := stmt.(*tree.Insert); ok {
		if _, ok := s.Rows.Select.(*tree.ValuesClause); ok {
			return plan2.BuildPlan(ctx, stmt)
		}
	}
	switch stmt := stmt.(type) {
	case *tree.Select, *tree.ParenSelect,
		*tree.Update, *tree.Delete, *tree.Insert,
		*tree.ShowDatabases, *tree.ShowTables, *tree.ShowColumns,
		*tree.ShowCreateDatabase, *tree.ShowCreateTable:
		opt := plan2.NewBaseOptimizer(ctx)
		optimized, err := opt.Optimize(stmt)
		if err != nil {
			return nil, err
		}
		return &plan2.Plan{
			Plan: &plan2.Plan_Query{
				Query: optimized,
			},
		}, nil
	default:
		return plan2.BuildPlan(ctx, stmt)
	}
}

/*
GetComputationWrapper gets the execs from the computation engine
*/
var GetComputationWrapper = func(db, sql, user string, eng engine.Engine, proc *process.Process, ses *Session) ([]ComputationWrapper, error) {
	var cw []ComputationWrapper = nil
	var stmts []tree.Statement = nil
	var cmdFieldStmt *InternalCmdFieldList
	var err error
	if isCmdFieldListSql(sql) {
		cmdFieldStmt, err = parseCmdFieldList(sql)
		if err != nil {
			return nil, err
		}
		stmts = append(stmts, cmdFieldStmt)
	} else {
		stmts, err = parsers.Parse(dialect.MYSQL, sql)
		if err != nil {
			return nil, err
		}
	}

	for _, stmt := range stmts {
		cw = append(cw, InitTxnComputationWrapper(ses, stmt, proc))
	}
	return cw, nil
}

func incStatementCounter(stmt tree.Statement, isInternal bool) {
	switch stmt.(type) {
	case *tree.Select:
		metric.StatementCounter(metric.SQLTypeSelect, isInternal).Inc()
	case *tree.Insert:
		metric.StatementCounter(metric.SQLTypeInsert, isInternal).Inc()
	case *tree.Delete:
		metric.StatementCounter(metric.SQLTypeDelete, isInternal).Inc()
	case *tree.Update:
		metric.StatementCounter(metric.SQLTypeUpdate, isInternal).Inc()
	default:
		metric.StatementCounter(metric.SQLTypeOther, isInternal).Inc()
	}
}

func remindrecordSQLLentencyObserver(stmt tree.Statement, isInternal bool, value float64) {
	switch stmt.(type) {
	case *tree.Select:
		metric.SQLLatencyObserver(metric.SQLTypeSelect, isInternal).Observe(value)
	case *tree.Insert:
		metric.SQLLatencyObserver(metric.SQLTypeInsert, isInternal).Observe(value)
	case *tree.Delete:
		metric.SQLLatencyObserver(metric.SQLTypeDelete, isInternal).Observe(value)
	case *tree.Update:
		metric.SQLLatencyObserver(metric.SQLTypeUpdate, isInternal).Observe(value)
	default:
		metric.SQLLatencyObserver(metric.SQLTypeOther, isInternal).Observe(value)
	}
}

func (mce *MysqlCmdExecutor) beforeRun(stmt tree.Statement) {
	sess := mce.GetSession()
	incStatementCounter(stmt, sess.IsInternal)
}

func (mce *MysqlCmdExecutor) afterRun(stmt tree.Statement, beginInstant time.Time) {
	// TODO: this latency doesn't consider complile and build stage, fix it!
	latency := time.Since(beginInstant).Seconds()
	sess := mce.GetSession()
	remindrecordSQLLentencyObserver(stmt, sess.IsInternal, latency)

}

// execute query
func (mce *MysqlCmdExecutor) doComQuery(sql string) (retErr error) {
	beginInstant := time.Now()
	ses := mce.GetSession()
	ses.showStmtType = NotShowStatement
	proto := ses.GetMysqlProtocol()
	ses.SetSql(sql)
	ses.ep.Outfile = false

	proc := process.New(mheap.New(ses.GuestMmu))
	proc.Id = mce.getNextProcessId()
	proc.Lim.Size = ses.Pu.SV.GetProcessLimitationSize()
	proc.Lim.BatchRows = ses.Pu.SV.GetProcessLimitationBatchRows()
	proc.Lim.PartitionRows = ses.Pu.SV.GetProcessLimitationPartitionRows()
	proc.SessionInfo = process.SessionInfo{
		User:         ses.GetUserName(),
		Host:         ses.Pu.SV.GetHost(),
		ConnectionID: uint64(proto.ConnectionID()),
		Database:     ses.GetDatabaseName(),
		Version:      serverVersion,
	}

	var rootCtx = mce.RecordStatement(trace.DefaultContext(), ses, proc, sql, beginInstant)
	ctx, span := trace.Start(rootCtx, "doComQuery")
	defer span.End()

	cws, err := GetComputationWrapper(ses.GetDatabaseName(),
		sql,
		ses.GetUserName(),
		ses.Pu.StorageEngine,
		proc, ses)
	if err != nil {
		return NewMysqlError(ER_PARSE_ERROR, err, "")
	}

	defer func() {
		ses.SetMysqlResultSet(nil)
	}()

	var cmpBegin time.Time
	var ret interface{}
	var runner ComputationRunner
	var selfHandle bool
	var fromLoadData = false
	var txnErr error
	var rspLen uint64

	stmt := cws[0].GetAst()
	mce.beforeRun(stmt)
	defer mce.afterRun(stmt, beginInstant)
	for _, cw := range cws {
		ses.SetMysqlResultSet(&MysqlResultSet{})
		stmt := cw.GetAst()

		/*
				if it is in an active or multi-statement transaction, we check the type of the statement.
				Then we decide that if we can execute the statement.

			If we check the active transaction, it will generate the case below.
			case:
			set autocommit = 0;  <- no active transaction
			                     <- no active transaction
			drop table test1;    <- no active transaction, no error
			                     <- has active transaction
			drop table test1;    <- has active transaction, error
			                     <- has active transaction
		*/
		if ses.InActiveTransaction() {
			can := StatementCanBeExecutedInUncommittedTransaction(stmt)
			if !can {
				//is ddl statement
				if IsDDL(stmt) {
					return errorOnlyCreateStatement
				} else if IsAdministrativeStatement(stmt) {
					return errorAdministrativeStatement
				} else if IsParameterModificationStatement(stmt) {
					return errorParameterModificationInTxn
				} else {
					return errorUnclassifiedStatement
				}
			}
		}

		//check transaction states
		switch stmt.(type) {
		case *tree.BeginTransaction:
			err = ses.TxnBegin()
			if err != nil {
				goto handleFailed
			}
		case *tree.CommitTransaction:
			err = ses.TxnCommit()
			if err != nil {
				goto handleFailed
			}
		case *tree.RollbackTransaction:
			err = ses.TxnRollback()
			if err != nil {
				goto handleFailed
			}
		}

		switch st := stmt.(type) {
		case *tree.Select:
			if st.Ep != nil {
				mce.exportDataClose = NewCloseExportData()
				ses.ep = st.Ep
				ses.closeRef = mce.exportDataClose
			}
		}

		selfHandle = false

		ses.GetTxnCompileCtx().SetQueryType(TXN_DEFAULT)

		switch st := stmt.(type) {
		case *tree.BeginTransaction, *tree.CommitTransaction, *tree.RollbackTransaction:
			selfHandle = true
			err = proto.sendOKPacket(0, 0, 0, 0, "")
			if err != nil {
				goto handleFailed
			}
		case *tree.Use:
			selfHandle = true
			err = mce.handleChangeDB(st.Name)
			if err != nil {
				goto handleFailed
			}
			err = proto.sendOKPacket(0, 0, 0, 0, "")
			if err != nil {
				goto handleFailed
			}
		case *tree.DropDatabase:
			// if the droped database is the same as the one in use, database must be reseted to empty.
			if string(st.Name) == ses.GetDatabaseName() {
				ses.SetUserName("")
			}
		case *tree.Load:
			fromLoadData = true
			selfHandle = true
			err = mce.handleLoadData(st)
			if err != nil {
				goto handleFailed
			}
		case *tree.PrepareStmt:
			selfHandle = true
			err = mce.handlePrepareStmt(st)
			if err != nil {
				goto handleFailed
			}
		case *tree.PrepareString:
			selfHandle = true
			err = mce.handlePrepareString(st)
			if err != nil {
				goto handleFailed
			}
		case *tree.Deallocate:
			selfHandle = true
			err = mce.handleDeallocate(st)
			deallocatePlan, err := buildPlan(mce.ses.txnCompileCtx, st)
			if err != nil {
				goto handleFailed
			}
			mce.ses.RemovePrepareStmt(deallocatePlan.GetDcl().GetDeallocate().GetName())
		case *tree.SetVar:
			selfHandle = true
			err = mce.handleSetVar(st)
			if err != nil {
				goto handleFailed
			}
		case *tree.ShowVariables:
			selfHandle = true
			err = mce.handleShowVariables(st)
			if err != nil {
				goto handleFailed
			}
		case *tree.AnalyzeStmt:
			selfHandle = true
			if err = mce.handleAnalyzeStmt(st); err != nil {
				goto handleFailed
			}
		case *tree.ExplainStmt:
			selfHandle = true
			if err = mce.handleExplainStmt(st); err != nil {
				goto handleFailed
			}
		case *tree.ExplainAnalyze:
			err = errors.New(errno.FeatureNotSupported, "not support explain analyze statement now")
			goto handleFailed
		case *tree.ShowColumns:
			ses.showStmtType = ShowColumns
			ses.Data = nil
		case *tree.ShowCreateDatabase:
			ses.showStmtType = ShowCreateDatabase
			ses.Data = nil
		case *tree.ShowCreateTable:
			ses.showStmtType = ShowCreateTable
			ses.Data = nil
		case *tree.Delete:
			ses.GetTxnCompileCtx().SetQueryType(TXN_DELETE)
		case *tree.Update:
			ses.GetTxnCompileCtx().SetQueryType(TXN_UPDATE)
		case *InternalCmdFieldList:
			selfHandle = true
			if err = mce.handleCmdFieldList(st); err != nil {
				goto handleFailed
			}
		}

		if selfHandle {
			goto handleSucceeded
		}
		if err = cw.SetDatabaseName(ses.GetDatabaseName()); err != nil {
			goto handleFailed
		}

		cmpBegin = time.Now()

		if ret, err = cw.Compile(ses, ses.outputCallback); err != nil {
			goto handleFailed
		}

		runner = ret.(ComputationRunner)
		if ses.Pu.SV.GetRecordTimeElapsedOfSqlRequest() {
			logutil2.Infof(ctx, "time of Exec.Build : %s", time.Since(cmpBegin).String())
		}

		// cw.Compile might rewrite sql, here we fetch the latest version
		switch cw.GetAst().(type) {
		//produce result set
		case *tree.Select,
			*tree.ShowCreateTable, *tree.ShowCreateDatabase, *tree.ShowTables, *tree.ShowDatabases, *tree.ShowColumns,
			*tree.ShowProcessList, *tree.ShowErrors, *tree.ShowWarnings, *tree.ShowVariables, *tree.ShowStatus,
			*tree.ShowIndex,
			*tree.ExplainFor, *tree.ExplainAnalyze, *tree.ExplainStmt:
			columns, err2 := cw.GetColumns()
			if err2 != nil {
				logutil.Errorf("GetColumns from Computation handler failed. error: %v", err2)
				err = err2
				goto handleFailed
			}
			/*
				Step 1 : send column count and column definition.
			*/
			//send column count
			colCnt := uint64(len(columns))
			err = proto.SendColumnCountPacket(colCnt)
			if err != nil {
				goto handleFailed
			}
			//send columns
			//column_count * Protocol::ColumnDefinition packets
			cmd := ses.Cmd
			for _, c := range columns {
				mysqlc := c.(Column)
				ses.Mrs.AddColumn(mysqlc)

				//logutil.Infof("doComQuery col name %v type %v ",col.Name(),col.ColumnType())
				/*
					mysql COM_QUERY response: send the column definition per column
				*/
				err = proto.SendColumnDefinitionPacket(mysqlc, cmd)
				if err != nil {
					goto handleFailed
				}
			}

			/*
				mysql COM_QUERY response: End after the column has been sent.
				send EOF packet
			*/
			err = proto.SendEOFPacketIf(0, 0)
			if err != nil {
				goto handleFailed
			}

			runBegin := time.Now()
			/*
				Step 2: Start pipeline
				Producing the data row and sending the data row
			*/
			if ses.ep.Outfile {
				ses.ep.DefaultBufSize = ses.Pu.SV.GetExportDataDefaultFlushSize()
				initExportFileParam(ses.ep, ses.Mrs)
				if err = openNewFile(ses.ep, ses.Mrs); err != nil {
					goto handleFailed
				}
			}
			if err = runner.Run(0); err != nil {
				goto handleFailed
			}
			if ses.showStmtType == ShowCreateTable {
				if err = handleShowCreateTable(ses); err != nil {
					goto handleFailed
				}
			} else if ses.showStmtType == ShowCreateDatabase {
				if err = handleShowCreateDatabase(ses); err != nil {
					goto handleFailed
				}
			} else if ses.showStmtType == ShowColumns {
				if err = handleShowColumns(ses); err != nil {
					goto handleFailed
				}
			}

			if ses.ep.Outfile {
				if err = ses.ep.Writer.Flush(); err != nil {
					goto handleFailed
				}
				if err = ses.ep.File.Close(); err != nil {
					goto handleFailed
				}
			}

			if ses.Pu.SV.GetRecordTimeElapsedOfSqlRequest() {
				logutil.Infof("time of Exec.Run : %s", time.Since(runBegin).String())
			}
			/*
				Step 3: Say goodbye
				mysql COM_QUERY response: End after the data row has been sent.
				After all row data has been sent, it sends the EOF or OK packet.
			*/
			err = proto.sendEOFOrOkPacket(0, 0)
			if err != nil {
				goto handleFailed
			}
		//just status, no result set
		case *tree.CreateTable, *tree.DropTable, *tree.CreateDatabase, *tree.DropDatabase,
			*tree.CreateIndex, *tree.DropIndex,
			*tree.Insert, *tree.Update,
			*tree.BeginTransaction, *tree.CommitTransaction, *tree.RollbackTransaction,
			*tree.SetVar,
			*tree.Load,
			*tree.CreateUser, *tree.DropUser, *tree.AlterUser,
			*tree.CreateRole, *tree.DropRole,
			*tree.Revoke, *tree.Grant,
			*tree.SetDefaultRole, *tree.SetRole, *tree.SetPassword,
			*tree.Delete:
			runBegin := time.Now()

			/*
				Step 1: Start
			*/
			if err = runner.Run(0); err != nil {
				goto handleFailed
			}

			if ses.Pu.SV.GetRecordTimeElapsedOfSqlRequest() {
				logutil.Infof("time of Exec.Run : %s", time.Since(runBegin).String())
			}

			rspLen = cw.GetAffectedRows()
			echoTime := time.Now()
			if ses.Pu.SV.GetRecordTimeElapsedOfSqlRequest() {
				logutil.Infof("time of SendResponse %s", time.Since(echoTime).String())
			}
		}
	handleSucceeded:
		//load data handle txn failure internally
		if !fromLoadData {
			txnErr = ses.TxnCommitSingleStatement(stmt)
			if txnErr != nil {
				return txnErr
			}
			switch stmt.(type) {
			case *tree.CreateTable, *tree.DropTable, *tree.CreateDatabase, *tree.DropDatabase,
				*tree.CreateIndex, *tree.DropIndex, *tree.Insert, *tree.Update,
				*tree.CreateUser, *tree.DropUser, *tree.AlterUser,
				*tree.CreateRole, *tree.DropRole, *tree.Revoke, *tree.Grant,
				*tree.SetDefaultRole, *tree.SetRole, *tree.SetPassword, *tree.Delete,
				*tree.PrepareStmt, *tree.PrepareString, *tree.Deallocate:
				resp := NewOkResponse(rspLen, 0, 0, 0, int(COM_QUERY), "")
				if err := mce.GetSession().protocol.SendResponse(resp); err != nil {
					return fmt.Errorf("routine send response failed. error:%v ", err)
				}
			}
		}
		goto handleNext
	handleFailed:
		if !fromLoadData {
			txnErr = ses.TxnRollbackSingleStatement(stmt)
			if txnErr != nil {
				return txnErr
			}
		}
		return err
	handleNext:
	} // end of for

	return nil
}

// ExecRequest the server execute the commands from the client following the mysql's routine
func (mce *MysqlCmdExecutor) ExecRequest(req *Request) (resp *Response, err error) {
	defer func() {
		if e := recover(); e != nil {
			err = moerr.NewPanicError(e)
			resp = NewGeneralErrorResponse(COM_QUERY, err)
		}
	}()

	logutil.Infof("cmd %v", req.GetCmd())

	ses := mce.GetSession()
	switch uint8(req.GetCmd()) {
	case COM_QUIT:
		/*resp = NewResponse(
			OkResponse,
			0,
			int(COM_QUIT),
			nil,
		)*/
		return resp, nil
	case COM_QUERY:
		var query = string(req.GetData().([]byte))
		mce.addSqlCount(1)
		logutil.Infof("connection id %d query:%s", ses.GetConnectionID(), SubStringFromBegin(query, int(ses.Pu.SV.GetLengthOfQueryPrinted())))
		seps := strings.Split(query, " ")
		if len(seps) <= 0 {
			resp = NewGeneralErrorResponse(COM_QUERY, fmt.Errorf("invalid query"))
			return resp, nil
		}

		if strings.ToLower(seps[0]) == "kill" {
			//last one is processID
			procIdStr := seps[len(seps)-1]
			procID, err := strconv.ParseUint(procIdStr, 10, 64)
			if err != nil {
				resp = NewGeneralErrorResponse(COM_QUERY, err)
				return resp, nil
			}
			err = mce.GetRoutineManager().killStatement(procID)
			if err != nil {
				resp = NewGeneralErrorResponse(COM_QUERY, err)
				return resp, err
			}
			resp = NewGeneralOkResponse(COM_QUERY)
			return resp, nil
		}

		err := mce.doComQuery(query)
		if err != nil {
			resp = NewGeneralErrorResponse(COM_QUERY, err)
		}
		return resp, nil
	case COM_INIT_DB:
		var dbname = string(req.GetData().([]byte))
		mce.addSqlCount(1)
		query := "use `" + dbname + "`"
		err := mce.doComQuery(query)
		if err != nil {
			resp = NewGeneralErrorResponse(COM_INIT_DB, err)
		}

		return resp, nil
	case COM_FIELD_LIST:
		var payload = string(req.GetData().([]byte))
		mce.addSqlCount(1)
		query := makeCmdFieldListSql(payload)
		err := mce.doComQuery(query)
		if err != nil {
			resp = NewGeneralErrorResponse(COM_FIELD_LIST, err)
		}

		return resp, nil
	case COM_PING:
		resp = NewGeneralOkResponse(COM_PING)

		return resp, nil
	default:
		err := fmt.Errorf("unsupported command. 0x%x", req.GetCmd())
		resp = NewGeneralErrorResponse(uint8(req.GetCmd()), err)
	}
	return resp, nil
}

func (mce *MysqlCmdExecutor) Close() {
	//logutil.Infof("close executor")
	if mce.loadDataClose != nil {
		//logutil.Infof("close process load data")
		mce.loadDataClose.Close()
	}
	if mce.exportDataClose != nil {
		mce.exportDataClose.Close()
	}
	mce.sessionRWLock.Lock()
	defer mce.sessionRWLock.Unlock()
	err := mce.ses.TxnRollback()
	if err != nil {
		logutil.Errorf("rollback txn in mce.Close failed.error:%v", err)
	}
}

/*
StatementCanBeExecutedInUncommittedTransaction checks the statement can be executed in an active transaction.
*/
func StatementCanBeExecutedInUncommittedTransaction(stmt tree.Statement) bool {
	switch st := stmt.(type) {
	//ddl statement
	case *tree.CreateTable, *tree.CreateDatabase, *tree.CreateIndex, *tree.CreateView:
		return true
		//dml statement
	case *tree.Insert, *tree.Update, *tree.Delete, *tree.Select, *tree.Load:
		return true
		//transaction
	case *tree.BeginTransaction, *tree.CommitTransaction, *tree.RollbackTransaction:
		return true
		//show
	case *tree.ShowTables, *tree.ShowCreateTable, *tree.ShowCreateDatabase, *tree.ShowDatabases,
		*tree.ShowVariables, *tree.ShowColumns, *tree.ShowErrors, *tree.ShowIndex, *tree.ShowProcessList,
		*tree.ShowStatus, *tree.ShowTarget, *tree.ShowWarnings:
		return true
		//others
	case *tree.PrepareStmt, *tree.Execute, *tree.Deallocate,
		*tree.ExplainStmt, *tree.ExplainAnalyze, *tree.ExplainFor, *InternalCmdFieldList:
		return true
	case *tree.Use:
		/*
			These statements can not be executed in an uncommitted transaction:
				USE SECONDARY ROLE { ALL | NONE }
				USE ROLE role;
		*/
		return !st.IsUseRole()
	}

	return false
}

// IsDDL checks the statement is the DDL statement.
func IsDDL(stmt tree.Statement) bool {
	switch stmt.(type) {
	case *tree.CreateTable, *tree.DropTable, *tree.CreateDatabase, *tree.DropDatabase,
		*tree.CreateIndex, *tree.DropIndex:
		return true
	}
	return false
}

// IsDropStatement checks the statement is the drop statement.
func IsDropStatement(stmt tree.Statement) bool {
	switch stmt.(type) {
	case *tree.DropDatabase, *tree.DropTable, *tree.DropIndex:
		return true
	}
	return false
}

// IsAdministrativeStatement checks the statement is the administrative statement.
func IsAdministrativeStatement(stmt tree.Statement) bool {
	switch st := stmt.(type) {
	case *tree.CreateAccount, *tree.DropAccount, *tree.AlterAccount,
		*tree.CreateUser, *tree.DropUser, *tree.AlterUser,
		*tree.CreateRole, *tree.DropRole,
		*tree.Revoke, *tree.Grant,
		*tree.SetDefaultRole, *tree.SetRole, *tree.SetPassword:
		return true
	case *tree.Use:
		return st.IsUseRole()
	}
	return false
}

// IsParameterModificationStatement checks the statement is the statement of parameter modification statement.
func IsParameterModificationStatement(stmt tree.Statement) bool {
	switch stmt.(type) {
	case *tree.SetVar:
		return true
	}
	return false
}

/*
IsStatementToBeCommittedInActiveTransaction checks the statement that need to be committed
in an active transaction.

Currently, it includes the drop statement, the administration statement ,

	the parameter modification statement.
*/
func IsStatementToBeCommittedInActiveTransaction(stmt tree.Statement) bool {
	if stmt == nil {
		return false
	}
	return IsDropStatement(stmt) || IsAdministrativeStatement(stmt) || IsParameterModificationStatement(stmt)
}

func NewMysqlCmdExecutor() *MysqlCmdExecutor {
	return &MysqlCmdExecutor{}
}

/*
convert the type in computation engine to the type in mysql.
*/
func convertEngineTypeToMysqlType(engineType types.T, col *MysqlColumn) error {
	switch engineType {
	case types.T_any:
		col.SetColumnType(defines.MYSQL_TYPE_NULL)
	case types.T_json:
		col.SetColumnType(defines.MYSQL_TYPE_JSON)
	case types.T_bool:
		col.SetColumnType(defines.MYSQL_TYPE_BOOL)
	case types.T_int8:
		col.SetColumnType(defines.MYSQL_TYPE_TINY)
	case types.T_uint8:
		col.SetColumnType(defines.MYSQL_TYPE_TINY)
		col.SetSigned(false)
	case types.T_int16:
		col.SetColumnType(defines.MYSQL_TYPE_SHORT)
	case types.T_uint16:
		col.SetColumnType(defines.MYSQL_TYPE_SHORT)
		col.SetSigned(false)
	case types.T_int32:
		col.SetColumnType(defines.MYSQL_TYPE_LONG)
	case types.T_uint32:
		col.SetColumnType(defines.MYSQL_TYPE_LONG)
		col.SetSigned(false)
	case types.T_int64:
		col.SetColumnType(defines.MYSQL_TYPE_LONGLONG)
	case types.T_uint64:
		col.SetColumnType(defines.MYSQL_TYPE_LONGLONG)
		col.SetSigned(false)
	case types.T_float32:
		col.SetColumnType(defines.MYSQL_TYPE_FLOAT)
	case types.T_float64:
		col.SetColumnType(defines.MYSQL_TYPE_DOUBLE)
	case types.T_char:
		col.SetColumnType(defines.MYSQL_TYPE_STRING)
	case types.T_varchar:
		col.SetColumnType(defines.MYSQL_TYPE_VARCHAR)
	case types.T_date:
		col.SetColumnType(defines.MYSQL_TYPE_DATE)
	case types.T_datetime:
		col.SetColumnType(defines.MYSQL_TYPE_DATETIME)
	case types.T_timestamp:
		col.SetColumnType(defines.MYSQL_TYPE_TIMESTAMP)
	case types.T_decimal64:
		col.SetColumnType(defines.MYSQL_TYPE_DECIMAL)
	case types.T_decimal128:
		col.SetColumnType(defines.MYSQL_TYPE_DECIMAL)
	case types.T_blob:
		col.SetColumnType(defines.MYSQL_TYPE_BLOB)
	default:
		return fmt.Errorf("RunWhileSend : unsupported type %d", engineType)
	}
	return nil
}<|MERGE_RESOLUTION|>--- conflicted
+++ resolved
@@ -136,7 +136,6 @@
 	return mce.routineMgr
 }
 
-<<<<<<< HEAD
 func (mce *MysqlCmdExecutor) RecordStatement(ctx context.Context, ses *Session, proc *process.Process, sql string, beginIns time.Time) context.Context {
 	statementId := util.Fastrand64()
 	sessInfo := proc.SessionInfo
@@ -163,7 +162,6 @@
 	return trace.ContextWithSpanContext(ctx, trace.SpanContextWithID(trace.TraceID(statementId)))
 }
 
-=======
 // outputPool outputs the data
 type outputPool interface {
 	resetLineStr()
@@ -178,7 +176,6 @@
 var _ outputPool = &outputQueue{}
 var _ outputPool = &fakeOutputQueue{}
 
->>>>>>> 7eafae13
 type outputQueue struct {
 	proto        MysqlProtocol
 	mrs          *MysqlResultSet
