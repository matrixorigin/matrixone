// Copyright 2021 Matrix Origin
//
// Licensed under the Apache License, Version 2.0 (the "License");
// you may not use this file except in compliance with the License.
// You may obtain a copy of the License at
//
//      http://www.apache.org/licenses/LICENSE-2.0
//
// Unless required by applicable law or agreed to in writing, software
// distributed under the License is distributed on an "AS IS" BASIS,
// WITHOUT WARRANTIES OR CONDITIONS OF ANY KIND, either express or implied.
// See the License for the specific language governing permissions and
// limitations under the License.

package frontend

import (
	"bytes"
	"context"
	"encoding/binary"
	"encoding/json"
	"fmt"
	"math"
	"os"
	"reflect"
	"runtime/pprof"
	"sort"
	"strconv"
	"strings"
	"sync"
	"time"

	"github.com/matrixorigin/matrixone/pkg/common/mpool"

	"github.com/matrixorigin/matrixone/pkg/catalog"
	"github.com/matrixorigin/matrixone/pkg/pb/plan"
	"github.com/matrixorigin/matrixone/pkg/sql/colexec"

	"github.com/matrixorigin/matrixone/pkg/common/moerr"
	"github.com/matrixorigin/matrixone/pkg/sql/compile"
	plan2 "github.com/matrixorigin/matrixone/pkg/sql/plan"
	"github.com/matrixorigin/matrixone/pkg/sql/plan/explain"

	"github.com/matrixorigin/matrixone/pkg/container/batch"
	"github.com/matrixorigin/matrixone/pkg/container/nulls"
	"github.com/matrixorigin/matrixone/pkg/container/types"
	"github.com/matrixorigin/matrixone/pkg/container/vector"
	"github.com/matrixorigin/matrixone/pkg/defines"
	"github.com/matrixorigin/matrixone/pkg/logutil"
	"github.com/matrixorigin/matrixone/pkg/sql/parsers"
	"github.com/matrixorigin/matrixone/pkg/sql/parsers/dialect"
	"github.com/matrixorigin/matrixone/pkg/sql/parsers/dialect/mysql"
	"github.com/matrixorigin/matrixone/pkg/sql/parsers/tree"
	"github.com/matrixorigin/matrixone/pkg/util/metric"
	"github.com/matrixorigin/matrixone/pkg/vm/engine"
	"github.com/matrixorigin/matrixone/pkg/vm/process"

	"github.com/matrixorigin/matrixone/pkg/util/trace"

	"github.com/google/uuid"
)

func onlyCreateStatementErrorInfo() string {
	return "Only CREATE of DDL is supported in transactions"
}

func administrativeCommandIsUnsupportedInTxnErrorInfo() string {
	return "administrative command is unsupported in transactions"
}

func parameterModificationInTxnErrorInfo() string {
	return "Uncommitted transaction exists. Please commit or rollback first."
}

func unclassifiedStatementInUncommittedTxnErrorInfo() string {
	return "unclassified statement appears in uncommitted transaction"
}

func abortTransactionErrorInfo() string {
	return "Previous DML conflicts with existing constraints or data format. This transaction has to be aborted"
}

const (
	prefixPrepareStmtName       = "__mo_stmt_id"
	prefixPrepareStmtSessionVar = "__mo_stmt_var"
)

func getPrepareStmtName(stmtID uint32) string {
	return fmt.Sprintf("%s_%d", prefixPrepareStmtName, stmtID)
}

func GetPrepareStmtID(ctx context.Context, name string) (int, error) {
	idx := len(prefixPrepareStmtName) + 1
	if idx >= len(name) {
		return -1, moerr.NewInternalError(ctx, "can not get Prepare stmtID")
	}
	return strconv.Atoi(name[idx:])
}

func getPrepareStmtSessionVarName(index int) string {
	return fmt.Sprintf("%s_%d", prefixPrepareStmtSessionVar, index)
}

// TableInfoCache tableInfos of a database
type TableInfoCache struct {
	db         string
	tableInfos map[string][]ColumnInfo
}

type MysqlCmdExecutor struct {
	CmdExecutorImpl

	//for cmd 0x4
	TableInfoCache

	//the count of sql has been processed
	sqlCount uint64

	ses *Session

	routineMgr *RoutineManager

	cancelRequestFunc context.CancelFunc

	doQueryFunc doComQueryFunc

	mu sync.Mutex
}

func (mce *MysqlCmdExecutor) CancelRequest() {
	mce.mu.Lock()
	defer mce.mu.Unlock()
	if mce.cancelRequestFunc != nil {
		mce.cancelRequestFunc()
	}
}

func (mce *MysqlCmdExecutor) ChooseDoQueryFunc(choice bool) {
	mce.mu.Lock()
	defer mce.mu.Unlock()
	if choice {
		mce.doQueryFunc = mce.doComQueryInProgress
	} else {
		mce.doQueryFunc = mce.doComQuery
	}
}

func (mce *MysqlCmdExecutor) GetDoQueryFunc() doComQueryFunc {
	mce.mu.Lock()
	defer mce.mu.Unlock()
	if mce.doQueryFunc == nil {
		mce.doQueryFunc = mce.doComQuery
	}
	return mce.doQueryFunc
}

func (mce *MysqlCmdExecutor) SetSession(ses *Session) {
	mce.mu.Lock()
	defer mce.mu.Unlock()
	mce.ses = ses
}

func (mce *MysqlCmdExecutor) GetSession() *Session {
	mce.mu.Lock()
	defer mce.mu.Unlock()
	return mce.ses
}

// get new process id
func (mce *MysqlCmdExecutor) getNextProcessId() string {
	/*
		temporary method:
		routineId + sqlCount
	*/
	routineId := mce.GetSession().GetMysqlProtocol().ConnectionID()
	return fmt.Sprintf("%d%d", routineId, mce.GetSqlCount())
}

func (mce *MysqlCmdExecutor) GetSqlCount() uint64 {
	mce.mu.Lock()
	defer mce.mu.Unlock()
	return mce.sqlCount
}

func (mce *MysqlCmdExecutor) addSqlCount(a uint64) {
	mce.mu.Lock()
	defer mce.mu.Unlock()
	mce.sqlCount += a
}

func (mce *MysqlCmdExecutor) SetRoutineManager(mgr *RoutineManager) {
	mce.mu.Lock()
	defer mce.mu.Unlock()
	mce.routineMgr = mgr
}

func (mce *MysqlCmdExecutor) GetRoutineManager() *RoutineManager {
	mce.mu.Lock()
	defer mce.mu.Unlock()
	return mce.routineMgr
}

var RecordStatement = func(ctx context.Context, ses *Session, proc *process.Process, cw ComputationWrapper, envBegin time.Time, envStmt string, useEnv bool) context.Context {
	if !trace.GetTracerProvider().IsEnable() {
		return ctx
	}
	sessInfo := proc.SessionInfo
	tenant := ses.GetTenantInfo()
	if tenant == nil {
		tenant, _ = GetTenantInfo(ctx, "internal")
	}
	var txnID uuid.UUID
	var txn TxnOperator
	var err error
	if handler := ses.GetTxnHandler(); handler.IsValidTxn() {
		txn, err = handler.GetTxn()
		if err != nil {
			logutil.Errorf("RecordStatement. error:%v", err)
		} else {
			copy(txnID[:], txn.Txn().ID)
		}
	}
	var sesID uuid.UUID
	copy(sesID[:], ses.GetUUID())
	requestAt := envBegin
	if !useEnv {
		requestAt = time.Now()
	}
	var stmID uuid.UUID
	var statement tree.Statement = nil
	var text string
	if cw != nil {
		copy(stmID[:], cw.GetUUID())
		statement = cw.GetAst()
		fmtCtx := tree.NewFmtCtx(dialect.MYSQL, tree.WithQuoteString(true))
		statement.Format(fmtCtx)
		text = SubStringFromBegin(fmtCtx.String(), int(ses.GetParameterUnit().SV.LengthOfQueryPrinted))
	} else {
		stmID = uuid.New()
		text = SubStringFromBegin(envStmt, int(ses.GetParameterUnit().SV.LengthOfQueryPrinted))
	}
	stm := &trace.StatementInfo{
		StatementID:          stmID,
		TransactionID:        txnID,
		SessionID:            sesID,
		Account:              tenant.GetTenant(),
		RoleId:               proc.SessionInfo.RoleId,
		User:                 tenant.GetUser(),
		Host:                 sessInfo.GetHost(),
		Database:             sessInfo.GetDatabase(),
		Statement:            text,
		StatementFingerprint: "", // fixme: (Reserved)
		StatementTag:         "", // fixme: (Reserved)
		SqlSourceType:        ses.sqlSourceType,
		RequestAt:            requestAt,
		StatementType:        getStatementType(statement).GetStatementType(),
		QueryType:            getStatementType(statement).GetQueryType(),
	}
	if !stm.IsZeroTxnID() {
		stm.Report(ctx)
	}
	sc := trace.SpanContextWithID(trace.TraceID(stmID), trace.SpanKindStatement)
	proc.WithSpanContext(sc)
	reqCtx := ses.GetRequestContext()
	ses.SetRequestContext(trace.ContextWithSpanContext(reqCtx, sc))
	return trace.ContextWithStatement(trace.ContextWithSpanContext(ctx, sc), stm)
}

var RecordParseErrorStatement = func(ctx context.Context, ses *Session, proc *process.Process, envBegin time.Time, envStmt string) context.Context {
	ctx = RecordStatement(ctx, ses, proc, nil, envBegin, envStmt, true)
	tenant := ses.GetTenantInfo()
	if tenant == nil {
		tenant, _ = GetTenantInfo(ctx, "internal")
	}
	incStatementCounter(tenant.GetTenant(), nil)
	incStatementErrorsCounter(tenant.GetTenant(), nil)
	return ctx
}

// RecordStatementTxnID record txnID after TxnBegin or Compile(autocommit=1)
var RecordStatementTxnID = func(ctx context.Context, ses *Session) {
	var err error
	var txn TxnOperator
	if stm := trace.StatementFromContext(ctx); ses != nil && stm != nil && stm.IsZeroTxnID() {
		if handler := ses.GetTxnHandler(); handler.IsValidTxn() {
			txn, err = handler.GetTxn()
			if err != nil {
				logutil.Errorf("RecordStatementTxnID. error:%v", err)
			} else {
				stm.SetTxnID(txn.Txn().ID)
			}

		}
		stm.Report(ctx)
	}
}

// outputPool outputs the data
type outputPool interface {
	resetLineStr()

	reset()

	getEmptyRow() ([]interface{}, error)

	flush() error
}

var _ outputPool = &outputQueue{}
var _ outputPool = &fakeOutputQueue{}

type outputQueue struct {
	ctx          context.Context
	proto        MysqlProtocol
	mrs          *MysqlResultSet
	rowIdx       uint64
	length       uint64
	ep           *tree.ExportParam
	lineStr      []byte
	showStmtType ShowStatementType

	getEmptyRowTime time.Duration
	flushTime       time.Duration
}

func (o *outputQueue) resetLineStr() {
	o.lineStr = o.lineStr[:0]
}

func NewOutputQueue(ctx context.Context, proto MysqlProtocol, mrs *MysqlResultSet, length uint64, ep *tree.ExportParam, showStatementType ShowStatementType) *outputQueue {
	return &outputQueue{
		ctx:          ctx,
		proto:        proto,
		mrs:          mrs,
		rowIdx:       0,
		length:       length,
		ep:           ep,
		showStmtType: showStatementType,
	}
}

func (o *outputQueue) reset() {
	o.getEmptyRowTime = 0
	o.flushTime = 0
}

/*
getEmptyRow returns a empty space for filling data.
If there is no space, it flushes the data into the protocol
and returns an empty space then.
*/
func (o *outputQueue) getEmptyRow() ([]interface{}, error) {
	if o.rowIdx >= o.length {
		if err := o.flush(); err != nil {
			return nil, err
		}
	}

	row := o.mrs.Data[o.rowIdx]
	o.rowIdx++
	return row, nil
}

/*
flush will force the data flushed into the protocol.
*/
func (o *outputQueue) flush() error {
	if o.rowIdx <= 0 {
		return nil
	}
	if o.ep.Outfile {
		if err := exportDataToCSVFile(o); err != nil {
			logutil.Errorf("export to csv file error %v", err)
			return err
		}
	} else {
		//send group of row
		if o.showStmtType == ShowColumns || o.showStmtType == ShowTableStatus {
			o.rowIdx = 0
			return nil
		}

		if err := o.proto.SendResultSetTextBatchRowSpeedup(o.mrs, o.rowIdx); err != nil {
			logutil.Errorf("flush error %v", err)
			return err
		}
	}
	o.rowIdx = 0
	return nil
}

// fakeOutputQueue saves the data into the session.
type fakeOutputQueue struct {
	mrs *MysqlResultSet
}

func newFakeOutputQueue(mrs *MysqlResultSet) outputPool {
	return &fakeOutputQueue{mrs: mrs}
}

func (foq *fakeOutputQueue) resetLineStr() {}

func (foq *fakeOutputQueue) reset() {}

func (foq *fakeOutputQueue) getEmptyRow() ([]interface{}, error) {
	row := make([]interface{}, foq.mrs.GetColumnCount())
	foq.mrs.AddRow(row)
	return row, nil
}

func (foq *fakeOutputQueue) flush() error {
	return nil
}

const (
	primaryKeyPos = 25
)

/*
handle show columns from table in plan2 and tae
*/
func handleShowColumns(ses *Session) error {
	data := ses.GetData()
	mrs := ses.GetMysqlResultSet()
	for _, d := range data {
		colName := string(d[0].([]byte))
		if colName == catalog.Row_ID {
			continue
		}

		if len(d) == 7 {
			row := make([]interface{}, 7)
			row[0] = colName
			typ := &types.Type{}
			data := d[1].([]uint8)
			if err := types.Decode(data, typ); err != nil {
				return err
			}
			row[1] = typ.DescString()
			if d[2].(int8) == 0 {
				row[2] = "NO"
			} else {
				row[2] = "YES"
			}
			row[3] = d[3]
			if value, ok := row[3].([]uint8); ok {
				if len(value) != 0 {
					row[2] = "NO"
				}
			}
			def := &plan.Default{}
			defaultData := d[4].([]uint8)
			if string(defaultData) == "" {
				row[4] = "NULL"
			} else {
				if err := types.Decode(defaultData, def); err != nil {
					return err
				}
				originString := def.GetOriginString()
				switch originString {
				case "uuid()":
					row[4] = "UUID"
				case "current_timestamp()":
					row[4] = "CURRENT_TIMESTAMP"
				case "now()":
					row[4] = "CURRENT_TIMESTAMP"
				case "":
					row[4] = "NULL"
				default:
					row[4] = originString
				}
			}

			row[5] = ""
			row[6] = d[6]
			mrs.AddRow(row)
		} else {
			row := make([]interface{}, 9)
			row[0] = colName
			typ := &types.Type{}
			data := d[1].([]uint8)
			if err := types.Decode(data, typ); err != nil {
				return err
			}
			row[1] = typ.DescString()
			row[2] = "NULL"
			if d[3].(int8) == 0 {
				row[3] = "NO"
			} else {
				row[3] = "YES"
			}
			row[4] = d[4]
			if value, ok := row[4].([]uint8); ok {
				if len(value) != 0 {
					row[3] = "NO"
				}
			}
			def := &plan.Default{}
			defaultData := d[5].([]uint8)
			if string(defaultData) == "" {
				row[5] = "NULL"
			} else {
				if err := types.Decode(defaultData, def); err != nil {
					return err
				}
				originString := def.GetOriginString()
				switch originString {
				case "uuid()":
					row[5] = "UUID"
				case "current_timestamp()":
					row[5] = "CURRENT_TIMESTAMP"
				case "now()":
					row[5] = "CURRENT_TIMESTAMP"
				case "":
					row[5] = "NULL"
				default:
					row[5] = originString
				}
			}

			row[6] = ""
			row[7] = d[7]
			row[8] = d[8]
			mrs.AddRow(row)
		}
	}
	if err := ses.GetMysqlProtocol().SendResultSetTextBatchRowSpeedup(mrs, mrs.GetRowCount()); err != nil {
		logErrorf(ses.GetConciseProfile(), "handleShowColumns error %v", err)
		return err
	}
	return nil
}

func handleShowTableStatus(ses *Session, stmt *tree.ShowTableStatus, proc *process.Process) error {
	db, err := ses.GetStorage().Database(ses.requestCtx, stmt.DbName, proc.TxnOperator)
	if err != nil {
		return err
	}
	mrs := ses.GetMysqlResultSet()
	for _, row := range ses.data {
		tableName := string(row[0].([]byte))
		r, err := db.Relation(ses.requestCtx, tableName)
		if err != nil {
			return err
		}
		_, row[3], err = r.Stats(ses.requestCtx)
		if err != nil {
			return err
		}
		mrs.AddRow(row)
	}
	if err := ses.GetMysqlProtocol().SendResultSetTextBatchRowSpeedup(mrs, mrs.GetRowCount()); err != nil {
		logErrorf(ses.GetConciseProfile(), "handleShowTableStatus error %v", err)
		return err
	}
	return nil
}

/*
extract the data from the pipeline.
obj: routine obj
TODO:Add error
Warning: The pipeline is the multi-thread environment. The getDataFromPipeline will

	access the shared data. Be careful when it writes the shared data.
*/
func getDataFromPipeline(obj interface{}, bat *batch.Batch) error {
	ses := obj.(*Session)
	if bat == nil {
		return nil
	}

	enableProfile := ses.GetParameterUnit().SV.EnableProfileGetDataFromPipeline

	var cpuf *os.File = nil
	if enableProfile {
		cpuf, _ = os.Create("cpu_profile")
	}

	begin := time.Now()

	proto := ses.GetMysqlProtocol()
	proto.ResetStatistics()

	//Create a new temporary resultset per pipeline thread.
	mrs := &MysqlResultSet{}
	//Warning: Don't change ResultColumns in this.
	//Reference the shared ResultColumns of the session among multi-thread.
	sesMrs := ses.GetMysqlResultSet()
	mrs.Columns = sesMrs.Columns
	mrs.Name2Index = sesMrs.Name2Index

	begin3 := time.Now()
	countOfResultSet := 1
	//group row
	mrs.Data = make([][]interface{}, countOfResultSet)
	for i := 0; i < countOfResultSet; i++ {
		mrs.Data[i] = make([]interface{}, len(bat.Vecs))
	}
	allocateOutBufferTime := time.Since(begin3)

	oq := NewOutputQueue(ses.GetRequestContext(), proto, mrs, uint64(countOfResultSet), ses.GetExportParam(), ses.GetShowStmtType())
	oq.reset()

	row2colTime := time.Duration(0)

	procBatchBegin := time.Now()

	n := vector.Length(bat.Vecs[0])

	if enableProfile {
		if err := pprof.StartCPUProfile(cpuf); err != nil {
			return err
		}
	}
	requestCtx := ses.GetRequestContext()
	for j := 0; j < n; j++ { //row index
		if oq.ep.Outfile {
			select {
			case <-requestCtx.Done():
				{
					return nil
				}
			default:
				{
				}
			}
		}

		if bat.Zs[j] <= 0 {
			continue
		}
		row, err := extractRowFromEveryVector(ses, bat, int64(j), oq)
		if err != nil {
			return err
		}
		if oq.showStmtType == ShowColumns || oq.showStmtType == ShowTableStatus {
			row2 := make([]interface{}, len(row))
			copy(row2, row)
			ses.AppendData(row2)
		}
	}

	//logutil.Debugf("row group -+> %v ", oq.getData())

	err := oq.flush()
	if err != nil {
		return err
	}

	if enableProfile {
		pprof.StopCPUProfile()
	}

	procBatchTime := time.Since(procBatchBegin)
	tTime := time.Since(begin)
	logInfof(ses.GetConciseProfile(), "rowCount %v \n"+
		"time of getDataFromPipeline : %s \n"+
		"processBatchTime %v \n"+
		"row2colTime %v \n"+
		"allocateOutBufferTime %v \n"+
		"outputQueue.flushTime %v \n"+
		"processBatchTime - row2colTime - allocateOutbufferTime - flushTime %v \n"+
		"restTime(=tTime - row2colTime - allocateOutBufferTime) %v \n"+
		"protoStats %s",
		n,
		tTime,
		procBatchTime,
		row2colTime,
		allocateOutBufferTime,
		oq.flushTime,
		procBatchTime-row2colTime-allocateOutBufferTime-oq.flushTime,
		tTime-row2colTime-allocateOutBufferTime,
		proto.GetStats())

	return nil
}

// extractRowFromEveryVector gets the j row from the every vector and outputs the row
func extractRowFromEveryVector(ses *Session, dataSet *batch.Batch, j int64, oq outputPool) ([]interface{}, error) {
	row, err := oq.getEmptyRow()
	if err != nil {
		return nil, err
	}
	var rowIndex = int64(j)
	for i, vec := range dataSet.Vecs { //col index
		rowIndexBackup := rowIndex
		if vec.IsScalarNull() {
			row[i] = nil
			continue
		}
		if vec.IsScalar() {
			rowIndex = 0
		}

		err = extractRowFromVector(ses, vec, i, row, rowIndex)
		if err != nil {
			return nil, err
		}
		rowIndex = rowIndexBackup
	}
	//duplicate rows
	for i := int64(0); i < dataSet.Zs[j]-1; i++ {
		erow, rr := oq.getEmptyRow()
		if rr != nil {
			return nil, rr
		}
		for l := 0; l < len(dataSet.Vecs); l++ {
			erow[l] = row[l]
		}
	}
	return row, nil
}

func formatFloatNum[T types.Floats](num T, Typ types.Type) T {
	if Typ.Precision == -1 || Typ.Width == 0 {
		return num
	}
	pow := math.Pow10(int(Typ.Precision))
	t := math.Abs(float64(num))
	upperLimit := math.Pow10(int(Typ.Width))
	if t >= upperLimit {
		t = upperLimit - 1
	} else {
		t *= pow
		t = math.Round(t)
	}
	if t >= upperLimit {
		t = upperLimit - 1
	}
	t /= pow
	if num < 0 {
		t = -1 * t
	}
	return T(t)
}

// extractRowFromVector gets the rowIndex row from the i vector
func extractRowFromVector(ses *Session, vec *vector.Vector, i int, row []interface{}, rowIndex int64) error {
	timeZone := ses.GetTimeZone()
	switch vec.Typ.Oid { //get col
	case types.T_json:
		if !nulls.Any(vec.Nsp) {
			row[i] = types.DecodeJson(vec.GetBytes(rowIndex))
		} else {
			if nulls.Contains(vec.Nsp, uint64(rowIndex)) {
				row[i] = nil
			} else {
				row[i] = types.DecodeJson(vec.GetBytes(rowIndex))
			}
		}
	case types.T_bool:
		if !nulls.Any(vec.Nsp) { //all data in this column are not null
			vs := vec.Col.([]bool)
			row[i] = vs[rowIndex]
		} else {
			if nulls.Contains(vec.Nsp, uint64(rowIndex)) { //is null
				row[i] = nil
			} else {
				vs := vec.Col.([]bool)
				row[i] = vs[rowIndex]
			}
		}
	case types.T_int8:
		if !nulls.Any(vec.Nsp) { //all data in this column are not null
			vs := vec.Col.([]int8)
			row[i] = vs[rowIndex]
		} else {
			if nulls.Contains(vec.Nsp, uint64(rowIndex)) { //is null
				row[i] = nil
			} else {
				vs := vec.Col.([]int8)
				row[i] = vs[rowIndex]
			}
		}
	case types.T_uint8:
		if !nulls.Any(vec.Nsp) { //all data in this column are not null
			vs := vec.Col.([]uint8)
			row[i] = vs[rowIndex]
		} else {
			if nulls.Contains(vec.Nsp, uint64(rowIndex)) { //is null
				row[i] = nil
			} else {
				vs := vec.Col.([]uint8)
				row[i] = vs[rowIndex]
			}
		}
	case types.T_int16:
		if !nulls.Any(vec.Nsp) { //all data in this column are not null
			vs := vec.Col.([]int16)
			row[i] = vs[rowIndex]
		} else {
			if nulls.Contains(vec.Nsp, uint64(rowIndex)) { //is null
				row[i] = nil
			} else {
				vs := vec.Col.([]int16)
				row[i] = vs[rowIndex]
			}
		}
	case types.T_uint16:
		if !nulls.Any(vec.Nsp) { //all data in this column are not null
			vs := vec.Col.([]uint16)
			row[i] = vs[rowIndex]
		} else {
			if nulls.Contains(vec.Nsp, uint64(rowIndex)) { //is null
				row[i] = nil
			} else {
				vs := vec.Col.([]uint16)
				row[i] = vs[rowIndex]
			}
		}
	case types.T_int32:
		if !nulls.Any(vec.Nsp) { //all data in this column are not null
			vs := vec.Col.([]int32)
			row[i] = vs[rowIndex]
		} else {
			if nulls.Contains(vec.Nsp, uint64(rowIndex)) { //is null
				row[i] = nil
			} else {
				vs := vec.Col.([]int32)
				row[i] = vs[rowIndex]
			}
		}
	case types.T_uint32:
		if !nulls.Any(vec.Nsp) { //all data in this column are not null
			vs := vec.Col.([]uint32)
			row[i] = vs[rowIndex]
		} else {
			if nulls.Contains(vec.Nsp, uint64(rowIndex)) { //is null
				row[i] = nil
			} else {
				vs := vec.Col.([]uint32)
				row[i] = vs[rowIndex]
			}
		}
	case types.T_int64:
		if !nulls.Any(vec.Nsp) { //all data in this column are not null
			vs := vec.Col.([]int64)
			row[i] = vs[rowIndex]
		} else {
			if nulls.Contains(vec.Nsp, uint64(rowIndex)) { //is null
				row[i] = nil
			} else {
				vs := vec.Col.([]int64)
				row[i] = vs[rowIndex]
			}
		}
	case types.T_uint64:
		if !nulls.Any(vec.Nsp) { //all data in this column are not null
			vs := vec.Col.([]uint64)
			row[i] = vs[rowIndex]
		} else {
			if nulls.Contains(vec.Nsp, uint64(rowIndex)) { //is null
				row[i] = nil
			} else {
				vs := vec.Col.([]uint64)
				row[i] = vs[rowIndex]
			}
		}
	case types.T_float32:
		if !nulls.Any(vec.Nsp) { //all data in this column are not null
			vs := vec.Col.([]float32)
			row[i] = formatFloatNum(vs[rowIndex], vec.Typ)
		} else {
			if nulls.Contains(vec.Nsp, uint64(rowIndex)) { //is null
				row[i] = nil
			} else {
				vs := vec.Col.([]float32)
				row[i] = formatFloatNum(vs[rowIndex], vec.Typ)
			}
		}
	case types.T_float64:
		if !nulls.Any(vec.Nsp) { //all data in this column are not null
			vs := vec.Col.([]float64)
			row[i] = formatFloatNum(vs[rowIndex], vec.Typ)
		} else {
			if nulls.Contains(vec.Nsp, uint64(rowIndex)) { //is null
				row[i] = nil
			} else {
				vs := vec.Col.([]float64)
				row[i] = formatFloatNum(vs[rowIndex], vec.Typ)
			}
		}
	case types.T_char, types.T_varchar, types.T_blob, types.T_text:
		if !nulls.Any(vec.Nsp) { //all data in this column are not null
			row[i] = vec.GetBytes(rowIndex)
		} else {
			if nulls.Contains(vec.Nsp, uint64(rowIndex)) { //is null
				row[i] = nil
			} else {
				row[i] = vec.GetBytes(rowIndex)
			}
		}
	case types.T_date:
		if !nulls.Any(vec.Nsp) { //all data in this column are not null
			vs := vec.Col.([]types.Date)
			row[i] = vs[rowIndex]
		} else {
			if nulls.Contains(vec.Nsp, uint64(rowIndex)) { //is null
				row[i] = nil
			} else {
				vs := vec.Col.([]types.Date)
				row[i] = vs[rowIndex]
			}
		}
	case types.T_datetime:
		precision := vec.Typ.Precision
		if !nulls.Any(vec.Nsp) { //all data in this column are not null
			vs := vec.Col.([]types.Datetime)
			row[i] = vs[rowIndex].String2(precision)
		} else {
			if nulls.Contains(vec.Nsp, uint64(rowIndex)) { //is null
				row[i] = nil
			} else {
				vs := vec.Col.([]types.Datetime)
				row[i] = vs[rowIndex].String2(precision)
			}
		}
	case types.T_time:
		precision := vec.Typ.Precision
		if !nulls.Any(vec.Nsp) { //all data in this column are not null
			vs := vec.Col.([]types.Time)
			row[i] = vs[rowIndex].String2(precision)
		} else {
			if nulls.Contains(vec.Nsp, uint64(rowIndex)) { //is null
				row[i] = nil
			} else {
				vs := vec.Col.([]types.Time)
				row[i] = vs[rowIndex].String2(precision)
			}
		}
	case types.T_timestamp:
		precision := vec.Typ.Precision
		if !nulls.Any(vec.Nsp) { //all data in this column are not null
			vs := vec.Col.([]types.Timestamp)
			row[i] = vs[rowIndex].String2(timeZone, precision)
		} else {
			if nulls.Contains(vec.Nsp, uint64(rowIndex)) { //is null
				row[i] = nil
			} else {
				vs := vec.Col.([]types.Timestamp)
				row[i] = vs[rowIndex].String2(timeZone, precision)
			}
		}
	case types.T_decimal64:
		scale := vec.Typ.Scale
		if !nulls.Any(vec.Nsp) { //all data in this column are not null
			vs := vec.Col.([]types.Decimal64)
			row[i] = vs[rowIndex].ToStringWithScale(scale)
		} else {
			if nulls.Contains(vec.Nsp, uint64(rowIndex)) {
				row[i] = nil
			} else {
				vs := vec.Col.([]types.Decimal64)
				row[i] = vs[rowIndex].ToStringWithScale(scale)
			}
		}
	case types.T_decimal128:
		scale := vec.Typ.Scale
		if !nulls.Any(vec.Nsp) { //all data in this column are not null
			vs := vec.Col.([]types.Decimal128)
			row[i] = vs[rowIndex].ToStringWithScale(scale)
		} else {
			if nulls.Contains(vec.Nsp, uint64(rowIndex)) {
				row[i] = nil
			} else {
				vs := vec.Col.([]types.Decimal128)
				row[i] = vs[rowIndex].ToStringWithScale(scale)
			}
		}
	case types.T_uuid:
		if !nulls.Any(vec.Nsp) {
			vs := vec.Col.([]types.Uuid)
			row[i] = vs[rowIndex].ToString()
		} else {
			if nulls.Contains(vec.Nsp, uint64(rowIndex)) { //is null
				row[i] = nil
			} else {
				vs := vec.Col.([]types.Uuid)
				row[i] = vs[rowIndex].ToString()
			}
		}
	default:
		logErrorf(ses.GetConciseProfile(), "extractRowFromVector : unsupported type %d", vec.Typ.Oid)
		return moerr.NewInternalError(ses.requestCtx, "extractRowFromVector : unsupported type %d", vec.Typ.Oid)
	}
	return nil
}

func doUse(ctx context.Context, ses *Session, db string) error {
	txnHandler := ses.GetTxnHandler()
	var txn TxnOperator
	var err error
	txn, err = txnHandler.GetTxn()
	if err != nil {
		return err
	}
	//TODO: check meta data
	if _, err = ses.GetParameterUnit().StorageEngine.Database(ctx, db, txn); err != nil {
		//echo client. no such database
		return moerr.NewBadDB(ctx, db)
	}
	oldDB := ses.GetDatabaseName()
	ses.SetDatabaseName(db)

	logInfof(ses.GetConciseProfile(), "User %s change database from [%s] to [%s]", ses.GetUserName(), oldDB, ses.GetDatabaseName())

	return nil
}

func (mce *MysqlCmdExecutor) handleChangeDB(requestCtx context.Context, db string) error {
	return doUse(requestCtx, mce.GetSession(), db)
}

func (mce *MysqlCmdExecutor) handleDump(requestCtx context.Context, dump *tree.MoDump) error {
	var err error
	dump.OutFile = maybeAppendExtension(dump.OutFile)
	exists, err := fileExists(dump.OutFile)
	if exists {
		return moerr.NewFileAlreadyExists(requestCtx, dump.OutFile)
	}
	if err != nil {
		return err
	}
	if dump.MaxFileSize != 0 && dump.MaxFileSize < mpool.MB {
		return moerr.NewInvalidInput(requestCtx, "max file size must be larger than 1MB")
	}
	if len(dump.Database) == 0 {
		return moerr.NewInvalidInput(requestCtx, "No database selected")
	}
	return mce.dumpData(requestCtx, dump)
}

func (mce *MysqlCmdExecutor) dumpData(requestCtx context.Context, dump *tree.MoDump) error {
	ses := mce.GetSession()
	txnHandler := ses.GetTxnHandler()
	bh := ses.GetBackgroundExec(requestCtx)
	defer bh.Close()
	dbName := string(dump.Database)
	var (
		db        engine.Database
		err       error
		showDbDDL = false
		dbDDL     string
		tables    []string
	)
	var txn TxnOperator
	txn, err = txnHandler.GetTxn()
	if err != nil {
		return err
	}
	if db, err = ses.GetParameterUnit().StorageEngine.Database(requestCtx, dbName, txn); err != nil {
		return moerr.NewBadDB(requestCtx, dbName)
	}
	err = bh.Exec(requestCtx, fmt.Sprintf("use `%s`", dbName))
	if err != nil {
		return err
	}
	if len(dump.Tables) == 0 {
		dbDDL = fmt.Sprintf("DROP DATABASE IF EXISTS `%s`;\n", dbName)
		createSql, err := getDDL(bh, requestCtx, fmt.Sprintf("SHOW CREATE DATABASE `%s`;", dbName))
		if err != nil {
			return err
		}
		dbDDL += createSql + "\n\nUSE `" + dbName + "`;\n\n"
		showDbDDL = true
		tables, err = db.Relations(requestCtx)
		if err != nil {
			return err
		}
	} else {
		tables = make([]string, len(dump.Tables))
		for i, t := range dump.Tables {
			tables[i] = string(t.ObjectName)
		}
	}

	params := make([]*dumpTable, 0, len(tables))
	for _, tblName := range tables {
		if strings.HasPrefix(tblName, "%!%") { //skip hidden table
			continue
		}
		table, err := db.Relation(requestCtx, tblName)
		if err != nil {
			return err
		}
		tblDDL, err := getDDL(bh, requestCtx, fmt.Sprintf("SHOW CREATE TABLE `%s`;", tblName))
		if err != nil {
			return err
		}
		tableDefs, err := table.TableDefs(requestCtx)
		if err != nil {
			return err
		}
		attrs, isView, err := getAttrFromTableDef(tableDefs)
		if err != nil {
			return err
		}
		if isView {
			tblDDL = fmt.Sprintf("DROP VIEW IF EXISTS `%s`;\n", tblName) + tblDDL + "\n\n"
		} else {
			tblDDL = fmt.Sprintf("DROP TABLE IF EXISTS `%s`;\n", tblName) + tblDDL + "\n\n"
		}
		params = append(params, &dumpTable{tblName, tblDDL, table, attrs, isView})
	}
	return mce.dumpData2File(requestCtx, dump, dbDDL, params, showDbDDL)
}

func (mce *MysqlCmdExecutor) dumpData2File(requestCtx context.Context, dump *tree.MoDump, dbDDL string, params []*dumpTable, showDbDDL bool) error {
	ses := mce.GetSession()
	var (
		err         error
		f           *os.File
		curFileSize int64 = 0
		curFileIdx  int64 = 1
		buf         *bytes.Buffer
		rbat        *batch.Batch
	)
	f, err = createDumpFile(requestCtx, dump.OutFile)
	if err != nil {
		return err
	}
	defer func() {
		if err != nil {
			if f != nil {
				f.Close()
			}
			if buf != nil {
				buf.Reset()
			}
			if rbat != nil {
				rbat.Clean(ses.mp)
			}
			removeFile(dump.OutFile, curFileIdx)
		}
	}()
	buf = new(bytes.Buffer)
	if showDbDDL {
		_, err = buf.WriteString(dbDDL)
		if err != nil {
			return err
		}
	}
	f, curFileIdx, curFileSize, err = writeDump2File(requestCtx, buf, dump, f, curFileIdx, curFileSize)
	if err != nil {
		return err
	}
	for _, param := range params {
		if param.isView {
			continue
		}
		_, err = buf.WriteString(param.ddl)
		if err != nil {
			return err
		}
		f, curFileIdx, curFileSize, err = writeDump2File(requestCtx, buf, dump, f, curFileIdx, curFileSize)
		if err != nil {
			return err
		}
		rds, err := param.rel.NewReader(requestCtx, 1, nil, nil)
		if err != nil {
			return err
		}
		for {
			bat, err := rds[0].Read(requestCtx, param.attrs, nil, ses.mp)
			if err != nil {
				return err
			}
			if bat == nil {
				break
			}

			buf.WriteString("INSERT INTO ")
			buf.WriteString(param.name)
			buf.WriteString(" VALUES ")
			rbat, err = convertValueBat2Str(requestCtx, bat, ses.mp, ses.GetTimeZone())
			if err != nil {
				return err
			}
			for i := 0; i < rbat.Length(); i++ {
				if i != 0 {
					buf.WriteString(", ")
				}
				buf.WriteString("(")
				for j := 0; j < rbat.VectorCount(); j++ {
					if j != 0 {
						buf.WriteString(", ")
					}
					buf.WriteString(rbat.GetVector(int32(j)).GetString(int64(i)))
				}
				buf.WriteString(")")
			}
			buf.WriteString(";\n")
			f, curFileIdx, curFileSize, err = writeDump2File(requestCtx, buf, dump, f, curFileIdx, curFileSize)
			if err != nil {
				return err
			}
		}
		buf.WriteString("\n\n\n")
	}
	if !showDbDDL {
		return nil
	}
	for _, param := range params {
		if !param.isView {
			continue
		}
		_, err = buf.WriteString(param.ddl)
		if err != nil {
			return err
		}
		f, curFileIdx, curFileSize, err = writeDump2File(requestCtx, buf, dump, f, curFileIdx, curFileSize)
		if err != nil {
			return err
		}
	}
	return nil
}

/*
handle "SELECT @@xxx.yyyy"
*/
func (mce *MysqlCmdExecutor) handleSelectVariables(ve *tree.VarExpr) error {
	var err error = nil
	ses := mce.GetSession()
	mrs := ses.GetMysqlResultSet()
	proto := ses.GetMysqlProtocol()

	col := new(MysqlColumn)
	col.SetColumnType(defines.MYSQL_TYPE_VARCHAR)
	col.SetName("@@" + ve.Name)
	mrs.AddColumn(col)

	row := make([]interface{}, 1)
	if ve.System {
		if ve.Global {
			val, err := ses.GetGlobalVar(ve.Name)
			if err != nil {
				return err
			}
			row[0] = val
		} else {
			val, err := ses.GetSessionVar(ve.Name)
			if err != nil {
				return err
			}
			row[0] = val
		}
	} else {
		//user defined variable
		_, val, err := ses.GetUserDefinedVar(ve.Name)
		if err != nil {
			return err
		}
		row[0] = val
	}

	mrs.AddRow(row)

	mer := NewMysqlExecutionResult(0, 0, 0, 0, mrs)
	resp := NewResponse(ResultResponse, 0, int(COM_QUERY), mer)

	if err := proto.SendResponse(ses.GetRequestContext(), resp); err != nil {
		return moerr.NewInternalError(ses.GetRequestContext(), "routine send response failed. error:%v ", err)
	}
	return err
}

func doLoadData(requestCtx context.Context, ses *Session, proc *process.Process, load *tree.Import) (*LoadResult, error) {
	var err error
	var txn TxnOperator
	proto := ses.GetMysqlProtocol()

	logInfof(ses.GetConciseProfile(), "+++++load data")
	/*
		TODO:support LOCAL
	*/
	if load.Local {
		return nil, moerr.NewInternalError(requestCtx, "LOCAL is unsupported now")
	}
	if load.Param.Tail.Fields == nil || len(load.Param.Tail.Fields.Terminated) == 0 {
		load.Param.Tail.Fields = &tree.Fields{Terminated: ","}
	}

	if load.Param.Tail.Fields != nil && load.Param.Tail.Fields.EscapedBy != 0 {
		return nil, moerr.NewInternalError(requestCtx, "EscapedBy field is unsupported now")
	}

	/*
		check file
	*/
	exist, isfile, err := PathExists(load.Param.Filepath)
	if err != nil || !exist {
		return nil, moerr.NewInternalError(requestCtx, "file %s does exist. err:%v", load.Param.Filepath, err)
	}

	if !isfile {
		return nil, moerr.NewInternalError(requestCtx, "file %s is a directory", load.Param.Filepath)
	}

	/*
		check database
	*/
	loadDb := string(load.Table.Schema())
	loadTable := string(load.Table.Name())
	if loadDb == "" {
		if proto.GetDatabaseName() == "" {
			return nil, moerr.NewInternalError(requestCtx, "load data need database")
		}

		//then, it uses the database name in the session
		loadDb = ses.GetDatabaseName()
	}

	txnHandler := ses.GetTxnHandler()
	if ses.InMultiStmtTransactionMode() {
		return nil, moerr.NewInternalError(requestCtx, "do not support the Load in a transaction started by BEGIN/START TRANSACTION statement")
	}
	txn, err = txnHandler.GetTxn()
	if err != nil {
		return nil, err
	}
	dbHandler, err := ses.GetStorage().Database(requestCtx, loadDb, txn)
	if err != nil {
		//echo client. no such database
		return nil, moerr.NewBadDB(requestCtx, loadDb)
	}

	//change db to the database in the LOAD DATA statement if necessary
	if loadDb != ses.GetDatabaseName() {
		oldDB := ses.GetDatabaseName()
		ses.SetDatabaseName(loadDb)
		logInfof(ses.GetConciseProfile(), "User %s change database from [%s] to [%s] in LOAD DATA", ses.GetUserName(), oldDB, ses.GetDatabaseName())
	}

	/*
		check table
	*/
	tableHandler, err := dbHandler.Relation(requestCtx, loadTable)
	if err != nil {
		//echo client. no such table
		return nil, moerr.NewNoSuchTable(requestCtx, loadDb, loadTable)
	}

	/*
		execute load data
	*/
	return LoadLoop(requestCtx, ses, proc, load, dbHandler, tableHandler, loadDb)
}

/*
handle Load DataSource statement
*/
func (mce *MysqlCmdExecutor) handleLoadData(requestCtx context.Context, proc *process.Process, load *tree.Import) error {
	ses := mce.GetSession()
	result, err := doLoadData(requestCtx, ses, proc, load)
	if err != nil {
		return err
	}
	/*
		response
	*/
	info := moerr.NewLoadInfo(requestCtx, result.Records, result.Deleted, result.Skipped, result.Warnings, result.WriteTimeout).Error()
	resp := NewOkResponse(result.Records, 0, uint16(result.Warnings), 0, int(COM_QUERY), info)
	if err = ses.GetMysqlProtocol().SendResponse(requestCtx, resp); err != nil {
		return moerr.NewInternalError(requestCtx, "routine send response failed. error:%v ", err)
	}
	return nil
}

func doCmdFieldList(requestCtx context.Context, ses *Session, icfl *InternalCmdFieldList) error {
	dbName := ses.GetDatabaseName()
	if dbName == "" {
		return moerr.NewNoDB(requestCtx)
	}

	//Get table infos for the database from the cube
	//case 1: there are no table infos for the db
	//case 2: db changed
	//NOTE: it costs too much time.
	//It just reduces the information in the auto-completion (auto-rehash) of the mysql client.
	//var attrs []ColumnInfo
	//
	//if mce.tableInfos == nil || mce.db != dbName {
	//	txnHandler := ses.GetTxnHandler()
	//	eng := ses.GetStorage()
	//	db, err := eng.Database(requestCtx, dbName, txnHandler.GetTxn())
	//	if err != nil {
	//		return err
	//	}
	//
	//	names, err := db.Relations(requestCtx)
	//	if err != nil {
	//		return err
	//	}
	//	for _, name := range names {
	//		table, err := db.Relation(requestCtx, name)
	//		if err != nil {
	//			return err
	//		}
	//
	//		defs, err := table.TableDefs(requestCtx)
	//		if err != nil {
	//			return err
	//		}
	//		for _, def := range defs {
	//			if attr, ok := def.(*engine.AttributeDef); ok {
	//				attrs = append(attrs, &engineColumnInfo{
	//					name: attr.Attr.Name,
	//					typ:  attr.Attr.Type,
	//				})
	//			}
	//		}
	//	}
	//
	//	if mce.tableInfos == nil {
	//		mce.tableInfos = make(map[string][]ColumnInfo)
	//	}
	//	mce.tableInfos[tableName] = attrs
	//}
	//
	//cols, ok := mce.tableInfos[tableName]
	//if !ok {
	//	//just give the empty info when there is no such table.
	//	attrs = make([]ColumnInfo, 0)
	//} else {
	//	attrs = cols
	//}
	//
	//for _, c := range attrs {
	//	col := new(MysqlColumn)
	//	col.SetName(c.GetName())
	//	err = convertEngineTypeToMysqlType(c.GetType(), col)
	//	if err != nil {
	//		return err
	//	}
	//
	//	/*
	//		mysql CMD_FIELD_LIST response: send the column definition per column
	//	*/
	//	err = proto.SendColumnDefinitionPacket(col, int(COM_FIELD_LIST))
	//	if err != nil {
	//		return err
	//	}
	//}
	return nil
}

/*
handle cmd CMD_FIELD_LIST
*/
func (mce *MysqlCmdExecutor) handleCmdFieldList(requestCtx context.Context, icfl *InternalCmdFieldList) error {
	var err error
	ses := mce.GetSession()
	proto := ses.GetMysqlProtocol()

	err = doCmdFieldList(requestCtx, ses, icfl)
	if err != nil {
		return err
	}

	/*
		mysql CMD_FIELD_LIST response: End after the column has been sent.
		send EOF packet
	*/
	err = proto.sendEOFOrOkPacket(0, 0)
	if err != nil {
		return err
	}

	return err
}

func doSetVar(ctx context.Context, ses *Session, sv *tree.SetVar) error {
	var err error = nil
	setVarFunc := func(system, global bool, name string, value interface{}) error {
		if system {
			if global {
				err = ses.SetGlobalVar(name, value)
				if err != nil {
					return err
				}
			} else {
				err = ses.SetSessionVar(name, value)
				if err != nil {
					return err
				}
			}

			if strings.ToLower(name) == "autocommit" {
				svbt := SystemVariableBoolType{}
				newValue, err2 := svbt.Convert(value)
				if err2 != nil {
					return err2
				}
				err = ses.SetAutocommit(svbt.IsTrue(newValue))
				if err != nil {
					return err
				}
			}
		} else {
			err = ses.SetUserDefinedVar(name, value)
			if err != nil {
				return err
			}
		}
		return nil
	}
	for _, assign := range sv.Assignments {
		name := assign.Name
		var value interface{}

		value, err = GetSimpleExprValue(assign.Value, ses)
		if err != nil {
			return err
		}

		if systemVar, ok := gSysVarsDefs[name]; ok {
			if isDefault, ok := value.(bool); ok && isDefault {
				value = systemVar.Default
			}
		}

		//TODO : fix SET NAMES after parser is ready
		if name == "names" {
			//replaced into three system variable:
			//character_set_client, character_set_connection, and character_set_results
			replacedBy := []string{
				"character_set_client", "character_set_connection", "character_set_results",
			}
			for _, rb := range replacedBy {
				err = setVarFunc(assign.System, assign.Global, rb, value)
				if err != nil {
					return err
				}
			}
		} else {
			err = setVarFunc(assign.System, assign.Global, name, value)
			if err != nil {
				return err
			}
		}
	}
	return err
}

/*
handle setvar
*/
func (mce *MysqlCmdExecutor) handleSetVar(ctx context.Context, sv *tree.SetVar) error {
	ses := mce.GetSession()
	err := doSetVar(ctx, ses, sv)
	if err != nil {
		return err
	}

	return nil
}

func doShowErrors(ses *Session) error {
	var err error

	levelCol := new(MysqlColumn)
	levelCol.SetColumnType(defines.MYSQL_TYPE_VARCHAR)
	levelCol.SetName("Level")

	CodeCol := new(MysqlColumn)
	CodeCol.SetColumnType(defines.MYSQL_TYPE_SHORT)
	CodeCol.SetName("Code")

	MsgCol := new(MysqlColumn)
	MsgCol.SetColumnType(defines.MYSQL_TYPE_VARCHAR)
	MsgCol.SetName("Message")

	mrs := ses.GetMysqlResultSet()

	mrs.AddColumn(levelCol)
	mrs.AddColumn(CodeCol)
	mrs.AddColumn(MsgCol)

	info := ses.GetErrInfo()

	for i := info.length() - 1; i >= 0; i-- {
		row := make([]interface{}, 3)
		row[0] = "Error"
		row[1] = info.codes[i]
		row[2] = info.msgs[i]
		mrs.AddRow(row)
	}

	return err
}

func (mce *MysqlCmdExecutor) handleShowErrors() error {
	var err error
	ses := mce.GetSession()
	proto := ses.GetMysqlProtocol()
	err = doShowErrors(ses)
	if err != nil {
		return err
	}

	mer := NewMysqlExecutionResult(0, 0, 0, 0, ses.GetMysqlResultSet())
	resp := NewResponse(ResultResponse, 0, int(COM_QUERY), mer)

	if err := proto.SendResponse(ses.requestCtx, resp); err != nil {
		return moerr.NewInternalError(ses.requestCtx, "routine send response failed. error:%v ", err)
	}
	return err
}

func doShowVariables(ses *Session, proc *process.Process, sv *tree.ShowVariables) error {
	if sv.Like != nil && sv.Where != nil {
		return moerr.NewSyntaxError(ses.GetRequestContext(), "like clause and where clause cannot exist at the same time")
	}

	var err error = nil

	col1 := new(MysqlColumn)
	col1.SetColumnType(defines.MYSQL_TYPE_VARCHAR)
	col1.SetName("Variable_name")

	col2 := new(MysqlColumn)
	col2.SetColumnType(defines.MYSQL_TYPE_VARCHAR)
	col2.SetName("Value")

	mrs := ses.GetMysqlResultSet()
	mrs.AddColumn(col1)
	mrs.AddColumn(col2)

	var hasLike = false
	var likePattern = ""
	if sv.Like != nil {
		hasLike = true
		likePattern = strings.ToLower(sv.Like.Right.String())
	}

	var sysVars map[string]interface{}
	if sv.Global {
		sysVars = make(map[string]interface{})
		for k, v := range gSysVarsDefs {
			sysVars[k] = v.Default
		}
	} else {
		sysVars = ses.CopyAllSessionVars()
	}

	rows := make([][]interface{}, 0, len(sysVars))
	for name, value := range sysVars {
		if hasLike && !WildcardMatch(likePattern, name) {
			continue
		}
		row := make([]interface{}, 2)
		row[0] = name
		gsv, ok := gSysVariables.GetDefinitionOfSysVar(name)
		if !ok {
			return moerr.NewInternalError(ses.GetRequestContext(), errorSystemVariableDoesNotExist())
		}
		row[1] = value
		if _, ok := gsv.GetType().(SystemVariableBoolType); ok {
			v, ok := value.(int8)
			if ok {
				if v == 1 {
					row[1] = "on"
				} else {
					row[1] = "off"
				}
			}
		}
		rows = append(rows, row)
	}

	if sv.Where != nil {
		bat, err := constructVarBatch(ses, rows)
		if err != nil {
			return err
		}
		binder := plan2.NewDefaultBinder(proc.Ctx, nil, nil, &plan2.Type{Id: int32(types.T_varchar), Width: types.MaxVarcharLen}, []string{"variable_name", "value"})
		planExpr, err := binder.BindExpr(sv.Where.Expr, 0, false)
		if err != nil {
			return err
		}

		vec, err := colexec.EvalExpr(bat, proc, planExpr)
		if err != nil {
			return err
		}
		bs := vector.GetColumn[bool](vec)
		sels := proc.Mp().GetSels()
		for i, b := range bs {
			if b {
				sels = append(sels, int64(i))
			}
		}
		bat.Shrink(sels)
		proc.Mp().PutSels(sels)
		v0 := vector.MustStrCols(bat.Vecs[0])
		v1 := vector.MustStrCols(bat.Vecs[1])
		rows = rows[:len(v0)]
		for i := range v0 {
			rows[i][0] = v0[i]
			rows[i][1] = v1[i]
		}
		bat.Clean(proc.Mp())
	}

	//sort by name
	sort.Slice(rows, func(i, j int) bool {
		return rows[i][0].(string) < rows[j][0].(string)
	})

	for _, row := range rows {
		mrs.AddRow(row)
	}

	return err
}

/*
handle show variables
*/
func (mce *MysqlCmdExecutor) handleShowVariables(sv *tree.ShowVariables, proc *process.Process) error {
	ses := mce.GetSession()
	proto := ses.GetMysqlProtocol()
	err := doShowVariables(ses, proc, sv)
	if err != nil {
		return err
	}
	mer := NewMysqlExecutionResult(0, 0, 0, 0, ses.GetMysqlResultSet())
	resp := NewResponse(ResultResponse, 0, int(COM_QUERY), mer)

	if err := proto.SendResponse(ses.requestCtx, resp); err != nil {
		return moerr.NewInternalError(ses.requestCtx, "routine send response failed. error:%v ", err)
	}
	return err
}

func constructVarBatch(ses *Session, rows [][]interface{}) (*batch.Batch, error) {
	bat := batch.New(true, []string{"Variable_name", "Value"})
	typ := types.New(types.T_varchar, types.MaxVarcharLen, 0, 0)
	cnt := len(rows)
	bat.Zs = make([]int64, cnt)
	for i := range bat.Zs {
		bat.Zs[i] = 1
	}
	v0 := make([]string, cnt)
	v1 := make([]string, cnt)
	for i, row := range rows {
		v0[i] = row[0].(string)
		v1[i] = fmt.Sprintf("%v", row[1])
	}
	bat.Vecs[0] = vector.NewWithStrings(typ, v0, nil, ses.GetMemPool())
	bat.Vecs[1] = vector.NewWithStrings(typ, v1, nil, ses.GetMemPool())
	return bat, nil
}

func (mce *MysqlCmdExecutor) handleAnalyzeStmt(requestCtx context.Context, stmt *tree.AnalyzeStmt) error {
	// rewrite analyzeStmt to `select approx_count_distinct(col), .. from tbl`
	// IMO, this approach is simple and future-proof
	// Although this rewriting processing could have been handled in rewrite module,
	// `handleAnalyzeStmt` can be easily managed by cron jobs in the future
	ctx := tree.NewFmtCtx(dialect.MYSQL)
	ctx.WriteString("select ")
	for i, ident := range stmt.Cols {
		if i > 0 {
			ctx.WriteByte(',')
		}
		ctx.WriteString("approx_count_distinct(")
		ctx.WriteString(string(ident))
		ctx.WriteByte(')')
	}
	ctx.WriteString(" from ")
	stmt.Table.Format(ctx)
	sql := ctx.String()
	return mce.GetDoQueryFunc()(requestCtx, sql)
}

// Note: for pass the compile quickly. We will remove the comments in the future.
func (mce *MysqlCmdExecutor) handleExplainStmt(requestCtx context.Context, stmt *tree.ExplainStmt) error {
	es, err := getExplainOption(requestCtx, stmt.Options)
	if err != nil {
		return err
	}

	ses := mce.GetSession()

	switch stmt.Statement.(type) {
	case *tree.Delete:
		ses.GetTxnCompileCtx().SetQueryType(TXN_DELETE)
	case *tree.Update:
		ses.GetTxnCompileCtx().SetQueryType(TXN_UPDATE)
	default:
		ses.GetTxnCompileCtx().SetQueryType(TXN_DEFAULT)
	}

	//get query optimizer and execute Optimize
	plan, err := buildPlan(requestCtx, ses, ses.GetTxnCompileCtx(), stmt.Statement)
	if err != nil {
		return err
	}
	if plan.GetQuery() == nil {
		return moerr.NewNotSupported(requestCtx, "the sql query plan does not support explain.")
	}
	// generator query explain
	explainQuery := explain.NewExplainQueryImpl(plan.GetQuery())

	// build explain data buffer
	buffer := explain.NewExplainDataBuffer()
	err = explainQuery.ExplainPlan(requestCtx, buffer, es)
	if err != nil {
		return err
	}

	protocol := ses.GetMysqlProtocol()

	explainColName := "QUERY PLAN"
	columns, err := GetExplainColumns(requestCtx, explainColName)
	if err != nil {
		return err
	}

	//	Step 1 : send column count and column definition.
	//send column count
	colCnt := uint64(len(columns))
	err = protocol.SendColumnCountPacket(colCnt)
	if err != nil {
		return err
	}
	//send columns
	//column_count * Protocol::ColumnDefinition packets
	cmd := ses.GetCmd()
	mrs := ses.GetMysqlResultSet()
	for _, c := range columns {
		mysqlc := c.(Column)
		mrs.AddColumn(mysqlc)
		//	mysql COM_QUERY response: send the column definition per column
		err := protocol.SendColumnDefinitionPacket(requestCtx, mysqlc, int(cmd))
		if err != nil {
			return err
		}
	}

	//	mysql COM_QUERY response: End after the column has been sent.
	//	send EOF packet
	err = protocol.SendEOFPacketIf(0, 0)
	if err != nil {
		return err
	}

	err = buildMoExplainQuery(explainColName, buffer, ses, getDataFromPipeline)
	if err != nil {
		return err
	}

	err = protocol.sendEOFOrOkPacket(0, 0)
	if err != nil {
		return err
	}
	return nil
}

func doPrepareStmt(ctx context.Context, ses *Session, st *tree.PrepareStmt) (*PrepareStmt, error) {
	switch st.Stmt.(type) {
	case *tree.Update:
		ses.GetTxnCompileCtx().SetQueryType(TXN_UPDATE)
	case *tree.Delete:
		ses.GetTxnCompileCtx().SetQueryType(TXN_DELETE)
	}
	preparePlan, err := buildPlan(ctx, ses, ses.GetTxnCompileCtx(), st)
	if err != nil {
		return nil, err
	}

	prepareStmt := &PrepareStmt{
		Name:        preparePlan.GetDcl().GetPrepare().GetName(),
		PreparePlan: preparePlan,
		PrepareStmt: st.Stmt,
	}

	err = ses.SetPrepareStmt(preparePlan.GetDcl().GetPrepare().GetName(), prepareStmt)
	return prepareStmt, err
}

// handlePrepareStmt
func (mce *MysqlCmdExecutor) handlePrepareStmt(ctx context.Context, st *tree.PrepareStmt) (*PrepareStmt, error) {
	return doPrepareStmt(ctx, mce.GetSession(), st)
}

func doPrepareString(ctx context.Context, ses *Session, st *tree.PrepareString) (*PrepareStmt, error) {
	stmts, err := mysql.Parse(ctx, st.Sql)
	if err != nil {
		return nil, err
	}
	switch stmts[0].(type) {
	case *tree.Update:
		ses.GetTxnCompileCtx().SetQueryType(TXN_UPDATE)
	case *tree.Delete:
		ses.GetTxnCompileCtx().SetQueryType(TXN_DELETE)
	}

	preparePlan, err := buildPlan(ses.GetRequestContext(), ses, ses.GetTxnCompileCtx(), st)
	if err != nil {
		return nil, err
	}

	prepareStmt := &PrepareStmt{
		Name:        preparePlan.GetDcl().GetPrepare().GetName(),
		PreparePlan: preparePlan,
		PrepareStmt: stmts[0],
	}

	err = ses.SetPrepareStmt(preparePlan.GetDcl().GetPrepare().GetName(), prepareStmt)
	return prepareStmt, err
}

// handlePrepareString
func (mce *MysqlCmdExecutor) handlePrepareString(ctx context.Context, st *tree.PrepareString) (*PrepareStmt, error) {
	return doPrepareString(ctx, mce.GetSession(), st)
}

func doDeallocate(ctx context.Context, ses *Session, st *tree.Deallocate) error {
	deallocatePlan, err := buildPlan(ctx, ses, ses.GetTxnCompileCtx(), st)
	if err != nil {
		return err
	}
	ses.RemovePrepareStmt(deallocatePlan.GetDcl().GetDeallocate().GetName())
	return nil
}

// handleDeallocate
func (mce *MysqlCmdExecutor) handleDeallocate(ctx context.Context, st *tree.Deallocate) error {
	return doDeallocate(ctx, mce.GetSession(), st)
}

// handleCreateAccount creates a new user-level tenant in the context of the tenant SYS
// which has been initialized.
func (mce *MysqlCmdExecutor) handleCreateAccount(ctx context.Context, ca *tree.CreateAccount) error {
	//step1 : create new account.
	return InitGeneralTenant(ctx, mce.GetSession(), ca)
}

// handleDropAccount drops a new user-level tenant
func (mce *MysqlCmdExecutor) handleDropAccount(ctx context.Context, da *tree.DropAccount) error {
	return doDropAccount(ctx, mce.GetSession(), da)
}

// handleDropAccount drops a new user-level tenant
func (mce *MysqlCmdExecutor) handleAlterAccount(ctx context.Context, aa *tree.AlterAccount) error {
	return doAlterAccount(ctx, mce.GetSession(), aa)
}

// handleCreateUser creates the user for the tenant
func (mce *MysqlCmdExecutor) handleCreateUser(ctx context.Context, cu *tree.CreateUser) error {
	ses := mce.GetSession()
	tenant := ses.GetTenantInfo()

	//step1 : create the user
	return InitUser(ctx, ses, tenant, cu)
}

// handleDropUser drops the user for the tenant
func (mce *MysqlCmdExecutor) handleDropUser(ctx context.Context, du *tree.DropUser) error {
	return doDropUser(ctx, mce.GetSession(), du)
}

// handleCreateRole creates the new role
func (mce *MysqlCmdExecutor) handleCreateRole(ctx context.Context, cr *tree.CreateRole) error {
	ses := mce.GetSession()
	tenant := ses.GetTenantInfo()

	//step1 : create the role
	return InitRole(ctx, ses, tenant, cr)
}

// handleDropRole drops the role
func (mce *MysqlCmdExecutor) handleDropRole(ctx context.Context, dr *tree.DropRole) error {
	return doDropRole(ctx, mce.GetSession(), dr)
}

// handleGrantRole grants the role
func (mce *MysqlCmdExecutor) handleGrantRole(ctx context.Context, gr *tree.GrantRole) error {
	return doGrantRole(ctx, mce.GetSession(), gr)
}

// handleRevokeRole revokes the role
func (mce *MysqlCmdExecutor) handleRevokeRole(ctx context.Context, rr *tree.RevokeRole) error {
	return doRevokeRole(ctx, mce.GetSession(), rr)
}

// handleGrantRole grants the privilege to the role
func (mce *MysqlCmdExecutor) handleGrantPrivilege(ctx context.Context, gp *tree.GrantPrivilege) error {
	return doGrantPrivilege(ctx, mce.GetSession(), gp)
}

// handleRevokePrivilege revokes the privilege from the user or role
func (mce *MysqlCmdExecutor) handleRevokePrivilege(ctx context.Context, rp *tree.RevokePrivilege) error {
	return doRevokePrivilege(ctx, mce.GetSession(), rp)
}

// handleSwitchRole switches the role to another role
func (mce *MysqlCmdExecutor) handleSwitchRole(ctx context.Context, sr *tree.SetRole) error {
	return doSwitchRole(ctx, mce.GetSession(), sr)
}

func doKill(ctx context.Context, rm *RoutineManager, ses *Session, k *tree.Kill) error {
	var err error
	//true: kill a connection
	//false: kill a query in a connection
	idThatKill := uint64(ses.GetConnectionID())
	if !k.Option.Exist || k.Option.Typ == tree.KillTypeConnection {
		err = rm.kill(ctx, true, idThatKill, k.ConnectionId, "")
	} else {
		err = rm.kill(ctx, false, idThatKill, k.ConnectionId, k.StmtOption.StatementId)
	}
	return err
}

// handleKill kill a connection or query
func (mce *MysqlCmdExecutor) handleKill(ctx context.Context, k *tree.Kill) error {
	var err error
	ses := mce.GetSession()
	proto := ses.GetMysqlProtocol()
	err = doKill(ctx, mce.GetRoutineManager(), ses, k)
	if err != nil {
		return err
	}
	resp := NewGeneralOkResponse(COM_QUERY)
	if err = proto.SendResponse(ctx, resp); err != nil {
		return moerr.NewInternalError(ctx, "routine send response failed. error:%v ", err)
	}
	return err
}

func GetExplainColumns(ctx context.Context, explainColName string) ([]interface{}, error) {
	cols := []*plan2.ColDef{
		{Typ: &plan2.Type{Id: int32(types.T_varchar)}, Name: explainColName},
	}
	columns := make([]interface{}, len(cols))
	var err error = nil
	for i, col := range cols {
		c := new(MysqlColumn)
		c.SetName(col.Name)
		err = convertEngineTypeToMysqlType(ctx, types.T(col.Typ.Id), c)
		if err != nil {
			return nil, err
		}
		columns[i] = c
	}
	return columns, err
}

func getExplainOption(requestCtx context.Context, options []tree.OptionElem) (*explain.ExplainOptions, error) {
	es := explain.NewExplainDefaultOptions()
	if options == nil {
		return es, nil
	} else {
		for _, v := range options {
			if strings.EqualFold(v.Name, "VERBOSE") {
				if strings.EqualFold(v.Value, "TRUE") || v.Value == "NULL" {
					es.Verbose = true
				} else if strings.EqualFold(v.Value, "FALSE") {
					es.Verbose = false
				} else {
					return nil, moerr.NewInvalidInput(requestCtx, "invalid explain option '%s', valud '%s'", v.Name, v.Value)
				}
			} else if strings.EqualFold(v.Name, "ANALYZE") {
				if strings.EqualFold(v.Value, "TRUE") || v.Value == "NULL" {
					es.Analyze = true
				} else if strings.EqualFold(v.Value, "FALSE") {
					es.Analyze = false
				} else {
					return nil, moerr.NewInvalidInput(requestCtx, "invalid explain option '%s', valud '%s'", v.Name, v.Value)
				}
			} else if strings.EqualFold(v.Name, "FORMAT") {
				if strings.EqualFold(v.Value, "TEXT") {
					es.Format = explain.EXPLAIN_FORMAT_TEXT
				} else if strings.EqualFold(v.Value, "JSON") {
					return nil, moerr.NewNotSupported(requestCtx, "Unsupport explain format '%s'", v.Value)
				} else if strings.EqualFold(v.Value, "DOT") {
					return nil, moerr.NewNotSupported(requestCtx, "Unsupport explain format '%s'", v.Value)
				} else {
					return nil, moerr.NewInvalidInput(requestCtx, "invalid explain option '%s', valud '%s'", v.Name, v.Value)
				}
			} else {
				return nil, moerr.NewInvalidInput(requestCtx, "invalid explain option '%s', valud '%s'", v.Name, v.Value)
			}
		}
		return es, nil
	}
}

func buildMoExplainQuery(explainColName string, buffer *explain.ExplainDataBuffer, session *Session, fill func(interface{}, *batch.Batch) error) error {
	bat := batch.New(true, []string{explainColName})
	rs := buffer.Lines
	vs := make([][]byte, len(rs))

	count := 0
	for _, r := range rs {
		str := []byte(r)
		vs[count] = str
		count++
	}
	vs = vs[:count]
	vec := vector.NewWithBytes(types.T_varchar.ToType(), vs, nil, session.GetMemPool())
	bat.Vecs[0] = vec
	bat.InitZsOne(count)

	err := fill(session, bat)
	vec.Free(session.GetMemPool())
	return err
}

var _ ComputationWrapper = &TxnComputationWrapper{}
var _ ComputationWrapper = &NullComputationWrapper{}

type TxnComputationWrapper struct {
	stmt    tree.Statement
	plan    *plan2.Plan
	proc    *process.Process
	ses     *Session
	compile *compile.Compile

	uuid uuid.UUID
}

func InitTxnComputationWrapper(ses *Session, stmt tree.Statement, proc *process.Process) *TxnComputationWrapper {
	uuid, _ := uuid.NewUUID()
	return &TxnComputationWrapper{
		stmt: stmt,
		proc: proc,
		ses:  ses,
		uuid: uuid,
	}
}

func (cwft *TxnComputationWrapper) GetAst() tree.Statement {
	return cwft.stmt
}

func (cwft *TxnComputationWrapper) GetProcess() *process.Process {
	return cwft.proc
}

func (cwft *TxnComputationWrapper) SetDatabaseName(db string) error {
	return nil
}

func (cwft *TxnComputationWrapper) GetColumns() ([]interface{}, error) {
	var err error
	cols := plan2.GetResultColumnsFromPlan(cwft.plan)
	switch cwft.GetAst().(type) {
	case *tree.ShowColumns:
		if len(cols) == 7 {
			cols = []*plan2.ColDef{
				{Typ: &plan2.Type{Id: int32(types.T_char)}, Name: "Field"},
				{Typ: &plan2.Type{Id: int32(types.T_char)}, Name: "Type"},
				{Typ: &plan2.Type{Id: int32(types.T_char)}, Name: "Null"},
				{Typ: &plan2.Type{Id: int32(types.T_char)}, Name: "Key"},
				{Typ: &plan2.Type{Id: int32(types.T_char)}, Name: "Default"},
				{Typ: &plan2.Type{Id: int32(types.T_char)}, Name: "Extra"},
				{Typ: &plan2.Type{Id: int32(types.T_char)}, Name: "Comment"},
			}
		} else {
			cols = []*plan2.ColDef{
				{Typ: &plan2.Type{Id: int32(types.T_char)}, Name: "Field"},
				{Typ: &plan2.Type{Id: int32(types.T_char)}, Name: "Type"},
				{Typ: &plan2.Type{Id: int32(types.T_char)}, Name: "Collation"},
				{Typ: &plan2.Type{Id: int32(types.T_char)}, Name: "Null"},
				{Typ: &plan2.Type{Id: int32(types.T_char)}, Name: "Key"},
				{Typ: &plan2.Type{Id: int32(types.T_char)}, Name: "Default"},
				{Typ: &plan2.Type{Id: int32(types.T_char)}, Name: "Extra"},
				{Typ: &plan2.Type{Id: int32(types.T_char)}, Name: "Privileges"},
				{Typ: &plan2.Type{Id: int32(types.T_char)}, Name: "Comment"},
			}
		}
	}
	columns := make([]interface{}, len(cols))
	for i, col := range cols {
		c := new(MysqlColumn)
		c.SetName(col.Name)
		c.SetOrgTable(col.Typ.Table)
		c.SetAutoIncr(col.Typ.AutoIncr)
		c.SetSchema(cwft.ses.GetTxnCompileCtx().DefaultDatabase())
		err = convertEngineTypeToMysqlType(cwft.ses.requestCtx, types.T(col.Typ.Id), c)
		if err != nil {
			return nil, err
		}
		setColFlag(c)
		setColLength(c, col.Typ.Width)
		setCharacter(c)
		c.SetDecimal(uint8(col.Typ.Scale))
		columns[i] = c
	}
	return columns, err
}

func (cwft *TxnComputationWrapper) GetAffectedRows() uint64 {
	return cwft.compile.GetAffectedRows()
}

func (cwft *TxnComputationWrapper) Compile(requestCtx context.Context, u interface{}, fill func(interface{}, *batch.Batch) error) (interface{}, error) {
	var err error
	defer RecordStatementTxnID(requestCtx, cwft.ses)
	cwft.plan, err = buildPlan(requestCtx, cwft.ses, cwft.ses.GetTxnCompileCtx(), cwft.stmt)
	if err != nil {
		return nil, err
	}

	if _, ok := cwft.stmt.(*tree.Execute); ok {
		executePlan := cwft.plan.GetDcl().GetExecute()
		stmtName := executePlan.GetName()
		prepareStmt, err := cwft.ses.GetPrepareStmt(stmtName)
		if err != nil {
			return nil, err
		}

		// TODO check if schema change, obj.Obj is zero all the time in 0.6
		// for _, obj := range preparePlan.GetSchemas() {
		// 	newObj, _ := cwft.ses.txnCompileCtx.Resolve(obj.SchemaName, obj.ObjName)
		// 	if newObj == nil || newObj.Obj != obj.Obj {
		// 		return nil, moerr.NewInternalError("", fmt.Sprintf(ctx, "table '%s' has been changed, please reset Prepare statement '%s'", obj.ObjName, stmtName))
		// 	}
		// }

		preparePlan := prepareStmt.PreparePlan.GetDcl().GetPrepare()
		if len(executePlan.Args) != len(preparePlan.ParamTypes) {
			return nil, moerr.NewInvalidInput(requestCtx, "Incorrect arguments to EXECUTE")
		}
		newPlan := plan2.DeepCopyPlan(preparePlan.Plan)

		// replace ? and @var with their values
		resetParamRule := plan2.NewResetParamRefRule(requestCtx, executePlan.Args)
		resetVarRule := plan2.NewResetVarRefRule(cwft.ses.GetTxnCompileCtx())
<<<<<<< HEAD
		vp := plan2.NewVisitPlan(newPlan, []plan2.VisitPlanRule{resetParamRule, resetVarRule})
		err = vp.Visit(requestCtx)
=======
		constantFoldRule := plan2.NewConstantFoldRule(cwft.ses.GetTxnCompileCtx())
		vp := plan2.NewVisitPlan(newPlan, []plan2.VisitPlanRule{resetParamRule, resetVarRule, constantFoldRule})
		err = vp.Visit()
>>>>>>> 56c95902
		if err != nil {
			return nil, err
		}

		// reset plan & stmt
		cwft.stmt = prepareStmt.PrepareStmt
		cwft.plan = newPlan
		// reset some special stmt for execute statement
		switch cwft.stmt.(type) {
		case *tree.ShowColumns:
			cwft.ses.SetShowStmtType(ShowColumns)
			cwft.ses.SetData(nil)
		case *tree.ShowTableStatus:
			cwft.ses.showStmtType = ShowTableStatus
			cwft.ses.SetData(nil)
		case *tree.SetVar, *tree.ShowVariables, *tree.ShowErrors, *tree.ShowWarnings:
			return nil, nil
		}

		//check privilege
		err = authenticateUserCanExecutePrepareOrExecute(requestCtx, cwft.ses, prepareStmt.PrepareStmt, newPlan)
		if err != nil {
			return nil, err
		}
	} else {
		// replace @var with their values
		resetVarRule := plan2.NewResetVarRefRule(cwft.ses.GetTxnCompileCtx())
		vp := plan2.NewVisitPlan(cwft.plan, []plan2.VisitPlanRule{resetVarRule})
		err = vp.Visit(requestCtx)
		if err != nil {
			return nil, err
		}
	}

	txnHandler := cwft.ses.GetTxnHandler()
	if cwft.plan.GetQuery().GetLoadTag() {
		cwft.proc.TxnOperator = txnHandler.GetTxnOnly()
	} else if cwft.plan.NeedImplicitTxn() {
		cwft.proc.TxnOperator, err = txnHandler.GetTxn()
		if err != nil {
			return nil, err
		}
	}
	addr := ""
	if len(cwft.ses.GetParameterUnit().ClusterNodes) > 0 {
		addr = cwft.ses.GetParameterUnit().ClusterNodes[0].Addr
	}
	cwft.proc.FileService = cwft.ses.GetParameterUnit().FileService
	cwft.compile = compile.New(addr, cwft.ses.GetDatabaseName(), cwft.ses.GetSql(), cwft.ses.GetUserName(), requestCtx, cwft.ses.GetStorage(), cwft.proc, cwft.stmt)

	if _, ok := cwft.stmt.(*tree.ExplainAnalyze); ok {
		fill = func(obj interface{}, bat *batch.Batch) error { return nil }
	}
	err = cwft.compile.Compile(requestCtx, cwft.plan, cwft.ses, fill)
	if err != nil {
		return nil, err
	}
	return cwft.compile, err
}

func (cwft *TxnComputationWrapper) RecordExecPlan(ctx context.Context) error {
	if stm := trace.StatementFromContext(ctx); stm != nil {
		stm.SetExecPlan(cwft.plan, SerializeExecPlan)
	}
	return nil
}

func (cwft *TxnComputationWrapper) GetUUID() []byte {
	return cwft.uuid[:]
}

func (cwft *TxnComputationWrapper) Run(ts uint64) error {
	return cwft.compile.Run(ts)
}

func (cwft *TxnComputationWrapper) GetLoadTag() bool {
	return cwft.plan.GetQuery().GetLoadTag()
}

type NullComputationWrapper struct {
	*TxnComputationWrapper
}

func InitNullComputationWrapper(ses *Session, stmt tree.Statement, proc *process.Process) *NullComputationWrapper {
	return &NullComputationWrapper{
		TxnComputationWrapper: InitTxnComputationWrapper(ses, stmt, proc),
	}
}

func (ncw *NullComputationWrapper) GetAst() tree.Statement {
	return ncw.stmt
}

func (ncw *NullComputationWrapper) SetDatabaseName(db string) error {
	return nil
}

func (ncw *NullComputationWrapper) GetColumns() ([]interface{}, error) {
	return []interface{}{}, nil
}

func (ncw *NullComputationWrapper) GetAffectedRows() uint64 {
	return 0
}

func (ncw *NullComputationWrapper) Compile(requestCtx context.Context, u interface{}, fill func(interface{}, *batch.Batch) error) (interface{}, error) {
	return nil, nil
}

func (ncw *NullComputationWrapper) RecordExecPlan(ctx context.Context) error {
	return nil
}

func (ncw *NullComputationWrapper) GetUUID() []byte {
	return ncw.uuid[:]
}

func (ncw *NullComputationWrapper) Run(ts uint64) error {
	return nil
}

func (ncw *NullComputationWrapper) GetLoadTag() bool {
	return false
}

func buildPlan(requestCtx context.Context, ses *Session, ctx plan2.CompilerContext, stmt tree.Statement) (*plan2.Plan, error) {
	var ret *plan2.Plan
	var err error
	if ses != nil {
		ses.accountId = getAccountId(requestCtx)
	}
	if s, ok := stmt.(*tree.Insert); ok {
		if _, ok := s.Rows.Select.(*tree.ValuesClause); ok {
			ret, err = plan2.BuildPlan(ctx, stmt)
			if err != nil {
				return nil, err
			}
		}
	}
	if ret != nil {
		if ses != nil && ses.GetTenantInfo() != nil {
			err = authenticateCanExecuteStatementAndPlan(requestCtx, ses, stmt, ret)
			if err != nil {
				return nil, err
			}
		}
		return ret, err
	}
	switch stmt := stmt.(type) {
	case *tree.Select, *tree.ParenSelect,
		*tree.Update, *tree.Delete, *tree.Insert,
		*tree.ShowDatabases, *tree.ShowTables, *tree.ShowColumns,
		*tree.ShowCreateDatabase, *tree.ShowCreateTable,
		*tree.ExplainStmt, *tree.ExplainAnalyze:
		opt := plan2.NewBaseOptimizer(ctx)
		optimized, err := opt.Optimize(stmt)
		if err != nil {
			return nil, err
		}
		ret = &plan2.Plan{
			Plan: &plan2.Plan_Query{
				Query: optimized,
			},
		}
	default:
		ret, err = plan2.BuildPlan(ctx, stmt)
	}
	if ret != nil {
		if ses != nil && ses.GetTenantInfo() != nil {
			err = authenticateCanExecuteStatementAndPlan(requestCtx, ses, stmt, ret)
			if err != nil {
				return nil, err
			}
		}
	}
	return ret, err
}

/*
GetComputationWrapper gets the execs from the computation engine
*/
var GetComputationWrapper = func(db, sql, user string, eng engine.Engine, proc *process.Process, ses *Session) ([]ComputationWrapper, error) {
	var cw []ComputationWrapper = nil
	var stmts []tree.Statement = nil
	var cmdFieldStmt *InternalCmdFieldList
	var err error
	if isCmdFieldListSql(sql) {
		cmdFieldStmt, err = parseCmdFieldList(proc.Ctx, sql)
		if err != nil {
			return nil, err
		}
		stmts = append(stmts, cmdFieldStmt)
	} else {
		stmts, err = parsers.Parse(proc.Ctx, dialect.MYSQL, sql)
		if err != nil {
			return nil, err
		}
	}

	for _, stmt := range stmts {
		cw = append(cw, InitTxnComputationWrapper(ses, stmt, proc))
	}
	return cw, nil
}

func getStmtExecutor(ses *Session, proc *process.Process, base *baseStmtExecutor, stmt tree.Statement) (StmtExecutor, error) {
	var err error
	var ret StmtExecutor
	switch st := stmt.(type) {
	//PART 1: the statements with the result set
	case *tree.Select:
		ret = (&SelectExecutor{
			resultSetStmtExecutor: &resultSetStmtExecutor{
				base,
			},
			sel: st,
		})
	case *tree.ShowCreateTable:
		ret = (&ShowCreateTableExecutor{
			resultSetStmtExecutor: &resultSetStmtExecutor{
				base,
			},
			sct: st,
		})
	case *tree.ShowCreateDatabase:
		ret = (&ShowCreateDatabaseExecutor{
			resultSetStmtExecutor: &resultSetStmtExecutor{
				base,
			},
			scd: st,
		})
	case *tree.ShowTables:
		ret = (&ShowTablesExecutor{
			resultSetStmtExecutor: &resultSetStmtExecutor{
				base,
			},
			st: st,
		})
	case *tree.ShowDatabases:
		ret = (&ShowDatabasesExecutor{
			resultSetStmtExecutor: &resultSetStmtExecutor{
				base,
			},
			sd: st,
		})
	case *tree.ShowColumns:
		ret = (&ShowColumnsExecutor{
			resultSetStmtExecutor: &resultSetStmtExecutor{
				base,
			},
			sc: st,
		})
	case *tree.ShowProcessList:
		ret = (&ShowProcessListExecutor{
			resultSetStmtExecutor: &resultSetStmtExecutor{
				base,
			},
			spl: st,
		})
	case *tree.ShowStatus:
		ret = (&ShowStatusExecutor{
			resultSetStmtExecutor: &resultSetStmtExecutor{
				base,
			},
			ss: st,
		})
	case *tree.ShowTableStatus:
		ret = (&ShowTableStatusExecutor{
			resultSetStmtExecutor: &resultSetStmtExecutor{
				base,
			},
			sts: st,
		})
	case *tree.ShowGrants:
		ret = (&ShowGrantsExecutor{
			resultSetStmtExecutor: &resultSetStmtExecutor{
				base,
			},
			sg: st,
		})
	case *tree.ShowIndex:
		ret = (&ShowIndexExecutor{
			resultSetStmtExecutor: &resultSetStmtExecutor{
				base,
			},
			si: st,
		})
	case *tree.ShowCreateView:
		ret = (&ShowCreateViewExecutor{
			resultSetStmtExecutor: &resultSetStmtExecutor{
				base,
			},
			scv: st,
		})
	case *tree.ShowTarget:
		ret = (&ShowTargetExecutor{
			resultSetStmtExecutor: &resultSetStmtExecutor{
				base,
			},
			st: st,
		})
	case *tree.ExplainFor:
		ret = (&ExplainForExecutor{
			resultSetStmtExecutor: &resultSetStmtExecutor{
				base,
			},
			ef: st,
		})
	case *tree.ExplainStmt:
		base.ComputationWrapper = InitNullComputationWrapper(ses, st, proc)
		ret = (&ExplainStmtExecutor{
			resultSetStmtExecutor: &resultSetStmtExecutor{
				base,
			},
			es: st,
		})
	case *tree.ShowVariables:
		base.ComputationWrapper = InitNullComputationWrapper(ses, st, proc)
		ret = (&ShowVariablesExecutor{
			resultSetStmtExecutor: &resultSetStmtExecutor{
				base,
			},
			sv: st,
		})
	case *tree.ShowErrors:
		base.ComputationWrapper = InitNullComputationWrapper(ses, st, proc)
		ret = (&ShowErrorsExecutor{
			resultSetStmtExecutor: &resultSetStmtExecutor{
				base,
			},
			se: st,
		})
	case *tree.ShowWarnings:
		base.ComputationWrapper = InitNullComputationWrapper(ses, st, proc)
		ret = (&ShowWarningsExecutor{
			resultSetStmtExecutor: &resultSetStmtExecutor{
				base,
			},
			sw: st,
		})
	case *tree.AnalyzeStmt:
		base.ComputationWrapper = InitNullComputationWrapper(ses, st, proc)
		ret = (&AnalyzeStmtExecutor{
			resultSetStmtExecutor: &resultSetStmtExecutor{
				base,
			},
			as: st,
		})
	case *tree.ExplainAnalyze:
		ret = (&ExplainAnalyzeExecutor{
			resultSetStmtExecutor: &resultSetStmtExecutor{
				base,
			},
			ea: st,
		})
	case *InternalCmdFieldList:
		base.ComputationWrapper = InitNullComputationWrapper(ses, st, proc)
		ret = (&InternalCmdFieldListExecutor{
			resultSetStmtExecutor: &resultSetStmtExecutor{
				base,
			},
			icfl: st,
		})
	//PART 2: the statement with the status only
	case *tree.BeginTransaction:
		base.ComputationWrapper = InitNullComputationWrapper(ses, st, proc)
		ret = (&BeginTxnExecutor{
			statusStmtExecutor: &statusStmtExecutor{
				base,
			},
			bt: st,
		})
	case *tree.CommitTransaction:
		base.ComputationWrapper = InitNullComputationWrapper(ses, st, proc)
		ret = (&CommitTxnExecutor{
			statusStmtExecutor: &statusStmtExecutor{
				base,
			},
			ct: st,
		})
	case *tree.RollbackTransaction:
		base.ComputationWrapper = InitNullComputationWrapper(ses, st, proc)
		ret = (&RollbackTxnExecutor{
			statusStmtExecutor: &statusStmtExecutor{
				base,
			},
			rt: st,
		})
	case *tree.SetRole:
		base.ComputationWrapper = InitNullComputationWrapper(ses, st, proc)
		ret = (&SetRoleExecutor{
			statusStmtExecutor: &statusStmtExecutor{
				base,
			},
			sr: st,
		})
	case *tree.Use:
		base.ComputationWrapper = InitNullComputationWrapper(ses, st, proc)
		ret = (&UseExecutor{
			statusStmtExecutor: &statusStmtExecutor{
				base,
			},
			u: st,
		})
	case *tree.MoDump:
		//TODO:
		err = moerr.NewInternalError(proc.Ctx, "needs to add modump")
	case *tree.DropDatabase:
		ret = (&DropDatabaseExecutor{
			statusStmtExecutor: &statusStmtExecutor{
				base,
			},
			dd: st,
		})
	case *tree.Import:
		base.ComputationWrapper = InitNullComputationWrapper(ses, st, proc)
		ret = (&ImportExecutor{
			statusStmtExecutor: &statusStmtExecutor{
				base,
			},
			i: st,
		})
	case *tree.PrepareStmt:
		base.ComputationWrapper = InitNullComputationWrapper(ses, st, proc)
		ret = (&PrepareStmtExecutor{
			statusStmtExecutor: &statusStmtExecutor{
				base,
			},
			ps: st,
		})
	case *tree.PrepareString:
		base.ComputationWrapper = InitNullComputationWrapper(ses, st, proc)
		ret = (&PrepareStringExecutor{
			statusStmtExecutor: &statusStmtExecutor{
				base,
			},
			ps: st,
		})
	case *tree.Deallocate:
		base.ComputationWrapper = InitNullComputationWrapper(ses, st, proc)
		ret = (&DeallocateExecutor{
			statusStmtExecutor: &statusStmtExecutor{
				base,
			},
			d: st,
		})
	case *tree.SetVar:
		base.ComputationWrapper = InitNullComputationWrapper(ses, st, proc)
		ret = (&SetVarExecutor{
			statusStmtExecutor: &statusStmtExecutor{
				base,
			},
			sv: st,
		})
	case *tree.Delete:
		ret = (&DeleteExecutor{
			statusStmtExecutor: &statusStmtExecutor{
				base,
			},
			d: st,
		})
	case *tree.Update:
		ret = (&UpdateExecutor{
			statusStmtExecutor: &statusStmtExecutor{
				base,
			},
			u: st,
		})
	case *tree.CreateAccount:
		base.ComputationWrapper = InitNullComputationWrapper(ses, st, proc)
		ret = (&CreateAccountExecutor{
			statusStmtExecutor: &statusStmtExecutor{
				base,
			},
			ca: st,
		})
	case *tree.DropAccount:
		base.ComputationWrapper = InitNullComputationWrapper(ses, st, proc)
		ret = (&DropAccountExecutor{
			statusStmtExecutor: &statusStmtExecutor{
				base,
			},
			da: st,
		})
	case *tree.AlterAccount:
		ret = (&AlterAccountExecutor{
			statusStmtExecutor: &statusStmtExecutor{
				base,
			},
			aa: st,
		})
	case *tree.CreateUser:
		base.ComputationWrapper = InitNullComputationWrapper(ses, st, proc)
		ret = (&CreateUserExecutor{
			statusStmtExecutor: &statusStmtExecutor{
				base,
			},
			cu: st,
		})
	case *tree.DropUser:
		base.ComputationWrapper = InitNullComputationWrapper(ses, st, proc)
		ret = (&DropUserExecutor{
			statusStmtExecutor: &statusStmtExecutor{
				base,
			},
			du: st,
		})
	case *tree.AlterUser:
		ret = (&AlterUserExecutor{
			statusStmtExecutor: &statusStmtExecutor{
				base,
			},
			au: st,
		})
	case *tree.CreateRole:
		base.ComputationWrapper = InitNullComputationWrapper(ses, st, proc)
		ret = (&CreateRoleExecutor{
			statusStmtExecutor: &statusStmtExecutor{
				base,
			},
			cr: st,
		})
	case *tree.DropRole:
		base.ComputationWrapper = InitNullComputationWrapper(ses, st, proc)
		ret = (&DropRoleExecutor{
			statusStmtExecutor: &statusStmtExecutor{
				base,
			},
			dr: st,
		})
	case *tree.Grant:
		base.ComputationWrapper = InitNullComputationWrapper(ses, st, proc)
		ret = (&GrantExecutor{
			statusStmtExecutor: &statusStmtExecutor{
				base,
			},
			g: st,
		})
	case *tree.Revoke:
		base.ComputationWrapper = InitNullComputationWrapper(ses, st, proc)
		ret = (&RevokeExecutor{
			statusStmtExecutor: &statusStmtExecutor{
				base,
			},
			r: st,
		})
	case *tree.CreateTable:
		ret = (&CreateTableExecutor{
			statusStmtExecutor: &statusStmtExecutor{
				base,
			},
			ct: st,
		})
	case *tree.DropTable:
		ret = (&DropTableExecutor{
			statusStmtExecutor: &statusStmtExecutor{
				base,
			},
			dt: st,
		})
	case *tree.CreateDatabase:
		ret = (&CreateDatabaseExecutor{
			statusStmtExecutor: &statusStmtExecutor{
				base,
			},
			cd: st,
		})
	case *tree.CreateIndex:
		ret = (&CreateIndexExecutor{
			statusStmtExecutor: &statusStmtExecutor{
				base,
			},
			ci: st,
		})
	case *tree.DropIndex:
		ret = (&DropIndexExecutor{
			statusStmtExecutor: &statusStmtExecutor{
				base,
			},
			di: st,
		})
	case *tree.CreateView:
		ret = (&CreateViewExecutor{
			statusStmtExecutor: &statusStmtExecutor{
				base,
			},
			cv: st,
		})
	case *tree.DropView:
		ret = (&DropViewExecutor{
			statusStmtExecutor: &statusStmtExecutor{
				base,
			},
			dv: st,
		})
	case *tree.Insert:
		ret = (&InsertExecutor{
			statusStmtExecutor: &statusStmtExecutor{
				base,
			},
			i: st,
		})
	case *tree.Load:
		ret = (&LoadExecutor{
			statusStmtExecutor: &statusStmtExecutor{
				base,
			},
			l: st,
		})
	case *tree.SetDefaultRole:
		ret = (&SetDefaultRoleExecutor{
			statusStmtExecutor: &statusStmtExecutor{
				base,
			},
			sdr: st,
		})
	case *tree.SetPassword:
		ret = (&SetPasswordExecutor{
			statusStmtExecutor: &statusStmtExecutor{
				base,
			},
			sp: st,
		})
	case *tree.TruncateTable:
		ret = (&TruncateTableExecutor{
			statusStmtExecutor: &statusStmtExecutor{
				base,
			},
			tt: st,
		})
	//PART 3: hybrid
	case *tree.Execute:
		ret = &ExecuteExecutor{
			baseStmtExecutor: base,
			e:                st,
		}
	default:
		return nil, moerr.NewInternalError(proc.Ctx, "no such statement %s", stmt.String())
	}
	return ret, err
}

var GetStmtExecList = func(db, sql, user string, eng engine.Engine, proc *process.Process, ses *Session) ([]StmtExecutor, error) {
	var stmtExecList []StmtExecutor = nil
	var stmtExec StmtExecutor
	var stmts []tree.Statement = nil
	var cmdFieldStmt *InternalCmdFieldList
	var err error

	appendStmtExec := func(se StmtExecutor) {
		stmtExecList = append(stmtExecList, se)
	}

	if isCmdFieldListSql(sql) {
		cmdFieldStmt, err = parseCmdFieldList(proc.Ctx, sql)
		if err != nil {
			return nil, err
		}
		stmts = append(stmts, cmdFieldStmt)
	} else {
		stmts, err = parsers.Parse(proc.Ctx, dialect.MYSQL, sql)
		if err != nil {
			return nil, err
		}
	}

	for _, stmt := range stmts {
		cw := InitTxnComputationWrapper(ses, stmt, proc)
		base := &baseStmtExecutor{}
		base.ComputationWrapper = cw
		stmtExec, err = getStmtExecutor(ses, proc, base, stmt)
		if err != nil {
			return nil, err
		}
		appendStmtExec(stmtExec)
	}
	return stmtExecList, nil
}

func incStatementCounter(tenant string, stmt tree.Statement) {
	metric.StatementCounter(tenant, getStatementType(stmt).GetQueryType()).Inc()
}

func incTransactionCounter(tenant string) {
	metric.TransactionCounter(tenant).Inc()
}

func incTransactionErrorsCounter(tenant string, t metric.SQLType) {
	if t == metric.SQLTypeRollback {
		return
	}
	metric.TransactionErrorsCounter(tenant, t).Inc()
}

func incStatementErrorsCounter(tenant string, stmt tree.Statement) {
	metric.StatementErrorsCounter(tenant, getStatementType(stmt).GetQueryType()).Inc()
}

type unknownStatementType struct {
	tree.StatementType
}

func (unknownStatementType) GetStatementType() string { return "Unknown" }
func (unknownStatementType) GetQueryType() string     { return tree.QueryTypeOth }

func getStatementType(stmt tree.Statement) tree.StatementType {
	switch stmt.(type) {
	case tree.StatementType:
		return stmt
	default:
		return unknownStatementType{}
	}
}

// authenticateUserCanExecuteStatement checks the user can execute the statement
func authenticateUserCanExecuteStatement(requestCtx context.Context, ses *Session, stmt tree.Statement) error {
	requestCtx, span := trace.Debug(requestCtx, "authenticateUserCanExecuteStatement")
	defer span.End()
	if ses.skipCheckPrivilege() {
		return nil
	}
	if ses.skipAuthForSpecialUser() {
		return nil
	}
	var havePrivilege bool
	var err error
	if ses.GetTenantInfo() != nil {
		ses.SetPrivilege(determinePrivilegeSetOfStatement(stmt))
		havePrivilege, err = authenticateUserCanExecuteStatementWithObjectTypeAccountAndDatabase(requestCtx, ses, stmt)
		if err != nil {
			return err
		}

		if !havePrivilege {
			err = moerr.NewInternalError(requestCtx, "do not have privilege to execute the statement")
			return err
		}

		havePrivilege, err = authenticateUserCanExecuteStatementWithObjectTypeNone(requestCtx, ses, stmt)
		if err != nil {
			return err
		}

		if !havePrivilege {
			err = moerr.NewInternalError(requestCtx, "do not have privilege to execute the statement")
			return err
		}
	}
	return err
}

// authenticateCanExecuteStatementAndPlan checks the user can execute the statement and its plan
func authenticateCanExecuteStatementAndPlan(requestCtx context.Context, ses *Session, stmt tree.Statement, p *plan.Plan) error {
	if ses.skipCheckPrivilege() {
		return nil
	}
	if ses.skipAuthForSpecialUser() {
		return nil
	}
	yes, err := authenticateUserCanExecuteStatementWithObjectTypeTable(requestCtx, ses, stmt, p)
	if err != nil {
		return err
	}
	if !yes {
		return moerr.NewInternalError(requestCtx, "do not have privilege to execute the statement")
	}
	return nil
}

// authenticatePrivilegeOfPrepareAndExecute checks the user can execute the Prepare or Execute statement
func authenticateUserCanExecutePrepareOrExecute(requestCtx context.Context, ses *Session, stmt tree.Statement, p *plan.Plan) error {
	err := authenticateUserCanExecuteStatement(requestCtx, ses, stmt)
	if err != nil {
		return err
	}
	err = authenticateCanExecuteStatementAndPlan(requestCtx, ses, stmt, p)
	if err != nil {
		return err
	}
	return err
}

// canExecuteStatementInUncommittedTxn checks the user can execute the statement in an uncommitted transaction
func (mce *MysqlCmdExecutor) canExecuteStatementInUncommittedTransaction(requestCtx context.Context, stmt tree.Statement) error {
	can, err := StatementCanBeExecutedInUncommittedTransaction(mce.GetSession(), stmt)
	if err != nil {
		return err
	}
	if !can {
		//is ddl statement
		if IsDDL(stmt) {
			return moerr.NewInternalError(requestCtx, onlyCreateStatementErrorInfo())
		} else if IsAdministrativeStatement(stmt) {
			return moerr.NewInternalError(requestCtx, administrativeCommandIsUnsupportedInTxnErrorInfo())
		} else if IsParameterModificationStatement(stmt) {
			return moerr.NewInternalError(requestCtx, parameterModificationInTxnErrorInfo())
		} else {
			return moerr.NewInternalError(requestCtx, unclassifiedStatementInUncommittedTxnErrorInfo())
		}
	}
	return nil
}

func (ses *Session) getSqlType(sql string) {
	tenant := ses.GetTenantInfo()
	if tenant == nil {
		ses.sqlSourceType = intereSql
		return
	}
	flag, _, _ := isSpecialUser(tenant.User)
	if flag {
		ses.sqlSourceType = intereSql
		return
	}
	p1 := strings.Index(sql, "/*")
	p2 := strings.Index(sql, "*/")
	if p1 < 0 || p2 < 0 {
		ses.sqlSourceType = externSql
		return
	}
	source := strings.TrimSpace(sql[p1+2 : p2-p1])
	if source == "cloud_user" {
		ses.sqlSourceType = cloudUserSql
	} else if source == "cloud_nouser" {
		ses.sqlSourceType = cloudNoUserSql
	} else {
		ses.sqlSourceType = externSql
	}
}

// execute query
func (mce *MysqlCmdExecutor) doComQuery(requestCtx context.Context, sql string) (retErr error) {
	beginInstant := time.Now()
	ses := mce.GetSession()
	ses.getSqlType(sql)
	ses.SetShowStmtType(NotShowStatement)
	proto := ses.GetMysqlProtocol()
	ses.SetSql(sql)
	ses.GetExportParam().Outfile = false
	pu := ses.GetParameterUnit()
	proc := process.New(
		requestCtx,
		ses.GetMemPool(),
		pu.TxnClient,
		ses.GetTxnHandler().GetTxnOperator(),
		pu.FileService,
		pu.GetClusterDetails,
	)
	proc.Id = mce.getNextProcessId()
	proc.Lim.Size = pu.SV.ProcessLimitationSize
	proc.Lim.BatchRows = pu.SV.ProcessLimitationBatchRows
	proc.Lim.MaxMsgSize = pu.SV.MaxMessageSize
	proc.Lim.PartitionRows = pu.SV.ProcessLimitationPartitionRows
	proc.SessionInfo = process.SessionInfo{
		User:          ses.GetUserName(),
		Host:          pu.SV.Host,
		ConnectionID:  uint64(proto.ConnectionID()),
		Database:      ses.GetDatabaseName(),
		Version:       pu.SV.ServerVersionPrefix + serverVersion.Load().(string),
		TimeZone:      ses.GetTimeZone(),
		StorageEngine: pu.StorageEngine,
		LastInsertID:  ses.GetLastInsertID(),
	}
	if ses.GetTenantInfo() != nil {
		proc.SessionInfo.AccountId = ses.GetTenantInfo().GetTenantID()
		proc.SessionInfo.RoleId = ses.GetTenantInfo().GetDefaultRoleID()
		proc.SessionInfo.UserId = ses.GetTenantInfo().GetUserID()
	} else {
		proc.SessionInfo.AccountId = sysAccountID
		proc.SessionInfo.RoleId = moAdminRoleID
		proc.SessionInfo.UserId = rootID
	}
	ses.txnCompileCtx.SetProcess(proc)
	cws, err := GetComputationWrapper(ses.GetDatabaseName(),
		sql,
		ses.GetUserName(),
		pu.StorageEngine,
		proc, ses)
	if err != nil {
		requestCtx = RecordParseErrorStatement(requestCtx, ses, proc, beginInstant, sql)
		retErr = err
		if _, ok := err.(*moerr.Error); !ok {
			retErr = moerr.NewParseError(requestCtx, err.Error())
		}
		logStatementStringStatus(requestCtx, ses, sql, fail, retErr)
		return retErr
	}

	defer func() {
		ses.SetMysqlResultSet(nil)
	}()

	var cmpBegin time.Time
	var ret interface{}
	var runner ComputationRunner
	var selfHandle bool
	var fromLoadData = false
	var txnErr error
	var rspLen uint64
	var prepareStmt *PrepareStmt
	var err2 error
	var columns []interface{}
	var mrs *MysqlResultSet

	singleStatement := len(cws) == 1
	for i, cw := range cws {
		ses.SetMysqlResultSet(&MysqlResultSet{})
		stmt := cw.GetAst()
		requestCtx = RecordStatement(requestCtx, ses, proc, cw, beginInstant, sql, singleStatement)
		tenant := ses.GetTenantName(stmt)
		//skip PREPARE statement here
		if ses.GetTenantInfo() != nil && !IsPrepareStatement(stmt) {
			err = authenticateUserCanExecuteStatement(requestCtx, ses, stmt)
			if err != nil {
				return err
			}
		}

		/*
				if it is in an active or multi-statement transaction, we check the type of the statement.
				Then we decide that if we can execute the statement.

			If we check the active transaction, it will generate the case below.
			case:
			set autocommit = 0;  <- no active transaction
			                     <- no active transaction
			drop table test1;    <- no active transaction, no error
			                     <- has active transaction
			drop table test1;    <- has active transaction, error
			                     <- has active transaction
		*/
		if ses.InActiveTransaction() {
			err = mce.canExecuteStatementInUncommittedTransaction(requestCtx, stmt)
			if err != nil {
				return err
			}
		}

		//check transaction states
		switch stmt.(type) {
		case *tree.BeginTransaction:
			err = ses.TxnBegin()
			if err != nil {
				goto handleFailed
			}
			RecordStatementTxnID(requestCtx, ses)
		case *tree.CommitTransaction:
			err = ses.TxnCommit()
			if err != nil {
				goto handleFailed
			}
		case *tree.RollbackTransaction:
			err = ses.TxnRollback()
			if err != nil {
				goto handleFailed
			}
		}

		switch st := stmt.(type) {
		case *tree.Select:
			if st.Ep != nil {
				ses.SetExportParam(st.Ep)
			}
		}

		selfHandle = false
		ses.GetTxnCompileCtx().SetQueryType(TXN_DEFAULT)

		switch st := stmt.(type) {
		case *tree.BeginTransaction, *tree.CommitTransaction, *tree.RollbackTransaction:
			selfHandle = true
		case *tree.SetRole:
			selfHandle = true
			ses.InvalidatePrivilegeCache()
			//switch role
			err = mce.handleSwitchRole(requestCtx, st)
			if err != nil {
				goto handleFailed
			}
		case *tree.Use:
			selfHandle = true
			//use database
			err = mce.handleChangeDB(requestCtx, st.Name)
			if err != nil {
				goto handleFailed
			}
		case *tree.MoDump:
			selfHandle = true
			//dump
			err = mce.handleDump(requestCtx, st)
			if err != nil {
				goto handleFailed
			}
		case *tree.DropDatabase:
			ses.InvalidatePrivilegeCache()
			// if the droped database is the same as the one in use, database must be reseted to empty.
			if string(st.Name) == ses.GetDatabaseName() {
				ses.SetDatabaseName("")
			}
		case *tree.Import:
			fromLoadData = true
			selfHandle = true
			err = mce.handleLoadData(requestCtx, proc, st)
			if err != nil {
				goto handleFailed
			}
		case *tree.PrepareStmt:
			selfHandle = true
			prepareStmt, err = mce.handlePrepareStmt(requestCtx, st)
			if err != nil {
				goto handleFailed
			}
			err = authenticateUserCanExecutePrepareOrExecute(requestCtx, ses, prepareStmt.PrepareStmt, prepareStmt.PreparePlan.GetDcl().GetPrepare().GetPlan())
			if err != nil {
				goto handleFailed
			}
		case *tree.PrepareString:
			selfHandle = true
			prepareStmt, err = mce.handlePrepareString(requestCtx, st)
			if err != nil {
				goto handleFailed
			}
			err = authenticateUserCanExecutePrepareOrExecute(requestCtx, ses, prepareStmt.PrepareStmt, prepareStmt.PreparePlan.GetDcl().GetPrepare().GetPlan())
			if err != nil {
				goto handleFailed
			}
		case *tree.Deallocate:
			selfHandle = true
			err = mce.handleDeallocate(requestCtx, st)
			if err != nil {
				goto handleFailed
			}
		case *tree.SetVar:
			selfHandle = true
			err = mce.handleSetVar(requestCtx, st)
			if err != nil {
				goto handleFailed
			}
		case *tree.ShowVariables:
			selfHandle = true
			err = mce.handleShowVariables(st, proc)
			if err != nil {
				goto handleFailed
			}
		case *tree.ShowErrors, *tree.ShowWarnings:
			selfHandle = true
			err = mce.handleShowErrors()
			if err != nil {
				goto handleFailed
			}
		case *tree.AnalyzeStmt:
			selfHandle = true
			if err = mce.handleAnalyzeStmt(requestCtx, st); err != nil {
				goto handleFailed
			}
		case *tree.ExplainStmt:
			selfHandle = true
			if err = mce.handleExplainStmt(requestCtx, st); err != nil {
				goto handleFailed
			}
		case *tree.ExplainAnalyze:
			ses.SetData(nil)
			switch st.Statement.(type) {
			case *tree.Delete:
				ses.GetTxnCompileCtx().SetQueryType(TXN_DELETE)
			case *tree.Update:
				ses.GetTxnCompileCtx().SetQueryType(TXN_UPDATE)
			default:
				ses.GetTxnCompileCtx().SetQueryType(TXN_DEFAULT)
			}
		case *tree.ShowColumns:
			ses.SetShowStmtType(ShowColumns)
			ses.SetData(nil)
		case *tree.ShowTableStatus:
			ses.SetShowStmtType(ShowTableStatus)
			ses.SetData(nil)
		case *tree.Delete:
			ses.GetTxnCompileCtx().SetQueryType(TXN_DELETE)
		case *tree.Update:
			ses.GetTxnCompileCtx().SetQueryType(TXN_UPDATE)
		case *InternalCmdFieldList:
			selfHandle = true
			if err = mce.handleCmdFieldList(requestCtx, st); err != nil {
				goto handleFailed
			}
		case *tree.CreateAccount:
			selfHandle = true
			ses.InvalidatePrivilegeCache()
			if err = mce.handleCreateAccount(requestCtx, st); err != nil {
				goto handleFailed
			}
		case *tree.DropAccount:
			selfHandle = true
			ses.InvalidatePrivilegeCache()
			if err = mce.handleDropAccount(requestCtx, st); err != nil {
				goto handleFailed
			}
		case *tree.AlterAccount:
			ses.InvalidatePrivilegeCache()
			selfHandle = true
			if err = mce.handleAlterAccount(requestCtx, st); err != nil {
				goto handleFailed
			}
		case *tree.CreateUser:
			selfHandle = true
			ses.InvalidatePrivilegeCache()
			if err = mce.handleCreateUser(requestCtx, st); err != nil {
				goto handleFailed
			}
		case *tree.DropUser:
			selfHandle = true
			ses.InvalidatePrivilegeCache()
			if err = mce.handleDropUser(requestCtx, st); err != nil {
				goto handleFailed
			}
		case *tree.AlterUser: //TODO
			ses.InvalidatePrivilegeCache()
		case *tree.CreateRole:
			selfHandle = true
			ses.InvalidatePrivilegeCache()
			if err = mce.handleCreateRole(requestCtx, st); err != nil {
				goto handleFailed
			}
		case *tree.DropRole:
			selfHandle = true
			ses.InvalidatePrivilegeCache()
			if err = mce.handleDropRole(requestCtx, st); err != nil {
				goto handleFailed
			}
		case *tree.Grant:
			selfHandle = true
			ses.InvalidatePrivilegeCache()
			switch st.Typ {
			case tree.GrantTypeRole:
				if err = mce.handleGrantRole(requestCtx, &st.GrantRole); err != nil {
					goto handleFailed
				}
			case tree.GrantTypePrivilege:
				if err = mce.handleGrantPrivilege(requestCtx, &st.GrantPrivilege); err != nil {
					goto handleFailed
				}
			}
		case *tree.Revoke:
			selfHandle = true
			ses.InvalidatePrivilegeCache()
			switch st.Typ {
			case tree.RevokeTypeRole:
				if err = mce.handleRevokeRole(requestCtx, &st.RevokeRole); err != nil {
					goto handleFailed
				}
			case tree.RevokeTypePrivilege:
				if err = mce.handleRevokePrivilege(requestCtx, &st.RevokePrivilege); err != nil {
					goto handleFailed
				}
			}
		case *tree.Kill:
			selfHandle = true
			ses.InvalidatePrivilegeCache()
			if err = mce.handleKill(requestCtx, st); err != nil {
				goto handleFailed
			}
		}

		if selfHandle {
			goto handleSucceeded
		}
		if err = cw.SetDatabaseName(ses.GetDatabaseName()); err != nil {
			goto handleFailed
		}

		cmpBegin = time.Now()

		if ret, err = cw.Compile(requestCtx, ses, ses.GetOutputCallback()); err != nil {
			goto handleFailed
		}
		stmt = cw.GetAst()
		// reset some special stmt for execute statement
		switch st := stmt.(type) {
		case *tree.SetVar:
			err = mce.handleSetVar(requestCtx, st)
			if err != nil {
				goto handleFailed
			} else {
				goto handleSucceeded
			}
		case *tree.ShowVariables:
			err = mce.handleShowVariables(st, proc)
			if err != nil {
				goto handleFailed
			} else {
				goto handleSucceeded
			}
		case *tree.ShowErrors, *tree.ShowWarnings:
			err = mce.handleShowErrors()
			if err != nil {
				goto handleFailed
			} else {
				goto handleSucceeded
			}
		}

		runner = ret.(ComputationRunner)

		logInfof(ses.GetConciseProfile(), "time of Exec.Build : %s", time.Since(cmpBegin).String())

		mrs = ses.GetMysqlResultSet()
		// cw.Compile might rewrite sql, here we fetch the latest version
		switch statement := cw.GetAst().(type) {
		//produce result set
		case *tree.Select,
			*tree.ShowCreateTable, *tree.ShowCreateDatabase, *tree.ShowTables, *tree.ShowDatabases, *tree.ShowColumns,
			*tree.ShowProcessList, *tree.ShowStatus, *tree.ShowTableStatus, *tree.ShowGrants,
			*tree.ShowIndex, *tree.ShowCreateView, *tree.ShowTarget, *tree.ShowCollation,
			*tree.ExplainFor, *tree.ExplainStmt:
			columns, err = cw.GetColumns()
			if err != nil {
				logErrorf(ses.GetConciseProfile(), "GetColumns from Computation handler failed. error: %v", err)
				goto handleFailed
			}
			/*
				Step 1 : send column count and column definition.
			*/
			//send column count
			colCnt := uint64(len(columns))
			err = proto.SendColumnCountPacket(colCnt)
			if err != nil {
				goto handleFailed
			}
			//send columns
			//column_count * Protocol::ColumnDefinition packets
			cmd := ses.GetCmd()
			for _, c := range columns {
				mysqlc := c.(Column)
				mrs.AddColumn(mysqlc)

				//logutil.Infof("doComQuery col name %v type %v ",col.Name(),col.ColumnType())
				/*
					mysql COM_QUERY response: send the column definition per column
				*/
				err = proto.SendColumnDefinitionPacket(requestCtx, mysqlc, int(cmd))
				if err != nil {
					goto handleFailed
				}
			}

			/*
				mysql COM_QUERY response: End after the column has been sent.
				send EOF packet
			*/
			err = proto.SendEOFPacketIf(0, 0)
			if err != nil {
				goto handleFailed
			}

			runBegin := time.Now()
			/*
				Step 2: Start pipeline
				Producing the data row and sending the data row
			*/
			ep := ses.GetExportParam()
			if ep.Outfile {
				ep.DefaultBufSize = pu.SV.ExportDataDefaultFlushSize
				initExportFileParam(ep, mrs)
				if err = openNewFile(requestCtx, ep, mrs); err != nil {
					goto handleFailed
				}
			}
			if err = runner.Run(0); err != nil {
				goto handleFailed
			}

			switch ses.GetShowStmtType() {
			case ShowColumns:
				if err = handleShowColumns(ses); err != nil {
					goto handleFailed
				}
			case ShowTableStatus:
				if err = handleShowTableStatus(ses, statement.(*tree.ShowTableStatus), proc); err != nil {
					goto handleFailed
				}
			}

			if ep.Outfile {
				if err = ep.Writer.Flush(); err != nil {
					goto handleFailed
				}
				if err = ep.File.Close(); err != nil {
					goto handleFailed
				}
			}

			logInfof(ses.GetConciseProfile(), "time of Exec.Run : %s", time.Since(runBegin).String())

			/*
				Step 3: Say goodbye
				mysql COM_QUERY response: End after the data row has been sent.
				After all row data has been sent, it sends the EOF or OK packet.
			*/
			err = proto.sendEOFOrOkPacket(0, 0)
			if err != nil {
				goto handleFailed
			}

			/*
				Step 4: Serialize the execution plan by json
			*/
			if cwft, ok := cw.(*TxnComputationWrapper); ok {
				_ = cwft.RecordExecPlan(requestCtx)
			}
		//just status, no result set
		case *tree.CreateTable, *tree.DropTable, *tree.CreateDatabase, *tree.DropDatabase,
			*tree.CreateIndex, *tree.DropIndex,
			*tree.CreateView, *tree.DropView,
			*tree.Insert, *tree.Update,
			*tree.BeginTransaction, *tree.CommitTransaction, *tree.RollbackTransaction,
			*tree.SetVar,
			*tree.Load,
			*tree.CreateUser, *tree.DropUser, *tree.AlterUser,
			*tree.CreateRole, *tree.DropRole,
			*tree.Revoke, *tree.Grant,
			*tree.SetDefaultRole, *tree.SetRole, *tree.SetPassword,
			*tree.Delete, *tree.TruncateTable:
			//change privilege
			switch cw.GetAst().(type) {
			case *tree.DropTable, *tree.DropDatabase, *tree.DropIndex, *tree.DropView,
				*tree.CreateUser, *tree.DropUser, *tree.AlterUser,
				*tree.CreateRole, *tree.DropRole,
				*tree.Revoke, *tree.Grant,
				*tree.SetDefaultRole, *tree.SetRole:
				ses.InvalidatePrivilegeCache()
			}
			runBegin := time.Now()
			/*
				Step 1: Start
			*/
			if err = runner.Run(0); err != nil {
				goto handleFailed
			}

			logInfof(ses.GetConciseProfile(), "time of Exec.Run : %s", time.Since(runBegin).String())

			rspLen = cw.GetAffectedRows()
			echoTime := time.Now()

			logInfof(ses.GetConciseProfile(), "time of SendResponse %s", time.Since(echoTime).String())

			/*
				Step 4: Serialize the execution plan by json
			*/
			if cwft, ok := cw.(*TxnComputationWrapper); ok {
				_ = cwft.RecordExecPlan(requestCtx)
			}
		case *tree.ExplainAnalyze:
			explainColName := "QUERY PLAN"
			columns, err = GetExplainColumns(requestCtx, explainColName)
			if err != nil {
				logErrorf(ses.GetConciseProfile(), "GetColumns from ExplainColumns handler failed, error: %v", err)
				goto handleFailed
			}
			/*
				Step 1 : send column count and column definition.
			*/
			//send column count
			colCnt := uint64(len(columns))
			err = proto.SendColumnCountPacket(colCnt)
			if err != nil {
				goto handleFailed
			}
			//send columns
			//column_count * Protocol::ColumnDefinition packets
			cmd := ses.GetCmd()
			for _, c := range columns {
				mysqlc := c.(Column)
				mrs.AddColumn(mysqlc)
				/*
					mysql COM_QUERY response: send the column definition per column
				*/
				err = proto.SendColumnDefinitionPacket(requestCtx, mysqlc, int(cmd))
				if err != nil {
					goto handleFailed
				}
			}
			/*
				mysql COM_QUERY response: End after the column has been sent.
				send EOF packet
			*/
			err = proto.SendEOFPacketIf(0, 0)
			if err != nil {
				goto handleFailed
			}

			runBegin := time.Now()
			/*
				Step 1: Start
			*/
			if err = runner.Run(0); err != nil {
				goto handleFailed
			}

			logInfof(ses.GetConciseProfile(), "time of Exec.Run : %s", time.Since(runBegin).String())

			if cwft, ok := cw.(*TxnComputationWrapper); ok {
				queryPlan := cwft.plan
				// generator query explain
				explainQuery := explain.NewExplainQueryImpl(queryPlan.GetQuery())

				// build explain data buffer
				buffer := explain.NewExplainDataBuffer()
				var option *explain.ExplainOptions
				option, err = getExplainOption(requestCtx, statement.Options)
				if err != nil {
					goto handleFailed
				}

				err = explainQuery.ExplainPlan(requestCtx, buffer, option)
				if err != nil {
					goto handleFailed
				}

				err = buildMoExplainQuery(explainColName, buffer, ses, getDataFromPipeline)
				if err != nil {
					goto handleFailed
				}

				/*
					Step 3: Say goodbye
					mysql COM_QUERY response: End after the data row has been sent.
					After all row data has been sent, it sends the EOF or OK packet.
				*/
				err = proto.sendEOFOrOkPacket(0, 0)
				if err != nil {
					goto handleFailed
				}
			}
		}
	handleSucceeded:
		//load data handle txn failure internally
		incStatementCounter(tenant, stmt)
		if !fromLoadData {
			txnErr = ses.TxnCommitSingleStatement(stmt)
			if txnErr != nil {
				logStatementStatus(requestCtx, ses, stmt, fail, txnErr)
				return txnErr
			}
		}
		switch stmt.(type) {
		case *tree.CreateTable, *tree.DropTable, *tree.CreateDatabase, *tree.DropDatabase,
			*tree.CreateIndex, *tree.DropIndex, *tree.Insert, *tree.Update,
			*tree.CreateView, *tree.DropView, *tree.Load, *tree.MoDump,
			*tree.CreateAccount, *tree.DropAccount, *tree.AlterAccount,
			*tree.CreateUser, *tree.DropUser, *tree.AlterUser,
			*tree.CreateRole, *tree.DropRole, *tree.Revoke, *tree.Grant,
			*tree.SetDefaultRole, *tree.SetRole, *tree.SetPassword, *tree.Delete, *tree.TruncateTable, *tree.Use,
			*tree.BeginTransaction, *tree.CommitTransaction, *tree.RollbackTransaction:
			resp := mce.setResponse(i, len(cws), rspLen)
			if _, ok := stmt.(*tree.Insert); ok {
				resp.lastInsertId = proc.GetLastInsertID()
				if proc.GetLastInsertID() != 0 {
					ses.SetLastInsertID(proc.GetLastInsertID())
				}
			}
			if err2 = mce.GetSession().GetMysqlProtocol().SendResponse(requestCtx, resp); err2 != nil {
				retErr = moerr.NewInternalError(requestCtx, "routine send response failed. error:%v ", err2)
				logStatementStatus(requestCtx, ses, stmt, fail, retErr)
				return retErr
			}

		case *tree.PrepareStmt, *tree.PrepareString:
			if ses.GetCmd() == COM_STMT_PREPARE {
				if err2 = mce.GetSession().GetMysqlProtocol().SendPrepareResponse(requestCtx, prepareStmt); err2 != nil {
					retErr = moerr.NewInternalError(requestCtx, "routine send response failed. error:%v ", err2)
					logStatementStatus(requestCtx, ses, stmt, fail, retErr)
					return retErr
				}
			} else {
				resp := mce.setResponse(i, len(cws), rspLen)
				if err2 = mce.GetSession().GetMysqlProtocol().SendResponse(requestCtx, resp); err2 != nil {
					retErr = moerr.NewInternalError(requestCtx, "routine send response failed. error:%v ", err2)
					logStatementStatus(requestCtx, ses, stmt, fail, retErr)
					return retErr
				}
			}

		case *tree.SetVar:
			resp := mce.setResponse(i, len(cws), rspLen)
			if err = proto.SendResponse(requestCtx, resp); err != nil {
				return moerr.NewInternalError(requestCtx, "routine send response failed. error:%v ", err)
			}

		case *tree.Deallocate:
			//we will not send response in COM_STMT_CLOSE command
			if ses.GetCmd() != COM_STMT_CLOSE {
				resp := mce.setResponse(i, len(cws), rspLen)
				if err2 = mce.GetSession().GetMysqlProtocol().SendResponse(requestCtx, resp); err2 != nil {
					retErr = moerr.NewInternalError(requestCtx, "routine send response failed. error:%v ", err2)
					logStatementStatus(requestCtx, ses, stmt, fail, retErr)
					return retErr
				}
			}
		}
		logStatementStatus(requestCtx, ses, stmt, success, nil)
		goto handleNext
	handleFailed:
		incStatementCounter(tenant, stmt)
		incStatementErrorsCounter(tenant, stmt)
		/*
			Cases    | set Autocommit = 1/0 | BEGIN statement |
			---------------------------------------------------
			Case1      1                       Yes
			Case2      1                       No
			Case3      0                       Yes
			Case4      0                       No
			---------------------------------------------------
			update error message in Case1,Case3,Case4.
		*/
		if ses.InMultiStmtTransactionMode() && ses.InActiveTransaction() {
			ses.SetOptionBits(OPTION_ATTACH_ABORT_TRANSACTION_ERROR)
		}
		logError(ses.GetConciseProfile(), err.Error())
		if !fromLoadData {
			txnErr = ses.TxnRollbackSingleStatement(stmt)
			if txnErr != nil {
				logStatementStatus(requestCtx, ses, stmt, fail, txnErr)
				return txnErr
			}
		}
		logStatementStatus(requestCtx, ses, stmt, fail, err)
		return err
	handleNext:
	} // end of for

	return nil
}

// execute query. Currently, it is developing. Finally, it will replace the doComQuery.
func (mce *MysqlCmdExecutor) doComQueryInProgress(requestCtx context.Context, sql string) (retErr error) {
	var stmtExecs []StmtExecutor
	var err error
	beginInstant := time.Now()
	ses := mce.GetSession()
	ses.SetShowStmtType(NotShowStatement)
	proto := ses.GetMysqlProtocol()
	ses.SetSql(sql)
	ses.GetExportParam().Outfile = false
	pu := ses.GetParameterUnit()
	proc := process.New(
		requestCtx,
		ses.GetMemPool(),
		pu.TxnClient,
		ses.GetTxnHandler().GetTxnOperator(),
		pu.FileService,
		pu.GetClusterDetails,
	)
	proc.Id = mce.getNextProcessId()
	proc.Lim.Size = pu.SV.ProcessLimitationSize
	proc.Lim.BatchRows = pu.SV.ProcessLimitationBatchRows
	proc.Lim.PartitionRows = pu.SV.ProcessLimitationPartitionRows
	proc.SessionInfo = process.SessionInfo{
		User:          ses.GetUserName(),
		Host:          pu.SV.Host,
		ConnectionID:  uint64(proto.ConnectionID()),
		Database:      ses.GetDatabaseName(),
		Version:       pu.SV.ServerVersionPrefix + serverVersion.Load().(string),
		TimeZone:      ses.GetTimeZone(),
		StorageEngine: pu.StorageEngine,
	}

	if ses.GetTenantInfo() != nil {
		proc.SessionInfo.AccountId = ses.GetTenantInfo().GetTenantID()
		proc.SessionInfo.RoleId = ses.GetTenantInfo().GetDefaultRoleID()
		proc.SessionInfo.UserId = ses.GetTenantInfo().GetUserID()
	} else {
		proc.SessionInfo.AccountId = sysAccountID
		proc.SessionInfo.RoleId = moAdminRoleID
		proc.SessionInfo.UserId = rootID
	}

	stmtExecs, err = GetStmtExecList(ses.GetDatabaseName(),
		sql,
		ses.GetUserName(),
		pu.StorageEngine,
		proc, ses)
	if err != nil {
		requestCtx = RecordParseErrorStatement(requestCtx, ses, proc, beginInstant, sql)
		retErr = moerr.NewParseError(requestCtx, err.Error())
		logStatementStringStatus(requestCtx, ses, sql, fail, retErr)
		return retErr
	}

	singleStatement := len(stmtExecs) == 1
	for _, exec := range stmtExecs {
		err = Execute(requestCtx, ses, proc, exec, beginInstant, sql, singleStatement)
		if err != nil {
			return err
		}
	}
	return err
}

func (mce *MysqlCmdExecutor) setResponse(cwIndex, cwsLen int, rspLen uint64) *Response {

	//if the stmt has next stmt, should set the server status equals to 10
	if cwIndex < cwsLen-1 {
		return NewOkResponse(rspLen, 0, 0, SERVER_MORE_RESULTS_EXISTS, int(COM_QUERY), "")
	} else {
		return NewOkResponse(rspLen, 0, 0, 0, int(COM_QUERY), "")
	}

}

// ExecRequest the server execute the commands from the client following the mysql's routine
func (mce *MysqlCmdExecutor) ExecRequest(requestCtx context.Context, ses *Session, req *Request) (resp *Response, err error) {
	defer func() {
		if e := recover(); e != nil {
			moe, ok := e.(*moerr.Error)
			if !ok {
				err = moerr.ConvertPanicError(requestCtx, e)
				resp = NewGeneralErrorResponse(COM_QUERY, err)
			} else {
				resp = NewGeneralErrorResponse(COM_QUERY, moe)
			}
		}
	}()

	var sql string
	logDebugf(ses.GetCompleteProfile(), "cmd %v", req.GetCmd())
	ses.SetCmd(req.GetCmd())
	doComQuery := mce.GetDoQueryFunc()
	switch req.GetCmd() {
	case COM_QUIT:
		/*resp = NewResponse(
			OkResponse,
			0,
			int(COM_QUIT),
			nil,
		)*/
		return resp, nil
	case COM_QUERY:
		var query = string(req.GetData().([]byte))
		mce.addSqlCount(1)
		logInfo(ses.GetConciseProfile(), "query trace", logutil.ConnectionIdField(ses.GetConnectionID()), logutil.QueryField(SubStringFromBegin(query, int(ses.GetParameterUnit().SV.LengthOfQueryPrinted))))
		err = doComQuery(requestCtx, query)
		if err != nil {
			resp = NewGeneralErrorResponse(COM_QUERY, err)
		}
		return resp, nil
	case COM_INIT_DB:
		var dbname = string(req.GetData().([]byte))
		mce.addSqlCount(1)
		query := "use `" + dbname + "`"
		err = doComQuery(requestCtx, query)
		if err != nil {
			resp = NewGeneralErrorResponse(COM_INIT_DB, err)
		}

		return resp, nil
	case COM_FIELD_LIST:
		var payload = string(req.GetData().([]byte))
		mce.addSqlCount(1)
		query := makeCmdFieldListSql(payload)
		err = doComQuery(requestCtx, query)
		if err != nil {
			resp = NewGeneralErrorResponse(COM_FIELD_LIST, err)
		}

		return resp, nil
	case COM_PING:
		resp = NewGeneralOkResponse(COM_PING)

		return resp, nil

	case COM_STMT_PREPARE:
		ses.SetCmd(COM_STMT_PREPARE)
		sql = string(req.GetData().([]byte))
		mce.addSqlCount(1)

		// rewrite to "Prepare stmt_name from 'xxx'"
		newLastStmtID := ses.GenNewStmtId()
		newStmtName := getPrepareStmtName(newLastStmtID)
		sql = fmt.Sprintf("prepare %s from %s", newStmtName, sql)
		logInfo(ses.GetConciseProfile(), "query trace", logutil.ConnectionIdField(ses.GetConnectionID()), logutil.QueryField(sql))

		err = doComQuery(requestCtx, sql)
		if err != nil {
			resp = NewGeneralErrorResponse(COM_STMT_PREPARE, err)
		}
		return resp, nil

	case COM_STMT_EXECUTE:
		ses.SetCmd(COM_STMT_EXECUTE)
		data := req.GetData().([]byte)
		sql, err = mce.parseStmtExecute(requestCtx, data)
		if err != nil {
			return NewGeneralErrorResponse(COM_STMT_EXECUTE, err), nil
		}
		err = doComQuery(requestCtx, sql)
		if err != nil {
			resp = NewGeneralErrorResponse(COM_STMT_EXECUTE, err)
		}
		return resp, nil

	case COM_STMT_CLOSE:
		data := req.GetData().([]byte)

		// rewrite to "deallocate Prepare stmt_name"
		stmtID := binary.LittleEndian.Uint32(data[0:4])
		stmtName := getPrepareStmtName(stmtID)
		sql = fmt.Sprintf("deallocate prepare %s", stmtName)
		logInfo(ses.GetConciseProfile(), "query trace", logutil.ConnectionIdField(ses.GetConnectionID()), logutil.QueryField(sql))

		err = doComQuery(requestCtx, sql)
		if err != nil {
			resp = NewGeneralErrorResponse(COM_STMT_CLOSE, err)
		}
		return resp, nil

	default:
		resp = NewGeneralErrorResponse(req.GetCmd(), moerr.NewInternalError(requestCtx, "unsupported command. 0x%x", req.GetCmd()))
	}
	return resp, nil
}

func (mce *MysqlCmdExecutor) parseStmtExecute(requestCtx context.Context, data []byte) (string, error) {
	// see https://dev.mysql.com/doc/internals/en/com-stmt-execute.html
	pos := 0
	if len(data) < 4 {
		return "", moerr.NewInvalidInput(requestCtx, "sql command contains malformed packet")
	}
	stmtID := binary.LittleEndian.Uint32(data[0:4])
	pos += 4

	stmtName := fmt.Sprintf("%s_%d", prefixPrepareStmtName, stmtID)
	ses := mce.GetSession()
	preStmt, err := ses.GetPrepareStmt(stmtName)
	if err != nil {
		return "", err
	}
	names, vars, err := ses.GetMysqlProtocol().ParseExecuteData(requestCtx, preStmt, data, pos)
	if err != nil {
		return "", err
	}
	sql := fmt.Sprintf("execute %s", stmtName)
	varStrings := make([]string, len(names))
	if len(names) > 0 {
		sql = sql + fmt.Sprintf(" using @%s", strings.Join(names, ",@"))
		for i := 0; i < len(names); i++ {
			varStrings[i] = fmt.Sprintf("%v", vars[i])
			err := ses.SetUserDefinedVar(names[i], vars[i])
			if err != nil {
				return "", err
			}
		}
	}
	logInfo(ses.GetConciseProfile(), "query trace", logutil.ConnectionIdField(ses.GetConnectionID()), logutil.QueryField(sql), logutil.VarsField(strings.Join(varStrings, " , ")))
	return sql, nil
}

func (mce *MysqlCmdExecutor) SetCancelFunc(cancelFunc context.CancelFunc) {
	mce.mu.Lock()
	defer mce.mu.Unlock()
	mce.cancelRequestFunc = cancelFunc
}

func (mce *MysqlCmdExecutor) Close() {}

/*
StatementCanBeExecutedInUncommittedTransaction checks the statement can be executed in an active transaction.
*/
func StatementCanBeExecutedInUncommittedTransaction(ses *Session, stmt tree.Statement) (bool, error) {
	switch st := stmt.(type) {
	//ddl statement
	case *tree.CreateTable, *tree.CreateDatabase, *tree.CreateIndex, *tree.CreateView:
		return true, nil
		//dml statement
	case *tree.Insert, *tree.Update, *tree.Delete, *tree.Select, *tree.Load, *tree.MoDump:
		return true, nil
		//transaction
	case *tree.BeginTransaction, *tree.CommitTransaction, *tree.RollbackTransaction:
		return true, nil
		//show
	case *tree.ShowTables, *tree.ShowCreateTable, *tree.ShowCreateDatabase, *tree.ShowDatabases,
		*tree.ShowVariables, *tree.ShowColumns, *tree.ShowErrors, *tree.ShowIndex, *tree.ShowProcessList,
		*tree.ShowStatus, *tree.ShowTarget, *tree.ShowWarnings:
		return true, nil
		//others
	case *tree.ExplainStmt, *tree.ExplainAnalyze, *tree.ExplainFor, *InternalCmdFieldList:
		return true, nil
	case *tree.PrepareStmt:
		return StatementCanBeExecutedInUncommittedTransaction(ses, st.Stmt)
	case *tree.PrepareString:
		preStmt, err := mysql.ParseOne(ses.requestCtx, st.Sql)
		if err != nil {
			return false, err
		}
		return StatementCanBeExecutedInUncommittedTransaction(ses, preStmt)
	case *tree.Execute:
		preName := string(st.Name)
		preStmt, err := ses.GetPrepareStmt(preName)
		if err != nil {
			return false, err
		}
		return StatementCanBeExecutedInUncommittedTransaction(ses, preStmt.PrepareStmt)
	case *tree.Deallocate:
		return true, nil
	case *tree.Use:
		/*
			These statements can not be executed in an uncommitted transaction:
				USE SECONDARY ROLE { ALL | NONE }
				USE ROLE role;
		*/
		return !st.IsUseRole(), nil
	}

	return false, nil
}

// IsDDL checks the statement is the DDL statement.
func IsDDL(stmt tree.Statement) bool {
	switch stmt.(type) {
	case *tree.CreateTable, *tree.DropTable,
		*tree.CreateView, *tree.DropView,
		*tree.CreateDatabase, *tree.DropDatabase,
		*tree.CreateIndex, *tree.DropIndex, *tree.TruncateTable:
		return true
	}
	return false
}

// IsDropStatement checks the statement is the drop statement.
func IsDropStatement(stmt tree.Statement) bool {
	switch stmt.(type) {
	case *tree.DropDatabase, *tree.DropTable, *tree.DropView, *tree.DropIndex:
		return true
	}
	return false
}

// IsAdministrativeStatement checks the statement is the administrative statement.
func IsAdministrativeStatement(stmt tree.Statement) bool {
	switch st := stmt.(type) {
	case *tree.CreateAccount, *tree.DropAccount, *tree.AlterAccount,
		*tree.CreateUser, *tree.DropUser, *tree.AlterUser,
		*tree.CreateRole, *tree.DropRole,
		*tree.Revoke, *tree.Grant,
		*tree.SetDefaultRole, *tree.SetRole, *tree.SetPassword:
		return true
	case *tree.Use:
		return st.IsUseRole()
	}
	return false
}

// IsParameterModificationStatement checks the statement is the statement of parameter modification statement.
func IsParameterModificationStatement(stmt tree.Statement) bool {
	switch stmt.(type) {
	case *tree.SetVar:
		return true
	}
	return false
}

// IsPrepareStatement checks the statement is the Prepare statement.
func IsPrepareStatement(stmt tree.Statement) bool {
	switch stmt.(type) {
	case *tree.PrepareStmt, *tree.PrepareString:
		return true
	}
	return false
}

/*
NeedToBeCommittedInActiveTransaction checks the statement that need to be committed
in an active transaction.

Currently, it includes the drop statement, the administration statement ,

	the parameter modification statement.
*/
func NeedToBeCommittedInActiveTransaction(stmt tree.Statement) bool {
	if stmt == nil {
		return false
	}
	return IsDropStatement(stmt) || IsAdministrativeStatement(stmt) || IsParameterModificationStatement(stmt)
}

func NewMysqlCmdExecutor() *MysqlCmdExecutor {
	return &MysqlCmdExecutor{}
}

/*
convert the type in computation engine to the type in mysql.
*/
func convertEngineTypeToMysqlType(ctx context.Context, engineType types.T, col *MysqlColumn) error {
	switch engineType {
	case types.T_any:
		col.SetColumnType(defines.MYSQL_TYPE_NULL)
	case types.T_json:
		col.SetColumnType(defines.MYSQL_TYPE_JSON)
	case types.T_bool:
		col.SetColumnType(defines.MYSQL_TYPE_BOOL)
	case types.T_int8:
		col.SetColumnType(defines.MYSQL_TYPE_TINY)
	case types.T_uint8:
		col.SetColumnType(defines.MYSQL_TYPE_TINY)
		col.SetSigned(false)
	case types.T_int16:
		col.SetColumnType(defines.MYSQL_TYPE_SHORT)
	case types.T_uint16:
		col.SetColumnType(defines.MYSQL_TYPE_SHORT)
		col.SetSigned(false)
	case types.T_int32:
		col.SetColumnType(defines.MYSQL_TYPE_LONG)
	case types.T_uint32:
		col.SetColumnType(defines.MYSQL_TYPE_LONG)
		col.SetSigned(false)
	case types.T_int64:
		col.SetColumnType(defines.MYSQL_TYPE_LONGLONG)
	case types.T_uint64:
		col.SetColumnType(defines.MYSQL_TYPE_LONGLONG)
		col.SetSigned(false)
	case types.T_float32:
		col.SetColumnType(defines.MYSQL_TYPE_FLOAT)
	case types.T_float64:
		col.SetColumnType(defines.MYSQL_TYPE_DOUBLE)
	case types.T_char:
		col.SetColumnType(defines.MYSQL_TYPE_STRING)
	case types.T_varchar:
		col.SetColumnType(defines.MYSQL_TYPE_VARCHAR)
	case types.T_date:
		col.SetColumnType(defines.MYSQL_TYPE_DATE)
	case types.T_datetime:
		col.SetColumnType(defines.MYSQL_TYPE_DATETIME)
	case types.T_time:
		col.SetColumnType(defines.MYSQL_TYPE_TIME)
	case types.T_timestamp:
		col.SetColumnType(defines.MYSQL_TYPE_TIMESTAMP)
	case types.T_decimal64:
		col.SetColumnType(defines.MYSQL_TYPE_DECIMAL)
	case types.T_decimal128:
		col.SetColumnType(defines.MYSQL_TYPE_DECIMAL)
	case types.T_blob, types.T_text:
		col.SetColumnType(defines.MYSQL_TYPE_BLOB)
	case types.T_uuid:
		col.SetColumnType(defines.MYSQL_TYPE_UUID)
	default:
		return moerr.NewInternalError(ctx, "RunWhileSend : unsupported type %d", engineType)
	}
	return nil
}

// build plan json when marhal plan error
func buildErrorJsonPlan(uuid uuid.UUID, errcode uint16, msg string) []byte {
	explainData := explain.ExplainData{
		Code:    errcode,
		Message: msg,
		Success: false,
		Uuid:    uuid.String(),
	}
	buffer := &bytes.Buffer{}
	encoder := json.NewEncoder(buffer)
	encoder.SetEscapeHTML(false)
	encoder.Encode(explainData)
	return buffer.Bytes()
}

func serializePlanToJson(ctx context.Context, queryPlan *plan2.Plan, uuid uuid.UUID) (jsonBytes []byte, rows int64, size int64) {
	if queryPlan != nil && queryPlan.GetQuery() != nil {
		explainQuery := explain.NewExplainQueryImpl(queryPlan.GetQuery())
		options := &explain.ExplainOptions{
			Verbose: true,
			Analyze: true,
			Format:  explain.EXPLAIN_FORMAT_TEXT,
		}
		marshalPlan := explainQuery.BuildJsonPlan(ctx, uuid, options)
		rows, size = marshalPlan.StatisticsRead()
		// data transform to json datastruct
		buffer := &bytes.Buffer{}
		encoder := json.NewEncoder(buffer)
		encoder.SetEscapeHTML(false)
		err := encoder.Encode(marshalPlan)
		if err != nil {
			moError := moerr.NewInternalError(ctx, "serialize plan to json error: %s", err.Error())
			jsonBytes = buildErrorJsonPlan(uuid, moError.ErrorCode(), moError.Error())
		} else {
			jsonBytes = buffer.Bytes()
		}
	} else {
		jsonBytes = buildErrorJsonPlan(uuid, moerr.ErrWarn, "sql query no record execution plan")
	}
	return jsonBytes, rows, size
}

// SerializeExecPlan Serialize the execution plan by json
var SerializeExecPlan = func(ctx context.Context, plan any, uuid uuid.UUID) ([]byte, int64, int64) {
	if plan == nil {
		return serializePlanToJson(ctx, nil, uuid)
	} else if queryPlan, ok := plan.(*plan2.Plan); !ok {
		moError := moerr.NewInternalError(ctx, "execPlan not type of plan2.Plan: %s", reflect.ValueOf(plan).Type().Name())
		return buildErrorJsonPlan(uuid, moError.ErrorCode(), moError.Error()), 0, 0
	} else {
		// data transform to json dataStruct
		return serializePlanToJson(ctx, queryPlan, uuid)
	}
}

func init() {
	trace.SetDefaultSerializeExecPlan(SerializeExecPlan)
}

func getAccountId(ctx context.Context) uint32 {
	var accountId uint32

	if v := ctx.Value(defines.TenantIDKey{}); v != nil {
		accountId = v.(uint32)
	}
	return accountId
}<|MERGE_RESOLUTION|>--- conflicted
+++ resolved
@@ -2231,14 +2231,9 @@
 		// replace ? and @var with their values
 		resetParamRule := plan2.NewResetParamRefRule(requestCtx, executePlan.Args)
 		resetVarRule := plan2.NewResetVarRefRule(cwft.ses.GetTxnCompileCtx())
-<<<<<<< HEAD
-		vp := plan2.NewVisitPlan(newPlan, []plan2.VisitPlanRule{resetParamRule, resetVarRule})
-		err = vp.Visit(requestCtx)
-=======
 		constantFoldRule := plan2.NewConstantFoldRule(cwft.ses.GetTxnCompileCtx())
 		vp := plan2.NewVisitPlan(newPlan, []plan2.VisitPlanRule{resetParamRule, resetVarRule, constantFoldRule})
-		err = vp.Visit()
->>>>>>> 56c95902
+		err = vp.Visit(requestCtx)
 		if err != nil {
 			return nil, err
 		}
