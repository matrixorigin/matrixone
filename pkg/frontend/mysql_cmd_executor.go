// Copyright 2021 Matrix Origin
//
// Licensed under the Apache License, Version 2.0 (the "License");
// you may not use this file except in compliance with the License.
// You may obtain a copy of the License at
//
//      http://www.apache.org/licenses/LICENSE-2.0
//
// Unless required by applicable law or agreed to in writing, software
// distributed under the License is distributed on an "AS IS" BASIS,
// WITHOUT WARRANTIES OR CONDITIONS OF ANY KIND, either express or implied.
// See the License for the specific language governing permissions and
// limitations under the License.

package frontend

import (
	"bytes"
	"context"
	"encoding/binary"
	"encoding/hex"
	"encoding/json"
	"errors"
	"fmt"
	"io"
	gotrace "runtime/trace"
	"slices"
	"sort"
	"strconv"
	"strings"
	"sync"
	"time"

	"github.com/confluentinc/confluent-kafka-go/v2/kafka"
	"github.com/google/uuid"
	"github.com/matrixorigin/matrixone/pkg/catalog"
	"github.com/matrixorigin/matrixone/pkg/clusterservice"
	"github.com/matrixorigin/matrixone/pkg/common/moerr"
	"github.com/matrixorigin/matrixone/pkg/common/runtime"
	"github.com/matrixorigin/matrixone/pkg/common/util"
	"github.com/matrixorigin/matrixone/pkg/container/batch"
	"github.com/matrixorigin/matrixone/pkg/container/types"
	"github.com/matrixorigin/matrixone/pkg/container/vector"
	"github.com/matrixorigin/matrixone/pkg/defines"
	"github.com/matrixorigin/matrixone/pkg/frontend/constant"
	"github.com/matrixorigin/matrixone/pkg/logutil"
	"github.com/matrixorigin/matrixone/pkg/pb/metadata"
	"github.com/matrixorigin/matrixone/pkg/pb/plan"
	"github.com/matrixorigin/matrixone/pkg/pb/timestamp"
	"github.com/matrixorigin/matrixone/pkg/sql/colexec"
	"github.com/matrixorigin/matrixone/pkg/sql/compile"
	"github.com/matrixorigin/matrixone/pkg/sql/parsers"
	"github.com/matrixorigin/matrixone/pkg/sql/parsers/dialect"
	"github.com/matrixorigin/matrixone/pkg/sql/parsers/dialect/mysql"
	"github.com/matrixorigin/matrixone/pkg/sql/parsers/tree"
	plan2 "github.com/matrixorigin/matrixone/pkg/sql/plan"
	"github.com/matrixorigin/matrixone/pkg/sql/plan/explain"
	"github.com/matrixorigin/matrixone/pkg/txn/client"
	txnTrace "github.com/matrixorigin/matrixone/pkg/txn/trace"
	"github.com/matrixorigin/matrixone/pkg/util/metric"
	v2 "github.com/matrixorigin/matrixone/pkg/util/metric/v2"
	"github.com/matrixorigin/matrixone/pkg/util/trace"
	"github.com/matrixorigin/matrixone/pkg/util/trace/impl/motrace"
	"github.com/matrixorigin/matrixone/pkg/util/trace/impl/motrace/statistic"
	"github.com/matrixorigin/matrixone/pkg/vm/engine"
	"github.com/matrixorigin/matrixone/pkg/vm/engine/disttae"
	"github.com/matrixorigin/matrixone/pkg/vm/engine/disttae/route"
	"github.com/matrixorigin/matrixone/pkg/vm/process"
	"go.uber.org/zap"
	"go.uber.org/zap/zapcore"
)

func createDropDatabaseErrorInfo() string {
	return "CREATE/DROP of database is not supported in transactions"
}

func onlyCreateStatementErrorInfo() string {
	return "Only CREATE of DDL is supported in transactions"
}

func administrativeCommandIsUnsupportedInTxnErrorInfo() string {
	return "administrative command is unsupported in transactions"
}

func unclassifiedStatementInUncommittedTxnErrorInfo() string {
	return "unclassified statement appears in uncommitted transaction"
}

func writeWriteConflictsErrorInfo() string {
	return "Write conflicts detected. Previous transaction need to be aborted."
}

const (
	prefixPrepareStmtName       = "__mo_stmt_id"
	prefixPrepareStmtSessionVar = "__mo_stmt_var"
)

func getPrepareStmtName(stmtID uint32) string {
	return fmt.Sprintf("%s_%d", prefixPrepareStmtName, stmtID)
}

func parsePrepareStmtID(s string) uint32 {
	if strings.HasPrefix(s, prefixPrepareStmtName) {
		ss := strings.Split(s, "_")
		v, err := strconv.ParseUint(ss[len(ss)-1], 10, 64)
		if err != nil {
			return 0
		}
		return uint32(v)
	}
	return 0
}

func GetPrepareStmtID(ctx context.Context, name string) (int, error) {
	idx := len(prefixPrepareStmtName) + 1
	if idx >= len(name) {
		return -1, moerr.NewInternalError(ctx, "can not get Prepare stmtID")
	}
	return strconv.Atoi(name[idx:])
}

func transferSessionConnType2StatisticConnType(c ConnType) statistic.ConnType {
	switch c {
	case ConnTypeUnset:
		return statistic.ConnTypeUnknown
	case ConnTypeInternal:
		return statistic.ConnTypeInternal
	case ConnTypeExternal:
		return statistic.ConnTypeExternal
	default:
		panic("unknown connection type")
	}
}

var RecordStatement = func(ctx context.Context, ses *Session, proc *process.Process, cw ComputationWrapper, envBegin time.Time, envStmt, sqlType string, useEnv bool) (context.Context, error) {
	// set StatementID
	var stmID uuid.UUID
	var statement tree.Statement = nil
	var text string
	if cw != nil {
		copy(stmID[:], cw.GetUUID())
		statement = cw.GetAst()

		ses.ast = statement

		execSql := makeExecuteSql(ctx, ses, statement)
		if len(execSql) != 0 {
			bb := strings.Builder{}
			bb.WriteString(envStmt)
			bb.WriteString(" // ")
			bb.WriteString(execSql)
			text = SubStringFromBegin(bb.String(), int(getGlobalPu().SV.LengthOfQueryPrinted))
		} else {
			// ignore envStmt == ""
			// case: exec `set @t = 2;` will trigger an internal query with the same session.
			// If you need real sql, can try:
			//	+ fmtCtx := tree.NewFmtCtx(dialect.MYSQL, tree.WithQuoteString(true))
			//	+ cw.GetAst().Format(fmtCtx)
			//  + envStmt = fmtCtx.String()
			text = SubStringFromBegin(envStmt, int(getGlobalPu().SV.LengthOfQueryPrinted))
		}
	} else {
		stmID, _ = uuid.NewV7()
		text = SubStringFromBegin(envStmt, int(getGlobalPu().SV.LengthOfQueryPrinted))
	}
	ses.SetStmtId(stmID)
	ses.SetStmtType(getStatementType(statement).GetStatementType())
	ses.SetQueryType(getStatementType(statement).GetQueryType())
	ses.SetSqlSourceType(sqlType)
	ses.SetSqlOfStmt(text)

	//note: txn id here may be empty
	// add by #9907, set the result of last_query_id(), this will pass those isCmdFieldListSql() from client.
	// fixme: this op leads all internal/background executor got NULL result if call last_query_id().
	if sqlType != constant.InternalSql {
		ses.pushQueryId(types.Uuid(stmID).ToString())
	}

	// -------------------------------------
	// Gen StatementInfo
	// -------------------------------------

	if !motrace.GetTracerProvider().IsEnable() {
		return ctx, nil
	}
	if sqlType == constant.InternalSql && envStmt == "" {
		// case: exec `set @ t= 2;` will trigger an internal query with the same session, like: `select 2 from dual`
		// ignore internal EMPTY query.
		return ctx, nil
	}

	tenant := ses.GetTenantInfo()
	if tenant == nil {
		tenant, _ = GetTenantInfo(ctx, "internal") // pls task care of mce.GetDoQueryFunc() call case.
	}
	stm := motrace.NewStatementInfo()
	// set TransactionID
	var txn TxnOperator
	var err error
	// fixme: use ses.GetTxnId to simple.
	if handler := ses.GetTxnHandler(); handler.InActiveTxn() {
		txn = handler.GetTxn()
		if err != nil {
			return nil, err
		}
		stm.SetTxnID(txn.Txn().ID)
	}
	// set SessionID
	copy(stm.SessionID[:], ses.GetUUID())
	copy(stm.StatementID[:], stmID[:])
	requestAt := envBegin
	if !useEnv {
		requestAt = time.Now()
	}

	stm.Account = tenant.GetTenant()
	stm.RoleId = proc.GetSessionInfo().RoleId
	stm.User = tenant.GetUser()
	stm.Host = ses.respr.GetStr(PEER)
	stm.Database = ses.respr.GetStr(DBNAME)
	stm.Statement = text
	stm.StatementFingerprint = "" // fixme= (Reserved)
	stm.StatementTag = ""         // fixme= (Reserved)
	stm.SqlSourceType = sqlType
	stm.RequestAt = requestAt
	stm.StatementType = getStatementType(statement).GetStatementType()
	stm.QueryType = getStatementType(statement).GetQueryType()
	stm.ConnType = transferSessionConnType2StatisticConnType(ses.connType)
	if sqlType == constant.InternalSql && isCmdFieldListSql(envStmt) {
		// fix original issue #8165
		stm.User = ""
	}
	if stm.IsMoLogger() && stm.StatementType == "Load" && len(stm.Statement) > 128 {
		stm.Statement = envStmt[:40] + "..." + envStmt[len(envStmt)-70:]
	}
	stm.Report(ctx) // pls keep it simple: Only call Report twice at most.
	ses.SetTStmt(stm)

	return ctx, nil
}

var RecordParseErrorStatement = func(ctx context.Context, ses *Session, proc *process.Process, envBegin time.Time,
	envStmt []string, sqlTypes []string, err error) (context.Context, error) {
	retErr := moerr.NewParseError(ctx, err.Error())
	/*
		!!!NOTE: the sql may be empty string.
		So, the sqlTypes may be empty slice.
	*/
	sqlType := ""
	if len(sqlTypes) > 0 {
		sqlType = sqlTypes[0]
	} else {
		sqlType = constant.ExternSql
	}
	if len(envStmt) > 0 {
		for i, sql := range envStmt {
			if i < len(sqlTypes) {
				sqlType = sqlTypes[i]
			}
			ctx, err = RecordStatement(ctx, ses, proc, nil, envBegin, sql, sqlType, true)
			if err != nil {
				return nil, err
			}
			ses.tStmt.EndStatement(ctx, retErr, 0, 0, 0)
		}
	} else {
		ctx, err = RecordStatement(ctx, ses, proc, nil, envBegin, "", sqlType, true)
		if err != nil {
			return nil, err
		}
		ses.tStmt.EndStatement(ctx, retErr, 0, 0, 0)
	}

	tenant := ses.GetTenantInfo()
	if tenant == nil {
		tenant, _ = GetTenantInfo(ctx, "internal")
	}
	incStatementErrorsCounter(tenant.GetTenant(), nil)
	return ctx, nil
}

// RecordStatementTxnID record txnID after TxnBegin or Compile(autocommit=1)
var RecordStatementTxnID = func(ctx context.Context, fses FeSession) error {
	var ses *Session
	var ok bool
	if ses, ok = fses.(*Session); !ok {
		return nil
	}
	var txn TxnOperator
	var err error
	if ses == nil {
		return nil
	}

	if stm := ses.tStmt; stm != nil && stm.IsZeroTxnID() {
		if handler := ses.GetTxnHandler(); handler.InActiveTxn() {
			// simplify the logic of TxnOperator. refer to https://github.com/matrixorigin/matrixone/pull/13436#pullrequestreview-1779063200
			txn = handler.GetTxn()
			if err != nil {
				return err
			}
			stm.SetTxnID(txn.Txn().ID)
			ses.SetTxnId(txn.Txn().ID)
		}
		// simplify the logic of query's CollectionTxnOperator. refer to https://github.com/matrixorigin/matrixone/pull/13625
		// only call at the beginning / or the end of query's life-cycle.
		// stm.Report(ctx)
	}

	// set frontend statement's txn-id
	if upSes := ses.upstream; upSes != nil && upSes.tStmt != nil && upSes.tStmt.IsZeroTxnID() /* not record txn-id */ {
		// background session has valid txn
		if handler := ses.GetTxnHandler(); handler.InActiveTxn() {
			txn = handler.GetTxn()
			if err != nil {
				return err
			}
			// set upstream (the frontend session) statement's txn-id
			// PS: only skip ONE txn
			if stmt := upSes.tStmt; stmt.NeedSkipTxn() /* normally set by determineUserHasPrivilegeSet */ {
				// need to skip the whole txn, so it records the skipped txn-id
				stmt.SetSkipTxn(false)
				stmt.SetSkipTxnId(txn.Txn().ID)
			} else if txnId := txn.Txn().ID; !stmt.SkipTxnId(txnId) {
				upSes.tStmt.SetTxnID(txnId)
			}
		}
	}
	return nil
}

func handleShowTableStatus(ses *Session, execCtx *ExecCtx, stmt *tree.ShowTableStatus) error {
	var db engine.Database
	var err error

	txnOp := ses.GetTxnHandler().GetTxn()
	ctx := execCtx.reqCtx
	// get db info as current account
	if db, err = ses.GetTxnHandler().GetStorage().Database(ctx, stmt.DbName, txnOp); err != nil {
		return err
	}

	if db.IsSubscription(ctx) {
		// get global unique (pubAccountName, pubName)
		var pubAccountName, pubName string
		if _, pubAccountName, pubName, err = getSubInfoFromSql(ctx, ses, db.GetCreateSql(ctx)); err != nil {
			return err
		}

		bh := GetRawBatchBackgroundExec(ctx, ses)
		defer bh.Close()
		ctx = context.WithValue(ctx, defines.TenantIDKey{}, uint32(sysAccountID))
		var pubAccountId int32
		if pubAccountId = getAccountIdByName(ctx, ses, bh, pubAccountName); pubAccountId == -1 {
			return moerr.NewInternalError(ctx, "publish account does not exist")
		}

		// get publication record
		var pubs []*published
		if pubs, err = getPubs(ctx, ses, bh, pubAccountId, pubAccountName, pubName, ses.GetTenantName()); err != nil {
			return err
		}
		if len(pubs) != 1 {
			return moerr.NewInternalError(ctx, "no satisfied publication")
		}

		// as pub account
		ctx = context.WithValue(ctx, defines.TenantIDKey{}, uint32(pubAccountId))
		// get db as pub account
		if db, err = ses.GetTxnHandler().GetStorage().Database(ctx, pubs[0].pubDatabase, txnOp); err != nil {
			return err
		}
	}

	getRoleName := func(roleId uint32) (roleName string, err error) {
		sql := getSqlForRoleNameOfRoleId(int64(roleId))

		var rets []ExecResult
		if rets, err = executeSQLInBackgroundSession(ctx, ses, sql); err != nil {
			return "", err
		}

		if !execResultArrayHasData(rets) {
			return "", moerr.NewInternalError(ctx, "get role name failed")
		}

		if roleName, err = rets[0].GetString(ctx, 0, 0); err != nil {
			return "", err
		}
		return roleName, nil
	}

	mrs := ses.GetMysqlResultSet()
	for _, row := range ses.data {
		tableName := string(row[0].([]byte))
		r, err := db.Relation(ctx, tableName, nil)
		if err != nil {
			return err
		}
		if row[3], err = r.Rows(ctx); err != nil {
			return err
		}
		if row[5], err = r.Size(ctx, disttae.AllColumns); err != nil {
			return err
		}
		roleId := row[17].(uint32)
		// role name
		if tableName == catalog.MO_DATABASE || tableName == catalog.MO_TABLES || tableName == catalog.MO_COLUMNS {
			row[18] = moAdminRoleName
		} else {
			if row[18], err = getRoleName(roleId); err != nil {
				return err
			}
		}
		mrs.AddRow(row)
	}
	return nil
}

// getDataFromPipeline: extract the data from the pipeline.
// obj: session
func getDataFromPipeline(obj FeSession, execCtx *ExecCtx, bat *batch.Batch) error {
	_, task := gotrace.NewTask(context.TODO(), "frontend.WriteDataToClient")
	defer task.End()
	ses := obj.(*Session)

	begin := time.Now()
	err := ses.GetResponser().RespResult(execCtx, bat)
	if err != nil {
		return err
	}
	tTime := time.Since(begin)
	n := 0
	if bat != nil && bat.Vecs[0] != nil {
		n = bat.Vecs[0].Length()
		ses.sentRows.Add(int64(n))
	}

	ses.Debugf(execCtx.reqCtx, "rowCount %v \n"+
		"time of getDataFromPipeline : %s \n",
		n,
		tTime)

	return nil
}

func doUse(ctx context.Context, ses FeSession, db string) error {
	defer RecordStatementTxnID(ctx, ses)
	txnHandler := ses.GetTxnHandler()
	var txn TxnOperator
	var err error
	var dbMeta engine.Database

	// In order to be compatible with various GUI clients and BI tools, lower case db name if it's a mysql system db
	if slices.Contains(mysql.CaseInsensitiveDbs, strings.ToLower(db)) {
		db = strings.ToLower(db)
	}

	txn = txnHandler.GetTxn()
	//TODO: check meta data
	if dbMeta, err = getGlobalPu().StorageEngine.Database(ctx, db, txn); err != nil {
		//echo client. no such database
		return moerr.NewBadDB(ctx, db)
	}
	if dbMeta.IsSubscription(ctx) {
		_, err = checkSubscriptionValid(ctx, ses, dbMeta.GetCreateSql(ctx))
		if err != nil {
			return err
		}
	}
	oldDB := ses.GetDatabaseName()
	ses.SetDatabaseName(db)

	ses.Debugf(ctx, "User %s change database from [%s] to [%s]", ses.GetUserName(), oldDB, ses.GetDatabaseName())

	return nil
}

func handleChangeDB(ses FeSession, execCtx *ExecCtx, db string) error {
	return doUse(execCtx.reqCtx, ses, db)
}

func handleDump(ses FeSession, execCtx *ExecCtx, dump *tree.MoDump) error {
	return doDumpQueryResult(execCtx.reqCtx, ses.(*Session), dump.ExportParams)
}

func doCmdFieldList(reqCtx context.Context, ses *Session, _ *InternalCmdFieldList) error {
	dbName := ses.GetDatabaseName()
	if dbName == "" {
		return moerr.NewNoDB(reqCtx)
	}

	//Get table infos for the database from the cube
	//case 1: there are no table infos for the db
	//case 2: db changed
	//NOTE: it costs too much time.
	//It just reduces the information in the auto-completion (auto-rehash) of the mysql client.
	//var attrs []ColumnInfo
	//
	//if tableInfos == nil || db != dbName {
	//	txnHandler := ses.GetTxnHandler()
	//	eng := ses.GetStorage()
	//	db, err := eng.Database(reqCtx, dbName, txnHandler.GetTxn())
	//	if err != nil {
	//		return err
	//	}
	//
	//	names, err := db.Relations(reqCtx)
	//	if err != nil {
	//		return err
	//	}
	//	for _, name := range names {
	//		table, err := db.Relation(reqCtx, name)
	//		if err != nil {
	//			return err
	//		}
	//
	//		defs, err := table.TableDefs(reqCtx)
	//		if err != nil {
	//			return err
	//		}
	//		for _, def := range defs {
	//			if attr, ok := def.(*engine.AttributeDef); ok {
	//				attrs = append(attrs, &engineColumnInfo{
	//					name: attr.Attr.Name,
	//					typ:  attr.Attr.Type,
	//				})
	//			}
	//		}
	//	}
	//
	//	if tableInfos == nil {
	//		tableInfos = make(map[string][]ColumnInfo)
	//	}
	//	tableInfos[tableName] = attrs
	//}
	//
	//cols, ok := tableInfos[tableName]
	//if !ok {
	//	//just give the empty info when there is no such table.
	//	attrs = make([]ColumnInfo, 0)
	//} else {
	//	attrs = cols
	//}
	//
	//for _, c := range attrs {
	//	col := new(MysqlColumn)
	//	col.SetName(c.GetName())
	//	err = convertEngineTypeToMysqlType(c.GetType(), col)
	//	if err != nil {
	//		return err
	//	}
	//
	//	/*
	//		mysql CMD_FIELD_LIST response: send the column definition per column
	//	*/
	//	err = proto.SendColumnDefinitionPacket(col, int(COM_FIELD_LIST))
	//	if err != nil {
	//		return err
	//	}
	//}
	return nil
}

/*
handle cmd CMD_FIELD_LIST
*/
func handleCmdFieldList(ses FeSession, execCtx *ExecCtx, icfl *InternalCmdFieldList) error {
	var err error

	ses.SetMysqlResultSet(nil)
	err = doCmdFieldList(execCtx.reqCtx, ses.(*Session), icfl)
	if err != nil {
		return err
	}

	return err
}

func doSetVar(ses *Session, execCtx *ExecCtx, sv *tree.SetVar, sql string) error {
	var err error = nil
	var ok bool
	setVarFunc := func(system, global bool, name string, value interface{}, sql string) error {
		var oldValueRaw interface{}
		if system {
			if global {
				if err = doCheckRole(execCtx.reqCtx, ses); err != nil {
					return err
				}
				if err = ses.SetGlobalSysVar(execCtx.reqCtx, name, value); err != nil {
					return err
				}
			} else {
				if strings.ToLower(name) == "autocommit" {
					if oldValueRaw, err = ses.GetSessionSysVar("autocommit"); err != nil {
						return err
					}
				}
				if err = ses.SetSessionSysVar(execCtx.reqCtx, name, value); err != nil {
					return err
				}
				if strings.ToLower(name) == "autocommit" {
					var oldValue, newValue bool

					if oldValue, err = valueIsBoolTrue(oldValueRaw); err != nil {
						return err
					}

					if newValue, err = valueIsBoolTrue(value); err != nil {
						return err
					}

					if err = ses.GetTxnHandler().SetAutocommit(execCtx, oldValue, newValue); err != nil {
						return err
					}
				}
			}
		} else {
			err = ses.SetUserDefinedVar(name, value, sql)
			if err != nil {
				return err
			}
		}
		return nil
	}

	for _, assign := range sv.Assignments {
		name := assign.Name
		var value interface{}

		value, err = getExprValue(assign.Value, ses, execCtx)
		if err != nil {
			return err
		}

		if systemVar, ok := gSysVarsDefs[name]; ok {
			if isDefault, ok := value.(bool); ok && isDefault {
				value = systemVar.Default
			}
		}

		//TODO : fix SET NAMES after parser is ready
		if name == "names" {
			//replaced into three system variable:
			//character_set_client, character_set_connection, and character_set_results
			replacedBy := []string{
				"character_set_client", "character_set_connection", "character_set_results",
			}
			for _, rb := range replacedBy {
				err = setVarFunc(assign.System, assign.Global, rb, value, sql)
				if err != nil {
					return err
				}
			}
		} else if name == "clear_privilege_cache" {
			//if it is global variable, it does nothing.
			if !assign.Global {
				//if the value is 'on or off', just invalidate the privilege cache
				ok, err = valueIsBoolTrue(value)
				if err != nil {
					return err
				}

				if ok {
					cache := ses.GetPrivilegeCache()
					if cache != nil {
						cache.invalidate()
					}
				}
				err = setVarFunc(assign.System, assign.Global, name, value, sql)
				if err != nil {
					return err
				}
			}
		} else if name == "enable_privilege_cache" {
			ok, err = valueIsBoolTrue(value)
			if err != nil {
				return err
			}

			//disable privilege cache. clean the cache.
			if !ok {
				cache := ses.GetPrivilegeCache()
				if cache != nil {
					cache.invalidate()
				}
			}
			err = setVarFunc(assign.System, assign.Global, name, value, sql)
			if err != nil {
				return err
			}
		} else if name == "optimizer_hints" {
			err = setVarFunc(assign.System, assign.Global, name, value, sql)
			if err != nil {
				return err
			}
			runtime.ServiceRuntime(ses.service).SetGlobalVariables("optimizer_hints", value)
		} else if name == "runtime_filter_limit_in" {
			err = setVarFunc(assign.System, assign.Global, name, value, sql)
			if err != nil {
				return err
			}
			runtime.ServiceRuntime(ses.service).SetGlobalVariables("runtime_filter_limit_in", value)
		} else if name == "runtime_filter_limit_bloom_filter" {
			err = setVarFunc(assign.System, assign.Global, name, value, sql)
			if err != nil {
				return err
			}
			runtime.ServiceRuntime(ses.service).SetGlobalVariables("runtime_filter_limit_bloom_filter", value)
		} else {
			err = setVarFunc(assign.System, assign.Global, name, value, sql)
			if err != nil {
				return err
			}
		}
	}
	return err
}

/*
handle setvar
*/
func handleSetVar(ses FeSession, execCtx *ExecCtx, sv *tree.SetVar, sql string) error {
	err := doSetVar(ses.(*Session), execCtx, sv, sql)
	if err != nil {
		return err
	}

	return nil
}

func doShowErrors(ses *Session, execCtx *ExecCtx) error {

	levelCol := new(MysqlColumn)
	levelCol.SetColumnType(defines.MYSQL_TYPE_VARCHAR)
	levelCol.SetName("Level")

	CodeCol := new(MysqlColumn)
	CodeCol.SetColumnType(defines.MYSQL_TYPE_SHORT)
	CodeCol.SetName("Code")

	MsgCol := new(MysqlColumn)
	MsgCol.SetColumnType(defines.MYSQL_TYPE_VARCHAR)
	MsgCol.SetName("Message")

	mrs := ses.GetMysqlResultSet()

	mrs.AddColumn(levelCol)
	mrs.AddColumn(CodeCol)
	mrs.AddColumn(MsgCol)

	info := ses.GetErrInfo()

	for i := info.length() - 1; i >= 0; i-- {
		row := make([]interface{}, 3)
		row[0] = "Error"
		row[1] = int16(info.codes[i])
		row[2] = info.msgs[i]
		mrs.AddRow(row)
	}
	return trySaveQueryResult(execCtx.reqCtx, ses, mrs)
}

func handleShowErrors(ses FeSession, execCtx *ExecCtx) error {
	err := doShowErrors(ses.(*Session), execCtx)
	if err != nil {
		return err
	}
	return err
}

func doShowVariables(ses *Session, execCtx *ExecCtx, sv *tree.ShowVariables) error {
	if sv.Like != nil && sv.Where != nil {
		return moerr.NewSyntaxError(execCtx.reqCtx, "like clause and where clause cannot exist at the same time")
	}

	var err error

	col1 := new(MysqlColumn)
	col1.SetColumnType(defines.MYSQL_TYPE_VARCHAR)
	col1.SetName("Variable_name")

	col2 := new(MysqlColumn)
	col2.SetColumnType(defines.MYSQL_TYPE_VARCHAR)
	col2.SetName("Value")

	mrs := ses.GetMysqlResultSet()
	mrs.AddColumn(col1)
	mrs.AddColumn(col2)

	var hasLike = false
	var likePattern = ""
	var isIlike = false
	if sv.Like != nil {
		hasLike = true
		if sv.Like.Op == tree.ILIKE {
			isIlike = true
		}
		likePattern = strings.ToLower(sv.Like.Right.String())
	}

	rows := make([][]interface{}, 0, len(gSysVarsDefs))
	//for name, value := range sysVars {
	for name, def := range gSysVarsDefs {
		if hasLike {
			s := name
			if isIlike {
				s = strings.ToLower(s)
			}
			if !WildcardMatch(likePattern, s) {
				continue
			}
		}

		var value interface{}
		if sv.Global {
			if value, err = ses.GetGlobalSysVar(name); err != nil {
				continue
			}
		} else {
			if value, err = ses.GetSessionSysVar(name); err != nil {
				continue
			}
		}

		if boolType, ok := def.GetType().(SystemVariableBoolType); ok {
			if boolType.IsTrue(value) {
				value = "on"
			} else {
				value = "off"
			}
		}
		rows = append(rows, []interface{}{name, value})
	}

	if sv.Where != nil {
		bat, _, err := convertRowsIntoBatch(execCtx.proc.Mp(), mrs.Columns, rows)
		defer cleanBatch(execCtx.proc.Mp(), bat)
		if err != nil {
			return err
		}
		binder := plan2.NewDefaultBinder(execCtx.reqCtx, nil, nil, plan2.Type{Id: int32(types.T_varchar), Width: types.MaxVarcharLen}, []string{"variable_name", "value"})
		planExpr, err := binder.BindExpr(sv.Where.Expr, 0, false)
		if err != nil {
			return err
		}

		executor, err := colexec.NewExpressionExecutor(execCtx.proc, planExpr)
		if err != nil {
			return err
		}
		vec, err := executor.Eval(execCtx.proc, []*batch.Batch{bat}, nil)
		if err != nil {
			executor.Free()
			return err
		}

		bs := vector.MustFixedCol[bool](vec)
		sels := execCtx.proc.Mp().GetSels()
		for i, b := range bs {
			if b {
				sels = append(sels, int64(i))
			}
		}
		executor.Free()

		bat.Shrink(sels, false)
		execCtx.proc.Mp().PutSels(sels)

		v0 := vector.GenerateFunctionStrParameter(bat.Vecs[0])
		v1 := vector.GenerateFunctionStrParameter(bat.Vecs[1])
		rows = rows[:bat.Vecs[0].Length()]
		for i := range rows {
			s0, isNull := v0.GetStrValue(uint64(i))
			if isNull {
				rows[i][0] = ""
			} else {
				rows[i][0] = s0
			}
			s1, isNull := v1.GetStrValue(uint64(i))
			if isNull {
				rows[i][1] = ""
			} else {
				rows[i][1] = s1
			}
		}
	}

	//sort by name
	sort.Slice(rows, func(i, j int) bool {
		return rows[i][0].(string) < rows[j][0].(string)
	})

	for _, row := range rows {
		mrs.AddRow(row)
	}

	return trySaveQueryResult(execCtx.reqCtx, ses, mrs)
}

/*
handle show variables
*/
func handleShowVariables(ses FeSession, execCtx *ExecCtx, sv *tree.ShowVariables) error {
	return doShowVariables(ses.(*Session), execCtx, sv)
}

func handleAnalyzeStmt(ses *Session, execCtx *ExecCtx, stmt *tree.AnalyzeStmt) error {
	ses.EnterFPrint(115)
	defer ses.ExitFPrint(115)
	// rewrite analyzeStmt to `select approx_count_distinct(col), .. from tbl`
	// IMO, this approach is simple and future-proof
	// Although this rewriting processing could have been handled in rewrite module,
	// `handleAnalyzeStmt` can be easily managed by cron jobs in the future
	ctx := tree.NewFmtCtx(dialect.MYSQL)
	ctx.WriteString("select ")
	for i, ident := range stmt.Cols {
		if i > 0 {
			ctx.WriteByte(',')
		}
		ctx.WriteString("approx_count_distinct(")
		ctx.WriteString(string(ident))
		ctx.WriteByte(')')
	}
	ctx.WriteString(" from ")
	stmt.Table.Format(ctx)
	sql := ctx.String()
	//backup the inside statement
	prevInsideStmt := ses.ReplaceDerivedStmt(true)
	defer func() {
		//restore the inside statement
		ses.ReplaceDerivedStmt(prevInsideStmt)
	}()
	tempExecCtx := ExecCtx{
		ses:    ses,
		reqCtx: execCtx.reqCtx,
	}
	return doComQuery(ses, &tempExecCtx, &UserInput{sql: sql})
}

func doExplainStmt(reqCtx context.Context, ses *Session, stmt *tree.ExplainStmt) error {

	//1. generate the plan
	es, err := getExplainOption(reqCtx, stmt.Options)
	if err != nil {
		return err
	}

	//get query optimizer and execute Optimize
	exPlan, err := buildPlan(reqCtx, ses, ses.GetTxnCompileCtx(), stmt.Statement)
	if err != nil {
		return err
	}
	if exPlan.GetDcl() != nil && exPlan.GetDcl().GetExecute() != nil {
		//replace the plan of the EXECUTE by the plan generated by the PREPARE
		execPlan := exPlan.GetDcl().GetExecute()
		replaced, _, err := ses.GetTxnCompileCtx().ReplacePlan(execPlan)
		if err != nil {
			return err
		}

		exPlan = replaced
		paramVals := ses.GetTxnCompileCtx().tcw.ParamVals()
		if len(paramVals) > 0 {
			//replace the param var in the plan by the param value
			exPlan, err = plan2.FillValuesOfParamsInPlan(reqCtx, exPlan, paramVals)
			if err != nil {
				return err
			}
			if exPlan == nil {
				return moerr.NewInternalError(reqCtx, "failed to copy exPlan")
			}
		}
	}
	if exPlan.GetQuery() == nil {
		return moerr.NewNotSupported(reqCtx, "the sql query plan does not support explain.")
	}
	// generator query explain
	explainQuery := explain.NewExplainQueryImpl(exPlan.GetQuery())

	// build explain data buffer
	buffer := explain.NewExplainDataBuffer()
	err = explainQuery.ExplainPlan(reqCtx, buffer, es)
	if err != nil {
		return err
	}

	//2. fill the result set
	//column
	txnHaveDDL := false
	ws := ses.proc.GetTxnOperator().GetWorkspace()
	if ws != nil {
		txnHaveDDL = ws.GetHaveDDL()
	}
	col1 := new(MysqlColumn)
	col1.SetColumnType(defines.MYSQL_TYPE_VAR_STRING)
	col1.SetName(plan2.GetPlanTitle(explainQuery.QueryPlan, txnHaveDDL))

	mrs := ses.GetMysqlResultSet()
	mrs.AddColumn(col1)

	for _, line := range buffer.Lines {
		mrs.AddRow([]any{line})
	}

	return trySaveQueryResult(reqCtx, ses, mrs)
}

// Note: for pass the compile quickly. We will remove the comments in the future.
func handleExplainStmt(ses FeSession, execCtx *ExecCtx, stmt *tree.ExplainStmt) error {
	return doExplainStmt(execCtx.reqCtx, ses.(*Session), stmt)
}

func doPrepareStmt(execCtx *ExecCtx, ses *Session, st *tree.PrepareStmt, sql string, paramTypes []byte) (*PrepareStmt, error) {
	idx := strings.Index(strings.ToLower(sql[:(len(st.Name)+20)]), "from") + 5
	originSql := strings.TrimLeft(sql[idx:], " ")
	// fmt.Print(originSql)
	prepareStmt, err := createPrepareStmt(execCtx, ses, originSql, st, st.Stmt)
	if err != nil {
		return nil, err
	}
	if len(paramTypes) > 0 {
		prepareStmt.ParamTypes = paramTypes
	}

	err = ses.SetPrepareStmt(execCtx.reqCtx, prepareStmt.Name, prepareStmt)
	return prepareStmt, err
}

// handlePrepareStmt
func handlePrepareStmt(ses FeSession, execCtx *ExecCtx, st *tree.PrepareStmt, sql string) (*PrepareStmt, error) {
	return doPrepareStmt(execCtx, ses.(*Session), st, sql, execCtx.executeParamTypes)
}

func doPrepareString(ses *Session, execCtx *ExecCtx, st *tree.PrepareString) (*PrepareStmt, error) {
	v, err := ses.GetSessionSysVar("lower_case_table_names")
	if err != nil {
		return nil, err
	}

	stmts, err := mysql.Parse(execCtx.reqCtx, st.Sql, v.(int64))
	if err != nil {
		return nil, err
	}

	prepareStmt, err := createPrepareStmt(execCtx, ses, st.Sql, st, stmts[0])
	if err != nil {
		return nil, err
	}

	err = ses.SetPrepareStmt(execCtx.reqCtx, prepareStmt.Name, prepareStmt)
	return prepareStmt, err
}

// handlePrepareString
func handlePrepareString(ses FeSession, execCtx *ExecCtx, st *tree.PrepareString) (*PrepareStmt, error) {
	return doPrepareString(ses.(*Session), execCtx, st)
}

func createPrepareStmt(
	execCtx *ExecCtx,
	ses *Session,
	originSQL string,
	stmt tree.Statement,
	saveStmt tree.Statement) (*PrepareStmt, error) {

	preparePlan, err := buildPlan(execCtx.reqCtx, ses, ses.GetTxnCompileCtx(), stmt)
	if err != nil {
		return nil, err
	}

	var comp *compile.Compile
	if _, ok := preparePlan.GetDcl().GetPrepare().Plan.Plan.(*plan.Plan_Query); ok {
		//only DQL & DML will pre compile
		comp, err = createCompile(execCtx, ses, ses.proc, originSQL, saveStmt, preparePlan.GetDcl().GetPrepare().Plan, ses.GetOutputCallback(execCtx), true)
		if err != nil {
			if !moerr.IsMoErrCode(err, moerr.ErrCantCompileForPrepare) {
				return nil, err
			}
		}
		// do not save ap query now()
		if comp != nil && !comp.IsTpQuery() {
			comp.SetIsPrepare(false)
			comp.Release()
			comp = nil
		}

		// @xxx when refactor prepare finish, remove this code
		if comp != nil {
			comp.SetIsPrepare(false)
			comp.Release()
			comp = nil
		}
	}

	prepareStmt := &PrepareStmt{
		Name:                preparePlan.GetDcl().GetPrepare().GetName(),
		Sql:                 originSQL,
		compile:             comp,
		PreparePlan:         preparePlan,
		PrepareStmt:         saveStmt,
		getFromSendLongData: make(map[int]struct{}),
	}
	prepareStmt.InsertBat = ses.GetTxnCompileCtx().GetProcess().GetPrepareBatch()

	if execCtx.input != nil {
		sqlSourceTypes := execCtx.input.getSqlSourceTypes()
		prepareStmt.IsCloudNonuser = slices.Contains(sqlSourceTypes, constant.CloudNoUserSql)
	}
	return prepareStmt, nil
}

func doDeallocate(ses *Session, execCtx *ExecCtx, st *tree.Deallocate) error {
	deallocatePlan, err := buildPlan(execCtx.reqCtx, ses, ses.GetTxnCompileCtx(), st)
	if err != nil {
		return err
	}
	ses.RemovePrepareStmt(deallocatePlan.GetDcl().GetDeallocate().GetName())
	return nil
}

func doReset(_ context.Context, _ *Session, _ *tree.Reset) error {
	return nil
}

// handleDeallocate
func handleDeallocate(ses FeSession, execCtx *ExecCtx, st *tree.Deallocate) error {
	return doDeallocate(ses.(*Session), execCtx, st)
}

// handleReset
func handleReset(ses FeSession, execCtx *ExecCtx, st *tree.Reset) error {
	return doReset(execCtx.reqCtx, ses.(*Session), st)
}

func handleCreatePublication(ses FeSession, execCtx *ExecCtx, cp *tree.CreatePublication) error {
	return doCreatePublication(execCtx.reqCtx, ses.(*Session), cp)
}

func handleAlterPublication(ses FeSession, execCtx *ExecCtx, ap *tree.AlterPublication) error {
	return doAlterPublication(execCtx.reqCtx, ses.(*Session), ap)
}

func handleDropPublication(ses FeSession, execCtx *ExecCtx, dp *tree.DropPublication) error {
	return doDropPublication(execCtx.reqCtx, ses.(*Session), dp)
}

func handleCreateStage(ses FeSession, execCtx *ExecCtx, cs *tree.CreateStage) error {
	return doCreateStage(execCtx.reqCtx, ses.(*Session), cs)
}

func handleAlterStage(ses FeSession, execCtx *ExecCtx, as *tree.AlterStage) error {
	return doAlterStage(execCtx.reqCtx, ses.(*Session), as)
}

func handleDropStage(ses FeSession, execCtx *ExecCtx, ds *tree.DropStage) error {
	return doDropStage(execCtx.reqCtx, ses.(*Session), ds)
}

func handleCreateSnapshot(ses *Session, execCtx *ExecCtx, ct *tree.CreateSnapShot) error {
	return doCreateSnapshot(execCtx.reqCtx, ses, ct)
}

func handleDropSnapshot(ses *Session, execCtx *ExecCtx, ct *tree.DropSnapShot) error {
	return doDropSnapshot(execCtx.reqCtx, ses, ct)
}

func handleRestoreSnapshot(ses *Session, execCtx *ExecCtx, rs *tree.RestoreSnapShot) error {
	return doRestoreSnapshot(execCtx.reqCtx, ses, rs)
}

func handleCreatePitr(ses *Session, execCtx *ExecCtx, cp *tree.CreatePitr) error {
	return doCreatePitr(execCtx.reqCtx, ses, cp)
}

func handleDropPitr(ses *Session, execCtx *ExecCtx, dp *tree.DropPitr) error {
	return doDropPitr(execCtx.reqCtx, ses, dp)
}

func handleAlterPitr(ses *Session, execCtx *ExecCtx, ap *tree.AlterPitr) error {
	return doAlterPitr(execCtx.reqCtx, ses, ap)
}

func handleRestorePitr(ses *Session, execCtx *ExecCtx, rp *tree.RestorePitr) error {
<<<<<<< HEAD
	return doRestorePitr(execCtx.reqCtx, ses, rp)
=======
	//return doRestorePitr(execCtx.reqCtx, ses, rp)
	return nil
>>>>>>> db3af3fc
}

// handleCreateAccount creates a new user-level tenant in the context of the tenant SYS
// which has been initialized.
func handleCreateAccount(ses FeSession, execCtx *ExecCtx, ca *tree.CreateAccount, proc *process.Process) error {
	//step1 : create new account.
	create := &createAccount{
		IfNotExists:  ca.IfNotExists,
		IdentTyp:     ca.AuthOption.IdentifiedType.Typ,
		StatusOption: ca.StatusOption,
		Comment:      ca.Comment,
	}

	b := strParamBinder{
		ctx:    execCtx.reqCtx,
		params: proc.GetPrepareParams(),
	}
	create.Name = b.bind(ca.Name)
	create.AdminName = b.bind(ca.AuthOption.AdminName)
	create.IdentStr = b.bindIdentStr(&ca.AuthOption.IdentifiedType)
	if b.err != nil {
		return b.err
	}

	return InitGeneralTenant(execCtx.reqCtx, ses.(*Session), create)
}

func handleDropAccount(ses FeSession, execCtx *ExecCtx, da *tree.DropAccount, proc *process.Process) error {
	drop := &dropAccount{
		IfExists: da.IfExists,
	}

	b := strParamBinder{
		ctx:    execCtx.reqCtx,
		params: proc.GetPrepareParams(),
	}
	drop.Name = b.bind(da.Name)
	if b.err != nil {
		return b.err
	}

	return doDropAccount(execCtx.reqCtx, ses.(*Session), drop)
}

// handleDropAccount drops a new user-level tenant
func handleAlterAccount(ses FeSession, execCtx *ExecCtx, st *tree.AlterAccount, proc *process.Process) error {
	aa := &alterAccount{
		IfExists:     st.IfExists,
		StatusOption: st.StatusOption,
		Comment:      st.Comment,
	}

	b := strParamBinder{
		ctx:    execCtx.reqCtx,
		params: proc.GetPrepareParams(),
	}

	aa.Name = b.bind(st.Name)
	if st.AuthOption.Exist {
		aa.AuthExist = true
		aa.AdminName = b.bind(st.AuthOption.AdminName)
		aa.IdentTyp = st.AuthOption.IdentifiedType.Typ
		aa.IdentStr = b.bindIdentStr(&st.AuthOption.IdentifiedType)
	}
	if b.err != nil {
		return b.err
	}

	return doAlterAccount(execCtx.reqCtx, ses.(*Session), aa)
}

// handleAlterDatabaseConfig alter a database's mysql_compatibility_mode
func handleAlterDataBaseConfig(ses FeSession, execCtx *ExecCtx, ad *tree.AlterDataBaseConfig) error {
	return doAlterDatabaseConfig(execCtx.reqCtx, ses.(*Session), ad)
}

// handleAlterAccountConfig alter a account's mysql_compatibility_mode
func handleAlterAccountConfig(ses FeSession, execCtx *ExecCtx, st *tree.AlterDataBaseConfig) error {
	return doAlterAccountConfig(execCtx.reqCtx, ses.(*Session), st)
}

// handleCreateUser creates the user for the tenant
func handleCreateUser(ses FeSession, execCtx *ExecCtx, st *tree.CreateUser) error {
	tenant := ses.GetTenantInfo()

	cu := &createUser{
		IfNotExists:        st.IfNotExists,
		Role:               st.Role,
		Users:              make([]*user, 0, len(st.Users)),
		MiscOpt:            st.MiscOpt,
		CommentOrAttribute: st.CommentOrAttribute,
	}

	for _, u := range st.Users {
		v := user{
			Username: u.Username,
			Hostname: u.Hostname,
		}
		if u.AuthOption != nil {
			v.AuthExist = true
			v.IdentTyp = u.AuthOption.Typ
			switch v.IdentTyp {
			case tree.AccountIdentifiedByPassword,
				tree.AccountIdentifiedWithSSL:
				var err error
				v.IdentStr, err = unboxExprStr(execCtx.reqCtx, u.AuthOption.Str)
				if err != nil {
					return err
				}
			}
		}
		cu.Users = append(cu.Users, &v)
	}

	//step1 : create the user
	return InitUser(execCtx.reqCtx, ses.(*Session), tenant, cu)
}

// handleDropUser drops the user for the tenant
func handleDropUser(ses FeSession, execCtx *ExecCtx, du *tree.DropUser) error {
	return doDropUser(execCtx.reqCtx, ses.(*Session), du)
}

func handleAlterUser(ses FeSession, execCtx *ExecCtx, st *tree.AlterUser) error {
	au := &alterUser{
		IfExists: st.IfExists,
		Users:    make([]*user, 0, len(st.Users)),
		Role:     st.Role,
		MiscOpt:  st.MiscOpt,

		CommentOrAttribute: st.CommentOrAttribute,
	}

	for _, su := range st.Users {
		u := &user{
			Username: su.Username,
			Hostname: su.Hostname,
		}
		if su.AuthOption != nil {
			u.AuthExist = true
			u.IdentTyp = su.AuthOption.Typ
			switch u.IdentTyp {
			case tree.AccountIdentifiedByPassword,
				tree.AccountIdentifiedWithSSL:
				var err error
				u.IdentStr, err = unboxExprStr(execCtx.reqCtx, su.AuthOption.Str)
				if err != nil {
					return err
				}
			}
		}
		au.Users = append(au.Users, u)
	}
	return doAlterUser(execCtx.reqCtx, ses.(*Session), au)
}

// handleCreateRole creates the new role
func handleCreateRole(ses FeSession, execCtx *ExecCtx, cr *tree.CreateRole) error {
	tenant := ses.GetTenantInfo()

	//step1 : create the role
	return InitRole(execCtx.reqCtx, ses.(*Session), tenant, cr)
}

// handleDropRole drops the role
func handleDropRole(ses FeSession, execCtx *ExecCtx, dr *tree.DropRole) error {
	return doDropRole(execCtx.reqCtx, ses.(*Session), dr)
}

func handleCreateFunction(ses FeSession, execCtx *ExecCtx, cf *tree.CreateFunction) error {
	tenant := ses.GetTenantInfo()
	return InitFunction(ses.(*Session), execCtx, tenant, cf)
}

func handleDropFunction(ses FeSession, execCtx *ExecCtx, df *tree.DropFunction, proc *process.Process) error {
	return doDropFunction(execCtx.reqCtx, ses.(*Session), df, func(path string) error {
		return proc.Base.FileService.Delete(execCtx.reqCtx, path)
	})
}
func handleCreateProcedure(ses FeSession, execCtx *ExecCtx, cp *tree.CreateProcedure) error {
	tenant := ses.GetTenantInfo()

	return InitProcedure(execCtx.reqCtx, ses.(*Session), tenant, cp)
}

func handleDropProcedure(ses FeSession, execCtx *ExecCtx, dp *tree.DropProcedure) error {
	return doDropProcedure(execCtx.reqCtx, ses.(*Session), dp)
}

func handleCallProcedure(ses FeSession, execCtx *ExecCtx, call *tree.CallStmt) error {
	results, err := doInterpretCall(execCtx.reqCtx, ses.(*Session), call)
	if err != nil {
		return err
	}

	ses.SetMysqlResultSet(nil)
	execCtx.results = results
	return nil
}

// handleGrantRole grants the role
func handleGrantRole(ses FeSession, execCtx *ExecCtx, gr *tree.GrantRole) error {
	return doGrantRole(execCtx.reqCtx, ses.(*Session), gr)
}

// handleRevokeRole revokes the role
func handleRevokeRole(ses FeSession, execCtx *ExecCtx, rr *tree.RevokeRole) error {
	return doRevokeRole(execCtx.reqCtx, ses.(*Session), rr)
}

// handleGrantRole grants the privilege to the role
func handleGrantPrivilege(ses FeSession, execCtx *ExecCtx, gp *tree.GrantPrivilege) error {
	return doGrantPrivilege(execCtx.reqCtx, ses, gp)
}

// handleRevokePrivilege revokes the privilege from the user or role
func handleRevokePrivilege(ses FeSession, execCtx *ExecCtx, rp *tree.RevokePrivilege) error {
	return doRevokePrivilege(execCtx.reqCtx, ses, rp)
}

// handleSwitchRole switches the role to another role
func handleSwitchRole(ses FeSession, execCtx *ExecCtx, sr *tree.SetRole) error {
	return doSwitchRole(execCtx.reqCtx, ses.(*Session), sr)
}

func doKill(ses *Session, execCtx *ExecCtx, k *tree.Kill) error {
	var err error
	//true: kill a connection
	//false: kill a query in a connection
	idThatKill := uint64(ses.GetConnectionID())
	if !k.Option.Exist || k.Option.Typ == tree.KillTypeConnection {
		err = getGlobalRtMgr().kill(execCtx.reqCtx, true, idThatKill, k.ConnectionId, "")
	} else {
		err = getGlobalRtMgr().kill(execCtx.reqCtx, false, idThatKill, k.ConnectionId, k.StmtOption.StatementId)
	}
	return err
}

// handleKill kill a connection or query
func handleKill(ses *Session, execCtx *ExecCtx, k *tree.Kill) error {
	err := doKill(ses, execCtx, k)
	if err != nil {
		return err
	}
	return err
}

// handleShowAccounts lists the info of accounts
func handleShowAccounts(ses FeSession, execCtx *ExecCtx, sa *tree.ShowAccounts) error {
	err := doShowAccounts(execCtx.reqCtx, ses.(*Session), sa)
	if err != nil {
		return err
	}
	return err
}

// handleShowCollation lists the info of collation
func handleShowCollation(ses FeSession, execCtx *ExecCtx, sc *tree.ShowCollation) error {
	err := doShowCollation(ses.(*Session), execCtx, execCtx.proc, sc)
	if err != nil {
		return err
	}
	return err
}

func doShowCollation(ses *Session, execCtx *ExecCtx, proc *process.Process, sc *tree.ShowCollation) error {
	var err error
	var bat *batch.Batch
	// var outputBatches []*batch.Batch

	// Construct the columns.
	col1 := new(MysqlColumn)
	col1.SetColumnType(defines.MYSQL_TYPE_VAR_STRING)
	col1.SetName("Collation")

	col2 := new(MysqlColumn)
	col2.SetColumnType(defines.MYSQL_TYPE_VAR_STRING)
	col2.SetName("Charset")

	col3 := new(MysqlColumn)
	col3.SetColumnType(defines.MYSQL_TYPE_LONGLONG)
	col3.SetName("Id")

	col4 := new(MysqlColumn)
	col4.SetColumnType(defines.MYSQL_TYPE_VAR_STRING)
	col4.SetName("Default")

	col5 := new(MysqlColumn)
	col5.SetColumnType(defines.MYSQL_TYPE_VAR_STRING)
	col5.SetName("Compiled")

	col6 := new(MysqlColumn)
	col6.SetColumnType(defines.MYSQL_TYPE_LONG)
	col6.SetName("Sortlen")

	col7 := new(MysqlColumn)
	col7.SetColumnType(defines.MYSQL_TYPE_VAR_STRING)
	col7.SetName("Pad_attribute")

	mrs := ses.GetMysqlResultSet()
	mrs.AddColumn(col1)
	mrs.AddColumn(col2)
	mrs.AddColumn(col3)
	mrs.AddColumn(col4)
	mrs.AddColumn(col5)
	mrs.AddColumn(col6)
	mrs.AddColumn(col7)

	var hasLike = false
	var likePattern = ""
	var isIlike = false
	if sc.Like != nil {
		hasLike = true
		if sc.Like.Op == tree.ILIKE {
			isIlike = true
		}
		likePattern = strings.ToLower(sc.Like.Right.String())
	}

	// Construct the rows.
	rows := make([][]interface{}, 0, len(Collations))
	for _, collation := range Collations {
		if hasLike {
			s := collation.collationName
			if isIlike {
				s = strings.ToLower(s)
			}
			if !WildcardMatch(likePattern, s) {
				continue
			}
		}
		row := make([]interface{}, 7)
		row[0] = collation.collationName
		row[1] = collation.charset
		row[2] = collation.id
		row[3] = collation.isDefault
		row[4] = collation.isCompiled
		row[5] = collation.sortLen
		row[6] = collation.padAttribute
		rows = append(rows, row)
	}

	bat, _, err = convertRowsIntoBatch(ses.GetMemPool(), mrs.Columns, rows)
	defer cleanBatch(ses.GetMemPool(), bat)
	if err != nil {
		return err
	}

	if sc.Where != nil {
		binder := plan2.NewDefaultBinder(execCtx.reqCtx, nil, nil, plan2.Type{Id: int32(types.T_varchar), Width: types.MaxVarcharLen}, []string{"collation", "charset", "id", "default", "compiled", "sortlen", "pad_attribute"})
		planExpr, err := binder.BindExpr(sc.Where.Expr, 0, false)
		if err != nil {
			return err
		}

		executor, err := colexec.NewExpressionExecutor(proc, planExpr)
		if err != nil {
			return err
		}
		vec, err := executor.Eval(proc, []*batch.Batch{bat}, nil)
		if err != nil {
			executor.Free()
			return err
		}

		bs := vector.MustFixedCol[bool](vec)
		sels := proc.Mp().GetSels()
		for i, b := range bs {
			if b {
				sels = append(sels, int64(i))
			}
		}
		executor.Free()

		bat.Shrink(sels, false)
		proc.Mp().PutSels(sels)
		v0, area0 := vector.MustVarlenaRawData(bat.Vecs[0])
		v1, area1 := vector.MustVarlenaRawData(bat.Vecs[1])
		v2 := vector.MustFixedCol[int64](bat.Vecs[2])
		v3, area3 := vector.MustVarlenaRawData(bat.Vecs[3])
		v4, area4 := vector.MustVarlenaRawData(bat.Vecs[4])
		v5 := vector.MustFixedCol[int32](bat.Vecs[5])
		v6, area6 := vector.MustVarlenaRawData(bat.Vecs[6])
		rows = rows[:len(v0)]
		for i := range v0 {
			rows[i][0] = v0[i].UnsafeGetString(area0)
			rows[i][1] = v1[i].UnsafeGetString(area1)
			rows[i][2] = v2[i]
			rows[i][3] = v3[i].UnsafeGetString(area3)
			rows[i][4] = v4[i].UnsafeGetString(area4)
			rows[i][5] = v5[i]
			rows[i][6] = v6[i].UnsafeGetString(area6)
		}
	}

	//sort by name
	sort.Slice(rows, func(i, j int) bool {
		return rows[i][0].(string) < rows[j][0].(string)
	})

	for _, row := range rows {
		mrs.AddRow(row)
	}

	ses.SetMysqlResultSet(mrs)

	if canSaveQueryResult(execCtx.reqCtx, ses) {
		//already have the batch
		ses.rs, _, _, err = mysqlColDef2PlanResultColDef(mrs.Columns)
		if err != nil {
			return err
		}

		// save query result
		err = saveQueryResult(execCtx.reqCtx, ses,
			func() ([]*batch.Batch, error) {
				return []*batch.Batch{bat}, nil
			},
			nil,
		)
		if err != nil {
			return err
		}
	}

	return err
}

func handleShowSubscriptions(ses FeSession, execCtx *ExecCtx, ss *tree.ShowSubscriptions) error {
	err := doShowSubscriptions(execCtx.reqCtx, ses.(*Session), ss)
	if err != nil {
		return err
	}
	return err
}

func doShowBackendServers(ses *Session, execCtx *ExecCtx) error {
	// Construct the columns.
	col1 := new(MysqlColumn)
	col1.SetColumnType(defines.MYSQL_TYPE_VARCHAR)
	col1.SetName("UUID")

	col2 := new(MysqlColumn)
	col2.SetColumnType(defines.MYSQL_TYPE_VARCHAR)
	col2.SetName("Address")

	col3 := new(MysqlColumn)
	col3.SetColumnType(defines.MYSQL_TYPE_VARCHAR)
	col3.SetName("Work State")

	col4 := new(MysqlColumn)
	col4.SetColumnType(defines.MYSQL_TYPE_VARCHAR)
	col4.SetName("Labels")

	mrs := ses.GetMysqlResultSet()
	mrs.AddColumn(col1)
	mrs.AddColumn(col2)
	mrs.AddColumn(col3)
	mrs.AddColumn(col4)

	var filterLabels = func(labels map[string]string) map[string]string {
		var reservedLabels = map[string]struct{}{
			"os_user":      {},
			"os_sudouser":  {},
			"program_name": {},
		}
		for k := range labels {
			if _, ok := reservedLabels[k]; ok || strings.HasPrefix(k, "_") {
				delete(labels, k)
			}
		}
		return labels
	}

	var appendFn = func(s *metadata.CNService) {
		row := make([]interface{}, 4)
		row[0] = s.ServiceID
		row[1] = s.SQLAddress
		row[2] = s.WorkState.String()
		var labelStr string
		for key, value := range s.Labels {
			labelStr += fmt.Sprintf("%s:%s;", key, strings.Join(value.Labels, ","))
		}
		row[3] = labelStr
		mrs.AddRow(row)
	}

	tenant := ses.GetTenantInfo().GetTenant()
	var se clusterservice.Selector
	labels, err := ParseLabel(getLabelPart(ses.GetUserName()))
	if err != nil {
		return err
	}
	labels["account"] = tenant
	se = clusterservice.NewSelector().SelectByLabel(
		filterLabels(labels), clusterservice.Contain)
	if isSysTenant(tenant) {
		u := ses.GetTenantInfo().GetUser()
		// For super use dump and root, we should list all servers.
		if isSuperUser(u) {
			clusterservice.GetMOCluster(ses.GetService()).GetCNService(
				clusterservice.NewSelectAll(), func(s metadata.CNService) bool {
					appendFn(&s)
					return true
				})
		} else {
			route.RouteForSuperTenant(
				ses.GetService(),
				se,
				u,
				nil,
				appendFn,
			)
		}
	} else {
		route.RouteForCommonTenant(ses.GetService(), se, nil, appendFn)
	}

	return trySaveQueryResult(execCtx.reqCtx, ses, mrs)
}

func handleShowBackendServers(ses FeSession, execCtx *ExecCtx) error {
	var err error
	if err := doShowBackendServers(ses.(*Session), execCtx); err != nil {
		return err
	}
	return err
}

func handleEmptyStmt(ses FeSession, execCtx *ExecCtx, stmt *tree.EmptyStmt) error {
	var err error
	return err
}

func GetExplainColumns(ctx context.Context, explainColName string) ([]*plan2.ColDef, []interface{}, error) {
	cols := []*plan2.ColDef{
		{Typ: plan2.Type{Id: int32(types.T_varchar)}, Name: explainColName},
	}
	columns := make([]interface{}, len(cols))
	var err error = nil
	for i, col := range cols {
		c := new(MysqlColumn)
		c.SetName(col.Name)
		err = convertEngineTypeToMysqlType(ctx, types.T(col.Typ.Id), c)
		if err != nil {
			return nil, nil, err
		}
		columns[i] = c
	}
	return cols, columns, err
}

func getExplainOption(reqCtx context.Context, options []tree.OptionElem) (*explain.ExplainOptions, error) {
	es := explain.NewExplainDefaultOptions()
	if options == nil {
		return es, nil
	} else {
		for _, v := range options {
			if strings.EqualFold(v.Name, "VERBOSE") {
				if strings.EqualFold(v.Value, "TRUE") || v.Value == "NULL" {
					es.Verbose = true
				} else if strings.EqualFold(v.Value, "FALSE") {
					es.Verbose = false
				} else {
					return nil, moerr.NewInvalidInput(reqCtx, "invalid explain option '%s', valud '%s'", v.Name, v.Value)
				}
			} else if strings.EqualFold(v.Name, "ANALYZE") {
				if strings.EqualFold(v.Value, "TRUE") || v.Value == "NULL" {
					es.Analyze = true
				} else if strings.EqualFold(v.Value, "FALSE") {
					es.Analyze = false
				} else {
					return nil, moerr.NewInvalidInput(reqCtx, "invalid explain option '%s', valud '%s'", v.Name, v.Value)
				}
			} else if strings.EqualFold(v.Name, "FORMAT") {
				if strings.EqualFold(v.Value, "TEXT") {
					es.Format = explain.EXPLAIN_FORMAT_TEXT
				} else if strings.EqualFold(v.Value, "JSON") {
					return nil, moerr.NewNotSupported(reqCtx, "Unsupport explain format '%s'", v.Value)
				} else if strings.EqualFold(v.Value, "DOT") {
					return nil, moerr.NewNotSupported(reqCtx, "Unsupport explain format '%s'", v.Value)
				} else {
					return nil, moerr.NewInvalidInput(reqCtx, "invalid explain option '%s', valud '%s'", v.Name, v.Value)
				}
			} else {
				return nil, moerr.NewInvalidInput(reqCtx, "invalid explain option '%s', valud '%s'", v.Name, v.Value)
			}
		}
		return es, nil
	}
}

func buildMoExplainQuery(execCtx *ExecCtx, explainColName string, buffer *explain.ExplainDataBuffer, session *Session, fill outputCallBackFunc) error {
	bat := batch.New(true, []string{explainColName})
	rs := buffer.Lines
	vs := make([][]byte, len(rs))

	count := 0
	for _, r := range rs {
		str := []byte(r)
		vs[count] = str
		count++
	}
	vs = vs[:count]
	vec := vector.NewVec(types.T_varchar.ToType())
	defer vec.Free(session.GetMemPool())
	vector.AppendBytesList(vec, vs, nil, session.GetMemPool())
	bat.Vecs[0] = vec
	bat.SetRowCount(count)

	err := fill(session, execCtx, bat)
	if err != nil {
		return err
	}
	// to trigger save result meta
	err = fill(session, execCtx, nil)
	return err
}

func buildPlan(reqCtx context.Context, ses FeSession, ctx plan2.CompilerContext, stmt tree.Statement) (*plan2.Plan, error) {
	var ret *plan2.Plan
	var err error

	txnOp := ctx.GetProcess().GetTxnOperator()
	start := time.Now()
	seq := uint64(0)
	if txnOp != nil {
		seq = txnOp.NextSequence()
		txnTrace.GetService(ses.GetService()).AddTxnDurationAction(
			txnOp,
			client.BuildPlanEvent,
			seq,
			0,
			0,
			err)
	}

	defer func() {
		cost := time.Since(start)

		if txnOp != nil {
			txnTrace.GetService(ses.GetService()).AddTxnDurationAction(
				txnOp,
				client.BuildPlanEvent,
				seq,
				0,
				cost,
				err)
		}
		v2.TxnStatementBuildPlanDurationHistogram.Observe(cost.Seconds())
	}()

	stats := statistic.StatsInfoFromContext(reqCtx)
	stats.PlanStart()
	defer stats.PlanEnd()

	isPrepareStmt := false
	if ses != nil {
		var accId uint32
		accId, err = defines.GetAccountId(reqCtx)
		if err != nil {
			return nil, err
		}
		ses.SetAccountId(accId)
		if len(ses.GetSql()) > 8 {
			prefix := strings.ToLower(ses.GetSql()[:8])
			isPrepareStmt = prefix == "execute " || prefix == "prepare "
		}
	}
	if s, ok := stmt.(*tree.Insert); ok {
		if _, ok := s.Rows.Select.(*tree.ValuesClause); ok {
			ret, err = plan2.BuildPlan(ctx, stmt, isPrepareStmt)
			if err != nil {
				return nil, err
			}
		}
	}
	if ret != nil {
		if ses != nil && ses.GetTenantInfo() != nil && !ses.IsBackgroundSession() {
			err = authenticateCanExecuteStatementAndPlan(reqCtx, ses.(*Session), stmt, ret)
			if err != nil {
				return nil, err
			}
		}
		return ret, err
	}
	switch stmt := stmt.(type) {
	case *tree.Select, *tree.ParenSelect, *tree.ValuesStatement,
		*tree.Update, *tree.Delete, *tree.Insert,
		*tree.ShowDatabases, *tree.ShowTables, *tree.ShowSequences, *tree.ShowColumns, *tree.ShowColumnNumber, *tree.ShowTableNumber,
		*tree.ShowCreateDatabase, *tree.ShowCreateTable, *tree.ShowIndex,
		*tree.ExplainStmt, *tree.ExplainAnalyze:
		opt := plan2.NewBaseOptimizer(ctx)
		optimized, err := opt.Optimize(stmt, isPrepareStmt)
		if err != nil {
			return nil, err
		}
		ret = &plan2.Plan{
			Plan: &plan2.Plan_Query{
				Query: optimized,
			},
		}
	default:
		ret, err = plan2.BuildPlan(ctx, stmt, isPrepareStmt)
	}
	if ret != nil {
		ret.IsPrepare = isPrepareStmt
		if ses != nil && ses.GetTenantInfo() != nil && !ses.IsBackgroundSession() {
			err = authenticateCanExecuteStatementAndPlan(reqCtx, ses.(*Session), stmt, ret)
			if err != nil {
				return nil, err
			}
		}
	}
	return ret, err
}

func checkModify(plan0 *plan.Plan, ses FeSession) bool {
	if plan0 == nil {
		return true
	}
	checkFn := func(db string, tableName string, tableId uint64, version uint32) bool {
		_, tableDef := ses.GetTxnCompileCtx().Resolve(db, tableName, plan.Snapshot{TS: &timestamp.Timestamp{}})
		if tableDef == nil {
			return true
		}
		if tableDef.Version != version || tableDef.TblId != tableId {
			return true
		}
		return false
	}
	switch p := plan0.Plan.(type) {
	case *plan.Plan_Query:
		for i := range p.Query.Nodes {
			if def := p.Query.Nodes[i].TableDef; def != nil {
				if p.Query.Nodes[i].ObjRef == nil || checkFn(p.Query.Nodes[i].ObjRef.SchemaName, def.Name, def.TblId, def.Version) {
					return true
				}
			}
			if ctx := p.Query.Nodes[i].InsertCtx; ctx != nil {
				if ctx.Ref == nil || checkFn(ctx.Ref.SchemaName, ctx.TableDef.Name, ctx.TableDef.TblId, ctx.TableDef.Version) {
					return true
				}
			}
			if ctx := p.Query.Nodes[i].ReplaceCtx; ctx != nil {
				if ctx.Ref == nil || checkFn(ctx.Ref.SchemaName, ctx.TableDef.Name, ctx.TableDef.TblId, ctx.TableDef.Version) {
					return true
				}
			}
			if ctx := p.Query.Nodes[i].DeleteCtx; ctx != nil {
				if ctx.Ref == nil || checkFn(ctx.Ref.SchemaName, ctx.TableDef.Name, ctx.TableDef.TblId, ctx.TableDef.Version) {
					return true
				}
			}
			if ctx := p.Query.Nodes[i].PreInsertCtx; ctx != nil {
				if ctx.Ref == nil || checkFn(ctx.Ref.SchemaName, ctx.TableDef.Name, ctx.TableDef.TblId, ctx.TableDef.Version) {
					return true
				}
			}
			if ctx := p.Query.Nodes[i].PreInsertCtx; ctx != nil {
				if ctx.Ref == nil || checkFn(ctx.Ref.SchemaName, ctx.TableDef.Name, ctx.TableDef.TblId, ctx.TableDef.Version) {
					return true
				}
			}
			if ctx := p.Query.Nodes[i].OnDuplicateKey; ctx != nil {
				if p.Query.Nodes[i].ObjRef == nil || checkFn(p.Query.Nodes[i].ObjRef.SchemaName, ctx.TableName, ctx.TableId, ctx.TableVersion) {
					return true
				}
			}
		}
	default:
	}
	return false
}

var GetComputationWrapper = func(execCtx *ExecCtx, db string, user string, eng engine.Engine, proc *process.Process, ses *Session) ([]ComputationWrapper, error) {
	var cws []ComputationWrapper = nil
	if cached := ses.getCachedPlan(execCtx.input.getHash()); cached != nil {
		for i, stmt := range cached.stmts {
			tcw := InitTxnComputationWrapper(ses, stmt, proc)
			tcw.plan = cached.plans[i]
			cws = append(cws, tcw)
		}

		return cws, nil
	}

	var stmts []tree.Statement = nil
	var cmdFieldStmt *InternalCmdFieldList
	var err error
	// if the input is an option ast, we should use it directly
	if execCtx.input.getStmt() != nil {
		stmts = append(stmts, execCtx.input.getStmt())
	} else if isCmdFieldListSql(execCtx.input.getSql()) {
		cmdFieldStmt, err = parseCmdFieldList(execCtx.reqCtx, execCtx.input.getSql())
		if err != nil {
			return nil, err
		}
		stmts = append(stmts, cmdFieldStmt)
	} else {
		stmts, err = parseSql(execCtx)
		if err != nil {
			return nil, err
		}
	}

	for _, stmt := range stmts {
		cws = append(cws, InitTxnComputationWrapper(ses, stmt, proc))
	}
	return cws, nil
}

func parseSql(execCtx *ExecCtx) (stmts []tree.Statement, err error) {
	var v interface{}
	v, err = execCtx.ses.GetSessionSysVar("lower_case_table_names")
	if err != nil {
		v = int64(1)
	}
	stmts, err = parsers.Parse(execCtx.reqCtx, dialect.MYSQL, execCtx.input.getSql(), v.(int64))
	if err != nil {
		return nil, err
	}
	return
}

func incTransactionCounter(tenant string) {
	metric.TransactionCounter(tenant).Inc()
}

func incTransactionErrorsCounter(tenant string, t metric.SQLType) {
	if t == metric.SQLTypeRollback {
		return
	}
	metric.TransactionErrorsCounter(tenant, t).Inc()
}

func incStatementErrorsCounter(tenant string, stmt tree.Statement) {
	metric.StatementErrorsCounter(tenant, getStatementType(stmt).GetQueryType()).Inc()
}

// authenticateUserCanExecuteStatement checks the user can execute the statement
func authenticateUserCanExecuteStatement(reqCtx context.Context, ses *Session, stmt tree.Statement) error {
	reqCtx, span := trace.Debug(reqCtx, "authenticateUserCanExecuteStatement")
	defer span.End()
	if getGlobalPu().SV.SkipCheckPrivilege {
		return nil
	}

	if ses.skipAuthForSpecialUser() {
		return nil
	}
	var havePrivilege bool
	var err error
	if ses.GetTenantInfo() != nil {
		ses.SetPrivilege(determinePrivilegeSetOfStatement(stmt))

		// can or not execute in retricted status
		if ses.getRoutine() != nil && ses.getRoutine().isRestricted() && !ses.GetPrivilege().canExecInRestricted {
			return moerr.NewInternalError(reqCtx, "do not have privilege to execute the statement")
		}

		havePrivilege, err = authenticateUserCanExecuteStatementWithObjectTypeAccountAndDatabase(reqCtx, ses, stmt)
		if err != nil {
			return err
		}

		if !havePrivilege {
			err = moerr.NewInternalError(reqCtx, "do not have privilege to execute the statement")
			return err
		}

		havePrivilege, err = authenticateUserCanExecuteStatementWithObjectTypeNone(reqCtx, ses, stmt)
		if err != nil {
			return err
		}

		if !havePrivilege {
			err = moerr.NewInternalError(reqCtx, "do not have privilege to execute the statement")
			return err
		}
	}
	return err
}

// authenticateCanExecuteStatementAndPlan checks the user can execute the statement and its plan
func authenticateCanExecuteStatementAndPlan(reqCtx context.Context, ses *Session, stmt tree.Statement, p *plan.Plan) error {
	_, task := gotrace.NewTask(reqCtx, "frontend.authenticateCanExecuteStatementAndPlan")
	defer task.End()
	if getGlobalPu().SV.SkipCheckPrivilege {
		return nil
	}

	if ses.skipAuthForSpecialUser() {
		return nil
	}
	yes, err := authenticateUserCanExecuteStatementWithObjectTypeDatabaseAndTable(reqCtx, ses, stmt, p)
	if err != nil {
		return err
	}
	if !yes {
		return moerr.NewInternalError(reqCtx, "do not have privilege to execute the statement")
	}
	return nil
}

// authenticatePrivilegeOfPrepareAndExecute checks the user can execute the Prepare or Execute statement
func authenticateUserCanExecutePrepareOrExecute(reqCtx context.Context, ses *Session, stmt tree.Statement, p *plan.Plan) error {
	_, task := gotrace.NewTask(reqCtx, "frontend.authenticateUserCanExecutePrepareOrExecute")
	defer task.End()
	if getGlobalPu().SV.SkipCheckPrivilege {
		return nil
	}
	err := authenticateUserCanExecuteStatement(reqCtx, ses, stmt)
	if err != nil {
		return err
	}
	err = authenticateCanExecuteStatementAndPlan(reqCtx, ses, stmt, p)
	if err != nil {
		return err
	}
	return err
}

// canExecuteStatementInUncommittedTxn checks the user can execute the statement in an uncommitted transaction
func canExecuteStatementInUncommittedTransaction(reqCtx context.Context, ses FeSession, stmt tree.Statement) error {
	can, err := statementCanBeExecutedInUncommittedTransaction(reqCtx, ses, stmt)
	if err != nil {
		return err
	}
	if !can {
		//is ddl statement
		if IsCreateDropDatabase(stmt) {
			return moerr.NewInternalError(reqCtx, createDropDatabaseErrorInfo())
		} else if IsDDL(stmt) {
			return moerr.NewInternalError(reqCtx, onlyCreateStatementErrorInfo())
		} else if IsAdministrativeStatement(stmt) {
			return moerr.NewInternalError(reqCtx, administrativeCommandIsUnsupportedInTxnErrorInfo())
		} else {
			return moerr.NewInternalError(reqCtx, unclassifiedStatementInUncommittedTxnErrorInfo())
		}
	}
	return nil
}

func readThenWrite(ses FeSession, execCtx *ExecCtx, param *tree.ExternParam, writer *io.PipeWriter, mysqlRrWr MysqlRrWr, skipWrite bool, epoch uint64) (bool, time.Duration, time.Duration, error) {
	var readTime, writeTime time.Duration
	readStart := time.Now()
	payload, err := mysqlRrWr.Read()
	if err != nil {
		if errors.Is(err, errorInvalidLength0) {
			return skipWrite, readTime, writeTime, err
		}
		if moerr.IsMoErrCode(err, moerr.ErrInvalidInput) {
			err = moerr.NewInvalidInput(execCtx.reqCtx, "cannot read '%s' from client,please check the file path, user privilege and if client start with --local-infile", param.Filepath)
		}
		return skipWrite, readTime, writeTime, err
	}
	readTime = time.Since(readStart)

	//empty packet means the file is over.
	length := len(payload)
	if length == 0 {
		return skipWrite, readTime, writeTime, errorInvalidLength0
	}
	ses.CountPayload(len(payload))

	// If inner error occurs(unexpected or expected(ctrl-c)), proc.Base.LoadLocalReader will be closed.
	// Then write will return error, but we need to read the rest of the data and not write it to pipe.
	// So we need a flag[skipWrite] to tell us whether we need to write the data to pipe.
	// https://github.com/matrixorigin/matrixone/issues/6665#issuecomment-1422236478

	writeStart := time.Now()
	if !skipWrite {
		_, err = writer.Write(payload)
		if err != nil {
			ses.Errorf(execCtx.reqCtx,
				"Failed to load local file",
				zap.String("path", param.Filepath),
				zap.Uint64("epoch", epoch),
				zap.Error(err))
			skipWrite = true
		}
		writeTime = time.Since(writeStart)

	}
	return skipWrite, readTime, writeTime, err
}

// processLoadLocal executes the load data local.
// load data local interaction: https://dev.mysql.com/doc/dev/mysql-server/latest/page_protocol_com_query_response_local_infile_request.html
func processLoadLocal(ses FeSession, execCtx *ExecCtx, param *tree.ExternParam, writer *io.PipeWriter) (err error) {
	mysqlRrWr := ses.GetResponser().MysqlRrWr()
	defer func() {
		err2 := writer.Close()
		if err == nil {
			err = err2
		}
	}()
	err = plan2.InitInfileParam(param)
	if err != nil {
		return
	}
	err = mysqlRrWr.WriteLocalInfileRequest(param.Filepath)
	if err != nil {
		return
	}
	var skipWrite bool
	skipWrite = false
	var readTime, writeTime time.Duration
	start := time.Now()
	epoch, printEvery, minReadTime, maxReadTime, minWriteTime, maxWriteTime := uint64(0), uint64(1024*60), 24*time.Hour, time.Nanosecond, 24*time.Hour, time.Nanosecond

	skipWrite, readTime, writeTime, err = readThenWrite(ses, execCtx, param, writer, mysqlRrWr, skipWrite, epoch)
	if err != nil {
		if errors.Is(err, errorInvalidLength0) {
			return nil
		}
		return err
	}
	if readTime > maxReadTime {
		maxReadTime = readTime
	}
	if readTime < minReadTime {
		minReadTime = readTime
	}

	if writeTime > maxWriteTime {
		maxWriteTime = writeTime
	}
	if writeTime < minWriteTime {
		minWriteTime = writeTime
	}

	for {
		skipWrite, readTime, writeTime, err = readThenWrite(ses, execCtx, param, writer, mysqlRrWr, skipWrite, epoch)
		if err != nil {
			if errors.Is(err, errorInvalidLength0) {
				err = nil
				break
			}
			return err
		}

		if readTime > maxReadTime {
			maxReadTime = readTime
		}
		if readTime < minReadTime {
			minReadTime = readTime
		}

		if writeTime > maxWriteTime {
			maxWriteTime = writeTime
		}
		if writeTime < minWriteTime {
			minWriteTime = writeTime
		}

		if epoch%printEvery == 0 {
			if execCtx.isIssue3482 {
				ses.Infof(execCtx.reqCtx, "load local '%s', epoch: %d, skipWrite: %v, minReadTime: %s, maxReadTime: %s, minWriteTime: %s, maxWriteTime: %s,\n", param.Filepath, epoch, skipWrite, minReadTime.String(), maxReadTime.String(), minWriteTime.String(), maxWriteTime.String())
			}
			minReadTime, maxReadTime, minWriteTime, maxWriteTime = 24*time.Hour, time.Nanosecond, 24*time.Hour, time.Nanosecond
		}
		epoch += 1
	}

	if execCtx.isIssue3482 {
		ses.Infof(execCtx.reqCtx, "load local '%s', read&write all data from client cost: %s\n", param.Filepath, time.Since(start))
	}
	return
}

func makeCompactTxnInfo(op TxnOperator) string {
	txn := op.Txn()
	return fmt.Sprintf("%s:%s", hex.EncodeToString(txn.ID), txn.SnapshotTS.DebugString())
}

func executeStmtWithResponse(ses *Session,
	execCtx *ExecCtx,
) (err error) {
	ses.EnterFPrint(3)
	defer ses.ExitFPrint(3)
	var span trace.Span
	execCtx.reqCtx, span = trace.Start(execCtx.reqCtx, "executeStmtWithResponse",
		trace.WithKind(trace.SpanKindStatement))
	defer span.End(trace.WithStatementExtra(ses.GetTxnId(), ses.GetStmtId(), ses.GetSqlOfStmt()))

	ses.SetQueryInProgress(true)
	ses.SetQueryStart(time.Now())
	ses.SetQueryInExecute(true)
	defer ses.SetQueryEnd(time.Now())
	defer ses.SetQueryInProgress(false)

	err = executeStmtWithTxn(ses, execCtx)
	if err != nil {
		return err
	}

	// TODO put in one txn
	// insert data after create table in "create table ... as select ..." stmt
	if ses.createAsSelectSql != "" {
		ses.EnterFPrint(114)
		defer ses.ExitFPrint(114)
		sql := ses.createAsSelectSql
		ses.createAsSelectSql = ""
		tempExecCtx := ExecCtx{
			ses:    ses,
			reqCtx: execCtx.reqCtx,
		}
		if err = doComQuery(ses, &tempExecCtx, &UserInput{sql: sql}); err != nil {
			return err
		}
	}

	err = respClientWhenSuccess(ses, execCtx)
	if err != nil {
		return err
	}

	return
}

func executeStmtWithTxn(ses FeSession,
	execCtx *ExecCtx,
) (err error) {
	ses.EnterFPrint(4)
	defer ses.ExitFPrint(4)
	if !ses.IsDerivedStmt() {
		err = executeStmtWithWorkspace(ses, execCtx)
	} else {

		txnOp := ses.GetTxnHandler().GetTxn()
		//refresh proc txnOp
		execCtx.proc.Base.TxnOperator = txnOp

		err = dispatchStmt(ses, execCtx)
	}
	return
}

func executeStmtWithWorkspace(ses FeSession,
	execCtx *ExecCtx,
) (err error) {
	ses.EnterFPrint(5)
	defer ses.ExitFPrint(5)
	if ses.IsDerivedStmt() {
		return
	}
	var autocommit bool
	//derived stmt shares the same txn with ancestor.
	//it only executes select statements.

	//7. pass or commit or rollback txn
	// defer transaction state management.
	defer func() {
		err = finishTxnFunc(ses, err, execCtx)
	}()

	//1. start txn
	//special BEGIN,COMMIT,ROLLBACK
	beginStmt := false
	switch execCtx.stmt.(type) {
	case *tree.BeginTransaction:
		execCtx.txnOpt.byBegin = true
		beginStmt = true
	case *tree.CommitTransaction:
		execCtx.txnOpt.byCommit = true
		return nil
	case *tree.RollbackTransaction:
		execCtx.txnOpt.byRollback = true
		return nil
	}

	//in session migration, the txn forced to be autocommit.
	//then the txn can be committed.
	if execCtx.inMigration {
		autocommit = true
	} else {
		autocommit, err = autocommitValue(execCtx.reqCtx, ses)
		if err != nil {
			return err
		}
	}

	execCtx.txnOpt.autoCommit = autocommit
	err = ses.GetTxnHandler().Create(execCtx)
	if err != nil {
		return err
	}

	//skip BEGIN stmt
	if beginStmt {
		return err
	}

	if ses.GetTxnHandler() == nil {
		panic("need txn handler")
	}

	txnOp := ses.GetTxnHandler().GetTxn()

	//refresh txn id
	ses.SetTxnId(txnOp.Txn().ID)
	ses.SetStaticTxnInfo(makeCompactTxnInfo(txnOp))

	//refresh proc txnOp
	execCtx.proc.Base.TxnOperator = txnOp

	err = disttae.CheckTxnIsValid(txnOp)
	if err != nil {
		return err
	}

	ses.EnterFPrint(118)
	defer ses.ExitFPrint(118)
	setFPrints(txnOp, execCtx.ses.GetFPrints())
	//!!!NOTE!!!: statement management
	//2. start statement on workspace
	txnOp.GetWorkspace().StartStatement()
	//3. end statement on workspace
	// defer Start/End Statement management, called after finishTxnFunc()
	defer func() {
		if ses.GetTxnHandler() == nil {
			panic("need txn handler 2")
		}

		txnOp = ses.GetTxnHandler().GetTxn()
		if txnOp != nil {
			ses.EnterFPrint(119)
			defer ses.ExitFPrint(119)
			setFPrints(txnOp, execCtx.ses.GetFPrints())
			//most of the cases, txnOp will not nil except that "set autocommit = 1"
			//commit the txn immediately then the txnOp is nil.
			txnOp.GetWorkspace().EndStatement()
		}
	}()

	err = executeStmtWithIncrStmt(ses, execCtx, txnOp)

	return
}

func executeStmtWithIncrStmt(ses FeSession,
	execCtx *ExecCtx,
	txnOp TxnOperator,
) (err error) {
	ses.EnterFPrint(6)
	defer ses.ExitFPrint(6)

	err = disttae.CheckTxnIsValid(txnOp)
	if err != nil {
		return err
	}

	if ses.IsDerivedStmt() {
		return
	}
	ses.EnterFPrint(117)
	defer ses.ExitFPrint(117)
	setFPrints(txnOp, execCtx.ses.GetFPrints())
	//3. increase statement id
	err = txnOp.GetWorkspace().IncrStatementID(execCtx.reqCtx, false)
	if err != nil {
		return err
	}

	defer func() {
		if ses.GetTxnHandler() == nil {
			panic("need txn handler 3")
		}

		//!!!NOTE!!!: it does not work
		//_, txnOp = ses.GetTxnHandler().GetTxn()
		//if txnOp != nil {
		//	err = rollbackLastStmt(execCtx, txnOp, err)
		//}
		tempTxn := ses.GetTxnHandler().GetTxn()
		setFPrints(tempTxn, ses.GetFPrints())
	}()

	err = dispatchStmt(ses, execCtx)
	return
}

func dispatchStmt(ses FeSession,
	execCtx *ExecCtx) (err error) {
	ses.EnterFPrint(7)
	defer ses.ExitFPrint(7)
	//5. check plan within txn
	if execCtx.cw.Plan() != nil {
		if checkModify(execCtx.cw.Plan(), ses) {

			//plan changed
			//clear all cached plan and parse sql again
			var stmts []tree.Statement
			stmts, err = parseSql(execCtx)
			if err != nil {
				return err
			}
			if len(stmts) != len(execCtx.cws) {
				return moerr.NewInternalError(execCtx.reqCtx, "the count of stmts parsed from cached sql is not equal to cws length")
			}
			for i, cw := range execCtx.cws {
				cw.ResetPlanAndStmt(stmts[i])
			}
		}
	}

	//6. execute stmt within txn
	switch sesImpl := ses.(type) {
	case *Session:
		return executeStmt(sesImpl, execCtx)
	case *backSession:
		return executeStmtInBack(sesImpl, execCtx)
	default:
		return moerr.NewInternalError(execCtx.reqCtx, "no such session implementation")
	}
}

func executeStmt(ses *Session,
	execCtx *ExecCtx,
) (err error) {
	ses.EnterFPrint(8)
	defer ses.ExitFPrint(8)
	ses.GetTxnCompileCtx().tcw = execCtx.cw

	// record goroutine info when ddl stmt run timeout
	switch execCtx.stmt.(type) {
	case *tree.CreateTable, *tree.DropTable, *tree.CreateDatabase, *tree.DropDatabase:
		_, span := trace.Start(execCtx.reqCtx, "executeStmtHung",
			trace.WithHungThreshold(time.Minute), // be careful with this options
			trace.WithProfileGoroutine(),
			trace.WithProfileTraceSecs(10*time.Second),
		)
		defer span.End()
	default:
	}

	var cmpBegin time.Time
	var ret interface{}

	switch execCtx.stmt.StmtKind().ExecLocation() {
	case tree.EXEC_IN_FRONTEND:
		return execInFrontend(ses, execCtx)
	case tree.EXEC_IN_ENGINE:
		//in the computation engine
	}

	switch st := execCtx.stmt.(type) {
	case *tree.Select:
		if st.Ep != nil {
			if getGlobalPu().SV.DisableSelectInto {
				err = moerr.NewSyntaxError(execCtx.reqCtx, "Unsupport select statement")
				return
			}
			ses.InitExportConfig(st.Ep)
			defer func() {
				ses.ClearExportParam()
			}()
			err = doCheckFilePath(execCtx.reqCtx, ses, st.Ep)
			if err != nil {
				return
			}
		}
	case *tree.CreateDatabase:
		err = inputNameIsInvalid(execCtx.reqCtx, string(st.Name))
		if err != nil {
			return
		}
		if st.SubscriptionOption != nil && ses.GetTenantInfo() != nil && !ses.GetTenantInfo().IsAdminRole() {
			err = moerr.NewInternalError(execCtx.reqCtx, "only admin can create subscription")
			return
		}
		st.Sql = execCtx.sqlOfStmt
	case *tree.DropDatabase:
		err = inputNameIsInvalid(execCtx.reqCtx, string(st.Name))
		if err != nil {
			return
		}
		ses.InvalidatePrivilegeCache()
		// if the droped database is the same as the one in use, database must be reseted to empty.
		if string(st.Name) == ses.GetDatabaseName() {
			ses.SetDatabaseName("")
		}
	case *tree.ExplainAnalyze:
		ses.SetData(nil)
	case *tree.ShowTableStatus:
		ses.SetShowStmtType(ShowTableStatus)
		ses.SetData(nil)
	case *tree.Load:
		if st.Local {
			execCtx.proc.Base.LoadLocalReader, execCtx.loadLocalWriter = io.Pipe()
		}
	case *tree.ShowGrants:
		if len(st.Username) == 0 {
			st.Username = execCtx.userName
		}
		if len(st.Hostname) == 0 || st.Hostname == "%" {
			st.Hostname = rootHost
		}
	}

	defer func() {
		// Serialize the execution plan as json
		_ = execCtx.cw.RecordExecPlan(execCtx.reqCtx)
	}()

	cmpBegin = time.Now()

	ses.EnterFPrint(62)
	defer ses.ExitFPrint(62)
	if ret, err = execCtx.cw.Compile(execCtx, ses.GetOutputCallback(execCtx)); err != nil {
		return
	}

	defer func() {
		if c, ok := ret.(*compile.Compile); ok {
			c.Release()
		}
	}()

	// cw.Compile may rewrite the stmt in the EXECUTE statement, we fetch the latest version
	//need to check again.
	execCtx.stmt = execCtx.cw.GetAst()
	switch execCtx.stmt.StmtKind().ExecLocation() {
	case tree.EXEC_IN_FRONTEND:
		return execInFrontend(ses, execCtx)
	case tree.EXEC_IN_ENGINE:

	}

	execCtx.runner = ret.(ComputationRunner)

	// only log if build time is longer than 1s
	if time.Since(cmpBegin) > time.Second {
		ses.Infof(execCtx.reqCtx, "time of Exec.Build : %s", time.Since(cmpBegin).String())
	}

	//output result & status
	StmtKind := execCtx.stmt.StmtKind().OutputType()
	switch StmtKind {
	case tree.OUTPUT_RESULT_ROW:
		err = executeResultRowStmt(ses, execCtx)
		if err != nil {
			return err
		}
	case tree.OUTPUT_STATUS:
		err = executeStatusStmt(ses, execCtx)
		if err != nil {
			return err
		}
	case tree.OUTPUT_UNDEFINED:
		if _, ok := execCtx.stmt.(*tree.Execute); !ok {
			return moerr.NewInternalError(execCtx.reqCtx, "need set result type for %s", execCtx.sqlOfStmt)
		}
	}

	return
}

// execute query
func doComQuery(ses *Session, execCtx *ExecCtx, input *UserInput) (retErr error) {
	ses.EnterFPrint(2)
	defer ses.ExitFPrint(2)
	ses.GetTxnCompileCtx().SetExecCtx(execCtx)
	// set the batch buf for stream scan
	var inMemStreamScan []*kafka.Message

	if batchValue, ok := execCtx.reqCtx.Value(defines.SourceScanResKey{}).([]*kafka.Message); ok {
		inMemStreamScan = batchValue
	}

	beginInstant := time.Now()
	execCtx.reqCtx = appendStatementAt(execCtx.reqCtx, beginInstant)
	input.genSqlSourceType(ses)
	ses.SetShowStmtType(NotShowStatement)
	resper := ses.GetResponser()
	ses.SetSql(input.getSql())
	input.genHash()

	//the ses.GetUserName returns the user_name with the account_name.
	//here,we only need the user_name.
	userNameOnly := rootName

	// case: exec `set @ t= 2;` will trigger an internal query, like: `select 1 from dual`, in the same session.
	defer func(stmt *motrace.StatementInfo) {
		if stmt != nil {
			ses.tStmt = stmt
		}
	}(ses.tStmt)
	ses.tStmt = nil

	proc := ses.proc
	proc.Ctx = execCtx.reqCtx

	proc.CopyVectorPool(ses.proc)
	proc.CopyValueScanBatch(ses.proc)
	proc.Base.Id = ses.getNextProcessId()
	proc.Base.Lim.Size = getGlobalPu().SV.ProcessLimitationSize
	proc.Base.Lim.BatchRows = getGlobalPu().SV.ProcessLimitationBatchRows
	proc.Base.Lim.MaxMsgSize = getGlobalPu().SV.MaxMessageSize
	proc.Base.Lim.PartitionRows = getGlobalPu().SV.ProcessLimitationPartitionRows
	proc.Base.SessionInfo = process.SessionInfo{
		User:                 ses.GetUserName(),
		Host:                 getGlobalPu().SV.Host,
		ConnectionID:         uint64(resper.GetU32(CONNID)),
		Database:             ses.GetDatabaseName(),
		Version:              makeServerVersion(getGlobalPu(), serverVersion.Load().(string)),
		TimeZone:             ses.GetTimeZone(),
		StorageEngine:        getGlobalPu().StorageEngine,
		LastInsertID:         ses.GetLastInsertID(),
		SqlHelper:            ses.GetSqlHelper(),
		Buf:                  ses.GetBuffer(),
		SourceInMemScanBatch: inMemStreamScan,
		LogLevel:             zapcore.InfoLevel, //TODO: need set by session level config
		SessionId:            ses.GetSessId(),
	}
	proc.SetResolveVariableFunc(ses.txnCompileCtx.ResolveVariable)
	proc.InitSeq()
	// Copy curvalues stored in session to this proc.
	// Deep copy the map, takes some memory.
	ses.CopySeqToProc(proc)
	if ses.GetTenantInfo() != nil {
		proc.Base.SessionInfo.Account = ses.GetTenantInfo().GetTenant()
		proc.Base.SessionInfo.AccountId = ses.GetTenantInfo().GetTenantID()
		proc.Base.SessionInfo.Role = ses.GetTenantInfo().GetDefaultRole()
		proc.Base.SessionInfo.RoleId = ses.GetTenantInfo().GetDefaultRoleID()
		proc.Base.SessionInfo.UserId = ses.GetTenantInfo().GetUserID()

		if len(ses.GetTenantInfo().GetVersion()) != 0 {
			proc.Base.SessionInfo.Version = ses.GetTenantInfo().GetVersion()
		}
		userNameOnly = ses.GetTenantInfo().GetUser()
	} else {
		var accountId uint32
		accountId, retErr = defines.GetAccountId(execCtx.reqCtx)
		if retErr != nil {
			return retErr
		}
		proc.Base.SessionInfo.AccountId = accountId
		proc.Base.SessionInfo.UserId = defines.GetUserId(execCtx.reqCtx)
		proc.Base.SessionInfo.RoleId = defines.GetRoleId(execCtx.reqCtx)
	}
	var span trace.Span
	execCtx.reqCtx, span = trace.Start(execCtx.reqCtx, "doComQuery",
		trace.WithKind(trace.SpanKindStatement))
	defer span.End()

	proc.Base.SessionInfo.User = userNameOnly
	proc.Base.SessionInfo.QueryId = ses.getQueryId(input.isInternal())

	statsInfo := statistic.StatsInfo{ParseStartTime: beginInstant}
	execCtx.reqCtx = statistic.ContextWithStatsInfo(execCtx.reqCtx, &statsInfo)
	execCtx.input = input
	execCtx.isIssue3482 = input.isIssue3482Sql()

	cws, err := GetComputationWrapper(execCtx, ses.GetDatabaseName(),
		ses.GetUserName(),
		getGlobalPu().StorageEngine,
		proc, ses)

	ParseDuration := time.Since(beginInstant)

	if err != nil {
		statsInfo.ParseDuration = ParseDuration
		var err2 error
		execCtx.reqCtx, err2 = RecordParseErrorStatement(execCtx.reqCtx, ses, proc, beginInstant, parsers.HandleSqlForRecord(input.getSql()), input.getSqlSourceTypes(), err)
		if err2 != nil {
			return err2
		}
		retErr = err
		if _, ok := err.(*moerr.Error); !ok {
			retErr = moerr.NewParseError(execCtx.reqCtx, err.Error())
		}
		logStatementStringStatus(execCtx.reqCtx, ses, input.getSql(), fail, retErr)
		return retErr
	}

	singleStatement := len(cws) == 1
	if ses.GetCmd() == COM_STMT_PREPARE && !singleStatement {
		return moerr.NewNotSupported(execCtx.reqCtx, "prepare multi statements")
	}

	defer func() {
		ses.SetMysqlResultSet(nil)
		ses.rs = nil
		ses.p = nil
	}()

	canCache := true
	Cached := false
	defer func() {
		execCtx.stmt = nil
		execCtx.cw = nil
		execCtx.cws = nil
		if !Cached {
			for i := 0; i < len(cws); i++ {
				cws[i].Free()
			}
		}
	}()
	sqlRecord := parsers.HandleSqlForRecord(input.getSql())

	for i, cw := range cws {
		if cw.GetAst().GetQueryType() == tree.QueryTypeDDL || cw.GetAst().GetQueryType() == tree.QueryTypeDCL ||
			cw.GetAst().GetQueryType() == tree.QueryTypeOth ||
			cw.GetAst().GetQueryType() == tree.QueryTypeTCL {
			if _, ok := cw.GetAst().(*tree.SetVar); !ok {
				ses.cleanCache()
			}
			canCache = false
		}

		ses.SetMysqlResultSet(&MysqlResultSet{})
		ses.sentRows.Store(int64(0))
		ses.writeCsvBytes.Store(int64(0))
		resper.ResetStatistics() // move from getDataFromPipeline, for record column fields' data
		stmt := cw.GetAst()
		sqlType := input.getSqlSourceType(i)
		var err2 error
		execCtx.reqCtx, err2 = RecordStatement(execCtx.reqCtx, ses, proc, cw, beginInstant, sqlRecord[i], sqlType, singleStatement)
		if err2 != nil {
			return err2
		}

		statsInfo.Reset()
		//average parse duration
		statsInfo.ParseDuration = time.Duration(ParseDuration.Nanoseconds() / int64(len(cws)))

		tenant := ses.GetTenantNameWithStmt(stmt)
		//skip PREPARE statement here
		if ses.GetTenantInfo() != nil && !IsPrepareStatement(stmt) {
			err = authenticateUserCanExecuteStatement(execCtx.reqCtx, ses, stmt)
			if err != nil {
				logStatementStatus(execCtx.reqCtx, ses, stmt, fail, err)
				return err
			}
		}

		/*
				if it is in an active or multi-statement transaction, we check the type of the statement.
				Then we decide that if we can execute the statement.

			If we check the active transaction, it will generate the case below.
			case:
			set autocommit = 0;  <- no active transaction
			                     <- no active transaction
			drop table test1;    <- no active transaction, no error
			                     <- has active transaction
			drop table test1;    <- has active transaction, error
			                     <- has active transaction
		*/
		if ses.GetTxnHandler().InActiveTxn() {
			err = canExecuteStatementInUncommittedTransaction(execCtx.reqCtx, ses, stmt)
			if err != nil {
				logStatementStatus(execCtx.reqCtx, ses, stmt, fail, err)
				return err
			}
		}

		// update UnixTime for new query, which is used for now() / CURRENT_TIMESTAMP
		proc.Base.UnixTime = time.Now().UnixNano()
		if ses.proc != nil {
			ses.proc.Base.UnixTime = proc.Base.UnixTime
		}
		execCtx.stmt = stmt
		execCtx.isLastStmt = i >= len(cws)-1
		execCtx.tenant = tenant
		execCtx.userName = userNameOnly
		execCtx.sqlOfStmt = sqlRecord[i]
		execCtx.cw = cw
		execCtx.proc = proc
		execCtx.resper = resper
		execCtx.ses = ses
		execCtx.cws = cws
		execCtx.input = input

		err = executeStmtWithResponse(ses, execCtx)
		if err != nil {
			return err
		}

	} // end of for

	if canCache && !ses.isCached(input.getHash()) {
		plans := make([]*plan.Plan, len(cws))
		stmts := make([]tree.Statement, len(cws))
		for i, cw := range cws {
			if checkNodeCanCache(cw.Plan()) {
				plans[i] = cw.Plan()
				stmts[i] = cw.GetAst()
			} else {
				return nil
			}
			cw.Clear()
		}
		Cached = true
		ses.cachePlan(input.getHash(), stmts, plans)
	}

	return nil
}

func checkNodeCanCache(p *plan2.Plan) bool {
	if p == nil {
		return true
	}
	if q, ok := p.Plan.(*plan2.Plan_Query); ok {
		for _, node := range q.Query.Nodes {
			if node.NotCacheable {
				return false
			}
			if node.ObjRef != nil && len(node.ObjRef.SubscriptionName) > 0 {
				return false
			}
		}
	}
	return true
}

// ExecRequest the server execute the commands from the client following the mysql's routine
func ExecRequest(ses *Session, execCtx *ExecCtx, req *Request) (resp *Response, err error) {
	defer func() {
		if e := recover(); e != nil {
			moe, ok := e.(*moerr.Error)
			if !ok {
				err = moerr.ConvertPanicError(execCtx.reqCtx, e)
				resp = NewGeneralErrorResponse(COM_QUERY, ses.txnHandler.GetServerStatus(), err)
			} else {
				resp = NewGeneralErrorResponse(COM_QUERY, ses.txnHandler.GetServerStatus(), moe)
			}
		}
	}()
	ses.EnterFPrint(1)
	defer ses.ExitFPrint(1)

	var span trace.Span
	execCtx.reqCtx, span = trace.Start(execCtx.reqCtx, "ExecRequest",
		trace.WithKind(trace.SpanKindStatement))
	defer span.End()

	var sql string
	ses.Debugf(execCtx.reqCtx, "cmd %v", req.GetCmd())
	ses.SetCmd(req.GetCmd())
	switch req.GetCmd() {
	case COM_QUIT:
		return resp, moerr.GetMysqlClientQuit()
	case COM_QUERY:
		var query = util.UnsafeBytesToString(req.GetData().([]byte))
		ses.addSqlCount(1)
		ses.Debug(execCtx.reqCtx, "query trace", logutil.QueryField(SubStringFromBegin(query, int(getGlobalPu().SV.LengthOfQueryPrinted))))
		input := &UserInput{sql: query}
		err = doComQuery(ses, execCtx, input)
		if err != nil {
			resp = NewGeneralErrorResponse(COM_QUERY, ses.GetTxnHandler().GetServerStatus(), err)
			resp.isIssue3482 = input.isIssue3482Sql()
			if resp.isIssue3482 {
				resp.loadLocalFile = query
			}
		}
		return resp, nil
	case COM_INIT_DB:
		var dbname = util.UnsafeBytesToString(req.GetData().([]byte))
		ses.addSqlCount(1)
		query := "use `" + dbname + "`"
		err = doComQuery(ses, execCtx, &UserInput{sql: query})
		if err != nil {
			resp = NewGeneralErrorResponse(COM_INIT_DB, ses.GetTxnHandler().GetServerStatus(), err)
		}

		return resp, nil
	case COM_FIELD_LIST:
		var payload = util.UnsafeBytesToString(req.GetData().([]byte))
		ses.addSqlCount(1)
		query := makeCmdFieldListSql(payload)
		err = doComQuery(ses, execCtx, &UserInput{sql: query})
		if err != nil {
			resp = NewGeneralErrorResponse(COM_FIELD_LIST, ses.GetTxnHandler().GetServerStatus(), err)
		}

		return resp, nil
	case COM_PING:
		resp = NewGeneralOkResponse(COM_PING, ses.GetTxnHandler().GetServerStatus())

		return resp, nil

	case COM_STMT_PREPARE:
		ses.SetCmd(COM_STMT_PREPARE)
		sql = util.UnsafeBytesToString(req.GetData().([]byte))
		ses.addSqlCount(1)

		// rewrite to "Prepare stmt_name from 'xxx'"
		newLastStmtID := ses.GenNewStmtId()
		newStmtName := getPrepareStmtName(newLastStmtID)
		sql = fmt.Sprintf("prepare %s from %s", newStmtName, sql)
		ses.Debug(execCtx.reqCtx, "query trace", logutil.QueryField(sql))

		err = doComQuery(ses, execCtx, &UserInput{sql: sql})
		if err != nil {
			resp = NewGeneralErrorResponse(COM_STMT_PREPARE, ses.GetTxnHandler().GetServerStatus(), err)
		}
		return resp, nil

	case COM_STMT_EXECUTE:
		ses.SetCmd(COM_STMT_EXECUTE)
		var prepareStmt *PrepareStmt
		sql, prepareStmt, err = parseStmtExecute(execCtx.reqCtx, ses, req.GetData().([]byte))
		if err != nil {
			return NewGeneralErrorResponse(COM_STMT_EXECUTE, ses.GetTxnHandler().GetServerStatus(), err), nil
		}
		err = doComQuery(ses, execCtx, &UserInput{sql: sql})
		if err != nil {
			resp = NewGeneralErrorResponse(COM_STMT_EXECUTE, ses.GetTxnHandler().GetServerStatus(), err)
		}
		if prepareStmt.params != nil {
			prepareStmt.params.GetNulls().Reset()
			for k := range prepareStmt.getFromSendLongData {
				delete(prepareStmt.getFromSendLongData, k)
			}
		}
		return resp, nil

	case COM_STMT_SEND_LONG_DATA:
		ses.SetCmd(COM_STMT_SEND_LONG_DATA)
		err = parseStmtSendLongData(execCtx.reqCtx, ses, req.GetData().([]byte))
		if err != nil {
			resp = NewGeneralErrorResponse(COM_STMT_SEND_LONG_DATA, ses.GetTxnHandler().GetServerStatus(), err)
			return resp, nil
		}
		return nil, nil

	case COM_STMT_CLOSE:
		// rewrite to "deallocate Prepare stmt_name"
		stmtID := binary.LittleEndian.Uint32(req.GetData().([]byte)[0:4])
		var preStmt *PrepareStmt
		stmtName := getPrepareStmtName(stmtID)
		preStmt, err = ses.GetPrepareStmt(execCtx.reqCtx, stmtName)
		if err != nil {
			resp = NewGeneralErrorResponse(COM_STMT_CLOSE, ses.GetTxnHandler().GetServerStatus(), err)
		}
		prefix := ""
		if preStmt.IsCloudNonuser {
			prefix = "/* cloud_nonuser */"
		}
		sql = fmt.Sprintf("%sdeallocate prepare %s", prefix, stmtName)
		ses.Debug(execCtx.reqCtx, "query trace", logutil.QueryField(sql))

		err = doComQuery(ses, execCtx, &UserInput{sql: sql})
		if err != nil {
			resp = NewGeneralErrorResponse(COM_STMT_CLOSE, ses.GetTxnHandler().GetServerStatus(), err)
		}
		return resp, nil

	case COM_STMT_RESET:
		//Payload of COM_STMT_RESET
		stmtID := binary.LittleEndian.Uint32(req.GetData().([]byte)[0:4])
		stmtName := getPrepareStmtName(stmtID)
		var preStmt *PrepareStmt
		preStmt, err = ses.GetPrepareStmt(execCtx.reqCtx, stmtName)
		if err != nil {
			resp = NewGeneralErrorResponse(COM_STMT_CLOSE, ses.GetTxnHandler().GetServerStatus(), err)
		}
		prefix := ""
		if preStmt.IsCloudNonuser {
			prefix = "/* cloud_nonuser */"
		}
		sql = fmt.Sprintf("%sreset prepare %s", prefix, stmtName)
		ses.Debug(execCtx.reqCtx, "query trace", logutil.QueryField(sql))
		err = doComQuery(ses, execCtx, &UserInput{sql: sql})
		if err != nil {
			resp = NewGeneralErrorResponse(COM_STMT_RESET, ses.GetTxnHandler().GetServerStatus(), err)
		}
		return resp, nil

	case COM_SET_OPTION:
		err = handleSetOption(ses, execCtx, req.GetData().([]byte))
		if err != nil {
			resp = NewGeneralErrorResponse(COM_SET_OPTION, ses.GetTxnHandler().GetServerStatus(), err)
		}
		return NewGeneralOkResponse(COM_SET_OPTION, ses.GetTxnHandler().GetServerStatus()), nil

	default:
		resp = NewGeneralErrorResponse(req.GetCmd(), ses.GetTxnHandler().GetServerStatus(), moerr.NewInternalError(execCtx.reqCtx, "unsupported command. 0x%x", req.GetCmd()))
	}
	return resp, nil
}

func parseStmtExecute(reqCtx context.Context, ses *Session, data []byte) (string, *PrepareStmt, error) {
	// see https://dev.mysql.com/doc/dev/mysql-server/latest/page_protocol_com_stmt_execute.html
	pos := 0
	if len(data) < 4 {
		return "", nil, moerr.NewInvalidInput(reqCtx, "sql command contains malformed packet")
	}
	stmtID := binary.LittleEndian.Uint32(data[0:4])
	pos += 4

	stmtName := fmt.Sprintf("%s_%d", prefixPrepareStmtName, stmtID)
	preStmt, err := ses.GetPrepareStmt(reqCtx, stmtName)
	if err != nil {
		return "", nil, err
	}

	var sql string
	prefix := ""
	if preStmt.IsCloudNonuser {
		prefix = "/* cloud_nonuser */"
	}
	sql = fmt.Sprintf("%sexecute %s", prefix, stmtName)

	ses.Debug(reqCtx, "query trace", logutil.QueryField(sql))
	err = ses.GetResponser().MysqlRrWr().ParseExecuteData(reqCtx, ses.GetTxnCompileCtx().GetProcess(), preStmt, data, pos)
	if err != nil {
		return "", nil, err
	}
	return sql, preStmt, nil
}

func parseStmtSendLongData(reqCtx context.Context, ses *Session, data []byte) error {
	// see https://dev.mysql.com/doc/dev/mysql-server/latest/page_protocol_com_stmt_send_long_data.html
	pos := 0
	if len(data) < 4 {
		return moerr.NewInvalidInput(reqCtx, "sql command contains malformed packet")
	}
	stmtID := binary.LittleEndian.Uint32(data[0:4])
	pos += 4

	stmtName := fmt.Sprintf("%s_%d", prefixPrepareStmtName, stmtID)
	preStmt, err := ses.GetPrepareStmt(reqCtx, stmtName)
	if err != nil {
		return err
	}

	var sql string
	prefix := ""
	if preStmt.IsCloudNonuser {
		prefix = "/* cloud_nonuser */"
	}
	sql = fmt.Sprintf("%ssend long data for stmt %s", prefix, stmtName)

	ses.Debug(reqCtx, "query trace", logutil.QueryField(sql))

	err = ses.GetResponser().MysqlRrWr().ParseSendLongData(reqCtx, ses.GetTxnCompileCtx().GetProcess(), preStmt, data, pos)
	if err != nil {
		return err
	}
	return nil
}

/*
convert the type in computation engine to the type in mysql.
*/
func convertEngineTypeToMysqlType(ctx context.Context, engineType types.T, col *MysqlColumn) error {
	switch engineType {
	case types.T_any:
		col.SetColumnType(defines.MYSQL_TYPE_NULL)
	case types.T_json:
		col.SetColumnType(defines.MYSQL_TYPE_JSON)
	case types.T_bool:
		col.SetColumnType(defines.MYSQL_TYPE_BOOL)
	case types.T_bit:
		col.SetColumnType(defines.MYSQL_TYPE_BIT)
		col.SetSigned(false)
	case types.T_int8:
		col.SetColumnType(defines.MYSQL_TYPE_TINY)
	case types.T_uint8:
		col.SetColumnType(defines.MYSQL_TYPE_TINY)
		col.SetSigned(false)
	case types.T_int16:
		col.SetColumnType(defines.MYSQL_TYPE_SHORT)
	case types.T_uint16:
		col.SetColumnType(defines.MYSQL_TYPE_SHORT)
		col.SetSigned(false)
	case types.T_int32:
		col.SetColumnType(defines.MYSQL_TYPE_LONG)
	case types.T_uint32:
		col.SetColumnType(defines.MYSQL_TYPE_LONG)
		col.SetSigned(false)
	case types.T_int64:
		col.SetColumnType(defines.MYSQL_TYPE_LONGLONG)
	case types.T_uint64:
		col.SetColumnType(defines.MYSQL_TYPE_LONGLONG)
		col.SetSigned(false)
	case types.T_float32:
		col.SetColumnType(defines.MYSQL_TYPE_FLOAT)
	case types.T_float64:
		col.SetColumnType(defines.MYSQL_TYPE_DOUBLE)
	case types.T_char:
		col.SetColumnType(defines.MYSQL_TYPE_STRING)
	case types.T_varchar:
		col.SetColumnType(defines.MYSQL_TYPE_VAR_STRING)
	case types.T_array_float32, types.T_array_float64:
		col.SetColumnType(defines.MYSQL_TYPE_VARCHAR)
	case types.T_binary:
		col.SetColumnType(defines.MYSQL_TYPE_VARCHAR)
	case types.T_varbinary:
		col.SetColumnType(defines.MYSQL_TYPE_VARCHAR)
	case types.T_date:
		col.SetColumnType(defines.MYSQL_TYPE_DATE)
	case types.T_datetime:
		col.SetColumnType(defines.MYSQL_TYPE_DATETIME)
	case types.T_time:
		col.SetColumnType(defines.MYSQL_TYPE_TIME)
	case types.T_timestamp:
		col.SetColumnType(defines.MYSQL_TYPE_TIMESTAMP)
	case types.T_decimal64:
		col.SetColumnType(defines.MYSQL_TYPE_DECIMAL)
	case types.T_decimal128:
		col.SetColumnType(defines.MYSQL_TYPE_DECIMAL)
	case types.T_blob:
		col.SetColumnType(defines.MYSQL_TYPE_BLOB)
	case types.T_text:
		col.SetColumnType(defines.MYSQL_TYPE_TEXT)
	case types.T_uuid:
		col.SetColumnType(defines.MYSQL_TYPE_UUID)
	case types.T_TS:
		col.SetColumnType(defines.MYSQL_TYPE_VARCHAR)
	case types.T_Blockid:
		col.SetColumnType(defines.MYSQL_TYPE_VARCHAR)
	case types.T_enum:
		col.SetColumnType(defines.MYSQL_TYPE_VARCHAR)
	default:
		return moerr.NewInternalError(ctx, "RunWhileSend : unsupported type %d", engineType)
	}
	return nil
}

func convertMysqlTextTypeToBlobType(col *MysqlColumn) {
	if col.ColumnType() == defines.MYSQL_TYPE_TEXT {
		col.SetColumnType(defines.MYSQL_TYPE_BLOB)
	}
}

// build plan json when marhal plan error
func buildErrorJsonPlan(buffer *bytes.Buffer, uuid uuid.UUID, errcode uint16, msg string) []byte {
	var bytes [36]byte
	util.EncodeUUIDHex(bytes[:], uuid[:])
	explainData := explain.ExplainData{
		Code:    errcode,
		Message: msg,
		Uuid:    util.UnsafeBytesToString(bytes[:]),
	}
	encoder := json.NewEncoder(buffer)
	encoder.SetEscapeHTML(false)
	encoder.Encode(explainData)
	return buffer.Bytes()
}

type jsonPlanHandler struct {
	jsonBytes  []byte
	statsBytes statistic.StatsArray
	stats      motrace.Statistic
	buffer     *bytes.Buffer
}

func NewJsonPlanHandler(ctx context.Context, stmt *motrace.StatementInfo, ses FeSession, plan *plan2.Plan, opts ...marshalPlanOptions) *jsonPlanHandler {
	h := NewMarshalPlanHandler(ctx, stmt, plan, opts...)
	jsonBytes := h.Marshal(ctx)
	statsBytes, stats := h.Stats(ctx, ses)
	return &jsonPlanHandler{
		jsonBytes:  jsonBytes,
		statsBytes: statsBytes,
		stats:      stats,
		buffer:     h.handoverBuffer(),
	}
}

func (h *jsonPlanHandler) Stats(ctx context.Context) (statistic.StatsArray, motrace.Statistic) {
	return h.statsBytes, h.stats
}

func (h *jsonPlanHandler) Marshal(ctx context.Context) []byte {
	return h.jsonBytes
}

func (h *jsonPlanHandler) Free() {
	if h.buffer != nil {
		releaseMarshalPlanBufferPool(h.buffer)
		h.buffer = nil
		h.jsonBytes = nil
	}
}

type marshalPlanConfig struct {
	waitActiveCost time.Duration
}

type marshalPlanOptions func(*marshalPlanConfig)

func WithWaitActiveCost(cost time.Duration) marshalPlanOptions {
	return func(h *marshalPlanConfig) {
		h.waitActiveCost = cost
	}
}

type marshalPlanHandler struct {
	query       *plan.Query
	marshalPlan *explain.ExplainData
	stmt        *motrace.StatementInfo
	uuid        uuid.UUID
	buffer      *bytes.Buffer

	marshalPlanConfig
}

func NewMarshalPlanHandler(ctx context.Context, stmt *motrace.StatementInfo, plan *plan2.Plan, opts ...marshalPlanOptions) *marshalPlanHandler {
	// TODO: need mem improvement
	uuid := uuid.UUID(stmt.StatementID)
	stmt.MarkResponseAt()
	if plan == nil || plan.GetQuery() == nil {
		return &marshalPlanHandler{
			query:       nil,
			marshalPlan: nil,
			stmt:        stmt,
			uuid:        uuid,
			buffer:      nil,
		}
	}
	query := plan.GetQuery()
	h := &marshalPlanHandler{
		query:  query,
		stmt:   stmt,
		uuid:   uuid,
		buffer: nil,
	}
	// END> new marshalPlanHandler

	// SET options
	for _, opt := range opts {
		opt(&h.marshalPlanConfig)
	}

	if h.needMarshalPlan() {
		h.marshalPlan = explain.BuildJsonPlan(ctx, h.uuid, &explain.MarshalPlanOptions, h.query)
		h.marshalPlan.NewPlanStats.SetWaitActiveCost(h.waitActiveCost)
	}
	return h
}

// needMarshalPlan return true if statement.duration - waitActive > longQueryTime && NOT mo_logger query
// check longQueryTime, need after StatementInfo.MarkResponseAt
// MoLogger NOT record ExecPlan
func (h *marshalPlanHandler) needMarshalPlan() bool {
	return (h.stmt.Duration-h.waitActiveCost) > motrace.GetLongQueryTime() &&
		!h.stmt.IsMoLogger()
}

func (h *marshalPlanHandler) Free() {
	h.stmt = nil
	if h.buffer != nil {
		releaseMarshalPlanBufferPool(h.buffer)
		h.buffer = nil
	}
}

func (h *marshalPlanHandler) handoverBuffer() *bytes.Buffer {
	b := h.buffer
	h.buffer = nil
	return b
}

var marshalPlanBufferPool = sync.Pool{New: func() any {
	return bytes.NewBuffer(make([]byte, 0, 8192))
}}

// get buffer from marshalPlanBufferPool
func getMarshalPlanBufferPool() *bytes.Buffer {
	return marshalPlanBufferPool.Get().(*bytes.Buffer)
}

func releaseMarshalPlanBufferPool(b *bytes.Buffer) {
	marshalPlanBufferPool.Put(b)
}

// allocBufferIfNeeded should call just right before needed.
// It will reuse buffer from pool if possible.
func (h *marshalPlanHandler) allocBufferIfNeeded() {
	if h.buffer == nil {
		h.buffer = getMarshalPlanBufferPool()
	}
}

func (h *marshalPlanHandler) Marshal(ctx context.Context) (jsonBytes []byte) {
	var err error
	if h.marshalPlan != nil {
		h.allocBufferIfNeeded()
		h.buffer.Reset()
		var jsonBytesLen = 0
		// XXX, `buffer` can be used repeatedly as a global variable in the future
		// Provide a relatively balanced initial capacity [8192] for byte slice to prevent multiple memory requests
		encoder := json.NewEncoder(h.buffer)
		encoder.SetEscapeHTML(false)
		err = encoder.Encode(h.marshalPlan)
		if err != nil {
			moError := moerr.NewInternalError(ctx, "serialize plan to json error: %s", err.Error())
			h.buffer.Reset()
			jsonBytes = buildErrorJsonPlan(h.buffer, h.uuid, moError.ErrorCode(), moError.Error())
		} else {
			jsonBytesLen = h.buffer.Len()
		}
		// BG: bytes.Buffer maintain buf []byte.
		// if buf[off:] not enough but len(buf) is enough place, then it will reset off = 0.
		// So, in here, we need call Next(...) after all data has been written
		if jsonBytesLen > 0 {
			jsonBytes = h.buffer.Next(jsonBytesLen)
		}
	} else if h.query != nil {
		// DO NOT use h.buffer
		return sqlQueryIgnoreExecPlan
	} else {
		// DO NOT use h.buffer
		return sqlQueryNoRecordExecPlan
	}
	return
}

var sqlQueryIgnoreExecPlan = []byte(`{}`)
var sqlQueryNoRecordExecPlan = []byte(`{"code":200,"message":"sql query no record execution plan"}`)

func (h *marshalPlanHandler) Stats(ctx context.Context, ses FeSession) (statsByte statistic.StatsArray, stats motrace.Statistic) {
	if h.query != nil {
		options := &explain.MarshalPlanOptions
		statsByte.Reset()
		for _, node := range h.query.Nodes {
			// part 1: for statistic.StatsArray
			s := explain.GetStatistic4Trace(ctx, node, options)
			statsByte.Add(&s)
			// part 2: for motrace.Statistic
			if node.NodeType == plan.Node_TABLE_SCAN || node.NodeType == plan.Node_EXTERNAL_SCAN {
				rows, bytes := explain.GetInputRowsAndInputSize(ctx, node, options)
				stats.RowsRead += rows
				stats.BytesScan += bytes
			}
		}
	} else {
		statsByte = statistic.DefaultStatsArray
	}
	statsInfo := statistic.StatsInfoFromContext(ctx)
	if statsInfo != nil {
		val := int64(statsByte.GetTimeConsumed()) +
			int64(statsInfo.ParseDuration+
				statsInfo.CompileDuration+
				statsInfo.PlanDuration) - (statsInfo.IOAccessTimeConsumption + statsInfo.IOMergerTimeConsumption())
		if val < 0 {
			ses.Warnf(ctx, " negative cpu (%s) + statsInfo(%d + %d + %d - %d - %d) = %d",
				uuid.UUID(h.stmt.StatementID).String(),
				statsInfo.ParseDuration,
				statsInfo.CompileDuration,
				statsInfo.PlanDuration,
				statsInfo.IOAccessTimeConsumption,
				statsInfo.IOMergerTimeConsumption(),
				val)
			v2.GetTraceNegativeCUCounter("cpu").Inc()
		} else {
			statsByte.WithTimeConsumed(float64(val))
		}
	}

	return
}

func handleSetOption(ses *Session, execCtx *ExecCtx, data []byte) (err error) {
	if len(data) < 2 {
		return moerr.NewInternalError(execCtx.reqCtx, "invalid cmd_set_option data length")
	}
	cap := ses.GetResponser().MysqlRrWr().GetU32(CAPABILITY)
	switch binary.LittleEndian.Uint16(data[:2]) {
	case 0:
		// MO do not support CLIENT_MULTI_STATEMENTS in prepare, so do nothing here(Like MySQL)
		// cap |= CLIENT_MULTI_STATEMENTS
		// GetSession().GetMysqlProtocol().SetCapability(cap)

	case 1:
		cap &^= CLIENT_MULTI_STATEMENTS
		ses.GetResponser().MysqlRrWr().SetU32(CAPABILITY, cap)

	default:
		return moerr.NewInternalError(execCtx.reqCtx, "invalid cmd_set_option data")
	}

	return nil
}

func handleExecUpgrade(ses *Session, execCtx *ExecCtx, st *tree.UpgradeStatement) error {
	retryCount := st.Retry
	if st.Retry <= 0 {
		retryCount = 1
	}
	err := ses.UpgradeTenant(execCtx.reqCtx, st.Target.AccountName, uint32(retryCount), st.Target.IsALLAccount)
	if err != nil {
		return err
	}

	return nil
}<|MERGE_RESOLUTION|>--- conflicted
+++ resolved
@@ -1182,12 +1182,7 @@
 }
 
 func handleRestorePitr(ses *Session, execCtx *ExecCtx, rp *tree.RestorePitr) error {
-<<<<<<< HEAD
 	return doRestorePitr(execCtx.reqCtx, ses, rp)
-=======
-	//return doRestorePitr(execCtx.reqCtx, ses, rp)
-	return nil
->>>>>>> db3af3fc
 }
 
 // handleCreateAccount creates a new user-level tenant in the context of the tenant SYS
