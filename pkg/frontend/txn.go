// Copyright 2021 Matrix Origin
//
// Licensed under the Apache License, Version 2.0 (the "License");
// you may not use this file except in compliance with the License.
// You may obtain a copy of the License at
//
//      http://www.apache.org/licenses/LICENSE-2.0
//
// Unless required by applicable law or agreed to in writing, software
// distributed under the License is distributed on an "AS IS" BASIS,
// WITHOUT WARRANTIES OR CONDITIONS OF ANY KIND, either express or implied.
// See the License for the specific language governing permissions and
// limitations under the License.

package frontend

import (
	"context"
<<<<<<< HEAD
	"encoding/hex"
	"fmt"
=======
>>>>>>> 1cfdcfd4
	"sync"

	"github.com/google/uuid"
	"github.com/matrixorigin/matrixone/pkg/common/moerr"
	moruntime "github.com/matrixorigin/matrixone/pkg/common/runtime"
	"github.com/matrixorigin/matrixone/pkg/defines"
	"github.com/matrixorigin/matrixone/pkg/logutil"
	"github.com/matrixorigin/matrixone/pkg/sql/parsers/tree"
	"github.com/matrixorigin/matrixone/pkg/txn/client"
	"github.com/matrixorigin/matrixone/pkg/txn/storage/memorystorage"
	db_holder "github.com/matrixorigin/matrixone/pkg/util/export/etl/db"
	"github.com/matrixorigin/matrixone/pkg/util/metric"
	"github.com/matrixorigin/matrixone/pkg/util/trace"
	"github.com/matrixorigin/matrixone/pkg/vm/engine"
	"go.uber.org/zap"
)

var (
	dumpUUID = uuid.UUID{}
)

type TxnHandler struct {
	storage     engine.Engine
	txnClient   TxnClient
	ses         *Session
	txnOperator TxnOperator

	// it is for the transaction and different from the requestCtx.
	// it is created before the transaction is started and
	// released after the transaction is commit or rollback.
	// the lifetime of txnCtx is longer than the requestCtx.
	// the timeout of txnCtx is from the FrontendParameters.SessionTimeout with
	// default 24 hours.
	txnCtx             context.Context
	txnCtxCancel       context.CancelFunc
	shareTxn           bool
	mu                 sync.Mutex
	entryMu            sync.Mutex
	hasCalledStartStmt bool
	prevTxnId          []byte
}

func InitTxnHandler(storage engine.Engine, txnClient TxnClient, txnCtx context.Context, txnOp TxnOperator) *TxnHandler {
	h := &TxnHandler{
		storage:     &engine.EntireEngine{Engine: storage},
		txnClient:   txnClient,
		txnCtx:      txnCtx,
		txnOperator: txnOp,
		shareTxn:    txnCtx != nil && txnOp != nil,
	}
	return h
}

func (th *TxnHandler) createTxnCtx() (context.Context, error) {
	if th.txnCtx == nil {
		th.txnCtx, th.txnCtxCancel = context.WithTimeout(th.ses.GetConnectContext(),
			th.ses.GetParameterUnit().SV.SessionTimeout.Duration)
	}

	reqCtx := th.ses.GetRequestContext()
	retTxnCtx := th.txnCtx

	accountId, err := defines.GetAccountId(reqCtx)
	if err != nil {
		return nil, err
	}
	retTxnCtx = defines.AttachAccountId(retTxnCtx, accountId)
	retTxnCtx = defines.AttachUserId(retTxnCtx, defines.GetUserId(reqCtx))
	retTxnCtx = defines.AttachRoleId(retTxnCtx, defines.GetRoleId(reqCtx))
	if v := reqCtx.Value(defines.NodeIDKey{}); v != nil {
		retTxnCtx = context.WithValue(retTxnCtx, defines.NodeIDKey{}, v)
	}
	retTxnCtx = trace.ContextWithSpan(retTxnCtx, trace.SpanFromContext(reqCtx))
	if th.ses != nil && th.ses.tenant != nil && th.ses.tenant.User == db_holder.MOLoggerUser {
		retTxnCtx = context.WithValue(retTxnCtx, defines.IsMoLogger{}, true)
	}

	if storage, ok := reqCtx.Value(defines.TemporaryTN{}).(*memorystorage.Storage); ok {
		retTxnCtx = context.WithValue(retTxnCtx, defines.TemporaryTN{}, storage)
	} else if th.ses.IfInitedTempEngine() {
		retTxnCtx = context.WithValue(retTxnCtx, defines.TemporaryTN{}, th.ses.GetTempTableStorage())
	}
	return retTxnCtx, nil
}

func (th *TxnHandler) AttachTempStorageToTxnCtx() error {
	th.mu.Lock()
	defer th.mu.Unlock()
	ctx, err := th.createTxnCtx()
	if err != nil {
		return err
	}
	th.txnCtx = context.WithValue(ctx, defines.TemporaryTN{}, th.ses.GetTempTableStorage())
	return nil
}

// we don't need to lock. TxnHandler is holded by one session.
func (th *TxnHandler) SetTempEngine(te engine.Engine) {
	th.mu.Lock()
	defer th.mu.Unlock()
	ee := th.storage.(*engine.EntireEngine)
	ee.TempEngine = te
}

func (th *TxnHandler) GetTxnClient() TxnClient {
	th.mu.Lock()
	defer th.mu.Unlock()
	return th.txnClient
}

// NewTxnOperator creates a new txn operator using TxnClient
func (th *TxnHandler) NewTxnOperator() (context.Context, TxnOperator, error) {
	var err error
	th.mu.Lock()
	defer th.mu.Unlock()
	if th.txnClient == nil {
		panic("must set txn client")
	}

	if th.shareTxn {
		return nil, nil, moerr.NewInternalError(th.ses.GetRequestContext(), "NewTxnOperator: the share txn is not allowed to create new txn")
	}

	var opts []client.TxnOption
	rt := moruntime.ProcessLevelRuntime()
	if rt != nil {
		if v, ok := rt.GetGlobalVariables(moruntime.TxnOptions); ok {
			opts = v.([]client.TxnOption)
		}
	}

	txnCtx, err := th.createTxnCtx()
	if err != nil {
		return nil, nil, err
	}
	if txnCtx == nil {
		panic("context should not be nil")
	}

	accountID := uint32(0)
	userName := ""
	connectionID := uint32(0)
	if th.ses.protocol != nil {
		connectionID = th.ses.protocol.ConnectionID()
	}
	if th.ses.GetTenantInfo() != nil {
		accountID = th.ses.GetTenantInfo().TenantID
		userName = th.ses.GetTenantInfo().User
	}
	opts = append(opts,
		client.WithTxnCreateBy(
			accountID,
			userName,
			th.ses.GetUUIDString(),
			connectionID))

	if th.ses != nil && th.ses.GetFromRealUser() {
		opts = append(opts,
			client.WithUserTxn())
	}

	if th.ses != nil {
		if th.ses.IsBackgroundSession() ||
			th.ses.disableTrace {
			opts = append(opts, client.WithDisableTrace(true))
		} else {
			varVal, err := th.ses.GetSessionVar("disable_txn_trace")
			if err != nil {
				return nil, nil, err
			}
			if gsv, ok := GSysVariables.GetDefinitionOfSysVar("disable_txn_trace"); ok {
				if svbt, ok2 := gsv.GetType().(SystemVariableBoolType); ok2 {
					if svbt.IsTrue(varVal) {
						opts = append(opts, client.WithDisableTrace(true))
					}
				}
			}
		}
	}

	th.txnOperator, err = th.txnClient.New(
		txnCtx,
		th.ses.getLastCommitTS(),
		opts...)
	if err != nil {
		return nil, nil, err
	}
	if th.txnOperator == nil {
		return nil, nil, moerr.NewInternalError(th.ses.GetRequestContext(), "NewTxnOperator: txnClient new a null txn")
	}
	return txnCtx, th.txnOperator, err
}

func (th *TxnHandler) enableStartStmt(txnId []byte) {
	th.mu.Lock()
	defer th.mu.Unlock()
	th.hasCalledStartStmt = true
	th.prevTxnId = txnId
}

func (th *TxnHandler) disableStartStmt() {
	th.mu.Lock()
	defer th.mu.Unlock()
	th.hasCalledStartStmt = false
	th.prevTxnId = nil
}

func (th *TxnHandler) calledStartStmt() (bool, []byte) {
	th.mu.Lock()
	defer th.mu.Unlock()
	return th.hasCalledStartStmt, th.prevTxnId
}

// NewTxn commits the old transaction if it existed.
// Then it creates the new transaction by Engin.New.
func (th *TxnHandler) NewTxn() (context.Context, TxnOperator, error) {
	var err error
	var txnCtx context.Context
	var txnOp TxnOperator
	if th.IsShareTxn() {
		return nil, nil, moerr.NewInternalError(th.GetSession().GetRequestContext(), "NewTxn: the share txn is not allowed to create new txn")
	}
	if th.IsValidTxnOperator() {
		err = th.CommitTxn()
		if err != nil {
			/*
				fix issue 6024.
				When we get a w-w conflict during commit the txn,
				we convert the error into a readable error.
			*/
			if moerr.IsMoErrCode(err, moerr.ErrTxnWWConflict) {
				return nil, nil, moerr.NewInternalError(th.GetSession().GetRequestContext(), writeWriteConflictsErrorInfo())
			}
			return nil, nil, err
		}
	}
	th.SetTxnOperatorInvalid()
	defer func() {
		if err != nil {
			tenant := th.ses.GetTenantName()
			incTransactionErrorsCounter(tenant, metric.SQLTypeBegin)
		}
	}()
	txnCtx, txnOp, err = th.NewTxnOperator()
	if err != nil {
		return nil, nil, err
	}
	if txnCtx == nil {
		panic("context should not be nil")
	}
	storage := th.GetStorage()
	err = storage.New(txnCtx, txnOp)
	//if txnOp != nil && !th.GetSession().IsDerivedStmt() {
	//	fmt.Println("===> start statement 1", txnOp.Txn().DebugString())
	//	txnOp.GetWorkspace().StartStatement()
	//	th.enableStartStmt()
	//}
	if err != nil {
		th.ses.SetTxnId(dumpUUID[:])
	} else {
		th.ses.SetTxnId(txnOp.Txn().ID)
	}
	return txnCtx, txnOp, err
}

// IsValidTxnOperator checks the txn operator is valid
func (th *TxnHandler) IsValidTxnOperator() bool {
	th.mu.Lock()
	defer th.mu.Unlock()
	return th.txnOperator != nil && th.txnCtx != nil
}

func (th *TxnHandler) SetTxnOperatorInvalid() {
	th.mu.Lock()
	defer th.mu.Unlock()
	th.txnOperator = nil
	if th.txnCtxCancel != nil {
		//fmt.Printf("**> %v\n", th.txnCtx)
		th.txnCtxCancel()
		th.txnCtxCancel = nil
	}
	th.txnCtx = nil
}

func (th *TxnHandler) GetTxnOperator() (context.Context, TxnOperator, error) {
	th.mu.Lock()
	defer th.mu.Unlock()
	ctx, err := th.createTxnCtx()
	if err != nil {
		return nil, nil, err
	}
	return ctx, th.txnOperator, nil
}

func (th *TxnHandler) SetSession(ses *Session) {
	th.mu.Lock()
	defer th.mu.Unlock()
	th.ses = ses
}

func (th *TxnHandler) GetSession() *Session {
	th.mu.Lock()
	defer th.mu.Unlock()
	return th.ses
}

func (th *TxnHandler) CommitTxn() error {
	_, span := trace.Start(th.ses.requestCtx, "TxnHandler.CommitTxn",
		trace.WithKind(trace.SpanKindStatement))
	defer span.End(trace.WithStatementExtra(th.ses.GetTxnId(), th.ses.GetStmtId(), th.ses.GetSqlOfStmt()))

	th.entryMu.Lock()
	defer th.entryMu.Unlock()
	if !th.IsValidTxnOperator() || th.IsShareTxn() {
		return nil
	}
	ses := th.GetSession()
	sessionInfo := ses.GetDebugString()
	txnCtx, txnOp, err := th.GetTxnOperator()
	if err != nil {
		return err
	}
	if txnOp == nil {
		th.SetTxnOperatorInvalid()
		logError(ses, sessionInfo, "CommitTxn: txn operator is null")
	}
	if txnCtx == nil {
		panic("context should not be nil")
	}
	if ses.tempTablestorage != nil {
		txnCtx = context.WithValue(txnCtx, defines.TemporaryTN{}, ses.tempTablestorage)
	}
	storage := th.GetStorage()
	ctx2, cancel := context.WithTimeout(
		txnCtx,
		storage.Hints().CommitOrRollbackTimeout,
	)
	defer cancel()
	val, e := ses.GetSessionVar("mo_pk_check_by_dn")
	if e != nil {
		return e
	}
	if val != nil {
		ctx2 = context.WithValue(ctx2, defines.PkCheckByTN{}, val.(int8))
	}
	defer func() {
		// metric count
		tenant := ses.GetTenantName()
		incTransactionCounter(tenant)
		if err != nil {
			incTransactionErrorsCounter(tenant, metric.SQLTypeCommit)
		}
	}()

	if logutil.GetSkip1Logger().Core().Enabled(zap.DebugLevel) {
		txnId := txnOp.Txn().DebugString()
		logDebugf(sessionInfo, "CommitTxn txnId:%s", txnId)
		defer func() {
			logDebugf(sessionInfo, "CommitTxn exit txnId:%s", txnId)
		}()
	}
	if txnOp != nil {
		th.ses.SetTxnId(txnOp.Txn().ID)
		idStr := hex.EncodeToString(txnOp.Txn().ID)
		logInfo(ses, sessionInfo, "commit 1 %v", zap.String("txnId", idStr))
		err = txnOp.Commit(ctx2)
		logInfo(ses, sessionInfo, "commit 1 %v", zap.String("txnId", idStr))
		if err != nil {
			txnId := txnOp.Txn().DebugString()
			th.SetTxnOperatorInvalid()
			logError(ses, sessionInfo,
				"CommitTxn: txn operator commit failed",
				zap.String("txnId", txnId),
				zap.Error(err))
		}
		ses.updateLastCommitTS(txnOp.Txn().CommitTS)
	}
	th.SetTxnOperatorInvalid()
	th.ses.SetTxnId(dumpUUID[:])
	return err
}

func (th *TxnHandler) RollbackTxn() error {
	_, span := trace.Start(th.ses.requestCtx, "TxnHandler.RollbackTxn",
		trace.WithKind(trace.SpanKindStatement))
	defer span.End(trace.WithStatementExtra(th.ses.GetTxnId(), th.ses.GetStmtId(), th.ses.GetSqlOfStmt()))

	th.entryMu.Lock()
	defer th.entryMu.Unlock()
	if !th.IsValidTxnOperator() || th.IsShareTxn() {
		return nil
	}
	ses := th.GetSession()
	sessionInfo := ses.GetDebugString()
	txnCtx, txnOp, err := th.GetTxnOperator()
	if err != nil {
		return err
	}
	if txnOp == nil {
		th.SetTxnOperatorInvalid()
		logError(ses, ses.GetDebugString(),
			"RollbackTxn: txn operator is null",
			zap.String("sessionInfo", sessionInfo))
	}
	if txnCtx == nil {
		panic("context should not be nil")
	}
	if ses.tempTablestorage != nil {
		txnCtx = context.WithValue(txnCtx, defines.TemporaryTN{}, ses.tempTablestorage)
	}
	storage := th.GetStorage()
	ctx2, cancel := context.WithTimeout(
		txnCtx,
		storage.Hints().CommitOrRollbackTimeout,
	)
	defer cancel()
	defer func() {
		// metric count
		tenant := ses.GetTenantName()
		incTransactionCounter(tenant)
		incTransactionErrorsCounter(tenant, metric.SQLTypeOther) // exec rollback cnt
		if err != nil {
			incTransactionErrorsCounter(tenant, metric.SQLTypeRollback)
		}
	}()
	if logutil.GetSkip1Logger().Core().Enabled(zap.DebugLevel) {
		txnId := txnOp.Txn().DebugString()
		logDebugf(sessionInfo, "RollbackTxn txnId:%s", txnId)
		defer func() {
			logDebugf(sessionInfo, "RollbackTxn exit txnId:%s", txnId)
		}()
	}
	if txnOp != nil {
		th.ses.SetTxnId(txnOp.Txn().ID)
		idStr := hex.EncodeToString(txnOp.Txn().ID)
		logInfo(ses, sessionInfo, "rollback 1 %v", zap.String("txnId", idStr))
		err = txnOp.Rollback(ctx2)
		logInfo(ses, sessionInfo, "rollback 2 %v", zap.String("txnId", idStr))
		if err != nil {
			txnId := txnOp.Txn().DebugString()
			th.SetTxnOperatorInvalid()
			logError(ses, ses.GetDebugString(),
				"RollbackTxn: txn operator commit failed",
				zap.String("txnId", txnId),
				zap.Error(err))
		}
	}
	th.SetTxnOperatorInvalid()
	th.ses.SetTxnId(dumpUUID[:])
	return err
}

func (th *TxnHandler) GetStorage() engine.Engine {
	th.mu.Lock()
	defer th.mu.Unlock()
	return th.storage
}

func (th *TxnHandler) GetTxn() (context.Context, TxnOperator, error) {
	ses := th.GetSession()
	txnCtx, txnOp, err := ses.TxnCreate()
	if err != nil {
		logError(ses, ses.GetDebugString(),
			"Failed to get transaction",
			zap.Error(err))
		return nil, nil, err
	}
	return txnCtx, txnOp, err
}

func (th *TxnHandler) cancelTxnCtx() {
	th.mu.Lock()
	defer th.mu.Unlock()
	if th.txnCtxCancel != nil {
		th.txnCtxCancel()
	}
}

func (th *TxnHandler) IsShareTxn() bool {
	th.mu.Lock()
	defer th.mu.Unlock()
	return th.shareTxn
}

func (ses *Session) SetOptionBits(bit uint32) {
	ses.mu.Lock()
	defer ses.mu.Unlock()
	ses.optionBits |= bit
}

func (ses *Session) ClearOptionBits(bit uint32) {
	ses.mu.Lock()
	defer ses.mu.Unlock()
	ses.optionBits &= ^bit
}

func (ses *Session) OptionBitsIsSet(bit uint32) bool {
	ses.mu.Lock()
	defer ses.mu.Unlock()
	return ses.optionBits&bit != 0
}

func (ses *Session) GetOptionBits() uint32 {
	ses.mu.Lock()
	defer ses.mu.Unlock()
	return ses.optionBits
}

func (ses *Session) SetServerStatus(bit uint16) {
	ses.mu.Lock()
	defer ses.mu.Unlock()
	ses.serverStatus |= bit
}

func (ses *Session) ClearServerStatus(bit uint16) {
	ses.mu.Lock()
	defer ses.mu.Unlock()
	ses.serverStatus &= ^bit
}

func (ses *Session) ServerStatusIsSet(bit uint16) bool {
	ses.mu.Lock()
	defer ses.mu.Unlock()
	return ses.serverStatus&bit != 0
}

func (ses *Session) GetServerStatus() uint16 {
	ses.mu.Lock()
	defer ses.mu.Unlock()
	return ses.serverStatus
}

/*
InMultiStmtTransactionMode checks the session is in multi-statement transaction mode.
OPTION_NOT_AUTOCOMMIT: After the autocommit is off, the multi-statement transaction is
started implicitly by the first statement of the transaction.
OPTION_BEGIN: Whenever the autocommit is on or off, the multi-statement transaction is
started explicitly by the BEGIN statement.

But it does not denote the transaction is active or not.

Cases    | set Autocommit = 1/0 | BEGIN statement |
---------------------------------------------------
Case1      1                       Yes
Case2      1                       No
Case3      0                       Yes
Case4      0                       No
---------------------------------------------------

If it is Case1,Case3,Cass4, Then

	InMultiStmtTransactionMode returns true.
	Also, the bit SERVER_STATUS_IN_TRANS will be set.

If it is Case2, Then

	InMultiStmtTransactionMode returns false
*/
func (ses *Session) InMultiStmtTransactionMode() bool {
	return ses.OptionBitsIsSet(OPTION_NOT_AUTOCOMMIT | OPTION_BEGIN)
}

/*
InActiveMultiStmtTransaction checks the session is in multi-statement transaction mode
and there is an active transaction.

But sometimes, the session does not start an active transaction even if it is in multi-
statement transaction mode.

For example: there is no active transaction.
set autocommit = 0;
select 1;

For example: there is an active transaction.
begin;
select 1;

When the statement starts the multi-statement transaction(select * from table), this flag
won't be set until we access the tables.
*/
func (ses *Session) InActiveMultiStmtTransaction() bool {
	return ses.ServerStatusIsSet(SERVER_STATUS_IN_TRANS)
}

/*
TxnCreate creates the transaction implicitly and idempotent

When it is in multi-statement transaction mode:

	Set SERVER_STATUS_IN_TRANS bit;
	Starts a new transaction if there is none. Reuse the current transaction if there is one.

When it is not in single statement transaction mode:

	Starts a new transaction if there is none. Reuse the current transaction if there is one.
*/
func (ses *Session) TxnCreate() (context.Context, TxnOperator, error) {
	// SERVER_STATUS_IN_TRANS should be set to true regardless of whether autocommit is equal to 1.
	ses.SetServerStatus(SERVER_STATUS_IN_TRANS)

	if !ses.GetTxnHandler().IsValidTxnOperator() {
		return ses.GetTxnHandler().NewTxn()
	}
	txnHandler := ses.GetTxnHandler()
	txnCtx, txnOp, err := txnHandler.GetTxnOperator()
	return txnCtx, txnOp, err
}

/*
TxnBegin begins a new transaction.
It commits the current transaction implicitly.
*/
func (ses *Session) TxnBegin() error {
	var err error
	if ses.InMultiStmtTransactionMode() {
		ses.ClearServerStatus(SERVER_STATUS_IN_TRANS)
		err = ses.GetTxnHandler().CommitTxn()
	}
	ses.ClearOptionBits(OPTION_BEGIN)
	if err != nil {
		/*
			fix issue 6024.
			When we get a w-w conflict during commit the txn,
			we convert the error into a readable error.
		*/
		if moerr.IsMoErrCode(err, moerr.ErrTxnWWConflict) {
			return moerr.NewInternalError(ses.GetRequestContext(), writeWriteConflictsErrorInfo())
		}
		return err
	}
	ses.SetOptionBits(OPTION_BEGIN)
	ses.SetServerStatus(SERVER_STATUS_IN_TRANS)
	_, _, err = ses.GetTxnHandler().NewTxn()
	return err
}

// TxnCommit commits the current transaction.
func (ses *Session) TxnCommit() error {
	var err error
	ses.ClearServerStatus(SERVER_STATUS_IN_TRANS | SERVER_STATUS_IN_TRANS_READONLY)
	err = ses.GetTxnHandler().CommitTxn()
	ses.ClearServerStatus(SERVER_STATUS_IN_TRANS)
	ses.ClearOptionBits(OPTION_BEGIN)
	return err
}

// TxnRollback rollbacks the current transaction.
func (ses *Session) TxnRollback() error {
	var err error
	ses.ClearServerStatus(SERVER_STATUS_IN_TRANS | SERVER_STATUS_IN_TRANS_READONLY)
	err = ses.GetTxnHandler().RollbackTxn()
	ses.ClearOptionBits(OPTION_BEGIN)
	return err
}

/*
TxnCommitSingleStatement commits the single statement transaction.

Cases    | set Autocommit = 1/0 | BEGIN statement |
---------------------------------------------------
Case1      1                       Yes
Case2      1                       No
Case3      0                       Yes
Case4      0                       No
---------------------------------------------------

If it is Case1,Case3,Cass4, Then

	InMultiStmtTransactionMode returns true.
	Also, the bit SERVER_STATUS_IN_TRANS will be set.

If it is Case2, Then

	InMultiStmtTransactionMode returns false
*/
func (ses *Session) TxnCommitSingleStatement(stmt tree.Statement) error {
	var err error
	/*
		Commit Rules:
		1, if it is in single-statement mode:
			it commits.
		2, if it is in multi-statement mode:
			if the statement is the one can be executed in the active transaction,
				the transaction need to be committed at the end of the statement.
	*/
	if !ses.InMultiStmtTransactionMode() ||
		ses.InActiveTransaction() && NeedToBeCommittedInActiveTransaction(stmt) {
		err = ses.GetTxnHandler().CommitTxn()
		ses.ClearServerStatus(SERVER_STATUS_IN_TRANS)
		ses.ClearOptionBits(OPTION_BEGIN)
	}
	return err
}

/*
TxnRollbackSingleStatement rollbacks the single statement transaction.

Cases    | set Autocommit = 1/0 | BEGIN statement |
---------------------------------------------------
Case1      1                       Yes
Case2      1                       No
Case3      0                       Yes
Case4      0                       No
---------------------------------------------------

If it is Case1,Case3,Cass4, Then

	InMultiStmtTransactionMode returns true.
	Also, the bit SERVER_STATUS_IN_TRANS will be set.

If it is Case2, Then

	InMultiStmtTransactionMode returns false
*/
func (ses *Session) TxnRollbackSingleStatement(stmt tree.Statement) error {
	var err error
	/*
			Rollback Rules:
			1, if it is in single-statement mode (Case2):
				it rollbacks.
			2, if it is in multi-statement mode (Case1,Case3,Case4):
		        the transaction need to be rollback at the end of the statement.
				(every error will abort the transaction.)
	*/
	if !ses.InMultiStmtTransactionMode() || ses.InActiveTransaction() {
		err = ses.GetTxnHandler().RollbackTxn()
		ses.ClearServerStatus(SERVER_STATUS_IN_TRANS)
		ses.ClearOptionBits(OPTION_BEGIN)
	}
	return err
}

/*
InActiveTransaction checks if it is in an active transaction.
*/
func (ses *Session) InActiveTransaction() bool {
	if ses.InActiveMultiStmtTransaction() {
		return true
	} else {
		return ses.GetTxnHandler().IsValidTxnOperator()
	}
}

/*
SetAutocommit sets the value of the system variable 'autocommit'.

The rule is that we can not execute the statement 'set parameter = value' in
an active transaction whichever it is started by BEGIN or in 'set autocommit = 0;'.
*/
func (ses *Session) SetAutocommit(old, on bool) error {
	//on -> on : do nothing
	//off -> on : commit active txn
	//	if commit failed, clean OPTION_AUTOCOMMIT
	//	if commit succeeds, clean OPTION_BEGIN | OPTION_NOT_AUTOCOMMIT
	//		and set SERVER_STATUS_AUTOCOMMIT
	//on -> off :
	//	clean OPTION_AUTOCOMMIT
	//	clean SERVER_STATUS_AUTOCOMMIT
	//	set OPTION_NOT_AUTOCOMMIT
	//off -> off : do nothing
	if !old && on { //off -> on
		//activating autocommit
		err := ses.txnHandler.CommitTxn()
		if err != nil {
			ses.ClearOptionBits(OPTION_AUTOCOMMIT)
			return err
		}
		ses.ClearOptionBits(OPTION_BEGIN | OPTION_NOT_AUTOCOMMIT)
		ses.SetServerStatus(SERVER_STATUS_AUTOCOMMIT)
	} else if old && !on { //on -> off
		ses.ClearServerStatus(SERVER_STATUS_AUTOCOMMIT)
		ses.SetOptionBits(OPTION_NOT_AUTOCOMMIT)
	}
	return nil
}

func (ses *Session) setAutocommitOn() {
	ses.ClearOptionBits(OPTION_BEGIN | OPTION_NOT_AUTOCOMMIT)
	ses.SetServerStatus(SERVER_STATUS_AUTOCOMMIT)
}<|MERGE_RESOLUTION|>--- conflicted
+++ resolved
@@ -16,11 +16,7 @@
 
 import (
 	"context"
-<<<<<<< HEAD
 	"encoding/hex"
-	"fmt"
-=======
->>>>>>> 1cfdcfd4
 	"sync"
 
 	"github.com/google/uuid"
