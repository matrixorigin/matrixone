// Copyright 2021 Matrix Origin
//
// Licensed under the Apache License, Version 2.0 (the "License");
// you may not use this file except in compliance with the License.
// You may obtain a copy of the License at
//
//      http://www.apache.org/licenses/LICENSE-2.0
//
// Unless required by applicable law or agreed to in writing, software
// distributed under the License is distributed on an "AS IS" BASIS,
// WITHOUT WARRANTIES OR CONDITIONS OF ANY KIND, either express or implied.
// See the License for the specific language governing permissions and
// limitations under the License.

package frontend

import (
	"context"
	"errors"
	"sync"

	"github.com/google/uuid"

<<<<<<< HEAD
=======
	"github.com/matrixorigin/matrixone/pkg/clusterservice"
	"github.com/matrixorigin/matrixone/pkg/common/mpool"
	"github.com/matrixorigin/matrixone/pkg/logutil"
	"github.com/matrixorigin/matrixone/pkg/pb/metadata"
	"github.com/matrixorigin/matrixone/pkg/txn/clock"
	"github.com/matrixorigin/matrixone/pkg/vm/engine/memoryengine"

>>>>>>> 6003d834
	"go.uber.org/zap"

	"github.com/matrixorigin/matrixone/pkg/common/moerr"
	moruntime "github.com/matrixorigin/matrixone/pkg/common/runtime"
	"github.com/matrixorigin/matrixone/pkg/defines"
	"github.com/matrixorigin/matrixone/pkg/txn/client"
	"github.com/matrixorigin/matrixone/pkg/txn/storage/memorystorage"
	"github.com/matrixorigin/matrixone/pkg/util/metric"
	"github.com/matrixorigin/matrixone/pkg/util/trace"
	"github.com/matrixorigin/matrixone/pkg/vm/engine"
)

var (
	dumpUUID = uuid.UUID{}
)

// get errors during the transaction. rollback the transaction
func rollbackTxnFunc(ses FeSession, execErr error, execCtx *ExecCtx) error {
	incStatementErrorsCounter(execCtx.tenant, execCtx.stmt)
	/*
		Cases    | set Autocommit = 1/0 | BEGIN statement |
		---------------------------------------------------
		Case1      1                       Yes
		Case2      1                       No
		Case3      0                       Yes
		Case4      0                       No
		---------------------------------------------------
		update error message in Case1,Case3,Case4.
	*/
	if ses.GetTxnHandler().InMultiStmtTransactionMode() && ses.GetTxnHandler().InActiveTxn() {
		ses.cleanCache()
	}
	logError(ses, ses.GetDebugString(), execErr.Error())
	execCtx.txnOpt.byRollback = execCtx.txnOpt.byRollback || isErrorRollbackWholeTxn(execErr)
	txnErr := ses.GetTxnHandler().Rollback(execCtx)
	if txnErr != nil {
		logStatementStatus(execCtx.reqCtx, ses, execCtx.stmt, fail, txnErr)
		return txnErr
	}
	logStatementStatus(execCtx.reqCtx, ses, execCtx.stmt, fail, execErr)
	return execErr
}

// execution succeeds during the transaction. commit the transaction
func commitTxnFunc(ses FeSession,
	execCtx *ExecCtx) (retErr error) {
	// Call a defer function -- if TxnCommitSingleStatement paniced, we
	// want to catch it and convert it to an error.
	defer func() {
		if r := recover(); r != nil {
			retErr = moerr.ConvertPanicError(execCtx.reqCtx, r)
		}
	}()

	//load data handle txn failure internally
	retErr = ses.GetTxnHandler().Commit(execCtx)
	if retErr != nil {
		logStatementStatus(execCtx.reqCtx, ses, execCtx.stmt, fail, retErr)
	}
	return
}

// finish the transaction
func finishTxnFunc(ses FeSession, execErr error, execCtx *ExecCtx) (err error) {
	// First recover all panics.   If paniced, we will abort.
	if r := recover(); r != nil {
		recoverErr := moerr.ConvertPanicError(execCtx.reqCtx, r)
		logError(ses, ses.GetDebugString(), "recover from panic", zap.Error(recoverErr), zap.Error(execErr))
	}

	if execCtx.txnOpt.byCommit {
		//commit the txn by the COMMIT statement
		err = ses.GetTxnHandler().Commit(execCtx)
		if err != nil {
			logStatementStatus(execCtx.reqCtx, ses, execCtx.stmt, fail, err)
		}
	} else if execCtx.txnOpt.byRollback {
		//roll back the txn by the ROLLBACK statement
		err = ses.GetTxnHandler().Rollback(execCtx)
		if err != nil {
			logStatementStatus(execCtx.reqCtx, ses, execCtx.stmt, fail, err)
			return err
		}
	} else {
		if execErr == nil {
			err = commitTxnFunc(ses, execCtx)
			if err == nil {
				return err
			}
			// if commitTxnFunc failed, we will roll back the transaction.
			execErr = err
		}

		return rollbackTxnFunc(ses, execErr, execCtx)
	}
	return
}

type FeTxnOption struct {
	//byBegin denotes the txn started by the BEGIN stmt
	byBegin bool
	//autoCommit the variable AUTOCOMMIT is enabled
	autoCommit bool
	//byCommit denotes the txn committed by the COMMIT
	byCommit bool
	//byRollback denotes the txn rolled back by the ROLLBACK.
	//or error types that need to roll back the whole txn.
	byRollback bool
}

const (
	defaultServerStatus uint32 = uint32(SERVER_STATUS_AUTOCOMMIT)
	defaultOptionBits   uint32 = OPTION_AUTOCOMMIT
)

type TxnHandler struct {
	mu sync.Mutex

	storage       engine.Engine
	tempStorage   *memorystorage.Storage
	tempTnService *metadata.TNService
	tempEngine    *memoryengine.Engine
	txnOp         TxnOperator

	//connCtx is the ancestor of the txnCtx.
	//it is initialized at the TxnHandler object created and
	//exists always.
	//it starts from the routineCtx.
	connCtx context.Context

	// it is for the transaction and different from the requestCtx.
	// it is created before the transaction is started and
	// is not released after the transaction is commit or rollback.
	// the lifetime of txnCtx is longer than the requestCtx and
	// the same as the connCtx.
	// it inherits the connCtx.
	// it can not be canceled at the KillQuery
	txnCtx       context.Context
	txnCtxCancel context.CancelFunc

	shareTxn bool

	//the server status
	serverStatus uint32

	//the option bits
	optionBits uint32
}

func InitTxnHandler(storage engine.Engine, connCtx context.Context, txnOp TxnOperator) *TxnHandler {
	ret := &TxnHandler{
		storage:      &engine.EntireEngine{Engine: storage},
		connCtx:      connCtx,
		txnOp:        txnOp,
		shareTxn:     txnOp != nil,
		serverStatus: defaultServerStatus,
		optionBits:   defaultOptionBits,
	}
	ret.txnCtx, ret.txnCtxCancel = context.WithCancel(connCtx)
	return ret
}

func (th *TxnHandler) Close() {
	th.mu.Lock()
	defer th.mu.Unlock()
	th.storage = nil
	th.tempStorage = nil
	th.tempTnService = nil
	th.tempEngine = nil
	th.txnOp = nil
	th.connCtx = nil
	if th.txnCtxCancel != nil {
		th.txnCtxCancel()
	}
	th.txnCtx = nil
}

func (th *TxnHandler) GetConnCtx() context.Context {
	th.mu.Lock()
	defer th.mu.Unlock()
	return th.connCtx
}

func (th *TxnHandler) GetTxnCtx() context.Context {
	th.mu.Lock()
	defer th.mu.Unlock()
	return th.txnCtx
}

func (th *TxnHandler) invalidateTxnUnsafe() {
	th.txnOp = nil
	resetBits(&th.serverStatus, defaultServerStatus)
	resetBits(&th.optionBits, defaultOptionBits)
}

func (th *TxnHandler) InActiveTxn() bool {
	th.mu.Lock()
	defer th.mu.Unlock()
	return th.inActiveTxnUnsafe()
}

// inActiveTxnUnsafe can not be used outside the TxnHandler.
// refresh server status also
func (th *TxnHandler) inActiveTxnUnsafe() bool {
	if th.txnOp != nil && th.txnCtx == nil {
		panic("txnOp != nil and txnCtx == nil")
	}
	ret := th.txnOp != nil && th.txnCtx != nil
	if ret {
		setBits(&th.serverStatus, uint32(SERVER_STATUS_IN_TRANS))
	} else {
		resetBits(&th.serverStatus, defaultServerStatus)
		resetBits(&th.optionBits, defaultOptionBits)
	}
	return ret
}

// Create starts a new txn.
// option bits decide the actual behaviour
func (th *TxnHandler) Create(execCtx *ExecCtx) error {
	var err error
	th.mu.Lock()
	defer th.mu.Unlock()

	// check BEGIN stmt
	if execCtx.txnOpt.byBegin || !th.inActiveTxnUnsafe() {
		//commit existed txn anyway
		err = th.createUnsafe(execCtx)
		if err != nil {
			return err
		}
		resetBits(&th.serverStatus, defaultServerStatus)
		resetBits(&th.optionBits, defaultOptionBits)
		setBits(&th.serverStatus, uint32(SERVER_STATUS_IN_TRANS))

		if execCtx.txnOpt.byBegin {
			setBits(&th.optionBits, OPTION_BEGIN)
		} else {
			clearBits(&th.optionBits, OPTION_BEGIN)
		}

		if execCtx.txnOpt.autoCommit {
			clearBits(&th.optionBits, OPTION_NOT_AUTOCOMMIT)
			setBits(&th.serverStatus, uint32(SERVER_STATUS_AUTOCOMMIT))
		} else {
			setBits(&th.optionBits, OPTION_NOT_AUTOCOMMIT)
			clearBits(&th.serverStatus, uint32(SERVER_STATUS_AUTOCOMMIT))
		}
	}
	return nil
}

// starts a new txn.
// if there is a txn existed, commit it before creating a new one.
func (th *TxnHandler) createUnsafe(execCtx *ExecCtx) error {
	var err error
	defer th.inActiveTxnUnsafe()
	if th.shareTxn {
		return moerr.NewInternalError(execCtx.reqCtx, "NewTxn: the share txn is not allowed to create new txn")
	}

	//in active txn
	//commit existed txn first
	err = th.commitUnsafe(execCtx)
	if err != nil {
		/*
			fix issue 6024.
			When we get a w-w conflict during commit the txn,
			we convert the error into a readable error.
		*/
		if moerr.IsMoErrCode(err, moerr.ErrTxnWWConflict) {
			return moerr.NewInternalError(execCtx.reqCtx, writeWriteConflictsErrorInfo())
		}
		return err
	}

	defer func() {
		if err != nil {
			tenant := execCtx.tenant
			incTransactionErrorsCounter(tenant, metric.SQLTypeBegin)
		}
	}()
	err = th.createTxnOpUnsafe(execCtx)
	if err != nil {
		return err
	}
	if th.txnCtx == nil {
		panic("context should not be nil")
	}
	var accId uint32
	accId, err = defines.GetAccountId(execCtx.reqCtx)
	if err != nil {
		return err
	}
	tempCtx := defines.AttachAccountId(th.txnCtx, accId)
	err = th.storage.New(tempCtx, th.txnOp)
	if err != nil {
		execCtx.ses.SetTxnId(dumpUUID[:])
	} else {
		execCtx.ses.SetTxnId(th.txnOp.Txn().ID)
	}
	return err
}

// createTxnOpUnsafe creates a new txn operator using TxnClient. Should not be called outside txn
func (th *TxnHandler) createTxnOpUnsafe(execCtx *ExecCtx) error {
	var err error
	if getGlobalPu().TxnClient == nil {
		panic("must set txn client")
	}

	if th.shareTxn {
		return moerr.NewInternalError(execCtx.reqCtx, "NewTxnOperator: the share txn is not allowed to create new txn")
	}

	var opts []client.TxnOption
	rt := moruntime.ProcessLevelRuntime()
	if rt != nil {
		if v, ok := rt.GetGlobalVariables(moruntime.TxnOptions); ok {
			opts = v.([]client.TxnOption)
		}
	}
	if th.txnCtx == nil {
		panic("context should not be nil")
	}

	accountID := uint32(0)
	userName := ""
	connectionID := uint32(0)
	if execCtx.proto != nil {
		connectionID = execCtx.proto.ConnectionID()
	}
	if execCtx.ses.GetTenantInfo() != nil {
		accountID = execCtx.ses.GetTenantInfo().TenantID
		userName = execCtx.ses.GetTenantInfo().User
	}
	sessionInfo := execCtx.ses.GetDebugString()
	opts = append(opts,
		client.WithTxnCreateBy(
			accountID,
			userName,
			execCtx.ses.GetUUIDString(),
			connectionID),
		client.WithSessionInfo(sessionInfo))

	if execCtx.ses.GetFromRealUser() {
		opts = append(opts,
			client.WithUserTxn())
	}

	if execCtx.ses.IsBackgroundSession() ||
		execCtx.ses.DisableTrace() {
		opts = append(opts, client.WithDisableTrace(true))
	} else {
		varVal, err := execCtx.ses.GetSessionVar(execCtx.reqCtx, "disable_txn_trace")
		if err != nil {
			return err
		}
		if gsv, ok := GSysVariables.GetDefinitionOfSysVar("disable_txn_trace"); ok {
			if svbt, ok2 := gsv.GetType().(SystemVariableBoolType); ok2 {
				if svbt.IsTrue(varVal) {
					opts = append(opts, client.WithDisableTrace(true))
				}
			}
		}
	}

	th.txnOp, err = getGlobalPu().TxnClient.New(
		th.txnCtx,
		execCtx.ses.getLastCommitTS(),
		opts...)
	if err != nil {
		return err
	}
	if th.txnOp == nil {
		return moerr.NewInternalError(execCtx.reqCtx, "NewTxnOperator: txnClient new a null txn")
	}
	return err
}

func (th *TxnHandler) GetTxn() TxnOperator {
	th.mu.Lock()
	defer th.mu.Unlock()
	return th.txnOp
}

// Commit commits the txn.
// option bits decide the actual commit behaviour
func (th *TxnHandler) Commit(execCtx *ExecCtx) error {
	var err error
	th.mu.Lock()
	defer th.mu.Unlock()
	/*
		Commit Rules:
		1, if it is in single-statement mode:
			it commits.
		2, if it is in multi-statement mode:
			if the statement is the one can be executed in the active transaction,
				the transaction need to be committed at the end of the statement.
	*/
	if !bitsIsSet(th.optionBits, OPTION_BEGIN|OPTION_NOT_AUTOCOMMIT) ||
		th.inActiveTxnUnsafe() && NeedToBeCommittedInActiveTransaction(execCtx.stmt) ||
		execCtx.txnOpt.byCommit {
		err = th.commitUnsafe(execCtx)
		if err != nil {
			return err
		}
	}
	//do nothing
	return nil
}

func (th *TxnHandler) commitUnsafe(execCtx *ExecCtx) error {
	_, span := trace.Start(execCtx.reqCtx, "TxnHandler.CommitTxn",
		trace.WithKind(trace.SpanKindStatement))
	defer span.End(trace.WithStatementExtra(execCtx.ses.GetTxnId(), execCtx.ses.GetStmtId(), execCtx.ses.GetSqlOfStmt()))
	var err error
	defer th.inActiveTxnUnsafe()
	if !th.inActiveTxnUnsafe() || th.shareTxn {
		return nil
	}
<<<<<<< HEAD
	ses := th.GetSession()
	txnCtx, txnOp, err := th.GetTxnOperator()
	if err != nil {
		return err
=======
	sessionInfo := execCtx.ses.GetDebugString()
	if th.txnOp == nil {
		th.invalidateTxnUnsafe()
>>>>>>> 6003d834
	}
	if th.txnCtx == nil {
		panic("context should not be nil")
	}
	if th.hasTempEngineUnsafe() && th.tempStorage != nil {
		if th.txnCtx.Value(defines.TemporaryTN{}) == nil {
			th.txnCtx = context.WithValue(th.txnCtx, defines.TemporaryTN{}, th.tempStorage)
		}
	}
	storage := th.storage
	ctx2, cancel := context.WithTimeout(
		th.txnCtx,
		storage.Hints().CommitOrRollbackTimeout,
	)
	defer cancel()
	val, e := execCtx.ses.GetSessionVar(execCtx.reqCtx, "mo_pk_check_by_dn")
	if e != nil {
		return e
	}
	if val != nil {
		ctx2 = context.WithValue(ctx2, defines.PkCheckByTN{}, val.(int8))
	}
	defer func() {
		// metric count
		tenant := execCtx.ses.GetTenantName()
		incTransactionCounter(tenant)
		if err != nil {
			incTransactionErrorsCounter(tenant, metric.SQLTypeCommit)
		}
	}()

<<<<<<< HEAD
	if ses.GetLogLevel().Enabled(zap.DebugLevel) {
		txnId := txnOp.Txn().DebugString()
		ses.Errorf(ctx2, "CommitTxn txnId:%s", txnId)
=======
	if logutil.GetSkip1Logger().Core().Enabled(zap.DebugLevel) {
		txnId := th.txnOp.Txn().DebugString()
		logDebugf(sessionInfo, "CommitTxn txnId:%s", txnId)
>>>>>>> 6003d834
		defer func() {
			ses.Errorf(ctx2, "CommitTxn exit txnId:%s", txnId)
		}()
	}
	if th.txnOp != nil {
		commitTs := th.txnOp.Txn().CommitTS
		execCtx.ses.SetTxnId(th.txnOp.Txn().ID)
		err = th.txnOp.Commit(ctx2)
		if err != nil {
			th.invalidateTxnUnsafe()
		}
		execCtx.ses.updateLastCommitTS(commitTs)
	}
	th.invalidateTxnUnsafe()
	execCtx.ses.SetTxnId(dumpUUID[:])
	return err
}

// Rollback rolls back the txn
// the option bits decide the actual behavior
func (th *TxnHandler) Rollback(execCtx *ExecCtx) error {
	var err error
	th.mu.Lock()
	defer th.mu.Unlock()
	/*
			Rollback Rules:
			1, if it is in single-statement mode (Case2):
				it rollbacks.
			2, if it is in multi-statement mode (Case1,Case3,Case4):
		        the transaction need to be rollback at the end of the statement.
				(every error will abort the transaction.)
	*/
	if !bitsIsSet(th.optionBits, OPTION_BEGIN|OPTION_NOT_AUTOCOMMIT) ||
		th.inActiveTxnUnsafe() && NeedToBeCommittedInActiveTransaction(execCtx.stmt) ||
		execCtx.txnOpt.byRollback {
		//Case1.1: autocommit && not_begin
		//Case1.2: (not_autocommit || begin) && activeTxn && needToBeCommitted
		//Case1.3: the error that should rollback the whole txn
		err = th.rollbackUnsafe(execCtx)
	} else {
		//Case2: not ( autocommit && !begin ) && not ( activeTxn && needToBeCommitted )
		//<==>  ( not_autocommit || begin ) && not ( activeTxn && needToBeCommitted )
		//just rollback statement

		//non derived statement
		if th.txnOp != nil && !execCtx.ses.IsDerivedStmt() {
			err = th.txnOp.GetWorkspace().RollbackLastStatement(th.txnCtx)
			if err != nil {
				err4 := th.rollbackUnsafe(execCtx)
				return errors.Join(err, err4)
			}
		}
	}
<<<<<<< HEAD
	ses := th.GetSession()
	txnCtx, txnOp, err := th.GetTxnOperator()
	if err != nil {
		return err
=======
	return err
}

func (th *TxnHandler) rollbackUnsafe(execCtx *ExecCtx) error {
	_, span := trace.Start(execCtx.reqCtx, "TxnHandler.RollbackTxn",
		trace.WithKind(trace.SpanKindStatement))
	defer span.End(trace.WithStatementExtra(execCtx.ses.GetTxnId(), execCtx.ses.GetStmtId(), execCtx.ses.GetSqlOfStmt()))
	var err error
	defer th.inActiveTxnUnsafe()
	if !th.inActiveTxnUnsafe() || th.shareTxn {
		return nil
>>>>>>> 6003d834
	}

	sessionInfo := execCtx.ses.GetDebugString()

	if th.txnOp == nil {
		th.invalidateTxnUnsafe()
	}
	if th.txnCtx == nil {
		panic("context should not be nil")
	}
	if th.hasTempEngineUnsafe() && th.tempStorage != nil {
		if th.txnCtx.Value(defines.TemporaryTN{}) == nil {
			th.txnCtx = context.WithValue(th.txnCtx, defines.TemporaryTN{}, th.tempStorage)
		}
	}
	ctx2, cancel := context.WithTimeout(
		th.txnCtx,
		th.storage.Hints().CommitOrRollbackTimeout,
	)
	defer cancel()
	defer func() {
		// metric count
		tenant := execCtx.ses.GetTenantName()
		incTransactionCounter(tenant)
		incTransactionErrorsCounter(tenant, metric.SQLTypeOther) // exec rollback cnt
		if err != nil {
			incTransactionErrorsCounter(tenant, metric.SQLTypeRollback)
		}
	}()
<<<<<<< HEAD
	if ses.GetLogLevel().Enabled(zap.DebugLevel) {
		txnId := txnOp.Txn().DebugString()
		ses.Debugf(ctx2, "RollbackTxn txnId:%s", txnId)
=======
	if logutil.GetSkip1Logger().Core().Enabled(zap.DebugLevel) {
		txnId := th.txnOp.Txn().DebugString()
		logDebugf(sessionInfo, "RollbackTxn txnId:%s", txnId)
>>>>>>> 6003d834
		defer func() {
			ses.Debugf(ctx2, "RollbackTxn exit txnId:%s", txnId)
		}()
	}
	if th.txnOp != nil {
		execCtx.ses.SetTxnId(th.txnOp.Txn().ID)
		err = th.txnOp.Rollback(ctx2)
		if err != nil {
			th.invalidateTxnUnsafe()
		}
	}
	th.invalidateTxnUnsafe()
	execCtx.ses.SetTxnId(dumpUUID[:])
	return err
}

/*
SetAutocommit sets the value of the system variable 'autocommit'.

It commits the active transaction if the old value is false and the new value is true.
*/
func (th *TxnHandler) SetAutocommit(execCtx *ExecCtx, old, on bool) error {
	th.mu.Lock()
	defer th.mu.Unlock()
	//on -> on : do nothing
	//off -> on : commit active txn
	//	if commit failed, clean OPTION_AUTOCOMMIT
	//	if commit succeeds, clean OPTION_BEGIN | OPTION_NOT_AUTOCOMMIT
	//		and set SERVER_STATUS_AUTOCOMMIT
	//on -> off :
	//	clean OPTION_AUTOCOMMIT
	//	clean SERVER_STATUS_AUTOCOMMIT
	//	set OPTION_NOT_AUTOCOMMIT
	//off -> off : do nothing
	if !old && on { //off -> on
		//activating autocommit
		err := th.commitUnsafe(execCtx)
		if err != nil {
			clearBits(&th.optionBits, OPTION_AUTOCOMMIT)
			return err
		}
		clearBits(&th.optionBits, OPTION_BEGIN|OPTION_NOT_AUTOCOMMIT)
		setBits(&th.serverStatus, uint32(SERVER_STATUS_AUTOCOMMIT))
	} else if old && !on { //on -> off
		clearBits(&th.optionBits, OPTION_AUTOCOMMIT)
		clearBits(&th.serverStatus, uint32(SERVER_STATUS_AUTOCOMMIT))
		setBits(&th.optionBits, OPTION_NOT_AUTOCOMMIT)
	}
	return nil
}

func (th *TxnHandler) setAutocommitOn() {
	th.mu.Lock()
	defer th.mu.Unlock()
	clearBits(&th.optionBits, OPTION_BEGIN|OPTION_NOT_AUTOCOMMIT)
	setBits(&th.optionBits, OPTION_AUTOCOMMIT)
	setBits(&th.serverStatus, uint32(SERVER_STATUS_AUTOCOMMIT))
}

func (th *TxnHandler) IsShareTxn() bool {
	th.mu.Lock()
	defer th.mu.Unlock()
	return th.shareTxn
}

func (th *TxnHandler) SetOptionBits(bits uint32) {
	th.mu.Lock()
	defer th.mu.Unlock()
	setBits(&th.optionBits, bits)
}

func (th *TxnHandler) GetOptionBits() uint32 {
	th.mu.Lock()
	defer th.mu.Unlock()
	return th.optionBits
}

func (th *TxnHandler) SetServerStatus(status uint16) {
	th.mu.Lock()
	defer th.mu.Unlock()
	setBits(&th.serverStatus, uint32(status))
}

func (th *TxnHandler) GetServerStatus() uint16 {
	th.mu.Lock()
	defer th.mu.Unlock()
	return uint16(th.serverStatus)
}

func (th *TxnHandler) unsetTxnStatus(autocommit bool) {
	th.mu.Lock()
	defer th.mu.Unlock()
	if bitsIsSet(th.serverStatus, uint32(SERVER_STATUS_AUTOCOMMIT)) {
		clearBits(&th.serverStatus, uint32(SERVER_STATUS_IN_TRANS))
	} else {
		if autocommit {
			clearBits(&th.serverStatus, uint32(SERVER_STATUS_IN_TRANS))
		}
	}
}

func (th *TxnHandler) InMultiStmtTransactionMode() bool {
	th.mu.Lock()
	defer th.mu.Unlock()
	return bitsIsSet(th.optionBits, OPTION_NOT_AUTOCOMMIT|OPTION_BEGIN)
}

func (th *TxnHandler) GetStorage() engine.Engine {
	th.mu.Lock()
	defer th.mu.Unlock()
	return th.storage
}

func (th *TxnHandler) HasTempEngine() bool {
	th.mu.Lock()
	defer th.mu.Unlock()
	return th.hasTempEngineUnsafe()
}

func (th *TxnHandler) hasTempEngineUnsafe() bool {
	if entireEng, ok := th.storage.(*engine.EntireEngine); ok {
		return entireEng.TempEngine != nil
	}
	return false
}

func (th *TxnHandler) OptionBitsIsSet(bit uint32) bool {
	th.mu.Lock()
	defer th.mu.Unlock()
	return bitsIsSet(th.optionBits, bit)
}

func (th *TxnHandler) CreateTempStorage(ck clock.Clock) error {
	th.mu.Lock()
	defer th.mu.Unlock()
	return th.createTempStorageUnsafe(ck)
}

func (th *TxnHandler) GetTempStorage() *memorystorage.Storage {
	th.mu.Lock()
	defer th.mu.Unlock()
	if th.tempStorage == nil {
		panic("temp table storage is not initialized")
	}
	return th.tempStorage
}

func (th *TxnHandler) GetTempTNService() *metadata.TNService {
	th.mu.Lock()
	defer th.mu.Unlock()
	return th.tempTnService
}

func (th *TxnHandler) createTempStorageUnsafe(ck clock.Clock) error {
	// Without concurrency, there is no potential for data competition
	// Arbitrary value is OK since it's single sharded. Let's use 0xbeef
	// suggested by @reusee
	shards := []metadata.TNShard{
		{
			ReplicaID:     0xbeef,
			TNShardRecord: metadata.TNShardRecord{ShardID: 0xbeef},
		},
	}
	// Arbitrary value is OK, for more information about TEMPORARY_TABLE_DN_ADDR, please refer to the comment in defines/const.go
	tnAddr := defines.TEMPORARY_TABLE_TN_ADDR
	uid, err := uuid.NewV7()
	if err != nil {
		return err
	}
<<<<<<< HEAD
	th.SetOptionBits(OPTION_BEGIN)
	th.SetServerStatus(SERVER_STATUS_IN_TRANS)
	_, _, err = th.NewTxn()
	return err
}

// TxnCommit commits the current transaction.
func (th *TxnHandler) TxnCommit() error {
	var err error
	th.ClearServerStatus(SERVER_STATUS_IN_TRANS | SERVER_STATUS_IN_TRANS_READONLY)
	err = th.CommitTxn()
	th.ClearServerStatus(SERVER_STATUS_IN_TRANS)
	th.ClearOptionBits(OPTION_BEGIN)
	return err
}

// TxnRollback rollbacks the current transaction.
func (th *TxnHandler) TxnRollback() error {
	var err error
	th.ClearServerStatus(SERVER_STATUS_IN_TRANS | SERVER_STATUS_IN_TRANS_READONLY)
	err = th.RollbackTxn()
	th.ClearOptionBits(OPTION_BEGIN)
	return err
}

/*
TxnCommitSingleStatement commits the single statement transaction.

Cases    | set Autocommit = 1/0 | BEGIN statement |
---------------------------------------------------
Case1      1                       Yes
Case2      1                       No
Case3      0                       Yes
Case4      0                       No
---------------------------------------------------

If it is Case1,Case3,Cass4, Then

	InMultiStmtTransactionMode returns true.
	Also, the bit SERVER_STATUS_IN_TRANS will be set.

If it is Case2, Then

	InMultiStmtTransactionMode returns false
*/
func (th *TxnHandler) TxnCommitSingleStatement(stmt tree.Statement) error {
	var err error
	/*
		Commit Rules:
		1, if it is in single-statement mode:
			it commits.
		2, if it is in multi-statement mode:
			if the statement is the one can be executed in the active transaction,
				the transaction need to be committed at the end of the statement.
	*/
	if !th.InMultiStmtTransactionMode() ||
		th.InActiveTransaction() && NeedToBeCommittedInActiveTransaction(stmt) {
		err = th.CommitTxn()
		th.ClearServerStatus(SERVER_STATUS_IN_TRANS)
		th.ClearOptionBits(OPTION_BEGIN)
	}
	return err
}

/*
TxnRollbackSingleStatement rollbacks the single statement transaction.

Cases    | set Autocommit = 1/0 | BEGIN statement |
---------------------------------------------------
Case1      1                       Yes
Case2      1                       No
Case3      0                       Yes
Case4      0                       No
---------------------------------------------------

If it is Case1,Case3,Cass4, Then

	InMultiStmtTransactionMode returns true.
	Also, the bit SERVER_STATUS_IN_TRANS will be set.

If it is Case2, Then

	InMultiStmtTransactionMode returns false
*/
func (th *TxnHandler) TxnRollbackSingleStatement(stmt tree.Statement, inputErr error) error {
	var err error
	var rollbackWholeTxn bool
	if inputErr != nil {
		rollbackWholeTxn = isErrorRollbackWholeTxn(inputErr)
	}
	/*
			Rollback Rules:
			1, if it is in single-statement mode (Case2):
				it rollbacks.
			2, if it is in multi-statement mode (Case1,Case3,Case4):
		        the transaction need to be rollback at the end of the statement.
				(every error will abort the transaction.)
	*/
	if !th.InMultiStmtTransactionMode() ||
		th.InActiveTransaction() && NeedToBeCommittedInActiveTransaction(stmt) ||
		rollbackWholeTxn {
		//Case1.1: autocommit && not_begin
		//Case1.2: (not_autocommit || begin) && activeTxn && needToBeCommitted
		//Case1.3: the error that should rollback the whole txn
		err = th.rollbackWholeTxn()
	} else {
		//Case2: not ( autocommit && !begin ) && not ( activeTxn && needToBeCommitted )
		//<==>  ( not_autocommit || begin ) && not ( activeTxn && needToBeCommitted )
		//just rollback statement
		var err3 error
		txnCtx, txnOp, err3 := th.GetTxnOperator()
		if err3 != nil {
			th.ses.Error(th.ses.GetRequestContext(), err3.Error())
			return err3
		}

		//non derived statement
		if txnOp != nil && !th.ses.IsDerivedStmt() {
			//incrStatement has been called
			ok, id := th.calledIncrStmt()
			if ok && bytes.Equal(txnOp.Txn().ID, id) {
				err = txnOp.GetWorkspace().RollbackLastStatement(txnCtx)
				th.disableIncrStmt()
				if err != nil {
					err4 := th.rollbackWholeTxn()
					return errors.Join(err, err4)
				}
			}
		}
=======
	th.tempTnService = &metadata.TNService{
		ServiceID:         uid.String(),
		TxnServiceAddress: tnAddr,
		Shards:            shards,
>>>>>>> 6003d834
	}

	ms, err := memorystorage.NewMemoryStorage(
		mpool.MustNewZeroNoFixed(),
		ck,
		memoryengine.RandomIDGenerator,
	)
	if err != nil {
		return err
	}
	th.tempStorage = ms
	return nil
}

<<<<<<< HEAD
func (th *TxnHandler) setAutocommitOn() {
	th.ClearOptionBits(OPTION_BEGIN | OPTION_NOT_AUTOCOMMIT)
	th.SetServerStatus(SERVER_STATUS_AUTOCOMMIT)
}

// get errors during the transaction. rollback the transaction
func rollbackTxnFunc(reqCtx context.Context, ses FeSession, execErr error, execCtx *ExecCtx) error {
	incStatementErrorsCounter(execCtx.tenant, execCtx.stmt)
	/*
		Cases    | set Autocommit = 1/0 | BEGIN statement |
		---------------------------------------------------
		Case1      1                       Yes
		Case2      1                       No
		Case3      0                       Yes
		Case4      0                       No
		---------------------------------------------------
		update error message in Case1,Case3,Case4.
	*/
	if ses.GetTxnHandler().InMultiStmtTransactionMode() && ses.GetTxnHandler().InActiveTransaction() {
		ses.cleanCache()
	}
	ses.Error(reqCtx, execErr.Error())
	txnErr := ses.GetTxnHandler().TxnRollbackSingleStatement(execCtx.stmt, execErr)
	if txnErr != nil {
		logStatementStatus(reqCtx, ses, execCtx.stmt, fail, txnErr)
		return txnErr
	}
	logStatementStatus(reqCtx, ses, execCtx.stmt, fail, execErr)
	return execErr
}

// execution succeeds during the transaction. commit the transaction
func commitTxnFunc(requestCtx context.Context,
	ses FeSession,
	execCtx *ExecCtx) (retErr error) {
	// Call a defer function -- if TxnCommitSingleStatement paniced, we
	// want to catch it and convert it to an error.
	defer func() {
		if r := recover(); r != nil {
			retErr = moerr.ConvertPanicError(requestCtx, r)
		}
	}()
=======
func (th *TxnHandler) CreateTempEngine() {
	th.mu.Lock()
	defer th.mu.Unlock()
>>>>>>> 6003d834

	th.tempEngine = memoryengine.New(
		context.TODO(), //!!!NOTE: memoryengine.New will neglect this context.
		memoryengine.NewDefaultShardPolicy(
			mpool.MustNewZeroNoFixed(),
		),
		memoryengine.RandomIDGenerator,
		clusterservice.NewMOCluster(
			nil,
			0,
			clusterservice.WithDisableRefresh(),
			clusterservice.WithServices(nil, []metadata.TNService{
				*th.tempTnService,
			})),
	)
	updateTempEngine(th.storage, th.tempEngine)
}

<<<<<<< HEAD
// finish the transaction
func finishTxnFunc(reqCtx context.Context, ses FeSession, execErr error, execCtx *ExecCtx) (err error) {
	// First recover all panics.   If paniced, we will abort.
	if r := recover(); r != nil {
		recoverErr := moerr.ConvertPanicError(reqCtx, r)
		ses.Error(reqCtx, "recover from panic", zap.Error(recoverErr), zap.Error(execErr))
	}

	if execErr == nil {
		err = commitTxnFunc(reqCtx, ses, execCtx)
		if err == nil {
			return err
		}
		// if commitTxnFunc failed, we will rollback the transaction.
		execErr = err
	}

	return rollbackTxnFunc(reqCtx, ses, execErr, execCtx)
=======
func (th *TxnHandler) GetTempEngine() *memoryengine.Engine {
	th.mu.Lock()
	defer th.mu.Unlock()
	return th.tempEngine
>>>>>>> 6003d834
}<|MERGE_RESOLUTION|>--- conflicted
+++ resolved
@@ -20,27 +20,21 @@
 	"sync"
 
 	"github.com/google/uuid"
-
-<<<<<<< HEAD
-=======
+	"go.uber.org/zap"
+
 	"github.com/matrixorigin/matrixone/pkg/clusterservice"
+	"github.com/matrixorigin/matrixone/pkg/common/moerr"
 	"github.com/matrixorigin/matrixone/pkg/common/mpool"
-	"github.com/matrixorigin/matrixone/pkg/logutil"
-	"github.com/matrixorigin/matrixone/pkg/pb/metadata"
-	"github.com/matrixorigin/matrixone/pkg/txn/clock"
-	"github.com/matrixorigin/matrixone/pkg/vm/engine/memoryengine"
-
->>>>>>> 6003d834
-	"go.uber.org/zap"
-
-	"github.com/matrixorigin/matrixone/pkg/common/moerr"
 	moruntime "github.com/matrixorigin/matrixone/pkg/common/runtime"
 	"github.com/matrixorigin/matrixone/pkg/defines"
+	"github.com/matrixorigin/matrixone/pkg/pb/metadata"
 	"github.com/matrixorigin/matrixone/pkg/txn/client"
+	"github.com/matrixorigin/matrixone/pkg/txn/clock"
 	"github.com/matrixorigin/matrixone/pkg/txn/storage/memorystorage"
 	"github.com/matrixorigin/matrixone/pkg/util/metric"
 	"github.com/matrixorigin/matrixone/pkg/util/trace"
 	"github.com/matrixorigin/matrixone/pkg/vm/engine"
+	"github.com/matrixorigin/matrixone/pkg/vm/engine/memoryengine"
 )
 
 var (
@@ -452,16 +446,8 @@
 	if !th.inActiveTxnUnsafe() || th.shareTxn {
 		return nil
 	}
-<<<<<<< HEAD
-	ses := th.GetSession()
-	txnCtx, txnOp, err := th.GetTxnOperator()
-	if err != nil {
-		return err
-=======
-	sessionInfo := execCtx.ses.GetDebugString()
 	if th.txnOp == nil {
 		th.invalidateTxnUnsafe()
->>>>>>> 6003d834
 	}
 	if th.txnCtx == nil {
 		panic("context should not be nil")
@@ -493,17 +479,11 @@
 		}
 	}()
 
-<<<<<<< HEAD
-	if ses.GetLogLevel().Enabled(zap.DebugLevel) {
-		txnId := txnOp.Txn().DebugString()
-		ses.Errorf(ctx2, "CommitTxn txnId:%s", txnId)
-=======
-	if logutil.GetSkip1Logger().Core().Enabled(zap.DebugLevel) {
+	if execCtx.ses.GetLogLevel().Enabled(zap.DebugLevel) {
 		txnId := th.txnOp.Txn().DebugString()
-		logDebugf(sessionInfo, "CommitTxn txnId:%s", txnId)
->>>>>>> 6003d834
+		execCtx.ses.Debugf(execCtx.reqCtx, "CommitTxn txnId:%s", txnId)
 		defer func() {
-			ses.Errorf(ctx2, "CommitTxn exit txnId:%s", txnId)
+			execCtx.ses.Debugf(execCtx.reqCtx, "CommitTxn exit txnId:%s", txnId)
 		}()
 	}
 	if th.txnOp != nil {
@@ -555,12 +535,6 @@
 			}
 		}
 	}
-<<<<<<< HEAD
-	ses := th.GetSession()
-	txnCtx, txnOp, err := th.GetTxnOperator()
-	if err != nil {
-		return err
-=======
 	return err
 }
 
@@ -572,10 +546,7 @@
 	defer th.inActiveTxnUnsafe()
 	if !th.inActiveTxnUnsafe() || th.shareTxn {
 		return nil
->>>>>>> 6003d834
-	}
-
-	sessionInfo := execCtx.ses.GetDebugString()
+	}
 
 	if th.txnOp == nil {
 		th.invalidateTxnUnsafe()
@@ -602,17 +573,11 @@
 			incTransactionErrorsCounter(tenant, metric.SQLTypeRollback)
 		}
 	}()
-<<<<<<< HEAD
-	if ses.GetLogLevel().Enabled(zap.DebugLevel) {
-		txnId := txnOp.Txn().DebugString()
-		ses.Debugf(ctx2, "RollbackTxn txnId:%s", txnId)
-=======
-	if logutil.GetSkip1Logger().Core().Enabled(zap.DebugLevel) {
+	if execCtx.ses.GetLogLevel().Enabled(zap.DebugLevel) {
 		txnId := th.txnOp.Txn().DebugString()
-		logDebugf(sessionInfo, "RollbackTxn txnId:%s", txnId)
->>>>>>> 6003d834
+		execCtx.ses.Debugf(execCtx.reqCtx, "RollbackTxn txnId:%s", txnId)
 		defer func() {
-			ses.Debugf(ctx2, "RollbackTxn exit txnId:%s", txnId)
+			execCtx.ses.Debugf(execCtx.reqCtx, "RollbackTxn exit txnId:%s", txnId)
 		}()
 	}
 	if th.txnOp != nil {
@@ -780,142 +745,10 @@
 	if err != nil {
 		return err
 	}
-<<<<<<< HEAD
-	th.SetOptionBits(OPTION_BEGIN)
-	th.SetServerStatus(SERVER_STATUS_IN_TRANS)
-	_, _, err = th.NewTxn()
-	return err
-}
-
-// TxnCommit commits the current transaction.
-func (th *TxnHandler) TxnCommit() error {
-	var err error
-	th.ClearServerStatus(SERVER_STATUS_IN_TRANS | SERVER_STATUS_IN_TRANS_READONLY)
-	err = th.CommitTxn()
-	th.ClearServerStatus(SERVER_STATUS_IN_TRANS)
-	th.ClearOptionBits(OPTION_BEGIN)
-	return err
-}
-
-// TxnRollback rollbacks the current transaction.
-func (th *TxnHandler) TxnRollback() error {
-	var err error
-	th.ClearServerStatus(SERVER_STATUS_IN_TRANS | SERVER_STATUS_IN_TRANS_READONLY)
-	err = th.RollbackTxn()
-	th.ClearOptionBits(OPTION_BEGIN)
-	return err
-}
-
-/*
-TxnCommitSingleStatement commits the single statement transaction.
-
-Cases    | set Autocommit = 1/0 | BEGIN statement |
----------------------------------------------------
-Case1      1                       Yes
-Case2      1                       No
-Case3      0                       Yes
-Case4      0                       No
----------------------------------------------------
-
-If it is Case1,Case3,Cass4, Then
-
-	InMultiStmtTransactionMode returns true.
-	Also, the bit SERVER_STATUS_IN_TRANS will be set.
-
-If it is Case2, Then
-
-	InMultiStmtTransactionMode returns false
-*/
-func (th *TxnHandler) TxnCommitSingleStatement(stmt tree.Statement) error {
-	var err error
-	/*
-		Commit Rules:
-		1, if it is in single-statement mode:
-			it commits.
-		2, if it is in multi-statement mode:
-			if the statement is the one can be executed in the active transaction,
-				the transaction need to be committed at the end of the statement.
-	*/
-	if !th.InMultiStmtTransactionMode() ||
-		th.InActiveTransaction() && NeedToBeCommittedInActiveTransaction(stmt) {
-		err = th.CommitTxn()
-		th.ClearServerStatus(SERVER_STATUS_IN_TRANS)
-		th.ClearOptionBits(OPTION_BEGIN)
-	}
-	return err
-}
-
-/*
-TxnRollbackSingleStatement rollbacks the single statement transaction.
-
-Cases    | set Autocommit = 1/0 | BEGIN statement |
----------------------------------------------------
-Case1      1                       Yes
-Case2      1                       No
-Case3      0                       Yes
-Case4      0                       No
----------------------------------------------------
-
-If it is Case1,Case3,Cass4, Then
-
-	InMultiStmtTransactionMode returns true.
-	Also, the bit SERVER_STATUS_IN_TRANS will be set.
-
-If it is Case2, Then
-
-	InMultiStmtTransactionMode returns false
-*/
-func (th *TxnHandler) TxnRollbackSingleStatement(stmt tree.Statement, inputErr error) error {
-	var err error
-	var rollbackWholeTxn bool
-	if inputErr != nil {
-		rollbackWholeTxn = isErrorRollbackWholeTxn(inputErr)
-	}
-	/*
-			Rollback Rules:
-			1, if it is in single-statement mode (Case2):
-				it rollbacks.
-			2, if it is in multi-statement mode (Case1,Case3,Case4):
-		        the transaction need to be rollback at the end of the statement.
-				(every error will abort the transaction.)
-	*/
-	if !th.InMultiStmtTransactionMode() ||
-		th.InActiveTransaction() && NeedToBeCommittedInActiveTransaction(stmt) ||
-		rollbackWholeTxn {
-		//Case1.1: autocommit && not_begin
-		//Case1.2: (not_autocommit || begin) && activeTxn && needToBeCommitted
-		//Case1.3: the error that should rollback the whole txn
-		err = th.rollbackWholeTxn()
-	} else {
-		//Case2: not ( autocommit && !begin ) && not ( activeTxn && needToBeCommitted )
-		//<==>  ( not_autocommit || begin ) && not ( activeTxn && needToBeCommitted )
-		//just rollback statement
-		var err3 error
-		txnCtx, txnOp, err3 := th.GetTxnOperator()
-		if err3 != nil {
-			th.ses.Error(th.ses.GetRequestContext(), err3.Error())
-			return err3
-		}
-
-		//non derived statement
-		if txnOp != nil && !th.ses.IsDerivedStmt() {
-			//incrStatement has been called
-			ok, id := th.calledIncrStmt()
-			if ok && bytes.Equal(txnOp.Txn().ID, id) {
-				err = txnOp.GetWorkspace().RollbackLastStatement(txnCtx)
-				th.disableIncrStmt()
-				if err != nil {
-					err4 := th.rollbackWholeTxn()
-					return errors.Join(err, err4)
-				}
-			}
-		}
-=======
 	th.tempTnService = &metadata.TNService{
 		ServiceID:         uid.String(),
 		TxnServiceAddress: tnAddr,
 		Shards:            shards,
->>>>>>> 6003d834
 	}
 
 	ms, err := memorystorage.NewMemoryStorage(
@@ -930,54 +763,9 @@
 	return nil
 }
 
-<<<<<<< HEAD
-func (th *TxnHandler) setAutocommitOn() {
-	th.ClearOptionBits(OPTION_BEGIN | OPTION_NOT_AUTOCOMMIT)
-	th.SetServerStatus(SERVER_STATUS_AUTOCOMMIT)
-}
-
-// get errors during the transaction. rollback the transaction
-func rollbackTxnFunc(reqCtx context.Context, ses FeSession, execErr error, execCtx *ExecCtx) error {
-	incStatementErrorsCounter(execCtx.tenant, execCtx.stmt)
-	/*
-		Cases    | set Autocommit = 1/0 | BEGIN statement |
-		---------------------------------------------------
-		Case1      1                       Yes
-		Case2      1                       No
-		Case3      0                       Yes
-		Case4      0                       No
-		---------------------------------------------------
-		update error message in Case1,Case3,Case4.
-	*/
-	if ses.GetTxnHandler().InMultiStmtTransactionMode() && ses.GetTxnHandler().InActiveTransaction() {
-		ses.cleanCache()
-	}
-	ses.Error(reqCtx, execErr.Error())
-	txnErr := ses.GetTxnHandler().TxnRollbackSingleStatement(execCtx.stmt, execErr)
-	if txnErr != nil {
-		logStatementStatus(reqCtx, ses, execCtx.stmt, fail, txnErr)
-		return txnErr
-	}
-	logStatementStatus(reqCtx, ses, execCtx.stmt, fail, execErr)
-	return execErr
-}
-
-// execution succeeds during the transaction. commit the transaction
-func commitTxnFunc(requestCtx context.Context,
-	ses FeSession,
-	execCtx *ExecCtx) (retErr error) {
-	// Call a defer function -- if TxnCommitSingleStatement paniced, we
-	// want to catch it and convert it to an error.
-	defer func() {
-		if r := recover(); r != nil {
-			retErr = moerr.ConvertPanicError(requestCtx, r)
-		}
-	}()
-=======
 func (th *TxnHandler) CreateTempEngine() {
 	th.mu.Lock()
 	defer th.mu.Unlock()
->>>>>>> 6003d834
 
 	th.tempEngine = memoryengine.New(
 		context.TODO(), //!!!NOTE: memoryengine.New will neglect this context.
@@ -996,29 +784,8 @@
 	updateTempEngine(th.storage, th.tempEngine)
 }
 
-<<<<<<< HEAD
-// finish the transaction
-func finishTxnFunc(reqCtx context.Context, ses FeSession, execErr error, execCtx *ExecCtx) (err error) {
-	// First recover all panics.   If paniced, we will abort.
-	if r := recover(); r != nil {
-		recoverErr := moerr.ConvertPanicError(reqCtx, r)
-		ses.Error(reqCtx, "recover from panic", zap.Error(recoverErr), zap.Error(execErr))
-	}
-
-	if execErr == nil {
-		err = commitTxnFunc(reqCtx, ses, execCtx)
-		if err == nil {
-			return err
-		}
-		// if commitTxnFunc failed, we will rollback the transaction.
-		execErr = err
-	}
-
-	return rollbackTxnFunc(reqCtx, ses, execErr, execCtx)
-=======
 func (th *TxnHandler) GetTempEngine() *memoryengine.Engine {
 	th.mu.Lock()
 	defer th.mu.Unlock()
 	return th.tempEngine
->>>>>>> 6003d834
 }