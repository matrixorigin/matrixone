--- conflicted
+++ resolved
@@ -705,13 +705,9 @@
 		return nil, nil
 	}
 
-<<<<<<< HEAD
-	var defs []*plan2.ColDef
-	var TableType, Createsql string
-=======
 	var cols []*plan2.ColDef
 	var defs []*plan2.TableDefType
->>>>>>> a954346d
+	var TableType, Createsql string
 	for _, def := range engineDefs {
 		if attr, ok := def.(*engine.AttributeDef); ok {
 			cols = append(cols, &plan2.ColDef{
@@ -726,19 +722,15 @@
 				Default: attr.Attr.Default,
 			})
 		} else if pro, ok := def.(*engine.PropertiesDef); ok {
-<<<<<<< HEAD
-			for _, x := range pro.Properties {
-				switch x.Key {
+			properties := make([]*plan2.Property, len(pro.Properties))
+			for i, p := range pro.Properties {
+				switch p.Key {
 				case catalog.SystemRelAttr_Kind:
-					TableType = x.Value
+					TableType = p.Value
 				case catalog.SystemRelAttr_CreateSQL:
-					Createsql = x.Value
+					Createsql = p.Value
 				default:
 				}
-			}
-=======
-			properties := make([]*plan2.Property, len(pro.Properties))
-			for i, p := range pro.Properties {
 				properties[i] = &plan2.Property{
 					Key:   p.Key,
 					Value: p.Value,
@@ -759,7 +751,6 @@
 					},
 				},
 			})
->>>>>>> a954346d
 		}
 	}
 	if tcc.QryTyp != TXN_DEFAULT {
@@ -787,16 +778,11 @@
 	}
 
 	tableDef := &plan2.TableDef{
-<<<<<<< HEAD
 		Name:      tableName,
-		Cols:      defs,
+		Cols:      cols,
+		Defs:      defs,
 		TableType: TableType,
 		Createsql: Createsql,
-=======
-		Name: tableName,
-		Cols: cols,
-		Defs: defs,
->>>>>>> a954346d
 	}
 	return obj, tableDef
 }
