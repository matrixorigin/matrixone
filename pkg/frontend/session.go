// Copyright 2021 Matrix Origin
//
// Licensed under the Apache License, Version 2.0 (the "License");
// you may not use this file except in compliance with the License.
// You may obtain a copy of the License at
//
//      http://www.apache.org/licenses/LICENSE-2.0
//
// Unless required by applicable law or agreed to in writing, software
// distributed under the License is distributed on an "AS IS" BASIS,
// WITHOUT WARRANTIES OR CONDITIONS OF ANY KIND, either express or implied.
// See the License for the specific language governing permissions and
// limitations under the License.

package frontend

import (
	"bytes"
	"context"
	"fmt"
	"runtime"
	"strings"
	"sync"
	"time"

	"github.com/matrixorigin/matrixone/pkg/util/errutil"

	"github.com/matrixorigin/matrixone/pkg/vm/process"

	"github.com/matrixorigin/matrixone/pkg/pb/plan"

	"github.com/matrixorigin/matrixone/pkg/sql/util"

	"github.com/google/uuid"
	"github.com/matrixorigin/matrixone/pkg/catalog"
	"github.com/matrixorigin/matrixone/pkg/common/moerr"
	"github.com/matrixorigin/matrixone/pkg/common/mpool"
	"github.com/matrixorigin/matrixone/pkg/config"
	"github.com/matrixorigin/matrixone/pkg/container/batch"
	"github.com/matrixorigin/matrixone/pkg/container/vector"
	"github.com/matrixorigin/matrixone/pkg/defines"
	"github.com/matrixorigin/matrixone/pkg/logutil"
	"github.com/matrixorigin/matrixone/pkg/sql/parsers/tree"
	plan2 "github.com/matrixorigin/matrixone/pkg/sql/plan"
	"github.com/matrixorigin/matrixone/pkg/util/trace"
	"github.com/matrixorigin/matrixone/pkg/vm/engine"
	"github.com/matrixorigin/matrixone/pkg/vm/engine/tae/moengine"

	"github.com/matrixorigin/matrixone/pkg/util/metric"
)

const MaxPrepareNumberInOneSession = 64

// TODO: this variable should be configure by set variable
const MoDefaultErrorCount = 64

type ShowStatementType int

const (
	NotShowStatement ShowStatementType = 0
	ShowColumns      ShowStatementType = 1
	ShowTableStatus  ShowStatementType = 2
)

type TxnHandler struct {
	storage   engine.Engine
	txnClient TxnClient
	ses       *Session
	txn       TxnOperator
	mu        sync.Mutex
	entryMu   sync.Mutex
}

func InitTxnHandler(storage engine.Engine, txnClient TxnClient) *TxnHandler {
	h := &TxnHandler{
		storage:   storage,
		txnClient: txnClient,
	}
	return h
}

type profileType uint8

const (
	profileTypeAccountWithName  profileType = 1 << 0
	profileTypeAccountWithId                = 1 << 1
	profileTypeSessionId                    = 1 << 2
	profileTypeConnectionWithId             = 1 << 3
	profileTypeConnectionWithIp             = 1 << 4

	profileTypeAll = profileTypeAccountWithName | profileTypeAccountWithId |
		profileTypeSessionId | profileTypeConnectionWithId | profileTypeConnectionWithIp

	profileTypeConcise = profileTypeConnectionWithId
)

type Session struct {
	// account id
	accountId uint32

	//protocol layer
	protocol Protocol

	//cmd from the client
	cmd CommandType

	//for test
	mrs *MysqlResultSet

	// mpool
	mp *mpool.MPool

	pu *config.ParameterUnit

	isInternal bool

	data         [][]interface{}
	ep           *tree.ExportParam
	showStmtType ShowStatementType

	txnHandler    *TxnHandler
	txnCompileCtx *TxnCompilerContext
	storage       engine.Engine
	sql           string

	sysVars         map[string]interface{}
	userDefinedVars map[string]interface{}
	gSysVars        *GlobalSystemVariables

	//the server status
	serverStatus uint16

	//the option bits
	optionBits uint32

	prepareStmts map[string]*PrepareStmt
	lastStmtId   uint32

	requestCtx context.Context

	//it gets the result set from the pipeline and send it to the client
	outputCallback func(interface{}, *batch.Batch) error

	//all the result set of executing the sql in background task
	allResultSet []*MysqlResultSet

	tenant *TenantInfo

	uuid uuid.UUID

	timeZone *time.Location

	priv *privilege

	errInfo *errInfo

	//fromRealUser distinguish the sql that the user inputs from the one
	//that the internal or background program executes
	fromRealUser bool

	cache *privilegeCache

	profiles [8]string

	mu sync.Mutex

	flag bool

	lastInsertID uint64

	skipAuth bool

	sqlSourceType string

<<<<<<< HEAD
	planCache *planCache
=======
	isBackgroundSession bool
>>>>>>> 53cdee63
}

// Clean up all resources hold by the session.  As of now, the mpool
func (ses *Session) Dispose() {
	if ses.flag {
		mp := ses.GetMemPool()
		mpool.DeleteMPool(mp)
		ses.SetMemPool(mp)
	}
}

type errInfo struct {
	codes  []uint16
	msgs   []string
	maxCnt int
}

func (e *errInfo) push(code uint16, msg string) {
	if e.maxCnt > 0 && len(e.codes) > e.maxCnt {
		e.codes = e.codes[1:]
		e.msgs = e.msgs[1:]
	}
	e.codes = append(e.codes, code)
	e.msgs = append(e.msgs, msg)
}

func (e *errInfo) length() int {
	return len(e.codes)
}

func NewSession(proto Protocol, mp *mpool.MPool, pu *config.ParameterUnit, gSysVars *GlobalSystemVariables, flag bool) *Session {
	txnHandler := InitTxnHandler(pu.StorageEngine, pu.TxnClient)
	ses := &Session{
		protocol: proto,
		mp:       mp,
		pu:       pu,
		ep: &tree.ExportParam{
			Outfile: false,
			Fields:  &tree.Fields{},
			Lines:   &tree.Lines{},
		},
		txnHandler: txnHandler,
		//TODO:fix database name after the catalog is ready
		txnCompileCtx: InitTxnCompilerContext(txnHandler, proto.GetDatabaseName()),
		storage:       pu.StorageEngine,
		gSysVars:      gSysVars,

		serverStatus: 0,
		optionBits:   0,

		outputCallback: getDataFromPipeline,
		timeZone:       time.Local,
		errInfo: &errInfo{
			codes:  make([]uint16, 0, MoDefaultErrorCount),
			msgs:   make([]string, 0, MoDefaultErrorCount),
			maxCnt: MoDefaultErrorCount,
		},
		cache: &privilegeCache{},

		planCache: newPlanCache(100),
	}
	if flag {
		ses.sysVars = gSysVars.CopySysVarsToSession()
		ses.userDefinedVars = make(map[string]interface{})
		ses.prepareStmts = make(map[string]*PrepareStmt)
	}
	ses.flag = flag
	ses.uuid, _ = uuid.NewUUID()
	ses.SetOptionBits(OPTION_AUTOCOMMIT)
	ses.GetTxnCompileCtx().SetSession(ses)
	ses.GetTxnHandler().SetSession(ses)

	var err error
	if ses.mp == nil {
		// If no mp, we create one for session.  Use GuestMmuLimitation as cap.
		// fixed pool size can be another param, or should be computed from cap,
		// but here, too lazy, just use Mid.
		//
		// XXX MPOOL
		// We don't have a way to close a session, so the only sane way of creating
		// a mpool is to use NoFixed
		ses.mp, err = mpool.NewMPool("pipeline-"+ses.GetUUIDString(), pu.SV.GuestMmuLimitation, mpool.NoFixed)
		if err != nil {
			panic(err)
		}
	}

	runtime.SetFinalizer(ses, func(ss *Session) {
		ss.Dispose()
	})
	return ses
}

// BackgroundSession executing the sql in background
type BackgroundSession struct {
	*Session
	cancel context.CancelFunc
}

// NewBackgroundSession generates an independent background session executing the sql
func NewBackgroundSession(ctx context.Context, mp *mpool.MPool, PU *config.ParameterUnit, gSysVars *GlobalSystemVariables) *BackgroundSession {
	ses := NewSession(&FakeProtocol{}, mp, PU, gSysVars, false)
	ses.SetOutputCallback(fakeDataSetFetcher)
	if stmt := trace.StatementFromContext(ctx); stmt != nil {
		logutil.Infof("session uuid: %s -> background session uuid: %s", uuid.UUID(stmt.SessionID).String(), ses.uuid.String())
	}
	cancelBackgroundCtx, cancelBackgroundFunc := context.WithCancel(ctx)
	ses.SetRequestContext(cancelBackgroundCtx)
	ses.SetBackgroundSession(true)
	backSes := &BackgroundSession{
		Session: ses,
		cancel:  cancelBackgroundFunc,
	}
	return backSes
}

func (bgs *BackgroundSession) Close() {
	if bgs.cancel != nil {
		bgs.cancel()
	}

	if bgs.Session != nil {
		bgs.Session.ep = nil
		bgs.Session.errInfo.codes = nil
		bgs.Session.errInfo.msgs = nil
		bgs.Session.errInfo = nil
		bgs.Session.cache.invalidate()
		bgs.Session.cache = nil
		bgs.Session.txnCompileCtx = nil
		bgs.Session.txnHandler = nil
		bgs.Session.gSysVars = nil
	}
	bgs = nil
}

<<<<<<< HEAD
func (ses *Session) cachePlan(sql string, stmts []*tree.Statement, plans []*plan.Plan) {
	ses.mu.Lock()
	defer ses.mu.Unlock()
	ses.planCache.cache(sql, stmts, plans)
}

func (ses *Session) getCachedPlan(sql string) *cachedPlan {
	ses.mu.Lock()
	defer ses.mu.Unlock()
	return ses.planCache.get(sql)
}

func (ses *Session) isCached(sql string) bool {
	ses.mu.Lock()
	defer ses.mu.Unlock()
	return ses.planCache.isCached(sql)
}

func (ses *Session) cleanCache() {
	ses.mu.Lock()
	defer ses.mu.Unlock()
	ses.planCache.clean()
=======
func (ses *Session) SetBackgroundSession(b bool) {
	ses.mu.Lock()
	defer ses.mu.Unlock()
	ses.isBackgroundSession = b
}

func (ses *Session) IsBackgroundSession() bool {
	ses.mu.Lock()
	defer ses.mu.Unlock()
	return ses.isBackgroundSession
>>>>>>> 53cdee63
}

func (ses *Session) setSkipCheckPrivilege(b bool) {
	ses.mu.Lock()
	defer ses.mu.Unlock()
	ses.skipAuth = b
}

func (ses *Session) skipCheckPrivilege() bool {
	ses.mu.Lock()
	defer ses.mu.Unlock()
	return ses.skipAuth
}

func (ses *Session) makeProfile(profileTyp profileType) {
	ses.mu.Lock()
	defer ses.mu.Unlock()
	var mask profileType
	var profile string
	account := ses.tenant
	for i := uint8(0); i < 8; i++ {
		mask = 1 << i
		switch mask & profileTyp {
		case profileTypeAccountWithName:
			if account != nil {
				profile = fmt.Sprintf("account: %s user: %s role: %s", account.GetTenant(), account.GetUser(), account.GetDefaultRole())
			}
		case profileTypeAccountWithId:
			if account != nil {
				profile = fmt.Sprintf("accountId: %d userId: %d roleId: %d", account.GetTenantID(), account.GetUserID(), account.GetDefaultRoleID())
			}
		case profileTypeSessionId:
			profile = "sessionId " + ses.uuid.String()
		case profileTypeConnectionWithId:
			if ses.protocol != nil {
				profile = fmt.Sprintf("connectionId %d", ses.protocol.ConnectionID())
			}
		case profileTypeConnectionWithIp:
			if ses.protocol != nil {
				h, p, _, _ := ses.protocol.Peer()
				profile = "client " + h + ":" + p
			}
		default:
			profile = ""
		}
		ses.profiles[i] = profile
	}
}

func (ses *Session) MakeProfile() {
	ses.makeProfile(profileTypeAll)
}

func (ses *Session) getProfile(profileTyp profileType) string {
	ses.mu.Lock()
	defer ses.mu.Unlock()
	var mask profileType
	sb := bytes.Buffer{}
	for i := uint8(0); i < 8; i++ {
		mask = 1 << i
		if mask&profileTyp != 0 {
			if sb.Len() != 0 {
				sb.WriteByte(' ')
			}
			sb.WriteString(ses.profiles[i])
		}
	}
	return sb.String()
}

func (ses *Session) GetConciseProfile() string {
	return ses.getProfile(profileTypeConcise)
}

func (ses *Session) GetCompleteProfile() string {
	return ses.getProfile(profileTypeAll)
}

func (ses *Session) GetPrivilegeCache() *privilegeCache {
	ses.mu.Lock()
	defer ses.mu.Unlock()
	return ses.cache
}

func (ses *Session) InvalidatePrivilegeCache() {
	ses.mu.Lock()
	defer ses.mu.Unlock()
	ses.cache.invalidate()
}

// GetBackgroundExec generates a background executor
func (ses *Session) GetBackgroundExec(ctx context.Context) BackgroundExec {
	return NewBackgroundHandler(ctx, ses.GetMemPool(), ses.GetParameterUnit())
}

func (ses *Session) GetIsInternal() bool {
	ses.mu.Lock()
	defer ses.mu.Unlock()
	return ses.isInternal
}

func (ses *Session) SetMemPool(mp *mpool.MPool) {
	ses.mu.Lock()
	defer ses.mu.Unlock()
	ses.mp = mp
}

func (ses *Session) GetMemPool() *mpool.MPool {
	ses.mu.Lock()
	defer ses.mu.Unlock()
	return ses.mp
}

func (ses *Session) GetParameterUnit() *config.ParameterUnit {
	ses.mu.Lock()
	defer ses.mu.Unlock()
	return ses.pu
}

func (ses *Session) GetData() [][]interface{} {
	ses.mu.Lock()
	defer ses.mu.Unlock()
	return ses.data
}

func (ses *Session) SetData(data [][]interface{}) {
	ses.mu.Lock()
	defer ses.mu.Unlock()
	ses.data = data
}

func (ses *Session) AppendData(row []interface{}) {
	ses.mu.Lock()
	defer ses.mu.Unlock()
	ses.data = append(ses.data, row)
}

func (ses *Session) SetExportParam(ep *tree.ExportParam) {
	ses.mu.Lock()
	defer ses.mu.Unlock()
	ses.ep = ep
}

func (ses *Session) GetExportParam() *tree.ExportParam {
	ses.mu.Lock()
	defer ses.mu.Unlock()
	return ses.ep
}

func (ses *Session) SetShowStmtType(sst ShowStatementType) {
	ses.mu.Lock()
	defer ses.mu.Unlock()
	ses.showStmtType = sst
}

func (ses *Session) GetShowStmtType() ShowStatementType {
	ses.mu.Lock()
	defer ses.mu.Unlock()
	return ses.showStmtType
}

func (ses *Session) GetOutputCallback() func(interface{}, *batch.Batch) error {
	ses.mu.Lock()
	defer ses.mu.Unlock()
	return ses.outputCallback
}

func (ses *Session) GetErrInfo() *errInfo {
	ses.mu.Lock()
	defer ses.mu.Unlock()
	return ses.errInfo
}

func (ses *Session) GenNewStmtId() uint32 {
	ses.mu.Lock()
	defer ses.mu.Unlock()
	ses.lastStmtId = ses.lastStmtId + 1
	return ses.lastStmtId
}

func (ses *Session) GetLastStmtId() uint32 {
	ses.mu.Lock()
	defer ses.mu.Unlock()
	return ses.lastStmtId
}

func (ses *Session) SetLastInsertID(num uint64) {
	ses.mu.Lock()
	defer ses.mu.Unlock()
	ses.lastInsertID = num
}

func (ses *Session) GetLastInsertID() uint64 {
	ses.mu.Lock()
	defer ses.mu.Unlock()
	return ses.lastInsertID
}

func (ses *Session) SetRequestContext(reqCtx context.Context) {
	ses.mu.Lock()
	defer ses.mu.Unlock()
	ses.requestCtx = reqCtx
}

func (ses *Session) GetRequestContext() context.Context {
	ses.mu.Lock()
	defer ses.mu.Unlock()
	return ses.requestCtx
}

func (ses *Session) SetTimeZone(loc *time.Location) {
	ses.mu.Lock()
	defer ses.mu.Unlock()
	ses.timeZone = loc
}

func (ses *Session) GetTimeZone() *time.Location {
	ses.mu.Lock()
	defer ses.mu.Unlock()
	return ses.timeZone
}

func (ses *Session) SetCmd(cmd CommandType) {
	ses.mu.Lock()
	defer ses.mu.Unlock()
	ses.cmd = cmd
}

func (ses *Session) GetCmd() CommandType {
	ses.mu.Lock()
	defer ses.mu.Unlock()
	return ses.cmd
}

func (ses *Session) SetMysqlResultSet(mrs *MysqlResultSet) {
	ses.mu.Lock()
	defer ses.mu.Unlock()
	ses.mrs = mrs
}

func (ses *Session) GetMysqlResultSet() *MysqlResultSet {
	ses.mu.Lock()
	defer ses.mu.Unlock()
	return ses.mrs
}

func (ses *Session) AppendMysqlResultSetOfBackgroundTask(mrs *MysqlResultSet) {
	ses.mu.Lock()
	defer ses.mu.Unlock()
	ses.allResultSet = append(ses.allResultSet, mrs)
}

func (ses *Session) GetAllMysqlResultSet() []*MysqlResultSet {
	ses.mu.Lock()
	defer ses.mu.Unlock()
	return ses.allResultSet
}

func (ses *Session) ClearAllMysqlResultSet() {
	ses.mu.Lock()
	defer ses.mu.Unlock()
	if ses.allResultSet != nil {
		ses.allResultSet = ses.allResultSet[:0]
	}
}

func (ses *Session) GetTenantInfo() *TenantInfo {
	ses.mu.Lock()
	defer ses.mu.Unlock()
	return ses.tenant
}

// GetTenantName return tenant name according to GetTenantInfo and stmt.
//
// With stmt = nil, should be only called in TxnHandler.NewTxn, TxnHandler.CommitTxn, TxnHandler.RollbackTxn
func (ses *Session) GetTenantName(stmt tree.Statement) string {
	tenant := sysAccountName
	if ses.GetTenantInfo() != nil && (stmt == nil || !IsPrepareStatement(stmt)) {
		tenant = ses.GetTenantInfo().GetTenant()
	}
	return tenant
}

func (ses *Session) GetUUID() []byte {
	ses.mu.Lock()
	defer ses.mu.Unlock()
	return ses.uuid[:]
}

func (ses *Session) GetUUIDString() string {
	ses.mu.Lock()
	defer ses.mu.Unlock()
	return ses.uuid.String()
}

func (ses *Session) SetTenantInfo(ti *TenantInfo) {
	ses.mu.Lock()
	defer ses.mu.Unlock()
	ses.tenant = ti
}

func (ses *Session) SetPrepareStmt(name string, prepareStmt *PrepareStmt) error {
	ses.mu.Lock()
	defer ses.mu.Unlock()
	if _, ok := ses.prepareStmts[name]; !ok {
		if len(ses.prepareStmts) >= MaxPrepareNumberInOneSession {
			return moerr.NewInvalidState(ses.requestCtx, "too many prepared statement, max %d", MaxPrepareNumberInOneSession)
		}
	}
	ses.prepareStmts[name] = prepareStmt
	return nil
}

func (ses *Session) GetPrepareStmt(name string) (*PrepareStmt, error) {
	ses.mu.Lock()
	defer ses.mu.Unlock()
	if prepareStmt, ok := ses.prepareStmts[name]; ok {
		return prepareStmt, nil
	}
	return nil, moerr.NewInvalidState(ses.requestCtx, "prepared statement '%s' does not exist", name)
}

func (ses *Session) RemovePrepareStmt(name string) {
	ses.mu.Lock()
	defer ses.mu.Unlock()
	delete(ses.prepareStmts, name)
}

func (ses *Session) SetSysVar(name string, value interface{}) {
	ses.mu.Lock()
	defer ses.mu.Unlock()
	ses.sysVars[name] = value
}

func (ses *Session) GetSysVar(name string) interface{} {
	ses.mu.Lock()
	defer ses.mu.Unlock()
	return ses.sysVars[name]
}

func (ses *Session) GetSysVars() map[string]interface{} {
	ses.mu.Lock()
	defer ses.mu.Unlock()
	return ses.sysVars
}

func (ses *Session) GetGlobalSysVars() *GlobalSystemVariables {
	ses.mu.Lock()
	defer ses.mu.Unlock()
	return ses.gSysVars
}

// SetGlobalVar sets the value of system variable in global.
// used by SET GLOBAL
func (ses *Session) SetGlobalVar(name string, value interface{}) error {
	return ses.GetGlobalSysVars().SetGlobalSysVar(ses.GetRequestContext(), name, value)
}

// GetGlobalVar gets this value of the system variable in global
func (ses *Session) GetGlobalVar(name string) (interface{}, error) {
	gSysVars := ses.GetGlobalSysVars()
	if def, val, ok := gSysVars.GetGlobalSysVar(name); ok {
		if def.GetScope() == ScopeSession {
			//empty
			return nil, moerr.NewInternalError(ses.GetRequestContext(), errorSystemVariableSessionEmpty())
		}
		return val, nil
	}
	return nil, moerr.NewInternalError(ses.GetRequestContext(), errorSystemVariableDoesNotExist())
}

func (ses *Session) GetTxnCompileCtx() *TxnCompilerContext {
	ses.mu.Lock()
	defer ses.mu.Unlock()
	return ses.txnCompileCtx
}

// SetSessionVar sets the value of system variable in session
func (ses *Session) SetSessionVar(name string, value interface{}) error {
	gSysVars := ses.GetGlobalSysVars()
	if def, _, ok := gSysVars.GetGlobalSysVar(name); ok {
		if def.GetScope() == ScopeGlobal {
			return moerr.NewInternalError(ses.GetRequestContext(), errorSystemVariableIsGlobal())
		}
		//scope session & both
		if !def.GetDynamic() {
			return moerr.NewInternalError(ses.GetRequestContext(), errorSystemVariableIsReadOnly())
		}

		cv, err := def.GetType().Convert(value)
		if err != nil {
			errutil.ReportError(ses.GetRequestContext(), err)
			return err
		}

		if def.UpdateSessVar == nil {
			ses.SetSysVar(def.GetName(), cv)
		} else {
			return def.UpdateSessVar(ses, ses.GetSysVars(), def.GetName(), cv)
		}
	} else {
		return moerr.NewInternalError(ses.GetRequestContext(), errorSystemVariableDoesNotExist())
	}
	return nil
}

// GetSessionVar gets this value of the system variable in session
func (ses *Session) GetSessionVar(name string) (interface{}, error) {
	gSysVars := ses.GetGlobalSysVars()
	if def, gVal, ok := gSysVars.GetGlobalSysVar(name); ok {
		ciname := strings.ToLower(name)
		if def.GetScope() == ScopeGlobal {
			return gVal, nil
		}
		return ses.GetSysVar(ciname), nil
	} else {
		return nil, moerr.NewInternalError(ses.GetRequestContext(), errorSystemVariableDoesNotExist())
	}
}

func (ses *Session) CopyAllSessionVars() map[string]interface{} {
	ses.mu.Lock()
	defer ses.mu.Unlock()
	cp := make(map[string]interface{})
	for k, v := range ses.sysVars {
		cp[k] = v
	}
	return cp
}

// SetUserDefinedVar sets the user defined variable to the value in session
func (ses *Session) SetUserDefinedVar(name string, value interface{}) error {
	ses.mu.Lock()
	defer ses.mu.Unlock()
	ses.userDefinedVars[strings.ToLower(name)] = value
	return nil
}

// GetUserDefinedVar gets value of the user defined variable
func (ses *Session) GetUserDefinedVar(name string) (SystemVariableType, interface{}, error) {
	ses.mu.Lock()
	defer ses.mu.Unlock()
	val, ok := ses.userDefinedVars[strings.ToLower(name)]
	if !ok {
		return SystemVariableNullType{}, nil, nil
	}
	return InitSystemVariableStringType(name), val, nil
}

func (ses *Session) GetTxnHandler() *TxnHandler {
	ses.mu.Lock()
	defer ses.mu.Unlock()
	return ses.txnHandler
}

func (ses *Session) SetSql(sql string) {
	ses.mu.Lock()
	defer ses.mu.Unlock()
	ses.sql = sql
}

func (ses *Session) GetSql() string {
	ses.mu.Lock()
	defer ses.mu.Unlock()
	return ses.sql
}

func (ses *Session) IsTaeEngine() bool {
	ses.mu.Lock()
	defer ses.mu.Unlock()
	_, ok := ses.storage.(moengine.TxnEngine)
	return ok
}

func (ses *Session) GetStorage() engine.Engine {
	ses.mu.Lock()
	defer ses.mu.Unlock()
	return ses.storage
}

func (ses *Session) GetDatabaseName() string {
	return ses.GetMysqlProtocol().GetDatabaseName()
}

func (ses *Session) SetDatabaseName(db string) {
	ses.GetMysqlProtocol().SetDatabaseName(db)
	ses.GetTxnCompileCtx().SetDatabase(db)
}

func (ses *Session) DatabaseNameIsEmpty() bool {
	return len(ses.GetDatabaseName()) == 0
}

func (ses *Session) GetUserName() string {
	return ses.GetMysqlProtocol().GetUserName()
}

func (ses *Session) SetUserName(uname string) {
	ses.GetMysqlProtocol().SetUserName(uname)
}

func (ses *Session) GetConnectionID() uint32 {
	return ses.GetMysqlProtocol().ConnectionID()
}

func (ses *Session) GetPeer() (string, string) {
	rh, rp, _, _ := ses.GetMysqlProtocol().Peer()
	return rh, rp
}

func (ses *Session) SetOptionBits(bit uint32) {
	ses.mu.Lock()
	defer ses.mu.Unlock()
	ses.optionBits |= bit
}

func (ses *Session) ClearOptionBits(bit uint32) {
	ses.mu.Lock()
	defer ses.mu.Unlock()
	ses.optionBits &= ^bit
}

func (ses *Session) OptionBitsIsSet(bit uint32) bool {
	ses.mu.Lock()
	defer ses.mu.Unlock()
	return ses.optionBits&bit != 0
}

func (ses *Session) SetServerStatus(bit uint16) {
	ses.mu.Lock()
	defer ses.mu.Unlock()
	ses.serverStatus |= bit
}

func (ses *Session) ClearServerStatus(bit uint16) {
	ses.mu.Lock()
	defer ses.mu.Unlock()
	ses.serverStatus &= ^bit
}

func (ses *Session) ServerStatusIsSet(bit uint16) bool {
	ses.mu.Lock()
	defer ses.mu.Unlock()
	return ses.serverStatus&bit != 0
}

/*
InMultiStmtTransactionMode checks the session is in multi-statement transaction mode.
OPTION_NOT_AUTOCOMMIT: After the autocommit is off, the multi-statement transaction is
started implicitly by the first statement of the transaction.
OPTION_BEGIN: Whenever the autocommit is on or off, the multi-statement transaction is
started explicitly by the BEGIN statement.

But it does not denote the transaction is active or not.

Cases    | set Autocommit = 1/0 | BEGIN statement |
---------------------------------------------------
Case1      1                       Yes
Case2      1                       No
Case3      0                       Yes
Case4      0                       No
---------------------------------------------------

If it is Case1,Case3,Cass4, Then

	InMultiStmtTransactionMode returns true.
	Also, the bit SERVER_STATUS_IN_TRANS will be set.

If it is Case2, Then

	InMultiStmtTransactionMode returns false
*/
func (ses *Session) InMultiStmtTransactionMode() bool {
	return ses.OptionBitsIsSet(OPTION_NOT_AUTOCOMMIT | OPTION_BEGIN)
}

/*
InActiveMultiStmtTransaction checks the session is in multi-statement transaction mode
and there is an active transaction.

But sometimes, the session does not start an active transaction even if it is in multi-
statement transaction mode.

For example: there is no active transaction.
set autocommit = 0;
select 1;

For example: there is an active transaction.
begin;
select 1;

When the statement starts the multi-statement transaction(select * from table), this flag
won't be set until we access the tables.
*/
func (ses *Session) InActiveMultiStmtTransaction() bool {
	return ses.ServerStatusIsSet(SERVER_STATUS_IN_TRANS)
}

/*
TxnStart starts the transaction implicitly and idempotent

When it is in multi-statement transaction mode:

	Set SERVER_STATUS_IN_TRANS bit;
	Starts a new transaction if there is none. Reuse the current transaction if there is one.

When it is not in single statement transaction mode:

	Starts a new transaction if there is none. Reuse the current transaction if there is one.
*/
func (ses *Session) TxnStart() error {
	var err error
	if ses.InMultiStmtTransactionMode() {
		ses.SetServerStatus(SERVER_STATUS_IN_TRANS)
	}
	if !ses.GetTxnHandler().IsValidTxn() {
		err = ses.GetTxnHandler().NewTxn()
	}
	return err
}

/*
TxnCommitSingleStatement commits the single statement transaction.

Cases    | set Autocommit = 1/0 | BEGIN statement |
---------------------------------------------------
Case1      1                       Yes
Case2      1                       No
Case3      0                       Yes
Case4      0                       No
---------------------------------------------------

If it is Case1,Case3,Cass4, Then

	InMultiStmtTransactionMode returns true.
	Also, the bit SERVER_STATUS_IN_TRANS will be set.

If it is Case2, Then

	InMultiStmtTransactionMode returns false
*/
func (ses *Session) TxnCommitSingleStatement(stmt tree.Statement) error {
	var err error
	/*
		Commit Rules:
		1, if it is in single-statement mode:
			it commits.
		2, if it is in multi-statement mode:
			if the statement is the one can be executed in the active transaction,
				the transaction need to be committed at the end of the statement.
	*/
	if !ses.InMultiStmtTransactionMode() ||
		ses.InActiveTransaction() && NeedToBeCommittedInActiveTransaction(stmt) {
		err = ses.GetTxnHandler().CommitTxn()
		ses.ClearServerStatus(SERVER_STATUS_IN_TRANS)
		ses.ClearOptionBits(OPTION_BEGIN)
	}
	return err
}

/*
TxnRollbackSingleStatement rollbacks the single statement transaction.

Cases    | set Autocommit = 1/0 | BEGIN statement |
---------------------------------------------------
Case1      1                       Yes
Case2      1                       No
Case3      0                       Yes
Case4      0                       No
---------------------------------------------------

If it is Case1,Case3,Cass4, Then

	InMultiStmtTransactionMode returns true.
	Also, the bit SERVER_STATUS_IN_TRANS will be set.

If it is Case2, Then

	InMultiStmtTransactionMode returns false
*/
func (ses *Session) TxnRollbackSingleStatement(stmt tree.Statement) error {
	var err error
	/*
			Rollback Rules:
			1, if it is in single-statement mode (Case2):
				it rollbacks.
			2, if it is in multi-statement mode (Case1,Case3,Case4):
		        the transaction need to be rollback at the end of the statement.
				(every error will abort the transaction.)
	*/
	if !ses.InMultiStmtTransactionMode() ||
		ses.InActiveTransaction() {
		err = ses.GetTxnHandler().RollbackTxn()
		ses.ClearServerStatus(SERVER_STATUS_IN_TRANS)
		ses.ClearOptionBits(OPTION_BEGIN)
	}
	return err
}

/*
TxnBegin begins a new transaction.
It commits the current transaction implicitly.
*/
func (ses *Session) TxnBegin() error {
	var err error
	if ses.InMultiStmtTransactionMode() {
		ses.ClearServerStatus(SERVER_STATUS_IN_TRANS)
		err = ses.GetTxnHandler().CommitTxn()
	}
	ses.ClearOptionBits(OPTION_BEGIN)
	if err != nil {
		return err
	}
	ses.SetOptionBits(OPTION_BEGIN)
	ses.SetServerStatus(SERVER_STATUS_IN_TRANS)
	err = ses.GetTxnHandler().NewTxn()
	return err
}

// TxnCommit commits the current transaction.
func (ses *Session) TxnCommit() error {
	var err error
	ses.ClearServerStatus(SERVER_STATUS_IN_TRANS | SERVER_STATUS_IN_TRANS_READONLY)
	err = ses.GetTxnHandler().CommitTxn()
	ses.ClearServerStatus(SERVER_STATUS_IN_TRANS)
	ses.ClearOptionBits(OPTION_BEGIN)
	return err
}

// TxnRollback rollbacks the current transaction.
func (ses *Session) TxnRollback() error {
	var err error
	ses.ClearServerStatus(SERVER_STATUS_IN_TRANS | SERVER_STATUS_IN_TRANS_READONLY)
	err = ses.GetTxnHandler().RollbackTxn()
	ses.ClearOptionBits(OPTION_BEGIN)
	return err
}

/*
InActiveTransaction checks if it is in an active transaction.
*/
func (ses *Session) InActiveTransaction() bool {
	if ses.InActiveMultiStmtTransaction() {
		return true
	} else {
		return ses.GetTxnHandler().IsValidTxn()
	}
}

/*
SetAutocommit sets the value of the system variable 'autocommit'.

The rule is that we can not execute the statement 'set parameter = value' in
an active transaction whichever it is started by BEGIN or in 'set autocommit = 0;'.
*/
func (ses *Session) SetAutocommit(on bool) error {
	if ses.InActiveTransaction() {
		return moerr.NewInternalError(ses.requestCtx, parameterModificationInTxnErrorInfo())
	}
	if on {
		ses.ClearOptionBits(OPTION_BEGIN | OPTION_NOT_AUTOCOMMIT)
		ses.SetServerStatus(SERVER_STATUS_AUTOCOMMIT)
	} else {
		ses.ClearServerStatus(SERVER_STATUS_AUTOCOMMIT)
		ses.SetOptionBits(OPTION_NOT_AUTOCOMMIT)
	}
	return nil
}

func (ses *Session) SetOutputCallback(callback func(interface{}, *batch.Batch) error) {
	ses.mu.Lock()
	defer ses.mu.Unlock()
	ses.outputCallback = callback
}

func (ses *Session) skipAuthForSpecialUser() bool {
	if ses.GetTenantInfo() != nil {
		ok, _, _ := isSpecialUser(ses.GetTenantInfo().GetUser())
		return ok
	}
	return false
}

// AuthenticateUser verifies the password of the user.
func (ses *Session) AuthenticateUser(userInput string) ([]byte, error) {
	var defaultRoleID int64
	var defaultRole string
	var tenant *TenantInfo
	var err error
	var rsset []ExecResult
	var tenantID int64
	var userID int64
	var pwd, accountStatus string
	var pwdBytes []byte
	var isSpecial bool
	var specialAccount *TenantInfo

	//Get tenant info
	tenant, err = GetTenantInfo(ses.GetRequestContext(), userInput)
	if err != nil {
		return nil, err
	}

	ses.SetTenantInfo(tenant)
	ses.MakeProfile()
	sessionProfile := ses.GetConciseProfile()

	logDebugf(sessionProfile, "check special user")
	// check the special user for initilization
	isSpecial, pwdBytes, specialAccount = isSpecialUser(tenant.GetUser())
	if isSpecial && specialAccount.IsMoAdminRole() {
		ses.SetTenantInfo(specialAccount)
		return pwdBytes, nil
	}

	ses.SetTenantInfo(tenant)

	//step1 : check tenant exists or not in SYS tenant context
	sysTenantCtx := context.WithValue(ses.GetRequestContext(), defines.TenantIDKey{}, uint32(sysAccountID))
	sysTenantCtx = context.WithValue(sysTenantCtx, defines.UserIDKey{}, uint32(rootID))
	sysTenantCtx = context.WithValue(sysTenantCtx, defines.RoleIDKey{}, uint32(moAdminRoleID))
	sqlForCheckTenant := getSqlForCheckTenant(tenant.GetTenant())
	pu := ses.GetParameterUnit()
	mp := ses.GetMemPool()
	logDebugf(sessionProfile, "check tenant %s exists", tenant)
	rsset, err = executeSQLInBackgroundSession(sysTenantCtx, mp, pu, sqlForCheckTenant)
	if err != nil {
		return nil, err
	}
	if !execResultArrayHasData(rsset) {
		return nil, moerr.NewInternalError(sysTenantCtx, "there is no tenant %s", tenant.GetTenant())
	}

	//account id
	tenantID, err = rsset[0].GetInt64(sysTenantCtx, 0, 0)
	if err != nil {
		return nil, err
	}

	//account status
	accountStatus, err = rsset[0].GetString(sysTenantCtx, 0, 2)
	if err != nil {
		return nil, err
	}

	if strings.ToLower(accountStatus) == tree.AccountStatusSuspend.String() {
		return nil, moerr.NewInternalError(sysTenantCtx, "Account %s is suspended", tenant.GetTenant())
	}

	tenant.SetTenantID(uint32(tenantID))
	//step2 : check user exists or not in general tenant.
	//step3 : get the password of the user

	tenantCtx := context.WithValue(ses.GetRequestContext(), defines.TenantIDKey{}, uint32(tenantID))

	logDebugf(sessionProfile, "check user of %s exists", tenant)
	//Get the password of the user in an independent session
	sqlForPasswordOfUser := getSqlForPasswordOfUser(tenant.GetUser())
	rsset, err = executeSQLInBackgroundSession(tenantCtx, mp, pu, sqlForPasswordOfUser)
	if err != nil {
		return nil, err
	}
	if !execResultArrayHasData(rsset) {
		return nil, moerr.NewInternalError(tenantCtx, "there is no user %s", tenant.GetUser())
	}

	userID, err = rsset[0].GetInt64(tenantCtx, 0, 0)
	if err != nil {
		return nil, err
	}

	pwd, err = rsset[0].GetString(tenantCtx, 0, 1)
	if err != nil {
		return nil, err
	}

	//the default_role in the mo_user table.
	//the default_role is always valid. public or other valid role.
	defaultRoleID, err = rsset[0].GetInt64(tenantCtx, 0, 2)
	if err != nil {
		return nil, err
	}

	tenant.SetUserID(uint32(userID))
	tenant.SetDefaultRoleID(uint32(defaultRoleID))

	/*
		login case 1: tenant:user
		1.get the default_role of the user in mo_user

		login case 2: tenant:user:role
		1.check the role has been granted to the user
			-yes: go on
			-no: error

	*/
	//it denotes that there is no default role in the input
	if tenant.HasDefaultRole() {
		logDebugf(sessionProfile, "check default role of user %s.", tenant)
		//step4 : check role exists or not
		sqlForCheckRoleExists := getSqlForRoleIdOfRole(tenant.GetDefaultRole())
		rsset, err = executeSQLInBackgroundSession(tenantCtx, mp, pu, sqlForCheckRoleExists)
		if err != nil {
			return nil, err
		}

		if !execResultArrayHasData(rsset) {
			return nil, moerr.NewInternalError(tenantCtx, "there is no role %s", tenant.GetDefaultRole())
		}

		logDebugf(sessionProfile, "check granted role of user %s.", tenant)
		//step4.2 : check the role has been granted to the user or not
		sqlForRoleOfUser := getSqlForRoleOfUser(userID, tenant.GetDefaultRole())
		rsset, err = executeSQLInBackgroundSession(tenantCtx, mp, pu, sqlForRoleOfUser)
		if err != nil {
			return nil, err
		}
		if !execResultArrayHasData(rsset) {
			return nil, moerr.NewInternalError(tenantCtx, "the role %s has not been granted to the user %s",
				tenant.GetDefaultRole(), tenant.GetUser())
		}

		defaultRoleID, err = rsset[0].GetInt64(tenantCtx, 0, 0)
		if err != nil {
			return nil, err
		}
		tenant.SetDefaultRoleID(uint32(defaultRoleID))
	} else {
		logDebugf(sessionProfile, "check designated role of user %s.", tenant)
		//the get name of default_role from mo_role
		sql := getSqlForRoleNameOfRoleId(defaultRoleID)
		rsset, err = executeSQLInBackgroundSession(tenantCtx, mp, pu, sql)
		if err != nil {
			return nil, err
		}
		if !execResultArrayHasData(rsset) {
			return nil, moerr.NewInternalError(tenantCtx, "get the default role of the user %s failed", tenant.GetUser())
		}

		defaultRole, err = rsset[0].GetString(tenantCtx, 0, 0)
		if err != nil {
			return nil, err
		}
		tenant.SetDefaultRole(defaultRole)
	}

	logInfo(sessionProfile, tenant.String())

	return []byte(pwd), nil
}

func (ses *Session) GetPrivilege() *privilege {
	ses.mu.Lock()
	defer ses.mu.Unlock()
	return ses.priv
}

func (ses *Session) SetPrivilege(priv *privilege) {
	ses.mu.Lock()
	defer ses.mu.Unlock()
	ses.priv = priv
}

func (ses *Session) SetFromRealUser(b bool) {
	ses.mu.Lock()
	defer ses.mu.Unlock()
	ses.fromRealUser = b
}

func (ses *Session) GetFromRealUser() bool {
	ses.mu.Lock()
	defer ses.mu.Unlock()
	return ses.fromRealUser
}

func (th *TxnHandler) SetSession(ses *Session) {
	th.mu.Lock()
	defer th.mu.Unlock()
	th.ses = ses
}

func (th *TxnHandler) GetTxnClient() TxnClient {
	th.mu.Lock()
	defer th.mu.Unlock()
	return th.txnClient
}

// TxnClientNew creates a new txn
func (th *TxnHandler) TxnClientNew() error {
	var err error
	th.mu.Lock()
	defer th.mu.Unlock()
	if th.txnClient == nil {
		panic("must set txn client")
	}
	th.txn, err = th.txnClient.New()
	if err != nil {
		return err
	}
	if th.txn == nil {
		return moerr.NewInternalError(th.ses.GetRequestContext(), "TxnClientNew: txnClient new a null txn")
	}
	return err
}

// NewTxn commits the old transaction if it existed.
// Then it creates the new transaction.
func (th *TxnHandler) NewTxn() error {
	var err error
	if th.IsValidTxn() {
		err = th.CommitTxn()
		if err != nil {
			return err
		}
	}
	th.SetInvalid()
	defer func() {
		if err != nil {
			tenant := th.ses.GetTenantName(nil)
			incTransactionErrorsCounter(tenant, metric.SQLTypeBegin)
		}
	}()
	err = th.TxnClientNew()
	if err != nil {
		return err
	}
	ctx := th.GetSession().GetRequestContext()
	if ctx == nil {
		panic("context should not be nil")
	}
	storage := th.GetStorage()
	err = storage.New(ctx, th.GetTxnOperator())
	return err
}

// IsValidTxn checks the transaction is true or not.
func (th *TxnHandler) IsValidTxn() bool {
	th.mu.Lock()
	defer th.mu.Unlock()
	return th.txn != nil
}

func (th *TxnHandler) SetInvalid() {
	th.mu.Lock()
	defer th.mu.Unlock()
	th.txn = nil
}

func (th *TxnHandler) GetTxnOperator() TxnOperator {
	th.mu.Lock()
	defer th.mu.Unlock()
	return th.txn
}

func (th *TxnHandler) GetSession() *Session {
	th.mu.Lock()
	defer th.mu.Unlock()
	return th.ses
}

func (th *TxnHandler) CommitTxn() error {
	th.entryMu.Lock()
	defer th.entryMu.Unlock()
	if !th.IsValidTxn() {
		return nil
	}
	ses := th.GetSession()
	sessionProfile := ses.GetConciseProfile()
	ctx := ses.GetRequestContext()
	if ctx == nil {
		panic("context should not be nil")
	}
	storage := th.GetStorage()
	ctx, cancel := context.WithTimeout(
		ctx,
		storage.Hints().CommitOrRollbackTimeout,
	)
	defer cancel()
	var err, err2 error
	defer func() {
		// metric count
		tenant := ses.GetTenantName(nil)
		incTransactionCounter(tenant)
		if err != nil {
			incTransactionErrorsCounter(tenant, metric.SQLTypeCommit)
		}
	}()
	txnOp := th.GetTxnOperator()
	if txnOp == nil {
		logErrorf(sessionProfile, "CommitTxn: txn operator is null")
	}

	txnId := txnOp.Txn().DebugString()
	logDebugf(sessionProfile, "CommitTxn txnId:%s", txnId)
	defer func() {
		logDebugf(sessionProfile, "CommitTxn exit txnId:%s", txnId)
	}()
	if err = storage.Commit(ctx, txnOp); err != nil {
		th.SetInvalid()
		logErrorf(sessionProfile, "CommitTxn: storage commit failed. txnId:%s error:%v", txnId, err)
		if txnOp != nil {
			err2 = txnOp.Rollback(ctx)
			if err2 != nil {
				logErrorf(sessionProfile, "CommitTxn: txn operator rollback failed. txnId:%s error:%v", txnId, err2)
			}
		}
		return err
	}
	if txnOp != nil {
		err = txnOp.Commit(ctx)
		if err != nil {
			th.SetInvalid()
			logErrorf(sessionProfile, "CommitTxn: txn operator commit failed. txnId:%s error:%v", txnId, err)
		}
	}
	th.SetInvalid()
	return err
}

func (th *TxnHandler) RollbackTxn() error {
	th.entryMu.Lock()
	defer th.entryMu.Unlock()
	if !th.IsValidTxn() {
		return nil
	}
	ses := th.GetSession()
	sessionProfile := ses.GetConciseProfile()
	ctx := ses.GetRequestContext()
	if ctx == nil {
		panic("context should not be nil")
	}
	storage := th.GetStorage()
	ctx, cancel := context.WithTimeout(
		ctx,
		storage.Hints().CommitOrRollbackTimeout,
	)
	defer cancel()
	var err, err2 error
	defer func() {
		// metric count
		tenant := ses.GetTenantName(nil)
		incTransactionCounter(tenant)
		incTransactionErrorsCounter(tenant, metric.SQLTypeOther) // exec rollback cnt
		if err != nil {
			incTransactionErrorsCounter(tenant, metric.SQLTypeRollback)
		}
	}()
	txnOp := th.GetTxnOperator()
	if txnOp == nil {
		logErrorf(sessionProfile, "RollbackTxn: txn operator is null")
	}
	txnId := txnOp.Txn().DebugString()
	logDebugf(sessionProfile, "RollbackTxn txnId:%s", txnId)
	defer func() {
		logDebugf(sessionProfile, "RollbackTxn exit txnId:%s", txnId)
	}()
	if err = storage.Rollback(ctx, txnOp); err != nil {
		th.SetInvalid()
		logErrorf(sessionProfile, "RollbackTxn: storage rollback failed. txnId:%s error:%v", txnId, err)
		if txnOp != nil {
			err2 = txnOp.Rollback(ctx)
			if err2 != nil {
				logErrorf(sessionProfile, "RollbackTxn: txn operator rollback failed. txnId:%s error:%v", txnId, err2)
			}
		}
		return err
	}
	if txnOp != nil {
		err = txnOp.Rollback(ctx)
		if err != nil {
			th.SetInvalid()
			logErrorf(sessionProfile, "RollbackTxn: txn operator commit failed. txnId:%s error:%v", txnId, err)
		}
	}
	th.SetInvalid()
	return err
}

func (th *TxnHandler) GetStorage() engine.Engine {
	th.mu.Lock()
	defer th.mu.Unlock()
	return th.storage
}

func (th *TxnHandler) GetTxn() (TxnOperator, error) {
	err := th.GetSession().TxnStart()
	if err != nil {
		logutil.Errorf("GetTxn. error:%v", err)
		return nil, err
	}
	return th.GetTxnOperator(), nil
}

func (th *TxnHandler) GetTxnOnly() TxnOperator {
	th.mu.Lock()
	defer th.mu.Unlock()
	return th.txn
}

var _ plan2.CompilerContext = &TxnCompilerContext{}

type QueryType int

const (
	TXN_DEFAULT QueryType = iota
	TXN_DELETE
	TXN_UPDATE
)

type TxnCompilerContext struct {
	dbName     string
	QryTyp     QueryType
	txnHandler *TxnHandler
	ses        *Session
	proc       *process.Process
	mu         sync.Mutex
}

func InitTxnCompilerContext(txn *TxnHandler, db string) *TxnCompilerContext {
	return &TxnCompilerContext{txnHandler: txn, dbName: db, QryTyp: TXN_DEFAULT}
}

func (tcc *TxnCompilerContext) GetQueryType() QueryType {
	tcc.mu.Lock()
	defer tcc.mu.Unlock()
	return tcc.QryTyp
}

func (tcc *TxnCompilerContext) SetSession(ses *Session) {
	tcc.mu.Lock()
	defer tcc.mu.Unlock()
	tcc.ses = ses
}

func (tcc *TxnCompilerContext) GetSession() *Session {
	tcc.mu.Lock()
	defer tcc.mu.Unlock()
	return tcc.ses
}

func (tcc *TxnCompilerContext) GetTxnHandler() *TxnHandler {
	tcc.mu.Lock()
	defer tcc.mu.Unlock()
	return tcc.txnHandler
}

func (tcc *TxnCompilerContext) GetUserName() string {
	tcc.mu.Lock()
	defer tcc.mu.Unlock()
	return tcc.ses.GetUserName()
}

func (tcc *TxnCompilerContext) SetQueryType(qryTyp QueryType) {
	tcc.mu.Lock()
	defer tcc.mu.Unlock()
	tcc.QryTyp = qryTyp
}

func (tcc *TxnCompilerContext) SetDatabase(db string) {
	tcc.mu.Lock()
	defer tcc.mu.Unlock()
	tcc.dbName = db
}

func (tcc *TxnCompilerContext) DefaultDatabase() string {
	tcc.mu.Lock()
	defer tcc.mu.Unlock()
	return tcc.dbName
}

func (tcc *TxnCompilerContext) GetRootSql() string {
	return tcc.GetSession().GetSql()
}

func (tcc *TxnCompilerContext) GetAccountId() uint32 {
	return tcc.ses.accountId
}

func (tcc *TxnCompilerContext) GetContext() context.Context {
	return tcc.ses.requestCtx
}

func (tcc *TxnCompilerContext) DatabaseExists(name string) bool {
	var err error
	var txn TxnOperator
	txn, err = tcc.GetTxnHandler().GetTxn()
	if err != nil {
		return false
	}
	//open database
	ses := tcc.GetSession()
	_, err = tcc.GetTxnHandler().GetStorage().Database(ses.GetRequestContext(), name, txn)
	if err != nil {
		logErrorf(ses.GetConciseProfile(), "get database %v failed. error %v", name, err)
		return false
	}

	return true
}

// getRelation returns the context (maybe updated) and the relation
func (tcc *TxnCompilerContext) getRelation(dbName string, tableName string) (context.Context, engine.Relation, error) {
	dbName, err := tcc.ensureDatabaseIsNotEmpty(dbName)
	if err != nil {
		return nil, nil, err
	}

	ses := tcc.GetSession()
	ctx := ses.GetRequestContext()
	account := ses.GetTenantInfo()
	if isClusterTable(dbName, tableName) {
		//if it is the cluster table in the general account, switch into the sys account
		if account != nil && account.GetTenantID() != sysAccountID {
			ctx = context.WithValue(ctx, defines.TenantIDKey{}, uint32(sysAccountID))
		}
	}

	txn, err := tcc.GetTxnHandler().GetTxn()
	if err != nil {
		return nil, nil, err
	}

	//open database
	db, err := tcc.GetTxnHandler().GetStorage().Database(ctx, dbName, txn)
	if err != nil {
		logErrorf(ses.GetConciseProfile(), "get database %v error %v", dbName, err)
		return nil, nil, err
	}

	tableNames, err := db.Relations(ctx)
	if err != nil {
		return nil, nil, err
	}
	logDebugf(ses.GetConciseProfile(), "dbName %v tableNames %v", dbName, tableNames)

	//open table
	table, err := db.Relation(ctx, tableName)
	if err != nil {
		return nil, nil, err
	}
	return ctx, table, nil
}

func (tcc *TxnCompilerContext) ensureDatabaseIsNotEmpty(dbName string) (string, error) {
	if len(dbName) == 0 {
		dbName = tcc.DefaultDatabase()
	}
	if len(dbName) == 0 {
		return "", moerr.NewNoDB(tcc.GetContext())
	}
	return dbName, nil
}

func (tcc *TxnCompilerContext) Resolve(dbName string, tableName string) (*plan2.ObjectRef, *plan2.TableDef) {
	dbName, err := tcc.ensureDatabaseIsNotEmpty(dbName)
	if err != nil {
		return nil, nil
	}
	ctx, table, err := tcc.getRelation(dbName, tableName)
	if err != nil {
		return nil, nil
	}

	tableId := table.GetTableID(ctx)
	engineDefs, err := table.TableDefs(ctx)
	if err != nil {
		return nil, nil
	}

	var cols []*plan2.ColDef
	var defs []*plan2.TableDefType
	var properties []*plan2.Property
	var TableType, Createsql string
	var CompositePkey *plan2.ColDef = nil
	var viewSql *plan2.ViewDef
	var foreignKeys []*plan2.ForeignKeyDef
	var refChildTbls []uint64
	for _, def := range engineDefs {
		if attr, ok := def.(*engine.AttributeDef); ok {
			isCPkey := util.JudgeIsCompositePrimaryKeyColumn(attr.Attr.Name)
			col := &plan2.ColDef{
				ColId: attr.Attr.ID,
				Name:  attr.Attr.Name,
				Typ: &plan2.Type{
					Id:          int32(attr.Attr.Type.Oid),
					Width:       attr.Attr.Type.Width,
					Precision:   attr.Attr.Type.Precision,
					Scale:       attr.Attr.Type.Scale,
					AutoIncr:    attr.Attr.AutoIncrement,
					Table:       tableName,
					NotNullable: attr.Attr.Default != nil && !attr.Attr.Default.NullAbility,
				},
				Primary:   attr.Attr.Primary,
				Default:   attr.Attr.Default,
				OnUpdate:  attr.Attr.OnUpdate,
				Comment:   attr.Attr.Comment,
				ClusterBy: attr.Attr.ClusterBy,
			}
			if isCPkey {
				CompositePkey = col
				continue
			}
			cols = append(cols, col)
		} else if pro, ok := def.(*engine.PropertiesDef); ok {
			for _, p := range pro.Properties {
				switch p.Key {
				case catalog.SystemRelAttr_Kind:
					TableType = p.Value
				case catalog.SystemRelAttr_CreateSQL:
					Createsql = p.Value
				default:
				}
				properties = append(properties, &plan2.Property{
					Key:   p.Key,
					Value: p.Value,
				})
			}
		} else if viewDef, ok := def.(*engine.ViewDef); ok {
			viewSql = &plan2.ViewDef{
				View: viewDef.View,
			}
		} else if c, ok := def.(*engine.ConstraintDef); ok {
			for _, ct := range c.Cts {
				switch k := ct.(type) {
				case *engine.UniqueIndexDef:
					u := &plan.UniqueIndexDef{}
					err = u.UnMarshalUniqueIndexDef(([]byte)(k.UniqueIndex))
					if err != nil {
						return nil, nil
					}
					defs = append(defs, &plan.TableDef_DefType{
						Def: &plan.TableDef_DefType_UIdx{
							UIdx: u,
						},
					})
				case *engine.SecondaryIndexDef:
					s := &plan.SecondaryIndexDef{}
					err = s.UnMarshalSecondaryIndexDef(([]byte)(k.SecondaryIndex))
					if err != nil {
						return nil, nil
					}
					defs = append(defs, &plan.TableDef_DefType{
						Def: &plan.TableDef_DefType_SIdx{
							SIdx: s,
						},
					})
				case *engine.ForeignKeyDef:
					foreignKeys = k.Fkeys
				case *engine.RefChildTableDef:
					refChildTbls = k.Tables
				}
			}
		} else if commnetDef, ok := def.(*engine.CommentDef); ok {
			properties = append(properties, &plan2.Property{
				Key:   catalog.SystemRelAttr_Comment,
				Value: commnetDef.Comment,
			})
		} else if partitionDef, ok := def.(*engine.PartitionDef); ok {
			p := &plan2.PartitionInfo{}
			err = p.UnMarshalPartitionInfo(([]byte)(partitionDef.Partition))
			if err != nil {
				return nil, nil
			}
			defs = append(defs, &plan2.TableDefType{
				Def: &plan2.TableDef_DefType_Partition{
					Partition: p,
				},
			})
		}
	}
	if len(properties) > 0 {
		defs = append(defs, &plan2.TableDefType{
			Def: &plan2.TableDef_DefType_Properties{
				Properties: &plan2.PropertiesDef{
					Properties: properties,
				},
			},
		})
	}

	if tcc.GetQueryType() != TXN_DEFAULT {
		hideKeys, err := table.GetHideKeys(ctx)
		if err != nil {
			return nil, nil
		}
		hideKey := hideKeys[0]
		cols = append(cols, &plan2.ColDef{
			Name: hideKey.Name,
			Typ: &plan2.Type{
				Id:        int32(hideKey.Type.Oid),
				Width:     hideKey.Type.Width,
				Precision: hideKey.Type.Precision,
				Scale:     hideKey.Type.Scale,
			},
			Primary: hideKey.Primary,
		})
	}

	//convert
	obj := &plan2.ObjectRef{
		SchemaName: dbName,
		ObjName:    tableName,
	}

	tableDef := &plan2.TableDef{
		TblId:         tableId,
		Name:          tableName,
		Cols:          cols,
		Defs:          defs,
		TableType:     TableType,
		Createsql:     Createsql,
		CompositePkey: CompositePkey,
		ViewSql:       viewSql,
		Fkeys:         foreignKeys,
		RefChildTbls:  refChildTbls,
	}
	return obj, tableDef
}

func (tcc *TxnCompilerContext) ResolveVariable(varName string, isSystemVar, isGlobalVar bool) (interface{}, error) {
	if isSystemVar {
		if isGlobalVar {
			return tcc.GetSession().GetGlobalVar(varName)
		} else {
			return tcc.GetSession().GetSessionVar(varName)
		}
	} else {
		_, val, err := tcc.GetSession().GetUserDefinedVar(varName)
		return val, err
	}
}

func (tcc *TxnCompilerContext) ResolveAccountIds(accountNames []string) ([]uint32, error) {
	var err error
	var sql string
	var accountIds []uint32
	var erArray []ExecResult
	var targetAccountId uint64
	if len(accountNames) == 0 {
		return []uint32{}, nil
	}

	dedup := make(map[string]int8)
	for _, name := range accountNames {
		dedup[name] = 1
	}

	ses := tcc.GetSession()
	ctx := ses.GetRequestContext()
	bh := ses.GetBackgroundExec(ctx)
	defer bh.Close()

	err = bh.Exec(ctx, "begin;")
	if err != nil {
		goto handleFailed
	}

	for name := range dedup {
		sql = getSqlForCheckTenant(name)
		bh.ClearExecResultSet()
		err = bh.Exec(ctx, sql)
		if err != nil {
			goto handleFailed
		}

		erArray, err = getResultSet(ctx, bh)
		if err != nil {
			goto handleFailed
		}

		if execResultArrayHasData(erArray) {
			for i := uint64(0); i < erArray[0].GetRowCount(); i++ {
				targetAccountId, err = erArray[0].GetUint64(ctx, i, 0)
				if err != nil {
					goto handleFailed
				}
			}
			accountIds = append(accountIds, uint32(targetAccountId))
		} else {
			return nil, moerr.NewInternalError(ctx, "there is no account %s", name)
		}
	}

	err = bh.Exec(ctx, "commit;")
	if err != nil {
		goto handleFailed
	}
	return accountIds, err
handleFailed:
	//ROLLBACK the transaction
	rbErr := bh.Exec(ctx, "rollback;")
	if rbErr != nil {
		return nil, rbErr
	}
	return nil, err
}

func (tcc *TxnCompilerContext) GetPrimaryKeyDef(dbName string, tableName string) []*plan2.ColDef {
	dbName, err := tcc.ensureDatabaseIsNotEmpty(dbName)
	if err != nil {
		return nil
	}
	ctx, relation, err := tcc.getRelation(dbName, tableName)
	if err != nil {
		return nil
	}

	priKeys, err := relation.GetPrimaryKeys(ctx)
	if err != nil {
		return nil
	}
	if len(priKeys) == 0 {
		return nil
	}

	priDefs := make([]*plan2.ColDef, 0, len(priKeys))
	for _, key := range priKeys {
		priDefs = append(priDefs, &plan2.ColDef{
			Name: key.Name,
			Typ: &plan2.Type{
				Id:        int32(key.Type.Oid),
				Width:     key.Type.Width,
				Precision: key.Type.Precision,
				Scale:     key.Type.Scale,
				Size:      key.Type.Size,
			},
			Primary: key.Primary,
		})
	}
	return priDefs
}

func (tcc *TxnCompilerContext) GetHideKeyDef(dbName string, tableName string) *plan2.ColDef {
	dbName, err := tcc.ensureDatabaseIsNotEmpty(dbName)
	if err != nil {
		return nil
	}
	ctx, relation, err := tcc.getRelation(dbName, tableName)
	if err != nil {
		return nil
	}

	hideKeys, err := relation.GetHideKeys(ctx)
	if err != nil {
		return nil
	}
	if len(hideKeys) == 0 {
		return nil
	}
	hideKey := hideKeys[0]

	hideDef := &plan2.ColDef{
		Name: hideKey.Name,
		Typ: &plan2.Type{
			Id:        int32(hideKey.Type.Oid),
			Width:     hideKey.Type.Width,
			Precision: hideKey.Type.Precision,
			Scale:     hideKey.Type.Scale,
			Size:      hideKey.Type.Size,
		},
		Primary: hideKey.Primary,
	}
	return hideDef
}

func fixColumnName(cols []*engine.Attribute, expr *plan.Expr) {
	switch exprImpl := expr.Expr.(type) {
	case *plan.Expr_F:
		for _, arg := range exprImpl.F.Args {
			fixColumnName(cols, arg)
		}
	case *plan.Expr_Col:
		exprImpl.Col.Name = cols[exprImpl.Col.ColPos].Name
	}
}

func (tcc *TxnCompilerContext) Stats(obj *plan2.ObjectRef, e *plan2.Expr) (stats *plan2.Stats) {
	stats = new(plan2.Stats)
	dbName := obj.GetSchemaName()
	dbName, err := tcc.ensureDatabaseIsNotEmpty(dbName)
	if err != nil {
		return
	}
	tableName := obj.GetObjName()
	ctx, table, err := tcc.getRelation(dbName, tableName)
	if err != nil {
		return
	}
	if e != nil {
		cols, _ := table.TableColumns(ctx)
		fixColumnName(cols, e)
	}
	blockNum, rows, err := table.FilteredStats(ctx, e)
	if err != nil {
		return
	}
	stats.Cost = float64(rows)
	stats.Outcnt = stats.Cost * plan2.DeduceSelectivity(e)
	stats.BlockNum = blockNum
	return
}

func (tcc *TxnCompilerContext) GetProcess() *process.Process {
	tcc.mu.Lock()
	defer tcc.mu.Unlock()
	return tcc.proc
}

func (tcc *TxnCompilerContext) SetProcess(proc *process.Process) {
	tcc.mu.Lock()
	defer tcc.mu.Unlock()
	tcc.proc = proc
}

// fakeDataSetFetcher gets the result set from the pipeline and save it in the session.
// It will not send the result to the client.
func fakeDataSetFetcher(handle interface{}, dataSet *batch.Batch) error {
	if handle == nil || dataSet == nil {
		return nil
	}

	ses := handle.(*Session)
	oq := newFakeOutputQueue(ses.GetMysqlResultSet())
	n := vector.Length(dataSet.Vecs[0])
	for j := 0; j < n; j++ { //row index
		if dataSet.Zs[j] <= 0 {
			continue
		}
		_, err := extractRowFromEveryVector(ses, dataSet, int64(j), oq)
		if err != nil {
			return err
		}
	}
	err := oq.flush()
	if err != nil {
		return err
	}
	ses.AppendMysqlResultSetOfBackgroundTask(ses.GetMysqlResultSet())
	return nil
}

// getResultSet extracts the result set
func getResultSet(ctx context.Context, bh BackgroundExec) ([]ExecResult, error) {
	results := bh.GetExecResultSet()
	rsset := make([]ExecResult, len(results))
	for i, value := range results {
		if er, ok := value.(ExecResult); ok {
			rsset[i] = er
		} else {
			return nil, moerr.NewInternalError(ctx, "it is not the type of result set")
		}
	}
	return rsset, nil
}

// executeSQLInBackgroundSession executes the sql in an independent session and transaction.
// It sends nothing to the client.
func executeSQLInBackgroundSession(ctx context.Context, mp *mpool.MPool, pu *config.ParameterUnit, sql string) ([]ExecResult, error) {
	bh := NewBackgroundHandler(ctx, mp, pu)
	defer bh.Close()
	logutil.Debugf("background exec sql:%v", sql)
	err := bh.Exec(ctx, sql)
	logutil.Debugf("background exec sql done")
	if err != nil {
		return nil, err
	}

	//get the result set
	//TODO: debug further
	//mrsArray := ses.GetAllMysqlResultSet()
	//for _, mrs := range mrsArray {
	//	for i := uint64(0); i < mrs.GetRowCount(); i++ {
	//		row, err := mrs.GetRow(i)
	//		if err != nil {
	//			return err
	//		}
	//		logutil.Info(row)
	//	}
	//}

	return getResultSet(ctx, bh)
}

type BackgroundHandler struct {
	mce *MysqlCmdExecutor
	ses *BackgroundSession
}

var NewBackgroundHandler = func(ctx context.Context, mp *mpool.MPool, pu *config.ParameterUnit) BackgroundExec {
	bh := &BackgroundHandler{
		mce: NewMysqlCmdExecutor(),
		ses: NewBackgroundSession(ctx, mp, pu, gSysVariables),
	}
	return bh
}

func (bh *BackgroundHandler) Close() {
	bh.mce.Close()
	bh.ses.Close()
}

func (bh *BackgroundHandler) Exec(ctx context.Context, sql string) error {
	bh.mce.SetSession(bh.ses.Session)
	if ctx == nil {
		ctx = bh.ses.GetRequestContext()
	}
	bh.mce.ChooseDoQueryFunc(bh.ses.GetParameterUnit().SV.EnableDoComQueryInProgress)
	//logutil.Debugf("-->bh:%s", sql)
	err := bh.mce.GetDoQueryFunc()(ctx, sql)
	if err != nil {
		return err
	}
	return err
}

func (bh *BackgroundHandler) GetExecResultSet() []interface{} {
	mrs := bh.ses.GetAllMysqlResultSet()
	ret := make([]interface{}, len(mrs))
	for i, mr := range mrs {
		ret[i] = mr
	}
	return ret
}

func (bh *BackgroundHandler) ClearExecResultSet() {
	bh.ses.ClearAllMysqlResultSet()
}<|MERGE_RESOLUTION|>--- conflicted
+++ resolved
@@ -172,11 +172,9 @@
 
 	sqlSourceType string
 
-<<<<<<< HEAD
+	isBackgroundSession bool
+
 	planCache *planCache
-=======
-	isBackgroundSession bool
->>>>>>> 53cdee63
 }
 
 // Clean up all resources hold by the session.  As of now, the mpool
@@ -312,7 +310,18 @@
 	bgs = nil
 }
 
-<<<<<<< HEAD
+func (ses *Session) SetBackgroundSession(b bool) {
+	ses.mu.Lock()
+	defer ses.mu.Unlock()
+	ses.isBackgroundSession = b
+}
+
+func (ses *Session) IsBackgroundSession() bool {
+	ses.mu.Lock()
+	defer ses.mu.Unlock()
+	return ses.isBackgroundSession
+}
+
 func (ses *Session) cachePlan(sql string, stmts []*tree.Statement, plans []*plan.Plan) {
 	ses.mu.Lock()
 	defer ses.mu.Unlock()
@@ -335,18 +344,6 @@
 	ses.mu.Lock()
 	defer ses.mu.Unlock()
 	ses.planCache.clean()
-=======
-func (ses *Session) SetBackgroundSession(b bool) {
-	ses.mu.Lock()
-	defer ses.mu.Unlock()
-	ses.isBackgroundSession = b
-}
-
-func (ses *Session) IsBackgroundSession() bool {
-	ses.mu.Lock()
-	defer ses.mu.Unlock()
-	return ses.isBackgroundSession
->>>>>>> 53cdee63
 }
 
 func (ses *Session) setSkipCheckPrivilege(b bool) {
