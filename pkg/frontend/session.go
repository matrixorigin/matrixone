// Copyright 2021 Matrix Origin
//
// Licensed under the Apache License, Version 2.0 (the "License");
// you may not use this file except in compliance with the License.
// You may obtain a copy of the License at
//
//      http://www.apache.org/licenses/LICENSE-2.0
//
// Unless required by applicable law or agreed to in writing, software
// distributed under the License is distributed on an "AS IS" BASIS,
// WITHOUT WARRANTIES OR CONDITIONS OF ANY KIND, either express or implied.
// See the License for the specific language governing permissions and
// limitations under the License.

package frontend

import (
	"context"
	"fmt"
	"github.com/matrixorigin/matrixone/pkg/container/batch"
	"github.com/matrixorigin/matrixone/pkg/container/vector"
	"strings"

	"github.com/matrixorigin/matrixone/pkg/config"
	"github.com/matrixorigin/matrixone/pkg/logutil"
	"github.com/matrixorigin/matrixone/pkg/pb/plan"
	"github.com/matrixorigin/matrixone/pkg/sql/errors"
	"github.com/matrixorigin/matrixone/pkg/sql/parsers/tree"
	plan2 "github.com/matrixorigin/matrixone/pkg/sql/plan"
	"github.com/matrixorigin/matrixone/pkg/vm/engine"
	"github.com/matrixorigin/matrixone/pkg/vm/engine/tae/moengine"
	"github.com/matrixorigin/matrixone/pkg/vm/mempool"
	"github.com/matrixorigin/matrixone/pkg/vm/mmu/guest"
)

const MaxPrepareNumberInOneSession = 64

type ShowStatementType int

const (
	NotShowStatement   ShowStatementType = 0
	ShowCreateDatabase ShowStatementType = 1
	ShowCreateTable    ShowStatementType = 2
	ShowColumns        ShowStatementType = 3
)

type TxnHandler struct {
	storage engine.Engine
	txn     moengine.Txn
	ses     *Session
}

func InitTxnHandler(storage engine.Engine) *TxnHandler {
	return &TxnHandler{
		storage: storage,
	}
}

type Session struct {
	//protocol layer
	protocol Protocol

	//cmd from the client
	Cmd int

	//for test
	Mrs *MysqlResultSet

	GuestMmu *guest.Mmu
	Mempool  *mempool.Mempool

	Pu *config.ParameterUnit

	IsInternal bool

	Data         [][]interface{}
	ep           *tree.ExportParam
	showStmtType ShowStatementType

	txnHandler    *TxnHandler
	txnCompileCtx *TxnCompilerContext
	storage       engine.Engine
	sql           string

	sysVars         map[string]interface{}
	userDefinedVars map[string]interface{}
	gSysVars        *GlobalSystemVariables

	//the server status
	serverStatus uint16

	//the option bits
	optionBits uint32

	prepareStmts map[string]*PrepareStmt

<<<<<<< HEAD
	requestCtx context.Context
=======
	//it gets the result set from the pipeline and send it to the client
	outputCallback func(interface{}, *batch.Batch) error

	//all the result set of executing the sql in background task
	allResultSet []*MysqlResultSet

	tenant *TenantInfo
>>>>>>> 7eafae13
}

func NewSession(proto Protocol, gm *guest.Mmu, mp *mempool.Mempool, PU *config.ParameterUnit, gSysVars *GlobalSystemVariables) *Session {
	txnHandler := InitTxnHandler(config.StorageEngine)
	ses := &Session{
		protocol: proto,
		GuestMmu: gm,
		Mempool:  mp,
		Pu:       PU,
		ep: &tree.ExportParam{
			Outfile: false,
			Fields:  &tree.Fields{},
			Lines:   &tree.Lines{},
		},
		txnHandler: txnHandler,
		//TODO:fix database name after the catalog is ready
		txnCompileCtx:   InitTxnCompilerContext(txnHandler, proto.GetDatabaseName()),
		storage:         config.StorageEngine,
		sysVars:         gSysVars.CopySysVarsToSession(),
		userDefinedVars: make(map[string]interface{}),
		gSysVars:        gSysVars,

		serverStatus: 0,
		optionBits:   0,

		prepareStmts:   make(map[string]*PrepareStmt),
		outputCallback: getDataFromPipeline,
	}
	ses.SetOptionBits(OPTION_AUTOCOMMIT)
	ses.txnCompileCtx.SetSession(ses)
	ses.txnHandler.SetSession(ses)
	return ses
}

<<<<<<< HEAD
func (ses *Session) SetRequestContext(reqCtx context.Context) {
	ses.requestCtx = reqCtx
}

func (ses *Session) GetRequestContext() context.Context {
	return ses.requestCtx
=======
func (ses *Session) SetMysqlResultSet(mrs *MysqlResultSet) {
	ses.Mrs = mrs
}

func (ses *Session) GetMysqlResultSet() *MysqlResultSet {
	return ses.Mrs
}

func (ses *Session) AppendMysqlResultSetOfBackgroundTask(mrs *MysqlResultSet) {
	ses.allResultSet = append(ses.allResultSet, mrs)
}

func (ses *Session) GetAllMysqlResultSet() []*MysqlResultSet {
	return ses.allResultSet
}

func (ses *Session) GetTenantInfo() *TenantInfo {
	return ses.tenant
}

func (ses *Session) SetTenantInfo(ti *TenantInfo) {
	ses.tenant = ti
>>>>>>> 7eafae13
}

func (ses *Session) SetPrepareStmt(name string, prepareStmt *PrepareStmt) error {
	if _, ok := ses.prepareStmts[name]; !ok {
		if len(ses.prepareStmts) >= MaxPrepareNumberInOneSession {
			return errors.New("", fmt.Sprintf("more than '%d' prepare statement in one session", MaxPrepareNumberInOneSession))
		}
	}
	ses.prepareStmts[name] = prepareStmt
	return nil
}

func (ses *Session) GetPrepareStmt(name string) (*PrepareStmt, error) {
	if prepareStmt, ok := ses.prepareStmts[name]; ok {
		return prepareStmt, nil
	}
	return nil, errors.New("", fmt.Sprintf("prepare statement '%s' does not exist", name))
}

func (ses *Session) RemovePrepareStmt(name string) {
	delete(ses.prepareStmts, name)
}

// SetGlobalVar sets the value of system variable in global.
// used by SET GLOBAL
func (ses *Session) SetGlobalVar(name string, value interface{}) error {
	return ses.gSysVars.SetGlobalSysVar(name, value)
}

// GetGlobalVar gets this value of the system variable in global
func (ses *Session) GetGlobalVar(name string) (interface{}, error) {
	if def, val, ok := ses.gSysVars.GetGlobalSysVar(name); ok {
		if def.GetScope() == ScopeSession {
			//empty
			return nil, errorSystemVariableSessionEmpty
		}
		return val, nil
	}
	return nil, errorSystemVariableDoesNotExist
}

func (ses *Session) GetTxnCompileCtx() *TxnCompilerContext {
	return ses.txnCompileCtx
}

// SetSessionVar sets the value of system variable in session
func (ses *Session) SetSessionVar(name string, value interface{}) error {
	if def, _, ok := ses.gSysVars.GetGlobalSysVar(name); ok {
		if def.GetScope() == ScopeGlobal {
			return errorSystemVariableIsGlobal
		}
		//scope session & both
		if !def.GetDynamic() {
			return errorSystemVariableIsReadOnly
		}

		cv, err := def.GetType().Convert(value)
		if err != nil {
			return err
		}
		ses.sysVars[def.GetName()] = cv
	} else {
		return errorSystemVariableDoesNotExist
	}
	return nil
}

// GetSessionVar gets this value of the system variable in session
func (ses *Session) GetSessionVar(name string) (interface{}, error) {
	if def, gVal, ok := ses.gSysVars.GetGlobalSysVar(name); ok {
		ciname := strings.ToLower(name)
		if def.GetScope() == ScopeGlobal {
			return gVal, nil
		}
		return ses.sysVars[ciname], nil
	} else {
		return nil, errorSystemVariableDoesNotExist
	}
}

func (ses *Session) CopyAllSessionVars() map[string]interface{} {
	cp := make(map[string]interface{})
	for k, v := range ses.sysVars {
		cp[k] = v
	}
	return cp
}

// SetUserDefinedVar sets the user defined variable to the value in session
func (ses *Session) SetUserDefinedVar(name string, value interface{}) error {
	ses.userDefinedVars[strings.ToLower(name)] = value
	return nil
}

// GetUserDefinedVar gets value of the user defined variable
func (ses *Session) GetUserDefinedVar(name string) (SystemVariableType, interface{}, error) {
	val, ok := ses.userDefinedVars[strings.ToLower(name)]
	if !ok {
		return SystemVariableNullType{}, nil, nil
	}
	return InitSystemVariableStringType(name), val, nil
}

func (ses *Session) GetTxnHandler() *TxnHandler {
	return ses.txnHandler
}

func (ses *Session) GetTxnCompilerContext() *TxnCompilerContext {
	return ses.txnCompileCtx
}

func (ses *Session) SetSql(sql string) {
	ses.sql = sql
}

func (ses *Session) GetSql() string {
	return ses.sql
}

func (ses *Session) IsTaeEngine() bool {
	_, ok := ses.storage.(moengine.TxnEngine)
	return ok
}

func (ses *Session) GetStorage() engine.Engine {
	return ses.storage
}

func (ses *Session) GetDatabaseName() string {
	return ses.protocol.GetDatabaseName()
}

func (ses *Session) SetDatabaseName(db string) {
	ses.protocol.SetDatabaseName(db)
	ses.txnCompileCtx.SetDatabase(db)
}

func (ses *Session) DatabaseNameIsEmpty() bool {
	return len(ses.GetDatabaseName()) == 0
}

func (ses *Session) GetUserName() string {
	return ses.protocol.GetUserName()
}

func (ses *Session) SetUserName(uname string) {
	ses.protocol.SetUserName(uname)
}

func (ses *Session) GetConnectionID() uint32 {
	return ses.protocol.ConnectionID()
}

func (ses *Session) SetOptionBits(bit uint32) {
	ses.optionBits |= bit
}

func (ses *Session) ClearOptionBits(bit uint32) {
	ses.optionBits &= ^bit
}

func (ses *Session) OptionBitsIsSet(bit uint32) bool {
	return ses.optionBits&bit != 0
}

func (ses *Session) SetServerStatus(bit uint16) {
	ses.serverStatus |= bit
}

func (ses *Session) ClearServerStatus(bit uint16) {
	ses.serverStatus &= ^bit
}

func (ses *Session) ServerStatusIsSet(bit uint16) bool {
	return ses.serverStatus&bit != 0
}

/*
InMultiStmtTransactionMode checks the session is in multi-statement transaction mode.
OPTION_NOT_AUTOCOMMIT: After the autocommit is off, the multi-statement transaction is
started implicitly by the first statement of the transaction.
OPTION_BEGAN: Whenever the autocommit is on or off, the multi-statement transaction is
started explicitly by the BEGIN statement.

But it does not denote the transaction is active or not.
*/
func (ses *Session) InMultiStmtTransactionMode() bool {
	return ses.OptionBitsIsSet(OPTION_NOT_AUTOCOMMIT | OPTION_BEGIN)
}

/*
InActiveMultiStmtTransaction checks the session is in multi-statement transaction mode
and there is an active transaction.

But sometimes, the session does not start an active transaction even if it is in multi-
statement transaction mode.

For example: there is no active transaction.
set autocommit = 0;
select 1;

For example: there is an active transaction.
begin;
select 1;

When the statement starts the multi-statement transaction(select * from table), this flag
won't be set until we access the tables.
*/
func (ses *Session) InActiveMultiStmtTransaction() bool {
	return ses.ServerStatusIsSet(SERVER_STATUS_IN_TRANS)
}

/*
TxnStart starts the transaction implicitly and idempotent

When it is in multi-statement transaction mode:

	Set SERVER_STATUS_IN_TRANS bit;
	Starts a new transaction if there is none. Reuse the current transaction if there is one.

When it is not in single statement transaction mode:

	Starts a new transaction if there is none. Reuse the current transaction if there is one.
*/
func (ses *Session) TxnStart() error {
	var err error
	if ses.InMultiStmtTransactionMode() {
		ses.SetServerStatus(SERVER_STATUS_IN_TRANS)
	}
	if !ses.txnHandler.IsValidTxn() {
		err = ses.txnHandler.NewTxn()
	}
	return err
}

/*
TxnCommitSingleStatement commits the single statement transaction.
*/
func (ses *Session) TxnCommitSingleStatement(stmt tree.Statement) error {
	var err error
	/*
		Commit Rules:
		1, if it is in single-statement mode:
			it commits.
		2, if it is in multi-statement mode:
			if the statement is the one can be executed in the active transaction,
				the transaction need to be committed at the end of the statement.
	*/
	if !ses.InMultiStmtTransactionMode() ||
		ses.InActiveTransaction() && IsStatementToBeCommittedInActiveTransaction(stmt) {
		err = ses.txnHandler.CommitTxn()
		ses.ClearServerStatus(SERVER_STATUS_IN_TRANS)
		ses.ClearOptionBits(OPTION_BEGIN)
	}
	return err
}

/*
TxnRollbackSingleStatement rollbacks the single statement transaction.
*/
func (ses *Session) TxnRollbackSingleStatement(stmt tree.Statement) error {
	var err error
	/*
		Rollback Rules:
		1, if it is in single-statement mode:
			it rollbacks.
		2, if it is in multi-statement mode:
			if the statement is the one can be executed in the active transaction,
				the transaction need to be rollback at the end of the statement.
	*/
	if !ses.InMultiStmtTransactionMode() ||
		ses.InActiveTransaction() && IsStatementToBeCommittedInActiveTransaction(stmt) {
		err = ses.txnHandler.RollbackTxn()
		ses.ClearServerStatus(SERVER_STATUS_IN_TRANS)
		ses.ClearOptionBits(OPTION_BEGIN)
	}
	return err
}

/*
TxnBegin begins a new transaction.
It commits the current transaction implicitly.
*/
func (ses *Session) TxnBegin() error {
	var err error
	if ses.InMultiStmtTransactionMode() {
		ses.ClearServerStatus(SERVER_STATUS_IN_TRANS)
		err = ses.txnHandler.CommitTxn()
	}
	ses.ClearOptionBits(OPTION_BEGIN)
	if err != nil {
		return err
	}
	ses.SetOptionBits(OPTION_BEGIN)
	ses.SetServerStatus(SERVER_STATUS_IN_TRANS)
	err = ses.txnHandler.NewTxn()
	return err
}

// TxnCommit commits the current transaction.
func (ses *Session) TxnCommit() error {
	var err error
	ses.ClearServerStatus(SERVER_STATUS_IN_TRANS | SERVER_STATUS_IN_TRANS_READONLY)
	err = ses.txnHandler.CommitTxn()
	ses.ClearServerStatus(SERVER_STATUS_IN_TRANS)
	ses.ClearOptionBits(OPTION_BEGIN)
	return err
}

// TxnRollback rollbacks the current transaction.
func (ses *Session) TxnRollback() error {
	var err error
	ses.ClearServerStatus(SERVER_STATUS_IN_TRANS | SERVER_STATUS_IN_TRANS_READONLY)
	err = ses.txnHandler.RollbackTxn()
	ses.ClearOptionBits(OPTION_BEGIN)
	return err
}

/*
InActiveTransaction checks if it is in an active transaction.
*/
func (ses *Session) InActiveTransaction() bool {
	if ses.InActiveMultiStmtTransaction() {
		return true
	} else {
		return ses.txnHandler.IsValidTxn()
	}
}

/*
SetAutocommit sets the value of the system variable 'autocommit'.

The rule is that we can not execute the statement 'set parameter = value' in
an active transaction whichever it is started by BEGIN or in 'set autocommit = 0;'.
*/
func (ses *Session) SetAutocommit(on bool) error {
	if ses.InActiveTransaction() {
		return errorParameterModificationInTxn
	}
	if on {
		ses.ClearOptionBits(OPTION_BEGIN | OPTION_NOT_AUTOCOMMIT)
		ses.SetServerStatus(SERVER_STATUS_AUTOCOMMIT)
	} else {
		ses.ClearServerStatus(SERVER_STATUS_AUTOCOMMIT)
		ses.SetOptionBits(OPTION_NOT_AUTOCOMMIT)
	}
	return nil
}

func (ses *Session) SetOutputCallback(callback func(interface{}, *batch.Batch) error) {
	ses.outputCallback = callback
}

// AuthenticateUser verifies the password of the user.
func (ses *Session) AuthenticateUser(userInput string) error {
	//Get tenant info
	tenant, err := GetTenantInfo(userInput)
	if err != nil {
		return err
	}

	ses.SetTenantInfo(tenant)

	//Get the password of the user in an independent session
	err = executeSQLInBackgroundSession(ses.GuestMmu, ses.Mempool, ses.Pu, "use mo_catalog; select * from mo_database;")
	return err
}

func (th *TxnHandler) SetSession(ses *Session) {
	th.ses = ses
}

// NewTxn commits the old transaction if it existed.
// Then it creates the new transaction.
func (th *TxnHandler) NewTxn() error {
	var err error
	if th.IsValidTxn() {
		err = th.CommitTxn()
		if err != nil {
			return err
		}
	}
	th.SetInvalid()
	if taeEng, ok := th.storage.(moengine.TxnEngine); ok {
		//begin a transaction
		th.txn, err = taeEng.StartTxn(nil)
		if err != nil {
			logutil.Errorf("start tae txn error:%v", err)
			return err
		}
	}
	return err
}

// IsValidTxn checks the transaction is true or not.
func (th *TxnHandler) IsValidTxn() bool {
	return th.txn != nil
}

func (th *TxnHandler) SetInvalid() {
	th.txn = nil
}

func (th *TxnHandler) CommitTxn() error {
	if !th.IsValidTxn() {
		return nil
	}
	err := th.txn.Commit()
	th.SetInvalid()
	return err
}

func (th *TxnHandler) RollbackTxn() error {
	if !th.IsValidTxn() {
		return nil
	}
	err := th.txn.Rollback()
	th.SetInvalid()
	return err
}

func (th *TxnHandler) GetStorage() engine.Engine {
	return th.storage
}

func (th *TxnHandler) IsTaeEngine() bool {
	_, ok := th.storage.(moengine.TxnEngine)
	return ok
}

func (th *TxnHandler) GetTxn() moengine.Txn {
	err := th.ses.TxnStart()
	if err != nil {
		panic(err)
	}
	return th.txn
}

var _ plan2.CompilerContext = &TxnCompilerContext{}

type QueryType int

const (
	TXN_DEFAULT QueryType = iota
	TXN_DELETE
	TXN_UPDATE
)

type TxnCompilerContext struct {
	dbName     string
	QryTyp     QueryType
	txnHandler *TxnHandler
	ses        *Session
}

func InitTxnCompilerContext(txn *TxnHandler, db string) *TxnCompilerContext {
	return &TxnCompilerContext{txnHandler: txn, dbName: db, QryTyp: TXN_DEFAULT}
}

func (tcc *TxnCompilerContext) SetSession(ses *Session) {
	tcc.ses = ses
}

func (tcc *TxnCompilerContext) SetQueryType(qryTyp QueryType) {
	tcc.QryTyp = qryTyp
}

func (tcc *TxnCompilerContext) SetDatabase(db string) {
	tcc.dbName = db
}

func (tcc *TxnCompilerContext) DefaultDatabase() string {
	return tcc.dbName
}

func (tcc *TxnCompilerContext) DatabaseExists(name string) bool {
	var err error
	//open database
	_, err = tcc.txnHandler.GetStorage().Database(tcc.ses.GetRequestContext(), name, engine.Snapshot(tcc.txnHandler.GetTxn().GetCtx()))
	if err != nil {
		logutil.Errorf("get database %v failed. error %v", name, err)
		return false
	}

	return true
}

func (tcc *TxnCompilerContext) getRelation(dbName string, tableName string) (engine.Relation, error) {
	dbName, err := tcc.ensureDatabaseIsNotEmpty(dbName)
	if err != nil {
		return nil, err
	}

	ctx := tcc.ses.GetRequestContext()
	//open database
	db, err := tcc.txnHandler.GetStorage().Database(ctx, dbName, engine.Snapshot(tcc.txnHandler.GetTxn().GetCtx()))
	if err != nil {
		logutil.Errorf("get database %v error %v", dbName, err)
		return nil, err
	}

	tableNames, err := db.Relations(ctx)
	if err != nil {
		return nil, err
	}
	logutil.Infof("dbName %v tableNames %v", dbName, tableNames)

	//open table
	table, err := db.Relation(ctx, tableName)
	if err != nil {
		logutil.Errorf("get table %v error %v", tableName, err)
		return nil, err
	}
	return table, nil
}

func (tcc *TxnCompilerContext) ensureDatabaseIsNotEmpty(dbName string) (string, error) {
	if len(dbName) == 0 {
		dbName = tcc.DefaultDatabase()
	}
	if len(dbName) == 0 {
		return "", NewMysqlError(ER_NO_DB_ERROR)
	}
	return dbName, nil
}

func (tcc *TxnCompilerContext) Resolve(dbName string, tableName string) (*plan2.ObjectRef, *plan2.TableDef) {
	dbName, err := tcc.ensureDatabaseIsNotEmpty(dbName)
	if err != nil {
		return nil, nil
	}
	table, err := tcc.getRelation(dbName, tableName)
	if err != nil {
		return nil, nil
	}
	ctx := tcc.ses.GetRequestContext()
	engineDefs, err := table.TableDefs(ctx)
	if err != nil {
		return nil, nil
	}

	var defs []*plan2.ColDef
	for _, def := range engineDefs {
		if attr, ok := def.(*engine.AttributeDef); ok {
			defs = append(defs, &plan2.ColDef{
				Name: attr.Attr.Name,
				Typ: &plan2.Type{
					Id:        plan.Type_TypeId(attr.Attr.Type.Oid),
					Width:     attr.Attr.Type.Width,
					Precision: attr.Attr.Type.Precision,
					Scale:     attr.Attr.Type.Scale,
				},
				Primary: attr.Attr.Primary,
				Default: attr.Attr.Default,
			})
		}
	}
	if tcc.QryTyp != TXN_DEFAULT {
		hideKeys, err := table.GetHideKeys(ctx)
		if err != nil {
			return nil, nil
		}
		hideKey := hideKeys[0]
		defs = append(defs, &plan2.ColDef{
			Name: hideKey.Name,
			Typ: &plan2.Type{
				Id:        plan.Type_TypeId(hideKey.Type.Oid),
				Width:     hideKey.Type.Width,
				Precision: hideKey.Type.Precision,
				Scale:     hideKey.Type.Scale,
			},
			Primary: hideKey.Primary,
		})
	}

	//convert
	obj := &plan2.ObjectRef{
		SchemaName: dbName,
		ObjName:    tableName,
	}

	tableDef := &plan2.TableDef{
		Name: tableName,
		Cols: defs,
	}
	return obj, tableDef
}

func (tcc *TxnCompilerContext) ResolveVariable(varName string, isSystemVar, isGlobalVar bool) (interface{}, error) {
	if isSystemVar {
		if isGlobalVar {
			return tcc.ses.GetGlobalVar(varName)
		} else {
			return tcc.ses.GetSessionVar(varName)
		}
	} else {
		_, val, err := tcc.ses.GetUserDefinedVar(varName)
		return val, err
	}
}

func (tcc *TxnCompilerContext) GetPrimaryKeyDef(dbName string, tableName string) []*plan2.ColDef {
	ctx := tcc.ses.GetRequestContext()
	dbName, err := tcc.ensureDatabaseIsNotEmpty(dbName)
	if err != nil {
		return nil
	}
	relation, err := tcc.getRelation(dbName, tableName)
	if err != nil {
		return nil
	}

	priKeys, err := relation.GetPrimaryKeys(ctx)
	if err != nil {
		return nil
	}
	if len(priKeys) == 0 {
		return nil
	}

	priDefs := make([]*plan2.ColDef, 0, len(priKeys))
	for _, key := range priKeys {
		priDefs = append(priDefs, &plan2.ColDef{
			Name: key.Name,
			Typ: &plan2.Type{
				Id:        plan.Type_TypeId(key.Type.Oid),
				Width:     key.Type.Width,
				Precision: key.Type.Precision,
				Scale:     key.Type.Scale,
				Size:      key.Type.Size,
			},
			Primary: key.Primary,
		})
	}
	return priDefs
}

func (tcc *TxnCompilerContext) GetHideKeyDef(dbName string, tableName string) *plan2.ColDef {
	ctx := tcc.ses.GetRequestContext()
	dbName, err := tcc.ensureDatabaseIsNotEmpty(dbName)
	if err != nil {
		return nil
	}
	relation, err := tcc.getRelation(dbName, tableName)
	if err != nil {
		return nil
	}

	hideKeys, err := relation.GetHideKeys(ctx)
	if err != nil {
		return nil
	}
	if len(hideKeys) == 0 {
		return nil
	}
	hideKey := hideKeys[0]

	hideDef := &plan2.ColDef{
		Name: hideKey.Name,
		Typ: &plan2.Type{
			Id:        plan.Type_TypeId(hideKey.Type.Oid),
			Width:     hideKey.Type.Width,
			Precision: hideKey.Type.Precision,
			Scale:     hideKey.Type.Scale,
			Size:      hideKey.Type.Size,
		},
		Primary: hideKey.Primary,
	}
	return hideDef
}

func (tcc *TxnCompilerContext) Cost(obj *plan2.ObjectRef, e *plan2.Expr) *plan2.Cost {
	dbName := obj.GetSchemaName()
	tableName := obj.GetObjName()
	dbName, err := tcc.ensureDatabaseIsNotEmpty(dbName)
	if err != nil {
		return nil
	}
	table, err := tcc.getRelation(dbName, tableName)
	if err != nil {
		return nil
	}
	rows := table.Rows()
	return &plan2.Cost{Card: float64(rows)}
}

// fakeDataSetFetcher gets the result set from the pipeline and save it in the session.
// It will not send the result to the client.
func fakeDataSetFetcher(handle interface{}, dataSet *batch.Batch) error {
	if handle == nil || dataSet == nil {
		return nil
	}

	ses := handle.(*Session)
	oq := newFakeOutputQueue(ses.GetMysqlResultSet())
	n := vector.Length(dataSet.Vecs[0])
	for j := 0; j < n; j++ { //row index
		if dataSet.Zs[j] <= 0 {
			continue
		}
		_, err := extractRowFromEveryVector(dataSet, int64(j), oq)
		if err != nil {
			return err
		}
	}
	err := oq.flush()
	if err != nil {
		return err
	}
	ses.AppendMysqlResultSetOfBackgroundTask(ses.GetMysqlResultSet())
	return nil
}

// executeSQLInBackgroundSession executes the sql in an independent session and transaction.
// It sends nothing to the client.
func executeSQLInBackgroundSession(gm *guest.Mmu, mp *mempool.Mempool, pu *config.ParameterUnit, sql string) error {
	mce := NewMysqlCmdExecutor()
	defer mce.Close()
	ses := NewSession(&FakeProtocol{}, gm, mp, pu, gSysVariables)
	ses.SetOutputCallback(fakeDataSetFetcher)
	mce.PrepareSessionBeforeExecRequest(ses)
	err := mce.doComQuery(sql)
	if err != nil {
		return err
	}
	//get the result set
	//TODO: debug further
	//mrsArray := ses.GetAllMysqlResultSet()
	//for _, mrs := range mrsArray {
	//	for i := uint64(0); i < mrs.GetRowCount(); i++ {
	//		row, err := mrs.GetRow(i)
	//		if err != nil {
	//			return err
	//		}
	//		fmt.Println(row)
	//	}
	//}

	return nil
}<|MERGE_RESOLUTION|>--- conflicted
+++ resolved
@@ -94,9 +94,8 @@
 
 	prepareStmts map[string]*PrepareStmt
 
-<<<<<<< HEAD
 	requestCtx context.Context
-=======
+
 	//it gets the result set from the pipeline and send it to the client
 	outputCallback func(interface{}, *batch.Batch) error
 
@@ -104,7 +103,6 @@
 	allResultSet []*MysqlResultSet
 
 	tenant *TenantInfo
->>>>>>> 7eafae13
 }
 
 func NewSession(proto Protocol, gm *guest.Mmu, mp *mempool.Mempool, PU *config.ParameterUnit, gSysVars *GlobalSystemVariables) *Session {
@@ -139,14 +137,14 @@
 	return ses
 }
 
-<<<<<<< HEAD
 func (ses *Session) SetRequestContext(reqCtx context.Context) {
 	ses.requestCtx = reqCtx
 }
 
 func (ses *Session) GetRequestContext() context.Context {
 	return ses.requestCtx
-=======
+}
+
 func (ses *Session) SetMysqlResultSet(mrs *MysqlResultSet) {
 	ses.Mrs = mrs
 }
@@ -169,7 +167,6 @@
 
 func (ses *Session) SetTenantInfo(ti *TenantInfo) {
 	ses.tenant = ti
->>>>>>> 7eafae13
 }
 
 func (ses *Session) SetPrepareStmt(name string, prepareStmt *PrepareStmt) error {
