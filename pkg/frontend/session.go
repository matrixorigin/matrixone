--- conflicted
+++ resolved
@@ -655,11 +655,7 @@
 	sysTenantCtx = context.WithValue(sysTenantCtx, defines.UserIDKey{}, uint32(rootID))
 	sysTenantCtx = context.WithValue(sysTenantCtx, defines.RoleIDKey{}, uint32(moAdminRoleID))
 	sqlForCheckTenant := getSqlForCheckTenant(tenant.GetTenant())
-<<<<<<< HEAD
-	rsset, err := executeSQLInBackgroundSession(sysTenantCtx, ses.Mp, ses.Pu, sqlForCheckTenant)
-=======
-	rsset, err = executeSQLInBackgroundSession(sysTenantCtx, ses.GuestMmu, ses.Mempool, ses.Pu, sqlForCheckTenant)
->>>>>>> dd269060
+	rsset, err = executeSQLInBackgroundSession(sysTenantCtx, ses.Mp, ses.Pu, sqlForCheckTenant)
 	if err != nil {
 		return nil, err
 	}
@@ -708,24 +704,6 @@
 	tenant.SetUserID(uint32(userID))
 	tenant.SetDefaultRoleID(uint32(defaultRoleID))
 
-<<<<<<< HEAD
-	//step4 : check role exists or not
-	//step4.1 : check default role exits or not
-	sqlForCheckRoleExists := getSqlForCheckRoleExists(int(defaultRoleID), tenant.GetDefaultRole())
-	rsset, err = executeSQLInBackgroundSession(tenantCtx, ses.Mp, ses.Pu, sqlForCheckRoleExists)
-	if err != nil {
-		return nil, err
-	}
-	hasDefaultRole := true
-	if len(rsset) < 1 || rsset[0].GetRowCount() < 1 {
-		hasDefaultRole = false
-	}
-
-	//step4.2 : check the user has the role or not
-	if !hasDefaultRole {
-		sqlForRoleOfUser := getSqlForRoleOfUser(int(userID), tenant.GetDefaultRole())
-		rsset, err = executeSQLInBackgroundSession(tenantCtx, ses.Mp, ses.Pu, sqlForRoleOfUser)
-=======
 	/*
 		login case 1: tenant:user
 		1.get the default_role of the user in mo_user
@@ -740,7 +718,7 @@
 	if tenant.HasDefaultRole() {
 		//step4 : check role exists or not
 		sqlForCheckRoleExists := getSqlForRoleIdOfRole(tenant.GetDefaultRole())
-		rsset, err = executeSQLInBackgroundSession(tenantCtx, ses.GuestMmu, ses.Mempool, ses.Pu, sqlForCheckRoleExists)
+		rsset, err = executeSQLInBackgroundSession(tenantCtx, ses.Mp, ses.Pu, sqlForCheckRoleExists)
 		if err != nil {
 			return nil, err
 		}
@@ -751,8 +729,7 @@
 
 		//step4.2 : check the role has been granted to the user or not
 		sqlForRoleOfUser := getSqlForRoleOfUser(userID, tenant.GetDefaultRole())
-		rsset, err = executeSQLInBackgroundSession(tenantCtx, ses.GuestMmu, ses.Mempool, ses.Pu, sqlForRoleOfUser)
->>>>>>> dd269060
+		rsset, err = executeSQLInBackgroundSession(tenantCtx, ses.Mp, ses.Pu, sqlForRoleOfUser)
 		if err != nil {
 			return nil, err
 		}
@@ -769,7 +746,7 @@
 	} else {
 		//the get name of default_role from mo_role
 		sql := getSqlForRoleNameOfRoleId(defaultRoleID)
-		rsset, err = executeSQLInBackgroundSession(tenantCtx, ses.GuestMmu, ses.Mempool, ses.Pu, sql)
+		rsset, err = executeSQLInBackgroundSession(tenantCtx, ses.Mp, ses.Pu, sql)
 		if err != nil {
 			return nil, err
 		}
