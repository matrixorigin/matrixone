// Copyright 2021 Matrix Origin
//
// Licensed under the Apache License, Version 2.0 (the "License");
// you may not use this file except in compliance with the License.
// You may obtain a copy of the License at
//
//      http://www.apache.org/licenses/LICENSE-2.0
//
// Unless required by applicable law or agreed to in writing, software
// distributed under the License is distributed on an "AS IS" BASIS,
// WITHOUT WARRANTIES OR CONDITIONS OF ANY KIND, either express or implied.
// See the License for the specific language governing permissions and
// limitations under the License.

package frontend

import (
	"bytes"
	"context"
	"fmt"
	"runtime"
	"strings"
	"sync"
	"sync/atomic"
	"time"

	"github.com/google/uuid"

	"github.com/matrixorigin/matrixone/pkg/bootstrap/versions"
	"github.com/matrixorigin/matrixone/pkg/common/buffer"
	"github.com/matrixorigin/matrixone/pkg/common/moerr"
	"github.com/matrixorigin/matrixone/pkg/common/mpool"
	"github.com/matrixorigin/matrixone/pkg/container/batch"
	"github.com/matrixorigin/matrixone/pkg/defines"
	"github.com/matrixorigin/matrixone/pkg/pb/metadata"
	"github.com/matrixorigin/matrixone/pkg/pb/plan"
	"github.com/matrixorigin/matrixone/pkg/pb/query"
	"github.com/matrixorigin/matrixone/pkg/pb/status"
	"github.com/matrixorigin/matrixone/pkg/sql/colexec"
	"github.com/matrixorigin/matrixone/pkg/sql/parsers/dialect/mysql"
	"github.com/matrixorigin/matrixone/pkg/sql/parsers/tree"
	plan2 "github.com/matrixorigin/matrixone/pkg/sql/plan"
	"github.com/matrixorigin/matrixone/pkg/txn/clock"
	"github.com/matrixorigin/matrixone/pkg/txn/storage/memorystorage"
	"github.com/matrixorigin/matrixone/pkg/util/errutil"
	db_holder "github.com/matrixorigin/matrixone/pkg/util/export/etl/db"
	v2 "github.com/matrixorigin/matrixone/pkg/util/metric/v2"
	"github.com/matrixorigin/matrixone/pkg/util/trace/impl/motrace"
	"github.com/matrixorigin/matrixone/pkg/vm/engine"
	"github.com/matrixorigin/matrixone/pkg/vm/engine/memoryengine"
	"github.com/matrixorigin/matrixone/pkg/vm/process"
)

var MaxPrepareNumberInOneSession int = 100000

// TODO: this variable should be configure by set variable
const MoDefaultErrorCount = 64

type ShowStatementType int

const (
	NotShowStatement ShowStatementType = 0
	ShowTableStatus  ShowStatementType = 1
)

type ConnType int

const (
	ConnTypeUnset    ConnType = 0
	ConnTypeInternal ConnType = 1
	ConnTypeExternal ConnType = 2
)

type TS string

const (
	// Created
	TSCreatedStart TS = "TSCreatedStart"
	TSCreatedEnd   TS = "TSCreatedEnd"

	// Handler
	TSEstablishStart  TS = "TSEstablishStart"
	TSEstablishEnd    TS = "TSEstablishEnd"
	TSUpgradeTLSStart TS = "TSUpgradeTLSStart"
	TSUpgradeTLSEnd   TS = "TSUpgradeTLSEnd"

	// mysql protocol
	TSAuthenticateStart  TS = "TSAuthenticateStart"
	TSAuthenticateEnd    TS = "TSAuthenticateEnd"
	TSSendErrPacketStart TS = "TSSendErrPacketStart"
	TSSendErrPacketEnd   TS = "TSSendErrPacketEnd"
	TSSendOKPacketStart  TS = "TSSendOKPacketStart"
	TSSendOKPacketEnd    TS = "TSSendOKPacketEnd"

	// session
	TSCheckTenantStart      TS = "TSCheckTenantStart"
	TSCheckTenantEnd        TS = "TSCheckTenantEnd"
	TSCheckUserStart        TS = "TSCheckUserStart"
	TSCheckUserEnd          TS = "TSCheckUserEnd"
	TSCheckRoleStart        TS = "TSCheckRoleStart"
	TSCheckRoleEnd          TS = "TSCheckRoleEnd"
	TSCheckDbNameStart      TS = "TSCheckDbNameStart"
	TSCheckDbNameEnd        TS = "TSCheckDbNameEnd"
	TSInitGlobalSysVarStart TS = "TSInitGlobalSysVarStart"
	TSInitGlobalSysVarEnd   TS = "TSInitGlobalSysVarEnd"
)

type Session struct {
	feSessionImpl

	//cmd from the client
	cmd CommandType

	// the process of the session
	proc *process.Process

	isInternal bool

	data            [][]interface{}
	ep              *ExportConfig
	showStmtType    ShowStatementType
	storage         engine.Engine
	sysVars         map[string]interface{}
	userDefinedVars map[string]*UserDefinedVar

	prepareStmts map[string]*PrepareStmt
	lastStmtId   uint32

	requestCtx context.Context
	connectCtx context.Context

	priv *privilege

	errInfo *errInfo

	//fromRealUser distinguish the sql that the user inputs from the one
	//that the internal or background program executes
	fromRealUser bool

	cache *privilegeCache

	mu sync.Mutex

	isNotBackgroundSession bool
	lastInsertID           uint64

	InitTempEngine bool

	tempTablestorage *memorystorage.Storage

	tStmt *motrace.StatementInfo

	ast tree.Statement

	queryId []string

	blockIdx int

	p *plan.Plan

	limitResultSize float64 // MB

	curResultSize float64 // MB

	// sentRows used to record rows it sent to client for motrace.StatementInfo.
	// If there is NO exec_plan, sentRows will be 0.
	sentRows atomic.Int64
	// writeCsvBytes is used to record bytes sent by `select ... into 'file.csv'` for motrace.StatementInfo
	writeCsvBytes atomic.Int64
	// packetCounter count the packet communicated with client.
	packetCounter atomic.Int64
	// payloadCounter count the payload send by `load data`
	payloadCounter int64

	createdTime time.Time

	expiredTime time.Time

	planCache *planCache

	statsCache   *plan2.StatsCache
	seqCurValues map[uint64]string

	/*
		CORNER CASE:

		create sequence seq1;
		set @@a = (select nextval(seq1)); // a = 1
		select currval('seq1');// 1
		select lastval('seq1');// right value is 1

		We execute the expr of 'set var = expr' in a background session,
		the last value of the seq1 is saved in the background session.

		If we want to get the right value the lastval('seq1'), we need save
		the last value of the seq1 in the session that starts the background session.

		So, we define the type of seqLastValue as *string for updating its value conveniently.

		TODO: we need to reimplement the sequence in some extent traced by issue #9847.
	*/
	seqLastValue *string

	sqlHelper *SqlHelper

	rm *RoutineManager

	rt *Routine

	// requestLabel is the CN label info requested from client.
	requestLabel map[string]string
	// connTyp indicates the type of connection. Default is ConnTypeUnset.
	// If it is internal connection, the value will be ConnTypeInternal, otherwise,
	// the value will be ConnTypeExternal.
	connType ConnType

	// startedAt is the session start time.
	startedAt time.Time

	// queryEnd is the time when the query ends
	queryEnd time.Time
	// queryInProgress indicates whether the query is in progress
	queryInProgress atomic.Bool
	// queryInExecute indicates whether the query is in execute
	queryInExecute atomic.Bool

	// timestampMap record timestamp for statistical purposes
	timestampMap map[TS]time.Time

	// insert sql for create table as select stmt
	createAsSelectSql string

	// FromProxy denotes whether the session is dispatched from proxy
	fromProxy bool
	// If the connection is from proxy, client address is the real address of client.
	clientAddr string
	proxyAddr  string

	disableTrace bool
}

func (ses *Session) SendRows() int64 {
	return ses.sentRows.Load()
}

func (ses *Session) GetStmtInfo() *motrace.StatementInfo {
	return ses.tStmt
}

func (ses *Session) getNextProcessId() string {
	/*
		temporary method:
		routineId + sqlCount
	*/
	routineId := ses.GetMysqlProtocol().ConnectionID()
	return fmt.Sprintf("%d%d", routineId, ses.GetSqlCount())
}

func (ses *Session) SetPlan(plan *plan.Plan) {
	ses.p = plan
}

func (ses *Session) GetProc() *process.Process {
	return ses.proc
}

func (ses *Session) GetStatsCache() *plan2.StatsCache {
	return ses.statsCache
}

func (ses *Session) GetSessionStart() time.Time {
	ses.mu.Lock()
	defer ses.mu.Unlock()
	return ses.startedAt
}

func (ses *Session) SetQueryEnd(t time.Time) {
	ses.mu.Lock()
	defer ses.mu.Unlock()
	ses.queryEnd = t
}

func (ses *Session) GetQueryEnd() time.Time {
	ses.mu.Lock()
	defer ses.mu.Unlock()
	return ses.queryEnd
}

func (ses *Session) SetQueryInProgress(b bool) {
	ses.queryInProgress.Store(b)
}

func (ses *Session) GetQueryInProgress() bool {
	return ses.queryInProgress.Load()
}

func (ses *Session) SetQueryInExecute(b bool) {
	ses.queryInExecute.Store(b)
}

func (ses *Session) GetQueryInExecute() bool {
	return ses.queryInExecute.Load()
}

func (ses *Session) setRoutineManager(rm *RoutineManager) {
	ses.mu.Lock()
	defer ses.mu.Unlock()
	ses.rm = rm
}

func (ses *Session) getRoutineManager() *RoutineManager {
	ses.mu.Lock()
	defer ses.mu.Unlock()
	return ses.rm
}

func (ses *Session) setRoutine(rt *Routine) {
	ses.mu.Lock()
	defer ses.mu.Unlock()
	ses.rt = rt
}

func (ses *Session) getRoutine() *Routine {
	ses.mu.Lock()
	defer ses.mu.Unlock()
	return ses.rt
}

func (ses *Session) SetSeqLastValue(proc *process.Process) {
	ses.mu.Lock()
	defer ses.mu.Unlock()
	*ses.seqLastValue = proc.SessionInfo.SeqLastValue[0]
}

func (ses *Session) DeleteSeqValues(proc *process.Process) {
	ses.mu.Lock()
	defer ses.mu.Unlock()
	for _, k := range proc.SessionInfo.SeqDeleteKeys {
		delete(ses.seqCurValues, k)
	}
}

func (ses *Session) AddSeqValues(proc *process.Process) {
	ses.mu.Lock()
	defer ses.mu.Unlock()
	for k, v := range proc.SessionInfo.SeqAddValues {
		ses.seqCurValues[k] = v
	}
}

func (ses *Session) GetSeqLastValue() string {
	ses.mu.Lock()
	defer ses.mu.Unlock()
	return *ses.seqLastValue
}

func (ses *Session) CopySeqToProc(proc *process.Process) {
	ses.mu.Lock()
	defer ses.mu.Unlock()
	for k, v := range ses.seqCurValues {
		proc.SessionInfo.SeqCurValues[k] = v
	}
	proc.SessionInfo.SeqLastValue[0] = *ses.seqLastValue
}

func (ses *Session) InheritSequenceData(other *Session) {
	ses.mu.Lock()
	defer ses.mu.Unlock()
	ses.seqCurValues = other.seqCurValues
	ses.seqLastValue = other.seqLastValue
}

func (ses *Session) GetSqlHelper() *SqlHelper {
	ses.mu.Lock()
	defer ses.mu.Unlock()
	return ses.sqlHelper
}

func (ses *Session) CountPayload(length int) {
	if ses == nil {
		return
	}
	ses.payloadCounter += int64(length)
}
func (ses *Session) CountPacket(delta int64) {
	if ses == nil {
		return
	}
	ses.packetCounter.Add(delta)
}
func (ses *Session) GetPacketCnt() int64 {
	if ses == nil {
		return 0
	}
	return ses.packetCounter.Load()
}
func (ses *Session) ResetPacketCounter() {
	if ses == nil {
		return
	}
	ses.packetCounter.Store(0)
	ses.payloadCounter = 0
}

// SetTStmt do set the Session.tStmt
// 1. init-set at RecordStatement, which means the statement is started.
// 2. reset at logStatementStringStatus, which means the statement is finished.
func (ses *Session) SetTStmt(stmt *motrace.StatementInfo) {
	ses.mu.Lock()
	defer ses.mu.Unlock()
	ses.tStmt = stmt
}

const saveQueryIdCnt = 10

func (ses *Session) pushQueryId(uuid string) {
	if len(ses.queryId) > saveQueryIdCnt {
		ses.queryId = ses.queryId[1:]
	}
	ses.queryId = append(ses.queryId, uuid)
}

func (ses *Session) getQueryId(internalSql bool) []string {
	if internalSql {
		cnt := len(ses.queryId)
		//the last one is cnt-1
		if cnt > 0 {
			return ses.queryId[:cnt-1]
		} else {
			return ses.queryId[:cnt]
		}
	}
	return ses.queryId
}

type errInfo struct {
	codes  []uint16
	msgs   []string
	maxCnt int
}

func (e *errInfo) push(code uint16, msg string) {
	if e.maxCnt > 0 && len(e.codes) > e.maxCnt {
		e.codes = e.codes[1:]
		e.msgs = e.msgs[1:]
	}
	e.codes = append(e.codes, code)
	e.msgs = append(e.msgs, msg)
}

func (e *errInfo) length() int {
	return len(e.codes)
}

func NewSession(proto MysqlProtocol, mp *mpool.MPool, gSysVars *GlobalSystemVariables, isNotBackgroundSession bool, sharedTxnHandler *TxnHandler) *Session {
	//if the sharedTxnHandler exists,we use its txnCtx and txnOperator in this session.
	//Currently, we only use the sharedTxnHandler in the background session.
	var txnCtx context.Context
	var txnOp TxnOperator
	var err error
	if sharedTxnHandler != nil {
		if !sharedTxnHandler.IsValidTxnOperator() {
			panic("shared txn is invalid")
		}
		txnCtx, txnOp, err = sharedTxnHandler.GetTxnOperator()
		if err != nil {
			panic(err)
		}
	}
	txnHandler := InitTxnHandler(getGlobalPu().StorageEngine, txnCtx, txnOp)

	ses := &Session{
		feSessionImpl: feSessionImpl{
			proto:      proto,
			pool:       mp,
			txnHandler: txnHandler,
			//TODO:fix database name after the catalog is ready
			txnCompileCtx:  InitTxnCompilerContext(txnHandler, proto.GetDatabaseName()),
			gSysVars:       gSysVars,
			outputCallback: getDataFromPipeline,
			timeZone:       time.Local,
		},
		storage: &engine.EntireEngine{Engine: getGlobalPu().StorageEngine},
		errInfo: &errInfo{
			codes:  make([]uint16, 0, MoDefaultErrorCount),
			msgs:   make([]string, 0, MoDefaultErrorCount),
			maxCnt: MoDefaultErrorCount,
		},
		cache:     &privilegeCache{},
		blockIdx:  0,
		planCache: newPlanCache(100),
		startedAt: time.Now(),
		connType:  ConnTypeUnset,

		timestampMap: map[TS]time.Time{},
		statsCache:   plan2.NewStatsCache(),
	}
	if isNotBackgroundSession {
		ses.sysVars = gSysVars.CopySysVarsToSession()
		ses.userDefinedVars = make(map[string]*UserDefinedVar)
		ses.prepareStmts = make(map[string]*PrepareStmt)
		// For seq init values.
		ses.seqCurValues = make(map[uint64]string)
		ses.seqLastValue = new(string)
	}

	ses.buf = buffer.New()
	ses.isNotBackgroundSession = isNotBackgroundSession
	ses.sqlHelper = &SqlHelper{ses: ses}
	ses.uuid, _ = uuid.NewV7()
	ses.GetTxnHandler().SetOptionBits(OPTION_AUTOCOMMIT)
	ses.GetTxnCompileCtx().SetSession(ses)
	ses.GetTxnHandler().SetSession(ses)
	if ses.pool == nil {
		// If no mp, we create one for session.  Use GuestMmuLimitation as cap.
		// fixed pool size can be another param, or should be computed from cap,
		// but here, too lazy, just use Mid.
		//
		// XXX MPOOL
		// We don't have a way to close a session, so the only sane way of creating
		// a mpool is to use NoFixed
		ses.pool, err = mpool.NewMPool("pipeline-"+ses.GetUUIDString(), getGlobalPu().SV.GuestMmuLimitation, mpool.NoFixed)
		if err != nil {
			panic(err)
		}
	}
	ses.proc = process.New(
		context.TODO(),
		ses.pool,
		getGlobalPu().TxnClient,
		nil,
<<<<<<< HEAD
		pu.FileService,
		pu.LockService,
		pu.QueryClient,
		pu.HAKeeperClient,
		pu.UdfService,
		ses.GetAutoIncrCacheManager())

	ses.proc.Lim.Size = pu.SV.ProcessLimitationSize
	ses.proc.Lim.BatchRows = pu.SV.ProcessLimitationBatchRows
	ses.proc.Lim.MaxMsgSize = pu.SV.MaxMessageSize
	ses.proc.Lim.PartitionRows = pu.SV.ProcessLimitationPartitionRows
=======
		getGlobalPu().FileService,
		getGlobalPu().LockService,
		getGlobalPu().QueryClient,
		getGlobalPu().HAKeeperClient,
		getGlobalPu().UdfService,
		globalAicm)
>>>>>>> 6ff08d6c
	ses.proc.SetStmtProfile(&ses.stmtProfile)
	ses.txnCompileCtx.SetProcess(ses.proc)
	// ses.proc.SetResolveVariableFunc(ses.txnCompileCtx.ResolveVariable)

	runtime.SetFinalizer(ses, func(ss *Session) {
		ss.Close()
	})
	return ses
}

func (ses *Session) Close() {
	ses.feSessionImpl.Close()
	ses.feSessionImpl.Clear()
	ses.proto = nil
	ses.mrs = nil
	ses.data = nil
	ses.ep = nil
	if ses.txnHandler != nil {
		ses.txnHandler.ses = nil
		ses.txnHandler = nil
	}
	if ses.txnCompileCtx != nil {
		ses.txnCompileCtx.ses = nil
		ses.txnCompileCtx = nil
	}
	ses.storage = nil
	ses.sql = ""
	ses.sysVars = nil
	ses.userDefinedVars = nil
	ses.gSysVars = nil
	for _, stmt := range ses.prepareStmts {
		stmt.Close()
	}
	ses.prepareStmts = nil
	ses.requestCtx = nil
	ses.connectCtx = nil
	ses.allResultSet = nil
	ses.tenant = nil
	ses.priv = nil
	ses.errInfo = nil
	ses.cache = nil
	ses.debugStr = ""
	ses.tempTablestorage = nil
	ses.tStmt = nil
	ses.ast = nil
	ses.rs = nil
	ses.queryId = nil
	ses.p = nil
	ses.planCache = nil
	ses.seqCurValues = nil
	ses.seqLastValue = nil
	if ses.sqlHelper != nil {
		ses.sqlHelper.ses = nil
		ses.sqlHelper = nil
	}
	ses.ClearStmtProfile()
	//  The mpool cleanup must be placed at the end,
	// and you must wait for all resources to be cleaned up before you can delete the mpool
	if ses.proc != nil {
		ses.proc.FreeVectors()
		bats := ses.proc.GetValueScanBatchs()
		for _, bat := range bats {
			bat.Clean(ses.proc.Mp())
		}
		ses.proc = nil
	}
	for _, bat := range ses.resultBatches {
		bat.Clean(ses.pool)
	}
	if ses.isNotBackgroundSession {
		pool := ses.GetMemPool()
		mpool.DeleteMPool(pool)
		ses.SetMemPool(nil)
	}
	if ses.buf != nil {
		ses.buf.Free()
		ses.buf = nil
	}

	ses.timestampMap = nil
	ses.upstream = nil
	ses.rm = nil
	ses.rt = nil
}

func (ses *Session) Clear() {
	ses.feSessionImpl.Clear()
}

func (ses *Session) GetIncBlockIdx() int {
	ses.blockIdx++
	return ses.blockIdx
}

func (ses *Session) ResetBlockIdx() {
	ses.blockIdx = 0
}

func (ses *Session) IsBackgroundSession() bool {
	ses.mu.Lock()
	defer ses.mu.Unlock()
	return !ses.isNotBackgroundSession
}

func (ses *Session) cachePlan(sql string, stmts []tree.Statement, plans []*plan.Plan) {
	if len(sql) == 0 {
		return
	}
	ses.mu.Lock()
	defer ses.mu.Unlock()
	ses.planCache.cache(sql, stmts, plans)
}

func (ses *Session) getCachedPlan(sql string) *cachedPlan {
	if len(sql) == 0 {
		return nil
	}
	ses.mu.Lock()
	defer ses.mu.Unlock()
	return ses.planCache.get(sql)
}

func (ses *Session) isCached(sql string) bool {
	if len(sql) == 0 {
		return false
	}
	ses.mu.Lock()
	defer ses.mu.Unlock()
	return ses.planCache.isCached(sql)
}

func (ses *Session) cleanCache() {
	ses.mu.Lock()
	defer ses.mu.Unlock()
	ses.planCache.clean()
}

func (ses *Session) UpdateDebugString() {
	ses.mu.Lock()
	defer ses.mu.Unlock()
	sb := bytes.Buffer{}
	//option connection id , ip
	if ses.proto != nil {
		sb.WriteString(fmt.Sprintf("connectionId %d", ses.proto.ConnectionID()))
		sb.WriteByte('|')
		sb.WriteString(ses.proto.Peer())
	}
	sb.WriteByte('|')
	//account info
	if ses.tenant != nil {
		sb.WriteString(ses.tenant.String())
	} else {
		acc := getDefaultAccount()
		sb.WriteString(acc.String())
	}
	sb.WriteByte('|')
	//go routine id
	if ses.rt != nil {
		sb.WriteString(fmt.Sprintf("goRoutineId %d", ses.rt.getGoroutineId()))
		sb.WriteByte('|')
	}
	//session id
	sb.WriteString(ses.uuid.String())
	//upstream sessionid
	if ses.upstream != nil {
		sb.WriteByte('|')
		sb.WriteString(ses.upstream.uuid.String())
	}

	ses.debugStr = sb.String()
}

func (ses *Session) EnableInitTempEngine() {
	ses.mu.Lock()
	defer ses.mu.Unlock()
	ses.InitTempEngine = true
}
func (ses *Session) IfInitedTempEngine() bool {
	ses.mu.Lock()
	defer ses.mu.Unlock()
	return ses.InitTempEngine
}

func (ses *Session) GetTempTableStorage() *memorystorage.Storage {
	ses.mu.Lock()
	defer ses.mu.Unlock()
	if ses.tempTablestorage == nil {
		panic("temp table storage is not initialized")
	}
	return ses.tempTablestorage
}

func (ses *Session) SetTempTableStorage(ck clock.Clock) (*metadata.TNService, error) {
	// Without concurrency, there is no potential for data competition

	// Arbitrary value is OK since it's single sharded. Let's use 0xbeef
	// suggested by @reusee
	shards := []metadata.TNShard{
		{
			ReplicaID:     0xbeef,
			TNShardRecord: metadata.TNShardRecord{ShardID: 0xbeef},
		},
	}
	// Arbitrary value is OK, for more information about TEMPORARY_TABLE_DN_ADDR, please refer to the comment in defines/const.go
	tnAddr := defines.TEMPORARY_TABLE_TN_ADDR
	uid, err := uuid.NewV7()
	if err != nil {
		return nil, err
	}
	tnStore := metadata.TNService{
		ServiceID:         uid.String(),
		TxnServiceAddress: tnAddr,
		Shards:            shards,
	}

	ms, err := memorystorage.NewMemoryStorage(
		mpool.MustNewZeroNoFixed(),
		ck,
		memoryengine.RandomIDGenerator,
	)
	if err != nil {
		return nil, err
	}
	ses.tempTablestorage = ms
	return &tnStore, nil
}

func (ses *Session) GetPrivilegeCache() *privilegeCache {
	ses.mu.Lock()
	defer ses.mu.Unlock()
	return ses.cache
}

func (ses *Session) InvalidatePrivilegeCache() {
	ses.mu.Lock()
	defer ses.mu.Unlock()
	ses.cache.invalidate()
}

// GetBackgroundExec generates a background executor
func (ses *Session) GetBackgroundExec(ctx context.Context) BackgroundExec {
	return NewBackgroundExec(
		ctx,
		ses,
		ses.GetMemPool())
}

// GetShareTxnBackgroundExec returns a background executor running the sql in a shared transaction.
// newRawBatch denotes we need the raw batch instead of mysql result set.
func (ses *Session) GetShareTxnBackgroundExec(ctx context.Context, newRawBatch bool) BackgroundExec {

	var txnCtx context.Context
	var txnOp TxnOperator
	var err error
	if ses.GetTxnHandler() != nil {
		txnCtx, txnOp, err = ses.GetTxnHandler().GetTxnOperator()
		if err != nil {
			panic(err)
		}
	}

	txnHandler := InitTxnHandler(getGlobalPu().StorageEngine, txnCtx, txnOp)
	var callback func(interface{}, *batch.Batch) error
	if newRawBatch {
		callback = batchFetcher2
	} else {
		callback = fakeDataSetFetcher2
	}
	backSes := &backSession{
		requestCtx: ctx,
		connectCtx: ses.connectCtx,
		feSessionImpl: feSessionImpl{
			pool:           ses.pool,
			proto:          &FakeProtocol{},
			buf:            buffer.New(),
			stmtProfile:    process.StmtProfile{},
			tenant:         nil,
			txnHandler:     txnHandler,
			txnCompileCtx:  InitTxnCompilerContext(txnHandler, ses.proto.GetDatabaseName()),
			mrs:            nil,
			outputCallback: callback,
			allResultSet:   nil,
			resultBatches:  nil,
			derivedStmt:    false,
			gSysVars:       GSysVariables,
			label:          make(map[string]string),
			timeZone:       time.Local,
		},
	}
	backSes.uuid, _ = uuid.NewV7()
	backSes.GetTxnHandler().SetOptionBits(OPTION_AUTOCOMMIT)
	backSes.GetTxnCompileCtx().SetSession(backSes)
	backSes.GetTxnHandler().SetSession(backSes)
	bh := &backExec{
		backSes: backSes,
	}
	//the derived statement execute in a shared transaction in background session
	bh.backSes.ReplaceDerivedStmt(true)
	return bh
}

var GetRawBatchBackgroundExec = func(ctx context.Context, ses *Session) BackgroundExec {
	return ses.GetRawBatchBackgroundExec(ctx)
}

func (ses *Session) GetRawBatchBackgroundExec(ctx context.Context) BackgroundExec {
	txnHandler := InitTxnHandler(getGlobalPu().StorageEngine, nil, nil)
	backSes := &backSession{
		requestCtx: ses.GetRequestContext(),
		connectCtx: ses.GetConnectContext(),
		feSessionImpl: feSessionImpl{
			pool:           ses.GetMemPool(),
			proto:          &FakeProtocol{},
			buf:            buffer.New(),
			stmtProfile:    process.StmtProfile{},
			tenant:         nil,
			txnHandler:     txnHandler,
			txnCompileCtx:  InitTxnCompilerContext(txnHandler, ""),
			mrs:            nil,
			outputCallback: batchFetcher2,
			allResultSet:   nil,
			resultBatches:  nil,
			derivedStmt:    false,
			gSysVars:       GSysVariables,
			label:          make(map[string]string),
			timeZone:       time.Local,
		},
	}
	backSes.uuid, _ = uuid.NewV7()
	backSes.GetTxnCompileCtx().SetSession(backSes)
	backSes.GetTxnHandler().SetSession(backSes)
	bh := &backExec{
		backSes: backSes,
	}
	return bh
}

func (ses *Session) GetIsInternal() bool {
	ses.mu.Lock()
	defer ses.mu.Unlock()
	return ses.isInternal
}

func (ses *Session) GetData() [][]interface{} {
	ses.mu.Lock()
	defer ses.mu.Unlock()
	return ses.data
}

func (ses *Session) SetData(data [][]interface{}) {
	ses.mu.Lock()
	defer ses.mu.Unlock()
	ses.data = data
}

func (ses *Session) AppendData(row []interface{}) {
	ses.mu.Lock()
	defer ses.mu.Unlock()
	ses.data = append(ses.data, row)
}

func (ses *Session) InitExportConfig(ep *tree.ExportParam) {
	ses.mu.Lock()
	defer ses.mu.Unlock()
	ses.ep = &ExportConfig{userConfig: ep}
}

func (ses *Session) GetExportConfig() *ExportConfig {
	ses.mu.Lock()
	defer ses.mu.Unlock()
	return ses.ep
}

func (ses *Session) ClearExportParam() {
	ses.mu.Lock()
	defer ses.mu.Unlock()
	ses.ep = nil
}

func (ses *Session) SetShowStmtType(sst ShowStatementType) {
	ses.mu.Lock()
	defer ses.mu.Unlock()
	ses.showStmtType = sst
}

func (ses *Session) GetShowStmtType() ShowStatementType {
	ses.mu.Lock()
	defer ses.mu.Unlock()
	return ses.showStmtType
}

func (ses *Session) GetOutputCallback() func(*batch.Batch) error {
	ses.mu.Lock()
	defer ses.mu.Unlock()
	return func(bat *batch.Batch) error {
		return ses.outputCallback(ses, bat)
	}
}

func (ses *Session) GetErrInfo() *errInfo {
	ses.mu.Lock()
	defer ses.mu.Unlock()
	return ses.errInfo
}

func (ses *Session) GenNewStmtId() uint32 {
	ses.mu.Lock()
	defer ses.mu.Unlock()
	ses.lastStmtId = ses.lastStmtId + 1
	return ses.lastStmtId
}

func (ses *Session) SetLastStmtID(id uint32) {
	ses.mu.Lock()
	defer ses.mu.Unlock()
	ses.lastStmtId = id
}

func (ses *Session) GetLastStmtId() uint32 {
	ses.mu.Lock()
	defer ses.mu.Unlock()
	return ses.lastStmtId
}

func (ses *Session) SetLastInsertID(num uint64) {
	ses.mu.Lock()
	defer ses.mu.Unlock()
	ses.lastInsertID = num
}

func (ses *Session) GetLastInsertID() uint64 {
	ses.mu.Lock()
	defer ses.mu.Unlock()
	return ses.lastInsertID
}

func (ses *Session) SetRequestContext(reqCtx context.Context) {
	ses.mu.Lock()
	defer ses.mu.Unlock()
	ses.requestCtx = reqCtx
}

func (ses *Session) GetRequestContext() context.Context {
	if ses == nil {
		panic("nil session")
	}
	ses.mu.Lock()
	defer ses.mu.Unlock()
	return ses.requestCtx
}

func (ses *Session) SetConnectContext(conn context.Context) {
	ses.mu.Lock()
	defer ses.mu.Unlock()
	ses.connectCtx = conn
}

func (ses *Session) GetConnectContext() context.Context {
	ses.mu.Lock()
	defer ses.mu.Unlock()
	return ses.connectCtx
}

func (ses *Session) SetCmd(cmd CommandType) {
	ses.mu.Lock()
	defer ses.mu.Unlock()
	ses.cmd = cmd
}

func (ses *Session) GetCmd() CommandType {
	ses.mu.Lock()
	defer ses.mu.Unlock()
	return ses.cmd
}

// GetTenantName return tenant name according to GetTenantInfo and stmt.
//
// With stmt = nil, should be only called in TxnHandler.NewTxn, TxnHandler.CommitTxn, TxnHandler.RollbackTxn
func (ses *Session) GetTenantNameWithStmt(stmt tree.Statement) string {
	tenant := sysAccountName
	if ses.GetTenantInfo() != nil && (stmt == nil || !IsPrepareStatement(stmt)) {
		tenant = ses.GetTenantInfo().GetTenant()
	}
	return tenant
}

func (ses *Session) GetTenantName() string {
	return ses.GetTenantNameWithStmt(nil)
}

func (ses *Session) SetPrepareStmt(name string, prepareStmt *PrepareStmt) error {
	ses.mu.Lock()
	defer ses.mu.Unlock()
	if stmt, ok := ses.prepareStmts[name]; !ok {
		if len(ses.prepareStmts) >= MaxPrepareNumberInOneSession {
			return moerr.NewInvalidState(ses.requestCtx, "too many prepared statement, max %d", MaxPrepareNumberInOneSession)
		}
	} else {
		stmt.Close()
	}
	if prepareStmt != nil && prepareStmt.PreparePlan != nil {
		isInsertValues, exprList := checkPlanIsInsertValues(ses.proc,
			prepareStmt.PreparePlan.GetDcl().GetPrepare().GetPlan())
		if isInsertValues {
			prepareStmt.proc = ses.proc
			prepareStmt.exprList = exprList
		}
	}
	ses.prepareStmts[name] = prepareStmt

	return nil
}

func (ses *Session) GetPrepareStmt(name string) (*PrepareStmt, error) {
	ses.mu.Lock()
	defer ses.mu.Unlock()
	if prepareStmt, ok := ses.prepareStmts[name]; ok {
		return prepareStmt, nil
	}
	return nil, moerr.NewInvalidState(ses.requestCtx, "prepared statement '%s' does not exist", name)
}

func (ses *Session) GetPrepareStmts() []*PrepareStmt {
	ses.mu.Lock()
	defer ses.mu.Unlock()
	ret := make([]*PrepareStmt, 0, len(ses.prepareStmts))
	for _, st := range ses.prepareStmts {
		ret = append(ret, st)
	}
	return ret
}

func (ses *Session) RemovePrepareStmt(name string) {
	ses.mu.Lock()
	defer ses.mu.Unlock()
	if stmt, ok := ses.prepareStmts[name]; ok {
		stmt.Close()
	}
	delete(ses.prepareStmts, name)
}

func (ses *Session) SetSysVar(name string, value interface{}) {
	ses.mu.Lock()
	defer ses.mu.Unlock()
	ses.sysVars[name] = value
}

func (ses *Session) GetSysVar(name string) interface{} {
	ses.mu.Lock()
	defer ses.mu.Unlock()
	return ses.sysVars[name]
}

func (ses *Session) GetSysVars() map[string]interface{} {
	ses.mu.Lock()
	defer ses.mu.Unlock()
	return ses.sysVars
}

// SetGlobalVar sets the value of system variable in global.
// used by SET GLOBAL
func (ses *Session) SetGlobalVar(name string, value interface{}) error {
	return ses.GetGlobalSysVars().SetGlobalSysVar(ses.GetRequestContext(), name, value)
}

// GetGlobalVar gets this value of the system variable in global
func (ses *Session) GetGlobalVar(name string) (interface{}, error) {
	gSysVars := ses.GetGlobalSysVars()
	if def, val, ok := gSysVars.GetGlobalSysVar(name); ok {
		if def.GetScope() == ScopeSession {
			//empty
			return nil, moerr.NewInternalError(ses.GetRequestContext(), errorSystemVariableSessionEmpty())
		}
		return val, nil
	}
	return nil, moerr.NewInternalError(ses.GetRequestContext(), errorSystemVariableDoesNotExist())
}

// SetSessionVar sets the value of system variable in session
func (ses *Session) SetSessionVar(name string, value interface{}) error {
	gSysVars := ses.GetGlobalSysVars()
	if def, _, ok := gSysVars.GetGlobalSysVar(name); ok {
		if def.GetScope() == ScopeGlobal {
			return moerr.NewInternalError(ses.GetRequestContext(), errorSystemVariableIsGlobal())
		}
		//scope session & both
		if !def.GetDynamic() {
			return moerr.NewInternalError(ses.GetRequestContext(), errorSystemVariableIsReadOnly())
		}

		cv, err := def.GetType().Convert(value)
		if err != nil {
			errutil.ReportError(ses.GetRequestContext(), err)
			return err
		}

		if def.UpdateSessVar == nil {
			ses.SetSysVar(def.GetName(), cv)
		} else {
			return def.UpdateSessVar(ses, ses.GetSysVars(), def.GetName(), cv)
		}
	} else {
		return moerr.NewInternalError(ses.GetRequestContext(), errorSystemVariableDoesNotExist())
	}
	return nil
}

// InitSetSessionVar sets the value of system variable in session when start a connection
func (ses *Session) InitSetSessionVar(name string, value interface{}) error {
	gSysVars := ses.GetGlobalSysVars()
	if def, _, ok := gSysVars.GetGlobalSysVar(name); ok {
		cv, err := def.GetType().Convert(value)
		if err != nil {
			errutil.ReportError(ses.GetRequestContext(), moerr.NewInternalError(context.Background(), "init variable fail: variable %s convert to the system variable type %s failed, bad value %v", name, def.GetType().String(), value))
		}

		if def.UpdateSessVar == nil {
			ses.SetSysVar(def.GetName(), cv)
		} else {
			return def.UpdateSessVar(ses, ses.GetSysVars(), def.GetName(), cv)
		}
	}
	return nil
}

// GetSessionVar gets this value of the system variable in session
func (ses *Session) GetSessionVar(name string) (interface{}, error) {
	gSysVars := ses.GetGlobalSysVars()
	if def, gVal, ok := gSysVars.GetGlobalSysVar(name); ok {
		ciname := strings.ToLower(name)
		if def.GetScope() == ScopeGlobal {
			return gVal, nil
		}
		return ses.GetSysVar(ciname), nil
	} else {
		return nil, moerr.NewInternalError(ses.GetRequestContext(), errorSystemVariableDoesNotExist())
	}
}

func (ses *Session) CopyAllSessionVars() map[string]interface{} {
	ses.mu.Lock()
	defer ses.mu.Unlock()
	cp := make(map[string]interface{})
	for k, v := range ses.sysVars {
		cp[k] = v
	}
	return cp
}

// SetUserDefinedVar sets the user defined variable to the value in session
func (ses *Session) SetUserDefinedVar(name string, value interface{}, sql string) error {
	ses.mu.Lock()
	defer ses.mu.Unlock()
	ses.userDefinedVars[strings.ToLower(name)] = &UserDefinedVar{Value: value, Sql: sql}
	return nil
}

// GetUserDefinedVar gets value of the user defined variable
func (ses *Session) GetUserDefinedVar(name string) (SystemVariableType, *UserDefinedVar, error) {
	ses.mu.Lock()
	defer ses.mu.Unlock()
	val, ok := ses.userDefinedVars[strings.ToLower(name)]
	if !ok {
		return SystemVariableNullType{}, nil, nil
	}
	return InitSystemVariableStringType(name), val, nil
}

func (ses *Session) GetTxnInfo() string {
	txnH := ses.GetTxnHandler()
	if txnH == nil {
		return ""
	}
	_, txnOp, err := txnH.GetTxnOperator()
	if err != nil {
		return ""
	}
	if txnOp == nil {
		return ""
	}
	meta := txnOp.Txn()
	return meta.DebugString()
}

func (ses *Session) IsEntireEngine() bool {
	ses.mu.Lock()
	defer ses.mu.Unlock()
	_, isEntire := ses.storage.(*engine.EntireEngine)
	if isEntire {
		return true
	} else {
		return false
	}
}

func (ses *Session) GetStorage() engine.Engine {
	ses.mu.Lock()
	defer ses.mu.Unlock()
	return ses.storage
}

func (ses *Session) SetTempEngine(ctx context.Context, te engine.Engine) error {
	ses.mu.Lock()
	defer ses.mu.Unlock()
	ee := ses.storage.(*engine.EntireEngine)
	ee.TempEngine = te
	ses.requestCtx = ctx
	return nil
}

func (ses *Session) GetDatabaseName() string {
	return ses.GetMysqlProtocol().GetDatabaseName()
}

func (ses *Session) SetDatabaseName(db string) {
	ses.GetMysqlProtocol().SetDatabaseName(db)
	ses.GetTxnCompileCtx().SetDatabase(db)
}

func (ses *Session) DatabaseNameIsEmpty() bool {
	return len(ses.GetDatabaseName()) == 0
}

// GetUserName returns the user_ame and the account_name
func (ses *Session) GetUserName() string {
	return ses.GetMysqlProtocol().GetUserName()
}

func (ses *Session) SetUserName(uname string) {
	ses.GetMysqlProtocol().SetUserName(uname)
}

func (ses *Session) GetConnectionID() uint32 {
	protocol := ses.GetMysqlProtocol()
	if protocol != nil {
		return ses.GetMysqlProtocol().ConnectionID()
	}
	return 0
}

func (ses *Session) skipAuthForSpecialUser() bool {
	if ses.GetTenantInfo() != nil {
		ok, _, _ := isSpecialUser(ses.GetTenantInfo().GetUser())
		return ok
	}
	return false
}

// AuthenticateUser Verify the user's password, and if the login information contains the database name, verify if the database exists
func (ses *Session) AuthenticateUser(userInput string, dbName string, authResponse []byte, salt []byte, checkPassword func(pwd, salt, auth []byte) bool) ([]byte, error) {
	var defaultRoleID int64
	var defaultRole string
	var tenant *TenantInfo
	var err error
	var rsset []ExecResult
	var tenantID int64
	var userID int64
	var pwd, accountStatus string
	var accountVersion uint64
	//var createVersion string
	var pwdBytes []byte
	var isSpecial bool
	var specialAccount *TenantInfo

	//Get tenant info
	tenant, err = GetTenantInfo(ses.GetRequestContext(), userInput)
	if err != nil {
		return nil, err
	}

	ses.SetTenantInfo(tenant)
	ses.UpdateDebugString()
	sessionInfo := ses.GetDebugString()

	logDebugf(sessionInfo, "check special user")
	// check the special user for initilization
	isSpecial, pwdBytes, specialAccount = isSpecialUser(tenant.GetUser())
	if isSpecial && specialAccount.IsMoAdminRole() {
		ses.SetTenantInfo(specialAccount)
		if len(ses.requestLabel) == 0 {
			ses.requestLabel = db_holder.GetLabelSelector()
		}
		return GetPassWord(HashPassWordWithByte(pwdBytes))
	}

	ses.SetTenantInfo(tenant)

	//step1 : check tenant exists or not in SYS tenant context
	ses.timestampMap[TSCheckTenantStart] = time.Now()
	sysTenantCtx := defines.AttachAccount(ses.GetRequestContext(), uint32(sysAccountID), uint32(rootID), uint32(moAdminRoleID))
	sqlForCheckTenant, err := getSqlForCheckTenant(sysTenantCtx, tenant.GetTenant())
	if err != nil {
		return nil, err
	}
	mp := ses.GetMemPool()
	logDebugf(sessionInfo, "check tenant %s exists", tenant)
	rsset, err = executeSQLInBackgroundSession(sysTenantCtx, ses, mp, sqlForCheckTenant)
	if err != nil {
		return nil, err
	}
	if !execResultArrayHasData(rsset) {
		return nil, moerr.NewInternalError(sysTenantCtx, "there is no tenant %s", tenant.GetTenant())
	}

	//account id
	tenantID, err = rsset[0].GetInt64(sysTenantCtx, 0, 0)
	if err != nil {
		return nil, err
	}

	//account status
	accountStatus, err = rsset[0].GetString(sysTenantCtx, 0, 2)
	if err != nil {
		return nil, err
	}

	//account version
	accountVersion, err = rsset[0].GetUint64(sysTenantCtx, 0, 3)
	if err != nil {
		return nil, err
	}

	if strings.ToLower(accountStatus) == tree.AccountStatusSuspend.String() {
		return nil, moerr.NewInternalError(sysTenantCtx, "Account %s is suspended", tenant.GetTenant())
	}

	if strings.ToLower(accountStatus) == tree.AccountStatusRestricted.String() {
		ses.getRoutine().setResricted(true)
	} else {
		ses.getRoutine().setResricted(false)
	}

	tenant.SetTenantID(uint32(tenantID))
	ses.timestampMap[TSCheckTenantEnd] = time.Now()
	v2.CheckTenantDurationHistogram.Observe(ses.timestampMap[TSCheckTenantEnd].Sub(ses.timestampMap[TSCheckTenantStart]).Seconds())

	//step2 : check user exists or not in general tenant.
	//step3 : get the password of the user

	ses.timestampMap[TSCheckUserStart] = time.Now()
	tenantCtx := defines.AttachAccountId(ses.GetRequestContext(), uint32(tenantID))

	logDebugf(sessionInfo, "check user of %s exists", tenant)
	//Get the password of the user in an independent session
	sqlForPasswordOfUser, err := getSqlForPasswordOfUser(tenantCtx, tenant.GetUser())
	if err != nil {
		return nil, err
	}
	rsset, err = executeSQLInBackgroundSession(tenantCtx, ses, mp, sqlForPasswordOfUser)
	if err != nil {
		return nil, err
	}
	if !execResultArrayHasData(rsset) {
		return nil, moerr.NewInternalError(tenantCtx, "there is no user %s", tenant.GetUser())
	}

	userID, err = rsset[0].GetInt64(tenantCtx, 0, 0)
	if err != nil {
		return nil, err
	}

	pwd, err = rsset[0].GetString(tenantCtx, 0, 1)
	if err != nil {
		return nil, err
	}

	//the default_role in the mo_user table.
	//the default_role is always valid. public or other valid role.
	defaultRoleID, err = rsset[0].GetInt64(tenantCtx, 0, 2)
	if err != nil {
		return nil, err
	}

	tenant.SetUserID(uint32(userID))
	tenant.SetDefaultRoleID(uint32(defaultRoleID))
	ses.timestampMap[TSCheckUserEnd] = time.Now()
	v2.CheckUserDurationHistogram.Observe(ses.timestampMap[TSCheckUserEnd].Sub(ses.timestampMap[TSCheckUserStart]).Seconds())

	/*
		login case 1: tenant:user
		1.get the default_role of the user in mo_user

		login case 2: tenant:user:role
		1.check the role has been granted to the user
			-yes: go on
			-no: error

	*/
	//it denotes that there is no default role in the input
	if tenant.HasDefaultRole() {
		logDebugf(sessionInfo, "check default role of user %s.", tenant)
		//step4 : check role exists or not
		ses.timestampMap[TSCheckRoleStart] = time.Now()
		sqlForCheckRoleExists, err := getSqlForRoleIdOfRole(tenantCtx, tenant.GetDefaultRole())
		if err != nil {
			return nil, err
		}
		rsset, err = executeSQLInBackgroundSession(tenantCtx, ses, mp, sqlForCheckRoleExists)
		if err != nil {
			return nil, err
		}

		if !execResultArrayHasData(rsset) {
			return nil, moerr.NewInternalError(tenantCtx, "there is no role %s", tenant.GetDefaultRole())
		}

		logDebugf(sessionInfo, "check granted role of user %s.", tenant)
		//step4.2 : check the role has been granted to the user or not
		sqlForRoleOfUser, err := getSqlForRoleOfUser(tenantCtx, userID, tenant.GetDefaultRole())
		if err != nil {
			return nil, err
		}
		rsset, err = executeSQLInBackgroundSession(tenantCtx, ses, mp, sqlForRoleOfUser)
		if err != nil {
			return nil, err
		}
		if !execResultArrayHasData(rsset) {
			return nil, moerr.NewInternalError(tenantCtx, "the role %s has not been granted to the user %s",
				tenant.GetDefaultRole(), tenant.GetUser())
		}

		defaultRoleID, err = rsset[0].GetInt64(tenantCtx, 0, 0)
		if err != nil {
			return nil, err
		}
		tenant.SetDefaultRoleID(uint32(defaultRoleID))
		ses.timestampMap[TSCheckRoleEnd] = time.Now()
		v2.CheckRoleDurationHistogram.Observe(ses.timestampMap[TSCheckRoleEnd].Sub(ses.timestampMap[TSCheckRoleStart]).Seconds())
	} else {
		ses.timestampMap[TSCheckRoleStart] = time.Now()
		logDebugf(sessionInfo, "check designated role of user %s.", tenant)
		//the get name of default_role from mo_role
		sql := getSqlForRoleNameOfRoleId(defaultRoleID)
		rsset, err = executeSQLInBackgroundSession(tenantCtx, ses, mp, sql)
		if err != nil {
			return nil, err
		}
		if !execResultArrayHasData(rsset) {
			return nil, moerr.NewInternalError(tenantCtx, "get the default role of the user %s failed", tenant.GetUser())
		}

		defaultRole, err = rsset[0].GetString(tenantCtx, 0, 0)
		if err != nil {
			return nil, err
		}
		tenant.SetDefaultRole(defaultRole)
		ses.timestampMap[TSCheckRoleEnd] = time.Now()
		v2.CheckRoleDurationHistogram.Observe(ses.timestampMap[TSCheckRoleEnd].Sub(ses.timestampMap[TSCheckRoleStart]).Seconds())
	}
	//------------------------------------------------------------------------------------------------------------------
	psw, err := GetPassWord(pwd)
	if err != nil {
		return nil, err
	}

	// TO Check password
	if checkPassword(psw, salt, authResponse) {
		logDebugf(sessionInfo, "check password succeeded")
		ses.InitGlobalSystemVariables()
	} else {
		return nil, moerr.NewInternalError(tenantCtx, "check password failed")
	}

	// If the login information contains the database name, verify if the database exists
	if dbName != "" {
		ses.timestampMap[TSCheckDbNameStart] = time.Now()
		_, err = executeSQLInBackgroundSession(tenantCtx, ses, mp, "use "+dbName)
		if err != nil {
			return nil, err
		}
		logDebugf(sessionInfo, "check database name succeeded")
		ses.timestampMap[TSCheckDbNameEnd] = time.Now()
		v2.CheckDbNameDurationHistogram.Observe(ses.timestampMap[TSCheckDbNameEnd].Sub(ses.timestampMap[TSCheckDbNameStart]).Seconds())
	}
	//------------------------------------------------------------------------------------------------------------------
	// record the id :routine pair in RoutineManager
	ses.getRoutineManager().accountRoutine.recordRountine(tenantID, ses.getRoutine(), accountVersion)
	logInfo(ses, sessionInfo, tenant.String())

	return GetPassWord(pwd)
}

func (ses *Session) MaybeUpgradeTenant(ctx context.Context, curVersion string, tenantID int64) error {
	// Get mo final version, which is based on the current code version
	finalVersion := ses.rm.baseService.GetFinalVersion()
	if versions.Compare(curVersion, finalVersion) <= 0 {
		return ses.rm.baseService.CheckTenantUpgrade(ctx, tenantID)
	}
	return nil
}

func (ses *Session) UpgradeTenant(ctx context.Context, tenantName string, retryCount uint32, isALLAccount bool) error {
	// Get mo final version, which is based on the current code version
	return ses.rm.baseService.UpgradeTenant(ctx, tenantName, retryCount, isALLAccount)
}

func (ses *Session) InitGlobalSystemVariables() error {
	var err error
	var rsset []ExecResult
	ses.timestampMap[TSInitGlobalSysVarStart] = time.Now()
	defer func() {
		ses.timestampMap[TSInitGlobalSysVarEnd] = time.Now()
		v2.InitGlobalSysVarDurationHistogram.Observe(ses.timestampMap[TSInitGlobalSysVarEnd].Sub(ses.timestampMap[TSInitGlobalSysVarStart]).Seconds())
	}()

	tenantInfo := ses.GetTenantInfo()
	// if is system account
	if tenantInfo.IsSysTenant() {
		sysTenantCtx := defines.AttachAccount(ses.GetRequestContext(), uint32(sysAccountID), uint32(rootID), uint32(moAdminRoleID))

		// get system variable from mo_mysql_compatibility mode
		sqlForGetVariables := getSystemVariablesWithAccount(sysAccountID)
		mp := ses.GetMemPool()

		updateSqls := ses.getUpdateVariableSqlsByToml()
		for _, sql := range updateSqls {
			_, err = executeSQLInBackgroundSession(
				sysTenantCtx,
				ses,
				mp,
				sql)
			if err != nil {
				return err
			}
		}

		rsset, err = executeSQLInBackgroundSession(
			sysTenantCtx,
			ses,
			mp,
			sqlForGetVariables)
		if err != nil {
			return err
		}
		if execResultArrayHasData(rsset) {
			for i := uint64(0); i < rsset[0].GetRowCount(); i++ {
				variable_name, err := rsset[0].GetString(sysTenantCtx, i, 0)
				if err != nil {
					return err
				}
				variable_value, err := rsset[0].GetString(sysTenantCtx, i, 1)
				if err != nil {
					return err
				}

				if sv, ok := gSysVarsDefs[variable_name]; ok {
					if !sv.GetDynamic() || (sv.Scope != ScopeGlobal && sv.Scope != ScopeBoth) {
						continue
					}
					val, err := sv.GetType().ConvertFromString(variable_value)
					if err != nil {
						errutil.ReportError(ses.GetRequestContext(), moerr.NewInternalError(context.Background(), "init variable fail: variable %s convert from string value to the system variable type %s failed, bad value %s", variable_name, sv.Type.String(), variable_value))
						return err
					}
					err = ses.InitSetSessionVar(variable_name, val)
					if err != nil {
						errutil.ReportError(ses.GetRequestContext(), moerr.NewInternalError(context.Background(), "init variable fail: variable %s convert from string value to the system variable type %s failed, bad value %s", variable_name, sv.Type.String(), variable_value))
					}
				}
			}
		} else {
			return moerr.NewInternalError(sysTenantCtx, "there is no data in mo_mysql_compatibility_mode table for account %s", sysAccountName)
		}
	} else {
		tenantCtx := defines.AttachAccount(ses.GetRequestContext(), tenantInfo.GetTenantID(), tenantInfo.GetUserID(), uint32(accountAdminRoleID))

		// get system variable from mo_mysql_compatibility mode
		sqlForGetVariables := getSystemVariablesWithAccount(uint64(tenantInfo.GetTenantID()))
		mp := ses.GetMemPool()

		updateSqls := ses.getUpdateVariableSqlsByToml()
		for _, sql := range updateSqls {
			_, err = executeSQLInBackgroundSession(
				tenantCtx,
				ses,
				mp,
				sql)
			if err != nil {
				return err
			}
		}

		rsset, err = executeSQLInBackgroundSession(
			tenantCtx,
			ses,
			mp,
			sqlForGetVariables)
		if err != nil {
			return err
		}
		if execResultArrayHasData(rsset) {
			for i := uint64(0); i < rsset[0].GetRowCount(); i++ {
				variable_name, err := rsset[0].GetString(tenantCtx, i, 0)
				if err != nil {
					return err
				}
				variable_value, err := rsset[0].GetString(tenantCtx, i, 1)
				if err != nil {
					return err
				}

				if sv, ok := gSysVarsDefs[variable_name]; ok {
					if !sv.Dynamic || sv.GetScope() == ScopeSession {
						continue
					}
					val, err := sv.GetType().ConvertFromString(variable_value)
					if err != nil {
						return err
					}
					err = ses.InitSetSessionVar(variable_name, val)
					if err != nil {
						return err
					}
				}
			}
		} else {
			return moerr.NewInternalError(tenantCtx, "there is no data in  mo_mysql_compatibility_mode table for account %s", tenantInfo.GetTenant())
		}
	}
	return err
}

func (ses *Session) getUpdateVariableSqlsByToml() []string {
	updateSqls := make([]string, 0)
	tenantInfo := ses.GetTenantInfo()
	// sql_mode
	if getVariableValue(getGlobalPu().SV.SqlMode) != gSysVarsDefs["sql_mode"].Default {
		sqlForUpdate := getSqlForUpdateSystemVariableValue(getGlobalPu().SV.SqlMode, uint64(tenantInfo.GetTenantID()), "sql_mode")
		updateSqls = append(updateSqls, sqlForUpdate)
	}

	// lower_case_table_names
	if getVariableValue(getGlobalPu().SV.LowerCaseTableNames) != gSysVarsDefs["lower_case_table_names"].Default {
		sqlForUpdate := getSqlForUpdateSystemVariableValue(getVariableValue(getGlobalPu().SV.LowerCaseTableNames), uint64(tenantInfo.GetTenantID()), "lower_case_table_names")
		updateSqls = append(updateSqls, sqlForUpdate)
	}

	return updateSqls
}

func (ses *Session) GetPrivilege() *privilege {
	ses.mu.Lock()
	defer ses.mu.Unlock()
	return ses.priv
}

func (ses *Session) SetPrivilege(priv *privilege) {
	ses.mu.Lock()
	defer ses.mu.Unlock()
	ses.priv = priv
}

func (ses *Session) SetFromRealUser(b bool) {
	ses.mu.Lock()
	defer ses.mu.Unlock()
	ses.fromRealUser = b
}

func (ses *Session) GetFromRealUser() bool {
	ses.mu.Lock()
	defer ses.mu.Unlock()
	return ses.fromRealUser
}

func changeVersion(ctx context.Context, ses *Session, db string) error {
	var err error
	if _, ok := bannedCatalogDatabases[db]; ok {
		return err
	}
	version, _ := GetVersionCompatibility(ctx, ses, db)
	if ses.GetTenantInfo() != nil {
		ses.GetTenantInfo().SetVersion(version)
	}
	return err
}

<<<<<<< HEAD
// fakeDataSetFetcher gets the result set from the pipeline and save it in the session.
// It will not send the result to the client.
func fakeDataSetFetcher(handle interface{}, dataSet *batch.Batch) error {
	if handle == nil || dataSet == nil {
		return nil
	}

	ses := handle.(*Session)
	oq := newFakeOutputQueue(ses.GetMysqlResultSet())
	err := fillResultSet(oq, dataSet, ses)
	if err != nil {
		return err
	}
	ses.SetMysqlResultSetOfBackgroundTask(ses.GetMysqlResultSet())
	return nil
}

func fillResultSet(oq outputPool, dataSet *batch.Batch, ses *Session) error {
	n := dataSet.RowCount()
	for j := 0; j < n; j++ { //row index
		//needCopyBytes = true. we need to copy the bytes from the batch.Batch
		//to avoid the data being changed after the batch.Batch returned to the
		//pipeline.
		_, err := extractRowFromEveryVector(ses, dataSet, j, oq, true)
		if err != nil {
			return err
		}
	}
	return oq.flush()
}

// batchFetcher gets the result batches from the pipeline and save the origin batches in the session.
// It will not send the result to the client.
func batchFetcher(handle interface{}, dataSet *batch.Batch) error {
	if handle == nil {
		return nil
	}
	ses := handle.(*Session)
	ses.SaveResultSet()
	if dataSet == nil {
		return nil
	}
	return ses.AppendResultBatch(dataSet)
}

// getResultSet extracts the result set
func getResultSet(ctx context.Context, bh BackgroundExec) ([]ExecResult, error) {
	results := bh.GetExecResultSet()
	rsset := make([]ExecResult, len(results))
	for i, value := range results {
		if er, ok := value.(ExecResult); ok {
			rsset[i] = er
		} else {
			return nil, moerr.NewInternalError(ctx, "it is not the type of result set")
		}
	}
	return rsset, nil
}

// executeSQLInBackgroundSession executes the sql in an independent session and transaction.
// It sends nothing to the client.
func executeSQLInBackgroundSession(
	reqCtx context.Context,
	upstream *Session,
	mp *mpool.MPool,
	pu *config.ParameterUnit,
	sql string) ([]ExecResult, error) {
	bh := NewBackgroundHandler(reqCtx, upstream, mp, pu)
	defer bh.Close()
	logutil.Debugf("background exec sql:%v", sql)
	err := bh.Exec(reqCtx, sql)
	logutil.Debugf("background exec sql done")
	if err != nil {
		return nil, err
	}
	return getResultSet(reqCtx, bh)
}

// executeStmtInSameSession executes the statement in the same session.
// To be clear, only for the select statement derived from the set_var statement
// in an independent transaction
func executeStmtInSameSession(ctx context.Context, mce *MysqlCmdExecutor, ses *Session, stmt tree.Statement) error {
	switch stmt.(type) {
	case *tree.Select, *tree.ParenSelect:
	default:
		return moerr.NewInternalError(ctx, "executeStmtInSameSession can not run non select statement in the same session")
	}

	prevDB := ses.GetDatabaseName()
	prevOptionBits := ses.GetOptionBits()
	prevServerStatus := ses.GetServerStatus()
	//autocommit = on
	ses.setAutocommitOn()
	//1. replace output callback by batchFetcher.
	// the result batch will be saved in the session.
	// you can get the result batch by calling GetResultBatches()
	ses.SetOutputCallback(batchFetcher)
	//2. replace protocol by FakeProtocol.
	// Any response yielded during running query will be dropped by the FakeProtocol.
	// The client will not receive any response from the FakeProtocol.
	prevProto := ses.ReplaceProtocol(&FakeProtocol{})
	// inherit database
	ses.SetDatabaseName(prevDB)
	//restore normal protocol and output callback
	defer func() {
		//@todo we need to improve: make one session, one proc, one txnOperator
		ses.SetOptionBits(prevOptionBits)
		ses.SetServerStatus(prevServerStatus)
		ses.SetOutputCallback(getDataFromPipeline)
		ses.ReplaceProtocol(prevProto)
	}()
	logDebug(ses, ses.GetDebugString(), "query trace(ExecStmtInSameSession)",
		logutil.ConnectionIdField(ses.GetConnectionID()))
	//3. execute the statement
	return mce.GetDoQueryFunc()(ctx, &UserInput{stmt: stmt})
}

type BackgroundHandler struct {
	mce *MysqlCmdExecutor
	ses *BackgroundSession
}

// NewBackgroundHandler with first two parameters.
// connCtx as the parent of the txnCtx
var NewBackgroundHandler = func(
	reqCtx context.Context,
	upstream *Session,
	mp *mpool.MPool,
	pu *config.ParameterUnit) BackgroundExec {
	bh := &BackgroundHandler{
		mce: NewMysqlCmdExecutor(),
		ses: NewBackgroundSession(reqCtx, upstream, mp, pu, GSysVariables, false),
	}
	return bh
}

func (bh *BackgroundHandler) Close() {
	bh.mce.Close()
	bh.mce = nil
	bh.ses.Close()
}

func (bh *BackgroundHandler) Exec(ctx context.Context, sql string) error {
	bh.mce.SetSession(bh.ses.Session)
	if ctx == nil {
		ctx = bh.ses.GetRequestContext()
	} else {
		bh.ses.SetRequestContext(ctx)
	}
	_, err := defines.GetAccountId(ctx)
	if err != nil {
		return err
	}
	bh.mce.ChooseDoQueryFunc(bh.ses.GetParameterUnit().SV.EnableDoComQueryInProgress)

	// For determine this is a background sql.
	ctx = context.WithValue(ctx, defines.BgKey{}, true)
	bh.mce.GetSession().SetRequestContext(ctx)

	//logutil.Debugf("-->bh:%s", sql)
	v, err := bh.ses.GetGlobalVar("lower_case_table_names")
	if err != nil {
		return err
	}
	statements, err := mysql.Parse(ctx, sql, v.(int64), 0)
	if err != nil {
		return err
	}
	defer func() {
		for _, stmt := range statements {
			stmt.Free()
		}
	}()
	if len(statements) > 1 {
		return moerr.NewInternalError(ctx, "Exec() can run one statement at one time. but get '%d' statements now, sql = %s", len(statements), sql)
	}
	//share txn can not run transaction statement
	if bh.ses.isShareTxn() {
		for _, stmt := range statements {
			switch stmt.(type) {
			case *tree.BeginTransaction, *tree.CommitTransaction, *tree.RollbackTransaction:
				return moerr.NewInternalError(ctx, "Exec() can not run transaction statement in share transaction, sql = %s", sql)
			}
		}
	}
	logDebug(bh.mce.GetSession(), bh.ses.GetDebugString(), "query trace(backgroundExecSql)",
		logutil.ConnectionIdField(bh.ses.GetConnectionID()),
		logutil.QueryField(SubStringFromBegin(sql, int(bh.ses.GetParameterUnit().SV.LengthOfQueryPrinted))))
	return bh.mce.GetDoQueryFunc()(ctx, &UserInput{sql: sql})
}

func (bh *BackgroundHandler) ExecStmt(ctx context.Context, stmt tree.Statement) error {
	bh.mce.SetSession(bh.ses.Session)
	if ctx == nil {
		ctx = bh.ses.GetRequestContext()
	} else {
		bh.ses.SetRequestContext(ctx)
	}
	_, err := defines.GetAccountId(ctx)
	if err != nil {
		return err
	}
	bh.mce.ChooseDoQueryFunc(bh.ses.GetParameterUnit().SV.EnableDoComQueryInProgress)

	// For determine this is a background sql.
	ctx = context.WithValue(ctx, defines.BgKey{}, true)
	bh.mce.GetSession().SetRequestContext(ctx)

	//share txn can not run transaction statement
	if bh.ses.isShareTxn() {
		switch stmt.(type) {
		case *tree.BeginTransaction, *tree.CommitTransaction, *tree.RollbackTransaction:
			return moerr.NewInternalError(ctx, "Exec() can not run transaction statement in share transaction")
		}
	}
	logDebug(bh.ses.Session, bh.ses.GetDebugString(), "query trace(backgroundExecStmt)",
		logutil.ConnectionIdField(bh.ses.GetConnectionID()))
	return bh.mce.GetDoQueryFunc()(ctx, &UserInput{stmt: stmt})
}

func (bh *BackgroundHandler) GetExecResultSet() []interface{} {
	mrs := bh.ses.GetAllMysqlResultSet()
	ret := make([]interface{}, len(mrs))
	for i, mr := range mrs {
		ret[i] = mr
	}
	return ret
}

func (bh *BackgroundHandler) ClearExecResultSet() {
	bh.ses.ClearAllMysqlResultSet()
}

func (bh *BackgroundHandler) ClearExecResultBatches() {
	bh.ses.ClearResultBatches()
}

func (bh *BackgroundHandler) GetExecResultBatches() []*batch.Batch {
	return bh.ses.GetResultBatches()
}

type SqlHelper struct {
	ses *Session
}

func (sh *SqlHelper) GetCompilerContext() any {
	return sh.ses.txnCompileCtx
}

func (sh *SqlHelper) GetSubscriptionMeta(dbName string) (*plan.SubscriptionMeta, error) {
	return sh.ses.txnCompileCtx.GetSubscriptionMeta(dbName)
}

// Made for sequence func. nextval, setval.
func (sh *SqlHelper) ExecSql(sql string) (ret []interface{}, err error) {
	var erArray []ExecResult

	ctx := sh.ses.GetRequestContext()
	/*
		if we run the transaction statement (BEGIN, ect) here , it creates an independent transaction.
		if we do not run the transaction statement (BEGIN, ect) here, it runs the sql in the share transaction
		and committed outside this function.
		!!!NOTE: wen can not execute the transaction statement(BEGIN,COMMIT,ROLLBACK,START TRANSACTION ect) here.
	*/
	bh := sh.ses.GetShareTxnBackgroundExec(ctx, false)
	defer bh.Close()

	bh.ClearExecResultSet()
	err = bh.Exec(ctx, sql)
	if err != nil {
		return nil, err
	}

	erArray, err = getResultSet(ctx, bh)
	if err != nil {
		return nil, err
	}

	if len(erArray) == 0 {
		return nil, nil
	}

	return erArray[0].(*MysqlResultSet).Data[0], nil
}

func (ses *Session) updateLastCommitTS(lastCommitTS timestamp.Timestamp) {
	if lastCommitTS.Greater(ses.lastCommitTS) {
		ses.lastCommitTS = lastCommitTS
	}
	if ses.upstream != nil {
		ses.upstream.updateLastCommitTS(lastCommitTS)
	}
}

func (ses *Session) getLastCommitTS() timestamp.Timestamp {
	minTS := ses.lastCommitTS
	if ses.upstream != nil {
		v := ses.upstream.getLastCommitTS()
		if v.Greater(minTS) {
			minTS = v
		}
	}
	return minTS
}

=======
>>>>>>> 6ff08d6c
// getCNLabels returns requested CN labels.
func (ses *Session) getCNLabels() map[string]string {
	return ses.requestLabel
}

// getSystemVariableValue get the system vaiables value from the mo_mysql_compatibility_mode table
func (ses *Session) getGlobalSystemVariableValue(varName string) (val interface{}, err error) {
	var sql string
	//var err error
	var erArray []ExecResult
	var accountId uint32
	var variableValue string
	//var val interface{}
	ctx := ses.GetRequestContext()

	// check the variable name isValid or not
	_, err = ses.GetGlobalVar(varName)
	if err != nil {
		return nil, err
	}

	bh := ses.GetBackgroundExec(ctx)
	defer bh.Close()

	err = bh.Exec(ctx, "begin;")
	defer func() {
		err = finishTxn(ctx, bh, err)
	}()
	if err != nil {
		return nil, err
	}
	if tenantInfo := ses.GetTenantInfo(); tenantInfo != nil {
		accountId = tenantInfo.GetTenantID()
	}
	sql = getSqlForGetSystemVariableValueWithAccount(uint64(accountId), varName)

	bh.ClearExecResultSet()
	err = bh.Exec(ctx, sql)
	if err != nil {
		return nil, err
	}

	erArray, err = getResultSet(ctx, bh)
	if err != nil {
		return nil, err
	}

	if execResultArrayHasData(erArray) {
		variableValue, err = erArray[0].GetString(ctx, 0, 0)
		if err != nil {
			return nil, err
		}
		if sv, ok := gSysVarsDefs[varName]; ok {
			val, err = sv.GetType().ConvertFromString(variableValue)
			if err != nil {
				return nil, err
			}
			return val, nil
		}
	}

	return nil, moerr.NewInternalError(ctx, "can not resolve global system variable %s", varName)
}

func (ses *Session) SetNewResponse(category int, affectedRows uint64, cmd int, d interface{}, isLastStmt bool) *Response {
	// If the stmt has next stmt, should add SERVER_MORE_RESULTS_EXISTS to the server status.
	var resp *Response
	if !isLastStmt {
		resp = NewResponse(category, affectedRows, 0, 0,
			ses.GetTxnHandler().GetServerStatus()|SERVER_MORE_RESULTS_EXISTS, cmd, d)
	} else {
		resp = NewResponse(category, affectedRows, 0, 0, ses.GetTxnHandler().GetServerStatus(), cmd, d)
	}
	return resp
}

// StatusSession implements the queryservice.Session interface.
func (ses *Session) StatusSession() *status.Session {
	var (
		accountName string
		userName    string
		roleName    string
	)

	accountName, userName, roleName = getUserProfile(ses.GetTenantInfo())
	//if the query is processing, the end time is invalid.
	//we can not clear the session info under this condition.
	if !ses.GetQueryInProgress() {
		endAt := ses.GetQueryEnd()
		//if the current time is more than 3 second after the query end time, the session is timeout.
		//we clear the session statement info
		//for issue 11976
		if time.Since(endAt) > 3*time.Second {
			return &status.Session{
				NodeID:        ses.getRoutineManager().baseService.ID(),
				ConnID:        ses.GetConnectionID(),
				SessionID:     ses.GetUUIDString(),
				Account:       accountName,
				User:          userName,
				Host:          ses.getRoutineManager().baseService.SQLAddress(),
				DB:            ses.GetDatabaseName(),
				SessionStart:  ses.GetSessionStart(),
				Command:       "",
				Info:          "",
				TxnID:         uuid2Str(ses.GetTxnId()),
				StatementID:   "",
				StatementType: "",
				QueryType:     "",
				SQLSourceType: "",
				QueryStart:    time.Time{},
				ClientHost:    ses.clientAddr,
				Role:          roleName,
				FromProxy:     ses.fromProxy,
				ProxyHost:     ses.proxyAddr,
			}
		}
	}
	return &status.Session{
		NodeID:        ses.getRoutineManager().baseService.ID(),
		ConnID:        ses.GetConnectionID(),
		SessionID:     ses.GetUUIDString(),
		Account:       accountName,
		User:          userName,
		Host:          ses.getRoutineManager().baseService.SQLAddress(),
		DB:            ses.GetDatabaseName(),
		SessionStart:  ses.GetSessionStart(),
		Command:       ses.GetCmd().String(),
		Info:          ses.GetSqlOfStmt(),
		TxnID:         uuid2Str(ses.GetTxnId()),
		StatementID:   ses.GetStmtId().String(),
		StatementType: ses.GetStmtType(),
		QueryType:     ses.GetQueryType(),
		SQLSourceType: ses.GetSqlSourceType(),
		QueryStart:    ses.GetQueryStart(),
		ClientHost:    ses.clientAddr,
		Role:          roleName,
		FromProxy:     ses.fromProxy,
		ProxyHost:     ses.proxyAddr,
	}
}

func uuid2Str(uid uuid.UUID) string {
	if bytes.Equal(uid[:], dumpUUID[:]) {
		return ""
	}
	return strings.ReplaceAll(uid.String(), "-", "")
}

func (ses *Session) SetSessionRoutineStatus(status string) error {
	var err error
	if status == tree.AccountStatusRestricted.String() {
		ses.getRoutine().setResricted(true)
	} else if status == tree.AccountStatusSuspend.String() {
		ses.getRoutine().setResricted(false)
	} else if status == tree.AccountStatusOpen.String() {
		ses.getRoutine().setResricted(false)
	} else {
		err = moerr.NewInternalErrorNoCtx("SetSessionRoutineStatus have invalid status : %s", status)
	}
	return err
}

func checkPlanIsInsertValues(proc *process.Process,
	p *plan.Plan) (bool, [][]colexec.ExpressionExecutor) {
	qry := p.GetQuery()
	if qry != nil {
		for _, node := range qry.Nodes {
			if node.NodeType == plan.Node_VALUE_SCAN && node.RowsetData != nil {
				exprList := make([][]colexec.ExpressionExecutor, len(node.RowsetData.Cols))
				for i, col := range node.RowsetData.Cols {
					exprList[i] = make([]colexec.ExpressionExecutor, 0, len(col.Data))
					for _, data := range col.Data {
						if data.Pos >= 0 {
							continue
						}
						expr, err := colexec.NewExpressionExecutor(proc, data.Expr)
						if err != nil {
							return false, nil
						}
						exprList[i] = append(exprList[i], expr)
					}
				}
				return true, exprList
			}
		}
	}
	return false, nil
}

type dbMigration struct {
	db string
}

func (d *dbMigration) Migrate(ses *Session) error {
	if d.db == "" {
		return nil
	}
	return doUse(ses.requestCtx, ses, d.db)
}

type prepareStmtMigration struct {
	name       string
	sql        string
	paramTypes []byte
}

func (p *prepareStmtMigration) Migrate(ses *Session) error {
	v, err := ses.GetGlobalVar("lower_case_table_names")
	if err != nil {
		return err
	}
	if !strings.HasPrefix(strings.ToLower(p.sql), "prepare") {
		p.sql = fmt.Sprintf("prepare %s from %s", p.name, p.sql)
	}
	stmts, err := mysql.Parse(ses.requestCtx, p.sql, v.(int64), 0)
	if err != nil {
		return err
	}
	if _, err = doPrepareStmt(ses.requestCtx, ses, stmts[0].(*tree.PrepareStmt), p.sql, p.paramTypes); err != nil {
		return err
	}
	return nil
}

func (ses *Session) Migrate(req *query.MigrateConnToRequest) error {
	dbm := dbMigration{
		db: req.DB,
	}
	if err := dbm.Migrate(ses); err != nil {
		return err
	}

	var maxStmtID uint32
	for _, p := range req.PrepareStmts {
		if p == nil {
			continue
		}
		pm := prepareStmtMigration{
			name:       p.Name,
			sql:        p.SQL,
			paramTypes: p.ParamTypes,
		}
		if err := pm.Migrate(ses); err != nil {
			return err
		}
		id := parsePrepareStmtID(p.Name)
		if id > maxStmtID {
			maxStmtID = id
		}
	}
	if maxStmtID > 0 {
		ses.SetLastStmtID(maxStmtID)
	}
	return nil
}<|MERGE_RESOLUTION|>--- conflicted
+++ resolved
@@ -529,26 +529,18 @@
 		ses.pool,
 		getGlobalPu().TxnClient,
 		nil,
-<<<<<<< HEAD
-		pu.FileService,
-		pu.LockService,
-		pu.QueryClient,
-		pu.HAKeeperClient,
-		pu.UdfService,
-		ses.GetAutoIncrCacheManager())
-
-	ses.proc.Lim.Size = pu.SV.ProcessLimitationSize
-	ses.proc.Lim.BatchRows = pu.SV.ProcessLimitationBatchRows
-	ses.proc.Lim.MaxMsgSize = pu.SV.MaxMessageSize
-	ses.proc.Lim.PartitionRows = pu.SV.ProcessLimitationPartitionRows
-=======
 		getGlobalPu().FileService,
 		getGlobalPu().LockService,
 		getGlobalPu().QueryClient,
 		getGlobalPu().HAKeeperClient,
 		getGlobalPu().UdfService,
 		globalAicm)
->>>>>>> 6ff08d6c
+
+	ses.proc.Lim.Size = getGlobalPu().SV.ProcessLimitationSize
+	ses.proc.Lim.BatchRows = getGlobalPu().SV.ProcessLimitationBatchRows
+	ses.proc.Lim.MaxMsgSize = getGlobalPu().SV.MaxMessageSize
+	ses.proc.Lim.PartitionRows = getGlobalPu().SV.ProcessLimitationPartitionRows
+
 	ses.proc.SetStmtProfile(&ses.stmtProfile)
 	ses.txnCompileCtx.SetProcess(ses.proc)
 	// ses.proc.SetResolveVariableFunc(ses.txnCompileCtx.ResolveVariable)
@@ -1725,314 +1717,6 @@
 	return err
 }
 
-<<<<<<< HEAD
-// fakeDataSetFetcher gets the result set from the pipeline and save it in the session.
-// It will not send the result to the client.
-func fakeDataSetFetcher(handle interface{}, dataSet *batch.Batch) error {
-	if handle == nil || dataSet == nil {
-		return nil
-	}
-
-	ses := handle.(*Session)
-	oq := newFakeOutputQueue(ses.GetMysqlResultSet())
-	err := fillResultSet(oq, dataSet, ses)
-	if err != nil {
-		return err
-	}
-	ses.SetMysqlResultSetOfBackgroundTask(ses.GetMysqlResultSet())
-	return nil
-}
-
-func fillResultSet(oq outputPool, dataSet *batch.Batch, ses *Session) error {
-	n := dataSet.RowCount()
-	for j := 0; j < n; j++ { //row index
-		//needCopyBytes = true. we need to copy the bytes from the batch.Batch
-		//to avoid the data being changed after the batch.Batch returned to the
-		//pipeline.
-		_, err := extractRowFromEveryVector(ses, dataSet, j, oq, true)
-		if err != nil {
-			return err
-		}
-	}
-	return oq.flush()
-}
-
-// batchFetcher gets the result batches from the pipeline and save the origin batches in the session.
-// It will not send the result to the client.
-func batchFetcher(handle interface{}, dataSet *batch.Batch) error {
-	if handle == nil {
-		return nil
-	}
-	ses := handle.(*Session)
-	ses.SaveResultSet()
-	if dataSet == nil {
-		return nil
-	}
-	return ses.AppendResultBatch(dataSet)
-}
-
-// getResultSet extracts the result set
-func getResultSet(ctx context.Context, bh BackgroundExec) ([]ExecResult, error) {
-	results := bh.GetExecResultSet()
-	rsset := make([]ExecResult, len(results))
-	for i, value := range results {
-		if er, ok := value.(ExecResult); ok {
-			rsset[i] = er
-		} else {
-			return nil, moerr.NewInternalError(ctx, "it is not the type of result set")
-		}
-	}
-	return rsset, nil
-}
-
-// executeSQLInBackgroundSession executes the sql in an independent session and transaction.
-// It sends nothing to the client.
-func executeSQLInBackgroundSession(
-	reqCtx context.Context,
-	upstream *Session,
-	mp *mpool.MPool,
-	pu *config.ParameterUnit,
-	sql string) ([]ExecResult, error) {
-	bh := NewBackgroundHandler(reqCtx, upstream, mp, pu)
-	defer bh.Close()
-	logutil.Debugf("background exec sql:%v", sql)
-	err := bh.Exec(reqCtx, sql)
-	logutil.Debugf("background exec sql done")
-	if err != nil {
-		return nil, err
-	}
-	return getResultSet(reqCtx, bh)
-}
-
-// executeStmtInSameSession executes the statement in the same session.
-// To be clear, only for the select statement derived from the set_var statement
-// in an independent transaction
-func executeStmtInSameSession(ctx context.Context, mce *MysqlCmdExecutor, ses *Session, stmt tree.Statement) error {
-	switch stmt.(type) {
-	case *tree.Select, *tree.ParenSelect:
-	default:
-		return moerr.NewInternalError(ctx, "executeStmtInSameSession can not run non select statement in the same session")
-	}
-
-	prevDB := ses.GetDatabaseName()
-	prevOptionBits := ses.GetOptionBits()
-	prevServerStatus := ses.GetServerStatus()
-	//autocommit = on
-	ses.setAutocommitOn()
-	//1. replace output callback by batchFetcher.
-	// the result batch will be saved in the session.
-	// you can get the result batch by calling GetResultBatches()
-	ses.SetOutputCallback(batchFetcher)
-	//2. replace protocol by FakeProtocol.
-	// Any response yielded during running query will be dropped by the FakeProtocol.
-	// The client will not receive any response from the FakeProtocol.
-	prevProto := ses.ReplaceProtocol(&FakeProtocol{})
-	// inherit database
-	ses.SetDatabaseName(prevDB)
-	//restore normal protocol and output callback
-	defer func() {
-		//@todo we need to improve: make one session, one proc, one txnOperator
-		ses.SetOptionBits(prevOptionBits)
-		ses.SetServerStatus(prevServerStatus)
-		ses.SetOutputCallback(getDataFromPipeline)
-		ses.ReplaceProtocol(prevProto)
-	}()
-	logDebug(ses, ses.GetDebugString(), "query trace(ExecStmtInSameSession)",
-		logutil.ConnectionIdField(ses.GetConnectionID()))
-	//3. execute the statement
-	return mce.GetDoQueryFunc()(ctx, &UserInput{stmt: stmt})
-}
-
-type BackgroundHandler struct {
-	mce *MysqlCmdExecutor
-	ses *BackgroundSession
-}
-
-// NewBackgroundHandler with first two parameters.
-// connCtx as the parent of the txnCtx
-var NewBackgroundHandler = func(
-	reqCtx context.Context,
-	upstream *Session,
-	mp *mpool.MPool,
-	pu *config.ParameterUnit) BackgroundExec {
-	bh := &BackgroundHandler{
-		mce: NewMysqlCmdExecutor(),
-		ses: NewBackgroundSession(reqCtx, upstream, mp, pu, GSysVariables, false),
-	}
-	return bh
-}
-
-func (bh *BackgroundHandler) Close() {
-	bh.mce.Close()
-	bh.mce = nil
-	bh.ses.Close()
-}
-
-func (bh *BackgroundHandler) Exec(ctx context.Context, sql string) error {
-	bh.mce.SetSession(bh.ses.Session)
-	if ctx == nil {
-		ctx = bh.ses.GetRequestContext()
-	} else {
-		bh.ses.SetRequestContext(ctx)
-	}
-	_, err := defines.GetAccountId(ctx)
-	if err != nil {
-		return err
-	}
-	bh.mce.ChooseDoQueryFunc(bh.ses.GetParameterUnit().SV.EnableDoComQueryInProgress)
-
-	// For determine this is a background sql.
-	ctx = context.WithValue(ctx, defines.BgKey{}, true)
-	bh.mce.GetSession().SetRequestContext(ctx)
-
-	//logutil.Debugf("-->bh:%s", sql)
-	v, err := bh.ses.GetGlobalVar("lower_case_table_names")
-	if err != nil {
-		return err
-	}
-	statements, err := mysql.Parse(ctx, sql, v.(int64), 0)
-	if err != nil {
-		return err
-	}
-	defer func() {
-		for _, stmt := range statements {
-			stmt.Free()
-		}
-	}()
-	if len(statements) > 1 {
-		return moerr.NewInternalError(ctx, "Exec() can run one statement at one time. but get '%d' statements now, sql = %s", len(statements), sql)
-	}
-	//share txn can not run transaction statement
-	if bh.ses.isShareTxn() {
-		for _, stmt := range statements {
-			switch stmt.(type) {
-			case *tree.BeginTransaction, *tree.CommitTransaction, *tree.RollbackTransaction:
-				return moerr.NewInternalError(ctx, "Exec() can not run transaction statement in share transaction, sql = %s", sql)
-			}
-		}
-	}
-	logDebug(bh.mce.GetSession(), bh.ses.GetDebugString(), "query trace(backgroundExecSql)",
-		logutil.ConnectionIdField(bh.ses.GetConnectionID()),
-		logutil.QueryField(SubStringFromBegin(sql, int(bh.ses.GetParameterUnit().SV.LengthOfQueryPrinted))))
-	return bh.mce.GetDoQueryFunc()(ctx, &UserInput{sql: sql})
-}
-
-func (bh *BackgroundHandler) ExecStmt(ctx context.Context, stmt tree.Statement) error {
-	bh.mce.SetSession(bh.ses.Session)
-	if ctx == nil {
-		ctx = bh.ses.GetRequestContext()
-	} else {
-		bh.ses.SetRequestContext(ctx)
-	}
-	_, err := defines.GetAccountId(ctx)
-	if err != nil {
-		return err
-	}
-	bh.mce.ChooseDoQueryFunc(bh.ses.GetParameterUnit().SV.EnableDoComQueryInProgress)
-
-	// For determine this is a background sql.
-	ctx = context.WithValue(ctx, defines.BgKey{}, true)
-	bh.mce.GetSession().SetRequestContext(ctx)
-
-	//share txn can not run transaction statement
-	if bh.ses.isShareTxn() {
-		switch stmt.(type) {
-		case *tree.BeginTransaction, *tree.CommitTransaction, *tree.RollbackTransaction:
-			return moerr.NewInternalError(ctx, "Exec() can not run transaction statement in share transaction")
-		}
-	}
-	logDebug(bh.ses.Session, bh.ses.GetDebugString(), "query trace(backgroundExecStmt)",
-		logutil.ConnectionIdField(bh.ses.GetConnectionID()))
-	return bh.mce.GetDoQueryFunc()(ctx, &UserInput{stmt: stmt})
-}
-
-func (bh *BackgroundHandler) GetExecResultSet() []interface{} {
-	mrs := bh.ses.GetAllMysqlResultSet()
-	ret := make([]interface{}, len(mrs))
-	for i, mr := range mrs {
-		ret[i] = mr
-	}
-	return ret
-}
-
-func (bh *BackgroundHandler) ClearExecResultSet() {
-	bh.ses.ClearAllMysqlResultSet()
-}
-
-func (bh *BackgroundHandler) ClearExecResultBatches() {
-	bh.ses.ClearResultBatches()
-}
-
-func (bh *BackgroundHandler) GetExecResultBatches() []*batch.Batch {
-	return bh.ses.GetResultBatches()
-}
-
-type SqlHelper struct {
-	ses *Session
-}
-
-func (sh *SqlHelper) GetCompilerContext() any {
-	return sh.ses.txnCompileCtx
-}
-
-func (sh *SqlHelper) GetSubscriptionMeta(dbName string) (*plan.SubscriptionMeta, error) {
-	return sh.ses.txnCompileCtx.GetSubscriptionMeta(dbName)
-}
-
-// Made for sequence func. nextval, setval.
-func (sh *SqlHelper) ExecSql(sql string) (ret []interface{}, err error) {
-	var erArray []ExecResult
-
-	ctx := sh.ses.GetRequestContext()
-	/*
-		if we run the transaction statement (BEGIN, ect) here , it creates an independent transaction.
-		if we do not run the transaction statement (BEGIN, ect) here, it runs the sql in the share transaction
-		and committed outside this function.
-		!!!NOTE: wen can not execute the transaction statement(BEGIN,COMMIT,ROLLBACK,START TRANSACTION ect) here.
-	*/
-	bh := sh.ses.GetShareTxnBackgroundExec(ctx, false)
-	defer bh.Close()
-
-	bh.ClearExecResultSet()
-	err = bh.Exec(ctx, sql)
-	if err != nil {
-		return nil, err
-	}
-
-	erArray, err = getResultSet(ctx, bh)
-	if err != nil {
-		return nil, err
-	}
-
-	if len(erArray) == 0 {
-		return nil, nil
-	}
-
-	return erArray[0].(*MysqlResultSet).Data[0], nil
-}
-
-func (ses *Session) updateLastCommitTS(lastCommitTS timestamp.Timestamp) {
-	if lastCommitTS.Greater(ses.lastCommitTS) {
-		ses.lastCommitTS = lastCommitTS
-	}
-	if ses.upstream != nil {
-		ses.upstream.updateLastCommitTS(lastCommitTS)
-	}
-}
-
-func (ses *Session) getLastCommitTS() timestamp.Timestamp {
-	minTS := ses.lastCommitTS
-	if ses.upstream != nil {
-		v := ses.upstream.getLastCommitTS()
-		if v.Greater(minTS) {
-			minTS = v
-		}
-	}
-	return minTS
-}
-
-=======
->>>>>>> 6ff08d6c
 // getCNLabels returns requested CN labels.
 func (ses *Session) getCNLabels() map[string]string {
 	return ses.requestLabel
