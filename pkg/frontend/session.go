// Copyright 2021 Matrix Origin
//
// Licensed under the Apache License, Version 2.0 (the "License");
// you may not use this file except in compliance with the License.
// You may obtain a copy of the License at
//
//      http://www.apache.org/licenses/LICENSE-2.0
//
// Unless required by applicable law or agreed to in writing, software
// distributed under the License is distributed on an "AS IS" BASIS,
// WITHOUT WARRANTIES OR CONDITIONS OF ANY KIND, either express or implied.
// See the License for the specific language governing permissions and
// limitations under the License.

package frontend

import (
	"bytes"
	"context"
	"fmt"
	"runtime"
	"strings"
	"sync"
	"sync/atomic"
	"time"

	"github.com/google/uuid"
	"github.com/matrixorigin/matrixone/pkg/common/buffer"
	"github.com/matrixorigin/matrixone/pkg/common/moerr"
	"github.com/matrixorigin/matrixone/pkg/common/mpool"
	"github.com/matrixorigin/matrixone/pkg/config"
	"github.com/matrixorigin/matrixone/pkg/container/batch"
	"github.com/matrixorigin/matrixone/pkg/defines"
	"github.com/matrixorigin/matrixone/pkg/logutil"
	"github.com/matrixorigin/matrixone/pkg/pb/metadata"
	"github.com/matrixorigin/matrixone/pkg/pb/plan"
	"github.com/matrixorigin/matrixone/pkg/pb/status"
	"github.com/matrixorigin/matrixone/pkg/pb/timestamp"
	"github.com/matrixorigin/matrixone/pkg/sql/colexec"
	"github.com/matrixorigin/matrixone/pkg/sql/parsers/dialect/mysql"
	"github.com/matrixorigin/matrixone/pkg/sql/parsers/tree"
	"github.com/matrixorigin/matrixone/pkg/txn/clock"
	"github.com/matrixorigin/matrixone/pkg/txn/storage/memorystorage"
	"github.com/matrixorigin/matrixone/pkg/util/errutil"
	v2 "github.com/matrixorigin/matrixone/pkg/util/metric/v2"
	"github.com/matrixorigin/matrixone/pkg/util/trace/impl/motrace"
	"github.com/matrixorigin/matrixone/pkg/vm/engine"
	"github.com/matrixorigin/matrixone/pkg/vm/engine/memoryengine"
	"github.com/matrixorigin/matrixone/pkg/vm/process"
)

var MaxPrepareNumberInOneSession int = 100000

// TODO: this variable should be configure by set variable
const MoDefaultErrorCount = 64

type ShowStatementType int

const (
	NotShowStatement ShowStatementType = 0
	ShowTableStatus  ShowStatementType = 1
)

type ConnType int

const (
	ConnTypeUnset    ConnType = 0
	ConnTypeInternal ConnType = 1
	ConnTypeExternal ConnType = 2
)

type TS string

const (
	// Created
	TSCreatedStart TS = "TSCreatedStart"
	TSCreatedEnd   TS = "TSCreatedEnd"

	// Handler
	TSEstablishStart  TS = "TSEstablishStart"
	TSEstablishEnd    TS = "TSEstablishEnd"
	TSUpgradeTLSStart TS = "TSUpgradeTLSStart"
	TSUpgradeTLSEnd   TS = "TSUpgradeTLSEnd"

	// mysql protocol
	TSAuthenticateStart  TS = "TSAuthenticateStart"
	TSAuthenticateEnd    TS = "TSAuthenticateEnd"
	TSSendErrPacketStart TS = "TSSendErrPacketStart"
	TSSendErrPacketEnd   TS = "TSSendErrPacketEnd"
	TSSendOKPacketStart  TS = "TSSendOKPacketStart"
	TSSendOKPacketEnd    TS = "TSSendOKPacketEnd"

	// session
	TSCheckTenantStart      TS = "TSCheckTenantStart"
	TSCheckTenantEnd        TS = "TSCheckTenantEnd"
	TSCheckUserStart        TS = "TSCheckUserStart"
	TSCheckUserEnd          TS = "TSCheckUserEnd"
	TSCheckRoleStart        TS = "TSCheckRoleStart"
	TSCheckRoleEnd          TS = "TSCheckRoleEnd"
	TSCheckDbNameStart      TS = "TSCheckDbNameStart"
	TSCheckDbNameEnd        TS = "TSCheckDbNameEnd"
	TSInitGlobalSysVarStart TS = "TSInitGlobalSysVarStart"
	TSInitGlobalSysVarEnd   TS = "TSInitGlobalSysVarEnd"
)

type Session struct {
	// account id
	accountId uint32

	//protocol layer
	protocol Protocol

	//cmd from the client
	cmd CommandType

	//for test
	mrs *MysqlResultSet

	// mpool
	mp *mpool.MPool

	// the process of the session
	proc *process.Process

	pu *config.ParameterUnit

	isInternal bool

	data         [][]interface{}
	ep           *ExportConfig
	showStmtType ShowStatementType

	txnHandler    *TxnHandler
	txnCompileCtx *TxnCompilerContext
	storage       engine.Engine
	sql           string

	sysVars         map[string]interface{}
	userDefinedVars map[string]*UserDefinedVar
	gSysVars        *GlobalSystemVariables

	//the server status
	serverStatus uint16

	//the option bits
	optionBits uint32

	prepareStmts map[string]*PrepareStmt
	lastStmtId   uint32

	requestCtx context.Context
	connectCtx context.Context

	//it gets the result set from the pipeline and send it to the client
	outputCallback func(interface{}, *batch.Batch) error

	//all the result set of executing the sql in background task
	allResultSet []*MysqlResultSet

	// result batches of executing the sql in background task
	// set by func batchFetcher
	resultBatches []*batch.Batch

	tenant *TenantInfo

	uuid uuid.UUID

	timeZone *time.Location

	priv *privilege

	errInfo *errInfo

	//fromRealUser distinguish the sql that the user inputs from the one
	//that the internal or background program executes
	fromRealUser bool

	cache *privilegeCache

	debugStr string

	mu sync.Mutex

	isNotBackgroundSession bool
	lastInsertID           uint64

	InitTempEngine bool

	tempTablestorage *memorystorage.Storage

	tStmt *motrace.StatementInfo

	ast tree.Statement

	rs *plan.ResultColDef

	queryId []string

	blockIdx int

	p *plan.Plan

	limitResultSize float64 // MB

	curResultSize float64 // MB

	// sentRows used to record rows it sent to client for motrace.StatementInfo.
	// If there is NO exec_plan, sentRows will be 0.
	sentRows atomic.Int64
	// writeCsvBytes is used to record bytes sent by `select ... into 'file.csv'` for motrace.StatementInfo
	writeCsvBytes atomic.Int64

	createdTime time.Time

	expiredTime time.Time

	planCache *planCache

	autoIncrCacheManager *defines.AutoIncrCacheManager

	seqCurValues map[uint64]string

	/*
		CORNER CASE:

		create sequence seq1;
		set @@a = (select nextval(seq1)); // a = 1
		select currval('seq1');// 1
		select lastval('seq1');// right value is 1

		We execute the expr of 'set var = expr' in a background session,
		the last value of the seq1 is saved in the background session.

		If we want to get the right value the lastval('seq1'), we need save
		the last value of the seq1 in the session that starts the background session.

		So, we define the type of seqLastValue as *string for updating its value conveniently.

		TODO: we need to reimplement the sequence in some extent traced by issue #9847.
	*/
	seqLastValue *string

	sqlHelper *SqlHelper

	rm *RoutineManager

	rt *Routine

	// when starting a transaction in session, the snapshot ts of the transaction
	// is to get a TN push to CN to get the maximum commitTS. but there is a problem,
	// when the last transaction ends and the next one starts, it is possible that the
	// log of the last transaction has not been pushed to CN, we need to wait until at
	// least the commit of the last transaction log of the previous transaction arrives.
	lastCommitTS timestamp.Timestamp
	upstream     *Session

	// requestLabel is the CN label info requested from client.
	requestLabel map[string]string
	// connTyp indicates the type of connection. Default is ConnTypeUnset.
	// If it is internal connection, the value will be ConnTypeInternal, otherwise,
	// the value will be ConnTypeExternal.
	connType ConnType

	// startedAt is the session start time.
	startedAt time.Time

	//derivedStmt denotes the sql or statement that derived from the user input statement.
	//a new internal statement derived from the statement the user input and executed during
	// the execution of it in the same transaction.
	//
	//For instance
	//	select nextval('seq_15')
	//  nextval internally will derive two sql (a select and an update). the two sql are executed
	//	in the same transaction.
	derivedStmt bool

	buf *buffer.Buffer

	stmtProfile process.StmtProfile
	// queryEnd is the time when the query ends
	queryEnd time.Time
	// queryInProgress indicates whether the query is in progress
	queryInProgress atomic.Bool
	// queryInExecute indicates whether the query is in execute
	queryInExecute atomic.Bool

	// timestampMap record timestamp for statistical purposes
	timestampMap map[TS]time.Time

	// insert sql for create table as select stmt
	createAsSelectSql string

<<<<<<< HEAD
	// FromProxy denotes whether the session is dispatched from proxy
	fromProxy bool
=======
	disableTrace bool
>>>>>>> 9f472652
}

func (ses *Session) ClearStmtProfile() {
	ses.stmtProfile.Clear()
}

func (ses *Session) GetSessionStart() time.Time {
	ses.mu.Lock()
	defer ses.mu.Unlock()
	return ses.startedAt
}

func (ses *Session) SetTxnId(id []byte) {
	ses.stmtProfile.SetTxnId(id)
}

func (ses *Session) GetTxnId() uuid.UUID {
	return ses.stmtProfile.GetTxnId()
}

func (ses *Session) SetStmtId(id uuid.UUID) {
	ses.stmtProfile.SetStmtId(id)
}

func (ses *Session) GetStmtId() uuid.UUID {
	return ses.stmtProfile.GetStmtId()
}

func (ses *Session) SetStmtType(st string) {
	ses.stmtProfile.SetStmtType(st)
}

func (ses *Session) GetStmtType() string {
	return ses.stmtProfile.GetStmtType()
}

func (ses *Session) SetQueryType(qt string) {
	ses.stmtProfile.SetQueryType(qt)
}

func (ses *Session) GetQueryType() string {
	return ses.stmtProfile.GetQueryType()
}

func (ses *Session) SetSqlSourceType(st string) {
	ses.stmtProfile.SetSqlSourceType(st)
}

func (ses *Session) GetSqlSourceType() string {
	return ses.stmtProfile.GetSqlSourceType()
}

func (ses *Session) SetQueryStart(t time.Time) {
	ses.stmtProfile.SetQueryStart(t)
}

func (ses *Session) GetQueryStart() time.Time {
	return ses.stmtProfile.GetQueryStart()
}

func (ses *Session) SetQueryEnd(t time.Time) {
	ses.mu.Lock()
	defer ses.mu.Unlock()
	ses.queryEnd = t
}

func (ses *Session) GetQueryEnd() time.Time {
	ses.mu.Lock()
	defer ses.mu.Unlock()
	return ses.queryEnd
}

func (ses *Session) SetQueryInProgress(b bool) {
	ses.queryInProgress.Store(b)
}

func (ses *Session) GetQueryInProgress() bool {
	return ses.queryInProgress.Load()
}

func (ses *Session) SetQueryInExecute(b bool) {
	ses.queryInExecute.Store(b)
}

func (ses *Session) GetQueryInExecute() bool {
	return ses.queryInExecute.Load()
}

func (ses *Session) SetSqlOfStmt(sot string) {
	ses.stmtProfile.SetSqlOfStmt(sot)
}

func (ses *Session) GetSqlOfStmt() string {
	return ses.stmtProfile.GetSqlOfStmt()
}

func (ses *Session) IsDerivedStmt() bool {
	ses.mu.Lock()
	defer ses.mu.Unlock()
	return ses.derivedStmt
}

// ReplaceDerivedStmt sets the derivedStmt and returns the previous value.
// if b is true, executing a derived statement.
func (ses *Session) ReplaceDerivedStmt(b bool) bool {
	ses.mu.Lock()
	defer ses.mu.Unlock()
	prev := ses.derivedStmt
	ses.derivedStmt = b
	return prev
}

func (ses *Session) setRoutineManager(rm *RoutineManager) {
	ses.mu.Lock()
	defer ses.mu.Unlock()
	ses.rm = rm
}

func (ses *Session) getRoutineManager() *RoutineManager {
	ses.mu.Lock()
	defer ses.mu.Unlock()
	return ses.rm
}

func (ses *Session) setRoutine(rt *Routine) {
	ses.mu.Lock()
	defer ses.mu.Unlock()
	ses.rt = rt
}

func (ses *Session) getRoutine() *Routine {
	ses.mu.Lock()
	defer ses.mu.Unlock()
	return ses.rt
}

func (ses *Session) SetSeqLastValue(proc *process.Process) {
	ses.mu.Lock()
	defer ses.mu.Unlock()
	*ses.seqLastValue = proc.SessionInfo.SeqLastValue[0]
}

func (ses *Session) DeleteSeqValues(proc *process.Process) {
	ses.mu.Lock()
	defer ses.mu.Unlock()
	for _, k := range proc.SessionInfo.SeqDeleteKeys {
		delete(ses.seqCurValues, k)
	}
}

func (ses *Session) AddSeqValues(proc *process.Process) {
	ses.mu.Lock()
	defer ses.mu.Unlock()
	for k, v := range proc.SessionInfo.SeqAddValues {
		ses.seqCurValues[k] = v
	}
}

func (ses *Session) GetSeqLastValue() string {
	ses.mu.Lock()
	defer ses.mu.Unlock()
	return *ses.seqLastValue
}

func (ses *Session) CopySeqToProc(proc *process.Process) {
	ses.mu.Lock()
	defer ses.mu.Unlock()
	for k, v := range ses.seqCurValues {
		proc.SessionInfo.SeqCurValues[k] = v
	}
	proc.SessionInfo.SeqLastValue[0] = *ses.seqLastValue
}

func (ses *Session) InheritSequenceData(other *Session) {
	ses.mu.Lock()
	defer ses.mu.Unlock()
	ses.seqCurValues = other.seqCurValues
	ses.seqLastValue = other.seqLastValue
}

func (ses *Session) GetSqlHelper() *SqlHelper {
	ses.mu.Lock()
	defer ses.mu.Unlock()
	return ses.sqlHelper
}

// The update version. Four function.
func (ses *Session) SetAutoIncrCacheManager(aicm *defines.AutoIncrCacheManager) {
	ses.mu.Lock()
	defer ses.mu.Unlock()
	ses.autoIncrCacheManager = aicm
}

func (ses *Session) GetAutoIncrCacheManager() *defines.AutoIncrCacheManager {
	ses.mu.Lock()
	defer ses.mu.Unlock()
	return ses.autoIncrCacheManager
}

// SetTStmt do set the Session.tStmt
// 1. init-set at RecordStatement, which means the statement is started.
// 2. reset at logStatementStringStatus, which means the statement is finished.
func (ses *Session) SetTStmt(stmt *motrace.StatementInfo) {
	ses.mu.Lock()
	defer ses.mu.Unlock()
	ses.tStmt = stmt
}

const saveQueryIdCnt = 10

func (ses *Session) pushQueryId(uuid string) {
	if len(ses.queryId) > saveQueryIdCnt {
		ses.queryId = ses.queryId[1:]
	}
	ses.queryId = append(ses.queryId, uuid)
}

func (ses *Session) getQueryId(internalSql bool) []string {
	if internalSql {
		cnt := len(ses.queryId)
		//the last one is cnt-1
		if cnt > 0 {
			return ses.queryId[:cnt-1]
		} else {
			return ses.queryId[:cnt]
		}
	}
	return ses.queryId
}

type errInfo struct {
	codes  []uint16
	msgs   []string
	maxCnt int
}

func (e *errInfo) push(code uint16, msg string) {
	if e.maxCnt > 0 && len(e.codes) > e.maxCnt {
		e.codes = e.codes[1:]
		e.msgs = e.msgs[1:]
	}
	e.codes = append(e.codes, code)
	e.msgs = append(e.msgs, msg)
}

func (e *errInfo) length() int {
	return len(e.codes)
}

func NewSession(proto Protocol, mp *mpool.MPool, pu *config.ParameterUnit,
	gSysVars *GlobalSystemVariables, isNotBackgroundSession bool,
	aicm *defines.AutoIncrCacheManager, sharedTxnHandler *TxnHandler) *Session {
	//if the sharedTxnHandler exists,we use its txnCtx and txnOperator in this session.
	//Currently, we only use the sharedTxnHandler in the background session.
	var txnCtx context.Context
	var txnOp TxnOperator
	var err error
	if sharedTxnHandler != nil {
		if !sharedTxnHandler.IsValidTxnOperator() {
			panic("shared txn is invalid")
		}
		txnCtx, txnOp, err = sharedTxnHandler.GetTxnOperator()
		if err != nil {
			panic(err)
		}
	}
	txnHandler := InitTxnHandler(pu.StorageEngine, pu.TxnClient, txnCtx, txnOp)

	ses := &Session{
		protocol:   proto,
		mp:         mp,
		pu:         pu,
		txnHandler: txnHandler,
		//TODO:fix database name after the catalog is ready
		txnCompileCtx: InitTxnCompilerContext(txnHandler, proto.GetDatabaseName()),
		storage:       &engine.EntireEngine{Engine: pu.StorageEngine},
		gSysVars:      gSysVars,

		serverStatus: 0,
		optionBits:   0,

		outputCallback: getDataFromPipeline,
		timeZone:       time.Local,
		errInfo: &errInfo{
			codes:  make([]uint16, 0, MoDefaultErrorCount),
			msgs:   make([]string, 0, MoDefaultErrorCount),
			maxCnt: MoDefaultErrorCount,
		},
		cache:     &privilegeCache{},
		blockIdx:  0,
		planCache: newPlanCache(100),
		startedAt: time.Now(),
		connType:  ConnTypeUnset,

		timestampMap: map[TS]time.Time{},
	}
	if isNotBackgroundSession {
		ses.sysVars = gSysVars.CopySysVarsToSession()
		ses.userDefinedVars = make(map[string]*UserDefinedVar)
		ses.prepareStmts = make(map[string]*PrepareStmt)
		// For seq init values.
		ses.seqCurValues = make(map[uint64]string)
		ses.seqLastValue = new(string)
	}

	ses.buf = buffer.New()
	ses.isNotBackgroundSession = isNotBackgroundSession
	ses.sqlHelper = &SqlHelper{ses: ses}
	ses.uuid, _ = uuid.NewV7()
	ses.SetOptionBits(OPTION_AUTOCOMMIT)
	ses.GetTxnCompileCtx().SetSession(ses)
	ses.GetTxnHandler().SetSession(ses)
	ses.SetAutoIncrCacheManager(aicm)
	if ses.mp == nil {
		// If no mp, we create one for session.  Use GuestMmuLimitation as cap.
		// fixed pool size can be another param, or should be computed from cap,
		// but here, too lazy, just use Mid.
		//
		// XXX MPOOL
		// We don't have a way to close a session, so the only sane way of creating
		// a mpool is to use NoFixed
		ses.mp, err = mpool.NewMPool("pipeline-"+ses.GetUUIDString(), pu.SV.GuestMmuLimitation, mpool.NoFixed)
		if err != nil {
			panic(err)
		}
	}
	ses.proc = process.New(
		context.TODO(),
		ses.mp,
		ses.GetTxnHandler().GetTxnClient(),
		nil,
		pu.FileService,
		pu.LockService,
		pu.QueryClient,
		pu.HAKeeperClient,
		pu.UdfService,
		ses.GetAutoIncrCacheManager())
	ses.proc.SetStmtProfile(&ses.stmtProfile)

	runtime.SetFinalizer(ses, func(ss *Session) {
		ss.Close()
	})
	return ses
}

func (ses *Session) Close() {
	ses.mrs = nil
	ses.data = nil
	ses.ep = nil
	ses.txnHandler = nil
	ses.txnCompileCtx = nil
	ses.storage = nil
	ses.sql = ""
	ses.sysVars = nil
	ses.userDefinedVars = nil
	ses.gSysVars = nil
	for _, stmt := range ses.prepareStmts {
		stmt.Close()
	}
	ses.prepareStmts = nil
	ses.requestCtx = nil
	ses.connectCtx = nil
	ses.allResultSet = nil
	ses.tenant = nil
	ses.priv = nil
	ses.errInfo = nil
	ses.cache = nil
	ses.debugStr = ""
	ses.tempTablestorage = nil
	ses.tStmt = nil
	ses.ast = nil
	ses.rs = nil
	ses.queryId = nil
	ses.p = nil
	ses.planCache = nil
	ses.seqCurValues = nil
	ses.seqLastValue = nil
	ses.sqlHelper = nil
	ses.ClearStmtProfile()
	//  The mpool cleanup must be placed at the end,
	// and you must wait for all resources to be cleaned up before you can delete the mpool
	if ses.proc != nil {
		ses.proc.FreeVectors()
		bats := ses.proc.GetValueScanBatchs()
		for _, bat := range bats {
			bat.Clean(ses.proc.Mp())
		}
	}
	if ses.isNotBackgroundSession {
		mp := ses.GetMemPool()
		mpool.DeleteMPool(mp)
		ses.SetMemPool(nil)
	}
	if ses.buf != nil {
		ses.buf.Free()
		ses.buf = nil
	}

	ses.timestampMap = nil
}

// BackgroundSession executing the sql in background
type BackgroundSession struct {
	*Session
	cancel   context.CancelFunc
	shareTxn bool
}

// NewBackgroundSession generates an independent background session executing the sql
func NewBackgroundSession(reqCtx context.Context, upstream *Session, mp *mpool.MPool, PU *config.ParameterUnit, gSysVars *GlobalSystemVariables, shareTxn bool) *BackgroundSession {
	connCtx := upstream.GetConnectContext()
	aicm := upstream.GetAutoIncrCacheManager()
	var ses *Session
	var sharedTxnHandler *TxnHandler
	if shareTxn {
		sharedTxnHandler = upstream.GetTxnHandler()
		if sharedTxnHandler == nil || !sharedTxnHandler.IsValidTxnOperator() {
			panic("invalid shared txn handler")
		}
	}
	ses = NewSession(&FakeProtocol{}, mp, PU, gSysVars, false, aicm, sharedTxnHandler)
	ses.upstream = upstream
	ses.SetOutputCallback(fakeDataSetFetcher)
	if stmt := motrace.StatementFromContext(reqCtx); stmt != nil {
		// Reset background session id as frontend stmt id
		ses.uuid = stmt.StatementID
		logutil.Debugf("session uuid: %s -> background session uuid: %s", uuid.UUID(stmt.SessionID).String(), ses.uuid.String())
	}
	cancelBackgroundCtx, cancelBackgroundFunc := context.WithCancel(reqCtx)
	ses.SetRequestContext(cancelBackgroundCtx)
	ses.SetConnectContext(connCtx)
	ses.UpdateDebugString()
	ses.SetDatabaseName(upstream.GetDatabaseName())
	//TODO: For seq init values.
	ses.InheritSequenceData(upstream)
	backSes := &BackgroundSession{
		Session:  ses,
		cancel:   cancelBackgroundFunc,
		shareTxn: shareTxn,
	}
	return backSes
}

func (bgs *BackgroundSession) isShareTxn() bool {
	return bgs.shareTxn
}

func (bgs *BackgroundSession) Close() {
	if bgs.cancel != nil {
		bgs.cancel()
	}

	if bgs.Session != nil {
		bgs.Session.Close()
	}
	bgs = nil
}

func (ses *Session) GetIncBlockIdx() int {
	ses.blockIdx++
	return ses.blockIdx
}

func (ses *Session) ResetBlockIdx() {
	ses.blockIdx = 0
}

func (ses *Session) IsBackgroundSession() bool {
	ses.mu.Lock()
	defer ses.mu.Unlock()
	return !ses.isNotBackgroundSession
}

func (ses *Session) cachePlan(sql string, stmts []tree.Statement, plans []*plan.Plan) {
	if len(sql) == 0 {
		return
	}
	ses.mu.Lock()
	defer ses.mu.Unlock()
	ses.planCache.cache(sql, stmts, plans)
}

func (ses *Session) getCachedPlan(sql string) *cachedPlan {
	if len(sql) == 0 {
		return nil
	}
	ses.mu.Lock()
	defer ses.mu.Unlock()
	return ses.planCache.get(sql)
}

func (ses *Session) isCached(sql string) bool {
	if len(sql) == 0 {
		return false
	}
	ses.mu.Lock()
	defer ses.mu.Unlock()
	return ses.planCache.isCached(sql)
}

func (ses *Session) cleanCache() {
	ses.mu.Lock()
	defer ses.mu.Unlock()
	ses.planCache.clean()
}

func (ses *Session) UpdateDebugString() {
	ses.mu.Lock()
	defer ses.mu.Unlock()
	sb := bytes.Buffer{}
	//option connection id , ip
	if ses.protocol != nil {
		sb.WriteString(fmt.Sprintf("connectionId %d", ses.protocol.ConnectionID()))
		sb.WriteByte('|')
		sb.WriteString(ses.protocol.Peer())
	}
	sb.WriteByte('|')
	//account info
	if ses.tenant != nil {
		sb.WriteString(ses.tenant.String())
	} else {
		acc := getDefaultAccount()
		sb.WriteString(acc.String())
	}
	sb.WriteByte('|')
	//go routine id
	if ses.rt != nil {
		sb.WriteString(fmt.Sprintf("goRoutineId %d", ses.rt.getGoroutineId()))
		sb.WriteByte('|')
	}
	//session id
	sb.WriteString(ses.uuid.String())
	//upstream sessionid
	if ses.upstream != nil {
		sb.WriteByte('|')
		sb.WriteString(ses.upstream.uuid.String())
	}

	ses.debugStr = sb.String()
}

func (ses *Session) GetDebugString() string {
	ses.mu.Lock()
	defer ses.mu.Unlock()
	return ses.debugStr
}

func (ses *Session) EnableInitTempEngine() {
	ses.mu.Lock()
	defer ses.mu.Unlock()
	ses.InitTempEngine = true
}
func (ses *Session) IfInitedTempEngine() bool {
	ses.mu.Lock()
	defer ses.mu.Unlock()
	return ses.InitTempEngine
}

func (ses *Session) GetTempTableStorage() *memorystorage.Storage {
	ses.mu.Lock()
	defer ses.mu.Unlock()
	if ses.tempTablestorage == nil {
		panic("temp table storage is not initialized")
	}
	return ses.tempTablestorage
}

func (ses *Session) SetTempTableStorage(ck clock.Clock) (*metadata.TNService, error) {
	// Without concurrency, there is no potential for data competition

	// Arbitrary value is OK since it's single sharded. Let's use 0xbeef
	// suggested by @reusee
	shards := []metadata.TNShard{
		{
			ReplicaID:     0xbeef,
			TNShardRecord: metadata.TNShardRecord{ShardID: 0xbeef},
		},
	}
	// Arbitrary value is OK, for more information about TEMPORARY_TABLE_DN_ADDR, please refer to the comment in defines/const.go
	tnAddr := defines.TEMPORARY_TABLE_TN_ADDR
	uid, err := uuid.NewV7()
	if err != nil {
		return nil, err
	}
	tnStore := metadata.TNService{
		ServiceID:         uid.String(),
		TxnServiceAddress: tnAddr,
		Shards:            shards,
	}

	ms, err := memorystorage.NewMemoryStorage(
		mpool.MustNewZeroNoFixed(),
		ck,
		memoryengine.RandomIDGenerator,
	)
	if err != nil {
		return nil, err
	}
	ses.tempTablestorage = ms
	return &tnStore, nil
}

func (ses *Session) GetPrivilegeCache() *privilegeCache {
	ses.mu.Lock()
	defer ses.mu.Unlock()
	return ses.cache
}

func (ses *Session) InvalidatePrivilegeCache() {
	ses.mu.Lock()
	defer ses.mu.Unlock()
	ses.cache.invalidate()
}

// GetBackgroundExec generates a background executor
func (ses *Session) GetBackgroundExec(ctx context.Context) BackgroundExec {
	return NewBackgroundHandler(
		ctx,
		ses,
		ses.GetMemPool(),
		ses.GetParameterUnit())
}

// GetShareTxnBackgroundExec returns a background executor running the sql in a shared transaction.
// newRawBatch denotes we need the raw batch instead of mysql result set.
func (ses *Session) GetShareTxnBackgroundExec(ctx context.Context, newRawBatch bool) BackgroundExec {
	bh := &BackgroundHandler{
		mce: NewMysqlCmdExecutor(),
		ses: NewBackgroundSession(ctx, ses, ses.GetMemPool(), ses.GetParameterUnit(), GSysVariables, true),
	}
	//the derived statement execute in a shared transaction in background session
	bh.ses.ReplaceDerivedStmt(true)
	if newRawBatch {
		bh.ses.SetOutputCallback(batchFetcher)
	}
	return bh
}

var GetRawBatchBackgroundExec = func(ctx context.Context, ses *Session) BackgroundExec {
	return ses.GetRawBatchBackgroundExec(ctx)
}

func (ses *Session) GetRawBatchBackgroundExec(ctx context.Context) *BackgroundHandler {
	bh := &BackgroundHandler{
		mce: NewMysqlCmdExecutor(),
		ses: NewBackgroundSession(ctx, ses, ses.GetMemPool(), ses.GetParameterUnit(), GSysVariables, false),
	}
	bh.ses.SetOutputCallback(batchFetcher)
	return bh
}

func (ses *Session) GetIsInternal() bool {
	ses.mu.Lock()
	defer ses.mu.Unlock()
	return ses.isInternal
}

func (ses *Session) SetMemPool(mp *mpool.MPool) {
	ses.mu.Lock()
	defer ses.mu.Unlock()
	ses.mp = mp
}

func (ses *Session) GetMemPool() *mpool.MPool {
	ses.mu.Lock()
	defer ses.mu.Unlock()
	return ses.mp
}

func (ses *Session) GetParameterUnit() *config.ParameterUnit {
	ses.mu.Lock()
	defer ses.mu.Unlock()
	return ses.pu
}

func (ses *Session) GetData() [][]interface{} {
	ses.mu.Lock()
	defer ses.mu.Unlock()
	return ses.data
}

func (ses *Session) SetData(data [][]interface{}) {
	ses.mu.Lock()
	defer ses.mu.Unlock()
	ses.data = data
}

func (ses *Session) AppendData(row []interface{}) {
	ses.mu.Lock()
	defer ses.mu.Unlock()
	ses.data = append(ses.data, row)
}

func (ses *Session) InitExportConfig(ep *tree.ExportParam) {
	ses.mu.Lock()
	defer ses.mu.Unlock()
	ses.ep = &ExportConfig{userConfig: ep}
}

func (ses *Session) GetExportConfig() *ExportConfig {
	ses.mu.Lock()
	defer ses.mu.Unlock()
	return ses.ep
}

func (ses *Session) ClearExportParam() {
	ses.mu.Lock()
	defer ses.mu.Unlock()
	ses.ep = nil
}

func (ses *Session) SetShowStmtType(sst ShowStatementType) {
	ses.mu.Lock()
	defer ses.mu.Unlock()
	ses.showStmtType = sst
}

func (ses *Session) GetShowStmtType() ShowStatementType {
	ses.mu.Lock()
	defer ses.mu.Unlock()
	return ses.showStmtType
}

func (ses *Session) GetOutputCallback() func(interface{}, *batch.Batch) error {
	ses.mu.Lock()
	defer ses.mu.Unlock()
	return ses.outputCallback
}

func (ses *Session) GetErrInfo() *errInfo {
	ses.mu.Lock()
	defer ses.mu.Unlock()
	return ses.errInfo
}

func (ses *Session) GenNewStmtId() uint32 {
	ses.mu.Lock()
	defer ses.mu.Unlock()
	ses.lastStmtId = ses.lastStmtId + 1
	return ses.lastStmtId
}

func (ses *Session) GetLastStmtId() uint32 {
	ses.mu.Lock()
	defer ses.mu.Unlock()
	return ses.lastStmtId
}

func (ses *Session) SetLastInsertID(num uint64) {
	ses.mu.Lock()
	defer ses.mu.Unlock()
	ses.lastInsertID = num
}

func (ses *Session) GetLastInsertID() uint64 {
	ses.mu.Lock()
	defer ses.mu.Unlock()
	return ses.lastInsertID
}

func (ses *Session) SetRequestContext(reqCtx context.Context) {
	ses.mu.Lock()
	defer ses.mu.Unlock()
	ses.requestCtx = reqCtx
}

func (ses *Session) GetRequestContext() context.Context {
	ses.mu.Lock()
	defer ses.mu.Unlock()
	return ses.requestCtx
}

func (ses *Session) SetConnectContext(conn context.Context) {
	ses.mu.Lock()
	defer ses.mu.Unlock()
	ses.connectCtx = conn
}

func (ses *Session) GetConnectContext() context.Context {
	ses.mu.Lock()
	defer ses.mu.Unlock()
	return ses.connectCtx
}

func (ses *Session) SetTimeZone(loc *time.Location) {
	ses.mu.Lock()
	defer ses.mu.Unlock()
	ses.timeZone = loc
}

func (ses *Session) GetTimeZone() *time.Location {
	ses.mu.Lock()
	defer ses.mu.Unlock()
	return ses.timeZone
}

func (ses *Session) SetCmd(cmd CommandType) {
	ses.mu.Lock()
	defer ses.mu.Unlock()
	ses.cmd = cmd
}

func (ses *Session) GetCmd() CommandType {
	ses.mu.Lock()
	defer ses.mu.Unlock()
	return ses.cmd
}

func (ses *Session) SetMysqlResultSet(mrs *MysqlResultSet) {
	ses.mu.Lock()
	defer ses.mu.Unlock()
	ses.mrs = mrs
}

func (ses *Session) GetMysqlResultSet() *MysqlResultSet {
	ses.mu.Lock()
	defer ses.mu.Unlock()
	return ses.mrs
}

func (ses *Session) ReplaceProtocol(proto Protocol) Protocol {
	ses.mu.Lock()
	defer ses.mu.Unlock()
	old := ses.protocol
	ses.protocol = proto
	return old
}

func (ses *Session) SetMysqlResultSetOfBackgroundTask(mrs *MysqlResultSet) {
	ses.mu.Lock()
	defer ses.mu.Unlock()
	if len(ses.allResultSet) == 0 {
		ses.allResultSet = append(ses.allResultSet, mrs)
	}
}

func (ses *Session) GetAllMysqlResultSet() []*MysqlResultSet {
	ses.mu.Lock()
	defer ses.mu.Unlock()
	return ses.allResultSet
}

func (ses *Session) ClearAllMysqlResultSet() {
	ses.mu.Lock()
	defer ses.mu.Unlock()
	if ses.allResultSet != nil {
		ses.allResultSet = ses.allResultSet[:0]
	}
}

// ClearResultBatches does not call Batch.Clear().
func (ses *Session) ClearResultBatches() {
	ses.mu.Lock()
	defer ses.mu.Unlock()
	ses.resultBatches = nil
}

func (ses *Session) GetResultBatches() []*batch.Batch {
	ses.mu.Lock()
	defer ses.mu.Unlock()
	return ses.resultBatches
}

func (ses *Session) SaveResultSet() {
	ses.mu.Lock()
	defer ses.mu.Unlock()
	if len(ses.allResultSet) == 0 && ses.mrs != nil {
		ses.allResultSet = []*MysqlResultSet{ses.mrs}
	}
}

func (ses *Session) AppendResultBatch(bat *batch.Batch) error {
	ses.mu.Lock()
	defer ses.mu.Unlock()
	copied, err := bat.Dup(ses.mp)
	if err != nil {
		return err
	}
	ses.resultBatches = append(ses.resultBatches, copied)
	return nil
}

func (ses *Session) GetTenantInfo() *TenantInfo {
	ses.mu.Lock()
	defer ses.mu.Unlock()
	return ses.tenant
}

// GetTenantName return tenant name according to GetTenantInfo and stmt.
//
// With stmt = nil, should be only called in TxnHandler.NewTxn, TxnHandler.CommitTxn, TxnHandler.RollbackTxn
func (ses *Session) GetTenantNameWithStmt(stmt tree.Statement) string {
	tenant := sysAccountName
	if ses.GetTenantInfo() != nil && (stmt == nil || !IsPrepareStatement(stmt)) {
		tenant = ses.GetTenantInfo().GetTenant()
	}
	return tenant
}

func (ses *Session) GetTenantName() string {
	return ses.GetTenantNameWithStmt(nil)
}

func (ses *Session) GetUUID() []byte {
	ses.mu.Lock()
	defer ses.mu.Unlock()
	return ses.uuid[:]
}

func (ses *Session) GetUUIDString() string {
	ses.mu.Lock()
	defer ses.mu.Unlock()
	return ses.uuid.String()
}

func (ses *Session) SetTenantInfo(ti *TenantInfo) {
	ses.mu.Lock()
	defer ses.mu.Unlock()
	ses.tenant = ti
}

func (ses *Session) SetPrepareStmt(name string, prepareStmt *PrepareStmt) error {
	ses.mu.Lock()
	defer ses.mu.Unlock()
	if stmt, ok := ses.prepareStmts[name]; !ok {
		if len(ses.prepareStmts) >= MaxPrepareNumberInOneSession {
			return moerr.NewInvalidState(ses.requestCtx, "too many prepared statement, max %d", MaxPrepareNumberInOneSession)
		}
	} else {
		stmt.Close()
	}
	if prepareStmt != nil && prepareStmt.PreparePlan != nil {
		isInsertValues, exprList := checkPlanIsInsertValues(ses.proc,
			prepareStmt.PreparePlan.GetDcl().GetPrepare().GetPlan())
		if isInsertValues {
			prepareStmt.proc = ses.proc
			prepareStmt.exprList = exprList
		}
	}
	ses.prepareStmts[name] = prepareStmt

	return nil
}

func (ses *Session) GetPrepareStmt(name string) (*PrepareStmt, error) {
	ses.mu.Lock()
	defer ses.mu.Unlock()
	if prepareStmt, ok := ses.prepareStmts[name]; ok {
		return prepareStmt, nil
	}
	return nil, moerr.NewInvalidState(ses.requestCtx, "prepared statement '%s' does not exist", name)
}

func (ses *Session) RemovePrepareStmt(name string) {
	ses.mu.Lock()
	defer ses.mu.Unlock()
	if stmt, ok := ses.prepareStmts[name]; ok {
		stmt.Close()
	}
	delete(ses.prepareStmts, name)
}

func (ses *Session) SetSysVar(name string, value interface{}) {
	ses.mu.Lock()
	defer ses.mu.Unlock()
	ses.sysVars[name] = value
}

func (ses *Session) GetSysVar(name string) interface{} {
	ses.mu.Lock()
	defer ses.mu.Unlock()
	return ses.sysVars[name]
}

func (ses *Session) GetSysVars() map[string]interface{} {
	ses.mu.Lock()
	defer ses.mu.Unlock()
	return ses.sysVars
}

func (ses *Session) GetGlobalSysVars() *GlobalSystemVariables {
	ses.mu.Lock()
	defer ses.mu.Unlock()
	return ses.gSysVars
}

// SetGlobalVar sets the value of system variable in global.
// used by SET GLOBAL
func (ses *Session) SetGlobalVar(name string, value interface{}) error {
	return ses.GetGlobalSysVars().SetGlobalSysVar(ses.GetRequestContext(), name, value)
}

// GetGlobalVar gets this value of the system variable in global
func (ses *Session) GetGlobalVar(name string) (interface{}, error) {
	gSysVars := ses.GetGlobalSysVars()
	if def, val, ok := gSysVars.GetGlobalSysVar(name); ok {
		if def.GetScope() == ScopeSession {
			//empty
			return nil, moerr.NewInternalError(ses.GetRequestContext(), errorSystemVariableSessionEmpty())
		}
		return val, nil
	}
	return nil, moerr.NewInternalError(ses.GetRequestContext(), errorSystemVariableDoesNotExist())
}

func (ses *Session) GetTxnCompileCtx() *TxnCompilerContext {
	var compCtx *TxnCompilerContext
	var proc *process.Process
	ses.mu.Lock()
	compCtx = ses.txnCompileCtx
	proc = ses.proc
	ses.mu.Unlock()
	compCtx.SetProcess(proc)
	return compCtx
}

func (ses *Session) GetBuffer() *buffer.Buffer {
	ses.mu.Lock()
	defer ses.mu.Unlock()
	return ses.buf
}

// SetSessionVar sets the value of system variable in session
func (ses *Session) SetSessionVar(name string, value interface{}) error {
	gSysVars := ses.GetGlobalSysVars()
	if def, _, ok := gSysVars.GetGlobalSysVar(name); ok {
		if def.GetScope() == ScopeGlobal {
			return moerr.NewInternalError(ses.GetRequestContext(), errorSystemVariableIsGlobal())
		}
		//scope session & both
		if !def.GetDynamic() {
			return moerr.NewInternalError(ses.GetRequestContext(), errorSystemVariableIsReadOnly())
		}

		cv, err := def.GetType().Convert(value)
		if err != nil {
			errutil.ReportError(ses.GetRequestContext(), err)
			return err
		}

		if def.UpdateSessVar == nil {
			ses.SetSysVar(def.GetName(), cv)
		} else {
			return def.UpdateSessVar(ses, ses.GetSysVars(), def.GetName(), cv)
		}
	} else {
		return moerr.NewInternalError(ses.GetRequestContext(), errorSystemVariableDoesNotExist())
	}
	return nil
}

// InitSetSessionVar sets the value of system variable in session when start a connection
func (ses *Session) InitSetSessionVar(name string, value interface{}) error {
	gSysVars := ses.GetGlobalSysVars()
	if def, _, ok := gSysVars.GetGlobalSysVar(name); ok {
		cv, err := def.GetType().Convert(value)
		if err != nil {
			errutil.ReportError(ses.GetRequestContext(), moerr.NewInternalError(context.Background(), "init variable fail: variable %s convert to the system variable type %s failed, bad value %v", name, def.GetType().String(), value))
		}

		if def.UpdateSessVar == nil {
			ses.SetSysVar(def.GetName(), cv)
		} else {
			return def.UpdateSessVar(ses, ses.GetSysVars(), def.GetName(), cv)
		}
	}
	return nil
}

// GetSessionVar gets this value of the system variable in session
func (ses *Session) GetSessionVar(name string) (interface{}, error) {
	gSysVars := ses.GetGlobalSysVars()
	if def, gVal, ok := gSysVars.GetGlobalSysVar(name); ok {
		ciname := strings.ToLower(name)
		if def.GetScope() == ScopeGlobal {
			return gVal, nil
		}
		return ses.GetSysVar(ciname), nil
	} else {
		return nil, moerr.NewInternalError(ses.GetRequestContext(), errorSystemVariableDoesNotExist())
	}
}

func (ses *Session) CopyAllSessionVars() map[string]interface{} {
	ses.mu.Lock()
	defer ses.mu.Unlock()
	cp := make(map[string]interface{})
	for k, v := range ses.sysVars {
		cp[k] = v
	}
	return cp
}

// SetUserDefinedVar sets the user defined variable to the value in session
func (ses *Session) SetUserDefinedVar(name string, value interface{}, sql string) error {
	ses.mu.Lock()
	defer ses.mu.Unlock()
	ses.userDefinedVars[strings.ToLower(name)] = &UserDefinedVar{Value: value, Sql: sql}
	return nil
}

// GetUserDefinedVar gets value of the user defined variable
func (ses *Session) GetUserDefinedVar(name string) (SystemVariableType, *UserDefinedVar, error) {
	ses.mu.Lock()
	defer ses.mu.Unlock()
	val, ok := ses.userDefinedVars[strings.ToLower(name)]
	if !ok {
		return SystemVariableNullType{}, nil, nil
	}
	return InitSystemVariableStringType(name), val, nil
}

func (ses *Session) GetTxnInfo() string {
	txnH := ses.GetTxnHandler()
	if txnH == nil {
		return ""
	}
	_, txnOp, err := txnH.GetTxnOperator()
	if err != nil {
		return ""
	}
	if txnOp == nil {
		return ""
	}
	meta := txnOp.Txn()
	return meta.DebugString()
}

func (ses *Session) GetTxnHandler() *TxnHandler {
	ses.mu.Lock()
	defer ses.mu.Unlock()
	return ses.txnHandler
}

func (ses *Session) SetSql(sql string) {
	ses.mu.Lock()
	defer ses.mu.Unlock()
	ses.sql = sql
}

func (ses *Session) GetSql() string {
	ses.mu.Lock()
	defer ses.mu.Unlock()
	return ses.sql
}

func (ses *Session) IsEntireEngine() bool {
	ses.mu.Lock()
	defer ses.mu.Unlock()
	_, isEntire := ses.storage.(*engine.EntireEngine)
	if isEntire {
		return true
	} else {
		return false
	}
}

func (ses *Session) GetStorage() engine.Engine {
	ses.mu.Lock()
	defer ses.mu.Unlock()
	return ses.storage
}

func (ses *Session) SetTempEngine(ctx context.Context, te engine.Engine) error {
	ses.mu.Lock()
	defer ses.mu.Unlock()
	ee := ses.storage.(*engine.EntireEngine)
	ee.TempEngine = te
	ses.requestCtx = ctx
	return nil
}

func (ses *Session) GetDatabaseName() string {
	return ses.GetMysqlProtocol().GetDatabaseName()
}

func (ses *Session) SetDatabaseName(db string) {
	ses.GetMysqlProtocol().SetDatabaseName(db)
	ses.GetTxnCompileCtx().SetDatabase(db)
}

func (ses *Session) DatabaseNameIsEmpty() bool {
	return len(ses.GetDatabaseName()) == 0
}

// GetUserName returns the user_ame and the account_name
func (ses *Session) GetUserName() string {
	return ses.GetMysqlProtocol().GetUserName()
}

func (ses *Session) SetUserName(uname string) {
	ses.GetMysqlProtocol().SetUserName(uname)
}

func (ses *Session) GetConnectionID() uint32 {
	protocol := ses.GetMysqlProtocol()
	if protocol != nil {
		return ses.GetMysqlProtocol().ConnectionID()
	}
	return 0
}

func (ses *Session) SetOutputCallback(callback func(interface{}, *batch.Batch) error) {
	ses.mu.Lock()
	defer ses.mu.Unlock()
	ses.outputCallback = callback
}

func (ses *Session) skipAuthForSpecialUser() bool {
	if ses.GetTenantInfo() != nil {
		ok, _, _ := isSpecialUser(ses.GetTenantInfo().GetUser())
		return ok
	}
	return false
}

// AuthenticateUser Verify the user's password, and if the login information contains the database name, verify if the database exists
func (ses *Session) AuthenticateUser(userInput string, dbName string, authResponse []byte, salt []byte, checkPassword func(pwd, salt, auth []byte) bool) ([]byte, error) {
	var defaultRoleID int64
	var defaultRole string
	var tenant *TenantInfo
	var err error
	var rsset []ExecResult
	var tenantID int64
	var userID int64
	var pwd, accountStatus string
	var accountVersion uint64
	var pwdBytes []byte
	var isSpecial bool
	var specialAccount *TenantInfo

	//Get tenant info
	tenant, err = GetTenantInfo(ses.GetRequestContext(), userInput)
	if err != nil {
		return nil, err
	}

	ses.SetTenantInfo(tenant)
	ses.UpdateDebugString()
	sessionInfo := ses.GetDebugString()

	logDebugf(sessionInfo, "check special user")
	// check the special user for initilization
	isSpecial, pwdBytes, specialAccount = isSpecialUser(tenant.GetUser())
	if isSpecial && specialAccount.IsMoAdminRole() {
		ses.SetTenantInfo(specialAccount)
		return GetPassWord(HashPassWordWithByte(pwdBytes))
	}

	ses.SetTenantInfo(tenant)

	//step1 : check tenant exists or not in SYS tenant context
	ses.timestampMap[TSCheckTenantStart] = time.Now()
	sysTenantCtx := defines.AttachAccount(ses.GetRequestContext(), uint32(sysAccountID), uint32(rootID), uint32(moAdminRoleID))
	sqlForCheckTenant, err := getSqlForCheckTenant(sysTenantCtx, tenant.GetTenant())
	if err != nil {
		return nil, err
	}
	pu := ses.GetParameterUnit()
	mp := ses.GetMemPool()
	logDebugf(sessionInfo, "check tenant %s exists", tenant)
	rsset, err = executeSQLInBackgroundSession(
		sysTenantCtx,
		ses,
		mp,
		pu,
		sqlForCheckTenant)
	if err != nil {
		return nil, err
	}
	if !execResultArrayHasData(rsset) {
		return nil, moerr.NewInternalError(sysTenantCtx, "there is no tenant %s", tenant.GetTenant())
	}

	//account id
	tenantID, err = rsset[0].GetInt64(sysTenantCtx, 0, 0)
	if err != nil {
		return nil, err
	}

	//account status
	accountStatus, err = rsset[0].GetString(sysTenantCtx, 0, 2)
	if err != nil {
		return nil, err
	}

	//account version
	accountVersion, err = rsset[0].GetUint64(sysTenantCtx, 0, 3)
	if err != nil {
		return nil, err
	}

	if strings.ToLower(accountStatus) == tree.AccountStatusSuspend.String() {
		return nil, moerr.NewInternalError(sysTenantCtx, "Account %s is suspended", tenant.GetTenant())
	}

	if strings.ToLower(accountStatus) == tree.AccountStatusRestricted.String() {
		ses.getRoutine().setResricted(true)
	} else {
		ses.getRoutine().setResricted(false)
	}

	tenant.SetTenantID(uint32(tenantID))
	ses.timestampMap[TSCheckTenantEnd] = time.Now()
	v2.CheckTenantDurationHistogram.Observe(ses.timestampMap[TSCheckTenantEnd].Sub(ses.timestampMap[TSCheckTenantStart]).Seconds())

	//step2 : check user exists or not in general tenant.
	//step3 : get the password of the user

	ses.timestampMap[TSCheckUserStart] = time.Now()
	tenantCtx := defines.AttachAccountId(ses.GetRequestContext(), uint32(tenantID))

	logDebugf(sessionInfo, "check user of %s exists", tenant)
	//Get the password of the user in an independent session
	sqlForPasswordOfUser, err := getSqlForPasswordOfUser(tenantCtx, tenant.GetUser())
	if err != nil {
		return nil, err
	}
	rsset, err = executeSQLInBackgroundSession(
		tenantCtx,
		ses,
		mp,
		pu,
		sqlForPasswordOfUser)
	if err != nil {
		return nil, err
	}
	if !execResultArrayHasData(rsset) {
		return nil, moerr.NewInternalError(tenantCtx, "there is no user %s", tenant.GetUser())
	}

	userID, err = rsset[0].GetInt64(tenantCtx, 0, 0)
	if err != nil {
		return nil, err
	}

	pwd, err = rsset[0].GetString(tenantCtx, 0, 1)
	if err != nil {
		return nil, err
	}

	//the default_role in the mo_user table.
	//the default_role is always valid. public or other valid role.
	defaultRoleID, err = rsset[0].GetInt64(tenantCtx, 0, 2)
	if err != nil {
		return nil, err
	}

	tenant.SetUserID(uint32(userID))
	tenant.SetDefaultRoleID(uint32(defaultRoleID))
	ses.timestampMap[TSCheckUserEnd] = time.Now()
	v2.CheckUserDurationHistogram.Observe(ses.timestampMap[TSCheckUserEnd].Sub(ses.timestampMap[TSCheckUserStart]).Seconds())

	/*
		login case 1: tenant:user
		1.get the default_role of the user in mo_user

		login case 2: tenant:user:role
		1.check the role has been granted to the user
			-yes: go on
			-no: error

	*/
	//it denotes that there is no default role in the input
	if tenant.HasDefaultRole() {
		logDebugf(sessionInfo, "check default role of user %s.", tenant)
		//step4 : check role exists or not
		ses.timestampMap[TSCheckRoleStart] = time.Now()
		sqlForCheckRoleExists, err := getSqlForRoleIdOfRole(tenantCtx, tenant.GetDefaultRole())
		if err != nil {
			return nil, err
		}
		rsset, err = executeSQLInBackgroundSession(
			tenantCtx,
			ses,
			mp,
			pu,
			sqlForCheckRoleExists)
		if err != nil {
			return nil, err
		}

		if !execResultArrayHasData(rsset) {
			return nil, moerr.NewInternalError(tenantCtx, "there is no role %s", tenant.GetDefaultRole())
		}

		logDebugf(sessionInfo, "check granted role of user %s.", tenant)
		//step4.2 : check the role has been granted to the user or not
		sqlForRoleOfUser, err := getSqlForRoleOfUser(tenantCtx, userID, tenant.GetDefaultRole())
		if err != nil {
			return nil, err
		}
		rsset, err = executeSQLInBackgroundSession(
			tenantCtx,
			ses,
			mp,
			pu,
			sqlForRoleOfUser)
		if err != nil {
			return nil, err
		}
		if !execResultArrayHasData(rsset) {
			return nil, moerr.NewInternalError(tenantCtx, "the role %s has not been granted to the user %s",
				tenant.GetDefaultRole(), tenant.GetUser())
		}

		defaultRoleID, err = rsset[0].GetInt64(tenantCtx, 0, 0)
		if err != nil {
			return nil, err
		}
		tenant.SetDefaultRoleID(uint32(defaultRoleID))
		ses.timestampMap[TSCheckRoleEnd] = time.Now()
		v2.CheckRoleDurationHistogram.Observe(ses.timestampMap[TSCheckRoleEnd].Sub(ses.timestampMap[TSCheckRoleStart]).Seconds())
	} else {
		ses.timestampMap[TSCheckRoleStart] = time.Now()
		logDebugf(sessionInfo, "check designated role of user %s.", tenant)
		//the get name of default_role from mo_role
		sql := getSqlForRoleNameOfRoleId(defaultRoleID)
		rsset, err = executeSQLInBackgroundSession(
			tenantCtx,
			ses,
			mp,
			pu,
			sql)
		if err != nil {
			return nil, err
		}
		if !execResultArrayHasData(rsset) {
			return nil, moerr.NewInternalError(tenantCtx, "get the default role of the user %s failed", tenant.GetUser())
		}

		defaultRole, err = rsset[0].GetString(tenantCtx, 0, 0)
		if err != nil {
			return nil, err
		}
		tenant.SetDefaultRole(defaultRole)
		ses.timestampMap[TSCheckRoleEnd] = time.Now()
		v2.CheckRoleDurationHistogram.Observe(ses.timestampMap[TSCheckRoleEnd].Sub(ses.timestampMap[TSCheckRoleStart]).Seconds())
	}
	//------------------------------------------------------------------------------------------------------------------
	psw, err := GetPassWord(pwd)
	if err != nil {
		return nil, err
	}

	// TO Check password
	if checkPassword(psw, salt, authResponse) {
		logDebugf(sessionInfo, "check password succeeded")
		ses.InitGlobalSystemVariables()
	} else {
		return nil, moerr.NewInternalError(tenantCtx, "check password failed")
	}

	// If the login information contains the database name, verify if the database exists
	if dbName != "" {
		ses.timestampMap[TSCheckDbNameStart] = time.Now()
		_, err = executeSQLInBackgroundSession(tenantCtx, ses, mp, pu, "use "+dbName)
		if err != nil {
			return nil, err
		}
		logDebugf(sessionInfo, "check database name succeeded")
		ses.timestampMap[TSCheckDbNameEnd] = time.Now()
		v2.CheckDbNameDurationHistogram.Observe(ses.timestampMap[TSCheckDbNameEnd].Sub(ses.timestampMap[TSCheckDbNameStart]).Seconds())
	}
	//------------------------------------------------------------------------------------------------------------------
	// record the id :routine pair in RoutineManager
	ses.getRoutineManager().accountRoutine.recordRountine(tenantID, ses.getRoutine(), accountVersion)
	logInfo(ses, sessionInfo, tenant.String())

	return GetPassWord(pwd)
}

func (ses *Session) InitGlobalSystemVariables() error {
	var err error
	var rsset []ExecResult
	ses.timestampMap[TSInitGlobalSysVarStart] = time.Now()
	defer func() {
		ses.timestampMap[TSInitGlobalSysVarEnd] = time.Now()
		v2.InitGlobalSysVarDurationHistogram.Observe(ses.timestampMap[TSInitGlobalSysVarEnd].Sub(ses.timestampMap[TSInitGlobalSysVarStart]).Seconds())
	}()

	tenantInfo := ses.GetTenantInfo()
	// if is system account
	if tenantInfo.IsSysTenant() {
		sysTenantCtx := defines.AttachAccount(ses.GetRequestContext(), uint32(sysAccountID), uint32(rootID), uint32(moAdminRoleID))

		// get system variable from mo_mysql_compatibility mode
		sqlForGetVariables := getSystemVariablesWithAccount(sysAccountID)
		pu := ses.GetParameterUnit()
		mp := ses.GetMemPool()

		rsset, err = executeSQLInBackgroundSession(
			sysTenantCtx,
			ses,
			mp,
			pu,
			sqlForGetVariables)
		if err != nil {
			return err
		}
		if execResultArrayHasData(rsset) {
			for i := uint64(0); i < rsset[0].GetRowCount(); i++ {
				variable_name, err := rsset[0].GetString(sysTenantCtx, i, 0)
				if err != nil {
					return err
				}
				variable_value, err := rsset[0].GetString(sysTenantCtx, i, 1)
				if err != nil {
					return err
				}

				if sv, ok := gSysVarsDefs[variable_name]; ok {
					if !sv.GetDynamic() || (sv.Scope != ScopeGlobal && sv.Scope != ScopeBoth) {
						continue
					}
					val, err := sv.GetType().ConvertFromString(variable_value)
					if err != nil {
						errutil.ReportError(ses.GetRequestContext(), moerr.NewInternalError(context.Background(), "init variable fail: variable %s convert from string value to the system variable type %s failed, bad value %s", variable_name, sv.Type.String(), variable_value))
						return err
					}
					err = ses.InitSetSessionVar(variable_name, val)
					if err != nil {
						errutil.ReportError(ses.GetRequestContext(), moerr.NewInternalError(context.Background(), "init variable fail: variable %s convert from string value to the system variable type %s failed, bad value %s", variable_name, sv.Type.String(), variable_value))
					}
				}
			}
		} else {
			return moerr.NewInternalError(sysTenantCtx, "there is no data in mo_mysql_compatibility_mode table for account %s", sysAccountName)
		}
	} else {
		tenantCtx := defines.AttachAccount(ses.GetRequestContext(), tenantInfo.GetTenantID(), tenantInfo.GetUserID(), uint32(accountAdminRoleID))

		// get system variable from mo_mysql_compatibility mode
		sqlForGetVariables := getSystemVariablesWithAccount(uint64(tenantInfo.GetTenantID()))
		pu := ses.GetParameterUnit()
		mp := ses.GetMemPool()

		rsset, err = executeSQLInBackgroundSession(
			tenantCtx,
			ses,
			mp,
			pu,
			sqlForGetVariables)
		if err != nil {
			return err
		}
		if execResultArrayHasData(rsset) {
			for i := uint64(0); i < rsset[0].GetRowCount(); i++ {
				variable_name, err := rsset[0].GetString(tenantCtx, i, 0)
				if err != nil {
					return err
				}
				variable_value, err := rsset[0].GetString(tenantCtx, i, 1)
				if err != nil {
					return err
				}

				if sv, ok := gSysVarsDefs[variable_name]; ok {
					if !sv.Dynamic || sv.GetScope() == ScopeSession {
						continue
					}
					val, err := sv.GetType().ConvertFromString(variable_value)
					if err != nil {
						return err
					}
					err = ses.InitSetSessionVar(variable_name, val)
					if err != nil {
						return err
					}
				}
			}
		} else {
			return moerr.NewInternalError(tenantCtx, "there is no data in  mo_mysql_compatibility_mode table for account %s", tenantInfo.GetTenant())
		}
	}
	return err
}

func (ses *Session) GetPrivilege() *privilege {
	ses.mu.Lock()
	defer ses.mu.Unlock()
	return ses.priv
}

func (ses *Session) SetPrivilege(priv *privilege) {
	ses.mu.Lock()
	defer ses.mu.Unlock()
	ses.priv = priv
}

func (ses *Session) SetFromRealUser(b bool) {
	ses.mu.Lock()
	defer ses.mu.Unlock()
	ses.fromRealUser = b
}

func (ses *Session) GetFromRealUser() bool {
	ses.mu.Lock()
	defer ses.mu.Unlock()
	return ses.fromRealUser
}

func changeVersion(ctx context.Context, ses *Session, db string) error {
	var err error
	if _, ok := bannedCatalogDatabases[db]; ok {
		return err
	}
	version, _ := GetVersionCompatibility(ctx, ses, db)
	if ses.GetTenantInfo() != nil {
		ses.GetTenantInfo().SetVersion(version)
	}
	return err
}

// fakeDataSetFetcher gets the result set from the pipeline and save it in the session.
// It will not send the result to the client.
func fakeDataSetFetcher(handle interface{}, dataSet *batch.Batch) error {
	if handle == nil || dataSet == nil {
		return nil
	}

	ses := handle.(*Session)
	oq := newFakeOutputQueue(ses.GetMysqlResultSet())
	err := fillResultSet(oq, dataSet, ses)
	if err != nil {
		return err
	}
	ses.SetMysqlResultSetOfBackgroundTask(ses.GetMysqlResultSet())
	return nil
}

func fillResultSet(oq outputPool, dataSet *batch.Batch, ses *Session) error {
	n := dataSet.RowCount()
	for j := 0; j < n; j++ { //row index
		//needCopyBytes = true. we need to copy the bytes from the batch.Batch
		//to avoid the data being changed after the batch.Batch returned to the
		//pipeline.
		_, err := extractRowFromEveryVector(ses, dataSet, j, oq, true)
		if err != nil {
			return err
		}
	}
	return oq.flush()
}

// batchFetcher gets the result batches from the pipeline and save the origin batches in the session.
// It will not send the result to the client.
func batchFetcher(handle interface{}, dataSet *batch.Batch) error {
	if handle == nil {
		return nil
	}
	ses := handle.(*Session)
	ses.SaveResultSet()
	if dataSet == nil {
		return nil
	}
	return ses.AppendResultBatch(dataSet)
}

// getResultSet extracts the result set
func getResultSet(ctx context.Context, bh BackgroundExec) ([]ExecResult, error) {
	results := bh.GetExecResultSet()
	rsset := make([]ExecResult, len(results))
	for i, value := range results {
		if er, ok := value.(ExecResult); ok {
			rsset[i] = er
		} else {
			return nil, moerr.NewInternalError(ctx, "it is not the type of result set")
		}
	}
	return rsset, nil
}

// executeSQLInBackgroundSession executes the sql in an independent session and transaction.
// It sends nothing to the client.
func executeSQLInBackgroundSession(
	reqCtx context.Context,
	upstream *Session,
	mp *mpool.MPool,
	pu *config.ParameterUnit,
	sql string) ([]ExecResult, error) {
	bh := NewBackgroundHandler(reqCtx, upstream, mp, pu)
	defer bh.Close()
	logutil.Debugf("background exec sql:%v", sql)
	err := bh.Exec(reqCtx, sql)
	logutil.Debugf("background exec sql done")
	if err != nil {
		return nil, err
	}
	return getResultSet(reqCtx, bh)
}

// executeStmtInSameSession executes the statement in the same session.
// To be clear, only for the select statement derived from the set_var statement
// in an independent transaction
func executeStmtInSameSession(ctx context.Context, mce *MysqlCmdExecutor, ses *Session, stmt tree.Statement) error {
	switch stmt.(type) {
	case *tree.Select, *tree.ParenSelect:
	default:
		return moerr.NewInternalError(ctx, "executeStmtInSameSession can not run non select statement in the same session")
	}

	prevDB := ses.GetDatabaseName()
	prevOptionBits := ses.GetOptionBits()
	prevServerStatus := ses.GetServerStatus()
	//autocommit = on
	ses.setAutocommitOn()
	//1. replace output callback by batchFetcher.
	// the result batch will be saved in the session.
	// you can get the result batch by calling GetResultBatches()
	ses.SetOutputCallback(batchFetcher)
	//2. replace protocol by FakeProtocol.
	// Any response yielded during running query will be dropped by the FakeProtocol.
	// The client will not receive any response from the FakeProtocol.
	prevProto := ses.ReplaceProtocol(&FakeProtocol{})
	// inherit database
	ses.SetDatabaseName(prevDB)
	//restore normal protocol and output callback
	defer func() {
		ses.SetOptionBits(prevOptionBits)
		ses.SetServerStatus(prevServerStatus)
		ses.SetOutputCallback(getDataFromPipeline)
		ses.ReplaceProtocol(prevProto)
	}()
	logDebug(ses, ses.GetDebugString(), "query trace(ExecStmtInSameSession)",
		logutil.ConnectionIdField(ses.GetConnectionID()))
	//3. execute the statement
	return mce.GetDoQueryFunc()(ctx, &UserInput{stmt: stmt})
}

type BackgroundHandler struct {
	mce *MysqlCmdExecutor
	ses *BackgroundSession
}

// NewBackgroundHandler with first two parameters.
// connCtx as the parent of the txnCtx
var NewBackgroundHandler = func(
	reqCtx context.Context,
	upstream *Session,
	mp *mpool.MPool,
	pu *config.ParameterUnit) BackgroundExec {
	bh := &BackgroundHandler{
		mce: NewMysqlCmdExecutor(),
		ses: NewBackgroundSession(reqCtx, upstream, mp, pu, GSysVariables, false),
	}
	return bh
}

func (bh *BackgroundHandler) Close() {
	bh.mce.Close()
	bh.ses.Close()
}

func (bh *BackgroundHandler) Exec(ctx context.Context, sql string) error {
	bh.mce.SetSession(bh.ses.Session)
	if ctx == nil {
		ctx = bh.ses.GetRequestContext()
	} else {
		bh.ses.SetRequestContext(ctx)
	}
	_, err := defines.GetAccountId(ctx)
	if err != nil {
		return err
	}
	bh.mce.ChooseDoQueryFunc(bh.ses.GetParameterUnit().SV.EnableDoComQueryInProgress)

	// For determine this is a background sql.
	ctx = context.WithValue(ctx, defines.BgKey{}, true)
	bh.mce.GetSession().SetRequestContext(ctx)

	//logutil.Debugf("-->bh:%s", sql)
	v, err := bh.ses.GetGlobalVar("lower_case_table_names")
	if err != nil {
		return err
	}
	statements, err := mysql.Parse(ctx, sql, v.(int64))
	if err != nil {
		return err
	}
	defer func() {
		for _, stmt := range statements {
			stmt.Free()
		}
	}()
	if len(statements) > 1 {
		return moerr.NewInternalError(ctx, "Exec() can run one statement at one time. but get '%d' statements now, sql = %s", len(statements), sql)
	}
	//share txn can not run transaction statement
	if bh.ses.isShareTxn() {
		for _, stmt := range statements {
			switch stmt.(type) {
			case *tree.BeginTransaction, *tree.CommitTransaction, *tree.RollbackTransaction:
				return moerr.NewInternalError(ctx, "Exec() can not run transaction statement in share transaction, sql = %s", sql)
			}
		}
	}
	logDebug(bh.mce.GetSession(), bh.ses.GetDebugString(), "query trace(backgroundExecSql)",
		logutil.ConnectionIdField(bh.ses.GetConnectionID()),
		logutil.QueryField(SubStringFromBegin(sql, int(bh.ses.GetParameterUnit().SV.LengthOfQueryPrinted))))
	return bh.mce.GetDoQueryFunc()(ctx, &UserInput{sql: sql})
}

func (bh *BackgroundHandler) ExecStmt(ctx context.Context, stmt tree.Statement) error {
	bh.mce.SetSession(bh.ses.Session)
	if ctx == nil {
		ctx = bh.ses.GetRequestContext()
	} else {
		bh.ses.SetRequestContext(ctx)
	}
	_, err := defines.GetAccountId(ctx)
	if err != nil {
		return err
	}
	bh.mce.ChooseDoQueryFunc(bh.ses.GetParameterUnit().SV.EnableDoComQueryInProgress)

	// For determine this is a background sql.
	ctx = context.WithValue(ctx, defines.BgKey{}, true)
	bh.mce.GetSession().SetRequestContext(ctx)

	//share txn can not run transaction statement
	if bh.ses.isShareTxn() {
		switch stmt.(type) {
		case *tree.BeginTransaction, *tree.CommitTransaction, *tree.RollbackTransaction:
			return moerr.NewInternalError(ctx, "Exec() can not run transaction statement in share transaction")
		}
	}
	logDebug(bh.ses.Session, bh.ses.GetDebugString(), "query trace(backgroundExecStmt)",
		logutil.ConnectionIdField(bh.ses.GetConnectionID()))
	return bh.mce.GetDoQueryFunc()(ctx, &UserInput{stmt: stmt})
}

func (bh *BackgroundHandler) GetExecResultSet() []interface{} {
	mrs := bh.ses.GetAllMysqlResultSet()
	ret := make([]interface{}, len(mrs))
	for i, mr := range mrs {
		ret[i] = mr
	}
	return ret
}

func (bh *BackgroundHandler) ClearExecResultSet() {
	bh.ses.ClearAllMysqlResultSet()
}

func (bh *BackgroundHandler) ClearExecResultBatches() {
	bh.ses.ClearResultBatches()
}

func (bh *BackgroundHandler) GetExecResultBatches() []*batch.Batch {
	return bh.ses.GetResultBatches()
}

type SqlHelper struct {
	ses *Session
}

func (sh *SqlHelper) GetCompilerContext() any {
	return sh.ses.txnCompileCtx
}

func (sh *SqlHelper) GetSubscriptionMeta(dbName string) (*plan.SubscriptionMeta, error) {
	return sh.ses.txnCompileCtx.GetSubscriptionMeta(dbName)
}

// Made for sequence func. nextval, setval.
func (sh *SqlHelper) ExecSql(sql string) (ret []interface{}, err error) {
	var erArray []ExecResult

	ctx := sh.ses.GetRequestContext()
	/*
		if we run the transaction statement (BEGIN, ect) here , it creates an independent transaction.
		if we do not run the transaction statement (BEGIN, ect) here, it runs the sql in the share transaction
		and committed outside this function.
		!!!NOTE: wen can not execute the transaction statement(BEGIN,COMMIT,ROLLBACK,START TRANSACTION ect) here.
	*/
	bh := sh.ses.GetShareTxnBackgroundExec(ctx, false)
	defer bh.Close()

	bh.ClearExecResultSet()
	err = bh.Exec(ctx, sql)
	if err != nil {
		return nil, err
	}

	erArray, err = getResultSet(ctx, bh)
	if err != nil {
		return nil, err
	}

	if len(erArray) == 0 {
		return nil, nil
	}

	return erArray[0].(*MysqlResultSet).Data[0], nil
}

func (ses *Session) updateLastCommitTS(lastCommitTS timestamp.Timestamp) {
	if lastCommitTS.Greater(ses.lastCommitTS) {
		ses.lastCommitTS = lastCommitTS
	}
	if ses.upstream != nil {
		ses.upstream.updateLastCommitTS(lastCommitTS)
	}
}

func (ses *Session) getLastCommitTS() timestamp.Timestamp {
	minTS := ses.lastCommitTS
	if ses.upstream != nil {
		v := ses.upstream.getLastCommitTS()
		if v.Greater(minTS) {
			minTS = v
		}
	}
	return minTS
}

// getCNLabels returns requested CN labels.
func (ses *Session) getCNLabels() map[string]string {
	return ses.requestLabel
}

// getSystemVariableValue get the system vaiables value from the mo_mysql_compatibility_mode table
func (ses *Session) getGlobalSystemVariableValue(varName string) (val interface{}, err error) {
	var sql string
	//var err error
	var erArray []ExecResult
	var accountId uint32
	var variableValue string
	//var val interface{}
	ctx := ses.GetRequestContext()

	// check the variable name isValid or not
	_, err = ses.GetGlobalVar(varName)
	if err != nil {
		return nil, err
	}

	bh := ses.GetBackgroundExec(ctx)
	defer bh.Close()

	err = bh.Exec(ctx, "begin;")
	defer func() {
		err = finishTxn(ctx, bh, err)
	}()
	if err != nil {
		return nil, err
	}
	if tenantInfo := ses.GetTenantInfo(); tenantInfo != nil {
		accountId = tenantInfo.GetTenantID()
	}
	sql = getSqlForGetSystemVariableValueWithAccount(uint64(accountId), varName)

	bh.ClearExecResultSet()
	err = bh.Exec(ctx, sql)
	if err != nil {
		return nil, err
	}

	erArray, err = getResultSet(ctx, bh)
	if err != nil {
		return nil, err
	}

	if execResultArrayHasData(erArray) {
		variableValue, err = erArray[0].GetString(ctx, 0, 0)
		if err != nil {
			return nil, err
		}
		if sv, ok := gSysVarsDefs[varName]; ok {
			val, err = sv.GetType().ConvertFromString(variableValue)
			if err != nil {
				return nil, err
			}
			return val, nil
		}
	}

	return nil, moerr.NewInternalError(ctx, "can not resolve global system variable %s", varName)
}

func (ses *Session) SetNewResponse(category int, affectedRows uint64, cmd int, d interface{}, cwIndex, cwsLen int) *Response {
	// If the stmt has next stmt, should add SERVER_MORE_RESULTS_EXISTS to the server status.
	var resp *Response
	if cwIndex < cwsLen-1 {
		resp = NewResponse(category, affectedRows, 0, 0,
			ses.GetServerStatus()|SERVER_MORE_RESULTS_EXISTS, cmd, d)
	} else {
		resp = NewResponse(category, affectedRows, 0, 0, ses.GetServerStatus(), cmd, d)
	}
	return resp
}

// StatusSession implements the queryservice.Session interface.
func (ses *Session) StatusSession() *status.Session {
	var (
		accountName string
		userName    string
		roleName    string
	)

	accountName, userName, roleName = getUserProfile(ses.GetTenantInfo())
	//if the query is processing, the end time is invalid.
	//we can not clear the session info under this condition.
	if !ses.GetQueryInProgress() {
		endAt := ses.GetQueryEnd()
		//if the current time is more than 3 second after the query end time, the session is timeout.
		//we clear the session statement info
		//for issue 11976
		if time.Since(endAt) > 3*time.Second {
			return &status.Session{
				NodeID:        ses.getRoutineManager().baseService.ID(),
				ConnID:        ses.GetConnectionID(),
				SessionID:     ses.GetUUIDString(),
				Account:       accountName,
				User:          userName,
				Host:          ses.getRoutineManager().baseService.SQLAddress(),
				DB:            ses.GetDatabaseName(),
				SessionStart:  ses.GetSessionStart(),
				Command:       "",
				Info:          "",
				TxnID:         uuid2Str(ses.GetTxnId()),
				StatementID:   "",
				StatementType: "",
				QueryType:     "",
				SQLSourceType: "",
				QueryStart:    time.Time{},
				ClientHost:    ses.GetMysqlProtocol().Peer(),
				Role:          roleName,
				FromProxy:     ses.fromProxy,
			}
		}
	}
	return &status.Session{
		NodeID:        ses.getRoutineManager().baseService.ID(),
		ConnID:        ses.GetConnectionID(),
		SessionID:     ses.GetUUIDString(),
		Account:       accountName,
		User:          userName,
		Host:          ses.getRoutineManager().baseService.SQLAddress(),
		DB:            ses.GetDatabaseName(),
		SessionStart:  ses.GetSessionStart(),
		Command:       ses.GetCmd().String(),
		Info:          ses.GetSqlOfStmt(),
		TxnID:         uuid2Str(ses.GetTxnId()),
		StatementID:   ses.GetStmtId().String(),
		StatementType: ses.GetStmtType(),
		QueryType:     ses.GetQueryType(),
		SQLSourceType: ses.GetSqlSourceType(),
		QueryStart:    ses.GetQueryStart(),
		ClientHost:    ses.GetMysqlProtocol().Peer(),
		Role:          roleName,
		FromProxy:     ses.fromProxy,
	}
}

func uuid2Str(uid uuid.UUID) string {
	if bytes.Equal(uid[:], dumpUUID[:]) {
		return ""
	}
	return strings.ReplaceAll(uid.String(), "-", "")
}

func (ses *Session) SetSessionRoutineStatus(status string) error {
	var err error
	if status == tree.AccountStatusRestricted.String() {
		ses.getRoutine().setResricted(true)
	} else if status == tree.AccountStatusSuspend.String() {
		ses.getRoutine().setResricted(false)
	} else if status == tree.AccountStatusOpen.String() {
		ses.getRoutine().setResricted(false)
	} else {
		err = moerr.NewInternalErrorNoCtx("SetSessionRoutineStatus have invalid status : %s", status)
	}
	return err
}

func checkPlanIsInsertValues(proc *process.Process,
	p *plan.Plan) (bool, [][]colexec.ExpressionExecutor) {
	qry := p.GetQuery()
	if qry != nil {
		for _, node := range qry.Nodes {
			if node.NodeType == plan.Node_VALUE_SCAN && node.RowsetData != nil {
				exprList := make([][]colexec.ExpressionExecutor, len(node.RowsetData.Cols))
				for i, col := range node.RowsetData.Cols {
					exprList[i] = make([]colexec.ExpressionExecutor, 0, len(col.Data))
					for _, data := range col.Data {
						if data.Pos >= 0 {
							continue
						}
						expr, err := colexec.NewExpressionExecutor(proc, data.Expr)
						if err != nil {
							return false, nil
						}
						exprList[i] = append(exprList[i], expr)
					}
				}
				return true, exprList
			}
		}
	}
	return false, nil
}<|MERGE_RESOLUTION|>--- conflicted
+++ resolved
@@ -290,12 +290,10 @@
 	// insert sql for create table as select stmt
 	createAsSelectSql string
 
-<<<<<<< HEAD
 	// FromProxy denotes whether the session is dispatched from proxy
 	fromProxy bool
-=======
+
 	disableTrace bool
->>>>>>> 9f472652
 }
 
 func (ses *Session) ClearStmtProfile() {
