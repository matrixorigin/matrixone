--- conflicted
+++ resolved
@@ -19,12 +19,13 @@
 	"context"
 	"encoding/json"
 	"fmt"
-	"github.com/matrixorigin/matrixone/pkg/vm/engine/tae/common"
-	"github.com/matrixorigin/matrixone/pkg/vm/engine/tae/dataio/blockio"
 	"runtime"
 	"strings"
 	"sync"
 	"time"
+
+	"github.com/matrixorigin/matrixone/pkg/vm/engine/tae/common"
+	"github.com/matrixorigin/matrixone/pkg/vm/engine/tae/dataio/blockio"
 
 	"github.com/google/uuid"
 	"github.com/matrixorigin/matrixone/pkg/catalog"
@@ -34,7 +35,6 @@
 	"github.com/matrixorigin/matrixone/pkg/config"
 	"github.com/matrixorigin/matrixone/pkg/container/batch"
 	"github.com/matrixorigin/matrixone/pkg/container/types"
-	"github.com/matrixorigin/matrixone/pkg/container/vector"
 	"github.com/matrixorigin/matrixone/pkg/defines"
 	"github.com/matrixorigin/matrixone/pkg/logutil"
 	"github.com/matrixorigin/matrixone/pkg/pb/metadata"
@@ -2420,31 +2420,15 @@
 		return nil, "", err
 	}
 	// cols
-<<<<<<< HEAD
-	vec := vector.NewVec(catalog.MetaColTypes[catalog.COLUMNS_IDX])
-	if err = vec.UnmarshalBinaryWithMpool(iov.Entries[0].Object.([]byte), tcc.ses.mp); err != nil {
-		return nil, "", err
-	}
-	def := vector.MustStrCol(vec)[0]
-=======
 	vec := bats[0].Vecs[0]
-	def := vector.MustStrCols(vec)[0]
->>>>>>> 3c19079d
+	def := vec.GetStringAt(0)
 	r := &plan.ResultColDef{}
 	if err = r.Unmarshal([]byte(def)); err != nil {
 		return nil, "", err
 	}
 	// paths
-<<<<<<< HEAD
-	vec = vector.NewVec(catalog.MetaColTypes[catalog.RESULT_PATH_IDX])
-	if err = vec.UnmarshalBinaryWithMpool(iov.Entries[1].Object.([]byte), tcc.ses.mp); err != nil {
-		return nil, "", err
-	}
-	str := vector.MustStrCol(vec)[0]
-=======
 	vec = bats[0].Vecs[1]
-	str := vector.MustStrCols(vec)[0]
->>>>>>> 3c19079d
+	str := vec.GetStringAt(0)
 	return r.ResultCols, str, nil
 }
 
