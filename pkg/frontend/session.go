// Copyright 2021 Matrix Origin
//
// Licensed under the Apache License, Version 2.0 (the "License");
// you may not use this file except in compliance with the License.
// You may obtain a copy of the License at
//
//      http://www.apache.org/licenses/LICENSE-2.0
//
// Unless required by applicable law or agreed to in writing, software
// distributed under the License is distributed on an "AS IS" BASIS,
// WITHOUT WARRANTIES OR CONDITIONS OF ANY KIND, either express or implied.
// See the License for the specific language governing permissions and
// limitations under the License.

package frontend

import (
	"bytes"
	"context"
	"fmt"
	"runtime"
	"strings"
	"sync"
	"time"

	"github.com/matrixorigin/matrixone/pkg/util/errutil"

	"github.com/matrixorigin/matrixone/pkg/vm/process"

	"github.com/matrixorigin/matrixone/pkg/pb/plan"

	"github.com/matrixorigin/matrixone/pkg/sql/util"

	"github.com/google/uuid"
	"github.com/matrixorigin/matrixone/pkg/catalog"
	"github.com/matrixorigin/matrixone/pkg/common/moerr"
	"github.com/matrixorigin/matrixone/pkg/common/mpool"
	"github.com/matrixorigin/matrixone/pkg/config"
	"github.com/matrixorigin/matrixone/pkg/container/batch"
	"github.com/matrixorigin/matrixone/pkg/container/vector"
	"github.com/matrixorigin/matrixone/pkg/defines"
	"github.com/matrixorigin/matrixone/pkg/logutil"
	"github.com/matrixorigin/matrixone/pkg/sql/parsers/tree"
	plan2 "github.com/matrixorigin/matrixone/pkg/sql/plan"
	"github.com/matrixorigin/matrixone/pkg/util/trace"
	"github.com/matrixorigin/matrixone/pkg/vm/engine"
	"github.com/matrixorigin/matrixone/pkg/vm/engine/tae/moengine"

	"github.com/matrixorigin/matrixone/pkg/util/metric"
)

const MaxPrepareNumberInOneSession = 64

// TODO: this variable should be configure by set variable
const MoDefaultErrorCount = 64

type ShowStatementType int

const (
	NotShowStatement ShowStatementType = 0
	ShowColumns      ShowStatementType = 1
	ShowTableStatus  ShowStatementType = 2
)

type TxnHandler struct {
	storage   engine.Engine
	txnClient TxnClient
	ses       *Session
	txn       TxnOperator
	mu        sync.Mutex
	entryMu   sync.Mutex
}

func InitTxnHandler(storage engine.Engine, txnClient TxnClient) *TxnHandler {
	h := &TxnHandler{
		storage:   storage,
		txnClient: txnClient,
	}
	return h
}

type profileType uint8

const (
	profileTypeAccountWithName  profileType = 1 << 0
	profileTypeAccountWithId                = 1 << 1
	profileTypeSessionId                    = 1 << 2
	profileTypeConnectionWithId             = 1 << 3
	profileTypeConnectionWithIp             = 1 << 4

	profileTypeAll = profileTypeAccountWithName | profileTypeAccountWithId |
		profileTypeSessionId | profileTypeConnectionWithId | profileTypeConnectionWithIp

	profileTypeConcise = profileTypeConnectionWithId
)

type Session struct {
	// account id
	accountId uint32

	//protocol layer
	protocol Protocol

	//cmd from the client
	cmd CommandType

	//for test
	mrs *MysqlResultSet

	// mpool
	mp *mpool.MPool

	pu *config.ParameterUnit

	isInternal bool

	data         [][]interface{}
	ep           *tree.ExportParam
	showStmtType ShowStatementType

	txnHandler    *TxnHandler
	txnCompileCtx *TxnCompilerContext
	storage       engine.Engine
	sql           string

	sysVars         map[string]interface{}
	userDefinedVars map[string]interface{}
	gSysVars        *GlobalSystemVariables

	//the server status
	serverStatus uint16

	//the option bits
	optionBits uint32

	prepareStmts map[string]*PrepareStmt
	lastStmtId   uint32

	requestCtx context.Context

	//it gets the result set from the pipeline and send it to the client
	outputCallback func(interface{}, *batch.Batch) error

	//all the result set of executing the sql in background task
	allResultSet []*MysqlResultSet

	tenant *TenantInfo

	uuid uuid.UUID

	timeZone *time.Location

	priv *privilege

	errInfo *errInfo

	//fromRealUser distinguish the sql that the user inputs from the one
	//that the internal or background program executes
	fromRealUser bool

	cache *privilegeCache

	profiles [8]string

	mu sync.Mutex

	flag bool

	lastInsertID uint64

	skipAuth bool

	sqlSourceType string

	isBackgroundSession bool
}

// Clean up all resources hold by the session.  As of now, the mpool
func (ses *Session) Dispose() {
	if ses.flag {
		mp := ses.GetMemPool()
		mpool.DeleteMPool(mp)
		ses.SetMemPool(mp)
	}
}

type errInfo struct {
	codes  []uint16
	msgs   []string
	maxCnt int
}

func (e *errInfo) push(code uint16, msg string) {
	if e.maxCnt > 0 && len(e.codes) > e.maxCnt {
		e.codes = e.codes[1:]
		e.msgs = e.msgs[1:]
	}
	e.codes = append(e.codes, code)
	e.msgs = append(e.msgs, msg)
}

func (e *errInfo) length() int {
	return len(e.codes)
}

func NewSession(proto Protocol, mp *mpool.MPool, pu *config.ParameterUnit, gSysVars *GlobalSystemVariables, flag bool) *Session {
	txnHandler := InitTxnHandler(pu.StorageEngine, pu.TxnClient)
	ses := &Session{
		protocol: proto,
		mp:       mp,
		pu:       pu,
		ep: &tree.ExportParam{
			Outfile: false,
			Fields:  &tree.Fields{},
			Lines:   &tree.Lines{},
		},
		txnHandler: txnHandler,
		//TODO:fix database name after the catalog is ready
		txnCompileCtx: InitTxnCompilerContext(txnHandler, proto.GetDatabaseName()),
		storage:       pu.StorageEngine,
		gSysVars:      gSysVars,

		serverStatus: 0,
		optionBits:   0,

		outputCallback: getDataFromPipeline,
		timeZone:       time.Local,
		errInfo: &errInfo{
			codes:  make([]uint16, 0, MoDefaultErrorCount),
			msgs:   make([]string, 0, MoDefaultErrorCount),
			maxCnt: MoDefaultErrorCount,
		},
		cache: &privilegeCache{},
	}
	if flag {
		ses.sysVars = gSysVars.CopySysVarsToSession()
		ses.userDefinedVars = make(map[string]interface{})
		ses.prepareStmts = make(map[string]*PrepareStmt)
	}
	ses.flag = flag
	ses.uuid, _ = uuid.NewUUID()
	ses.SetOptionBits(OPTION_AUTOCOMMIT)
	ses.GetTxnCompileCtx().SetSession(ses)
	ses.GetTxnHandler().SetSession(ses)

	var err error
	if ses.mp == nil {
		// If no mp, we create one for session.  Use GuestMmuLimitation as cap.
		// fixed pool size can be another param, or should be computed from cap,
		// but here, too lazy, just use Mid.
		//
		// XXX MPOOL
		// We don't have a way to close a session, so the only sane way of creating
		// a mpool is to use NoFixed
		ses.mp, err = mpool.NewMPool("pipeline-"+ses.GetUUIDString(), pu.SV.GuestMmuLimitation, mpool.NoFixed)
		if err != nil {
			panic(err)
		}
	}

	runtime.SetFinalizer(ses, func(ss *Session) {
		ss.Dispose()
	})
	return ses
}

// BackgroundSession executing the sql in background
type BackgroundSession struct {
	*Session
	cancel context.CancelFunc
}

// NewBackgroundSession generates an independent background session executing the sql
func NewBackgroundSession(ctx context.Context, mp *mpool.MPool, PU *config.ParameterUnit, gSysVars *GlobalSystemVariables) *BackgroundSession {
	ses := NewSession(&FakeProtocol{}, mp, PU, gSysVars, false)
	ses.SetOutputCallback(fakeDataSetFetcher)
	if stmt := trace.StatementFromContext(ctx); stmt != nil {
		logutil.Infof("session uuid: %s -> background session uuid: %s", uuid.UUID(stmt.SessionID).String(), ses.uuid.String())
	}
	cancelBackgroundCtx, cancelBackgroundFunc := context.WithCancel(ctx)
	ses.SetRequestContext(cancelBackgroundCtx)
	ses.SetBackgroundSession(true)
	backSes := &BackgroundSession{
		Session: ses,
		cancel:  cancelBackgroundFunc,
	}
	return backSes
}

func (bgs *BackgroundSession) Close() {
	if bgs.cancel != nil {
		bgs.cancel()
	}

	if bgs.Session != nil {
		bgs.Session.ep = nil
		bgs.Session.errInfo.codes = nil
		bgs.Session.errInfo.msgs = nil
		bgs.Session.errInfo = nil
		bgs.Session.cache.invalidate()
		bgs.Session.cache = nil
		bgs.Session.txnCompileCtx = nil
		bgs.Session.txnHandler = nil
		bgs.Session.gSysVars = nil
	}
	bgs = nil
}

func (ses *Session) SetBackgroundSession(b bool) {
	ses.mu.Lock()
	defer ses.mu.Unlock()
	ses.isBackgroundSession = b
}

func (ses *Session) IsBackgroundSession() bool {
	ses.mu.Lock()
	defer ses.mu.Unlock()
	return ses.isBackgroundSession
}

func (ses *Session) setSkipCheckPrivilege(b bool) {
	ses.mu.Lock()
	defer ses.mu.Unlock()
	ses.skipAuth = b
}

func (ses *Session) skipCheckPrivilege() bool {
	ses.mu.Lock()
	defer ses.mu.Unlock()
	return ses.skipAuth
}

func (ses *Session) makeProfile(profileTyp profileType) {
	ses.mu.Lock()
	defer ses.mu.Unlock()
	var mask profileType
	var profile string
	account := ses.tenant
	for i := uint8(0); i < 8; i++ {
		mask = 1 << i
		switch mask & profileTyp {
		case profileTypeAccountWithName:
			if account != nil {
				profile = fmt.Sprintf("account: %s user: %s role: %s", account.GetTenant(), account.GetUser(), account.GetDefaultRole())
			}
		case profileTypeAccountWithId:
			if account != nil {
				profile = fmt.Sprintf("accountId: %d userId: %d roleId: %d", account.GetTenantID(), account.GetUserID(), account.GetDefaultRoleID())
			}
		case profileTypeSessionId:
			profile = "sessionId " + ses.uuid.String()
		case profileTypeConnectionWithId:
			if ses.protocol != nil {
				profile = fmt.Sprintf("connectionId %d", ses.protocol.ConnectionID())
			}
		case profileTypeConnectionWithIp:
			if ses.protocol != nil {
				h, p, _, _ := ses.protocol.Peer()
				profile = "client " + h + ":" + p
			}
		default:
			profile = ""
		}
		ses.profiles[i] = profile
	}
}

func (ses *Session) MakeProfile() {
	ses.makeProfile(profileTypeAll)
}

func (ses *Session) getProfile(profileTyp profileType) string {
	ses.mu.Lock()
	defer ses.mu.Unlock()
	var mask profileType
	sb := bytes.Buffer{}
	for i := uint8(0); i < 8; i++ {
		mask = 1 << i
		if mask&profileTyp != 0 {
			if sb.Len() != 0 {
				sb.WriteByte(' ')
			}
			sb.WriteString(ses.profiles[i])
		}
	}
	return sb.String()
}

func (ses *Session) GetConciseProfile() string {
	return ses.getProfile(profileTypeConcise)
}

func (ses *Session) GetCompleteProfile() string {
	return ses.getProfile(profileTypeAll)
}

func (ses *Session) GetPrivilegeCache() *privilegeCache {
	ses.mu.Lock()
	defer ses.mu.Unlock()
	return ses.cache
}

func (ses *Session) InvalidatePrivilegeCache() {
	ses.mu.Lock()
	defer ses.mu.Unlock()
	ses.cache.invalidate()
}

// GetBackgroundExec generates a background executor
func (ses *Session) GetBackgroundExec(ctx context.Context) BackgroundExec {
	return NewBackgroundHandler(ctx, ses.GetMemPool(), ses.GetParameterUnit())
}

func (ses *Session) GetIsInternal() bool {
	ses.mu.Lock()
	defer ses.mu.Unlock()
	return ses.isInternal
}

func (ses *Session) SetMemPool(mp *mpool.MPool) {
	ses.mu.Lock()
	defer ses.mu.Unlock()
	ses.mp = mp
}

func (ses *Session) GetMemPool() *mpool.MPool {
	ses.mu.Lock()
	defer ses.mu.Unlock()
	return ses.mp
}

func (ses *Session) GetParameterUnit() *config.ParameterUnit {
	ses.mu.Lock()
	defer ses.mu.Unlock()
	return ses.pu
}

func (ses *Session) GetData() [][]interface{} {
	ses.mu.Lock()
	defer ses.mu.Unlock()
	return ses.data
}

func (ses *Session) SetData(data [][]interface{}) {
	ses.mu.Lock()
	defer ses.mu.Unlock()
	ses.data = data
}

func (ses *Session) AppendData(row []interface{}) {
	ses.mu.Lock()
	defer ses.mu.Unlock()
	ses.data = append(ses.data, row)
}

func (ses *Session) SetExportParam(ep *tree.ExportParam) {
	ses.mu.Lock()
	defer ses.mu.Unlock()
	ses.ep = ep
}

func (ses *Session) GetExportParam() *tree.ExportParam {
	ses.mu.Lock()
	defer ses.mu.Unlock()
	return ses.ep
}

func (ses *Session) SetShowStmtType(sst ShowStatementType) {
	ses.mu.Lock()
	defer ses.mu.Unlock()
	ses.showStmtType = sst
}

func (ses *Session) GetShowStmtType() ShowStatementType {
	ses.mu.Lock()
	defer ses.mu.Unlock()
	return ses.showStmtType
}

func (ses *Session) GetOutputCallback() func(interface{}, *batch.Batch) error {
	ses.mu.Lock()
	defer ses.mu.Unlock()
	return ses.outputCallback
}

func (ses *Session) GetErrInfo() *errInfo {
	ses.mu.Lock()
	defer ses.mu.Unlock()
	return ses.errInfo
}

func (ses *Session) GenNewStmtId() uint32 {
	ses.mu.Lock()
	defer ses.mu.Unlock()
	ses.lastStmtId = ses.lastStmtId + 1
	return ses.lastStmtId
}

func (ses *Session) GetLastStmtId() uint32 {
	ses.mu.Lock()
	defer ses.mu.Unlock()
	return ses.lastStmtId
}

func (ses *Session) SetLastInsertID(num uint64) {
	ses.mu.Lock()
	defer ses.mu.Unlock()
	ses.lastInsertID = num
}

func (ses *Session) GetLastInsertID() uint64 {
	ses.mu.Lock()
	defer ses.mu.Unlock()
	return ses.lastInsertID
}

func (ses *Session) SetRequestContext(reqCtx context.Context) {
	ses.mu.Lock()
	defer ses.mu.Unlock()
	ses.requestCtx = reqCtx
}

func (ses *Session) GetRequestContext() context.Context {
	ses.mu.Lock()
	defer ses.mu.Unlock()
	return ses.requestCtx
}

func (ses *Session) SetTimeZone(loc *time.Location) {
	ses.mu.Lock()
	defer ses.mu.Unlock()
	ses.timeZone = loc
}

func (ses *Session) GetTimeZone() *time.Location {
	ses.mu.Lock()
	defer ses.mu.Unlock()
	return ses.timeZone
}

func (ses *Session) SetCmd(cmd CommandType) {
	ses.mu.Lock()
	defer ses.mu.Unlock()
	ses.cmd = cmd
}

func (ses *Session) GetCmd() CommandType {
	ses.mu.Lock()
	defer ses.mu.Unlock()
	return ses.cmd
}

func (ses *Session) SetMysqlResultSet(mrs *MysqlResultSet) {
	ses.mu.Lock()
	defer ses.mu.Unlock()
	ses.mrs = mrs
}

func (ses *Session) GetMysqlResultSet() *MysqlResultSet {
	ses.mu.Lock()
	defer ses.mu.Unlock()
	return ses.mrs
}

func (ses *Session) AppendMysqlResultSetOfBackgroundTask(mrs *MysqlResultSet) {
	ses.mu.Lock()
	defer ses.mu.Unlock()
	ses.allResultSet = append(ses.allResultSet, mrs)
}

func (ses *Session) GetAllMysqlResultSet() []*MysqlResultSet {
	ses.mu.Lock()
	defer ses.mu.Unlock()
	return ses.allResultSet
}

func (ses *Session) ClearAllMysqlResultSet() {
	ses.mu.Lock()
	defer ses.mu.Unlock()
	if ses.allResultSet != nil {
		ses.allResultSet = ses.allResultSet[:0]
	}
}

func (ses *Session) GetTenantInfo() *TenantInfo {
	ses.mu.Lock()
	defer ses.mu.Unlock()
	return ses.tenant
}

// GetTenantName return tenant name according to GetTenantInfo and stmt.
//
// With stmt = nil, should be only called in TxnHandler.NewTxn, TxnHandler.CommitTxn, TxnHandler.RollbackTxn
func (ses *Session) GetTenantName(stmt tree.Statement) string {
	tenant := sysAccountName
	if ses.GetTenantInfo() != nil && (stmt == nil || !IsPrepareStatement(stmt)) {
		tenant = ses.GetTenantInfo().GetTenant()
	}
	return tenant
}

func (ses *Session) GetUUID() []byte {
	ses.mu.Lock()
	defer ses.mu.Unlock()
	return ses.uuid[:]
}

func (ses *Session) GetUUIDString() string {
	ses.mu.Lock()
	defer ses.mu.Unlock()
	return ses.uuid.String()
}

func (ses *Session) SetTenantInfo(ti *TenantInfo) {
	ses.mu.Lock()
	defer ses.mu.Unlock()
	ses.tenant = ti
}

func (ses *Session) SetPrepareStmt(name string, prepareStmt *PrepareStmt) error {
	ses.mu.Lock()
	defer ses.mu.Unlock()
	if _, ok := ses.prepareStmts[name]; !ok {
		if len(ses.prepareStmts) >= MaxPrepareNumberInOneSession {
			return moerr.NewInvalidState(ses.requestCtx, "too many prepared statement, max %d", MaxPrepareNumberInOneSession)
		}
	}
	ses.prepareStmts[name] = prepareStmt
	return nil
}

func (ses *Session) GetPrepareStmt(name string) (*PrepareStmt, error) {
	ses.mu.Lock()
	defer ses.mu.Unlock()
	if prepareStmt, ok := ses.prepareStmts[name]; ok {
		return prepareStmt, nil
	}
	return nil, moerr.NewInvalidState(ses.requestCtx, "prepared statement '%s' does not exist", name)
}

func (ses *Session) RemovePrepareStmt(name string) {
	ses.mu.Lock()
	defer ses.mu.Unlock()
	delete(ses.prepareStmts, name)
}

func (ses *Session) SetSysVar(name string, value interface{}) {
	ses.mu.Lock()
	defer ses.mu.Unlock()
	ses.sysVars[name] = value
}

func (ses *Session) GetSysVar(name string) interface{} {
	ses.mu.Lock()
	defer ses.mu.Unlock()
	return ses.sysVars[name]
}

func (ses *Session) GetSysVars() map[string]interface{} {
	ses.mu.Lock()
	defer ses.mu.Unlock()
	return ses.sysVars
}

func (ses *Session) GetGlobalSysVars() *GlobalSystemVariables {
	ses.mu.Lock()
	defer ses.mu.Unlock()
	return ses.gSysVars
}

// SetGlobalVar sets the value of system variable in global.
// used by SET GLOBAL
func (ses *Session) SetGlobalVar(name string, value interface{}) error {
	return ses.GetGlobalSysVars().SetGlobalSysVar(ses.GetRequestContext(), name, value)
}

// GetGlobalVar gets this value of the system variable in global
func (ses *Session) GetGlobalVar(name string) (interface{}, error) {
	gSysVars := ses.GetGlobalSysVars()
	if def, val, ok := gSysVars.GetGlobalSysVar(name); ok {
		if def.GetScope() == ScopeSession {
			//empty
			return nil, moerr.NewInternalError(ses.GetRequestContext(), errorSystemVariableSessionEmpty())
		}
		return val, nil
	}
	return nil, moerr.NewInternalError(ses.GetRequestContext(), errorSystemVariableDoesNotExist())
}

func (ses *Session) GetTxnCompileCtx() *TxnCompilerContext {
	ses.mu.Lock()
	defer ses.mu.Unlock()
	return ses.txnCompileCtx
}

// SetSessionVar sets the value of system variable in session
func (ses *Session) SetSessionVar(name string, value interface{}) error {
	gSysVars := ses.GetGlobalSysVars()
	if def, _, ok := gSysVars.GetGlobalSysVar(name); ok {
		if def.GetScope() == ScopeGlobal {
			return moerr.NewInternalError(ses.GetRequestContext(), errorSystemVariableIsGlobal())
		}
		//scope session & both
		if !def.GetDynamic() {
			return moerr.NewInternalError(ses.GetRequestContext(), errorSystemVariableIsReadOnly())
		}

		cv, err := def.GetType().Convert(value)
		if err != nil {
			errutil.ReportError(ses.GetRequestContext(), err)
			return err
		}

		if def.UpdateSessVar == nil {
			ses.SetSysVar(def.GetName(), cv)
		} else {
			return def.UpdateSessVar(ses, ses.GetSysVars(), def.GetName(), cv)
		}
	} else {
		return moerr.NewInternalError(ses.GetRequestContext(), errorSystemVariableDoesNotExist())
	}
	return nil
}

// GetSessionVar gets this value of the system variable in session
func (ses *Session) GetSessionVar(name string) (interface{}, error) {
	gSysVars := ses.GetGlobalSysVars()
	if def, gVal, ok := gSysVars.GetGlobalSysVar(name); ok {
		ciname := strings.ToLower(name)
		if def.GetScope() == ScopeGlobal {
			return gVal, nil
		}
		return ses.GetSysVar(ciname), nil
	} else {
		return nil, moerr.NewInternalError(ses.GetRequestContext(), errorSystemVariableDoesNotExist())
	}
}

func (ses *Session) CopyAllSessionVars() map[string]interface{} {
	ses.mu.Lock()
	defer ses.mu.Unlock()
	cp := make(map[string]interface{})
	for k, v := range ses.sysVars {
		cp[k] = v
	}
	return cp
}

// SetUserDefinedVar sets the user defined variable to the value in session
func (ses *Session) SetUserDefinedVar(name string, value interface{}) error {
	ses.mu.Lock()
	defer ses.mu.Unlock()
	ses.userDefinedVars[strings.ToLower(name)] = value
	return nil
}

// GetUserDefinedVar gets value of the user defined variable
func (ses *Session) GetUserDefinedVar(name string) (SystemVariableType, interface{}, error) {
	ses.mu.Lock()
	defer ses.mu.Unlock()
	val, ok := ses.userDefinedVars[strings.ToLower(name)]
	if !ok {
		return SystemVariableNullType{}, nil, nil
	}
	return InitSystemVariableStringType(name), val, nil
}

func (ses *Session) GetTxnHandler() *TxnHandler {
	ses.mu.Lock()
	defer ses.mu.Unlock()
	return ses.txnHandler
}

func (ses *Session) SetSql(sql string) {
	ses.mu.Lock()
	defer ses.mu.Unlock()
	ses.sql = sql
}

func (ses *Session) GetSql() string {
	ses.mu.Lock()
	defer ses.mu.Unlock()
	return ses.sql
}

func (ses *Session) IsTaeEngine() bool {
	ses.mu.Lock()
	defer ses.mu.Unlock()
	_, ok := ses.storage.(moengine.TxnEngine)
	return ok
}

func (ses *Session) GetStorage() engine.Engine {
	ses.mu.Lock()
	defer ses.mu.Unlock()
	return ses.storage
}

func (ses *Session) GetDatabaseName() string {
	return ses.GetMysqlProtocol().GetDatabaseName()
}

func (ses *Session) SetDatabaseName(db string) {
	ses.GetMysqlProtocol().SetDatabaseName(db)
	ses.GetTxnCompileCtx().SetDatabase(db)
}

func (ses *Session) DatabaseNameIsEmpty() bool {
	return len(ses.GetDatabaseName()) == 0
}

func (ses *Session) GetUserName() string {
	return ses.GetMysqlProtocol().GetUserName()
}

func (ses *Session) SetUserName(uname string) {
	ses.GetMysqlProtocol().SetUserName(uname)
}

func (ses *Session) GetConnectionID() uint32 {
	return ses.GetMysqlProtocol().ConnectionID()
}

func (ses *Session) GetPeer() (string, string) {
	rh, rp, _, _ := ses.GetMysqlProtocol().Peer()
	return rh, rp
}

func (ses *Session) SetOptionBits(bit uint32) {
	ses.mu.Lock()
	defer ses.mu.Unlock()
	ses.optionBits |= bit
}

func (ses *Session) ClearOptionBits(bit uint32) {
	ses.mu.Lock()
	defer ses.mu.Unlock()
	ses.optionBits &= ^bit
}

func (ses *Session) OptionBitsIsSet(bit uint32) bool {
	ses.mu.Lock()
	defer ses.mu.Unlock()
	return ses.optionBits&bit != 0
}

func (ses *Session) SetServerStatus(bit uint16) {
	ses.mu.Lock()
	defer ses.mu.Unlock()
	ses.serverStatus |= bit
}

func (ses *Session) ClearServerStatus(bit uint16) {
	ses.mu.Lock()
	defer ses.mu.Unlock()
	ses.serverStatus &= ^bit
}

func (ses *Session) ServerStatusIsSet(bit uint16) bool {
	ses.mu.Lock()
	defer ses.mu.Unlock()
	return ses.serverStatus&bit != 0
}

/*
InMultiStmtTransactionMode checks the session is in multi-statement transaction mode.
OPTION_NOT_AUTOCOMMIT: After the autocommit is off, the multi-statement transaction is
started implicitly by the first statement of the transaction.
OPTION_BEGIN: Whenever the autocommit is on or off, the multi-statement transaction is
started explicitly by the BEGIN statement.

But it does not denote the transaction is active or not.

Cases    | set Autocommit = 1/0 | BEGIN statement |
---------------------------------------------------
Case1      1                       Yes
Case2      1                       No
Case3      0                       Yes
Case4      0                       No
---------------------------------------------------

If it is Case1,Case3,Cass4, Then

	InMultiStmtTransactionMode returns true.
	Also, the bit SERVER_STATUS_IN_TRANS will be set.

If it is Case2, Then

	InMultiStmtTransactionMode returns false
*/
func (ses *Session) InMultiStmtTransactionMode() bool {
	return ses.OptionBitsIsSet(OPTION_NOT_AUTOCOMMIT | OPTION_BEGIN)
}

/*
InActiveMultiStmtTransaction checks the session is in multi-statement transaction mode
and there is an active transaction.

But sometimes, the session does not start an active transaction even if it is in multi-
statement transaction mode.

For example: there is no active transaction.
set autocommit = 0;
select 1;

For example: there is an active transaction.
begin;
select 1;

When the statement starts the multi-statement transaction(select * from table), this flag
won't be set until we access the tables.
*/
func (ses *Session) InActiveMultiStmtTransaction() bool {
	return ses.ServerStatusIsSet(SERVER_STATUS_IN_TRANS)
}

/*
TxnStart starts the transaction implicitly and idempotent

When it is in multi-statement transaction mode:

	Set SERVER_STATUS_IN_TRANS bit;
	Starts a new transaction if there is none. Reuse the current transaction if there is one.

When it is not in single statement transaction mode:

	Starts a new transaction if there is none. Reuse the current transaction if there is one.
*/
func (ses *Session) TxnStart() error {
	var err error
	if ses.InMultiStmtTransactionMode() {
		ses.SetServerStatus(SERVER_STATUS_IN_TRANS)
	}
	if !ses.GetTxnHandler().IsValidTxn() {
		err = ses.GetTxnHandler().NewTxn()
	}
	return err
}

/*
TxnCommitSingleStatement commits the single statement transaction.

Cases    | set Autocommit = 1/0 | BEGIN statement |
---------------------------------------------------
Case1      1                       Yes
Case2      1                       No
Case3      0                       Yes
Case4      0                       No
---------------------------------------------------

If it is Case1,Case3,Cass4, Then

	InMultiStmtTransactionMode returns true.
	Also, the bit SERVER_STATUS_IN_TRANS will be set.

If it is Case2, Then

	InMultiStmtTransactionMode returns false
*/
func (ses *Session) TxnCommitSingleStatement(stmt tree.Statement) error {
	var err error
	/*
		Commit Rules:
		1, if it is in single-statement mode:
			it commits.
		2, if it is in multi-statement mode:
			if the statement is the one can be executed in the active transaction,
				the transaction need to be committed at the end of the statement.
	*/
	if !ses.InMultiStmtTransactionMode() ||
		ses.InActiveTransaction() && NeedToBeCommittedInActiveTransaction(stmt) {
		err = ses.GetTxnHandler().CommitTxn()
		ses.ClearServerStatus(SERVER_STATUS_IN_TRANS)
		ses.ClearOptionBits(OPTION_BEGIN)
	}
	return err
}

/*
TxnRollbackSingleStatement rollbacks the single statement transaction.

Cases    | set Autocommit = 1/0 | BEGIN statement |
---------------------------------------------------
Case1      1                       Yes
Case2      1                       No
Case3      0                       Yes
Case4      0                       No
---------------------------------------------------

If it is Case1,Case3,Cass4, Then

	InMultiStmtTransactionMode returns true.
	Also, the bit SERVER_STATUS_IN_TRANS will be set.

If it is Case2, Then

	InMultiStmtTransactionMode returns false
*/
func (ses *Session) TxnRollbackSingleStatement(stmt tree.Statement) error {
	var err error
	/*
			Rollback Rules:
			1, if it is in single-statement mode (Case2):
				it rollbacks.
			2, if it is in multi-statement mode (Case1,Case3,Case4):
		        the transaction need to be rollback at the end of the statement.
				(every error will abort the transaction.)
	*/
	if !ses.InMultiStmtTransactionMode() ||
		ses.InActiveTransaction() {
		err = ses.GetTxnHandler().RollbackTxn()
		ses.ClearServerStatus(SERVER_STATUS_IN_TRANS)
		ses.ClearOptionBits(OPTION_BEGIN)
	}
	return err
}

/*
TxnBegin begins a new transaction.
It commits the current transaction implicitly.
*/
func (ses *Session) TxnBegin() error {
	var err error
	if ses.InMultiStmtTransactionMode() {
		ses.ClearServerStatus(SERVER_STATUS_IN_TRANS)
		err = ses.GetTxnHandler().CommitTxn()
	}
	ses.ClearOptionBits(OPTION_BEGIN)
	if err != nil {
		return err
	}
	ses.SetOptionBits(OPTION_BEGIN)
	ses.SetServerStatus(SERVER_STATUS_IN_TRANS)
	err = ses.GetTxnHandler().NewTxn()
	return err
}

// TxnCommit commits the current transaction.
func (ses *Session) TxnCommit() error {
	var err error
	ses.ClearServerStatus(SERVER_STATUS_IN_TRANS | SERVER_STATUS_IN_TRANS_READONLY)
	err = ses.GetTxnHandler().CommitTxn()
	ses.ClearServerStatus(SERVER_STATUS_IN_TRANS)
	ses.ClearOptionBits(OPTION_BEGIN)
	return err
}

// TxnRollback rollbacks the current transaction.
func (ses *Session) TxnRollback() error {
	var err error
	ses.ClearServerStatus(SERVER_STATUS_IN_TRANS | SERVER_STATUS_IN_TRANS_READONLY)
	err = ses.GetTxnHandler().RollbackTxn()
	ses.ClearOptionBits(OPTION_BEGIN)
	return err
}

/*
InActiveTransaction checks if it is in an active transaction.
*/
func (ses *Session) InActiveTransaction() bool {
	if ses.InActiveMultiStmtTransaction() {
		return true
	} else {
		return ses.GetTxnHandler().IsValidTxn()
	}
}

/*
SetAutocommit sets the value of the system variable 'autocommit'.

The rule is that we can not execute the statement 'set parameter = value' in
an active transaction whichever it is started by BEGIN or in 'set autocommit = 0;'.
*/
func (ses *Session) SetAutocommit(on bool) error {
	if ses.InActiveTransaction() {
		return moerr.NewInternalError(ses.requestCtx, parameterModificationInTxnErrorInfo())
	}
	if on {
		ses.ClearOptionBits(OPTION_BEGIN | OPTION_NOT_AUTOCOMMIT)
		ses.SetServerStatus(SERVER_STATUS_AUTOCOMMIT)
	} else {
		ses.ClearServerStatus(SERVER_STATUS_AUTOCOMMIT)
		ses.SetOptionBits(OPTION_NOT_AUTOCOMMIT)
	}
	return nil
}

func (ses *Session) SetOutputCallback(callback func(interface{}, *batch.Batch) error) {
	ses.mu.Lock()
	defer ses.mu.Unlock()
	ses.outputCallback = callback
}

func (ses *Session) skipAuthForSpecialUser() bool {
	if ses.GetTenantInfo() != nil {
		ok, _, _ := isSpecialUser(ses.GetTenantInfo().GetUser())
		return ok
	}
	return false
}

// AuthenticateUser verifies the password of the user.
func (ses *Session) AuthenticateUser(userInput string) ([]byte, error) {
	var defaultRoleID int64
	var defaultRole string
	var tenant *TenantInfo
	var err error
	var rsset []ExecResult
	var tenantID int64
	var userID int64
	var pwd, accountStatus string
	var pwdBytes []byte
	var isSpecial bool
	var specialAccount *TenantInfo

	//Get tenant info
	tenant, err = GetTenantInfo(ses.GetRequestContext(), userInput)
	if err != nil {
		return nil, err
	}

	ses.SetTenantInfo(tenant)
	ses.MakeProfile()
	sessionProfile := ses.GetConciseProfile()

	logDebugf(sessionProfile, "check special user")
	// check the special user for initilization
	isSpecial, pwdBytes, specialAccount = isSpecialUser(tenant.GetUser())
	if isSpecial && specialAccount.IsMoAdminRole() {
		ses.SetTenantInfo(specialAccount)
		return pwdBytes, nil
	}

	ses.SetTenantInfo(tenant)

	//step1 : check tenant exists or not in SYS tenant context
	sysTenantCtx := context.WithValue(ses.GetRequestContext(), defines.TenantIDKey{}, uint32(sysAccountID))
	sysTenantCtx = context.WithValue(sysTenantCtx, defines.UserIDKey{}, uint32(rootID))
	sysTenantCtx = context.WithValue(sysTenantCtx, defines.RoleIDKey{}, uint32(moAdminRoleID))
	sqlForCheckTenant := getSqlForCheckTenant(tenant.GetTenant())
	pu := ses.GetParameterUnit()
	mp := ses.GetMemPool()
	logDebugf(sessionProfile, "check tenant %s exists", tenant)
	rsset, err = executeSQLInBackgroundSession(sysTenantCtx, mp, pu, sqlForCheckTenant)
	if err != nil {
		return nil, err
	}
	if !execResultArrayHasData(rsset) {
		return nil, moerr.NewInternalError(sysTenantCtx, "there is no tenant %s", tenant.GetTenant())
	}

	//account id
	tenantID, err = rsset[0].GetInt64(sysTenantCtx, 0, 0)
	if err != nil {
		return nil, err
	}

	//account status
	accountStatus, err = rsset[0].GetString(sysTenantCtx, 0, 2)
	if err != nil {
		return nil, err
	}

	if strings.ToLower(accountStatus) == tree.AccountStatusSuspend.String() {
		return nil, moerr.NewInternalError(sysTenantCtx, "Account %s is suspended", tenant.GetTenant())
	}

	tenant.SetTenantID(uint32(tenantID))
	//step2 : check user exists or not in general tenant.
	//step3 : get the password of the user

	tenantCtx := context.WithValue(ses.GetRequestContext(), defines.TenantIDKey{}, uint32(tenantID))

	logDebugf(sessionProfile, "check user of %s exists", tenant)
	//Get the password of the user in an independent session
	sqlForPasswordOfUser := getSqlForPasswordOfUser(tenant.GetUser())
	rsset, err = executeSQLInBackgroundSession(tenantCtx, mp, pu, sqlForPasswordOfUser)
	if err != nil {
		return nil, err
	}
	if !execResultArrayHasData(rsset) {
		return nil, moerr.NewInternalError(tenantCtx, "there is no user %s", tenant.GetUser())
	}

	userID, err = rsset[0].GetInt64(tenantCtx, 0, 0)
	if err != nil {
		return nil, err
	}

	pwd, err = rsset[0].GetString(tenantCtx, 0, 1)
	if err != nil {
		return nil, err
	}

	//the default_role in the mo_user table.
	//the default_role is always valid. public or other valid role.
	defaultRoleID, err = rsset[0].GetInt64(tenantCtx, 0, 2)
	if err != nil {
		return nil, err
	}

	tenant.SetUserID(uint32(userID))
	tenant.SetDefaultRoleID(uint32(defaultRoleID))

	/*
		login case 1: tenant:user
		1.get the default_role of the user in mo_user

		login case 2: tenant:user:role
		1.check the role has been granted to the user
			-yes: go on
			-no: error

	*/
	//it denotes that there is no default role in the input
	if tenant.HasDefaultRole() {
		logDebugf(sessionProfile, "check default role of user %s.", tenant)
		//step4 : check role exists or not
		sqlForCheckRoleExists := getSqlForRoleIdOfRole(tenant.GetDefaultRole())
		rsset, err = executeSQLInBackgroundSession(tenantCtx, mp, pu, sqlForCheckRoleExists)
		if err != nil {
			return nil, err
		}

		if !execResultArrayHasData(rsset) {
			return nil, moerr.NewInternalError(tenantCtx, "there is no role %s", tenant.GetDefaultRole())
		}

		logDebugf(sessionProfile, "check granted role of user %s.", tenant)
		//step4.2 : check the role has been granted to the user or not
		sqlForRoleOfUser := getSqlForRoleOfUser(userID, tenant.GetDefaultRole())
		rsset, err = executeSQLInBackgroundSession(tenantCtx, mp, pu, sqlForRoleOfUser)
		if err != nil {
			return nil, err
		}
		if !execResultArrayHasData(rsset) {
			return nil, moerr.NewInternalError(tenantCtx, "the role %s has not been granted to the user %s",
				tenant.GetDefaultRole(), tenant.GetUser())
		}

		defaultRoleID, err = rsset[0].GetInt64(tenantCtx, 0, 0)
		if err != nil {
			return nil, err
		}
		tenant.SetDefaultRoleID(uint32(defaultRoleID))
	} else {
		logDebugf(sessionProfile, "check designated role of user %s.", tenant)
		//the get name of default_role from mo_role
		sql := getSqlForRoleNameOfRoleId(defaultRoleID)
		rsset, err = executeSQLInBackgroundSession(tenantCtx, mp, pu, sql)
		if err != nil {
			return nil, err
		}
		if !execResultArrayHasData(rsset) {
			return nil, moerr.NewInternalError(tenantCtx, "get the default role of the user %s failed", tenant.GetUser())
		}

		defaultRole, err = rsset[0].GetString(tenantCtx, 0, 0)
		if err != nil {
			return nil, err
		}
		tenant.SetDefaultRole(defaultRole)
	}

	logInfo(sessionProfile, tenant.String())

	return []byte(pwd), nil
}

func (ses *Session) GetPrivilege() *privilege {
	ses.mu.Lock()
	defer ses.mu.Unlock()
	return ses.priv
}

func (ses *Session) SetPrivilege(priv *privilege) {
	ses.mu.Lock()
	defer ses.mu.Unlock()
	ses.priv = priv
}

func (ses *Session) SetFromRealUser(b bool) {
	ses.mu.Lock()
	defer ses.mu.Unlock()
	ses.fromRealUser = b
}

func (ses *Session) GetFromRealUser() bool {
	ses.mu.Lock()
	defer ses.mu.Unlock()
	return ses.fromRealUser
}

func (th *TxnHandler) SetSession(ses *Session) {
	th.mu.Lock()
	defer th.mu.Unlock()
	th.ses = ses
}

func (th *TxnHandler) GetTxnClient() TxnClient {
	th.mu.Lock()
	defer th.mu.Unlock()
	return th.txnClient
}

// TxnClientNew creates a new txn
func (th *TxnHandler) TxnClientNew() error {
	var err error
	th.mu.Lock()
	defer th.mu.Unlock()
	if th.txnClient == nil {
		panic("must set txn client")
	}
	th.txn, err = th.txnClient.New()
	if err != nil {
		return err
	}
	if th.txn == nil {
		return moerr.NewInternalError(th.ses.GetRequestContext(), "TxnClientNew: txnClient new a null txn")
	}
	return err
}

// NewTxn commits the old transaction if it existed.
// Then it creates the new transaction.
func (th *TxnHandler) NewTxn() error {
	var err error
	if th.IsValidTxn() {
		err = th.CommitTxn()
		if err != nil {
			return err
		}
	}
	th.SetInvalid()
	defer func() {
		if err != nil {
			tenant := th.ses.GetTenantName(nil)
			incTransactionErrorsCounter(tenant, metric.SQLTypeBegin)
		}
	}()
	err = th.TxnClientNew()
	if err != nil {
		return err
	}
	ctx := th.GetSession().GetRequestContext()
	if ctx == nil {
		panic("context should not be nil")
	}
	storage := th.GetStorage()
	err = storage.New(ctx, th.GetTxnOperator())
	return err
}

// IsValidTxn checks the transaction is true or not.
func (th *TxnHandler) IsValidTxn() bool {
	th.mu.Lock()
	defer th.mu.Unlock()
	return th.txn != nil
}

func (th *TxnHandler) SetInvalid() {
	th.mu.Lock()
	defer th.mu.Unlock()
	th.txn = nil
}

func (th *TxnHandler) GetTxnOperator() TxnOperator {
	th.mu.Lock()
	defer th.mu.Unlock()
	return th.txn
}

func (th *TxnHandler) GetSession() *Session {
	th.mu.Lock()
	defer th.mu.Unlock()
	return th.ses
}

func (th *TxnHandler) CommitTxn() error {
	th.entryMu.Lock()
	defer th.entryMu.Unlock()
	if !th.IsValidTxn() {
		return nil
	}
	ses := th.GetSession()
	sessionProfile := ses.GetConciseProfile()
	ctx := ses.GetRequestContext()
	if ctx == nil {
		panic("context should not be nil")
	}
	storage := th.GetStorage()
	ctx, cancel := context.WithTimeout(
		ctx,
		storage.Hints().CommitOrRollbackTimeout,
	)
	defer cancel()
	var err, err2 error
	defer func() {
		// metric count
		tenant := ses.GetTenantName(nil)
		incTransactionCounter(tenant)
		if err != nil {
			incTransactionErrorsCounter(tenant, metric.SQLTypeCommit)
		}
	}()
	txnOp := th.GetTxnOperator()
	if txnOp == nil {
		logErrorf(sessionProfile, "CommitTxn: txn operator is null")
	}

	txnId := txnOp.Txn().DebugString()
	logDebugf(sessionProfile, "CommitTxn txnId:%s", txnId)
	defer func() {
		logDebugf(sessionProfile, "CommitTxn exit txnId:%s", txnId)
	}()
	if err = storage.Commit(ctx, txnOp); err != nil {
		th.SetInvalid()
		logErrorf(sessionProfile, "CommitTxn: storage commit failed. txnId:%s error:%v", txnId, err)
		if txnOp != nil {
			err2 = txnOp.Rollback(ctx)
			if err2 != nil {
				logErrorf(sessionProfile, "CommitTxn: txn operator rollback failed. txnId:%s error:%v", txnId, err2)
			}
		}
		return err
	}
	if txnOp != nil {
		err = txnOp.Commit(ctx)
		if err != nil {
			th.SetInvalid()
			logErrorf(sessionProfile, "CommitTxn: txn operator commit failed. txnId:%s error:%v", txnId, err)
		}
	}
	th.SetInvalid()
	return err
}

func (th *TxnHandler) RollbackTxn() error {
	th.entryMu.Lock()
	defer th.entryMu.Unlock()
	if !th.IsValidTxn() {
		return nil
	}
	ses := th.GetSession()
	sessionProfile := ses.GetConciseProfile()
	ctx := ses.GetRequestContext()
	if ctx == nil {
		panic("context should not be nil")
	}
	storage := th.GetStorage()
	ctx, cancel := context.WithTimeout(
		ctx,
		storage.Hints().CommitOrRollbackTimeout,
	)
	defer cancel()
	var err, err2 error
	defer func() {
		// metric count
		tenant := ses.GetTenantName(nil)
		incTransactionCounter(tenant)
		incTransactionErrorsCounter(tenant, metric.SQLTypeOther) // exec rollback cnt
		if err != nil {
			incTransactionErrorsCounter(tenant, metric.SQLTypeRollback)
		}
	}()
	txnOp := th.GetTxnOperator()
	if txnOp == nil {
		logErrorf(sessionProfile, "RollbackTxn: txn operator is null")
	}
	txnId := txnOp.Txn().DebugString()
	logDebugf(sessionProfile, "RollbackTxn txnId:%s", txnId)
	defer func() {
		logDebugf(sessionProfile, "RollbackTxn exit txnId:%s", txnId)
	}()
	if err = storage.Rollback(ctx, txnOp); err != nil {
		th.SetInvalid()
		logErrorf(sessionProfile, "RollbackTxn: storage rollback failed. txnId:%s error:%v", txnId, err)
		if txnOp != nil {
			err2 = txnOp.Rollback(ctx)
			if err2 != nil {
				logErrorf(sessionProfile, "RollbackTxn: txn operator rollback failed. txnId:%s error:%v", txnId, err2)
			}
		}
		return err
	}
	if txnOp != nil {
		err = txnOp.Rollback(ctx)
		if err != nil {
			th.SetInvalid()
			logErrorf(sessionProfile, "RollbackTxn: txn operator commit failed. txnId:%s error:%v", txnId, err)
		}
	}
	th.SetInvalid()
	return err
}

func (th *TxnHandler) GetStorage() engine.Engine {
	th.mu.Lock()
	defer th.mu.Unlock()
	return th.storage
}

func (th *TxnHandler) GetTxn() (TxnOperator, error) {
	err := th.GetSession().TxnStart()
	if err != nil {
		logutil.Errorf("GetTxn. error:%v", err)
		return nil, err
	}
	return th.GetTxnOperator(), nil
}

func (th *TxnHandler) GetTxnOnly() TxnOperator {
	th.mu.Lock()
	defer th.mu.Unlock()
	return th.txn
}

var _ plan2.CompilerContext = &TxnCompilerContext{}

type QueryType int

const (
	TXN_DEFAULT QueryType = iota
	TXN_DELETE
	TXN_UPDATE
)

type TxnCompilerContext struct {
	dbName     string
	QryTyp     QueryType
	txnHandler *TxnHandler
	ses        *Session
	proc       *process.Process
	mu         sync.Mutex
}

func InitTxnCompilerContext(txn *TxnHandler, db string) *TxnCompilerContext {
	return &TxnCompilerContext{txnHandler: txn, dbName: db, QryTyp: TXN_DEFAULT}
}

func (tcc *TxnCompilerContext) GetQueryType() QueryType {
	tcc.mu.Lock()
	defer tcc.mu.Unlock()
	return tcc.QryTyp
}

func (tcc *TxnCompilerContext) SetSession(ses *Session) {
	tcc.mu.Lock()
	defer tcc.mu.Unlock()
	tcc.ses = ses
}

func (tcc *TxnCompilerContext) GetSession() *Session {
	tcc.mu.Lock()
	defer tcc.mu.Unlock()
	return tcc.ses
}

func (tcc *TxnCompilerContext) GetTxnHandler() *TxnHandler {
	tcc.mu.Lock()
	defer tcc.mu.Unlock()
	return tcc.txnHandler
}

func (tcc *TxnCompilerContext) GetUserName() string {
	tcc.mu.Lock()
	defer tcc.mu.Unlock()
	return tcc.ses.GetUserName()
}

func (tcc *TxnCompilerContext) SetQueryType(qryTyp QueryType) {
	tcc.mu.Lock()
	defer tcc.mu.Unlock()
	tcc.QryTyp = qryTyp
}

func (tcc *TxnCompilerContext) SetDatabase(db string) {
	tcc.mu.Lock()
	defer tcc.mu.Unlock()
	tcc.dbName = db
}

func (tcc *TxnCompilerContext) DefaultDatabase() string {
	tcc.mu.Lock()
	defer tcc.mu.Unlock()
	return tcc.dbName
}

func (tcc *TxnCompilerContext) GetRootSql() string {
	return tcc.GetSession().GetSql()
}

func (tcc *TxnCompilerContext) GetAccountId() uint32 {
	return tcc.ses.accountId
}

func (tcc *TxnCompilerContext) GetContext() context.Context {
	return tcc.ses.requestCtx
}

func (tcc *TxnCompilerContext) DatabaseExists(name string) bool {
	var err error
	var txn TxnOperator
	txn, err = tcc.GetTxnHandler().GetTxn()
	if err != nil {
		return false
	}
	//open database
	ses := tcc.GetSession()
	_, err = tcc.GetTxnHandler().GetStorage().Database(ses.GetRequestContext(), name, txn)
	if err != nil {
		logErrorf(ses.GetConciseProfile(), "get database %v failed. error %v", name, err)
		return false
	}

	return true
}

// getRelation returns the context (maybe updated) and the relation
func (tcc *TxnCompilerContext) getRelation(dbName string, tableName string) (context.Context, engine.Relation, error) {
	dbName, err := tcc.ensureDatabaseIsNotEmpty(dbName)
	if err != nil {
		return nil, nil, err
	}

	ses := tcc.GetSession()
	ctx := ses.GetRequestContext()
	account := ses.GetTenantInfo()
	if isClusterTable(dbName, tableName) {
		//if it is the cluster table in the general account, switch into the sys account
		if account != nil && account.GetTenantID() != sysAccountID {
			ctx = context.WithValue(ctx, defines.TenantIDKey{}, uint32(sysAccountID))
		}
	}

	txn, err := tcc.GetTxnHandler().GetTxn()
	if err != nil {
		return nil, nil, err
	}

	//open database
	db, err := tcc.GetTxnHandler().GetStorage().Database(ctx, dbName, txn)
	if err != nil {
		logErrorf(ses.GetConciseProfile(), "get database %v error %v", dbName, err)
		return nil, nil, err
	}

	tableNames, err := db.Relations(ctx)
	if err != nil {
		return nil, nil, err
	}
	logDebugf(ses.GetConciseProfile(), "dbName %v tableNames %v", dbName, tableNames)

	//open table
	table, err := db.Relation(ctx, tableName)
	if err != nil {
		return nil, nil, err
	}
	return ctx, table, nil
}

func (tcc *TxnCompilerContext) ensureDatabaseIsNotEmpty(dbName string) (string, error) {
	if len(dbName) == 0 {
		dbName = tcc.DefaultDatabase()
	}
	if len(dbName) == 0 {
		return "", moerr.NewNoDB(tcc.GetContext())
	}
	return dbName, nil
}

func (tcc *TxnCompilerContext) Resolve(dbName string, tableName string) (*plan2.ObjectRef, *plan2.TableDef) {
	dbName, err := tcc.ensureDatabaseIsNotEmpty(dbName)
	if err != nil {
		return nil, nil
	}
	ctx, table, err := tcc.getRelation(dbName, tableName)
	if err != nil {
		return nil, nil
	}
<<<<<<< HEAD
=======
	ctx := tcc.GetSession().GetRequestContext()
	tableId := table.GetTableID(ctx)
>>>>>>> f78df238
	engineDefs, err := table.TableDefs(ctx)
	if err != nil {
		return nil, nil
	}

	var cols []*plan2.ColDef
	var defs []*plan2.TableDefType
	var properties []*plan2.Property
	var TableType, Createsql string
	var CompositePkey *plan2.ColDef = nil
	var viewSql *plan2.ViewDef
	for _, def := range engineDefs {
		if attr, ok := def.(*engine.AttributeDef); ok {
			isCPkey := util.JudgeIsCompositePrimaryKeyColumn(attr.Attr.Name)
			col := &plan2.ColDef{
				ColId: attr.Attr.ID,
				Name:  attr.Attr.Name,
				Typ: &plan2.Type{
					Id:          int32(attr.Attr.Type.Oid),
					Width:       attr.Attr.Type.Width,
					Precision:   attr.Attr.Type.Precision,
					Scale:       attr.Attr.Type.Scale,
					AutoIncr:    attr.Attr.AutoIncrement,
					Table:       tableName,
					NotNullable: attr.Attr.Default != nil && !attr.Attr.Default.NullAbility,
				},
				Primary:   attr.Attr.Primary,
				Default:   attr.Attr.Default,
				OnUpdate:  attr.Attr.OnUpdate,
				Comment:   attr.Attr.Comment,
				ClusterBy: attr.Attr.ClusterBy,
			}
			if isCPkey {
				CompositePkey = col
				continue
			}
			cols = append(cols, col)
		} else if pro, ok := def.(*engine.PropertiesDef); ok {
			for _, p := range pro.Properties {
				switch p.Key {
				case catalog.SystemRelAttr_Kind:
					TableType = p.Value
				case catalog.SystemRelAttr_CreateSQL:
					Createsql = p.Value
				default:
				}
				properties = append(properties, &plan2.Property{
					Key:   p.Key,
					Value: p.Value,
				})
			}
		} else if viewDef, ok := def.(*engine.ViewDef); ok {
			viewSql = &plan2.ViewDef{
				View: viewDef.View,
			}
		} else if c, ok := def.(*engine.ConstraintDef); ok {
			for _, ct := range c.Cts {
				switch k := ct.(type) {
				case *engine.UniqueIndexDef:
					u := &plan.UniqueIndexDef{}
					err = u.UnMarshalUniqueIndexDef(([]byte)(k.UniqueIndex))
					if err != nil {
						return nil, nil
					}
					defs = append(defs, &plan.TableDef_DefType{
						Def: &plan.TableDef_DefType_UIdx{
							UIdx: u,
						},
					})
				case *engine.SecondaryIndexDef:
					s := &plan.SecondaryIndexDef{}
					err = s.UnMarshalSecondaryIndexDef(([]byte)(k.SecondaryIndex))
					if err != nil {
						return nil, nil
					}
					defs = append(defs, &plan.TableDef_DefType{
						Def: &plan.TableDef_DefType_SIdx{
							SIdx: s,
						},
					})
				}
			}
		} else if commnetDef, ok := def.(*engine.CommentDef); ok {
			properties = append(properties, &plan2.Property{
				Key:   catalog.SystemRelAttr_Comment,
				Value: commnetDef.Comment,
			})
		} else if partitionDef, ok := def.(*engine.PartitionDef); ok {
			p := &plan2.PartitionInfo{}
			err = p.UnMarshalPartitionInfo(([]byte)(partitionDef.Partition))
			if err != nil {
				return nil, nil
			}
			defs = append(defs, &plan2.TableDefType{
				Def: &plan2.TableDef_DefType_Partition{
					Partition: p,
				},
			})
		}
	}
	if len(properties) > 0 {
		defs = append(defs, &plan2.TableDefType{
			Def: &plan2.TableDef_DefType_Properties{
				Properties: &plan2.PropertiesDef{
					Properties: properties,
				},
			},
		})
	}

	if tcc.GetQueryType() != TXN_DEFAULT {
		hideKeys, err := table.GetHideKeys(ctx)
		if err != nil {
			return nil, nil
		}
		hideKey := hideKeys[0]
		cols = append(cols, &plan2.ColDef{
			Name: hideKey.Name,
			Typ: &plan2.Type{
				Id:        int32(hideKey.Type.Oid),
				Width:     hideKey.Type.Width,
				Precision: hideKey.Type.Precision,
				Scale:     hideKey.Type.Scale,
			},
			Primary: hideKey.Primary,
		})
	}

	//convert
	obj := &plan2.ObjectRef{
		SchemaName: dbName,
		ObjName:    tableName,
	}

	tableDef := &plan2.TableDef{
		TblId:         tableId,
		Name:          tableName,
		Cols:          cols,
		Defs:          defs,
		TableType:     TableType,
		Createsql:     Createsql,
		CompositePkey: CompositePkey,
		ViewSql:       viewSql,
	}
	return obj, tableDef
}

func (tcc *TxnCompilerContext) ResolveVariable(varName string, isSystemVar, isGlobalVar bool) (interface{}, error) {
	if isSystemVar {
		if isGlobalVar {
			return tcc.GetSession().GetGlobalVar(varName)
		} else {
			return tcc.GetSession().GetSessionVar(varName)
		}
	} else {
		_, val, err := tcc.GetSession().GetUserDefinedVar(varName)
		return val, err
	}
}

func (tcc *TxnCompilerContext) ResolveAccountIds(accountNames []string) ([]uint32, error) {
	var err error
	var sql string
	var accountIds []uint32
	var erArray []ExecResult
	var targetAccountId uint64
	if len(accountNames) == 0 {
		return []uint32{}, nil
	}

	dedup := make(map[string]int8)
	for _, name := range accountNames {
		dedup[name] = 1
	}

	ses := tcc.GetSession()
	ctx := ses.GetRequestContext()
	bh := ses.GetBackgroundExec(ctx)
	defer bh.Close()

	err = bh.Exec(ctx, "begin;")
	if err != nil {
		goto handleFailed
	}

	for name := range dedup {
		sql = getSqlForCheckTenant(name)
		bh.ClearExecResultSet()
		err = bh.Exec(ctx, sql)
		if err != nil {
			goto handleFailed
		}

		erArray, err = getResultSet(ctx, bh)
		if err != nil {
			goto handleFailed
		}

		if execResultArrayHasData(erArray) {
			for i := uint64(0); i < erArray[0].GetRowCount(); i++ {
				targetAccountId, err = erArray[0].GetUint64(ctx, i, 0)
				if err != nil {
					goto handleFailed
				}
			}
			accountIds = append(accountIds, uint32(targetAccountId))
		} else {
			return nil, moerr.NewInternalError(ctx, "there is no account %s", name)
		}
	}

	err = bh.Exec(ctx, "commit;")
	if err != nil {
		goto handleFailed
	}
	return accountIds, err
handleFailed:
	//ROLLBACK the transaction
	rbErr := bh.Exec(ctx, "rollback;")
	if rbErr != nil {
		return nil, rbErr
	}
	return nil, err
}

func (tcc *TxnCompilerContext) GetPrimaryKeyDef(dbName string, tableName string) []*plan2.ColDef {
	ctx := tcc.GetSession().GetRequestContext()
	dbName, err := tcc.ensureDatabaseIsNotEmpty(dbName)
	if err != nil {
		return nil
	}
	ctx, relation, err := tcc.getRelation(dbName, tableName)
	if err != nil {
		return nil
	}

	priKeys, err := relation.GetPrimaryKeys(ctx)
	if err != nil {
		return nil
	}
	if len(priKeys) == 0 {
		return nil
	}

	priDefs := make([]*plan2.ColDef, 0, len(priKeys))
	for _, key := range priKeys {
		priDefs = append(priDefs, &plan2.ColDef{
			Name: key.Name,
			Typ: &plan2.Type{
				Id:        int32(key.Type.Oid),
				Width:     key.Type.Width,
				Precision: key.Type.Precision,
				Scale:     key.Type.Scale,
				Size:      key.Type.Size,
			},
			Primary: key.Primary,
		})
	}
	return priDefs
}

func (tcc *TxnCompilerContext) GetHideKeyDef(dbName string, tableName string) *plan2.ColDef {
	ctx := tcc.GetSession().GetRequestContext()
	dbName, err := tcc.ensureDatabaseIsNotEmpty(dbName)
	if err != nil {
		return nil
	}
	ctx, relation, err := tcc.getRelation(dbName, tableName)
	if err != nil {
		return nil
	}

	hideKeys, err := relation.GetHideKeys(ctx)
	if err != nil {
		return nil
	}
	if len(hideKeys) == 0 {
		return nil
	}
	hideKey := hideKeys[0]

	hideDef := &plan2.ColDef{
		Name: hideKey.Name,
		Typ: &plan2.Type{
			Id:        int32(hideKey.Type.Oid),
			Width:     hideKey.Type.Width,
			Precision: hideKey.Type.Precision,
			Scale:     hideKey.Type.Scale,
			Size:      hideKey.Type.Size,
		},
		Primary: hideKey.Primary,
	}
	return hideDef
}

func fixColumnName(cols []*engine.Attribute, expr *plan.Expr) {
	switch exprImpl := expr.Expr.(type) {
	case *plan.Expr_F:
		for _, arg := range exprImpl.F.Args {
			fixColumnName(cols, arg)
		}
	case *plan.Expr_Col:
		exprImpl.Col.Name = cols[exprImpl.Col.ColPos].Name
	}
}

func (tcc *TxnCompilerContext) Stats(obj *plan2.ObjectRef, e *plan2.Expr) (stats *plan2.Stats) {
	stats = new(plan2.Stats)
	dbName := obj.GetSchemaName()
	dbName, err := tcc.ensureDatabaseIsNotEmpty(dbName)
	if err != nil {
		return
	}
	tableName := obj.GetObjName()
	ctx, table, err := tcc.getRelation(dbName, tableName)
	if err != nil {
		return
	}
	if e != nil {
		cols, _ := table.TableColumns(ctx)
		fixColumnName(cols, e)
	}
	blockNum, rows, err := table.FilteredStats(ctx, e)
	if err != nil {
		return
	}
	stats.Cost = float64(rows)
	stats.Outcnt = stats.Cost * plan2.DeduceSelectivity(e)
	stats.BlockNum = blockNum
	return
}

func (tcc *TxnCompilerContext) GetProcess() *process.Process {
	tcc.mu.Lock()
	defer tcc.mu.Unlock()
	return tcc.proc
}

func (tcc *TxnCompilerContext) SetProcess(proc *process.Process) {
	tcc.mu.Lock()
	defer tcc.mu.Unlock()
	tcc.proc = proc
}

// fakeDataSetFetcher gets the result set from the pipeline and save it in the session.
// It will not send the result to the client.
func fakeDataSetFetcher(handle interface{}, dataSet *batch.Batch) error {
	if handle == nil || dataSet == nil {
		return nil
	}

	ses := handle.(*Session)
	oq := newFakeOutputQueue(ses.GetMysqlResultSet())
	n := vector.Length(dataSet.Vecs[0])
	for j := 0; j < n; j++ { //row index
		if dataSet.Zs[j] <= 0 {
			continue
		}
		_, err := extractRowFromEveryVector(ses, dataSet, int64(j), oq)
		if err != nil {
			return err
		}
	}
	err := oq.flush()
	if err != nil {
		return err
	}
	ses.AppendMysqlResultSetOfBackgroundTask(ses.GetMysqlResultSet())
	return nil
}

// getResultSet extracts the result set
func getResultSet(ctx context.Context, bh BackgroundExec) ([]ExecResult, error) {
	results := bh.GetExecResultSet()
	rsset := make([]ExecResult, len(results))
	for i, value := range results {
		if er, ok := value.(ExecResult); ok {
			rsset[i] = er
		} else {
			return nil, moerr.NewInternalError(ctx, "it is not the type of result set")
		}
	}
	return rsset, nil
}

// executeSQLInBackgroundSession executes the sql in an independent session and transaction.
// It sends nothing to the client.
func executeSQLInBackgroundSession(ctx context.Context, mp *mpool.MPool, pu *config.ParameterUnit, sql string) ([]ExecResult, error) {
	bh := NewBackgroundHandler(ctx, mp, pu)
	defer bh.Close()
	logutil.Debugf("background exec sql:%v", sql)
	err := bh.Exec(ctx, sql)
	logutil.Debugf("background exec sql done")
	if err != nil {
		return nil, err
	}

	//get the result set
	//TODO: debug further
	//mrsArray := ses.GetAllMysqlResultSet()
	//for _, mrs := range mrsArray {
	//	for i := uint64(0); i < mrs.GetRowCount(); i++ {
	//		row, err := mrs.GetRow(i)
	//		if err != nil {
	//			return err
	//		}
	//		logutil.Info(row)
	//	}
	//}

	return getResultSet(ctx, bh)
}

type BackgroundHandler struct {
	mce *MysqlCmdExecutor
	ses *BackgroundSession
}

var NewBackgroundHandler = func(ctx context.Context, mp *mpool.MPool, pu *config.ParameterUnit) BackgroundExec {
	bh := &BackgroundHandler{
		mce: NewMysqlCmdExecutor(),
		ses: NewBackgroundSession(ctx, mp, pu, gSysVariables),
	}
	return bh
}

func (bh *BackgroundHandler) Close() {
	bh.mce.Close()
	bh.ses.Close()
}

func (bh *BackgroundHandler) Exec(ctx context.Context, sql string) error {
	bh.mce.SetSession(bh.ses.Session)
	if ctx == nil {
		ctx = bh.ses.GetRequestContext()
	}
	bh.mce.ChooseDoQueryFunc(bh.ses.GetParameterUnit().SV.EnableDoComQueryInProgress)
	//logutil.Debugf("-->bh:%s", sql)
	err := bh.mce.GetDoQueryFunc()(ctx, sql)
	if err != nil {
		return err
	}
	return err
}

func (bh *BackgroundHandler) GetExecResultSet() []interface{} {
	mrs := bh.ses.GetAllMysqlResultSet()
	ret := make([]interface{}, len(mrs))
	for i, mr := range mrs {
		ret[i] = mr
	}
	return ret
}

func (bh *BackgroundHandler) ClearExecResultSet() {
	bh.ses.ClearAllMysqlResultSet()
}<|MERGE_RESOLUTION|>--- conflicted
+++ resolved
@@ -1678,11 +1678,8 @@
 	if err != nil {
 		return nil, nil
 	}
-<<<<<<< HEAD
-=======
-	ctx := tcc.GetSession().GetRequestContext()
+
 	tableId := table.GetTableID(ctx)
->>>>>>> f78df238
 	engineDefs, err := table.TableDefs(ctx)
 	if err != nil {
 		return nil, nil
