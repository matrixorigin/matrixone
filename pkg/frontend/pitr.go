// Copyright 2024 Matrix Origin
//
// Licensed under the Apache License, Version 2.0 (the "License");
// you may not use this file except in compliance with the License.
// You may obtain a copy of the License at
//
//      http://www.apache.org/licenses/LICENSE-2.0
//
// Unless required by applicable law or agreed to in writing, software
// distributed under the License is distributed on an "AS IS" BASIS,
// WITHOUT WARRANTIES OR CONDITIONS OF ANY KIND, either express or implied.
// See the License for the specific language governing permissions and
// limitations under the License.

package frontend

import (
	"context"
	"fmt"
	"math"
	"strings"
	"time"

	"github.com/google/uuid"
	"github.com/matrixorigin/matrixone/pkg/common/moerr"
	"github.com/matrixorigin/matrixone/pkg/container/types"
	"github.com/matrixorigin/matrixone/pkg/defines"
	pbplan "github.com/matrixorigin/matrixone/pkg/pb/plan"
	"github.com/matrixorigin/matrixone/pkg/pb/timestamp"
	"github.com/matrixorigin/matrixone/pkg/sql/parsers"
	"github.com/matrixorigin/matrixone/pkg/sql/parsers/dialect"
	"github.com/matrixorigin/matrixone/pkg/sql/parsers/dialect/mysql"
	"github.com/matrixorigin/matrixone/pkg/sql/parsers/tree"
	"github.com/matrixorigin/matrixone/pkg/sql/plan"
)

var (
	insertIntoMoPitr = `insert into mo_catalog.mo_pitr(
		pitr_id,
		pitr_name,
		create_account,
		create_time,
		modified_time,
		level,
		account_id,
		account_name,
		database_name,
		table_name,
		obj_id,
		pitr_length,
		pitr_unit ) values ('%s', '%s', %d, '%s', '%s', '%s', %d, '%s', '%s', '%s', %d, %d, '%s');`

	checkPitrFormat = `select pitr_id from mo_catalog.mo_pitr where pitr_name = "%s" and create_account = %d order by pitr_id;`

	dropPitrFormat = `delete from mo_catalog.mo_pitr where pitr_name = '%s' and create_account = %d order by pitr_id;`

	alterPitrFormat = `update mo_catalog.mo_pitr set modified_time = '%s', pitr_length = %d, pitr_unit = '%s' where pitr_name = '%s' and create_account = %d;`

	getPitrFormat = `select * from mo_catalog.mo_pitr`

	checkDupPitrFormat = `select pitr_id from mo_catalog.mo_pitr where create_account = %d and obj_id = %d;`

	getSqlForCheckDatabaseFmt = `select dat_id from mo_catalog.mo_database {MO_TS = %d} where datname = '%s';`

	getSqlForCheckTableFmt = `select rel_id from mo_catalog.mo_tables {MO_TS = %d} where reldatabase = '%s' and relname = '%s';`

	getSqlForCheckAccountFmt = `select account_id from mo_catalog.mo_account {MO_TS = %d} where account_name = '%s';`

	getPubInfoWithPitrFormat = `select pub_name, database_name, database_id, table_list, account_list, created_time, update_time, owner, creator, comment from mo_catalog.mo_pubs {MO_TS = %d} where database_name = '%s';`

	// update mo_pitr object id
	updateMoPitrAccountObjectIdFmt = `update mo_catalog.mo_pitr set obj_id = %d, modified_time = '%s' where account_name = '%s';`
)

type pitrRecord struct {
	pitrId        string
	pitrName      string
	createAccount uint64
	createTime    string
	modifiedTime  string
	level         string
	accountId     uint64
	accountName   string
	databaseName  string
	tableName     string
	objId         uint64
	pitrValue     uint64
	pitrUnit      string
}

func getSqlForCreatePitr(ctx context.Context, pitrId, pitrName string, createAcc uint64, createTime, modifitedTime string, level string, accountId uint64, accountName, databaseName, tableName string, objectId uint64, pitrLength uint8, pitrValue string) (string, error) {
	err := inputNameIsInvalid(ctx, pitrName)
	if err != nil {
		return "", err
	}
	return fmt.Sprintf(insertIntoMoPitr, pitrId, pitrName, createAcc, createTime, modifitedTime, level, accountId, accountName, databaseName, tableName, objectId, pitrLength, pitrValue), nil
}

func getSqlForCheckPitr(ctx context.Context, pitr string, accountId uint64) (string, error) {
	err := inputNameIsInvalid(ctx, pitr)
	if err != nil {
		return "", err
	}
	return fmt.Sprintf(checkPitrFormat, pitr, accountId), nil
}

func getSqlForDropPitr(pitrName string, accountId uint64) string {
	return fmt.Sprintf(dropPitrFormat, pitrName, accountId)
}

func getSqlForAlterPitr(modifiedTime string, pitrLength uint8, pitrUnit string, pitrName string, accountId uint64) string {
	return fmt.Sprintf(alterPitrFormat, modifiedTime, pitrLength, pitrUnit, pitrName, accountId)
}

func getSqlForCheckDatabaseWithPitr(ctx context.Context, ts int64, dbName string) (string, error) {
	err := inputNameIsInvalid(ctx, dbName)
	if err != nil {
		return "", err
	}
	return fmt.Sprintf(getSqlForCheckDatabaseFmt, ts, dbName), nil
}

func getSqlForCheckTableWithPitr(ctx context.Context, ts int64, dbName, tblName string) (string, error) {
	err := inputNameIsInvalid(ctx, dbName)
	if err != nil {
		return "", err
	}
	err = inputNameIsInvalid(ctx, tblName)
	if err != nil {
		return "", err
	}
	return fmt.Sprintf(getSqlForCheckTableFmt, ts, dbName, tblName), nil
}

func getSqlForCheckAccountWithPitr(ctx context.Context, ts int64, accountName string) (string, error) {
	err := inputNameIsInvalid(ctx, accountName)
	if err != nil {
		return "", err
	}
	return fmt.Sprintf(getSqlForCheckAccountFmt, ts, accountName), nil
}

func getSqlForCheckDupPitrFormat(accountId, objId uint64) string {
	return fmt.Sprintf(checkDupPitrFormat, accountId, objId)
}

func getPubInfoWithPitr(ts int64, dbName string) string {
	return fmt.Sprintf(getPubInfoWithPitrFormat, ts, dbName)
}

func getSqlForUpdateMoPitrAccountObjectId(accountName string, objId uint64, modifiedTime string) string {
	return fmt.Sprintf(updateMoPitrAccountObjectIdFmt, objId, modifiedTime, accountName)
}

func checkPitrDup(ctx context.Context, bh BackgroundExec, createAccountId, objId uint64) (bool, error) {
	sql := getSqlForCheckDupPitrFormat(createAccountId, objId)

	var newCtx = ctx
	if createAccountId != sysAccountID {
		newCtx = defines.AttachAccountId(newCtx, sysAccountID)
	}

	bh.ClearExecResultSet()
	err := bh.Exec(newCtx, sql)
	if err != nil {
		return false, err
	}

	erArray, err := getResultSet(newCtx, bh)
	if err != nil {
		return false, err
	}

	if execResultArrayHasData(erArray) {
		return true, nil
	}
	return false, nil
}

func checkPitrExistOrNot(ctx context.Context, bh BackgroundExec, pitrName string, accountId uint64) (bool, error) {
	var sql string
	var erArray []ExecResult
	var err error
	sql, err = getSqlForCheckPitr(ctx, pitrName, accountId)
	if err != nil {
		return false, err
	}
	var newCtx = ctx
	if accountId != sysAccountID {
		newCtx = defines.AttachAccountId(newCtx, sysAccountID)
	}

	bh.ClearExecResultSet()
	err = bh.Exec(newCtx, sql)
	if err != nil {
		return false, err
	}

	erArray, err = getResultSet(newCtx, bh)
	if err != nil {
		return false, err
	}

	if execResultArrayHasData(erArray) {
		return true, nil
	}
	return false, nil
}

func doCreatePitr(ctx context.Context, ses *Session, stmt *tree.CreatePitr) error {
	var err error
	var pitrLevel tree.PitrLevel
	var pitrForAccount string
	var pitrName string
	var pitrExist bool
	var accountName string
	var databaseName string
	var tableName string
	var sql string
	var isDup bool

	bh := ses.GetBackgroundExec(ctx)
	defer bh.Close()

	// check create pitr priv
	err = doCheckRole(ctx, ses)
	if err != nil {
		return err
	}

	err = bh.Exec(ctx, "begin;")
	defer func() {
		err = finishTxn(ctx, bh, err)
	}()
	if err != nil {
		return err
	}

	// 2.only sys can create cluster level pitr
	tenantInfo := ses.GetTenantInfo()
	currentAccount := tenantInfo.GetTenant()
	pitrLevel = stmt.Level
	if pitrLevel == tree.PITRLEVELCLUSTER && currentAccount != sysAccountName {
		return moerr.NewInternalError(ctx, "only sys tenant can create cluster level pitr")
	}

	// 3.only sys can create tenant level pitr for other tenant
	if pitrLevel == tree.PITRLEVELACCOUNT {
		if len(stmt.AccountName) > 0 && currentAccount != sysAccountName {
			return moerr.NewInternalError(ctx, "only sys tenant can create tenant level pitr for other tenant")
		}
	}

	// 4.check pitr value [0, 100]
	pitrVal := stmt.PitrValue
	if pitrVal <= 0 || pitrVal > 100 {
		return moerr.NewInternalErrorf(ctx, "invalid pitr value %d", pitrVal)
	}

	// 5.check pitr unit
	pitrUnit := strings.ToLower(stmt.PitrUnit)
	if pitrUnit != "h" && pitrUnit != "d" && pitrUnit != "mo" && pitrUnit != "y" {
		return moerr.NewInternalErrorf(ctx, "invalid pitr unit %s", pitrUnit)
	}

	// 6.check pitr exists or not
	pitrName = string(stmt.Name)
	pitrExist, err = checkPitrExistOrNot(ctx, bh, pitrName, uint64(tenantInfo.GetTenantID()))
	if err != nil {
		return err
	}
	if pitrExist {
		if !stmt.IfNotExists {
			return moerr.NewInternalErrorf(ctx, "pitr %s already exists", pitrName)
		} else {
			return nil
		}
	}

	// insert record to the system table
	// 1. get pitr id
	newUUid, err := uuid.NewV7()
	if err != nil {
		return err
	}

	// 2. get create account
	createAcc := tenantInfo.GetTenantID()

	switch pitrLevel {
	case tree.PITRLEVELCLUSTER:
		isDup, err = checkPitrDup(ctx, bh, uint64(createAcc), math.MaxUint64)
		if err != nil {
			return err
		}
		if isDup {
			return moerr.NewInternalError(ctx, "cluster level pitr already exists")
		}
		sql, err = getSqlForCreatePitr(
			ctx,
			newUUid.String(),
			pitrName,
			uint64(createAcc),
			types.CurrentTimestamp().String2(time.UTC, 0),
			types.CurrentTimestamp().String2(time.UTC, 0),
			pitrLevel.String(),
			0,
			accountName,
			databaseName,
			tableName,
			math.MaxUint64,
			uint8(pitrVal),
			pitrUnit)
		if err != nil {
			return err
		}
	case tree.PITRLEVELACCOUNT:
		// sys create pitr for other account
		if len(stmt.AccountName) > 0 {
			pitrForAccount = string(stmt.AccountName)
			// check account exists or not and get accountId
			getAccountIdFunc := func(accountName string) (accountId uint64, rtnErr error) {
				var erArray []ExecResult
				sql, rtnErr = getSqlForCheckTenant(ctx, accountName)
				if rtnErr != nil {
					return 0, rtnErr
				}
				bh.ClearExecResultSet()
				rtnErr = bh.Exec(ctx, sql)
				if rtnErr != nil {
					return 0, rtnErr
				}

				erArray, rtnErr = getResultSet(ctx, bh)
				if rtnErr != nil {
					return 0, rtnErr
				}

				if execResultArrayHasData(erArray) {
					for i := uint64(0); i < erArray[0].GetRowCount(); i++ {
						accountId, rtnErr = erArray[0].GetUint64(ctx, i, 0)
						if rtnErr != nil {
							return 0, rtnErr
						}
					}
				} else {
					return 0, moerr.NewInternalErrorf(ctx, "account %s does not exist", accountName)
				}
				return accountId, rtnErr
			}

			accountId, rntErr := getAccountIdFunc(pitrForAccount)
			if rntErr != nil {
				return rntErr
			}

			isDup, err = checkPitrDup(ctx, bh, uint64(createAcc), accountId)
			if err != nil {
				return err
			}
			if isDup {
				return moerr.NewInternalError(ctx, fmt.Sprintf("account `%s` already has a pitr", pitrForAccount))
			}

			sql, err = getSqlForCreatePitr(
				ctx,
				newUUid.String(),
				pitrName,
				uint64(createAcc),
				types.CurrentTimestamp().String2(time.UTC, 0),
				types.CurrentTimestamp().String2(time.UTC, 0),
				pitrLevel.String(),
				accountId,
				pitrForAccount,
				databaseName,
				tableName,
				accountId,
				uint8(pitrVal),
				pitrUnit)
			if err != nil {
				return err
			}
		} else {
			// create pitr for current account
			isDup, err = checkPitrDup(ctx, bh, uint64(createAcc), uint64(createAcc))
			if err != nil {
				return err
			}
			if isDup {
				return moerr.NewInternalError(ctx, fmt.Sprintf("account `%s` already has a pitr", currentAccount))
			}
			sql, err = getSqlForCreatePitr(
				ctx,
				newUUid.String(),
				pitrName,
				uint64(createAcc),
				types.CurrentTimestamp().String2(time.UTC, 0),
				types.CurrentTimestamp().String2(time.UTC, 0),
				pitrLevel.String(),
				uint64(createAcc),
				currentAccount,
				databaseName,
				tableName,
				uint64(createAcc),
				uint8(pitrVal),
				pitrUnit)
			if err != nil {
				return err
			}
		}

	case tree.PITRLEVELDATABASE:
		// create database level pitr for current account
		databaseName = string(stmt.DatabaseName)
		if len(databaseName) > 0 && needSkipDb(databaseName) {
			return moerr.NewInternalError(ctx, fmt.Sprintf("can not create pitr for current database %s", databaseName))
		}
		getDatabaseIdFunc := func(dbName string) (dbId uint64, rtnErr error) {
			var erArray []ExecResult
			sql, rtnErr = getSqlForCheckDatabase(ctx, dbName)
			if rtnErr != nil {
				return 0, rtnErr
			}
			bh.ClearExecResultSet()
			rtnErr = bh.Exec(ctx, sql)
			if rtnErr != nil {
				return 0, rtnErr
			}

			erArray, rtnErr = getResultSet(ctx, bh)
			if rtnErr != nil {
				return 0, rtnErr
			}

			if execResultArrayHasData(erArray) {
				for i := uint64(0); i < erArray[0].GetRowCount(); i++ {
					dbId, rtnErr = erArray[0].GetUint64(ctx, i, 0)
					if rtnErr != nil {
						return 0, rtnErr
					}
				}
			} else {
				return 0, moerr.NewInternalErrorf(ctx, "database %s does not exist", dbName)
			}
			return dbId, rtnErr
		}
		dbId, rtnErr := getDatabaseIdFunc(databaseName)
		if rtnErr != nil {
			return rtnErr
		}

		isDup, err = checkPitrDup(ctx, bh, uint64(createAcc), dbId)
		if err != nil {
			return err
		}
		if isDup {
			return moerr.NewInternalError(ctx, fmt.Sprintf("database `%s` already has a pitr", databaseName))
		}

		sql, err = getSqlForCreatePitr(
			ctx,
			newUUid.String(),
			pitrName,
			uint64(createAcc),
			types.CurrentTimestamp().String2(time.UTC, 0),
			types.CurrentTimestamp().String2(time.UTC, 0),
			pitrLevel.String(),
			uint64(createAcc),
			currentAccount,
			databaseName,
			tableName,
			dbId,
			uint8(pitrVal),
			pitrUnit)

		if err != nil {
			return err
		}

	case tree.PITRLEVELTABLE:
		// create table level pitr for current account
		databaseName = string(stmt.DatabaseName)
		tableName = string(stmt.TableName)
		if len(databaseName) > 0 && needSkipDb(databaseName) {
			return moerr.NewInternalError(ctx, fmt.Sprintf("can not create pitr for current table %s.%s", databaseName, tableName))
		}
		getTableIdFunc := func(dbName, tblName string) (tblId uint64, rtnErr error) {
			var erArray []ExecResult
			sql, rtnErr = getSqlForCheckDatabaseTable(ctx, dbName, tblName)
			if rtnErr != nil {
				return 0, rtnErr
			}
			bh.ClearExecResultSet()
			rtnErr = bh.Exec(ctx, sql)
			if rtnErr != nil {
				return 0, rtnErr
			}

			erArray, rtnErr = getResultSet(ctx, bh)
			if rtnErr != nil {
				return 0, rtnErr
			}

			if execResultArrayHasData(erArray) {
				for i := uint64(0); i < erArray[0].GetRowCount(); i++ {
					tblId, rtnErr = erArray[0].GetUint64(ctx, i, 0)
					if rtnErr != nil {
						return 0, rtnErr
					}
				}
			} else {
				return 0, moerr.NewInternalErrorf(ctx, "table %s.%s does not exist", dbName, tblName)
			}
			return tblId, rtnErr
		}
		tblId, rtnErr := getTableIdFunc(databaseName, tableName)
		if rtnErr != nil {
			return rtnErr
		}

		isDup, err = checkPitrDup(ctx, bh, uint64(createAcc), tblId)
		if err != nil {
			return err
		}
		if isDup {
			return moerr.NewInternalError(ctx, fmt.Sprintf("database `%s` table `%s` already has a pitr", databaseName, tableName))
		}

		sql, err = getSqlForCreatePitr(
			ctx,
			newUUid.String(),
			pitrName,
			uint64(createAcc),
			types.CurrentTimestamp().String2(time.UTC, 0),
			types.CurrentTimestamp().String2(time.UTC, 0),
			pitrLevel.String(),
			uint64(createAcc),
			currentAccount,
			databaseName,
			tableName,
			tblId,
			uint8(pitrVal),
			pitrUnit)

		if err != nil {
			return err
		}
	}

	// execute sql
	// chenge to sys tenant
	if currentAccount != sysAccountName {
		ctx = defines.AttachAccountId(ctx, sysAccountID)
		defer func() {
			ctx = defines.AttachAccountId(ctx, tenantInfo.GetTenantID())
		}()
	}
	err = bh.Exec(ctx, sql)
	if err != nil {
		return err
	}

	return err
}

func doDropPitr(ctx context.Context, ses *Session, stmt *tree.DropPitr) (err error) {
	var sql string
	var pitrExist bool
	bh := ses.GetBackgroundExec(ctx)
	defer bh.Close()

	// check drop pitr priv
	// only admin can drop pitr for himself
	err = doCheckRole(ctx, ses)
	if err != nil {
		return err
	}

	err = bh.Exec(ctx, "begin;")
	defer func() {
		err = finishTxn(ctx, bh, err)
	}()
	if err != nil {
		return err
	}

	// check pitr exists or not
	tenantInfo := ses.GetTenantInfo()
	pitrExist, err = checkPitrExistOrNot(ctx, bh, string(stmt.Name), uint64(tenantInfo.GetTenantID()))
	if err != nil {
		return err
	}

	if !pitrExist {
		if !stmt.IfExists {
			return moerr.NewInternalErrorf(ctx, "pitr %s does not exist", string(stmt.Name))
		} else {
			// do nothing
			return err
		}
	} else {
		sql = getSqlForDropPitr(
			string(stmt.Name),
			uint64(tenantInfo.GetTenantID()))

		if tenantInfo.GetTenant() != sysAccountName {
			ctx = defines.AttachAccountId(ctx, sysAccountID)
			defer func() {
				ctx = defines.AttachAccountId(ctx, tenantInfo.GetTenantID())
			}()
		}
		err = bh.Exec(ctx, sql)
		if err != nil {
			return err
		}
	}
	return err
}

func doAlterPitr(ctx context.Context, ses *Session, stmt *tree.AlterPitr) (err error) {
	var sql string
	var pitrExist bool
	bh := ses.GetBackgroundExec(ctx)
	defer bh.Close()

	// check alter pitr priv
	// only admin can alter pitr for himself
	err = doCheckRole(ctx, ses)
	if err != nil {
		return err
	}

	// check pitr value
	if stmt.PitrValue < 0 || stmt.PitrValue > 100 {
		return moerr.NewInternalErrorf(ctx, "invalid pitr value %d", stmt.PitrValue)
	}

	// check pitr unit
	pitrUnit := strings.ToLower(stmt.PitrUnit)
	if pitrUnit != "h" && pitrUnit != "d" && pitrUnit != "mo" && pitrUnit != "y" {
		return moerr.NewInternalErrorf(ctx, "invalid pitr unit %s", pitrUnit)
	}

	err = bh.Exec(ctx, "begin;")
	defer func() {
		err = finishTxn(ctx, bh, err)
	}()

	if err != nil {
		return err
	}

	// check pitr exists or not
	tenantInfo := ses.GetTenantInfo()
	pitrExist, err = checkPitrExistOrNot(ctx, bh, string(stmt.Name), uint64(tenantInfo.GetTenantID()))
	if err != nil {
		return err
	}

	if !pitrExist {
		if !stmt.IfExists {
			return moerr.NewInternalErrorf(ctx, "pitr %s does not exist", string(stmt.Name))
		} else {
			// do nothing
			return err
		}
	} else {
		sql = getSqlForAlterPitr(types.CurrentTimestamp().String2(time.UTC, 0),
			uint8(stmt.PitrValue),
			pitrUnit,
			string(stmt.Name),
			uint64(tenantInfo.GetTenantID()))

		if tenantInfo.GetTenant() != sysAccountName {
			ctx = defines.AttachAccountId(ctx, sysAccountID)
			defer func() {
				ctx = defines.AttachAccountId(ctx, tenantInfo.GetTenantID())
			}()
		}

		err = bh.Exec(ctx, sql)
		if err != nil {
			return err
		}
	}
	return err
}

func doRestorePitr(ctx context.Context, ses *Session, stmt *tree.RestorePitr) (err error) {
	bh := ses.GetBackgroundExec(ctx)
	defer bh.Close()

	var restoreLevel tree.RestoreLevel
	// reslove timestamp
	ts, err := doResolveTimeStamp(stmt.TimeStamp)
	if err != nil {
		return err
	}

	// get pitr name
	pitrName := string(stmt.Name)
	srcAccountName := string(stmt.AccountName)
	dbName := string(stmt.DatabaseName)
	tblName := string(stmt.TableName)

	// restore as a txn
	if err = bh.Exec(ctx, "begin;"); err != nil {
		return err
	}
	defer func() {
		err = finishTxn(ctx, bh, err)
	}()

	// check if the pitr exists
	tenantInfo := ses.GetTenantInfo()
	pitrExist, err := checkPitrExistOrNot(ctx, bh, pitrName, uint64(tenantInfo.GetTenantID()))
	if err != nil {
		return err
	}

	if !pitrExist {
		return moerr.NewInternalErrorf(ctx, "pitr %s does not exist", pitrName)
	}

	// check if the database can be restore
	if len(dbName) != 0 && needSkipDb(dbName) {
		return moerr.NewInternalErrorf(ctx, "database %s can not be restore", dbName)
	}

	// get pitr Record
	var pitr *pitrRecord
	if pitr, err = getPitrByName(ctx, bh, pitrName, uint64(tenantInfo.GetTenantID())); err != nil {
		return err
	}

	// check the restore level and the pitr level
	if err = checkPitrValidOrNot(pitr, stmt, tenantInfo); err != nil {
		return err
	}

	// check the ts is valid or not
	if err = checkPitrInValidDurtion(ts, pitr); err != nil {
		return err
	}

	if len(srcAccountName) > 0 {
		restoreOtherAccount := func() (rtnErr error) {
			fromAccount := string(stmt.SrcAccountName)
			if len(fromAccount) == 0 {
				fromAccount = pitr.accountName
			}
			toAccountId := uint32(pitr.accountId)
			// check account exists or not
			var accountExist bool
			if accountExist, rtnErr = doCheckAccountExistsInPitrRestore(ctx, ses.GetService(), bh, pitrName, ts, fromAccount, toAccountId); rtnErr != nil {
				return rtnErr
			}
			if !accountExist {
				return moerr.NewInternalErrorf(ctx, "account `%s` does not exists at timestamp: %v", tenantInfo.GetTenant(), nanoTimeFormat(ts))
			}
			// mock snapshot
			var snapshotName string
			snapshotName, rtnErr = insertSnapshotRecord(ctx, ses.GetService(), bh, pitrName, ts, uint64(toAccountId), fromAccount)
			defer func() {
				deleteSnapshotRecord(ctx, ses.GetService(), bh, pitrName, snapshotName)
			}()
			if rtnErr != nil {
				return rtnErr
			}

			restoreAccount := toAccountId

			if srcAccountName != pitr.accountName {
				// restore account to other account
				toAccountId, rtnErr = getAccountId(ctx, bh, string(stmt.AccountName))
				if rtnErr != nil {
					return rtnErr
				}
			}

			// drop foreign key related tables first
			if err = deleteCurFkTables(ctx, ses.GetService(), bh, dbName, tblName, toAccountId); err != nil {
				return
			}

			// get topo sorted tables with foreign key
			sortedFkTbls, err := fkTablesTopoSort(ctx, bh, snapshotName, dbName, tblName)
			if err != nil {
				return
			}

			// get foreign key table infos
			fkTableMap, err := getTableInfoMap(ctx, ses.GetService(), bh, snapshotName, dbName, tblName, sortedFkTbls)
			if err != nil {
				return
			}

			// collect views and tables during table restoration
			viewMap := make(map[string]*tableInfo)

			rtnErr = restoreToAccount(ctx, ses.GetService(), bh, snapshotName, toAccountId, fkTableMap, viewMap, ts, restoreAccount, false, nil)
			if rtnErr != nil {
				return rtnErr
			}

			if len(fkTableMap) > 0 {
				if err = restoreTablesWithFk(ctx, ses.GetService(), bh, snapshotName, sortedFkTbls, fkTableMap, toAccountId, ts); err != nil {
					return
				}
			}

			if len(viewMap) > 0 {
				if err = restoreViews(ctx, ses, bh, snapshotName, viewMap, toAccountId); err != nil {
					return
				}
			}
			// checks if the given context has been canceled.
			if err = CancelCheck(ctx); err != nil {
				return
			}
			return rtnErr
		}

		err = restoreOtherAccount()
		if err != nil {
			return err
		}
		return err
	}

	restoreLevel = stmt.Level

	// restore self account
	// check account exists or not
	var accountExist bool
	if accountExist, err = doCheckAccountExistsInPitrRestore(ctx, ses.GetService(), bh, pitrName, ts, tenantInfo.GetTenant(), tenantInfo.GetTenantID()); err != nil {
		return err
	}
	if !accountExist {
		return moerr.NewInternalErrorf(ctx, "account `%s` does not exists at timestamp: %v", tenantInfo.GetTenant(), nanoTimeFormat(ts))
	}

	//drop foreign key related tables first
	if err = deleteCurFkTableInPitrRestore(ctx, ses.GetService(), bh, pitrName, dbName, tblName); err != nil {
		return
	}

	// get topo sorted tables with foreign key
	sortedFkTbls, err := fkTablesTopoSortInPitrRestore(ctx, bh, ts, dbName, tblName)
	if err != nil {
		return
	}

	// get foreign key table infos
	fkTableMap, err := getTableInfoMapInPitrRestore(ctx, ses.GetService(), bh, pitrName, ts, dbName, tblName, sortedFkTbls)
	if err != nil {
		return
	}

	// collect views and tables during table restoration
	viewMap := make(map[string]*tableInfo)

	// restore according the restore level
	switch restoreLevel {
	case tree.RESTORELEVELCLUSTER:
		subDbToRestore := make(map[string]*subDbRestoreRecord)
		if err = restoreToCluster(ctx, ses, bh, pitrName, ts, subDbToRestore); err != nil {
			return
		}
		if len(subDbToRestore) > 0 {
			for _, subDb := range subDbToRestore {
				if err = restoreToSubDb(ctx, ses.GetService(), bh, pitrName, subDb); err != nil {
					return err
				}
			}
		}
		return
	case tree.RESTORELEVELACCOUNT:
		if err = restoreToAccountWithPitr(ctx, ses.GetService(), bh, pitrName, ts, fkTableMap, viewMap, tenantInfo.TenantID); err != nil {
			return
		}
	case tree.RESTORELEVELDATABASE:
		if err = restoreToDatabaseWithPitr(ctx, ses.GetService(), bh, pitrName, ts, dbName, fkTableMap, viewMap, tenantInfo.TenantID); err != nil {
			return
		}
	case tree.RESTORELEVELTABLE:
		if err = restoreToTableWithPitr(ctx, ses.service, bh, pitrName, ts, dbName, tblName, fkTableMap, viewMap, tenantInfo.TenantID); err != nil {
			return
		}

	default:
		return moerr.NewInternalErrorf(ctx, "unknown restore level %v", restoreLevel)
	}

	if len(fkTableMap) > 0 {
		if err = restoreTablesWithFkByPitr(ctx, ses.GetService(), bh, pitrName, ts, sortedFkTbls, fkTableMap); err != nil {
			return
		}
	}

	if len(viewMap) > 0 {
		if err = restoreViewsWithPitr(ctx, ses, bh, pitrName, ts, viewMap, tenantInfo.GetTenant(), tenantInfo.GetTenantID()); err != nil {
			return
		}
	}

	if err != nil {
		return
	}
	return

}

func restoreToAccountWithPitr(
	ctx context.Context,
	sid string,
	bh BackgroundExec,
	pitrName string,
	ts int64,
	fkTableMap map[string]*tableInfo,
	viewMap map[string]*tableInfo,
	curAccount uint32,
) (err error) {
	getLogger(sid).Info(fmt.Sprintf("[%s] start to restore account , restore timestamp : %d", pitrName, ts))

	var dbNames []string
	// delete current dbs
	if dbNames, err = showDatabases(ctx, sid, bh, ""); err != nil {
		return
	}

	for _, dbName := range dbNames {
		if needSkipDb(dbName) {
			// drop existing cluster table
			if curAccount == 0 && dbName == moCatalog {
				if err = dropClusterTable(ctx, sid, bh, "", curAccount); err != nil {
					return
				}
			}
			getLogger(sid).Info(fmt.Sprintf("[%s]skip drop db: %v", pitrName, dbName))
			continue
		}

		getLogger(sid).Info(fmt.Sprintf("[%s]drop current exists db: %v", pitrName, dbName))
		if err = dropDb(ctx, bh, dbName); err != nil {
			return
		}
	}

	// restore dbs
	if dbNames, err = showDatabasesWithPitr(
		ctx,
		sid,
		bh,
		pitrName,
		ts); err != nil {
		return
	}

	for _, dbName := range dbNames {
		if err = restoreToDatabaseWithPitr(
			ctx,
			sid,
			bh,
			pitrName,
			ts,
			dbName,
			fkTableMap,
			viewMap,
			curAccount); err != nil {
			return
		}
	}

	//restore system db
	if err = restoreSystemDatabaseWithPitr(
		ctx,
		sid,
		bh,
		pitrName,
		ts,
		curAccount); err != nil {
		return
	}
	return
}

func restoreToDatabaseWithPitr(
	ctx context.Context,
	sid string,
	bh BackgroundExec,
	pitrName string,
	ts int64,
	dbName string,
	fkTableMap map[string]*tableInfo,
	viewMap map[string]*tableInfo,
	curAccount uint32,
) (err error) {
	getLogger(sid).Info(fmt.Sprintf("[%s] start to restore db: %v, restore timestamp: %d", pitrName, dbName, ts))

	var databaseExist bool
	if databaseExist, err = doCheckDatabaseExistsInPitrRestore(ctx, sid, bh, pitrName, ts, dbName); err != nil {
		return err
	}
	if !databaseExist {
		return moerr.NewInternalErrorf(ctx, "database '%s' does not exists at timestamp: %v", dbName, nanoTimeFormat(ts))
	}

	return restoreToDatabaseOrTableWithPitr(
		ctx,
		sid,
		bh,
		pitrName,
		ts,
		dbName,
		"",
		fkTableMap,
		viewMap,
		curAccount)
}

func restoreToTableWithPitr(
	ctx context.Context,
	sid string,
	bh BackgroundExec,
	pitrName string,
	ts int64,
	dbName string,
	tblName string,
	fkTableMap map[string]*tableInfo,
	viewMap map[string]*tableInfo,
	curAccount uint32,
) (err error) {
	getLogger(sid).Info(fmt.Sprintf("[%s]  start to restore table: '%v' at timestamp %d", pitrName, tblName, ts))

	var TableExist bool
	if TableExist, err = doCheckTableExistsInPitrRestore(ctx, sid, bh, pitrName, ts, dbName, tblName); err != nil {
		return err
	}
	if !TableExist {
		return moerr.NewInternalErrorf(ctx, "database '%s' table '%s' does not exists at timestamp: %v", dbName, tblName, nanoTimeFormat(ts))
	}
	return restoreToDatabaseOrTableWithPitr(
		ctx,
		sid,
		bh,
		pitrName,
		ts,
		dbName,
		tblName,
		fkTableMap,
		viewMap,
		curAccount)
}

func restoreToDatabaseOrTableWithPitr(
	ctx context.Context,
	sid string,
	bh BackgroundExec,
	pitrName string,
	ts int64,
	dbName string,
	tblName string,
	fkTableMap map[string]*tableInfo,
	viewMap map[string]*tableInfo,
	curAccount uint32,
) (err error) {
	if needSkipDb(dbName) {
		getLogger(sid).Info(fmt.Sprintf("[%s] skip restore db: '%v'", pitrName, dbName))
		return
	}

	var createDbSql string
	createDbSql, err = getCreateDatabaseSqlInPitr(ctx, sid, bh, pitrName, dbName, curAccount, ts)
	if err != nil {
		return
	}

	restoreToTbl := tblName != ""

	// if restore to table, check if the db is sub db
	isSubDb := strings.Contains(createDbSql, "from") && strings.Contains(createDbSql, "publication")
	if isSubDb && restoreToTbl {
		return moerr.NewInternalError(ctx, "can't restore to table for sub db")
	}

	// if restore to db, delete the same name db first
	if !restoreToTbl {
		getLogger(sid).Info(fmt.Sprintf("[%s] start to drop database: '%v'", pitrName, dbName))
		if err = dropDb(ctx, bh, dbName); err != nil {
			return
		}
	}

	getLogger(sid).Info(fmt.Sprintf("[%s] start to create database: '%v'", pitrName, dbName))
	if isSubDb {

		// check if the publication exists
		// if the publication exists, create the db with the publication
		// else skip restore the db

		var isPubExist bool
		isPubExist, _ = checkPubExistOrNot(ctx, sid, bh, pitrName, dbName, ts)
		if !isPubExist {
			getLogger(sid).Info(fmt.Sprintf("[%s] skip restore db: %v, no publication", pitrName, dbName))
			return
		}

		// create db with publication
		getLogger(sid).Info(fmt.Sprintf("[%s] start to create db with pub: %v, create db sql: %s", pitrName, dbName, createDbSql))
		if err = bh.Exec(ctx, createDbSql); err != nil {
			return
		}

		return
	} else {
		createDbSql = fmt.Sprintf("CREATE DATABASE IF NOT EXISTS `%s`", dbName)
		// create db
		getLogger(sid).Info(fmt.Sprintf("[%s] start to create db: %v, create db sql: %s", pitrName, dbName, createDbSql))
		if err = bh.Exec(ctx, createDbSql); err != nil {
			return
		}
	}

	// restore publication record
	if !restoreToTbl {
		getLogger(sid).Info(fmt.Sprintf("[%s] start to create pub: %v", pitrName, dbName))
		if err = createPubByPitr(ctx, sid, bh, pitrName, dbName, curAccount, ts); err != nil {
			return
		}
	}

	tableInfos, err := getTableInfoWithPitr(ctx, sid, bh, pitrName, ts, dbName, tblName)
	if err != nil {
		return
	}

	// if restore to table, expect only one table here
	if restoreToTbl {
		if len(tableInfos) == 0 {
			return moerr.NewInternalErrorf(ctx, "table '%s' not exists at pitr '%s'", tblName, pitrName)
		} else if len(tableInfos) != 1 {
			return moerr.NewInternalErrorf(ctx, "find %v tableInfos by name '%s' at pitr '%s', expect only 1", len(tableInfos), tblName, pitrName)
		}
	}

	for _, tblInfo := range tableInfos {
		key := genKey(dbName, tblInfo.tblName)

		// skip table which is foreign key related
		if _, ok := fkTableMap[key]; ok {
			continue
		}

		// skip view
		if tblInfo.typ == view {
			viewMap[key] = tblInfo
			continue
		}

		// checks if the given context has been canceled.
		if err = CancelCheck(ctx); err != nil {
			return
		}

		if err = reCreateTableWithPitr(ctx,
			sid,
			bh,
			pitrName,
			ts,
			tblInfo); err != nil {
			return
		}
	}
	return
}

func reCreateTableWithPitr(
	ctx context.Context,
	sid string,
	bh BackgroundExec,
	pitrName string,
	ts int64,
	tblInfo *tableInfo) (err error) {
	getLogger(sid).Info(fmt.Sprintf("[%s] start to restore table: '%v' at timestamp %d", pitrName, tblInfo.tblName, ts))

	var isMasterTable bool
	isMasterTable, err = checkTableIsMaster(ctx, sid, bh, pitrName, tblInfo.dbName, tblInfo.tblName)
	if isMasterTable {
		// skip restore the table which is master table
		getLogger(sid).Info(fmt.Sprintf("[%s] skip restore master table: %v.%v", pitrName, tblInfo.dbName, tblInfo.tblName))
		return
	}

	if err = bh.Exec(ctx, fmt.Sprintf("use `%s`", tblInfo.dbName)); err != nil {
		return
	}

	getLogger(sid).Info(fmt.Sprintf("[%s] start to drop table: '%v',", pitrName, tblInfo.tblName))
	if err = bh.Exec(ctx, fmt.Sprintf("drop table if exists %s", tblInfo.tblName)); err != nil {
		return
	}

	// create table
	getLogger(sid).Info(fmt.Sprintf("[%s]  start to create table: '%v', create table sql: %s", pitrName, tblInfo.tblName, tblInfo.createSql))
	if err = bh.Exec(ctx, tblInfo.createSql); err != nil {
		if strings.Contains(err.Error(), "no such table") {
			getLogger(sid).Info(fmt.Sprintf("[%s] foreign key table %v referenced table not exists, skip restore", pitrName, tblInfo.tblName))
			err = nil
		}
		return
	}

	// insert data
	insertIntoSql := fmt.Sprintf(restoreTableDataByTsFmt, tblInfo.dbName, tblInfo.tblName, tblInfo.dbName, tblInfo.tblName, ts)
	beginTime := time.Now()
	getLogger(sid).Info(fmt.Sprintf("[%s] start to insert select table: '%v', insert sql: %s", pitrName, tblInfo.tblName, insertIntoSql))
	if err = bh.Exec(ctx, insertIntoSql); err != nil {
		return
	}
	getLogger(sid).Info(fmt.Sprintf("[%s] insert select table: %v, cost: %v", pitrName, tblInfo.tblName, time.Since(beginTime)))

	return
}

func getTableInfoWithPitr(
	ctx context.Context,
	sid string,
	bh BackgroundExec,
	pitrName string,
	ts int64,
	dbName string,
	tblName string) ([]*tableInfo, error) {
	getLogger(sid).Info(fmt.Sprintf("[%s] start to get table info: datatabse `%s`, table `%s`, ts %d", pitrName, dbName, tblName, ts))
	tableInfos, err := showFullTablesWitsTs(ctx,
		sid,
		bh,
		pitrName,
		ts,
		dbName,
		tblName)
	if err != nil {
		return nil, err
	}

	for _, tblInfo := range tableInfos {
		if tblInfo.createSql, err = getCreateTableSqlWithTs(ctx, bh, ts, dbName, tblInfo.tblName); err != nil {
			return nil, err
		}
	}

	return tableInfos, nil
}

func showFullTablesWitsTs(
	ctx context.Context,
	sid string,
	bh BackgroundExec,
	pitrName string,
	ts int64,
	dbName string,
	tblName string) ([]*tableInfo, error) {
	sql := fmt.Sprintf("show full tables from `%s`", dbName)
	if len(tblName) > 0 {
		sql += fmt.Sprintf(" like '%s'", tblName)
	}
	if ts > 0 {
		sql += fmt.Sprintf(" {MO_TS = %d}", ts)
	}
	getLogger(sid).Info(fmt.Sprintf("[%s] show full table `%s.%s` sql: %s ", pitrName, dbName, tblName, sql))
	// cols: table name, table type
	colsList, err := getStringColsList(ctx, bh, sql, 0, 1)
	if err != nil {
		return nil, err
	}

	ans := make([]*tableInfo, len(colsList))
	for i, cols := range colsList {
		ans[i] = &tableInfo{
			dbName:  dbName,
			tblName: cols[0],
			typ:     tableType(cols[1]),
		}
	}
	getLogger(sid).Info(fmt.Sprintf("[%s] show full table `%s.%s`, get table number `%d`", pitrName, dbName, tblName, len(ans)))
	return ans, nil
}

func getCreateTableSqlWithTs(ctx context.Context, bh BackgroundExec, ts int64, dbName string, tblName string) (string, error) {
	sql := fmt.Sprintf("show create table `%s`.`%s`", dbName, tblName)
	if ts > 0 {
		sql += fmt.Sprintf(" {MO_TS = %d}", ts)
	}

	// cols: table_name, create_sql
	colsList, err := getStringColsList(ctx, bh, sql, 1)
	if err != nil {
		return "", nil
	}
	if len(colsList) == 0 || len(colsList[0]) == 0 {
		return "", moerr.NewNoSuchTable(ctx, dbName, tblName)
	}
	return colsList[0][0], nil
}

func showDatabasesWithPitr(ctx context.Context,
	sid string,
	bh BackgroundExec,
	pitrName string,
	ts int64) ([]string, error) {
	getLogger(sid).Info(fmt.Sprintf("[%s] start to get all database ", pitrName))
	sql := "show databases"
	if ts > 0 {
		sql += fmt.Sprintf(" {MO_TS = %d}", ts)
	}

	// cols: dbname
	colsList, err := getStringColsList(ctx, bh, sql, 0)
	if err != nil {
		return nil, err
	}

	dbNames := make([]string, len(colsList))
	for i, cols := range colsList {
		dbNames[i] = cols[0]
	}
	return dbNames, nil
}

// func for fk table
func deleteCurFkTableInPitrRestore(ctx context.Context,
	sid string,
	bh BackgroundExec,
	pitrName string,
	dbName string,
	tblName string) (err error) {
	getLogger(sid).Info(fmt.Sprintf("[%s] start to drop cur fk tables", pitrName))

	// get topo sorted tables with foreign key
	sortedFkTbls, err := fkTablesTopoSort(ctx, bh, "", dbName, tblName)
	if err != nil {
		return
	}
	// collect table infos which need to be dropped in current state; snapshotName must set to empty
	curFkTableMap, err := getTableInfoMap(ctx, sid, bh, "", dbName, tblName, sortedFkTbls)
	if err != nil {
		return
	}

	// drop tables as anti-topo order
	for i := len(sortedFkTbls) - 1; i >= 0; i-- {
		key := sortedFkTbls[i]
		if tblInfo := curFkTableMap[key]; tblInfo != nil {
			var isMasterTable bool
			isMasterTable, err = checkTableIsMaster(ctx, sid, bh, "", tblInfo.dbName, tblInfo.tblName)
			if err != nil {
				return err
			}
			if isMasterTable {
				continue
			}

			getLogger(sid).Info(fmt.Sprintf("start to drop table: %v", tblInfo.tblName))
			if err = bh.Exec(ctx, fmt.Sprintf("drop table if exists %s.%s", tblInfo.dbName, tblInfo.tblName)); err != nil {
				return
			}
		}
	}
	return
}

func fkTablesTopoSortInPitrRestore(
	ctx context.Context,
	bh BackgroundExec,
	ts int64,
	dbName string,
	tblName string) (sortedTbls []string, err error) {
	// get foreign key deps from mo_catalog.mo_foreign_keys
	fkDeps, err := getFkDepsInPitrRestore(ctx, bh, ts, dbName, tblName)
	if err != nil {
		return
	}

	g := toposort{next: make(map[string][]string)}
	for key, deps := range fkDeps {
		g.addVertex(key)
		for _, depTbl := range deps {
			// exclude self dep
			if key != depTbl {
				g.addEdge(depTbl, key)
			}
		}
	}
	sortedTbls, err = g.sort()
	return
}

func restoreTablesWithFkByPitr(
	ctx context.Context,
	sid string,
	bh BackgroundExec,
	pitrName string,
	ts int64,
	sortedFkTbls []string,
	fkTableMap map[string]*tableInfo) (err error) {
	getLogger(sid).Info(fmt.Sprintf("[%s] start to drop fk related tables", pitrName))

	// recreate tables as topo order
	for _, key := range sortedFkTbls {
		// if tblInfo is nil, means that table is not in this restoration task, ignore
		// e.g. t1.pk <- t2.fk, we only want to restore t2, fkTableMap[t1.key] is nil, ignore t1
		if tblInfo := fkTableMap[key]; tblInfo != nil {
			getLogger(sid).Info(fmt.Sprintf("[%s] start to restore table with fk: %v, restore timestamp: %d", pitrName, tblInfo.tblName, ts))
			if err = reCreateTableWithPitr(ctx, sid, bh, pitrName, ts, tblInfo); err != nil {
				return
			}
		}
	}
	return
}

func restoreViewsWithPitr(
	ctx context.Context,
	ses *Session,
	bh BackgroundExec,
	pitrName string,
	ts int64,
	viewMap map[string]*tableInfo,
	accountName string,
	curAccount uint32) error {
	snapshot := &pbplan.Snapshot{
		TS: &timestamp.Timestamp{PhysicalTime: ts},
		Tenant: &pbplan.SnapshotTenant{
			TenantName: accountName,
			TenantID:   curAccount,
		},
	}

	compCtx := ses.GetTxnCompileCtx()
	oldSnapshot := compCtx.GetSnapshot()
	compCtx.SetSnapshot(snapshot)
	defer func() {
		compCtx.SetSnapshot(oldSnapshot)
	}()

	g := toposort{next: make(map[string][]string)}
	for key, view := range viewMap {
		stmts, err := parsers.Parse(ctx, dialect.MYSQL, view.createSql, 1)
		if err != nil {
			return err
		}

		compCtx.SetDatabase(view.dbName)
		// build create sql to find dependent views
		if _, err = plan.BuildPlan(compCtx, stmts[0], false); err != nil {
			return err
		}

		g.addVertex(key)
		for _, depView := range compCtx.GetViews() {
			g.addEdge(depView, key)
		}
	}

	// topsort
	sortedViews, err := g.sort()
	if err != nil {
		return err
	}

	// create views

	for _, key := range sortedViews {
		// if not ok, means that view is not in this restoration task, ignore
		if tblInfo, ok := viewMap[key]; ok {
			getLogger(ses.GetService()).Info(fmt.Sprintf("[%s] start to restore view: %v, restore timestamp: %d", pitrName, tblInfo.tblName, ts))

			if err = bh.Exec(ctx, "use `"+tblInfo.dbName+"`"); err != nil {
				return err
			}

			if err = bh.Exec(ctx, "drop view if exists "+tblInfo.tblName); err != nil {
				return err
			}

			if err = bh.Exec(ctx, tblInfo.createSql); err != nil {
				return err
			}
		}
	}
	return nil
}

func restoreSystemDatabaseWithPitr(
	ctx context.Context,
	sid string,
	bh BackgroundExec,
	pitrName string,
	ts int64,
	accountId uint32,
) (err error) {
	getLogger(sid).Info(fmt.Sprintf("[%s] start to restore system database: %s", pitrName, moCatalog))
	tableInfos, err := getTableInfoWithPitr(ctx, sid, bh, pitrName, ts, moCatalog, "")
	if err != nil {
		return
	}

	for _, tblInfo := range tableInfos {
		if needSkipSystemTable(accountId, tblInfo) {
			// TODO skip tables which should not to be restored
			getLogger(sid).Info(fmt.Sprintf("[%s] skip restore system table: %v.%v, table type: %v", pitrName, moCatalog, tblInfo.tblName, tblInfo.typ))
			continue
		}

		getLogger(sid).Info(fmt.Sprintf("[%s] start to restore system table: %v.%v", pitrName, moCatalog, tblInfo.tblName))

		// checks if the given context has been canceled.
		if err = CancelCheck(ctx); err != nil {
			return
		}

		if err = reCreateTableWithPitr(ctx, sid, bh, pitrName, ts, tblInfo); err != nil {
			return
		}
	}
	return
}

func getPitrRecords(ctx context.Context, bh BackgroundExec, sql string) ([]*pitrRecord, error) {
	var erArray []ExecResult
	var err error

	bh.ClearExecResultSet()
	if err = bh.Exec(ctx, sql); err != nil {
		return nil, err
	}

	if erArray, err = getResultSet(ctx, bh); err != nil {
		return nil, err
	}

	var records []*pitrRecord
	if execResultArrayHasData(erArray) {
		for _, er := range erArray {
			var record pitrRecord
			for row := uint64(0); row < er.GetRowCount(); row++ {
				if record.pitrId, err = er.GetString(ctx, row, 0); err != nil {
					return nil, err
				}
				if record.pitrName, err = er.GetString(ctx, row, 1); err != nil {
					return nil, err
				}
				if record.createAccount, err = er.GetUint64(ctx, row, 2); err != nil {
					return nil, err
				}
				if record.createTime, err = er.GetString(ctx, row, 3); err != nil {
					return nil, err
				}
				if record.modifiedTime, err = er.GetString(ctx, row, 4); err != nil {
					return nil, err
				}
				var level string
				if level, err = er.GetString(ctx, row, 5); err != nil {
					return nil, err
				}
				record.level = strings.ToLower(level)
				if record.accountId, err = er.GetUint64(ctx, row, 6); err != nil {
					return nil, err
				}
				if record.accountName, err = er.GetString(ctx, row, 7); err != nil {
					return nil, err
				}
				if record.databaseName, err = er.GetString(ctx, row, 8); err != nil {
					return nil, err
				}
				if record.tableName, err = er.GetString(ctx, row, 9); err != nil {
					return nil, err
				}
				if record.objId, err = er.GetUint64(ctx, row, 10); err != nil {
					return nil, err
				}
				if record.pitrValue, err = er.GetUint64(ctx, row, 11); err != nil {
					return nil, err
				}
				if record.pitrUnit, err = er.GetString(ctx, row, 12); err != nil {
					return nil, err
				}
			}
			records = append(records, &record)
		}
		return records, nil
	}
	return nil, err
}

func getPitrByName(ctx context.Context, bh BackgroundExec, pitrName string, accountId uint64) (*pitrRecord, error) {
	newCtx := ctx
	if accountId != sysAccountID {
		newCtx = defines.AttachAccountId(ctx, sysAccountID)
	}
	if err := inputNameIsInvalid(newCtx, pitrName); err != nil {
		return nil, err
	}

	sql := fmt.Sprintf("%s where pitr_name = '%s' and create_account = %d", getPitrFormat, pitrName, accountId)
	if records, err := getPitrRecords(newCtx, bh, sql); err != nil {
		return nil, err
	} else if len(records) != 1 {
		return nil, moerr.NewInternalErrorf(ctx, "find %v pitr records by name(%v), expect only 1", len(records), pitrName)
	} else {
		return records[0], nil
	}
}

// change string timeStamp which is local time to utc timeStamp
func doResolveTimeStamp(timeStamp string) (ts int64, err error) {
	loc, err := time.LoadLocation("Local")
	if err != nil {
		return
	}
	t, err := time.ParseInLocation("2006-01-02 15:04:05", timeStamp, loc)
	if err != nil {
		return
	}
	ts = t.UTC().UnixNano()
	return
}

// convert utc nano time to Local format string
// @param ts: the utc nano time
// @return the local time string
func nanoTimeFormat(ts int64) string {
	t := time.Unix(0, ts)
	return t.Format("2006-01-02 15:04:05")
}

// check the ts is valid or not
// @param ts: the timestamp
// @param pitrRecord: the pitr record
// if the ts less than the duration of the pitr
// then return an error
// if the ts bigger than now(), then return an error
func checkPitrInValidDurtion(ts int64, pitrRecord *pitrRecord) (err error) {
	// if the timestamp time less than the pitrRecord modified time, then return error
	// modified time is utc time string, ts is coverted to utc too
	modifiedTimeStr := pitrRecord.modifiedTime
	// parse modifiedTimeStr to utc time
	t, err := time.ParseInLocation("2006-01-02 15:04:05", modifiedTimeStr, time.UTC)
	if err != nil {
		return
	}
	utcNano := t.UTC().UnixNano()
	if ts <= utcNano {
		return moerr.NewInternalErrorNoCtxf("input timestamp %v is less than the pitr valid time %v", nanoTimeFormat(ts), nanoTimeFormat(utcNano))
	}

	// use utc time now sub pitr during time get the minest time
	// is ts time less than the minest time, then return error
	pitrValue := pitrRecord.pitrValue
	pitrUnit := pitrRecord.pitrUnit

	minTs, err := addTimeSpan(int(pitrValue), pitrUnit)
	if err != nil {
		return err
	}

	if ts < minTs.UnixNano() {
		return moerr.NewInternalErrorNoCtxf("input timestamp %v is less than the pitr range minest timestamp %v", nanoTimeFormat(ts), nanoTimeFormat(minTs.UnixNano()))
	}

	// if the ts bigger than now(), then return an error
	if ts > time.Now().UTC().UnixNano() {
		return moerr.NewInternalErrorNoCtxf("input timestamp %v is bigger than now timestamp %v", nanoTimeFormat(ts), nanoTimeFormat(time.Now().UTC().UnixNano()))
	}

	return
}

// get pitr time span
func addTimeSpan(length int, unit string) (time.Time, error) {
	now := time.Now().UTC()

	switch unit {
	case "h":
		return now.Add(time.Duration(-length) * time.Hour), nil
	case "d":
		return now.AddDate(0, 0, -length), nil
	case "mo":
		return now.AddDate(0, -length, 0), nil
	case "y":
		return now.AddDate(-length, 0, 0), nil
	default:
		return time.Time{}, moerr.NewInternalErrorNoCtxf("unknown unit '%s'", unit)
	}
}

func checkPitrValidOrNot(pitrRecord *pitrRecord, stmt *tree.RestorePitr, tenantInfo *TenantInfo) (err error) {
	restoreLevel := stmt.Level
	switch restoreLevel {
	case tree.RESTORELEVELCLUSTER:
		// check the level
		// if the pitr level is account/ database/table, return err
		if pitrRecord.level == tree.PITRLEVELACCOUNT.String() || pitrRecord.level == tree.PITRLEVELDATABASE.String() || pitrRecord.level == tree.PITRLEVELTABLE.String() {
			return moerr.NewInternalErrorNoCtxf("restore level %v is not allowed for cluster restore", pitrRecord.level)
		}
		// if the accout not sys account, return err
		if tenantInfo.GetTenantID() != sysAccountID {
			return moerr.NewInternalErrorNoCtxf("account %s is not allowed to restore cluster level pitr %s", tenantInfo.GetTenant(), pitrRecord.pitrName)
		}
	case tree.RESTORELEVELACCOUNT:
<<<<<<< HEAD
		if len(stmt.AccountName) == 0 { // restore self account
=======
		// restore self account
		if len(stmt.AccountName) == 0 {
>>>>>>> 8efb0d6f
			// check the level
			if pitrRecord.level == tree.PITRLEVELDATABASE.String() || pitrRecord.level == tree.PITRLEVELTABLE.String() {
				return moerr.NewInternalErrorNoCtxf("restore level %v is not allowed for account restore", pitrRecord.level)
			}
			if pitrRecord.level == tree.PITRLEVELACCOUNT.String() && pitrRecord.accountId != uint64(tenantInfo.TenantID) {
				return moerr.NewInternalErrorNoCtxf("pitr %s is not allowed to restore account %v", pitrRecord.pitrName, tenantInfo.GetTenant())
			}
		} else {
			// sys restore other account's pitr
			// if the accout not sys account, return err
			if tenantInfo.GetTenantID() != sysAccountID {
				return moerr.NewInternalErrorNoCtxf("account %s is not allowed to restore other account %s", tenantInfo.GetTenant(), string(stmt.AccountName))
			}

			// if the pitr level is account, the scource account must be same
			if pitrRecord.level == tree.PITRLEVELACCOUNT.String() && pitrRecord.accountName != string(stmt.AccountName) {
				return moerr.NewInternalErrorNoCtxf("pitr %s is not allowed to restore account %v", pitrRecord.pitrName, string(stmt.SrcAccountName))
			}

			// if the pitr level is database or table, return err
			if pitrRecord.level == tree.PITRLEVELDATABASE.String() || pitrRecord.level == tree.PITRLEVELTABLE.String() {
				return moerr.NewInternalErrorNoCtxf("can not restore account %s by pitr %s", string(stmt.AccountName), pitrRecord.pitrName)
			}
		}
	case tree.RESTORELEVELDATABASE:
		// check the level
		if pitrRecord.level == tree.PITRLEVELTABLE.String() {
			return moerr.NewInternalErrorNoCtxf("restore level %v is not allowed for database restore", pitrRecord.level)
		}
		if pitrRecord.level == tree.PITRLEVELACCOUNT.String() && pitrRecord.accountId != uint64(tenantInfo.TenantID) {
			return moerr.NewInternalErrorNoCtxf("pitr %s is not allowed to restore account %v database %v", pitrRecord.pitrName, tenantInfo.GetTenant(), string(stmt.DatabaseName))
		}
		if pitrRecord.level == tree.PITRLEVELDATABASE.String() && (pitrRecord.accountId != uint64(tenantInfo.TenantID) || pitrRecord.databaseName != string(stmt.DatabaseName)) {
			return moerr.NewInternalErrorNoCtxf("pitr %s is not allowed to restore database %v", pitrRecord.pitrName, string(stmt.DatabaseName))
		}
	case tree.RESTORELEVELTABLE:
		// check the level
		if pitrRecord.level == tree.PITRLEVELACCOUNT.String() && pitrRecord.accountId != uint64(tenantInfo.TenantID) {
			return moerr.NewInternalErrorNoCtxf("pitr %s is not allowed to restore account %v database %v table %v", pitrRecord.pitrName, tenantInfo.GetTenant(), string(stmt.DatabaseName), string(stmt.TableName))
		}
		if pitrRecord.level == tree.PITRLEVELDATABASE.String() && (pitrRecord.accountId != uint64(tenantInfo.TenantID) || pitrRecord.databaseName != string(stmt.DatabaseName)) {
			return moerr.NewInternalErrorNoCtxf("pitr %s is not allowed to restore database %v table %v", pitrRecord.pitrName, string(stmt.DatabaseName), string(stmt.TableName))
		}
		if pitrRecord.level == tree.PITRLEVELTABLE.String() && (pitrRecord.accountId != uint64(tenantInfo.TenantID) || pitrRecord.databaseName != string(stmt.DatabaseName) || pitrRecord.tableName != string(stmt.TableName)) {
			return moerr.NewInternalErrorNoCtxf("pitr %s is not allowed to restore table %v.%v", pitrRecord.pitrName, string(stmt.DatabaseName), string(stmt.TableName))
		}
	default:
		return moerr.NewInternalErrorNoCtxf("unknown restore level %v", restoreLevel.String())
	}
	return nil

}
func getFkDepsInPitrRestore(
	ctx context.Context,
	bh BackgroundExec,
	ts int64,
	dbName string,
	tblName string) (ans map[string][]string, err error) {
	sql := "select db_name, table_name, refer_db_name, refer_table_name from mo_catalog.mo_foreign_keys"
	if ts > 0 {
		sql += fmt.Sprintf(" {MO_TS = %d}", ts)
	}
	if len(dbName) > 0 {
		sql += fmt.Sprintf(" where db_name = '%s'", dbName)
		if len(tblName) > 0 {
			sql += fmt.Sprintf(" and table_name = '%s'", tblName)
		}
	}

	bh.ClearExecResultSet()
	if err = bh.Exec(ctx, sql); err != nil {
		return
	}

	resultSet, err := getResultSet(ctx, bh)
	if err != nil {
		return nil, err
	}

	ans = make(map[string][]string)
	var referDbName, referTblName string

	for _, rs := range resultSet {
		for row := uint64(0); row < rs.GetRowCount(); row++ {
			if dbName, err = rs.GetString(ctx, row, 0); err != nil {
				return
			}
			if tblName, err = rs.GetString(ctx, row, 1); err != nil {
				return
			}
			if referDbName, err = rs.GetString(ctx, row, 2); err != nil {
				return
			}
			if referTblName, err = rs.GetString(ctx, row, 3); err != nil {
				return
			}

			u := genKey(dbName, tblName)
			v := genKey(referDbName, referTblName)
			ans[u] = append(ans[u], v)
		}
	}
	return
}

func getTableInfoMapInPitrRestore(
	ctx context.Context,
	sid string,
	bh BackgroundExec,
	pitrName string,
	ts int64,
	dbName string,
	tblName string,
	tblKeys []string) (tblInfoMap map[string]*tableInfo, err error) {
	tblInfoMap = make(map[string]*tableInfo)
	curAccountId, err := defines.GetAccountId(ctx)
	if err != nil {
		return
	}
	for _, key := range tblKeys {
		if _, ok := tblInfoMap[key]; ok {
			return
		}

		// filter by dbName and tblName
		d, t := splitKey(key)
		if needSkipDb(d) || needSkipTable(curAccountId, d, t) {
			continue
		}
		if dbName != "" && dbName != d {
			continue
		}
		if tblName != "" && tblName != t {
			continue
		}

		if tblInfoMap[key], err = getTableInfoInPitrRestore(ctx, sid, bh, pitrName, ts, d, t); err != nil {
			return
		}
	}
	return
}

func getTableInfoInPitrRestore(
	ctx context.Context,
	sid string,
	bh BackgroundExec,
	pitrName string,
	ts int64,
	dbName,
	tblName string) (*tableInfo, error) {
	tableInfos, err := getTableInfoWithPitr(ctx,
		sid,
		bh,
		pitrName,
		ts,
		dbName,
		tblName)
	if err != nil {
		return nil, err
	}

	// if table doesn't exist, return nil
	if len(tableInfos) == 0 {
		return nil, nil
	}
	return tableInfos[0], nil
}

func doCheckDatabaseExistsInPitrRestore(
	ctx context.Context,
	sid string,
	bh BackgroundExec,
	pitrName string,
	ts int64,
	dbName string) (bool, error) {
	getLogger(sid).Info(fmt.Sprintf("[%s] start to check if db '%v' exists at timestamp %d", pitrName, dbName, ts))

	sql, err := getSqlForCheckDatabaseWithPitr(ctx, ts, dbName)
	if err != nil {
		return false, err
	}

	bh.ClearExecResultSet()
	if err = bh.Exec(ctx, sql); err != nil {
		return false, err
	}

	resultSet, err := getResultSet(ctx, bh)
	if err != nil {
		return false, err
	}

	if !execResultArrayHasData(resultSet) {
		return false, nil
	}
	return true, nil
}

func doCheckTableExistsInPitrRestore(
	ctx context.Context,
	sid string,
	bh BackgroundExec,
	pitrName string,
	ts int64,
	dbName string,
	tblName string) (bool, error) {
	getLogger(sid).Info(fmt.Sprintf("[%s] start to check if table '%v.%v' exists at timestamp %d", pitrName, dbName, tblName, ts))

	sql, err := getSqlForCheckTableWithPitr(ctx, ts, dbName, tblName)
	if err != nil {
		return false, err
	}

	bh.ClearExecResultSet()
	if err = bh.Exec(ctx, sql); err != nil {
		return false, err
	}

	resultSet, err := getResultSet(ctx, bh)
	if err != nil {
		return false, err
	}

	if !execResultArrayHasData(resultSet) {
		return false, nil
	}
	return true, nil
}

func doCheckAccountExistsInPitrRestore(
	ctx context.Context,
	sid string,
	bh BackgroundExec,
	pitrName string,
	ts int64,
	accountName string,
	accountId uint32) (bool, error) {
	getLogger(sid).Info(fmt.Sprintf("[%s] start to check if account '%v' exists at timestamp %d", pitrName, accountName, ts))

	newCtx := ctx
	if accountId != sysAccountID {
		newCtx = defines.AttachAccountId(ctx, sysAccountID)
	}
	sql, err := getSqlForCheckAccountWithPitr(newCtx, ts, accountName)
	if err != nil {
		return false, err
	}

	bh.ClearExecResultSet()
	if err = bh.Exec(newCtx, sql); err != nil {
		return false, err
	}

	resultSet, err := getResultSet(newCtx, bh)
	if err != nil {
		return false, err
	}

	if !execResultArrayHasData(resultSet) {
		return false, nil
	}
	return true, nil
}

func getCreateDatabaseSqlInPitr(ctx context.Context,
	sid string,
	bh BackgroundExec,
	pitrName string,
	dbName string,
	accountId uint32,
	ts int64,
) (string, error) {

	sql := "select datname, dat_createsql from mo_catalog.mo_database"
	if ts > 0 {
		sql += fmt.Sprintf(" {MO_TS = %d}", ts)
	}
	sql += fmt.Sprintf(" where datname = '%s' and account_id = %d", dbName, accountId)
	getLogger(sid).Info(fmt.Sprintf("[%s] get create database `%s` sql: %s", pitrName, dbName, sql))

	// cols: database_name, create_sql
	colsList, err := getStringColsList(ctx, bh, sql, 0, 1)
	if err != nil {
		return "", err
	}
	if len(colsList) == 0 || len(colsList[0]) == 0 {
		return "", moerr.NewBadDB(ctx, dbName)
	}
	return colsList[0][1], nil
}

// createPubByPitr create pub after the database is created by pitr
func createPubByPitr(
	ctx context.Context,
	sid string,
	bh BackgroundExec,
	pitrName,
	dbName string,
	toAccountId uint32,
	ts int64) (err error) {
	// read pub info from mo_pubs
	sql := getPubInfoWithPitr(ts, dbName)
	bh.ClearExecResultSet()
	getLogger(sid).Info(fmt.Sprintf("[%s] create pub: get pub info sql: %s", pitrName, sql))

	if err = bh.Exec(ctx, sql); err != nil {
		return
	}

	erArray, err := getResultSet(ctx, bh)
	if err != nil {
		return
	}
	pubInfos, err := extractPubInfosFromExecResult(ctx, erArray)
	if err != nil {
		return err
	}

	// restore pub to toAccount
	var ast []tree.Statement
	defer func() {
		for _, s := range ast {
			s.Free()
		}
	}()

	for _, pubInfo := range pubInfos {
		toCtx := defines.AttachAccount(ctx, toAccountId, pubInfo.Owner, pubInfo.Creator)
		if ast, err = mysql.Parse(toCtx, pubInfo.GetCreateSql(), 1); err != nil {
			return
		}
		getLogger(sid).Info(fmt.Sprintf("[%s] create pub: create pub sql: %s", pitrName, pubInfo.GetCreateSql()))

		if err = createPublication(toCtx, bh, ast[0].(*tree.CreatePublication)); err != nil {
			return
		}
	}
	return
}

// updatePitrObjectId
// if mo_pitr table contains the same account name create account, then update the obj_id of mo_pitr
// otherwise, skip it
func updatePitrObjectId(ctx context.Context,
	bh BackgroundExec,
	accountName string,
	objId uint64) (err error) {
	sql := getSqlForUpdateMoPitrAccountObjectId(
		accountName,
		objId,
		types.CurrentTimestamp().String2(time.UTC, 0))
	err = bh.Exec(ctx, sql)
	if err != nil {
		return
	}
	return
}<|MERGE_RESOLUTION|>--- conflicted
+++ resolved
@@ -1708,12 +1708,8 @@
 			return moerr.NewInternalErrorNoCtxf("account %s is not allowed to restore cluster level pitr %s", tenantInfo.GetTenant(), pitrRecord.pitrName)
 		}
 	case tree.RESTORELEVELACCOUNT:
-<<<<<<< HEAD
-		if len(stmt.AccountName) == 0 { // restore self account
-=======
 		// restore self account
 		if len(stmt.AccountName) == 0 {
->>>>>>> 8efb0d6f
 			// check the level
 			if pitrRecord.level == tree.PITRLEVELDATABASE.String() || pitrRecord.level == tree.PITRLEVELTABLE.String() {
 				return moerr.NewInternalErrorNoCtxf("restore level %v is not allowed for account restore", pitrRecord.level)
