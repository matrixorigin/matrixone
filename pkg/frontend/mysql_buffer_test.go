// Copyright 2021 - 2024 Matrix Origin
//
// Licensed under the Apache License, Version 2.0 (the "License");
// you may not use this file except in compliance with the License.
// You may obtain a copy of the License at
//
// http://www.apache.org/licenses/LICENSE-2.0
//
// Unless required by applicable law or agreed to in writing, software
// distributed under the License is distributed on an "AS IS" BASIS,
// WITHOUT WARRANTIES OR CONDITIONS OF ANY KIND, either express or implied.
// See the License for the specific language governing permissions and
// limitations under the License.

package frontend

import (
	"bytes"
	"encoding/binary"
	"fmt"
	"io"
	"math/rand"
	"net"
	"reflect"
	"testing"
	"time"

	"github.com/golang/mock/gomock"
	"github.com/prashantv/gostub"
	"github.com/smartystreets/goconvey/convey"
	"github.com/stretchr/testify/assert"

	"github.com/matrixorigin/matrixone/pkg/common/moerr"
	"github.com/matrixorigin/matrixone/pkg/config"
)

func ReadPacketForTest(c *Conn) ([]byte, error) {
	// Requests > 16MB
	payloads := make([][]byte, 0)
	totalLength := 0
	var finalPayload []byte
	var payload []byte
	var err error
	defer func() {
		for i := range payloads {
			c.allocator.Free(payloads[i])
		}
	}()

	for {
		var packetLength int
		err = c.ReadNBytesIntoBuf(c.header[:], HeaderLengthOfTheProtocol)
		if err != nil {
			return nil, err
		}
		packetLength = int(uint32(c.header[0]) | uint32(c.header[1])<<8 | uint32(c.header[2])<<16)
		sequenceId := c.header[3]
		c.sequenceId = sequenceId + 1

		if packetLength == 0 {
			break
		}
		totalLength += packetLength
		err = c.CheckAllowedPacketSize(totalLength)
		if err != nil {
			return nil, err
		}

		if totalLength != int(MaxPayloadSize) && len(payloads) == 0 {
			signalPayload := make([]byte, totalLength)
			err = c.ReadNBytesIntoBuf(signalPayload, totalLength)
			if err != nil {
				return nil, err
			}
			return signalPayload, nil
		}

		payload, err = c.ReadOnePayload(packetLength)
		if err != nil {
			return nil, err
		}

		payloads = append(payloads, payload)

		if uint32(packetLength) != MaxPayloadSize {
			break
		}
	}

	if totalLength > 0 {
		finalPayload = make([]byte, totalLength)
	}

	copyIndex := 0
	for _, eachPayload := range payloads {
		copy(finalPayload[copyIndex:], eachPayload)
		copyIndex += len(eachPayload)
	}
	return finalPayload, nil
}

func stumblingToWrite(t *testing.T, conn net.Conn, packet []byte) {
	numParts := rand.Intn(3) + 2
	splitPacket := make([][]byte, numParts)
	currentIndex := 0
	for i := 0; i < numParts-1; i++ {
		remainingElements := len(packet) - currentIndex
		maxSize := remainingElements - (numParts - i - 1)
		partSize := rand.Intn(maxSize) + 1
		splitPacket[i] = packet[currentIndex : currentIndex+partSize]
		currentIndex += partSize
	}
	splitPacket[numParts-1] = packet[currentIndex:]
	for i := range splitPacket {
		_, err := conn.Write(splitPacket[i])
		assert.Nil(t, err)
	}
}

func hasData(conn net.Conn) (bool, error) {
	timeout := 1 * time.Second
	conn.SetReadDeadline(time.Now().Add(timeout))
	buf := make([]byte, 1)
	n, err := conn.Read(buf)
	conn.SetReadDeadline(time.Time{})

	if err != nil {
		if netErr, ok := err.(net.Error); ok && netErr.Timeout() {
			return false, nil
		}
		if err == io.EOF {
			return false, nil
		}
		return false, err
	}
	return n > 0, nil
}

func generateRandomBytes(n int) []byte {
	data := make([]byte, n)
	randomIndex := rand.Intn(len(data))
	data[randomIndex] = 1
	return data
}

func TestMySQLProtocolRead(t *testing.T) {
	var err error
	tConn := &testConn{}
	defer tConn.Close()

	sv, err := getSystemVariables("test/system_vars_config.toml")
	sv.SessionTimeout.Duration = 24 * time.Hour
	assert.Nil(t, err)
	pu := config.NewParameterUnit(sv, nil, nil, nil)
<<<<<<< HEAD
	setGlobalSessionAlloc(newLeakCheckAllocator())
	cm, err := NewIOSession(tConn, pu)
=======
	setSessionAlloc("", NewLeakCheckAllocator())
	cm, err := NewIOSession(client, pu, "")
>>>>>>> 9d26a03b
	assert.Nil(t, err)
	cm.allowedPacketSize = int(MaxPayloadSize) * 16
	convey.Convey("read small packet < 1MB", t, func() {
		exceptPayload := make([][]byte, 0)
		actualPayload := make([][]byte, 0)
		repeat := 5
		packetSize := 1024 * 5 // 5KB
		{
			for i := 0; i < repeat; i++ {
				header := make([]byte, 4)
				binary.LittleEndian.PutUint32(header, uint32(packetSize))
				header[3] = byte(i)

				payload := generateRandomBytes(packetSize)
				exceptPayload = append(exceptPayload, payload)
				_, err := tConn.Write(append(header, payload...))
				assert.Nil(t, err)
			}
		}
		var data []byte
		for i := 0; i < repeat; i++ {
			data, err = cm.Read()
			assert.Nil(t, err)
			actualPayload = append(actualPayload, data)
		}
		convey.So(err, convey.ShouldBeNil)
		convey.So(reflect.DeepEqual(actualPayload, exceptPayload), convey.ShouldBeTrue)
	})

	convey.Convey("read small packet > 1MB", t, func() {
		exceptPayload := make([][]byte, 0)
		actualPayload := make([][]byte, 0)
		repeat := 5
		packetSize := 1024 * 1024 * 5 // 5MB
		{
			for i := 0; i < repeat; i++ {
				header := make([]byte, 4)
				binary.LittleEndian.PutUint32(header, uint32(packetSize))
				header[3] = byte(i)

				payload := generateRandomBytes(packetSize)
				exceptPayload = append(exceptPayload, payload)
				_, err := tConn.Write(append(header, payload...))
				assert.Nil(t, err)
			}
		}
		var data []byte
		for i := 0; i < repeat; i++ {
			data, err = cm.Read()
			assert.Nil(t, err)
			actualPayload = append(actualPayload, data)
		}
		convey.So(err, convey.ShouldBeNil)
		convey.So(reflect.DeepEqual(actualPayload, exceptPayload), convey.ShouldBeTrue)

	})

	convey.Convey("read big packet", t, func() {
		exceptPayload := make([]byte, 0)
		{
			packetSize := MaxPayloadSize // 16MB
			totalPackets := 3

			for i := 0; i < totalPackets; i++ {
				header := make([]byte, 4)
				if i == 2 {
					packetSize -= 1
				}
				binary.LittleEndian.PutUint32(header[:4], packetSize)
				header[3] = byte(i)

				payload := generateRandomBytes(int(packetSize))
				exceptPayload = append(exceptPayload, payload...)
				_, err := tConn.Write(append(header, payload...))
				assert.Nil(t, err)
			}
		}

		actualPayload, err := cm.Read()
		assert.Nil(t, err)
		convey.So(err, convey.ShouldBeNil)
		convey.So(reflect.DeepEqual(actualPayload, exceptPayload), convey.ShouldBeTrue)

	})

	convey.Convey("read big packet, the last package size is equal to 16MB", t, func() {
		exceptPayload := make([]byte, 0)
		{
			packetSize := MaxPayloadSize // 16MB
			totalPackets := 3

			for i := 0; i < totalPackets; i++ {
				header := make([]byte, 4)
				binary.LittleEndian.PutUint32(header[:4], packetSize)
				header[3] = byte(i)
				payload := generateRandomBytes(int(packetSize))
				exceptPayload = append(exceptPayload, payload...)
				_, err := tConn.Write(append(header, payload...))
				assert.Nil(t, err)
			}
			header := make([]byte, 4)
			binary.LittleEndian.PutUint32(header[:4], 0)
			header[3] = byte(totalPackets)
			_, err := tConn.Write(header)
			assert.Nil(t, err)
		}

		actualPayload, err := cm.Read()
		assert.Nil(t, err)
		convey.So(err, convey.ShouldBeNil)
		convey.So(reflect.DeepEqual(actualPayload, exceptPayload), convey.ShouldBeTrue)
	})
}

func TestMySQLProtocolReadInBadNetwork(t *testing.T) {
	var err error
	tConn := &testConn{}
	defer tConn.Close()

	sv, err := getSystemVariables("test/system_vars_config.toml")
	sv.SessionTimeout.Duration = 24 * time.Hour
	assert.Nil(t, err)
	pu := config.NewParameterUnit(sv, nil, nil, nil)
<<<<<<< HEAD
	setGlobalSessionAlloc(newLeakCheckAllocator())
	cm, err := NewIOSession(tConn, pu)
=======
	setSessionAlloc("", NewLeakCheckAllocator())
	cm, err := NewIOSession(client, pu, "")
>>>>>>> 9d26a03b
	assert.Nil(t, err)
	cm.allowedPacketSize = int(MaxPayloadSize) * 16
	convey.Convey("Bad Network: read small packet < 1MB", t, func() {
		exceptPayload := make([][]byte, 0)
		actualPayload := make([][]byte, 0)
		repeat := 5
		packetSize := 1024 * 5 // 5KB
		{
			for i := 0; i < repeat; i++ {
				header := make([]byte, 4)
				binary.LittleEndian.PutUint32(header, uint32(packetSize))
				header[3] = byte(i)

				payload := generateRandomBytes(packetSize)
				exceptPayload = append(exceptPayload, payload)
				stumblingToWrite(t, tConn, append(header, payload...))
			}
		}
		var data []byte
		for i := 0; i < repeat; i++ {
			data, err = cm.Read()
			assert.Nil(t, err)
			actualPayload = append(actualPayload, data)
		}
		convey.So(err, convey.ShouldBeNil)
		convey.So(reflect.DeepEqual(actualPayload, exceptPayload), convey.ShouldBeTrue)
	})

	convey.Convey("Bad Network: read small packet > 1MB", t, func() {
		exceptPayload := make([][]byte, 0)
		actualPayload := make([][]byte, 0)
		repeat := 5
		packetSize := 1024 * 1024 * 5 // 5MB
		{
			for i := 0; i < repeat; i++ {
				header := make([]byte, 4)
				binary.LittleEndian.PutUint32(header, uint32(packetSize))
				header[3] = byte(i)

				payload := generateRandomBytes(packetSize)
				exceptPayload = append(exceptPayload, payload)
				stumblingToWrite(t, tConn, append(header, payload...))
			}
		}
		var data []byte
		for i := 0; i < repeat; i++ {
			data, err = cm.Read()
			assert.Nil(t, err)
			actualPayload = append(actualPayload, data)
		}
		convey.So(err, convey.ShouldBeNil)
		convey.So(reflect.DeepEqual(actualPayload, exceptPayload), convey.ShouldBeTrue)

	})

	convey.Convey("Bad Network: read big packet", t, func() {
		exceptPayload := make([]byte, 0)
		{
			packetSize := MaxPayloadSize // 16MB
			totalPackets := 3

			for i := 0; i < totalPackets; i++ {
				header := make([]byte, 4)
				if i == 2 {
					packetSize -= 1
				}
				binary.LittleEndian.PutUint32(header[:4], packetSize)
				header[3] = byte(i)

				payload := generateRandomBytes(int(packetSize))
				exceptPayload = append(exceptPayload, payload...)
				stumblingToWrite(t, tConn, append(header, payload...))
			}
		}

		actualPayload, err := cm.Read()
		assert.Nil(t, err)
		convey.So(err, convey.ShouldBeNil)
		convey.So(reflect.DeepEqual(actualPayload, exceptPayload), convey.ShouldBeTrue)

	})

	convey.Convey("Bad Network: read big packet, the last package size is equal to 16MB", t, func() {
		exceptPayload := make([]byte, 0)
		{
			packetSize := MaxPayloadSize // 16MB
			totalPackets := 3

			for i := 0; i < totalPackets; i++ {
				header := make([]byte, 4)
				binary.LittleEndian.PutUint32(header[:4], packetSize)
				header[3] = byte(i)
				payload := generateRandomBytes(int(packetSize))
				exceptPayload = append(exceptPayload, payload...)
				stumblingToWrite(t, tConn, append(header, payload...))
			}
			header := make([]byte, 4)
			binary.LittleEndian.PutUint32(header[:4], 0)
			header[3] = byte(totalPackets)
			_, err := tConn.Write(header)
			assert.Nil(t, err)
		}

		actualPayload, err := cm.Read()
		assert.Nil(t, err)
		convey.So(err, convey.ShouldBeNil)
		convey.So(reflect.DeepEqual(actualPayload, exceptPayload), convey.ShouldBeTrue)
	})
}

func TestMySQLProtocolWriteRows(t *testing.T) {
	var err error
	sv, err := getSystemVariables("test/system_vars_config.toml")
	sv.SessionTimeout.Duration = 5 * time.Minute
	assert.Nil(t, err)
	pu := config.NewParameterUnit(sv, nil, nil, nil)
	setSessionAlloc("", NewLeakCheckAllocator())
	convey.Convey("test write packet", t, func() {
		rows := 20
<<<<<<< HEAD
		tConn := &testConn{}
		defer tConn.Close()

		cWriter, err := NewIOSession(tConn, pu)
		assert.Nil(t, err)
		cReader, err := NewIOSession(tConn, pu)
=======
		server, client := net.Pipe()
		defer server.Close()
		defer client.Close()
		cWriter, err := NewIOSession(client, pu, "")
		assert.Nil(t, err)
		cReader, err := NewIOSession(server, pu, "")
>>>>>>> 9d26a03b
		assert.Nil(t, err)
		cReader.allowedPacketSize = int(MaxPayloadSize) * 16
		exceptPayload := make([][]byte, 0)
		actualPayload := make([][]byte, 0)
		columns := rand.Intn(20) + 1
		fieldSize := rand.Intn(20) + 1
		{
			var err error
			for i := 0; i < rows; i++ {
				exceptRow := make([]byte, 0)
				err = cWriter.BeginPacket()
				assert.Nil(t, err)
				for j := 0; j < columns; j++ {
					field := generateRandomBytes(fieldSize)
					exceptRow = append(exceptRow, field...)
					err = cWriter.Append(field...)
					assert.Nil(t, err)
				}
				exceptPayload = append(exceptPayload, exceptRow)
				err = cWriter.FinishedPacket()
				assert.Nil(t, err)
			}
			err = cWriter.Flush()
			assert.Nil(t, err)
		}

		var data []byte
		for i := 0; i < rows; i++ {
			data, err = ReadPacketForTest(cReader)
			assert.Nil(t, err)
			actualPayload = append(actualPayload, data)
		}
		remain, err := hasData(tConn)
		convey.So(err, convey.ShouldBeNil)
		convey.So(reflect.DeepEqual(actualPayload, exceptPayload), convey.ShouldBeTrue)
		convey.So(remain, convey.ShouldBeFalse)

	})

	convey.Convey("test write packet when row size > 1MB", t, func() {
		rows := 2
		convey.Convey("many columns", func() {
<<<<<<< HEAD
			tConn := &testConn{}
			defer tConn.Close()

			cWriter, err := NewIOSession(tConn, pu)
			assert.Nil(t, err)
			cReader, err := NewIOSession(tConn, pu)
=======
			server, client := net.Pipe()
			defer server.Close()
			defer client.Close()
			cWriter, err := NewIOSession(client, pu, "")
			assert.Nil(t, err)
			cReader, err := NewIOSession(server, pu, "")
>>>>>>> 9d26a03b
			assert.Nil(t, err)
			cReader.allowedPacketSize = int(MaxPayloadSize) * 16
			exceptPayload := make([][]byte, 0)
			actualPayload := make([][]byte, 0)
			columns := 1024
			fieldSize := 4 * 1024
			{
				var err error
				for i := 0; i < rows; i++ {
					exceptRow := make([]byte, 0)
					err = cWriter.BeginPacket()
					assert.Nil(t, err)
					for j := 0; j < columns; j++ {
						field := generateRandomBytes(fieldSize)
						exceptRow = append(exceptRow, field...)
						err = cWriter.Append(field...)
						assert.Nil(t, err)
					}
					exceptPayload = append(exceptPayload, exceptRow)
					err = cWriter.FinishedPacket()
					assert.Nil(t, err)
				}
				err = cWriter.Flush()
				assert.Nil(t, err)
			}
			var data []byte

			for i := 0; i < rows; i++ {
				data, err = ReadPacketForTest(cReader)
				assert.Nil(t, err)
				actualPayload = append(actualPayload, data)
			}
			remain, err := hasData(tConn)
			convey.So(err, convey.ShouldBeNil)
			convey.So(reflect.DeepEqual(actualPayload, exceptPayload), convey.ShouldBeTrue)
			convey.So(remain, convey.ShouldBeFalse)
		})
		convey.Convey("big field size", func() {
<<<<<<< HEAD
			tConn := &testConn{}
			defer tConn.Close()

			cWriter, err := NewIOSession(tConn, pu)
			assert.Nil(t, err)
			cReader, err := NewIOSession(tConn, pu)
=======
			server, client := net.Pipe()
			defer server.Close()
			defer client.Close()
			cWriter, err := NewIOSession(client, pu, "")
			assert.Nil(t, err)
			cReader, err := NewIOSession(server, pu, "")
>>>>>>> 9d26a03b
			assert.Nil(t, err)
			cReader.allowedPacketSize = int(MaxPayloadSize) * 16
			exceptPayload := make([][]byte, 0)
			actualPayload := make([][]byte, 0)
			columns := 2
			fieldSize := 1024 * 1024 * 2
			{
				var err error
				for i := 0; i < rows; i++ {
					exceptRow := make([]byte, 0)
					err = cWriter.BeginPacket()
					assert.Nil(t, err)
					for j := 0; j < columns; j++ {
						field := generateRandomBytes(fieldSize)
						exceptRow = append(exceptRow, field...)
						err = cWriter.Append(field...)
						assert.Nil(t, err)
					}
					exceptPayload = append(exceptPayload, exceptRow)
					err = cWriter.FinishedPacket()
					assert.Nil(t, err)

				}
				err = cWriter.Flush()
				assert.Nil(t, err)
			}
			var data []byte

			for i := 0; i < rows; i++ {
				data, err = ReadPacketForTest(cReader)
				assert.Nil(t, err)
				actualPayload = append(actualPayload, data)
			}
			remain, err := hasData(tConn)
			convey.So(err, convey.ShouldBeNil)
			convey.So(reflect.DeepEqual(actualPayload, exceptPayload), convey.ShouldBeTrue)
			convey.So(remain, convey.ShouldBeFalse)
		})
	})

	convey.Convey("test write packet when sometime buffer size >= 16MB", t, func() {
		rows := 1
		convey.Convey("big field size", func() {
<<<<<<< HEAD
			tConn := &testConn{}
			defer tConn.Close()

			cWriter, err := NewIOSession(tConn, pu)
			assert.Nil(t, err)
			cReader, err := NewIOSession(tConn, pu)
=======
			server, client := net.Pipe()
			defer server.Close()
			defer client.Close()
			cWriter, err := NewIOSession(client, pu, "")
			assert.Nil(t, err)
			cReader, err := NewIOSession(server, pu, "")
>>>>>>> 9d26a03b
			assert.Nil(t, err)
			cReader.allowedPacketSize = int(MaxPayloadSize) * 16
			exceptPayload := make([][]byte, 0)
			actualPayload := make([][]byte, 0)
			columns := 2
			fieldSize := 1024 * 1024 * 20
			{
				var err error
				for i := 0; i < rows; i++ {
					exceptRow := make([]byte, 0)
					err = cWriter.BeginPacket()
					assert.Nil(t, err)
					for j := 0; j < columns; j++ {
						field := generateRandomBytes(fieldSize)
						exceptRow = append(exceptRow, field...)
						err = cWriter.Append(field...)
						assert.Nil(t, err)
					}
					exceptPayload = append(exceptPayload, exceptRow)
					err = cWriter.FinishedPacket()
					assert.Nil(t, err)

				}
				err = cWriter.Flush()
				assert.Nil(t, err)
			}
			var data []byte

			for i := 0; i < rows; i++ {
				data, err = ReadPacketForTest(cReader)
				assert.Nil(t, err)
				actualPayload = append(actualPayload, data)
			}
			remain, err := hasData(tConn)
			convey.So(err, convey.ShouldBeNil)
			convey.So(reflect.DeepEqual(actualPayload, exceptPayload), convey.ShouldBeTrue)
			convey.So(remain, convey.ShouldBeFalse)
		})

		convey.Convey("big columns number", func() {
<<<<<<< HEAD
			tConn := &testConn{}
			defer tConn.Close()

			cWriter, err := NewIOSession(tConn, pu)
			assert.Nil(t, err)
			cReader, err := NewIOSession(tConn, pu)
=======
			server, client := net.Pipe()
			defer server.Close()
			defer client.Close()
			cWriter, err := NewIOSession(client, pu, "")
			assert.Nil(t, err)
			cReader, err := NewIOSession(server, pu, "")
>>>>>>> 9d26a03b
			assert.Nil(t, err)
			cReader.allowedPacketSize = int(MaxPayloadSize) * 16
			exceptPayload := make([][]byte, 0)
			actualPayload := make([][]byte, 0)
			columns := 1024
			fieldSize := 1024 * 20
			{
				var err error
				for i := 0; i < rows; i++ {
					exceptRow := make([]byte, 0)
					err = cWriter.BeginPacket()
					assert.Nil(t, err)
					for j := 0; j < columns; j++ {
						field := generateRandomBytes(fieldSize)
						exceptRow = append(exceptRow, field...)
						err = cWriter.Append(field...)
						assert.Nil(t, err)
					}
					exceptPayload = append(exceptPayload, exceptRow)
					err = cWriter.FinishedPacket()
					assert.Nil(t, err)
				}
				err = cWriter.Flush()
				assert.Nil(t, err)
			}
			var data []byte

			for i := 0; i < rows; i++ {
				data, err = ReadPacketForTest(cReader)
				assert.Nil(t, err)
				actualPayload = append(actualPayload, data)
			}
			remain, err := hasData(tConn)
			convey.So(err, convey.ShouldBeNil)
			convey.So(reflect.DeepEqual(actualPayload, exceptPayload), convey.ShouldBeTrue)
			convey.So(remain, convey.ShouldBeFalse)
		})

		convey.Convey("row size equal to 16MB", func() {
<<<<<<< HEAD
			tConn := &testConn{}
			defer tConn.Close()

			cWriter, err := NewIOSession(tConn, pu)
			assert.Nil(t, err)
			cReader, err := NewIOSession(tConn, pu)
=======
			server, client := net.Pipe()
			defer server.Close()
			defer client.Close()
			cWriter, err := NewIOSession(client, pu, "")
			assert.Nil(t, err)
			cReader, err := NewIOSession(server, pu, "")
>>>>>>> 9d26a03b
			assert.Nil(t, err)
			cReader.allowedPacketSize = int(MaxPayloadSize) * 16
			exceptPayload := make([][]byte, 0)
			actualPayload := make([][]byte, 0)
			columns := 2
			fieldSize := int(MaxPayloadSize / 2)
			{
				var err error
				for i := 0; i < rows; i++ {
					exceptRow := make([]byte, 0)
					err = cWriter.BeginPacket()
					assert.Nil(t, err)
					for j := 0; j < columns; j++ {
						field := generateRandomBytes(fieldSize)
						exceptRow = append(exceptRow, field...)
						err = cWriter.Append(field...)
						assert.Nil(t, err)
					}

					field := generateRandomBytes(1)
					exceptRow = append(exceptRow, field...)
					err = cWriter.Append(field...)
					assert.Nil(t, err)
					exceptPayload = append(exceptPayload, exceptRow)
					err = cWriter.FinishedPacket()
					assert.Nil(t, err)
				}
				err = cWriter.Flush()
				assert.Nil(t, err)
			}
			var data []byte

			for i := 0; i < rows; i++ {
				data, err = ReadPacketForTest(cReader)
				assert.Nil(t, err)
				actualPayload = append(actualPayload, data)
			}
			remain, err := hasData(tConn)
			convey.So(err, convey.ShouldBeNil)
			convey.So(reflect.DeepEqual(actualPayload, exceptPayload), convey.ShouldBeTrue)
			convey.So(remain, convey.ShouldBeFalse)
		})

		convey.Convey("field size equal to 16MB", func() {
<<<<<<< HEAD
			tConn := &testConn{}
			defer tConn.Close()

			cWriter, err := NewIOSession(tConn, pu)
			assert.Nil(t, err)
			cReader, err := NewIOSession(tConn, pu)
=======
			server, client := net.Pipe()
			defer server.Close()
			defer client.Close()
			cWriter, err := NewIOSession(client, pu, "")
			assert.Nil(t, err)
			cReader, err := NewIOSession(server, pu, "")
>>>>>>> 9d26a03b
			assert.Nil(t, err)
			cReader.allowedPacketSize = int(MaxPayloadSize) * 16
			exceptPayload := make([][]byte, 0)
			actualPayload := make([][]byte, 0)
			columns := 2
			fieldSize := int(MaxPayloadSize)
			{
				var err error
				for i := 0; i < rows; i++ {
					exceptRow := make([]byte, 0)
					err = cWriter.BeginPacket()
					assert.Nil(t, err)
					for j := 0; j < columns; j++ {
						field := generateRandomBytes(fieldSize)
						exceptRow = append(exceptRow, field...)
						err = cWriter.Append(field...)
						assert.Nil(t, err)
					}
					exceptPayload = append(exceptPayload, exceptRow)
					err = cWriter.FinishedPacket()
					assert.Nil(t, err)
				}
				err = cWriter.Flush()
				assert.Nil(t, err)
			}
			var data []byte

			for i := 0; i < rows; i++ {
				data, err = ReadPacketForTest(cReader)
				assert.Nil(t, err)
				actualPayload = append(actualPayload, data)
			}
			remain, err := hasData(tConn)
			convey.So(err, convey.ShouldBeNil)
			convey.So(reflect.DeepEqual(actualPayload, exceptPayload), convey.ShouldBeTrue)
			convey.So(remain, convey.ShouldBeFalse)
		})
	})

}

func TestMySQLBufferReadLoadLocal(t *testing.T) {
	var err error
	sv, err := getSystemVariables("test/system_vars_config.toml")
	sv.SessionTimeout.Duration = 5 * time.Minute
	assert.Nil(t, err)
	pu := config.NewParameterUnit(sv, nil, nil, nil)
	setSessionAlloc("", NewLeakCheckAllocator())
	convey.Convey("test read load local packet", t, func() {
<<<<<<< HEAD
		tConn := &testConn{}
		defer tConn.Close()

		cWriter, _ := NewIOSession(tConn, pu)
		assert.Nil(t, err)
		cReader, _ := NewIOSession(tConn, pu)
=======
		server, client := net.Pipe()
		defer server.Close()
		defer client.Close()
		cWriter, _ := NewIOSession(client, pu, "")
		assert.Nil(t, err)
		cReader, _ := NewIOSession(server, pu, "")
>>>>>>> 9d26a03b
		assert.Nil(t, err)
		exceptPayload := make([][]byte, 0)
		actualPayload := make([][]byte, 0)
		{
			var err error
			fieldSizes := []int{1000, 2000, 1000}
			for i := 0; i < 3; i++ {
				exceptRow := make([]byte, 0)
				err = cWriter.BeginPacket()
				assert.Nil(t, err)
				field := generateRandomBytes(fieldSizes[i])
				exceptRow = append(exceptRow, field...)
				err = cWriter.Append(field...)
				assert.Nil(t, err)
				exceptPayload = append(exceptPayload, exceptRow)
				err = cWriter.FinishedPacket()
				assert.Nil(t, err)
			}
			err = cWriter.Flush()
			assert.Nil(t, err)
		}

		var err error
		var data []byte
		for i := 0; i < 3; i++ {
			data, err = cReader.ReadLoadLocalPacket()
			payload := make([]byte, len(data))
			copy(payload, data)
			assert.Nil(t, err)
			actualPayload = append(actualPayload, payload)
		}
		remain, err := hasData(tConn)
		convey.So(err, convey.ShouldBeNil)
		convey.So(reflect.DeepEqual(actualPayload, exceptPayload), convey.ShouldBeTrue)
		convey.So(remain, convey.ShouldBeFalse)

	})

}

func TestMySQLBufferMaxAllowedPacket(t *testing.T) {
	var err error
	var remain bool
	sv, err := getSystemVariables("test/system_vars_config.toml")
	sv.SessionTimeout.Duration = 5 * time.Minute
	assert.Nil(t, err)
	pu := config.NewParameterUnit(sv, nil, nil, nil)
	setSessionAlloc("", NewLeakCheckAllocator())
	convey.Convey("test read max allowed packet", t, func() {
<<<<<<< HEAD
		tConn := &testConn{}
		defer tConn.Close()
		cWriter, err := NewIOSession(tConn, pu)
		assert.Nil(t, err)
		cReader, err := NewIOSession(tConn, pu)
=======
		server, client := net.Pipe()
		defer server.Close()
		defer client.Close()
		cWriter, err := NewIOSession(client, pu, "")
		assert.Nil(t, err)
		cReader, err := NewIOSession(server, pu, "")
>>>>>>> 9d26a03b
		assert.Nil(t, err)
		ses := &Session{}
		ses.respr = &MysqlResp{
			mysqlRrWr: &MysqlProtocolImpl{io: NewIOPackage(true), tcpConn: cReader},
		}
		cReader.ses = ses
		exceptPayload := make([][]byte, 0)
		actualPayload := make([][]byte, 0)
		err = cWriter.BeginPacket()
		assert.Nil(t, err)
		exceptRow := generateRandomBytes(int(MaxPayloadSize) / 2)
		exceptPayload = append(exceptPayload, exceptRow)
		err = cWriter.Append(exceptRow...)
		assert.Nil(t, err)
		err = cWriter.FinishedPacket()
		assert.Nil(t, err)

		err = cWriter.BeginPacket()
		assert.Nil(t, err)
		exceptRow = generateRandomBytes(int(MaxPayloadSize) - 1)
		exceptPayload = append(exceptPayload, exceptRow)
		err = cWriter.Append(exceptRow...)
		assert.Nil(t, err)
		err = cWriter.FinishedPacket()
		assert.Nil(t, err)

		err = cWriter.BeginPacket()
		assert.Nil(t, err)
		exceptRow = generateRandomBytes(int(MaxPayloadSize) * 2)
		exceptPayload = append(exceptPayload, exceptRow)
		err = cWriter.Append(exceptRow...)
		assert.Nil(t, err)
		err = cWriter.FinishedPacket()
		assert.Nil(t, err)

		var data []byte
		data, err = ReadPacketForTest(cReader)
		convey.So(err, convey.ShouldBeNil)
		actualPayload = append(actualPayload, data)
		data, err = ReadPacketForTest(cReader)
		convey.So(err, convey.ShouldBeNil)
		actualPayload = append(actualPayload, data)
		_, err = ReadPacketForTest(cReader)
		convey.So(err, convey.ShouldNotBeNil)
		for remain, _ = hasData(tConn); remain; remain, _ = hasData(tConn) {
			_, _ = cReader.conn.Read(make([]byte, int(MaxPayloadSize)))
		}
		convey.So(reflect.DeepEqual(actualPayload, exceptPayload[:2]), convey.ShouldBeTrue)

	})
}

func Test_ListBlock(t *testing.T) {
	const n = 1024
	leakAlloc := NewLeakCheckAllocator()
	buf, err := leakAlloc.Alloc(n)
	assert.Nil(t, err)
	mem1 := MemBlock{
		data: buf,
	}
	assert.Equal(t, mem1.BufferLen(), n)
	mem1.ResetIndices()

	src1 := []byte("test mem block")
	mem1.CopyDataIn(src1)
	mem1.IncWriteIndex(len(src1))
	assert.False(t, mem1.IsFull())
	assert.Equal(t, mem1.AvailableDataLen(), len(src1))
	assert.Equal(t, mem1.AvailableData(), src1)
	assert.Equal(t, mem1.Head(), src1[:HeaderLengthOfTheProtocol])
	assert.Equal(t, mem1.AvailableDataAfterHead(), src1[HeaderLengthOfTheProtocol:])
	assert.Equal(t, mem1.AvailableSpaceLen(), n-mem1.AvailableDataLen())
	dst1 := make([]byte, n)
	mem1.CopyDataAfterHeadOutTo(dst1)
	assert.Equal(t, dst1[:len(src1)-HeaderLengthOfTheProtocol], src1[HeaderLengthOfTheProtocol:])
	mem1.IncReadIndex(HeaderLengthOfTheProtocol)
	mem1.Adjust()
	assert.Equal(t, mem1.AvailableDataLen(), len(src1)-HeaderLengthOfTheProtocol)
	assert.True(t, bytes.Equal(mem1.AvailableData(), src1[HeaderLengthOfTheProtocol:]))

	mem1.freeBuffUnsafe(leakAlloc)
	assert.Equal(t, mem1.BufferLen(), 0)
	assert.True(t, leakAlloc.CheckBalance())

	var mem2 *MemBlock
	mem2.freeBuffUnsafe(leakAlloc)
}

func Test_NewIOSessionFailed(t *testing.T) {
	var err error
	var conn *Conn
	tConn := &testConn{}
	defer tConn.Close()

	sv, err := getSystemVariables("test/system_vars_config.toml")
	sv.SessionTimeout.Duration = 5 * time.Minute
	assert.Nil(t, err)
	pu := config.NewParameterUnit(sv, nil, nil, nil)
	aAlloc := NewLeakCheckAllocator()
	aAlloc.mod = leakCheckAllocatorModeAllocReturnErr
<<<<<<< HEAD
	setGlobalSessionAlloc(aAlloc)
	conn, err = NewIOSession(tConn, pu)
=======
	setSessionAlloc("", aAlloc)
	conn, err = NewIOSession(client, pu, "")
>>>>>>> 9d26a03b
	assert.NotNil(t, err)
	assert.Nil(t, conn)
	assert.Zero(t, aAlloc.allocated)

	aAlloc.mod = 0
<<<<<<< HEAD
	conn, err = NewIOSession(tConn, pu)
=======
	conn, err = NewIOSession(client, pu, "")
>>>>>>> 9d26a03b
	assert.Nil(t, err)
	assert.NotNil(t, conn)
	assert.NotNil(t, conn.fixBuf.data)
	assert.Equal(t, uint64(fixBufferSize), aAlloc.allocated)

	conn2 := conn.RawConn()
	conn.UseConn(conn2)
	conn.RawConn()
}

func testDefer1(t *testing.T) {
	var err error
	a := 5
	defer func(inputErr error) {
		assert.Nil(t, inputErr)
	}(err)

	defer func() {
		assert.NotNil(t, err)
	}()

	defer func(inputA int) {
		assert.Equal(t, 5, inputA)
	}(a)

	a = 10

	err = moerr.NewInternalErrorNoCtx("err is not nil")

	fmt.Println(a)
}

func Test_defer(t *testing.T) {
	testDefer1(t)
}

func Test_ConnClose(t *testing.T) {
	tConn := &testConn{
		mod: 1,
	}
	conn := &Conn{
		conn: tConn,
	}
	err := conn.Close()
	assert.NotNil(t, err)
}

func TestConn_CheckAllowedPacketSize(t *testing.T) {
	ctrl := gomock.NewController(t)
	defer ctrl.Finish()

	ses := newTestSession(t, ctrl)
	defer ses.Close()

	ses.respr = &MysqlResp{
		mysqlRrWr: &testMysqlWriter{mod: 1},
	}

	conn := &Conn{
		ses: ses,
	}
	err := conn.CheckAllowedPacketSize(5)
	assert.NotNil(t, err)
}

func makeHead(dlen int, seq uint8) []byte {
	var head [4]byte
	binary.LittleEndian.PutUint32(head[:], uint32(dlen))
	head[3] = seq
	return head[:]
}

func makePacket(data []byte, seq uint8) []byte {
	return append(makeHead(len(data), seq), data...)
}

func newTestConn(t *testing.T, leakAlloc *LeakCheckAllocator) (*testConn, *Conn) {
	var conn *Conn
	tConn := &testConn{}
	sv, err := getSystemVariables("test/system_vars_config.toml")
	sv.SessionTimeout.Duration = 5 * time.Minute
	assert.Nil(t, err)
	pu := config.NewParameterUnit(sv, nil, nil, nil)
	setSessionAlloc("", leakAlloc)
	conn, err = NewIOSession(tConn, pu, "")
	assert.Nil(t, err)
	assert.NotNil(t, conn)
	return tConn, conn
}

func TestConn_ReadLoadLocalPacketErr(t *testing.T) {
	leakAlloc := NewLeakCheckAllocator()
	var err error
	var conn *Conn
	var read []byte
	var tConn *testConn
	payload1Len := 10

	payload1 := make([]byte, payload1Len)
	for i := 0; i < payload1Len; i++ {
		payload1[i] = byte(i)
	}

	payload2Len := 20
	payload2 := make([]byte, payload2Len)
	for i := 0; i < payload2Len; i++ {
		payload2[i] = byte(1)
	}

	tConn, conn = newTestConn(t, leakAlloc)

	resetFunc := func() {
		leakAlloc.mod = 0
		tConn.mod = 0
		tConn.data = nil
	}

	for loop := 0; loop < 2; loop++ {
		{
			resetFunc()
			tConn.mod = testConnModSetReadDeadlineReturnErr
			conn.timeout = time.Second * 2
			_, _ = tConn.Write(makePacket(payload1, 1))
			read, err = conn.ReadLoadLocalPacket()
			assert.NotNil(t, err)
			assert.Nil(t, read)
			assert.True(t, !leakAlloc.CheckBalance())
			conn.freeNoFixBuffUnsafe()
			assert.True(t, !leakAlloc.CheckBalance())
		}

		{
			//allocate mem first failed
			resetFunc()
			leakAlloc.mod = leakCheckAllocatorModeAllocReturnErr
			_, _ = tConn.Write(makePacket(payload1, 1))
			read, err = conn.ReadLoadLocalPacket()
			assert.NotNil(t, err)
			assert.Nil(t, read)
			conn.freeNoFixBuffUnsafe()
			assert.True(t, !leakAlloc.CheckBalance())
		}

		{
			//allocate mem first success, second failed.
			resetFunc()
			_, _ = tConn.Write(makePacket(payload1, 2))
			_, _ = tConn.Write(makePacket(payload2, 3))

			for i := 0; i < 2; i++ {
				if i == 1 {
					leakAlloc.mod = leakCheckAllocatorModeAllocReturnErr
				}
				read, err = conn.ReadLoadLocalPacket()
				if i == 0 {
					assert.Nil(t, err)
					assert.True(t, bytes.Equal(read, payload1))
				} else if i == 1 {
					assert.NotNil(t, err)
					assert.Nil(t, read)
					assert.Nil(t, conn.loadLocalBuf.data)
				}

			}
			conn.freeNoFixBuffUnsafe()
			assert.True(t, !leakAlloc.CheckBalance())
		}

		{
			//allocate mem first success, second failed.
			resetFunc()
			_, _ = tConn.Write(makePacket(payload1, 2))

			_, _ = tConn.Write(makePacket(payload2, 3))

			for i := 0; i < 2; i++ {
				if i == 1 {
					tConn.mod = testConnModReadReturnErr
				}
				read, err = conn.ReadLoadLocalPacket()
				if i == 0 {
					assert.Nil(t, err)
					assert.True(t, bytes.Equal(read, payload1))
				} else if i == 1 {
					assert.NotNil(t, err)
					assert.Nil(t, read)
					assert.Nil(t, conn.loadLocalBuf.data)
				}

			}

			conn.freeNoFixBuffUnsafe()
			assert.True(t, !leakAlloc.CheckBalance())
		}

		{
			//panic recover release memory
			//first allocate mem panic
			resetFunc()
			_, _ = tConn.Write(makePacket(payload1, 2))

			_, _ = tConn.Write(makePacket(payload2, 3))

			for i := 0; i < 2; i++ {
				if i == 0 {
					leakAlloc.mod = leakCheckAllocatorModeAllocPanic
				} else {
					leakAlloc.mod = 0
				}
				read, err = conn.ReadLoadLocalPacket()
				if i == 0 {
					assert.NotNil(t, err)
					assert.Nil(t, read)
					assert.Nil(t, conn.loadLocalBuf.data)
					//skip payload1 data
					buf := make([]byte, payload1Len)
					_, _ = tConn.Read(buf)
				} else if i == 1 {
					assert.Nil(t, err)
					assert.True(t, bytes.Equal(payload2, read))
					assert.NotNil(t, conn.loadLocalBuf.data)
				}

			}
			conn.freeNoFixBuffUnsafe()
			assert.True(t, !leakAlloc.CheckBalance())
		}

		{
			//panic recover release memory
			//second allocate mem panic
			resetFunc()
			_, _ = tConn.Write(makePacket(payload1, 2))

			_, _ = tConn.Write(makePacket(payload2, 3))

			for i := 0; i < 2; i++ {
				if i == 1 {
					leakAlloc.mod = leakCheckAllocatorModeAllocPanic
				}
				read, err = conn.ReadLoadLocalPacket()
				if i == 0 {
					assert.Nil(t, err)
					assert.True(t, bytes.Equal(payload1, read))
					assert.NotNil(t, conn.loadLocalBuf.data)
				} else if i == 1 {
					assert.NotNil(t, err)
					assert.Nil(t, read)
					assert.Nil(t, conn.loadLocalBuf.data)
				}

			}
			conn.freeNoFixBuffUnsafe()
			assert.True(t, !leakAlloc.CheckBalance())
		}

		{
			//panic recover release memory
			//read second packet panic
			resetFunc()
			_, _ = tConn.Write(makePacket(payload1, 2))

			_, _ = tConn.Write(makePacket(payload2, 3))

			for i := 0; i < 2; i++ {
				if i == 1 {
					tConn.mod = testConnModReadPanic
				}
				read, err = conn.ReadLoadLocalPacket()
				if i == 0 {
					assert.Nil(t, err)
					assert.True(t, bytes.Equal(payload1, read))
					assert.NotNil(t, conn.loadLocalBuf.data)
				} else if i == 1 {
					assert.NotNil(t, err)
					assert.Nil(t, read)
					assert.Nil(t, conn.loadLocalBuf.data)
				}

			}
			conn.freeNoFixBuffUnsafe()
			assert.True(t, !leakAlloc.CheckBalance())
		}

		{
			//allocate mem both success
			resetFunc()

			_, _ = tConn.Write(makePacket(payload1, 2))
			_, _ = tConn.Write(makePacket(payload2, 3))

			for i := 0; i < 2; i++ {
				read, err = conn.ReadLoadLocalPacket()

				if i == 0 {
					assert.Nil(t, err)
					assert.True(t, bytes.Equal(read, payload1))
				} else if i == 1 {
					assert.Nil(t, err)
					assert.True(t, bytes.Equal(read, payload2))
				}

			}
			conn.freeNoFixBuffUnsafe()
			assert.True(t, !leakAlloc.CheckBalance())
		}
	}

	_ = conn.Close()
	assert.True(t, leakAlloc.CheckBalance())
}

func TestConn_ReadErr(t *testing.T) {
	leakAlloc := NewLeakCheckAllocator()
	var err error
	var conn *Conn
	var tConn *testConn
	var read []byte
	payload1Len := 10

	payload1 := make([]byte, payload1Len)
	for i := 0; i < payload1Len; i++ {
		payload1[i] = byte(i)
	}

	payload2Len := 20
	payload2 := make([]byte, payload2Len)
	for i := 0; i < payload2Len; i++ {
		payload2[i] = byte(1)
	}

	payload3Len := 2 * 1024 * 1024
	payload3 := make([]byte, payload3Len)
	xVal := uint8(0)
	for i := 0; i < payload3Len; i++ {
		payload3[i] = xVal
		xVal++
	}

	payload4Len := int(MaxPayloadSize)
	payload4 := make([]byte, payload4Len)
	xVal = 0
	for i := 0; i < payload4Len; i++ {
		payload4[i] = xVal
		xVal++
	}

	tConn, conn = newTestConn(t, leakAlloc)

	resetFunc := func() {
		leakAlloc.mod = 0
		tConn.mod = 0
		tConn.data = nil
	}
	runCaseFunc := func() {
		{
			resetFunc()
			conn.Reset()

			//success
			_, _ = tConn.Write(makePacket(payload1, 1))
			_, _ = tConn.Write(makePacket(payload2, 2))
			read, err = conn.Read()
			assert.Nil(t, err)
			assert.True(t, bytes.Equal(payload1, read))
			assert.NotNil(t, conn.fixBuf.data)
			assert.Zero(t, conn.dynamicWrBuf.Len())

			conn.freeNoFixBuffUnsafe()
			assert.True(t, !leakAlloc.CheckBalance())
		}

		{
			resetFunc()
			conn.Reset()
			//success
			_, _ = tConn.Write(makePacket(payload1, 1))
			_, _ = tConn.Write(makePacket(payload2, 2))
			_, _ = tConn.Write(makePacket(payload3, 3))
			read, err = conn.Read()
			assert.Nil(t, err)
			assert.True(t, bytes.Equal(payload1, read))
			assert.NotNil(t, conn.fixBuf.data)
			assert.Zero(t, conn.dynamicWrBuf.Len())

			read, err = conn.Read()
			assert.Nil(t, err)
			assert.True(t, bytes.Equal(payload2, read))
			assert.NotNil(t, conn.fixBuf.data)
			assert.Zero(t, conn.dynamicWrBuf.Len())

			read, err = conn.Read()
			assert.Nil(t, err)
			assert.True(t, bytes.Equal(payload3, read))
			assert.NotNil(t, conn.fixBuf.data)
			assert.Zero(t, conn.dynamicWrBuf.Len())

			conn.freeNoFixBuffUnsafe()
			assert.True(t, !leakAlloc.CheckBalance())
		}

		{
			//success
			//test cases:
			//just 16MB
			//more than 16MB but less than 64MB
			//more than 64MB
			resetFunc()
			conn.Reset()

			//16MB
			_, _ = tConn.Write(makePacket(payload4, 4))
			_, _ = tConn.Write(makePacket([]byte{}, 5))
			read, err = conn.Read()
			assert.Nil(t, err)
			assert.True(t, bytes.Equal(payload4, read))

			assert.NotNil(t, conn.fixBuf.data)
			assert.Zero(t, conn.dynamicWrBuf.Len())

			conn.freeNoFixBuffUnsafe()
			assert.True(t, !leakAlloc.CheckBalance())
		}

		{
			//success
			//test cases:
			//more than 16MB but less than 64MB
			//more than 64MB
			resetFunc()
			conn.Reset()

			conn.allowedPacketSize = int(MaxPayloadSize) * 2

			//32MB
			_, _ = tConn.Write(makePacket(payload4, 4))
			_, _ = tConn.Write(makePacket(payload4, 5))
			_, _ = tConn.Write(makePacket([]byte{}, 6))
			read, err = conn.Read()
			assert.Nil(t, err)
			assert.True(t, bytes.Equal(payload4, read[:MaxPayloadSize]))
			assert.True(t, bytes.Equal(payload4, read[MaxPayloadSize:]))

			assert.NotNil(t, conn.fixBuf.data)
			assert.Zero(t, conn.dynamicWrBuf.Len())

			conn.freeNoFixBuffUnsafe()
			assert.True(t, !leakAlloc.CheckBalance())
		}

		{
			//success
			//test cases:
			//just 16MB
			//more than 16MB but less than 64MB
			//more than 64MB
			resetFunc()
			conn.Reset()

			conn.allowedPacketSize = int(MaxPayloadSize) * 3

			readCnt := 0
			stub1 := gostub.Stub(&ReadOnePayload,
				func(c *Conn, payloadLength int) ([]byte, error) {
					if readCnt == 1 {
						return nil, moerr.NewInternalErrorNoCtx("ReadNBytesIntoBuf returns err")
					}
					readCnt++
					return c.ReadOnePayload(payloadLength)
				})
			defer stub1.Reset()

			//32MB second read returns error
			_, _ = tConn.Write(makePacket(payload4, 4))
			_, _ = tConn.Write(makePacket(payload4, 5))
			_, _ = tConn.Write(makePacket(payload4, 6))
			_, _ = tConn.Write(makePacket([]byte{}, 7))
			read, err = conn.Read()
			assert.NotNil(t, err)
			assert.Nil(t, read)

			assert.NotNil(t, conn.fixBuf.data)
			assert.Zero(t, conn.dynamicWrBuf.Len())
		}

		{
			//success
			//test cases:
			//just 16MB
			//more than 16MB but less than 64MB
			resetFunc()
			conn.Reset()

			conn.allowedPacketSize = int(MaxPayloadSize) * 3

			readCnt := 0

			stub1 := gostub.Stub(&ReadOnePayload,
				func(c *Conn, payloadLength int) ([]byte, error) {
					if readCnt == 1 {
						panic("ReadNBytesIntoBuf panics")
					}
					readCnt++
					return c.ReadOnePayload(payloadLength)
				})
			defer stub1.Reset()

			//32MB second read panic
			_, _ = tConn.Write(makePacket(payload4, 4))
			_, _ = tConn.Write(makePacket(payload4, 5))
			_, _ = tConn.Write(makePacket(payload4, 6))
			_, _ = tConn.Write(makePacket([]byte{}, 7))
			read, err = conn.Read()
			assert.NotNil(t, err)
			assert.Nil(t, read)

			assert.NotNil(t, conn.fixBuf.data)
			assert.Zero(t, conn.dynamicWrBuf.Len())
		}
	}
	for loop := 0; loop < 2; loop++ {
		runCaseFunc()
	}
	_ = conn.Close()
	assert.True(t, leakAlloc.CheckBalance())
}

func TestConn_ReadOnePayload(t *testing.T) {
	leakAlloc := NewLeakCheckAllocator()
	var err error
	var conn *Conn
	var tConn *testConn
	var read []byte
	payload1Len := 10

	payload1 := make([]byte, payload1Len)
	for i := 0; i < payload1Len; i++ {
		payload1[i] = byte(i)
	}

	payload2Len := 20
	payload2 := make([]byte, payload2Len)
	for i := 0; i < payload2Len; i++ {
		payload2[i] = byte(1)
	}

	payload3Len := 2 * 1024 * 1024
	payload3 := make([]byte, payload3Len)
	xVal := uint8(0)
	for i := 0; i < payload3Len; i++ {
		payload3[i] = xVal
		xVal++
	}

	payload4Len := int(MaxPayloadSize)
	payload4 := make([]byte, payload4Len)
	xVal = 0
	for i := 0; i < payload4Len; i++ {
		payload4[i] = xVal
		xVal++
	}

	tConn, conn = newTestConn(t, leakAlloc)

	resetFunc := func() {
		leakAlloc.mod = 0
		tConn.mod = 0
		tConn.data = nil
	}

	runCaseFunc := func() {
		{
			resetFunc()
			conn.Reset()

			//success
			_, _ = tConn.Write(payload1)
			_, _ = tConn.Write(payload2)
			_, _ = tConn.Write([]byte{})
			read, err = conn.ReadOnePayload(payload1Len)
			assert.Nil(t, err)
			assert.True(t, bytes.Equal(payload1, read))
			leakAlloc.Free(read)

			read, err = conn.ReadOnePayload(payload2Len)
			assert.Nil(t, err)
			assert.True(t, bytes.Equal(payload2, read))
			leakAlloc.Free(read)

			read, err = conn.ReadOnePayload(0)
			assert.Nil(t, err)
			assert.Nil(t, read)
			leakAlloc.Free(read)

			assert.NotNil(t, conn.fixBuf.data)
			assert.Zero(t, conn.dynamicWrBuf.Len())

			conn.freeNoFixBuffUnsafe()
			assert.True(t, !leakAlloc.CheckBalance())
		}

		{
			resetFunc()
			conn.Reset()

			readCnt := 0
			stub1 := gostub.Stub(&ReadNBytesIntoBuf,
				func(c *Conn, buf []byte, n int) error {
					if readCnt == 1 {
						return moerr.NewInternalErrorNoCtx("ReadNBytesIntoBuf returns err")
					}
					readCnt++
					return c.ReadNBytesIntoBuf(buf, n)
				})
			defer stub1.Reset()

			_, _ = tConn.Write(payload1)
			_, _ = tConn.Write(payload2)
			read, err = conn.ReadOnePayload(payload1Len)
			assert.Nil(t, err)
			assert.True(t, bytes.Equal(payload1, read))
			leakAlloc.Free(read)

			read, err = conn.ReadOnePayload(payload2Len)
			assert.NotNil(t, err)
			assert.Nil(t, read)
			leakAlloc.Free(read)

			assert.NotNil(t, conn.fixBuf.data)
			assert.Zero(t, conn.dynamicWrBuf.Len())
		}

		{
			resetFunc()
			conn.Reset()

			readCnt := 0

			stub1 := gostub.Stub(&ReadNBytesIntoBuf,
				func(c *Conn, buf []byte, n int) error {
					if readCnt == 1 {
						panic("ReadNBytesIntoBuf panics")
					}
					readCnt++
					return c.ReadNBytesIntoBuf(buf, n)
				})
			defer stub1.Reset()

			_, _ = tConn.Write(payload1)
			_, _ = tConn.Write(payload2)
			read, err = conn.ReadOnePayload(payload1Len)
			assert.Nil(t, err)
			assert.True(t, bytes.Equal(payload1, read))
			leakAlloc.Free(read)

			read, err = conn.ReadOnePayload(payload2Len)
			assert.NotNil(t, err)
			assert.Nil(t, read)
			leakAlloc.Free(read)

			assert.NotNil(t, conn.fixBuf.data)
			assert.Zero(t, conn.dynamicWrBuf.Len())
		}
	}
	for loop := 0; loop < 2; loop++ {
		runCaseFunc()
	}
	_ = conn.Close()
	assert.True(t, leakAlloc.CheckBalance())
}

func TestConn_AllocNewBlock(t *testing.T) {
	leakAlloc := NewLeakCheckAllocator()
	var err error
	var conn *Conn

	_, conn = newTestConn(t, leakAlloc)

	{
		err = conn.AllocNewBlock(10)
		assert.Nil(t, err)
		assert.Equal(t, conn.dynamicWrBuf.Len(), 1)
		conn.freeNoFixBuffUnsafe()
		assert.True(t, !leakAlloc.CheckBalance())
	}

	{
		leakAlloc.mod = leakCheckAllocatorModeAllocReturnErr
		err = conn.AllocNewBlock(10)
		assert.NotNil(t, err)
		assert.Equal(t, conn.dynamicWrBuf.Len(), 0)
		conn.freeNoFixBuffUnsafe()
		assert.True(t, !leakAlloc.CheckBalance())
	}

	{
		leakAlloc.mod = 0
		conn.dynamicWrBuf = nil
		err = conn.AllocNewBlock(10)
		assert.NotNil(t, err)
		assert.Nil(t, conn.dynamicWrBuf)
		conn.freeNoFixBuffUnsafe()
		assert.True(t, !leakAlloc.CheckBalance())
	}

	_ = conn.Close()
	assert.True(t, leakAlloc.CheckBalance())
}

func Test_AppendPart(t *testing.T) {
	leakAlloc := NewLeakCheckAllocator()
	var err error
	var conn *Conn

	payload3Len := 2 * 1024 * 1024
	payload3 := make([]byte, payload3Len)
	xVal := uint8(0)
	for i := 0; i < payload3Len; i++ {
		payload3[i] = xVal
		xVal++
	}

	_, conn = newTestConn(t, leakAlloc)

	{
		err = conn.AppendPart(payload3)
		assert.Nil(t, err)
		assert.Equal(t, conn.dynamicWrBuf.Len(), 1)
		assert.Equal(t, conn.packetLength, payload3Len)

		conn.freeNoFixBuffUnsafe()
		assert.True(t, !leakAlloc.CheckBalance())
	}

	{
		stub1 := gostub.Stub(&AllocNewBlock,
			func(c *Conn, _ int) error {
				return moerr.NewInternalErrorNoCtx("AllocNewBlock returns err")
			})

		oldPacketLen := conn.packetLength
		err = conn.AppendPart(payload3)
		assert.NotNil(t, err)
		assert.Equal(t, conn.dynamicWrBuf.Len(), 0)
		assert.Equal(t, conn.packetLength, oldPacketLen)

		conn.freeNoFixBuffUnsafe()
		assert.True(t, !leakAlloc.CheckBalance())

		stub1.Reset()
	}

	_ = conn.Close()
	assert.True(t, leakAlloc.CheckBalance())
}

func Test_Append(t *testing.T) {
	leakAlloc := NewLeakCheckAllocator()
	var err error
	var conn *Conn

	payload1Len := 10

	payload1 := make([]byte, payload1Len)
	for i := 0; i < payload1Len; i++ {
		payload1[i] = byte(i)
	}
	_, conn = newTestConn(t, leakAlloc)

	resetFunc := func() {
		leakAlloc.mod = 0
	}

	{
		resetFunc()
		conn.Reset()

		err = conn.Append(payload1...)
		assert.Nil(t, err)
		assert.Equal(t, conn.dynamicWrBuf.Len(), 0)
		assert.Equal(t, conn.packetLength, payload1Len)

		conn.freeNoFixBuffUnsafe()
		assert.True(t, !leakAlloc.CheckBalance())
	}

	{
		resetFunc()
		conn.Reset()

		stub1 := gostub.Stub(&AppendPart,
			func(c *Conn, elems []byte) error {
				return moerr.NewInternalErrorNoCtx("AppendPart returns err")
			})

		err = conn.Append(payload1...)
		assert.NotNil(t, err)

		conn.freeNoFixBuffUnsafe()
		assert.True(t, !leakAlloc.CheckBalance())

		stub1.Reset()
	}

	{
		resetFunc()
		conn.Reset()

		conn.packetLength = int(MaxPayloadSize) - payload1Len

		stub1 := gostub.Stub(&FinishedPacket,
			func(c *Conn) error {
				return moerr.NewInternalErrorNoCtx("FinishedPacket returns err")
			})

		err = conn.Append(payload1...)
		assert.NotNil(t, err)

		conn.freeNoFixBuffUnsafe()
		assert.True(t, !leakAlloc.CheckBalance())

		stub1.Reset()
	}

	{
		resetFunc()
		conn.Reset()

		conn.packetLength = int(MaxPayloadSize) - payload1Len

		stub1 := gostub.Stub(&BeginPacket,
			func(c *Conn) error {
				return moerr.NewInternalErrorNoCtx("BeginPacket returns err")
			})

		err = conn.Append(payload1...)
		assert.NotNil(t, err)

		conn.freeNoFixBuffUnsafe()
		assert.True(t, !leakAlloc.CheckBalance())

		stub1.Reset()
	}
	_ = conn.Close()
	assert.True(t, leakAlloc.CheckBalance())
}

func Test_BeginPacket(t *testing.T) {
	leakAlloc := NewLeakCheckAllocator()
	var err error
	var conn *Conn

	payload1Len := 10

	payload1 := make([]byte, payload1Len)
	for i := 0; i < payload1Len; i++ {
		payload1[i] = byte(i)
	}
	_, conn = newTestConn(t, leakAlloc)

	resetFunc := func() {
		leakAlloc.mod = 0
	}

	{
		resetFunc()
		conn.Reset()

		err = conn.BeginPacket()
		assert.Nil(t, err)
		assert.Equal(t, conn.dynamicWrBuf.Len(), 0)
		assert.Equal(t, conn.bufferLength, 4)

		conn.freeNoFixBuffUnsafe()
		assert.True(t, !leakAlloc.CheckBalance())
	}

	{
		resetFunc()
		conn.Reset()

		stub1 := gostub.Stub(&AllocNewBlock,
			func(c *Conn, _ int) error {
				return moerr.NewInternalErrorNoCtx("AllocNewBlock returns err")
			})

		conn.curBuf.writeIndex = int(fixBufferSize) - 3

		err = conn.BeginPacket()
		assert.NotNil(t, err)
		assert.Equal(t, conn.dynamicWrBuf.Len(), 0)
		assert.Equal(t, conn.bufferLength, 0)

		conn.freeNoFixBuffUnsafe()
		assert.True(t, !leakAlloc.CheckBalance())

		stub1.Reset()
	}

	_ = conn.Close()
	assert.True(t, leakAlloc.CheckBalance())
}<|MERGE_RESOLUTION|>--- conflicted
+++ resolved
@@ -152,13 +152,8 @@
 	sv.SessionTimeout.Duration = 24 * time.Hour
 	assert.Nil(t, err)
 	pu := config.NewParameterUnit(sv, nil, nil, nil)
-<<<<<<< HEAD
-	setGlobalSessionAlloc(newLeakCheckAllocator())
-	cm, err := NewIOSession(tConn, pu)
-=======
 	setSessionAlloc("", NewLeakCheckAllocator())
-	cm, err := NewIOSession(client, pu, "")
->>>>>>> 9d26a03b
+	cm, err := NewIOSession(tConn, pu, "")
 	assert.Nil(t, err)
 	cm.allowedPacketSize = int(MaxPayloadSize) * 16
 	convey.Convey("read small packet < 1MB", t, func() {
@@ -282,13 +277,8 @@
 	sv.SessionTimeout.Duration = 24 * time.Hour
 	assert.Nil(t, err)
 	pu := config.NewParameterUnit(sv, nil, nil, nil)
-<<<<<<< HEAD
-	setGlobalSessionAlloc(newLeakCheckAllocator())
-	cm, err := NewIOSession(tConn, pu)
-=======
 	setSessionAlloc("", NewLeakCheckAllocator())
-	cm, err := NewIOSession(client, pu, "")
->>>>>>> 9d26a03b
+	cm, err := NewIOSession(tConn, pu, "")
 	assert.Nil(t, err)
 	cm.allowedPacketSize = int(MaxPayloadSize) * 16
 	convey.Convey("Bad Network: read small packet < 1MB", t, func() {
@@ -408,21 +398,12 @@
 	setSessionAlloc("", NewLeakCheckAllocator())
 	convey.Convey("test write packet", t, func() {
 		rows := 20
-<<<<<<< HEAD
 		tConn := &testConn{}
 		defer tConn.Close()
 
-		cWriter, err := NewIOSession(tConn, pu)
-		assert.Nil(t, err)
-		cReader, err := NewIOSession(tConn, pu)
-=======
-		server, client := net.Pipe()
-		defer server.Close()
-		defer client.Close()
-		cWriter, err := NewIOSession(client, pu, "")
-		assert.Nil(t, err)
-		cReader, err := NewIOSession(server, pu, "")
->>>>>>> 9d26a03b
+		cWriter, err := NewIOSession(tConn, pu, "")
+		assert.Nil(t, err)
+		cReader, err := NewIOSession(tConn, pu, "")
 		assert.Nil(t, err)
 		cReader.allowedPacketSize = int(MaxPayloadSize) * 16
 		exceptPayload := make([][]byte, 0)
@@ -465,21 +446,12 @@
 	convey.Convey("test write packet when row size > 1MB", t, func() {
 		rows := 2
 		convey.Convey("many columns", func() {
-<<<<<<< HEAD
 			tConn := &testConn{}
 			defer tConn.Close()
 
-			cWriter, err := NewIOSession(tConn, pu)
-			assert.Nil(t, err)
-			cReader, err := NewIOSession(tConn, pu)
-=======
-			server, client := net.Pipe()
-			defer server.Close()
-			defer client.Close()
-			cWriter, err := NewIOSession(client, pu, "")
-			assert.Nil(t, err)
-			cReader, err := NewIOSession(server, pu, "")
->>>>>>> 9d26a03b
+			cWriter, err := NewIOSession(tConn, pu, "")
+			assert.Nil(t, err)
+			cReader, err := NewIOSession(tConn, pu, "")
 			assert.Nil(t, err)
 			cReader.allowedPacketSize = int(MaxPayloadSize) * 16
 			exceptPayload := make([][]byte, 0)
@@ -518,21 +490,12 @@
 			convey.So(remain, convey.ShouldBeFalse)
 		})
 		convey.Convey("big field size", func() {
-<<<<<<< HEAD
 			tConn := &testConn{}
 			defer tConn.Close()
 
-			cWriter, err := NewIOSession(tConn, pu)
-			assert.Nil(t, err)
-			cReader, err := NewIOSession(tConn, pu)
-=======
-			server, client := net.Pipe()
-			defer server.Close()
-			defer client.Close()
-			cWriter, err := NewIOSession(client, pu, "")
-			assert.Nil(t, err)
-			cReader, err := NewIOSession(server, pu, "")
->>>>>>> 9d26a03b
+			cWriter, err := NewIOSession(tConn, pu, "")
+			assert.Nil(t, err)
+			cReader, err := NewIOSession(tConn, pu, "")
 			assert.Nil(t, err)
 			cReader.allowedPacketSize = int(MaxPayloadSize) * 16
 			exceptPayload := make([][]byte, 0)
@@ -576,21 +539,12 @@
 	convey.Convey("test write packet when sometime buffer size >= 16MB", t, func() {
 		rows := 1
 		convey.Convey("big field size", func() {
-<<<<<<< HEAD
 			tConn := &testConn{}
 			defer tConn.Close()
 
-			cWriter, err := NewIOSession(tConn, pu)
-			assert.Nil(t, err)
-			cReader, err := NewIOSession(tConn, pu)
-=======
-			server, client := net.Pipe()
-			defer server.Close()
-			defer client.Close()
-			cWriter, err := NewIOSession(client, pu, "")
-			assert.Nil(t, err)
-			cReader, err := NewIOSession(server, pu, "")
->>>>>>> 9d26a03b
+			cWriter, err := NewIOSession(tConn, pu, "")
+			assert.Nil(t, err)
+			cReader, err := NewIOSession(tConn, pu, "")
 			assert.Nil(t, err)
 			cReader.allowedPacketSize = int(MaxPayloadSize) * 16
 			exceptPayload := make([][]byte, 0)
@@ -631,21 +585,12 @@
 		})
 
 		convey.Convey("big columns number", func() {
-<<<<<<< HEAD
 			tConn := &testConn{}
 			defer tConn.Close()
 
-			cWriter, err := NewIOSession(tConn, pu)
-			assert.Nil(t, err)
-			cReader, err := NewIOSession(tConn, pu)
-=======
-			server, client := net.Pipe()
-			defer server.Close()
-			defer client.Close()
-			cWriter, err := NewIOSession(client, pu, "")
-			assert.Nil(t, err)
-			cReader, err := NewIOSession(server, pu, "")
->>>>>>> 9d26a03b
+			cWriter, err := NewIOSession(tConn, pu, "")
+			assert.Nil(t, err)
+			cReader, err := NewIOSession(tConn, pu, "")
 			assert.Nil(t, err)
 			cReader.allowedPacketSize = int(MaxPayloadSize) * 16
 			exceptPayload := make([][]byte, 0)
@@ -685,21 +630,12 @@
 		})
 
 		convey.Convey("row size equal to 16MB", func() {
-<<<<<<< HEAD
 			tConn := &testConn{}
 			defer tConn.Close()
 
-			cWriter, err := NewIOSession(tConn, pu)
-			assert.Nil(t, err)
-			cReader, err := NewIOSession(tConn, pu)
-=======
-			server, client := net.Pipe()
-			defer server.Close()
-			defer client.Close()
-			cWriter, err := NewIOSession(client, pu, "")
-			assert.Nil(t, err)
-			cReader, err := NewIOSession(server, pu, "")
->>>>>>> 9d26a03b
+			cWriter, err := NewIOSession(tConn, pu, "")
+			assert.Nil(t, err)
+			cReader, err := NewIOSession(tConn, pu, "")
 			assert.Nil(t, err)
 			cReader.allowedPacketSize = int(MaxPayloadSize) * 16
 			exceptPayload := make([][]byte, 0)
@@ -744,21 +680,12 @@
 		})
 
 		convey.Convey("field size equal to 16MB", func() {
-<<<<<<< HEAD
 			tConn := &testConn{}
 			defer tConn.Close()
 
-			cWriter, err := NewIOSession(tConn, pu)
-			assert.Nil(t, err)
-			cReader, err := NewIOSession(tConn, pu)
-=======
-			server, client := net.Pipe()
-			defer server.Close()
-			defer client.Close()
-			cWriter, err := NewIOSession(client, pu, "")
-			assert.Nil(t, err)
-			cReader, err := NewIOSession(server, pu, "")
->>>>>>> 9d26a03b
+			cWriter, err := NewIOSession(tConn, pu, "")
+			assert.Nil(t, err)
+			cReader, err := NewIOSession(tConn, pu, "")
 			assert.Nil(t, err)
 			cReader.allowedPacketSize = int(MaxPayloadSize) * 16
 			exceptPayload := make([][]byte, 0)
@@ -808,21 +735,12 @@
 	pu := config.NewParameterUnit(sv, nil, nil, nil)
 	setSessionAlloc("", NewLeakCheckAllocator())
 	convey.Convey("test read load local packet", t, func() {
-<<<<<<< HEAD
 		tConn := &testConn{}
 		defer tConn.Close()
 
-		cWriter, _ := NewIOSession(tConn, pu)
-		assert.Nil(t, err)
-		cReader, _ := NewIOSession(tConn, pu)
-=======
-		server, client := net.Pipe()
-		defer server.Close()
-		defer client.Close()
-		cWriter, _ := NewIOSession(client, pu, "")
-		assert.Nil(t, err)
-		cReader, _ := NewIOSession(server, pu, "")
->>>>>>> 9d26a03b
+		cWriter, _ := NewIOSession(tConn, pu, "")
+		assert.Nil(t, err)
+		cReader, _ := NewIOSession(tConn, pu, "")
 		assert.Nil(t, err)
 		exceptPayload := make([][]byte, 0)
 		actualPayload := make([][]byte, 0)
@@ -872,20 +790,11 @@
 	pu := config.NewParameterUnit(sv, nil, nil, nil)
 	setSessionAlloc("", NewLeakCheckAllocator())
 	convey.Convey("test read max allowed packet", t, func() {
-<<<<<<< HEAD
 		tConn := &testConn{}
 		defer tConn.Close()
-		cWriter, err := NewIOSession(tConn, pu)
-		assert.Nil(t, err)
-		cReader, err := NewIOSession(tConn, pu)
-=======
-		server, client := net.Pipe()
-		defer server.Close()
-		defer client.Close()
-		cWriter, err := NewIOSession(client, pu, "")
-		assert.Nil(t, err)
-		cReader, err := NewIOSession(server, pu, "")
->>>>>>> 9d26a03b
+		cWriter, err := NewIOSession(tConn, pu, "")
+		assert.Nil(t, err)
+		cReader, err := NewIOSession(tConn, pu, "")
 		assert.Nil(t, err)
 		ses := &Session{}
 		ses.respr = &MysqlResp{
@@ -986,23 +895,14 @@
 	pu := config.NewParameterUnit(sv, nil, nil, nil)
 	aAlloc := NewLeakCheckAllocator()
 	aAlloc.mod = leakCheckAllocatorModeAllocReturnErr
-<<<<<<< HEAD
-	setGlobalSessionAlloc(aAlloc)
-	conn, err = NewIOSession(tConn, pu)
-=======
 	setSessionAlloc("", aAlloc)
-	conn, err = NewIOSession(client, pu, "")
->>>>>>> 9d26a03b
+	conn, err = NewIOSession(tConn, pu, "")
 	assert.NotNil(t, err)
 	assert.Nil(t, conn)
 	assert.Zero(t, aAlloc.allocated)
 
 	aAlloc.mod = 0
-<<<<<<< HEAD
-	conn, err = NewIOSession(tConn, pu)
-=======
-	conn, err = NewIOSession(client, pu, "")
->>>>>>> 9d26a03b
+	conn, err = NewIOSession(tConn, pu, "")
 	assert.Nil(t, err)
 	assert.NotNil(t, conn)
 	assert.NotNil(t, conn.fixBuf.data)
