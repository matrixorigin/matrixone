// Copyright 2022 Matrix Origin
//
// Licensed under the Apache License, Version 2.0 (the "License");
// you may not use this file except in compliance with the License.
// You may obtain a copy of the License at
//
// http://www.apache.org/licenses/LICENSE-2.0
//
// Unless required by applicable law or agreed to in writing, software
// distributed under the License is distributed on an "AS IS" BASIS,
// WITHOUT WARRANTIES OR CONDITIONS OF ANY KIND, either express or implied.
// See the License for the specific language governing permissions and
// limitations under the License.

package frontend

import (
	"context"
	"fmt"
	"io"
	"testing"
	"time"

	"github.com/matrixorigin/matrixone/pkg/catalog"

	"github.com/fagongzi/goetty/v2"
	"github.com/fagongzi/goetty/v2/buf"
	"github.com/golang/mock/gomock"
	"github.com/google/uuid"
	"github.com/prashantv/gostub"
	"github.com/smartystreets/goconvey/convey"
	"github.com/stretchr/testify/assert"
	"github.com/stretchr/testify/require"

	"github.com/matrixorigin/matrixone/pkg/clusterservice"
	"github.com/matrixorigin/matrixone/pkg/common/moerr"
	"github.com/matrixorigin/matrixone/pkg/common/runtime"
	"github.com/matrixorigin/matrixone/pkg/config"
	"github.com/matrixorigin/matrixone/pkg/container/batch"
	"github.com/matrixorigin/matrixone/pkg/container/nulls"
	"github.com/matrixorigin/matrixone/pkg/container/types"
	"github.com/matrixorigin/matrixone/pkg/container/vector"
	"github.com/matrixorigin/matrixone/pkg/defines"
	"github.com/matrixorigin/matrixone/pkg/frontend/constant"
	mock_frontend "github.com/matrixorigin/matrixone/pkg/frontend/test"
	"github.com/matrixorigin/matrixone/pkg/pb/metadata"
	"github.com/matrixorigin/matrixone/pkg/pb/txn"
	"github.com/matrixorigin/matrixone/pkg/sql/parsers"
	"github.com/matrixorigin/matrixone/pkg/sql/parsers/dialect"
	"github.com/matrixorigin/matrixone/pkg/sql/parsers/dialect/mysql"
	"github.com/matrixorigin/matrixone/pkg/sql/parsers/tree"
	"github.com/matrixorigin/matrixone/pkg/sql/plan"
	"github.com/matrixorigin/matrixone/pkg/sql/plan/explain"
	"github.com/matrixorigin/matrixone/pkg/testutil"
	"github.com/matrixorigin/matrixone/pkg/util/trace/impl/motrace"
	"github.com/matrixorigin/matrixone/pkg/vm/engine"
	"github.com/matrixorigin/matrixone/pkg/vm/process"
)

func init() {
	motrace.Init(context.Background(), motrace.EnableTracer(false))
	motrace.DisableLogErrorReport(true)
}

func mockRecordStatement(ctx context.Context) (context.Context, *gostub.Stubs) {
	stubs := gostub.Stub(&RecordStatement, func(context.Context, *Session, *process.Process, ComputationWrapper, time.Time, string, string, bool) (context.Context, error) {
		return ctx, nil
	})
	return ctx, stubs
}

func Test_mce(t *testing.T) {
	ctx := defines.AttachAccountId(context.TODO(), sysAccountID)
	convey.Convey("boot mce succ", t, func() {
		ctrl := gomock.NewController(t)
		defer ctrl.Finish()

		ctx, rsStubs := mockRecordStatement(ctx)
		defer rsStubs.Reset()

		srStub := gostub.Stub(&parsers.HandleSqlForRecord, func(sql string) []string {
			return make([]string, 7)
		})
		defer srStub.Reset()

		eng := mock_frontend.NewMockEngine(ctrl)
		eng.EXPECT().New(gomock.Any(), gomock.Any()).Return(nil).AnyTimes()
		eng.EXPECT().Hints().Return(engine.Hints{
			CommitOrRollbackTimeout: time.Second,
		}).AnyTimes()
		txnOperator := mock_frontend.NewMockTxnOperator(ctrl)
		txnOperator.EXPECT().Txn().Return(txn.TxnMeta{}).AnyTimes()
		eng.EXPECT().Database(ctx, gomock.Any(), txnOperator).Return(nil, nil).AnyTimes()

		txnOperator.EXPECT().Commit(gomock.Any()).Return(nil).AnyTimes()
		txnOperator.EXPECT().Rollback(gomock.Any()).Return(nil).AnyTimes()
		txnOperator.EXPECT().GetWorkspace().Return(newTestWorkspace()).AnyTimes()
		txnOperator.EXPECT().SetFootPrints(gomock.Any()).Return().AnyTimes()

		txnClient := mock_frontend.NewMockTxnClient(ctrl)
		txnClient.EXPECT().New(gomock.Any(), gomock.Any(), gomock.Any()).Return(txnOperator, nil).AnyTimes()

		ioses := mock_frontend.NewMockIOSession(ctrl)
		ioses.EXPECT().OutBuf().Return(buf.NewByteBuf(1024)).AnyTimes()
		ioses.EXPECT().Write(gomock.Any(), gomock.Any()).Return(nil).AnyTimes()
		ioses.EXPECT().RemoteAddress().Return("").AnyTimes()
		ioses.EXPECT().Ref().AnyTimes()
		ioses.EXPECT().Flush(gomock.Any()).AnyTimes()
		use_t := mock_frontend.NewMockComputationWrapper(ctrl)
		use_t.EXPECT().GetUUID().Return(make([]byte, 16)).AnyTimes()
		use_t.EXPECT().Clear().AnyTimes()
		stmts, err := parsers.Parse(ctx, dialect.MYSQL, "use T", 1, 0)
		if err != nil {
			t.Error(err)
		}
		use_t.EXPECT().GetAst().Return(stmts[0]).AnyTimes()
		use_t.EXPECT().RecordExecPlan(ctx).Return(nil).AnyTimes()

		runner := mock_frontend.NewMockComputationRunner(ctrl)
		runner.EXPECT().Run(gomock.Any()).Return(nil, nil).AnyTimes()

		create_1 := mock_frontend.NewMockComputationWrapper(ctrl)
		stmts, err = parsers.Parse(ctx, dialect.MYSQL, "create table A(a varchar(100),b int,c float)", 1, 0)
		if err != nil {
			t.Error(err)
		}
		create_1.EXPECT().GetAst().Return(stmts[0]).AnyTimes()
		create_1.EXPECT().GetUUID().Return(make([]byte, 16)).AnyTimes()
		create_1.EXPECT().Compile(gomock.Any(), gomock.Any()).Return(runner, nil).AnyTimes()
		create_1.EXPECT().Run(gomock.Any()).Return(nil, nil).AnyTimes()
		create_1.EXPECT().GetLoadTag().Return(false).AnyTimes()
		create_1.EXPECT().RecordExecPlan(ctx).Return(nil).AnyTimes()
		create_1.EXPECT().Clear().AnyTimes()
		create_1.EXPECT().Free().AnyTimes()
		create_1.EXPECT().Plan().Return(&plan.Plan{}).AnyTimes()

		select_1 := mock_frontend.NewMockComputationWrapper(ctrl)
		stmts, err = parsers.Parse(ctx, dialect.MYSQL, "select a,b,c from A", 1, 0)
		if err != nil {
			t.Error(err)
		}
		select_1.EXPECT().GetAst().Return(stmts[0]).AnyTimes()
		select_1.EXPECT().GetUUID().Return(make([]byte, 16)).AnyTimes()
		select_1.EXPECT().Compile(gomock.Any(), gomock.Any()).Return(runner, nil).AnyTimes()
		select_1.EXPECT().Run(gomock.Any()).Return(nil, nil).AnyTimes()
		select_1.EXPECT().GetLoadTag().Return(false).AnyTimes()
		select_1.EXPECT().RecordExecPlan(ctx).Return(nil).AnyTimes()
		select_1.EXPECT().Clear().AnyTimes()
		select_1.EXPECT().Free().AnyTimes()
		select_1.EXPECT().Plan().Return(&plan.Plan{}).AnyTimes()

		cola := &MysqlColumn{}
		cola.SetName("a")
		cola.SetColumnType(defines.MYSQL_TYPE_VARCHAR)
		colb := &MysqlColumn{}
		colb.SetName("b")
		colb.SetColumnType(defines.MYSQL_TYPE_LONG)
		colc := &MysqlColumn{}
		colc.SetName("c")
		colc.SetColumnType(defines.MYSQL_TYPE_FLOAT)
		cols := []interface{}{
			cola,
			colb,
			colc,
		}
		select_1.EXPECT().GetColumns(gomock.Any()).Return(cols, nil).AnyTimes()

		cws := []ComputationWrapper{
			//use_t,
			create_1,
			select_1,
		}

		var self_handle_sql = []string{
			"SELECT DATABASE()",
			"SELECT @@max_allowed_packet",
			"SELECT @@version_comment",
			"SELECT @@tx_isolation",
			"set @@tx_isolation=`READ-COMMITTED`",
			//TODO:fix it after parser is ready
			//"set a = b",
			//"drop database T",
		}

		sql1Col := &MysqlColumn{}
		sql1Col.SetName("DATABASE()")
		sql1Col.SetColumnType(defines.MYSQL_TYPE_VARCHAR)

		sql2Col := &MysqlColumn{}
		sql2Col.SetName("@@max_allowed_packet")
		sql2Col.SetColumnType(defines.MYSQL_TYPE_LONGLONG)

		sql3Col := &MysqlColumn{}
		sql3Col.SetName("@@version_comment")
		sql3Col.SetColumnType(defines.MYSQL_TYPE_VARCHAR)

		sql4Col := &MysqlColumn{}
		sql4Col.SetName("@@tx_isolation")
		sql4Col.SetColumnType(defines.MYSQL_TYPE_VARCHAR)

		var self_handle_sql_columns = [][]interface{}{
			{
				sql1Col,
			},
			{
				sql2Col,
			},
			{
				sql3Col,
			},
			{
				sql4Col,
			},
			{},
			{},
		}

		for i := 0; i < len(self_handle_sql); i++ {
			select_2 := mock_frontend.NewMockComputationWrapper(ctrl)
			stmts, err = parsers.Parse(ctx, dialect.MYSQL, self_handle_sql[i], 1, 0)
			convey.So(err, convey.ShouldBeNil)
			select_2.EXPECT().GetAst().Return(stmts[0]).AnyTimes()
			select_2.EXPECT().GetUUID().Return(make([]byte, 16)).AnyTimes()
			select_2.EXPECT().Compile(gomock.Any(), gomock.Any()).Return(runner, nil).AnyTimes()
			select_2.EXPECT().Run(gomock.Any()).Return(nil, nil).AnyTimes()
			select_2.EXPECT().GetLoadTag().Return(false).AnyTimes()
			select_2.EXPECT().GetColumns(gomock.Any()).Return(self_handle_sql_columns[i], nil).AnyTimes()
			select_2.EXPECT().RecordExecPlan(ctx).Return(nil).AnyTimes()
			select_2.EXPECT().Clear().AnyTimes()
			select_2.EXPECT().Free().AnyTimes()
			select_2.EXPECT().Plan().Return(&plan.Plan{}).AnyTimes()
			cws = append(cws, select_2)
		}

		stubs := gostub.StubFunc(&GetComputationWrapper, cws, nil)
		defer stubs.Reset()

		pu, err := getParameterUnit("test/system_vars_config.toml", eng, txnClient)
		convey.So(err, convey.ShouldBeNil)
		setGlobalPu(pu)
		pu.SV.SkipCheckPrivilege = true

		proto := NewMysqlClientProtocol(0, ioses, 1024, pu.SV)
		ses := NewSession(ctx, proto, nil)
		ses.SetTenantInfo(&TenantInfo{
			Tenant:        sysAccountName,
			User:          rootName,
			DefaultRole:   moAdminRoleName,
			TenantID:      sysAccountID,
			UserID:        rootID,
			DefaultRoleID: moAdminRoleID,
		})
		proto.SetSession(ses)

		sysVarStubs := gostub.StubFunc(&ExeSqlInBgSes, nil, nil)
		defer sysVarStubs.Reset()
		_ = ses.InitSystemVariables(ctx)

		ctx = context.WithValue(ctx, config.ParameterUnitKey, pu)

		// A mock autoincrcache manager.
		req := &Request{
			cmd:  COM_QUERY,
			data: []byte("test anywhere"),
		}

		ec := newTestExecCtx(ctx, ctrl)

		resp, err := ExecRequest(ses, ec, req)
		convey.So(err, convey.ShouldBeNil)
		convey.So(resp, convey.ShouldBeNil)

		req = &Request{
			cmd:  COM_INIT_DB,
			data: []byte("test anywhere"),
		}

		_, err = ExecRequest(ses, ec, req)
		convey.So(err, convey.ShouldBeNil)

		req = &Request{
			cmd:  COM_PING,
			data: []byte("test anywhere"),
		}

		resp, err = ExecRequest(ses, ec, req)
		convey.So(err, convey.ShouldBeNil)
		convey.So(resp.category, convey.ShouldEqual, OkResponse)

		req = &Request{
			cmd:  COM_QUIT,
			data: []byte("test anywhere"),
		}

		resp, err = ExecRequest(ses, ec, req)
		convey.So(err, convey.ShouldBeError)
		convey.So(resp, convey.ShouldBeNil)

	})
}

func Test_mce_selfhandle(t *testing.T) {
	ctx := defines.AttachAccountId(context.TODO(), catalog.System_Account)
	convey.Convey("handleChangeDB", t, func() {
		ctrl := gomock.NewController(t)
		defer ctrl.Finish()

		eng := mock_frontend.NewMockEngine(ctrl)
		eng.EXPECT().New(gomock.Any(), gomock.Any()).Return(nil).AnyTimes()
		eng.EXPECT().Hints().Return(engine.Hints{
			CommitOrRollbackTimeout: time.Second,
		}).AnyTimes()
		cnt := 0
		mockDbMeta := mock_frontend.NewMockDatabase(ctrl)
		mockDbMeta.EXPECT().IsSubscription(gomock.Any()).Return(false).AnyTimes()
		eng.EXPECT().Database(gomock.Any(), gomock.Any(), gomock.Any()).DoAndReturn(
			func(ctx2 context.Context, db string, dump interface{}) (engine.Database, error) {
				cnt++
				if cnt == 1 {
					return mockDbMeta, nil
				}
				return nil, moerr.NewInternalError(ctx2, "fake error")
			},
		).AnyTimes()

		txnOperator := mock_frontend.NewMockTxnOperator(ctrl)
		txnOperator.EXPECT().Txn().Return(txn.TxnMeta{}).AnyTimes()
		txnOperator.EXPECT().Commit(ctx).Return(nil).AnyTimes()
		txnOperator.EXPECT().Rollback(ctx).Return(nil).AnyTimes()
		txnOperator.EXPECT().GetWorkspace().Return(newTestWorkspace()).AnyTimes()
		txnOperator.EXPECT().SetFootPrints(gomock.Any()).Return().AnyTimes()

		txnClient := mock_frontend.NewMockTxnClient(ctrl)
		txnClient.EXPECT().New(gomock.Any(), gomock.Any(), gomock.Any()).Return(txnOperator, nil).AnyTimes()

		ioses := mock_frontend.NewMockIOSession(ctrl)
		ioses.EXPECT().Write(gomock.Any(), gomock.Any()).Return(nil).AnyTimes()
		ioses.EXPECT().RemoteAddress().Return("").AnyTimes()
		ioses.EXPECT().Ref().AnyTimes()
		ioses.EXPECT().Flush(gomock.Any()).AnyTimes()
		pu, err := getParameterUnit("test/system_vars_config.toml", eng, txnClient)
		if err != nil {
			t.Error(err)
		}
		setGlobalPu(pu)

		proto := NewMysqlClientProtocol(0, ioses, 1024, pu.SV)

		ses := NewSession(ctx, proto, nil)
		ec := newTestExecCtx(ctx, ctrl)

		err = handleChangeDB(ses, ec, "T")
		convey.So(err, convey.ShouldBeNil)
		convey.So(ses.GetDatabaseName(), convey.ShouldEqual, "T")

		err = handleChangeDB(ses, ec, "T")
		convey.So(err, convey.ShouldBeError)
	})

	convey.Convey("handleSelectDatabase/handleMaxAllowedPacket/handleVersionComment/handleCmdFieldList/handleSetVar", t, func() {
		ctrl := gomock.NewController(t)
		defer ctrl.Finish()

		ctx, rsStubs := mockRecordStatement(ctx)
		defer rsStubs.Reset()

		eng := mock_frontend.NewMockEngine(ctrl)
		eng.EXPECT().New(gomock.Any(), gomock.Any()).Return(nil).AnyTimes()
		eng.EXPECT().Database(ctx, gomock.Any(), nil).Return(nil, nil).AnyTimes()
		eng.EXPECT().Hints().Return(engine.Hints{CommitOrRollbackTimeout: time.Second * 10}).AnyTimes()

		txnOperator := mock_frontend.NewMockTxnOperator(ctrl)
		txnOperator.EXPECT().Txn().Return(txn.TxnMeta{}).AnyTimes()
		txnOperator.EXPECT().Commit(gomock.Any()).Return(nil).AnyTimes()
		txnOperator.EXPECT().Rollback(gomock.Any()).Return(nil).AnyTimes()
		txnOperator.EXPECT().GetWorkspace().Return(newTestWorkspace()).AnyTimes()
		txnOperator.EXPECT().SetFootPrints(gomock.Any()).Return().AnyTimes()
		txnClient := mock_frontend.NewMockTxnClient(ctrl)
		txnClient.EXPECT().New(gomock.Any(), gomock.Any(), gomock.Any()).Return(txnOperator, nil).AnyTimes()

		ioses := mock_frontend.NewMockIOSession(ctrl)
		ioses.EXPECT().OutBuf().Return(buf.NewByteBuf(1024)).AnyTimes()
		ioses.EXPECT().Write(gomock.Any(), gomock.Any()).Return(nil).AnyTimes()
		ioses.EXPECT().RemoteAddress().Return("").AnyTimes()
		ioses.EXPECT().Ref().AnyTimes()
		ioses.EXPECT().Flush(gomock.Any()).AnyTimes()
		pu, err := getParameterUnit("test/system_vars_config.toml", eng, txnClient)
		if err != nil {
			t.Error(err)
		}
		setGlobalPu(pu)

		proto := NewMysqlClientProtocol(0, ioses, 1024, pu.SV)

		ses := NewSession(ctx, proto, nil)
		ses.mrs = &MysqlResultSet{}
		proto.SetSession(ses)

		ses.mrs = &MysqlResultSet{}
		queryData := []byte("A")
		queryData = append(queryData, 0)
		query := string(queryData)
		cflStmt, err := parseCmdFieldList(ctx, makeCmdFieldListSql(query))
		convey.So(err, convey.ShouldBeNil)
		ec := newTestExecCtx(ctx, ctrl)

		err = handleCmdFieldList(ses, ec, cflStmt)
		convey.So(err, convey.ShouldBeError)

		ses.SetMysqlResultSet(&MysqlResultSet{})
		ses.SetDatabaseName("T")

		ses.SetTenantInfo(&TenantInfo{
			Tenant:        sysAccountName,
			User:          rootName,
			DefaultRole:   moAdminRoleName,
			TenantID:      sysAccountID,
			UserID:        rootID,
			DefaultRoleID: moAdminRoleID,
		})
		sysVarStubs := gostub.StubFunc(&ExeSqlInBgSes, nil, nil)
		defer sysVarStubs.Reset()
		_ = ses.InitSystemVariables(ctx)

		err = handleCmdFieldList(ses, ec, cflStmt)
		convey.So(err, convey.ShouldBeNil)

		err = handleCmdFieldList(ses, ec, cflStmt)
		convey.So(err, convey.ShouldBeNil)

		set := "set @@tx_isolation=`READ-COMMITTED`"
		setVar, err := parsers.ParseOne(ctx, dialect.MYSQL, set, 1, 0)
		convey.So(err, convey.ShouldBeNil)

		err = handleSetVar(ses, ec, setVar.(*tree.SetVar), "")
		convey.So(err, convey.ShouldBeNil)

		req := &Request{
			cmd:  COM_FIELD_LIST,
			data: []byte{'A', 0},
		}

		resp, err := ExecRequest(ses, ec, req)
		convey.So(err, convey.ShouldBeNil)
		convey.So(resp, convey.ShouldBeNil)
	})
}

func Test_getDataFromPipeline(t *testing.T) {
	ctx := context.TODO()
	convey.Convey("getDataFromPipeline", t, func() {
		ctrl := gomock.NewController(t)
		defer ctrl.Finish()

		eng := mock_frontend.NewMockEngine(ctrl)
		eng.EXPECT().New(gomock.Any(), gomock.Any()).Return(nil).AnyTimes()
		eng.EXPECT().Database(ctx, gomock.Any(), nil).Return(nil, nil).AnyTimes()
		txnClient := mock_frontend.NewMockTxnClient(ctrl)

		ioses := mock_frontend.NewMockIOSession(ctrl)
		ioses.EXPECT().OutBuf().Return(buf.NewByteBuf(1024)).AnyTimes()
		ioses.EXPECT().Write(gomock.Any(), gomock.Any()).Return(nil).AnyTimes()
		ioses.EXPECT().RemoteAddress().Return("").AnyTimes()
		ioses.EXPECT().Ref().AnyTimes()
		ioses.EXPECT().Flush(gomock.Any()).AnyTimes()
		pu, err := getParameterUnit("test/system_vars_config.toml", eng, txnClient)
		if err != nil {
			t.Error(err)
		}
		setGlobalPu(pu)

		proto := NewMysqlClientProtocol(0, ioses, 1024, pu.SV)

		ses := NewSession(ctx, proto, nil)
		ses.mrs = &MysqlResultSet{}
		proto.ses = ses

		genBatch := func() *batch.Batch {
			return allocTestBatch(
				[]string{
					"a", "b", "c", "d", "e", "f",
					"g", "h", "i", "j", "k", "l",
					"m", "n",
				},
				[]types.Type{
					types.T_int8.ToType(),
					types.T_uint8.ToType(),
					types.T_int16.ToType(),
					types.T_uint16.ToType(),
					types.T_int32.ToType(),
					types.T_uint32.ToType(),
					types.T_int64.ToType(),
					types.T_uint64.ToType(),
					types.T_float32.ToType(),
					types.T_float64.ToType(),
					types.T_char.ToType(),
					types.T_varchar.ToType(),
					types.T_date.ToType(),
					types.T_time.ToType(),
					types.T_datetime.ToType(),
					types.T_json.ToType(),
				},
				3)
		}

		batchCase1 := genBatch()
		ec := newTestExecCtx(ctx, ctrl)
		ec.ses = ses

		err = getDataFromPipeline(ses, ec, batchCase1)
		convey.So(err, convey.ShouldBeNil)

		batchCase2 := func() *batch.Batch {
			bat := genBatch()
			for i := 0; i < len(bat.Attrs); i++ {
				for j := 0; j < bat.Vecs[0].Length(); j++ {
					nulls.Add(bat.Vecs[i].GetNulls(), uint64(j))
				}
			}
			return bat
		}()

		err = getDataFromPipeline(ses, ec, batchCase2)
		convey.So(err, convey.ShouldBeNil)
	})

	convey.Convey("getDataFromPipeline fail", t, func() {
		ctrl := gomock.NewController(t)
		defer ctrl.Finish()

		eng := mock_frontend.NewMockEngine(ctrl)
		eng.EXPECT().New(gomock.Any(), gomock.Any()).Return(nil).AnyTimes()
		ioses := mock_frontend.NewMockIOSession(ctrl)
		txnClient := mock_frontend.NewMockTxnClient(ctrl)

		ioses.EXPECT().OutBuf().Return(buf.NewByteBuf(1024)).AnyTimes()
		ioses.EXPECT().RemoteAddress().Return("").AnyTimes()
		ioses.EXPECT().Ref().AnyTimes()
		ioses.EXPECT().Flush(gomock.Any()).AnyTimes()
		pu, err := getParameterUnit("test/system_vars_config.toml", eng, txnClient)
		if err != nil {
			t.Error(err)
		}
		setGlobalPu(pu)
		proto := NewMysqlClientProtocol(0, ioses, 1024, pu.SV)

		ses := NewSession(ctx, proto, nil)
		ses.mrs = &MysqlResultSet{}
		proto.ses = ses
		ec := newTestExecCtx(ctx, ctrl)
		ec.ses = ses

		convey.So(getDataFromPipeline(ses, ec, nil), convey.ShouldBeNil)

		genBatch := func() *batch.Batch {
			return allocTestBatch(
				[]string{
					"a", "b", "c", "d", "e", "f",
					"g", "h", "i", "j", "k", "l",
					"m", "n",
				},
				[]types.Type{
					types.T_int8.ToType(),
					types.T_uint8.ToType(),
					types.T_int16.ToType(),
					types.T_uint16.ToType(),
					types.T_int32.ToType(),
					types.T_uint32.ToType(),
					types.T_int64.ToType(),
					types.T_uint64.ToType(),
					types.T_float32.ToType(),
					types.T_float64.ToType(),
					types.T_char.ToType(),
					types.T_varchar.ToType(),
					types.T_date.ToType(),
					types.T_time.ToType(),
					types.T_datetime.ToType(),
					types.T_json.ToType(),
				},
				3)
		}
		batchCase2 := func() *batch.Batch {
			bat := genBatch()

			for i := 0; i < len(bat.Attrs); i++ {
				for j := 0; j < 1; j++ {
					nulls.Add(bat.Vecs[i].GetNulls(), uint64(j))
				}
			}
			return bat
		}()

		err = getDataFromPipeline(ses, ec, batchCase2)
		convey.So(err, convey.ShouldBeNil)

		batchCase2.Vecs = append(batchCase2.Vecs, vector.NewVec(types.T_any.ToType()))
		err = getDataFromPipeline(ses, ec, batchCase2)
		convey.So(err, convey.ShouldNotBeNil)

	})
}

func Test_typeconvert(t *testing.T) {
	ctx := context.TODO()
	convey.Convey("convertEngineTypeToMysqlType", t, func() {
		input := []types.T{
			types.T_int8,
			types.T_uint8,
			types.T_int16,
			types.T_uint16,
			types.T_int32,
			types.T_uint32,
			types.T_int64,
			types.T_uint64,
			types.T_float32,
			types.T_float64,
			types.T_char,
			types.T_varchar,
			types.T_date,
			types.T_time,
			types.T_datetime,
			types.T_json,
			types.T_array_float32,
			types.T_array_float64,
			types.T_bit,
		}

		type kase struct {
			tp     defines.MysqlType
			signed bool
		}
		output := []kase{
			{tp: defines.MYSQL_TYPE_TINY, signed: true},
			{tp: defines.MYSQL_TYPE_TINY},
			{tp: defines.MYSQL_TYPE_SHORT, signed: true},
			{tp: defines.MYSQL_TYPE_SHORT},
			{tp: defines.MYSQL_TYPE_LONG, signed: true},
			{tp: defines.MYSQL_TYPE_LONG},
			{tp: defines.MYSQL_TYPE_LONGLONG, signed: true},
			{tp: defines.MYSQL_TYPE_LONGLONG},
			{tp: defines.MYSQL_TYPE_FLOAT, signed: true},
			{tp: defines.MYSQL_TYPE_DOUBLE, signed: true},
			{tp: defines.MYSQL_TYPE_STRING, signed: true},
			{tp: defines.MYSQL_TYPE_VAR_STRING, signed: true},
			{tp: defines.MYSQL_TYPE_DATE, signed: true},
			{tp: defines.MYSQL_TYPE_TIME, signed: true},
			{tp: defines.MYSQL_TYPE_DATETIME, signed: true},
			{tp: defines.MYSQL_TYPE_JSON, signed: true},
			{tp: defines.MYSQL_TYPE_VARCHAR, signed: true},
			{tp: defines.MYSQL_TYPE_VARCHAR, signed: true},
			{tp: defines.MYSQL_TYPE_BIT},
		}

		convey.So(len(input), convey.ShouldEqual, len(output))

		for i := 0; i < len(input); i++ {
			col := &MysqlColumn{}
			err := convertEngineTypeToMysqlType(ctx, input[i], col)
			convey.So(err, convey.ShouldBeNil)
			convey.So(col.columnType, convey.ShouldEqual, output[i].tp)
			convey.So(col.IsSigned() && output[i].signed ||
				!col.IsSigned() && !output[i].signed, convey.ShouldBeTrue)
		}
	})
}

func allocTestBatch(attrName []string, tt []types.Type, batchSize int) *batch.Batch {
	batchData := batch.New(true, attrName)

	//alloc space for vector
	for i := 0; i < len(attrName); i++ {
		vec := vector.NewVec(tt[i])
		if err := vec.PreExtend(batchSize, testutil.TestUtilMp); err != nil {
			panic(err)
		}
		vec.SetLength(batchSize)
		batchData.Vecs[i] = vec
	}

	batchData.SetRowCount(batchSize)
	return batchData
}

func Test_mysqlerror(t *testing.T) {
	convey.Convey("mysql error", t, func() {
		err := moerr.NewBadDB(context.TODO(), "T")
		convey.So(err.MySQLCode(), convey.ShouldEqual, moerr.ER_BAD_DB_ERROR)
	})
}

func Test_handleShowVariables(t *testing.T) {
	ctx := defines.AttachAccountId(context.TODO(), 0)
	convey.Convey("handleShowVariables succ", t, func() {
		ctrl := gomock.NewController(t)
		defer ctrl.Finish()

		eng := mock_frontend.NewMockEngine(ctrl)
		eng.EXPECT().New(gomock.Any(), gomock.Any()).Return(nil).AnyTimes()
		eng.EXPECT().Database(gomock.Any(), gomock.Any(), nil).Return(nil, nil).AnyTimes()

		txnOperator := mock_frontend.NewMockTxnOperator(ctrl)
		txnOperator.EXPECT().Commit(gomock.Any()).Return(nil).AnyTimes()
		txnOperator.EXPECT().Rollback(gomock.Any()).Return(nil).AnyTimes()

		txnClient := mock_frontend.NewMockTxnClient(ctrl)
		txnClient.EXPECT().New(gomock.Any(), gomock.Any()).Return(txnOperator, nil).AnyTimes()

		ioses := mock_frontend.NewMockIOSession(ctrl)
		ioses.EXPECT().OutBuf().Return(buf.NewByteBuf(1024)).AnyTimes()
		ioses.EXPECT().Write(gomock.Any(), gomock.Any()).Return(nil).AnyTimes()
		ioses.EXPECT().RemoteAddress().Return("").AnyTimes()
		ioses.EXPECT().Ref().AnyTimes()
		ioses.EXPECT().Flush(gomock.Any()).AnyTimes()
		pu, err := getParameterUnit("test/system_vars_config.toml", eng, txnClient)
		if err != nil {
			t.Error(err)
		}
		setGlobalPu(pu)

		pu.StorageEngine = eng
		pu.TxnClient = txnClient
		proto := NewMysqlClientProtocol(0, ioses, 1024, pu.SV)

		ses := NewSession(ctx, proto, nil)
		tenant := &TenantInfo{
			Tenant:   "sys",
			TenantID: 0,
			User:     DefaultTenantMoAdmin,
		}
		ses.SetTenantInfo(tenant)
		ses.mrs = &MysqlResultSet{}
		ses.SetDatabaseName("t")
		proto.SetSession(ses)
		ec := newTestExecCtx(ctx, ctrl)

		sv := &tree.ShowVariables{Global: false}
		convey.So(handleShowVariables(ses, ec, sv), convey.ShouldBeNil)
	})
}

func Test_GetColumns(t *testing.T) {
	convey.Convey("GetColumns succ", t, func() {
		//cw := &ComputationWrapperImpl{exec: &compile.Exec{}}
		//mysqlCols, err := cw.GetColumns()
		//convey.So(mysqlCols, convey.ShouldBeEmpty)
		//convey.So(err, convey.ShouldBeNil)
	})
}

func Test_GetComputationWrapper(t *testing.T) {
	convey.Convey("GetComputationWrapper succ", t, func() {
		db, sql, user := "T", "SHOW TABLES", "root"
		var eng engine.Engine
		proc := &process.Process{}

		sysVars := make(map[string]interface{})
		for name, sysVar := range gSysVarsDefs {
			sysVars[name] = sysVar.Default
		}
		ses := &Session{planCache: newPlanCache(1),
			feSessionImpl: feSessionImpl{
				gSysVars: &SystemVariables{sysVars: sysVars},
			},
		}
		ctrl := gomock.NewController(t)
		ec := newTestExecCtx(context.Background(), ctrl)
		ec.ses = ses
		ec.input = &UserInput{sql: sql}

		cw, err := GetComputationWrapper(ec, db, user, eng, proc, ses)
		convey.So(cw, convey.ShouldNotBeEmpty)
		convey.So(err, convey.ShouldBeNil)
	})
}

func runTestHandle(funName string, t *testing.T, handleFun func(ses *Session) error) {
	ctx := context.TODO()
	convey.Convey(fmt.Sprintf("%s succ", funName), t, func() {
		ctrl := gomock.NewController(t)
		defer ctrl.Finish()

		eng := mock_frontend.NewMockEngine(ctrl)
		eng.EXPECT().New(gomock.Any(), gomock.Any()).Return(nil).AnyTimes()
		eng.EXPECT().Database(ctx, gomock.Any(), nil).Return(nil, nil).AnyTimes()
		txnClient := mock_frontend.NewMockTxnClient(ctrl)

		ioses := mock_frontend.NewMockIOSession(ctrl)
		ioses.EXPECT().OutBuf().Return(buf.NewByteBuf(1024)).AnyTimes()
		ioses.EXPECT().Write(gomock.Any(), gomock.Any()).Return(nil).AnyTimes()
		ioses.EXPECT().RemoteAddress().Return("").AnyTimes()
		ioses.EXPECT().Ref().AnyTimes()
		ioses.EXPECT().Flush(gomock.Any()).AnyTimes()
		pu, err := getParameterUnit("test/system_vars_config.toml", eng, txnClient)
		if err != nil {
			t.Error(err)
		}
		setGlobalPu(pu)

		proto := NewMysqlClientProtocol(0, ioses, 1024, pu.SV)

		ses := NewSession(ctx, proto, nil)
		ses.mrs = &MysqlResultSet{}
		ses.txnCompileCtx.execCtx = &ExecCtx{reqCtx: ctx, proc: testutil.NewProc(), ses: ses}

		convey.So(handleFun(ses), convey.ShouldBeNil)
	})
}

func Test_HandlePrepareStmt(t *testing.T) {
	ctx := defines.AttachAccountId(context.TODO(), catalog.System_Account)
	stmt, err := parsers.ParseOne(ctx, dialect.MYSQL, "Prepare stmt1 from select 1, 2", 1, 0)
	if err != nil {
		t.Errorf("parser sql error %v", err)
	}
	ctrl := gomock.NewController(t)
	defer ctrl.Finish()
	ec := newTestExecCtx(ctx, ctrl)

	runTestHandle("handlePrepareStmt", t, func(ses *Session) error {
		stmt := stmt.(*tree.PrepareStmt)
		_, err := handlePrepareStmt(ses, ec, stmt)
		return err
	})
}

func Test_HandleDeallocate(t *testing.T) {
	ctx := defines.AttachAccountId(context.TODO(), catalog.System_Account)
	stmt, err := parsers.ParseOne(ctx, dialect.MYSQL, "deallocate Prepare stmt1", 1, 0)
	if err != nil {
		t.Errorf("parser sql error %v", err)
	}
	ctrl := gomock.NewController(t)
	defer ctrl.Finish()
	ec := newTestExecCtx(ctx, ctrl)

	runTestHandle("handleDeallocate", t, func(ses *Session) error {
		stmt := stmt.(*tree.Deallocate)
		return handleDeallocate(ses, ec, stmt)
	})
}

func Test_CMD_FIELD_LIST(t *testing.T) {
	ctx := defines.AttachAccountId(context.TODO(), catalog.System_Account)
	convey.Convey("cmd field list", t, func() {
		runtime.SetupProcessLevelRuntime(runtime.DefaultRuntime())
		queryData := []byte("A")
		queryData = append(queryData, 0)
		query := string(queryData)
		cmdFieldListQuery := makeCmdFieldListSql(query)
		convey.So(isCmdFieldListSql(cmdFieldListQuery), convey.ShouldBeTrue)
		stmt, err := parseCmdFieldList(ctx, cmdFieldListQuery)
		convey.So(err, convey.ShouldBeNil)
		convey.So(stmt, convey.ShouldNotBeNil)
		s := stmt.String()
		convey.So(isCmdFieldListSql(s), convey.ShouldBeTrue)

		ctrl := gomock.NewController(t)
		defer ctrl.Finish()

		ctx, rsStubs := mockRecordStatement(ctx)
		defer rsStubs.Reset()

		eng := mock_frontend.NewMockEngine(ctrl)
		eng.EXPECT().New(gomock.Any(), gomock.Any()).Return(nil).AnyTimes()
		db := mock_frontend.NewMockDatabase(ctrl)
		db.EXPECT().Relations(ctx).Return([]string{"t"}, nil).AnyTimes()

		table := mock_frontend.NewMockRelation(ctrl)
		db.EXPECT().Relation(ctx, "t", nil).Return(table, nil).AnyTimes()
		defs := []engine.TableDef{
			&engine.AttributeDef{Attr: engine.Attribute{Name: "a", Type: types.T_char.ToType()}},
			&engine.AttributeDef{Attr: engine.Attribute{Name: "b", Type: types.T_int32.ToType()}},
		}

		table.EXPECT().TableDefs(ctx).Return(defs, nil).AnyTimes()
		eng.EXPECT().Database(ctx, gomock.Any(), nil).Return(db, nil).AnyTimes()
		eng.EXPECT().Hints().Return(engine.Hints{
			CommitOrRollbackTimeout: time.Second,
		}).AnyTimes()

		txnOperator := mock_frontend.NewMockTxnOperator(ctrl)
		txnOperator.EXPECT().Commit(gomock.Any()).Return(nil).AnyTimes()
		txnOperator.EXPECT().Rollback(gomock.Any()).Return(nil).AnyTimes()
		txnOperator.EXPECT().Txn().Return(txn.TxnMeta{}).AnyTimes()
		txnOperator.EXPECT().GetWorkspace().Return(newTestWorkspace()).AnyTimes()
		txnOperator.EXPECT().SetFootPrints(gomock.Any()).Return().AnyTimes()

		txnClient := mock_frontend.NewMockTxnClient(ctrl)
		txnClient.EXPECT().New(gomock.Any(), gomock.Any(), gomock.Any()).Return(txnOperator, nil).AnyTimes()

		ioses := mock_frontend.NewMockIOSession(ctrl)
		ioses.EXPECT().OutBuf().Return(buf.NewByteBuf(1024)).AnyTimes()
		ioses.EXPECT().Write(gomock.Any(), gomock.Any()).Return(nil).AnyTimes()
		ioses.EXPECT().RemoteAddress().Return("").AnyTimes()
		ioses.EXPECT().Ref().AnyTimes()
		ioses.EXPECT().Flush(gomock.Any()).AnyTimes()
		pu, err := getParameterUnit("test/system_vars_config.toml", eng, txnClient)
		if err != nil {
			t.Error(err)
		}
		setGlobalPu(pu)

		pu.StorageEngine = eng
		pu.TxnClient = txnClient
		proto := NewMysqlClientProtocol(0, ioses, 1024, pu.SV)

		ses := NewSession(ctx, proto, nil)
		proto.SetSession(ses)

		ses.mrs = &MysqlResultSet{}
		ses.SetDatabaseName("t")
		ses.seqLastValue = new(string)

		ec := newTestExecCtx(ctx, ctrl)

		err = doComQuery(ses, ec, &UserInput{sql: cmdFieldListQuery})
		convey.So(err, convey.ShouldBeNil)
	})
}

func Test_statement_type(t *testing.T) {
	convey.Convey("statement", t, func() {
		type kase struct {
			stmt tree.Statement
		}
		kases := []kase{
			{&tree.CreateTable{}},
			{&tree.Insert{}},
			{&tree.BeginTransaction{}},
			{&tree.ShowTables{}},
			{&tree.Use{}},
		}
		ctrl := gomock.NewController(t)
		defer ctrl.Finish()
		ses := newTestSession(t, ctrl)
		for _, k := range kases {
			ret, _ := statementCanBeExecutedInUncommittedTransaction(context.TODO(), ses, k.stmt)
			convey.So(ret, convey.ShouldBeTrue)
		}

		convey.So(IsDDL(&tree.CreateTable{}), convey.ShouldBeTrue)
		convey.So(IsDropStatement(&tree.DropTable{}), convey.ShouldBeTrue)
		convey.So(IsAdministrativeStatement(&tree.CreateAccount{}), convey.ShouldBeTrue)
		convey.So(IsParameterModificationStatement(&tree.SetVar{}), convey.ShouldBeTrue)
		convey.So(NeedToBeCommittedInActiveTransaction(&tree.SetVar{}), convey.ShouldBeTrue)
		convey.So(NeedToBeCommittedInActiveTransaction(&tree.DropTable{}), convey.ShouldBeFalse)
		convey.So(NeedToBeCommittedInActiveTransaction(&tree.CreateAccount{}), convey.ShouldBeTrue)
		convey.So(NeedToBeCommittedInActiveTransaction(nil), convey.ShouldBeFalse)
	})
}

func Test_convert_type(t *testing.T) {
	ctx := context.TODO()
	convey.Convey("type conversion", t, func() {
		convertEngineTypeToMysqlType(ctx, types.T_any, &MysqlColumn{})
		convertEngineTypeToMysqlType(ctx, types.T_bool, &MysqlColumn{})
		convertEngineTypeToMysqlType(ctx, types.T_timestamp, &MysqlColumn{})
		convertEngineTypeToMysqlType(ctx, types.T_decimal64, &MysqlColumn{})
		convertEngineTypeToMysqlType(ctx, types.T_decimal128, &MysqlColumn{})
		convertEngineTypeToMysqlType(ctx, types.T_blob, &MysqlColumn{})
		convertEngineTypeToMysqlType(ctx, types.T_text, &MysqlColumn{})
	})
}
func TestSerializePlanToJson(t *testing.T) {
	sqls := []string{
		"SELECT N_NAME, N_REGIONKEY FROM NATION WHERE N_REGIONKEY > 0 AND N_NAME LIKE '%AA' ORDER BY N_NAME DESC, N_REGIONKEY LIMIT 10, 20",
		"SELECT N_NAME, N_REGIONKEY a FROM NATION WHERE N_REGIONKEY > 0 ORDER BY a DESC",                                                                                  //test alias
		"SELECT N_NAME, count(distinct N_REGIONKEY) FROM NATION group by N_NAME",                                                                                          //test distinct agg function
		"SELECT N_NAME, MAX(N_REGIONKEY) FROM NATION GROUP BY N_NAME HAVING MAX(N_REGIONKEY) > 10",                                                                        //test agg
		"SELECT N_REGIONKEY + 2 as a, N_REGIONKEY/2, N_REGIONKEY* N_NATIONKEY, N_REGIONKEY % N_NATIONKEY, N_REGIONKEY - N_NATIONKEY FROM NATION WHERE -N_NATIONKEY < -20", //test more expr
		"SELECT N_REGIONKEY FROM NATION where N_REGIONKEY >= N_NATIONKEY or (N_NAME like '%ddd' and N_REGIONKEY >0.5)",                                                    //test more expr
		"SELECT N_NAME,N_REGIONKEY FROM NATION join REGION on NATION.N_REGIONKEY = REGION.R_REGIONKEY",
		"SELECT N_NAME, N_REGIONKEY FROM NATION join REGION on NATION.N_REGIONKEY = REGION.R_REGIONKEY WHERE NATION.N_REGIONKEY > 0",
		"SELECT N_NAME, NATION2.R_REGIONKEY FROM NATION2 join REGION using(R_REGIONKEY) WHERE NATION2.R_REGIONKEY > 0",
		"select n_name from nation intersect all select n_name from nation2",
		"select col1 from (select c_custkey, count(C_NATIONKEY) ff from CUSTOMER group by c_custkey ) a(col1, col2) where col2 > 0 order by col1",
		"select c_custkey from (select c_custkey, count(C_NATIONKEY) ff from CUSTOMER group by c_custkey ) a join NATION b on a.c_custkey = b.N_REGIONKEY where b.N_NATIONKEY > 10",
	}

	for _, sql := range sqls {
		mock := plan.NewMockOptimizer(false)
		plan, err := buildSingleSql(mock, t, sql)
		if err != nil {
			t.Fatalf("%+v", err)
		}
		uid, _ := uuid.NewV7()
		stm := &motrace.StatementInfo{StatementID: uid, Statement: sql, RequestAt: time.Now()}
		h := NewMarshalPlanHandler(mock.CurrentContext().GetContext(), stm, plan)
		json := h.Marshal(mock.CurrentContext().GetContext())
		_, stats := h.Stats(mock.CurrentContext().GetContext(), nil)
		require.Equal(t, int64(0), stats.RowsRead)
		require.Equal(t, int64(0), stats.BytesScan)
		t.Logf("SQL plan to json : %s\n", string(json))
	}
}

func buildSingleSql(opt plan.Optimizer, t *testing.T, sql string) (*plan.Plan, error) {
	stmts, err := mysql.Parse(opt.CurrentContext().GetContext(), sql, 1, 0)
	if err != nil {
		t.Fatalf("%+v", err)
	}
	// this sql always return one stmt
	ctx := opt.CurrentContext()
	return plan.BuildPlan(ctx, stmts[0], false)
}

func Test_getSqlType(t *testing.T) {
	convey.Convey("call genSqlSourceType func", t, func() {
		sql := "use db"
		ses := &Session{}
		ui := &UserInput{sql: sql}
		ui.genSqlSourceType(ses)
		convey.So(ui.getSqlSourceTypes()[0], convey.ShouldEqual, constant.InternalSql)

		user := "special_user"
		tenant := &TenantInfo{
			User: user,
		}
		ses.SetTenantInfo(tenant)
		SetSpecialUser(user, nil)
		ui = &UserInput{sql: sql}
		ui.genSqlSourceType(ses)
		convey.So(ui.getSqlSourceTypes()[0], convey.ShouldEqual, constant.InternalSql)

		tenant.User = "dump"
		ui = &UserInput{sql: sql}
		ui.genSqlSourceType(ses)
		convey.So(ui.getSqlSourceTypes()[0], convey.ShouldEqual, constant.ExternSql)

		sql = "/* cloud_user */ use db"
		ui = &UserInput{sql: sql}
		ui.genSqlSourceType(ses)
		convey.So(ui.getSqlSourceTypes()[0], convey.ShouldEqual, constant.CloudUserSql)

		sql = "/* cloud_nonuser */ use db"
		ui = &UserInput{sql: sql}
		ui.genSqlSourceType(ses)
		convey.So(ui.getSqlSourceTypes()[0], convey.ShouldEqual, constant.CloudNoUserSql)

		sql = "/* json */ use db"
		ui = &UserInput{sql: sql}
		ui.genSqlSourceType(ses)
		convey.So(ui.getSqlSourceTypes()[0], convey.ShouldEqual, constant.ExternSql)
	})
}

func TestProcessLoadLocal(t *testing.T) {
	convey.Convey("call processLoadLocal func", t, func() {
		param := &tree.ExternParam{
			ExParamConst: tree.ExParamConst{
				Filepath: "test.csv",
			},
		}
		proc := testutil.NewProc()
		var writer *io.PipeWriter
		proc.LoadLocalReader, writer = io.Pipe()
		ctrl := gomock.NewController(t)
		defer ctrl.Finish()
		ioses := mock_frontend.NewMockIOSession(ctrl)
		cnt := 0
		ioses.EXPECT().Read(gomock.Any()).DoAndReturn(func(options goetty.ReadOptions) (pkt any, err error) {
			if cnt == 0 {
				pkt = &Packet{Length: 5, Payload: []byte("hello"), SequenceID: 1}
			} else if cnt == 1 {
				pkt = &Packet{Length: 5, Payload: []byte("world"), SequenceID: 2}
			} else {
				err = moerr.NewInvalidInput(context.TODO(), "length 0")
			}
			cnt++
			return
		}).AnyTimes()
		ioses.EXPECT().Close().AnyTimes()
		proto := &testMysqlWriter{
			ioses: ioses,
		}

		ses := &Session{
			feSessionImpl: feSessionImpl{
				respr: NewMysqlResp(proto),
			},
		}
		buffer := make([]byte, 4096)
		go func(buf []byte) {
			tmp := buf
			for {
				n, err := proc.LoadLocalReader.Read(tmp)
				if err != nil {
					break
				}
				tmp = tmp[n:]
			}
		}(buffer)
		ec := newTestExecCtx(context.Background(), ctrl)
		err := processLoadLocal(ses, ec, param, writer)
		convey.So(err, convey.ShouldBeNil)
		convey.So(buffer[:10], convey.ShouldResemble, []byte("helloworld"))
		convey.So(buffer[10:], convey.ShouldResemble, make([]byte, 4096-10))
	})
}

func Test_StatementClassify(t *testing.T) {
	type arg struct {
		stmt tree.Statement
		want bool
	}

	args := []arg{
		{&tree.ShowCreateTable{}, true},
		{&tree.ShowCreateView{}, true},
		{&tree.ShowCreateDatabase{}, true},
		{&tree.ShowColumns{}, true},
		{&tree.ShowDatabases{}, true},
		{&tree.ShowTarget{}, true},
		{&tree.ShowTableStatus{}, true},
		{&tree.ShowGrants{}, true},
		{&tree.ShowTables{}, true},
		{&tree.ShowProcessList{}, true},
		{&tree.ShowErrors{}, true},
		{&tree.ShowWarnings{}, true},
		{&tree.ShowCollation{}, true},
		{&tree.ShowVariables{}, true},
		{&tree.ShowStatus{}, true},
		{&tree.ShowIndex{}, true},
		{&tree.ShowFunctionOrProcedureStatus{}, true},
		{&tree.ShowNodeList{}, true},
		{&tree.ShowLocks{}, true},
		{&tree.ShowTableNumber{}, true},
		{&tree.ShowColumnNumber{}, true},
		{&tree.ShowTableValues{}, true},
		{&tree.ShowAccounts{}, true},
		{&tree.ShowAccountUpgrade{}, true},
		{&tree.ShowPublications{}, true},
		{&tree.ShowCreatePublications{}, true},
		{&tree.ShowBackendServers{}, true},
	}
	ses := &Session{
		feSessionImpl: feSessionImpl{},
	}
	for _, a := range args {
		ret, err := statementCanBeExecutedInUncommittedTransaction(context.TODO(), ses, a.stmt)
		assert.Nil(t, err)
		assert.Equal(t, ret, a.want)
	}
}

func TestMysqlCmdExecutor_HandleShowBackendServers(t *testing.T) {
	ctx := context.TODO()
	runtime.SetupProcessLevelRuntime(runtime.DefaultRuntime())
	ctrl := gomock.NewController(t)
	defer ctrl.Finish()

	eng := mock_frontend.NewMockEngine(ctrl)
	eng.EXPECT().New(gomock.Any(), gomock.Any()).Return(nil).AnyTimes()
	eng.EXPECT().Database(ctx, gomock.Any(), nil).Return(nil, nil).AnyTimes()
	txnClient := mock_frontend.NewMockTxnClient(ctrl)

	ioses := mock_frontend.NewMockIOSession(ctrl)
	ioses.EXPECT().OutBuf().Return(buf.NewByteBuf(1024)).AnyTimes()
	ioses.EXPECT().Write(gomock.Any(), gomock.Any()).Return(nil).AnyTimes()
	ioses.EXPECT().RemoteAddress().Return("").AnyTimes()
	ioses.EXPECT().Ref().AnyTimes()
	ioses.EXPECT().Flush(gomock.Any()).AnyTimes()
	pu, err := getParameterUnit("test/system_vars_config.toml", eng, txnClient)
	if err != nil {
		t.Error(err)
	}
	setGlobalPu(pu)

	proto := NewMysqlClientProtocol(0, ioses, 1024, pu.SV)

<<<<<<< HEAD
	ses := NewSession(ctx, proto, nil)
	ses.GetMysqlProtocol()
=======
>>>>>>> 201a24fc
	proto.SetSession(ses)
	//ses.proto = proto

	convey.Convey("no labels", t, func() {
		ses.mrs = &MysqlResultSet{}
		cluster := clusterservice.NewMOCluster(
			nil,
			0,
			clusterservice.WithDisableRefresh(),
			clusterservice.WithServices(
				[]metadata.CNService{
					{
						ServiceID:  "s1",
						SQLAddress: "addr1",
						WorkState:  metadata.WorkState_Working,
					},
					{
						ServiceID:  "s2",
						SQLAddress: "addr2",
						WorkState:  metadata.WorkState_Working,
					},
				},
				nil,
			),
		)
		runtime.ProcessLevelRuntime().SetGlobalVariables(runtime.ClusterService, cluster)
		ses.SetTenantInfo(&TenantInfo{Tenant: "t1"})
		proto.connectAttrs = map[string]string{}
		ec := newTestExecCtx(ctx, ctrl)

		err = handleShowBackendServers(ses, ec)
		require.NoError(t, err)
		rs := ses.GetMysqlResultSet()
		require.Equal(t, uint64(4), rs.GetColumnCount())
		require.Equal(t, uint64(2), rs.GetRowCount())
	})

	convey.Convey("filter label", t, func() {
		ses.mrs = &MysqlResultSet{}
		cluster := clusterservice.NewMOCluster(
			nil,
			0,
			clusterservice.WithDisableRefresh(),
			clusterservice.WithServices(
				[]metadata.CNService{
					{
						ServiceID:  "s1",
						SQLAddress: "addr1",
						Labels: map[string]metadata.LabelList{
							"account": {Labels: []string{"t1"}},
						},
						WorkState: metadata.WorkState_Working,
					},
					{
						ServiceID:  "s2",
						SQLAddress: "addr2",
						Labels: map[string]metadata.LabelList{
							"account": {Labels: []string{"t2"}},
						},
						WorkState: metadata.WorkState_Working,
					},
					{
						ServiceID:  "s3",
						SQLAddress: "addr3",
						WorkState:  metadata.WorkState_Working,
					},
				},
				nil,
			),
		)
		runtime.ProcessLevelRuntime().SetGlobalVariables(runtime.ClusterService, cluster)
		ses.SetTenantInfo(&TenantInfo{Tenant: "t1"})
		proto.connectAttrs = map[string]string{}
		ec := newTestExecCtx(ctx, ctrl)

		err = handleShowBackendServers(ses, ec)
		require.NoError(t, err)
		rs := ses.GetMysqlResultSet()
		require.Equal(t, uint64(4), rs.GetColumnCount())
		require.Equal(t, uint64(1), rs.GetRowCount())

		row, err := rs.GetRow(ctx, 0)
		require.NoError(t, err)
		require.Equal(t, "s1", row[0])
		require.Equal(t, "addr1", row[1])
	})
}

func Test_RecordParseErrorStatement(t *testing.T) {
	ctrl := gomock.NewController(t)
	defer ctrl.Finish()
	ses := newTestSession(t, ctrl)

	proc := &process.Process{
		Ctx: context.TODO(),
	}

	motrace.GetTracerProvider().SetEnable(true)
	_, err := RecordParseErrorStatement(context.TODO(), ses, proc, time.Now(), nil, nil, moerr.NewInternalErrorNoCtx("test"))
	assert.Nil(t, err)

	_, err = RecordParseErrorStatement(context.TODO(), ses, proc, time.Now(), []string{"abc", "def"}, []string{constant.ExternSql, constant.ExternSql}, moerr.NewInternalErrorNoCtx("test"))
	assert.Nil(t, err)

}

func Test_getExplainOption(t *testing.T) {
	ctx := context.TODO()
	var option *explain.ExplainOptions
	var err error

	// verbose
	option, err = getExplainOption(ctx, []tree.OptionElem{{Name: "verbose", Value: "true"}})
	require.Nil(t, err)
	require.Equal(t, option.Verbose, true)

	option, err = getExplainOption(ctx, []tree.OptionElem{{Name: "verbose", Value: "NULL"}})
	require.Nil(t, err)
	require.Equal(t, option.Verbose, true)

	option, err = getExplainOption(ctx, []tree.OptionElem{{Name: "verbose", Value: "false"}})
	require.Nil(t, err)
	require.Equal(t, option.Verbose, false)

	_, err = getExplainOption(ctx, []tree.OptionElem{{Name: "verbose", Value: "???"}})
	require.NotNil(t, err)

	// analyze
	option, err = getExplainOption(ctx, []tree.OptionElem{{Name: "analyze", Value: "true"}})
	require.Nil(t, err)
	require.Equal(t, option.Analyze, true)

	option, err = getExplainOption(ctx, []tree.OptionElem{{Name: "analyze", Value: "NULL"}})
	require.Nil(t, err)
	require.Equal(t, option.Analyze, true)

	option, err = getExplainOption(ctx, []tree.OptionElem{{Name: "analyze", Value: "false"}})
	require.Nil(t, err)
	require.Equal(t, option.Analyze, false)

	_, err = getExplainOption(ctx, []tree.OptionElem{{Name: "analyze", Value: "???"}})
	require.NotNil(t, err)

	// format
	option, err = getExplainOption(ctx, []tree.OptionElem{{Name: "format", Value: "text"}})
	require.Nil(t, err)
	require.Equal(t, option.Format, explain.EXPLAIN_FORMAT_TEXT)

	_, err = getExplainOption(ctx, []tree.OptionElem{{Name: "format", Value: "json"}})
	require.NotNil(t, err)

	_, err = getExplainOption(ctx, []tree.OptionElem{{Name: "format", Value: "dot"}})
	require.NotNil(t, err)

	_, err = getExplainOption(ctx, []tree.OptionElem{{Name: "format", Value: "???"}})
	require.NotNil(t, err)

	// other
	_, err = getExplainOption(ctx, []tree.OptionElem{{Name: "???", Value: "???"}})
	require.NotNil(t, err)
}

func Test_ExecRequest(t *testing.T) {
	ctx := context.TODO()
	convey.Convey("boot mce succ", t, func() {
		ctrl := gomock.NewController(t)
		defer ctrl.Finish()

		ctx, rsStubs := mockRecordStatement(ctx)
		defer rsStubs.Reset()

		srStub := gostub.Stub(&parsers.HandleSqlForRecord, func(sql string) []string {
			return make([]string, 7)
		})
		defer srStub.Reset()

		eng := mock_frontend.NewMockEngine(ctrl)
		eng.EXPECT().New(gomock.Any(), gomock.Any()).Return(nil).AnyTimes()
		eng.EXPECT().Hints().Return(engine.Hints{
			CommitOrRollbackTimeout: time.Second,
		}).AnyTimes()
		txnOperator := mock_frontend.NewMockTxnOperator(ctrl)
		txnOperator.EXPECT().Txn().Return(txn.TxnMeta{}).AnyTimes()
		eng.EXPECT().Database(ctx, gomock.Any(), txnOperator).Return(nil, nil).AnyTimes()

		txnOperator.EXPECT().Commit(gomock.Any()).Return(nil).AnyTimes()
		txnOperator.EXPECT().Rollback(gomock.Any()).Return(nil).AnyTimes()

		txnClient := mock_frontend.NewMockTxnClient(ctrl)
		txnClient.EXPECT().New(gomock.Any(), gomock.Any()).Return(txnOperator, nil).AnyTimes()

		ioses := mock_frontend.NewMockIOSession(ctrl)
		ioses.EXPECT().OutBuf().Return(buf.NewByteBuf(1024)).AnyTimes()
		ioses.EXPECT().Write(gomock.Any(), gomock.Any()).Return(nil).AnyTimes()
		ioses.EXPECT().RemoteAddress().Return("").AnyTimes()
		ioses.EXPECT().Ref().AnyTimes()
		ioses.EXPECT().Flush(gomock.Any()).AnyTimes()
		use_t := mock_frontend.NewMockComputationWrapper(ctrl)
		use_t.EXPECT().GetUUID().Return(make([]byte, 16)).AnyTimes()
		stmts, err := parsers.Parse(ctx, dialect.MYSQL, "use T", 1, 0)
		if err != nil {
			t.Error(err)
		}
		use_t.EXPECT().GetAst().Return(stmts[0]).AnyTimes()
		use_t.EXPECT().RecordExecPlan(ctx).Return(nil).AnyTimes()
		use_t.EXPECT().Clear().AnyTimes()

		runner := mock_frontend.NewMockComputationRunner(ctrl)
		runner.EXPECT().Run(gomock.Any()).Return(nil, nil).AnyTimes()

		pu, err := getParameterUnit("test/system_vars_config.toml", eng, txnClient)
		convey.So(err, convey.ShouldBeNil)
		setGlobalPu(pu)

		proto := NewMysqlClientProtocol(0, ioses, 1024, pu.SV)

		ses := NewSession(ctx, proto, nil)
		proto.SetSession(ses)
		ses.txnHandler = &TxnHandler{
			storage: &engine.EntireEngine{Engine: pu.StorageEngine},
		}

		ctx = context.WithValue(ctx, config.ParameterUnitKey, pu)

		// A mock autoincrcache manager.
		req := &Request{
			cmd:  COM_SET_OPTION,
			data: []byte("123"),
		}
		ec := newTestExecCtx(ctx, ctrl)

		_, err = ExecRequest(ses, ec, req)
		convey.So(err, convey.ShouldBeNil)

		req = &Request{
			cmd:  COM_SET_OPTION,
			data: []byte("1"),
		}
		_, err = ExecRequest(ses, ec, req)
		convey.So(err, convey.ShouldBeNil)
	})
}<|MERGE_RESOLUTION|>--- conflicted
+++ resolved
@@ -1168,11 +1168,7 @@
 
 	proto := NewMysqlClientProtocol(0, ioses, 1024, pu.SV)
 
-<<<<<<< HEAD
 	ses := NewSession(ctx, proto, nil)
-	ses.GetMysqlProtocol()
-=======
->>>>>>> 201a24fc
 	proto.SetSession(ses)
 	//ses.proto = proto
 
