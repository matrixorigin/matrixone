// Copyright 2022 Matrix Origin
//
// Licensed under the Apache License, Version 2.0 (the "License");
// you may not use this file except in compliance with the License.
// You may obtain a copy of the License at
//
// http://www.apache.org/licenses/LICENSE-2.0
//
// Unless required by applicable law or agreed to in writing, software
// distributed under the License is distributed on an "AS IS" BASIS,
// WITHOUT WARRANTIES OR CONDITIONS OF ANY KIND, either express or implied.
// See the License for the specific language governing permissions and
// limitations under the License.

package frontend

import (
	"context"
	"fmt"
	"github.com/matrixorigin/matrixone/pkg/config"
	"github.com/matrixorigin/matrixone/pkg/pb/txn"
	"os"
	"strconv"
	"testing"
	"time"

	"github.com/google/uuid"
	plan2 "github.com/matrixorigin/matrixone/pkg/pb/plan"
	"github.com/matrixorigin/matrixone/pkg/sql/parsers/dialect/mysql"
	"github.com/matrixorigin/matrixone/pkg/sql/plan"
	"github.com/stretchr/testify/require"

	"github.com/matrixorigin/matrixone/pkg/testutil"

	"github.com/matrixorigin/matrixone/pkg/common/moerr"

	"github.com/fagongzi/goetty/v2/buf"
	"github.com/golang/mock/gomock"
	"github.com/matrixorigin/matrixone/pkg/container/batch"
	"github.com/matrixorigin/matrixone/pkg/container/nulls"
	"github.com/matrixorigin/matrixone/pkg/container/types"
	"github.com/matrixorigin/matrixone/pkg/container/vector"
	"github.com/matrixorigin/matrixone/pkg/defines"
	mock_frontend "github.com/matrixorigin/matrixone/pkg/frontend/test"
	"github.com/matrixorigin/matrixone/pkg/sql/parsers"
	"github.com/matrixorigin/matrixone/pkg/sql/parsers/dialect"
	"github.com/matrixorigin/matrixone/pkg/sql/parsers/tree"
	"github.com/matrixorigin/matrixone/pkg/util/trace"
	"github.com/matrixorigin/matrixone/pkg/vm/engine"
	"github.com/matrixorigin/matrixone/pkg/vm/process"
	"github.com/prashantv/gostub"
	"github.com/smartystreets/goconvey/convey"
)

func init() {
	trace.Init(context.Background(), trace.EnableTracer(false))
	trace.DisableLogErrorReport(true)
}

func mockRecordStatement(ctx context.Context) (context.Context, *gostub.Stubs) {
	stm := &trace.StatementInfo{}
	ctx = trace.ContextWithStatement(ctx, stm)
	stubs := gostub.Stub(&RecordStatement, func(context.Context, *Session, *process.Process, ComputationWrapper, time.Time, string, bool) context.Context {
		return ctx
	})
	return ctx, stubs
}

func Test_mce(t *testing.T) {
	ctx := context.TODO()
	convey.Convey("boot mce succ", t, func() {
		ctrl := gomock.NewController(t)
		defer ctrl.Finish()

		ctx, rsStubs := mockRecordStatement(ctx)
		defer rsStubs.Reset()

		eng := mock_frontend.NewMockEngine(ctrl)
		eng.EXPECT().New(gomock.Any(), gomock.Any()).Return(nil).AnyTimes()
		eng.EXPECT().Commit(gomock.Any(), gomock.Any()).Return(nil).AnyTimes()
		eng.EXPECT().Rollback(gomock.Any(), gomock.Any()).Return(nil).AnyTimes()
		eng.EXPECT().Hints().Return(engine.Hints{
			CommitOrRollbackTimeout: time.Second,
		}).AnyTimes()
		txnOperator := mock_frontend.NewMockTxnOperator(ctrl)
		txnOperator.EXPECT().Txn().Return(txn.TxnMeta{}).AnyTimes()
		eng.EXPECT().Database(ctx, gomock.Any(), txnOperator).Return(nil, nil).AnyTimes()

		txnOperator.EXPECT().Commit(gomock.Any()).Return(nil).AnyTimes()
		txnOperator.EXPECT().Rollback(gomock.Any()).Return(nil).AnyTimes()

		txnClient := mock_frontend.NewMockTxnClient(ctrl)
		txnClient.EXPECT().New().Return(txnOperator, nil).AnyTimes()

		ioses := mock_frontend.NewMockIOSession(ctrl)
		ioses.EXPECT().OutBuf().Return(buf.NewByteBuf(1024)).AnyTimes()
		ioses.EXPECT().Write(gomock.Any(), gomock.Any()).Return(nil).AnyTimes()
		ioses.EXPECT().RemoteAddress().Return("").AnyTimes()
		ioses.EXPECT().Ref().AnyTimes()
		use_t := mock_frontend.NewMockComputationWrapper(ctrl)
		use_t.EXPECT().GetUUID().Return(make([]byte, 16)).AnyTimes()
		stmts, err := parsers.Parse(ctx, dialect.MYSQL, "use T")
		if err != nil {
			t.Error(err)
		}
		use_t.EXPECT().GetAst().Return(stmts[0]).AnyTimes()
		use_t.EXPECT().RecordExecPlan(ctx).Return(nil).AnyTimes()

		runner := mock_frontend.NewMockComputationRunner(ctrl)
		runner.EXPECT().Run(gomock.Any()).Return(nil).AnyTimes()

		create_1 := mock_frontend.NewMockComputationWrapper(ctrl)
		stmts, err = parsers.Parse(ctx, dialect.MYSQL, "create table A(a varchar(100),b int,c float)")
		if err != nil {
			t.Error(err)
		}
		create_1.EXPECT().GetAst().Return(stmts[0]).AnyTimes()
		create_1.EXPECT().GetUUID().Return(make([]byte, 16)).AnyTimes()
		create_1.EXPECT().SetDatabaseName(gomock.Any()).Return(nil).AnyTimes()
		create_1.EXPECT().Compile(gomock.Any(), gomock.Any(), gomock.Any()).Return(runner, nil).AnyTimes()
		create_1.EXPECT().Run(gomock.Any()).Return(nil).AnyTimes()
		create_1.EXPECT().GetLoadTag().Return(false).AnyTimes()
		create_1.EXPECT().GetAffectedRows().Return(uint64(0)).AnyTimes()
		create_1.EXPECT().RecordExecPlan(ctx).Return(nil).AnyTimes()

		select_1 := mock_frontend.NewMockComputationWrapper(ctrl)
		stmts, err = parsers.Parse(ctx, dialect.MYSQL, "select a,b,c from A")
		if err != nil {
			t.Error(err)
		}
		select_1.EXPECT().GetAst().Return(stmts[0]).AnyTimes()
		select_1.EXPECT().GetUUID().Return(make([]byte, 16)).AnyTimes()
		select_1.EXPECT().SetDatabaseName(gomock.Any()).Return(nil).AnyTimes()
		select_1.EXPECT().Compile(gomock.Any(), gomock.Any(), gomock.Any()).Return(runner, nil).AnyTimes()
		select_1.EXPECT().Run(gomock.Any()).Return(nil).AnyTimes()
		select_1.EXPECT().GetLoadTag().Return(false).AnyTimes()
		select_1.EXPECT().RecordExecPlan(ctx).Return(nil).AnyTimes()

		cola := &MysqlColumn{}
		cola.SetName("a")
		cola.SetColumnType(defines.MYSQL_TYPE_VARCHAR)
		colb := &MysqlColumn{}
		colb.SetName("b")
		colb.SetColumnType(defines.MYSQL_TYPE_LONG)
		colc := &MysqlColumn{}
		colc.SetName("c")
		colc.SetColumnType(defines.MYSQL_TYPE_FLOAT)
		cols := []interface{}{
			cola,
			colb,
			colc,
		}
		select_1.EXPECT().GetColumns().Return(cols, nil).AnyTimes()

		cws := []ComputationWrapper{
			use_t,
			create_1,
			select_1,
		}

		var self_handle_sql = []string{
			"SELECT DATABASE()",
			"SELECT @@max_allowed_packet",
			"SELECT @@version_comment",
			"SELECT @@tx_isolation",
			"set @@tx_isolation=`READ-COMMITTED`",
			//TODO:fix it after parser is ready
			//"set a = b",
			"drop database T",
		}

		sql1Col := &MysqlColumn{}
		sql1Col.SetName("DATABASE()")
		sql1Col.SetColumnType(defines.MYSQL_TYPE_VARCHAR)

		sql2Col := &MysqlColumn{}
		sql2Col.SetName("@@max_allowed_packet")
		sql2Col.SetColumnType(defines.MYSQL_TYPE_LONGLONG)

		sql3Col := &MysqlColumn{}
		sql3Col.SetName("@@version_comment")
		sql3Col.SetColumnType(defines.MYSQL_TYPE_VARCHAR)

		sql4Col := &MysqlColumn{}
		sql4Col.SetName("@@tx_isolation")
		sql4Col.SetColumnType(defines.MYSQL_TYPE_VARCHAR)

		var self_handle_sql_columns = [][]interface{}{
			{
				sql1Col,
			},
			{
				sql2Col,
			},
			{
				sql3Col,
			},
			{
				sql4Col,
			},
			{},
			{},
		}

		for i := 0; i < len(self_handle_sql); i++ {
			select_2 := mock_frontend.NewMockComputationWrapper(ctrl)
			stmts, err = parsers.Parse(ctx, dialect.MYSQL, self_handle_sql[i])
			convey.So(err, convey.ShouldBeNil)
			select_2.EXPECT().GetAst().Return(stmts[0]).AnyTimes()
			select_2.EXPECT().GetUUID().Return(make([]byte, 16)).AnyTimes()
			select_2.EXPECT().SetDatabaseName(gomock.Any()).Return(nil).AnyTimes()
			select_2.EXPECT().Compile(gomock.Any(), gomock.Any(), gomock.Any()).Return(runner, nil).AnyTimes()
			select_2.EXPECT().Run(gomock.Any()).Return(nil).AnyTimes()
			select_2.EXPECT().GetLoadTag().Return(false).AnyTimes()
			select_2.EXPECT().GetAffectedRows().Return(uint64(0)).AnyTimes()
			select_2.EXPECT().GetColumns().Return(self_handle_sql_columns[i], nil).AnyTimes()
			select_2.EXPECT().RecordExecPlan(ctx).Return(nil).AnyTimes()
			cws = append(cws, select_2)
		}

		stubs := gostub.StubFunc(&GetComputationWrapper, cws, nil)
		defer stubs.Reset()

		pu, err := getParameterUnit("test/system_vars_config.toml", eng, txnClient)
		convey.So(err, convey.ShouldBeNil)

		proto := NewMysqlClientProtocol(0, ioses, 1024, pu.SV)

		var gSys GlobalSystemVariables
		InitGlobalSystemVariables(&gSys)

		ses := NewSession(proto, nil, pu, &gSys, true)
		ses.SetRequestContext(ctx)

		ctx = context.WithValue(ctx, config.ParameterUnitKey, pu)
		rm, _ := NewRoutineManager(ctx, pu)

		mce := NewMysqlCmdExecutor()
		mce.SetRoutineManager(rm)
		mce.SetSession(ses)

		req := &Request{
			cmd:  COM_QUERY,
			data: []byte("test anywhere"),
		}

		resp, err := mce.ExecRequest(ctx, ses, req)
		convey.So(err, convey.ShouldBeNil)
		convey.So(resp, convey.ShouldBeNil)

		req = &Request{
			cmd:  COM_INIT_DB,
			data: []byte("test anywhere"),
		}

		_, err = mce.ExecRequest(ctx, ses, req)
		convey.So(err, convey.ShouldBeNil)

		req = &Request{
			cmd:  COM_PING,
			data: []byte("test anywhere"),
		}

		resp, err = mce.ExecRequest(ctx, ses, req)
		convey.So(err, convey.ShouldBeNil)
		convey.So(resp.category, convey.ShouldEqual, OkResponse)

		req = &Request{
			cmd:  COM_QUIT,
			data: []byte("test anywhere"),
		}

		resp, err = mce.ExecRequest(ctx, ses, req)
		convey.So(err, convey.ShouldBeNil)
		convey.So(resp, convey.ShouldBeNil)

	})
}

func Test_mce_selfhandle(t *testing.T) {
	ctx := context.TODO()
	convey.Convey("handleChangeDB", t, func() {
		ctrl := gomock.NewController(t)
		defer ctrl.Finish()

		eng := mock_frontend.NewMockEngine(ctrl)
		eng.EXPECT().New(gomock.Any(), gomock.Any()).Return(nil).AnyTimes()
		eng.EXPECT().Commit(gomock.Any(), gomock.Any()).Return(nil).AnyTimes()
		eng.EXPECT().Rollback(gomock.Any(), gomock.Any()).Return(nil).AnyTimes()
		eng.EXPECT().Hints().Return(engine.Hints{
			CommitOrRollbackTimeout: time.Second,
		}).AnyTimes()
		cnt := 0
		eng.EXPECT().Database(ctx, gomock.Any(), gomock.Any()).DoAndReturn(
			func(ctx2 context.Context, db string, dump interface{}) (engine.Database, error) {
				cnt++
				if cnt == 1 {
					return nil, nil
				}
				return nil, moerr.NewInternalError(ctx2, "fake error")
			},
		).AnyTimes()

		txnOperator := mock_frontend.NewMockTxnOperator(ctrl)
		txnOperator.EXPECT().Commit(ctx).Return(nil).AnyTimes()
		txnOperator.EXPECT().Rollback(ctx).Return(nil).AnyTimes()

		txnClient := mock_frontend.NewMockTxnClient(ctrl)
		txnClient.EXPECT().New().Return(txnOperator, nil).AnyTimes()

		ioses := mock_frontend.NewMockIOSession(ctrl)
		ioses.EXPECT().Write(gomock.Any(), gomock.Any()).Return(nil).AnyTimes()
		ioses.EXPECT().RemoteAddress().Return("").AnyTimes()
		ioses.EXPECT().Ref().AnyTimes()
		pu, err := getParameterUnit("test/system_vars_config.toml", eng, txnClient)
		if err != nil {
			t.Error(err)
		}

		proto := NewMysqlClientProtocol(0, ioses, 1024, pu.SV)

		var gSys GlobalSystemVariables
		InitGlobalSystemVariables(&gSys)
		ses := NewSession(proto, nil, pu, &gSys, true)
		ses.SetRequestContext(ctx)

		mce := NewMysqlCmdExecutor()
		mce.SetSession(ses)
		err = mce.handleChangeDB(ctx, "T")
		convey.So(err, convey.ShouldBeNil)
		convey.So(ses.GetDatabaseName(), convey.ShouldEqual, "T")

		err = mce.handleChangeDB(ctx, "T")
		convey.So(err, convey.ShouldBeError)
	})

	convey.Convey("handleSelectDatabase/handleMaxAllowedPacket/handleVersionComment/handleCmdFieldList/handleSetVar", t, func() {
		ctrl := gomock.NewController(t)
		defer ctrl.Finish()

		ctx, rsStubs := mockRecordStatement(ctx)
		defer rsStubs.Reset()

		eng := mock_frontend.NewMockEngine(ctrl)
		eng.EXPECT().New(gomock.Any(), gomock.Any()).Return(nil).AnyTimes()
		eng.EXPECT().Commit(gomock.Any(), gomock.Any()).Return(nil).AnyTimes()
		eng.EXPECT().Rollback(gomock.Any(), gomock.Any()).Return(nil).AnyTimes()
		eng.EXPECT().Database(ctx, gomock.Any(), nil).Return(nil, nil).AnyTimes()
		txnClient := mock_frontend.NewMockTxnClient(ctrl)

		ioses := mock_frontend.NewMockIOSession(ctrl)
		ioses.EXPECT().OutBuf().Return(buf.NewByteBuf(1024)).AnyTimes()
		ioses.EXPECT().Write(gomock.Any(), gomock.Any()).Return(nil).AnyTimes()
		ioses.EXPECT().RemoteAddress().Return("").AnyTimes()
		ioses.EXPECT().Ref().AnyTimes()
		pu, err := getParameterUnit("test/system_vars_config.toml", eng, txnClient)
		if err != nil {
			t.Error(err)
		}

		proto := NewMysqlClientProtocol(0, ioses, 1024, pu.SV)

		var gSys GlobalSystemVariables
		InitGlobalSystemVariables(&gSys)

		ses := NewSession(proto, nil, pu, &gSys, true)
		ses.SetRequestContext(ctx)
		ses.mrs = &MysqlResultSet{}
		proto.SetSession(ses)

		mce := NewMysqlCmdExecutor()
		mce.SetSession(ses)

		ses.mrs = &MysqlResultSet{}
		st1, err := parsers.ParseOne(ctx, dialect.MYSQL, "select @@max_allowed_packet")
		convey.So(err, convey.ShouldBeNil)
		sv1 := st1.(*tree.Select).Select.(*tree.SelectClause).Exprs[0].Expr.(*tree.VarExpr)
		err = mce.handleSelectVariables(sv1)
		convey.So(err, convey.ShouldBeNil)

		ses.mrs = &MysqlResultSet{}
		st2, err := parsers.ParseOne(ctx, dialect.MYSQL, "select @@version_comment")
		convey.So(err, convey.ShouldBeNil)
		sv2 := st2.(*tree.Select).Select.(*tree.SelectClause).Exprs[0].Expr.(*tree.VarExpr)
		err = mce.handleSelectVariables(sv2)
		convey.So(err, convey.ShouldBeNil)

		ses.mrs = &MysqlResultSet{}
		st3, err := parsers.ParseOne(ctx, dialect.MYSQL, "select @@global.version_comment")
		convey.So(err, convey.ShouldBeNil)
		sv3 := st3.(*tree.Select).Select.(*tree.SelectClause).Exprs[0].Expr.(*tree.VarExpr)
		err = mce.handleSelectVariables(sv3)
		convey.So(err, convey.ShouldBeNil)

		ses.mrs = &MysqlResultSet{}
		st4, err := parsers.ParseOne(ctx, dialect.MYSQL, "select @version_comment")
		convey.So(err, convey.ShouldBeNil)
		sv4 := st4.(*tree.Select).Select.(*tree.SelectClause).Exprs[0].Expr.(*tree.VarExpr)
		err = mce.handleSelectVariables(sv4)
		convey.So(err, convey.ShouldBeNil)

		ses.mrs = &MysqlResultSet{}
		queryData := []byte("A")
		queryData = append(queryData, 0)
		query := string(queryData)
		cflStmt, err := parseCmdFieldList(ctx, makeCmdFieldListSql(query))
		convey.So(err, convey.ShouldBeNil)
		err = mce.handleCmdFieldList(ctx, cflStmt)
		convey.So(err, convey.ShouldBeError)

		ses.SetMysqlResultSet(&MysqlResultSet{})
		ses.SetDatabaseName("T")
		mce.tableInfos = make(map[string][]ColumnInfo)
		mce.tableInfos["A"] = []ColumnInfo{&engineColumnInfo{
			name: "a",
			typ:  types.Type{Oid: types.T_varchar, Width: types.MaxVarcharLen},
		}}

		err = mce.handleCmdFieldList(ctx, cflStmt)
		convey.So(err, convey.ShouldBeNil)

		mce.db = ses.GetDatabaseName()
		err = mce.handleCmdFieldList(ctx, cflStmt)
		convey.So(err, convey.ShouldBeNil)

		set := "set @@tx_isolation=`READ-COMMITTED`"
		setVar, err := parsers.ParseOne(ctx, dialect.MYSQL, set)
		convey.So(err, convey.ShouldBeNil)

		err = mce.handleSetVar(ctx, setVar.(*tree.SetVar))
		convey.So(err, convey.ShouldBeNil)

		req := &Request{
			cmd:  COM_FIELD_LIST,
			data: []byte{'A', 0},
		}

		resp, err := mce.ExecRequest(ctx, ses, req)
		convey.So(err, convey.ShouldBeNil)
		convey.So(resp, convey.ShouldBeNil)
	})
}

func Test_getDataFromPipeline(t *testing.T) {
	ctx := context.TODO()
	convey.Convey("getDataFromPipeline", t, func() {
		ctrl := gomock.NewController(t)
		defer ctrl.Finish()

		eng := mock_frontend.NewMockEngine(ctrl)
		eng.EXPECT().New(gomock.Any(), gomock.Any()).Return(nil).AnyTimes()
		eng.EXPECT().Commit(gomock.Any(), gomock.Any()).Return(nil).AnyTimes()
		eng.EXPECT().Rollback(gomock.Any(), gomock.Any()).Return(nil).AnyTimes()
		eng.EXPECT().Database(ctx, gomock.Any(), nil).Return(nil, nil).AnyTimes()
		txnClient := mock_frontend.NewMockTxnClient(ctrl)

		ioses := mock_frontend.NewMockIOSession(ctrl)
		ioses.EXPECT().OutBuf().Return(buf.NewByteBuf(1024)).AnyTimes()
		ioses.EXPECT().Write(gomock.Any(), gomock.Any()).Return(nil).AnyTimes()
		ioses.EXPECT().RemoteAddress().Return("").AnyTimes()
		ioses.EXPECT().Ref().AnyTimes()
		pu, err := getParameterUnit("test/system_vars_config.toml", eng, txnClient)
		if err != nil {
			t.Error(err)
		}

		proto := NewMysqlClientProtocol(0, ioses, 1024, pu.SV)

		var gSys GlobalSystemVariables
		InitGlobalSystemVariables(&gSys)

		ses := NewSession(proto, nil, pu, &gSys, false)
		ses.SetRequestContext(ctx)
		ses.mrs = &MysqlResultSet{}
		proto.ses = ses

		// mce := NewMysqlCmdExecutor()
		// mce.PrepareSessionBeforeExecRequest(ses)

		genBatch := func() *batch.Batch {
			return allocTestBatch(
				[]string{
					"a", "b", "c", "d", "e", "f",
					"g", "h", "i", "j", "k", "l",
					"m", "n",
				},
				[]types.Type{
					{Oid: types.T_int8},
					{Oid: types.T_uint8},
					{Oid: types.T_int16},
					{Oid: types.T_uint16},
					{Oid: types.T_int32},
					{Oid: types.T_uint32},
					{Oid: types.T_int64},
					{Oid: types.T_uint64},
					{Oid: types.T_float32},
					{Oid: types.T_float64},
					{Oid: types.T_char},
					{Oid: types.T_varchar},
					{Oid: types.T_date},
					{Oid: types.T_time},
					{Oid: types.T_datetime},
					{Oid: types.T_json},
				},
				3)
		}

		batchCase1 := genBatch()

		err = getDataFromPipeline(ses, batchCase1)
		convey.So(err, convey.ShouldBeNil)

		batchCase2 := func() *batch.Batch {
			bat := genBatch()
			for i := 0; i < len(bat.Attrs); i++ {
				for j := 0; j < vector.Length(bat.Vecs[0]); j++ {
					nulls.Add(bat.Vecs[i].Nsp, uint64(j))
				}
			}
			return bat
		}()

		err = getDataFromPipeline(ses, batchCase2)
		convey.So(err, convey.ShouldBeNil)
	})

	convey.Convey("getDataFromPipeline fail", t, func() {
		ctrl := gomock.NewController(t)
		defer ctrl.Finish()

		eng := mock_frontend.NewMockEngine(ctrl)
		eng.EXPECT().New(gomock.Any(), gomock.Any()).Return(nil).AnyTimes()
		eng.EXPECT().Commit(gomock.Any(), gomock.Any()).Return(nil).AnyTimes()
		eng.EXPECT().Rollback(gomock.Any(), gomock.Any()).Return(nil).AnyTimes()
		ioses := mock_frontend.NewMockIOSession(ctrl)
		txnClient := mock_frontend.NewMockTxnClient(ctrl)

		ioses.EXPECT().OutBuf().Return(buf.NewByteBuf(1024)).AnyTimes()
		ioses.EXPECT().RemoteAddress().Return("").AnyTimes()
		ioses.EXPECT().Ref().AnyTimes()
		pu, err := getParameterUnit("test/system_vars_config.toml", eng, txnClient)
		if err != nil {
			t.Error(err)
		}
		proto := NewMysqlClientProtocol(0, ioses, 1024, pu.SV)
		var gSys GlobalSystemVariables
		InitGlobalSystemVariables(&gSys)

		ses := NewSession(proto, nil, pu, &gSys, false)
		ses.SetRequestContext(ctx)
		ses.mrs = &MysqlResultSet{}
		proto.ses = ses

		convey.So(getDataFromPipeline(ses, nil), convey.ShouldBeNil)

		genBatch := func() *batch.Batch {
			return allocTestBatch(
				[]string{
					"a", "b", "c", "d", "e", "f",
					"g", "h", "i", "j", "k", "l",
					"m", "n",
				},
				[]types.Type{
					{Oid: types.T_int8},
					{Oid: types.T_uint8},
					{Oid: types.T_int16},
					{Oid: types.T_uint16},
					{Oid: types.T_int32},
					{Oid: types.T_uint32},
					{Oid: types.T_int64},
					{Oid: types.T_uint64},
					{Oid: types.T_float32},
					{Oid: types.T_float64},
					{Oid: types.T_char},
					{Oid: types.T_varchar},
					{Oid: types.T_date},
					{Oid: types.T_time},
					{Oid: types.T_datetime},
					{Oid: types.T_json},
				},
				3)
		}
		batchCase2 := func() *batch.Batch {
			bat := genBatch()

			for i := 0; i < len(bat.Attrs); i++ {
				for j := 0; j < 1; j++ {
					nulls.Add(bat.Vecs[i].Nsp, uint64(j))
				}
			}
			return bat
		}()

		err = getDataFromPipeline(ses, batchCase2)
		convey.So(err, convey.ShouldBeNil)

		batchCase2.Vecs = append(batchCase2.Vecs, &vector.Vector{Typ: types.Type{Oid: 88}})
		err = getDataFromPipeline(ses, batchCase2)
		convey.So(err, convey.ShouldNotBeNil)

	})
}

func Test_typeconvert(t *testing.T) {
	ctx := context.TODO()
	convey.Convey("convertEngineTypeToMysqlType", t, func() {
		input := []types.T{
			types.T_int8,
			types.T_uint8,
			types.T_int16,
			types.T_uint16,
			types.T_int32,
			types.T_uint32,
			types.T_int64,
			types.T_uint64,
			types.T_float32,
			types.T_float64,
			types.T_char,
			types.T_varchar,
			types.T_date,
			types.T_time,
			types.T_datetime,
			types.T_json,
		}

		type kase struct {
			tp     defines.MysqlType
			signed bool
		}
		output := []kase{
			{tp: defines.MYSQL_TYPE_TINY, signed: true},
			{tp: defines.MYSQL_TYPE_TINY},
			{tp: defines.MYSQL_TYPE_SHORT, signed: true},
			{tp: defines.MYSQL_TYPE_SHORT},
			{tp: defines.MYSQL_TYPE_LONG, signed: true},
			{tp: defines.MYSQL_TYPE_LONG},
			{tp: defines.MYSQL_TYPE_LONGLONG, signed: true},
			{tp: defines.MYSQL_TYPE_LONGLONG},
			{tp: defines.MYSQL_TYPE_FLOAT, signed: true},
			{tp: defines.MYSQL_TYPE_DOUBLE, signed: true},
			{tp: defines.MYSQL_TYPE_STRING, signed: true},
			{tp: defines.MYSQL_TYPE_VARCHAR, signed: true},
			{tp: defines.MYSQL_TYPE_DATE, signed: true},
			{tp: defines.MYSQL_TYPE_TIME, signed: true},
			{tp: defines.MYSQL_TYPE_DATETIME, signed: true},
			{tp: defines.MYSQL_TYPE_JSON, signed: true},
		}

		convey.So(len(input), convey.ShouldEqual, len(output))

		for i := 0; i < len(input); i++ {
			col := &MysqlColumn{}
			err := convertEngineTypeToMysqlType(ctx, input[i], col)
			convey.So(err, convey.ShouldBeNil)
			convey.So(col.columnType, convey.ShouldEqual, output[i].tp)
			convey.So(col.IsSigned() && output[i].signed ||
				!col.IsSigned() && !output[i].signed, convey.ShouldBeTrue)
		}
	})
}

func allocTestBatch(attrName []string, tt []types.Type, batchSize int) *batch.Batch {
	batchData := batch.New(true, attrName)

	//alloc space for vector
	for i := 0; i < len(attrName); i++ {
		vec := vector.PreAllocType(tt[i], batchSize, batchSize, testutil.TestUtilMp)
		batchData.Vecs[i] = vec
	}

	batchData.Zs = make([]int64, batchSize)
	for i := 0; i < batchSize; i++ {
		batchData.Zs[i] = 2
	}

	return batchData
}

func Test_mysqlerror(t *testing.T) {
	convey.Convey("mysql error", t, func() {
		err := moerr.NewBadDB(context.TODO(), "T")
		convey.So(err.MySQLCode(), convey.ShouldEqual, moerr.ER_BAD_DB_ERROR)
	})
}

func Test_handleSelectVariables(t *testing.T) {
	ctx := context.TODO()
	convey.Convey("handleSelectVariables succ", t, func() {
		ctrl := gomock.NewController(t)
		defer ctrl.Finish()

		eng := mock_frontend.NewMockEngine(ctrl)
		eng.EXPECT().New(gomock.Any(), gomock.Any()).Return(nil).AnyTimes()
		eng.EXPECT().Commit(gomock.Any(), gomock.Any()).Return(nil).AnyTimes()
		eng.EXPECT().Rollback(gomock.Any(), gomock.Any()).Return(nil).AnyTimes()
		eng.EXPECT().Database(ctx, gomock.Any(), nil).Return(nil, nil).AnyTimes()
		txnClient := mock_frontend.NewMockTxnClient(ctrl)

		ioses := mock_frontend.NewMockIOSession(ctrl)
		ioses.EXPECT().OutBuf().Return(buf.NewByteBuf(1024)).AnyTimes()
		ioses.EXPECT().Write(gomock.Any(), gomock.Any()).Return(nil).AnyTimes()
		ioses.EXPECT().RemoteAddress().Return("").AnyTimes()
		ioses.EXPECT().Ref().AnyTimes()
		pu, err := getParameterUnit("test/system_vars_config.toml", eng, txnClient)
		if err != nil {
			t.Error(err)
		}

		proto := NewMysqlClientProtocol(0, ioses, 1024, pu.SV)
		var gSys GlobalSystemVariables
		InitGlobalSystemVariables(&gSys)
		ses := NewSession(proto, nil, pu, &gSys, false)
		ses.SetRequestContext(ctx)
		ses.mrs = &MysqlResultSet{}
		mce := &MysqlCmdExecutor{}
<<<<<<< HEAD
		mce.SetSession(ses)
=======
		mce.PrepareSessionBeforeExecRequest(ses)
		proto.SetSession(ses)
>>>>>>> cea8b0cb
		st2, err := parsers.ParseOne(ctx, dialect.MYSQL, "select @@tx_isolation")
		convey.So(err, convey.ShouldBeNil)
		sv2 := st2.(*tree.Select).Select.(*tree.SelectClause).Exprs[0].Expr.(*tree.VarExpr)
		convey.So(mce.handleSelectVariables(sv2), convey.ShouldBeNil)

		st3, err := parsers.ParseOne(ctx, dialect.MYSQL, "select @@XXX")
		convey.So(err, convey.ShouldBeNil)
		sv3 := st3.(*tree.Select).Select.(*tree.SelectClause).Exprs[0].Expr.(*tree.VarExpr)
		convey.So(mce.handleSelectVariables(sv3), convey.ShouldNotBeNil)

	})
}

func Test_handleShowVariables(t *testing.T) {
	ctx := context.TODO()
	convey.Convey("handleShowVariables succ", t, func() {
		ctrl := gomock.NewController(t)
		defer ctrl.Finish()

		eng := mock_frontend.NewMockEngine(ctrl)
		eng.EXPECT().New(gomock.Any(), gomock.Any()).Return(nil).AnyTimes()
		eng.EXPECT().Commit(gomock.Any(), gomock.Any()).Return(nil).AnyTimes()
		eng.EXPECT().Rollback(gomock.Any(), gomock.Any()).Return(nil).AnyTimes()
		eng.EXPECT().Database(ctx, gomock.Any(), nil).Return(nil, nil).AnyTimes()
		txnClient := mock_frontend.NewMockTxnClient(ctrl)

		ioses := mock_frontend.NewMockIOSession(ctrl)
		ioses.EXPECT().OutBuf().Return(buf.NewByteBuf(1024)).AnyTimes()
		ioses.EXPECT().Write(gomock.Any(), gomock.Any()).Return(nil).AnyTimes()
		ioses.EXPECT().RemoteAddress().Return("").AnyTimes()
		ioses.EXPECT().Ref().AnyTimes()
		pu, err := getParameterUnit("test/system_vars_config.toml", eng, txnClient)
		if err != nil {
			t.Error(err)
		}

		proto := NewMysqlClientProtocol(0, ioses, 1024, pu.SV)
		var gSys GlobalSystemVariables
		InitGlobalSystemVariables(&gSys)
		ses := NewSession(proto, nil, pu, &gSys, false)
		ses.SetRequestContext(ctx)
		ses.mrs = &MysqlResultSet{}
		mce := &MysqlCmdExecutor{}
<<<<<<< HEAD
		mce.SetSession(ses)
=======
		mce.PrepareSessionBeforeExecRequest(ses)
		proto.SetSession(ses)
>>>>>>> cea8b0cb

		sv := &tree.ShowVariables{Global: true}
		convey.So(mce.handleShowVariables(sv, nil), convey.ShouldBeNil)
	})
}

func Test_GetColumns(t *testing.T) {
	convey.Convey("GetColumns succ", t, func() {
		//cw := &ComputationWrapperImpl{exec: &compile.Exec{}}
		//mysqlCols, err := cw.GetColumns()
		//convey.So(mysqlCols, convey.ShouldBeEmpty)
		//convey.So(err, convey.ShouldBeNil)
	})
}

func Test_GetComputationWrapper(t *testing.T) {
	convey.Convey("GetComputationWrapper succ", t, func() {
		db, sql, user := "T", "SHOW TABLES", "root"
		var eng engine.Engine
		proc := &process.Process{}
		ses := &Session{}
		cw, err := GetComputationWrapper(db, sql, user, eng, proc, ses)
		convey.So(cw, convey.ShouldNotBeEmpty)
		convey.So(err, convey.ShouldBeNil)
	})
}

func Test_handleShowColumns(t *testing.T) {
	ctx := context.TODO()
	convey.Convey("handleShowColumns succ", t, func() {
		ctrl := gomock.NewController(t)
		defer ctrl.Finish()
		ioses := mock_frontend.NewMockIOSession(ctrl)
		ioses.EXPECT().OutBuf().Return(buf.NewByteBuf(1024)).AnyTimes()
		ioses.EXPECT().Write(gomock.Any(), gomock.Any()).Return(nil).AnyTimes()
		ioses.EXPECT().RemoteAddress().Return("").AnyTimes()
		ioses.EXPECT().Ref().AnyTimes()
		eng := mock_frontend.NewMockEngine(ctrl)
		eng.EXPECT().New(gomock.Any(), gomock.Any()).Return(nil).AnyTimes()
		eng.EXPECT().Commit(gomock.Any(), gomock.Any()).Return(nil).AnyTimes()
		eng.EXPECT().Rollback(gomock.Any(), gomock.Any()).Return(nil).AnyTimes()
		txnClient := mock_frontend.NewMockTxnClient(ctrl)
		pu, err := getParameterUnit("test/system_vars_config.toml", eng, txnClient)
		if err != nil {
			t.Error(err)
		}
		proto := NewMysqlClientProtocol(0, ioses, 1024, pu.SV)
		var gSys GlobalSystemVariables
		InitGlobalSystemVariables(&gSys)
		ses := NewSession(proto, nil, pu, &gSys, false)
		ses.SetRequestContext(ctx)
		data := make([][]interface{}, 1)
		data[0] = make([]interface{}, primaryKeyPos+1)
		data[0][0] = []byte("col1")
		typ, err := types.Encode(types.New(types.T_int8, 0, 0, 0))
		convey.So(err, convey.ShouldBeNil)
		data[0][1] = typ
		data[0][2] = []byte("NULL")
		data[0][3] = int8(2)
		defaultV, err := types.Encode(&plan2.Default{NullAbility: true, Expr: nil, OriginString: "", XXX_NoUnkeyedLiteral: struct{}{}, XXX_unrecognized: []byte{}, XXX_sizecache: 0})
		convey.So(err, convey.ShouldBeNil)
		data[0][5] = defaultV
		data[0][primaryKeyPos] = []byte("p")
		ses.SetData(data)
		proto.ses = ses

		ses.mrs = &MysqlResultSet{}
		err = handleShowColumns(ses)
		convey.So(err, convey.ShouldBeNil)
	})
}

func runTestHandle(funName string, t *testing.T, handleFun func(*MysqlCmdExecutor) error) {
	ctx := context.TODO()
	convey.Convey(fmt.Sprintf("%s succ", funName), t, func() {
		ctrl := gomock.NewController(t)
		defer ctrl.Finish()

		eng := mock_frontend.NewMockEngine(ctrl)
		eng.EXPECT().New(gomock.Any(), gomock.Any()).Return(nil).AnyTimes()
		eng.EXPECT().Commit(gomock.Any(), gomock.Any()).Return(nil).AnyTimes()
		eng.EXPECT().Rollback(gomock.Any(), gomock.Any()).Return(nil).AnyTimes()
		eng.EXPECT().Database(ctx, gomock.Any(), nil).Return(nil, nil).AnyTimes()
		txnClient := mock_frontend.NewMockTxnClient(ctrl)

		ioses := mock_frontend.NewMockIOSession(ctrl)
		ioses.EXPECT().OutBuf().Return(buf.NewByteBuf(1024)).AnyTimes()
		ioses.EXPECT().Write(gomock.Any(), gomock.Any()).Return(nil).AnyTimes()
		ioses.EXPECT().RemoteAddress().Return("").AnyTimes()
		ioses.EXPECT().Ref().AnyTimes()
		pu, err := getParameterUnit("test/system_vars_config.toml", eng, txnClient)
		if err != nil {
			t.Error(err)
		}

		proto := NewMysqlClientProtocol(0, ioses, 1024, pu.SV)
		var gSys GlobalSystemVariables
		InitGlobalSystemVariables(&gSys)
		ses := NewSession(proto, nil, pu, &gSys, true)
		ses.SetRequestContext(ctx)
		ses.mrs = &MysqlResultSet{}
		mce := &MysqlCmdExecutor{}
		mce.SetSession(ses)

		convey.So(handleFun(mce), convey.ShouldBeNil)
	})
}

func Test_HandlePrepareStmt(t *testing.T) {
	ctx := context.TODO()
	stmt, err := parsers.ParseOne(ctx, dialect.MYSQL, "Prepare stmt1 from select 1, 2")
	if err != nil {
		t.Errorf("parser sql error %v", err)
	}
	runTestHandle("handlePrepareStmt", t, func(mce *MysqlCmdExecutor) error {
		stmt := stmt.(*tree.PrepareStmt)
		_, err := mce.handlePrepareStmt(context.TODO(), stmt)
		return err
	})
}

func Test_HandleDeallocate(t *testing.T) {
	ctx := context.TODO()
	stmt, err := parsers.ParseOne(ctx, dialect.MYSQL, "deallocate Prepare stmt1")
	if err != nil {
		t.Errorf("parser sql error %v", err)
	}
	runTestHandle("handleDeallocate", t, func(mce *MysqlCmdExecutor) error {
		stmt := stmt.(*tree.Deallocate)
		return mce.handleDeallocate(context.TODO(), stmt)
	})
}

func Test_CMD_FIELD_LIST(t *testing.T) {
	ctx := context.TODO()
	convey.Convey("cmd field list", t, func() {
		queryData := []byte("A")
		queryData = append(queryData, 0)
		query := string(queryData)
		cmdFieldListQuery := makeCmdFieldListSql(query)
		convey.So(isCmdFieldListSql(cmdFieldListQuery), convey.ShouldBeTrue)
		stmt, err := parseCmdFieldList(ctx, cmdFieldListQuery)
		convey.So(err, convey.ShouldBeNil)
		convey.So(stmt, convey.ShouldNotBeNil)
		s := stmt.String()
		convey.So(isCmdFieldListSql(s), convey.ShouldBeTrue)

		ctrl := gomock.NewController(t)
		defer ctrl.Finish()

		ctx, rsStubs := mockRecordStatement(ctx)
		defer rsStubs.Reset()

		eng := mock_frontend.NewMockEngine(ctrl)
		eng.EXPECT().New(gomock.Any(), gomock.Any()).Return(nil).AnyTimes()
		eng.EXPECT().Commit(gomock.Any(), gomock.Any()).Return(nil).AnyTimes()
		eng.EXPECT().Rollback(gomock.Any(), gomock.Any()).Return(nil).AnyTimes()
		db := mock_frontend.NewMockDatabase(ctrl)
		db.EXPECT().Relations(ctx).Return([]string{"t"}, nil).AnyTimes()

		table := mock_frontend.NewMockRelation(ctrl)
		db.EXPECT().Relation(ctx, "t").Return(table, nil).AnyTimes()
		defs := []engine.TableDef{
			&engine.AttributeDef{Attr: engine.Attribute{Name: "a", Type: types.T_char.ToType()}},
			&engine.AttributeDef{Attr: engine.Attribute{Name: "b", Type: types.T_int32.ToType()}},
		}

		table.EXPECT().TableDefs(ctx).Return(defs, nil).AnyTimes()
		eng.EXPECT().Database(ctx, gomock.Any(), nil).Return(db, nil).AnyTimes()
		eng.EXPECT().Hints().Return(engine.Hints{
			CommitOrRollbackTimeout: time.Second,
		}).AnyTimes()

		txnOperator := mock_frontend.NewMockTxnOperator(ctrl)
		txnOperator.EXPECT().Commit(ctx).Return(nil).AnyTimes()
		txnOperator.EXPECT().Rollback(ctx).Return(nil).AnyTimes()

		txnClient := mock_frontend.NewMockTxnClient(ctrl)
		txnClient.EXPECT().New().Return(txnOperator, nil).AnyTimes()

		ioses := mock_frontend.NewMockIOSession(ctrl)
		ioses.EXPECT().OutBuf().Return(buf.NewByteBuf(1024)).AnyTimes()
		ioses.EXPECT().Write(gomock.Any(), gomock.Any()).Return(nil).AnyTimes()
		ioses.EXPECT().RemoteAddress().Return("").AnyTimes()
		ioses.EXPECT().Ref().AnyTimes()
		pu, err := getParameterUnit("test/system_vars_config.toml", eng, txnClient)
		if err != nil {
			t.Error(err)
		}

		pu.StorageEngine = eng
		pu.TxnClient = txnClient
		proto := NewMysqlClientProtocol(0, ioses, 1024, pu.SV)
		var gSys GlobalSystemVariables
		InitGlobalSystemVariables(&gSys)
		ses := NewSession(proto, nil, pu, &gSys, false)
		ses.SetRequestContext(ctx)
		ses.mrs = &MysqlResultSet{}
		ses.SetDatabaseName("t")
		mce := &MysqlCmdExecutor{}
		mce.SetSession(ses)

		err = mce.doComQuery(ctx, cmdFieldListQuery)
		convey.So(err, convey.ShouldBeNil)
	})
}

func Test_fakeoutput(t *testing.T) {
	convey.Convey("fake outout", t, func() {
		mrs := &MysqlResultSet{}
		fo := newFakeOutputQueue(mrs)
		_, _ = fo.getEmptyRow()
		_ = fo.flush()
	})
}

func Test_statement_type(t *testing.T) {
	convey.Convey("statement", t, func() {
		type kase struct {
			stmt tree.Statement
		}
		kases := []kase{
			{&tree.CreateTable{}},
			{&tree.Insert{}},
			{&tree.BeginTransaction{}},
			{&tree.ShowTables{}},
			{&tree.Use{}},
		}

		for _, k := range kases {
			ret, _ := StatementCanBeExecutedInUncommittedTransaction(nil, k.stmt)
			convey.So(ret, convey.ShouldBeTrue)
		}

		convey.So(IsDDL(&tree.CreateTable{}), convey.ShouldBeTrue)
		convey.So(IsDropStatement(&tree.DropTable{}), convey.ShouldBeTrue)
		convey.So(IsAdministrativeStatement(&tree.CreateAccount{}), convey.ShouldBeTrue)
		convey.So(IsParameterModificationStatement(&tree.SetVar{}), convey.ShouldBeTrue)
		convey.So(NeedToBeCommittedInActiveTransaction(&tree.SetVar{}), convey.ShouldBeTrue)
		convey.So(NeedToBeCommittedInActiveTransaction(&tree.DropTable{}), convey.ShouldBeTrue)
		convey.So(NeedToBeCommittedInActiveTransaction(&tree.CreateAccount{}), convey.ShouldBeTrue)
		convey.So(NeedToBeCommittedInActiveTransaction(nil), convey.ShouldBeFalse)
	})
}

func Test_convert_type(t *testing.T) {
	ctx := context.TODO()
	convey.Convey("type conversion", t, func() {
		convertEngineTypeToMysqlType(ctx, types.T_any, &MysqlColumn{})
		convertEngineTypeToMysqlType(ctx, types.T_bool, &MysqlColumn{})
		convertEngineTypeToMysqlType(ctx, types.T_timestamp, &MysqlColumn{})
		convertEngineTypeToMysqlType(ctx, types.T_decimal64, &MysqlColumn{})
		convertEngineTypeToMysqlType(ctx, types.T_decimal128, &MysqlColumn{})
		convertEngineTypeToMysqlType(ctx, types.T_blob, &MysqlColumn{})
		convertEngineTypeToMysqlType(ctx, types.T_text, &MysqlColumn{})
	})
}

func Test_handleLoadData(t *testing.T) {
	ctx := context.TODO()
	convey.Convey("call handleLoadData func", t, func() {
		ctrl := gomock.NewController(t)
		defer ctrl.Finish()

		eng := mock_frontend.NewMockEngine(ctrl)
		eng.EXPECT().New(gomock.Any(), gomock.Any()).Return(nil).AnyTimes()
		eng.EXPECT().Commit(gomock.Any(), gomock.Any()).Return(nil).AnyTimes()
		eng.EXPECT().Rollback(gomock.Any(), gomock.Any()).Return(nil).AnyTimes()
		eng.EXPECT().Database(ctx, gomock.Any(), nil).Return(nil, nil).AnyTimes()
		txnClient := mock_frontend.NewMockTxnClient(ctrl)

		pu, err := getParameterUnit("test/system_vars_config.toml", eng, txnClient)
		if err != nil {
			t.Error(err)
		}

		ioses := mock_frontend.NewMockIOSession(ctrl)
		ioses.EXPECT().RemoteAddress().Return("").AnyTimes()
		ioses.EXPECT().Ref().AnyTimes()
		proto := NewMysqlClientProtocol(0, ioses, 1024, pu.SV)
		proc := &process.Process{}

		mce := NewMysqlCmdExecutor()
		ses := &Session{
			protocol: proto,
		}
		mce.ses = ses
		load := &tree.Import{
			Local: true,
		}
		err = mce.handleLoadData(ctx, proc, load)
		convey.So(err, convey.ShouldNotBeNil)
	})
}

func TestHandleDump(t *testing.T) {
	ctx := context.TODO()
	convey.Convey("call handleDump func", t, func() {
		ctrl := gomock.NewController(t)
		defer ctrl.Finish()

		eng := mock_frontend.NewMockEngine(ctrl)
		eng.EXPECT().New(gomock.Any(), gomock.Any()).Return(nil).AnyTimes()
		eng.EXPECT().Commit(gomock.Any(), gomock.Any()).Return(nil).AnyTimes()
		eng.EXPECT().Rollback(gomock.Any(), gomock.Any()).Return(nil).AnyTimes()
		eng.EXPECT().Database(ctx, gomock.Any(), nil).Return(nil, nil).AnyTimes()
		txnClient := mock_frontend.NewMockTxnClient(ctrl)

		pu, err := getParameterUnit("test/system_vars_config.toml", eng, txnClient)
		if err != nil {
			t.Error(err)
		}

		ioses := mock_frontend.NewMockIOSession(ctrl)
		ioses.EXPECT().RemoteAddress().Return("").AnyTimes()
		ioses.EXPECT().Ref().AnyTimes()
		proto := NewMysqlClientProtocol(0, ioses, 1024, pu.SV)

		mce := NewMysqlCmdExecutor()
		ses := &Session{
			protocol: proto,
		}
		mce.ses = ses
		dump := &tree.MoDump{
			OutFile: "test",
		}
		err = mce.handleDump(ctx, dump)
		convey.So(err, convey.ShouldNotBeNil)
		dump.MaxFileSize = 1024
		err = mce.handleDump(ctx, dump)
		convey.So(err, convey.ShouldNotBeNil)
	})
}

func TestDump2File(t *testing.T) {
	ctx := context.TODO()
	convey.Convey("call dumpData2File func", t, func() {
		ctrl := gomock.NewController(t)
		defer ctrl.Finish()
		reader := mock_frontend.NewMockReader(ctrl)
		cnt := 0
		reader.EXPECT().Read(gomock.Any(), gomock.Any(), gomock.Any(), gomock.Any()).DoAndReturn(func(ctx context.Context, attrs []string, b, c interface{}) (*batch.Batch, error) {
			cnt += 1
			if cnt == 1 {
				bat := batch.NewWithSize(1)
				bat.Vecs[0] = vector.New(types.T_int64.ToType())
				err := bat.Vecs[0].Append(int64(1), false, testutil.TestUtilMp)
				convey.So(err, convey.ShouldBeNil)
			}
			return nil, nil
		}).AnyTimes()
		rel := mock_frontend.NewMockRelation(ctrl)
		rel.EXPECT().NewReader(gomock.Any(), gomock.Any(), gomock.Any(), gomock.Any()).Return([]engine.Reader{reader}, nil).AnyTimes()
		db := mock_frontend.NewMockDatabase(ctrl)
		db.EXPECT().Relation(ctx, gomock.Any()).Return(rel, nil).AnyTimes()
		eng := mock_frontend.NewMockEngine(ctrl)
		eng.EXPECT().New(gomock.Any(), gomock.Any()).Return(nil).AnyTimes()
		eng.EXPECT().Commit(gomock.Any(), gomock.Any()).Return(nil).AnyTimes()
		eng.EXPECT().Rollback(gomock.Any(), gomock.Any()).Return(nil).AnyTimes()
		eng.EXPECT().Database(ctx, gomock.Any(), nil).Return(nil, nil).AnyTimes()
		txnClient := mock_frontend.NewMockTxnClient(ctrl)

		pu, err := getParameterUnit("test/system_vars_config.toml", eng, txnClient)
		if err != nil {
			t.Error(err)
		}

		ioses := mock_frontend.NewMockIOSession(ctrl)
		ioses.EXPECT().RemoteAddress().Return("").AnyTimes()
		ioses.EXPECT().Ref().AnyTimes()
		proto := NewMysqlClientProtocol(0, ioses, 1024, pu.SV)

		mce := NewMysqlCmdExecutor()
		ses := &Session{
			protocol: proto,
		}
		mce.ses = ses
		dump := &tree.MoDump{
			OutFile: "test_dump_" + strconv.Itoa(int(time.Now().Unix())),
		}
		err = mce.dumpData2File(ctx, dump, "", []*dumpTable{{"a", "", rel, []string{"a"}, false}}, false)
		convey.So(err, convey.ShouldBeNil)
		os.RemoveAll(dump.OutFile)
	})
}

func TestSerializePlanToJson(t *testing.T) {
	sqls := []string{
		"SELECT N_NAME, N_REGIONKEY FROM NATION WHERE N_REGIONKEY > 0 AND N_NAME LIKE '%AA' ORDER BY N_NAME DESC, N_REGIONKEY LIMIT 10, 20",
		"SELECT N_NAME, N_REGIONKEY a FROM NATION WHERE N_REGIONKEY > 0 ORDER BY a DESC",                                                                                  //test alias
		"SELECT N_NAME, count(distinct N_REGIONKEY) FROM NATION group by N_NAME",                                                                                          //test distinct agg function
		"SELECT N_NAME, MAX(N_REGIONKEY) FROM NATION GROUP BY N_NAME HAVING MAX(N_REGIONKEY) > 10",                                                                        //test agg
		"SELECT N_REGIONKEY + 2 as a, N_REGIONKEY/2, N_REGIONKEY* N_NATIONKEY, N_REGIONKEY % N_NATIONKEY, N_REGIONKEY - N_NATIONKEY FROM NATION WHERE -N_NATIONKEY < -20", //test more expr
		"SELECT N_REGIONKEY FROM NATION where N_REGIONKEY >= N_NATIONKEY or (N_NAME like '%ddd' and N_REGIONKEY >0.5)",                                                    //test more expr
		"SELECT N_NAME,N_REGIONKEY FROM NATION join REGION on NATION.N_REGIONKEY = REGION.R_REGIONKEY",
		"SELECT N_NAME, N_REGIONKEY FROM NATION join REGION on NATION.N_REGIONKEY = REGION.R_REGIONKEY WHERE NATION.N_REGIONKEY > 0",
		"SELECT N_NAME, NATION2.R_REGIONKEY FROM NATION2 join REGION using(R_REGIONKEY) WHERE NATION2.R_REGIONKEY > 0",
		"select n_name from nation intersect all select n_name from nation2",
		"select col1 from (select c_custkey, count(C_NATIONKEY) ff from CUSTOMER group by c_custkey ) a(col1, col2) where col2 > 0 order by col1",
		"select c_custkey from (select c_custkey, count(C_NATIONKEY) ff from CUSTOMER group by c_custkey ) a join NATION b on a.c_custkey = b.N_REGIONKEY where b.N_NATIONKEY > 10",
	}

	for _, sql := range sqls {
		mock := plan.NewMockOptimizer()
		plan, err := buildSingleSql(mock, t, sql)
		if err != nil {
			t.Fatalf("%+v", err)
		}
		json, rows, bytes := serializePlanToJson(mock.CurrentContext().GetContext(), plan, uuid.New())
		require.Equal(t, int64(0), rows)
		require.Equal(t, int64(0), bytes)
		t.Logf("SQL plan to json : %s\n", string(json))
	}
}

func buildSingleSql(opt plan.Optimizer, t *testing.T, sql string) (*plan.Plan, error) {
	stmts, err := mysql.Parse(opt.CurrentContext().GetContext(), sql)
	if err != nil {
		t.Fatalf("%+v", err)
	}
	// this sql always return one stmt
	ctx := opt.CurrentContext()
	return plan.BuildPlan(ctx, stmts[0])
}<|MERGE_RESOLUTION|>--- conflicted
+++ resolved
@@ -713,12 +713,9 @@
 		ses.SetRequestContext(ctx)
 		ses.mrs = &MysqlResultSet{}
 		mce := &MysqlCmdExecutor{}
-<<<<<<< HEAD
+
 		mce.SetSession(ses)
-=======
-		mce.PrepareSessionBeforeExecRequest(ses)
 		proto.SetSession(ses)
->>>>>>> cea8b0cb
 		st2, err := parsers.ParseOne(ctx, dialect.MYSQL, "select @@tx_isolation")
 		convey.So(err, convey.ShouldBeNil)
 		sv2 := st2.(*tree.Select).Select.(*tree.SelectClause).Exprs[0].Expr.(*tree.VarExpr)
@@ -762,12 +759,9 @@
 		ses.SetRequestContext(ctx)
 		ses.mrs = &MysqlResultSet{}
 		mce := &MysqlCmdExecutor{}
-<<<<<<< HEAD
+
 		mce.SetSession(ses)
-=======
-		mce.PrepareSessionBeforeExecRequest(ses)
 		proto.SetSession(ses)
->>>>>>> cea8b0cb
 
 		sv := &tree.ShowVariables{Global: true}
 		convey.So(mce.handleShowVariables(sv, nil), convey.ShouldBeNil)
