// Copyright 2024 Matrix Origin
//
// Licensed under the Apache License, Version 2.0 (the "License");
// you may not use this file except in compliance with the License.
// You may obtain a copy of the License at
//
//      http://www.apache.org/licenses/LICENSE-2.0
//
// Unless required by applicable law or agreed to in writing, software
// distributed under the License is distributed on an "AS IS" BASIS,
// WITHOUT WARRANTIES OR CONDITIONS OF ANY KIND, either express or implied.
// See the License for the specific language governing permissions and
// limitations under the License.

package frontend

import (
<<<<<<< HEAD
	"context"
=======
	"fmt"
>>>>>>> 6003d834
	"time"
)

func executeStatusStmtInBack(backSes *backSession,
	execCtx *ExecCtx) (err error) {
	runBegin := time.Now()
	if _, err = execCtx.runner.Run(0); err != nil {
		return
	}

	// only log if run time is longer than 1s
	if time.Since(runBegin) > time.Second {
		backSes.Infof(requestCtx, "time of Exec.Run : %s", time.Since(runBegin).String())
	}

	return
}<|MERGE_RESOLUTION|>--- conflicted
+++ resolved
@@ -15,11 +15,6 @@
 package frontend
 
 import (
-<<<<<<< HEAD
-	"context"
-=======
-	"fmt"
->>>>>>> 6003d834
 	"time"
 )
 
@@ -32,7 +27,7 @@
 
 	// only log if run time is longer than 1s
 	if time.Since(runBegin) > time.Second {
-		backSes.Infof(requestCtx, "time of Exec.Run : %s", time.Since(runBegin).String())
+		backSes.Infof(execCtx.reqCtx, "time of Exec.Run : %s", time.Since(runBegin).String())
 	}
 
 	return
