// Copyright 2021 Matrix Origin
//
// Licensed under the Apache License, Version 2.0 (the "License");
// you may not use this file except in compliance with the License.
// You may obtain a copy of the License at
//
//      http://www.apache.org/licenses/LICENSE-2.0
//
// Unless required by applicable law or agreed to in writing, software
// distributed under the License is distributed on an "AS IS" BASIS,
// WITHOUT WARRANTIES OR CONDITIONS OF ANY KIND, either express or implied.
// See the License for the specific language governing permissions and
// limitations under the License.

package frontend

import (
	"bufio"
	"bytes"
	"context"
	"crypto/sha1"
	"encoding/binary"
	"encoding/hex"
	"fmt"
	"math"
	"math/rand"
	"net"
	"strconv"
	"strings"
	"sync/atomic"
	"time"
	"unicode"

	"github.com/fagongzi/goetty/v2"
	goetty_buf "github.com/fagongzi/goetty/v2/buf"
	"go.uber.org/zap"
	"golang.org/x/exp/slices"

	"github.com/matrixorigin/matrixone/pkg/common/moerr"
	"github.com/matrixorigin/matrixone/pkg/config"
	"github.com/matrixorigin/matrixone/pkg/container/types"
	"github.com/matrixorigin/matrixone/pkg/container/vector"
	"github.com/matrixorigin/matrixone/pkg/defines"
	"github.com/matrixorigin/matrixone/pkg/logutil"
	planPb "github.com/matrixorigin/matrixone/pkg/pb/plan"
	"github.com/matrixorigin/matrixone/pkg/pb/proxy"
	plan2 "github.com/matrixorigin/matrixone/pkg/sql/plan"
	"github.com/matrixorigin/matrixone/pkg/sql/util"
	v2 "github.com/matrixorigin/matrixone/pkg/util/metric/v2"
	"github.com/matrixorigin/matrixone/pkg/vm/process"
)

// DefaultCapability means default capabilities of the server
var DefaultCapability = CLIENT_LONG_PASSWORD |
	CLIENT_FOUND_ROWS |
	CLIENT_LONG_FLAG |
	CLIENT_CONNECT_WITH_DB |
	CLIENT_LOCAL_FILES |
	CLIENT_PROTOCOL_41 |
	CLIENT_INTERACTIVE |
	CLIENT_TRANSACTIONS |
	CLIENT_SECURE_CONNECTION |
	CLIENT_MULTI_STATEMENTS |
	CLIENT_MULTI_RESULTS |
	CLIENT_PLUGIN_AUTH |
	CLIENT_PLUGIN_AUTH_LENENC_CLIENT_DATA |
	CLIENT_DEPRECATE_EOF |
	CLIENT_CONNECT_ATTRS

// DefaultClientConnStatus default server status
var DefaultClientConnStatus = SERVER_STATUS_AUTOCOMMIT

var serverVersion atomic.Value

const defaultSaltReadTimeout = time.Millisecond * 200

const charsetBinary = 0x3f
const charsetVarchar = 0x21
const boolColumnLength = 12

func init() {
	serverVersion.Store("0.5.0")
}

func InitServerVersion(v string) {
	if len(v) > 0 {
		switch v[0] {
		case 'v': // format 'v1.1.1'
			v = v[1:]
			serverVersion.Store(v)
		default:
			vv := []byte(v)
			for i := 0; i < len(vv); i++ {
				if !unicode.IsDigit(rune(vv[i])) && vv[i] != '.' {
					vv = append(vv[:i], vv[i+1:]...)
					i--
				}
			}
			serverVersion.Store(string(vv))
		}
	} else {
		serverVersion.Store("0.5.0")
	}
}

const (
	clientProtocolVersion uint8 = 10

	/**
	An answer talks about the charset utf8mb4.
	https://stackoverflow.com/questions/766809/whats-the-difference-between-utf8-general-ci-and-utf8-unicode-ci
	It recommends the charset utf8mb4_0900_ai_ci.
	Maybe we can support utf8mb4_0900_ai_ci in the future.

	A concise research in the Mysql 8.0.23.

	the charset in sever level
	======================================

	mysql> show variables like 'character_set_server';
	+----------------------+---------+
	| Variable_name        | Value   |
	+----------------------+---------+
	| character_set_server | utf8mb4 |
	+----------------------+---------+

	mysql> show variables like 'collation_server';
	+------------------+--------------------+
	| Variable_name    | Value              |
	+------------------+--------------------+
	| collation_server | utf8mb4_0900_ai_ci |
	+------------------+--------------------+

	the charset in database level
	=====================================
	mysql> show variables like 'character_set_database';
	+------------------------+---------+
	| Variable_name          | Value   |
	+------------------------+---------+
	| character_set_database | utf8mb4 |
	+------------------------+---------+

	mysql> show variables like 'collation_database';
	+--------------------+--------------------+
	| Variable_name      | Value              |
	+--------------------+--------------------+
	| collation_database | utf8mb4_0900_ai_ci |
	+--------------------+--------------------+

	*/
	// DefaultCollationID is utf8mb4_bin(46)
	utf8mb4BinCollationID uint8 = 46

	Utf8mb4CollationID uint8 = 45

	AuthNativePassword string = "mysql_native_password"

	//the length of the mysql protocol header
	HeaderLengthOfTheProtocol int = 4
	HeaderOffset              int = 0

	// MaxPayloadSize If the payload is larger than or equal to 2^24−1 bytes the length is set to 2^24−1 (ff ff ff)
	//and additional packets are sent with the rest of the payload until the payload of a packet
	//is less than 2^24−1 bytes.
	MaxPayloadSize uint32 = (1 << 24) - 1

	// DefaultMySQLState is the default state of the mySQL
	DefaultMySQLState string = "HY000"
)

type MysqlProtocol interface {
	Protocol
	//the server send group row of the result set as an independent packet thread safe
	SendResultSetTextBatchRow(mrs *MysqlResultSet, cnt uint64) error

	SendResultSetTextBatchRowSpeedup(mrs *MysqlResultSet, cnt uint64) error

	//SendColumnDefinitionPacket the server send the column definition to the client
	SendColumnDefinitionPacket(ctx context.Context, column Column, cmd int) error

	//SendColumnCountPacket makes the column count packet
	SendColumnCountPacket(count uint64) error

	SendResponse(ctx context.Context, resp *Response) error

	SendEOFPacketIf(warnings uint16, status uint16) error

	//send OK packet to the client
	sendOKPacket(affectedRows uint64, lastInsertId uint64, status uint16, warnings uint16, message string) error

	//the OK or EOF packet thread safe
	sendEOFOrOkPacket(warnings uint16, status uint16) error

	sendLocalInfileRequest(filename string) error

	ResetStatistics()

	GetStats() string

	// CalculateOutTrafficBytes return bytes, mysql packet num send back to client
	// reset marks Do reset counter after calculation or not.
	CalculateOutTrafficBytes(reset bool) (int64, int64)

	ParseExecuteData(ctx context.Context, proc *process.Process, stmt *PrepareStmt, data []byte, pos int) error

	ParseSendLongData(ctx context.Context, proc *process.Process, stmt *PrepareStmt, data []byte, pos int) error

	DisableAutoFlush()
	EnableAutoFlush()
	Flush() error
}

var _ MysqlProtocol = &MysqlProtocolImpl{}

type debugStats struct {
	writeCount uint64
	// record 2 cases data, all belong to flush op.
	// 1) MysqlProtocolImpl.flushOutBuffer do flush buffer op
	// 2) MysqlProtocolImpl.writePackets do write with goetty.WriteOptions{Flush: true}
	writeBytes uint64
}

func (ds *debugStats) ResetStats() {
	ds.writeCount = 0
	ds.writeBytes = 0
}

func (ds *debugStats) String() string {
	if ds.writeCount <= 0 {
		ds.writeCount = 1
	}
	return fmt.Sprintf(
		"writeCount %v \n"+
			"writeBytes %v %v MB\n",
		ds.writeCount,
		ds.writeBytes, ds.writeBytes/(1024*1024.0),
	)
}

func (ds *debugStats) AddFlushBytes(b uint64) {
	ds.writeBytes += b
}

/*
rowHandler maintains the states in encoding the result row
*/
type rowHandler struct {
	//the begin position of writing.
	//the range [beginWriteIndex,beginWriteIndex+3]
	//for the length and sequenceId of the mysql protocol packet
	beginOffset int
	//the bytes in the outbuffer
	bytesInOutBuffer int
	//when the number of bytes in the outbuffer exceeds the it,
	//the outbuffer will be flushed.
	untilBytesInOutbufToFlush int
	//the count of the flush
	flushCount int
	//the bytes have been response
	startOffsetInBuffer int
}

/*
isInPacket means it is compositing a packet now
*/
func (rh *rowHandler) isInPacket() bool {
	return rh.beginOffset >= 0
}

/*
resetPacket reset the beginWriteIndex
*/
func (rh *rowHandler) resetPacket() {
	rh.beginOffset = -1
}

/*
resetFlushOutBuffer clears the bytesInOutBuffer
*/
func (rh *rowHandler) resetFlushOutBuffer() {
	rh.bytesInOutBuffer = 0
}

/*
resetFlushCount reset flushCount
*/
func (rh *rowHandler) resetFlushCount() {
	rh.flushCount = 0
}

// resetStartOffset reset the startOffsetInBuffer
// How rowHandler.resetStartOffset, debugStats.writeBytes and MysqlProtocolImpl.CalculateOutTrafficBytes work together ?
// 0. init. call rowHandler.resetStartOffset at the beginning of query, record the beginning offset of the current buffer.
// 1. batch write. inc debugStats.writeBytes and do resetFlushOutBuffer()
// 2. last data. MysqlProtocolImpl.CalculateOutTrafficBytes() with debugStats.writeBytes, rowHandler.startOffsetInBuffer and rowHandler.bytesInOutBuffer
func (rh *rowHandler) resetStartOffset() {
	rh.startOffsetInBuffer = rh.bytesInOutBuffer
}

type MysqlProtocolImpl struct {
	ProtocolImpl

	//joint capability shared by the server and the client
	capability uint32

	//collation id
	collationID int

	//collation name
	collationName string

	//character set
	charset string

	//max packet size of the client
	maxClientPacketSize uint32

	//the user of the client
	username string

	// opaque authentication response data generated by Authentication Method
	// indicated by the plugin name field.
	authResponse []byte

	//the default database for the client
	database string

	// Connection attributes are key-value pairs that application programs
	// can pass to the server at connect time.
	connectAttrs map[string]string

	//for debug
	debugStats

	//for converting the data into string
	strconvBuffer []byte

	//for encoding the length into bytes
	lenEncBuffer []byte

	//for encoding the null bytes in binary row
	binaryNullBuffer []byte

	rowHandler

	SV *config.FrontendParameters

	ses *Session

	disableAutoFlush bool
}

func (mp *MysqlProtocolImpl) GetSession() *Session {
	mp.m.Lock()
	defer mp.m.Unlock()
	return mp.ses
}

func (mp *MysqlProtocolImpl) GetCapability() uint32 {
	mp.m.Lock()
	defer mp.m.Unlock()
	return mp.capability
}

func (mp *MysqlProtocolImpl) SetCapability(cap uint32) {
	mp.m.Lock()
	defer mp.m.Unlock()
	mp.capability = cap
}

func (mp *MysqlProtocolImpl) AddSequenceId(a uint8) {
	mp.ses.CountPacket(int64(a))
	mp.sequenceId.Add(uint32(a))
}

func (mp *MysqlProtocolImpl) SetSequenceID(value uint8) {
	mp.ses.CountPacket(1)
	mp.sequenceId.Store(uint32(value))
}

func (mp *MysqlProtocolImpl) GetDatabaseName() string {
	mp.m.Lock()
	defer mp.m.Unlock()
	return mp.database
}

func (mp *MysqlProtocolImpl) SetDatabaseName(s string) {
	mp.m.Lock()
	defer mp.m.Unlock()
	mp.database = s
}

func (mp *MysqlProtocolImpl) GetUserName() string {
	mp.m.Lock()
	defer mp.m.Unlock()
	return mp.username
}

func (mp *MysqlProtocolImpl) SetUserName(s string) {
	mp.m.Lock()
	defer mp.m.Unlock()
	mp.username = s
}

func (mp *MysqlProtocolImpl) GetStats() string {
	return fmt.Sprintf("flushCount %d %s",
		mp.flushCount,
		mp.String())
}

// CalculateOutTrafficBytes calculate the bytes of the last out traffic, the number of mysql packets
func (mp *MysqlProtocolImpl) CalculateOutTrafficBytes(reset bool) (bytes int64, packets int64) {
	ses := mp.GetSession()
	// Case 1: send data as ResultSet
	bytes = int64(mp.writeBytes) + int64(mp.bytesInOutBuffer-mp.startOffsetInBuffer) +
		// Case 2: send data as CSV
		ses.writeCsvBytes.Load()
	// mysql packet num + length(sql) / 16KiB + payload / 16 KiB
	packets = ses.GetPacketCnt() + int64(len(ses.sql)>>14) + int64(ses.payloadCounter>>14)
	if reset {
		ses.ResetPacketCounter()
	}
	return
}

func (mp *MysqlProtocolImpl) ResetStatistics() {
	mp.ResetStats()
	mp.resetFlushCount()
	mp.resetStartOffset()
}

func (mp *MysqlProtocolImpl) GetConnectAttrs() map[string]string {
	mp.m.Lock()
	defer mp.m.Unlock()
	return mp.connectAttrs
}

func (mp *MysqlProtocolImpl) Quit() {
	mp.m.Lock()
	defer mp.m.Unlock()
	mp.ProtocolImpl.Quit()
	if mp.strconvBuffer != nil {
		mp.strconvBuffer = nil
	}
	if mp.lenEncBuffer != nil {
		mp.lenEncBuffer = nil
	}
	if mp.binaryNullBuffer != nil {
		mp.binaryNullBuffer = nil
	}
	mp.ses = nil
}

func (mp *MysqlProtocolImpl) SetSession(ses *Session) {
	mp.m.Lock()
	defer mp.m.Unlock()
	mp.ses = ses
}

// handshake response 41
type response41 struct {
	capabilities      uint32
	maxPacketSize     uint32
	collationID       uint8
	username          string
	authResponse      []byte
	database          string
	clientPluginName  string
	isAskForTlsHeader bool
	connectAttrs      map[string]string
}

// handshake response 320
type response320 struct {
	capabilities      uint32
	maxPacketSize     uint32
	username          string
	authResponse      []byte
	database          string
	isAskForTlsHeader bool
}

func (mp *MysqlProtocolImpl) SendPrepareResponse(ctx context.Context, stmt *PrepareStmt) error {
	dcPrepare, ok := stmt.PreparePlan.GetDcl().Control.(*planPb.DataControl_Prepare)
	if !ok {
		return moerr.NewInternalError(ctx, "can not get Prepare plan in prepareStmt")
	}
	stmtID, err := GetPrepareStmtID(ctx, stmt.Name)
	if err != nil {
		return moerr.NewInternalError(ctx, "can not get Prepare stmtID")
	}
	paramTypes := dcPrepare.Prepare.ParamTypes
	numParams := len(paramTypes)
	columns := plan2.GetResultColumnsFromPlan(dcPrepare.Prepare.Plan)
	numColumns := len(columns)

	var data []byte
	// status ok
	data = append(data, 0)
	// stmt id
	data = mp.io.AppendUint32(data, uint32(stmtID))
	// number columns
	data = mp.io.AppendUint16(data, uint16(numColumns))
	// number params
	data = mp.io.AppendUint16(data, uint16(numParams))
	// filter [00]
	data = append(data, 0)
	// warning count
	data = append(data, 0, 0) // TODO support warning count
	if err := mp.writePackets(data, false); err != nil {
		return err
	}

	cmd := int(COM_STMT_PREPARE)
	for i := 0; i < numParams; i++ {
		column := new(MysqlColumn)
		column.SetName("?")

		err = convertEngineTypeToMysqlType(ctx, types.T(paramTypes[i]), column)
		if err != nil {
			return err
		}

		err = mp.SendColumnDefinitionPacket(ctx, column, cmd)
		if err != nil {
			return err
		}
	}
	if numParams > 0 {
		if err := mp.SendEOFPacketIf(0, mp.GetSession().GetTxnHandler().GetServerStatus()); err != nil {
			return err
		}
	}

	for i := 0; i < numColumns; i++ {
		column := new(MysqlColumn)
		column.SetName(columns[i].Name)

		err = convertEngineTypeToMysqlType(ctx, types.T(columns[i].Typ.Id), column)
		if err != nil {
			return err
		}

		err = mp.SendColumnDefinitionPacket(ctx, column, cmd)
		if err != nil {
			return err
		}
	}
	if numColumns > 0 {
		if err := mp.SendEOFPacketIf(0, mp.GetSession().GetTxnHandler().GetServerStatus()); err != nil {
			return err
		}
	}

	return nil
}

func (mp *MysqlProtocolImpl) ParseSendLongData(ctx context.Context, proc *process.Process, stmt *PrepareStmt, data []byte, pos int) error {
	var err error
	dcPrepare, ok := stmt.PreparePlan.GetDcl().Control.(*planPb.DataControl_Prepare)
	if !ok {
		return moerr.NewInternalError(ctx, "can not get Prepare plan in prepareStmt")
	}
	numParams := len(dcPrepare.Prepare.ParamTypes)

	paramIdx, newPos, ok := mp.io.ReadUint16(data, pos)
	if !ok {
		return moerr.NewInvalidInput(ctx, "mysql protocol error, malformed packet")
	}
	pos = newPos
	if int(paramIdx) >= numParams {
		return moerr.NewInternalError(ctx, "get param index out of range. get %d, param length is %d", paramIdx, numParams)
	}

	if stmt.params == nil {
		stmt.params = proc.GetVector(types.T_text.ToType())
		for i := 0; i < numParams; i++ {
			err = vector.AppendBytes(stmt.params, []byte{}, false, proc.GetMPool())
			if err != nil {
				return err
			}
		}
	}

	length := len(data) - pos
	val, _, ok := mp.readCountOfBytes(data, pos, length)
	if !ok {
		return moerr.NewInvalidInput(ctx, "mysql protocol error, malformed packet")
	}
	stmt.getFromSendLongData[int(paramIdx)] = struct{}{}
	return util.SetAnyToStringVector(proc, val, stmt.params, int(paramIdx))
}

func (mp *MysqlProtocolImpl) ParseExecuteData(ctx context.Context, proc *process.Process, stmt *PrepareStmt, data []byte, pos int) error {
	var err error
	dcPrepare, ok := stmt.PreparePlan.GetDcl().Control.(*planPb.DataControl_Prepare)
	if !ok {
		return moerr.NewInternalError(ctx, "can not get Prepare plan in prepareStmt")
	}
	numParams := len(dcPrepare.Prepare.ParamTypes)

	if stmt.params == nil {
		stmt.params = proc.GetVector(types.T_text.ToType())
		for i := 0; i < numParams; i++ {
			err = vector.AppendBytes(stmt.params, []byte{}, false, proc.GetMPool())
			if err != nil {
				return err
			}
		}
	}

	var flag uint8
	flag, pos, ok = mp.io.ReadUint8(data, pos)
	if !ok {
		return moerr.NewInternalError(ctx, "malform packet")

	}
	if flag != 0 {
		// TODO only support CURSOR_TYPE_NO_CURSOR flag now
		return moerr.NewInvalidInput(ctx, "unsupported Prepare flag '%v'", flag)
	}

	// skip iteration-count, always 1
	pos += 4

	if numParams > 0 {
		var nullBitmaps []byte
		nullBitmapLen := (numParams + 7) >> 3
		nullBitmaps, pos, ok = mp.readCountOfBytes(data, pos, nullBitmapLen)
		if !ok {
			return moerr.NewInvalidInput(ctx, "mysql protocol error, malformed packet")
		}

		// new param bound flag
		if data[pos] == 1 {
			pos++

			// Just the first StmtExecute packet contain parameters type,
			// we need save it for further use.
			stmt.ParamTypes, pos, ok = mp.readCountOfBytes(data, pos, numParams<<1)
			if !ok {
				return moerr.NewInvalidInput(ctx, "mysql protocol error, malformed packet")
			}
		} else {
			pos++
		}

		// get paramters and set value to session variables
		for i := 0; i < numParams; i++ {
			// if params had received via COM_STMT_SEND_LONG_DATA, use them directly(we set the params when deal with COM_STMT_SEND_LONG_DATA).
			// ref https://dev.mysql.com/doc/internals/en/com-stmt-send-long-data.html
			if _, ok := stmt.getFromSendLongData[i]; ok {
				continue
			}

			if nullBitmaps[i>>3]&(1<<(uint(i)%8)) > 0 {
				err = util.SetAnyToStringVector(proc, nil, stmt.params, i)
				if err != nil {
					return err
				}
				continue
			}

			if (i<<1)+1 >= len(stmt.ParamTypes) {
				return moerr.NewInvalidInput(ctx, "mysql protocol error, malformed packet")

			}
			tp := stmt.ParamTypes[i<<1]
			isUnsigned := (stmt.ParamTypes[(i<<1)+1] & 0x80) > 0

			switch defines.MysqlType(tp) {
			case defines.MYSQL_TYPE_NULL:
				err = util.SetAnyToStringVector(proc, nil, stmt.params, i)

			case defines.MYSQL_TYPE_BIT:
				val, newPos, ok := mp.io.ReadUint64(data, pos)
				if !ok {
					return moerr.NewInvalidInput(ctx, "mysql protocol error, malformed packet")
				}

				pos = newPos
				err = util.SetAnyToStringVector(proc, val, stmt.params, i)

			case defines.MYSQL_TYPE_TINY:
				val, newPos, ok := mp.io.ReadUint8(data, pos)
				if !ok {
					return moerr.NewInvalidInput(ctx, "mysql protocol error, malformed packet")

				}

				pos = newPos
				if isUnsigned {
					// vars[i] = val
					err = util.SetAnyToStringVector(proc, val, stmt.params, i)
				} else {
					// vars[i] = int8(val)
					err = util.SetAnyToStringVector(proc, int8(val), stmt.params, i)
				}

			case defines.MYSQL_TYPE_SHORT, defines.MYSQL_TYPE_YEAR:
				val, newPos, ok := mp.io.ReadUint16(data, pos)
				if !ok {
					return moerr.NewInvalidInput(ctx, "mysql protocol error, malformed packet")
				}

				pos = newPos
				if isUnsigned {
					err = util.SetAnyToStringVector(proc, val, stmt.params, i)
				} else {
					err = util.SetAnyToStringVector(proc, int16(val), stmt.params, i)
				}

			case defines.MYSQL_TYPE_INT24, defines.MYSQL_TYPE_LONG:
				val, newPos, ok := mp.io.ReadUint32(data, pos)
				if !ok {
					return moerr.NewInvalidInput(ctx, "mysql protocol error, malformed packet")
				}

				pos = newPos
				if isUnsigned {
					err = util.SetAnyToStringVector(proc, val, stmt.params, i)
				} else {
					err = util.SetAnyToStringVector(proc, int32(val), stmt.params, i)
				}

			case defines.MYSQL_TYPE_LONGLONG:
				val, newPos, ok := mp.io.ReadUint64(data, pos)
				if !ok {
					return moerr.NewInvalidInput(ctx, "mysql protocol error, malformed packet")
				}

				pos = newPos
				if isUnsigned {
					err = util.SetAnyToStringVector(proc, val, stmt.params, i)
				} else {
					err = util.SetAnyToStringVector(proc, int64(val), stmt.params, i)
				}

			case defines.MYSQL_TYPE_FLOAT:
				val, newPos, ok := mp.io.ReadUint32(data, pos)
				if !ok {
					return moerr.NewInvalidInput(ctx, "mysql protocol error, malformed packet")

				}
				pos = newPos
				err = util.SetAnyToStringVector(proc, math.Float32frombits(val), stmt.params, i)

			case defines.MYSQL_TYPE_DOUBLE:
				val, newPos, ok := mp.io.ReadUint64(data, pos)
				if !ok {
					return moerr.NewInvalidInput(ctx, "mysql protocol error, malformed packet")
				}
				pos = newPos
				err = util.SetAnyToStringVector(proc, math.Float64frombits(val), stmt.params, i)

			// Binary/varbinary has mysql_type_varchar.
			case defines.MYSQL_TYPE_VARCHAR, defines.MYSQL_TYPE_VAR_STRING, defines.MYSQL_TYPE_STRING, defines.MYSQL_TYPE_DECIMAL,
				defines.MYSQL_TYPE_ENUM, defines.MYSQL_TYPE_SET, defines.MYSQL_TYPE_GEOMETRY:
				val, newPos, ok := mp.readStringLenEnc(data, pos)
				if !ok {
					return moerr.NewInvalidInput(ctx, "mysql protocol error, malformed packet")
				}
				pos = newPos
				err = util.SetAnyToStringVector(proc, val, stmt.params, i)

			case defines.MYSQL_TYPE_BLOB, defines.MYSQL_TYPE_TINY_BLOB, defines.MYSQL_TYPE_MEDIUM_BLOB, defines.MYSQL_TYPE_LONG_BLOB, defines.MYSQL_TYPE_TEXT:
				val, newPos, ok := mp.readStringLenEnc(data, pos)
				if !ok {
					return moerr.NewInvalidInput(ctx, "mysql protocol error, malformed packet")
				}
				pos = newPos
				// vars[i] = []byte(val)
				err = util.SetAnyToStringVector(proc, val, stmt.params, i)

			case defines.MYSQL_TYPE_TIME:
				// See https://dev.mysql.com/doc/dev/mysql-server/latest/page_protocol_binary_resultset.html
				// for more details.
				length, newPos, ok := mp.io.ReadUint8(data, pos)
				if !ok {
					return moerr.NewInvalidInput(ctx, "mysql protocol error, malformed packet")
				}
				pos = newPos
				var val string
				switch length {
				case 0:
					val = "0d 00:00:00"
				case 8, 12:
					pos, val = mp.readTime(data, pos, length)
				default:
					return moerr.NewInvalidInput(ctx, "mysql protocol error, malformed packet")
				}
				err = util.SetAnyToStringVector(proc, val, stmt.params, i)

			case defines.MYSQL_TYPE_DATE, defines.MYSQL_TYPE_DATETIME, defines.MYSQL_TYPE_TIMESTAMP:
				// See https://dev.mysql.com/doc/dev/mysql-server/latest/page_protocol_binary_resultset.html
				// for more details.
				length, newPos, ok := mp.io.ReadUint8(data, pos)
				if !ok {
					return moerr.NewInvalidInput(ctx, "mysql protocol error, malformed packet")

				}
				pos = newPos
				var val string
				switch length {
				case 0:
					val = "0000-00-00 00:00:00"
				case 4:
					pos, val = mp.readDate(data, pos)
				case 7:
					pos, val = mp.readDateTime(data, pos)
				case 11:
					pos, val = mp.readTimestamp(data, pos)
				default:
					return moerr.NewInvalidInput(ctx, "mysql protocol error, malformed packet")

				}
				err = util.SetAnyToStringVector(proc, val, stmt.params, i)

			case defines.MYSQL_TYPE_NEWDECIMAL:
				// use string for decimal.  Not tested
				val, newPos, ok := mp.readStringLenEnc(data, pos)
				if !ok {
					return moerr.NewInvalidInput(ctx, "mysql protocol error, malformed packet")

				}
				pos = newPos
				err = util.SetAnyToStringVector(proc, val, stmt.params, i)

			default:
				return moerr.NewInternalError(ctx, "unsupport parameter type")

			}

			if err != nil {
				return err
			}
		}
	}

	return nil
}

func (mp *MysqlProtocolImpl) readDate(data []byte, pos int) (int, string) {
	year, pos, _ := mp.io.ReadUint16(data, pos)
	month := data[pos]
	pos++
	day := data[pos]
	pos++
	return pos, fmt.Sprintf("%04d-%02d-%02d", year, month, day)
}

func (mp *MysqlProtocolImpl) readTime(data []byte, pos int, len uint8) (int, string) {
	var retStr string
	negate := data[pos]
	pos++
	if negate == 1 {
		retStr += "-"
	}
	day, pos, _ := mp.io.ReadUint32(data, pos)
	if day > 0 {
		retStr += fmt.Sprintf("%dd ", day)
	}
	hour := data[pos]
	pos++
	minute := data[pos]
	pos++
	second := data[pos]
	pos++

	if len == 12 {
		ms, _, _ := mp.io.ReadUint32(data, pos)
		retStr += fmt.Sprintf("%02d:%02d:%02d.%06d", hour, minute, second, ms)
	} else {
		retStr += fmt.Sprintf("%02d:%02d:%02d", hour, minute, second)
	}

	return pos, retStr
}

func (mp *MysqlProtocolImpl) readDateTime(data []byte, pos int) (int, string) {
	pos, date := mp.readDate(data, pos)
	hour := data[pos]
	pos++
	minute := data[pos]
	pos++
	second := data[pos]
	pos++
	return pos, fmt.Sprintf("%s %02d:%02d:%02d", date, hour, minute, second)
}

func (mp *MysqlProtocolImpl) readTimestamp(data []byte, pos int) (int, string) {
	pos, dateTime := mp.readDateTime(data, pos)
	microSecond, pos, _ := mp.io.ReadUint32(data, pos)
	return pos, fmt.Sprintf("%s.%06d", dateTime, microSecond)
}

// read an int with length encoded from the buffer at the position
// return the int ; position + the count of bytes for length encoded (1 or 3 or 4 or 9)
func (mp *MysqlProtocolImpl) readIntLenEnc(data []byte, pos int) (uint64, int, bool) {
	if pos >= len(data) {
		return 0, 0, false
	}
	switch data[pos] {
	case 0xfb:
		//zero, one byte
		return 0, pos + 1, true
	case 0xfc:
		// int in two bytes
		if pos+2 >= len(data) {
			return 0, 0, false
		}
		value := uint64(data[pos+1]) |
			uint64(data[pos+2])<<8
		return value, pos + 3, true
	case 0xfd:
		// int in three bytes
		if pos+3 >= len(data) {
			return 0, 0, false
		}
		value := uint64(data[pos+1]) |
			uint64(data[pos+2])<<8 |
			uint64(data[pos+3])<<16
		return value, pos + 4, true
	case 0xfe:
		// int in eight bytes
		if pos+8 >= len(data) {
			return 0, 0, false
		}
		value := uint64(data[pos+1]) |
			uint64(data[pos+2])<<8 |
			uint64(data[pos+3])<<16 |
			uint64(data[pos+4])<<24 |
			uint64(data[pos+5])<<32 |
			uint64(data[pos+6])<<40 |
			uint64(data[pos+7])<<48 |
			uint64(data[pos+8])<<56
		return value, pos + 9, true
	}
	// 0-250
	return uint64(data[pos]), pos + 1, true
}

func (mp *MysqlProtocolImpl) ReadIntLenEnc(data []byte, pos int) (uint64, int, bool) {
	return mp.readIntLenEnc(data, pos)
}

// write an int with length encoded into the buffer at the position
// return position + the count of bytes for length encoded (1 or 3 or 4 or 9)
func (mp *MysqlProtocolImpl) writeIntLenEnc(data []byte, pos int, value uint64) int {
	switch {
	case value < 251:
		data[pos] = byte(value)
		return pos + 1
	case value < (1 << 16):
		data[pos] = 0xfc
		data[pos+1] = byte(value)
		data[pos+2] = byte(value >> 8)
		return pos + 3
	case value < (1 << 24):
		data[pos] = 0xfd
		data[pos+1] = byte(value)
		data[pos+2] = byte(value >> 8)
		data[pos+3] = byte(value >> 16)
		return pos + 4
	default:
		data[pos] = 0xfe
		data[pos+1] = byte(value)
		data[pos+2] = byte(value >> 8)
		data[pos+3] = byte(value >> 16)
		data[pos+4] = byte(value >> 24)
		data[pos+5] = byte(value >> 32)
		data[pos+6] = byte(value >> 40)
		data[pos+7] = byte(value >> 48)
		data[pos+8] = byte(value >> 56)
		return pos + 9
	}
}

// append an int with length encoded to the buffer
// return the buffer
func (mp *MysqlProtocolImpl) appendIntLenEnc(data []byte, value uint64) []byte {
	mp.lenEncBuffer = mp.lenEncBuffer[:9]
	pos := mp.writeIntLenEnc(mp.lenEncBuffer, 0, value)
	return mp.append(data, mp.lenEncBuffer[:pos]...)
}

// read the count of bytes from the buffer at the position
// return bytes slice ; position + count ; true - succeeded or false - failed
func (mp *MysqlProtocolImpl) readCountOfBytes(data []byte, pos int, count int) ([]byte, int, bool) {
	if pos+count-1 >= len(data) {
		return nil, 0, false
	}
	return data[pos : pos+count], pos + count, true
}

// write the count of bytes into the buffer at the position
// return position + the number of bytes
func (mp *MysqlProtocolImpl) writeCountOfBytes(data []byte, pos int, value []byte) int {
	pos += copy(data[pos:], value)
	return pos
}

// append the count of bytes to the buffer
// return the buffer
func (mp *MysqlProtocolImpl) appendCountOfBytes(data []byte, value []byte) []byte {
	return mp.append(data, value...)
}

// read a string with fixed length from the buffer at the position
// return string ; position + length ; true - succeeded or false - failed
func (mp *MysqlProtocolImpl) readStringFix(data []byte, pos int, length int) (string, int, bool) {
	var sdata []byte
	var ok bool
	sdata, pos, ok = mp.readCountOfBytes(data, pos, length)
	if !ok {
		return "", 0, false
	}
	return string(sdata), pos, true
}

// write a string with fixed length into the buffer at the position
// return pos + string.length
func (mp *MysqlProtocolImpl) writeStringFix(data []byte, pos int, value string, length int) int {
	pos += copy(data[pos:], value[0:length])
	return pos
}

// append a string with fixed length to the buffer
// return the buffer
func (mp *MysqlProtocolImpl) appendStringFix(data []byte, value string, length int) []byte {
	return mp.append(data, []byte(value[:length])...)
}

// read a string appended with zero from the buffer at the position
// return string ; position + length of the string + 1; true - succeeded or false - failed
func (mp *MysqlProtocolImpl) readStringNUL(data []byte, pos int) (string, int, bool) {
	zeroPos := bytes.IndexByte(data[pos:], 0)
	if zeroPos == -1 {
		return "", 0, false
	}
	return string(data[pos : pos+zeroPos]), pos + zeroPos + 1, true
}

// write a string into the buffer at the position, then appended with 0
// return pos + string.length + 1
func (mp *MysqlProtocolImpl) writeStringNUL(data []byte, pos int, value string) int {
	pos = mp.writeStringFix(data, pos, value, len(value))
	data[pos] = 0
	return pos + 1
}

// read a string with length encoded from the buffer at the position
// return string ; position + the count of bytes for length encoded (1 or 3 or 4 or 9) + length of the string; true - succeeded or false - failed
func (mp *MysqlProtocolImpl) readStringLenEnc(data []byte, pos int) (string, int, bool) {
	var value uint64
	var ok bool
	value, pos, ok = mp.readIntLenEnc(data, pos)
	if !ok {
		return "", 0, false
	}
	sLength := int(value)
	if pos+sLength-1 >= len(data) {
		return "", 0, false
	}
	return string(data[pos : pos+sLength]), pos + sLength, true
}

// write a string with length encoded into the buffer at the position
// return position + the count of bytes for length encoded (1 or 3 or 4 or 9) + length of the string;
func (mp *MysqlProtocolImpl) writeStringLenEnc(data []byte, pos int, value string) int {
	pos = mp.writeIntLenEnc(data, pos, uint64(len(value)))
	return mp.writeStringFix(data, pos, value, len(value))
}

// append a string with length encoded to the buffer
// return the buffer
func (mp *MysqlProtocolImpl) appendStringLenEnc(data []byte, value string) []byte {
	data = mp.appendIntLenEnc(data, uint64(len(value)))
	return mp.appendStringFix(data, value, len(value))
}

// append bytes with length encoded to the buffer
// return the buffer
func (mp *MysqlProtocolImpl) appendCountOfBytesLenEnc(data []byte, value []byte) []byte {
	data = mp.appendIntLenEnc(data, uint64(len(value)))
	return mp.appendCountOfBytes(data, value)
}

// append an int64 value converted to string with length encoded to the buffer
// return the buffer
func (mp *MysqlProtocolImpl) appendStringLenEncOfInt64(data []byte, value int64) []byte {
	mp.strconvBuffer = mp.strconvBuffer[:0]
	mp.strconvBuffer = strconv.AppendInt(mp.strconvBuffer, value, 10)
	return mp.appendCountOfBytesLenEnc(data, mp.strconvBuffer)
}

// append an uint64 value converted to string with length encoded to the buffer
// return the buffer
func (mp *MysqlProtocolImpl) appendStringLenEncOfUint64(data []byte, value uint64) []byte {
	mp.strconvBuffer = mp.strconvBuffer[:0]
	mp.strconvBuffer = strconv.AppendUint(mp.strconvBuffer, value, 10)
	return mp.appendCountOfBytesLenEnc(data, mp.strconvBuffer)
}

// append an float32 value converted to string with length encoded to the buffer
// return the buffer
func (mp *MysqlProtocolImpl) appendStringLenEncOfFloat64(data []byte, value float64, bitSize int) []byte {
	mp.strconvBuffer = mp.strconvBuffer[:0]
	if !math.IsInf(value, 0) {
		mp.strconvBuffer = strconv.AppendFloat(mp.strconvBuffer, value, 'f', -1, bitSize)
	} else {
		if math.IsInf(value, 1) {
			mp.strconvBuffer = append(mp.strconvBuffer, []byte("+Infinity")...)
		} else {
			mp.strconvBuffer = append(mp.strconvBuffer, []byte("-Infinity")...)
		}
	}
	return mp.appendCountOfBytesLenEnc(data, mp.strconvBuffer)
}

func (mp *MysqlProtocolImpl) appendUint8(data []byte, e uint8) []byte {
	return mp.append(data, e)
}

func (mp *MysqlProtocolImpl) appendUint16(data []byte, e uint16) []byte {
	buf := mp.lenEncBuffer[:2]
	pos := mp.io.WriteUint16(buf, 0, e)
	return mp.append(data, buf[:pos]...)
}

func (mp *MysqlProtocolImpl) appendUint32(data []byte, e uint32) []byte {
	buf := mp.lenEncBuffer[:4]
	pos := mp.io.WriteUint32(buf, 0, e)
	return mp.append(data, buf[:pos]...)
}

func (mp *MysqlProtocolImpl) appendUint64(data []byte, e uint64) []byte {
	buf := mp.lenEncBuffer[:8]
	pos := mp.io.WriteUint64(buf, 0, e)
	return mp.append(data, buf[:pos]...)
}

// write the count of zeros into the buffer at the position
// return pos + count
func (mp *MysqlProtocolImpl) writeZeros(data []byte, pos int, count int) int {
	for i := 0; i < count; i++ {
		data[pos+i] = 0
	}
	return pos + count
}

// the server get the auth string from HandShakeResponse
// pwd is SHA1(SHA1(password)), AUTH is from client
// hash1 = AUTH XOR SHA1( slat + pwd)
// hash2 = SHA1(hash1)
// check(hash2, hpwd)
func (mp *MysqlProtocolImpl) checkPassword(pwd, salt, auth []byte) bool {
	ses := mp.GetSession()
	sha := sha1.New()
	_, err := sha.Write(salt)
	if err != nil {
		ses.Error(ses.GetRequestContext(), "SHA1(salt) failed.")
		return false
	}
	_, err = sha.Write(pwd)
	if err != nil {
		ses.Error(ses.GetRequestContext(), "SHA1(hpwd) failed.")
		return false
	}
	hash1 := sha.Sum(nil)

	if len(auth) != len(hash1) {
		return false
	}

	for i := range hash1 {
		hash1[i] ^= auth[i]
	}

	hash2 := HashSha1(hash1)
	return bytes.Equal(pwd, hash2)
}

// the server authenticate that the client can connect and use the database
func (mp *MysqlProtocolImpl) authenticateUser(ctx context.Context, authResponse []byte) error {
	var psw []byte
	var err error
	var tenant *TenantInfo

	ses := mp.GetSession()
	if !mp.SV.SkipCheckUser {
<<<<<<< HEAD
		ses.Debugf(ctx, "authenticate user 1")
		psw, err = ses.AuthenticateUser(mp.GetUserName(), mp.GetDatabaseName(), mp.authResponse, mp.GetSalt(), mp.checkPassword)
=======
		logDebugf(mp.getDebugStringUnsafe(), "authenticate user 1")
		psw, err = ses.AuthenticateUser(ctx, mp.GetUserName(), mp.GetDatabaseName(), mp.authResponse, mp.GetSalt(), mp.checkPassword)
>>>>>>> 6003d834
		if err != nil {
			return err
		}
		ses.Debugf(ctx, "authenticate user 2")

		//TO Check password
		if mp.checkPassword(psw, mp.GetSalt(), authResponse) {
<<<<<<< HEAD
			ses.Debugf(ctx, "check password succeeded")
			ses.InitGlobalSystemVariables()
=======
			logDebugf(mp.getDebugStringUnsafe(), "check password succeeded")
			ses.InitGlobalSystemVariables(ctx)
>>>>>>> 6003d834
		} else {
			return moerr.NewInternalError(ctx, "check password failed")
		}
	} else {
		ses.Debugf(ctx, "skip authenticate user")
		//Get tenant info
		tenant, err = GetTenantInfo(ctx, mp.GetUserName())
		if err != nil {
			return err
		}

		if ses != nil {
			ses.SetTenantInfo(tenant)

			//TO Check password
			if len(psw) == 0 || mp.checkPassword(psw, mp.GetSalt(), authResponse) {
				mp.ses.Info(ctx, "check password succeeded")
			} else {
				return moerr.NewInternalError(ctx, "check password failed")
			}
		}
	}
	mp.incDebugCount(1)
	return nil
}

func (mp *MysqlProtocolImpl) HandleHandshake(ctx context.Context, payload []byte) (bool, error) {
	var err error
	if len(payload) < 2 {
		return false, moerr.NewInternalError(ctx, "received a broken response packet")
	}

	if capabilities, _, ok := mp.io.ReadUint16(payload, 0); !ok {
		return false, moerr.NewInternalError(ctx, "read capabilities from response packet failed")
	} else if uint32(capabilities)&CLIENT_PROTOCOL_41 != 0 {
		var resp41 response41
		var ok2 bool
		mp.GetSession().Debug(ctx, "analyse handshake response")
		if ok2, resp41, err = mp.analyseHandshakeResponse41(ctx, payload); !ok2 {
			return false, err
		}

		// client ask server to upgradeTls
		if resp41.isAskForTlsHeader {
			return true, nil
		}

		mp.authResponse = resp41.authResponse
		mp.capability = mp.capability & resp41.capabilities

		if nameAndCharset, ok3 := collationID2CharsetAndName[int(resp41.collationID)]; !ok3 {
			return false, moerr.NewInternalError(ctx, "get collationName and charset failed")
		} else {
			mp.collationID = int(resp41.collationID)
			mp.collationName = nameAndCharset.collationName
			mp.charset = nameAndCharset.charset
		}

		mp.maxClientPacketSize = resp41.maxPacketSize
		mp.username = resp41.username
		mp.database = resp41.database
		mp.connectAttrs = resp41.connectAttrs
	} else {
		var resp320 response320
		var ok2 bool
		if ok2, resp320, err = mp.analyseHandshakeResponse320(ctx, payload); !ok2 {
			return false, err
		}

		// client ask server to upgradeTls
		if resp320.isAskForTlsHeader {
			return true, nil
		}

		mp.authResponse = resp320.authResponse
		mp.capability = mp.capability & resp320.capabilities
		mp.collationID = int(Utf8mb4CollationID)
		mp.collationName = "utf8mb4_general_ci"
		mp.charset = "utf8mb4"

		mp.maxClientPacketSize = resp320.maxPacketSize
		mp.username = resp320.username
		mp.database = resp320.database
	}
	return false, nil
}

func (mp *MysqlProtocolImpl) Authenticate(ctx context.Context) error {
	ses := mp.GetSession()
	ses.timestampMap[TSAuthenticateStart] = time.Now()
	defer func() {
		ses.timestampMap[TSAuthenticateEnd] = time.Now()
		v2.AuthenticateDurationHistogram.Observe(ses.timestampMap[TSAuthenticateEnd].Sub(ses.timestampMap[TSAuthenticateStart]).Seconds())
	}()

	ses.Debugf(ctx, "authenticate user")
	mp.incDebugCount(0)
	if err := mp.authenticateUser(ctx, mp.authResponse); err != nil {
		ses.Errorf(ctx, "authenticate user failed.error:%v", err)
		errorCode, sqlState, msg := RewriteError(err, mp.username)
		ses.timestampMap[TSSendErrPacketStart] = time.Now()
		err2 := mp.sendErrPacket(errorCode, sqlState, msg)
		ses.timestampMap[TSSendErrPacketEnd] = time.Now()
		v2.SendErrPacketDurationHistogram.Observe(ses.timestampMap[TSSendErrPacketEnd].Sub(ses.timestampMap[TSSendErrPacketStart]).Seconds())
		if err2 != nil {
			ses.Errorf(ctx, "send err packet failed.error:%v", err2)
			return err2
		}
		return err
	}

	mp.incDebugCount(2)
	ses.Debugf(ctx, "handle handshake end")
	ses.timestampMap[TSSendOKPacketStart] = time.Now()
	err := mp.sendOKPacket(0, 0, 0, 0, "")
	ses.timestampMap[TSSendOKPacketEnd] = time.Now()
	v2.SendOKPacketDurationHistogram.Observe(ses.timestampMap[TSSendOKPacketEnd].Sub(ses.timestampMap[TSSendOKPacketStart]).Seconds())
	mp.incDebugCount(3)
	ses.Debugf(ctx, "handle handshake response ok")
	if err != nil {
		return err
	}
	return nil
}

// the server makes a handshake v10 packet
// return handshake packet
func (mp *MysqlProtocolImpl) makeHandshakeV10Payload() []byte {
	var data = make([]byte, HeaderOffset+256)
	var pos = HeaderOffset
	//int<1> protocol version
	pos = mp.io.WriteUint8(data, pos, clientProtocolVersion)

	pos = mp.writeStringNUL(data, pos, mp.SV.ServerVersionPrefix+serverVersion.Load().(string))

	//int<4> connection id
	pos = mp.io.WriteUint32(data, pos, mp.ConnectionID())

	//string[8] auth-plugin-data-part-1
	pos = mp.writeCountOfBytes(data, pos, mp.GetSalt()[0:8])

	//int<1> filler 0
	pos = mp.io.WriteUint8(data, pos, 0)

	//int<2>              capabilities flags (lower 2 bytes)
	pos = mp.io.WriteUint16(data, pos, uint16(mp.capability&0xFFFF))

	//int<1>              character set
	pos = mp.io.WriteUint8(data, pos, utf8mb4BinCollationID)

	//int<2>              status flags
	pos = mp.io.WriteUint16(data, pos, DefaultClientConnStatus)

	//int<2>              capabilities flags (upper 2 bytes)
	pos = mp.io.WriteUint16(data, pos, uint16((DefaultCapability>>16)&0xFFFF))

	if (DefaultCapability & CLIENT_PLUGIN_AUTH) != 0 {
		//int<1>              length of auth-plugin-data
		//set 21 always
		pos = mp.io.WriteUint8(data, pos, uint8(len(mp.GetSalt())+1))
	} else {
		//int<1>              [00]
		//set 0 always
		pos = mp.io.WriteUint8(data, pos, 0)
	}

	//string[10]     reserved (all [00])
	pos = mp.writeZeros(data, pos, 10)

	if (DefaultCapability & CLIENT_SECURE_CONNECTION) != 0 {
		//string[$len]   auth-plugin-data-part-2 ($len=MAX(13, length of auth-plugin-data - 8))
		pos = mp.writeCountOfBytes(data, pos, mp.GetSalt()[8:])
		pos = mp.io.WriteUint8(data, pos, 0)
	}

	if (DefaultCapability & CLIENT_PLUGIN_AUTH) != 0 {
		//string[NUL]    auth-plugin name
		pos = mp.writeStringNUL(data, pos, AuthNativePassword)
	}

	return data[:pos]
}

// the server analyses handshake response41 info from the client
// return true - analysed successfully / false - failed ; response41 ; error
func (mp *MysqlProtocolImpl) analyseHandshakeResponse41(ctx context.Context, data []byte) (bool, response41, error) {
	var pos = 0
	var ok bool
	var info response41

	//int<4>             capabilities flags of the client, CLIENT_PROTOCOL_41 always set
	info.capabilities, pos, ok = mp.io.ReadUint32(data, pos)
	if !ok {
		return false, info, moerr.NewInternalError(ctx, "get capabilities failed")
	}

	if (info.capabilities & CLIENT_PROTOCOL_41) == 0 {
		return false, info, moerr.NewInternalError(ctx, "capabilities does not have protocol 41")
	}

	//int<4>             max-packet size
	//max size of a command packet that the client wants to send to the server
	info.maxPacketSize, pos, ok = mp.io.ReadUint32(data, pos)
	if !ok {
		return false, info, moerr.NewInternalError(ctx, "get max packet size failed")
	}

	//int<1>             character set
	//connection's default character set
	info.collationID, pos, ok = mp.io.ReadUint8(data, pos)
	if !ok {
		return false, info, moerr.NewInternalError(ctx, "get character set failed")
	}

	if pos+22 >= len(data) {
		return false, info, moerr.NewInternalError(ctx, "skip reserved failed")
	}
	//string[23]         reserved (all [0])
	//just skip it
	pos += 23

	// if client reply for upgradeTls, then data will contains header only.
	if pos == len(data) && (info.capabilities&CLIENT_SSL) != 0 {
		info.isAskForTlsHeader = true
		return true, info, nil
	}

	//string[NUL]        username
	info.username, pos, ok = mp.readStringNUL(data, pos)
	if !ok {
		return false, info, moerr.NewInternalError(ctx, "get username failed")
	}

	/*
		if capabilities & CLIENT_PLUGIN_AUTH_LENENC_CLIENT_DATA {
			lenenc-int         length of auth-response
			string[n]          auth-response
		} else if capabilities & CLIENT_SECURE_CONNECTION {
			int<1>             length of auth-response
			string[n]           auth-response
		} else {
			string[NUL]        auth-response
		}
	*/
	if (info.capabilities & CLIENT_PLUGIN_AUTH_LENENC_CLIENT_DATA) != 0 {
		var l uint64
		l, pos, ok = mp.readIntLenEnc(data, pos)
		if !ok {
			return false, info, moerr.NewInternalError(ctx, "get length of auth-response failed")
		}
		info.authResponse, pos, ok = mp.readCountOfBytes(data, pos, int(l))
		if !ok {
			return false, info, moerr.NewInternalError(ctx, "get auth-response failed")
		}
	} else if (info.capabilities & CLIENT_SECURE_CONNECTION) != 0 {
		var l uint8
		l, pos, ok = mp.io.ReadUint8(data, pos)
		if !ok {
			return false, info, moerr.NewInternalError(ctx, "get length of auth-response failed")
		}
		info.authResponse, pos, ok = mp.readCountOfBytes(data, pos, int(l))
		if !ok {
			return false, info, moerr.NewInternalError(ctx, "get auth-response failed")
		}
	} else {
		var auth string
		auth, pos, ok = mp.readStringNUL(data, pos)
		if !ok {
			return false, info, moerr.NewInternalError(ctx, "get auth-response failed")
		}
		info.authResponse = []byte(auth)
	}

	if (info.capabilities & CLIENT_CONNECT_WITH_DB) != 0 {
		info.database, pos, ok = mp.readStringNUL(data, pos)
		if !ok {
			return false, info, moerr.NewInternalError(ctx, "get database failed")
		}
	}

	if (info.capabilities & CLIENT_PLUGIN_AUTH) != 0 {
		info.clientPluginName, pos, ok = mp.readStringNUL(data, pos)
		if !ok {
			return false, info, moerr.NewInternalError(ctx, "get auth plugin name failed")
		}

		//to switch authenticate method
		if info.clientPluginName != AuthNativePassword {
			var err error
			if info.authResponse, err = mp.negotiateAuthenticationMethod(ctx); err != nil {
				return false, info, moerr.NewInternalError(ctx, "negotiate authentication method failed. error:%v", err)
			}
			info.clientPluginName = AuthNativePassword
		}
	}

	// client connection attributes
	info.connectAttrs = make(map[string]string)
	if info.capabilities&CLIENT_CONNECT_ATTRS != 0 {
		var l uint64
		var ok bool
		l, pos, ok = mp.readIntLenEnc(data, pos)
		if !ok {
			return false, info, moerr.NewInternalError(ctx, "get length of client-connect-attrs failed")
		}
		endPos := pos + int(l)
		var key, value string
		for pos < endPos {
			key, pos, ok = mp.readStringLenEnc(data, pos)
			if !ok {
				return false, info, moerr.NewInternalError(ctx, "get connect-attrs key failed")
			}
			value, pos, ok = mp.readStringLenEnc(data, pos)
			if !ok {
				return false, info, moerr.NewInternalError(ctx, "get connect-attrs value failed")
			}
			info.connectAttrs[key] = value
		}
	}

	return true, info, nil
}

/*
//the server does something after receiving a handshake response41 from the client
//like check user and password
//and other things
func (mp *MysqlProtocolImpl) handleClientResponse41(resp41 response41) error {
	//to do something else
	//logutil.Infof("capabilities 0x%x\n", resp41.capabilities)
	//logutil.Infof("maxPacketSize %d\n", resp41.maxPacketSize)
	//logutil.Infof("collationID %d\n", resp41.collationID)
	//logutil.Infof("username %s\n", resp41.username)
	//logutil.Infof("authResponse: \n")
	//update the capabilities with client's capabilities
	mp.capability = DefaultCapability & resp41.capabilities

	//character set
	if nameAndCharset, ok := collationID2CharsetAndName[int(resp41.collationID)]; !ok {
		return moerr.NewInternalError(requestCtx, "get collationName and charset failed")
	} else {
		mp.collationID = int(resp41.collationID)
		mp.collationName = nameAndCharset.collationName
		mp.charset = nameAndCharset.charset
	}

	mp.maxClientPacketSize = resp41.maxPacketSize
	mp.username = resp41.username
	mp.database = resp41.database

	//logutil.Infof("collationID %d collatonName %s charset %s \n", mp.collationID, mp.collationName, mp.charset)
	//logutil.Infof("database %s \n", resp41.database)
	//logutil.Infof("clientPluginName %s \n", resp41.clientPluginName)
	return nil
}
*/

// the server analyses handshake response320 info from the old client
// return true - analysed successfully / false - failed ; response320 ; error
func (mp *MysqlProtocolImpl) analyseHandshakeResponse320(ctx context.Context, data []byte) (bool, response320, error) {
	var pos = 0
	var ok bool
	var info response320
	var capa uint16

	//int<2>             capabilities flags, CLIENT_PROTOCOL_41 never set
	capa, pos, ok = mp.io.ReadUint16(data, pos)
	if !ok {
		return false, info, moerr.NewInternalError(ctx, "get capabilities failed")
	}
	info.capabilities = uint32(capa)

	if pos+2 >= len(data) {
		return false, info, moerr.NewInternalError(ctx, "get max-packet-size failed")
	}

	//int<3>             max-packet size
	//max size of a command packet that the client wants to send to the server
	info.maxPacketSize = uint32(data[pos]) | uint32(data[pos+1])<<8 | uint32(data[pos+2])<<16
	pos += 3

	// if client reply for upgradeTls, then data will contains header only.
	if pos == len(data) && (info.capabilities&CLIENT_SSL) != 0 {
		info.isAskForTlsHeader = true
		return true, info, nil
	}

	//string[NUL]        username
	info.username, pos, ok = mp.readStringNUL(data, pos)
	if !ok {
		return false, info, moerr.NewInternalError(ctx, "get username failed")
	}

	if (info.capabilities & CLIENT_CONNECT_WITH_DB) != 0 {
		var auth string
		auth, pos, ok = mp.readStringNUL(data, pos)
		if !ok {
			return false, info, moerr.NewInternalError(ctx, "get auth-response failed")
		}
		info.authResponse = []byte(auth)

		info.database, _, ok = mp.readStringNUL(data, pos)
		if !ok {
			return false, info, moerr.NewInternalError(ctx, "get database failed")
		}
	} else {
		info.authResponse, _, ok = mp.readCountOfBytes(data, pos, len(data)-pos)
		if !ok {
			return false, info, moerr.NewInternalError(ctx, "get auth-response failed")
		}
	}

	return true, info, nil
}

/*
//the server does something after receiving a handshake response320 from the client
//like check user and password
//and other things
func (mp *MysqlProtocolImpl) handleClientResponse320(resp320 response320) error {
	//to do something else
	//logutil.Infof("capabilities 0x%x\n", resp320.capabilities)
	//logutil.Infof("maxPacketSize %d\n", resp320.maxPacketSize)
	//logutil.Infof("username %s\n", resp320.username)
	//logutil.Infof("authResponse: \n")

	//update the capabilities with client's capabilities
	mp.capability = DefaultCapability & resp320.capabilities

	//if the client does not notice its default charset, the server gives a default charset.
	//Run the sql in mysql 8.0.23 to get the charset
	//the sql: select * from information_schema.collations where collation_name = 'utf8mb4_general_ci';
	mp.collationID = int(Utf8mb4CollationID)
	mp.collationName = "utf8mb4_general_ci"
	mp.charset = "utf8mb4"

	mp.maxClientPacketSize = resp320.maxPacketSize
	mp.username = resp320.username
	mp.database = resp320.database

	//logutil.Infof("collationID %d collatonName %s charset %s \n", mp.collationID, mp.collationName, mp.charset)
	//logutil.Infof("database %s \n", resp320.database)
	return nil
}
*/

// the server makes a AuthSwitchRequest that asks the client to authenticate the data with new method
func (mp *MysqlProtocolImpl) makeAuthSwitchRequestPayload(authMethodName string) []byte {
	data := make([]byte, HeaderOffset+1+len(authMethodName)+1+len(mp.GetSalt())+1)
	pos := HeaderOffset
	pos = mp.io.WriteUint8(data, pos, defines.EOFHeader)
	pos = mp.writeStringNUL(data, pos, authMethodName)
	pos = mp.writeCountOfBytes(data, pos, mp.GetSalt())
	pos = mp.io.WriteUint8(data, pos, 0)
	return data[:pos]
}

// the server can send AuthSwitchRequest to ask client to use designated authentication method,
// if both server and client support CLIENT_PLUGIN_AUTH capability.
// return data authenticated with new method
func (mp *MysqlProtocolImpl) negotiateAuthenticationMethod(ctx context.Context) ([]byte, error) {
	var err error
	aswPkt := mp.makeAuthSwitchRequestPayload(AuthNativePassword)
	err = mp.writePackets(aswPkt, true)
	if err != nil {
		return nil, err
	}

	read, err := mp.tcpConn.Read(goetty.ReadOptions{})
	if err != nil {
		return nil, err
	}

	if read == nil {
		return nil, moerr.NewInternalError(ctx, "read nil from tcp conn")
	}

	pack, ok := read.(*Packet)
	if !ok {
		return nil, moerr.NewInternalError(ctx, "it is not the Packet")
	}

	if pack == nil {
		return nil, moerr.NewInternalError(ctx, "packet is null")
	}

	data := pack.Payload
	mp.AddSequenceId(1)
	return data, nil
}

// extendStatus extends a flag to the status variable.
// SERVER_QUERY_WAS_SLOW and SERVER_STATUS_NO_GOOD_INDEX_USED is not used in other modules,
// so we use it to mark the packet MUST be OK/EOF.
func extendStatus(old uint16) uint16 {
	return old | SERVER_QUERY_WAS_SLOW | SERVER_STATUS_NO_GOOD_INDEX_USED
}

// make a OK packet
func (mp *MysqlProtocolImpl) makeOKPayload(affectedRows, lastInsertId uint64, statusFlags, warnings uint16, message string) []byte {
	data := make([]byte, HeaderOffset+128+len(message)+10)
	var pos = HeaderOffset
	pos = mp.io.WriteUint8(data, pos, defines.OKHeader)
	pos = mp.writeIntLenEnc(data, pos, affectedRows)
	pos = mp.writeIntLenEnc(data, pos, lastInsertId)
	statusFlags = extendStatus(statusFlags)
	if (mp.capability & CLIENT_PROTOCOL_41) != 0 {
		pos = mp.io.WriteUint16(data, pos, statusFlags)
		pos = mp.io.WriteUint16(data, pos, warnings)
	} else if (mp.capability & CLIENT_TRANSACTIONS) != 0 {
		pos = mp.io.WriteUint16(data, pos, statusFlags)
	}

	if mp.capability&CLIENT_SESSION_TRACK != 0 {
		//TODO:implement it
	} else {
		//string<lenenc> instead of string<EOF> in the manual of mysql
		pos = mp.writeStringLenEnc(data, pos, message)
		return data[:pos]
	}
	return data[:pos]
}

func (mp *MysqlProtocolImpl) makeOKPayloadWithEof(affectedRows, lastInsertId uint64, statusFlags, warnings uint16, message string) []byte {
	data := make([]byte, HeaderOffset+128+len(message)+10)
	var pos = HeaderOffset
	pos = mp.io.WriteUint8(data, pos, defines.EOFHeader)
	pos = mp.writeIntLenEnc(data, pos, affectedRows)
	pos = mp.writeIntLenEnc(data, pos, lastInsertId)
	if (mp.capability & CLIENT_PROTOCOL_41) != 0 {
		pos = mp.io.WriteUint16(data, pos, statusFlags)
		pos = mp.io.WriteUint16(data, pos, warnings)
	} else if (mp.capability & CLIENT_TRANSACTIONS) != 0 {
		pos = mp.io.WriteUint16(data, pos, statusFlags)
	}

	if mp.capability&CLIENT_SESSION_TRACK != 0 {
		//TODO:implement it
	} else {
		//string<lenenc> instead of string<EOF> in the manual of mysql
		pos = mp.writeStringLenEnc(data, pos, message)
		return data[:pos]
	}
	return data[:pos]
}

func (mp *MysqlProtocolImpl) makeLocalInfileRequestPayload(filename string) []byte {
	data := make([]byte, HeaderOffset+1+len(filename)+1)
	pos := HeaderOffset
	pos = mp.io.WriteUint8(data, pos, defines.LocalInFileHeader)
	pos = mp.writeStringFix(data, pos, filename, len(filename))
	return data[:pos]
}

func (mp *MysqlProtocolImpl) sendLocalInfileRequest(filename string) error {
	req := mp.makeLocalInfileRequestPayload(filename)
	return mp.writePackets(req, true)
}

func (mp *MysqlProtocolImpl) sendOKPacketWithEof(affectedRows, lastInsertId uint64, status, warnings uint16, message string) error {
	okPkt := mp.makeOKPayloadWithEof(affectedRows, lastInsertId, status, warnings, message)
	return mp.writePackets(okPkt, true)
}

// send OK packet to the client
func (mp *MysqlProtocolImpl) sendOKPacket(affectedRows, lastInsertId uint64, status, warnings uint16, message string) error {
	okPkt := mp.makeOKPayload(affectedRows, lastInsertId, status, warnings, message)
	return mp.writePackets(okPkt, true)
}

// make Err packet
func (mp *MysqlProtocolImpl) makeErrPayload(errorCode uint16, sqlState, errorMessage string) []byte {
	data := make([]byte, HeaderOffset+9+len(errorMessage))
	pos := HeaderOffset
	pos = mp.io.WriteUint8(data, pos, defines.ErrHeader)
	pos = mp.io.WriteUint16(data, pos, errorCode)
	if mp.capability&CLIENT_PROTOCOL_41 != 0 {
		pos = mp.io.WriteUint8(data, pos, '#')
		if len(sqlState) < 5 {
			stuff := "      "
			sqlState += stuff[:5-len(sqlState)]
		}
		pos = mp.writeStringFix(data, pos, sqlState, 5)
	}
	pos = mp.writeStringFix(data, pos, errorMessage, len(errorMessage))
	return data[:pos]
}

/*
the server sends the Error packet

information from https://dev.mysql.com/doc/mysql-errors/8.0/en/server-error-reference.html
mysql version 8.0.23
usually it is in the directory /usr/local/include/mysql/mysqld_error.h

Error information includes several elements: an error code, SQLSTATE value, and message string.

	Error code: This value is numeric. It is MySQL-specific and is not portable to other database systems.
	SQLSTATE value: This value is a five-character string (for example, '42S02'). SQLSTATE values are taken from ANSI SQL and ODBC and are more standardized than the numeric error codes.
	Message string: This string provides a textual description of the error.
*/
func (mp *MysqlProtocolImpl) sendErrPacket(errorCode uint16, sqlState, errorMessage string) error {
	if mp.ses != nil {
		mp.ses.GetErrInfo().push(errorCode, errorMessage)
	}
	errPkt := mp.makeErrPayload(errorCode, sqlState, errorMessage)
	return mp.writePackets(errPkt, true)
}

func (mp *MysqlProtocolImpl) makeEOFPayload(warnings, status uint16) []byte {
	data := make([]byte, HeaderOffset+10)
	pos := HeaderOffset
	pos = mp.io.WriteUint8(data, pos, defines.EOFHeader)
	if mp.capability&CLIENT_PROTOCOL_41 != 0 {
		pos = mp.io.WriteUint16(data, pos, warnings)
		pos = mp.io.WriteUint16(data, pos, status)
	}
	return data[:pos]
}

func (mp *MysqlProtocolImpl) sendEOFPacket(warnings, status uint16) error {
	data := mp.makeEOFPayload(warnings, status)
	return mp.writePackets(data, true)
}

func (mp *MysqlProtocolImpl) SendEOFPacketIf(warnings, status uint16) error {
	//If the CLIENT_DEPRECATE_EOF client capabilities flag is not set, EOF_Packet
	if mp.capability&CLIENT_DEPRECATE_EOF == 0 {
		return mp.sendEOFPacket(warnings, status)
	}
	return nil
}

// the OK or EOF packet
// thread safe
func (mp *MysqlProtocolImpl) sendEOFOrOkPacket(warnings, status uint16) error {
	//If the CLIENT_DEPRECATE_EOF client capabilities flag is set, OK_Packet; else EOF_Packet.
	if mp.capability&CLIENT_DEPRECATE_EOF != 0 {
		return mp.sendOKPacketWithEof(0, 0, status, 0, "")
	} else {
		return mp.sendEOFPacket(warnings, status)
	}
}

func setColLength(column *MysqlColumn, width int32) {
	column.length = column.columnType.GetLength(width)
}

func setColFlag(column *MysqlColumn) {
	if column.auto_incr {
		column.flag |= uint16(defines.AUTO_INCREMENT_FLAG)
	}
}

func setCharacter(column *MysqlColumn) {
	switch column.columnType {
	// blob type should use 0x3f to show the binary data
	case defines.MYSQL_TYPE_VARCHAR, defines.MYSQL_TYPE_STRING, defines.MYSQL_TYPE_TEXT:
		column.SetCharset(charsetVarchar)
	case defines.MYSQL_TYPE_VAR_STRING:
		column.SetCharset(charsetVarchar)
	default:
		column.SetCharset(charsetBinary)
	}
}

// make the column information with the format of column definition41
func (mp *MysqlProtocolImpl) makeColumnDefinition41Payload(column *MysqlColumn, cmd int) []byte {
	space := HeaderOffset + 8*9 + //lenenc bytes of 8 fields
		21 + //fixed-length fields
		3 + // catalog "def"
		len(column.Schema()) +
		len(column.Table()) +
		len(column.OrgTable()) +
		len(column.Name()) +
		len(column.OrgName()) +
		len(column.DefaultValue()) +
		100 // for safe

	data := make([]byte, space)
	pos := HeaderOffset

	//lenenc_str     catalog(always "def")
	pos = mp.writeStringLenEnc(data, pos, "def")

	//lenenc_str     schema
	pos = mp.writeStringLenEnc(data, pos, column.Schema())

	//lenenc_str     table
	pos = mp.writeStringLenEnc(data, pos, column.Table())

	//lenenc_str     org_table
	pos = mp.writeStringLenEnc(data, pos, column.OrgTable())

	//lenenc_str     name
	pos = mp.writeStringLenEnc(data, pos, column.Name())

	//lenenc_str     org_name
	pos = mp.writeStringLenEnc(data, pos, column.OrgName())

	//lenenc_int     length of fixed-length fields [0c]
	pos = mp.io.WriteUint8(data, pos, 0x0c)

	if column.ColumnType() == defines.MYSQL_TYPE_BOOL {
		//int<2>              character set
		pos = mp.io.WriteUint16(data, pos, charsetVarchar)
		//int<4>              column length
		pos = mp.io.WriteUint32(data, pos, boolColumnLength)
		//int<1>              type
		pos = mp.io.WriteUint8(data, pos, uint8(defines.MYSQL_TYPE_VARCHAR))
	} else {
		//int<2>              character set
		pos = mp.io.WriteUint16(data, pos, column.Charset())
		//int<4>              column length
		pos = mp.io.WriteUint32(data, pos, column.Length())
		//int<1>              type
		pos = mp.io.WriteUint8(data, pos, uint8(column.ColumnType()))
	}

	//int<2>              flags
	pos = mp.io.WriteUint16(data, pos, column.Flag())

	//int<1>              decimals
	pos = mp.io.WriteUint8(data, pos, column.Decimal())

	//int<2>              filler [00] [00]
	pos = mp.io.WriteUint16(data, pos, 0)

	if CommandType(cmd) == COM_FIELD_LIST {
		pos = mp.writeIntLenEnc(data, pos, uint64(len(column.DefaultValue())))
		pos = mp.writeCountOfBytes(data, pos, column.DefaultValue())
	}

	return data[:pos]
}

// SendColumnDefinitionPacket the server send the column definition to the client
func (mp *MysqlProtocolImpl) SendColumnDefinitionPacket(ctx context.Context, column Column, cmd int) error {
	mysqlColumn, ok := column.(*MysqlColumn)
	if !ok {
		return moerr.NewInternalError(ctx, "sendColumn need MysqlColumn")
	}

	var data []byte
	if mp.capability&CLIENT_PROTOCOL_41 != 0 {
		data = mp.makeColumnDefinition41Payload(mysqlColumn, cmd)
	}

	return mp.writePackets(data, true)
}

// SendColumnCountPacket makes the column count packet
func (mp *MysqlProtocolImpl) SendColumnCountPacket(count uint64) error {
	data := make([]byte, HeaderOffset+20)
	pos := HeaderOffset
	pos = mp.writeIntLenEnc(data, pos, count)

	return mp.writePackets(data[:pos], true)
}

func (mp *MysqlProtocolImpl) sendColumns(ctx context.Context, mrs *MysqlResultSet, cmd int, warnings, status uint16) error {
	//column_count * Protocol::ColumnDefinition packets
	for i := uint64(0); i < mrs.GetColumnCount(); i++ {
		var col Column
		col, err := mrs.GetColumn(ctx, i)
		if err != nil {
			return err
		}

		err = mp.SendColumnDefinitionPacket(ctx, col, cmd)
		if err != nil {
			return err
		}
	}

	//If the CLIENT_DEPRECATE_EOF client capabilities flag is not set, EOF_Packet
	if mp.capability&CLIENT_DEPRECATE_EOF == 0 {
		err := mp.sendEOFPacket(warnings, status)
		if err != nil {
			return err
		}
	}
	return nil
}

// the server convert every row of the result set into the format that mysql protocol needs
func (mp *MysqlProtocolImpl) makeResultSetBinaryRow(data []byte, mrs *MysqlResultSet, rowIdx uint64) ([]byte, error) {
	data = mp.append(data, defines.OKHeader) // append OkHeader

	// get null buffer
	buffer := mp.binaryNullBuffer[:0]
	columnsLength := mrs.GetColumnCount()
	numBytes4Null := (columnsLength + 7 + 2) / 8
	for i := uint64(0); i < numBytes4Null; i++ {
		buffer = append(buffer, 0)
	}
	for i := uint64(0); i < columnsLength; i++ {
		if isNil, err := mrs.ColumnIsNull(mp.ctx, rowIdx, i); err != nil {
			return nil, err
		} else if isNil {
			bytePos := (i + 2) / 8
			bitPos := byte((i + 2) % 8)
			idx := int(bytePos)
			buffer[idx] |= 1 << bitPos
			continue
		}
	}
	data = mp.append(data, buffer...)

	for i := uint64(0); i < columnsLength; i++ {
		if isNil, err := mrs.ColumnIsNull(mp.ctx, rowIdx, i); err != nil {
			return nil, err
		} else if isNil {
			continue
		}

		column, err := mrs.GetColumn(mp.ctx, uint64(i))
		if err != nil {
			return nil, err
		}
		mysqlColumn, ok := column.(*MysqlColumn)
		if !ok {
			return nil, moerr.NewInternalError(mp.ctx, "sendColumn need MysqlColumn")
		}

		switch mysqlColumn.ColumnType() {
		case defines.MYSQL_TYPE_BOOL:
			if value, err := mrs.GetString(mp.ctx, rowIdx, i); err != nil {
				return nil, err
			} else {
				data = mp.appendStringLenEnc(data, value)
			}
		case defines.MYSQL_TYPE_TINY:
			if value, err := mrs.GetInt64(mp.ctx, rowIdx, i); err != nil {
				return nil, err
			} else {
				data = mp.appendUint8(data, uint8(value))
			}
		case defines.MYSQL_TYPE_SHORT, defines.MYSQL_TYPE_YEAR:
			if value, err := mrs.GetInt64(mp.ctx, rowIdx, i); err != nil {
				return nil, err
			} else {
				data = mp.appendUint16(data, uint16(value))
			}
		case defines.MYSQL_TYPE_INT24, defines.MYSQL_TYPE_LONG:
			if value, err := mrs.GetInt64(mp.ctx, rowIdx, i); err != nil {
				return nil, err
			} else {
				data = mp.appendUint32(data, uint32(value))
			}
		case defines.MYSQL_TYPE_LONGLONG:
			if value, err := mrs.GetUint64(mp.ctx, rowIdx, i); err != nil {
				return nil, err
			} else {
				data = mp.appendUint64(data, value)
			}
		case defines.MYSQL_TYPE_FLOAT:
			if value, err := mrs.GetValue(mp.ctx, rowIdx, i); err != nil {
				return nil, err
			} else {
				switch v := value.(type) {
				case float32:
					data = mp.appendUint32(data, math.Float32bits(v))
				case float64:
					data = mp.appendUint32(data, math.Float32bits(float32(v)))
				default:
				}
			}
		case defines.MYSQL_TYPE_DOUBLE:
			if value, err := mrs.GetValue(mp.ctx, rowIdx, i); err != nil {
				return nil, err
			} else {
				switch v := value.(type) {
				case float32:
					data = mp.appendUint64(data, math.Float64bits(float64(v)))
				case float64:
					data = mp.appendUint64(data, math.Float64bits(v))
				default:
				}
			}

		// Binary/varbinary will be sent out as varchar type.
		case defines.MYSQL_TYPE_VARCHAR, defines.MYSQL_TYPE_VAR_STRING, defines.MYSQL_TYPE_STRING,
			defines.MYSQL_TYPE_BLOB, defines.MYSQL_TYPE_TEXT, defines.MYSQL_TYPE_JSON:
			if value, err := mrs.GetString(mp.ctx, rowIdx, i); err != nil {
				return nil, err
			} else {
				data = mp.appendStringLenEnc(data, value)
			}
		// TODO: some type, we use string now. someday need fix it
		case defines.MYSQL_TYPE_DECIMAL:
			if value, err := mrs.GetString(mp.ctx, rowIdx, i); err != nil {
				return nil, err
			} else {
				data = mp.appendStringLenEnc(data, value)
			}
		case defines.MYSQL_TYPE_UUID:
			if value, err := mrs.GetString(mp.ctx, rowIdx, i); err != nil {
				return nil, err
			} else {
				data = mp.appendStringLenEnc(data, value)
			}
		case defines.MYSQL_TYPE_DATE:
			if value, err := mrs.GetValue(mp.ctx, rowIdx, i); err != nil {
				return nil, err
			} else {
				data = mp.appendDate(data, value.(types.Date))
			}
		case defines.MYSQL_TYPE_TIME:
			if value, err := mrs.GetString(mp.ctx, rowIdx, i); err != nil {
				return nil, err
			} else {
				var t types.Time
				var err error
				idx := strings.Index(value, ".")
				if idx == -1 {
					t, err = types.ParseTime(value, 0)
				} else {
					t, err = types.ParseTime(value, int32(len(value)-idx-1))
				}
				if err != nil {
					data = mp.appendStringLenEnc(data, value)
				} else {
					data = mp.appendTime(data, t)
				}
			}
		case defines.MYSQL_TYPE_DATETIME, defines.MYSQL_TYPE_TIMESTAMP:
			if value, err := mrs.GetString(mp.ctx, rowIdx, i); err != nil {
				return nil, err
			} else {
				var dt types.Datetime
				var err error
				idx := strings.Index(value, ".")
				if idx == -1 {
					dt, err = types.ParseDatetime(value, 0)
				} else {
					dt, err = types.ParseDatetime(value, int32(len(value)-idx-1))
				}
				if err != nil {
					data = mp.appendStringLenEnc(data, value)
				} else {
					data = mp.appendDatetime(data, dt)
				}
			}
		// case defines.MYSQL_TYPE_TIMESTAMP:
		// 	if value, err := mrs.GetString(rowIdx, i); err != nil {
		// 		return nil, err
		// 	} else {
		// 		data = mp.appendStringLenEnc(data, value)
		// 	}
		default:
			return nil, moerr.NewInternalError(mp.ctx, "type is not supported in binary text result row")
		}
	}

	return data, nil
}

// the server convert every row of the result set into the format that mysql protocol needs
func (mp *MysqlProtocolImpl) makeResultSetTextRow(data []byte, mrs *MysqlResultSet, r uint64) ([]byte, error) {
	for i := uint64(0); i < mrs.GetColumnCount(); i++ {
		column, err := mrs.GetColumn(mp.ctx, i)
		if err != nil {
			return nil, err
		}
		mysqlColumn, ok := column.(*MysqlColumn)
		if !ok {
			return nil, moerr.NewInternalError(mp.ctx, "sendColumn need MysqlColumn")
		}

		if isNil, err1 := mrs.ColumnIsNull(mp.ctx, r, i); err1 != nil {
			return nil, err1
		} else if isNil {
			//NULL is sent as 0xfb
			data = mp.appendUint8(data, 0xFB)
			continue
		}

		switch mysqlColumn.ColumnType() {
		case defines.MYSQL_TYPE_JSON:
			if value, err2 := mrs.GetString(mp.ctx, r, i); err2 != nil {
				return nil, err2
			} else {
				data = mp.appendStringLenEnc(data, value)
			}
		case defines.MYSQL_TYPE_BOOL:
			if value, err2 := mrs.GetString(mp.ctx, r, i); err2 != nil {
				return nil, err2
			} else {
				data = mp.appendStringLenEnc(data, value)
			}
		case defines.MYSQL_TYPE_BIT:
			if value, err2 := mrs.GetUint64(mp.ctx, r, i); err2 != nil {
				return nil, err2
			} else {
				bitLength := mysqlColumn.ColumnImpl.Length()
				byteLength := (bitLength + 7) / 8
				b := types.EncodeUint64(&value)[:byteLength]
				slices.Reverse(b)
				data = mp.appendStringLenEnc(data, string(b))
			}
		case defines.MYSQL_TYPE_DECIMAL:
			if value, err2 := mrs.GetString(mp.ctx, r, i); err2 != nil {
				return nil, err2
			} else {
				data = mp.appendStringLenEnc(data, value)
			}
		case defines.MYSQL_TYPE_UUID:
			if value, err2 := mrs.GetString(mp.ctx, r, i); err2 != nil {
				return nil, err2
			} else {
				data = mp.appendStringLenEnc(data, value)
			}
		case defines.MYSQL_TYPE_TINY, defines.MYSQL_TYPE_SHORT, defines.MYSQL_TYPE_INT24, defines.MYSQL_TYPE_LONG, defines.MYSQL_TYPE_YEAR:
			if value, err2 := mrs.GetInt64(mp.ctx, r, i); err2 != nil {
				return nil, err2
			} else {
				if mysqlColumn.ColumnType() == defines.MYSQL_TYPE_YEAR {
					if value == 0 {
						data = mp.appendStringLenEnc(data, "0000")
					} else {
						data = mp.appendStringLenEncOfInt64(data, value)
					}
				} else {
					data = mp.appendStringLenEncOfInt64(data, value)
				}
			}
		case defines.MYSQL_TYPE_FLOAT:
			if value, err := mrs.GetValue(mp.ctx, r, i); err != nil {
				return nil, err
			} else {
				switch v := value.(type) {
				case float32:
					data = mp.appendStringLenEncOfFloat64(data, float64(v), 32)
				case float64:
					data = mp.appendStringLenEncOfFloat64(data, v, 32)
				default:
				}
			}
		case defines.MYSQL_TYPE_DOUBLE:
			if value, err := mrs.GetValue(mp.ctx, r, i); err != nil {
				return nil, err
			} else {
				switch v := value.(type) {
				case float32:
					data = mp.appendStringLenEncOfFloat64(data, float64(v), 64)
				case float64:
					data = mp.appendStringLenEncOfFloat64(data, v, 64)
				default:
				}
			}
		case defines.MYSQL_TYPE_LONGLONG:
			if uint32(mysqlColumn.Flag())&defines.UNSIGNED_FLAG != 0 {
				if value, err2 := mrs.GetUint64(mp.ctx, r, i); err2 != nil {
					return nil, err2
				} else {
					data = mp.appendStringLenEncOfUint64(data, value)
				}
			} else {
				if value, err2 := mrs.GetInt64(mp.ctx, r, i); err2 != nil {
					return nil, err2
				} else {
					data = mp.appendStringLenEncOfInt64(data, value)
				}
			}
		// Binary/varbinary will be sent out as varchar type.
		case defines.MYSQL_TYPE_VARCHAR, defines.MYSQL_TYPE_VAR_STRING, defines.MYSQL_TYPE_STRING,
			defines.MYSQL_TYPE_BLOB, defines.MYSQL_TYPE_TEXT:
			if value, err2 := mrs.GetString(mp.ctx, r, i); err2 != nil {
				return nil, err2
			} else {
				data = mp.appendStringLenEnc(data, value)
			}
		case defines.MYSQL_TYPE_DATE:
			if value, err2 := mrs.GetValue(mp.ctx, r, i); err2 != nil {
				return nil, err2
			} else {
				data = mp.appendStringLenEnc(data, value.(types.Date).String())
			}
		case defines.MYSQL_TYPE_DATETIME:
			if value, err2 := mrs.GetString(mp.ctx, r, i); err2 != nil {
				return nil, err2
			} else {
				data = mp.appendStringLenEnc(data, value)
			}
		case defines.MYSQL_TYPE_TIME:
			if value, err2 := mrs.GetString(mp.ctx, r, i); err2 != nil {
				return nil, err2
			} else {
				data = mp.appendStringLenEnc(data, value)
			}
		case defines.MYSQL_TYPE_TIMESTAMP:
			if value, err2 := mrs.GetString(mp.ctx, r, i); err2 != nil {
				return nil, err2
			} else {
				data = mp.appendStringLenEnc(data, value)
			}
		case defines.MYSQL_TYPE_ENUM:
			if value, err2 := mrs.GetString(mp.ctx, r, i); err2 != nil {
				return nil, err2
			} else {
				data = mp.appendStringLenEnc(data, value)
			}
		default:
			return nil, moerr.NewInternalError(mp.ctx, "unsupported column type %d ", mysqlColumn.ColumnType())
		}
	}
	return data, nil
}

// the server send group row of the result set as an independent packet
// thread safe
func (mp *MysqlProtocolImpl) SendResultSetTextBatchRow(mrs *MysqlResultSet, cnt uint64) error {
	if cnt == 0 {
		return nil
	}

	mp.m.Lock()
	defer mp.m.Unlock()
	var err error = nil

	for i := uint64(0); i < cnt; i++ {
		if err = mp.sendResultSetTextRow(mrs, i); err != nil {
			return err
		}
	}
	return err
}

func (mp *MysqlProtocolImpl) SendResultSetTextBatchRowSpeedup(mrs *MysqlResultSet, cnt uint64) error {
	if cnt == 0 {
		return nil
	}

	cmd := mp.GetSession().GetCmd()
	mp.m.Lock()
	defer mp.m.Unlock()
	var err error = nil

	// XXX now we known COM_QUERY will use textRow, COM_STMT_EXECUTE use binaryRow
	useBinaryRow := cmd == COM_STMT_EXECUTE

	//make rows into the batch
	for i := uint64(0); i < cnt; i++ {
		err = mp.openRow(nil)
		if err != nil {
			return err
		}
		//begin1 := time.Now()
		if useBinaryRow {
			_, err = mp.makeResultSetBinaryRow(nil, mrs, i)
		} else {
			_, err = mp.makeResultSetTextRow(nil, mrs, i)
		}
		//mp.makeTime += time.Since(begin1)

		if err != nil {
			//ERR_Packet in case of error
			err1 := mp.sendErrPacket(moerr.ER_UNKNOWN_ERROR, DefaultMySQLState, err.Error())
			if err1 != nil {
				return err1
			}
			return err
		}

		//output into outbuf
		err = mp.closeRow(nil)
		if err != nil {
			return err
		}
	}

	return err
}

// open a new row of the resultset
func (mp *MysqlProtocolImpl) openRow(_ []byte) error {
	return mp.openPacket()
}

// close a finished row of the resultset
func (mp *MysqlProtocolImpl) closeRow(_ []byte) error {
	err := mp.closePacket(true)
	if err != nil {
		return err
	}

	err = mp.flushOutBuffer()
	if err != nil {
		return err
	}
	return err
}

// flushOutBuffer the data in the outbuf into the network
func (mp *MysqlProtocolImpl) flushOutBuffer() error {
	if mp.bytesInOutBuffer >= mp.untilBytesInOutbufToFlush {
		mp.flushCount++
		mp.writeBytes += uint64(mp.bytesInOutBuffer)
		// FIXME: use a suitable timeout value
		mp.incDebugCount(8)
		err := mp.tcpConn.Flush(0)
		mp.incDebugCount(9)
		if err != nil {
			return err
		}
		mp.resetFlushOutBuffer()
	}
	return nil
}

// open a new mysql protocol packet
func (mp *MysqlProtocolImpl) openPacket() error {
	outbuf := mp.tcpConn.OutBuf()
	n := 4
	outbuf.Grow(n)
	/*
		offset = writerIndex - readerIndex
		writerIndex = GetReaderIndex() + offset
	*/
	offset := outbuf.GetWriteIndex() - outbuf.GetReadIndex()
	writeIdx := beginWriteIndex(outbuf, offset)
	mp.beginOffset = offset
	writeIdx += n
	mp.bytesInOutBuffer += n
	outbuf.SetWriteIndex(writeIdx)
	return nil
}

func beginWriteIndex(outbuf *goetty_buf.ByteBuf, offset int) int {
	if offset < 0 {
		panic("invalid offset")
	}
	return outbuf.GetReadIndex() + offset
}

// fill the packet with data
func (mp *MysqlProtocolImpl) fillPacket(elems ...byte) error {
	outbuf := mp.tcpConn.OutBuf()
	n := len(elems)
	i := 0
	curLen := 0
	hasDataLen := 0
	curDataLen := 0
	var err error
	var buf []byte
	for ; i < n; i += curLen {
		if !mp.isInPacket() {
			err = mp.openPacket()
			if err != nil {
				return err
			}
		}
		//length of data in the packet
		hasDataLen = outbuf.GetWriteIndex() - beginWriteIndex(outbuf, mp.beginOffset) - HeaderLengthOfTheProtocol
		curLen = int(MaxPayloadSize) - hasDataLen
		curLen = Min(curLen, n-i)
		if curLen < 0 {
			return moerr.NewInternalError(mp.ctx, "needLen %d < 0. hasDataLen %d n - i %d", curLen, hasDataLen, n-i)
		}
		outbuf.Grow(curLen)
		buf = outbuf.RawBuf()
		writeIdx := outbuf.GetWriteIndex()
		copy(buf[writeIdx:], elems[i:i+curLen])
		writeIdx += curLen
		mp.bytesInOutBuffer += curLen
		outbuf.SetWriteIndex(writeIdx)

		//> 16MB, split it
		curDataLen = outbuf.GetWriteIndex() - beginWriteIndex(outbuf, mp.beginOffset) - HeaderLengthOfTheProtocol
		if curDataLen == int(MaxPayloadSize) {
			err = mp.closePacket(i+curLen == n)
			if err != nil {
				return err
			}

			err = mp.flushOutBuffer()
			if err != nil {
				return err
			}
		}
	}

	return nil
}

// close a mysql protocol packet
func (mp *MysqlProtocolImpl) closePacket(appendZeroPacket bool) error {
	if !mp.isInPacket() {
		return nil
	}
	outbuf := mp.tcpConn.OutBuf()
	payLoadLen := outbuf.GetWriteIndex() - beginWriteIndex(outbuf, mp.beginOffset) - 4
	if payLoadLen < 0 || payLoadLen > int(MaxPayloadSize) {
		return moerr.NewInternalError(mp.ctx, "invalid payload len :%d curWriteIdx %d beginWriteIdx %d ",
			payLoadLen, outbuf.GetWriteIndex(), beginWriteIndex(outbuf, mp.beginOffset))
	}

	buf := outbuf.RawBuf()
	binary.LittleEndian.PutUint32(buf[beginWriteIndex(outbuf, mp.beginOffset):], uint32(payLoadLen))
	buf[beginWriteIndex(outbuf, mp.beginOffset)+3] = mp.GetSequenceId()

	mp.AddSequenceId(1)

	if appendZeroPacket && payLoadLen == int(MaxPayloadSize) { //last 16MB packet,append a zero packet
		//if the size of the last packet is exactly MaxPayloadSize, a zero-size payload should be sent
		err := mp.openPacket()
		if err != nil {
			return err
		}
		buf = outbuf.RawBuf()
		binary.LittleEndian.PutUint32(buf[beginWriteIndex(outbuf, mp.beginOffset):], uint32(0))
		buf[beginWriteIndex(outbuf, mp.beginOffset)+3] = mp.GetSequenceId()
		mp.AddSequenceId(1)
	}

	mp.resetPacket()
	return nil
}

/*
*
append the elems into the outbuffer
*/
func (mp *MysqlProtocolImpl) append(_ []byte, elems ...byte) []byte {
	err := mp.fillPacket(elems...)
	if err != nil {
		panic(err)
	}
	return mp.tcpConn.OutBuf().RawBuf()
}

func (mp *MysqlProtocolImpl) appendDatetime(data []byte, dt types.Datetime) []byte {
	if dt.MicroSec() != 0 {
		data = mp.append(data, 11)
		data = mp.appendUint16(data, uint16(dt.Year()))
		data = mp.append(data, dt.Month(), dt.Day(), byte(dt.Hour()), byte(dt.Minute()), byte(dt.Sec()))
		data = mp.appendUint32(data, uint32(dt.MicroSec()))
	} else if dt.Hour() != 0 || dt.Minute() != 0 || dt.Sec() != 0 {
		data = mp.append(data, 7)
		data = mp.appendUint16(data, uint16(dt.Year()))
		data = mp.append(data, dt.Month(), dt.Day(), byte(dt.Hour()), byte(dt.Minute()), byte(dt.Sec()))
	} else {
		data = mp.append(data, 4)
		data = mp.appendUint16(data, uint16(dt.Year()))
		data = mp.append(data, dt.Month(), dt.Day())
	}
	return data
}

func (mp *MysqlProtocolImpl) appendTime(data []byte, t types.Time) []byte {
	if int64(t) == 0 {
		data = mp.append(data, 0)
	} else {
		hour, minute, sec, msec, isNeg := t.ClockFormat()
		day := uint32(hour / 24)
		hour = hour % 24
		if msec != 0 {
			data = mp.append(data, 12)
			if isNeg {
				data = append(data, byte(1))
			} else {
				data = append(data, byte(0))
			}
			data = mp.appendUint32(data, day)
			data = mp.append(data, uint8(hour), minute, sec)
			data = mp.appendUint64(data, msec)
		} else {
			data = mp.append(data, 8)
			if isNeg {
				data = append(data, byte(1))
			} else {
				data = append(data, byte(0))
			}
			data = mp.appendUint32(data, day)
			data = mp.append(data, uint8(hour), minute, sec)
		}
	}
	return data
}

func (mp *MysqlProtocolImpl) appendDate(data []byte, value types.Date) []byte {
	if int32(value) == 0 {
		data = mp.append(data, 0)
	} else {
		data = mp.append(data, 4)
		data = mp.appendUint16(data, value.Year())
		data = mp.append(data, value.Month(), value.Day())
	}
	return data
}

// the server send every row of the result set as an independent packet
// thread safe
func (mp *MysqlProtocolImpl) SendResultSetTextRow(mrs *MysqlResultSet, r uint64) error {
	mp.m.Lock()
	defer mp.m.Unlock()

	return mp.sendResultSetTextRow(mrs, r)
}

// the server send every row of the result set as an independent packet
func (mp *MysqlProtocolImpl) sendResultSetTextRow(mrs *MysqlResultSet, r uint64) error {
	var err error
	err = mp.openRow(nil)
	if err != nil {
		return err
	}
	if _, err = mp.makeResultSetTextRow(nil, mrs, r); err != nil {
		//ERR_Packet in case of error
		err1 := mp.sendErrPacket(moerr.ER_UNKNOWN_ERROR, DefaultMySQLState, err.Error())
		if err1 != nil {
			return err1
		}
		return err
	}

	err = mp.closeRow(nil)
	if err != nil {
		return err
	}

	//begin2 := time.Now()
	//err = mp.writePackets(data)
	//if err != nil {
	//	return moerr.NewInternalError("send result set text row failed. error: %v", err)
	//}
	//mp.sendTime += time.Since(begin2)

	return nil
}

// the server send the result set of execution the client
// the routine follows the article: https://dev.mysql.com/doc/internals/en/com-query-response.html
func (mp *MysqlProtocolImpl) sendResultSet(ctx context.Context, set ResultSet, cmd int, warnings, status uint16) error {
	mysqlRS, ok := set.(*MysqlResultSet)
	if !ok {
		return moerr.NewInternalError(ctx, "sendResultSet need MysqlResultSet")
	}

	//A packet containing a Protocol::LengthEncodedInteger column_count
	err := mp.SendColumnCountPacket(mysqlRS.GetColumnCount())
	if err != nil {
		return err
	}

	if err = mp.sendColumns(ctx, mysqlRS, cmd, warnings, status); err != nil {
		return err
	}

	//One or more ProtocolText::ResultsetRow packets, each containing column_count values
	for i := uint64(0); i < mysqlRS.GetRowCount(); i++ {
		if err = mp.sendResultSetTextRow(mysqlRS, i); err != nil {
			return err
		}
	}

	//If the CLIENT_DEPRECATE_EOF client capabilities flag is set, OK_Packet; else EOF_Packet.
	if mp.capability&CLIENT_DEPRECATE_EOF != 0 {
		err := mp.sendOKPacketWithEof(0, 0, extendStatus(status), 0, "")
		if err != nil {
			return err
		}
	} else {
		err := mp.sendEOFPacket(warnings, extendStatus(status))
		if err != nil {
			return err
		}
	}

	return nil
}

// the server sends the payload to the client
func (mp *MysqlProtocolImpl) writePackets(payload []byte, _ bool) error {

	//protocol header length
	var headerLen = HeaderOffset
	var header [4]byte

	//position of the first data byte
	var i = headerLen
	var length = len(payload)
	var curLen int
	for ; i < length; i += curLen {
		//var packet []byte = mp.packet[:0]
		curLen = Min(int(MaxPayloadSize), length-i)

		//make mysql client protocol header
		//4 bytes
		//int<3>    the length of payload
		mp.io.WriteUint32(header[:], 0, uint32(curLen))

		//int<1> sequence id
		mp.io.WriteUint8(header[:], 3, mp.GetSequenceId())

		//send packet
		var packet = append(header[:], payload[i:i+curLen]...)

		mp.incDebugCount(4)
		err := mp.tcpConn.Write(packet, goetty.WriteOptions{Flush: true})
		mp.incDebugCount(5)
		if err != nil {
			return err
		}
		mp.AddFlushBytes(uint64(len(packet)))
		mp.AddSequenceId(1)

		if i+curLen == length && curLen == int(MaxPayloadSize) {
			//if the size of the last packet is exactly MaxPayloadSize, a zero-size payload should be sent
			header[0] = 0
			header[1] = 0
			header[2] = 0
			header[3] = mp.GetSequenceId()
			mp.incDebugCount(6)
			//send header / zero-sized packet
			err := mp.tcpConn.Write(header[:], goetty.WriteOptions{Flush: true})
			mp.AddFlushBytes(uint64(len(header)))
			mp.incDebugCount(7)
			if err != nil {
				return err
			}

			mp.AddSequenceId(1)
		}
	}

	return nil
}

// MakeHandshakePayload exposes (*MysqlProtocolImpl).makeHandshakeV10Payload() function.
func (mp *MysqlProtocolImpl) MakeHandshakePayload() []byte {
	return mp.makeHandshakeV10Payload()
}

// WritePacket exposes (*MysqlProtocolImpl).writePackets() function.
func (mp *MysqlProtocolImpl) WritePacket(payload []byte) error {
	return mp.writePackets(payload, true)
}

// MakeOKPayload exposes (*MysqlProtocolImpl).makeOKPayload() function.
func (mp *MysqlProtocolImpl) MakeOKPayload(affectedRows, lastInsertId uint64, statusFlags, warnings uint16, message string) []byte {
	return mp.makeOKPayload(affectedRows, lastInsertId, statusFlags, warnings, message)
}

// MakeErrPayload exposes (*MysqlProtocolImpl).makeErrPayload() function.
func (mp *MysqlProtocolImpl) MakeErrPayload(errCode uint16, sqlState, errorMessage string) []byte {
	return mp.makeErrPayload(errCode, sqlState, errorMessage)
}

// MakeEOFPayload exposes (*MysqlProtocolImpl).makeEOFPayload() function.
func (mp *MysqlProtocolImpl) MakeEOFPayload(warnings, status uint16) []byte {
	return mp.makeEOFPayload(warnings, status)
}

// receiveExtraInfo tries to receive salt and labels read from proxy module.
func (mp *MysqlProtocolImpl) receiveExtraInfo(rs goetty.IOSession) {
	// TODO(volgariver6): when proxy is stable, remove this deadline setting.
	if err := rs.RawConn().SetReadDeadline(time.Now().Add(defaultSaltReadTimeout)); err != nil {
		mp.ses.Debugf(mp.ses.GetRequestContext(), "failed to set deadline for salt updating: %v", err)
		return
	}
	var i proxy.ExtraInfo
	reader := bufio.NewReader(rs.RawConn())
	if err := i.Decode(reader); err != nil {
		// If the error is timeout, we treat it as normal case and do not update extra info.
		if err, ok := err.(net.Error); ok && err.Timeout() {
			mp.ses.Info(mp.ses.GetRequestContext(), "cannot get salt, maybe not use proxy",
				zap.Error(err))
		} else {
			mp.ses.Error(mp.ses.GetRequestContext(), "failed to get extra info",
				zap.Error(err))
		}
		return
	}

	// must from proxy if extraInfo is received
	mp.GetSession().fromProxy = true
	mp.SetSalt(i.Salt)
	mp.connectionID = i.ConnectionID
	ses := mp.GetSession()
	ses.requestLabel = i.Label
	if i.InternalConn {
		ses.connType = ConnTypeInternal
	} else {
		ses.connType = ConnTypeExternal
	}
	ses.clientAddr = i.ClientAddr
	ses.proxyAddr = mp.Peer()
}

/*
//ther server reads a part of payload from the connection
//the part may be a whole payload
func (mp *MysqlProtocolImpl) recvPartOfPayload() ([]byte, error) {
	//var length int
	//var header []byte
	//var err error
	//if header, err = mp.io.ReadPacket(4); err != nil {
	//	return nil, moerr.NewInternalError("read header failed.error:%v", err)
	//} else if header[3] != mp.sequenceId {
	//	return nil, moerr.NewInternalError("client sequence id %d != server sequence id %d", header[3], mp.sequenceId)
	//}

	mp.sequenceId++
	//length = int(uint32(header[0]) | uint32(header[1])<<8 | uint32(header[2])<<16)

	var payload []byte
	//if payload, err = mp.io.ReadPacket(length); err != nil {
	//	return nil, moerr.NewInternalError("read payload failed.error:%v", err)
	//}
	return payload, nil
}

//the server read a payload from the connection
func (mp *MysqlProtocolImpl) recvPayload() ([]byte, error) {
	payload, err := mp.recvPartOfPayload()
	if err != nil {
		return nil, err
	}

	//only one part
	if len(payload) < int(MaxPayloadSize) {
		return payload, nil
	}

	//payload has been split into many parts.
	//read them all together
	var part []byte
	for {
		part, err = mp.recvPartOfPayload()
		if err != nil {
			return nil, err
		}

		payload = append(payload, part...)

		//only one part
		if len(part) < int(MaxPayloadSize) {
			break
		}
	}
	return payload, nil
}
*/

/*
generate random ascii string.
Reference to :mysql 8.0.23 mysys/crypt_genhash_impl.cc generate_user_salt(char*,int)
*/
func generate_salt(n int) []byte {
	buf := make([]byte, n)
	r := rand.New(rand.NewSource(time.Now().UTC().UnixNano()))
	r.Read(buf)
	for i := 0; i < n; i++ {
		buf[i] &= 0x7f
		if buf[i] == 0 || buf[i] == '$' {
			buf[i]++
		}
	}
	return buf
}

func NewMysqlClientProtocol(connectionID uint32, tcp goetty.IOSession, maxBytesToFlush int, SV *config.FrontendParameters) *MysqlProtocolImpl {
	salt := generate_salt(20)
	mysql := &MysqlProtocolImpl{
		ProtocolImpl: ProtocolImpl{
			io:           NewIOPackage(true),
			tcpConn:      tcp,
			salt:         salt,
			connectionID: connectionID,
		},
		charset:          "utf8mb4",
		capability:       DefaultCapability,
		strconvBuffer:    make([]byte, 0, 16*1024),
		lenEncBuffer:     make([]byte, 0, 10),
		binaryNullBuffer: make([]byte, 0, 512),
		rowHandler: rowHandler{
			beginOffset:               -1,
			bytesInOutBuffer:          0,
			untilBytesInOutbufToFlush: maxBytesToFlush * 1024,
		},
		SV: SV,
	}

	if SV.EnableTls {
		mysql.capability = mysql.capability | CLIENT_SSL
	}

	mysql.resetPacket()

	return mysql
}

// HashSha1 is used to calcute a sha1 hash
// SHA1()
func HashSha1(toHash []byte) []byte {
	sha := sha1.New()
	_, err := sha.Write(toHash)
	if err != nil {
		logutil.Errorf("SHA1 failed.")
		return nil
	}
	return sha.Sum(nil)
}

// HashPassWord is uesed to hash password
// *SHA1(SHA1(password))
func HashPassWord(pwd string) string {
	if len(pwd) == 0 {
		return ""
	}
	hash1 := HashSha1([]byte(pwd))
	hash2 := HashSha1(hash1)

	return fmt.Sprintf("*%X", hash2)
}

func HashPassWordWithByte(pwd []byte) string {
	if len(pwd) == 0 {
		return ""
	}
	hash1 := HashSha1(pwd)
	hash2 := HashSha1(hash1)

	return fmt.Sprintf("*%X", hash2)
}

// GetPassWord is used to get hash byte password
// SHA1(SHA1(password))
func GetPassWord(pwd string) ([]byte, error) {
	pwdByte, err := hex.DecodeString(pwd[1:])
	if err != nil {
		logutil.Errorf("GetPassWord failed.")
	}
	return pwdByte, nil
}<|MERGE_RESOLUTION|>--- conflicted
+++ resolved
@@ -1159,12 +1159,12 @@
 	sha := sha1.New()
 	_, err := sha.Write(salt)
 	if err != nil {
-		ses.Error(ses.GetRequestContext(), "SHA1(salt) failed.")
+		ses.Error(mp.ctx, "SHA1(salt) failed.")
 		return false
 	}
 	_, err = sha.Write(pwd)
 	if err != nil {
-		ses.Error(ses.GetRequestContext(), "SHA1(hpwd) failed.")
+		ses.Error(mp.ctx, "SHA1(hpwd) failed.")
 		return false
 	}
 	hash1 := sha.Sum(nil)
@@ -1189,13 +1189,8 @@
 
 	ses := mp.GetSession()
 	if !mp.SV.SkipCheckUser {
-<<<<<<< HEAD
 		ses.Debugf(ctx, "authenticate user 1")
-		psw, err = ses.AuthenticateUser(mp.GetUserName(), mp.GetDatabaseName(), mp.authResponse, mp.GetSalt(), mp.checkPassword)
-=======
-		logDebugf(mp.getDebugStringUnsafe(), "authenticate user 1")
 		psw, err = ses.AuthenticateUser(ctx, mp.GetUserName(), mp.GetDatabaseName(), mp.authResponse, mp.GetSalt(), mp.checkPassword)
->>>>>>> 6003d834
 		if err != nil {
 			return err
 		}
@@ -1203,13 +1198,8 @@
 
 		//TO Check password
 		if mp.checkPassword(psw, mp.GetSalt(), authResponse) {
-<<<<<<< HEAD
 			ses.Debugf(ctx, "check password succeeded")
-			ses.InitGlobalSystemVariables()
-=======
-			logDebugf(mp.getDebugStringUnsafe(), "check password succeeded")
 			ses.InitGlobalSystemVariables(ctx)
->>>>>>> 6003d834
 		} else {
 			return moerr.NewInternalError(ctx, "check password failed")
 		}
@@ -2769,7 +2759,7 @@
 func (mp *MysqlProtocolImpl) receiveExtraInfo(rs goetty.IOSession) {
 	// TODO(volgariver6): when proxy is stable, remove this deadline setting.
 	if err := rs.RawConn().SetReadDeadline(time.Now().Add(defaultSaltReadTimeout)); err != nil {
-		mp.ses.Debugf(mp.ses.GetRequestContext(), "failed to set deadline for salt updating: %v", err)
+		mp.ses.Debugf(mp.ctx, "failed to set deadline for salt updating: %v", err)
 		return
 	}
 	var i proxy.ExtraInfo
@@ -2777,10 +2767,10 @@
 	if err := i.Decode(reader); err != nil {
 		// If the error is timeout, we treat it as normal case and do not update extra info.
 		if err, ok := err.(net.Error); ok && err.Timeout() {
-			mp.ses.Info(mp.ses.GetRequestContext(), "cannot get salt, maybe not use proxy",
+			mp.ses.Info(mp.ctx, "cannot get salt, maybe not use proxy",
 				zap.Error(err))
 		} else {
-			mp.ses.Error(mp.ses.GetRequestContext(), "failed to get extra info",
+			mp.ses.Error(mp.ctx, "failed to get extra info",
 				zap.Error(err))
 		}
 		return
