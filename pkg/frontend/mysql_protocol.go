--- conflicted
+++ resolved
@@ -2981,18 +2981,7 @@
 	}
 	return buf
 }
-<<<<<<< HEAD
-
-func NewMysqlClientProtocol(
-	sid string,
-	connectionID uint32,
-	tcp goetty.IOSession,
-	maxBytesToFlush int,
-	SV *config.FrontendParameters,
-) *MysqlProtocolImpl {
-=======
-func NewMysqlClientProtocol(connectionID uint32, tcp *Conn, maxBytesToFlush int, SV *config.FrontendParameters) *MysqlProtocolImpl {
->>>>>>> c1751aa2
+func NewMysqlClientProtocol(sid string, connectionID uint32, tcp *Conn, maxBytesToFlush int, SV *config.FrontendParameters) *MysqlProtocolImpl {
 	salt := generate_salt(20)
 	mysql := &MysqlProtocolImpl{
 		sid:              sid,
