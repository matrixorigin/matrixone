--- conflicted
+++ resolved
@@ -323,16 +323,9 @@
 	case types.T_float32:
 		return vector.MustFixedCol[float32](vec)[0], nil
 	case types.T_float64:
-<<<<<<< HEAD
 		return vector.MustFixedCol[float64](vec)[0], nil
-	case types.T_char, types.T_varchar, types.T_text, types.T_blob:
+	case types.T_char, types.T_varchar, types.T_binary, types.T_varbinary, types.T_text, types.T_blob:
 		return vec.GetStringAt(0), nil
-=======
-		return vector.GetValueAt[float64](vec, 0), nil
-	case types.T_char, types.T_varchar, types.T_binary,
-		types.T_varbinary, types.T_text, types.T_blob:
-		return vec.GetString(0), nil
->>>>>>> 2ba279bb
 	case types.T_decimal64:
 		val := vector.MustFixedCol[types.Decimal64](vec)[0]
 		return val.String(), nil
@@ -481,7 +474,7 @@
 	rbat := batch.NewWithSize(bat.VectorCount())
 	rbat.InitZsOne(bat.Length())
 	for i := 0; i < rbat.VectorCount(); i++ {
-		rbat.Vecs[i] = vector.NewVec(types.Type{Oid: types.T_varchar, Width: types.MaxVarcharLen}) //TODO: check size
+		rbat.Vecs[i] = vector.NewVec(types.T_varchar.ToType()) //TODO: check size
 		rs := make([]string, bat.Length())
 		switch bat.Vecs[i].GetType().Oid {
 		case types.T_bool:
@@ -525,13 +518,8 @@
 		case types.T_decimal128:
 			xs := vector.MustFixedCol[types.Decimal128](bat.Vecs[i])
 			rs, err = dumpUtils.ParseQuoted(xs, bat.GetVector(int32(i)).GetNulls(), rs, dumpUtils.DefaultParser[types.Decimal128])
-<<<<<<< HEAD
-		case types.T_char, types.T_varchar, types.T_blob, types.T_text:
+		case types.T_char, types.T_varchar, types.T_binary, types.T_varbinary, types.T_blob, types.T_text:
 			xs := vector.MustStrCol(bat.Vecs[i])
-=======
-		case types.T_char, types.T_varchar, types.T_blob, types.T_text, types.T_binary, types.T_varbinary:
-			xs := vector.MustStrCols(bat.Vecs[i])
->>>>>>> 2ba279bb
 			rs, err = dumpUtils.ParseQuoted(xs, bat.GetVector(int32(i)).GetNulls(), rs, dumpUtils.DefaultParser[string])
 		case types.T_json:
 			xs := vector.MustBytesCol(bat.Vecs[i])
