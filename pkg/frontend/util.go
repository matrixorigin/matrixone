// Copyright 2021 Matrix Origin
//
// Licensed under the Apache License, Version 2.0 (the "License");
// you may not use this file except in compliance with the License.
// You may obtain a copy of the License at
//
//      http://www.apache.org/licenses/LICENSE-2.0
//
// Unless required by applicable law or agreed to in writing, software
// distributed under the License is distributed on an "AS IS" BASIS,
// WITHOUT WARRANTIES OR CONDITIONS OF ANY KIND, either express or implied.
// See the License for the specific language governing permissions and
// limitations under the License.

package frontend

import (
	"bytes"
	"context"
	"fmt"
	"os"
	"runtime"
	"strconv"
	"strings"
	"sync/atomic"
	"time"

	"github.com/matrixorigin/matrixone/pkg/container/batch"
	"github.com/matrixorigin/matrixone/pkg/pb/plan"
	"github.com/matrixorigin/matrixone/pkg/sql/colexec"

	"github.com/matrixorigin/matrixone/pkg/defines"

	"github.com/BurntSushi/toml"
	"github.com/matrixorigin/matrixone/pkg/common/moerr"
	mo_config "github.com/matrixorigin/matrixone/pkg/config"
	"github.com/matrixorigin/matrixone/pkg/container/types"
	"github.com/matrixorigin/matrixone/pkg/container/vector"
	"github.com/matrixorigin/matrixone/pkg/logutil"
	"github.com/matrixorigin/matrixone/pkg/sql/parsers/dialect"
	"github.com/matrixorigin/matrixone/pkg/sql/parsers/tree"
	plan2 "github.com/matrixorigin/matrixone/pkg/sql/plan"
	"github.com/matrixorigin/matrixone/pkg/util/trace"
	"github.com/matrixorigin/matrixone/pkg/util/trace/impl/motrace"
	"github.com/matrixorigin/matrixone/pkg/vm/engine"
	"github.com/matrixorigin/matrixone/pkg/vm/process"
	"go.uber.org/zap"
)

type CloseFlag struct {
	//closed flag
	closed uint32
}

// 1 for closed
// 0 for others
func (cf *CloseFlag) setClosed(value uint32) {
	atomic.StoreUint32(&cf.closed, value)
}

func (cf *CloseFlag) Open() {
	cf.setClosed(0)
}

func (cf *CloseFlag) Close() {
	cf.setClosed(1)
}

func (cf *CloseFlag) IsClosed() bool {
	return atomic.LoadUint32(&cf.closed) != 0
}

func (cf *CloseFlag) IsOpened() bool {
	return atomic.LoadUint32(&cf.closed) == 0
}

func Min(a int, b int) int {
	if a < b {
		return a
	} else {
		return b
	}
}

func Max(a int, b int) int {
	if a < b {
		return b
	} else {
		return a
	}
}

// GetRoutineId gets the routine id
func GetRoutineId() uint64 {
	data := make([]byte, 64)
	data = data[:runtime.Stack(data, false)]
	data = bytes.TrimPrefix(data, []byte("goroutine "))
	data = data[:bytes.IndexByte(data, ' ')]
	id, _ := strconv.ParseUint(string(data), 10, 64)
	return id
}

type Timeout struct {
	//last record of the time
	lastTime atomic.Value //time.Time

	//period
	timeGap time.Duration

	//auto update
	autoUpdate bool
}

func NewTimeout(tg time.Duration, autoUpdateWhenChecked bool) *Timeout {
	ret := &Timeout{
		timeGap:    tg,
		autoUpdate: autoUpdateWhenChecked,
	}
	ret.lastTime.Store(time.Now())
	return ret
}

func (t *Timeout) UpdateTime(tn time.Time) {
	t.lastTime.Store(tn)
}

/*
----------+---------+------------------+--------

	lastTime     Now         lastTime + timeGap

return true  :  is timeout. the lastTime has been updated.
return false :  is not timeout. the lastTime has not been updated.
*/
func (t *Timeout) isTimeout() bool {
	if time.Since(t.lastTime.Load().(time.Time)) <= t.timeGap {
		return false
	}

	if t.autoUpdate {
		t.lastTime.Store(time.Now())
	}
	return true
}

/*
length:
-1, complete string.
0, empty string
>0 , length of characters at the header of the string.
*/
func SubStringFromBegin(str string, length int) string {
	if length == 0 || length < -1 {
		return ""
	}

	if length == -1 {
		return str
	}

	l := Min(len(str), length)
	if l != len(str) {
		return str[:l] + "..."
	}
	return str[:l]
}

/*
path exists in the system
return:
true/false - exists or not.
true/false - file or directory
error
*/
var PathExists = func(path string) (bool, bool, error) {
	fi, err := os.Stat(path)
	if err == nil {
		return true, !fi.IsDir(), nil
	}
	if os.IsNotExist(err) {
		return false, false, err
	}

	return false, false, err
}

/*
MakeDebugInfo prints bytes in multi-lines.
*/
func MakeDebugInfo(data []byte, bytesCount int, bytesPerLine int) string {
	if len(data) == 0 || bytesCount == 0 || bytesPerLine == 0 {
		return ""
	}
	pl := Min(bytesCount, len(data))
	ps := ""
	for i := 0; i < pl; i++ {
		if i > 0 && (i%bytesPerLine == 0) {
			ps += "\n"
		}
		if i%bytesPerLine == 0 {
			ps += fmt.Sprintf("%d", i/bytesPerLine) + " : "
		}
		ps += fmt.Sprintf("%02x ", data[i])
	}
	return ps
}

func getSystemVariables(configFile string) (*mo_config.FrontendParameters, error) {
	sv := &mo_config.FrontendParameters{}
	var err error
	_, err = toml.DecodeFile(configFile, sv)
	if err != nil {
		return nil, err
	}
	return sv, err
}

func getParameterUnit(configFile string, eng engine.Engine, txnClient TxnClient) (*mo_config.ParameterUnit, error) {
	sv, err := getSystemVariables(configFile)
	if err != nil {
		return nil, err
	}
	logutil.Info("Using Dump Storage Engine and Cluster Nodes.")
	pu := mo_config.NewParameterUnit(sv, eng, txnClient, engine.Nodes{})

	return pu, nil
}

// WildcardMatch implements wildcard pattern match algorithm.
// pattern and target are ascii characters
// TODO: add \_ and \%
func WildcardMatch(pattern, target string) bool {
	var p = 0
	var t = 0
	var positionOfPercentPlusOne int = -1
	var positionOfTargetEncounterPercent int = -1
	plen := len(pattern)
	tlen := len(target)
	for t < tlen {
		//%
		if p < plen && pattern[p] == '%' {
			p++
			positionOfPercentPlusOne = p
			if p >= plen {
				//pattern end with %
				return true
			}
			//means % matches empty
			positionOfTargetEncounterPercent = t
		} else if p < plen && (pattern[p] == '_' || pattern[p] == target[t]) { //match or _
			p++
			t++
		} else {
			if positionOfPercentPlusOne == -1 {
				//have not matched a %
				return false
			}
			if positionOfTargetEncounterPercent == -1 {
				return false
			}
			//backtrace to last % position + 1
			p = positionOfPercentPlusOne
			//means % matches multiple characters
			positionOfTargetEncounterPercent++
			t = positionOfTargetEncounterPercent
		}
	}
	//skip %
	for p < plen && pattern[p] == '%' {
		p++
	}
	return p >= plen
}

// only support single value and unary minus
func GetSimpleExprValue(e tree.Expr, ses *Session) (interface{}, error) {
	switch v := e.(type) {
	case *tree.UnresolvedName:
		// set @a = on, type of a is bool.
		return v.Parts[0], nil
	default:
		builder := plan2.NewQueryBuilder(plan.Query_SELECT, ses.GetTxnCompileCtx())
		bindContext := plan2.NewBindContext(builder, nil)
		binder := plan2.NewSetVarBinder(builder, bindContext)
		planExpr, err := binder.BindExpr(e, 0, false)
		if err != nil {
			return nil, err
		}
		// set @a = 'on', type of a is bool. And mo cast rule does not fit set variable rule so delay to convert type.
		bat := batch.NewWithSize(0)
		bat.Zs = []int64{1}
		// Here the evalExpr may execute some function that needs engine.Engine.
		ses.txnCompileCtx.GetProcess().Ctx = context.WithValue(ses.txnCompileCtx.GetProcess().Ctx, defines.EngineKey{}, ses.storage)
		vec, err := colexec.EvalExpr(bat, ses.txnCompileCtx.GetProcess(), planExpr)
		if err != nil {
			return nil, err
		}
		return getValueFromVector(vec, ses, planExpr)
	}
}

func getValueFromVector(vec *vector.Vector, ses *Session, expr *plan2.Expr) (interface{}, error) {
	if vec.IsConstNull() || vec.GetNulls().Contains(0) {
		return nil, nil
	}
	switch vec.GetType().Oid {
	case types.T_bool:
		return vector.MustFixedCol[bool](vec)[0], nil
	case types.T_int8:
		return vector.MustFixedCol[int8](vec)[0], nil
	case types.T_int16:
		return vector.MustFixedCol[int16](vec)[0], nil
	case types.T_int32:
		return vector.MustFixedCol[int32](vec)[0], nil
	case types.T_int64:
		return vector.MustFixedCol[int64](vec)[0], nil
	case types.T_uint8:
		return vector.MustFixedCol[uint8](vec)[0], nil
	case types.T_uint16:
		return vector.MustFixedCol[uint16](vec)[0], nil
	case types.T_uint32:
		return vector.MustFixedCol[uint32](vec)[0], nil
	case types.T_uint64:
		return vector.MustFixedCol[uint64](vec)[0], nil
	case types.T_float32:
		return vector.MustFixedCol[float32](vec)[0], nil
	case types.T_float64:
		return vector.MustFixedCol[float64](vec)[0], nil
	case types.T_char, types.T_varchar, types.T_binary, types.T_varbinary, types.T_text, types.T_blob:
		return vec.GetStringAt(0), nil
	case types.T_decimal64:
		val := vector.GetFixedAt[types.Decimal64](vec, 0)
		return plan2.MakePlan2Decimal64ExprWithType(val, plan2.DeepCopyType(expr.Typ)), nil
	case types.T_decimal128:
		val := vector.GetFixedAt[types.Decimal128](vec, 0)
		return plan2.MakePlan2Decimal128ExprWithType(val, plan2.DeepCopyType(expr.Typ)), nil
	case types.T_json:
		val := vec.GetBytesAt(0)
		byteJson := types.DecodeJson(val)
		return byteJson.String(), nil
	case types.T_uuid:
		val := vector.MustFixedCol[types.Uuid](vec)[0]
		return val.ToString(), nil
	case types.T_date:
		val := vector.MustFixedCol[types.Date](vec)[0]
		return val.String(), nil
	case types.T_time:
		val := vector.MustFixedCol[types.Time](vec)[0]
		return val.String(), nil
	case types.T_datetime:
		val := vector.MustFixedCol[types.Datetime](vec)[0]
		return val.String(), nil
	case types.T_timestamp:
		val := vector.MustFixedCol[types.Timestamp](vec)[0]
		return val.String2(ses.GetTimeZone(), vec.GetType().Scale), nil
	default:
		return nil, moerr.NewInvalidArg(ses.GetRequestContext(), "variable type", vec.GetType().Oid.String())
	}
}

type statementStatus int

const (
	success statementStatus = iota
	fail
)

func (s statementStatus) String() string {
	switch s {
	case success:
		return "success"
	case fail:
		return "fail"
	}
	return "running"
}

// logStatementStatus prints the status of the statement into the log.
func logStatementStatus(ctx context.Context, ses *Session, stmt tree.Statement, status statementStatus, err error) {
	var stmtStr string
	stm := motrace.StatementFromContext(ctx)
	if stm == nil {
		fmtCtx := tree.NewFmtCtx(dialect.MYSQL)
		stmt.Format(fmtCtx)
		stmtStr = fmtCtx.String()
	} else {
		stmtStr = stm.Statement
	}
	logStatementStringStatus(ctx, ses, stmtStr, status, err)
}

func logStatementStringStatus(ctx context.Context, ses *Session, stmtStr string, status statementStatus, err error) {
	str := SubStringFromBegin(stmtStr, int(ses.GetParameterUnit().SV.LengthOfQueryPrinted))
	if status == success {
		motrace.EndStatement(ctx, nil, ses.sentRows.Load())
		logInfo(ses.GetDebugString(), "query trace status", logutil.ConnectionIdField(ses.GetConnectionID()), logutil.StatementField(str), logutil.StatusField(status.String()), trace.ContextField(ctx))
	} else {
		motrace.EndStatement(ctx, err, ses.sentRows.Load())
		logError(ses.GetDebugString(), "query trace status", logutil.ConnectionIdField(ses.GetConnectionID()), logutil.StatementField(str), logutil.StatusField(status.String()), logutil.ErrorField(err), trace.ContextField(ctx))
	}
}

func logInfo(info string, msg string, fields ...zap.Field) {
	fields = append(fields, zap.String("session_info", info))
	logutil.Info(msg, fields...)
}

//func logDebug(info string, msg string, fields ...zap.Field) {
//	fields = append(fields, zap.String("session_info", info))
//	logutil.Debug(msg, fields...)
//}

func logError(info string, msg string, fields ...zap.Field) {
	fields = append(fields, zap.String("session_info", info))
	logutil.Error(msg, fields...)
}

func logInfof(info string, msg string, fields ...interface{}) {
	fields = append(fields, info)
	logutil.Infof(msg+" %s", fields...)
}

func logDebugf(info string, msg string, fields ...interface{}) {
	fields = append(fields, info)
	logutil.Debugf(msg+" %s", fields...)
}

func logErrorf(info string, msg string, fields ...interface{}) {
	fields = append(fields, info)
	logutil.Errorf(msg+" %s", fields...)
}

func isInvalidConfigInput(config string) bool {
	// first verify if the input string can parse as a josn type data
	_, err := types.ParseStringToByteJson(config)
	return err != nil
}

// isCmdFieldListSql checks the sql is the cmdFieldListSql or not.
func isCmdFieldListSql(sql string) bool {
	return strings.HasPrefix(strings.ToLower(sql), cmdFieldListSql)
}

// makeCmdFieldListSql makes the internal CMD_FIELD_LIST sql
func makeCmdFieldListSql(query string) string {
	return cmdFieldListSql + " " + query
}

// parseCmdFieldList parses the internal cmd field list
func parseCmdFieldList(ctx context.Context, sql string) (*InternalCmdFieldList, error) {
	if !isCmdFieldListSql(sql) {
		return nil, moerr.NewInternalError(ctx, "it is not the CMD_FIELD_LIST")
	}
	rest := strings.TrimSpace(sql[len(cmdFieldListSql):])
	//find null
	nullIdx := strings.IndexRune(rest, rune(0))
	var tableName string
	if nullIdx < len(rest) {
		tableName = rest[:nullIdx]
		//neglect wildcard
		//wildcard := payload[nullIdx+1:]
		return &InternalCmdFieldList{tableName: tableName}, nil
	} else {
		return nil, moerr.NewInternalError(ctx, "wrong format for COM_FIELD_LIST")
	}
}

func getAccountId(ctx context.Context) uint32 {
	var accountId uint32

	if v := ctx.Value(defines.TenantIDKey{}); v != nil {
		accountId = v.(uint32)
	}
	return accountId
}

//func getAccount(ctx context.Context) (uint32, uint32, uint32) {
//	var accountId, userId, roleId uint32
//
//	if v := ctx.Value(defines.TenantIDKey{}); v != nil {
//		accountId = v.(uint32)
//	}
//	if v := ctx.Value(defines.UserIDKey{}); v != nil {
//		userId = v.(uint32)
//	}
//	if v := ctx.Value(defines.RoleIDKey{}); v != nil {
//		roleId = v.(uint32)
//	}
//	return accountId, userId, roleId
//}

func rewriteExpr(
	ctx context.Context,
	proc *process.Process,
	compileCtx plan2.CompilerContext,
	emptyBatch *batch.Batch,
	params []*plan.Expr,
	e *plan.Expr) (*plan.Expr, error) {

	var err error
	switch exprImpl := e.Expr.(type) {
	case *plan.Expr_F:
		needResetFunction := false
		for i, arg := range exprImpl.F.Args {
			if _, ok := arg.Expr.(*plan.Expr_P); ok {
				needResetFunction = true
			}
			if _, ok := arg.Expr.(*plan.Expr_V); ok {
				needResetFunction = true
			}
			exprImpl.F.Args[i], err = rewriteExpr(ctx, proc, compileCtx, emptyBatch, params, arg)
			if err != nil {
				return nil, err
			}
		}

		// reset function
		if needResetFunction {
			e, err = plan2.BindFuncExprImplByPlanExpr(ctx, exprImpl.F.Func.GetObjName(), exprImpl.F.Args)
			if err != nil {
				return nil, err
			}
		}
		return e, nil

	case *plan.Expr_P:
		return plan2.GetVarValue(ctx, compileCtx, proc, emptyBatch, params[int(exprImpl.P.Pos)])

	case *plan.Expr_V:
		return plan2.GetVarValue(ctx, compileCtx, proc, emptyBatch, e)
	}

	return e, nil
}

func rowsetDataToVector(
	ctx context.Context,
	proc *process.Process,
	compileCtx plan2.CompilerContext,
	exprs []*plan.Expr,
	targeVec *vector.Vector,
	emptyBatch *batch.Batch,
	params []*plan.Expr,
<<<<<<< HEAD
=======
	uf func(*vector.Vector, *vector.Vector, int64) error,
>>>>>>> 3ba01d47
) error {
	var exprImpl *plan.Expr
	var typ = plan2.MakePlan2Type(targeVec.GetType())
	var err error

	for _, e := range exprs {
		if expr, ok := e.Expr.(*plan.Expr_F); ok {
			if expr.F.Func.ObjName == "cast" {
				castTyp := expr.F.Args[1].Typ
				if typ.Id == castTyp.Id && typ.Width == castTyp.Width && typ.Scale == castTyp.Scale {
					e = expr.F.Args[0]
				}
			}
		}

		if expr, ok := e.Expr.(*plan.Expr_P); ok {
			exprImpl, err = plan2.GetVarValue(ctx, compileCtx, proc, emptyBatch, params[int(expr.P.Pos)])
			if err != nil {
				return err
			}
		} else if _, ok := e.Expr.(*plan.Expr_V); ok {
			exprImpl, err = plan2.GetVarValue(ctx, compileCtx, proc, emptyBatch, e)
			if err != nil {
				return err
			}
		} else if _, ok := e.Expr.(*plan.Expr_C); ok {
			exprImpl = e
		} else {
			exprImpl = plan2.DeepCopyExpr(e)
			exprImpl, err = rewriteExpr(ctx, proc, compileCtx, emptyBatch, params, exprImpl)
			if err != nil {
				return err
			}
		}

		exprImpl, err = plan2.ForceCastExpr(ctx, exprImpl, typ)
		if err != nil {
			return err
		}

		vec, err := colexec.EvalExpr(emptyBatch, proc, exprImpl)
		if err != nil {
			return err
		}
<<<<<<< HEAD
		err = targeVec.Union(vec, []int32{1}, proc.GetMPool())
		if err != nil {
=======
		if err = uf(targeVec, vec, 1); err != nil {
>>>>>>> 3ba01d47
			return err
		}
	}

	return nil
}<|MERGE_RESOLUTION|>--- conflicted
+++ resolved
@@ -541,10 +541,7 @@
 	targeVec *vector.Vector,
 	emptyBatch *batch.Batch,
 	params []*plan.Expr,
-<<<<<<< HEAD
-=======
 	uf func(*vector.Vector, *vector.Vector, int64) error,
->>>>>>> 3ba01d47
 ) error {
 	var exprImpl *plan.Expr
 	var typ = plan2.MakePlan2Type(targeVec.GetType())
@@ -589,12 +586,8 @@
 		if err != nil {
 			return err
 		}
-<<<<<<< HEAD
-		err = targeVec.Union(vec, []int32{1}, proc.GetMPool())
-		if err != nil {
-=======
+
 		if err = uf(targeVec, vec, 1); err != nil {
->>>>>>> 3ba01d47
 			return err
 		}
 	}
