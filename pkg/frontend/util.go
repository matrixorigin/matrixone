--- conflicted
+++ resolved
@@ -1496,7 +1496,195 @@
 	return c, nil
 }
 
-<<<<<<< HEAD
+// isLegal checks if the sqls are legal parsed by the mo parser.
+// if there is at least one sql can be parsed, it returns true
+func isLegal(name string, sqls []string) bool {
+	name = strings.TrimSpace(name)
+	if len(name) == 0 || len(sqls) == 0 {
+		return false
+	}
+	for _, sql := range sqls {
+		if len(sql) == 0 {
+			return false
+		}
+	}
+	yes := false
+	for _, sql := range sqls {
+		_, err := parsers.ParseOne(context.Background(), dialect.MYSQL, sql, 1)
+		if err != nil {
+			continue
+		}
+		yes = true
+		break
+	}
+	return yes
+}
+
+// hasSpecialChars checks the string have special characters (','  '.'  ':' '`')
+func hasSpecialChars(s string) bool {
+	return strings.ContainsAny(s, ",.:`")
+}
+
+/*
+accountNameIsLegal checks the account name legal or not.
+rule:
+
+	if create account name or create account `name` can succeed,
+	it is legal.
+
+	it means all most all string can be legal.
+*/
+func accountNameIsLegal(name string) bool {
+	if hasSpecialChars(name) {
+		return false
+	}
+	name = strings.TrimSpace(name)
+	createAccountSqls := []string{
+		"create account " + name + " ADMIN_NAME 'admin' IDENTIFIED BY '111'",
+		"create account `" + name + "` ADMIN_NAME 'admin' IDENTIFIED BY '111'",
+	}
+	return isLegal(name, createAccountSqls)
+}
+
+/*
+dbNameIsLegal checks the database name legal or not.
+rule:
+
+	if create database name or create database `name` can succeed,
+	it is legal.
+
+	it means all most all string can be legal.
+*/
+func dbNameIsLegal(name string) bool {
+	if hasSpecialChars(name) {
+		return false
+	}
+	name = strings.TrimSpace(name)
+	createDBSqls := []string{
+		"create database " + name,
+		"create database `" + name + "`",
+	}
+	return isLegal(name, createDBSqls)
+}
+
+/*
+tableNameIsLegal checks the table name legal or not.
+rule:
+
+	if create table name or create table `name` can succeed,
+	it is legal.
+
+	it means all most all string can be legal.
+*/
+func tableNameIsLegal(name string) bool {
+	if hasSpecialChars(name) {
+		return false
+	}
+	name = strings.TrimSpace(name)
+	createTableSqls := []string{
+		"create table " + name + "(a int)",
+		"create table `" + name + "`(a int)",
+	}
+	return isLegal(name, createTableSqls)
+}
+
+//func tableNameIsRegexpr(s string) bool {
+//	if len(s) < 2 {
+//		return false
+//	}
+//	if strings.HasPrefix(s, "/") && strings.HasSuffix(s, "/") {
+//		_, err := regexp.Compile(s)
+//		if err != nil {
+//			return false
+//		}
+//		return true
+//	}
+//	return false
+//}
+
+// compositedUriInfo uri according to the format: mysql://root:111@127.0.0.1:6001
+// if valid, return true and extracted info
+// !!!NOTE!!!
+// user and password does not have the special character ( ':' '@' )
+func compositedUriInfo(uri string, uriPrefix string) (bool, cdc.UriInfo) {
+	if !uriHasPrefix(uri, uriPrefix) {
+		return false, cdc.UriInfo{}
+	}
+	//locate user password
+	rest := uri[len(uriPrefix):]
+	seps := strings.Split(rest, "@")
+	if len(seps) != 2 || len(seps[0]) == 0 || len(seps[1]) == 0 {
+		return false, cdc.UriInfo{}
+	}
+	seps2 := strings.Split(seps[0], ":")
+	if len(seps2) != 2 || len(seps2[0]) == 0 {
+		return false, cdc.UriInfo{}
+	}
+	userName := seps2[0]
+	password := seps2[1]
+	passwordStart := len(uriPrefix) + len(userName) + 1
+	passwordEnd := passwordStart + len(password)
+	if passwordEnd > len(uri) ||
+		password != uri[passwordStart:passwordEnd] {
+		return false, cdc.UriInfo{}
+	}
+
+	sep3 := strings.Split(seps[1], ":")
+	if len(sep3) != 2 || len(sep3[0]) == 0 || len(sep3[1]) == 0 {
+		return false, cdc.UriInfo{}
+	}
+	ip := sep3[0]
+	port := sep3[1]
+	portInt32, err := strconv.ParseUint(port, 10, 32)
+	if err != nil || portInt32 > 65535 {
+		return false, cdc.UriInfo{}
+	}
+	return true, cdc.UriInfo{
+		User:          userName,
+		Password:      password,
+		Ip:            ip,
+		Port:          int(portInt32),
+		PasswordStart: passwordStart,
+		PasswordEnd:   passwordEnd,
+	}
+}
+
+// replaceStr replaces s[start:end] by s2
+func replaceStr(s string, start, end int, s2 string) string {
+	if start >= end || start < 0 || end < 0 {
+		return s
+	}
+	if end <= len(s) {
+		return s[:start] + s2 + s[end:]
+	}
+	return s
+}
+
+// uriHasPrefix
+func uriHasPrefix(uri string, prefix string) bool {
+	if len(uri) < len(prefix) || strings.ToLower(uri[:len(prefix)]) != prefix {
+		return false
+	}
+	return true
+}
+
+/*
+extractUriInfo extracts the uriInfo
+return serialized uriInfo
+*/
+func extractUriInfo(ctx context.Context, uri string, uriPrefix string) (string, cdc.UriInfo, error) {
+	ok, uriInfo := compositedUriInfo(uri, uriPrefix)
+	if !ok {
+		return "", cdc.UriInfo{}, moerr.NewInternalError(ctx, "source uri is invalid format")
+	}
+
+	jsonUriInfo, err := cdc.JsonEncode(&uriInfo)
+	if err != nil {
+		return "", cdc.UriInfo{}, err
+	}
+	return jsonUriInfo, uriInfo, nil
+}
+
 func buildTableDefFromMoColumns(ctx context.Context, accountId uint64, dbName, table string, ses FeSession) (*plan.TableDef, error) {
 	bh := ses.GetShareTxnBackgroundExec(ctx, false)
 	defer bh.Close()
@@ -1598,193 +1786,4 @@
 		DbName: dbName,
 		Cols:   cols,
 	}, nil
-=======
-// isLegal checks if the sqls are legal parsed by the mo parser.
-// if there is at least one sql can be parsed, it returns true
-func isLegal(name string, sqls []string) bool {
-	name = strings.TrimSpace(name)
-	if len(name) == 0 || len(sqls) == 0 {
-		return false
-	}
-	for _, sql := range sqls {
-		if len(sql) == 0 {
-			return false
-		}
-	}
-	yes := false
-	for _, sql := range sqls {
-		_, err := parsers.ParseOne(context.Background(), dialect.MYSQL, sql, 1)
-		if err != nil {
-			continue
-		}
-		yes = true
-		break
-	}
-	return yes
-}
-
-// hasSpecialChars checks the string have special characters (','  '.'  ':' '`')
-func hasSpecialChars(s string) bool {
-	return strings.ContainsAny(s, ",.:`")
-}
-
-/*
-accountNameIsLegal checks the account name legal or not.
-rule:
-
-	if create account name or create account `name` can succeed,
-	it is legal.
-
-	it means all most all string can be legal.
-*/
-func accountNameIsLegal(name string) bool {
-	if hasSpecialChars(name) {
-		return false
-	}
-	name = strings.TrimSpace(name)
-	createAccountSqls := []string{
-		"create account " + name + " ADMIN_NAME 'admin' IDENTIFIED BY '111'",
-		"create account `" + name + "` ADMIN_NAME 'admin' IDENTIFIED BY '111'",
-	}
-	return isLegal(name, createAccountSqls)
-}
-
-/*
-dbNameIsLegal checks the database name legal or not.
-rule:
-
-	if create database name or create database `name` can succeed,
-	it is legal.
-
-	it means all most all string can be legal.
-*/
-func dbNameIsLegal(name string) bool {
-	if hasSpecialChars(name) {
-		return false
-	}
-	name = strings.TrimSpace(name)
-	createDBSqls := []string{
-		"create database " + name,
-		"create database `" + name + "`",
-	}
-	return isLegal(name, createDBSqls)
-}
-
-/*
-tableNameIsLegal checks the table name legal or not.
-rule:
-
-	if create table name or create table `name` can succeed,
-	it is legal.
-
-	it means all most all string can be legal.
-*/
-func tableNameIsLegal(name string) bool {
-	if hasSpecialChars(name) {
-		return false
-	}
-	name = strings.TrimSpace(name)
-	createTableSqls := []string{
-		"create table " + name + "(a int)",
-		"create table `" + name + "`(a int)",
-	}
-	return isLegal(name, createTableSqls)
-}
-
-//func tableNameIsRegexpr(s string) bool {
-//	if len(s) < 2 {
-//		return false
-//	}
-//	if strings.HasPrefix(s, "/") && strings.HasSuffix(s, "/") {
-//		_, err := regexp.Compile(s)
-//		if err != nil {
-//			return false
-//		}
-//		return true
-//	}
-//	return false
-//}
-
-// compositedUriInfo uri according to the format: mysql://root:111@127.0.0.1:6001
-// if valid, return true and extracted info
-// !!!NOTE!!!
-// user and password does not have the special character ( ':' '@' )
-func compositedUriInfo(uri string, uriPrefix string) (bool, cdc.UriInfo) {
-	if !uriHasPrefix(uri, uriPrefix) {
-		return false, cdc.UriInfo{}
-	}
-	//locate user password
-	rest := uri[len(uriPrefix):]
-	seps := strings.Split(rest, "@")
-	if len(seps) != 2 || len(seps[0]) == 0 || len(seps[1]) == 0 {
-		return false, cdc.UriInfo{}
-	}
-	seps2 := strings.Split(seps[0], ":")
-	if len(seps2) != 2 || len(seps2[0]) == 0 {
-		return false, cdc.UriInfo{}
-	}
-	userName := seps2[0]
-	password := seps2[1]
-	passwordStart := len(uriPrefix) + len(userName) + 1
-	passwordEnd := passwordStart + len(password)
-	if passwordEnd > len(uri) ||
-		password != uri[passwordStart:passwordEnd] {
-		return false, cdc.UriInfo{}
-	}
-
-	sep3 := strings.Split(seps[1], ":")
-	if len(sep3) != 2 || len(sep3[0]) == 0 || len(sep3[1]) == 0 {
-		return false, cdc.UriInfo{}
-	}
-	ip := sep3[0]
-	port := sep3[1]
-	portInt32, err := strconv.ParseUint(port, 10, 32)
-	if err != nil || portInt32 > 65535 {
-		return false, cdc.UriInfo{}
-	}
-	return true, cdc.UriInfo{
-		User:          userName,
-		Password:      password,
-		Ip:            ip,
-		Port:          int(portInt32),
-		PasswordStart: passwordStart,
-		PasswordEnd:   passwordEnd,
-	}
-}
-
-// replaceStr replaces s[start:end] by s2
-func replaceStr(s string, start, end int, s2 string) string {
-	if start >= end || start < 0 || end < 0 {
-		return s
-	}
-	if end <= len(s) {
-		return s[:start] + s2 + s[end:]
-	}
-	return s
-}
-
-// uriHasPrefix
-func uriHasPrefix(uri string, prefix string) bool {
-	if len(uri) < len(prefix) || strings.ToLower(uri[:len(prefix)]) != prefix {
-		return false
-	}
-	return true
-}
-
-/*
-extractUriInfo extracts the uriInfo
-return serialized uriInfo
-*/
-func extractUriInfo(ctx context.Context, uri string, uriPrefix string) (string, cdc.UriInfo, error) {
-	ok, uriInfo := compositedUriInfo(uri, uriPrefix)
-	if !ok {
-		return "", cdc.UriInfo{}, moerr.NewInternalError(ctx, "source uri is invalid format")
-	}
-
-	jsonUriInfo, err := cdc.JsonEncode(&uriInfo)
-	if err != nil {
-		return "", cdc.UriInfo{}, err
-	}
-	return jsonUriInfo, uriInfo, nil
->>>>>>> 48304fdb
 }