--- conflicted
+++ resolved
@@ -483,19 +483,6 @@
 //	return accountId, userId, roleId
 //}
 
-<<<<<<< HEAD
-func getVariableValue(varDefault interface{}) string {
-	switch val := varDefault.(type) {
-	case int64:
-		return fmt.Sprintf("%d", val)
-	case uint64:
-		return fmt.Sprintf("%d", val)
-	case string:
-		return val
-	default:
-		return ""
-	}
-=======
 func rewriteExpr(
 	ctx context.Context,
 	proc *process.Process,
@@ -599,5 +586,17 @@
 	}
 
 	return nil
->>>>>>> 83af67c7
+}
+
+func getVariableValue(varDefault interface{}) string {
+	switch val := varDefault.(type) {
+	case int64:
+		return fmt.Sprintf("%d", val)
+	case uint64:
+		return fmt.Sprintf("%d", val)
+	case string:
+		return val
+	default:
+		return ""
+	}
 }