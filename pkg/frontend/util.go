// Copyright 2021 Matrix Origin
//
// Licensed under the Apache License, Version 2.0 (the "License");
// you may not use this file except in compliance with the License.
// You may obtain a copy of the License at
//
//      http://www.apache.org/licenses/LICENSE-2.0
//
// Unless required by applicable law or agreed to in writing, software
// distributed under the License is distributed on an "AS IS" BASIS,
// WITHOUT WARRANTIES OR CONDITIONS OF ANY KIND, either express or implied.
// See the License for the specific language governing permissions and
// limitations under the License.

package frontend

import (
	"bytes"
	"context"
	"fmt"
	"github.com/google/uuid"
	"github.com/matrixorigin/matrixone/pkg/common/log"
	moruntime "github.com/matrixorigin/matrixone/pkg/common/runtime"
	"github.com/matrixorigin/matrixone/pkg/sql/parsers/dialect"
	db_holder "github.com/matrixorigin/matrixone/pkg/util/export/etl/db"
	"github.com/matrixorigin/matrixone/pkg/util/trace"
	"github.com/matrixorigin/matrixone/pkg/util/trace/impl/motrace"
	"go.uber.org/zap"
	"math/rand"
	"os"
	"runtime"
	"strconv"
	"strings"
	"sync"
	"sync/atomic"
	"time"

	"github.com/matrixorigin/matrixone/pkg/frontend/constant"

	"github.com/matrixorigin/matrixone/pkg/container/batch"
	"github.com/matrixorigin/matrixone/pkg/pb/plan"
	"github.com/matrixorigin/matrixone/pkg/sql/colexec"

	"github.com/matrixorigin/matrixone/pkg/defines"

	"github.com/BurntSushi/toml"
	"github.com/matrixorigin/matrixone/pkg/common/moerr"
	mo_config "github.com/matrixorigin/matrixone/pkg/config"
	"github.com/matrixorigin/matrixone/pkg/container/types"
	"github.com/matrixorigin/matrixone/pkg/container/vector"
	"github.com/matrixorigin/matrixone/pkg/logutil"
	"github.com/matrixorigin/matrixone/pkg/sql/parsers/tree"
	plan2 "github.com/matrixorigin/matrixone/pkg/sql/plan"
	"github.com/matrixorigin/matrixone/pkg/vm/engine"
)

type CloseFlag struct {
	//closed flag
	closed uint32
}

// 1 for closed
// 0 for others
func (cf *CloseFlag) setClosed(value uint32) {
	atomic.StoreUint32(&cf.closed, value)
}

func (cf *CloseFlag) Open() {
	cf.setClosed(0)
}

func (cf *CloseFlag) Close() {
	cf.setClosed(1)
}

func (cf *CloseFlag) IsClosed() bool {
	return atomic.LoadUint32(&cf.closed) != 0
}

func (cf *CloseFlag) IsOpened() bool {
	return atomic.LoadUint32(&cf.closed) == 0
}

func Min(a int, b int) int {
	if a < b {
		return a
	} else {
		return b
	}
}

func Max(a int, b int) int {
	if a < b {
		return b
	} else {
		return a
	}
}

// GetRoutineId gets the routine id
func GetRoutineId() uint64 {
	data := make([]byte, 64)
	data = data[:runtime.Stack(data, false)]
	data = bytes.TrimPrefix(data, []byte("goroutine "))
	data = data[:bytes.IndexByte(data, ' ')]
	id, _ := strconv.ParseUint(string(data), 10, 64)
	return id
}

type Timeout struct {
	//last record of the time
	lastTime atomic.Value //time.Time

	//period
	timeGap time.Duration

	//auto update
	autoUpdate bool
}

func NewTimeout(tg time.Duration, autoUpdateWhenChecked bool) *Timeout {
	ret := &Timeout{
		timeGap:    tg,
		autoUpdate: autoUpdateWhenChecked,
	}
	ret.lastTime.Store(time.Now())
	return ret
}

func (t *Timeout) UpdateTime(tn time.Time) {
	t.lastTime.Store(tn)
}

/*
----------+---------+------------------+--------

	lastTime     Now         lastTime + timeGap

return true  :  is timeout. the lastTime has been updated.
return false :  is not timeout. the lastTime has not been updated.
*/
func (t *Timeout) isTimeout() bool {
	if time.Since(t.lastTime.Load().(time.Time)) <= t.timeGap {
		return false
	}

	if t.autoUpdate {
		t.lastTime.Store(time.Now())
	}
	return true
}

/*
length:
-1, complete string.
0, empty string
>0 , length of characters at the header of the string.
*/
func SubStringFromBegin(str string, length int) string {
	if length == 0 || length < -1 {
		return ""
	}

	if length == -1 {
		return str
	}

	l := Min(len(str), length)
	if l != len(str) {
		return str[:l] + "..."
	}
	return str[:l]
}

/*
path exists in the system
return:
true/false - exists or not.
true/false - file or directory
error
*/
var PathExists = func(path string) (bool, bool, error) {
	fi, err := os.Stat(path)
	if err == nil {
		return true, !fi.IsDir(), nil
	}
	if os.IsNotExist(err) {
		return false, false, err
	}

	return false, false, err
}

func getSystemVariables(configFile string) (*mo_config.FrontendParameters, error) {
	sv := &mo_config.FrontendParameters{}
	var err error
	_, err = toml.DecodeFile(configFile, sv)
	if err != nil {
		return nil, err
	}
	return sv, err
}

func getParameterUnit(configFile string, eng engine.Engine, txnClient TxnClient) (*mo_config.ParameterUnit, error) {
	sv, err := getSystemVariables(configFile)
	if err != nil {
		return nil, err
	}
	logutil.Info("Using Dump Storage Engine and Cluster Nodes.")
	pu := mo_config.NewParameterUnit(sv, eng, txnClient, engine.Nodes{})

	return pu, nil
}

// WildcardMatch implements wildcard pattern match algorithm.
// pattern and target are ascii characters
// TODO: add \_ and \%
func WildcardMatch(pattern, target string) bool {
	var p = 0
	var t = 0
	var positionOfPercentPlusOne int = -1
	var positionOfTargetEncounterPercent int = -1
	plen := len(pattern)
	tlen := len(target)
	for t < tlen {
		//%
		if p < plen && pattern[p] == '%' {
			p++
			positionOfPercentPlusOne = p
			if p >= plen {
				//pattern end with %
				return true
			}
			//means % matches empty
			positionOfTargetEncounterPercent = t
		} else if p < plen && (pattern[p] == '_' || pattern[p] == target[t]) { //match or _
			p++
			t++
		} else {
			if positionOfPercentPlusOne == -1 {
				//have not matched a %
				return false
			}
			if positionOfTargetEncounterPercent == -1 {
				return false
			}
			//backtrace to last % position + 1
			p = positionOfPercentPlusOne
			//means % matches multiple characters
			positionOfTargetEncounterPercent++
			t = positionOfTargetEncounterPercent
		}
	}
	//skip %
	for p < plen && pattern[p] == '%' {
		p++
	}
	return p >= plen
}

// getExprValue executes the expression and returns the value.
func getExprValue(e tree.Expr, ses *Session) (interface{}, error) {
	/*
		CORNER CASE:
			SET character_set_results = utf8; // e = tree.UnresolvedName{'utf8'}.

			tree.UnresolvedName{'utf8'} can not be resolved as the column of some table.
	*/
	switch v := e.(type) {
	case *tree.UnresolvedName:
		// set @a = on, type of a is bool.
		return v.Parts[0], nil
	}

	var err error

	table := &tree.TableName{}
	table.ObjectName = "dual"

	//1.composite the 'select (expr) from dual'
	compositedSelect := &tree.Select{
		Select: &tree.SelectClause{
			Exprs: tree.SelectExprs{
				tree.SelectExpr{
					Expr: e,
				},
			},
			From: &tree.From{
				Tables: tree.TableExprs{
					&tree.JoinTableExpr{
						JoinType: tree.JOIN_TYPE_CROSS,
						Left: &tree.AliasedTableExpr{
							Expr: table,
						},
					},
				},
			},
		},
	}

	//2.run the select
	ctx := ses.GetRequestContext()

	//run the statement in the same session
	ses.ClearResultBatches()
	err = executeStmtInSameSession(ctx, ses, compositedSelect)
	if err != nil {
		return nil, err
	}

	batches := ses.GetResultBatches()
	if len(batches) == 0 {
		return nil, moerr.NewInternalError(ctx, "the expr %s does not generate a value", e.String())
	}

	if batches[0].VectorCount() > 1 {
		return nil, moerr.NewInternalError(ctx, "the expr %s generates multi columns value", e.String())
	}

	//evaluate the count of rows, the count of columns
	count := 0
	var resultVec *vector.Vector
	for _, b := range batches {
		if b.RowCount() == 0 {
			continue
		}
		count += b.RowCount()
		if count > 1 {
			return nil, moerr.NewInternalError(ctx, "the expr %s generates multi rows value", e.String())
		}
		if resultVec == nil && b.GetVector(0).Length() != 0 {
			resultVec = b.GetVector(0)
		}
	}

	if resultVec == nil {
		return nil, moerr.NewInternalError(ctx, "the expr %s does not generate a value", e.String())
	}

	// for the decimal type, we need the type of expr
	//!!!NOTE: the type here may be different from the one in the result vector.
	var planExpr *plan.Expr
	oid := resultVec.GetType().Oid
	if oid == types.T_decimal64 || oid == types.T_decimal128 {
		builder := plan2.NewQueryBuilder(plan.Query_SELECT, ses.GetTxnCompileCtx(), false)
		bindContext := plan2.NewBindContext(builder, nil)
		binder := plan2.NewSetVarBinder(builder, bindContext)
		planExpr, err = binder.BindExpr(e, 0, false)
		if err != nil {
			return nil, err
		}
	}

	return getValueFromVector(resultVec, ses, planExpr)
}

// only support single value and unary minus
func GetSimpleExprValue(e tree.Expr, ses *Session) (interface{}, error) {
	switch v := e.(type) {
	case *tree.UnresolvedName:
		// set @a = on, type of a is bool.
		return v.Parts[0], nil
	default:
		builder := plan2.NewQueryBuilder(plan.Query_SELECT, ses.GetTxnCompileCtx(), false)
		bindContext := plan2.NewBindContext(builder, nil)
		binder := plan2.NewSetVarBinder(builder, bindContext)
		planExpr, err := binder.BindExpr(e, 0, false)
		if err != nil {
			return nil, err
		}
		// set @a = 'on', type of a is bool. And mo cast rule does not fit set variable rule so delay to convert type.
		// Here the evalExpr may execute some function that needs engine.Engine.
		ses.txnCompileCtx.GetProcess().Ctx = context.WithValue(ses.txnCompileCtx.GetProcess().Ctx, defines.EngineKey{}, ses.storage)

		vec, err := colexec.EvalExpressionOnce(ses.txnCompileCtx.GetProcess(), planExpr, []*batch.Batch{batch.EmptyForConstFoldBatch})
		if err != nil {
			return nil, err
		}

		value, err := getValueFromVector(vec, ses, planExpr)
		vec.Free(ses.txnCompileCtx.GetProcess().Mp())
		return value, err
	}
}

func getValueFromVector(vec *vector.Vector, ses *Session, expr *plan2.Expr) (interface{}, error) {
	if vec.IsConstNull() || vec.GetNulls().Contains(0) {
		return nil, nil
	}
	switch vec.GetType().Oid {
	case types.T_bool:
		return vector.MustFixedCol[bool](vec)[0], nil
	case types.T_bit:
		return vector.MustFixedCol[uint64](vec)[0], nil
	case types.T_int8:
		return vector.MustFixedCol[int8](vec)[0], nil
	case types.T_int16:
		return vector.MustFixedCol[int16](vec)[0], nil
	case types.T_int32:
		return vector.MustFixedCol[int32](vec)[0], nil
	case types.T_int64:
		return vector.MustFixedCol[int64](vec)[0], nil
	case types.T_uint8:
		return vector.MustFixedCol[uint8](vec)[0], nil
	case types.T_uint16:
		return vector.MustFixedCol[uint16](vec)[0], nil
	case types.T_uint32:
		return vector.MustFixedCol[uint32](vec)[0], nil
	case types.T_uint64:
		return vector.MustFixedCol[uint64](vec)[0], nil
	case types.T_float32:
		return vector.MustFixedCol[float32](vec)[0], nil
	case types.T_float64:
		return vector.MustFixedCol[float64](vec)[0], nil
	case types.T_char, types.T_varchar, types.T_binary, types.T_varbinary, types.T_text, types.T_blob:
		return vec.GetStringAt(0), nil
	case types.T_array_float32:
		return vector.GetArrayAt[float32](vec, 0), nil
	case types.T_array_float64:
		return vector.GetArrayAt[float64](vec, 0), nil
	case types.T_decimal64:
		val := vector.GetFixedAt[types.Decimal64](vec, 0)
		return val.Format(expr.Typ.Scale), nil
	case types.T_decimal128:
		val := vector.GetFixedAt[types.Decimal128](vec, 0)
		return val.Format(expr.Typ.Scale), nil
	case types.T_json:
		val := vec.GetBytesAt(0)
		byteJson := types.DecodeJson(val)
		return byteJson.String(), nil
	case types.T_uuid:
		val := vector.MustFixedCol[types.Uuid](vec)[0]
		return val.ToString(), nil
	case types.T_date:
		val := vector.MustFixedCol[types.Date](vec)[0]
		return val.String(), nil
	case types.T_time:
		val := vector.MustFixedCol[types.Time](vec)[0]
		return val.String(), nil
	case types.T_datetime:
		val := vector.MustFixedCol[types.Datetime](vec)[0]
		return val.String(), nil
	case types.T_timestamp:
		val := vector.MustFixedCol[types.Timestamp](vec)[0]
		return val.String2(ses.GetTimeZone(), vec.GetType().Scale), nil
	case types.T_enum:
		return vector.MustFixedCol[types.Enum](vec)[0], nil
	default:
		return nil, moerr.NewInvalidArg(ses.GetRequestContext(), "variable type", vec.GetType().Oid.String())
	}
}

type statementStatus int

const (
	success statementStatus = iota
	fail
	sessionId = "session_id"

	txnId       = "txn_id"
	statementId = "statement_id"
)

func (s statementStatus) String() string {
	switch s {
	case success:
		return "success"
	case fail:
		return "fail"
	}
	return "running"
}

// logStatementStatus prints the status of the statement into the log.
func logStatementStatus(ctx context.Context, ses FeSession, stmt tree.Statement, status statementStatus, err error) {
	var stmtStr string
	stm := motrace.StatementFromContext(ctx)
	if stm == nil {
		fmtCtx := tree.NewFmtCtx(dialect.MYSQL)
		stmt.Format(fmtCtx)
		stmtStr = fmtCtx.String()
	} else {
		stmtStr = stm.Statement
	}
	logStatementStringStatus(ctx, ses, stmtStr, status, err)
}

func logStatementStringStatus(ctx context.Context, ses FeSession, stmtStr string, status statementStatus, err error) {
	str := SubStringFromBegin(stmtStr, int(getGlobalPu().SV.LengthOfQueryPrinted))
	outBytes, outPacket := ses.GetMysqlProtocol().CalculateOutTrafficBytes(true)
	if status == success {
		logDebug(ses, ses.GetDebugString(), "query trace status", logutil.ConnectionIdField(ses.GetConnectionID()), logutil.StatementField(str), logutil.StatusField(status.String()), trace.ContextField(ctx))
		err = nil // make sure: it is nil for EndStatement
	} else {
		logError(ses, ses.GetDebugString(), "query trace status", logutil.ConnectionIdField(ses.GetConnectionID()), logutil.StatementField(str), logutil.StatusField(status.String()), logutil.ErrorField(err), trace.ContextField(ctx))
	}

	// pls make sure: NO ONE use the ses.tStmt after EndStatement
	if !ses.IsBackgroundSession() {
		motrace.EndStatement(ctx, err, ses.SendRows(), outBytes, outPacket)
	}

	// need just below EndStatement
	ses.SetTStmt(nil)
}

var logger *log.MOLogger
var loggerOnce sync.Once

func getLogger() *log.MOLogger {
	loggerOnce.Do(initLogger)
	return logger
}

func initLogger() {
	rt := moruntime.ProcessLevelRuntime()
	if rt == nil {
		rt = moruntime.DefaultRuntime()
	}
	logger = rt.Logger().Named("frontend")
}

func appendSessionField(fields []zap.Field, ses FeSession) []zap.Field {
	if ses != nil {
		if ses.GetStmtInfo() != nil {
			fields = append(fields, zap.String(sessionId, uuid.UUID(ses.GetStmtInfo().SessionID).String()))
			fields = append(fields, zap.String(statementId, uuid.UUID(ses.GetStmtInfo().StatementID).String()))
			txnInfo := ses.GetTxnInfo()
			if txnInfo != "" {
				fields = append(fields, zap.String(txnId, txnInfo))
			}
		} else {
			fields = append(fields, zap.String(sessionId, uuid.UUID(ses.GetUUID()).String()))
		}
	}
	return fields
}

func logInfo(ses FeSession, info string, msg string, fields ...zap.Field) {
	if ses != nil && ses.GetTenantInfo() != nil && ses.GetTenantInfo().User == db_holder.MOLoggerUser {
		return
	}
	fields = append(fields, zap.String("session_info", info))
	fields = appendSessionField(fields, ses)
	getLogger().Log(msg, log.DefaultLogOptions().WithLevel(zap.InfoLevel).AddCallerSkip(1), fields...)
}

func logInfof(info string, msg string, fields ...zap.Field) {
	if logutil.GetSkip1Logger().Core().Enabled(zap.InfoLevel) {
		fields = append(fields, zap.String("session_info", info))
		getLogger().Log(msg, log.DefaultLogOptions().WithLevel(zap.InfoLevel).AddCallerSkip(1), fields...)
	}
}

func logDebug(ses FeSession, info string, msg string, fields ...zap.Field) {
	if ses != nil && ses.GetTenantInfo() != nil && ses.GetTenantInfo().User == db_holder.MOLoggerUser {
		return
	}
	fields = append(fields, zap.String("session_info", info))
	fields = appendSessionField(fields, ses)
	getLogger().Log(msg, log.DefaultLogOptions().WithLevel(zap.DebugLevel).AddCallerSkip(1), fields...)
}

func logError(ses FeSession, info string, msg string, fields ...zap.Field) {
	if ses != nil && ses.GetTenantInfo() != nil && ses.GetTenantInfo().User == db_holder.MOLoggerUser {
		return
	}
	fields = append(fields, zap.String("session_info", info))
	fields = appendSessionField(fields, ses)
	getLogger().Log(msg, log.DefaultLogOptions().WithLevel(zap.ErrorLevel).AddCallerSkip(1), fields...)
}

// todo: remove this function after all the logDebugf are replaced by logDebug
func logDebugf(info string, msg string, fields ...interface{}) {
	if logutil.GetSkip1Logger().Core().Enabled(zap.DebugLevel) {
		fields = append(fields, info)
		logutil.Debugf(msg+" %s", fields...)
	}
}

// isCmdFieldListSql checks the sql is the cmdFieldListSql or not.
func isCmdFieldListSql(sql string) bool {
	if len(sql) < cmdFieldListSqlLen {
		return false
	}
	prefix := sql[:cmdFieldListSqlLen]
	return strings.Compare(strings.ToLower(prefix), cmdFieldListSql) == 0
}

// makeCmdFieldListSql makes the internal CMD_FIELD_LIST sql
func makeCmdFieldListSql(query string) string {
	nullIdx := strings.IndexRune(query, rune(0))
	if nullIdx != -1 {
		query = query[:nullIdx]
	}
	return cmdFieldListSql + " " + query
}

// parseCmdFieldList parses the internal cmd field list
func parseCmdFieldList(ctx context.Context, sql string) (*InternalCmdFieldList, error) {
	if !isCmdFieldListSql(sql) {
		return nil, moerr.NewInternalError(ctx, "it is not the CMD_FIELD_LIST")
	}
	tableName := strings.TrimSpace(sql[len(cmdFieldListSql):])
	return &InternalCmdFieldList{tableName: tableName}, nil
}

func getVariableValue(varDefault interface{}) string {
	switch val := varDefault.(type) {
	case int64:
		return fmt.Sprintf("%d", val)
	case uint64:
		return fmt.Sprintf("%d", val)
	case int8:
		return fmt.Sprintf("%d", val)
	case float64:
		// 0.1 => 0.100000
		// 0.0000001 -> 1.000000e-7
		if val >= 1e-6 {
			return fmt.Sprintf("%.6f", val)
		} else {
			return fmt.Sprintf("%.6e", val)
		}
	case string:
		return val
	default:
		return ""
	}
}

func makeServerVersion(pu *mo_config.ParameterUnit, version string) string {
	return pu.SV.ServerVersionPrefix + version
}

func copyBytes(src []byte, needCopy bool) []byte {
	if needCopy {
		if len(src) > 0 {
			dst := make([]byte, len(src))
			copy(dst, src)
			return dst
		} else {
			return []byte{}
		}
	}
	return src
}

// getUserProfile returns the account, user, role of the account
func getUserProfile(account *TenantInfo) (string, string, string) {
	var (
		accountName string
		userName    string
		roleName    string
	)

	if account != nil {
		accountName = account.GetTenant()
		userName = account.GetUser()
		roleName = account.GetDefaultRole()
	} else {
		accountName = sysAccountName
		userName = rootName
		roleName = moAdminRoleName
	}
	return accountName, userName, roleName
}

// RewriteError rewrites the error info
func RewriteError(err error, username string) (uint16, string, string) {
	if err == nil {
		return moerr.ER_INTERNAL_ERROR, "", ""
	}
	var errorCode uint16
	var sqlState string
	var msg string

	errMsg := strings.ToLower(err.Error())
	if needConvertedToAccessDeniedError(errMsg) {
		failed := moerr.MysqlErrorMsgRefer[moerr.ER_ACCESS_DENIED_ERROR]
		if len(username) > 0 {
			tipsFormat := "Access denied for user %s. %s"
			msg = fmt.Sprintf(tipsFormat, getUserPart(username), err.Error())
		} else {
			msg = err.Error()
		}
		errorCode = failed.ErrorCode
		sqlState = failed.SqlStates[0]
	} else {
		//Reference To : https://github.com/matrixorigin/matrixone/pull/12396/files#r1374443578
		switch errImpl := err.(type) {
		case *moerr.Error:
			if errImpl.MySQLCode() != moerr.ER_UNKNOWN_ERROR {
				errorCode = errImpl.MySQLCode()
			} else {
				errorCode = errImpl.ErrorCode()
			}
			msg = err.Error()
			sqlState = errImpl.SqlState()
		default:
			failed := moerr.MysqlErrorMsgRefer[moerr.ER_INTERNAL_ERROR]
			msg = err.Error()
			errorCode = failed.ErrorCode
			sqlState = failed.SqlStates[0]
		}

	}
	return errorCode, sqlState, msg
}

func needConvertedToAccessDeniedError(errMsg string) bool {
	if strings.Contains(errMsg, "check password failed") ||
		/*
			following two cases are suggested by the peers from the mo cloud team.
			we keep the consensus with them.
		*/
		strings.Contains(errMsg, "suspended") ||
		strings.Contains(errMsg, "source address") &&
			strings.Contains(errMsg, "is not authorized") {
		return true
	}
	return false
}

const (
	quitStr = "MysqlClientQuit"
)

// makeExecuteSql appends the PREPARE sql and its values of parameters for the EXECUTE statement.
// Format 1: execute ... using ...
// execute.... // prepare stmt1 from .... ; set var1 = val1 ; set var2 = val2 ;
// Format 2: COM_STMT_EXECUTE
// execute.... // prepare stmt1 from .... ; param0 ; param1 ...
func makeExecuteSql(ses *Session, stmt tree.Statement) string {
	if ses == nil || stmt == nil {
		return ""
	}
	preSql := ""
	bb := &strings.Builder{}
	//fill prepare parameters
	switch t := stmt.(type) {
	case *tree.Execute:
		name := string(t.Name)
		prepareStmt, err := ses.GetPrepareStmt(name)
		if err != nil || prepareStmt == nil {
			break
		}
		preSql = strings.TrimSpace(prepareStmt.Sql)
		bb.WriteString(preSql)
		bb.WriteString(" ; ")
		if len(t.Variables) != 0 {
			//for EXECUTE ... USING statement. append variables if there is.
			//get SET VAR sql
			setVarSqls := make([]string, len(t.Variables))
			for i, v := range t.Variables {
				_, userVal, err := ses.GetUserDefinedVar(v.Name)
				if err == nil && userVal != nil && len(userVal.Sql) != 0 {
					setVarSqls[i] = userVal.Sql
				}
			}
			bb.WriteString(strings.Join(setVarSqls, " ; "))
		} else if prepareStmt.params != nil {
			//for COM_STMT_EXECUTE
			//get value of parameters
			paramCnt := prepareStmt.params.Length()
			paramValues := make([]string, paramCnt)
			vs := vector.MustFixedCol[types.Varlena](prepareStmt.params)
			for i := 0; i < paramCnt; i++ {
				isNull := prepareStmt.params.GetNulls().Contains(uint64(i))
				if isNull {
					paramValues[i] = "NULL"
				} else {
					paramValues[i] = vs[i].GetString(prepareStmt.params.GetArea())
				}
			}
			bb.WriteString(strings.Join(paramValues, " ; "))
		}
	default:
		return ""
	}
	return bb.String()
}

func mysqlColDef2PlanResultColDef(mr *MysqlResultSet) *plan.ResultColDef {
	if mr == nil {
		return nil
	}

	resultCols := make([]*plan.ColDef, len(mr.Columns))
	for i, col := range mr.Columns {
		resultCols[i] = &plan.ColDef{
			Name: col.Name(),
		}
		switch col.ColumnType() {
		case defines.MYSQL_TYPE_VAR_STRING:
			resultCols[i].Typ = plan.Type{
				Id: int32(types.T_varchar),
			}
		case defines.MYSQL_TYPE_LONG:
			resultCols[i].Typ = plan.Type{
				Id: int32(types.T_int32),
			}
		case defines.MYSQL_TYPE_LONGLONG:
			resultCols[i].Typ = plan.Type{
				Id: int32(types.T_int64),
			}
		case defines.MYSQL_TYPE_DOUBLE:
			resultCols[i].Typ = plan.Type{
				Id: int32(types.T_float64),
			}
		case defines.MYSQL_TYPE_FLOAT:
			resultCols[i].Typ = plan.Type{
				Id: int32(types.T_float32),
			}
		case defines.MYSQL_TYPE_DATE:
			resultCols[i].Typ = plan.Type{
				Id: int32(types.T_date),
			}
		case defines.MYSQL_TYPE_TIME:
			resultCols[i].Typ = plan.Type{
				Id: int32(types.T_time),
			}
		case defines.MYSQL_TYPE_DATETIME:
			resultCols[i].Typ = plan.Type{
				Id: int32(types.T_datetime),
			}
		case defines.MYSQL_TYPE_TIMESTAMP:
			resultCols[i].Typ = plan.Type{
				Id: int32(types.T_timestamp),
			}
		default:
			panic(fmt.Sprintf("unsupported mysql type %d", col.ColumnType()))
		}
	}
	return &plan.ResultColDef{
		ResultCols: resultCols,
	}
}

// errCodeRollbackWholeTxn denotes that the error code
// that should rollback the whole txn
var errCodeRollbackWholeTxn = map[uint16]bool{
	moerr.ErrDeadLockDetected:     false,
	moerr.ErrLockTableBindChanged: false,
	moerr.ErrLockTableNotFound:    false,
	moerr.ErrDeadlockCheckBusy:    false,
	moerr.ErrLockConflict:         false,
}

func isErrorRollbackWholeTxn(inputErr error) bool {
	if inputErr == nil {
		return false
	}
	me, ok := inputErr.(*moerr.Error)
	if !ok {
		// This is not a moerr
		return false
	}
	if _, has := errCodeRollbackWholeTxn[me.ErrorCode()]; has {
		return true
	}
	return false
}

func getRandomErrorRollbackWholeTxn() error {
	rand.NewSource(time.Now().UnixNano())
	x := rand.Intn(len(errCodeRollbackWholeTxn))
	arr := make([]uint16, 0, len(errCodeRollbackWholeTxn))
	for k := range errCodeRollbackWholeTxn {
		arr = append(arr, k)
	}
	switch arr[x] {
	case moerr.ErrDeadLockDetected:
		return moerr.NewDeadLockDetectedNoCtx()
	case moerr.ErrLockTableBindChanged:
		return moerr.NewLockTableBindChangedNoCtx()
	case moerr.ErrLockTableNotFound:
		return moerr.NewLockTableNotFoundNoCtx()
	case moerr.ErrDeadlockCheckBusy:
		return moerr.NewDeadlockCheckBusyNoCtx()
	case moerr.ErrLockConflict:
		return moerr.NewLockConflictNoCtx()
	default:
		panic(fmt.Sprintf("usp error code %d", arr[x]))
	}
}

<<<<<<< HEAD
func skipClientQuit(info string) bool {
	return strings.Contains(info, quitStr)
}

// UserInput
// normally, just use the sql.
// for some special statement, like 'set_var', we need to use the stmt.
// if the stmt is not nil, we neglect the sql.
type UserInput struct {
	sql           string
	stmt          tree.Statement
	sqlSourceType []string
}

func (ui *UserInput) getSql() string {
	return ui.sql
}

// getStmt if the stmt is not nil, we neglect the sql.
func (ui *UserInput) getStmt() tree.Statement {
	return ui.stmt
}

func (ui *UserInput) getSqlSourceTypes() []string {
	return ui.sqlSourceType
}

// isInternal return true if the stmt is not nil.
// it means the statement is not from any client.
// currently, we use it to handle the 'set_var' statement.
func (ui *UserInput) isInternal() bool {
	return ui.getStmt() != nil
}

func (ui *UserInput) genSqlSourceType(ses FeSession) {
	sql := ui.getSql()
	ui.sqlSourceType = nil
	if ui.getStmt() != nil {
		ui.sqlSourceType = append(ui.sqlSourceType, constant.InternalSql)
		return
	}
	tenant := ses.GetTenantInfo()
	if tenant == nil || strings.HasPrefix(sql, cmdFieldListSql) {
		ui.sqlSourceType = append(ui.sqlSourceType, constant.InternalSql)
		return
	}
	flag, _, _ := isSpecialUser(tenant.User)
	if flag {
		ui.sqlSourceType = append(ui.sqlSourceType, constant.InternalSql)
		return
	}
	if tenant.Tenant == sysAccountName && tenant.User == "internal" {
		ui.sqlSourceType = append(ui.sqlSourceType, constant.InternalSql)
		return
	}
	for len(sql) > 0 {
		p1 := strings.Index(sql, "/*")
		p2 := strings.Index(sql, "*/")
		if p1 < 0 || p2 < 0 || p2 <= p1+1 {
			ui.sqlSourceType = append(ui.sqlSourceType, constant.ExternSql)
			return
		}
		source := strings.TrimSpace(sql[p1+2 : p2])
		if source == cloudUserTag {
			ui.sqlSourceType = append(ui.sqlSourceType, constant.CloudUserSql)
		} else if source == cloudNoUserTag {
			ui.sqlSourceType = append(ui.sqlSourceType, constant.CloudNoUserSql)
		} else if source == saveResultTag {
			ui.sqlSourceType = append(ui.sqlSourceType, constant.CloudUserSql)
		} else {
			ui.sqlSourceType = append(ui.sqlSourceType, constant.ExternSql)
		}
		sql = sql[p2+2:]
	}
}

func (ui *UserInput) getSqlSourceType(i int) string {
	sqlType := constant.ExternSql
	if i < len(ui.sqlSourceType) {
		sqlType = ui.sqlSourceType[i]
	}
	return sqlType
=======
func unboxExprStr(ctx context.Context, expr tree.Expr) (string, error) {
	if e, ok := expr.(*tree.NumVal); ok && e.ValType == tree.P_char {
		return e.OrigString(), nil
	}
	return "", moerr.NewInternalError(ctx, "invalid expr type")
}

type strParamBinder struct {
	ctx    context.Context
	params *vector.Vector
	err    error
}

func (b *strParamBinder) bind(e tree.Expr) string {
	if b.err != nil {
		return ""
	}

	switch val := e.(type) {
	case *tree.NumVal:
		return val.OrigString()
	case *tree.ParamExpr:
		return b.params.GetStringAt(val.Offset - 1)
	default:
		b.err = moerr.NewInternalError(b.ctx, "invalid params type %T", e)
		return ""
	}
}

func (b *strParamBinder) bindIdentStr(ident *tree.AccountIdentified) string {
	if b.err != nil {
		return ""
	}

	switch ident.Typ {
	case tree.AccountIdentifiedByPassword,
		tree.AccountIdentifiedWithSSL:
		return b.bind(ident.Str)
	default:
		return ""
	}
>>>>>>> 79a9e668
}<|MERGE_RESOLUTION|>--- conflicted
+++ resolved
@@ -884,7 +884,6 @@
 	}
 }
 
-<<<<<<< HEAD
 func skipClientQuit(info string) bool {
 	return strings.Contains(info, quitStr)
 }
@@ -967,7 +966,8 @@
 		sqlType = ui.sqlSourceType[i]
 	}
 	return sqlType
-=======
+}
+
 func unboxExprStr(ctx context.Context, expr tree.Expr) (string, error) {
 	if e, ok := expr.(*tree.NumVal); ok && e.ValType == tree.P_char {
 		return e.OrigString(), nil
@@ -1009,5 +1009,4 @@
 	default:
 		return ""
 	}
->>>>>>> 79a9e668
 }