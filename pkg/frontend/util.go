// Copyright 2021 Matrix Origin
//
// Licensed under the Apache License, Version 2.0 (the "License");
// you may not use this file except in compliance with the License.
// You may obtain a copy of the License at
//
//      http://www.apache.org/licenses/LICENSE-2.0
//
// Unless required by applicable law or agreed to in writing, software
// distributed under the License is distributed on an "AS IS" BASIS,
// WITHOUT WARRANTIES OR CONDITIONS OF ANY KIND, either express or implied.
// See the License for the specific language governing permissions and
// limitations under the License.

package frontend

import (
	"bytes"
	"context"
	"encoding/json"
	"fmt"
	"github.com/matrixorigin/matrixone/pkg/common/moerr"
<<<<<<< HEAD
	"github.com/matrixorigin/matrixone/pkg/common/mpool"
	"github.com/matrixorigin/matrixone/pkg/container/batch"
	"github.com/matrixorigin/matrixone/pkg/container/vector"
	dumpUtils "github.com/matrixorigin/matrixone/pkg/vectorize/dump"
	"go/constant"
=======
	"github.com/matrixorigin/matrixone/pkg/container/batch"
	"github.com/matrixorigin/matrixone/pkg/container/nulls"
	"github.com/matrixorigin/matrixone/pkg/container/types"
	"github.com/matrixorigin/matrixone/pkg/container/vector"
	"github.com/matrixorigin/matrixone/pkg/sql/colexec"
	plan2 "github.com/matrixorigin/matrixone/pkg/sql/plan"
>>>>>>> 83cc16dc
	"os"
	"runtime"
	"strconv"
	"strings"
	"sync/atomic"
	"time"

	"github.com/BurntSushi/toml"

	mo_config "github.com/matrixorigin/matrixone/pkg/config"
	"github.com/matrixorigin/matrixone/pkg/logutil"
	"github.com/matrixorigin/matrixone/pkg/sql/parsers/dialect"
	"github.com/matrixorigin/matrixone/pkg/sql/parsers/tree"
	"github.com/matrixorigin/matrixone/pkg/util/trace"
	"github.com/matrixorigin/matrixone/pkg/vm/engine"
)

type CloseFlag struct {
	//closed flag
	closed uint32
}

// 1 for closed
// 0 for others
func (cf *CloseFlag) setClosed(value uint32) {
	atomic.StoreUint32(&cf.closed, value)
}

func (cf *CloseFlag) Open() {
	cf.setClosed(0)
}

func (cf *CloseFlag) Close() {
	cf.setClosed(1)
}

func (cf *CloseFlag) IsClosed() bool {
	return atomic.LoadUint32(&cf.closed) != 0
}

func (cf *CloseFlag) IsOpened() bool {
	return atomic.LoadUint32(&cf.closed) == 0
}

func Min(a int, b int) int {
	if a < b {
		return a
	} else {
		return b
	}
}

func MinInt64(a int64, b int64) int64 {
	if a < b {
		return a
	} else {
		return b
	}
}

func MinUint64(a uint64, b uint64) uint64 {
	if a < b {
		return a
	} else {
		return b
	}
}

func Max(a int, b int) int {
	if a < b {
		return b
	} else {
		return a
	}
}

func MaxInt64(a int64, b int64) int64 {
	if a < b {
		return b
	} else {
		return a
	}
}

func MaxUint64(a uint64, b uint64) uint64 {
	if a < b {
		return b
	} else {
		return a
	}
}

type Uint64List []uint64

func (ul Uint64List) Len() int {
	return len(ul)
}

func (ul Uint64List) Less(i, j int) bool {
	return ul[i] < ul[j]
}

func (ul Uint64List) Swap(i, j int) {
	ul[i], ul[j] = ul[j], ul[i]
}

// GetRoutineId gets the routine id
func GetRoutineId() uint64 {
	data := make([]byte, 64)
	data = data[:runtime.Stack(data, false)]
	data = bytes.TrimPrefix(data, []byte("goroutine "))
	data = data[:bytes.IndexByte(data, ' ')]
	id, _ := strconv.ParseUint(string(data), 10, 64)
	return id
}

type DebugCounter struct {
	length  int
	counter []uint64
	Cf      CloseFlag
}

func NewDebugCounter(l int) *DebugCounter {
	return &DebugCounter{
		length:  l,
		counter: make([]uint64, l),
	}
}

func (dc *DebugCounter) Add(i int, v uint64) {
	atomic.AddUint64(&dc.counter[i], v)
}

func (dc *DebugCounter) Set(i int, v uint64) {
	atomic.StoreUint64(&dc.counter[i], v)
}

func (dc *DebugCounter) Get(i int) uint64 {
	return atomic.LoadUint64(&dc.counter[i])
}

func (dc *DebugCounter) Len() int {
	return dc.length
}

func (dc *DebugCounter) DCRoutine() {
	dc.Cf.Open()

	for dc.Cf.IsOpened() {
		for i := 0; i < dc.length; i++ {
			if i != 0 && i%8 == 0 {
				logutil.Infof("")
			}
			v := dc.Get(i)
			logutil.Infof("[%4d %4d]", i, v)
			dc.Set(i, 0)
		}
		logutil.Infof("")
		time.Sleep(5 * time.Second)
	}
}

const (
	TIMEOUT_TYPE_SECOND int = iota
	TIMEOUT_TYPE_MILLISECOND
)

type Timeout struct {
	//last record of the time
	lastTime atomic.Value //time.Time

	//period
	timeGap time.Duration

	//auto update
	autoUpdate bool
}

func NewTimeout(tg time.Duration, autoUpdateWhenChecked bool) *Timeout {
	ret := &Timeout{
		timeGap:    tg,
		autoUpdate: autoUpdateWhenChecked,
	}
	ret.lastTime.Store(time.Now())
	return ret
}

func (t *Timeout) UpdateTime(tn time.Time) {
	t.lastTime.Store(tn)
}

/*
----------+---------+------------------+--------

	lastTime     Now         lastTime + timeGap

return true  :  is timeout. the lastTime has been updated.
return false :  is not timeout. the lastTime has not been updated.
*/
func (t *Timeout) isTimeout() bool {
	if time.Since(t.lastTime.Load().(time.Time)) <= t.timeGap {
		return false
	}

	if t.autoUpdate {
		t.lastTime.Store(time.Now())
	}
	return true
}

/*
length:
-1, complete string.
0, empty string
>0 , length of characters at the header of the string.
*/
func SubStringFromBegin(str string, length int) string {
	if length == 0 || length < -1 {
		return ""
	}

	if length == -1 {
		return str
	}

	l := Min(len(str), length)
	if l != len(str) {
		return str[:l] + "..."
	}
	return str[:l]
}

/*
path exists in the system
return:
true/false - exists or not.
true/false - file or directory
error
*/
var PathExists = func(path string) (bool, bool, error) {
	fi, err := os.Stat(path)
	if err == nil {
		return true, !fi.IsDir(), nil
	}
	if os.IsNotExist(err) {
		return false, false, err
	}

	return false, false, err
}

/*
MakeDebugInfo prints bytes in multi-lines.
*/
func MakeDebugInfo(data []byte, bytesCount int, bytesPerLine int) string {
	if len(data) == 0 || bytesCount == 0 || bytesPerLine == 0 {
		return ""
	}
	pl := Min(bytesCount, len(data))
	ps := ""
	for i := 0; i < pl; i++ {
		if i > 0 && (i%bytesPerLine == 0) {
			ps += "\n"
		}
		if i%bytesPerLine == 0 {
			ps += fmt.Sprintf("%d", i/bytesPerLine) + " : "
		}
		ps += fmt.Sprintf("%02x ", data[i])
	}
	return ps
}

func getSystemVariables(configFile string) (*mo_config.FrontendParameters, error) {
	sv := &mo_config.FrontendParameters{}
	var err error
	_, err = toml.DecodeFile(configFile, sv)
	if err != nil {
		return nil, err
	}
	return sv, err
}

func getParameterUnit(configFile string, eng engine.Engine, txnClient TxnClient) (*mo_config.ParameterUnit, error) {
	sv, err := getSystemVariables(configFile)
	if err != nil {
		return nil, err
	}
	logutil.Info("Using Dump Storage Engine and Cluster Nodes.")
	pu := mo_config.NewParameterUnit(sv, eng, txnClient, engine.Nodes{})

	return pu, nil
}

// WildcardMatch implements wildcard pattern match algorithm.
// pattern and target are ascii characters
// TODO: add \_ and \%
func WildcardMatch(pattern, target string) bool {
	var p = 0
	var t = 0
	var positionOfPercentPlusOne int = -1
	var positionOfTargetEncounterPercent int = -1
	plen := len(pattern)
	tlen := len(target)
	for t < tlen {
		//%
		if p < plen && pattern[p] == '%' {
			p++
			positionOfPercentPlusOne = p
			if p >= plen {
				//pattern end with %
				return true
			}
			//means % matches empty
			positionOfTargetEncounterPercent = t
		} else if p < plen && (pattern[p] == '_' || pattern[p] == target[t]) { //match or _
			p++
			t++
		} else {
			if positionOfPercentPlusOne == -1 {
				//have not matched a %
				return false
			}
			if positionOfTargetEncounterPercent == -1 {
				return false
			}
			//backtrace to last % position + 1
			p = positionOfPercentPlusOne
			//means % matches multiple characters
			positionOfTargetEncounterPercent++
			t = positionOfTargetEncounterPercent
		}
	}
	//skip %
	for p < plen && pattern[p] == '%' {
		p++
	}
	return p >= plen
}

// only support single value and unary minus
func GetSimpleExprValue(e tree.Expr) (interface{}, error) {
	switch v := e.(type) {
	case *tree.UnresolvedName:
		// set @a = on, type of a is bool.
		return v.Parts[0], nil
	default:
		binder := plan2.NewDefaultBinder(nil, nil, nil, nil)
		planExpr, err := binder.BindExpr(e, 0, false)
		if err != nil {
			return nil, err
		}
		// set @a = 'on', type of a is bool. And mo cast rule does not fit set variable rule so delay to convert type.
		bat := batch.NewWithSize(0)
		bat.Zs = []int64{1}
		vec, err := colexec.EvalExpr(bat, nil, planExpr)
		if err != nil {
			return nil, err
		}
		return getValueFromVector(vec)
	}
}

func getValueFromVector(vec *vector.Vector) (interface{}, error) {
	if nulls.Any(vec.Nsp) {
		return nil, nil
	}
	switch vec.Typ.Oid {
	case types.T_bool:
		return vector.GetValueAt[bool](vec, 0), nil
	case types.T_int8:
		return vector.GetValueAt[int8](vec, 0), nil
	case types.T_int16:
		return vector.GetValueAt[int16](vec, 0), nil
	case types.T_int32:
		return vector.GetValueAt[int32](vec, 0), nil
	case types.T_int64:
		return vector.GetValueAt[int64](vec, 0), nil
	case types.T_uint8:
		return vector.GetValueAt[uint8](vec, 0), nil
	case types.T_uint16:
		return vector.GetValueAt[uint16](vec, 0), nil
	case types.T_uint32:
		return vector.GetValueAt[uint32](vec, 0), nil
	case types.T_uint64:
		return vector.GetValueAt[uint64](vec, 0), nil
	case types.T_float32:
		return vector.GetValueAt[float32](vec, 0), nil
	case types.T_float64:
		return vector.GetValueAt[float64](vec, 0), nil
	case types.T_char, types.T_varchar:
		return vec.GetString(0), nil
	case types.T_decimal64:
		val := vector.GetValueAt[types.Decimal64](vec, 0)
		return val.String(), nil
	case types.T_decimal128:
		val := vector.GetValueAt[types.Decimal128](vec, 0)
		return val.String(), nil
	default:
		return nil, moerr.NewInvalidArg("variable type", vec.Typ.Oid.String())
	}
}

type statementStatus int

const (
	success statementStatus = iota
	fail
)

func (s statementStatus) String() string {
	switch s {
	case success:
		return "success"
	case fail:
		return "fail"
	}
	return "running"
}

// logStatementStatus prints the status of the statement into the log.
func logStatementStatus(ctx context.Context, ses *Session, stmt tree.Statement, status statementStatus, err error) {
	var stmtStr string
	stm := trace.StatementFromContext(ctx)
	if stm == nil {
		fmtCtx := tree.NewFmtCtx(dialect.MYSQL)
		stmt.Format(fmtCtx)
		stmtStr = fmtCtx.String()
	} else {
		stmtStr = stm.Statement
	}
	logStatementStringStatus(ctx, ses, stmtStr, status, err)
}

func logStatementStringStatus(ctx context.Context, ses *Session, stmtStr string, status statementStatus, err error) {
	str := SubStringFromBegin(stmtStr, int(ses.GetParameterUnit().SV.LengthOfQueryPrinted))
	if status == success {
		logutil.Info("query trace status", logutil.ConnectionIdField(ses.GetConnectionID()), logutil.StatementField(str), logutil.StatusField(status.String()))
	} else {
		logutil.Error("query trace status", logutil.ConnectionIdField(ses.GetConnectionID()), logutil.StatementField(str), logutil.StatusField(status.String()), logutil.ErrorField(err))
	}
}

func FileExists(path string) (bool, error) {
	_, err := os.Stat(path)
	if err == nil {
		return true, nil
	}
	if os.IsNotExist(err) {
		return false, nil
	}
	return false, err
}

func getTableMeta(tblName string, tableDefs []engine.TableDef) ([]string, string, string, error) {
	var (
		attrs   = make([]string, 0, len(tableDefs))
		tblDDL  string
		viewDDL string
	)
	first := true
	for _, tblDef := range tableDefs {
		switch def := tblDef.(type) {
		case *engine.AttributeDef:
			if def.Attr.IsHidden || def.Attr.IsRowId {
				continue
			}
			attrs = append(attrs, def.Attr.Name)
			if !first {
				tblDDL += ","
			}
			first = false
			tblDDL += fmt.Sprintf("\n  `%s` %s", def.Attr.Name, def.Attr.Type.String())
			if def.Attr.AutoIncrement {
				tblDDL += " AUTO_INCREMENT"
			}
			if def.Attr.Default != nil {
				if def.Attr.Default.NullAbility { //TODO support other case
					tblDDL += fmt.Sprintf(" DEFAULT NULL")
				}
			}
			if def.Attr.OnUpdate != nil { //TODO support on update
				return nil, "", "", moerr.NewNotSupported("on update")
			}
			if def.Attr.Comment != "" {
				tblDDL += fmt.Sprintf(" COMMENT '%s'", def.Attr.Comment)
			}

		case *engine.CommentDef:
			tblDDL += fmt.Sprintf(",\n  COMMENT '%s'", def.Comment)
		case *engine.IndexTableDef:
			tblDDL += fmt.Sprintf(",\n  %s `%s` (`%s`)", def.Typ.ToString(), def.Name, strings.Join(def.ColNames, "`,`"))
		case *engine.PrimaryIndexDef:
			tblDDL += fmt.Sprintf(",\n  PRIMARY KEY (`%s`)", strings.Join(def.Names, "`,`"))
		case *engine.ViewDef:
			view := struct {
				Stmt            string
				DefaultDatabase string
			}{}
			if err := json.Unmarshal([]byte(def.View), &view); err != nil {
				return nil, "", "", moerr.NewInternalError("unmarshal view failed. error:%v", err)
			}
			viewDDL = fmt.Sprintf("DROP VIEW IF EXISTS `%s`;\n\nCREATE VIEW `%s` AS %s", tblName, tblName, view.Stmt)
			break //TODO check
		case *engine.ComputeIndexDef, *engine.PartitionDef: //TODO support
			return nil, "", "", moerr.NewNotSupported("compute index, partition")
		case *engine.PropertiesDef: //TODO support
			fmt.Println(def)

		default:
			return nil, "", "", moerr.NewInternalError("unsupported table def %T", tblDef)
		}
	}
	if len(viewDDL) == 0 {
		tblDDL = fmt.Sprintf("DROP TABLE IF EXISTS `%s`;\n\nCREATE TABLE `%s` (%s", tblName, tblName, tblDDL)
	}
	return attrs, tblDDL, viewDDL, nil
}

func convertValueBat2Str(bat *batch.Batch, mp *mpool.MPool) (*batch.Batch, error) {
	var err error
	rbat := batch.NewWithSize(bat.VectorCount())
	rbat.InitZsOne(bat.Length())
	defer func() {
		if err != nil && rbat != nil {
			rbat.Clean(mp)
		}
	}()
	for i := 0; i < rbat.VectorCount(); i++ {
		rbat.Vecs[i] = vector.New(types.Type{Oid: types.T_varchar}) //TODO: check size
		rs := make([]string, bat.Length())
		switch bat.Vecs[i].Typ.Oid {
		case types.T_int8:
			xs := vector.MustTCols[int8](bat.Vecs[i])
			rs, err = dumpUtils.ParseSigned(xs, bat.GetVector(int32(i)).GetNulls(), rs)
		case types.T_int16:
			xs := vector.MustTCols[int16](bat.Vecs[i])
			rs, err = dumpUtils.ParseSigned(xs, bat.GetVector(int32(i)).GetNulls(), rs)
		case types.T_int32:
			xs := vector.MustTCols[int32](bat.Vecs[i])
			rs, err = dumpUtils.ParseSigned(xs, bat.GetVector(int32(i)).GetNulls(), rs)
		case types.T_int64:
			xs := vector.MustTCols[int64](bat.Vecs[i])
			rs, err = dumpUtils.ParseSigned(xs, bat.GetVector(int32(i)).GetNulls(), rs)

		case types.T_uint8:
			xs := vector.MustTCols[uint8](bat.Vecs[i])
			rs, err = dumpUtils.ParseUnsigned(xs, bat.GetVector(int32(i)).GetNulls(), rs)
		case types.T_uint16:
			xs := vector.MustTCols[uint16](bat.Vecs[i])
			rs, err = dumpUtils.ParseUnsigned(xs, bat.GetVector(int32(i)).GetNulls(), rs)
		case types.T_uint32:
			xs := vector.MustTCols[uint32](bat.Vecs[i])
			rs, err = dumpUtils.ParseUnsigned(xs, bat.GetVector(int32(i)).GetNulls(), rs)

		case types.T_uint64:
			xs := vector.MustTCols[uint64](bat.Vecs[i])
			rs, err = dumpUtils.ParseUnsigned(xs, bat.GetVector(int32(i)).GetNulls(), rs)
		case types.T_float32:
			xs := vector.MustTCols[float32](bat.Vecs[i])
			rs, err = dumpUtils.ParseFloats(xs, bat.GetVector(int32(i)).GetNulls(), rs)
		case types.T_float64:
			xs := vector.MustTCols[float64](bat.Vecs[i])
			rs, err = dumpUtils.ParseFloats(xs, bat.GetVector(int32(i)).GetNulls(), rs)
		case types.T_decimal64:
			xs := vector.MustTCols[types.Decimal64](bat.Vecs[i])
			rs, err = dumpUtils.ParseQuoted(xs, bat.GetVector(int32(i)).GetNulls(), rs, dumpUtils.DefaultParser[types.Decimal64])
		case types.T_decimal128:
			xs := vector.MustTCols[types.Decimal128](bat.Vecs[i])
			rs, err = dumpUtils.ParseQuoted(xs, bat.GetVector(int32(i)).GetNulls(), rs, dumpUtils.DefaultParser[types.Decimal128])
		case types.T_char, types.T_varchar, types.T_blob:
			xs := vector.MustStrCols(bat.Vecs[i])
			rs, err = dumpUtils.ParseQuoted(xs, bat.GetVector(int32(i)).GetNulls(), rs, dumpUtils.DefaultParser[string])
		case types.T_json:
			xs := vector.MustBytesCols(bat.Vecs[i])
			rs, err = dumpUtils.ParseQuoted(xs, bat.GetVector(int32(i)).GetNulls(), rs, dumpUtils.JsonParser)

		case types.T_timestamp:
			xs := vector.MustTCols[types.Timestamp](bat.Vecs[i])
			rs, err = dumpUtils.ParseQuoted(xs, bat.GetVector(int32(i)).GetNulls(), rs, dumpUtils.DefaultParser[types.Timestamp])
		case types.T_datetime:
			xs := vector.MustTCols[types.Datetime](bat.Vecs[i])
			rs, err = dumpUtils.ParseQuoted(xs, bat.GetVector(int32(i)).GetNulls(), rs, dumpUtils.DefaultParser[types.Datetime])
		case types.T_date:
			xs := vector.MustTCols[types.Date](bat.Vecs[i])
			rs, err = dumpUtils.ParseQuoted(xs, bat.GetVector(int32(i)).GetNulls(), rs, dumpUtils.DefaultParser[types.Date])
		default:
			err = moerr.NewNotSupported("type %v", bat.Vecs[i].Typ.String())
		}
		if err != nil {
			return nil, err
		}
		for j := 0; j < len(rs); j++ {
			err = rbat.Vecs[i].Append([]byte(rs[j]), false, mp)
			if err != nil {
				return nil, err
			}
		}
	}
	rbat.InitZsOne(bat.Length())
	return rbat, nil
}

//func newDupFile()  {
//
//}<|MERGE_RESOLUTION|>--- conflicted
+++ resolved
@@ -20,21 +20,16 @@
 	"encoding/json"
 	"fmt"
 	"github.com/matrixorigin/matrixone/pkg/common/moerr"
-<<<<<<< HEAD
 	"github.com/matrixorigin/matrixone/pkg/common/mpool"
-	"github.com/matrixorigin/matrixone/pkg/container/batch"
-	"github.com/matrixorigin/matrixone/pkg/container/vector"
-	dumpUtils "github.com/matrixorigin/matrixone/pkg/vectorize/dump"
-	"go/constant"
-=======
 	"github.com/matrixorigin/matrixone/pkg/container/batch"
 	"github.com/matrixorigin/matrixone/pkg/container/nulls"
 	"github.com/matrixorigin/matrixone/pkg/container/types"
 	"github.com/matrixorigin/matrixone/pkg/container/vector"
 	"github.com/matrixorigin/matrixone/pkg/sql/colexec"
 	plan2 "github.com/matrixorigin/matrixone/pkg/sql/plan"
->>>>>>> 83cc16dc
+	dumpUtils "github.com/matrixorigin/matrixone/pkg/vectorize/dump"
 	"os"
+	"path/filepath"
 	"runtime"
 	"strconv"
 	"strings"
@@ -476,7 +471,7 @@
 	}
 }
 
-func FileExists(path string) (bool, error) {
+func fileExists(path string) (bool, error) {
 	_, err := os.Stat(path)
 	if err == nil {
 		return true, nil
@@ -535,7 +530,7 @@
 			if err := json.Unmarshal([]byte(def.View), &view); err != nil {
 				return nil, "", "", moerr.NewInternalError("unmarshal view failed. error:%v", err)
 			}
-			viewDDL = fmt.Sprintf("DROP VIEW IF EXISTS `%s`;\n\nCREATE VIEW `%s` AS %s", tblName, tblName, view.Stmt)
+			viewDDL = fmt.Sprintf("DROP VIEW IF EXISTS `%s`;\n\nCREATE VIEW `%s` AS %s;\n", tblName, tblName, view.Stmt)
 			break //TODO check
 		case *engine.ComputeIndexDef, *engine.PartitionDef: //TODO support
 			return nil, "", "", moerr.NewNotSupported("compute index, partition")
@@ -636,6 +631,59 @@
 	return rbat, nil
 }
 
-//func newDupFile()  {
-//
-//}+func genDumpFileName(outfile string, idx int64) string {
+	path := filepath.Dir(outfile)
+	filename := strings.Split(filepath.Base(outfile), ".")
+	if len(filename) == 1 {
+		filename = append(filename, "sql")
+	}
+	base, extend := strings.Join(filename[:len(filename)-1], ""), filename[len(filename)-1]
+	return filepath.Join(path, fmt.Sprintf("%s_%d.%s", base, idx, extend))
+}
+
+func createDumpFile(filename string) (*os.File, error) {
+	exists, err := fileExists(filename)
+	if err != nil {
+		return nil, err
+	}
+	if exists {
+		return nil, moerr.NewFileAlreadyExists(filename)
+	}
+
+	ret, err := os.Create(filename)
+	if err != nil {
+		return nil, err
+	}
+	return ret, nil
+}
+
+func writeDump2File(buf *bytes.Buffer, dump *tree.Dump, f *os.File, curFileIdx, curFileSize int64) (ret *os.File, newFileIdx, newFileSize int64, err error) {
+	if dump.MaxFileSize > 0 && int64(buf.Len()) > dump.MaxFileSize {
+		err = moerr.NewInternalError("dump: data in db is too large,please set a larger max_file_size")
+		return
+	}
+	if dump.MaxFileSize > 0 && curFileSize+int64(buf.Len()) > dump.MaxFileSize {
+		f.Close()
+		if curFileIdx == 1 {
+			os.Rename(dump.OutFile, genDumpFileName(dump.OutFile, curFileIdx))
+		}
+		newFileIdx = curFileIdx + 1
+		newFileSize = int64(buf.Len())
+		ret, err = createDumpFile(genDumpFileName(dump.OutFile, newFileIdx))
+		if err != nil {
+			return
+		}
+		_, err = buf.WriteTo(ret)
+		if err != nil {
+			return
+		}
+		buf.Reset()
+		return
+	}
+	_, err = buf.WriteTo(f)
+	if err != nil {
+		return
+	}
+	buf.Reset()
+	return f, curFileIdx, curFileSize + int64(buf.Len()), nil
+}