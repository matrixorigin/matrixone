--- conflicted
+++ resolved
@@ -329,17 +329,10 @@
 		return vec.GetString(0), nil
 	case types.T_decimal64:
 		val := vector.GetValueAt[types.Decimal64](vec, 0)
-<<<<<<< HEAD
-		return val.Format(vec.Typ.Scale), nil
-	case types.T_decimal128:
-		val := vector.GetValueAt[types.Decimal128](vec, 0)
-		return val.Format(vec.Typ.Scale), nil
-=======
 		return plan2.MakePlan2Decimal64ExprWithType(val, plan2.DeepCopyTyp(expr.Typ)), nil
 	case types.T_decimal128:
 		val := vector.GetValueAt[types.Decimal128](vec, 0)
 		return plan2.MakePlan2Decimal128ExprWithType(val, plan2.DeepCopyTyp(expr.Typ)), nil
->>>>>>> 5d0debbe
 	case types.T_json:
 		val := vec.GetBytes(0)
 		byteJson := types.DecodeJson(val)
