// Copyright 2021 Matrix Origin
//
// Licensed under the Apache License, Version 2.0 (the "License");
// you may not use this file except in compliance with the License.
// You may obtain a copy of the License at
//
//      http://www.apache.org/licenses/LICENSE-2.0
//
// Unless required by applicable law or agreed to in writing, software
// distributed under the License is distributed on an "AS IS" BASIS,
// WITHOUT WARRANTIES OR CONDITIONS OF ANY KIND, either express or implied.
// See the License for the specific language governing permissions and
// limitations under the License.

package frontend

import (
	"bytes"
	"context"
	"encoding/hex"
	"fmt"
	"math/rand"
	"os"
	"runtime"
	"strconv"
	"strings"
	"sync"
	"sync/atomic"
	"time"

	"github.com/BurntSushi/toml"
	"github.com/google/uuid"
	"go.uber.org/zap"

	"github.com/matrixorigin/matrixone/pkg/container/nulls"

	"github.com/matrixorigin/matrixone/pkg/common/log"
	"github.com/matrixorigin/matrixone/pkg/common/moerr"
	"github.com/matrixorigin/matrixone/pkg/common/mpool"
	moruntime "github.com/matrixorigin/matrixone/pkg/common/runtime"
	mo_config "github.com/matrixorigin/matrixone/pkg/config"
	"github.com/matrixorigin/matrixone/pkg/container/batch"
	"github.com/matrixorigin/matrixone/pkg/container/types"
	"github.com/matrixorigin/matrixone/pkg/container/vector"
	"github.com/matrixorigin/matrixone/pkg/defines"
	"github.com/matrixorigin/matrixone/pkg/frontend/constant"
	"github.com/matrixorigin/matrixone/pkg/logutil"
	"github.com/matrixorigin/matrixone/pkg/pb/plan"
	"github.com/matrixorigin/matrixone/pkg/sql/colexec"
	"github.com/matrixorigin/matrixone/pkg/sql/parsers/dialect"
	"github.com/matrixorigin/matrixone/pkg/sql/parsers/tree"
	plan2 "github.com/matrixorigin/matrixone/pkg/sql/plan"
	"github.com/matrixorigin/matrixone/pkg/vm/engine"
	"github.com/matrixorigin/matrixone/pkg/vm/engine/memoryengine"
)

type CloseFlag struct {
	//closed flag
	closed uint32
}

// 1 for closed
// 0 for others
func (cf *CloseFlag) setClosed(value uint32) {
	atomic.StoreUint32(&cf.closed, value)
}

func (cf *CloseFlag) Open() {
	cf.setClosed(0)
}

func (cf *CloseFlag) Close() {
	cf.setClosed(1)
}

func (cf *CloseFlag) IsClosed() bool {
	return atomic.LoadUint32(&cf.closed) != 0
}

func (cf *CloseFlag) IsOpened() bool {
	return atomic.LoadUint32(&cf.closed) == 0
}

func Min(a int, b int) int {
	if a < b {
		return a
	} else {
		return b
	}
}

func Max(a int, b int) int {
	if a < b {
		return b
	} else {
		return a
	}
}

// GetRoutineId gets the routine id
func GetRoutineId() uint64 {
	data := make([]byte, 64)
	data = data[:runtime.Stack(data, false)]
	data = bytes.TrimPrefix(data, []byte("goroutine "))
	data = data[:bytes.IndexByte(data, ' ')]
	id, _ := strconv.ParseUint(string(data), 10, 64)
	return id
}

type Timeout struct {
	//last record of the time
	lastTime atomic.Value //time.Time

	//period
	timeGap time.Duration

	//auto update
	autoUpdate bool
}

func NewTimeout(tg time.Duration, autoUpdateWhenChecked bool) *Timeout {
	ret := &Timeout{
		timeGap:    tg,
		autoUpdate: autoUpdateWhenChecked,
	}
	ret.lastTime.Store(time.Now())
	return ret
}

func (t *Timeout) UpdateTime(tn time.Time) {
	t.lastTime.Store(tn)
}

/*
----------+---------+------------------+--------

	lastTime     Now         lastTime + timeGap

return true  :  is timeout. the lastTime has been updated.
return false :  is not timeout. the lastTime has not been updated.
*/
func (t *Timeout) isTimeout() bool {
	if time.Since(t.lastTime.Load().(time.Time)) <= t.timeGap {
		return false
	}

	if t.autoUpdate {
		t.lastTime.Store(time.Now())
	}
	return true
}

/*
length:
-1, complete string.
0, empty string
>0 , length of characters at the header of the string.
*/
func SubStringFromBegin(str string, length int) string {
	if length == 0 || length < -1 {
		return ""
	}

	if length == -1 {
		return str
	}

	l := Min(len(str), length)
	if l != len(str) {
		return str[:l] + "..."
	}
	return str[:l]
}

/*
path exists in the system
return:
true/false - exists or not.
true/false - file or directory
error
*/
var PathExists = func(path string) (bool, bool, error) {
	fi, err := os.Stat(path)
	if err == nil {
		return true, !fi.IsDir(), nil
	}
	if os.IsNotExist(err) {
		return false, false, err
	}

	return false, false, err
}

func getSystemVariables(configFile string) (*mo_config.FrontendParameters, error) {
	sv := &mo_config.FrontendParameters{}
	var err error
	_, err = toml.DecodeFile(configFile, sv)
	if err != nil {
		return nil, err
	}
	return sv, err
}

func getParameterUnit(configFile string, eng engine.Engine, txnClient TxnClient) (*mo_config.ParameterUnit, error) {
	sv, err := getSystemVariables(configFile)
	if err != nil {
		return nil, err
	}
	sv.SetDefaultValues()
	pu := mo_config.NewParameterUnit(sv, eng, txnClient, engine.Nodes{})

	return pu, nil
}

// WildcardMatch implements wildcard pattern match algorithm.
// pattern and target are ascii characters
// TODO: add \_ and \%
func WildcardMatch(pattern, target string) bool {
	var p = 0
	var t = 0
	var positionOfPercentPlusOne int = -1
	var positionOfTargetEncounterPercent int = -1
	plen := len(pattern)
	tlen := len(target)
	for t < tlen {
		//%
		if p < plen && pattern[p] == '%' {
			p++
			positionOfPercentPlusOne = p
			if p >= plen {
				//pattern end with %
				return true
			}
			//means % matches empty
			positionOfTargetEncounterPercent = t
		} else if p < plen && (pattern[p] == '_' || pattern[p] == target[t]) { //match or _
			p++
			t++
		} else {
			if positionOfPercentPlusOne == -1 {
				//have not matched a %
				return false
			}
			if positionOfTargetEncounterPercent == -1 {
				return false
			}
			//backtrace to last % position + 1
			p = positionOfPercentPlusOne
			//means % matches multiple characters
			positionOfTargetEncounterPercent++
			t = positionOfTargetEncounterPercent
		}
	}
	//skip %
	for p < plen && pattern[p] == '%' {
		p++
	}
	return p >= plen
}

// getExprValue executes the expression and returns the value.
func getExprValue(e tree.Expr, ses *Session, execCtx *ExecCtx) (interface{}, error) {
	/*
		CORNER CASE:
			SET character_set_results = utf8; // e = tree.UnresolvedName{'utf8'}.

			tree.UnresolvedName{'utf8'} can not be resolved as the column of some table.
	*/
	switch v := e.(type) {
	case *tree.UnresolvedName:
		// set @a = on, type of a is bool.
		return v.Parts[0], nil
	}

	var err error

	table := &tree.TableName{}
	table.ObjectName = "dual"

	//1.composite the 'select (expr) from dual'
	compositedSelect := &tree.Select{
		Select: &tree.SelectClause{
			Exprs: tree.SelectExprs{
				tree.SelectExpr{
					Expr: e,
				},
			},
			From: &tree.From{
				Tables: tree.TableExprs{
					&tree.JoinTableExpr{
						JoinType: tree.JOIN_TYPE_CROSS,
						Left: &tree.AliasedTableExpr{
							Expr: table,
						},
					},
				},
			},
		},
	}

	//2.run the select

	//run the statement in the same session
	ses.ClearResultBatches()
	//!!!different ExecCtx
	tempExecCtx := ExecCtx{
		reqCtx: execCtx.reqCtx,
		ses:    ses,
	}
	err = executeStmtInSameSession(tempExecCtx.reqCtx, ses, &tempExecCtx, compositedSelect)
	if err != nil {
		return nil, err
	}

	batches := ses.GetResultBatches()
	if len(batches) == 0 {
		return nil, moerr.NewInternalError(execCtx.reqCtx, "the expr %s does not generate a value", e.String())
	}

	if batches[0].VectorCount() > 1 {
		return nil, moerr.NewInternalError(execCtx.reqCtx, "the expr %s generates multi columns value", e.String())
	}

	//evaluate the count of rows, the count of columns
	count := 0
	var resultVec *vector.Vector
	for _, b := range batches {
		if b.RowCount() == 0 {
			continue
		}
		count += b.RowCount()
		if count > 1 {
			return nil, moerr.NewInternalError(execCtx.reqCtx, "the expr %s generates multi rows value", e.String())
		}
		if resultVec == nil && b.GetVector(0).Length() != 0 {
			resultVec = b.GetVector(0)
		}
	}

	if resultVec == nil {
		return nil, moerr.NewInternalError(execCtx.reqCtx, "the expr %s does not generate a value", e.String())
	}

	// for the decimal type, we need the type of expr
	//!!!NOTE: the type here may be different from the one in the result vector.
	var planExpr *plan.Expr
	oid := resultVec.GetType().Oid
	if oid == types.T_decimal64 || oid == types.T_decimal128 {
		builder := plan2.NewQueryBuilder(plan.Query_SELECT, ses.GetTxnCompileCtx(), false, false)
		bindContext := plan2.NewBindContext(builder, nil)
		binder := plan2.NewSetVarBinder(builder, bindContext)
		planExpr, err = binder.BindExpr(e, 0, false)
		if err != nil {
			return nil, err
		}
	}

	return getValueFromVector(execCtx.reqCtx, resultVec, ses, planExpr)
}

// only support single value and unary minus
func GetSimpleExprValue(ctx context.Context, e tree.Expr, ses *Session) (interface{}, error) {
	switch v := e.(type) {
	case *tree.UnresolvedName:
		// set @a = on, type of a is bool.
		return v.Parts[0], nil
	default:
		builder := plan2.NewQueryBuilder(plan.Query_SELECT, ses.GetTxnCompileCtx(), false, false)
		bindContext := plan2.NewBindContext(builder, nil)
		binder := plan2.NewSetVarBinder(builder, bindContext)
		planExpr, err := binder.BindExpr(e, 0, false)
		if err != nil {
			return nil, err
		}
		// set @a = 'on', type of a is bool. And mo cast rule does not fit set variable rule so delay to convert type.
		// Here the evalExpr may execute some function that needs engine.Engine.
		ses.txnCompileCtx.GetProcess().Ctx = attachValue(ses.txnCompileCtx.GetProcess().Ctx,
			defines.EngineKey{},
			ses.GetTxnHandler().GetStorage())

		vec, err := colexec.EvalExpressionOnce(ses.txnCompileCtx.GetProcess(), planExpr, []*batch.Batch{batch.EmptyForConstFoldBatch})
		if err != nil {
			return nil, err
		}

		value, err := getValueFromVector(ctx, vec, ses, planExpr)
		vec.Free(ses.txnCompileCtx.GetProcess().Mp())
		return value, err
	}
}

func getValueFromVector(ctx context.Context, vec *vector.Vector, ses *Session, expr *plan2.Expr) (interface{}, error) {
	if vec.IsConstNull() || vec.GetNulls().Contains(0) {
		return nil, nil
	}
	switch vec.GetType().Oid {
	case types.T_bool:
		return vector.MustFixedCol[bool](vec)[0], nil
	case types.T_bit:
		return vector.MustFixedCol[uint64](vec)[0], nil
	case types.T_int8:
		return vector.MustFixedCol[int8](vec)[0], nil
	case types.T_int16:
		return vector.MustFixedCol[int16](vec)[0], nil
	case types.T_int32:
		return vector.MustFixedCol[int32](vec)[0], nil
	case types.T_int64:
		return vector.MustFixedCol[int64](vec)[0], nil
	case types.T_uint8:
		return vector.MustFixedCol[uint8](vec)[0], nil
	case types.T_uint16:
		return vector.MustFixedCol[uint16](vec)[0], nil
	case types.T_uint32:
		return vector.MustFixedCol[uint32](vec)[0], nil
	case types.T_uint64:
		return vector.MustFixedCol[uint64](vec)[0], nil
	case types.T_float32:
		return vector.MustFixedCol[float32](vec)[0], nil
	case types.T_float64:
		return vector.MustFixedCol[float64](vec)[0], nil
	case types.T_char, types.T_varchar, types.T_binary, types.T_varbinary, types.T_text, types.T_blob:
		return vec.GetStringAt(0), nil
	case types.T_array_float32:
		return vector.GetArrayAt[float32](vec, 0), nil
	case types.T_array_float64:
		return vector.GetArrayAt[float64](vec, 0), nil
	case types.T_decimal64:
		val := vector.GetFixedAt[types.Decimal64](vec, 0)
		return val.Format(expr.Typ.Scale), nil
	case types.T_decimal128:
		val := vector.GetFixedAt[types.Decimal128](vec, 0)
		return val.Format(expr.Typ.Scale), nil
	case types.T_json:
		val := vec.GetBytesAt(0)
		byteJson := types.DecodeJson(val)
		return byteJson.String(), nil
	case types.T_uuid:
		val := vector.MustFixedCol[types.Uuid](vec)[0]
		return val.ToString(), nil
	case types.T_date:
		val := vector.MustFixedCol[types.Date](vec)[0]
		return val.String(), nil
	case types.T_time:
		val := vector.MustFixedCol[types.Time](vec)[0]
		return val.String(), nil
	case types.T_datetime:
		val := vector.MustFixedCol[types.Datetime](vec)[0]
		return val.String(), nil
	case types.T_timestamp:
		val := vector.MustFixedCol[types.Timestamp](vec)[0]
		return val.String2(ses.GetTimeZone(), vec.GetType().Scale), nil
	case types.T_enum:
		return vector.MustFixedCol[types.Enum](vec)[0], nil
	default:
		return nil, moerr.NewInvalidArg(ctx, "variable type", vec.GetType().Oid.String())
	}
}

type statementStatus int

const (
	success statementStatus = iota
	fail
)

func (s statementStatus) String() string {
	switch s {
	case success:
		return "success"
	case fail:
		return "fail"
	}
	return "running"
}

// logStatementStatus prints the status of the statement into the log.
func logStatementStatus(ctx context.Context, ses FeSession, stmt tree.Statement, status statementStatus, err error) {
	var stmtStr string
	stm := ses.GetStmtInfo()
	if stm == nil {
		fmtCtx := tree.NewFmtCtx(dialect.MYSQL)
		stmt.Format(fmtCtx)
		stmtStr = fmtCtx.String()
	} else {
		stmtStr = stm.Statement
	}
	logStatementStringStatus(ctx, ses, stmtStr, status, err)
}

func logStatementStringStatus(ctx context.Context, ses FeSession, stmtStr string, status statementStatus, err error) {
	str := SubStringFromBegin(stmtStr, int(getGlobalPu().SV.LengthOfQueryPrinted))
	var outBytes, outPacket int64
	switch resper := ses.GetResponser().(type) {
	case *MysqlResp:
		outBytes, outPacket = resper.mysqlRrWr.CalculateOutTrafficBytes(true)
	default:

	}

	if status == success {
		ses.Debug(ctx, "query trace status", logutil.StatementField(str), logutil.StatusField(status.String()))
		err = nil // make sure: it is nil for EndStatement
	} else {
		txnId := ses.GetStaticTxnId()
		ses.Error(ctx, "query trace status", logutil.StatementField(str), logutil.StatusField(status.String()), logutil.ErrorField(err),
			logutil.TxnIdField(hex.EncodeToString(txnId[:])))
	}

	// pls make sure: NO ONE use the ses.tStmt after EndStatement
	if !ses.IsBackgroundSession() {
		stmt := ses.GetStmtInfo()
		stmt.EndStatement(ctx, err, ses.SendRows(), outBytes, outPacket)
	}
	// need just below EndStatement
	ses.SetTStmt(nil)
}

var logger *log.MOLogger
var loggerOnce sync.Once

func getLogger() *log.MOLogger {
	loggerOnce.Do(initLogger)
	return logger
}

func initLogger() {
	rt := moruntime.ProcessLevelRuntime()
	if rt == nil {
		rt = moruntime.DefaultRuntime()
	}
	logger = rt.Logger().Named("frontend")
}

// appendSessionField append session id, transaction id and statement id to the fields
// history:
// #15877, discard ses.GetTxnInfo(), it need ses.Lock(). may cause deadlock: locked by itself.
// #16028, depend on ses.GetStmtProfile() itself do the log. get rid of StatementInfo.
func appendSessionField(fields []zap.Field, ses FeSession) []zap.Field {
	if ses != nil {
		fields = append(fields, logutil.SessionIdField(uuid.UUID(ses.GetUUID()).String()))
		p := ses.GetStmtProfile()
		if p.GetStmtId() != dumpUUID {
			fields = append(fields, logutil.StatementIdField(uuid.UUID(p.GetStmtId()).String()))
		}
		if txnId := p.GetTxnId(); txnId != dumpUUID {
			fields = append(fields, logutil.TxnIdField(hex.EncodeToString(txnId[:])))
		}
	}
	return fields
}

// isCmdFieldListSql checks the sql is the cmdFieldListSql or not.
func isCmdFieldListSql(sql string) bool {
	if len(sql) < cmdFieldListSqlLen {
		return false
	}
	prefix := sql[:cmdFieldListSqlLen]
	return strings.Compare(strings.ToLower(prefix), cmdFieldListSql) == 0
}

// makeCmdFieldListSql makes the internal CMD_FIELD_LIST sql
func makeCmdFieldListSql(query string) string {
	nullIdx := strings.IndexRune(query, rune(0))
	if nullIdx != -1 {
		query = query[:nullIdx]
	}
	return cmdFieldListSql + " " + query
}

// parseCmdFieldList parses the internal cmd field list
func parseCmdFieldList(ctx context.Context, sql string) (*InternalCmdFieldList, error) {
	if !isCmdFieldListSql(sql) {
		return nil, moerr.NewInternalError(ctx, "it is not the CMD_FIELD_LIST")
	}
	tableName := strings.TrimSpace(sql[len(cmdFieldListSql):])
	return &InternalCmdFieldList{tableName: tableName}, nil
}

func getVariableValue(varDefault interface{}) string {
	switch val := varDefault.(type) {
	case int64:
		return fmt.Sprintf("%d", val)
	case uint64:
		return fmt.Sprintf("%d", val)
	case int8:
		return fmt.Sprintf("%d", val)
	case float64:
		// 0.1 => 0.100000
		// 0.0000001 -> 1.000000e-7
		if val >= 1e-6 {
			return fmt.Sprintf("%.6f", val)
		} else {
			return fmt.Sprintf("%.6e", val)
		}
	case string:
		return val
	default:
		return ""
	}
}

func makeServerVersion(pu *mo_config.ParameterUnit, version string) string {
	return pu.SV.ServerVersionPrefix + version
}

func copyBytes(src []byte, needCopy bool) []byte {
	if needCopy {
		if len(src) > 0 {
			dst := make([]byte, len(src))
			copy(dst, src)
			return dst
		} else {
			return []byte{}
		}
	}
	return src
}

// getUserProfile returns the account, user, role of the account
func getUserProfile(account *TenantInfo) (string, string, string) {
	var (
		accountName string
		userName    string
		roleName    string
	)

	if account != nil {
		accountName = account.GetTenant()
		userName = account.GetUser()
		roleName = account.GetDefaultRole()
	} else {
		accountName = sysAccountName
		userName = rootName
		roleName = moAdminRoleName
	}
	return accountName, userName, roleName
}

// RewriteError rewrites the error info
func RewriteError(err error, username string) (uint16, string, string) {
	if err == nil {
		return moerr.ER_INTERNAL_ERROR, "", ""
	}
	var errorCode uint16
	var sqlState string
	var msg string

	errMsg := strings.ToLower(err.Error())
	if needConvertedToAccessDeniedError(errMsg) {
		failed := moerr.MysqlErrorMsgRefer[moerr.ER_ACCESS_DENIED_ERROR]
		if len(username) > 0 {
			tipsFormat := "Access denied for user %s. %s"
			msg = fmt.Sprintf(tipsFormat, getUserPart(username), err.Error())
		} else {
			msg = err.Error()
		}
		errorCode = failed.ErrorCode
		sqlState = failed.SqlStates[0]
	} else {
		//Reference To : https://github.com/matrixorigin/matrixone/pull/12396/files#r1374443578
		switch errImpl := err.(type) {
		case *moerr.Error:
			if errImpl.MySQLCode() != moerr.ER_UNKNOWN_ERROR {
				errorCode = errImpl.MySQLCode()
			} else {
				errorCode = errImpl.ErrorCode()
			}
			msg = err.Error()
			sqlState = errImpl.SqlState()
		default:
			failed := moerr.MysqlErrorMsgRefer[moerr.ER_INTERNAL_ERROR]
			msg = err.Error()
			errorCode = failed.ErrorCode
			sqlState = failed.SqlStates[0]
		}

	}
	return errorCode, sqlState, msg
}

func needConvertedToAccessDeniedError(errMsg string) bool {
	if strings.Contains(errMsg, "check password failed") ||
		/*
			following two cases are suggested by the peers from the mo cloud team.
			we keep the consensus with them.
		*/
		strings.Contains(errMsg, "suspended") ||
		strings.Contains(errMsg, "source address") &&
			strings.Contains(errMsg, "is not authorized") {
		return true
	}
	return false
}

const (
	quitStr = "MysqlClientQuit"
)

// makeExecuteSql appends the PREPARE sql and its values of parameters for the EXECUTE statement.
// Format 1: execute ... using ...
// execute.... // prepare stmt1 from .... ; set var1 = val1 ; set var2 = val2 ;
// Format 2: COM_STMT_EXECUTE
// execute.... // prepare stmt1 from .... ; param0 ; param1 ...
func makeExecuteSql(ctx context.Context, ses *Session, stmt tree.Statement) string {
	if ses == nil || stmt == nil {
		return ""
	}
	preSql := ""
	bb := &strings.Builder{}
	//fill prepare parameters
	switch t := stmt.(type) {
	case *tree.Execute:
		name := string(t.Name)
		prepareStmt, err := ses.GetPrepareStmt(ctx, name)
		if err != nil || prepareStmt == nil {
			break
		}
		preSql = strings.TrimSpace(prepareStmt.Sql)
		bb.WriteString(preSql)
		bb.WriteString(" ; ")
		if len(t.Variables) != 0 {
			//for EXECUTE ... USING statement. append variables if there is.
			//get SET VAR sql
			setVarSqls := make([]string, len(t.Variables))
			for i, v := range t.Variables {
				userVal, err := ses.GetUserDefinedVar(v.Name)
				if err == nil && userVal != nil && len(userVal.Sql) != 0 {
					setVarSqls[i] = userVal.Sql
				}
			}
			bb.WriteString(strings.Join(setVarSqls, " ; "))
		} else if prepareStmt.params != nil {
			//for COM_STMT_EXECUTE
			//get value of parameters
			paramCnt := prepareStmt.params.Length()
			paramValues := make([]string, paramCnt)
			vs := vector.MustFixedCol[types.Varlena](prepareStmt.params)
			for i := 0; i < paramCnt; i++ {
				isNull := prepareStmt.params.GetNulls().Contains(uint64(i))
				if isNull {
					paramValues[i] = "NULL"
				} else {
					paramValues[i] = vs[i].UnsafeGetString(prepareStmt.params.GetArea())
				}
			}
			bb.WriteString(strings.Join(paramValues, " ; "))
		}
	default:
		return ""
	}
	return bb.String()
}

func convertRowsIntoBatch(pool *mpool.MPool, cols []Column, rows [][]any) (*batch.Batch, *plan.ResultColDef, error) {
	planColDefs, colTyps, colNames, err := mysqlColDef2PlanResultColDef(cols)
	if err != nil {
		return nil, nil, err
	}
	//1. make vector type
	bat := batch.New(true, colNames)
	//2. make batch
	cnt := len(rows)
	bat.SetRowCount(cnt)
	for colIdx, typ := range colTyps {
		bat.Vecs[colIdx] = vector.NewVec(typ)
		nsp := nulls.NewWithSize(cnt)

		switch typ.Oid {
		case types.T_varchar:
			vData := make([]string, cnt)
			for rowIdx, row := range rows {
				if row[colIdx] == nil {
					nsp.Add(uint64(rowIdx))
					continue
				}
				if val, ok := row[colIdx].(string); ok {
					vData[rowIdx] = val
				} else {
					vData[rowIdx] = fmt.Sprintf("%v", row[colIdx])
				}
			}
			err := vector.AppendStringList(bat.Vecs[colIdx], vData, nil, pool)
			if err != nil {
				return nil, nil, err
			}
		case types.T_int16:
			vData := make([]int16, cnt)
			for rowIdx, row := range rows {
				if row[colIdx] == nil {
					nsp.Add(uint64(rowIdx))
					continue
				}
				vData[rowIdx] = row[colIdx].(int16)
			}
			err := vector.AppendFixedList[int16](bat.Vecs[colIdx], vData, nil, pool)
			if err != nil {
				return nil, nil, err
			}
		case types.T_int32:
			vData := make([]int32, cnt)
			for rowIdx, row := range rows {
				if row[colIdx] == nil {
					nsp.Add(uint64(rowIdx))
					continue
				}
				vData[rowIdx] = row[colIdx].(int32)
			}
			err := vector.AppendFixedList[int32](bat.Vecs[colIdx], vData, nil, pool)
			if err != nil {
				return nil, nil, err
			}
		case types.T_int64:
			vData := make([]int64, cnt)
			for rowIdx, row := range rows {
				if row[colIdx] == nil {
					nsp.Add(uint64(rowIdx))
					continue
				}
				vData[rowIdx] = row[colIdx].(int64)
			}
			err := vector.AppendFixedList[int64](bat.Vecs[colIdx], vData, nil, pool)
			if err != nil {
				return nil, nil, err
			}
		case types.T_float64:
			vData := make([]float64, cnt)
			for rowIdx, row := range rows {
				if row[colIdx] == nil {
					nsp.Add(uint64(rowIdx))
					continue
				}
				vData[rowIdx] = row[colIdx].(float64)
			}
			err := vector.AppendFixedList[float64](bat.Vecs[colIdx], vData, nil, pool)
			if err != nil {
				return nil, nil, err
			}
		case types.T_float32:
			vData := make([]float32, cnt)
			for rowIdx, row := range rows {
				if row[colIdx] == nil {
					nsp.Add(uint64(rowIdx))
					continue
				}
				vData[rowIdx] = row[colIdx].(float32)
			}
			err := vector.AppendFixedList[float32](bat.Vecs[colIdx], vData, nil, pool)
			if err != nil {
				return nil, nil, err
			}
		case types.T_date:
			vData := make([]types.Date, cnt)
			for rowIdx, row := range rows {
				if row[colIdx] == nil {
					nsp.Add(uint64(rowIdx))
					continue
				}
				vData[rowIdx] = row[colIdx].(types.Date)
			}
			err := vector.AppendFixedList[types.Date](bat.Vecs[colIdx], vData, nil, pool)
			if err != nil {
				return nil, nil, err
			}
		case types.T_time:
			vData := make([]types.Time, cnt)
			for rowIdx, row := range rows {
				if row[colIdx] == nil {
					nsp.Add(uint64(rowIdx))
					continue
				}
				vData[rowIdx] = row[colIdx].(types.Time)
			}
			err := vector.AppendFixedList[types.Time](bat.Vecs[colIdx], vData, nil, pool)
			if err != nil {
				return nil, nil, err
			}
		case types.T_datetime:
			vData := make([]types.Datetime, cnt)
			for rowIdx, row := range rows {
				if row[colIdx] == nil {
					nsp.Add(uint64(rowIdx))
					continue
				}
				vData[rowIdx] = row[colIdx].(types.Datetime)
			}
			err := vector.AppendFixedList[types.Datetime](bat.Vecs[colIdx], vData, nil, pool)
			if err != nil {
				return nil, nil, err
			}
		case types.T_timestamp:
			vData := make([]types.Timestamp, cnt)
			for rowIdx, row := range rows {
				if row[colIdx] == nil {
					nsp.Add(uint64(rowIdx))
					continue
				}
				switch val := row[colIdx].(type) {
				case types.Timestamp:
					vData[rowIdx] = val
				case string:
					if vData[rowIdx], err = types.ParseTimestamp(time.Local, val, typ.Scale); err != nil {
						return nil, nil, err
					}
				default:
					return nil, nil, moerr.NewInternalErrorNoCtx("%v can't convert to timestamp type", val)
				}
			}
			err := vector.AppendFixedList[types.Timestamp](bat.Vecs[colIdx], vData, nil, pool)
			if err != nil {
				return nil, nil, err
			}
		default:
			return nil, nil, moerr.NewInternalErrorNoCtx("unsupported type %d", typ.Oid)
		}

		bat.Vecs[colIdx].SetNulls(nsp)
	}
	return bat, planColDefs, nil
}

func cleanBatch(pool *mpool.MPool, data ...*batch.Batch) {
	for _, item := range data {
		if item != nil {
			item.Clean(pool)
		}
	}
}

func mysqlColDef2PlanResultColDef(cols []Column) (*plan.ResultColDef, []types.Type, []string, error) {
	if len(cols) == 0 {
		return nil, nil, nil, nil
	}

	resultCols := make([]*plan.ColDef, len(cols))
	resultColTypes := make([]types.Type, len(cols))
	resultColNames := make([]string, len(cols))
	for i, col := range cols {
		resultColNames[i] = col.Name()
		resultCols[i] = &plan.ColDef{
			Name: col.Name(),
		}
		var pType plan.Type
		var tType types.Type
		switch col.ColumnType() {
		case defines.MYSQL_TYPE_VAR_STRING, defines.MYSQL_TYPE_VARCHAR:
			pType = plan.Type{
				Id: int32(types.T_varchar),
			}
			tType = types.New(types.T_varchar, types.MaxVarcharLen, 0)
		case defines.MYSQL_TYPE_SHORT:
			pType = plan.Type{
				Id: int32(types.T_int16),
			}
			tType = types.New(types.T_int16, 0, 0)
		case defines.MYSQL_TYPE_LONG:
			pType = plan.Type{
				Id: int32(types.T_int32),
			}
			tType = types.New(types.T_int32, 0, 0)
		case defines.MYSQL_TYPE_LONGLONG:
			pType = plan.Type{
				Id: int32(types.T_int64),
			}
			tType = types.New(types.T_int64, 0, 0)
		case defines.MYSQL_TYPE_DOUBLE:
			pType = plan.Type{
				Id: int32(types.T_float64),
			}
			tType = types.New(types.T_float64, 0, 0)
		case defines.MYSQL_TYPE_FLOAT:
			pType = plan.Type{
				Id: int32(types.T_float32),
			}
			tType = types.New(types.T_float32, 0, 0)
		case defines.MYSQL_TYPE_DATE:
			pType = plan.Type{
				Id: int32(types.T_date),
			}
			tType = types.New(types.T_date, 0, 0)
		case defines.MYSQL_TYPE_TIME:
			pType = plan.Type{
				Id: int32(types.T_time),
			}
			tType = types.New(types.T_time, 0, 0)
		case defines.MYSQL_TYPE_DATETIME:
			pType = plan.Type{
				Id: int32(types.T_datetime),
			}
			tType = types.New(types.T_datetime, 0, 0)
		case defines.MYSQL_TYPE_TIMESTAMP:
			pType = plan.Type{
				Id: int32(types.T_timestamp),
			}
			tType = types.New(types.T_timestamp, 0, 0)
		default:
			return nil, nil, nil, moerr.NewInternalErrorNoCtx("unsupported mysql type %d", col.ColumnType())
		}
		resultCols[i].Typ = pType
		resultColTypes[i] = tType
	}
	return &plan.ResultColDef{
		ResultCols: resultCols,
	}, resultColTypes, resultColNames, nil
}

// errCodeRollbackWholeTxn denotes that the error code
// that should rollback the whole txn
var errCodeRollbackWholeTxn = map[uint16]bool{
	moerr.ErrDeadLockDetected:     false,
	moerr.ErrLockTableBindChanged: false,
	moerr.ErrLockTableNotFound:    false,
	moerr.ErrDeadlockCheckBusy:    false,
	moerr.ErrLockConflict:         false,
}

func isErrorRollbackWholeTxn(inputErr error) bool {
	if inputErr == nil {
		return false
	}
	me, ok := inputErr.(*moerr.Error)
	if !ok {
		// This is not a moerr
		return false
	}
	if _, has := errCodeRollbackWholeTxn[me.ErrorCode()]; has {
		return true
	}
	return false
}

func getRandomErrorRollbackWholeTxn() error {
	rand.NewSource(time.Now().UnixNano())
	x := rand.Intn(len(errCodeRollbackWholeTxn))
	arr := make([]uint16, 0, len(errCodeRollbackWholeTxn))
	for k := range errCodeRollbackWholeTxn {
		arr = append(arr, k)
	}
	switch arr[x] {
	case moerr.ErrDeadLockDetected:
		return moerr.NewDeadLockDetectedNoCtx()
	case moerr.ErrLockTableBindChanged:
		return moerr.NewLockTableBindChangedNoCtx()
	case moerr.ErrLockTableNotFound:
		return moerr.NewLockTableNotFoundNoCtx()
	case moerr.ErrDeadlockCheckBusy:
		return moerr.NewDeadlockCheckBusyNoCtx()
	case moerr.ErrLockConflict:
		return moerr.NewLockConflictNoCtx()
	default:
		panic(fmt.Sprintf("usp error code %d", arr[x]))
	}
}

func skipClientQuit(info string) bool {
	return strings.Contains(info, quitStr)
}

// UserInput
// normally, just use the sql.
// for some special statement, like 'set_var', we need to use the stmt.
// if the stmt is not nil, we neglect the sql.
type UserInput struct {
	sql           string
	stmt          tree.Statement
	sqlSourceType []string
	isRestore     bool
	// operator account, the account executes restoration
	// e.g. sys takes a snapshot sn1 for acc1, then restores acc1 from snapshot sn1. In this scenario, sys is the operator account
	opAccount uint32
	toAccount uint32
}

func (ui *UserInput) getSql() string {
	return ui.sql
}

// getStmt if the stmt is not nil, we neglect the sql.
func (ui *UserInput) getStmt() tree.Statement {
	return ui.stmt
}

func (ui *UserInput) getSqlSourceTypes() []string {
	return ui.sqlSourceType
}

// isInternal return true if the stmt is not nil.
// it means the statement is not from any client.
// currently, we use it to handle the 'set_var' statement.
func (ui *UserInput) isInternal() bool {
	return ui.getStmt() != nil
}

func (ui *UserInput) genSqlSourceType(ses FeSession) {
	sql := ui.getSql()
	ui.sqlSourceType = nil
	if ui.getStmt() != nil {
		ui.sqlSourceType = append(ui.sqlSourceType, constant.InternalSql)
		return
	}
	tenant := ses.GetTenantInfo()
	if tenant == nil || strings.HasPrefix(sql, cmdFieldListSql) {
		ui.sqlSourceType = append(ui.sqlSourceType, constant.InternalSql)
		return
	}
	flag, _, _ := isSpecialUser(tenant.GetUser())
	if flag {
		ui.sqlSourceType = append(ui.sqlSourceType, constant.InternalSql)
		return
	}
	if tenant.GetTenant() == sysAccountName && tenant.GetUser() == "internal" {
		ui.sqlSourceType = append(ui.sqlSourceType, constant.InternalSql)
		return
	}
	for len(sql) > 0 {
		p1 := strings.Index(sql, "/*")
		p2 := strings.Index(sql, "*/")
		if p1 < 0 || p2 < 0 || p2 <= p1+1 {
			ui.sqlSourceType = append(ui.sqlSourceType, constant.ExternSql)
			return
		}
		source := strings.TrimSpace(sql[p1+2 : p2])
		if source == cloudUserTag {
			ui.sqlSourceType = append(ui.sqlSourceType, constant.CloudUserSql)
		} else if source == cloudNoUserTag {
			ui.sqlSourceType = append(ui.sqlSourceType, constant.CloudNoUserSql)
		} else if source == saveResultTag {
			ui.sqlSourceType = append(ui.sqlSourceType, constant.CloudUserSql)
		} else {
			ui.sqlSourceType = append(ui.sqlSourceType, constant.ExternSql)
		}
		sql = sql[p2+2:]
	}
}

func (ui *UserInput) getSqlSourceType(i int) string {
	sqlType := constant.ExternSql
	if i < len(ui.sqlSourceType) {
		sqlType = ui.sqlSourceType[i]
	}
	return sqlType
}

func unboxExprStr(ctx context.Context, expr tree.Expr) (string, error) {
	if e, ok := expr.(*tree.NumVal); ok && e.ValType == tree.P_char {
		return e.OrigString(), nil
	}
	return "", moerr.NewInternalError(ctx, "invalid expr type")
}

type strParamBinder struct {
	ctx    context.Context
	params *vector.Vector
	err    error
}

func (b *strParamBinder) bind(e tree.Expr) string {
	if b.err != nil {
		return ""
	}

	switch val := e.(type) {
	case *tree.NumVal:
		return val.OrigString()
	case *tree.ParamExpr:
		return b.params.GetStringAt(val.Offset - 1)
	default:
		b.err = moerr.NewInternalError(b.ctx, "invalid params type %T", e)
		return ""
	}
}

func (b *strParamBinder) bindIdentStr(ident *tree.AccountIdentified) string {
	if b.err != nil {
		return ""
	}

	switch ident.Typ {
	case tree.AccountIdentifiedByPassword,
		tree.AccountIdentifiedWithSSL:
		return b.bind(ident.Str)
	default:
		return ""
	}
}

func resetBits(t *uint32, val uint32) {
	if t == nil {
		return
	}
	*t = val
}

func setBits(t *uint32, bit uint32) {
	if t == nil {
		return
	}
	*t |= bit
}

func clearBits(t *uint32, bit uint32) {
	if t == nil {
		return
	}
	*t &= ^bit
}

func bitsIsSet(t uint32, bit uint32) bool {
	return t&bit != 0
}

func attachValue(ctx context.Context, key, val any) context.Context {
	if ctx == nil {
		panic("context is nil")
	}

	return context.WithValue(ctx, key, val)
}

func updateTempEngine(storage engine.Engine, te *memoryengine.Engine) {
	if ee, ok := storage.(*engine.EntireEngine); ok && ee != nil {
		ee.TempEngine = te
	}
}

const KeySep = "#"

func genKey(dbName, tblName string) string {
	return fmt.Sprintf("%s%s%s", dbName, KeySep, tblName)
}

func splitKey(key string) (string, string) {
	parts := strings.Split(key, KeySep)
	if len(parts) >= 2 {
		return parts[0], parts[1]
	}
	return parts[0], ""
}

type topsort struct {
	next map[string][]string
}

func (g *topsort) addVertex(v string) {
	if _, ok := g.next[v]; ok {
		return
	}
	g.next[v] = make([]string, 0)
}

func (g *topsort) addEdge(from, to string) {
	if _, ok := g.next[from]; !ok {
		g.next[from] = make([]string, 0)
	}
	g.next[from] = append(g.next[from], to)
}

func (g *topsort) sort() (ans []string, err error) {
	inDegree := make(map[string]uint)
	for u := range g.next {
		inDegree[u] = 0
	}
	for _, nextVertices := range g.next {
		for _, v := range nextVertices {
			inDegree[v] += 1
		}
	}

	var noPreVertices []string
	for v, deg := range inDegree {
		if deg == 0 {
			noPreVertices = append(noPreVertices, v)
		}
	}

	for len(noPreVertices) > 0 {
		// find vertex whose inDegree = 0
		v := noPreVertices[0]
		noPreVertices = noPreVertices[1:]
		ans = append(ans, v)

		// update the next vertices from v
		for _, to := range g.next[v] {
			inDegree[to] -= 1
			if inDegree[to] == 0 {
				noPreVertices = append(noPreVertices, to)
			}
		}
	}

	if len(ans) != len(inDegree) {
		err = moerr.NewInternalErrorNoCtx("There is a cycle in dependency graph")
	}
	return
}

func setFPrints(txnOp TxnOperator, fprints footPrints) {
	if txnOp != nil {
		txnOp.SetFootPrints(fprints.prints[:])
	}
}

type footPrints struct {
	prints [256][2]uint32
}

func (fprints *footPrints) reset() {
	for i := 0; i < len(fprints.prints); i++ {
		fprints.prints[i][0] = 0
		fprints.prints[i][1] = 0
	}
}

func (fprints *footPrints) String() string {
	strBuf := strings.Builder{}
	for i := 0; i < len(fprints.prints); i++ {
		if fprints.prints[i][0] == 0 && fprints.prints[i][1] == 0 {
			continue
		}
		strBuf.WriteString("[")
		strBuf.WriteString(fmt.Sprintf("%d", i))
		strBuf.WriteString(": ")
		strBuf.WriteString(fmt.Sprintf("enter:%d exit:%d", fprints.prints[i][0], fprints.prints[i][1]))
		strBuf.WriteString("] ")
	}
	return strBuf.String()
}

func (fprints *footPrints) addEnter(idx int) {
	if idx >= 0 && idx < len(fprints.prints) {
		fprints.prints[idx][0]++
	}
}

func (fprints *footPrints) addExit(idx int) {
	if idx >= 0 && idx < len(fprints.prints) {
		fprints.prints[idx][1]++
	}
}

func ToRequest(payload []byte) *Request {
	req := &Request{
		cmd:  CommandType(payload[0]),
		data: payload[1:],
	}

	return req
}

<<<<<<< HEAD
func checkMoreResultSet(status uint16, isLastStmt bool) uint16 {
	if !isLastStmt {
		status |= SERVER_MORE_RESULTS_EXISTS
	}
	return status
=======
// CancelCheck checks if the given context has been canceled.
// If the context is canceled, it returns the context's error.
func CancelCheck(Ctx context.Context) error {
	select {
	case <-Ctx.Done():
		return Ctx.Err()
	default:
		return nil
	}
>>>>>>> ea7dd14e
}<|MERGE_RESOLUTION|>--- conflicted
+++ resolved
@@ -1346,13 +1346,6 @@
 	return req
 }
 
-<<<<<<< HEAD
-func checkMoreResultSet(status uint16, isLastStmt bool) uint16 {
-	if !isLastStmt {
-		status |= SERVER_MORE_RESULTS_EXISTS
-	}
-	return status
-=======
 // CancelCheck checks if the given context has been canceled.
 // If the context is canceled, it returns the context's error.
 func CancelCheck(Ctx context.Context) error {
@@ -1362,5 +1355,11 @@
 	default:
 		return nil
 	}
->>>>>>> ea7dd14e
+}
+
+func checkMoreResultSet(status uint16, isLastStmt bool) uint16 {
+	if !isLastStmt {
+		status |= SERVER_MORE_RESULTS_EXISTS
+	}
+	return status
 }