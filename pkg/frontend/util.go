--- conflicted
+++ resolved
@@ -348,13 +348,8 @@
 		val := vector.MustFixedCol[types.Datetime](vec)[0]
 		return val.String(), nil
 	case types.T_timestamp:
-<<<<<<< HEAD
 		val := vector.MustFixedCol[types.Timestamp](vec)[0]
-		return val.String2(ses.GetTimeZone(), vec.GetType().Precision), nil
-=======
-		val := vector.GetValueAt[types.Timestamp](vec, 0)
-		return val.String2(ses.GetTimeZone(), vec.Typ.Scale), nil
->>>>>>> 1d72c40b
+		return val.String2(ses.GetTimeZone(), vec.GetType().Scale), nil
 	default:
 		return nil, moerr.NewInvalidArg(ses.GetRequestContext(), "variable type", vec.GetType().Oid.String())
 	}
@@ -529,13 +524,8 @@
 			xs := vector.MustBytesCol(bat.Vecs[i])
 			rs, err = dumpUtils.ParseQuoted(xs, bat.GetVector(int32(i)).GetNulls(), rs, dumpUtils.JsonParser)
 		case types.T_timestamp:
-<<<<<<< HEAD
 			xs := vector.MustFixedCol[types.Timestamp](bat.Vecs[i])
-			rs, err = dumpUtils.ParseTimeStamp(xs, bat.GetVector(int32(i)).GetNulls(), rs, loc, bat.GetVector(int32(i)).GetType().Precision)
-=======
-			xs := vector.MustTCols[types.Timestamp](bat.Vecs[i])
-			rs, err = dumpUtils.ParseTimeStamp(xs, bat.GetVector(int32(i)).GetNulls(), rs, loc, bat.GetVector(int32(i)).Typ.Scale)
->>>>>>> 1d72c40b
+			rs, err = dumpUtils.ParseTimeStamp(xs, bat.GetVector(int32(i)).GetNulls(), rs, loc, bat.GetVector(int32(i)).GetType().Scale)
 		case types.T_datetime:
 			xs := vector.MustFixedCol[types.Datetime](bat.Vecs[i])
 			rs, err = dumpUtils.ParseQuoted(xs, bat.GetVector(int32(i)).GetNulls(), rs, dumpUtils.DefaultParser[types.Datetime])
