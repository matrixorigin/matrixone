// Copyright 2021 Matrix Origin
//
// Licensed under the Apache License, Version 2.0 (the "License");
// you may not use this file except in compliance with the License.
// You may obtain a copy of the License at
//
//      http://www.apache.org/licenses/LICENSE-2.0
//
// Unless required by applicable law or agreed to in writing, software
// distributed under the License is distributed on an "AS IS" BASIS,
// WITHOUT WARRANTIES OR CONDITIONS OF ANY KIND, either express or implied.
// See the License for the specific language governing permissions and
// limitations under the License.

package frontend

import (
	"context"
	"fmt"
<<<<<<< HEAD
=======

	"github.com/fagongzi/goetty/v2"
	"go.uber.org/zap"

>>>>>>> 38ec6a6f
	"github.com/matrixorigin/matrixone/pkg/common/moerr"
	"go.uber.org/zap"
)

// Response Categories
const (
	// OkResponse OK message
	OkResponse = iota
	// ErrorResponse Error message
	ErrorResponse
	// EoFResponse EOF message
	EoFResponse
	// ResultResponse result message
	ResultResponse
	// LocalInfileRequest local infile message
	LocalInfileRequest
)

const (
	ConnectionInfoKey = "connection_info"
)

type Request struct {
	//the command type from the client
	cmd CommandType
	// sequence num
	seq uint8
	//the data from the client
	data interface{}
}

func (req *Request) GetData() interface{} {
	return req.data
}

func (req *Request) SetData(data interface{}) {
	req.data = data
}

func (req *Request) GetCmd() CommandType {
	return req.cmd
}

func (req *Request) SetCmd(cmd CommandType) {
	req.cmd = cmd
}

type Response struct {
	//the category of the response
	category int
	//the status of executing the peer request
	status uint16
	//the command type which generates the response
	cmd int
	//the data of the response
	data interface{}

	/*
		ok response
	*/
	affectedRows, lastInsertId uint64
	warnings                   uint16
	isIssue3482                bool
	loadLocalFile              string
}

func NewResponse(category int, affectedRows, lastInsertId uint64, warnings, status uint16, cmd int, d interface{}) *Response {
	return &Response{
		category:     category,
		affectedRows: affectedRows,
		lastInsertId: lastInsertId,
		warnings:     warnings,
		status:       status,
		cmd:          cmd,
		data:         d,
	}
}

func NewGeneralErrorResponse(cmd CommandType, status uint16, err error) *Response {
	return NewResponse(ErrorResponse, 0, 0, 0, status, int(cmd), err)
}

func NewGeneralOkResponse(cmd CommandType, status uint16) *Response {
	return NewResponse(OkResponse, 0, 0, 0, status, int(cmd), nil)
}

func NewOkResponse(affectedRows, lastInsertId uint64, warnings, status uint16, cmd int, d interface{}) *Response {
	return NewResponse(OkResponse, affectedRows, lastInsertId, warnings, status, cmd, d)
}

func (resp *Response) GetData() interface{} {
	return resp.data
}

func (resp *Response) SetData(data interface{}) {
	resp.data = data
}

func (resp *Response) GetStatus() uint16 {
	return resp.status
}

func (resp *Response) SetStatus(status uint16) {
	resp.status = status
}

func (resp *Response) GetCategory() int {
	return resp.category
}

func (resp *Response) SetCategory(category int) {
	resp.category = category
}

func (mp *MysqlProtocolImpl) UpdateCtx(ctx context.Context) {
	mp.ctx = ctx
}

func (mp *MysqlProtocolImpl) setQuit(b bool) bool {
	return mp.quit.Swap(b)
}

func (mp *MysqlProtocolImpl) GetSequenceId() uint8 {
	return uint8(mp.sequenceId.Load())
}

func (mp *MysqlProtocolImpl) getDebugStringUnsafe() string {
	if mp.tcpConn != nil {
		return fmt.Sprintf("connectionId %d|%s", mp.connectionID, mp.tcpConn.RemoteAddress())
	}
	return ""
}

func (mp *MysqlProtocolImpl) GetDebugString() string {
	mp.m.Lock()
	defer mp.m.Unlock()
	return mp.getDebugStringUnsafe()
}

func (mp *MysqlProtocolImpl) GetSalt() []byte {
	mp.m.Lock()
	defer mp.m.Unlock()
	return mp.salt
}

// SetSalt updates the salt value. This happens with proxy mode enabled.
func (mp *MysqlProtocolImpl) SetSalt(s []byte) {
	mp.m.Lock()
	defer mp.m.Unlock()
	mp.salt = s
}

func (mp *MysqlProtocolImpl) IsEstablished() bool {
	return mp.established.Load()
}

func (mp *MysqlProtocolImpl) SetEstablished() {
	getLogger().Debug("SWITCH ESTABLISHED to true", zap.String(ConnectionInfoKey, mp.GetDebugString()))
	mp.established.Store(true)
}

func (mp *MysqlProtocolImpl) IsTlsEstablished() bool {
	return mp.tlsEstablished.Load()
}

func (mp *MysqlProtocolImpl) SetTlsEstablished() {
	getLogger().Debug("SWITCH TLS_ESTABLISHED to true", zap.String(ConnectionInfoKey, mp.GetDebugString()))
	mp.tlsEstablished.Store(true)
}

func (mp *MysqlProtocolImpl) ConnectionID() uint32 {
	return mp.connectionID
}

// Quit kill tcpConn still connected.
// before calling NewMysqlClientProtocol, tcpConn.Connected() must be true
// please check goetty/application.go::doStart() and goetty/application.go::NewIOSession(...) for details
func (mp *MysqlProtocolImpl) safeQuit() {
	//if it was quit, do nothing
	if mp.setQuit(true) {
		return
	}
	if mp.tcpConn != nil {
		if err := mp.tcpConn.Disconnect(); err != nil {
			return
		}
	}
	//release salt
	if mp.salt != nil {
		mp.salt = nil
	}
}

func (mp *MysqlProtocolImpl) GetTcpConnection() *Conn {
	return mp.tcpConn
}

func (mp *MysqlProtocolImpl) Peer() string {
	tcp := mp.GetTcpConnection()
	if tcp == nil {
		return ""
	}
	return tcp.RemoteAddress()
}

func (mp *MysqlProtocolImpl) SendResponse(ctx context.Context, resp *Response) error {
	//move here to prohibit potential recursive lock
	var attachAbort string

	mp.m.Lock()
	defer mp.m.Unlock()

	switch resp.category {
	case OkResponse:
		s, ok := resp.data.(string)
		if !ok {
			return mp.sendOKPacket(resp.affectedRows, resp.lastInsertId, uint16(resp.status), resp.warnings, "")
		}
		return mp.sendOKPacket(resp.affectedRows, resp.lastInsertId, uint16(resp.status), resp.warnings, s)
	case EoFResponse:
		return mp.sendEOFPacket(0, uint16(resp.status))
	case ErrorResponse:
		err := resp.data.(error)
		if err == nil {
			return mp.sendOKPacket(0, 0, uint16(resp.status), 0, "")
		}
		switch myerr := err.(type) {
		case *moerr.Error:
			var code uint16
			if myerr.MySQLCode() != moerr.ER_UNKNOWN_ERROR {
				code = myerr.MySQLCode()
			} else {
				code = myerr.ErrorCode()
			}
			errMsg := myerr.Error()
			if attachAbort != "" {
				errMsg = fmt.Sprintf("%s\n%s", myerr.Error(), attachAbort)
			}
			return mp.sendErrPacket(code, myerr.SqlState(), errMsg)
		}
		errMsg := ""
		if attachAbort != "" {
			errMsg = fmt.Sprintf("%s\n%s", err, attachAbort)
		} else {
			errMsg = fmt.Sprintf("%v", err)
		}
		return mp.sendErrPacket(moerr.ER_UNKNOWN_ERROR, DefaultMySQLState, errMsg)
	case ResultResponse:
		mer := resp.data.(*MysqlExecutionResult)
		if mer == nil {
			return mp.sendOKPacket(0, 0, uint16(resp.status), 0, "")
		}
		if mer.Mrs() == nil {
			return mp.sendOKPacket(mer.AffectedRows(), mer.InsertID(), uint16(resp.status), mer.Warnings(), "")
		}
		return mp.sendResultSet(ctx, mer.Mrs(), resp.cmd, mer.Warnings(), uint16(resp.status))
	case LocalInfileRequest:
		s, _ := resp.data.(string)
		return mp.WriteLocalInfileRequest(s)
	default:
		return moerr.NewInternalError(ctx, "unsupported response:%d ", resp.category)
	}
}

func (mp *MysqlProtocolImpl) DisableAutoFlush() {
	mp.disableAutoFlush = true
}

func (mp *MysqlProtocolImpl) EnableAutoFlush() {
	mp.disableAutoFlush = false
}

func (mp *MysqlProtocolImpl) Flush() error {
	return nil
}<|MERGE_RESOLUTION|>--- conflicted
+++ resolved
@@ -17,13 +17,6 @@
 import (
 	"context"
 	"fmt"
-<<<<<<< HEAD
-=======
-
-	"github.com/fagongzi/goetty/v2"
-	"go.uber.org/zap"
-
->>>>>>> 38ec6a6f
 	"github.com/matrixorigin/matrixone/pkg/common/moerr"
 	"go.uber.org/zap"
 )
