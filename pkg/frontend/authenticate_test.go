--- conflicted
+++ resolved
@@ -25,25 +25,19 @@
 
 	"github.com/BurntSushi/toml"
 	"github.com/fagongzi/goetty/v2"
-<<<<<<< HEAD
 	"github.com/matrixorigin/matrixone/pkg/common/moerr"
 	"github.com/matrixorigin/matrixone/pkg/fileservice"
 	"github.com/stretchr/testify/assert"
 
 	"github.com/matrixorigin/matrixone/pkg/container/batch"
 
-=======
 	"github.com/fagongzi/goetty/v2/buf"
 	"github.com/golang/mock/gomock"
 	"github.com/prashantv/gostub"
 	"github.com/smartystreets/goconvey/convey"
->>>>>>> 16527478
 	"github.com/stretchr/testify/require"
 
-	"github.com/matrixorigin/matrixone/pkg/common/moerr"
-	"github.com/matrixorigin/matrixone/pkg/container/batch"
 	"github.com/matrixorigin/matrixone/pkg/container/types"
-	"github.com/matrixorigin/matrixone/pkg/fileservice"
 	"github.com/matrixorigin/matrixone/pkg/queryservice"
 	"github.com/matrixorigin/matrixone/pkg/testutil"
 	"github.com/matrixorigin/matrixone/pkg/vm/process"
@@ -237,13 +231,9 @@
 		convey.So(err, convey.ShouldBeNil)
 
 		// A mock autoIncrCaches.
-<<<<<<< HEAD
-		err = InitSysTenant(ctx)
-=======
 		aicm := &defines.AutoIncrCacheManager{}
 		finalVersion := "1.2.0"
 		err = InitSysTenantOld(ctx, aicm, finalVersion)
->>>>>>> 16527478
 		convey.So(err, convey.ShouldBeNil)
 	})
 }
@@ -387,6 +377,7 @@
 
 		pu := config.NewParameterUnit(&config.FrontendParameters{}, nil, nil, nil)
 		pu.SV.SetDefaultValues()
+		gPu = pu
 
 		ctx := context.WithValue(context.TODO(), config.ParameterUnitKey, pu)
 
@@ -441,7 +432,7 @@
 			},
 		}
 		err := InitFunction(ctx, ses, tenant, cu)
-		convey.So(err, convey.ShouldBeNil)
+		convey.So(err, convey.ShouldNotBeNil)
 	})
 }
 
@@ -7506,8 +7497,7 @@
 	ses.priv = priv
 	ses.SetRequestContext(ctx)
 
-	aicm := &defines.AutoIncrCacheManager{}
-	rm, _ := NewRoutineManager(ctx, pu, aicm)
+	rm, _ := NewRoutineManager(ctx)
 	rm.baseService = new(MockBaseService)
 	ses.rm = rm
 
@@ -11559,11 +11549,7 @@
 		bh.sql2result[sql] = mrs
 
 		sql2, _ := getSqlForCheckTenant(ctx, "acc1")
-<<<<<<< HEAD
-		mrs2 := newMrsForPasswordOfUser([][]interface{}{{0}})
-=======
 		mrs2 := newMrsForPasswordOfUser([][]interface{}{{1}})
->>>>>>> 16527478
 		bh.sql2result[sql2] = mrs2
 
 		err := doCreateSnapshot(ctx, ses, cs)
