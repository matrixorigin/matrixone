// Copyright 2021 - 2024 Matrix Origin
//
// Licensed under the Apache License, Version 2.0 (the "License");
// you may not use this file except in compliance with the License.
// You may obtain a copy of the License at
//
// http://www.apache.org/licenses/LICENSE-2.0
//
// Unless required by applicable law or agreed to in writing, software
// distributed under the License is distributed on an "AS IS" BASIS,
// WITHOUT WARRANTIES OR CONDITIONS OF ANY KIND, either express or implied.
// See the License for the specific language governing permissions and
// limitations under the License.

package frontend

import (
	"container/list"
	"context"
	"encoding/binary"
	"net"
	"strings"
	"sync"
	"time"

	"github.com/matrixorigin/matrixone/pkg/common/moerr"
	"github.com/matrixorigin/matrixone/pkg/config"
)

const (
	fixBufferSize = 1024 * 1024
)

type SessionConn interface {
	ID() uint64
	RawConn() net.Conn
	UseConn(net.Conn)
	Disconnect() error
	Close() error
	Read() ([]byte, error)
	Append(...byte) error
	BeginPacket() error
	FinishedPacket() error
	Flush() error
	Write([]byte) error
	RemoteAddress() string
}

type BufferAllocator struct {
	allocator *SessionAllocator
}

func (ba *BufferAllocator) Alloc(size int) ([]byte, error) {
	if size == 0 {
		return nil, nil
	}
	return ba.allocator.Alloc(size)
}

func (ba *BufferAllocator) Free(buf []byte) {
	if buf == nil || cap(buf) == 0 {
		return
	}
	ba.allocator.Free(buf)
}

type ListBlock struct {
	data       []byte
	writeIndex int
}
type Conn struct {
	id                    uint64
	conn                  net.Conn
	localAddr, remoteAddr string
	sequenceId            uint8
	header                [4]byte
	// static buffer block
	fixBuf *ListBlock
	// dynamic buffer block is organized by a list
	dynamicBuf *list.List
	// just for load local
	loadLocalBuf []byte
	// current block pointer being written
	curBuf *ListBlock
	// current packet header pointer
	curHeader []byte
	// current block write pointer
	// buffer data size, used to check maxBytesToFlush
	bufferLength int
	// packet data size, used to count header
	packetLength      int
	maxBytesToFlush   int
	packetInBuf       int
	allowedPacketSize int
	timeout           time.Duration
	allocator         *BufferAllocator
	ses               *Session
	closeConnFunc     sync.Once
	closeFunc         sync.Once
}

// NewIOSession create a new io session
func NewIOSession(conn net.Conn, pu *config.ParameterUnit) (*Conn, error) {
	// just for ut
	_, ok := globalSessionAlloc.Load().(*SessionAllocator)
	if !ok {
		allocator := NewSessionAllocator(pu)
		setGlobalSessionAlloc(allocator)
	}

	c := &Conn{
		conn:              conn,
		localAddr:         conn.RemoteAddr().String(),
		remoteAddr:        conn.LocalAddr().String(),
		fixBuf:            &ListBlock{},
		dynamicBuf:        list.New(),
		allocator:         &BufferAllocator{allocator: getGlobalSessionAlloc()},
		timeout:           pu.SV.SessionTimeout.Duration,
		maxBytesToFlush:   int(pu.SV.MaxBytesInOutbufToFlush * 1024),
		allowedPacketSize: int(MaxPayloadSize),
	}
	var err error
	c.fixBuf.data, err = c.allocator.Alloc(fixBufferSize)
	if err != nil {
		return nil, err
	}

	c.curHeader = c.fixBuf.data[:HeaderLengthOfTheProtocol]
	c.curBuf = c.fixBuf
	return c, err
}

func (c *Conn) ID() uint64 {
	return c.id
}

func (c *Conn) RawConn() net.Conn {
	return c.conn
}

func (c *Conn) UseConn(conn net.Conn) {
	c.conn = conn
}

func (c *Conn) Close() error {
<<<<<<< HEAD
	defer func() {
		if len(c.fixBuf.data) > 0 {
			// Free all allocated memory
			c.allocator.Free(c.fixBuf.data)
			c.fixBuf.data = nil
=======
	var err error
	c.closeFunc.Do(func() {
		defer func() {
			if c.fixBuf.data != nil && len(c.fixBuf.data) > 0 {
				// Free all allocated memory
				c.allocator.Free(c.fixBuf.data)
				c.fixBuf.data = nil
			}
			for e := c.dynamicBuf.Front(); e != nil; e = e.Next() {
				c.allocator.Free(e.Value.([]byte))
			}
			c.dynamicBuf.Init()
		}()

		err = c.closeConn()
		if err != nil {
			return
>>>>>>> 5030d44f
		}
		c.ses = nil
		rm := getGlobalRtMgr()
		if rm != nil {
			rm.Closed(c)
		}
	})
	return err
}

func (c *Conn) CheckAllowedPacketSize(totalLength int) error {
	var err error
	if totalLength > c.allowedPacketSize {
		errMsg := moerr.MysqlErrorMsgRefer[moerr.ER_SERVER_NET_PACKET_TOO_LARGE]
		err = c.ses.GetResponser().MysqlRrWr().WriteERR(errMsg.ErrorCode, strings.Join(errMsg.SqlStates, ","), errMsg.ErrorMsgOrFormat)
		if err != nil {
			return err
		}
		return moerr.NewInternalError(context.Background(), errMsg.ErrorMsgOrFormat)
	}
	return nil
}

// ReadLoadLocalPacket just for processLoadLocal, reuse memory, and not merge 16MB packets
func (c *Conn) ReadLoadLocalPacket() ([]byte, error) {

	var err error
	var packetLength int
	defer func() {
		if err != nil {
			c.allocator.Free(c.loadLocalBuf)
			c.loadLocalBuf = nil
		}
	}()
	err = c.ReadBytes(c.header[:], HeaderLengthOfTheProtocol)
	if err != nil {
		return nil, err
	}
	packetLength = int(uint32(c.header[0]) | uint32(c.header[1])<<8 | uint32(c.header[2])<<16)
	sequenceId := c.header[3]
	c.sequenceId = sequenceId + 1

	if c.loadLocalBuf == nil {
		c.loadLocalBuf, err = c.allocator.Alloc(packetLength)
		if err != nil {
			return nil, err
		}
	} else if len(c.loadLocalBuf) < packetLength {
		c.allocator.Free(c.loadLocalBuf)
		c.loadLocalBuf = nil
		c.loadLocalBuf, err = c.allocator.Alloc(packetLength)
		if err != nil {
			return nil, err
		}
	}

	err = c.ReadBytes(c.loadLocalBuf, packetLength)
	if err != nil {
		return nil, err
	}
	return c.loadLocalBuf[:packetLength], nil
}

// Read reads the complete packet including process the > 16MB packet. return the payload
func (c *Conn) Read() ([]byte, error) {

	// Requests > 16MB
	payloads := make([][]byte, 0)
	totalLength := 0
	var finalPayload []byte
	var payload []byte
	var err error
	defer func(payloads [][]byte, payload []byte, err error) {
		c.allocator.Free(payload)
		for _, eachPayload := range payloads {
			c.allocator.Free(eachPayload)
		}
	}(payloads, payload, err)

	for {
		var packetLength int
		err = c.ReadBytes(c.header[:], HeaderLengthOfTheProtocol)
		if err != nil {
			return nil, err
		}
		packetLength = int(uint32(c.header[0]) | uint32(c.header[1])<<8 | uint32(c.header[2])<<16)
		sequenceId := c.header[3]
		c.sequenceId = sequenceId + 1

		if packetLength == 0 {
			break
		}
		totalLength += packetLength
		err = c.CheckAllowedPacketSize(totalLength)
		if err != nil {
			return nil, err
		}

		if totalLength != int(MaxPayloadSize) && len(payloads) == 0 {
			signalPayload := make([]byte, totalLength)
			err = c.ReadBytes(signalPayload, totalLength)
			if err != nil {
				return nil, err
			}
			return signalPayload, nil
		}

		payload, err = c.ReadOnePayload(packetLength)
		if err != nil {
			return nil, err
		}

		payloads = append(payloads, payload)

		if uint32(packetLength) != MaxPayloadSize {
			break
		}
	}

	if totalLength > 0 {
		finalPayload = make([]byte, totalLength)
	}

	copyIndex := 0
	for _, eachPayload := range payloads {
		copy(finalPayload[copyIndex:], eachPayload)
		copyIndex += len(eachPayload)
	}
	return finalPayload, nil
}

// ReadOnePayload allocates memory for a payload and reads it
func (c *Conn) ReadOnePayload(packetLength int) ([]byte, error) {
	var err error
	var payload []byte
	defer func(payload []byte, err error) {
		if err != nil {
			c.allocator.Free(payload)
		}
	}(payload, err)

	if packetLength == 0 {
		return nil, nil
	}

	payload, err = c.allocator.Alloc(packetLength)
	if err != nil {
		return nil, err
	}

	err = c.ReadBytes(payload, packetLength)
	if err != nil {
		return nil, err
	}

	return payload, nil
}

// ReadBytes reads specified bytes from the network
func (c *Conn) ReadBytes(buf []byte, Length int) error {
	var err error
	var n int
	var readLength int
	for readLength < Length {
		n, err = c.ReadFromConn(buf[readLength:Length])
		if err != nil {
			return err
		}
		readLength += n

	}
	return err
}

// ReadFromConn is the base method for receiving from network, calling net.Conn.Read().
// The maximum read length is len(buf)
func (c *Conn) ReadFromConn(buf []byte) (int, error) {
	var err error
	if c.timeout > 0 {
		err = c.conn.SetReadDeadline(time.Now().Add(c.timeout))
		if err != nil {
			return 0, err
		}
	}

	n, err := c.conn.Read(buf)
	if err != nil {
		return 0, err
	}
	return n, nil
}

// Append Add bytes to buffer
func (c *Conn) Append(elems ...byte) error {
	var err error
	defer func(err error) {
		if err != nil {
			c.Reset()
		}
	}(err)
	cutIndex := 0
	for cutIndex < len(elems) {
		// if bufferLength > 16MB, split packet
		remainPacketSpace := int(MaxPayloadSize) - c.packetLength
		writeLength := Min(remainPacketSpace, len(elems[cutIndex:]))
		err = c.AppendPart(elems[cutIndex : cutIndex+writeLength])
		if err != nil {
			return err
		}
		if c.packetLength == int(MaxPayloadSize) {
			err = c.FinishedPacket()
			if err != nil {
				return err
			}

			err = c.BeginPacket()
			if err != nil {
				return err
			}
		}

		cutIndex += writeLength
	}

	return err
}

// AppendPart is the base method of adding bytes to buffer
func (c *Conn) AppendPart(elems []byte) error {

	var err error
	curBufRemainSpace := len(c.curBuf.data) - c.curBuf.writeIndex
	if len(elems) > curBufRemainSpace {
		if curBufRemainSpace > 0 {
			copy(c.curBuf.data[c.curBuf.writeIndex:], elems[:curBufRemainSpace])
			c.curBuf.writeIndex += curBufRemainSpace
		}
		curElemsRemainSpace := len(elems) - curBufRemainSpace

		allocLength := Max(fixBufferSize, curElemsRemainSpace)
		if allocLength%fixBufferSize != 0 {
			allocLength += fixBufferSize - allocLength%fixBufferSize
		}

		err = c.PushNewBlock(allocLength)
		if err != nil {
			return err
		}
		copy(c.curBuf.data[c.curBuf.writeIndex:], elems[curBufRemainSpace:])
		c.curBuf.writeIndex += len(elems[curBufRemainSpace:])
	} else {
		copy(c.curBuf.data[c.curBuf.writeIndex:], elems)
		c.curBuf.writeIndex += len(elems)
	}
	c.bufferLength += len(elems)
	c.packetLength += len(elems)
	return err
}

// PushNewBlock allocates memory and push it into the dynamic buffer
func (c *Conn) PushNewBlock(allocLength int) error {

	var err error
	var buf []byte

	defer func(buf []byte, err error) {
		if err != nil {
			c.allocator.Free(buf)
		}
	}(buf, err)

	buf, err = c.allocator.Alloc(allocLength)
	if err != nil {
		return err
	}
	newBlock := &ListBlock{}
	newBlock.data = buf
	c.dynamicBuf.PushBack(newBlock)
	c.curBuf = newBlock
	return nil
}

// BeginPacket Reserve Header in the buffer
func (c *Conn) BeginPacket() error {
	if len(c.curBuf.data)-c.curBuf.writeIndex < HeaderLengthOfTheProtocol {
		err := c.PushNewBlock(fixBufferSize)
		if err != nil {
			return err
		}
	}
	c.curHeader = c.curBuf.data[c.curBuf.writeIndex : c.curBuf.writeIndex+HeaderLengthOfTheProtocol]
	c.curBuf.writeIndex += HeaderLengthOfTheProtocol
	c.bufferLength += HeaderLengthOfTheProtocol
	return nil
}

// FinishedPacket Fill in the header and flush if buffer full
func (c *Conn) FinishedPacket() error {
	if c.bufferLength < 0 {
		return moerr.NewInternalError(moerr.Context(), "buffer length must >= 0")
	}
	binary.LittleEndian.PutUint32(c.curHeader, uint32(c.packetLength))
	c.curHeader[3] = c.sequenceId
	c.sequenceId += 1
	c.packetInBuf += 1
	c.packetLength = 0
	err := c.FlushIfFull()
	if err != nil {
		return err
	}

	return nil
}

func (c *Conn) FlushIfFull() error {
	var err error
	if c.bufferLength >= c.maxBytesToFlush {
		err = c.Flush()
		if err != nil {
			return err
		}
	}
	return err
}

// Flush Send buffer to the network
func (c *Conn) Flush() error {
	if c.bufferLength == 0 {
		return nil
	}
	var err error
	defer c.Reset()
	err = c.WriteToConn(c.fixBuf.data[:c.fixBuf.writeIndex])
	if err != nil {
		return err
	}

	for node := c.dynamicBuf.Front(); node != nil; node = node.Next() {
		block := node.Value.(*ListBlock)
		err = c.WriteToConn(block.data[:block.writeIndex])
		if err != nil {
			return err
		}
	}
	c.ses.CountPacket(1)
	c.packetInBuf = 0
	return err
}

// Write Only OK, EOF, ERROR needs to be sent immediately
func (c *Conn) Write(payload []byte) error {
	defer c.Reset()

	var err error
	var header [4]byte
	length := len(payload)
	binary.LittleEndian.PutUint32(header[:], uint32(length))
	if payload[0] == 0xFF {
		if c.packetInBuf != 0 && len(c.fixBuf.data) >= HeaderLengthOfTheProtocol {
			c.sequenceId = c.fixBuf.data[3]
		}
		header[3] = c.sequenceId
		c.sequenceId += 1
		err = c.WriteToConn(append(header[:], payload...))
		return err
	}
	header[3] = c.sequenceId
	c.sequenceId += 1
	err = c.Append(append(header[:], payload...)...)
	if err != nil {
		return err
	}
	err = c.Flush()
	if err != nil {
		return err
	}
	return nil
}

// WriteToConn is the base method for write data to network, calling net.Conn.Write().
func (c *Conn) WriteToConn(buf []byte) error {
	sendLength := 0
	for sendLength < len(buf) {
		n, err := c.conn.Write(buf[sendLength:])
		if err != nil {
			return err
		}
		sendLength += n
	}
	return nil
}

func (c *Conn) RemoteAddress() string {
	return c.remoteAddr
}

func (c *Conn) closeConn() error {
	var err error
	c.closeConnFunc.Do(func() {
		if c.conn != nil {
			if err = c.conn.Close(); err != nil {
				return
			}
		}
	})
	return err
}

func (c *Conn) Reset() {
	c.bufferLength = 0
	c.packetLength = 0
	c.curBuf = c.fixBuf
	c.fixBuf.writeIndex = 0
	for node := c.dynamicBuf.Front(); node != nil; node = node.Next() {
		c.allocator.Free(node.Value.(*ListBlock).data)
	}
	c.dynamicBuf.Init()
	c.packetInBuf = 0
	c.allocator.Free(c.loadLocalBuf)
	c.loadLocalBuf = nil

}<|MERGE_RESOLUTION|>--- conflicted
+++ resolved
@@ -143,17 +143,10 @@
 }
 
 func (c *Conn) Close() error {
-<<<<<<< HEAD
-	defer func() {
-		if len(c.fixBuf.data) > 0 {
-			// Free all allocated memory
-			c.allocator.Free(c.fixBuf.data)
-			c.fixBuf.data = nil
-=======
 	var err error
 	c.closeFunc.Do(func() {
 		defer func() {
-			if c.fixBuf.data != nil && len(c.fixBuf.data) > 0 {
+			if len(c.fixBuf.data) > 0 {
 				// Free all allocated memory
 				c.allocator.Free(c.fixBuf.data)
 				c.fixBuf.data = nil
@@ -167,7 +160,6 @@
 		err = c.closeConn()
 		if err != nil {
 			return
->>>>>>> 5030d44f
 		}
 		c.ses = nil
 		rm := getGlobalRtMgr()
