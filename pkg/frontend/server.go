// Copyright 2021 Matrix Origin
//
// Licensed under the Apache License, Version 2.0 (the "License");
// you may not use this file except in compliance with the License.
// You may obtain a copy of the License at
//
//      http://www.apache.org/licenses/LICENSE-2.0
//
// Unless required by applicable law or agreed to in writing, software
// distributed under the License is distributed on an "AS IS" BASIS,
// WITHOUT WARRANTIES OR CONDITIONS OF ANY KIND, either express or implied.
// See the License for the specific language governing permissions and
// limitations under the License.

package frontend

import (
	"context"
	"fmt"
	"sync/atomic"

	"github.com/fagongzi/goetty/v2"
	"github.com/matrixorigin/matrixone/pkg/config"
	"github.com/matrixorigin/matrixone/pkg/logutil"
)

// RelationName counter for the new connection
var initConnectionID uint32 = 1000

// MOServer MatrixOne Server
type MOServer struct {
	addr string
	app  goetty.NetApplication
	rm   *RoutineManager
}

func (mo *MOServer) Start() error {
	fmt.Printf("++++++++++++++++++++++++++++++++++++++++++++++++\n")
	fmt.Printf("++++++++++++++++++++++++++++++++++++++++++++++++\n")
	fmt.Printf("++++++++++++++++++++++++++++++++++++++++++++++++\n")
	fmt.Printf("++++++++++++++++++++++++++++++++++++++++++++++++\n")
	fmt.Printf("++++++++++++++++++++++++++++++++++++++++++++++++\n")
	fmt.Printf("++++++++++++++++++++++++++++++++++++++++++++++++\n")
	fmt.Printf("Server Listening on : %s \n", mo.addr)
	fmt.Printf("++++++++++++++++++++++++++++++++++++++++++++++++\n")
	fmt.Printf("++++++++++++++++++++++++++++++++++++++++++++++++\n")
	fmt.Printf("++++++++++++++++++++++++++++++++++++++++++++++++\n")
	fmt.Printf("++++++++++++++++++++++++++++++++++++++++++++++++\n")
	fmt.Printf("++++++++++++++++++++++++++++++++++++++++++++++++\n")
	fmt.Printf("++++++++++++++++++++++++++++++++++++++++++++++++\n")
	return mo.app.Start()
}

func (mo *MOServer) Stop() error {
	return mo.app.Stop()
}

func nextConnectionID() uint32 {
	return atomic.AddUint32(&initConnectionID, 1)
}

<<<<<<< HEAD
func NewMOServer(ctx context.Context, addr string, pu *config.ParameterUnit) *MOServer {
	encoder, decoder := NewSqlCodec()
	rm := NewRoutineManager(ctx, pu)
=======
func NewMOServer(addr string, pu *config.ParameterUnit) *MOServer {
	codec := NewSqlCodec()
	rm := NewRoutineManager(pu)
>>>>>>> eb4884a2
	// TODO asyncFlushBatch
	app, err := goetty.NewApplication(addr, rm.Handler,
		goetty.WithAppLogger(logutil.GetGlobalLogger()),
		goetty.WithAppSessionOptions(
			goetty.WithSessionCodec(codec),
			goetty.WithSessionLogger(logutil.GetGlobalLogger()),
			goetty.WithSessionRWBUfferSize(1024*1024, 1024*1024)),
		goetty.WithAppSessionAware(rm))
	if err != nil {
		logutil.Panicf("start server failed with %+v", err)
	}

	return &MOServer{
		addr: addr,
		app:  app,
		rm:   rm,
	}
}<|MERGE_RESOLUTION|>--- conflicted
+++ resolved
@@ -59,15 +59,9 @@
 	return atomic.AddUint32(&initConnectionID, 1)
 }
 
-<<<<<<< HEAD
 func NewMOServer(ctx context.Context, addr string, pu *config.ParameterUnit) *MOServer {
 	encoder, decoder := NewSqlCodec()
 	rm := NewRoutineManager(ctx, pu)
-=======
-func NewMOServer(addr string, pu *config.ParameterUnit) *MOServer {
-	codec := NewSqlCodec()
-	rm := NewRoutineManager(pu)
->>>>>>> eb4884a2
 	// TODO asyncFlushBatch
 	app, err := goetty.NewApplication(addr, rm.Handler,
 		goetty.WithAppLogger(logutil.GetGlobalLogger()),
