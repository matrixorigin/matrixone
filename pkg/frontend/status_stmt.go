// Copyright 2021 - 2024 Matrix Origin
//
// Licensed under the Apache License, Version 2.0 (the "License");
// you may not use this file except in compliance with the License.
// You may obtain a copy of the License at
//
//      http://www.apache.org/licenses/LICENSE-2.0
//
// Unless required by applicable law or agreed to in writing, software
// distributed under the License is distributed on an "AS IS" BASIS,
// WITHOUT WARRANTIES OR CONDITIONS OF ANY KIND, either express or implied.
// See the License for the specific language governing permissions and
// limitations under the License.

package frontend

import (
<<<<<<< HEAD
	"context"
=======
	"fmt"
>>>>>>> 6003d834
	"time"

	"github.com/matrixorigin/matrixone/pkg/common/moerr"
	"github.com/matrixorigin/matrixone/pkg/pb/plan"
	"github.com/matrixorigin/matrixone/pkg/sql/parsers/tree"

	"go.uber.org/zap"
	"golang.org/x/sync/errgroup"
)

// executeStatusStmt run the statement that responses status t
func executeStatusStmt(ses *Session, execCtx *ExecCtx) (err error) {
	var loadLocalErrGroup *errgroup.Group
	var columns []interface{}

	mrs := ses.GetMysqlResultSet()
	ep := ses.GetExportConfig()
	switch st := execCtx.stmt.(type) {
	case *tree.Select:
		if ep.needExportToFile() {

			columns, err = execCtx.cw.GetColumns(execCtx.reqCtx)
			if err != nil {
				ses.Error(requestCtx,
					"Failed to get columns from computation handler",
					zap.Error(err))
				return
			}
			for _, c := range columns {
				mysqlc := c.(Column)
				mrs.AddColumn(mysqlc)
			}

			// open new file
			ep.DefaultBufSize = getGlobalPu().SV.ExportDataDefaultFlushSize
			initExportFileParam(ep, mrs)
			if err = openNewFile(execCtx.reqCtx, ep, mrs); err != nil {
				return
			}

			runBegin := time.Now()
			/*
				Start pipeline
				Producing the data row and sending the data row
			*/
			// todo: add trace
			if _, err = execCtx.runner.Run(0); err != nil {
				return
			}

			// only log if run time is longer than 1s
			if time.Since(runBegin) > time.Second {
				ses.Infof(requestCtx, "time of Exec.Run : %s", time.Since(runBegin).String())
			}

			oq := NewOutputQueue(execCtx.reqCtx, ses, 0, nil, nil)
			if err = exportAllData(oq); err != nil {
				return
			}
			if err = ep.Writer.Flush(); err != nil {
				return
			}
			if err = ep.File.Close(); err != nil {
				return
			}

		} else {
			return moerr.NewInternalError(execCtx.reqCtx, "select without it generates the result rows")
		}
	case *tree.CreateTable:
		runBegin := time.Now()
		if execCtx.runResult, err = execCtx.runner.Run(0); err != nil {
			return
		}
		// only log if run time is longer than 1s
		if time.Since(runBegin) > time.Second {
			ses.Infof(requestCtx, "time of Exec.Run : %s", time.Since(runBegin).String())
		}

		// execute insert sql if this is a `create table as select` stmt
		if st.IsAsSelect {
			if txw, ok := execCtx.cw.(*TxnComputationWrapper); ok {
				insertSql := txw.plan.GetDdl().GetDefinition().(*plan.DataDefinition_CreateTable).CreateTable.CreateAsSelectSql
				ses.createAsSelectSql = insertSql
			}
			return
		}

		// Start the dynamic table daemon task
		if st.IsDynamicTable {
			if err = handleCreateDynamicTable(execCtx.reqCtx, ses, st); err != nil {
				return
			}
		}
	default:
		//change privilege
		switch execCtx.stmt.(type) {
		case *tree.DropTable, *tree.DropDatabase, *tree.DropIndex, *tree.DropView, *tree.DropSequence,
			*tree.CreateUser, *tree.DropUser, *tree.AlterUser,
			*tree.CreateRole, *tree.DropRole,
			*tree.Revoke, *tree.Grant,
			*tree.SetDefaultRole, *tree.SetRole:
			ses.InvalidatePrivilegeCache()
		}
		runBegin := time.Now()
		/*
			Step 1: Start
		*/

		if st, ok := execCtx.stmt.(*tree.Load); ok {
			if st.Local {
				loadLocalErrGroup = new(errgroup.Group)
				loadLocalErrGroup.Go(func() error {
					return processLoadLocal(ses, execCtx, st.Param, execCtx.loadLocalWriter)
				})
			}
		}

		if execCtx.runResult, err = execCtx.runner.Run(0); err != nil {
			if loadLocalErrGroup != nil { // release resources
				err2 := execCtx.proc.LoadLocalReader.Close()
				if err2 != nil {
					ses.Error(requestCtx,
						"processLoadLocal goroutine failed",
						zap.Error(err2))
				}
				err2 = loadLocalErrGroup.Wait() // executor failed, but processLoadLocal is still running, wait for it
				if err2 != nil {
					ses.Error(requestCtx,
						"processLoadLocal goroutine failed",
						zap.Error(err2))
				}
			}
			return
		}

		if loadLocalErrGroup != nil {
			if err = loadLocalErrGroup.Wait(); err != nil { //executor success, but processLoadLocal goroutine failed
				return
			}
		}

		// only log if run time is longer than 1s
		if time.Since(runBegin) > time.Second {
			ses.Infof(requestCtx, "time of Exec.Run : %s", time.Since(runBegin).String())
		}

		echoTime := time.Now()

		ses.Debugf(requestCtx, "time of SendResponse %s", time.Since(echoTime).String())
	}

	return
}

func respStatus(ses *Session,
	execCtx *ExecCtx) (err error) {
	if execCtx.skipRespClient {
		return nil
	}
	var rspLen uint64
	if execCtx.runResult != nil {
		rspLen = execCtx.runResult.AffectRows
	}

	switch st := execCtx.stmt.(type) {
	case *tree.Select:
		//select ... into ...
		if len(execCtx.proc.SessionInfo.SeqAddValues) != 0 {
			ses.AddSeqValues(execCtx.proc)
		}
		ses.SetSeqLastValue(execCtx.proc)

		resp := setResponse(ses, execCtx.isLastStmt, rspLen)
		if err2 := ses.GetMysqlProtocol().SendResponse(execCtx.reqCtx, resp); err2 != nil {
			err = moerr.NewInternalError(execCtx.reqCtx, "routine send response failed. error:%v ", err2)
			logStatementStatus(execCtx.reqCtx, ses, execCtx.stmt, fail, err)
			return err
		}
	case *tree.PrepareStmt, *tree.PrepareString:
		if ses.GetCmd() == COM_STMT_PREPARE {
			if err2 := ses.GetMysqlProtocol().SendPrepareResponse(execCtx.reqCtx, execCtx.prepareStmt); err2 != nil {
				err = moerr.NewInternalError(execCtx.reqCtx, "routine send response failed. error:%v ", err2)
				logStatementStatus(execCtx.reqCtx, ses, execCtx.stmt, fail, err)
				return err
			}
		} else {
			resp := setResponse(ses, execCtx.isLastStmt, rspLen)
			if err2 := ses.GetMysqlProtocol().SendResponse(execCtx.reqCtx, resp); err2 != nil {
				err = moerr.NewInternalError(execCtx.reqCtx, "routine send response failed. error:%v ", err2)
				logStatementStatus(execCtx.reqCtx, ses, execCtx.stmt, fail, err)
				return err
			}
		}

	case *tree.Deallocate:
		//we will not send response in COM_STMT_CLOSE command
		if ses.GetCmd() != COM_STMT_CLOSE {
			resp := setResponse(ses, execCtx.isLastStmt, rspLen)
			if err2 := ses.GetMysqlProtocol().SendResponse(execCtx.reqCtx, resp); err2 != nil {
				err = moerr.NewInternalError(execCtx.reqCtx, "routine send response failed. error:%v ", err2)
				logStatementStatus(execCtx.reqCtx, ses, execCtx.stmt, fail, err)
				return err
			}
		}
	case *tree.CreateTable:
		// skip create table as select
		if st.IsAsSelect {
			return nil
		}
		resp := setResponse(ses, execCtx.isLastStmt, rspLen)
		if len(execCtx.proc.SessionInfo.SeqDeleteKeys) != 0 {
			ses.DeleteSeqValues(execCtx.proc)
		}
		_ = doGrantPrivilegeImplicitly(execCtx.reqCtx, ses, st)
		if err2 := ses.GetMysqlProtocol().SendResponse(execCtx.reqCtx, resp); err2 != nil {
			err = moerr.NewInternalError(execCtx.reqCtx, "routine send response failed. error:%v ", err2)
			logStatementStatus(execCtx.reqCtx, ses, execCtx.stmt, fail, err)
			return err
		}
	default:
		resp := setResponse(ses, execCtx.isLastStmt, rspLen)

		if len(execCtx.proc.SessionInfo.SeqDeleteKeys) != 0 {
			ses.DeleteSeqValues(execCtx.proc)
		}

		switch st := execCtx.stmt.(type) {
		case *tree.Insert:
			resp.lastInsertId = execCtx.proc.GetLastInsertID()
			if execCtx.proc.GetLastInsertID() != 0 {
				ses.SetLastInsertID(execCtx.proc.GetLastInsertID())
			}
		case *tree.CreateTable:
			_ = doGrantPrivilegeImplicitly(execCtx.reqCtx, ses, st)
		case *tree.DropTable:
			// handle dynamic table drop, cancel all the running daemon task
			_ = handleDropDynamicTable(execCtx.reqCtx, ses, st)
			_ = doRevokePrivilegeImplicitly(execCtx.reqCtx, ses, st)
		case *tree.CreateDatabase:
			_ = insertRecordToMoMysqlCompatibilityMode(execCtx.reqCtx, ses, execCtx.stmt)
			_ = doGrantPrivilegeImplicitly(execCtx.reqCtx, ses, st)
		case *tree.DropDatabase:
			_ = deleteRecordToMoMysqlCompatbilityMode(execCtx.reqCtx, ses, execCtx.stmt)
			_ = doRevokePrivilegeImplicitly(execCtx.reqCtx, ses, st)
			err = doDropFunctionWithDB(execCtx.reqCtx, ses, execCtx.stmt, func(path string) error {
				return execCtx.proc.FileService.Delete(execCtx.reqCtx, path)
			})
		}

		if err2 := ses.GetMysqlProtocol().SendResponse(execCtx.reqCtx, resp); err2 != nil {
			err = moerr.NewInternalError(execCtx.reqCtx, "routine send response failed. error:%v ", err2)
			logStatementStatus(execCtx.reqCtx, ses, execCtx.stmt, fail, err)
			return err
		}
	}
	return
}<|MERGE_RESOLUTION|>--- conflicted
+++ resolved
@@ -15,11 +15,6 @@
 package frontend
 
 import (
-<<<<<<< HEAD
-	"context"
-=======
-	"fmt"
->>>>>>> 6003d834
 	"time"
 
 	"github.com/matrixorigin/matrixone/pkg/common/moerr"
@@ -43,7 +38,7 @@
 
 			columns, err = execCtx.cw.GetColumns(execCtx.reqCtx)
 			if err != nil {
-				ses.Error(requestCtx,
+				ses.Error(execCtx.reqCtx,
 					"Failed to get columns from computation handler",
 					zap.Error(err))
 				return
@@ -72,7 +67,7 @@
 
 			// only log if run time is longer than 1s
 			if time.Since(runBegin) > time.Second {
-				ses.Infof(requestCtx, "time of Exec.Run : %s", time.Since(runBegin).String())
+				ses.Infof(execCtx.reqCtx, "time of Exec.Run : %s", time.Since(runBegin).String())
 			}
 
 			oq := NewOutputQueue(execCtx.reqCtx, ses, 0, nil, nil)
@@ -96,7 +91,7 @@
 		}
 		// only log if run time is longer than 1s
 		if time.Since(runBegin) > time.Second {
-			ses.Infof(requestCtx, "time of Exec.Run : %s", time.Since(runBegin).String())
+			ses.Infof(execCtx.reqCtx, "time of Exec.Run : %s", time.Since(runBegin).String())
 		}
 
 		// execute insert sql if this is a `create table as select` stmt
@@ -142,13 +137,13 @@
 			if loadLocalErrGroup != nil { // release resources
 				err2 := execCtx.proc.LoadLocalReader.Close()
 				if err2 != nil {
-					ses.Error(requestCtx,
+					ses.Error(execCtx.reqCtx,
 						"processLoadLocal goroutine failed",
 						zap.Error(err2))
 				}
 				err2 = loadLocalErrGroup.Wait() // executor failed, but processLoadLocal is still running, wait for it
 				if err2 != nil {
-					ses.Error(requestCtx,
+					ses.Error(execCtx.reqCtx,
 						"processLoadLocal goroutine failed",
 						zap.Error(err2))
 				}
@@ -164,12 +159,12 @@
 
 		// only log if run time is longer than 1s
 		if time.Since(runBegin) > time.Second {
-			ses.Infof(requestCtx, "time of Exec.Run : %s", time.Since(runBegin).String())
+			ses.Infof(execCtx.reqCtx, "time of Exec.Run : %s", time.Since(runBegin).String())
 		}
 
 		echoTime := time.Now()
 
-		ses.Debugf(requestCtx, "time of SendResponse %s", time.Since(echoTime).String())
+		ses.Debugf(execCtx.reqCtx, "time of SendResponse %s", time.Since(echoTime).String())
 	}
 
 	return
