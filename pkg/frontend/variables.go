// Copyright 2022 Matrix Origin
//
// Licensed under the Apache License, Version 2.0 (the "License");
// you may not use this file except in compliance with the License.
// You may obtain a copy of the License at
//
// http://www.apache.org/licenses/LICENSE-2.0
//
// Unless required by applicable law or agreed to in writing, software
// distributed under the License is distributed on an "AS IS" BASIS,
// WITHOUT WARRANTIES OR CONDITIONS OF ANY KIND, either express or implied.
// See the License for the specific language governing permissions and
// limitations under the License.

package frontend

import (
	"context"
	"fmt"
	"math"
	bits2 "math/bits"
	"strconv"
	"strings"
	"sync"
	"time"

	"github.com/matrixorigin/matrixone/pkg/common/moerr"
	"github.com/matrixorigin/matrixone/pkg/container/types"
	"github.com/matrixorigin/matrixone/pkg/defines"
)

var (
	errorConvertToBoolFailed                   = moerr.NewInternalError(context.Background(), "convert to the system variable bool type failed")
	errorConvertToIntFailed                    = moerr.NewInternalError(context.Background(), "convert to the system variable int type failed")
	errorConvertToUintFailed                   = moerr.NewInternalError(context.Background(), "convert to the system variable uint type failed")
	errorConvertToDoubleFailed                 = moerr.NewInternalError(context.Background(), "convert to the system variable double type failed")
	errorConvertToEnumFailed                   = moerr.NewInternalError(context.Background(), "convert to the system variable enum type failed")
	errorConvertToSetFailed                    = moerr.NewInternalError(context.Background(), "convert to the system variable set type failed")
	errorConvertToStringFailed                 = moerr.NewInternalError(context.Background(), "convert to the system variable string type failed")
	errorConvertToNullFailed                   = moerr.NewInternalError(context.Background(), "convert to the system variable null type failed")
	errorConvertFromStringToBoolFailedFormat   = "convert from string %s to the system variable bool type failed"
	errorConvertFromStringToIntFailedFormat    = "convert from string %s to the system variable int type failed"
	errorConvertFromStringToUintFailedFormat   = "convert from string %s to the system variable uint type failed"
	errorConvertFromStringToDoubleFailedFormat = "convert from string %s to the system variable double type failed"
	errorConvertFromStringToEnumFailedFormat   = "convert from string %s to the system variable enum type failed"
	errorConvertFromStringToSetFailedFormat    = "convert from string %s to the system variable set type failed"
	errorConvertFromStringToNullFailedFormat   = "convert from string %s  to the system variable null type failed"
)

func getErrorConvertFromStringToBoolFailed(str string) error {
	return moerr.NewInternalErrorf(context.Background(), errorConvertFromStringToBoolFailedFormat, str)
}

func getErrorConvertFromStringToIntFailed(str string) error {
	return moerr.NewInternalErrorf(context.Background(), errorConvertFromStringToIntFailedFormat, str)
}

func getErrorConvertFromStringToUintFailed(str string) error {
	return moerr.NewInternalErrorf(context.Background(), errorConvertFromStringToUintFailedFormat, str)
}

func getErrorConvertFromStringToDoubleFailed(str string) error {
	return moerr.NewInternalErrorf(context.Background(), errorConvertFromStringToDoubleFailedFormat, str)
}

func getErrorConvertFromStringToEnumFailed(str string) error {
	return moerr.NewInternalErrorf(context.Background(), errorConvertFromStringToEnumFailedFormat, str)
}

func getErrorConvertFromStringToSetFailed(str string) error {
	return moerr.NewInternalErrorf(context.Background(), errorConvertFromStringToSetFailedFormat, str)
}

func getErrorConvertFromStringToNullFailed(str string) error {
	return moerr.NewInternalErrorf(context.Background(), errorConvertFromStringToNullFailedFormat, str)
}

func errorConfigDoesNotExist() string { return "the config variable does not exist" }

func errorSystemVariableDoesNotExist() string { return "the system variable does not exist" }

func errorSystemVariableIsSession() string { return "the system variable is session" }

func errorSystemVariableIsGlobal() string { return "the system variable is global" }

func errorSystemVariableIsReadOnly() string { return "the system variable is read only" }

type Scope int

const (
	ScopeGlobal  Scope = iota //it is only in global
	ScopeSession              //it is only in session
	ScopeBoth                 //it is both in global and session
)

func (s Scope) String() string {
	switch s {
	case ScopeGlobal:
		return "GLOBAL"
	case ScopeSession:
		return "SESSION"
	case ScopeBoth:
		return "GLOBAL, SESSION"
	default:
		return "UNKNOWN_SYSTEM_SCOPE"
	}
}

type SystemVariableType interface {
	fmt.Stringer

	// Convert the value to another value of the type
	Convert(value interface{}) (interface{}, error)

	// Type gets the type in the computation engine
	Type() types.T

	// MysqlType gets the mysql type
	MysqlType() defines.MysqlType

	// Zero gets the zero value for the type
	Zero() interface{}

	// Convert the value from string to another value of the type
	ConvertFromString(value string) (interface{}, error)
}

var _ SystemVariableType = SystemVariableBoolType{}
var _ SystemVariableType = SystemVariableIntType{}
var _ SystemVariableType = SystemVariableUintType{}
var _ SystemVariableType = SystemVariableDoubleType{}
var _ SystemVariableType = SystemVariableEnumType{}
var _ SystemVariableType = SystemVariableSetType{}
var _ SystemVariableType = SystemVariableStringType{}
var _ SystemVariableType = SystemVariableNullType{}

type SystemVariableNullType struct {
}

func (svnt SystemVariableNullType) String() string {
	return "NULL"
}

func (svnt SystemVariableNullType) Convert(value interface{}) (interface{}, error) {
	if value != nil {
		return nil, errorConvertToNullFailed
	}
	return nil, nil
}

func (svnt SystemVariableNullType) Type() types.T {
	return types.T_any
}

func (svnt SystemVariableNullType) MysqlType() defines.MysqlType {
	return defines.MYSQL_TYPE_NULL
}

func (svnt SystemVariableNullType) Zero() interface{} {
	return nil
}

func (svnt SystemVariableNullType) ConvertFromString(value string) (interface{}, error) {
	if len(value) != 0 {
		return nil, getErrorConvertFromStringToNullFailed(value)
	}
	return nil, nil
}

type SystemVariableBoolType struct {
	name string
}

func InitSystemVariableBoolType(name string) SystemVariableBoolType {
	return SystemVariableBoolType{
		name: name,
	}
}

func (svbt SystemVariableBoolType) String() string {
	return "BOOL"
}

func (svbt SystemVariableBoolType) Convert(value interface{}) (interface{}, error) {
	cv1 := func(x int8) (interface{}, error) {
		if x == 0 || x == 1 {
			return x, nil
		}
		return nil, errorConvertToBoolFailed
	}
	cv2 := func(x float64) (interface{}, error) {
		xx := int64(x)
		rxx := float64(xx)
		if x == rxx {
			return cv1(int8(xx))
		}
		return nil, errorConvertToBoolFailed
	}
	cv3 := func(x string) (interface{}, error) {
		switch strings.ToLower(x) {
		case "on", "true", "1":
			return int8(1), nil
		case "off", "false", "0":
			return int8(0), nil
		}
		return nil, errorConvertToBoolFailed
	}
	switch v := value.(type) {
	case int:
		return cv1(int8(v))
	case uint:
		return cv1(int8(v))
	case int8:
		return cv1(v)
	case int16:
		return cv1(int8(v))
	case uint16:
		return cv1(int8(v))
	case int32:
		return cv1(int8(v))
	case uint32:
		return cv1(int8(v))
	case int64:
		return cv1(int8(v))
	case uint64:
		return cv1(int8(v))
	case bool:
		if v {
			return int8(1), nil
		} else {
			return int8(0), nil
		}
	case float32:
		return cv2(float64(v))
	case float64:
		return cv2(v)
	case string:
		return cv3(v)
	}
	return nil, errorConvertToBoolFailed
}

func (svbt SystemVariableBoolType) IsTrue(v interface{}) bool {
	switch vv := v.(type) {
	case int:
		return vv == 1
	case uint:
		return vv == uint(1)
	case int8:
		return vv == int8(1)
	case uint8:
		return vv == uint8(1)
	case int16:
		return vv == int16(1)
	case uint16:
		return vv == uint16(1)
	case int32:
		return vv == int32(1)
	case uint32:
		return vv == uint32(1)
	case int64:
		return vv == int64(1)
	case uint64:
		return vv == uint64(1)
	case bool:
		return vv
	case string:
		return strings.ToLower(vv) == "on" || strings.ToLower(vv) == "true"
	default:
		return false
	}
}

func (svbt SystemVariableBoolType) Type() types.T {
	return types.T_bool
}

func (svbt SystemVariableBoolType) MysqlType() defines.MysqlType {
	return defines.MYSQL_TYPE_BOOL
}

func (svbt SystemVariableBoolType) Zero() interface{} {
	return int8(0)
}

func (svbt SystemVariableBoolType) ConvertFromString(value string) (interface{}, error) {
	if value == "on" {
		return int8(1), nil
	} else if value == "off" {
		return int8(0), nil
	}

	convertVal, err := strconv.ParseInt(value, 10, 8)
	if err != nil {
		return nil, getErrorConvertFromStringToBoolFailed(value)
	}
	if convertVal != 1 && convertVal != 0 {
		return nil, getErrorConvertFromStringToBoolFailed(value)
	}
	return int8(convertVal), nil
}

type SystemVariableIntType struct {
	name    string
	minimum int64
	maximum int64
	//-1 ?
	maybeMinusOne bool
}

func InitSystemVariableIntType(name string, minimum, maximum int64, maybeMinusOne bool) SystemVariableIntType {
	return SystemVariableIntType{
		name:          name,
		minimum:       minimum,
		maximum:       maximum,
		maybeMinusOne: maybeMinusOne,
	}
}

func (svit SystemVariableIntType) String() string {
	return "INT"
}

func (svit SystemVariableIntType) Convert(value interface{}) (interface{}, error) {
	cv1 := func(x int64) (interface{}, error) {
		if x >= svit.minimum && x <= svit.maximum {
			return x, nil
		} else if svit.maybeMinusOne && x == -1 {
			return x, nil
		}
		return nil, errorConvertToIntFailed
	}
	cv2 := func(x float64) (interface{}, error) {
		xx := int64(x)
		rxx := float64(xx)
		if x == rxx {
			return cv1(xx)
		}
		return nil, errorConvertToIntFailed
	}

	cv3 := func(x string) (interface{}, error) {
		convertVal, err := strconv.ParseInt(x, 10, 64)
		if err != nil {
			return nil, errorConvertToIntFailed
		}
		return cv1(convertVal)
	}

	switch v := value.(type) {
	case int:
		return cv1(int64(v))
	case uint:
		return cv1(int64(v))
	case int8:
		return cv1(int64(v))
	case uint8:
		return cv1(int64(v))
	case int16:
		return cv1(int64(v))
	case uint16:
		return cv1(int64(v))
	case int32:
		return cv1(int64(v))
	case uint32:
		return cv1(int64(v))
	case int64:
		return cv1(v)
	case uint64:
		return cv1(int64(v))
	case float32:
		return cv2(float64(v))
	case float64:
		return cv2(v)
	case string:
		return cv3(v)
	}
	return nil, errorConvertToIntFailed
}

func (svit SystemVariableIntType) Type() types.T {
	return types.T_int64
}

func (svit SystemVariableIntType) MysqlType() defines.MysqlType {
	return defines.MYSQL_TYPE_LONGLONG
}

func (svit SystemVariableIntType) Zero() interface{} {
	return int64(0)
}

func (svit SystemVariableIntType) ConvertFromString(value string) (interface{}, error) {
	convertVal, err := strconv.ParseInt(value, 10, 64)
	if err != nil {
		return nil, getErrorConvertFromStringToIntFailed(value)
	}
	return convertVal, nil
}

type SystemVariableUintType struct {
	name    string
	minimum uint64
	maximum uint64
}

func InitSystemVariableUintType(name string, minimum, maximum uint64) SystemVariableUintType {
	return SystemVariableUintType{
		name:    name,
		minimum: minimum,
		maximum: maximum,
	}
}

func (svut SystemVariableUintType) String() string {
	return "UINT"
}

func (svut SystemVariableUintType) Convert(value interface{}) (interface{}, error) {
	cv1 := func(x uint64) (interface{}, error) {
		if x >= svut.minimum && x <= svut.maximum {
			return x, nil
		}
		return nil, errorConvertToUintFailed
	}
	cv2 := func(x float64) (interface{}, error) {
		xx := uint64(x)
		rxx := float64(xx)
		if x == rxx {
			return cv1(xx)
		}
		return nil, errorConvertToUintFailed
	}

	switch v := value.(type) {
	case int:
		return cv1(uint64(v))
	case uint:
		return cv1(uint64(v))
	case int8:
		return cv1(uint64(v))
	case uint8:
		return cv1(uint64(v))
	case int16:
		return cv1(uint64(v))
	case uint16:
		return cv1(uint64(v))
	case int32:
		return cv1(uint64(v))
	case uint32:
		return cv1(uint64(v))
	case int64:
		return cv1(uint64(v))
	case uint64:
		return cv1(v)
	case float32:
		return cv2(float64(v))
	case float64:
		return cv2(v)
	}
	return nil, errorConvertToUintFailed
}

func (svut SystemVariableUintType) Type() types.T {
	return types.T_uint64
}

func (svut SystemVariableUintType) MysqlType() defines.MysqlType {
	return defines.MYSQL_TYPE_LONGLONG
}

func (svut SystemVariableUintType) Zero() interface{} {
	return uint64(0)
}

func (svut SystemVariableUintType) ConvertFromString(value string) (interface{}, error) {
	convertVal, err := strconv.ParseUint(value, 10, 64)
	if err != nil {
		return nil, getErrorConvertFromStringToUintFailed(value)
	}
	return convertVal, nil
}

type SystemVariableDoubleType struct {
	name    string
	minimum float64
	maximum float64
}

func InitSystemVariableDoubleType(name string, minimum, maximum float64) SystemVariableDoubleType {
	return SystemVariableDoubleType{
		name:    name,
		minimum: minimum,
		maximum: maximum,
	}
}

func (svdt SystemVariableDoubleType) String() string {
	return "DOUBLE"
}

func (svdt SystemVariableDoubleType) Convert(value interface{}) (interface{}, error) {
	cv1 := func(x float64) (interface{}, error) {
		if x >= svdt.minimum && x <= svdt.maximum {
			return x, nil
		}
		return nil, errorConvertToUintFailed
	}

	switch v := value.(type) {
	case int:
		return cv1(float64(v))
	case uint:
		return cv1(float64(v))
	case int8:
		return cv1(float64(v))
	case uint8:
		return cv1(float64(v))
	case int16:
		return cv1(float64(v))
	case uint16:
		return cv1(float64(v))
	case int32:
		return cv1(float64(v))
	case uint32:
		return cv1(float64(v))
	case int64:
		return cv1(float64(v))
	case uint64:
		return cv1(float64(v))
	case float32:
		return cv1(float64(v))
	case float64:
		return cv1(v)
	case string:
		// some case '0.1' is recognized as string
		if f, err := strconv.ParseFloat(v, 64); err == nil {
			return cv1(f)
		}
	}
	return nil, errorConvertToDoubleFailed
}

func (svdt SystemVariableDoubleType) Type() types.T {
	return types.T_float64
}

func (svdt SystemVariableDoubleType) MysqlType() defines.MysqlType {
	return defines.MYSQL_TYPE_DOUBLE
}

func (svdt SystemVariableDoubleType) Zero() interface{} {
	return float64(0)
}

func (svdt SystemVariableDoubleType) ConvertFromString(value string) (interface{}, error) {
	convertVal, err := strconv.ParseFloat(value, 64)
	if err != nil {
		return nil, getErrorConvertFromStringToDoubleFailed(value)
	}
	return convertVal, nil
}

var (
	// panic
	errorEnumHasMoreThan65535Values = moerr.NewInternalError(context.Background(), "the enum has more than 65535 values")
)

type SystemVariableEnumType struct {
	name string
	//tag name -> id
	tagName2Id map[string]int

	// id -> tag name
	id2TagName []string
}

func InitSystemSystemEnumType(name string, values ...string) SystemVariableEnumType {
	if len(values) > 65535 {
		panic(errorEnumHasMoreThan65535Values)
	}
	tagName2Id := make(map[string]int)
	for i, value := range values {
		tagName2Id[strings.ToLower(value)] = i
	}
	return SystemVariableEnumType{
		name:       name,
		tagName2Id: tagName2Id,
		id2TagName: values,
	}
}

func (svet SystemVariableEnumType) String() string {
	return "ENUM"
}

func (svet SystemVariableEnumType) Convert(value interface{}) (interface{}, error) {
	cv1 := func(x int) (interface{}, error) {
		if x >= 0 && x < len(svet.id2TagName) {
			return svet.id2TagName[x], nil
		}
		return nil, errorConvertToEnumFailed
	}
	cv2 := func(x float64) (interface{}, error) {
		xx := int(x)
		rxx := float64(xx)
		if x == rxx {
			return cv1(xx)
		}
		return nil, errorConvertToUintFailed
	}

	switch v := value.(type) {
	case int:
		return cv1(v)
	case uint:
		return cv1(int(v))
	case int8:
		return cv1(int(v))
	case uint8:
		return cv1(int(v))
	case int16:
		return cv1(int(v))
	case uint16:
		return cv1(int(v))
	case int32:
		return cv1(int(v))
	case uint32:
		return cv1(int(v))
	case int64:
		return cv1(int(v))
	case uint64:
		return cv1(int(v))
	case float32:
		return cv2(float64(v))
	case float64:
		return cv2(v)
	case string:
		if id, ok := svet.tagName2Id[strings.ToLower(v)]; ok {
			return svet.id2TagName[id], nil
		}
	}
	return nil, errorConvertToEnumFailed
}

func (svet SystemVariableEnumType) Type() types.T {
	return types.T_varchar
}

func (svet SystemVariableEnumType) MysqlType() defines.MysqlType {
	return defines.MYSQL_TYPE_VARCHAR
}

func (svet SystemVariableEnumType) Zero() interface{} {
	return ""
}

func (svet SystemVariableEnumType) ConvertFromString(value string) (interface{}, error) {
	lowerName := strings.ToLower(value)
	if val, ok := svet.tagName2Id[lowerName]; !ok {
		return nil, getErrorConvertFromStringToEnumFailed(value)
	} else {
		return svet.id2TagName[val], nil
	}
}

const (
	//reference : https://dev.mysql.com/doc/refman/8.0/en/storage-requirements.html#data-types-storage-reqs-strings
	MaxMemberCountOfSetType = 64
)

var (
	// panic error
	errorValuesOfSetIsEmpty       = moerr.NewInternalError(context.Background(), "the count of values for set is empty")
	errorValuesOfSetGreaterThan64 = moerr.NewInternalError(context.Background(), "the count of value is greater than 64")
	errorValueHasComma            = moerr.NewInternalError(context.Background(), "the value has the comma")
	errorValueIsDuplicate         = moerr.NewInternalError(context.Background(), "the value is duplicate")
	errorValuesAreNotEnough       = moerr.NewInternalError(context.Background(), "values are not enough") // convert
	errorValueIsInvalid           = moerr.NewInternalError(context.Background(), "the value is invalid")  // convert
)

type SystemVariableSetType struct {
	// name                string
	normalized2original map[string]string
	value2BitIndex      map[string]int
	bitIndex2Value      map[int]string
}

func (svst SystemVariableSetType) String() string {
	return fmt.Sprintf("SET('%v')",
		strings.Join(svst.Values(), "','"))
}

func (svst SystemVariableSetType) Values() []string {
	bitsCount := 64 - bits2.LeadingZeros64(svst.bitmap())
	var res []string
	for i := 0; i < bitsCount; i++ {
		res = append(res, svst.bitIndex2Value[i])
	}
	return res
}

func (svst SystemVariableSetType) bitmap() uint64 {
	cnt := uint64(len(svst.value2BitIndex))
	if cnt == 64 {
		return math.MaxUint64
	}
	return uint64(1<<cnt) - 1
}

func (svst SystemVariableSetType) bits2string(bits uint64) (string, error) {
	bld := strings.Builder{}
	bitCount := 64 - bits2.LeadingZeros64(bits)
	if bitCount > len(svst.bitIndex2Value) {
		return "", errorValuesAreNotEnough
	}

	for i := 0; i < bitCount; i++ {
		mask := uint64(1 << uint64(i))
		if mask&bits != 0 {
			v, ok := svst.bitIndex2Value[i]
			if !ok {
				return "", errorValueIsInvalid
			}
			bld.WriteString(v)
			if i != 0 {
				bld.WriteByte(',')
			}
		}
	}

	bldString := bld.String()
	if len(bldString) == 0 {
		return bldString, nil
	}
	return bldString[:len(bldString)-1], nil
}

func (svst SystemVariableSetType) string2bits(s string) (uint64, error) {
	if len(s) == 0 {
		return 0, nil
	}
	ss := strings.Split(s, ",")
	bits := uint64(0)
	for _, sss := range ss {
		normalized := strings.ToLower(strings.TrimRight(sss, " "))
		if origin, ok := svst.normalized2original[normalized]; ok {
			bits |= 1 << svst.value2BitIndex[origin]
		} else {
			if x, err := strconv.ParseUint(sss, 10, 64); err == nil {
				if x == 0 {
					continue
				}
				bitsCount := bits2.TrailingZeros64(x)
				xv := 1 << uint64(bitsCount)
				if _, ok2 := svst.bitIndex2Value[xv]; ok2 {
					bits |= uint64(xv)
					continue
				}
			}
			return 0, errorValueIsInvalid
		}
	}
	return bits, nil
}

func (svst SystemVariableSetType) Convert(value interface{}) (interface{}, error) {
	if value == nil {
		return nil, nil
	}
	cv1 := func(x uint64) (interface{}, error) {
		if x <= svst.bitmap() {
			return svst.bits2string(x)
		}
		return nil, errorConvertToSetFailed
	}
	cv2 := func(x string) (interface{}, error) {
		bits, err := svst.string2bits(x)
		if err != nil {
			return nil, err
		}
		return svst.bits2string(bits)
	}

	switch v := value.(type) {
	case int:
		return cv1(uint64(v))
	case uint:
		return cv1(uint64(v))
	case int8:
		return cv1(uint64(v))
	case uint8:
		return cv1(uint64(v))
	case int16:
		return cv1(uint64(v))
	case uint16:
		return cv1(uint64(v))
	case int32:
		return cv1(uint64(v))
	case uint32:
		return cv1(uint64(v))
	case int64:
		return cv1(uint64(v))
	case uint64:
		return cv1(v)
	case float32:
		return cv1(uint64(v))
	case float64:
		return cv1(uint64(v))
	case string:
		return cv2(v)
	case []byte:
		return cv2(string(v))
	}
	return nil, errorConvertToSetFailed
}

func (svst SystemVariableSetType) Type() types.T {
	return types.T_any
}

func (svst SystemVariableSetType) MysqlType() defines.MysqlType {
	return defines.MYSQL_TYPE_SET
}

func (svst SystemVariableSetType) Zero() interface{} {
	return ""
}

func (svst SystemVariableSetType) ConvertFromString(value string) (interface{}, error) {
	bits, err := svst.string2bits(value)
	if err != nil {
		return nil, getErrorConvertFromStringToSetFailed(value)
	}
	return svst.bits2string(bits)
}

func InitSystemVariableSetType(name string, values ...string) SystemVariableSetType {
	if len(values) == 0 {
		panic(errorValuesOfSetIsEmpty)
	}
	if len(values) > MaxMemberCountOfSetType {
		panic(errorValuesOfSetGreaterThan64)
	}

	normalized2original := make(map[string]string)
	value2BitIndex := make(map[string]int)
	bitIndex2Value := make(map[int]string)
	for i, value := range values {
		if strings.Contains(value, ",") {
			panic(errorValueHasComma)
		}
		v := strings.TrimRight(value, " ")
		lv := strings.ToLower(v)
		if _, ok := normalized2original[lv]; ok {
			panic(errorValueIsDuplicate)
		}
		normalized2original[lv] = v
		value2BitIndex[v] = i
		bitIndex2Value[i] = v
	}

	return SystemVariableSetType{
		normalized2original: normalized2original,
		value2BitIndex:      value2BitIndex,
		bitIndex2Value:      bitIndex2Value,
	}
}

type SystemVariableStringType struct {
	name string
}

func InitSystemVariableStringType(name string) SystemVariableStringType {
	return SystemVariableStringType{
		name: name,
	}
}

func (svst SystemVariableStringType) String() string {
	return "STRING"
}

func (svst SystemVariableStringType) Convert(value interface{}) (interface{}, error) {
	if value == nil {
		return "", nil
	}
	if v, ok := value.(string); ok {
		return v, nil
	}
	return nil, errorConvertToStringFailed
}

func (svst SystemVariableStringType) Type() types.T {
	return types.T_varchar
}

func (svst SystemVariableStringType) MysqlType() defines.MysqlType {
	return defines.MYSQL_TYPE_VARCHAR
}

func (svst SystemVariableStringType) Zero() interface{} {
	return ""
}

func (svst SystemVariableStringType) ConvertFromString(value string) (interface{}, error) {
	return value, nil
}

type SystemVariable struct {
	Name string

	// scope of the system variable includes Global,Session,Both
	Scope Scope

	// can be changed during runtime
	Dynamic bool

	//can be set for single query by SET_VAR()
	SetVarHintApplies bool

	Type SystemVariableType

	Default interface{}

	UpdateSessVar func(context.Context, *Session, *SystemVariables, string, interface{}) error
}

func (sv SystemVariable) GetName() string {
	return sv.Name
}

func (sv SystemVariable) GetScope() Scope {
	return sv.Scope
}

func (sv SystemVariable) GetDynamic() bool {
	return sv.Dynamic
}

func (sv SystemVariable) GetSetVarHintApplies() bool {
	return sv.SetVarHintApplies
}

func (sv SystemVariable) GetType() SystemVariableType {
	return sv.Type
}

func (sv SystemVariable) GetDefault() interface{} {
	return sv.Default
}

type GlobalSysVarsMgr struct {
	sync.Mutex
	accountsGlobalSysVarsMap map[uint32]*SystemVariables
}

// Get return sys vars of accountId
func (m *GlobalSysVarsMgr) Get(accountId uint32, ses *Session, ctx context.Context) (*SystemVariables, error) {
	sysVarsMp, err := ses.getGlobalSysVars(ctx)
	if err != nil {
		return nil, err
	}

	m.Lock()
	defer m.Unlock()

	if sysVars, ok := m.accountsGlobalSysVarsMap[accountId]; ok {
		sysVars.mu.Lock()
		sysVars.mp = sysVarsMp
		sysVars.mu.Unlock()
	} else {
		m.accountsGlobalSysVarsMap[accountId] = &SystemVariables{mp: sysVarsMp}
	}
	return m.accountsGlobalSysVarsMap[accountId], nil
}

func (m *GlobalSysVarsMgr) Put(accountId uint32, vars *SystemVariables) {
	m.Lock()
	defer m.Unlock()
	m.accountsGlobalSysVarsMap[accountId] = vars
}

var GSysVarsMgr = &GlobalSysVarsMgr{
	accountsGlobalSysVarsMap: make(map[uint32]*SystemVariables),
}

// SystemVariables is account level
type SystemVariables struct {
	mu sync.Mutex
	// name -> value/default
	mp map[string]interface{}
}

// Clone returns a copy of sv
func (sv *SystemVariables) Clone() *SystemVariables {
	sv.mu.Lock()
	defer sv.mu.Unlock()
	mp := make(map[string]interface{}, len(sv.mp))
	for name, value := range sv.mp {
		mp[name] = value
	}
	return &SystemVariables{mp: mp}
}

func (sv *SystemVariables) Get(name string) interface{} {
	sv.mu.Lock()
	defer sv.mu.Unlock()
	name = strings.ToLower(name)
	return sv.mp[name]
}

func (sv *SystemVariables) Set(name string, value interface{}) {
	sv.mu.Lock()
	defer sv.mu.Unlock()
	name = strings.ToLower(name)
	sv.mp[name] = value
}

// definitions of system variables
var gSysVarsDefs = map[string]SystemVariable{
	"port": {
		Name:              "port",
		Scope:             ScopeGlobal,
		Dynamic:           false,
		SetVarHintApplies: false,
		Type:              InitSystemVariableIntType("port", 0, 65535, false),
		Default:           int64(6001),
	},
	"host": {
		Name:              "host",
		Scope:             ScopeGlobal,
		Dynamic:           false,
		SetVarHintApplies: false,
		Type:              InitSystemVariableStringType("host"),
		Default:           "0.0.0.0",
	},
	"max_allowed_packet": {
		Name:              "max_allowed_packet",
		Scope:             ScopeBoth,
		Dynamic:           true,
		SetVarHintApplies: false,
		Type:              InitSystemVariableIntType("max_allowed_packet", 1024, 67108864, false),
		Default:           int64(67108864),
	},
	"version_comment": {
		Name:              "version_comment",
		Scope:             ScopeGlobal,
		Dynamic:           false,
		SetVarHintApplies: false,
		Type:              InitSystemVariableStringType("version_comment"),
		Default:           "MatrixOne",
	},
	"tx_isolation": {
		Name:              "tx_isolation",
		Scope:             ScopeBoth,
		Dynamic:           true,
		SetVarHintApplies: false,
		Type:              InitSystemSystemEnumType("tx_isolation", "READ-UNCOMMITTED", "READ-COMMITTED", "REPEATABLE-READ", "SERIALIZABLE"),
		Default:           "REPEATABLE-READ",
	},
	"testglobalvar_dyn": {
		Name:              "testglobalvar_dyn",
		Scope:             ScopeGlobal,
		Dynamic:           true,
		SetVarHintApplies: false,
		Type:              InitSystemVariableIntType("testglobalvar_dyn", 0, 100, false),
		Default:           int64(0),
	},
	"testglobalvar_nodyn": {
		Name:              "testglobalvar_nodyn",
		Scope:             ScopeGlobal,
		Dynamic:           false,
		SetVarHintApplies: false,
		Type:              InitSystemVariableIntType("testglobalvar_nodyn", 0, 100, false),
		Default:           int64(0),
	},
	"testsessionvar_dyn": {
		Name:              "testsessionvar_dyn",
		Scope:             ScopeSession,
		Dynamic:           true,
		SetVarHintApplies: false,
		Type:              InitSystemVariableIntType("testsessionvar_dyn", 0, 100, false),
		Default:           int64(0),
	},
	"testsessionvar_nodyn": {
		Name:              "testsessionvar_nodyn",
		Scope:             ScopeSession,
		Dynamic:           false,
		SetVarHintApplies: false,
		Type:              InitSystemVariableIntType("testsessionvar_nodyn", 0, 100, false),
		Default:           int64(0),
	},
	"testbothvar_dyn": {
		Name:              "testbothvar_dyn",
		Scope:             ScopeBoth,
		Dynamic:           true,
		SetVarHintApplies: false,
		Type:              InitSystemVariableIntType("testbothvar_dyn", 0, 100, false),
		Default:           int64(0),
	},
	"testbotchvar_nodyn": {
		Name:              "testbotchvar_nodyn",
		Scope:             ScopeBoth,
		Dynamic:           false,
		SetVarHintApplies: false,
		Type:              InitSystemVariableIntType("testbotchvar_nodyn", 0, 100, false),
		Default:           int64(0),
	},
	"character_set_client": {
		Name:              "character_set_client",
		Scope:             ScopeBoth,
		Dynamic:           true,
		SetVarHintApplies: false,
		Type:              InitSystemVariableStringType("character_set_client"),
		Default:           "utf8mb4",
	},
	"character_set_server": {
		Name:              "character_set_server",
		Scope:             ScopeBoth,
		Dynamic:           true,
		SetVarHintApplies: false,
		Type:              InitSystemVariableStringType("character_set_server"),
		Default:           "utf8mb4",
	},
	"character_set_database": {
		Name:              "character_set_database",
		Scope:             ScopeBoth,
		Dynamic:           true,
		SetVarHintApplies: false,
		Type:              InitSystemVariableStringType("character_set_database"),
		Default:           "utf8mb4",
	},
	"character_set_connection": {
		Name:              "character_set_connection",
		Scope:             ScopeBoth,
		Dynamic:           true,
		SetVarHintApplies: false,
		Type:              InitSystemVariableStringType("character_set_connection"),
		Default:           "utf8mb4",
	},
	"character_set_results": {
		Name:              "character_set_results",
		Scope:             ScopeBoth,
		Dynamic:           true,
		SetVarHintApplies: false,
		Type:              InitSystemVariableStringType("character_set_results"),
		Default:           "utf8mb4",
	},
	"collation_connection": {
		Name:              "collation_connection",
		Scope:             ScopeBoth,
		Dynamic:           true,
		SetVarHintApplies: false,
		Type:              InitSystemVariableStringType("collation_connection"),
		Default:           "default",
	},
	"collation_server": {
		Name:              "collation_server",
		Scope:             ScopeGlobal,
		Dynamic:           true,
		SetVarHintApplies: false,
		Type:              InitSystemVariableStringType("collation_server"),
		Default:           "utf8mb4_bin",
	},
	"license": {
		Name:              "license",
		Scope:             ScopeGlobal,
		Dynamic:           true,
		SetVarHintApplies: false,
		Type:              InitSystemVariableStringType("license"),
		Default:           "APACHE",
	},
	"autocommit": {
		Name:              "autocommit",
		Scope:             ScopeBoth,
		Dynamic:           true,
		SetVarHintApplies: false,
		Type:              InitSystemVariableBoolType("autocommit"),
		Default:           int64(1),
	},
	"sql_mode": {
		Name:              "sql_mode",
		Scope:             ScopeBoth,
		Dynamic:           true,
		SetVarHintApplies: true,
		Type:              InitSystemVariableSetType("sql_mode", "ANSI", "TRADITIONAL", "ALLOW_INVALID_DATES", "ANSI_QUOTES", "ERROR_FOR_DIVISION_BY_ZERO", "HIGH_NOT_PRECEDENCE", "IGNORE_SPACE", "NO_AUTO_VALUE_ON_ZERO", "NO_BACKSLASH_ESCAPES", "NO_DIR_IN_CREATE", "NO_ENGINE_SUBSTITUTION", "NO_UNSIGNED_SUBTRACTION", "NO_ZERO_DATE", "NO_ZERO_IN_DATE", "ONLY_FULL_GROUP_BY", "PAD_CHAR_TO_FULL_LENGTH", "PIPES_AS_CONCAT", "REAL_AS_FLOAT", "STRICT_ALL_TABLES", "STRICT_TRANS_TABLES", "TIME_TRUNCATE_FRACTIONAL"),
		Default:           "ERROR_FOR_DIVISION_BY_ZERO,NO_ENGINE_SUBSTITUTION,NO_ZERO_DATE,NO_ZERO_IN_DATE,ONLY_FULL_GROUP_BY,STRICT_TRANS_TABLES",
	},
	"completion_type": {
		Name:              "completion_type",
		Scope:             ScopeBoth,
		Dynamic:           true,
		SetVarHintApplies: false,
		Type:              InitSystemSystemEnumType("completion_type", "NO_CHAIN", "CHAIN", "RELEASE"),
		Default:           "NO_CHAIN",
	},
	"time_zone": {
		Name:              "time_zone",
		Scope:             ScopeBoth,
		Dynamic:           true,
		SetVarHintApplies: true,
		Type:              InitSystemVariableStringType("time_zone"),
		Default:           "SYSTEM",
		UpdateSessVar:     updateTimeZone,
	},
	"auto_increment_increment": {
		Name:              "auto_increment_increment",
		Scope:             ScopeBoth,
		Dynamic:           true,
		SetVarHintApplies: true,
		Type:              InitSystemVariableIntType("auto_increment_increment", 1, 65535, false),
		Default:           int64(1),
	},
	"auto_increment_offset": {
		Name:              "auto_increment_offset",
		Scope:             ScopeBoth,
		Dynamic:           true,
		SetVarHintApplies: true,
		Type:              InitSystemVariableIntType("auto_increment_offset", 1, 65535, false),
		Default:           int64(1),
	},
	"init_connect": {
		Name:              "init_connect",
		Scope:             ScopeGlobal,
		Dynamic:           true,
		SetVarHintApplies: false,
		Type:              InitSystemVariableStringType("init_connect"),
		Default:           "",
	},
	"interactive_timeout": {
		Name:              "interactive_timeout",
		Scope:             ScopeBoth,
		Dynamic:           true,
		SetVarHintApplies: true,
		Type:              InitSystemVariableIntType("interactive_timeout", 1, 31536000, false),
		Default:           int64(28800),
	},
	"lower_case_table_names": {
		Name:              "lower_case_table_names",
		Scope:             ScopeGlobal,
		Dynamic:           true,
		SetVarHintApplies: false,
		Type:              InitSystemVariableIntType("lower_case_table_names", 0, 2, false),
		Default:           int64(1),
	},
	"net_write_timeout": {
		Name:              "net_write_timeout",
		Scope:             ScopeBoth,
		Dynamic:           true,
		SetVarHintApplies: false,
		Type:              InitSystemVariableIntType("net_write_timeout", 1, 31536000, false),
		Default:           int64(60),
	},
	"system_time_zone": {
		Name:              "system_time_zone",
		Scope:             ScopeGlobal,
		Dynamic:           false,
		SetVarHintApplies: false,
		Type:              InitSystemVariableStringType("system_time_zone"),
		Default:           getSystemTimeZone(),
	},
	"transaction_isolation": {
		Name:              "transaction_isolation",
		Scope:             ScopeBoth,
		Dynamic:           true,
		SetVarHintApplies: false,
		Type:              InitSystemSystemEnumType("transaction_isolation", "READ-UNCOMMITTED", "READ-COMMITTED", "REPEATABLE-READ", "SERIALIZABLE"),
		Default:           "REPEATABLE-READ",
	},
	"wait_timeout": {
		Name:              "wait_timeout",
		Scope:             ScopeBoth,
		Dynamic:           true,
		SetVarHintApplies: false,
		Type:              InitSystemVariableIntType("wait_timeout", 1, 2147483, false),
		Default:           int64(28800),
	},
	"sql_safe_updates": {
		Name:              "sql_safe_updates",
		Scope:             ScopeBoth,
		Dynamic:           true,
		SetVarHintApplies: false,
		Type:              InitSystemVariableIntType("sql_safe_updates", 0, 1, false),
		Default:           int64(0),
	},
	"profiling": {
		Name:              "profiling",
		Scope:             ScopeBoth,
		Dynamic:           true,
		SetVarHintApplies: false,
		Type:              InitSystemVariableIntType("profiling", 0, 1, false),
		Default:           int64(0),
	},
	"performance_schema": {
		Name:              "performance_schema",
		Scope:             ScopeBoth,
		Dynamic:           true,
		SetVarHintApplies: false,
		Type:              InitSystemVariableIntType("performance_schema", 0, 1, false),
		Default:           int64(0),
	},
	"transaction_read_only": {
		Name:              "transaction_read_only",
		Scope:             ScopeBoth,
		Dynamic:           true,
		SetVarHintApplies: false,
		Type:              InitSystemVariableIntType("transaction_read_only", 0, 1, false),
		Default:           int64(0),
	},
	"tx_read_only": {
		Name:              "tx_read_only",
		Scope:             ScopeBoth,
		Dynamic:           true,
		SetVarHintApplies: false,
		Type:              InitSystemVariableIntType("tx_read_only", 0, 1, false),
		Default:           int64(0),
	},
	"sql_select_limit": {
		Name:              "sql_select_limit",
		Scope:             ScopeBoth,
		Dynamic:           true,
		SetVarHintApplies: false,
		Type:              InitSystemVariableUintType("sql_select_limit", 0, 18446744073709551615),
		Default:           uint64(18446744073709551615),
	},
	"save_query_result": {
		Name:              "save_query_result",
		Scope:             ScopeBoth,
		Dynamic:           true,
		SetVarHintApplies: false,
		Type:              InitSystemVariableBoolType("save_query_result"),
		Default:           int64(0),
	},
	"query_result_timeout": {
		Name:              "query_result_timeout",
		Scope:             ScopeBoth,
		Dynamic:           true,
		SetVarHintApplies: false,
		Type:              InitSystemVariableUintType("query_result_timeout", 0, 18446744073709551615),
		Default:           uint64(24),
	},
	"query_result_maxsize": {
		Name:              "query_result_maxsize",
		Scope:             ScopeBoth,
		Dynamic:           true,
		SetVarHintApplies: false,
		Type:              InitSystemVariableUintType("query_result_maxsize", 0, 18446744073709551615),
		Default:           uint64(100),
	},
	//whether TN does primary key uniqueness check against transaction's workspace or not.
	"mo_pk_check_by_dn": {
		Name:              "mo_pk_check_by_dn",
		Scope:             ScopeSession,
		Dynamic:           true,
		SetVarHintApplies: false,
		Type:              InitSystemVariableBoolType("mo_pk_check_by_dn"),
		Default:           int8(0),
	},
	"net_buffer_length": {
		Name:              "net_buffer_length",
		Scope:             ScopeBoth,
		Dynamic:           true,
		SetVarHintApplies: false,
		Type:              InitSystemVariableIntType("net_buffer_length", 1024, 1048576, false),
		Default:           int64(16384),
	},
	"enable_privilege_cache": {
		Name:              "enable_privilege_cache",
		Scope:             ScopeBoth,
		Dynamic:           true,
		SetVarHintApplies: false,
		Type:              InitSystemVariableBoolType("enable_privilege_cache"),
		Default:           int64(1),
	},
	"clear_privilege_cache": {
		Name:              "clear_privilege_cache",
		Scope:             ScopeSession,
		Dynamic:           true,
		SetVarHintApplies: false,
		Type:              InitSystemVariableBoolType("clear_privilege_cache"),
		Default:           int64(0),
	},
	"foreign_key_checks": {
		Name:              "foreign_key_checks",
		Scope:             ScopeBoth,
		Dynamic:           true,
		SetVarHintApplies: false,
		Type:              InitSystemVariableBoolType("foreign_key_checks"),
		Default:           int64(1),
	},
	"authentication_policy": {
		Name:              "authentication_policy",
		Scope:             ScopeGlobal,
		Dynamic:           true,
		SetVarHintApplies: false,
		Type:              InitSystemVariableStringType("authentication_policy"),
		Default:           "*",
	},
	"authentication_windows_log_level": {
		Name:              "authentication_windows_log_level",
		Scope:             ScopeGlobal,
		Dynamic:           false,
		SetVarHintApplies: false,
		Type:              InitSystemVariableIntType("authentication_windows_log_level", 0, 4, false),
		Default:           int64(2),
	},
	"authentication_windows_use_principal_name": {
		Name:              "authentication_windows_use_principal_name",
		Scope:             ScopeGlobal,
		Dynamic:           false,
		SetVarHintApplies: false,
		Type:              InitSystemVariableBoolType("authentication_windows_use_principal_name"),
		Default:           int64(1),
	},
	"automatic_sp_privileges": {
		Name:              "automatic_sp_privileges",
		Scope:             ScopeGlobal,
		Dynamic:           true,
		SetVarHintApplies: false,
		Type:              InitSystemVariableBoolType("automatic_sp_privileges"),
		Default:           int64(1),
	},
	"auto_generate_certs": {
		Name:              "auto_generate_certs",
		Scope:             ScopeGlobal,
		Dynamic:           false,
		SetVarHintApplies: false,
		Type:              InitSystemVariableBoolType("auto_generate_certs"),
		Default:           int64(1),
	},
	"avoid_temporal_upgrade": {
		Name:              "avoid_temporal_upgrade",
		Scope:             ScopeGlobal,
		Dynamic:           true,
		SetVarHintApplies: false,
		Type:              InitSystemVariableBoolType("avoid_temporal_upgrade"),
		Default:           int64(0),
	},
	"back_log": {
		Name:              "back_log",
		Scope:             ScopeGlobal,
		Dynamic:           false,
		SetVarHintApplies: false,
		Type:              InitSystemVariableIntType("back_log", 1, 65535, false),
		Default:           int64(1),
	},
	"basedir": {
		Name:              "basedir",
		Scope:             ScopeGlobal,
		Dynamic:           false,
		SetVarHintApplies: false,
		Type:              InitSystemVariableStringType("basedir"),
		Default:           "",
	},
	"big_tables": {
		Name:              "big_tables",
		Scope:             ScopeBoth,
		Dynamic:           true,
		SetVarHintApplies: false,
		Type:              InitSystemVariableBoolType("big_tables"),
		Default:           int64(0),
	},
	"bind_address": {
		Name:              "bind_address",
		Scope:             ScopeGlobal,
		Dynamic:           false,
		SetVarHintApplies: false,
		Type:              InitSystemVariableStringType("bind_address"),
		Default:           "*",
	},
	"block_encryption_mode": {
		Name:              "block_encryption_mode",
		Scope:             ScopeBoth,
		Dynamic:           true,
		SetVarHintApplies: false,
		Type:              InitSystemVariableStringType("block_encryption_mode"),
		Default:           "aes-128-ecb",
	},
	"build_id": {
		Name:              "build_id",
		Scope:             ScopeGlobal,
		Dynamic:           false,
		SetVarHintApplies: false,
		Type:              InitSystemVariableStringType("build_id"),
		Default:           "",
	},
	"bulk_insert_buffer_size": {
		Name:              "bulk_insert_buffer_size",
		Scope:             ScopeBoth,
		Dynamic:           true,
		SetVarHintApplies: true,
		Type:              InitSystemVariableIntType("bulk_insert_buffer_size", 0, 4294967295, false),
		Default:           int64(8388608),
	},
	"caching_sha2_password_digest_rounds": {
		Name:              "caching_sha2_password_digest_rounds",
		Scope:             ScopeGlobal,
		Dynamic:           false,
		SetVarHintApplies: false,
		Type:              InitSystemVariableIntType("caching_sha2_password_digest_rounds", 5000, 4095000, false),
		Default:           int64(5000),
	},
	"caching_sha2_password_auto_generate_rsa_keys": {
		Name:              "caching_sha2_password_auto_generate_rsa_keys",
		Scope:             ScopeGlobal,
		Dynamic:           false,
		SetVarHintApplies: false,
		Type:              InitSystemVariableBoolType("caching_sha2_password_auto_generate_rsa_keys"),
		Default:           int64(1),
	},
	"caching_sha2_password_private_key_path": {
		Name:              "caching_sha2_password_private_key_path",
		Scope:             ScopeGlobal,
		Dynamic:           false,
		SetVarHintApplies: false,
		Type:              InitSystemVariableStringType("caching_sha2_password_private_key_path"),
		Default:           "private_key.pem",
	},
	"character_set_filesystem": {
		Name:              "character_set_filesystem",
		Scope:             ScopeBoth,
		Dynamic:           true,
		SetVarHintApplies: false,
		Type:              InitSystemVariableStringType("character_set_filesystem"),
		Default:           "binary",
	},
	"character_set_system": {
		Name:              "character_set_system",
		Scope:             ScopeGlobal,
		Dynamic:           false,
		SetVarHintApplies: false,
		Type:              InitSystemVariableStringType("character_set_system"),
		Default:           "utf8mb3",
	},
	"character_sets_dir": {
		Name:              "character_sets_dir",
		Scope:             ScopeGlobal,
		Dynamic:           false,
		SetVarHintApplies: false,
		Type:              InitSystemVariableStringType("character_sets_dir"),
		Default:           "",
	},
	"check_proxy_users": {
		Name:              "check_proxy_users",
		Scope:             ScopeGlobal,
		Dynamic:           true,
		SetVarHintApplies: false,
		Type:              InitSystemVariableBoolType("check_proxy_users"),
		Default:           int64(0),
	},
	"collation_database": {
		Name:              "collation_database",
		Scope:             ScopeBoth,
		Dynamic:           true,
		SetVarHintApplies: false,
		Type:              InitSystemVariableStringType("collation_database"),
		Default:           "utf8mb4_0900_ai_ci",
	},
	"concurrent_insert": {
		Name:              "concurrent_insert",
		Scope:             ScopeGlobal,
		Dynamic:           true,
		SetVarHintApplies: false,
		Type:              InitSystemSystemEnumType("concurrent_insert", "NEVER", "AUTO", "ALWAYS", "0", "1", "2"),
		Default:           "AUTO",
	},
	"connect_timeout": {
		Name:              "connect_timeout",
		Scope:             ScopeGlobal,
		Dynamic:           true,
		SetVarHintApplies: false,
		Type:              InitSystemVariableIntType("connect_timeout", 2, 31536000, false),
		Default:           int64(10),
	},
	"connection_memory_chunk_size": {
		Name:              "connection_memory_chunk_size",
		Scope:             ScopeBoth,
		Dynamic:           true,
		SetVarHintApplies: false,
		Type:              InitSystemVariableIntType("connection_memory_chunk_size", 0, 536870912, false),
		Default:           int64(8192),
	},
	"connection_memory_limit": {
		Name:              "connection_memory_limit",
		Scope:             ScopeBoth,
		Dynamic:           true,
		SetVarHintApplies: false,
		Type:              InitSystemVariableIntType("connection_memory_limit", 0, math.MaxInt64, false),
		Default:           int64(math.MaxInt64),
	},
	"core_file": {
		Name:              "core_file",
		Scope:             ScopeGlobal,
		Dynamic:           false,
		SetVarHintApplies: false,
		Type:              InitSystemVariableBoolType("core_file"),
		Default:           int64(0),
	},
	"create_admin_listener_thread": {
		Name:              "create_admin_listener_thread",
		Scope:             ScopeGlobal,
		Dynamic:           false,
		SetVarHintApplies: false,
		Type:              InitSystemVariableBoolType("create_admin_listener_thread"),
		Default:           int64(0),
	},
	"cte_max_recursion_depth": {
		Name:              "cte_max_recursion_depth",
		Scope:             ScopeBoth,
		Dynamic:           true,
		SetVarHintApplies: false,
		Type:              InitSystemVariableIntType("cte_max_recursion_depth", 0, 4294967295, false),
		Default:           int64(1000),
	},
	"datadir": {
		Name:              "datadir",
		Scope:             ScopeGlobal,
		Dynamic:           false,
		SetVarHintApplies: false,
		Type:              InitSystemVariableStringType("datadir"),
		Default:           "",
	},
	"debug": {
		Name:              "debug",
		Scope:             ScopeBoth,
		Dynamic:           true,
		SetVarHintApplies: false,
		Type:              InitSystemVariableStringType("debug"),
		Default:           "/tmp/mysqld.trace",
	},
	"debug_sync": {
		Name:              "debug_sync",
		Scope:             ScopeSession,
		Dynamic:           true,
		SetVarHintApplies: false,
		Type:              InitSystemVariableStringType("debug_sync"),
		Default:           "",
	},
	"debug_break": {
		Name:              "debug_break",
		Scope:             ScopeSession,
		Dynamic:           true,
		SetVarHintApplies: false,
		Type:              InitSystemVariableBoolType("debug_break"),
		Default:           int64(0),
	},

	"default_authentication_plugin": {
		Name:              "default_authentication_plugin",
		Scope:             ScopeGlobal,
		Dynamic:           false,
		SetVarHintApplies: false,
		Type:              InitSystemSystemEnumType("default_authentication_plugin", "mysql_native_password", "sha256_password", "caching_sha2_password"),
		Default:           "caching_sha2_password",
	},
	"default_collation_for_utf8mb4": {
		Name:              "default_collation_for_utf8mb4",
		Scope:             ScopeBoth,
		Dynamic:           true,
		SetVarHintApplies: false,
		Type:              InitSystemSystemEnumType("default_collation_for_utf8mb4", "utf8mb4_0900_ai_ci", "utf8mb4_general_ci"),
		Default:           "utf8mb4_0900_ai_ci",
	},
	"default_storage_engine": {
		Name:              "default_storage_engine",
		Scope:             ScopeBoth,
		Dynamic:           true,
		SetVarHintApplies: false,
		Type:              InitSystemSystemEnumType("default_storage_engine", "InnoDB"),
		Default:           "InnoDB",
	},
	"default_table_encryption": {
		Name:              "default_table_encryption",
		Scope:             ScopeBoth,
		Dynamic:           true,
		SetVarHintApplies: true,
		Type:              InitSystemVariableBoolType("default_table_encryption"),
		Default:           int64(0),
	},
	"default_tmp_storage_engine": {
		Name:              "default_tmp_storage_engine",
		Scope:             ScopeBoth,
		Dynamic:           true,
		SetVarHintApplies: true,
		Type:              InitSystemSystemEnumType("default_tmp_storage_engine", "InnoDB"),
		Default:           "InnoDB",
	},
	"default_week_format": {
		Name:              "default_week_format",
		Scope:             ScopeBoth,
		Dynamic:           true,
		SetVarHintApplies: false,
		Type:              InitSystemVariableIntType("default_week_format", 0, 7, false),
		Default:           int64(0),
	},
	"delay_key_write": {
		Name:              "delay_key_write",
		Scope:             ScopeGlobal,
		Dynamic:           true,
		SetVarHintApplies: false,
		Type:              InitSystemSystemEnumType("delay_key_write", "OFF", "ON", "ALL"),
		Default:           "ON",
	},
	"delayed_insert_limit": {
		Name:              "delayed_insert_limit",
		Scope:             ScopeGlobal,
		Dynamic:           true,
		SetVarHintApplies: false,
		Type:              InitSystemVariableIntType("delayed_insert_limit", 1, math.MaxInt64, false),
		Default:           int64(100),
	},
	"delayed_insert_timeout": {
		Name:              "delayed_insert_timeout",
		Scope:             ScopeGlobal,
		Dynamic:           true,
		SetVarHintApplies: false,
		Type:              InitSystemVariableIntType("delayed_insert_timeout", 1, 31536000, false),
		Default:           int64(300),
	},
	"delayed_queue_size": {
		Name:              "delayed_queue_size",
		Scope:             ScopeGlobal,
		Dynamic:           true,
		SetVarHintApplies: false,
		Type:              InitSystemVariableIntType("delayed_queue_size", 1, math.MaxInt64, false),
		Default:           int64(1000),
	},
	"disabled_storage_engines": {
		Name:              "disabled_storage_engines",
		Scope:             ScopeGlobal,
		Dynamic:           false,
		SetVarHintApplies: false,
		Type:              InitSystemVariableStringType("disabled_storage_engines"),
		Default:           "",
	},
	"disconnect_on_expired_password": {
		Name:              "disconnect_on_expired_password",
		Scope:             ScopeGlobal,
		Dynamic:           false,
		SetVarHintApplies: false,
		Type:              InitSystemVariableBoolType("disconnect_on_expired_password"),
		Default:           int64(1),
	},
	"div_precision_increment": {
		Name:              "div_precision_increment",
		Scope:             ScopeBoth,
		Dynamic:           true,
		SetVarHintApplies: true,
		Type:              InitSystemVariableIntType("div_precision_increment", 0, 30, false),
		Default:           int64(4),
	},
	"end_markers_in_json": {
		Name:              "end_markers_in_json",
		Scope:             ScopeBoth,
		Dynamic:           true,
		SetVarHintApplies: true,
		Type:              InitSystemVariableBoolType("end_markers_in_json"),
		Default:           int64(0),
	},
	"eq_range_index_dive_limit": {
		Name:              "eq_range_index_dive_limit",
		Scope:             ScopeBoth,
		Dynamic:           true,
		SetVarHintApplies: true,
		Type:              InitSystemVariableIntType("eq_range_index_dive_limit", 0, 4294967295, false),
		Default:           int64(0),
	},
	"event_scheduler": {
		Name:              "event_scheduler",
		Scope:             ScopeGlobal,
		Dynamic:           true,
		SetVarHintApplies: false,
		Type:              InitSystemSystemEnumType("event_scheduler", "ON", "OFF", "DISABLED"),
		Default:           "ON",
	},
	"explain_format": {
		Name:              "explain_format",
		Scope:             ScopeBoth,
		Dynamic:           true,
		SetVarHintApplies: false,
		Type:              InitSystemSystemEnumType("explain_format", "DEFAULT", "TRADITIONAL", "JSON", "TREE"),
		Default:           "TRADITIONAL",
	},
	"explicit_defaults_for_timestamp": {
		Name:              "explicit_defaults_for_timestamp",
		Scope:             ScopeBoth,
		Dynamic:           true,
		SetVarHintApplies: false,
		Type:              InitSystemVariableBoolType("explicit_defaults_for_timestamp"),
		Default:           int64(1),
	},
	"external_user": {
		Name:              "external_user",
		Scope:             ScopeSession,
		Dynamic:           false,
		SetVarHintApplies: false,
		Type:              InitSystemVariableStringType("external_user"),
		Default:           "",
	},
	"flush": {
		Name:              "flush",
		Scope:             ScopeGlobal,
		Dynamic:           true,
		SetVarHintApplies: false,
		Type:              InitSystemVariableBoolType("flush"),
		Default:           int64(0),
	},
	"flush_time": {
		Name:              "flush_time",
		Scope:             ScopeGlobal,
		Dynamic:           true,
		SetVarHintApplies: false,
		Type:              InitSystemVariableIntType("flush_time", 0, 31536000, false),
		Default:           int64(0),
	},
	"ft_boolean_syntax": {
		Name:              "ft_boolean_syntax",
		Scope:             ScopeGlobal,
		Dynamic:           true,
		SetVarHintApplies: false,
		Type:              InitSystemVariableStringType("ft_boolean_syntax"),
		Default:           "+ -><()~*:\"\"&|",
	},
	"ft_max_word_len": {
		Name:              "ft_max_word_len",
		Scope:             ScopeGlobal,
		Dynamic:           false,
		SetVarHintApplies: false,
		Type:              InitSystemVariableIntType("ft_max_word_len", 10, 84, false),
		Default:           int64(84),
	},
	"ft_min_word_len": {
		Name:              "ft_min_word_len",
		Scope:             ScopeGlobal,
		Dynamic:           false,
		SetVarHintApplies: false,
		Type:              InitSystemVariableIntType("ft_min_word_len", 1, 82, false),
		Default:           int64(4),
	},
	"ft_query_expansion_limit": {
		Name:              "ft_query_expansion_limit",
		Scope:             ScopeGlobal,
		Dynamic:           false,
		SetVarHintApplies: false,
		Type:              InitSystemVariableIntType("ft_query_expansion_limit", 0, 1000, false),
		Default:           int64(20),
	},
	"ft_stopword_file": {
		Name:              "ft_stopword_file",
		Scope:             ScopeGlobal,
		Dynamic:           false,
		SetVarHintApplies: false,
		Type:              InitSystemVariableStringType("ft_stopword_file"),
		Default:           "",
	},
	"general_log": {
		Name:              "general_log",
		Scope:             ScopeGlobal,
		Dynamic:           true,
		SetVarHintApplies: false,
		Type:              InitSystemVariableBoolType("general_log"),
		Default:           int64(0),
	},
	"general_log_file": {
		Name:              "general_log_file",
		Scope:             ScopeGlobal,
		Dynamic:           true,
		SetVarHintApplies: false,
		Type:              InitSystemVariableStringType("general_log_file"),
		Default:           "host_name.log",
	},
	"generated_random_password_length": {
		Name:              "generated_random_password_length",
		Scope:             ScopeBoth,
		Dynamic:           true,
		SetVarHintApplies: false,
		Type:              InitSystemVariableIntType("generated_random_password_length", 5, 255, false),
		Default:           int64(20),
	},
	"global_connection_memory_limit": {
		Name:              "global_connection_memory_limit",
		Scope:             ScopeGlobal,
		Dynamic:           true,
		SetVarHintApplies: false,
		Type:              InitSystemVariableIntType("global_connection_memory_limit", 16777216, math.MaxInt64, false),
		Default:           int64(math.MaxInt64),
	},
	"global_connection_memory_tracking": {
		Name:              "global_connection_memory_tracking",
		Scope:             ScopeBoth,
		Dynamic:           true,
		SetVarHintApplies: false,
		Type:              InitSystemVariableBoolType("global_connection_memory_tracking"),
		Default:           int64(0),
	},
	"group_concat_max_len": {
		Name:              "group_concat_max_len",
		Scope:             ScopeBoth,
		Dynamic:           true,
		SetVarHintApplies: true,
		Type:              InitSystemVariableIntType("group_concat_max_len", 4, math.MaxInt64, false),
		Default:           int64(4),
	},
	"have_ssl": {
		Name:              "have_ssl",
		Scope:             ScopeGlobal,
		Dynamic:           false,
		SetVarHintApplies: false,
		Type:              InitSystemVariableStringType("have_ssl"),
		Default:           "YES",
	},
	"have_statement_timeout": {
		Name:              "have_statement_timeout",
		Scope:             ScopeGlobal,
		Dynamic:           false,
		SetVarHintApplies: false,
		Type:              InitSystemVariableBoolType("have_statement_timeout"),
		Default:           int64(0),
	},
	"histogram_generation_max_mem_size": {
		Name:              "histogram_generation_max_mem_size",
		Scope:             ScopeBoth,
		Dynamic:           true,
		SetVarHintApplies: false,
		Type:              InitSystemVariableIntType("histogram_generation_max_mem_size", 1000000, math.MaxInt64, false),
		Default:           int64(1000000),
	},
	"host_cache_size": {
		Name:              "host_cache_size",
		Scope:             ScopeGlobal,
		Dynamic:           true,
		SetVarHintApplies: false,
		Type:              InitSystemVariableIntType("host_cache_size", 0, 65536, false),
		Default:           int64(0),
	},
	"hostname": {
		Name:              "hostname",
		Scope:             ScopeGlobal,
		Dynamic:           false,
		SetVarHintApplies: false,
		Type:              InitSystemVariableStringType("hostname"),
		Default:           "",
	},
	"information_schema_stats_expiry": {
		Name:              "information_schema_stats_expiry",
		Scope:             ScopeGlobal,
		Dynamic:           true,
		SetVarHintApplies: false,
		Type:              InitSystemVariableIntType("information_schema_stats_expiry", 0, 86400, false),
		Default:           int64(86400),
	},
	"init_file": {
		Name:              "init_file",
		Scope:             ScopeGlobal,
		Dynamic:           false,
		SetVarHintApplies: false,
		Type:              InitSystemVariableStringType("init_file"),
		Default:           "",
	},
	"internal_tmp_disk_storage_engine": {
		Name:              "internal_tmp_disk_storage_engine",
		Scope:             ScopeGlobal,
		Dynamic:           true,
		SetVarHintApplies: false,
		Type:              InitSystemSystemEnumType("internal_tmp_disk_storage_engine", "MYISAM", "INNODB"),
		Default:           "INNODB",
	},
	"internal_tmp_mem_storage_engine": {
		Name:              "internal_tmp_mem_storage_engine",
		Scope:             ScopeBoth,
		Dynamic:           true,
		SetVarHintApplies: true,
		Type:              InitSystemSystemEnumType("internal_tmp_mem_storage_engine", "MEMORY", "TempTable"),
		Default:           "TempTable",
	},
	"join_buffer_size": {
		Name:              "join_buffer_size",
		Scope:             ScopeBoth,
		Dynamic:           true,
		SetVarHintApplies: true,
		Type:              InitSystemVariableIntType("join_buffer_size", 128, 4294967168, false),
		Default:           int64(262144),
	},
	"keep_files_on_create": {
		Name:              "keep_files_on_create",
		Scope:             ScopeBoth,
		Dynamic:           true,
		SetVarHintApplies: false,
		Type:              InitSystemVariableBoolType("join_buffer_size"),
		Default:           int64(0),
	},
	"key_buffer_size": {
		Name:              "key_buffer_size",
		Scope:             ScopeGlobal,
		Dynamic:           true,
		SetVarHintApplies: false,
		Type:              InitSystemVariableIntType("key_buffer_size", 0, 4294967295, false),
		Default:           int64(8388608),
	},
	"key_cache_age_threshold": {
		Name:              "key_cache_age_threshold",
		Scope:             ScopeGlobal,
		Dynamic:           true,
		SetVarHintApplies: false,
		Type:              InitSystemVariableIntType("key_cache_age_threshold", 100, 4294967295, false),
		Default:           int64(300),
	},
	"key_cache_block_size": {
		Name:              "key_cache_block_size",
		Scope:             ScopeGlobal,
		Dynamic:           true,
		SetVarHintApplies: false,
		Type:              InitSystemVariableIntType("key_cache_block_size", 512, 16384, false),
		Default:           int64(1024),
	},
	"key_cache_division_limit": {
		Name:              "key_cache_division_limit",
		Scope:             ScopeGlobal,
		Dynamic:           true,
		SetVarHintApplies: false,
		Type:              InitSystemVariableIntType("key_cache_division_limit", 1, 100, false),
		Default:           int64(100),
	},
	"large_files_support": {
		Name:              "large_files_support",
		Scope:             ScopeGlobal,
		Dynamic:           false,
		SetVarHintApplies: false,
		Type:              InitSystemVariableBoolType("large_files_support"),
		Default:           int64(0),
	},
	"large_pages": {
		Name:              "large_pages",
		Scope:             ScopeGlobal,
		Dynamic:           false,
		SetVarHintApplies: false,
		Type:              InitSystemVariableBoolType("large_pages"),
		Default:           int64(0),
	},
	"large_page_size": {
		Name:              "large_page_size",
		Scope:             ScopeGlobal,
		Dynamic:           false,
		SetVarHintApplies: false,
		Type:              InitSystemVariableIntType("large_page_size", 0, 65535, false),
		Default:           int64(0),
	},
	"lc_messages": {
		Name:              "lc_messages",
		Scope:             ScopeBoth,
		Dynamic:           true,
		SetVarHintApplies: false,
		Type:              InitSystemVariableStringType("lc_messages"),
		Default:           "en_US",
	},
	"lc_messages_dir": {
		Name:              "lc_messages_dir",
		Scope:             ScopeGlobal,
		Dynamic:           false,
		SetVarHintApplies: false,
		Type:              InitSystemVariableStringType("lc_messages_dir"),
		Default:           "",
	},
	"lc_time_names": {
		Name:              "lc_time_names",
		Scope:             ScopeBoth,
		Dynamic:           true,
		SetVarHintApplies: false,
		Type:              InitSystemVariableStringType("lc_time_names"),
		Default:           "",
	},
	"local_infile": {
		Name:              "local_infile",
		Scope:             ScopeGlobal,
		Dynamic:           true,
		SetVarHintApplies: false,
		Type:              InitSystemVariableBoolType("local_infile"),
		Default:           int64(0),
	},
	"lock_wait_timeout": {
		Name:              "lock_wait_timeout",
		Scope:             ScopeBoth,
		Dynamic:           true,
		SetVarHintApplies: true,
		Type:              InitSystemVariableIntType("lock_wait_timeout", 1, 31536000, false),
		Default:           int64(31536000),
	},
	"locked_in_memory": {
		Name:              "locked_in_memory",
		Scope:             ScopeGlobal,
		Dynamic:           false,
		SetVarHintApplies: false,
		Type:              InitSystemVariableBoolType("locked_in_memory"),
		Default:           int64(0),
	},
	"log_error": {
		Name:              "log_error",
		Scope:             ScopeGlobal,
		Dynamic:           false,
		SetVarHintApplies: false,
		Type:              InitSystemVariableStringType("log_error"),
		Default:           "",
	},
	"log_error_services": {
		Name:              "log_error_services",
		Scope:             ScopeGlobal,
		Dynamic:           true,
		SetVarHintApplies: false,
		Type:              InitSystemVariableStringType("log_error_services"),
		Default:           "log_filter_internal",
	},
	"log_error_suppression_list": {
		Name:              "log_error_suppression_list",
		Scope:             ScopeGlobal,
		Dynamic:           true,
		SetVarHintApplies: false,
		Type:              InitSystemVariableStringType("log_error_suppression_list"),
		Default:           "",
	},
	"log_error_verbosity": {
		Name:              "log_error_verbosity",
		Scope:             ScopeGlobal,
		Dynamic:           true,
		SetVarHintApplies: false,
		Type:              InitSystemVariableIntType("log_error_verbosity", 1, 3, false),
		Default:           int64(2),
	},
	"log_output": {
		Name:              "log_output",
		Scope:             ScopeGlobal,
		Dynamic:           true,
		SetVarHintApplies: false,
		Type:              InitSystemSystemEnumType("log_output", "TABLE", "FILE", "NONE"),
		Default:           "FILE",
	},
	"log_queries_not_using_indexes": {
		Name:              "log_queries_not_using_indexes",
		Scope:             ScopeGlobal,
		Dynamic:           true,
		SetVarHintApplies: false,
		Type:              InitSystemVariableBoolType("log_queries_not_using_indexes"),
		Default:           int64(0),
	},
	"log_raw": {
		Name:              "log_raw",
		Scope:             ScopeGlobal,
		Dynamic:           true,
		SetVarHintApplies: false,
		Type:              InitSystemVariableBoolType("log_raw"),
		Default:           int64(0),
	},
	"log_slow_admin_statements": {
		Name:              "log_slow_admin_statements",
		Scope:             ScopeGlobal,
		Dynamic:           true,
		SetVarHintApplies: false,
		Type:              InitSystemVariableBoolType("log_slow_admin_statements"),
		Default:           int64(0),
	},
	"log_slow_extra": {
		Name:              "log_slow_extra",
		Scope:             ScopeGlobal,
		Dynamic:           true,
		SetVarHintApplies: false,
		Type:              InitSystemVariableBoolType("log_slow_extra"),
		Default:           int64(0),
	},
	"log_syslog": {
		Name:              "log_syslog",
		Scope:             ScopeGlobal,
		Dynamic:           true,
		SetVarHintApplies: false,
		Type:              InitSystemVariableBoolType("log_syslog"),
		Default:           int64(1),
	},
	"log_syslog_facility": {
		Name:              "log_syslog_facility",
		Scope:             ScopeGlobal,
		Dynamic:           true,
		SetVarHintApplies: false,
		Type:              InitSystemVariableStringType("log_syslog_facility"),
		Default:           "daemon",
	},
	"log_syslog_include_pid": {
		Name:              "log_syslog_include_pid",
		Scope:             ScopeGlobal,
		Dynamic:           true,
		SetVarHintApplies: false,
		Type:              InitSystemVariableBoolType("log_syslog_include_pid"),
		Default:           int64(1),
	},
	"log_syslog_tag": {
		Name:              "log_syslog_tag",
		Scope:             ScopeGlobal,
		Dynamic:           true,
		SetVarHintApplies: false,
		Type:              InitSystemVariableStringType("log_syslog_tag"),
		Default:           "",
	},
	"log_timestamps": {
		Name:              "log_timestamps",
		Scope:             ScopeGlobal,
		Dynamic:           true,
		SetVarHintApplies: false,
		Type:              InitSystemSystemEnumType("log_timestamps", "UTC", "SYSTEM"),
		Default:           "UTC",
	},
	"log_throttle_queries_not_using_indexes": {
		Name:              "log_throttle_queries_not_using_indexes",
		Scope:             ScopeGlobal,
		Dynamic:           true,
		SetVarHintApplies: false,
		Type:              InitSystemVariableIntType("log_throttle_queries_not_using_indexes", 0, 4294967295, false),
		Default:           int64(0),
	},
	"long_query_time": {
		Name:              "long_query_time",
		Scope:             ScopeBoth,
		Dynamic:           true,
		SetVarHintApplies: false,
		Type:              InitSystemVariableDoubleType("long_query_time", 0, 31536000),
		Default:           float64(10),
	},
	"low_priority_updates": {
		Name:              "low_priority_updates",
		Scope:             ScopeBoth,
		Dynamic:           true,
		SetVarHintApplies: false,
		Type:              InitSystemVariableBoolType("low_priority_updates"),
		Default:           int64(0),
	},
	"lower_case_file_system": {
		Name:              "lower_case_file_system",
		Scope:             ScopeGlobal,
		Dynamic:           false,
		SetVarHintApplies: false,
		Type:              InitSystemVariableBoolType("lower_case_file_system"),
		Default:           int64(0),
	},
	"mandatory_roles": {
		Name:              "mandatory_roles",
		Scope:             ScopeGlobal,
		Dynamic:           true,
		SetVarHintApplies: false,
		Type:              InitSystemVariableStringType("mandatory_roles"),
		Default:           "",
	},
	"max_connect_errors": {
		Name:              "max_connect_errors",
		Scope:             ScopeGlobal,
		Dynamic:           true,
		SetVarHintApplies: false,
		Type:              InitSystemVariableIntType("max_connect_errors", 1, 4294967295, false),
		Default:           int64(100),
	},
	"max_connections": {
		Name:              "max_connections",
		Scope:             ScopeGlobal,
		Dynamic:           true,
		SetVarHintApplies: false,
		Type:              InitSystemVariableIntType("max_connections", 1, 100000, false),
		Default:           int64(151),
	},
	"max_delayed_threads": {
		Name:              "max_delayed_threads",
		Scope:             ScopeBoth,
		Dynamic:           true,
		SetVarHintApplies: false,
		Type:              InitSystemVariableIntType("max_delayed_threads", 0, 16384, false),
		Default:           int64(20),
	},
	"max_digest_length": {
		Name:              "max_digest_length",
		Scope:             ScopeGlobal,
		Dynamic:           false,
		SetVarHintApplies: false,
		Type:              InitSystemVariableIntType("max_digest_length", 0, 1048576, false),
		Default:           int64(1024),
	},
	"max_error_count": {
		Name:              "max_error_count",
		Scope:             ScopeBoth,
		Dynamic:           true,
		SetVarHintApplies: true,
		Type:              InitSystemVariableIntType("max_error_count", 0, 65535, false),
		Default:           int64(1024),
	},
	"max_execution_time": {
		Name:              "max_execution_time",
		Scope:             ScopeBoth,
		Dynamic:           true,
		SetVarHintApplies: true,
		Type:              InitSystemVariableIntType("max_execution_time", 0, 4294967295, false),
		Default:           int64(0),
	},
	"max_heap_table_size": {
		Name:              "max_heap_table_size",
		Scope:             ScopeBoth,
		Dynamic:           true,
		SetVarHintApplies: true,
		Type:              InitSystemVariableIntType("max_heap_table_size", 16384, 4294966272, false),
		Default:           int64(16777216),
	},
	"max_insert_delayed_threads": {
		Name:              "max_insert_delayed_threads",
		Scope:             ScopeBoth,
		Dynamic:           true,
		SetVarHintApplies: false,
		Type:              InitSystemVariableIntType("max_insert_delayed_threads", 0, 16384, false),
		Default:           int64(20),
	},
	"max_join_size": {
		Name:              "max_join_size",
		Scope:             ScopeBoth,
		Dynamic:           true,
		SetVarHintApplies: true,
		Type:              InitSystemVariableIntType("max_join_size", 0, math.MaxInt64, false),
		Default:           int64(math.MaxInt64),
	},
	"max_length_for_sort_data": {
		Name:              "max_length_for_sort_data",
		Scope:             ScopeBoth,
		Dynamic:           true,
		SetVarHintApplies: true,
		Type:              InitSystemVariableIntType("max_length_for_sort_data", 4, 8388608, false),
		Default:           int64(4096),
	},
	"max_points_in_geometry": {
		Name:              "max_points_in_geometry",
		Scope:             ScopeBoth,
		Dynamic:           true,
		SetVarHintApplies: true,
		Type:              InitSystemVariableIntType("max_points_in_geometry", 3, 1048576, false),
		Default:           int64(65536),
	},
	"max_prepared_stmt_count": {
		Name:              "max_prepared_stmt_count",
		Scope:             ScopeGlobal,
		Dynamic:           true,
		SetVarHintApplies: false,
		Type:              InitSystemVariableIntType("max_prepared_stmt_count", 0, 4194304, false),
		Default:           int64(16382),
	},
	"max_seeks_for_key": {
		Name:              "max_seeks_for_key",
		Scope:             ScopeBoth,
		Dynamic:           true,
		SetVarHintApplies: true,
		Type:              InitSystemVariableIntType("max_seeks_for_key", 1, 4294967295, false),
		Default:           int64(4294967295),
	},
	"max_sort_length": {
		Name:              "max_sort_length",
		Scope:             ScopeBoth,
		Dynamic:           true,
		SetVarHintApplies: true,
		Type:              InitSystemVariableIntType("max_sort_length", 4, 8388608, false),
		Default:           int64(1024),
	},
	"max_sp_recursion_depth": {
		Name:              "max_sp_recursion_depth",
		Scope:             ScopeBoth,
		Dynamic:           true,
		SetVarHintApplies: false,
		Type:              InitSystemVariableIntType("max_sp_recursion_depth", 0, 255, false),
		Default:           int64(0),
	},
	"max_user_connections": {
		Name:              "max_user_connections",
		Scope:             ScopeBoth,
		Dynamic:           true,
		SetVarHintApplies: false,
		Type:              InitSystemVariableIntType("max_user_connections", 0, 4294967295, false),
		Default:           int64(0),
	},
	"max_write_lock_count": {
		Name:              "max_write_lock_count",
		Scope:             ScopeGlobal,
		Dynamic:           true,
		SetVarHintApplies: false,
		Type:              InitSystemVariableIntType("max_write_lock_count", 1, 4294967295, false),
		Default:           int64(4294967295),
	},
	"mecab_rc_file": {
		Name:              "mecab_rc_file",
		Scope:             ScopeGlobal,
		Dynamic:           false,
		SetVarHintApplies: false,
		Type:              InitSystemVariableStringType("mecab_rc_file"),
		Default:           "",
	},
	"metadata_locks_cache_size": {
		Name:              "metadata_locks_cache_size",
		Scope:             ScopeGlobal,
		Dynamic:           false,
		SetVarHintApplies: false,
		Type:              InitSystemVariableIntType("metadata_locks_cache_size", 1, 1048576, false),
		Default:           int64(1024),
	},
	"metadata_locks_hash_instances": {
		Name:              "metadata_locks_hash_instances",
		Scope:             ScopeGlobal,
		Dynamic:           false,
		SetVarHintApplies: false,
		Type:              InitSystemVariableIntType("metadata_locks_hash_instances", 1, 1024, false),
		Default:           int64(8),
	},
	"min_examined_row_limit": {
		Name:              "min_examined_row_limit",
		Scope:             ScopeBoth,
		Dynamic:           true,
		SetVarHintApplies: false,
		Type:              InitSystemVariableIntType("min_examined_row_limit", 0, 4294967295, false),
		Default:           int64(0),
	},
	"myisam_data_pointer_size": {
		Name:              "myisam_data_pointer_size",
		Scope:             ScopeGlobal,
		Dynamic:           true,
		SetVarHintApplies: false,
		Type:              InitSystemVariableIntType("myisam_data_pointer_size", 2, 7, false),
		Default:           int64(6),
	},
	"myisam_max_sort_file_size": {
		Name:              "myisam_max_sort_file_size",
		Scope:             ScopeGlobal,
		Dynamic:           true,
		SetVarHintApplies: false,
		Type:              InitSystemVariableIntType("myisam_max_sort_file_size", 0, 2146435072, false),
		Default:           int64(2146435072),
	},
	"myisam_mmap_size": {
		Name:              "myisam_mmap_size",
		Scope:             ScopeGlobal,
		Dynamic:           false,
		SetVarHintApplies: false,
		Type:              InitSystemVariableIntType("myisam_mmap_size", 7, 4294967295, false),
		Default:           int64(4294967295),
	},
	"myisam_recover_options": {
		Name:              "myisam_recover_options",
		Scope:             ScopeGlobal,
		Dynamic:           false,
		SetVarHintApplies: false,
		Type:              InitSystemSystemEnumType("myisam_recover_options", "OFF", "DEFAULT", "BACKUP", "FORCE", "QUICK"),
		Default:           "OFF",
	},
	"myisam_repair_threads": {
		Name:              "myisam_repair_threads",
		Scope:             ScopeBoth,
		Dynamic:           true,
		SetVarHintApplies: false,
		Type:              InitSystemVariableIntType("myisam_repair_threads", 1, 4294967295, false),
		Default:           int64(1),
	},
	"myisam_sort_buffer_size": {
		Name:              "myisam_sort_buffer_size",
		Scope:             ScopeBoth,
		Dynamic:           true,
		SetVarHintApplies: false,
		Type:              InitSystemVariableIntType("myisam_sort_buffer_size", 4096, 4294967295, false),
		Default:           int64(8388608),
	},
	"myisam_stats_method": {
		Name:              "myisam_stats_method",
		Scope:             ScopeBoth,
		Dynamic:           true,
		SetVarHintApplies: false,
		Type:              InitSystemSystemEnumType("myisam_stats_method", "nulls_unequal", "nulls_equal", "nulls_ignored"),
		Default:           "nulls_unequal",
	},
	"myisam_use_mmap": {
		Name:              "myisam_use_mmap",
		Scope:             ScopeGlobal,
		Dynamic:           true,
		SetVarHintApplies: false,
		Type:              InitSystemVariableBoolType("myisam_use_mmap"),
		Default:           int64(0),
	},
	"mysql_native_password_proxy_users": {
		Name:              "mysql_native_password_proxy_users",
		Scope:             ScopeGlobal,
		Dynamic:           true,
		SetVarHintApplies: false,
		Type:              InitSystemVariableBoolType("mysql_native_password_proxy_users"),
		Default:           int64(0),
	},
	"named_pipe": {
		Name:              "named_pipe",
		Scope:             ScopeGlobal,
		Dynamic:           false,
		SetVarHintApplies: false,
		Type:              InitSystemVariableBoolType("named_pipe"),
		Default:           int64(0),
	},
	"named_pipe_full_access_group": {
		Name:              "named_pipe_full_access_group",
		Scope:             ScopeGlobal,
		Dynamic:           false,
		SetVarHintApplies: false,
		Type:              InitSystemVariableStringType("named_pipe_full_access_group"),
		Default:           "",
	},
	"net_read_timeout": {
		Name:              "net_read_timeout",
		Scope:             ScopeBoth,
		Dynamic:           true,
		SetVarHintApplies: false,
		Type:              InitSystemVariableIntType("net_read_timeout", 1, 31536000, false),
		Default:           int64(30),
	},
	"net_retry_count": {
		Name:              "net_retry_count",
		Scope:             ScopeBoth,
		Dynamic:           true,
		SetVarHintApplies: false,
		Type:              InitSystemVariableIntType("net_retry_count", 1, 4294967295, false),
		Default:           int64(10),
	},
	"new": {
		Name:              "new",
		Scope:             ScopeBoth,
		Dynamic:           true,
		SetVarHintApplies: false,
		Type:              InitSystemVariableBoolType("new"),
		Default:           int64(0),
	},
	"ngram_token_size": {
		Name:              "ngram_token_size",
		Scope:             ScopeGlobal,
		Dynamic:           false,
		SetVarHintApplies: false,
		Type:              InitSystemVariableIntType("ngram_token_size", 1, 10, false),
		Default:           int64(3),
	},
	"offline_mode": {
		Name:              "offline_mode",
		Scope:             ScopeGlobal,
		Dynamic:           true,
		SetVarHintApplies: false,
		Type:              InitSystemVariableBoolType("offline_mode"),
		Default:           int64(0),
	},
	"old": {
		Name:              "old",
		Scope:             ScopeGlobal,
		Dynamic:           true,
		SetVarHintApplies: false,
		Type:              InitSystemVariableBoolType("old"),
		Default:           int64(0),
	},
	"old_alter_table": {
		Name:              "old_alter_table",
		Scope:             ScopeBoth,
		Dynamic:           true,
		SetVarHintApplies: false,
		Type:              InitSystemVariableBoolType("old_alter_table"),
		Default:           int64(0),
	},
	"open_files_limit": {
		Name:              "open_files_limit",
		Scope:             ScopeGlobal,
		Dynamic:           true,
		SetVarHintApplies: false,
		Type:              InitSystemVariableIntType("open_files_limit", 0, 1048576, false),
		Default:           int64(5000),
	},
	"optimizer_hints": {
		Name:              "optimizer_hints",
		Scope:             ScopeBoth,
		Dynamic:           true,
		SetVarHintApplies: false,
		Type:              InitSystemVariableStringType("optimizer_hints"),
		Default:           "",
	},
	"optimizer_prune_level": {
		Name:              "optimizer_prune_level",
		Scope:             ScopeBoth,
		Dynamic:           true,
		SetVarHintApplies: false,
		Type:              InitSystemVariableIntType("optimizer_prune_level", 0, 1, false),
		Default:           int64(1),
	},
	"optimizer_search_depth": {
		Name:              "optimizer_search_depth",
		Scope:             ScopeBoth,
		Dynamic:           true,
		SetVarHintApplies: false,
		Type:              InitSystemVariableIntType("optimizer_search_depth", 0, 62, false),
		Default:           int64(62),
	},
	"optimizer_trace": {
		Name:              "optimizer_trace",
		Scope:             ScopeBoth,
		Dynamic:           true,
		SetVarHintApplies: false,
		Type:              InitSystemVariableStringType("optimizer_trace"),
		Default:           "",
	},
	"optimizer_trace_features": {
		Name:              "optimizer_trace_features",
		Scope:             ScopeBoth,
		Dynamic:           true,
		SetVarHintApplies: false,
		Type:              InitSystemVariableStringType("optimizer_trace_features"),
		Default:           "",
	},
	"optimizer_trace_limit": {
		Name:              "optimizer_trace_limit",
		Scope:             ScopeBoth,
		Dynamic:           true,
		SetVarHintApplies: false,
		Type:              InitSystemVariableIntType("optimizer_trace_limit", 0, 2147483647, false),
		Default:           int64(1),
	},
	"optimizer_trace_max_mem_size": {
		Name:              "optimizer_trace_max_mem_size",
		Scope:             ScopeBoth,
		Dynamic:           true,
		SetVarHintApplies: false,
		Type:              InitSystemVariableIntType("optimizer_trace_max_mem_size", 0, 4294967295, false),
		Default:           int64(1048576),
	},
	"optimizer_trace_offset": {
		Name:              "optimizer_trace_offset",
		Scope:             ScopeBoth,
		Dynamic:           true,
		SetVarHintApplies: false,
		Type:              InitSystemVariableIntType("optimizer_trace_offset", -2147483647, 2147483647, false),
		Default:           int64(-1),
	},
	"parser_max_mem_size": {
		Name:              "parser_max_mem_size",
		Scope:             ScopeBoth,
		Dynamic:           true,
		SetVarHintApplies: false,
		Type:              InitSystemVariableIntType("parser_max_mem_size", 10000000, 4294967295, false),
		Default:           int64(4294967295),
	},
	"partial_revokes": {
		Name:              "partial_revokes",
		Scope:             ScopeGlobal,
		Dynamic:           true,
		SetVarHintApplies: false,
		Type:              InitSystemVariableBoolType("partial_revokes"),
		Default:           int64(0),
	},
	"password_require_current": {
		Name:              "password_require_current",
		Scope:             ScopeGlobal,
		Dynamic:           true,
		SetVarHintApplies: false,
		Type:              InitSystemVariableBoolType("password_require_current"),
		Default:           int64(0),
	},
	"persisted_globals_load": {
		Name:              "persisted_globals_load",
		Scope:             ScopeGlobal,
		Dynamic:           true,
		SetVarHintApplies: false,
		Type:              InitSystemVariableBoolType("persisted_globals_load"),
		Default:           int64(0),
	},
	"persist_only_admin_x509_subject": {
		Name:              "persist_only_admin_x509_subject",
		Scope:             ScopeGlobal,
		Dynamic:           true,
		SetVarHintApplies: false,
		Type:              InitSystemVariableStringType("persist_only_admin_x509_subject"),
		Default:           "",
	},
	"persist_sensitive_variables_in_plaintext": {
		Name:              "persist_sensitive_variables_in_plaintext",
		Scope:             ScopeGlobal,
		Dynamic:           false,
		SetVarHintApplies: false,
		Type:              InitSystemVariableBoolType("persist_sensitive_variables_in_plaintext"),
		Default:           int64(0),
	},
	"preload_buffer_size": {
		Name:              "preload_buffer_size",
		Scope:             ScopeBoth,
		Dynamic:           true,
		SetVarHintApplies: false,
		Type:              InitSystemVariableIntType("preload_buffer_size", 1024, 1073741824, false),
		Default:           int64(32768),
	},
	"print_identified_with_as_hex": {
		Name:              "print_identified_with_as_hex",
		Scope:             ScopeBoth,
		Dynamic:           true,
		SetVarHintApplies: false,
		Type:              InitSystemVariableBoolType("print_identified_with_as_hex"),
		Default:           int64(0),
	},
	"protocol_version": {
		Name:              "protocol_version",
		Scope:             ScopeGlobal,
		Dynamic:           false,
		SetVarHintApplies: false,
		Type:              InitSystemVariableIntType("protocol_version", 0, 4294967295, false),
		Default:           int64(10),
	},
	"proxy_user": {
		Name:              "proxy_user",
		Scope:             ScopeSession,
		Dynamic:           false,
		SetVarHintApplies: false,
		Type:              InitSystemVariableStringType("proxy_user"),
		Default:           "",
	},
	"pseudo_replica_mode": {
		Name:              "pseudo_replica_mode",
		Scope:             ScopeSession,
		Dynamic:           true,
		SetVarHintApplies: false,
		Type:              InitSystemVariableBoolType("pseudo_replica_mode"),
		Default:           int64(0),
	},
	"pseudo_slave_mode": {
		Name:              "pseudo_slave_mode",
		Scope:             ScopeSession,
		Dynamic:           true,
		SetVarHintApplies: false,
		Type:              InitSystemVariableBoolType("pseudo_slave_mode"),
		Default:           int64(0),
	},
	"pseudo_thread_id": {
		Name:              "pseudo_thread_id",
		Scope:             ScopeSession,
		Dynamic:           true,
		SetVarHintApplies: false,
		Type:              InitSystemVariableIntType("pseudo_thread_id", 0, 2147483647, false),
		Default:           int64(2147483647),
	},
	"query_alloc_block_size": {
		Name:              "query_alloc_block_size",
		Scope:             ScopeBoth,
		Dynamic:           true,
		SetVarHintApplies: false,
		Type:              InitSystemVariableIntType("pseudo_thread_id", 1024, 4294966272, false),
		Default:           int64(8192),
	},
	"rand_seed1": {
		Name:              "rand_seed1",
		Scope:             ScopeSession,
		Dynamic:           true,
		SetVarHintApplies: false,
		Type:              InitSystemVariableIntType("rand_seed1", 0, 4294967295, false),
		Default:           int64(0),
	},
	"rand_seed2": {
		Name:              "rand_seed2",
		Scope:             ScopeSession,
		Dynamic:           true,
		SetVarHintApplies: false,
		Type:              InitSystemVariableIntType("rand_seed2", 0, 4294967295, false),
		Default:           int64(0),
	},
	"range_optimizer_max_mem_size": {
		Name:              "range_optimizer_max_mem_size",
		Scope:             ScopeBoth,
		Dynamic:           true,
		SetVarHintApplies: false,
		Type:              InitSystemVariableIntType("range_optimizer_max_mem_size", 0, 4294967295, false),
		Default:           int64(8388608),
	},
	"rbr_exec_mode": {
		Name:              "rbr_exec_mode",
		Scope:             ScopeSession,
		Dynamic:           true,
		SetVarHintApplies: false,
		Type:              InitSystemSystemEnumType("rbr_exec_mode", "STRICT", "IDEMPOTENT"),
		Default:           "STRICT",
	},
	"read_buffer_size": {
		Name:              "read_buffer_size",
		Scope:             ScopeBoth,
		Dynamic:           true,
		SetVarHintApplies: false,
		Type:              InitSystemVariableIntType("read_buffer_size", 8192, 2147479552, false),
		Default:           int64(131072),
	},
	"read_only": {
		Name:              "read_only",
		Scope:             ScopeGlobal,
		Dynamic:           true,
		SetVarHintApplies: false,
		Type:              InitSystemVariableBoolType("read_only"),
		Default:           int64(0),
	},
	"read_rnd_buffer_size": {
		Name:              "read_rnd_buffer_size",
		Scope:             ScopeBoth,
		Dynamic:           true,
		SetVarHintApplies: false,
		Type:              InitSystemVariableIntType("read_rnd_buffer_size", 1, 2147483647, false),
		Default:           int64(262144),
	},
	"regexp_stack_limit": {
		Name:              "regexp_stack_limit",
		Scope:             ScopeGlobal,
		Dynamic:           true,
		SetVarHintApplies: false,
		Type:              InitSystemVariableIntType("regexp_stack_limit", 1, 2147483647, false),
		Default:           int64(8000000),
	},
	"regexp_time_limit": {
		Name:              "regexp_time_limit",
		Scope:             ScopeGlobal,
		Dynamic:           true,
		SetVarHintApplies: false,
		Type:              InitSystemVariableIntType("regexp_time_limit", 0, 2147483647, false),
		Default:           int64(32),
	},
	"require_row_format": {
		Name:              "require_row_format",
		Scope:             ScopeSession,
		Dynamic:           true,
		SetVarHintApplies: false,
		Type:              InitSystemVariableBoolType("require_row_format"),
		Default:           int64(0),
	},
	"require_secure_transport": {
		Name:              "require_secure_transport",
		Scope:             ScopeGlobal,
		Dynamic:           true,
		SetVarHintApplies: false,
		Type:              InitSystemVariableBoolType("require_secure_transport"),
		Default:           int64(0),
	},
	"resultset_metadata": {
		Name:              "resultset_metadata",
		Scope:             ScopeSession,
		Dynamic:           true,
		SetVarHintApplies: false,
		Type:              InitSystemSystemEnumType("resultset_metadata", "FULL", "NONE"),
		Default:           "FULL",
	},
	"runtime_filter_limit_in": {
		Name:              "runtime_filter_limit_in",
		Scope:             ScopeBoth,
		Dynamic:           true,
		SetVarHintApplies: false,
		Type:              InitSystemVariableIntType("runtime_filter_limit_in", 1, 4294967295, false),
		Default:           int64(10000),
	},
	"runtime_filter_limit_bloom_filter": {
		Name:              "runtime_filter_limit_bloom_filter",
		Scope:             ScopeBoth,
		Dynamic:           true,
		SetVarHintApplies: false,
		Type:              InitSystemVariableIntType("runtime_filter_limit_bloom_filter", 1, 4294967295, false),
		Default:           int64(1000000),
	},
	"schema_definition_cache": {
		Name:              "schema_definition_cache",
		Scope:             ScopeGlobal,
		Dynamic:           true,
		SetVarHintApplies: false,
		Type:              InitSystemVariableIntType("schema_definition_cache", 256, 524288, false),
		Default:           int64(256),
	},
	"secure_file_priv": {
		Name:              "secure_file_priv",
		Scope:             ScopeGlobal,
		Dynamic:           false,
		SetVarHintApplies: false,
		Type:              InitSystemVariableStringType("secure_file_priv"),
		Default:           "",
	},
	"select_into_disk_sync": {
		Name:              "select_into_disk_sync",
		Scope:             ScopeBoth,
		Dynamic:           true,
		SetVarHintApplies: false,
		Type:              InitSystemVariableBoolType("select_into_disk_sync"),
		Default:           int64(0),
	},
	"select_into_disk_sync_delay": {
		Name:              "select_into_disk_sync_delay",
		Scope:             ScopeBoth,
		Dynamic:           true,
		SetVarHintApplies: false,
		Type:              InitSystemVariableIntType("select_into_disk_sync_delay", 0, 31536000, false),
		Default:           int64(0),
	},
	"session_track_gtids": {
		Name:              "session_track_gtids",
		Scope:             ScopeSession,
		Dynamic:           true,
		SetVarHintApplies: false,
		Type:              InitSystemSystemEnumType("session_track_gtids", "OFF", "OWN_GTID", "ALL_GTIDS"),
		Default:           "OFF",
	},
	"session_track_schema": {
		Name:              "session_track_schema",
		Scope:             ScopeBoth,
		Dynamic:           true,
		SetVarHintApplies: false,
		Type:              InitSystemVariableBoolType("session_track_schema"),
		Default:           int64(1),
	},
	"session_track_state_change": {
		Name:              "session_track_state_change",
		Scope:             ScopeBoth,
		Dynamic:           true,
		SetVarHintApplies: false,
		Type:              InitSystemVariableBoolType("session_track_state_change"),
		Default:           int64(0),
	},
	"session_track_system_variables": {
		Name:              "session_track_system_variables",
		Scope:             ScopeGlobal,
		Dynamic:           false,
		SetVarHintApplies: false,
		Type:              InitSystemVariableStringType("session_track_system_variables"),
		Default:           "time_zone, autocommit, character_set_client, character_set_results, character_set_connection",
	},
	"session_track_transaction_info": {
		Name:              "session_track_transaction_info",
		Scope:             ScopeSession,
		Dynamic:           true,
		SetVarHintApplies: false,
		Type:              InitSystemSystemEnumType("session_track_transaction_info", "OFF", "STATE", "CHARACTERISTICS"),
		Default:           "OFF",
	},
	"sha256_password_auto_generate_rsa_keys": {
		Name:              "sha256_password_auto_generate_rsa_keys",
		Scope:             ScopeGlobal,
		Dynamic:           true,
		SetVarHintApplies: false,
		Type:              InitSystemVariableBoolType("sha256_password_auto_generate_rsa_keys"),
		Default:           int64(1),
	},
	"sha256_password_proxy_users": {
		Name:              "sha256_password_proxy_users",
		Scope:             ScopeGlobal,
		Dynamic:           true,
		SetVarHintApplies: false,
		Type:              InitSystemVariableBoolType("sha256_password_proxy_users"),
		Default:           int64(0),
	},
	"shared_memory": {
		Name:              "shared_memory",
		Scope:             ScopeGlobal,
		Dynamic:           true,
		SetVarHintApplies: false,
		Type:              InitSystemVariableBoolType("shared_memory"),
		Default:           int64(0),
	},
	"shared_memory_base_name": {
		Name:              "shared_memory_base_name",
		Scope:             ScopeGlobal,
		Dynamic:           false,
		SetVarHintApplies: false,
		Type:              InitSystemVariableStringType("session_track_system_variables"),
		Default:           "MYSQL",
	},
	"show_create_table_skip_secondary_engine": {
		Name:              "show_create_table_skip_secondary_engine",
		Scope:             ScopeSession,
		Dynamic:           true,
		SetVarHintApplies: false,
		Type:              InitSystemVariableBoolType("show_create_table_skip_secondary_engine"),
		Default:           int64(0),
	},
	"show_create_table_verbosity": {
		Name:              "show_create_table_verbosity",
		Scope:             ScopeBoth,
		Dynamic:           true,
		SetVarHintApplies: false,
		Type:              InitSystemVariableBoolType("show_create_table_verbosity"),
		Default:           int64(0),
	},
	"show_gipk_in_create_table_and_information_schema": {
		Name:              "show_gipk_in_create_table_and_information_schema",
		Scope:             ScopeBoth,
		Dynamic:           true,
		SetVarHintApplies: false,
		Type:              InitSystemVariableBoolType("show_gipk_in_create_table_and_information_schema"),
		Default:           int64(1),
	},
	"show_old_temporals": {
		Name:              "show_old_temporals",
		Scope:             ScopeBoth,
		Dynamic:           true,
		SetVarHintApplies: false,
		Type:              InitSystemVariableBoolType("show_old_temporals"),
		Default:           int64(0),
	},
	"skip_external_locking": {
		Name:              "skip_external_locking",
		Scope:             ScopeBoth,
		Dynamic:           true,
		SetVarHintApplies: false,
		Type:              InitSystemVariableBoolType("skip_external_locking"),
		Default:           int64(1),
	},
	"skip_name_resolve": {
		Name:              "skip_name_resolve",
		Scope:             ScopeBoth,
		Dynamic:           true,
		SetVarHintApplies: false,
		Type:              InitSystemVariableBoolType("skip_name_resolve"),
		Default:           int64(0),
	},
	"skip_networking": {
		Name:              "skip_networking",
		Scope:             ScopeBoth,
		Dynamic:           true,
		SetVarHintApplies: false,
		Type:              InitSystemVariableBoolType("skip_networking"),
		Default:           int64(0),
	},
	"skip_show_database": {
		Name:              "skip_show_database",
		Scope:             ScopeBoth,
		Dynamic:           true,
		SetVarHintApplies: false,
		Type:              InitSystemVariableBoolType("skip_show_database"),
		Default:           int64(0),
	},
	"slow_query_log": {
		Name:              "slow_query_log",
		Scope:             ScopeBoth,
		Dynamic:           true,
		SetVarHintApplies: false,
		Type:              InitSystemVariableBoolType("slow_query_log"),
		Default:           int64(0),
	},
	"slow_launch_time": {
		Name:              "slow_launch_time",
		Scope:             ScopeGlobal,
		Dynamic:           true,
		SetVarHintApplies: false,
		Type:              InitSystemVariableIntType("slow_launch_time", 0, 31536000, false),
		Default:           int64(2),
	},
	"socket": {
		Name:              "socket",
		Scope:             ScopeGlobal,
		Dynamic:           false,
		SetVarHintApplies: false,
		Type:              InitSystemVariableStringType("socket"),
		Default:           "/tmp/mysql.sock",
	},
	"sql_auto_is_null": {
		Name:              "sql_auto_is_null",
		Scope:             ScopeBoth,
		Dynamic:           true,
		SetVarHintApplies: false,
		Type:              InitSystemVariableBoolType("sql_auto_is_null"),
		Default:           int64(1),
	},
	"sql_big_selects": {
		Name:              "sql_big_selects",
		Scope:             ScopeBoth,
		Dynamic:           true,
		SetVarHintApplies: false,
		Type:              InitSystemVariableBoolType("sql_big_selects"),
		Default:           int64(0),
	},
	"sql_buffer_result": {
		Name:              "sql_buffer_result",
		Scope:             ScopeBoth,
		Dynamic:           true,
		SetVarHintApplies: false,
		Type:              InitSystemVariableBoolType("sql_buffer_result"),
		Default:           int64(0),
	},
	"sql_generate_invisible_primary_key": {
		Name:              "sql_generate_invisible_primary_key",
		Scope:             ScopeBoth,
		Dynamic:           true,
		SetVarHintApplies: false,
		Type:              InitSystemVariableBoolType("sql_generate_invisible_primary_key"),
		Default:           int64(0),
	},
	"sql_log_off": {
		Name:              "sql_log_off",
		Scope:             ScopeBoth,
		Dynamic:           true,
		SetVarHintApplies: false,
		Type:              InitSystemVariableBoolType("sql_log_off"),
		Default:           int64(0),
	},
	"sql_log_bin": {
		Name:              "sql_log_bin",
		Scope:             ScopeBoth,
		Dynamic:           true,
		SetVarHintApplies: false,
		Type:              InitSystemVariableBoolType("sql_log_bin"),
		Default:           int64(0),
	},
	"sql_notes": {
		Name:              "sql_notes",
		Scope:             ScopeBoth,
		Dynamic:           true,
		SetVarHintApplies: false,
		Type:              InitSystemVariableBoolType("sql_notes"),
		Default:           int64(1),
	},
	"sql_quote_show_create": {
		Name:              "sql_quote_show_create",
		Scope:             ScopeBoth,
		Dynamic:           true,
		SetVarHintApplies: false,
		Type:              InitSystemVariableBoolType("sql_quote_show_create"),
		Default:           int64(1),
	},
	"sql_require_primary_key": {
		Name:              "sql_require_primary_key",
		Scope:             ScopeBoth,
		Dynamic:           true,
		SetVarHintApplies: false,
		Type:              InitSystemVariableBoolType("sql_require_primary_key"),
		Default:           int64(0),
	},
	"sql_warnings": {
		Name:              "sql_warnings",
		Scope:             ScopeBoth,
		Dynamic:           true,
		SetVarHintApplies: false,
		Type:              InitSystemVariableBoolType("sql_warnings"),
		Default:           int64(0),
	},
	"ssl_cipher": {
		Name:              "ssl_cipher",
		Scope:             ScopeGlobal,
		Dynamic:           false,
		SetVarHintApplies: false,
		Type:              InitSystemVariableStringType("ssl_cipher"),
		Default:           "",
	},
	"ssl_session_cache_mode": {
		Name:              "ssl_session_cache_mode",
		Scope:             ScopeGlobal,
		Dynamic:           true,
		SetVarHintApplies: false,
		Type:              InitSystemVariableBoolType("ssl_session_cache_mode"),
		Default:           int64(1),
	},
	"ssl_session_cache_timeout": {
		Name:              "ssl_session_cache_timeout",
		Scope:             ScopeGlobal,
		Dynamic:           true,
		SetVarHintApplies: false,
		Type:              InitSystemVariableIntType("ssl_session_cache_timeout", 0, 84600, false),
		Default:           int64(300),
	},
	"stored_program_cache": {
		Name:              "stored_program_cache",
		Scope:             ScopeGlobal,
		Dynamic:           true,
		SetVarHintApplies: false,
		Type:              InitSystemVariableIntType("stored_program_cache", 16, 524288, false),
		Default:           int64(256),
	},
	"stored_program_definition_cache": {
		Name:              "stored_program_definition_cache",
		Scope:             ScopeGlobal,
		Dynamic:           true,
		SetVarHintApplies: false,
		Type:              InitSystemVariableIntType("stored_program_definition_cache", 256, 524288, false),
		Default:           int64(256),
	},
	"super_read_only": {
		Name:              "super_read_only",
		Scope:             ScopeGlobal,
		Dynamic:           true,
		SetVarHintApplies: false,
		Type:              InitSystemVariableBoolType("super_read_only"),
		Default:           int64(0),
	},
	"table_definition_cache": {
		Name:              "table_definition_cache",
		Scope:             ScopeGlobal,
		Dynamic:           true,
		SetVarHintApplies: false,
		Type:              InitSystemVariableIntType("table_definition_cache", 400, 524288, false),
		Default:           int64(500),
	},
	"table_encryption_privilege_check": {
		Name:              "table_encryption_privilege_check",
		Scope:             ScopeGlobal,
		Dynamic:           true,
		SetVarHintApplies: false,
		Type:              InitSystemVariableBoolType("table_encryption_privilege_check"),
		Default:           int64(0),
	},
	"table_open_cache": {
		Name:              "table_open_cache",
		Scope:             ScopeGlobal,
		Dynamic:           true,
		SetVarHintApplies: false,
		Type:              InitSystemVariableIntType("table_definition_cache", 1, 524288, false),
		Default:           int64(4000),
	},
	"table_open_cache_instances": {
		Name:              "table_open_cache_instances",
		Scope:             ScopeGlobal,
		Dynamic:           false,
		SetVarHintApplies: false,
		Type:              InitSystemVariableIntType("table_open_cache_instances", 1, 64, false),
		Default:           int64(16),
	},
	"tablespace_definition_cache": {
		Name:              "tablespace_definition_cache",
		Scope:             ScopeGlobal,
		Dynamic:           true,
		SetVarHintApplies: false,
		Type:              InitSystemVariableIntType("tablespace_definition_cache", 256, 524288, false),
		Default:           int64(256),
	},
	"temptable_max_mmap": {
		Name:              "temptable_max_mmap",
		Scope:             ScopeGlobal,
		Dynamic:           true,
		SetVarHintApplies: false,
		Type:              InitSystemVariableIntType("temptable_max_mmap", 256, 4294967295, false),
		Default:           int64(1073741824),
	},
	"temptable_max_ram": {
		Name:              "temptable_max_ram",
		Scope:             ScopeGlobal,
		Dynamic:           true,
		SetVarHintApplies: false,
		Type:              InitSystemVariableIntType("temptable_max_ram", 2097152, 4294967295, false),
		Default:           int64(1073741824),
	},
	"temptable_use_mmap": {
		Name:              "temptable_use_mmap",
		Scope:             ScopeGlobal,
		Dynamic:           true,
		SetVarHintApplies: false,
		Type:              InitSystemVariableBoolType("temptable_use_mmap"),
		Default:           int64(1),
	},
	"thread_cache_size": {
		Name:              "thread_cache_size",
		Scope:             ScopeGlobal,
		Dynamic:           true,
		SetVarHintApplies: false,
		Type:              InitSystemVariableIntType("thread_cache_size", 0, 16384, false),
		Default:           int64(1),
	},
	"thread_handling": {
		Name:              "thread_handling",
		Scope:             ScopeGlobal,
		Dynamic:           false,
		SetVarHintApplies: false,
		Type:              InitSystemSystemEnumType("thread_handling", "no-threads", "one-thread-per-connection", "loaded-dynamically"),
		Default:           "one-thread-per-connection",
	},
	"thread_pool_algorithm": {
		Name:              "thread_pool_algorithm",
		Scope:             ScopeGlobal,
		Dynamic:           true,
		SetVarHintApplies: false,
		Type:              InitSystemVariableIntType("thread_pool_algorithm", 0, 1, false),
		Default:           int64(0),
	},
	"thread_pool_dedicated_listeners": {
		Name:              "thread_pool_dedicated_listeners",
		Scope:             ScopeGlobal,
		Dynamic:           true,
		SetVarHintApplies: false,
		Type:              InitSystemVariableBoolType("thread_pool_dedicated_listeners"),
		Default:           int64(0),
	},
	"thread_pool_high_priority_connection": {
		Name:              "thread_pool_high_priority_connection",
		Scope:             ScopeGlobal,
		Dynamic:           true,
		SetVarHintApplies: false,
		Type:              InitSystemVariableIntType("thread_pool_high_priority_connection", 0, 1, false),
		Default:           int64(0),
	},
	"thread_pool_max_active_query_threads": {
		Name:              "thread_pool_max_active_query_threads",
		Scope:             ScopeGlobal,
		Dynamic:           true,
		SetVarHintApplies: false,
		Type:              InitSystemVariableIntType("thread_pool_max_active_query_threads", 0, 512, false),
		Default:           int64(0),
	},
	"thread_pool_max_transactions_limit": {
		Name:              "thread_pool_max_transactions_limit",
		Scope:             ScopeGlobal,
		Dynamic:           true,
		SetVarHintApplies: false,
		Type:              InitSystemVariableIntType("thread_pool_max_transactions_limit", 0, 1000000, false),
		Default:           int64(0),
	},
	"thread_pool_max_unused_threads": {
		Name:              "thread_pool_max_unused_threads",
		Scope:             ScopeGlobal,
		Dynamic:           true,
		SetVarHintApplies: false,
		Type:              InitSystemVariableIntType("thread_pool_max_unused_threads", 0, 4096, false),
		Default:           int64(0),
	},
	"thread_pool_prio_kickup_timer": {
		Name:              "thread_pool_prio_kickup_timer",
		Scope:             ScopeGlobal,
		Dynamic:           true,
		SetVarHintApplies: false,
		Type:              InitSystemVariableIntType("thread_pool_prio_kickup_timer", 0, 4294967294, false),
		Default:           int64(1000),
	},
	"thread_pool_query_threads_per_group": {
		Name:              "thread_pool_query_threads_per_group",
		Scope:             ScopeGlobal,
		Dynamic:           true,
		SetVarHintApplies: false,
		Type:              InitSystemVariableIntType("thread_pool_query_threads_per_group", 1, 4096, false),
		Default:           int64(1),
	},
	"thread_pool_size": {
		Name:              "thread_pool_size",
		Scope:             ScopeGlobal,
		Dynamic:           false,
		SetVarHintApplies: false,
		Type:              InitSystemVariableIntType("thread_pool_size", 1, 512, false),
		Default:           int64(1),
	},
	"thread_pool_stall_limit": {
		Name:              "thread_pool_stall_limit",
		Scope:             ScopeGlobal,
		Dynamic:           true,
		SetVarHintApplies: false,
		Type:              InitSystemVariableIntType("thread_pool_stall_limit", 4, 600, false),
		Default:           int64(6),
	},
	"thread_pool_transaction_delay": {
		Name:              "thread_pool_transaction_delay",
		Scope:             ScopeGlobal,
		Dynamic:           true,
		SetVarHintApplies: false,
		Type:              InitSystemVariableIntType("thread_pool_transaction_delay", 0, 300000, false),
		Default:           int64(0),
	},
	"transferred": {
		Name:              "transferred",
		Scope:             ScopeSession,
		Dynamic:           true,
		SetVarHintApplies: false,
		Type:              InitSystemVariableBoolType("autocommit"),
		Default:           int64(0),
	},
	"tls_ciphersuites": {
		Name:              "tls_ciphersuites",
		Scope:             ScopeGlobal,
		Dynamic:           true,
		SetVarHintApplies: false,
		Type:              InitSystemVariableStringType("tls_ciphersuites"),
		Default:           "",
	},
	"tls_version": {
		Name:              "tls_version",
		Scope:             ScopeGlobal,
		Dynamic:           false,
		SetVarHintApplies: false,
		Type:              InitSystemVariableStringType("tls_version"),
		Default:           "TLSv1.2,TLSv1.3",
	},
	"tmp_table_size": {
		Name:              "tmp_table_size",
		Scope:             ScopeBoth,
		Dynamic:           true,
		SetVarHintApplies: false,
		Type:              InitSystemVariableIntType("tmp_table_size", 1024, 4294967294, false),
		Default:           int64(16777216),
	},
	"transaction_alloc_block_size": {
		Name:              "transaction_alloc_block_size",
		Scope:             ScopeBoth,
		Dynamic:           true,
		SetVarHintApplies: false,
		Type:              InitSystemVariableIntType("transaction_alloc_block_size", 1024, 131072, false),
		Default:           int64(8192),
	},
	"transaction_prealloc_size": {
		Name:              "transaction_prealloc_size",
		Scope:             ScopeBoth,
		Dynamic:           true,
		SetVarHintApplies: false,
		Type:              InitSystemVariableIntType("transaction_prealloc_size", 1024, 131072, false),
		Default:           int64(4096),
	},
	"unique_checks": {
		Name:              "unique_checks",
		Scope:             ScopeBoth,
		Dynamic:           true,
		SetVarHintApplies: false,
		Type:              InitSystemVariableBoolType("unique_checks"),
		Default:           int64(1),
	},
	"updatable_views_with_limit": {
		Name:              "updatable_views_with_limit",
		Scope:             ScopeBoth,
		Dynamic:           true,
		SetVarHintApplies: false,
		Type:              InitSystemVariableBoolType("updatable_views_with_limit"),
		Default:           int64(1),
	},
	"use_secondary_engine": {
		Name:              "use_secondary_engine",
		Scope:             ScopeGlobal,
		Dynamic:           false,
		SetVarHintApplies: false,
		Type:              InitSystemSystemEnumType("use_secondary_engine", "OFF", "ON", "FORCED"),
		Default:           "ON",
	},
	"version_compile_machine": {
		Name:              "version_compile_machine",
		Scope:             ScopeGlobal,
		Dynamic:           false,
		SetVarHintApplies: false,
		Type:              InitSystemVariableStringType("version_compile_machine"),
		Default:           "",
	},
	"version_compile_os": {
		Name:              "version_compile_os",
		Scope:             ScopeGlobal,
		Dynamic:           false,
		SetVarHintApplies: false,
		Type:              InitSystemVariableStringType("version_compile_os"),
		Default:           "",
	},
	"version_compile_zlib": {
		Name:              "version_compile_zlib",
		Scope:             ScopeGlobal,
		Dynamic:           false,
		SetVarHintApplies: false,
		Type:              InitSystemVariableStringType("version_compile_zlib"),
		Default:           "",
	},
	"windowing_use_high_precision": {
		Name:              "windowing_use_high_precision",
		Scope:             ScopeBoth,
		Dynamic:           true,
		SetVarHintApplies: false,
		Type:              InitSystemVariableBoolType("windowing_use_high_precision"),
		Default:           int64(1),
	},
	"xa_detach_on_prepare": {
		Name:              "xa_detach_on_prepare",
		Scope:             ScopeBoth,
		Dynamic:           true,
		SetVarHintApplies: false,
		Type:              InitSystemVariableBoolType("xa_detach_on_prepare"),
		Default:           int64(1),
	},
	"version": {
		Name:              "version",
		Scope:             ScopeGlobal,
		Dynamic:           false,
		SetVarHintApplies: false,
		Type:              InitSystemVariableStringType("version"),
		Default:           "8.0.30-MatrixOne-v1.0.0",
	},
	"gtid_purged": {
		Name:              "gtid_purged",
		Scope:             ScopeGlobal,
		Dynamic:           true,
		SetVarHintApplies: false,
		Type:              InitSystemVariableStringType("gtid_purged"),
		Default:           "",
	},
	"transaction_operator_open_log": {
		Name:              "transaction_operator_open_log",
		Scope:             ScopeSession,
		Dynamic:           true,
		SetVarHintApplies: false,
		Type:              InitSystemVariableBoolType("transaction_operator_open_log"),
		Default:           int64(0),
	},
	"disable_txn_trace": {
		Name:              "disable_txn_trace",
		Scope:             ScopeSession,
		Dynamic:           true,
		SetVarHintApplies: false,
		Type:              InitSystemVariableBoolType("disable_txn_trace"),
		Default:           int64(0),
	},
	"experimental_ivf_index": {
		Name:              "experimental_ivf_index",
		Scope:             ScopeBoth,
		Dynamic:           true,
		SetVarHintApplies: false,
		Type:              InitSystemVariableBoolType("experimental_ivf_index"),
		Default:           int64(0),
	},
	"disable_agg_statement": {
		Name:              "disable_agg_statement",
		Scope:             ScopeSession,
		Dynamic:           true,
		SetVarHintApplies: true,
		Type:              InitSystemVariableBoolType("disable_agg_statement"),
		Default:           int64(0),
	},
	"experimental_fulltext_index": {
		Name:              "experimental_fulltext_index",
		Scope:             ScopeBoth,
		Dynamic:           true,
		SetVarHintApplies: false,
		Type:              InitSystemVariableBoolType("experimental_fulltext_index"),
		Default:           int64(0),
	},
	"validate_password": {
		Name:              "validate_password",
		Scope:             ScopeGlobal,
		Dynamic:           true,
		SetVarHintApplies: false,
		Type:              InitSystemVariableBoolType("validate_password"),
		Default:           int64(0),
	},
	"validate_password.check_user_name": {
		Name:              "validate_password.check_user_name",
		Scope:             ScopeGlobal,
		Dynamic:           true,
		SetVarHintApplies: false,
		Type:              InitSystemVariableBoolType("validate_password.check_user_name"),
		Default:           int64(1),
	},
	"validate_password.changed_characters_percentage": {
		Name:              "validate_password.changed_characters_percentage",
		Scope:             ScopeGlobal,
		Dynamic:           true,
		SetVarHintApplies: false,
		Type:              InitSystemVariableIntType("validate_password.changed_characters_percentage", 0, 100, false),
		Default:           int64(0),
	},
	"validate_password.policy": {
		Name:              "validate_password.policy",
		Scope:             ScopeGlobal,
		Dynamic:           true,
		SetVarHintApplies: false,
		Type:              InitSystemVariableIntType("validate_password.policy", 0, 1, false),
		Default:           int64(0),
	},
	"validate_password.length": {
		Name:              "validate_password.length",
		Scope:             ScopeGlobal,
		Dynamic:           true,
		SetVarHintApplies: false,
		Type:              InitSystemVariableIntType("validate_password.length", 0, 1024, false),
		Default:           int64(8),
	},
	"validate_password.mixed_case_count": {
		Name:              "validate_password.mixed_case_count",
		Scope:             ScopeGlobal,
		Dynamic:           true,
		SetVarHintApplies: false,
		Type:              InitSystemVariableIntType("validate_password.mixed_case_count", 0, 128, false),
		Default:           int64(1),
	},
	"validate_password.number_count": {
		Name:              "validate_password.number_count",
		Scope:             ScopeGlobal,
		Dynamic:           true,
		SetVarHintApplies: false,
		Type:              InitSystemVariableIntType("validate_password.number_count", 0, 128, false),
		Default:           int64(1),
	},
	"validate_password.special_char_count": {
		Name:              "validate_password.special_char_count",
		Scope:             ScopeGlobal,
		Dynamic:           true,
		SetVarHintApplies: false,
		Type:              InitSystemVariableIntType("validate_password.special_char_count", 0, 128, false),
		Default:           int64(1),
	},
	"default_password_lifetime": {
		Name:              "default_password_lifetime",
		Scope:             ScopeGlobal,
		Dynamic:           true,
		SetVarHintApplies: false,
		Type:              InitSystemVariableIntType("default_password_lifetime", 0, 65535, false),
		Default:           int64(0),
	},
	"password_history": {
		Name:              "password_history",
		Scope:             ScopeGlobal,
		Dynamic:           true,
		SetVarHintApplies: false,
		Type:              InitSystemVariableIntType("password_history", 0, 4294967295, false),
		Default:           int64(0),
	},
	"password_reuse_interval": {
		Name:              "password_reuse_interval",
		Scope:             ScopeGlobal,
		Dynamic:           true,
		SetVarHintApplies: false,
		Type:              InitSystemVariableIntType("password_reuse_interval", 0, 4294967295, false),
		Default:           int64(0),
	},
	"connection_control_failed_connections_threshold": {
		Name:              "connection_control_failed_connections_threshold",
		Scope:             ScopeGlobal,
		Dynamic:           true,
		SetVarHintApplies: false,
		Type:              InitSystemVariableIntType("connection_control_failed_connections_threshold", 0, 4294967295, false),
		Default:           int64(3),
	},
	"connection_control_max_connection_delay": {
		Name:              "connection_control_max_connection_delay",
		Scope:             ScopeGlobal,
		Dynamic:           true,
		SetVarHintApplies: false,
		Type:              InitSystemVariableIntType("connection_control_max_connection_delay", 0, 2147483647, false),
		Default:           int64(0),
	},
<<<<<<< HEAD
	"profiling_history_size": {
		Name:              "profiling_history_size",
		Scope:             ScopeBoth,
		Dynamic:           true,
		SetVarHintApplies: false,
		Type:              InitSystemVariableIntType("profiling_history_size", 0, 100, false),
		Default:           int64(15),
=======
	"validnode_checking": {
		Name:              "validnode_checking",
		Scope:             ScopeGlobal,
		Dynamic:           true,
		SetVarHintApplies: false,
		Type:              InitSystemVariableBoolType("validnode_checking"),
		Default:           int64(0),
	},
	"invited_nodes": {
		Name:              "invited_nodes",
		Scope:             ScopeGlobal,
		Dynamic:           true,
		SetVarHintApplies: false,
		Type:              InitSystemVariableStringType("invited_nodes"),
		Default:           "*",
>>>>>>> e7d08d83
	},
}

func updateTimeZone(ctx context.Context, sess *Session, sv *SystemVariables, name string, val interface{}) error {
	tzStr := val.(string)
	tzStr = strings.TrimSpace(strings.ToLower(tzStr))
	if tzStr == "system" {
		sv.Set(name, "SYSTEM")
		sess.SetTimeZone(time.Local)
	} else if len(tzStr) > 0 && (tzStr[0] == '-' || tzStr[0] == '+') {
		if len(tzStr) != 5 && len(tzStr) != 6 {
			return moerr.NewWrongDatetimeSpec(ctx, tzStr)
		}

		minIdx := 3
		if tzStr[1] < '0' || tzStr[1] > '9' {
			return moerr.NewWrongDatetimeSpec(ctx, tzStr)
		}
		hour := int(tzStr[1] - '0')
		if tzStr[2] != ':' {
			if tzStr[2] < '0' || tzStr[2] > '9' {
				return moerr.NewWrongDatetimeSpec(ctx, tzStr)
			}
			hour = hour*10 + int(tzStr[2]-'0')
			minIdx = 4
			if tzStr[3] != ':' {
				return moerr.NewWrongDatetimeSpec(ctx, tzStr)
			}
		}

		if minIdx != len(tzStr)-2 {
			return moerr.NewWrongDatetimeSpec(ctx, tzStr)
		}
		if tzStr[minIdx] < '0' || tzStr[minIdx] > '9' {
			return moerr.NewWrongDatetimeSpec(ctx, tzStr)
		}
		minute := int(tzStr[minIdx]-'0') * 10
		if tzStr[minIdx+1] < '0' || tzStr[minIdx+1] > '9' {
			return moerr.NewWrongDatetimeSpec(ctx, tzStr)
		}
		minute += int(tzStr[minIdx+1] - '0')
		if minute >= 60 {
			return moerr.NewWrongDatetimeSpec(ctx, tzStr)
		}

		minute += hour * 60

		if tzStr[0] == '-' {
			if minute >= 14*60 {
				return moerr.NewWrongDatetimeSpec(ctx, tzStr)
			}
			sess.SetTimeZone(time.FixedZone("FixedZone", -minute*60))
		} else {
			if minute > 14*60 {
				return moerr.NewWrongDatetimeSpec(ctx, tzStr)
			}
			sess.SetTimeZone(time.FixedZone("FixedZone", minute*60))
		}

		sv.Set(name, tzStr)
	} else {
		loc, err := time.LoadLocation(tzStr)
		if err != nil {
			return err
		}

		sv.Set(name, tzStr)
		sess.SetTimeZone(loc)
	}

	return nil
}

func getSystemTimeZone() string {
	tz, _ := time.Now().Zone()
	return tz
}

func valueIsBoolTrue(value interface{}) (bool, error) {
	svbt := SystemVariableBoolType{}
	newValue, err2 := svbt.Convert(value)
	if err2 != nil {
		return false, err2
	}
	return svbt.IsTrue(newValue), nil
}

type UserDefinedVar struct {
	Value interface{}
	Sql   string
}

func autocommitValue(ses FeSession) (bool, error) {
	value, err := ses.GetSessionSysVar("autocommit")
	if err != nil {
		return false, err
	}
	autocommit, err := valueIsBoolTrue(value)
	if err != nil {
		return false, err
	}
	return autocommit, err
}<|MERGE_RESOLUTION|>--- conflicted
+++ resolved
@@ -3614,7 +3614,22 @@
 		Type:              InitSystemVariableIntType("connection_control_max_connection_delay", 0, 2147483647, false),
 		Default:           int64(0),
 	},
-<<<<<<< HEAD
+	"validnode_checking": {
+		Name:              "validnode_checking",
+		Scope:             ScopeGlobal,
+		Dynamic:           true,
+		SetVarHintApplies: false,
+		Type:              InitSystemVariableBoolType("validnode_checking"),
+		Default:           int64(0),
+	},
+	"invited_nodes": {
+		Name:              "invited_nodes",
+		Scope:             ScopeGlobal,
+		Dynamic:           true,
+		SetVarHintApplies: false,
+		Type:              InitSystemVariableStringType("invited_nodes"),
+		Default:           "*",
+	},
 	"profiling_history_size": {
 		Name:              "profiling_history_size",
 		Scope:             ScopeBoth,
@@ -3622,23 +3637,6 @@
 		SetVarHintApplies: false,
 		Type:              InitSystemVariableIntType("profiling_history_size", 0, 100, false),
 		Default:           int64(15),
-=======
-	"validnode_checking": {
-		Name:              "validnode_checking",
-		Scope:             ScopeGlobal,
-		Dynamic:           true,
-		SetVarHintApplies: false,
-		Type:              InitSystemVariableBoolType("validnode_checking"),
-		Default:           int64(0),
-	},
-	"invited_nodes": {
-		Name:              "invited_nodes",
-		Scope:             ScopeGlobal,
-		Dynamic:           true,
-		SetVarHintApplies: false,
-		Type:              InitSystemVariableStringType("invited_nodes"),
-		Default:           "*",
->>>>>>> e7d08d83
 	},
 }
 
