// Copyright 2021 - 2023 Matrix Origin
//
// Licensed under the Apache License, Version 2.0 (the "License");
// you may not use this file except in compliance with the License.
// You may obtain a copy of the License at
//
//      http://www.apache.org/licenses/LICENSE-2.0
//
// Unless required by applicable law or agreed to in writing, software
// distributed under the License is distributed on an "AS IS" BASIS,
// WITHOUT WARRANTIES OR CONDITIONS OF ANY KIND, either express or implied.
// See the License for the specific language governing permissions and
// limitations under the License.

package frontend

import (
	"context"
	"fmt"
	"sort"
	"strings"
	"time"

	"github.com/matrixorigin/matrixone/pkg/common/moerr"
	"github.com/matrixorigin/matrixone/pkg/defines"
	"github.com/matrixorigin/matrixone/pkg/pb/plan"
	pb "github.com/matrixorigin/matrixone/pkg/pb/task"
	"github.com/matrixorigin/matrixone/pkg/sql/parsers/dialect"
	"github.com/matrixorigin/matrixone/pkg/sql/parsers/tree"
	moconnector "github.com/matrixorigin/matrixone/pkg/stream/connector"
	"github.com/matrixorigin/matrixone/pkg/taskservice"
)

const (
	defaultConnectorTaskMaxRetryTimes = 10
	defaultConnectorTaskRetryInterval = int64(time.Second * 10)
)

func (mce *MysqlCmdExecutor) handleCreateDynamicTable(ctx context.Context, st *tree.CreateTable) error {
	ts := mce.routineMgr.getParameterUnit().TaskService
	if ts == nil {
		return moerr.NewInternalError(ctx, "no task service is found")
	}
	dbName := string(st.Table.Schema())
	tableName := string(st.Table.Name())
	_, tableDef := mce.ses.GetTxnCompileCtx().Resolve(dbName, tableName)
	if tableDef == nil {
		return moerr.NewNoSuchTable(ctx, dbName, tableName)
	}
	options := make(map[string]string)
	ses := mce.GetSession()

	//get query optimizer and execute Optimize
	generatedPlan, err := buildPlan(ctx, ses, ses.GetTxnCompileCtx(), st.AsSource)
	if err != nil {
		return err
	}
	query := generatedPlan.GetQuery()
	if query != nil { // Checking if query is not nil
		for _, node := range query.Nodes {
<<<<<<< HEAD
			if node.NodeType == plan.Node_STREAM_SCAN {
=======
			if node.NodeType == plan.Node_SOURCE_SCAN {
>>>>>>> be88e8ea
				//collect the stream tableDefs
				streamTableDef := node.TableDef.Defs
				for _, def := range streamTableDef {
					if propertiesDef, ok := def.Def.(*plan.TableDef_DefType_Properties); ok {
						for _, property := range propertiesDef.Properties.Properties {
							options[property.Key] = property.Value
						}
					}
				}
			}
		}
	}

	options[moconnector.OptConnectorSql] = tree.String(st.AsSource, dialect.MYSQL)
	if err := createConnector(
		ctx,
		mce.ses.GetTenantInfo().TenantID,
		mce.ses.GetTenantName(),
		mce.ses.GetUserName(),
		ts,
		dbName+"."+tableName,
		options,
	); err != nil {
		return err
	}
	return nil
}

func (mce *MysqlCmdExecutor) handleCreateConnector(ctx context.Context, st *tree.CreateConnector) error {
	ts := mce.routineMgr.getParameterUnit().TaskService
	if ts == nil {
		return moerr.NewInternalError(ctx, "no task service is found")
	}
	dbName := string(st.TableName.Schema())
	tableName := string(st.TableName.Name())
	_, tableDef := mce.ses.GetTxnCompileCtx().Resolve(dbName, tableName)
	if tableDef == nil {
		return moerr.NewNoSuchTable(ctx, dbName, tableName)
	}
	options := make(map[string]string)
	for _, opt := range st.Options {
		options[string(opt.Key)] = opt.Val.String()
	}
	if err := createConnector(
		ctx,
		mce.ses.GetTenantInfo().TenantID,
		mce.ses.GetTenantName(),
		mce.ses.GetUserName(),
		ts,
		dbName+"."+tableName,
		options,
	); err != nil {
		return err
	}
	return nil
}

func connectorTaskMetadata() pb.TaskMetadata {
	return pb.TaskMetadata{
		ID:       "-",
		Executor: pb.TaskCode_ConnectorKafkaSink,
		Options: pb.TaskOptions{
			MaxRetryTimes: defaultConnectorTaskMaxRetryTimes,
			RetryInterval: defaultConnectorTaskRetryInterval,
			DelayDuration: 0,
			Concurrency:   0,
		},
	}
}

func isSameValue(a, b map[string]string, field string) bool {
	v1, ok := a[field]
	if !ok {
		return false
	}
	v2, ok := b[field]
	if !ok {
		return false
	}
	return strings.EqualFold(v1, v2)
}

func duplicate(t pb.DaemonTask, options map[string]string) bool {
	if t.TaskStatus == pb.TaskStatus_Canceled {
		return false
	}
	dup := true
	switch d := t.Details.Details.(type) {
	case *pb.Details_Connector:
		checkFields := []string{
			moconnector.OptConnectorType,
			moconnector.OptConnectorTopic,
			moconnector.OptConnectorServers,
		}
		for _, field := range checkFields {
			dup = dup && isSameValue(d.Connector.Options, options, field)
		}
	}
	return dup
}

func createConnector(
	ctx context.Context,
	accountID uint32,
	account string,
	username string,
	ts taskservice.TaskService,
	tableName string,
	rawOpts map[string]string,
) error {
	options, err := moconnector.MakeStmtOpts(ctx, rawOpts)
	if err != nil {
		return err
	}
	tasks, err := ts.QueryDaemonTask(ctx,
		taskservice.WithTaskType(taskservice.EQ,
			pb.TaskType_TypeKafkaSinkConnector.String()),
		taskservice.WithAccountID(taskservice.EQ,
			accountID),
	)
	if err != nil {
		return err
	}
	for _, t := range tasks {
		dc, ok := t.Details.Details.(*pb.Details_Connector)
		if !ok {
			return moerr.NewInternalError(ctx, fmt.Sprintf("invalid task type %s",
				t.TaskType.String()))
		}
		if dc.Connector.TableName == tableName && duplicate(t, options) {
			return moerr.NewErrDuplicateConnector(ctx, tableName)
		}
	}
	details := &pb.Details{
		AccountID: accountID,
		Account:   account,
		Username:  username,
		Details: &pb.Details_Connector{
			Connector: &pb.ConnectorDetails{
				TableName: tableName,
				Options:   options,
			},
		},
	}
	if err := ts.CreateDaemonTask(ctx, connectorTaskMetadata(), details); err != nil {
		return err
	}
	return nil
}

func (mce *MysqlCmdExecutor) handleDropConnector(ctx context.Context, st *tree.DropConnector) error {
	//todo: handle Drop connector
	return nil
}

func (mce *MysqlCmdExecutor) handleShowConnectors(ctx context.Context, cwIndex, cwsLen int) error {
	var err error
	ses := mce.GetSession()
	proto := ses.GetMysqlProtocol()
	if err := showConnectors(ses); err != nil {
		return err
	}

	mer := NewMysqlExecutionResult(0, 0, 0, 0, ses.GetMysqlResultSet())
	resp := mce.ses.SetNewResponse(ResultResponse, 0, int(COM_QUERY), mer, cwIndex, cwsLen)
	if err := proto.SendResponse(ses.requestCtx, resp); err != nil {
		return moerr.NewInternalError(ses.requestCtx, "routine send response failed, error: %v ", err)
	}
	return err
}

var connectorCols = []Column{
	&MysqlColumn{
		ColumnImpl: ColumnImpl{
			name:       "task_id",
			columnType: defines.MYSQL_TYPE_LONG,
		},
	},
	&MysqlColumn{
		ColumnImpl: ColumnImpl{
			name:       "task_type",
			columnType: defines.MYSQL_TYPE_VARCHAR,
		},
	},
	&MysqlColumn{
		ColumnImpl: ColumnImpl{
			name:       "task_runner",
			columnType: defines.MYSQL_TYPE_VARCHAR,
		},
	},
	&MysqlColumn{
		ColumnImpl: ColumnImpl{
			name:       "task_status",
			columnType: defines.MYSQL_TYPE_VARCHAR,
		},
	},
	&MysqlColumn{
		ColumnImpl: ColumnImpl{
			name:       "table_name",
			columnType: defines.MYSQL_TYPE_VARCHAR,
		},
	},
	&MysqlColumn{
		ColumnImpl: ColumnImpl{
			name:       "options",
			columnType: defines.MYSQL_TYPE_VARCHAR,
		},
	},
	&MysqlColumn{
		ColumnImpl: ColumnImpl{
			name:       "last_heartbeat",
			columnType: defines.MYSQL_TYPE_VARCHAR,
		},
	},
	&MysqlColumn{
		ColumnImpl: ColumnImpl{
			name:       "created_at",
			columnType: defines.MYSQL_TYPE_VARCHAR,
		},
	},
	&MysqlColumn{
		ColumnImpl: ColumnImpl{
			name:       "updated_at",
			columnType: defines.MYSQL_TYPE_VARCHAR,
		},
	},
	&MysqlColumn{
		ColumnImpl: ColumnImpl{
			name:       "end_at",
			columnType: defines.MYSQL_TYPE_VARCHAR,
		},
	},
	&MysqlColumn{
		ColumnImpl: ColumnImpl{
			name:       "last_run",
			columnType: defines.MYSQL_TYPE_VARCHAR,
		},
	},
	&MysqlColumn{
		ColumnImpl: ColumnImpl{
			name:       "error",
			columnType: defines.MYSQL_TYPE_VARCHAR,
		},
	},
}

func showConnectors(ses *Session) error {
	ts := ses.pu.TaskService
	if ts == nil {
		return moerr.NewInternalError(ses.requestCtx,
			"task service not ready yet, please try again later.")
	}
	tasks, err := ts.QueryDaemonTask(ses.requestCtx,
		taskservice.WithTaskType(taskservice.EQ,
			pb.TaskType_TypeKafkaSinkConnector.String()),
		taskservice.WithAccountID(taskservice.EQ,
			ses.accountId),
	)
	if err != nil {
		return err
	}
	mrs := ses.GetMysqlResultSet()
	for _, col := range connectorCols {
		mrs.AddColumn(col)
	}
	for _, t := range tasks {
		row := make([]interface{}, 12)
		row[0] = t.ID
		row[1] = t.TaskType.String()
		row[2] = t.TaskRunner
		row[3] = t.TaskStatus.String()
		details := t.Details.Details.(*pb.Details_Connector)
		row[4] = details.Connector.TableName
		row[5] = optionString(details.Connector.Options)
		if t.LastHeartbeat.IsZero() {
			row[6] = ""
		} else {
			row[6] = t.LastHeartbeat.String()
		}
		row[7] = t.CreateAt.String()
		row[8] = t.UpdateAt.String()
		if t.EndAt.IsZero() {
			row[9] = ""
		} else {
			row[9] = t.EndAt.String()
		}
		if t.LastRun.IsZero() {
			row[10] = ""
		} else {
			row[10] = t.LastRun.String()
		}
		row[11] = t.Details.Error
		mrs.AddRow(row)
	}
	return nil
}

func optionString(options map[string]string) string {
	items := make([]string, 0, len(options))
	for key, value := range options {
		items = append(items, fmt.Sprintf("%s=%s", key, value))
	}
	sort.Strings(items)
	return strings.Join(items, ",")
}<|MERGE_RESOLUTION|>--- conflicted
+++ resolved
@@ -58,11 +58,7 @@
 	query := generatedPlan.GetQuery()
 	if query != nil { // Checking if query is not nil
 		for _, node := range query.Nodes {
-<<<<<<< HEAD
-			if node.NodeType == plan.Node_STREAM_SCAN {
-=======
 			if node.NodeType == plan.Node_SOURCE_SCAN {
->>>>>>> be88e8ea
 				//collect the stream tableDefs
 				streamTableDef := node.TableDef.Defs
 				for _, def := range streamTableDef {
