// Copyright 2021 - 2022 Matrix Origin
//
// Licensed under the Apache License, Version 2.0 (the "License");
// you may not use this file except in compliance with the License.
// You may obtain a copy of the License at
//
//      http://www.apache.org/licenses/LICENSE-2.0
//
// Unless required by applicable law or agreed to in writing, software
// distributed under the License is distributed on an "AS IS" BASIS,
// WITHOUT WARRANTIES OR CONDITIONS OF ANY KIND, either express or implied.
// See the License for the specific language governing permissions and
// limitations under the License.

package frontend

import (
	"context"
	"fmt"
	"github.com/matrixorigin/matrixone/pkg/container/bytejson"
	"github.com/matrixorigin/matrixone/pkg/encoding"
	"go/constant"
	"math"
	"strconv"
	"strings"

	"github.com/matrixorigin/matrixone/pkg/common/moerr"
	"github.com/matrixorigin/matrixone/pkg/container/batch"
	"github.com/matrixorigin/matrixone/pkg/container/nulls"
	"github.com/matrixorigin/matrixone/pkg/container/types"
	"github.com/matrixorigin/matrixone/pkg/container/vector"
	"github.com/matrixorigin/matrixone/pkg/errno"
	"github.com/matrixorigin/matrixone/pkg/sql/errors"
	"github.com/matrixorigin/matrixone/pkg/sql/parsers/tree"
	"github.com/matrixorigin/matrixone/pkg/vm/engine"
)

type InsertValues struct {
	tblName   string
	dbName    string
	currentDb string
	dataBatch *batch.Batch
	relation  engine.Relation
}

func (mce *MysqlCmdExecutor) handleInsertValues(stmt *tree.Insert, ts uint64) (uint64, error) {
	snapshot := mce.GetSession().GetTxnHandler().GetTxn().GetCtx()

	plan := &InsertValues{currentDb: mce.GetSession().GetDatabaseName()}

	if err := buildInsertValues(stmt, plan, mce.GetSession().GetStorage(), snapshot); err != nil {
		return 0, err
	}
	ctx := context.TODO()
	if err := plan.relation.Write(ctx, plan.dataBatch); err != nil {
		return 0, err
	}

	return uint64(vector.Length(plan.dataBatch.Vecs[0])), nil
}

func getTableRef(tbl *tree.TableName, currentDB string, eg engine.Engine, snapshot engine.Snapshot) (string, string, engine.Relation, error) {
	if len(tbl.SchemaName) == 0 {
		tbl.SchemaName = tree.Identifier(currentDB)
	}

	ctx := context.TODO()
	db, err := eg.Database(ctx, string(tbl.SchemaName), snapshot)
	if err != nil {
		return "", "", nil, errors.New(errno.InvalidSchemaName, err.Error())
	}
	r, err := db.Relation(ctx, string(tbl.ObjectName))
	if err != nil {
		return "", "", nil, errors.New(errno.UndefinedTable, err.Error())
	}
	return string(tbl.SchemaName), string(tbl.ObjectName), r, nil
}

func buildInsertValues(stmt *tree.Insert, plan *InsertValues, eg engine.Engine, snapshot engine.Snapshot) error {
	var attrs []string
	var bat *batch.Batch
	var rows *tree.ValuesClause

	// Unsupported Case
	if _, ok := stmt.Table.(*tree.TableName); !ok {
		return errors.New(errno.SQLStatementNotYetComplete, fmt.Sprintf("unsupport table: '%v'", stmt.Table))
	}

	rows = stmt.Rows.Select.(*tree.ValuesClause)

	db, id, relation, err := getTableRef(stmt.Table.(*tree.TableName), plan.currentDb, eg, snapshot)
	if err != nil {
		return err
	}
	plan.tblName = id
	plan.relation = relation
	plan.dbName = db

	attrType := make(map[string]types.Type)   // Map from relation's attribute name to its type
	attrDefault := make(map[string]tree.Expr) // Map from relation's attribute name to its default value
	orderAttr := make([]string, 0, 32)        // order relation's attribute names
	{
		count := 0
		ctx := context.TODO()
		defs, err := relation.TableDefs(ctx)
		if err != nil {
			return err
		}
		for _, def := range defs {
			if v, ok := def.(*engine.AttributeDef); ok {
				attrType[v.Attr.Name] = v.Attr.Type
				orderAttr = append(orderAttr, v.Attr.Name)
				if v.Attr.HasDefaultExpr() {
					value, null := v.Attr.GetDefaultExpr()
					attrDefault[v.Attr.Name] = makeExprFromVal(v.Attr.Type, value, null)
				}
				count++
			}
		}
		orderAttr = orderAttr[:count]
	}

	if len(stmt.Columns) > 0 {
		attrs = make([]string, len(stmt.Columns))
		for i, col := range stmt.Columns {
			attrs[i] = string(col)
		}
	} else {
		attrs = orderAttr // todo: need to use copy ?
	}
	// deal with default Expr
	rows.Rows, attrs, err = rewriteInsertRows(stmt.Columns == nil, attrs, orderAttr, rows.Rows, attrDefault)
	if err != nil {
		return err
	}
	for i, rows := range rows.Rows {
		if len(attrs) != len(rows) {
			return errors.New(errno.InvalidColumnReference, fmt.Sprintf("Column count doesn't match value count at row '%v'", i))
		}
	}

	bat = batch.New(true, attrs)
	for i, attr := range attrs {
		typ, ok := attrType[attr]
		if !ok {
			return errors.New(errno.UndefinedColumn, fmt.Sprintf("unknown column '%s' in 'filed list'", attrs[i]))
		}
		bat.Vecs[i] = vector.New(typ)
		delete(attrType, attr)
	}

	if len(rows.Rows) == 0 || len(rows.Rows[0]) == 0 {
		plan.dataBatch = bat
		return nil
	}

	// insert values for columns
	for i, vec := range bat.Vecs {
		switch vec.Typ.Oid {
		case types.T_json:
			vs := make([][]byte, len(rows.Rows))
			{
				for j, row := range rows.Rows {
					v, err := buildConstant(vec.Typ, row[i])
					if err != nil {
						return err
					}
					if v == nil {
						nulls.Add(vec.Nsp, uint64(j))
					} else {
						vv, err := rangeCheck(v.(bytejson.ByteJson), vec.Typ, bat.Attrs[i], j+1)
						if err != nil {
							return err
						}
						json, err := encoding.EncodeJson(vv.(bytejson.ByteJson))
						if err != nil {
							return err
						}
						vs[j] = json
					}
				}
			}
			if err := vector.Append(vec, vs); err != nil {
				return err
			}
		case types.T_bool:
			vs := make([]bool, len(rows.Rows))
			{
				for j, row := range rows.Rows {
					v, err := buildConstant(vec.Typ, row[i])
					if err != nil {
						return fmt.Errorf("data truncation: %s for column '%s' at row %v", err.Error(), bat.Attrs[i], j)
					}
					if v == nil {
						nulls.Add(vec.Nsp, uint64(j))
					} else {
						if vv, err := rangeCheck(v.(bool), vec.Typ, bat.Attrs[i], j+1); err != nil {
							return err
						} else {
							vs[j] = vv.(bool)
						}
					}
				}
			}
			if err := vector.Append(vec, vs); err != nil {
				return err
			}
		case types.T_int8:
			vs := make([]int8, len(rows.Rows))
			{
				for j, row := range rows.Rows {
					v, err := buildConstant(vec.Typ, row[i])
					if err != nil {
						return fmt.Errorf("data truncation: %s for column '%s' at row %v", err.Error(), bat.Attrs[i], j)
					}
					if v == nil {
						nulls.Add(vec.Nsp, uint64(j))
					} else {
						if vv, err := rangeCheck(v.(int64), vec.Typ, bat.Attrs[i], j+1); err != nil {
							return err
						} else {
							vs[j] = vv.(int8)
						}
					}
				}
			}
			if err := vector.Append(vec, vs); err != nil {
				return err
			}
		case types.T_int16:
			vs := make([]int16, len(rows.Rows))
			{
				for j, row := range rows.Rows {
					v, err := buildConstant(vec.Typ, row[i])
					if err != nil {
						return fmt.Errorf("data truncation: %s for column '%s' at row %v", err.Error(), bat.Attrs[i], j)
					}
					if v == nil {
						nulls.Add(vec.Nsp, uint64(j))
					} else {
						if vv, err := rangeCheck(v.(int64), vec.Typ, bat.Attrs[i], j+1); err != nil {
							return err
						} else {
							vs[j] = vv.(int16)
						}
					}
				}
			}
			if err := vector.Append(vec, vs); err != nil {
				return err
			}
		case types.T_int32:
			vs := make([]int32, len(rows.Rows))
			{
				for j, row := range rows.Rows {
					v, err := buildConstant(vec.Typ, row[i])
					if err != nil {
						return fmt.Errorf("data truncation: %s for column '%s' at row %v", err.Error(), bat.Attrs[i], j)
					}
					if v == nil {
						nulls.Add(vec.Nsp, uint64(j))
					} else {
						if vv, err := rangeCheck(v.(int64), vec.Typ, bat.Attrs[i], j+1); err != nil {
							return err
						} else {
							vs[j] = vv.(int32)
						}
					}
				}
			}
			if err := vector.Append(vec, vs); err != nil {
				return err
			}
		case types.T_int64:
			vs := make([]int64, len(rows.Rows))
			{
				for j, row := range rows.Rows {
					v, err := buildConstant(vec.Typ, row[i])
					if err != nil {
						return fmt.Errorf("data truncation: %s for column '%s' at row %v", err.Error(), bat.Attrs[i], j)
					}
					if v == nil {
						nulls.Add(vec.Nsp, uint64(j))
					} else {
						if vv, err := rangeCheck(v.(int64), vec.Typ, bat.Attrs[i], j+1); err != nil {
							return err
						} else {
							vs[j] = vv.(int64)
						}
					}
				}
			}
			if err := vector.Append(vec, vs); err != nil {
				return err
			}
		case types.T_uint8:
			vs := make([]uint8, len(rows.Rows))
			{
				for j, row := range rows.Rows {
					v, err := buildConstant(vec.Typ, row[i])
					if err != nil {
						return fmt.Errorf("data truncation: %s for column '%s' at row %v", err.Error(), bat.Attrs[i], j)
					}
					if v == nil {
						nulls.Add(vec.Nsp, uint64(j))
					} else {
						if vv, err := rangeCheck(v.(uint64), vec.Typ, bat.Attrs[i], j+1); err != nil {
							return err
						} else {
							vs[j] = vv.(uint8)
						}
					}
				}
			}
			if err := vector.Append(vec, vs); err != nil {
				return err
			}
		case types.T_uint16:
			vs := make([]uint16, len(rows.Rows))
			{
				for j, row := range rows.Rows {
					v, err := buildConstant(vec.Typ, row[i])
					if err != nil {
						return fmt.Errorf("data truncation: %s for column '%s' at row %v", err.Error(), bat.Attrs[i], j)
					}
					if v == nil {
						nulls.Add(vec.Nsp, uint64(j))
					} else {
						if vv, err := rangeCheck(v.(uint64), vec.Typ, bat.Attrs[i], j+1); err != nil {
							return err
						} else {
							vs[j] = vv.(uint16)
						}
					}
				}
			}
			if err := vector.Append(vec, vs); err != nil {
				return err
			}
		case types.T_uint32:
			vs := make([]uint32, len(rows.Rows))
			{
				for j, row := range rows.Rows {
					v, err := buildConstant(vec.Typ, row[i])
					if err != nil {
						return fmt.Errorf("data truncation: %s for column '%s' at row %v", err.Error(), bat.Attrs[i], j)
					}
					if v == nil {
						nulls.Add(vec.Nsp, uint64(j))
					} else {
						if vv, err := rangeCheck(v.(uint64), vec.Typ, bat.Attrs[i], j+1); err != nil {
							return err
						} else {
							vs[j] = vv.(uint32)
						}
					}
				}
			}
			if err := vector.Append(vec, vs); err != nil {
				return err
			}
		case types.T_uint64:
			vs := make([]uint64, len(rows.Rows))
			{
				for j, row := range rows.Rows {
					v, err := buildConstant(vec.Typ, row[i])
					if err != nil {
						return fmt.Errorf("data truncation: %s for column '%s' at row %v", err.Error(), bat.Attrs[i], j)
					}
					if v == nil {
						nulls.Add(vec.Nsp, uint64(j))
					} else {
						if vv, err := rangeCheck(v.(uint64), vec.Typ, bat.Attrs[i], j+1); err != nil {
							return err
						} else {
							vs[j] = vv.(uint64)
						}
					}
				}
			}
			if err := vector.Append(vec, vs); err != nil {
				return err
			}
		case types.T_float32:
			vs := make([]float32, len(rows.Rows))
			{
				for j, row := range rows.Rows {
					v, err := buildConstant(vec.Typ, row[i])
					if err != nil {
						return fmt.Errorf("data truncation: %s for column '%s' at row %v", err.Error(), bat.Attrs[i], j)
					}
					if v == nil {
						nulls.Add(vec.Nsp, uint64(j))
					} else {
						if vv, err := rangeCheck(v.(float32), vec.Typ, bat.Attrs[i], j+1); err != nil {
							return err
						} else {
							vs[j] = vv.(float32)
						}
					}
				}
			}
			if err := vector.Append(vec, vs); err != nil {
				return err
			}
		case types.T_float64:
			vs := make([]float64, len(rows.Rows))
			{
				for j, row := range rows.Rows {
					v, err := buildConstant(vec.Typ, row[i])
					if err != nil {
						return fmt.Errorf("data truncation: %s for column '%s' at row %v", err.Error(), bat.Attrs[i], j)
					}
					if v == nil {
						nulls.Add(vec.Nsp, uint64(j))
					} else {
						if vv, err := rangeCheck(v.(float64), vec.Typ, bat.Attrs[i], j+1); err != nil {
							return err
						} else {
							vs[j] = vv.(float64)
						}
					}
				}
			}
			if err := vector.Append(vec, vs); err != nil {
				return err
			}
		case types.T_char, types.T_varchar, types.T_blob:
			vs := make([][]byte, len(rows.Rows))
			{
				for j, row := range rows.Rows {
					v, err := buildConstant(vec.Typ, row[i])
					if err != nil {
						return fmt.Errorf("data truncation: %s for column '%s' at row %v", err.Error(), bat.Attrs[i], j)
					}
					if v == nil {
						nulls.Add(vec.Nsp, uint64(j))
					} else {
						if vv, err := rangeCheck(v.(string), vec.Typ, bat.Attrs[i], j+1); err != nil {
							return err
						} else {
							vs[j] = []byte(vv.(string))
						}
					}
				}
			}
			if err := vector.Append(vec, vs); err != nil {
				return err
			}
		case types.T_date:
			vs := make([]types.Date, len(rows.Rows))
			{
				for j, row := range rows.Rows {
					v, err := buildConstant(vec.Typ, row[i])
					if err != nil {
						return fmt.Errorf("data truncation: %s for column '%s' at row %v", err.Error(), bat.Attrs[i], j)
					}
					if v == nil {
						nulls.Add(vec.Nsp, uint64(j))
					} else {
						if vv, err := rangeCheck(v.(types.Date), vec.Typ, bat.Attrs[i], j+1); err != nil {
							return err
						} else {
							vs[j] = vv.(types.Date)
						}
					}
				}
			}
			if err := vector.Append(vec, vs); err != nil {
				return err
			}
		case types.T_datetime:
			vs := make([]types.Datetime, len(rows.Rows))
			{
				for j, row := range rows.Rows {
					v, err := buildConstant(vec.Typ, row[i])
					if err != nil {
						return fmt.Errorf("data truncation: %s for column '%s' at row %v", err.Error(), bat.Attrs[i], j)
					}
					if v == nil {
						nulls.Add(vec.Nsp, uint64(j))
					} else {
						if vv, err := rangeCheck(v.(types.Datetime), vec.Typ, bat.Attrs[i], j+1); err != nil {
							return err
						} else {
							vs[j] = vv.(types.Datetime)
						}
					}
				}
			}
			if err := vector.Append(vec, vs); err != nil {
				return err
			}
		case types.T_timestamp:
			vs := make([]types.Timestamp, len(rows.Rows))
			{
				for j, row := range rows.Rows {
					v, err := buildConstant(vec.Typ, row[i])
					if err != nil {
						return fmt.Errorf("data truncation: %s for column '%s' at row %v", err.Error(), bat.Attrs[i], j)
					}
					if v == nil {
						nulls.Add(vec.Nsp, uint64(j))
					} else {
						if vv, err := rangeCheck(v.(types.Timestamp), vec.Typ, bat.Attrs[i], j+1); err != nil {
							return err
						} else {
							vs[j] = vv.(types.Timestamp)
						}
					}
				}
			}
			if err := vector.Append(vec, vs); err != nil {
				return err
			}
		case types.T_decimal64:
			vs := make([]types.Decimal64, len(rows.Rows))
			{
				for j, row := range rows.Rows {
					v, err := buildConstant(vec.Typ, row[i])
					if err != nil {
						return fmt.Errorf("data truncation: %s for column '%s' at row %v", err.Error(), bat.Attrs[i], j)
					}
					if v == nil {
						nulls.Add(vec.Nsp, uint64(j))
					} else {
						if vv, err := rangeCheck(v.(types.Decimal64), vec.Typ, bat.Attrs[i], j+1); err != nil {
							return err
						} else {
							vs[j] = vv.(types.Decimal64)
						}
					}
				}
			}
			if err := vector.Append(vec, vs); err != nil {
				return err
			}
		case types.T_decimal128:
			vs := make([]types.Decimal128, len(rows.Rows))
			{
				for j, row := range rows.Rows {
					v, err := buildConstant(vec.Typ, row[i])
					if err != nil {
						return fmt.Errorf("data truncation: %s for column '%s' at row %v", err.Error(), bat.Attrs[i], j)
					}
					if v == nil {
						nulls.Add(vec.Nsp, uint64(j))
					} else {
						if vv, err := rangeCheck(v.(types.Decimal128), vec.Typ, bat.Attrs[i], j+1); err != nil {
							return err
						} else {
							vs[j] = vv.(types.Decimal128)
						}
					}
				}
			}
			if err := vector.Append(vec, vs); err != nil {
				return err
			}
		default:
			return fmt.Errorf("data truncation: type of '%v' does not implement now", vec.Typ)
		}
	}
	// insert Null for other columns
	for k, v := range attrType {
		bat.Attrs = append(bat.Attrs, k)
		vec := vector.New(v)
		for i, j := 0, len(rows.Rows); i < j; i++ {
			nulls.Add(vec.Nsp, uint64(i))
		}
		switch vec.Typ.Oid {
		case types.T_bool:
			vec.Col = make([]bool, len(rows.Rows))
		case types.T_int8:
			vec.Col = make([]int8, len(rows.Rows))
		case types.T_int16:
			vec.Col = make([]int16, len(rows.Rows))
		case types.T_int32:
			vec.Col = make([]int32, len(rows.Rows))
		case types.T_int64:
			vec.Col = make([]int64, len(rows.Rows))
		case types.T_uint8:
			vec.Col = make([]uint8, len(rows.Rows))
		case types.T_uint16:
			vec.Col = make([]uint16, len(rows.Rows))
		case types.T_uint32:
			vec.Col = make([]uint32, len(rows.Rows))
		case types.T_uint64:
			vec.Col = make([]uint64, len(rows.Rows))
		case types.T_float32:
			vec.Col = make([]float32, len(rows.Rows))
		case types.T_float64:
			vec.Col = make([]float64, len(rows.Rows))
<<<<<<< HEAD
		case types.T_char, types.T_varchar, types.T_json:
=======
		case types.T_char, types.T_varchar, types.T_blob:
>>>>>>> f16d9ad1
			col := &types.Bytes{}
			if err = col.Append(make([][]byte, len(rows.Rows))); err != nil {
				return err
			}
			vec.Col = col
		case types.T_date:
			vec.Col = make([]types.Date, len(rows.Rows))
		case types.T_datetime:
			vec.Col = make([]types.Datetime, len(rows.Rows))
		case types.T_decimal64:
			vec.Col = make([]types.Decimal64, len(rows.Rows))
		case types.T_decimal128:
			vec.Col = make([]types.Decimal128, len(rows.Rows))
		default:
			return errors.New(errno.DatatypeMismatch, fmt.Sprintf("insert for type '%v' not implement now", vec.Typ))
		}
		bat.Vecs = append(bat.Vecs, vec)
	}
	batch.Reorder(bat, orderAttr)
	plan.dataBatch = bat
	return nil
}

// makeExprFromVal make an expr from value
func makeExprFromVal(typ types.Type, value interface{}, isNull bool) tree.Expr {
	if isNull {
		return tree.NewNumVal(constant.MakeUnknown(), "NULL", false)
	}
	switch typ.Oid {
	case types.T_bool:
		res := value.(bool)
		str := strconv.FormatBool(res)
		return tree.NewNumVal(constant.MakeBool(res), str, false)
	case types.T_int8:
		res := int64(value.(int8))
		str := strconv.FormatInt(res, 10)
		if res < 0 {
			return tree.NewNumVal(constant.MakeUint64(uint64(-res)), str, true)
		}
		return tree.NewNumVal(constant.MakeInt64(res), str, false)
	case types.T_int16:
		res := int64(value.(int16))
		str := strconv.FormatInt(res, 10)
		if res < 0 {
			return tree.NewNumVal(constant.MakeUint64(uint64(-res)), str, true)
		}
		return tree.NewNumVal(constant.MakeInt64(res), str, false)
	case types.T_int32:
		res := int64(value.(int32))
		str := strconv.FormatInt(res, 10)
		if res < 0 {
			return tree.NewNumVal(constant.MakeUint64(uint64(-res)), str, true)
		}
		return tree.NewNumVal(constant.MakeInt64(res), str, false)
	case types.T_int64:
		res := value.(int64)
		str := strconv.FormatInt(res, 10)
		if res < 0 {
			return tree.NewNumVal(constant.MakeUint64(uint64(-res)), str, true)
		}
		return tree.NewNumVal(constant.MakeInt64(res), str, false)
	case types.T_uint8:
		res := uint64(value.(uint8))
		str := strconv.FormatUint(res, 10)
		return tree.NewNumVal(constant.MakeUint64(res), str, false)
	case types.T_uint16:
		res := uint64(value.(uint16))
		str := strconv.FormatUint(res, 10)
		return tree.NewNumVal(constant.MakeUint64(res), str, false)
	case types.T_uint32:
		res := uint64(value.(uint32))
		str := strconv.FormatUint(res, 10)
		return tree.NewNumVal(constant.MakeUint64(res), str, false)
	case types.T_uint64:
		res := value.(uint64)
		str := strconv.FormatUint(res, 10)
		return tree.NewNumVal(constant.MakeUint64(res), str, false)
	case types.T_float32:
		res := float64(value.(float32))
		str := strconv.FormatFloat(res, 'f', 10, 64)
		return tree.NewNumVal(constant.MakeFloat64(res), str, res < 0)
	case types.T_float64:
		res := value.(float64)
		str := strconv.FormatFloat(res, 'f', 10, 64)
		return tree.NewNumVal(constant.MakeFloat64(res), str, res < 0)
	case types.T_char, types.T_varchar, types.T_json:
		res := string(value.([]byte)[:])
		return tree.NewNumVal(constant.MakeString(res), res, false)
	case types.T_date:
		res := value.(types.Date).String()
		return tree.NewNumVal(constant.MakeString(res), res, false)
	case types.T_datetime:
		res := value.(types.Datetime).String2(typ.Precision)
		return tree.NewNumVal(constant.MakeString(res), res, false)
	case types.T_timestamp:
		res := value.(types.Timestamp).String2(typ.Precision)
		return tree.NewNumVal(constant.MakeString(res), res, false)
	case types.T_decimal64:
		val, _ := value.(types.Decimal64)
		res := val.ToString()
		return tree.NewNumVal(constant.MakeString(res), res, false)
	case types.T_decimal128:
		val, _ := value.(types.Decimal128)
		res := val.ToString()
		return tree.NewNumVal(constant.MakeString(res), res, false)
	}
	return tree.NewNumVal(constant.MakeUnknown(), "NULL", false)
}

// rewriteInsertRows rewrite default expressions in valueClause's Rows
// and convert them to be column-default-expression.
func rewriteInsertRows(noInsertTarget bool, finalInsertTargets []string, relationAttrs []string, rows []tree.Exprs, defaultExprs map[string]tree.Expr) ([]tree.Exprs, []string, error) {
	var ok bool
	var targetLen int
	var orderDefault []*tree.Expr
	useOrder := false // true means use orderDefault to find default value
	allRowsNil := true

	// if length of finalInsertTargets less than relation columns
	// there should rewrite finalInsertTargets.
	if len(finalInsertTargets) < len(relationAttrs) {
		sourceLen := len(finalInsertTargets)
		for _, column := range relationAttrs {
			found := false
			for i := 0; i < sourceLen; i++ {
				if finalInsertTargets[i] == column {
					found = true
					break
				}
			}
			if !found {
				finalInsertTargets = append(finalInsertTargets, column)
			}
		}
	}
	targetLen = len(finalInsertTargets)

	// if insert to many values,  do not use map to found default value but an order slice
	if len(rows) > 10 {
		orderDefault = make([]*tree.Expr, targetLen)
		for i, attr := range finalInsertTargets {
			v, ok := defaultExprs[attr]
			if ok {
				orderDefault[i] = &v
			} else {
				orderDefault[i] = nil
			}
		}
		useOrder = true
	}

	for i := range rows {
		if rows[i] != nil {
			allRowsNil = false
			break
		}
	}

	for i := range rows {
		if rows[i] == nil {
			// nil expr will convert to defaultExpr when insertTargets and rows are both nil.
			if noInsertTarget && allRowsNil {
				rows[i] = make(tree.Exprs, targetLen)
				for j := 0; j < targetLen; j++ {
					rows[i][j] = tree.NewDefaultVal(nil)
				}
			}
		} else {
			// some cases need to fill the missing columns with default values
			for len(rows[i]) < targetLen {
				rows[i] = append(rows[i], tree.NewDefaultVal(nil))
			}
		}

		if useOrder { // number of insert values > 10
			for j := range rows[i] {
				if !isDefaultExpr(rows[i][j]) {
					continue
				}
				if useOrder {
					if orderDefault[j] == nil {
						return nil, nil, fmt.Errorf("field '%s' doesn't have a default value", finalInsertTargets[j])
					}
					rows[i][j] = *orderDefault[j]
				}
			}
		} else {
			for j := range rows[i] {
				if !isDefaultExpr(rows[i][j]) {
					continue
				}
				rows[i][j], ok = defaultExprs[finalInsertTargets[j]]
				if !ok {
					return nil, nil, fmt.Errorf("field '%s' doesn't have a default value", finalInsertTargets[j])
				}
			}
		}
	}
	return rows, finalInsertTargets, nil
}

// isDefaultExpr returns true when input expression means default expr
func isDefaultExpr(expr tree.Expr) bool {
	_, ok := expr.(*tree.DefaultVal)
	return ok
}

var (
	// errors may happen while building constant
	ErrDivByZero          = errors.New(errno.SyntaxErrororAccessRuleViolation, "division by zero")
	ErrZeroModulus        = errors.New(errno.SyntaxErrororAccessRuleViolation, "zero modulus")
	errConstantOutRange   = errors.New(errno.DataException, "constant value out of range")
	errConstantNotAllowed = errors.New(errno.DataException, "constant value not allowed")
	errBinaryOutRange     = errors.New(errno.DataException, "binary result out of range")
	errUnaryOutRange      = errors.New(errno.DataException, "unary result out of range")
)

func buildConstant(typ types.Type, n tree.Expr) (interface{}, error) {
	switch e := n.(type) {
	case *tree.ParenExpr:
		return buildConstant(typ, e.Expr)
	case *tree.NumVal:
		return buildConstantValue(typ, e)
	case *tree.UnaryExpr:
		if e.Op == tree.UNARY_PLUS {
			return buildConstant(typ, e.Expr)
		}
		if e.Op == tree.UNARY_MINUS {
			switch n := e.Expr.(type) {
			case *tree.NumVal:
				return buildConstantValue(typ, tree.NewNumVal(n.Value, "-"+n.String(), true))
			}

			v, err := buildConstant(typ, e.Expr)
			if err != nil {
				return nil, err
			}
			switch val := v.(type) {
			case int64:
				return val * -1, nil
			case uint64:
				if val != 0 {
					return nil, errUnaryOutRange
				}
			case float32:
				return val * -1, nil
			case float64:
				return val * -1, nil
			}
			return v, nil
		}
	case *tree.BinaryExpr:
		var floatResult float64
		var argTyp = types.Type{Oid: types.T_float64, Size: 8}
		// build values of Part left and Part right.
		left, err := buildConstant(argTyp, e.Left)
		if err != nil {
			return nil, err
		}
		right, err := buildConstant(argTyp, e.Right)
		if err != nil {
			return nil, err
		}
		// evaluate the result and make sure binary result is within range of float64.
		lf, rf := left.(float64), right.(float64)
		switch e.Op {
		case tree.PLUS:
			floatResult = lf + rf
			if math.IsInf(floatResult, 0) { //lf > 0 && rf > 0 && floatResult <= 0 {
				return nil, errBinaryOutRange
			}
		case tree.MINUS:
			floatResult = lf - rf
			if math.IsInf(floatResult, 0) { //lf > 0 && rf > 0 && floatResult <= 0 {
				return nil, errBinaryOutRange
			}
		case tree.MULTI:
			floatResult = lf * rf
			if math.IsInf(floatResult, 0) { //lf > 0 && rf > 0 && floatResult <= 0 {
				return nil, errBinaryOutRange
			}
		case tree.DIV:
			if rf == 0 {
				return nil, ErrDivByZero
			}
			floatResult = lf / rf
			if math.IsInf(floatResult, 0) { //lf > 0 && rf > 0 && floatResult <= 0 {
				return nil, errBinaryOutRange
			}
		case tree.INTEGER_DIV:
			if rf == 0 {
				return nil, ErrDivByZero
			}
			tempResult := lf / rf
			if tempResult > math.MaxInt64 || tempResult < math.MinInt64 {
				return nil, errBinaryOutRange
			}
			floatResult = float64(int64(tempResult))
		case tree.MOD:
			if rf == 0 {
				return nil, ErrZeroModulus
			}
			tempResult := int(lf / rf)
			floatResult = lf - float64(tempResult)*rf
		default:
			return nil, errors.New(errno.SyntaxErrororAccessRuleViolation, fmt.Sprintf("'%v' is not support now", e.Op))
		}
		// buildConstant should make sure result is within int64 or uint64 or float32 or float64
		switch typ.Oid {
		case types.T_int8, types.T_int16, types.T_int32, types.T_int64:
			if floatResult > 0 {
				if floatResult+0.5 > math.MaxInt64 {
					return nil, errBinaryOutRange
				}
				return int64(floatResult + 0.5), nil
			} else if floatResult < 0 {
				if floatResult-0.5 < math.MinInt64 {
					return nil, errBinaryOutRange
				}
				return int64(floatResult - 0.5), nil
			}
			return int64(floatResult), nil
		case types.T_uint8, types.T_uint16, types.T_uint32, types.T_uint64:
			if floatResult < 0 || floatResult+0.5 > math.MaxInt64 {
				return nil, errBinaryOutRange
			}
			return uint64(floatResult + 0.5), nil
		case types.T_float32:
			if floatResult == 0 {
				return float32(0), nil
			}
			if floatResult > math.MaxFloat32 || floatResult < -math.MaxFloat32 {
				return nil, errBinaryOutRange
			}
			return float32(floatResult), nil
		case types.T_float64:
			return floatResult, nil
		default:
			return nil, errors.New(errno.DatatypeMismatch, fmt.Sprintf("unexpected return type '%v' for binary expression '%v'", typ, e.Op))
		}
	case *tree.UnresolvedName:
		floatResult, err := strconv.ParseFloat(e.Parts[0], 64)
		if err != nil {
			return nil, err
		}
		switch typ.Oid {
		case types.T_int8, types.T_int16, types.T_int32, types.T_int64:
			if floatResult > 0 {
				if floatResult+0.5 > math.MaxInt64 {
					return nil, errBinaryOutRange
				}
				return int64(floatResult + 0.5), nil
			} else if floatResult < 0 {
				if floatResult-0.5 < math.MinInt64 {
					return nil, errBinaryOutRange
				}
				return int64(floatResult - 0.5), nil
			}
			return int64(floatResult), nil
		case types.T_uint8, types.T_uint16, types.T_uint32, types.T_uint64:
			if floatResult < 0 || floatResult+0.5 > math.MaxInt64 {
				return nil, errBinaryOutRange
			}
			return uint64(floatResult + 0.5), nil
		case types.T_float32:
			if floatResult == 0 {
				return float32(0), nil
			}
			if floatResult > math.MaxFloat32 || floatResult < -math.MaxFloat32 {
				return nil, errBinaryOutRange
			}
			return float32(floatResult), nil
		case types.T_float64:
			return floatResult, nil
		default:
			return nil, fmt.Errorf("unexpected return type '%v' for binary expression '%v'", typ, floatResult)
		}
	}
	return nil, fmt.Errorf("function expression in INSERT statement value list will be supported in future version")
}

func buildConstantValue(typ types.Type, num *tree.NumVal) (interface{}, error) {
	val := num.Value
	str := num.String()

	switch val.Kind() {
	case constant.Unknown:
		return nil, nil
	case constant.Bool:
		return constant.BoolVal(val), nil
	case constant.Int:
		switch typ.Oid {
		case types.T_bool:
			res, err := types.ParseValueToBool(num)
			if err != nil {
				return nil, fmt.Errorf("incorrect %s value: '%s'", typ.Oid.String(), str)
			}
			return res, nil
		case types.T_int8, types.T_int16, types.T_int32, types.T_int64:
			if num.Negative() {
				v, _ := constant.Uint64Val(val)
				if v > -math.MinInt64 {
					return nil, errConstantOutRange
				}
				return int64(-v), nil
			} else {
				v, _ := constant.Int64Val(val)
				if v < 0 {
					return nil, errConstantOutRange
				}
				return int64(v), nil
			}
		case types.T_decimal64:
			res, err := types.ParseStringToDecimal64(str, typ.Width, typ.Scale)
			if err != nil {
				if !moerr.IsMoErrCode(err, moerr.DATA_TRUNCATED) {
					return nil, fmt.Errorf("incorrect %s value: '%s'", typ.Oid.String(), str)
				}
			}
			return res, nil
		case types.T_decimal128:
			res, err := types.ParseStringToDecimal128(str, typ.Width, typ.Scale)
			if err != nil {
				if !moerr.IsMoErrCode(err, moerr.DATA_TRUNCATED) {
					return nil, fmt.Errorf("incorrect %s value: '%s'", typ.Oid.String(), str)
				}
			}
			return res, nil
		case types.T_uint8, types.T_uint16, types.T_uint32, types.T_uint64:
			v, _ := constant.Uint64Val(val)
			if num.Negative() {
				if v != 0 {
					return nil, errConstantOutRange
				}
			}
			return uint64(v), nil
		case types.T_float32:
			v, _ := constant.Float32Val(val)
			if num.Negative() && v != 0 {
				return float32(-v), nil
			}
			return float32(v), nil
		case types.T_float64:
			v, _ := constant.Float64Val(val)
			if num.Negative() && v != 0 {
				return float64(-v), nil
			}
			return float64(v), nil
		case types.T_timestamp:
			res, err := types.ParseTimestamp(str, typ.Precision)
			if err != nil {
				return nil, fmt.Errorf("incorrect %s value: '%s'", typ.Oid.String(), str)
			}
			return res, nil
		}
		return nil, fmt.Errorf("incorrect %s value: '%s'", typ.Oid.String(), str)
	case constant.Float:
		switch typ.Oid {
		case types.T_int64, types.T_int32, types.T_int16, types.T_int8:
			parts := strings.Split(str, ".")
			if len(parts) <= 1 { // integer constant within int64 range will be constant.Int but not constant.Float.
				return nil, errConstantOutRange
			}
			v, err := strconv.ParseInt(parts[0], 10, 64)
			if err != nil {
				return nil, errConstantOutRange
			}
			if len(parts[1]) > 0 && parts[1][0] >= '5' {
				if num.Negative() {
					if v-1 > v {
						return nil, errConstantOutRange
					}
					v--
				} else {
					if v+1 < v {
						return nil, errConstantOutRange
					}
					v++
				}
			}
			return v, nil
		case types.T_uint64, types.T_uint32, types.T_uint16, types.T_uint8:
			parts := strings.Split(str, ".")
			v, err := strconv.ParseUint(parts[0], 10, 64)
			if err != nil || len(parts) == 1 {
				return nil, errConstantOutRange
			}
			if len(parts[1]) > 0 && parts[1][0] >= '5' {
				if v+1 < v {
					return nil, errConstantOutRange
				}
				v++
			}
			return v, nil
		case types.T_float32:
			v, _ := constant.Float32Val(val)
			if math.IsInf(float64(v), 0) || math.IsNaN(float64(v)) {
				return 0, errConstantNotAllowed
			}
			if num.Negative() && v != 0 {
				return float32(-v), nil
			}
			return float32(v), nil
		case types.T_float64:
			v, _ := constant.Float64Val(val)
			if math.IsInf(float64(v), 0) || math.IsNaN(float64(v)) {
				return 0, errConstantNotAllowed
			}
			if num.Negative() && v != 0 {
				return float64(-v), nil
			}
			return float64(v), nil
		case types.T_decimal64:
			res, err := types.ParseStringToDecimal64(str, typ.Width, typ.Scale)
			if err != nil {
				if !moerr.IsMoErrCode(err, moerr.DATA_TRUNCATED) {
					return nil, fmt.Errorf("incorrect %s value: '%s'", typ.Oid.String(), str)
				}
			}
			return res, nil
		case types.T_decimal128:
			res, err := types.ParseStringToDecimal128(str, typ.Width, typ.Scale)
			if err != nil {
				if !moerr.IsMoErrCode(err, moerr.DATA_TRUNCATED) {
					return nil, fmt.Errorf("incorrect %s value: '%s'", typ.Oid.String(), str)
				}
			}
			return res, nil
		}
		return nil, fmt.Errorf("incorrect %s value: '%s'", typ.Oid.String(), str)
	case constant.String:
		switch typ.Oid {
		case types.T_json:
			res, err := types.ParseNumValToByteJson(num)
			if err != nil {
				return nil, err
			}
			return res, nil
		case types.T_bool:
			switch strings.ToLower(str) {
			case "false":
				return false, nil
			case "true":
				return true, nil
			}
			return nil, fmt.Errorf("incorrect boolean value: '%s'", str)
		case types.T_int8:
			res, err := strconv.ParseInt(str, 10, 8)
			if err != nil {
				return nil, fmt.Errorf("incorrect %s value: '%s'", typ.Oid.String(), str)
			}
			return res, nil
		case types.T_int16:
			res, err := strconv.ParseInt(str, 10, 16)
			if err != nil {
				return nil, fmt.Errorf("incorrect %s value: '%s'", typ.Oid.String(), str)
			}
			return res, nil
		case types.T_int32:
			res, err := strconv.ParseInt(str, 10, 32)
			if err != nil {
				return nil, fmt.Errorf("incorrect %s value: '%s'", typ.Oid.String(), str)
			}
			return res, nil
		case types.T_int64:
			res, err := strconv.ParseInt(str, 10, 64)
			if err != nil {
				return nil, fmt.Errorf("incorrect %s value: '%s'", typ.Oid.String(), str)
			}
			return res, nil
		case types.T_uint8:
			res, err := strconv.ParseUint(str, 10, 8)
			if err != nil {
				return nil, fmt.Errorf("incorrect %s value: '%s'", typ.Oid.String(), str)
			}
			return res, nil
		case types.T_uint16:
			res, err := strconv.ParseUint(str, 10, 16)
			if err != nil {
				return nil, fmt.Errorf("incorrect %s value: '%s'", typ.Oid.String(), str)
			}
			return res, nil
		case types.T_uint32:
			res, err := strconv.ParseUint(str, 10, 32)
			if err != nil {
				return nil, fmt.Errorf("incorrect %s value: '%s'", typ.Oid.String(), str)
			}
			return res, nil
		case types.T_uint64:
			res, err := strconv.ParseUint(str, 10, 64)
			if err != nil {
				return nil, fmt.Errorf("incorrect %s value: '%s'", typ.Oid.String(), str)
			}
			return res, nil
		case types.T_float32:
			res, err := strconv.ParseFloat(str, 32)
			if err != nil {
				return nil, fmt.Errorf("incorrect %s value: '%s'", typ.Oid.String(), str)
			}
			return float32(res), nil
		case types.T_float64:
			res, err := strconv.ParseFloat(str, 64)
			if err != nil {
				return nil, fmt.Errorf("incorrect %s value: '%s'", typ.Oid.String(), str)
			}
			return res, nil
		case types.T_decimal64:
			res, err := types.ParseStringToDecimal64(str, typ.Width, typ.Scale)
			if err != nil {
				if !moerr.IsMoErrCode(err, moerr.DATA_TRUNCATED) {
					return nil, fmt.Errorf("incorrect %s value: '%s'", typ.Oid.String(), str)
				}
			}
			return res, nil
		case types.T_decimal128:
			res, err := types.ParseStringToDecimal128(str, typ.Width, typ.Scale)
			if err != nil {
				if !moerr.IsMoErrCode(err, moerr.DATA_TRUNCATED) {
					return nil, fmt.Errorf("incorrect %s value: '%s'", typ.Oid.String(), str)
				}
			}
			return res, nil
		}
		if !num.Negative() {
			switch typ.Oid {
			case types.T_char, types.T_varchar, types.T_blob:
				return str, nil
			case types.T_date:
				res, err := types.ParseDate(str)
				if err != nil {
					return nil, fmt.Errorf("incorrect %s value: '%s'", typ.Oid.String(), str)
				}
				return res, nil
			case types.T_datetime:
				res, err := types.ParseDatetime(str, typ.Precision)
				if err != nil {
					return nil, fmt.Errorf("incorrect %s value: '%s'", typ.Oid.String(), str)
				}
				return res, nil
			case types.T_timestamp:
				res, err := types.ParseTimestamp(str, typ.Precision)
				if err != nil {
					return nil, fmt.Errorf("incorrect %s value: '%s'", typ.Oid.String(), str)
				}
				return res, nil
			}
		}
	}
	return nil, fmt.Errorf("doesn't support value's form: '%v'", str)
}

// rangeCheck do range check for value, and do type conversion.
func rangeCheck(value interface{}, typ types.Type, columnName string, rowNumber int) (interface{}, error) {
	errString := "Out of range value for column '%s' at row %d"

	switch v := value.(type) {
	case int64:
		switch typ.Oid {
		case types.T_int8:
			if v <= math.MaxInt8 && v >= math.MinInt8 {
				return int8(v), nil
			}
		case types.T_int16:
			if v <= math.MaxInt16 && v >= math.MinInt16 {
				return int16(v), nil
			}
		case types.T_int32:
			if v <= math.MaxInt32 && v >= math.MinInt32 {
				return int32(v), nil
			}
		case types.T_int64:
			return v, nil
		default:
			return nil, errors.New(errno.DatatypeMismatch, "unexpected type and value")
		}
		return nil, errors.New(errno.DataException, fmt.Sprintf(errString, columnName, rowNumber))
	case uint64:
		switch typ.Oid {
		case types.T_uint8:
			if v <= math.MaxUint8 {
				return uint8(v), nil
			}
		case types.T_uint16:
			if v <= math.MaxUint16 {
				return uint16(v), nil
			}
		case types.T_uint32:
			if v <= math.MaxUint32 {
				return uint32(v), nil
			}
		case types.T_uint64:
			return v, nil
		default:
			return nil, errors.New(errno.DatatypeMismatch, "unexpected type and value")
		}
		return nil, errors.New(errno.DataException, fmt.Sprintf(errString, columnName, rowNumber))
	case float32:
		if typ.Oid == types.T_float32 {
			return v, nil
		}
		return nil, errors.New(errno.DatatypeMismatch, "unexpected type and value")
	case float64:
		switch typ.Oid {
		case types.T_float32:
			if v <= math.MaxFloat32 && v >= -math.MaxFloat32 {
				return float32(v), nil
			}
		case types.T_float64:
			return v, nil
		default:
			return nil, errors.New(errno.DatatypeMismatch, "unexpected type and value")
		}
		return nil, errors.New(errno.DataException, fmt.Sprintf(errString, columnName, rowNumber))
	case string:
		switch typ.Oid {
		case types.T_char, types.T_varchar: // string family should compare the length but not value
			if len(v) > types.MaxStringSize {
				return nil, errors.New(errno.DataException, "length out of 1GB is unexpected for char/varchar value")
			}
			if len(v) <= int(typ.Width) {
				return v, nil
			}
		case types.T_blob:
			if len(v) > types.MaxStringSize {
				return nil, errors.New(errno.DataException, "length out of 1GB is unexpected for text value")
			}
			return v, nil
		default:
			return nil, errors.New(errno.DatatypeMismatch, "unexpected type and value")
		}
		return nil, errors.New(errno.DataException, fmt.Sprintf("Data too long for column '%s' at row %d", columnName, rowNumber))
	case bytejson.ByteJson:
		return v, nil
	case types.Date, types.Datetime, types.Timestamp, types.Decimal64, types.Decimal128, bool:
		return v, nil
	default:
		return nil, errors.New(errno.DatatypeMismatch, "unexpected type and value")
	}
}<|MERGE_RESOLUTION|>--- conflicted
+++ resolved
@@ -591,11 +591,7 @@
 			vec.Col = make([]float32, len(rows.Rows))
 		case types.T_float64:
 			vec.Col = make([]float64, len(rows.Rows))
-<<<<<<< HEAD
-		case types.T_char, types.T_varchar, types.T_json:
-=======
-		case types.T_char, types.T_varchar, types.T_blob:
->>>>>>> f16d9ad1
+		case types.T_char, types.T_varchar, types.T_blob, types.T_json:
 			col := &types.Bytes{}
 			if err = col.Append(make([][]byte, len(rows.Rows))); err != nil {
 				return err
