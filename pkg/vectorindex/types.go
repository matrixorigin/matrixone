// Copyright 2022 Matrix Origin
//
// Licensed under the Apache License, Version 2.0 (the "License");
// you may not use this file except in compliance with the License.
// You may obtain a copy of the License at
//
//      http://www.apache.org/licenses/LICENSE-2.0
//
// Unless required by applicable law or agreed to in writing, software
// distributed under the License is distributed on an "AS IS" BASIS,
// WITHOUT WARRANTIES OR CONDITIONS OF ANY KIND, either express or implied.
// See the License for the specific language governing permissions and
// limitations under the License.

package vectorindex

import (
	"runtime"

	"github.com/bytedance/sonic"
	"github.com/matrixorigin/matrixone/pkg/container/types"
	"github.com/matrixorigin/matrixone/pkg/pb/plan"
	usearch "github.com/unum-cloud/usearch/golang"
)

/*
  HNSW vector index using usearch

  Multiple mini-indexes with max size 10K vectors will be build and search will run usearch.Search concurrently with all mini-indexes.
  Single model file will be splited into chunks and each chunk size is 64K maximum.
*/

const (
	MaxChunkSize = 65536
)

const (
	HNSW    = "HNSW"
	IVFFLAT = "IVFFLAT"
)

const (
	CDC_INSERT = "I"
	CDC_UPSERT = "U"
	CDC_DELETE = "D"
)

// HNSW have two secondary index tables, metadata and index storage.  For new vector index algorithm that share the same secondary tables,
// can use the same IndexTableConfig struct
type IndexTableConfig struct {
	DbName        string `json:"db"`
	SrcTable      string `json:"src"`
	MetadataTable string `json:"metadata"`
	IndexTable    string `json:"index"`
	PKey          string `json:"pkey"`
	KeyPart       string `json:"part"`
	OrigFuncName  string `json:"orig_func_name"`
	ThreadsBuild  int64  `json:"threads_build"`
	ThreadsSearch int64  `json:"threads_search"`
	IndexCapacity int64  `json:"index_capacity"`

	// IVF related
	EntriesTable       string  `json:"entries"`
	DataSize           int64   `json:"datasize"`
	Nprobe             uint    `json:"nprobe"`
	PKeyType           int32   `json:"pktype"`
	KeyPartType        int32   `json:"parttype"`
	KmeansTrainPercent int64   `json:"kmeans_train_percent"`
	KmeansMaxIteration int64   `json:"kmeans_max_iteration"`
	Limit              uint64  `json:"limit"`
	LowerBoundType     int8    `json:"lower_bound_type"`
	LowerBound         float64 `json:"lower_bound"`
	UpperBoundType     int8    `json:"upper_bound_type"`
	UpperBound         float64 `json:"upper_bound"`
}

// HNSW specified parameters
type HnswParam struct {
	M              string `json:"m"`
	EfConstruction string `json:"ef_construction"`
	OpType         string `json:"op_type"`
	EfSearch       string `json:"ef_search"`
	Async          string `json:"async"`
}

// IVF specified parameters
type IvfParam struct {
	Lists  string `json:"lists"`
	OpType string `json:"op_type"`
	Async  string `json:"async"`
}

type IvfflatIndexConfig struct {
	Lists      uint
	Metric     uint16
	InitType   uint16
	Dimensions uint
	Spherical  bool
	Version    int64
	VectorType int32
}

// This is generalized index config and able to share between various algorithm types.  Simply add your new configuration such as usearch.IndexConfig
type IndexConfig struct {
	Type    string
	OpType  string
	Usearch usearch.IndexConfig
	Ivfflat IvfflatIndexConfig
}

type RuntimeConfig struct {
	Limit             uint
	Probe             uint
	OrigFuncName      string
	BackgroundQueries []*plan.Query
<<<<<<< HEAD
	// Optional BloomFilter bytes for entries table scan (runtime filter)
	BloomFilter []byte

	// Brute Force Index
	NThreads uint
=======
>>>>>>> ccb29aea
}

type VectorIndexCdc[T types.RealNumbers] struct {
	// Start string                   `json:"start"`
	// End   string                   `json:"end"`
	Data []VectorIndexCdcEntry[T] `json:"cdc"`
}

func NewVectorIndexCdc[T types.RealNumbers](capacity int) *VectorIndexCdc[T] {
	return &VectorIndexCdc[T]{
		Data: make([]VectorIndexCdcEntry[T], 0, capacity),
	}
}

func (h *VectorIndexCdc[T]) Reset() {
	h.Data = h.Data[:0]
}

func (h *VectorIndexCdc[T]) Empty() bool {
	return len(h.Data) == 0
}

func (h *VectorIndexCdc[T]) Full() bool {
	return len(h.Data) >= cap(h.Data)
}

func (h *VectorIndexCdc[T]) Insert(key int64, v []T) {
	e := VectorIndexCdcEntry[T]{
		Type: CDC_INSERT,
		PKey: key,
		Vec:  v,
	}

	h.Data = append(h.Data, e)
}

func (h *VectorIndexCdc[T]) Upsert(key int64, v []T) {
	e := VectorIndexCdcEntry[T]{
		Type: CDC_UPSERT,
		PKey: key,
		Vec:  v,
	}

	h.Data = append(h.Data, e)
}

func (h *VectorIndexCdc[T]) Delete(key int64) {
	e := VectorIndexCdcEntry[T]{
		Type: CDC_DELETE,
		PKey: key,
	}

	h.Data = append(h.Data, e)
}

func (h *VectorIndexCdc[T]) ToJson() (string, error) {

	b, err := sonic.Marshal(h)
	if err != nil {
		return "", err
	}
	return string(b), nil
}

type VectorIndexCdcEntry[T types.RealNumbers] struct {
	Type string `json:"t"` // I - INSERT, D - DELETE, U - UPSERT
	PKey int64  `json:"pk"`
	Vec  []T    `json:"v,omitempty"`
}

type HnswCdcParam struct {
	DbName    string    `json:"db"`
	Table     string    `json:"table"`
	MetaTbl   string    `json:"meta"`
	IndexTbl  string    `json:"index"`
	Params    HnswParam `json:"params"`
	Dimension int32     `json:"dimension"`
	VecType   int32     `json:"type"`
}

// nthread == 0, result will return NumCPU - 1
func GetConcurrency(nthread int64) int64 {
	if nthread > 0 {
		return nthread
	}
	ncpu := runtime.NumCPU()
	return int64(ncpu)
}

// nthread == 0, result will return NumCPU
func GetConcurrencyForBuild(nthread int64) int64 {
	if nthread > 0 {
		return nthread
	}
	return int64(runtime.NumCPU())
}<|MERGE_RESOLUTION|>--- conflicted
+++ resolved
@@ -113,14 +113,7 @@
 	Probe             uint
 	OrigFuncName      string
 	BackgroundQueries []*plan.Query
-<<<<<<< HEAD
-	// Optional BloomFilter bytes for entries table scan (runtime filter)
-	BloomFilter []byte
-
-	// Brute Force Index
-	NThreads uint
-=======
->>>>>>> ccb29aea
+	NThreads          uint // Brute Force Index
 }
 
 type VectorIndexCdc[T types.RealNumbers] struct {
