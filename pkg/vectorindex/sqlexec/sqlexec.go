// Copyright 2022 Matrix Origin
//
// Licensed under the Apache License, Version 2.0 (the "License");
// you may not use this file except in compliance with the License.
// You may obtain a copy of the License at
//
//      http://www.apache.org/licenses/LICENSE-2.0
//
// Unless required by applicable law or agreed to in writing, software
// distributed under the License is distributed on an "AS IS" BASIS,
// WITHOUT WARRANTIES OR CONDITIONS OF ANY KIND, either express or implied.
// See the License for the specific language governing permissions and
// limitations under the License.

package sqlexec

import (
	"context"

	moruntime "github.com/matrixorigin/matrixone/pkg/common/runtime"
	"github.com/matrixorigin/matrixone/pkg/defines"
	"github.com/matrixorigin/matrixone/pkg/util/executor"
	"github.com/matrixorigin/matrixone/pkg/vm/process"
)

// run SQL in batch mode. Result batches will stored in memory and return once all result batches received.
func RunSql(proc *process.Process, sql string) (executor.Result, error) {
	v, ok := moruntime.ServiceRuntime(proc.GetService()).GetGlobalVariables(moruntime.InternalSQLExecutor)
	if !ok {
		panic("missing lock service")
	}

	//-------------------------------------------------------
	topContext := proc.GetTopContext()
	accountId, err := defines.GetAccountId(proc.Ctx)
	if err != nil {
		return executor.Result{}, err
	}
	//-------------------------------------------------------

	exec := v.(executor.SQLExecutor)
	opts := executor.Options{}.
		// All runSql and runSqlWithResult is a part of input sql, can not incr statement.
		// All these sub-sql's need to be rolled back and retried en masse when they conflict in pessimistic mode
		WithDisableIncrStatement().
		WithTxn(proc.GetTxnOperator()).
		WithDatabase(proc.GetSessionInfo().Database).
		WithTimeZone(proc.GetSessionInfo().TimeZone).
		WithAccountID(accountId)
	return exec.Exec(topContext, sql, opts)
}

// run SQL in WithStreaming() and pass the channel to SQL executor
func RunStreamingSql(
	ctx context.Context,
	proc *process.Process,
	sql string,
	stream_chan chan executor.Result,
	error_chan chan error,
) (executor.Result, error) {
	v, ok := moruntime.ServiceRuntime(proc.GetService()).GetGlobalVariables(moruntime.InternalSQLExecutor)
	if !ok {
		panic("missing lock service")
	}

	//-------------------------------------------------------
	accountId, err := defines.GetAccountId(proc.Ctx)
	if err != nil {
		return executor.Result{}, err
	}
	//-------------------------------------------------------
	exec := v.(executor.SQLExecutor)
	opts := executor.Options{}.
		// All runSql and runSqlWithResult is a part of input sql, can not incr statement.
		// All these sub-sql's need to be rolled back and retried en masse when they conflict in pessimistic mode
		WithDisableIncrStatement().
		WithTxn(proc.GetTxnOperator()).
		WithDatabase(proc.GetSessionInfo().Database).
		WithTimeZone(proc.GetSessionInfo().TimeZone).
		WithAccountID(accountId).
		WithStreaming(stream_chan, error_chan)
<<<<<<< HEAD
	return exec.Exec(topContext, sql, opts)
}

// run SQL in batch mode. Result batches will stored in memory and return once all result batches received.
func RunTxn(proc *process.Process, execFunc func(executor.TxnExecutor) error) error {
	v, ok := moruntime.ServiceRuntime(proc.GetService()).GetGlobalVariables(moruntime.InternalSQLExecutor)
	if !ok {
		panic("missing lock service")
	}

	//-------------------------------------------------------
	topContext := proc.GetTopContext()
	accountId, err := defines.GetAccountId(proc.Ctx)
	if err != nil {
		return err
	}
	//-------------------------------------------------------

	exec := v.(executor.SQLExecutor)
	opts := executor.Options{}.
		// All runSql and runSqlWithResult is a part of input sql, can not incr statement.
		// All these sub-sql's need to be rolled back and retried en masse when they conflict in pessimistic mode
		WithDisableIncrStatement().
		WithTxn(proc.GetTxnOperator()).
		WithDatabase(proc.GetSessionInfo().Database).
		WithTimeZone(proc.GetSessionInfo().TimeZone).
		WithAccountID(accountId)
	return exec.ExecTxn(topContext, execFunc, opts)
=======
	return exec.Exec(ctx, sql, opts)
>>>>>>> ee41b439
}<|MERGE_RESOLUTION|>--- conflicted
+++ resolved
@@ -79,8 +79,7 @@
 		WithTimeZone(proc.GetSessionInfo().TimeZone).
 		WithAccountID(accountId).
 		WithStreaming(stream_chan, error_chan)
-<<<<<<< HEAD
-	return exec.Exec(topContext, sql, opts)
+	return exec.Exec(ctx, sql, opts)
 }
 
 // run SQL in batch mode. Result batches will stored in memory and return once all result batches received.
@@ -108,7 +107,4 @@
 		WithTimeZone(proc.GetSessionInfo().TimeZone).
 		WithAccountID(accountId)
 	return exec.ExecTxn(topContext, execFunc, opts)
-=======
-	return exec.Exec(ctx, sql, opts)
->>>>>>> ee41b439
 }