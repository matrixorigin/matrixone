// Copyright 2021 Matrix Origin
//
// Licensed under the Apache License, Version 2.0 (the "License");
// you may not use this file except in compliance with the License.
// You may obtain a copy of the License at
//
//      http://www.apache.org/licenses/LICENSE-2.0
//
// Unless required by applicable law or agreed to in writing, software
// distributed under the License is distributed on an "AS IS" BASIS,
// WITHOUT WARRANTIES OR CONDITIONS OF ANY KIND, either express or implied.
// See the License for the specific language governing permissions and
// limitations under the License.

package defines

import (
	"math"
	"sync"
)

// information from: https://dev.mysql.com/doc/internals/en/com-query-response.html
// also in mysql 8.0.23 source code : include/field_types.h

type MysqlType uint8

const (
	MYSQL_TYPE_DECIMAL     MysqlType = 0x00 //lenenc_str
	MYSQL_TYPE_TINY        MysqlType = 0x01 //int<1> int8
	MYSQL_TYPE_SHORT       MysqlType = 0x02 //int<2> int16
	MYSQL_TYPE_LONG        MysqlType = 0x03 //int<4> int32
	MYSQL_TYPE_FLOAT       MysqlType = 0x04 //(string.fix_len) -- (len=4) float
	MYSQL_TYPE_DOUBLE      MysqlType = 0x05 //(string.fix_len) -- (len=8) double
	MYSQL_TYPE_NULL        MysqlType = 0x06 //Text ResultSet: 0xFB; Binary ResultSet: The binary protocol sends NULL values as bits inside a bitmap instead of a full byte
	MYSQL_TYPE_TIMESTAMP   MysqlType = 0x07 //
	MYSQL_TYPE_LONGLONG    MysqlType = 0x08 //int<8> int64
	MYSQL_TYPE_INT24       MysqlType = 0x09 //int<4> int32
	MYSQL_TYPE_DATE        MysqlType = 0x0a //
	MYSQL_TYPE_TIME        MysqlType = 0x0b
	MYSQL_TYPE_DATETIME    MysqlType = 0x0c
	MYSQL_TYPE_YEAR        MysqlType = 0x0d //int<2> int16
	MYSQL_TYPE_NEWDATE     MysqlType = 0x0e /**< Internal to MySQL. Not used in protocol */
	MYSQL_TYPE_VARCHAR     MysqlType = 0x0f //lenenc_str
	MYSQL_TYPE_BIT         MysqlType = 0x10 //lenenc_str
	MYSQL_TYPE_TIMESTAMP2  MysqlType = 0x11 //
	MYSQL_TYPE_DATETIME2   MysqlType = 0x12 /**< Internal to MySQL. Not used in protocol */
	MYSQL_TYPE_TIME2       MysqlType = 0x13 /**< Internal to MySQL. Not used in protocol */
	MYSQL_TYPE_TYPED_ARRAY MysqlType = 0x14 /**< Used for replication only */

	MYSQL_TYPE_TEXT        MysqlType = 241 // add text to distinct blob and blob
	MYSQL_TYPE_INVALID     MysqlType = 242
	MYSQL_TYPE_UUID        MysqlType = 243
	MYSQL_TYPE_BOOL        MysqlType = 244 /**< Currently just a placeholder */
	MYSQL_TYPE_JSON        MysqlType = 0xf5
	MYSQL_TYPE_NEWDECIMAL  MysqlType = 0xf6
	MYSQL_TYPE_ENUM        MysqlType = 0xf7
	MYSQL_TYPE_SET         MysqlType = 0xf8
	MYSQL_TYPE_TINY_BLOB   MysqlType = 0xf9
	MYSQL_TYPE_MEDIUM_BLOB MysqlType = 0xfa
	MYSQL_TYPE_LONG_BLOB   MysqlType = 0xfb
	MYSQL_TYPE_BLOB        MysqlType = 0xfc
	MYSQL_TYPE_VAR_STRING  MysqlType = 0xfd //lenenc_str
	MYSQL_TYPE_STRING      MysqlType = 0xfe //lenenc_str
	MYSQL_TYPE_GEOMETRY    MysqlType = 0xff
)

func (typ *MysqlType) GetLength(width int32) uint32 {
	switch *typ {
	case MYSQL_TYPE_DECIMAL:
		return uint32(width) + 2
	case MYSQL_TYPE_BOOL:
		return 1
	case MYSQL_TYPE_TINY:
		return 8
	case MYSQL_TYPE_SHORT:
		return 16
	case MYSQL_TYPE_LONG, MYSQL_TYPE_INT24:
		return 32
	case MYSQL_TYPE_LONGLONG:
		return 64
	case MYSQL_TYPE_FLOAT:
		if width != 32 && width != 0 {
			return uint32(width)
		}
		return 32
	case MYSQL_TYPE_DOUBLE:
		if width != 64 && width != 0 {
			return uint32(width)
		}
		return 64
	case MYSQL_TYPE_VARCHAR, MYSQL_TYPE_STRING, MYSQL_TYPE_BLOB, MYSQL_TYPE_TEXT:
		return uint32(width) * 3
	case MYSQL_TYPE_DATE:
		return 64
	case MYSQL_TYPE_TIME:
		return 64
	case MYSQL_TYPE_DATETIME:
		return 64
	case MYSQL_TYPE_TIMESTAMP:
		return 64
	case MYSQL_TYPE_JSON:
		return math.MaxUint32
	default:
		return math.MaxUint32
	}
}

// flags
// in mysql 8.0.23 source code : include/mysql_com.h
const (
	NOT_NULL_FLAG     uint32 = 1 << 0 /**< Field can't be NULL */
	PRI_KEY_FLAG      uint32 = 1 << 1 /**< Field is part of a primary key */
	UNIQUE_KEY_FLAG   uint32 = 1 << 2 /**< Field is part of a unique key */
	MULTIPLE_KEY_FLAG uint32 = 1 << 3 /**< Field is part of a key */
	BLOB_FLAG         uint32 = 1 << 4 /**< Field is a blob */
	UNSIGNED_FLAG     uint32 = 1 << 5 /**< Field is unsigned */
	ZEROFILL_FLAG     uint32 = 1 << 6 /**< Field is zerofill */
	BINARY_FLAG       uint32 = 1 << 7 /**< Field is binary   */

	/* The following are only sent to new clients */
	ENUM_FLAG               uint32 = 1 << 8  /**< field is an enum */
	AUTO_INCREMENT_FLAG     uint32 = 1 << 9  /**< field is a autoincrement field */
	TIMESTAMP_FLAG          uint32 = 1 << 10 /**< Field is a timestamp */
	SET_FLAG                uint32 = 1 << 11 /**< field is a set */
	NO_DEFAULT_VALUE_FLAG   uint32 = 1 << 12 /**< Field doesn't have default value */
	ON_UPDATE_NOW_FLAG      uint32 = 1 << 13 /**< Field is set to NOW on UPDATE */
	NUM_FLAG                uint32 = 1 << 15 /**< Field is num (for clients) */
	PART_KEY_FLAG           uint32 = 1 << 14 /**< Intern; Part of some key */
	GROUP_FLAG              uint32 = 1 << 15 /**< Intern: Group field */
	UNIQUE_FLAG             uint32 = 1 << 16 /**< Intern: Used by sql_yacc */
	BINCMP_FLAG             uint32 = 1 << 17 /**< Intern: Used by sql_yacc */
	GET_FIXED_FIELDS_FLAG   uint32 = 1 << 18 /**< Used to get fields in item tree */
	FIELD_IN_PART_FUNC_FLAG uint32 = 1 << 19 /**< Field part of partition func */
	/**
	Intern: Field in TABLE object for new version of altered table,
		  which participates in a newly added index.
	*/
	FIELD_IN_ADD_INDEX             uint32 = (1 << 20)
	FIELD_IS_RENAMED               uint32 = (1 << 21) /**< Intern: Field is being renamed */
	FIELD_FLAGS_STORAGE_MEDIA      uint32 = 22        /**< Field storage media, bit 22-23 */
	FIELD_FLAGS_STORAGE_MEDIA_MASK uint32 = (3 << FIELD_FLAGS_STORAGE_MEDIA)
	FIELD_FLAGS_COLUMN_FORMAT      uint32 = 24 /**< Field column format, bit 24-25 */
	FIELD_FLAGS_COLUMN_FORMAT_MASK uint32 = (3 << FIELD_FLAGS_COLUMN_FORMAT)
	FIELD_IS_DROPPED               uint32 = (1 << 26) /**< Intern: Field is being dropped */
	EXPLICIT_NULL_FLAG             uint32 = (1 << 27) /**< Field is explicitly specified as NULL by the user */
	FIELD_IS_MARKED                uint32 = (1 << 28) /**< Intern: field is marked, general purpose */

	/** Field will not be loaded in secondary engine. */
	NOT_SECONDARY_FLAG uint32 = (1 << 29)
	/** Field is explicitly marked as invisible by the user. */
	FIELD_IS_INVISIBLE uint32 = (1 << 30)
)

// TypeInt24 bounds.
const (
	MaxUint24 = 1<<24 - 1
	MaxInt24  = 1<<23 - 1
	MinInt24  = -1 << 23
)

// use TenantIDKey{} UserIDKey{} RoleIDKey{} to get uint32 value from Context

type TenantIDKey struct{}
type UserIDKey struct{}
type RoleIDKey struct{}

// EngineKey use EngineKey{} to get engine from Context
type EngineKey struct{}

// SqlKey use SqlKey{} to get string value from Context
type SqlKey struct{}
type DatTypKey struct{}

// CarryOnCtxKeys defines keys needed to be serialized when pass context through net
var CarryOnCtxKeys = []any{TenantIDKey{}, UserIDKey{}, RoleIDKey{}}

// TemporaryDN use TemporaryDN to get temporary storage from Context
type TemporaryDN struct{}

<<<<<<< HEAD
// PkCheckByDN whether DN does primary key uniqueness check against transaction's workspace or not.
type PkCheckByDN struct{}
=======
// Determine if now is a bg sql.
type BgKey struct{}
>>>>>>> ba58874d

type AutoIncrCaches struct {
	Mu             *sync.Mutex
	AutoIncrCaches map[string]AutoIncrCache
}

type AutoIncrCache struct {
	CurNum uint64
	MaxNum uint64
	Step   uint64
}<|MERGE_RESOLUTION|>--- conflicted
+++ resolved
@@ -177,13 +177,11 @@
 // TemporaryDN use TemporaryDN to get temporary storage from Context
 type TemporaryDN struct{}
 
-<<<<<<< HEAD
+// Determine if now is a bg sql.
+type BgKey struct{}
+
 // PkCheckByDN whether DN does primary key uniqueness check against transaction's workspace or not.
 type PkCheckByDN struct{}
-=======
-// Determine if now is a bg sql.
-type BgKey struct{}
->>>>>>> ba58874d
 
 type AutoIncrCaches struct {
 	Mu             *sync.Mutex
