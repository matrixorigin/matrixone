--- conflicted
+++ resolved
@@ -23,10 +23,9 @@
 )
 
 const (
-<<<<<<< HEAD
-	S3FileServiceName    = "S3"
-	LocalFileServiceName = "LOCAL"
-	ETLFileServiceName   = "ETL"
+	SharedFileServiceName = "SHARED"
+	LocalFileServiceName  = "LOCAL"
+	ETLFileServiceName    = "ETL"
 )
 
 const (
@@ -38,9 +37,4 @@
 	// When a TargetDN.address in TxnRequest is TEMPORARY_TABLE_DN_ADDR, this TxnRequest is for temporary table
 	// and execution flow will go to the func in handleTemp
 	TEMPORARY_TABLE_DN_ADDR = "%!%mo_temp_db_dn_address"
-=======
-	SharedFileServiceName = "SHARED"
-	LocalFileServiceName  = "LOCAL"
-	ETLFileServiceName    = "ETL"
->>>>>>> 0fc4e5cd
 )