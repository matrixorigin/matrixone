// Copyright 2024 Matrix Origin
//
// Licensed under the Apache License, Version 2.0 (the "License");
// you may not use this file except in compliance with the License.
// You may obtain a copy of the License at
//
//      http://www.apache.org/licenses/LICENSE-2.0
//
// Unless required by applicable law or agreed to in writing, software
// distributed under the License is distributed on an "AS IS" BASIS,
// WITHOUT WARRANTIES OR CONDITIONS OF ANY KIND, either express or implied.
// See the License for the specific language governing permissions and
// limitations under the License.

package cdc

import (
	"context"
	"database/sql"
	"fmt"
	"sync"
	"testing"
	"time"

	"github.com/DATA-DOG/go-sqlmock"
	"github.com/prashantv/gostub"
	"github.com/stretchr/testify/assert"
	"github.com/tidwall/btree"

	"github.com/matrixorigin/matrixone/pkg/container/batch"
	"github.com/matrixorigin/matrixone/pkg/container/types"
	"github.com/matrixorigin/matrixone/pkg/fileservice"
	"github.com/matrixorigin/matrixone/pkg/pb/plan"
	"github.com/matrixorigin/matrixone/pkg/pb/timestamp"
	"github.com/matrixorigin/matrixone/pkg/testutil"
)

func TestNewSinker(t *testing.T) {
	type args struct {
		sinkUri          UriInfo
		dbTblInfo        *DbTableInfo
		watermarkUpdater *WatermarkUpdater
		tableDef         *plan.TableDef
		retryTimes       int
		retryDuration    time.Duration
		ar               *ActiveRoutine
	}
	tests := []struct {
		name    string
		args    args
		want    Sinker
		wantErr assert.ErrorAssertionFunc
	}{
		{
			args: args{
				sinkUri: UriInfo{
					SinkTyp: ConsoleSink,
				},
				dbTblInfo:        &DbTableInfo{},
				watermarkUpdater: nil,
				tableDef:         nil,
				retryTimes:       0,
				retryDuration:    0,
				ar:               NewCdcActiveRoutine(),
			},
			want: &consoleSinker{
				dbTblInfo:        &DbTableInfo{},
				watermarkUpdater: nil,
			},
			wantErr: assert.NoError,
		},
		{
			args: args{
				sinkUri: UriInfo{
					SinkTyp: MysqlSink,
				},
				dbTblInfo:        &DbTableInfo{},
				watermarkUpdater: nil,
				tableDef:         nil,
				retryTimes:       0,
				retryDuration:    0,
			},
			want:    nil,
			wantErr: assert.NoError,
		},
	}

	sinkStub := gostub.Stub(&NewMysqlSink, func(_, _, _ string, _, _ int, _ time.Duration) (Sink, error) {
		return nil, nil
	})
	defer sinkStub.Reset()

	sinkerStub := gostub.Stub(&NewMysqlSinker, func(_ Sink, _ *DbTableInfo, _ *WatermarkUpdater, _ *plan.TableDef, _ *ActiveRoutine) Sinker {
		return nil
	})
	defer sinkerStub.Reset()

	for _, tt := range tests {
		t.Run(tt.name, func(t *testing.T) {
			got, err := NewSinker(tt.args.sinkUri, tt.args.dbTblInfo, tt.args.watermarkUpdater, tt.args.tableDef, tt.args.retryTimes, tt.args.retryDuration, tt.args.ar)
			if !tt.wantErr(t, err, fmt.Sprintf("NewSinker(%v, %v, %v, %v, %v, %v)", tt.args.sinkUri, tt.args.dbTblInfo, tt.args.watermarkUpdater, tt.args.tableDef, tt.args.retryTimes, tt.args.retryDuration)) {
				return
			}
			assert.Equalf(t, tt.want, got, "NewSinker(%v, %v, %v, %v, %v, %v)", tt.args.sinkUri, tt.args.dbTblInfo, tt.args.watermarkUpdater, tt.args.tableDef, tt.args.retryTimes, tt.args.retryDuration)
		})
	}
}

func TestNewConsoleSinker(t *testing.T) {
	type args struct {
		dbTblInfo        *DbTableInfo
		watermarkUpdater *WatermarkUpdater
	}
	tests := []struct {
		name string
		args args
		want Sinker
	}{
		{
			args: args{
				dbTblInfo:        &DbTableInfo{},
				watermarkUpdater: nil,
			},
			want: &consoleSinker{
				dbTblInfo:        &DbTableInfo{},
				watermarkUpdater: nil,
			},
		},
	}
	for _, tt := range tests {
		t.Run(tt.name, func(t *testing.T) {
			assert.Equalf(t, tt.want, NewConsoleSinker(tt.args.dbTblInfo, tt.args.watermarkUpdater), "NewConsoleSinker(%v, %v)", tt.args.dbTblInfo, tt.args.watermarkUpdater)
		})
	}
}

func Test_consoleSinker_Sink(t *testing.T) {
	bat := batch.New([]string{"a", "b", "c"})
	bat.Vecs[0] = testutil.MakeInt32Vector([]int32{1, 2, 3}, nil)
	bat.Vecs[1] = testutil.MakeInt32Vector([]int32{1, 2, 3}, nil)
	bat.SetRowCount(3)

	fromTs := types.BuildTS(1, 1)
	atomicBat := &AtomicBatch{
		Mp:      nil,
		Batches: []*batch.Batch{bat},
		Rows:    btree.NewBTreeGOptions(AtomicBatchRow.Less, btree.Options{Degree: 64}),
	}
	atomicBat.Rows.Set(AtomicBatchRow{Ts: fromTs, Pk: []byte{1}, Offset: 0, Src: bat})

	type fields struct {
		dbTblInfo        *DbTableInfo
		watermarkUpdater *WatermarkUpdater
	}
	type args struct {
		ctx  context.Context
		data *DecoderOutput
	}
	tests := []struct {
		name    string
		fields  fields
		args    args
		wantErr assert.ErrorAssertionFunc
	}{
		{
			args: args{
				ctx: context.Background(),
				data: &DecoderOutput{
					outputTyp:     OutputTypeSnapshot,
					checkpointBat: bat,
				},
			},
			wantErr: assert.NoError,
		},
		{
			args: args{
				ctx: context.Background(),
				data: &DecoderOutput{
					outputTyp:      OutputTypeTail,
					insertAtmBatch: atomicBat,
				},
			},
			wantErr: assert.NoError,
		},
	}
	for _, tt := range tests {
		t.Run(tt.name, func(t *testing.T) {
			s := &consoleSinker{
				dbTblInfo:        tt.fields.dbTblInfo,
				watermarkUpdater: tt.fields.watermarkUpdater,
			}
			tt.wantErr(t, s.Sink(tt.args.ctx, tt.args.data), fmt.Sprintf("Sink(%v, %v)", tt.args.ctx, tt.args.data))
		})
	}
}

func TestNewMysqlSink(t *testing.T) {
	type args struct {
		user          string
		password      string
		ip            string
		port          int
		retryTimes    int
		retryDuration time.Duration
	}
	tests := []struct {
		name    string
		args    args
		want    Sink
		wantErr assert.ErrorAssertionFunc
	}{
		{
			args: args{
				user:          "root",
				password:      "123456",
				ip:            "127.0.0.1",
				port:          3306,
				retryTimes:    3,
				retryDuration: 3 * time.Second,
			},
			want: &mysqlSink{
				user:          "root",
				password:      "123456",
				ip:            "127.0.0.1",
				port:          3306,
				retryTimes:    3,
				retryDuration: 3 * time.Second,
			},
			wantErr: assert.NoError,
		},
	}

	stub := gostub.Stub(&openDbConn, func(_, _, _ string, _ int) (_ *sql.DB, _ error) {
		return nil, nil
	})
	defer stub.Reset()

	for _, tt := range tests {
		t.Run(tt.name, func(t *testing.T) {
			got, err := NewMysqlSink(tt.args.user, tt.args.password, tt.args.ip, tt.args.port, tt.args.retryTimes, tt.args.retryDuration)
			if !tt.wantErr(t, err, fmt.Sprintf("NewMysqlSink(%v, %v, %v, %v, %v, %v)", tt.args.user, tt.args.password, tt.args.ip, tt.args.port, tt.args.retryTimes, tt.args.retryDuration)) {
				return
			}
			assert.Equalf(t, tt.want, got, "NewMysqlSink(%v, %v, %v, %v, %v, %v)", tt.args.user, tt.args.password, tt.args.ip, tt.args.port, tt.args.retryTimes, tt.args.retryDuration)
		})
	}
}

func Test_mysqlSink_Close(t *testing.T) {
	db, mock, err := sqlmock.New()
	assert.NoError(t, err)
	mock.ExpectClose()

	sink := &mysqlSink{
		user:          "root",
		password:      "123456",
		ip:            "127.0.0.1",
		port:          3306,
		retryTimes:    3,
		retryDuration: 3 * time.Second,
		conn:          db,
	}
	sink.Close()
	assert.Nil(t, sink.conn)
}

func Test_mysqlSink_Send(t *testing.T) {
	db, mock, err := sqlmock.New()
	assert.NoError(t, err)
	mock.ExpectExec("sql").WillReturnResult(sqlmock.NewResult(1, 1))

	sink := &mysqlSink{
		user:          "root",
		password:      "123456",
		ip:            "127.0.0.1",
		port:          3306,
		retryTimes:    DefaultRetryTimes,
		retryDuration: DefaultRetryDuration,
		conn:          db,
	}
	err = sink.Send(context.Background(), NewCdcActiveRoutine(), "sql")
	assert.NoError(t, err)
}

func TestNewMysqlSinker(t *testing.T) {
	db, mock, err := sqlmock.New()
	assert.NoError(t, err)
	mock.ExpectQuery("SELECT @@max_allowed_packet").WillReturnRows(sqlmock.NewRows([]string{""}).AddRow(DefaultMaxAllowedPacket))

	sink := &mysqlSink{
		user:          "root",
		password:      "123456",
		ip:            "127.0.0.1",
		port:          3306,
		retryTimes:    3,
		retryDuration: 3 * time.Second,
		conn:          db,
	}

	dbTblInfo := &DbTableInfo{
		SinkDbName:  "dbName",
		SinkTblName: "tblName",
	}

	tableDef := &plan.TableDef{
		Cols: []*plan.ColDef{
			{
				Name: "pk",
				Typ:  plan.Type{Id: int32(types.T_uint64)},
			},
		},
		Name2ColIndex: map[string]int32{"pk": 0},
		Pkey: &plan.PrimaryKeyDef{
			Names: []string{"pk"},
		},
	}
	NewMysqlSinker(sink, dbTblInfo, nil, tableDef, NewCdcActiveRoutine())
}

func Test_mysqlSinker_appendSqlBuf(t *testing.T) {
	tsInsertPrefix := "/* tsInsertPrefix */REPLACE INTO `db`.`table` VALUES "
	tsDeletePrefix := "/* tsDeletePrefix */DELETE FROM `db`.`table` WHERE a IN ("

	db, mock, err := sqlmock.New()
	assert.NoError(t, err)
	mock.ExpectExec(".*").WillReturnResult(sqlmock.NewResult(1, 1))
	mock.ExpectExec(".*").WillReturnResult(sqlmock.NewResult(1, 1))

	sink := &mysqlSink{
		user:          "root",
		password:      "123456",
		ip:            "127.0.0.1",
		port:          3306,
		retryTimes:    DefaultRetryTimes,
		retryDuration: DefaultRetryDuration,
		conn:          db,
	}

	s := &mysqlSinker{
		mysql:          sink,
		sqlBuf:         make([]byte, 0, len(tsDeletePrefix)+len("delete")+2),
		tsInsertPrefix: []byte(tsInsertPrefix),
		tsDeletePrefix: []byte(tsDeletePrefix),
		preRowType:     NoOp,
		ar:             NewCdcActiveRoutine(),
	}

	// test insert
	s.sqlBuf = append(s.sqlBuf[:0], s.tsInsertPrefix...)
	s.rowBuf = []byte("insert")
	// not exceed cap
	err = s.appendSqlBuf(context.Background(), InsertRow)
	assert.NoError(t, err)
	assert.Equal(t, []byte(tsInsertPrefix+"insert"), s.sqlBuf)
	// exceed cap
	err = s.appendSqlBuf(context.Background(), InsertRow)
	assert.NoError(t, err)
	assert.Equal(t, []byte(tsInsertPrefix+"insert"), s.sqlBuf)

	// test delete
	s.sqlBuf = append(s.sqlBuf[:0], s.tsDeletePrefix...)
	s.rowBuf = []byte("delete")
	// not exceed cap
	err = s.appendSqlBuf(context.Background(), DeleteRow)
	assert.NoError(t, err)
	assert.Equal(t, []byte(tsDeletePrefix+"delete"), s.sqlBuf)
	// exceed cap
	err = s.appendSqlBuf(context.Background(), DeleteRow)
	assert.NoError(t, err)
	assert.Equal(t, []byte(tsDeletePrefix+"delete"), s.sqlBuf)
}

func Test_mysqlSinker_getDeleteRowBuf(t *testing.T) {
	// single col pk
	s := &mysqlSinker{
		rowBuf:    make([]byte, 0, 1024),
		deleteRow: []any{uint64(1)},
		deleteTypes: []*types.Type{
			{Oid: types.T_uint64},
		},
	}
	err := s.getDeleteRowBuf(context.Background())
	assert.NoError(t, err)
	assert.Equal(t, []byte("(1)"), s.rowBuf)

	// multi cols pk
	s = &mysqlSinker{
		rowBuf:    make([]byte, 0, 1024),
		deleteRow: []any{[]byte{}},
		deleteTypes: []*types.Type{
			{Oid: types.T_uint64},
			{Oid: types.T_uint64},
		},
	}

	stub := gostub.Stub(&unpackWithSchema, func(_ []byte) (types.Tuple, []types.T, error) {
		return types.Tuple{uint64(1), uint64(2)}, nil, nil
	})
	defer stub.Reset()

	err = s.getDeleteRowBuf(context.Background())
	assert.NoError(t, err)
	assert.Equal(t, []byte("(1,2)"), s.rowBuf)
}

func Test_mysqlSinker_getInsertRowBuf(t *testing.T) {
	s := &mysqlSinker{
		rowBuf:    make([]byte, 0, 1024),
		insertRow: []any{uint64(1), []byte("a")},
		insertTypes: []*types.Type{
			{Oid: types.T_uint64},
			{Oid: types.T_varchar},
		},
	}
	err := s.getInsertRowBuf(context.Background())
	assert.NoError(t, err)
	assert.Equal(t, []byte("(1,'a')"), s.rowBuf)
}

func Test_mysqlSinker_Sink(t *testing.T) {
	t0 := types.BuildTS(0, 1)
	t1 := types.BuildTS(1, 1)
	t2 := types.BuildTS(2, 1)

	db, mock, err := sqlmock.New()
	assert.NoError(t, err)
	mock.ExpectQuery("SELECT @@max_allowed_packet").WillReturnRows(sqlmock.NewRows([]string{""}).AddRow(DefaultMaxAllowedPacket))
	mock.ExpectExec(".*").WillReturnResult(sqlmock.NewResult(1, 1))
	mock.ExpectExec(".*").WillReturnResult(sqlmock.NewResult(1, 1))
	mock.ExpectExec(".*").WillReturnResult(sqlmock.NewResult(1, 1))
	mock.ExpectExec(".*").WillReturnResult(sqlmock.NewResult(1, 1))
	mock.ExpectExec(".*").WillReturnResult(sqlmock.NewResult(1, 1))

	sink := &mysqlSink{
		user:          "root",
		password:      "123456",
		ip:            "127.0.0.1",
		port:          3306,
		retryTimes:    3,
		retryDuration: 3 * time.Second,
		conn:          db,
	}

	dbTblInfo := &DbTableInfo{
		SinkDbName:  "dbName",
		SinkTblName: "tblName",
	}

	watermarkUpdater := &WatermarkUpdater{
		watermarkMap: &sync.Map{},
	}
	watermarkUpdater.UpdateMem(1, t0)

	tableDef := &plan.TableDef{
		Cols: []*plan.ColDef{
			{
				Name: "pk",
				Typ:  plan.Type{Id: int32(types.T_uint64)},
			},
		},
		Name2ColIndex: map[string]int32{"pk": 0},
		Pkey: &plan.PrimaryKeyDef{
			Names: []string{"pk"},
		},
	}

	sinker := NewMysqlSinker(sink, dbTblInfo, watermarkUpdater, tableDef, NewCdcActiveRoutine())

	packerPool := fileservice.NewPool(
		128,
		func() *types.Packer {
			return types.NewPacker()
		},
		func(packer *types.Packer) {
			packer.Reset()
		},
		func(packer *types.Packer) {
			packer.Close()
		},
	)
	var packer *types.Packer
	put := packerPool.Get(&packer)
	defer put.Put()

	// first receive a ckp
	ckpBat := batch.New([]string{"a", "ts"})
	ckpBat.Vecs[0] = testutil.MakeUint64Vector([]uint64{1, 2, 3}, nil)
	ckpBat.Vecs[1] = testutil.MakeInt32Vector([]int32{1, 2, 3}, nil)
	ckpBat.SetRowCount(3)

	err = sinker.Sink(context.Background(), &DecoderOutput{
		outputTyp:     OutputTypeSnapshot,
		fromTs:        t0,
		toTs:          t1,
		checkpointBat: ckpBat,
	})
	assert.NoError(t, err)
	err = sinker.Sink(context.Background(), &DecoderOutput{
		noMoreData: true,
		fromTs:     t0,
		toTs:       t1,
	})
	assert.NoError(t, err)

	// receive a tail
<<<<<<< HEAD
	insertAtomicBat := NewAtomicBatch(testutil.TestUtilMp, t1, t2)
	insertBat := batch.New([]string{"a", "ts"})
=======
	insertAtomicBat := NewAtomicBatch(testutil.TestUtilMp)
	insertBat := batch.New(true, []string{"a", "ts"})
>>>>>>> 8efb0d6f
	insertBat.Vecs[0] = testutil.MakeUint64Vector([]uint64{1, 2, 3}, nil)
	insertBat.Vecs[1] = testutil.MakeTSVector([]types.TS{t1}, nil)
	insertBat.SetRowCount(3)
	insertAtomicBat.Append(packer, insertBat, 1, 0)

<<<<<<< HEAD
	deleteAtomicBat := NewAtomicBatch(testutil.TestUtilMp, t1, t2)
	deleteBat := batch.New([]string{"a", "ts"})
=======
	deleteAtomicBat := NewAtomicBatch(testutil.TestUtilMp)
	deleteBat := batch.New(true, []string{"a", "ts"})
>>>>>>> 8efb0d6f
	deleteBat.Vecs[0] = testutil.MakeUint64Vector([]uint64{4}, nil)
	deleteBat.Vecs[1] = testutil.MakeTSVector([]types.TS{t1}, nil)
	deleteBat.SetRowCount(1)
	deleteAtomicBat.Append(packer, deleteBat, 1, 0)

	err = sinker.Sink(context.Background(), &DecoderOutput{
		outputTyp:      OutputTypeTail,
		fromTs:         t1,
		toTs:           t2,
		insertAtmBatch: insertAtomicBat,
		deleteAtmBatch: deleteAtomicBat,
	})
	assert.NoError(t, err)

	err = sinker.Sink(context.Background(), &DecoderOutput{
		outputTyp:      OutputTypeTail,
		fromTs:         t1,
		toTs:           t2,
		insertAtmBatch: insertAtomicBat,
		deleteAtmBatch: NewAtomicBatch(testutil.TestUtilMp),
	})
	assert.NoError(t, err)

	err = sinker.Sink(context.Background(), &DecoderOutput{
		outputTyp:      OutputTypeTail,
		fromTs:         t1,
		toTs:           t2,
		insertAtmBatch: NewAtomicBatch(testutil.TestUtilMp),
		deleteAtmBatch: deleteAtomicBat,
	})
	assert.NoError(t, err)

	err = sinker.Sink(context.Background(), &DecoderOutput{
		noMoreData: true,
		fromTs:     t1,
		toTs:       t2,
	})
	assert.NoError(t, err)
}

func Test_mysqlSinker_sinkCkp(t *testing.T) {
	type fields struct {
		mysql            Sink
		dbTblInfo        *DbTableInfo
		watermarkUpdater *WatermarkUpdater
		maxAllowedPacket uint64
		sqlBuf           []byte
		rowBuf           []byte
		insertPrefix     []byte
		deletePrefix     []byte
		tsInsertPrefix   []byte
		tsDeletePrefix   []byte
		insertTypes      []*types.Type
		deleteTypes      []*types.Type
		insertRow        []any
		deleteRow        []any
		preRowType       RowType
	}
	type args struct {
		ctx context.Context
		bat *batch.Batch
	}
	tests := []struct {
		name    string
		fields  fields
		args    args
		wantErr assert.ErrorAssertionFunc
	}{
		// TODO: Add test cases.
	}
	for _, tt := range tests {
		t.Run(tt.name, func(t *testing.T) {
			s := &mysqlSinker{
				mysql:            tt.fields.mysql,
				dbTblInfo:        tt.fields.dbTblInfo,
				watermarkUpdater: tt.fields.watermarkUpdater,
				maxAllowedPacket: tt.fields.maxAllowedPacket,
				sqlBuf:           tt.fields.sqlBuf,
				rowBuf:           tt.fields.rowBuf,
				insertPrefix:     tt.fields.insertPrefix,
				deletePrefix:     tt.fields.deletePrefix,
				tsInsertPrefix:   tt.fields.tsInsertPrefix,
				tsDeletePrefix:   tt.fields.tsDeletePrefix,
				insertTypes:      tt.fields.insertTypes,
				deleteTypes:      tt.fields.deleteTypes,
				insertRow:        tt.fields.insertRow,
				deleteRow:        tt.fields.deleteRow,
				preRowType:       tt.fields.preRowType,
			}
			tt.wantErr(t, s.sinkSnapshot(tt.args.ctx, tt.args.bat), fmt.Sprintf("sinkSnapshot(%v, %v)", tt.args.ctx, tt.args.bat))
		})
	}
}

func Test_mysqlSinker_sinkDelete(t *testing.T) {
	type fields struct {
		mysql            Sink
		dbTblInfo        *DbTableInfo
		watermarkUpdater *WatermarkUpdater
		maxAllowedPacket uint64
		sqlBuf           []byte
		rowBuf           []byte
		insertPrefix     []byte
		deletePrefix     []byte
		tsInsertPrefix   []byte
		tsDeletePrefix   []byte
		insertTypes      []*types.Type
		deleteTypes      []*types.Type
		insertRow        []any
		deleteRow        []any
		preRowType       RowType
	}
	type args struct {
		ctx        context.Context
		insertIter *atomicBatchRowIter
	}
	tests := []struct {
		name    string
		fields  fields
		args    args
		wantErr assert.ErrorAssertionFunc
	}{
		// TODO: Add test cases.
	}
	for _, tt := range tests {
		t.Run(tt.name, func(t *testing.T) {
			s := &mysqlSinker{
				mysql:            tt.fields.mysql,
				dbTblInfo:        tt.fields.dbTblInfo,
				watermarkUpdater: tt.fields.watermarkUpdater,
				maxAllowedPacket: tt.fields.maxAllowedPacket,
				sqlBuf:           tt.fields.sqlBuf,
				rowBuf:           tt.fields.rowBuf,
				insertPrefix:     tt.fields.insertPrefix,
				deletePrefix:     tt.fields.deletePrefix,
				tsInsertPrefix:   tt.fields.tsInsertPrefix,
				tsDeletePrefix:   tt.fields.tsDeletePrefix,
				insertTypes:      tt.fields.insertTypes,
				deleteTypes:      tt.fields.deleteTypes,
				insertRow:        tt.fields.insertRow,
				deleteRow:        tt.fields.deleteRow,
				preRowType:       tt.fields.preRowType,
			}
			tt.wantErr(t, s.sinkDelete(tt.args.ctx, tt.args.insertIter), fmt.Sprintf("sinkDelete(%v, %v)", tt.args.ctx, tt.args.insertIter))
		})
	}
}

func Test_mysqlSinker_sinkInsert(t *testing.T) {
	type fields struct {
		mysql            Sink
		dbTblInfo        *DbTableInfo
		watermarkUpdater *WatermarkUpdater
		maxAllowedPacket uint64
		sqlBuf           []byte
		rowBuf           []byte
		insertPrefix     []byte
		deletePrefix     []byte
		tsInsertPrefix   []byte
		tsDeletePrefix   []byte
		insertTypes      []*types.Type
		deleteTypes      []*types.Type
		insertRow        []any
		deleteRow        []any
		preRowType       RowType
	}
	type args struct {
		ctx        context.Context
		insertIter *atomicBatchRowIter
	}
	tests := []struct {
		name    string
		fields  fields
		args    args
		wantErr assert.ErrorAssertionFunc
	}{
		// TODO: Add test cases.
	}
	for _, tt := range tests {
		t.Run(tt.name, func(t *testing.T) {
			s := &mysqlSinker{
				mysql:            tt.fields.mysql,
				dbTblInfo:        tt.fields.dbTblInfo,
				watermarkUpdater: tt.fields.watermarkUpdater,
				maxAllowedPacket: tt.fields.maxAllowedPacket,
				sqlBuf:           tt.fields.sqlBuf,
				rowBuf:           tt.fields.rowBuf,
				insertPrefix:     tt.fields.insertPrefix,
				deletePrefix:     tt.fields.deletePrefix,
				tsInsertPrefix:   tt.fields.tsInsertPrefix,
				tsDeletePrefix:   tt.fields.tsDeletePrefix,
				insertTypes:      tt.fields.insertTypes,
				deleteTypes:      tt.fields.deleteTypes,
				insertRow:        tt.fields.insertRow,
				deleteRow:        tt.fields.deleteRow,
				preRowType:       tt.fields.preRowType,
			}
			tt.wantErr(t, s.sinkInsert(tt.args.ctx, tt.args.insertIter), fmt.Sprintf("sinkInsert(%v, %v)", tt.args.ctx, tt.args.insertIter))
		})
	}
}

func Test_mysqlsink(t *testing.T) {
	wmark := NewWatermarkUpdater(0, "taskID-1", nil)
	sink := &mysqlSinker{
		watermarkUpdater: wmark,
		dbTblInfo: &DbTableInfo{
			SourceTblId: 0,
		},
	}
	tts := timestamp.Timestamp{
		PhysicalTime: 100,
		LogicalTime:  100,
	}
	sink.watermarkUpdater.watermarkMap.Store(uint64(0), types.TimestampToTS(tts))
	err := sink.Sink(context.Background(), &DecoderOutput{})
	assert.NoError(t, err)
}

<<<<<<< HEAD
func Test_mysqlSinker_sinkRemain(t *testing.T) {
	type fields struct {
		mysql            Sink
		dbTblInfo        *DbTableInfo
		watermarkUpdater *WatermarkUpdater
		maxAllowedPacket uint64
		sqlBuf           []byte
		rowBuf           []byte
		insertPrefix     []byte
		deletePrefix     []byte
		tsInsertPrefix   []byte
		tsDeletePrefix   []byte
		insertIters      []RowIterator
		deleteIters      []RowIterator
		insertTypes      []*types.Type
		deleteTypes      []*types.Type
		insertRow        []any
		deleteRow        []any
		preRowType       RowType
	}
	type args struct {
		ctx context.Context
	}

	bat := batch.New([]string{"a", "b", "c"})
	bat.Vecs[0] = testutil.MakeInt32Vector([]int32{1, 2, 3}, nil)
	bat.Vecs[1] = testutil.MakeInt32Vector([]int32{1, 2, 3}, nil)
	bat.SetRowCount(3)

	fromTs := types.BuildTS(1, 1)
	toTs := types.BuildTS(2, 1)
	atomicBat := &AtomicBatch{
		Mp:      testutil.TestUtilMp,
		From:    fromTs,
		To:      toTs,
		Batches: []*batch.Batch{bat},
		Rows:    btree.NewBTreeGOptions(AtomicBatchRow.Less, btree.Options{Degree: 64}),
	}
	atomicBat.Rows.Set(AtomicBatchRow{Ts: fromTs, Pk: []byte{1}, Offset: 0, Src: bat})

	f := func(ctx context.Context, sk *mysqlSinker, insertIter *atomicBatchRowIter) (err error) {
		return nil
	}

	stub := gostub.Stub(&sinkInsert, f)
	defer stub.Reset()

	tests := []struct {
		name    string
		fields  fields
		args    args
		wantErr assert.ErrorAssertionFunc
	}{
		{
			name: "t1",
			fields: fields{
				insertIters: []RowIterator{
					atomicBat.GetRowIterator(),
				},
			},
			args: args{},
		},
	}
	for _, tt := range tests {
		t.Run(tt.name, func(t *testing.T) {
			s := &mysqlSinker{
				mysql:            tt.fields.mysql,
				dbTblInfo:        tt.fields.dbTblInfo,
				watermarkUpdater: tt.fields.watermarkUpdater,
				maxAllowedPacket: tt.fields.maxAllowedPacket,
				sqlBuf:           tt.fields.sqlBuf,
				rowBuf:           tt.fields.rowBuf,
				insertPrefix:     tt.fields.insertPrefix,
				deletePrefix:     tt.fields.deletePrefix,
				tsInsertPrefix:   tt.fields.tsInsertPrefix,
				tsDeletePrefix:   tt.fields.tsDeletePrefix,
				insertIters:      tt.fields.insertIters,
				deleteIters:      tt.fields.deleteIters,
				insertTypes:      tt.fields.insertTypes,
				deleteTypes:      tt.fields.deleteTypes,
				insertRow:        tt.fields.insertRow,
				deleteRow:        tt.fields.deleteRow,
				preRowType:       tt.fields.preRowType,
			}
			err := s.sinkRemain(tt.args.ctx)
			assert.NoError(t, err, fmt.Sprintf("sinkRemain(%v)", tt.args.ctx))
		})
	}
}

=======
>>>>>>> 8efb0d6f
func Test_mysqlSinker_sinkTail(t *testing.T) {
	type fields struct {
		mysql            Sink
		dbTblInfo        *DbTableInfo
		watermarkUpdater *WatermarkUpdater
		maxAllowedPacket uint64
		sqlBuf           []byte
		rowBuf           []byte
		insertPrefix     []byte
		deletePrefix     []byte
		tsInsertPrefix   []byte
		tsDeletePrefix   []byte
		insertTypes      []*types.Type
		deleteTypes      []*types.Type
		insertRow        []any
		deleteRow        []any
		preRowType       RowType
	}
	type args struct {
		ctx         context.Context
		insertBatch *AtomicBatch
		deleteBatch *AtomicBatch
	}
	tests := []struct {
		name    string
		fields  fields
		args    args
		wantErr assert.ErrorAssertionFunc
	}{}
	for _, tt := range tests {
		t.Run(tt.name, func(t *testing.T) {
			s := &mysqlSinker{
				mysql:            tt.fields.mysql,
				dbTblInfo:        tt.fields.dbTblInfo,
				watermarkUpdater: tt.fields.watermarkUpdater,
				maxAllowedPacket: tt.fields.maxAllowedPacket,
				sqlBuf:           tt.fields.sqlBuf,
				rowBuf:           tt.fields.rowBuf,
				insertPrefix:     tt.fields.insertPrefix,
				deletePrefix:     tt.fields.deletePrefix,
				tsInsertPrefix:   tt.fields.tsInsertPrefix,
				tsDeletePrefix:   tt.fields.tsDeletePrefix,
				insertTypes:      tt.fields.insertTypes,
				deleteTypes:      tt.fields.deleteTypes,
				insertRow:        tt.fields.insertRow,
				deleteRow:        tt.fields.deleteRow,
				preRowType:       tt.fields.preRowType,
			}
			tt.wantErr(t, s.sinkTail(tt.args.ctx, tt.args.insertBatch, tt.args.deleteBatch), fmt.Sprintf("sinkTail(%v, %v, %v)", tt.args.ctx, tt.args.insertBatch, tt.args.deleteBatch))
		})
	}
}<|MERGE_RESOLUTION|>--- conflicted
+++ resolved
@@ -503,25 +503,15 @@
 	assert.NoError(t, err)
 
 	// receive a tail
-<<<<<<< HEAD
-	insertAtomicBat := NewAtomicBatch(testutil.TestUtilMp, t1, t2)
+	insertAtomicBat := NewAtomicBatch(testutil.TestUtilMp)
 	insertBat := batch.New([]string{"a", "ts"})
-=======
-	insertAtomicBat := NewAtomicBatch(testutil.TestUtilMp)
-	insertBat := batch.New(true, []string{"a", "ts"})
->>>>>>> 8efb0d6f
 	insertBat.Vecs[0] = testutil.MakeUint64Vector([]uint64{1, 2, 3}, nil)
 	insertBat.Vecs[1] = testutil.MakeTSVector([]types.TS{t1}, nil)
 	insertBat.SetRowCount(3)
 	insertAtomicBat.Append(packer, insertBat, 1, 0)
 
-<<<<<<< HEAD
-	deleteAtomicBat := NewAtomicBatch(testutil.TestUtilMp, t1, t2)
+	deleteAtomicBat := NewAtomicBatch(testutil.TestUtilMp)
 	deleteBat := batch.New([]string{"a", "ts"})
-=======
-	deleteAtomicBat := NewAtomicBatch(testutil.TestUtilMp)
-	deleteBat := batch.New(true, []string{"a", "ts"})
->>>>>>> 8efb0d6f
 	deleteBat.Vecs[0] = testutil.MakeUint64Vector([]uint64{4}, nil)
 	deleteBat.Vecs[1] = testutil.MakeTSVector([]types.TS{t1}, nil)
 	deleteBat.SetRowCount(1)
@@ -741,99 +731,6 @@
 	assert.NoError(t, err)
 }
 
-<<<<<<< HEAD
-func Test_mysqlSinker_sinkRemain(t *testing.T) {
-	type fields struct {
-		mysql            Sink
-		dbTblInfo        *DbTableInfo
-		watermarkUpdater *WatermarkUpdater
-		maxAllowedPacket uint64
-		sqlBuf           []byte
-		rowBuf           []byte
-		insertPrefix     []byte
-		deletePrefix     []byte
-		tsInsertPrefix   []byte
-		tsDeletePrefix   []byte
-		insertIters      []RowIterator
-		deleteIters      []RowIterator
-		insertTypes      []*types.Type
-		deleteTypes      []*types.Type
-		insertRow        []any
-		deleteRow        []any
-		preRowType       RowType
-	}
-	type args struct {
-		ctx context.Context
-	}
-
-	bat := batch.New([]string{"a", "b", "c"})
-	bat.Vecs[0] = testutil.MakeInt32Vector([]int32{1, 2, 3}, nil)
-	bat.Vecs[1] = testutil.MakeInt32Vector([]int32{1, 2, 3}, nil)
-	bat.SetRowCount(3)
-
-	fromTs := types.BuildTS(1, 1)
-	toTs := types.BuildTS(2, 1)
-	atomicBat := &AtomicBatch{
-		Mp:      testutil.TestUtilMp,
-		From:    fromTs,
-		To:      toTs,
-		Batches: []*batch.Batch{bat},
-		Rows:    btree.NewBTreeGOptions(AtomicBatchRow.Less, btree.Options{Degree: 64}),
-	}
-	atomicBat.Rows.Set(AtomicBatchRow{Ts: fromTs, Pk: []byte{1}, Offset: 0, Src: bat})
-
-	f := func(ctx context.Context, sk *mysqlSinker, insertIter *atomicBatchRowIter) (err error) {
-		return nil
-	}
-
-	stub := gostub.Stub(&sinkInsert, f)
-	defer stub.Reset()
-
-	tests := []struct {
-		name    string
-		fields  fields
-		args    args
-		wantErr assert.ErrorAssertionFunc
-	}{
-		{
-			name: "t1",
-			fields: fields{
-				insertIters: []RowIterator{
-					atomicBat.GetRowIterator(),
-				},
-			},
-			args: args{},
-		},
-	}
-	for _, tt := range tests {
-		t.Run(tt.name, func(t *testing.T) {
-			s := &mysqlSinker{
-				mysql:            tt.fields.mysql,
-				dbTblInfo:        tt.fields.dbTblInfo,
-				watermarkUpdater: tt.fields.watermarkUpdater,
-				maxAllowedPacket: tt.fields.maxAllowedPacket,
-				sqlBuf:           tt.fields.sqlBuf,
-				rowBuf:           tt.fields.rowBuf,
-				insertPrefix:     tt.fields.insertPrefix,
-				deletePrefix:     tt.fields.deletePrefix,
-				tsInsertPrefix:   tt.fields.tsInsertPrefix,
-				tsDeletePrefix:   tt.fields.tsDeletePrefix,
-				insertIters:      tt.fields.insertIters,
-				deleteIters:      tt.fields.deleteIters,
-				insertTypes:      tt.fields.insertTypes,
-				deleteTypes:      tt.fields.deleteTypes,
-				insertRow:        tt.fields.insertRow,
-				deleteRow:        tt.fields.deleteRow,
-				preRowType:       tt.fields.preRowType,
-			}
-			err := s.sinkRemain(tt.args.ctx)
-			assert.NoError(t, err, fmt.Sprintf("sinkRemain(%v)", tt.args.ctx))
-		})
-	}
-}
-
-=======
->>>>>>> 8efb0d6f
 func Test_mysqlSinker_sinkTail(t *testing.T) {
 	type fields struct {
 		mysql            Sink
