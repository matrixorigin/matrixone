// Copyright 2022 Matrix Origin
//
// Licensed under the Apache License, Version 2.0 (the "License");
// you may not use this file except in compliance with the License.
// You may obtain a copy of the License at
//
// http://www.apache.org/licenses/LICENSE-2.0
//
// Unless required by applicable law or agreed to in writing, software
// distributed under the License is distributed on an "AS IS" BASIS,
// WITHOUT WARRANTIES OR CONDITIONS OF ANY KIND, either express or implied.
// See the License for the specific language governing permissions and
// limitations under the License.

package div

/*
#include "mo.h"

#cgo CFLAGS: -I../../../cgo
#cgo LDFLAGS: -L../../../cgo -lmo -lm
*/
import "C"
import (
	"github.com/matrixorigin/matrixone/pkg/container/types"
	"github.com/matrixorigin/matrixone/pkg/container/vector"
)

const (
	RC_DIVISION_BY_ZERO = 20200
	RC_OUT_OF_RANGE     = 20201
)

<<<<<<< HEAD
func Decimal64VecDiv(xs, ys, rs *vector.Vector) (err error) {
	xt := vector.MustTCols[types.Decimal64](xs)
	yt := vector.MustTCols[types.Decimal64](ys)
	rt := vector.MustTCols[types.Decimal128](rs)
	n := len(rt)
	if xs.IsScalar() {
		x := types.Decimal128{B0_63: uint64(xt[0]), B64_127: 0}
		if xt[0]>>63 != 0 {
			x.B64_127 = ^x.B64_127
		}
		for i := 0; i < n; i++ {
			y := types.Decimal128{B0_63: uint64(yt[i]), B64_127: 0}
			if yt[i]>>63 != 0 {
				y.B64_127 = ^y.B64_127
			}
			rt[i], rs.Typ.Scale, err = x.Div(y, xs.Typ.Scale, ys.Typ.Scale)
			if err != nil {
				return
			}
		}
		return
	}
	if ys.IsScalar() {
		y := types.Decimal128{B0_63: uint64(yt[0]), B64_127: 0}
		if yt[0]>>63 != 0 {
			y.B64_127 = ^y.B64_127
		}
		for i := 0; i < n; i++ {
			x := types.Decimal128{B0_63: uint64(xt[i]), B64_127: 0}
			if xt[i]>>63 != 0 {
				x.B64_127 = ^x.B64_127
			}
			rt[i], rs.Typ.Scale, err = x.Div(y, xs.Typ.Scale, ys.Typ.Scale)
			if err != nil {
				return
			}
		}
		return
	}
	for i := 0; i < n; i++ {
		x := types.Decimal128{B0_63: uint64(xt[i]), B64_127: 0}
		if xt[i]>>63 != 0 {
			x.B64_127 = ^x.B64_127
		}
		y := types.Decimal128{B0_63: uint64(yt[i]), B64_127: 0}
		if yt[i]>>63 != 0 {
			y.B64_127 = ^y.B64_127
		}
		rt[i], rs.Typ.Scale, err = x.Div(y, xs.Typ.Scale, ys.Typ.Scale)
		if err != nil {
			return
=======
func dec64PtrToC(p *types.Decimal64) *C.int64_t {
	return (*C.int64_t)(unsafe.Pointer(p))
}

func dec128PtrToC(p *types.Decimal128) *C.int64_t {
	return (*C.int64_t)(unsafe.Pointer(p))
}

func Decimal64VecDiv(xs, ys, rs *vector.Vector) error {
	xt := vector.MustFixedCol[types.Decimal64](xs)
	yt := vector.MustFixedCol[types.Decimal64](ys)
	rt := vector.MustFixedCol[types.Decimal128](rs)
	flag := 0
	if xs.IsConst() {
		flag |= LEFT_IS_SCALAR
	}
	if ys.IsConst() {
		flag |= RIGHT_IS_SCALAR
	}

	rc := C.Decimal64_VecDiv(dec128PtrToC(&rt[0]), dec64PtrToC(&xt[0]), dec64PtrToC(&yt[0]),
		C.uint64_t(len(rt)), (*C.uint64_t)(nulls.Ptr(rs.GetNulls())), C.int32_t(flag))
	if rc != 0 {
		if rc == RC_DIVISION_BY_ZERO {
			return moerr.NewDivByZeroNoCtx()
		} else if rc == RC_OUT_OF_RANGE {
			return moerr.NewOutOfRangeNoCtx("decimal64", "decimal div")
		} else {
			return moerr.NewInternalErrorNoCtx("decimal64 div internal error")
>>>>>>> 52eaeca1
		}
	}
	return
}

<<<<<<< HEAD
func Decimal128VecDiv(xs, ys, rs *vector.Vector) (err error) {
	xt := vector.MustTCols[types.Decimal128](xs)
	yt := vector.MustTCols[types.Decimal128](ys)
	rt := vector.MustTCols[types.Decimal128](rs)
	n := len(rt)
	if xs.IsScalar() {
		for i := 0; i < n; i++ {
			rt[i], rs.Typ.Scale, err = xt[0].Div(yt[i], xs.Typ.Scale, ys.Typ.Scale)
			if err != nil {
				return
			}
		}
		return
	}
	if ys.IsScalar() {
		for i := 0; i < n; i++ {
			rt[i], rs.Typ.Scale, err = xt[i].Div(yt[0], xs.Typ.Scale, ys.Typ.Scale)
			if err != nil {
				return
			}
		}
		return
	}
	for i := 0; i < n; i++ {
		rt[i], rs.Typ.Scale, err = xt[i].Div(yt[i], xs.Typ.Scale, ys.Typ.Scale)
		if err != nil {
			return
=======
func Decimal128VecDiv(xs, ys, rs *vector.Vector) error {
	xt := vector.MustFixedCol[types.Decimal128](xs)
	yt := vector.MustFixedCol[types.Decimal128](ys)
	rt := vector.MustFixedCol[types.Decimal128](rs)
	flag := 0
	if xs.IsConst() {
		flag |= LEFT_IS_SCALAR
	}
	if ys.IsConst() {
		flag |= RIGHT_IS_SCALAR
	}

	rc := C.Decimal128_VecDiv(dec128PtrToC(&rt[0]), dec128PtrToC(&xt[0]), dec128PtrToC(&yt[0]),
		C.uint64_t(len(rt)), (*C.uint64_t)(nulls.Ptr(rs.GetNulls())), C.int32_t(flag))
	if rc != 0 {
		if rc == RC_DIVISION_BY_ZERO {
			return moerr.NewDivByZeroNoCtx()
		} else if rc == RC_OUT_OF_RANGE {
			return moerr.NewOutOfRangeNoCtx("decimal128", "decimal div")
		} else {
			return moerr.NewInternalErrorNoCtx("decimal128 div internal error")
>>>>>>> 52eaeca1
		}
	}
	return
}<|MERGE_RESOLUTION|>--- conflicted
+++ resolved
@@ -20,7 +20,6 @@
 #cgo CFLAGS: -I../../../cgo
 #cgo LDFLAGS: -L../../../cgo -lmo -lm
 */
-import "C"
 import (
 	"github.com/matrixorigin/matrixone/pkg/container/types"
 	"github.com/matrixorigin/matrixone/pkg/container/vector"
@@ -31,13 +30,12 @@
 	RC_OUT_OF_RANGE     = 20201
 )
 
-<<<<<<< HEAD
 func Decimal64VecDiv(xs, ys, rs *vector.Vector) (err error) {
-	xt := vector.MustTCols[types.Decimal64](xs)
-	yt := vector.MustTCols[types.Decimal64](ys)
-	rt := vector.MustTCols[types.Decimal128](rs)
+	xt := vector.MustFixedCol[types.Decimal64](xs)
+	yt := vector.MustFixedCol[types.Decimal64](ys)
+	rt := vector.MustFixedCol[types.Decimal128](rs)
 	n := len(rt)
-	if xs.IsScalar() {
+	if xs.IsConst() {
 		x := types.Decimal128{B0_63: uint64(xt[0]), B64_127: 0}
 		if xt[0]>>63 != 0 {
 			x.B64_127 = ^x.B64_127
@@ -47,14 +45,14 @@
 			if yt[i]>>63 != 0 {
 				y.B64_127 = ^y.B64_127
 			}
-			rt[i], rs.Typ.Scale, err = x.Div(y, xs.Typ.Scale, ys.Typ.Scale)
+			rt[i], rs.GetType().Scale, err = x.Div(y, xs.GetType().Scale, ys.GetType().Scale)
 			if err != nil {
 				return
 			}
 		}
 		return
 	}
-	if ys.IsScalar() {
+	if ys.IsConst() {
 		y := types.Decimal128{B0_63: uint64(yt[0]), B64_127: 0}
 		if yt[0]>>63 != 0 {
 			y.B64_127 = ^y.B64_127
@@ -64,7 +62,7 @@
 			if xt[i]>>63 != 0 {
 				x.B64_127 = ^x.B64_127
 			}
-			rt[i], rs.Typ.Scale, err = x.Div(y, xs.Typ.Scale, ys.Typ.Scale)
+			rt[i], rs.GetType().Scale, err = x.Div(y, xs.GetType().Scale, ys.GetType().Scale)
 			if err != nil {
 				return
 			}
@@ -80,63 +78,31 @@
 		if yt[i]>>63 != 0 {
 			y.B64_127 = ^y.B64_127
 		}
-		rt[i], rs.Typ.Scale, err = x.Div(y, xs.Typ.Scale, ys.Typ.Scale)
+		rt[i], rs.GetType().Scale, err = x.Div(y, xs.GetType().Scale, ys.GetType().Scale)
 		if err != nil {
 			return
-=======
-func dec64PtrToC(p *types.Decimal64) *C.int64_t {
-	return (*C.int64_t)(unsafe.Pointer(p))
-}
-
-func dec128PtrToC(p *types.Decimal128) *C.int64_t {
-	return (*C.int64_t)(unsafe.Pointer(p))
-}
-
-func Decimal64VecDiv(xs, ys, rs *vector.Vector) error {
-	xt := vector.MustFixedCol[types.Decimal64](xs)
-	yt := vector.MustFixedCol[types.Decimal64](ys)
-	rt := vector.MustFixedCol[types.Decimal128](rs)
-	flag := 0
-	if xs.IsConst() {
-		flag |= LEFT_IS_SCALAR
-	}
-	if ys.IsConst() {
-		flag |= RIGHT_IS_SCALAR
-	}
-
-	rc := C.Decimal64_VecDiv(dec128PtrToC(&rt[0]), dec64PtrToC(&xt[0]), dec64PtrToC(&yt[0]),
-		C.uint64_t(len(rt)), (*C.uint64_t)(nulls.Ptr(rs.GetNulls())), C.int32_t(flag))
-	if rc != 0 {
-		if rc == RC_DIVISION_BY_ZERO {
-			return moerr.NewDivByZeroNoCtx()
-		} else if rc == RC_OUT_OF_RANGE {
-			return moerr.NewOutOfRangeNoCtx("decimal64", "decimal div")
-		} else {
-			return moerr.NewInternalErrorNoCtx("decimal64 div internal error")
->>>>>>> 52eaeca1
 		}
 	}
 	return
 }
 
-<<<<<<< HEAD
 func Decimal128VecDiv(xs, ys, rs *vector.Vector) (err error) {
-	xt := vector.MustTCols[types.Decimal128](xs)
-	yt := vector.MustTCols[types.Decimal128](ys)
-	rt := vector.MustTCols[types.Decimal128](rs)
+	xt := vector.MustFixedCol[types.Decimal128](xs)
+	yt := vector.MustFixedCol[types.Decimal128](ys)
+	rt := vector.MustFixedCol[types.Decimal128](rs)
 	n := len(rt)
-	if xs.IsScalar() {
+	if xs.IsConst() {
 		for i := 0; i < n; i++ {
-			rt[i], rs.Typ.Scale, err = xt[0].Div(yt[i], xs.Typ.Scale, ys.Typ.Scale)
+			rt[i], rs.GetType().Scale, err = xt[0].Div(yt[i], xs.GetType().Scale, ys.GetType().Scale)
 			if err != nil {
 				return
 			}
 		}
 		return
 	}
-	if ys.IsScalar() {
+	if ys.IsConst() {
 		for i := 0; i < n; i++ {
-			rt[i], rs.Typ.Scale, err = xt[i].Div(yt[0], xs.Typ.Scale, ys.Typ.Scale)
+			rt[i], rs.GetType().Scale, err = xt[i].Div(yt[0], xs.GetType().Scale, ys.GetType().Scale)
 			if err != nil {
 				return
 			}
@@ -144,32 +110,9 @@
 		return
 	}
 	for i := 0; i < n; i++ {
-		rt[i], rs.Typ.Scale, err = xt[i].Div(yt[i], xs.Typ.Scale, ys.Typ.Scale)
+		rt[i], rs.GetType().Scale, err = xt[i].Div(yt[i], xs.GetType().Scale, ys.GetType().Scale)
 		if err != nil {
 			return
-=======
-func Decimal128VecDiv(xs, ys, rs *vector.Vector) error {
-	xt := vector.MustFixedCol[types.Decimal128](xs)
-	yt := vector.MustFixedCol[types.Decimal128](ys)
-	rt := vector.MustFixedCol[types.Decimal128](rs)
-	flag := 0
-	if xs.IsConst() {
-		flag |= LEFT_IS_SCALAR
-	}
-	if ys.IsConst() {
-		flag |= RIGHT_IS_SCALAR
-	}
-
-	rc := C.Decimal128_VecDiv(dec128PtrToC(&rt[0]), dec128PtrToC(&xt[0]), dec128PtrToC(&yt[0]),
-		C.uint64_t(len(rt)), (*C.uint64_t)(nulls.Ptr(rs.GetNulls())), C.int32_t(flag))
-	if rc != 0 {
-		if rc == RC_DIVISION_BY_ZERO {
-			return moerr.NewDivByZeroNoCtx()
-		} else if rc == RC_OUT_OF_RANGE {
-			return moerr.NewOutOfRangeNoCtx("decimal128", "decimal div")
-		} else {
-			return moerr.NewInternalErrorNoCtx("decimal128 div internal error")
->>>>>>> 52eaeca1
 		}
 	}
 	return
