// Copyright 2021 Matrix Origin
//
// Licensed under the Apache License, Version 2.0 (the "License");
// you may not use this file except in compliance with the License.
// You may obtain a copy of the License at
//
//      http://www.apache.org/licenses/LICENSE-2.0
//
// Unless required by applicable law or agreed to in writing, software
// distributed under the License is distributed on an "AS IS" BASIS,
// WITHOUT WARRANTIES OR CONDITIONS OF ANY KIND, either express or implied.
// See the License for the specific language governing permissions and
// limitations under the License.

package shuffle

import (
	"github.com/matrixorigin/matrixone/pkg/container/types"
)

var (
	BoolShuffle  = FixedLengthShuffle[bool]
	Int8Shuffle  = FixedLengthShuffle[int8]
	Int16Shuffle = FixedLengthShuffle[int16]
	Int32Shuffle = FixedLengthShuffle[int32]
	Int64Shuffle = FixedLengthShuffle[int64]

	Uint8Shuffle  = FixedLengthShuffle[uint8]
	Uint16Shuffle = FixedLengthShuffle[uint16]
	Uint32Shuffle = FixedLengthShuffle[uint32]
	Uint64Shuffle = FixedLengthShuffle[uint64]

	Float32Shuffle = FixedLengthShuffle[float32]
	Float64Shuffle = FixedLengthShuffle[float64]

	Decimal64Shuffle  = FixedLengthShuffle[types.Decimal64]
	Decimal128Shuffle = FixedLengthShuffle[types.Decimal128]

	DateShuffle      = FixedLengthShuffle[types.Date]
	DatetimeShuffle  = FixedLengthShuffle[types.Datetime]
	TimestampShuffle = FixedLengthShuffle[types.Timestamp]

<<<<<<< HEAD
	UuidShuffle = fixedLengthShuffle[types.Uuid]

	TupleShuffle = tupleShuffle
=======
	VarlenaShuffle = FixedLengthShuffle[types.Varlena]
>>>>>>> b2d2abe8

	TupleShuffle = tupleShuffle
)

<<<<<<< HEAD
type fixedLength interface {
	constraints.Integer | constraints.Float | types.Decimal64 | types.Decimal128 | types.Uuid | bool
}

func fixedLengthShuffle[T fixedLength](vs, ws []T, sels []int64) []T {
=======
func FixedLengthShuffle[T types.FixedSizeT](vs, ws []T, sels []int64) []T {
>>>>>>> b2d2abe8
	for i, sel := range sels {
		ws[i] = vs[sel]
	}
	copy(vs, ws)
	return vs[:len(sels)]
}

func tupleShuffle(vs, ws [][]interface{}, sels []int64) [][]interface{} {
	for i, sel := range sels {
		ws[i] = vs[sel]
	}
	return ws[:len(sels)]
}<|MERGE_RESOLUTION|>--- conflicted
+++ resolved
@@ -40,26 +40,14 @@
 	DatetimeShuffle  = FixedLengthShuffle[types.Datetime]
 	TimestampShuffle = FixedLengthShuffle[types.Timestamp]
 
-<<<<<<< HEAD
-	UuidShuffle = fixedLengthShuffle[types.Uuid]
+	UuidShuffle = FixedLengthShuffle[types.Uuid]
 
-	TupleShuffle = tupleShuffle
-=======
 	VarlenaShuffle = FixedLengthShuffle[types.Varlena]
->>>>>>> b2d2abe8
 
 	TupleShuffle = tupleShuffle
 )
 
-<<<<<<< HEAD
-type fixedLength interface {
-	constraints.Integer | constraints.Float | types.Decimal64 | types.Decimal128 | types.Uuid | bool
-}
-
-func fixedLengthShuffle[T fixedLength](vs, ws []T, sels []int64) []T {
-=======
 func FixedLengthShuffle[T types.FixedSizeT](vs, ws []T, sels []int64) []T {
->>>>>>> b2d2abe8
 	for i, sel := range sels {
 		ws[i] = vs[sel]
 	}
