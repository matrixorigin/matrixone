// Copyright 2021 Matrix Origin
//
// Licensed under the Apache License, Version 2.0 (the "License");
// you may not use this file except in compliance with the License.
// You may obtain a copy of the License at
//
//      http://www.apache.org/licenses/LICENSE-2.0
//
// Unless required by applicable law or agreed to in writing, software
// distributed under the License is distributed on an "AS IS" BASIS,
// WITHOUT WARRANTIES OR CONDITIONS OF ANY KIND, either express or implied.
// See the License for the specific language governing permissions and
// limitations under the License.

package sub

/*
#include "mo.h"

#cgo CFLAGS: -I../../../cgo
#cgo LDFLAGS: -L../../../cgo -lmo -lm
*/
import "C"

import (
	"github.com/matrixorigin/matrixone/pkg/container/vector"

	"github.com/matrixorigin/matrixone/pkg/container/types"
)

<<<<<<< HEAD
func Decimal64VecSub(xs, ys, rs *vector.Vector) (err error) {
	xt := vector.MustTCols[types.Decimal64](xs)
	yt := vector.MustTCols[types.Decimal64](ys)
	rt := vector.MustTCols[types.Decimal64](rs)
	if xs.Typ.Scale > ys.Typ.Scale {
		rs.Typ.Scale = xs.Typ.Scale
	} else {
		rs.Typ.Scale = ys.Typ.Scale
	}
	n := len(rt)
	if xs.IsScalar() {
		for i := 0; i < n; i++ {
			rt[i], _, err = xt[0].Sub(yt[i], xs.Typ.Scale, ys.Typ.Scale)
			if err != nil {
				return
			}
		}
		return
	}
	if ys.IsScalar() {
		for i := 0; i < n; i++ {
			rt[i], _, err = xt[i].Sub(yt[0], xs.Typ.Scale, ys.Typ.Scale)
			if err != nil {
				return
			}
		}
		return
	}
	for i := 0; i < n; i++ {
		rt[i], _, err = xt[i].Sub(yt[i], xs.Typ.Scale, ys.Typ.Scale)
		if err != nil {
			return
		}
=======
func dec64PtrToC(p *types.Decimal64) *C.int64_t {
	return (*C.int64_t)(unsafe.Pointer(p))
}
func dec128PtrToC(p *types.Decimal128) *C.int64_t {
	return (*C.int64_t)(unsafe.Pointer(p))
}

func Decimal64VecSub(xs, ys, rs *vector.Vector) error {
	xt := vector.MustFixedCol[types.Decimal64](xs)
	yt := vector.MustFixedCol[types.Decimal64](ys)
	rt := vector.MustFixedCol[types.Decimal64](rs)

	flag := 0
	if xs.IsConst() {
		flag |= LEFT_IS_SCALAR
	}
	if ys.IsConst() {
		flag |= RIGHT_IS_SCALAR
	}

	rc := C.Decimal64_VecSub(dec64PtrToC(&rt[0]), dec64PtrToC(&xt[0]), dec64PtrToC(&yt[0]),
		C.uint64_t(len(rt)), (*C.uint64_t)(nulls.Ptr(rs.GetNulls())), C.int32_t(flag))
	if rc != 0 {
		return moerr.NewOutOfRangeNoCtx("decimal64", "decimal SUB")
>>>>>>> 52eaeca1
	}
	return
}

<<<<<<< HEAD
func Decimal128VecSub(xs, ys, rs *vector.Vector) (err error) {
	xt := vector.MustTCols[types.Decimal128](xs)
	yt := vector.MustTCols[types.Decimal128](ys)
	rt := vector.MustTCols[types.Decimal128](rs)
	if xs.Typ.Scale > ys.Typ.Scale {
		rs.Typ.Scale = xs.Typ.Scale
	} else {
		rs.Typ.Scale = ys.Typ.Scale
	}
	n := len(rt)
	if xs.IsScalar() {
		for i := 0; i < n; i++ {
			rt[i], _, err = xt[0].Sub(yt[i], xs.Typ.Scale, ys.Typ.Scale)
			if err != nil {
				return
			}
		}
		return
	}
	if ys.IsScalar() {
		for i := 0; i < n; i++ {
			rt[i], _, err = xt[i].Sub(yt[0], xs.Typ.Scale, ys.Typ.Scale)
			if err != nil {
				return
			}
		}
		return
	}
	for i := 0; i < n; i++ {
		rt[i], _, err = xt[i].Sub(yt[i], xs.Typ.Scale, ys.Typ.Scale)
		if err != nil {
			return
		}
=======
func Decimal128VecSub(xs, ys, rs *vector.Vector) error {
	xt := vector.MustFixedCol[types.Decimal128](xs)
	yt := vector.MustFixedCol[types.Decimal128](ys)
	rt := vector.MustFixedCol[types.Decimal128](rs)

	flag := 0
	if xs.IsConst() {
		flag |= LEFT_IS_SCALAR
	}
	if ys.IsConst() {
		flag |= RIGHT_IS_SCALAR
	}
	rc := C.Decimal128_VecSub(dec128PtrToC(&rt[0]), dec128PtrToC(&xt[0]), dec128PtrToC(&yt[0]),
		C.uint64_t(len(rt)), (*C.uint64_t)(nulls.Ptr(rs.GetNulls())), C.int32_t(flag))
	if rc != 0 {
		return moerr.NewOutOfRangeNoCtx("decimal128", "decimal SUB")
>>>>>>> 52eaeca1
	}
	return
}

func DatetimeSub(xs, ys, rs *vector.Vector) error {
	xt := vector.MustFixedCol[types.Datetime](xs)
	yt := vector.MustFixedCol[types.Datetime](ys)
	rt := vector.MustFixedCol[int64](rs)

	if len(xt) == 1 && len(yt) == 1 {
		res := xt[0].DatetimeMinusWithSecond(yt[0])
		rt[0] = res
	} else if len(xt) == 1 {
		for i := range yt {
			res := xt[0].DatetimeMinusWithSecond(yt[i])
			rt[i] = res
		}
	} else if len(yt) == 1 {
		for i := range xt {
			res := xt[i].DatetimeMinusWithSecond(yt[0])
			rt[i] = res
		}
	} else {
		for i := range xt {
			res := xt[i].DatetimeMinusWithSecond(yt[i])
			rt[i] = res
		}
	}
	return nil
}<|MERGE_RESOLUTION|>--- conflicted
+++ resolved
@@ -28,29 +28,28 @@
 	"github.com/matrixorigin/matrixone/pkg/container/types"
 )
 
-<<<<<<< HEAD
 func Decimal64VecSub(xs, ys, rs *vector.Vector) (err error) {
-	xt := vector.MustTCols[types.Decimal64](xs)
-	yt := vector.MustTCols[types.Decimal64](ys)
-	rt := vector.MustTCols[types.Decimal64](rs)
-	if xs.Typ.Scale > ys.Typ.Scale {
-		rs.Typ.Scale = xs.Typ.Scale
+	xt := vector.MustFixedCol[types.Decimal64](xs)
+	yt := vector.MustFixedCol[types.Decimal64](ys)
+	rt := vector.MustFixedCol[types.Decimal64](rs)
+	if xs.GetType().Scale > ys.GetType().Scale {
+		rs.GetType().Scale = xs.GetType().Scale
 	} else {
-		rs.Typ.Scale = ys.Typ.Scale
+		rs.GetType().Scale = ys.GetType().Scale
 	}
 	n := len(rt)
-	if xs.IsScalar() {
+	if xs.IsConst() {
 		for i := 0; i < n; i++ {
-			rt[i], _, err = xt[0].Sub(yt[i], xs.Typ.Scale, ys.Typ.Scale)
+			rt[i], _, err = xt[0].Sub(yt[i], xs.GetType().Scale, ys.GetType().Scale)
 			if err != nil {
 				return
 			}
 		}
 		return
 	}
-	if ys.IsScalar() {
+	if ys.IsConst() {
 		for i := 0; i < n; i++ {
-			rt[i], _, err = xt[i].Sub(yt[0], xs.Typ.Scale, ys.Typ.Scale)
+			rt[i], _, err = xt[i].Sub(yt[0], xs.GetType().Scale, ys.GetType().Scale)
 			if err != nil {
 				return
 			}
@@ -58,63 +57,36 @@
 		return
 	}
 	for i := 0; i < n; i++ {
-		rt[i], _, err = xt[i].Sub(yt[i], xs.Typ.Scale, ys.Typ.Scale)
+		rt[i], _, err = xt[i].Sub(yt[i], xs.GetType().Scale, ys.GetType().Scale)
 		if err != nil {
 			return
 		}
-=======
-func dec64PtrToC(p *types.Decimal64) *C.int64_t {
-	return (*C.int64_t)(unsafe.Pointer(p))
-}
-func dec128PtrToC(p *types.Decimal128) *C.int64_t {
-	return (*C.int64_t)(unsafe.Pointer(p))
-}
-
-func Decimal64VecSub(xs, ys, rs *vector.Vector) error {
-	xt := vector.MustFixedCol[types.Decimal64](xs)
-	yt := vector.MustFixedCol[types.Decimal64](ys)
-	rt := vector.MustFixedCol[types.Decimal64](rs)
-
-	flag := 0
-	if xs.IsConst() {
-		flag |= LEFT_IS_SCALAR
-	}
-	if ys.IsConst() {
-		flag |= RIGHT_IS_SCALAR
-	}
-
-	rc := C.Decimal64_VecSub(dec64PtrToC(&rt[0]), dec64PtrToC(&xt[0]), dec64PtrToC(&yt[0]),
-		C.uint64_t(len(rt)), (*C.uint64_t)(nulls.Ptr(rs.GetNulls())), C.int32_t(flag))
-	if rc != 0 {
-		return moerr.NewOutOfRangeNoCtx("decimal64", "decimal SUB")
->>>>>>> 52eaeca1
 	}
 	return
 }
 
-<<<<<<< HEAD
 func Decimal128VecSub(xs, ys, rs *vector.Vector) (err error) {
-	xt := vector.MustTCols[types.Decimal128](xs)
-	yt := vector.MustTCols[types.Decimal128](ys)
-	rt := vector.MustTCols[types.Decimal128](rs)
-	if xs.Typ.Scale > ys.Typ.Scale {
-		rs.Typ.Scale = xs.Typ.Scale
+	xt := vector.MustFixedCol[types.Decimal128](xs)
+	yt := vector.MustFixedCol[types.Decimal128](ys)
+	rt := vector.MustFixedCol[types.Decimal128](rs)
+	if xs.GetType().Scale > ys.GetType().Scale {
+		rs.GetType().Scale = xs.GetType().Scale
 	} else {
-		rs.Typ.Scale = ys.Typ.Scale
+		rs.GetType().Scale = ys.GetType().Scale
 	}
 	n := len(rt)
-	if xs.IsScalar() {
+	if xs.IsConst() {
 		for i := 0; i < n; i++ {
-			rt[i], _, err = xt[0].Sub(yt[i], xs.Typ.Scale, ys.Typ.Scale)
+			rt[i], _, err = xt[0].Sub(yt[i], xs.GetType().Scale, ys.GetType().Scale)
 			if err != nil {
 				return
 			}
 		}
 		return
 	}
-	if ys.IsScalar() {
+	if ys.IsConst() {
 		for i := 0; i < n; i++ {
-			rt[i], _, err = xt[i].Sub(yt[0], xs.Typ.Scale, ys.Typ.Scale)
+			rt[i], _, err = xt[i].Sub(yt[0], xs.GetType().Scale, ys.GetType().Scale)
 			if err != nil {
 				return
 			}
@@ -122,28 +94,10 @@
 		return
 	}
 	for i := 0; i < n; i++ {
-		rt[i], _, err = xt[i].Sub(yt[i], xs.Typ.Scale, ys.Typ.Scale)
+		rt[i], _, err = xt[i].Sub(yt[i], xs.GetType().Scale, ys.GetType().Scale)
 		if err != nil {
 			return
 		}
-=======
-func Decimal128VecSub(xs, ys, rs *vector.Vector) error {
-	xt := vector.MustFixedCol[types.Decimal128](xs)
-	yt := vector.MustFixedCol[types.Decimal128](ys)
-	rt := vector.MustFixedCol[types.Decimal128](rs)
-
-	flag := 0
-	if xs.IsConst() {
-		flag |= LEFT_IS_SCALAR
-	}
-	if ys.IsConst() {
-		flag |= RIGHT_IS_SCALAR
-	}
-	rc := C.Decimal128_VecSub(dec128PtrToC(&rt[0]), dec128PtrToC(&xt[0]), dec128PtrToC(&yt[0]),
-		C.uint64_t(len(rt)), (*C.uint64_t)(nulls.Ptr(rs.GetNulls())), C.int32_t(flag))
-	if rc != 0 {
-		return moerr.NewOutOfRangeNoCtx("decimal128", "decimal SUB")
->>>>>>> 52eaeca1
 	}
 	return
 }
