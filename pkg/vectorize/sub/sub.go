// Copyright 2021 Matrix Origin
//
// Licensed under the Apache License, Version 2.0 (the "License");
// you may not use this file except in compliance with the License.
// You may obtain a copy of the License at
//
//      http://www.apache.org/licenses/LICENSE-2.0
//
// Unless required by applicable law or agreed to in writing, software
// distributed under the License is distributed on an "AS IS" BASIS,
// WITHOUT WARRANTIES OR CONDITIONS OF ANY KIND, either express or implied.
// See the License for the specific language governing permissions and
// limitations under the License.

package sub

import (
	"github.com/matrixorigin/matrixone/pkg/container/types"
	"math"
)

var (
	Int8Sub                func([]int8, []int8, []int8) []int8
	Int8SubSels            func([]int8, []int8, []int8, []int64) []int8
	Int8SubScalar          func(int8, []int8, []int8) []int8
	Int8SubScalarSels      func(int8, []int8, []int8, []int64) []int8
	Int8SubByScalar        func(int8, []int8, []int8) []int8
	Int8SubByScalarSels    func(int8, []int8, []int8, []int64) []int8
	Int16Sub               func([]int16, []int16, []int16) []int16
	Int16SubSels           func([]int16, []int16, []int16, []int64) []int16
	Int16SubScalar         func(int16, []int16, []int16) []int16
	Int16SubScalarSels     func(int16, []int16, []int16, []int64) []int16
	Int16SubByScalar       func(int16, []int16, []int16) []int16
	Int16SubByScalarSels   func(int16, []int16, []int16, []int64) []int16
	Int32Sub               func([]int32, []int32, []int32) []int32
	Int32SubSels           func([]int32, []int32, []int32, []int64) []int32
	Int32SubScalar         func(int32, []int32, []int32) []int32
	Int32SubScalarSels     func(int32, []int32, []int32, []int64) []int32
	Int32SubByScalar       func(int32, []int32, []int32) []int32
	Int32SubByScalarSels   func(int32, []int32, []int32, []int64) []int32
	Int64Sub               func([]int64, []int64, []int64) []int64
	Int64SubSels           func([]int64, []int64, []int64, []int64) []int64
	Int64SubScalar         func(int64, []int64, []int64) []int64
	Int64SubScalarSels     func(int64, []int64, []int64, []int64) []int64
	Int64SubByScalar       func(int64, []int64, []int64) []int64
	Int64SubByScalarSels   func(int64, []int64, []int64, []int64) []int64
	Uint8Sub               func([]uint8, []uint8, []uint8) []uint8
	Uint8SubSels           func([]uint8, []uint8, []uint8, []int64) []uint8
	Uint8SubScalar         func(uint8, []uint8, []uint8) []uint8
	Uint8SubScalarSels     func(uint8, []uint8, []uint8, []int64) []uint8
	Uint8SubByScalar       func(uint8, []uint8, []uint8) []uint8
	Uint8SubByScalarSels   func(uint8, []uint8, []uint8, []int64) []uint8
	Uint16Sub              func([]uint16, []uint16, []uint16) []uint16
	Uint16SubSels          func([]uint16, []uint16, []uint16, []int64) []uint16
	Uint16SubScalar        func(uint16, []uint16, []uint16) []uint16
	Uint16SubScalarSels    func(uint16, []uint16, []uint16, []int64) []uint16
	Uint16SubByScalar      func(uint16, []uint16, []uint16) []uint16
	Uint16SubByScalarSels  func(uint16, []uint16, []uint16, []int64) []uint16
	Uint32Sub              func([]uint32, []uint32, []uint32) []uint32
	Uint32SubSels          func([]uint32, []uint32, []uint32, []int64) []uint32
	Uint32SubScalar        func(uint32, []uint32, []uint32) []uint32
	Uint32SubScalarSels    func(uint32, []uint32, []uint32, []int64) []uint32
	Uint32SubByScalar      func(uint32, []uint32, []uint32) []uint32
	Uint32SubByScalarSels  func(uint32, []uint32, []uint32, []int64) []uint32
	Uint64Sub              func([]uint64, []uint64, []uint64) []uint64
	Uint64SubSels          func([]uint64, []uint64, []uint64, []int64) []uint64
	Uint64SubScalar        func(uint64, []uint64, []uint64) []uint64
	Uint64SubScalarSels    func(uint64, []uint64, []uint64, []int64) []uint64
	Uint64SubByScalar      func(uint64, []uint64, []uint64) []uint64
	Uint64SubByScalarSels  func(uint64, []uint64, []uint64, []int64) []uint64
	Float32Sub             func([]float32, []float32, []float32) []float32
	Float32SubSels         func([]float32, []float32, []float32, []int64) []float32
	Float32SubScalar       func(float32, []float32, []float32) []float32
	Float32SubScalarSels   func(float32, []float32, []float32, []int64) []float32
	Float32SubByScalar     func(float32, []float32, []float32) []float32
	Float32SubByScalarSels func(float32, []float32, []float32, []int64) []float32

	Float64Sub             func([]float64, []float64, []float64) []float64
	Float64SubSels         func([]float64, []float64, []float64, []int64) []float64
	Float64SubScalar       func(float64, []float64, []float64) []float64
	Float64SubScalarSels   func(float64, []float64, []float64, []int64) []float64
	Float64SubByScalar     func(float64, []float64, []float64) []float64
	Float64SubByScalarSels func(float64, []float64, []float64, []int64) []float64

<<<<<<< HEAD
	Decimal64Sub              func([]types.Decimal64, []types.Decimal64, int32, int32, []types.Decimal64) []types.Decimal64
	Decimal64SubSels          func([]types.Decimal64, []types.Decimal64, int32, int32, []types.Decimal64, []int64) []types.Decimal64
	Decimal64SubScalar        func(types.Decimal64, []types.Decimal64, int32, int32, []types.Decimal64) []types.Decimal64
	Decimal64SubScalarSels    func(types.Decimal64, []types.Decimal64, int32, int32, []types.Decimal64, []int64) []types.Decimal64
	Decimal64SubByScalar      func(types.Decimal64, []types.Decimal64, int32, int32, []types.Decimal64) []types.Decimal64
	Decimal64SubByScalarSels  func(types.Decimal64, []types.Decimal64, int32, int32, []types.Decimal64, []int64) []types.Decimal64
	Decimal128Sub             func([]types.Decimal128, []types.Decimal128, int32, int32, []types.Decimal128) []types.Decimal128
	Decimal128SubSels         func([]types.Decimal128, []types.Decimal128, int32, int32, []types.Decimal128, []int64) []types.Decimal128
	Decimal128SubScalar       func(types.Decimal128, []types.Decimal128, int32, int32, []types.Decimal128) []types.Decimal128
	Decimal128SubScalarSels   func(types.Decimal128, []types.Decimal128, int32, int32, []types.Decimal128, []int64) []types.Decimal128
	Decimal128SubByScalar     func(types.Decimal128, []types.Decimal128, int32, int32, []types.Decimal128) []types.Decimal128
	Decimal128SubByScalarSels func(types.Decimal128, []types.Decimal128, int32, int32, []types.Decimal128, []int64) []types.Decimal128

=======
>>>>>>> f03b6245
	Int32Int64Sub         func([]int64, []int32, []int64) []int64
	Int32Int64SubSels     func([]int64, []int32, []int64, []int64) []int64
	Int16Int64Sub         func([]int64, []int16, []int64) []int64
	Int16Int64SubSels     func([]int64, []int16, []int64, []int64) []int64
	Int8Int64Sub          func([]int64, []int8, []int64) []int64
	Int8Int64SubSels      func([]int64, []int8, []int64, []int64) []int64
	Int16Int32Sub         func([]int32, []int16, []int32) []int32
	Int16Int32SubSels     func([]int32, []int16, []int32, []int64) []int32
	Int8Int32Sub          func([]int32, []int8, []int32) []int32
	Int8Int32SubSels      func([]int32, []int8, []int32, []int64) []int32
	Int8Int16Sub          func([]int16, []int8, []int16) []int16
	Int8Int16SubSels      func([]int16, []int8, []int16, []int64) []int16
	Float32Float64Sub     func([]float64, []float32, []float64) []float64
	Float32Float64SubSels func([]float64, []float32, []float64, []int64) []float64
	Uint32Uint64Sub       func([]uint64, []uint32, []uint64) []uint64
	Uint32Uint64SubSels   func([]uint64, []uint32, []uint64, []int64) []uint64
	Uint16Uint64Sub       func([]uint64, []uint16, []uint64) []uint64
	Uint16Uint64SubSels   func([]uint64, []uint16, []uint64, []int64) []uint64
	Uint8Uint64Sub        func([]uint64, []uint8, []uint64) []uint64
	Uint8Uint64SubSels    func([]uint64, []uint8, []uint64, []int64) []uint64
	Uint16Uint32Sub       func([]uint32, []uint16, []uint32) []uint32
	Uint16Uint32SubSels   func([]uint32, []uint16, []uint32, []int64) []uint32
	Uint8Uint32Sub        func([]uint32, []uint8, []uint32) []uint32
	Uint8Uint32SubSels    func([]uint32, []uint8, []uint32, []int64) []uint32
	Uint8Uint16Sub        func([]uint16, []uint8, []uint16) []uint16
	Uint8Uint16SubSels    func([]uint16, []uint8, []uint16, []int64) []uint16
)

func init() {
	Decimal64Sub = decimal64Sub
	Decimal64SubSels = decimal64SubSels
	Decimal64SubScalar = decimal64SubScalar
	Decimal64SubScalarSels = decimal64SubScalarSels
	Decimal64SubByScalar = decimal64SubByScalar
	Decimal64SubByScalarSels = decimal64SubByScalarSels
	Decimal128Sub = decimal128Sub
	Decimal128SubSels = decimal128SubSels
	Decimal128SubScalar = decimal128SubScalar
	Decimal128SubScalarSels = decimal128SubScalarSels
	Decimal128SubByScalar = decimal128SubByScalar
	Decimal128SubByScalarSels = decimal128SubByScalarSels
}

func int8Sub(xs, ys, rs []int8) []int8 {
	for i, x := range xs {
		rs[i] = x - ys[i]
	}
	return rs
}

func int8SubSels(xs, ys, rs []int8, sels []int64) []int8 {
	for i, sel := range sels {
		rs[i] = xs[sel] - ys[sel]
	}
	return rs
}

func int8SubScalar(x int8, ys, rs []int8) []int8 {
	for i, y := range ys {
		rs[i] = x - y
	}
	return rs
}

func int8SubScalarSels(x int8, ys, rs []int8, sels []int64) []int8 {
	for i, sel := range sels {
		rs[i] = x - ys[sel]
	}
	return rs
}

func int8SubByScalar(x int8, ys, rs []int8) []int8 {
	for i, y := range ys {
		rs[i] = y - x
	}
	return rs
}

func int8SubByScalarSels(x int8, ys, rs []int8, sels []int64) []int8 {
	for i, sel := range sels {
		rs[i] = ys[sel] - x
	}
	return rs
}

func int16Sub(xs, ys, rs []int16) []int16 {
	for i, x := range xs {
		rs[i] = x - ys[i]
	}
	return rs
}

func int16SubSels(xs, ys, rs []int16, sels []int64) []int16 {
	for i, sel := range sels {
		rs[i] = xs[sel] - ys[sel]
	}
	return rs
}

func int16SubScalar(x int16, ys, rs []int16) []int16 {
	for i, y := range ys {
		rs[i] = x - y
	}
	return rs
}

func int16SubScalarSels(x int16, ys, rs []int16, sels []int64) []int16 {
	for i, sel := range sels {
		rs[i] = x - ys[sel]
	}
	return rs
}

func int16SubByScalar(x int16, ys, rs []int16) []int16 {
	for i, y := range ys {
		rs[i] = y - x
	}
	return rs
}

func int16SubByScalarSels(x int16, ys, rs []int16, sels []int64) []int16 {
	for i, sel := range sels {
		rs[i] = ys[sel] - x
	}
	return rs
}

func int32Sub(xs, ys, rs []int32) []int32 {
	for i, x := range xs {
		rs[i] = x - ys[i]
	}
	return rs
}

func int32SubSels(xs, ys, rs []int32, sels []int64) []int32 {
	for i, sel := range sels {
		rs[i] = xs[sel] - ys[sel]
	}
	return rs
}

func int32SubScalar(x int32, ys, rs []int32) []int32 {
	for i, y := range ys {
		rs[i] = x - y
	}
	return rs
}

func int32SubScalarSels(x int32, ys, rs []int32, sels []int64) []int32 {
	for i, sel := range sels {
		rs[i] = x - ys[sel]
	}
	return rs
}

func int32SubByScalar(x int32, ys, rs []int32) []int32 {
	for i, y := range ys {
		rs[i] = y - x
	}
	return rs
}

func int32SubByScalarSels(x int32, ys, rs []int32, sels []int64) []int32 {
	for i, sel := range sels {
		rs[i] = ys[sel] - x
	}
	return rs
}

func int64Sub(xs, ys, rs []int64) []int64 {
	for i, x := range xs {
		rs[i] = x - ys[i]
	}
	return rs
}

func int64SubSels(xs, ys, rs []int64, sels []int64) []int64 {
	for i, sel := range sels {
		rs[i] = xs[sel] - ys[sel]
	}
	return rs
}

func int64SubScalar(x int64, ys, rs []int64) []int64 {
	for i, y := range ys {
		rs[i] = x - y
	}
	return rs
}

func int64SubScalarSels(x int64, ys, rs []int64, sels []int64) []int64 {
	for i, sel := range sels {
		rs[i] = x - ys[sel]
	}
	return rs
}

func int64SubByScalar(x int64, ys, rs []int64) []int64 {
	for i, y := range ys {
		rs[i] = y - x
	}
	return rs
}

func int64SubByScalarSels(x int64, ys, rs []int64, sels []int64) []int64 {
	for i, sel := range sels {
		rs[i] = ys[sel] - x
	}
	return rs
}

func uint8Sub(xs, ys, rs []uint8) []uint8 {
	for i, x := range xs {
		rs[i] = x - ys[i]
	}
	return rs
}

func uint8SubSels(xs, ys, rs []uint8, sels []int64) []uint8 {
	for i, sel := range sels {
		rs[i] = xs[sel] - ys[sel]
	}
	return rs
}

func uint8SubScalar(x uint8, ys, rs []uint8) []uint8 {
	for i, y := range ys {
		rs[i] = x - y
	}
	return rs
}

func uint8SubScalarSels(x uint8, ys, rs []uint8, sels []int64) []uint8 {
	for i, sel := range sels {
		rs[i] = x - ys[sel]
	}
	return rs
}

func uint8SubByScalar(x uint8, ys, rs []uint8) []uint8 {
	for i, y := range ys {
		rs[i] = y - x
	}
	return rs
}

func uint8SubByScalarSels(x uint8, ys, rs []uint8, sels []int64) []uint8 {
	for i, sel := range sels {
		rs[i] = ys[sel] - x
	}
	return rs
}

func uint16Sub(xs, ys, rs []uint16) []uint16 {
	for i, x := range xs {
		rs[i] = x - ys[i]
	}
	return rs
}

func uint16SubSels(xs, ys, rs []uint16, sels []int64) []uint16 {
	for i, sel := range sels {
		rs[i] = xs[sel] - ys[sel]
	}
	return rs
}

func uint16SubScalar(x uint16, ys, rs []uint16) []uint16 {
	for i, y := range ys {
		rs[i] = x - y
	}
	return rs
}

func uint16SubScalarSels(x uint16, ys, rs []uint16, sels []int64) []uint16 {
	for i, sel := range sels {
		rs[i] = x - ys[sel]
	}
	return rs
}

func uint16SubByScalar(x uint16, ys, rs []uint16) []uint16 {
	for i, y := range ys {
		rs[i] = y - x
	}
	return rs
}

func uint16SubByScalarSels(x uint16, ys, rs []uint16, sels []int64) []uint16 {
	for i, sel := range sels {
		rs[i] = ys[sel] - x
	}
	return rs
}

func uint32Sub(xs, ys, rs []uint32) []uint32 {
	for i, x := range xs {
		rs[i] = x - ys[i]
	}
	return rs
}

func uint32SubSels(xs, ys, rs []uint32, sels []int64) []uint32 {
	for i, sel := range sels {
		rs[i] = xs[sel] - ys[sel]
	}
	return rs
}

func uint32SubScalar(x uint32, ys, rs []uint32) []uint32 {
	for i, y := range ys {
		rs[i] = x - y
	}
	return rs
}

func uint32SubScalarSels(x uint32, ys, rs []uint32, sels []int64) []uint32 {
	for i, sel := range sels {
		rs[i] = x - ys[sel]
	}
	return rs
}

func uint32SubByScalar(x uint32, ys, rs []uint32) []uint32 {
	for i, y := range ys {
		rs[i] = y - x
	}
	return rs
}

func uint32SubByScalarSels(x uint32, ys, rs []uint32, sels []int64) []uint32 {
	for i, sel := range sels {
		rs[i] = ys[sel] - x
	}
	return rs
}

func uint64Sub(xs, ys, rs []uint64) []uint64 {
	for i, x := range xs {
		rs[i] = x - ys[i]
	}
	return rs
}

func uint64SubSels(xs, ys, rs []uint64, sels []int64) []uint64 {
	for i, sel := range sels {
		rs[i] = xs[sel] - ys[sel]
	}
	return rs
}

func uint64SubScalar(x uint64, ys, rs []uint64) []uint64 {
	for i, y := range ys {
		rs[i] = x - y
	}
	return rs
}

func uint64SubScalarSels(x uint64, ys, rs []uint64, sels []int64) []uint64 {
	for i, sel := range sels {
		rs[i] = x - ys[sel]
	}
	return rs
}

func uint64SubByScalar(x uint64, ys, rs []uint64) []uint64 {
	for i, y := range ys {
		rs[i] = y - x
	}
	return rs
}

func uint64SubByScalarSels(x uint64, ys, rs []uint64, sels []int64) []uint64 {
	for i, sel := range sels {
		rs[i] = ys[sel] - x
	}
	return rs
}

func float32Sub(xs, ys, rs []float32) []float32 {
	for i, x := range xs {
		rs[i] = x - ys[i]
	}
	return rs
}

func float32SubSels(xs, ys, rs []float32, sels []int64) []float32 {
	for i, sel := range sels {
		rs[i] = xs[sel] - ys[sel]
	}
	return rs
}

func float32SubScalar(x float32, ys, rs []float32) []float32 {
	for i, y := range ys {
		rs[i] = x - y
	}
	return rs
}

func float32SubScalarSels(x float32, ys, rs []float32, sels []int64) []float32 {
	for i, sel := range sels {
		rs[i] = x - ys[sel]
	}
	return rs
}

func float32SubByScalar(x float32, ys, rs []float32) []float32 {
	for i, y := range ys {
		rs[i] = y - x
	}
	return rs
}

func float32SubByScalarSels(x float32, ys, rs []float32, sels []int64) []float32 {
	for i, sel := range sels {
		rs[i] = ys[sel] - x
	}
	return rs
}

func float64Sub(xs, ys, rs []float64) []float64 {
	for i, x := range xs {
		rs[i] = x - ys[i]
	}
	return rs
}

func float64SubSels(xs, ys, rs []float64, sels []int64) []float64 {
	for i, sel := range sels {
		rs[i] = xs[sel] - ys[sel]
	}
	return rs
}

func float64SubScalar(x float64, ys, rs []float64) []float64 {
	for i, y := range ys {
		rs[i] = x - y
	}
	return rs
}

func float64SubScalarSels(x float64, ys, rs []float64, sels []int64) []float64 {
	for i, sel := range sels {
		rs[i] = x - ys[sel]
	}
	return rs
}

func float64SubByScalar(x float64, ys, rs []float64) []float64 {
	for i, y := range ys {
		rs[i] = y - x
	}
	return rs
}

func float64SubByScalarSels(x float64, ys, rs []float64, sels []int64) []float64 {
	for i, sel := range sels {
		rs[i] = ys[sel] - x
	}
	return rs
}

func int32Int64Sub(xs []int64, ys []int32, rs []int64) []int64 {
	for i := range rs {
		rs[i] = xs[i] - int64(ys[i])
	}
	return rs
}

func int32Int64SubSels(xs []int64, ys []int32, rs []int64, sels []int64) []int64 {
	for _, sel := range sels {
		rs[sel] = xs[sel] - int64(ys[sel])
	}
	return rs
}

func int16Int64Sub(xs []int64, ys []int16, rs []int64) []int64 {
	for i := range rs {
		rs[i] = xs[i] - int64(ys[i])
	}
	return rs
}

func int16Int64SubSels(xs []int64, ys []int16, rs []int64, sels []int64) []int64 {
	for _, sel := range sels {
		rs[sel] = xs[sel] - int64(ys[sel])
	}
	return rs
}

func int8Int64Sub(xs []int64, ys []int8, rs []int64) []int64 {
	for i := range rs {
		rs[i] = xs[i] - int64(ys[i])
	}
	return rs
}

func int8Int64SubSels(xs []int64, ys []int8, rs []int64, sels []int64) []int64 {
	for _, sel := range sels {
		rs[sel] = xs[sel] - int64(ys[sel])
	}
	return rs
}

func int16Int32Sub(xs []int32, ys []int16, rs []int32) []int32 {
	for i := range rs {
		rs[i] = xs[i] - int32(ys[i])
	}
	return rs
}

func int16Int32SubSels(xs []int32, ys []int16, rs []int32, sels []int64) []int32 {
	for _, sel := range sels {
		rs[sel] = xs[sel] - int32(ys[sel])
	}
	return rs
}

func int8Int32Sub(xs []int32, ys []int8, rs []int32) []int32 {
	for i := range rs {
		rs[i] = xs[i] - int32(ys[i])
	}
	return rs
}

func int8Int32SubSels(xs []int32, ys []int8, rs []int32, sels []int64) []int32 {
	for _, sel := range sels {
		rs[sel] = xs[sel] - int32(ys[sel])
	}
	return rs
}

func int8Int16Sub(xs []int16, ys []int8, rs []int16) []int16 {
	for i := range rs {
		rs[i] = xs[i] - int16(ys[i])
	}
	return rs
}

func int8Int16SubSels(xs []int16, ys []int8, rs []int16, sels []int64) []int16 {
	for _, sel := range sels {
		rs[sel] = xs[sel] - int16(ys[sel])
	}
	return rs
}

func float32Float64Sub(xs []float64, ys []float32, rs []float64) []float64 {
	for i := range rs {
		rs[i] = xs[i] - float64(ys[i])
	}
	return rs
}

func float32Float64SubSels(xs []float64, ys []float32, rs []float64, sels []int64) []float64 {
	for _, sel := range sels {
		rs[sel] = xs[sel] - float64(ys[sel])
	}
	return rs
}

func uint32Uint64Sub(xs []uint64, ys []uint32, rs []uint64) []uint64 {
	for i := range rs {
		rs[i] = xs[i] - uint64(ys[i])
	}
	return rs
}

func uint32Uint64SubSels(xs []uint64, ys []uint32, rs []uint64, sels []int64) []uint64 {
	for _, sel := range sels {
		rs[sel] = xs[sel] - uint64(ys[sel])
	}
	return rs
}

func uint16Uint64Sub(xs []uint64, ys []uint16, rs []uint64) []uint64 {
	for i := range rs {
		rs[i] = xs[i] - uint64(ys[i])
	}
	return rs
}

func uint16Uint64SubSels(xs []uint64, ys []uint16, rs []uint64, sels []int64) []uint64 {
	for _, sel := range sels {
		rs[sel] = xs[sel] - uint64(ys[sel])
	}
	return rs
}

func uint8Uint64Sub(xs []uint64, ys []uint8, rs []uint64) []uint64 {
	for i := range rs {
		rs[i] = xs[i] - uint64(ys[i])
	}
	return rs
}

func uint8Uint64SubSels(xs []uint64, ys []uint8, rs []uint64, sels []int64) []uint64 {
	for _, sel := range sels {
		rs[sel] = xs[sel] - uint64(ys[sel])
	}
	return rs
}

func uint16Uint32Sub(xs []uint32, ys []uint16, rs []uint32) []uint32 {
	for i := range rs {
		rs[i] = xs[i] - uint32(ys[i])
	}
	return rs
}

func uint16Uint32SubSels(xs []uint32, ys []uint16, rs []uint32, sels []int64) []uint32 {
	for _, sel := range sels {
		rs[sel] = xs[sel] - uint32(ys[sel])
	}
	return rs
}

func uint8Uint32Sub(xs []uint32, ys []uint8, rs []uint32) []uint32 {
	for i := range rs {
		rs[i] = xs[i] - uint32(ys[i])
	}
	return rs
}

func uint8Uint32SubSels(xs []uint32, ys []uint8, rs []uint32, sels []int64) []uint32 {
	for _, sel := range sels {
		rs[sel] = xs[sel] - uint32(ys[sel])
	}
	return rs
}

func uint8Uint16Sub(xs []uint16, ys []uint8, rs []uint16) []uint16 {
	for i := range rs {
		rs[i] = xs[i] - uint16(ys[i])
	}
	return rs
}

func uint8Uint16SubSels(xs []uint16, ys []uint8, rs []uint16, sels []int64) []uint16 {
	for _, sel := range sels {
		rs[sel] = xs[sel] - uint16(ys[sel])
	}
	return rs
}

func decimal64Sub(xs []types.Decimal64, ys []types.Decimal64, xsScale int32, ysScale int32, rs []types.Decimal64) []types.Decimal64 {
	if xsScale > ysScale {
		ysScaled := make([]types.Decimal64, len(ys))
		scaleDiff := xsScale - ysScale
		scale := int64(math.Pow10(int(scaleDiff)))
		for i, y := range ys {
			ysScaled[i] = types.ScaleDecimal64(y, scale)
		}
		for i, x := range xs {
			rs[i] = types.Decimal64SubAligned(x, ysScaled[i])
		}
		return rs
	} else if xsScale < ysScale {
		xsScaled := make([]types.Decimal64, len(xs))
		scaleDiff := ysScale - xsScale
		scale := int64(math.Pow10(int(scaleDiff)))
		for i, x := range xs {
			xsScaled[i] = types.ScaleDecimal64(x, scale)
		}
		for i, y := range ys {
			rs[i] = types.Decimal64SubAligned(xsScaled[i], y)
		}
		return rs
	} else {
		for i, x := range xs {
			rs[i] = types.Decimal64SubAligned(x, ys[i])
		}
		return rs
	}
}

func decimal64SubSels(xs, ys []types.Decimal64, xsScale, ysScale int32, rs []types.Decimal64, sels []int64) []types.Decimal64 {
	for i, sel := range sels {
		rs[i] = types.Decimal64Sub(xs[sel], ys[sel], xsScale, ysScale)
	}
	return rs
}

func decimal64SubScalar(x types.Decimal64, ys []types.Decimal64, xScale, ysScale int32, rs []types.Decimal64) []types.Decimal64 {
	if xScale > ysScale {
		ysScaled := make([]types.Decimal64, len(ys))
		scaleDiff := xScale - ysScale
		scale := int64(math.Pow10(int(scaleDiff)))
		for i, y := range ys {
			ysScaled[i] = types.ScaleDecimal64(y, scale)
		}
		for i, yScaled := range ysScaled {
			rs[i] = types.Decimal64SubAligned(x, yScaled)
		}
		return rs
	} else if xScale < ysScale {
		xScaled := x
		scaleDiff := ysScale - xScale
		scale := int64(math.Pow10(int(scaleDiff)))
		xScaled = types.ScaleDecimal64(x, scale)
		for i, y := range ys {
			rs[i] = types.Decimal64SubAligned(xScaled, y)
		}
		return rs
	} else {
		for i, y := range ys {
			rs[i] = types.Decimal64SubAligned(x, y)
		}
		return rs
	}
}

func decimal64SubScalarSels(x types.Decimal64, ys []types.Decimal64, xScale, ysScale int32, rs []types.Decimal64, sels []int64) []types.Decimal64 {
	for i, sel := range sels {
		rs[i] = types.Decimal64Sub(x, ys[sel], xScale, ysScale)
	}
	return rs
}

func decimal64SubByScalar(x types.Decimal64, ys []types.Decimal64, xScale, ysScale int32, rs []types.Decimal64) []types.Decimal64 {
	if xScale > ysScale {
		ysScaled := make([]types.Decimal64, len(ys))
		scaleDiff := xScale - ysScale
		scale := int64(math.Pow10(int(scaleDiff)))
		for i, y := range ys {
			ysScaled[i] = types.ScaleDecimal64(y, scale)
		}
		for i, yScaled := range ysScaled {
			rs[i] = types.Decimal64SubAligned(yScaled, x)
		}
		return rs
	} else if xScale < ysScale {
		xScaled := x
		scaleDiff := ysScale - xScale
		scale := int64(math.Pow10(int(scaleDiff)))
		xScaled = types.ScaleDecimal64(x, scale)
		for i, y := range ys {
			rs[i] = types.Decimal64SubAligned(y, xScaled)
		}
		return rs
	} else {
		for i, y := range ys {
			rs[i] = types.Decimal64SubAligned(y, x)
		}
		return rs
	}
}

func decimal64SubByScalarSels(x types.Decimal64, ys []types.Decimal64, xScale, ysScale int32, rs []types.Decimal64, sels []int64) []types.Decimal64 {
	for i, sel := range sels {
		rs[i] = types.Decimal64Sub(ys[sel], x, ysScale, xScale)
	}
	return rs
}

func decimal128Sub(xs []types.Decimal128, ys []types.Decimal128, xsScale int32, ysScale int32, rs []types.Decimal128) []types.Decimal128 {
	/* to add two decimal128 value, first we need to align them to the same scale(the maximum of the two)
																	Decimal(20, 5), Decimal(20, 6)
	value																321.4			123.5
	representation														32,140,000		123,500,000
	align to the same scale	by scale 12340000 by 10 321400000			321,400,000		123,500,000
	add

	*/
	if xsScale > ysScale {
		ysScaled := make([]types.Decimal128, len(ys))
		scaleDiff := xsScale - ysScale
		for i, y := range ys {
			ysScaled[i] = y
			// since the possible scale difference is (0, 38], and 10**38 can not fit in a int64, double loop is necessary
			for j := 0; j < int(scaleDiff); j++ {
				ysScaled[i] = types.ScaleDecimal128By10(ysScaled[i])
			}
		}
		for i, x := range xs {
			rs[i] = types.Decimal128SubAligned(x, ysScaled[i])
		}
		return rs
	} else if xsScale < ysScale {
		xsScaled := make([]types.Decimal128, len(xs))
		scaleDiff := ysScale - xsScale
		for i, x := range xs {
			xsScaled[i] = x
			// since the possible scale difference is (0, 38], and 10**38 can not fit in a int64, double loop is necessary
			for j := 0; j < int(scaleDiff); j++ {
				xsScaled[i] = types.ScaleDecimal128By10(xsScaled[i])
			}
		}
		for i, y := range ys {
			rs[i] = types.Decimal128SubAligned(xsScaled[i], y)
		}
		return rs
	} else {
		for i, x := range xs {
			rs[i] = types.Decimal128SubAligned(x, ys[i])
		}
		return rs
	}
}

func decimal128SubSels(xs, ys []types.Decimal128, xsScale, ysScale int32, rs []types.Decimal128, sels []int64) []types.Decimal128 {
	for i, sel := range sels {
		rs[i] = types.Decimal128Sub(xs[sel], ys[sel], xsScale, ysScale)
	}
	return rs
}

func decimal128SubScalar(x types.Decimal128, ys []types.Decimal128, xScale, ysScale int32, rs []types.Decimal128) []types.Decimal128 {
	if xScale > ysScale {
		ysScaled := make([]types.Decimal128, len(ys))
		scaleDiff := xScale - ysScale
		for i, y := range ys {
			ysScaled[i] = y
			// since the possible scale difference is (0, 38], and 10**38 can not fit in a int64, double loop is necessary
			for j := 0; j < int(scaleDiff); j++ {
				ysScaled[i] = types.ScaleDecimal128By10(ysScaled[i])
			}
		}
		for i, yScaled := range ysScaled {
			rs[i] = types.Decimal128SubAligned(x, yScaled)
		}
		return rs
	} else if xScale < ysScale {
		xScaled := x
		scaleDiff := ysScale - xScale
		// since the possible scale difference is (0, 38], and 10**38 can not fit in a int64, double loop is necessary
		for i := 0; i < int(scaleDiff); i++ {
			xScaled = types.ScaleDecimal128By10(xScaled)
		}
		for i, y := range ys {
			rs[i] = types.Decimal128SubAligned(xScaled, y)
		}
		return rs
	} else {
		for i, y := range ys {
			rs[i] = types.Decimal128SubAligned(x, y)
		}
		return rs
	}
}

func decimal128SubScalarSels(x types.Decimal128, ys []types.Decimal128, xScale, ysScale int32, rs []types.Decimal128, sels []int64) []types.Decimal128 {
	for i, sel := range sels {
		rs[i] = types.Decimal128Sub(x, ys[sel], xScale, ysScale)
	}
	return rs
}

func decimal128SubByScalar(x types.Decimal128, ys []types.Decimal128, xScale, ysScale int32, rs []types.Decimal128) []types.Decimal128 {
	if xScale > ysScale {
		ysScaled := make([]types.Decimal128, len(ys))
		scaleDiff := xScale - ysScale
		for i, y := range ys {
			ysScaled[i] = y
			// since the possible scale difference is (0, 38], and 10**38 can not fit in a int64, double loop is necessary
			for j := 0; j < int(scaleDiff); j++ {
				ysScaled[i] = types.ScaleDecimal128By10(ysScaled[i])
			}
		}
		for i, yScaled := range ysScaled {
			rs[i] = types.Decimal128SubAligned(yScaled, x)
		}
		return rs
	} else if xScale < ysScale {
		xScaled := x
		scaleDiff := ysScale - xScale
		// since the possible scale difference is (0, 38], and 10**38 can not fit in a int64, double loop is necessary
		for i := 0; i < int(scaleDiff); i++ {
			xScaled = types.ScaleDecimal128By10(xScaled)
		}
		for i, y := range ys {
			rs[i] = types.Decimal128SubAligned(y, xScaled)
		}
		return rs
	} else {
		for i, y := range ys {
			rs[i] = types.Decimal128SubAligned(y, x)
		}
		return rs
	}
}

func decimal128SubByScalarSels(x types.Decimal128, ys []types.Decimal128, xScale, ysScale int32, rs []types.Decimal128, sels []int64) []types.Decimal128 {
	for i, sel := range sels {
		rs[i] = types.Decimal128Sub(ys[sel], x, ysScale, xScale)
	}
	return rs
}<|MERGE_RESOLUTION|>--- conflicted
+++ resolved
@@ -74,7 +74,6 @@
 	Float32SubScalarSels   func(float32, []float32, []float32, []int64) []float32
 	Float32SubByScalar     func(float32, []float32, []float32) []float32
 	Float32SubByScalarSels func(float32, []float32, []float32, []int64) []float32
-
 	Float64Sub             func([]float64, []float64, []float64) []float64
 	Float64SubSels         func([]float64, []float64, []float64, []int64) []float64
 	Float64SubScalar       func(float64, []float64, []float64) []float64
@@ -82,7 +81,6 @@
 	Float64SubByScalar     func(float64, []float64, []float64) []float64
 	Float64SubByScalarSels func(float64, []float64, []float64, []int64) []float64
 
-<<<<<<< HEAD
 	Decimal64Sub              func([]types.Decimal64, []types.Decimal64, int32, int32, []types.Decimal64) []types.Decimal64
 	Decimal64SubSels          func([]types.Decimal64, []types.Decimal64, int32, int32, []types.Decimal64, []int64) []types.Decimal64
 	Decimal64SubScalar        func(types.Decimal64, []types.Decimal64, int32, int32, []types.Decimal64) []types.Decimal64
@@ -96,8 +94,6 @@
 	Decimal128SubByScalar     func(types.Decimal128, []types.Decimal128, int32, int32, []types.Decimal128) []types.Decimal128
 	Decimal128SubByScalarSels func(types.Decimal128, []types.Decimal128, int32, int32, []types.Decimal128, []int64) []types.Decimal128
 
-=======
->>>>>>> f03b6245
 	Int32Int64Sub         func([]int64, []int32, []int64) []int64
 	Int32Int64SubSels     func([]int64, []int32, []int64, []int64) []int64
 	Int16Int64Sub         func([]int64, []int16, []int64) []int64
