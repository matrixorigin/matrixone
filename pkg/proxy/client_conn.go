--- conflicted
+++ resolved
@@ -209,16 +209,12 @@
 		EnableTls: cfg.TLSEnabled,
 	}
 	fp.SetDefaultValues()
-<<<<<<< HEAD
-	c.mysqlProto = frontend.NewMysqlClientProtocol(cfg.UUID, c.connID, c.conn, 0, &fp)
-=======
 	pu := config.NewParameterUnit(&fp, nil, nil, nil)
 	ios, err := frontend.NewIOSession(c.RawConn(), pu)
 	if err != nil {
 		return nil, err
 	}
-	c.mysqlProto = frontend.NewMysqlClientProtocol(c.connID, ios, 0, &fp)
->>>>>>> c1751aa2
+	c.mysqlProto = frontend.NewMysqlClientProtocol(cfg.UUID, c.connID, ios, 0, &fp)
 	if cfg.TLSEnabled {
 		tlsConfig, err := frontend.ConstructTLSConfig(
 			ctx, cfg.TLSCAFile, cfg.TLSCertFile, cfg.TLSKeyFile)
