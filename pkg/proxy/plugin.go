// Copyright 2021 - 2023 Matrix Origin
//
// Licensed under the Apache License, Version 2.0 (the "License");
// you may not use this file except in compliance with the License.
// You may obtain a copy of the License at
//
//      http://www.apache.org/licenses/LICENSE-2.0
//
// Unless required by applicable law or agreed to in writing, software
// distributed under the License is distributed on an "AS IS" BASIS,
// WITHOUT WARRANTIES OR CONDITIONS OF ANY KIND, either express or implied.
// See the License for the specific language governing permissions and
// limitations under the License.

package proxy

import (
	"context"
	"time"

	"github.com/matrixorigin/matrixone/pkg/common/moerr"
	"github.com/matrixorigin/matrixone/pkg/common/morpc"
	"github.com/matrixorigin/matrixone/pkg/logutil"
	"github.com/matrixorigin/matrixone/pkg/pb/plugin"
	v2 "github.com/matrixorigin/matrixone/pkg/util/metric/v2"
)

// pluginRouter is a router implementation that uses external plugin to select CN server.
type pluginRouter struct {
	sid string
	// Router is a delegated impl that is used when plugin flags a Bypass action
	Router
	// plugin is the plugin that is used to select CN server
	plugin Plugin
}

func newPluginRouter(sid string, r Router, p Plugin) *pluginRouter {
	return &pluginRouter{
		sid:    sid,
		Router: r,
		plugin: p,
	}
}

// Route implements Router.Route.
func (r *pluginRouter) Route(
<<<<<<< HEAD
	ctx context.Context, ci clientInfo, filter func(prevAddr string) bool,
=======
	ctx context.Context, sid string, ci clientInfo, filter func(uuid string) bool,
>>>>>>> d2fd8107
) (*CNServer, error) {
	re, err := r.plugin.RecommendCN(ctx, ci)
	if err != nil {
		return nil, err
	}
	if re.Updated {
		// plugin signals that a state updated has happened, request a refresh if the delegated router is refreshable
		if rr, ok := r.Router.(RefreshableRouter); ok {
			rr.Refresh(false)
		}
	}
	switch re.Action {
	case plugin.Select:
		if re.CN == nil {
			return nil, moerr.NewInternalErrorNoCtx("no CN server selected")
		}
<<<<<<< HEAD
		// selected CN should be filtered out, fall back to the delegated router
		if filter != nil && filter(re.CN.SQLAddress) {
			return r.Router.Route(ctx, ci, filter)
		}
		hash, err := ci.labelInfo.getHash()
		if err != nil {
			return nil, err
		}
=======
>>>>>>> d2fd8107
		v2.ProxyConnectSelectCounter.Inc()
		return &CNServer{
			reqLabel: ci.labelInfo,
			cnLabel:  re.CN.Labels,
			uuid:     re.CN.ServiceID,
			addr:     re.CN.SQLAddress,
			hash:     ci.hash,
		}, nil
	case plugin.Reject:
		v2.ProxyConnectRejectCounter.Inc()
		return nil, withCode(moerr.NewInfoNoCtx(re.Message),
			codeAuthFailed)
	case plugin.Bypass:
		return r.Router.Route(ctx, r.sid, ci, filter)
	default:
		return nil, moerr.NewInternalErrorNoCtx("unknown recommended action %d", re.Action)
	}
}

// Plugin is the interface of proxy plugin.
type Plugin interface {
	// RecommendCN returns the recommended CN server.
	RecommendCN(ctx context.Context, client clientInfo) (*plugin.Recommendation, error)
}

type rpcPlugin struct {
	client  morpc.RPCClient
	backend string
	timeout time.Duration
}

func newRPCPlugin(sid string, backend string, timeout time.Duration) (*rpcPlugin, error) {
	codec := morpc.NewMessageCodec(
		sid,
		func() morpc.Message {
			return &plugin.Response{}
		},
	)
	backendOpts := []morpc.BackendOption{
		morpc.WithBackendConnectTimeout(timeout),
		morpc.WithBackendHasPayloadResponse(),
		morpc.WithBackendLogger(logutil.GetGlobalLogger().Named("plugin-backend")),
	}
	bf := morpc.NewGoettyBasedBackendFactory(codec, backendOpts...)

	clientOpts := []morpc.ClientOption{
		morpc.WithClientInitBackends([]string{backend}, []int{1}),
		morpc.WithClientMaxBackendPerHost(10),
		morpc.WithClientLogger(logutil.GetGlobalLogger()),
	}
	cli, err := morpc.NewClient("plugin-client", bf, clientOpts...)
	if err != nil {
		return nil, err
	}
	return &rpcPlugin{client: cli, backend: backend, timeout: timeout}, nil
}

func (p *rpcPlugin) RecommendCN(ctx context.Context, ci clientInfo) (*plugin.Recommendation, error) {

	resp, err := p.request(ctx, &plugin.Request{ClientInfo: &plugin.ClientInfo{
		Tenant:        string(ci.Tenant),
		Username:      ci.username,
		OriginIP:      ci.originIP.String(),
		LabelSelector: ci.labelInfo.allLabels(),
	}})
	if err != nil {
		return nil, err
	}
	return resp.Recommendation, nil
}

func (p *rpcPlugin) Close() error {
	return p.client.Close()
}

func (p *rpcPlugin) request(ctx context.Context, req *plugin.Request) (*plugin.Response, error) {
	cc, cancel := context.WithTimeout(ctx, p.timeout)
	defer cancel()
	f, err := p.client.Send(cc, p.backend, req)
	if err != nil {
		return nil, err
	}
	defer f.Close()
	resp, err := f.Get()
	if err != nil {
		return nil, err
	}
	return resp.(*plugin.Response), nil
}<|MERGE_RESOLUTION|>--- conflicted
+++ resolved
@@ -44,11 +44,7 @@
 
 // Route implements Router.Route.
 func (r *pluginRouter) Route(
-<<<<<<< HEAD
-	ctx context.Context, ci clientInfo, filter func(prevAddr string) bool,
-=======
 	ctx context.Context, sid string, ci clientInfo, filter func(uuid string) bool,
->>>>>>> d2fd8107
 ) (*CNServer, error) {
 	re, err := r.plugin.RecommendCN(ctx, ci)
 	if err != nil {
@@ -65,24 +61,21 @@
 		if re.CN == nil {
 			return nil, moerr.NewInternalErrorNoCtx("no CN server selected")
 		}
-<<<<<<< HEAD
 		// selected CN should be filtered out, fall back to the delegated router
 		if filter != nil && filter(re.CN.SQLAddress) {
-			return r.Router.Route(ctx, ci, filter)
+			return r.Router.Route(ctx, sid, ci, filter)
 		}
 		hash, err := ci.labelInfo.getHash()
 		if err != nil {
 			return nil, err
 		}
-=======
->>>>>>> d2fd8107
 		v2.ProxyConnectSelectCounter.Inc()
 		return &CNServer{
 			reqLabel: ci.labelInfo,
 			cnLabel:  re.CN.Labels,
 			uuid:     re.CN.ServiceID,
 			addr:     re.CN.SQLAddress,
-			hash:     ci.hash,
+			hash:     hash,
 		}, nil
 	case plugin.Reject:
 		v2.ProxyConnectRejectCounter.Inc()
