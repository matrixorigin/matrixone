--- conflicted
+++ resolved
@@ -85,13 +85,10 @@
 	MaxBackups int    `toml:"max-backups"`
 	// DisableStore ctrl store log into db
 	DisableStore bool `toml:"disable-store"`
-<<<<<<< HEAD
+	// DisableLog ctrl log into console
+	DisableLog bool `toml:"disable-log"`
 	// StacktraceLevel
 	StacktraceLevel string `toml:"stacktrace-level"`
-=======
-	// DisableLog ctrl log into console
-	DisableLog bool `toml:"disable-log"`
->>>>>>> 56356710
 }
 
 func (cfg *LogConfig) getSyncer() zapcore.WriteSyncer {
