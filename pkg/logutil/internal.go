--- conflicted
+++ resolved
@@ -75,7 +75,6 @@
 }
 
 type LogConfig struct {
-<<<<<<< HEAD
 	Level      string `toml:"level"`
 	Format     string `toml:"format"`
 	Filename   string `toml:"filename"`
@@ -84,15 +83,6 @@
 	MaxBackups int    `toml:"max-backups"`
 	// DisableStore ctrl store log into db
 	DisableStore bool `toml:"disable-store"`
-=======
-	Level       string `toml:"level"`
-	Format      string `toml:"format"`
-	Filename    string `toml:"filename"`
-	MaxSize     int    `toml:"max-size"`
-	MaxDays     int    `toml:"max-days"`
-	MaxBackups  int    `toml:"max-backups"`
-	EnableStore bool   `toml:"enable-store"` // for mo, store log into db
->>>>>>> 408788e3
 }
 
 func (cfg *LogConfig) getSyncer() zapcore.WriteSyncer {
