// Copyright 2022 Matrix Origin
//
// Licensed under the Apache License, Version 2.0 (the "License");
// you may not use this file except in compliance with the License.
// You may obtain a copy of the License at
//
//      http://www.apache.org/licenses/LICENSE-2.0
//
// Unless required by applicable law or agreed to in writing, software
// distributed under the License is distributed on an "AS IS" BASIS,
// WITHOUT WARRANTIES OR CONDITIONS OF ANY KIND, either express or implied.
// See the License for the specific language governing permissions and
// limitations under the License.

package lockservice

import (
	"bytes"
	"context"
	"sync"
	"unsafe"
)

type lockTable struct {
	mu sync.Mutex

	// txnID -> tableID -> lockKeys
	//locks sync.Map
	locks map[string]map[uint64][][]byte
	// tableID -> LockStorage
	//seqStorage [32]sync.Map
	seqStorage map[uint64]LockStorage
}

func NewLockService() LockService {
	return &lockTable{
		locks:      make(map[string]map[uint64][][]byte),
		seqStorage: make(map[uint64]LockStorage),
	}
}

func (l *lockTable) Lock(ctx context.Context, tableID uint64, rows [][]byte, txnID []byte, options LockOptions) (bool, error) {
	if err := l.acquireLock(ctx, tableID, rows, txnID, options); err != nil {
		return false, err
	}
	return true, nil
}

func (l *lockTable) Unlock(ctx context.Context, txnID []byte) error {
	l.mu.Lock()
	defer l.mu.Unlock()
	for tableID, keys := range l.locks[unsafeByteSliceToString(txnID)] {
		storage := l.seqStorage[tableID]
		for _, key := range keys {
			if lock, ok := storage.Get(key); ok {
<<<<<<< HEAD
				lock.waiter.close()
				storage.Delete(key)
=======
				if w := lock.waiter.close(); w != nil {
					lock.waiter = w
					lock.txnID = w.txnID
					storage.Add(key, lock)
				} else {
					storage.Delete(key)
				}

>>>>>>> 13b9772b
			}
		}
		delete(l.locks[unsafeByteSliceToString(txnID)], tableID)
	}
	return nil
}

func (l *lockTable) acquireLock(ctx context.Context, tableID uint64, rows [][]byte, txnID []byte, options LockOptions) error {
	waiter := acquireWaiter(txnID)
	for {
		ok, err := l.doAcquireLock(ctx, waiter, tableID, rows, txnID, options)
		if err != nil {
			return err
		}
		if ok {
			return nil
		}

		// TODO: if wait timeout, need make this waiter invalid, and prev waiter can skip this waiter.
		if err := waiter.wait(ctx); err != nil {
			return err
		}
	}
}

func (l *lockTable) doAcquireLock(ctx context.Context, waiter *waiter, tableID uint64, rows [][]byte, txnID []byte, options LockOptions) (bool, error) {
	l.mu.Lock()
<<<<<<< HEAD
	defer l.mu.Unlock()

=======
>>>>>>> 13b9772b
	if _, ok := l.locks[unsafeByteSliceToString(txnID)]; !ok {
		l.locks[unsafeByteSliceToString(txnID)] = make(map[uint64][][]byte)
	}

	if _, ok := l.seqStorage[tableID]; !ok {
		l.seqStorage[tableID] = newBtreeBasedStorage()
	}

	if options.granularity == Row {
		return l.acquireRowLock(ctx, waiter, tableID, rows[0], txnID, options)
	} else {
		return l.acquireRangeLock(waiter, tableID, rows[0], rows[1], txnID, options)
	}
}

<<<<<<< HEAD
func (l *lockTable) acquireRowLock(ctx context.Context, waiter *waiter, tableID uint64, row []byte, txnID []byte, options LockOptions) (bool, error) {
=======
func (l *lockTable) acquireRowLock(ctx context.Context, tableID uint64, row []byte, txnID []byte, options LockOptions) bool {
	waiter := acquireWaiter(txnID)
	l.mu.Lock()
>>>>>>> 13b9772b
	storage := l.seqStorage[tableID]
	key, lock, ok := storage.Seek(row)
	if ok && (bytes.Equal(key, row) || lock.isLockRangeEnd()) {
		if err := lock.add(waiter); err != nil {
<<<<<<< HEAD
			return false, err
=======
			l.mu.Unlock()
			return false
		}
		l.mu.Unlock()
		if err := waiter.wait(ctx); err != nil {
			return false
>>>>>>> 13b9772b
		}
		return false, nil
	} else {
		addRowLock(storage, txnID, row, waiter, options)
	}
	l.locks[unsafeByteSliceToString(txnID)][tableID] = append(l.locks[unsafeByteSliceToString(txnID)][tableID], row)
<<<<<<< HEAD
	return true, nil
=======
	l.mu.Unlock()
	return true
>>>>>>> 13b9772b
}

func (l *lockTable) acquireRangeLock(waiter *waiter, tableID uint64, start, end []byte, txnID []byte, options LockOptions) (bool, error) {
	panic("not supported")
}

func addRowLock(storage LockStorage, txnID []byte, row []byte, waiter *waiter, options LockOptions) {
	lock := newRowLock(txnID, options.mode)
	lock.waiter = waiter
	storage.Add(row, lock)
}

func unsafeByteSliceToString(key []byte) string {
	return *(*string)(unsafe.Pointer(&key))
}<|MERGE_RESOLUTION|>--- conflicted
+++ resolved
@@ -53,19 +53,8 @@
 		storage := l.seqStorage[tableID]
 		for _, key := range keys {
 			if lock, ok := storage.Get(key); ok {
-<<<<<<< HEAD
 				lock.waiter.close()
 				storage.Delete(key)
-=======
-				if w := lock.waiter.close(); w != nil {
-					lock.waiter = w
-					lock.txnID = w.txnID
-					storage.Add(key, lock)
-				} else {
-					storage.Delete(key)
-				}
-
->>>>>>> 13b9772b
 			}
 		}
 		delete(l.locks[unsafeByteSliceToString(txnID)], tableID)
@@ -93,11 +82,7 @@
 
 func (l *lockTable) doAcquireLock(ctx context.Context, waiter *waiter, tableID uint64, rows [][]byte, txnID []byte, options LockOptions) (bool, error) {
 	l.mu.Lock()
-<<<<<<< HEAD
 	defer l.mu.Unlock()
-
-=======
->>>>>>> 13b9772b
 	if _, ok := l.locks[unsafeByteSliceToString(txnID)]; !ok {
 		l.locks[unsafeByteSliceToString(txnID)] = make(map[uint64][][]byte)
 	}
@@ -113,39 +98,19 @@
 	}
 }
 
-<<<<<<< HEAD
 func (l *lockTable) acquireRowLock(ctx context.Context, waiter *waiter, tableID uint64, row []byte, txnID []byte, options LockOptions) (bool, error) {
-=======
-func (l *lockTable) acquireRowLock(ctx context.Context, tableID uint64, row []byte, txnID []byte, options LockOptions) bool {
-	waiter := acquireWaiter(txnID)
-	l.mu.Lock()
->>>>>>> 13b9772b
 	storage := l.seqStorage[tableID]
 	key, lock, ok := storage.Seek(row)
 	if ok && (bytes.Equal(key, row) || lock.isLockRangeEnd()) {
 		if err := lock.add(waiter); err != nil {
-<<<<<<< HEAD
 			return false, err
-=======
-			l.mu.Unlock()
-			return false
-		}
-		l.mu.Unlock()
-		if err := waiter.wait(ctx); err != nil {
-			return false
->>>>>>> 13b9772b
 		}
 		return false, nil
 	} else {
 		addRowLock(storage, txnID, row, waiter, options)
 	}
 	l.locks[unsafeByteSliceToString(txnID)][tableID] = append(l.locks[unsafeByteSliceToString(txnID)][tableID], row)
-<<<<<<< HEAD
 	return true, nil
-=======
-	l.mu.Unlock()
-	return true
->>>>>>> 13b9772b
 }
 
 func (l *lockTable) acquireRangeLock(waiter *waiter, tableID uint64, start, end []byte, txnID []byte, options LockOptions) (bool, error) {
