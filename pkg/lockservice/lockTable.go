// Copyright 2022 Matrix Origin
//
// Licensed under the Apache License, Version 2.0 (the "License");
// you may not use this file except in compliance with the License.
// You may obtain a copy of the License at
//
//      http://www.apache.org/licenses/LICENSE-2.0
//
// Unless required by applicable law or agreed to in writing, software
// distributed under the License is distributed on an "AS IS" BASIS,
// WITHOUT WARRANTIES OR CONDITIONS OF ANY KIND, either express or implied.
// See the License for the specific language governing permissions and
// limitations under the License.

package lockservice

import (
	"bytes"
	"context"
	"sync"
	"unsafe"

	"github.com/matrixorigin/matrixone/pkg/common/moerr"
)

type lockTable struct {
	mu sync.RWMutex

	// txnID -> tableID -> lockKeys
	// locks sync.Map
	locks map[string]map[uint64][][]byte
	// waitingLocks waitting locks, map[txnid]map[lockKey]*waiter
	waitingLocks map[string]*waiter
	// tableID -> LockStorage
	//seqStorage [32]sync.Map
	seqStorage       map[uint64]LockStorage
	deadlockDetector *detector
}

func NewLockService() LockService {
	l := &lockTable{
		locks:        make(map[string]map[uint64][][]byte),
		seqStorage:   make(map[uint64]LockStorage),
		waitingLocks: make(map[string]*waiter),
	}
	l.deadlockDetector = newDeadlockDetector(l.fetchTxnWaitingList,
		l.abortDeadlockTxn)
	return l
}

func (l *lockTable) Lock(ctx context.Context, tableID uint64, rows [][]byte, txnID []byte, options LockOptions) (bool, error) {
	if err := l.acquireLock(ctx, tableID, rows, txnID, options); err != nil {
		return false, err
	}
	return true, nil
}

func (l *lockTable) Unlock(txnID []byte) error {
	l.mu.Lock()
	defer l.mu.Unlock()
	for tableID, keys := range l.locks[unsafeByteSliceToString(txnID)] {
		storage := l.seqStorage[tableID]
		for _, key := range keys {
			if lock, ok := storage.Get(key); ok {
				if lock.isLockRow() || lock.isLockRangeEnd() {
					lock.waiter.close()
				}
				storage.Delete(key)
			}
		}
		delete(l.locks[unsafeByteSliceToString(txnID)], tableID)
	}
	return nil
}

func (l *lockTable) acquireLock(ctx context.Context, tableID uint64, rows [][]byte, txnID []byte, options LockOptions) error {
	waiter := acquireWaiter(txnID)
	for {
		ok, err := l.doAcquireLock(waiter, tableID, rows, txnID, options)
		if err != nil {
			return err
		}
		if ok {
			return nil
		}

		if err := waiter.wait(ctx); err != nil {
			return err
		}
		waiter.resetWait()
	}
}

func (l *lockTable) doAcquireLock(waiter *waiter, tableID uint64, rows [][]byte, txnID []byte, options LockOptions) (bool, error) {
	l.mu.Lock()
	defer l.mu.Unlock()
	if _, ok := l.locks[unsafeByteSliceToString(txnID)]; !ok {
		l.locks[unsafeByteSliceToString(txnID)] = make(map[uint64][][]byte)
	}

	if _, ok := l.seqStorage[tableID]; !ok {
		l.seqStorage[tableID] = newBtreeBasedStorage()
	}

	if options.granularity == Row {
		return l.acquireRowLock(waiter, tableID, rows[0], txnID, options.mode)
	} else {
		return l.acquireRangeLock(waiter, tableID, rows[0], rows[1], txnID, options.mode)
	}
}

<<<<<<< HEAD
func (l *lockTable) acquireRowLock(ctx context.Context, w *waiter, tableID uint64, row []byte, txnID []byte, options LockOptions) (bool, error) {
	txnKey := unsafeByteSliceToString(txnID)
=======
func (l *lockTable) acquireRowLock(waiter *waiter, tableID uint64, row []byte, txnID []byte, mode LockMode) (bool, error) {
>>>>>>> 8051e3b3
	storage := l.seqStorage[tableID]
	key, lock, ok := storage.Seek(row)
	if ok && (bytes.Equal(key, row) || lock.isLockRangeEnd()) {
		if err := lock.add(w); err != nil {
			return false, err
		}
		// add txn's waiting lock
		l.waitingLocks[txnKey] = w

		// add to deadlock detector to check dead lock
		if err := l.deadlockDetector.check(lock.txnID); err != nil {
			panic(err)
		}
		return false, nil
	} else {
<<<<<<< HEAD
		addRowLock(storage, txnID, row, w, options)
=======
		addRowLock(storage, txnID, row, waiter, mode)
>>>>>>> 8051e3b3
	}
	l.locks[txnKey][tableID] = append(l.locks[txnKey][tableID], row)
	return true, nil
}

func (l *lockTable) acquireRangeLock(waiter *waiter, tableID uint64, start, end, txnID []byte, mode LockMode) (bool, error) {
	if bytes.Compare(start, end) >= 0 {
		return false, moerr.NewInternalErrorNoCtx("lock error: start[%v] is greater than end[%v]", start, end)
	}
	storage := l.seqStorage[tableID]
	key, lock, ok := storage.Seek(start)
	if ok && bytes.Compare(key, end) <= 0 {
		if err := lock.add(waiter); err != nil {
			return false, err
		}
		return false, nil
	} else {
		addRangeLock(storage, txnID, start, end, waiter, mode)
	}
	l.locks[unsafeByteSliceToString(txnID)][tableID] = append(l.locks[unsafeByteSliceToString(txnID)][tableID], start, end)
	return true, nil
}

<<<<<<< HEAD
func (l *lockTable) fetchTxnWaitingList(txnID []byte, waiters *waiters) bool {
	txnKey := unsafeByteSliceToString(txnID)

	l.mu.RLock()
	defer l.mu.RUnlock()
	for tableID, lockKeys := range l.locks[txnKey] {
		s := l.seqStorage[tableID]
		for _, lockKey := range lockKeys {
			if lock, ok := s.Get(lockKey); ok {
				hasDeadLock := false
				lock.waiter.waiters.IterTxns(func(id []byte) bool {
					if !waiters.add(id) {
						hasDeadLock = true
						return false
					}
					return true
				})
				if hasDeadLock {
					return false
				}
			}
		}
	}
	return true
}

func (l *lockTable) abortDeadlockTxn(txnID []byte) {
	txnKey := unsafeByteSliceToString(txnID)
	l.mu.RLock()
	defer l.mu.RUnlock()

	// if a deadlock occurs, then the transaction must have a waiter that is
	// currently waiting and has been blocked inside the Lock.
	w, ok := l.waitingLocks[txnKey]
	if !ok {
		panic("BUG: abort a non-waiting txn")
	}
	if !w.notify(ErrDeadlockDetectorClosed) {
		panic("BUG: can not notify deadlock failed")
	}
}

func addRowLock(storage LockStorage, txnID []byte, row []byte, waiter *waiter, options LockOptions) {
	lock := newRowLock(txnID, options.mode)
=======
func addRowLock(storage LockStorage, txnID []byte, row []byte, waiter *waiter, mode LockMode) {
	lock := newRowLock(txnID, mode)
>>>>>>> 8051e3b3
	lock.waiter = waiter
	storage.Add(row, lock)
}

func addRangeLock(storage LockStorage, txnID, start, end []byte, waiter *waiter, mode LockMode) {
	lock1, lock2 := newRangeLock(txnID, mode)
	lock1.waiter = waiter
	lock2.waiter = waiter
	storage.Add(start, lock1)
	storage.Add(end, lock2)
}

func unsafeByteSliceToString(key []byte) string {
	return *(*string)(unsafe.Pointer(&key))
}<|MERGE_RESOLUTION|>--- conflicted
+++ resolved
@@ -109,12 +109,9 @@
 	}
 }
 
-<<<<<<< HEAD
-func (l *lockTable) acquireRowLock(ctx context.Context, w *waiter, tableID uint64, row []byte, txnID []byte, options LockOptions) (bool, error) {
+func (l *lockTable) acquireRowLock(w *waiter, tableID uint64, row []byte, txnID []byte, mode LockMode) (bool, error) {
 	txnKey := unsafeByteSliceToString(txnID)
-=======
-func (l *lockTable) acquireRowLock(waiter *waiter, tableID uint64, row []byte, txnID []byte, mode LockMode) (bool, error) {
->>>>>>> 8051e3b3
+
 	storage := l.seqStorage[tableID]
 	key, lock, ok := storage.Seek(row)
 	if ok && (bytes.Equal(key, row) || lock.isLockRangeEnd()) {
@@ -130,11 +127,7 @@
 		}
 		return false, nil
 	} else {
-<<<<<<< HEAD
-		addRowLock(storage, txnID, row, w, options)
-=======
-		addRowLock(storage, txnID, row, waiter, mode)
->>>>>>> 8051e3b3
+		addRowLock(storage, txnID, row, w, mode)
 	}
 	l.locks[txnKey][tableID] = append(l.locks[txnKey][tableID], row)
 	return true, nil
@@ -158,7 +151,6 @@
 	return true, nil
 }
 
-<<<<<<< HEAD
 func (l *lockTable) fetchTxnWaitingList(txnID []byte, waiters *waiters) bool {
 	txnKey := unsafeByteSliceToString(txnID)
 
@@ -201,12 +193,8 @@
 	}
 }
 
-func addRowLock(storage LockStorage, txnID []byte, row []byte, waiter *waiter, options LockOptions) {
-	lock := newRowLock(txnID, options.mode)
-=======
 func addRowLock(storage LockStorage, txnID []byte, row []byte, waiter *waiter, mode LockMode) {
 	lock := newRowLock(txnID, mode)
->>>>>>> 8051e3b3
 	lock.waiter = waiter
 	storage.Add(row, lock)
 }
