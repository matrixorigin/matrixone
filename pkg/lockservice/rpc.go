// Copyright 2022 Matrix Origin
//
// Licensed under the Apache License, Version 2.0 (the "License");
// you may not use this file except in compliance with the License.
// You may obtain a copy of the License at
//
//      http://www.apache.org/licenses/LICENSE-2.0
//
// Unless required by applicable law or agreed to in writing, software
// distributed under the License is distributed on an "AS IS" BASIS,
// WITHOUT WARRANTIES OR CONDITIONS OF ANY KIND, either express or implied.
// See the License for the specific language governing permissions and
// limitations under the License.

package lockservice

import (
	"context"
	"time"

	"github.com/matrixorigin/matrixone/pkg/clusterservice"
	"github.com/matrixorigin/matrixone/pkg/common/moerr"
	"github.com/matrixorigin/matrixone/pkg/common/morpc"
	"github.com/matrixorigin/matrixone/pkg/common/reuse"
	"github.com/matrixorigin/matrixone/pkg/common/runtime"
	"github.com/matrixorigin/matrixone/pkg/common/stopper"
	pb "github.com/matrixorigin/matrixone/pkg/pb/lock"
	"github.com/matrixorigin/matrixone/pkg/pb/metadata"
	v2 "github.com/matrixorigin/matrixone/pkg/util/metric/v2"
	"github.com/matrixorigin/matrixone/pkg/util/trace"
	"go.uber.org/zap"
)

var (
	defaultRPCTimeout    = time.Second * 10
	defaultHandleWorkers = 16
)

func acquireRequest() *pb.Request {
	return reuse.Alloc[pb.Request](nil)
}

func releaseRequest(request *pb.Request) {
	reuse.Free(request, nil)
}

func acquireResponse() *pb.Response {
	return reuse.Alloc[pb.Response](nil)
}

func releaseResponse(v morpc.Message) {
	reuse.Free(v.(*pb.Response), nil)
}

type client struct {
	cfg     *morpc.Config
	cluster clusterservice.MOCluster
	client  morpc.RPCClient
}

func NewClient(cfg morpc.Config) (Client, error) {
	c := &client{
		cfg:     &cfg,
		cluster: clusterservice.GetMOCluster(),
	}
	c.cfg.Adjust()
	// add read timeout for lockservice client, to avoid remote lock hung and cannot read the lock response
	// due to tcp disconnected.
	c.cfg.BackendOptions = append(c.cfg.BackendOptions,
		morpc.WithBackendReadTimeout(defaultRPCTimeout),
		morpc.WithBackendFreeOrphansResponse(releaseResponse))

	client, err := c.cfg.NewClient(
		"lock-client",
		getLogger().RawLogger(),
		func() morpc.Message { return acquireResponse() })
	if err != nil {
		return nil, err
	}
	c.client = client
	return c, nil
}

func (c *client) Send(ctx context.Context, request *pb.Request) (*pb.Response, error) {
	if err := checkMethodVersion(ctx, request); err != nil {
		return nil, err
	}
	f, err := c.AsyncSend(ctx, request)
	if err != nil {
		return nil, err
	}
	defer f.Close()

	v, err := f.Get()
	if err != nil {
		return nil, err
	}
	resp := v.(*pb.Response)
	if err := resp.UnwrapError(); err != nil {
		releaseResponse(resp)
		// uuid and ip changed, async refresh cluster
		if moerr.IsMoErrCode(err, moerr.ErrNotSupported) {
			c.cluster.ForceRefresh(false)
		}
		return nil, err
	}
	return resp, nil
}

func checkMethodVersion(ctx context.Context, req *pb.Request) error {
	return runtime.CheckMethodVersion(ctx, methodVersions, req)
}

func (c *client) AsyncSend(ctx context.Context, request *pb.Request) (*morpc.Future, error) {
	// FIXME(fagongzi): too many mem alloc in trace
	ctx, span := trace.Debug(ctx, "lockservice.client.send")
	defer span.End()

	var sid = ""
	var address string
	for i := 0; i < 2; i++ {
		switch request.Method {
		case pb.Method_ForwardLock:
			sid = getUUIDFromServiceIdentifier(request.Lock.Options.ForwardTo)
			c.cluster.GetCNServiceWithoutWorkingState(
				clusterservice.NewServiceIDSelector(sid),
				func(s metadata.CNService) bool {
					address = s.LockServiceAddress
					return false
				})
		case pb.Method_Lock,
			pb.Method_Unlock,
			pb.Method_GetTxnLock,
			pb.Method_KeepRemoteLock:
			sid = getUUIDFromServiceIdentifier(request.LockTable.ServiceID)
			c.cluster.GetCNServiceWithoutWorkingState(
				clusterservice.NewServiceIDSelector(sid),
				func(s metadata.CNService) bool {
					address = s.LockServiceAddress
					return false
				})
		case pb.Method_GetWaitingList:
			sid = getUUIDFromServiceIdentifier(request.GetWaitingList.Txn.CreatedOn)
			c.cluster.GetCNServiceWithoutWorkingState(
				clusterservice.NewServiceIDSelector(sid),
				func(s metadata.CNService) bool {
					address = s.LockServiceAddress
					return false
				})
		default:
			c.cluster.GetTNService(
				clusterservice.NewSelector(),
				func(d metadata.TNService) bool {
					address = d.LockServiceAddress
					return false
				})
		}
		if address != "" {
			break
		}
		if i == 0 {
			c.cluster.ForceRefresh(true)
		}
	}
	if address == "" {
		var cns []string
		c.cluster.GetCNServiceWithoutWorkingState(
			clusterservice.NewSelectAll(),
			func(s metadata.CNService) bool {
				cns = append(cns, s.ServiceID)
				return true
			})
		getLogger().Error("cannot find lockservice address",
			zap.String("target", sid),
			zap.Any("cns", cns),
			zap.String("request", request.DebugString()))

<<<<<<< HEAD
		if c.service != nil {
			fn := func() (bool, error) {
				switch request.Method {
				case pb.Method_GetBind,
					pb.Method_KeepLockTableBind:
					return true, nil
				default:
					oldBind := request.GetLockTable()
					newBind, err := getLockTableBind(
						c.service.remote.client,
						oldBind.Group,
						oldBind.Table,
						oldBind.OriginTable,
						c.service.serviceID,
						oldBind.Sharding)
					if err != nil {
						getLogger().Error("failed to update lock table bind",
							zap.String("target", sid),
							zap.Any("cns", cns),
							zap.String("request", request.DebugString()))
						return false, err
					}

					// bind not changed, means the remote cn is not registered into
					// hakeeper, retry
					if !oldBind.Changed(newBind) {
						return false, nil
					}

					getLogger().Warn("update lock table bind",
						zap.String("target", sid),
						zap.Any("cns", cns),
						zap.String("newBind", newBind.DebugString()),
						zap.String("request", request.DebugString()))
					c.service.handleBindChanged(newBind)
					return true, nil
				}
			}

			for {
				changed, err := fn()
				if err != nil {
					return nil, err
				}
				if changed {
					break
				}

				c.cluster.GetCNServiceWithoutWorkingState(
					clusterservice.NewServiceIDSelector(sid),
					func(s metadata.CNService) bool {
						address = s.LockServiceAddress
						return false
					})
				if address != "" {
					break
				}

				time.Sleep(time.Second)
			}
		}
=======
>>>>>>> df694e41
	}
	return c.client.Send(ctx, address, request)
}

func (c *client) Close() error {
	return c.client.Close()
}

// WithServerMessageFilter set filter func. Requests can be modified or filtered out by the filter
// before they are processed by the handler.
func WithServerMessageFilter(filter func(*pb.Request) bool) ServerOption {
	return func(s *server) {
		s.options.filter = filter
	}
}

type server struct {
	address  string
	cfg      *morpc.Config
	rpc      morpc.RPCServer
	handlers map[pb.Method]RequestHandleFunc

	requests chan requestCtx
	stopper  *stopper.Stopper

	options struct {
		filter func(*pb.Request) bool
	}
}

// NewServer create a lockservice server. One LockService corresponds to one Server
func NewServer(
	address string,
	cfg morpc.Config,
	opts ...ServerOption) (Server, error) {
	s := &server{
		cfg:      &cfg,
		address:  address,
		handlers: make(map[pb.Method]RequestHandleFunc),
		requests: make(chan requestCtx, 10240),
		stopper: stopper.NewStopper("lock-service-rpc-server",
			stopper.WithLogger(getLogger().RawLogger())),
	}
	s.cfg.Adjust()
	for _, opt := range opts {
		opt(s)
	}

	rpc, err := s.cfg.NewServer(
		"lock-server",
		address,
		getLogger().RawLogger(),
		func() morpc.Message { return acquireRequest() },
		releaseResponse,
		morpc.WithServerDisableAutoCancelContext())
	if err != nil {
		return nil, err
	}
	rpc.RegisterRequestHandler(s.onMessage)
	s.rpc = rpc
	return s, nil
}

func (s *server) Start() error {
	for i := 0; i < defaultHandleWorkers; i++ {
		if err := s.stopper.RunTask(s.handle); err != nil {
			panic(err)
		}
	}
	return s.rpc.Start()
}

func (s *server) Close() error {
	if err := s.rpc.Close(); err != nil {
		return err
	}
	s.stopper.Stop()
	close(s.requests)
	return nil
}

func (s *server) RegisterMethodHandler(m pb.Method, h RequestHandleFunc) {
	s.handlers[m] = h
}

func (s *server) onMessage(
	ctx context.Context,
	msg morpc.RPCMessage,
	sequence uint64,
	cs morpc.ClientSession) error {
	ctx, span := trace.Debug(ctx, "lockservice.server.handle")
	defer span.End()

	request := msg.Message
	req, ok := request.(*pb.Request)
	if !ok {
		getLogger().Fatal("received invalid message",
			zap.Any("message", request))
	}

	if getLogger().Enabled(zap.DebugLevel) {
		getLogger().Debug("received a request",
			zap.String("request", req.DebugString()))
	}

	if s.options.filter != nil &&
		!s.options.filter(req) {
		if getLogger().Enabled(zap.DebugLevel) {
			getLogger().Debug("skip request by filter",
				zap.String("request", req.DebugString()))
		}
		if msg.Cancel != nil {
			msg.Cancel()
		}
		releaseRequest(req)
		return nil
	}

	handler, ok := s.handlers[req.Method]
	if !ok {
		err := moerr.NewNotSupportedNoCtx("method [%s], from %s, current %s",
			req.Method.String(),
			cs.RemoteAddress(),
			s.address)
		writeResponse(
			ctx,
			msg.Cancel,
			getResponse(req),
			err,
			cs)
		releaseRequest(req)
		return nil
	}

	select {
	case <-ctx.Done():
		if getLogger().Enabled(zap.DebugLevel) {
			getLogger().Debug("skip request by timeout",
				zap.String("request", req.DebugString()))
		}
		releaseRequest(req)
		return nil
	default:
	}

	s.requests <- requestCtx{
		req:     req,
		handler: handler,
		cs:      cs,
		cancel:  msg.Cancel,
		ctx:     ctx,
	}
	v2.TxnLockRPCQueueSizeGauge.Set(float64(len(s.requests)))
	return nil
}

func (s *server) handle(ctx context.Context) {
	fn := func(ctx requestCtx) {
		start := time.Now()
		defer func() {
			v2.TxnLockWorkerHandleDurationHistogram.Observe(time.Since(start).Seconds())
		}()

		req := ctx.req
		defer releaseRequest(req)
		resp := getResponse(req)
		ctx.handler(ctx.ctx, ctx.cancel, req, resp, ctx.cs)
	}

	for {
		select {
		case <-ctx.Done():
			return
		case ctx := <-s.requests:
			v2.TxnLockRPCQueueSizeGauge.Set(float64(len(s.requests)))
			fn(ctx)
		}
	}
}

func getResponse(req *pb.Request) *pb.Response {
	resp := acquireResponse()
	resp.RequestID = req.RequestID
	resp.Method = req.Method
	return resp
}

func writeResponse(
	ctx context.Context,
	cancel context.CancelFunc,
	resp *pb.Response,
	err error,
	cs morpc.ClientSession) {
	if cancel != nil {
		defer cancel()
	}

	if err != nil {
		resp.WrapError(err)
	}
	detail := ""
	if getLogger().Enabled(zap.DebugLevel) {
		detail = resp.DebugString()
		getLogger().Debug("handle request completed",
			zap.String("response", detail))
	}
	// after write, response will be released by rpc
	if err := cs.AsyncWrite(resp); err != nil {
		getLogger().Error("write response failed",
			zap.Error(err),
			zap.String("response", detail))
	}
}

type requestCtx struct {
	req     *pb.Request
	handler RequestHandleFunc
	cs      morpc.ClientSession
	ctx     context.Context
	cancel  context.CancelFunc
}<|MERGE_RESOLUTION|>--- conflicted
+++ resolved
@@ -175,70 +175,6 @@
 			zap.Any("cns", cns),
 			zap.String("request", request.DebugString()))
 
-<<<<<<< HEAD
-		if c.service != nil {
-			fn := func() (bool, error) {
-				switch request.Method {
-				case pb.Method_GetBind,
-					pb.Method_KeepLockTableBind:
-					return true, nil
-				default:
-					oldBind := request.GetLockTable()
-					newBind, err := getLockTableBind(
-						c.service.remote.client,
-						oldBind.Group,
-						oldBind.Table,
-						oldBind.OriginTable,
-						c.service.serviceID,
-						oldBind.Sharding)
-					if err != nil {
-						getLogger().Error("failed to update lock table bind",
-							zap.String("target", sid),
-							zap.Any("cns", cns),
-							zap.String("request", request.DebugString()))
-						return false, err
-					}
-
-					// bind not changed, means the remote cn is not registered into
-					// hakeeper, retry
-					if !oldBind.Changed(newBind) {
-						return false, nil
-					}
-
-					getLogger().Warn("update lock table bind",
-						zap.String("target", sid),
-						zap.Any("cns", cns),
-						zap.String("newBind", newBind.DebugString()),
-						zap.String("request", request.DebugString()))
-					c.service.handleBindChanged(newBind)
-					return true, nil
-				}
-			}
-
-			for {
-				changed, err := fn()
-				if err != nil {
-					return nil, err
-				}
-				if changed {
-					break
-				}
-
-				c.cluster.GetCNServiceWithoutWorkingState(
-					clusterservice.NewServiceIDSelector(sid),
-					func(s metadata.CNService) bool {
-						address = s.LockServiceAddress
-						return false
-					})
-				if address != "" {
-					break
-				}
-
-				time.Sleep(time.Second)
-			}
-		}
-=======
->>>>>>> df694e41
 	}
 	return c.client.Send(ctx, address, request)
 }
