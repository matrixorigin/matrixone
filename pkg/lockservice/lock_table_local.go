// Copyright 2023 Matrix Origin
//
// Licensed under the Apache License, Version 2.0 (the "License");
// you may not use this file except in compliance with the License.
// You may obtain a copy of the License at
//
//      http://www.apache.org/licenses/LICENSE-2.0
//
// Unless required by applicable law or agreed to in writing, software
// distributed under the License is distributed on an "AS IS" BASIS,
// WITHOUT WARRANTIES OR CONDITIONS OF ANY KIND, either express or implied.
// See the License for the specific language governing permissions and
// limitations under the License.

package lockservice

import (
	"bytes"
	"context"
	"fmt"
	"sync"
	"time"

	"github.com/matrixorigin/matrixone/pkg/common/moerr"
	"github.com/matrixorigin/matrixone/pkg/common/util"
	pb "github.com/matrixorigin/matrixone/pkg/pb/lock"
	"github.com/matrixorigin/matrixone/pkg/pb/timestamp"
	"github.com/matrixorigin/matrixone/pkg/txn/clock"
	v2 "github.com/matrixorigin/matrixone/pkg/util/metric/v2"
	"github.com/matrixorigin/matrixone/pkg/util/trace"
	"go.uber.org/zap"
)

const (
	eventsWorkers = 4
)

// a localLockTable instance manages the locks on a table
type localLockTable struct {
	bind      pb.LockTable
	fsp       *fixedSlicePool
	clock     clock.Clock
	events    *waiterEvents
	txnHolder activeTxnHolder
	mu        struct {
		sync.RWMutex
		closed           bool
		store            LockStorage
		tableCommittedAt timestamp.Timestamp
	}
}

func newLocalLockTable(
	bind pb.LockTable,
	fsp *fixedSlicePool,
	events *waiterEvents,
	clock clock.Clock,
	txnHolder activeTxnHolder) lockTable {
	l := &localLockTable{
		bind:      bind,
		fsp:       fsp,
		clock:     clock,
		events:    events,
		txnHolder: txnHolder,
	}
	l.mu.store = newBtreeBasedStorage()
	l.mu.tableCommittedAt, _ = clock.Now()
	return l
}

func (l *localLockTable) lock(
	ctx context.Context,
	txn *activeTxn,
	rows [][]byte,
	opts LockOptions,
	cb func(pb.Result, error)) {
	v2.TxnLocalLockTotalCounter.Inc()

	// FIXME(fagongzi): too many mem alloc in trace
	ctx, span := trace.Debug(ctx, "lockservice.lock.local")
	defer span.End()

	logLocalLock(txn, l.bind.Table, rows, opts)
	c := l.newLockContext(ctx, txn, rows, opts, cb, l.bind)
	if opts.async {
		c.lockFunc = l.doLock
	}
	l.doLock(c, false)
}

func (l *localLockTable) doLock(
	c *lockContext,
	blocked bool) {
	// deadlock detected, return
	if c.txn.deadlockFound {
		c.done(ErrDeadLockDetected)
		return
	}
	var old *waiter
	var err error
	table := l.bind.Table
	for {
		// blocked used for async callback, waiter is created, and added to wait list.
		// So only need wait notify.
		if !blocked {
			err = l.doAcquireLock(c)
			if err != nil {
				logLocalLockFailed(c.txn, table, c.rows, c.opts, err)
				if c.w != nil {
					c.w.disableNotify()
					c.w.close()
				}
				c.done(err)
				return
			}
			// no waiter, all locks are added
			if c.w == nil {
				v2.TxnAcquireLockWaitDurationHistogram.Observe(time.Since(c.createAt).Seconds())
				if old != nil {
					old.disableNotify()
					old.close()
				}
				c.txn.clearBlocked(old)
				logLocalLockAdded(c.txn, l.bind.Table, c.rows, c.opts)
				if c.result.Timestamp.IsEmpty() {
					c.result.Timestamp = c.lockedTS
				}
				c.done(nil)
				return
			}

			// we handle remote lock on current rpc io read goroutine, so we can not wait here, otherwise
			// the rpc will be blocked.
			if c.opts.async {
				return
			}
		}

		// txn is locked by service.lock or service_remote.lock. We must unlock here. And lock again after
		// wait result. Because during wait, deadlock detection may be triggered, and need call txn.fetchWhoWaitingMe,
		// or other concurrent txn method.
		oldTxnID := c.txn.txnID
		old = c.w
		c.txn.Unlock()
		v := c.w.wait(c.ctx)
		c.txn.Lock()

		logLocalLockWaitOnResult(c.txn, table, c.rows[c.idx], c.opts, c.w, v)
		if v.err != nil {
			c.txn.clearBlocked(c.w)
			c.w.close()
			c.done(v.err)
			return
		}
		// txn closed between Unlock and get Lock again
		if !bytes.Equal(oldTxnID, c.txn.txnID) {
			c.w.close()
			c.done(ErrTxnNotFound)
			return
		}

		c.w.resetWait()
		c.offset = c.idx
		c.result.Timestamp = v.ts
		c.result.HasConflict = true
		c.result.TableDefChanged = v.defChanged
		if !c.result.HasPrevCommit {
			c.result.HasPrevCommit = !v.ts.IsEmpty()
		}
		if c.opts.TableDefChanged {
			c.opts.TableDefChanged = v.defChanged
		}
		blocked = false
	}
}

func (l *localLockTable) unlock(
	txn *activeTxn,
	ls *cowSlice,
	commitTS timestamp.Timestamp,
	mutations ...pb.ExtraMutation) {
	start := time.Now()
	defer func() {
		v2.TxnUnlockBtreeTotalDurationHistogram.Observe(time.Since(start).Seconds())
	}()

	getMutation := func(key []byte) int {
		for i := range mutations {
			if bytes.Equal(mutations[i].Key, key) {
				return i
			}
		}
		return -1
	}

	logUnlockTableOnLocal(
		l.bind.ServiceID,
		txn,
		l.bind)

	locks := ls.slice()
	defer locks.unref()

	l.mu.Lock()
	v2.TxnUnlockBtreeGetLockDurationHistogram.Observe(time.Since(start).Seconds())

	defer l.mu.Unlock()
	if l.mu.closed {
		return
	}

	b, ok := txn.holdBinds[l.bind.Table]
	if !ok {
		panic("BUG: missing bind")
	}

	var startKey []byte
	locks.iter(func(key []byte) bool {
		if lock, ok := l.mu.store.Get(key); ok {
			idx := getMutation(key)
			if idx != -1 && mutations[idx].Skip {
				return true
			}

			if lock.isLockRangeStart() {
				startKey = key
				return true
			}

			if !lock.holders.contains(txn.txnID) {
				// 1. txn1 hold key1 on bind version 0
				// 2. txn1 commit success
				// 3. dn restart
				// 4. txn2 hold key1 on bind version 1
				// 5. txn1 unlock.
				if b.Changed(l.bind) {
					return true
				}

				getLogger().Fatal("BUG: unlock a lock that is not held by the current txn",
					zap.Bool("row", lock.isLockRow()),
					zap.Int("keys-count", locks.len()),
					zap.String("hold-bind", b.DebugString()),
					zap.String("bind", l.bind.DebugString()),
					waitTxnArrayField("holders", lock.holders.txns),
					txnField(txn))
			}
			if len(startKey) > 0 && !lock.isLockRangeEnd() {
				panic("BUG: missing range end key")
			}

			if idx != -1 {
				replaceTo := mutations[idx].ReplaceTo
				lock.holders.replace(txn.txnID,
					pb.WaitTxn{TxnID: replaceTo, CreatedOn: txn.remoteService})
				// cannot dead lock here, the replaceTo txn was created on the same cn.
				replaceToTxn := l.txnHolder.getActiveTxn(mutations[idx].ReplaceTo, true, txn.remoteService)
				replaceToTxn.Lock()
				replaceToTxn.lockAdded(l.bind.Group, l.bind.Table, [][]byte{key})
				replaceToTxn.Unlock()
				return true
			}

			lockCanRemoved := lock.closeTxn(
				txn,
				notifyValue{ts: commitTS})
			logLockUnlocked(txn, key, lock)
			if lockCanRemoved {
				v2.TxnHoldLockDurationHistogram.Observe(time.Since(lock.createAt).Seconds())
				l.mu.store.Delete(key)
				if len(startKey) > 0 {
					l.mu.store.Delete(startKey)
					startKey = nil
				}
				lock.release()
			}
		}
		return true
	})
	if l.mu.tableCommittedAt.Less(commitTS) {
		l.mu.tableCommittedAt = commitTS
	}
}

func (l *localLockTable) getLock(
	key []byte,
	txn pb.WaitTxn,
	fn func(Lock)) {
	l.mu.RLock()
	defer l.mu.RUnlock()
	if l.mu.closed {
		return
	}
	lock, ok := l.mu.store.Get(key)
	if ok {
		fn(lock)
	}
}

func (l *localLockTable) getBind() pb.LockTable {
	return l.bind
}

func (l *localLockTable) close() {
	l.mu.Lock()
	defer l.mu.Unlock()
	l.mu.closed = true

	l.mu.store.Iter(func(key []byte, lock Lock) bool {
		if lock.isLockRow() || lock.isLockRangeEnd() {
			// if there are waiters in the current lock, just notify
			// the head, and the subsequent waiters will be notified
			// by the previous waiter.
			lock.close(notifyValue{err: ErrLockTableNotFound})
		}
		return true
	})
	l.mu.store.Clear()
	logLockTableClosed(l.bind, false)
}

func (l *localLockTable) doAcquireLock(c *lockContext) error {
	l.mu.Lock()
	defer l.mu.Unlock()

	if l.mu.closed {
		return moerr.NewInvalidStateNoCtx("local lock table closed")
	}

	switch c.opts.Granularity {
	case pb.Granularity_Row:
		return l.acquireRowLockLocked(c)
	case pb.Granularity_Range:
		if len(c.rows) == 0 ||
			len(c.rows)%2 != 0 {
			panic("invalid range lock")
		}
		return l.acquireRangeLockLocked(c)
	default:
		panic(fmt.Sprintf("not support lock granularity %d", c.opts.Granularity))
	}
}

func (l *localLockTable) acquireRowLockLocked(c *lockContext) error {
	n := len(c.rows)
	for idx := c.offset; idx < n; idx++ {
		row := c.rows[idx]

		key, lock, ok := l.mu.store.Seek(row)
		if ok &&
			(bytes.Equal(key, row) ||
				lock.isLockRangeEnd()) {
			hold, newHolder := lock.tryHold(c)
			if hold {
				if c.w != nil {
					c.w = nil
				}
				// only new holder can added lock into txn.
				// newHolder is false means prev op of txn has already added lock into txn
				if newHolder {
<<<<<<< HEAD
					c.txn.lockAdded(l.bind.Group, l.bind.Table, [][]byte{key})
=======
					c.txn.lockAdded(l.bind, [][]byte{key})
>>>>>>> 68e06c14
				}
				continue
			}

			// need wait for prev txn closed
			if c.w == nil {
				c.w = acquireWaiter(c.waitTxn)
			}

			c.offset = idx
			l.handleLockConflictLocked(c, key, lock)
			return nil
		}
		l.addRowLockLocked(c, row)
		// lock added, need create new waiter next time
		c.w = nil
	}

	c.offset = 0
	c.lockedTS = l.mu.tableCommittedAt
	return nil
}

func (l *localLockTable) acquireRangeLockLocked(c *lockContext) error {
	n := len(c.rows)
	for i := c.offset; i < n; i += 2 {
		start := c.rows[i]
		end := c.rows[i+1]
		if bytes.Compare(start, end) >= 0 {
			panic(fmt.Sprintf("lock error: start[%v] is greater than end[%v]",
				start, end))
		}

		logLocalLockRange(c.txn, l.bind.Table, start, end, c.opts.Mode)
		conflict, conflictWith, err := l.addRangeLockLocked(c, start, end)
		if err != nil {
			return err
		}
		if len(conflict) > 0 {
			if c.w == nil {
				c.w = acquireWaiter(c.waitTxn)
			}

			c.offset = i
			l.handleLockConflictLocked(c, conflict, conflictWith)
			return nil
		}

		// lock added, need create new waiter next time
		c.w = nil
	}
	c.offset = 0
	c.lockedTS = l.mu.tableCommittedAt
	return nil
}

func (l *localLockTable) addRowLockLocked(
	c *lockContext,
	row []byte) {
	lock := newRowLock(c)

	// new lock added, use last committed ts to update keys last commit ts.
	lock.waiters.resetCommittedAt(l.mu.tableCommittedAt)

	// we must first add the lock to txn to ensure that the
	// lock can be read when the deadlock is detected.
<<<<<<< HEAD
	c.txn.lockAdded(l.bind.Group, l.bind.Table, [][]byte{row})
=======
	c.txn.lockAdded(l.bind, [][]byte{row})
>>>>>>> 68e06c14
	l.mu.store.Add(row, lock)
}

func (l *localLockTable) handleLockConflictLocked(
	c *lockContext,
	key []byte,
	conflictWith Lock) {
	c.w.waitFor = c.w.waitFor[:0]
	for _, txn := range conflictWith.holders.txns {
		c.w.waitFor = append(c.w.waitFor, txn.TxnID)
	}

	conflictWith.addWaiter(c.w)
	l.events.add(c)

	// find conflict, and wait prev txn completed, and a new
	// waiter added, we need to active deadlock check.
	c.txn.setBlocked(c.w)
	logLocalLockWaitOn(c.txn, l.bind.Table, c.w, key, conflictWith)
}

func (l *localLockTable) addRangeLockLocked(
	c *lockContext,
	start, end []byte) ([]byte, Lock, error) {

	if c.opts.LockOptions.Mode == pb.LockMode_Shared {
		l1, ok1 := l.mu.store.Get(start)
		l2, ok2 := l.mu.store.Get(end)
		if ok1 && ok2 &&
			l1.isShared() && l2.isShared() &&
			l1.isLockRangeStart() && l2.isLockRangeEnd() {
			hold, newHolder := l1.tryHold(c)
			if !hold {
				panic("BUG: must get shared lock")
			}
			hold, _ = l2.tryHold(c)
			if !hold {
				panic("BUG: must get shared lock")
			}
			if c.w != nil {
				c.w = nil
			}
			if newHolder {
<<<<<<< HEAD
				c.txn.lockAdded(l.bind.Group, l.bind.Table, [][]byte{start, end})
=======
				c.txn.lockAdded(l.bind, [][]byte{start, end})
>>>>>>> 68e06c14
			}
			return nil, Lock{}, nil
		}
	}

	wq := newWaiterQueue()
	mc := newMergeContext(wq)
	defer mc.close()

	var err error
	var conflictWith Lock
	var conflictKey []byte
	var prevStartKey []byte
	rangeStartEncountered := false
	// TODO: remove mem allocate.
	upperBounded := nextKey(end, nil)

	for {
		l.mu.store.Range(
			start,
			nil,
			func(key []byte, keyLock Lock) bool {
				// current txn is not holder, maybe conflict
				if !keyLock.holders.contains(c.txn.txnID) {
					if hasConflictWithLock(key, keyLock, end) {
						conflictWith = keyLock
						conflictKey = key
					}
					return false
				}

				if keyLock.holders.size() > 1 {
					err = ErrMergeRangeLockNotSupport
					return false
				}

				// merge current txn locks
				if keyLock.isLockRangeStart() {
					prevStartKey = key
					rangeStartEncountered = true
					return bytes.Compare(key, end) < 0
				}
				if rangeStartEncountered &&
					!keyLock.isLockRangeEnd() {
					panic("BUG, missing range end key")
				}

				start, end = l.mergeRangeLocked(
					start, end,
					prevStartKey,
					key, keyLock,
					mc,
					c.txn)
				prevStartKey = nil
				rangeStartEncountered = false
				return bytes.Compare(key, end) < 0
			})
		if err != nil {
			mc.rollback()
			return nil, Lock{}, err
		}

		if len(conflictKey) > 0 {
			hold, newHolder := conflictWith.tryHold(c)
			if hold {
				if c.w != nil {
					c.w = nil
				}

				// only new holder can added lock into txn.
				// newHolder is false means prev op of txn has already added lock into txn
				if newHolder {
<<<<<<< HEAD
					c.txn.lockAdded(l.bind.Group, l.bind.Table, [][]byte{conflictKey})
=======
					c.txn.lockAdded(l.bind, [][]byte{conflictKey})
>>>>>>> 68e06c14
				}
				conflictWith = Lock{}
				conflictKey = nil
				rangeStartEncountered = false
				continue
			}

			mc.rollback()
			return conflictKey, conflictWith, nil
		}

		if rangeStartEncountered {
			key, keyLock, ok := l.mu.store.Seek(upperBounded)
			if !ok {
				panic("BUG, missing range end key")
			}
			start, end = l.mergeRangeLocked(
				start, end,
				prevStartKey,
				key, keyLock,
				mc,
				c.txn)
		}
		break
	}

	mc.commit(l.bind, c.txn, l.mu.store)
	startLock, endLock := newRangeLock(c)

	wq.resetCommittedAt(l.mu.tableCommittedAt)
	startLock.waiters = wq
	endLock.waiters = wq

	// similar to row lock
<<<<<<< HEAD
	c.txn.lockAdded(l.bind.Group, l.bind.Table, [][]byte{start, end})
=======
	c.txn.lockAdded(l.bind, [][]byte{start, end})
>>>>>>> 68e06c14

	l.mu.store.Add(start, startLock)
	l.mu.store.Add(end, endLock)
	return nil, Lock{}, nil
}

func (l *localLockTable) mergeRangeLocked(
	start, end []byte,
	prevStartKey []byte,
	seekKey []byte,
	seekLock Lock,
	mc *mergeContext,
	txn *activeTxn) ([]byte, []byte) {
	// range lock encountered a row lock
	if seekLock.isLockRow() {
		// 5 + [1, 4] => [1, 4] + [5]
		if bytes.Compare(seekKey, end) > 0 {
			return start, end
		}

		// [1~4] + [1, 4] => [1, 4]
		mc.mergeLocks([][]byte{seekKey})
		mc.mergeWaiter(seekLock.waiters)
		return start, end
	}

	if len(prevStartKey) == 0 {
		prevStartKey = l.mustGetRangeStart(seekKey)
	}

	oldStart, oldEnd := prevStartKey, seekKey

	// no overlap
	if bytes.Compare(oldStart, end) > 0 ||
		bytes.Compare(start, oldEnd) > 0 {
		return start, end
	}

	min, max := oldStart, oldEnd
	if bytes.Compare(min, start) > 0 {
		min = start
	}
	if bytes.Compare(max, end) < 0 {
		max = end
	}

	mc.mergeLocks([][]byte{oldStart, oldEnd})
	mc.mergeWaiter(seekLock.waiters)
	return min, max
}

func (l *localLockTable) mustGetRangeStart(endKey []byte) []byte {
	v, _, ok := l.mu.store.Prev(endKey)
	if !ok {
		panic("missing start key")
	}
	return v
}

func nextKey(src, dst []byte) []byte {
	dst = append(dst, src...)
	dst = append(dst, 0)
	return dst
}

var (
	mergePool = sync.Pool{
		New: func() any {
			return &mergeContext{
				mergedLocks: make(map[string]struct{}, 8),
			}
		},
	}
)

type mergeContext struct {
	to            waiterQueue
	mergedWaiters []waiterQueue
	mergedLocks   map[string]struct{}
}

func newMergeContext(to waiterQueue) *mergeContext {
	c := mergePool.Get().(*mergeContext)
	c.to = to
	c.to.beginChange()
	return c
}

func (c *mergeContext) close() {
	for k := range c.mergedLocks {
		delete(c.mergedLocks, k)
	}
	c.to = nil
	c.mergedWaiters = c.mergedWaiters[:0]
	mergePool.Put(c)
}

func (c *mergeContext) mergeWaiter(from waiterQueue) {
	from.moveTo(c.to)
	c.mergedWaiters = append(c.mergedWaiters, from)
}

func (c *mergeContext) mergeLocks(locks [][]byte) {
	for _, v := range locks {
		c.mergedLocks[util.UnsafeBytesToString(v)] = struct{}{}
	}
}

func (c *mergeContext) commit(
	bind pb.LockTable,
	txn *activeTxn,
	s LockStorage) {
	for k := range c.mergedLocks {
		s.Delete(util.UnsafeStringToBytes(k))
	}
	txn.lockRemoved(
		bind.ServiceID,
		bind.Group,
		bind.Table,
		c.mergedLocks)

	for _, q := range c.mergedWaiters {
		q.reset()
	}
	c.to.commitChange()
}

func (c *mergeContext) rollback() {
	c.to.rollbackChange()
}

func hasConflictWithLock(
	key []byte,
	lock Lock,
	end []byte) bool {
	if lock.isLockRow() {
		// row lock, start <= key <= end
		return bytes.Compare(key, end) <= 0
	}
	if lock.isLockRangeStart() {
		// range start lock, [1, 4] + [2, any]
		return bytes.Compare(key, end) <= 0
	}
	// range end lock, always conflict
	return true
}<|MERGE_RESOLUTION|>--- conflicted
+++ resolved
@@ -209,7 +209,7 @@
 		return
 	}
 
-	b, ok := txn.holdBinds[l.bind.Table]
+	b, ok := txn.getHoldLocksLocked(l.bind.Group).binds[l.bind.Table]
 	if !ok {
 		panic("BUG: missing bind")
 	}
@@ -256,7 +256,7 @@
 				// cannot dead lock here, the replaceTo txn was created on the same cn.
 				replaceToTxn := l.txnHolder.getActiveTxn(mutations[idx].ReplaceTo, true, txn.remoteService)
 				replaceToTxn.Lock()
-				replaceToTxn.lockAdded(l.bind.Group, l.bind.Table, [][]byte{key})
+				replaceToTxn.lockAdded(l.bind.Group, l.bind, [][]byte{key})
 				replaceToTxn.Unlock()
 				return true
 			}
@@ -358,11 +358,7 @@
 				// only new holder can added lock into txn.
 				// newHolder is false means prev op of txn has already added lock into txn
 				if newHolder {
-<<<<<<< HEAD
-					c.txn.lockAdded(l.bind.Group, l.bind.Table, [][]byte{key})
-=======
-					c.txn.lockAdded(l.bind, [][]byte{key})
->>>>>>> 68e06c14
+					c.txn.lockAdded(l.bind.Group, l.bind, [][]byte{key})
 				}
 				continue
 			}
@@ -429,11 +425,7 @@
 
 	// we must first add the lock to txn to ensure that the
 	// lock can be read when the deadlock is detected.
-<<<<<<< HEAD
-	c.txn.lockAdded(l.bind.Group, l.bind.Table, [][]byte{row})
-=======
-	c.txn.lockAdded(l.bind, [][]byte{row})
->>>>>>> 68e06c14
+	c.txn.lockAdded(l.bind.Group, l.bind, [][]byte{row})
 	l.mu.store.Add(row, lock)
 }
 
@@ -477,11 +469,7 @@
 				c.w = nil
 			}
 			if newHolder {
-<<<<<<< HEAD
-				c.txn.lockAdded(l.bind.Group, l.bind.Table, [][]byte{start, end})
-=======
-				c.txn.lockAdded(l.bind, [][]byte{start, end})
->>>>>>> 68e06c14
+				c.txn.lockAdded(l.bind.Group, l.bind, [][]byte{start, end})
 			}
 			return nil, Lock{}, nil
 		}
@@ -554,11 +542,7 @@
 				// only new holder can added lock into txn.
 				// newHolder is false means prev op of txn has already added lock into txn
 				if newHolder {
-<<<<<<< HEAD
-					c.txn.lockAdded(l.bind.Group, l.bind.Table, [][]byte{conflictKey})
-=======
-					c.txn.lockAdded(l.bind, [][]byte{conflictKey})
->>>>>>> 68e06c14
+					c.txn.lockAdded(l.bind.Group, l.bind, [][]byte{conflictKey})
 				}
 				conflictWith = Lock{}
 				conflictKey = nil
@@ -593,11 +577,7 @@
 	endLock.waiters = wq
 
 	// similar to row lock
-<<<<<<< HEAD
-	c.txn.lockAdded(l.bind.Group, l.bind.Table, [][]byte{start, end})
-=======
-	c.txn.lockAdded(l.bind, [][]byte{start, end})
->>>>>>> 68e06c14
+	c.txn.lockAdded(l.bind.Group, l.bind, [][]byte{start, end})
 
 	l.mu.store.Add(start, startLock)
 	l.mu.store.Add(end, endLock)
