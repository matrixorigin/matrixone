--- conflicted
+++ resolved
@@ -33,24 +33,18 @@
 		txn := newActiveTxn(id, string(id), fsp, "")
 		defer reuse.Free(txn, nil)
 
-<<<<<<< HEAD
-		txn.lockAdded("", 1, [][]byte{[]byte("k1")})
-		txn.lockAdded("", 1, [][]byte{[]byte("k11")})
-		txn.lockAdded("", 2, [][]byte{[]byte("k2"), []byte("k22")})
-=======
-		txn.lockAdded(pb.LockTable{Table: 1}, [][]byte{[]byte("k1")})
-		txn.lockAdded(pb.LockTable{Table: 1}, [][]byte{[]byte("k11")})
-		txn.lockAdded(pb.LockTable{Table: 2}, [][]byte{[]byte("k2"), []byte("k22")})
->>>>>>> 68e06c14
+		txn.lockAdded("", pb.LockTable{Table: 1}, [][]byte{[]byte("k1")})
+		txn.lockAdded("", pb.LockTable{Table: 1}, [][]byte{[]byte("k11")})
+		txn.lockAdded("", pb.LockTable{Table: 2}, [][]byte{[]byte("k2"), []byte("k22")})
 
-		assert.Equal(t, 2, len(txn.getHoldLocksLocked("")))
+		assert.Equal(t, 2, len(txn.getHoldLocksLocked("").keys))
 
-		sp := txn.getHoldLocksLocked("")[1]
+		sp := txn.getHoldLocksLocked("").keys[1]
 		s := sp.slice()
 		defer s.unref()
 		assert.Equal(t, 2, s.len())
 
-		sp2 := txn.getHoldLocksLocked("")[2]
+		sp2 := txn.getHoldLocksLocked("").keys[2]
 		s2 := sp2.slice()
 		defer s2.unref()
 		assert.Equal(t, 2, s2.len())
@@ -90,7 +84,8 @@
 		assert.Empty(t, txn.txnID)
 		assert.Empty(t, txn.txnKey)
 		assert.Empty(t, txn.blockedWaiters)
-		assert.Empty(t, txn.getHoldLocksLocked(""))
+		assert.Empty(t, txn.getHoldLocksLocked("").keys)
+		assert.Empty(t, txn.getHoldLocksLocked("").binds)
 		assert.Equal(t, 0, tables[1].(*localLockTable).mu.store.Len())
 		assert.Equal(t, 0, tables[2].(*localLockTable).mu.store.Len())
 	})
