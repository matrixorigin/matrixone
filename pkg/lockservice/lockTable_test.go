--- conflicted
+++ resolved
@@ -16,10 +16,6 @@
 
 import (
 	"context"
-<<<<<<< HEAD
-	"fmt"
-=======
->>>>>>> 13b9772b
 	"strconv"
 	"sync"
 	"testing"
