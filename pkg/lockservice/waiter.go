// Copyright 2023 Matrix Origin
//
// Licensed under the Apache License, Version 2.0 (the "License");
// you may not use this file except in compliance with the License.
// You may obtain a copy of the License at
//
//      http://www.apache.org/licenses/LICENSE-2.0
//
// Unless required by applicable law or agreed to in writing, software
// distributed under the License is distributed on an "AS IS" BASIS,
// WITHOUT WARRANTIES OR CONDITIONS OF ANY KIND, either express or implied.
// See the License for the specific language governing permissions and
// limitations under the License.

package lockservice

import (
	"context"
	"fmt"
	"runtime"
	"sync"
	"sync/atomic"
)

var (
	waiterPool = sync.Pool{
		New: func() any {
			return newWaiter()
		},
	}
)

func acquireWaiter(txnID []byte) *waiter {
	w := waiterPool.Get().(*waiter)
	w.txnID = txnID
	if w.ref() != 1 {
		panic("BUG: invalid ref count")
	}
	return w
}

func newWaiter() *waiter {
	w := &waiter{
		c:       make(chan error, 1),
		waiters: newWaiterQueue(),
	}
	w.setFinalizer()
	w.status.Store(waitNotifyStatus)
	return w
}

const (
	waitNotifyStatus int32 = iota
	notifyAddedStatus
	waitCompletedStatus
)

// waiter is used to allow locking operations to wait for the previous
// lock to be released if a conflict is encountered.
// Each Lock holds one instance of waiter to hold all waiters. Suppose
// we have 3 transactions A, B and a record k1, the pseudocode of how to
// use waiter is as follows:
// 1. A get LockStorage s1
// 2. s1.Lock()
// 3. use s1.Seek(k1) to check conflict, s1.add(Lock(k1, waiter-k1-A))
// 4. s1.Unlock()
// 5. B get LockStorage s1
// 6. s1.Lock
// 7. use s1.Seek(k1) to check conflict, and found Lock(k1, waiter-k1-A)
// 8. so waiter-k1-A.add(waiter-k1-B)
// 9. s1.Unlock
// 10. waiter-k1-B.wait()
// 11. A completed
// 12. s1.Lock()
// 14. replace Lock(k1, waiter-k1-A) to Lock(k1, waiter-k1-B)
// 15. waiter-k1-A.close(), move all others waiters into waiter-k1-B.
// 16. s1.Unlock()
// 17. waiter-k1-B.wait() returned and get the lock
type waiter struct {
	txnID    []byte
	status   atomic.Int32
	c        chan error
<<<<<<< HEAD
	waiters  waiterQueue
	refCount int32
=======
	waiters  *ring.RingBuffer[*waiter]
	refCount atomic.Int32
>>>>>>> 8051e3b3

	// just used for testing
	beforeSwapStatusAdjustFunc func()
}

func (w *waiter) setFinalizer() {
	// close the channel if gc
	runtime.SetFinalizer(w, func(w *waiter) {
		close(w.c)
	})
}

func (w *waiter) ref() int32 {
	return w.refCount.Add(1)
}

func (w *waiter) unref() {
	n := w.refCount.Add(-1)
	if n < 0 {
		panic("BUG: invalid ref count")
	}
	if n == 0 {
		w.reset()
	}
}

func (w *waiter) add(waiter *waiter) error {
	w.waiters.Put(waiter)
	waiter.ref()
	return nil
}

func (w *waiter) getStatus() int32 {
	return w.status.Load()
}

func (w *waiter) setCompleted() {
	w.status.Store(waitCompletedStatus)
}

func (w *waiter) mustGetNotifiedValue() error {
	select {
	case err := <-w.c:
		return err
	default:
		panic("BUG: must can get result from channel")
	}
}

func (w *waiter) resetWait() {
	if !w.status.CompareAndSwap(waitCompletedStatus, waitNotifyStatus) {
		panic("invalid reset wait")
	}
}

func (w *waiter) wait(ctx context.Context) error {
	status := w.getStatus()
	switch status {
	case notifyAddedStatus:
		w.setCompleted()
		return w.mustGetNotifiedValue()
	case waitNotifyStatus:
	default:
		panic(fmt.Sprintf("BUG: invalid status to call wait, %d", status))
	}

	var err error
	select {
	case <-ctx.Done():
		err = ctx.Err()
	case err = <-w.c:
		w.setCompleted()
		return err
	}

	if w.beforeSwapStatusAdjustFunc != nil {
		w.beforeSwapStatusAdjustFunc()
	}

	// context is timeout, and status not changed, no concurrent happen
	if w.status.CompareAndSwap(status, waitCompletedStatus) {
		return err
	}

	// notify and timeout are concurrently issued, we use real result to replace
	// timeout error
	w.setCompleted()
	return w.mustGetNotifiedValue()
}

// notify return false means this waiter is completed, cannot be used to notify
func (w *waiter) notify(value error) bool {
	for {
		status := w.getStatus()
		switch status {
		case waitNotifyStatus:
		case notifyAddedStatus:
			panic("already notified")
		case waitCompletedStatus:
			// wait already completed, wait timeout or wait a result.
			return false
		}

		if w.beforeSwapStatusAdjustFunc != nil {
			w.beforeSwapStatusAdjustFunc()
		}

		// if status changed, notify and timeout are concurrently issued, need
		// try.
		if w.status.CompareAndSwap(status, notifyAddedStatus) {
			select {
			case w.c <- value:
			default:
				panic("bug")
			}
			return true
		}
	}
}

// close returns the next waiter to hold the lock, and others waiters will move
// into the next waiter.
func (w *waiter) close() *waiter {
	var nextWaiter *waiter
	// no new waiters can be added during close.
	if w.waiters.Len() > 0 {
		nextWaiter = w.mustNotifyFirstWaiter()
		if nextWaiter != nil {
			nextWaiter.unref()
		}
	}
	w.unref()
	return nextWaiter
}

func (w *waiter) mustNotifyFirstWaiter() *waiter {
	prevWaiter := w
	for {
		nextWaiter := prevWaiter.waiters.MustGet()
		prevWaiter.changeWaitersToWaitNew(nextWaiter)
		if nextWaiter.notify(nil) {
			return nextWaiter
		}
		if nextWaiter.waiters.Len() == 0 {
			return nil
		}
		prevWaiter = nextWaiter
	}
}

func (w *waiter) changeWaitersToWaitNew(newWaiter *waiter) {
	// make all waiters to waiting newWaiter
	l := w.waiters.Len()
	for i := uint64(0); i < l; i++ {
		if err := newWaiter.add(w.waiters.MustGet()); err != nil {
			panic(err)
		}
	}
}

func (w *waiter) reset() {
	if w.waiters.Len() > 0 {
		panic("invalid waiters")
	}
	if len(w.c) > 0 {
		panic("invalid notify channel")
	}
	w.beforeSwapStatusAdjustFunc = nil
	w.status.Store(waitNotifyStatus)
	w.waiters.Reset()
	waiterPool.Put(w)
}<|MERGE_RESOLUTION|>--- conflicted
+++ resolved
@@ -80,13 +80,8 @@
 	txnID    []byte
 	status   atomic.Int32
 	c        chan error
-<<<<<<< HEAD
 	waiters  waiterQueue
-	refCount int32
-=======
-	waiters  *ring.RingBuffer[*waiter]
 	refCount atomic.Int32
->>>>>>> 8051e3b3
 
 	// just used for testing
 	beforeSwapStatusAdjustFunc func()
