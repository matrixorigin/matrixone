--- conflicted
+++ resolved
@@ -32,11 +32,7 @@
 const (
 	defaultCatalogId    = uint64(1)
 	cPrefix             = "meta"
-<<<<<<< HEAD
-	cDBPrefix           = "DBName"
-=======
 	cDBPrefix           = "DBINFO"
->>>>>>> c1707497
 	cDBIDPrefix         = "DBID"
 	cTablePrefix        = "Table"
 	cTableIDPrefix      = "TID"
@@ -73,6 +69,8 @@
 	}
 	catalog.tidEnd = tmpId
 	catalog.tidStart = tmpId - idPoolSize + 1
+	logutil.Debugf("Catalog initialize finished, db id range is [%d, %d), table id range is [%d, %d)", catalog.dbIdStart, catalog.dbIdEnd, catalog.tidStart, catalog.tidEnd)
+
 	return &catalog
 }
 
@@ -511,8 +509,6 @@
 	}
 	return id, nil
 }
-
-//
 func (c *Catalog) dbIDKey(dbName string) []byte {
 	return codec.EncodeKey(cPrefix, defaultCatalogId, cDBIDPrefix, dbName)
 }
@@ -577,8 +573,8 @@
 			for {
 				select {
 				case <-timeoutC:
-					logutil.Errorf("wait for available db id timeout, current cache range is [%d, %d)", c.tidStart, c.tidEnd)
-					err = ErrDBCreate
+					logutil.Error("wait for available id timeout")
+					err = ErrTableCreateTimeout
 					return
 				default:
 					if atomic.LoadInt32(&c.pLock) == 0 {
