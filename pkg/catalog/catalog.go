// Copyright 2021 Matrix Origin
//
// Licensed under the Apache License, Version 2.0 (the "License");
// you may not use this file except in compliance with the License.
// You may obtain a copy of the License at
//
//      http://www.apache.org/licenses/LICENSE-2.0
//
// Unless required by applicable law or agreed to in writing, software
// distributed under the License is distributed on an "AS IS" BASIS,
// WITHOUT WARRANTIES OR CONDITIONS OF ANY KIND, either express or implied.
// See the License for the specific language governing permissions and
// limitations under the License.

package catalog

import (
	"encoding/json"
	"errors"
	"fmt"
	"strconv"
	"strings"
	"sync"
	"sync/atomic"
	"time"

	"github.com/matrixorigin/matrixcube/server"

	"github.com/matrixorigin/matrixone/pkg/container/types"
	"github.com/matrixorigin/matrixone/pkg/logutil"
	"github.com/matrixorigin/matrixone/pkg/vm/driver"
	"github.com/matrixorigin/matrixone/pkg/vm/driver/pb"
	"github.com/matrixorigin/matrixone/pkg/vm/engine/aoe"
	"github.com/matrixorigin/matrixone/pkg/vm/engine/aoe/storage/aoedb/v1"
	"github.com/matrixorigin/matrixone/pkg/vm/engine/aoe/storage/event"
)

const (
	defaultCatalogId      = uint64(1)
	cPrefix               = "meta"
	cDBPrefix             = "DBINFO"
	cDBIDPrefix           = "DBID"
	cCatalogShardIDPrefix = "ShardID"
	cTablePrefix          = "Table"
	cTableIDPrefix        = "TID"
	cRoutePrefix          = "Route"
	cPreSplitPrefix       = "PreSplit"
	cSplitPrefix          = "Split"
	cDeletedTablePrefix   = "DeletedTableQueue"
<<<<<<< HEAD
	cRuleName             = "Table"
=======
	cRuleName             = "RuleTable"
	cLabelName            = "LabelTable"
>>>>>>> 311193bc
	timeout               = 2000 * time.Millisecond
	idPoolSize            = 20
)

// Catalog is for handling meta information in a query.
type Catalog struct {
	Driver    driver.CubeDriver
	dbIdStart uint64
	dbIdEnd   uint64
	tidStart  uint64
	tidEnd    uint64
	sidStart  uint64
	sidEnd    uint64
	pLock     int32
}
type CatalogListener struct {
	event.NoopListener
	catalog *Catalog
}

type SplitEvent struct {
	Old  uint64
	News map[uint64][]uint64
}

func NewCatalogListener() *CatalogListener {
	return &CatalogListener{}
}
func (l *CatalogListener) UpdateCatalog(catalog *Catalog) {
	l.catalog = catalog
}

//OnPreSplit set presplit key.
func (l *CatalogListener) OnPreSplit(event *event.SplitEvent) error {
	logutil.Debugf("get event from aoe, event is %v", event)
	catalogSplitEvent, err := l.catalog.decodeSplitEvent(event)
	if err != nil {
		panic(err)
	}
	key := l.catalog.preSplitKey(catalogSplitEvent.Old)
	value, err := json.Marshal(catalogSplitEvent)
	if err != nil {
		panic(err)
	}
	err = l.catalog.Driver.Set(key, value)
	if err != nil {
		panic(err)
	}
	return nil
}

//OnPostSplit update route info and delete presplit key.
func (l *CatalogListener) OnPostSplit(res error, event *event.SplitEvent) error {
	catalogSplitEvent, err := l.catalog.decodeSplitEvent(event)
	if err != nil {
		panic(err)
	}
	postKey := l.catalog.splitKey(catalogSplitEvent.Old)
	value, err := json.Marshal(catalogSplitEvent)
	if err != nil {
		panic(err)
	}
	err = l.catalog.Driver.Set(postKey, value)
	if err != nil {
		panic(err)
	}
	go l.catalog.OnDatabaseSplitted()
	preKey := l.catalog.preSplitKey(catalogSplitEvent.Old)
	err = l.catalog.Driver.Delete(preKey)
	if err != nil {
		panic(err)
	}
	return nil
}
func (c *Catalog) updateRouteInfo(tid, oldSid uint64, newSids []uint64) error {
	routePrefix := c.routePrefix(tid)
	shardIds, err := c.Driver.PrefixKeys(routePrefix, 0)
	if err != nil {
		logutil.Errorf("PrefixKeys fails, err:%v", err)
		return err
	}
	for _, sidByte := range shardIds {
		sid, err := Bytes2Uint64(sidByte[len(c.routePrefix(tid)):])
		if err != nil {
			logutil.Errorf("Bytes2Uint64 fails, err:%v", err)
			return err
		}
		if sid == oldSid {
			for _, newSid := range newSids {
				oldKey := c.routeKey(tid, sid)
				newKey := c.routeKey(tid, newSid)
				err = c.Driver.Set(newKey, []byte(strconv.Itoa(int(tid))))
				if err != nil {
					logutil.Errorf("Set fails, err:%v", err)
					return err
				}
				err = c.Driver.Delete(oldKey)
				if err != nil {
					logutil.Errorf("Delete fails, err:%v", err)
					return err
				}
				logutil.Debugf("update route info, t-%v|from %v to %v", tid, oldSid, newSids)
			}
		}
	}
	return nil
}
func (c *Catalog) OnDatabaseSplitted() error {
	splitEvents, err := c.Driver.PrefixScan(c.splitPrefix(), 0)
	if err != nil {
		return err
	}
	for i := 1; i < len(splitEvents); i += 2 {
		splitEvent := SplitEvent{}
		splitEventByte := splitEvents[i]
		err = json.Unmarshal(splitEventByte, &splitEvent)
		if err != nil {
			logutil.Errorf("Unmarshal fails, err:%v", err)
			return err
		}
		for tid, newshards := range splitEvent.News {
			err := c.updateRouteInfo(tid, splitEvent.Old, newshards)
			if err != nil {
				return err
			}
		}
		key := c.splitKey(splitEvent.Old)
		err = c.Driver.Delete(key)
		if err != nil {
			logutil.Errorf("Delete fails, err:%v", err)
			return err
		}
	}
	return nil
}

// NewCatalog creates a Catalog.
func NewCatalog(store driver.CubeDriver) *Catalog {
	catalog := Catalog{
		Driver: store,
	}
	var tmpId uint64
	var err error
	for {
		tmpId, err = store.AllocID(String2Bytes(cDBIDPrefix), idPoolSize)
		if err == nil {
			break
		}
		logutil.Warnf("init db id pool failed. %v", err)
	}

	catalog.dbIdEnd = tmpId
	catalog.dbIdStart = tmpId - idPoolSize + 1
	for {
		tmpId, err = store.AllocID(String2Bytes(cTableIDPrefix), idPoolSize)
		if err == nil {
			break
		}
		logutil.Warnf("init table id pool failed. %v", err)
	}

	catalog.tidEnd = tmpId
	catalog.tidStart = tmpId - idPoolSize + 1
	logutil.Debugf("Catalog initialize finished, db id range is [%d, %d), table id range is [%d, %d)", catalog.dbIdStart, catalog.dbIdEnd, catalog.tidStart, catalog.tidEnd)

	return &catalog
}

// CreateDatabase creates a database with db info.
func (c *Catalog) CreateDatabase(epoch uint64, dbName string, typ int) (dbid uint64, err error) {
	t0 := time.Now()
	defer func() {
		logutil.Debugf("CreateDatabase finished, dbname is %v, db id is %d, cost %d ms", dbName, dbid, time.Since(t0).Milliseconds())
	}()
	if _, err := c.checkDBNotExists(dbName); err != nil {
		return 0, err
	}
	dbid, err = c.allocId(cDBIDPrefix)
	if err != nil {
		return 0, err
	}
	if err = c.Driver.SetIfNotExist(c.dbIDKey(dbName), Uint642Bytes(dbid)); err != nil {
		return 0, err
	}
	info := aoe.SchemaInfo{
		State:     aoe.StatePublic,
		Name:      dbName,
		Id:        dbid,
		CatalogId: 1,
		Type:      typ,
	}
	value, _ := json.Marshal(info)
	if err = c.Driver.Set(c.dbKey(dbid), value); err != nil {
		return 0, err
	}
	return dbid, nil
}

// DropDatabase drops whole database.
// it will set schema status in meta of this database and all tables in this database to "DeleteOnly"
func (c *Catalog) DropDatabase(epoch uint64, dbName string) (err error) {
	t0 := time.Now()
	defer func() {
		logutil.Debugf("DropDatabase cost %d ms", time.Since(t0).Milliseconds())
	}()
	if db, _ := c.checkDBNotExists(dbName); db == nil {
		return ErrDBNotExists
	} else {
		if err = c.dropTables(epoch, db.Id); err != nil {
			return err
		}
		if err = c.Driver.Delete(c.dbKey(db.Id)); err != nil {
			return err
		}
		err = c.Driver.Delete(c.dbIDKey(dbName))
		return err
	}
}

// ListDatabases returns all databases.
func (c *Catalog) ListDatabases() ([]aoe.SchemaInfo, error) {
	t0 := time.Now()
	defer func() {
		logutil.Debugf("ListDatabases cost %d ms", time.Since(t0).Milliseconds())
	}()
	values, err := c.Driver.PrefixScan(c.dbPrefix(), 0)
	if err != nil {
		return nil, err
	}
	var dbs []aoe.SchemaInfo

	for i := 1; i < len(values); i = i + 2 {
		db := aoe.SchemaInfo{}
		_ = json.Unmarshal(values[i], &db)
		if db.State != aoe.StatePublic {
			continue
		}
		dbs = append(dbs, db)
	}
	return dbs, nil
}

// GetDatabase gets the database meta with Name.
func (c *Catalog) GetDatabase(dbName string) (*aoe.SchemaInfo, error) {
	t0 := time.Now()
	defer func() {
		logutil.Debugf("GetDatabase cost %d ms", time.Since(t0).Milliseconds())
	}()
	db, _ := c.checkDBNotExists(dbName)
	if db == nil {
		return nil, ErrDBNotExists
	}
	if db.State != aoe.StatePublic {
		return nil, ErrDBNotExists
	}
	return db, nil
}
func (c *Catalog) GetPrimaryKey(dbId uint64, tableName string) (pk *aoe.ColumnInfo, err error) {
	tbl, err := c.GetTable(dbId, tableName)
	if err != nil {
		return
	}

	for _, col := range tbl.Columns {
		if col.PrimaryKey {
			return &col, nil
		}
	}

	return nil, ErrPrimaryKeyNotExist
}
func (c *Catalog) DeletePrimaryKey(epoch, dbId uint64, tableName string) (err error) {
	tbl, err := c.GetTable(dbId, tableName)
	if err != nil {
		return
	}
	for _, col := range tbl.Columns {
		if col.PrimaryKey {
			col.PrimaryKey = false
			c.updateTableInfo(dbId, tbl)
			return
		}
	}
	return
}
func (c *Catalog) SetPrimaryKey(epoch, dbId uint64, tableName, columnName string) (err error) {
	tbl, err := c.GetTable(dbId, tableName)
	if err != nil {
		return
	}
	columnExist := false
	for _, col := range tbl.Columns {
		if col.PrimaryKey {
			if col.Name == columnName {
				return nil
			}
			col.PrimaryKey = false
		}
		if col.Name == columnName {
			col.PrimaryKey = true
		}
	}
	c.updateTableInfo(dbId, tbl)
	if columnExist {
		return nil
	}
	return ErrColumnNotExist
}
func (c *Catalog) updateTableInfo(dbId uint64, tbl *aoe.TableInfo) (err error) {
	meta, err := EncodeTable(*tbl)
	if err != nil {
		return err
	}
	err = c.Driver.Set(c.tableKey(dbId, tbl.Id), meta)
	return err
}

// func (c *Catalog) UpdatePrimaryKey(epoch, dbId uint64, tableName, columnName string) (err error) {
// 	return
// }

// func (c *Catalog) IsPrimaryKey(epoch, dbId uint64, tableName, columnName string) (isPrimaryKey bool, err error) {
// 	return
// }

// CreateTable creates a table with tableInfo in database.
func (c *Catalog) CreateTable(epoch, dbId uint64, tbl aoe.TableInfo) (tid uint64, err error) {
	t0 := time.Now()
	defer func() {
		if err != nil && err != ErrTableCreateExists {
			if serr := c.Driver.Delete(c.tableIDKey(dbId, tbl.Name)); serr != nil {
				//TODO: need strategy handle this situation
				logutil.Errorf("delete meta for uncreated table, %v, %v, %v", dbId, tbl, serr)
			}
		}
		logutil.Debugf("CreateTable finished, table name is %v, table id is %d, cost %d ms", tbl.Name, tid, time.Since(t0).Milliseconds())
	}()
	_, err = c.checkDBExists(dbId)
	if err != nil {
		return tid, err
	}
	tid, err = c.allocId(cTableIDPrefix)
	if err != nil {
		return tid, err
	}
	tbl.Id = tid
	if err = c.Driver.SetIfNotExist(c.tableIDKey(dbId, tbl.Name), Uint642Bytes(tbl.Id)); err != nil {
		return tid, ErrTableCreateExists
	}

	wg := sync.WaitGroup{}
	tbl.Epoch = epoch
	tbl.SchemaId = dbId
	bucket := uint64(0)
	for _, property := range tbl.Properties {
		if property.Key == "bucket" {
			bucket, err = strconv.ParseUint(property.Value, 10, 64)
			if err != nil {
				return 0, err
			}

		}
	}
	if bucket < uint64(1) {
		bucket = uint64(1)
	}
	for i := uint64(0); i < bucket; i++ {
		catalogSid, err := c.allocId(cCatalogShardIDPrefix)
		if err != nil {
			return tid, err
		}
		shardId, err := c.getAvailableShard(catalogSid)
		if err != nil {
			return tid, ErrNoAvailableShard
		}

		rkey := c.routeKey(tbl.Id, shardId)
		tableName := tbl.Name
		aoeTableName := c.encodeTabletName(shardId, tbl.Id)
		logutil.Infof("create tablet, tid %v, sid %v", tid, shardId)
		if err := c.Driver.CreateTablet(aoeTableName, shardId, &tbl); err != nil {
			logutil.Errorf("ErrTableCreateFailed, %v, %v, %v", shardId, tbl, err)
			return tid, ErrTabletCreateFailed
		}
		logutil.Infof("create tablet, tid %v, sid %v", tid, shardId)
		tbl.Name = tableName
<<<<<<< HEAD
		if err := c.Driver.AddLabelToShard(shardId, tbl.Name, strconv.Itoa(int(tid))); err != nil {
=======
		if err := c.Driver.AddLabelToShard(shardId, cLabelName, tbl.Name); err != nil {
>>>>>>> 311193bc
			logutil.Errorf("ErrAddLabelFailed, %v, %v, %v", shardId, tid, err)
			return tid, ErrTabletCreateFailed
		}
		tbl.State = aoe.StatePublic
		meta, err := EncodeTable(tbl)
		if err != nil {
			logutil.Errorf("ErrTableCreateFailed, %v", err)
			return tid, err
		}
		wg.Add(1)
		c.Driver.AsyncSet(rkey, []byte(tbl.Name), func(i server.CustomRequest, bytes []byte, rerr error) {
			defer wg.Done()
			if rerr != nil {
				err = rerr
				return
			}
		}, nil)
		wg.Add(1)
		c.Driver.AsyncSet(c.tableKey(dbId, tbl.Id), meta, func(i server.CustomRequest, bytes []byte, rerr error) {
			defer wg.Done()
			if rerr != nil {
				err = rerr
				return
			}
		}, nil)
		wg.Wait()
	}

	for {
<<<<<<< HEAD
		err := c.Driver.AddSchedulingRule(cRuleName, tbl.Name)
=======
		err := c.Driver.AddSchedulingRule(cRuleName,cLabelName)
>>>>>>> 311193bc
		if err == nil {
			break
		}
	}
	return tbl.Id, err
}

// DropTable drops table in database.
// it will set schema status in meta of this table to "DeleteOnly"
func (c *Catalog) DropTable(epoch, dbId uint64, tableName string) (tid uint64, err error) {
	t0 := time.Now()
	defer func() {
		logutil.Debugf("DropTable cost %d ms", time.Since(t0).Milliseconds())
	}()
	_, err = c.checkDBExists(dbId)
	if err != nil {
		return tid, err
	}
	tb, err := c.checkTableNotExists(dbId, tableName)
	if tb == nil {
		return tid, ErrTableNotExists
	}
	tid = tb.Id
	tb.State = aoe.StateDeleteOnly
	tb.Epoch = epoch
	value, _ := EncodeTable(*tb)
	if err = c.Driver.Set(c.deletedTableKey(epoch, dbId, tb.Id), value); err != nil {
		return tid, err
	}
	if err = c.Driver.Delete(c.tableIDKey(dbId, tableName)); err != nil {
		return tid, err
	}
	if err = c.Driver.Delete(c.tableKey(dbId, tb.Id)); err != nil {
		return tid, err
	}
	return tb.Id, err
}

// ListTablesByName returns all tables meta in database.
func (c *Catalog) ListTablesByName(dbName string) ([]aoe.TableInfo, error) {
	if value, err := c.Driver.Get(c.dbIDKey(dbName)); err != nil || value == nil {
		return nil, ErrDBNotExists
	} else {
		id, _ := Bytes2Uint64(value)
		return c.ListTables(id)
	}
}

//CreateIndex create an index
func (c *Catalog) CreateIndex(epoch uint64, idxInfo aoe.IndexInfo) error {
	t0 := time.Now()
	defer func() {
		logutil.Debugf("CreateIndex cost %d ms", time.Since(t0).Milliseconds())
	}()
	_, err := c.checkDBExists(idxInfo.SchemaId)
	if err != nil {
		return err
	}
	tbl, err := c.checkTableExists(idxInfo.SchemaId, idxInfo.TableId)
	if err != nil {
		return err
	}
	for _, indice := range tbl.Indices {
		if indice.Name == idxInfo.Name {
			return ErrIndexExist
		}
	}
	if idxInfo.Type == aoe.Invalid {
		return ErrInvalidIndexType
	}
	//TODO
	for _, idx := range idxInfo.ColumnNames {
		columnExist := false
		for _, col := range tbl.Columns {
			if idx == col.Name {
				columnExist = true
				idxInfo.Columns = append(idxInfo.Columns, col.Id)
				if idxInfo.Type == aoe.Bsi {
					if col.Type.Oid == types.T_char || col.Type.Oid == types.T_varchar {
						return ErrInvalidIndexType
					}
				}
			}
		}
		if !columnExist {
			return ErrColumnNotExist
		}
	}
	if idxInfo.Type == aoe.Bsi {
		idxInfo.Type = aoe.NumBsi
	}
	shardIds, err := c.Driver.PrefixKeys(c.routePrefix(tbl.Id), 0)
	if err != nil {
		return err
	}
	for _, shardId := range shardIds {
		sid, err := Bytes2Uint64(shardId[len(c.routePrefix(tbl.Id)):])
		if err != nil {
			logutil.Errorf("convert shardid failed, %v", err)
			break
		}
		aoeTableName := c.encodeTabletName(sid, tbl.Id)
		err = c.Driver.CreateIndex(aoeTableName, &idxInfo, sid)
		if err != nil {
			logutil.Errorf("call local create index failed %d, %d, %v", sid, tbl.Id, err)
			break
		}
	}
	if err != nil {
		return err
	}
	tbl.Epoch = epoch
	tbl.Indices = append(tbl.Indices, idxInfo)
	err = c.updateTableInfo(idxInfo.SchemaId, tbl)
	return err
}

//DropIndex drops an index
func (c *Catalog) DropIndex(epoch, tid, dbid uint64, idxName string) error {
	t0 := time.Now()
	defer func() {
		logutil.Debugf("DropIndex cost %d ms", time.Since(t0).Milliseconds())
	}()
	_, err := c.checkDBExists(dbid)
	if err != nil {
		return err
	}
	tbl, err := c.checkTableExists(dbid, tid)
	if err != nil {
		return err
	}
	shardIds, err := c.Driver.PrefixKeys(c.routePrefix(tbl.Id), 0)
	if err != nil {
		return err
	}
	for _, shardId := range shardIds {
		sid, err := Bytes2Uint64(shardId[len(c.routePrefix(tbl.Id)):])
		if err != nil {
			logutil.Errorf("convert shardid failed, %v", err)
			break
		}
		aoeTableName := c.encodeTabletName(sid, tbl.Id)
		err = c.Driver.DropIndex(aoeTableName, idxName, sid)
		if err != nil {
			logutil.Errorf("call local drop index failed %d, %d, %v", sid, tbl.Id, err)
			break
		}
	}
	if err != nil {
		return err
	}
	for i, indice := range tbl.Indices {
		if indice.Name == idxName {
			tbl.Epoch = epoch
			tbl.Indices = append(tbl.Indices[:i], tbl.Indices[i+1:]...)
			err = c.updateTableInfo(dbid, tbl)
			return err
		}
	}
	return ErrIndexNotExist
}

// ListTables returns all tables meta in database.
func (c *Catalog) ListTables(dbId uint64) ([]aoe.TableInfo, error) {
	t0 := time.Now()
	defer func() {
		logutil.Debugf("ListTables cost %d ms", time.Since(t0).Milliseconds())
	}()
	if _, err := c.checkDBExists(dbId); err != nil {
		return nil, err
	} else {
		values, err := c.Driver.PrefixScan(c.tablePrefix(dbId), 0)
		if err != nil {
			logutil.Errorf("Call ListTables failed %v", err)
			return nil, err
		}
		var tables []aoe.TableInfo
		for i := 1; i < len(values); i = i + 2 {
			t, _ := DecodeTable(values[i])
			if t.State != aoe.StatePublic {
				continue
			}
			tables = append(tables, t)
		}
		return tables, nil
	}
}

// GetTable gets the table meta in database with dbId and tableName.
func (c *Catalog) GetTable(dbId uint64, tableName string) (*aoe.TableInfo, error) {
	t0 := time.Now()
	defer func() {
		logutil.Debugf("GetTable cost %d ms", time.Since(t0).Milliseconds())
	}()
	if _, err := c.checkDBExists(dbId); err != nil {
		return nil, err
	} else {
		tb, _ := c.checkTableNotExists(dbId, tableName)
		if tb == nil {
			logutil.Errorf("123")
			return nil, ErrTableNotExists
		}
		if tb.State != aoe.StatePublic {
			logutil.Errorf("456")
			return nil, ErrTableNotExists
		}
		return tb, nil
	}
}

// GetTablets gets all the tablets of the table in database with dbId and tableName.
func (c *Catalog) GetTablets(dbId uint64, tableName string) (tablets []aoe.TabletInfo, err error) {
	t0 := time.Now()
	defer func() {
		logutil.Debugf("GetTablets return %d tablets, cost %d ms", len(tablets), time.Since(t0).Milliseconds())
	}()
	if _, err := c.checkDBExists(dbId); err != nil {
		return nil, err
	} else {
		tb, _ := c.checkTableNotExists(dbId, tableName)
		if tb == nil {
			return nil, ErrTableNotExists
		}
		if tb.State != aoe.StatePublic {
			return nil, ErrTableNotExists
		}
		sids, err := c.getShardidsWithTimeout(tb.Id)
		if err != nil {
			return nil, err
		}
		for _, sid := range sids {
			tablets = append(tablets, aoe.TabletInfo{
				Name:    c.encodeTabletName(sid, tb.Id),
				ShardId: sid,
				Table:   *tb,
			})
		}
		return tablets, nil
	}
}
func (c *Catalog) getShardidsWithTimeout(tid uint64) (shardids []uint64, err error) {
	t0 := time.Now()
	defer func() {
		logutil.Infof("[getShardidsWithTimeout] get shard for %d, returns %d, %v, cost %d ms", tid, shardids, err, time.Since(t0).Milliseconds())
	}()
	timeoutC := time.After(timeout)
	for {
		select {
		case <-timeoutC:
			logutil.Error("wait for available shard timeout")
			return nil, ErrTableCreateTimeout
		default:
			shards, err := c.getShardids(tid)
			if err == nil {
				return shards, nil
			}
			time.Sleep(time.Millisecond * 10)
		}
	}
}

func (c *Catalog) getShardids(tid uint64) ([]uint64, error) {
	sids := make([]uint64, 0)
	pendingSids, err := c.GetPendingShards()
	if err != nil {
		return nil, err
	}
	shardIds, err := c.Driver.PrefixKeys(c.routePrefix(tid), 0)
	if err != nil {
		return nil, err
	}
	for _, shardId := range shardIds {
		sid, err := Bytes2Uint64(shardId[len(c.routePrefix(tid)):])
		if err != nil {
			logutil.Errorf("convert shardid failed, %v, shardid is %d, prefix length is %d", err, len(shardId), len(c.routePrefix(tid)))
			continue
		}
		for _, pendingSid := range pendingSids {
			if sid == pendingSid {
				logutil.Infof("shard %v is pending", sid)
				return nil, ErrShardPending
			}
		}
		sids = append(sids, sid)
	}
	return sids, nil
}
func (c *Catalog) GetPendingShards() (sids []uint64, err error) {
	splitEvents, err := c.Driver.PrefixScan(c.preSplitPrefix(), 0)
	if err != nil {
		logutil.Errorf("PrefixScan fails, err: %v", err)
		return nil, err
	}
	for i := 1; i < len(splitEvents); i += 2 {
		splitEvent := SplitEvent{}
		splitEventByte := splitEvents[i]
		err = json.Unmarshal(splitEventByte, &splitEvent)
		if err != nil {
			logutil.Errorf("Unmarshal fails, err: %v", err)
			return nil, err
		}
		sids = append(sids, splitEvent.Old)
	}
	return
}

// RemoveDeletedTable trigger gc
// TODO: handle duplicated remove
func (c *Catalog) RemoveDeletedTable(epoch uint64) (cnt int, err error) {
	t0 := time.Now()
	defer func() {
		logutil.Debugf("[RemoveDeletedTable] epoch is %d, removed %d tables, cost %d ms", epoch, cnt, time.Since(t0).Milliseconds())
	}()
	rsp, err := c.Driver.Scan(c.deletedPrefix(), c.deletedEpochPrefix(epoch+1), 0)
	if err != nil {
		logutil.Errorf("scan error, %v", err)
		return cnt, err
	}
	for i := 1; i < len(rsp); i += 2 {
		if tbl, err := DecodeTable(rsp[i]); err != nil {
			logutil.Errorf("Decode err for table info, %v, %v", err, rsp[i])
			continue
		} else {
			shardIds, err := c.Driver.PrefixKeys(c.routePrefix(tbl.Id), 0)
			if err != nil {
				logutil.Errorf("Failed to get shards for table %v, %v", rsp[i], err)
				continue
			}
			success := true
			for _, shardId := range shardIds {
				if sid, err := Bytes2Uint64(shardId[len(c.routePrefix(tbl.Id)):]); err != nil {
					logutil.Errorf("convert shardid failed, %v", err)
					success = false
					break
				} else {
					_, err = c.Driver.DropTablet(c.encodeTabletName(sid, tbl.Id), sid)
					if err != nil {
						logutil.Errorf("call local drop table failed %d, %d, %v", sid, tbl.Id, err)
						success = false
						break
					}
				}
			}
			if success {
				if c.Driver.Delete(c.deletedTableKey(tbl.Epoch, tbl.SchemaId, tbl.Id)) != nil {
					logutil.Errorf("remove marked deleted tableinfo failed, %v, %v", err, tbl)
				} else {
					cnt++
				}
			}
		}
	}
	return cnt, nil
}

//checkDBExists checks whether db exists.
//If the db exists and its state is not aoe.StateDeleteOnly, checkDBExists returns the db.
//If else, checkDBExists returns ErrDBNotExists.
func (c *Catalog) checkDBExists(id uint64) (*aoe.SchemaInfo, error) {
	db := aoe.SchemaInfo{}
	if v, err := c.Driver.Get(c.dbKey(id)); err != nil {
		return nil, ErrDBNotExists
	} else {
		if err = json.Unmarshal(v, &db); err != nil {
			return nil, ErrDBNotExists
		}
		if db.State == aoe.StateDeleteOnly {
			return nil, ErrDBNotExists
		}
	}
	return &db, nil
}

//dropTables drops all tables in the database whose id is dbId.
//The state of droped tables is set as aoe.StateDeleteOnly
func (c *Catalog) dropTables(epoch, dbId uint64) (err error) {
	_, err = c.checkDBExists(dbId)
	if err != nil {
		return err
	}
	tbs, err := c.ListTables(dbId)
	if err != nil {
		return err
	}
	if tbs == nil || len(tbs) == 0 {
		return nil
	}
	for _, tbl := range tbs {
		tbl.State = aoe.StateDeleteOnly
		tbl.Epoch = epoch
		value, _ := EncodeTable(tbl)
		if err = c.Driver.Set(c.deletedTableKey(epoch, dbId, tbl.Id), value); err != nil {
			return err
		}
		if err = c.Driver.Delete(c.tableIDKey(dbId, tbl.Name)); err != nil {
			return err
		}
		if err = c.Driver.Delete(c.tableKey(dbId, tbl.Id)); err != nil {
			return err
		}
	}
	return err
}

//checkDBNotExists checks wherher the database exists by calling checkDBExists.
//If the database exists, it returns the database and ErrDBCreateExists.
//If not, it returns nil.
func (c *Catalog) checkDBNotExists(dbName string) (*aoe.SchemaInfo, error) {
	if value, err := c.Driver.Get(c.dbIDKey(dbName)); err != nil || value == nil {
		return nil, nil
	} else {
		id, _ := Bytes2Uint64(value)
		db, err := c.checkDBExists(id)
		if err == ErrDBNotExists {
			return nil, nil
		}
		return db, ErrDBCreateExists
	}
}

//checkTableExists checks whether the table exists in the database.
//If the table exists and its state is not aoe.StateDeleteOnly, it returns the table.
//If else, it returns ErrTableNotExists.
func (c *Catalog) checkTableExists(dbId, id uint64) (*aoe.TableInfo, error) {
	if v, err := c.Driver.Get(c.tableKey(dbId, id)); err != nil {
		return nil, ErrTableNotExists
	} else {
		if table, err := DecodeTable(v); err != nil {
			return nil, ErrTableNotExists
		} else {
			if table.State == aoe.StateDeleteOnly {
				return nil, ErrTableNotExists
			}
			return &table, nil
		}
	}
}

//checkTableNotExists checks whether the table exists in the database by calling checkTableExists.
//If the table exists, it returns the table and ErrTableCreateExists.
//If not, it returns nil.
func (c *Catalog) checkTableNotExists(dbId uint64, tableName string) (*aoe.TableInfo, error) {
	if value, err := c.Driver.Get(c.tableIDKey(dbId, tableName)); err != nil || value == nil {
		return nil, nil
	} else {
		id, _ := Bytes2Uint64(value)
		tb, err := c.checkTableExists(dbId, id)
		if err == ErrTableNotExists {
			return nil, nil
		}
		return tb, ErrTableCreateExists
	}
}

//encodeTabletName encodes the groupId(the id of the shard) and tableId together to one string by calling codec.Bytes2String.
func (c *Catalog) encodeTabletName(groupId, tableId uint64) string {
	return strconv.Itoa(int(tableId))
}

//for test
func (c *Catalog) EncodeTabletName(groupId, tableId uint64) string {
	return c.encodeTabletName(groupId, tableId)
}

//for test
func (c *Catalog) GetShardIDsByTid(tid uint64) ([]uint64, error) {
	t0 := time.Now()
	for {
		keyExisted := false
		keys, _ := c.Driver.PrefixScan(c.preSplitPrefix(), 0)
		if len(keys) != 0 {
			logutil.Infof("pending keys pre are%v", keys)
			keyExisted = true
		}
		keys, _ = c.Driver.PrefixScan(c.splitPrefix(), 0)
		if len(keys) != 0 {
			logutil.Infof("pending keys are%v", keys)
			keyExisted = true
		}
		if !keyExisted {
			break
		}
		time.Sleep(1 * time.Second)
		c.OnDatabaseSplitted()
	}
	logutil.Infof("wait pending keys for %vms", time.Since(t0).Milliseconds())
	return c.getShardids(tid)
}
func (c *Catalog) decodeTabletName(tbl string) uint64 {
	tid, _ := strconv.Atoi(tbl)
	return uint64(tid)
}

//genGlobalUniqIDs generates a global unique id by calling c.Driver.AllocID.
func (c *Catalog) genGlobalUniqIDs(idKey []byte) (uint64, error) {
	id, err := c.Driver.AllocID(idKey, 1)
	if err != nil {
		return 0, err
	}
	return id, nil
}

//dbIDKey returns encoded dbName with prefix "meta1DBID"
func (c *Catalog) dbIDKey(dbName string) []byte {
	return EncodeKey(cPrefix, defaultCatalogId, cDBIDPrefix, dbName)
}

//dbKey returns encoded id with prefix "meta1DBINFO"
func (c *Catalog) dbKey(id uint64) []byte {
	return EncodeKey(cPrefix, defaultCatalogId, cDBPrefix, id)
}

//dbPrefix returns the prefix "meta1DBINFO"
func (c *Catalog) dbPrefix() []byte {
	return EncodeKey(cPrefix, defaultCatalogId, cDBPrefix)
}

//tableIDKey returns the encoded tableName with prefix "meta1TID$dbId$"
func (c *Catalog) tableIDKey(dbId uint64, tableName string) []byte {
	return EncodeKey(cPrefix, defaultCatalogId, cTableIDPrefix, dbId, tableName)
}

//tableKey returns the encoded tID with prefix "meta1Table$dbId$"
func (c *Catalog) tableKey(dbId, tId uint64) []byte {
	return EncodeKey(cPrefix, defaultCatalogId, cTablePrefix, dbId, tId)
}

//tablePrefix returns the prefix "meta1Table$dbId$"
func (c *Catalog) tablePrefix(dbId uint64) []byte {
	return EncodeKey(cPrefix, defaultCatalogId, cTablePrefix, dbId)
}

//routeKey returns the encoded gId with prefix "meta1Route$tId$"
func (c *Catalog) routeKey(tId, gId uint64) []byte {
	return EncodeKey(cPrefix, defaultCatalogId, cRoutePrefix, tId, gId)
}

//routePrefix returns the prefix "meta1Route$$tId"
func (c *Catalog) routePrefix(tId uint64) []byte {
	return EncodeKey(cPrefix, defaultCatalogId, cRoutePrefix, tId)
}

func (c *Catalog) splitPrefix() []byte {
	return EncodeKey(cPrefix, defaultCatalogId, cSplitPrefix)
}

func (c *Catalog) splitKey(db uint64) []byte {
	return EncodeKey(cPrefix, defaultCatalogId, cSplitPrefix, db)
}

func (c *Catalog) preSplitPrefix() []byte {
	return EncodeKey(cPrefix, defaultCatalogId, cPreSplitPrefix)
}

func (c *Catalog) preSplitKey(db uint64) []byte {
	return EncodeKey(cPrefix, defaultCatalogId, cPreSplitPrefix, db)
}

func (c *Catalog) decodeSplitEvent(aoeSplitEvent *event.SplitEvent) (*SplitEvent, error) {
	oldInterface, err := aoedb.IdToNameFactory.Decode(aoeSplitEvent.DB)
	if err != nil {
		return nil, err
	}
	old, ok := oldInterface.(uint64)
	if !ok {
		return nil, errors.New("invalid old shard id")
	}
	news := make(map[uint64][]uint64)
	for newshard, tbls := range aoeSplitEvent.Names {
		newInterface, err := aoedb.IdToNameFactory.Decode(newshard)
		if err != nil {
			return nil, err
		}
		new, ok := newInterface.(uint64)
		if !ok {
			return nil, errors.New("invalid new shard id")
		}
		for _, tbl := range tbls {
			if strings.Contains(tbl, "MetaTbl") {
				continue
			}
			tid := c.decodeTabletName(tbl)
			if news[tid] == nil {
				news[tid] = make([]uint64, 0)
			}
			news[tid] = append(news[tid], new)
		}
	}
	catalogSplitEvent := SplitEvent{
		Old:  old,
		News: news,
	}
	return &catalogSplitEvent, nil
}

//deletedTableKey returns the encoded tId with the prefix "DeletedTableQueue$epoch$$dbId$"
func (c *Catalog) deletedTableKey(epoch, dbId, tId uint64) []byte {
	return EncodeKey(cDeletedTablePrefix, epoch, dbId, tId)
}

//deletedEpochPrefix returns the prefix "DeletedTableQueue$epoch$"
func (c *Catalog) deletedEpochPrefix(epoch uint64) []byte {
	return EncodeKey(cDeletedTablePrefix, epoch)
}

//deletedPrefix returns the prefix "DeletedTableQueue"
func (c *Catalog) deletedPrefix() []byte {
	return EncodeKey(cDeletedTablePrefix)
}

//getAvailableShard get a shard from the shard pool and returns its id.
func (c *Catalog) getAvailableShard(tid uint64) (shardid uint64, err error) {
	t0 := time.Now()
	defer func() {
		logutil.Infof("[getAvailableShard] get shard for %d, returns %d, %v, cost %d ms", tid, shardid, err, time.Since(t0).Milliseconds())
	}()
	timeoutC := time.After(timeout)
	for {
		select {
		case <-timeoutC:
			logutil.Error("wait for available shard timeout")
			return shardid, ErrTableCreateTimeout
		default:
			shard, err := c.Driver.GetShardPool().Alloc(uint64(pb.AOEGroup), Uint642Bytes(tid))
			if err == nil {
				return shard.ShardID, err
			}
			time.Sleep(time.Millisecond * 10)
		}
	}
}

//allocId alloc an id from id cache
func (c *Catalog) allocId(key string) (id uint64, err error) {
	defer func() {
		logutil.Debugf("allocId finished, idKey is %v, id is %d, err is %v", key, id, err)
	}()
	timeoutC := time.After(timeout)
	switch key {
	case cDBIDPrefix:
		func() {
			for {
				select {
				case <-timeoutC:
					logutil.Error("wait for available id timeout")
					err = ErrTableCreateTimeout
					return
				default:
					if atomic.LoadInt32(&c.pLock) == 0 {
						id = atomic.AddUint64(&c.dbIdStart, 1) - 1
						if id <= atomic.LoadUint64(&c.dbIdEnd) {
							logutil.Debugf("alloc db id finished, id is %d, endId is %d", id, c.dbIdEnd)
							return
						} else {
							c.refreshDBIDCache()
						}
					}
					time.Sleep(time.Millisecond * 10)
				}
			}
		}()
	case cTableIDPrefix:
		func() {
			for {
				select {
				case <-timeoutC:
					logutil.Errorf("wait for available tid timeout, current cache range is [%d, %d)", c.tidStart, c.tidEnd)
					err = ErrTableCreateTimeout
					return
				default:
					if atomic.LoadInt32(&c.pLock) == 0 {
						id = atomic.AddUint64(&c.tidStart, 1) - 1
						if id <= atomic.LoadUint64(&c.tidEnd) {
							logutil.Debugf("alloc table id finished, id is %d, endId is %d", id, c.tidEnd)
							return
						} else {
							c.refreshTableIDCache()
						}
					}
					time.Sleep(time.Millisecond * 10)
				}
			}
		}()
	case cCatalogShardIDPrefix:
		func() {
			for {
				select {
				case <-timeoutC:
					logutil.Errorf("wait for available sid timeout, current cache range is [%d, %d)", c.sidStart, c.sidEnd)
					err = ErrShardidTimeout
					return
				default:
					if atomic.LoadInt32(&c.pLock) == 0 {
						id = atomic.AddUint64(&c.sidStart, 1) - 1
						if id <= atomic.LoadUint64(&c.sidEnd) {
							logutil.Debugf("alloc shard id finished, id is %d, endId is %d", id, c.sidEnd)
							return
						} else {
							c.refreshShardIDCache()
						}
					}
					time.Sleep(time.Millisecond * 10)
				}
			}
		}()
	default:
		return id, errors.New("unsupported id category")
	}
	return id, err
}

//refreshTableIDCache alloc table ids and refresh tidStart and tidEnd.
func (c *Catalog) refreshTableIDCache() {
	if !atomic.CompareAndSwapInt32(&c.pLock, 0, 1) {
		fmt.Println("failed to acquired pLock")
		return
	}
	t0 := time.Now()
	defer func() {
		atomic.StoreInt32(&c.pLock, 0)
		logutil.Debugf("refresh table id cache finished, cost %d, new range is [%d, %d)", time.Since(t0).Milliseconds(), c.tidStart, c.tidEnd)
	}()
	if c.tidStart <= c.tidEnd {
		logutil.Debugf("enter refreshTableIDCache, no need, return, [%d, %d)", c.tidStart, c.tidEnd)
		return
	}

	wg := sync.WaitGroup{}
	wg.Add(1)
	c.Driver.AsyncAllocID(String2Bytes(cTableIDPrefix), idPoolSize, func(i server.CustomRequest, data []byte, err error) {
		defer wg.Done()
		if err != nil {
			logutil.Errorf("refresh table id failed, checkpoint is %d, %d", c.tidStart, c.tidEnd)
			return
		}
		id, err := Bytes2Uint64(data)
		if err != nil {
			logutil.Errorf("get result of AllocId failed, %v\n", err)
			return
		}

		atomic.SwapUint64(&c.tidEnd, id)
		atomic.SwapUint64(&c.tidStart, id-idPoolSize+1)
	}, nil)
	wg.Wait()
}

//refreshDBIDCache alloc database ids and refresh dbIdStart and dbIdEnd.
func (c *Catalog) refreshDBIDCache() {
	if !atomic.CompareAndSwapInt32(&c.pLock, 0, 1) {
		fmt.Println("failed to acquired pLock")
		return
	}
	t0 := time.Now()
	defer func() {
		atomic.StoreInt32(&c.pLock, 0)
		logutil.Debugf("refresh db id cache finished, cost %d, new range is [%d, %d)", time.Since(t0).Milliseconds(), c.dbIdStart, c.dbIdEnd)
	}()
	if c.dbIdStart <= c.dbIdEnd {
		logutil.Debugf("enter refreshDBIDCache, no need, return, [%d, %d)", c.dbIdStart, c.dbIdEnd)
		return
	}

	wg := sync.WaitGroup{}
	wg.Add(1)
	c.Driver.AsyncAllocID(String2Bytes(cDBIDPrefix), idPoolSize, func(i server.CustomRequest, data []byte, err error) {
		defer wg.Done()
		if err != nil {
			logutil.Errorf("refresh db id failed, checkpoint is %d, %d", c.dbIdStart, c.dbIdEnd)
			return
		}
		id, err := Bytes2Uint64(data)
		if err != nil {
			logutil.Errorf("get result of AllocId failed, %v\n", err)
			return
		}

		atomic.SwapUint64(&c.dbIdEnd, id)
		atomic.SwapUint64(&c.dbIdStart, id-idPoolSize+1)
	}, nil)
	wg.Wait()
}

//refreshShardIDCache alloc catalog shard ids and refresh sidStart and sidEnd.
func (c *Catalog) refreshShardIDCache() {
	if !atomic.CompareAndSwapInt32(&c.pLock, 0, 1) {
		fmt.Println("failed to acquired pLock")
		return
	}
	t0 := time.Now()
	defer func() {
		atomic.StoreInt32(&c.pLock, 0)
		logutil.Debugf("refresh shard id cache finished, cost %d, new range is [%d, %d)", time.Since(t0).Milliseconds(), c.sidStart, c.sidEnd)
	}()
	if c.sidStart <= c.sidEnd {
		logutil.Debugf("enter refreshDBIDCache, no need, return, [%d, %d)", c.sidStart, c.sidEnd)
		return
	}

	wg := sync.WaitGroup{}
	wg.Add(1)
	c.Driver.AsyncAllocID(String2Bytes(cCatalogShardIDPrefix), idPoolSize, func(i server.CustomRequest, data []byte, err error) {
		defer wg.Done()
		if err != nil {
			logutil.Errorf("refresh shard id failed, checkpoint is %d, %d", c.sidStart, c.sidEnd)
			return
		}
		id, err := Bytes2Uint64(data)
		if err != nil {
			logutil.Errorf("get result of AllocId failed, %v\n", err)
			return
		}

		atomic.SwapUint64(&c.sidEnd, id)
		atomic.SwapUint64(&c.sidStart, id-idPoolSize+1)
	}, nil)
	wg.Wait()
}<|MERGE_RESOLUTION|>--- conflicted
+++ resolved
@@ -47,12 +47,8 @@
 	cPreSplitPrefix       = "PreSplit"
 	cSplitPrefix          = "Split"
 	cDeletedTablePrefix   = "DeletedTableQueue"
-<<<<<<< HEAD
-	cRuleName             = "Table"
-=======
 	cRuleName             = "RuleTable"
 	cLabelName            = "LabelTable"
->>>>>>> 311193bc
 	timeout               = 2000 * time.Millisecond
 	idPoolSize            = 20
 )
@@ -439,11 +435,7 @@
 		}
 		logutil.Infof("create tablet, tid %v, sid %v", tid, shardId)
 		tbl.Name = tableName
-<<<<<<< HEAD
-		if err := c.Driver.AddLabelToShard(shardId, tbl.Name, strconv.Itoa(int(tid))); err != nil {
-=======
 		if err := c.Driver.AddLabelToShard(shardId, cLabelName, tbl.Name); err != nil {
->>>>>>> 311193bc
 			logutil.Errorf("ErrAddLabelFailed, %v, %v, %v", shardId, tid, err)
 			return tid, ErrTabletCreateFailed
 		}
@@ -473,11 +465,7 @@
 	}
 
 	for {
-<<<<<<< HEAD
-		err := c.Driver.AddSchedulingRule(cRuleName, tbl.Name)
-=======
 		err := c.Driver.AddSchedulingRule(cRuleName,cLabelName)
->>>>>>> 311193bc
 		if err == nil {
 			break
 		}
