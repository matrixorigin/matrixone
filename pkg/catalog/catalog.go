// Copyright 2021 Matrix Origin
//
// Licensed under the Apache License, Version 2.0 (the "License");
// you may not use this file except in compliance with the License.
// You may obtain a copy of the License at
//
//      http://www.apache.org/licenses/LICENSE-2.0
//
// Unless required by applicable law or agreed to in writing, software
// distributed under the License is distributed on an "AS IS" BASIS,
// WITHOUT WARRANTIES OR CONDITIONS OF ANY KIND, either express or implied.
// See the License for the specific language governing permissions and
// limitations under the License.

package catalog

import (
	"encoding/json"
	"errors"
	"fmt"
	"matrixone/pkg/logutil"
	"matrixone/pkg/vm/driver"
	"matrixone/pkg/vm/driver/pb"
	"matrixone/pkg/vm/engine/aoe"
	"matrixone/pkg/vm/engine/aoe/common/codec"
	"matrixone/pkg/vm/engine/aoe/common/helper"
	"sync"
	"sync/atomic"
	"time"
)

const (
	defaultCatalogId    = uint64(1)
	cPrefix             = "meta"
	cDBPrefix           = "DBINFO"
	cDBIDPrefix         = "DBID"
	cTablePrefix        = "Table"
	cTableIDPrefix      = "TID"
	cRoutePrefix        = "Route"
	cDeletedTablePrefix = "DeletedTableQueue"
	timeout             = 2000 * time.Millisecond
	idPoolSize          = 20
)

// Catalog is for handling meta information in a query.
type Catalog struct {
	Driver    driver.CubeDriver
	dbIdStart uint64
	dbIdEnd   uint64
	tidStart  uint64
	tidEnd    uint64
	pLock     int32
}

// NewCatalog creates a Catalog.
func NewCatalog(store driver.CubeDriver) *Catalog {
	catalog := Catalog{
		Driver: store,
	}
	tmpId, err := store.AllocID(codec.String2Bytes(cDBIDPrefix), idPoolSize)
	if err != nil {
		panic(fmt.Sprintf("init db id pool failed. %v", err))
	}
	catalog.dbIdEnd = tmpId
	catalog.dbIdStart = tmpId - idPoolSize + 1
	tmpId, err = store.AllocID(codec.String2Bytes(cTableIDPrefix), idPoolSize)
	if err != nil {
		panic(fmt.Sprintf("init table id pool failed. %v", err))
	}
	catalog.tidEnd = tmpId
	catalog.tidStart = tmpId - idPoolSize + 1
	logutil.Debugf("Catalog initialize finished, db id range is [%d, %d), table id range is [%d, %d)", catalog.dbIdStart, catalog.dbIdEnd, catalog.tidStart, catalog.tidEnd)

	return &catalog
}

// CreateDatabase creates a database with db info.
func (c *Catalog) CreateDatabase(epoch uint64, dbName string, typ int) (dbid uint64, err error) {
	t0 := time.Now()
	defer func() {
		logutil.Debugf("CreateDatabase finished, db id is %d, cost %d ms", dbid, time.Since(t0).Milliseconds())
	}()
	if _, err := c.checkDBNotExists(dbName); err != nil {
		return 0, err
	}
	dbid, err = c.allocId(cDBIDPrefix)
	if err != nil {
		return 0, err
	}
	if err = c.Driver.Set(c.dbIDKey(dbName), codec.Uint642Bytes(dbid)); err != nil {
		return 0, err
	}
	info := aoe.SchemaInfo{
		State:     aoe.StatePublic,
		Name:      dbName,
		Id:        dbid,
		CatalogId: 1,
		Type:      typ,
	}
	value, _ := json.Marshal(info)
	if err = c.Driver.Set(c.dbKey(dbid), value); err != nil {
		return 0, err
	}
	return dbid, nil
}

// DropDatabase drops whole database.
// it will set schema status in meta of this database and all tables in this database to "DeleteOnly"
func (c *Catalog) DropDatabase(epoch uint64, dbName string) (err error) {
	t0 := time.Now()
	defer func() {
		logutil.Debugf("DropDatabase cost %d ms", time.Since(t0).Milliseconds())
	}()
	if db, _ := c.checkDBNotExists(dbName); db == nil {
		return ErrDBNotExists
	} else {
		if err = c.dropTables(epoch, db.Id); err != nil {
			return err
		}
		if err = c.Driver.Delete(c.dbKey(db.Id)); err != nil {
			return err
		}
		err = c.Driver.Delete(c.dbIDKey(dbName))
		return err
	}
}

// ListDatabases returns all databases.
func (c *Catalog) ListDatabases() ([]aoe.SchemaInfo, error) {
	t0 := time.Now()
	defer func() {
		logutil.Debugf("ListDatabases cost %d ms", time.Since(t0).Milliseconds())
	}()
	values, err := c.Driver.PrefixScan(c.dbPrefix(), 0)
	if err != nil {
		return nil, err
	}
	var dbs []aoe.SchemaInfo

	for i := 1; i < len(values); i = i + 2 {
		db := aoe.SchemaInfo{}
		_ = json.Unmarshal(values[i], &db)
		if db.State != aoe.StatePublic {
			continue
		}
		dbs = append(dbs, db)
	}
	return dbs, nil
}

// GetDatabase gets the database meta with Name.
func (c *Catalog) GetDatabase(dbName string) (*aoe.SchemaInfo, error) {
	t0 := time.Now()
	defer func() {
		logutil.Debugf("GetDatabase cost %d ms", time.Since(t0).Milliseconds())
	}()
	db, _ := c.checkDBNotExists(dbName)
	if db == nil {
		return nil, ErrDBNotExists
	}
	if db.State != aoe.StatePublic {
		return nil, ErrDBNotExists
	}
	return db, nil
}

// CreateTable creates a table with tableInfo in database.
func (c *Catalog) CreateTable(epoch, dbId uint64, tbl aoe.TableInfo) (tid uint64, err error) {
	t0 := time.Now()
	defer func() {
		logutil.Debugf("CreateTable finished, table name is %v, table id is %d, sid is %d, cost %d ms", tbl.Name, tid, time.Since(t0).Milliseconds())
	}()
	_, err = c.checkDBExists(dbId)
	if err != nil {
		return tid, err
	}
	_, err = c.checkTableNotExists(dbId, tbl.Name)
	if err != nil {
		return tid, err
	}
	tid, err = c.allocId(cTableIDPrefix)
	if err != nil {
		return tid, err
	}
	tbl.Id = tid
	wg := sync.WaitGroup{}
	wg.Add(1)
	var errs []error
	c.Driver.AsyncSet(c.tableIDKey(dbId, tbl.Name), codec.Uint642Bytes(tbl.Id), func(i interface{}, bytes []byte, err error) {
		defer wg.Done()
		if err != nil {
			errs = append(errs, err)
			return
		}
	}, nil)
	tbl.Epoch = epoch
	tbl.SchemaId = dbId
	if shardId, err := c.getAvailableShard(tbl.Id); err == nil {
		rkey := c.routeKey(dbId, tbl.Id, shardId)
		if err := c.Driver.CreateTablet(c.encodeTabletName(shardId, tbl.Id), shardId, &tbl); err != nil {
			logutil.Errorf("ErrTableCreateFailed, %v", err)
			return tid, err
		}
		wg.Add(1)
		c.Driver.AsyncSet(rkey, []byte(tbl.Name), func(i interface{}, bytes []byte, err error) {
			defer wg.Done()
			if err != nil {
				errs = append(errs, err)
				return
			}
		}, nil)
		tbl.State = aoe.StatePublic
		meta, err := helper.EncodeTable(tbl)
		if err != nil {
			logutil.Errorf("ErrTableCreateFailed, %v", err)
			return tid, err
		}
		wg.Add(1)
		c.Driver.AsyncSet(c.tableKey(dbId, tbl.Id), meta, func(i interface{}, bytes []byte, err error) {
			defer wg.Done()
			if err != nil {
				errs = append(errs, err)
				return
			}
		}, nil)
		wg.Wait()
		if len(errs) > 0 {
			logutil.Errorf("ErrTableCreateFailed, %v", errs)
			return tid, err
		}
		return tbl.Id, nil
	}
	return tid, ErrNoAvailableShard
}

// DropTable drops table in database.
// it will set schema status in meta of this table to "DeleteOnly"
func (c *Catalog) DropTable(epoch, dbId uint64, tableName string) (tid uint64, err error) {
	t0 := time.Now()
	defer func() {
		logutil.Debugf("DropTable cost %d ms", time.Since(t0).Milliseconds())
	}()
	_, err = c.checkDBExists(dbId)
	if err != nil {
		return tid, err
	}
	tb, err := c.checkTableNotExists(dbId, tableName)
	if tb == nil {
		return tid, ErrTableNotExists
	}
	tid = tb.Id
	tb.State = aoe.StateDeleteOnly
	tb.Epoch = epoch
	value, _ := helper.EncodeTable(*tb)
	if err = c.Driver.Set(c.deletedTableKey(epoch, dbId, tb.Id), value); err != nil {
		return tid, err
	}
	if err = c.Driver.Delete(c.tableIDKey(dbId, tableName)); err != nil {
		return tid, err
	}
	if err = c.Driver.Delete(c.tableKey(dbId, tb.Id)); err != nil {
		return tid, err
	}
	return tb.Id, err
}

// ListTables returns all tables meta in database.
func (c *Catalog) ListTables(dbId uint64) ([]aoe.TableInfo, error) {
	t0 := time.Now()
	defer func() {
		logutil.Debugf("ListTables cost %d ms", time.Since(t0).Milliseconds())
	}()
	if _, err := c.checkDBExists(dbId); err != nil {
		return nil, err
	} else {
		values, err := c.Driver.PrefixScan(c.tablePrefix(dbId), 0)
		if err != nil {
			logutil.Errorf("Call ListTables failed %v", err)
			return nil, err
		}
		var tables []aoe.TableInfo
		for i := 1; i < len(values); i = i + 2 {
			t, _ := helper.DecodeTable(values[i])
			if t.State != aoe.StatePublic {
				continue
			}
			tables = append(tables, t)
		}
		return tables, nil
	}
}

// GetTable gets the table meta in database with dbId and tableName.
func (c *Catalog) GetTable(dbId uint64, tableName string) (*aoe.TableInfo, error) {
	t0 := time.Now()
	defer func() {
		logutil.Debugf("GetTable cost %d ms", time.Since(t0).Milliseconds())
	}()
	if _, err := c.checkDBExists(dbId); err != nil {
		return nil, err
	} else {
		tb, _ := c.checkTableNotExists(dbId, tableName)
		if tb == nil {
			logutil.Errorf("123")
			return nil, ErrTableNotExists
		}
		if tb.State != aoe.StatePublic {
			logutil.Errorf("456")
			return nil, ErrTableNotExists
		}
		return tb, nil
	}
}

// GetTablets gets all the tablets of the table in database with dbId and tableName.
func (c *Catalog) GetTablets(dbId uint64, tableName string) (tablets []aoe.TabletInfo, err error) {
	t0 := time.Now()
	defer func() {
		logutil.Debugf("GetTablets return %d tablets, cost %d ms", len(tablets), time.Since(t0).Milliseconds())
	}()
	if _, err := c.checkDBExists(dbId); err != nil {
		return nil, err
	} else {
		tb, _ := c.checkTableNotExists(dbId, tableName)
		if tb == nil {
			return nil, ErrTableNotExists
		}
		if tb.State != aoe.StatePublic {
			return nil, ErrTableNotExists
		}
		shardIds, err := c.Driver.PrefixKeys(c.routePrefix(dbId, tb.Id), 0)
		if err != nil {
			return nil, err
		}
		for _, shardId := range shardIds {
			if sid, err := codec.Bytes2Uint64(shardId[len(c.routePrefix(dbId, tb.Id)):]); err != nil {
				logutil.Errorf("convert shardid failed, %v, shardid is %d, prefix length is %d", err, len(shardId), len(c.routePrefix(dbId, tb.Id)))
				continue
			} else {
				tablets = append(tablets, aoe.TabletInfo{
					Name:    c.encodeTabletName(sid, tb.Id),
					ShardId: sid,
					Table:   *tb,
				})
			}
		}
		return tablets, nil
	}
}

// RemoveDeletedTable trigger gc
// TODO: handle duplicated remove
func (c *Catalog) RemoveDeletedTable(epoch uint64) (cnt int, err error) {
	t0 := time.Now()
	defer func() {
		logutil.Debugf("[RemoveDeletedTable] epoch is %d, removed %d tables, cost %d ms", epoch, cnt, time.Since(t0).Milliseconds())
	}()
	rsp, err := c.Driver.Scan(c.deletedPrefix(), c.deletedEpochPrefix(epoch+1), 0)
	if err != nil {
		logutil.Errorf("scan error, %v", err)
		return cnt, err
	}
	for i := 1; i < len(rsp); i += 2 {
		if tbl, err := helper.DecodeTable(rsp[i]); err != nil {
			logutil.Errorf("Decode err for table info, %v, %v", err, rsp[i])
			continue
		} else {
			shardIds, err := c.Driver.PrefixKeys(c.routePrefix(tbl.SchemaId, tbl.Id), 0)
			if err != nil {
				logutil.Errorf("Failed to get shards for table %v, %v", rsp[i], err)
				continue
			}
			success := true
			for _, shardId := range shardIds {
				if sid, err := codec.Bytes2Uint64(shardId[len(c.routePrefix(tbl.SchemaId, tbl.Id)):]); err != nil {
					logutil.Errorf("convert shardid failed, %v", err)
					success = false
					break
				} else {
					_, err = c.Driver.DropTablet(c.encodeTabletName(sid, tbl.Id), sid)
					if err != nil {
						logutil.Errorf("call local drop table failed %d, %d, %v", sid, tbl.Id, err)
						success = false
						break
					}
				}
			}
			if success {
				if c.Driver.Delete(c.deletedTableKey(tbl.Epoch, tbl.SchemaId, tbl.Id)) != nil {
					logutil.Errorf("remove marked deleted tableinfo failed, %v, %v", err, tbl)
				} else {
					cnt++
				}
			}
		}
	}
	return cnt, nil
}

//checkDBExists checks whether db exists.
//If the db exists and its state is not aoe.StateDeleteOnly, checkDBExists returns the db.
//If else, checkDBExists returns ErrDBNotExists.
func (c *Catalog) checkDBExists(id uint64) (*aoe.SchemaInfo, error) {
	db := aoe.SchemaInfo{}
	if v, err := c.Driver.Get(c.dbKey(id)); err != nil {
		return nil, ErrDBNotExists
	} else {
		if err = json.Unmarshal(v, &db); err != nil {
			return nil, ErrDBNotExists
		}
		if db.State == aoe.StateDeleteOnly {
			return nil, ErrDBNotExists
		}
	}
	return &db, nil
}

//dropTables drops all tables in the database whose id is dbId.
//The state of droped tables is set as aoe.StateDeleteOnly
func (c *Catalog) dropTables(epoch, dbId uint64) (err error) {
	_, err = c.checkDBExists(dbId)
	if err != nil {
		return err
	}
	tbs, err := c.ListTables(dbId)
	if err != nil {
		return err
	}
	if tbs == nil || len(tbs) == 0 {
		return nil
	}
	for _, tbl := range tbs {
		tbl.State = aoe.StateDeleteOnly
		tbl.Epoch = epoch
		value, _ := helper.EncodeTable(tbl)
		if err = c.Driver.Set(c.deletedTableKey(epoch, dbId, tbl.Id), value); err != nil {
			return err
		}
		if err = c.Driver.Delete(c.tableIDKey(dbId, tbl.Name)); err != nil {
			return err
		}
		if err = c.Driver.Delete(c.tableKey(dbId, tbl.Id)); err != nil {
			return err
		}
	}
	return err
}

//checkDBNotExists checks wherher the database exists by calling checkDBExists.
//If the database exists, it returns the database and ErrDBCreateExists.
//If not, it returns nil.
func (c *Catalog) checkDBNotExists(dbName string) (*aoe.SchemaInfo, error) {
	if value, err := c.Driver.Get(c.dbIDKey(dbName)); err != nil || value == nil {
		return nil, nil
	} else {
		id, _ := codec.Bytes2Uint64(value)
		db, err := c.checkDBExists(id)
		if err == ErrDBNotExists {
			return nil, nil
		}
		return db, ErrDBCreateExists
	}
}

//checkTableExists checks whether the table exists in the database.
//If the table exists and its state is not aoe.StateDeleteOnly, it returns the table.
//If else, it returns ErrTableNotExists.
func (c *Catalog) checkTableExists(dbId, id uint64) (*aoe.TableInfo, error) {
	if v, err := c.Driver.Get(c.tableKey(dbId, id)); err != nil {
		return nil, ErrTableNotExists
	} else {
		if table, err := helper.DecodeTable(v); err != nil {
			return nil, ErrTableNotExists
		} else {
			if table.State == aoe.StateDeleteOnly {
				return nil, ErrTableNotExists
			}
			return &table, nil
		}
	}
}

//checkTableNotExists checks whether the table exists in the database by calling checkTableExists.
//If the table exists, it returns the table and ErrTableCreateExists.
//If not, it returns nil.
func (c *Catalog) checkTableNotExists(dbId uint64, tableName string) (*aoe.TableInfo, error) {
	if value, err := c.Driver.Get(c.tableIDKey(dbId, tableName)); err != nil || value == nil {
		return nil, nil
	} else {
		id, _ := codec.Bytes2Uint64(value)
		tb, err := c.checkTableExists(dbId, id)
		if err == ErrTableNotExists {
			return nil, nil
		}
		return tb, ErrTableCreateExists
	}
}

//encodeTabletName encodes the groupId(the id of the shard) and tableId together to one string by calling codec.Bytes2String.
func (c *Catalog) encodeTabletName(groupId, tableId uint64) string {
	return codec.Bytes2String(codec.EncodeKey(groupId, tableId))
}

//genGlobalUniqIDs generates a global unique id by calling c.Driver.AllocID.
func (c *Catalog) genGlobalUniqIDs(idKey []byte) (uint64, error) {
	id, err := c.Driver.AllocID(idKey, 1)
	if err != nil {
		return 0, err
	}
	return id, nil
}
<<<<<<< HEAD

//dbIDKey returns encoded dbName with prefix "meta1DBID"
=======
>>>>>>> ce775b88
func (c *Catalog) dbIDKey(dbName string) []byte {
	return codec.EncodeKey(cPrefix, defaultCatalogId, cDBIDPrefix, dbName)
}

//dbKey returns encoded id with prefix "meta1DBINFO"
func (c *Catalog) dbKey(id uint64) []byte {
	return codec.EncodeKey(cPrefix, defaultCatalogId, cDBPrefix, id)
}

//dbPrefix returns the prefix "meta1DBINFO"
func (c *Catalog) dbPrefix() []byte {
	return codec.EncodeKey(cPrefix, defaultCatalogId, cDBPrefix)
}

//tableIDKey returns the encoded tableName with prefix "meta1TID$dbId$"
func (c *Catalog) tableIDKey(dbId uint64, tableName string) []byte {
	return codec.EncodeKey(cPrefix, defaultCatalogId, cTableIDPrefix, dbId, tableName)
}

//tableKey returns the encoded tID with prefix "meta1Table$dbId$"
func (c *Catalog) tableKey(dbId, tId uint64) []byte {
	return codec.EncodeKey(cPrefix, defaultCatalogId, cTablePrefix, dbId, tId)
}

//tablePrefix returns the prefix "meta1Table$dbId$"
func (c *Catalog) tablePrefix(dbId uint64) []byte {
	return codec.EncodeKey(cPrefix, defaultCatalogId, cTablePrefix, dbId)
}

//routeKey returns the encoded gId with prefix "meta1Route$dbId$$tId$"
func (c *Catalog) routeKey(dbId, tId, gId uint64) []byte {
	return codec.EncodeKey(cPrefix, defaultCatalogId, cRoutePrefix, dbId, tId, gId)
}

//routePrefix returns the prefix "meta1Route$dbId$$tId"
func (c *Catalog) routePrefix(dbId, tId uint64) []byte {
	return codec.EncodeKey(cPrefix, defaultCatalogId, cRoutePrefix, dbId, tId)
}

//deletedTableKey returns the encoded tId with the prefix "DeletedTableQueue$epoch$$dbId$"
func (c *Catalog) deletedTableKey(epoch, dbId, tId uint64) []byte {
	return codec.EncodeKey(cDeletedTablePrefix, epoch, dbId, tId)
}

//deletedEpochPrefix returns the prefix "DeletedTableQueue$epoch$"
func (c *Catalog) deletedEpochPrefix(epoch uint64) []byte {
	return codec.EncodeKey(cDeletedTablePrefix, epoch)
}

//deletedPrefix returns the prefix "DeletedTableQueue"
func (c *Catalog) deletedPrefix() []byte {
	return codec.EncodeKey(cDeletedTablePrefix)
}

//getAvailableShard get a shard from the shard pool and returns its id.
func (c *Catalog) getAvailableShard(tid uint64) (shardid uint64, err error) {
	t0 := time.Now()
	defer func() {
		logutil.Debugf("[getAvailableShard] get shard for %d, returns %d, %v, cost %d ms", tid, shardid, err, time.Since(t0).Milliseconds())
	}()
	timeoutC := time.After(timeout)
	for {
		select {
		case <-timeoutC:
			logutil.Error("wait for available shard timeout")
			return shardid, ErrTableCreateTimeout
		default:
			shard, err := c.Driver.GetShardPool().Alloc(uint64(pb.AOEGroup), codec.Uint642Bytes(tid))
			if err == nil {
				return shard.ShardID, err
			}
			time.Sleep(time.Millisecond * 10)
		}
	}
}

//allocId alloc an id from id cache
func (c *Catalog) allocId(key string) (id uint64, err error) {
	defer func() {
		logutil.Debugf("allocId finished, idKey is %v, id is %d, err is %v", key, id, err)
	}()
	timeoutC := time.After(timeout)
	switch key {
	case cDBIDPrefix:
		func() {
			for {
				select {
				case <-timeoutC:
					logutil.Error("wait for available id timeout")
					err = ErrTableCreateTimeout
					return
				default:
					if atomic.LoadInt32(&c.pLock) == 0 {
						id = atomic.AddUint64(&c.dbIdStart, 1) - 1
						if id <= atomic.LoadUint64(&c.dbIdEnd) {
							logutil.Debugf("alloc db id finished, id is %d, endId is %d", id, c.dbIdEnd)
							return
						} else {
							c.refreshDBIDCache()
						}
					}
					time.Sleep(time.Millisecond * 10)
				}
			}
		}()
	case cTableIDPrefix:
		func() {
			for {
				select {
				case <-timeoutC:
					logutil.Errorf("wait for available tid timeout, current cache range is [%d, %d)", c.tidStart, c.tidEnd)
					err = ErrTableCreateTimeout
					return
				default:
					if atomic.LoadInt32(&c.pLock) == 0 {
						id = atomic.AddUint64(&c.tidStart, 1) - 1
						if id <= atomic.LoadUint64(&c.tidEnd) {
							logutil.Debugf("alloc table id finished, id is %d, endId is %d", id, c.tidEnd)
							return
						} else {
							c.refreshTableIDCache()
						}
					}
					time.Sleep(time.Millisecond * 10)
				}
			}
		}()
	default:
		return id, errors.New("unsupported id category")
	}
	return id, err
}

//refreshTableIDCache alloc table ids and refresh tidStart and tidEnd.
func (c *Catalog) refreshTableIDCache() {
	if !atomic.CompareAndSwapInt32(&c.pLock, 0, 1) {
		fmt.Println("failed to acquired pLock")
		return
	}
	t0 := time.Now()
	defer func() {
		atomic.StoreInt32(&c.pLock, 0)
		logutil.Debugf("refresh table id cache finished, cost %d, new range is [%d, %d)", time.Since(t0).Milliseconds(), c.tidStart, c.tidEnd)
	}()
	if c.tidStart <= c.tidEnd {
		logutil.Debugf("enter refreshTableIDCache, no need, return, [%d, %d)", c.tidStart, c.tidEnd)
		return
	}

	wg := sync.WaitGroup{}
	wg.Add(1)
	c.Driver.AsyncAllocID(codec.String2Bytes(cTableIDPrefix), idPoolSize, func(i interface{}, data []byte, err error) {
		defer wg.Done()
		if err != nil {
			logutil.Errorf("refresh table id failed, checkpoint is %d, %d", c.tidStart, c.tidEnd)
			return
		}
		id, err := codec.Bytes2Uint64(data)
		if err != nil {
			logutil.Errorf("get result of AllocId failed, %v\n", err)
			return
		}

		atomic.SwapUint64(&c.tidEnd, id)
		atomic.SwapUint64(&c.tidStart, id-idPoolSize+1)
	}, nil)
	wg.Wait()
}

//refreshDBIDCache alloc database ids and refresh dbIdStart and dbIdEnd.
func (c *Catalog) refreshDBIDCache() {
	if !atomic.CompareAndSwapInt32(&c.pLock, 0, 1) {
		fmt.Println("failed to acquired pLock")
		return
	}
	t0 := time.Now()
	defer func() {
		atomic.StoreInt32(&c.pLock, 0)
		logutil.Debugf("refresh db id cache finished, cost %d, new range is [%d, %d)", time.Since(t0).Milliseconds(), c.dbIdStart, c.dbIdEnd)
	}()
	if c.dbIdStart <= c.dbIdEnd {
		logutil.Debugf("enter refreshDBIDCache, no need, return, [%d, %d)", c.dbIdStart, c.dbIdEnd)
		return
	}

	wg := sync.WaitGroup{}
	wg.Add(1)
	c.Driver.AsyncAllocID(codec.String2Bytes(cDBIDPrefix), idPoolSize, func(i interface{}, data []byte, err error) {
		defer wg.Done()
		if err != nil {
			logutil.Errorf("refresh db id failed, checkpoint is %d, %d", c.dbIdStart, c.dbIdEnd)
			return
		}
		id, err := codec.Bytes2Uint64(data)
		if err != nil {
			logutil.Errorf("get result of AllocId failed, %v\n", err)
			return
		}

		atomic.SwapUint64(&c.dbIdEnd, id)
		atomic.SwapUint64(&c.dbIdStart, id-idPoolSize+1)
	}, nil)
	wg.Wait()
}<|MERGE_RESOLUTION|>--- conflicted
+++ resolved
@@ -509,11 +509,9 @@
 	}
 	return id, nil
 }
-<<<<<<< HEAD
 
 //dbIDKey returns encoded dbName with prefix "meta1DBID"
-=======
->>>>>>> ce775b88
+
 func (c *Catalog) dbIDKey(dbName string) []byte {
 	return codec.EncodeKey(cPrefix, defaultCatalogId, cDBIDPrefix, dbName)
 }
