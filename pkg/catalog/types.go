--- conflicted
+++ resolved
@@ -94,10 +94,48 @@
 
 // column's index in catalog table
 const (
-	MO_DATABASE_DAT_ID_IDX   = 0
-	MO_DATABASE_DAT_NAME_IDX = 1
-	MO_TABLES_REL_ID_IDX     = 0
-	MO_TABLES_REL_NAME_IDX   = 1
+	MO_DATABASE_DAT_ID_IDX           = 0
+	MO_DATABASE_DAT_NAME_IDX         = 1
+	MO_DATABASE_DAT_CATALOG_NAME_IDX = 2
+	MO_DATABASE_CREATESQL_IDX        = 3
+	MO_DATABASE_OWNER_IDX            = 4
+	MO_DATABASE_CREATOR_IDX          = 5
+	MO_DATABASE_CREATED_TIME_IDX     = 6
+	MO_DATABASE_ACCOUNT_ID_IDX       = 7
+
+	MO_TABLES_REL_ID_IDX         = 0
+	MO_TABLES_REL_NAME_IDX       = 1
+	MO_TABLES_RELDATABASE_IDX    = 2
+	MO_TABLES_RELDATABASE_ID_IDX = 3
+	MO_TABLES_RELPERSISTENCE_IDX = 4
+	MO_TABLES_RELKIND_IDX        = 5
+	MO_TABLES_REL_COMMENT_IDX    = 6
+	MO_TABLES_REL_CREATESQL_IDX  = 7
+	MO_TABLES_CREATED_TIME_IDX   = 8
+	MO_TABLES_CREATOR_IDX        = 9
+	MO_TABLES_OWNER_IDX          = 10
+	MO_TABLES_ACCOUNT_ID_IDX     = 11
+	MO_TABLES_PARTITIONED_IDX    = 12
+
+	MO_COLUMNS_ATT_UNIQ_NAME_IDX         = 0
+	MO_COLUMNS_ACCOUNT_ID_IDX            = 1
+	MO_COLUMNS_ATT_DATABASE_ID_IDX       = 2
+	MO_COLUMNS_ATT_DATABASE_IDX          = 3
+	MO_COLUMNS_ATT_RELNAME_ID_IDX        = 4
+	MO_COLUMNS_ATT_RELNAME_IDX           = 5
+	MO_COLUMNS_ATTNAME_IDX               = 6
+	MO_COLUMNS_ATTTYP_IDX                = 7
+	MO_COLUMNS_ATTNUM_IDX                = 8
+	MO_COLUMNS_ATT_LENGTH_IDX            = 9
+	MO_COLUMNS_ATTNOTNULL_IDX            = 10
+	MO_COLUMNS_ATTHASDEF_IDX             = 11
+	MO_COLUMNS_ATT_DEFAULT_IDX           = 12
+	MO_COLUMNS_ATTISDROPPED_IDX          = 13
+	MO_COLUMNS_ATT_CONSTRAINT_TYPE_IDX   = 14
+	MO_COLUMNS_ATT_IS_UNSIGNED_IDX       = 15
+	MO_COLUMNS_ATT_IS_AUTO_INCREMENT_IDX = 16
+	MO_COLUMNS_ATT_COMMENT_IDX           = 17
+	MO_COLUMNS_ATT_IS_HIDDEN_IDX         = 18
 )
 
 // used for memengine and tae
@@ -149,21 +187,6 @@
 		SystemDBAttr_AccID,
 	}
 	MoTablesSchema = []string{
-<<<<<<< HEAD
-		"rel_id",
-		"relname",
-		"reldatabase",
-		"reldatabase_id",
-		"relpersistence",
-		"relkind",
-		"rel_comment",
-		"rel_createsql",
-		"created_time",
-		"creator",
-		"owner",
-		"account_id",
-		"partition",
-=======
 		SystemRelAttr_ID,
 		SystemRelAttr_Name,
 		SystemRelAttr_DBName,
@@ -177,7 +200,6 @@
 		SystemRelAttr_Owner,
 		SystemRelAttr_AccID,
 		SystemRelAttr_Partition,
->>>>>>> 41590de6
 	}
 	MoColumnsSchema = []string{
 		SystemColAttr_UniqName,
