// Copyright 2022 Matrix Origin
//
// Licensed under the Apache License, Version 2.0 (the "License");
// you may not use this file except in compliance with the License.
// You may obtain a copy of the License at
//
//      http://www.apache.org/licenses/LICENSE-2.0
//
// Unless required by applicable law or agreed to in writing, software
// distributed under the License is distributed on an "AS IS" BASIS,
// WITHOUT WARRANTIES OR CONDITIONS OF ANY KIND, either express or implied.
// See the License for the specific language governing permissions and
// limitations under the License.

package catalog

import (
	"fmt"
	"strings"

	"github.com/matrixorigin/matrixone/pkg/container/batch"
	"github.com/matrixorigin/matrixone/pkg/container/types"
	"github.com/matrixorigin/matrixone/pkg/defines"
	"github.com/matrixorigin/matrixone/pkg/fileservice"
	"github.com/matrixorigin/matrixone/pkg/objectio"
	"github.com/matrixorigin/matrixone/pkg/pb/plan"
	"github.com/matrixorigin/matrixone/pkg/vm/engine"
)

const (
	// for schema
	PropSchemaExtra = "schema_extra"

	Row_ID           = objectio.PhysicalAddr_Attr
	PrefixPriColName = "__mo_cpkey_"
	PrefixCBColName  = "__mo_cbkey_"

	// Wildcard characters for partition subtable name
	PartitionSubTableWildcard = "\\%!\\%%\\%!\\%%"

	ExternalFilePath = "__mo_filepath"

	// MOAutoIncrTable mo auto increment table name
	MOAutoIncrTable = "mo_increment_columns"
	// TableTailAttr are attrs in table tail
	TableTailAttrDeleteRowID = objectio.TombstoneAttr_Rowid_Attr
	TableTailAttrCommitTs    = objectio.TombstoneAttr_CommitTs_Attr
	TableTailAttrAborted     = objectio.TombstoneAttr_Abort_Attr
	TableTailAttrPKVal       = objectio.TombstoneAttr_PK_Attr

	MOAccountTable = "mo_account"
	// MOVersionTable mo version table. This table records information about the
	// versions of the MO cluster that have been upgraded. In other words, you can
	// query this table to find out all the versions of the MO cluster that have
	// been running.
	MOVersionTable = "mo_version"
	// MOUpgradeTable mo upgrade table. This table records the MO cluster version
	// upgrade paths, including upgrade paths for intermediate versions that are
	// upgraded across versions.
	MOUpgradeTable = "mo_upgrade"
	// MOUpgradeTenantTable MO is a cloud-native, multi-tenant database, and when
	// versions are upgraded, it may be necessary to upgrade all tenant-related metadata.
	// This table is used to record all the tenant records that need to be upgraded
	MOUpgradeTenantTable = "mo_upgrade_tenant"

	// MOForeignKeys saves the fk relationships
	MOForeignKeys = "mo_foreign_keys"

	// MOShardsMetadata is used to store the sharding information of the table. See detail
	// in shardservice.
	MOShardsMetadata = "mo_shards_metadata"
	// MOShards shards detail.
	MOShards = "mo_shards"
)

var InternalColumns = map[string]int8{
	Row_ID:                                     0,
	PrefixPriColName:                           0,
	PrefixCBColName:                            0,
	PrefixIndexTableName:                       0,
	CPrimaryKeyColName:                         0,
	FakePrimaryKeyColName:                      0,
	IndexTableIndexColName:                     0,
	IndexTablePrimaryColName:                   0,
	SystemSI_IVFFLAT_TblCol_Metadata_key:       0,
	SystemSI_IVFFLAT_TblCol_Metadata_val:       0,
	SystemSI_IVFFLAT_TblCol_Centroids_version:  0,
	SystemSI_IVFFLAT_TblCol_Centroids_id:       0,
	SystemSI_IVFFLAT_TblCol_Centroids_centroid: 0,
	SystemSI_IVFFLAT_TblCol_Entries_version:    0,
	SystemSI_IVFFLAT_TblCol_Entries_id:         0,
	SystemSI_IVFFLAT_TblCol_Entries_entry:      0,
}

var InternalTableNames = map[string]int8{
	IndexTableNamePrefix: 0,
	MOAutoIncrTable:      0,
}

func ContainExternalHidenCol(col string) bool {
	return col == ExternalFilePath
}

func IsHiddenTable(name string) bool {
	if strings.HasPrefix(name, IndexTableNamePrefix) {
		return true
	}
	return strings.EqualFold(name, MOAutoIncrTable)
}

const (
	Meta_Length = 6
)

const (
	System_User    = uint32(0)
	System_Role    = uint32(0)
	System_Account = uint32(0)
)

const (
	MO_COMMENT_NO_DEL_HINT = "[mo_no_del_hint]"
)

const (
	// Non-hard-coded data dictionary table
	MO_INDEXES = "mo_indexes"

	// MO_TABLE_PARTITIONS Data dictionary table of record table partition
	MO_TABLE_PARTITIONS = "mo_table_partitions"

	// MOTaskDB mo task db name
	MOTaskDB = "mo_task"

	// MOSysDaemonTask is the table name of daemon task table in mo_task.
	MOSysDaemonTask = "sys_daemon_task"

	// MOSysAsyncTask is the table name of async task table in mo_task.
	MOSysAsyncTask = "sys_async_task"

	// MOStages if the table name of mo_stages table in mo_cataglog.
	MO_STAGES = "mo_stages"

	// MO_PUBS publication meta table
	MO_PUBS = "mo_pubs"

	// MO_SUBS subscriptions meta table
	MO_SUBS = "mo_subs"

	// MO_SNAPSHOTS
	MO_SNAPSHOTS = "mo_snapshots"

	//MO_Pitr
	MO_PITR               = "mo_pitr"
	MO_PITR_OBJECT_ID     = "obj_id"
	MO_PITR_MODIFIED_TIME = "modified_time"
	MO_PITR_ACCOUNT_ID    = "account_id"
	MO_PITR_DB_NAME       = "database_name"
	MO_PITR_TABLE_NAME    = "table_name"
	MO_PITR_STATUS        = "pitr_status"
	MO_PITR_CHANGED_TIME  = "pitr_status_changed_time"

	MO_CDC_TASK      = "mo_cdc_task"
	MO_CDC_WATERMARK = "mo_cdc_watermark"

	MO_DATA_KEY = "mo_data_key"

	MO_TABLE_STATS = "mo_table_stats_alpha"

	MO_ACCOUNT_LOCK = "__mo_account_lock"

	MO_MERGE_SETTINGS = "mo_merge_settings"

	MO_ISCP_LOG         = "mo_iscp_log"
	MO_STORED_PROCEDURE = "mo_stored_procedure"

<<<<<<< HEAD
	MO_INDEX_UPDATE = "mo_index_update"
=======
	MO_BRANCH_METADATA = "mo_branch_metadata"
>>>>>>> 0b569156
)

func IsSystemTable(id uint64) bool {
	return id == MO_DATABASE_ID || id == MO_TABLES_ID || id == MO_COLUMNS_ID
}

func IsSystemTableByName(name string) bool {
	return name == MO_DATABASE || name == MO_TABLES || name == MO_COLUMNS
}

const (
	// Metrics and Trace related

	MO_SYSTEM    = "system"
	MO_STATEMENT = "statement_info"
	MO_RAWLOG    = "rawlog"

	MO_SYSTEM_METRICS = "system_metrics"
	MO_METRIC         = "metric"
	MO_SQL_STMT_CU    = "sql_statement_cu"

	// default database name for catalog
	MO_CATALOG  = "mo_catalog"
	MO_DATABASE = "mo_database"
	MO_TABLES   = "mo_tables"
	MO_COLUMNS  = "mo_columns"
	MO_USER     = "mo_user"

	// 'mo_database' table
	SystemDBAttr_ID          = "dat_id"
	SystemDBAttr_Name        = "datname"
	SystemDBAttr_CatalogName = "dat_catalog_name"
	SystemDBAttr_CreateSQL   = "dat_createsql"
	SystemDBAttr_Owner       = "owner"
	SystemDBAttr_Creator     = "creator"
	SystemDBAttr_CreateAt    = "created_time"
	SystemDBAttr_AccID       = "account_id"
	SystemDBAttr_Type        = "dat_type"
	SystemDBAttr_CPKey       = CPrimaryKeyColName

	// 'mo_tables' table
	SystemRelAttr_ID             = "rel_id"
	SystemRelAttr_Name           = "relname"
	SystemRelAttr_DBName         = "reldatabase"
	SystemRelAttr_DBID           = "reldatabase_id"
	SystemRelAttr_Persistence    = "relpersistence"
	SystemRelAttr_Kind           = "relkind"
	SystemRelAttr_Comment        = "rel_comment"
	SystemRelAttr_CreateSQL      = "rel_createsql"
	SystemRelAttr_CreateAt       = "created_time"
	SystemRelAttr_Creator        = "creator"
	SystemRelAttr_Owner          = "owner"
	SystemRelAttr_AccID          = "account_id"
	SystemRelAttr_Partitioned    = "partitioned"
	SystemRelAttr_Partition      = "partition_info"
	SystemRelAttr_ViewDef        = "viewdef"
	SystemRelAttr_Constraint     = "constraint"
	SystemRelAttr_Version        = "rel_version"
	SystemRelAttr_CatalogVersion = "catalog_version"
	SystemRelAttr_ExtraInfo      = "extra_info"
	SystemRelAttr_CPKey          = CPrimaryKeyColName

	// 'mo_indexes' table
	IndexAlgoName      = "algo"
	IndexAlgoTableType = "algo_table_type"
	IndexAlgoParams    = "algo_params"

	// 'mo_columns' table
	SystemColAttr_UniqName        = "att_uniq_name"
	SystemColAttr_AccID           = "account_id"
	SystemColAttr_Name            = "attname"
	SystemColAttr_DBID            = "att_database_id"
	SystemColAttr_DBName          = "att_database"
	SystemColAttr_RelID           = "att_relname_id"
	SystemColAttr_RelName         = "att_relname"
	SystemColAttr_Type            = "atttyp"
	SystemColAttr_Num             = "attnum"
	SystemColAttr_Length          = "att_length"
	SystemColAttr_NullAbility     = "attnotnull"
	SystemColAttr_HasExpr         = "atthasdef"
	SystemColAttr_DefaultExpr     = "att_default"
	SystemColAttr_IsDropped       = "attisdropped"
	SystemColAttr_ConstraintType  = "att_constraint_type"
	SystemColAttr_IsUnsigned      = "att_is_unsigned"
	SystemColAttr_IsAutoIncrement = "att_is_auto_increment"
	SystemColAttr_Comment         = "att_comment"
	SystemColAttr_IsHidden        = "att_is_hidden"
	SystemColAttr_HasUpdate       = "attr_has_update"
	SystemColAttr_Update          = "attr_update"
	SystemColAttr_IsClusterBy     = "attr_is_clusterby"
	SystemColAttr_Seqnum          = "attr_seqnum"
	SystemColAttr_EnumValues      = "attr_enum"
	SystemColAttr_CPKey           = CPrimaryKeyColName

	BlockMeta_ID              = "block_id"
	BlockMeta_Delete_ID       = "block_delete_id"
	BlockMeta_EntryState      = "entry_state"
	BlockMeta_Sorted          = "sorted"
	BlockMeta_BlockInfo       = "%!%mo__block_info"
	BlockMeta_MetaLoc         = "%!%mo__meta_loc"
	BlockMeta_DeltaLoc        = "delta_loc"
	BlockMeta_CommitTs        = "committs"
	BlockMeta_SegmentID       = "segment_id"
	BlockMeta_MemTruncPoint   = "trunc_pointt"
	BlockMeta_TableIdx_Insert = "%!%mo__meta_tbl_index" // mark which table this metaLoc belongs to
	BlockMeta_Type            = "%!%mo__meta_type"
	BlockMeta_Deletes_Length  = "%!%mo__meta_deletes_length"
	BlockMeta_Partition       = "%!%mo__meta_partition"

	ObjectMeta_ObjectStats = "object_stats"

	// BlockMetaOffset_Min       = "%!%mo__meta_offset_min"
	// BlockMetaOffset_Max       = "%!%mo__meta_offset_max"
	BlockMetaOffset    = "%!%mo__meta_offset"
	SystemCatalogName  = "def"
	SystemPersistRel   = "p"
	SystemTransientRel = "t"

	SystemOrdinaryRel     = "r"
	SystemIndexRel        = "i"
	SystemSequenceRel     = "S"
	SystemViewRel         = "v"
	SystemMaterializedRel = "m"
	SystemExternalRel     = plan.SystemExternalRel
	SystemSourceRel       = "s"
	//the cluster table created by the sys account
	//and read only by the general account
	SystemClusterRel = "cluster"
	/*
		the partition table contains the data of the partition.
		the table partitioned has multiple partition tables
	*/
	SystemPartitionRel    = "partition"
	SystemColPKConstraint = "p"
	SystemColNoConstraint = "n"

	SystemDBTypeSubscription = "subscription"

	MOPartitionMetadata = "mo_partition_metadata"
	MOPartitionTables   = "mo_partition_tables"
)

// Key/Index related constants
const (
	UniqueIndexSuffix             = "unique_"
	FullTextIndexSuffix           = "fulltext_"
	HnswIndexSuffix               = "hnsw_"
	SecondaryIndexSuffix          = "secondary_"
	PrefixIndexTableName          = "__mo_index_"
	IndexTableNamePrefix          = PrefixIndexTableName
	UniqueIndexTableNamePrefix    = PrefixIndexTableName + UniqueIndexSuffix
	SecondaryIndexTableNamePrefix = PrefixIndexTableName + SecondaryIndexSuffix
	FullTextIndexTableNamePrefix  = PrefixIndexTableName + FullTextIndexSuffix
	HnswIndexTableNamePrefix      = PrefixIndexTableName + HnswIndexSuffix

	/************ 0. Regular Secondary Index ************/

	// Regualar secondary index table columns
	IndexTableIndexColName   = "__mo_index_idx_col"
	IndexTablePrimaryColName = "__mo_index_pri_col"

	CPrimaryKeyColName = "__mo_cpkey_col" // Compound primary key column name, which is a hidden column
	// FakePrimaryKeyColName for tables without a primary key, a new hidden primary key column
	// is added, which will not be sorted or used for any other purpose, but will only be used to add
	// locks to the Lock operator in pessimistic transaction mode.
	FakePrimaryKeyColName = "__mo_fake_pk_col"

	/************ 1. Master Index  ************/

	MasterIndexTableIndexColName   = IndexTableIndexColName
	MasterIndexTablePrimaryColName = IndexTablePrimaryColName

	/************ 2. IVF_FLAT Secondary Index ************/

	// IVF_FLAT Table Types
	SystemSI_IVFFLAT_TblType_Metadata  = "metadata"
	SystemSI_IVFFLAT_TblType_Centroids = "centroids"
	SystemSI_IVFFLAT_TblType_Entries   = "entries"

	// IVF_FLAT MetadataTable - Column names
	SystemSI_IVFFLAT_TblCol_Metadata_key = "__mo_index_key"
	SystemSI_IVFFLAT_TblCol_Metadata_val = "__mo_index_val"

	// IVF_FLAT Centroids - Column names
	SystemSI_IVFFLAT_TblCol_Centroids_version  = "__mo_index_centroid_version"
	SystemSI_IVFFLAT_TblCol_Centroids_id       = "__mo_index_centroid_id"
	SystemSI_IVFFLAT_TblCol_Centroids_centroid = "__mo_index_centroid"

	// IVF_FLAT Entries - Column names
	SystemSI_IVFFLAT_TblCol_Entries_version = "__mo_index_centroid_fk_version"
	SystemSI_IVFFLAT_TblCol_Entries_id      = "__mo_index_centroid_fk_id"
	SystemSI_IVFFLAT_TblCol_Entries_pk      = IndexTablePrimaryColName
	SystemSI_IVFFLAT_TblCol_Entries_entry   = "__mo_index_centroid_fk_entry"

	/************ 3. FULLTEXT Index **************/

	FullTextIndex_TabCol_Word     = "word"
	FullTextIndex_TabCol_Id       = "doc_id"
	FullTextIndex_TabCol_Position = "pos"

	/************ 4. HNSW Index *************/

	// HNSW Table Types
	// NOTE: avoid duplicate TblType name with IVFFLAT or other index
	Hnsw_TblType_Metadata = "hnsw_meta"
	Hnsw_TblType_Storage  = "hnsw_index"

	// HNSW Storage - Column names
	Hnsw_TblCol_Storage_Index_Id = "index_id"
	Hnsw_TblCol_Storage_Chunk_Id = "chunk_id"
	Hnsw_TblCol_Storage_Data     = "data"
	Hnsw_TblCol_Storage_Tag      = "tag"

	// HNSW Metadata - Column names
	Hnsw_TblCol_Metadata_Index_Id  = "index_id"
	Hnsw_TblCol_Metadata_Timestamp = "timestamp"
	Hnsw_TblCol_Metadata_Checksum  = "checksum"
	Hnsw_TblCol_Metadata_Filesize  = "filesize"
)

const (
	// default database id for catalog
	MO_CATALOG_ID  = 1
	MO_DATABASE_ID = 1
	MO_TABLES_ID   = 2
	MO_COLUMNS_ID  = 3

	// MO_RESERVED_MAX is the max reserved table ID.
	MO_RESERVED_MAX = 100
)

// index use to update constraint
const (
	MO_TABLES_ALTER_TABLE       = 0
	MO_TABLES_UPDATE_CONSTRAINT = 4
)

// column's index in catalog table
const (
	MO_DATABASE_DAT_ID_IDX           = 0
	MO_DATABASE_DAT_NAME_IDX         = 1
	MO_DATABASE_DAT_CATALOG_NAME_IDX = 2
	MO_DATABASE_CREATESQL_IDX        = 3
	MO_DATABASE_OWNER_IDX            = 4
	MO_DATABASE_CREATOR_IDX          = 5
	MO_DATABASE_CREATED_TIME_IDX     = 6
	MO_DATABASE_ACCOUNT_ID_IDX       = 7
	MO_DATABASE_DAT_TYPE_IDX         = 8
	MO_DATABASE_CPKEY_IDX            = 9

	MO_TABLES_REL_ID_IDX          = 0
	MO_TABLES_REL_NAME_IDX        = 1
	MO_TABLES_RELDATABASE_IDX     = 2
	MO_TABLES_RELDATABASE_ID_IDX  = 3
	MO_TABLES_RELPERSISTENCE_IDX  = 4
	MO_TABLES_RELKIND_IDX         = 5
	MO_TABLES_REL_COMMENT_IDX     = 6
	MO_TABLES_REL_CREATESQL_IDX   = 7
	MO_TABLES_CREATED_TIME_IDX    = 8
	MO_TABLES_CREATOR_IDX         = 9
	MO_TABLES_OWNER_IDX           = 10
	MO_TABLES_ACCOUNT_ID_IDX      = 11
	MO_TABLES_PARTITIONED_IDX     = 12
	MO_TABLES_PARTITION_INFO_IDX  = 13
	MO_TABLES_VIEWDEF_IDX         = 14
	MO_TABLES_CONSTRAINT_IDX      = 15
	MO_TABLES_VERSION_IDX         = 16
	MO_TABLES_CATALOG_VERSION_IDX = 17
	MO_TABLES_EXTRA_INFO_IDX      = 18
	MO_TABLES_CPKEY_IDX           = 19

	MO_COLUMNS_ATT_UNIQ_NAME_IDX         = 0
	MO_COLUMNS_ACCOUNT_ID_IDX            = 1
	MO_COLUMNS_ATT_DATABASE_ID_IDX       = 2
	MO_COLUMNS_ATT_DATABASE_IDX          = 3
	MO_COLUMNS_ATT_RELNAME_ID_IDX        = 4
	MO_COLUMNS_ATT_RELNAME_IDX           = 5
	MO_COLUMNS_ATTNAME_IDX               = 6
	MO_COLUMNS_ATTTYP_IDX                = 7
	MO_COLUMNS_ATTNUM_IDX                = 8
	MO_COLUMNS_ATT_LENGTH_IDX            = 9
	MO_COLUMNS_ATTNOTNULL_IDX            = 10
	MO_COLUMNS_ATTHASDEF_IDX             = 11
	MO_COLUMNS_ATT_DEFAULT_IDX           = 12
	MO_COLUMNS_ATTISDROPPED_IDX          = 13
	MO_COLUMNS_ATT_CONSTRAINT_TYPE_IDX   = 14
	MO_COLUMNS_ATT_IS_UNSIGNED_IDX       = 15
	MO_COLUMNS_ATT_IS_AUTO_INCREMENT_IDX = 16
	MO_COLUMNS_ATT_COMMENT_IDX           = 17
	MO_COLUMNS_ATT_IS_HIDDEN_IDX         = 18
	MO_COLUMNS_ATT_HAS_UPDATE_IDX        = 19
	MO_COLUMNS_ATT_UPDATE_IDX            = 20
	MO_COLUMNS_ATT_IS_CLUSTERBY          = 21
	MO_COLUMNS_ATT_SEQNUM_IDX            = 22
	MO_COLUMNS_ATT_ENUM_IDX              = 23
	MO_COLUMNS_ATT_CPKEY_IDX             = 24
	MO_COLUMNS_MAXIDX                    = MO_COLUMNS_ATT_CPKEY_IDX

	BLOCKMETA_ID_IDX            = 0
	BLOCKMETA_ENTRYSTATE_IDX    = 1
	BLOCKMETA_SORTED_IDX        = 2
	BLOCKMETA_METALOC_IDX       = 3
	BLOCKMETA_DELTALOC_IDX      = 4
	BLOCKMETA_COMMITTS_IDX      = 5
	BLOCKMETA_SEGID_IDX         = 6
	BLOCKMETA_MemTruncPoint_IDX = 7

	SKIP_ROWID_OFFSET = 2 //rowid and cpk occupied the first coluns in delete batch
)

// used for memengine and tae
// tae and memengine do not make the catalog into a table
// for its convenience, a conversion interface is provided to ensure easy use.
type CreateDatabase struct {
	DatabaseId  uint64
	Name        string
	CreateSql   string
	DatTyp      string
	Owner       uint32 // roleid
	Creator     uint32 // userid
	AccountId   uint32 // tenantid
	CreatedTime types.Timestamp
}

type CreateDatabaseReq struct {
	Bat  *batch.Batch
	Cmds []CreateDatabase
}

type DropDatabase struct {
	Id   uint64
	Name string
}

type DropDatabaseReq struct {
	Bat  *batch.Batch
	Cmds []DropDatabase
}

type CreateTable struct {
	TableId      uint64
	Name         string
	CreateSql    string
	Owner        uint32
	Creator      uint32
	AccountId    uint32
	DatabaseId   uint64
	DatabaseName string
	Comment      string
	Partitioned  int8
	Partition    string
	RelKind      string
	Viewdef      string
	Constraint   []byte
	ExtraInfo    []byte
	Defs         []engine.TableDef
}

type CreateTableReq struct {
	TableBat  *batch.Batch
	ColumnBat []*batch.Batch
	Cmds      []CreateTable
}

func (t CreateTable) String() string {
	return fmt.Sprintf("{aid-%v,uid-%v,rid-%v}: %d-%s:%d-%s",
		t.AccountId, t.Creator, t.Owner, t.DatabaseId, t.DatabaseName, t.TableId, t.Name)
}

type DropTable struct {
	IsDrop       bool // true for Drop and false for Truncate
	Id           uint64
	NewId        uint64
	Name         string
	DatabaseId   uint64
	DatabaseName string
}

type DropTableReq struct {
	TableBat  *batch.Batch
	ColumnBat []*batch.Batch
	Cmds      []DropTable
}

var (
	MoDatabaseSchema = []string{
		SystemDBAttr_ID,
		SystemDBAttr_Name,
		SystemDBAttr_CatalogName,
		SystemDBAttr_CreateSQL,
		SystemDBAttr_Owner,
		SystemDBAttr_Creator,
		SystemDBAttr_CreateAt,
		SystemDBAttr_AccID,
		SystemDBAttr_Type,
		SystemDBAttr_CPKey,
	}
	MoDatabaseAllColsString  = strings.Join(append([]string{Row_ID}, MoDatabaseSchema...), ",")
	MoDatabaseAllQueryFormat = fmt.Sprintf(
		"select %s from `%s`.`%s` where %s = %%d and %s = %%q",
		MoDatabaseAllColsString, MO_CATALOG, MO_DATABASE,
		SystemDBAttr_AccID, SystemDBAttr_Name)

	// exclude mo_catlaog
	MoDatabaseBatchQuery = fmt.Sprintf(
		"select %s from `%s`.`%s` where %s > 1",
		MoDatabaseAllColsString, MO_CATALOG, MO_DATABASE, SystemDBAttr_ID)

	MoDatabasesInEngineQueryFormat = fmt.Sprintf(
		"select %s from `%s`.`%s` where %s = %%d",
		SystemDBAttr_Name, MO_CATALOG, MO_DATABASE,
		SystemDBAttr_AccID)

	MoDatabaseRowidQueryFormat = fmt.Sprintf(
		"select %s from `%s`.`%s` where %s = %%d and %s = %%q",
		Row_ID, MO_CATALOG, MO_DATABASE,
		SystemDBAttr_AccID, SystemDBAttr_Name)

	MoTablesSchema = []string{
		SystemRelAttr_ID,
		SystemRelAttr_Name,
		SystemRelAttr_DBName,
		SystemRelAttr_DBID,
		SystemRelAttr_Persistence,
		SystemRelAttr_Kind,
		SystemRelAttr_Comment,
		SystemRelAttr_CreateSQL,
		SystemRelAttr_CreateAt,
		SystemRelAttr_Creator,
		SystemRelAttr_Owner,
		SystemRelAttr_AccID,
		SystemRelAttr_Partitioned,
		SystemRelAttr_Partition,
		SystemRelAttr_ViewDef,
		SystemRelAttr_Constraint,
		SystemRelAttr_Version,
		SystemRelAttr_CatalogVersion,
		SystemRelAttr_ExtraInfo,
		SystemRelAttr_CPKey,
	}
	MoTablesAllColsString = strings.Replace(
		strings.Join(append([]string{Row_ID}, MoTablesSchema...), ","),
		SystemRelAttr_Constraint,
		fmt.Sprintf("`%s`", SystemRelAttr_Constraint),
		-1)
	MoTablesAllQueryFormat = fmt.Sprintf(
		"select %s from `%s`.`%s` where %s = %%d and %s = %%q and %s = %%q",
		MoTablesAllColsString, MO_CATALOG, MO_TABLES,
		SystemRelAttr_AccID, SystemRelAttr_DBName, SystemRelAttr_Name)

	// exclude mo_database mo_tables mo_columns
	MoTablesBatchQuery = fmt.Sprintf(
		"select %s from `%s`.`%s` where %s > 3",
		MoTablesAllColsString, MO_CATALOG, MO_TABLES, SystemRelAttr_ID)

	MoTablesInDBQueryFormat = fmt.Sprintf(
		"select %s from `%s`.`%s` where %s = %%d and %s = %%q",
		SystemRelAttr_Name, MO_CATALOG, MO_TABLES,
		SystemRelAttr_AccID, SystemRelAttr_DBName)

	MoTablesRowidQueryFormat = fmt.Sprintf(
		"select %s from `%s`.`%s` where %s = %%d and %s = %%q and %s = %%q",
		Row_ID, MO_CATALOG, MO_TABLES,
		SystemRelAttr_AccID, SystemRelAttr_DBName, SystemRelAttr_Name)

	MoTablesQueryNameById = fmt.Sprintf(
		"select %s,%s from `%s`.`%s` where %s = %%d and %s = %%d",
		SystemRelAttr_Name, SystemRelAttr_DBName, MO_CATALOG, MO_TABLES,
		SystemRelAttr_AccID, SystemRelAttr_ID)

	MoColumnsSchema = []string{
		SystemColAttr_UniqName,
		SystemColAttr_AccID,
		SystemColAttr_DBID,
		SystemColAttr_DBName,
		SystemColAttr_RelID,
		SystemColAttr_RelName,
		SystemColAttr_Name,
		SystemColAttr_Type,
		SystemColAttr_Num,
		SystemColAttr_Length,
		SystemColAttr_NullAbility,
		SystemColAttr_HasExpr,
		SystemColAttr_DefaultExpr,
		SystemColAttr_IsDropped,
		SystemColAttr_ConstraintType,
		SystemColAttr_IsUnsigned,
		SystemColAttr_IsAutoIncrement,
		SystemColAttr_Comment,
		SystemColAttr_IsHidden,
		SystemColAttr_HasUpdate,
		SystemColAttr_Update,
		SystemColAttr_IsClusterBy,
		SystemColAttr_Seqnum,
		SystemColAttr_EnumValues,
		SystemColAttr_CPKey,
	}
	MoColumnsAllColsString  = strings.Join(append([]string{Row_ID}, MoColumnsSchema...), ",")
	MoColumnsAllQueryFormat = fmt.Sprintf(
		"select %s from `%s`.`%s` where %s = %%d and %s = %%q and %s = %%q and %s = %%d",
		MoColumnsAllColsString, MO_CATALOG, MO_COLUMNS,
		SystemColAttr_AccID, SystemColAttr_DBName, SystemColAttr_RelName, SystemColAttr_RelID)

	// exclude mo_database mo_tables mo_columns
	MoColumnsBatchQuery = fmt.Sprintf(
		"select %s from `%s`.`%s` where %s > 3 order by %s, %s, %s",
		MoColumnsAllColsString, MO_CATALOG, MO_COLUMNS, SystemColAttr_RelID,
		SystemColAttr_AccID, SystemColAttr_DBName, SystemColAttr_RelName)

	MoColumnsRowidsQueryFormat = fmt.Sprintf(
		"select %s from `%s`.`%s` where %s = %%d and %s = %%q and %s = %%q and %s = %%d order by %s",
		Row_ID, MO_CATALOG, MO_COLUMNS,
		SystemColAttr_AccID, SystemColAttr_DBName, SystemColAttr_RelName, SystemColAttr_RelID, SystemColAttr_Num)

	MoTableMetaSchema = []string{
		BlockMeta_ID,
		BlockMeta_EntryState,
		BlockMeta_Sorted,
		BlockMeta_MetaLoc,
		BlockMeta_DeltaLoc,
		BlockMeta_CommitTs,
		BlockMeta_SegmentID,
		BlockMeta_MemTruncPoint,
	}
	MoDatabaseTypes = []types.Type{
		types.New(types.T_uint64, 0, 0),      // dat_id
		types.New(types.T_varchar, 5000, 0),  // datname
		types.New(types.T_varchar, 5000, 0),  // dat_catalog_name
		types.New(types.T_varchar, 5000, 0),  // dat_createsql
		types.New(types.T_uint32, 0, 0),      // owner
		types.New(types.T_uint32, 0, 0),      // creator
		types.New(types.T_timestamp, 0, 0),   // created_time
		types.New(types.T_uint32, 0, 0),      // account_id
		types.New(types.T_varchar, 32, 0),    // dat_type
		types.New(types.T_varchar, 65535, 0), // cpkey
	}
	MoTablesTypes = []types.Type{
		types.New(types.T_uint64, 0, 0),      // rel_id
		types.New(types.T_varchar, 5000, 0),  // relname
		types.New(types.T_varchar, 5000, 0),  // reldatabase
		types.New(types.T_uint64, 0, 0),      // reldatabase_id
		types.New(types.T_varchar, 5000, 0),  // relpersistence
		types.New(types.T_varchar, 5000, 0),  // relkind
		types.New(types.T_varchar, 5000, 0),  // rel_comment
		types.New(types.T_text, 0, 0),        // rel_createsql
		types.New(types.T_timestamp, 0, 0),   // created_time
		types.New(types.T_uint32, 0, 0),      // creator
		types.New(types.T_uint32, 0, 0),      // owner
		types.New(types.T_uint32, 0, 0),      // account_id
		types.New(types.T_int8, 0, 0),        // partitioned
		types.New(types.T_blob, 0, 0),        // partition_info
		types.New(types.T_varchar, 5000, 0),  // viewdef
		types.New(types.T_varchar, 5000, 0),  // constraint
		types.New(types.T_uint32, 0, 0),      // schema_version
		types.New(types.T_uint32, 0, 0),      // schema_catalog_version
		types.New(types.T_varchar, 0, 0),     // extra_info
		types.New(types.T_varchar, 65535, 0), // cpkey
	}
	MoColumnsTypes = []types.Type{
		types.New(types.T_varchar, 256, 0),                 // att_uniq_name
		types.New(types.T_uint32, 0, 0),                    // account_id
		types.New(types.T_uint64, 0, 0),                    // att_database_id
		types.New(types.T_varchar, 256, 0),                 // att_database
		types.New(types.T_uint64, 0, 0),                    // att_relname_id
		types.New(types.T_varchar, 256, 0),                 // att_relname
		types.New(types.T_varchar, 256, 0),                 // attname
		types.New(types.T_varchar, 256, 0),                 // atttyp
		types.New(types.T_int32, 0, 0),                     // attnum
		types.New(types.T_int32, 0, 0),                     // att_length
		types.New(types.T_int8, 0, 0),                      // attnotnull
		types.New(types.T_int8, 0, 0),                      // atthasdef
		types.New(types.T_varchar, 2048, 0),                // att_default
		types.New(types.T_int8, 0, 0),                      // attisdropped
		types.New(types.T_char, 1, 0),                      // att_constraint_type
		types.New(types.T_int8, 0, 0),                      // att_is_unsigned
		types.New(types.T_int8, 0, 0),                      // att_is_auto_increment
		types.New(types.T_varchar, 2048, 0),                // att_comment
		types.New(types.T_int8, 0, 0),                      // att_is_hidden
		types.New(types.T_int8, 0, 0),                      // att_has_update
		types.New(types.T_varchar, 2048, 0),                // att_update
		types.New(types.T_int8, 0, 0),                      // att_is_clusterby
		types.New(types.T_uint16, 0, 0),                    // att_seqnum
		types.New(types.T_varchar, types.MaxVarcharLen, 0), // att_enum
		types.New(types.T_varchar, 65535, 0),               // cpkey
	}
	MoTableMetaTypes = []types.Type{
		types.New(types.T_Blockid, 0, 0),                   // block_id
		types.New(types.T_bool, 0, 0),                      // entry_state, true for appendable
		types.New(types.T_bool, 0, 0),                      // sorted, true for sorted by primary key
		types.New(types.T_varchar, types.MaxVarcharLen, 0), // meta_loc
		types.New(types.T_varchar, types.MaxVarcharLen, 0), // delta_loc
		types.New(types.T_TS, 0, 0),                        // committs
		types.New(types.T_uuid, 0, 0),                      // segment_id
		types.New(types.T_TS, 0, 0),                        // flush_point
	}
)

var (
	QueryResultPath     string
	QueryResultMetaPath string
	QueryResultMetaDir  string
	//ProfileDir holds all profiles dumped by the runtime/pprof
	ProfileDir string
	TraceDir   string
)

func init() {
	QueryResultPath = fileservice.JoinPath(defines.SharedFileServiceName, "/query_result/%s_%s_%d.blk")
	QueryResultMetaPath = fileservice.JoinPath(defines.SharedFileServiceName, "/query_result_meta/%s_%s.blk")
	QueryResultMetaDir = fileservice.JoinPath(defines.SharedFileServiceName, "/query_result_meta")
	ProfileDir = fileservice.JoinPath(defines.ETLFileServiceName, "/profile")
	TraceDir = fileservice.JoinPath(defines.ETLFileServiceName, "/trace")
}

type Meta struct {
	QueryId       [16]byte
	Statement     string
	AccountId     uint32
	RoleId        uint32
	ResultPath    string
	CreateTime    types.Timestamp
	ResultSize    float64
	Columns       string
	Tables        string
	UserId        uint32
	ExpiredTime   types.Timestamp
	Plan          string
	Ast           string
	ColumnMap     string
	SaveRowCount  uint64
	QueryRowCount uint64
}

var (
	MetaColTypes = []types.Type{
		types.New(types.T_uuid, 0, 0),      // query_id
		types.New(types.T_text, 0, 0),      // statement
		types.New(types.T_uint32, 0, 0),    // account_id
		types.New(types.T_uint32, 0, 0),    // role_id
		types.New(types.T_text, 0, 0),      // result_path
		types.New(types.T_timestamp, 0, 0), // create_time
		types.New(types.T_float64, 0, 0),   // result_size
		types.New(types.T_text, 0, 0),      // columns
		types.New(types.T_text, 0, 0),      // Tables
		types.New(types.T_uint32, 0, 0),    // user_id
		types.New(types.T_timestamp, 0, 0), // expired_time
		types.New(types.T_text, 0, 0),      // Plan
		types.New(types.T_text, 0, 0),      // Ast
		types.New(types.T_text, 0, 0),      // ColumnMap
		types.New(types.T_uint64, 0, 0),    // SavedRowCount
		types.New(types.T_uint64, 0, 0),    // QueryRowCount
	}

	MetaColNames = []string{
		"query_id",
		"statement",
		"account_id",
		"role_id",
		"result_path",
		"create_time",
		"result_size",
		"columns",
		"tables",
		"user_id",
		"expired_time",
		"plan",
		"Ast",
		"ColumnMap",
		"savedRowCount", //count of rows saved in the query result
		"queryRowCount", //count of rows generated by the query
	}
)

const (
	QUERY_ID_IDX        = 0
	STATEMENT_IDX       = 1
	ACCOUNT_ID_IDX      = 2
	ROLE_ID_IDX         = 3
	RESULT_PATH_IDX     = 4
	CREATE_TIME_IDX     = 5
	RESULT_SIZE_IDX     = 6
	COLUMNS_IDX         = 7
	TABLES_IDX          = 8
	USER_ID_IDX         = 9
	EXPIRED_TIME_IDX    = 10
	PLAN_IDX            = 11
	AST_IDX             = 12
	COLUMN_MAP_IDX      = 13
	SAVED_ROW_COUNT_IDX = 14
	QUERY_ROW_COUNT_IDX = 15
)

var SystemDatabases = []string{
	"information_schema",
	"mo_catalog",
	"mo_debug",
	"mo_task",
	"mysql",
	"system",
	"system_metrics",
}

func IsUniqueIndexTable(name string) bool {
	return strings.HasPrefix(name, UniqueIndexTableNamePrefix)
}

func IsSecondaryIndexTable(name string) bool {
	return strings.HasPrefix(name, SecondaryIndexTableNamePrefix)
}<|MERGE_RESOLUTION|>--- conflicted
+++ resolved
@@ -174,11 +174,9 @@
 	MO_ISCP_LOG         = "mo_iscp_log"
 	MO_STORED_PROCEDURE = "mo_stored_procedure"
 
-<<<<<<< HEAD
 	MO_INDEX_UPDATE = "mo_index_update"
-=======
+
 	MO_BRANCH_METADATA = "mo_branch_metadata"
->>>>>>> 0b569156
 )
 
 func IsSystemTable(id uint64) bool {
