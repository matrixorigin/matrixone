// Copyright 2022 Matrix Origin
//
// Licensed under the Apache License, Version 2.0 (the "License");
// you may not use this file except in compliance with the License.
// You may obtain a copy of the License at
//
//      http://www.apache.org/licenses/LICENSE-2.0
//
// Unless required by applicable law or agreed to in writing, software
// distributed under the License is distributed on an "AS IS" BASIS,
// WITHOUT WARRANTIES OR CONDITIONS OF ANY KIND, either express or implied.
// See the License for the specific language governing permissions and
// limitations under the License.

package catalog

import (
	"github.com/matrixorigin/matrixone/pkg/container/types"
	"github.com/matrixorigin/matrixone/pkg/vm/engine"
)

const (
	Row_ID               = "__mo_rowid"
	PrefixPriColName     = "__mo_cpkey_"
	PrefixIndexTableName = "__mo_index_"
<<<<<<< HEAD
	// IndexTable has two column at most, the first is idx col, the second is origin table primary col
	IndexTableIndexColName   = "__mo_index_idx_col"
	IndexTablePrimaryColName = "__mo_index_pri_col"
=======
	ExternalFilePath     = "__mo_filepath"
>>>>>>> c7400a0b
)

func ContainExternalHidenCol(col string) bool {
	return col == ExternalFilePath
}

const (
	Meta_Length = 6
)

const (
	System_User    = uint32(0)
	System_Role    = uint32(0)
	System_Account = uint32(0)
)

const (
	// default database name for catalog
	MO_CATALOG  = "mo_catalog"
	MO_DATABASE = "mo_database"
	MO_TABLES   = "mo_tables"
	MO_COLUMNS  = "mo_columns"

	SystemDBAttr_ID          = "dat_id"
	SystemDBAttr_Name        = "datname"
	SystemDBAttr_CatalogName = "dat_catalog_name"
	SystemDBAttr_CreateSQL   = "dat_createsql"
	SystemDBAttr_Owner       = "owner"
	SystemDBAttr_Creator     = "creator"
	SystemDBAttr_CreateAt    = "created_time"
	SystemDBAttr_AccID       = "account_id"

	SystemRelAttr_ID          = "rel_id"
	SystemRelAttr_Name        = "relname"
	SystemRelAttr_DBName      = "reldatabase"
	SystemRelAttr_DBID        = "reldatabase_id"
	SystemRelAttr_Persistence = "relpersistence"
	SystemRelAttr_Kind        = "relkind"
	SystemRelAttr_Comment     = "rel_comment"
	SystemRelAttr_CreateSQL   = "rel_createsql"
	SystemRelAttr_CreateAt    = "created_time"
	SystemRelAttr_Creator     = "creator"
	SystemRelAttr_Owner       = "owner"
	SystemRelAttr_AccID       = "account_id"
	SystemRelAttr_Partition   = "partitioned"
	SystemRelAttr_ViewDef     = "viewdef"
	SystemRelAttr_Constraint  = "constraint"

	SystemColAttr_UniqName        = "att_uniq_name"
	SystemColAttr_AccID           = "account_id"
	SystemColAttr_Name            = "attname"
	SystemColAttr_DBID            = "att_database_id"
	SystemColAttr_DBName          = "att_database"
	SystemColAttr_RelID           = "att_relname_id"
	SystemColAttr_RelName         = "att_relname"
	SystemColAttr_Type            = "atttyp"
	SystemColAttr_Num             = "attnum"
	SystemColAttr_Length          = "att_length"
	SystemColAttr_NullAbility     = "attnotnull"
	SystemColAttr_HasExpr         = "atthasdef"
	SystemColAttr_DefaultExpr     = "att_default"
	SystemColAttr_IsDropped       = "attisdropped"
	SystemColAttr_ConstraintType  = "att_constraint_type"
	SystemColAttr_IsUnsigned      = "att_is_unsigned"
	SystemColAttr_IsAutoIncrement = "att_is_auto_increment"
	SystemColAttr_Comment         = "att_comment"
	SystemColAttr_IsHidden        = "att_is_hidden"
	SystemColAttr_HasUpdate       = "attr_has_update"
	SystemColAttr_Update          = "attr_update"
	SystemColAttr_IsClusterBy     = "attr_is_clusterby"

	BlockMeta_ID         = "block_id"
	BlockMeta_EntryState = "entry_state"
	BlockMeta_Sorted     = "sorted"
	BlockMeta_MetaLoc    = "meta_loc"
	BlockMeta_DeltaLoc   = "delta_loc"
	BlockMeta_CommitTs   = "committs"
	BlockMeta_SegmentID  = "segment_id"

	SystemCatalogName  = "def"
	SystemPersistRel   = "p"
	SystemTransientRel = "t"

	SystemOrdinaryRel     = "r"
	SystemIndexRel        = "i"
	SystemSequenceRel     = "S"
	SystemViewRel         = "v"
	SystemMaterializedRel = "m"
	SystemExternalRel     = "e"

	SystemColPKConstraint = "p"
	SystemColNoConstraint = "n"
)

const (
	// default database id for catalog
	MO_CATALOG_ID  = 1
	MO_DATABASE_ID = 1
	MO_TABLES_ID   = 2
	MO_COLUMNS_ID  = 3
)

// index use to update constraint
const (
	MO_TABLES_UPDATE_CONSTRAINT = 4
)

// column's index in catalog table
const (
	MO_DATABASE_DAT_ID_IDX           = 0
	MO_DATABASE_DAT_NAME_IDX         = 1
	MO_DATABASE_DAT_CATALOG_NAME_IDX = 2
	MO_DATABASE_CREATESQL_IDX        = 3
	MO_DATABASE_OWNER_IDX            = 4
	MO_DATABASE_CREATOR_IDX          = 5
	MO_DATABASE_CREATED_TIME_IDX     = 6
	MO_DATABASE_ACCOUNT_ID_IDX       = 7

	MO_TABLES_REL_ID_IDX         = 0
	MO_TABLES_REL_NAME_IDX       = 1
	MO_TABLES_RELDATABASE_IDX    = 2
	MO_TABLES_RELDATABASE_ID_IDX = 3
	MO_TABLES_RELPERSISTENCE_IDX = 4
	MO_TABLES_RELKIND_IDX        = 5
	MO_TABLES_REL_COMMENT_IDX    = 6
	MO_TABLES_REL_CREATESQL_IDX  = 7
	MO_TABLES_CREATED_TIME_IDX   = 8
	MO_TABLES_CREATOR_IDX        = 9
	MO_TABLES_OWNER_IDX          = 10
	MO_TABLES_ACCOUNT_ID_IDX     = 11
	MO_TABLES_PARTITIONED_IDX    = 12
	MO_TABLES_VIEWDEF_IDX        = 13
	MO_TABLES_CONSTRAINT         = 14

	MO_COLUMNS_ATT_UNIQ_NAME_IDX         = 0
	MO_COLUMNS_ACCOUNT_ID_IDX            = 1
	MO_COLUMNS_ATT_DATABASE_ID_IDX       = 2
	MO_COLUMNS_ATT_DATABASE_IDX          = 3
	MO_COLUMNS_ATT_RELNAME_ID_IDX        = 4
	MO_COLUMNS_ATT_RELNAME_IDX           = 5
	MO_COLUMNS_ATTNAME_IDX               = 6
	MO_COLUMNS_ATTTYP_IDX                = 7
	MO_COLUMNS_ATTNUM_IDX                = 8
	MO_COLUMNS_ATT_LENGTH_IDX            = 9
	MO_COLUMNS_ATTNOTNULL_IDX            = 10
	MO_COLUMNS_ATTHASDEF_IDX             = 11
	MO_COLUMNS_ATT_DEFAULT_IDX           = 12
	MO_COLUMNS_ATTISDROPPED_IDX          = 13
	MO_COLUMNS_ATT_CONSTRAINT_TYPE_IDX   = 14
	MO_COLUMNS_ATT_IS_UNSIGNED_IDX       = 15
	MO_COLUMNS_ATT_IS_AUTO_INCREMENT_IDX = 16
	MO_COLUMNS_ATT_COMMENT_IDX           = 17
	MO_COLUMNS_ATT_IS_HIDDEN_IDX         = 18
	MO_COLUMNS_ATT_HAS_UPDATE_IDX        = 19
	MO_COLUMNS_ATT_UPDATE_IDX            = 20
	MO_COLUMNS_ATT_IS_CLUSTERBY          = 21

	BLOCKMETA_ID_IDX         = 0
	BLOCKMETA_ENTRYSTATE_IDX = 1
	BLOCKMETA_SORTED_IDX     = 2
	BLOCKMETA_METALOC_IDX    = 3
	BLOCKMETA_DELTALOC_IDX   = 4
	BLOCKMETA_COMMITTS_IDX   = 5
	BLOCKMETA_SEGID_IDX      = 6
)

type BlockInfo struct {
	BlockID    uint64
	EntryState bool
	Sorted     bool
	MetaLoc    string
	DeltaLoc   string
	CommitTs   types.TS
	SegmentID  uint64
}

// used for memengine and tae
// tae and memengine do not make the catalog into a table
// for its convenience, a conversion interface is provided to ensure easy use.
type CreateDatabase struct {
	DatabaseId  uint64
	Name        string
	CreateSql   string
	Owner       uint32
	Creator     uint32
	AccountId   uint32
	CreatedTime types.Timestamp
}

type DropDatabase struct {
	Id   uint64
	Name string
}

type CreateTable struct {
	TableId      uint64
	Name         string
	CreateSql    string
	Owner        uint32
	Creator      uint32
	AccountId    uint32
	DatabaseId   uint64
	DatabaseName string
	Comment      string
	Partition    string
	RelKind      string
	Viewdef      string
	Constraint   []byte
	Defs         []engine.TableDef
}

type UpdateConstraint struct {
	DatabaseId   uint64
	TableId      uint64
	TableName    string
	DatabaseName string
	Constraint   []byte
}

type DropOrTruncateTable struct {
	IsDrop       bool // true for Drop and false for Truncate
	Id           uint64
	NewId        uint64
	Name         string
	DatabaseId   uint64
	DatabaseName string
}

var (
	MoDatabaseSchema = []string{
		SystemDBAttr_ID,
		SystemDBAttr_Name,
		SystemDBAttr_CatalogName,
		SystemDBAttr_CreateSQL,
		SystemDBAttr_Owner,
		SystemDBAttr_Creator,
		SystemDBAttr_CreateAt,
		SystemDBAttr_AccID,
	}
	MoTablesSchema = []string{
		SystemRelAttr_ID,
		SystemRelAttr_Name,
		SystemRelAttr_DBName,
		SystemRelAttr_DBID,
		SystemRelAttr_Persistence,
		SystemRelAttr_Kind,
		SystemRelAttr_Comment,
		SystemRelAttr_CreateSQL,
		SystemRelAttr_CreateAt,
		SystemRelAttr_Creator,
		SystemRelAttr_Owner,
		SystemRelAttr_AccID,
		SystemRelAttr_Partition,
		SystemRelAttr_ViewDef,
		SystemRelAttr_Constraint,
	}
	MoColumnsSchema = []string{
		SystemColAttr_UniqName,
		SystemColAttr_AccID,
		SystemColAttr_DBID,
		SystemColAttr_DBName,
		SystemColAttr_RelID,
		SystemColAttr_RelName,
		SystemColAttr_Name,
		SystemColAttr_Type,
		SystemColAttr_Num,
		SystemColAttr_Length,
		SystemColAttr_NullAbility,
		SystemColAttr_HasExpr,
		SystemColAttr_DefaultExpr,
		SystemColAttr_IsDropped,
		SystemColAttr_ConstraintType,
		SystemColAttr_IsUnsigned,
		SystemColAttr_IsAutoIncrement,
		SystemColAttr_Comment,
		SystemColAttr_IsHidden,
		SystemColAttr_HasUpdate,
		SystemColAttr_Update,
		SystemColAttr_IsClusterBy,
	}
	MoTableMetaSchema = []string{
		BlockMeta_ID,
		BlockMeta_EntryState,
		BlockMeta_Sorted,
		BlockMeta_MetaLoc,
		BlockMeta_DeltaLoc,
		BlockMeta_CommitTs,
		BlockMeta_SegmentID,
	}
	MoDatabaseTypes = []types.Type{
		types.New(types.T_uint64, 0, 0, 0),     // dat_id
		types.New(types.T_varchar, 5000, 0, 0), // datname
		types.New(types.T_varchar, 5000, 0, 0), // dat_catalog_name
		types.New(types.T_varchar, 5000, 0, 0), // dat_createsql
		types.New(types.T_uint32, 0, 0, 0),     // owner
		types.New(types.T_uint32, 0, 0, 0),     // creator
		types.New(types.T_timestamp, 0, 0, 0),  // created_time
		types.New(types.T_uint32, 0, 0, 0),     // account_id
	}
	MoTablesTypes = []types.Type{
		types.New(types.T_uint64, 0, 0, 0),     // rel_id
		types.New(types.T_varchar, 5000, 0, 0), // relname
		types.New(types.T_varchar, 5000, 0, 0), // reldatabase
		types.New(types.T_uint64, 0, 0, 0),     // reldatabase_id
		types.New(types.T_varchar, 5000, 0, 0), // relpersistence
		types.New(types.T_varchar, 5000, 0, 0), // relkind
		types.New(types.T_varchar, 5000, 0, 0), // rel_comment
		types.New(types.T_text, 0, 0, 0),       // rel_createsql
		types.New(types.T_timestamp, 0, 0, 0),  // created_time
		types.New(types.T_uint32, 0, 0, 0),     // creator
		types.New(types.T_uint32, 0, 0, 0),     // owner
		types.New(types.T_uint32, 0, 0, 0),     // account_id
		types.New(types.T_blob, 0, 0, 0),       // partition
		types.New(types.T_blob, 0, 0, 0),       // viewdef
		types.New(types.T_varchar, 5000, 0, 0), // constraint
	}
	MoColumnsTypes = []types.Type{
		types.New(types.T_varchar, 256, 0, 0),  // att_uniq_name
		types.New(types.T_uint32, 0, 0, 0),     // account_id
		types.New(types.T_uint64, 0, 0, 0),     // att_database_id
		types.New(types.T_varchar, 256, 0, 0),  // att_database
		types.New(types.T_uint64, 0, 0, 0),     // att_relname_id
		types.New(types.T_varchar, 256, 0, 0),  // att_relname
		types.New(types.T_varchar, 256, 0, 0),  // attname
		types.New(types.T_varchar, 256, 0, 0),  // atttyp
		types.New(types.T_int32, 0, 0, 0),      // attnum
		types.New(types.T_int32, 0, 0, 0),      // att_length
		types.New(types.T_int8, 0, 0, 0),       // attnotnull
		types.New(types.T_int8, 0, 0, 0),       // atthasdef
		types.New(types.T_varchar, 2048, 0, 0), // att_default
		types.New(types.T_int8, 0, 0, 0),       // attisdropped
		types.New(types.T_char, 1, 0, 0),       // att_constraint_type
		types.New(types.T_int8, 0, 0, 0),       // att_is_unsigned
		types.New(types.T_int8, 0, 0, 0),       // att_is_auto_increment
		types.New(types.T_varchar, 2048, 0, 0), // att_comment
		types.New(types.T_int8, 0, 0, 0),       // att_is_hidden
		types.New(types.T_int8, 0, 0, 0),       // att_has_update
		types.New(types.T_varchar, 2048, 0, 0), // att_update
		types.New(types.T_int8, 0, 0, 0),       // att_is_clusterby
	}
	MoTableMetaTypes = []types.Type{
		types.New(types.T_uint64, 0, 0, 0),                    // block_id
		types.New(types.T_bool, 0, 0, 0),                      // entry_state, true for appendable
		types.New(types.T_bool, 0, 0, 0),                      // sorted, true for sorted by primary key
		types.New(types.T_varchar, types.MaxVarcharLen, 0, 0), // meta_loc
		types.New(types.T_varchar, types.MaxVarcharLen, 0, 0), // delta_loc
		types.New(types.T_TS, 0, 0, 0),                        // committs
		types.New(types.T_uint64, 0, 0, 0),                    // segment_id
	}
	// used by memengine or tae
	MoDatabaseTableDefs = []engine.TableDef{}
	// used by memengine or tae
	MoTablesTableDefs = []engine.TableDef{}
	// used by memengine or tae
	MoColumnsTableDefs = []engine.TableDef{}
	// used by memengine or tae or cn
	MoTableMetaDefs = []engine.TableDef{}
)<|MERGE_RESOLUTION|>--- conflicted
+++ resolved
@@ -23,13 +23,10 @@
 	Row_ID               = "__mo_rowid"
 	PrefixPriColName     = "__mo_cpkey_"
 	PrefixIndexTableName = "__mo_index_"
-<<<<<<< HEAD
 	// IndexTable has two column at most, the first is idx col, the second is origin table primary col
 	IndexTableIndexColName   = "__mo_index_idx_col"
 	IndexTablePrimaryColName = "__mo_index_pri_col"
-=======
-	ExternalFilePath     = "__mo_filepath"
->>>>>>> c7400a0b
+	ExternalFilePath         = "__mo_filepath"
 )
 
 func ContainExternalHidenCol(col string) bool {
