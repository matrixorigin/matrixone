// Copyright 2022 Matrix Origin
//
// Licensed under the Apache License, Version 2.0 (the "License");
// you may not use this file except in compliance with the License.
// You may obtain a copy of the License at
//
//      http://www.apache.org/licenses/LICENSE-2.0
//
// Unless required by applicable law or agreed to in writing, software
// distributed under the License is distributed on an "AS IS" BASIS,
// WITHOUT WARRANTIES OR CONDITIONS OF ANY KIND, either express or implied.
// See the License for the specific language governing permissions and
// limitations under the License.

package catalog

import (
	"github.com/matrixorigin/matrixone/pkg/container/types"
	"github.com/matrixorigin/matrixone/pkg/defines"
	"github.com/matrixorigin/matrixone/pkg/fileservice"
	"github.com/matrixorigin/matrixone/pkg/vm/engine"
)

const (
	Row_ID               = "__mo_rowid"
	PrefixPriColName     = "__mo_cpkey_"
	PrefixCBColName      = "__mo_cbkey_"
	PrefixIndexTableName = "__mo_index_"
	// IndexTable has two column at most, the first is idx col, the second is origin table primary col
	IndexTableIndexColName   = "__mo_index_idx_col"
	IndexTablePrimaryColName = "__mo_index_pri_col"
	ExternalFilePath         = "__mo_filepath"
)

func ContainExternalHidenCol(col string) bool {
	return col == ExternalFilePath
}

const (
	Meta_Length = 6
)

const (
	System_User    = uint32(0)
	System_Role    = uint32(0)
	System_Account = uint32(0)
)

const (
	// default database name for catalog
	MO_CATALOG  = "mo_catalog"
	MO_DATABASE = "mo_database"
	MO_TABLES   = "mo_tables"
	MO_COLUMNS  = "mo_columns"

	SystemDBAttr_ID          = "dat_id"
	SystemDBAttr_Name        = "datname"
	SystemDBAttr_CatalogName = "dat_catalog_name"
	SystemDBAttr_CreateSQL   = "dat_createsql"
	SystemDBAttr_Owner       = "owner"
	SystemDBAttr_Creator     = "creator"
	SystemDBAttr_CreateAt    = "created_time"
	SystemDBAttr_AccID       = "account_id"

	SystemRelAttr_ID          = "rel_id"
	SystemRelAttr_Name        = "relname"
	SystemRelAttr_DBName      = "reldatabase"
	SystemRelAttr_DBID        = "reldatabase_id"
	SystemRelAttr_Persistence = "relpersistence"
	SystemRelAttr_Kind        = "relkind"
	SystemRelAttr_Comment     = "rel_comment"
	SystemRelAttr_CreateSQL   = "rel_createsql"
	SystemRelAttr_CreateAt    = "created_time"
	SystemRelAttr_Creator     = "creator"
	SystemRelAttr_Owner       = "owner"
	SystemRelAttr_AccID       = "account_id"
	SystemRelAttr_Partition   = "partitioned"
	SystemRelAttr_ViewDef     = "viewdef"
	SystemRelAttr_Constraint  = "constraint"

	SystemColAttr_UniqName        = "att_uniq_name"
	SystemColAttr_AccID           = "account_id"
	SystemColAttr_Name            = "attname"
	SystemColAttr_DBID            = "att_database_id"
	SystemColAttr_DBName          = "att_database"
	SystemColAttr_RelID           = "att_relname_id"
	SystemColAttr_RelName         = "att_relname"
	SystemColAttr_Type            = "atttyp"
	SystemColAttr_Num             = "attnum"
	SystemColAttr_Length          = "att_length"
	SystemColAttr_NullAbility     = "attnotnull"
	SystemColAttr_HasExpr         = "atthasdef"
	SystemColAttr_DefaultExpr     = "att_default"
	SystemColAttr_IsDropped       = "attisdropped"
	SystemColAttr_ConstraintType  = "att_constraint_type"
	SystemColAttr_IsUnsigned      = "att_is_unsigned"
	SystemColAttr_IsAutoIncrement = "att_is_auto_increment"
	SystemColAttr_Comment         = "att_comment"
	SystemColAttr_IsHidden        = "att_is_hidden"
	SystemColAttr_HasUpdate       = "attr_has_update"
	SystemColAttr_Update          = "attr_update"
	SystemColAttr_IsClusterBy     = "attr_is_clusterby"

	BlockMeta_ID         = "block_id"
	BlockMeta_EntryState = "entry_state"
	BlockMeta_Sorted     = "sorted"
	BlockMeta_MetaLoc    = "meta_loc"
	BlockMeta_DeltaLoc   = "delta_loc"
	BlockMeta_CommitTs   = "committs"
	BlockMeta_SegmentID  = "segment_id"

	SystemCatalogName  = "def"
	SystemPersistRel   = "p"
	SystemTransientRel = "t"

	SystemOrdinaryRel     = "r"
	SystemIndexRel        = "i"
	SystemSequenceRel     = "S"
	SystemViewRel         = "v"
	SystemMaterializedRel = "m"
	SystemExternalRel     = "e"
	//the cluster table created by the sys account
	//and read only by the general account
	SystemClusterRel = "cluster"

	SystemColPKConstraint = "p"
	SystemColNoConstraint = "n"
)

const (
	// default database id for catalog
	MO_CATALOG_ID  = 1
	MO_DATABASE_ID = 1
	MO_TABLES_ID   = 2
	MO_COLUMNS_ID  = 3
)

// index use to update constraint
const (
	MO_TABLES_UPDATE_CONSTRAINT = 4
)

// column's index in catalog table
const (
	MO_DATABASE_DAT_ID_IDX           = 0
	MO_DATABASE_DAT_NAME_IDX         = 1
	MO_DATABASE_DAT_CATALOG_NAME_IDX = 2
	MO_DATABASE_CREATESQL_IDX        = 3
	MO_DATABASE_OWNER_IDX            = 4
	MO_DATABASE_CREATOR_IDX          = 5
	MO_DATABASE_CREATED_TIME_IDX     = 6
	MO_DATABASE_ACCOUNT_ID_IDX       = 7

	MO_TABLES_REL_ID_IDX         = 0
	MO_TABLES_REL_NAME_IDX       = 1
	MO_TABLES_RELDATABASE_IDX    = 2
	MO_TABLES_RELDATABASE_ID_IDX = 3
	MO_TABLES_RELPERSISTENCE_IDX = 4
	MO_TABLES_RELKIND_IDX        = 5
	MO_TABLES_REL_COMMENT_IDX    = 6
	MO_TABLES_REL_CREATESQL_IDX  = 7
	MO_TABLES_CREATED_TIME_IDX   = 8
	MO_TABLES_CREATOR_IDX        = 9
	MO_TABLES_OWNER_IDX          = 10
	MO_TABLES_ACCOUNT_ID_IDX     = 11
	MO_TABLES_PARTITIONED_IDX    = 12
	MO_TABLES_VIEWDEF_IDX        = 13
	MO_TABLES_CONSTRAINT_IDX     = 14

	MO_COLUMNS_ATT_UNIQ_NAME_IDX         = 0
	MO_COLUMNS_ACCOUNT_ID_IDX            = 1
	MO_COLUMNS_ATT_DATABASE_ID_IDX       = 2
	MO_COLUMNS_ATT_DATABASE_IDX          = 3
	MO_COLUMNS_ATT_RELNAME_ID_IDX        = 4
	MO_COLUMNS_ATT_RELNAME_IDX           = 5
	MO_COLUMNS_ATTNAME_IDX               = 6
	MO_COLUMNS_ATTTYP_IDX                = 7
	MO_COLUMNS_ATTNUM_IDX                = 8
	MO_COLUMNS_ATT_LENGTH_IDX            = 9
	MO_COLUMNS_ATTNOTNULL_IDX            = 10
	MO_COLUMNS_ATTHASDEF_IDX             = 11
	MO_COLUMNS_ATT_DEFAULT_IDX           = 12
	MO_COLUMNS_ATTISDROPPED_IDX          = 13
	MO_COLUMNS_ATT_CONSTRAINT_TYPE_IDX   = 14
	MO_COLUMNS_ATT_IS_UNSIGNED_IDX       = 15
	MO_COLUMNS_ATT_IS_AUTO_INCREMENT_IDX = 16
	MO_COLUMNS_ATT_COMMENT_IDX           = 17
	MO_COLUMNS_ATT_IS_HIDDEN_IDX         = 18
	MO_COLUMNS_ATT_HAS_UPDATE_IDX        = 19
	MO_COLUMNS_ATT_UPDATE_IDX            = 20
	MO_COLUMNS_ATT_IS_CLUSTERBY          = 21

	BLOCKMETA_ID_IDX         = 0
	BLOCKMETA_ENTRYSTATE_IDX = 1
	BLOCKMETA_SORTED_IDX     = 2
	BLOCKMETA_METALOC_IDX    = 3
	BLOCKMETA_DELTALOC_IDX   = 4
	BLOCKMETA_COMMITTS_IDX   = 5
	BLOCKMETA_SEGID_IDX      = 6
)

type BlockInfo struct {
	BlockID    uint64
	EntryState bool
	Sorted     bool
	MetaLoc    string
	DeltaLoc   string
	CommitTs   types.TS
	SegmentID  uint64
}

// used for memengine and tae
// tae and memengine do not make the catalog into a table
// for its convenience, a conversion interface is provided to ensure easy use.
type CreateDatabase struct {
	DatabaseId  uint64
	Name        string
	CreateSql   string
	Owner       uint32
	Creator     uint32
	AccountId   uint32
	CreatedTime types.Timestamp
}

type DropDatabase struct {
	Id   uint64
	Name string
}

type CreateTable struct {
	TableId      uint64
	Name         string
	CreateSql    string
	Owner        uint32
	Creator      uint32
	AccountId    uint32
	DatabaseId   uint64
	DatabaseName string
	Comment      string
	Partition    string
	RelKind      string
	Viewdef      string
	Constraint   []byte
	Defs         []engine.TableDef
}

type UpdateConstraint struct {
	DatabaseId   uint64
	TableId      uint64
	TableName    string
	DatabaseName string
	Constraint   []byte
}

type DropOrTruncateTable struct {
	IsDrop       bool // true for Drop and false for Truncate
	Id           uint64
	NewId        uint64
	Name         string
	DatabaseId   uint64
	DatabaseName string
}

var (
	MoDatabaseSchema = []string{
		SystemDBAttr_ID,
		SystemDBAttr_Name,
		SystemDBAttr_CatalogName,
		SystemDBAttr_CreateSQL,
		SystemDBAttr_Owner,
		SystemDBAttr_Creator,
		SystemDBAttr_CreateAt,
		SystemDBAttr_AccID,
	}
	MoTablesSchema = []string{
		SystemRelAttr_ID,
		SystemRelAttr_Name,
		SystemRelAttr_DBName,
		SystemRelAttr_DBID,
		SystemRelAttr_Persistence,
		SystemRelAttr_Kind,
		SystemRelAttr_Comment,
		SystemRelAttr_CreateSQL,
		SystemRelAttr_CreateAt,
		SystemRelAttr_Creator,
		SystemRelAttr_Owner,
		SystemRelAttr_AccID,
		SystemRelAttr_Partition,
		SystemRelAttr_ViewDef,
		SystemRelAttr_Constraint,
	}
	MoColumnsSchema = []string{
		SystemColAttr_UniqName,
		SystemColAttr_AccID,
		SystemColAttr_DBID,
		SystemColAttr_DBName,
		SystemColAttr_RelID,
		SystemColAttr_RelName,
		SystemColAttr_Name,
		SystemColAttr_Type,
		SystemColAttr_Num,
		SystemColAttr_Length,
		SystemColAttr_NullAbility,
		SystemColAttr_HasExpr,
		SystemColAttr_DefaultExpr,
		SystemColAttr_IsDropped,
		SystemColAttr_ConstraintType,
		SystemColAttr_IsUnsigned,
		SystemColAttr_IsAutoIncrement,
		SystemColAttr_Comment,
		SystemColAttr_IsHidden,
		SystemColAttr_HasUpdate,
		SystemColAttr_Update,
		SystemColAttr_IsClusterBy,
	}
	MoTableMetaSchema = []string{
		BlockMeta_ID,
		BlockMeta_EntryState,
		BlockMeta_Sorted,
		BlockMeta_MetaLoc,
		BlockMeta_DeltaLoc,
		BlockMeta_CommitTs,
		BlockMeta_SegmentID,
	}
	MoDatabaseTypes = []types.Type{
		types.New(types.T_uint64, 0, 0, 0),     // dat_id
		types.New(types.T_varchar, 5000, 0, 0), // datname
		types.New(types.T_varchar, 5000, 0, 0), // dat_catalog_name
		types.New(types.T_varchar, 5000, 0, 0), // dat_createsql
		types.New(types.T_uint32, 0, 0, 0),     // owner
		types.New(types.T_uint32, 0, 0, 0),     // creator
		types.New(types.T_timestamp, 0, 0, 0),  // created_time
		types.New(types.T_uint32, 0, 0, 0),     // account_id
	}
	MoTablesTypes = []types.Type{
		types.New(types.T_uint64, 0, 0, 0),     // rel_id
		types.New(types.T_varchar, 5000, 0, 0), // relname
		types.New(types.T_varchar, 5000, 0, 0), // reldatabase
		types.New(types.T_uint64, 0, 0, 0),     // reldatabase_id
		types.New(types.T_varchar, 5000, 0, 0), // relpersistence
		types.New(types.T_varchar, 5000, 0, 0), // relkind
		types.New(types.T_varchar, 5000, 0, 0), // rel_comment
		types.New(types.T_text, 0, 0, 0),       // rel_createsql
		types.New(types.T_timestamp, 0, 0, 0),  // created_time
		types.New(types.T_uint32, 0, 0, 0),     // creator
		types.New(types.T_uint32, 0, 0, 0),     // owner
		types.New(types.T_uint32, 0, 0, 0),     // account_id
		types.New(types.T_blob, 0, 0, 0),       // partition
		types.New(types.T_blob, 0, 0, 0),       // viewdef
		types.New(types.T_varchar, 5000, 0, 0), // constraint
	}
	MoColumnsTypes = []types.Type{
		types.New(types.T_varchar, 256, 0, 0),  // att_uniq_name
		types.New(types.T_uint32, 0, 0, 0),     // account_id
		types.New(types.T_uint64, 0, 0, 0),     // att_database_id
		types.New(types.T_varchar, 256, 0, 0),  // att_database
		types.New(types.T_uint64, 0, 0, 0),     // att_relname_id
		types.New(types.T_varchar, 256, 0, 0),  // att_relname
		types.New(types.T_varchar, 256, 0, 0),  // attname
		types.New(types.T_varchar, 256, 0, 0),  // atttyp
		types.New(types.T_int32, 0, 0, 0),      // attnum
		types.New(types.T_int32, 0, 0, 0),      // att_length
		types.New(types.T_int8, 0, 0, 0),       // attnotnull
		types.New(types.T_int8, 0, 0, 0),       // atthasdef
		types.New(types.T_varchar, 2048, 0, 0), // att_default
		types.New(types.T_int8, 0, 0, 0),       // attisdropped
		types.New(types.T_char, 1, 0, 0),       // att_constraint_type
		types.New(types.T_int8, 0, 0, 0),       // att_is_unsigned
		types.New(types.T_int8, 0, 0, 0),       // att_is_auto_increment
		types.New(types.T_varchar, 2048, 0, 0), // att_comment
		types.New(types.T_int8, 0, 0, 0),       // att_is_hidden
		types.New(types.T_int8, 0, 0, 0),       // att_has_update
		types.New(types.T_varchar, 2048, 0, 0), // att_update
		types.New(types.T_int8, 0, 0, 0),       // att_is_clusterby
	}
	MoTableMetaTypes = []types.Type{
		types.New(types.T_uint64, 0, 0, 0),                    // block_id
		types.New(types.T_bool, 0, 0, 0),                      // entry_state, true for appendable
		types.New(types.T_bool, 0, 0, 0),                      // sorted, true for sorted by primary key
		types.New(types.T_varchar, types.MaxVarcharLen, 0, 0), // meta_loc
		types.New(types.T_varchar, types.MaxVarcharLen, 0, 0), // delta_loc
		types.New(types.T_TS, 0, 0, 0),                        // committs
		types.New(types.T_uint64, 0, 0, 0),                    // segment_id
	}
	// used by memengine or tae
	MoDatabaseTableDefs = []engine.TableDef{}
	// used by memengine or tae
	MoTablesTableDefs = []engine.TableDef{}
	// used by memengine or tae
	MoColumnsTableDefs = []engine.TableDef{}
	// used by memengine or tae or cn
	MoTableMetaDefs = []engine.TableDef{}
)

var (
	QueryResultPath     string
	QueryResultMetaPath string
	QueryResultMetaDir  string
)

func init() {
	QueryResultPath = fileservice.JoinPath(defines.SharedFileServiceName, "/query_result/%s_%s_%d.blk")
	QueryResultMetaPath = fileservice.JoinPath(defines.SharedFileServiceName, "/query_result_meta/%s_%s.blk")
	QueryResultMetaDir = fileservice.JoinPath(defines.SharedFileServiceName, "/query_result_meta")
}

const QueryResultName = "%s_%s_%d.blk"
const QueryResultMetaName = "%s_%s.blk"

type Meta struct {
	QueryId    [16]byte
	Statement  string
	AccountId  uint32
	RoleId     uint32
	ResultPath string
	CreateTime types.Timestamp
	ResultSize float64
	Columns    string
<<<<<<< HEAD
=======
	Tables     string
	UserId     uint32
>>>>>>> f30f06a5
}

var (
	MetaColTypes = []types.Type{
		types.New(types.T_uuid, 0, 0, 0),      // query_id
		types.New(types.T_text, 0, 0, 0),      // statement
		types.New(types.T_uint32, 0, 0, 0),    // account_id
		types.New(types.T_uint32, 0, 0, 0),    // role_id
		types.New(types.T_text, 0, 0, 0),      // result_path
		types.New(types.T_timestamp, 0, 0, 0), // create_time
		types.New(types.T_float64, 0, 0, 0),   // result_size
		types.New(types.T_text, 0, 0, 0),      // columns
<<<<<<< HEAD
=======
		types.New(types.T_text, 0, 0, 0),      // Tables
		types.New(types.T_uint32, 0, 0, 0),    // user_id
>>>>>>> f30f06a5
	}

	MetaColNames = []string{
		"query_id",
		"statement",
		"account_id",
		"role_id",
		"result_path",
		"create_time",
		"result_size",
		"columns",
<<<<<<< HEAD
=======
		"tables",
		"user_id",
>>>>>>> f30f06a5
	}
)

const (
	QUERY_ID_IDX    = 0
	STATEMENT_IDX   = 1
	ACCOUNT_ID_IDX  = 2
	ROLE_ID_IDX     = 3
	RESULT_PATH_IDX = 4
	CREATE_TIME_IDX = 5
	RESULT_SIZE_IDX = 6
	COLUMNS_IDX     = 7
<<<<<<< HEAD
=======
	TABLES_IDX      = 8
	USER_ID_IDX     = 9
>>>>>>> f30f06a5
)<|MERGE_RESOLUTION|>--- conflicted
+++ resolved
@@ -416,11 +416,8 @@
 	CreateTime types.Timestamp
 	ResultSize float64
 	Columns    string
-<<<<<<< HEAD
-=======
 	Tables     string
 	UserId     uint32
->>>>>>> f30f06a5
 }
 
 var (
@@ -433,11 +430,8 @@
 		types.New(types.T_timestamp, 0, 0, 0), // create_time
 		types.New(types.T_float64, 0, 0, 0),   // result_size
 		types.New(types.T_text, 0, 0, 0),      // columns
-<<<<<<< HEAD
-=======
 		types.New(types.T_text, 0, 0, 0),      // Tables
 		types.New(types.T_uint32, 0, 0, 0),    // user_id
->>>>>>> f30f06a5
 	}
 
 	MetaColNames = []string{
@@ -449,11 +443,8 @@
 		"create_time",
 		"result_size",
 		"columns",
-<<<<<<< HEAD
-=======
 		"tables",
 		"user_id",
->>>>>>> f30f06a5
 	}
 )
 
@@ -466,9 +457,6 @@
 	CREATE_TIME_IDX = 5
 	RESULT_SIZE_IDX = 6
 	COLUMNS_IDX     = 7
-<<<<<<< HEAD
-=======
 	TABLES_IDX      = 8
 	USER_ID_IDX     = 9
->>>>>>> f30f06a5
 )