--- conflicted
+++ resolved
@@ -179,7 +179,7 @@
 	if def.IndexOption != nil {
 		parsername := strings.ToLower(def.IndexOption.ParserName)
 		if parsername != "ngram" {
-			return nil, moerr.NewInternalErrorNoCtx("invalid parser %s", parsername)
+			return nil, moerr.NewInternalErrorNoCtx(fmt.Sprintf("invalid parser %s", parsername))
 		}
 		res["parser"] = parsername
 		// TODO: get variable ngram_token_size.  default is 2.
@@ -195,7 +195,6 @@
 		return fullTextIndexParamsToMap(ftidx)
 	}
 
-<<<<<<< HEAD
 	if idx, ok := def.(*tree.Index); ok {
 
 		switch idx.KeyType {
@@ -215,12 +214,6 @@
 				res[IndexAlgoParamLists] = strconv.FormatInt(idx.IndexOption.AlgoParamList, 10)
 			} else {
 				return nil, moerr.NewInternalErrorNoCtx("invalid list. list must be > 0")
-=======
-				return nil, moerr.NewInternalErrorNoCtxf("invalid op_type. not of type '%s'",
-					IndexAlgoParamOpType_l2,
-					//IndexAlgoParamOpType_ip, IndexAlgoParamOpType_cos,
-				)
->>>>>>> 70eadc55
 			}
 
 			if len(idx.IndexOption.AlgoParamVectorOpType) > 0 {
@@ -229,10 +222,9 @@
 					//opType != IndexAlgoParamOpType_ip &&
 					//opType != IndexAlgoParamOpType_cos &&
 
-					return nil, moerr.NewInternalErrorNoCtx("invalid op_type. not of type '%s'",
-						IndexAlgoParamOpType_l2,
-						//IndexAlgoParamOpType_ip, IndexAlgoParamOpType_cos,
-					)
+					return nil, moerr.NewInternalErrorNoCtx(fmt.Sprintf("invalid op_type. not of type '%s'",
+						IndexAlgoParamOpType_l2))
+					//IndexAlgoParamOpType_ip, IndexAlgoParamOpType_cos,
 				}
 				res[IndexAlgoParamOpType] = idx.IndexOption.AlgoParamVectorOpType
 			} else {
