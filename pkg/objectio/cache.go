--- conflicted
+++ resolved
@@ -41,11 +41,6 @@
 	MemoryCapacity toml.ByteSize `toml:"memory-capacity"`
 }
 
-<<<<<<< HEAD
-type mataCacheKey [cacheKeyLen]byte
-
-var metaCache *lrucache.LRU[mataCacheKey, fileservice.Bytes]
-=======
 // BlockReadStats collect blk read related cache statistics,
 // include mem and disk
 type BlockReadStats struct {
@@ -67,8 +62,9 @@
 
 var BlkReadStats = newBlockReadStats()
 
-var metaCache *lrucache.LRU[ObjectNameShort, fileservice.Bytes]
->>>>>>> cab69164
+type mataCacheKey [cacheKeyLen]byte
+
+var metaCache *lrucache.LRU[mataCacheKey, fileservice.Bytes]
 var onceInit sync.Once
 var metaCacheStats hitStats
 var metaCacheHitStats hitStats
@@ -83,7 +79,6 @@
 	})
 }
 
-<<<<<<< HEAD
 func encodeCacheKey(name ObjectNameShort, cacheKeyType uint16) mataCacheKey {
 	var key mataCacheKey
 	copy(key[:], name[:])
@@ -91,10 +86,7 @@
 	return key
 }
 
-func ExportMetaCacheStats() string {
-=======
 func ExportCacheStats() string {
->>>>>>> cab69164
 	var buf bytes.Buffer
 	hw, hwt := metaCacheHitStats.ExportW()
 	ht, htt := metaCacheHitStats.Export()
@@ -117,12 +109,8 @@
 	cachePolicy fileservice.CachePolicy,
 	fs fileservice.FileService,
 ) (meta ObjectMeta, err error) {
-<<<<<<< HEAD
 	key := encodeCacheKey(*name.Short(), cacheKeyTypeMeta)
-	v, ok := metaCache.Get(ctx, key, false)
-=======
-	v, ok := metaCache.Get(ctx, *name.Short())
->>>>>>> cab69164
+	v, ok := metaCache.Get(ctx, key)
 	if ok {
 		var obj any
 		obj, err = Decode(v)
@@ -145,11 +133,7 @@
 		return
 	}
 	meta = obj.(ObjectMeta)
-<<<<<<< HEAD
-	metaCache.Set(ctx, key, v[:], false)
-=======
-	metaCache.Set(ctx, *name.Short(), v[:])
->>>>>>> cab69164
+	metaCache.Set(ctx, key, v[:])
 	metaCacheStats.Record(0, 1)
 	if !prefetch {
 		metaCacheHitStats.Record(0, 1)
@@ -164,7 +148,7 @@
 	fs fileservice.FileService,
 ) (BloomFilter, error) {
 	key := encodeCacheKey(*location.ShortName(), cacheKeyTypeBloomFilter)
-	v, ok := metaCache.Get(ctx, key, false)
+	v, ok := metaCache.Get(ctx, key)
 	if ok {
 		metaCacheStats.Record(1, 1)
 		return v.Bytes(), nil
@@ -174,7 +158,7 @@
 	if err != nil {
 		return nil, err
 	}
-	metaCache.Set(ctx, key, fileservice.Bytes(bf), false)
+	metaCache.Set(ctx, key, fileservice.Bytes(bf))
 	metaCacheStats.Record(0, 1)
 	return bf, nil
 }
@@ -188,5 +172,4 @@
 	extent := location.Extent()
 	name := location.Name()
 	return LoadObjectMetaByExtent(ctx, &name, &extent, prefetch, fileservice.SkipMemory, fs)
-
 }