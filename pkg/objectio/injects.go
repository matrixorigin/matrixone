// Copyright 2021 - 2022 Matrix Origin
//
// Licensed under the Apache License, Version 2.0 (the "License");
// you may not use this file except in compliance with the License.
// You may obtain a copy of the License at
//
//      http://www.apache.org/licenses/LICENSE-2.0
//
// Unless required by applicable law or agreed to in writing, software
// distributed under the License is distributed on an "AS IS" BASIS,
// WITHOUT WARRANTIES OR CONDITIONS OF ANY KIND, either express or implied.
// See the License for the specific language governing permissions and
// limitations under the License.

package objectio

import (
	"context"
	"strings"

	"github.com/matrixorigin/matrixone/pkg/util/fault"
)

const (
	FJ_EmptyDB  = ""
	FJ_EmptyTBL = ""
)

const (
	FJ_CommitDelete  = "fj/commit/delete"
	FJ_CommitSlowLog = "fj/commit/slowlog"
	FJ_TransferSlow  = "fj/transfer/slow"
	FJ_FlushTimeout  = "fj/flush/timeout"

	FJ_TraceRanges         = "fj/trace/ranges"
	FJ_TracePartitionState = "fj/trace/partitionstate"

	FJ_Debug19524 = "fj/debug/19524"
	FJ_Debug19787 = "fj/debug/19787"

	FJ_LogReader    = "fj/log/reader"
	FJ_LogWorkspace = "fj/log/workspace"
)

const (
	FJ_LogLevel0 = iota
	FJ_LogLevel1
	FJ_LogLevel2
	FJ_LogLevel3
)

// ParseFJIntArgs parses the injected fault integer argument
// and returns the log level and function id
// logLevel = iarg % 10 and funcId = iarg / 10
// iarg quick mapping:
// 0->3: logLevel = 0->3, database name equal
// 10->13: logLevel = 0->3, database name contains
// 20->23: logLevel = 0->3, table name equal
// 30->33: logLevel = 0->3, table name contains
// 40->43: logLevel = 0->3, database name and table name contains
func ParseLoggingIntArgs(iarg int) (logLevel int, funcId int) {
	logLevel = iarg % 10
	if logLevel >= FJ_LogLevel3 {
		logLevel = FJ_LogLevel3
	}
	funcId = iarg / 10
	return
}

func ParseLoggingSArgs(sarg string, funcId int, args ...string) bool {
	if len(args) == 0 {
		return false
	}
	switch funcId {
	case 0: // equal args[0]
		return sarg == args[0] || args[0] == ""
	case 1: // contains args[0]
		return strings.Contains(sarg, args[0])
	case 2: // equal args[1]
		if len(args) < 2 {
			return false
		}
		return sarg == args[1] || args[1] == ""
	case 3: // contains args[1]
		if len(args) < 2 {
			return false
		}
		return strings.Contains(sarg, args[1])
	case 4: // contains args[0] and args[1]
		params := strings.Split(sarg, ".")
		if len(params) != 2 {
			return false
		}
		return strings.Contains(params[0], args[0]) && strings.Contains(params[1], args[1])
	default:
		return false
	}
}

func makeInjectIntArg(level, funcId int) int {
	return level + funcId*10
}

func MakeInjectTableLoggingIntArg(level int, isEqual bool) int {
	// 0 means equal database name
	// 1 means contains database name
	// 2 means equal table name
	// 3 means contains table name
	// 4 means contains database name and table name
	if isEqual {
		return makeInjectIntArg(level, 2)
	}
	return makeInjectIntArg(level, 3)
}

func MakeInjectDBLoggingIntArg(level int, isEqual bool) int {
	if isEqual {
		return makeInjectIntArg(level, 0)
	}
	return makeInjectIntArg(level, 1)
}

func MakeInjectDBAndTableLoggingIntArg(level int) int {
	return makeInjectIntArg(level, 4)
}

func checkLoggingArgs(
	iarg int, sarg string, inputArgs ...string,
) (bool, int) {
	level, funcId := ParseLoggingIntArgs(iarg)
	ok := ParseLoggingSArgs(sarg, funcId, inputArgs...)
	if !ok {
		return false, 0
	}
	return ok, level
}

func LogWorkspaceInjected(args ...string) (bool, int) {
	iarg, sarg, injected := fault.TriggerFault(FJ_LogWorkspace)
	if !injected {
		return false, 0
	}
	return checkLoggingArgs(int(iarg), sarg, args...)
}

// `name` is the table name
// return injected, logLevel
func LogReaderInjected(args ...string) (bool, int) {
	iarg, sarg, injected := fault.TriggerFault(FJ_LogReader)
	if !injected {
		return false, 0
	}
	return checkLoggingArgs(int(iarg), sarg, args...)
}

func InjectPartitionStateLogging(
	databaseName string,
	tableName string,
	level int,
) (rmFault func(), err error) {
	return InjectLogging(
		FJ_TracePartitionState,
		databaseName,
		tableName,
		level,
		false,
	)
}

func InjectLogging(
	key string,
	databaseName string,
	tableName string,
	level int,
	isEqual bool,
) (rmFault func(), err error) {
	var (
		iarg int64
		sarg string
	)
	if databaseName != FJ_EmptyDB && tableName != FJ_EmptyTBL {
		iarg = int64(MakeInjectDBAndTableLoggingIntArg(level))
		sarg = databaseName + "." + tableName
	} else if databaseName != "" {
		iarg = int64(MakeInjectDBLoggingIntArg(level, isEqual))
		sarg = databaseName
	} else if tableName != "" {
		iarg = int64(MakeInjectTableLoggingIntArg(level, isEqual))
		sarg = tableName
	} else {
		return func() {}, nil
	}
	if err = fault.AddFaultPoint(
		context.Background(),
		key,
		":::",
		"echo",
		iarg,
		sarg,
	); err != nil {
		return
	}
	rmFault = func() {
		fault.RemoveFaultPoint(context.Background(), key)
	}
	return
}

// inject log reader and partition state
// `name` is the table name
func InjectLog1(
	tableName string,
	level int,
) (rmFault func(), err error) {
	iarg := int64(MakeInjectTableLoggingIntArg(level, true))
	rmFault = func() {}
	if err = fault.AddFaultPoint(
		context.Background(),
		FJ_LogReader,
		":::",
		"echo",
		iarg,
		tableName,
	); err != nil {
		return
	}
	if err = fault.AddFaultPoint(
		context.Background(),
		FJ_TracePartitionState,
		":::",
		"echo",
		iarg,
		tableName,
	); err != nil {
		fault.RemoveFaultPoint(context.Background(), FJ_LogReader)
		return
	}

	if err = fault.AddFaultPoint(
		context.Background(),
		FJ_LogWorkspace,
		":::",
		"echo",
		iarg,
		tableName,
	); err != nil {
		fault.RemoveFaultPoint(context.Background(), FJ_LogReader)
		fault.RemoveFaultPoint(context.Background(), FJ_TracePartitionState)
		return
	}

	rmFault = func() {
		fault.RemoveFaultPoint(context.Background(), FJ_LogWorkspace)
		fault.RemoveFaultPoint(context.Background(), FJ_TracePartitionState)
		fault.RemoveFaultPoint(context.Background(), FJ_LogReader)
	}
	return
}

func Debug19524Injected() bool {
	_, _, injected := fault.TriggerFault(FJ_Debug19524)
	return injected
}

<<<<<<< HEAD
func Debug19787Injected() bool {
	_, _, injected := fault.TriggerFault(FJ_Debug19787)
	return injected
}

func RangesLogInjected(dbName, tableName string) (bool, int) {
=======
func RangesInjected(name string) bool {
>>>>>>> 94f6175e
	_, sarg, injected := fault.TriggerFault(FJ_TraceRanges)
	if !injected {
		return false, 0
	}
	return checkLoggingArgs(0, sarg, dbName, tableName)
}

func InjectRanges(
	ctx context.Context,
	tableName string,
) (rmFault func(), err error) {
	rmFault = func() {}
	if err = fault.AddFaultPoint(
		ctx,
		FJ_TraceRanges,
		":::",
		"echo",
		int64(MakeInjectTableLoggingIntArg(0, true)),
		tableName,
	); err != nil {
		return
	}
	rmFault = func() {
		fault.RemoveFaultPoint(ctx, FJ_TraceRanges)
	}
	return
}

func PartitionStateInjected(dbName, tableName string) (bool, int) {
	iarg, sarg, injected := fault.TriggerFault(FJ_TracePartitionState)
	if !injected {
		return false, 0
	}
	return checkLoggingArgs(int(iarg), sarg, dbName, tableName)
}<|MERGE_RESOLUTION|>--- conflicted
+++ resolved
@@ -262,16 +262,7 @@
 	return injected
 }
 
-<<<<<<< HEAD
-func Debug19787Injected() bool {
-	_, _, injected := fault.TriggerFault(FJ_Debug19787)
-	return injected
-}
-
 func RangesLogInjected(dbName, tableName string) (bool, int) {
-=======
-func RangesInjected(name string) bool {
->>>>>>> 94f6175e
 	_, sarg, injected := fault.TriggerFault(FJ_TraceRanges)
 	if !injected {
 		return false, 0
