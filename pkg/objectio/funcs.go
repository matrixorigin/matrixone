--- conflicted
+++ resolved
@@ -228,11 +228,7 @@
 		FilePath: name,
 		Entries:  make([]fileservice.IOEntry, 0),
 	}
-<<<<<<< HEAD
-	// ap query not need memory cache
-=======
 	var dataMeta ObjectDataMeta
->>>>>>> 0134138e
 	for _, opt := range options {
 		for seqnum := range opt.Idxes {
 			if DataMetaType(opt.DataType) == SchemaData {
