--- conflicted
+++ resolved
@@ -16,15 +16,10 @@
 
 import (
 	"bytes"
-<<<<<<< HEAD
 	"unsafe"
 
-	"github.com/matrixorigin/matrixone/pkg/common/moerr"
-=======
 	"io"
-	"unsafe"
-
->>>>>>> e903761a
+
 	"github.com/matrixorigin/matrixone/pkg/container/types"
 )
 
