--- conflicted
+++ resolved
@@ -15,11 +15,7 @@
 package objectio
 
 import (
-<<<<<<< HEAD
-	"errors"
-=======
 	"github.com/matrixorigin/matrixone/pkg/common/moerr"
->>>>>>> e0f15381
 )
 
 type IndexDataType uint8
