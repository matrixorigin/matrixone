// Copyright 2021 - 2022 Matrix Origin
//
// Licensed under the Apache License, Version 2.0 (the "License");
// you may not use this file except in compliance with the License.
// You may obtain a copy of the License at
//
//      http://www.apache.org/licenses/LICENSE-2.0
//
// Unless required by applicable law or agreed to in writing, software
// distributed under the License is distributed on an "AS IS" BASIS,
// WITHOUT WARRANTIES OR CONDITIONS OF ANY KIND, either express or implied.
// See the License for the specific language governing permissions and
// limitations under the License.

package dnservice

import (
	"context"
	"github.com/matrixorigin/matrixone/pkg/util/export"
	"github.com/matrixorigin/matrixone/pkg/util/metric"
	"github.com/matrixorigin/matrixone/pkg/util/trace"
	"sync"
	"time"

	"github.com/matrixorigin/matrixone/pkg/common/morpc"
	"github.com/matrixorigin/matrixone/pkg/common/stopper"
	"github.com/matrixorigin/matrixone/pkg/fileservice"
	"github.com/matrixorigin/matrixone/pkg/logservice"
	"github.com/matrixorigin/matrixone/pkg/logutil"
	logservicepb "github.com/matrixorigin/matrixone/pkg/pb/logservice"
	"github.com/matrixorigin/matrixone/pkg/pb/metadata"
	"github.com/matrixorigin/matrixone/pkg/pb/txn"
	"github.com/matrixorigin/matrixone/pkg/txn/clock"
	"github.com/matrixorigin/matrixone/pkg/txn/rpc"
	"github.com/matrixorigin/matrixone/pkg/txn/service"
	"github.com/matrixorigin/matrixone/pkg/txn/util"
	"go.uber.org/multierr"
	"go.uber.org/zap"
)

var (
	retryCreateStorageInterval = time.Second * 5
)

// WithLogger set logger
func WithLogger(logger *zap.Logger) Option {
	return func(s *store) {
		s.logger = logger
	}
}

// WithConfigAdjust set adjust config func
func WithConfigAdjust(adjustConfigFunc func(c *Config)) Option {
	return func(s *store) {
		s.options.adjustConfigFunc = adjustConfigFunc
	}
}

// WithBackendFilter set filtering txn.TxnRequest sent to other DNShard
func WithBackendFilter(filter func(morpc.Message, string) bool) Option {
	return func(s *store) {
		s.options.backendFilter = filter
	}
}

// WithHAKeeperClientFactory set hakeeper client factory
func WithHAKeeperClientFactory(factory func() (logservice.DNHAKeeperClient, error)) Option {
	return func(s *store) {
		s.options.hakeekerClientFactory = factory
	}
}

// WithLogServiceClientFactory set log service client factory
func WithLogServiceClientFactory(factory func(metadata.DNShard) (logservice.Client, error)) Option {
	return func(s *store) {
		s.options.logServiceClientFactory = factory
	}
}

type store struct {
	cfg                 *Config
	logger              *zap.Logger
	clock               clock.Clock
	sender              rpc.TxnSender
	server              rpc.TxnServer
	hakeeperClient      logservice.DNHAKeeperClient
	fileService         fileservice.FileService
	metadataFileService fileservice.ReplaceableFileService
	replicas            *sync.Map
	stopper             *stopper.Stopper

	options struct {
		logServiceClientFactory func(metadata.DNShard) (logservice.Client, error)
		hakeekerClientFactory   func() (logservice.DNHAKeeperClient, error)
		backendFilter           func(msg morpc.Message, backendAddr string) bool
		adjustConfigFunc        func(c *Config)
	}

	mu struct {
		sync.RWMutex
		metadata metadata.DNStore
	}
}

// NewService create DN Service
func NewService(cfg *Config,
	fileService fileservice.FileService,
	opts ...Option) (Service, error) {
	if err := cfg.Validate(); err != nil {
		return nil, err
	}

	// get metadata fs
	metadataFS, err := fileservice.Get[fileservice.ReplaceableFileService](fileService, localFileServiceName)
	if err != nil {
		return nil, err
	}

	s := &store{
		cfg:                 cfg,
		fileService:         fileService,
		metadataFileService: metadataFS,
	}
	for _, opt := range opts {
		opt(s)
	}
	s.logger = logutil.Adjust(s.logger).With(zap.String("dn-store", cfg.UUID))
	s.replicas = &sync.Map{}
	s.stopper = stopper.NewStopper("dn-store", stopper.WithLogger(s.logger))
	s.mu.metadata = metadata.DNStore{UUID: cfg.UUID}
	if s.options.adjustConfigFunc != nil {
		s.options.adjustConfigFunc(s.cfg)
	}

	if err := s.initClocker(); err != nil {
		return nil, err
	}
	if err := s.initHAKeeperClient(); err != nil {
		return nil, err
	}
	if err := s.initTxnSender(); err != nil {
		return nil, err
	}
	if err := s.initTxnServer(); err != nil {
		return nil, err
	}
	if err := s.initMetadata(); err != nil {
		return nil, err
	}
	if err := s.initTraceMetric(context.TODO()); err != nil {
		return nil, err
	}
	return s, nil
}

func (s *store) Start() error {
	if err := s.startDNShards(); err != nil {
		return err
	}
	if err := s.server.Start(); err != nil {
		return err
	}
	return s.stopper.RunTask(s.heartbeatTask)
}

func (s *store) Close() error {
	s.stopper.Stop()
	var err error
	if e := s.hakeeperClient.Close(); e != nil {
		err = multierr.Append(e, err)
	}
	if e := s.sender.Close(); e != nil {
		err = multierr.Append(e, err)
	}
	if e := s.server.Close(); e != nil {
		err = multierr.Append(e, err)
	}
	s.replicas.Range(func(_, value any) bool {
		r := value.(*replica)
		if e := r.close(false); e != nil {
			err = multierr.Append(e, err)
		}
		return true
	})
	_ = trace.Shutdown(context.TODO())
	return err
}

func (s *store) StartDNReplica(shard metadata.DNShard) error {
	return s.createReplica(shard)
}

func (s *store) CloseDNReplica(shard metadata.DNShard) error {
	return s.removeReplica(shard.ShardID)
}

func (s *store) startDNShards() error {
	s.mu.Lock()
	defer s.mu.Unlock()

	for _, shard := range s.mu.metadata.Shards {
		if err := s.createReplica(shard); err != nil {
			return err
		}
	}
	return nil
}

func (s *store) getDNShardInfo() []logservicepb.DNShardInfo {
	var shards []logservicepb.DNShardInfo
	s.replicas.Range(func(_, value any) bool {
		r := value.(*replica)
		shards = append(shards, logservicepb.DNShardInfo{
			ShardID:   r.shard.ShardID,
			ReplicaID: r.shard.ReplicaID,
		})
		return true
	})
	return shards
}

func (s *store) heartbeatTask(ctx context.Context) {
	ticker := time.NewTicker(s.cfg.HAKeeper.HeatbeatDuration.Duration)
	defer ticker.Stop()

	s.logger.Info("DNShard heartbeat started")
	for {
		select {
		case <-ctx.Done():
			s.logger.Info("DNShard heartbeat stopped")
			return
		case <-ticker.C:
			ctx, cancel := context.WithTimeout(context.Background(), s.cfg.HAKeeper.HeatbeatTimeout.Duration)
			commands, err := s.hakeeperClient.SendDNHeartbeat(ctx, logservicepb.DNStoreHeartbeat{
				UUID:           s.cfg.UUID,
				ServiceAddress: s.cfg.ServiceAddress,
				Shards:         s.getDNShardInfo(),
			})
			cancel()

			if err != nil {
				s.logger.Error("send DNShard heartbeat request failed",
					zap.Error(err))
				continue
			}

			for _, cmd := range commands.Commands {
				if cmd.ServiceType != logservicepb.DnService {
					s.logger.Fatal("receive invalid schedule command",
						zap.String("type", cmd.ServiceType.String()))
				}
				if cmd.ConfigChange != nil {
					var err error
					switch cmd.ConfigChange.ChangeType {
					case logservicepb.AddReplica, logservicepb.StartReplica:
						err = s.createReplica(metadata.DNShard{
							DNShardRecord: metadata.DNShardRecord{
								ShardID:    cmd.ConfigChange.Replica.ShardID,
								LogShardID: cmd.ConfigChange.Replica.LogShardID,
							},
							ReplicaID: cmd.ConfigChange.Replica.ReplicaID,
							Address:   s.cfg.ServiceAddress,
						})
					case logservicepb.RemoveReplica, logservicepb.StopReplica:
						err = s.removeReplica(cmd.ConfigChange.Replica.ShardID)
					}
					if err != nil {
						s.logger.Error("handle schedule command failed",
							zap.String("command", cmd.String()),
							zap.Error(err))
					}
				}
			}
		}
	}
}

func (s *store) createReplica(shard metadata.DNShard) error {
	r := newReplica(shard, s.logger.With(util.TxnDNShardField(shard)))
	_, ok := s.replicas.LoadOrStore(shard.ShardID, r)
	if ok {
		return nil
	}

	err := s.stopper.RunTask(func(ctx context.Context) {
		for {
			select {
			case <-ctx.Done():
				return
			default:
				storage, err := s.createTxnStorage(shard)
				if err != nil {
					r.logger.Error("start DNShard failed",
						zap.Error(err))
					time.Sleep(retryCreateStorageInterval)
					continue
				}

				err = r.start(service.NewTxnService(r.logger,
					shard,
					storage,
					s.sender,
					s.clock,
					s.cfg.Txn.ZombieTimeout.Duration))
				if err != nil {
					r.logger.Fatal("start DNShard failed",
						zap.Error(err))
				}
				return
			}
		}
	})
	if err != nil {
		return err
	}

	s.addDNShardLocked(shard)
	return nil
}

func (s *store) removeReplica(dnShardID uint64) error {
	if r := s.getReplica(dnShardID); r != nil {
		err := r.close(true)
		s.replicas.Delete(dnShardID)
		s.removeDNShard(dnShardID)
		return err
	}
	return nil
}

func (s *store) getReplica(id uint64) *replica {
	v, ok := s.replicas.Load(id)
	if !ok {
		return nil
	}
	return v.(*replica)
}

func (s *store) initTxnSender() error {
	sender, err := rpc.NewSenderWithConfig(s.cfg.RPC, s.logger,
		rpc.WithSenderBackendOptions(morpc.WithBackendFilter(func(m morpc.Message, backendAddr string) bool {
			return s.options.backendFilter == nil || s.options.backendFilter(m.(*txn.TxnRequest), backendAddr)
		})),
		rpc.WithSenderLocalDispatch(s.dispatchLocalRequest))
	if err != nil {
		return err
	}
	s.sender = sender
	return nil
}

func (s *store) initTxnServer() error {
	server, err := rpc.NewTxnServer(s.cfg.ListenAddress, s.logger)
	if err != nil {
		return err
	}
	s.server = server
	s.registerRPCHandlers()
	return nil
}

func (s *store) initClocker() error {
	v, err := s.createClock()
	if err != nil {
		return err
	}
	s.clock = v
	return nil
}

func (s *store) initHAKeeperClient() error {
	if s.options.hakeekerClientFactory != nil {
		client, err := s.options.hakeekerClientFactory()
		if err != nil {
			return err
		}
		s.hakeeperClient = client
		return nil
	}

	ctx, cancel := context.WithTimeout(context.Background(), s.cfg.HAKeeper.DiscoveryTimeout.Duration)
	defer cancel()
	client, err := logservice.NewDNHAKeeperClient(ctx, s.cfg.HAKeeper.ClientConfig)
	if err != nil {
		return err
	}
	s.hakeeperClient = client
	return nil
<<<<<<< HEAD
}

func (s *store) initFileService() error {
	localFS, err := s.fsFactory(localFileServiceName)
	if err != nil {
		return err
	}
	rfs, err := fileservice.Get[fileservice.ReplaceableFileService](
		localFS, localFileServiceName)
	if err != nil {
		return err
	}

	s3FS, err := s.fsFactory(s3FileServiceName)
	if err != nil {
		return err
	}

	s.fs, err = fileservice.NewFileServices(localFileServiceName, localFS, s3FS)
	if err != nil {
		return err
	}
	s.metadataFS = rfs

	return nil
}

func (s *store) initTraceMetric(ctx context.Context) error {
	var fs fileservice.FileService
	var writerFactory export.FSWriterFactory
	var err error
	SV := &s.cfg.Frontend
	if !SV.DisableTrace || !SV.DisableMetric {
		if fs, err = s.cfg.ETLFSFactory(s3FileServiceName); err != nil {
			return err
		}
		writerFactory = export.GetFSWriterFactory(fs, SV.NodeUUID, trace.NodeTypeDN.String())
	}
	if ctx, err = trace.Init(ctx,
		trace.WithMOVersion(SV.MoVersion),
		trace.WithNode(SV.NodeUUID, trace.NodeTypeDN),
		trace.EnableTracer(!SV.DisableTrace),
		trace.WithBatchProcessMode(SV.TraceBatchProcessor),
		trace.WithFSWriterFactory(writerFactory),
		trace.WithFSConfig(nil),
		trace.DebugMode(SV.EnableTraceDebug),
		trace.WithSQLExecutor(nil),
	); err != nil {
		return err
	}
	if !SV.DisableMetric {
		metric.InitMetric(ctx, nil, SV, SV.NodeUUID, metric.ALL_IN_ONE_MODE, metric.WithWriterFactory(writerFactory))
	}
	return nil
=======
>>>>>>> 9984ed19
}<|MERGE_RESOLUTION|>--- conflicted
+++ resolved
@@ -386,32 +386,6 @@
 	}
 	s.hakeeperClient = client
 	return nil
-<<<<<<< HEAD
-}
-
-func (s *store) initFileService() error {
-	localFS, err := s.fsFactory(localFileServiceName)
-	if err != nil {
-		return err
-	}
-	rfs, err := fileservice.Get[fileservice.ReplaceableFileService](
-		localFS, localFileServiceName)
-	if err != nil {
-		return err
-	}
-
-	s3FS, err := s.fsFactory(s3FileServiceName)
-	if err != nil {
-		return err
-	}
-
-	s.fs, err = fileservice.NewFileServices(localFileServiceName, localFS, s3FS)
-	if err != nil {
-		return err
-	}
-	s.metadataFS = rfs
-
-	return nil
 }
 
 func (s *store) initTraceMetric(ctx context.Context) error {
@@ -441,6 +415,4 @@
 		metric.InitMetric(ctx, nil, SV, SV.NodeUUID, metric.ALL_IN_ONE_MODE, metric.WithWriterFactory(writerFactory))
 	}
 	return nil
-=======
->>>>>>> 9984ed19
 }