--- conflicted
+++ resolved
@@ -29,17 +29,17 @@
 // package. And register the upgrade logic into handles.
 func (s *service) initUpgrade() {
 	s.handles = append(s.handles, v1_2_0.Handler)
+	// TODO: When v1.2.0 release, open the commented code as follows, Enable v1.2.1 upgrade package
 	s.handles = append(s.handles, v1_2_1.Handler)
+	// TODO: When v1.2.1 release, open the commented code as follows, Enable v1.2.2 upgrade package
 	s.handles = append(s.handles, v1_2_2.Handler)
 	s.handles = append(s.handles, v1_2_3.Handler)
 	s.handles = append(s.handles, v2_0_0.Handler)
 	s.handles = append(s.handles, v2_0_1.Handler)
+	// TODO: When v2.0.1 release, open the commented code as follows, Enable v2.0.2 upgrade package
 	s.handles = append(s.handles, v2_0_2.Handler)
 	s.handles = append(s.handles, v2_1_0.Handler)
-<<<<<<< HEAD
-=======
 
->>>>>>> dba711fe
 }
 
 func (s *service) getFinalVersionHandle() VersionHandle {
