--- conflicted
+++ resolved
@@ -27,16 +27,13 @@
 var clusterUpgEntries = []versions.UpgradeEntry{
 	upg_mo_pitr,
 	upg_mo_subs,
-<<<<<<< HEAD
+  upgradeShardingMetadata,
+	upgradeSharding,
 	upg_drop_idx_task_status,
 	upg_drop_idx_task_runner,
 	upg_drop_idx_task_executor,
 	upg_drop_idx_task_epoch,
 	upg_drop_task_metadata_id,
-=======
-	upgradeShardingMetadata,
-	upgradeSharding,
->>>>>>> 8dce26a8
 }
 
 var needUpgradePubSub = false
@@ -78,7 +75,6 @@
 	},
 }
 
-<<<<<<< HEAD
 // ------------------------------------------------------------------------------------------------------------
 var upg_drop_idx_task_status = versions.UpgradeEntry{
 	Schema:    catalog.MOTaskDB,
@@ -147,7 +143,9 @@
 			return false, err
 		}
 		return true, nil
-=======
+  },
+}
+
 var upgradeShardingMetadata = versions.UpgradeEntry{
 	Schema:    catalog.MO_CATALOG,
 	TableName: catalog.MOShardsMetadata,
@@ -181,6 +179,5 @@
 			catalog.MO_CATALOG,
 			catalog.MOShards,
 		)
->>>>>>> 8dce26a8
 	},
 }