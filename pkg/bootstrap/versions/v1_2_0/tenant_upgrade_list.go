--- conflicted
+++ resolved
@@ -42,18 +42,15 @@
 	upg_information_schema_tables,
 	upg_information_schema_processlist,
 	upg_information_schema_referenctial_constraints,
-<<<<<<< HEAD
+	upg_information_schema_columns,
+	upg_information_schema_views,
+	upg_information_schema_partitions,
 	upg_mo_catalog_mo_sessions,
 	upg_mo_catalog_mo_configurations,
 	upg_mo_catalog_mo_locks,
 	upg_mo_catalog_mo_variables,
 	upg_mo_catalog_mo_transactions,
 	upg_mo_catalog_mo_cache,
-=======
-	upg_information_schema_columns,
-	upg_information_schema_views,
-	upg_information_schema_partitions,
->>>>>>> f352d8f7
 }
 
 var UpgPrepareEntres = []versions.UpgradeEntry{
@@ -528,16 +525,6 @@
 	PreSql: fmt.Sprintf("DROP VIEW IF EXISTS %s.%s;", sysview.InformationDBConst, "REFERENTIAL_CONSTRAINTS"),
 }
 
-<<<<<<< HEAD
-// ----------------------------------------------------------------------------------------------------------------------
-var upg_mo_catalog_mo_sessions = versions.UpgradeEntry{
-	Schema:    catalog.MO_CATALOG,
-	TableName: "mo_sessions",
-	UpgType:   versions.MODIFY_VIEW,
-	UpgSql:    `CREATE VIEW IF NOT EXISTS mo_catalog.mo_sessions AS SELECT node_id, conn_id, session_id, account, user, host, db, session_start, command, info, txn_id, statement_id, statement_type, query_type, sql_source_type, query_start, client_host, role, proxy_host FROM mo_sessions() AS mo_sessions_tmp`,
-	CheckFunc: func(txn executor.TxnExecutor, accountId uint32) (bool, error) {
-		exists, viewDef, err := versions.CheckViewDefinition(txn, accountId, catalog.MO_CATALOG, "mo_sessions")
-=======
 var upg_information_schema_columns = versions.UpgradeEntry{
 	Schema:    sysview.InformationDBConst,
 	TableName: "COLUMNS",
@@ -569,14 +556,10 @@
 		"where account_id = current_account_id() and att_relname!='%s' and att_relname not like '%s' and attname != '%s'", catalog.MOAutoIncrTable, catalog.PrefixPriColName+"%", catalog.Row_ID),
 	CheckFunc: func(txn executor.TxnExecutor, accountId uint32) (bool, error) {
 		exists, viewDef, err := versions.CheckViewDefinition(txn, accountId, sysview.InformationDBConst, "COLUMNS")
->>>>>>> f352d8f7
-		if err != nil {
-			return false, err
-		}
-
-<<<<<<< HEAD
-		if exists && viewDef == `CREATE VIEW IF NOT EXISTS mo_catalog.mo_sessions AS SELECT node_id, conn_id, session_id, account, user, host, db, session_start, command, info, txn_id, statement_id, statement_type, query_type, sql_source_type, query_start, client_host, role, proxy_host FROM mo_sessions() AS mo_sessions_tmp` {
-=======
+		if err != nil {
+			return false, err
+		}
+
 		if exists && viewDef == fmt.Sprintf("CREATE VIEW information_schema.COLUMNS AS select "+
 			"'def' as TABLE_CATALOG,"+
 			"att_database as TABLE_SCHEMA,"+
@@ -602,23 +585,10 @@
 			"if(true, NULL, 0) as SRS_ID "+
 			"from mo_catalog.mo_columns "+
 			"where account_id = current_account_id() and att_relname!='%s' and att_relname not like '%s' and attname != '%s'", catalog.MOAutoIncrTable, catalog.PrefixPriColName+"%", catalog.Row_ID) {
->>>>>>> f352d8f7
-			return true, nil
-		}
-		return false, nil
-	},
-<<<<<<< HEAD
-	PreSql: fmt.Sprintf("DROP VIEW IF EXISTS %s.%s;", catalog.MO_CATALOG, "mo_sessions"),
-}
-
-var upg_mo_catalog_mo_configurations = versions.UpgradeEntry{
-	Schema:    catalog.MO_CATALOG,
-	TableName: "mo_configurations",
-	UpgType:   versions.MODIFY_VIEW,
-	UpgSql:    `CREATE VIEW IF NOT EXISTS mo_catalog.mo_configurations AS SELECT node_type, node_id, name, current_value, default_value, internal FROM mo_configurations() AS mo_configurations_tmp`,
-	CheckFunc: func(txn executor.TxnExecutor, accountId uint32) (bool, error) {
-		exists, viewDef, err := versions.CheckViewDefinition(txn, accountId, catalog.MO_CATALOG, "mo_configurations")
-=======
+			return true, nil
+		}
+		return false, nil
+	},
 	PreSql: fmt.Sprintf("DROP VIEW IF EXISTS %s.%s;", sysview.InformationDBConst, "COLUMNS"),
 }
 
@@ -641,14 +611,10 @@
 		"WHERE tbl.account_id = current_account_id() and tbl.relkind = 'v' and tbl.reldatabase != 'information_schema'",
 	CheckFunc: func(txn executor.TxnExecutor, accountId uint32) (bool, error) {
 		exists, viewDef, err := versions.CheckViewDefinition(txn, accountId, sysview.InformationDBConst, "VIEWS")
->>>>>>> f352d8f7
-		if err != nil {
-			return false, err
-		}
-
-<<<<<<< HEAD
-		if exists && viewDef == `CREATE VIEW IF NOT EXISTS mo_catalog.mo_configurations AS SELECT node_type, node_id, name, current_value, default_value, internal FROM mo_configurations() AS mo_configurations_tmp` {
-=======
+		if err != nil {
+			return false, err
+		}
+
 		if exists && viewDef == "CREATE VIEW IF NOT EXISTS information_schema.VIEWS AS "+
 			"SELECT 'def' AS `TABLE_CATALOG`,"+
 			"tbl.reldatabase AS `TABLE_SCHEMA`,"+
@@ -662,23 +628,10 @@
 			"'utf8mb4_0900_ai_ci' AS `COLLATION_CONNECTION` "+
 			"FROM mo_catalog.mo_tables tbl LEFT JOIN mo_catalog.mo_user usr ON tbl.creator = usr.user_id "+
 			"WHERE tbl.account_id = current_account_id() and tbl.relkind = 'v' and tbl.reldatabase != 'information_schema'" {
->>>>>>> f352d8f7
-			return true, nil
-		}
-		return false, nil
-	},
-<<<<<<< HEAD
-	PreSql: fmt.Sprintf("DROP VIEW IF EXISTS %s.%s;", catalog.MO_CATALOG, "mo_configurations"),
-}
-
-var upg_mo_catalog_mo_locks = versions.UpgradeEntry{
-	Schema:    catalog.MO_CATALOG,
-	TableName: "mo_locks",
-	UpgType:   versions.MODIFY_VIEW,
-	UpgSql:    `CREATE VIEW IF NOT EXISTS mo_catalog.mo_locks AS SELECT cn_id, txn_id, table_id, lock_key, lock_content, lock_mode, lock_status, lock_wait FROM mo_locks() AS mo_locks_tmp`,
-	CheckFunc: func(txn executor.TxnExecutor, accountId uint32) (bool, error) {
-		exists, viewDef, err := versions.CheckViewDefinition(txn, accountId, catalog.MO_CATALOG, "mo_locks")
-=======
+			return true, nil
+		}
+		return false, nil
+	},
 	PreSql: fmt.Sprintf("DROP VIEW IF EXISTS %s.%s;", sysview.InformationDBConst, "VIEWS"),
 }
 
@@ -728,14 +681,10 @@
 		"WHERE `tbl`.`account_id` = current_account_id() and `tbl`.`partitioned` = 1;",
 	CheckFunc: func(txn executor.TxnExecutor, accountId uint32) (bool, error) {
 		exists, viewDef, err := versions.CheckViewDefinition(txn, accountId, sysview.InformationDBConst, "PARTITIONS")
->>>>>>> f352d8f7
-		if err != nil {
-			return false, err
-		}
-
-<<<<<<< HEAD
-		if exists && viewDef == `CREATE VIEW IF NOT EXISTS mo_catalog.mo_locks AS SELECT cn_id, txn_id, table_id, lock_key, lock_content, lock_mode, lock_status, lock_wait FROM mo_locks() AS mo_locks_tmp` {
-=======
+		if err != nil {
+			return false, err
+		}
+
 		if exists && viewDef == "CREATE VIEW IF NOT EXISTS information_schema.`PARTITIONS` AS "+
 			"SELECT "+
 			"'def' AS `TABLE_CATALOG`,"+
@@ -776,12 +725,68 @@
 			"FROM `mo_catalog`.`mo_tables` `tbl` LEFT JOIN `mo_catalog`.`mo_table_partitions` `part` "+
 			"ON `part`.`table_id` = `tbl`.`rel_id` "+
 			"WHERE `tbl`.`account_id` = current_account_id() and `tbl`.`partitioned` = 1;" {
->>>>>>> f352d8f7
-			return true, nil
-		}
-		return false, nil
-	},
-<<<<<<< HEAD
+			return true, nil
+		}
+		return false, nil
+	},
+	PreSql: fmt.Sprintf("DROP VIEW IF EXISTS %s.%s;", sysview.InformationDBConst, "PARTITIONS"),
+}
+
+// ----------------------------------------------------------------------------------------------------------------------
+var upg_mo_catalog_mo_sessions = versions.UpgradeEntry{
+	Schema:    catalog.MO_CATALOG,
+	TableName: "mo_sessions",
+	UpgType:   versions.MODIFY_VIEW,
+	UpgSql:    `CREATE VIEW IF NOT EXISTS mo_catalog.mo_sessions AS SELECT node_id, conn_id, session_id, account, user, host, db, session_start, command, info, txn_id, statement_id, statement_type, query_type, sql_source_type, query_start, client_host, role, proxy_host FROM mo_sessions() AS mo_sessions_tmp`,
+	CheckFunc: func(txn executor.TxnExecutor, accountId uint32) (bool, error) {
+		exists, viewDef, err := versions.CheckViewDefinition(txn, accountId, catalog.MO_CATALOG, "mo_sessions")
+		if err != nil {
+			return false, err
+		}
+
+		if exists && viewDef == `CREATE VIEW IF NOT EXISTS mo_catalog.mo_sessions AS SELECT node_id, conn_id, session_id, account, user, host, db, session_start, command, info, txn_id, statement_id, statement_type, query_type, sql_source_type, query_start, client_host, role, proxy_host FROM mo_sessions() AS mo_sessions_tmp` {
+			return true, nil
+		}
+		return false, nil
+	},
+	PreSql: fmt.Sprintf("DROP VIEW IF EXISTS %s.%s;", catalog.MO_CATALOG, "mo_sessions"),
+}
+
+var upg_mo_catalog_mo_configurations = versions.UpgradeEntry{
+	Schema:    catalog.MO_CATALOG,
+	TableName: "mo_configurations",
+	UpgType:   versions.MODIFY_VIEW,
+	UpgSql:    `CREATE VIEW IF NOT EXISTS mo_catalog.mo_configurations AS SELECT node_type, node_id, name, current_value, default_value, internal FROM mo_configurations() AS mo_configurations_tmp`,
+	CheckFunc: func(txn executor.TxnExecutor, accountId uint32) (bool, error) {
+		exists, viewDef, err := versions.CheckViewDefinition(txn, accountId, catalog.MO_CATALOG, "mo_configurations")
+		if err != nil {
+			return false, err
+		}
+
+		if exists && viewDef == `CREATE VIEW IF NOT EXISTS mo_catalog.mo_configurations AS SELECT node_type, node_id, name, current_value, default_value, internal FROM mo_configurations() AS mo_configurations_tmp` {
+			return true, nil
+		}
+		return false, nil
+	},
+	PreSql: fmt.Sprintf("DROP VIEW IF EXISTS %s.%s;", catalog.MO_CATALOG, "mo_configurations"),
+}
+
+var upg_mo_catalog_mo_locks = versions.UpgradeEntry{
+	Schema:    catalog.MO_CATALOG,
+	TableName: "mo_locks",
+	UpgType:   versions.MODIFY_VIEW,
+	UpgSql:    `CREATE VIEW IF NOT EXISTS mo_catalog.mo_locks AS SELECT cn_id, txn_id, table_id, lock_key, lock_content, lock_mode, lock_status, lock_wait FROM mo_locks() AS mo_locks_tmp`,
+	CheckFunc: func(txn executor.TxnExecutor, accountId uint32) (bool, error) {
+		exists, viewDef, err := versions.CheckViewDefinition(txn, accountId, catalog.MO_CATALOG, "mo_locks")
+		if err != nil {
+			return false, err
+		}
+
+		if exists && viewDef == `CREATE VIEW IF NOT EXISTS mo_catalog.mo_locks AS SELECT cn_id, txn_id, table_id, lock_key, lock_content, lock_mode, lock_status, lock_wait FROM mo_locks() AS mo_locks_tmp` {
+			return true, nil
+		}
+		return false, nil
+	},
 	PreSql: fmt.Sprintf("DROP VIEW IF EXISTS %s.%s;", catalog.MO_CATALOG, "mo_locks"),
 }
 
@@ -840,7 +845,4 @@
 		return false, nil
 	},
 	PreSql: fmt.Sprintf("DROP VIEW IF EXISTS %s.%s;", catalog.MO_CATALOG, "mo_cache"),
-=======
-	PreSql: fmt.Sprintf("DROP VIEW IF EXISTS %s.%s;", sysview.InformationDBConst, "PARTITIONS"),
->>>>>>> f352d8f7
 }