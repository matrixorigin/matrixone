--- conflicted
+++ resolved
@@ -16,11 +16,8 @@
 
 import (
 	"context"
-<<<<<<< HEAD
-=======
 	"fmt"
 
->>>>>>> 78d8e725
 	"github.com/matrixorigin/matrixone/pkg/bootstrap/versions"
 	"github.com/matrixorigin/matrixone/pkg/catalog"
 	"github.com/matrixorigin/matrixone/pkg/container/vector"
@@ -66,15 +63,6 @@
 		if err != nil {
 			return err
 		}
-
-		// First version as a genesis version, always need to be PREPARE.
-		// Because the first version need to init upgrade framework tables.
-		for _, upgEntry := range clusterUpgEntries {
-			err = upgEntry.Upgrade(txn, catalog.System_Account)
-			if err != nil {
-				return err
-			}
-		}
 	}
 
 	// get all tenantIDs in mo system, including system tenants
@@ -82,8 +70,26 @@
 	if err != nil {
 		return err
 	}
+	//-------------------------------1. all tenants prepare process-------------------------------------
 	for _, tenantID := range tenants {
-		//ctx = defines.AttachAccountId(ctx, uint32(tenantID))
+		err = upg_mo_foreign_keys.Upgrade(txn, uint32(tenantID))
+		if err != nil {
+			return err
+		}
+	}
+
+	//-------------------------------2. cluster metadata upgrade----------------------------------------
+	// First version as a genesis version, always need to be PREPARE.
+	// Because the first version need to init upgrade framework tables.
+	for _, upgEntry := range clusterUpgEntries {
+		err = upgEntry.Upgrade(txn, catalog.System_Account)
+		if err != nil {
+			return err
+		}
+	}
+
+	// ------------------------------3. tenant metadata upgrade----------------------------------------
+	for _, tenantID := range tenants {
 		for _, upgEntry := range tenantUpgEntries {
 			err = upgEntry.Upgrade(txn, uint32(tenantID))
 			if err != nil {
@@ -98,6 +104,7 @@
 	ctx context.Context,
 	tenantID int32,
 	txn executor.TxnExecutor) error {
+
 	return nil
 }
 
