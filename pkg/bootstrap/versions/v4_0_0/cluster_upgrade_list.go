// Copyright 2025 Matrix Origin
//
// Licensed under the Apache License, Version 2.0 (the "License");
// you may not use this file except in compliance with the License.
// You may obtain a copy of the License at
//
//      http://www.apache.org/licenses/LICENSE-2.0
//
// Unless required by applicable law or agreed to in writing, software
// distributed under the License is distributed on an "AS IS" BASIS,
// WITHOUT WARRANTIES OR CONDITIONS OF ANY KIND, either express or implied.
// See the License for the specific language governing permissions and
// limitations under the License.

package v4_0_0

import (
	"github.com/matrixorigin/matrixone/pkg/bootstrap/versions"
	"github.com/matrixorigin/matrixone/pkg/catalog"
	"github.com/matrixorigin/matrixone/pkg/frontend"
	"github.com/matrixorigin/matrixone/pkg/predefine"
	"github.com/matrixorigin/matrixone/pkg/util/executor"
)

var clusterUpgEntries = []versions.UpgradeEntry{
	upg_mo_iscp_task,
<<<<<<< HEAD
	upg_mo_index_update_new,
=======
	upg_create_mo_branch_metadata,
>>>>>>> 0b569156
}

var upg_mo_iscp_task = versions.UpgradeEntry{
	Schema:    catalog.MOTaskDB,
	TableName: catalog.MOSysDaemonTask,
	UpgType:   versions.CREATE_NEW_TABLE,
	UpgSql:    predefine.GenInitISCPTaskSQL(),
	CheckFunc: func(txn executor.TxnExecutor, accountId uint32) (bool, error) {
		ok, err := versions.CheckTableDataExist(txn, accountId, predefine.GenISCPTaskCheckSQL())
		return ok, err
	},
}

<<<<<<< HEAD
var upg_mo_index_update_new = versions.UpgradeEntry{
	Schema:    catalog.MO_CATALOG,
	TableName: catalog.MO_INDEX_UPDATE,
	UpgType:   versions.CREATE_NEW_TABLE,
	UpgSql:    frontend.MoCatalogMoIndexUpdateDDL,
	CheckFunc: func(txn executor.TxnExecutor, accountId uint32) (bool, error) {
		return versions.CheckTableDefinition(txn, accountId, catalog.MO_CATALOG, catalog.MO_INDEX_UPDATE)
=======
var upg_create_mo_branch_metadata = versions.UpgradeEntry{
	Schema:    catalog.MO_CATALOG,
	TableName: catalog.MO_BRANCH_METADATA,
	UpgType:   versions.CREATE_NEW_TABLE,
	UpgSql:    frontend.MoCatalogBranchMetadataDDL,
	CheckFunc: func(txn executor.TxnExecutor, accountId uint32) (bool, error) {
		exist, err := versions.CheckTableDefinition(txn, accountId, catalog.MO_CATALOG, catalog.MO_BRANCH_METADATA)
		return exist, err
>>>>>>> 0b569156
	},
}<|MERGE_RESOLUTION|>--- conflicted
+++ resolved
@@ -24,11 +24,8 @@
 
 var clusterUpgEntries = []versions.UpgradeEntry{
 	upg_mo_iscp_task,
-<<<<<<< HEAD
 	upg_mo_index_update_new,
-=======
 	upg_create_mo_branch_metadata,
->>>>>>> 0b569156
 }
 
 var upg_mo_iscp_task = versions.UpgradeEntry{
@@ -42,7 +39,6 @@
 	},
 }
 
-<<<<<<< HEAD
 var upg_mo_index_update_new = versions.UpgradeEntry{
 	Schema:    catalog.MO_CATALOG,
 	TableName: catalog.MO_INDEX_UPDATE,
@@ -50,7 +46,9 @@
 	UpgSql:    frontend.MoCatalogMoIndexUpdateDDL,
 	CheckFunc: func(txn executor.TxnExecutor, accountId uint32) (bool, error) {
 		return versions.CheckTableDefinition(txn, accountId, catalog.MO_CATALOG, catalog.MO_INDEX_UPDATE)
-=======
+	},
+}
+
 var upg_create_mo_branch_metadata = versions.UpgradeEntry{
 	Schema:    catalog.MO_CATALOG,
 	TableName: catalog.MO_BRANCH_METADATA,
@@ -59,6 +57,5 @@
 	CheckFunc: func(txn executor.TxnExecutor, accountId uint32) (bool, error) {
 		exist, err := versions.CheckTableDefinition(txn, accountId, catalog.MO_CATALOG, catalog.MO_BRANCH_METADATA)
 		return exist, err
->>>>>>> 0b569156
 	},
 }