// Copyright 2021 - 2024 Matrix Origin
//
// Licensed under the Apache License, Version 2.0 (the "License");
// you may not use this file except in compliance with the License.
// You may obtain a copy of the License at
//
//      http://www.apache.org/licenses/LICENSE-2.0
//
// Unless required by applicable law or agreed to in writing, software
// distributed under the License is distributed on an "AS IS" BASIS,
// WITHOUT WARRANTIES OR CONDITIONS OF ANY KIND, either express or implied.
// See the License for the specific language governing permissions and
// limitations under the License.

package client

import (
	"context"

	"github.com/matrixorigin/matrixone/pkg/common/moerr"
	"github.com/matrixorigin/matrixone/pkg/common/morpc"
	"github.com/matrixorigin/matrixone/pkg/common/runtime"
	"github.com/matrixorigin/matrixone/pkg/defines"
	pb "github.com/matrixorigin/matrixone/pkg/pb/query"
)

var methodVersions = map[pb.CmdMethod]int64{
	pb.CmdMethod_ShowProcessList:          defines.MORPCVersion1,
	pb.CmdMethod_AlterAccount:             defines.MORPCVersion1,
	pb.CmdMethod_KillConn:                 defines.MORPCVersion1,
	pb.CmdMethod_TraceSpan:                defines.MORPCVersion1,
	pb.CmdMethod_GetLockInfo:              defines.MORPCVersion1,
	pb.CmdMethod_GetTxnInfo:               defines.MORPCVersion1,
	pb.CmdMethod_GetCacheInfo:             defines.MORPCVersion1,
	pb.CmdMethod_SyncCommit:               defines.MORPCVersion1,
	pb.CmdMethod_GetCommit:                defines.MORPCVersion1,
	pb.CmdMethod_RunTask:                  defines.MORPCVersion1,
	pb.CmdMethod_RemoveRemoteLockTable:    defines.MORPCVersion1,
	pb.CmdMethod_GetLatestBind:            defines.MORPCVersion1,
	pb.CmdMethod_UnsubscribeTable:         defines.MORPCVersion1,
	pb.CmdMethod_GetCacheData:             defines.MORPCVersion1,
	pb.CmdMethod_GetStatsInfo:             defines.MORPCVersion1,
	pb.CmdMethod_GetPipelineInfo:          defines.MORPCVersion1,
	pb.CmdMethod_GetProtocolVersion:       defines.MORPCMinVersion, // To make sure these methods are compatible with all versions.
	pb.CmdMethod_SetProtocolVersion:       defines.MORPCMinVersion,
	pb.CmdMethod_CoreDumpConfig:           defines.MORPCMinVersion,
	pb.CmdMethod_MigrateConnFrom:          defines.MORPCVersion1,
	pb.CmdMethod_MigrateConnTo:            defines.MORPCVersion1,
	pb.CmdMethod_ReloadAutoIncrementCache: defines.MORPCVersion1,
	pb.CmdMethod_CtlReader:                defines.MORPCVersion1,
	pb.CmdMethod_ResetSession:             defines.MORPCVersion1,
	pb.CmdMethod_GOMAXPROCS:               defines.MORPCVersion3,
	pb.CmdMethod_GOMEMLIMIT:               defines.MORPCVersion3,
	pb.CmdMethod_FileServiceCache:         defines.MORPCVersion3,
	pb.CmdMethod_FileServiceCacheEvict:    defines.MORPCVersion3,
	pb.CmdMethod_MetadataCache:            defines.MORPCVersion4,
	pb.CmdMethod_GOGCPercent:              defines.MORPCVersion4,
<<<<<<< HEAD
	pb.CmdMethod_FaultInject:              defines.MORPCVersion4,
=======
	pb.CmdMethod_FaultInjection:           defines.MORPCVersion4,
	pb.CmdMethod_CtlMoTableStats:          defines.MORPCVersion4,
>>>>>>> 9e4b447a
}

type queryClient struct {
	serviceID string
	client    morpc.RPCClient
	pool      morpc.MessagePool[*pb.Request, *pb.Response]
}

type QueryClient interface {
	ServiceID() string
	// SendMessage send message to a cache server.
	SendMessage(ctx context.Context, address string, req *pb.Request) (*pb.Response, error)
	// NewRequest creates a new request by cmd method.
	NewRequest(pb.CmdMethod) *pb.Request
	// Release releases the response.
	Release(*pb.Response)
	// Close closes the cache client.
	Close() error
}

func NewQueryClient(sid string, cfg morpc.Config) (QueryClient, error) {
	pool := morpc.NewMessagePool(
		func() *pb.Request { return &pb.Request{} },
		func() *pb.Response { return &pb.Response{} },
	)
	c, err := cfg.NewClient(
		sid,
		"query-client",
		func() morpc.Message {
			return pool.AcquireResponse()
		},
	)
	if err != nil {
		return nil, err
	}
	cc := &queryClient{
		serviceID: sid,
		client:    c,
		pool:      pool,
	}
	return cc, nil
}

func (c *queryClient) ServiceID() string {
	return c.serviceID
}

// SendMessage implements the QueryService interface.
func (c *queryClient) SendMessage(ctx context.Context, address string, req *pb.Request) (*pb.Response, error) {
	if address == "" {
		return nil, moerr.NewInternalErrorf(ctx, "invalid CN query address %s", address)
	}
	if err := checkMethodVersion(ctx, c.serviceID, req); err != nil {
		return nil, err
	}
	f, err := c.client.Send(ctx, address, req)
	if err != nil {
		return nil, err
	}
	defer f.Close()
	v, err := f.Get()
	if err != nil {
		return nil, err
	}
	resp := v.(*pb.Response)
	return c.unwrapResponseError(resp)
}

// NewRequest implements the QueryService interface.
func (c *queryClient) NewRequest(method pb.CmdMethod) *pb.Request {
	req := c.pool.AcquireRequest()
	req.CmdMethod = method
	return req
}

// Release implements the QueryService interface.
func (c *queryClient) Release(resp *pb.Response) {
	c.pool.ReleaseResponse(resp)
}

// Close implements the CacheService interface.
func (c *queryClient) Close() error {
	return c.client.Close()
}

func (c *queryClient) unwrapResponseError(resp *pb.Response) (*pb.Response, error) {
	if err := resp.UnwrapError(); err != nil {
		c.pool.ReleaseResponse(resp)
		return nil, err
	}
	return resp, nil
}

func checkMethodVersion(ctx context.Context, service string, req *pb.Request) error {
	return runtime.CheckMethodVersion(ctx, service, methodVersions, req)
}<|MERGE_RESOLUTION|>--- conflicted
+++ resolved
@@ -55,12 +55,8 @@
 	pb.CmdMethod_FileServiceCacheEvict:    defines.MORPCVersion3,
 	pb.CmdMethod_MetadataCache:            defines.MORPCVersion4,
 	pb.CmdMethod_GOGCPercent:              defines.MORPCVersion4,
-<<<<<<< HEAD
-	pb.CmdMethod_FaultInject:              defines.MORPCVersion4,
-=======
 	pb.CmdMethod_FaultInjection:           defines.MORPCVersion4,
 	pb.CmdMethod_CtlMoTableStats:          defines.MORPCVersion4,
->>>>>>> 9e4b447a
 }
 
 type queryClient struct {
