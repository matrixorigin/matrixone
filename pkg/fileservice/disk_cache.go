--- conflicted
+++ resolved
@@ -97,21 +97,15 @@
 				return maphash.String(seed, key)
 			},
 
-			func(_ string, _ struct{}, size int64) { // postSet
+			func(_ context.Context, _ string, _ struct{}, size int64) { // postSet
 				inuseBytes.Add(float64(size))
 				capacityBytes.Set(float64(capacityFunc()))
 			},
 
 			nil,
-<<<<<<< HEAD
-
-			func(path string, _ struct{}, size int64) {
+			func(ctx context.Context, path string, _ struct{}, size int64) {
 				inuseBytes.Add(float64(-size))
 				capacityBytes.Set(float64(capacityFunc()))
-=======
-			nil,
-			func(ctx context.Context, path string, _ struct{}) {
->>>>>>> 11e338e5
 				err := os.Remove(path)
 				if err == nil {
 					perfcounter.Update(ctx, func(set *perfcounter.CounterSet) {
