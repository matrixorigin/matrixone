// Copyright 2024 Matrix Origin
//
// Licensed under the Apache License, Version 2.0 (the "License");
// you may not use this file except in compliance with the License.
// You may obtain a copy of the License at
//
//      http://www.apache.org/licenses/LICENSE-2.0
//
// Unless required by applicable law or agreed to in writing, software
// distributed under the License is distributed on an "AS IS" BASIS,
// WITHOUT WARRANTIES OR CONDITIONS OF ANY KIND, either express or implied.
// See the License for the specific language governing permissions and
// limitations under the License.

package fifocache

import (
	"context"
	"hash/maphash"
	"math"
	"unsafe"

	"github.com/matrixorigin/matrixone/pkg/fileservice/fscache"
	"github.com/matrixorigin/matrixone/pkg/pb/query"
)

type DataCache struct {
	fifo *Cache[fscache.CacheKey, fscache.Data]
}

func NewDataCache(
	capacity fscache.CapacityFunc,
<<<<<<< HEAD
	postSet func(key fscache.CacheKey, value fscache.Data, size int64),
	postGet func(key fscache.CacheKey, value fscache.Data, size int64),
	postEvict func(key fscache.CacheKey, value fscache.Data, size int64),
=======
	postSet func(ctx context.Context, key fscache.CacheKey, value fscache.Data),
	postGet func(ctx context.Context, key fscache.CacheKey, value fscache.Data),
	postEvict func(ctx context.Context, key fscache.CacheKey, value fscache.Data),
>>>>>>> 11e338e5
) *DataCache {
	return &DataCache{
		fifo: New(capacity, shardCacheKey, postSet, postGet, postEvict),
	}
}

var seed = maphash.MakeSeed()

func shardCacheKey(key fscache.CacheKey) uint64 {
	hasher := new(maphash.Hash)
	hasher.SetSeed(seed)
	hasher.Write(unsafe.Slice(
		(*byte)(unsafe.Pointer(&key.Offset)),
		unsafe.Sizeof(key.Offset),
	))
	hasher.WriteString(key.Path)
	return hasher.Sum64()
}

var _ fscache.DataCache = new(DataCache)

func (d *DataCache) Available() int64 {
	d.fifo.queueLock.RLock()
	defer d.fifo.queueLock.RUnlock()
	ret := d.fifo.capacity() - d.fifo.used1 - d.fifo.used2
	if ret < 0 {
		ret = 0
	}
	return ret
}

func (d *DataCache) Capacity() int64 {
	return d.fifo.capacity()
}

func (d *DataCache) DeletePaths(ctx context.Context, paths []string) {
	for _, path := range paths {
		for i := 0; i < len(d.fifo.shards); i++ {
			d.deletePath(ctx, i, path)
		}
	}
}

func (d *DataCache) deletePath(ctx context.Context, shardIndex int, path string) {
	shard := &d.fifo.shards[shardIndex]
	shard.Lock()
	defer shard.Unlock()
	for key, item := range shard.values {
		if key.Path == path {
			delete(shard.values, key)
			if d.fifo.postEvict != nil {
<<<<<<< HEAD
				d.fifo.postEvict(item.key, item.value, item.size)
=======
				d.fifo.postEvict(ctx, item.key, item.value)
>>>>>>> 11e338e5
			}
		}
	}
}

func (d *DataCache) EnsureNBytes(ctx context.Context, want int) {
	d.fifo.evict(ctx, nil, int64(want))
}

func (d *DataCache) Evict(ctx context.Context, ch chan int64) {
	d.fifo.Evict(ctx, ch)
}

func (d *DataCache) Flush(ctx context.Context) {
	d.fifo.evict(ctx, nil, math.MaxInt64)
}

func (d *DataCache) Get(ctx context.Context, key query.CacheKey) (fscache.Data, bool) {
	return d.fifo.Get(ctx, key)
}

func (d *DataCache) Set(ctx context.Context, key query.CacheKey, value fscache.Data) error {
	d.fifo.Set(ctx, key, value, int64(len(value.Bytes())))
	return nil
}

func (d *DataCache) Used() int64 {
	d.fifo.queueLock.RLock()
	defer d.fifo.queueLock.RUnlock()
	return d.fifo.used1 + d.fifo.used2
}<|MERGE_RESOLUTION|>--- conflicted
+++ resolved
@@ -30,15 +30,9 @@
 
 func NewDataCache(
 	capacity fscache.CapacityFunc,
-<<<<<<< HEAD
-	postSet func(key fscache.CacheKey, value fscache.Data, size int64),
-	postGet func(key fscache.CacheKey, value fscache.Data, size int64),
-	postEvict func(key fscache.CacheKey, value fscache.Data, size int64),
-=======
-	postSet func(ctx context.Context, key fscache.CacheKey, value fscache.Data),
-	postGet func(ctx context.Context, key fscache.CacheKey, value fscache.Data),
-	postEvict func(ctx context.Context, key fscache.CacheKey, value fscache.Data),
->>>>>>> 11e338e5
+	postSet func(ctx context.Context, key fscache.CacheKey, value fscache.Data, size int64),
+	postGet func(ctx context.Context, key fscache.CacheKey, value fscache.Data, size int64),
+	postEvict func(ctx context.Context, key fscache.CacheKey, value fscache.Data, size int64),
 ) *DataCache {
 	return &DataCache{
 		fifo: New(capacity, shardCacheKey, postSet, postGet, postEvict),
@@ -90,11 +84,7 @@
 		if key.Path == path {
 			delete(shard.values, key)
 			if d.fifo.postEvict != nil {
-<<<<<<< HEAD
-				d.fifo.postEvict(item.key, item.value, item.size)
-=======
-				d.fifo.postEvict(ctx, item.key, item.value)
->>>>>>> 11e338e5
+				d.fifo.postEvict(ctx, item.key, item.value, item.size)
 			}
 		}
 	}
