// Copyright 2022 Matrix Origin
//
// Licensed under the Apache License, Version 2.0 (the "License");
// you may not use this file except in compliance with the License.
// You may obtain a copy of the License at
//
//      http://www.apache.org/licenses/LICENSE-2.0
//
// Unless required by applicable law or agreed to in writing, software
// distributed under the License is distributed on an "AS IS" BASIS,
// WITHOUT WARRANTIES OR CONDITIONS OF ANY KIND, either express or implied.
// See the License for the specific language governing permissions and
// limitations under the License.

package fileservice

import (
	"context"
	"hash"
	"io"
	"time"
)

// FileService is a write-once file system
type FileService interface {
	// Name is file service's name
	// service name is case-insensitive
	Name() string

	// Write writes a new file
	// returns ErrFileExisted if file already existed
	// returns ErrSizeNotMatch if provided size does not match data
	// entries in vector should be written atomically. if write failed, following reads must not succeed.
	Write(ctx context.Context, vector IOVector) error

	// Read reads a file to fill IOEntries
	// returns ErrFileNotFound if requested file not found
	// returns ErrUnexpectedEOF if less data is read than requested size
	// returns ErrEmptyRange if no data at specified offset and size
	// returns ErrEmptyVector if no IOEntry is passed
	Read(ctx context.Context, vector *IOVector) error

	// List lists sub-entries in a dir
	List(ctx context.Context, dirPath string) ([]DirEntry, error)

	// Delete deletes multi file
	// returns ErrFileNotFound if requested file not found
	Delete(ctx context.Context, filePaths ...string) error

	// Stat returns infomations about a file
	// returns ErrFileNotFound if requested file not found
	StatFile(ctx context.Context, filePath string) (*DirEntry, error)
<<<<<<< HEAD

	// Preload indicates the service to preload a file
	Preload(ctx context.Context, filePath string) error

	// Alloc used to allocate a block of memory of size from the fs private pool
	Alloc(size int) CacheData
=======
>>>>>>> 52934ab7
}

type IOVector struct {
	// FilePath indicates where to find the file
	// a path has two parts, service name and file name, separated by ':'
	// service name is optional, if omitted, the receiver FileService will use the default name of the service
	// file name parts are separated by '/'
	// valid characters in file name: 0-9 a-z A-Z / ! - _ . * ' ( )
	// and all printable non-ASCII characters
	// example:
	// s3:a/b/c S3:a/b/c represents the same file 'a/b/c' located in 'S3' service
	FilePath string
	// io entries
	// empty Entries is not allowed
	// when writing, overlapping Entries is not allowed
	Entries []IOEntry
	// ExpireAt specifies the expire time of the file
	// implementations may or may not delete the file after this time
	// zero value means no expire
	ExpireAt time.Time
	// CachePolicy controls cache policy for the vector
	CachePolicy CachePolicy

	// Hash stores hash sum of written file if both Sum and New is not null
	// Hash.Sum may be incorrect if Write fails
	Hash Hash
}

type Hash struct {
	Sum *[]byte
	New func() hash.Hash
}

type IOEntry struct {
	// offset in file
	// when writing or mutating, offset can be arbitrary value, gaps between provided data are zero-filled
	// when reading, valid offsets are in range [0, len(file) - 1]
	Offset int64

	// number of bytes to read or write, [1, len(file)]
	// when reading, pass -1 to read to the end of file
	Size int64

	// raw content
	// when reading, if len(Data) < Size, a new Size-lengthed byte slice will be allocated
	Data []byte

	// when reading, if Writer is not nil, write data to it instead of setting Data field
	WriterForRead io.Writer

	// when reading, if ReadCloser is not nil, set an io.ReadCloser instead of setting Data field
	ReadCloserForRead *io.ReadCloser

	// when writing, if Reader is not nil, read data from it instead of reading Data field
	// number of bytes to be read is specified by Size field
	// if number of bytes is unknown, set Size field to -1
	ReaderForWrite io.Reader

	// When reading, if the ToCacheData field is not nil, the returning object's byte slice will be set to this field
	// Data, WriterForRead, ReadCloserForRead may be empty if CachedData is not null
	// if ToCacheData is provided, caller should always read CachedData instead of Data, WriterForRead or ReadCloserForRead
	CachedData CacheData

	// ToCacheData constructs an object byte slice from entry contents
	// reader or data must not be retained after returns
	// reader always contains entry contents
	// data may contains entry contents if available
	// if data is empty, the io.Reader must be fully read before returning nil error
	ToCacheData func(reader io.Reader, data []byte) (cacheData CacheData, err error)

	// done indicates whether the entry is filled with data
	// for implementing cascade cache
	done bool

	// fromCache indicates which cache filled the entry
	fromCache IOVectorCache
}

type CacheData interface {
	Bytes() []byte
	Slice(length int) CacheData
	Release()
	Retain()
}

type CacheDataAllocator interface {
	Alloc(size int) CacheData
}

// DirEntry is a file or dir
type DirEntry struct {
	// file name, not full path
	Name  string
	IsDir bool
	Size  int64
}<|MERGE_RESOLUTION|>--- conflicted
+++ resolved
@@ -50,15 +50,9 @@
 	// Stat returns infomations about a file
 	// returns ErrFileNotFound if requested file not found
 	StatFile(ctx context.Context, filePath string) (*DirEntry, error)
-<<<<<<< HEAD
-
-	// Preload indicates the service to preload a file
-	Preload(ctx context.Context, filePath string) error
 
 	// Alloc used to allocate a block of memory of size from the fs private pool
 	Alloc(size int) CacheData
-=======
->>>>>>> 52934ab7
 }
 
 type IOVector struct {
