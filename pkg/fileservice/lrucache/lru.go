--- conflicted
+++ resolved
@@ -22,12 +22,17 @@
 	"github.com/matrixorigin/matrixone/pkg/perfcounter"
 )
 
+const (
+	ForceGCRatio = 0.5
+)
+
 type LRU[K comparable, V BytesLike] struct {
 	sync.Mutex
 	capacity  int64
 	size      int64
 	evicts    *list.List
 	sizeFunc  func() int64
+	forceGCCh chan struct{}
 	kv        map[K]*list.Element
 	postSet   func(key K, value V)
 	postGet   func(key K, value V)
@@ -65,8 +70,9 @@
 	postSet func(keySet K, valSet V),
 	postGet func(key K, value V),
 	postEvict func(keyEvicted K, valEvicted V),
+	forceGCCh chan struct{},
 ) *LRU[K, V] {
-	return &LRU[K, V]{
+	ret := &LRU[K, V]{
 		capacity:  capacity,
 		evicts:    list.New(),
 		kv:        make(map[K]*list.Element),
@@ -74,7 +80,12 @@
 		postGet:   postGet,
 		postEvict: postEvict,
 		sizeFunc:  sizeFunc,
-	}
+		forceGCCh: forceGCCh,
+	}
+	if ret.forceGCCh != nil {
+		go ret.forceGC()
+	}
+	return ret
 }
 
 func (l *LRU[K, V]) Set(ctx context.Context, key K, value V) {
@@ -88,16 +99,9 @@
 			l.size -= item.Size
 		}
 		size := int64(len(value.Bytes()))
-<<<<<<< HEAD
 		if l.sizeFunc == nil {
 			l.size += size
 		}
-		if !preloading {
-			l.evicts.MoveToFront(elem)
-		}
-=======
-		l.size += size
->>>>>>> 52934ab7
 		item.Size = size
 		item.Key = key
 		if l.postEvict != nil {
@@ -218,4 +222,31 @@
 		return l.capacity - l.sizeFunc()
 	}
 	return l.capacity - l.size
+}
+
+func (l *LRU[K, V]) forceGC() {
+	/*
+		for {
+			select {
+			case <-l.forceGCCh:
+				l.Lock()
+				for float64(l.sizeFunc()) >= float64(l.capacity)*0.5 {
+					if len(l.kv) == 0 {
+						break
+					}
+					elem := l.evicts.Back()
+					if elem == nil {
+						break
+					}
+					item := elem.Value.(*lruItem[K, V])
+					l.evicts.Remove(elem)
+					delete(l.kv, item.Key)
+					if l.postEvict != nil {
+						l.postEvict(item.Key, item.Value)
+					}
+				}
+				l.Unlock()
+			}
+		}
+	*/
 }