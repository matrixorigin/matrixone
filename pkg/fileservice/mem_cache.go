// Copyright 2022 Matrix Origin
//
// Licensed under the Apache License, Version 2.0 (the "License");
// you may not use this file except in compliance with the License.
// You may obtain a copy of the License at
//
//      http://www.apache.org/licenses/LICENSE-2.0
//
// Unless required by applicable law or agreed to in writing, software
// distributed under the License is distributed on an "AS IS" BASIS,
// WITHOUT WARRANTIES OR CONDITIONS OF ANY KIND, either express or implied.
// See the License for the specific language governing permissions and
// limitations under the License.

package fileservice

import (
	"context"
	"time"

	"github.com/matrixorigin/matrixone/pkg/fileservice/checks/interval"
	"github.com/matrixorigin/matrixone/pkg/fileservice/lrucache"
	"github.com/matrixorigin/matrixone/pkg/perfcounter"
)

type MemCache struct {
<<<<<<< HEAD
	cache                DataCache
	counterSets          []*perfcounter.CounterSet
	overlapChecker       *interval.OverlapChecker
	enableOverlapChecker bool
	memoryPool           *rcBytesPool
}

func NewMemCache(opts ...MemCacheOptionFunc) *MemCache {
	initOpts := defaultMemCacheOptions()
	for _, optFunc := range opts {
		optFunc(&initOpts)
	}

	return &MemCache{
		overlapChecker:       initOpts.overlapChecker,
		enableOverlapChecker: initOpts.enableOverlapChecker,
		cache:                initOpts.cache,
		counterSets:          initOpts.counterSets,
		memoryPool:           initOpts.memoryPool,
=======
	cache       DataCache
	counterSets []*perfcounter.CounterSet
}

func NewMemCache(
	dataCache DataCache,
	counterSets []*perfcounter.CounterSet,
) *MemCache {
	ret := &MemCache{
		cache:       dataCache,
		counterSets: counterSets,
>>>>>>> 0134138e
	}
	return ret
}

func NewLRUCache(
	capacity int64,
	checkOverlaps bool,
	callbacks *CacheCallbacks,
) *lrucache.LRU[CacheKey, CacheData] {

	var overlapChecker *interval.OverlapChecker
	if checkOverlaps {
		overlapChecker = interval.NewOverlapChecker("MemCache_LRU")
	}

	postSetFn := func(key CacheKey, value CacheData) {
		value.Retain()

		if overlapChecker != nil {
			if err := overlapChecker.Insert(key.Path, key.Offset, key.Offset+key.Size); err != nil {
				panic(err)
			}
		}

		if callbacks != nil {
			for _, fn := range callbacks.PostSet {
				fn(key, value)
			}
		}
	}

	postGetFn := func(key CacheKey, value CacheData) {
		value.Retain()

		if callbacks != nil {
			for _, fn := range callbacks.PostGet {
				fn(key, value)
			}
		}
<<<<<<< HEAD

		o.memoryPool = newRCBytesPool(capacity)
		o.cache = lrucache.New(capacity, o.memoryPool.Size, postSetFn, postGetFn, postEvictFn)
=======
>>>>>>> 0134138e
	}

	postEvictFn := func(key CacheKey, value CacheData) {
		value.Release()

		if overlapChecker != nil {
			if err := overlapChecker.Remove(key.Path, key.Offset, key.Offset+key.Size); err != nil {
				panic(err)
			}
		}

<<<<<<< HEAD
type memCacheOptions struct {
	cache                DataCache
	overlapChecker       *interval.OverlapChecker
	counterSets          []*perfcounter.CounterSet
	enableOverlapChecker bool
	memoryPool           *rcBytesPool
}
=======
		if callbacks != nil {
			for _, fn := range callbacks.PostEvict {
				fn(key, value)
			}
		}
	}
>>>>>>> 0134138e

	return lrucache.New[CacheKey, CacheData](capacity, postSetFn, postGetFn, postEvictFn)
}

var _ IOVectorCache = new(MemCache)

func (m *MemCache) Alloc(size int) CacheData {
	return m.memoryPool.Alloc(size)
}

func (m *MemCache) Read(
	ctx context.Context,
	vector *IOVector,
) (
	err error,
) {

	if vector.CachePolicy.Any(SkipMemoryReads) {
		return nil
	}

	var numHit, numRead int64
	defer func() {
		perfcounter.Update(ctx, func(c *perfcounter.CounterSet) {
			c.FileService.Cache.Read.Add(numRead)
			c.FileService.Cache.Hit.Add(numHit)
			c.FileService.Cache.Memory.Read.Add(numRead)
			c.FileService.Cache.Memory.Hit.Add(numHit)
			c.FileService.Cache.Memory.Capacity.Swap(m.cache.Capacity())
			c.FileService.Cache.Memory.Used.Swap(m.cache.Used())
			c.FileService.Cache.Memory.Available.Swap(m.cache.Available())
		}, m.counterSets...)
	}()

	path, err := ParsePath(vector.FilePath)
	if err != nil {
		return err
	}

	for i, entry := range vector.Entries {
		if entry.done {
			continue
		}
		if entry.ToCacheData == nil {
			continue
		}
		key := CacheKey{
			Path:   path.File,
			Offset: entry.Offset,
			Size:   entry.Size,
		}
		bs, ok := m.cache.Get(ctx, key, vector.Preloading)
		numRead++
		if ok {
			vector.Entries[i].CachedData = bs
			vector.Entries[i].done = true
			vector.Entries[i].fromCache = m
			numHit++
			m.cacheHit(time.Nanosecond)
		}
	}

	return
}

func (m *MemCache) cacheHit(duration time.Duration) {
	FSProfileHandler.AddSample(duration)
}

func (m *MemCache) Update(
	ctx context.Context,
	vector *IOVector,
	async bool,
) error {

	if vector.CachePolicy.Any(SkipMemoryWrites) {
		return nil
	}

	path, err := ParsePath(vector.FilePath)
	if err != nil {
		return err
	}

	for _, entry := range vector.Entries {
		if entry.CachedData == nil {
			continue
		}
		if entry.fromCache == m {
			continue
		}

		key := CacheKey{
			Path:   path.File,
			Offset: entry.Offset,
			Size:   entry.Size,
		}

		m.cache.Set(ctx, key, entry.CachedData, vector.Preloading)

	}
	return nil
}

func (m *MemCache) Flush() {
	m.cache.Flush()
}<|MERGE_RESOLUTION|>--- conflicted
+++ resolved
@@ -24,40 +24,21 @@
 )
 
 type MemCache struct {
-<<<<<<< HEAD
-	cache                DataCache
-	counterSets          []*perfcounter.CounterSet
-	overlapChecker       *interval.OverlapChecker
-	enableOverlapChecker bool
-	memoryPool           *rcBytesPool
-}
-
-func NewMemCache(opts ...MemCacheOptionFunc) *MemCache {
-	initOpts := defaultMemCacheOptions()
-	for _, optFunc := range opts {
-		optFunc(&initOpts)
-	}
-
-	return &MemCache{
-		overlapChecker:       initOpts.overlapChecker,
-		enableOverlapChecker: initOpts.enableOverlapChecker,
-		cache:                initOpts.cache,
-		counterSets:          initOpts.counterSets,
-		memoryPool:           initOpts.memoryPool,
-=======
 	cache       DataCache
+	memoryPool  *rcBytesPool
 	counterSets []*perfcounter.CounterSet
 }
 
 func NewMemCache(
-	dataCache DataCache,
+	capacity int64,
 	counterSets []*perfcounter.CounterSet,
+	callBack *CacheCallbacks,
 ) *MemCache {
 	ret := &MemCache{
-		cache:       dataCache,
 		counterSets: counterSets,
->>>>>>> 0134138e
-	}
+	}
+	ret.memoryPool = newRCBytesPool(capacity)
+	ret.cache = NewLRUCache(capacity, true, callBack, ret.memoryPool.Size)
 	return ret
 }
 
@@ -65,6 +46,7 @@
 	capacity int64,
 	checkOverlaps bool,
 	callbacks *CacheCallbacks,
+	sizeFunc func() int64,
 ) *lrucache.LRU[CacheKey, CacheData] {
 
 	var overlapChecker *interval.OverlapChecker
@@ -96,12 +78,6 @@
 				fn(key, value)
 			}
 		}
-<<<<<<< HEAD
-
-		o.memoryPool = newRCBytesPool(capacity)
-		o.cache = lrucache.New(capacity, o.memoryPool.Size, postSetFn, postGetFn, postEvictFn)
-=======
->>>>>>> 0134138e
 	}
 
 	postEvictFn := func(key CacheKey, value CacheData) {
@@ -113,24 +89,14 @@
 			}
 		}
 
-<<<<<<< HEAD
-type memCacheOptions struct {
-	cache                DataCache
-	overlapChecker       *interval.OverlapChecker
-	counterSets          []*perfcounter.CounterSet
-	enableOverlapChecker bool
-	memoryPool           *rcBytesPool
-}
-=======
 		if callbacks != nil {
 			for _, fn := range callbacks.PostEvict {
 				fn(key, value)
 			}
 		}
 	}
->>>>>>> 0134138e
-
-	return lrucache.New[CacheKey, CacheData](capacity, postSetFn, postGetFn, postEvictFn)
+
+	return lrucache.New[CacheKey, CacheData](capacity, sizeFunc, postSetFn, postGetFn, postEvictFn)
 }
 
 var _ IOVectorCache = new(MemCache)
