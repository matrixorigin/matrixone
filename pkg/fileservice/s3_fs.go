// Copyright 2022 Matrix Origin
//
// Licensed under the Apache License, Version 2.0 (the "License");
// you may not use this file except in compliance with the License.
// You may obtain a copy of the License at
//
//      http://www.apache.org/licenses/LICENSE-2.0
//
// Unless required by applicable law or agreed to in writing, software
// distributed under the License is distributed on an "AS IS" BASIS,
// WITHOUT WARRANTIES OR CONDITIONS OF ANY KIND, either express or implied.
// See the License for the specific language governing permissions and
// limitations under the License.

package fileservice

import (
	"bytes"
	"context"
	"crypto/tls"
	"io"
	"math"
	"net/http/httptrace"
	pathpkg "path"
	"sort"
	"strings"
	"sync/atomic"
	"time"

	"github.com/matrixorigin/matrixone/pkg/common/moerr"
	"github.com/matrixorigin/matrixone/pkg/logutil"
	"github.com/matrixorigin/matrixone/pkg/perfcounter"
	v2 "github.com/matrixorigin/matrixone/pkg/util/metric/v2"
	"github.com/matrixorigin/matrixone/pkg/util/trace"
	"go.uber.org/zap"
)

// S3FS is a FileService implementation backed by S3
type S3FS struct {
	name      string
	storage   ObjectStorage
	keyPrefix string

	memCache              *MemCache
	diskCache             *DiskCache
	remoteCache           *RemoteCache
	asyncUpdate           bool
	writeDiskCacheOnWrite bool

	perfCounterSets []*perfcounter.CounterSet

	ioLocks IOLocks
}

// key mapping scheme:
// <KeyPrefix>/<file path> -> file content

var _ FileService = new(S3FS)

func NewS3FS(
	ctx context.Context,
	args ObjectStorageArguments,
	cacheConfig CacheConfig,
	perfCounterSets []*perfcounter.CounterSet,
	noCache bool,
) (*S3FS, error) {

	fs := &S3FS{
		name:            args.Name,
		keyPrefix:       args.KeyPrefix,
		asyncUpdate:     true,
		perfCounterSets: perfCounterSets,
	}

	var err error
	switch {

	case strings.Contains(args.Endpoint, "ctyunapi.cn"):
		fs.storage, err = NewMinioSDK(ctx, args, perfCounterSets)
		if err != nil {
			return nil, err
		}

	case strings.Contains(args.Endpoint, "aliyuncs.com"):
		fs.storage, err = NewAliyunSDK(ctx, args, perfCounterSets)
		if err != nil {
			return nil, err
		}

	default:
		fs.storage, err = NewAwsSDKv2(ctx, args, perfCounterSets)
		if err != nil {
			return nil, err
		}

	}

	if !noCache {
		if err := fs.initCaches(ctx, cacheConfig); err != nil {
			return nil, err
		}
	}

	return fs, nil
}

// NewS3FSOnMinio creates S3FS on minio server
// this is needed because the URL scheme of minio server does not compatible with AWS'
func NewS3FSOnMinio(
	ctx context.Context,
	args ObjectStorageArguments,
	cacheConfig CacheConfig,
	perfCounterSets []*perfcounter.CounterSet,
	noCache bool,
) (*S3FS, error) {
	args.IsMinio = true
	return NewS3FS(ctx, args, cacheConfig, perfCounterSets, noCache)
}

func (s *S3FS) initCaches(ctx context.Context, config CacheConfig) error {
	config.setDefaults()

	// Init the remote cache first, because the callback needs to be set for mem and disk cache.
	if config.RemoteCacheEnabled {
		if config.CacheClient == nil {
			return moerr.NewInternalError(ctx, "cache client is nil")
		}
		s.remoteCache = NewRemoteCache(config.CacheClient, config.KeyRouterFactory)
		logutil.Info("fileservice: remote cache initialized",
			zap.Any("fs-name", s.name),
		)
	}

	// memory cache
	if *config.MemoryCapacity > DisableCacheCapacity {
		s.memCache = NewMemCache(
			NewLRUCache(int64(*config.MemoryCapacity), true, &config.CacheCallbacks),
			s.perfCounterSets,
		)
		logutil.Info("fileservice: memory cache initialized",
			zap.Any("fs-name", s.name),
			zap.Any("capacity", config.MemoryCapacity),
		)
	}

	// disk cache
	if *config.DiskCapacity > DisableCacheCapacity && config.DiskPath != nil {
		var err error
		s.diskCache, err = NewDiskCache(
			ctx,
			*config.DiskPath,
			int64(*config.DiskCapacity),
			config.DiskMinEvictInterval.Duration,
			*config.DiskEvictTarget,
			s.perfCounterSets,
		)
		if err != nil {
			return err
		}
		logutil.Info("fileservice: disk cache initialized",
			zap.Any("fs-name", s.name),
			zap.Any("config", config),
		)
	}

	return nil
}

func (s *S3FS) Name() string {
	return s.name
}

func (s *S3FS) pathToKey(filePath string) string {
	return pathpkg.Join(s.keyPrefix, filePath)
}

func (s *S3FS) keyToPath(key string) string {
	path := strings.TrimPrefix(key, s.keyPrefix)
	path = strings.TrimLeft(path, "/")
	return path
}

func (s *S3FS) List(ctx context.Context, dirPath string) (entries []DirEntry, err error) {
	ctx, span := trace.Start(ctx, "S3FS.List")
	defer span.End()

	path, err := ParsePathAtService(dirPath, s.name)
	if err != nil {
		return nil, err
	}
	prefix := s.pathToKey(path.File)
	if prefix != "" {
		prefix += "/"
	}

	if err := s.storage.List(ctx, prefix, func(isPrefix bool, key string, size int64) (bool, error) {

		if isPrefix {
			filePath := s.keyToPath(key)
			filePath = strings.TrimRight(filePath, "/")
			_, name := pathpkg.Split(filePath)
			entries = append(entries, DirEntry{
				Name:  name,
				IsDir: true,
			})

		} else {
			filePath := s.keyToPath(key)
			filePath = strings.TrimRight(filePath, "/")
			_, name := pathpkg.Split(filePath)
			entries = append(entries, DirEntry{
				Name:  name,
				IsDir: false,
				Size:  size,
			})
		}

		return true, nil
	}); err != nil {
		return nil, err
	}

	return
}

func (s *S3FS) StatFile(ctx context.Context, filePath string) (*DirEntry, error) {
	ctx, span := trace.Start(ctx, "S3FS.StatFile")
	defer span.End()

	path, err := ParsePathAtService(filePath, s.name)
	if err != nil {
		return nil, err
	}
	key := s.pathToKey(path.File)

	size, err := s.storage.Stat(ctx, key)
	if err != nil {
		return nil, err
	}

	return &DirEntry{
		Name:  pathpkg.Base(filePath),
		IsDir: false,
		Size:  size,
	}, nil
}

func (s *S3FS) Write(ctx context.Context, vector IOVector) error {
	if err := ctx.Err(); err != nil {
		return err
	}
	ctx = addGetConnMetric(ctx)
<<<<<<< HEAD
	v2.GetS3FSWriteBytesHistogram().Observe(float64(vector.EntriesSize()))
=======

	var bytesWritten int
	v2.GetS3FSWriteCounter().Inc()
	defer func() {
		v2.GetS3FSWriteSizeGauge().Set(float64(bytesWritten))
	}()

>>>>>>> 854f07a3
	start := time.Now()
	defer v2.GetS3WriteDurationHistogram().Observe(time.Since(start).Seconds())

	// check existence
	path, err := ParsePathAtService(vector.FilePath, s.name)
	if err != nil {
		return err
	}
	key := s.pathToKey(path.File)
	exists, err := s.storage.Exists(ctx, key)
	if err != nil {
		return err
	}
	if exists {
		return moerr.NewFileAlreadyExistsNoCtx(vector.FilePath)
	}

	bytesWritten, err = s.write(ctx, vector)
	return err
}

func (s *S3FS) write(ctx context.Context, vector IOVector) (bytesWritten int, err error) {
	ctx, span := trace.Start(ctx, "S3FS.write")
	defer span.End()

	path, err := ParsePathAtService(vector.FilePath, s.name)
	if err != nil {
		return 0, err
	}

	// sort
	sort.Slice(vector.Entries, func(i, j int) bool {
		return vector.Entries[i].Offset < vector.Entries[j].Offset
	})

	// size
	var size int64
	if len(vector.Entries) > 0 {
		last := vector.Entries[len(vector.Entries)-1]
		size = int64(last.Offset + last.Size)
	}

	// content
	var content []byte
	if s.writeDiskCacheOnWrite && s.diskCache != nil {
		// also write to disk cache
		w, done, closeW, err := s.diskCache.newFileContentWriter(vector.FilePath)
		if err != nil {
			return 0, err
		}
		defer closeW()
		defer func() {
			if err != nil {
				return
			}
			err = done(ctx)
		}()
		r := io.TeeReader(
			newIOEntriesReader(ctx, vector.Entries),
			w,
		)
		content, err = io.ReadAll(r)
		if err != nil {
			return 0, err
		}

	} else if len(vector.Entries) == 1 &&
		vector.Entries[0].Size > 0 &&
		int(vector.Entries[0].Size) == len(vector.Entries[0].Data) {
		// one piece of data
		content = vector.Entries[0].Data

	} else {
		r := newIOEntriesReader(ctx, vector.Entries)
		content, err = io.ReadAll(r)
		if err != nil {
			return 0, err
		}
	}

	if vector.Hash.Sum != nil && vector.Hash.New != nil {
		h := vector.Hash.New()
		if _, err := h.Write(content); err != nil {
			return 0, err
		}
		*vector.Hash.Sum = h.Sum(nil)
	}

	r := bytes.NewReader(content)
	var expire *time.Time
	if !vector.ExpireAt.IsZero() {
		expire = &vector.ExpireAt
	}
	key := s.pathToKey(path.File)
	if err := s.storage.Write(ctx, key, r, size, expire); err != nil {
		return 0, err
	}

	return len(content), nil
}

func (s *S3FS) Read(ctx context.Context, vector *IOVector) (err error) {
	if err := ctx.Err(); err != nil {
		return err
	}

	ctx = addGetConnMetric(ctx)
<<<<<<< HEAD
	defer v2.GetS3FSReadBytesHistogram().Observe(float64(vector.EntriesSize()))
=======

	bytesCounter := new(atomic.Int64)

	v2.GetS3FSReadCounter().Inc()
	defer func() {
		v2.GetS3FSReadSizeGauge().Set(float64(bytesCounter.Load()))
	}()
>>>>>>> 854f07a3

	start := time.Now()
	defer v2.GetS3ReadDurationHistogram().Observe(time.Since(start).Seconds())

	if len(vector.Entries) == 0 {
		return moerr.NewEmptyVectorNoCtx()
	}

	unlock, wait := s.ioLocks.Lock(IOLockKey{
		File: vector.FilePath,
	})
	if unlock != nil {
		defer unlock()
	} else {
		wait()
	}

	if s.memCache != nil {
		if err := s.memCache.Read(ctx, vector); err != nil {
			return err
		}
		defer func() {
			if err != nil {
				return
			}
			err = s.memCache.Update(ctx, vector, s.asyncUpdate)
		}()
	}

	if s.diskCache != nil {
		if err := s.diskCache.Read(ctx, vector); err != nil {
			return err
		}
		defer func() {
			if err != nil {
				return
			}
			err = s.diskCache.Update(ctx, vector, s.asyncUpdate)
		}()
	}

	if s.remoteCache != nil {
		if err := s.remoteCache.Read(ctx, vector); err != nil {
			return err
		}
	}

	return s.read(ctx, vector, bytesCounter)
}

func (s *S3FS) ReadCache(ctx context.Context, vector *IOVector) (err error) {
	if err := ctx.Err(); err != nil {
		return err
	}

	if len(vector.Entries) == 0 {
		return moerr.NewEmptyVectorNoCtx()
	}

	unlock, wait := s.ioLocks.Lock(IOLockKey{
		File: vector.FilePath,
	})
	if unlock != nil {
		defer unlock()
	} else {
		wait()
	}

	if s.memCache != nil {
		if err := s.memCache.Read(ctx, vector); err != nil {
			return err
		}
	}

	return nil
}

func (s *S3FS) read(ctx context.Context, vector *IOVector, bytesCounter *atomic.Int64) (err error) {
	if vector.allDone() {
		// all cache hit
		return nil
	}

	path, err := ParsePathAtService(vector.FilePath, s.name)
	if err != nil {
		return err
	}

	// calculate object read range
	min := ptrTo(int64(math.MaxInt))
	max := ptrTo(int64(0))
	readToEnd := false
	for _, entry := range vector.Entries {
		entry := entry
		if entry.done {
			continue
		}
		if entry.Offset < *min {
			min = &entry.Offset
		}
		if entry.Size < 0 {
			entry.Size = 0
			readToEnd = true
		}
		if end := entry.Offset + entry.Size; end > *max {
			max = &end
		}
	}
	if readToEnd {
		max = nil
	}

	// a function to get an io.ReadCloser
	getReader := func(ctx context.Context, min *int64, max *int64) (io.ReadCloser, error) {
		ctx, spanR := trace.Start(ctx, "S3FS.read.getReader")
		defer spanR.End()
		key := s.pathToKey(path.File)
		r, err := s.storage.Read(ctx, key, min, max)
		if err != nil {
			return nil, err
		}
		return &readCloser{
			r: &countingReader{
				R: r,
				C: bytesCounter,
			},
			closeFunc: r.Close,
		}, nil
	}

	// a function to get data lazily
	var contentBytes []byte
	var contentErr error
	var getContentDone bool
	getContent := func(ctx context.Context) (bs []byte, err error) {
		ctx, spanC := trace.Start(ctx, "S3FS.read.getContent")
		defer spanC.End()
		if getContentDone {
			return contentBytes, contentErr
		}
		defer func() {
			contentBytes = bs
			contentErr = err
			getContentDone = true
		}()

		reader, err := getReader(ctx, min, max)
		if err != nil {
			return nil, err
		}
		defer reader.Close()
		bs, err = io.ReadAll(reader)
		if err != nil {
			return nil, err
		}

		return
	}

	for i, entry := range vector.Entries {
		if entry.done {
			continue
		}
		entry := entry

		start := entry.Offset - *min

		if entry.Size == 0 {
			return moerr.NewEmptyRangeNoCtx(path.File)
		}

		// a function to get entry data lazily
		getData := func(ctx context.Context) ([]byte, error) {
			ctx, spanD := trace.Start(ctx, "S3FS.reader.getData")
			defer spanD.End()
			if entry.Size < 0 {
				// read to end
				content, err := getContent(ctx)
				if err != nil {
					return nil, err
				}
				if start >= int64(len(content)) {
					return nil, moerr.NewEmptyRangeNoCtx(path.File)
				}
				return content[start:], nil
			}
			content, err := getContent(ctx)
			if err != nil {
				return nil, err
			}
			end := start + entry.Size
			if end > int64(len(content)) {
				return nil, moerr.NewUnexpectedEOFNoCtx(path.File)
			}
			if start == end {
				return nil, moerr.NewEmptyRangeNoCtx(path.File)
			}
			return content[start:end], nil
		}

		setData := true
		var data []byte

		if w := vector.Entries[i].WriterForRead; w != nil {
			setData = false
			if getContentDone {
				// data is ready
				data, err = getData(ctx)
				if err != nil {
					return err
				}
				_, err = w.Write(data)
				if err != nil {
					return err
				}

			} else {
				// get a reader and copy
				min := &entry.Offset
				var max *int64
				if entry.Size > 0 {
					max = ptrTo(entry.Offset + entry.Size)
				}
				reader, err := getReader(ctx, min, max)
				if err != nil {
					return err
				}
				defer reader.Close()
				var buf []byte
				put := ioBufferPool.Get(&buf)
				defer put.Put()
				_, err = io.CopyBuffer(w, reader, buf)
				if err != nil {
					return err
				}
			}
		}

		if ptr := vector.Entries[i].ReadCloserForRead; ptr != nil {
			setData = false
			if getContentDone {
				// data is ready
				data, err = getData(ctx)
				if err != nil {
					return err
				}
				*ptr = io.NopCloser(bytes.NewReader(data))

			} else {
				// get a new reader
				min := &entry.Offset
				var max *int64
				if entry.Size > 0 {
					max = ptrTo(entry.Offset + entry.Size)
				}
				reader, err := getReader(ctx, min, max)
				if err != nil {
					return err
				}
				*ptr = &readCloser{
					r:         reader,
					closeFunc: reader.Close,
				}
			}
		}

		// set Data field
		if setData {
			data, err = getData(ctx)
			if err != nil {
				return err
			}
			if int64(len(entry.Data)) < entry.Size || entry.Size < 0 {
				entry.Data = data
				if entry.Size < 0 {
					entry.Size = int64(len(data))
				}
			} else {
				copy(entry.Data, data)
			}
		}

		if err = entry.setCachedData(); err != nil {
			return err
		}

		vector.Entries[i] = entry
	}

	return nil
}

func (s *S3FS) Delete(ctx context.Context, filePaths ...string) error {
	ctx, span := trace.Start(ctx, "S3FS.Delete")
	defer span.End()

	keys := make([]string, 0, len(filePaths))
	for _, filePath := range filePaths {
		path, err := ParsePathAtService(filePath, s.name)
		if err != nil {
			return err
		}
		keys = append(keys, s.pathToKey(path.File))
	}

	return s.storage.Delete(ctx, keys...)
}

var _ ETLFileService = new(S3FS)

func (*S3FS) ETLCompatible() {}

var _ CachingFileService = new(S3FS)

func (s *S3FS) FlushCache() {
	if s.memCache != nil {
		s.memCache.Flush()
	}
}

func (s *S3FS) SetAsyncUpdate(b bool) {
	s.asyncUpdate = b
}

func addGetConnMetric(ctx context.Context) context.Context {
	var start time.Time
	var dnsStart time.Time
	var connectStart time.Time
	var tlsHandshakeStart time.Time
	return httptrace.WithClientTrace(ctx, &httptrace.ClientTrace{
		GetConn: func(hostPort string) {
			start = time.Now()
		},

		GotConn: func(info httptrace.GotConnInfo) {
			v2.S3GetConnDurationHistogram.Observe(time.Since(start).Seconds())
		},

		DNSStart: func(di httptrace.DNSStartInfo) {
			v2.S3DNSResolveCounter.Inc()
			dnsStart = time.Now()
		},

		DNSDone: func(di httptrace.DNSDoneInfo) {
			v2.S3DNSDurationHistogram.Observe(time.Since(dnsStart).Seconds())
		},

		ConnectStart: func(network, addr string) {
			v2.S3ConnectCounter.Inc()
			connectStart = time.Now()
		},

		ConnectDone: func(network, addr string, err error) {
			v2.S3ConnectDurationHistogram.Observe(time.Since(connectStart).Seconds())
		},

		TLSHandshakeStart: func() {
			tlsHandshakeStart = time.Now()
		},

		TLSHandshakeDone: func(cs tls.ConnectionState, err error) {
			v2.S3TLSHandshakeDurationHistogram.Observe(time.Since(tlsHandshakeStart).Seconds())
		},
	})
}<|MERGE_RESOLUTION|>--- conflicted
+++ resolved
@@ -250,9 +250,6 @@
 		return err
 	}
 	ctx = addGetConnMetric(ctx)
-<<<<<<< HEAD
-	v2.GetS3FSWriteBytesHistogram().Observe(float64(vector.EntriesSize()))
-=======
 
 	var bytesWritten int
 	v2.GetS3FSWriteCounter().Inc()
@@ -260,7 +257,6 @@
 		v2.GetS3FSWriteSizeGauge().Set(float64(bytesWritten))
 	}()
 
->>>>>>> 854f07a3
 	start := time.Now()
 	defer v2.GetS3WriteDurationHistogram().Observe(time.Since(start).Seconds())
 
@@ -368,9 +364,6 @@
 	}
 
 	ctx = addGetConnMetric(ctx)
-<<<<<<< HEAD
-	defer v2.GetS3FSReadBytesHistogram().Observe(float64(vector.EntriesSize()))
-=======
 
 	bytesCounter := new(atomic.Int64)
 
@@ -378,7 +371,6 @@
 	defer func() {
 		v2.GetS3FSReadSizeGauge().Set(float64(bytesCounter.Load()))
 	}()
->>>>>>> 854f07a3
 
 	start := time.Now()
 	defer v2.GetS3ReadDurationHistogram().Observe(time.Since(start).Seconds())
