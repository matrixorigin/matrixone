--- conflicted
+++ resolved
@@ -154,9 +154,6 @@
 }
 
 func (l *LocalFS) Write(ctx context.Context, vector IOVector) error {
-<<<<<<< HEAD
-	v2.GetLocalFSWriteBytesHistogram().Observe(float64(vector.EntriesSize()))
-=======
 	if err := ctx.Err(); err != nil {
 		return err
 	}
@@ -166,7 +163,6 @@
 	defer func() {
 		v2.GetLocalFSWriteSizeGauge().Set(float64(bytesWritten))
 	}()
->>>>>>> 854f07a3
 
 	start := time.Now()
 	defer v2.GetLocalWriteDurationHistogram().Observe(time.Since(start).Seconds())
@@ -292,9 +288,6 @@
 }
 
 func (l *LocalFS) Read(ctx context.Context, vector *IOVector) (err error) {
-<<<<<<< HEAD
-	defer v2.GetLocalFSReadBytesHistogram().Observe(float64(vector.EntriesSize()))
-=======
 	if err := ctx.Err(); err != nil {
 		return err
 	}
@@ -305,7 +298,6 @@
 	defer func() {
 		v2.GetLocalFSReadSizeGauge().Set(float64(bytesCounter.Load()))
 	}()
->>>>>>> 854f07a3
 
 	start := time.Now()
 	defer v2.GetLocalReadDurationHistogram().Observe(time.Since(start).Seconds())
