--- conflicted
+++ resolved
@@ -35,14 +35,10 @@
 	Ltrim
 	Rtrim
 	Sin
-<<<<<<< HEAD
-	Atan
-	Lpad
-=======
 	Cos
 	Tan
 	Atan
 	DayOfYear
 	Month
->>>>>>> 79d1e0f8
+  Lpad
 )