--- conflicted
+++ resolved
@@ -35,11 +35,8 @@
 	Ltrim
 	Rtrim
 	Sin
-<<<<<<< HEAD
   Atan
-=======
 	DayOfYear
->>>>>>> 360a40a4
 	Atan
 	Month
   Cos
