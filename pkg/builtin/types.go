--- conflicted
+++ resolved
@@ -30,18 +30,14 @@
 	Exp
 	Power
 	Pi
-<<<<<<< HEAD
 	Space
 	Tan
-=======
 	Reverse
->>>>>>> f08565d6
 	UTCTimestamp
 	Ltrim
 	Rtrim
 	Sin
 	Cos
-	Tan
 	Atan
 	Cot
 	DayOfYear
