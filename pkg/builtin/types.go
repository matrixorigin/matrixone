// Copyright 2021 Matrix Origin
//
// Licensed under the Apache License, Version 2.0 (the "License");
// you may not use this file except in compliance with the License.
// You may obtain a copy of the License at
//
//      http://www.apache.org/licenses/LICENSE-2.0
//
// Unless required by applicable law or agreed to in writing, software
// distributed under the License is distributed on an "AS IS" BASIS,
// WITHOUT WARRANTIES OR CONDITIONS OF ANY KIND, either express or implied.
// See the License for the specific language governing permissions and
// limitations under the License.

package builtin

import (
	"github.com/matrixorigin/matrixone/pkg/sql/colexec/extend/overload"
)

const (
	Length = iota + overload.NE + 1
	Year
	Round
	Floor
	Abs
	Log
	Ln
	Ceil
	Exp
	Power
	Pi
<<<<<<< HEAD
	Atan
=======
	Tan
	Ltrim
	Rtrim
	Sin
>>>>>>> 04e4aa67
)<|MERGE_RESOLUTION|>--- conflicted
+++ resolved
@@ -30,12 +30,9 @@
 	Exp
 	Power
 	Pi
-<<<<<<< HEAD
-	Atan
-=======
 	Tan
 	Ltrim
 	Rtrim
 	Sin
->>>>>>> 04e4aa67
+  Atan
 )