--- conflicted
+++ resolved
@@ -40,9 +40,6 @@
 	Atan
 	DayOfYear
 	Month
-<<<<<<< HEAD
+	Weekday
   Acos
-=======
-	Weekday
->>>>>>> cdb71bd0
 )