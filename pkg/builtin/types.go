// Copyright 2021 Matrix Origin
//
// Licensed under the Apache License, Version 2.0 (the "License");
// you may not use this file except in compliance with the License.
// You may obtain a copy of the License at
//
//      http://www.apache.org/licenses/LICENSE-2.0
//
// Unless required by applicable law or agreed to in writing, software
// distributed under the License is distributed on an "AS IS" BASIS,
// WITHOUT WARRANTIES OR CONDITIONS OF ANY KIND, either express or implied.
// See the License for the specific language governing permissions and
// limitations under the License.

package builtin

import "github.com/matrixorigin/matrixone/pkg/sql/colexec/extend/overload"

const (
	Length = iota + overload.NE + 1
	Space
	Reverse
	Substring
	Ltrim
	Rtrim
	Oct
	StartsWith
	Lpad
	Rpad
	Empty
	LengthUTF8
	Round
	Floor
	Abs
	Log
	Ln
	Ceil
	Exp
	Power
	Pi
	Sin
	Sinh
	Cos
	Acos
	Tan
	Atan
	Cot
	UTCTimestamp
	DayOfYear
	Month
	Year
	Weekday
	EndsWith
	Date
<<<<<<< HEAD
	Sign
=======
	Bin
>>>>>>> d83562e1
)<|MERGE_RESOLUTION|>--- conflicted
+++ resolved
@@ -52,9 +52,6 @@
 	Weekday
 	EndsWith
 	Date
-<<<<<<< HEAD
 	Sign
-=======
 	Bin
->>>>>>> d83562e1
 )