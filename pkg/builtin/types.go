--- conflicted
+++ resolved
@@ -23,6 +23,7 @@
 	Substring
 	Ltrim
 	Rtrim
+	StartsWith
 	Lpad
 	Round
 	Floor
@@ -33,16 +34,6 @@
 	Exp
 	Power
 	Pi
-<<<<<<< HEAD
-	Space
-	Reverse
-	UTCTimestamp
-	Ltrim
-	Rtrim
-	Lpad
-	StartsWith
-=======
->>>>>>> 104e52f9
 	Sin
 	Sinh
 	Cos
