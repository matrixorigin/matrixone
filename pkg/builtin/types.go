// Copyright 2021 Matrix Origin
//
// Licensed under the Apache License, Version 2.0 (the "License");
// you may not use this file except in compliance with the License.
// You may obtain a copy of the License at
//
//      http://www.apache.org/licenses/LICENSE-2.0
//
// Unless required by applicable law or agreed to in writing, software
// distributed under the License is distributed on an "AS IS" BASIS,
// WITHOUT WARRANTIES OR CONDITIONS OF ANY KIND, either express or implied.
// See the License for the specific language governing permissions and
// limitations under the License.

package builtin

import (
	"github.com/matrixorigin/matrixone/pkg/sql/colexec/extend/overload"
)

const (
	Length = iota + overload.NE + 1
	Year
	Round
	Floor
	Abs
<<<<<<< HEAD
	Log
=======
	Ln
>>>>>>> 79a05ccd
)<|MERGE_RESOLUTION|>--- conflicted
+++ resolved
@@ -24,9 +24,6 @@
 	Round
 	Floor
 	Abs
-<<<<<<< HEAD
 	Log
-=======
 	Ln
->>>>>>> 79a05ccd
 )