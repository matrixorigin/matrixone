// Copyright 2021 Matrix Origin
//
// Licensed under the Apache License, Version 2.0 (the "License");
// you may not use this file except in compliance with the License.
// You may obtain a copy of the License at
//
//      http://www.apache.org/licenses/LICENSE-2.0
//
// Unless required by applicable law or agreed to in writing, software
// distributed under the License is distributed on an "AS IS" BASIS,
// WITHOUT WARRANTIES OR CONDITIONS OF ANY KIND, either express or implied.
// See the License for the specific language governing permissions and
// limitations under the License.

package builtin

import "github.com/matrixorigin/matrixone/pkg/sql/colexec/extend/overload"

const (
	Length = iota + overload.NE + 1
	Space
	Reverse
	Substring
	Ltrim
	Rtrim
	Oct
	StartsWith
	Lpad
	Rpad
	Empty
	LengthUTF8
	Round
	Floor
	Abs
	Log
	Ln
	Ceil
	Exp
	Power
	Pi
	Sin
	Sinh
	Cos
	Acos
	Tan
	Atan
	Cot
	UTCTimestamp
	DayOfYear
	Month
	Year
	Weekday
	EndsWith
	Date
<<<<<<< HEAD
	BitLength
=======
	Bin
>>>>>>> 6b04d706
)<|MERGE_RESOLUTION|>--- conflicted
+++ resolved
@@ -52,9 +52,6 @@
 	Weekday
 	EndsWith
 	Date
-<<<<<<< HEAD
 	BitLength
-=======
 	Bin
->>>>>>> 6b04d706
 )