// Copyright 2021 Matrix Origin
//
// Licensed under the Apache License, Version 2.0 (the "License");
// you may not use this file except in compliance with the License.
// You may obtain a copy of the License at
//
//      http://www.apache.org/licenses/LICENSE-2.0
//
// Unless required by applicable law or agreed to in writing, software
// distributed under the License is distributed on an "AS IS" BASIS,
// WITHOUT WARRANTIES OR CONDITIONS OF ANY KIND, either express or implied.
// See the License for the specific language governing permissions and
// limitations under the License.

package builtin

import (
	"github.com/matrixorigin/matrixone/pkg/sql/colexec/extend/overload"
)

const (
	Length = iota + overload.NE + 1
	Year
	Round
	Floor
	Abs
	Log
	Ln
	Ceil
	Exp
	Power
	Pi
<<<<<<< HEAD
	Lpad
=======
	UTCTimestamp
	Tan
	Ltrim
	Rtrim
	Sin
  Atan
>>>>>>> 01fa0832
)<|MERGE_RESOLUTION|>--- conflicted
+++ resolved
@@ -30,14 +30,11 @@
 	Exp
 	Power
 	Pi
-<<<<<<< HEAD
-	Lpad
-=======
 	UTCTimestamp
 	Tan
 	Ltrim
 	Rtrim
 	Sin
   Atan
->>>>>>> 01fa0832
+	Lpad
 )