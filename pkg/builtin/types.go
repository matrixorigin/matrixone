--- conflicted
+++ resolved
@@ -30,11 +30,8 @@
 	Exp
 	Power
 	Pi
-<<<<<<< HEAD
 	Now
-=======
 	UTCTimestamp
->>>>>>> b2d34abc
 	Tan
 	Ltrim
 	Rtrim
