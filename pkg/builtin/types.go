--- conflicted
+++ resolved
@@ -35,11 +35,8 @@
 	Ltrim
 	Rtrim
 	Sin
-<<<<<<< HEAD
   Atan
-  Cos
-=======
 	Atan
 	Month
->>>>>>> f0a11204
+  Cos
 )