--- conflicted
+++ resolved
@@ -41,8 +41,5 @@
 	DayOfYear
 	Month
 	Weekday
-<<<<<<< HEAD
 	Cot
-=======
->>>>>>> cdb71bd0
 )