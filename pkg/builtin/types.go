// Copyright 2021 Matrix Origin
//
// Licensed under the Apache License, Version 2.0 (the "License");
// you may not use this file except in compliance with the License.
// You may obtain a copy of the License at
//
//      http://www.apache.org/licenses/LICENSE-2.0
//
// Unless required by applicable law or agreed to in writing, software
// distributed under the License is distributed on an "AS IS" BASIS,
// WITHOUT WARRANTIES OR CONDITIONS OF ANY KIND, either express or implied.
// See the License for the specific language governing permissions and
// limitations under the License.

package builtin

import (
	"github.com/matrixorigin/matrixone/pkg/sql/colexec/extend/overload"
)

const (
	Length = iota + overload.NE + 1
	Year
	Round
	Floor
	Abs
	Log
	Ln
	Ceil
	Exp
	Power
	Pi
	UTCTimestamp
	Tan
	Ltrim
	Rtrim
	Sin
<<<<<<< HEAD
  Atan
  DayOfYear
=======
	Atan
	Month
>>>>>>> f0a11204
)<|MERGE_RESOLUTION|>--- conflicted
+++ resolved
@@ -35,11 +35,7 @@
 	Ltrim
 	Rtrim
 	Sin
-<<<<<<< HEAD
-  Atan
   DayOfYear
-=======
 	Atan
 	Month
->>>>>>> f0a11204
 )