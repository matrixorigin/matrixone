--- conflicted
+++ resolved
@@ -38,16 +38,12 @@
 	Lpad
 	Sin
 	Cos
+	Acos
 	Tan
-	Acos
 	Atan
 	Cot
 	DayOfYear
 	Month
 	Weekday
-<<<<<<< HEAD
-	Lpad
 	Date
-=======
->>>>>>> 3f021775
 )