--- conflicted
+++ resolved
@@ -30,10 +30,7 @@
 	Exp
 	Power
 	Pi
-<<<<<<< HEAD
 	Ltrim
 	Rtrim
-=======
 	Sin
->>>>>>> 47989584
 )