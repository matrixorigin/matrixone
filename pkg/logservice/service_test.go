// Copyright 2021 - 2022 Matrix Origin
//
// Licensed under the Apache License, Version 2.0 (the "License");
// you may not use this file except in compliance with the License.
// You may obtain a copy of the License at
//
//      http://www.apache.org/licenses/LICENSE-2.0
//
// Unless required by applicable law or agreed to in writing, software
// distributed under the License is distributed on an "AS IS" BASIS,
// WITHOUT WARRANTIES OR CONDITIONS OF ANY KIND, either express or implied.
// See the License for the specific language governing permissions and
// limitations under the License.

package logservice

import (
	"context"
	"testing"
	"time"

	"github.com/lni/dragonboat/v4"
	"github.com/lni/goutils/leaktest"
	"github.com/lni/vfs"
	"github.com/stretchr/testify/assert"
	"github.com/stretchr/testify/require"

	pb "github.com/matrixorigin/matrixone/pkg/pb/logservice"
)

const (
	testServiceAddress = "localhost:9000"
)

func getServiceTestConfig() Config {
	return Config{
		RTTMillisecond:       10,
		GossipSeedAddresses:  []string{"127.0.0.1:9000"},
		DeploymentID:         1,
		FS:                   vfs.NewStrictMem(),
		ServiceListenAddress: testServiceAddress,
		ServiceAddress:       testServiceAddress,
	}
}

func runServiceTest(t *testing.T,
	hakeeper bool, startReplica bool, fn func(*testing.T, *Service)) {
	defer leaktest.AfterTest(t)()
	cfg := getServiceTestConfig()
	defer vfs.ReportLeakedFD(cfg.FS, t)
	service, err := NewService(cfg)
	require.NoError(t, err)
<<<<<<< HEAD
	peers := make(map[uint64]dragonboat.Target)
	peers[1] = service.ID()
	if hakeeper {
		require.NoError(t, service.store.startHAKeeperReplica(1, peers, false))
	} else {
		require.NoError(t, service.store.startReplica(1, 1, peers, false))
=======
	if startReplica {
		peers := make(map[uint64]dragonboat.Target)
		peers[1] = service.ID()
		if hakeeper {
			require.NoError(t, service.store.StartHAKeeperReplica(1, peers, false))
		} else {
			require.NoError(t, service.store.StartReplica(1, 1, peers, false))
		}
>>>>>>> 0e29ec99
	}
	defer func() {
		assert.NoError(t, service.Close())
	}()
	fn(t, service)
}

func TestNewService(t *testing.T) {
	defer leaktest.AfterTest(t)()
	cfg := getServiceTestConfig()
	defer vfs.ReportLeakedFD(cfg.FS, t)
	service, err := NewService(cfg)
	require.NoError(t, err)
	assert.NoError(t, service.Close())
}

func TestServiceConnect(t *testing.T) {
	fn := func(t *testing.T, s *Service) {
		req := pb.Request{
			Method:  pb.CONNECT,
			Timeout: int64(time.Second),
			LogRequest: pb.LogRequest{
				ShardID: 1,
				DNID:    100,
			},
		}
		resp := s.handleConnect(req)
		assert.Equal(t, pb.NoError, resp.ErrorCode)
		assert.Equal(t, "", resp.ErrorMessage)
	}
	runServiceTest(t, false, true, fn)
}

func TestServiceConnectTimeout(t *testing.T) {
	fn := func(t *testing.T, s *Service) {
		req := pb.Request{
			Method:  pb.CONNECT,
			Timeout: 50 * int64(time.Millisecond),
			LogRequest: pb.LogRequest{
				ShardID: 1,
				DNID:    100,
			},
		}
		resp := s.handleConnect(req)
		assert.Equal(t, pb.Timeout, resp.ErrorCode)
		assert.Equal(t, "", resp.ErrorMessage)
	}
	runServiceTest(t, false, true, fn)
}

func TestServiceConnectRO(t *testing.T) {
	fn := func(t *testing.T, s *Service) {
		req := pb.Request{
			Method:  pb.CONNECT_RO,
			Timeout: int64(time.Second),
			LogRequest: pb.LogRequest{
				ShardID: 1,
				DNID:    100,
			},
		}
		resp := s.handleConnect(req)
		assert.Equal(t, pb.NoError, resp.ErrorCode)
		assert.Equal(t, "", resp.ErrorMessage)
	}
	runServiceTest(t, false, true, fn)
}

func getTestAppendCmd(id uint64, data []byte) []byte {
	cmd := make([]byte, len(data)+headerSize+8)
	binaryEnc.PutUint32(cmd, uint32(pb.UserEntryUpdate))
	binaryEnc.PutUint64(cmd[headerSize:], id)
	copy(cmd[headerSize+8:], data)
	return cmd
}

func TestServiceHandleLogHeartbeat(t *testing.T) {
	fn := func(t *testing.T, s *Service) {
		req := pb.Request{
			Method:  pb.LOG_HEARTBEAT,
			Timeout: int64(time.Second),
			LogHeartbeat: pb.LogStoreHeartbeat{
				UUID: "uuid1",
			},
		}
		sc1 := pb.ScheduleCommand{
			UUID: "uuid1",
			ConfigChange: &pb.ConfigChange{
				Replica: pb.Replica{
					ShardID: 1,
				},
			},
		}
		sc2 := pb.ScheduleCommand{
			UUID: "uuid2",
			ConfigChange: &pb.ConfigChange{
				Replica: pb.Replica{
					ShardID: 2,
				},
			},
		}
		sc3 := pb.ScheduleCommand{
			UUID: "uuid1",
			ConfigChange: &pb.ConfigChange{
				Replica: pb.Replica{
					ShardID: 3,
				},
			},
		}
		ctx, cancel := context.WithTimeout(context.Background(), time.Second)
		defer cancel()
		require.NoError(t,
			s.store.addScheduleCommands(ctx, 1, []pb.ScheduleCommand{sc1, sc2, sc3}))
		resp := s.handleLogHeartbeat(req)
		require.Equal(t, []pb.ScheduleCommand{sc1, sc3}, resp.CommandBatch.Commands)
	}
	runServiceTest(t, true, true, fn)
}

func TestServiceHandleDNHeartbeat(t *testing.T) {
	fn := func(t *testing.T, s *Service) {
		req := pb.Request{
			Method:  pb.DN_HEARTBEAT,
			Timeout: int64(time.Second),
			DNHeartbeat: pb.DNStoreHeartbeat{
				UUID: "uuid1",
			},
		}
		sc1 := pb.ScheduleCommand{
			UUID: "uuid1",
			ConfigChange: &pb.ConfigChange{
				Replica: pb.Replica{
					ShardID: 1,
				},
			},
		}
		sc2 := pb.ScheduleCommand{
			UUID: "uuid2",
			ConfigChange: &pb.ConfigChange{
				Replica: pb.Replica{
					ShardID: 2,
				},
			},
		}
		sc3 := pb.ScheduleCommand{
			UUID: "uuid1",
			ConfigChange: &pb.ConfigChange{
				Replica: pb.Replica{
					ShardID: 3,
				},
			},
		}
		ctx, cancel := context.WithTimeout(context.Background(), time.Second)
		defer cancel()
		require.NoError(t,
			s.store.addScheduleCommands(ctx, 1, []pb.ScheduleCommand{sc1, sc2, sc3}))
		resp := s.handleDNHeartbeat(req)
		require.Equal(t, []pb.ScheduleCommand{sc1, sc3}, resp.CommandBatch.Commands)
	}
	runServiceTest(t, true, true, fn)
}

func TestServiceHandleAppend(t *testing.T) {
	fn := func(t *testing.T, s *Service) {
		req := pb.Request{
			Method:  pb.CONNECT_RO,
			Timeout: int64(time.Second),
			LogRequest: pb.LogRequest{
				ShardID: 1,
				DNID:    100,
			},
		}
		resp := s.handleConnect(req)
		assert.Equal(t, pb.NoError, resp.ErrorCode)
		assert.Equal(t, "", resp.ErrorMessage)

		data := make([]byte, 8)
		cmd := getTestAppendCmd(req.LogRequest.DNID, data)
		req = pb.Request{
			Method:  pb.APPEND,
			Timeout: int64(time.Second),
			LogRequest: pb.LogRequest{
				ShardID: 1,
			},
		}
		resp = s.handleAppend(req, cmd)
		assert.Equal(t, pb.NoError, resp.ErrorCode)
		assert.Equal(t, "", resp.ErrorMessage)
		assert.Equal(t, uint64(4), resp.LogResponse.Lsn)
	}
	runServiceTest(t, false, true, fn)
}

func TestServiceHandleAppendWhenNotBeingTheLeaseHolder(t *testing.T) {
	fn := func(t *testing.T, s *Service) {
		req := pb.Request{
			Method:  pb.CONNECT_RO,
			Timeout: int64(time.Second),
			LogRequest: pb.LogRequest{
				ShardID: 1,
				DNID:    100,
			},
		}
		resp := s.handleConnect(req)
		assert.Equal(t, pb.NoError, resp.ErrorCode)
		assert.Equal(t, "", resp.ErrorMessage)

		data := make([]byte, 8)
		cmd := getTestAppendCmd(req.LogRequest.DNID+1, data)
		req = pb.Request{
			Method:  pb.APPEND,
			Timeout: int64(time.Second),
			LogRequest: pb.LogRequest{
				ShardID: 1,
			},
		}
		resp = s.handleAppend(req, cmd)
		assert.Equal(t, pb.NotLeaseHolder, resp.ErrorCode)
		assert.Equal(t, "", resp.ErrorMessage)
		assert.Equal(t, uint64(0), resp.LogResponse.Lsn)
	}
	runServiceTest(t, false, true, fn)
}

func TestServiceHandleRead(t *testing.T) {
	fn := func(t *testing.T, s *Service) {
		req := pb.Request{
			Method:  pb.CONNECT_RO,
			Timeout: int64(time.Second),
			LogRequest: pb.LogRequest{
				ShardID: 1,
				DNID:    100,
			},
		}
		resp := s.handleConnect(req)
		assert.Equal(t, pb.NoError, resp.ErrorCode)
		assert.Equal(t, "", resp.ErrorMessage)

		data := make([]byte, 8)
		cmd := getTestAppendCmd(req.LogRequest.DNID, data)
		req = pb.Request{
			Method:  pb.APPEND,
			Timeout: int64(time.Second),
			LogRequest: pb.LogRequest{
				ShardID: 1,
			},
		}
		resp = s.handleAppend(req, cmd)
		assert.Equal(t, pb.NoError, resp.ErrorCode)
		assert.Equal(t, "", resp.ErrorMessage)
		assert.Equal(t, uint64(4), resp.LogResponse.Lsn)

		req = pb.Request{
			Method:  pb.READ,
			Timeout: int64(time.Second),
			LogRequest: pb.LogRequest{
				ShardID: 1,
				Lsn:     1,
				MaxSize: 1024 * 32,
			},
		}
		resp, records := s.handleRead(req)
		assert.Equal(t, pb.NoError, resp.ErrorCode)
		assert.Equal(t, "", resp.ErrorMessage)
		assert.Equal(t, uint64(1), resp.LogResponse.LastLsn)
		require.Equal(t, 4, len(records.Records))
		assert.Equal(t, pb.Internal, records.Records[0].Type)
		assert.Equal(t, pb.Internal, records.Records[1].Type)
		assert.Equal(t, pb.LeaseUpdate, records.Records[2].Type)
		assert.Equal(t, pb.UserRecord, records.Records[3].Type)
		assert.Equal(t, cmd, records.Records[3].Data)
	}
	runServiceTest(t, false, true, fn)
}

func TestServiceTruncate(t *testing.T) {
	fn := func(t *testing.T, s *Service) {
		req := pb.Request{
			Method:  pb.CONNECT_RO,
			Timeout: int64(time.Second),
			LogRequest: pb.LogRequest{
				ShardID: 1,
				DNID:    100,
			},
		}
		resp := s.handleConnect(req)
		assert.Equal(t, pb.NoError, resp.ErrorCode)
		assert.Equal(t, "", resp.ErrorMessage)

		data := make([]byte, 8)
		cmd := getTestAppendCmd(req.LogRequest.DNID, data)
		req = pb.Request{
			Method:  pb.APPEND,
			Timeout: int64(time.Second),
			LogRequest: pb.LogRequest{
				ShardID: 1,
			},
		}
		resp = s.handleAppend(req, cmd)
		assert.Equal(t, pb.NoError, resp.ErrorCode)
		assert.Equal(t, "", resp.ErrorMessage)
		assert.Equal(t, uint64(4), resp.LogResponse.Lsn)

		req = pb.Request{
			Method:  pb.TRUNCATE,
			Timeout: int64(time.Second),
			LogRequest: pb.LogRequest{
				ShardID: 1,
				Lsn:     4,
			},
		}
		resp = s.handleTruncate(req)
		assert.Equal(t, pb.NoError, resp.ErrorCode)
		assert.Equal(t, "", resp.ErrorMessage)
		assert.Equal(t, uint64(0), resp.LogResponse.Lsn)

		req = pb.Request{
			Method:  pb.GET_TRUNCATE,
			Timeout: int64(time.Second),
			LogRequest: pb.LogRequest{
				ShardID: 1,
			},
		}
		resp = s.handleGetTruncatedIndex(req)
		assert.Equal(t, pb.NoError, resp.ErrorCode)
		assert.Equal(t, "", resp.ErrorMessage)
		assert.Equal(t, uint64(4), resp.LogResponse.Lsn)

		req = pb.Request{
			Method:  pb.TRUNCATE,
			Timeout: int64(time.Second),
			LogRequest: pb.LogRequest{
				ShardID: 1,
				Lsn:     3,
			},
		}
		resp = s.handleTruncate(req)
		assert.Equal(t, pb.LsnAlreadyTruncated, resp.ErrorCode)
		assert.Equal(t, "", resp.ErrorMessage)
	}
	runServiceTest(t, false, true, fn)
}

func TestServiceTsoUpdate(t *testing.T) {
	fn := func(t *testing.T, s *Service) {
		req := pb.Request{
			Method:  pb.TSO_UPDATE,
			Timeout: int64(time.Second),
			TsoRequest: pb.TsoRequest{
				Count: 100,
			},
		}
		resp := s.handleTsoUpdate(req)
		assert.Equal(t, pb.NoError, resp.ErrorCode)
		assert.Equal(t, "", resp.ErrorMessage)
		assert.Equal(t, uint64(1), resp.TsoResponse.Value)

		req.TsoRequest.Count = 1000
		resp = s.handleTsoUpdate(req)
		assert.Equal(t, pb.NoError, resp.ErrorCode)
		assert.Equal(t, "", resp.ErrorMessage)
		assert.Equal(t, uint64(101), resp.TsoResponse.Value)

		resp = s.handleTsoUpdate(req)
		assert.Equal(t, pb.NoError, resp.ErrorCode)
		assert.Equal(t, "", resp.ErrorMessage)
		assert.Equal(t, uint64(1101), resp.TsoResponse.Value)
	}
	runServiceTest(t, false, true, fn)
}

func TestShardInfoCanBeQueried(t *testing.T) {
	defer leaktest.AfterTest(t)()
	cfg1 := Config{
		FS:                  vfs.NewStrictMem(),
		DeploymentID:        1,
		RTTMillisecond:      5,
		DataDir:             "data-1",
		ServiceAddress:      "127.0.0.1:9002",
		RaftAddress:         "127.0.0.1:9000",
		GossipAddress:       "127.0.0.1:9001",
		GossipSeedAddresses: []string{"127.0.0.1:9011"},
	}
	cfg2 := Config{
		FS:                  vfs.NewStrictMem(),
		DeploymentID:        1,
		RTTMillisecond:      5,
		DataDir:             "data-2",
		ServiceAddress:      "127.0.0.1:9012",
		RaftAddress:         "127.0.0.1:9010",
		GossipAddress:       "127.0.0.1:9011",
		GossipSeedAddresses: []string{"127.0.0.1:9001"},
	}

	service1, err := NewService(cfg1)
	require.NoError(t, err)
	defer func() {
		assert.NoError(t, service1.Close())
	}()
	peers1 := make(map[uint64]dragonboat.Target)
	peers1[1] = service1.ID()
	assert.NoError(t, service1.store.startReplica(1, 1, peers1, false))

	service2, err := NewService(cfg2)
	require.NoError(t, err)
	defer func() {
		assert.NoError(t, service2.Close())
	}()
	peers2 := make(map[uint64]dragonboat.Target)
	peers2[1] = service2.ID()
	assert.NoError(t, service2.store.startReplica(2, 1, peers2, false))

	nhID1 := service1.ID()
	nhID2 := service2.ID()

	done := false

	// FIXME:
	// as per #3478, this test is flaky, increased loop count to 6000 to
	// see whether gossip can finish syncing in 6 seconds time. also added some
	// logging to get collect more details
	for i := 0; i < 6000; i++ {
		si1, ok := service1.GetShardInfo(1)
		if !ok || si1.LeaderID != 1 {
			plog.Errorf("shard 1 info missing on service 1")
			time.Sleep(time.Millisecond)
			continue
		}
		assert.Equal(t, 1, len(si1.Replicas))
		require.Equal(t, uint64(1), si1.ShardID)
		ri, ok := si1.Replicas[1]
		assert.True(t, ok)
		assert.Equal(t, nhID1, ri.UUID)
		assert.Equal(t, cfg1.ServiceAddress, ri.ServiceAddress)

		si2, ok := service1.GetShardInfo(2)
		if !ok || si2.LeaderID != 1 {
			plog.Errorf("shard 2 info missing on service 1")
			time.Sleep(time.Millisecond)
			continue
		}
		assert.Equal(t, 1, len(si2.Replicas))
		require.Equal(t, uint64(2), si2.ShardID)
		ri, ok = si2.Replicas[1]
		assert.True(t, ok)
		assert.Equal(t, nhID2, ri.UUID)
		assert.Equal(t, cfg2.ServiceAddress, ri.ServiceAddress)

		si1, ok = service2.GetShardInfo(1)
		if !ok || si1.LeaderID != 1 {
			plog.Errorf("shard 1 info missing on service 2")
			time.Sleep(time.Millisecond)
			continue
		}
		assert.Equal(t, 1, len(si1.Replicas))
		require.Equal(t, uint64(1), si1.ShardID)
		ri, ok = si1.Replicas[1]
		assert.True(t, ok)
		assert.Equal(t, nhID1, ri.UUID)
		assert.Equal(t, cfg1.ServiceAddress, ri.ServiceAddress)

		si2, ok = service2.GetShardInfo(2)
		if !ok || si2.LeaderID != 1 {
			plog.Errorf("shard 2 info missing on service 2")
			time.Sleep(time.Millisecond)
			continue
		}
		assert.Equal(t, 1, len(si2.Replicas))
		require.Equal(t, uint64(2), si2.ShardID)
		ri, ok = si2.Replicas[1]
		assert.True(t, ok)
		assert.Equal(t, nhID2, ri.UUID)
		assert.Equal(t, cfg2.ServiceAddress, ri.ServiceAddress)

		done = true
		break
	}
	assert.True(t, done)
}

// TODO: re-enable this test.
// this test will fail on go1.18 when -race is enabled as it will hit the 8192
// goroutine. it works fine with go1.19 beta 1 as it has the goroutine limit
// removed.

/*
func TestGossipConvergeDelay(t *testing.T) {
	if os.Getenv("LONG_TEST") == "" {
		t.Skip("Skipping long test")
	}
	defer leaktest.AfterTest(t)()
	// start all services
	configs := make([]Config, 0)
	services := make([]*Service, 0)
	for i := 0; i < 48; i++ {
		cfg := Config{
			FS:                  vfs.NewStrictMem(),
			DeploymentID:        1,
			RTTMillisecond:      5,
			DataDir:             fmt.Sprintf("data-%d", i),
			ServiceAddress:      fmt.Sprintf("127.0.0.1:%d", 6000+10*i),
			RaftAddress:         fmt.Sprintf("127.0.0.1:%d", 6000+10*i+1),
			GossipAddress:       fmt.Sprintf("127.0.0.1:%d", 6000+10*i+2),
			GossipSeedAddresses: []string{"127.0.0.1:6002", "127.0.0.1:6012"},
		}
		configs = append(configs, cfg)
		service, err := NewService(cfg)
		require.NoError(t, err)
		services = append(services, service)
	}
	defer func() {
		plog.Infof("going to close all services")
		var wg sync.WaitGroup
		for _, s := range services {
			if s != nil {
				selected := s
				wg.Add(1)
				go func() {
					require.NoError(t, selected.Close())
					wg.Done()
					plog.Infof("closed a service")
				}()
			}
		}
		wg.Wait()
	}()
	// start all replicas
	// shardID: [1, 16]
	id := uint64(100)
	for i := uint64(0); i < 16; i++ {
		shardID := i + 1
		r1 := id
		r2 := id + 1
		r3 := id + 2
		id += 3
		replicas := make(map[uint64]dragonboat.Target)
		replicas[r1] = services[i*3].ID()
		replicas[r2] = services[i*3+1].ID()
		replicas[r3] = services[i*3+2].ID()
		require.NoError(t, services[i*3+0].store.StartReplica(shardID, r1, replicas))
		require.NoError(t, services[i*3+1].store.StartReplica(shardID, r2, replicas))
		require.NoError(t, services[i*3+2].store.StartReplica(shardID, r3, replicas))
	}
	wait := func() {
		time.Sleep(10 * time.Millisecond)
	}
	// check & wait all leaders to be elected and known to all services
	cci := uint64(0)
	for retry := 0; retry < 500; retry++ {
		done := true
		for i := 0; i < 48; i++ {
			shardID := uint64(i/3 + 1)
			service := services[i]
			info, ok := service.GetShardInfo(shardID)
			if !ok || info.LeaderID == 0 {
				done = false
				wait()
				break
			}
			if shardID == 1 {
				cci = info.Epoch
			}
		}
		if done {
			break
		}
		require.True(t, retry < 499)
	}
	require.True(t, cci != 0)
	// all good now, add a replica to shard 1
	id += 1
	require.NoError(t, services[0].store.addReplica(1, id, services[3].ID(), cci))
	// check the above change can be observed by all services
	for retry := 0; retry < 500; retry++ {
		done := true
		for i := 0; i < 48; i++ {
			service := services[i]
			info, ok := service.GetShardInfo(1)
			if !ok || info.LeaderID == 0 || len(info.Replicas) != 4 {
				done = false
				wait()
				break
			}
		}
		if done {
			break
		}
		require.True(t, retry < 499)
	}
	// restart a service, watch how long will it take to get all required
	// shard info
	require.NoError(t, services[12].Close())
	services[12] = nil
	time.Sleep(2 * time.Second)
	service, err := NewService(configs[12])
	require.NoError(t, err)
	defer func() {
		require.NoError(t, service.Close())
	}()
	for retry := 0; retry < 500; retry++ {
		done := true
		for i := uint64(0); i < 16; i++ {
			shardID := i + 1
			info, ok := service.GetShardInfo(shardID)
			if !ok || info.LeaderID == 0 {
				done = false
				wait()
				break
			}
		}
		if done {
			break
		}
		require.True(t, retry < 499)
	}
}*/<|MERGE_RESOLUTION|>--- conflicted
+++ resolved
@@ -50,23 +50,16 @@
 	defer vfs.ReportLeakedFD(cfg.FS, t)
 	service, err := NewService(cfg)
 	require.NoError(t, err)
-<<<<<<< HEAD
 	peers := make(map[uint64]dragonboat.Target)
 	peers[1] = service.ID()
-	if hakeeper {
-		require.NoError(t, service.store.startHAKeeperReplica(1, peers, false))
-	} else {
-		require.NoError(t, service.store.startReplica(1, 1, peers, false))
-=======
 	if startReplica {
 		peers := make(map[uint64]dragonboat.Target)
 		peers[1] = service.ID()
 		if hakeeper {
-			require.NoError(t, service.store.StartHAKeeperReplica(1, peers, false))
+			require.NoError(t, service.store.startHAKeeperReplica(1, peers, false))
 		} else {
-			require.NoError(t, service.store.StartReplica(1, 1, peers, false))
-		}
->>>>>>> 0e29ec99
+			require.NoError(t, service.store.startReplica(1, 1, peers, false))
+		}
 	}
 	defer func() {
 		assert.NoError(t, service.Close())
