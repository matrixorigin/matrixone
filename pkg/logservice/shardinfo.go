--- conflicted
+++ resolved
@@ -16,11 +16,12 @@
 
 import (
 	"context"
-	"github.com/matrixorigin/matrixone/pkg/logutil"
-	"go.uber.org/zap"
 	"reflect"
 	"sync"
 	"time"
+
+	"github.com/matrixorigin/matrixone/pkg/logutil"
+	"go.uber.org/zap"
 
 	"github.com/matrixorigin/matrixone/pkg/common/moerr"
 	pb "github.com/matrixorigin/matrixone/pkg/pb/logservice"
@@ -43,11 +44,7 @@
 	}
 	ctx, cancel := context.WithTimeout(context.Background(), time.Second)
 	defer cancel()
-<<<<<<< HEAD
-	cc, err := getRPCClient(ctx, address, respPool, "GetShardInfo")
-=======
-	cc, err := getRPCClient(ctx, address, respPool, defaultMaxMessageSize)
->>>>>>> 6e725b58
+	cc, err := getRPCClient(ctx, address, respPool, defaultMaxMessageSize, "GetShardInfo")
 	if err != nil {
 		return ShardInfo{}, false, err
 	}
