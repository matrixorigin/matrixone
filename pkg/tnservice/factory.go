--- conflicted
+++ resolved
@@ -166,6 +166,11 @@
 		ResponseSendTimeout:    s.cfg.LogtailServer.LogtailResponseSendTimeout.Duration,
 	}
 
+	// the previous values
+	//max2LogServiceMsgSizeLimit := s.cfg.RPC.MaxMessageSize
+	// unlimited, divided by 2 to avoid overflow
+	max2LogServiceMsgSizeLimit := uint64(math.MaxUint64 / 2)
+
 	opt := &options.Options{
 		Clock:             s.rt.Clock(),
 		Fs:                fs,
@@ -178,14 +183,9 @@
 		IncrementalDedup:  s.cfg.Txn.IncrementalDedup == "true",
 		IsStandalone:      s.cfg.InStandalone,
 		Ctx:               ctx,
-		MaxMessageSize:    uint64(s.cfg.RPC.MaxMessageSize),
+		MaxMessageSize:    max2LogServiceMsgSizeLimit,
 		TaskServiceGetter: s.GetTaskService,
 	}
-
-	// the previous values
-	//max2LogServiceMsgSizeLimit := s.cfg.RPC.MaxMessageSize
-	// unlimited, divided by 2 to avoid overflow
-	max2LogServiceMsgSizeLimit := uint64(math.MaxUint64 / 2)
 
 	return taestorage.NewTAEStorage(
 		ctx,
@@ -195,10 +195,5 @@
 		s.rt,
 		logtailServerAddr,
 		logtailServerCfg,
-<<<<<<< HEAD
-=======
-		s.cfg.Txn.IncrementalDedup == "true",
-		max2LogServiceMsgSizeLimit,
->>>>>>> c6b0fd19
 	)
 }