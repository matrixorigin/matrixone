// Copyright 2021 Matrix Origin
//
// Licensed under the Apache License, Version 2.0 (the "License");
// you may not use this file except in compliance with the License.
// You may obtain a copy of the License at
//
//      http://www.apache.org/licenses/LICENSE-2.0
//
// Unless required by applicable law or agreed to in writing, software
// distributed under the License is distributed on an "AS IS" BASIS,
// WITHOUT WARRANTIES OR CONDITIONS OF ANY KIND, either express or implied.
// See the License for the specific language governing permissions and
// limitations under the License.

package pipeline

import (
	"bytes"

	"github.com/matrixorigin/matrixone/pkg/container/batch"
	"github.com/matrixorigin/matrixone/pkg/perfcounter"
	"github.com/matrixorigin/matrixone/pkg/sql/colexec/table_scan"
	"github.com/matrixorigin/matrixone/pkg/sql/colexec/value_scan"
	"github.com/matrixorigin/matrixone/pkg/vm"
	"github.com/matrixorigin/matrixone/pkg/vm/engine"
	"github.com/matrixorigin/matrixone/pkg/vm/process"
)

func New(tableID uint64, attrs []string, ins vm.Instructions, reg *process.WaitRegister) *Pipeline {
	return &Pipeline{
		reg:          reg,
		instructions: ins,
		attrs:        attrs,
		tableID:      tableID,
	}
}

func NewMerge(ins vm.Instructions, reg *process.WaitRegister) *Pipeline {
	return &Pipeline{
		reg:          reg,
		instructions: ins,
	}
}

func (p *Pipeline) String() string {
	var buf bytes.Buffer

	vm.String(p.instructions, &buf)
	return buf.String()
}

func (p *Pipeline) Run(r engine.Reader, topValueMsgTag int32, proc *process.Process) (end bool, err error) {
	// performance counter
	perfCounterSet := new(perfcounter.CounterSet)
	proc.Ctx = perfcounter.WithCounterSet(proc.Ctx, perfCounterSet)
	defer func() {
		_ = perfCounterSet //TODO
	}()

	// var bat *batch.Batch
	// used to handle some push-down request
	if p.reg != nil {
		select {
		case <-p.reg.Ctx.Done():
		case <-p.reg.Ch:
		}
	}

<<<<<<< HEAD
	/*
		tableScanOperator := table_scan.Argument{
			Reader:         r,
			TopValueMsgTag: topValueMsgTag,
			Attrs:          p.attrs,
			TableID:        p.tableID,
		}
		tableScanOperator.OpStats = process.NewOperatorStats("table_scan")

		p.instructions = append([]vm.Instruction{
			{
				Op:      vm.TableScan,
				Idx:     -1,
				Arg:     &tableScanOperator,
				IsFirst: true,
				IsLast:  false,
			},
		}, p.instructions...)
	*/
	//-----------------------------------------------------------------------------------------------------
	argument := p.instructions[0].Arg.(*table_scan.Argument)
	argument.Reader = r
	argument.TopValueMsgTag = topValueMsgTag
	argument.Attrs = p.attrs
	argument.TableID = p.tableID
	//-----------------------------------------------------------------------------------------------------
=======
	if tableScanOperator, ok := p.instructions[0].Arg.(*table_scan.Argument); ok {
		tableScanOperator.Reader = r
		tableScanOperator.TopValueMsgTag = topValueMsgTag
		tableScanOperator.Attrs = p.attrs
		tableScanOperator.TableID = p.tableID
	}
>>>>>>> b8ab81b9

	if err = vm.Prepare(p.instructions, proc); err != nil {
		return false, err
	}
	for {
		end, err = vm.Run(p.instructions, proc)
		if err != nil {
			return end, err
		}
		if end {
			// end is true means pipeline successfully completed
			return end, nil
		}
	}
}

func (p *Pipeline) ConstRun(bat *batch.Batch, proc *process.Process) (end bool, err error) {
	// used to handle some push-down request
	if p.reg != nil {
		select {
		case <-p.reg.Ctx.Done():
		case <-p.reg.Ch:
		}
	}

	if valueScanOperator, ok := p.instructions[0].Arg.(*value_scan.Argument); ok {
		pipelineInputBatches := []*batch.Batch{bat}
		if bat != nil {
			pipelineInputBatches = append(pipelineInputBatches, nil)
		}
		valueScanOperator.Batchs = pipelineInputBatches
	}

	if err = vm.Prepare(p.instructions, proc); err != nil {
		return false, err
	}

	for {
		end, err = vm.Run(p.instructions, proc)
		if err != nil {
			return end, err
		}
		if end {
			return end, nil
		}
	}
}

func (p *Pipeline) MergeRun(proc *process.Process) (end bool, err error) {
	// used to handle some push-down request
	if p.reg != nil {
		select {
		case <-p.reg.Ctx.Done():
		case <-p.reg.Ch:
		}
	}

	if err = vm.Prepare(p.instructions, proc); err != nil {
		return false, err
	}
	for {
		end, err = vm.Run(p.instructions, proc)
		if err != nil {
			return end, err
		}
		if end {
			return end, nil
		}
	}
}<|MERGE_RESOLUTION|>--- conflicted
+++ resolved
@@ -66,41 +66,12 @@
 		}
 	}
 
-<<<<<<< HEAD
-	/*
-		tableScanOperator := table_scan.Argument{
-			Reader:         r,
-			TopValueMsgTag: topValueMsgTag,
-			Attrs:          p.attrs,
-			TableID:        p.tableID,
-		}
-		tableScanOperator.OpStats = process.NewOperatorStats("table_scan")
-
-		p.instructions = append([]vm.Instruction{
-			{
-				Op:      vm.TableScan,
-				Idx:     -1,
-				Arg:     &tableScanOperator,
-				IsFirst: true,
-				IsLast:  false,
-			},
-		}, p.instructions...)
-	*/
-	//-----------------------------------------------------------------------------------------------------
-	argument := p.instructions[0].Arg.(*table_scan.Argument)
-	argument.Reader = r
-	argument.TopValueMsgTag = topValueMsgTag
-	argument.Attrs = p.attrs
-	argument.TableID = p.tableID
-	//-----------------------------------------------------------------------------------------------------
-=======
 	if tableScanOperator, ok := p.instructions[0].Arg.(*table_scan.Argument); ok {
 		tableScanOperator.Reader = r
 		tableScanOperator.TopValueMsgTag = topValueMsgTag
 		tableScanOperator.Attrs = p.attrs
 		tableScanOperator.TableID = p.tableID
 	}
->>>>>>> b8ab81b9
 
 	if err = vm.Prepare(p.instructions, proc); err != nil {
 		return false, err
