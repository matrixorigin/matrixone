--- conflicted
+++ resolved
@@ -67,15 +67,10 @@
 	}
 
 	tableScanOperator := table_scan.Argument{
-<<<<<<< HEAD
-		Reader:  r,
-		Attrs:   p.attrs,
-		TableID: p.tableID,
-=======
 		Reader:         r,
 		TopValueMsgTag: topValueMsgTag,
 		Attrs:          p.attrs,
->>>>>>> 2e670085
+		TableID:        p.tableID,
 	}
 	p.instructions = append([]vm.Instruction{
 		{
