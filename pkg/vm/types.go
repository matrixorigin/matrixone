// Copyright 2021 Matrix Origin
//
// Licensed under the Apache License, Version 2.0 (the "License");
// you may not use this file except in compliance with the License.
// You may obtain a copy of the License at
//
//      http://www.apache.org/licenses/LICENSE-2.0
//
// Unless required by applicable law or agreed to in writing, software
// distributed under the License is distributed on an "AS IS" BASIS,
// WITHOUT WARRANTIES OR CONDITIONS OF ANY KIND, either express or implied.
// See the License for the specific language governing permissions and
// limitations under the License.

package vm

import "github.com/matrixorigin/matrixone/pkg/vm/process"

const (
	Top = iota
	Limit
	Order
	Group
	Output
	Offset
	Product
	Restrict
	Dispatch
	Connector
	Projection

	Join
	LoopJoin
	Left
	LoopLeft
	Single
	LoopSingle
	Semi
	LoopSemi
	Anti
	LoopAnti
	Mark
	LoopMark

	Merge
	MergeTop
	MergeLimit
	MergeOrder
	MergeGroup
	MergeOffset

	Deletion
	Insert
	Update
	External

	Minus
	Intersect
	IntersectAll

	HashBuild

	TableFunction
	// MergeBlock is used to recieve S3 block metLoc Info, and write
	// them to S3
	MergeBlock

<<<<<<< HEAD
	PreInsert
=======
	OnDuplicateKey
>>>>>>> e4c240df
	// LastInstructionOp is not a true operator and must set at last.
	// It was used by unit testing to ensure that
	// all functions related to instructions can reach 100% coverage.
	LastInstructionOp
)

// Instruction contains relational algebra
type Instruction struct {
	// Op specified the operator code of an instruction.
	Op int
	// Idx specified the analysis information index.
	Idx int
	// Arg contains the operand of this instruction.
	Arg InstructionArgument

	// flag for analyzeInfo record the row information
	IsFirst bool
	IsLast  bool
}

type InstructionArgument interface {
	// Free release all the memory allocated from mPool in an operator.
	// pipelineFailed marks the process status of the pipeline when the method is called.
	Free(proc *process.Process, pipelineFailed bool)
}

type Instructions []Instruction

func (ins *Instruction) IsBrokenNode() bool {
	switch ins.Op {
	case Order, MergeOrder:
		return true
	case Limit, MergeLimit:
		return true
	case Offset, MergeOffset:
		return true
	case Group, MergeGroup:
		return true
	case Top, MergeTop:
		return true
	}
	return false
}<|MERGE_RESOLUTION|>--- conflicted
+++ resolved
@@ -65,11 +65,9 @@
 	// them to S3
 	MergeBlock
 
-<<<<<<< HEAD
 	PreInsert
-=======
+
 	OnDuplicateKey
->>>>>>> e4c240df
 	// LastInstructionOp is not a true operator and must set at last.
 	// It was used by unit testing to ensure that
 	// all functions related to instructions can reach 100% coverage.
