--- conflicted
+++ resolved
@@ -52,12 +52,11 @@
 
 	Minus
 	Intersect
+	IntersectAll
 
-<<<<<<< HEAD
-	IntersectAll
-=======
 	HashBuild
->>>>>>> 51a18beb
+
+
 )
 
 // Instruction contains relational algebra
