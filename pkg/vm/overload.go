// Copyright 2021 Matrix Origin
//
// Licensed under the Apache License, Version 2.0 (the "License");
// you may not use this file except in compliance with the License.
// You may obtain a copy of the License at
//
//      http://www.apache.org/licenses/LICENSE-2.0
//
// Unless required by applicable law or agreed to in writing, software
// distributed under the License is distributed on an "AS IS" BASIS,
// WITHOUT WARRANTIES OR CONDITIONS OF ANY KIND, either express or implied.
// See the License for the specific language governing permissions and
// limitations under the License.

package vm

<<<<<<< HEAD
// var stringFunc = [...]func(any, *bytes.Buffer){
// 	Top:         top.String,
// 	Join:        join.String,
// 	Semi:        semi.String,
// 	RightSemi:   rightsemi.String,
// 	RightAnti:   rightanti.String,
// 	Left:        left.String,
// 	Right:       right.String,
// 	Single:      single.String,
// 	Limit:       limit.String,
// 	Order:       order.String,
// 	Group:       group.String,
// 	Window:      window.String,
// 	Merge:       merge.String,
// 	Output:      output.String,
// 	Offset:      offset.String,
// 	Product:     product.String,
// 	Restrict:    restrict.String,
// 	Dispatch:    dispatch.String,
// 	Connector:   connector.String,
// 	Projection:  projection.String,
// 	Anti:        anti.String,
// 	Mark:        mark.String,
// 	MergeBlock:  mergeblock.String,
// 	MergeDelete: mergedelete.String,
// 	LoopJoin:    loopjoin.String,
// 	LoopLeft:    loopleft.String,
// 	LoopSingle:  loopsingle.String,
// 	LoopSemi:    loopsemi.String,
// 	LoopAnti:    loopanti.String,
// 	LoopMark:    loopmark.String,

// 	MergeTop:       mergetop.String,
// 	MergeLimit:     mergelimit.String,
// 	MergeOrder:     mergeorder.String,
// 	MergeGroup:     mergegroup.String,
// 	MergeOffset:    mergeoffset.String,
// 	MergeRecursive: mergerecursive.String,
// 	MergeCTE:       mergecte.String,

// 	Deletion:        deletion.String,
// 	Insert:          insert.String,
// 	OnDuplicateKey:  onduplicatekey.String,
// 	PreInsert:       preinsert.String,
// 	PreInsertUnique: preinsertunique.String,
// 	External:        external.String,

// 	Minus:        minus.String,
// 	Intersect:    intersect.String,
// 	IntersectAll: intersectall.String,

// 	HashBuild: hashbuild.String,

// 	TableFunction: table_function.String,

// 	LockOp: lockop.String,

// 	Shuffle: shuffle.String,
// 	Stream:  stream.String,
// }

// var prepareFunc = [...]func(*process.Process, any) error{
// 	Top:         top.Prepare,
// 	Join:        join.Prepare,
// 	Semi:        semi.Prepare,
// 	RightSemi:   rightsemi.Prepare,
// 	RightAnti:   rightanti.Prepare,
// 	Left:        left.Prepare,
// 	Right:       right.Prepare,
// 	Single:      single.Prepare,
// 	Limit:       limit.Prepare,
// 	Order:       order.Prepare,
// 	Group:       group.Prepare,
// 	Window:      window.Prepare,
// 	Merge:       merge.Prepare,
// 	Output:      output.Prepare,
// 	Offset:      offset.Prepare,
// 	Product:     product.Prepare,
// 	Restrict:    restrict.Prepare,
// 	Dispatch:    dispatch.Prepare,
// 	Connector:   connector.Prepare,
// 	Projection:  projection.Prepare,
// 	Anti:        anti.Prepare,
// 	Mark:        mark.Prepare,
// 	MergeBlock:  mergeblock.Prepare,
// 	MergeDelete: mergedelete.Prepare,
// 	LoopJoin:    loopjoin.Prepare,
// 	LoopLeft:    loopleft.Prepare,
// 	LoopSingle:  loopsingle.Prepare,
// 	LoopSemi:    loopsemi.Prepare,
// 	LoopAnti:    loopanti.Prepare,
// 	LoopMark:    loopmark.Prepare,

// 	MergeTop:       mergetop.Prepare,
// 	MergeLimit:     mergelimit.Prepare,
// 	MergeOrder:     mergeorder.Prepare,
// 	MergeGroup:     mergegroup.Prepare,
// 	MergeOffset:    mergeoffset.Prepare,
// 	MergeRecursive: mergerecursive.Prepare,
// 	MergeCTE:       mergecte.Prepare,

// 	Deletion:        deletion.Prepare,
// 	Insert:          insert.Prepare,
// 	OnDuplicateKey:  onduplicatekey.Prepare,
// 	PreInsert:       preinsert.Prepare,
// 	PreInsertUnique: preinsertunique.Prepare,
// 	External:        external.Prepare,

// 	Minus:        minus.Prepare,
// 	Intersect:    intersect.Prepare,
// 	IntersectAll: intersectall.Prepare,

// 	HashBuild: hashbuild.Prepare,

// 	TableFunction: table_function.Prepare,

// 	LockOp: lockop.Prepare,

// 	Shuffle: shuffle.Prepare,
// 	Stream:  stream.Prepare,
// }

// var execFunc = [...]func(int, *process.Process, any, bool, bool) (process.ExecStatus, error){
// 	Top:         top.Call,
// 	Join:        join.Call,
// 	Semi:        semi.Call,
// 	RightSemi:   rightsemi.Call,
// 	RightAnti:   rightanti.Call,
// 	Left:        left.Call,
// 	Right:       right.Call,
// 	Single:      single.Call,
// 	Limit:       limit.Call,
// 	Order:       order.Call,
// 	Group:       group.Call,
// 	Window:      window.Call,
// 	Merge:       merge.Call,
// 	Output:      output.Call,
// 	Offset:      offset.Call,
// 	Product:     product.Call,
// 	Restrict:    restrict.Call,
// 	Dispatch:    dispatch.Call,
// 	Connector:   connector.Call,
// 	Projection:  projection.Call,
// 	Anti:        anti.Call,
// 	Mark:        mark.Call,
// 	MergeBlock:  mergeblock.Call,
// 	MergeDelete: mergedelete.Call,
// 	LoopJoin:    loopjoin.Call,
// 	LoopLeft:    loopleft.Call,
// 	LoopSingle:  loopsingle.Call,
// 	LoopSemi:    loopsemi.Call,
// 	LoopAnti:    loopanti.Call,
// 	LoopMark:    loopmark.Call,

// 	MergeTop:       mergetop.Call,
// 	MergeLimit:     mergelimit.Call,
// 	MergeOrder:     mergeorder.Call,
// 	MergeGroup:     mergegroup.Call,
// 	MergeOffset:    mergeoffset.Call,
// 	MergeRecursive: mergerecursive.Call,
// 	MergeCTE:       mergecte.Call,

// 	Deletion: deletion.Call,
// 	Insert:   insert.Call,
// 	External: external.Call,

// 	OnDuplicateKey:  onduplicatekey.Call,
// 	PreInsert:       preinsert.Call,
// 	PreInsertUnique: preinsertunique.Call,

// 	Minus:        minus.Call,
// 	Intersect:    intersect.Call,
// 	IntersectAll: intersectall.Call,

// 	HashBuild: hashbuild.Call,

// 	TableFunction: table_function.Call,

// 	LockOp: lockop.Call,

// 	Shuffle: shuffle.Call,
// 	Stream:  stream.Call,
// }
=======
import (
	"bytes"

	"github.com/matrixorigin/matrixone/pkg/sql/colexec/fuzzyfilter"
	"github.com/matrixorigin/matrixone/pkg/sql/colexec/mergecte"
	"github.com/matrixorigin/matrixone/pkg/sql/colexec/mergerecursive"
	"github.com/matrixorigin/matrixone/pkg/sql/colexec/shuffle"
	"github.com/matrixorigin/matrixone/pkg/sql/colexec/stream"
	"github.com/matrixorigin/matrixone/pkg/sql/colexec/window"

	"github.com/matrixorigin/matrixone/pkg/sql/colexec/anti"
	"github.com/matrixorigin/matrixone/pkg/sql/colexec/connector"
	"github.com/matrixorigin/matrixone/pkg/sql/colexec/deletion"
	"github.com/matrixorigin/matrixone/pkg/sql/colexec/dispatch"
	"github.com/matrixorigin/matrixone/pkg/sql/colexec/external"
	"github.com/matrixorigin/matrixone/pkg/sql/colexec/group"
	"github.com/matrixorigin/matrixone/pkg/sql/colexec/hashbuild"
	"github.com/matrixorigin/matrixone/pkg/sql/colexec/insert"
	"github.com/matrixorigin/matrixone/pkg/sql/colexec/intersect"
	"github.com/matrixorigin/matrixone/pkg/sql/colexec/intersectall"
	"github.com/matrixorigin/matrixone/pkg/sql/colexec/join"
	"github.com/matrixorigin/matrixone/pkg/sql/colexec/left"
	"github.com/matrixorigin/matrixone/pkg/sql/colexec/limit"
	"github.com/matrixorigin/matrixone/pkg/sql/colexec/lockop"
	"github.com/matrixorigin/matrixone/pkg/sql/colexec/loopanti"
	"github.com/matrixorigin/matrixone/pkg/sql/colexec/loopjoin"
	"github.com/matrixorigin/matrixone/pkg/sql/colexec/loopleft"
	"github.com/matrixorigin/matrixone/pkg/sql/colexec/loopmark"
	"github.com/matrixorigin/matrixone/pkg/sql/colexec/loopsemi"
	"github.com/matrixorigin/matrixone/pkg/sql/colexec/loopsingle"
	"github.com/matrixorigin/matrixone/pkg/sql/colexec/mark"
	"github.com/matrixorigin/matrixone/pkg/sql/colexec/merge"
	"github.com/matrixorigin/matrixone/pkg/sql/colexec/mergeblock"
	"github.com/matrixorigin/matrixone/pkg/sql/colexec/mergedelete"
	"github.com/matrixorigin/matrixone/pkg/sql/colexec/mergegroup"
	"github.com/matrixorigin/matrixone/pkg/sql/colexec/mergelimit"
	"github.com/matrixorigin/matrixone/pkg/sql/colexec/mergeoffset"
	"github.com/matrixorigin/matrixone/pkg/sql/colexec/mergeorder"
	"github.com/matrixorigin/matrixone/pkg/sql/colexec/mergetop"
	"github.com/matrixorigin/matrixone/pkg/sql/colexec/minus"
	"github.com/matrixorigin/matrixone/pkg/sql/colexec/offset"
	"github.com/matrixorigin/matrixone/pkg/sql/colexec/onduplicatekey"
	"github.com/matrixorigin/matrixone/pkg/sql/colexec/order"
	"github.com/matrixorigin/matrixone/pkg/sql/colexec/output"
	"github.com/matrixorigin/matrixone/pkg/sql/colexec/preinsert"
	"github.com/matrixorigin/matrixone/pkg/sql/colexec/preinsertunique"
	"github.com/matrixorigin/matrixone/pkg/sql/colexec/product"
	"github.com/matrixorigin/matrixone/pkg/sql/colexec/projection"
	"github.com/matrixorigin/matrixone/pkg/sql/colexec/restrict"
	"github.com/matrixorigin/matrixone/pkg/sql/colexec/right"
	"github.com/matrixorigin/matrixone/pkg/sql/colexec/rightanti"
	"github.com/matrixorigin/matrixone/pkg/sql/colexec/rightsemi"
	"github.com/matrixorigin/matrixone/pkg/sql/colexec/semi"
	"github.com/matrixorigin/matrixone/pkg/sql/colexec/single"
	"github.com/matrixorigin/matrixone/pkg/sql/colexec/table_function"
	"github.com/matrixorigin/matrixone/pkg/sql/colexec/top"
	"github.com/matrixorigin/matrixone/pkg/vm/process"
)

var stringFunc = [...]func(any, *bytes.Buffer){
	Top:         top.String,
	Join:        join.String,
	Semi:        semi.String,
	RightSemi:   rightsemi.String,
	RightAnti:   rightanti.String,
	Left:        left.String,
	Right:       right.String,
	Single:      single.String,
	Limit:       limit.String,
	Order:       order.String,
	Group:       group.String,
	Window:      window.String,
	Merge:       merge.String,
	Output:      output.String,
	Offset:      offset.String,
	Product:     product.String,
	Restrict:    restrict.String,
	Dispatch:    dispatch.String,
	Connector:   connector.String,
	Projection:  projection.String,
	Anti:        anti.String,
	Mark:        mark.String,
	MergeBlock:  mergeblock.String,
	MergeDelete: mergedelete.String,
	LoopJoin:    loopjoin.String,
	LoopLeft:    loopleft.String,
	LoopSingle:  loopsingle.String,
	LoopSemi:    loopsemi.String,
	LoopAnti:    loopanti.String,
	LoopMark:    loopmark.String,

	MergeTop:       mergetop.String,
	MergeLimit:     mergelimit.String,
	MergeOrder:     mergeorder.String,
	MergeGroup:     mergegroup.String,
	MergeOffset:    mergeoffset.String,
	MergeRecursive: mergerecursive.String,
	MergeCTE:       mergecte.String,

	Deletion:        deletion.String,
	Insert:          insert.String,
	FuzzyFilter:     fuzzyfilter.String,
	OnDuplicateKey:  onduplicatekey.String,
	PreInsert:       preinsert.String,
	PreInsertUnique: preinsertunique.String,
	External:        external.String,

	Minus:        minus.String,
	Intersect:    intersect.String,
	IntersectAll: intersectall.String,

	HashBuild: hashbuild.String,

	TableFunction: table_function.String,

	LockOp: lockop.String,

	Shuffle: shuffle.String,
	Stream:  stream.String,
}

var prepareFunc = [...]func(*process.Process, any) error{
	Top:         top.Prepare,
	Join:        join.Prepare,
	Semi:        semi.Prepare,
	RightSemi:   rightsemi.Prepare,
	RightAnti:   rightanti.Prepare,
	Left:        left.Prepare,
	Right:       right.Prepare,
	Single:      single.Prepare,
	Limit:       limit.Prepare,
	Order:       order.Prepare,
	Group:       group.Prepare,
	Window:      window.Prepare,
	Merge:       merge.Prepare,
	Output:      output.Prepare,
	Offset:      offset.Prepare,
	Product:     product.Prepare,
	Restrict:    restrict.Prepare,
	Dispatch:    dispatch.Prepare,
	Connector:   connector.Prepare,
	Projection:  projection.Prepare,
	Anti:        anti.Prepare,
	Mark:        mark.Prepare,
	MergeBlock:  mergeblock.Prepare,
	MergeDelete: mergedelete.Prepare,
	LoopJoin:    loopjoin.Prepare,
	LoopLeft:    loopleft.Prepare,
	LoopSingle:  loopsingle.Prepare,
	LoopSemi:    loopsemi.Prepare,
	LoopAnti:    loopanti.Prepare,
	LoopMark:    loopmark.Prepare,

	MergeTop:       mergetop.Prepare,
	MergeLimit:     mergelimit.Prepare,
	MergeOrder:     mergeorder.Prepare,
	MergeGroup:     mergegroup.Prepare,
	MergeOffset:    mergeoffset.Prepare,
	MergeRecursive: mergerecursive.Prepare,
	MergeCTE:       mergecte.Prepare,

	Deletion:        deletion.Prepare,
	Insert:          insert.Prepare,
	OnDuplicateKey:  onduplicatekey.Prepare,
	FuzzyFilter:     fuzzyfilter.Prepare,
	PreInsert:       preinsert.Prepare,
	PreInsertUnique: preinsertunique.Prepare,
	External:        external.Prepare,

	Minus:        minus.Prepare,
	Intersect:    intersect.Prepare,
	IntersectAll: intersectall.Prepare,

	HashBuild: hashbuild.Prepare,

	TableFunction: table_function.Prepare,

	LockOp: lockop.Prepare,

	Shuffle: shuffle.Prepare,
	Stream:  stream.Prepare,
}

var execFunc = [...]func(int, *process.Process, any, bool, bool) (process.ExecStatus, error){
	Top:         top.Call,
	Join:        join.Call,
	Semi:        semi.Call,
	RightSemi:   rightsemi.Call,
	RightAnti:   rightanti.Call,
	Left:        left.Call,
	Right:       right.Call,
	Single:      single.Call,
	Limit:       limit.Call,
	Order:       order.Call,
	Group:       group.Call,
	Window:      window.Call,
	Merge:       merge.Call,
	Output:      output.Call,
	Offset:      offset.Call,
	Product:     product.Call,
	Restrict:    restrict.Call,
	Dispatch:    dispatch.Call,
	Connector:   connector.Call,
	Projection:  projection.Call,
	Anti:        anti.Call,
	Mark:        mark.Call,
	MergeBlock:  mergeblock.Call,
	MergeDelete: mergedelete.Call,
	LoopJoin:    loopjoin.Call,
	LoopLeft:    loopleft.Call,
	LoopSingle:  loopsingle.Call,
	LoopSemi:    loopsemi.Call,
	LoopAnti:    loopanti.Call,
	LoopMark:    loopmark.Call,

	MergeTop:       mergetop.Call,
	MergeLimit:     mergelimit.Call,
	MergeOrder:     mergeorder.Call,
	MergeGroup:     mergegroup.Call,
	MergeOffset:    mergeoffset.Call,
	MergeRecursive: mergerecursive.Call,
	MergeCTE:       mergecte.Call,

	Deletion: deletion.Call,
	Insert:   insert.Call,
	External: external.Call,

	OnDuplicateKey:  onduplicatekey.Call,
	FuzzyFilter:     fuzzyfilter.Call,
	PreInsert:       preinsert.Call,
	PreInsertUnique: preinsertunique.Call,

	Minus:        minus.Call,
	Intersect:    intersect.Call,
	IntersectAll: intersectall.Call,

	HashBuild: hashbuild.Call,

	TableFunction: table_function.Call,

	LockOp: lockop.Call,

	Shuffle: shuffle.Call,
	Stream:  stream.Call,
}
>>>>>>> 3a8fe63b
<|MERGE_RESOLUTION|>--- conflicted
+++ resolved
@@ -14,7 +14,6 @@
 
 package vm
 
-<<<<<<< HEAD
 // var stringFunc = [...]func(any, *bytes.Buffer){
 // 	Top:         top.String,
 // 	Join:        join.String,
@@ -57,6 +56,7 @@
 
 // 	Deletion:        deletion.String,
 // 	Insert:          insert.String,
+//  FuzzyFilter:     fuzzyfilter.String,
 // 	OnDuplicateKey:  onduplicatekey.String,
 // 	PreInsert:       preinsert.String,
 // 	PreInsertUnique: preinsertunique.String,
@@ -118,6 +118,7 @@
 
 // 	Deletion:        deletion.Prepare,
 // 	Insert:          insert.Prepare,
+//  FuzzyFilter:     fuzzyfilter.Prepare,
 // 	OnDuplicateKey:  onduplicatekey.Prepare,
 // 	PreInsert:       preinsert.Prepare,
 // 	PreInsertUnique: preinsertunique.Prepare,
@@ -179,6 +180,7 @@
 
 // 	Deletion: deletion.Call,
 // 	Insert:   insert.Call,
+//  FuzzyFilter: fuzzyfilter.Call,
 // 	External: external.Call,
 
 // 	OnDuplicateKey:  onduplicatekey.Call,
@@ -197,251 +199,4 @@
 
 // 	Shuffle: shuffle.Call,
 // 	Stream:  stream.Call,
-// }
-=======
-import (
-	"bytes"
-
-	"github.com/matrixorigin/matrixone/pkg/sql/colexec/fuzzyfilter"
-	"github.com/matrixorigin/matrixone/pkg/sql/colexec/mergecte"
-	"github.com/matrixorigin/matrixone/pkg/sql/colexec/mergerecursive"
-	"github.com/matrixorigin/matrixone/pkg/sql/colexec/shuffle"
-	"github.com/matrixorigin/matrixone/pkg/sql/colexec/stream"
-	"github.com/matrixorigin/matrixone/pkg/sql/colexec/window"
-
-	"github.com/matrixorigin/matrixone/pkg/sql/colexec/anti"
-	"github.com/matrixorigin/matrixone/pkg/sql/colexec/connector"
-	"github.com/matrixorigin/matrixone/pkg/sql/colexec/deletion"
-	"github.com/matrixorigin/matrixone/pkg/sql/colexec/dispatch"
-	"github.com/matrixorigin/matrixone/pkg/sql/colexec/external"
-	"github.com/matrixorigin/matrixone/pkg/sql/colexec/group"
-	"github.com/matrixorigin/matrixone/pkg/sql/colexec/hashbuild"
-	"github.com/matrixorigin/matrixone/pkg/sql/colexec/insert"
-	"github.com/matrixorigin/matrixone/pkg/sql/colexec/intersect"
-	"github.com/matrixorigin/matrixone/pkg/sql/colexec/intersectall"
-	"github.com/matrixorigin/matrixone/pkg/sql/colexec/join"
-	"github.com/matrixorigin/matrixone/pkg/sql/colexec/left"
-	"github.com/matrixorigin/matrixone/pkg/sql/colexec/limit"
-	"github.com/matrixorigin/matrixone/pkg/sql/colexec/lockop"
-	"github.com/matrixorigin/matrixone/pkg/sql/colexec/loopanti"
-	"github.com/matrixorigin/matrixone/pkg/sql/colexec/loopjoin"
-	"github.com/matrixorigin/matrixone/pkg/sql/colexec/loopleft"
-	"github.com/matrixorigin/matrixone/pkg/sql/colexec/loopmark"
-	"github.com/matrixorigin/matrixone/pkg/sql/colexec/loopsemi"
-	"github.com/matrixorigin/matrixone/pkg/sql/colexec/loopsingle"
-	"github.com/matrixorigin/matrixone/pkg/sql/colexec/mark"
-	"github.com/matrixorigin/matrixone/pkg/sql/colexec/merge"
-	"github.com/matrixorigin/matrixone/pkg/sql/colexec/mergeblock"
-	"github.com/matrixorigin/matrixone/pkg/sql/colexec/mergedelete"
-	"github.com/matrixorigin/matrixone/pkg/sql/colexec/mergegroup"
-	"github.com/matrixorigin/matrixone/pkg/sql/colexec/mergelimit"
-	"github.com/matrixorigin/matrixone/pkg/sql/colexec/mergeoffset"
-	"github.com/matrixorigin/matrixone/pkg/sql/colexec/mergeorder"
-	"github.com/matrixorigin/matrixone/pkg/sql/colexec/mergetop"
-	"github.com/matrixorigin/matrixone/pkg/sql/colexec/minus"
-	"github.com/matrixorigin/matrixone/pkg/sql/colexec/offset"
-	"github.com/matrixorigin/matrixone/pkg/sql/colexec/onduplicatekey"
-	"github.com/matrixorigin/matrixone/pkg/sql/colexec/order"
-	"github.com/matrixorigin/matrixone/pkg/sql/colexec/output"
-	"github.com/matrixorigin/matrixone/pkg/sql/colexec/preinsert"
-	"github.com/matrixorigin/matrixone/pkg/sql/colexec/preinsertunique"
-	"github.com/matrixorigin/matrixone/pkg/sql/colexec/product"
-	"github.com/matrixorigin/matrixone/pkg/sql/colexec/projection"
-	"github.com/matrixorigin/matrixone/pkg/sql/colexec/restrict"
-	"github.com/matrixorigin/matrixone/pkg/sql/colexec/right"
-	"github.com/matrixorigin/matrixone/pkg/sql/colexec/rightanti"
-	"github.com/matrixorigin/matrixone/pkg/sql/colexec/rightsemi"
-	"github.com/matrixorigin/matrixone/pkg/sql/colexec/semi"
-	"github.com/matrixorigin/matrixone/pkg/sql/colexec/single"
-	"github.com/matrixorigin/matrixone/pkg/sql/colexec/table_function"
-	"github.com/matrixorigin/matrixone/pkg/sql/colexec/top"
-	"github.com/matrixorigin/matrixone/pkg/vm/process"
-)
-
-var stringFunc = [...]func(any, *bytes.Buffer){
-	Top:         top.String,
-	Join:        join.String,
-	Semi:        semi.String,
-	RightSemi:   rightsemi.String,
-	RightAnti:   rightanti.String,
-	Left:        left.String,
-	Right:       right.String,
-	Single:      single.String,
-	Limit:       limit.String,
-	Order:       order.String,
-	Group:       group.String,
-	Window:      window.String,
-	Merge:       merge.String,
-	Output:      output.String,
-	Offset:      offset.String,
-	Product:     product.String,
-	Restrict:    restrict.String,
-	Dispatch:    dispatch.String,
-	Connector:   connector.String,
-	Projection:  projection.String,
-	Anti:        anti.String,
-	Mark:        mark.String,
-	MergeBlock:  mergeblock.String,
-	MergeDelete: mergedelete.String,
-	LoopJoin:    loopjoin.String,
-	LoopLeft:    loopleft.String,
-	LoopSingle:  loopsingle.String,
-	LoopSemi:    loopsemi.String,
-	LoopAnti:    loopanti.String,
-	LoopMark:    loopmark.String,
-
-	MergeTop:       mergetop.String,
-	MergeLimit:     mergelimit.String,
-	MergeOrder:     mergeorder.String,
-	MergeGroup:     mergegroup.String,
-	MergeOffset:    mergeoffset.String,
-	MergeRecursive: mergerecursive.String,
-	MergeCTE:       mergecte.String,
-
-	Deletion:        deletion.String,
-	Insert:          insert.String,
-	FuzzyFilter:     fuzzyfilter.String,
-	OnDuplicateKey:  onduplicatekey.String,
-	PreInsert:       preinsert.String,
-	PreInsertUnique: preinsertunique.String,
-	External:        external.String,
-
-	Minus:        minus.String,
-	Intersect:    intersect.String,
-	IntersectAll: intersectall.String,
-
-	HashBuild: hashbuild.String,
-
-	TableFunction: table_function.String,
-
-	LockOp: lockop.String,
-
-	Shuffle: shuffle.String,
-	Stream:  stream.String,
-}
-
-var prepareFunc = [...]func(*process.Process, any) error{
-	Top:         top.Prepare,
-	Join:        join.Prepare,
-	Semi:        semi.Prepare,
-	RightSemi:   rightsemi.Prepare,
-	RightAnti:   rightanti.Prepare,
-	Left:        left.Prepare,
-	Right:       right.Prepare,
-	Single:      single.Prepare,
-	Limit:       limit.Prepare,
-	Order:       order.Prepare,
-	Group:       group.Prepare,
-	Window:      window.Prepare,
-	Merge:       merge.Prepare,
-	Output:      output.Prepare,
-	Offset:      offset.Prepare,
-	Product:     product.Prepare,
-	Restrict:    restrict.Prepare,
-	Dispatch:    dispatch.Prepare,
-	Connector:   connector.Prepare,
-	Projection:  projection.Prepare,
-	Anti:        anti.Prepare,
-	Mark:        mark.Prepare,
-	MergeBlock:  mergeblock.Prepare,
-	MergeDelete: mergedelete.Prepare,
-	LoopJoin:    loopjoin.Prepare,
-	LoopLeft:    loopleft.Prepare,
-	LoopSingle:  loopsingle.Prepare,
-	LoopSemi:    loopsemi.Prepare,
-	LoopAnti:    loopanti.Prepare,
-	LoopMark:    loopmark.Prepare,
-
-	MergeTop:       mergetop.Prepare,
-	MergeLimit:     mergelimit.Prepare,
-	MergeOrder:     mergeorder.Prepare,
-	MergeGroup:     mergegroup.Prepare,
-	MergeOffset:    mergeoffset.Prepare,
-	MergeRecursive: mergerecursive.Prepare,
-	MergeCTE:       mergecte.Prepare,
-
-	Deletion:        deletion.Prepare,
-	Insert:          insert.Prepare,
-	OnDuplicateKey:  onduplicatekey.Prepare,
-	FuzzyFilter:     fuzzyfilter.Prepare,
-	PreInsert:       preinsert.Prepare,
-	PreInsertUnique: preinsertunique.Prepare,
-	External:        external.Prepare,
-
-	Minus:        minus.Prepare,
-	Intersect:    intersect.Prepare,
-	IntersectAll: intersectall.Prepare,
-
-	HashBuild: hashbuild.Prepare,
-
-	TableFunction: table_function.Prepare,
-
-	LockOp: lockop.Prepare,
-
-	Shuffle: shuffle.Prepare,
-	Stream:  stream.Prepare,
-}
-
-var execFunc = [...]func(int, *process.Process, any, bool, bool) (process.ExecStatus, error){
-	Top:         top.Call,
-	Join:        join.Call,
-	Semi:        semi.Call,
-	RightSemi:   rightsemi.Call,
-	RightAnti:   rightanti.Call,
-	Left:        left.Call,
-	Right:       right.Call,
-	Single:      single.Call,
-	Limit:       limit.Call,
-	Order:       order.Call,
-	Group:       group.Call,
-	Window:      window.Call,
-	Merge:       merge.Call,
-	Output:      output.Call,
-	Offset:      offset.Call,
-	Product:     product.Call,
-	Restrict:    restrict.Call,
-	Dispatch:    dispatch.Call,
-	Connector:   connector.Call,
-	Projection:  projection.Call,
-	Anti:        anti.Call,
-	Mark:        mark.Call,
-	MergeBlock:  mergeblock.Call,
-	MergeDelete: mergedelete.Call,
-	LoopJoin:    loopjoin.Call,
-	LoopLeft:    loopleft.Call,
-	LoopSingle:  loopsingle.Call,
-	LoopSemi:    loopsemi.Call,
-	LoopAnti:    loopanti.Call,
-	LoopMark:    loopmark.Call,
-
-	MergeTop:       mergetop.Call,
-	MergeLimit:     mergelimit.Call,
-	MergeOrder:     mergeorder.Call,
-	MergeGroup:     mergegroup.Call,
-	MergeOffset:    mergeoffset.Call,
-	MergeRecursive: mergerecursive.Call,
-	MergeCTE:       mergecte.Call,
-
-	Deletion: deletion.Call,
-	Insert:   insert.Call,
-	External: external.Call,
-
-	OnDuplicateKey:  onduplicatekey.Call,
-	FuzzyFilter:     fuzzyfilter.Call,
-	PreInsert:       preinsert.Call,
-	PreInsertUnique: preinsertunique.Call,
-
-	Minus:        minus.Call,
-	Intersect:    intersect.Call,
-	IntersectAll: intersectall.Call,
-
-	HashBuild: hashbuild.Call,
-
-	TableFunction: table_function.Call,
-
-	LockOp: lockop.Call,
-
-	Shuffle: shuffle.Call,
-	Stream:  stream.Call,
-}
->>>>>>> 3a8fe63b
+// }