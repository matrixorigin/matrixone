--- conflicted
+++ resolved
@@ -16,7 +16,6 @@
 
 import (
 	"context"
-	"fmt"
 
 	"github.com/matrixorigin/matrixone/pkg/container/batch"
 	"github.com/matrixorigin/matrixone/pkg/container/vector"
@@ -335,11 +334,4 @@
 	resp := resps[0]
 
 	return resp.Attrs, nil
-<<<<<<< HEAD
-=======
-}
-
-func (t *Table) GetTableID(ctx context.Context) string {
-	return fmt.Sprintf("%x", t.id)
->>>>>>> 96e025e8
 }