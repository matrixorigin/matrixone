// Copyright 2022 Matrix Origin
//
// Licensed under the Apache License, Version 2.0 (the "License");
// you may not use this file except in compliance with the License.
// You may obtain a copy of the License at
//
//      http://www.apache.org/licenses/LICENSE-2.0
//
// Unless required by applicable law or agreed to in writing, software
// distributed under the License is distributed on an "AS IS" BASIS,
// WITHOUT WARRANTIES OR CONDITIONS OF ANY KIND, either express or implied.
// See the License for the specific language governing permissions and
// limitations under the License.

package disttae

import (
	"context"

	"github.com/matrixorigin/matrixone/pkg/catalog"
	"github.com/matrixorigin/matrixone/pkg/container/batch"
	"github.com/matrixorigin/matrixone/pkg/pb/api"
)

func consumeEntry(
	ctx context.Context,
	primaryIdx int,
	engine *Engine,
	state *PartitionState,
	e *api.Entry,
) error {

	state.HandleLogtailEntry(ctx, e, primaryIdx, engine.mp)

	if isMetaTable(e.TableName) {
		return nil
	}

	if e.EntryType == api.Entry_Insert {
<<<<<<< HEAD
		if isMetaTable(e.TableName) {
			vec, err := vector.ProtoVectorToVector(e.Bat.Vecs[catalog.BLOCKMETA_ID_IDX+MO_PRIMARY_OFF])
			if err != nil {
				return err
			}
			timeVec, err := vector.ProtoVectorToVector(e.Bat.Vecs[catalog.BLOCKMETA_COMMITTS_IDX+MO_PRIMARY_OFF])
			if err != nil {
				return err
			}
			vs := vector.MustFixedCol[uint64](vec)
			timestamps := vector.MustFixedCol[types.TS](timeVec)
			for i, v := range vs {
				if err := tbl.parts[idx].DeleteByBlockID(ctx, timestamps[i].ToTimestamp(), v); err != nil {
					if !moerr.IsMoErrCode(err, moerr.ErrTxnWriteConflict) {
						return err
					}
				}
			}
			return engine.getMetaPartitions(e.TableName)[idx].Insert(ctx, -1, e.Bat, false)
		}
=======
>>>>>>> 1d72c40b
		switch e.TableId {
		case catalog.MO_TABLES_ID:
			bat, _ := batch.ProtoBatchToBatch(e.Bat)
			engine.catalog.InsertTable(bat)
		case catalog.MO_DATABASE_ID:
			bat, _ := batch.ProtoBatchToBatch(e.Bat)
			engine.catalog.InsertDatabase(bat)
		case catalog.MO_COLUMNS_ID:
			bat, _ := batch.ProtoBatchToBatch(e.Bat)
			engine.catalog.InsertColumns(bat)
		}
		return nil
	}

	switch e.TableId {
	case catalog.MO_TABLES_ID:
		bat, _ := batch.ProtoBatchToBatch(e.Bat)
		engine.catalog.DeleteTable(bat)
	case catalog.MO_DATABASE_ID:
		bat, _ := batch.ProtoBatchToBatch(e.Bat)
		engine.catalog.DeleteDatabase(bat)
	}

	return nil
}<|MERGE_RESOLUTION|>--- conflicted
+++ resolved
@@ -37,29 +37,6 @@
 	}
 
 	if e.EntryType == api.Entry_Insert {
-<<<<<<< HEAD
-		if isMetaTable(e.TableName) {
-			vec, err := vector.ProtoVectorToVector(e.Bat.Vecs[catalog.BLOCKMETA_ID_IDX+MO_PRIMARY_OFF])
-			if err != nil {
-				return err
-			}
-			timeVec, err := vector.ProtoVectorToVector(e.Bat.Vecs[catalog.BLOCKMETA_COMMITTS_IDX+MO_PRIMARY_OFF])
-			if err != nil {
-				return err
-			}
-			vs := vector.MustFixedCol[uint64](vec)
-			timestamps := vector.MustFixedCol[types.TS](timeVec)
-			for i, v := range vs {
-				if err := tbl.parts[idx].DeleteByBlockID(ctx, timestamps[i].ToTimestamp(), v); err != nil {
-					if !moerr.IsMoErrCode(err, moerr.ErrTxnWriteConflict) {
-						return err
-					}
-				}
-			}
-			return engine.getMetaPartitions(e.TableName)[idx].Insert(ctx, -1, e.Bat, false)
-		}
-=======
->>>>>>> 1d72c40b
 		switch e.TableId {
 		case catalog.MO_TABLES_ID:
 			bat, _ := batch.ProtoBatchToBatch(e.Bat)
