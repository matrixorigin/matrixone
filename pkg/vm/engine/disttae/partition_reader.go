// Copyright 2022 Matrix Origin
//
// Licensed under the Apache License, Version 2.0 (the "License");
// you may not use this file except in compliance with the License.
// You may obtain a copy of the License at
//
//      http://www.apache.org/licenses/LICENSE-2.0
//
// Unless required by applicable law or agreed to in writing, software
// distributed under the License is distributed on an "AS IS" BASIS,
// WITHOUT WARRANTIES OR CONDITIONS OF ANY KIND, either express or implied.
// See the License for the specific language governing permissions and
// limitations under the License.

package disttae

import (
	"context"
	"fmt"

	"github.com/matrixorigin/matrixone/pkg/catalog"
	"github.com/matrixorigin/matrixone/pkg/common/mpool"
	"github.com/matrixorigin/matrixone/pkg/container/batch"
	"github.com/matrixorigin/matrixone/pkg/container/types"
	"github.com/matrixorigin/matrixone/pkg/container/vector"
	"github.com/matrixorigin/matrixone/pkg/pb/plan"
	"github.com/matrixorigin/matrixone/pkg/txn/storage/memorystorage/memtable"
	"github.com/matrixorigin/matrixone/pkg/vm/engine"
)

type PartitionReader struct {
	end         bool
	typsMap     map[string]types.Type
	firstCalled bool
	readTime    memtable.Time
	tx          *memtable.Transaction
	index       memtable.Tuple
	inserts     []*batch.Batch
	deletes     map[types.Rowid]uint8
	skipBlocks  map[uint64]uint8
	iter        *memtable.TableIter[RowID, DataValue]
	data        *memtable.Table[RowID, DataValue, *DataRow]
}

var _ engine.Reader = new(PartitionReader)

func (p *PartitionReader) Close() error {
	p.iter.Close()
	return nil
}

func (p *PartitionReader) Read(ctx context.Context, colNames []string, expr *plan.Expr, mp *mpool.MPool) (*batch.Batch, error) {
	if p == nil {
		return nil, nil
	}
	if p.end {
		return nil, nil
	}
	if len(p.inserts) > 0 {
		bat := p.inserts[0].GetSubBatch(colNames)
		p.inserts = p.inserts[1:]
		b := batch.NewWithSize(len(colNames))
		b.SetAttributes(colNames)
		for i, name := range colNames {
			b.Vecs[i] = vector.New(vector.FLAT, p.typsMap[name])
		}
		if _, err := b.Append(ctx, mp, bat); err != nil {
			return nil, err
		}
		return b, nil
	}
	b := batch.NewWithSize(len(colNames))
	b.SetAttributes(colNames)
	for i, name := range colNames {
		b.Vecs[i] = vector.New(vector.FLAT, p.typsMap[name])
	}
	rows := 0
	if len(p.index) > 0 {
		p.iter.Close()
		itr := p.data.NewIndexIter(p.tx, p.index, p.index)
		for ok := itr.First(); ok; ok = itr.Next() {
			entry := itr.Item()
			if _, ok := p.deletes[types.Rowid(entry.Key)]; ok {
				continue
			}
			if p.skipBlocks != nil {
				if _, ok := p.skipBlocks[rowIDToBlockID(entry.Key)]; ok {
					continue
				}
			}
			dataValue, err := p.data.Get(p.tx, entry.Key)
			if err != nil {
				itr.Close()
				p.end = true
				return nil, err
			}
			if dataValue.op == opDelete {
				continue
			}
			for i, name := range b.Attrs {
				if name == catalog.Row_ID {
<<<<<<< HEAD
					vector.Append(b.Vecs[i], types.Rowid(entry.Key), false, mp)
=======
					if err := b.Vecs[i].Append(types.Rowid(entry.Key), false, mp); err != nil {
						return nil, err
					}
>>>>>>> 5414dbe3
					continue
				}
				value, ok := dataValue.value[name]
				if !ok {
					panic(fmt.Sprintf("invalid column name: %v", name))
				}
				if err := value.AppendVector(b.Vecs[i], mp); err != nil {
					return nil, err
				}
			}
			rows++
		}
		if rows > 0 {
			b.SetZs(rows, mp)
		}
		itr.Close()
		p.end = true
		if rows == 0 {
			return nil, nil
		}
		return b, nil
	}

	fn := p.iter.Next
	if !p.firstCalled {
		fn = p.iter.First
		p.firstCalled = true
	}

	maxRows := 8192 // i think 8192 is better than 4096
	for ok := fn(); ok; ok = p.iter.Next() {
		dataKey, dataValue, err := p.iter.Read()
		if err != nil {
			return nil, err
		}

		if _, ok := p.deletes[types.Rowid(dataKey)]; ok {
			continue
		}

		if dataValue.op == opDelete {
			continue
		}

		if p.skipBlocks != nil {
			if _, ok := p.skipBlocks[rowIDToBlockID(dataKey)]; ok {
				continue
			}
		}

		for i, name := range b.Attrs {
			if name == catalog.Row_ID {
<<<<<<< HEAD
				vector.Append(b.Vecs[i], types.Rowid(dataKey), false, mp)
=======
				if err := b.Vecs[i].Append(types.Rowid(dataKey), false, mp); err != nil {
					return nil, err
				}
>>>>>>> 5414dbe3
				continue
			}
			value, ok := dataValue.value[name]
			if !ok {
				panic(fmt.Sprintf("invalid column name: %v", name))
			}
			if err := value.AppendVector(b.Vecs[i], mp); err != nil {
				return nil, err
			}
		}

		rows++
		if rows == maxRows {
			break
		}
	}

	if rows > 0 {
		b.SetZs(rows, mp)
	}
	if rows == 0 {
		return nil, nil
	}

	return b, nil
}<|MERGE_RESOLUTION|>--- conflicted
+++ resolved
@@ -99,13 +99,9 @@
 			}
 			for i, name := range b.Attrs {
 				if name == catalog.Row_ID {
-<<<<<<< HEAD
-					vector.Append(b.Vecs[i], types.Rowid(entry.Key), false, mp)
-=======
 					if err := b.Vecs[i].Append(types.Rowid(entry.Key), false, mp); err != nil {
 						return nil, err
 					}
->>>>>>> 5414dbe3
 					continue
 				}
 				value, ok := dataValue.value[name]
@@ -158,13 +154,9 @@
 
 		for i, name := range b.Attrs {
 			if name == catalog.Row_ID {
-<<<<<<< HEAD
-				vector.Append(b.Vecs[i], types.Rowid(dataKey), false, mp)
-=======
 				if err := b.Vecs[i].Append(types.Rowid(dataKey), false, mp); err != nil {
 					return nil, err
 				}
->>>>>>> 5414dbe3
 				continue
 			}
 			value, ok := dataValue.value[name]
