--- conflicted
+++ resolved
@@ -223,17 +223,13 @@
 					}
 				}
 			}
-<<<<<<< HEAD
-			b.SetZs(bat.Length(), p.procMPool)
 			logutil.Debugf("read %v with %v", colNames, p.seqnumMp)
-=======
 			/*
 				CORNER CASE:
 				if some rowIds[j] is in p.deletes above, then some rows has been filtered.
 				the bat.Length() is not always the right value for the result batch b.
 			*/
 			b.SetZs(b.Vecs[0].Length(), mp)
->>>>>>> 248d197b
 			logutil.Debug(testutil.OperatorCatchBatch("partition reader[workspace]", b))
 			return b, nil
 		}
