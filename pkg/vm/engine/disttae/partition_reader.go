// Copyright 2022 Matrix Origin
//
// Licensed under the Apache License, Version 2.0 (the "License");
// you may not use this file except in compliance with the License.
// You may obtain a copy of the License at
//
//      http://www.apache.org/licenses/LICENSE-2.0
//
// Unless required by applicable law or agreed to in writing, software
// distributed under the License is distributed on an "AS IS" BASIS,
// WITHOUT WARRANTIES OR CONDITIONS OF ANY KIND, either express or implied.
// See the License for the specific language governing permissions and
// limitations under the License.

package disttae

import (
	"context"
	"strings"

	"github.com/matrixorigin/matrixone/pkg/vm/engine/tae/dataio"

	"github.com/matrixorigin/matrixone/pkg/catalog"
	"github.com/matrixorigin/matrixone/pkg/common/moerr"
	"github.com/matrixorigin/matrixone/pkg/common/mpool"
	"github.com/matrixorigin/matrixone/pkg/container/batch"
	"github.com/matrixorigin/matrixone/pkg/container/types"
	"github.com/matrixorigin/matrixone/pkg/container/vector"
	"github.com/matrixorigin/matrixone/pkg/fileservice"
	"github.com/matrixorigin/matrixone/pkg/pb/plan"
	"github.com/matrixorigin/matrixone/pkg/vm/engine"
	"github.com/matrixorigin/matrixone/pkg/vm/engine/tae/dataio/blockio"
)

type PartitionReader struct {
	typsMap              map[string]types.Type
	inserts              []*batch.Batch
	deletes              map[types.Rowid]uint8
	skipBlocks           map[uint64]uint8
	iter                 partitionStateIter
	sourceBatchNameIndex map[string]int

	// the following attributes are used to support cn2s3
	procMPool       *mpool.MPool
	s3FileService   fileservice.FileService
	s3BlockReader   dataio.Reader
	extendId2s3File map[string]int

	// used to get idx of sepcified col
	colIdxMp        map[string]int
	blockBatch      *BlockBatch
	currentFileName string
}

type BlockBatch struct {
	metas  []string
	idx    int
	length int
}

func (blockBatch *BlockBatch) read() (res string) {
	if blockBatch.idx == blockBatch.length {
		return
	}
	res = blockBatch.metas[blockBatch.idx]
	blockBatch.idx++
	return
}

func (blockBatch *BlockBatch) hasRows() bool {
	return blockBatch.idx < blockBatch.length
}

func (blockBatch *BlockBatch) setBat(bat *batch.Batch) {
	blockBatch.metas = vector.MustStrCol(bat.Vecs[0])
	blockBatch.idx = 0
	blockBatch.length = len(blockBatch.metas)
}

var _ engine.Reader = new(PartitionReader)

func (p *PartitionReader) Close() error {
	p.iter.Close()
	return nil
}

func (p *PartitionReader) getIdxs(colNames []string) (res []uint16) {
	for _, str := range colNames {
		v, ok := p.colIdxMp[str]
		if !ok {
			panic("not existed col in partitionReader")
		}
		res = append(res, uint16(v))
	}
	return
}

func (p *PartitionReader) Read(ctx context.Context, colNames []string, expr *plan.Expr, mp *mpool.MPool) (*batch.Batch, error) {
	if p == nil {
		return nil, nil
	}
	if p.blockBatch == nil {
		p.blockBatch = &BlockBatch{}
	}

	if len(p.inserts) > 0 || p.blockBatch.hasRows() {
		var bat *batch.Batch
		if p.blockBatch.hasRows() || p.inserts[0].Attrs[0] == catalog.BlockMeta_MetaLoc {
			var err error
			//var ivec *fileservice.IOVector
			var bats []*batch.Batch
			// read block
			// These blocks may have been written to s3 before the transaction was committed if the transaction is huge, but note that these blocks are only invisible to other transactions
			if !p.blockBatch.hasRows() {
				p.blockBatch.setBat(p.inserts[0])
				p.inserts = p.inserts[1:]
			}
			metaLoc := p.blockBatch.read()
			name := strings.Split(metaLoc, ":")[0]
			if name != p.currentFileName {
				p.s3BlockReader, err = blockio.NewObjectReader(p.s3FileService, metaLoc)
				p.extendId2s3File[name] = 0
				p.currentFileName = name
				if err != nil {
					return nil, err
				}
			}
			_, _, extent, _, _ := blockio.DecodeLocation(metaLoc)
			for _, name := range colNames {
				if name == catalog.Row_ID {
					return nil, moerr.NewInternalError(ctx, "The current version does not support modifying the data read from s3 within a transaction")
				}
			}
			bats, err = p.s3BlockReader.LoadColumns(context.Background(), p.getIdxs(colNames), []uint32{extent.Id()}, p.procMPool)
			if err != nil {
				return nil, err
			}
<<<<<<< HEAD
			rbat := batch.NewWithSize(len(colNames))
			rbat.SetAttributes(colNames)
			rbat.Cnt = 1
			for i, e := range ivec.Entries {
				rbat.Vecs[i] = vector.NewVec(p.typsMap[colNames[i]])
				if err = rbat.Vecs[i].UnmarshalBinaryWithMpool(e.Object.([]byte), mp); err != nil {
=======
			rbat := bats[0]
			for i, vec := range rbat.Vecs {
				rbat.Vecs[i], err = vec.Dup(p.procMPool)
				if err != nil {
>>>>>>> 2d5a3ab3
					return nil, err
				}
			}
			rbat.SetAttributes(colNames)
			rbat.Cnt = 1
			rbat.SetZs(rbat.Vecs[0].Length(), p.procMPool)
			return rbat, nil
		} else {
			bat = p.inserts[0].GetSubBatch(colNames)
			p.inserts = p.inserts[1:]
			b := batch.NewWithSize(len(colNames))
			b.SetAttributes(colNames)
			for i, name := range colNames {
				b.Vecs[i] = vector.NewVec(p.typsMap[name])
			}
			if _, err := b.Append(ctx, mp, bat); err != nil {
				return nil, err
			}
			return b, nil
		}
	}

	const maxRows = 8192

	b := batch.NewWithSize(len(colNames))
	b.SetAttributes(colNames)
	for i, name := range colNames {
		b.Vecs[i] = vector.NewVec(p.typsMap[name])
	}
	rows := 0

	appendFuncs := make([]func(*vector.Vector, *vector.Vector, int64) error, len(b.Attrs))
	for i, name := range b.Attrs {
		if name == catalog.Row_ID {
			appendFuncs[i] = vector.GetUnionOneFunction(types.T_Rowid.ToType(), mp)
		} else {
			appendFuncs[i] = vector.GetUnionOneFunction(p.typsMap[name], mp)
		}
	}

	for p.iter.Next() {
		entry := p.iter.Entry()

		if _, ok := p.deletes[entry.RowID]; ok {
			continue
		}

		if p.skipBlocks != nil {
			if _, ok := p.skipBlocks[entry.BlockID]; ok {
				continue
			}
		}

		if p.sourceBatchNameIndex == nil {
			p.sourceBatchNameIndex = make(map[string]int)
			for i, name := range entry.Batch.Attrs {
				p.sourceBatchNameIndex[name] = i
			}
		}

		for i, name := range b.Attrs {
			if name == catalog.Row_ID {
				if err := vector.AppendFixed(b.Vecs[i], entry.RowID, false, mp); err != nil {
					return nil, err
				}
			} else {
				appendFuncs[i](
					b.Vecs[i],
					entry.Batch.Vecs[p.sourceBatchNameIndex[name]],
					entry.Offset,
				)
			}
		}

		rows++
		if rows == maxRows {
			break
		}
	}

	if rows > 0 {
		b.SetZs(rows, mp)
	}
	if rows == 0 {
		return nil, nil
	}

	return b, nil
}<|MERGE_RESOLUTION|>--- conflicted
+++ resolved
@@ -135,19 +135,10 @@
 			if err != nil {
 				return nil, err
 			}
-<<<<<<< HEAD
-			rbat := batch.NewWithSize(len(colNames))
-			rbat.SetAttributes(colNames)
-			rbat.Cnt = 1
-			for i, e := range ivec.Entries {
-				rbat.Vecs[i] = vector.NewVec(p.typsMap[colNames[i]])
-				if err = rbat.Vecs[i].UnmarshalBinaryWithMpool(e.Object.([]byte), mp); err != nil {
-=======
 			rbat := bats[0]
 			for i, vec := range rbat.Vecs {
 				rbat.Vecs[i], err = vec.Dup(p.procMPool)
 				if err != nil {
->>>>>>> 2d5a3ab3
 					return nil, err
 				}
 			}
