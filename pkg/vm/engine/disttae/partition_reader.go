// Copyright 2022 Matrix Origin
//
// Licensed under the Apache License, Version 2.0 (the "License");
// you may not use this file except in compliance with the License.
// You may obtain a copy of the License at
//
//      http://www.apache.org/licenses/LICENSE-2.0
//
// Unless required by applicable law or agreed to in writing, software
// distributed under the License is distributed on an "AS IS" BASIS,
// WITHOUT WARRANTIES OR CONDITIONS OF ANY KIND, either express or implied.
// See the License for the specific language governing permissions and
// limitations under the License.

package disttae

import (
	"context"

	"github.com/matrixorigin/matrixone/pkg/objectio"

	"github.com/matrixorigin/matrixone/pkg/logutil"
	"github.com/matrixorigin/matrixone/pkg/testutil"
	"go.uber.org/zap"

	"github.com/matrixorigin/matrixone/pkg/catalog"
	"github.com/matrixorigin/matrixone/pkg/common/mpool"
	"github.com/matrixorigin/matrixone/pkg/container/batch"
	"github.com/matrixorigin/matrixone/pkg/container/types"
	"github.com/matrixorigin/matrixone/pkg/container/vector"
	"github.com/matrixorigin/matrixone/pkg/pb/plan"
	"github.com/matrixorigin/matrixone/pkg/vm/engine"
	"github.com/matrixorigin/matrixone/pkg/vm/engine/disttae/logtailreplay"
)

type PartitionReader struct {
	table    *txnTable
	prepared bool
	// inserted rows comes from txn.writes.
	inserts []*batch.Batch
	//deleted rows comes from txn.writes or partitionState.rows.
	deletes  map[types.Rowid]uint8
	iter     logtailreplay.RowsIter
	seqnumMp map[string]int
	typsMap  map[string]types.Type
}

var _ engine.Reader = new(PartitionReader)

func (p *PartitionReader) SetFilterZM(objectio.ZoneMap) {
}

func (p *PartitionReader) GetOrderBy() []*plan.OrderBySpec {
	return nil
}

func (p *PartitionReader) SetOrderBy([]*plan.OrderBySpec) {
}

func (p *PartitionReader) Close() error {
	//p.withFilterMixin.reset()
	p.inserts = nil
	p.deletes = nil
	return p.iter.Close()
}

func (p *PartitionReader) prepare() error {
<<<<<<< HEAD
	txn := p.table.db.op.GetWorkspace().(*Transaction)
=======
	txn := p.table.getTxn()
>>>>>>> 90f816f5
	var inserts []*batch.Batch
	var deletes map[types.Rowid]uint8
	//prepare inserts and deletes for partition reader.
	if !txn.readOnly.Load() && !p.prepared {
		inserts = make([]*batch.Batch, 0)
		deletes = make(map[types.Rowid]uint8)
		//load inserts and deletes from txn.writes.
<<<<<<< HEAD
		p.table.db.op.GetWorkspace().(*Transaction).forEachTableWrites(p.table.db.databaseId, p.table.tableId,
			p.table.db.op.GetWorkspace().(*Transaction).GetSnapshotWriteOffset(), func(entry Entry) {
=======
		p.table.getTxn().forEachTableWrites(p.table.db.databaseId, p.table.tableId,
			p.table.getTxn().GetSnapshotWriteOffset(), func(entry Entry) {
>>>>>>> 90f816f5
				if entry.typ == INSERT || entry.typ == INSERT_TXN {
					if entry.bat == nil || entry.bat.IsEmpty() {
						return
					}
					if entry.bat.Attrs[0] == catalog.BlockMeta_MetaLoc {
						return
					}
					inserts = append(inserts, entry.bat)
					return
				}
				//entry.typ == DELETE
				if entry.bat.GetVector(0).GetType().Oid == types.T_Rowid {
					/*
						CASE:
						create table t1(a int);
						begin;
						truncate t1; //txnDatabase.Truncate will DELETE mo_tables
						show tables; // t1 must be shown
					*/
					if entry.isGeneratedByTruncate() {
						return
					}
					//deletes in txn.Write maybe comes from PartitionState.Rows ,
					// PartitionReader need to skip them.
					vs := vector.MustFixedCol[types.Rowid](entry.bat.GetVector(0))
					for _, v := range vs {
						deletes[v] = 0
					}
				}
			})
		//deletes maybe comes from PartitionState.rows, PartitionReader need to skip them;
		// so, here only load deletes which don't belong to PartitionState.blks.
		if err := p.table.LoadDeletesForMemBlocksIn(p.table._partState.Load(), deletes); err != nil {
			return err
		}
		p.inserts = inserts
		p.deletes = deletes
		p.prepared = true
	}
	return nil
}

func (p *PartitionReader) Read(
	_ context.Context,
	colNames []string,
	_ *plan.Expr,
	mp *mpool.MPool,
	pool engine.VectorPool) (result *batch.Batch, err error) {
	if p == nil {
		return
	}
	// prepare the data for read.
	if err = p.prepare(); err != nil {
		return nil, err
	}

	defer func() {
		if err != nil && result != nil {
			if pool == nil {
				result.Clean(mp)
			} else {
				pool.PutBatch(result)
			}
		}
	}()
	result = batch.NewWithSize(len(colNames))
	result.SetAttributes(colNames)
	for i, name := range colNames {
		if pool == nil {
			result.Vecs[i] = vector.NewVec(p.typsMap[name])
		} else {
			result.Vecs[i] = pool.GetVector(p.typsMap[name])
		}
	}

	// read batch resided in the memory from txn.writes.
	if len(p.inserts) > 0 {
		bat := p.inserts[0].GetSubBatch(colNames)

		rowIDs := vector.MustFixedCol[types.Rowid](p.inserts[0].Vecs[0])
		p.inserts = p.inserts[1:]

		for i, vec := range result.Vecs {
			uf := vector.GetUnionOneFunction(*vec.GetType(), mp)

			for j, k := int64(0), int64(bat.RowCount()); j < k; j++ {
				if _, ok := p.deletes[rowIDs[j]]; ok {
					continue
				}
				if err = uf(vec, bat.Vecs[i], j); err != nil {
					return
				}
			}
		}

		logutil.Debugf("read %v with %v", colNames, p.seqnumMp)
		//		CORNER CASE:
		//		if some rowIds[j] is in p.deletes above, then some rows has been filtered.
		//		the bat.RowCount() is not always the right value for the result batch b.
		result.SetRowCount(result.Vecs[0].Length())
		if logutil.GetSkip1Logger().Core().Enabled(zap.DebugLevel) {
			logutil.Debug(testutil.OperatorCatchBatch(
				"partition reader[workspace:memory]",
				result))
		}
		return result, err
	}

	{
		const maxRows = 8192
		rows := 0
		appendFuncs := make([]func(*vector.Vector, *vector.Vector, int64) error, len(result.Attrs))
		for i, name := range result.Attrs {
			if name == catalog.Row_ID {
				appendFuncs[i] = vector.GetUnionOneFunction(types.T_Rowid.ToType(), mp)
			} else {
				appendFuncs[i] = vector.GetUnionOneFunction(p.typsMap[name], mp)
			}
		}
		// read rows from partitionState.rows.
		for p.iter.Next() {
			entry := p.iter.Entry()
			if _, ok := p.deletes[entry.RowID]; ok {
				continue
			}

			for i, name := range result.Attrs {
				if name == catalog.Row_ID {
					if err = vector.AppendFixed(
						result.Vecs[i],
						entry.RowID,
						false,
						mp); err != nil {
						return nil, err
					}
				} else {
					idx := 2 /*rowid and commits*/ + p.seqnumMp[name]
					if idx >= len(entry.Batch.Vecs) /*add column*/ ||
						entry.Batch.Attrs[idx] == "" /*drop column*/ {
						err = vector.AppendAny(
							result.Vecs[i],
							nil,
							true,
							mp)
					} else {
						err = appendFuncs[i](
							result.Vecs[i],
							entry.Batch.Vecs[2 /*rowid and commits*/ +p.seqnumMp[name]],
							entry.Offset,
						)
					}
					if err != nil {
						return nil, err
					}
				}
			}
			rows++
			if rows == maxRows {
				break
			}
		}

		if rows == 0 {
			if pool == nil {
				result.Clean(mp)
			} else {
				pool.PutBatch(result)
			}
			return nil, nil
		}

		result.SetRowCount(rows)
		if logutil.GetSkip1Logger().Core().Enabled(zap.DebugLevel) {
			logutil.Debug(testutil.OperatorCatchBatch(
				"partition reader[snapshot: partitionState.rows]",
				result))
		}
		return result, nil
	}
}<|MERGE_RESOLUTION|>--- conflicted
+++ resolved
@@ -65,11 +65,7 @@
 }
 
 func (p *PartitionReader) prepare() error {
-<<<<<<< HEAD
-	txn := p.table.db.op.GetWorkspace().(*Transaction)
-=======
 	txn := p.table.getTxn()
->>>>>>> 90f816f5
 	var inserts []*batch.Batch
 	var deletes map[types.Rowid]uint8
 	//prepare inserts and deletes for partition reader.
@@ -77,13 +73,8 @@
 		inserts = make([]*batch.Batch, 0)
 		deletes = make(map[types.Rowid]uint8)
 		//load inserts and deletes from txn.writes.
-<<<<<<< HEAD
-		p.table.db.op.GetWorkspace().(*Transaction).forEachTableWrites(p.table.db.databaseId, p.table.tableId,
-			p.table.db.op.GetWorkspace().(*Transaction).GetSnapshotWriteOffset(), func(entry Entry) {
-=======
 		p.table.getTxn().forEachTableWrites(p.table.db.databaseId, p.table.tableId,
 			p.table.getTxn().GetSnapshotWriteOffset(), func(entry Entry) {
->>>>>>> 90f816f5
 				if entry.typ == INSERT || entry.typ == INSERT_TXN {
 					if entry.bat == nil || entry.bat.IsEmpty() {
 						return
