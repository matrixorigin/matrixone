// Copyright 2022 Matrix Origin
//
// Licensed under the Apache License, Version 2.0 (the "License");
// you may not use this file except in compliance with the License.
// You may obtain a copy of the License at
//
//      http://www.apache.org/licenses/LICENSE-2.0
//
// Unless required by applicable law or agreed to in writing, software
// distributed under the License is distributed on an "AS IS" BASIS,
// WITHOUT WARRANTIES OR CONDITIONS OF ANY KIND, either express or implied.
// See the License for the specific language governing permissions and
// limitations under the License.

package disttae

import (
	"context"
	"fmt"
	"github.com/matrixorigin/matrixone/pkg/vm/engine/tae/dataio"
	"strings"

	"github.com/matrixorigin/matrixone/pkg/catalog"
	"github.com/matrixorigin/matrixone/pkg/common/moerr"
	"github.com/matrixorigin/matrixone/pkg/common/mpool"
	"github.com/matrixorigin/matrixone/pkg/container/batch"
	"github.com/matrixorigin/matrixone/pkg/container/types"
	"github.com/matrixorigin/matrixone/pkg/container/vector"
	"github.com/matrixorigin/matrixone/pkg/fileservice"
	"github.com/matrixorigin/matrixone/pkg/pb/plan"
	"github.com/matrixorigin/matrixone/pkg/vm/engine"
	"github.com/matrixorigin/matrixone/pkg/vm/engine/tae/dataio/blockio"
)

type PartitionReader struct {
	typsMap              map[string]types.Type
	firstCalled          bool
	inserts              []*batch.Batch
	deletes              map[types.Rowid]uint8
	skipBlocks           map[uint64]uint8
	iter                 partitionIter
	newIter              *partitionStateRowsIter
	sourceBatchNameIndex map[string]int

	// the following attributes are used to support cn2s3
	procMPool       *mpool.MPool
	s3FileService   fileservice.FileService
	s3BlockReader   dataio.Reader
	extendId2s3File map[string]int

	// used to get idx of sepcified col
	colIdxMp        map[string]int
	blockBatch      *BlockBatch
	currentFileName string
}

type partitionIter interface {
	First() bool
	Next() bool
	Close() error
	Read() (RowID, DataValue, error)
}

type BlockBatch struct {
	metas  []string
	idx    int
	length int
}

func (blockBatch *BlockBatch) read() (res string) {
	if blockBatch.idx == blockBatch.length {
		return
	}
	res = blockBatch.metas[blockBatch.idx]
	blockBatch.idx++
	return
}

func (blockBatch *BlockBatch) hasRows() bool {
	return blockBatch.idx < blockBatch.length
}

func (blockBatch *BlockBatch) setBat(bat *batch.Batch) {
	blockBatch.metas = vector.MustStrCols(bat.Vecs[0])
	blockBatch.idx = 0
	blockBatch.length = len(blockBatch.metas)
}

var _ engine.Reader = new(PartitionReader)

func (p *PartitionReader) Close() error {
	p.iter.Close()
	return nil
}

func (p *PartitionReader) getIdxs(colNames []string) (res []uint16) {
	for _, str := range colNames {
		v, ok := p.colIdxMp[str]
		if !ok {
			panic("not existed col in partitionReader")
		}
		res = append(res, uint16(v))
	}
	return
}

func (p *PartitionReader) Read(ctx context.Context, colNames []string, expr *plan.Expr, mp *mpool.MPool) (*batch.Batch, error) {
	if p == nil {
		return nil, nil
	}
	if p.blockBatch == nil {
		p.blockBatch = &BlockBatch{}
	}

	if len(p.inserts) > 0 || p.blockBatch.hasRows() {
		var bat *batch.Batch
		if p.blockBatch.hasRows() || p.inserts[0].Attrs[0] == catalog.BlockMeta_MetaLoc {
			var err error
			//var ivec *fileservice.IOVector
			var bats []*batch.Batch
			// read block
			// These blocks may have been written to s3 before the transaction was committed if the transaction is huge, but note that these blocks are only invisible to other transactions
			if !p.blockBatch.hasRows() {
				p.blockBatch.setBat(p.inserts[0])
				p.inserts = p.inserts[1:]
			}
			metaLoc := p.blockBatch.read()
			name := strings.Split(metaLoc, ":")[0]
			if name != p.currentFileName {
				p.s3BlockReader, err = blockio.NewBlockReader(p.s3FileService, metaLoc)
				p.extendId2s3File[name] = 0
				p.currentFileName = name
				if err != nil {
					return nil, err
				}
			}
			_, _, extent, _, _ := blockio.DecodeLocation(metaLoc)
			for _, name := range colNames {
				if name == catalog.Row_ID {
					return nil, moerr.NewInternalError(ctx, "The current version does not support modifying the data read from s3 within a transaction")
				}
			}
<<<<<<< HEAD
			bats, err = p.s3BlockReader.LoadColumns(context.Background(), p.getIdxs(colNames), []uint32{extent.Id()}, p.proc.GetMPool())
=======
			ivec, err = p.s3BlockReader.Read(ctx, extent, p.getIdxs(colNames), p.procMPool)
>>>>>>> 5176c508
			if err != nil {
				return nil, err
			}
			rbat := bats[0]
			rbat.SetAttributes(colNames)
			rbat.Cnt = 1
			/*for i, e := range ivec.Entries {
				rbat.Vecs[i] = vector.New(p.typsMap[colNames[i]])
				if err = rbat.Vecs[i].Read(e.Object.([]byte)); err != nil {
					return nil, err
				}
<<<<<<< HEAD
			}*/
			rbat.SetZs(rbat.Vecs[0].Length(), p.proc.GetMPool())
=======
			}
			rbat.SetZs(rbat.Vecs[0].Length(), p.procMPool)
>>>>>>> 5176c508
			return rbat, nil
		} else {
			bat = p.inserts[0].GetSubBatch(colNames)
			p.inserts = p.inserts[1:]
			b := batch.NewWithSize(len(colNames))
			b.SetAttributes(colNames)
			for i, name := range colNames {
				b.Vecs[i] = vector.New(p.typsMap[name])
			}
			if _, err := b.Append(ctx, mp, bat); err != nil {
				return nil, err
			}
			return b, nil
		}
	}

	const maxRows = 8192

	b := batch.NewWithSize(len(colNames))
	b.SetAttributes(colNames)
	for i, name := range colNames {
		b.Vecs[i] = vector.New(p.typsMap[name])
	}
	rows := 0

	if p.newIter != nil {
		// new implementation

		appendFuncs := make([]func(*vector.Vector, *vector.Vector, int64) error, len(b.Attrs))
		for i, name := range b.Attrs {
			if name == catalog.Row_ID {
				appendFuncs[i] = vector.GetUnionOneFunction(types.T_Rowid.ToType(), mp)
			} else {
				appendFuncs[i] = vector.GetUnionOneFunction(p.typsMap[name], mp)
			}
		}

		for p.newIter.Next() {
			entry := p.newIter.Entry()

			if _, ok := p.deletes[entry.RowID]; ok {
				continue
			}

			if p.skipBlocks != nil {
				if _, ok := p.skipBlocks[entry.BlockID]; ok {
					continue
				}
			}

			if p.sourceBatchNameIndex == nil {
				p.sourceBatchNameIndex = make(map[string]int)
				for i, name := range entry.Batch.Attrs {
					p.sourceBatchNameIndex[name] = i
				}
			}

			for i, name := range b.Attrs {
				if name == catalog.Row_ID {
					if err := b.Vecs[i].Append(entry.RowID, false, mp); err != nil {
						return nil, err
					}
				} else {
					appendFuncs[i](
						b.Vecs[i],
						entry.Batch.Vecs[p.sourceBatchNameIndex[name]],
						entry.Offset,
					)
				}
			}

			rows++
			if rows == maxRows {
				break
			}
		}

	} else {
		// old implementation

		fn := p.iter.Next
		if !p.firstCalled {
			fn = p.iter.First
			p.firstCalled = true
		}
		for ok := fn(); ok; ok = p.iter.Next() {
			dataKey, dataValue, err := p.iter.Read()
			if err != nil {
				return nil, err
			}

			if _, ok := p.deletes[types.Rowid(dataKey)]; ok {
				continue
			}

			if dataValue.op == opDelete {
				continue
			}

			if p.skipBlocks != nil {
				if _, ok := p.skipBlocks[rowIDToBlockID(dataKey)]; ok {
					continue
				}
			}

			for i, name := range b.Attrs {
				if name == catalog.Row_ID {
					if err := b.Vecs[i].Append(types.Rowid(dataKey), false, mp); err != nil {
						return nil, err
					}
					continue
				}
				value, ok := dataValue.value[name]
				if !ok {
					panic(fmt.Sprintf("invalid column name: %v", name))
				}
				if err := value.AppendVector(b.Vecs[i], mp); err != nil {
					return nil, err
				}
			}

			rows++
			if rows == maxRows {
				break
			}
		}
	}

	if rows > 0 {
		b.SetZs(rows, mp)
	}
	if rows == 0 {
		return nil, nil
	}

	return b, nil
}<|MERGE_RESOLUTION|>--- conflicted
+++ resolved
@@ -140,29 +140,14 @@
 					return nil, moerr.NewInternalError(ctx, "The current version does not support modifying the data read from s3 within a transaction")
 				}
 			}
-<<<<<<< HEAD
-			bats, err = p.s3BlockReader.LoadColumns(context.Background(), p.getIdxs(colNames), []uint32{extent.Id()}, p.proc.GetMPool())
-=======
-			ivec, err = p.s3BlockReader.Read(ctx, extent, p.getIdxs(colNames), p.procMPool)
->>>>>>> 5176c508
+			bats, err = p.s3BlockReader.LoadColumns(context.Background(), p.getIdxs(colNames), []uint32{extent.Id()}, p.procMPool)
 			if err != nil {
 				return nil, err
 			}
 			rbat := bats[0]
 			rbat.SetAttributes(colNames)
 			rbat.Cnt = 1
-			/*for i, e := range ivec.Entries {
-				rbat.Vecs[i] = vector.New(p.typsMap[colNames[i]])
-				if err = rbat.Vecs[i].Read(e.Object.([]byte)); err != nil {
-					return nil, err
-				}
-<<<<<<< HEAD
-			}*/
-			rbat.SetZs(rbat.Vecs[0].Length(), p.proc.GetMPool())
-=======
-			}
 			rbat.SetZs(rbat.Vecs[0].Length(), p.procMPool)
->>>>>>> 5176c508
 			return rbat, nil
 		} else {
 			bat = p.inserts[0].GetSubBatch(colNames)
