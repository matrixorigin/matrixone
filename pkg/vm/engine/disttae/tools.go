// Copyright 2022 Matrix Origin
//
// Licensed under the Apache License, Version 2.0 (the "License");
// you may not use this file except in compliance with the License.
// You may obtain a copy of the License at
//
//      http://www.apache.org/licenses/LICENSE-2.0
//
// Unless required by applicable law or agreed to in writing, software
// distributed under the License is distributed on an "AS IS" BASIS,
// WITHOUT WARRANTIES OR CONDITIONS OF ANY KIND, either express or implied.
// See the License for the specific language governing permissions and
// limitations under the License.

package disttae

import (
	"context"
	"fmt"
	"time"

	"github.com/google/uuid"
	"github.com/matrixorigin/matrixone/pkg/catalog"
	"github.com/matrixorigin/matrixone/pkg/common/moerr"
	"github.com/matrixorigin/matrixone/pkg/compress"
	"github.com/matrixorigin/matrixone/pkg/container/batch"
	"github.com/matrixorigin/matrixone/pkg/container/types"
	"github.com/matrixorigin/matrixone/pkg/container/vector"
	"github.com/matrixorigin/matrixone/pkg/defines"
	"github.com/matrixorigin/matrixone/pkg/pb/api"
	"github.com/matrixorigin/matrixone/pkg/pb/metadata"
	"github.com/matrixorigin/matrixone/pkg/pb/plan"
	"github.com/matrixorigin/matrixone/pkg/pb/txn"
	"github.com/matrixorigin/matrixone/pkg/sql/colexec"
	plantool "github.com/matrixorigin/matrixone/pkg/sql/plan"
	"github.com/matrixorigin/matrixone/pkg/vm/engine"
	"github.com/matrixorigin/matrixone/pkg/vm/mheap"
	"github.com/matrixorigin/matrixone/pkg/vm/process"
)

func genCreateDatabaseTuple(sql string, accountId, userId, roleId uint32,
	name string, databaseId uint64, m *mheap.Mheap) (*batch.Batch, error) {
	bat := batch.NewWithSize(len(catalog.MoDatabaseSchema))
	bat.Attrs = append(bat.Attrs, catalog.MoDatabaseSchema...)
	bat.InitZsOne(1)
	{
		idx := catalog.MO_DATABASE_DAT_ID_IDX
		bat.Vecs[idx] = vector.New(catalog.MoDatabaseTypes[idx]) // dat_id
		if err := bat.Vecs[idx].Append(uint64(databaseId), false, m); err != nil {
			return nil, err
		}
		idx = catalog.MO_DATABASE_DAT_NAME_IDX
		bat.Vecs[idx] = vector.New(catalog.MoDatabaseTypes[idx]) // datname
		if err := bat.Vecs[idx].Append([]byte(name), false, m); err != nil {
			return nil, err
		}
		idx = catalog.MO_DATABASE_DAT_CATALOG_NAME_IDX
		bat.Vecs[idx] = vector.New(catalog.MoDatabaseTypes[idx]) // dat_catalog_name
		if err := bat.Vecs[idx].Append([]byte(catalog.MO_CATALOG), false, m); err != nil {
			return nil, err
		}
		idx = catalog.MO_DATABASE_CREATESQL_IDX
		bat.Vecs[idx] = vector.New(catalog.MoDatabaseTypes[idx])            // dat_createsql
		if err := bat.Vecs[idx].Append([]byte(sql), false, m); err != nil { // TODO
			return nil, err
		}
		idx = catalog.MO_DATABASE_OWNER_IDX
		bat.Vecs[idx] = vector.New(catalog.MoDatabaseTypes[idx]) // owner
		if err := bat.Vecs[idx].Append(roleId, false, m); err != nil {
			return nil, err
		}
		idx = catalog.MO_DATABASE_CREATOR_IDX
		bat.Vecs[idx] = vector.New(catalog.MoDatabaseTypes[idx]) // creator
		if err := bat.Vecs[idx].Append(userId, false, m); err != nil {
			return nil, err
		}
		idx = catalog.MO_DATABASE_CREATED_TIME_IDX
		bat.Vecs[idx] = vector.New(catalog.MoDatabaseTypes[idx]) // created_time
		if err := bat.Vecs[idx].Append(types.Timestamp(time.Now().Unix()), false, m); err != nil {
			return nil, err
		}
		idx = catalog.MO_DATABASE_ACCOUNT_ID_IDX
		bat.Vecs[idx] = vector.New(catalog.MoDatabaseTypes[idx]) // account_id
		if err := bat.Vecs[idx].Append(accountId, false, m); err != nil {
			return nil, err
		}
	}
	return bat, nil
}

func genDropDatabaseTuple(id uint64, name string, m *mheap.Mheap) (*batch.Batch, error) {
	bat := batch.NewWithSize(2)
	bat.Attrs = append(bat.Attrs, catalog.MoDatabaseSchema[:2]...)
	bat.InitZsOne(1)
	{
		idx := catalog.MO_DATABASE_DAT_ID_IDX
		bat.Vecs[idx] = vector.New(catalog.MoDatabaseTypes[idx]) // dat_id
		if err := bat.Vecs[idx].Append(id, false, m); err != nil {
			return nil, err
		}
		idx = catalog.MO_DATABASE_DAT_NAME_IDX
		bat.Vecs[idx] = vector.New(catalog.MoDatabaseTypes[idx]) // datname
		if err := bat.Vecs[idx].Append([]byte(name), false, m); err != nil {
			return nil, err
		}
	}
	return bat, nil
}

func genCreateTableTuple(sql string, accountId, userId, roleId uint32, name string, tableId uint64,
	databaseId uint64, databaseName string, comment string, m *mheap.Mheap) (*batch.Batch, error) {
	bat := batch.NewWithSize(len(catalog.MoTablesSchema))
	bat.Attrs = append(bat.Attrs, catalog.MoTablesSchema...)
	bat.InitZsOne(1)
	{
		idx := catalog.MO_TABLES_REL_ID_IDX
		bat.Vecs[idx] = vector.New(catalog.MoTablesTypes[idx]) // rel_id
		if err := bat.Vecs[idx].Append(tableId, false, m); err != nil {
			return nil, err
		}
		idx = catalog.MO_TABLES_REL_NAME_IDX
		bat.Vecs[idx] = vector.New(catalog.MoTablesTypes[idx]) // relname
		if err := bat.Vecs[idx].Append([]byte(name), false, m); err != nil {
			return nil, err
		}
		idx = catalog.MO_TABLES_RELDATABASE_IDX
		bat.Vecs[idx] = vector.New(catalog.MoTablesTypes[idx]) // reldatabase
		if err := bat.Vecs[idx].Append([]byte(databaseName), false, m); err != nil {
			return nil, err
		}
		idx = catalog.MO_TABLES_RELDATABASE_ID_IDX
		bat.Vecs[idx] = vector.New(catalog.MoTablesTypes[idx]) // reldatabase_id
		if err := bat.Vecs[idx].Append(databaseId, false, m); err != nil {
			return nil, err
		}
		idx = catalog.MO_TABLES_RELPERSISTENCE_IDX
		bat.Vecs[idx] = vector.New(catalog.MoTablesTypes[idx]) // relpersistence
		if err := bat.Vecs[idx].Append([]byte(""), false, m); err != nil {
			return nil, err
		}
		idx = catalog.MO_TABLES_RELKIND_IDX
		bat.Vecs[idx] = vector.New(catalog.MoTablesTypes[idx]) // relkind
		if err := bat.Vecs[idx].Append([]byte(""), false, m); err != nil {
			return nil, err
		}
		idx = catalog.MO_TABLES_REL_COMMENT_IDX
		bat.Vecs[idx] = vector.New(catalog.MoTablesTypes[idx]) // rel_comment
		if err := bat.Vecs[idx].Append([]byte(comment), false, m); err != nil {
			return nil, err
		}
		idx = catalog.MO_TABLES_REL_CREATESQL_IDX
		bat.Vecs[idx] = vector.New(catalog.MoTablesTypes[idx]) // rel_createsql
		if err := bat.Vecs[idx].Append([]byte(sql), false, m); err != nil {
			return nil, err
		}
		idx = catalog.MO_TABLES_CREATED_TIME_IDX
		bat.Vecs[idx] = vector.New(catalog.MoTablesTypes[idx]) // created_time
		if err := bat.Vecs[idx].Append(types.Timestamp(time.Now().Unix()), false, m); err != nil {
			return nil, err
		}
		idx = catalog.MO_TABLES_CREATOR_IDX
		bat.Vecs[idx] = vector.New(catalog.MoTablesTypes[idx]) // creator
		if err := bat.Vecs[idx].Append(userId, false, m); err != nil {
			return nil, err
		}
		idx = catalog.MO_TABLES_OWNER_IDX
		bat.Vecs[idx] = vector.New(catalog.MoTablesTypes[idx]) // owner
		if err := bat.Vecs[idx].Append(roleId, false, m); err != nil {
			return nil, err
		}
		idx = catalog.MO_TABLES_ACCOUNT_ID_IDX
		bat.Vecs[idx] = vector.New(catalog.MoTablesTypes[idx]) // account_id
		if err := bat.Vecs[idx].Append(accountId, false, m); err != nil {
			return nil, err
		}
		idx = catalog.MO_TABLES_PARTITIONED_IDX
		bat.Vecs[idx] = vector.New(catalog.MoTablesTypes[idx]) // partition
		if err := bat.Vecs[idx].Append([]byte(""), false, m); err != nil {
			return nil, err
		}
	}
	return bat, nil
}

func genCreateColumnTuple(col column, m *mheap.Mheap) (*batch.Batch, error) {
	bat := batch.NewWithSize(len(catalog.MoColumnsSchema))
	bat.Attrs = append(bat.Attrs, catalog.MoColumnsSchema...)
	bat.InitZsOne(1)
	{
		idx := catalog.MO_COLUMNS_ATT_UNIQ_NAME_IDX
		bat.Vecs[idx] = vector.New(catalog.MoColumnsTypes[idx]) // att_uniq_name
		if err := bat.Vecs[idx].Append([]byte(""), false, m); err != nil {
			return nil, err
		}
		idx = catalog.MO_COLUMNS_ACCOUNT_ID_IDX
		bat.Vecs[idx] = vector.New(catalog.MoColumnsTypes[idx]) // account_id
		if err := bat.Vecs[idx].Append(col.accountId, false, m); err != nil {
			return nil, err
		}
		idx = catalog.MO_COLUMNS_ATT_DATABASE_ID_IDX
		bat.Vecs[idx] = vector.New(catalog.MoColumnsTypes[idx]) // att_database_id
		if err := bat.Vecs[idx].Append(col.databaseId, false, m); err != nil {
			return nil, err
		}
		idx = catalog.MO_COLUMNS_ATT_DATABASE_IDX
		bat.Vecs[idx] = vector.New(catalog.MoColumnsTypes[idx]) // att_database
		if err := bat.Vecs[idx].Append([]byte(col.databaseName), false, m); err != nil {
			return nil, err
		}
		idx = catalog.MO_COLUMNS_ATT_RELNAME_ID_IDX
		bat.Vecs[idx] = vector.New(catalog.MoColumnsTypes[idx]) // att_relname_id
		if err := bat.Vecs[idx].Append(col.tableId, false, m); err != nil {
			return nil, err
		}
		idx = catalog.MO_COLUMNS_ATT_RELNAME_IDX
		bat.Vecs[idx] = vector.New(catalog.MoColumnsTypes[idx]) // att_relname
		if err := bat.Vecs[idx].Append([]byte(col.tableName), false, m); err != nil {
			return nil, err
		}
		idx = catalog.MO_COLUMNS_ATTNAME_IDX
		bat.Vecs[idx] = vector.New(catalog.MoColumnsTypes[idx]) // attname
		if err := bat.Vecs[idx].Append([]byte(col.name), false, m); err != nil {
			return nil, err
		}
		idx = catalog.MO_COLUMNS_ATTTYP_IDX
		bat.Vecs[idx] = vector.New(catalog.MoColumnsTypes[idx]) // atttyp
		if err := bat.Vecs[idx].Append(col.typ, false, m); err != nil {
			return nil, err
		}
		idx = catalog.MO_COLUMNS_ATTNUM_IDX
		bat.Vecs[idx] = vector.New(catalog.MoColumnsTypes[idx]) // attnum
		if err := bat.Vecs[idx].Append(col.num, false, m); err != nil {
			return nil, err
		}
		idx = catalog.MO_COLUMNS_ATT_LENGTH_IDX
		bat.Vecs[idx] = vector.New(catalog.MoColumnsTypes[idx]) // att_length
		if err := bat.Vecs[idx].Append(col.typLen, false, m); err != nil {
			return nil, err
		}
		idx = catalog.MO_COLUMNS_ATTNOTNULL_IDX
		bat.Vecs[idx] = vector.New(catalog.MoColumnsTypes[idx]) // attnotnul
		if err := bat.Vecs[idx].Append(col.notNull, false, m); err != nil {
			return nil, err
		}
		idx = catalog.MO_COLUMNS_ATTHASDEF_IDX
		bat.Vecs[idx] = vector.New(catalog.MoColumnsTypes[idx]) // atthasdef
		if err := bat.Vecs[idx].Append(col.hasDef, false, m); err != nil {
			return nil, err
		}
		idx = catalog.MO_COLUMNS_ATT_DEFAULT_IDX
		bat.Vecs[idx] = vector.New(catalog.MoColumnsTypes[idx]) // att_default
		if err := bat.Vecs[idx].Append(col.defaultExpr, false, m); err != nil {
			return nil, err
		}
		idx = catalog.MO_COLUMNS_ATTISDROPPED_IDX
		bat.Vecs[idx] = vector.New(catalog.MoColumnsTypes[idx]) // attisdropped
		if err := bat.Vecs[idx].Append(int8(0), false, m); err != nil {
			return nil, err
		}
		idx = catalog.MO_COLUMNS_ATT_CONSTRAINT_TYPE_IDX
		bat.Vecs[idx] = vector.New(catalog.MoColumnsTypes[idx]) // att_constraint_type
		if err := bat.Vecs[idx].Append([]byte(col.constraintType), false, m); err != nil {
			return nil, err
		}
		idx = catalog.MO_COLUMNS_ATT_IS_UNSIGNED_IDX
		bat.Vecs[idx] = vector.New(catalog.MoColumnsTypes[idx]) // att_is_unsigned
		if err := bat.Vecs[idx].Append(int8(0), false, m); err != nil {
			return nil, err
		}
		idx = catalog.MO_COLUMNS_ATT_IS_AUTO_INCREMENT_IDX
		bat.Vecs[idx] = vector.New(catalog.MoColumnsTypes[idx]) // att_is_auto_increment
		if err := bat.Vecs[idx].Append(col.isAutoIncrement, false, m); err != nil {
			return nil, err
		}
		idx = catalog.MO_COLUMNS_ATT_COMMENT_IDX
		bat.Vecs[idx] = vector.New(catalog.MoColumnsTypes[idx]) // att_comment
		if err := bat.Vecs[idx].Append([]byte(col.comment), false, m); err != nil {
			return nil, err
		}
		idx = catalog.MO_COLUMNS_ATT_IS_HIDDEN_IDX
		bat.Vecs[idx] = vector.New(catalog.MoColumnsTypes[idx]) // att_is_hidden
		if err := bat.Vecs[idx].Append(col.isHidden, false, m); err != nil {
			return nil, err
		}
	}
	return bat, nil
}

func genDropTableTuple(id, databaseId uint64, name, databaseName string,
	m *mheap.Mheap) (*batch.Batch, error) {
	bat := batch.NewWithSize(4)
	bat.Attrs = append(bat.Attrs, catalog.MoTablesSchema[:4]...)
	bat.InitZsOne(1)
	{
		idx := catalog.MO_TABLES_REL_ID_IDX
		bat.Vecs[idx] = vector.New(catalog.MoTablesTypes[idx]) // rel_id
		if err := bat.Vecs[idx].Append(id, false, m); err != nil {
			return nil, err
		}
		idx = catalog.MO_TABLES_REL_NAME_IDX
		bat.Vecs[idx] = vector.New(catalog.MoTablesTypes[idx]) // relname
		if err := bat.Vecs[idx].Append([]byte(name), false, m); err != nil {
			return nil, err
		}
		idx = catalog.MO_TABLES_RELDATABASE_IDX
		bat.Vecs[idx] = vector.New(catalog.MoTablesTypes[idx]) // reldatabase
		if err := bat.Vecs[idx].Append([]byte(databaseName), false, m); err != nil {
			return nil, err
		}
		idx = catalog.MO_TABLES_RELDATABASE_ID_IDX
		bat.Vecs[idx] = vector.New(catalog.MoTablesTypes[idx]) // reldatabase_id
		if err := bat.Vecs[idx].Append(databaseId, false, m); err != nil {
			return nil, err
		}
	}
	return bat, nil
}

/*
func genDropColumnsTuple(name string) *batch.Batch {
	return &batch.Batch{}
}
*/

// genDatabaseIdExpr generate an expression to find database info
// by database name and accountId
func genDatabaseIdExpr(accountId uint32, name string) *plan.Expr {
	var left, right *plan.Expr

	{
		var args []*plan.Expr

		args = append(args, newColumnExpr(MO_DATABASE_ID_NAME_IDX, types.T_varchar,
			catalog.MoDatabaseSchema[catalog.MO_DATABASE_DAT_NAME_IDX]))
		args = append(args, newStringConstVal(name))
		left = plantool.MakeExpr("=", args)
	}
	{
		var args []*plan.Expr

		args = append(args, newColumnExpr(MO_DATABASE_ID_ACCOUNT_IDX, types.T_uint32,
			catalog.MoDatabaseSchema[catalog.MO_DATABASE_ACCOUNT_ID_IDX]))
		args = append(args, newIntConstVal(accountId))
		right = plantool.MakeExpr("=", args)
	}
	return plantool.MakeExpr("and", []*plan.Expr{left, right})
}

// genDatabaseIdExpr generate an expression to find database list
// by accountId
func genDatabaseListExpr(accountId uint32) *plan.Expr {
	var args []*plan.Expr

	args = append(args, newColumnExpr(MO_DATABASE_LIST_ACCOUNT_IDX, types.T_uint32,
		catalog.MoDatabaseSchema[catalog.MO_DATABASE_ACCOUNT_ID_IDX]))
	args = append(args, newIntConstVal(accountId))
	return plantool.MakeExpr("=", args)
}

// genTableInfoExpr generate an expression to find table info
// by database id and table name and accountId
func genTableInfoExpr(accountId uint32, databaseId uint64, name string) *plan.Expr {
	var left, right *plan.Expr

	{
		var args []*plan.Expr

		args = append(args, newColumnExpr(catalog.MO_TABLES_REL_NAME_IDX, types.T_varchar,
			catalog.MoTablesSchema[catalog.MO_TABLES_REL_NAME_IDX]))
		args = append(args, newStringConstVal(name))
		left = plantool.MakeExpr("=", args)
	}
	{
		var args []*plan.Expr

		args = append(args, newColumnExpr(catalog.MO_TABLES_RELDATABASE_ID_IDX, types.T_uint64,
			catalog.MoTablesSchema[catalog.MO_TABLES_RELDATABASE_ID_IDX]))
		args = append(args, newIntConstVal(databaseId))
		right = plantool.MakeExpr("=", args)
		left = plantool.MakeExpr("and", []*plan.Expr{left, right})
	}
	{
		var args []*plan.Expr

		args = append(args, newColumnExpr(catalog.MO_TABLES_ACCOUNT_ID_IDX, types.T_uint32,
			catalog.MoTablesSchema[catalog.MO_TABLES_ACCOUNT_ID_IDX]))
		args = append(args, newIntConstVal(accountId))
		right = plantool.MakeExpr("=", args)
	}
	return plantool.MakeExpr("and", []*plan.Expr{left, right})
}

// genTableIdExpr generate an expression to find table info
// by database id and table name and accountId
func genTableIdExpr(accountId uint32, databaseId uint64, name string) *plan.Expr {
	var left, right *plan.Expr

	{
		var args []*plan.Expr

		args = append(args, newColumnExpr(MO_TABLE_ID_NAME_IDX, types.T_varchar,
			catalog.MoTablesSchema[catalog.MO_TABLES_REL_NAME_IDX]))
		args = append(args, newStringConstVal(name))
		left = plantool.MakeExpr("=", args)
	}
	{
		var args []*plan.Expr

		args = append(args, newColumnExpr(MO_TABLE_ID_DATABASE_ID_IDX, types.T_uint64,
			catalog.MoTablesSchema[catalog.MO_TABLES_RELDATABASE_ID_IDX]))
		args = append(args, newIntConstVal(databaseId))
		right = plantool.MakeExpr("=", args)
		left = plantool.MakeExpr("and", []*plan.Expr{left, right})
	}
	{
		var args []*plan.Expr

		args = append(args, newColumnExpr(MO_TABLE_ID_ACCOUNT_IDX, types.T_uint32,
			catalog.MoTablesSchema[catalog.MO_TABLES_ACCOUNT_ID_IDX]))
		args = append(args, newIntConstVal(accountId))
		right = plantool.MakeExpr("=", args)
	}
	return plantool.MakeExpr("and", []*plan.Expr{left, right})
}

// genTableListExpr generate an expression to find table list
// by database id and accountId
func genTableListExpr(accountId uint32, databaseId uint64) *plan.Expr {
	var left, right *plan.Expr

	{
		var args []*plan.Expr

		args = append(args, newColumnExpr(MO_TABLE_LIST_DATABASE_ID_IDX, types.T_uint64,
			catalog.MoTablesSchema[catalog.MO_TABLES_RELDATABASE_ID_IDX]))
		args = append(args, newIntConstVal(databaseId))
		left = plantool.MakeExpr("=", args)
	}
	{
		var args []*plan.Expr

		args = append(args, newColumnExpr(MO_TABLE_LIST_ACCOUNT_IDX, types.T_uint32,
			catalog.MoTablesSchema[catalog.MO_TABLES_ACCOUNT_ID_IDX]))
		args = append(args, newIntConstVal(accountId))
		right = plantool.MakeExpr("=", args)
	}
	return plantool.MakeExpr("and", []*plan.Expr{left, right})
}

// genColumnInfoExpr generate an expression to find column info list
// by database id and table id and accountId
func genColumnInfoExpr(accountId uint32, databaseId, tableId uint64) *plan.Expr {
	var left, right *plan.Expr

	{
		var args []*plan.Expr

		args = append(args, newColumnExpr(catalog.MO_COLUMNS_ATT_DATABASE_ID_IDX, types.T_varchar,
			catalog.MoColumnsSchema[catalog.MO_COLUMNS_ATT_DATABASE_ID_IDX]))
		args = append(args, newIntConstVal(databaseId))
		left = plantool.MakeExpr("=", args)
	}
	{
		var args []*plan.Expr

		args = append(args, newColumnExpr(catalog.MO_COLUMNS_ATT_RELNAME_ID_IDX, types.T_uint64,
			catalog.MoTablesSchema[catalog.MO_COLUMNS_ATT_RELNAME_ID_IDX]))
		args = append(args, newIntConstVal(tableId))
		right = plantool.MakeExpr("=", args)
		left = plantool.MakeExpr("and", []*plan.Expr{left, right})
	}
	{
		var args []*plan.Expr

		args = append(args, newColumnExpr(catalog.MO_COLUMNS_ACCOUNT_ID_IDX, types.T_uint32,
			catalog.MoTablesSchema[catalog.MO_COLUMNS_ACCOUNT_ID_IDX]))
		args = append(args, newIntConstVal(accountId))
		right = plantool.MakeExpr("=", args)
	}
	return plantool.MakeExpr("and", []*plan.Expr{left, right})
}

// genInsertExpr used to generate an expression to partition table data
func genInsertExpr(defs []engine.TableDef, dnNum int) *plan.Expr {
	var args []*plan.Expr

	i := 0
	for _, def := range defs {
		if attr, ok := def.(*engine.AttributeDef); ok {
			if attr.Attr.Primary {
				args = append(args, newColumnExpr(i, attr.Attr.Type.Oid, attr.Attr.Name))
			}
			i++
		}
	}
	if len(args) == 0 {
		for _, def := range defs {
			if attr, ok := def.(*engine.AttributeDef); ok {
				args = append(args, newColumnExpr(0, attr.Attr.Type.Oid, attr.Attr.Name))
				break
			}
		}
	}
	return plantool.MakeExpr("%", []*plan.Expr{
		plantool.MakeExpr("hash_value", args),
		newIntConstVal(int64(dnNum)),
	})
}

// genDeleteExpr used to generate an expression to partition table data
func genDeleteExpr(defs []engine.TableDef, dnNum int) *plan.Expr {
	var args []*plan.Expr

	i := 1
	for _, def := range defs {
		if attr, ok := def.(*engine.AttributeDef); ok {
			if attr.Attr.Primary {
				args = append(args, newColumnExpr(i, attr.Attr.Type.Oid, attr.Attr.Name))
				i++
			}
		}
	}
	return plantool.MakeExpr("%", []*plan.Expr{
		plantool.MakeExpr("hash_value", args),
		newIntConstVal(int64(dnNum)),
	})
}

func newIntConstVal(v any) *plan.Expr {
	var val int64

	switch x := v.(type) {
	case int32:
		val = int64(x)
	case int64:
		val = int64(x)
	case uint32:
		val = int64(x)
	case uint64:
		val = int64(x)
	}
	return &plan.Expr{
		Typ: types.NewProtoType(types.T_int64),
		Expr: &plan.Expr_C{
			C: &plan.Const{
				Value: &plan.Const_Ival{Ival: int64(val)},
			},
		},
	}
}

func newStringConstVal(v string) *plan.Expr {
	return &plan.Expr{
		Typ: types.NewProtoType(types.T_varchar),
		Expr: &plan.Expr_C{
			C: &plan.Const{
				Value: &plan.Const_Sval{Sval: v},
			},
		},
	}
}

func newColumnExpr(pos int, oid types.T, name string) *plan.Expr {
	return &plan.Expr{
		Typ: types.NewProtoType(oid),
		Expr: &plan.Expr_Col{
			Col: &plan.ColRef{
				Name:   name,
				ColPos: int32(pos),
			},
		},
	}
}

func genWriteReqs(writes [][]Entry) ([]txn.TxnRequest, error) {
	mq := make(map[string]DNStore)
	mp := make(map[string][]*api.Entry)
	for i := range writes {
		for _, e := range writes[i] {
			pe, err := toPBEntry(e)
			if err != nil {
				return nil, err
			}
			mp[e.dnStore.UUID] = append(mp[e.dnStore.UUID], pe)
			if _, ok := mq[e.dnStore.UUID]; !ok {
				mq[e.dnStore.UUID] = e.dnStore
			}
		}
	}
	reqs := make([]txn.TxnRequest, 0, len(mp))
	for k := range mp {
		payload, err := types.Encode(api.PrecommitWriteCmd{EntryList: mp[k]})
		if err != nil {
			return nil, err
		}
		dn := mq[k]
		for _, info := range dn.Shards {
			reqs = append(reqs, txn.TxnRequest{
				CNRequest: &txn.CNOpRequest{
					OpCode:  uint32(api.OpCode_OpPreCommit),
					Payload: payload,
					Target: metadata.DNShard{
						DNShardRecord: metadata.DNShardRecord{
							ShardID: info.ShardID,
						},
						ReplicaID: info.ReplicaID,
						Address:   dn.ServiceAddress,
					},
				},
				Options: &txn.TxnRequestOptions{
					RetryCodes: []int32{
						// dn shard not found
						int32(moerr.ErrDNShardNotFound),
					},
					RetryInterval: int64(time.Second),
				},
			})
		}
	}
	return reqs, nil
}

func toPBEntry(e Entry) (*api.Entry, error) {
	bat, err := toPBBatch(e.bat)
	if err != nil {
		return nil, err
	}
	typ := api.Entry_Insert
	if e.typ == DELETE {
		typ = api.Entry_Delete
	}
	return &api.Entry{
		Bat:          bat,
		EntryType:    typ,
		TableId:      e.tableId,
		DatabaseId:   e.databaseId,
		TableName:    e.tableName,
		DatabaseName: e.databaseName,
		FileName:     e.fileName,
		BlockId:      e.blockId,
	}, nil
}

func toPBBatch(bat *batch.Batch) (*api.Batch, error) {
	rbat := new(api.Batch)
	rbat.Attrs = bat.Attrs
	for _, vec := range bat.Vecs {
		pbVector, err := vector.VectorToProtoVector(vec)
		if err != nil {
			return nil, err
		}
		rbat.Vecs = append(rbat.Vecs, pbVector)
	}
	return rbat, nil
}

func getTableComment(defs []engine.TableDef) string {
	for _, def := range defs {
		if cdef, ok := def.(*engine.CommentDef); ok {
			return cdef.Comment
		}
	}
	return ""
}

func genTableDefOfComment(comment string) engine.TableDef {
	return &engine.CommentDef{
		Comment: comment,
	}
}

func getColumnsFromRows(rows [][]any) []column {
	cols := make([]column, len(rows))
	for i, row := range rows {
		cols[i].name = string(row[catalog.MO_COLUMNS_ATTNAME_IDX].([]byte))
		cols[i].comment = string(row[catalog.MO_COLUMNS_ATT_COMMENT_IDX].([]byte))
		cols[i].isHidden = row[catalog.MO_COLUMNS_ATT_IS_HIDDEN_IDX].(int8)
		cols[i].isAutoIncrement = row[catalog.MO_COLUMNS_ATT_IS_AUTO_INCREMENT_IDX].(int8)
		cols[i].constraintType = string(row[catalog.MO_COLUMNS_ATT_CONSTRAINT_TYPE_IDX].([]byte))
		cols[i].typ = row[catalog.MO_COLUMNS_ATTTYP_IDX].([]byte)
	}
	return cols
}

func genTableDefOfColumn(col column) engine.TableDef {
	var attr engine.Attribute

	attr.Name = col.name
	attr.Alg = compress.Lz4
	attr.Comment = col.comment
	attr.IsHidden = col.isHidden == 1
	attr.AutoIncrement = col.isAutoIncrement == 1
	if err := types.Decode(col.typ, &attr.Type); err != nil {
		panic(err)
	}
	if col.hasDef == 1 {
		attr.Default = new(plan.Default)
		if err := types.Decode(col.defaultExpr, attr.Default); err != nil {
			panic(err)
		}
	}
	if col.constraintType == catalog.SystemColPKConstraint {
		attr.Primary = true
	}
	return &engine.AttributeDef{Attr: attr}
}

func genColumns(accountId uint32, tableName, databaseName string,
	tableId, databaseId uint64, defs []engine.TableDef) ([]column, error) {
	num := 0
	cols := make([]column, 0, len(defs))
	for _, def := range defs {
		attrDef, ok := def.(*engine.AttributeDef)
		if !ok {
			continue
		}
		typ, err := types.Encode(&attrDef.Attr.Type)
		if err != nil {
			return nil, err
		}
		col := column{
			typ:          typ,
			typLen:       int32(len(typ)),
			accountId:    accountId,
			tableId:      tableId,
			databaseId:   databaseId,
			name:         attrDef.Attr.Name,
			tableName:    tableName,
			databaseName: databaseName,
			num:          int32(num),
			comment:      attrDef.Attr.Comment,
		}
		col.hasDef = 0
		if attrDef.Attr.Default != nil {
			defaultExpr, err := types.Encode(attrDef.Attr.Default)
			if err != nil {
				return nil, err
			}
			if len(defaultExpr) > 0 {
				col.hasDef = 1
				col.defaultExpr = defaultExpr
			}
		}
		if attrDef.Attr.IsHidden {
			col.isHidden = 1
		}
		if attrDef.Attr.AutoIncrement {
			col.isAutoIncrement = 1
		}
		if attrDef.Attr.Primary {
			col.constraintType = catalog.SystemColPKConstraint
		} else {
			col.constraintType = catalog.SystemColNoConstraint
		}
		cols = append(cols, col)
		num++
	}
	return cols, nil
}

func getSql(ctx context.Context) string {
	if v := ctx.Value(defines.SqlKey{}); v != nil {
		return v.(string)
	}
	return ""
}

func getAccountId(ctx context.Context) uint32 {
	if v := ctx.Value(defines.TenantIDKey{}); v != nil {
		return v.(uint32)
	}
	return 0
}

func getAccessInfo(ctx context.Context) (uint32, uint32, uint32) {
	var accountId, userId, roleId uint32

	if v := ctx.Value(defines.TenantIDKey{}); v != nil {
		accountId = v.(uint32)
	}
	if v := ctx.Value(defines.UserIDKey{}); v != nil {
		userId = v.(uint32)
	}
	if v := ctx.Value(defines.RoleIDKey{}); v != nil {
		roleId = v.(uint32)
	}
	return accountId, userId, roleId
}

<<<<<<< HEAD
func partitionBatch(bat *batch.Batch, expr *plan.Expr, m *mheap.Mheap, dnNum int) ([]*batch.Batch, error) {
	proc := process.New(context.Background(), m, nil, nil, nil)
=======
func partitionBatch(bat *batch.Batch, expr *plan.Expr, proc *process.Process, dnNum int) ([]*batch.Batch, error) {
>>>>>>> 77ac85d4
	pvec, err := colexec.EvalExpr(bat, proc, expr)
	if err != nil {
		return nil, err
	}
	defer pvec.Free(proc.GetMheap())
	bats := make([]*batch.Batch, dnNum)
	for i := range bats {
		bats[i] = batch.New(true, bat.Attrs)
		for j := range bats[i].Vecs {
			bats[i].SetVector(int32(j), vector.New(bat.GetVector(int32(j)).GetType()))
		}
	}
	vs := vector.GetFixedVectorValues[int64](pvec)
	for i := range bat.Vecs {
		vec := bat.GetVector(int32(i))
		for j, v := range vs {
			if err := vector.UnionOne(bats[v].GetVector(int32(i)), vec, int64(j), proc.GetMheap()); err != nil {
				for _, bat := range bats {
					bat.Clean(proc.GetMheap())
				}
				return nil, err
			}
		}
	}
	return bats, nil
}

func genDatabaseKey(ctx context.Context, name string) databaseKey {
	return databaseKey{
		name:      name,
		accountId: getAccountId(ctx),
	}
}

func genTableKey(ctx context.Context, name string, databaseId uint64) tableKey {
	return tableKey{
		name:       name,
		databaseId: databaseId,
		accountId:  getAccountId(ctx),
	}
}

func genMetaTableName(id uint64) string {
	return fmt.Sprintf("_%v_meta", id)
}

func genBlockMetas(rows [][]any) []BlockMeta {
	return []BlockMeta{}
}

func inBlockList(blk BlockMeta, blks []BlockMeta) bool {
	/* TODO
	for i := range blks {
		if blk.Eq(blks[i]) {
			return true
		}
	}
	*/
	return false
}

func genModifedBlocks(orgs, modfs []BlockMeta, expr *plan.Expr, tableDef *plan.TableDef, proc *process.Process) []BlockMeta {
	blks := make([]BlockMeta, 0, len(orgs)-len(modfs))
	for i, blk := range orgs {
		if !inBlockList(blk, modfs) {
			if needRead(expr, blk, tableDef, proc) {
				blks = append(blks, orgs[i])
			}
		}
	}
	return blks
}

func genInsertBatch(bat *batch.Batch, m *mheap.Mheap) (*api.Batch, error) {
	var attrs []string
	var vecs []*vector.Vector

	{
		vec := vector.New(types.New(types.T_Rowid, 0, 0, 0))
		for i := 0; i < bat.Length(); i++ {
			val := types.Rowid(uuid.New())
			if err := vec.Append(val, false, m); err != nil {
				return nil, err
			}
		}
		vecs = append(vecs, vec)
		attrs = append(attrs, "rowid")
	}
	{
		var val types.TS

		vec := vector.New(types.New(types.T_TS, 0, 0, 0))
		for i := 0; i < bat.Length(); i++ {
			if err := vec.Append(val, false, m); err != nil {
				return nil, err
			}
		}
		vecs = append(vecs, vec)
		attrs = append(attrs, "timestamp")
	}
	bat.Vecs = append(vecs, bat.Vecs...)
	bat.Attrs = append(attrs, bat.Attrs...)
	return batch.BatchToProtoBatch(bat)
}<|MERGE_RESOLUTION|>--- conflicted
+++ resolved
@@ -787,12 +787,7 @@
 	return accountId, userId, roleId
 }
 
-<<<<<<< HEAD
-func partitionBatch(bat *batch.Batch, expr *plan.Expr, m *mheap.Mheap, dnNum int) ([]*batch.Batch, error) {
-	proc := process.New(context.Background(), m, nil, nil, nil)
-=======
 func partitionBatch(bat *batch.Batch, expr *plan.Expr, proc *process.Process, dnNum int) ([]*batch.Batch, error) {
->>>>>>> 77ac85d4
 	pvec, err := colexec.EvalExpr(bat, proc, expr)
 	if err != nil {
 		return nil, err
