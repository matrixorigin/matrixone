// Copyright 2022 Matrix Origin
//
// Licensed under the Apache License, Version 2.0 (the "License");
// you may not use this file except in compliance with the License.
// You may obtain a copy of the License at
//
//      http://www.apache.org/licenses/LICENSE-2.0
//
// Unless required by applicable law or agreed to in writing, software
// distributed under the License is distributed on an "AS IS" BASIS,
// WITHOUT WARRANTIES OR CONDITIONS OF ANY KIND, either express or implied.
// See the License for the specific language governing permissions and
// limitations under the License.

package disttae

import (
	"context"
	"fmt"
	"regexp"
	"time"

	"github.com/google/uuid"
	"github.com/matrixorigin/matrixone/pkg/catalog"
	"github.com/matrixorigin/matrixone/pkg/common/moerr"
	"github.com/matrixorigin/matrixone/pkg/common/mpool"
	"github.com/matrixorigin/matrixone/pkg/container/batch"
	"github.com/matrixorigin/matrixone/pkg/container/types"
	"github.com/matrixorigin/matrixone/pkg/container/vector"
	"github.com/matrixorigin/matrixone/pkg/defines"
	"github.com/matrixorigin/matrixone/pkg/fileservice"
	"github.com/matrixorigin/matrixone/pkg/pb/api"
	"github.com/matrixorigin/matrixone/pkg/pb/metadata"
	"github.com/matrixorigin/matrixone/pkg/pb/plan"
	"github.com/matrixorigin/matrixone/pkg/pb/timestamp"
	"github.com/matrixorigin/matrixone/pkg/pb/txn"
	"github.com/matrixorigin/matrixone/pkg/sql/colexec"
	plantool "github.com/matrixorigin/matrixone/pkg/sql/plan"
	"github.com/matrixorigin/matrixone/pkg/vm/engine"
	"github.com/matrixorigin/matrixone/pkg/vm/process"
)

func genCreateDatabaseTuple(sql string, accountId, userId, roleId uint32,
	name string, databaseId uint64, m *mpool.MPool) (*batch.Batch, error) {
	bat := batch.NewWithSize(len(catalog.MoDatabaseSchema))
	bat.Attrs = append(bat.Attrs, catalog.MoDatabaseSchema...)
	bat.SetZs(1, m)
	{
		idx := catalog.MO_DATABASE_DAT_ID_IDX
		bat.Vecs[idx] = vector.NewVec(catalog.MoDatabaseTypes[idx]) // dat_id
		if err := vector.AppendFixed(bat.Vecs[idx], uint64(databaseId), false, m); err != nil {
			return nil, err
		}
		idx = catalog.MO_DATABASE_DAT_NAME_IDX
		bat.Vecs[idx] = vector.NewVec(catalog.MoDatabaseTypes[idx]) // datname
		if err := vector.AppendBytes(bat.Vecs[idx], []byte(name), false, m); err != nil {
			return nil, err
		}
		idx = catalog.MO_DATABASE_DAT_CATALOG_NAME_IDX
		bat.Vecs[idx] = vector.NewVec(catalog.MoDatabaseTypes[idx]) // dat_catalog_name
		if err := vector.AppendBytes(bat.Vecs[idx], []byte(catalog.MO_CATALOG), false, m); err != nil {
			return nil, err
		}
		idx = catalog.MO_DATABASE_CREATESQL_IDX
		bat.Vecs[idx] = vector.NewVec(catalog.MoDatabaseTypes[idx])                      // dat_createsql
		if err := vector.AppendBytes(bat.Vecs[idx], []byte(sql), false, m); err != nil { // TODO
			return nil, err
		}
		idx = catalog.MO_DATABASE_OWNER_IDX
		bat.Vecs[idx] = vector.NewVec(catalog.MoDatabaseTypes[idx]) // owner
		if err := vector.AppendFixed(bat.Vecs[idx], roleId, false, m); err != nil {
			return nil, err
		}
		idx = catalog.MO_DATABASE_CREATOR_IDX
		bat.Vecs[idx] = vector.NewVec(catalog.MoDatabaseTypes[idx]) // creator
		if err := vector.AppendFixed(bat.Vecs[idx], userId, false, m); err != nil {
			return nil, err
		}
		idx = catalog.MO_DATABASE_CREATED_TIME_IDX
		bat.Vecs[idx] = vector.NewVec(catalog.MoDatabaseTypes[idx]) // created_time
		if err := vector.AppendFixed(bat.Vecs[idx], types.Timestamp(time.Now().UnixMicro()+types.GetUnixEpochSecs()), false, m); err != nil {
			return nil, err
		}
		idx = catalog.MO_DATABASE_ACCOUNT_ID_IDX
		bat.Vecs[idx] = vector.NewVec(catalog.MoDatabaseTypes[idx]) // account_id
		if err := vector.AppendFixed(bat.Vecs[idx], accountId, false, m); err != nil {
			return nil, err
		}
	}
	return bat, nil
}

func genDropDatabaseTuple(id uint64, name string, m *mpool.MPool) (*batch.Batch, error) {
	bat := batch.NewWithSize(2)
	bat.Attrs = append(bat.Attrs, catalog.MoDatabaseSchema[:2]...)
	bat.SetZs(1, m)
	{
		idx := catalog.MO_DATABASE_DAT_ID_IDX
		bat.Vecs[idx] = vector.NewVec(catalog.MoDatabaseTypes[idx]) // dat_id
		if err := vector.AppendFixed(bat.Vecs[idx], id, false, m); err != nil {
			return nil, err
		}
		idx = catalog.MO_DATABASE_DAT_NAME_IDX
		bat.Vecs[idx] = vector.NewVec(catalog.MoDatabaseTypes[idx]) // datname
		if err := vector.AppendBytes(bat.Vecs[idx], []byte(name), false, m); err != nil {
			return nil, err
		}
	}
	return bat, nil
}

func genTableConstraintTuple(tblId, dbId uint64, tblName, dbName string, constraint []byte,
	m *mpool.MPool) (*batch.Batch, error) {
	bat := batch.NewWithSize(5)
	bat.Attrs = append(bat.Attrs, catalog.MoTablesSchema[:4]...)
	bat.Attrs = append(bat.Attrs, catalog.SystemRelAttr_Constraint)
	bat.SetZs(1, m)

	{
		idx := catalog.MO_TABLES_REL_ID_IDX
		bat.Vecs[idx] = vector.NewVec(catalog.MoTablesTypes[idx]) // rel_id
		if err := vector.AppendFixed(bat.Vecs[idx], tblId, false, m); err != nil {
			return nil, err
		}
		idx = catalog.MO_TABLES_REL_NAME_IDX
		bat.Vecs[idx] = vector.NewVec(catalog.MoTablesTypes[idx]) // relname
		if err := vector.AppendBytes(bat.Vecs[idx], []byte(tblName), false, m); err != nil {
			return nil, err
		}
		idx = catalog.MO_TABLES_RELDATABASE_IDX
		bat.Vecs[idx] = vector.NewVec(catalog.MoTablesTypes[idx]) // reldatabase
		if err := vector.AppendBytes(bat.Vecs[idx], []byte(dbName), false, m); err != nil {
			return nil, err
		}
		idx = catalog.MO_TABLES_RELDATABASE_ID_IDX
		bat.Vecs[idx] = vector.NewVec(catalog.MoTablesTypes[idx]) // reldatabase_id
		if err := vector.AppendFixed(bat.Vecs[idx], dbId, false, m); err != nil {
			return nil, err
		}
		idx = catalog.MO_TABLES_UPDATE_CONSTRAINT
		bat.Vecs[idx] = vector.NewVec(catalog.MoTablesTypes[catalog.MO_TABLES_CONSTRAINT_IDX]) // constraint
		if err := vector.AppendBytes(bat.Vecs[idx], constraint, false, m); err != nil {
			return nil, err
		}
	}

	return bat, nil
}

func genCreateTableTuple(tbl *txnTable, sql string, accountId, userId, roleId uint32, name string,
	tableId uint64, databaseId uint64, databaseName string, m *mpool.MPool) (*batch.Batch, error) {
	bat := batch.NewWithSize(len(catalog.MoTablesSchema))
	bat.Attrs = append(bat.Attrs, catalog.MoTablesSchema...)
	bat.SetZs(1, m)
	{
		idx := catalog.MO_TABLES_REL_ID_IDX
		bat.Vecs[idx] = vector.NewVec(catalog.MoTablesTypes[idx]) // rel_id
		if err := vector.AppendFixed(bat.Vecs[idx], tableId, false, m); err != nil {
			return nil, err
		}
		idx = catalog.MO_TABLES_REL_NAME_IDX
		bat.Vecs[idx] = vector.NewVec(catalog.MoTablesTypes[idx]) // relname
		if err := vector.AppendBytes(bat.Vecs[idx], []byte(name), false, m); err != nil {
			return nil, err
		}
		idx = catalog.MO_TABLES_RELDATABASE_IDX
		bat.Vecs[idx] = vector.NewVec(catalog.MoTablesTypes[idx]) // reldatabase
		if err := vector.AppendBytes(bat.Vecs[idx], []byte(databaseName), false, m); err != nil {
			return nil, err
		}
		idx = catalog.MO_TABLES_RELDATABASE_ID_IDX
		bat.Vecs[idx] = vector.NewVec(catalog.MoTablesTypes[idx]) // reldatabase_id
		if err := vector.AppendFixed(bat.Vecs[idx], databaseId, false, m); err != nil {
			return nil, err
		}
		idx = catalog.MO_TABLES_RELPERSISTENCE_IDX
		bat.Vecs[idx] = vector.NewVec(catalog.MoTablesTypes[idx]) // relpersistence
		if err := vector.AppendBytes(bat.Vecs[idx], []byte(""), false, m); err != nil {
			return nil, err
		}
		idx = catalog.MO_TABLES_RELKIND_IDX
		bat.Vecs[idx] = vector.NewVec(catalog.MoTablesTypes[idx]) // relkind
		if err := vector.AppendBytes(bat.Vecs[idx], []byte(tbl.relKind), false, m); err != nil {
			return nil, err
		}
		idx = catalog.MO_TABLES_REL_COMMENT_IDX
		bat.Vecs[idx] = vector.NewVec(catalog.MoTablesTypes[idx]) // rel_comment
		if err := vector.AppendBytes(bat.Vecs[idx], []byte(tbl.comment), false, m); err != nil {
			return nil, err
		}
		idx = catalog.MO_TABLES_REL_CREATESQL_IDX
		bat.Vecs[idx] = vector.NewVec(catalog.MoTablesTypes[idx]) // rel_createsql
		if err := vector.AppendBytes(bat.Vecs[idx], []byte(tbl.createSql), false, m); err != nil {
			return nil, err
		}
		idx = catalog.MO_TABLES_CREATED_TIME_IDX
		bat.Vecs[idx] = vector.NewVec(catalog.MoTablesTypes[idx]) // created_time
		if err := vector.AppendFixed(bat.Vecs[idx], types.Timestamp(time.Now().Unix()), false, m); err != nil {
			return nil, err
		}
		idx = catalog.MO_TABLES_CREATOR_IDX
		bat.Vecs[idx] = vector.NewVec(catalog.MoTablesTypes[idx]) // creator
		if err := vector.AppendFixed(bat.Vecs[idx], userId, false, m); err != nil {
			return nil, err
		}
		idx = catalog.MO_TABLES_OWNER_IDX
		bat.Vecs[idx] = vector.NewVec(catalog.MoTablesTypes[idx]) // owner
		if err := vector.AppendFixed(bat.Vecs[idx], roleId, false, m); err != nil {
			return nil, err
		}
		idx = catalog.MO_TABLES_ACCOUNT_ID_IDX
		bat.Vecs[idx] = vector.NewVec(catalog.MoTablesTypes[idx]) // account_id
		if err := vector.AppendFixed(bat.Vecs[idx], accountId, false, m); err != nil {
			return nil, err
		}
		idx = catalog.MO_TABLES_PARTITIONED_IDX
		bat.Vecs[idx] = vector.NewVec(catalog.MoTablesTypes[idx]) // partition
		if err := vector.AppendBytes(bat.Vecs[idx], []byte(tbl.partition), false, m); err != nil {
			return nil, err
		}
		idx = catalog.MO_TABLES_VIEWDEF_IDX
		bat.Vecs[idx] = vector.NewVec(catalog.MoTablesTypes[idx]) // viewdef
		if err := vector.AppendBytes(bat.Vecs[idx], []byte(tbl.viewdef), false, m); err != nil {
			return nil, err
		}
		idx = catalog.MO_TABLES_CONSTRAINT_IDX
		bat.Vecs[idx] = vector.NewVec(catalog.MoTablesTypes[idx]) // constraint
		if err := vector.AppendBytes(bat.Vecs[idx], tbl.constraint, false, m); err != nil {
			return nil, err
		}
	}
	return bat, nil
}

func genCreateColumnTuple(col column, m *mpool.MPool) (*batch.Batch, error) {
	bat := batch.NewWithSize(len(catalog.MoColumnsSchema))
	bat.Attrs = append(bat.Attrs, catalog.MoColumnsSchema...)
	bat.SetZs(1, m)
	{
		idx := catalog.MO_COLUMNS_ATT_UNIQ_NAME_IDX
		bat.Vecs[idx] = vector.NewVec(catalog.MoColumnsTypes[idx]) // att_uniq_name
		if err := vector.AppendBytes(bat.Vecs[idx], []byte(genColumnPrimaryKey(col.tableId, col.name)),
			false, m); err != nil {
			return nil, err
		}
		idx = catalog.MO_COLUMNS_ACCOUNT_ID_IDX
		bat.Vecs[idx] = vector.NewVec(catalog.MoColumnsTypes[idx]) // account_id
		if err := vector.AppendFixed(bat.Vecs[idx], col.accountId, false, m); err != nil {
			return nil, err
		}
		idx = catalog.MO_COLUMNS_ATT_DATABASE_ID_IDX
		bat.Vecs[idx] = vector.NewVec(catalog.MoColumnsTypes[idx]) // att_database_id
		if err := vector.AppendFixed(bat.Vecs[idx], col.databaseId, false, m); err != nil {
			return nil, err
		}
		idx = catalog.MO_COLUMNS_ATT_DATABASE_IDX
		bat.Vecs[idx] = vector.NewVec(catalog.MoColumnsTypes[idx]) // att_database
		if err := vector.AppendBytes(bat.Vecs[idx], []byte(col.databaseName), false, m); err != nil {
			return nil, err
		}
		idx = catalog.MO_COLUMNS_ATT_RELNAME_ID_IDX
		bat.Vecs[idx] = vector.NewVec(catalog.MoColumnsTypes[idx]) // att_relname_id
		if err := vector.AppendFixed(bat.Vecs[idx], col.tableId, false, m); err != nil {
			return nil, err
		}
		idx = catalog.MO_COLUMNS_ATT_RELNAME_IDX
		bat.Vecs[idx] = vector.NewVec(catalog.MoColumnsTypes[idx]) // att_relname
		if err := vector.AppendBytes(bat.Vecs[idx], []byte(col.tableName), false, m); err != nil {
			return nil, err
		}
		idx = catalog.MO_COLUMNS_ATTNAME_IDX
		bat.Vecs[idx] = vector.NewVec(catalog.MoColumnsTypes[idx]) // attname
		if err := vector.AppendBytes(bat.Vecs[idx], []byte(col.name), false, m); err != nil {
			return nil, err
		}
		idx = catalog.MO_COLUMNS_ATTTYP_IDX
		bat.Vecs[idx] = vector.NewVec(catalog.MoColumnsTypes[idx]) // atttyp
		if err := vector.AppendBytes(bat.Vecs[idx], col.typ, false, m); err != nil {
			return nil, err
		}
		idx = catalog.MO_COLUMNS_ATTNUM_IDX
		bat.Vecs[idx] = vector.NewVec(catalog.MoColumnsTypes[idx]) // attnum
		if err := vector.AppendFixed(bat.Vecs[idx], col.num, false, m); err != nil {
			return nil, err
		}
		idx = catalog.MO_COLUMNS_ATT_LENGTH_IDX
		bat.Vecs[idx] = vector.NewVec(catalog.MoColumnsTypes[idx]) // att_length
		if err := vector.AppendFixed(bat.Vecs[idx], col.typLen, false, m); err != nil {
			return nil, err
		}
		idx = catalog.MO_COLUMNS_ATTNOTNULL_IDX
		bat.Vecs[idx] = vector.NewVec(catalog.MoColumnsTypes[idx]) // attnotnul
		if err := vector.AppendFixed(bat.Vecs[idx], col.notNull, false, m); err != nil {
			return nil, err
		}
		idx = catalog.MO_COLUMNS_ATTHASDEF_IDX
		bat.Vecs[idx] = vector.NewVec(catalog.MoColumnsTypes[idx]) // atthasdef
		if err := vector.AppendFixed(bat.Vecs[idx], col.hasDef, false, m); err != nil {
			return nil, err
		}
		idx = catalog.MO_COLUMNS_ATT_DEFAULT_IDX
		bat.Vecs[idx] = vector.NewVec(catalog.MoColumnsTypes[idx]) // att_default
		if err := vector.AppendBytes(bat.Vecs[idx], col.defaultExpr, false, m); err != nil {
			return nil, err
		}
		idx = catalog.MO_COLUMNS_ATTISDROPPED_IDX
		bat.Vecs[idx] = vector.NewVec(catalog.MoColumnsTypes[idx]) // attisdropped
		if err := vector.AppendFixed(bat.Vecs[idx], int8(0), false, m); err != nil {
			return nil, err
		}
		idx = catalog.MO_COLUMNS_ATT_CONSTRAINT_TYPE_IDX
		bat.Vecs[idx] = vector.NewVec(catalog.MoColumnsTypes[idx]) // att_constraint_type
		if err := vector.AppendBytes(bat.Vecs[idx], []byte(col.constraintType), false, m); err != nil {
			return nil, err
		}
		idx = catalog.MO_COLUMNS_ATT_IS_UNSIGNED_IDX
		bat.Vecs[idx] = vector.NewVec(catalog.MoColumnsTypes[idx]) // att_is_unsigned
		if err := vector.AppendFixed(bat.Vecs[idx], int8(0), false, m); err != nil {
			return nil, err
		}
		idx = catalog.MO_COLUMNS_ATT_IS_AUTO_INCREMENT_IDX
		bat.Vecs[idx] = vector.NewVec(catalog.MoColumnsTypes[idx]) // att_is_auto_increment
		if err := vector.AppendFixed(bat.Vecs[idx], col.isAutoIncrement, false, m); err != nil {
			return nil, err
		}
		idx = catalog.MO_COLUMNS_ATT_COMMENT_IDX
		bat.Vecs[idx] = vector.NewVec(catalog.MoColumnsTypes[idx]) // att_comment
		if err := vector.AppendBytes(bat.Vecs[idx], []byte(col.comment), false, m); err != nil {
			return nil, err
		}
		idx = catalog.MO_COLUMNS_ATT_IS_HIDDEN_IDX
		bat.Vecs[idx] = vector.NewVec(catalog.MoColumnsTypes[idx]) // att_is_hidden
		if err := vector.AppendFixed(bat.Vecs[idx], col.isHidden, false, m); err != nil {
			return nil, err
		}
		idx = catalog.MO_COLUMNS_ATT_HAS_UPDATE_IDX
		bat.Vecs[idx] = vector.NewVec(catalog.MoColumnsTypes[idx]) // att_has_update
		if err := vector.AppendFixed(bat.Vecs[idx], col.hasUpdate, false, m); err != nil {
			return nil, err
		}
		idx = catalog.MO_COLUMNS_ATT_UPDATE_IDX
		bat.Vecs[idx] = vector.NewVec(catalog.MoColumnsTypes[idx]) // att_update
		if err := vector.AppendBytes(bat.Vecs[idx], col.updateExpr, false, m); err != nil {
			return nil, err
		}
		idx = catalog.MO_COLUMNS_ATT_IS_CLUSTERBY
		bat.Vecs[idx] = vector.NewVec(catalog.MoColumnsTypes[idx]) // att_constraint_type
		if err := vector.AppendFixed(bat.Vecs[idx], col.isClusterBy, false, m); err != nil {
			return nil, err
		}

	}
	return bat, nil
}

func genDropTableTuple(id, databaseId uint64, name, databaseName string,
	m *mpool.MPool) (*batch.Batch, error) {
	bat := batch.NewWithSize(4)
	bat.Attrs = append(bat.Attrs, catalog.MoTablesSchema[:4]...)
	bat.SetZs(1, m)
	{
		idx := catalog.MO_TABLES_REL_ID_IDX
		bat.Vecs[idx] = vector.NewVec(catalog.MoTablesTypes[idx]) // rel_id
		if err := vector.AppendFixed(bat.Vecs[idx], id, false, m); err != nil {
			return nil, err
		}
		idx = catalog.MO_TABLES_REL_NAME_IDX
		bat.Vecs[idx] = vector.NewVec(catalog.MoTablesTypes[idx]) // relname
		if err := vector.AppendBytes(bat.Vecs[idx], []byte(name), false, m); err != nil {
			return nil, err
		}
		idx = catalog.MO_TABLES_RELDATABASE_IDX
		bat.Vecs[idx] = vector.NewVec(catalog.MoTablesTypes[idx]) // reldatabase
		if err := vector.AppendBytes(bat.Vecs[idx], []byte(databaseName), false, m); err != nil {
			return nil, err
		}
		idx = catalog.MO_TABLES_RELDATABASE_ID_IDX
		bat.Vecs[idx] = vector.NewVec(catalog.MoTablesTypes[idx]) // reldatabase_id
		if err := vector.AppendFixed(bat.Vecs[idx], databaseId, false, m); err != nil {
			return nil, err
		}
	}
	return bat, nil
}

func genTruncateTableTuple(id, databaseId uint64, name, databaseName string,
	m *mpool.MPool) (*batch.Batch, error) {
	bat := batch.NewWithSize(4)
	bat.Attrs = append(bat.Attrs, catalog.MoTablesSchema[:4]...)
	bat.SetZs(1, m)
	{
		idx := catalog.MO_TABLES_REL_ID_IDX
		bat.Vecs[idx] = vector.NewVec(catalog.MoTablesTypes[idx]) // rel_id
		if err := vector.AppendFixed(bat.Vecs[idx], id, false, m); err != nil {
			return nil, err
		}
		idx = catalog.MO_TABLES_REL_NAME_IDX
		bat.Vecs[idx] = vector.NewVec(catalog.MoTablesTypes[idx]) // relname
		if err := vector.AppendBytes(bat.Vecs[idx], []byte(name), false, m); err != nil {
			return nil, err
		}
		idx = catalog.MO_TABLES_RELDATABASE_IDX
		bat.Vecs[idx] = vector.NewVec(catalog.MoTablesTypes[idx]) // reldatabase
		if err := vector.AppendBytes(bat.Vecs[idx], []byte(databaseName), false, m); err != nil {
			return nil, err
		}
		idx = catalog.MO_TABLES_RELDATABASE_ID_IDX
		bat.Vecs[idx] = vector.NewVec(catalog.MoTablesTypes[idx]) // reldatabase_id
		if err := vector.AppendFixed(bat.Vecs[idx], databaseId, false, m); err != nil {
			return nil, err
		}
	}
	return bat, nil
}

/*
func genDropColumnsTuple(name string) *batch.Batch {
	return &batch.Batch{}
}
*/

// genDatabaseIdExpr generate an expression to find database info
// by database name and accountId
/*
func genDatabaseIdExpr(ctx context.Context, accountId uint32, name string) *plan.Expr {
	var left, right *plan.Expr

	{
		var args []*plan.Expr

		args = append(args, newColumnExpr(MO_DATABASE_ID_NAME_IDX, types.T_varchar,
			catalog.MoDatabaseSchema[catalog.MO_DATABASE_DAT_NAME_IDX]))
		args = append(args, newStringConstVal(name))
		left = plantool.MakeExpr(ctx, "=", args)
	}
	{
		var args []*plan.Expr

		args = append(args, newColumnExpr(MO_DATABASE_ID_ACCOUNT_IDX, types.T_uint32,
			catalog.MoDatabaseSchema[catalog.MO_DATABASE_ACCOUNT_ID_IDX]))
		args = append(args, newIntConstVal(accountId))
		right = plantool.MakeExpr(ctx, "=", args)
	}
	return plantool.MakeExpr(ctx, "and", []*plan.Expr{left, right})
}
*/

/*
// genDatabaseIdExpr generate an expression to find database list
// by accountId
func genDatabaseListExpr(ctx context.Context, accountId uint32) *plan.Expr {
	var args []*plan.Expr

	args = append(args, newColumnExpr(MO_DATABASE_LIST_ACCOUNT_IDX, types.T_uint32,
		catalog.MoDatabaseSchema[catalog.MO_DATABASE_ACCOUNT_ID_IDX]))
	args = append(args, newIntConstVal(accountId))
	return plantool.MakeExpr(ctx, "=", args)
}

// genTableInfoExpr generate an expression to find table info
// by database id and table name and accountId
func genTableInfoExpr(ctx context.Context, accountId uint32, databaseId uint64, name string) *plan.Expr {
	var left, right *plan.Expr

	{
		var args []*plan.Expr

		args = append(args, newColumnExpr(catalog.MO_TABLES_REL_NAME_IDX, types.T_varchar,
			catalog.MoTablesSchema[catalog.MO_TABLES_REL_NAME_IDX]))
		args = append(args, newStringConstVal(name))
		left = plantool.MakeExpr(ctx, "=", args)
	}
	{
		var args []*plan.Expr

		args = append(args, newColumnExpr(catalog.MO_TABLES_RELDATABASE_ID_IDX, types.T_uint64,
			catalog.MoTablesSchema[catalog.MO_TABLES_RELDATABASE_ID_IDX]))
		args = append(args, newIntConstVal(databaseId))
		right = plantool.MakeExpr(ctx, "=", args)
		left = plantool.MakeExpr(ctx, "and", []*plan.Expr{left, right})
	}
	{
		var args []*plan.Expr

		args = append(args, newColumnExpr(catalog.MO_TABLES_ACCOUNT_ID_IDX, types.T_uint32,
			catalog.MoTablesSchema[catalog.MO_TABLES_ACCOUNT_ID_IDX]))
		args = append(args, newIntConstVal(accountId))
		right = plantool.MakeExpr(ctx, "=", args)
	}
	return plantool.MakeExpr(ctx, "and", []*plan.Expr{left, right})
}

// genTableIdExpr generate an expression to find table info
// by database id and table name and accountId
func genTableIdExpr(ctx context.Context, accountId uint32, databaseId uint64, name string) *plan.Expr {
	var left, right *plan.Expr

	{
		var args []*plan.Expr

		args = append(args, newColumnExpr(MO_TABLE_ID_NAME_IDX, types.T_varchar,
			catalog.MoTablesSchema[catalog.MO_TABLES_REL_NAME_IDX]))
		args = append(args, newStringConstVal(name))
		left = plantool.MakeExpr(ctx, "=", args)
	}
	{
		var args []*plan.Expr

		args = append(args, newColumnExpr(MO_TABLE_ID_DATABASE_ID_IDX, types.T_uint64,
			catalog.MoTablesSchema[catalog.MO_TABLES_RELDATABASE_ID_IDX]))
		args = append(args, newIntConstVal(databaseId))
		right = plantool.MakeExpr(ctx, "=", args)
		left = plantool.MakeExpr(ctx, "and", []*plan.Expr{left, right})
	}
	{
		var args []*plan.Expr

		args = append(args, newColumnExpr(MO_TABLE_ID_ACCOUNT_IDX, types.T_uint32,
			catalog.MoTablesSchema[catalog.MO_TABLES_ACCOUNT_ID_IDX]))
		args = append(args, newIntConstVal(accountId))
		right = plantool.MakeExpr(ctx, "=", args)
	}
	return plantool.MakeExpr(ctx, "and", []*plan.Expr{left, right})
}

// genTableListExpr generate an expression to find table list
// by database id and accountId
func genTableListExpr(ctx context.Context, accountId uint32, databaseId uint64) *plan.Expr {
	var left, right *plan.Expr

	{
		var args []*plan.Expr

		args = append(args, newColumnExpr(MO_TABLE_LIST_DATABASE_ID_IDX, types.T_uint64,
			catalog.MoTablesSchema[catalog.MO_TABLES_RELDATABASE_ID_IDX]))
		args = append(args, newIntConstVal(databaseId))
		left = plantool.MakeExpr(ctx, "=", args)
	}
	{
		var args []*plan.Expr

		args = append(args, newColumnExpr(MO_TABLE_LIST_ACCOUNT_IDX, types.T_uint32,
			catalog.MoTablesSchema[catalog.MO_TABLES_ACCOUNT_ID_IDX]))
		args = append(args, newIntConstVal(accountId))
		right = plantool.MakeExpr(ctx, "=", args)
	}
	return plantool.MakeExpr(ctx, "and", []*plan.Expr{left, right})
}

// genColumnInfoExpr generate an expression to find column info list
// by database id and table id and accountId
func genColumnInfoExpr(ctx context.Context, accountId uint32, databaseId, tableId uint64) *plan.Expr {
	var left, right *plan.Expr

	{
		var args []*plan.Expr

		args = append(args, newColumnExpr(catalog.MO_COLUMNS_ATT_DATABASE_ID_IDX, types.T_uint64,
			catalog.MoColumnsSchema[catalog.MO_COLUMNS_ATT_DATABASE_ID_IDX]))
		args = append(args, newIntConstVal(databaseId))
		left = plantool.MakeExpr(ctx, "=", args)
	}
	{
		var args []*plan.Expr

		args = append(args, newColumnExpr(catalog.MO_COLUMNS_ATT_RELNAME_ID_IDX, types.T_uint64,
			catalog.MoTablesSchema[catalog.MO_COLUMNS_ATT_RELNAME_ID_IDX]))
		args = append(args, newIntConstVal(tableId))
		right = plantool.MakeExpr(ctx, "=", args)
		left = plantool.MakeExpr(ctx, "and", []*plan.Expr{left, right})
	}
	{
		var args []*plan.Expr

		args = append(args, newColumnExpr(catalog.MO_COLUMNS_ACCOUNT_ID_IDX, types.T_uint32,
			catalog.MoTablesSchema[catalog.MO_COLUMNS_ACCOUNT_ID_IDX]))
		args = append(args, newIntConstVal(accountId))
		right = plantool.MakeExpr(ctx, "=", args)
	}
	return plantool.MakeExpr(ctx, "and", []*plan.Expr{left, right})
}

// genInsertExpr used to generate an expression to partition table data
func genInsertExpr(ctx context.Context, defs []engine.TableDef, dnNum int) *plan.Expr {
	var args []*plan.Expr

	i := 0
	for _, def := range defs {
		if attr, ok := def.(*engine.AttributeDef); ok {
			if attr.Attr.Primary {
				args = append(args, newColumnExpr(i, attr.Attr.Type.Oid, attr.Attr.Name))
			}
			i++
		}
	}
	if len(args) == 0 {
		return nil
	}
	return plantool.MakeExpr(ctx, "hash_value", args)
}
*/

/*
func newIntConstVal(v any) *plan.Expr {
	var val int64

	switch x := v.(type) {
	case int32:
		val = int64(x)
	case int64:
		val = int64(x)
	case uint32:
		val = int64(x)
	case uint64:
		val = int64(x)
	}
	return plantool.MakePlan2Int64ConstExprWithType(val)
}

func newStringConstVal(v string) *plan.Expr {
	return &plan.Expr{
		Typ: types.NewProtoType(types.T_varchar),
		Expr: &plan.Expr_C{
			C: &plan.Const{
				Value: &plan.Const_Sval{Sval: v},
			},
		},
	}
}

func newColumnExpr(pos int, oid types.T, name string) *plan.Expr {
	return &plan.Expr{
		Typ: types.NewProtoType(oid),
		Expr: &plan.Expr_Col{
			Col: &plan.ColRef{
				Name:   name,
				ColPos: int32(pos),
			},
		},
	}
}
*/

func genWriteReqs(writes [][]Entry) ([]txn.TxnRequest, error) {
	mq := make(map[string]DNStore)
	mp := make(map[string][]*api.Entry)
	for i := range writes {
		for _, e := range writes[i] {
			if e.bat.Length() == 0 {
				continue
			}
			pe, err := toPBEntry(e)
			if err != nil {
				return nil, err
			}
			mp[e.dnStore.ServiceID] = append(mp[e.dnStore.ServiceID], pe)
			if _, ok := mq[e.dnStore.ServiceID]; !ok {
				mq[e.dnStore.ServiceID] = e.dnStore
			}
		}
	}
	reqs := make([]txn.TxnRequest, 0, len(mp))
	for k := range mp {
		payload, err := types.Encode(api.PrecommitWriteCmd{EntryList: mp[k]})
		if err != nil {
			return nil, err
		}
		dn := mq[k]
		for _, info := range dn.Shards {
			reqs = append(reqs, txn.TxnRequest{
				CNRequest: &txn.CNOpRequest{
					OpCode:  uint32(api.OpCode_OpPreCommit),
					Payload: payload,
					Target: metadata.DNShard{
						DNShardRecord: metadata.DNShardRecord{
							ShardID: info.ShardID,
						},
						ReplicaID: info.ReplicaID,
						Address:   dn.TxnServiceAddress,
					},
				},
				Options: &txn.TxnRequestOptions{
					RetryCodes: []int32{
						// dn shard not found
						int32(moerr.ErrDNShardNotFound),
					},
					RetryInterval: int64(time.Second),
				},
			})
		}
	}
	return reqs, nil
}

func toPBEntry(e Entry) (*api.Entry, error) {
	var ebat *batch.Batch

	if e.typ == INSERT {
		ebat = batch.NewWithSize(0)
		if e.bat.Attrs[0] == catalog.BlockMeta_MetaLoc {
			ebat.Vecs = e.bat.Vecs
			ebat.Attrs = e.bat.Attrs
		} else {
			ebat.Vecs = e.bat.Vecs[1:]
			ebat.Attrs = e.bat.Attrs[1:]
		}
	} else {
		ebat = e.bat
	}
	typ := api.Entry_Insert
	if e.typ == DELETE {
		typ = api.Entry_Delete
	} else if e.typ == UPDATE {
		typ = api.Entry_Update
	}
	bat, err := toPBBatch(ebat)
	if err != nil {
		return nil, err
	}
	return &api.Entry{
		Bat:          bat,
		EntryType:    typ,
		TableId:      e.tableId,
		DatabaseId:   e.databaseId,
		TableName:    e.tableName,
		DatabaseName: e.databaseName,
		FileName:     e.fileName,
	}, nil
}

func toPBBatch(bat *batch.Batch) (*api.Batch, error) {
	rbat := new(api.Batch)
	rbat.Attrs = bat.Attrs
	for _, vec := range bat.Vecs {
		pbVector, err := vector.VectorToProtoVector(vec)
		if err != nil {
			return nil, err
		}
		rbat.Vecs = append(rbat.Vecs, pbVector)
	}
	return rbat, nil
}

func getTableComment(defs []engine.TableDef) string {
	for _, def := range defs {
		if cdef, ok := def.(*engine.CommentDef); ok {
			return cdef.Comment
		}
	}
	return ""
}

/*
func genTableDefOfComment(comment string) engine.TableDef {
	return &engine.CommentDef{
		Comment: comment,
	}
}

func getColumnsFromRows(rows [][]any) []column {
	cols := make([]column, len(rows))
	for i, row := range rows {
		cols[i].name = string(row[catalog.MO_COLUMNS_ATTNAME_IDX].([]byte))
		cols[i].comment = string(row[catalog.MO_COLUMNS_ATT_COMMENT_IDX].([]byte))
		cols[i].isHidden = row[catalog.MO_COLUMNS_ATT_IS_HIDDEN_IDX].(int8)
		cols[i].isAutoIncrement = row[catalog.MO_COLUMNS_ATT_IS_AUTO_INCREMENT_IDX].(int8)
		cols[i].constraintType = string(row[catalog.MO_COLUMNS_ATT_CONSTRAINT_TYPE_IDX].([]byte))
		cols[i].typ = row[catalog.MO_COLUMNS_ATTTYP_IDX].([]byte)
		cols[i].hasDef = row[catalog.MO_COLUMNS_ATTHASDEF_IDX].(int8)
		cols[i].defaultExpr = row[catalog.MO_COLUMNS_ATT_DEFAULT_IDX].([]byte)
		cols[i].hasUpdate = row[catalog.MO_COLUMNS_ATT_HAS_UPDATE_IDX].(int8)
		cols[i].updateExpr = row[catalog.MO_COLUMNS_ATT_UPDATE_IDX].([]byte)
		cols[i].num = row[catalog.MO_COLUMNS_ATTNUM_IDX].(int32)
		cols[i].isClusterBy = row[catalog.MO_COLUMNS_ATT_IS_CLUSTERBY].(int8)
	}
	sort.Sort(Columns(cols))
	return cols
}

func genTableDefOfColumn(col column) engine.TableDef {
	var attr engine.Attribute

	attr.ID = uint64(col.num)
	attr.Name = col.name
	attr.Alg = compress.Lz4
	attr.Comment = col.comment
	attr.IsHidden = col.isHidden == 1
	attr.AutoIncrement = col.isAutoIncrement == 1
	if err := types.Decode(col.typ, &attr.Type); err != nil {
		panic(err)
	}
	if col.hasDef == 1 {
		attr.Default = new(plan.Default)
		if err := types.Decode(col.defaultExpr, attr.Default); err != nil {
			panic(err)
		}
	}
	if col.hasUpdate == 1 {
		attr.OnUpdate = new(plan.OnUpdate)
		if err := types.Decode(col.updateExpr, attr.OnUpdate); err != nil {
			panic(err)
		}
	}
	if col.constraintType == catalog.SystemColPKConstraint {
		attr.Primary = true
	}
	if col.isClusterBy == 1 {
		attr.ClusterBy = true
	}
	return &engine.AttributeDef{Attr: attr}
}
*/

func genColumns(accountId uint32, tableName, databaseName string,
	tableId, databaseId uint64, defs []engine.TableDef) ([]column, error) {
	{ // XXX Why not store PrimaryIndexDef and
		// then use PrimaryIndexDef for all primary key constraints.
		mp := make(map[string]int)
		for i, def := range defs {
			if attr, ok := def.(*engine.AttributeDef); ok {
				mp[attr.Attr.Name] = i
			}
		}
		for _, def := range defs {
			if constraintDef, ok := def.(*engine.ConstraintDef); ok {
				for _, ct := range constraintDef.Cts {
					if pkdef, ok2 := ct.(*engine.PrimaryKeyDef); ok2 {
						pos := mp[pkdef.Pkey.PkeyColName]
						attr, _ := defs[pos].(*engine.AttributeDef)
						attr.Attr.Primary = true
					}
				}
			}

			if clusterByDef, ok := def.(*engine.ClusterByDef); ok {
				attr, _ := defs[mp[clusterByDef.Name]].(*engine.AttributeDef)
				attr.Attr.ClusterBy = true
			}
		}
	}
	var num int32 = 1
	cols := make([]column, 0, len(defs))
	for _, def := range defs {
		attrDef, ok := def.(*engine.AttributeDef)
		if !ok {
			continue
		}
		typ, err := types.Encode(&attrDef.Attr.Type)
		if err != nil {
			return nil, err
		}
		col := column{
			typ:          typ,
			typLen:       int32(len(typ)),
			accountId:    accountId,
			tableId:      tableId,
			databaseId:   databaseId,
			name:         attrDef.Attr.Name,
			tableName:    tableName,
			databaseName: databaseName,
			num:          num,
			comment:      attrDef.Attr.Comment,
		}
		attrDef.Attr.ID = uint64(num)
		col.hasDef = 0
		if attrDef.Attr.Default != nil {
			defaultExpr, err := types.Encode(attrDef.Attr.Default)
			if err != nil {
				return nil, err
			}
			if len(defaultExpr) > 0 {
				col.hasDef = 1
				col.defaultExpr = defaultExpr
			}
		}
		if attrDef.Attr.OnUpdate != nil {
			expr, err := types.Encode(attrDef.Attr.OnUpdate)
			if err != nil {
				return nil, err
			}
			if len(expr) > 0 {
				col.hasUpdate = 1
				col.updateExpr = expr
			}
		}
		if attrDef.Attr.IsHidden {
			col.isHidden = 1
		}
		if attrDef.Attr.AutoIncrement {
			col.isAutoIncrement = 1
		}
		if attrDef.Attr.Primary {
			col.constraintType = catalog.SystemColPKConstraint
		} else {
			col.constraintType = catalog.SystemColNoConstraint
		}
		if attrDef.Attr.ClusterBy {
			col.isClusterBy = 1
		}

		cols = append(cols, col)
		num++
	}
	return cols, nil
}

func getSql(ctx context.Context) string {
	if v := ctx.Value(defines.SqlKey{}); v != nil {
		return v.(string)
	}
	return ""
}

func getAccountId(ctx context.Context) uint32 {
	if v := ctx.Value(defines.TenantIDKey{}); v != nil {
		return v.(uint32)
	}
	return 0
}

func getAccessInfo(ctx context.Context) (uint32, uint32, uint32) {
	var accountId, userId, roleId uint32

	if v := ctx.Value(defines.TenantIDKey{}); v != nil {
		accountId = v.(uint32)
	}
	if v := ctx.Value(defines.UserIDKey{}); v != nil {
		userId = v.(uint32)
	}
	if v := ctx.Value(defines.RoleIDKey{}); v != nil {
		roleId = v.(uint32)
	}
	return accountId, userId, roleId
}

func partitionBatch(bat *batch.Batch, expr *plan.Expr, proc *process.Process, dnNum int) ([]*batch.Batch, error) {
	pvec, err := colexec.EvalExpr(bat, proc, expr)
	if err != nil {
		return nil, err
	}
	defer pvec.Free(proc.Mp())
	bats := make([]*batch.Batch, dnNum)
	for i := range bats {
		bats[i] = batch.New(true, bat.Attrs)
		for j := range bats[i].Vecs {
			bats[i].SetVector(int32(j), vector.NewVec(*bat.GetVector(int32(j)).GetType()))
		}
	}
	vs := vector.MustFixedCol[int64](pvec)
	for i := range bat.Vecs {
		vec := bat.GetVector(int32(i))
		for j, v := range vs {
			idx := uint64(v) % uint64(dnNum)
			if err := bats[idx].GetVector(int32(i)).UnionOne(vec, int64(j), proc.Mp()); err != nil {
				for _, bat := range bats {
					bat.Clean(proc.Mp())
				}
				return nil, err
			}
		}
	}
	for i := range bats {
		bats[i].SetZs(bats[i].GetVector(0).Length(), proc.Mp())
	}
	return bats, nil
}

func partitionDeleteBatch(tbl *txnTable, bat *batch.Batch) ([]*batch.Batch, error) {
	txn := tbl.db.txn
	bats := make([]*batch.Batch, len(tbl.parts))
	for i := range bats {
		bats[i] = batch.New(true, bat.Attrs)
		for j := range bats[i].Vecs {
			bats[i].SetVector(int32(j), vector.NewVec(*bat.GetVector(int32(j)).GetType()))
		}
	}
	vec := bat.GetVector(0)
	vs := vector.MustFixedCol[types.Rowid](vec)
	for i, v := range vs {
		for j, part := range tbl.parts {
			var blks []BlockMeta

			if tbl.meta != nil {
				blks = tbl.meta.blocks[j]
			}
<<<<<<< HEAD
			if inParttion(v, part, txn.meta.SnapshotTS, blks) {
				if err := bats[j].GetVector(0).UnionOne(vec, int64(i), txn.proc.Mp()); err != nil {
=======
			if inPartition(v, part, txn.meta.SnapshotTS, blks) {
				if err := vector.UnionOne(bats[j].GetVector(0), vec, int64(i), txn.proc.Mp()); err != nil {
>>>>>>> 1d72c40b
					for _, bat := range bats {
						bat.Clean(txn.proc.Mp())
					}
					return nil, err
				}
				break
			}
		}
	}
	for i := range bats {
		bats[i].SetZs(bats[i].GetVector(0).Length(), txn.proc.Mp())
	}
	return bats, nil
}

func genDatabaseKey(ctx context.Context, name string) databaseKey {
	return databaseKey{
		name:      name,
		accountId: getAccountId(ctx),
	}
}

func genTableKey(ctx context.Context, name string, databaseId uint64) tableKey {
	return tableKey{
		name:       name,
		databaseId: databaseId,
		accountId:  getAccountId(ctx),
	}
}

func genMetaTableName(id uint64) string {
	return fmt.Sprintf("_%v_meta", id)
}

var metaTableMatchRegexp *regexp.Regexp

func init() {
	metaTableMatchRegexp, _ = regexp.Compile(`\_\d+\_meta`)
}

func isMetaTable(name string) bool {
	return metaTableMatchRegexp.MatchString(name)
}

func genBlockMetas(
	ctx context.Context,
	blockInfos []catalog.BlockInfo,
	columnLength int,
	fs fileservice.FileService,
	m *mpool.MPool, prefetch bool) ([]BlockMeta, error) {
	{
		mp := make(map[uint64]catalog.BlockInfo) // block list
		for i := range blockInfos {
			if blk, ok := mp[blockInfos[i].BlockID]; ok {
				if blk.CommitTs.Less(blockInfos[i].CommitTs) {
					mp[blk.BlockID] = blockInfos[i]
				}
			} else {
				mp[blockInfos[i].BlockID] = blockInfos[i]
			}
		}
		blockInfos = blockInfos[:0]
		for _, blk := range mp {
			blockInfos = append(blockInfos, blk)
		}
	}

	metas := make([]BlockMeta, len(blockInfos))

	idxs := make([]uint16, columnLength)
	for i := 0; i < columnLength; i++ {
		idxs[i] = uint16(i)
	}

	for i, blockInfo := range blockInfos {
		zm, rows, err := fetchZonemapAndRowsFromBlockInfo(ctx, idxs, blockInfo, fs, m)
		if err != nil {
			if prefetch {
				continue
			}
			return nil, err
		}
		metas[i] = BlockMeta{
			Rows:    int64(rows),
			Info:    blockInfos[i],
			Zonemap: zm,
		}
	}
	return metas, nil
}

func inBlockMap(blk BlockMeta, blockMap map[uint64]bool) bool {
	_, ok := blockMap[blk.Info.BlockID]
	return ok
}

func genModifedBlocks(ctx context.Context, deletes map[uint64][]int, orgs, modfs []BlockMeta,
	expr *plan.Expr, tableDef *plan.TableDef, proc *process.Process) []ModifyBlockMeta {
	blks := make([]ModifyBlockMeta, 0, len(orgs)-len(modfs))

	lenblks := len(modfs)
	blockMap := make(map[uint64]bool, lenblks)
	for i := 0; i < lenblks; i++ {
		blockMap[modfs[i].Info.BlockID] = true
	}

	exprMono := plantool.CheckExprIsMonotonic(ctx, expr)
	columnMap, columns, maxCol := plantool.GetColumnsByExpr(expr, tableDef)
	for i, blk := range orgs {
		if !inBlockMap(blk, blockMap) {
			if !exprMono || needRead(ctx, expr, blk, tableDef, columnMap, columns, maxCol, proc) {
				blks = append(blks, ModifyBlockMeta{
					meta:    orgs[i],
					deletes: deletes[orgs[i].Info.BlockID],
				})
			}
		}
	}
	return blks
}

func genInsertBatch(bat *batch.Batch, m *mpool.MPool) (*api.Batch, error) {
	var attrs []string
	var vecs []*vector.Vector

	{
<<<<<<< HEAD
		vec := vector.NewVec(types.New(types.T_Rowid, 0, 0, 0))
=======
		vec := vector.New(types.New(types.T_Rowid, 0, 0))
>>>>>>> 1d72c40b
		for i := 0; i < bat.Length(); i++ {
			val := types.Rowid(uuid.New())
			if err := vector.AppendFixed(vec, val, false, m); err != nil {
				return nil, err
			}
		}
		vecs = append(vecs, vec)
		attrs = append(attrs, "rowid")
	}
	{
		var val types.TS

<<<<<<< HEAD
		vec := vector.NewVec(types.New(types.T_TS, 0, 0, 0))
=======
		vec := vector.New(types.New(types.T_TS, 0, 0))
>>>>>>> 1d72c40b
		for i := 0; i < bat.Length(); i++ {
			if err := vector.AppendFixed(vec, val, false, m); err != nil {
				return nil, err
			}
		}
		vecs = append(vecs, vec)
		attrs = append(attrs, "timestamp")
	}
	bat.Vecs = append(vecs, bat.Vecs...)
	bat.Attrs = append(attrs, bat.Attrs...)
	return batch.BatchToProtoBatch(bat)
}

func genColumnPrimaryKey(tableId uint64, name string) string {
	return fmt.Sprintf("%v-%v", tableId, name)
}

func inPartition(v types.Rowid, part *Partition,
	ts timestamp.Timestamp, blocks []BlockMeta) bool {
	if part.state.Load().RowExists(v, types.TimestampToTS(ts)) {
		return true
	}
	if len(blocks) == 0 {
		return false
	}
	blkId := rowIDToBlockID(RowID(v))
	for _, blk := range blocks {
		if blk.Info.BlockID == blkId {
			return true
		}
	}
	return false
}

func transferIval[T int32 | int64](v T, oid types.T) (bool, any) {
	switch oid {
	case types.T_int8:
		return true, int8(v)
	case types.T_int16:
		return true, int16(v)
	case types.T_int32:
		return true, int32(v)
	case types.T_int64:
		return true, int64(v)
	case types.T_uint8:
		return true, uint8(v)
	case types.T_uint16:
		return true, uint16(v)
	case types.T_uint32:
		return true, uint32(v)
	case types.T_uint64:
		return true, uint64(v)
	case types.T_float32:
		return true, float32(v)
	case types.T_float64:
		return true, float64(v)
	default:
		return false, nil
	}
}

func transferUval[T uint32 | uint64](v T, oid types.T) (bool, any) {
	switch oid {
	case types.T_int8:
		return true, int8(v)
	case types.T_int16:
		return true, int16(v)
	case types.T_int32:
		return true, int32(v)
	case types.T_int64:
		return true, int64(v)
	case types.T_uint8:
		return true, uint8(v)
	case types.T_uint16:
		return true, uint16(v)
	case types.T_uint32:
		return true, uint32(v)
	case types.T_uint64:
		return true, uint64(v)
	case types.T_float32:
		return true, float32(v)
	case types.T_float64:
		return true, float64(v)
	default:
		return false, nil
	}
}

func transferFval(v float32, oid types.T) (bool, any) {
	switch oid {
	case types.T_float32:
		return true, float32(v)
	case types.T_float64:
		return true, float64(v)
	default:
		return false, nil
	}
}

func transferDval(v float64, oid types.T) (bool, any) {
	switch oid {
	case types.T_float32:
		return true, float32(v)
	case types.T_float64:
		return true, float64(v)
	default:
		return false, nil
	}
}

func transferSval(v string, oid types.T) (bool, any) {
	switch oid {
	case types.T_json:
		return true, []byte(v)
	case types.T_char, types.T_varchar:
		return true, []byte(v)
	case types.T_text, types.T_blob:
		return true, []byte(v)
	case types.T_binary, types.T_varbinary:
		return true, []byte(v)
	case types.T_uuid:
		var uv types.Uuid
		copy(uv[:], []byte(v)[:])
		return true, uv
	default:
		return false, nil
	}
}

func transferBval(v bool, oid types.T) (bool, any) {
	switch oid {
	case types.T_bool:
		return true, v
	default:
		return false, nil
	}
}

func transferDateval(v int32, oid types.T) (bool, any) {
	switch oid {
	case types.T_date:
		return true, types.Date(v)
	default:
		return false, nil
	}
}

func transferTimeval(v int64, oid types.T) (bool, any) {
	switch oid {
	case types.T_time:
		return true, types.Time(v)
	default:
		return false, nil
	}
}

func transferDatetimeval(v int64, oid types.T) (bool, any) {
	switch oid {
	case types.T_datetime:
		return true, types.Datetime(v)
	default:
		return false, nil
	}
}

func transferTimestampval(v int64, oid types.T) (bool, any) {
	switch oid {
	case types.T_timestamp:
		return true, types.Timestamp(v)
	default:
		return false, nil
	}
}

func transferDecimal64val(v int64, oid types.T) (bool, any) {
	switch oid {
	case types.T_decimal64:
		return true, types.Decimal64FromInt64Raw(v)
	default:
		return false, nil
	}
}

func transferDecimal128val(a, b int64, oid types.T) (bool, any) {
	switch oid {
	case types.T_decimal128:
		return true, types.Decimal128FromInt64Raw(a, b)
	default:
		return false, nil
	}
}<|MERGE_RESOLUTION|>--- conflicted
+++ resolved
@@ -983,13 +983,8 @@
 			if tbl.meta != nil {
 				blks = tbl.meta.blocks[j]
 			}
-<<<<<<< HEAD
-			if inParttion(v, part, txn.meta.SnapshotTS, blks) {
+			if inPartition(v, part, txn.meta.SnapshotTS, blks) {
 				if err := bats[j].GetVector(0).UnionOne(vec, int64(i), txn.proc.Mp()); err != nil {
-=======
-			if inPartition(v, part, txn.meta.SnapshotTS, blks) {
-				if err := vector.UnionOne(bats[j].GetVector(0), vec, int64(i), txn.proc.Mp()); err != nil {
->>>>>>> 1d72c40b
 					for _, bat := range bats {
 						bat.Clean(txn.proc.Mp())
 					}
@@ -1116,11 +1111,7 @@
 	var vecs []*vector.Vector
 
 	{
-<<<<<<< HEAD
-		vec := vector.NewVec(types.New(types.T_Rowid, 0, 0, 0))
-=======
-		vec := vector.New(types.New(types.T_Rowid, 0, 0))
->>>>>>> 1d72c40b
+		vec := vector.NewVec(types.T_Rowid.ToType())
 		for i := 0; i < bat.Length(); i++ {
 			val := types.Rowid(uuid.New())
 			if err := vector.AppendFixed(vec, val, false, m); err != nil {
@@ -1133,11 +1124,7 @@
 	{
 		var val types.TS
 
-<<<<<<< HEAD
-		vec := vector.NewVec(types.New(types.T_TS, 0, 0, 0))
-=======
-		vec := vector.New(types.New(types.T_TS, 0, 0))
->>>>>>> 1d72c40b
+		vec := vector.NewVec(types.T_TS.ToType())
 		for i := 0; i < bat.Length(); i++ {
 			if err := vector.AppendFixed(vec, val, false, m); err != nil {
 				return nil, err
