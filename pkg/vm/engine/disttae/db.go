--- conflicted
+++ resolved
@@ -348,13 +348,8 @@
 		}
 
 		if err := updatePartitionOfPull(
-<<<<<<< HEAD
 			primarySeqnum, tbl, ctx, op, e, part, dn,
-			genSyncLogTailReq(part.ts, ts, databaseId, tableId),
-=======
-			primaryIdx, tbl, ctx, op, e, part, dn,
 			genSyncLogTailReq(part.TS, ts, databaseId, tableId),
->>>>>>> 38f9483f
 		); err != nil {
 			part.Unlock()
 			return err
