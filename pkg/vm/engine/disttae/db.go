--- conflicted
+++ resolved
@@ -16,6 +16,7 @@
 
 import (
 	"context"
+	"github.com/matrixorigin/matrixone/pkg/txn/client"
 
 	"github.com/matrixorigin/matrixone/pkg/catalog"
 	"github.com/matrixorigin/matrixone/pkg/common/mpool"
@@ -297,11 +298,6 @@
 	return parts
 }
 
-<<<<<<< HEAD
-func (db *DB) Update(ctx context.Context, databaseId, tableId uint64, ts timestamp.Timestamp) error {
-	// XXX can not get Engine here.
-	return db.cnE.tryToGetTableLogTail(ctx, databaseId, tableId)
-=======
 func (db *DB) Update(ctx context.Context, dnList []DNStore, tbl *table, op client.TxnOperator,
 	primaryIdx int, databaseId, tableId uint64, ts timestamp.Timestamp) error {
 	db.Lock()
@@ -342,5 +338,4 @@
 	}
 
 	return nil
->>>>>>> 4947c1a4
 }