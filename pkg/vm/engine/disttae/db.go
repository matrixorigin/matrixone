--- conflicted
+++ resolved
@@ -307,7 +307,57 @@
 	tbl *txnTable,
 	ts types.TS) (*logtailreplay.PartitionState, error) {
 
-<<<<<<< HEAD
+	//check whether the latest partition is available for reuse.
+	if ps, err := tbl.tryToSubscribe(ctx); err == nil {
+		if ps != nil && ps.CanServe(ts) {
+			logutil.Infof("getOrCreateSnapPart:reuse latest partition state:%p, table:%s, tid:%v, txn:%s",
+				ps,
+				tbl.tableName,
+				tbl.tableId,
+				tbl.db.op.Txn().DebugString())
+			return ps, nil
+		}
+		var start, end types.TS
+		if ps != nil {
+			start, end = ps.GetDuration()
+		}
+		logutil.Infof("getOrCreateSnapPart, "+
+			"latest partition state:%p, duration:[%s_%s] can't serve snapshot read at ts :%s, table:%s, relKind:%s, tid:%v, txn:%s",
+			ps,
+			start.ToString(),
+			end.ToString(),
+			ts.ToString(),
+			tbl.tableName,
+			tbl.relKind,
+			tbl.tableId,
+			tbl.db.op.Txn().DebugString())
+	}
+
+	//subscribe failed : 1. network timeout,
+	//2. table id is too old ,pls ref to issue:https://github.com/matrixorigin/matrixone/issues/17012
+
+	//check whether the snapshot partitions are available for reuse.
+	e.mu.Lock()
+	tblSnaps, ok := e.mu.snapParts[[2]uint64{tbl.db.databaseId, tbl.tableId}]
+	if !ok {
+		e.mu.snapParts[[2]uint64{tbl.db.databaseId, tbl.tableId}] = &struct {
+			sync.Mutex
+			snaps []*logtailreplay.Partition
+		}{}
+		tblSnaps = e.mu.snapParts[[2]uint64{tbl.db.databaseId, tbl.tableId}]
+	}
+	e.mu.Unlock()
+
+	tblSnaps.Lock()
+	defer tblSnaps.Unlock()
+	for _, snap := range tblSnaps.snaps {
+		if snap.Snapshot().CanServe(ts) {
+			return snap.Snapshot(), nil
+		}
+	}
+
+	//new snapshot partition and apply checkpoints into it.
+	snap := logtailreplay.NewPartition(e.service, tbl.tableId)
 	response, err := requestSnapshotRead(ctx, tbl, &ts)
 	if err != nil {
 		return nil, err
@@ -326,75 +376,9 @@
 			checkpointEntries = append(checkpointEntries, checkpointEntry)
 		}
 	}
-	if len(checkpointEntries) == 0 {
-		//check whether the latest partition is available for reuse.
-		if _, err := tbl.tryToSubscribe(ctx); err == nil {
-			if p := tbl.getTxn().engine.GetOrCreateLatestPart(tbl.db.databaseId, tbl.tableId); p.CanServe(ts) {
-				return p.Snapshot(), nil
-			}
-=======
-	//check whether the latest partition is available for reuse.
-	if ps, err := tbl.tryToSubscribe(ctx); err == nil {
-		if ps != nil && ps.CanServe(ts) {
-			logutil.Infof("getOrCreateSnapPart:reuse latest partition state:%p, table:%s, tid:%v, txn:%s",
-				ps,
-				tbl.tableName,
-				tbl.tableId,
-				tbl.db.op.Txn().DebugString())
-			return ps, nil
->>>>>>> 7390b620
-		}
-		var start, end types.TS
-		if ps != nil {
-			start, end = ps.GetDuration()
-		}
-		logutil.Infof("getOrCreateSnapPart, "+
-			"latest partition state:%p, duration:[%s_%s] can't serve snapshot read at ts :%s, table:%s, relKind:%s, tid:%v, txn:%s",
-			ps,
-			start.ToString(),
-			end.ToString(),
-			ts.ToString(),
-			tbl.tableName,
-			tbl.relKind,
-			tbl.tableId,
-			tbl.db.op.Txn().DebugString())
-	}
-
-	//subscribe failed : 1. network timeout,
-	//2. table id is too old ,pls ref to issue:https://github.com/matrixorigin/matrixone/issues/17012
-
-	//check whether the snapshot partitions are available for reuse.
-	e.mu.Lock()
-	tblSnaps, ok := e.mu.snapParts[[2]uint64{tbl.db.databaseId, tbl.tableId}]
-	if !ok {
-		e.mu.snapParts[[2]uint64{tbl.db.databaseId, tbl.tableId}] = &struct {
-			sync.Mutex
-			snaps []*logtailreplay.Partition
-		}{}
-		tblSnaps = e.mu.snapParts[[2]uint64{tbl.db.databaseId, tbl.tableId}]
-	}
-	e.mu.Unlock()
-
-	tblSnaps.Lock()
-	defer tblSnaps.Unlock()
-	for _, snap := range tblSnaps.snaps {
-		if snap.Snapshot().CanServe(ts) {
-			return snap.Snapshot(), nil
-		}
-	}
-
-	//new snapshot partition and apply checkpoints into it.
-	snap := logtailreplay.NewPartition(e.service, tbl.tableId)
-<<<<<<< HEAD
 	//TODO::if tableId is mo_tables, or mo_colunms, or mo_database,
 	//      we should init the partition,ref to engine.init
 	ckps := checkpointEntries
-=======
-	ckps, err := checkpoint.ListSnapshotCheckpoint(ctx, e.service, e.fs, ts, tbl.tableId)
-	if err != nil {
-		return nil, err
-	}
->>>>>>> 7390b620
 	err = snap.ConsumeSnapCkps(ctx, ckps, func(
 		checkpoint *checkpoint.CheckpointEntry,
 		state *logtailreplay.PartitionState) error {
