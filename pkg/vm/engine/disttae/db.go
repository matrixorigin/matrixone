// Copyright 2022 Matrix Origin
//
// Licensed under the Apache License, Version 2.0 (the "License");
// you may not use this file except in compliance with the License.
// You may obtain a copy of the License at
//
//      http://www.apache.org/licenses/LICENSE-2.0
//
// Unless required by applicable law or agreed to in writing, software
// distributed under the License is distributed on an "AS IS" BASIS,
// WITHOUT WARRANTIES OR CONDITIONS OF ANY KIND, either express or implied.
// See the License for the specific language governing permissions and
// limitations under the License.

package disttae

import (
	"context"

	"github.com/matrixorigin/matrixone/pkg/txn/client"
	"github.com/matrixorigin/matrixone/pkg/vm/engine/tae/logtail"

	"github.com/matrixorigin/matrixone/pkg/catalog"
	"github.com/matrixorigin/matrixone/pkg/common/mpool"
	"github.com/matrixorigin/matrixone/pkg/container/batch"
	"github.com/matrixorigin/matrixone/pkg/container/vector"
	"github.com/matrixorigin/matrixone/pkg/pb/timestamp"
)

// init is used to insert some data that will not be synchronized by logtail.
func (e *Engine) init(ctx context.Context, m *mpool.MPool) error {
	e.Lock()
	defer e.Unlock()

	packer, put := e.packerPool.Get()
	defer put()

	{
		parts := make(Partitions, len(e.dnMap))
		for i := range parts {
			parts[i] = NewPartition()
		}
		e.partitions[[2]uint64{catalog.MO_CATALOG_ID, catalog.MO_DATABASE_ID}] = parts
	}

	{
		parts := make(Partitions, len(e.dnMap))
		for i := range parts {
			parts[i] = NewPartition()
		}
		e.partitions[[2]uint64{catalog.MO_CATALOG_ID, catalog.MO_TABLES_ID}] = parts
	}

	{
		parts := make(Partitions, len(e.dnMap))
		for i := range parts {
			parts[i] = NewPartition()
		}
		e.partitions[[2]uint64{catalog.MO_CATALOG_ID, catalog.MO_COLUMNS_ID}] = parts
	}

	{ // mo_catalog
		part := e.partitions[[2]uint64{catalog.MO_CATALOG_ID, catalog.MO_DATABASE_ID}][0]
		bat, err := genCreateDatabaseTuple("", 0, 0, 0, catalog.MO_CATALOG, catalog.MO_CATALOG_ID, m)
		if err != nil {
			return err
		}
		ibat, err := genInsertBatch(bat, m)
		if err != nil {
			bat.Clean(m)
			return err
		}
		state, done := part.MutateState()
		state.HandleRowsInsert(ctx, ibat, MO_PRIMARY_OFF, packer)
		done()
		e.catalog.InsertDatabase(bat)
		bat.Clean(m)
	}

	{ // mo_database
		part := e.partitions[[2]uint64{catalog.MO_CATALOG_ID, catalog.MO_TABLES_ID}][0]
		cols, err := genColumns(0, catalog.MO_DATABASE, catalog.MO_CATALOG, catalog.MO_DATABASE_ID,
			catalog.MO_CATALOG_ID, catalog.MoDatabaseTableDefs)
		if err != nil {
			return err
		}
		tbl := new(txnTable)
		tbl.relKind = catalog.SystemOrdinaryRel
		bat, err := genCreateTableTuple(tbl, "", 0, 0, 0,
			catalog.MO_DATABASE, catalog.MO_DATABASE_ID,
			catalog.MO_CATALOG_ID, catalog.MO_CATALOG, m)
		if err != nil {
			return err
		}
		ibat, err := genInsertBatch(bat, m)
		if err != nil {
			bat.Clean(m)
			return err
		}
		state, done := part.MutateState()
		state.HandleRowsInsert(ctx, ibat, MO_PRIMARY_OFF+catalog.MO_TABLES_REL_ID_IDX, packer)
		done()
		e.catalog.InsertTable(bat)
		bat.Clean(m)

		part = e.partitions[[2]uint64{catalog.MO_CATALOG_ID, catalog.MO_COLUMNS_ID}][0]
		bat = batch.NewWithSize(len(catalog.MoColumnsSchema))
		bat.Attrs = append(bat.Attrs, catalog.MoColumnsSchema...)
		bat.SetZs(len(cols), m)
		for _, col := range cols {
			bat0, err := genCreateColumnTuple(col, m)
			if err != nil {
				return err
			}
			if bat.Vecs[0] == nil {
				for i, vec := range bat0.Vecs {
					bat.Vecs[i] = vector.New(vec.GetType())
				}
			}
			for i, vec := range bat0.Vecs {
				if err := vector.UnionOne(bat.Vecs[i], vec, 0, m); err != nil {
					bat.Clean(m)
					bat0.Clean(m)
					return err
				}
			}
			bat0.Clean(m)
		}
		ibat, err = genInsertBatch(bat, m)
		if err != nil {
			bat.Clean(m)
			return err
		}
		state, done = part.MutateState()
		state.HandleRowsInsert(ctx, ibat, MO_PRIMARY_OFF+catalog.MO_COLUMNS_ATT_UNIQ_NAME_IDX, packer)
		done()
		e.catalog.InsertColumns(bat)
		bat.Clean(m)
	}

	{ // mo_tables
		part := e.partitions[[2]uint64{catalog.MO_CATALOG_ID, catalog.MO_TABLES_ID}][0]
		cols, err := genColumns(0, catalog.MO_TABLES, catalog.MO_CATALOG, catalog.MO_TABLES_ID,
			catalog.MO_CATALOG_ID, catalog.MoTablesTableDefs)
		if err != nil {
			return err
		}
		tbl := new(txnTable)
		tbl.relKind = catalog.SystemOrdinaryRel
		bat, err := genCreateTableTuple(tbl, "", 0, 0, 0, catalog.MO_TABLES, catalog.MO_TABLES_ID,
			catalog.MO_CATALOG_ID, catalog.MO_CATALOG, m)
		if err != nil {
			return err
		}
		ibat, err := genInsertBatch(bat, m)
		if err != nil {
			bat.Clean(m)
			return err
		}
		state, done := part.MutateState()
		state.HandleRowsInsert(ctx, ibat, MO_PRIMARY_OFF+catalog.MO_TABLES_REL_ID_IDX, packer)
		done()
		e.catalog.InsertTable(bat)
		bat.Clean(m)

		part = e.partitions[[2]uint64{catalog.MO_CATALOG_ID, catalog.MO_COLUMNS_ID}][0]
		bat = batch.NewWithSize(len(catalog.MoColumnsSchema))
		bat.Attrs = append(bat.Attrs, catalog.MoColumnsSchema...)
		bat.SetZs(len(cols), m)
		for _, col := range cols {
			bat0, err := genCreateColumnTuple(col, m)
			if err != nil {
				return err
			}
			if bat.Vecs[0] == nil {
				for i, vec := range bat0.Vecs {
					bat.Vecs[i] = vector.New(vec.GetType())
				}
			}
			for i, vec := range bat0.Vecs {
				if err := vector.UnionOne(bat.Vecs[i], vec, 0, m); err != nil {
					bat.Clean(m)
					bat0.Clean(m)
					return err
				}
			}
			bat0.Clean(m)
		}
		ibat, err = genInsertBatch(bat, m)
		if err != nil {
			bat.Clean(m)
			return err
		}
		state, done = part.MutateState()
		state.HandleRowsInsert(ctx, ibat, MO_PRIMARY_OFF+catalog.MO_COLUMNS_ATT_UNIQ_NAME_IDX, packer)
		done()
		e.catalog.InsertColumns(bat)
		bat.Clean(m)
	}

	{ // mo_columns
		part := e.partitions[[2]uint64{catalog.MO_CATALOG_ID, catalog.MO_TABLES_ID}][0]
		cols, err := genColumns(0, catalog.MO_COLUMNS, catalog.MO_CATALOG, catalog.MO_COLUMNS_ID,
			catalog.MO_CATALOG_ID, catalog.MoColumnsTableDefs)
		if err != nil {
			return err
		}
		tbl := new(txnTable)
		tbl.relKind = catalog.SystemOrdinaryRel
		bat, err := genCreateTableTuple(tbl, "", 0, 0, 0, catalog.MO_COLUMNS, catalog.MO_COLUMNS_ID,
			catalog.MO_CATALOG_ID, catalog.MO_CATALOG, m)
		if err != nil {
			return err
		}
		ibat, err := genInsertBatch(bat, m)
		if err != nil {
			bat.Clean(m)
			return err
		}
		state, done := part.MutateState()
		state.HandleRowsInsert(ctx, ibat, MO_PRIMARY_OFF+catalog.MO_TABLES_REL_ID_IDX, packer)
		done()
		e.catalog.InsertTable(bat)
		bat.Clean(m)

		part = e.partitions[[2]uint64{catalog.MO_CATALOG_ID, catalog.MO_COLUMNS_ID}][0]
		bat = batch.NewWithSize(len(catalog.MoColumnsSchema))
		bat.Attrs = append(bat.Attrs, catalog.MoColumnsSchema...)
		bat.SetZs(len(cols), m)
		for _, col := range cols {
			bat0, err := genCreateColumnTuple(col, m)
			if err != nil {
				return err
			}
			if bat.Vecs[0] == nil {
				for i, vec := range bat0.Vecs {
					bat.Vecs[i] = vector.New(vec.GetType())
				}
			}
			for i, vec := range bat0.Vecs {
				if err := vector.UnionOne(bat.Vecs[i], vec, 0, m); err != nil {
					bat.Clean(m)
					bat0.Clean(m)
					return err
				}
			}
			bat0.Clean(m)
		}
		ibat, err = genInsertBatch(bat, m)
		if err != nil {
			bat.Clean(m)
			return err
		}
		state, done = part.MutateState()
		state.HandleRowsInsert(ctx, ibat, MO_PRIMARY_OFF+catalog.MO_COLUMNS_ATT_UNIQ_NAME_IDX, packer)
		done()
		e.catalog.InsertColumns(bat)
		bat.Clean(m)
	}

	return nil
}

func (e *Engine) getPartitions(databaseId, tableId uint64) Partitions {
	e.Lock()
	defer e.Unlock()
	parts, ok := e.partitions[[2]uint64{databaseId, tableId}]
	if !ok { // create a new table
		parts = make(Partitions, len(e.dnMap))
		for i := range parts {
			parts[i] = NewPartition()
		}
		e.partitions[[2]uint64{databaseId, tableId}] = parts
	}
	return parts
}

func (e *Engine) lazyLoad(ctx context.Context, databaseId, tableId uint64, tbl *txnTable) error {
	parts := e.getPartitions(databaseId, tableId)

	for _, part := range parts {
<<<<<<< HEAD
		part.Lock()
		<-part.lock
		ckptList := part.ckptList
		part.ckptList = nil
		part.Unlock()
		state := part.state.Load().Copy()
=======
>>>>>>> 1524f46a

		select {
		case <-part.lock:
			defer func() {
				part.lock <- struct{}{}
			}()
		case <-ctx.Done():
			return ctx.Err()
		}

		state, doneMutate := part.MutateState()

		for _, ckpt := range state.Checkpoints {
			entries, err := logtail.LoadCheckpointEntries(
				ctx,
				ckpt,
				tbl.tableId,
				tbl.tableName,
				tbl.db.databaseId,
				tbl.db.databaseName,
				tbl.db.txn.engine.fs)
			if err != nil {
				return err
			}
			for _, entry := range entries {
				if err = consumeEntry(ctx, tbl.primaryIdx, e, state, entry); err != nil {
					return err
				}
			}
		}
<<<<<<< HEAD
		part.lock <- struct{}{}
=======
		state.Checkpoints = state.Checkpoints[:0]

		doneMutate()

>>>>>>> 1524f46a
	}

	return nil
}

func (e *Engine) UpdateOfPush(ctx context.Context, databaseId, tableId uint64, ts timestamp.Timestamp) error {
	return e.tryToGetTableLogTail(ctx, databaseId, tableId)
}

func (e *Engine) UpdateOfPull(ctx context.Context, dnList []DNStore, tbl *txnTable, op client.TxnOperator,
	primaryIdx int, databaseId, tableId uint64, ts timestamp.Timestamp) error {
	e.Lock()
	parts, ok := e.partitions[[2]uint64{databaseId, tableId}]
	if !ok { // create a new table
		parts = make(Partitions, len(e.dnMap))
		for i := range parts {
			parts[i] = NewPartition()
		}
		e.partitions[[2]uint64{databaseId, tableId}] = parts
	}
	e.Unlock()

	for _, dn := range dnList {
		part := parts[e.dnMap[dn.ServiceID]]

		select {
		case <-part.lock:
			if part.ts.Greater(ts) ||
				part.ts.Equal(ts) {
				part.lock <- struct{}{}
				return nil
			}
		case <-ctx.Done():
			return ctx.Err()
		}

		if err := updatePartitionOfPull(
			primaryIdx, tbl, ctx, op, e, part, dn,
			genSyncLogTailReq(part.ts, ts, databaseId, tableId),
		); err != nil {
			part.lock <- struct{}{}
			return err
		}

		part.ts = ts
		part.lock <- struct{}{}
	}

	return nil
}<|MERGE_RESOLUTION|>--- conflicted
+++ resolved
@@ -279,15 +279,6 @@
 	parts := e.getPartitions(databaseId, tableId)
 
 	for _, part := range parts {
-<<<<<<< HEAD
-		part.Lock()
-		<-part.lock
-		ckptList := part.ckptList
-		part.ckptList = nil
-		part.Unlock()
-		state := part.state.Load().Copy()
-=======
->>>>>>> 1524f46a
 
 		select {
 		case <-part.lock:
@@ -318,14 +309,9 @@
 				}
 			}
 		}
-<<<<<<< HEAD
-		part.lock <- struct{}{}
-=======
 		state.Checkpoints = state.Checkpoints[:0]
 
 		doneMutate()
-
->>>>>>> 1524f46a
 	}
 
 	return nil
