// Copyright 2021-2024 Matrix Origin
//
// Licensed under the Apache License, Version 2.0 (the "License");
// you may not use this file except in compliance with the License.
// You may obtain a copy of the License at
//
//	http://www.apache.org/licenses/LICENSE-2.0
//
// Unless required by applicable law or agreed to in writing, software
// distributed under the License is distributed on an "AS IS" BASIS,
// WITHOUT WARRANTIES OR CONDITIONS OF ANY KIND, either express or implied.
// See the License for the specific language governing permissions and
// limitations under the License.

package disttae

import (
	"bytes"
	"context"
	"slices"
	"sort"

	"github.com/matrixorigin/matrixone/pkg/logutil"

	"github.com/matrixorigin/matrixone/pkg/catalog"
	"github.com/matrixorigin/matrixone/pkg/common/moerr"
	"github.com/matrixorigin/matrixone/pkg/common/mpool"
	"github.com/matrixorigin/matrixone/pkg/container/batch"
	"github.com/matrixorigin/matrixone/pkg/container/nulls"
	"github.com/matrixorigin/matrixone/pkg/container/types"
	"github.com/matrixorigin/matrixone/pkg/container/vector"
	"github.com/matrixorigin/matrixone/pkg/fileservice"
	"github.com/matrixorigin/matrixone/pkg/logutil"
	"github.com/matrixorigin/matrixone/pkg/objectio"
	"github.com/matrixorigin/matrixone/pkg/pb/plan"
	"github.com/matrixorigin/matrixone/pkg/pb/timestamp"
	"github.com/matrixorigin/matrixone/pkg/vm/engine"
	"github.com/matrixorigin/matrixone/pkg/vm/engine/disttae/logtailreplay"
	"github.com/matrixorigin/matrixone/pkg/vm/engine/tae/blockio"
	"github.com/matrixorigin/matrixone/pkg/vm/engine/tae/index"
	"github.com/matrixorigin/matrixone/pkg/vm/engine/tae/options"
	"github.com/matrixorigin/matrixone/pkg/vm/process"
)

type tombstoneDataV1 struct {
	typ engine.TombstoneType
	//in memory tombstones
	inMemTombstones []types.Rowid

	//persisted tombstones
	// written by CN, one block maybe respond to multi deltaLocs.
	uncommittedDeltaLocs []objectio.Location

	committedDeltalocs []objectio.Location
	commitTS           []types.TS

	//For improve the performance, but don't need to marshal and unmarshal the follow fields.
	init      bool
	blk2RowID map[types.Blockid][]types.Rowid
	//TODO:: remove it
	rowIDs                map[types.Rowid]struct{}
	blk2DeltaLoc          map[types.Blockid]objectio.Location
	blk2CommitTS          map[types.Blockid]types.TS
	blk2UncommitDeltaLocs map[types.Blockid][]objectio.Location
}

func buildTombstoneV1() *tombstoneDataV1 {
	return &tombstoneDataV1{
		typ: engine.TombstoneV1,
	}
}

func (tomV1 *tombstoneDataV1) initMap() {
	if !tomV1.init {
		tomV1.blk2DeltaLoc = make(map[types.Blockid]objectio.Location)
		tomV1.blk2CommitTS = make(map[types.Blockid]types.TS)
		tomV1.blk2RowID = make(map[types.Blockid][]types.Rowid)
		tomV1.blk2UncommitDeltaLocs = make(map[types.Blockid][]objectio.Location)
		tomV1.rowIDs = make(map[types.Rowid]struct{})
		for i, loc := range tomV1.committedDeltalocs {
			blkID := *objectio.BuildObjectBlockid(loc.Name(), loc.ID())
			tomV1.blk2DeltaLoc[blkID] = loc
			tomV1.blk2CommitTS[blkID] = tomV1.commitTS[i]
		}
		for _, loc := range tomV1.uncommittedDeltaLocs {
			blkID := *objectio.BuildObjectBlockid(loc.Name(), loc.ID())
			tomV1.blk2UncommitDeltaLocs[blkID] = append(tomV1.blk2UncommitDeltaLocs[blkID], loc)
		}
		for _, row := range tomV1.inMemTombstones {
			blkID, _ := row.Decode()
			tomV1.blk2RowID[blkID] = append(tomV1.blk2RowID[blkID], row)
			tomV1.rowIDs[row] = struct{}{}
		}
		tomV1.init = true
	}
}

func (tomV1 *tombstoneDataV1) IsEmpty() bool {
	if len(tomV1.inMemTombstones) == 0 &&
		len(tomV1.committedDeltalocs) == 0 &&
		len(tomV1.uncommittedDeltaLocs) == 0 {
		return true
	}
	return false
}

func (tomV1 *tombstoneDataV1) UnMarshal(buf []byte) error {

	tomV1.typ = engine.TombstoneType(types.DecodeUint8(buf))
	buf = buf[1:]

	rowIDCnt := types.DecodeUint32(buf)
	buf = buf[4:]
	for i := 0; i < int(rowIDCnt); i++ {
		rowid := types.DecodeFixed[types.Rowid](buf[:types.RowidSize])
		tomV1.inMemTombstones = append(tomV1.inMemTombstones, rowid)
		buf = buf[types.RowidSize:]
	}

	cntOfUncommit := types.DecodeUint32(buf)
	buf = buf[4:]
	for i := 0; i < int(cntOfUncommit); i++ {
		loc := objectio.Location(buf[:objectio.LocationLen])
		tomV1.uncommittedDeltaLocs = append(tomV1.uncommittedDeltaLocs, loc)
		buf = buf[objectio.LocationLen:]
	}

	cntOfCommit := types.DecodeUint32(buf)
	buf = buf[4:]
	for i := 0; i < int(cntOfCommit); i++ {
		loc := objectio.Location(buf[:objectio.LocationLen])
		tomV1.committedDeltalocs = append(tomV1.committedDeltalocs, loc)
		buf = buf[objectio.LocationLen:]
	}

	if cntOfCommit > 0 {
		cntOfCommitTS := types.DecodeUint32(buf)
		buf = buf[4:]
		for i := 0; i < int(cntOfCommitTS); i++ {
			ts := types.DecodeFixed[types.TS](buf[:types.TxnTsSize])
			tomV1.commitTS = append(tomV1.commitTS, ts)
			buf = buf[types.TxnTsSize:]
		}
	}
	return nil
}

func (tomV1 *tombstoneDataV1) MarshalWithBuf(w *bytes.Buffer) (uint32, error) {
	var size uint32
	typ := uint8(tomV1.typ)
	if _, err := w.Write(types.EncodeUint8(&typ)); err != nil {
		return 0, err
	}
	size += 1

	length := uint32(len(tomV1.inMemTombstones))
	if _, err := w.Write(types.EncodeUint32(&length)); err != nil {
		return 0, err
	}
	size += 4

	for _, row := range tomV1.inMemTombstones {
		if _, err := w.Write(types.EncodeFixed(row)); err != nil {
			return 0, err
		}
		size += types.RowidSize
	}

	length = uint32(len(tomV1.uncommittedDeltaLocs))
	if _, err := w.Write(types.EncodeUint32(&length)); err != nil {
		return 0, err
	}
	size += 4

	for _, loc := range tomV1.uncommittedDeltaLocs {
		if _, err := w.Write(types.EncodeSlice([]byte(loc))); err != nil {
			return 0, err
		}
		size += uint32(objectio.LocationLen)
	}

	length = uint32(len(tomV1.committedDeltalocs))
	if _, err := w.Write(types.EncodeUint32(&length)); err != nil {
		return 0, err
	}
	size += 4

	for _, loc := range tomV1.committedDeltalocs {
		if _, err := w.Write(types.EncodeSlice([]byte(loc))); err != nil {
			return 0, err
		}
		size += uint32(objectio.LocationLen)
	}

	if length > 0 {
		length = uint32(len(tomV1.commitTS))
		if _, err := w.Write(types.EncodeUint32(&length)); err != nil {
			return 0, err
		}
		size += 4

		for _, ts := range tomV1.commitTS {
			if _, err := w.Write(types.EncodeFixed(ts)); err != nil {
				return 0, err
			}
			size += types.TxnTsSize
		}
	}
	return size, nil

}

func (tomV1 *tombstoneDataV1) HasTombstones(bid types.Blockid) bool {
	tomV1.initMap()
	if _, ok := tomV1.blk2DeltaLoc[bid]; ok {
		return true
	}
	if _, ok := tomV1.blk2RowID[bid]; ok {
		return true
	}
	if _, ok := tomV1.blk2UncommitDeltaLocs[bid]; ok {
		return true
	}
	return false
}

func (tomV1 *tombstoneDataV1) ApplyInMemTombstones(
	bid types.Blockid, rowsOffset []int32,
) (left []int32, deleted []int64) {

	tomV1.initMap()

	left = rowsOffset

	if rowIDs, ok := tomV1.blk2RowID[bid]; ok {
		for _, row := range rowIDs {
			_, o := row.Decode()
			left, deleted = fastApplyDeletedRows(left, deleted, o)
		}
	}

	return
}

func (tomV1 *tombstoneDataV1) ApplyPersistedTombstones(
	ctx context.Context,
	bid types.Blockid,
	rowsOffset []int32,
	apply func(
		ctx2 context.Context,
		loc objectio.Location,
		cts types.TS,
		rowsOffset []int32,
		left *[]int32,
		deleted *[]int64) (err error),
) (left []int32, deleted []int64, err error) {

	tomV1.initMap()

	if locs, ok := tomV1.blk2UncommitDeltaLocs[bid]; ok {
		for _, loc := range locs {
			err = apply(ctx, loc, types.TS{}, rowsOffset, &left, &deleted)
			if err != nil {
				return
			}
		}
	}

	if loc, ok := tomV1.blk2DeltaLoc[bid]; ok {
		cts, ok := tomV1.blk2CommitTS[bid]
		if !ok {
			panic("commit ts not found")
		}
		err = apply(ctx, loc, cts, rowsOffset, &left, &deleted)
		if err != nil {
			return
		}
	}
	return
}

func rowIdsToOffset(rowIds []types.Rowid, wantedType any) any {
	switch wantedType.(type) {
	case int32:
		var ret []int32
		for _, rowId := range rowIds {
			_, offset := rowId.Decode()
			ret = append(ret, int32(offset))
		}
		return ret

	case uint32:
		var ret []uint32
		for _, rowId := range rowIds {
			_, offset := rowId.Decode()
			ret = append(ret, uint32(offset))
		}
		return ret

	case uint64:
		var ret []uint64
		for _, rowId := range rowIds {
			_, offset := rowId.Decode()
			ret = append(ret, uint64(offset))
		}
		return ret

	case int64:
		var ret []int64
		for _, rowId := range rowIds {
			_, offset := rowId.Decode()
			ret = append(ret, int64(offset))
		}
		return ret
	}

	return nil
}

func (tomV1 *tombstoneDataV1) ApplyTombstones(
	rows []types.Rowid,
	loadCommit func(
		bid types.Blockid,
		loc objectio.Location,
		committs types.TS) (*nulls.Nulls, error),
	loadUncommit func(loc objectio.Location) (*nulls.Nulls, error),
) ([]int64, error) {
	tomV1.initMap()

	left := make([]types.Rowid, 0)
	blockId, _ := rows[0].Decode()

	var (
		commitTombstones *nulls.Nulls
		err              error
	)

	uncommitTombstones := nulls.NewWithSize(0)

	if _, ok := tomV1.blk2DeltaLoc[blockId]; ok {
		commitTombstones, err = loadCommit(
			blockId,
			tomV1.blk2DeltaLoc[blockId],
			tomV1.blk2CommitTS[blockId])
		if err != nil {
			return nil, err
		}
	}

	if _, ok := tomV1.blk2UncommitDeltaLocs[blockId]; ok {
		for _, loc := range tomV1.blk2UncommitDeltaLocs[blockId] {
			tombstones, err := loadUncommit(loc)
			if err != nil {
				return nil, err
			}
			uncommitTombstones.Merge(tombstones)
		}
	}

	for _, row := range rows {
		if _, ok := tomV1.rowIDs[row]; ok {
			continue
		}
		_, offset := row.Decode()
		if commitTombstones != nil && commitTombstones.Contains(uint64(offset)) {
			continue
		}
		if uncommitTombstones.Contains(uint64(offset)) {
			continue
		}
		left = append(left, row)
	}
	return rowIdsToOffset(left, int64(0)).([]int64), nil
}

func (tomV1 *tombstoneDataV1) Type() engine.TombstoneType {
	return tomV1.typ
}

func (tomV1 *tombstoneDataV1) Merge(other engine.Tombstoner) error {
	if v, ok := other.(*tombstoneDataV1); ok {
		tomV1.inMemTombstones = append(tomV1.inMemTombstones, v.inMemTombstones...)
		tomV1.committedDeltalocs = append(tomV1.committedDeltalocs, v.committedDeltalocs...)
		tomV1.uncommittedDeltaLocs = append(tomV1.uncommittedDeltaLocs, v.uncommittedDeltaLocs...)
		tomV1.commitTS = append(tomV1.commitTS, v.commitTS...)
	}
	return moerr.NewInternalErrorNoCtx("tombstone type mismatch")
}

var _ engine.Tombstoner = buildTombstoneV2()

type tombstoneDataV2 struct {
	typ engine.TombstoneType
	//tombstones
	inMemTombstones []types.Rowid
	tombstoneObjs   []objectio.ObjectStats
}

func buildTombstoneV2() *tombstoneDataV2 {
	return &tombstoneDataV2{
		typ: engine.TombstoneV2,
	}
}

func (tomV2 *tombstoneDataV2) IsEmpty() bool {
	panic("implement me")
}

func (tomV2 *tombstoneDataV2) MarshalWithBuf(w *bytes.Buffer) (uint32, error) {
	panic("implement me")
}

func (tomV2 *tombstoneDataV2) UnMarshal(buf []byte) error {
	panic("implement me")
}

func (tomV2 *tombstoneDataV2) HasTombstones(bid types.Blockid) bool {
	panic("implement me")
}

func (tomV2 *tombstoneDataV2) ApplyInMemTombstones(
	bid types.Blockid,
	rowsOffset []int32,
) (left []int32, deleted []int64) {
	panic("implement me")
}

func (tomV2 *tombstoneDataV2) ApplyPersistedTombstones(
	ctx context.Context,
	bid types.Blockid,
	rowsOffset []int32,
	apply func(
		ctx2 context.Context,
		loc objectio.Location,
		cts types.TS,
		rowsOffset []int32,
		left *[]int32,
		deleted *[]int64) (err error),
) (left []int32, deleted []int64, err error) {
	panic("implement me")
}

func (tomV2 *tombstoneDataV2) ApplyTombstones(
	rows []types.Rowid,
	load1 func(
		bid types.Blockid,
		loc objectio.Location,
		committs types.TS) (*nulls.Nulls, error),
	load2 func(loc objectio.Location) (*nulls.Nulls, error)) ([]int64, error) {
	panic("implement me")
}

func (tomV2 *tombstoneDataV2) Type() engine.TombstoneType {
	return tomV2.typ
}

func (tomV2 *tombstoneDataV2) Merge(other engine.Tombstoner) error {
	if v, ok := other.(*tombstoneDataV2); ok {
		tomV2.inMemTombstones = append(tomV2.inMemTombstones, v.inMemTombstones...)
		tomV2.tombstoneObjs = append(tomV2.tombstoneObjs, v.tombstoneObjs...)
	}
	return moerr.NewInternalErrorNoCtx("tombstone type mismatch")
}

func UnmarshalRelationData(data []byte) (engine.RelData, error) {
	typ := engine.RelDataType(data[0])
	switch typ {
	case engine.RelDataV1:
		rd1 := buildRelationDataV1()
		if err := rd1.UnMarshal(data); err != nil {
			return nil, err
		}
		return rd1, nil
	default:
		return nil, moerr.NewInternalErrorNoCtx("unsupported relation data type")
	}
}

type relationDataV1 struct {
	typ engine.RelDataType
	//blkList[0] is a empty block info
	//blkList []*objectio.BlockInfoInProgress
	blklist *objectio.BlockInfoSliceInProgress

	//marshal tombstones if isEmpty is false, otherwise don't need to marshal tombstones
	isEmpty      bool
	tombstoneTyp engine.TombstoneType
	//tombstones
	tombstones engine.Tombstoner
}

func buildRelationDataV1() *relationDataV1 {
	return &relationDataV1{
		typ:     engine.RelDataV1,
		blklist: &objectio.BlockInfoSliceInProgress{},
		isEmpty: true,
	}
}

func (rd1 *relationDataV1) UnMarshal(data []byte) error {
	data = data[1:]

	sizeofblks := types.DecodeUint32(data)
	data = data[4:]

	*rd1.blklist = data[:sizeofblks]
	data = data[sizeofblks:]

	isEmpty := types.DecodeBool(data)
	rd1.isEmpty = isEmpty
	data = data[1:]

	if !isEmpty {
		tombstoneTyp := engine.TombstoneType(types.DecodeUint8(data))
		rd1.tombstoneTyp = tombstoneTyp
		data = data[1:]

		size := types.DecodeUint32(data)
		data = data[4:]
		switch tombstoneTyp {
		case engine.TombstoneV1:
			tombstoner := buildTombstoneV1()
			if err := tombstoner.UnMarshal(data[:size]); err != nil {
				return err
			}
			rd1.AttachTombstones(tombstoner)
		case engine.TombstoneV2:
			return moerr.NewInternalErrorNoCtx("unsupported tombstone type")
		default:
			return moerr.NewInternalErrorNoCtx("unsupported tombstone type")
		}
	}

	return nil
}

func (rd1 *relationDataV1) MarshalWithBuf(w *bytes.Buffer) error {
	var pos2 uint32
	typ := uint8(rd1.typ)
	if _, err := w.Write(types.EncodeUint8(&typ)); err != nil {
		return err
	}
	pos2 += 1

	sizeofblks := uint32(rd1.blklist.Size())
	if _, err := w.Write(types.EncodeUint32(&sizeofblks)); err != nil {
		return err
	}
	pos2 += 4

	//marshal blk list
	if _, err := w.Write(*rd1.blklist); err != nil {
		return err
	}
	pos2 += sizeofblks

	if _, err := w.Write(types.EncodeBool(&rd1.isEmpty)); err != nil {
		return err
	}
	pos2 += 1

	if !rd1.isEmpty {
		typ := uint8(rd1.tombstoneTyp)
		if _, err := w.Write(types.EncodeUint8(&typ)); err != nil {
			return err
		}
		pos2 += 1

		var sizeOfTombstones uint32
		// reserve the space: 4 bytes for size of tombstones.
		if _, err := w.Write(types.EncodeUint32(&sizeOfTombstones)); err != nil {
			return err
		}

		space, err := rd1.tombstones.MarshalWithBuf(w)
		if err != nil {
			return err
		}
		//update the size of tombstones.
		copy(w.Bytes()[pos2:pos2+4], types.EncodeUint32(&space))

	}
	return nil
}

func (rd1 *relationDataV1) MarshalToBytes() []byte {
	var w bytes.Buffer
	if err := rd1.MarshalWithBuf(&w); err != nil {
		return nil
	}
	buf := w.Bytes()
	return buf
}

func (rd1 *relationDataV1) AttachTombstones(tombstones engine.Tombstoner) error {
	rd1.tombstones = tombstones
	rd1.tombstoneTyp = tombstones.Type()
	rd1.isEmpty = tombstones.IsEmpty()
	return nil
}

func (rd1 *relationDataV1) GetTombstones() engine.Tombstoner {
	return rd1.tombstones
}

func (rd1 *relationDataV1) ForeachDataBlk(begin, end int, f func(blk any) error) error {
	for i := begin; i < end; i++ {
		err := f(rd1.blklist.Get(i))
		if err != nil {
			return err
		}
	}
	return nil
}

func (rd1 *relationDataV1) GetDataBlk(i int) any {
	return rd1.blklist.Get(i)
}

func (rd1 *relationDataV1) SetDataBlk(i int, blk any) {
	rd1.blklist.Set(i, blk.(*objectio.BlockInfoInProgress))
}

func (rd1 *relationDataV1) DataBlkSlice(i, j int) engine.RelData {
	blist := objectio.BlockInfoSliceInProgress(rd1.blklist.Slice(i, j))
	return &relationDataV1{
		typ:          rd1.typ,
		blklist:      &blist,
		isEmpty:      rd1.isEmpty,
		tombstoneTyp: rd1.tombstoneTyp,
		tombstones:   rd1.tombstones,
	}
}

func (rd1 *relationDataV1) GroupByPartitionNum() map[int16]engine.RelData {
	ret := make(map[int16]engine.RelData)
	rd1.ForeachDataBlk(0, rd1.blklist.Len(), func(blk any) error {
		blkinfo := blk.(*objectio.BlockInfoInProgress)
		if blkinfo.IsMemBlk() {
			return nil
		}
		partitionNum := blkinfo.PartitionNum
		if _, ok := ret[partitionNum]; !ok {
			ret[partitionNum] = &relationDataV1{
				typ:          rd1.typ,
				isEmpty:      rd1.isEmpty,
				tombstoneTyp: rd1.tombstoneTyp,
				tombstones:   rd1.tombstones,
			}
			ret[partitionNum].AppendDataBlk(&objectio.EmptyBlockInfoInProgress)
		}
		ret[partitionNum].AppendDataBlk(blkinfo)
		return nil
	})
	return ret
}

func (rd1 *relationDataV1) AppendDataBlk(blk any) {
	blkinfo := blk.(*objectio.BlockInfoInProgress)
	rd1.blklist.AppendBlockInfo(*blkinfo)
}

func (rd1 *relationDataV1) BuildEmptyRelData() engine.RelData {
	return &relationDataV1{
		blklist: &objectio.BlockInfoSliceInProgress{},
		typ:     rd1.typ,
		isEmpty: true,
	}
}

func (rd1 *relationDataV1) BlkCnt() int {
	return rd1.blklist.Len()
}

type RemoteDataSource struct {
	ctx  context.Context
	proc *process.Process

	fs fileservice.FileService
	ts types.TS

	cursor int
	data   engine.RelData
}

func NewRemoteDataSource(
	ctx context.Context,
	proc *process.Process,
	fs fileservice.FileService,
	snapshotTS timestamp.Timestamp,
	relData engine.RelData,
) (source *RemoteDataSource) {
	return &RemoteDataSource{
		data: relData,
		ctx:  ctx,
		proc: proc,
		fs:   fs,
		ts:   types.TimestampToTS(snapshotTS),
	}
}

func (rs *RemoteDataSource) Next(
	_ context.Context,
	_ []string,
	_ []types.Type,
	_ []uint16,
	_ any,
	_ *mpool.MPool,
	_ engine.VectorPool,
	_ *batch.Batch) (*objectio.BlockInfoInProgress, engine.DataState, error) {

	if rs.cursor >= rs.data.BlkCnt() {
		return nil, engine.End, nil
	}
	rs.cursor++
	return rs.data.GetDataBlk(rs.cursor - 1).(*objectio.BlockInfoInProgress), engine.Persisted, nil
}

func (rs *RemoteDataSource) Close() {

}

func (rs *RemoteDataSource) applyInMemTombstones(
	bid types.Blockid,
	rowsOffset []int32,
) (leftRows []int32, deletedRows []int64) {
	if rs.data.GetTombstones() == nil {
		return rowsOffset, nil
	}
	return rs.data.GetTombstones().ApplyInMemTombstones(
		bid,
		rowsOffset)
}

func (rs *RemoteDataSource) applyUncommitDeltaLoc(
	ctx context.Context,
	bid types.Blockid,
	rowsOffset []int32,
) (leftRows []int32, deletedRows []int64, err error) {

	applyUncommit := func(
		ctx context.Context,
		loc objectio.Location,
		_ types.TS,
		rowsOffset []int32,
		left *[]int32,
		deleted *[]int64) error {
		rowIdBat, release, err := blockio.LoadTombstoneColumns(
			ctx,
			[]uint16{0},
			nil,
			rs.fs,
			loc,
			rs.proc.GetMPool())
		if err != nil {
			return err
		}
		defer release()

		*left = rowsOffset
		deletes := vector.MustFixedCol[types.Rowid](rowIdBat.GetVector(0))

		for _, delete := range deletes {
			o := delete.GetRowOffset()
			*left, *deleted = fastApplyDeletedRows(*left, *deleted, o)
		}
		return nil
	}
	if rs.data.GetTombstones() == nil {
		return rowsOffset, nil, nil
	}
	return rs.data.GetTombstones().ApplyPersistedTombstones(
		ctx,
		bid,
		rowsOffset,
		applyUncommit)
}

func (rs *RemoteDataSource) applyCommittedDeltaLoc(
	ctx context.Context,
	bid types.Blockid,
	rowsOffset []int32,
) (leftRows []int32, deletedRows []int64, err error) {

	applyCommit := func(
		ctx context.Context,
		loc objectio.Location,
		cts types.TS,
		rowsOffset []int32,
		left *[]int32,
		deleted *[]int64) error {
		deletes, err := loadBlockDeletesByDeltaLoc(ctx, rs.fs, bid, loc, rs.ts, cts)
		if err != nil {
			return err
		}

		if rowsOffset != nil {
			for _, offset := range rowsOffset {
				if deletes.Contains(uint64(offset)) {
					continue
				}
				*left = append(*left, offset)
			}
		} else {
			deletes.Foreach(func(u uint64) bool {
				*deleted = append(*deleted, int64(u))
				return true
			})
		}
		return nil
	}
	if rs.data.GetTombstones() == nil {
		return rowsOffset, nil, nil
	}
	return rs.data.GetTombstones().ApplyPersistedTombstones(
		ctx,
		bid,
		rowsOffset,
		applyCommit)

}

func (rs *RemoteDataSource) ApplyTombstonesInProgress(
	ctx context.Context,
	bid objectio.Blockid,
	rowsOffset []int32,
) ([]int32, error) {

	slices.SortFunc(rowsOffset, func(a, b int32) int {
		return int(a - b)
	})

	var err error
	rowsOffset, _ = rs.applyInMemTombstones(bid, rowsOffset)
	rowsOffset, _, err = rs.applyUncommitDeltaLoc(ctx, bid, rowsOffset)
	if err != nil {
		return nil, err
	}
	rowsOffset, _, err = rs.applyCommittedDeltaLoc(ctx, bid, rowsOffset)
	if err != nil {
		return nil, err
	}
	return rowsOffset, nil
}

func (rs *RemoteDataSource) GetTombstonesInProgress(
	ctx context.Context, bid objectio.Blockid,
) (deletedRows []int64, err error) {

	_, dels := rs.applyInMemTombstones(bid, nil)
	deletedRows = append(deletedRows, dels...)

	_, dels, err = rs.applyUncommitDeltaLoc(ctx, bid, nil)
	if err != nil {
		return
	}
	deletedRows = append(deletedRows, dels...)

	_, dels, err = rs.applyCommittedDeltaLoc(ctx, bid, nil)
	if err != nil {
		return
	}
	deletedRows = append(deletedRows, dels...)

	return
}

func (rs *RemoteDataSource) HasTombstones(bid types.Blockid) bool {
	return rs.data.GetTombstones().HasTombstones(bid)
}

// ApplyTombstones Apply tombstones into rows.
// Notice that rows should come from the same block.
func (rs *RemoteDataSource) ApplyTombstones(rows []types.Rowid) ([]int64, error) {
	loadCommitted := func(
		bid types.Blockid,
		loc objectio.Location,
		committs types.TS) (*nulls.Nulls, error) {
		tombstones, err := loadBlockDeletesByDeltaLoc(
			rs.ctx,
			rs.fs,
			bid,
			loc,
			rs.ts,
			committs,
		)
		if err != nil {
			return nil, err
		}
		return tombstones, nil
	}
	loadUncommited := func(loc objectio.Location) (*nulls.Nulls, error) {
		rowIdBat, release, err := blockio.LoadTombstoneColumns(
			rs.ctx,
			[]uint16{0},
			nil,
			rs.fs,
			loc,
			rs.proc.GetMPool())
		if err != nil {
			return nil, err
		}
		defer release()

		offsets := nulls.NewWithSize(0)
		rowids := vector.MustFixedCol[types.Rowid](rowIdBat.GetVector(0))

		for _, rowid := range rowids {
			row := rowid.GetRowOffset()
			offsets.Add(uint64(row))
		}
		return offsets, nil
	}
	return rs.data.GetTombstones().ApplyTombstones(rows, loadCommitted, loadUncommited)
}

func (rs *RemoteDataSource) SetOrderBy(orderby []*plan.OrderBySpec) {
	panic("Not Support order by")
}

func (rs *RemoteDataSource) GetOrderBy() []*plan.OrderBySpec {
	panic("Not Support order by")
}

func (rs *RemoteDataSource) SetFilterZM(zm objectio.ZoneMap) {
	panic("Not Support order by")
}

// local data source

type LocalDataSource struct {
	ranges []*objectio.BlockInfoInProgress
	pState *logtailreplay.PartitionState

	memPKFilter *MemPKFilterInProgress
	pStateRows  struct {
		insIter logtailreplay.RowsIter
	}

	table     *txnTable
	wsCursor  int
	txnOffset int

	// runtime config
	rc struct {
		batchPrefetchCursor int
		WorkspaceLocked     bool
		SkipPStateDeletes   bool
	}

	mp  *mpool.MPool
	ctx context.Context
	fs  fileservice.FileService

	rangesCursor int
	snapshotTS   types.TS
	iteratePhase engine.DataState

	//TODO:: It's so ugly, need to refactor
	//for order by
	desc     bool
	blockZMS []index.ZM
	sorted   bool // blks need to be sorted by zonemap
	OrderBy  []*plan.OrderBySpec

	filterZM objectio.ZoneMap
}

func NewLocalDataSource(
	ctx context.Context,
	table *txnTable,
	txnOffset int,
	ranges []*objectio.BlockInfoInProgress,
	skipReadMem bool,
) (source *LocalDataSource, err error) {

	source = &LocalDataSource{}
	source.fs = table.getTxn().engine.fs
	source.ctx = ctx
	source.mp = table.proc.Load().Mp()

	if bytes.Equal(
		objectio.EncodeBlockInfoInProgress(*ranges[0]),
		objectio.EmptyBlockInfoInProgressBytes) {
		ranges = ranges[1:]
	}

	state, err := table.getPartitionState(ctx)
	if err != nil {
		return nil, err
	}

	source.table = table
	source.ranges = ranges
	source.pState = state
	source.txnOffset = txnOffset
	source.snapshotTS = types.TimestampToTS(table.getTxn().op.SnapshotTS())

	source.iteratePhase = engine.InMem
	if skipReadMem {
		source.iteratePhase = engine.Persisted
	}

	return source, nil
}

func (ls *LocalDataSource) SetOrderBy(orderby []*plan.OrderBySpec) {
	ls.OrderBy = orderby
}

func (ls *LocalDataSource) GetOrderBy() []*plan.OrderBySpec {
	return ls.OrderBy
}

func (ls *LocalDataSource) SetFilterZM(zm objectio.ZoneMap) {
	if !ls.filterZM.IsInited() {
		ls.filterZM = zm.Clone()
		return
	}
	if ls.desc && ls.filterZM.CompareMax(zm) < 0 {
		ls.filterZM = zm.Clone()
		return
	}
	if !ls.desc && ls.filterZM.CompareMin(zm) > 0 {
		ls.filterZM = zm.Clone()
		return
	}
}

func (ls *LocalDataSource) needReadBlkByZM(i int) bool {
	zm := ls.blockZMS[i]
	if !ls.filterZM.IsInited() || !zm.IsInited() {
		return true
	}
	if ls.desc {
		return ls.filterZM.CompareMax(zm) <= 0
	} else {
		return ls.filterZM.CompareMin(zm) >= 0
	}
}

func (ls *LocalDataSource) getBlockZMs() {
	orderByCol, _ := ls.OrderBy[0].Expr.Expr.(*plan.Expr_Col)

	def := ls.table.tableDef
	orderByColIDX := int(def.Cols[int(orderByCol.Col.ColPos)].Seqnum)

	ls.blockZMS = make([]index.ZM, len(ls.ranges))
	var objDataMeta objectio.ObjectDataMeta
	var location objectio.Location
	for i := range ls.ranges {
		location = ls.ranges[i].MetaLocation()
		if !objectio.IsSameObjectLocVsMeta(location, objDataMeta) {
			objMeta, err := objectio.FastLoadObjectMeta(ls.ctx, &location, false, ls.fs)
			if err != nil {
				panic("load object meta error when ordered scan!")
			}
			objDataMeta = objMeta.MustDataMeta()
		}
		blkMeta := objDataMeta.GetBlockMeta(uint32(location.ID()))
		ls.blockZMS[i] = blkMeta.ColumnMeta(uint16(orderByColIDX)).ZoneMap()
	}
}

func (ls *LocalDataSource) sortBlockList() {
	helper := make([]*blockSortHelperInProgress, len(ls.ranges))
	for i := range ls.ranges {
		helper[i] = &blockSortHelperInProgress{}
		helper[i].blk = ls.ranges[i]
		helper[i].zm = ls.blockZMS[i]
	}
	if ls.desc {
		sort.Slice(helper, func(i, j int) bool {
			zm1 := helper[i].zm
			if !zm1.IsInited() {
				return true
			}
			zm2 := helper[j].zm
			if !zm2.IsInited() {
				return false
			}
			return zm1.CompareMax(zm2) > 0
		})
	} else {
		sort.Slice(helper, func(i, j int) bool {
			zm1 := helper[i].zm
			if !zm1.IsInited() {
				return true
			}
			zm2 := helper[j].zm
			if !zm2.IsInited() {
				return false
			}
			return zm1.CompareMin(zm2) < 0
		})
	}

	for i := range helper {
		ls.ranges[i] = helper[i].blk
		ls.blockZMS[i] = helper[i].zm
	}
}

func (ls *LocalDataSource) deleteFirstNBlocks(n int) {
	ls.ranges = ls.ranges[n:]
	if len(ls.OrderBy) > 0 {
		ls.blockZMS = ls.blockZMS[n:]
	}
}

func (ls *LocalDataSource) HasTombstones(bid types.Blockid) bool {
	panic("implement me")
}

func (ls *LocalDataSource) Close() {
	ls.pStateRows.insIter.Close()
}

func (ls *LocalDataSource) ApplyTombstones(rows []types.Rowid) (sel []int64, err error) {
	panic("implement me")
}

func (ls *LocalDataSource) Next(
	ctx context.Context,
	cols []string,
	types []types.Type,
	seqNums []uint16,
	filter any,
	mp *mpool.MPool,
	vp engine.VectorPool,
	bat *batch.Batch,
) (*objectio.BlockInfoInProgress, engine.DataState, error) {

	if ls.memPKFilter == nil {
		ff := filter.(MemPKFilterInProgress)
		ls.memPKFilter = &ff
	}

	if len(cols) == 0 {
		return nil, engine.End, nil
	}

	// bathed prefetch block data and deletes
	ls.batchPrefetch(seqNums)

	for {
		switch ls.iteratePhase {
		case engine.InMem:
			err := ls.iterateInMemData(ctx, cols, types, seqNums, bat, mp, vp)
			if err != nil {
				return nil, engine.InMem, err
			}

			if bat.RowCount() == 0 {
				ls.iteratePhase = engine.Persisted
				continue
			}

			if ls.table.tableName == "statement_info" {
				logutil.Infof("xxxx Next-memory, table:%s,txn:%s,read batch'len:%d.",
					ls.table.tableName,
					ls.table.db.op.Txn().DebugString(),
					bat.RowCount())
			}

			return nil, engine.InMem, nil

		case engine.Persisted:
<<<<<<< HEAD
			//local data source maybe has no blocks.
			if ls.table.tableName == "statement_info" {
				logutil.Infof("xxxx Next-Persisted, table:%s,txn:%s,len(ranges)=%d",
					ls.table.tableName,
					ls.table.db.op.Txn().DebugString(),
					len(ls.ranges))
=======
			if ls.rangesCursor < len(ls.ranges) {
				ls.rangesCursor++
				return ls.ranges[ls.rangesCursor-1], engine.Persisted, nil
>>>>>>> 7c9542da
			}

			if len(ls.ranges) == 0 {
				return nil, engine.End, nil
			}

			ls.handleOrderBy()

			if len(ls.ranges) == 0 {
				return nil, engine.End, nil
			}

			blk := ls.ranges[0]
			ls.deleteFirstNBlocks(1)
			return blk, engine.Persisted, nil

			//if ls.cursor < len(ls.ranges) {
			//	ls.cursor++
			//	return ls.ranges[ls.cursor-1], engine.Persisted, nil
			//}

			//ls.iteratePhase = engine.End
			//continue

		case engine.End:
			return nil, ls.iteratePhase, nil
		}
	}
}

func (ls *LocalDataSource) handleOrderBy() {
	// for ordered scan, sort blocklist by zonemap info, and then filter by zonemap
	if len(ls.OrderBy) > 0 {
		if !ls.sorted {
			ls.desc = ls.OrderBy[0].Flag&plan.OrderBySpec_DESC != 0
			ls.getBlockZMs()
			ls.sortBlockList()
			ls.sorted = true
		}
		i := 0
		for i < len(ls.ranges) {
			if ls.needReadBlkByZM(i) {
				break
			}
			i++
		}
		ls.deleteFirstNBlocks(i)

		if ls.table.tableName == "statement_info" {
			logutil.Infof("xxxx txn:%s, handle order by,delete blks:%d, rest blks:%d",
				ls.table.db.op.Txn().DebugString(),
				i,
				len(ls.ranges))
		}
	}
}

func (ls *LocalDataSource) iterateInMemData(
	ctx context.Context,
	cols []string,
	colTypes []types.Type,
	seqNums []uint16,
	bat *batch.Batch,
	mp *mpool.MPool,
	vp engine.VectorPool,
) (err error) {

	bat.SetRowCount(0)

	if err = ls.filterInMemUnCommittedInserts(seqNums, mp, bat); err != nil {
		return err
	}

	if err = ls.filterInMemCommittedInserts(colTypes, seqNums, mp, bat); err != nil {
		return err
	}

	return nil
}

func checkWorkspaceEntryType(tbl *txnTable, entry Entry) int {
	if entry.DatabaseId() != tbl.db.databaseId || entry.TableId() != tbl.tableId {
		return -1
	}

	if entry.typ == INSERT || entry.typ == INSERT_TXN {
		if entry.bat == nil || entry.bat.IsEmpty() {
			return -1
		}
		if entry.bat.Attrs[0] == catalog.BlockMeta_MetaLoc {
			return -1
		}

		return INSERT
	}

	if entry.IsGeneratedByTruncate() {
		return -1
	}

	if (entry.typ == DELETE || entry.typ == DELETE_TXN) && entry.fileName == "" {
		return DELETE
	}

	return -1
}

func (ls *LocalDataSource) filterInMemUnCommittedInserts(
	seqNums []uint16,
	mp *mpool.MPool,
	bat *batch.Batch,
) error {

	if ls.wsCursor >= ls.txnOffset {
		return nil
	}

	ls.table.getTxn().Lock()
	ls.rc.WorkspaceLocked = true
	defer func() {
		ls.table.getTxn().Unlock()
		ls.rc.WorkspaceLocked = false
	}()

	rows := 0
	writes := ls.table.getTxn().writes
	maxRows := int(options.DefaultBlockMaxRows)
	if len(writes) == 0 {
		return nil
	}

	for ; ls.wsCursor < ls.txnOffset &&
		rows+writes[ls.wsCursor].bat.RowCount() <= maxRows; ls.wsCursor++ {
		entry := ls.table.getTxn().writes[ls.wsCursor]

		if checkWorkspaceEntryType(ls.table, entry) != INSERT {
			continue
		}

		insRowIDs := vector.MustFixedCol[types.Rowid](entry.bat.Vecs[0])
		offsets := rowIdsToOffset(insRowIDs, int32(0)).([]int32)

		b, _ := insRowIDs[0].Decode()
		sels, err := ls.ApplyTombstonesInProgress(ls.ctx, b, offsets)
		if err != nil {
			return err
		}

		if len(sels) == 0 {
			continue
		}

		rows += len(sels)

		for i, destVec := range bat.Vecs {
			uf := vector.GetUnionOneFunction(*destVec.GetType(), mp)

			colIdx := int(seqNums[i])
			if colIdx != objectio.SEQNUM_ROWID {
				colIdx++
			} else {
				colIdx = 0
			}

			for j := range sels {
				if err = uf(destVec, entry.bat.Vecs[colIdx], int64(j)); err != nil {
					return err
				}
			}
		}
	}

	bat.SetRowCount(bat.Vecs[0].Length())
	return nil
}

func (ls *LocalDataSource) filterInMemCommittedInserts(
	colTypes []types.Type, seqNums []uint16, mp *mpool.MPool, bat *batch.Batch,
) error {

	// in meme committed insert only need to apply deletes that exists
	// in workspace and flushed to s3 but not commit.
	ls.rc.SkipPStateDeletes = true
	defer func() {
		ls.rc.SkipPStateDeletes = false
	}()

	if bat.RowCount() >= int(options.DefaultBlockMaxRows) {
		return nil
	}

	var (
		err          error
		sel          []int32
		appendedRows = bat.RowCount()
	)

	appendFunctions := make([]func(*vector.Vector, *vector.Vector, int64) error, len(bat.Attrs))
	for i := range bat.Attrs {
		appendFunctions[i] = vector.GetUnionOneFunction(colTypes[i], mp)
	}

	if ls.pStateRows.insIter == nil {
		if ls.memPKFilter.SpecFactory == nil {
			ls.pStateRows.insIter = ls.pState.NewRowsIter(ls.snapshotTS, nil, false)
		} else {
			ls.pStateRows.insIter = ls.pState.NewPrimaryKeyIter(
				ls.memPKFilter.TS, ls.memPKFilter.SpecFactory(ls.memPKFilter))
		}
	}

	for appendedRows < int(options.DefaultBlockMaxRows) && ls.pStateRows.insIter.Next() {
		entry := ls.pStateRows.insIter.Entry()
		b, o := entry.RowID.Decode()

		sel, err = ls.ApplyTombstonesInProgress(ls.ctx, b, []int32{int32(o)})
		if err != nil {
			return err
		}

		if len(sel) == 0 {
			continue
		}

		for i, name := range bat.Attrs {
			if name == catalog.Row_ID {
				if err = vector.AppendFixed(
					bat.Vecs[i],
					entry.RowID,
					false,
					mp); err != nil {
					return err
				}
			} else {
				idx := 2 /*rowid and commits*/ + seqNums[i]
				if int(idx) >= len(entry.Batch.Vecs) /*add column*/ ||
					entry.Batch.Attrs[idx] == "" /*drop column*/ {
					err = vector.AppendAny(
						bat.Vecs[i],
						nil,
						true,
						mp)
				} else {
					err = appendFunctions[i](
						bat.Vecs[i],
						entry.Batch.Vecs[int(2+seqNums[i])],
						entry.Offset,
					)
				}
				if err != nil {
					return err
				}
			}
		}
		appendedRows++
	}

	bat.SetRowCount(bat.Vecs[0].Length())

	return nil
}

func loadBlockDeletesByDeltaLoc(
	ctx context.Context,
	fs fileservice.FileService,
	blockId types.Blockid,
	deltaLoc objectio.Location,
	snapshotTS, blockCommitTS types.TS,
) (deleteMask *nulls.Nulls, err error) {

	var (
		rows *nulls.Nulls
		//bisect           time.Duration
		release          func()
		persistedByCN    bool
		persistedDeletes *batch.Batch
	)

	if !deltaLoc.IsEmpty() {
		//t1 := time.Now()

		if persistedDeletes, persistedByCN, release, err = blockio.ReadBlockDelete(ctx, deltaLoc, fs); err != nil {
			return nil, err
		}
		defer release()

		//readCost := time.Since(t1)

		if persistedByCN {
			rows = blockio.EvalDeleteRowsByTimestampForDeletesPersistedByCN(persistedDeletes, snapshotTS, blockCommitTS)
		} else {
			//t2 := time.Now()
			rows = blockio.EvalDeleteRowsByTimestamp(persistedDeletes, snapshotTS, &blockId)
			//bisect = time.Since(t2)
		}

		if rows != nil {
			deleteMask = rows
		}

		//readTotal := time.Since(t1)
		//blockio.RecordReadDel(readTotal, readCost, bisect)
	}

	return deleteMask, nil
}

// ApplyTombstonesInProgress check if any deletes exist in
//  1. unCommittedInmemDeletes:
//     a. workspace writes
//     b. flushed to s3
//     c. raw rowId offset deletes (not flush yet)
//  3. committedInmemDeletes
//  4. committedPersistedTombstone
func (ls *LocalDataSource) ApplyTombstonesInProgress(
	ctx context.Context,
	bid objectio.Blockid,
	rowsOffset []int32,
) ([]int32, error) {

	slices.SortFunc(rowsOffset, func(a, b int32) int {
		return int(a - b)
	})

	var err error

	rowsOffset, _ = ls.applyWorkspaceEntryDeletes(bid, rowsOffset)
	rowsOffset, _, err = ls.applyWorkspaceFlushedS3Deletes(bid, rowsOffset)
	if err != nil {
		return nil, err
	}

	rowsOffset, _ = ls.applyWorkspaceRawRowIdDeletes(bid, rowsOffset)
	rowsOffset, _ = ls.applyPStateInMemDeletes(bid, rowsOffset)
	rowsOffset, _, err = ls.applyPStatePersistedDeltaLocation(bid, rowsOffset)
	if err != nil {
		return nil, err
	}

	return rowsOffset, nil
}

func (ls *LocalDataSource) GetTombstonesInProgress(
	ctx context.Context, bid objectio.Blockid,
) (deletedRows []int64, err error) {

	_, dels := ls.applyWorkspaceEntryDeletes(bid, nil)
	deletedRows = append(deletedRows, dels...)

	_, dels, err = ls.applyWorkspaceFlushedS3Deletes(bid, nil)
	if err != nil {
		return nil, err
	}
	deletedRows = append(deletedRows, dels...)

	_, dels = ls.applyWorkspaceRawRowIdDeletes(bid, nil)
	deletedRows = append(deletedRows, dels...)

	_, dels = ls.applyPStateInMemDeletes(bid, nil)
	deletedRows = append(deletedRows, dels...)

	_, dels, err = ls.applyPStatePersistedDeltaLocation(bid, nil)
	if err != nil {
		return nil, err
	}
	deletedRows = append(deletedRows, dels...)

	return deletedRows, nil
}

func fastApplyDeletedRows(
	leftRows []int32, deletedRows []int64, o uint32,
) ([]int32, []int64) {
	if len(leftRows) != 0 {
		if x, found := sort.Find(len(leftRows), func(i int) int {
			return int(int32(o) - leftRows[i])
		}); found {
			leftRows = append(leftRows[:x], leftRows[x+1:]...)
		}
	} else {
		deletedRows = append(deletedRows, int64(o))
	}

	return leftRows, deletedRows
}

func (ls *LocalDataSource) applyWorkspaceEntryDeletes(
	bid objectio.Blockid, offsets []int32,
) (leftRows []int32, deletedRows []int64) {

	leftRows = offsets

	// may have locked in `filterInMemUnCommittedInserts`
	if !ls.rc.WorkspaceLocked {
		ls.table.getTxn().Lock()
		defer ls.table.getTxn().Unlock()
	}

	done := false
	writes := ls.table.getTxn().writes[:ls.txnOffset]

	for idx := range writes {
		if checkWorkspaceEntryType(ls.table, writes[idx]) != DELETE {
			continue
		}

		delRowIds := vector.MustFixedCol[types.Rowid](writes[idx].bat.Vecs[0])
		for _, delRowId := range delRowIds {
			b, o := delRowId.Decode()
			if bid.Compare(b) != 0 {
				continue
			}

			leftRows, deletedRows = fastApplyDeletedRows(leftRows, deletedRows, o)
			if leftRows != nil && len(leftRows) == 0 {
				done = true
				break
			}
		}

		if done {
			break
		}
	}

	return leftRows, deletedRows
}

func (ls *LocalDataSource) applyWorkspaceFlushedS3Deletes(
	bid objectio.Blockid, offsets []int32,
) (leftRows []int32, deletedRows []int64, err error) {

	leftRows = offsets

	s3FlushedDeletes := &ls.table.getTxn().blockId_tn_delete_metaLoc_batch
	s3FlushedDeletes.RWMutex.Lock()
	defer s3FlushedDeletes.RWMutex.Unlock()

	if len(s3FlushedDeletes.data[bid]) == 0 || ls.pState.BlockPersisted(bid) {
		return
	}

	done := false
	for _, bat := range s3FlushedDeletes.data[bid] {
		vs, area := vector.MustVarlenaRawData(bat.GetVector(0))
		for i := range vs {
			location, err := blockio.EncodeLocationFromString(vs[i].UnsafeGetString(area))
			if err != nil {
				return nil, nil, err
			}

			rowIdBat, release, err := blockio.LoadColumns(ls.ctx, []uint16{0}, nil, ls.fs, location, ls.mp, fileservice.Policy(0))
			if err != nil {
				release()
				return nil, nil, err
			}

			delRowIds := vector.MustFixedCol[types.Rowid](rowIdBat.GetVector(0))
			for _, delRowId := range delRowIds {
				b, o := delRowId.Decode()
				if bid.Compare(b) != 0 {
					continue
				}

				leftRows, deletedRows = fastApplyDeletedRows(leftRows, deletedRows, o)
				if leftRows != nil && len(leftRows) == 0 {
					done = true
					break
				}
			}

			release()

			if done {
				break
			}
		}

		if done {
			break
		}
	}

	return leftRows, deletedRows, nil
}

func (ls *LocalDataSource) applyWorkspaceRawRowIdDeletes(
	bid objectio.Blockid, offsets []int32,
) (leftRows []int32, deletedRows []int64) {

	leftRows = offsets

	rawRowIdDeletes := ls.table.getTxn().deletedBlocks
	rawRowIdDeletes.RWMutex.RLock()
	defer rawRowIdDeletes.RWMutex.RUnlock()

	for _, o := range rawRowIdDeletes.offsets[bid] {
		leftRows, deletedRows = fastApplyDeletedRows(leftRows, deletedRows, uint32(o))
		if leftRows != nil && len(leftRows) == 0 {
			break
		}
	}

	return leftRows, deletedRows
}

func (ls *LocalDataSource) applyPStateInMemDeletes(
	bid objectio.Blockid, offsets []int32,
) (leftRows []int32, deletedRows []int64) {

	if ls.rc.SkipPStateDeletes {
		return offsets, deletedRows
	}

	var delIter logtailreplay.RowsIter

	if ls.memPKFilter.SpecFactory == nil {
		delIter = ls.pState.NewRowsIter(ls.snapshotTS, &bid, true)
	} else {
		delIter = ls.pState.NewPrimaryKeyDelIter(
			ls.memPKFilter.TS,
			ls.memPKFilter.SpecFactory(ls.memPKFilter), bid)
	}

	leftRows = offsets

	for delIter.Next() {
		_, o := delIter.Entry().RowID.Decode()
		leftRows, deletedRows = fastApplyDeletedRows(leftRows, deletedRows, o)
		if leftRows != nil && len(leftRows) == 0 {
			break
		}
	}

	delIter.Close()

	return leftRows, deletedRows
}

func (ls *LocalDataSource) applyPStatePersistedDeltaLocation(
	bid objectio.Blockid, offsets []int32,
) (leftRows []int32, deletedRows []int64, err error) {

	if ls.rc.SkipPStateDeletes {
		return offsets, deletedRows, nil
	}

	var deletes *nulls.Nulls
	deltaLoc, commitTS, ok := ls.pState.GetBockDeltaLoc(bid)
	if ok {
		deletes, err = loadBlockDeletesByDeltaLoc(ls.ctx, ls.fs, bid, deltaLoc[:], ls.snapshotTS, commitTS)
		if err != nil {
			return nil, nil, err
		}

		if offsets != nil {
			for _, offset := range offsets {
				if deletes.Contains(uint64(offset)) {
					continue
				}
				leftRows = append(leftRows, offset)
			}
		} else {
			deletes.Foreach(func(u uint64) bool {
				deletedRows = append(deletedRows, int64(u))
				return true
			})
		}
	} else {
		leftRows = offsets
	}

	return leftRows, deletedRows, nil
}

func (ls *LocalDataSource) batchPrefetch(seqNums []uint16) {
	if ls.rc.batchPrefetchCursor >= len(ls.ranges) ||
		ls.rangesCursor < ls.rc.batchPrefetchCursor {
		return
	}

	batchSize := min(1000, len(ls.ranges)-ls.rc.batchPrefetchCursor)

	begin := ls.rc.batchPrefetchCursor
	end := ls.rc.batchPrefetchCursor + batchSize

	// prefetch blk data
	err := blockio.BlockPrefetchInProgress(
		ls.table.proc.Load().GetService(), seqNums, ls.fs,
		[][]*objectio.BlockInfoInProgress{ls.ranges[begin:end]}, true)
	if err != nil {
		logutil.Errorf("pefetch block data: %s", err.Error())
	}

	// prefetch blk delta location
	for idx := begin; idx < end; idx++ {
		if loc, _, ok := ls.pState.GetBockDeltaLoc(ls.ranges[idx].BlockID); ok {
			if err = blockio.PrefetchTombstone(
				ls.table.proc.Load().GetService(), []uint16{0, 1, 2},
				[]uint16{objectio.Location(loc[:]).ID()}, ls.fs, objectio.Location(loc[:])); err != nil {
				logutil.Errorf("prefetch block delta location: %s", err.Error())
			}
		}
	}

	ls.table.getTxn().blockId_tn_delete_metaLoc_batch.RLock()
	defer ls.table.getTxn().blockId_tn_delete_metaLoc_batch.RUnlock()

	// prefetch cn flushed but not committed deletes
	var ok bool
	var bats []*batch.Batch
	var locs []objectio.Location = make([]objectio.Location, 0)

	pkColIdx := ls.table.tableDef.Pkey.PkeyColId

	for idx := begin; idx < end; idx++ {
		if bats, ok = ls.table.getTxn().blockId_tn_delete_metaLoc_batch.data[ls.ranges[idx].BlockID]; !ok {
			continue
		}

		locs = locs[:0]
		for _, bat := range bats {
			vs, area := vector.MustVarlenaRawData(bat.GetVector(0))
			for i := range vs {
				location, err := blockio.EncodeLocationFromString(vs[i].UnsafeGetString(area))
				if err != nil {
					logutil.Errorf("prefetch cn flushed s3 deletes: %s", err.Error())
				}
				locs = append(locs, location)
			}
		}

		if len(locs) == 0 {
			continue
		}

		pref, err := blockio.BuildPrefetchParams(ls.fs, locs[0])
		if err != nil {
			logutil.Errorf("prefetch cn flushed s3 deletes: %s", err.Error())
		}

		for _, loc := range locs {
			//rowId + pk
			pref.AddBlockWithType([]uint16{0, uint16(pkColIdx)}, []uint16{loc.ID()}, uint16(objectio.SchemaTombstone))
		}

		if err = blockio.PrefetchWithMerged(ls.table.proc.Load().GetService(), pref); err != nil {
			logutil.Errorf("prefetch cn flushed s3 deletes: %s", err.Error())
		}
	}

	ls.rc.batchPrefetchCursor += batchSize
}<|MERGE_RESOLUTION|>--- conflicted
+++ resolved
@@ -19,8 +19,6 @@
 	"context"
 	"slices"
 	"sort"
-
-	"github.com/matrixorigin/matrixone/pkg/logutil"
 
 	"github.com/matrixorigin/matrixone/pkg/catalog"
 	"github.com/matrixorigin/matrixone/pkg/common/moerr"
@@ -1156,34 +1154,16 @@
 				continue
 			}
 
-			if ls.table.tableName == "statement_info" {
-				logutil.Infof("xxxx Next-memory, table:%s,txn:%s,read batch'len:%d.",
-					ls.table.tableName,
-					ls.table.db.op.Txn().DebugString(),
-					bat.RowCount())
-			}
-
 			return nil, engine.InMem, nil
 
 		case engine.Persisted:
-<<<<<<< HEAD
-			//local data source maybe has no blocks.
-			if ls.table.tableName == "statement_info" {
-				logutil.Infof("xxxx Next-Persisted, table:%s,txn:%s,len(ranges)=%d",
-					ls.table.tableName,
-					ls.table.db.op.Txn().DebugString(),
-					len(ls.ranges))
-=======
-			if ls.rangesCursor < len(ls.ranges) {
-				ls.rangesCursor++
-				return ls.ranges[ls.rangesCursor-1], engine.Persisted, nil
->>>>>>> 7c9542da
-			}
-
-			if len(ls.ranges) == 0 {
+			//if ls.rangesCursor < len(ls.ranges) {
+			//	ls.rangesCursor++
+			//	return ls.ranges[ls.rangesCursor-1], engine.Persisted, nil
+			//}
+			if len(ls.ranges) == 0{
 				return nil, engine.End, nil
 			}
-
 			ls.handleOrderBy()
 
 			if len(ls.ranges) == 0 {
