--- conflicted
+++ resolved
@@ -181,31 +181,10 @@
 		}
 	}
 
-<<<<<<< HEAD
-=======
-	logutil.Debugf("read %v with %v", cols, r.seqnums)
-
-	//TODO::there is a bug to fix.
-	//var deletes []int64
-	//if len(r.blks[0].deletes) > 0 {
-	//	deletes := make([]int64, len(r.blks[0].deletes))
-	//	copy(deletes, r.blks[0].deletes)
-	//	//FIXME::why sort deletes?  batch.Shrink need to shrink by the ordered sels.
-	//	sort.Slice(deletes, func(i, j int) bool {
-	//		return deletes[i] < deletes[j]
-	//	})
-	//}
-	bat, err := blockio.BlockRead(r.ctx, info, nil, r.seqnums, r.colTypes, r.ts, nil, r.fs, mp, vp)
-	if err != nil {
-		return nil, err
-	}
-	bat.SetAttributes(cols)
-
->>>>>>> 08fe74e7
 	//start to load deletes, which maybe
 	//in txn.blockId_dn_delete_metaLoc_batch or in partitionState.
-	if _, ok := r.table.db.txn.blockId_dn_delete_metaLoc_batch[r.blks[0].meta.BlockID]; ok {
-		deletes, err := r.table.LoadDeletesForBlock(r.blks[0].meta.BlockID)
+	if _, ok := r.table.db.txn.blockId_dn_delete_metaLoc_batch[info.BlockID]; ok {
+		deletes, err := r.table.LoadDeletesForBlock(info.BlockID)
 		if err != nil {
 			return nil, err
 		}
@@ -218,7 +197,7 @@
 			return nil, err
 		}
 		ts := types.TimestampToTS(r.ts)
-		iter := state.NewRowsIter(ts, &r.blks[0].meta.BlockID, true)
+		iter := state.NewRowsIter(ts, &info.BlockID, true)
 		for iter.Next() {
 			entry := iter.Entry()
 			_, offset := entry.RowID.Decode()
@@ -227,7 +206,9 @@
 		iter.Close()
 	}
 
-	bat, err := blockio.BlockRead(r.ctx, info, r.blks[0].deletes, r.seqnums, r.colTypes, r.ts, r.fs, mp, vp)
+	bat, err := blockio.BlockRead(
+		r.ctx, info, r.blks[0].deletes, r.seqnums, r.colTypes, r.ts, nil, r.fs, mp, vp,
+	)
 	if err != nil {
 		return nil, err
 	}
