--- conflicted
+++ resolved
@@ -223,27 +223,16 @@
 	bids []objectio.Blockid,
 ) {
 	for i, end := 0, tomb.files.Len(); i < end; i++ {
-<<<<<<< HEAD
 		stats := tomb.files.Get(i)
 		for j := 0; j < int(stats.BlkCnt()); j++ {
 			loc := stats.BlockLocation(uint16(j), objectio.BlockMaxRows)
 			if err := blockio.Prefetch(
 				srvId,
-				[]uint16{0, 1, 2},
-				[]uint16{loc.ID()},
 				fs,
-				loc); err != nil {
+				loc,
+			); err != nil {
 				logutil.Errorf("prefetch block delta location: %s", err.Error())
 			}
-=======
-		loc := tomb.files.Get(i)
-		if err := blockio.Prefetch(
-			srvId,
-			fs,
-			*loc,
-		); err != nil {
-			logutil.Errorf("prefetch block delta location: %s", err.Error())
->>>>>>> 9ddd8636
 		}
 	}
 }
@@ -337,285 +326,6 @@
 	)
 }
 
-<<<<<<< HEAD
-=======
-// =======================================================================================
-// tombstoneDataWithDeltaLoc define and APIs
-// =======================================================================================
-
-// TODO: DECRYPTED
-type tombstoneDataWithDeltaLoc struct {
-	//in memory tombstones
-	inMemTombstones map[types.Blockid][]int32
-
-	//persisted tombstones
-	// uncommitted tombstones, written by CN, one block maybe respond to multi deltaLocs.
-	blk2UncommitLoc map[types.Blockid][]objectio.Location
-	//committed tombstones.
-	blk2CommitLoc map[types.Blockid]logtailreplay.BlockDeltaInfo
-}
-
-// FIXME
-func (tomb *tombstoneDataWithDeltaLoc) PrefetchTombstones(
-	srvId string,
-	fs fileservice.FileService,
-	bids []objectio.Blockid,
-) {
-	// prefetch blk delta location
-	for idx := 0; idx < len(bids); idx++ {
-		for _, loc := range tomb.blk2UncommitLoc[bids[idx]] {
-			if err := blockio.Prefetch(
-				srvId,
-				fs,
-				loc,
-			); err != nil {
-				logutil.Errorf("prefetch block delta location: %s", err.Error())
-			}
-		}
-
-		if info, ok := tomb.blk2CommitLoc[bids[idx]]; ok {
-			loc := info.Loc
-			if err := blockio.Prefetch(
-				srvId,
-				fs,
-				loc,
-			); err != nil {
-				logutil.Errorf("prefetch block delta location: %s", err.Error())
-			}
-		}
-	}
-}
-
-func (tomb *tombstoneDataWithDeltaLoc) HasAnyInMemoryTombstone() bool {
-	return tomb != nil && len(tomb.inMemTombstones) > 0
-}
-
-func (tomb *tombstoneDataWithDeltaLoc) HasAnyTombstoneFile() bool {
-	return tomb != nil && (len(tomb.blk2CommitLoc) > 0 || len(tomb.blk2UncommitLoc) > 0)
-}
-
-func (tomb *tombstoneDataWithDeltaLoc) String() string {
-	return tomb.StringWithPrefix("")
-}
-
-func (tomb *tombstoneDataWithDeltaLoc) StringWithPrefix(prefix string) string {
-	var w bytes.Buffer
-	w.WriteString(fmt.Sprintf("%sTombstone[%d]<\n", prefix, tomb.Type()))
-	w.WriteString(fmt.Sprintf("\t%sInMemTombstones: \n", prefix))
-	for bid, offsets := range tomb.inMemTombstones {
-		w.WriteString(fmt.Sprintf("\t\t%sblk:%s, offsets:%v\n", prefix, bid.String(), offsets))
-	}
-	w.WriteString(fmt.Sprintf("\t%sBlk2UncommitLoc: \n", prefix))
-	for bid, locs := range tomb.blk2UncommitLoc {
-		w.WriteString(fmt.Sprintf("\t\t%sblk:%s, locs:%v\n", prefix, bid.String(), locs))
-	}
-	w.WriteString(fmt.Sprintf("\t%sBlk2CommitLoc: \n", prefix))
-	for bid, loc := range tomb.blk2CommitLoc {
-		w.WriteString(fmt.Sprintf("\t\t%sblk:%s, loc:%v, cts:%d\n", prefix, bid.String(), loc.Loc, loc.Cts))
-	}
-	w.WriteString(fmt.Sprintf("%s>\n", prefix))
-	return w.String()
-}
-
-func (tomb *tombstoneDataWithDeltaLoc) HasTombstones() bool {
-	if len(tomb.inMemTombstones) == 0 &&
-		len(tomb.blk2UncommitLoc) == 0 &&
-		len(tomb.blk2CommitLoc) == 0 {
-		return false
-	}
-	return true
-}
-
-func (tomb *tombstoneDataWithDeltaLoc) UnmarshalBinary(buf []byte) error {
-	typ := engine.TombstoneType(types.DecodeUint8(buf))
-	if typ != engine.TombstoneWithDeltaLoc {
-		return moerr.NewInternalErrorNoCtx("UnmarshalBinary TombstoneWithDeltaLoc with %v", typ)
-	}
-	buf = buf[1:]
-
-	cnt := types.DecodeUint32(buf)
-	buf = buf[4:]
-
-	tomb.inMemTombstones = make(map[types.Blockid][]int32, int(cnt))
-	for i := 0; i < int(cnt); i++ {
-		bid := types.DecodeFixed[types.Blockid](buf[:types.BlockidSize])
-		buf = buf[types.BlockidSize:]
-
-		offsetLen := types.DecodeUint32(buf)
-		buf = buf[4:]
-		if offsetLen > 0 {
-			tomb.inMemTombstones[bid] = types.DecodeSlice[int32](buf[:offsetLen])
-			buf = buf[offsetLen:]
-		}
-	}
-
-	cnt = types.DecodeUint32(buf)
-	buf = buf[4:]
-	tomb.blk2UncommitLoc = make(map[types.Blockid][]objectio.Location, int(cnt))
-	for i := 0; i < int(cnt); i++ {
-		bid := types.DecodeFixed[types.Blockid](buf[:types.BlockidSize])
-		buf = buf[types.BlockidSize:]
-		locLen := types.DecodeUint32(buf)
-		buf = buf[4:]
-		if locLen > 0 {
-			locs := make([]objectio.Location, int(locLen)/objectio.LocationLen)
-			for j := range locs {
-				locs[j] = buf[:objectio.LocationLen]
-				buf = buf[objectio.LocationLen:]
-			}
-			tomb.blk2UncommitLoc[bid] = locs
-		}
-	}
-
-	cnt = types.DecodeUint32(buf)
-	buf = buf[4:]
-	tomb.blk2CommitLoc = make(map[types.Blockid]logtailreplay.BlockDeltaInfo, int(cnt))
-
-	for i := 0; i < int(cnt); i++ {
-		bid := types.DecodeFixed[types.Blockid](buf[:types.BlockidSize])
-		buf = buf[types.BlockidSize:]
-
-		loc := buf[:objectio.LocationLen]
-		buf = buf[objectio.LocationLen:]
-
-		cts := types.DecodeFixed[types.TS](buf[:types.TxnTsSize])
-		buf = buf[types.TxnTsSize:]
-
-		tomb.blk2CommitLoc[bid] = logtailreplay.BlockDeltaInfo{
-			Cts: cts,
-			Loc: loc,
-		}
-	}
-
-	return nil
-}
-
-func (tomb *tombstoneDataWithDeltaLoc) MarshalBinaryWithBuffer(w *bytes.Buffer) (err error) {
-	typ := uint8(tomb.Type())
-	if _, err = w.Write(types.EncodeUint8(&typ)); err != nil {
-		return
-	}
-
-	length := uint32(len(tomb.inMemTombstones))
-	if _, err = w.Write(types.EncodeUint32(&length)); err != nil {
-		return
-	}
-
-	w.Grow(int(length * types.BlockidSize))
-
-	for bid, offsets := range tomb.inMemTombstones {
-		if _, err = w.Write(bid[:]); err != nil {
-			return
-		}
-
-		buf := types.EncodeSlice[int32](offsets)
-		bufLen := uint32(len(buf))
-		if _, err = w.Write(types.EncodeUint32(&bufLen)); err != nil {
-			return
-		}
-		if _, err = w.Write(buf); err != nil {
-			return
-		}
-	}
-
-	length = uint32(len(tomb.blk2UncommitLoc))
-	if _, err = w.Write(types.EncodeUint32(&length)); err != nil {
-		return
-	}
-
-	w.Grow(int(length * types.BlockidSize))
-
-	for bid, locs := range tomb.blk2UncommitLoc {
-		if _, err = w.Write(bid[:]); err != nil {
-			return
-		}
-
-		bufLen := uint32(len(locs) * objectio.LocationLen)
-		if _, err = w.Write(types.EncodeUint32(&bufLen)); err != nil {
-			return
-		}
-		for _, loc := range locs {
-			if _, err = w.Write(loc[:]); err != nil {
-				return
-			}
-		}
-	}
-
-	length = uint32(len(tomb.blk2CommitLoc))
-	if _, err = w.Write(types.EncodeUint32(&length)); err != nil {
-		return
-	}
-	w.Grow(int(length) * (types.BlockidSize + objectio.LocationLen + types.TxnTsSize))
-
-	for bid, loc := range tomb.blk2CommitLoc {
-		if _, err = w.Write(bid[:]); err != nil {
-			return
-		}
-
-		if _, err = w.Write(loc.Loc[:]); err != nil {
-			return
-		}
-
-		if _, err = w.Write(types.EncodeTxnTS(&loc.Cts)); err != nil {
-			return
-		}
-	}
-
-	return
-}
-
-func (tomb *tombstoneDataWithDeltaLoc) ApplyInMemTombstones(
-	bid types.Blockid,
-	rowsOffset []int64,
-	deleted *nulls.Nulls,
-) (left []int64) {
-	left = rowsOffset
-
-	if rowOffsets, ok := tomb.inMemTombstones[bid]; ok {
-		for _, o := range rowOffsets {
-			left = fastApplyDeletedRows(left, deleted, uint32(o))
-		}
-	}
-
-	return
-}
-
-func (tomb *tombstoneDataWithDeltaLoc) ApplyPersistedTombstones(
-	ctx context.Context,
-	bid types.Blockid,
-	rowsOffset []int64,
-	mask *nulls.Nulls,
-	apply func(
-		ctx context.Context,
-		loc objectio.Location,
-		cts types.TS,
-		rowsOffset []int64,
-		deleted *nulls.Nulls,
-	) (left []int64, err error),
-) (left []int64, err error) {
-
-	left = rowsOffset
-
-	if locs, ok := tomb.blk2UncommitLoc[bid]; ok {
-		for _, loc := range locs {
-			left, err = apply(ctx, loc, types.TS{}, left, mask)
-			if err != nil {
-				return
-			}
-		}
-	}
-
-	if loc, ok := tomb.blk2CommitLoc[bid]; ok {
-		left, err = apply(ctx, loc.Loc, loc.Cts, left, mask)
-		if err != nil {
-			return
-		}
-	}
-
-	return
-}
-
->>>>>>> 9ddd8636
 func rowIdsToOffset(rowIds []types.Rowid, wantedType any) any {
 	switch wantedType.(type) {
 	case int32:
