// Copyright 2021-2024 Matrix Origin
//
// Licensed under the Apache License, Version 2.0 (the "License");
// you may not use this file except in compliance with the License.
// You may obtain a copy of the License at
//
//	http://www.apache.org/licenses/LICENSE-2.0
//
// Unless required by applicable law or agreed to in writing, software
// distributed under the License is distributed on an "AS IS" BASIS,
// WITHOUT WARRANTIES OR CONDITIONS OF ANY KIND, either express or implied.
// See the License for the specific language governing permissions and
// limitations under the License.

package disttae

import (
	"bytes"
	"context"
	"fmt"
	"sort"

	"github.com/matrixorigin/matrixone/pkg/vm/engine/tae/catalog"
	"github.com/matrixorigin/matrixone/pkg/vm/engine/tae/index"
	"github.com/matrixorigin/matrixone/pkg/vm/engine/tae/options"
	"go.uber.org/zap"

	"github.com/matrixorigin/matrixone/pkg/common/moerr"
	"github.com/matrixorigin/matrixone/pkg/container/nulls"
	"github.com/matrixorigin/matrixone/pkg/container/types"
	"github.com/matrixorigin/matrixone/pkg/fileservice"
	"github.com/matrixorigin/matrixone/pkg/logutil"
	"github.com/matrixorigin/matrixone/pkg/objectio"
	"github.com/matrixorigin/matrixone/pkg/vm/engine"
	"github.com/matrixorigin/matrixone/pkg/vm/engine/disttae/logtailreplay"
	"github.com/matrixorigin/matrixone/pkg/vm/engine/tae/blockio"
)

func UnmarshalTombstoneData(data []byte) (engine.Tombstoner, error) {
	typ := engine.TombstoneType(data[0])
	switch typ {
	case engine.TombstoneData:
		tomb := new(tombstoneData)
		if err := tomb.UnmarshalBinary(data); err != nil {
			return nil, err
		}
		return tomb, nil
	default:
		return nil, moerr.NewInternalErrorNoCtx("unsupported tombstone type")
	}
}

func NewEmptyTombstoneData() *tombstoneData {
	return new(tombstoneData)
}

type tombstoneData struct {
	rowids []types.Rowid
	files  objectio.ObjectStatsSlice
}

func (tomb *tombstoneData) MarshalBinaryWithBuffer(buf *bytes.Buffer) (err error) {
	buf.Grow(1 + 4*2 + len(tomb.rowids)*types.RowidSize + len(tomb.files)*objectio.LocationLen)

	typ := uint8(tomb.Type())
	if _, err = buf.Write(types.EncodeUint8(&typ)); err != nil {
		return
	}

	size := uint32(len(tomb.rowids))
	if _, err = buf.Write(types.EncodeUint32(&size)); err != nil {
		return
	}
	if _, err = buf.Write(types.EncodeSlice[types.Rowid](tomb.rowids)); err != nil {
		return
	}

	size = uint32(len(tomb.files))
	if _, err = buf.Write(types.EncodeUint32(&size)); err != nil {
		return
	}
	_, err = buf.Write(tomb.files[:])
	return
}

func (tomb *tombstoneData) UnmarshalBinary(buf []byte) error {
	typ := engine.TombstoneType(types.DecodeUint8(buf))
	if typ != engine.TombstoneData {
		return moerr.NewInternalErrorNoCtxf("UnmarshalBinary TombstoneData with %v", typ)
	}
	buf = buf[1:]

	size := types.DecodeUint32(buf)
	buf = buf[4:]
	tomb.rowids = types.DecodeSlice[types.Rowid](buf[:size*types.RowidSize])
	buf = buf[size*types.RowidSize:]
	buf = buf[4:]
	tomb.files = objectio.ObjectStatsSlice(buf[:])
	return nil
}

func (tomb *tombstoneData) AppendInMemory(rowids ...types.Rowid) error {
	tomb.rowids = append(tomb.rowids, rowids...)
	return nil
}

func (tomb *tombstoneData) AppendFiles(stats ...objectio.ObjectStats) error {
	for _, ss := range stats {
		tomb.files.Append(ss[:])
	}
	return nil
}

func (tomb *tombstoneData) String() string {
	return tomb.StringWithPrefix("")
}

func (tomb *tombstoneData) StringWithPrefix(prefix string) string {
	var w bytes.Buffer
	w.WriteString(fmt.Sprintf("%sTombstone[%d]<\n", prefix, tomb.Type()))
	w.WriteString(fmt.Sprintf("\t%sInMemTombstones: \n", prefix))
	count := 0
	for _, rowId := range tomb.rowids {
		if count%2 == 0 && count != 0 {
			w.WriteByte('\n')
		}
		if count%2 == 0 {
			w.WriteString(fmt.Sprintf("\t\t%s", prefix))
		}
		w.WriteString(fmt.Sprintf("%s, ", rowId.String()))
		count++
	}

	w.WriteString(fmt.Sprintf("\n\t%sTombstoneFiles: \n", prefix))
	for i := 0; i < tomb.files.Len(); i++ {
		w.WriteString(fmt.Sprintf("\t\t%s%s\n", prefix, tomb.files.Get(i).String()))
	}

	return w.String()
}

func (tomb *tombstoneData) Type() engine.TombstoneType {
	return engine.TombstoneData
}

func (tomb *tombstoneData) HasAnyInMemoryTombstone() bool {
	return tomb != nil && len(tomb.rowids) > 0
}

func (tomb *tombstoneData) HasAnyTombstoneFile() bool {
	return tomb != nil && len(tomb.files) > 0
}

// false positive check
func (tomb *tombstoneData) HasBlockTombstone(
	ctx context.Context,
	id objectio.Blockid,
	fs fileservice.FileService,
) (bool, error) {
	if tomb == nil {
		return false, nil
	}
	if len(tomb.rowids) > 0 {
		// TODO: optimize binary search once
		start, end := blockio.FindIntervalForBlock(tomb.rowids, &id)
		if end > start {
			return true, nil
		}
	}
	if len(tomb.files) > 0 {
		for i, end := 0, tomb.files.Len(); i < end; i++ {
			objectStats := tomb.files.Get(i)
			zm := objectStats.SortKeyZoneMap()
			if zm.PrefixEq(id[:]) {
				return true, nil
			}
			bf, err := objectio.FastLoadBF(
				ctx,
				objectStats.ObjectLocation(),
				false,
				fs,
			)
			if err != nil {
				logutil.Error(
					"LOAD-BF-ERROR",
					zap.String("location", objectStats.ObjectLocation().String()),
					zap.Error(err),
				)
				return false, err
			}
			oneBlockBF := index.NewEmptyBloomFilterWithType(index.HBF)
			for idx, end := 0, int(objectStats.BlkCnt()); idx < end; idx++ {
				buf := bf.GetBloomFilter(uint32(idx))
				if err := index.DecodeBloomFilter(oneBlockBF, buf); err != nil {
					logutil.Error(
						"DECODE-BF-ERROR",
						zap.String("location", objectStats.ObjectLocation().String()),
						zap.Error(err),
					)
					return false, err
				}
				if exist, err := oneBlockBF.PrefixMayContainsKey(
					id[:],
					index.PrefixFnID_Block,
					2,
				); err != nil {
					logutil.Error(
						"PREFIX-MAY-CONTAINS-ERROR",
						zap.String("location", objectStats.ObjectLocation().String()),
						zap.Error(err),
					)
					return false, err
				} else if exist {
					return true, nil
				}
			}
		}
	}
	return false, nil
}

// FIXME:
func (tomb *tombstoneData) PrefetchTombstones(
	srvId string,
	fs fileservice.FileService,
	bids []objectio.Blockid,
) {
	for i, end := 0, tomb.files.Len(); i < end; i++ {
		stats := tomb.files.Get(i)
		for j := 0; j < int(stats.BlkCnt()); j++ {
			loc := catalog.BuildLocation(*stats, uint16(j), options.DefaultBlockMaxRows)
			if err := blockio.Prefetch(
				srvId,
				[]uint16{0, 1, 2},
				[]uint16{loc.ID()},
				fs,
				loc); err != nil {
				logutil.Errorf("prefetch block delta location: %s", err.Error())
			}
		}
	}
}

func (tomb *tombstoneData) ApplyInMemTombstones(
	bid types.Blockid,
	rowsOffset []int64,
	deleted *nulls.Nulls,
) (left []int64) {

	left = rowsOffset

	if len(tomb.rowids) == 0 {
		return
	}

	start, end := blockio.FindIntervalForBlock(tomb.rowids, &bid)

	for i := start; i < end; i++ {
		offset := tomb.rowids[i].GetRowOffset()
		left = fastApplyDeletedRows(left, deleted, offset)
	}

	return
}

func (tomb *tombstoneData) ApplyPersistedTombstones(
	ctx context.Context,
	fs fileservice.FileService,
	snapshot types.TS,
	bid types.Blockid,
	rowsOffset []int64,
	deletedMask *nulls.Nulls,
) (left []int64, err error) {

	left = rowsOffset
	if tomb.files.Len() == 0 {
		return
	}

	var obj logtailreplay.ObjectEntry
	scanOp := func(onTombstone func(tombstone logtailreplay.ObjectEntry) (bool, error)) error {
		for i, end := 0, tomb.files.Len(); i < end; i++ {
			stats := tomb.files.Get(i)
			obj.ObjectStats = *stats
			if goOn, err := onTombstone(obj); err != nil || !goOn {
				return err
			}
		}
		return nil
	}

	if deletedMask == nil {
		deletedMask = &nulls.Nulls{}
		deletedMask.InitWithSize(8192)
	}

	if err = GetTombstonesByBlockId(
		ctx,
		fs,
		bid,
		snapshot,
		deletedMask,
		scanOp); err != nil {
		return nil, err
	}

	if len(rowsOffset) != 0 {
		left = removeIf(rowsOffset, func(t int64) bool {
<<<<<<< HEAD
			if deletedMask.Contains(uint64(t)) {
				return true
			}
			return false
=======
			return deletedMask.Contains(uint64(t))
>>>>>>> dcc3dd1d
		})
	}

	return left, nil
}

func (tomb *tombstoneData) SortInMemory() {
	sort.Slice(tomb.rowids, func(i, j int) bool {
		return tomb.rowids[i].Less(tomb.rowids[j])
	})
}

func (tomb *tombstoneData) Merge(other engine.Tombstoner) error {
	if v, ok := other.(*tombstoneData); ok {
		tomb.rowids = append(tomb.rowids, v.rowids...)
		tomb.files = append(tomb.files, v.files...)
		tomb.SortInMemory()
		return nil
	}
	return moerr.NewInternalErrorNoCtxf(
		"tombstone type mismatch %d, %d", tomb.Type(), other.Type(),
	)
}

func rowIdsToOffset(rowIds []types.Rowid, wantedType any) any {
	switch wantedType.(type) {
	case int32:
		var ret []int32
		for _, rowId := range rowIds {
			_, offset := rowId.Decode()
			ret = append(ret, int32(offset))
		}
		return ret

	case uint32:
		var ret []uint32
		for _, rowId := range rowIds {
			_, offset := rowId.Decode()
			ret = append(ret, uint32(offset))
		}
		return ret

	case uint64:
		var ret []uint64
		for _, rowId := range rowIds {
			_, offset := rowId.Decode()
			ret = append(ret, uint64(offset))
		}
		return ret

	case int64:
		var ret []int64
		for _, rowId := range rowIds {
			_, offset := rowId.Decode()
			ret = append(ret, int64(offset))
		}
		return ret
	}

	return nil
}<|MERGE_RESOLUTION|>--- conflicted
+++ resolved
@@ -306,14 +306,7 @@
 
 	if len(rowsOffset) != 0 {
 		left = removeIf(rowsOffset, func(t int64) bool {
-<<<<<<< HEAD
-			if deletedMask.Contains(uint64(t)) {
-				return true
-			}
-			return false
-=======
 			return deletedMask.Contains(uint64(t))
->>>>>>> dcc3dd1d
 		})
 	}
 
