--- conflicted
+++ resolved
@@ -116,24 +116,17 @@
 		fs:          fs,
 		blkCnts:     blkCnts,
 		blkIters:    blkIters,
-<<<<<<< HEAD
 
 		targetObjSize: targetObjSize,
-	}, nil
-}
-
-func (t *cnMergeTask) GetObjectCnt() int {
-=======
 		doTransfer:  !strings.Contains(tbl.comment, catalog.MO_COMMENT_NO_DEL_HINT),
 	}, nil
 }
 
-func (t *CNMergeTask) DoTransfer() bool {
+func (t *cnMergeTask) GetObjectCnt() int {
+	return len(t.targets)
+}
+func (t *cnMergeTask) DoTransfer() bool {
 	return t.doTransfer
-}
-func (t *CNMergeTask) GetObjectCnt() int {
->>>>>>> 4f6722b5
-	return len(t.targets)
 }
 
 func (t *cnMergeTask) GetBlkCnts() []int {
