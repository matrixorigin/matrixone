// Copyright 2022 Matrix Origin
//
// Licensed under the Apache License, Version 2.0 (the "License");
// you may not use this file except in compliance with the License.
// You may obtain a copy of the License at
//
//      http://www.apache.org/licenses/LICENSE-2.0
//
// Unless required by applicable law or agreed to in writing, software
// distributed under the License is distributed on an "AS IS" BASIS,
// WITHOUT WARRANTIES OR CONDITIONS OF ANY KIND, either express or implied.
// See the License for the specific language governing permissions and
// limitations under the License.

package disttae

import (
	"context"
	"strings"

	"github.com/matrixorigin/matrixone/pkg/catalog"
	"github.com/matrixorigin/matrixone/pkg/common/mpool"
	"github.com/matrixorigin/matrixone/pkg/container/batch"
	"github.com/matrixorigin/matrixone/pkg/container/nulls"
	"github.com/matrixorigin/matrixone/pkg/container/types"
	"github.com/matrixorigin/matrixone/pkg/container/vector"
	"github.com/matrixorigin/matrixone/pkg/fileservice"
	"github.com/matrixorigin/matrixone/pkg/logutil"
	"github.com/matrixorigin/matrixone/pkg/objectio"
	"github.com/matrixorigin/matrixone/pkg/pb/api"
	"github.com/matrixorigin/matrixone/pkg/vm/engine/disttae/logtailreplay"
	"github.com/matrixorigin/matrixone/pkg/vm/engine/tae/blockio"
	"github.com/matrixorigin/matrixone/pkg/vm/engine/tae/mergesort"
	"github.com/matrixorigin/matrixone/pkg/vm/engine/tae/options"
	"github.com/matrixorigin/matrixone/pkg/vm/process"
)

type cnMergeTask struct {
	ctx  context.Context
	host *txnTable
	// txn
	snapshot types.TS // start ts, fixed
	state    *logtailreplay.PartitionState
	proc     *process.Process

	// schema
	version     uint32       // version
	colseqnums  []uint16     // no rowid column
	coltypes    []types.Type // no rowid column
	colattrs    []string     // no rowid column
	sortkeyPos  int          // (composite) primary key, cluster by etc. -1 meas no sort key
	sortkeyIsPK bool

	doTransfer bool

	// targets
	targets []logtailreplay.ObjectInfo

	// commit things
	commitEntry *api.MergeCommitEntry

	// auxiliaries
	fs fileservice.FileService

	blkCnts  []int
	blkIters []*StatsBlkIter

	targetObjSize uint32
}

func newCNMergeTask(
	ctx context.Context,
	tbl *txnTable,
	snapshot types.TS,
	state *logtailreplay.PartitionState,
	sortkeyPos int,
	sortkeyIsPK bool,
	targets []logtailreplay.ObjectInfo,
	targetObjSize uint32,
) (*cnMergeTask, error) {
	proc := tbl.proc.Load()
	attrs := make([]string, 0, len(tbl.seqnums))
	for i := 0; i < len(tbl.tableDef.Cols)-1; i++ {
		attrs = append(attrs, tbl.tableDef.Cols[i].Name)
	}
	fs := proc.FileService

	blkCnts := make([]int, len(targets))
	blkIters := make([]*StatsBlkIter, len(targets))
	for i, objInfo := range targets {
		objInfo := objInfo
		blkCnts[i] = int(objInfo.BlkCnt())

		loc := objInfo.ObjectLocation()
		meta, err := objectio.FastLoadObjectMeta(ctx, &loc, false, fs)
		if err != nil {
			return nil, err
		}

		blkIters[i] = NewStatsBlkIter(&objInfo.ObjectStats, meta.MustDataMeta())
	}

	return &cnMergeTask{
		ctx:         ctx,
		host:        tbl,
		snapshot:    snapshot,
		state:       state,
		proc:        proc,
		version:     tbl.version,
		colseqnums:  tbl.seqnums,
		coltypes:    tbl.typs,
		colattrs:    attrs,
		sortkeyPos:  sortkeyPos,
		sortkeyIsPK: sortkeyIsPK,
		targets:     targets,
		fs:          fs,
		blkCnts:     blkCnts,
		blkIters:    blkIters,
<<<<<<< HEAD

		targetObjSize: targetObjSize,
	}, nil
}

func (t *cnMergeTask) GetObjectCnt() int {
=======
		doTransfer:  !strings.Contains(tbl.comment, catalog.MO_COMMENT_NO_DEL_HINT),
	}, nil
}

func (t *CNMergeTask) DoTransfer() bool {
	return t.doTransfer
}
func (t *CNMergeTask) GetObjectCnt() int {
>>>>>>> 4f6722b5
	return len(t.targets)
}

func (t *cnMergeTask) GetBlkCnts() []int {
	return t.blkCnts
}

func (t *cnMergeTask) GetAccBlkCnts() []int {
	accCnt := make([]int, 0, len(t.targets))
	acc := 0
	for _, objInfo := range t.targets {
		accCnt = append(accCnt, acc)
		acc += int(objInfo.BlkCnt())
	}
	return accCnt
}

func (t *cnMergeTask) GetBlockMaxRows() uint32 {
	return options.DefaultBlockMaxRows
}

func (t *cnMergeTask) GetTargetObjSize() uint32 {
	return t.targetObjSize
}

func (t *cnMergeTask) GetSortKeyType() types.Type {
	if t.sortkeyPos >= 0 {
		return t.coltypes[t.sortkeyPos]
	}
	return types.Type{}
}

func (t *cnMergeTask) LoadNextBatch(objIdx uint32) (*batch.Batch, *nulls.Nulls, func(), error) {
	iter := t.blkIters[objIdx]
	if iter.Next() {
		blk := iter.Entry()
		// update delta location
		obj := t.targets[objIdx]
		blk.Sorted = obj.Sorted
		blk.EntryState = obj.EntryState
		blk.CommitTs = obj.CommitTS
		if obj.HasDeltaLoc {
			deltaLoc, commitTs, ok := t.state.GetBockDeltaLoc(blk.BlockID)
			if ok {
				blk.DeltaLoc = deltaLoc
				blk.CommitTs = commitTs
			}
		}
		return t.readblock(&blk)
	}
	return nil, nil, nil, mergesort.ErrNoMoreBlocks
}

func (t *cnMergeTask) GetCommitEntry() *api.MergeCommitEntry {
	if t.commitEntry == nil {
		return t.prepareCommitEntry()
	}
	return t.commitEntry
}

// impl DisposableVecPool
func (t *cnMergeTask) GetVector(typ *types.Type) (*vector.Vector, func()) {
	v := t.proc.GetVector(*typ)
	return v, func() { t.proc.PutVector(v) }
}

func (t *cnMergeTask) GetMPool() *mpool.MPool {
	return t.proc.GetMPool()
}

func (t *cnMergeTask) HostHintName() string { return "CN" }

func (t *cnMergeTask) PrepareData() ([]*batch.Batch, []*nulls.Nulls, func(), error) {
	r, release, d, e := t.readAllData()
	return r, d, release, e
}

func (t *cnMergeTask) GetTotalSize() uint32 {
	totalSize := uint32(0)
	for _, obj := range t.targets {
		totalSize += obj.OriginSize()
	}
	return totalSize
}

func (t *cnMergeTask) GetTotalRowCnt() uint32 {
	totalRowCnt := uint32(0)
	for _, obj := range t.targets {
		totalRowCnt += obj.Rows()
	}
	return totalRowCnt
}

func (t *cnMergeTask) prepareCommitEntry() *api.MergeCommitEntry {
	commitEntry := &api.MergeCommitEntry{}
	commitEntry.DbId = t.host.db.databaseId
	commitEntry.TblId = t.host.tableId
	commitEntry.TableName = t.host.tableName
	commitEntry.StartTs = t.snapshot.ToTimestamp()
	for _, o := range t.targets {
		commitEntry.MergedObjs = append(commitEntry.MergedObjs, o.ObjectStats.Clone().Marshal())
	}
	t.commitEntry = commitEntry
	// leave mapping to ReadMergeAndWrite
	return commitEntry
}

func (t *cnMergeTask) PrepareNewWriter() *blockio.BlockWriter {
	return mergesort.GetNewWriter(t.fs, t.version, t.colseqnums, t.sortkeyPos, t.sortkeyIsPK)
}

func (t *cnMergeTask) readAllData() ([]*batch.Batch, func(), []*nulls.Nulls, error) {
	var cnt uint32
	for _, t := range t.targets {
		cnt += t.BlkCnt()
	}
	blkBatches := make([]*batch.Batch, 0, cnt)
	blkDels := make([]*nulls.Nulls, 0, cnt)
	releases := make([]func(), 0, cnt)

	release := func() {
		for _, r := range releases {
			r()
		}
	}

	for _, obj := range t.targets {
		loc := obj.ObjectLocation()
		meta, err := objectio.FastLoadObjectMeta(t.ctx, &loc, false, t.fs)
		if err != nil {
			release()
			return nil, nil, nil, err
		}

		// read all blocks data in an object
		var innerErr error
		readBlock := func(blk objectio.BlockInfo, _ objectio.BlockObject) bool {
			// update delta location
			blk.Sorted = obj.Sorted
			blk.EntryState = obj.EntryState
			blk.CommitTs = obj.CommitTS
			if obj.HasDeltaLoc {
				deltaLoc, commitTs, ok := t.state.GetBockDeltaLoc(blk.BlockID)
				if ok {
					blk.DeltaLoc = deltaLoc
					blk.CommitTs = commitTs
				}
			}
			bat, delmask, releasef, err := t.readblock(&blk)
			if err != nil {
				innerErr = err
				return false
			}

			blkBatches = append(blkBatches, bat)
			releases = append(releases, releasef)
			blkDels = append(blkDels, delmask)
			return true
		}
		ForeachBlkInObjStatsList(false, meta.MustDataMeta(), readBlock, obj.ObjectStats)
		// if err is found, bail out
		if innerErr != nil {
			release()
			return nil, nil, nil, innerErr
		}
	}

	return blkBatches, release, blkDels, nil
}

// readblock reads block data. there is no rowid column, no ablk
func (t *cnMergeTask) readblock(info *objectio.BlockInfo) (bat *batch.Batch, dels *nulls.Nulls, release func(), err error) {
	// read data
	bat, release, err = blockio.LoadColumns(t.ctx, t.colseqnums, t.coltypes, t.fs, info.MetaLocation(), t.proc.GetMPool(), fileservice.Policy(0))
	if err != nil {
		return
	}

	// read tombstone on disk
	if !info.DeltaLocation().IsEmpty() {
		obat, byCN, delRelease, err2 := blockio.ReadBlockDelete(t.ctx, info.DeltaLocation(), t.fs)
		if err2 != nil {
			err = err2
			return
		}
		defer delRelease()
		if byCN {
			dels = blockio.EvalDeleteRowsByTimestampForDeletesPersistedByCN(obat, t.snapshot, info.CommitTs)
		} else {
			dels = blockio.EvalDeleteRowsByTimestamp(obat, t.snapshot, &info.BlockID)
		}
	}

	if dels == nil {
		dels = nulls.NewWithSize(128)
	}
	deltalocDel := dels.Count()
	// read tombstone in memory
	iter := t.state.NewRowsIter(t.snapshot, &info.BlockID, true)
	for iter.Next() {
		entry := iter.Entry()
		_, offset := entry.RowID.Decode()
		dels.Add(uint64(offset))
	}
	iter.Close()
	if dels.Count() > 0 {
		logutil.Infof("mergeblocks read block %v, %d deleted(%d from disk)", info.BlockID.ShortStringEx(), dels.Count(), deltalocDel)
	}

	bat.SetAttributes(t.colattrs)
	return
}<|MERGE_RESOLUTION|>--- conflicted
+++ resolved
@@ -116,23 +116,18 @@
 		fs:          fs,
 		blkCnts:     blkCnts,
 		blkIters:    blkIters,
-<<<<<<< HEAD
+
 
 		targetObjSize: targetObjSize,
-	}, nil
-}
-
-func (t *cnMergeTask) GetObjectCnt() int {
-=======
-		doTransfer:  !strings.Contains(tbl.comment, catalog.MO_COMMENT_NO_DEL_HINT),
+    doTransfer:  !strings.Contains(tbl.comment, catalog.MO_COMMENT_NO_DEL_HINT),
 	}, nil
 }
 
 func (t *CNMergeTask) DoTransfer() bool {
 	return t.doTransfer
 }
+
 func (t *CNMergeTask) GetObjectCnt() int {
->>>>>>> 4f6722b5
 	return len(t.targets)
 }
 
