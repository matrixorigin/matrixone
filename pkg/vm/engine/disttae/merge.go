--- conflicted
+++ resolved
@@ -266,35 +266,5 @@
 		return
 	}
 	bat.SetAttributes(t.colattrs)
-<<<<<<< HEAD
-
-	// read tombstone on disk
-	if !info.DeltaLocation().IsEmpty() {
-		obat, byCN, delRelease, err2 := blockio.ReadBlockDelete(ctx, info.DeltaLocation(), t.fs)
-		if err2 != nil {
-			err = err2
-			return
-		}
-		defer delRelease()
-		if byCN {
-			dels = blockio.EvalDeleteRowsByTimestampForDeletesPersistedByCN(obat, t.snapshot, info.CommitTs)
-		} else {
-			dels = blockio.EvalDeleteRowsByTimestamp(obat, t.snapshot, &info.BlockID)
-		}
-	}
-
-	if dels == nil {
-		dels = nulls.NewWithSize(128)
-	}
-	// read tombstone in memory
-	iter := t.state.NewRowsIter(t.snapshot, &info.BlockID, true)
-	for iter.Next() {
-		entry := iter.Entry()
-		_, offset := entry.RowID.Decode()
-		dels.Add(uint64(offset))
-	}
-	_ = iter.Close()
-=======
->>>>>>> dadbdfda
 	return
 }