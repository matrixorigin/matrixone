// Copyright 2021-2024 Matrix Origin
//
// Licensed under the Apache License, Version 2.0 (the "License");
// you may not use this file except in compliance with the License.
// You may obtain a copy of the License at
//
//	http://www.apache.org/licenses/LICENSE-2.0
//
// Unless required by applicable law or agreed to in writing, software
// distributed under the License is distributed on an "AS IS" BASIS,
// WITHOUT WARRANTIES OR CONDITIONS OF ANY KIND, either express or implied.
// See the License for the specific language governing permissions and
// limitations under the License.

package disttae

import (
	"github.com/matrixorigin/matrixone/pkg/container/types"
	"github.com/matrixorigin/matrixone/pkg/container/vector"
	"github.com/matrixorigin/matrixone/pkg/pb/plan"
	"github.com/matrixorigin/matrixone/pkg/sql/plan/function"
	"github.com/matrixorigin/matrixone/pkg/vm/process"
)

func newBasePKFilter(
	expr *plan.Expr,
	tblDef *plan.TableDef,
	proc *process.Process,
<<<<<<< HEAD
) (filter basePKFilter, err error) {
	if expr == nil || specialPattern.MatchString(tblDef.Name) {
=======
) (filter basePKFilter) {
	if expr == nil {
>>>>>>> c9c93d67
		return
	}

	defer func() {
		if tblDef.Pkey.CompPkeyCol != nil {
			filter.oid = types.T_varchar
		}
	}()

	switch exprImpl := expr.Expr.(type) {
	case *plan.Expr_F:
		switch name := exprImpl.F.Func.ObjName; name {
		case "and":
			var filters []basePKFilter
			for idx := range exprImpl.F.Args {
				ff, err := newBasePKFilter(exprImpl.F.Args[idx], tblDef, proc)
				if err != nil {
					return basePKFilter{}, err
				}
				if ff.valid {
					filters = append(filters, ff)
				}
			}

			if len(filters) == 0 {
				return basePKFilter{}, nil
			}

			for idx := 0; idx < len(filters)-1; {
				f1 := filters[idx]
				f2 := filters[idx+1]
				ff, err := mergeFilters(f1, f2, function.AND, proc)
				if err != nil {
					return basePKFilter{}, err
				}

				if !ff.valid {
					return basePKFilter{}, nil
				}

				idx++
				filters[idx] = ff
			}

			for idx := 0; idx < len(filters)-1; idx++ {
				if vec, ok := filters[idx].vec.(*vector.Vector); ok {
					vec.Free(proc.Mp())
				}
			}

			ret := filters[len(filters)-1]
			return ret, nil

		case "or":
			var filters []basePKFilter
			for idx := range exprImpl.F.Args {
				ff, err := newBasePKFilter(exprImpl.F.Args[idx], tblDef, proc)
				if err != nil {
					return basePKFilter{}, err
				}
				if !ff.valid {
					return basePKFilter{}, err
				}

				filters = append(filters, ff)
			}

			if len(filters) == 0 {
				return basePKFilter{}, nil
			}

			for idx := 0; idx < len(filters)-1; {
				f1 := filters[idx]
				f2 := filters[idx+1]
				ff, err := mergeFilters(f1, f2, function.OR, proc)
				if err != nil {
					return basePKFilter{}, nil
				}

				if !ff.valid {
					return basePKFilter{}, nil
				}

				idx++
				filters[idx] = ff
			}

			for idx := 0; idx < len(filters)-1; idx++ {
				if vec, ok := filters[idx].vec.(*vector.Vector); ok {
					vec.Free(proc.Mp())
				}
			}

			ret := filters[len(filters)-1]
			return ret, nil

		case ">=":
			//a >= ?
			ok, oid, vals := evalValue(exprImpl, tblDef, false, tblDef.Pkey.PkeyColName, proc)
			if !ok {
				return
			}
			filter.valid = true
			filter.op = function.GREAT_EQUAL
			filter.lb = vals[0]
			filter.oid = oid

		case "<=":
			//a <= ?
			ok, oid, vals := evalValue(exprImpl, tblDef, false, tblDef.Pkey.PkeyColName, proc)
			if !ok {
				return
			}
			filter.valid = true
			filter.op = function.LESS_EQUAL
			filter.lb = vals[0]
			filter.oid = oid

		case ">":
			//a > ?
			ok, oid, vals := evalValue(exprImpl, tblDef, false, tblDef.Pkey.PkeyColName, proc)
			if !ok {
				return
			}
			filter.valid = true
			filter.op = function.GREAT_THAN
			filter.lb = vals[0]
			filter.oid = oid

		case "<":
			//a < ?
			ok, oid, vals := evalValue(exprImpl, tblDef, false, tblDef.Pkey.PkeyColName, proc)
			if !ok {
				return
			}
			filter.valid = true
			filter.op = function.LESS_THAN
			filter.lb = vals[0]
			filter.oid = oid

		case "=":
			// a = ?
			ok, oid, vals := evalValue(exprImpl, tblDef, false, tblDef.Pkey.PkeyColName, proc)
			if !ok {
				return
			}
			filter.valid = true
			filter.op = function.EQUAL
			filter.lb = vals[0]
			filter.oid = oid

		case "prefix_eq":
			ok, oid, vals := evalValue(exprImpl, tblDef, false, tblDef.Pkey.PkeyColName, proc)
			if !ok {
				return
			}
			filter.valid = true
			filter.op = function.PREFIX_EQ
			filter.lb = vals[0]
			filter.oid = oid

		case "in":
			ok, oid, vals := evalValue(exprImpl, tblDef, true, tblDef.Pkey.PkeyColName, proc)
			if !ok {
				return
			}
			filter.valid = true
			filter.op = function.IN
			filter.vec = vals[0]
			filter.oid = oid

		case "prefix_in":
			ok, oid, vals := evalValue(exprImpl, tblDef, true, tblDef.Pkey.PkeyColName, proc)
			if !ok {
				return
			}
			filter.valid = true
			filter.op = function.PREFIX_IN
			filter.vec = vals[0]
			filter.oid = oid

		case "between":
			ok, oid, vals := evalValue(exprImpl, tblDef, false, tblDef.Pkey.PkeyColName, proc)
			if !ok {
				return
			}
			filter.valid = true
			filter.op = function.BETWEEN
			filter.lb = vals[0]
			filter.ub = vals[1]
			filter.oid = oid

		case "prefix_between":
			ok, oid, vals := evalValue(exprImpl, tblDef, false, tblDef.Pkey.PkeyColName, proc)
			if !ok {
				return
			}
			filter.valid = true
			filter.op = function.PREFIX_BETWEEN
			filter.lb = vals[0]
			filter.ub = vals[1]
			filter.oid = oid

		default:
			//panic(name)
		}
	default:
		//panic(plan2.FormatExpr(expr))
	}

	return
}<|MERGE_RESOLUTION|>--- conflicted
+++ resolved
@@ -26,13 +26,8 @@
 	expr *plan.Expr,
 	tblDef *plan.TableDef,
 	proc *process.Process,
-<<<<<<< HEAD
-) (filter basePKFilter, err error) {
-	if expr == nil || specialPattern.MatchString(tblDef.Name) {
-=======
 ) (filter basePKFilter) {
 	if expr == nil {
->>>>>>> c9c93d67
 		return
 	}
 
