--- conflicted
+++ resolved
@@ -117,12 +117,8 @@
 		blks, deletes := tbl.parts[i].BlockList(ctx, tbl.db.txn.meta.SnapshotTS,
 			tbl.meta.blocks[i], writes)
 		for _, blk := range blks {
-<<<<<<< HEAD
 			tbl.skipBlocks[blk.Info.BlockID] = 0
-			if needRead(expr, blk, tbl.getTableDef(), tbl.proc) {
-=======
 			if needRead(ctx, expr, blk, tbl.getTableDef(), tbl.proc) {
->>>>>>> 72a968f3
 				ranges = append(ranges, blockMarshal(blk))
 			}
 		}
