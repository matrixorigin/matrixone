--- conflicted
+++ resolved
@@ -190,47 +190,10 @@
 			}
 		}
 	}
-<<<<<<< HEAD
-	priKeys := make([]*engine.Attribute, 0, 1)
-	if tbl.primaryIdx >= 0 {
-		for _, def := range tbl.defs {
-			if attr, ok := def.(*engine.AttributeDef); ok {
-				if attr.Attr.Primary {
-					priKeys = append(priKeys, &attr.Attr)
-				}
-			}
-		}
-	}
-	dnList := needSyncDnStores(ctx, expr, tbl.tableDef, priKeys,
-		tbl.db.txn.dnStores, tbl.db.txn.proc)
-	switch {
-	case tbl.tableId == catalog.MO_DATABASE_ID:
-		tbl.dnList = []int{0}
-	case tbl.tableId == catalog.MO_TABLES_ID:
-		tbl.dnList = []int{0}
-	case tbl.tableId == catalog.MO_COLUMNS_ID:
-		tbl.dnList = []int{0}
-	default:
-		tbl.dnList = dnList
-	}
-	_, created := tbl.db.txn.tableMap.Load(genTableKey(ctx, tbl.tableName, tbl.db.databaseId))
-	if !created && !tbl.updated {
-		if err := tbl.db.txn.db.Update(ctx, tbl.db.databaseId, tbl.tableId, tbl.db.txn.meta.SnapshotTS); err != nil {
-			return nil, err
-		}
-		columnLength := len(tbl.tableDef.Cols) - 1 //we use this data to fetch zonemap, but row_id has no zonemap
-		meta, err := tbl.db.txn.getTableMeta(ctx, tbl.db.databaseId, genMetaTableName(tbl.tableId), true, columnLength, true)
-		if err != nil {
-			return nil, err
-		}
-		tbl.meta = meta
-		tbl.updated = true
-=======
 
 	err := GetTableMeta(ctx, tbl, expr)
 	if err != nil {
 		return nil, err
->>>>>>> 4947c1a4
 	}
 
 	ranges := make([][]byte, 0, 1)
