// Copyright 2022 Matrix Origin
//
// Licensed under the Apache License, Version 2.0 (the "License");
// you may not use this file except in compliance with the License.
// You may obtain a copy of the License at
//
//      http://www.apache.org/licenses/LICENSE-2.0
//
// Unless required by applicable law or agreed to in writing, software
// distributed under the License is distributed on an "AS IS" BASIS,
// WITHOUT WARRANTIES OR CONDITIONS OF ANY KIND, either express or implied.
// See the License for the specific language governing permissions and
// limitations under the License.

package disttae

import (
	"context"
	"strconv"

	"github.com/matrixorigin/matrixone/pkg/catalog"
	"github.com/matrixorigin/matrixone/pkg/container/batch"
	"github.com/matrixorigin/matrixone/pkg/container/vector"
	"github.com/matrixorigin/matrixone/pkg/pb/plan"
	"github.com/matrixorigin/matrixone/pkg/vm/engine"
)

var _ engine.Relation = new(table)

func (tbl *table) Rows(ctx context.Context) (int64, error) {
	var rows int64

	if tbl.meta == nil {
		return 0, nil
	}
	for _, blks := range tbl.meta.blocks {
		for _, blk := range blks {
			rows += blockRows(blk)
		}
	}
	return rows, nil
}

func (tbl *table) Size(ctx context.Context, name string) (int64, error) {
	// TODO
	return 0, nil
}

// return all unmodified blocks
func (tbl *table) Ranges(ctx context.Context, expr *plan.Expr) ([][]byte, error) {
	/*
		// consider halloween problem
		if int64(tbl.db.txn.statementId)-1 > 0 {
			writes = tbl.db.txn.writes[:tbl.db.txn.statementId-1]
		}
	*/
	writes := make([]Entry, 0, len(tbl.db.txn.writes))
	for i := range tbl.db.txn.writes {
		for _, entry := range tbl.db.txn.writes[i] {
			if entry.databaseId == tbl.db.databaseId &&
				entry.tableId == tbl.tableId {
				writes = append(writes, entry)
			}
		}
	}

	dnList := needSyncDnStores(expr, tbl.defs, tbl.db.txn.dnStores)
	tbl.dnList = dnList
	if tbl.db.databaseId == catalog.MO_CATALOG_ID {
		tbl.dnList = []int{0}
	}
	dnStores := make([]DNStore, 0, len(dnList))
	for _, i := range dnList {
		dnStores = append(dnStores, tbl.db.txn.dnStores[i])
	}

	if err := tbl.db.txn.db.Update(ctx, dnStores, tbl.db.databaseId,
		tbl.tableId, tbl.db.txn.meta.SnapshotTS); err != nil {
		return nil, err
	}
	if tbl.meta == nil {
		return nil, nil
	}
	ranges := make([][]byte, 0, len(tbl.meta.blocks))
	tbl.meta.modifedBlocks = make([][]BlockMeta, len(tbl.meta.blocks))
	for _, i := range dnList {
		blks := tbl.parts[i].BlockList(ctx, tbl.db.txn.meta.SnapshotTS,
			tbl.meta.blocks[i], writes)
		for _, blk := range blks {
			if needRead(expr, blk, tbl.getTableDef(), tbl.proc) {
				ranges = append(ranges, blockMarshal(blk))
			}
		}
		tbl.meta.modifedBlocks[i] = genModifedBlocks(tbl.meta.blocks[i], blks, expr, tbl.getTableDef(), tbl.proc)
	}
	return ranges, nil
}

// getTableDef only return all cols and their index.
func (tbl *table) getTableDef() *plan.TableDef {
	if tbl.tableDef == nil {
		var cols []*plan.ColDef
		i := int32(0)
		name2index := make(map[string]int32)
		for _, def := range tbl.defs {
			if attr, ok := def.(*engine.AttributeDef); ok {
				name2index[attr.Attr.Name] = i
				cols = append(cols, &plan.ColDef{
					Name: attr.Attr.Name,
					Typ: &plan.Type{
						Id:        int32(attr.Attr.Type.Oid),
						Width:     attr.Attr.Type.Width,
						Size:      attr.Attr.Type.Size,
						Precision: attr.Attr.Type.Precision,
						Scale:     attr.Attr.Type.Scale,
					},
					Primary:       attr.Attr.Primary,
					Default:       attr.Attr.Default,
					OnUpdate:      attr.Attr.OnUpdate,
					Comment:       attr.Attr.Comment,
					AutoIncrement: attr.Attr.AutoIncrement,
				})
				i++
			}
		}
		tbl.tableDef = &plan.TableDef{
			Name:          tbl.tableName,
			Cols:          cols,
			Name2ColIndex: name2index,
		}
	}
	return tbl.tableDef
}

func (tbl *table) TableDefs(ctx context.Context) ([]engine.TableDef, error) {
	return tbl.defs, nil
}

func (tbl *table) GetPrimaryKeys(ctx context.Context) ([]*engine.Attribute, error) {
	attrs := make([]*engine.Attribute, 0, 1)
	for _, def := range tbl.defs {
		if attr, ok := def.(*engine.AttributeDef); ok {
			if attr.Attr.Primary {
				attrs = append(attrs, &attr.Attr)
			}
		}
	}
	return attrs, nil
}

func (tbl *table) GetHideKeys(ctx context.Context) ([]*engine.Attribute, error) {
	attrs := make([]*engine.Attribute, 0, 1)
	for _, def := range tbl.defs {
		if attr, ok := def.(*engine.AttributeDef); ok {
			if attr.Attr.IsHidden {
				attrs = append(attrs, &attr.Attr)
			}
		}
	}
	return attrs, nil
}

func (tbl *table) Write(ctx context.Context, bat *batch.Batch) error {
	bats, err := partitionBatch(bat, tbl.insertExpr, tbl.db.txn.proc, len(tbl.parts))
	if err != nil {
		return err
	}
	for i := range bats {
		if bats[i].GetVector(0).Length() == 0 {
			continue
		}
		if err := tbl.db.txn.WriteBatch(INSERT, tbl.db.databaseId, tbl.tableId,
			tbl.db.databaseName, tbl.tableName, bats[i], tbl.db.txn.dnStores[i]); err != nil {
			return err
		}
	}
	return nil
}

func (tbl *table) Update(ctx context.Context, bat *batch.Batch) error {
	return nil
}

func (tbl *table) Delete(ctx context.Context, vec *vector.Vector, name string) error {
	bat := batch.NewWithSize(1)
	bat.Vecs[0] = vec
	bats, err := partitionBatch(bat, tbl.insertExpr, tbl.db.txn.proc, len(tbl.parts))
	if err != nil {
		return err
	}
	for i := range bats {
		if bats[i].GetVector(0).Length() == 0 {
			continue
		}
		if err := tbl.db.txn.WriteBatch(INSERT, tbl.db.databaseId, tbl.tableId,
			tbl.db.databaseName, tbl.tableName, bats[i], tbl.db.txn.dnStores[i]); err != nil {
			return err
		}
	}
	return nil
}

func (tbl *table) Truncate(ctx context.Context) (uint64, error) {
	return 0, nil
}

func (tbl *table) AddTableDef(ctx context.Context, def engine.TableDef) error {
	return nil
}

func (tbl *table) DelTableDef(ctx context.Context, def engine.TableDef) error {
	return nil
}

func (tbl *table) GetTableID(ctx context.Context) string {
	return strconv.FormatUint(tbl.tableId, 10)
}

func (tbl *table) NewReader(ctx context.Context, num int, expr *plan.Expr, ranges [][]byte) ([]engine.Reader, error) {
	rds := make([]engine.Reader, num)
	if len(ranges) == 0 {
		return tbl.newMergeReader(ctx, num, expr)
	}
	blks := make([]BlockMeta, len(ranges))
	for i := range ranges {
		blks[i] = blockUnmarshal(ranges[i])
	}
	if len(ranges) < num {
		for i := range ranges {
			rds[i] = &blockReader{
				fs:       tbl.proc.FileService,
				tableDef: tbl.getTableDef(),
				ctx:      ctx,
				blks:     []BlockMeta{blks[i]},
			}
		}
		for j := len(ranges); j < num; j++ {
			rds[j] = &blockReader{
				ctx: ctx,
			}
		}
		return rds, nil
	}
	step := len(ranges) / num
	if step < 1 {
		step = 1
	}
	for i := 0; i < num; i++ {
		if i == num-1 {
			rds[i] = &blockReader{
				ctx:  ctx,
				blks: blks[i*step:],
			}
		} else {
			rds[i] = &blockReader{
				ctx:  ctx,
				blks: blks[i*step : (i+1)*step],
			}
		}
	}
	return rds, nil
}

<<<<<<< HEAD
func (tbl *table) newMergeReader(ctx context.Context, num int,
	expr *plan.Expr) ([]engine.Reader, error) {
	/*
		// consider halloween problem
		if int64(tbl.db.txn.statementId)-1 > 0 {
			writes = tbl.db.txn.writes[:tbl.db.txn.statementId-1]
		}
	*/
	writes := make([]Entry, 0, len(tbl.db.txn.writes))
	for i := range tbl.db.txn.writes {
		for _, entry := range tbl.db.txn.writes[i] {
			if entry.databaseId == tbl.db.databaseId &&
				entry.tableId == tbl.tableId {
				writes = append(writes, entry)
			}
		}
=======
func (tbl *table) newMergeReader(ctx context.Context, num int, expr *plan.Expr) ([]engine.Reader, error) {
	var writes [][]Entry

	// consider halloween problem
	if int64(tbl.db.txn.statementId)-1 > 0 {
		writes = tbl.db.txn.writes[:tbl.db.txn.statementId-1]
>>>>>>> 77ac85d4
	}
	rds := make([]engine.Reader, num)
	mrds := make([]mergeReader, num)
	for _, i := range tbl.dnList {
		var blks []BlockMeta

		if tbl.meta != nil {
			blks = tbl.meta.modifedBlocks[i]
		}
		rds0, err := tbl.parts[i].NewReader(ctx, num, expr, tbl.defs,
			blks, tbl.db.txn.meta.SnapshotTS, writes)
		if err != nil {
			return nil, err
		}
		for i := range rds0 {
			mrds[i].rds = append(mrds[i].rds, rds0[i])
		}
	}
	for i := range rds {
		rds[i] = &mrds[i]
	}
	return rds, nil
}<|MERGE_RESOLUTION|>--- conflicted
+++ resolved
@@ -261,7 +261,6 @@
 	return rds, nil
 }
 
-<<<<<<< HEAD
 func (tbl *table) newMergeReader(ctx context.Context, num int,
 	expr *plan.Expr) ([]engine.Reader, error) {
 	/*
@@ -278,14 +277,6 @@
 				writes = append(writes, entry)
 			}
 		}
-=======
-func (tbl *table) newMergeReader(ctx context.Context, num int, expr *plan.Expr) ([]engine.Reader, error) {
-	var writes [][]Entry
-
-	// consider halloween problem
-	if int64(tbl.db.txn.statementId)-1 > 0 {
-		writes = tbl.db.txn.writes[:tbl.db.txn.statementId-1]
->>>>>>> 77ac85d4
 	}
 	rds := make([]engine.Reader, num)
 	mrds := make([]mergeReader, num)
