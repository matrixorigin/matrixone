// Copyright 2022 Matrix Origin
//
// Licensed under the Apache License, Version 2.0 (the "License");
// you may not use this file except in compliance with the License.
// You may obtain a copy of the License at
//
//      http://www.apache.org/licenses/LICENSE-2.0
//
// Unless required by applicable law or agreed to in writing, software
// distributed under the License is distributed on an "AS IS" BASIS,
// WITHOUT WARRANTIES OR CONDITIONS OF ANY KIND, either express or implied.
// See the License for the specific language governing permissions and
// limitations under the License.

package disttae

import (
	"context"
	"math/rand"
	"strconv"

	"github.com/google/uuid"
	"github.com/matrixorigin/matrixone/pkg/catalog"
	"github.com/matrixorigin/matrixone/pkg/container/batch"
	"github.com/matrixorigin/matrixone/pkg/container/types"
	"github.com/matrixorigin/matrixone/pkg/container/vector"
	"github.com/matrixorigin/matrixone/pkg/pb/plan"
	"github.com/matrixorigin/matrixone/pkg/txn/storage/memorystorage/memtable"
	"github.com/matrixorigin/matrixone/pkg/vm/engine"
)

var _ engine.Relation = new(table)

func (tbl *table) FilteredStats(ctx context.Context, expr *plan.Expr) (int32, int64, error) {
	switch tbl.tableId {
	case catalog.MO_DATABASE_ID:
		return 1, 1000, nil
	case catalog.MO_TABLES_ID:
		return 10, 10000, nil
	case catalog.MO_COLUMNS_ID:
		return 10, 10000, nil
	}

	if expr == nil {
		return tbl.Stats(ctx)
	}
	var blockNum, totalBlockCnt int
	var outcnt int64
	for _, blockmetas := range tbl.meta.blocks {
		totalBlockCnt += len(blockmetas)
		for _, blk := range blockmetas {
			if needRead(ctx, expr, blk, tbl.getTableDef(), tbl.proc) {
				outcnt += blockRows(blk)
				blockNum++
			}
		}
	}
	// before first execution, no metadata.
	if totalBlockCnt == 0 {
		return 100, 1000000, nil
	}
	return int32(blockNum), outcnt, nil
}

func (tbl *table) Stats(ctx context.Context) (int32, int64, error) {
	var rows int64
<<<<<<< HEAD

	writes := make([]Entry, 0, len(tbl.db.txn.writes))
	tbl.db.txn.Lock()
	for i := range tbl.db.txn.writes {
		for _, entry := range tbl.db.txn.writes[i] {
			if entry.databaseId == tbl.db.databaseId &&
				entry.tableId == tbl.tableId {
				writes = append(writes, entry)
			}
		}
	}
	tbl.db.txn.Unlock()

	deletes := make(map[types.Rowid]uint8)
	for _, entry := range writes {
		if entry.typ == INSERT {
			rows = rows + int64(entry.bat.Length())
		} else {
			if entry.bat.GetVector(0).GetType().Oid == types.T_Rowid {
				vs := vector.MustTCols[types.Rowid](entry.bat.GetVector(0))
				for _, v := range vs {
					deletes[v] = 0
				}
			}
		}
	}

	t := memtable.Time{
		Timestamp: tbl.db.txn.meta.SnapshotTS,
	}
	tx := memtable.NewTransaction(
		uuid.NewString(),
		t,
		memtable.SnapshotIsolation,
	)
	for _, partition := range tbl.parts {
		pRows, err := partition.Rows(tx, deletes, tbl.skipBlocks)
		if err != nil {
			return 0, err
		}
		rows = rows + pRows
	}

	if tbl.meta == nil {
		return 0, nil
	}
=======
	var totalBlockCnt int
>>>>>>> 657e5c1b
	for _, blks := range tbl.meta.blocks {
		totalBlockCnt += len(blks)
		for _, blk := range blks {
			rows += blockRows(blk)
		}
	}
	// before first execution, no metadata.
	if totalBlockCnt == 0 {
		return 100, 1000000, nil
	}
	return int32(totalBlockCnt), rows, nil
}

func (tbl *table) Size(ctx context.Context, name string) (int64, error) {
	// TODO
	return 0, nil
}

// return all unmodified blocks
func (tbl *table) Ranges(ctx context.Context, expr *plan.Expr) ([][]byte, error) {
	/*
		// consider halloween problem
		if int64(tbl.db.txn.statementId)-1 > 0 {
			writes = tbl.db.txn.writes[:tbl.db.txn.statementId-1]
		}
	*/
	writes := make([]Entry, 0, len(tbl.db.txn.writes))
	for i := range tbl.db.txn.writes {
		for _, entry := range tbl.db.txn.writes[i] {
			if entry.databaseId == tbl.db.databaseId &&
				entry.tableId == tbl.tableId {
				writes = append(writes, entry)
			}
		}
	}
	priKeys := make([]*engine.Attribute, 0, 1)
	if tbl.primaryIdx >= 0 {
		for _, def := range tbl.defs {
			if attr, ok := def.(*engine.AttributeDef); ok {
				if attr.Attr.Primary {
					priKeys = append(priKeys, &attr.Attr)
				}
			}
		}
	}
	dnList := needSyncDnStores(expr, tbl.tableDef, priKeys, tbl.db.txn.dnStores)
	switch {
	case tbl.tableId == catalog.MO_DATABASE_ID:
		tbl.dnList = []int{0}
	case tbl.tableId == catalog.MO_TABLES_ID:
		tbl.dnList = []int{0}
	case tbl.tableId == catalog.MO_COLUMNS_ID:
		tbl.dnList = []int{0}
	default:
		tbl.dnList = dnList
	}
	dnStores := make([]DNStore, 0, len(dnList))
	for _, i := range dnList {
		dnStores = append(dnStores, tbl.db.txn.dnStores[i])
	}
	_, ok := tbl.db.txn.createTableMap[tbl.tableId]
	if !ok && !tbl.updated {
		if err := tbl.db.txn.db.Update(ctx, dnStores, tbl, tbl.db.txn.op, tbl.primaryIdx,
			tbl.db.databaseId, tbl.tableId, tbl.db.txn.meta.SnapshotTS); err != nil {
			return nil, err
		}
		// update meta
		columnLength := len(tbl.getTableDef().Cols) - 1 //we use this data to fetch zonemap, but row_id has no zonemap
		meta, err := tbl.db.txn.getTableMeta(ctx, tbl.db.databaseId,
			genMetaTableName(tbl.tableId), !ok, columnLength)
		if err != nil {
			return nil, err
		}
		tbl.meta = meta
		tbl.updated = true
	}
	ranges := make([][]byte, 0, 1)
	ranges = append(ranges, []byte{})
	tbl.skipBlocks = make(map[uint64]uint8)
	if tbl.meta == nil {
		return ranges, nil
	}
	tbl.meta.modifedBlocks = make([][]ModifyBlockMeta, len(tbl.meta.blocks))
	for _, i := range dnList {
		blks, deletes := tbl.parts[i].BlockList(ctx, tbl.db.txn.meta.SnapshotTS,
			tbl.meta.blocks[i], writes)
		for _, blk := range blks {
			tbl.skipBlocks[blk.Info.BlockID] = 0
			if needRead(ctx, expr, blk, tbl.getTableDef(), tbl.proc) {
				ranges = append(ranges, blockMarshal(blk))
			}
		}
		tbl.meta.modifedBlocks[i] = genModifedBlocks(ctx, deletes,
			tbl.meta.blocks[i], blks, expr, tbl.getTableDef(), tbl.proc)
	}
	return ranges, nil
}

// getTableDef only return all cols and their index.
func (tbl *table) getTableDef() *plan.TableDef {
	if tbl.tableDef == nil {
		var cols []*plan.ColDef
		i := int32(0)
		name2index := make(map[string]int32)
		for _, def := range tbl.defs {
			if attr, ok := def.(*engine.AttributeDef); ok {
				name2index[attr.Attr.Name] = i
				cols = append(cols, &plan.ColDef{
					Name: attr.Attr.Name,
					Typ: &plan.Type{
						Id:        int32(attr.Attr.Type.Oid),
						Width:     attr.Attr.Type.Width,
						Size:      attr.Attr.Type.Size,
						Precision: attr.Attr.Type.Precision,
						Scale:     attr.Attr.Type.Scale,
						AutoIncr:  attr.Attr.AutoIncrement,
					},
					Primary:   attr.Attr.Primary,
					Default:   attr.Attr.Default,
					OnUpdate:  attr.Attr.OnUpdate,
					Comment:   attr.Attr.Comment,
					ClusterBy: attr.Attr.ClusterBy,
				})
				i++
			}
		}
		tbl.tableDef = &plan.TableDef{
			Name:          tbl.tableName,
			Cols:          cols,
			Name2ColIndex: name2index,
		}
	}
	return tbl.tableDef
}

func (tbl *table) TableDefs(ctx context.Context) ([]engine.TableDef, error) {
	//return tbl.defs, nil
	// I don't understand why the logic now is not to get all the tableDef. Don't understand.
	// copy from tae's logic
	defs := make([]engine.TableDef, 0, len(tbl.defs))
	if tbl.comment != "" {
		commentDef := new(engine.CommentDef)
		commentDef.Comment = tbl.comment
		defs = append(defs, commentDef)
	}
	if tbl.partition != "" {
		partitionDef := new(engine.PartitionDef)
		partitionDef.Partition = tbl.partition
		defs = append(defs, partitionDef)
	}

	if tbl.viewdef != "" {
		viewDef := new(engine.ViewDef)
		viewDef.View = tbl.viewdef
		defs = append(defs, viewDef)
	}
	if len(tbl.constraint) > 0 {
		c := &engine.ConstraintDef{}
		tbl.Lock()
		err := c.UnmarshalBinary(tbl.constraint)
		tbl.Unlock()
		if err != nil {
			return nil, err
		}
		defs = append(defs, c)
	}
	for i, def := range tbl.defs {
		if attr, ok := def.(*engine.AttributeDef); ok {
			if attr.Attr.Name != catalog.Row_ID {
				defs = append(defs, tbl.defs[i])
			}

		}
	}
	pro := new(engine.PropertiesDef)
	pro.Properties = append(pro.Properties, engine.Property{
		Key:   catalog.SystemRelAttr_Kind,
		Value: string(tbl.relKind),
	})
	if tbl.createSql != "" {
		pro.Properties = append(pro.Properties, engine.Property{
			Key:   catalog.SystemRelAttr_CreateSQL,
			Value: tbl.createSql,
		})
	}
	defs = append(defs, pro)
	return defs, nil

}

func (tbl *table) UpdateConstraint(ctx context.Context, c *engine.ConstraintDef) error {
	var err error
	tbl.Lock()
	tbl.tmpConstraint, err = c.MarshalBinary()
	tbl.Unlock()
	if err != nil {
		return err
	}
	bat, err := genTableConstraintTuple(tbl, tbl.db.txn.proc.Mp())
	if err != nil {
		return err
	}
	if err = tbl.db.txn.WriteBatch(INSERT, catalog.MO_CATALOG_ID, catalog.MO_TABLES_ID,
		catalog.MO_CATALOG, catalog.MO_TABLES, bat, tbl.db.txn.dnStores[0], -1); err != nil {
		return err
	}
	tbl.db.txn.updateTables = append(tbl.db.txn.updateTables, tbl)
	return nil
}

func (tbl *table) TableColumns(ctx context.Context) ([]*engine.Attribute, error) {
	var attrs []*engine.Attribute
	for _, def := range tbl.defs {
		if attr, ok := def.(*engine.AttributeDef); ok {
			attrs = append(attrs, &attr.Attr)
		}
	}
	return attrs, nil

}

func (tbl *table) GetPrimaryKeys(ctx context.Context) ([]*engine.Attribute, error) {
	attrs := make([]*engine.Attribute, 0, 1)
	for _, def := range tbl.defs {
		if attr, ok := def.(*engine.AttributeDef); ok {
			if attr.Attr.Primary {
				attrs = append(attrs, &attr.Attr)
			}
		}
	}
	return attrs, nil
}

func (tbl *table) GetHideKeys(ctx context.Context) ([]*engine.Attribute, error) {
	attrs := make([]*engine.Attribute, 0, 1)
	attrs = append(attrs, &engine.Attribute{
		IsHidden: true,
		IsRowId:  true,
		Name:     catalog.Row_ID,
		Type:     types.New(types.T_Rowid, 0, 0, 0),
		Primary:  true,
	})
	return attrs, nil
}

func (tbl *table) Write(ctx context.Context, bat *batch.Batch) error {
	if tbl.insertExpr == nil {
		ibat := batch.New(true, bat.Attrs)
		for j := range bat.Vecs {
			ibat.SetVector(int32(j), vector.New(bat.GetVector(int32(j)).GetType()))
		}
		if _, err := ibat.Append(ctx, tbl.db.txn.proc.Mp(), bat); err != nil {
			return err
		}
		i := rand.Int() % len(tbl.db.txn.dnStores)
		return tbl.db.txn.WriteBatch(INSERT, tbl.db.databaseId, tbl.tableId,
			tbl.db.databaseName, tbl.tableName, ibat, tbl.db.txn.dnStores[i], tbl.primaryIdx)
	}
	bats, err := partitionBatch(bat, tbl.insertExpr, tbl.db.txn.proc, len(tbl.parts))
	if err != nil {
		return err
	}
	for i := range bats {
		if bats[i].Length() == 0 {
			continue
		}
		if err := tbl.db.txn.WriteBatch(INSERT, tbl.db.databaseId, tbl.tableId,
			tbl.db.databaseName, tbl.tableName, bats[i], tbl.db.txn.dnStores[i], tbl.primaryIdx); err != nil {
			return err
		}
	}
	return nil
}

func (tbl *table) Update(ctx context.Context, bat *batch.Batch) error {
	return nil
}

func (tbl *table) Delete(ctx context.Context, bat *batch.Batch, name string) error {

	bat.SetAttributes([]string{catalog.Row_ID})
	bat = tbl.db.txn.deleteBatch(bat, tbl.db.databaseId, tbl.tableId)
	if bat.Length() == 0 {
		return nil
	}
	bats, err := partitionDeleteBatch(tbl, bat)
	if err != nil {
		return err
	}
	for i := range bats {
		if bats[i].Length() == 0 {
			continue
		}
		if err := tbl.db.txn.WriteBatch(DELETE, tbl.db.databaseId, tbl.tableId,
			tbl.db.databaseName, tbl.tableName, bats[i], tbl.db.txn.dnStores[i], tbl.primaryIdx); err != nil {
			return err
		}
	}
	return nil
}

func (tbl *table) AddTableDef(ctx context.Context, def engine.TableDef) error {
	return nil
}

func (tbl *table) DelTableDef(ctx context.Context, def engine.TableDef) error {
	return nil
}

func (tbl *table) GetTableID(ctx context.Context) string {
	return strconv.FormatUint(tbl.tableId, 10)
}

func (tbl *table) NewReader(ctx context.Context, num int, expr *plan.Expr, ranges [][]byte) ([]engine.Reader, error) {
	if len(ranges) == 0 {
		return tbl.newMergeReader(ctx, num, expr)
	}
	if len(ranges) == 1 && len(ranges[0]) == 0 {
		return tbl.newMergeReader(ctx, num, expr)
	}
	rds := make([]engine.Reader, num)
	blks := make([]BlockMeta, len(ranges))
	for i := range ranges {
		blks[i] = blockUnmarshal(ranges[i])
	}
	ts := tbl.db.txn.meta.SnapshotTS
	tableDef := tbl.getTableDef()

	if len(ranges) < num {
		for i := range ranges {
			rds[i] = &blockReader{
				fs:         tbl.db.fs,
				tableDef:   tableDef,
				primaryIdx: tbl.primaryIdx,
				expr:       expr,
				ts:         ts,
				ctx:        ctx,
				blks:       []BlockMeta{blks[i]},
			}
		}
		for j := len(ranges); j < num; j++ {
			rds[j] = &emptyReader{}
		}
		return rds, nil
	}
	step := (len(ranges)) / num
	if step < 1 {
		step = 1
	}
	for i := 0; i < num; i++ {
		if i == num-1 {
			rds[i] = &blockReader{
				fs:         tbl.db.fs,
				tableDef:   tableDef,
				primaryIdx: tbl.primaryIdx,
				expr:       expr,
				ts:         ts,
				ctx:        ctx,
				blks:       blks[i*step:],
			}
		} else {
			rds[i] = &blockReader{
				fs:         tbl.db.fs,
				tableDef:   tableDef,
				primaryIdx: tbl.primaryIdx,
				expr:       expr,
				ts:         ts,
				ctx:        ctx,
				blks:       blks[i*step : (i+1)*step],
			}
		}
	}
	return rds, nil
}

func (tbl *table) newMergeReader(ctx context.Context, num int,
	expr *plan.Expr) ([]engine.Reader, error) {
	var index memtable.Tuple
	/*
		// consider halloween problem
		if int64(tbl.db.txn.statementId)-1 > 0 {
			writes = tbl.db.txn.writes[:tbl.db.txn.statementId-1]
		}
	*/
	if tbl.primaryIdx >= 0 && expr != nil {
		pkColumn := tbl.tableDef.Cols[tbl.primaryIdx]
		ok, v := getPkValueByExpr(expr, pkColumn.Name, types.T(pkColumn.Typ.Id))
		if ok {
			index = memtable.Tuple{
				index_PrimaryKey,
				memtable.ToOrdered(v),
			}
		}
	}
	writes := make([]Entry, 0, len(tbl.db.txn.writes))
	tbl.db.txn.Lock()
	for i := range tbl.db.txn.writes {
		for _, entry := range tbl.db.txn.writes[i] {
			if entry.databaseId == tbl.db.databaseId &&
				entry.tableId == tbl.tableId {
				writes = append(writes, entry)
			}
		}
	}
	tbl.db.txn.Unlock()
	rds := make([]engine.Reader, num)
	mrds := make([]mergeReader, num)
	for _, i := range tbl.dnList {
		var blks []ModifyBlockMeta

		if tbl.meta != nil {
			blks = tbl.meta.modifedBlocks[i]
		}
		rds0, err := tbl.parts[i].NewReader(ctx, num, index, tbl.defs, tbl.tableDef,
			tbl.skipBlocks, blks, tbl.db.txn.meta.SnapshotTS, tbl.db.fs, writes)
		if err != nil {
			return nil, err
		}
		for i := range rds0 {
			mrds[i].rds = append(mrds[i].rds, rds0[i])
		}
	}
	for i := range rds {
		rds[i] = &mrds[i]
	}
	return rds, nil
}<|MERGE_RESOLUTION|>--- conflicted
+++ resolved
@@ -64,8 +64,6 @@
 
 func (tbl *table) Stats(ctx context.Context) (int32, int64, error) {
 	var rows int64
-<<<<<<< HEAD
-
 	writes := make([]Entry, 0, len(tbl.db.txn.writes))
 	tbl.db.txn.Lock()
 	for i := range tbl.db.txn.writes {
@@ -103,17 +101,15 @@
 	for _, partition := range tbl.parts {
 		pRows, err := partition.Rows(tx, deletes, tbl.skipBlocks)
 		if err != nil {
-			return 0, err
+			return 0, 0, err
 		}
 		rows = rows + pRows
 	}
 
 	if tbl.meta == nil {
-		return 0, nil
-	}
-=======
+		return 0, rows, nil
+	}
 	var totalBlockCnt int
->>>>>>> 657e5c1b
 	for _, blks := range tbl.meta.blocks {
 		totalBlockCnt += len(blks)
 		for _, blk := range blks {
@@ -122,7 +118,7 @@
 	}
 	// before first execution, no metadata.
 	if totalBlockCnt == 0 {
-		return 100, 1000000, nil
+		return 100, rows, nil
 	}
 	return int32(totalBlockCnt), rows, nil
 }
