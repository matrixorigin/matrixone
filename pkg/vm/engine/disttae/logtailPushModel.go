--- conflicted
+++ resolved
@@ -312,22 +312,12 @@
 			for _, r := range receiver {
 				r.close()
 			}
-<<<<<<< HEAD
-			for {
-				logutil.Infof("start to reconnect to dn log tail service")
-				dnLogTailServerBackend := e.getDNServices()[0].LogTailServiceAddress
-				if err := client.init(dnLogTailServerBackend, client.timestampWaiter); err != nil {
-					logutil.Error("rebuild the cn log tail client failed.")
-					continue
-				}
-=======
 			logutil.Infof("start to reconnect to dn log tail service")
 			dnLogTailServerBackend := e.getDNServices()[0].LogTailServiceAddress
-			if err := client.init(dnLogTailServerBackend); err != nil {
+			if err := client.init(dnLogTailServerBackend, client.timestampWaiter); err != nil {
 				logutil.Error("rebuild the cn log tail client failed.")
 				reconnectErr <- err
 			}
->>>>>>> 7312594e
 
 			// once we reconnect succeed, should clean partition here.
 			e.cleanMemoryTable()
