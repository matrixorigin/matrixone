--- conflicted
+++ resolved
@@ -34,17 +34,10 @@
 )
 
 const (
-<<<<<<< HEAD
 	// each periodToCheckTxnTimestamp, we check if we have received enough log for a new txn.
 	// If still not within maxBlockTimeToNewTransaction, the transaction creation fails.
 	maxBlockTimeToNewTransaction = 1 * time.Minute
 	periodToCheckTxnTimestamp    = 1 * time.Millisecond
-=======
-	// periodToCheckTxnTimestamp is a period to check if we have received enough log for a new txn.
-	// If still not within maxTimeToNewTransaction, the transaction creation fails.
-	maxTimeToNewTransaction   = 1 * time.Minute
-	periodToCheckTxnTimestamp = 1 * time.Millisecond
->>>>>>> a64a9124
 
 	// if we didn't receive response within time maxTimeToWaitServerResponse.
 	// we assume that client has lost connect to server.
@@ -55,11 +48,7 @@
 	// max number of subscribe request we allowed per second.
 	maxSubscribeRequestPerSecond = 10000
 
-<<<<<<< HEAD
 	// once we send a table subscribe request, we check table subscribe status each periodToCheckTableSubscribeSucceed.
-=======
-	// periodToCheckTableSubscribeSucceed is a period to check table subscribe status after subscribe a table first time.
->>>>>>> a64a9124
 	// If check time exceeds noticeTimeToCheckTableSubscribeSucceed, warning log will be printed.
 	periodToCheckTableSubscribeSucceed     = 1 * time.Millisecond
 	noticeTimeToCheckTableSubscribeSucceed = 10 * time.Second
@@ -90,11 +79,7 @@
 //	 3. subscribeTable	   : send a table subscribe request to service.
 //	 4. unsubscribeTable	   : send a table un subscribe request to service.
 //	 5. firstTimeConnectToLogTailServer : subscribe mo_databases, mo_tables, mo_columns
-<<<<<<< HEAD
 //	 6. receiveTableLogTailContinuously   : start (1 + parallelNums) routine to receive log tail from service.
-=======
-//	 6. ParallelToReceiveTableLogTail   : start (1 + parallelNums) routine to receive log tail from service.
->>>>>>> a64a9124
 //	-----------------------------------------------------------------------------------------------------
 type pushClient struct {
 	// Responsible for sending subscription / unsubscription requests to the service
@@ -130,11 +115,7 @@
 	ticker := time.NewTicker(periodToCheckTxnTimestamp)
 	defer ticker.Stop()
 
-<<<<<<< HEAD
 	for i := maxBlockTimeToNewTransaction; i > 0; i -= periodToCheckTxnTimestamp {
-=======
-	for i := maxTimeToNewTransaction; i > 0; i -= periodToCheckTxnTimestamp {
->>>>>>> a64a9124
 		select {
 		case <-ctx.Done():
 			return ctx.Err()
@@ -240,11 +221,7 @@
 	}
 }
 
-<<<<<<< HEAD
 func (client *pushClient) receiveTableLogTailContinuously(e *Engine) {
-=======
-func (client *pushClient) ParallelToReceiveTableLogTail(e *Engine) {
->>>>>>> a64a9124
 	go func() {
 		for {
 			// new parallelNums routine to consume log tails.
@@ -293,7 +270,6 @@
 				}
 
 				// consume update response
-<<<<<<< HEAD
 				if upResponse := response.GetUpdateResponse(); upResponse != nil {
 					if err := distributeUpdateResponse(
 						ctx, e, upResponse, receiver); err != nil {
@@ -307,11 +283,6 @@
 				if unResponse := response.GetUnsubscribeResponse(); unResponse != nil {
 					if err := distributeUnSubscribeResponse(
 						ctx, e, unResponse, receiver); err != nil {
-=======
-				if uResponse := response.GetUpdateResponse(); uResponse != nil {
-					if err := distributeUpdateResponse(
-						ctx, e, uResponse, receiver); err != nil {
->>>>>>> a64a9124
 						logutil.ErrorField(err)
 						goto cleanAndReconnect
 					}
@@ -330,11 +301,9 @@
 					logutil.Error("rebuild the cn log tail client failed.")
 					continue
 				}
-<<<<<<< HEAD
+
 				// once we reconnect succeed, should clean partition here.
 				e.cleanMemoryTable()
-=======
->>>>>>> a64a9124
 
 				if err := client.firstTimeConnectToLogTailServer(ctx); err == nil {
 					logutil.Info("reconnect to dn log tail server succeed.")
@@ -347,7 +316,6 @@
 	}()
 }
 
-<<<<<<< HEAD
 func (client *pushClient) unusedTableGCTicker() {
 	go func() {
 		ctx := context.TODO()
@@ -383,8 +351,6 @@
 	}()
 }
 
-=======
->>>>>>> a64a9124
 // to ensure we can pass the SCA for unused code.
 var pushClientDemo pushClient
 var _ = pushClientDemo.unsubscribeTable
@@ -551,21 +517,12 @@
 		s.lockSubscriber = make(chan func(context.Context, api.TableID) error, 1)
 	} else {
 		<-s.lockSubscriber
-<<<<<<< HEAD
 	}
 	if s.lockUnSubscriber == nil {
 		s.lockUnSubscriber = make(chan func(context.Context, api.TableID) error, 1)
 	} else {
 		<-s.lockUnSubscriber
 	}
-=======
-	}
-	if s.lockUnSubscriber == nil {
-		s.lockUnSubscriber = make(chan func(context.Context, api.TableID) error, 1)
-	} else {
-		<-s.lockUnSubscriber
-	}
->>>>>>> a64a9124
 
 	// new the log tail client.
 	oldClient := s.logTailClient
@@ -576,12 +533,9 @@
 	}
 	s.lockSubscriber <- s.subscribeTable
 	s.lockUnSubscriber <- s.unSubscribeTable
-<<<<<<< HEAD
 	if oldClient != nil {
 		_ = oldClient.Close()
 	}
-=======
->>>>>>> a64a9124
 	return err
 }
 
@@ -634,12 +588,8 @@
 	if err := e.pClient.init(dnLogTailServerBackend); err != nil {
 		return err
 	}
-<<<<<<< HEAD
 	e.pClient.receiveTableLogTailContinuously(e)
 	e.pClient.unusedTableGCTicker()
-=======
-	e.pClient.ParallelToReceiveTableLogTail(e)
->>>>>>> a64a9124
 
 	// first time connect to log tail server, should push subscription of some table on `mo_catalog` database.
 	if err := e.pClient.firstTimeConnectToLogTailServer(ctx); err != nil {
@@ -815,7 +765,6 @@
 
 func (cmd cmdToUpdateTime) action(e *Engine, ctrl *routineController) error {
 	e.pClient.receivedLogTailTime.updateTimestamp(ctrl.routineId, cmd.time)
-<<<<<<< HEAD
 	return nil
 }
 
@@ -823,8 +772,6 @@
 	table := cmd.log.Table
 	e.cleanMemoryTableWithTable(table.DbId, table.TbId)
 	e.pClient.subscribed.setTableUnsubscribe(table.DbId, table.TbId)
-=======
->>>>>>> a64a9124
 	return nil
 }
 
