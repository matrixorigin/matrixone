// Copyright 2023 Matrix Origin
//
// Licensed under the Apache License, Version 2.0 (the "License");
// you may not use this file except in compliance with the License.
// You may obtain a copy of the License at
//
//      http://www.apache.org/licenses/LICENSE-2.0
//
// Unless required by applicable law or agreed to in writing, software
// distributed under the License is distributed on an "AS IS" BASIS,
// WITHOUT WARRANTIES OR CONDITIONS OF ANY KIND, either express or implied.
// See the License for the specific language governing permissions and
// limitations under the License.

package logtailreplay

import (
	"bytes"
	"context"
	"fmt"
<<<<<<< HEAD
=======
	"math"
	"runtime/trace"
	"sync/atomic"

>>>>>>> dcc3dd1d
	"github.com/matrixorigin/matrixone/pkg/common/mpool"
	"github.com/matrixorigin/matrixone/pkg/container/batch"
	"github.com/matrixorigin/matrixone/pkg/container/types"
	"github.com/matrixorigin/matrixone/pkg/container/vector"
	"github.com/matrixorigin/matrixone/pkg/fileservice"
	"github.com/matrixorigin/matrixone/pkg/logutil"
	"github.com/matrixorigin/matrixone/pkg/objectio"
	"github.com/matrixorigin/matrixone/pkg/pb/api"
	"github.com/matrixorigin/matrixone/pkg/perfcounter"
	txnTrace "github.com/matrixorigin/matrixone/pkg/txn/trace"
	"github.com/tidwall/btree"
	"math"
	"runtime/trace"
	"sync/atomic"
)

type PartitionState struct {
	service string

	dataObjects     *btree.BTreeG[ObjectEntry]
	tombstoneObjets *btree.BTreeG[ObjectEntry]

	// also modify the Copy method if adding fields
	tid uint64

	// data
	rows *btree.BTreeG[RowEntry] // use value type to avoid locking on elements

	checkpoints []string
	start       types.TS
	end         types.TS

	// index
	primaryIndex        *btree.BTreeG[*PrimaryIndexEntry]
	inMemTombstoneIndex *btree.BTreeG[*PrimaryIndexEntry]

	objectIndexByTS *btree.BTreeG[ObjectIndexByTSEntry]

	// noData indicates whether to retain data batch
	// for primary key dedup, reading data is not required
	noData bool

	// some data need to be shared between all states
	// should have been in the Partition structure, but doing that requires much more codes changes
	// so just put it here.
	shared *sharedStates

	// blocks deleted before minTS is hard deleted.
	// partition state can't serve txn with snapshotTS less than minTS
	minTS types.TS
}

func (p *PartitionState) HandleLogtailEntry(
	ctx context.Context,
	fs fileservice.FileService,
	entry *api.Entry,
	primarySeqnum int,
	packer *types.Packer,
	pool *mpool.MPool,
) {
	txnTrace.GetService(p.service).ApplyLogtail(entry, 1)
	switch entry.EntryType {
	case api.Entry_Insert:
		if IsDataObjectList(entry.TableName) {
			p.HandleDataObjectList(ctx, entry, fs, pool)
		} else if IsTombstoneObjectList(entry.TableName) {
			p.HandleTombstoneObjectList(ctx, entry, fs, pool)
		} else {
			p.HandleRowsInsert(ctx, entry.Bat, primarySeqnum, packer, pool)
		}

	case api.Entry_Delete:
		p.HandleRowsDelete(ctx, entry.Bat, packer, pool)

	default:
		logutil.Panicf("unsupported logtail entry type: %s", entry.String())
	}
}

func (p *PartitionState) HandleDataObjectList(
	ctx context.Context,
	ee *api.Entry,
	fs fileservice.FileService,
	pool *mpool.MPool) {

	var numDeleted, blockDeleted int64

	statsVec := mustVectorFromProto(ee.Bat.Vecs[2])
	defer statsVec.Free(pool)

	vec := mustVectorFromProto(ee.Bat.Vecs[5])
	defer vec.Free(pool)
	createTSCol := vector.MustFixedCol[types.TS](vec)

	vec = mustVectorFromProto(ee.Bat.Vecs[6])
	defer vec.Free(pool)
	deleteTSCol := vector.MustFixedCol[types.TS](vec)

	vec = mustVectorFromProto(ee.Bat.Vecs[7])
	defer vec.Free(pool)
	startTSCol := vector.MustFixedCol[types.TS](vec)

	vec = mustVectorFromProto(ee.Bat.Vecs[9])
	defer vec.Free(pool)
	commitTSCol := vector.MustFixedCol[types.TS](vec)

	for idx := 0; idx < statsVec.Length(); idx++ {
		p.shared.Lock()
		if t := commitTSCol[idx]; t.Greater(&p.shared.lastFlushTimestamp) {
			p.shared.lastFlushTimestamp = t
		}
		p.shared.Unlock()
		var objEntry ObjectEntry

		objEntry.ObjectStats = objectio.ObjectStats(statsVec.GetBytesAt(idx))
		if objEntry.Size() == 0 {
			//logutil.Infof("handle dataObjectList all pushed objects should have stats: %s", objEntry.String())
			continue
		}

		objEntry.Appendable = objEntry.ObjectStats.GetAppendable()
		objEntry.CreateTime = createTSCol[idx]
		objEntry.DeleteTime = deleteTSCol[idx]
		objEntry.CommitTS = commitTSCol[idx]
		objEntry.Sorted = objEntry.ObjectStats.GetSorted()

		old, exist := p.dataObjects.Get(objEntry)
		if exist {
			// why check the deleteTime here? consider this situation:
			// 		1. insert on an object, then these insert operations recorded into a CKP.
			// 		2. and delete this object, this operation recorded into WAL.
			// 		3. restart
			// 		4. replay CKP(lazily) into partition state --> replay WAL into partition state
			// the delete record in WAL could be overwritten by insert record in CKP,
			// causing logic err of the objects' visibility(dead object back to life!!).
			//
			// if this happened, just skip this object will be fine,
			if !old.DeleteTime.IsEmpty() {
				continue
			}
		} else {
			e := ObjectIndexByTSEntry{
				Time:         createTSCol[idx],
				ShortObjName: *objEntry.ObjectShortName(),
				IsDelete:     false,
				IsAppendable: objEntry.Appendable,
			}
			p.objectIndexByTS.Set(e)
		}

		p.dataObjects.Set(objEntry)

		//Need to insert an ee in objectIndexByTS, when soft delete appendable object.
		if !deleteTSCol[idx].IsEmpty() {
			e := ObjectIndexByTSEntry{
				Time:         deleteTSCol[idx],
				IsDelete:     true,
				ShortObjName: *objEntry.ObjectShortName(),
				IsAppendable: objEntry.Appendable,
			}
			p.objectIndexByTS.Set(e)
		}

		if objEntry.Appendable && objEntry.DeleteTime.IsEmpty() {
			panic("logic error")
		}

		// for appendable object, gc rows when delete object
		iter := p.rows.Copy().Iter()
		objID := objEntry.ObjectStats.ObjectName().ObjectId()
		trunctPoint := startTSCol[idx]
		blkCnt := objEntry.ObjectStats.BlkCnt()
		for i := uint32(0); i < blkCnt; i++ {

			blkID := objectio.NewBlockidWithObjectID(objID, uint16(i))
			pivot := RowEntry{
				// aobj has only one blk
				BlockID: *blkID,
			}
			for ok := iter.Seek(pivot); ok; ok = iter.Next() {
				entry := iter.Item()
				if entry.BlockID != *blkID {
					break
				}

				// cannot gc the inmem tombstone at this point
				if entry.Deleted {
					continue
				}

				// if the inserting block is appendable, need to delete the rows for it;
				// if the inserting block is non-appendable and has delta location, need to delete
				// the deletes for it.
				if objEntry.Appendable {
					if entry.Time.LessEq(&trunctPoint) {
						// delete the row
						p.rows.Delete(entry)

						// delete the row's primary index
						if len(entry.PrimaryIndexBytes) > 0 {
							p.primaryIndex.Delete(&PrimaryIndexEntry{
								Bytes:      entry.PrimaryIndexBytes,
								RowEntryID: entry.ID,
							})
						}
						numDeleted++
						blockDeleted++
					}
				}

				//it's tricky here.
				//Due to consuming lazily the checkpoint,
				//we have to take the following scenario into account:
				//1. CN receives deletes for a non-appendable block from the log tail,
				//   then apply the deletes into PartitionState.rows.
				//2. CN receives block meta of the above non-appendable block to be inserted
				//   from the checkpoint, then apply the block meta into PartitionState.blocks.
				// So , if the above scenario happens, we need to set the non-appendable block into
				// PartitionState.dirtyBlocks.
				//if !objEntry.EntryState && !objEntry.HasDeltaLoc {
				//	p.dirtyBlocks.Set(entry.BlockID)
				//	break
				//}
			}
			iter.Release()

			// if there are no rows for the block, delete the block from the dirty
			//if objEntry.EntryState && scanCnt == blockDeleted && p.dirtyBlocks.Len() > 0 {
			//	p.dirtyBlocks.Delete(*blkID)
			//}
		}
	}
	perfcounter.Update(ctx, func(c *perfcounter.CounterSet) {
		c.DistTAE.Logtail.ActiveRows.Add(-numDeleted)
	})
}

func (p *PartitionState) HandleTombstoneObjectList(
	ctx context.Context,
	ee *api.Entry,
	fs fileservice.FileService,
	pool *mpool.MPool) {

	var numDeleted int64
	statsVec := mustVectorFromProto(ee.Bat.Vecs[2])
	defer statsVec.Free(pool)

	vec := mustVectorFromProto(ee.Bat.Vecs[5])
	defer vec.Free(pool)
	createTSCol := vector.MustFixedCol[types.TS](vec)

	vec = mustVectorFromProto(ee.Bat.Vecs[6])
	defer vec.Free(pool)
	deleteTSCol := vector.MustFixedCol[types.TS](vec)

	vec = mustVectorFromProto(ee.Bat.Vecs[7])
	defer vec.Free(pool)
	startTSCol := vector.MustFixedCol[types.TS](vec)

	vec = mustVectorFromProto(ee.Bat.Vecs[9])
	defer vec.Free(pool)
	commitTSCol := vector.MustFixedCol[types.TS](vec)

	var tbIter = p.inMemTombstoneIndex.Copy().Iter()
	defer tbIter.Release()
<<<<<<< HEAD

	for idx := 0; idx < statsVec.Length(); idx++ {
		p.shared.Lock()
		if t := commitTSCol[idx]; t.Greater(&p.shared.lastFlushTimestamp) {
			p.shared.lastFlushTimestamp = t
		}
		p.shared.Unlock()
		var objEntry ObjectEntry

		objEntry.ObjectStats = objectio.ObjectStats(statsVec.GetBytesAt(idx))
		if objEntry.Size() == 0 {
			continue
		}

		objEntry.Appendable = objEntry.ObjectStats.GetAppendable()
		objEntry.CreateTime = createTSCol[idx]
		objEntry.DeleteTime = deleteTSCol[idx]
		objEntry.CommitTS = commitTSCol[idx]
		objEntry.Sorted = objEntry.ObjectStats.GetSorted()

		old, exist := p.tombstoneObjets.Get(objEntry)
		if exist {
			// why check the deleteTime here? consider this situation:
			// 		1. insert on an object, then these insert operations recorded into a CKP.
			// 		2. and delete this object, this operation recorded into WAL.
			// 		3. restart
			// 		4. replay CKP(lazily) into partition state --> replay WAL into partition state
			// the delete record in WAL could be overwritten by insert record in CKP,
			// causing logic err of the objects' visibility(dead object back to life!!).
			//
			// if this happened, just skip this object will be fine,
			if !old.DeleteTime.IsEmpty() {
				continue
			}
		}

=======

	for idx := 0; idx < statsVec.Length(); idx++ {
		p.shared.Lock()
		if t := commitTSCol[idx]; t.Greater(&p.shared.lastFlushTimestamp) {
			p.shared.lastFlushTimestamp = t
		}
		p.shared.Unlock()
		var objEntry ObjectEntry

		objEntry.ObjectStats = objectio.ObjectStats(statsVec.GetBytesAt(idx))
		if objEntry.Size() == 0 {
			continue
		}

		objEntry.Appendable = objEntry.ObjectStats.GetAppendable()
		objEntry.CreateTime = createTSCol[idx]
		objEntry.DeleteTime = deleteTSCol[idx]
		objEntry.CommitTS = commitTSCol[idx]
		objEntry.Sorted = objEntry.ObjectStats.GetSorted()

		old, exist := p.tombstoneObjets.Get(objEntry)
		if exist {
			// why check the deleteTime here? consider this situation:
			// 		1. insert on an object, then these insert operations recorded into a CKP.
			// 		2. and delete this object, this operation recorded into WAL.
			// 		3. restart
			// 		4. replay CKP(lazily) into partition state --> replay WAL into partition state
			// the delete record in WAL could be overwritten by insert record in CKP,
			// causing logic err of the objects' visibility(dead object back to life!!).
			//
			// if this happened, just skip this object will be fine,
			if !old.DeleteTime.IsEmpty() {
				continue
			}
		}

>>>>>>> dcc3dd1d
		p.tombstoneObjets.Set(objEntry)

		if objEntry.Appendable && objEntry.DeleteTime.IsEmpty() {
			panic("logic error")
		}

		// for appendable object, gc rows when delete object
		if !objEntry.Appendable {
			continue
		}

		truncatePoint := startTSCol[idx]

		var deletedRow RowEntry

		for ok := tbIter.Seek(&PrimaryIndexEntry{
			Bytes: objEntry.ObjectName().ObjectId()[:],
		}); ok; ok = tbIter.Next() {
			if truncatePoint.Less(&tbIter.Item().Time) {
				continue
			}

			current := types.Objectid(tbIter.Item().Bytes)
			if !objEntry.ObjectName().ObjectId().Eq(current) {
				break
			}

			if deletedRow, exist = p.rows.Get(RowEntry{
				ID:      tbIter.Item().RowEntryID,
				BlockID: tbIter.Item().BlockID,
				RowID:   tbIter.Item().RowID,
				Time:    tbIter.Item().Time,
			}); !exist {
				continue
			}

			p.rows.Delete(deletedRow)
			p.inMemTombstoneIndex.Delete(tbIter.Item())
			if len(deletedRow.PrimaryIndexBytes) > 0 {
				p.primaryIndex.Delete(&PrimaryIndexEntry{
					Bytes:      deletedRow.PrimaryIndexBytes,
					RowEntryID: deletedRow.ID,
				})
			}
		}
	}

	perfcounter.Update(ctx, func(c *perfcounter.CounterSet) {
		c.DistTAE.Logtail.ActiveRows.Add(-numDeleted)
	})
}

func (p *PartitionState) HandleRowsDelete(
	ctx context.Context,
	input *api.Batch,
	packer *types.Packer,
	pool *mpool.MPool,
) {
	ctx, task := trace.NewTask(ctx, "PartitionState.HandleRowsDelete")
	defer task.End()

	vec := mustVectorFromProto(input.Vecs[0])
	defer vec.Free(pool)
	rowIDVector := vector.MustFixedCol[types.Rowid](vec)

	vec = mustVectorFromProto(input.Vecs[1])
	defer vec.Free(pool)
	timeVector := vector.MustFixedCol[types.TS](vec)

	vec = mustVectorFromProto(input.Vecs[3])
	defer vec.Free(pool)
	tbRowIdVector := vector.MustFixedCol[types.Rowid](vec)

	batch, err := batch.ProtoBatchToBatch(input)
	if err != nil {
		panic(err)
	}

	var primaryKeys [][]byte
	if len(input.Vecs) > 2 {
		// has primary key
		primaryKeys = EncodePrimaryKeyVector(
			batch.Vecs[2],
			packer,
		)
	}

	numDeletes := int64(0)
	for i, rowID := range rowIDVector {
		blockID := rowID.CloneBlockID()
		pivot := RowEntry{
			BlockID: blockID,
			RowID:   rowID,
			Time:    timeVector[i],
		}
		entry, ok := p.rows.Get(pivot)
		if !ok {
			entry = pivot
			entry.ID = atomic.AddInt64(&nextRowEntryID, 1)
			numDeletes++
		}

		entry.Deleted = true
		if i < len(primaryKeys) {
			entry.PrimaryIndexBytes = primaryKeys[i]
		}
		if !p.noData {
			entry.Batch = batch
			entry.Offset = int64(i)
		}
		p.rows.Set(entry)

		//handle memory deletes for non-appendable block.
		//p.dirtyBlocks.Set(blockID)

		// primary key
		if i < len(primaryKeys) && len(primaryKeys[i]) > 0 {
			pe := &PrimaryIndexEntry{
				Bytes:      primaryKeys[i],
				RowEntryID: entry.ID,
				BlockID:    blockID,
				RowID:      rowID,
				Time:       entry.Time,
			}
			p.primaryIndex.Set(pe)
<<<<<<< HEAD
		}

		var tbRowId types.Rowid = tbRowIdVector[i]
		index := PrimaryIndexEntry{
			Bytes:      tbRowId.BorrowObjectID()[:],
			BlockID:    entry.BlockID,
			RowID:      entry.RowID,
			Time:       entry.Time,
			RowEntryID: entry.ID,
		}

=======
		}

		tbRowId := tbRowIdVector[i]
		index := PrimaryIndexEntry{
			Bytes:      tbRowId.BorrowObjectID()[:],
			BlockID:    entry.BlockID,
			RowID:      entry.RowID,
			Time:       entry.Time,
			RowEntryID: entry.ID,
		}

>>>>>>> dcc3dd1d
		p.inMemTombstoneIndex.Set(&index)
	}

	perfcounter.Update(ctx, func(c *perfcounter.CounterSet) {
		c.DistTAE.Logtail.Entries.Add(1)
		c.DistTAE.Logtail.DeleteEntries.Add(1)
		c.DistTAE.Logtail.DeleteRows.Add(numDeletes)
	})
}

func (p *PartitionState) HandleRowsInsert(
	ctx context.Context,
	input *api.Batch,
	primarySeqnum int,
	packer *types.Packer,
	pool *mpool.MPool,
) (
	primaryKeys [][]byte,
) {
	ctx, task := trace.NewTask(ctx, "PartitionState.HandleRowsInsert")
	defer task.End()

	vec := mustVectorFromProto(input.Vecs[0])
	defer vec.Free(pool)
	rowIDVector := vector.MustFixedCol[types.Rowid](vec)

	vec = mustVectorFromProto(input.Vecs[1])
	defer vec.Free(pool)
	timeVector := vector.MustFixedCol[types.TS](vec)

	batch, err := batch.ProtoBatchToBatch(input)
	if err != nil {
		panic(err)
	}
	primaryKeys = EncodePrimaryKeyVector(
		batch.Vecs[2+primarySeqnum],
		packer,
	)

	var numInserted int64
	for i, rowID := range rowIDVector {
		blockID := rowID.CloneBlockID()
		pivot := RowEntry{
			BlockID: blockID,
			RowID:   rowID,
			Time:    timeVector[i],
		}
		entry, ok := p.rows.Get(pivot)
		if !ok {
			entry = pivot
			entry.ID = atomic.AddInt64(&nextRowEntryID, 1)
			numInserted++
		}

		if !p.noData {
			entry.Batch = batch
			entry.Offset = int64(i)
		}
		entry.PrimaryIndexBytes = primaryKeys[i]
		p.rows.Set(entry)

		{
			entry := &PrimaryIndexEntry{
				Bytes:      primaryKeys[i],
				RowEntryID: entry.ID,
				BlockID:    blockID,
				RowID:      rowID,
				Time:       entry.Time,
			}
			p.primaryIndex.Set(entry)
		}
	}

	perfcounter.Update(ctx, func(c *perfcounter.CounterSet) {
		c.DistTAE.Logtail.Entries.Add(1)
		c.DistTAE.Logtail.InsertEntries.Add(1)
		c.DistTAE.Logtail.InsertRows.Add(numInserted)
		c.DistTAE.Logtail.ActiveRows.Add(numInserted)
	})

	return
}

func (p *PartitionState) Copy() *PartitionState {
	state := PartitionState{
		service:         p.service,
		tid:             p.tid,
		rows:            p.rows.Copy(),
		dataObjects:     p.dataObjects.Copy(),
		tombstoneObjets: p.tombstoneObjets.Copy(),
		//blockDeltas:     p.blockDeltas.Copy(),
		primaryIndex:        p.primaryIndex.Copy(),
		inMemTombstoneIndex: p.inMemTombstoneIndex.Copy(),
		noData:              p.noData,
		//dirtyBlocks:     p.dirtyBlocks.Copy(),
		objectIndexByTS: p.objectIndexByTS.Copy(),
		shared:          p.shared,
		start:           p.start,
		end:             p.end,
	}
	if len(p.checkpoints) > 0 {
		state.checkpoints = make([]string, len(p.checkpoints))
		copy(state.checkpoints, p.checkpoints)
	}
	return &state
}

func (p *PartitionState) CacheCkpDuration(
	start types.TS,
	end types.TS,
	partition *Partition) {
	if partition.checkpointConsumed.Load() {
		panic("checkpoints already consumed")
	}
	p.start = start
	p.end = end
}

func (p *PartitionState) AppendCheckpoint(
	checkpoint string,
	partiton *Partition) {
	if partiton.checkpointConsumed.Load() {
		panic("checkpoints already consumed")
	}
	p.checkpoints = append(p.checkpoints, checkpoint)
}

func (p *PartitionState) consumeCheckpoints(
	fn func(checkpoint string, state *PartitionState) error,
) error {
	for _, checkpoint := range p.checkpoints {
		if err := fn(checkpoint, p); err != nil {
			return err
		}
	}
	p.checkpoints = p.checkpoints[:0]
	return nil
}

func NewPartitionState(
	service string,
	noData bool,
	tid uint64,
) *PartitionState {
	opts := btree.Options{
		Degree: 64,
	}
	return &PartitionState{
		service:         service,
		tid:             tid,
		noData:          noData,
		rows:            btree.NewBTreeGOptions((RowEntry).Less, opts),
		dataObjects:     btree.NewBTreeGOptions((ObjectEntry).Less, opts),
		tombstoneObjets: btree.NewBTreeGOptions((ObjectEntry).Less, opts),
		//blockDeltas:     btree.NewBTreeGOptions((BlockDeltaEntry).Less, opts),
		primaryIndex:        btree.NewBTreeGOptions((*PrimaryIndexEntry).Less, opts),
		inMemTombstoneIndex: btree.NewBTreeGOptions((*PrimaryIndexEntry).Less, opts),
		//dirtyBlocks:     btree.NewBTreeGOptions((types.Blockid).Less, opts),
		objectIndexByTS: btree.NewBTreeGOptions((ObjectIndexByTSEntry).Less, opts),
		shared:          new(sharedStates),
	}
}

func (p *PartitionState) truncate(ids [2]uint64, ts types.TS) {
	if p.minTS.Greater(&ts) {
		logutil.Errorf("logic error: current minTS %v, incoming ts %v", p.minTS.ToString(), ts.ToString())
		return
	}
	p.minTS = ts
	gced := false
	pivot := ObjectIndexByTSEntry{
		Time:         ts.Next(),
		ShortObjName: objectio.ObjectNameShort{},
		IsDelete:     true,
	}
	iter := p.objectIndexByTS.Copy().Iter()
	ok := iter.Seek(pivot)
	if !ok {
		ok = iter.Last()
	}
	objIDsToDelete := make(map[objectio.ObjectNameShort]struct{}, 0)
	objectsToDelete := ""
	for ; ok; ok = iter.Prev() {
		entry := iter.Item()
		if entry.Time.Greater(&ts) {
			continue
		}
		if entry.IsDelete {
			objIDsToDelete[entry.ShortObjName] = struct{}{}
			if gced {
				objectsToDelete = fmt.Sprintf("%s, %v", objectsToDelete, entry.ShortObjName)
			} else {
				objectsToDelete = fmt.Sprintf("%s%v", objectsToDelete, entry.ShortObjName)
			}
			gced = true
		}
	}
	iter = p.objectIndexByTS.Copy().Iter()
	ok = iter.Seek(pivot)
	if !ok {
		ok = iter.Last()
	}
	for ; ok; ok = iter.Prev() {
		entry := iter.Item()
		if entry.Time.Greater(&ts) {
			continue
		}
		if _, ok := objIDsToDelete[entry.ShortObjName]; ok {
			p.objectIndexByTS.Delete(entry)
		}
	}
	if gced {
		logutil.Infof("GC partition_state at %v for table %d:%s", ts.ToString(), ids[1], objectsToDelete)
	}

	objsToDelete := ""
	objIter := p.dataObjects.Copy().Iter()
	objGced := false
	firstCalled := false
	for {
		if !firstCalled {
			if !objIter.First() {
				break
			}
			firstCalled = true
		} else {
			if !objIter.Next() {
				break
			}
		}

		objEntry := objIter.Item()

		if !objEntry.DeleteTime.IsEmpty() && objEntry.DeleteTime.LessEq(&ts) {
			p.dataObjects.Delete(objEntry)
			//p.dataObjectsByCreateTS.Delete(ObjectIndexByCreateTSEntry{
			//	//CreateTime:   objEntry.CreateTime,
			//	//ShortObjName: objEntry.ShortObjName,
			//	ObjectInfo: objEntry.ObjectInfo,
			//})
			if objGced {
				objsToDelete = fmt.Sprintf("%s, %s", objsToDelete, objEntry.Location().Name().String())
			} else {
				objsToDelete = fmt.Sprintf("%s%s", objsToDelete, objEntry.Location().Name().String())
			}
			objGced = true
		}
	}
	if objGced {
		logutil.Infof("GC partition_state at %v for table %d:%s", ts.ToString(), ids[1], objsToDelete)
	}
}

func (p *PartitionState) PKExistInMemBetween(
	from types.TS,
	to types.TS,
	keys [][]byte,
) (bool, bool) {
	iter := p.primaryIndex.Copy().Iter()
	pivot := RowEntry{
		Time: types.BuildTS(math.MaxInt64, math.MaxUint32),
	}
	idxEntry := &PrimaryIndexEntry{}
	defer iter.Release()

	for _, key := range keys {

		idxEntry.Bytes = key

		for ok := iter.Seek(idxEntry); ok; ok = iter.Next() {

			entry := iter.Item()

			if !bytes.Equal(entry.Bytes, key) {
				break
			}

			if entry.Time.GreaterEq(&from) {
				return true, false
			}

			//some legacy deletion entries may not be indexed since old TN maybe
			//don't take pk in log tail when delete row , so check all rows for changes.
			pivot.BlockID = entry.BlockID
			pivot.RowID = entry.RowID
			rowIter := p.rows.Iter()
			seek := false
			for {
				if !seek {
					seek = true
					if !rowIter.Seek(pivot) {
						break
					}
				} else {
					if !rowIter.Next() {
						break
					}
				}
				row := rowIter.Item()
				if row.BlockID.Compare(entry.BlockID) != 0 {
					break
				}
				if !row.RowID.Equal(entry.RowID) {
					break
				}
				if row.Time.GreaterEq(&from) {
					rowIter.Release()
					return true, false
				}
			}
			rowIter.Release()
		}

		iter.First()
	}

	p.shared.Lock()
	lastFlushTimestamp := p.shared.lastFlushTimestamp
	p.shared.Unlock()
	if lastFlushTimestamp.LessEq(&from) {
		return false, false
	}
	return false, true
}

func (p *PartitionState) Checkpoints() []string {
	return p.checkpoints
}

func (p *PartitionState) RowExists(rowID types.Rowid, ts types.TS) bool {
	iter := p.rows.Iter()
	defer iter.Release()

	blockID := rowID.CloneBlockID()
	for ok := iter.Seek(RowEntry{
		BlockID: blockID,
		RowID:   rowID,
		Time:    ts,
	}); ok; ok = iter.Next() {
		entry := iter.Item()
		if entry.BlockID != blockID {
			break
		}
		if entry.RowID != rowID {
			break
		}
		if entry.Time.Greater(&ts) {
			// not visible
			continue
		}
		if entry.Deleted {
			// deleted
			return false
		}
		return true
	}

	return false
}<|MERGE_RESOLUTION|>--- conflicted
+++ resolved
@@ -18,13 +18,10 @@
 	"bytes"
 	"context"
 	"fmt"
-<<<<<<< HEAD
-=======
 	"math"
 	"runtime/trace"
 	"sync/atomic"
 
->>>>>>> dcc3dd1d
 	"github.com/matrixorigin/matrixone/pkg/common/mpool"
 	"github.com/matrixorigin/matrixone/pkg/container/batch"
 	"github.com/matrixorigin/matrixone/pkg/container/types"
@@ -36,9 +33,6 @@
 	"github.com/matrixorigin/matrixone/pkg/perfcounter"
 	txnTrace "github.com/matrixorigin/matrixone/pkg/txn/trace"
 	"github.com/tidwall/btree"
-	"math"
-	"runtime/trace"
-	"sync/atomic"
 )
 
 type PartitionState struct {
@@ -290,7 +284,6 @@
 
 	var tbIter = p.inMemTombstoneIndex.Copy().Iter()
 	defer tbIter.Release()
-<<<<<<< HEAD
 
 	for idx := 0; idx < statsVec.Length(); idx++ {
 		p.shared.Lock()
@@ -327,44 +320,6 @@
 			}
 		}
 
-=======
-
-	for idx := 0; idx < statsVec.Length(); idx++ {
-		p.shared.Lock()
-		if t := commitTSCol[idx]; t.Greater(&p.shared.lastFlushTimestamp) {
-			p.shared.lastFlushTimestamp = t
-		}
-		p.shared.Unlock()
-		var objEntry ObjectEntry
-
-		objEntry.ObjectStats = objectio.ObjectStats(statsVec.GetBytesAt(idx))
-		if objEntry.Size() == 0 {
-			continue
-		}
-
-		objEntry.Appendable = objEntry.ObjectStats.GetAppendable()
-		objEntry.CreateTime = createTSCol[idx]
-		objEntry.DeleteTime = deleteTSCol[idx]
-		objEntry.CommitTS = commitTSCol[idx]
-		objEntry.Sorted = objEntry.ObjectStats.GetSorted()
-
-		old, exist := p.tombstoneObjets.Get(objEntry)
-		if exist {
-			// why check the deleteTime here? consider this situation:
-			// 		1. insert on an object, then these insert operations recorded into a CKP.
-			// 		2. and delete this object, this operation recorded into WAL.
-			// 		3. restart
-			// 		4. replay CKP(lazily) into partition state --> replay WAL into partition state
-			// the delete record in WAL could be overwritten by insert record in CKP,
-			// causing logic err of the objects' visibility(dead object back to life!!).
-			//
-			// if this happened, just skip this object will be fine,
-			if !old.DeleteTime.IsEmpty() {
-				continue
-			}
-		}
-
->>>>>>> dcc3dd1d
 		p.tombstoneObjets.Set(objEntry)
 
 		if objEntry.Appendable && objEntry.DeleteTime.IsEmpty() {
@@ -490,19 +445,6 @@
 				Time:       entry.Time,
 			}
 			p.primaryIndex.Set(pe)
-<<<<<<< HEAD
-		}
-
-		var tbRowId types.Rowid = tbRowIdVector[i]
-		index := PrimaryIndexEntry{
-			Bytes:      tbRowId.BorrowObjectID()[:],
-			BlockID:    entry.BlockID,
-			RowID:      entry.RowID,
-			Time:       entry.Time,
-			RowEntryID: entry.ID,
-		}
-
-=======
 		}
 
 		tbRowId := tbRowIdVector[i]
@@ -514,7 +456,6 @@
 			RowEntryID: entry.ID,
 		}
 
->>>>>>> dcc3dd1d
 		p.inMemTombstoneIndex.Set(&index)
 	}
 
