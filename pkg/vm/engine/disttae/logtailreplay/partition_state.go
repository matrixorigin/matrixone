// Copyright 2023 Matrix Origin
//
// Licensed under the Apache License, Version 2.0 (the "License");
// you may not use this file except in compliance with the License.
// You may obtain a copy of the License at
//
//      http://www.apache.org/licenses/LICENSE-2.0
//
// Unless required by applicable law or agreed to in writing, software
// distributed under the License is distributed on an "AS IS" BASIS,
// WITHOUT WARRANTIES OR CONDITIONS OF ANY KIND, either express or implied.
// See the License for the specific language governing permissions and
// limitations under the License.

package logtailreplay

import (
	"bytes"
	"context"
	"fmt"
	"net/http"
	"runtime/trace"
	"sync"
	"sync/atomic"
	"time"
	"unsafe"

	"github.com/matrixorigin/matrixone/pkg/common/moprobe"
	"github.com/matrixorigin/matrixone/pkg/container/batch"
	"github.com/matrixorigin/matrixone/pkg/container/types"
	"github.com/matrixorigin/matrixone/pkg/container/vector"
	"github.com/matrixorigin/matrixone/pkg/fileservice"
	"github.com/matrixorigin/matrixone/pkg/logutil"
	"github.com/matrixorigin/matrixone/pkg/objectio"
	"github.com/matrixorigin/matrixone/pkg/pb/api"
	"github.com/matrixorigin/matrixone/pkg/perfcounter"
	txnTrace "github.com/matrixorigin/matrixone/pkg/txn/trace"
	"github.com/matrixorigin/matrixone/pkg/vm/engine/tae/blockio"
	"github.com/tidwall/btree"
)

var partitionStateProfileHandler = fileservice.NewProfileHandler()

func init() {
	http.Handle("/debug/cn-partition-state", partitionStateProfileHandler)
}

type PartitionState struct {
	// also modify the Copy method if adding fields

	// data
	rows *btree.BTreeG[RowEntry] // use value type to avoid locking on elements
	//table data objects
	dataObjects           *btree.BTreeG[ObjectEntry]
	dataObjectsByCreateTS *btree.BTreeG[ObjectIndexByCreateTSEntry]
	//TODO:: It's transient, should be removed in future PR.
	blockDeltas *btree.BTreeG[BlockDeltaEntry]
	checkpoints []string

	// index
	primaryIndex *btree.BTreeG[*PrimaryIndexEntry]
	//for non-appendable block's memory deletes, used to getting dirty
	// non-appendable blocks quickly.
	//TODO::remove it
	dirtyBlocks *btree.BTreeG[types.Blockid]
	//index for objects by timestamp.
	objectIndexByTS *btree.BTreeG[ObjectIndexByTSEntry]

	// noData indicates whether to retain data batch
	// for primary key dedup, reading data is not required
	noData bool

	// some data need to be shared between all states
	// should have been in the Partition structure, but doing that requires much more codes changes
	// so just put it here.
	shared *sharedStates

	// blocks deleted before minTS is hard deleted.
	// partition state can't serve txn with snapshotTS less than minTS
	minTS types.TS
}

// sharedStates is shared among all PartitionStates
type sharedStates struct {
	sync.Mutex
	// last block flush timestamp for table
	lastFlushTimestamp types.TS
}

// RowEntry represents a version of a row
type RowEntry struct {
	BlockID types.Blockid // we need to iter by block id, so put it first to allow faster iteration
	RowID   types.Rowid
	Time    types.TS

	ID                int64 // a unique version id, for primary index building and validating
	Deleted           bool
	Batch             *batch.Batch
	Offset            int64
	PrimaryIndexBytes []byte
}

func (r RowEntry) Less(than RowEntry) bool {
	// asc
	cmp := r.BlockID.Compare(than.BlockID)
	if cmp < 0 {
		return true
	}
	if cmp > 0 {
		return false
	}
	// asc
	if r.RowID.Less(than.RowID) {
		return true
	}
	if than.RowID.Less(r.RowID) {
		return false
	}
	// desc
	if than.Time.Less(&r.Time) {
		return true
	}
	if r.Time.Less(&than.Time) {
		return false
	}
	return false
}

type BlockEntry struct {
	objectio.BlockInfo

	CreateTime types.TS
	DeleteTime types.TS
}

func (b BlockEntry) Less(than BlockEntry) bool {
	return b.BlockID.Compare(than.BlockID) < 0
}

type BlockDeltaEntry struct {
	BlockID types.Blockid

	CommitTs types.TS
	DeltaLoc objectio.ObjectLocation
}

func (b BlockDeltaEntry) Less(than BlockDeltaEntry) bool {
	return b.BlockID.Compare(than.BlockID) < 0
}

func (b BlockDeltaEntry) DeltaLocation() objectio.Location {
	return b.DeltaLoc[:]
}

type ObjectInfo struct {
	objectio.ObjectStats

	EntryState  bool
	Sorted      bool
	HasDeltaLoc bool
	CommitTS    types.TS
	CreateTime  types.TS
	DeleteTime  types.TS
}

func (o ObjectInfo) String() string {
	return fmt.Sprintf(
		"%s; entryState: %v; sorted: %v; hasDeltaLoc: %v; commitTS: %s; createTS: %s; deleteTS: %s",
		o.ObjectStats.String(), o.EntryState,
		o.Sorted, o.HasDeltaLoc, o.CommitTS.ToString(),
		o.CreateTime.ToString(), o.DeleteTime.ToString())
}

func (o ObjectInfo) Location() objectio.Location {
	return o.ObjectLocation()
}

type ObjectEntry struct {
	ObjectInfo
}

func (o ObjectEntry) Less(than ObjectEntry) bool {
	return bytes.Compare((*o.ObjectShortName())[:], (*than.ObjectShortName())[:]) < 0
}

func (o ObjectEntry) IsEmpty() bool {
	return o.Size() == 0
}

func (o *ObjectEntry) Visible(ts types.TS) bool {
	return o.CreateTime.LessEq(&ts) &&
		(o.DeleteTime.IsEmpty() || ts.Less(&o.DeleteTime))
}

func (o ObjectEntry) Location() objectio.Location {
	return o.ObjectLocation()
}

func (o ObjectInfo) StatsValid() bool {
	return o.ObjectStats.Rows() != 0
}

type ObjectIndexByCreateTSEntry struct {
	ObjectInfo
}

func (o ObjectIndexByCreateTSEntry) Less(than ObjectIndexByCreateTSEntry) bool {
	//asc
	if o.CreateTime.Less(&than.CreateTime) {

		return true
	}
	if than.CreateTime.Less(&o.CreateTime) {
		return false
	}

	cmp := bytes.Compare(o.ObjectShortName()[:], than.ObjectShortName()[:])
	if cmp < 0 {
		return true
	}
	if cmp > 0 {
		return false
	}
	return false
}

func (o *ObjectIndexByCreateTSEntry) Visible(ts types.TS) bool {
	return o.CreateTime.LessEq(&ts) &&
		(o.DeleteTime.IsEmpty() || ts.Less(&o.DeleteTime))
}

type PrimaryIndexEntry struct {
	Bytes      []byte
	RowEntryID int64

	// fields for validating
	BlockID types.Blockid
	RowID   types.Rowid
	Time    types.TS
}

func (p *PrimaryIndexEntry) Less(than *PrimaryIndexEntry) bool {
	if res := bytes.Compare(p.Bytes, than.Bytes); res < 0 {
		return true
	} else if res > 0 {
		return false
	}
	return p.RowEntryID < than.RowEntryID
}

type ObjectIndexByTSEntry struct {
	Time         types.TS // insert or delete time
	ShortObjName objectio.ObjectNameShort

	IsDelete     bool
	IsAppendable bool
}

func (b ObjectIndexByTSEntry) Less(than ObjectIndexByTSEntry) bool {
	// asc
	if b.Time.Less(&than.Time) {
		return true
	}
	if than.Time.Less(&b.Time) {
		return false
	}

	cmp := bytes.Compare(b.ShortObjName[:], than.ShortObjName[:])
	if cmp < 0 {
		return true
	}
	if cmp > 0 {
		return false
	}

	//if b.IsDelete && !than.IsDelete {
	//	return true
	//}
	//if !b.IsDelete && than.IsDelete {
	//	return false
	//}

	return false
}

func NewPartitionState(noData bool) *PartitionState {
	opts := btree.Options{
		Degree: 64,
	}
	return &PartitionState{
		noData:                noData,
		rows:                  btree.NewBTreeGOptions((RowEntry).Less, opts),
		dataObjects:           btree.NewBTreeGOptions((ObjectEntry).Less, opts),
		dataObjectsByCreateTS: btree.NewBTreeGOptions((ObjectIndexByCreateTSEntry).Less, opts),
		blockDeltas:           btree.NewBTreeGOptions((BlockDeltaEntry).Less, opts),
		primaryIndex:          btree.NewBTreeGOptions((*PrimaryIndexEntry).Less, opts),
		dirtyBlocks:           btree.NewBTreeGOptions((types.Blockid).Less, opts),
		objectIndexByTS:       btree.NewBTreeGOptions((ObjectIndexByTSEntry).Less, opts),
		shared:                new(sharedStates),
	}
}

func (p *PartitionState) Copy() *PartitionState {
	state := PartitionState{
		rows:                  p.rows.Copy(),
		dataObjects:           p.dataObjects.Copy(),
		dataObjectsByCreateTS: p.dataObjectsByCreateTS.Copy(),
		blockDeltas:           p.blockDeltas.Copy(),
		primaryIndex:          p.primaryIndex.Copy(),
		noData:                p.noData,
		dirtyBlocks:           p.dirtyBlocks.Copy(),
		objectIndexByTS:       p.objectIndexByTS.Copy(),
		shared:                p.shared,
	}
	if len(p.checkpoints) > 0 {
		state.checkpoints = make([]string, len(p.checkpoints))
		copy(state.checkpoints, p.checkpoints)
	}
	return &state
}

func (p *PartitionState) RowExists(rowID types.Rowid, ts types.TS) bool {
	iter := p.rows.Iter()
	defer iter.Release()

	blockID := rowID.CloneBlockID()
	for ok := iter.Seek(RowEntry{
		BlockID: blockID,
		RowID:   rowID,
		Time:    ts,
	}); ok; ok = iter.Next() {
		entry := iter.Item()
		if entry.BlockID != blockID {
			break
		}
		if entry.RowID != rowID {
			break
		}
		if entry.Time.Greater(&ts) {
			// not visible
			continue
		}
		if entry.Deleted {
			// deleted
			return false
		}
		return true
	}

	return false
}

func (p *PartitionState) HandleLogtailEntry(
	ctx context.Context,
	fs fileservice.FileService,
	entry *api.Entry,
	primarySeqnum int,
	packer *types.Packer,
) {
	txnTrace.GetService().ApplyLogtail(entry, 1)
	switch entry.EntryType {
	case api.Entry_Insert:
		if IsBlkTable(entry.TableName) {
			p.HandleMetadataInsert(ctx, fs, entry.Bat)
		} else if IsObjTable(entry.TableName) {
			p.HandleObjectInsert(ctx, entry.Bat, fs)
		} else {
			p.HandleRowsInsert(ctx, entry.Bat, primarySeqnum, packer)
		}
	case api.Entry_Delete:
		if IsBlkTable(entry.TableName) {
			p.HandleMetadataDelete(ctx, entry.TableId, entry.Bat)
		} else if IsObjTable(entry.TableName) {
			p.HandleObjectDelete(entry.TableId, entry.Bat)
		} else {
			p.HandleRowsDelete(ctx, entry.Bat, packer)
		}
	default:
		panic("unknown entry type")
	}
}

func (p *PartitionState) HandleObjectDelete(
	tableID uint64,
	bat *api.Batch) {
	statsVec := mustVectorFromProto(bat.Vecs[2])
	stateCol := vector.MustFixedCol[bool](mustVectorFromProto(bat.Vecs[3]))
	sortedCol := vector.MustFixedCol[bool](mustVectorFromProto(bat.Vecs[4]))
	createTSCol := vector.MustFixedCol[types.TS](mustVectorFromProto(bat.Vecs[7]))
	deleteTSCol := vector.MustFixedCol[types.TS](mustVectorFromProto(bat.Vecs[8]))
	commitTSCol := vector.MustFixedCol[types.TS](mustVectorFromProto(bat.Vecs[11]))

	for idx := 0; idx < len(stateCol); idx++ {
		var objEntry ObjectEntry

		objEntry.ObjectStats = objectio.ObjectStats(statsVec.GetBytesAt(idx))

		if objEntry.ObjectStats.BlkCnt() == 0 || objEntry.ObjectStats.Rows() == 0 {
			continue
		}

		objEntry.EntryState = stateCol[idx]
		objEntry.CreateTime = createTSCol[idx]
		objEntry.DeleteTime = deleteTSCol[idx]
		objEntry.CommitTS = commitTSCol[idx]
		objEntry.Sorted = sortedCol[idx]
		p.objectDeleteHelper(tableID, objEntry, deleteTSCol[idx])
	}
}

func (p *PartitionState) HandleObjectInsert(ctx context.Context, bat *api.Batch, fs fileservice.FileService) {

	var numDeleted, blockDeleted, scanCnt int64
	statsVec := mustVectorFromProto(bat.Vecs[2])
	stateCol := vector.MustFixedCol[bool](mustVectorFromProto(bat.Vecs[3]))
	sortedCol := vector.MustFixedCol[bool](mustVectorFromProto(bat.Vecs[4]))
	createTSCol := vector.MustFixedCol[types.TS](mustVectorFromProto(bat.Vecs[7]))
	deleteTSCol := vector.MustFixedCol[types.TS](mustVectorFromProto(bat.Vecs[8]))
	startTSCol := vector.MustFixedCol[types.TS](mustVectorFromProto(bat.Vecs[9]))
	commitTSCol := vector.MustFixedCol[types.TS](mustVectorFromProto(bat.Vecs[11]))

	for idx := 0; idx < len(stateCol); idx++ {
		p.shared.Lock()
		if t := commitTSCol[idx]; t.Greater(&p.shared.lastFlushTimestamp) {
			p.shared.lastFlushTimestamp = t
		}
		p.shared.Unlock()
		var objEntry ObjectEntry

		objEntry.ObjectStats = objectio.ObjectStats(statsVec.GetBytesAt(idx))
		if objEntry.ObjectStats.BlkCnt() == 0 || objEntry.ObjectStats.Rows() == 0 {
			continue
		}

<<<<<<< HEAD
		old, exist := p.dataObjects.Get(objEntry)
		if exist && !old.IsEmpty() {
=======
		objEntry.EntryState = stateCol[idx]
		objEntry.CreateTime = createTSCol[idx]
		objEntry.DeleteTime = deleteTSCol[idx]
		objEntry.CommitTS = commitTSCol[idx]
		objEntry.Sorted = sortedCol[idx]

		if old, exist := p.dataObjects.Get(objEntry); exist {
>>>>>>> 2fbb9ea7
			objEntry.HasDeltaLoc = old.HasDeltaLoc
			// why check the deleteTime here? consider this situation:
			// 		1. insert on an object, then these insert operations recorded into a CKP.
			// 		2. and delete this object, this operation recorded into WAL.
			// 		3. restart
			// 		4. replay CKP(lazily) into partition state --> replay WAL into partition state
			// the delete record in WAL could be overwritten by insert record in CKP,
			// causing logic err of the objects' visibility(dead object back to life!!).
			//
			// if this happened, just skip this object will be fine, why chose to
			// update the object Stats and leave others unchanged?
			//
			// in single txn, the pushed log tail has orders: meta insert, object insert.
			// as long as delta location generated, there will be meta insert followed by object insert pushed to cn.
			// in the normal case, the handleMetaInsert will construct objects with empty stats(rows = 0)
			// and will be updated by HandleObjectInsert later. if we skip this object in such case (non-above situation),
			// the object stats will be remained empty, has potential impact on where the stats.rows be used.
			//
			// so the final logic is that only update the object stats
			// when an object already exists in the partition state and has the deleteTime value.
			if !old.DeleteTime.IsEmpty() {
				// leave these field unchanged
				objEntry.DeleteTime = old.DeleteTime
				objEntry.CommitTS = old.CommitTS
				objEntry.EntryState = old.EntryState
				objEntry.CreateTime = old.CreateTime
				objEntry.Sorted = old.Sorted

				// only update object stats
			}
		} else {
			if exist {
				objEntry.HasDeltaLoc = old.HasDeltaLoc
			}
			e := ObjectIndexByTSEntry{
				Time:         createTSCol[idx],
				ShortObjName: *objEntry.ObjectShortName(),
				IsDelete:     false,

				IsAppendable: objEntry.EntryState,
			}
			p.objectIndexByTS.Set(e)
		}
		//prefetch the object meta
		if err := blockio.PrefetchMeta(fs, objEntry.Location()); err != nil {
			logutil.Errorf("prefetch object meta failed. %v", err)
		}

		p.dataObjects.Set(objEntry)
		p.dataObjectsByCreateTS.Set(ObjectIndexByCreateTSEntry(objEntry))
		{
			//Need to insert an entry in objectIndexByTS, when soft delete appendable object.
			e := ObjectIndexByTSEntry{
				ShortObjName: *objEntry.ObjectShortName(),

				IsAppendable: objEntry.EntryState,
			}
			if !deleteTSCol[idx].IsEmpty() {
				e.Time = deleteTSCol[idx]
				e.IsDelete = true
				p.objectIndexByTS.Set(e)
			}
		}

		// for appendable object, gc rows when delete object
		if objEntry.EntryState && !objEntry.DeleteTime.IsEmpty() {
			iter := p.rows.Copy().Iter()
			objID := objEntry.ObjectStats.ObjectName().ObjectId()
			blkID := objectio.NewBlockidWithObjectID(objID, 0)
			pivot := RowEntry{
				// aobj has only one blk
				BlockID: *blkID,
			}
			trunctPoint := startTSCol[idx]
			for ok := iter.Seek(pivot); ok; ok = iter.Next() {
				entry := iter.Item()
				if entry.BlockID != *blkID {
					break
				}
				scanCnt++

				// if the inserting block is appendable, need to delete the rows for it;
				// if the inserting block is non-appendable and has delta location, need to delete
				// the deletes for it.
				if objEntry.EntryState {
					if entry.Time.LessEq(&trunctPoint) {
						// delete the row
						p.rows.Delete(entry)

						// delete the row's primary index
						if objEntry.EntryState && len(entry.PrimaryIndexBytes) > 0 {
							p.primaryIndex.Delete(&PrimaryIndexEntry{
								Bytes:      entry.PrimaryIndexBytes,
								RowEntryID: entry.ID,
							})
						}
						numDeleted++
						blockDeleted++
					}
				}
			}
			iter.Release()

			// if there are no rows for the block, delete the block from the dirty
			if scanCnt == blockDeleted && p.dirtyBlocks.Len() > 0 {
				p.dirtyBlocks.Delete(*blkID)
			}
		}
	}
	perfcounter.Update(ctx, func(c *perfcounter.CounterSet) {
		c.DistTAE.Logtail.ActiveRows.Add(-numDeleted)
	})
}

var nextRowEntryID = int64(1)

func (p *PartitionState) HandleRowsInsert(
	ctx context.Context,
	input *api.Batch,
	primarySeqnum int,
	packer *types.Packer,
) (
	primaryKeys [][]byte,
) {
	ctx, task := trace.NewTask(ctx, "PartitionState.HandleRowsInsert")
	defer task.End()

	t0 := time.Now()
	defer func() {
		partitionStateProfileHandler.AddSample(time.Since(t0))
	}()

	rowIDVector := vector.MustFixedCol[types.Rowid](mustVectorFromProto(input.Vecs[0]))
	timeVector := vector.MustFixedCol[types.TS](mustVectorFromProto(input.Vecs[1]))
	batch, err := batch.ProtoBatchToBatch(input)
	if err != nil {
		panic(err)
	}
	primaryKeys = EncodePrimaryKeyVector(
		batch.Vecs[2+primarySeqnum],
		packer,
	)

	var numInserted int64
	for i, rowID := range rowIDVector {
		moprobe.WithRegion(ctx, moprobe.PartitionStateHandleInsert, func() {

			blockID := rowID.CloneBlockID()
			pivot := RowEntry{
				BlockID: blockID,
				RowID:   rowID,
				Time:    timeVector[i],
			}
			entry, ok := p.rows.Get(pivot)
			if !ok {
				entry = pivot
				entry.ID = atomic.AddInt64(&nextRowEntryID, 1)
				numInserted++
			}

			if !p.noData {
				entry.Batch = batch
				entry.Offset = int64(i)
			}
			entry.PrimaryIndexBytes = primaryKeys[i]
			p.rows.Set(entry)

			{
				entry := &PrimaryIndexEntry{
					Bytes:      primaryKeys[i],
					RowEntryID: entry.ID,
					BlockID:    blockID,
					RowID:      rowID,
					Time:       entry.Time,
				}
				p.primaryIndex.Set(entry)
			}
		})
	}

	perfcounter.Update(ctx, func(c *perfcounter.CounterSet) {
		c.DistTAE.Logtail.Entries.Add(1)
		c.DistTAE.Logtail.InsertEntries.Add(1)
		c.DistTAE.Logtail.InsertRows.Add(numInserted)
		c.DistTAE.Logtail.ActiveRows.Add(numInserted)
	})

	return
}

func (p *PartitionState) HandleRowsDelete(
	ctx context.Context,
	input *api.Batch,
	packer *types.Packer,
) {
	ctx, task := trace.NewTask(ctx, "PartitionState.HandleRowsDelete")
	defer task.End()

	t0 := time.Now()
	defer func() {
		partitionStateProfileHandler.AddSample(time.Since(t0))
	}()

	rowIDVector := vector.MustFixedCol[types.Rowid](mustVectorFromProto(input.Vecs[0]))
	timeVector := vector.MustFixedCol[types.TS](mustVectorFromProto(input.Vecs[1]))
	batch, err := batch.ProtoBatchToBatch(input)
	if err != nil {
		panic(err)
	}

	var primaryKeys [][]byte
	if len(input.Vecs) > 2 {
		// has primary key
		primaryKeys = EncodePrimaryKeyVector(
			batch.Vecs[2],
			packer,
		)
	}

	numDeletes := int64(0)
	for i, rowID := range rowIDVector {
		moprobe.WithRegion(ctx, moprobe.PartitionStateHandleDel, func() {

			blockID := rowID.CloneBlockID()
			pivot := RowEntry{
				BlockID: blockID,
				RowID:   rowID,
				Time:    timeVector[i],
			}
			entry, ok := p.rows.Get(pivot)
			if !ok {
				entry = pivot
				entry.ID = atomic.AddInt64(&nextRowEntryID, 1)
				numDeletes++
			}

			entry.Deleted = true
			if i < len(primaryKeys) {
				entry.PrimaryIndexBytes = primaryKeys[i]
			}
			if !p.noData {
				entry.Batch = batch
				entry.Offset = int64(i)
			}
			p.rows.Set(entry)

			//handle memory deletes for non-appendable block.
			p.dirtyBlocks.Set(blockID)

			// primary key
			if i < len(primaryKeys) && len(primaryKeys[i]) > 0 {
				entry := &PrimaryIndexEntry{
					Bytes:      primaryKeys[i],
					RowEntryID: entry.ID,
					BlockID:    blockID,
					RowID:      rowID,
					Time:       entry.Time,
				}
				p.primaryIndex.Set(entry)
			}

		})
	}

	perfcounter.Update(ctx, func(c *perfcounter.CounterSet) {
		c.DistTAE.Logtail.Entries.Add(1)
		c.DistTAE.Logtail.DeleteEntries.Add(1)
		c.DistTAE.Logtail.DeleteRows.Add(numDeletes)
	})
}

func (p *PartitionState) HandleMetadataInsert(
	ctx context.Context,
	fs fileservice.FileService,
	input *api.Batch) {
	ctx, task := trace.NewTask(ctx, "PartitionState.HandleMetadataInsert")
	defer task.End()

	t0 := time.Now()
	defer func() {
		partitionStateProfileHandler.AddSample(time.Since(t0))
	}()

	createTimeVector := vector.MustFixedCol[types.TS](mustVectorFromProto(input.Vecs[1]))
	blockIDVector := vector.MustFixedCol[types.Blockid](mustVectorFromProto(input.Vecs[2]))
	entryStateVector := vector.MustFixedCol[bool](mustVectorFromProto(input.Vecs[3]))
	sortedStateVector := vector.MustFixedCol[bool](mustVectorFromProto(input.Vecs[4]))
	metaLocationVector := mustVectorFromProto(input.Vecs[5])
	deltaLocationVector := mustVectorFromProto(input.Vecs[6])
	commitTimeVector := vector.MustFixedCol[types.TS](mustVectorFromProto(input.Vecs[7]))
	//segmentIDVector := vector.MustFixedCol[types.Uuid](mustVectorFromProto(input.Vecs[8]))
	memTruncTSVector := vector.MustFixedCol[types.TS](mustVectorFromProto(input.Vecs[9]))

	var numInserted, numDeleted int64
	for i, blockID := range blockIDVector {
		p.shared.Lock()
		if t := commitTimeVector[i]; t.Greater(&p.shared.lastFlushTimestamp) {
			p.shared.lastFlushTimestamp = t
		}
		p.shared.Unlock()

		moprobe.WithRegion(ctx, moprobe.PartitionStateHandleMetaInsert, func() {

			pivot := BlockDeltaEntry{
				BlockID: blockID,
			}
			blockEntry, ok := p.blockDeltas.Get(pivot)
			if !ok {
				blockEntry = pivot
				numInserted++
			} else if blockEntry.CommitTs.GreaterEq(&commitTimeVector[i]) {
				// it possible to get an older version blk from lazy loaded checkpoint
				return
			}

			// the following codes handle block which be inserted or updated by a newer delta location.
			// Notice that only delta location can be updated by a newer delta location.
			if location := objectio.Location(deltaLocationVector.GetBytesAt(i)); !location.IsEmpty() {
				blockEntry.DeltaLoc = *(*[objectio.LocationLen]byte)(unsafe.Pointer(&location[0]))
			}
			if t := commitTimeVector[i]; !t.IsEmpty() {
				blockEntry.CommitTs = t
			}

			isAppendable := entryStateVector[i]
			isEmptyDelta := blockEntry.DeltaLocation().IsEmpty()

			if !isEmptyDelta {
				p.blockDeltas.Set(blockEntry)
			}

			{
				scanCnt := int64(0)
				blockDeleted := int64(0)
				trunctPoint := memTruncTSVector[i]
				iter := p.rows.Copy().Iter()
				pivot := RowEntry{
					BlockID: blockID,
				}
				for ok := iter.Seek(pivot); ok; ok = iter.Next() {
					entry := iter.Item()
					if entry.BlockID != blockID {
						break
					}
					scanCnt++
					//it's tricky here.
					//Due to consuming lazily the checkpoint,
					//we have to take the following scenario into account:
					//1. CN receives deletes for a non-appendable block from the log tail,
					//   then apply the deletes into PartitionState.rows.
					//2. CN receives block meta of the above non-appendable block to be inserted
					//   from the checkpoint, then apply the block meta into PartitionState.blocks.
					// So , if the above scenario happens, we need to set the non-appendable block into
					// PartitionState.dirtyBlocks.
					if !isAppendable && isEmptyDelta {
						p.dirtyBlocks.Set(blockID)
						break
					}

					// if the inserting block is appendable, need to delete the rows for it;
					// if the inserting block is non-appendable and has delta location, need to delete
					// the deletes for it.
					if isAppendable || (!isAppendable && !isEmptyDelta) {
						if entry.Time.LessEq(&trunctPoint) {
							// delete the row
							p.rows.Delete(entry)

							// delete the row's primary index
							if isAppendable && len(entry.PrimaryIndexBytes) > 0 {
								p.primaryIndex.Delete(&PrimaryIndexEntry{
									Bytes:      entry.PrimaryIndexBytes,
									RowEntryID: entry.ID,
								})
							}
							numDeleted++
							blockDeleted++
						}
					}
				}
				iter.Release()

				// if there are no rows for the block, delete the block from the dirty
				if scanCnt == blockDeleted && p.dirtyBlocks.Len() > 0 {
					p.dirtyBlocks.Delete(blockID)
				}
			}

			//create object by block insert to set objEntry.HasDeltaLoc
			//when lazy load, maybe deltalocation is consumed before object is created
			{
				objPivot := ObjectEntry{}
				if metaLoc := objectio.Location(metaLocationVector.GetBytesAt(i)); !metaLoc.IsEmpty() {
					objectio.SetObjectStatsLocation(&objPivot.ObjectStats, metaLoc)
				} else {
					// After block is removed,
					// HandleMetadataInsert only handle deltaloc.
					// Meta location is empty.
					objID := blockID.Object()
					objName := objectio.BuildObjectNameWithObjectID(objID)
					objectio.SetObjectStatsObjectName(&objPivot.ObjectStats, objName)
				}
				objEntry, ok := p.dataObjects.Get(objPivot)
				if ok {
					// don't need to update objEntry, except for HasDeltaLoc and blkCnt
					if !isEmptyDelta {
						objEntry.HasDeltaLoc = true
					}

					blkCnt := blockID.Sequence() + 1
					if uint32(blkCnt) > objEntry.BlkCnt() {
						objectio.SetObjectStatsBlkCnt(&objEntry.ObjectStats, uint32(blkCnt))
					}
					p.dataObjects.Set(objEntry)
					// For deltaloc batch after block is removed,
					// objEntry.CreateTime is empty.
					// and it's temporary.
					// Related dataObjectsByCreateTS will be set in HandleObjectInsert.
					if !objEntry.CreateTime.IsEmpty() {
						p.dataObjectsByCreateTS.Set(ObjectIndexByCreateTSEntry(objEntry))
					}
					return
				}
				objEntry = objPivot
				objEntry.EntryState = entryStateVector[i]
				objEntry.Sorted = sortedStateVector[i]
				if !isEmptyDelta {
					objEntry.HasDeltaLoc = true
				}
				objEntry.CommitTS = commitTimeVector[i]
				createTS := createTimeVector[i]
				// after blk is removed, create ts is empty
				if !createTS.IsEmpty() {
					objEntry.CreateTime = createTS
				}

				blkCnt := blockID.Sequence() + 1
				if uint32(blkCnt) > objEntry.BlkCnt() {
					objectio.SetObjectStatsBlkCnt(&objEntry.ObjectStats, uint32(blkCnt))
				}

				p.dataObjects.Set(objEntry)

				//prefetch the object meta
				if err := blockio.PrefetchMeta(fs, objEntry.Location()); err != nil {
					logutil.Errorf("prefetch object meta failed. %v", err)
				}

				if !objEntry.CreateTime.IsEmpty() {
					p.dataObjectsByCreateTS.Set(ObjectIndexByCreateTSEntry(objEntry))
				}

				{
					e := ObjectIndexByTSEntry{
						Time:         createTimeVector[i],
						ShortObjName: *objEntry.ObjectShortName(),
						IsDelete:     false,

						IsAppendable: objEntry.EntryState,
					}
					p.objectIndexByTS.Set(e)
				}
			}

		})
	}

	perfcounter.Update(ctx, func(c *perfcounter.CounterSet) {
		c.DistTAE.Logtail.Entries.Add(1)
		c.DistTAE.Logtail.MetadataInsertEntries.Add(1)
		c.DistTAE.Logtail.ActiveRows.Add(-numDeleted)
		c.DistTAE.Logtail.InsertBlocks.Add(numInserted)
	})
}

func (p *PartitionState) objectDeleteHelper(
	tableID uint64,
	pivot ObjectEntry,
	deleteTime types.TS) {
	objEntry, ok := p.dataObjects.Get(pivot)
	//TODO non-appendable block' delete maybe arrive before its insert?
	if !ok {
		panic(fmt.Sprintf("invalid block id. %v", pivot.String()))
	}

	if objEntry.DeleteTime.IsEmpty() {
		// apply first delete
		objEntry.DeleteTime = deleteTime
		p.dataObjects.Set(objEntry)
		p.dataObjectsByCreateTS.Set(ObjectIndexByCreateTSEntry(objEntry))

		{
			e := ObjectIndexByTSEntry{
				Time:         objEntry.DeleteTime,
				ShortObjName: *objEntry.ObjectShortName(),
				IsDelete:     true,

				IsAppendable: objEntry.EntryState,
			}
			txnTrace.GetService().ApplyDeleteObject(
				tableID,
				objEntry.DeleteTime.ToTimestamp(),
				"",
				"delete-object")
			p.objectIndexByTS.Set(e)
		}
	} else {
		// update deletetime, if incoming delete ts is less
		if objEntry.DeleteTime.Greater(&deleteTime) {
			old := ObjectIndexByTSEntry{
				Time:         objEntry.DeleteTime,
				ShortObjName: *objEntry.ObjectShortName(),
				IsDelete:     true,

				IsAppendable: objEntry.EntryState,
			}
			p.objectIndexByTS.Delete(old)
			objEntry.DeleteTime = deleteTime
			p.dataObjects.Set(objEntry)
			p.dataObjectsByCreateTS.Set(ObjectIndexByCreateTSEntry(objEntry))

			new := ObjectIndexByTSEntry{
				Time:         objEntry.DeleteTime,
				ShortObjName: *objEntry.ObjectShortName(),
				IsDelete:     true,

				IsAppendable: objEntry.EntryState,
			}
			p.objectIndexByTS.Set(new)
		} else if objEntry.DeleteTime.Equal(&deleteTime) {
			//FIXME:: should we do something here?
			e := ObjectIndexByTSEntry{
				Time:         objEntry.DeleteTime,
				ShortObjName: *objEntry.ObjectShortName(),
				IsDelete:     true,

				IsAppendable: objEntry.EntryState,
			}
			p.objectIndexByTS.Set(e)
		}
	}
}

func (p *PartitionState) HandleMetadataDelete(
	ctx context.Context,
	tableID uint64,
	input *api.Batch) {
	ctx, task := trace.NewTask(ctx, "PartitionState.HandleMetadataDelete")
	defer task.End()

	t0 := time.Now()
	defer func() {
		partitionStateProfileHandler.AddSample(time.Since(t0))
	}()

	rowIDVector := vector.MustFixedCol[types.Rowid](mustVectorFromProto(input.Vecs[0]))
	deleteTimeVector := vector.MustFixedCol[types.TS](mustVectorFromProto(input.Vecs[1]))

	for i, rowID := range rowIDVector {
		blockID := rowID.CloneBlockID()
		moprobe.WithRegion(ctx, moprobe.PartitionStateHandleMetaDelete, func() {
			pivot := ObjectEntry{}
			objectio.SetObjectStatsShortName(&pivot.ObjectStats, objectio.ShortName(&blockID))

			p.objectDeleteHelper(tableID, pivot, deleteTimeVector[i])
		})
	}

	perfcounter.Update(ctx, func(c *perfcounter.CounterSet) {
		c.DistTAE.Logtail.Entries.Add(1)
		c.DistTAE.Logtail.MetadataDeleteEntries.Add(1)
	})
}

func (p *PartitionState) AppendCheckpoint(checkpoint string, partiton *Partition) {
	if partiton.checkpointConsumed.Load() {
		panic("checkpoints already consumed")
	}
	p.checkpoints = append(p.checkpoints, checkpoint)
}

func (p *PartitionState) consumeCheckpoints(
	fn func(checkpoint string, state *PartitionState) error,
) error {
	for _, checkpoint := range p.checkpoints {
		if err := fn(checkpoint, p); err != nil {
			return err
		}
	}
	p.checkpoints = p.checkpoints[:0]
	return nil
}

func (p *PartitionState) truncate(ids [2]uint64, ts types.TS) {
	if p.minTS.Greater(&ts) {
		logutil.Errorf("logic error: current minTS %v, incoming ts %v", p.minTS.ToString(), ts.ToString())
		return
	}
	p.minTS = ts
	gced := false
	pivot := ObjectIndexByTSEntry{
		Time:         ts.Next(),
		ShortObjName: objectio.ObjectNameShort{},
		IsDelete:     true,
	}
	iter := p.objectIndexByTS.Copy().Iter()
	ok := iter.Seek(pivot)
	if !ok {
		ok = iter.Last()
	}
	objIDsToDelete := make(map[objectio.ObjectNameShort]struct{}, 0)
	objectsToDelete := ""
	for ; ok; ok = iter.Prev() {
		entry := iter.Item()
		if entry.Time.Greater(&ts) {
			continue
		}
		if entry.IsDelete {
			objIDsToDelete[entry.ShortObjName] = struct{}{}
			if gced {
				objectsToDelete = fmt.Sprintf("%s, %v", objectsToDelete, entry.ShortObjName)
			} else {
				objectsToDelete = fmt.Sprintf("%s%v", objectsToDelete, entry.ShortObjName)
			}
			gced = true
		}
	}
	iter = p.objectIndexByTS.Copy().Iter()
	ok = iter.Seek(pivot)
	if !ok {
		ok = iter.Last()
	}
	for ; ok; ok = iter.Prev() {
		entry := iter.Item()
		if entry.Time.Greater(&ts) {
			continue
		}
		if _, ok := objIDsToDelete[entry.ShortObjName]; ok {
			p.objectIndexByTS.Delete(entry)
		}
	}
	if gced {
		logutil.Infof("GC partition_state at %v for table %d:%s", ts.ToString(), ids[1], objectsToDelete)
	}

	objsToDelete := ""
	objIter := p.dataObjects.Copy().Iter()
	objGced := false
	firstCalled := false
	for {
		if !firstCalled {
			if !objIter.First() {
				break
			}
			firstCalled = true
		} else {
			if !objIter.Next() {
				break
			}
		}

		objEntry := objIter.Item()

		if !objEntry.DeleteTime.IsEmpty() && objEntry.DeleteTime.LessEq(&ts) {
			p.dataObjects.Delete(objEntry)
			//p.dataObjectsByCreateTS.Delete(ObjectIndexByCreateTSEntry{
			//	//CreateTime:   objEntry.CreateTime,
			//	//ShortObjName: objEntry.ShortObjName,
			//	ObjectInfo: objEntry.ObjectInfo,
			//})
			p.dataObjectsByCreateTS.Delete(ObjectIndexByCreateTSEntry(objEntry))
			if objGced {
				objsToDelete = fmt.Sprintf("%s, %s", objsToDelete, objEntry.Location().Name().String())
			} else {
				objsToDelete = fmt.Sprintf("%s%s", objsToDelete, objEntry.Location().Name().String())
			}
			objGced = true
		}
	}
	if objGced {
		logutil.Infof("GC partition_state at %v for table %d:%s", ts.ToString(), ids[1], objsToDelete)
	}
}

func (p *PartitionState) LastFlushTimestamp() types.TS {
	p.shared.Lock()
	defer p.shared.Unlock()
	return p.shared.lastFlushTimestamp
}<|MERGE_RESOLUTION|>--- conflicted
+++ resolved
@@ -432,18 +432,13 @@
 			continue
 		}
 
-<<<<<<< HEAD
 		old, exist := p.dataObjects.Get(objEntry)
 		if exist && !old.IsEmpty() {
-=======
-		objEntry.EntryState = stateCol[idx]
-		objEntry.CreateTime = createTSCol[idx]
-		objEntry.DeleteTime = deleteTSCol[idx]
-		objEntry.CommitTS = commitTSCol[idx]
-		objEntry.Sorted = sortedCol[idx]
-
-		if old, exist := p.dataObjects.Get(objEntry); exist {
->>>>>>> 2fbb9ea7
+			objEntry.EntryState = stateCol[idx]
+			objEntry.CreateTime = createTSCol[idx]
+			objEntry.DeleteTime = deleteTSCol[idx]
+			objEntry.CommitTS = commitTSCol[idx]
+			objEntry.Sorted = sortedCol[idx]
 			objEntry.HasDeltaLoc = old.HasDeltaLoc
 			// why check the deleteTime here? consider this situation:
 			// 		1. insert on an object, then these insert operations recorded into a CKP.
