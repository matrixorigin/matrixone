--- conflicted
+++ resolved
@@ -30,11 +30,7 @@
 
 type objectsIter struct {
 	ts          types.TS
-<<<<<<< HEAD
-	iter        btree.IterG[ObjectIndexByCreateTSEntry]
-=======
-	iter        btree.IterG[ObjectEntry]
->>>>>>> 5eb164b9
+	iter        btree.IterG[ObjectIndexByCreateTSEntry] 
 	firstCalled bool
 }
 
@@ -47,11 +43,7 @@
 	if ts.Less(p.minTS) {
 		return nil, moerr.NewTxnStaleNoCtx()
 	}
-<<<<<<< HEAD
 	iter := p.dataObjectsByCreateTS.Copy().Iter()
-=======
-	iter := p.dataObjects.Copy().Iter()
->>>>>>> 5eb164b9
 	ret := &objectsIter{
 		ts:   ts,
 		iter: iter,
@@ -91,14 +83,10 @@
 }
 
 func (b *objectsIter) Entry() ObjectEntry {
-<<<<<<< HEAD
 	return ObjectEntry{
 		ShortObjName: b.iter.Item().ShortObjName,
 		ObjectInfo:   b.iter.Item().ObjectInfo,
 	}
-=======
-	return b.iter.Item()
->>>>>>> 5eb164b9
 }
 
 func (b *objectsIter) Close() error {
@@ -181,11 +169,7 @@
 	return
 }
 
-<<<<<<< HEAD
 func (p *PartitionState) GetBockDeltaLoc(bid types.Blockid) (catalog.ObjectLocation, types.TS, bool) {
-=======
-func (p *PartitionState) GetBockInfo(bid types.Blockid) (catalog.ObjectLocation, types.TS, bool) {
->>>>>>> 5eb164b9
 	iter := p.blockDeltas.Copy().Iter()
 	defer iter.Release()
 
@@ -210,26 +194,14 @@
 	return false
 }
 
-<<<<<<< HEAD
 func (p *PartitionState) GetObject(name objectio.ObjectNameShort) (ObjectInfo, bool) {
-=======
-func (p *PartitionState) GetObject(blockID types.Blockid) (ObjectEntry, bool) {
->>>>>>> 5eb164b9
 	iter := p.dataObjects.Copy().Iter()
 	defer iter.Release()
 
 	if ok := iter.Seek(ObjectEntry{
-<<<<<<< HEAD
 		ShortObjName: name,
 	}); ok {
 		return iter.Item().ObjectInfo, true
 	}
 	return ObjectInfo{}, false
-=======
-		ShortObjName: *objectio.ShortName(&blockID),
-	}); ok {
-		return iter.Item(), true
-	}
-	return ObjectEntry{}, false
->>>>>>> 5eb164b9
 }