--- conflicted
+++ resolved
@@ -72,11 +72,7 @@
 	return p.dataObjects.Len()
 }
 func (p *PartitionState) ApproxTombstoneObjectsNum() int {
-<<<<<<< HEAD
-	return p.tombstoneObjets.Len()
-=======
 	return p.tombstoneObjects.Len()
->>>>>>> 5948f97d
 }
 
 func (p *PartitionState) NewObjectsIter(
@@ -91,11 +87,7 @@
 
 	var iter btree.IterG[ObjectEntry]
 	if visitTombstone {
-<<<<<<< HEAD
-		iter = p.tombstoneObjets.Copy().Iter()
-=======
 		iter = p.tombstoneObjects.Copy().Iter()
->>>>>>> 5948f97d
 	} else {
 		iter = p.dataObjects.Copy().Iter()
 	}
@@ -153,24 +145,6 @@
 	return
 }
 
-<<<<<<< HEAD
-func (p *PartitionState) GetBlockDeltaLoc(bid types.Blockid) (objectio.ObjectLocation, types.TS, bool) {
-	iter := p.tombstoneObjets.Copy().Iter()
-	defer iter.Release()
-
-	pivot := ObjectEntry{}
-	objectio.SetObjectStatsShortName(&pivot.ObjectStats, objectio.ShortName(&bid))
-	if ok := iter.Seek(pivot); ok {
-		e := iter.Item()
-		if bytes.Equal(e.ObjectShortName()[:], objectio.ShortName(&bid)[:]) {
-			return objectio.ObjectLocation(e.ObjectLocation()), e.CommitTS, true
-		}
-	}
-	return objectio.ObjectLocation{}, types.TS{}, false
-}
-
-=======
->>>>>>> 5948f97d
 func (p *PartitionState) BlockPersisted(blockID types.Blockid) bool {
 	iter := p.dataObjects.Copy().Iter()
 	defer iter.Release()
