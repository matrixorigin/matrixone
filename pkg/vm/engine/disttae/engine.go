--- conflicted
+++ resolved
@@ -16,11 +16,6 @@
 
 import (
 	"context"
-<<<<<<< HEAD
-	"fmt"
-	"github.com/panjf2000/ants/v2"
-=======
->>>>>>> 3d2f8b38
 	"runtime"
 	"strings"
 	"sync"
