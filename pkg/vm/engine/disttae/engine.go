--- conflicted
+++ resolved
@@ -393,42 +393,10 @@
 }
 
 func (e *Engine) Commit(ctx context.Context, op client.TxnOperator) error {
-<<<<<<< HEAD
 	return nil
-=======
-	logDebugf(op.Txn(), "Engine.Commit")
-	txn := e.getTransaction(op)
-	if txn == nil {
-		return moerr.NewTxnClosedNoCtx(op.Txn().ID)
-	}
-	txn.IncrStatementID(ctx, true)
-	defer e.delTransaction(txn)
-	if txn.readOnly.Load() {
-		return nil
-	}
-	if err := txn.mergeTxnWorkspace(); err != nil {
-		return err
-	}
-	if err := txn.dumpBatch(true, 0); err != nil {
-		return err
-	}
-	reqs, err := genWriteReqs(ctx, txn.writes)
-	if err != nil {
-		return err
-	}
-	_, err = op.Write(ctx, reqs)
-	return err
->>>>>>> b0ae95cb
 }
 
 func (e *Engine) Rollback(ctx context.Context, op client.TxnOperator) error {
-	logDebugf(op.Txn(), "Engine.Rollback")
-	txn := e.getTransaction(op)
-	if txn == nil {
-		return nil // compatible with existing logic
-		//	return moerr.NewTxnClosed()
-	}
-	defer e.delTransaction(txn)
 	return nil
 }
 
