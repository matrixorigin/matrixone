--- conflicted
+++ resolved
@@ -721,22 +721,8 @@
 
 	shards := relData.Split(newNum)
 	for i := 0; i < newNum; i++ {
-<<<<<<< HEAD
-		ds := engine_util.NewRemoteDataSource(ctx, fs, ts, shards[i])
-		rd, err := engine_util.NewReader(
-=======
-		if i == 0 {
-			shard = relData.DataSlice(i*divide, (i+1)*divide+mod)
-		} else {
-			shard = relData.DataSlice(i*divide+mod, (i+1)*divide+mod)
-		}
-		ds := readutil.NewRemoteDataSource(
-			ctx,
-			fs,
-			ts,
-			shard)
+		ds := readutil.NewRemoteDataSource(ctx, fs, ts, shards[i])
 		rd, err := readutil.NewReader(
->>>>>>> 586fe8cd
 			ctx,
 			proc.Mp(),
 			e.packerPool,
