// Copyright 2022 Matrix Origin
//
// Licensed under the Apache License, Version 2.0 (the "License");
// you may not use this file except in compliance with the License.
// You may obtain a copy of the License at
//
//      http://www.apache.org/licenses/LICENSE-2.0
//
// Unless required by applicable law or agreed to in writing, software
// distributed under the License is distributed on an "AS IS" BASIS,
// WITHOUT WARRANTIES OR CONDITIONS OF ANY KIND, either express or implied.
// See the License for the specific language governing permissions and
// limitations under the License.

package disttae

import (
	"bytes"
	"container/heap"
	"context"
	"time"

	"github.com/matrixorigin/matrixone/pkg/catalog"
	"github.com/matrixorigin/matrixone/pkg/common/moerr"
	"github.com/matrixorigin/matrixone/pkg/common/mpool"
	"github.com/matrixorigin/matrixone/pkg/pb/logservice"
	"github.com/matrixorigin/matrixone/pkg/txn/client"
	"github.com/matrixorigin/matrixone/pkg/vm/engine"
<<<<<<< HEAD
=======
	"github.com/matrixorigin/matrixone/pkg/vm/process"
>>>>>>> bda847b2
)

type GetClusterDetailsFunc = func() (logservice.ClusterDetails, error)

func New(
<<<<<<< HEAD
	m *mpool.MPool,
=======
	proc *process.Process,
>>>>>>> bda847b2
	ctx context.Context,
	cli client.TxnClient,
	idGen IDGenerator,
	getClusterDetails GetClusterDetailsFunc,
) *Engine {
	cluster, err := getClusterDetails()
	if err != nil {
		panic(err)
	}
	db := newDB(cli, cluster.DNStores)
	if err := db.init(ctx, proc.Mp()); err != nil {
		panic(err)
	}
	return &Engine{
		db:                db,
		proc:              proc,
		cli:               cli,
		idGen:             idGen,
		txnHeap:           &transactionHeap{},
		getClusterDetails: getClusterDetails,
		txns:              make(map[string]*Transaction),
	}
}

var _ engine.Engine = new(Engine)

func (e *Engine) Create(ctx context.Context, name string, op client.TxnOperator) error {
	txn := e.getTransaction(op)
	if txn == nil {
		return moerr.NewTxnClosed()
	}
	sql := getSql(ctx)
	accountId, userId, roleId := getAccessInfo(ctx)
	ctx, cancel := context.WithTimeout(context.Background(), time.Minute) // TODO
	defer cancel()
	databaseId, err := txn.idGen.AllocateID(ctx)
	if err != nil {
		return err
	}
	bat, err := genCreateDatabaseTuple(sql, accountId, userId, roleId,
		name, databaseId, e.proc.Mp())
	if err != nil {
		return err
	}
	// non-io operations do not need to pass context
	if err := txn.WriteBatch(INSERT, catalog.MO_CATALOG_ID, catalog.MO_DATABASE_ID,
		catalog.MO_CATALOG, catalog.MO_DATABASE, bat, txn.dnStores[0]); err != nil {
		return err
	}
	return nil
}

func (e *Engine) Database(ctx context.Context, name string,
	op client.TxnOperator) (engine.Database, error) {
	txn := e.getTransaction(op)
	if txn == nil {
		return nil, moerr.NewTxnClosed()
	}
	key := genDatabaseKey(ctx, name)
	if db, ok := txn.databaseMap[key]; ok {
		return db, nil
	}
	if name == catalog.MO_CATALOG {
		db := &database{
			txn:          txn,
			db:           e.db,
			databaseId:   catalog.MO_CATALOG_ID,
			databaseName: name,
		}
		txn.databaseMap[key] = db
		return db, nil
	}
	id, err := txn.getDatabaseId(ctx, name)
	if err != nil {
		return nil, err
	}
	db := &database{
		txn:          txn,
		db:           e.db,
		databaseId:   id,
		databaseName: name,
	}
	txn.databaseMap[key] = db
	return db, nil
}

func (e *Engine) Databases(ctx context.Context, op client.TxnOperator) ([]string, error) {
	txn := e.getTransaction(op)
	if txn == nil {
		return nil, moerr.NewTxnClosed()
	}
	return txn.getDatabaseList(ctx)
}

func (e *Engine) Delete(ctx context.Context, name string, op client.TxnOperator) error {
	txn := e.getTransaction(op)
	if txn == nil {
		return moerr.NewTxnClosed()
	}
	key := genDatabaseKey(ctx, name)
	delete(txn.databaseMap, key)
	id, err := txn.getDatabaseId(ctx, name)
	if err != nil {
		return err
	}
	bat, err := genDropDatabaseTuple(id, name, e.proc.GetMheap())
	if err != nil {
		return err
	}
	// non-io operations do not need to pass context
	if err := txn.WriteBatch(DELETE, catalog.MO_CATALOG_ID, catalog.MO_DATABASE_ID,
		catalog.MO_CATALOG, catalog.MO_DATABASE, bat, txn.dnStores[0]); err != nil {
		return err
	}
	return nil
}

// hasConflict used to detect if a transaction on a cn is in conflict,
// currently an empty implementation, assuming all transactions on a cn are conflict free
func (e *Engine) hasConflict(txn *Transaction) bool {
	return false
}

func (e *Engine) New(ctx context.Context, op client.TxnOperator) error {
	cluster, err := e.getClusterDetails()
	if err != nil {
		return err
	}
	txn := &Transaction{
		proc:        e.proc,
		db:          e.db,
		readOnly:    true,
		meta:        op.Txn(),
		idGen:       e.idGen,
		dnStores:    cluster.DNStores,
		fileMap:     make(map[string]uint64),
		tableMap:    make(map[tableKey]*table),
		databaseMap: make(map[databaseKey]*database),
	}
	txn.writes = append(txn.writes, make([]Entry, 0, 1))
	e.newTransaction(op, txn)
	// update catalog's cache
	if err := e.db.Update(ctx, txn.dnStores[:1], catalog.MO_CATALOG_ID,
		catalog.MO_DATABASE_ID, txn.meta.SnapshotTS); err != nil {
		return err
	}
	if err := e.db.Update(ctx, txn.dnStores[:1], catalog.MO_CATALOG_ID,
		catalog.MO_TABLES_ID, txn.meta.SnapshotTS); err != nil {
		return err
	}
	if err := e.db.Update(ctx, txn.dnStores[:1], catalog.MO_CATALOG_ID,
		catalog.MO_COLUMNS_ID, txn.meta.SnapshotTS); err != nil {
		return err
	}
	return nil
}

func (e *Engine) Commit(ctx context.Context, op client.TxnOperator) error {
	txn := e.getTransaction(op)
	if txn == nil {
		return moerr.NewTxnClosed()
	}
	defer e.delTransaction(txn)
	if txn.readOnly {
		return nil
	}
	if e.hasConflict(txn) {
		return moerr.NewTxnWriteConflict("write conflict")
	}
	reqs, err := genWriteReqs(txn.writes)
	if err != nil {
		return err
	}
	_, err = op.Write(ctx, reqs)
	return err
}

func (e *Engine) Rollback(ctx context.Context, op client.TxnOperator) error {
	txn := e.getTransaction(op)
	if txn == nil {
		return moerr.NewTxnClosed()
	}
	defer e.delTransaction(txn)
	return nil
}

func (e *Engine) Nodes() (engine.Nodes, error) {
	clusterDetails, err := e.getClusterDetails()
	if err != nil {
		return nil, err
	}

	var nodes engine.Nodes
	for _, store := range clusterDetails.CNStores {
		nodes = append(nodes, engine.Node{
			Mcpu: 10, // TODO
			Id:   store.UUID,
			Addr: store.ServiceAddress,
		})
	}

	return nodes, nil
}

func (e *Engine) Hints() (h engine.Hints) {
	h.CommitOrRollbackTimeout = time.Minute * 5
	return
}

func (e *Engine) newTransaction(op client.TxnOperator, txn *Transaction) {
	e.Lock()
	defer e.Unlock()
	heap.Push(e.txnHeap, txn)
	e.txns[string(op.Txn().ID)] = txn
}

func (e *Engine) getTransaction(op client.TxnOperator) *Transaction {
	e.RLock()
	defer e.RUnlock()
	return e.txns[string(op.Txn().ID)]
}

func (e *Engine) delTransaction(txn *Transaction) {
	for i := range txn.writes {
		for j := range txn.writes[i] {
			txn.writes[i][j].bat.Clean(e.proc.GetMheap())
		}
	}
	e.Lock()
	defer e.Unlock()
	for i, tmp := range *e.txnHeap {
		if bytes.Equal(txn.meta.ID, tmp.meta.ID) {
			heap.Remove(e.txnHeap, i)
			break
		}
	}
	delete(e.txns, string(txn.meta.ID))
}

/*
func (e *Engine) minActiveTimestamp() timestamp.Timestamp {
	e.RLock()
	defer e.RUnlock()
	return (*e.txnHeap)[0].meta.SnapshotTS
}
*/<|MERGE_RESOLUTION|>--- conflicted
+++ resolved
@@ -22,24 +22,16 @@
 
 	"github.com/matrixorigin/matrixone/pkg/catalog"
 	"github.com/matrixorigin/matrixone/pkg/common/moerr"
-	"github.com/matrixorigin/matrixone/pkg/common/mpool"
 	"github.com/matrixorigin/matrixone/pkg/pb/logservice"
 	"github.com/matrixorigin/matrixone/pkg/txn/client"
 	"github.com/matrixorigin/matrixone/pkg/vm/engine"
-<<<<<<< HEAD
-=======
 	"github.com/matrixorigin/matrixone/pkg/vm/process"
->>>>>>> bda847b2
 )
 
 type GetClusterDetailsFunc = func() (logservice.ClusterDetails, error)
 
 func New(
-<<<<<<< HEAD
-	m *mpool.MPool,
-=======
 	proc *process.Process,
->>>>>>> bda847b2
 	ctx context.Context,
 	cli client.TxnClient,
 	idGen IDGenerator,
@@ -145,7 +137,7 @@
 	if err != nil {
 		return err
 	}
-	bat, err := genDropDatabaseTuple(id, name, e.proc.GetMheap())
+	bat, err := genDropDatabaseTuple(id, name, e.proc.Mp())
 	if err != nil {
 		return err
 	}
@@ -265,7 +257,7 @@
 func (e *Engine) delTransaction(txn *Transaction) {
 	for i := range txn.writes {
 		for j := range txn.writes[i] {
-			txn.writes[i][j].bat.Clean(e.proc.GetMheap())
+			txn.writes[i][j].bat.Clean(e.proc.Mp())
 		}
 	}
 	e.Lock()
