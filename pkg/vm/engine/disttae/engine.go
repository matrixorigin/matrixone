--- conflicted
+++ resolved
@@ -46,24 +46,15 @@
 	if err != nil {
 		panic(err)
 	}
-<<<<<<< HEAD
 	db := newDB(cluster.DNStores)
-	if err := db.init(ctx, proc.Mp()); err != nil {
-=======
-	db := newDB(cli, cluster.DNStores)
 	if err := db.init(ctx, mp); err != nil {
->>>>>>> 87e5d594
 		panic(err)
 	}
 	return &Engine{
 		db:                db,
-<<<<<<< HEAD
-		proc:              proc,
-=======
 		mp:                mp,
 		fs:                fs,
 		cli:               cli,
->>>>>>> 87e5d594
 		idGen:             idGen,
 		txnHeap:           &transactionHeap{},
 		getClusterDetails: getClusterDetails,
@@ -183,12 +174,8 @@
 		e.fs,
 	)
 	txn := &Transaction{
-<<<<<<< HEAD
-		proc:           e.proc,
 		op:             op,
-=======
 		proc:           proc,
->>>>>>> 87e5d594
 		db:             e.db,
 		readOnly:       true,
 		meta:           op.Txn(),
