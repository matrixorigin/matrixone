--- conflicted
+++ resolved
@@ -755,7 +755,6 @@
 	return e.fs
 }
 
-<<<<<<< HEAD
 func (e *Engine) Enqueue(tl *logtail.TableLogtail) {
 	e.globalStats.enqueue(tl)
 }
@@ -785,8 +784,7 @@
 }
 
 func (e *Engine) ToCdc(*TableCtx, *DecoderInput) {}
-=======
+
 func (e *Engine) PackerPool() *fileservice.Pool[*types.Packer] {
 	return e.packerPool
-}
->>>>>>> 787bb7bb
+}