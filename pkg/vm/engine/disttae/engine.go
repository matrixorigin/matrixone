// Copyright 2022 Matrix Origin
//
// Licensed under the Apache License, Version 2.0 (the "License");
// you may not use this file except in compliance with the License.
// You may obtain a copy of the License at
//
//      http://www.apache.org/licenses/LICENSE-2.0
//
// Unless required by applicable law or agreed to in writing, software
// distributed under the License is distributed on an "AS IS" BASIS,
// WITHOUT WARRANTIES OR CONDITIONS OF ANY KIND, either express or implied.
// See the License for the specific language governing permissions and
// limitations under the License.

package disttae

import (
	"context"
	"runtime"
	"strings"
	"sync"
	"time"

	"github.com/matrixorigin/matrixone/pkg/catalog"
	"github.com/matrixorigin/matrixone/pkg/clusterservice"
	"github.com/matrixorigin/matrixone/pkg/common/moerr"
	"github.com/matrixorigin/matrixone/pkg/common/mpool"
	moruntime "github.com/matrixorigin/matrixone/pkg/common/runtime"
	"github.com/matrixorigin/matrixone/pkg/container/batch"
	"github.com/matrixorigin/matrixone/pkg/container/types"
	"github.com/matrixorigin/matrixone/pkg/defines"
	"github.com/matrixorigin/matrixone/pkg/fileservice"
	"github.com/matrixorigin/matrixone/pkg/lockservice"
	"github.com/matrixorigin/matrixone/pkg/logutil"
	"github.com/matrixorigin/matrixone/pkg/objectio"
	"github.com/matrixorigin/matrixone/pkg/pb/metadata"
	"github.com/matrixorigin/matrixone/pkg/pb/plan"
	"github.com/matrixorigin/matrixone/pkg/pb/timestamp"
	"github.com/matrixorigin/matrixone/pkg/sql/colexec"
	"github.com/matrixorigin/matrixone/pkg/txn/client"
	"github.com/matrixorigin/matrixone/pkg/util/errutil"
	"github.com/matrixorigin/matrixone/pkg/vm/engine"
	"github.com/matrixorigin/matrixone/pkg/vm/engine/disttae/cache"
	"github.com/matrixorigin/matrixone/pkg/vm/engine/disttae/logtailreplay"
	"github.com/matrixorigin/matrixone/pkg/vm/process"
)

var _ engine.Engine = new(Engine)

func New(
	ctx context.Context,
	mp *mpool.MPool,
	fs fileservice.FileService,
	cli client.TxnClient,
	idGen IDGenerator,
) *Engine {
	var services []metadata.DNService
	cluster := clusterservice.GetMOCluster()
	cluster.GetDNService(clusterservice.NewSelector(),
		func(d metadata.DNService) bool {
			services = append(services, d)
			return true
		})

	var dnID string
	if len(services) > 0 {
		dnID = services[0].ServiceID
	}

	ls, ok := moruntime.ProcessLevelRuntime().GetGlobalVariables(moruntime.LockService)
	if !ok {
		logutil.Fatalf("missing lock service")
	}

	e := &Engine{
		mp:         mp,
		fs:         fs,
		ls:         ls.(lockservice.LockService),
		cli:        cli,
		idGen:      idGen,
		catalog:    cache.NewCatalog(),
		dnID:       dnID,
		partitions: make(map[[2]uint64]*logtailreplay.Partition),
		packerPool: fileservice.NewPool(
			128,
			func() *types.Packer {
				return types.NewPacker(mp)
			},
			func(packer *types.Packer) {
				packer.Reset()
			},
			func(packer *types.Packer) {
				packer.FreeMem()
			},
		),
	}

	if err := e.init(ctx, mp); err != nil {
		panic(err)
	}

	return e
}

func (e *Engine) Create(ctx context.Context, name string, op client.TxnOperator) error {
	txn := e.getTransaction(op)
	if txn == nil {
		return moerr.NewTxnClosedNoCtx(op.Txn().ID)
	}
	typ := getTyp(ctx)
	sql := getSql(ctx)
	accountId, userId, roleId := getAccessInfo(ctx)
	databaseId, err := txn.allocateID(ctx)
	if err != nil {
		return err
	}
	bat, err := genCreateDatabaseTuple(sql, accountId, userId, roleId,
		name, databaseId, typ, e.mp)
	if err != nil {
		return err
	}
	// non-io operations do not need to pass context
	if err := txn.WriteBatch(INSERT, catalog.MO_CATALOG_ID, catalog.MO_DATABASE_ID,
		catalog.MO_CATALOG, catalog.MO_DATABASE, bat, txn.dnStores[0], -1, false, false); err != nil {
		return err
	}
	txn.databaseMap.Store(genDatabaseKey(ctx, name), &txnDatabase{
		txn:          txn,
		databaseId:   databaseId,
		databaseName: name,
	})
	return nil
}

func (e *Engine) Database(ctx context.Context, name string,
	op client.TxnOperator) (engine.Database, error) {
	logDebugf(op.Txn(), "Engine.Database %s", name)
	txn := e.getTransaction(op)
	if txn == nil {
		return nil, moerr.NewTxnClosedNoCtx(op.Txn().ID)
	}
	if v, ok := txn.databaseMap.Load(genDatabaseKey(ctx, name)); ok {
		return v.(*txnDatabase), nil
	}
	if name == catalog.MO_CATALOG {
		db := &txnDatabase{
			txn:          txn,
			databaseId:   catalog.MO_CATALOG_ID,
			databaseName: name,
		}
		return db, nil
	}
	key := &cache.DatabaseItem{
		Name:      name,
		AccountId: defines.GetAccountId(ctx),
		Ts:        txn.meta.SnapshotTS,
	}
	if ok := e.catalog.GetDatabase(key); !ok {
		return nil, moerr.GetOkExpectedEOB()
	}
	return &txnDatabase{
		txn:               txn,
		databaseName:      name,
		databaseId:        key.Id,
		databaseType:      key.Typ,
		databaseCreateSql: key.CreateSql,
	}, nil
}

func (e *Engine) Databases(ctx context.Context, op client.TxnOperator) ([]string, error) {
	var dbs []string

	txn := e.getTransaction(op)
	if txn == nil {
		return nil, moerr.NewTxnClosed(ctx, op.Txn().ID)
	}
	accountId := defines.GetAccountId(ctx)
	txn.databaseMap.Range(func(k, _ any) bool {
		key := k.(databaseKey)
		if key.accountId == accountId {
			dbs = append(dbs, key.name)
		}
		return true
	})
	dbs = append(dbs, e.catalog.Databases(defines.GetAccountId(ctx), txn.meta.SnapshotTS)...)
	return dbs, nil
}

func (e *Engine) GetNameById(ctx context.Context, op client.TxnOperator, tableId uint64) (dbName string, tblName string, err error) {
	txn := e.getTransaction(op)
	if txn == nil {
		return "", "", moerr.NewTxnClosed(ctx, op.Txn().ID)
	}
	accountId := defines.GetAccountId(ctx)
	var db engine.Database
	noRepCtx := errutil.ContextWithNoReport(ctx, true)
	txn.databaseMap.Range(func(k, _ any) bool {
		key := k.(databaseKey)
		dbName = key.name
		if key.accountId == accountId {
			db, err = e.Database(noRepCtx, key.name, op)
			if err != nil {
				return false
			}
			distDb := db.(*txnDatabase)
			tblName = distDb.getTableNameById(ctx, key.id)
			if tblName != "" {
				return false
			}
		}
		return true
	})

	if tblName == "" {
		dbNames := e.catalog.Databases(accountId, txn.meta.SnapshotTS)
		for _, dbName := range dbNames {
			db, err = e.Database(noRepCtx, dbName, op)
			if err != nil {
				return "", "", err
			}
			distDb := db.(*txnDatabase)
			tableName, rel, _ := distDb.getRelationById(noRepCtx, tableId)
			if rel != nil {
				tblName = tableName
				break
			}
		}
	}

	if tblName == "" {
		return "", "", moerr.NewInternalError(ctx, "can not find table name by id %d", tableId)
	}

	return
}

func (e *Engine) GetRelationById(ctx context.Context, op client.TxnOperator, tableId uint64) (dbName, tableName string, rel engine.Relation, err error) {
	txn := e.getTransaction(op)
	if txn == nil {
		return "", "", nil, moerr.NewTxnClosed(ctx, op.Txn().ID)
	}
	accountId := defines.GetAccountId(ctx)
	var db engine.Database
	noRepCtx := errutil.ContextWithNoReport(ctx, true)
	txn.databaseMap.Range(func(k, _ any) bool {
		key := k.(databaseKey)
		dbName = key.name
		if key.accountId == accountId {
			db, err = e.Database(noRepCtx, key.name, op)
			if err != nil {
				return false
			}
			distDb := db.(*txnDatabase)
			tableName, rel, err = distDb.getRelationById(noRepCtx, tableId)
			if rel != nil {
				return false
			}
		}
		return true
	})

	if rel == nil {
		dbNames := e.catalog.Databases(accountId, txn.meta.SnapshotTS)
		for _, dbName = range dbNames {
			db, err = e.Database(noRepCtx, dbName, op)
			if err != nil {
				return "", "", nil, err
			}
			distDb := db.(*txnDatabase)
			tableName, rel, err = distDb.getRelationById(noRepCtx, tableId)
			if rel != nil {
				break
			}
		}
	}

	if rel == nil {
		return "", "", nil, moerr.NewInternalError(ctx, "can not find table by id %d", tableId)
	}
	return
}

func (e *Engine) AllocateIDByKey(ctx context.Context, key string) (uint64, error) {
	return e.idGen.AllocateIDByKey(ctx, key)
}

func (e *Engine) Delete(ctx context.Context, name string, op client.TxnOperator) error {
	var db *txnDatabase

	txn := e.getTransaction(op)
	if txn == nil {
		return moerr.NewTxnClosedNoCtx(op.Txn().ID)
	}
	key := genDatabaseKey(ctx, name)
	if _, ok := txn.databaseMap.Load(key); ok {
		txn.databaseMap.Delete(key)
		return nil
	} else {
		key := &cache.DatabaseItem{
			Name:      name,
			AccountId: defines.GetAccountId(ctx),
			Ts:        txn.meta.SnapshotTS,
		}
		if ok := e.catalog.GetDatabase(key); !ok {
			return moerr.GetOkExpectedEOB()
		}
		db = &txnDatabase{
			txn:          txn,
			databaseName: name,
			databaseId:   key.Id,
		}
	}
	rels, err := db.Relations(ctx)
	if err != nil {
		return err
	}
	for _, relName := range rels {
		if err := db.Delete(ctx, relName); err != nil {
			return err
		}
	}
	bat, err := genDropDatabaseTuple(db.databaseId, name, e.mp)
	if err != nil {
		return err
	}
	// non-io operations do not need to pass context
	if err := txn.WriteBatch(DELETE, catalog.MO_CATALOG_ID, catalog.MO_DATABASE_ID,
		catalog.MO_CATALOG, catalog.MO_DATABASE, bat, txn.dnStores[0], -1, false, false); err != nil {
		return err
	}
	return nil
}

func (e *Engine) New(ctx context.Context, op client.TxnOperator) error {
	logDebugf(op.Txn(), "Engine.New")
	proc := process.New(
		ctx,
		e.mp,
		e.cli,
		op,
		e.fs,
		e.ls,
		nil,
	)

	id := objectio.NewSegmentid()
	bytes := types.EncodeUuid(id)
	txn := &Transaction{
		op:              op,
		proc:            proc,
		engine:          e,
<<<<<<< HEAD
		meta:            op.Txn(),
=======
		meta:            op.TxnRef(),
>>>>>>> 13d4bbd6
		idGen:           e.idGen,
		dnStores:        e.getDNServices(),
		tableMap:        new(sync.Map),
		databaseMap:     new(sync.Map),
		createMap:       new(sync.Map),
		deletedTableMap: new(sync.Map),
		rowId: [6]uint32{
			types.DecodeUint32(bytes[0:4]),
			types.DecodeUint32(bytes[4:8]),
			types.DecodeUint32(bytes[8:12]),
			types.DecodeUint32(bytes[12:16]),
			0,
			0,
		},
		segId: *id,
		deletedBlocks: &deletedBlocks{
			offsets: map[types.Blockid][]int64{},
		},
		cnBlkId_Pos:                     map[types.Blockid]Pos{},
		blockId_raw_batch:               make(map[types.Blockid]*batch.Batch),
		blockId_dn_delete_metaLoc_batch: make(map[types.Blockid][]*batch.Batch),
		batchSelectList:                 make(map[*batch.Batch][]int64),
	}
	txn.readOnly.Store(true)
	// TxnWorkSpace SegmentName
	colexec.Srv.PutCnSegment(id, colexec.TxnWorkSpaceIdType)
	e.newTransaction(op, txn)

	if err := e.pClient.checkTxnTimeIsLegal(ctx, txn.meta.SnapshotTS); err != nil {
		e.delTransaction(txn)
		return err
	}

	return nil
}

func (e *Engine) Commit(ctx context.Context, op client.TxnOperator) error {
	logDebugf(op.Txn(), "Engine.Commit")
	txn := e.getTransaction(op)
	if txn == nil {
		return moerr.NewTxnClosedNoCtx(op.Txn().ID)
	}
	txn.IncrStatemenetID(ctx)
	defer e.delTransaction(txn)
	if txn.readOnly.Load() {
		return nil
	}
	txn.mergeTxnWorkspace()
	err := txn.DumpBatch(true, 0)
	if err != nil {
		return err
	}
	reqs, err := genWriteReqs(ctx, txn.writes)
	if err != nil {
		return err
	}
	_, err = op.Write(ctx, reqs)
	return err
}

func (e *Engine) Rollback(ctx context.Context, op client.TxnOperator) error {
	logDebugf(op.Txn(), "Engine.Rollback")
	txn := e.getTransaction(op)
	if txn == nil {
		return nil // compatible with existing logic
		//	return moerr.NewTxnClosed()
	}
	defer e.delTransaction(txn)
	return nil
}

func (e *Engine) Nodes(isInternal bool, tenant string, cnLabel map[string]string) (engine.Nodes, error) {
	var nodes engine.Nodes
	cluster := clusterservice.GetMOCluster()
	var selector clusterservice.Selector
	if isInternal || strings.ToLower(tenant) == "sys" {
		selector = clusterservice.NewSelector()
	} else {
		selector = clusterservice.NewSelector().SelectByLabel(cnLabel, clusterservice.EQ)
	}
	if len(cnLabel) > 0 {
		selector = selector.SelectByLabel(cnLabel, clusterservice.EQ)
	}
	cluster.GetCNService(selector, func(c metadata.CNService) bool {
		nodes = append(nodes, engine.Node{
			Mcpu: runtime.NumCPU(),
			Id:   c.ServiceID,
			Addr: c.PipelineServiceAddress,
		})
		return true
	})
	return nodes, nil
}

func (e *Engine) Hints() (h engine.Hints) {
	h.CommitOrRollbackTimeout = time.Minute * 5
	return
}

func (e *Engine) NewBlockReader(ctx context.Context, num int, ts timestamp.Timestamp,
	expr *plan.Expr, ranges [][]byte, tblDef *plan.TableDef) ([]engine.Reader, error) {
	rds := make([]engine.Reader, num)
	blks := make([]*catalog.BlockInfo, len(ranges))
	for i := range ranges {
		blks[i] = catalog.DecodeBlockInfo(ranges[i])
		blks[i].EntryState = false
	}
	if len(ranges) < num || len(ranges) == 1 {
		for i := range ranges {
			rds[i] = &blockReader{
				fs:            e.fs,
				tableDef:      tblDef,
				primarySeqnum: -1,
				expr:          expr,
				ts:            ts,
				ctx:           ctx,
				blks:          []*catalog.BlockInfo{blks[i]},
			}
		}
		for j := len(ranges); j < num; j++ {
			rds[j] = &emptyReader{}
		}
		return rds, nil
	}

	infos, steps := groupBlocksToObjects(blks, num)
	blockReaders := newBlockReaders(ctx, e.fs, tblDef, -1, ts, num, expr)
	distributeBlocksToBlockReaders(blockReaders, num, infos, steps)
	for i := 0; i < num; i++ {
		rds[i] = blockReaders[i]
	}
	return rds, nil
}

func (e *Engine) newTransaction(op client.TxnOperator, txn *Transaction) {
	op.AddWorkspace(txn)
}

func (e *Engine) getTransaction(op client.TxnOperator) *Transaction {
	return op.GetWorkspace().(*Transaction)
}

func (e *Engine) delTransaction(txn *Transaction) {
	for i := range txn.writes {
		if txn.writes[i].bat == nil {
			continue
		}
		txn.writes[i].bat.Clean(e.mp)
	}
	txn.tableMap = nil
	txn.createMap = nil
	txn.databaseMap = nil
	txn.deletedTableMap = nil
	txn.blockId_dn_delete_metaLoc_batch = nil
	txn.blockId_raw_batch = nil
	txn.deletedBlocks = nil
	segmentnames := make([]objectio.Segmentid, 0, len(txn.cnBlkId_Pos)+1)
	segmentnames = append(segmentnames, txn.segId)
	for blkId := range txn.cnBlkId_Pos {
		// blkId:
		// |------|----------|----------|
		//   uuid    filelen   blkoffset
		//    16        2          2
		segmentnames = append(segmentnames, *blkId.Segment())
	}
	colexec.Srv.DeleteTxnSegmentIds(segmentnames)
	txn.cnBlkId_Pos = nil
}

func (e *Engine) getDNServices() []DNStore {
	var values []DNStore
	cluster := clusterservice.GetMOCluster()
	cluster.GetDNService(clusterservice.NewSelector(),
		func(d metadata.DNService) bool {
			values = append(values, d)
			return true
		})
	return values
}

func (e *Engine) cleanMemoryTable() {
	e.Lock()
	defer e.Unlock()
	e.partitions = make(map[[2]uint64]*logtailreplay.Partition)
}

func (e *Engine) cleanMemoryTableWithTable(dbId, tblId uint64) {
	e.Lock()
	defer e.Unlock()
	// XXX it's probably not a good way to do that.
	// after we set it to empty, actually this part of memory was not immediately released.
	// maybe a very old transaction still using that.
	delete(e.partitions, [2]uint64{dbId, tblId})
	logutil.Infof("clean memory table of tbl[dbId: %d, tblId: %d]", dbId, tblId)
}<|MERGE_RESOLUTION|>--- conflicted
+++ resolved
@@ -349,11 +349,7 @@
 		op:              op,
 		proc:            proc,
 		engine:          e,
-<<<<<<< HEAD
-		meta:            op.Txn(),
-=======
 		meta:            op.TxnRef(),
->>>>>>> 13d4bbd6
 		idGen:           e.idGen,
 		dnStores:        e.getDNServices(),
 		tableMap:        new(sync.Map),
