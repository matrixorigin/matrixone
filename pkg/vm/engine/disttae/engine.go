// Copyright 2022 Matrix Origin
//
// Licensed under the Apache License, Version 2.0 (the "License");
// you may not use this file except in compliance with the License.
// You may obtain a copy of the License at
//
//      http://www.apache.org/licenses/LICENSE-2.0
//
// Unless required by applicable law or agreed to in writing, software
// distributed under the License is distributed on an "AS IS" BASIS,
// WITHOUT WARRANTIES OR CONDITIONS OF ANY KIND, either express or implied.
// See the License for the specific language governing permissions and
// limitations under the License.

package disttae

import (
	"context"
	"runtime"
	"strings"
	"sync"
	"time"

	"github.com/matrixorigin/matrixone/pkg/catalog"
	"github.com/matrixorigin/matrixone/pkg/clusterservice"
	"github.com/matrixorigin/matrixone/pkg/common/moerr"
	"github.com/matrixorigin/matrixone/pkg/common/mpool"
	moruntime "github.com/matrixorigin/matrixone/pkg/common/runtime"
	"github.com/matrixorigin/matrixone/pkg/container/batch"
	"github.com/matrixorigin/matrixone/pkg/container/types"
	"github.com/matrixorigin/matrixone/pkg/defines"
	"github.com/matrixorigin/matrixone/pkg/fileservice"
	"github.com/matrixorigin/matrixone/pkg/lockservice"
	"github.com/matrixorigin/matrixone/pkg/logutil"
	"github.com/matrixorigin/matrixone/pkg/objectio"
	"github.com/matrixorigin/matrixone/pkg/pb/metadata"
	"github.com/matrixorigin/matrixone/pkg/pb/plan"
	"github.com/matrixorigin/matrixone/pkg/pb/timestamp"
	"github.com/matrixorigin/matrixone/pkg/sql/colexec"
	"github.com/matrixorigin/matrixone/pkg/txn/client"
	"github.com/matrixorigin/matrixone/pkg/util/errutil"
	"github.com/matrixorigin/matrixone/pkg/vm/engine"
	"github.com/matrixorigin/matrixone/pkg/vm/engine/disttae/cache"
	"github.com/matrixorigin/matrixone/pkg/vm/engine/disttae/logtailreplay"
	"github.com/matrixorigin/matrixone/pkg/vm/process"
)

var _ engine.Engine = new(Engine)

func New(
	ctx context.Context,
	mp *mpool.MPool,
	fs fileservice.FileService,
	cli client.TxnClient,
	idGen IDGenerator,
) *Engine {
	var services []metadata.DNService
	cluster := clusterservice.GetMOCluster()
	cluster.GetDNService(clusterservice.NewSelector(),
		func(d metadata.DNService) bool {
			services = append(services, d)
			return true
		})

	var dnID string
	if len(services) > 0 {
		dnID = services[0].ServiceID
	}

	ls, ok := moruntime.ProcessLevelRuntime().GetGlobalVariables(moruntime.LockService)
	if !ok {
		logutil.Fatalf("missing lock service")
	}

	e := &Engine{
		mp:         mp,
		fs:         fs,
		ls:         ls.(lockservice.LockService),
		cli:        cli,
		idGen:      idGen,
		catalog:    cache.NewCatalog(),
		dnID:       dnID,
		partitions: make(map[[2]uint64]*logtailreplay.Partition),
		packerPool: fileservice.NewPool(
			128,
			func() *types.Packer {
				return types.NewPacker(mp)
			},
			func(packer *types.Packer) {
				packer.Reset()
			},
			func(packer *types.Packer) {
				packer.FreeMem()
			},
		),
	}

	if err := e.init(ctx, mp); err != nil {
		panic(err)
	}

	return e
}

func (e *Engine) Create(ctx context.Context, name string, op client.TxnOperator) error {
	txn := e.getTransaction(op)
	if txn == nil {
		return moerr.NewTxnClosedNoCtx(op.Txn().ID)
	}
	typ := getTyp(ctx)
	sql := getSql(ctx)
	accountId, userId, roleId := getAccessInfo(ctx)
	databaseId, err := txn.allocateID(ctx)
	if err != nil {
		return err
	}
	bat, err := genCreateDatabaseTuple(sql, accountId, userId, roleId,
		name, databaseId, typ, e.mp)
	if err != nil {
		return err
	}
	// non-io operations do not need to pass context
	if err := txn.WriteBatch(INSERT, catalog.MO_CATALOG_ID, catalog.MO_DATABASE_ID,
		catalog.MO_CATALOG, catalog.MO_DATABASE, bat, txn.dnStores[0], -1, false, false); err != nil {
		return err
	}
	txn.databaseMap.Store(genDatabaseKey(ctx, name), &txnDatabase{
		txn:          txn,
		databaseId:   databaseId,
		databaseName: name,
	})
	return nil
}

func (e *Engine) Database(ctx context.Context, name string,
	op client.TxnOperator) (engine.Database, error) {
	logDebugf(op.Txn(), "Engine.Database %s", name)
	txn := e.getTransaction(op)
	if txn == nil {
		return nil, moerr.NewTxnClosedNoCtx(op.Txn().ID)
	}
	if v, ok := txn.databaseMap.Load(genDatabaseKey(ctx, name)); ok {
		return v.(*txnDatabase), nil
	}
	if name == catalog.MO_CATALOG {
		db := &txnDatabase{
			txn:          txn,
			databaseId:   catalog.MO_CATALOG_ID,
			databaseName: name,
		}
		return db, nil
	}
	key := &cache.DatabaseItem{
		Name:      name,
		AccountId: defines.GetAccountId(ctx),
		Ts:        txn.meta.SnapshotTS,
	}
	if ok := e.catalog.GetDatabase(key); !ok {
		return nil, moerr.GetOkExpectedEOB()
	}
	return &txnDatabase{
		txn:               txn,
		databaseName:      name,
		databaseId:        key.Id,
		databaseType:      key.Typ,
		databaseCreateSql: key.CreateSql,
	}, nil
}

func (e *Engine) Databases(ctx context.Context, op client.TxnOperator) ([]string, error) {
	var dbs []string

	txn := e.getTransaction(op)
	if txn == nil {
		return nil, moerr.NewTxnClosed(ctx, op.Txn().ID)
	}
	accountId := defines.GetAccountId(ctx)
	txn.databaseMap.Range(func(k, _ any) bool {
		key := k.(databaseKey)
		if key.accountId == accountId {
			dbs = append(dbs, key.name)
		}
		return true
	})
	dbs = append(dbs, e.catalog.Databases(defines.GetAccountId(ctx), txn.meta.SnapshotTS)...)
	return dbs, nil
}

func (e *Engine) GetNameById(ctx context.Context, op client.TxnOperator, tableId uint64) (dbName string, tblName string, err error) {
	txn := e.getTransaction(op)
	if txn == nil {
		return "", "", moerr.NewTxnClosed(ctx, op.Txn().ID)
	}
	accountId := defines.GetAccountId(ctx)
	var db engine.Database
	noRepCtx := errutil.ContextWithNoReport(ctx, true)
	txn.databaseMap.Range(func(k, _ any) bool {
		key := k.(databaseKey)
		dbName = key.name
		if key.accountId == accountId {
			db, err = e.Database(noRepCtx, key.name, op)
			if err != nil {
				return false
			}
			distDb := db.(*txnDatabase)
			tblName = distDb.getTableNameById(ctx, key.id)
			if tblName != "" {
				return false
			}
		}
		return true
	})

	if tblName == "" {
		dbNames := e.catalog.Databases(accountId, txn.meta.SnapshotTS)
		for _, dbName := range dbNames {
			db, err = e.Database(noRepCtx, dbName, op)
			if err != nil {
				return "", "", err
			}
			distDb := db.(*txnDatabase)
			tableName, rel := distDb.getRelationById(noRepCtx, tableId)
			if rel != nil {
				tblName = tableName
				break
			}
		}
	}

	if tblName == "" {
		return "", "", moerr.NewInternalError(ctx, "can not find table name by id %d", tableId)
	}

	return
}

func (e *Engine) GetRelationById(ctx context.Context, op client.TxnOperator, tableId uint64) (dbName, tableName string, rel engine.Relation, err error) {
	txn := e.getTransaction(op)
	if txn == nil {
		return "", "", nil, moerr.NewTxnClosed(ctx, op.Txn().ID)
	}
	accountId := defines.GetAccountId(ctx)
	var db engine.Database
	noRepCtx := errutil.ContextWithNoReport(ctx, true)
	txn.databaseMap.Range(func(k, _ any) bool {
		key := k.(databaseKey)
		dbName = key.name
		if key.accountId == accountId {
			db, err = e.Database(noRepCtx, key.name, op)
			if err != nil {
				return false
			}
			distDb := db.(*txnDatabase)
			tableName, rel = distDb.getRelationById(noRepCtx, tableId)
			if rel != nil {
				return false
			}
		}
		return true
	})

	if rel == nil {
		dbNames := e.catalog.Databases(accountId, txn.meta.SnapshotTS)
		for _, dbName = range dbNames {
			db, err = e.Database(noRepCtx, dbName, op)
			if err != nil {
				return "", "", nil, err
			}
			distDb := db.(*txnDatabase)
			tableName, rel = distDb.getRelationById(noRepCtx, tableId)
			if rel != nil {
				break
			}
		}
	}

	if rel == nil {
		return "", "", nil, moerr.NewInternalError(ctx, "can not find table by id %d", tableId)
	}
	return
}

func (e *Engine) AllocateIDByKey(ctx context.Context, key string) (uint64, error) {
	return e.idGen.AllocateIDByKey(ctx, key)
}

func (e *Engine) Delete(ctx context.Context, name string, op client.TxnOperator) error {
	var db *txnDatabase

	txn := e.getTransaction(op)
	if txn == nil {
		return moerr.NewTxnClosedNoCtx(op.Txn().ID)
	}
	key := genDatabaseKey(ctx, name)
	if _, ok := txn.databaseMap.Load(key); ok {
		txn.databaseMap.Delete(key)
		return nil
	} else {
		key := &cache.DatabaseItem{
			Name:      name,
			AccountId: defines.GetAccountId(ctx),
			Ts:        txn.meta.SnapshotTS,
		}
		if ok := e.catalog.GetDatabase(key); !ok {
			return moerr.GetOkExpectedEOB()
		}
		db = &txnDatabase{
			txn:          txn,
			databaseName: name,
			databaseId:   key.Id,
		}
	}
	rels, err := db.Relations(ctx)
	if err != nil {
		return err
	}
	for _, relName := range rels {
		if err := db.Delete(ctx, relName); err != nil {
			return err
		}
	}
	bat, err := genDropDatabaseTuple(db.databaseId, name, e.mp)
	if err != nil {
		return err
	}
	// non-io operations do not need to pass context
	if err := txn.WriteBatch(DELETE, catalog.MO_CATALOG_ID, catalog.MO_DATABASE_ID,
		catalog.MO_CATALOG, catalog.MO_DATABASE, bat, txn.dnStores[0], -1, false, false); err != nil {
		return err
	}
	return nil
}

func (e *Engine) New(ctx context.Context, op client.TxnOperator) error {
	logDebugf(op.Txn(), "Engine.New")
	proc := process.New(
		ctx,
		e.mp,
		e.cli,
		op,
		e.fs,
		e.ls,
		nil,
	)

	id := objectio.NewSegmentid()
	bytes := types.EncodeUuid(id)
	txn := &Transaction{
		op:              op,
		proc:            proc,
		engine:          e,
		meta:            op.TxnRef(),
		idGen:           e.idGen,
		dnStores:        e.getDNServices(),
		tableMap:        new(sync.Map),
		databaseMap:     new(sync.Map),
		createMap:       new(sync.Map),
		deletedTableMap: new(sync.Map),
		rowId: [6]uint32{
			types.DecodeUint32(bytes[0:4]),
			types.DecodeUint32(bytes[4:8]),
			types.DecodeUint32(bytes[8:12]),
			types.DecodeUint32(bytes[12:16]),
			0,
			0,
		},
		segId: *id,
		deletedBlocks: &deletedBlocks{
			offsets: map[types.Blockid][]int64{},
		},
		cnBlkId_Pos:                     map[types.Blockid]Pos{},
		blockId_raw_batch:               make(map[types.Blockid]*batch.Batch),
		blockId_dn_delete_metaLoc_batch: make(map[types.Blockid][]*batch.Batch),
		batchSelectList:                 make(map[*batch.Batch][]int64),
	}
	txn.readOnly.Store(true)
	// transaction's local segment for raw batch.
	colexec.Srv.PutCnSegment(id, colexec.TxnWorkSpaceIdType)
	e.newTransaction(op, txn)

	e.pClient.validLogTailMustApplied(txn.meta.SnapshotTS)
	return nil
}

func (e *Engine) Commit(ctx context.Context, op client.TxnOperator) error {
	logDebugf(op.Txn(), "Engine.Commit")
	txn := e.getTransaction(op)
	if txn == nil {
		return moerr.NewTxnClosedNoCtx(op.Txn().ID)
	}
	txn.IncrStatemenetID(ctx)
	defer e.delTransaction(txn)
	if txn.readOnly.Load() {
		return nil
	}
	txn.mergeTxnWorkspace()
	err := txn.DumpBatch(true, 0)
	if err != nil {
		return err
	}
	reqs, err := genWriteReqs(ctx, txn.writes)
	if err != nil {
		return err
	}
	_, err = op.Write(ctx, reqs)
	return err
}

func (e *Engine) Rollback(ctx context.Context, op client.TxnOperator) error {
	logDebugf(op.Txn(), "Engine.Rollback")
	txn := e.getTransaction(op)
	if txn == nil {
		return nil // compatible with existing logic
		//	return moerr.NewTxnClosed()
	}
	defer e.delTransaction(txn)
	return nil
}

func (e *Engine) Nodes(
	isInternal bool, tenant string, username string, cnLabel map[string]string,
) (engine.Nodes, error) {
	var nodes engine.Nodes
	cluster := clusterservice.GetMOCluster()
	var selector clusterservice.Selector

	// If the requested labels are empty, return all CN servers.
	if len(cnLabel) == 0 {
		cluster.GetCNService(selector, func(c metadata.CNService) bool {
			nodes = append(nodes, engine.Node{
				Mcpu: runtime.NumCPU(),
				Id:   c.ServiceID,
				Addr: c.PipelineServiceAddress,
			})
			return true
		})
		return nodes, nil
	}

	selector = clusterservice.NewSelector().SelectByLabel(cnLabel, clusterservice.EQ)
	if isInternal || strings.ToLower(tenant) == "sys" {
		SelectForSuperTenant(selector, username, nil, func(s *metadata.CNService) {
			nodes = append(nodes, engine.Node{
				Mcpu: runtime.NumCPU(),
				Id:   s.ServiceID,
				Addr: s.PipelineServiceAddress,
			})
		})
	} else {
		SelectForCommonTenant(selector, nil, func(s *metadata.CNService) {
			nodes = append(nodes, engine.Node{
				Mcpu: runtime.NumCPU(),
				Id:   s.ServiceID,
				Addr: s.PipelineServiceAddress,
			})
		})
	}
	return nodes, nil
}

func (e *Engine) Hints() (h engine.Hints) {
	h.CommitOrRollbackTimeout = time.Minute * 5
	return
}

func (e *Engine) NewBlockReader(ctx context.Context, num int, ts timestamp.Timestamp,
	expr *plan.Expr, ranges [][]byte, tblDef *plan.TableDef) ([]engine.Reader, error) {
	rds := make([]engine.Reader, num)
<<<<<<< HEAD
	if len(ranges) < num || len(ranges) == 1 {
		for i := range ranges {
			blk := catalog.DecodeBlockInfo(ranges[i])
			//FIXME::why set it to false?
=======
	blkInfos := make([]*catalog.BlockInfo, 0, len(ranges))
	for _, r := range ranges {
		blkInfos = append(blkInfos, catalog.DecodeBlockInfo(r))
	}
	if len(blkInfos) < num || len(blkInfos) == 1 {
		for i, blk := range blkInfos {
			//FIXME::why set blk.EntryState = false ?
>>>>>>> f6cde07a
			blk.EntryState = false
			rds[i] = newBlockReader(
				ctx, tblDef, ts, []*catalog.BlockInfo{blk}, expr, e.fs,
			)
		}
		for j := len(blkInfos); j < num; j++ {
			rds[j] = &emptyReader{}
		}
		return rds, nil
	}

	infos, steps := groupBlocksToObjects(blkInfos, num)
	blockReaders := newBlockReaders(ctx, e.fs, tblDef, -1, ts, num, expr)
	distributeBlocksToBlockReaders(blockReaders, num, infos, steps)
	for i := 0; i < num; i++ {
		rds[i] = blockReaders[i]
	}
	return rds, nil
}

func (e *Engine) newTransaction(op client.TxnOperator, txn *Transaction) {
	op.AddWorkspace(txn)
}

func (e *Engine) getTransaction(op client.TxnOperator) *Transaction {
	return op.GetWorkspace().(*Transaction)
}

func (e *Engine) delTransaction(txn *Transaction) {
	for i := range txn.writes {
		if txn.writes[i].bat == nil {
			continue
		}
		txn.writes[i].bat.Clean(e.mp)
	}
	txn.tableMap = nil
	txn.createMap = nil
	txn.databaseMap = nil
	txn.deletedTableMap = nil
	txn.blockId_dn_delete_metaLoc_batch = nil
	txn.blockId_raw_batch = nil
	txn.deletedBlocks = nil
	segmentnames := make([]objectio.Segmentid, 0, len(txn.cnBlkId_Pos)+1)
	segmentnames = append(segmentnames, txn.segId)
	for blkId := range txn.cnBlkId_Pos {
		// blkId:
		// |------|----------|----------|
		//   uuid    filelen   blkoffset
		//    16        2          2
		segmentnames = append(segmentnames, *blkId.Segment())
	}
	colexec.Srv.DeleteTxnSegmentIds(segmentnames)
	txn.cnBlkId_Pos = nil
}

func (e *Engine) getDNServices() []DNStore {
	var values []DNStore
	cluster := clusterservice.GetMOCluster()
	cluster.GetDNService(clusterservice.NewSelector(),
		func(d metadata.DNService) bool {
			values = append(values, d)
			return true
		})
	return values
}

func (e *Engine) cleanMemoryTable() {
	e.Lock()
	defer e.Unlock()
	e.partitions = make(map[[2]uint64]*logtailreplay.Partition)
}

func (e *Engine) cleanMemoryTableWithTable(dbId, tblId uint64) {
	e.Lock()
	defer e.Unlock()
	// XXX it's probably not a good way to do that.
	// after we set it to empty, actually this part of memory was not immediately released.
	// maybe a very old transaction still using that.
	delete(e.partitions, [2]uint64{dbId, tblId})
	logutil.Debugf("clean memory table of tbl[dbId: %d, tblId: %d]", dbId, tblId)
}<|MERGE_RESOLUTION|>--- conflicted
+++ resolved
@@ -466,12 +466,6 @@
 func (e *Engine) NewBlockReader(ctx context.Context, num int, ts timestamp.Timestamp,
 	expr *plan.Expr, ranges [][]byte, tblDef *plan.TableDef) ([]engine.Reader, error) {
 	rds := make([]engine.Reader, num)
-<<<<<<< HEAD
-	if len(ranges) < num || len(ranges) == 1 {
-		for i := range ranges {
-			blk := catalog.DecodeBlockInfo(ranges[i])
-			//FIXME::why set it to false?
-=======
 	blkInfos := make([]*catalog.BlockInfo, 0, len(ranges))
 	for _, r := range ranges {
 		blkInfos = append(blkInfos, catalog.DecodeBlockInfo(r))
@@ -479,7 +473,6 @@
 	if len(blkInfos) < num || len(blkInfos) == 1 {
 		for i, blk := range blkInfos {
 			//FIXME::why set blk.EntryState = false ?
->>>>>>> f6cde07a
 			blk.EntryState = false
 			rds[i] = newBlockReader(
 				ctx, tblDef, ts, []*catalog.BlockInfo{blk}, expr, e.fs,
