// Copyright 2022 Matrix Origin
//
// Licensed under the Apache License, Version 2.0 (the "License");
// you may not use this file except in compliance with the License.
// You may obtain a copy of the License at
//
//      http://www.apache.org/licenses/LICENSE-2.0
//
// Unless required by applicable law or agreed to in writing, software
// distributed under the License is distributed on an "AS IS" BASIS,
// WITHOUT WARRANTIES OR CONDITIONS OF ANY KIND, either express or implied.
// See the License for the specific language governing permissions and
// limitations under the License.

package disttae

import (
	"context"
	"math"
	"sync"
	"time"

	"github.com/matrixorigin/matrixone/pkg/catalog"
	"github.com/matrixorigin/matrixone/pkg/common/mpool"
	"github.com/matrixorigin/matrixone/pkg/container/batch"
	"github.com/matrixorigin/matrixone/pkg/container/types"
	"github.com/matrixorigin/matrixone/pkg/container/vector"
	"github.com/matrixorigin/matrixone/pkg/fileservice"
	"github.com/matrixorigin/matrixone/pkg/pb/metadata"
	"github.com/matrixorigin/matrixone/pkg/pb/plan"
	"github.com/matrixorigin/matrixone/pkg/pb/timestamp"
	"github.com/matrixorigin/matrixone/pkg/pb/txn"
	"github.com/matrixorigin/matrixone/pkg/txn/client"
	"github.com/matrixorigin/matrixone/pkg/vm/engine"
	"github.com/matrixorigin/matrixone/pkg/vm/engine/disttae/cache"
	"github.com/matrixorigin/matrixone/pkg/vm/engine/disttae/logtailreplay"
	"github.com/matrixorigin/matrixone/pkg/vm/process"
)

const (
	PREFETCH_THRESHOLD = 512
	PREFETCH_ROUNDS    = 32
)

const (
	INSERT = iota
	DELETE
	COMPACTION_CN
	UPDATE
)

const (
	MO_DATABASE_ID_NAME_IDX       = 1
	MO_DATABASE_ID_ACCOUNT_IDX    = 2
	MO_DATABASE_LIST_ACCOUNT_IDX  = 1
	MO_TABLE_ID_NAME_IDX          = 1
	MO_TABLE_ID_DATABASE_ID_IDX   = 2
	MO_TABLE_ID_ACCOUNT_IDX       = 3
	MO_TABLE_LIST_DATABASE_ID_IDX = 1
	MO_TABLE_LIST_ACCOUNT_IDX     = 2
	MO_PRIMARY_OFF                = 2
	INIT_ROWID_OFFSET             = math.MaxUint32
)

var GcCycle = 10 * time.Second

type DNStore = metadata.DNService

type IDGenerator interface {
	AllocateID(ctx context.Context) (uint64, error)
	// AllocateIDByKey allocate a globally unique ID by key.
	AllocateIDByKey(ctx context.Context, key string) (uint64, error)
}

type Engine struct {
	sync.RWMutex
	mp         *mpool.MPool
	fs         fileservice.FileService
	cli        client.TxnClient
	idGen      IDGenerator
	catalog    *cache.CatalogCache
	dnMap      map[string]int
	partitions map[[2]uint64]logtailreplay.Partitions
	packerPool *fileservice.Pool[*types.Packer]

	// XXX related to cn push model
	usePushModel bool
	pClient      pushClient
}

// Transaction represents a transaction
type Transaction struct {
	sync.Mutex
	engine *Engine
	// readOnly default value is true, once a write happen, then set to false
	readOnly bool
	// db       *DB
	// blockId starts at 0 and keeps incrementing,
	// this is used to name the file on s3 and then give it to tae to use
	// not-used now
	// blockId uint64

	// local timestamp for workspace operations
	meta txn.TxnMeta
	op   client.TxnOperator

	// writes cache stores any writes done by txn
	writes []Entry
	// txn workspace size
	workspaceSize uint64

	dnStores []DNStore
	proc     *process.Process

	idGen IDGenerator

	// interim incremental rowid
	rowId [6]uint32
	segId types.Uuid
	// use to cache table
	tableMap *sync.Map
	// use to cache database
	databaseMap *sync.Map
	// use to cache created table
	createMap *sync.Map

	deletedBlocks *deletedBlocks
	// blkId -> Pos
	cnBlkId_Pos                     map[string]Pos
	blockId_raw_batch               map[string]*batch.Batch
	blockId_dn_delete_metaLoc_batch map[string][]*batch.Batch
}

type Pos struct {
	idx    int
	offset int64
}

// FIXME: The map inside this one will be accessed concurrently, using
// a mutex, not sure if there will be performance issues
type deletedBlocks struct {
	sync.RWMutex

	// used to store cn block's deleted rows
	// blockId => deletedOffsets
	offsets map[string][]int64
}

func (b *deletedBlocks) addDeletedBlocks(blockID string, offsets []int64) {
	b.Lock()
	defer b.Unlock()
	b.offsets[blockID] = append(b.offsets[blockID], offsets...)
}

func (b *deletedBlocks) getDeletedOffsetsByBlock(blockID string) []int64 {
	b.RLock()
	defer b.RUnlock()
	res := b.offsets[blockID]
	offsets := make([]int64, len(res))
	copy(offsets, res)
	return offsets
}

func (b *deletedBlocks) removeBlockDeletedInfos(ids []string) {
	b.Lock()
	defer b.Unlock()
	for _, id := range ids {
		delete(b.offsets, id)
	}
}

func (b *deletedBlocks) iter(fn func(string, []int64) bool) {
	b.RLock()
	defer b.RUnlock()
	for id, offsets := range b.offsets {
		if !fn(id, offsets) {
			return
		}
	}
}

func (txn *Transaction) PutCnBlockDeletes(blockId string, offsets []int64) {
	txn.deletedBlocks.addDeletedBlocks(blockId, offsets)
}

// Entry represents a delete/insert
type Entry struct {
	typ          int
	tableId      uint64
	databaseId   uint64
	tableName    string
	databaseName string
	// blockName for s3 file
	fileName string
	// update or delete tuples
	bat       *batch.Batch
	dnStore   DNStore
	pkChkByDN int8
}

// txnDatabase represents an opened database in a transaction
type txnDatabase struct {
	databaseId        uint64
	databaseName      string
	databaseType      string
	databaseCreateSql string
	txn               *Transaction
}

type tableKey struct {
	accountId  uint32
	databaseId uint64
	tableId    uint64
	name       string
}

type databaseKey struct {
	accountId uint32
	id        uint64
	name      string
}

// txnTable represents an opened table in a transaction
type txnTable struct {
	tableId   uint64
	version   uint32
	tableName string
	dnList    []int
	db        *txnDatabase
	//	insertExpr *plan.Expr
	defs              []engine.TableDef
	tableDef          *plan.TableDef
<<<<<<< HEAD
	seqnums           []uint16
	typs              []types.Type
	_parts            []*PartitionState
=======
	idxs              []uint16
	_parts            []*logtailreplay.PartitionState
>>>>>>> 38f9483f
	modifiedBlocks    [][]ModifyBlockMeta
	blockInfos        [][]catalog.BlockInfo
	blockInfosUpdated bool
	logtailUpdated    bool

	primaryIdx    int // -1 means no primary key
	primarySeqnum int // -1 means no primary key
	clusterByIdx  int // -1 means no clusterBy key
	viewdef       string
	comment       string
	partitioned   int8   //1 : the table has partitions ; 0 : no partition
	partition     string // the info about partitions when the table has partitions
	relKind       string
	createSql     string
	constraint    []byte

	// use for skip rows
	// snapshot for read
	writes []Entry
	// offset of the writes in workspace
	writesOffset int

	// localState stores uncommitted data
	localState *logtailreplay.PartitionState
	// this should be the statement id
	// but seems that we're not maintaining it at the moment
	localTS timestamp.Timestamp
}

type column struct {
	accountId  uint32
	tableId    uint64
	databaseId uint64
	// column name
	name            string
	tableName       string
	databaseName    string
	typ             []byte
	typLen          int32
	num             int32
	comment         string
	notNull         int8
	hasDef          int8
	defaultExpr     []byte
	constraintType  string
	isClusterBy     int8
	isHidden        int8
	isAutoIncrement int8
	hasUpdate       int8
	updateExpr      []byte
	seqnum          uint16
}

type blockReader struct {
	blks          []*catalog.BlockInfo
	ctx           context.Context
	fs            fileservice.FileService
	ts            timestamp.Timestamp
	tableDef      *plan.TableDef
	primarySeqnum int
	expr          *plan.Expr

	//used for prefetch
	infos           [][]*catalog.BlockInfo
	steps           []int
	currentStep     int
	prefetchColIdxs []uint16 //need to remove rowid

	// cached meta data.
	seqnums        []uint16
	colTypes       []types.Type
	colNulls       []bool
	pkidxInColIdxs int
	pkName         string
	// binary search info
	init       bool
	canCompute bool
	searchFunc func(*vector.Vector) int
}

type blockMergeReader struct {
	sels     []int64
	blks     []ModifyBlockMeta
	ctx      context.Context
	fs       fileservice.FileService
	ts       timestamp.Timestamp
	tableDef *plan.TableDef

	// cached meta data.
	seqnums  []uint16
	colTypes []types.Type
	colNulls []bool
}

type mergeReader struct {
	rds []engine.Reader
}

type emptyReader struct {
}

type BlockMeta struct {
	Rows    int64
	Info    catalog.BlockInfo
	Zonemap []Zonemap
}

func (a *BlockMeta) MarshalBinary() ([]byte, error) {
	return a.Marshal()
}

func (a *BlockMeta) UnmarshalBinary(data []byte) error {
	return a.Unmarshal(data)
}

type Zonemap [64]byte

func (z *Zonemap) ProtoSize() int {
	return 64
}

func (z *Zonemap) MarshalToSizedBuffer(data []byte) (int, error) {
	if len(data) < z.ProtoSize() {
		panic("invalid byte slice")
	}
	n := copy(data, z[:])
	return n, nil
}

func (z *Zonemap) MarshalTo(data []byte) (int, error) {
	size := z.ProtoSize()
	return z.MarshalToSizedBuffer(data[:size])
}

func (z *Zonemap) Marshal() ([]byte, error) {
	data := make([]byte, z.ProtoSize())
	n, err := z.MarshalToSizedBuffer(data)
	if err != nil {
		return nil, err
	}
	return data[:n], nil
}

func (z *Zonemap) Unmarshal(data []byte) error {
	if len(data) < z.ProtoSize() {
		panic("invalid byte slice")
	}
	copy(z[:], data)
	return nil
}

type ModifyBlockMeta struct {
	meta    catalog.BlockInfo
	deletes []int
}

type Columns []column

func (cols Columns) Len() int           { return len(cols) }
func (cols Columns) Swap(i, j int)      { cols[i], cols[j] = cols[j], cols[i] }
func (cols Columns) Less(i, j int) bool { return cols[i].num < cols[j].num }

func (a BlockMeta) Eq(b BlockMeta) bool {
	return a.Info.BlockID == b.Info.BlockID
}

type pkRange struct {
	isRange bool
	items   []int64
	ranges  []int64
}<|MERGE_RESOLUTION|>--- conflicted
+++ resolved
@@ -230,14 +230,9 @@
 	//	insertExpr *plan.Expr
 	defs              []engine.TableDef
 	tableDef          *plan.TableDef
-<<<<<<< HEAD
 	seqnums           []uint16
 	typs              []types.Type
-	_parts            []*PartitionState
-=======
-	idxs              []uint16
 	_parts            []*logtailreplay.PartitionState
->>>>>>> 38f9483f
 	modifiedBlocks    [][]ModifyBlockMeta
 	blockInfos        [][]catalog.BlockInfo
 	blockInfosUpdated bool
