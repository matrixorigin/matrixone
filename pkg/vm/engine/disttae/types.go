--- conflicted
+++ resolved
@@ -793,16 +793,9 @@
 
 type blockMergeReader struct {
 	*blockReader
-<<<<<<< HEAD
-	table     *txnTable
+	table    *txnTable
 	txnOffset int
-
-	pkVal []byte
-
-=======
-	table    *txnTable
 	pkFilter PKFilter
->>>>>>> 7bb8a62b
 	//for perfetch deletes
 	loaded     bool
 	pkidx      int
