--- conflicted
+++ resolved
@@ -103,13 +103,10 @@
 	sync.RWMutex
 	dnMap      map[string]int
 	metaTables map[string]Partitions
-<<<<<<< HEAD
 	tables     map[[2]uint64]Partitions
 
-	cnE *Engine
-=======
+	cnE        *Engine
 	partitions map[[2]uint64]Partitions
->>>>>>> 4947c1a4
 }
 
 type Partitions []*Partition
