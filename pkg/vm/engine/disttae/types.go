--- conflicted
+++ resolved
@@ -131,17 +131,14 @@
 	// every statement is an element
 	writes   [][]Entry
 	dnStores []DNStore
-<<<<<<< HEAD
 	proc     *process.Process
 	fs       fileservice.FileService
-=======
 	m        *mheap.Mheap
 
 	// use to cache table
 	tableMap map[tableKey]*table
 	// use to cache database
 	databaseMap map[databaseKey]*database
->>>>>>> e9686aed
 }
 
 // Entry represents a delete/insert
