// Copyright 2022 Matrix Origin
//
// Licensed under the Apache License, Version 2.0 (the "License");
// you may not use this file except in compliance with the License.
// You may obtain a copy of the License at
//
//      http://www.apache.org/licenses/LICENSE-2.0
//
// Unless required by applicable law or agreed to in writing, software
// distributed under the License is distributed on an "AS IS" BASIS,
// WITHOUT WARRANTIES OR CONDITIONS OF ANY KIND, either express or implied.
// See the License for the specific language governing permissions and
// limitations under the License.

package disttae

import (
	"context"
	"math"
	"sync"
	"sync/atomic"
	"time"

	"github.com/matrixorigin/matrixone/pkg/container/vector"
	"github.com/panjf2000/ants/v2"

	"github.com/matrixorigin/matrixone/pkg/vm/engine/tae/index"

	"github.com/matrixorigin/matrixone/pkg/catalog"
	"github.com/matrixorigin/matrixone/pkg/common/mpool"
	"github.com/matrixorigin/matrixone/pkg/container/batch"
	"github.com/matrixorigin/matrixone/pkg/container/types"
	"github.com/matrixorigin/matrixone/pkg/fileservice"
	"github.com/matrixorigin/matrixone/pkg/lockservice"
	"github.com/matrixorigin/matrixone/pkg/logservice"
	"github.com/matrixorigin/matrixone/pkg/logutil"
	"github.com/matrixorigin/matrixone/pkg/objectio"
	"github.com/matrixorigin/matrixone/pkg/pb/metadata"
	"github.com/matrixorigin/matrixone/pkg/pb/plan"
	"github.com/matrixorigin/matrixone/pkg/pb/timestamp"
	qclient "github.com/matrixorigin/matrixone/pkg/queryservice/client"
	"github.com/matrixorigin/matrixone/pkg/txn/client"
	"github.com/matrixorigin/matrixone/pkg/txn/trace"
	"github.com/matrixorigin/matrixone/pkg/udf"
	v2 "github.com/matrixorigin/matrixone/pkg/util/metric/v2"
	"github.com/matrixorigin/matrixone/pkg/vm/engine"
	"github.com/matrixorigin/matrixone/pkg/vm/engine/disttae/cache"
	"github.com/matrixorigin/matrixone/pkg/vm/engine/disttae/logtailreplay"
	"github.com/matrixorigin/matrixone/pkg/vm/engine/tae/blockio"
	"github.com/matrixorigin/matrixone/pkg/vm/process"
)

const (
	PREFETCH_THRESHOLD  = 256
	PREFETCH_ROUNDS     = 24
	SMALLSCAN_THRESHOLD = 100
	LARGESCAN_THRESHOLD = 1500
)

const (
	INSERT = iota
	DELETE
	COMPACTION_CN
	UPDATE
	ALTER
	INSERT_TXN // Only for CN workspace consumption, not sent to DN
	DELETE_TXN // Only for CN workspace consumption, not sent to DN
)

const (
	SMALL = iota
	NORMAL
	LARGE
)

const (
	MO_DATABASE_ID_NAME_IDX       = 1
	MO_DATABASE_ID_ACCOUNT_IDX    = 2
	MO_DATABASE_LIST_ACCOUNT_IDX  = 1
	MO_TABLE_ID_NAME_IDX          = 1
	MO_TABLE_ID_DATABASE_ID_IDX   = 2
	MO_TABLE_ID_ACCOUNT_IDX       = 3
	MO_TABLE_LIST_DATABASE_ID_IDX = 1
	MO_TABLE_LIST_ACCOUNT_IDX     = 2
	MO_PRIMARY_OFF                = 2
	INIT_ROWID_OFFSET             = math.MaxUint32
)

const (
	WorkspaceThreshold uint64 = 1 * mpool.MB
	GCBatchOfFileCount int    = 1000
	GCPoolSize         int    = 5
)

var (
	_ client.Workspace = (*Transaction)(nil)
)

var GcCycle = 10 * time.Second

type DNStore = metadata.TNService

type IDGenerator interface {
	AllocateID(ctx context.Context) (uint64, error)
	// AllocateIDByKey allocate a globally unique ID by key.
	AllocateIDByKey(ctx context.Context, key string) (uint64, error)
}

type Engine struct {
	sync.RWMutex
	mp         *mpool.MPool
	fs         fileservice.FileService
	ls         lockservice.LockService
	qc         qclient.QueryClient
	hakeeper   logservice.CNHAKeeperClient
	us         udf.Service
	cli        client.TxnClient
	idGen      IDGenerator
	catalog    *cache.CatalogCache
	tnID       string
	partitions map[[2]uint64]*logtailreplay.Partition
	packerPool *fileservice.Pool[*types.Packer]

	gcPool *ants.Pool

	// XXX related to cn push model
	pClient PushClient

	// globalStats is the global stats information, which is updated
	// from logtail updates.
	globalStats *GlobalStats
}

// Transaction represents a transaction
type Transaction struct {
	sync.Mutex
	engine *Engine
	// readOnly default value is true, once a write happen, then set to false
	readOnly atomic.Bool
	// db       *DB
	// blockId starts at 0 and keeps incrementing,
	// this is used to name the file on s3 and then give it to tae to use
	// not-used now
	// blockId uint64

	// local timestamp for workspace operations
	//meta     *txn.TxnMeta
	op       client.TxnOperator
	sqlCount atomic.Uint64

	// writes cache stores any writes done by txn
	writes []Entry
	// txn workspace size
	workspaceSize uint64

	// the last snapshot write offset
	snapshotWriteOffset int

	tnStores []DNStore
	proc     *process.Process

	idGen IDGenerator

	// interim incremental rowid
	rowId [6]uint32
	segId types.Uuid
	// use to cache opened tables on snapshot by current txn.
	tableCache struct {
		cachedIndex int
		tableMap    *sync.Map
	}
	// use to cache databases created by current txn.
	databaseMap *sync.Map
	// use to cache tables created by current txn.
	createMap *sync.Map
	/*
		for deleted table
		CORNER CASE
		create table t1(a int);
		begin;
		drop table t1; // t1 does not exist
		select * from t1; // can not access t1
		create table t2(a int); // new table
		drop table t2;
		create table t2(a int,b int); //new table
		commit;
		show tables; //no table t1; has table t2(a,b)
	*/
	deletedTableMap *sync.Map

	//deletes for uncommitted blocks generated by CN writing S3.
	deletedBlocks *deletedBlocks

	// map uncommitted data block generated by CN writing S3 to block's meta location.
	// notice that it's guarded by txn.Lock() and has the same lifecycle as transaction.
	cnBlkId_Pos map[types.Blockid]Pos
	// committed block belongs to txn's snapshot data -> delta locations for committed block's deletes.
	blockId_tn_delete_metaLoc_batch struct {
		sync.RWMutex
		data map[types.Blockid][]*batch.Batch
	}
	//select list for raw batch comes from txn.writes.batch.
	batchSelectList map[*batch.Batch][]int64
	toFreeBatches   map[tableKey][]*batch.Batch

	rollbackCount int
	//current statement id
	statementID int
	//offsets of the txn.writes for statements in a txn.
<<<<<<< HEAD
	offsets []int
	// timestamp of the transaction for each statement
=======
	offsets    []int
>>>>>>> 81511f15
	timestamps []timestamp.Timestamp

	hasS3Op              atomic.Bool
	removed              bool
	startStatementCalled bool
	incrStatementCalled  bool
	syncCommittedTSCount uint64
	pkCount              int
}

type Pos struct {
	bat       *batch.Batch
	accountId uint32
	tbName    string
	dbName    string
	offset    int64
	blkInfo   objectio.BlockInfo
}

// FIXME: The map inside this one will be accessed concurrently, using
// a mutex, not sure if there will be performance issues
type deletedBlocks struct {
	sync.RWMutex

	// used to store cn block's deleted rows
	// blockId => deletedOffsets
	offsets map[types.Blockid][]int64
}

func (b *deletedBlocks) addDeletedBlocks(blockID *types.Blockid, offsets []int64) {
	b.Lock()
	defer b.Unlock()
	b.offsets[*blockID] = append(b.offsets[*blockID], offsets...)
}

func (b *deletedBlocks) hasDeletes(blockID *types.Blockid) bool {
	b.RLock()
	defer b.RUnlock()
	_, ok := b.offsets[*blockID]
	return ok
}

func (b *deletedBlocks) isEmpty() bool {
	b.RLock()
	defer b.RUnlock()
	return len(b.offsets) == 0
}

func (b *deletedBlocks) getDeletedOffsetsByBlock(blockID *types.Blockid, offsets *[]int64) {
	b.RLock()
	defer b.RUnlock()
	res := b.offsets[*blockID]
	*offsets = append(*offsets, res...)
}

func (b *deletedBlocks) clean() {
	b.Lock()
	defer b.Unlock()
	b.offsets = make(map[types.Blockid][]int64)
}

func (b *deletedBlocks) iter(fn func(*types.Blockid, []int64) bool) {
	b.RLock()
	defer b.RUnlock()
	for id, offsets := range b.offsets {
		if !fn(&id, offsets) {
			return
		}
	}
}

func (txn *Transaction) PutCnBlockDeletes(blockId *types.Blockid, offsets []int64) {
	txn.deletedBlocks.addDeletedBlocks(blockId, offsets)
}

func (txn *Transaction) StartStatement() {
	if txn.startStatementCalled {
		logutil.Fatal("BUG: StartStatement called twice")
	}
	txn.startStatementCalled = true
	txn.incrStatementCalled = false
}

func (txn *Transaction) EndStatement() {
	if !txn.startStatementCalled {
		logutil.Fatal("BUG: StartStatement not called")
	}

	txn.startStatementCalled = false
	txn.incrStatementCalled = false
}

func (txn *Transaction) IncrStatementID(ctx context.Context, commit bool) error {
	if !commit {
		if !txn.startStatementCalled {
			logutil.Fatal("BUG: StartStatement not called")
		}
		if txn.incrStatementCalled {
			logutil.Fatal("BUG: IncrStatementID called twice")
		}
		txn.incrStatementCalled = true
	}

	txn.Lock()
	defer txn.Unlock()
	//free batches
	for key := range txn.toFreeBatches {
		for _, bat := range txn.toFreeBatches[key] {
			txn.proc.PutBatch(bat)
		}
		delete(txn.toFreeBatches, key)
	}
	//merge writes for the last statement
	if err := txn.mergeTxnWorkspaceLocked(); err != nil {
		return err
	}
	// dump batch to s3, starting from 0 (begining of the workspace)
	if err := txn.dumpBatchLocked(0); err != nil {
		return err
	}
	txn.timestamps = append(txn.timestamps, txn.op.SnapshotTS())
	txn.offsets = append(txn.offsets, len(txn.writes))
	txn.statementID++

	return txn.handleRCSnapshot(ctx, commit)
}

// writeOffset returns the offset of the first write in the workspace
func (txn *Transaction) WriteOffset() uint64 {
	txn.Lock()
	defer txn.Unlock()
	return uint64(len(txn.writes))
}

// Adjust adjust writes order after the current statement finished.
func (txn *Transaction) Adjust(writeOffset uint64) error {
	txn.Lock()
	defer txn.Unlock()
	if err := txn.adjustUpdateOrderLocked(writeOffset); err != nil {
		return err
	}
	//FIXME:: Do merge the workspace here, is it a must ?
	//        since it has been called already in IncrStatementID.
	if err := txn.mergeTxnWorkspaceLocked(); err != nil {
		return err
	}
	return nil
}

// The current implementation, update's delete and insert are executed concurrently, inside workspace it
// may be the order of insert+delete that needs to be adjusted.
func (txn *Transaction) adjustUpdateOrderLocked(writeOffset uint64) error {
	if txn.statementID > 0 {
		writes := make([]Entry, 0, len(txn.writes[writeOffset:]))
		for i := writeOffset; i < uint64(len(txn.writes)); i++ {
			if !txn.writes[i].isCatalog() && txn.writes[i].typ == DELETE {
				writes = append(writes, txn.writes[i])
			}
		}
		for i := writeOffset; i < uint64(len(txn.writes)); i++ {
			if txn.writes[i].isCatalog() || txn.writes[i].typ != DELETE {
				writes = append(writes, txn.writes[i])
			}
		}
		txn.writes = append(txn.writes[:writeOffset], writes...)
	}
	return nil
}

func (txn *Transaction) gcObjs(start int, ctx context.Context) error {
	objsToGC := make(map[string]struct{})
	var objsName []string
	for i := start; i < len(txn.writes); i++ {
		if txn.writes[i].bat == nil {
			continue
		}
		//1. Remove blocks from txn.cnBlkId_Pos lazily till txn commits or rollback.
		//2. Remove the segments generated by this statement lazily till txn commits or rollback.
		//3. Now, GC the s3 objects(data objects and tombstone objects) asynchronously.
		if txn.writes[i].fileName != "" {
			vs := vector.MustStrCol(txn.writes[i].bat.GetVector(0))
			for _, s := range vs {
				loc, _ := blockio.EncodeLocationFromString(s)
				if _, ok := objsToGC[loc.Name().String()]; !ok {
					objsToGC[loc.Name().String()] = struct{}{}
					objsName = append(objsName, loc.Name().String())
				}
			}
		}
	}
	//gc the objects asynchronously.
	//TODO:: to handle the failure when CN is down.
	step := GCBatchOfFileCount
	if len(objsName) > 0 && len(objsName) < step {
		if err := txn.engine.gcPool.Submit(func() {
			if err := txn.engine.fs.Delete(
				context.Background(),
				objsName...); err != nil {
				logutil.Warnf("failed to delete objects:%v, err:%v",
					objsName,
					err)

			}
		}); err != nil {
			return err
		}
		return nil
	}
	for i := 0; i < len(objsName); i += step {
		if i+step > len(objsName) {
			step = len(objsName) - i
		}
		start := i
		end := i + step
		if err := txn.engine.gcPool.Submit(func() {
			//notice that the closure can't capture the loop variable i, so we need to use start and end.
			if err := txn.engine.fs.Delete(
				context.Background(),
				objsName[start:end]...); err != nil {
				logutil.Warnf("failed to delete objects:%v, err:%v",
					objsName[i:i+step],
					err)

			}
		}); err != nil {
			return err
		}
	}
	return nil
}

func (txn *Transaction) RollbackLastStatement(ctx context.Context) error {
	txn.Lock()
	defer txn.Unlock()

	txn.rollbackCount++
	if txn.statementID > 0 {
		txn.clearTableCache()
		txn.rollbackCreateTableLocked()

		txn.statementID--
		end := txn.offsets[txn.statementID]
		if err := txn.gcObjs(end, ctx); err != nil {
			panic("to gc objects generated by CN failed")
		}
		for i := end; i < len(txn.writes); i++ {
			if txn.writes[i].bat == nil {
				continue
			}
			txn.writes[i].bat.Clean(txn.proc.Mp())
		}
		txn.writes = txn.writes[:end]
		txn.offsets = txn.offsets[:txn.statementID]
		txn.timestamps = txn.timestamps[:txn.statementID]
	}
	// rollback current statement's writes info
	for b := range txn.batchSelectList {
		delete(txn.batchSelectList, b)
	}
	//rollback the deleted blocks for the current statement.
	txn.deletedBlocks.clean()

	// current statement has been rolled back, make can call IncrStatementID again.
	txn.incrStatementCalled = false
	return nil
}
func (txn *Transaction) resetSnapshot() error {
	txn.tableCache.tableMap.Range(func(key, value interface{}) bool {
		value.(*txnTable).resetSnapshot()
		return true
	})
	return nil
}

func (txn *Transaction) IncrSQLCount() {
	n := txn.sqlCount.Add(1)
	v2.TxnLifeCycleStatementsTotalHistogram.Observe(float64(n))
}

func (txn *Transaction) GetSQLCount() uint64 {
	return txn.sqlCount.Load()
}

// For RC isolation, update the snapshot TS of transaction for each statement.
// only 2 cases need to reset snapshot
// 1. cn sync latest commit ts from mo_ctl
// 2. not first sql
func (txn *Transaction) handleRCSnapshot(ctx context.Context, commit bool) error {
	needResetSnapshot := false
	newTimes := txn.proc.TxnClient.GetSyncLatestCommitTSTimes()
	if newTimes > txn.syncCommittedTSCount {
		txn.syncCommittedTSCount = newTimes
		needResetSnapshot = true
	}
	if !commit && txn.op.Txn().IsRCIsolation() &&
		(txn.GetSQLCount() > 1 || needResetSnapshot) {
		trace.GetService().TxnUpdateSnapshot(
			txn.op,
			0,
			"before execute")
		if err := txn.op.UpdateSnapshot(
			ctx,
			timestamp.Timestamp{}); err != nil {
			return err
		}
		txn.resetSnapshot()
	}
	return nil
}

// Entry represents a delete/insert
type Entry struct {
	typ int
	//the tenant owns the tableId and databaseId
	accountId    uint32
	tableId      uint64
	databaseId   uint64
	tableName    string
	databaseName string
	// blockName for s3 file
	fileName string
	//tuples would be applied to the table which belongs to the tenant(accountId)
	bat       *batch.Batch
	tnStore   DNStore
	pkChkByTN int8
	/*
		if truncate is true,it denotes the Entry with typ DELETE
		on mo_tables is generated by the Truncate operation.
	*/
	truncate bool
}

// isGeneratedByTruncate denotes the entry is yielded by the truncate operation.
func (e *Entry) isGeneratedByTruncate() bool {
	return e.typ == DELETE &&
		e.databaseId == catalog.MO_CATALOG_ID &&
		e.tableId == catalog.MO_TABLES_ID &&
		e.truncate
}

// isCatalog denotes the entry is apply the tree tables
func (e *Entry) isCatalog() bool {
	return e.tableId == catalog.MO_TABLES_ID ||
		e.tableId == catalog.MO_COLUMNS_ID ||
		e.tableId == catalog.MO_DATABASE_ID
}

// txnDatabase represents an opened database in a transaction
type txnDatabase struct {
	databaseId        uint64
	databaseName      string
	databaseType      string
	databaseCreateSql string
	txn               *Transaction

	rowId types.Rowid
}

type tableKey struct {
	accountId  uint32
	databaseId uint64
	dbName     string
	name       string
}

type databaseKey struct {
	accountId uint32
	id        uint64
	name      string
}

// txnTable represents an opened table in a transaction
type txnTable struct {
	sync.Mutex

	accountId uint32
	tableId   uint64
	version   uint32
	tableName string
	tnList    []int
	db        *txnDatabase
	//	insertExpr *plan.Expr
	defs       []engine.TableDef
	tableDef   *plan.TableDef
	seqnums    []uint16
	typs       []types.Type
	_partState *logtailreplay.PartitionState

	// objInofs stores all the data object infos for this table of this transaction
	// it is only generated when the table is not created by this transaction
	// it is initialized by updateObjectInfos and once it is initialized, it will not be updated
	//objInfos []logtailreplay.ObjectEntry

	// specify whether the objInfos is updated. once it is updated, it will not be updated again
	//TODO::remove it in next PR.
	objInfosUpdated bool
	// specify whether the logtail is updated. once it is updated, it will not be updated again
	logtailUpdated bool

	primaryIdx    int // -1 means no primary key
	primarySeqnum int // -1 means no primary key
	clusterByIdx  int // -1 means no clusterBy key
	viewdef       string
	comment       string
	partitioned   int8   //1 : the table has partitions ; 0 : no partition
	partition     string // the info about partitions when the table has partitions
	relKind       string
	createSql     string
	constraint    []byte

	// timestamp of the last operation on this table
	lastTS timestamp.Timestamp

	// this should be the statement id
	// but seems that we're not maintaining it at the moment
	// localTS timestamp.Timestamp
	//rowid in mo_tables
	rowid types.Rowid
	//rowids in mo_columns
	rowids []types.Rowid
	//the old table id before truncate
	oldTableId uint64

	// process for statement
	//proc *process.Process
	proc atomic.Pointer[process.Process]

	createByStatementID int
}

type column struct {
	accountId  uint32
	tableId    uint64
	databaseId uint64
	// column name
	name            string
	tableName       string
	databaseName    string
	typ             []byte
	typLen          int32
	num             int32
	comment         string
	notNull         int8
	hasDef          int8
	defaultExpr     []byte
	constraintType  string
	isClusterBy     int8
	isHidden        int8
	isAutoIncrement int8
	hasUpdate       int8
	updateExpr      []byte
	seqnum          uint16
	enumValues      string
}

type withFilterMixin struct {
	ctx      context.Context
	fs       fileservice.FileService
	ts       timestamp.Timestamp
	proc     *process.Process
	tableDef *plan.TableDef

	// columns used for reading
	columns struct {
		seqnums  []uint16
		colTypes []types.Type
		// colNulls []bool

		compPKPositions []uint16 // composite primary key pos in the columns

		pkPos    int // -1 means no primary key in columns
		rowidPos int // -1 means no rowid in columns

		indexOfFirstSortedColumn int
	}

	filterState struct {
		evaluated bool
		//point select for primary key
		expr     *plan.Expr
		filter   blockio.ReadFilter
		seqnums  []uint16 // seqnums of the columns in the filter
		colTypes []types.Type
		hasNull  bool
	}

	sels []int32
}

type blockSortHelper struct {
	blk *objectio.BlockInfo
	zm  index.ZM
}

type blockReader struct {
	withFilterMixin

	// used for prefetch
	dontPrefetch bool
	infos        [][]*objectio.BlockInfo
	steps        []int
	currentStep  int

	scanType int
	// block list to scan
	blks []*objectio.BlockInfo
	//buffer for block's deletes
	buffer []int64

	// for ordered scan
	desc     bool
	blockZMS []index.ZM
	OrderBy  []*plan.OrderBySpec
	sorted   bool // blks need to be sorted by zonemap
	filterZM objectio.ZoneMap
}

type blockMergeReader struct {
	*blockReader
	table *txnTable

	encodedPrimaryKey []byte

	//for perfetch deletes
	loaded     bool
	pkidx      int
	deletaLocs map[string][]objectio.Location
}

type mergeReader struct {
	rds []engine.Reader
}

type emptyReader struct {
}<|MERGE_RESOLUTION|>--- conflicted
+++ resolved
@@ -207,12 +207,7 @@
 	//current statement id
 	statementID int
 	//offsets of the txn.writes for statements in a txn.
-<<<<<<< HEAD
-	offsets []int
-	// timestamp of the transaction for each statement
-=======
 	offsets    []int
->>>>>>> 81511f15
 	timestamps []timestamp.Timestamp
 
 	hasS3Op              atomic.Bool
@@ -333,7 +328,6 @@
 	if err := txn.dumpBatchLocked(0); err != nil {
 		return err
 	}
-	txn.timestamps = append(txn.timestamps, txn.op.SnapshotTS())
 	txn.offsets = append(txn.offsets, len(txn.writes))
 	txn.statementID++
 
@@ -466,7 +460,6 @@
 		}
 		txn.writes = txn.writes[:end]
 		txn.offsets = txn.offsets[:txn.statementID]
-		txn.timestamps = txn.timestamps[:txn.statementID]
 	}
 	// rollback current statement's writes info
 	for b := range txn.batchSelectList {
