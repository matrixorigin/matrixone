--- conflicted
+++ resolved
@@ -193,22 +193,17 @@
 
 	updated bool
 	// use for skip rows
-<<<<<<< HEAD
-	skipBlocks map[uint64]uint8
-
 	// snapshot for read
 	writes []Entry
 	// offset of the writes in workspace
 	writesOffset int
-=======
-	skipBlocks map[types.Blockid]uint8
+	skipBlocks   map[types.Blockid]uint8
 
 	// localState stores uncommitted data
 	localState *PartitionState
 	// this should be the statement id
 	// but seems that we're not maintaining it at the moment
 	localTS timestamp.Timestamp
->>>>>>> 32aa5796
 }
 
 type column struct {
