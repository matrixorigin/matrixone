--- conflicted
+++ resolved
@@ -878,8 +878,6 @@
 type blockSortHelper struct {
 	blk *objectio.BlockInfo
 	zm  index.ZM
-<<<<<<< HEAD
-=======
 }
 
 type reader struct {
@@ -899,5 +897,4 @@
 }
 
 type emptyReader struct {
->>>>>>> 7edcb466
 }