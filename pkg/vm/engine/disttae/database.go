--- conflicted
+++ resolved
@@ -63,23 +63,14 @@
 		return db.openSysTable(genTableKey(ctx, name, db.databaseId), id, name, defs), nil
 
 	}
-<<<<<<< HEAD
-	tbl, defs, err := db.txn.getTableInfo(ctx, db.databaseId, name)
-	if err != nil {
-		if moerr.IsMoErrCode(err, moerr.OkExpectedEOB) {
-			return nil, moerr.NewParseError(ctx, "table %q does not exist", name)
-		}
-		return nil, err
-=======
 	key := &cache.TableItem{
 		Name:       name,
 		DatabaseId: db.databaseId,
 		AccountId:  getAccountId(ctx),
 		Ts:         db.txn.meta.SnapshotTS,
->>>>>>> 62722889
 	}
 	if ok := db.txn.catalog.GetTable(key); !ok {
-		return nil, moerr.GetOkExpectedEOB()
+		return nil, moerr.NewParseError(ctx, "table %q does not exist", name)
 	}
 	columnLength := len(key.TableDef.Cols) - 1 //we use this data to fetch zonemap, but row_id has no zonemap
 	meta, err := db.txn.getTableMeta(ctx, db.databaseId, genMetaTableName(key.Id), true, columnLength)
