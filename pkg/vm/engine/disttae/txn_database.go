// Copyright 2022 Matrix Origin
//
// Licensed under the Apache License, Version 2.0 (the "License");
// you may not use this file except in compliance with the License.
// You may obtain a copy of the License at
//
//      http://www.apache.org/licenses/LICENSE-2.0
//
// Unless required by applicable law or agreed to in writing, software
// distributed under the License is distributed on an "AS IS" BASIS,
// WITHOUT WARRANTIES OR CONDITIONS OF ANY KIND, either express or implied.
// See the License for the specific language governing permissions and
// limitations under the License.

package disttae

import (
	"context"
	"strconv"
	"strings"

	"github.com/matrixorigin/matrixone/pkg/container/types"

	"github.com/matrixorigin/matrixone/pkg/catalog"
	"github.com/matrixorigin/matrixone/pkg/common/moerr"
	"github.com/matrixorigin/matrixone/pkg/vm/engine"
	"github.com/matrixorigin/matrixone/pkg/vm/engine/disttae/cache"
)

var _ engine.Database = new(txnDatabase)

func (db *txnDatabase) Relations(ctx context.Context) ([]string, error) {
	var rels []string
	//first get all delete tables
	deleteTables := make(map[string]any)
	db.txn.deletedTableMap.Range(func(k, _ any) bool {
		key := k.(tableKey)
		if key.databaseId == db.databaseId {
			deleteTables[key.name] = nil
		}
		return true
	})
	db.txn.createMap.Range(func(k, _ any) bool {
		key := k.(tableKey)
		if key.databaseId == db.databaseId {
			//if the table is deleted, do not save it.
			if _, exist := deleteTables[key.name]; !exist {
				rels = append(rels, key.name)
			}
		}
		return true
	})
	tbls, _ := db.txn.engine.catalog.Tables(getAccountId(ctx), db.databaseId, db.txn.meta.SnapshotTS)
	for _, tbl := range tbls {
		//if the table is deleted, do not save it.
		if _, exist := deleteTables[tbl]; !exist {
			rels = append(rels, tbl)
		}
	}
	return rels, nil
}

func (db *txnDatabase) getTableNameById(ctx context.Context, id uint64) string {
	tblName := ""
	//first check the tableID is deleted or not
	deleted := false
	db.txn.deletedTableMap.Range(func(k, _ any) bool {
		key := k.(tableKey)
		if key.databaseId == db.databaseId && key.tableId == id {
			deleted = true
			return false
		}
		return true
	})
	if deleted {
		return ""
	}
	db.txn.createMap.Range(func(k, _ any) bool {
		key := k.(tableKey)
		if key.databaseId == db.databaseId && key.tableId == id {
			tblName = key.name
			return false
		}
		return true
	})

	if tblName == "" {
		tbls, tblIds := db.txn.engine.catalog.Tables(getAccountId(ctx), db.databaseId, db.txn.meta.SnapshotTS)
		for idx, tblId := range tblIds {
			if tblId == id {
				tblName = tbls[idx]
				break
			}
		}
	}
	return tblName
}

func (db *txnDatabase) getRelationById(ctx context.Context, id uint64) (string, engine.Relation, error) {
	tblName := db.getTableNameById(ctx, id)
	if tblName == "" {
		return "", nil, moerr.NewInternalError(ctx, "can not find table by id %d", id)
	}
	rel, err := db.Relation(ctx, tblName)
	return tblName, rel, err
}

func (db *txnDatabase) Relation(ctx context.Context, name string) (engine.Relation, error) {
	logDebugf(db.txn.meta, "txnDatabase.Relation table %s", name)
	//check the table is deleted or not
	if _, exist := db.txn.deletedTableMap.Load(genTableKey(ctx, name, db.databaseId)); exist {
		return nil, moerr.NewParseError(ctx, "table %q does not exist", name)
	}
	if v, ok := db.txn.tableMap.Load(genTableKey(ctx, name, db.databaseId)); ok {
		return v.(*txnTable), nil
	}
	// get relation from the txn created tables cache: created by this txn
	if v, ok := db.txn.createMap.Load(genTableKey(ctx, name, db.databaseId)); ok {
		return v.(*txnTable), nil
	}

	// special tables
	if db.databaseName == catalog.MO_CATALOG {
		switch name {
		case catalog.MO_DATABASE:
			id := uint64(catalog.MO_DATABASE_ID)
			defs := catalog.MoDatabaseTableDefs
			return db.openSysTable(genTableKey(ctx, name, db.databaseId), id, name, defs), nil
		case catalog.MO_TABLES:
			id := uint64(catalog.MO_TABLES_ID)
			defs := catalog.MoTablesTableDefs
			return db.openSysTable(genTableKey(ctx, name, db.databaseId), id, name, defs), nil
		case catalog.MO_COLUMNS:
			id := uint64(catalog.MO_COLUMNS_ID)
			defs := catalog.MoColumnsTableDefs
			return db.openSysTable(genTableKey(ctx, name, db.databaseId), id, name, defs), nil
		}
	}
	item := &cache.TableItem{
		Name:       name,
		DatabaseId: db.databaseId,
		AccountId:  getAccountId(ctx),
		Ts:         db.txn.meta.SnapshotTS,
	}
	if ok := db.txn.engine.catalog.GetTable(item); !ok {
		return nil, moerr.NewParseError(ctx, "table %q does not exist", name)
	}
	tbl := &txnTable{
<<<<<<< HEAD
		db:            db,
		tableId:       item.Id,
		version:       item.Version,
		tableName:     item.Name,
		defs:          item.Defs,
		tableDef:      item.TableDef,
		primaryIdx:    item.PrimaryIdx,
		primarySeqnum: item.PrimarySeqnum,
		clusterByIdx:  item.ClusterByIdx,
		relKind:       item.Kind,
		viewdef:       item.ViewDef,
		comment:       item.Comment,
		partitioned:   item.Partitioned,
		partition:     item.Partition,
		createSql:     item.CreateSql,
		constraint:    item.Constraint,
=======
		db:           db,
		tableId:      item.Id,
		tableName:    item.Name,
		defs:         item.Defs,
		tableDef:     item.TableDef,
		primaryIdx:   item.PrimaryIdx,
		clusterByIdx: item.ClusterByIdx,
		relKind:      item.Kind,
		viewdef:      item.ViewDef,
		comment:      item.Comment,
		partitioned:  item.Partitioned,
		partition:    item.Partition,
		createSql:    item.CreateSql,
		constraint:   item.Constraint,
		rowid:        item.Rowid,
		rowids:       item.Rowids,
>>>>>>> 248d197b
	}
	db.txn.tableMap.Store(genTableKey(ctx, name, db.databaseId), tbl)
	return tbl, nil
}

func (db *txnDatabase) Delete(ctx context.Context, name string) error {
	var id uint64
	var rowid types.Rowid
	var rowids []types.Rowid
	k := genTableKey(ctx, name, db.databaseId)
	if v, ok := db.txn.createMap.Load(k); ok {
		db.txn.createMap.Delete(k)
		db.txn.deletedTableMap.Store(k, nil)
		table := v.(*txnTable)
		id = table.tableId
		rowid = table.rowid
		rowids = table.rowids
		/*
			Even if the created table in the createMap, there is an
			INSERT entry in the CN workspace. We need add a DELETE
			entry in the CN workspace to tell the DN to delete the
			table.
			CORNER CASE
			begin;
			create table t1;
			drop table t1;
			commit;
			If we do not add DELETE entry in workspace, there is
			a table t1 there after commit.
		*/
	} else if v, ok := db.txn.tableMap.Load(k); ok {
		table := v.(*txnTable)
		id = table.tableId
		db.txn.tableMap.Delete(k)
		rowid = table.rowid
		rowids = table.rowids
	} else {
		item := &cache.TableItem{
			Name:       name,
			DatabaseId: db.databaseId,
			AccountId:  getAccountId(ctx),
			Ts:         db.txn.meta.SnapshotTS,
		}
		if ok := db.txn.engine.catalog.GetTable(item); !ok {
			return moerr.GetOkExpectedEOB()
		}
		id = item.Id
		rowid = item.Rowid
		rowids = item.Rowids
	}
	bat, err := genDropTableTuple(rowid, id, db.databaseId, name, db.databaseName, db.txn.proc.Mp())
	if err != nil {
		return err
	}

	for _, store := range db.txn.dnStores {
		if err := db.txn.WriteBatch(DELETE, catalog.MO_CATALOG_ID, catalog.MO_TABLES_ID,
			catalog.MO_CATALOG, catalog.MO_TABLES, bat, store, -1, false, false); err != nil {
			return err
		}
	}

	//Add writeBatch(delete,mo_columns) to filter table in mo_columns.
	//Every row in writeBatch(delete,mo_columns) needs rowid
	for _, rid := range rowids {
		bat, err = genDropColumnTuple(rid, db.txn.proc.Mp())
		if err != nil {
			return err
		}
		for _, store := range db.txn.dnStores {
			if err = db.txn.WriteBatch(DELETE, catalog.MO_CATALOG_ID, catalog.MO_COLUMNS_ID,
				catalog.MO_CATALOG, catalog.MO_COLUMNS, bat, store, -1, false, false); err != nil {
				return err
			}
		}
	}

	db.txn.deletedTableMap.Store(k, nil)
	return nil
}

func (db *txnDatabase) Truncate(ctx context.Context, name string) (uint64, error) {
	var oldId uint64
	var rowid types.Rowid
	var v any
	var ok bool
	newId, err := db.txn.allocateID(ctx)
	if err != nil {
		return 0, err
	}
	k := genTableKey(ctx, name, db.databaseId)
	v, ok = db.txn.createMap.Load(k)
	if !ok {
		v, ok = db.txn.tableMap.Load(k)
	}

	if ok {
		txnTable := v.(*txnTable)
		oldId = txnTable.tableId
		txnTable.reset(newId)
		rowid = txnTable.rowid
	} else {
		item := &cache.TableItem{
			Name:       name,
			DatabaseId: db.databaseId,
			AccountId:  getAccountId(ctx),
			Ts:         db.txn.meta.SnapshotTS,
		}
		if ok := db.txn.engine.catalog.GetTable(item); !ok {
			return 0, moerr.GetOkExpectedEOB()
		}
		oldId = item.Id
		rowid = item.Rowid
	}
	bat, err := genTruncateTableTuple(rowid, newId, db.databaseId,
		genMetaTableName(oldId)+name, db.databaseName, db.txn.proc.Mp())
	if err != nil {
		return 0, err
	}
	for _, store := range db.txn.dnStores {
		if err := db.txn.WriteBatch(DELETE, catalog.MO_CATALOG_ID, catalog.MO_TABLES_ID,
			catalog.MO_CATALOG, catalog.MO_TABLES, bat, store, -1, false, true); err != nil {
			return 0, err
		}
	}
	return newId, nil
}

func (db *txnDatabase) GetDatabaseId(ctx context.Context) string {
	return strconv.FormatUint(db.databaseId, 10)
}

func (db *txnDatabase) GetCreateSql(ctx context.Context) string {
	return db.databaseCreateSql
}

func (db *txnDatabase) IsSubscription(ctx context.Context) bool {
	return db.databaseType == catalog.SystemDBTypeSubscription
}

func (db *txnDatabase) Create(ctx context.Context, name string, defs []engine.TableDef) error {
	accountId, userId, roleId := getAccessInfo(ctx)
	tableId, err := db.txn.allocateID(ctx)
	if err != nil {
		return err
	}
	tbl := new(txnTable)
	tbl.rowid = types.DecodeFixed[types.Rowid](types.EncodeSlice([]uint64{tableId}))
	tbl.comment = getTableComment(defs)
	{
		for _, def := range defs { // copy from tae
			switch defVal := def.(type) {
			case *engine.PropertiesDef:
				for _, property := range defVal.Properties {
					switch strings.ToLower(property.Key) {
					case catalog.SystemRelAttr_Comment: // Watch priority over commentDef
						tbl.comment = property.Value
					case catalog.SystemRelAttr_Kind:
						tbl.relKind = property.Value
					case catalog.SystemRelAttr_CreateSQL:
						tbl.createSql = property.Value // I don't trust this information.
					default:
					}
				}
			case *engine.ViewDef:
				tbl.viewdef = defVal.View
			case *engine.PartitionDef:
				tbl.partitioned = defVal.Partitioned
				tbl.partition = defVal.Partition
			case *engine.ConstraintDef:
				tbl.constraint, err = defVal.MarshalBinary()
				if err != nil {
					return err
				}
			}
		}
	}
	cols, err := genColumns(accountId, name, db.databaseName, tableId, db.databaseId, defs)
	if err != nil {
		return err
	}
	{
		sql := getSql(ctx)
		bat, err := genCreateTableTuple(tbl, sql, accountId, userId, roleId, name,
			tableId, db.databaseId, db.databaseName, tbl.rowid, true, db.txn.proc.Mp())
		if err != nil {
			return err
		}
		for _, store := range db.txn.dnStores {
			if err := db.txn.WriteBatch(INSERT, catalog.MO_CATALOG_ID, catalog.MO_TABLES_ID,
				catalog.MO_CATALOG, catalog.MO_TABLES, bat, store, -1, true, false); err != nil {
				return err
			}
		}
	}
	tbl.primaryIdx = -1
	tbl.primarySeqnum = -1
	tbl.clusterByIdx = -1
	tbl.rowids = make([]types.Rowid, len(cols))
	for i, col := range cols {
		tbl.rowids[i] = db.txn.genRowId()
		bat, err := genCreateColumnTuple(col, tbl.rowids[i], true, db.txn.proc.Mp())
		if err != nil {
			return err
		}
		for _, store := range db.txn.dnStores {
			if err := db.txn.WriteBatch(INSERT, catalog.MO_CATALOG_ID, catalog.MO_COLUMNS_ID,
				catalog.MO_CATALOG, catalog.MO_COLUMNS, bat, store, -1, true, false); err != nil {
				return err
			}
		}
		if col.constraintType == catalog.SystemColPKConstraint {
			tbl.primaryIdx = i
			tbl.primarySeqnum = i
		}
		if col.isClusterBy == 1 {
			tbl.clusterByIdx = i
		}
	}
	tbl.db = db
	tbl.defs = defs
	tbl.tableName = name
	tbl.tableId = tableId
	tbl.getTableDef()
	key := genTableKey(ctx, name, db.databaseId)
	db.txn.createMap.Store(key, tbl)
	//CORNER CASE
	//begin;
	//create table t1(a int);
	//drop table t1; //t1 is in deleteTableMap now.
	//select * from t1; //t1 does not exist.
	//create table t1(a int); //t1 does not exist. t1 can be created again.
	//	t1 needs be deleted from deleteTableMap
	db.txn.deletedTableMap.Delete(key)
	return nil
}

func (db *txnDatabase) openSysTable(key tableKey, id uint64, name string,
	defs []engine.TableDef) engine.Relation {
	tbl := &txnTable{
		db:            db,
		tableId:       id,
		tableName:     name,
		defs:          defs,
		primaryIdx:    -1,
		primarySeqnum: -1,
		clusterByIdx:  -1,
	}
	tbl.getTableDef()
	return tbl
}<|MERGE_RESOLUTION|>--- conflicted
+++ resolved
@@ -146,7 +146,6 @@
 		return nil, moerr.NewParseError(ctx, "table %q does not exist", name)
 	}
 	tbl := &txnTable{
-<<<<<<< HEAD
 		db:            db,
 		tableId:       item.Id,
 		version:       item.Version,
@@ -163,24 +162,8 @@
 		partition:     item.Partition,
 		createSql:     item.CreateSql,
 		constraint:    item.Constraint,
-=======
-		db:           db,
-		tableId:      item.Id,
-		tableName:    item.Name,
-		defs:         item.Defs,
-		tableDef:     item.TableDef,
-		primaryIdx:   item.PrimaryIdx,
-		clusterByIdx: item.ClusterByIdx,
-		relKind:      item.Kind,
-		viewdef:      item.ViewDef,
-		comment:      item.Comment,
-		partitioned:  item.Partitioned,
-		partition:    item.Partition,
-		createSql:    item.CreateSql,
-		constraint:   item.Constraint,
-		rowid:        item.Rowid,
-		rowids:       item.Rowids,
->>>>>>> 248d197b
+		rowid:         item.Rowid,
+		rowids:        item.Rowids,
 	}
 	db.txn.tableMap.Store(genTableKey(ctx, name, db.databaseId), tbl)
 	return tbl, nil
