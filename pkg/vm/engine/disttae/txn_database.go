--- conflicted
+++ resolved
@@ -16,9 +16,10 @@
 
 import (
 	"context"
-	"github.com/matrixorigin/matrixone/pkg/container/types"
 	"strconv"
 	"strings"
+
+	"github.com/matrixorigin/matrixone/pkg/container/types"
 
 	"github.com/matrixorigin/matrixone/pkg/catalog"
 	"github.com/matrixorigin/matrixone/pkg/common/moerr"
@@ -106,15 +107,10 @@
 
 func (db *txnDatabase) Relation(ctx context.Context, name string) (engine.Relation, error) {
 	logDebugf(db.txn.meta, "txnDatabase.Relation table %s", name)
-<<<<<<< HEAD
-
-	// get relation from the txn tables cache: not created by this txn
-=======
 	//check the table is deleted or not
 	if _, exist := db.txn.deletedTableMap.Load(genTableKey(ctx, name, db.databaseId)); exist {
 		return nil, moerr.NewParseError(ctx, "table %q does not exist", name)
 	}
->>>>>>> 9fa0377f
 	if v, ok := db.txn.tableMap.Load(genTableKey(ctx, name, db.databaseId)); ok {
 		return v.(*txnTable), nil
 	}
