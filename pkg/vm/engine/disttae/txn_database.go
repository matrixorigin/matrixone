--- conflicted
+++ resolved
@@ -161,28 +161,6 @@
 		return nil, moerr.NewParseError(ctx, "table %q does not exist", name)
 	}
 	tbl := &txnTable{
-<<<<<<< HEAD
-		db:                  db,
-		tableId:             item.Id,
-		version:             item.Version,
-		tableName:           item.Name,
-		defs:                item.Defs,
-		tableDef:            item.TableDef,
-		primaryIdx:          item.PrimaryIdx,
-		primarySeqnum:       item.PrimarySeqnum,
-		clusterByIdx:        item.ClusterByIdx,
-		relKind:             item.Kind,
-		viewdef:             item.ViewDef,
-		comment:             item.Comment,
-		partitionType:       item.PartitionType,
-		partitionExpression: item.PartitionExpression,
-		partitioned:         item.Partitioned,
-		partition:           item.Partition,
-		createSql:           item.CreateSql,
-		constraint:          item.Constraint,
-		rowid:               item.Rowid,
-		rowids:              item.Rowids,
-=======
 		db:            db,
 		tableId:       item.Id,
 		version:       item.Version,
@@ -195,6 +173,8 @@
 		relKind:       item.Kind,
 		viewdef:       item.ViewDef,
 		comment:       item.Comment,
+		partitionType:       item.PartitionType,
+		partitionExpression: item.PartitionExpression,
 		partitioned:   item.Partitioned,
 		partition:     item.Partition,
 		createSql:     item.CreateSql,
@@ -202,7 +182,6 @@
 		rowid:         item.Rowid,
 		rowids:        item.Rowids,
 		proc:          p,
->>>>>>> dacfe86b
 	}
 	db.txn.tableCache.tableMap.Store(genTableKey(ctx, name, db.databaseId), tbl)
 	return tbl, nil
