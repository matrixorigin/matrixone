// Copyright 2022 Matrix Origin
//
// Licensed under the Apache License, Version 2.0 (the "License");
// you may not use this file except in compliance with the License.
// You may obtain a copy of the License at
//
//      http://www.apache.org/licenses/LICENSE-2.0
//
// Unless required by applicable law or agreed to in writing, software
// distributed under the License is distributed on an "AS IS" BASIS,
// WITHOUT WARRANTIES OR CONDITIONS OF ANY KIND, either express or implied.
// See the License for the specific language governing permissions and
// limitations under the License.

package disttae

import (
	"context"
	"encoding/hex"
	"fmt"
	"math"
	"sort"
	"sync"
	"time"

	"github.com/matrixorigin/matrixone/pkg/catalog"
	"github.com/matrixorigin/matrixone/pkg/common/moerr"
	"github.com/matrixorigin/matrixone/pkg/common/mpool"
	"github.com/matrixorigin/matrixone/pkg/container/batch"
	"github.com/matrixorigin/matrixone/pkg/container/types"
	"github.com/matrixorigin/matrixone/pkg/container/vector"
	"github.com/matrixorigin/matrixone/pkg/defines"
	"github.com/matrixorigin/matrixone/pkg/logutil"
	"github.com/matrixorigin/matrixone/pkg/objectio"
	"github.com/matrixorigin/matrixone/pkg/pb/plan"
	"github.com/matrixorigin/matrixone/pkg/pb/timestamp"
	"github.com/matrixorigin/matrixone/pkg/pb/txn"
	"github.com/matrixorigin/matrixone/pkg/sql/colexec"
	"github.com/matrixorigin/matrixone/pkg/txn/client"
	"github.com/matrixorigin/matrixone/pkg/txn/trace"
	v2 "github.com/matrixorigin/matrixone/pkg/util/metric/v2"
	"github.com/matrixorigin/matrixone/pkg/vm/engine"
	"github.com/matrixorigin/matrixone/pkg/vm/engine/disttae/cache"
	catalog2 "github.com/matrixorigin/matrixone/pkg/vm/engine/tae/catalog"
	"github.com/matrixorigin/matrixone/pkg/vm/engine/tae/common"
	"go.uber.org/zap"
)

//func (txn *Transaction) getObjInfos(
//	ctx context.Context,
//	tbl *txnTable,
//) (objs []logtailreplay.ObjectEntry, err error) {
//	ts := types.TimestampToTS(txn.op.SnapshotTS())
//	state, err := tbl.getPartitionState(ctx)
//	if err != nil {
//		return nil, err
//	}
//	iter, err := state.NewObjectsIter(ts)
//	if err != nil {
//		return nil, err
//	}
//	for iter.Next() {
//		entry := iter.Entry()
//		objs = append(objs, entry)
//	}
//	iter.Close()
//	return
//}

// detecting whether a transaction is a read-only transaction
func (txn *Transaction) ReadOnly() bool {
	return txn.readOnly.Load()
}

// WriteBatch used to write data to the transaction buffer
// insert/delete/update all use this api
// truncate : it denotes the batch with typ DELETE on mo_tables is generated when Truncating
// a table.
//
// NOTE: For Insert type, rowid is generated in this function.
// Be carefule use this function multiple times for the same batch
func (txn *Transaction) WriteBatch(
	typ int, note string,
	accountId uint32,
	databaseId uint64,
	tableId uint64,
	databaseName string,
	tableName string,
	bat *batch.Batch,
	tnStore DNStore) (genRowidVec *vector.Vector, err error) {
	start := time.Now()
	seq := txn.op.NextSequence()
	trace.GetService(txn.proc.GetService()).AddTxnDurationAction(
		txn.op,
		client.WorkspaceWriteEvent,
		seq,
		tableId,
		0,
		nil)
	defer func() {
		trace.GetService(txn.proc.GetService()).AddTxnDurationAction(
			txn.op,
			client.WorkspaceWriteEvent,
			seq,
			tableId,
			time.Since(start),
			nil)
	}()

	txn.readOnly.Store(false)
	txn.Lock()
	defer txn.Unlock()
	// generate rowid for insert
	// TODO(aptend): move this outside WriteBatch? Call twice for the same batch will generate different rowid
	if typ == INSERT {
		if bat.Vecs[0].GetType().Oid == types.T_Rowid {
			panic("rowid should not be generated in Insert WriteBatch")
		}
		txn.genBlock()
		len := bat.RowCount()
		genRowidVec = vector.NewVec(types.T_Rowid.ToType())
		for i := 0; i < len; i++ {
			if err := vector.AppendFixed(genRowidVec, txn.genRowId(), false,
				txn.proc.Mp()); err != nil {
				return nil, err
			}
		}
		bat.Vecs = append([]*vector.Vector{genRowidVec}, bat.Vecs...)
		bat.Attrs = append([]string{objectio.PhysicalAddr_Attr}, bat.Attrs...)
		if tableId != catalog.MO_DATABASE_ID &&
			tableId != catalog.MO_TABLES_ID && tableId != catalog.MO_COLUMNS_ID {
			txn.approximateInMemInsertSize += uint64(bat.Size())
			txn.approximateInMemInsertCnt += bat.RowCount()
		}
	}

	if typ == DELETE && tableId != catalog.MO_DATABASE_ID &&
		tableId != catalog.MO_TABLES_ID && tableId != catalog.MO_COLUMNS_ID {
		txn.approximateInMemDeleteCnt += bat.RowCount()
	}

	if injected, logLevel := objectio.LogWorkspaceInjected(
		databaseName, tableName,
	); injected {
		if logLevel == 0 {
			rowCnt := 0
			if bat != nil {
				rowCnt = bat.RowCount()
			}
			logutil.Info(
				"INJECT-LOG-WORKSPACE",
				zap.String("table", tableName),
				zap.String("db", databaseName),
				zap.String("txn", txn.op.Txn().DebugString()),
				zap.String("typ", typesNames[typ]),
				zap.Int("offset", len(txn.writes)),
				zap.Int("rows", rowCnt),
			)
		} else {
			maxCnt := 10
			if logLevel > 1 && bat != nil {
				maxCnt = bat.RowCount()
			}
			var dataStr string
			if bat != nil {
				dataStr = common.MoBatchToString(bat, maxCnt)
			}
			logutil.Info(
				"INJECT-LOG-WORKSPACE",
				zap.String("table", tableName),
				zap.String("db", databaseName),
				zap.String("txn", txn.op.Txn().DebugString()),
				zap.String("typ", typesNames[typ]),
				zap.Int("offset", len(txn.writes)),
				zap.String("data", dataStr),
			)
		}
	}

	e := Entry{
		typ:          typ,
		accountId:    accountId,
		bat:          bat,
		tableId:      tableId,
		databaseId:   databaseId,
		tableName:    tableName,
		databaseName: databaseName,
		tnStore:      tnStore,
		note:         note,
	}
	txn.writes = append(txn.writes, e)
	txn.pkCount += bat.RowCount()
	txn.workspaceSize += uint64(bat.Size())

	trace.GetService(txn.proc.GetService()).TxnWrite(txn.op, tableId, typesNames[typ], bat)
	return
}

func (txn *Transaction) dumpBatch(ctx context.Context, offset int) error {
	txn.Lock()
	defer txn.Unlock()
	return txn.dumpBatchLocked(ctx, offset)
}

func checkPKDupGeneric[T comparable](
	mp map[any]bool,
	t *types.Type,
	vals []T,
	start, count int) (bool, string) {
	for _, v := range vals[start : start+count] {
		if _, ok := mp[v]; ok {
			entry := common.TypeStringValue(*t, v, false)
			return true, entry
		}
		mp[v] = true
	}
	return false, ""
}

func checkPKDup(
	mp map[any]bool,
	pk *vector.Vector,
	start, count int) (bool, string) {
	colType := pk.GetType()
	switch colType.Oid {
	case types.T_bool:
		vs := vector.MustFixedColNoTypeCheck[bool](pk)
		return checkPKDupGeneric[bool](mp, colType, vs, start, count)
	case types.T_bit:
		vs := vector.MustFixedColNoTypeCheck[uint64](pk)
		return checkPKDupGeneric[uint64](mp, colType, vs, start, count)
	case types.T_int8:
		vs := vector.MustFixedColNoTypeCheck[int8](pk)
		return checkPKDupGeneric[int8](mp, colType, vs, start, count)
	case types.T_int16:
		vs := vector.MustFixedColNoTypeCheck[int16](pk)
		return checkPKDupGeneric[int16](mp, colType, vs, start, count)
	case types.T_int32:
		vs := vector.MustFixedColNoTypeCheck[int32](pk)
		return checkPKDupGeneric[int32](mp, colType, vs, start, count)
	case types.T_int64:
		vs := vector.MustFixedColNoTypeCheck[int64](pk)
		return checkPKDupGeneric[int64](mp, colType, vs, start, count)
	case types.T_uint8:
		vs := vector.MustFixedColNoTypeCheck[uint8](pk)
		return checkPKDupGeneric[uint8](mp, colType, vs, start, count)
	case types.T_uint16:
		vs := vector.MustFixedColNoTypeCheck[uint16](pk)
		return checkPKDupGeneric[uint16](mp, colType, vs, start, count)
	case types.T_uint32:
		vs := vector.MustFixedColNoTypeCheck[uint32](pk)
		return checkPKDupGeneric[uint32](mp, colType, vs, start, count)
	case types.T_uint64:
		vs := vector.MustFixedColNoTypeCheck[uint64](pk)
		return checkPKDupGeneric[uint64](mp, colType, vs, start, count)
	case types.T_decimal64:
		vs := vector.MustFixedColNoTypeCheck[types.Decimal64](pk)
		return checkPKDupGeneric[types.Decimal64](mp, colType, vs, start, count)
	case types.T_decimal128:
		vs := vector.MustFixedColNoTypeCheck[types.Decimal128](pk)
		return checkPKDupGeneric[types.Decimal128](mp, colType, vs, start, count)
	case types.T_uuid:
		vs := vector.MustFixedColNoTypeCheck[types.Uuid](pk)
		return checkPKDupGeneric[types.Uuid](mp, colType, vs, start, count)
	case types.T_float32:
		vs := vector.MustFixedColNoTypeCheck[float32](pk)
		return checkPKDupGeneric[float32](mp, colType, vs, start, count)
	case types.T_float64:
		vs := vector.MustFixedColNoTypeCheck[float64](pk)
		return checkPKDupGeneric[float64](mp, colType, vs, start, count)
	case types.T_date:
		vs := vector.MustFixedColNoTypeCheck[types.Date](pk)
		return checkPKDupGeneric[types.Date](mp, colType, vs, start, count)
	case types.T_timestamp:
		vs := vector.MustFixedColNoTypeCheck[types.Timestamp](pk)
		return checkPKDupGeneric[types.Timestamp](mp, colType, vs, start, count)
	case types.T_time:
		vs := vector.MustFixedColNoTypeCheck[types.Time](pk)
		return checkPKDupGeneric[types.Time](mp, colType, vs, start, count)
	case types.T_datetime:
		vs := vector.MustFixedColNoTypeCheck[types.Datetime](pk)
		return checkPKDupGeneric[types.Datetime](mp, colType, vs, start, count)
	case types.T_enum:
		vs := vector.MustFixedColNoTypeCheck[types.Enum](pk)
		return checkPKDupGeneric[types.Enum](mp, colType, vs, start, count)
	case types.T_TS:
		vs := vector.MustFixedColNoTypeCheck[types.TS](pk)
		return checkPKDupGeneric[types.TS](mp, colType, vs, start, count)
	case types.T_Rowid:
		vs := vector.MustFixedColNoTypeCheck[types.Rowid](pk)
		return checkPKDupGeneric[types.Rowid](mp, colType, vs, start, count)
	case types.T_Blockid:
		vs := vector.MustFixedColNoTypeCheck[types.Blockid](pk)
		return checkPKDupGeneric[types.Blockid](mp, colType, vs, start, count)
	case types.T_char, types.T_varchar, types.T_json,
		types.T_binary, types.T_varbinary, types.T_blob, types.T_text, types.T_datalink:
		for i := start; i < start+count; i++ {
			v := pk.UnsafeGetStringAt(i)
			if _, ok := mp[v]; ok {
				entry := common.TypeStringValue(*colType, []byte(v), false)
				return true, entry
			}
			mp[v] = true
		}
	case types.T_array_float32:
		for i := start; i < start+count; i++ {
			v := types.ArrayToString[float32](vector.GetArrayAt[float32](pk, i))
			if _, ok := mp[v]; ok {
				entry := common.TypeStringValue(*colType, pk.GetBytesAt(i), false)
				return true, entry
			}
			mp[v] = true
		}
	case types.T_array_float64:
		for i := start; i < start+count; i++ {
			v := types.ArrayToString[float64](vector.GetArrayAt[float64](pk, i))
			if _, ok := mp[v]; ok {
				entry := common.TypeStringValue(*colType, pk.GetBytesAt(i), false)
				return true, entry
			}
			mp[v] = true
		}
	default:
		panic(moerr.NewInternalErrorNoCtxf("%s not supported", pk.GetType().String()))
	}
	return false, ""
}

// checkDup check whether the txn.writes has duplicate pk entry
func (txn *Transaction) checkDup() error {
	start := time.Now()
	defer func() {
		v2.TxnCheckPKDupDurationHistogram.Observe(time.Since(start).Seconds())
	}()
	//table id is global unique
	tablesDef := make(map[uint64]*plan.TableDef)
	pkIndex := make(map[uint64]int)
	insertPks := make(map[uint64]map[any]bool)
	delPks := make(map[uint64]map[any]bool)

	for _, e := range txn.writes {
		if e.bat == nil || e.bat.RowCount() == 0 {
			continue
		}
		if e.fileName != "" {
			continue
		}
		if e.isCatalog() {
			continue
		}

		dbkey := genDatabaseKey(e.accountId, e.databaseName)
		if _, ok := txn.deletedDatabaseMap.Load(dbkey); ok {
			continue
		}

		tableKey := genTableKey(e.accountId, e.tableName, e.databaseId, e.databaseName)
		if txn.tableOps.existAndDeleted(tableKey) {
			continue
		}
		//build pk index for tables.
		if _, ok := tablesDef[e.tableId]; !ok {
			tbl, err := txn.getTable(e.accountId, e.databaseName, e.tableName)
			if err != nil {
				return err
			}
			tablesDef[e.tableId] = tbl.GetTableDef(txn.proc.Ctx)
		}
		tableDef := tablesDef[e.tableId]
		if _, ok := pkIndex[e.tableId]; !ok {
			for idx, colDef := range tableDef.Cols {
				if colDef.Name == tableDef.Pkey.PkeyColName {
					if colDef.Name == catalog.FakePrimaryKeyColName ||
						colDef.Name == catalog.CPrimaryKeyColName {
						pkIndex[e.tableId] = -1
					} else {
						pkIndex[e.tableId] = idx
					}
					break
				}
			}
		}

		if e.typ == INSERT {
			bat := e.bat
			if index, ok := pkIndex[e.tableId]; ok && index != -1 {
				if *bat.Vecs[0].GetType() == types.T_Rowid.ToType() {
					bat2 := batch.NewWithSize(len(bat.Vecs) - 1)
					bat2.SetAttributes(bat.Attrs[1:])
					bat2.Vecs = bat.Vecs[1:]
					bat2.SetRowCount(bat.Vecs[0].Length())
					bat = bat2
				}
				if _, ok := insertPks[e.tableId]; !ok {
					insertPks[e.tableId] = make(map[any]bool)
				}
				if dup, pk := checkPKDup(
					insertPks[e.tableId],
					bat.Vecs[index],
					0,
					bat.RowCount()); dup {
					logutil.Errorf("txn:%s wants to insert duplicate primary key:%s in table:[%v-%v:%s-%s]",
						hex.EncodeToString(txn.op.Txn().ID),
						pk,
						e.databaseId,
						e.tableId,
						e.databaseName,
						e.tableName)
					return moerr.NewDuplicateEntryNoCtx(pk, bat.Attrs[index])
				}
			}
			continue
		}
		//if entry.tyep is DELETE, then e.bat.Vecs[0] is rowid,e.bat.Vecs[1] is PK
		if e.typ == DELETE {
			if len(e.bat.Vecs) < 2 {
				logutil.Warnf("delete has no pk, database:%s, table:%s",
					e.databaseName, e.tableName)
				continue
			}
			if index, ok := pkIndex[e.tableId]; ok && index != -1 {
				if _, ok := delPks[e.tableId]; !ok {
					delPks[e.tableId] = make(map[any]bool)
				}
				if dup, pk := checkPKDup(
					delPks[e.tableId],
					e.bat.Vecs[1],
					0,
					e.bat.RowCount()); dup {
					logutil.Errorf("txn:%s wants to delete duplicate primary key:%s in table:[%v-%v:%s-%s]",
						hex.EncodeToString(txn.op.Txn().ID),
						pk,
						e.databaseId,
						e.tableId,
						e.databaseName,
						e.tableName)
					return moerr.NewDuplicateEntryNoCtx(pk, e.bat.Attrs[1])
				}
			}
		}
	}
	return nil
}

// dumpBatch if txn.workspaceSize is larger than threshold, cn will write workspace to s3
// start from write offset.   Pass in offset -1 to dump all.   Note that dump all will
// modify txn.writes, so it can only be called right before txn.commit.
func (txn *Transaction) dumpBatchLocked(ctx context.Context, offset int) error {
	var size uint64
	var pkCount int

	//offset < 0 indicates commit.
	if offset < 0 {
		if txn.approximateInMemInsertSize < txn.commitWorkspaceThreshold &&
			txn.approximateInMemInsertCnt < txn.engine.config.insertEntryMaxCount &&
			txn.approximateInMemDeleteCnt < txn.engine.config.insertEntryMaxCount {
			return nil
		}
	} else {
		if txn.approximateInMemInsertSize < txn.writeWorkspaceThreshold {
			return nil
		}
	}

	dumpAll := offset < 0
	if dumpAll {
		offset = 0
	}

	if !dumpAll {
		for i := offset; i < len(txn.writes); i++ {
			if txn.writes[i].isCatalog() {
				continue
			}
			if txn.writes[i].bat == nil || txn.writes[i].bat.RowCount() == 0 {
				continue
			}
			if txn.writes[i].typ == INSERT && txn.writes[i].fileName == "" {
				size += uint64(txn.writes[i].bat.Size())
			}
		}
		if size < txn.writeWorkspaceThreshold {
			return nil
		}
		size = 0
	}
	txn.hasS3Op.Store(true)

	if err := txn.dumpInsertBatchLocked(ctx, offset, &size, &pkCount); err != nil {
		return err
	}

	if dumpAll {
		if txn.approximateInMemDeleteCnt >= txn.engine.config.insertEntryMaxCount {
			if err := txn.dumpDeleteBatchLocked(ctx, offset, &size); err != nil {
				return err
			}
		}
		txn.approximateInMemDeleteCnt = 0
		txn.approximateInMemInsertSize = 0
		txn.pkCount -= pkCount
		// modifies txn.writes.
		writes := txn.writes[:0]
		for i, write := range txn.writes {
			if write.bat != nil {
				writes = append(writes, txn.writes[i])
			}
		}
		txn.writes = writes
	} else {
		txn.approximateInMemInsertSize -= size
		txn.pkCount -= pkCount
	}

	txn.workspaceSize -= size
	return nil
}

func (txn *Transaction) dumpInsertBatchLocked(ctx context.Context, offset int, size *uint64, pkCount *int) error {
<<<<<<< HEAD
	tbSize := make(map[uint64]uint64)
	tbCount := make(map[uint64]int)
	skipTable := make(map[uint64]bool)

	for i := offset; i < len(txn.writes); i++ {
		if txn.writes[i].isCatalog() {
			continue
		}
		if txn.writes[i].bat == nil || txn.writes[i].bat.RowCount() == 0 {
			continue
		}
		if txn.writes[i].typ == INSERT && txn.writes[i].fileName == "" {
			tbCount[txn.writes[i].tableId] += txn.writes[i].bat.RowCount()
			tbSize[txn.writes[i].tableId] += uint64(txn.writes[i].bat.Size())
		}
	}

	keys := make([]uint64, 0, len(tbSize))
	for k := range tbSize {
		keys = append(keys, k)
	}
	sort.Slice(keys, func(i, j int) bool {
		return tbSize[keys[i]] < tbSize[keys[j]]
	})
	sum := uint64(0)
	for _, k := range keys {
		if tbCount[k] >= txn.engine.config.insertEntryMaxCount {
			continue
		}
		if sum+tbSize[k] >= txn.writeWorkspaceThreshold {
			break
		}
		sum += tbSize[k]
		skipTable[k] = true
	}

=======
>>>>>>> 2c297e34
	lastWritesIndex := offset
	writes := txn.writes
	mp := make(map[tableKey][]*batch.Batch)
	for i := offset; i < len(txn.writes); i++ {
		if skipTable[txn.writes[i].tableId] {
			writes[lastWritesIndex] = writes[i]
			lastWritesIndex++
			continue
		}
		if txn.writes[i].isCatalog() {
			writes[lastWritesIndex] = writes[i]
			lastWritesIndex++
			continue
		}
		if txn.writes[i].bat == nil || txn.writes[i].bat.RowCount() == 0 {
			writes[lastWritesIndex] = writes[i]
			lastWritesIndex++
			continue
		}

		keepElement := true
		if txn.writes[i].typ == INSERT && txn.writes[i].fileName == "" {
			tbKey := tableKey{
				accountId:  txn.writes[i].accountId,
				databaseId: txn.writes[i].databaseId,
				dbName:     txn.writes[i].databaseName,
				name:       txn.writes[i].tableName,
			}
			bat := txn.writes[i].bat
			*size += uint64(bat.Size())
			*pkCount += bat.RowCount()
			// skip rowid
			newBatch := batch.NewWithSize(len(bat.Vecs) - 1)
			newBatch.SetAttributes(bat.Attrs[1:])
			newBatch.Vecs = bat.Vecs[1:]
			newBatch.SetRowCount(bat.Vecs[0].Length())
			mp[tbKey] = append(mp[tbKey], newBatch)
			defer bat.Clean(txn.proc.GetMPool())

			keepElement = false
		}

		if keepElement {
			writes[lastWritesIndex] = writes[i]
			lastWritesIndex++
		}
	}

	txn.writes = writes[:lastWritesIndex]

	for tbKey := range mp {
		// scenario 2 for cn write s3, more info in the comment of S3Writer
		tbl, err := txn.getTable(tbKey.accountId, tbKey.dbName, tbKey.name)
		if err != nil {
			return err
		}

		tableDef := tbl.GetTableDef(txn.proc.Ctx)

		s3Writer, err := colexec.NewS3Writer(tableDef, 0)
		if err != nil {
			return err
		}
		defer s3Writer.Free(txn.proc.GetMPool())
		for i := 0; i < len(mp[tbKey]); i++ {
			s3Writer.StashBatch(txn.proc, mp[tbKey][i])
		}
		blockInfos, stats, err := s3Writer.SortAndSync(ctx, txn.proc)
		if err != nil {
			return err
		}
		err = s3Writer.FillBlockInfoBat(blockInfos, stats, txn.proc.GetMPool())
		if err != nil {
			return err
		}
		blockInfo := s3Writer.GetBlockInfoBat()

		lenVecs := len(blockInfo.Attrs)
		// only remain the metaLoc col and object stats
		for i := 0; i < lenVecs-2; i++ {
			blockInfo.Vecs[i].Free(txn.proc.GetMPool())
		}
		blockInfo.Vecs = blockInfo.Vecs[lenVecs-2:]
		blockInfo.Attrs = blockInfo.Attrs[lenVecs-2:]
		blockInfo.SetRowCount(blockInfo.Vecs[0].Length())

		var table *txnTable
		if v, ok := tbl.(*txnTableDelegate); ok {
			table = v.origin
		} else {
			table = tbl.(*txnTable)
		}
		fileName := objectio.DecodeBlockInfo(blockInfo.Vecs[0].GetBytesAt(0)).MetaLocation().Name().String()
		err = table.getTxn().WriteFileLocked(
			INSERT,
			table.accountId,
			table.db.databaseId,
			table.tableId,
			table.db.databaseName,
			table.tableName,
			fileName,
			blockInfo,
			table.getTxn().tnStores[0],
		)
		if err != nil {
			return err
		}
	}
	return nil
}

func (txn *Transaction) dumpDeleteBatchLocked(ctx context.Context, offset int, size *uint64) error {
	deleteCnt := 0
	lastWritesIndex := offset
	writes := txn.writes
	mp := make(map[tableKey][]*batch.Batch)
	for i := offset; i < len(txn.writes); i++ {
		if txn.writes[i].isCatalog() {
			writes[lastWritesIndex] = writes[i]
			lastWritesIndex++
			continue
		}
		if txn.writes[i].bat == nil || txn.writes[i].bat.RowCount() == 0 {
			writes[lastWritesIndex] = writes[i]
			lastWritesIndex++
			continue
		}

		keepElement := true
		if txn.writes[i].typ == DELETE && txn.writes[i].fileName == "" {
			tbKey := tableKey{
				accountId:  txn.writes[i].accountId,
				databaseId: txn.writes[i].databaseId,
				dbName:     txn.writes[i].databaseName,
				name:       txn.writes[i].tableName,
			}
			bat := txn.writes[i].bat
			deleteCnt += bat.RowCount()
			*size += uint64(bat.Size())

			newBat := batch.NewWithSize(len(bat.Vecs))
			newBat.SetAttributes(bat.Attrs)
			newBat.Vecs = bat.Vecs
			newBat.SetRowCount(bat.Vecs[0].Length())

			mp[tbKey] = append(mp[tbKey], newBat)
			defer bat.Clean(txn.proc.GetMPool())

			keepElement = false
		}

		if keepElement {
			writes[lastWritesIndex] = writes[i]
			lastWritesIndex++
		}
	}

	txn.writes = writes[:lastWritesIndex]

	for tbKey := range mp {
		// scenario 2 for cn write s3, more info in the comment of S3Writer
		tbl, err := txn.getTable(tbKey.accountId, tbKey.dbName, tbKey.name)
		if err != nil {
			return err
		}

		s3Writer, err := colexec.NewS3TombstoneWriter()
		if err != nil {
			return err
		}
		defer s3Writer.Free(txn.proc.GetMPool())
		for i := 0; i < len(mp[tbKey]); i++ {
			s3Writer.StashBatch(txn.proc, mp[tbKey][i])
		}
		_, stats, err := s3Writer.SortAndSync(ctx, txn.proc)
		if err != nil {
			return err
		}
		bat := batch.NewWithSize(1)
		bat.Attrs = []string{catalog2.ObjectAttr_ObjectStats}
		bat.SetVector(0, vector.NewVec(types.T_text.ToType()))
		if err = vector.AppendBytes(
			bat.GetVector(0), stats.Marshal(), false, txn.proc.GetMPool()); err != nil {
			return err
		}

		bat.SetRowCount(bat.Vecs[0].Length())

		var table *txnTable
		if v, ok := tbl.(*txnTableDelegate); ok {
			table = v.origin
		} else {
			table = tbl.(*txnTable)
		}
		fileName := stats.ObjectLocation().String()
		err = table.getTxn().WriteFileLocked(
			DELETE,
			table.accountId,
			table.db.databaseId,
			table.tableId,
			table.db.databaseName,
			table.tableName,
			fileName,
			bat,
			table.getTxn().tnStores[0],
		)
		if err != nil {
			return err
		}
	}
	return nil
}

func (txn *Transaction) getTable(
	id uint32,
	dbName string,
	tbName string,
) (engine.Relation, error) {
	ctx := context.WithValue(
		context.Background(),
		defines.TenantIDKey{},
		id,
	)

	database, err := txn.engine.Database(ctx, dbName, txn.proc.GetTxnOperator())
	if err != nil {
		return nil, err
	}
	tbl, err := database.Relation(ctx, tbName, nil)
	if err != nil {
		return nil, err
	}
	return tbl, nil
}

// vec contains block infos.
func (txn *Transaction) insertPosForCNBlock(
	vec *vector.Vector,
	id uint32,
	b *batch.Batch,
	dbName string,
	tbName string) error {
	blks, area := vector.MustVarlenaRawData(vec)
	for i := range blks {
		blkInfo := *objectio.DecodeBlockInfo(blks[i].GetByteSlice(area))
		txn.cnBlkId_Pos[blkInfo.BlockID] = Pos{
			bat:       b,
			accountId: id,
			dbName:    dbName,
			tbName:    tbName,
			offset:    int64(i),
			blkInfo:   blkInfo}
	}
	return nil
}

func (txn *Transaction) WriteFileLocked(
	typ int,
	accountId uint32,
	databaseId,
	tableId uint64,
	databaseName,
	tableName string,
	fileName string,
	bat *batch.Batch,
	tnStore DNStore) error {
	txn.hasS3Op.Store(true)
	bat2 := bat
	if typ == INSERT {
		bat2 = batch.NewWithSize(len(bat.Vecs))
		bat2.SetAttributes([]string{catalog.BlockMeta_MetaLoc, catalog.ObjectMeta_ObjectStats})

		for idx := 0; idx < bat2.VectorCount(); idx++ {
			bat2.SetVector(int32(idx), vector.NewVec(*bat.Vecs[idx].GetType()))
		}

		blkInfosVec := bat.Vecs[0]
		for idx := 0; idx < blkInfosVec.Length(); idx++ {
			blkInfo := *objectio.DecodeBlockInfo(blkInfosVec.GetBytesAt(idx))
			vector.AppendBytes(bat2.Vecs[0], []byte(blkInfo.MetaLocation().String()),
				false, txn.proc.Mp())
			colexec.Get().PutCnSegment(blkInfo.BlockID.Segment(), colexec.CnBlockIdType)
		}

		// append obj stats, may multiple
		statsListVec := bat.Vecs[1]
		for idx := 0; idx < statsListVec.Length(); idx++ {
			vector.AppendBytes(bat2.Vecs[1], statsListVec.GetBytesAt(idx), false, txn.proc.Mp())
		}
		bat2.SetRowCount(bat.Vecs[0].Length())

		txn.insertPosForCNBlock(
			bat.GetVector(0),
			accountId,
			bat2,
			databaseName,
			tableName)
	}
	txn.readOnly.Store(false)
	txn.workspaceSize += uint64(bat2.Size())
	entry := Entry{
		typ:          typ,
		accountId:    accountId,
		tableId:      tableId,
		databaseId:   databaseId,
		tableName:    tableName,
		databaseName: databaseName,
		fileName:     fileName,
		bat:          bat2,
		tnStore:      tnStore,
	}
	txn.writes = append(txn.writes, entry)
	return nil
}

// WriteFile used to add a s3 file information to the transaction buffer
// insert/delete/update all use this api
func (txn *Transaction) WriteFile(
	typ int,
	accountId uint32,
	databaseId,
	tableId uint64,
	databaseName,
	tableName string,
	fileName string,
	bat *batch.Batch,
	tnStore DNStore) error {
	txn.Lock()
	defer txn.Unlock()
	return txn.WriteFileLocked(
		typ, accountId, databaseId, tableId,
		databaseName, tableName, fileName, bat, tnStore)
}

func (txn *Transaction) deleteBatch(bat *batch.Batch,
	databaseId, tableId uint64) *batch.Batch {
	start := time.Now()
	seq := txn.op.NextSequence()
	trace.GetService(txn.proc.GetService()).AddTxnDurationAction(
		txn.op,
		client.WorkspaceWriteEvent,
		seq,
		tableId,
		0,
		nil)
	defer func() {
		trace.GetService(txn.proc.GetService()).AddTxnDurationAction(
			txn.op,
			client.WorkspaceWriteEvent,
			seq,
			tableId,
			time.Since(start),
			nil)
	}()

	trace.GetService(txn.proc.GetService()).TxnWrite(txn.op, tableId, typesNames[DELETE], bat)

	mp := make(map[types.Rowid]uint8)
	deleteBlkId := make(map[types.Blockid]bool)
	rowids := vector.MustFixedColWithTypeCheck[types.Rowid](bat.GetVector(0))
	min1 := uint32(math.MaxUint32)
	max1 := uint32(0)
	cnRowIdOffsets := make([]int64, 0, len(rowids))
	for i, rowid := range rowids {
		// process cn block deletes
		uid := rowid.BorrowSegmentID()
		blkid := rowid.CloneBlockID()
		deleteBlkId[blkid] = true
		mp[rowid] = 0
		rowOffset := rowid.GetRowOffset()
		if colexec.Get() != nil && colexec.Get().GetCnSegmentType(uid) == colexec.CnBlockIdType {
			txn.deletedBlocks.addDeletedBlocks(&blkid, []int64{int64(rowOffset)})
			cnRowIdOffsets = append(cnRowIdOffsets, int64(i))
			continue
		}
		if rowOffset < (min1) {
			min1 = rowOffset
		}

		if rowOffset > max1 {
			max1 = rowOffset
		}
		// update workspace
	}
	// cn rowId antiShrink
	bat.Shrink(cnRowIdOffsets, true)
	if bat.RowCount() == 0 {
		return bat
	}
	sels := txn.proc.Mp().GetSels()
	txn.deleteTableWrites(databaseId, tableId, sels, deleteBlkId, min1, max1, mp)

	sels = sels[:0]
	rowids = vector.MustFixedColWithTypeCheck[types.Rowid](bat.GetVector(0))
	for k, rowid := range rowids {
		// put rowid to be deleted into sels.
		if mp[rowid] != 0 {
			sels = append(sels, int64(k))
		}
	}
	bat.Shrink(sels, true)
	txn.proc.Mp().PutSels(sels)
	return bat
}

// Delete rows belongs to uncommitted raw data batch in txn's workspace.
func (txn *Transaction) deleteTableWrites(
	databaseId uint64,
	tableId uint64,
	sels []int64,
	deleteBlkId map[types.Blockid]bool,
	min, max uint32,
	mp map[types.Rowid]uint8,
) {
	txn.Lock()
	defer txn.Unlock()

	// txn worksapce will have four batch type:
	// 1.RawBatch 2.DN Block RowId(mixed rowid from different block)
	// 3.CN block Meta batch(record block meta generated by cn insert write s3)
	// 4.DN delete Block Meta batch(record block meta generated by cn delete write s3)
	for _, entry := range txn.writes {
		// nil batch will generated by comapction or dumpBatch
		if entry.bat == nil || entry.bat.RowCount() == 0 {
			continue
		}
		if entry.typ == ALTER || entry.typ == DELETE ||
			entry.bat.Attrs[0] == catalog.BlockMeta_MetaLoc {
			continue
		}
		sels = sels[:0]
		if entry.tableId == tableId && entry.databaseId == databaseId {
			vs := vector.MustFixedColWithTypeCheck[types.Rowid](entry.bat.GetVector(0))
			if len(vs) == 0 {
				continue
			}
			// skip 2 above
			if !vs[0].BorrowSegmentID().Eq(txn.segId) {
				continue
			}
			// Now, e.bat is uncommitted raw data batch which belongs to only one block allocated by CN.
			// so if e.bat is not to be deleted,skip it.
			if !deleteBlkId[vs[0].CloneBlockID()] {
				continue
			}
			min2 := vs[0].GetRowOffset()
			max2 := vs[len(vs)-1].GetRowOffset()
			if min > max2 || max < min2 {
				continue
			}
			for k, v := range vs {
				if _, ok := mp[v]; !ok {
					// if the v is not to be deleted, then add its index into the sels.
					sels = append(sels, int64(k))
				} else {
					mp[v]++
				}
			}
			if len(sels) != len(vs) {
				txn.batchSelectList[entry.bat] = append(txn.batchSelectList[entry.bat], sels...)
			}
		}
	}
}

func (txn *Transaction) allocateID(ctx context.Context) (uint64, error) {
	ctx, cancel := context.WithTimeoutCause(ctx, time.Minute, moerr.CauseAllocateID)
	defer cancel()
	id, err := txn.idGen.AllocateID(ctx)
	return id, moerr.AttachCause(ctx, err)
}

func (txn *Transaction) genBlock() {
	txn.rowId[4]++
	txn.rowId[5] = INIT_ROWID_OFFSET
}

func (txn *Transaction) genRowId() types.Rowid {
	if txn.rowId[5] != INIT_ROWID_OFFSET {
		txn.rowId[5]++
	} else {
		txn.rowId[5] = 0
	}
	return types.DecodeFixed[types.Rowid](types.EncodeSlice(txn.rowId[:]))
}

func (txn *Transaction) mergeTxnWorkspaceLocked(ctx context.Context) error {
	txn.restoreTxnTableFunc = txn.restoreTxnTableFunc[:0]

	if len(txn.batchSelectList) > 0 {
		for _, e := range txn.writes {
			if sels, ok := txn.batchSelectList[e.bat]; ok {
				txn.approximateInMemInsertCnt -= e.bat.RowCount() - len(sels)
				e.bat.Shrink(sels, false)
				delete(txn.batchSelectList, e.bat)
			}
		}
	}
	if len(txn.tablesInVain) > 0 {
		for i, e := range txn.writes {
			if _, ok := txn.tablesInVain[e.tableId]; e.bat != nil && ok {
				e.bat.Clean(txn.proc.GetMPool())
				txn.writes[i].bat = nil
			}
		}
	}
	return txn.compactionBlksLocked(ctx)
}

// CN blocks compaction for txn
func (txn *Transaction) compactionBlksLocked(ctx context.Context) error {
	compactedBlks := make(map[tableKey]map[objectio.ObjectLocation][]int64)
	compactedEntries := make(map[*batch.Batch][]int64)
	defer func() {
		//txn.deletedBlocks = nil
		txn.deletedBlocks.clean()
	}()
	txn.deletedBlocks.iter(
		func(blkId *types.Blockid, offsets []int64) bool {
			pos := txn.cnBlkId_Pos[*blkId]
			if v, ok := compactedBlks[tableKey{
				accountId: pos.accountId,
				dbName:    pos.dbName,
				name:      pos.tbName,
			}]; ok {
				v[pos.blkInfo.MetaLoc] = offsets
			} else {
				compactedBlks[tableKey{
					accountId: pos.accountId,
					dbName:    pos.dbName,
					name:      pos.tbName,
				}] =
					map[objectio.ObjectLocation][]int64{pos.blkInfo.MetaLoc: offsets}
			}
			compactedEntries[pos.bat] = append(compactedEntries[pos.bat], pos.offset)
			//delete(txn.cnBlkId_Pos, *blkId)
			return true
		})

	for tbKey, blks := range compactedBlks {
		rel, err := txn.getTable(tbKey.accountId, tbKey.dbName, tbKey.name)
		if err != nil {
			return err
		}
		//TODO::do parallel compaction for table
		tbl, ok := rel.(*txnTable)
		if !ok {
			delegate := rel.(*txnTableDelegate)
			tbl = delegate.origin
		}
		createdBlks, stats, err := tbl.compaction(ctx, blks)
		if err != nil {
			return err
		}
		if len(createdBlks) > 0 {
			bat := batch.NewWithSize(2)
			bat.Attrs = []string{catalog.BlockMeta_BlockInfo, catalog.ObjectMeta_ObjectStats}
			bat.SetVector(0, vector.NewVec(types.T_text.ToType()))
			bat.SetVector(1, vector.NewVec(types.T_binary.ToType()))
			for _, blkInfo := range createdBlks {
				vector.AppendBytes(
					bat.GetVector(0),
					objectio.EncodeBlockInfo(&blkInfo),
					false,
					tbl.getTxn().proc.GetMPool())
			}

			// append the object stats to bat
			if err = vector.AppendBytes(bat.Vecs[1], stats.Marshal(),
				false, tbl.getTxn().proc.GetMPool()); err != nil {
				return err
			}

			bat.SetRowCount(len(createdBlks))
			defer func() {
				bat.Clean(tbl.getTxn().proc.GetMPool())
			}()

			err := txn.WriteFileLocked(
				INSERT,
				tbl.accountId,
				tbl.db.databaseId,
				tbl.tableId,
				tbl.db.databaseName,
				tbl.tableName,
				createdBlks[0].MetaLocation().Name().String(),
				bat,
				tbl.getTxn().tnStores[0],
			)
			if err != nil {
				return err
			}
		}
	}

	//compaction for txn.writes
	for i, entry := range txn.writes {
		if entry.bat == nil || entry.bat.IsEmpty() {
			continue
		}

		if entry.typ != INSERT ||
			entry.bat.Attrs[0] != catalog.BlockMeta_MetaLoc {
			continue
		}
		entry.bat.Shrink(compactedEntries[entry.bat], true)
		if entry.bat.RowCount() == 0 {
			txn.writes[i].bat.Clean(txn.proc.GetMPool())
			txn.writes[i].bat = nil
		}
	}
	return nil
}

// TODO::remove it after workspace refactor.
func (txn *Transaction) getUncommittedS3Tombstone(
	appendTo func(stats *objectio.ObjectStats),
) (err error) {

	txn.cn_flushed_s3_tombstone_object_stats_list.Range(func(k, v any) bool {
		ss := k.(objectio.ObjectStats)
		appendTo(&ss)
		return true
	})

	return nil
}

// TODO:: refactor in next PR, to make it more efficient and include persisted deletes in S3
func (txn *Transaction) forEachTableHasDeletesLocked(
	isObject bool,
	f func(tbl *txnTable) error) error {
	tables := make(map[uint64]*txnTable)
	for i := 0; i < len(txn.writes); i++ {
		e := txn.writes[i]
		if e.typ != DELETE || e.bat == nil || e.bat.RowCount() == 0 ||
			(!isObject && e.fileName != "" || isObject && e.fileName == "") {
			continue
		}

		if _, ok := tables[e.tableId]; ok {
			continue
		}
		ctx := context.WithValue(txn.proc.Ctx, defines.TenantIDKey{}, e.accountId)
		db, err := txn.engine.Database(ctx, e.databaseName, txn.op)
		if err != nil {
			return err
		}
		rel, err := db.Relation(ctx, e.tableName, nil)
		if err != nil {
			return err
		}

		if v, ok := rel.(*txnTableDelegate); ok {
			tables[e.tableId] = v.origin
		} else {
			tables[e.tableId] = rel.(*txnTable)
		}

	}
	for _, tbl := range tables {
		if err := f(tbl); err != nil {
			return err
		}
	}
	return nil
}

func (txn *Transaction) ForEachTableWrites(databaseId uint64, tableId uint64, offset int, f func(Entry)) {
	txn.Lock()
	defer txn.Unlock()
	for i := 0; i < offset; i++ {
		e := txn.writes[i]
		if e.databaseId != databaseId {
			continue
		}
		if e.tableId != tableId {
			continue
		}
		f(e)
	}
}

// getCachedTable returns the cached table in this transaction if it exists, nil otherwise.
// Before it gets the cached table, it checks whether the table is deleted by another
// transaction by go through the delete tables slice, and advance its cachedIndex.
func (txn *Transaction) getCachedTable(
	_ context.Context,
	k tableKey,
) *txnTableDelegate {
	var tbl *txnTableDelegate
	if v, ok := txn.tableCache.Load(k); ok {
		tbl = v.(*txnTableDelegate)

		if txn.op.IsSnapOp() || !txn.op.Txn().IsRCIsolation() {
			// if the table has been put into tableCache in snapshot read txn, keep it as it is, do not check new version.
			return tbl
		}

		catalogCache := txn.engine.GetLatestCatalogCache()
		tblKey := &cache.TableChangeQuery{
			AccountId:  k.accountId,
			DatabaseId: k.databaseId,
			Name:       k.name,
			Version:    tbl.origin.version,
			TableId:    tbl.origin.tableId,
			Ts:         tbl.origin.lastTS,
		}
		if catalogCache.HasNewerVersion(tblKey) {
			txn.tableCache.Delete(genTableKey(k.accountId, k.name, k.databaseId, k.dbName))
			return nil
		}
	}
	return tbl
}

func (txn *Transaction) Commit(ctx context.Context) ([]txn.TxnRequest, error) {
	common.DoIfDebugEnabled(func() {
		logutil.Debug(
			"Transaction.Commit",
			zap.String("txn", txn.op.Txn().DebugString()),
		)
	})

	defer txn.delTransaction()
	if txn.readOnly.Load() {
		return nil, nil
	}

	if txn.workspaceSize > 10*mpool.MB {
		logutil.Info(
			"BIG-TXN",
			zap.Uint64("workspace-size", txn.workspaceSize),
			zap.String("txn", txn.op.Txn().DebugString()),
		)
	}

	if txn.workspaceSize > 100*mpool.MB {
		size := 0
		for _, e := range txn.writes {
			if e.bat == nil || e.bat.RowCount() == 0 {
				continue
			}
			size += e.bat.Size()
		}
		logutil.Warn(
			"BIG-TXN",
			zap.Uint64("statistical-size", txn.workspaceSize),
			zap.Int("actual-size", size),
			zap.String("txn", txn.op.Txn().DebugString()),
		)
	}

	if err := txn.IncrStatementID(ctx, true); err != nil {
		return nil, err
	}

	if err := txn.transferTombstonesByCommit(ctx); err != nil {
		return nil, err
	}

	if err := txn.mergeTxnWorkspaceLocked(ctx); err != nil {
		return nil, err
	}
	if err := txn.dumpBatchLocked(ctx, -1); err != nil {
		return nil, err
	}

	txn.traceWorkspaceLocked(true)

	if !txn.hasS3Op.Load() &&
		txn.op.TxnOptions().CheckDupEnabled() {
		if err := txn.checkDup(); err != nil {
			return nil, err
		}
	}
	reqs, err := genWriteReqs(ctx, txn)
	if err != nil {
		return nil, err
	}
	return reqs, nil
}

func (txn *Transaction) transferTombstonesByStatement(
	ctx context.Context,
	snapshotUpdated bool,
	isCommit bool) error {

	// we would prefer delay this transfer util the commit if it is a commit
	// statement. if it is not a commit statement, this transfer cannot be delay,
	// or the later statements could miss any deletes that happened before that point.
	if (snapshotUpdated || forceTransfer(ctx)) && !isCommit {

		// if this transfer is triggered by UT solely,
		// should advance the snapshot manually here.
		if !snapshotUpdated {
			if err := txn.advanceSnapshot(ctx, timestamp.Timestamp{}); err != nil {
				return err
			}
		}

		return txn.transferTombstones(ctx)

	} else {
		// pending transfer until the next statement or commit
		txn.transfer.pendingTransfer =
			txn.transfer.pendingTransfer || snapshotUpdated || forceTransfer(ctx)
	}

	return nil
}

func (txn *Transaction) transferTombstonesByCommit(ctx context.Context) error {
	txn.Lock()
	defer txn.Unlock()

	if !txn.op.Txn().IsRCIsolation() {
		return nil
	}

	if txn.transfer.pendingTransfer ||
		forceTransfer(ctx) ||
		!skipTransfer(ctx, txn) {

		if err := txn.advanceSnapshot(ctx, timestamp.Timestamp{}); err != nil {
			return err
		}

		return txn.transferTombstones(ctx)
	}

	return nil
}

func (txn *Transaction) transferTombstones(
	ctx context.Context,
) (err error) {
	start := txn.transfer.lastTransferred
	end := types.TimestampToTS(txn.op.SnapshotTS())

	defer func() {
		txn.transfer.pendingTransfer = false
		txn.transfer.lastTransferred = end
	}()

	if err = transferInmemTombstones(ctx, txn, start, end); err != nil {
		return err
	}

	return transferTombstoneObjects(ctx, txn, start, end)
}

func forceTransfer(ctx context.Context) bool {
	return ctx.Value(UT_ForceTransCheck{}) != nil
}

func skipTransfer(ctx context.Context, txn *Transaction) bool {
	return time.Since(txn.start) < txn.engine.config.cnTransferTxnLifespanThreshold
}

func (txn *Transaction) Rollback(ctx context.Context) error {
	if !txn.ReadOnly() && len(txn.writes) > 0 {
		logutil.Info(
			"Transaction.Rollback",
			zap.String("txn", hex.EncodeToString(txn.op.Txn().ID)),
		)
	}
	//to gc the s3 objs
	if err := txn.gcObjs(0); err != nil {
		panic("Rollback txn failed: to gc objects generated by CN failed")
	}
	txn.delTransaction()
	return nil
}

func (txn *Transaction) delTransaction() {
	if txn.removed {
		return
	}
	for i := range txn.writes {
		if txn.writes[i].bat == nil {
			continue
		}
		txn.writes[i].bat.Clean(txn.proc.Mp())
	}
	txn.tableCache = nil
	txn.tableOps = nil
	txn.databaseMap = nil
	txn.deletedDatabaseMap = nil
	txn.cn_flushed_s3_tombstone_object_stats_list = nil
	txn.deletedBlocks = nil
	txn.haveDDL.Store(false)
	segmentnames := make([]objectio.Segmentid, 0, len(txn.cnBlkId_Pos)+1)
	segmentnames = append(segmentnames, txn.segId)
	for blkId := range txn.cnBlkId_Pos {
		// blkId:
		// |------|----------|----------|
		//   uuid    filelen   blkoffset
		//    16        2          2
		segmentnames = append(segmentnames, *blkId.Segment())
	}
	colexec.Get().DeleteTxnSegmentIds(segmentnames)
	txn.cnBlkId_Pos = nil
	txn.hasS3Op.Store(false)
	txn.removed = true

	//txn.transfer.workerPool.Release()
	txn.transfer.timestamps = nil
	txn.transfer.lastTransferred = types.TS{}
	txn.transfer.pendingTransfer = false
}

func (txn *Transaction) rollbackTableOpLocked() {
	txn.tableOps.rollbackLastStatement(txn.statementID)

	for k, v := range txn.tablesInVain {
		if v == txn.statementID {
			delete(txn.tablesInVain, k)
		}
	}
}

func (txn *Transaction) clearTableCache() {
	txn.tableCache.Range(func(key, value any) bool {
		txn.tableCache.Delete(key)
		return true
	})
}

func (txn *Transaction) GetSnapshotWriteOffset() int {
	txn.Lock()
	defer txn.Unlock()
	return txn.snapshotWriteOffset
}

func (txn *Transaction) UpdateSnapshotWriteOffset() {
	txn.Lock()
	defer txn.Unlock()
	txn.snapshotWriteOffset = len(txn.writes)
}

func (txn *Transaction) CloneSnapshotWS() client.Workspace {
	ws := &Transaction{
		proc:     txn.proc,
		engine:   txn.engine,
		tnStores: txn.tnStores,
		idGen:    txn.idGen,

		tableCache:         new(sync.Map),
		databaseMap:        new(sync.Map),
		deletedDatabaseMap: new(sync.Map),
		tableOps:           newTableOps(),
		tablesInVain:       make(map[uint64]int),
		deletedBlocks: &deletedBlocks{
			offsets: map[types.Blockid][]int64{},
		},
		cnBlkId_Pos:     map[types.Blockid]Pos{},
		batchSelectList: make(map[*batch.Batch][]int64),
		cn_flushed_s3_tombstone_object_stats_list: new(sync.Map),

		commitWorkspaceThreshold: txn.commitWorkspaceThreshold,
		writeWorkspaceThreshold:  txn.writeWorkspaceThreshold,
	}

	ws.readOnly.Store(true)

	return ws
}

func (txn *Transaction) BindTxnOp(op client.TxnOperator) {
	txn.op = op
}

func (txn *Transaction) SetHaveDDL(haveDDL bool) {
	txn.haveDDL.Store(haveDDL)
}

func (txn *Transaction) GetHaveDDL() bool {
	return txn.haveDDL.Load()
}

func newTableOps() *tableOpsChain {
	return &tableOpsChain{
		names: make(map[tableKey][]tableOp),
	}
}

func (c *tableOpsChain) addCreateTable(key tableKey, statementId int, t *txnTable) {
	c.Lock()
	defer c.Unlock()
	c.names[key] = append(c.names[key],
		tableOp{kind: INSERT, statementId: statementId, tableId: t.tableId, payload: t})
}

func (c *tableOpsChain) addDeleteTable(key tableKey, statementId int, tid uint64) {
	c.Lock()
	defer c.Unlock()
	c.names[key] = append(c.names[key],
		tableOp{kind: DELETE, tableId: tid, statementId: statementId})
}

func (c *tableOpsChain) existAndDeleted(key tableKey) bool {
	c.RLock()
	defer c.RUnlock()
	x, exist := c.names[key]
	if !exist {
		return false
	}
	return x[len(x)-1].kind == DELETE
}

func (c *tableOpsChain) existAndActive(key tableKey) *txnTable {
	c.RLock()
	defer c.RUnlock()
	if x, exist := c.names[key]; exist && x[len(x)-1].kind == INSERT {
		return x[len(x)-1].payload
	}
	return nil
}

// queryNameByTid:
// 1. if dname or tname is not empty, the table is found active
// 2. if dname and tname is emtpy and deleted is true, the table is found deleted
// 3. if dname and tname is emtpy and deleted is false, the table is not found
func (c *tableOpsChain) queryNameByTid(tid uint64) (dname, tname string, deleted bool) {
	c.RLock()
	defer c.RUnlock()
	for k, v := range c.names {
		latest := v[len(v)-1]
		if latest.kind == INSERT && latest.tableId == tid {
			dname = k.dbName
			tname = k.name
			return
		}
	}
	for _, v := range c.names {
		for _, op := range v {
			if op.tableId == tid {
				deleted = true
				return
			}
		}
	}
	return
}

// rollbackLastStatement will rollback the operations caused by last statement in the chain.
// Note: the chain is ordered by statementId
func (c *tableOpsChain) rollbackLastStatement(statementId int) {
	c.Lock()
	defer c.Unlock()
	for k, v := range c.names {
		if len(v) == 0 {
			panic("empty names")
		}
		i := len(v) - 1
		if v[i].statementId > statementId {
			panic("rollback statement error")
		}
		for ; i >= 0; i-- {
			if v[i].statementId != statementId {
				break
			}
		}
		if i < 0 {
			delete(c.names, k)
		} else if i < len(v)-1 {
			c.names[k] = v[:i+1]
		}
	}
}

func (c *tableOpsChain) string() string {
	c.RLock()
	defer c.RUnlock()
	return stringifyMap(c.names, func(a1, a2 any) string {
		k := a1.(tableKey)
		return fmt.Sprintf("%v-%v-%v-%v:%v", k.accountId, k.databaseId, k.dbName, k.name, stringifySlice(a2, func(a any) string {
			op := a.(tableOp)
			if op.kind == DELETE {
				return fmt.Sprintf("DEL-%v@%v", op.tableId, op.statementId)
			} else {
				return fmt.Sprintf("INS-%v-%v@%v", op.payload.tableId, op.payload.tableName, op.statementId)
			}
		}))
	})
}<|MERGE_RESOLUTION|>--- conflicted
+++ resolved
@@ -517,7 +517,6 @@
 }
 
 func (txn *Transaction) dumpInsertBatchLocked(ctx context.Context, offset int, size *uint64, pkCount *int) error {
-<<<<<<< HEAD
 	tbSize := make(map[uint64]uint64)
 	tbCount := make(map[uint64]int)
 	skipTable := make(map[uint64]bool)
@@ -554,8 +553,6 @@
 		skipTable[k] = true
 	}
 
-=======
->>>>>>> 2c297e34
 	lastWritesIndex := offset
 	writes := txn.writes
 	mp := make(map[tableKey][]*batch.Batch)
@@ -588,12 +585,12 @@
 			*size += uint64(bat.Size())
 			*pkCount += bat.RowCount()
 			// skip rowid
-			newBatch := batch.NewWithSize(len(bat.Vecs) - 1)
-			newBatch.SetAttributes(bat.Attrs[1:])
-			newBatch.Vecs = bat.Vecs[1:]
-			newBatch.SetRowCount(bat.Vecs[0].Length())
-			mp[tbKey] = append(mp[tbKey], newBatch)
-			defer bat.Clean(txn.proc.GetMPool())
+			newBat := batch.NewWithSize(len(bat.Vecs) - 1)
+			newBat.SetAttributes(bat.Attrs[1:])
+			newBat.Vecs = bat.Vecs[1:]
+			newBat.SetRowCount(bat.Vecs[0].Length())
+			mp[tbKey] = append(mp[tbKey], newBat)
+			txn.toFreeBatches[tbKey] = append(txn.toFreeBatches[tbKey], bat)
 
 			keepElement = false
 		}
