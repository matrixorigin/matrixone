--- conflicted
+++ resolved
@@ -362,104 +362,6 @@
 	return rows, nil
 }
 
-<<<<<<< HEAD
-/*
-func (txn *Transaction) getRowsByIndex(databaseId, tableId uint64, name string,
-	dnList []DNStore, columns []string, index memtable.Tuple, expr *plan.Expr) ([][]any, error) {
-	var rows [][]any
-
-	deletes := make(map[types.Rowid]uint8)
-	if len(name) == 0 {
-		for i := range txn.writes {
-			for _, entry := range txn.writes[i] {
-				if !(entry.databaseId == databaseId &&
-					entry.tableId == tableId) {
-					continue
-				}
-				if entry.typ == DELETE {
-					if entry.bat.GetVector(0).GetType().Oid == types.T_Rowid {
-						vs := vector.MustTCols[types.Rowid](entry.bat.GetVector(0))
-						for _, v := range vs {
-							deletes[v] = 0
-						}
-					}
-				}
-				if entry.typ == INSERT {
-					length := entry.bat.Length()
-					flags := make([]uint8, length)
-					for i := range flags {
-						flags[i]++
-					}
-					mp := make(map[string]int)
-					for _, col := range columns {
-						mp[col] = 0
-					}
-					for i, attr := range entry.bat.Attrs {
-						if _, ok := mp[attr]; ok {
-							mp[attr] = i
-						}
-					}
-					bat := batch.NewWithSize(len(columns))
-					for i := range bat.Vecs {
-						vec := entry.bat.Vecs[mp[columns[i]]]
-						bat.Vecs[i] = vector.New(vec.GetType())
-						if err := vector.UnionBatch(bat.Vecs[i], vec, 0, length,
-							flags[:length], txn.proc.Mp()); err != nil {
-							return nil, err
-						}
-					}
-					bat.SetZs(entry.bat.Length(), txn.proc.Mp())
-					if expr != nil {
-						vec, err := colexec.EvalExpr(bat, txn.proc, expr)
-						if err != nil {
-							return nil, err
-						}
-						bs := vector.GetColumn[bool](vec)
-						if vec.IsConst() {
-							if !bs[0] {
-								bat.Shrink(nil)
-							}
-						} else {
-							sels := txn.proc.Mp().GetSels()
-							for i, b := range bs {
-								if b {
-									sels = append(sels, int64(i))
-								}
-							}
-							bat.Shrink(sels)
-							txn.proc.Mp().PutSels(sels)
-						}
-						vec.Free(txn.proc.Mp())
-					}
-					rows = append(rows, catalog.GenRows(bat)...)
-					bat.Clean(txn.proc.Mp())
-				}
-			}
-		}
-	}
-	accessed := make(map[string]uint8)
-	for _, dn := range dnList {
-		accessed[dn.GetUUID()] = 0
-	}
-	parts := txn.db.getPartitions(databaseId, tableId)
-	for i, dn := range txn.dnStores {
-		if _, ok := accessed[dn.GetUUID()]; !ok {
-			continue
-		}
-		tuples, err := parts[i].GetRowsByIndex(txn.meta.SnapshotTS, index, columns, deletes)
-		if err == nil {
-			rows = append(rows, tuples...)
-		}
-	}
-	if len(rows) == 0 {
-		return nil, moerr.GetOkExpectedEOB()
-	}
-	return rows, nil
-}
-*/
-
-=======
->>>>>>> 2ba279bb
 // readTable used to get tuples of table based on a condition
 // only used to read data from catalog, for which the execution is currently single-core
 func (txn *Transaction) readTable(ctx context.Context, name string, databaseId uint64, tableId uint64,
