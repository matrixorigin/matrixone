--- conflicted
+++ resolved
@@ -502,11 +502,6 @@
 			return err
 		}
 		defer s3Writer.Free(txn.proc)
-<<<<<<< HEAD
-
-		s3Writer.InitBuffers(mp[tbKey][0])
-=======
->>>>>>> 5f144a5a
 		for i := 0; i < len(mp[tbKey]); i++ {
 			s3Writer.StashBatch(txn.proc, mp[tbKey][i])
 		}
