--- conflicted
+++ resolved
@@ -720,11 +720,7 @@
 
 // CN blocks compaction for txn
 func (txn *Transaction) mergeCompactionLocked() error {
-<<<<<<< HEAD
-	compactedBlks := make(map[[2]string]map[objectio.BlockInfo][]int64)
-=======
-	compactedBlks := make(map[tableKey]map[catalog.BlockInfo][]int64)
->>>>>>> ee89a767
+	compactedBlks := make(map[tableKey]map[objectio.BlockInfo][]int64)
 	compactedEntries := make(map[*batch.Batch][]int64)
 	defer func() {
 		txn.deletedBlocks = nil
@@ -739,17 +735,12 @@
 			}]; ok {
 				v[pos.blkInfo] = offsets
 			} else {
-<<<<<<< HEAD
-				compactedBlks[[2]string{pos.dbName, pos.tbName}] =
-					map[objectio.BlockInfo][]int64{pos.blkInfo: offsets}
-=======
 				compactedBlks[tableKey{
 					accountId: pos.accountId,
 					dbName:    pos.dbName,
 					name:      pos.tbName,
 				}] =
-					map[catalog.BlockInfo][]int64{pos.blkInfo: offsets}
->>>>>>> ee89a767
+					map[objectio.BlockInfo][]int64{pos.blkInfo: offsets}
 			}
 			compactedEntries[pos.bat] = append(compactedEntries[pos.bat], pos.offset)
 			delete(txn.cnBlkId_Pos, *blkId)
