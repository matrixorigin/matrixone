// Copyright 2022 Matrix Origin
//
// Licensed under the Apache License, Version 2.0 (the "License");
// you may not use this file except in compliance with the License.
// You may obtain a copy of the License at
//
//      http://www.apache.org/licenses/LICENSE-2.0
//
// Unless required by applicable law or agreed to in writing, software
// distributed under the License is distributed on an "AS IS" BASIS,
// WITHOUT WARRANTIES OR CONDITIONS OF ANY KIND, either express or implied.
// See the License for the specific language governing permissions and
// limitations under the License.

package disttae

import (
	"context"
	"encoding/hex"
	"math"
	"sync"
	"time"

	"github.com/matrixorigin/matrixone/pkg/catalog"
	"github.com/matrixorigin/matrixone/pkg/common/moerr"
	"github.com/matrixorigin/matrixone/pkg/container/batch"
	"github.com/matrixorigin/matrixone/pkg/container/types"
	"github.com/matrixorigin/matrixone/pkg/container/vector"
	"github.com/matrixorigin/matrixone/pkg/logutil"
	"github.com/matrixorigin/matrixone/pkg/objectio"
	"github.com/matrixorigin/matrixone/pkg/pb/plan"
	"github.com/matrixorigin/matrixone/pkg/pb/timestamp"
	"github.com/matrixorigin/matrixone/pkg/pb/txn"
	"github.com/matrixorigin/matrixone/pkg/sql/colexec"
	"github.com/matrixorigin/matrixone/pkg/txn/client"
	"github.com/matrixorigin/matrixone/pkg/txn/trace"
	v2 "github.com/matrixorigin/matrixone/pkg/util/metric/v2"
	"github.com/matrixorigin/matrixone/pkg/vm/engine"
	"github.com/matrixorigin/matrixone/pkg/vm/engine/disttae/cache"
	"github.com/matrixorigin/matrixone/pkg/vm/engine/tae/common"
)

//func (txn *Transaction) getObjInfos(
//	ctx context.Context,
//	tbl *txnTable,
//) (objs []logtailreplay.ObjectEntry, err error) {
//	ts := types.TimestampToTS(txn.op.SnapshotTS())
//	state, err := tbl.getPartitionState(ctx)
//	if err != nil {
//		return nil, err
//	}
//	iter, err := state.NewObjectsIter(ts)
//	if err != nil {
//		return nil, err
//	}
//	for iter.Next() {
//		entry := iter.Entry()
//		objs = append(objs, entry)
//	}
//	iter.Close()
//	return
//}

// detecting whether a transaction is a read-only transaction
func (txn *Transaction) ReadOnly() bool {
	return txn.readOnly.Load()
}

// WriteBatch used to write data to the transaction buffer
// insert/delete/update all use this api
// insertBatchHasRowId : it denotes the batch has Rowid when the typ is INSERT.
// if typ is not INSERT, it is always false.
// truncate : it denotes the batch with typ DELETE on mo_tables is generated when Truncating
// a table.
func (txn *Transaction) WriteBatch(
	typ int,
	accountId uint32,
	databaseId uint64,
	tableId uint64,
	databaseName string,
	tableName string,
	bat *batch.Batch,
	tnStore DNStore,
	primaryIdx int, // pass -1 to indicate no primary key or disable primary key checking
	insertBatchHasRowId bool,
	truncate bool) error {
	start := time.Now()
	seq := txn.op.NextSequence()
	trace.GetService().AddTxnDurationAction(
		txn.op,
		client.WorkspaceWriteEvent,
		seq,
		tableId,
		0,
		nil)
	defer func() {
		trace.GetService().AddTxnDurationAction(
			txn.op,
			client.WorkspaceWriteEvent,
			seq,
			tableId,
			time.Since(start),
			nil)
	}()

	txn.readOnly.Store(false)
	bat.Cnt = 1
	txn.Lock()
	defer txn.Unlock()
	if typ == INSERT || typ == INSERT_TXN {
		if !insertBatchHasRowId {
			txn.genBlock()
			len := bat.RowCount()
			vec := txn.proc.GetVector(types.T_Rowid.ToType())
			for i := 0; i < len; i++ {
				if err := vector.AppendFixed(vec, txn.genRowId(), false,
					txn.proc.Mp()); err != nil {
					return err
				}
			}
			bat.Vecs = append([]*vector.Vector{vec}, bat.Vecs...)
			bat.Attrs = append([]string{catalog.Row_ID}, bat.Attrs...)
		}
		if tableId != catalog.MO_DATABASE_ID &&
			tableId != catalog.MO_TABLES_ID && tableId != catalog.MO_COLUMNS_ID {
			txn.workspaceSize += uint64(bat.Size())
		}
	}
	e := Entry{
		typ:          typ,
		accountId:    accountId,
		bat:          bat,
		tableId:      tableId,
		databaseId:   databaseId,
		tableName:    tableName,
		databaseName: databaseName,
		tnStore:      tnStore,
		truncate:     truncate,
	}
	txn.writes = append(txn.writes, e)
	txn.pkCount += bat.RowCount()

	trace.GetService().TxnWrite(txn.op, tableId, typesNames[typ], bat)
	return nil
}

func (txn *Transaction) dumpBatch(offset int) error {
	txn.Lock()
	defer txn.Unlock()
	return txn.dumpBatchLocked(offset)
}

func checkPKDupGeneric[T comparable](
	mp map[any]bool,
	t *types.Type,
	vals []T,
	start, count int) (bool, string) {
	for _, v := range vals[start : start+count] {
		if _, ok := mp[v]; ok {
			entry := common.TypeStringValue(*t, v, false)
			return true, entry
		}
		mp[v] = true
	}
	return false, ""
}

func checkPKDup(
	mp map[any]bool,
	pk *vector.Vector,
	start, count int) (bool, string) {
	colType := pk.GetType()
	switch colType.Oid {
	case types.T_bool:
		vs := vector.MustFixedCol[bool](pk)
		return checkPKDupGeneric[bool](mp, colType, vs, start, count)
	case types.T_bit:
		vs := vector.MustFixedCol[uint64](pk)
		return checkPKDupGeneric[uint64](mp, colType, vs, start, count)
	case types.T_int8:
		vs := vector.MustFixedCol[int8](pk)
		return checkPKDupGeneric[int8](mp, colType, vs, start, count)
	case types.T_int16:
		vs := vector.MustFixedCol[int16](pk)
		return checkPKDupGeneric[int16](mp, colType, vs, start, count)
	case types.T_int32:
		vs := vector.MustFixedCol[int32](pk)
		return checkPKDupGeneric[int32](mp, colType, vs, start, count)
	case types.T_int64:
		vs := vector.MustFixedCol[int64](pk)
		return checkPKDupGeneric[int64](mp, colType, vs, start, count)
	case types.T_uint8:
		vs := vector.MustFixedCol[uint8](pk)
		return checkPKDupGeneric[uint8](mp, colType, vs, start, count)
	case types.T_uint16:
		vs := vector.MustFixedCol[uint16](pk)
		return checkPKDupGeneric[uint16](mp, colType, vs, start, count)
	case types.T_uint32:
		vs := vector.MustFixedCol[uint32](pk)
		return checkPKDupGeneric[uint32](mp, colType, vs, start, count)
	case types.T_uint64:
		vs := vector.MustFixedCol[uint64](pk)
		return checkPKDupGeneric[uint64](mp, colType, vs, start, count)
	case types.T_decimal64:
		vs := vector.MustFixedCol[types.Decimal64](pk)
		return checkPKDupGeneric[types.Decimal64](mp, colType, vs, start, count)
	case types.T_decimal128:
		vs := vector.MustFixedCol[types.Decimal128](pk)
		return checkPKDupGeneric[types.Decimal128](mp, colType, vs, start, count)
	case types.T_uuid:
		vs := vector.MustFixedCol[types.Uuid](pk)
		return checkPKDupGeneric[types.Uuid](mp, colType, vs, start, count)
	case types.T_float32:
		vs := vector.MustFixedCol[float32](pk)
		return checkPKDupGeneric[float32](mp, colType, vs, start, count)
	case types.T_float64:
		vs := vector.MustFixedCol[float64](pk)
		return checkPKDupGeneric[float64](mp, colType, vs, start, count)
	case types.T_date:
		vs := vector.MustFixedCol[types.Date](pk)
		return checkPKDupGeneric[types.Date](mp, colType, vs, start, count)
	case types.T_timestamp:
		vs := vector.MustFixedCol[types.Timestamp](pk)
		return checkPKDupGeneric[types.Timestamp](mp, colType, vs, start, count)
	case types.T_time:
		vs := vector.MustFixedCol[types.Time](pk)
		return checkPKDupGeneric[types.Time](mp, colType, vs, start, count)
	case types.T_datetime:
		vs := vector.MustFixedCol[types.Datetime](pk)
		return checkPKDupGeneric[types.Datetime](mp, colType, vs, start, count)
	case types.T_enum:
		vs := vector.MustFixedCol[types.Enum](pk)
		return checkPKDupGeneric[types.Enum](mp, colType, vs, start, count)
	case types.T_TS:
		vs := vector.MustFixedCol[types.TS](pk)
		return checkPKDupGeneric[types.TS](mp, colType, vs, start, count)
	case types.T_Rowid:
		vs := vector.MustFixedCol[types.Rowid](pk)
		return checkPKDupGeneric[types.Rowid](mp, colType, vs, start, count)
	case types.T_Blockid:
		vs := vector.MustFixedCol[types.Blockid](pk)
		return checkPKDupGeneric[types.Blockid](mp, colType, vs, start, count)
	case types.T_char, types.T_varchar, types.T_json,
		types.T_binary, types.T_varbinary, types.T_blob, types.T_text:
		for i := start; i < start+count; i++ {
			v := pk.GetStringAt(i)
			if _, ok := mp[v]; ok {
				entry := common.TypeStringValue(*colType, []byte(v), false)
				return true, entry
			}
			mp[v] = true
		}
	case types.T_array_float32:
		for i := start; i < start+count; i++ {
			v := types.ArrayToString[float32](vector.GetArrayAt[float32](pk, i))
			if _, ok := mp[v]; ok {
				entry := common.TypeStringValue(*colType, pk.GetBytesAt(i), false)
				return true, entry
			}
			mp[v] = true
		}
	case types.T_array_float64:
		for i := start; i < start+count; i++ {
			v := types.ArrayToString[float64](vector.GetArrayAt[float64](pk, i))
			if _, ok := mp[v]; ok {
				entry := common.TypeStringValue(*colType, pk.GetBytesAt(i), false)
				return true, entry
			}
			mp[v] = true
		}
	default:
		panic(moerr.NewInternalErrorNoCtx("%s not supported", pk.GetType().String()))
	}
	return false, ""
}

// checkDup check whether the txn.writes has duplicate pk entry
func (txn *Transaction) checkDup() error {
	start := time.Now()
	defer func() {
		v2.TxnCheckPKDupDurationHistogram.Observe(time.Since(start).Seconds())
	}()
	//table id is global unique
	tablesDef := make(map[uint64]*plan.TableDef)
	pkIndex := make(map[uint64]int)
	insertPks := make(map[uint64]map[any]bool)
	delPks := make(map[uint64]map[any]bool)

	for _, e := range txn.writes {
		if e.bat == nil || e.bat.RowCount() == 0 {
			continue
		}
		if e.fileName != "" {
			continue
		}
		if (e.typ == DELETE || e.typ == DELETE_TXN || e.typ == UPDATE) &&
			e.databaseId == catalog.MO_DATABASE_ID &&
			e.tableId == catalog.MO_COLUMNS_ID {
			continue
		}
		tableKey := genTableKey(e.accountId, e.tableName, e.databaseId)
		if _, ok := txn.deletedTableMap.Load(tableKey); ok {
			continue
		}
		if e.typ == INSERT || e.typ == INSERT_TXN {
			if _, ok := tablesDef[e.tableId]; !ok {
				tbl, err := txn.getTable(e.accountId, e.databaseName, e.tableName)
				if err != nil {
					return err
				}
				tablesDef[e.tableId] = tbl.GetTableDef(txn.proc.Ctx)
			}
			tableDef := tablesDef[e.tableId]
			if _, ok := pkIndex[e.tableId]; !ok {
				for idx, colDef := range tableDef.Cols {
					if colDef.Name == tableDef.Pkey.PkeyColName {
						if colDef.Name == catalog.FakePrimaryKeyColName {
							pkIndex[e.tableId] = -1
						} else {
							pkIndex[e.tableId] = idx
						}
						break
					}
				}
			}
			bat := e.bat
			if index, ok := pkIndex[e.tableId]; ok && index != -1 {
				if *bat.Vecs[0].GetType() == types.T_Rowid.ToType() {
					newBat := batch.NewWithSize(len(bat.Vecs) - 1)
					newBat.SetAttributes(bat.Attrs[1:])
					newBat.Vecs = bat.Vecs[1:]
					newBat.SetRowCount(bat.Vecs[0].Length())
					bat = newBat
				}
				if _, ok := insertPks[e.tableId]; !ok {
					insertPks[e.tableId] = make(map[any]bool)
				}
				if dup, pk := checkPKDup(
					insertPks[e.tableId],
					bat.Vecs[index],
					0,
					bat.RowCount()); dup {
					logutil.Errorf("txn:%s wants to insert duplicate primary key:%s in table:[%v-%v:%s-%s]",
						hex.EncodeToString(txn.op.Txn().ID),
						pk,
						e.databaseId,
						e.tableId,
						e.databaseName,
						e.tableName)
					return moerr.NewDuplicateEntryNoCtx(pk, bat.Attrs[index])
				}
			}
			continue
		}
		//if entry.tyep is DELETE, then e.bat.Vecs[0] is rowid,e.bat.Vecs[1] is PK
		if e.typ == DELETE || e.typ == DELETE_TXN {
			if len(e.bat.Vecs) < 2 {
				logutil.Warnf("delete has no pk, database:%s, table:%s",
					e.databaseName, e.tableName)
				continue
			}
			if _, ok := delPks[e.tableId]; !ok {
				delPks[e.tableId] = make(map[any]bool)
			}
			if dup, pk := checkPKDup(
				delPks[e.tableId],
				e.bat.Vecs[1],
				0,
				e.bat.RowCount()); dup {
				logutil.Errorf("txn:%s wants to delete duplicate primary key:%s in table:[%v-%v:%s-%s]",
					hex.EncodeToString(txn.op.Txn().ID),
					pk,
					e.databaseId,
					e.tableId,
					e.databaseName,
					e.tableName)
				return moerr.NewDuplicateEntryNoCtx(pk, e.bat.Attrs[1])
			}
		}
	}
	return nil
}

// dumpBatch if txn.workspaceSize is larger than threshold, cn will write workspace to s3
// start from write offset.   Pass in offset -1 to dump all.   Note that dump all will
// modify txn.writes, so it can only be called right before txn.commit.
func (txn *Transaction) dumpBatchLocked(offset int) error {
	var size uint64
	var pkCount int
	if txn.workspaceSize < WorkspaceThreshold {
		return nil
	}

	dumpAll := offset < 0
	if dumpAll {
		offset = 0
	}

	if !dumpAll {
		for i := offset; i < len(txn.writes); i++ {
			if txn.writes[i].tableId == catalog.MO_DATABASE_ID ||
				txn.writes[i].tableId == catalog.MO_TABLES_ID ||
				txn.writes[i].tableId == catalog.MO_COLUMNS_ID {
				continue
			}
			if txn.writes[i].bat == nil || txn.writes[i].bat.RowCount() == 0 {
				continue
			}
			if txn.writes[i].typ == INSERT && txn.writes[i].fileName == "" {
				size += uint64(txn.writes[i].bat.Size())
			}
		}
		if size < WorkspaceThreshold {
			return nil
		}
		size = 0
	}
	txn.hasS3Op.Store(true)
	mp := make(map[tableKey][]*batch.Batch)

	lastTxnWritesIndex := offset
	for i := offset; i < len(txn.writes); i++ {
		if txn.writes[i].tableId == catalog.MO_DATABASE_ID ||
			txn.writes[i].tableId == catalog.MO_TABLES_ID ||
			txn.writes[i].tableId == catalog.MO_COLUMNS_ID {
			txn.writes[lastTxnWritesIndex] = txn.writes[i]
			lastTxnWritesIndex++
			continue
		}
		if txn.writes[i].bat == nil || txn.writes[i].bat.RowCount() == 0 {
			txn.writes[lastTxnWritesIndex] = txn.writes[i]
			lastTxnWritesIndex++
			continue
		}

		keepElement := true
		if txn.writes[i].typ == INSERT && txn.writes[i].fileName == "" {
			tbKey := tableKey{
				accountId:  txn.writes[i].accountId,
				databaseId: txn.writes[i].databaseId,
				dbName:     txn.writes[i].databaseName,
				name:       txn.writes[i].tableName,
			}
			bat := txn.writes[i].bat
			size += uint64(bat.Size())
			pkCount += bat.RowCount()
			// skip rowid
			newBat := batch.NewWithSize(len(bat.Vecs) - 1)
			newBat.SetAttributes(bat.Attrs[1:])
			newBat.Vecs = bat.Vecs[1:]
			newBat.SetRowCount(bat.Vecs[0].Length())
			mp[tbKey] = append(mp[tbKey], newBat)
			txn.toFreeBatches[tbKey] = append(txn.toFreeBatches[tbKey], bat)

			keepElement = false
		}

		if keepElement {
			txn.writes[lastTxnWritesIndex] = txn.writes[i]
			lastTxnWritesIndex++
		}
	}
	txn.writes = txn.writes[:lastTxnWritesIndex]

	for tbKey := range mp {
		// scenario 2 for cn write s3, more info in the comment of S3Writer
		tbl, err := txn.getTable(tbKey.accountId, tbKey.dbName, tbKey.name)
		if err != nil {
			return err
		}

		tableDef := tbl.GetTableDef(txn.proc.Ctx)

		s3Writer, err := colexec.AllocS3Writer(txn.proc, tableDef)
		if err != nil {
			return err
		}
		defer s3Writer.Free(txn.proc)

		s3Writer.InitBuffers(txn.proc, mp[tbKey][0])
		for i := 0; i < len(mp[tbKey]); i++ {
			s3Writer.Put(mp[tbKey][i], txn.proc)
		}
		err = s3Writer.SortAndFlush(txn.proc)

		if err != nil {
			return err
		}
		blockInfo := s3Writer.GetBlockInfoBat()

		lenVecs := len(blockInfo.Attrs)
		// only remain the metaLoc col and object stats
		blockInfo.Vecs = blockInfo.Vecs[lenVecs-2:]
		blockInfo.Attrs = blockInfo.Attrs[lenVecs-2:]
		blockInfo.SetRowCount(blockInfo.Vecs[0].Length())

		table := tbl.(*txnTable)
		fileName := objectio.DecodeBlockInfo(
			blockInfo.Vecs[0].GetBytesAt(0)).
			MetaLocation().Name().String()
<<<<<<< HEAD
		err = table.db.op.GetWorkspace().(*Transaction).WriteFileLocked(
=======
		err = table.getTxn().WriteFileLocked(
>>>>>>> 90f816f5
			INSERT,
			table.accountId,
			table.db.databaseId,
			table.tableId,
			table.db.databaseName,
			table.tableName,
			fileName,
			blockInfo,
<<<<<<< HEAD
			table.db.op.GetWorkspace().(*Transaction).tnStores[0],
=======
			table.getTxn().tnStores[0],
>>>>>>> 90f816f5
		)
		if err != nil {
			return err
		}
	}

	if dumpAll {
		txn.workspaceSize = 0
		txn.pkCount -= pkCount
		// modifies txn.writes.
		writes := txn.writes[:0]
		for i, write := range txn.writes {
			if write.bat != nil {
				writes = append(writes, txn.writes[i])
			}
		}
		txn.writes = writes
	} else {
		txn.workspaceSize -= size
		txn.pkCount -= pkCount
	}
	return nil
}

func (txn *Transaction) getTable(id uint32, dbName string, tbName string) (engine.Relation, error) {
	database, err := txn.engine.DatabaseByAccountID(id, dbName, txn.proc.TxnOperator)
	if err != nil {
		return nil, err
	}
	tbl, err := database.(*txnDatabase).RelationByAccountID(id, tbName, nil)
	if err != nil {
		return nil, err
	}
	return tbl, nil
}

// vec contains block infos.
func (txn *Transaction) insertPosForCNBlock(
	vec *vector.Vector,
	id uint32,
	b *batch.Batch,
	dbName string,
	tbName string) error {
	blks := vector.MustBytesCol(vec)
	for i, blk := range blks {
		blkInfo := *objectio.DecodeBlockInfo(blk)
		txn.cnBlkId_Pos[blkInfo.BlockID] = Pos{
			bat:       b,
			accountId: id,
			dbName:    dbName,
			tbName:    tbName,
			offset:    int64(i),
			blkInfo:   blkInfo}
	}
	return nil
}

func (txn *Transaction) WriteFileLocked(
	typ int,
	accountId uint32,
	databaseId,
	tableId uint64,
	databaseName,
	tableName string,
	fileName string,
	bat *batch.Batch,
	tnStore DNStore) error {
	txn.hasS3Op.Store(true)
	newBat := bat
	if typ == INSERT {
		newBat = batch.NewWithSize(len(bat.Vecs))
		newBat.SetAttributes([]string{catalog.BlockMeta_MetaLoc, catalog.ObjectMeta_ObjectStats})

		for idx := 0; idx < newBat.VectorCount(); idx++ {
			newBat.SetVector(int32(idx), vector.NewVec(*bat.Vecs[idx].GetType()))
		}

		blkInfosVec := bat.Vecs[0]
		for idx := 0; idx < blkInfosVec.Length(); idx++ {
			blkInfo := *objectio.DecodeBlockInfo(blkInfosVec.GetBytesAt(idx))
			vector.AppendBytes(newBat.Vecs[0], []byte(blkInfo.MetaLocation().String()),
				false, txn.proc.Mp())
			colexec.Get().PutCnSegment(&blkInfo.SegmentID, colexec.CnBlockIdType)
		}

		// append obj stats, may multiple
		statsListVec := bat.Vecs[1]
		for idx := 0; idx < statsListVec.Length(); idx++ {
			vector.AppendBytes(newBat.Vecs[1], statsListVec.GetBytesAt(idx), false, txn.proc.Mp())
		}
		newBat.SetRowCount(bat.Vecs[0].Length())

		txn.insertPosForCNBlock(
			bat.GetVector(0),
			accountId,
			newBat,
			databaseName,
			tableName)
	}
	txn.readOnly.Store(false)
	entry := Entry{
		typ:          typ,
		accountId:    accountId,
		tableId:      tableId,
		databaseId:   databaseId,
		tableName:    tableName,
		databaseName: databaseName,
		fileName:     fileName,
		bat:          newBat,
		tnStore:      tnStore,
	}
	txn.writes = append(txn.writes, entry)
	return nil
}

// WriteFile used to add a s3 file information to the transaction buffer
// insert/delete/update all use this api
func (txn *Transaction) WriteFile(
	typ int,
	accountId uint32,
	databaseId,
	tableId uint64,
	databaseName,
	tableName string,
	fileName string,
	bat *batch.Batch,
	tnStore DNStore) error {
	txn.Lock()
	defer txn.Unlock()
	return txn.WriteFileLocked(
		typ, accountId, databaseId, tableId,
		databaseName, tableName, fileName, bat, tnStore)
}

func (txn *Transaction) deleteBatch(bat *batch.Batch,
	databaseId, tableId uint64) *batch.Batch {
	start := time.Now()
	seq := txn.op.NextSequence()
	trace.GetService().AddTxnDurationAction(
		txn.op,
		client.WorkspaceWriteEvent,
		seq,
		tableId,
		0,
		nil)
	defer func() {
		trace.GetService().AddTxnDurationAction(
			txn.op,
			client.WorkspaceWriteEvent,
			seq,
			tableId,
			time.Since(start),
			nil)
	}()

	trace.GetService().TxnWrite(txn.op, tableId, typesNames[DELETE], bat)

	mp := make(map[types.Rowid]uint8)
	deleteBlkId := make(map[types.Blockid]bool)
	rowids := vector.MustFixedCol[types.Rowid](bat.GetVector(0))
	min1 := uint32(math.MaxUint32)
	max1 := uint32(0)
	cnRowIdOffsets := make([]int64, 0, len(rowids))
	for i, rowid := range rowids {
		// process cn block deletes
		uid := rowid.BorrowSegmentID()
		blkid := rowid.CloneBlockID()
		deleteBlkId[blkid] = true
		mp[rowid] = 0
		rowOffset := rowid.GetRowOffset()
		if colexec.Get() != nil && colexec.Get().GetCnSegmentType(uid) == colexec.CnBlockIdType {
			txn.deletedBlocks.addDeletedBlocks(&blkid, []int64{int64(rowOffset)})
			cnRowIdOffsets = append(cnRowIdOffsets, int64(i))
			continue
		}
		if rowOffset < (min1) {
			min1 = rowOffset
		}

		if rowOffset > max1 {
			max1 = rowOffset
		}
		// update workspace
	}
	// cn rowId antiShrink
	bat.Shrink(cnRowIdOffsets, true)
	if bat.RowCount() == 0 {
		return bat
	}
	sels := txn.proc.Mp().GetSels()
	txn.deleteTableWrites(databaseId, tableId, sels, deleteBlkId, min1, max1, mp)

	sels = sels[:0]
	rowids = vector.MustFixedCol[types.Rowid](bat.GetVector(0))
	for k, rowid := range rowids {
		// put rowid to be deleted into sels.
		if mp[rowid] != 0 {
			sels = append(sels, int64(k))
		}
	}
	bat.Shrink(sels, true)
	txn.proc.Mp().PutSels(sels)
	return bat
}

// Delete rows belongs to uncommitted raw data batch in txn's workspace.
func (txn *Transaction) deleteTableWrites(
	databaseId uint64,
	tableId uint64,
	sels []int64,
	deleteBlkId map[types.Blockid]bool,
	min, max uint32,
	mp map[types.Rowid]uint8,
) {
	txn.Lock()
	defer txn.Unlock()

	// txn worksapce will have four batch type:
	// 1.RawBatch 2.DN Block RowId(mixed rowid from different block)
	// 3.CN block Meta batch(record block meta generated by cn insert write s3)
	// 4.DN delete Block Meta batch(record block meta generated by cn delete write s3)
	for _, e := range txn.writes {
		// nil batch will generated by comapction or dumpBatch
		if e.bat == nil {
			continue
		}
		if e.typ == UPDATE || e.typ == ALTER {
			continue
		}
		// for 3 and 4 above.
		if e.bat.Attrs[0] == catalog.BlockMeta_MetaLoc ||
			e.bat.Attrs[0] == catalog.BlockMeta_DeltaLoc {
			continue
		}
		sels = sels[:0]
		if e.tableId == tableId && e.databaseId == databaseId {
			vs := vector.MustFixedCol[types.Rowid](e.bat.GetVector(0))
			if len(vs) == 0 {
				continue
			}
			// skip 2 above
			if !vs[0].BorrowSegmentID().Eq(txn.segId) {
				continue
			}
			// Now, e.bat is uncommitted raw data batch which belongs to only one block allocated by CN.
			// so if e.bat is not to be deleted,skip it.
			if !deleteBlkId[vs[0].CloneBlockID()] {
				continue
			}
			min2 := vs[0].GetRowOffset()
			max2 := vs[len(vs)-1].GetRowOffset()
			if min > max2 || max < min2 {
				continue
			}
			for k, v := range vs {
				if _, ok := mp[v]; !ok {
					// if the v is not to be deleted, then add its index into the sels.
					sels = append(sels, int64(k))
				} else {
					mp[v]++
				}
			}
			if len(sels) != len(vs) {
				txn.batchSelectList[e.bat] = append(txn.batchSelectList[e.bat], sels...)
			}
		}
	}
}

func (txn *Transaction) allocateID(ctx context.Context) (uint64, error) {
	ctx, cancel := context.WithTimeout(ctx, time.Minute)
	defer cancel()
	return txn.idGen.AllocateID(ctx)
}

func (txn *Transaction) genBlock() {
	txn.rowId[4]++
	txn.rowId[5] = INIT_ROWID_OFFSET
}

func (txn *Transaction) genRowId() types.Rowid {
	if txn.rowId[5] != INIT_ROWID_OFFSET {
		txn.rowId[5]++
	} else {
		txn.rowId[5] = 0
	}
	return types.DecodeFixed[types.Rowid](types.EncodeSlice(txn.rowId[:]))
}

func (txn *Transaction) mergeTxnWorkspaceLocked() error {
	if len(txn.batchSelectList) > 0 {
		for _, e := range txn.writes {
			if sels, ok := txn.batchSelectList[e.bat]; ok {
				e.bat.Shrink(sels, false)
				delete(txn.batchSelectList, e.bat)
			}
		}
	}
	return txn.compactionBlksLocked()
}

// CN blocks compaction for txn
func (txn *Transaction) compactionBlksLocked() error {
	compactedBlks := make(map[tableKey]map[objectio.ObjectLocation][]int64)
	compactedEntries := make(map[*batch.Batch][]int64)
	defer func() {
		//txn.deletedBlocks = nil
		txn.deletedBlocks.clean()
	}()
	txn.deletedBlocks.iter(
		func(blkId *types.Blockid, offsets []int64) bool {
			pos := txn.cnBlkId_Pos[*blkId]
			if v, ok := compactedBlks[tableKey{
				accountId: pos.accountId,
				dbName:    pos.dbName,
				name:      pos.tbName,
			}]; ok {
				v[pos.blkInfo.MetaLoc] = offsets
			} else {
				compactedBlks[tableKey{
					accountId: pos.accountId,
					dbName:    pos.dbName,
					name:      pos.tbName,
				}] =
					map[objectio.ObjectLocation][]int64{pos.blkInfo.MetaLoc: offsets}
			}
			compactedEntries[pos.bat] = append(compactedEntries[pos.bat], pos.offset)
			//delete(txn.cnBlkId_Pos, *blkId)
			return true
		})

	for tbKey, blks := range compactedBlks {
		rel, err := txn.getTable(tbKey.accountId, tbKey.dbName, tbKey.name)
		if err != nil {
			return err
		}
		//TODO::do parallel compaction for table
		tbl := rel.(*txnTable)
		createdBlks, stats, err := tbl.compaction(blks)
		if err != nil {
			return err
		}
		if len(createdBlks) > 0 {
			bat := batch.NewWithSize(2)
			bat.Attrs = []string{catalog.BlockMeta_BlockInfo, catalog.ObjectMeta_ObjectStats}
			bat.SetVector(0, vector.NewVec(types.T_text.ToType()))
			bat.SetVector(1, vector.NewVec(types.T_binary.ToType()))
			for _, blkInfo := range createdBlks {
				vector.AppendBytes(
					bat.GetVector(0),
					objectio.EncodeBlockInfo(blkInfo),
					false,
<<<<<<< HEAD
					tbl.db.op.GetWorkspace().(*Transaction).proc.GetMPool())
=======
					tbl.getTxn().proc.GetMPool())
>>>>>>> 90f816f5
			}

			// append the object stats to bat
			for idx := 0; idx < len(stats); idx++ {
				if stats[idx].IsZero() {
					continue
				}
				if err = vector.AppendBytes(bat.Vecs[1], stats[idx].Marshal(),
<<<<<<< HEAD
					false, tbl.db.op.GetWorkspace().(*Transaction).proc.GetMPool()); err != nil {
=======
					false, tbl.getTxn().proc.GetMPool()); err != nil {
>>>>>>> 90f816f5
					return err
				}
			}

			bat.SetRowCount(len(createdBlks))
			defer func() {
<<<<<<< HEAD
				bat.Clean(tbl.db.op.GetWorkspace().(*Transaction).proc.GetMPool())
=======
				bat.Clean(tbl.getTxn().proc.GetMPool())
>>>>>>> 90f816f5
			}()

			err := txn.WriteFileLocked(
				INSERT,
				tbl.accountId,
				tbl.db.databaseId,
				tbl.tableId,
				tbl.db.databaseName,
				tbl.tableName,
				createdBlks[0].MetaLocation().Name().String(),
				bat,
<<<<<<< HEAD
				tbl.db.op.GetWorkspace().(*Transaction).tnStores[0],
=======
				tbl.getTxn().tnStores[0],
>>>>>>> 90f816f5
			)
			if err != nil {
				return err
			}
		}
	}

	//compaction for txn.writes
	for i, entry := range txn.writes {
		if entry.bat == nil || entry.bat.IsEmpty() {
			continue
		}

		if entry.typ == INSERT_TXN {
			continue
		}

		if entry.typ != INSERT ||
			entry.bat.Attrs[0] != catalog.BlockMeta_MetaLoc {
			continue
		}
		entry.bat.Shrink(compactedEntries[entry.bat], true)
		if entry.bat.RowCount() == 0 {
			txn.writes[i].bat.Clean(txn.proc.GetMPool())
			txn.writes[i].bat = nil
		}
	}
	return nil
}

func (txn *Transaction) hasDeletesOnUncommitedObject() bool {
	return !txn.deletedBlocks.isEmpty()
}

func (txn *Transaction) hasUncommittedDeletesOnBlock(id *types.Blockid) bool {
	return txn.deletedBlocks.hasDeletes(id)
}

// TODO:: refactor in next PR, to make it more efficient and include persisted deletes in S3
func (txn *Transaction) forEachTableHasDeletesLocked(f func(tbl *txnTable) error) error {
	tables := make(map[uint64]*txnTable)
	for i := 0; i < len(txn.writes); i++ {
		e := txn.writes[i]
		if e.typ != DELETE || e.fileName != "" {
			continue
		}
		if _, ok := tables[e.tableId]; ok {
			continue
		}
		db, err := txn.engine.Database(txn.proc.Ctx, e.databaseName, txn.op)
		if err != nil {
			return err
		}
		rel, err := db.Relation(txn.proc.Ctx, e.tableName, nil)
		if err != nil {
			return err
		}
		tables[e.tableId] = rel.(*txnTable)
	}
	for _, tbl := range tables {
		if err := f(tbl); err != nil {
			return err
		}
	}
	return nil
}

func (txn *Transaction) forEachTableWrites(databaseId uint64, tableId uint64, offset int, f func(Entry)) {
	txn.Lock()
	defer txn.Unlock()
	for i := 0; i < offset; i++ {
		e := txn.writes[i]
		if e.databaseId != databaseId {
			continue
		}
		if e.tableId != tableId {
			continue
		}
		f(e)
	}
}

// getCachedTable returns the cached table in this transaction if it exists, nil otherwise.
// Before it gets the cached table, it checks whether the table is deleted by another
// transaction by go through the delete tables slice, and advance its cachedIndex.
// TODO::get snapshot table from cache for snapshot read
func (txn *Transaction) getCachedTable(
	k tableKey,
) *txnTable {
	var tbl *txnTable
	if v, ok := txn.tableCache.tableMap.Load(k); ok {
		tbl = v.(*txnTable)

		tblKey := cache.TableKey{
			AccountId:  k.accountId,
			DatabaseId: k.databaseId,
			Name:       k.name,
		}
		val := txn.engine.catalog.GetSchemaVersion(tblKey)
		if val != nil {
			if val.Ts.Greater(tbl.lastTS) && val.Version != tbl.version {
				txn.tableCache.tableMap.Delete(genTableKey(k.accountId, k.name, k.databaseId))
				return nil
			}
		}

	}
	return tbl
}

func (txn *Transaction) Commit(ctx context.Context) ([]txn.TxnRequest, error) {
	logDebugf(txn.op.Txn(), "Transaction.Commit")
	txn.IncrStatementID(ctx, true)
	defer txn.delTransaction()
	if txn.readOnly.Load() {
		return nil, nil
	}
	if err := txn.mergeTxnWorkspaceLocked(); err != nil {
		return nil, err
	}
	if err := txn.dumpBatchLocked(-1); err != nil {
		return nil, err
	}

	txn.traceWorkspaceLocked(true)

	if !txn.hasS3Op.Load() &&
		txn.op.TxnOptions().CheckDupEnabled() {
		if err := txn.checkDup(); err != nil {
			return nil, err
		}
	}
	reqs, err := genWriteReqs(ctx, txn.writes, txn.op)
	if err != nil {
		return nil, err
	}
	return reqs, nil
}

func (txn *Transaction) Rollback(ctx context.Context) error {
	logDebugf(txn.op.Txn(), "Transaction.Rollback")
	//to gc the s3 objs
	if err := txn.gcObjs(0); err != nil {
		panic("Rollback txn failed: to gc objects generated by CN failed")
	}
	txn.delTransaction()
	return nil
}

func (txn *Transaction) delTransaction() {
	if txn.removed {
		return
	}
	for i := range txn.writes {
		if txn.writes[i].bat == nil {
			continue
		}
		txn.proc.PutBatch(txn.writes[i].bat)
	}
	txn.tableCache.cachedIndex = -1
	txn.tableCache.tableMap = nil
	txn.createMap = nil
	txn.databaseMap = nil
	txn.deletedTableMap = nil
	txn.blockId_tn_delete_metaLoc_batch.data = nil
	txn.deletedBlocks = nil
	segmentnames := make([]objectio.Segmentid, 0, len(txn.cnBlkId_Pos)+1)
	segmentnames = append(segmentnames, txn.segId)
	for blkId := range txn.cnBlkId_Pos {
		// blkId:
		// |------|----------|----------|
		//   uuid    filelen   blkoffset
		//    16        2          2
		segmentnames = append(segmentnames, *blkId.Segment())
	}
	colexec.Get().DeleteTxnSegmentIds(segmentnames)
	txn.cnBlkId_Pos = nil
	txn.hasS3Op.Store(false)
	txn.removed = true
}

func (txn *Transaction) addCreateTable(
	key tableKey,
	value *txnTable) {
	txn.Lock()
	defer txn.Unlock()
	value.createByStatementID = txn.statementID
	txn.createMap.Store(key, value)
}

func (txn *Transaction) rollbackCreateTableLocked() {
	txn.createMap.Range(func(key, value any) bool {
		if value.(*txnTable).createByStatementID == txn.statementID {
			txn.createMap.Delete(key)
		}
		return true
	})
}

func (txn *Transaction) clearTableCache() {
	txn.tableCache.tableMap.Range(func(key, value any) bool {
		txn.tableCache.tableMap.Delete(key)
		return true
	})
}

func (txn *Transaction) GetSnapshotWriteOffset() int {
	txn.Lock()
	defer txn.Unlock()
	return txn.snapshotWriteOffset
}

func (txn *Transaction) transferDeletesLocked() error {
	txn.timestamps = append(txn.timestamps, txn.op.SnapshotTS())
	if txn.statementID > 0 && txn.op.Txn().IsRCIsolation() {
		var ts timestamp.Timestamp
		if txn.statementID == 1 {
			ts = txn.timestamps[0]
		} else {
			//statementID > 1
			ts = txn.timestamps[txn.statementID-2]
		}
		return txn.forEachTableHasDeletesLocked(func(tbl *txnTable) error {
			ctx := tbl.proc.Load().Ctx
			state, err := tbl.getPartitionState(ctx)
			if err != nil {
				return err
			}
			deleteObjs, createObjs := state.GetChangedObjsBetween(types.TimestampToTS(ts),
				types.TimestampToTS(tbl.db.op.SnapshotTS()))

			trace.GetService().ApplyFlush(
				tbl.db.op.Txn().ID,
				tbl.tableId,
				ts,
				tbl.db.op.SnapshotTS(),
				len(deleteObjs))

			if len(deleteObjs) > 0 {
				if err := tbl.transferDeletes(ctx, state, deleteObjs, createObjs); err != nil {
					return err
				}
			}
			return nil
		})
	}
	return nil
}

func (txn *Transaction) UpdateSnapshotWriteOffset() {
	txn.Lock()
	defer txn.Unlock()
	txn.snapshotWriteOffset = len(txn.writes)
}

func (txn *Transaction) CloneSnapshotWS() client.Workspace {
	ws := &Transaction{
		proc:     txn.proc,
		engine:   txn.engine,
		tnStores: txn.tnStores,

		tableCache: struct {
			cachedIndex int
			tableMap    *sync.Map
		}{tableMap: new(sync.Map)},
		databaseMap:     new(sync.Map),
		createMap:       new(sync.Map),
		deletedTableMap: new(sync.Map),
		deletedBlocks: &deletedBlocks{
			offsets: map[types.Blockid][]int64{},
		},
		cnBlkId_Pos:     map[types.Blockid]Pos{},
		batchSelectList: make(map[*batch.Batch][]int64),
		toFreeBatches:   make(map[tableKey][]*batch.Batch),
	}

	ws.blockId_tn_delete_metaLoc_batch = struct {
		sync.RWMutex
		data map[types.Blockid][]*batch.Batch
	}{data: make(map[types.Blockid][]*batch.Batch)}

	ws.readOnly.Store(true)

	return ws
}

func (txn *Transaction) BindTxnOp(op client.TxnOperator) {
	txn.op = op
}<|MERGE_RESOLUTION|>--- conflicted
+++ resolved
@@ -498,11 +498,7 @@
 		fileName := objectio.DecodeBlockInfo(
 			blockInfo.Vecs[0].GetBytesAt(0)).
 			MetaLocation().Name().String()
-<<<<<<< HEAD
-		err = table.db.op.GetWorkspace().(*Transaction).WriteFileLocked(
-=======
 		err = table.getTxn().WriteFileLocked(
->>>>>>> 90f816f5
 			INSERT,
 			table.accountId,
 			table.db.databaseId,
@@ -511,11 +507,7 @@
 			table.tableName,
 			fileName,
 			blockInfo,
-<<<<<<< HEAD
-			table.db.op.GetWorkspace().(*Transaction).tnStores[0],
-=======
 			table.getTxn().tnStores[0],
->>>>>>> 90f816f5
 		)
 		if err != nil {
 			return err
@@ -868,11 +860,7 @@
 					bat.GetVector(0),
 					objectio.EncodeBlockInfo(blkInfo),
 					false,
-<<<<<<< HEAD
-					tbl.db.op.GetWorkspace().(*Transaction).proc.GetMPool())
-=======
 					tbl.getTxn().proc.GetMPool())
->>>>>>> 90f816f5
 			}
 
 			// append the object stats to bat
@@ -881,22 +869,14 @@
 					continue
 				}
 				if err = vector.AppendBytes(bat.Vecs[1], stats[idx].Marshal(),
-<<<<<<< HEAD
-					false, tbl.db.op.GetWorkspace().(*Transaction).proc.GetMPool()); err != nil {
-=======
 					false, tbl.getTxn().proc.GetMPool()); err != nil {
->>>>>>> 90f816f5
 					return err
 				}
 			}
 
 			bat.SetRowCount(len(createdBlks))
 			defer func() {
-<<<<<<< HEAD
-				bat.Clean(tbl.db.op.GetWorkspace().(*Transaction).proc.GetMPool())
-=======
 				bat.Clean(tbl.getTxn().proc.GetMPool())
->>>>>>> 90f816f5
 			}()
 
 			err := txn.WriteFileLocked(
@@ -908,11 +888,7 @@
 				tbl.tableName,
 				createdBlks[0].MetaLocation().Name().String(),
 				bat,
-<<<<<<< HEAD
-				tbl.db.op.GetWorkspace().(*Transaction).tnStores[0],
-=======
 				tbl.getTxn().tnStores[0],
->>>>>>> 90f816f5
 			)
 			if err != nil {
 				return err
