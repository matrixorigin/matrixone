// Copyright 2022 Matrix Origin
//
// Licensed under the Apache License, Version 2.0 (the "License");
// you may not use this file except in compliance with the License.
// You may obtain a copy of the License at
//
//      http://www.apache.org/licenses/LICENSE-2.0
//
// Unless required by applicable law or agreed to in writing, software
// distributed under the License is distributed on an "AS IS" BASIS,
// WITHOUT WARRANTIES OR CONDITIONS OF ANY KIND, either express or implied.
// See the License for the specific language governing permissions and
// limitations under the License.

package disttae

import (
	"context"
	"math"
	"strings"
	"time"

	"github.com/google/uuid"
	"github.com/matrixorigin/matrixone/pkg/catalog"
	"github.com/matrixorigin/matrixone/pkg/common/moerr"
	"github.com/matrixorigin/matrixone/pkg/container/batch"
	"github.com/matrixorigin/matrixone/pkg/container/types"
	"github.com/matrixorigin/matrixone/pkg/container/vector"
	"github.com/matrixorigin/matrixone/pkg/fileservice"
	"github.com/matrixorigin/matrixone/pkg/objectio"
	"github.com/matrixorigin/matrixone/pkg/pb/plan"
	"github.com/matrixorigin/matrixone/pkg/pb/timestamp"
	"github.com/matrixorigin/matrixone/pkg/sql/colexec"
	"github.com/matrixorigin/matrixone/pkg/sql/util"
	"github.com/matrixorigin/matrixone/pkg/txn/storage/memorystorage/memorytable"
	"github.com/matrixorigin/matrixone/pkg/txn/storage/memorystorage/memtable"
	"github.com/matrixorigin/matrixone/pkg/vm/engine"
	"github.com/matrixorigin/matrixone/pkg/vm/engine/tae/common"
	"github.com/matrixorigin/matrixone/pkg/vm/process"
)

func (txn *Transaction) getTableList(ctx context.Context, databaseId uint64) ([]string, error) {
	rows, err := txn.getRows(ctx, "", catalog.MO_CATALOG_ID, catalog.MO_TABLES_ID, txn.dnStores[:1],
		catalog.MoTablesTableDefs, []string{
			catalog.MoTablesSchema[catalog.MO_TABLES_REL_NAME_IDX],
			catalog.MoTablesSchema[catalog.MO_TABLES_RELDATABASE_ID_IDX],
			catalog.MoTablesSchema[catalog.MO_TABLES_ACCOUNT_ID_IDX],
		},
		genTableListExpr(getAccountId(ctx), databaseId))
	if err != nil {
		return nil, err
	}
	tableList := make([]string, len(rows))
	for i := range rows {
		tableList[i] = string(rows[i][0].([]byte))
	}
	return tableList, nil
}

func (txn *Transaction) getTableInfo(ctx context.Context, databaseId uint64,
	name string) (*table, []engine.TableDef, error) {
	accountId := getAccountId(ctx)
	key := genTableIndexKey(name, databaseId, accountId)
	rows, err := txn.getRowsByIndex(catalog.MO_CATALOG_ID, catalog.MO_TABLES_ID, "",
		txn.dnStores[:1], catalog.MoTablesSchema, key,
		genTableInfoExpr(accountId, databaseId, name))
	if err != nil {
		return nil, nil, err
	}
	if len(rows) != 1 {
		return nil, nil, moerr.NewDuplicate(ctx)
	}
	row := rows[0]
	/*
		row, err := txn.getRow(ctx, catalog.MO_CATALOG_ID, catalog.MO_TABLES_ID,
			txn.dnStores[:1], catalog.MoTablesTableDefs, catalog.MoTablesSchema,
			genTableInfoExpr(accountId, databaseId, name))
		if err != nil {
			return nil, nil, err
		}
	*/
	tbl := new(table)
	tbl.primaryIdx = -1
	tbl.tableId = row[catalog.MO_TABLES_REL_ID_IDX].(uint64)
	tbl.viewdef = string(row[catalog.MO_TABLES_VIEWDEF_IDX].([]byte))
	tbl.relKind = string(row[catalog.MO_TABLES_RELKIND_IDX].([]byte))
	tbl.comment = string(row[catalog.MO_TABLES_REL_COMMENT_IDX].([]byte))
	tbl.partition = string(row[catalog.MO_TABLES_PARTITIONED_IDX].([]byte))
	tbl.createSql = string(row[catalog.MO_TABLES_REL_CREATESQL_IDX].([]byte))
	/*
		rows, err := txn.getRows(ctx, "", catalog.MO_CATALOG_ID, catalog.MO_COLUMNS_ID,
			txn.dnStores[:1], catalog.MoColumnsTableDefs, catalog.MoColumnsSchema,
			genColumnInfoExpr(accountId, databaseId, tbl.tableId))
		if err != nil {
			return nil, nil, err
		}
	*/
	rows, err = txn.getRowsByIndex(catalog.MO_CATALOG_ID, catalog.MO_COLUMNS_ID, "",
		txn.dnStores[:1], catalog.MoColumnsSchema, genColumnIndexKey(tbl.tableId),
		genColumnInfoExpr(accountId, databaseId, tbl.tableId))
	if err != nil {
		return nil, nil, err
	}
	cols := getColumnsFromRows(rows)
	defs := make([]engine.TableDef, 0, len(cols))
	defs = append(defs, genTableDefOfComment(string(row[catalog.MO_TABLES_REL_COMMENT_IDX].([]byte))))
	for i, col := range cols {
		if col.constraintType == catalog.SystemColPKConstraint {
			tbl.primaryIdx = i
		}
		defs = append(defs, genTableDefOfColumn(col))
	}
	return tbl, defs, nil
}

func (txn *Transaction) getTableId(ctx context.Context, databaseId uint64,
	name string) (uint64, error) {
	accountId := getAccountId(ctx)
	row, err := txn.getRow(ctx, catalog.MO_CATALOG_ID, catalog.MO_TABLES_ID,
		txn.dnStores[:1],
		catalog.MoTablesTableDefs, []string{
			catalog.MoTablesSchema[catalog.MO_TABLES_REL_ID_IDX],
			catalog.MoTablesSchema[catalog.MO_TABLES_REL_NAME_IDX],
			catalog.MoTablesSchema[catalog.MO_TABLES_RELDATABASE_ID_IDX],
			catalog.MoTablesSchema[catalog.MO_TABLES_ACCOUNT_ID_IDX],
		},
		genTableIdExpr(accountId, databaseId, name))
	if err != nil {
		return 0, err
	}
	return row[0].(uint64), nil
}

func (txn *Transaction) getDatabaseList(ctx context.Context) ([]string, error) {
	rows, err := txn.getRows(ctx, "", catalog.MO_CATALOG_ID, catalog.MO_DATABASE_ID,
		txn.dnStores[:1],
		catalog.MoDatabaseTableDefs, []string{
			catalog.MoDatabaseSchema[catalog.MO_DATABASE_DAT_NAME_IDX],
			catalog.MoDatabaseSchema[catalog.MO_DATABASE_ACCOUNT_ID_IDX],
		},
		genDatabaseListExpr(getAccountId(ctx)))
	if err != nil {
		return nil, err
	}
	databaseList := make([]string, len(rows))
	for i := range rows {
		databaseList[i] = string(rows[i][0].([]byte))
	}
	return databaseList, nil
}

func (txn *Transaction) getDatabaseId(ctx context.Context, name string) (uint64, error) {
	accountId := getAccountId(ctx)
	key := genDatabaseIndexKey(name, accountId)
	rows, err := txn.getRowsByIndex(catalog.MO_CATALOG_ID, catalog.MO_DATABASE_ID, "",
		txn.dnStores[:1], []string{
			catalog.MoDatabaseSchema[catalog.MO_DATABASE_DAT_ID_IDX],
			catalog.MoDatabaseSchema[catalog.MO_DATABASE_DAT_NAME_IDX],
			catalog.MoDatabaseSchema[catalog.MO_DATABASE_ACCOUNT_ID_IDX],
		}, key, genDatabaseIdExpr(accountId, name))
	if err != nil {
		return 0, err
	}
	if len(rows) != 1 {
		return 0, moerr.NewDuplicate(ctx)
	}
	/*
		row, err := txn.getRow(ctx, catalog.MO_CATALOG_ID, catalog.MO_DATABASE_ID, txn.dnStores[:1],
			catalog.MoDatabaseTableDefs, []string{
				catalog.MoDatabaseSchema[catalog.MO_DATABASE_DAT_ID_IDX],
				catalog.MoDatabaseSchema[catalog.MO_DATABASE_DAT_NAME_IDX],
				catalog.MoDatabaseSchema[catalog.MO_DATABASE_ACCOUNT_ID_IDX],
			},
			genDatabaseIdExpr(accountId, name))
		if err != nil {
			return 0, err
		}
	*/
	return rows[0][0].(uint64), nil
}

func (txn *Transaction) getTableMeta(ctx context.Context, databaseId uint64,
	name string, needUpdated bool, columnLength int) (*tableMeta, error) {
	blocks := make([][]BlockMeta, len(txn.dnStores))
	if needUpdated {
		for i, dnStore := range txn.dnStores {
			rows, err := txn.getRows(ctx, name, databaseId, 0,
				[]DNStore{dnStore}, catalog.MoTableMetaDefs, catalog.MoTableMetaSchema, nil)
			if moerr.IsMoErrCode(err, moerr.OkExpectedEOB) {
				continue
			}
			if err != nil {
				return nil, err
			}
			blocks[i], err = genBlockMetas(ctx, rows, columnLength, txn.proc.FileService, txn.proc.GetMPool())
			if err != nil {
				return nil, err
			}
		}
	}
	return &tableMeta{
		tableName: name,
		blocks:    blocks,
		defs:      catalog.MoTableMetaDefs,
	}, nil
}

// detecting whether a transaction is a read-only transaction
func (txn *Transaction) ReadOnly() bool {
	return txn.readOnly
}

// use for solving halloween problem
func (txn *Transaction) IncStatementId() {
	txn.statementId++
	txn.writes = append(txn.writes, make([]Entry, 0, 1))
}

// Write used to write data to the transaction buffer
// insert/delete/update all use this api
func (txn *Transaction) WriteBatch(
	typ int,
	databaseId uint64,
	tableId uint64,
	databaseName string,
	tableName string,
	bat *batch.Batch,
	dnStore DNStore,
	primaryIdx int, // pass -1 to indicate no primary key or disable primary key checking
) error {
	txn.readOnly = false
	if typ == INSERT {
		len := bat.Length()
		vec := vector.New(types.New(types.T_Rowid, 0, 0, 0))
		for i := 0; i < len; i++ {
			if err := vec.Append(txn.genRowId(), false,
				txn.proc.Mp()); err != nil {
				return err
			}
		}
		bat.Vecs = append([]*vector.Vector{vec}, bat.Vecs...)
		bat.Attrs = append([]string{catalog.Row_ID}, bat.Attrs...)
	}
	txn.Lock()
	txn.writes[txn.statementId] = append(txn.writes[txn.statementId], Entry{
		typ:          typ,
		bat:          bat,
		tableId:      tableId,
		databaseId:   databaseId,
		tableName:    tableName,
		databaseName: databaseName,
		dnStore:      dnStore,
	})
	txn.Unlock()

	if err := txn.checkPrimaryKey(typ, primaryIdx, bat, tableName, tableId); err != nil {
		return err
	}

	return nil
}

func (txn *Transaction) checkPrimaryKey(
	typ int,
	primaryIdx int,
	bat *batch.Batch,
	tableName string,
	tableId uint64,
) error {

	// no primary key
	if primaryIdx < 0 {
		return nil
	}

	//TODO ignore these buggy auto incr tables for now
	if strings.Contains(tableName, "%!%mo_increment") {
		return nil
	}

	t := memtable.Time{
		Timestamp: txn.nextLocalTS(),
	}
	tx := memtable.NewTransaction(uuid.NewString(), t, memtable.SnapshotIsolation)
	iter := memorytable.NewBatchIter(bat)
	for {
		tuple := iter()
		if len(tuple) == 0 {
			break
		}

		rowID := RowID(tuple[0].Value.(types.Rowid))

		switch typ {

		case INSERT:
			var indexes []memtable.Tuple

			idx := primaryIdx + 1 // skip the first row id column
			primaryKey := memtable.ToOrdered(tuple[idx].Value)
			index := memtable.Tuple{
				index_TableID_PrimaryKey,
				memtable.ToOrdered(tableId),
				primaryKey,
			}

			// check primary key
			entries, err := txn.workspace.Index(tx, index)
			if err != nil {
				return err
			}
			if len(entries) > 0 {
				return moerr.NewDuplicateEntry(
					txn.proc.Ctx,
					common.TypeStringValue(bat.Vecs[idx].Typ, tuple[idx].Value),
					bat.Attrs[idx],
				)
			}

			// add primary key
			indexes = append(indexes, index)

			row := &workspaceRow{
				rowID:   rowID,
				tableID: tableId,
				indexes: indexes,
			}
			err = txn.workspace.Insert(tx, row)
			if err != nil {
				return err
			}

		case DELETE:
			err := txn.workspace.Delete(tx, rowID)
			if err != nil {
				return err
			}

		}
	}
	if err := tx.Commit(t); err != nil {
		return err
	}

	return nil
}

func (txn *Transaction) nextLocalTS() timestamp.Timestamp {
	txn.localTS = txn.localTS.Next()
	return txn.localTS
}

func (txn *Transaction) RegisterFile(fileName string) {
	txn.fileMap[fileName] = txn.blockId
	txn.blockId++
}

// WriteFile used to add a s3 file information to the transaction buffer
// insert/delete/update all use this api
func (txn *Transaction) WriteFile(typ int, databaseId, tableId uint64,
	databaseName, tableName string, fileName string) error {
	txn.readOnly = false
	txn.writes[txn.statementId] = append(txn.writes[txn.statementId], Entry{
		typ:          typ,
		tableId:      tableId,
		databaseId:   databaseId,
		tableName:    tableName,
		databaseName: databaseName,
		fileName:     fileName,
		blockId:      txn.fileMap[fileName],
	})
	return nil
}

// getRow used to get a row of table based on a condition
func (txn *Transaction) getRow(ctx context.Context, databaseId uint64, tableId uint64,
	dnList []DNStore, defs []engine.TableDef, columns []string, expr *plan.Expr) ([]any, error) {
	bats, err := txn.readTable(ctx, "", databaseId, tableId, defs, dnList, columns, expr)
	if err != nil {
		return nil, err
	}
	if len(bats) == 0 {
		return nil, moerr.GetOkExpectedEOB()
	}
	rows := make([][]any, 0, len(bats))
	for _, bat := range bats {
		if bat.Length() > 0 {
			rows = append(rows, catalog.GenRows(bat)...)
		}
		bat.Clean(txn.proc.Mp())
	}
	if len(rows) == 0 {
		return nil, moerr.GetOkExpectedEOB()
	}
	if len(rows) != 1 {
		return nil, moerr.NewInvalidInput(ctx, "table is not unique")
	}
	return rows[0], nil
}

// getRows used to get rows of table
func (txn *Transaction) getRows(ctx context.Context, name string, databaseId uint64, tableId uint64,
	dnList []DNStore, defs []engine.TableDef, columns []string, expr *plan.Expr) ([][]any, error) {
	bats, err := txn.readTable(ctx, name, databaseId, tableId, defs, dnList, columns, expr)
	if err != nil {
		return nil, err
	}
	if len(bats) == 0 {
		return nil, moerr.GetOkExpectedEOB()
	}
	rows := make([][]any, 0, len(bats))
	for _, bat := range bats {
		if bat.Length() > 0 {
			rows = append(rows, catalog.GenRows(bat)...)
		}
		bat.Clean(txn.proc.Mp())
	}
	return rows, nil
}

func (txn *Transaction) getRowsByIndex(databaseId, tableId uint64, name string,
	dnList []DNStore, columns []string, index memtable.Tuple, expr *plan.Expr) ([][]any, error) {
	var rows [][]any

	deletes := make(map[types.Rowid]uint8)
	if len(name) == 0 {
		for i := range txn.writes {
			for _, entry := range txn.writes[i] {
				if !(entry.databaseId == databaseId &&
					entry.tableId == tableId) {
					continue
				}
				if entry.typ == DELETE {
					if entry.bat.GetVector(0).GetType().Oid == types.T_Rowid {
						vs := vector.MustTCols[types.Rowid](entry.bat.GetVector(0))
						for _, v := range vs {
							deletes[v] = 0
						}
					}
				}
				if entry.typ == INSERT {
					length := entry.bat.Length()
					flags := make([]uint8, length)
					for i := range flags {
						flags[i]++
					}
					mp := make(map[string]int)
					for _, col := range columns {
						mp[col] = 0
					}
					for i, attr := range entry.bat.Attrs {
						if _, ok := mp[attr]; ok {
							mp[attr] = i
						}
					}
					bat := batch.NewWithSize(len(columns))
					for i := range bat.Vecs {
						vec := entry.bat.Vecs[mp[columns[i]]]
						bat.Vecs[i] = vector.New(vec.GetType())
						if err := vector.UnionBatch(bat.Vecs[i], vec, 0, length,
							flags[:length], txn.proc.Mp()); err != nil {
							return nil, err
						}
					}
					bat.SetZs(entry.bat.Length(), txn.proc.Mp())
					if expr != nil {
						vec, err := colexec.EvalExpr(bat, txn.proc, expr)
						if err != nil {
							return nil, err
						}
						bs := vector.GetColumn[bool](vec)
						if vec.IsScalar() {
							if !bs[0] {
								bat.Shrink(nil)
							}
						} else {
							sels := txn.proc.Mp().GetSels()
							for i, b := range bs {
								if b {
									sels = append(sels, int64(i))
								}
							}
							bat.Shrink(sels)
							txn.proc.Mp().PutSels(sels)
						}
						vec.Free(txn.proc.Mp())
					}
					rows = append(rows, catalog.GenRows(bat)...)
					bat.Clean(txn.proc.Mp())
				}
			}
		}
	}
	accessed := make(map[string]uint8)
	for _, dn := range dnList {
		accessed[dn.GetUUID()] = 0
	}
	parts := txn.db.getPartitions(databaseId, tableId)
	for i, dn := range txn.dnStores {
		if _, ok := accessed[dn.GetUUID()]; !ok {
			continue
		}
		tuples, err := parts[i].GetRowsByIndex(txn.meta.SnapshotTS, index, columns, deletes)
		if err == nil {
			rows = append(rows, tuples...)
		}
	}
	if len(rows) == 0 {
		return nil, moerr.GetOkExpectedEOB()
	}
	return rows, nil
}

// readTable used to get tuples of table based on a condition
// only used to read data from catalog, for which the execution is currently single-core
func (txn *Transaction) readTable(ctx context.Context, name string, databaseId uint64, tableId uint64,
	defs []engine.TableDef, dnList []DNStore, columns []string, expr *plan.Expr) ([]*batch.Batch, error) {
	var parts Partitions
	/*
		var writes [][]Entry
		// consider halloween problem
		if int64(txn.statementId)-1 > 0 {
			writes = txn.writes[:txn.statementId-1]
		}
	*/
	writes := make([]Entry, 0, len(txn.writes))
	if len(name) == 0 { // meta table not need this
		for i := range txn.writes {
			for _, entry := range txn.writes[i] {
				if entry.databaseId == databaseId &&
					entry.tableId == tableId {
					writes = append(writes, entry)
				}
			}
		}
	}
	bats := make([]*batch.Batch, 0, 1)
	accessed := make(map[string]uint8)
	for _, dn := range dnList {
		accessed[dn.GetUUID()] = 0
	}
	if len(name) == 0 {
		parts = txn.db.getPartitions(databaseId, tableId)
	} else {
		parts = txn.db.getMetaPartitions(name)
	}
	for i, dn := range txn.dnStores {
		if _, ok := accessed[dn.GetUUID()]; !ok {
			continue
		}
		rds, err := parts[i].NewReader(ctx, 1, nil, defs, nil, nil, nil,
			txn.meta.SnapshotTS, nil, writes)
		if err != nil {
			return nil, err
		}
		for _, rd := range rds {
			for {
				bat, err := rd.Read(ctx, columns, expr, txn.proc.Mp())
				if err != nil {
					return nil, err
				}
				if bat != nil {
					bats = append(bats, bat)
				} else {
					break
				}
			}
		}
	}
	if expr == nil {
		return bats, nil
	}
	for i, bat := range bats {
		vec, err := colexec.EvalExpr(bat, txn.proc, expr)
		if err != nil {
			return nil, err
		}
		bs := vector.GetColumn[bool](vec)
		if vec.IsScalar() {
			if !bs[0] {
				bat.Shrink(nil)
			}
		} else {
			sels := txn.proc.Mp().GetSels()
			for i, b := range bs {
				if b {
					sels = append(sels, int64(i))
				}
			}
			bat.Shrink(sels)
			txn.proc.Mp().PutSels(sels)
		}
		vec.Free(txn.proc.Mp())
		bats[i] = bat
	}
	return bats, nil
}

func (txn *Transaction) deleteBatch(bat *batch.Batch,
	databaseId, tableId uint64) *batch.Batch {

	// tx for workspace operations
	t := memtable.Time{
		Timestamp: txn.nextLocalTS(),
	}
	tx := memtable.NewTransaction(uuid.NewString(), t, memtable.SnapshotIsolation)
	defer func() {
		if err := tx.Commit(t); err != nil {
			panic(err)
		}
	}()

	mp := make(map[types.Rowid]uint8)
	rowids := vector.MustTCols[types.Rowid](bat.GetVector(0))
	for _, rowid := range rowids {
		mp[rowid] = 0
		// update workspace
		err := txn.workspace.Delete(tx, RowID(rowid))
		if err != nil {
			panic(err)
		}
	}

	sels := txn.proc.Mp().GetSels()
	for i := range txn.writes {
		for j, e := range txn.writes[i] {
			sels = sels[:0]
			if e.tableId == tableId && e.databaseId == databaseId {
				vs := vector.MustTCols[types.Rowid](e.bat.GetVector(0))
				for k, v := range vs {
					if _, ok := mp[v]; !ok {
						sels = append(sels, int64(k))
					} else {
						mp[v]++
					}
				}
				if len(sels) != len(vs) {
					txn.writes[i][j].bat.Shrink(sels)
				}
			}
		}
	}
	sels = sels[:0]
	for k, rowid := range rowids {
		if mp[rowid] == 0 {
			sels = append(sels, int64(k))
		}
	}
	bat.Shrink(sels)
	txn.proc.Mp().PutSels(sels)
	return bat
}

func (txn *Transaction) allocateID(ctx context.Context) (uint64, error) {
	ctx, cancel := context.WithTimeout(ctx, time.Minute)
	defer cancel()
	return txn.idGen.AllocateID(ctx)
}

func (txn *Transaction) genRowId() types.Rowid {
	txn.rowId[1]++
	return types.DecodeFixed[types.Rowid](types.EncodeSlice(txn.rowId[:]))
}

func (h transactionHeap) Len() int {
	return len(h)
}

func (h transactionHeap) Less(i, j int) bool {
	return h[i].meta.SnapshotTS.Less(h[j].meta.SnapshotTS)
}

func (h transactionHeap) Swap(i, j int) {
	h[i], h[j] = h[j], h[i]
}

func (h *transactionHeap) Push(x any) {
	*h = append(*h, x.(*Transaction))
}

func (h *transactionHeap) Pop() any {
	old := *h
	n := len(old)
	x := old[n-1]
	*h = old[0 : n-1]
	return x
}

// needRead determine if a block needs to be read
func needRead(ctx context.Context, expr *plan.Expr, blkInfo BlockMeta, tableDef *plan.TableDef, proc *process.Process) bool {
	var err error
	if expr == nil {
		return true
	}

	// key = expr's ColPos,  value = tableDef's ColPos
	columnMap := getColumnsByExpr(expr, tableDef)

	// if expr match no columns, just eval expr
	if len(columnMap) == 0 {
		bat := batch.NewWithSize(0)
		ifNeed, err := evalFilterExpr(expr, bat, proc)
		if err != nil {
			return true
		}
		bat.Clean(proc.Mp())
		return ifNeed
	}
	if !checkExprIsMonotonic(expr) {
		return true
	}

	maxCol := 0
	useColumn := len(columnMap)
	columns := make([]int, useColumn)
	i := 0
	for k, v := range columnMap {
		if k > maxCol {
			maxCol = k
		}
		columns[i] = v //tableDef's ColPos
		i = i + 1
	}

	// get min max data from Meta
<<<<<<< HEAD
	datas, dataTypes, err := getZonemapDataFromMeta(columns, blkInfo, tableDef)
	if err != nil || datas == nil {
=======
	datas, dataTypes, err := getZonemapDataFromMeta(ctx, columns, blkInfo, tableDef)
	if err != nil {
>>>>>>> 2bfec0c2
		return true
	}

	// use all min/max data to build []vectors.
	buildVectors := buildVectorsByData(datas, dataTypes, proc.Mp())
	bat := batch.NewWithSize(maxCol + 1)
	for k, v := range columnMap {
		for i, realIdx := range columns {
			if realIdx == v {
				bat.SetVector(int32(k), buildVectors[i])
				break
			}
		}
	}
	bat.SetZs(buildVectors[0].Length(), proc.Mp())

	ifNeed, err := evalFilterExpr(expr, bat, proc)
	if err != nil {
		bat.Clean(proc.Mp())
		return true
	}
	bat.Clean(proc.Mp())

	return ifNeed

}

// get row count of block
func blockRows(meta BlockMeta) int64 {
	return meta.Rows
}

func blockMarshal(meta BlockMeta) []byte {
	data, _ := types.Encode(meta)
	return data
}

func blockUnmarshal(data []byte) BlockMeta {
	var meta BlockMeta

	types.Decode(data, &meta)
	return meta
}

// write a block to s3
func blockWrite(ctx context.Context, bat *batch.Batch, fs fileservice.FileService) ([]objectio.BlockObject, error) {
	// 1. write bat
	accountId, _, _ := getAccessInfo(ctx)
	s3FileName, err := getNewBlockName(accountId)
	if err != nil {
		return nil, err
	}
	writer, err := objectio.NewObjectWriter(s3FileName, fs)
	if err != nil {
		return nil, err
	}
	fd, err := writer.Write(bat)
	if err != nil {
		return nil, err
	}

	// 2. write index (index and zonemap)
	for i, vec := range bat.Vecs {
		bloomFilter, zoneMap, err := getIndexDataFromVec(uint16(i), vec)
		if err != nil {
			return nil, err
		}
		if bloomFilter != nil {
			err = writer.WriteIndex(fd, bloomFilter)
			if err != nil {
				return nil, err
			}
		}
		if zoneMap != nil {
			err = writer.WriteIndex(fd, zoneMap)
			if err != nil {
				return nil, err
			}
		}
	}

	// 3. get return
	return writer.WriteEnd(ctx)
}

func needSyncDnStores(expr *plan.Expr, tableDef *plan.TableDef,
	priKeys []*engine.Attribute, dnStores []DNStore) []int {
	var pk *engine.Attribute

	fullList := func() []int {
		dnList := make([]int, len(dnStores))
		for i := range dnStores {
			dnList[i] = i
		}
		return dnList
	}
	for _, key := range priKeys {
		isCPkey := util.JudgeIsCompositePrimaryKeyColumn(key.Name)
		if isCPkey {
			continue
		}
		pk = key
		break
	}
	// have no PrimaryKey, return all the list
	if expr == nil || pk == nil || tableDef == nil {
		return fullList()
	}
	if pk.Type.IsIntOrUint() {
		canComputeRange, intPkRange := computeRangeByIntPk(expr, pk.Name, "")
		if !canComputeRange {
			return fullList()
		}
		if intPkRange.isRange {
			r := intPkRange.ranges
			if r[0] == math.MinInt64 || r[1] == math.MaxInt64 || r[1]-r[0] > MAX_RANGE_SIZE {
				return fullList()
			}
			intPkRange.isRange = false
			for i := intPkRange.ranges[0]; i <= intPkRange.ranges[1]; i++ {
				intPkRange.items = append(intPkRange.items, i)
			}
		}
		return getListByItems(dnStores, intPkRange.items)
	}
	canComputeRange, hashVal := computeRangeByNonIntPk(expr, pk.Name)
	if !canComputeRange {
		return fullList()
	}
	listLen := uint64(len(dnStores))
	idx := hashVal % listLen
	return []int{int(idx)}
}<|MERGE_RESOLUTION|>--- conflicted
+++ resolved
@@ -723,13 +723,8 @@
 	}
 
 	// get min max data from Meta
-<<<<<<< HEAD
 	datas, dataTypes, err := getZonemapDataFromMeta(columns, blkInfo, tableDef)
 	if err != nil || datas == nil {
-=======
-	datas, dataTypes, err := getZonemapDataFromMeta(ctx, columns, blkInfo, tableDef)
-	if err != nil {
->>>>>>> 2bfec0c2
 		return true
 	}
 
