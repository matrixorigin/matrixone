--- conflicted
+++ resolved
@@ -16,11 +16,7 @@
 
 import (
 	"context"
-<<<<<<< HEAD
-	"fmt"
-=======
 	"encoding/hex"
->>>>>>> 81511f15
 	"github.com/matrixorigin/matrixone/pkg/txn/trace"
 	"math"
 	"regexp"
@@ -1078,75 +1074,4 @@
 	txn.Lock()
 	defer txn.Unlock()
 	txn.snapshotWriteOffset = len(txn.writes)
-	txn.timestamps = append(txn.timestamps, txn.op.SnapshotTS())
-	if txn.statementID > 0 && txn.op.Txn().IsRCIsolation() {
-		var ts timestamp.Timestamp
-		if txn.statementID == 1 {
-			ts = txn.timestamps[0]
-			// statementID > 1
-		} else {
-			ts = txn.timestamps[txn.statementID-2]
-		}
-		fn := func(_, value any) bool {
-			tbl := value.(*txnTable)
-			ctx := tbl.proc.Load().Ctx
-			state, err := tbl.getPartitionState(ctx)
-			if err != nil {
-				logutil.Fatalf("getPartitionState failed: %v", err)
-			}
-			deleteObjs, createObjs := state.GetChangedObjsBetween(types.TimestampToTS(ts),
-				types.TimestampToTS(tbl.db.txn.op.SnapshotTS()))
-
-			createObjsInfos := ""
-			deleteObjInfos := ""
-			if regexp.MustCompile(`.*sbtest.*`).MatchString(tbl.tableName) {
-				logutil.Infof("xxxx table:%s, txn:%s, lastTs:%s, snapshotTs:%s",
-					tbl.tableName,
-					tbl.db.txn.op.Txn().DebugString(),
-					ts.DebugString(),
-					tbl.db.txn.op.SnapshotTS().DebugString())
-				if len(deleteObjs) > 0 || len(createObjs) > 0 {
-					for obj := range deleteObjs {
-						objInfo, ok := state.GetObject(obj)
-						if !ok {
-							logutil.Fatalf("xxxx obj-seg:%s not found in partition state",
-								obj.Segmentid().ToString())
-						}
-						deleteObjInfos = fmt.Sprintf("%s:%s", deleteObjInfos, objInfo.String())
-					}
-					for obj := range createObjs {
-						objInfo, ok := state.GetObject(obj)
-						if !ok {
-							logutil.Fatalf("xxxx obj-seg:%s not found in partition state",
-								obj.Segmentid().ToString())
-						}
-						createObjsInfos = fmt.Sprintf("%s:%s", createObjsInfos, objInfo.String())
-					}
-					logutil.Infof("xxxx table:%s, deleteObjs:%s, xxxx createObjs:%s, txn:%s, lastTs:%s, snapshotTs:%s",
-						tbl.tableName,
-						deleteObjInfos,
-						createObjsInfos,
-						tbl.db.txn.op.Txn().DebugString(),
-						ts.DebugString(),
-						tbl.db.txn.op.SnapshotTS().DebugString())
-
-				}
-			}
-
-			trace.GetService().ApplyFlush(
-				tbl.db.txn.op.Txn().ID,
-				tbl.tableId,
-				ts,
-				tbl.db.txn.op.SnapshotTS(),
-				len(deleteObjs))
-			if len(deleteObjs) > 0 {
-				if err := tbl.updateDeleteInfo(ctx, state, deleteObjs, createObjs); err != nil {
-					logutil.Fatalf("updateDeleteInfo failed: %v", err)
-				}
-			}
-			return true
-		}
-		txn.tableCache.tableMap.Range(fn)
-	}
-
 }