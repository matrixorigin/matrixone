// Copyright 2022 Matrix Origin
//
// Licensed under the Apache License, Version 2.0 (the "License");
// you may not use this file except in compliance with the License.
// You may obtain a copy of the License at
//
//      http://www.apache.org/licenses/LICENSE-2.0
//
// Unless required by applicable law or agreed to in writing, software
// distributed under the License is distributed on an "AS IS" BASIS,
// WITHOUT WARRANTIES OR CONDITIONS OF ANY KIND, either express or implied.
// See the License for the specific language governing permissions and
// limitations under the License.

package disttae

import (
	"context"
	"math"
	"strings"
	"time"
	"unsafe"

	"github.com/matrixorigin/matrixone/pkg/catalog"
	"github.com/matrixorigin/matrixone/pkg/container/batch"
	"github.com/matrixorigin/matrixone/pkg/container/types"
	"github.com/matrixorigin/matrixone/pkg/container/vector"
	"github.com/matrixorigin/matrixone/pkg/objectio"
	"github.com/matrixorigin/matrixone/pkg/pb/plan"
	"github.com/matrixorigin/matrixone/pkg/sql/colexec"
	plan2 "github.com/matrixorigin/matrixone/pkg/sql/plan"
	"github.com/matrixorigin/matrixone/pkg/util/errutil"
	"github.com/matrixorigin/matrixone/pkg/vm/engine"
	"github.com/matrixorigin/matrixone/pkg/vm/engine/tae/blockio"
	"github.com/matrixorigin/matrixone/pkg/vm/process"
)

func (txn *Transaction) getBlockInfos(
	ctx context.Context,
	tbl *txnTable,
) (blocks [][]catalog.BlockInfo, err error) {
	blocks = make([][]catalog.BlockInfo, len(txn.dnStores))
	ts := types.TimestampToTS(txn.meta.SnapshotTS)
	states, err := tbl.getParts(ctx)
	if err != nil {
		return nil, err
	}
	for i := range txn.dnStores {
		if i >= len(states) {
			continue
		}
		state := states[i]
		iter := state.Blocks.Iter()
		var objectName objectio.ObjectNameShort
		for ok := iter.First(); ok; ok = iter.Next() {
			entry := iter.Item()
			if !entry.Visible(ts) {
				continue
			}
			location := entry.BlockInfo.MetaLocation()
			if !objectio.IsSameObjectLocVsShort(location, &objectName) {
				// Prefetch object meta
				if err = blockio.PrefetchMeta(txn.proc.FileService, location); err != nil {
					return
				}
				objectName = *location.Name().Short()
			}
			blocks[i] = append(blocks[i], entry.BlockInfo)
		}
		iter.Release()
	}
	return
}

// detecting whether a transaction is a read-only transaction
func (txn *Transaction) ReadOnly() bool {
	return txn.readOnly
}

// Write used to write data to the transaction buffer
// insert/delete/update all use this api
func (txn *Transaction) WriteBatch(
	typ int,
	databaseId uint64,
	tableId uint64,
	databaseName string,
	tableName string,
	bat *batch.Batch,
	dnStore DNStore,
	primaryIdx int, // pass -1 to indicate no primary key or disable primary key checking
	batchHasRowId bool,
) error {
	txn.readOnly = false
	bat.Cnt = 1
<<<<<<< HEAD
	if typ == INSERT && !batchHasRowId {
=======
	if typ == INSERT {
		txn.genBlock()
>>>>>>> 4d4150ae
		len := bat.Length()
		vec := vector.NewVec(types.T_Rowid.ToType())
		for i := 0; i < len; i++ {
			if err := vector.AppendFixed(vec, txn.genRowId(), false,
				txn.proc.Mp()); err != nil {
				return err
			}
		}
		bat.Vecs = append([]*vector.Vector{vec}, bat.Vecs...)
		bat.Attrs = append([]string{catalog.Row_ID}, bat.Attrs...)
		// for TestPrimaryKeyCheck
		if txn.blockId_raw_batch != nil {
			txn.blockId_raw_batch[txn.getCurrentBlockId()] = bat
		}
		txn.workspaceSize += uint64(bat.Size())
	}
	txn.Lock()
	txn.writes = append(txn.writes, Entry{
		typ:          typ,
		bat:          bat,
		tableId:      tableId,
		databaseId:   databaseId,
		tableName:    tableName,
		databaseName: databaseName,
		dnStore:      dnStore,
	})
	txn.Unlock()
	return nil
}

func (txn *Transaction) CleanNilBatch() {
	for i := 0; i < len(txn.writes); i++ {
		if txn.writes[i].bat == nil || txn.writes[i].bat.Length() == 0 {
			txn.writes = append(txn.writes[:i], txn.writes[i+1:]...)
			i--
		}
	}
}

func (txn *Transaction) DumpBatch(force bool, offset int) error {
	var size uint64

	if !(offset > 0 || txn.workspaceSize >= colexec.WriteS3Threshold ||
		(force && txn.workspaceSize >= colexec.TagS3Size)) {
		return nil
	}
	txn.Lock()
	for i := offset; i < len(txn.writes); i++ {
		if txn.writes[i].bat == nil {
			continue
		}
		if txn.writes[i].typ == INSERT && txn.writes[i].fileName == "" {
			size += uint64(txn.writes[i].bat.Size())
		}
	}
	if offset > 0 && size < txn.workspaceSize {
		txn.Unlock()
		return nil
	}
	mp := make(map[[2]string][]*batch.Batch)
	for i := offset; i < len(txn.writes); i++ {
		// TODO: after shrink, we should update workspace size
		if txn.writes[i].bat == nil || txn.writes[i].bat.Length() == 0 {
			continue
		}
		if txn.writes[i].typ == INSERT && txn.writes[i].fileName == "" {
			key := [2]string{txn.writes[i].databaseName, txn.writes[i].tableName}
			bat := txn.writes[i].bat
			// skip rowid
			bat.Attrs = bat.Attrs[1:]
			bat.Vecs = bat.Vecs[1:]
			mp[key] = append(mp[key], bat)
			// DON'T MODIFY THE IDX OF AN ENTRY IN LOG
			// THIS IS VERY IMPORTANT FOR CN BLOCK COMPACTION
			// maybe this will cause that the log imcrements unlimitly
			// txn.writes = append(txn.writes[:i], txn.writes[i+1:]...)
			// i--
			txn.writes[i].bat = nil
		}
	}
	txn.Unlock()
	for key := range mp {
		s3Writer, tbl, err := txn.getS3Writer(key)
		if err != nil {
			return err
		}
		s3Writer.InitBuffers(mp[key][0])
		for i := 0; i < len(mp[key]); i++ {
			s3Writer.Put(mp[key][i], txn.proc)
		}
		err = s3Writer.MergeBlock(len(s3Writer.Bats), txn.proc, false)

		if err != nil {
			return err
		}
		metaLoc := s3Writer.GetMetaLocBat()

		lenVecs := len(metaLoc.Attrs)
		// only remain the metaLoc col
		metaLoc.Vecs = metaLoc.Vecs[lenVecs-1:]
		metaLoc.Attrs = metaLoc.Attrs[lenVecs-1:]
		metaLoc.SetZs(metaLoc.Vecs[0].Length(), txn.proc.GetMPool())
		err = tbl.Write(txn.proc.Ctx, metaLoc)
		if err != nil {
			return err
		}
		// free batches
		for _, bat := range mp[key] {
			bat.Clean(txn.proc.GetMPool())
		}
	}
	txn.workspaceSize -= size
	return nil
}

func (txn *Transaction) getS3Writer(key [2]string) (*colexec.S3Writer, engine.Relation, error) {
	sortIdx, attrs, tbl, err := txn.getSortIdx(key)
	if err != nil {
		return nil, nil, err
	}
	s3Writer := &colexec.S3Writer{}
	s3Writer.SetSortIdx(-1)
	s3Writer.Init()
	s3Writer.SetMp(attrs)
	if sortIdx != -1 {
		s3Writer.SetSortIdx(sortIdx)
	}
	return s3Writer, tbl, nil
}

func (txn *Transaction) getSortIdx(key [2]string) (int, []*engine.Attribute, engine.Relation, error) {
	databaseName := key[0]
	tableName := key[1]

	database, err := txn.engine.Database(txn.proc.Ctx, databaseName, txn.proc.TxnOperator)
	if err != nil {
		return -1, nil, nil, err
	}
	tbl, err := database.Relation(txn.proc.Ctx, tableName)
	if err != nil {
		return -1, nil, nil, err
	}
	attrs, err := tbl.TableColumns(txn.proc.Ctx)
	if err != nil {
		return -1, nil, nil, err
	}
	for i := 0; i < len(attrs); i++ {
		if attrs[i].ClusterBy ||
			(attrs[i].Primary && !attrs[i].IsHidden) {
			return i, attrs, tbl, err
		}
	}
	return -1, attrs, tbl, nil
}

func (txn *Transaction) updatePosForCNBlock(vec *vector.Vector, idx int) error {
	metaLocs := vector.MustStrCol(vec)
	for i, metaLoc := range metaLocs {
		if location, err := blockio.EncodeLocationFromString(metaLoc); err != nil {
			return err
		} else {
			sid := location.Name().SegmentId()
			blkid := objectio.NewBlockid(&sid, location.Name().Num(), uint16(location.ID()))
			txn.cnBlkId_Pos[string(blkid[:])] = Pos{idx: idx, offset: int64(i)}
		}
	}
	return nil
}

// WriteFile used to add a s3 file information to the transaction buffer
// insert/delete/update all use this api
func (txn *Transaction) WriteFile(typ int, databaseId, tableId uint64,
	databaseName, tableName string, fileName string, bat *batch.Batch, dnStore DNStore) error {
	idx := len(txn.writes)
	// used for cn block compaction (next pr)
	if typ == COMPACTION_CN {
		typ = INSERT
	} else if typ == INSERT {
		txn.updatePosForCNBlock(bat.GetVector(0), idx)
	}
	txn.readOnly = false
	txn.writes = append(txn.writes, Entry{
		typ:          typ,
		tableId:      tableId,
		databaseId:   databaseId,
		tableName:    tableName,
		databaseName: databaseName,
		fileName:     fileName,
		bat:          bat,
		dnStore:      dnStore,
	})

	if uid, err := types.ParseUuid(strings.Split(fileName, "_")[0]); err != nil {
		panic("fileName parse Uuid error")
	} else {
		// get uuid string
		if typ == INSERT {
			colexec.Srv.PutCnSegment(string(uid[:]), colexec.CnBlockIdType)
		}
	}
	return nil
}

func (txn *Transaction) deleteBatch(bat *batch.Batch,
	databaseId, tableId uint64) *batch.Batch {
	mp := make(map[types.Rowid]uint8)
	deleteBlkId := make(map[types.Blockid]bool)
	rowids := vector.MustFixedCol[types.Rowid](bat.GetVector(0))
	min1 := uint32(math.MaxUint32)
	max1 := uint32(0)
	cnRowIdOffsets := make([]int64, 0, len(rowids))
	for i, rowid := range rowids {
		// process cn block deletes
		uid := rowid.GetSegid()
		blkid := rowid.GetBlockid()
		deleteBlkId[blkid] = true
		mp[rowid] = 0
		rowOffset := rowid.GetRowOffset()
		if colexec.Srv != nil && colexec.Srv.GetCnSegmentType(string(uid[:])) == colexec.CnBlockIdType {
			txn.deletedBlocks.addDeletedBlocks(string(blkid[:]), []int64{int64(rowOffset)})
			cnRowIdOffsets = append(cnRowIdOffsets, int64(i))
			continue
		}
		if rowOffset < (min1) {
			min1 = rowOffset
		}

		if rowOffset > max1 {
			max1 = rowOffset
		}
		// update workspace
	}
	// cn rowId antiShrink
	bat.AntiShrink(cnRowIdOffsets)
	if bat.Length() == 0 {
		return bat
	}
	sels := txn.proc.Mp().GetSels()
	txn.Lock()
	// txn worksapce will have four batch type:
	// 1.RawBatch 2.DN Block RowId(mixed rowid from different block)
	// 3.CN block Meta batch(record block meta generated by cn insert write s3)
	// 4.DN delete Block Meta batch(record block meta generated by cn delete write s3)
	for _, e := range txn.writes {
		// nil batch will generated by comapction or dumpBatch
		if e.bat == nil {
			continue
		}
		// for 3 and 4 above.
		if e.bat.Attrs[0] == catalog.BlockMeta_MetaLoc {
			continue
		}
		sels = sels[:0]
		if e.tableId == tableId && e.databaseId == databaseId {
			vs := vector.MustFixedCol[types.Rowid](e.bat.GetVector(0))
			if len(vs) == 0 {
				continue
			}
			// skip 2 above
			if !vs[0].GetSegid().Eq(txn.segId) {
				continue
			}
			// current batch is not be deleted
			if !deleteBlkId[vs[0].GetBlockid()] {
				continue
			}
			min2 := vs[0].GetRowOffset()
			max2 := vs[len(vs)-1].GetRowOffset()
			if min1 > max2 || max1 < min2 {
				continue
			}
			for k, v := range vs {
				if _, ok := mp[v]; !ok {
					sels = append(sels, int64(k))
				} else {
					mp[v]++
				}
			}
			if len(sels) != len(vs) {
				e.bat.Shrink(sels)
				rowIds := vector.MustFixedCol[types.Rowid](e.bat.GetVector(0))
				for i := range rowIds {
					(&rowIds[i]).SetRowOffset(uint32(i))
				}
			}
		}
	}
	txn.Unlock()
	sels = sels[:0]
	for k, rowid := range rowids {
		if mp[rowid] == 0 {
			sels = append(sels, int64(k))
		}
	}
	bat.Shrink(sels)
	txn.proc.Mp().PutSels(sels)
	return bat
}

func (txn *Transaction) allocateID(ctx context.Context) (uint64, error) {
	ctx, cancel := context.WithTimeout(ctx, time.Minute)
	defer cancel()
	return txn.idGen.AllocateID(ctx)
}

func (txn *Transaction) genBlock() {
	txn.rowId[4]++
	txn.rowId[5] = INIT_ROWID_OFFSET
}

func (txn *Transaction) getCurrentBlockId() string {
	rowId := types.DecodeFixed[types.Rowid](types.EncodeSlice(txn.rowId[:]))
	blkId := rowId.GetBlockid()
	return string(blkId[:])
}

func (txn *Transaction) genRowId() types.Rowid {
	if txn.rowId[5] != INIT_ROWID_OFFSET {
		txn.rowId[5]++
	} else {
		txn.rowId[5] = 0
	}
	return types.DecodeFixed[types.Rowid](types.EncodeSlice(txn.rowId[:]))
}

// needRead determine if a block needs to be read
func needRead(ctx context.Context, expr *plan.Expr, meta objectio.ObjectMeta, blkInfo catalog.BlockInfo, tableDef *plan.TableDef, columnMap map[int]int, columns []int, maxCol int, proc *process.Process) bool {
	var err error
	if expr == nil {
		return true
	}
	notReportErrCtx := errutil.ContextWithNoReport(ctx, true)

	// if expr match no columns, just eval expr
	if len(columns) == 0 {
		bat := batch.NewWithSize(0)
		defer bat.Clean(proc.Mp())
		ifNeed, err := plan2.EvalFilterExpr(notReportErrCtx, expr, bat, proc)
		if err != nil {
			return true
		}
		return ifNeed
	}

	// // get min max data from Meta
	// datas, dataTypes, err := getZonemapDataFromMeta(columns, blkInfo, tableDef)
	// if err != nil || datas == nil {
	//  return true
	// }

	// // use all min/max data to build []vectors.
	// buildVectors := plan2.BuildVectorsByData(datas, dataTypes, proc.Mp())
	buildVectors, err := buildColumnsZMVectors(meta, int(blkInfo.MetaLocation().ID()), columns, tableDef, proc.Mp())
	if err != nil || len(buildVectors) == 0 {
		return true
	}
	bat := batch.NewWithSize(maxCol + 1)
	defer bat.Clean(proc.Mp())
	for k, v := range columnMap {
		for i, realIdx := range columns {
			if realIdx == v {
				bat.SetVector(int32(k), buildVectors[i])
				break
			}
		}
	}
	bat.SetZs(buildVectors[0].Length(), proc.Mp())

	ifNeed, err := plan2.EvalFilterExpr(notReportErrCtx, expr, bat, proc)
	if err != nil {
		return true
	}

	return ifNeed
}

func blockInfoMarshal(meta catalog.BlockInfo) []byte {
	sz := unsafe.Sizeof(meta)
	return unsafe.Slice((*byte)(unsafe.Pointer(&meta)), sz)
}

func BlockInfoUnmarshal(data []byte) *catalog.BlockInfo {
	return (*catalog.BlockInfo)(unsafe.Pointer(&data[0]))
}

/* used by multi-dn
func needSyncDnStores(ctx context.Context, expr *plan.Expr, tableDef *plan.TableDef,
	priKeys []*engine.Attribute, dnStores []DNStore, proc *process.Process) []int {
	var pk *engine.Attribute

	fullList := func() []int {
		dnList := make([]int, len(dnStores))
		for i := range dnStores {
			dnList[i] = i
		}
		return dnList
	}
	if len(dnStores) == 1 {
		return []int{0}
	}
	for _, key := range priKeys {
		// If it is a composite primary key, skip
		if key.Name == catalog.CPrimaryKeyColName {
			continue
		}
		pk = key
		break
	}
	// have no PrimaryKey, return all the list
	if expr == nil || pk == nil || tableDef == nil {
		return fullList()
	}
	if pk.Type.IsIntOrUint() {
		canComputeRange, intPkRange := computeRangeByIntPk(expr, pk.Name, "")
		if !canComputeRange {
			return fullList()
		}
		if intPkRange.isRange {
			r := intPkRange.ranges
			if r[0] == math.MinInt64 || r[1] == math.MaxInt64 || r[1]-r[0] > MAX_RANGE_SIZE {
				return fullList()
			}
			intPkRange.isRange = false
			for i := intPkRange.ranges[0]; i <= intPkRange.ranges[1]; i++ {
				intPkRange.items = append(intPkRange.items, i)
			}
		}
		return getListByItems(dnStores, intPkRange.items)
	}
	canComputeRange, hashVal := computeRangeByNonIntPk(ctx, expr, pk.Name, proc)
	if !canComputeRange {
		return fullList()
	}
	listLen := uint64(len(dnStores))
	idx := hashVal % listLen
	return []int{int(idx)}
}
*/<|MERGE_RESOLUTION|>--- conflicted
+++ resolved
@@ -92,12 +92,8 @@
 ) error {
 	txn.readOnly = false
 	bat.Cnt = 1
-<<<<<<< HEAD
-	if typ == INSERT && !batchHasRowId {
-=======
 	if typ == INSERT {
 		txn.genBlock()
->>>>>>> 4d4150ae
 		len := bat.Length()
 		vec := vector.NewVec(types.T_Rowid.ToType())
 		for i := 0; i < len; i++ {
