// Copyright 2022 Matrix Origin
//
// Licensed under the Apache License, Version 2.0 (the "License");
// you may not use this file except in compliance with the License.
// You may obtain a copy of the License at
//
//      http://www.apache.org/licenses/LICENSE-2.0
//
// Unless required by applicable law or agreed to in writing, software
// distributed under the License is distributed on an "AS IS" BASIS,
// WITHOUT WARRANTIES OR CONDITIONS OF ANY KIND, either express or implied.
// See the License for the specific language governing permissions and
// limitations under the License.

package disttae

import (
	"bytes"
	"context"

	"github.com/matrixorigin/matrixone/pkg/catalog"
	"github.com/matrixorigin/matrixone/pkg/container/types"
	"github.com/matrixorigin/matrixone/pkg/pb/timestamp"
)

func NewPartition() *Partition {
	lock := make(chan struct{}, 1)
	lock <- struct{}{}
	ret := &Partition{
		lock: lock,
	}
	ret.state.Store(NewPartitionState())
	return ret
}

type RowID types.Rowid

func (r RowID) Less(than RowID) bool {
	return bytes.Compare(r[:], than[:]) < 0
}

func (*Partition) CheckPoint(ctx context.Context, ts timestamp.Timestamp) error {
	panic("unimplemented")
}

func (p *Partition) MutateState() (*PartitionState, func()) {
	curState := p.state.Load()
	state := curState.Copy()
	return state, func() {
		if !p.state.CompareAndSwap(curState, state) {
			panic("concurrent mutation")
		}
	}
}

func rowIDToBlockID(rowID RowID) uint64 {
	id, _ := catalog.DecodeRowid(types.Rowid(rowID))
	return id
}

func blockIDFromRowID(rowID types.Rowid) uint64 {
	id, _ := catalog.DecodeRowid(rowID)
	return id
}

func (p Partitions) Snapshot() []*PartitionState {
	ret := make([]*PartitionState, 0, len(p))
	for _, partition := range p {
		ret = append(ret, partition.state.Load())
	}
<<<<<<< HEAD
	iter := p.data.NewIndexIter(tx, min, max)
	defer iter.Close()
	for ok := iter.First(); ok; ok = iter.Next() {
		entry := iter.Item()
		if err := p.data.Delete(tx, entry.Key); err != nil {
			return err
		}
	}
	return tx.Commit(tx.Time)
}

func (p *Partition) NewReader(
	ctx context.Context,
	readerNumber int,
	index memtable.Tuple,
	defs []engine.TableDef,
	tableDef *plan.TableDef,
	skipBlocks map[uint64]uint8,
	blks []ModifyBlockMeta,
	ts timestamp.Timestamp,
	fs fileservice.FileService,
	entries []Entry,
) ([]engine.Reader, error) {

	inserts := make([]*batch.Batch, 0, len(entries))
	deletes := make(map[types.Rowid]uint8)
	for _, entry := range entries {
		if entry.typ == INSERT {
			inserts = append(inserts, entry.bat)
		} else {
			if entry.bat.GetVector(0).GetType().Oid == types.T_Rowid {
				vs := vector.MustTCols[types.Rowid](entry.bat.GetVector(0))
				for _, v := range vs {
					deletes[v] = 0
				}
			}
		}
	}

	readers := make([]engine.Reader, readerNumber)

	mp := make(map[string]types.Type)
	colIdxMp := make(map[string]int)
	if tableDef != nil {
		for i := range tableDef.Cols {
			colIdxMp[tableDef.Cols[i].Name] = i
		}
	}

	mp[catalog.Row_ID] = types.New(types.T_Rowid, 0, 0)
	for _, def := range defs {
		attr, ok := def.(*engine.AttributeDef)
		if !ok {
			continue
		}
		mp[attr.Attr.Name] = attr.Attr.Type
	}

	var newIter *partitionStateRowsIter
	var iter partitionIter
	if len(index) == 0 && !p.isMeta {
		// skip primary key indexing read
		// and meta partition read
		//TODO migrate to new iter
		newIter = p.state.Load().NewRowsIter(
			types.TimestampToTS(ts),
			nil,
			false,
		)
	} else {
		t := memtable.Time{
			Timestamp: ts,
		}
		tx := memtable.NewTransaction(
			newMemTableTransactionID(),
			t,
			memtable.SnapshotIsolation,
		)
		iter = p.data.NewIter(tx)
	}

	partReader := &PartitionReader{
		typsMap:         mp,
		inserts:         inserts,
		deletes:         deletes,
		skipBlocks:      skipBlocks,
		iter:            iter,
		newIter:         newIter,
		colIdxMp:        colIdxMp,
		extendId2s3File: make(map[string]int),
		s3FileService:   fs,
	}
	if p.txn != nil {
		partReader.procMPool = p.txn.proc.GetMPool()
	}
	readers[0] = partReader
	if readerNumber == 1 {
		for i := range blks {
			readers = append(readers, &blockMergeReader{
				fs:       fs,
				ts:       ts,
				ctx:      ctx,
				tableDef: tableDef,
				sels:     make([]int64, 0, 1024),
				blks:     []ModifyBlockMeta{blks[i]},
			})
		}
		return []engine.Reader{&mergeReader{readers}}, nil
	}
	if len(blks) < readerNumber-1 {
		for i := range blks {
			readers[i+1] = &blockMergeReader{
				fs:       fs,
				ts:       ts,
				ctx:      ctx,
				tableDef: tableDef,
				sels:     make([]int64, 0, 1024),
				blks:     []ModifyBlockMeta{blks[i]},
			}
		}
		for j := len(blks) + 1; j < readerNumber; j++ {
			readers[j] = &emptyReader{}
		}
		return readers, nil
	}
	step := len(blks) / (readerNumber - 1)
	if step < 1 {
		step = 1
	}
	for i := 1; i < readerNumber; i++ {
		if i == readerNumber-1 {
			readers[i] = &blockMergeReader{
				fs:       fs,
				ts:       ts,
				ctx:      ctx,
				tableDef: tableDef,
				blks:     blks[(i-1)*step:],
				sels:     make([]int64, 0, 1024),
			}
		} else {
			readers[i] = &blockMergeReader{
				fs:       fs,
				ts:       ts,
				ctx:      ctx,
				tableDef: tableDef,
				blks:     blks[(i-1)*step : i*step],
				sels:     make([]int64, 0, 1024),
			}
		}
	}
	return readers, nil
=======
	return ret
>>>>>>> ebc587b5
}<|MERGE_RESOLUTION|>--- conflicted
+++ resolved
@@ -68,159 +68,5 @@
 	for _, partition := range p {
 		ret = append(ret, partition.state.Load())
 	}
-<<<<<<< HEAD
-	iter := p.data.NewIndexIter(tx, min, max)
-	defer iter.Close()
-	for ok := iter.First(); ok; ok = iter.Next() {
-		entry := iter.Item()
-		if err := p.data.Delete(tx, entry.Key); err != nil {
-			return err
-		}
-	}
-	return tx.Commit(tx.Time)
-}
-
-func (p *Partition) NewReader(
-	ctx context.Context,
-	readerNumber int,
-	index memtable.Tuple,
-	defs []engine.TableDef,
-	tableDef *plan.TableDef,
-	skipBlocks map[uint64]uint8,
-	blks []ModifyBlockMeta,
-	ts timestamp.Timestamp,
-	fs fileservice.FileService,
-	entries []Entry,
-) ([]engine.Reader, error) {
-
-	inserts := make([]*batch.Batch, 0, len(entries))
-	deletes := make(map[types.Rowid]uint8)
-	for _, entry := range entries {
-		if entry.typ == INSERT {
-			inserts = append(inserts, entry.bat)
-		} else {
-			if entry.bat.GetVector(0).GetType().Oid == types.T_Rowid {
-				vs := vector.MustTCols[types.Rowid](entry.bat.GetVector(0))
-				for _, v := range vs {
-					deletes[v] = 0
-				}
-			}
-		}
-	}
-
-	readers := make([]engine.Reader, readerNumber)
-
-	mp := make(map[string]types.Type)
-	colIdxMp := make(map[string]int)
-	if tableDef != nil {
-		for i := range tableDef.Cols {
-			colIdxMp[tableDef.Cols[i].Name] = i
-		}
-	}
-
-	mp[catalog.Row_ID] = types.New(types.T_Rowid, 0, 0)
-	for _, def := range defs {
-		attr, ok := def.(*engine.AttributeDef)
-		if !ok {
-			continue
-		}
-		mp[attr.Attr.Name] = attr.Attr.Type
-	}
-
-	var newIter *partitionStateRowsIter
-	var iter partitionIter
-	if len(index) == 0 && !p.isMeta {
-		// skip primary key indexing read
-		// and meta partition read
-		//TODO migrate to new iter
-		newIter = p.state.Load().NewRowsIter(
-			types.TimestampToTS(ts),
-			nil,
-			false,
-		)
-	} else {
-		t := memtable.Time{
-			Timestamp: ts,
-		}
-		tx := memtable.NewTransaction(
-			newMemTableTransactionID(),
-			t,
-			memtable.SnapshotIsolation,
-		)
-		iter = p.data.NewIter(tx)
-	}
-
-	partReader := &PartitionReader{
-		typsMap:         mp,
-		inserts:         inserts,
-		deletes:         deletes,
-		skipBlocks:      skipBlocks,
-		iter:            iter,
-		newIter:         newIter,
-		colIdxMp:        colIdxMp,
-		extendId2s3File: make(map[string]int),
-		s3FileService:   fs,
-	}
-	if p.txn != nil {
-		partReader.procMPool = p.txn.proc.GetMPool()
-	}
-	readers[0] = partReader
-	if readerNumber == 1 {
-		for i := range blks {
-			readers = append(readers, &blockMergeReader{
-				fs:       fs,
-				ts:       ts,
-				ctx:      ctx,
-				tableDef: tableDef,
-				sels:     make([]int64, 0, 1024),
-				blks:     []ModifyBlockMeta{blks[i]},
-			})
-		}
-		return []engine.Reader{&mergeReader{readers}}, nil
-	}
-	if len(blks) < readerNumber-1 {
-		for i := range blks {
-			readers[i+1] = &blockMergeReader{
-				fs:       fs,
-				ts:       ts,
-				ctx:      ctx,
-				tableDef: tableDef,
-				sels:     make([]int64, 0, 1024),
-				blks:     []ModifyBlockMeta{blks[i]},
-			}
-		}
-		for j := len(blks) + 1; j < readerNumber; j++ {
-			readers[j] = &emptyReader{}
-		}
-		return readers, nil
-	}
-	step := len(blks) / (readerNumber - 1)
-	if step < 1 {
-		step = 1
-	}
-	for i := 1; i < readerNumber; i++ {
-		if i == readerNumber-1 {
-			readers[i] = &blockMergeReader{
-				fs:       fs,
-				ts:       ts,
-				ctx:      ctx,
-				tableDef: tableDef,
-				blks:     blks[(i-1)*step:],
-				sels:     make([]int64, 0, 1024),
-			}
-		} else {
-			readers[i] = &blockMergeReader{
-				fs:       fs,
-				ts:       ts,
-				ctx:      ctx,
-				tableDef: tableDef,
-				blks:     blks[(i-1)*step : i*step],
-				sels:     make([]int64, 0, 1024),
-			}
-		}
-	}
-	return readers, nil
-=======
 	return ret
->>>>>>> ebc587b5
 }