--- conflicted
+++ resolved
@@ -87,49 +87,6 @@
 	return d.uniqueIndexes
 }
 
-<<<<<<< HEAD
-var _ MVCC = new(Partition)
-
-func (p *Partition) BlockList(ctx context.Context, ts timestamp.Timestamp,
-	blocks []BlockMeta, entries []Entry) ([]BlockMeta, map[uint64][]int) {
-	blks := make([]BlockMeta, 0, len(blocks))
-	deletes := make(map[uint64][]int)
-	if len(blocks) == 0 {
-		return blks, deletes
-	}
-	ids := make([]uint64, len(blocks))
-	for i := range blocks {
-		// if cn can see a appendable block, this block must contain all updates
-		// in cache, no need to do merge read, BlockRead will filter out
-		// invisible and deleted rows with respect to the timestamp
-		if !blocks[i].Info.EntryState {
-			ids[i] = blocks[i].Info.BlockID
-		}
-	}
-	p.IterDeletedRowIDs(ctx, ids, ts, func(rowID RowID) bool {
-		id, offset := catalog.DecodeRowid(types.Rowid(rowID))
-		deletes[id] = append(deletes[id], int(offset))
-		return true
-	})
-	for _, entry := range entries {
-		if entry.typ == DELETE {
-			vs := vector.MustFixedCol[types.Rowid](entry.bat.GetVector(0))
-			for _, v := range vs {
-				id, offset := catalog.DecodeRowid(v)
-				deletes[id] = append(deletes[id], int(offset))
-			}
-		}
-	}
-	for i := range blocks {
-		if _, ok := deletes[blocks[i].Info.BlockID]; !ok {
-			blks = append(blks, blocks[i])
-		}
-	}
-	return blks, deletes
-}
-
-=======
->>>>>>> 2ba279bb
 func (*Partition) CheckPoint(ctx context.Context, ts timestamp.Timestamp) error {
 	panic("unimplemented")
 }
