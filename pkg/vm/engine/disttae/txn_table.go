--- conflicted
+++ resolved
@@ -2136,7 +2136,6 @@
 	return tbl._partState.Load(), nil
 }
 
-<<<<<<< HEAD
 // TODO::update snapshot logtails by pull.
 func (tbl *txnTable) UpdateObjectInfos(ctx context.Context) (err error) {
 	tbl.tnList = []int{0}
@@ -2159,8 +2158,6 @@
 	return
 }
 
-=======
->>>>>>> 9fd57905
 func (tbl *txnTable) updateLogtail(ctx context.Context) (err error) {
 	defer func() {
 		if err == nil {
