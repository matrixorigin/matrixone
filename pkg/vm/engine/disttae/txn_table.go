// Copyright 2022 Matrix Origin
//
// Licensed under the Apache License, Version 2.0 (the "License");
// you may not use this file except in compliance with the License.
// You may obtain a copy of the License at
//
//      http://www.apache.org/licenses/LICENSE-2.0
//
// Unless required by applicable law or agreed to in writing, software
// distributed under the License is distributed on an "AS IS" BASIS,
// WITHOUT WARRANTIES OR CONDITIONS OF ANY KIND, either express or implied.
// See the License for the specific language governing permissions and
// limitations under the License.

package disttae

import (
	"bytes"
	"context"
	"encoding/hex"
	"fmt"
	"strconv"
	"strings"
	"sync"
	"sync/atomic"
	"time"
	"unsafe"

	"go.uber.org/zap"

	"github.com/matrixorigin/matrixone/pkg/catalog"
	"github.com/matrixorigin/matrixone/pkg/common/moerr"
	"github.com/matrixorigin/matrixone/pkg/common/mpool"
	commonUtil "github.com/matrixorigin/matrixone/pkg/common/util"
	"github.com/matrixorigin/matrixone/pkg/container/batch"
	"github.com/matrixorigin/matrixone/pkg/container/types"
	"github.com/matrixorigin/matrixone/pkg/container/vector"
	"github.com/matrixorigin/matrixone/pkg/defines"
	"github.com/matrixorigin/matrixone/pkg/fileservice"
	"github.com/matrixorigin/matrixone/pkg/logutil"
	"github.com/matrixorigin/matrixone/pkg/objectio"
	"github.com/matrixorigin/matrixone/pkg/pb/api"
	"github.com/matrixorigin/matrixone/pkg/pb/plan"
	pb "github.com/matrixorigin/matrixone/pkg/pb/statsinfo"
	"github.com/matrixorigin/matrixone/pkg/sql/colexec"
	"github.com/matrixorigin/matrixone/pkg/sql/colexec/deletion"
	plan2 "github.com/matrixorigin/matrixone/pkg/sql/plan"
	"github.com/matrixorigin/matrixone/pkg/sql/plan/rule"
	"github.com/matrixorigin/matrixone/pkg/sql/util"
	"github.com/matrixorigin/matrixone/pkg/txn/client"
	"github.com/matrixorigin/matrixone/pkg/txn/trace"
	"github.com/matrixorigin/matrixone/pkg/util/errutil"
	v2 "github.com/matrixorigin/matrixone/pkg/util/metric/v2"
	"github.com/matrixorigin/matrixone/pkg/vm/engine"
	"github.com/matrixorigin/matrixone/pkg/vm/engine/disttae/logtailreplay"
	"github.com/matrixorigin/matrixone/pkg/vm/engine/tae/blockio"
	"github.com/matrixorigin/matrixone/pkg/vm/engine/tae/index"
	"github.com/matrixorigin/matrixone/pkg/vm/engine/tae/mergesort"
	"github.com/matrixorigin/matrixone/pkg/vm/process"
)

const (
	AllColumns = "*"
)

var traceFilterExprInterval atomic.Uint64
var traceFilterExprInterval2 atomic.Uint64

var _ engine.Relation = new(txnTable)

func (tbl *txnTable) getEngine() engine.Engine {
	return tbl.getTxn().engine
}

func (tbl *txnTable) getTxn() *Transaction {
	return tbl.db.getTxn()
}

func (tbl *txnTable) Stats(ctx context.Context, sync bool) (*pb.StatsInfo, error) {
	_, err := tbl.getPartitionState(ctx)
	if err != nil {
		logutil.Errorf("failed to get partition state of table %d: %v", tbl.tableId, err)
		return nil, err
	}
	if !tbl.db.op.IsSnapOp() {
		e := tbl.getEngine()
		return e.Stats(ctx, pb.StatsInfoKey{
			AccId:      tbl.accountId,
			DatabaseID: tbl.db.databaseId,
			TableID:    tbl.tableId,
		}, sync), nil
	}
	info, err := tbl.stats(ctx)
	if err != nil {
		return nil, err
	}
	return info, nil
}

func (tbl *txnTable) stats(ctx context.Context) (*pb.StatsInfo, error) {
	partitionState, err := tbl.getPartitionState(ctx)
	if err != nil {
		return nil, err
	}
	e := tbl.db.getEng()
	approxObjectNum := int64(partitionState.ApproxObjectsNum())
	if approxObjectNum == 0 {
		// There are no objects flushed yet.
		return nil, nil
	}

	stats := plan2.NewStatsInfo()
	req := newUpdateStatsRequest(
		tbl.tableDef,
		partitionState,
		e.fs,
		types.TimestampToTS(tbl.db.op.SnapshotTS()),
		approxObjectNum,
		stats,
	)
	if err := UpdateStats(ctx, req, nil); err != nil {
		logutil.Errorf("failed to init stats info for table %d", tbl.tableId)
		return nil, err
	}
	return stats, nil
}

func (tbl *txnTable) Rows(ctx context.Context) (uint64, error) {
	var rows uint64
	deletes := make(map[types.Rowid]struct{})

	rows += tbl.getUncommittedRows(deletes)

	v, err := tbl.getCommittedRows(
		ctx,
		deletes,
	)
	if err != nil {
		return 0, err
	}

	return v + rows, nil
}

func (tbl *txnTable) Size(ctx context.Context, columnName string) (uint64, error) {
	ts := types.TimestampToTS(tbl.db.op.SnapshotTS())
	part, err := tbl.getPartitionState(ctx)
	if err != nil {
		return 0, err
	}

	szInPart := uint64(0)
	neededCols := make(map[string]*plan.ColDef)
	cols := tbl.GetTableDef(ctx).Cols
	found := false

	for i := range cols {
		if columnName == AllColumns || cols[i].Name == columnName {
			neededCols[cols[i].Name] = cols[i]
			found = true
		}
	}

	if !found {
		return 0, moerr.NewInvalidInput(ctx, "bad input column name %v", columnName)
	}

	deletes := make(map[types.Rowid]struct{})
	tbl.getTxn().ForEachTableWrites(
		tbl.db.databaseId,
		tbl.tableId,
		tbl.getTxn().GetSnapshotWriteOffset(),
		func(entry Entry) {
			if entry.typ == INSERT {
				for i, s := range entry.bat.Attrs {
					if _, ok := neededCols[s]; ok {
						szInPart += uint64(entry.bat.Vecs[i].Size())
					}
				}
			} else {
				if entry.bat.GetVector(0).GetType().Oid == types.T_Rowid {
					vs := vector.MustFixedCol[types.Rowid](entry.bat.GetVector(0))
					for _, v := range vs {
						deletes[v] = struct{}{}
					}
				}
			}
		})

	iter := part.NewRowsIter(ts, nil, false)
	defer func() { _ = iter.Close() }()
	for iter.Next() {
		entry := iter.Entry()
		if _, ok := deletes[entry.RowID]; ok {
			continue
		}

		for i, s := range entry.Batch.Attrs {
			if _, ok := neededCols[s]; ok {
				szInPart += uint64(entry.Batch.Vecs[i].Size() / entry.Batch.Vecs[i].Length())
			}
		}
	}

	s, _ := tbl.Stats(ctx, true)
	if s == nil {
		return szInPart, nil
	}
	if columnName == AllColumns {
		var ret uint64
		for _, z := range s.SizeMap {
			ret += z
		}
		return ret + szInPart, nil
	}
	sz, ok := s.SizeMap[columnName]
	if !ok {
		return 0, moerr.NewInvalidInput(ctx, "bad input column name %v", columnName)
	}
	return sz + szInPart, nil
}

func ForeachVisibleDataObject(
	state *logtailreplay.PartitionState,
	ts types.TS,
	fn func(obj logtailreplay.ObjectEntry) error,
	executor ConcurrentExecutor,
) (err error) {
	iter, err := state.NewObjectsIter(ts, true)
	if err != nil {
		return err
	}
	defer iter.Close()
	var wg sync.WaitGroup
	for iter.Next() {
		entry := iter.Entry()
		if executor != nil {
			wg.Add(1)
			executor.AppendTask(func() error {
				defer wg.Done()
				return fn(entry)
			})
		} else {
			if err = fn(entry); err != nil {
				break
			}
		}
	}
	if executor != nil {
		wg.Wait()
	}
	return
}

// not accurate!  only used by stats
func (tbl *txnTable) ApproxObjectsNum(ctx context.Context) int {
	part, err := tbl.getPartitionState(ctx)
	if err != nil {
		return 0
	}
	return part.ApproxObjectsNum()
}

func (tbl *txnTable) MaxAndMinValues(ctx context.Context) ([][2]any, []uint8, error) {
	var (
		err  error
		part *logtailreplay.PartitionState
	)
	if part, err = tbl.getPartitionState(ctx); err != nil {
		return nil, nil, err
	}

	var inited bool
	cols := tbl.GetTableDef(ctx).GetCols()
	dataLength := len(cols) - 1

	tableVal := make([][2]any, dataLength)
	tableTypes := make([]uint8, dataLength)
	zms := make([]objectio.ZoneMap, dataLength)

	var meta objectio.ObjectDataMeta
	var objMeta objectio.ObjectMeta
	fs, err := fileservice.Get[fileservice.FileService](
		tbl.getTxn().proc.Base.FileService,
		defines.SharedFileServiceName)
	if err != nil {
		return nil, nil, err
	}
	var updateMu sync.Mutex
	onObjFn := func(obj logtailreplay.ObjectEntry) error {
		var err error
		location := obj.Location()
		if objMeta, err = objectio.FastLoadObjectMeta(ctx, &location, false, fs); err != nil {
			return err
		}
		updateMu.Lock()
		defer updateMu.Unlock()
		meta = objMeta.MustDataMeta()
		if inited {
			for idx := range zms {
				zm := meta.MustGetColumn(uint16(cols[idx].Seqnum)).ZoneMap()
				if !zm.IsInited() {
					continue
				}
				index.UpdateZM(zms[idx], zm.GetMaxBuf())
				index.UpdateZM(zms[idx], zm.GetMinBuf())
			}
		} else {
			for idx := range zms {
				zms[idx] = meta.MustGetColumn(uint16(cols[idx].Seqnum)).ZoneMap()
				tableTypes[idx] = uint8(cols[idx].Typ.Id)
			}
			inited = true
		}

		return nil
	}

	if err = ForeachVisibleDataObject(
		part,
		types.TimestampToTS(tbl.db.op.SnapshotTS()),
		onObjFn,
		nil,
	); err != nil {
		return nil, nil, err
	}

	if !inited {
		return nil, nil, moerr.NewInvalidInputNoCtx("table meta is nil")
	}

	for idx, zm := range zms {
		tableVal[idx] = [2]any{zm.GetMin(), zm.GetMax()}
	}

	return tableVal, tableTypes, nil
}

func (tbl *txnTable) GetColumMetadataScanInfo(ctx context.Context, name string) ([]*plan.MetadataScanInfo, error) {
	state, err := tbl.getPartitionState(ctx)
	if err != nil {
		return nil, err
	}

	cols := tbl.GetTableDef(ctx).GetCols()
	found := false
	n := 0
	for _, c := range cols {
		// TODO: We can keep hidden column but need a better way to know
		// whether it has the colmeta or not
		if !c.Hidden && (c.Name == name || name == AllColumns) {
			n++
			found = true
		}
	}
	if !found {
		return nil, moerr.NewInvalidInput(ctx, "bad input column name %v", name)
	}

	needCols := make([]*plan.ColDef, 0, n)
	for _, c := range cols {
		if !c.Hidden && (c.Name == name || name == AllColumns) {
			needCols = append(needCols, c)
		}
	}

	fs, err := fileservice.Get[fileservice.FileService](
		tbl.getTxn().proc.Base.FileService,
		defines.SharedFileServiceName)
	if err != nil {
		return nil, err
	}
	infoList := make([]*plan.MetadataScanInfo, 0, state.ApproxObjectsNum())
	var updateMu sync.Mutex
	onObjFn := func(obj logtailreplay.ObjectEntry) error {
		createTs, err := obj.CreateTime.Marshal()
		if err != nil {
			return err
		}
		deleteTs, err := obj.DeleteTime.Marshal()
		if err != nil {
			return err
		}

		location := obj.Location()
		objName := location.Name().String()
		if name == AllColumns && obj.StatsValid() {
			// no need to load object meta
			for _, col := range needCols {
				infoList = append(infoList, &plan.MetadataScanInfo{
					ColName:      col.Name,
					IsHidden:     col.Hidden,
					ObjectName:   objName,
					ObjLoc:       location,
					CreateTs:     createTs,
					DeleteTs:     deleteTs,
					RowCnt:       int64(obj.Rows()),
					ZoneMap:      objectio.EmptyZm[:],
					CompressSize: int64(obj.ObjectStats.Size()),
					OriginSize:   int64(obj.ObjectStats.OriginSize()),
				})
			}
			return nil
		}

		objMeta, err := objectio.FastLoadObjectMeta(ctx, &location, false, fs)
		if err != nil {
			return err
		}
		updateMu.Lock()
		defer updateMu.Unlock()
		meta := objMeta.MustDataMeta()
		rowCnt := int64(meta.BlockHeader().Rows())

		for _, col := range needCols {
			colMeta := meta.MustGetColumn(uint16(col.Seqnum))
			infoList = append(infoList, &plan.MetadataScanInfo{
				ColName:      col.Name,
				IsHidden:     col.Hidden,
				ObjectName:   objName,
				ObjLoc:       location,
				CreateTs:     createTs,
				DeleteTs:     deleteTs,
				RowCnt:       rowCnt,
				NullCnt:      int64(colMeta.NullCnt()),
				CompressSize: int64(colMeta.Location().Length()),
				OriginSize:   int64(colMeta.Location().OriginSize()),
				ZoneMap:      colMeta.ZoneMap(),
			})
		}
		return nil
	}

	if err = ForeachVisibleDataObject(
		state,
		types.TimestampToTS(tbl.db.op.SnapshotTS()),
		onObjFn,
		nil,
	); err != nil {
		return nil, err
	}

	var logStr string
	for i, col := range needCols {
		if i > 0 {
			logStr += ", "
		}
		logStr += col.GetName()
	}
	logutil.Infof("cols in GetColumMetadataScanInfo: %s, result len: %d", logStr, len(infoList))

	return infoList, nil
}

func (tbl *txnTable) GetDirtyPersistedBlks(state *logtailreplay.PartitionState) []types.Blockid {
	tbl.getTxn().blockId_tn_delete_metaLoc_batch.RLock()
	defer tbl.getTxn().blockId_tn_delete_metaLoc_batch.RUnlock()

	dirtyBlks := make([]types.Blockid, 0)
	for blk := range tbl.getTxn().blockId_tn_delete_metaLoc_batch.data {
		if !state.BlockPersisted(blk) {
			continue
		}
		dirtyBlks = append(dirtyBlks, blk)
	}
	return dirtyBlks
}

func (tbl *txnTable) LoadDeletesForBlock(bid types.Blockid, offsets *[]int64) (err error) {
	tbl.getTxn().blockId_tn_delete_metaLoc_batch.RLock()
	defer tbl.getTxn().blockId_tn_delete_metaLoc_batch.RUnlock()

	bats, ok := tbl.getTxn().blockId_tn_delete_metaLoc_batch.data[bid]
	if !ok {
		return nil
	}
	for _, bat := range bats {
		vs, area := vector.MustVarlenaRawData(bat.GetVector(0))
		for i := range vs {
			location, err := blockio.EncodeLocationFromString(vs[i].UnsafeGetString(area))
			if err != nil {
				return err
			}
			rowIdBat, release, err := blockio.LoadTombstoneColumns(
				tbl.getTxn().proc.Ctx,
				[]uint16{0},
				nil,
				tbl.getTxn().engine.fs,
				location,
				tbl.getTxn().proc.GetMPool())
			if err != nil {
				return err
			}
			defer release()
			rowIds := vector.MustFixedCol[types.Rowid](rowIdBat.GetVector(0))
			for _, rowId := range rowIds {
				_, offset := rowId.Decode()
				*offsets = append(*offsets, int64(offset))
			}
		}
	}
	return nil
}

// LoadDeletesForMemBlocksIn loads deletes for memory blocks whose data resides in PartitionState.rows
func (tbl *txnTable) LoadDeletesForMemBlocksIn(
	state *logtailreplay.PartitionState,
	deletesRowId map[types.Rowid]uint8,
) error {

	tbl.getTxn().blockId_tn_delete_metaLoc_batch.RLock()
	defer tbl.getTxn().blockId_tn_delete_metaLoc_batch.RUnlock()

	for blk, bats := range tbl.getTxn().blockId_tn_delete_metaLoc_batch.data {
		//if blk is in partitionState.blks, it means that blk is persisted.
		if state.BlockPersisted(blk) {
			continue
		}
		for _, bat := range bats {
			vs, area := vector.MustVarlenaRawData(bat.GetVector(0))
			for i := range vs {
				location, err := blockio.EncodeLocationFromString(vs[i].UnsafeGetString(area))
				if err != nil {
					return err
				}
				rowIdBat, release, err := blockio.LoadTombstoneColumns(
					tbl.getTxn().proc.Ctx,
					[]uint16{0},
					nil,
					tbl.getTxn().engine.fs,
					location,
					tbl.getTxn().proc.GetMPool())
				if err != nil {
					return err
				}
				defer release()
				rowIds := vector.MustFixedCol[types.Rowid](rowIdBat.GetVector(0))
				for _, rowId := range rowIds {
					if deletesRowId != nil {
						deletesRowId[rowId] = 0
					}
				}
			}
		}

	}
	return nil
}

func (tbl *txnTable) GetEngineType() engine.EngineType {
	return engine.Disttae
}

func (tbl *txnTable) resetSnapshot() {
	tbl._partState.Store(nil)
}

// CollectTombstones collects in memory tombstones and tombstone objects.
func (tbl *txnTable) CollectTombstones(
	ctx context.Context, txnOffset int,
) (engine.Tombstoner, error) {
	tombstone := NewEmptyTombstoneWithDeltaLoc()

	offset := txnOffset
	if tbl.db.op.IsSnapOp() {
		offset = tbl.getTxn().GetSnapshotWriteOffset()
	}

	//collect in memory

	//collect uncommitted in-memory tombstones from txn.writes
	tbl.getTxn().ForEachTableWrites(tbl.db.databaseId, tbl.tableId,
		offset, func(entry Entry) {
			if entry.typ == INSERT {
				return
			}
			//entry.typ == DELETE
			if entry.bat.GetVector(0).GetType().Oid == types.T_Rowid {
				/*
					CASE:
					create table t1(a int);
					begin;
					truncate t1; //txnDatabase.Truncate will DELETE mo_tables
					show tables; // t1 must be shown
				*/
				//if entry.IsGeneratedByTruncate() {
				//	return
				//}
				//deletes in txn.Write maybe comes from PartitionState.Rows ,
				// PartitionReader need to skip them.
				vs := vector.MustFixedCol[types.Rowid](entry.bat.GetVector(0))
				for _, v := range vs {
					bid, o := v.Decode()
					tombstone.inMemTombstones[bid] = append(tombstone.inMemTombstones[bid], int32(o))
				}
			}
		})

	//collect uncommitted in-memory tombstones belongs to blocks persisted by CN writing S3
	tbl.getTxn().deletedBlocks.getDeletedRowIDs(tombstone.inMemTombstones)

	//collect committed in-memory tombstones from partition state.
	state, err := tbl.getPartitionState(ctx)
	if err != nil {
		return nil, err
	}
	{
		ts := tbl.db.op.SnapshotTS()
		iter := state.NewRowsIter(types.TimestampToTS(ts), nil, true)
		for iter.Next() {
			entry := iter.Entry()
			bid, o := entry.RowID.Decode()
			tombstone.inMemTombstones[bid] = append(tombstone.inMemTombstones[bid], int32(o))
		}
		iter.Close()
	}

	//collect uncommitted persisted tombstones.
	if err := tbl.getTxn().getUncommittedS3Tombstone(tombstone.blk2UncommitLoc); err != nil {
		return nil, err
	}
	//collect committed persisted tombstones from partition state.
	state.GetTombstoneDeltaLocs(tombstone.blk2CommitLoc)
	return tombstone, nil
}

// Ranges returns all unmodified blocks from the table.
// Parameters:
//   - ctx: Context used to control the lifecycle of the request.
//   - exprs: A slice of expressions used to filter data.
//   - txnOffset: Transaction offset used to specify the starting position for reading data.
func (tbl *txnTable) Ranges(
	ctx context.Context,
	exprs []*plan.Expr,
	txnOffset int,
) (data engine.RelData, err error) {
	sid := tbl.proc.Load().GetService()
	start := time.Now()
	seq := tbl.db.op.NextSequence()

	var blocks objectio.BlockInfoSlice

	trace.GetService(sid).AddTxnDurationAction(
		tbl.db.op,
		client.RangesEvent,
		seq,
		tbl.tableId,
		0,
		nil)

	defer func() {
		cost := time.Since(start)

		var (
			step, slowStep uint64
		)

		rangesLen := blocks.Len()
		if rangesLen < 5 {
			step = uint64(1)
		} else if rangesLen < 10 {
			step = uint64(5)
		} else if rangesLen < 20 {
			step = uint64(10)
		} else {
			slowStep = uint64(1)
		}
		tbl.enableLogFilterExpr.Store(false)
		if traceFilterExprInterval.Add(step) >= 500000 {
			traceFilterExprInterval.Store(0)
			tbl.enableLogFilterExpr.Store(true)
		}
		if traceFilterExprInterval2.Add(slowStep) >= 20 {
			traceFilterExprInterval2.Store(0)
			tbl.enableLogFilterExpr.Store(true)
		}

		if rangesLen >= 50 {
			tbl.enableLogFilterExpr.Store(true)
		}

		if tbl.enableLogFilterExpr.Load() {
			logutil.Info(
				"TXN-FILTER-RANGE-LOG",
				zap.String("name", tbl.tableDef.Name),
				zap.String("exprs", plan2.FormatExprs(exprs)),
				zap.Int("ranges-len", blocks.Len()),
				zap.Uint64("tbl-id", tbl.tableId),
				zap.String("txn", tbl.db.op.Txn().DebugString()),
			)
		}

		trace.GetService(sid).AddTxnAction(
			tbl.db.op,
			client.RangesEvent,
			seq,
			tbl.tableId,
			int64(blocks.Len()),
			"blocks",
			err)

		trace.GetService(sid).AddTxnDurationAction(
			tbl.db.op,
			client.RangesEvent,
			seq,
			tbl.tableId,
			cost,
			err)

		v2.TxnTableRangeDurationHistogram.Observe(cost.Seconds())
		if err != nil {
			logutil.Errorf("txn: %s, error: %v", tbl.db.op.Txn().DebugString(), err)
		}
	}()

	// get the table's snapshot
	var part *logtailreplay.PartitionState
	if part, err = tbl.getPartitionState(ctx); err != nil {
		return
	}

	blocks.AppendBlockInfo(objectio.EmptyBlockInfo)

	if err = tbl.rangesOnePart(
		ctx,
		part,
		tbl.GetTableDef(ctx),
		exprs,
		&blocks,
		tbl.proc.Load(),
		txnOffset,
	); err != nil {
		return
	}

	data = &blockListRelData{
		blklist: blocks,
	}

	return
}

// txn can read :
//  1. snapshot data:
//      1>. committed block data resides in S3.
//      2>. partition state data resides in memory. read by partitionReader.

//      deletes(rowids) for committed block exist in the following four places:
//      1. in delta location formed by TN writing S3. read by blockReader.
//      2. in CN's partition state, read by partitionReader.
//  	3. in txn's workspace(txn.writes) being deleted by txn, read by partitionReader.
//  	4. in delta location being deleted through CN writing S3, read by blockMergeReader.

//  2. data in txn's workspace:
//     1>.Raw batch data resides in txn.writes,read by partitionReader.
//     2>.CN blocks resides in S3, read by blockReader.

var slowPathCounter atomic.Int64

// rangesOnePart collect blocks which are visible to this txn,
// include committed blocks and uncommitted blocks by CN writing S3.
// notice that only clean blocks can be distributed into remote CNs.
func (tbl *txnTable) rangesOnePart(
	ctx context.Context,
	state *logtailreplay.PartitionState, // snapshot state of this transaction
	tableDef *plan.TableDef, // table definition (schema)
	exprs []*plan.Expr, // filter expression
	outBlocks *objectio.BlockInfoSlice, // output marshaled block list after filtering
	proc *process.Process, // process of this transaction
	txnOffset int,
) (err error) {
	var done bool

	uncommittedObjects := tbl.collectUnCommittedObjects(txnOffset)

	if done, err = TryFastFilterBlocks(
		ctx,
		tbl,
		txnOffset,
		tbl.db.op.SnapshotTS(),
		tbl.tableDef,
		exprs,
		state,
		uncommittedObjects,
		//&dirtyBlks,
		outBlocks,
		tbl.getTxn().engine.fs,
		tbl.proc.Load(),
	); err != nil {
		return err
	} else if done {
		return nil
	}

	if slowPathCounter.Add(1) >= 1000 {
		slowPathCounter.Store(0)
		logutil.Info(
			"SLOW-RANGES:",
			zap.String("table", tbl.tableDef.Name),
			zap.String("exprs", plan2.FormatExprs(exprs)),
		)
	}

	// for dynamic parameter, substitute param ref and const fold cast expression here to improve performance
	newExprs, err := plan2.ConstandFoldList(exprs, tbl.proc.Load(), true)
	if err == nil {
		exprs = newExprs
	}

	var (
		objMeta    objectio.ObjectMeta
		zms        []objectio.ZoneMap
		vecs       []*vector.Vector
		skipObj    bool
		auxIdCnt   int32
		loadObjCnt uint32
		s3BlkCnt   uint32
	)

	defer func() {
		for i := range vecs {
			if vecs[i] != nil {
				vecs[i].Free(proc.Mp())
			}
		}
	}()

	// check if expr is monotonic, if not, we can skip evaluating expr for each block
	for _, expr := range exprs {
		auxIdCnt += plan2.AssignAuxIdForExpr(expr, auxIdCnt)
	}

	columnMap := make(map[int]int)
	if auxIdCnt > 0 {
		zms = make([]objectio.ZoneMap, auxIdCnt)
		vecs = make([]*vector.Vector, auxIdCnt)
		plan2.GetColumnMapByExprs(exprs, tableDef, columnMap)
	}

	errCtx := errutil.ContextWithNoReport(ctx, true)

	if err = ForeachSnapshotObjects(
		tbl.db.op.SnapshotTS(),
		func(obj logtailreplay.ObjectInfo, isCommitted bool) (err2 error) {
			var meta objectio.ObjectDataMeta
			skipObj = false

			s3BlkCnt += obj.BlkCnt()
			if auxIdCnt > 0 {
				location := obj.ObjectLocation()
				loadObjCnt++
				if objMeta, err2 = objectio.FastLoadObjectMeta(
					errCtx, &location, false, tbl.getTxn().engine.fs,
				); err2 != nil {
					return
				}

				meta = objMeta.MustDataMeta()
				// here we only eval expr on the object meta if it has more than one blocks
				if meta.BlockCount() > 2 {
					for _, expr := range exprs {
						if !colexec.EvaluateFilterByZoneMap(
							errCtx, proc, expr, meta, columnMap, zms, vecs,
						) {
							skipObj = true
							break
						}
					}
				}
			}
			if skipObj {
				return
			}

			if obj.Rows() == 0 && meta.IsEmpty() {
				loadObjCnt++
				location := obj.ObjectLocation()
				if objMeta, err2 = objectio.FastLoadObjectMeta(
					errCtx, &location, false, tbl.getTxn().engine.fs,
				); err2 != nil {
					return
				}
				meta = objMeta.MustDataMeta()
			}

			ForeachBlkInObjStatsList(true, meta, func(blk objectio.BlockInfo, blkMeta objectio.BlockObject) bool {
				skipBlk := false

				if auxIdCnt > 0 {
					// eval filter expr on the block
					for _, expr := range exprs {
						if !colexec.EvaluateFilterByZoneMap(errCtx, proc, expr, blkMeta, columnMap, zms, vecs) {
							skipBlk = true
							break
						}
					}

					// if the block is not needed, skip it
					if skipBlk {
						return true
					}
				}

				blk.Sorted = obj.Sorted
				blk.EntryState = obj.EntryState
				blk.CommitTs = obj.CommitTS
				//if obj.HasDeltaLoc {
				//	_, commitTs, ok := state.GetBockDeltaLoc(blk.BlockID)
				//	if ok {
				//		blk.CommitTs = commitTs
				//	}
				//}

				outBlocks.AppendBlockInfo(blk)

				return true

			},
				obj.ObjectStats,
			)
			return
		},
		state,
		uncommittedObjects...,
	); err != nil {
		return
	}

	bhit, btotal := outBlocks.Len()-1, int(s3BlkCnt)
	v2.TaskSelBlockTotal.Add(float64(btotal))
	v2.TaskSelBlockHit.Add(float64(btotal - bhit))
	blockio.RecordBlockSelectivity(proc.GetService(), bhit, btotal)
	if btotal > 0 {
		v2.TxnRangesSlowPathLoadObjCntHistogram.Observe(float64(loadObjCnt))
		v2.TxnRangesSlowPathSelectedBlockCntHistogram.Observe(float64(bhit))
		v2.TxnRangesSlowPathBlockSelectivityHistogram.Observe(float64(bhit) / float64(btotal))
	}
	return
}

// Parameters:
//   - txnOffset: Transaction writes offset used to specify the starting position for reading data.
//   - fromSnapshot: Boolean indicating if the data is from a snapshot.
func (tbl *txnTable) collectUnCommittedObjects(txnOffset int) []objectio.ObjectStats {
	var unCommittedObjects []objectio.ObjectStats

	if tbl.db.op.IsSnapOp() {
		txnOffset = tbl.getTxn().GetSnapshotWriteOffset()
	}
	tbl.getTxn().ForEachTableWrites(
		tbl.db.databaseId,
		tbl.tableId,
		txnOffset,
		func(entry Entry) {
			stats := objectio.ObjectStats{}
			if entry.bat == nil || entry.bat.IsEmpty() {
				return
			}
			if entry.typ != INSERT ||
				len(entry.bat.Attrs) < 2 ||
				entry.bat.Attrs[1] != catalog.ObjectMeta_ObjectStats {
				return
			}
			for i := 0; i < entry.bat.Vecs[1].Length(); i++ {
				stats.UnMarshal(entry.bat.Vecs[1].GetBytesAt(i))
				unCommittedObjects = append(unCommittedObjects, stats)
			}
		})

	return unCommittedObjects
}

//func (tbl *txnTable) collectDirtyBlocks(
//	state *logtailreplay.PartitionState,
//	uncommittedObjects []objectio.ObjectStats,
//	txnOffset int, // Transaction writes offset used to specify the starting position for reading data.
//) map[types.Blockid]struct{} {
//	dirtyBlks := make(map[types.Blockid]struct{})
//	//collect partitionState.dirtyBlocks which may be invisible to this txn into dirtyBlks.
//	{
//		iter := state.NewDirtyBlocksIter()
//		for iter.Next() {
//			entry := iter.Entry()
//			//lazy load deletes for block.
//			dirtyBlks[entry] = struct{}{}
//		}
//		iter.Close()
//
//	}
//
//	//only collect dirty blocks in PartitionState.blocks into dirtyBlks.
//	for _, bid := range tbl.GetDirtyPersistedBlks(state) {
//		dirtyBlks[bid] = struct{}{}
//	}
//
//	if tbl.getTxn().hasDeletesOnUncommitedObject() {
//		ForeachBlkInObjStatsList(true, nil, func(blk objectio.BlockInfo, _ objectio.BlockObject) bool {
//			if tbl.getTxn().hasUncommittedDeletesOnBlock(&blk.BlockID) {
//				dirtyBlks[blk.BlockID] = struct{}{}
//			}
//			return true
//		}, uncommittedObjects...)
//	}
//
//	if tbl.db.op.IsSnapOp() {
//		txnOffset = tbl.getTxn().GetSnapshotWriteOffset()
//	}
//
//	tbl.getTxn().ForEachTableWrites(
//		tbl.db.databaseId,
//		tbl.tableId,
//		txnOffset,
//		func(entry Entry) {
//			// the CN workspace can only handle `INSERT` and `DELETE` operations. Other operations will be skipped,
//			// TODO Adjustments will be made here in the future
//			if entry.typ == DELETE || entry.typ == DELETE_TXN {
//				if entry.IsGeneratedByTruncate() {
//					return
//				}
//				//deletes in tbl.writes maybe comes from PartitionState.rows or PartitionState.blocks.
//				if entry.fileName == "" &&
//					entry.tableId != catalog.MO_DATABASE_ID && entry.tableId != catalog.MO_TABLES_ID && entry.tableId != catalog.MO_COLUMNS_ID {
//					vs := vector.MustFixedCol[types.Rowid](entry.bat.GetVector(0))
//					for _, v := range vs {
//						id, _ := v.Decode()
//						dirtyBlks[id] = struct{}{}
//					}
//				}
//			}
//		})
//
//	return dirtyBlks
//}

// the return defs has no rowid column
func (tbl *txnTable) TableDefs(ctx context.Context) ([]engine.TableDef, error) {
	//return tbl.defs, nil
	// I don't understand why the logic now is not to get all the tableDef. Don't understand.
	// copy from tae's logic
	defs := make([]engine.TableDef, 0, len(tbl.defs))
	defs = append(defs, &engine.VersionDef{Version: tbl.version})
	if tbl.comment != "" {
		commentDef := new(engine.CommentDef)
		commentDef.Comment = tbl.comment
		defs = append(defs, commentDef)
	}
	if tbl.partitioned > 0 || tbl.partition != "" {
		partitionDef := new(engine.PartitionDef)
		partitionDef.Partitioned = tbl.partitioned
		partitionDef.Partition = tbl.partition
		defs = append(defs, partitionDef)
	}

	if tbl.viewdef != "" {
		viewDef := new(engine.ViewDef)
		viewDef.View = tbl.viewdef
		defs = append(defs, viewDef)
	}
	if len(tbl.constraint) > 0 {
		c := &engine.ConstraintDef{}
		err := c.UnmarshalBinary(tbl.constraint)
		if err != nil {
			return nil, err
		}
		defs = append(defs, c)
	}
	for i, def := range tbl.defs {
		if attr, ok := def.(*engine.AttributeDef); ok {
			if attr.Attr.Name != catalog.Row_ID {
				defs = append(defs, tbl.defs[i])
			}
		}
	}
	pro := new(engine.PropertiesDef)
	pro.Properties = append(pro.Properties, engine.Property{
		Key:   catalog.SystemRelAttr_Kind,
		Value: string(tbl.relKind),
	})
	if tbl.createSql != "" {
		pro.Properties = append(pro.Properties, engine.Property{
			Key:   catalog.SystemRelAttr_CreateSQL,
			Value: tbl.createSql,
		})
	}
	defs = append(defs, pro)
	return defs, nil
}

func (tbl *txnTable) GetTableDef(ctx context.Context) *plan.TableDef {
	if tbl.tableDef == nil {
		var clusterByDef *plan.ClusterByDef
		var cols []*plan.ColDef
		var defs []*plan.TableDef_DefType
		var properties []*plan.Property
		var TableType string
		var Createsql string
		var partitionInfo *plan.PartitionByDef
		var viewSql *plan.ViewDef
		var foreignKeys []*plan.ForeignKeyDef
		var primarykey *plan.PrimaryKeyDef
		var indexes []*plan.IndexDef
		var refChildTbls []uint64
		var hasRowId bool

		i := int32(0)
		name2index := make(map[string]int32)
		for _, def := range tbl.defs {
			if attr, ok := def.(*engine.AttributeDef); ok {
				name := strings.ToLower(attr.Attr.Name)
				name2index[name] = i
				cols = append(cols, &plan.ColDef{
					ColId:      attr.Attr.ID,
					Name:       name,
					OriginName: attr.Attr.Name,
					Typ: plan.Type{
						Id:          int32(attr.Attr.Type.Oid),
						Width:       attr.Attr.Type.Width,
						Scale:       attr.Attr.Type.Scale,
						AutoIncr:    attr.Attr.AutoIncrement,
						Table:       tbl.tableName,
						NotNullable: attr.Attr.Default != nil && !attr.Attr.Default.NullAbility,
						Enumvalues:  attr.Attr.EnumVlaues,
					},
					Primary:   attr.Attr.Primary,
					Default:   attr.Attr.Default,
					OnUpdate:  attr.Attr.OnUpdate,
					Comment:   attr.Attr.Comment,
					ClusterBy: attr.Attr.ClusterBy,
					Hidden:    attr.Attr.IsHidden,
					Seqnum:    uint32(attr.Attr.Seqnum),
				})
				if attr.Attr.ClusterBy {
					clusterByDef = &plan.ClusterByDef{
						Name: name,
					}
				}
				if attr.Attr.Name == catalog.Row_ID {
					hasRowId = true
				}
				i++
			}
		}

		if tbl.comment != "" {
			properties = append(properties, &plan.Property{
				Key:   catalog.SystemRelAttr_Comment,
				Value: tbl.comment,
			})
		}

		if tbl.partitioned > 0 {
			p := &plan.PartitionByDef{}
			err := p.UnMarshalPartitionInfo(([]byte)(tbl.partition))
			if err != nil {
				//panic(fmt.Sprintf("cannot unmarshal partition metadata information: %s", err))
				return nil
			}
			partitionInfo = p
		}

		if tbl.viewdef != "" {
			viewSql = &plan.ViewDef{
				View: tbl.viewdef,
			}
		}

		if len(tbl.constraint) > 0 {
			c := &engine.ConstraintDef{}
			err := c.UnmarshalBinary(tbl.constraint)
			if err != nil {
				//panic(fmt.Sprintf("cannot unmarshal table constraint information: %s", err))
				return nil
			}
			for _, ct := range c.Cts {
				switch k := ct.(type) {
				case *engine.IndexDef:
					indexes = k.Indexes
				case *engine.ForeignKeyDef:
					foreignKeys = k.Fkeys
				case *engine.RefChildTableDef:
					refChildTbls = k.Tables
				case *engine.PrimaryKeyDef:
					primarykey = k.Pkey
				case *engine.StreamConfigsDef:
					properties = append(properties, k.Configs...)
				}
			}
		}

		properties = append(properties, &plan.Property{
			Key:   catalog.SystemRelAttr_Kind,
			Value: tbl.relKind,
		})
		TableType = tbl.relKind

		if tbl.createSql != "" {
			properties = append(properties, &plan.Property{
				Key:   catalog.SystemRelAttr_CreateSQL,
				Value: tbl.createSql,
			})
			Createsql = tbl.createSql
		}

		if len(properties) > 0 {
			defs = append(defs, &plan.TableDef_DefType{
				Def: &plan.TableDef_DefType_Properties{
					Properties: &plan.PropertiesDef{
						Properties: properties,
					},
				},
			})
		}

		if primarykey != nil && primarykey.PkeyColName == catalog.CPrimaryKeyColName {
			primarykey.CompPkeyCol = plan2.GetColDefFromTable(cols, catalog.CPrimaryKeyColName)
		}
		if clusterByDef != nil && util.JudgeIsCompositeClusterByColumn(clusterByDef.Name) {
			clusterByDef.CompCbkeyCol = plan2.GetColDefFromTable(cols, clusterByDef.Name)
		}
		if !hasRowId {
			rowIdCol := plan2.MakeRowIdColDef()
			cols = append(cols, rowIdCol)
		}

		tbl.tableDef = &plan.TableDef{
			TblId:         tbl.tableId,
			Name:          tbl.tableName,
			DbName:        tbl.db.databaseName,
			Cols:          cols,
			Name2ColIndex: name2index,
			Defs:          defs,
			TableType:     TableType,
			Createsql:     Createsql,
			Pkey:          primarykey,
			ViewSql:       viewSql,
			Partition:     partitionInfo,
			Fkeys:         foreignKeys,
			RefChildTbls:  refChildTbls,
			ClusterBy:     clusterByDef,
			Indexes:       indexes,
			Version:       tbl.version,
		}
	}
	return tbl.tableDef
}

func (tbl *txnTable) CopyTableDef(ctx context.Context) *plan.TableDef {
	tbl.GetTableDef(ctx)
	return plan2.DeepCopyTableDef(tbl.tableDef, true)
}

func (tbl *txnTable) UpdateConstraint(ctx context.Context, c *engine.ConstraintDef) error {
	if tbl.db.op.IsSnapOp() {
		return moerr.NewInternalErrorNoCtx("cannot update table constraint in snapshot operation")
	}
	ct, err := c.MarshalBinary()
	if err != nil {
		return err
	}
	req := api.NewUpdateConstraintReq(tbl.db.databaseId, tbl.tableId, string(ct))

	return tbl.AlterTable(ctx, c, []*api.AlterTableReq{req})
}

// Note:
//
// 1. It is insufficeint to use txn.CreateTable to check, which contains newly-created table or newly-altered table in txn.
// Imagine altering a normal table twice in a single txn,
// and then the second alter will be treated as an operation on a newly-created table if txn.CreateTable is used.
//
// 2. This check depends on replaying all catalog cache when cn starts.
func (tbl *txnTable) isCreatedInTxn() bool {
	if tbl.db.op.IsSnapOp() {
		// if the operation is snapshot read, isCreatedInTxn can not be called by AlterTable
		// So if the snapshot read want to subcribe logtail tail, let it go ahead.
		return false
	}
	idAckedbyTN := tbl.db.getEng().GetLatestCatalogCache().
		GetTableByIdAndTime(tbl.accountId, tbl.db.databaseId, tbl.tableId, tbl.db.op.SnapshotTS())
	return idAckedbyTN == nil
}

func (tbl *txnTable) AlterTable(ctx context.Context, c *engine.ConstraintDef, reqs []*api.AlterTableReq) error {
	// AlterTale Inplace do not touch columns, we don't use NextSeqNum at the moment.
	if tbl.db.op.IsSnapOp() {
		return moerr.NewInternalErrorNoCtx("cannot alter table in snapshot operation")
	}

	var err error
	var checkCstr []byte
	oldTableName := tbl.tableName
	olddefs := tbl.defs
	oldPart := tbl.partitioned
	oldPartInfo := tbl.partition
	oldComment := tbl.comment
	oldConstraint := tbl.constraint
	// The fact that the tableDef brought by alter requests can appended to the tail of original defs presupposes:
	// 1. late arriving tableDef will overwrite the existing tableDef
	// 2. any TableDef about columns, like AttritebuteDef, PrimaryKeyDef, or CluterbyDef do not change, ensuring genColumnsFromDefs works well
	appendDef := make([]engine.TableDef, 0)

	txn := tbl.getTxn()
	restore := func() {
		for _, req := range reqs {
			switch req.GetKind() {
			case api.AlterKind_AddPartition:
				tbl.partitioned = oldPart
				tbl.partition = oldPartInfo
			case api.AlterKind_UpdateComment:
				tbl.comment = oldComment
			case api.AlterKind_UpdateConstraint:
				tbl.constraint = oldConstraint
			case api.AlterKind_RenameTable:
				tbl.tableName = oldTableName
			}
		}
		tbl.defs = olddefs
		tbl.tableDef = nil
		tbl.GetTableDef(ctx)
	}
	txn.Lock()
	txn.restoreTxnTableFunc = append(txn.restoreTxnTableFunc, restore)
	txn.Unlock()

	// update tbl properties and reconstruct supplement TableDef
	for _, req := range reqs {
		switch req.GetKind() {
		case api.AlterKind_AddPartition:
			tbl.partitioned = 1
			info, err := req.GetAddPartition().GetPartitionDef().MarshalPartitionInfo()
			if err != nil {
				return err
			}
			tbl.partition = string(info)
			appendDef = append(appendDef, &engine.PartitionDef{
				Partitioned: 1,
				Partition:   tbl.partition,
			})
		case api.AlterKind_UpdateComment:
			tbl.comment = req.GetUpdateComment().Comment
			appendDef = append(appendDef, &engine.CommentDef{Comment: tbl.comment})
		case api.AlterKind_UpdateConstraint:
			// do not modify, leave it to marshaling `c`
			checkCstr = req.GetUpdateCstr().Constraints
			if c == nil {
				panic("mismatch cstr AlterTable")
			}
			appendDef = append(appendDef, c)
		case api.AlterKind_RenameTable:
			tbl.tableName = req.GetRenameTable().NewName
		default:
			panic("not supported")
		}
	}

	if c != nil {
		if tbl.constraint, err = c.MarshalBinary(); err != nil {
			return err
		}
	}

	if len(checkCstr) > 0 && !bytes.Equal(tbl.constraint, checkCstr) {
		panic("not equal cstr")
	}

	// update TableDef
	tbl.defs = append(tbl.defs, appendDef...)
	tbl.tableDef = nil
	tbl.GetTableDef(ctx)

	// 0. check if the table is created in txn.
	// For a table created in txn, alter means to recreate table and put relating dml/alter batch behind the new create batch.
	// For a normal table, alter means sending Alter request to TN, no creating command, and no dropping command.
	createdInTxn := tbl.isCreatedInTxn()
	if !createdInTxn {
		tbl.version += 1
		// For normal Alter, send Alter request to TN
		reqPayload := make([][]byte, 0, len(reqs))
		for _, req := range reqs {
			payload, err := req.Marshal()
			if err != nil {
				return err
			}
			reqPayload = append(reqPayload, payload)
		}
		bat, err := catalog.GenTableAlterTuple(reqPayload, txn.proc.Mp())
		if err != nil {
			return err
		}
		if _, err = txn.WriteBatch(ALTER, "", tbl.accountId, tbl.db.databaseId, tbl.tableId,
			tbl.db.databaseName, tbl.tableName, bat, txn.tnStores[0]); err != nil {
			bat.Clean(txn.proc.Mp())
			return err
		}
	}

	//------------------------------------------------------------------------------------------------------------------
	// 1. delete old table metadata
	if _, err := tbl.db.deleteTable(ctx, oldTableName, true, !createdInTxn); err != nil {
		return err
	}

	//------------------------------------------------------------------------------------------------------------------
	// 2. insert new table metadata
	if err := tbl.db.createWithID(ctx, tbl.tableName, tbl.tableId, tbl.defs, !createdInTxn); err != nil {
		return err
	}

	if createdInTxn {
		// 3. adjust writes for the table
		txn.Lock()
		for i, n := 0, len(txn.writes); i < n; i++ {
			if cur := txn.writes[i]; cur.tableId == tbl.tableId && cur.bat != nil && cur.bat.RowCount() > 0 {
				if sels, exist := txn.batchSelectList[cur.bat]; exist && len(sels) == 0 {
					continue
				}
				txn.writes = append(txn.writes, txn.writes[i]) // copy by value
				transfered := &txn.writes[len(txn.writes)-1]
				transfered.tableName = tbl.tableName // in case renaming
				transfered.bat, err = cur.bat.Dup(txn.proc.Mp())
				if err != nil {
					return err
				}
				txn.batchSelectList[cur.bat] = []int64{}
			}
		}
		txn.Unlock()
	}

	return nil
}

func (tbl *txnTable) TableRenameInTxn(ctx context.Context, constraint [][]byte) error {
	if tbl.db.op.IsSnapOp() {
		return moerr.NewInternalErrorNoCtx("cannot rename table in snapshot operation")
	}
	req := &api.AlterTableReq{}
	if err := req.Unmarshal(constraint[0]); err != nil {
		return err
	}
	return tbl.AlterTable(ctx, nil, []*api.AlterTableReq{req})
}

func (tbl *txnTable) TableColumns(ctx context.Context) ([]*engine.Attribute, error) {
	var attrs []*engine.Attribute
	for _, def := range tbl.defs {
		if attr, ok := def.(*engine.AttributeDef); ok {
			attrs = append(attrs, &attr.Attr)
		}
	}
	return attrs, nil
}

func (tbl *txnTable) GetPrimaryKeys(ctx context.Context) ([]*engine.Attribute, error) {
	attrs := make([]*engine.Attribute, 0, 1)
	for _, def := range tbl.defs {
		if attr, ok := def.(*engine.AttributeDef); ok {
			if attr.Attr.Primary {
				attrs = append(attrs, &attr.Attr)
			}
		}
	}
	return attrs, nil
}

func (tbl *txnTable) GetHideKeys(ctx context.Context) ([]*engine.Attribute, error) {
	attrs := make([]*engine.Attribute, 0, 1)
	attrs = append(attrs, &engine.Attribute{
		IsHidden: true,
		IsRowId:  true,
		Name:     catalog.Row_ID,
		Type:     types.New(types.T_Rowid, 0, 0),
		Primary:  true,
	})
	return attrs, nil
}

func (tbl *txnTable) Write(ctx context.Context, bat *batch.Batch) error {
	if tbl.db.op.IsSnapOp() {
		return moerr.NewInternalErrorNoCtx("write operation is not allowed in snapshot transaction")
	}
	if bat == nil || bat.RowCount() == 0 {
		return nil
	}
	// for writing S3 Block
	if bat.Attrs[0] == catalog.BlockMeta_BlockInfo {
		tbl.getTxn().hasS3Op.Store(true)
		//bocks maybe come from different S3 object, here we just need to make sure fileName is not Nil.
		fileName := objectio.DecodeBlockInfo(bat.Vecs[0].GetBytesAt(0)).MetaLocation().Name().String()
		return tbl.getTxn().WriteFile(
			INSERT,
			tbl.accountId,
			tbl.db.databaseId,
			tbl.tableId,
			tbl.db.databaseName,
			tbl.tableName,
			fileName,
			bat,
			tbl.getTxn().tnStores[0])
	}
	ibat, err := util.CopyBatch(bat, tbl.getTxn().proc)
	if err != nil {
		return err
	}
	if _, err := tbl.getTxn().WriteBatch(
		INSERT,
		"",
		tbl.accountId,
		tbl.db.databaseId,
		tbl.tableId,
		tbl.db.databaseName,
		tbl.tableName,
		ibat,
		tbl.getTxn().tnStores[0],
	); err != nil {
		ibat.Clean(tbl.getTxn().proc.Mp())
		return err
	}
	return tbl.getTxn().dumpBatch(tbl.getTxn().GetSnapshotWriteOffset())
}

func (tbl *txnTable) Update(ctx context.Context, bat *batch.Batch) error {
	if tbl.db.op.IsSnapOp() {
		return moerr.NewInternalErrorNoCtx("update operation is not allowed in snapshot transaction")
	}
	return nil
}

//	blkId(string)     deltaLoc(string)                   type(int)
//
// |-----------|-----------------------------------|----------------|
// |  blk_id   |   batch.Marshal(deltaLoc)         |  FlushDeltaLoc | TN Block
// |  blk_id   |   batch.Marshal(uint32 offset)    |  CNBlockOffset | CN Block
// |  blk_id   |   batch.Marshal(rowId)            |  RawRowIdBatch | TN Blcok
// |  blk_id   |   batch.Marshal(uint32 offset)    | RawBatchOffset | RawBatch (in txn workspace)
func (tbl *txnTable) EnhanceDelete(bat *batch.Batch, name string) error {
	blkId, typ_str := objectio.Str2Blockid(name[:len(name)-2]), string(name[len(name)-1])
	typ, err := strconv.ParseInt(typ_str, 10, 64)
	if err != nil {
		return err
	}
	switch typ {
	case deletion.FlushDeltaLoc:
		tbl.getTxn().hasS3Op.Store(true)
		location, err := blockio.EncodeLocationFromString(bat.Vecs[0].UnsafeGetStringAt(0))
		if err != nil {
			return err
		}
		fileName := location.Name().String()
		copBat, err := util.CopyBatch(bat, tbl.getTxn().proc)
		if err != nil {
			return err
		}
		if err := tbl.getTxn().WriteFile(DELETE, tbl.accountId, tbl.db.databaseId, tbl.tableId,
			tbl.db.databaseName, tbl.tableName, fileName, copBat, tbl.getTxn().tnStores[0]); err != nil {
			return err
		}

		tbl.getTxn().blockId_tn_delete_metaLoc_batch.RWMutex.Lock()
		tbl.getTxn().blockId_tn_delete_metaLoc_batch.data[*blkId] =
			append(tbl.getTxn().blockId_tn_delete_metaLoc_batch.data[*blkId], copBat)
		tbl.getTxn().blockId_tn_delete_metaLoc_batch.RWMutex.Unlock()

	case deletion.CNBlockOffset:
	case deletion.RawBatchOffset:
	case deletion.RawRowIdBatch:
		logutil.Infof("data return by remote pipeline\n")
		bat = tbl.getTxn().deleteBatch(bat, tbl.db.databaseId, tbl.tableId)
		if bat.RowCount() == 0 {
			return nil
		}
		tbl.writeTnPartition(tbl.getTxn().proc.Ctx, bat)
	default:
		tbl.getTxn().hasS3Op.Store(true)
		panic(moerr.NewInternalErrorNoCtx("Unsupport type for table delete %d", typ))
	}
	return nil
}

func (tbl *txnTable) ensureSeqnumsAndTypesExpectRowid() {
	if tbl.seqnums != nil && tbl.typs != nil {
		return
	}
	n := len(tbl.tableDef.Cols) - 1
	idxs := make([]uint16, 0, n)
	typs := make([]types.Type, 0, n)
	for i := 0; i < len(tbl.tableDef.Cols)-1; i++ {
		col := tbl.tableDef.Cols[i]
		idxs = append(idxs, uint16(col.Seqnum))
		typs = append(typs, vector.ProtoTypeToType(&col.Typ))
	}
	tbl.seqnums = idxs
	tbl.typs = typs
}

// TODO:: do prefetch read and parallel compaction
func (tbl *txnTable) compaction(
	compactedBlks map[objectio.ObjectLocation][]int64,
) ([]objectio.BlockInfo, []objectio.ObjectStats, error) {
	s3writer := &colexec.S3Writer{}
	s3writer.SetTableName(tbl.tableName)
	s3writer.SetSchemaVer(tbl.version)
	_, err := s3writer.GenerateWriter(tbl.getTxn().proc)
	if err != nil {
		return nil, nil, err
	}
	tbl.ensureSeqnumsAndTypesExpectRowid()
	s3writer.SetSeqnums(tbl.seqnums)

	for blkmetaloc, deletes := range compactedBlks {
		//blk.MetaLocation()
		bat, e := blockio.BlockCompactionRead(
			tbl.getTxn().proc.Ctx,
			blkmetaloc[:],
			deletes,
			tbl.seqnums,
			tbl.typs,
			tbl.getTxn().engine.fs,
			tbl.getTxn().proc.GetMPool())
		if e != nil {
			return nil, nil, e
		}
		if bat.RowCount() == 0 {
			continue
		}
		s3writer.WriteBlock(bat)
		bat.Clean(tbl.getTxn().proc.GetMPool())

	}
	createdBlks, stats, err := s3writer.WriteEndBlocks(tbl.getTxn().proc)
	if err != nil {
		return nil, nil, err
	}
	return createdBlks, stats, nil
}

func (tbl *txnTable) Delete(
	ctx context.Context, bat *batch.Batch, name string,
) error {
	if tbl.db.op.IsSnapOp() {
		return moerr.NewInternalErrorNoCtx("delete operation is not allowed in snapshot transaction")
	}
	//for S3 delete
	if name != catalog.Row_ID {
		return tbl.EnhanceDelete(bat, name)
	}
	bat = tbl.getTxn().deleteBatch(bat, tbl.db.databaseId, tbl.tableId)
	if bat.RowCount() == 0 {
		return nil
	}
	return tbl.writeTnPartition(ctx, bat)
}

func (tbl *txnTable) writeTnPartition(_ context.Context, bat *batch.Batch) error {
	ibat, err := util.CopyBatch(bat, tbl.getTxn().proc)
	if err != nil {
		return err
	}
	if _, err := tbl.getTxn().WriteBatch(DELETE, "", tbl.accountId, tbl.db.databaseId, tbl.tableId,
		tbl.db.databaseName, tbl.tableName, ibat, tbl.getTxn().tnStores[0]); err != nil {
		ibat.Clean(tbl.getTxn().proc.Mp())
		return err
	}
	return nil
}

func (tbl *txnTable) AddTableDef(ctx context.Context, def engine.TableDef) error {
	return nil
}

func (tbl *txnTable) DelTableDef(ctx context.Context, def engine.TableDef) error {
	return nil
}

func (tbl *txnTable) GetTableID(ctx context.Context) uint64 {
	return tbl.tableId
}

// GetTableName implements the engine.Relation interface.
func (tbl *txnTable) GetTableName() string {
	return tbl.tableName
}

func (tbl *txnTable) GetDBID(ctx context.Context) uint64 {
	return tbl.db.databaseId
}

// for test
func buildRemoteDS(
	ctx context.Context,
	tbl *txnTable,
	txnOffset int,
	relData engine.RelData,
) (source engine.DataSource, err error) {

	tombstones, err := tbl.CollectTombstones(ctx, txnOffset)
	if err != nil {
		return nil, err
	}
	//tombstones.Init()

	relData.AttachTombstones(tombstones)
	buf, err := relData.MarshalBinary()
	if err != nil {
		return
	}

	newRelData, err := UnmarshalRelationData(buf)
	if err != nil {
		return
	}

	source = NewRemoteDataSource(
		ctx,
		tbl.proc.Load(),
		tbl.getTxn().engine.fs,
		tbl.db.op.SnapshotTS(),
		newRelData,
	)
	return
}

// for ut
func BuildLocalDataSource(
	ctx context.Context,
	rel engine.Relation,
	ranges engine.RelData,
	txnOffset int,
) (source engine.DataSource, err error) {

	var (
		ok  bool
		tbl *txnTable
	)

	if tbl, ok = rel.(*txnTable); !ok {
		tbl = rel.(*txnTableDelegate).origin
	}

	return tbl.buildLocalDataSource(ctx, txnOffset, ranges, Policy_CheckAll)
}

func (tbl *txnTable) buildLocalDataSource(
	ctx context.Context,
	txnOffset int,
	relData engine.RelData,
	policy TombstoneApplyPolicy,
) (source engine.DataSource, err error) {

	switch relData.GetType() {
	case engine.RelDataBlockList:
		ranges := relData.GetBlockInfoSlice()
		skipReadMem := !bytes.Equal(
			objectio.EncodeBlockInfo(*ranges.Get(0)), objectio.EmptyBlockInfoBytes)

		if tbl.db.op.IsSnapOp() {
			txnOffset = tbl.getTxn().GetSnapshotWriteOffset()
		}

		forceBuildRemoteDS := false
		if force, tbls := engine.GetForceBuildRemoteDS(); force {
			for _, t := range tbls {
				if t == tbl.tableId {
					forceBuildRemoteDS = true
				}
			}
		}
		if skipReadMem && forceBuildRemoteDS {
			source, err = buildRemoteDS(ctx, tbl, txnOffset, relData)
		} else {
			source, err = NewLocalDataSource(
				ctx,
				tbl,
				txnOffset,
				ranges,
				skipReadMem,
				policy,
			)
		}

	default:
		logutil.Fatalf("unsupported rel data type: %v", relData.GetType())
	}

	return source, err
}

// BuildReaders BuildReader creates a new list of Readers to read data from the table.
// Parameters:
//   - ctx: Context used to control the lifecycle of the request.
//   - num: The number of Readers to create.
//   - expr: Expression used to filter data.
//   - ranges: Byte array representing the data range to read.
//   - orderedScan: Whether to scan the data in order.
//   - txnOffset: Transaction offset used to specify the starting position for reading data.
func (tbl *txnTable) BuildReaders(
	ctx context.Context,
	p any,
	expr *plan.Expr,
	relData engine.RelData,
	num int,
	txnOffset int,
	orderBy bool,
) ([]engine.Reader, error) {
	proc := p.(*process.Process)
	//copy from NewReader.
	if plan2.IsFalseExpr(expr) {
		return []engine.Reader{new(emptyReader)}, nil
	}

	if orderBy && num != 1 {
		return nil, moerr.NewInternalErrorNoCtx("orderBy only support one reader")
	}

	//relData maybe is nil, indicate that only read data from memory.
	if relData == nil || relData.DataCnt() == 0 {
		relData = NewEmptyBlockListRelationData()
		relData.AppendBlockInfo(objectio.EmptyBlockInfo)
	}
	blkCnt := relData.DataCnt()
	if blkCnt < num {
		return nil, moerr.NewInternalErrorNoCtx("not enough blocks")
	}

	scanType := determineScanType(relData, num)
	def := tbl.GetTableDef(ctx)
	mod := blkCnt % num
	divide := blkCnt / num
	var shard engine.RelData
	var rds []engine.Reader
	for i := 0; i < num; i++ {
		if i == 0 {
			shard = relData.DataSlice(i*divide, (i+1)*divide+mod)
		} else {
			shard = relData.DataSlice(i*divide+mod, (i+1)*divide+mod)
		}
		ds, err := tbl.buildLocalDataSource(ctx, txnOffset, shard, Policy_CheckAll)
		if err != nil {
			return nil, err
		}
		rd := NewReader(
			ctx,
			proc,
			tbl.getTxn().engine,
			def,
			tbl.db.op.SnapshotTS(),
			expr,
			ds,
		)
		rd.scanType = scanType
		rds = append(rds, rd)
	}
	return rds, nil
}

func (tbl *txnTable) getPartitionState(
	ctx context.Context,
) (*logtailreplay.PartitionState, error) {
	if !tbl.db.op.IsSnapOp() {
		if tbl._partState.Load() == nil {
			ps, err := tbl.tryToSubscribe(ctx)
			if err != nil {
				return nil, err
			}
			if ps == nil {
				ps = tbl.getTxn().engine.GetOrCreateLatestPart(tbl.db.databaseId, tbl.tableId).Snapshot()
			}
			tbl._partState.Store(ps)
		}
		return tbl._partState.Load(), nil
	}

	// for snapshot txnOp
	if tbl._partState.Load() == nil {
		ps, err := tbl.getTxn().engine.getOrCreateSnapPart(
			ctx,
			tbl,
			types.TimestampToTS(tbl.db.op.Txn().SnapshotTS))
		if err != nil {
			return nil, err
		}
		tbl._partState.Store(ps)
	}
	return tbl._partState.Load(), nil
}

func (tbl *txnTable) tryToSubscribe(ctx context.Context) (ps *logtailreplay.PartitionState, err error) {
	defer func() {
		if err == nil {
			tbl.getTxn().engine.globalStats.notifyLogtailUpdate(tbl.tableId)
		}
	}()

	if tbl.isCreatedInTxn() {
		return
	}

	return tbl.getTxn().engine.PushClient().toSubscribeTable(ctx, tbl)

}

func (tbl *txnTable) PKPersistedBetween(
	p *logtailreplay.PartitionState,
	from types.TS,
	to types.TS,
	keys *vector.Vector,
) (bool, error) {

	ctx := tbl.proc.Load().Ctx
	fs := tbl.getTxn().engine.fs
	primaryIdx := tbl.primaryIdx

	var (
		meta objectio.ObjectDataMeta
		bf   objectio.BloomFilter
	)

	candidateBlks := make(map[types.Blockid]*objectio.BlockInfo)

	//only check data objects.
	delObjs, cObjs := p.GetChangedObjsBetween(from.Next(), types.MaxTs())
	isFakePK := tbl.GetTableDef(ctx).Pkey.PkeyColName == catalog.FakePrimaryKeyColName
	if err := ForeachCommittedObjects(cObjs, delObjs, p,
		func(obj logtailreplay.ObjectInfo) (err2 error) {
			var zmCkecked bool
			if !isFakePK {
				// if the object info contains a pk zonemap, fast-check with the zonemap
				if !obj.ZMIsEmpty() {
					if !obj.SortKeyZoneMap().AnyIn(keys) {
						return
					}
					zmCkecked = true
				}
			}

			var objMeta objectio.ObjectMeta
			location := obj.Location()

			// load object metadata
			if objMeta, err2 = objectio.FastLoadObjectMeta(
				ctx, &location, false, fs,
			); err2 != nil {
				return
			}

			// reset bloom filter to nil for each object
			meta = objMeta.MustDataMeta()

			// check whether the object is skipped by zone map
			// If object zone map doesn't contains the pk value, we need to check bloom filter
			if !zmCkecked {
				if !meta.MustGetColumn(uint16(primaryIdx)).ZoneMap().AnyIn(keys) {
					return
				}
			}

			bf = nil
			//fake pk has no bf
			if !isFakePK {
				if bf, err2 = objectio.LoadBFWithMeta(
					ctx, meta, location, fs,
				); err2 != nil {
					return
				}
			}

			ForeachBlkInObjStatsList(false, meta,
				func(blk objectio.BlockInfo, blkMeta objectio.BlockObject) bool {
					if !blkMeta.IsEmpty() &&
						!blkMeta.MustGetColumn(uint16(primaryIdx)).ZoneMap().AnyIn(keys) {
						return true
					}
					//fake pk has no bf
					if !isFakePK {
						blkBf := bf.GetBloomFilter(uint32(blk.BlockID.Sequence()))
						blkBfIdx := index.NewEmptyBloomFilter()
						if err2 = index.DecodeBloomFilter(blkBfIdx, blkBf); err2 != nil {
							return false
						}
						var exist bool
						lowerBound, upperBound := blkMeta.MustGetColumn(uint16(primaryIdx)).ZoneMap().SubVecIn(keys)
						if exist = blkBfIdx.MayContainsAny(keys, lowerBound, upperBound); !exist {
							return true
						}
					}

					blk.Sorted = obj.Sorted
					blk.EntryState = obj.EntryState
					blk.CommitTs = obj.CommitTS
					if obj.HasDeltaLoc {
						_, commitTs, ok := p.GetBockDeltaLoc(blk.BlockID)
						if ok {
							blk.CommitTs = commitTs
						}
					}
					blk.PartitionNum = -1
					candidateBlks[blk.BlockID] = &blk
					return true
				}, obj.ObjectStats)

			return
		}); err != nil {
		return true, err
	}

	var filter blockio.ReadFilterSearchFuncType
	buildFilter := func() blockio.ReadFilterSearchFuncType {
		//keys must be sorted.
		keys.InplaceSort()
		bytes, _ := keys.MarshalBinary()
		colExpr := newColumnExpr(0, plan2.MakePlan2Type(keys.GetType()), tbl.tableDef.Pkey.PkeyColName)
		inExpr := plan2.MakeInExpr(
			tbl.proc.Load().Ctx,
			colExpr,
			int32(keys.Length()),
			bytes,
			false)

		basePKFilter := newBasePKFilter(inExpr, tbl.tableDef, tbl.proc.Load())
		blockReadPKFilter := newBlockReadPKFilter(tbl.tableDef.Pkey.PkeyColName, basePKFilter)

		return blockReadPKFilter.SortedSearchFunc
	}

	var unsortedFilter blockio.ReadFilterSearchFuncType
	buildUnsortedFilter := func() blockio.ReadFilterSearchFuncType {
		return getNonSortedPKSearchFuncByPKVec(keys)
	}

	//read block ,check if keys exist in the block.
	pkDef := tbl.tableDef.Cols[tbl.primaryIdx]
	pkSeq := pkDef.Seqnum
	pkType := types.T(pkDef.Typ.Id).ToType()
	for _, blk := range candidateBlks {
		bat, release, err := blockio.LoadColumns(
			ctx,
			[]uint16{uint16(pkSeq)},
			[]types.Type{pkType},
			fs,
			blk.MetaLocation(),
			tbl.proc.Load().GetMPool(),
			fileservice.Policy(0),
		)
		if err != nil {
			return true, err
		}
		defer release()

		if !blk.Sorted {
			if unsortedFilter == nil {
				unsortedFilter = buildUnsortedFilter()
			}
			sels := unsortedFilter(bat.Vecs)
			if len(sels) > 0 {
				return true, nil
			}
			continue
		}

		//for sorted block, we can use binary search to find the keys.
		if filter == nil {
			filter = buildFilter()
		}
		sels := filter(bat.Vecs)
		if len(sels) > 0 {
			return true, nil
		}
	}
	return false, nil
}

func (tbl *txnTable) PrimaryKeysMayBeModified(
	ctx context.Context,
	from types.TS,
	to types.TS,
	keysVector *vector.Vector,
) (bool, error) {
	if tbl.db.op.IsSnapOp() {
		return false,
			moerr.NewInternalErrorNoCtx("primary key modification is not allowed in snapshot transaction")
	}
	part, err := tbl.getTxn().engine.LazyLoadLatestCkp(ctx, tbl)
	if err != nil {
		return false, err
	}

	snap := part.Snapshot()
	var packer *types.Packer
	put := tbl.getTxn().engine.packerPool.Get(&packer)
	defer put.Put()
	packer.Reset()

	keys := logtailreplay.EncodePrimaryKeyVector(keysVector, packer)
	exist, flushed := snap.PKExistInMemBetween(from, to, keys)
	if exist {
		return true, nil
	}
	if !flushed {
		return false, nil
	}
	//for mo_tables, mo_database, mo_columns, pk always exist in memory.
	if tbl.tableName == catalog.MO_DATABASE ||
		tbl.tableName == catalog.MO_TABLES ||
		tbl.tableName == catalog.MO_COLUMNS {
		logutil.Warnf("mo table:%s always exist in memory", tbl.tableName)
		return true, nil
	}
	//need check pk whether exist on S3 block.
	return tbl.PKPersistedBetween(
		snap,
		from,
		to,
		keysVector)
}

// TODO::refactor in next PR
func (tbl *txnTable) transferDeletes(
	ctx context.Context,
	state *logtailreplay.PartitionState,
	deleteObjs,
	createObjs map[objectio.ObjectNameShort]struct{},
) error {
	var blks []objectio.BlockInfo
	sid := tbl.proc.Load().GetService()
	relData := NewEmptyBlockListRelationData()
	relData.AppendBlockInfo(objectio.EmptyBlockInfo)
	ds, err := tbl.buildLocalDataSource(ctx, 0, relData, TombstoneApplyPolicy(Policy_CheckCommittedS3Only))
	if err != nil {
		return err
	}
	{
		fs, err := fileservice.Get[fileservice.FileService](
			tbl.proc.Load().GetFileService(),
			defines.SharedFileServiceName)
		if err != nil {
			return err
		}
		var objDataMeta objectio.ObjectDataMeta
		var objMeta objectio.ObjectMeta
		for name := range createObjs {
			if obj, ok := state.GetObject(name); ok {
				objectStats := obj.ObjectStats
				location := obj.Location()
				if objMeta, err = objectio.FastLoadObjectMeta(
					ctx,
					&location,
					false,
					fs); err != nil {
					return err
				}
				objDataMeta = objMeta.MustDataMeta()
				for i := 0; i < int(objectStats.BlkCnt()); i++ {
					blkMeta := objDataMeta.GetBlockMeta(uint32(i))
					metaLoc := blockio.EncodeLocation(
						obj.Location().Name(),
						obj.Location().Extent(),
						blkMeta.GetRows(),
						blkMeta.GetID(),
					)
					bid := objectio.BuildObjectBlockid(objectStats.ObjectName(), uint16(i))
					blkInfo := objectio.BlockInfo{
						BlockID:    *bid,
						EntryState: obj.EntryState,
						Sorted:     obj.Sorted,
						MetaLoc:    *(*[objectio.LocationLen]byte)(unsafe.Pointer(&metaLoc[0])),
						CommitTs:   obj.CommitTS,
					}
					if obj.HasDeltaLoc {
						_, commitTs, ok := state.GetBockDeltaLoc(blkInfo.BlockID)
						if ok {
							blkInfo.CommitTs = commitTs
						}
					}
					blks = append(blks, blkInfo)
				}
			}
		}

	}

	genPkString := func(bs []byte) string {
		if tbl.GetTableDef(ctx).Pkey.PkeyColName == catalog.CPrimaryKeyColName {
			tuple, _, _, _ := types.DecodeTuple(bs)
			return tuple.ErrString(nil)
		} else {
			return hex.EncodeToString(bs)
		}
	}

	for _, entry := range tbl.getTxn().writes {
		if entry.tableId != tbl.tableId {
			continue
		}
		if entry.typ == DELETE && entry.fileName == "" {
			pkVec := entry.bat.GetVector(1)
			rowids := vector.MustFixedCol[types.Rowid](entry.bat.GetVector(0))
			beTransfered := 0
			toTransfer := 0
			notFound := false
			for i, rowid := range rowids {
				blkid, _ := rowid.Decode()
				if _, ok := deleteObjs[*objectio.ShortName(&blkid)]; ok {
					toTransfer++
					f := genPkString
					if notFound {
						f = nil
					}
					newId, ok, err := tbl.readNewRowid(pkVec, i, blks, ds, f)
					if err != nil {
						return err
					}
					if ok {
						newBlockID, _ := newId.Decode()
						trace.GetService(sid).ApplyTransferRowID(
							tbl.db.op.Txn().ID,
							tbl.tableId,
							rowids[i][:],
							newId[:],
							blkid[:],
							newBlockID[:],
							pkVec,
							i)
						rowids[i] = newId
						beTransfered++
					} else {
						notFound = true
						logutil.Info("transfer deletes rowid failed",
							zap.String("oldrowid", rowids[i].ShortStringEx()),
							zap.String("pk", genPkString(pkVec.GetBytesAt(i))))
					}
				}
			}
			if beTransfered != toTransfer {
				var idx int
				detail := stringifySlice(rowids, func(a any) string {
					rid := a.(types.Rowid)
					pk := genPkString(pkVec.GetBytesAt(idx))
					idx++
					return fmt.Sprintf("%s:%s", pk, rid.ShortStringEx())
				})
				logutil.Error("transfer deletes failed", zap.String("note", entry.note),
					zap.Uint64("tid", tbl.tableId),
					zap.String("tname", tbl.tableName),
					zap.String("blks", stringifySlice(blks, func(a any) string {
						info := a.(objectio.BlockInfo)
						return info.String()
					})),
					zap.String("detail", detail))
				return moerr.NewInternalErrorNoCtx("%v-%v transfer deletes failed %v/%v in %v blks", tbl.tableId, tbl.tableName, beTransfered, toTransfer, len(blks))
			}
		}
	}
	return nil
}

func (tbl *txnTable) readNewRowid(
	vec *vector.Vector,
	row int,
	blks []objectio.BlockInfo,
	ds engine.DataSource,
	genPkStr func([]byte) string,
) (types.Rowid, bool, error) {
	var auxIdCnt int32
	var typ plan.Type
	var rowid types.Rowid
	var objMeta objectio.ObjectMeta

	columns := []uint16{objectio.SEQNUM_ROWID}
	colTypes := []types.Type{objectio.RowidType}
	tableDef := tbl.GetTableDef(context.TODO())
	for _, col := range tableDef.Cols {
		if col.Name == tableDef.Pkey.PkeyColName {
			typ = col.Typ
			columns = append(columns, uint16(col.Seqnum))
			colTypes = append(colTypes, types.T(col.Typ.Id).ToType())
		}
	}
	constExpr := getConstExpr(int32(vec.GetType().Oid),
		rule.GetConstantValue(vec, true, uint64(row)))
	filter, err := tbl.newPkFilter(newColumnExpr(1, typ, tableDef.Pkey.PkeyColName), constExpr)
	if err != nil {
		return rowid, false, err
	}
	columnMap := make(map[int]int)
	auxIdCnt += plan2.AssignAuxIdForExpr(filter, auxIdCnt)
	zms := make([]objectio.ZoneMap, auxIdCnt)
	vecs := make([]*vector.Vector, auxIdCnt)
	plan2.GetColumnMapByExprs([]*plan.Expr{filter}, tableDef, columnMap)
	objFilterMap := make(map[objectio.ObjectNameShort]bool)
	for _, blk := range blks {
		location := blk.MetaLocation()
		if hit, ok := objFilterMap[*location.ShortName()]; !ok {
			if objMeta, err = objectio.FastLoadObjectMeta(
				tbl.proc.Load().Ctx, &location, false, tbl.getTxn().engine.fs,
			); err != nil {
				return rowid, false, err
			}
			hit = colexec.EvaluateFilterByZoneMap(tbl.proc.Load().Ctx, tbl.proc.Load(), filter,
				objMeta.MustDataMeta(), columnMap, zms, vecs)
			objFilterMap[*location.ShortName()] = hit
			if !hit {
				continue
			}
		} else if !hit {
			continue
		}
		// eval filter expr on the block
		blkMeta := objMeta.MustDataMeta().GetBlockMeta(uint32(location.ID()))
		if !colexec.EvaluateFilterByZoneMap(tbl.proc.Load().Ctx, tbl.proc.Load(), filter,
			blkMeta, columnMap, zms, vecs) {
			continue
		}
		// rowid + pk
		bat, err := blockio.BlockDataRead(
			tbl.proc.Load().Ctx, tbl.proc.Load().GetService(), &blk, ds, columns, colTypes, tbl.db.op.SnapshotTS(),
			nil, nil, blockio.BlockReadFilter{},
			tbl.getTxn().engine.fs, tbl.proc.Load().Mp(), tbl.proc.Load(), fileservice.Policy(0), "",
		)
		if err != nil {
			return rowid, false, err
		}
		vec, err := colexec.EvalExpressionOnce(tbl.getTxn().proc, filter, []*batch.Batch{bat})
		if err != nil {
			return rowid, false, err
		}
		bs := vector.MustFixedCol[bool](vec)
		for i, b := range bs {
			if b {
				rowids := vector.MustFixedCol[types.Rowid](bat.Vecs[0])
				vec.Free(tbl.proc.Load().Mp())
				bat.Clean(tbl.proc.Load().Mp())
				return rowids[i], true, nil
			}
		}
		if genPkStr != nil && len(blks) == 1 {
			var idx int
			rowids := vector.MustFixedCol[types.Rowid](bat.Vecs[0])
			detail := stringifySlice(rowids, func(a any) string {
				rid := a.(types.Rowid)
				pk := genPkStr(bat.Vecs[1].GetBytesAt(idx))
				idx++
				return fmt.Sprintf("%s:%s", pk, rid.ShortStringEx())
			})
			logutil.Error("transfer deletes rowid not found",
				zap.String("batContent", detail))
		}

		vec.Free(tbl.proc.Load().Mp())
		bat.Clean(tbl.proc.Load().Mp())
	}
	return rowid, false, nil
}

func (tbl *txnTable) newPkFilter(pkExpr, constExpr *plan.Expr) (*plan.Expr, error) {
	return plan2.BindFuncExprImplByPlanExpr(tbl.proc.Load().Ctx, "=", []*plan.Expr{pkExpr, constExpr})
}

<<<<<<< HEAD
func (tbl *txnTable) MergeObjects(ctx context.Context, objStats []objectio.ObjectStats, targetObjSize uint32) (*api.MergeCommitEntry, error) {
	if len(objStats) < 2 {
		return nil, moerr.NewInternalErrorNoCtx("no matching objects")
	}
=======
func (tbl *txnTable) MergeObjects(
	ctx context.Context,
	objstats []objectio.ObjectStats,
	policyName string,
	targetObjSize uint32,
) (*api.MergeCommitEntry, error) {
>>>>>>> bca6edc1
	snapshot := types.TimestampToTS(tbl.getTxn().op.SnapshotTS())
	state, err := tbl.getPartitionState(ctx)
	if err != nil {
		return nil, err
	}

	sortKeyPos, sortKeyIsPK := tbl.getSortKeyPosAndSortKeyIsPK()
	objInfos := make([]logtailreplay.ObjectInfo, 0, len(objStats))
	for _, objstat := range objStats {
		info, exist := state.GetObject(*objstat.ObjectShortName())
		if !exist || (!info.DeleteTime.IsEmpty() && info.DeleteTime.LessEq(&snapshot)) {
			logutil.Errorf("object not visible: %s", info.String())
			return nil, moerr.NewInternalErrorNoCtx("object %s not exist", objstat.ObjectName().String())
		}
		objInfos = append(objInfos, info)
	}

	if len(objInfos) < 2 {
		return nil, moerr.NewInternalErrorNoCtx("no matching objects")
	}

	tbl.ensureSeqnumsAndTypesExpectRowid()

	taskHost, err := newCNMergeTask(
		ctx, tbl, snapshot, state, // context
		sortKeyPos, sortKeyIsPK, // schema
		objInfos, // targets
		targetObjSize)
	if err != nil {
		return nil, err
	}

	err = mergesort.DoMergeAndWrite(ctx, tbl.getTxn().op.Txn().DebugString(), sortKeyPos, taskHost)
	if err != nil {
		taskHost.commitEntry.Err = err.Error()
		return taskHost.commitEntry, err
	}

	if !taskHost.DoTransfer() {
		return taskHost.commitEntry, nil
	}

	// if transfer info is too large, write it down to s3
	// transfer info size is only related to row count.
	rowCnt := 0
	for _, m := range taskHost.transferMaps {
		rowCnt += len(m)
	}
	// if transfer info is small, send it to tn directly.
	if rowCnt < 8000000 {
		size := len(taskHost.transferMaps)
		mappings := make([]api.BlkTransMap, size)
		for i := 0; i < size; i++ {
			mappings[i] = api.BlkTransMap{
				M: make(map[int32]api.TransDestPos),
			}
		}
		taskHost.commitEntry.Booking = &api.BlkTransferBooking{
			Mappings: mappings,
		}

		for i, m := range taskHost.transferMaps {
			for r, pos := range m {
				taskHost.commitEntry.Booking.Mappings[i].M[int32(r)] = api.TransDestPos{
					ObjIdx: int32(pos.ObjIdx),
					BlkIdx: int32(pos.BlkIdx),
					RowIdx: int32(pos.RowIdx),
				}
			}
		}
	} else {
		if err := dumpTransferInfo(ctx, taskHost); err != nil {
			return taskHost.commitEntry, err
		}
		var locStr strings.Builder
		locations := taskHost.commitEntry.BookingLoc
		blkCnt := types.DecodeInt32(commonUtil.UnsafeStringToBytes(locations[0]))
		for _, filepath := range locations[blkCnt+1:] {
			locStr.WriteString(filepath)
			locStr.WriteString(",")
		}
		logutil.Infof("mergeblocks %v-%v on cn: write s3 transfer info %v",
			tbl.tableId, tbl.tableName, locStr.String())
	}

	// commit this to tn
	return taskHost.commitEntry, nil
}

func (tbl *txnTable) GetVisibleObjectStats(ctx context.Context) ([]objectio.ObjectStats, error) {
	snapshot := types.TimestampToTS(tbl.getTxn().op.SnapshotTS())
	state, err := tbl.getPartitionState(ctx)
	if err != nil {
		return nil, err
	}

	sortKeyPos, _ := tbl.getSortKeyPosAndSortKeyIsPK()

	objStats := make([]objectio.ObjectStats, 0, tbl.ApproxObjectsNum(ctx))
	iter, err := state.NewObjectsIter(snapshot, true)
	if err != nil {
		logutil.Errorf("txn: %s, error: %v", tbl.db.op.Txn().DebugString(), err)
		return nil, err
	}
	for iter.Next() {
		obj := iter.Entry().ObjectInfo
		if obj.EntryState {
			continue
		}
		if sortKeyPos != -1 {
			sortKeyZM := obj.SortKeyZoneMap()
			if !sortKeyZM.IsInited() {
				continue
			}
		}
		objStats = append(objStats, obj.ObjectStats)
	}
	return objStats, nil
}

func (tbl *txnTable) getSortKeyPosAndSortKeyIsPK() (int, bool) {
	sortKeyPos := -1
	sortKeyIsPK := false
	if tbl.primaryIdx >= 0 && tbl.tableDef.Cols[tbl.primaryIdx].Name != catalog.FakePrimaryKeyColName {
		if tbl.clusterByIdx < 0 {
			sortKeyPos = tbl.primaryIdx
			sortKeyIsPK = true
		} else {
			panic(fmt.Sprintf("bad schema pk %v, ck %v", tbl.primaryIdx, tbl.clusterByIdx))
		}
	} else if tbl.clusterByIdx >= 0 {
		sortKeyPos = tbl.clusterByIdx
		sortKeyIsPK = false
	}
	return sortKeyPos, sortKeyIsPK
}

func dumpTransferInfo(ctx context.Context, taskHost *cnMergeTask) (err error) {
	defer func() {
		if err != nil {
			locations := taskHost.commitEntry.BookingLoc
			for _, filepath := range locations {
				_ = taskHost.fs.Delete(ctx, filepath)
			}
		}
	}()

	return dumpTransferMaps(ctx, taskHost)
}

func dumpTransferMaps(ctx context.Context, taskHost *cnMergeTask) error {
	bookingMaps := taskHost.transferMaps

	blkCnt := int32(len(bookingMaps))
	totalRows := 0

	// BookingLoc layout:
	// | blockCnt | Blk1RowCnt | Blk2RowCnt | ... | filepath1 | filepath2 | ... |
	taskHost.commitEntry.BookingLoc = append(taskHost.commitEntry.BookingLoc,
		commonUtil.UnsafeBytesToString(types.EncodeInt32(&blkCnt)))
	for _, m := range bookingMaps {
		rowCnt := int32(len(m))
		taskHost.commitEntry.BookingLoc = append(taskHost.commitEntry.BookingLoc,
			commonUtil.UnsafeBytesToString(types.EncodeInt32(&rowCnt)))
		totalRows += len(m)
	}

	columns := []string{"src_blk", "src_row", "dest_obj", "dest_blk", "dest_row"}
	colTypes := []types.T{types.T_int32, types.T_uint32, types.T_uint8, types.T_uint16, types.T_uint32}
	batchSize := min(200*mpool.MB/len(columns)/int(unsafe.Sizeof(int32(0))), totalRows)
	buffer := batch.New(true, columns)
	releases := make([]func(), len(columns))
	for i := range columns {
		t := colTypes[i].ToType()
		vec, release := taskHost.GetVector(&t)
		err := vec.PreExtend(batchSize, taskHost.GetMPool())
		if err != nil {
			return err
		}
		buffer.Vecs[i] = vec
		releases[i] = release
	}
	objRowCnt := 0
	for blkIdx, transMap := range bookingMaps {
		for rowIdx, destPos := range transMap {
			vector.AppendFixed(buffer.Vecs[0], int32(blkIdx), false, taskHost.GetMPool())
			vector.AppendFixed(buffer.Vecs[1], rowIdx, false, taskHost.GetMPool())
			vector.AppendFixed(buffer.Vecs[2], destPos.ObjIdx, false, taskHost.GetMPool())
			vector.AppendFixed(buffer.Vecs[3], destPos.BlkIdx, false, taskHost.GetMPool())
			vector.AppendFixed(buffer.Vecs[4], destPos.RowIdx, false, taskHost.GetMPool())

			buffer.SetRowCount(buffer.RowCount() + 1)
			objRowCnt++

			if objRowCnt*len(columns)*int(unsafe.Sizeof(int32(0))) > 200*mpool.MB {
				filename := blockio.EncodeTmpFileName("tmp", "merge", time.Now().UTC().Unix())
				writer, err := objectio.NewObjectWriterSpecial(objectio.WriterTmp, filename, taskHost.fs)
				if err != nil {
					return err
				}

				_, err = writer.Write(buffer)
				if err != nil {
					return err
				}
				buffer.CleanOnlyData()

				_, err = writer.WriteEnd(ctx)
				if err != nil {
					return err
				}
				taskHost.commitEntry.BookingLoc = append(taskHost.commitEntry.BookingLoc, filename)
				objRowCnt = 0
			}
		}
	}

	// write remaining data
	if buffer.RowCount() != 0 {
		filename := blockio.EncodeTmpFileName("tmp", "merge", time.Now().UTC().Unix())
		writer, err := objectio.NewObjectWriterSpecial(objectio.WriterTmp, filename, taskHost.fs)
		if err != nil {
			return err
		}

		_, err = writer.Write(buffer)
		if err != nil {
			return err
		}
		buffer.CleanOnlyData()

		_, err = writer.WriteEnd(ctx)
		if err != nil {
			return err
		}
		taskHost.commitEntry.BookingLoc = append(taskHost.commitEntry.BookingLoc, filename)
	}

	taskHost.commitEntry.Booking = nil
	return nil
}

<<<<<<< HEAD
=======
func applyMergePolicy(
	ctx context.Context,
	policyName string,
	sortKeyPos int,
	objInfos []logtailreplay.ObjectInfo,
) ([]logtailreplay.ObjectInfo, error) {
	arg := cutBetween(policyName, "(", ")")
	if strings.HasPrefix(policyName, "small") {
		size := uint32(110 * common.Const1MBytes)
		i, err := units.RAMInBytes(arg)
		if err == nil && 10*common.Const1MBytes < i && i < 250*common.Const1MBytes {
			size = uint32(i)
		}
		return logtailreplay.NewSmall(size).Filter(objInfos), nil
	} else if strings.HasPrefix(policyName, "overlap") {
		if sortKeyPos == -1 {
			return objInfos, nil
		}
		maxObjects := 100
		i, err := strconv.Atoi(arg)
		if err == nil {
			maxObjects = i
		}
		return logtailreplay.NewOverlap(maxObjects).Filter(objInfos), nil
	}

	return nil, moerr.NewInvalidInput(ctx, "invalid merge policy name")
}

func cutBetween(s, start, end string) string {
	i := strings.Index(s, start)
	if i >= 0 {
		j := strings.Index(s[i:], end)
		if j >= 0 {
			return s[i+len(start) : i+j]
		}
	}
	return ""
}

>>>>>>> bca6edc1
func (tbl *txnTable) getUncommittedRows(
	deletes map[types.Rowid]struct{},
) uint64 {
	rows := uint64(0)
	tbl.getTxn().ForEachTableWrites(
		tbl.db.databaseId,
		tbl.tableId,
		tbl.getTxn().GetSnapshotWriteOffset(),
		func(entry Entry) {
			if entry.typ == INSERT {
				rows = rows + uint64(entry.bat.RowCount())
			} else {
				if entry.bat.GetVector(0).GetType().Oid == types.T_Rowid {
					vs := vector.MustFixedCol[types.Rowid](entry.bat.GetVector(0))
					for _, v := range vs {
						deletes[v] = struct{}{}
					}
				}
			}
		},
	)
	return rows
}

func (tbl *txnTable) getCommittedRows(
	ctx context.Context,
	deletes map[types.Rowid]struct{},
) (uint64, error) {
	rows := uint64(0)
	ts := types.TimestampToTS(tbl.db.op.SnapshotTS())
	partition, err := tbl.getPartitionState(ctx)
	if err != nil {
		return 0, err
	}
	iter := partition.NewRowsIter(ts, nil, false)
	defer func() { _ = iter.Close() }()
	for iter.Next() {
		entry := iter.Entry()
		if _, ok := deletes[entry.RowID]; ok {
			continue
		}
		rows++
	}
	s, _ := tbl.Stats(ctx, true)
	if s == nil {
		return rows, nil
	}
	return uint64(s.TableCnt) + rows, nil
}<|MERGE_RESOLUTION|>--- conflicted
+++ resolved
@@ -2355,19 +2355,15 @@
 	return plan2.BindFuncExprImplByPlanExpr(tbl.proc.Load().Ctx, "=", []*plan.Expr{pkExpr, constExpr})
 }
 
-<<<<<<< HEAD
-func (tbl *txnTable) MergeObjects(ctx context.Context, objStats []objectio.ObjectStats, targetObjSize uint32) (*api.MergeCommitEntry, error) {
+func (tbl *txnTable) MergeObjects(
+	ctx context.Context,
+	objStats []objectio.ObjectStats,
+	targetObjSize uint32,
+) (*api.MergeCommitEntry, error) {
 	if len(objStats) < 2 {
 		return nil, moerr.NewInternalErrorNoCtx("no matching objects")
 	}
-=======
-func (tbl *txnTable) MergeObjects(
-	ctx context.Context,
-	objstats []objectio.ObjectStats,
-	policyName string,
-	targetObjSize uint32,
-) (*api.MergeCommitEntry, error) {
->>>>>>> bca6edc1
+
 	snapshot := types.TimestampToTS(tbl.getTxn().op.SnapshotTS())
 	state, err := tbl.getPartitionState(ctx)
 	if err != nil {
@@ -2610,8 +2606,6 @@
 	return nil
 }
 
-<<<<<<< HEAD
-=======
 func applyMergePolicy(
 	ctx context.Context,
 	policyName string,
@@ -2652,7 +2646,6 @@
 	return ""
 }
 
->>>>>>> bca6edc1
 func (tbl *txnTable) getUncommittedRows(
 	deletes map[types.Rowid]struct{},
 ) uint64 {
