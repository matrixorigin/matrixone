--- conflicted
+++ resolved
@@ -47,7 +47,6 @@
 
 var _ engine.Relation = new(txnTable)
 
-// FIXME::Is this implementation correct, need to be fixed ?
 func (tbl *txnTable) Stats(ctx context.Context, partitionTables []any, statsInfoMap any) bool {
 	s, ok := statsInfoMap.(*plan2.StatsInfoMap)
 	if !ok {
@@ -95,7 +94,6 @@
 	}
 }
 
-// FIXME::Is this implementation correct, need to be fixed ?
 func (tbl *txnTable) Rows(ctx context.Context) (rows int64, err error) {
 	writes := make([]Entry, 0, len(tbl.db.txn.writes))
 	writes = tbl.db.txn.getTableWrites(tbl.db.databaseId, tbl.tableId, writes)
@@ -166,7 +164,6 @@
 	return
 }
 
-// FIXME::??
 func (tbl *txnTable) MaxAndMinValues(ctx context.Context) ([][2]any, []uint8, error) {
 	var (
 		err  error
@@ -763,10 +760,6 @@
 				var offsets []int64
 				txn.deletedBlocks.getDeletedOffsetsByBlock(blkid, &offsets)
 				if len(offsets) != 0 {
-<<<<<<< HEAD
-=======
-					//blkInfo.CanRemote = true
->>>>>>> 7c9b59d9
 					dirtyBlks[*blkid] = struct{}{}
 				}
 				//*ranges = append(*ranges, catalog.EncodeBlockInfo(blkInfo))
