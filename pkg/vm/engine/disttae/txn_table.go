--- conflicted
+++ resolved
@@ -2891,9 +2891,8 @@
 		taskHost.commitEntry.BookingLoc = append(taskHost.commitEntry.BookingLoc, location...)
 	}
 
-<<<<<<< HEAD
-	// commit this to tn
-	return taskHost.commitEntry, nil
+	taskHost.commitEntry.Booking = nil
+	return
 }
 
 func (tbl *txnTable) GetObjects(
@@ -2917,8 +2916,4 @@
 		objs = f(objs)
 	}
 	return objs, nil
-=======
-	taskHost.commitEntry.Booking = nil
-	return
->>>>>>> 4f6722b5
 }