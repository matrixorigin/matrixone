// Copyright 2022 Matrix Origin
//
// Licensed under the Apache License, Version 2.0 (the "License");
// you may not use this file except in compliance with the License.
// You may obtain a copy of the License at
//
//      http://www.apache.org/licenses/LICENSE-2.0
//
// Unless required by applicable law or agreed to in writing, software
// distributed under the License is distributed on an "AS IS" BASIS,
// WITHOUT WARRANTIES OR CONDITIONS OF ANY KIND, either express or implied.
// See the License for the specific language governing permissions and
// limitations under the License.

package disttae

import (
	"context"
	"fmt"
	"math/rand"
	"strings"

	"github.com/matrixorigin/matrixone/pkg/catalog"
	"github.com/matrixorigin/matrixone/pkg/common/moerr"
	"github.com/matrixorigin/matrixone/pkg/container/batch"
	"github.com/matrixorigin/matrixone/pkg/container/types"
	"github.com/matrixorigin/matrixone/pkg/container/vector"
	"github.com/matrixorigin/matrixone/pkg/pb/api"
	"github.com/matrixorigin/matrixone/pkg/pb/plan"
	"github.com/matrixorigin/matrixone/pkg/pb/timestamp"
	plan2 "github.com/matrixorigin/matrixone/pkg/sql/plan"
	"github.com/matrixorigin/matrixone/pkg/txn/storage/memorystorage/memorytable"
	"github.com/matrixorigin/matrixone/pkg/vm/engine"
	"github.com/matrixorigin/matrixone/pkg/vm/engine/tae/common"
	"github.com/matrixorigin/matrixone/pkg/vm/engine/tae/compute"
)

var _ engine.Relation = new(txnTable)

func (tbl *txnTable) Stats(ctx context.Context, expr *plan.Expr, statsInfoMap any) (*plan.Stats, error) {
	if !plan2.NeedStats(tbl.getTableDef()) {
		return plan2.DefaultStats(), nil
	}
	s, ok := statsInfoMap.(*plan2.StatsInfoMap)
	if !ok {
		return plan2.DefaultStats(), nil
	}
	if tbl.meta == nil || !tbl.updated {
		err := tbl.updateMeta(ctx, expr)
		if err != nil {
			return plan2.DefaultStats(), err
		}
	}
	if tbl.meta != nil {
		return CalcStats(ctx, &tbl.meta.blocks, expr, tbl.getTableDef(), tbl.db.txn.proc, tbl.getCbName(), s)
	} else {
		// no meta means not flushed yet, very small table
		return plan2.DefaultStats(), nil
	}
}

func (tbl *txnTable) Rows(ctx context.Context) (rows int64, err error) {
	writes := make([]Entry, 0, len(tbl.db.txn.writes))
	tbl.db.txn.Lock()
	for _, entry := range tbl.db.txn.writes {
		if entry.databaseId != tbl.db.databaseId {
			continue
		}
		if entry.tableId != tbl.tableId {
			continue
		}
		writes = append(writes, entry)
	}
	tbl.db.txn.Unlock()

	deletes := make(map[types.Rowid]struct{})
	for _, entry := range writes {
		if entry.typ == INSERT {
			rows = rows + int64(entry.bat.Length())
		} else {
			if entry.bat.GetVector(0).GetType().Oid == types.T_Rowid {
				vs := vector.MustFixedCol[types.Rowid](entry.bat.GetVector(0))
				for _, v := range vs {
					deletes[v] = struct{}{}
				}
			}
		}
	}

	ts := types.TimestampToTS(tbl.db.txn.meta.SnapshotTS)
	for _, part := range tbl.parts {
		iter := part.NewRowsIter(ts, nil, false)
		for iter.Next() {
			entry := iter.Entry()
			if _, ok := deletes[entry.RowID]; ok {
				continue
			}
			if tbl.skipBlocks != nil {
				if _, ok := tbl.skipBlocks[entry.BlockID]; ok {
					continue
				}
			}
			rows++
		}
		iter.Close()
	}

	if tbl.meta != nil {
		for _, blks := range tbl.meta.blocks {
			for _, blk := range blks {
				rows += blockRows(blk)
			}
		}
	}

	return rows, nil
}

func (tbl *txnTable) MaxAndMinValues(ctx context.Context) ([][2]any, []uint8, error) {
	cols := tbl.getTableDef().GetCols()
	dataLength := len(cols) - 1
	//dateType of each column for table
	tableTypes := make([]uint8, dataLength)
	dataTypes := make([]types.Type, dataLength)

	columns := make([]int, dataLength)
	for i := 0; i < dataLength; i++ {
		columns[i] = i
	}
	//minimum --- maximum
	tableVal := make([][2]any, dataLength)

	if tbl.meta == nil {
		return nil, nil, moerr.NewInvalidInputNoCtx("table meta is nil")
	}

	var init bool
	for _, blks := range tbl.meta.blocks {
		for _, blk := range blks {
			blkVal, blkTypes, err := getZonemapDataFromMeta(columns, blk, tbl.getTableDef())
			if err != nil {
				return nil, nil, err
			}

			if !init {
				//init the tableVal
				init = true

				for i := range blkVal {
					tableVal[i][0] = blkVal[i][0]
					tableVal[i][1] = blkVal[i][1]
					dataTypes[i] = types.T(blkTypes[i]).ToType()
				}

				tableTypes = blkTypes
			} else {
				for i := range blkVal {
					if compute.CompareGeneric(blkVal[i][0], tableVal[i][0], dataTypes[i]) < 0 {
						tableVal[i][0] = blkVal[i][0]
					}

					if compute.CompareGeneric(blkVal[i][1], tableVal[i][1], dataTypes[i]) > 0 {
						tableVal[i][1] = blkVal[i][1]
					}
				}
			}
		}
	}
	return tableVal, tableTypes, nil
}

func (tbl *txnTable) Size(ctx context.Context, name string) (int64, error) {
	// TODO
	return 0, nil
}

// return all unmodified blocks
func (tbl *txnTable) Ranges(ctx context.Context, expr *plan.Expr) ([][]byte, error) {
	if err := tbl.db.txn.DumpBatch(false, 0); err != nil {
		return nil, err
	}
	tbl.db.txn.Lock()
	tbl.writes = tbl.writes[:0]
	tbl.writesOffset = len(tbl.db.txn.writes)
	for i, entry := range tbl.db.txn.writes {
		if entry.databaseId != tbl.db.databaseId {
			continue
		}
		if entry.tableId != tbl.tableId {
			continue
		}
		tbl.writes = append(tbl.writes, tbl.db.txn.writes[i])
	}
	tbl.db.txn.Unlock()

	err := tbl.updateMeta(ctx, expr)
	if err != nil {
		return nil, err
	}

	tbl.parts = tbl.db.txn.engine.getPartitions(tbl.db.databaseId, tbl.tableId).Snapshot()

	ranges := make([][]byte, 0, 1)
	ranges = append(ranges, []byte{})
	tbl.skipBlocks = make(map[types.Blockid]uint8)
	if tbl.meta == nil {
		return ranges, nil
	}
	tbl.meta.modifedBlocks = make([][]ModifyBlockMeta, len(tbl.meta.blocks))

	exprMono := plan2.CheckExprIsMonotonic(tbl.db.txn.proc.Ctx, expr)
	columnMap, columns, maxCol := plan2.GetColumnsByExpr(expr, tbl.getTableDef())
	for _, i := range tbl.dnList {
		blocks := tbl.meta.blocks[i]
		blks := make([]BlockMeta, 0, len(blocks))
		deletes := make(map[types.Blockid][]int)
		if len(blocks) > 0 {
			ts := tbl.db.txn.meta.SnapshotTS
			ids := make([]types.Blockid, len(blocks))
			for i := range blocks {
				// if cn can see a appendable block, this block must contain all updates
				// in cache, no need to do merge read, BlockRead will filter out
				// invisible and deleted rows with respect to the timestamp
				if !blocks[i].Info.EntryState {
					if blocks[i].Info.CommitTs.ToTimestamp().Less(ts) { // hack
						ids[i] = blocks[i].Info.BlockID
					}
				}
			}

			for _, blockID := range ids {
				ts := types.TimestampToTS(ts)
				iter := tbl.parts[i].NewRowsIter(ts, &blockID, true)
				for iter.Next() {
					entry := iter.Entry()
					id, offset := entry.RowID.Decode()
					deletes[id] = append(deletes[id], int(offset))
				}
				iter.Close()
			}

			for _, entry := range tbl.writes {
				if entry.typ == DELETE {
					vs := vector.MustFixedCol[types.Rowid](entry.bat.GetVector(0))
					for _, v := range vs {
						id, offset := v.Decode()
						deletes[id] = append(deletes[id], int(offset))
					}
				}
			}
			for i := range blocks {
				if _, ok := deletes[blocks[i].Info.BlockID]; !ok {
					blks = append(blks, blocks[i])
				}
			}
		}
		for _, blk := range blks {
			tbl.skipBlocks[blk.Info.BlockID] = 0
			if !exprMono || needRead(ctx, expr, blk, tbl.getTableDef(), columnMap, columns, maxCol, tbl.db.txn.proc) {
				ranges = append(ranges, blockMarshal(blk))
			}
		}
		tbl.meta.modifedBlocks[i] = genModifedBlocks(ctx, deletes,
			tbl.meta.blocks[i], blks, expr, tbl.getTableDef(), tbl.db.txn.proc)
	}
	return ranges, nil
}

// getTableDef only return all cols and their index.
func (tbl *txnTable) getTableDef() *plan.TableDef {
	if tbl.tableDef == nil {
		var cols []*plan.ColDef
		i := int32(0)
		name2index := make(map[string]int32)
		for _, def := range tbl.defs {
			if attr, ok := def.(*engine.AttributeDef); ok {
				name2index[attr.Attr.Name] = i
				cols = append(cols, &plan.ColDef{
					Name:  attr.Attr.Name,
					ColId: attr.Attr.ID,
					Typ: &plan.Type{
						Id:       int32(attr.Attr.Type.Oid),
						Width:    attr.Attr.Type.Width,
						Scale:    attr.Attr.Type.Scale,
						AutoIncr: attr.Attr.AutoIncrement,
					},
					Primary:   attr.Attr.Primary,
					Default:   attr.Attr.Default,
					OnUpdate:  attr.Attr.OnUpdate,
					Comment:   attr.Attr.Comment,
					ClusterBy: attr.Attr.ClusterBy,
				})
				i++
			}
		}
		tbl.tableDef = &plan.TableDef{
			Name:          tbl.tableName,
			Cols:          cols,
			Name2ColIndex: name2index,
		}
	}
	return tbl.tableDef
}

func (tbl *txnTable) TableDefs(ctx context.Context) ([]engine.TableDef, error) {
	//return tbl.defs, nil
	// I don't understand why the logic now is not to get all the tableDef. Don't understand.
	// copy from tae's logic
	defs := make([]engine.TableDef, 0, len(tbl.defs))
	if tbl.comment != "" {
		commentDef := new(engine.CommentDef)
		commentDef.Comment = tbl.comment
		defs = append(defs, commentDef)
	}
	if tbl.partition != "" {
		partitionDef := new(engine.PartitionDef)
		partitionDef.Partition = tbl.partition
		defs = append(defs, partitionDef)
	}

	if tbl.viewdef != "" {
		viewDef := new(engine.ViewDef)
		viewDef.View = tbl.viewdef
		defs = append(defs, viewDef)
	}
	if len(tbl.constraint) > 0 {
		c := &engine.ConstraintDef{}
		err := c.UnmarshalBinary(tbl.constraint)
		if err != nil {
			return nil, err
		}
		defs = append(defs, c)
	}
	for i, def := range tbl.defs {
		if attr, ok := def.(*engine.AttributeDef); ok {
			if attr.Attr.Name != catalog.Row_ID {
				defs = append(defs, tbl.defs[i])
			}
		}
	}
	pro := new(engine.PropertiesDef)
	pro.Properties = append(pro.Properties, engine.Property{
		Key:   catalog.SystemRelAttr_Kind,
		Value: string(tbl.relKind),
	})
	if tbl.createSql != "" {
		pro.Properties = append(pro.Properties, engine.Property{
			Key:   catalog.SystemRelAttr_CreateSQL,
			Value: tbl.createSql,
		})
	}
	defs = append(defs, pro)
	return defs, nil

}

func (tbl *txnTable) UpdateConstraint(ctx context.Context, c *engine.ConstraintDef) error {
	ct, err := c.MarshalBinary()
	if err != nil {
		return err
	}
	bat, err := genTableConstraintTuple(tbl.tableId, tbl.db.databaseId, tbl.tableName, tbl.db.databaseName, ct, tbl.db.txn.proc.Mp())
	if err != nil {
		return err
	}
	if err = tbl.db.txn.WriteBatch(UPDATE, catalog.MO_CATALOG_ID, catalog.MO_TABLES_ID,
		catalog.MO_CATALOG, catalog.MO_TABLES, bat, tbl.db.txn.dnStores[0], -1); err != nil {
		return err
	}
	tbl.constraint = ct
	return nil
}

func (tbl *txnTable) TableColumns(ctx context.Context) ([]*engine.Attribute, error) {
	var attrs []*engine.Attribute
	for _, def := range tbl.defs {
		if attr, ok := def.(*engine.AttributeDef); ok {
			attrs = append(attrs, &attr.Attr)
		}
	}
	return attrs, nil
}

func (tbl *txnTable) getCbName() string {
	if tbl.clusterByIdx == -1 {
		return ""
	} else {
		return tbl.tableDef.Cols[tbl.clusterByIdx].Name
	}
}

func (tbl *txnTable) GetPrimaryKeys(ctx context.Context) ([]*engine.Attribute, error) {
	attrs := make([]*engine.Attribute, 0, 1)
	for _, def := range tbl.defs {
		if attr, ok := def.(*engine.AttributeDef); ok {
			if attr.Attr.Primary {
				attrs = append(attrs, &attr.Attr)
			}
		}
	}
	return attrs, nil
}

func (tbl *txnTable) GetHideKeys(ctx context.Context) ([]*engine.Attribute, error) {
	attrs := make([]*engine.Attribute, 0, 1)
	attrs = append(attrs, &engine.Attribute{
		IsHidden: true,
		IsRowId:  true,
		Name:     catalog.Row_ID,
		Type:     types.New(types.T_Rowid, 0, 0),
		Primary:  true,
	})
	return attrs, nil
}

func (tbl *txnTable) Write(ctx context.Context, bat *batch.Batch) error {
	if bat == nil {
		return nil
	}

	// Write S3 Block
	if bat.Attrs[0] == catalog.BlockMeta_MetaLoc {
		fileName := strings.Split(bat.Vecs[0].GetStringAt(0), ":")[0]
		ibat := batch.New(true, bat.Attrs)
		for j := range bat.Vecs {
			ibat.SetVector(int32(j), vector.NewVec(*bat.GetVector(int32(j)).GetType()))
		}
		if _, err := ibat.Append(ctx, tbl.db.txn.proc.Mp(), bat); err != nil {
			return err
		}
		i := rand.Int() % len(tbl.db.txn.dnStores)
		return tbl.db.txn.WriteFile(INSERT, tbl.db.databaseId, tbl.tableId, tbl.db.databaseName, tbl.tableName, fileName, ibat, tbl.db.txn.dnStores[i])
	}
<<<<<<< HEAD
	ibat := batch.New(true, bat.Attrs)
	for j := range bat.Vecs {
		ibat.SetVector(int32(j), vector.NewVec(*bat.GetVector(int32(j)).GetType()))
	}
	if _, err := ibat.Append(ctx, tbl.db.txn.proc.Mp(), bat); err != nil {
		return err
	}
	if err := tbl.db.txn.WriteBatch(INSERT, tbl.db.databaseId, tbl.tableId,
		tbl.db.databaseName, tbl.tableName, ibat, tbl.db.txn.dnStores[0], tbl.primaryIdx); err != nil {
		return err
	}
	return tbl.db.txn.DumpBatch(false, tbl.writesOffset)
=======

	if tbl.insertExpr == nil {
		ibat := batch.New(true, bat.Attrs)
		for j := range bat.Vecs {
			ibat.SetVector(int32(j), vector.NewVec(*bat.GetVector(int32(j)).GetType()))
		}
		if _, err := ibat.Append(ctx, tbl.db.txn.proc.Mp(), bat); err != nil {
			return err
		}
		i := rand.Int() % len(tbl.db.txn.dnStores)
		if err := tbl.db.txn.WriteBatch(INSERT, tbl.db.databaseId, tbl.tableId,
			tbl.db.databaseName, tbl.tableName, ibat, tbl.db.txn.dnStores[i], tbl.primaryIdx); err != nil {
			return err
		}
		packer, put := tbl.db.txn.engine.packerPool.Get()
		defer put()
		if err := tbl.updateLocalState(ctx, INSERT, ibat, packer); err != nil {
			return err
		}
		return nil
	}

	bats, err := partitionBatch(bat, tbl.insertExpr, tbl.db.txn.proc, len(tbl.parts))
	if err != nil {
		return err
	}
	for i := range bats {
		if bats[i].Length() == 0 {
			continue
		}
		if err := tbl.db.txn.WriteBatch(INSERT, tbl.db.databaseId, tbl.tableId,
			tbl.db.databaseName, tbl.tableName, bats[i], tbl.db.txn.dnStores[i], tbl.primaryIdx); err != nil {
			return err
		}
		packer, put := tbl.db.txn.engine.packerPool.Get()
		defer put()
		if err := tbl.updateLocalState(ctx, INSERT, bats[i], packer); err != nil {
			return err
		}
	}

	return nil
>>>>>>> 32aa5796
}

func (tbl *txnTable) Update(ctx context.Context, bat *batch.Batch) error {
	return nil
}

func (tbl *txnTable) Delete(ctx context.Context, bat *batch.Batch, name string) error {
	bat.SetAttributes([]string{catalog.Row_ID})

	packer, put := tbl.db.txn.engine.packerPool.Get()
	defer put()
	if err := tbl.updateLocalState(ctx, DELETE, bat, packer); err != nil {
		return err
	}

	bat = tbl.db.txn.deleteBatch(bat, tbl.db.databaseId, tbl.tableId)
	if bat.Length() == 0 {
		return nil
	}
	bats, err := partitionDeleteBatch(tbl, bat)
	if err != nil {
		return err
	}
	for i := range bats {
		if bats[i].Length() == 0 {
			continue
		}
		if err := tbl.db.txn.WriteBatch(DELETE, tbl.db.databaseId, tbl.tableId,
			tbl.db.databaseName, tbl.tableName, bats[i], tbl.db.txn.dnStores[i], tbl.primaryIdx); err != nil {
			return err
		}
	}
	return nil
}

func (tbl *txnTable) AddTableDef(ctx context.Context, def engine.TableDef) error {
	return nil
}

func (tbl *txnTable) DelTableDef(ctx context.Context, def engine.TableDef) error {
	return nil
}

func (tbl *txnTable) GetTableID(ctx context.Context) uint64 {
	return tbl.tableId
}

func (tbl *txnTable) NewReader(ctx context.Context, num int, expr *plan.Expr, ranges [][]byte) ([]engine.Reader, error) {
	if len(ranges) == 0 {
		return tbl.newMergeReader(ctx, num, expr)
	}
	if len(ranges) == 1 && engine.IsMemtable(ranges[0]) {
		return tbl.newMergeReader(ctx, num, expr)
	}
	if len(ranges) > 1 && engine.IsMemtable(ranges[0]) {
		rds := make([]engine.Reader, num)
		mrds := make([]mergeReader, num)
		rds0, err := tbl.newMergeReader(ctx, num, expr)
		if err != nil {
			return nil, err
		}
		for i := range rds0 {
			mrds[i].rds = append(mrds[i].rds, rds0[i])
		}
		rds0, err = tbl.newBlockReader(ctx, num, expr, ranges[1:])
		if err != nil {
			return nil, err
		}
		for i := range rds0 {
			mrds[i].rds = append(mrds[i].rds, rds0[i])
		}
		for i := range rds {
			rds[i] = &mrds[i]
		}
		return rds, nil
	}
	return tbl.newBlockReader(ctx, num, expr, ranges)
}

func (tbl *txnTable) newMergeReader(ctx context.Context, num int,
	expr *plan.Expr) ([]engine.Reader, error) {

	var encodedPrimaryKey []byte
	if tbl.primaryIdx >= 0 && expr != nil {
		pkColumn := tbl.tableDef.Cols[tbl.primaryIdx]
		ok, v := getPkValueByExpr(expr, pkColumn.Name, types.T(pkColumn.Typ.Id))
		if ok {
			packer, put := tbl.db.txn.engine.packerPool.Get()
			defer put()
			encodedPrimaryKey = encodePrimaryKey(v, packer)
		}
	}

	rds := make([]engine.Reader, num)
	mrds := make([]mergeReader, num)
	for _, i := range tbl.dnList {
		var blks []ModifyBlockMeta

		if tbl.meta != nil {
			blks = tbl.meta.modifedBlocks[i]
		}
		rds0, err := tbl.newReader(
			ctx,
			i,
			num,
			encodedPrimaryKey,
			blks,
			tbl.writes,
		)
		if err != nil {
			return nil, err
		}
		mrds[i].rds = append(mrds[i].rds, rds0...)
	}

	for i := range rds {
		rds[i] = &mrds[i]
	}

	return rds, nil
}

func (tbl *txnTable) newBlockReader(ctx context.Context, num int, expr *plan.Expr, ranges [][]byte) ([]engine.Reader, error) {
	rds := make([]engine.Reader, num)
	blks := make([]BlockMeta, len(ranges))
	for i := range ranges {
		blks[i] = blockUnmarshal(ranges[i])
	}
	ts := tbl.db.txn.meta.SnapshotTS
	tableDef := tbl.getTableDef()

	if len(ranges) < num {
		for i := range ranges {
			rds[i] = &blockReader{
				fs:         tbl.db.txn.engine.fs,
				tableDef:   tableDef,
				primaryIdx: tbl.primaryIdx,
				expr:       expr,
				ts:         ts,
				ctx:        ctx,
				blks:       []BlockMeta{blks[i]},
			}
		}
		for j := len(ranges); j < num; j++ {
			rds[j] = &emptyReader{}
		}
		return rds, nil
	}
	step := (len(ranges)) / num
	if step < 1 {
		step = 1
	}
	for i := 0; i < num; i++ {
		if i == num-1 {
			rds[i] = &blockReader{
				fs:         tbl.db.txn.engine.fs,
				tableDef:   tableDef,
				primaryIdx: tbl.primaryIdx,
				expr:       expr,
				ts:         ts,
				ctx:        ctx,
				blks:       blks[i*step:],
			}
		} else {
			rds[i] = &blockReader{
				fs:         tbl.db.txn.engine.fs,
				tableDef:   tableDef,
				primaryIdx: tbl.primaryIdx,
				expr:       expr,
				ts:         ts,
				ctx:        ctx,
				blks:       blks[i*step : (i+1)*step],
			}
		}
	}
	return rds, nil
}

func (tbl *txnTable) newReader(
	ctx context.Context,
	partitionIndex int,
	readerNumber int,
	encodedPrimaryKey []byte,
	blks []ModifyBlockMeta,
	entries []Entry,
) ([]engine.Reader, error) {

	txn := tbl.db.txn
	ts := txn.meta.SnapshotTS
	fs := txn.engine.fs

	inserts := make([]*batch.Batch, 0, len(entries))
	deletes := make(map[types.Rowid]uint8)
	for _, entry := range entries {
		if entry.typ == INSERT {
			inserts = append(inserts, entry.bat)
		} else {
			if entry.bat.GetVector(0).GetType().Oid == types.T_Rowid {
				vs := vector.MustFixedCol[types.Rowid](entry.bat.GetVector(0))
				for _, v := range vs {
					deletes[v] = 0
				}
			}
		}
	}

	readers := make([]engine.Reader, readerNumber)

	mp := make(map[string]types.Type)
	colIdxMp := make(map[string]int)
	if tbl.tableDef != nil {
		for i := range tbl.tableDef.Cols {
			colIdxMp[tbl.tableDef.Cols[i].Name] = i
		}
	}

	mp[catalog.Row_ID] = types.New(types.T_Rowid, 0, 0)
	for _, def := range tbl.defs {
		attr, ok := def.(*engine.AttributeDef)
		if !ok {
			continue
		}
		mp[attr.Attr.Name] = attr.Attr.Type
	}

	var iter partitionStateIter
	if len(encodedPrimaryKey) > 0 {
		iter = tbl.parts[partitionIndex].NewPrimaryKeyIter(
			types.TimestampToTS(ts),
			encodedPrimaryKey,
		)
	} else {
		iter = tbl.parts[partitionIndex].NewRowsIter(
			types.TimestampToTS(ts),
			nil,
			false,
		)
	}

	partReader := &PartitionReader{
		typsMap:         mp,
		inserts:         inserts,
		deletes:         deletes,
		skipBlocks:      tbl.skipBlocks,
		iter:            iter,
		colIdxMp:        colIdxMp,
		extendId2s3File: make(map[string]int),
		s3FileService:   fs,
		procMPool:       txn.proc.GetMPool(),
	}
	readers[0] = partReader

	if readerNumber == 1 {
		for i := range blks {
			readers = append(readers, &blockMergeReader{
				fs:       fs,
				ts:       ts,
				ctx:      ctx,
				tableDef: tbl.tableDef,
				sels:     make([]int64, 0, 1024),
				blks:     []ModifyBlockMeta{blks[i]},
			})
		}
		return []engine.Reader{&mergeReader{readers}}, nil
	}

	if len(blks) < readerNumber-1 {
		for i := range blks {
			readers[i+1] = &blockMergeReader{
				fs:       fs,
				ts:       ts,
				ctx:      ctx,
				tableDef: tbl.tableDef,
				sels:     make([]int64, 0, 1024),
				blks:     []ModifyBlockMeta{blks[i]},
			}
		}
		for j := len(blks) + 1; j < readerNumber; j++ {
			readers[j] = &emptyReader{}
		}
		return readers, nil
	}

	step := len(blks) / (readerNumber - 1)
	if step < 1 {
		step = 1
	}
	for i := 1; i < readerNumber; i++ {
		if i == readerNumber-1 {
			readers[i] = &blockMergeReader{
				fs:       fs,
				ts:       ts,
				ctx:      ctx,
				tableDef: tbl.tableDef,
				blks:     blks[(i-1)*step:],
				sels:     make([]int64, 0, 1024),
			}
		} else {
			readers[i] = &blockMergeReader{
				fs:       fs,
				ts:       ts,
				ctx:      ctx,
				tableDef: tbl.tableDef,
				blks:     blks[(i-1)*step : i*step],
				sels:     make([]int64, 0, 1024),
			}
		}
	}

	return readers, nil
}

func (tbl *txnTable) updateLocalState(
	ctx context.Context,
	typ int,
	bat *batch.Batch,
	packer *types.Packer,
) (
	err error,
) {

	if bat.Vecs[0].GetType().Oid != types.T_Rowid {
		// skip
		return nil
	}

	var state *PartitionState
	if tbl.localState == nil {
		tbl.localState = NewPartitionState()
		state = tbl.localState
	} else {
		state = tbl.localState.Copy()
	}

	// make a logtail compatible batch
	protoBatch, err := batch.BatchToProtoBatch(bat)
	if err != nil {
		panic(err)
	}
	vec := vector.NewVec(types.T_TS.ToType())
	ts := types.TimestampToTS(tbl.nextLocalTS())
	for i, l := 0, bat.Length(); i < l; i++ {
		if err := vector.AppendFixed(
			vec,
			ts,
			false,
			tbl.db.txn.proc.Mp(),
		); err != nil {
			panic(err)
		}
	}
	protoVec, err := vector.VectorToProtoVector(vec)
	if err != nil {
		panic(err)
	}
	newAttrs := make([]string, 0, len(protoBatch.Attrs)+1)
	newAttrs = append(newAttrs, protoBatch.Attrs[:1]...)
	newAttrs = append(newAttrs, "name")
	newAttrs = append(newAttrs, protoBatch.Attrs[1:]...)
	protoBatch.Attrs = newAttrs
	newVecs := make([]*api.Vector, 0, len(protoBatch.Vecs)+1)
	newVecs = append(newVecs, protoBatch.Vecs[:1]...)
	newVecs = append(newVecs, protoVec)
	newVecs = append(newVecs, protoBatch.Vecs[1:]...)
	protoBatch.Vecs = newVecs

	switch typ {

	case INSERT:
		primaryKeys := state.HandleRowsInsert(ctx, protoBatch, tbl.primaryIdx, packer)

		// check primary key
		for idx, primaryKey := range primaryKeys {
			iter := state.NewPrimaryKeyIter(ts, primaryKey)
			n := 0
			for iter.Next() {
				n++
			}
			iter.Close()
			if n > 1 {
				primaryKeyVector := bat.Vecs[tbl.primaryIdx+1 /* skip the first row id column */]
				return moerr.NewDuplicateEntry(
					ctx,
					common.TypeStringValue(
						*primaryKeyVector.GetType(),
						memorytable.VectorAt(primaryKeyVector, idx).Value,
					),
					bat.Attrs[tbl.primaryIdx+1],
				)
			}
		}

	case DELETE:
		state.HandleRowsDelete(ctx, protoBatch)

	default:
		panic(fmt.Sprintf("unknown type: %v", typ))

	}

	tbl.localState = state

	return
}

func (tbl *txnTable) nextLocalTS() timestamp.Timestamp {
	tbl.localTS = tbl.localTS.Next()
	return tbl.localTS
}<|MERGE_RESOLUTION|>--- conflicted
+++ resolved
@@ -431,7 +431,6 @@
 		i := rand.Int() % len(tbl.db.txn.dnStores)
 		return tbl.db.txn.WriteFile(INSERT, tbl.db.databaseId, tbl.tableId, tbl.db.databaseName, tbl.tableName, fileName, ibat, tbl.db.txn.dnStores[i])
 	}
-<<<<<<< HEAD
 	ibat := batch.New(true, bat.Attrs)
 	for j := range bat.Vecs {
 		ibat.SetVector(int32(j), vector.NewVec(*bat.GetVector(int32(j)).GetType()))
@@ -443,51 +442,12 @@
 		tbl.db.databaseName, tbl.tableName, ibat, tbl.db.txn.dnStores[0], tbl.primaryIdx); err != nil {
 		return err
 	}
+	packer, put := tbl.db.txn.engine.packerPool.Get()
+	defer put()
+	if err := tbl.updateLocalState(ctx, INSERT, ibat, packer); err != nil {
+		return err
+	}
 	return tbl.db.txn.DumpBatch(false, tbl.writesOffset)
-=======
-
-	if tbl.insertExpr == nil {
-		ibat := batch.New(true, bat.Attrs)
-		for j := range bat.Vecs {
-			ibat.SetVector(int32(j), vector.NewVec(*bat.GetVector(int32(j)).GetType()))
-		}
-		if _, err := ibat.Append(ctx, tbl.db.txn.proc.Mp(), bat); err != nil {
-			return err
-		}
-		i := rand.Int() % len(tbl.db.txn.dnStores)
-		if err := tbl.db.txn.WriteBatch(INSERT, tbl.db.databaseId, tbl.tableId,
-			tbl.db.databaseName, tbl.tableName, ibat, tbl.db.txn.dnStores[i], tbl.primaryIdx); err != nil {
-			return err
-		}
-		packer, put := tbl.db.txn.engine.packerPool.Get()
-		defer put()
-		if err := tbl.updateLocalState(ctx, INSERT, ibat, packer); err != nil {
-			return err
-		}
-		return nil
-	}
-
-	bats, err := partitionBatch(bat, tbl.insertExpr, tbl.db.txn.proc, len(tbl.parts))
-	if err != nil {
-		return err
-	}
-	for i := range bats {
-		if bats[i].Length() == 0 {
-			continue
-		}
-		if err := tbl.db.txn.WriteBatch(INSERT, tbl.db.databaseId, tbl.tableId,
-			tbl.db.databaseName, tbl.tableName, bats[i], tbl.db.txn.dnStores[i], tbl.primaryIdx); err != nil {
-			return err
-		}
-		packer, put := tbl.db.txn.engine.packerPool.Get()
-		defer put()
-		if err := tbl.updateLocalState(ctx, INSERT, bats[i], packer); err != nil {
-			return err
-		}
-	}
-
-	return nil
->>>>>>> 32aa5796
 }
 
 func (tbl *txnTable) Update(ctx context.Context, bat *batch.Batch) error {
