--- conflicted
+++ resolved
@@ -191,12 +191,7 @@
 		return nil, err
 	}
 
-<<<<<<< HEAD
-	states := tbl.parts.Snapshot()
-	tbl.states = states
-=======
 	tbl.parts = tbl.db.txn.engine.getPartitions(tbl.db.databaseId, tbl.tableId).Snapshot()
->>>>>>> e558ae4a
 
 	ranges := make([][]byte, 0, 1)
 	ranges = append(ranges, []byte{})
@@ -694,20 +689,12 @@
 
 	var iter partitionStateIter
 	if len(encodedPrimaryKey) > 0 {
-<<<<<<< HEAD
-		iter = tbl.states[partitionIndex].NewPrimaryKeyIter(
-=======
 		iter = tbl.parts[partitionIndex].NewPrimaryKeyIter(
->>>>>>> e558ae4a
 			types.TimestampToTS(ts),
 			encodedPrimaryKey,
 		)
 	} else {
-<<<<<<< HEAD
-		iter = tbl.states[partitionIndex].NewRowsIter(
-=======
 		iter = tbl.parts[partitionIndex].NewRowsIter(
->>>>>>> e558ae4a
 			types.TimestampToTS(ts),
 			nil,
 			false,
