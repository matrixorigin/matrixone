--- conflicted
+++ resolved
@@ -912,10 +912,6 @@
 
 				blk.Sorted = obj.Sorted
 				blk.Appendable = obj.Appendable
-<<<<<<< HEAD
-				blk.CommitTs = obj.CommitTS
-=======
->>>>>>> 5948f97d
 
 				outBlocks.AppendBlockInfo(blk)
 
