--- conflicted
+++ resolved
@@ -1913,11 +1913,7 @@
 func (tbl *txnTable) NewReader(
 	ctx context.Context, num int, expr *plan.Expr, ranges []byte, orderedScan bool,
 ) ([]engine.Reader, error) {
-<<<<<<< HEAD
 	pkFilter := tbl.tryExtractPKFilter(expr)
-=======
-	encodedPK, hasNull, _ := tbl.makeEncodedPK(expr)
->>>>>>> ba71c930
 	blkArray := objectio.BlockInfoSlice(ranges)
 	if pkFilter.isNull || plan2.IsFalseExpr(expr) {
 		return []engine.Reader{new(emptyReader)}, nil
