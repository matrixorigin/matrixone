// Copyright 2022 Matrix Origin
//
// Licensed under the Apache License, Version 2.0 (the "License");
// you may not use this file except in compliance with the License.
// You may obtain a copy of the License at
//
//      http://www.apache.org/licenses/LICENSE-2.0
//
// Unless required by applicable law or agreed to in writing, software
// distributed under the License is distributed on an "AS IS" BASIS,
// WITHOUT WARRANTIES OR CONDITIONS OF ANY KIND, either express or implied.
// See the License for the specific language governing permissions and
// limitations under the License.

package disttae

import (
	"context"
	"fmt"
	"strconv"

	"github.com/matrixorigin/matrixone/pkg/catalog"
	"github.com/matrixorigin/matrixone/pkg/common/moerr"
	"github.com/matrixorigin/matrixone/pkg/container/batch"
	"github.com/matrixorigin/matrixone/pkg/container/types"
	"github.com/matrixorigin/matrixone/pkg/container/vector"
	"github.com/matrixorigin/matrixone/pkg/objectio"
	"github.com/matrixorigin/matrixone/pkg/pb/api"
	"github.com/matrixorigin/matrixone/pkg/pb/plan"
	"github.com/matrixorigin/matrixone/pkg/pb/timestamp"
	"github.com/matrixorigin/matrixone/pkg/sql/colexec"
	"github.com/matrixorigin/matrixone/pkg/sql/colexec/deletion"
	plan2 "github.com/matrixorigin/matrixone/pkg/sql/plan"
	"github.com/matrixorigin/matrixone/pkg/txn/storage/memorystorage/memorytable"
	"github.com/matrixorigin/matrixone/pkg/util/errutil"
	"github.com/matrixorigin/matrixone/pkg/vm/engine"
	"github.com/matrixorigin/matrixone/pkg/vm/engine/disttae/logtailreplay"
	"github.com/matrixorigin/matrixone/pkg/vm/engine/tae/blockio"
	"github.com/matrixorigin/matrixone/pkg/vm/engine/tae/common"
	"github.com/matrixorigin/matrixone/pkg/vm/engine/tae/index"
	"github.com/matrixorigin/matrixone/pkg/vm/process"
)

var _ engine.Relation = new(txnTable)

func (tbl *txnTable) Stats(ctx context.Context, statsInfoMap any) bool {
	s, ok := statsInfoMap.(*plan2.StatsInfoMap)
	if !ok {
		return false
	}
	if len(tbl.blockInfos) == 0 || !tbl.blockInfosUpdated {
		err := tbl.updateBlockInfos(ctx)
		if err != nil {
			return false
		}
	}
	if len(tbl.blockInfos) > 0 {
		return CalcStats(ctx, tbl.blockInfos, tbl.getTableDef(), tbl.db.txn.proc, s)
	} else {
		// no meta means not flushed yet, very small table
		return false
	}
}

func (tbl *txnTable) Rows(ctx context.Context) (rows int64, err error) {
	writes := make([]Entry, 0, len(tbl.db.txn.writes))
	writes = tbl.db.txn.getTableWrites(tbl.db.databaseId, tbl.tableId, writes)

	deletes := make(map[types.Rowid]struct{})
	for _, entry := range writes {
		if entry.typ == INSERT {
			rows = rows + int64(entry.bat.Length())
		} else {
			if entry.bat.GetVector(0).GetType().Oid == types.T_Rowid {
				/*
					CASE:
					create table t1(a int);
					begin;
					truncate t1; //txnDatabase.Truncate will DELETE mo_tables
					show tables; // t1 must be shown
				*/
				if entry.databaseId == catalog.MO_CATALOG_ID &&
					entry.tableId == catalog.MO_TABLES_ID &&
					entry.truncate {
					continue
				}
				vs := vector.MustFixedCol[types.Rowid](entry.bat.GetVector(0))
				for _, v := range vs {
					deletes[v] = struct{}{}
				}
			}
		}
	}

	ts := types.TimestampToTS(tbl.db.txn.meta.SnapshotTS)
	parts, err := tbl.getParts(ctx)
	if err != nil {
		return 0, err
	}
	for _, part := range parts {
		iter := part.NewRowsIter(ts, nil, false)
		for iter.Next() {
			entry := iter.Entry()
			if _, ok := deletes[entry.RowID]; ok {
				continue
			}
			rows++
		}
		iter.Close()
	}

	if len(tbl.blockInfos) > 0 {
		for _, blks := range tbl.blockInfos {
			for _, blk := range blks {
				rows += int64(blk.MetaLocation().Rows())
			}
		}
	}

	return rows, nil
}

func (tbl *txnTable) ForeachBlock(
	state *logtailreplay.PartitionState,
	fn func(block logtailreplay.BlockEntry) error,
) (err error) {
	ts := types.TimestampToTS(tbl.db.txn.meta.SnapshotTS)
	iter := state.NewBlocksIter(ts)
	for iter.Next() {
		entry := iter.Entry()
		if err = fn(entry); err != nil {
			break
		}
	}
	iter.Close()
	return
}

func (tbl *txnTable) MaxAndMinValues(ctx context.Context) ([][2]any, []uint8, error) {
	var (
		err   error
		parts []*logtailreplay.PartitionState
	)
	if parts, err = tbl.getParts(ctx); err != nil {
		return nil, nil, err
	}

	var inited bool
	cols := tbl.getTableDef().GetCols()
	dataLength := len(cols) - 1

	tableVal := make([][2]any, dataLength)
	tableTypes := make([]uint8, dataLength)
	zms := make([]objectio.ZoneMap, dataLength)

	var meta objectio.ObjectMeta
	onBlkFn := func(blk logtailreplay.BlockEntry) error {
		var err error
		location := blk.MetaLocation()
		if objectio.IsSameObjectLocVsMeta(location, meta) {
			return nil
		}
		if meta, err = objectio.FastLoadObjectMeta(ctx, &location, tbl.db.txn.proc.FileService); err != nil {
			return err
		}
		if inited {
			for idx := range zms {
				zm := meta.MustGetColumn(uint16(cols[idx].Seqnum)).ZoneMap()
				if !zm.IsInited() {
					continue
				}
				index.UpdateZM(zms[idx], zm.GetMaxBuf())
				index.UpdateZM(zms[idx], zm.GetMinBuf())
			}
		} else {
			for idx := range zms {
				zms[idx] = meta.MustGetColumn(uint16(cols[idx].Seqnum)).ZoneMap()
				tableTypes[idx] = uint8(cols[idx].Typ.Id)
			}
			inited = true
		}

		return nil
	}

	for _, part := range parts {
		if err = tbl.ForeachBlock(part, onBlkFn); err != nil {
			return nil, nil, err
		}
	}

	if !inited {
		return nil, nil, moerr.NewInvalidInputNoCtx("table meta is nil")
	}

	for idx, zm := range zms {
		tableVal[idx] = [2]any{zm.GetMin(), zm.GetMax()}
	}

	return tableVal, tableTypes, nil
}

func (tbl *txnTable) Size(ctx context.Context, name string) (int64, error) {
	// TODO
	return 0, nil
}

func (tbl *txnTable) LoadDeletesForBlock(blockID *types.Blockid, deleteBlockId map[types.Blockid][]int, deletesRowId map[types.Rowid]uint8) error {
	for _, bat := range tbl.db.txn.blockId_dn_delete_metaLoc_batch[*blockID] {
		vs := vector.MustStrCol(bat.GetVector(0))
		for _, metalLoc := range vs {
			location, err := blockio.EncodeLocationFromString(metalLoc)
			if err != nil {
				return err
			}
			rowIdBat, err := blockio.LoadColumns(tbl.db.txn.proc.Ctx, []uint16{0}, nil, tbl.db.txn.engine.fs, location, tbl.db.txn.proc.GetMPool())
			if err != nil {
				return err
			}
			rowIds := vector.MustFixedCol[types.Rowid](rowIdBat.GetVector(0))
			for _, rowId := range rowIds {
				if deleteBlockId != nil {
					id, offset := rowId.Decode()
					deleteBlockId[id] = append(deleteBlockId[id], int(offset))
				} else if deletesRowId != nil {
					deletesRowId[rowId] = 0
				} else {
					panic("Load Block Deletes Error")
				}
			}
		}
	}
	return nil
}

func (tbl *txnTable) GetEngineType() engine.EngineType {
	return engine.Disttae
}

func (tbl *txnTable) reset(newId uint64) {
	//if the table is truncated first time, the table id is saved into the oldTableId
	if tbl.oldTableId == 0 {
		tbl.oldTableId = tbl.tableId
	}
	tbl.tableId = newId
	tbl._parts = nil
	tbl.blockInfos = nil
	tbl.modifiedBlocks = nil
	tbl.blockInfosUpdated = false
	tbl.localState = logtailreplay.NewPartitionState(true)
}

// return all unmodified blocks
func (tbl *txnTable) Ranges(ctx context.Context, exprs ...*plan.Expr) (ranges [][]byte, err error) {
	tbl.db.txn.DumpBatch(false, 0)
	tbl.writes = tbl.writes[:0]
	tbl.writesOffset = len(tbl.db.txn.writes)

	tbl.writes = tbl.db.txn.getTableWrites(tbl.db.databaseId, tbl.tableId, tbl.writes)

	// make sure we have the block infos snapshot
	if err = tbl.updateBlockInfos(ctx); err != nil {
		return
	}

	// get the table's snapshot
	var parts []*logtailreplay.PartitionState
	if parts, err = tbl.getParts(ctx); err != nil {
		return
	}

	ranges = make([][]byte, 0, 1)
	ranges = append(ranges, []byte{})
	if len(tbl.blockInfos) == 0 {
		return
	}

	tbl.modifiedBlocks = make([][]ModifyBlockMeta, len(tbl.blockInfos))

	for _, i := range tbl.dnList {
		blocks := tbl.blockInfos[i]
		if len(blocks) == 0 {
			continue
		}
		if err = tbl.rangesOnePart(
			ctx,
			tbl.db.txn.meta.SnapshotTS,
			parts[i],
			tbl.getTableDef(),
			exprs,
			blocks,
			&ranges,
			&tbl.modifiedBlocks[i],
			tbl.db.txn.proc,
		); err != nil {
			return
		}
	}

	return
}

// this function is to filter out the blocks to be read and marshal them into a byte array
func (tbl *txnTable) rangesOnePart(
	ctx context.Context,
	ts timestamp.Timestamp, // snapshot timestamp
	state *logtailreplay.PartitionState, // snapshot state of this transaction
	tableDef *plan.TableDef, // table definition (schema)
	exprs []*plan.Expr, // filter expression
	blocks []catalog.BlockInfo, // whole block list
	ranges *[][]byte, // output marshaled block list after filtering
	modifies *[]ModifyBlockMeta, // output modified blocks after filtering
	proc *process.Process, // process of this transaction
) (err error) {
	deletes := make(map[types.Blockid][]int)
	ids := make([]types.Blockid, len(blocks))
	appendIds := make([]types.Blockid, 0, 1)

	for i := range blocks {
		// if cn can see a appendable block, this block must contain all updates
		// in cache, no need to do merge read, BlockRead will filter out
		// invisible and deleted rows with respect to the timestamp
		if blocks[i].EntryState {
			appendIds = append(appendIds, blocks[i].BlockID)
		} else {
			if blocks[i].CommitTs.ToTimestamp().Less(ts) { // hack
				ids[i] = blocks[i].BlockID
			}
		}
	}

	// non-append -> flush-deletes -- yes
	// non-append -> raw-deletes  -- yes
	// append     -> raw-deletes -- yes
	// append     -> flush-deletes -- yes
	for _, blockID := range ids {
		ts := types.TimestampToTS(ts)
		iter := state.NewRowsIter(ts, &blockID, true)
		for iter.Next() {
			entry := iter.Entry()
			id, offset := entry.RowID.Decode()
			deletes[id] = append(deletes[id], int(offset))
		}
		iter.Close()
		// DN flush deletes rowids block
		if err = tbl.LoadDeletesForBlock(&blockID, deletes, nil); err != nil {
			return
		}
	}

	for _, entry := range tbl.writes {
		if entry.isGeneratedByTruncate() {
			continue
		}
		// rawBatch detele rowId for Dn block
		if entry.typ == DELETE && entry.fileName == "" {
			vs := vector.MustFixedCol[types.Rowid](entry.bat.GetVector(0))
			for _, v := range vs {
				id, offset := v.Decode()
				deletes[id] = append(deletes[id], int(offset))
			}
		}
	}

	// add append-block flush-deletes
	for _, blockID := range appendIds {
		// DN flush deletes rowids block
		if err = tbl.LoadDeletesForBlock(&blockID, deletes, nil); err != nil {
			return
		}
	}

	var (
		objMeta   objectio.ObjectMeta
		zms       []objectio.ZoneMap
		vecs      []*vector.Vector
		columnMap map[int]int
		skipObj   bool
		cnt       int32
		anyMono   bool
	)

	defer func() {
		for i := range vecs {
			if vecs[i] != nil {
				vecs[i].Free(proc.Mp())
			}
		}
	}()

	hasDeletes := len(deletes) > 0
	isMono := make([]bool, len(exprs))

	// check if expr is monotonic, if not, we can skip evaluating expr for each block
	for i, expr := range exprs {
		if plan2.CheckExprIsMonotonic(proc.Ctx, expr) {
			anyMono = true
			isMono[i] = true
			cnt += plan2.AssignAuxIdForExpr(expr, cnt)
		}
	}

	if anyMono {
		columnMap, _, _, _ = plan2.GetColumnsByExpr(colexec.RewriteFilterExprList(exprs), tableDef)
		zms = make([]objectio.ZoneMap, cnt)
		vecs = make([]*vector.Vector, cnt)
	}

	errCtx := errutil.ContextWithNoReport(ctx, true)

	for _, blk := range blocks {
		var skipBlk bool

		// if expr is monotonic, we need evaluating expr for each block
		if anyMono {
			location := blk.MetaLocation()

			// check whether the block belongs to a new object
			// yes:
			//     1. load object meta
			//     2. eval expr on object meta
			//     3. if the expr is false, skip eval expr on the blocks of the same object
			// no:
			//     1. check whether the object is skipped
			//     2. if skipped, skip this block
			//     3. if not skipped, eval expr on the block
			if !objectio.IsSameObjectLocVsMeta(location, objMeta) {
				if objMeta, err = objectio.FastLoadObjectMeta(ctx, &location, proc.FileService); err != nil {
					return
				}

				skipObj = false
				for i, expr := range exprs {
					if isMono[i] && !evalFilterExprWithZonemap(errCtx, objMeta, expr, zms, vecs, columnMap, proc) {
						skipObj = true
						break
					}
				}
			}

			if skipObj {
				continue
			}

			// eval filter expr on the block
			blkMeta := objMeta.GetBlockMeta(uint32(location.ID()))
			for i, expr := range exprs {
				if isMono[i] && !evalFilterExprWithZonemap(errCtx, blkMeta, expr, zms, vecs, columnMap, proc) {
					skipBlk = true
					break
				}
			}
		}

		// if the block is not needed, skip it
		if skipBlk {
			continue
		}

		if hasDeletes {
			// check if the block has deletes
			// if any, store the block and its deletes in modifies
			if rows, ok := deletes[blk.BlockID]; ok {
				*modifies = append(*modifies, ModifyBlockMeta{blk, rows})
			} else {
				*ranges = append(*ranges, catalog.EncodeBlockInfo(blk))
			}
		} else {
			// store the block in ranges
			*ranges = append(*ranges, catalog.EncodeBlockInfo(blk))
		}
	}
	return
}

// getTableDef only return all cols and their index.
func (tbl *txnTable) getTableDef() *plan.TableDef {
	if tbl.tableDef == nil {
		var cols []*plan.ColDef
		i := int32(0)
		name2index := make(map[string]int32)
		for _, def := range tbl.defs {
			if attr, ok := def.(*engine.AttributeDef); ok {
				name2index[attr.Attr.Name] = i
				cols = append(cols, &plan.ColDef{
					Name:  attr.Attr.Name,
					ColId: attr.Attr.ID,
					Typ: &plan.Type{
						Id:       int32(attr.Attr.Type.Oid),
						Width:    attr.Attr.Type.Width,
						Scale:    attr.Attr.Type.Scale,
						AutoIncr: attr.Attr.AutoIncrement,
					},
					Primary:   attr.Attr.Primary,
					Default:   attr.Attr.Default,
					OnUpdate:  attr.Attr.OnUpdate,
					Comment:   attr.Attr.Comment,
					ClusterBy: attr.Attr.ClusterBy,
					Seqnum:    uint32(attr.Attr.Seqnum),
				})
				i++
			}
		}
		tbl.tableDef = &plan.TableDef{
			Name:          tbl.tableName,
			Cols:          cols,
			Name2ColIndex: name2index,
		}
		tbl.tableDef.Version = tbl.version
	}
	return tbl.tableDef
}

func (tbl *txnTable) TableDefs(ctx context.Context) ([]engine.TableDef, error) {
	//return tbl.defs, nil
	// I don't understand why the logic now is not to get all the tableDef. Don't understand.
	// copy from tae's logic
	defs := make([]engine.TableDef, 0, len(tbl.defs))
	defs = append(defs, &engine.VersionDef{Version: tbl.version})
	if tbl.comment != "" {
		commentDef := new(engine.CommentDef)
		commentDef.Comment = tbl.comment
		defs = append(defs, commentDef)
	}
	if tbl.partitioned > 0 || tbl.partition != "" {
		partitionDef := new(engine.PartitionDef)
		partitionDef.Partitioned = tbl.partitioned
		partitionDef.Partition = tbl.partition
		defs = append(defs, partitionDef)
	}

	if tbl.viewdef != "" {
		viewDef := new(engine.ViewDef)
		viewDef.View = tbl.viewdef
		defs = append(defs, viewDef)
	}
	if len(tbl.constraint) > 0 {
		c := &engine.ConstraintDef{}
		err := c.UnmarshalBinary(tbl.constraint)
		if err != nil {
			return nil, err
		}
		defs = append(defs, c)
	}
	for i, def := range tbl.defs {
		if attr, ok := def.(*engine.AttributeDef); ok {
			if attr.Attr.Name != catalog.Row_ID {
				defs = append(defs, tbl.defs[i])
			}
		}
	}
	pro := new(engine.PropertiesDef)
	pro.Properties = append(pro.Properties, engine.Property{
		Key:   catalog.SystemRelAttr_Kind,
		Value: string(tbl.relKind),
	})
	if tbl.createSql != "" {
		pro.Properties = append(pro.Properties, engine.Property{
			Key:   catalog.SystemRelAttr_CreateSQL,
			Value: tbl.createSql,
		})
	}
	defs = append(defs, pro)
	return defs, nil

}

func (tbl *txnTable) UpdateConstraint(ctx context.Context, c *engine.ConstraintDef) error {
	ct, err := c.MarshalBinary()
	if err != nil {
		return err
	}
	bat, err := genTableConstraintTuple(tbl.tableId, tbl.db.databaseId, tbl.tableName, tbl.db.databaseName, ct, tbl.db.txn.proc.Mp())
	if err != nil {
		return err
	}
	if err = tbl.db.txn.WriteBatch(UPDATE, catalog.MO_CATALOG_ID, catalog.MO_TABLES_ID,
		catalog.MO_CATALOG, catalog.MO_TABLES, bat, tbl.db.txn.dnStores[0], -1, false, false); err != nil {
		return err
	}
	tbl.constraint = ct
	return nil
}

func (tbl *txnTable) TableColumns(ctx context.Context) ([]*engine.Attribute, error) {
	var attrs []*engine.Attribute
	for _, def := range tbl.defs {
		if attr, ok := def.(*engine.AttributeDef); ok {
			attrs = append(attrs, &attr.Attr)
		}
	}
	return attrs, nil
}

func (tbl *txnTable) GetPrimaryKeys(ctx context.Context) ([]*engine.Attribute, error) {
	attrs := make([]*engine.Attribute, 0, 1)
	for _, def := range tbl.defs {
		if attr, ok := def.(*engine.AttributeDef); ok {
			if attr.Attr.Primary {
				attrs = append(attrs, &attr.Attr)
			}
		}
	}
	return attrs, nil
}

func (tbl *txnTable) GetHideKeys(ctx context.Context) ([]*engine.Attribute, error) {
	attrs := make([]*engine.Attribute, 0, 1)
	attrs = append(attrs, &engine.Attribute{
		IsHidden: true,
		IsRowId:  true,
		Name:     catalog.Row_ID,
		Type:     types.New(types.T_Rowid, 0, 0),
		Primary:  true,
	})
	return attrs, nil
}

func (tbl *txnTable) Write(ctx context.Context, bat *batch.Batch) error {
	if bat == nil {
		return nil
	}

	// Write S3 Block
	if bat.Attrs[0] == catalog.BlockMeta_MetaLoc {
		location, err := blockio.EncodeLocationFromString(bat.Vecs[0].GetStringAt(0))
		if err != nil {
			return err
		}
		fileName := location.Name().String()
		ibat := batch.New(true, bat.Attrs)
		for j := range bat.Vecs {
			ibat.SetVector(int32(j), vector.NewVec(*bat.GetVector(int32(j)).GetType()))
		}
		if _, err := ibat.Append(ctx, tbl.db.txn.proc.Mp(), bat); err != nil {
			return err
		}
		return tbl.db.txn.WriteFile(INSERT, tbl.db.databaseId, tbl.tableId, tbl.db.databaseName, tbl.tableName, fileName, ibat, tbl.db.txn.dnStores[0])
	}
	ibat := batch.NewWithSize(len(bat.Attrs))
	ibat.SetAttributes(bat.Attrs)
	for j := range bat.Vecs {
		ibat.SetVector(int32(j), vector.NewVec(*bat.GetVector(int32(j)).GetType()))
	}
	if _, err := ibat.Append(ctx, tbl.db.txn.proc.Mp(), bat); err != nil {
		return err
	}
	if err := tbl.db.txn.WriteBatch(INSERT, tbl.db.databaseId, tbl.tableId,
		tbl.db.databaseName, tbl.tableName, ibat, tbl.db.txn.dnStores[0], tbl.primaryIdx, false, false); err != nil {
		return err
	}
	var packer *types.Packer
	put := tbl.db.txn.engine.packerPool.Get(&packer)
	defer put.Put()

	if err := tbl.updateLocalState(ctx, INSERT, ibat, packer); err != nil {
		return err
	}

	return tbl.db.txn.DumpBatch(false, tbl.writesOffset)
}

func (tbl *txnTable) Update(ctx context.Context, bat *batch.Batch) error {
	return nil
}

//	blkId(string)     deltaLoc(string)                   type(int)
//
// |-----------|-----------------------------------|----------------|
// |  blk_id   |   batch.Marshal(metaLoc)          |  FlushMetaLoc  | DN Block
// |  blk_id   |   batch.Marshal(uint32 offset)    |  CNBlockOffset | CN Block
// |  blk_id   |   batch.Marshal(rowId)            |  RawRowIdBatch | DN Blcok
// |  blk_id   |   batch.Marshal(uint32 offset)    | RawBatchOffset | RawBatch (in txn workspace)
func (tbl *txnTable) EnhanceDelete(bat *batch.Batch, name string) error {
	blkId, typ_str := objectio.Str2Blockid(name[:len(name)-2]), string(name[len(name)-1])
	typ, err := strconv.ParseInt(typ_str, 10, 64)
	if err != nil {
		return err
	}
	switch typ {
	case deletion.FlushMetaLoc:
		location, err := blockio.EncodeLocationFromString(bat.Vecs[0].GetStringAt(0))
		if err != nil {
			return err
		}
		fileName := location.Name().String()
		copBat := CopyBatch(tbl.db.txn.proc.Ctx, tbl.db.txn.proc, bat)
		if err := tbl.db.txn.WriteFile(DELETE, tbl.db.databaseId, tbl.tableId,
			tbl.db.databaseName, tbl.tableName, fileName, copBat, tbl.db.txn.dnStores[0]); err != nil {
			return err
		}
		tbl.db.txn.blockId_dn_delete_metaLoc_batch[*blkId] = append(tbl.db.txn.blockId_dn_delete_metaLoc_batch[*blkId], copBat)
	case deletion.CNBlockOffset:
		vs := vector.MustFixedCol[int64](bat.GetVector(0))
		tbl.db.txn.PutCnBlockDeletes(blkId, vs)
	case deletion.RawRowIdBatch:
		tbl.writeDnPartition(tbl.db.txn.proc.Ctx, bat)
	case deletion.RawBatchOffset:
		vs := vector.MustFixedCol[int64](bat.GetVector(0))
		entry_bat := tbl.db.txn.blockId_raw_batch[*blkId]
		entry_bat.AntiShrink(vs)
		// reset rowId offset
		rowIds := vector.MustFixedCol[types.Rowid](entry_bat.GetVector(0))
		for i := range rowIds {
			(&rowIds[i]).SetRowOffset(uint32(i))
		}
	}
	return nil
}

// CN Block Compaction
func (tbl *txnTable) compaction() error {
	mp := make(map[int][]int64)
	s3writer := &colexec.S3Writer{}
	batchNums := 0
	name, err := s3writer.GenerateWriter(tbl.db.txn.proc)
	if err != nil {
		return err
	}

	var deletedIDs []*types.Blockid
	defer tbl.db.txn.deletedBlocks.removeBlockDeletedInfos(deletedIDs)
	tbl.db.txn.deletedBlocks.iter(func(id *types.Blockid, deleteOffsets []int64) bool {
		pos := tbl.db.txn.cnBlkId_Pos[*id]
		// just do compaction for current txnTable
		entry := tbl.db.txn.writes[pos.idx]
		if !(entry.databaseId == tbl.db.databaseId && entry.tableId == tbl.tableId) {
			return true
		}
		delete(tbl.db.txn.cnBlkId_Pos, *id)
		deletedIDs = append(deletedIDs, id)
		if len(deleteOffsets) == 0 {
			return true
		}
		mp[pos.idx] = append(mp[pos.idx], pos.offset)
		// start compaction
		metaLoc := tbl.db.txn.writes[pos.idx].bat.GetVector(0).GetStringAt(int(pos.offset))
		location, e := blockio.EncodeLocationFromString(metaLoc)
		if e != nil {
			err = e
			return false
		}
		if tbl.seqnums == nil {
			n := len(tbl.tableDef.Cols) - 1
			idxs := make([]uint16, 0, n)
			typs := make([]types.Type, 0, n)
			for i := 0; i < len(tbl.tableDef.Cols)-1; i++ {
				col := tbl.tableDef.Cols[i]
				idxs = append(idxs, uint16(col.Seqnum))
				typs = append(typs, vector.ProtoTypeToType(col.Typ))
			}
			tbl.seqnums = idxs
			tbl.typs = typs
		}
		bat, e := blockio.LoadColumns(tbl.db.txn.proc.Ctx, tbl.seqnums, tbl.typs, tbl.db.txn.engine.fs, location, tbl.db.txn.proc.GetMPool())
		if e != nil {
			err = e
			return false
		}
		bat.SetZs(bat.GetVector(0).Length(), tbl.db.txn.proc.GetMPool())
		bat.AntiShrink(deleteOffsets)
		if bat.Length() == 0 {
			return true
		}
		// ToDo: Optimize this logic, we need to control blocks num in one file
		// and make sure one block has as close as possible to 8192 rows
		// if the batch is little we should not flush, improve this in next pr.
		s3writer.WriteBlock(bat)
		batchNums++
		return true
	})
	if err != nil {
		return err
	}

	if batchNums > 0 {
		metaLocs, err := s3writer.WriteEndBlocks(tbl.db.txn.proc)
		if err != nil {
			return err
		}
		new_bat := batch.New(false, []string{catalog.BlockMeta_MetaLoc})
		new_bat.SetVector(0, vector.NewVec(types.T_text.ToType()))
		for _, metaLoc := range metaLocs {
			vector.AppendBytes(new_bat.GetVector(0), []byte(metaLoc), false, tbl.db.txn.proc.GetMPool())
		}
		new_bat.SetZs(len(metaLocs), tbl.db.txn.proc.GetMPool())
		err = tbl.db.txn.WriteFile(INSERT, tbl.db.databaseId, tbl.tableId, tbl.db.databaseName, tbl.tableName, name.String(), new_bat, tbl.db.txn.dnStores[0])
		if err != nil {
			return err
		}
	}
	remove_batch := make(map[*batch.Batch]bool)
	// delete old block info
	for idx, offsets := range mp {
		bat := tbl.db.txn.writes[idx].bat
		bat.AntiShrink(offsets)
		// update txn.cnBlkId_Pos
		tbl.db.txn.updatePosForCNBlock(bat.GetVector(0), idx)
		if bat.Length() == 0 {
			remove_batch[bat] = true
		}
	}
	for i := 0; i < len(tbl.db.txn.writes); i++ {
		if remove_batch[tbl.db.txn.writes[i].bat] {
			// DON'T MODIFY THE IDX OF AN ENTRY IN LOG
			// THIS IS VERY IMPORTANT FOR CN BLOCK COMPACTION
			// maybe this will cause that the log imcrements unlimitly.
			// tbl.db.txn.writes = append(tbl.db.txn.writes[:i], tbl.db.txn.writes[i+1:]...)
			// i--
			tbl.db.txn.writes[i].bat.Clean(tbl.db.txn.proc.GetMPool())
			tbl.db.txn.writes[i].bat = nil
		}
	}
	return nil
}

func (tbl *txnTable) Delete(ctx context.Context, bat *batch.Batch, name string) error {
	if bat == nil {
		// ToDo:
		// start to do compaction for cn blocks
		// there are three strageties:
		// 1.do compaction at deletion operator
		// 2.do compaction here
		// 3.do compaction when read
		// choose which one at last depends on next pr
		// we use 2 now.
		return tbl.compaction()
	}
	// remoteDelete
	if name != catalog.Row_ID {
		return tbl.EnhanceDelete(bat, name)
	}
	bat.SetAttributes([]string{catalog.Row_ID})

	var packer *types.Packer
	put := tbl.db.txn.engine.packerPool.Get(&packer)
	defer put.Put()

	if err := tbl.updateLocalState(ctx, DELETE, bat, packer); err != nil {
		return err
	}
	bat = tbl.db.txn.deleteBatch(bat, tbl.db.databaseId, tbl.tableId)
	if bat.Length() == 0 {
		return nil
	}
	return tbl.writeDnPartition(ctx, bat)
}

func CopyBatch(ctx context.Context, proc *process.Process, bat *batch.Batch) *batch.Batch {
	ibat := batch.New(true, bat.Attrs)
	for i := 0; i < len(ibat.Attrs); i++ {
		ibat.SetVector(int32(i), vector.NewVec(*bat.GetVector(int32(i)).GetType()))
	}
	ibat.Append(ctx, proc.GetMPool(), bat)
	return ibat
}

func (tbl *txnTable) writeDnPartition(ctx context.Context, bat *batch.Batch) error {
	ibat := CopyBatch(ctx, tbl.db.txn.proc, bat)
	if err := tbl.db.txn.WriteBatch(DELETE, tbl.db.databaseId, tbl.tableId,
		tbl.db.databaseName, tbl.tableName, ibat, tbl.db.txn.dnStores[0], tbl.primaryIdx, false, false); err != nil {
		return err
	}
	return nil
}

func (tbl *txnTable) AddTableDef(ctx context.Context, def engine.TableDef) error {
	return nil
}

func (tbl *txnTable) DelTableDef(ctx context.Context, def engine.TableDef) error {
	return nil
}

func (tbl *txnTable) GetTableID(ctx context.Context) uint64 {
	return tbl.tableId
}

func (tbl *txnTable) NewReader(ctx context.Context, num int, expr *plan.Expr, ranges [][]byte) ([]engine.Reader, error) {
	if len(ranges) == 0 {
		return tbl.newMergeReader(ctx, num, expr)
	}
	if len(ranges) == 1 && engine.IsMemtable(ranges[0]) {
		return tbl.newMergeReader(ctx, num, expr)
	}
	if len(ranges) > 1 && engine.IsMemtable(ranges[0]) {
		rds := make([]engine.Reader, num)
		mrds := make([]mergeReader, num)
		rds0, err := tbl.newMergeReader(ctx, num, expr)
		if err != nil {
			return nil, err
		}
		for i, rd := range rds0 {
			mrds[i].rds = append(mrds[i].rds, rd)
		}
		rds0, err = tbl.newBlockReader(ctx, num, expr, ranges[1:])
		if err != nil {
			return nil, err
		}
		for i, rd := range rds0 {
			mrds[i].rds = append(mrds[i].rds, rd)
		}
		for i := range rds {
			rds[i] = &mrds[i]
		}
		return rds, nil
	}
	return tbl.newBlockReader(ctx, num, expr, ranges)
}

func (tbl *txnTable) newMergeReader(ctx context.Context, num int,
	expr *plan.Expr) ([]engine.Reader, error) {

	var encodedPrimaryKey []byte
	if tbl.primaryIdx >= 0 && expr != nil {
		pkColumn := tbl.tableDef.Cols[tbl.primaryIdx]
		ok, v := getPkValueByExpr(expr, pkColumn.Name, types.T(pkColumn.Typ.Id))
		if ok {
			var packer *types.Packer
			put := tbl.db.txn.engine.packerPool.Get(&packer)
			defer put.Put()
			encodedPrimaryKey = logtailreplay.EncodePrimaryKey(v, packer)
		}
	}

	rds := make([]engine.Reader, num)
	mrds := make([]mergeReader, num)
	for _, i := range tbl.dnList {
		var blks []ModifyBlockMeta

		if len(tbl.blockInfos) > 0 {
			blks = tbl.modifiedBlocks[i]
		}
		rds0, err := tbl.newReader(
			ctx,
			i,
			num,
			encodedPrimaryKey,
			blks,
			tbl.writes,
		)
		if err != nil {
			return nil, err
		}
		mrds[i].rds = append(mrds[i].rds, rds0...)
	}

	for i := range rds {
		rds[i] = &mrds[i]
	}

	return rds, nil
}

func (tbl *txnTable) newBlockReader(ctx context.Context, num int, expr *plan.Expr, ranges [][]byte) ([]engine.Reader, error) {
	rds := make([]engine.Reader, num)
	blks := make([]*catalog.BlockInfo, len(ranges))
	for i := range ranges {
		blks[i] = catalog.DecodeBlockInfo(ranges[i])
	}
	ts := tbl.db.txn.meta.SnapshotTS
	tableDef := tbl.getTableDef()

	if len(ranges) < num || len(ranges) == 1 {
		for i := range ranges {
			rds[i] = &blockReader{
				fs:            tbl.db.txn.engine.fs,
				tableDef:      tableDef,
				primarySeqnum: tbl.primarySeqnum,
				expr:          expr,
				ts:            ts,
				ctx:           ctx,
				blks:          []*catalog.BlockInfo{blks[i]},
			}
		}
		for j := len(ranges); j < num; j++ {
			rds[j] = &emptyReader{}
		}
		return rds, nil
	}

	infos, steps := groupBlocksToObjects(blks, num)
	blockReaders := newBlockReaders(ctx, tbl.db.txn.engine.fs, tableDef, tbl.primarySeqnum, ts, num, expr)
	distributeBlocksToBlockReaders(blockReaders, num, infos, steps)
	for i := 0; i < num; i++ {
		rds[i] = blockReaders[i]
	}
	return rds, nil
}

func (tbl *txnTable) newReader(
	ctx context.Context,
	partitionIndex int,
	readerNumber int,
	encodedPrimaryKey []byte,
	blks []ModifyBlockMeta,
	entries []Entry,
) ([]engine.Reader, error) {
	var inserts []*batch.Batch
	var deletes map[types.Rowid]uint8

	txn := tbl.db.txn
	ts := txn.meta.SnapshotTS
	fs := txn.engine.fs
	parts, err := tbl.getParts(ctx)
	if err != nil {
		return nil, err
	}

	if !txn.readOnly {
		inserts = make([]*batch.Batch, 0, len(entries))
		deletes = make(map[types.Rowid]uint8)
		for _, entry := range entries {
			if entry.typ == INSERT {
				inserts = append(inserts, entry.bat)
			} else {
				if entry.bat.GetVector(0).GetType().Oid == types.T_Rowid {
					/*
						CASE:
						create table t1(a int);
						begin;
						truncate t1; //txnDatabase.Truncate will DELETE mo_tables
						show tables; // t1 must be shown
					*/
					if entry.isGeneratedByTruncate() {
						continue
					}
					vs := vector.MustFixedCol[types.Rowid](entry.bat.GetVector(0))
					for _, v := range vs {
						deletes[v] = 0
					}
				}
			}
		}

		for blkId := range tbl.db.txn.blockId_dn_delete_metaLoc_batch {
			if !parts[partitionIndex].BlockVisible(blkId, types.TimestampToTS(tbl.db.txn.meta.SnapshotTS)) {
				// load dn memory data deletes
				tbl.LoadDeletesForBlock(&blkId, nil, deletes)
			}
		}

		// load dn memory data deletes
		// add rawBatchRowId deletes info
		for _, entry := range tbl.writes {
			if entry.isGeneratedByTruncate() {
				continue
			}
			// rawBatch detele rowId for memory Dn block
			if entry.typ == DELETE && entry.fileName == "" {
				vs := vector.MustFixedCol[types.Rowid](entry.bat.GetVector(0))
				if len(vs) == 0 {
					continue
				}
<<<<<<< HEAD
				blkId := vs[0].GetBlockid()
				if !parts[partitionIndex].BlockVisible(*blkId, types.TimestampToTS(tbl.db.txn.meta.SnapshotTS)) {
=======
				blkId := vs[0].CloneBlockID()
				if !meta_blocks[blkId] {
>>>>>>> 2e4ef52c
					for _, v := range vs {
						deletes[v] = 0
					}
				}
			}
		}
	}

	readers := make([]engine.Reader, readerNumber)

	seqnumMp := make(map[string]int)
	for _, coldef := range tbl.tableDef.Cols {
		seqnumMp[coldef.Name] = int(coldef.Seqnum)
	}

	mp := make(map[string]types.Type)
	mp[catalog.Row_ID] = types.New(types.T_Rowid, 0, 0)
	for _, def := range tbl.defs {
		attr, ok := def.(*engine.AttributeDef)
		if !ok {
			continue
		}
		mp[attr.Attr.Name] = attr.Attr.Type
	}

	var iter logtailreplay.RowsIter
	if len(encodedPrimaryKey) > 0 {
		iter = parts[partitionIndex].NewPrimaryKeyIter(
			types.TimestampToTS(ts),
			encodedPrimaryKey,
		)
	} else {
		iter = parts[partitionIndex].NewRowsIter(
			types.TimestampToTS(ts),
			nil,
			false,
		)
	}

	partReader := &PartitionReader{
		typsMap:         mp,
		inserts:         inserts,
		deletes:         deletes,
		iter:            iter,
		seqnumMp:        seqnumMp,
		extendId2s3File: make(map[string]int),
		s3FileService:   fs,
		procMPool:       txn.proc.GetMPool(),
		deletedBlocks:   txn.deletedBlocks,
	}
	readers[0] = partReader

	if readerNumber == 1 {
		for i := range blks {
			readers = append(readers, &blockMergeReader{
				fs:       fs,
				ts:       ts,
				ctx:      ctx,
				tableDef: tbl.tableDef,
				sels:     make([]int64, 0, 1024),
				blks:     []ModifyBlockMeta{blks[i]},
			})
		}
		return []engine.Reader{&mergeReader{readers}}, nil
	}

	if len(blks) < readerNumber-1 {
		for i := range blks {
			readers[i+1] = &blockMergeReader{
				fs:       fs,
				ts:       ts,
				ctx:      ctx,
				tableDef: tbl.tableDef,
				sels:     make([]int64, 0, 1024),
				blks:     []ModifyBlockMeta{blks[i]},
			}
		}
		for j := len(blks) + 1; j < readerNumber; j++ {
			readers[j] = &emptyReader{}
		}
		return readers, nil
	}

	step := len(blks) / (readerNumber - 1)
	if step < 1 {
		step = 1
	}
	for i := 1; i < readerNumber; i++ {
		if i == readerNumber-1 {
			readers[i] = &blockMergeReader{
				fs:       fs,
				ts:       ts,
				ctx:      ctx,
				tableDef: tbl.tableDef,
				blks:     blks[(i-1)*step:],
				sels:     make([]int64, 0, 1024),
			}
		} else {
			readers[i] = &blockMergeReader{
				fs:       fs,
				ts:       ts,
				ctx:      ctx,
				tableDef: tbl.tableDef,
				blks:     blks[(i-1)*step : i*step],
				sels:     make([]int64, 0, 1024),
			}
		}
	}

	return readers, nil
}

func (tbl *txnTable) updateLocalState(
	ctx context.Context,
	typ int,
	bat *batch.Batch,
	packer *types.Packer,
) (
	err error,
) {

	if bat.Vecs[0].GetType().Oid != types.T_Rowid {
		// skip
		return nil
	}

	if tbl.primaryIdx < 0 {
		// no primary key, skip
		return nil
	}

	// hide primary key, auto_incr, nevery dedup.
	if tbl.tableDef != nil {
		pk := tbl.tableDef.Cols[tbl.primaryIdx]
		if pk.Hidden && pk.Typ.AutoIncr {
			return nil
		}
	}

	if tbl.localState == nil {
		tbl.localState = logtailreplay.NewPartitionState(true)
	}

	// make a logtail compatible batch
	protoBatch, err := batch.BatchToProtoBatch(bat)
	if err != nil {
		panic(err)
	}
	vec := vector.NewVec(types.T_TS.ToType())
	ts := types.TimestampToTS(tbl.nextLocalTS())
	for i, l := 0, bat.Length(); i < l; i++ {
		if err := vector.AppendFixed(
			vec,
			ts,
			false,
			tbl.db.txn.proc.Mp(),
		); err != nil {
			panic(err)
		}
	}
	protoVec, err := vector.VectorToProtoVector(vec)
	if err != nil {
		panic(err)
	}
	newAttrs := make([]string, 0, len(protoBatch.Attrs)+1)
	newAttrs = append(newAttrs, protoBatch.Attrs[:1]...)
	newAttrs = append(newAttrs, "name")
	newAttrs = append(newAttrs, protoBatch.Attrs[1:]...)
	protoBatch.Attrs = newAttrs
	newVecs := make([]*api.Vector, 0, len(protoBatch.Vecs)+1)
	newVecs = append(newVecs, protoBatch.Vecs[:1]...)
	newVecs = append(newVecs, protoVec)
	newVecs = append(newVecs, protoBatch.Vecs[1:]...)
	protoBatch.Vecs = newVecs

	switch typ {

	case INSERT:
		// this batch is from user, rather than logtail, use primaryIdx
		primaryKeys := tbl.localState.HandleRowsInsert(ctx, protoBatch, tbl.primaryIdx, packer)

		// check primary key
		for idx, primaryKey := range primaryKeys {
			iter := tbl.localState.NewPrimaryKeyIter(ts, primaryKey)
			n := 0
			for iter.Next() {
				n++
			}
			iter.Close()
			if n > 1 {
				primaryKeyVector := bat.Vecs[tbl.primaryIdx+1 /* skip the first row id column */]
				nullableVec := memorytable.VectorAt(primaryKeyVector, idx)
				return moerr.NewDuplicateEntry(
					ctx,
					common.TypeStringValue(
						*primaryKeyVector.GetType(),
						nullableVec.Value, nullableVec.IsNull,
					),
					bat.Attrs[tbl.primaryIdx+1],
				)
			}
		}

	case DELETE:
		tbl.localState.HandleRowsDelete(ctx, protoBatch)

	default:
		panic(fmt.Sprintf("unknown type: %v", typ))

	}

	return
}

func (tbl *txnTable) nextLocalTS() timestamp.Timestamp {
	tbl.localTS = tbl.localTS.Next()
	return tbl.localTS
}

// get the table's snapshot.
// it is only initialized once for a transaction and will not change.
func (tbl *txnTable) getParts(ctx context.Context) ([]*logtailreplay.PartitionState, error) {
	if tbl._parts == nil {
		if err := tbl.updateLogtail(ctx); err != nil {
			return nil, err
		}
		tbl._parts = tbl.db.txn.engine.getPartitions(tbl.db.databaseId, tbl.tableId).Snapshot()
	}
	return tbl._parts, nil
}

func (tbl *txnTable) updateBlockInfos(ctx context.Context) (err error) {
	tbl.dnList = []int{0}

	_, created := tbl.db.txn.createMap.Load(genTableKey(ctx, tbl.tableName, tbl.db.databaseId))
	// check if the table is not created in this txn, and the block infos are not updated, then update:
	// 1. update logtail
	// 2. generate block infos
	// 3. update the blockInfosUpdated and blockInfos fields of the table
	if !created && !tbl.blockInfosUpdated {
		if err = tbl.updateLogtail(ctx); err != nil {
			return
		}
		var blocks [][]catalog.BlockInfo
		if blocks, err = tbl.db.txn.getBlockInfos(ctx, tbl); err != nil {
			return
		}
		tbl.blockInfos = blocks
		tbl.blockInfosUpdated = true
	}
	return
}

func (tbl *txnTable) updateLogtail(ctx context.Context) (err error) {
	// if the logtail is updated, skip
	if tbl.logtailUpdated {
		return
	}

	// if the table is created in this txn, skip
	if _, created := tbl.db.txn.createMap.Load(genTableKey(ctx, tbl.tableName, tbl.db.databaseId)); created {
		return
	}

	tableId := tbl.tableId
	/*
		if the table is truncated once or more than once,
		it is suitable to use the old table id to sync logtail.

		CORNER CASE 1:
		create table t1(a int);
		begin;
		truncate t1; //table id changed. there is no new table id in DN.
		select count(*) from t1; // sync logtail for the new id failed.

		CORNER CASE 2:
		create table t1(a int);
		begin;
		select count(*) from t1; // sync logtail for the old succeeded.
		truncate t1; //table id changed. there is no new table id in DN.
		select count(*) from t1; // not sync logtail this time.

		CORNER CASE 3:
		create table t1(a int);
		begin;
		truncate t1; //table id changed. there is no new table id in DN.
		truncate t1; //table id changed. there is no new table id in DN.
		select count(*) from t1; // sync logtail for the new id failed.
	*/
	if tbl.oldTableId != 0 {
		tableId = tbl.oldTableId
	}

	if tbl.db.txn.engine.UsePushModelOrNot() {
		if err := tbl.db.txn.engine.UpdateOfPush(ctx, tbl.db.databaseId, tableId, tbl.db.txn.meta.SnapshotTS); err != nil {
			return err
		}
		if err = tbl.db.txn.engine.lazyLoad(ctx, tbl); err != nil {
			return
		}
	} else {
		if err = tbl.db.txn.engine.UpdateOfPull(
			ctx,
			tbl.db.txn.dnStores[:1],
			tbl,
			tbl.db.txn.op,
			tbl.primaryIdx,
			tbl.db.databaseId,
			tableId,
			tbl.db.txn.meta.SnapshotTS,
		); err != nil {
			return
		}
	}

	tbl.logtailUpdated = true
	return nil
}<|MERGE_RESOLUTION|>--- conflicted
+++ resolved
@@ -1052,13 +1052,8 @@
 				if len(vs) == 0 {
 					continue
 				}
-<<<<<<< HEAD
-				blkId := vs[0].GetBlockid()
-				if !parts[partitionIndex].BlockVisible(*blkId, types.TimestampToTS(tbl.db.txn.meta.SnapshotTS)) {
-=======
 				blkId := vs[0].CloneBlockID()
-				if !meta_blocks[blkId] {
->>>>>>> 2e4ef52c
+				if !parts[partitionIndex].BlockVisible(blkId, types.TimestampToTS(tbl.db.txn.meta.SnapshotTS)) {
 					for _, v := range vs {
 						deletes[v] = 0
 					}
