// Copyright 2022 Matrix Origin
//
// Licensed under the Apache License, Version 2.0 (the "License");
// you may not use this file except in compliance with the License.
// You may obtain a copy of the License at
//
//      http://www.apache.org/licenses/LICENSE-2.0
//
// Unless required by applicable law or agreed to in writing, software
// distributed under the License is distributed on an "AS IS" BASIS,
// WITHOUT WARRANTIES OR CONDITIONS OF ANY KIND, either express or implied.
// See the License for the specific language governing permissions and
// limitations under the License.

package disttae

import (
	"context"
	"fmt"
<<<<<<< HEAD
	"math/rand"
	"strconv"
=======
	"strings"
>>>>>>> ba87caba

	"github.com/matrixorigin/matrixone/pkg/catalog"
	"github.com/matrixorigin/matrixone/pkg/common/moerr"
	"github.com/matrixorigin/matrixone/pkg/container/batch"
	"github.com/matrixorigin/matrixone/pkg/container/types"
	"github.com/matrixorigin/matrixone/pkg/container/vector"
	"github.com/matrixorigin/matrixone/pkg/pb/api"
	"github.com/matrixorigin/matrixone/pkg/pb/plan"
	"github.com/matrixorigin/matrixone/pkg/pb/timestamp"
	"github.com/matrixorigin/matrixone/pkg/sql/colexec"
	"github.com/matrixorigin/matrixone/pkg/sql/colexec/deletion"
	plan2 "github.com/matrixorigin/matrixone/pkg/sql/plan"
	"github.com/matrixorigin/matrixone/pkg/txn/storage/memorystorage/memorytable"
	"github.com/matrixorigin/matrixone/pkg/vm/engine"
	"github.com/matrixorigin/matrixone/pkg/vm/engine/tae/blockio"
	"github.com/matrixorigin/matrixone/pkg/vm/engine/tae/common"
	"github.com/matrixorigin/matrixone/pkg/vm/engine/tae/compute"
	"github.com/matrixorigin/matrixone/pkg/vm/process"
)

var _ engine.Relation = new(txnTable)

func (tbl *txnTable) Stats(ctx context.Context, expr *plan.Expr, statsInfoMap any) (*plan.Stats, error) {
	if !plan2.NeedStats(tbl.getTableDef()) {
		return plan2.DefaultStats(), nil
	}
	s, ok := statsInfoMap.(*plan2.StatsInfoMap)
	if !ok {
		return plan2.DefaultStats(), nil
	}
	if tbl.meta == nil || !tbl.updated {
		err := tbl.updateMeta(ctx, expr)
		if err != nil {
			return plan2.DefaultStats(), err
		}
	}
	if tbl.meta != nil {
		return CalcStats(ctx, &tbl.meta.blocks, expr, tbl.getTableDef(), tbl.db.txn.proc, tbl.getCbName(), s)
	} else {
		// no meta means not flushed yet, very small table
		return plan2.DefaultStats(), nil
	}
}

func (tbl *txnTable) Rows(ctx context.Context) (rows int64, err error) {
	writes := make([]Entry, 0, len(tbl.db.txn.writes))
	tbl.db.txn.Lock()
	for _, entry := range tbl.db.txn.writes {
		if entry.databaseId != tbl.db.databaseId {
			continue
		}
		if entry.tableId != tbl.tableId {
			continue
		}
		writes = append(writes, entry)
	}
	tbl.db.txn.Unlock()

	deletes := make(map[types.Rowid]struct{})
	for _, entry := range writes {
		if entry.typ == INSERT {
			rows = rows + int64(entry.bat.Length())
		} else {
			if entry.bat.GetVector(0).GetType().Oid == types.T_Rowid {
				vs := vector.MustFixedCol[types.Rowid](entry.bat.GetVector(0))
				for _, v := range vs {
					deletes[v] = struct{}{}
				}
			}
		}
	}

	ts := types.TimestampToTS(tbl.db.txn.meta.SnapshotTS)
	for _, part := range tbl.getParts() {
		iter := part.NewRowsIter(ts, nil, false)
		for iter.Next() {
			entry := iter.Entry()
			if _, ok := deletes[entry.RowID]; ok {
				continue
			}
			if tbl.skipBlocks != nil {
				if _, ok := tbl.skipBlocks[entry.BlockID]; ok {
					continue
				}
			}
			rows++
		}
		iter.Close()
	}

	if tbl.meta != nil {
		for _, blks := range tbl.meta.blocks {
			for _, blk := range blks {
				rows += blockRows(blk)
			}
		}
	}

	return rows, nil
}

func (tbl *txnTable) MaxAndMinValues(ctx context.Context) ([][2]any, []uint8, error) {
	cols := tbl.getTableDef().GetCols()
	dataLength := len(cols) - 1
	//dateType of each column for table
	tableTypes := make([]uint8, dataLength)
	dataTypes := make([]types.Type, dataLength)

	columns := make([]int, dataLength)
	for i := 0; i < dataLength; i++ {
		columns[i] = i
	}
	//minimum --- maximum
	tableVal := make([][2]any, dataLength)

	if tbl.meta == nil {
		return nil, nil, moerr.NewInvalidInputNoCtx("table meta is nil")
	}

	var init bool
	for _, blks := range tbl.meta.blocks {
		for _, blk := range blks {
			blkVal, blkTypes, err := getZonemapDataFromMeta(columns, blk, tbl.getTableDef())
			if err != nil {
				return nil, nil, err
			}

			if !init {
				//init the tableVal
				init = true

				for i := range blkVal {
					tableVal[i][0] = blkVal[i][0]
					tableVal[i][1] = blkVal[i][1]
					dataTypes[i] = types.T(blkTypes[i]).ToType()
				}

				tableTypes = blkTypes
			} else {
				for i := range blkVal {
					if compute.CompareGeneric(blkVal[i][0], tableVal[i][0], dataTypes[i].Oid) < 0 {
						tableVal[i][0] = blkVal[i][0]
					}

					if compute.CompareGeneric(blkVal[i][1], tableVal[i][1], dataTypes[i].Oid) > 0 {
						tableVal[i][1] = blkVal[i][1]
					}
				}
			}
		}
	}
	return tableVal, tableTypes, nil
}

func (tbl *txnTable) Size(ctx context.Context, name string) (int64, error) {
	// TODO
	return 0, nil
}

func (tbl *txnTable) LoadDeletesForBlock(blockID string, deleteBlockId map[types.Blockid][]int, deletesRowId map[types.Rowid]uint8) error {
	for _, bat := range tbl.db.txn.blockId_dn_delete_metaLoc_batch[blockID] {
		vs := vector.MustStrCol(bat.GetVector(0))
		for _, metalLoc := range vs {
			location, err := blockio.EncodeLocationFromString(metalLoc)
			if err != nil {
				return err
			}
			s3BlockReader, err := blockio.NewObjectReader(tbl.db.txn.engine.fs, location)
			if err != nil {
				return err
			}
			rowIdBat, err := s3BlockReader.LoadColumns(tbl.db.txn.proc.Ctx, []uint16{0}, location.ID(), tbl.db.txn.proc.GetMPool())
			if err != nil {
				return err
			}
			rowIds := vector.MustFixedCol[types.Rowid](rowIdBat.GetVector(0))
			for _, rowId := range rowIds {
				if deleteBlockId != nil {
					id, offset := rowId.Decode()
					deleteBlockId[id] = append(deleteBlockId[id], int(offset))
				} else if deletesRowId != nil {
					deletesRowId[rowId] = 0
				} else {
					panic("Load Block Deletes Error")
				}
			}
		}
	}
	return nil
}

// return all unmodified blocks
func (tbl *txnTable) Ranges(ctx context.Context, expr *plan.Expr) ([][]byte, error) {
	// if err := tbl.db.txn.DumpBatch(false, 0); err != nil {
	// 	return nil, err
	// }
	tbl.db.txn.Lock()
	tbl.writes = tbl.writes[:0]
	tbl.writesOffset = len(tbl.db.txn.writes)
	for i, entry := range tbl.db.txn.writes {
		if entry.databaseId != tbl.db.databaseId {
			continue
		}
		if entry.tableId != tbl.tableId {
			continue
		}
		tbl.writes = append(tbl.writes, tbl.db.txn.writes[i])
	}
	tbl.db.txn.Unlock()

	err := tbl.updateMeta(ctx, expr)
	if err != nil {
		return nil, err
	}
	parts := tbl.getParts()

	ranges := make([][]byte, 0, 1)
	ranges = append(ranges, []byte{})
	tbl.skipBlocks = make(map[types.Blockid]uint8)
	if tbl.meta == nil {
		return ranges, nil
	}
	tbl.meta.modifedBlocks = make([][]ModifyBlockMeta, len(tbl.meta.blocks))

	exprMono := plan2.CheckExprIsMonotonic(tbl.db.txn.proc.Ctx, expr)
	columnMap, columns, maxCol := plan2.GetColumnsByExpr(expr, tbl.getTableDef())
	for _, i := range tbl.dnList {
		blocks := tbl.meta.blocks[i]
		blks := make([]BlockMeta, 0, len(blocks))
		deletes := make(map[types.Blockid][]int)
		if len(blocks) > 0 {
			ts := tbl.db.txn.meta.SnapshotTS
			ids := make([]types.Blockid, len(blocks))
			for i := range blocks {
				// if cn can see a appendable block, this block must contain all updates
				// in cache, no need to do merge read, BlockRead will filter out
				// invisible and deleted rows with respect to the timestamp
				if !blocks[i].Info.EntryState {
					if blocks[i].Info.CommitTs.ToTimestamp().Less(ts) { // hack
						ids[i] = blocks[i].Info.BlockID
					}
				}
			}

			for _, blockID := range ids {
				ts := types.TimestampToTS(ts)
				iter := parts[i].NewRowsIter(ts, &blockID, true)
				for iter.Next() {
					entry := iter.Entry()
					id, offset := entry.RowID.Decode()
					deletes[id] = append(deletes[id], int(offset))
				}
				iter.Close()
				// DN flush deletes rowids block
				if err = tbl.LoadDeletesForBlock(string(blockID[:]), deletes, nil); err != nil {
					return nil, err
				}
			}
			for _, entry := range tbl.writes {
				// rawBatch detele rowId for Dn block
				if entry.typ == DELETE && entry.fileName == "" {
					vs := vector.MustFixedCol[types.Rowid](entry.bat.GetVector(0))
					for _, v := range vs {
						id, offset := v.Decode()
						deletes[id] = append(deletes[id], int(offset))
					}
				}
			}
			for i := range blocks {
				if _, ok := deletes[blocks[i].Info.BlockID]; !ok {
					blks = append(blks, blocks[i])
				}
			}
		}
		for _, blk := range blks {
			tbl.skipBlocks[blk.Info.BlockID] = 0
			if !exprMono || needRead(ctx, expr, blk, tbl.getTableDef(), columnMap, columns, maxCol, tbl.db.txn.proc) {
				ranges = append(ranges, blockMarshal(blk))
			}
		}
		tbl.meta.modifedBlocks[i] = genModifedBlocks(ctx, deletes,
			tbl.meta.blocks[i], blks, expr, tbl.getTableDef(), tbl.db.txn.proc)
	}
	return ranges, nil
}

// getTableDef only return all cols and their index.
func (tbl *txnTable) getTableDef() *plan.TableDef {
	if tbl.tableDef == nil {
		var cols []*plan.ColDef
		i := int32(0)
		name2index := make(map[string]int32)
		for _, def := range tbl.defs {
			if attr, ok := def.(*engine.AttributeDef); ok {
				name2index[attr.Attr.Name] = i
				cols = append(cols, &plan.ColDef{
					Name:  attr.Attr.Name,
					ColId: attr.Attr.ID,
					Typ: &plan.Type{
						Id:       int32(attr.Attr.Type.Oid),
						Width:    attr.Attr.Type.Width,
						Scale:    attr.Attr.Type.Scale,
						AutoIncr: attr.Attr.AutoIncrement,
					},
					Primary:   attr.Attr.Primary,
					Default:   attr.Attr.Default,
					OnUpdate:  attr.Attr.OnUpdate,
					Comment:   attr.Attr.Comment,
					ClusterBy: attr.Attr.ClusterBy,
				})
				i++
			}
		}
		tbl.tableDef = &plan.TableDef{
			Name:          tbl.tableName,
			Cols:          cols,
			Name2ColIndex: name2index,
		}
	}
	return tbl.tableDef
}

func (tbl *txnTable) TableDefs(ctx context.Context) ([]engine.TableDef, error) {
	//return tbl.defs, nil
	// I don't understand why the logic now is not to get all the tableDef. Don't understand.
	// copy from tae's logic
	defs := make([]engine.TableDef, 0, len(tbl.defs))
	if tbl.comment != "" {
		commentDef := new(engine.CommentDef)
		commentDef.Comment = tbl.comment
		defs = append(defs, commentDef)
	}
	if tbl.partitioned > 0 || tbl.partition != "" {
		partitionDef := new(engine.PartitionDef)
		partitionDef.Partitioned = tbl.partitioned
		partitionDef.Partition = tbl.partition
		defs = append(defs, partitionDef)
	}

	if tbl.viewdef != "" {
		viewDef := new(engine.ViewDef)
		viewDef.View = tbl.viewdef
		defs = append(defs, viewDef)
	}
	if len(tbl.constraint) > 0 {
		c := &engine.ConstraintDef{}
		err := c.UnmarshalBinary(tbl.constraint)
		if err != nil {
			return nil, err
		}
		defs = append(defs, c)
	}
	for i, def := range tbl.defs {
		if attr, ok := def.(*engine.AttributeDef); ok {
			if attr.Attr.Name != catalog.Row_ID {
				defs = append(defs, tbl.defs[i])
			}
		}
	}
	pro := new(engine.PropertiesDef)
	pro.Properties = append(pro.Properties, engine.Property{
		Key:   catalog.SystemRelAttr_Kind,
		Value: string(tbl.relKind),
	})
	if tbl.createSql != "" {
		pro.Properties = append(pro.Properties, engine.Property{
			Key:   catalog.SystemRelAttr_CreateSQL,
			Value: tbl.createSql,
		})
	}
	defs = append(defs, pro)
	return defs, nil

}

func (tbl *txnTable) UpdateConstraint(ctx context.Context, c *engine.ConstraintDef) error {
	ct, err := c.MarshalBinary()
	if err != nil {
		return err
	}
	bat, err := genTableConstraintTuple(tbl.tableId, tbl.db.databaseId, tbl.tableName, tbl.db.databaseName, ct, tbl.db.txn.proc.Mp())
	if err != nil {
		return err
	}
	if err = tbl.db.txn.WriteBatch(UPDATE, catalog.MO_CATALOG_ID, catalog.MO_TABLES_ID,
		catalog.MO_CATALOG, catalog.MO_TABLES, bat, tbl.db.txn.dnStores[0], -1); err != nil {
		return err
	}
	tbl.constraint = ct
	return nil
}

func (tbl *txnTable) TableColumns(ctx context.Context) ([]*engine.Attribute, error) {
	var attrs []*engine.Attribute
	for _, def := range tbl.defs {
		if attr, ok := def.(*engine.AttributeDef); ok {
			attrs = append(attrs, &attr.Attr)
		}
	}
	return attrs, nil
}

func (tbl *txnTable) getCbName() string {
	if tbl.clusterByIdx == -1 {
		return ""
	} else {
		return tbl.tableDef.Cols[tbl.clusterByIdx].Name
	}
}

func (tbl *txnTable) GetPrimaryKeys(ctx context.Context) ([]*engine.Attribute, error) {
	attrs := make([]*engine.Attribute, 0, 1)
	for _, def := range tbl.defs {
		if attr, ok := def.(*engine.AttributeDef); ok {
			if attr.Attr.Primary {
				attrs = append(attrs, &attr.Attr)
			}
		}
	}
	return attrs, nil
}

func (tbl *txnTable) GetHideKeys(ctx context.Context) ([]*engine.Attribute, error) {
	attrs := make([]*engine.Attribute, 0, 1)
	attrs = append(attrs, &engine.Attribute{
		IsHidden: true,
		IsRowId:  true,
		Name:     catalog.Row_ID,
		Type:     types.New(types.T_Rowid, 0, 0),
		Primary:  true,
	})
	return attrs, nil
}

func (tbl *txnTable) Write(ctx context.Context, bat *batch.Batch) error {
	if bat == nil {
		return nil
	}

	// Write S3 Block
	if bat.Attrs[0] == catalog.BlockMeta_MetaLoc {
<<<<<<< HEAD
		location, err := blockio.EncodeLocationFromString(bat.Vecs[0].GetStringAt(0))
		if err != nil {
			return err
		}
		fileName := location.Name().String()
		ibat := batch.New(true, bat.Attrs)
=======

		fileName := strings.Split(bat.Vecs[0].GetStringAt(0), ":")[0]
		ibat := batch.NewWithSize(len(bat.Attrs))
		ibat.SetAttributes(bat.Attrs)
>>>>>>> ba87caba
		for j := range bat.Vecs {
			ibat.SetVector(int32(j), vector.NewVec(*bat.GetVector(int32(j)).GetType()))
		}
		if _, err := ibat.Append(ctx, tbl.db.txn.proc.Mp(), bat); err != nil {
			return err
		}
		return tbl.db.txn.WriteFile(INSERT, tbl.db.databaseId, tbl.tableId, tbl.db.databaseName, tbl.tableName, fileName, ibat, tbl.db.txn.dnStores[0])
	}
	ibat := batch.NewWithSize(len(bat.Attrs))
	ibat.SetAttributes(bat.Attrs)
	for j := range bat.Vecs {
		ibat.SetVector(int32(j), vector.NewVec(*bat.GetVector(int32(j)).GetType()))
	}
	if _, err := ibat.Append(ctx, tbl.db.txn.proc.Mp(), bat); err != nil {
		return err
	}
	if err := tbl.db.txn.WriteBatch(INSERT, tbl.db.databaseId, tbl.tableId,
		tbl.db.databaseName, tbl.tableName, ibat, tbl.db.txn.dnStores[0], tbl.primaryIdx); err != nil {
		return err
	}
	packer, put := tbl.db.txn.engine.packerPool.Get()
	defer put()
	if err := tbl.updateLocalState(ctx, INSERT, ibat, packer); err != nil {
		return err
	}
	return nil
	// return tbl.db.txn.DumpBatch(false, tbl.writesOffset)
}

func (tbl *txnTable) Update(ctx context.Context, bat *batch.Batch) error {
	return nil
}

//	blkId(string)     deltaLoc(string)                   type(int)
//
// |-----------|-----------------------------------|----------------|
// |  blk_id   |   batch.Marshal(metaLoc)          |  FlushMetaLoc  | DN Block
// |  blk_id   |   batch.Marshal(uint32 offset)    |  CNBlockOffset | CN Block
// |  blk_id   |   batch.Marshal(rowId)            |  RawRowIdBatch | DN Blcok
// |  blk_id   |   batch.Marshal(uint32 offset)    | RawBatchOffset | RawBatch (in txn workspace)
func (tbl *txnTable) EnhanceDelete(bat *batch.Batch, name string) error {
	blkId, typ_str := name[:len(name)-2], string(name[len(name)-1])
	typ, err := strconv.ParseInt(typ_str, 10, 64)
	if err != nil {
		return err
	}
	switch typ {
	case deletion.FlushMetaLoc:
		location, err := blockio.EncodeLocationFromString(bat.Vecs[0].GetStringAt(0))
		if err != nil {
			return err
		}
		fileName := location.Name().String()
		copBat := CopyBatch(tbl.db.txn.proc.Ctx, tbl.db.txn.proc, bat)
		if err := tbl.db.txn.WriteFile(DELETE, tbl.db.databaseId, tbl.tableId,
			tbl.db.databaseName, tbl.tableName, fileName, copBat, tbl.db.txn.dnStores[0]); err != nil {
			return err
		}
		tbl.db.txn.blockId_dn_delete_metaLoc_batch[blkId] = append(tbl.db.txn.blockId_dn_delete_metaLoc_batch[blkId], copBat)
	case deletion.CNBlockOffset:
		vs := vector.MustFixedCol[int64](bat.GetVector(0))
		tbl.db.txn.PutCnBlockDeletes(blkId, vs)
	case deletion.RawRowIdBatch:
		tbl.writeDnPartition(tbl.db.txn.proc.Ctx, bat)
	case deletion.RawBatchOffset:
		vs := vector.MustFixedCol[int64](bat.GetVector(0))
		entry_bat := tbl.db.txn.blockId_raw_batch[blkId]
		entry_bat.AntiShrink(vs)
		// reset rowId offset
		rowIds := vector.MustFixedCol[types.Rowid](entry_bat.GetVector(0))
		for i := range rowIds {
			(&rowIds[i]).SetRowOffset(uint32(i))
		}
	}
	return nil
}

// CN Block Compaction
func (tbl *txnTable) compaction() error {
	mp := make(map[int][]int64)
	s3writer := &colexec.S3Writer{}
	batchNums := 0
	name, err := s3writer.GenerateWriter(tbl.db.txn.proc)
	if err != nil {
		return err
	}

	for id, deleteOffsets := range tbl.db.txn.cnBlockDeletesMap.mp {
		blkId := types.Blockid(*(*[20]byte)([]byte(id)))
		pos := tbl.db.txn.cnBlkId_Pos[string(blkId[:])]
		// just do compaction for current txnTable
		entry := tbl.db.txn.writes[pos.idx]
		if !(entry.databaseId == tbl.db.databaseId && entry.tableId == tbl.tableId) {
			continue
		}
		delete(tbl.db.txn.cnBlkId_Pos, string(blkId[:]))
		delete(tbl.db.txn.cnBlockDeletesMap.mp, id)
		if len(deleteOffsets) == 0 {
			continue
		}
		mp[pos.idx] = append(mp[pos.idx], pos.offset)
		// start compaction
		metaLoc := tbl.db.txn.writes[pos.idx].bat.GetVector(0).GetStringAt(int(pos.offset))
		location, err := blockio.EncodeLocationFromString(metaLoc)
		if err != nil {
			return err
		}
		s3BlockReader, err := blockio.NewObjectReader(tbl.db.txn.engine.fs, location)
		if err != nil {
			return err
		}
		if tbl.idxs == nil {
			idxs := make([]uint16, 0, len(tbl.tableDef.Cols)-1)
			for i := 0; i < len(tbl.tableDef.Cols)-1; i++ {
				idxs = append(idxs, uint16(i))
			}
			tbl.idxs = idxs
		}
		bat, err := s3BlockReader.LoadColumns(tbl.db.txn.proc.Ctx, tbl.idxs, location.ID(), tbl.db.txn.proc.GetMPool())
		if err != nil {
			return err
		}
		bat.SetZs(bat.GetVector(0).Length(), tbl.db.txn.proc.GetMPool())
		bat.AntiShrink(deleteOffsets)
		if bat.Length() == 0 {
			continue
		}
		// ToDo: Optimize this logic, we need to control blocks num in one file
		// and make sure one block has as close as possible to 8192 rows
		// if the batch is little we should not flush, improve this in next pr.
		s3writer.WriteBlock(bat)
		batchNums++
	}

	if batchNums > 0 {
		metaLocs, err := s3writer.WriteEndBlocks(tbl.db.txn.proc)
		if err != nil {
			return err
		}
		new_bat := batch.New(false, []string{catalog.BlockMeta_MetaLoc})
		new_bat.SetVector(0, vector.NewVec(types.T_text.ToType()))
		for _, metaLoc := range metaLocs {
			vector.AppendBytes(new_bat.GetVector(0), []byte(metaLoc), false, tbl.db.txn.proc.GetMPool())
		}
		new_bat.SetZs(len(metaLocs), tbl.db.txn.proc.GetMPool())
		err = tbl.db.txn.WriteFile(INSERT, tbl.db.databaseId, tbl.tableId, tbl.db.databaseName, tbl.tableName, name.String(), new_bat, tbl.db.txn.dnStores[0])
		if err != nil {
			return err
		}
	}
	remove_batch := make(map[*batch.Batch]bool)
	// delete old block info
	for idx, offsets := range mp {
		bat := tbl.db.txn.writes[idx].bat
		bat.AntiShrink(offsets)
		// update txn.cnBlkId_Pos
		tbl.db.txn.updatePosForCNBlock(bat.GetVector(0), idx)
		if bat.Length() == 0 {
			remove_batch[bat] = true
		}
	}
	for i := 0; i < len(tbl.db.txn.writes); i++ {
		if remove_batch[tbl.db.txn.writes[i].bat] {
			// DON'T MODIFY THE IDX OF AN ENTRY IN LOG
			// THIS IS VERY IMPORTANT FOR CN BLOCK COMPACTION
			// maybe this will cause that the log imcrements unlimitly.
			// tbl.db.txn.writes = append(tbl.db.txn.writes[:i], tbl.db.txn.writes[i+1:]...)
			// i--
			tbl.db.txn.writes[i].bat.Clean(tbl.db.txn.proc.GetMPool())
			tbl.db.txn.writes[i].bat = nil
		}
	}
	return nil
}

func (tbl *txnTable) Delete(ctx context.Context, bat *batch.Batch, name string) error {
	if bat == nil {
		// ToDo:
		// start to do compaction for cn blocks
		// there are three strageties:
		// 1.do compaction at deletion operator
		// 2.do compaction here
		// 3.do compaction when read
		// choose which one at last depends on next pr
		// we use 2 now.
		return tbl.compaction()
	}
	// remoteDelete
	if name != catalog.Row_ID {
		return tbl.EnhanceDelete(bat, name)
	}
	bat.SetAttributes([]string{catalog.Row_ID})

	packer, put := tbl.db.txn.engine.packerPool.Get()
	defer put()
	if err := tbl.updateLocalState(ctx, DELETE, bat, packer); err != nil {
		return err
	}
	bat = tbl.db.txn.deleteBatch(bat, tbl.db.databaseId, tbl.tableId)
	if bat.Length() == 0 {
		return nil
	}
	return tbl.writeDnPartition(ctx, bat)
}

func CopyBatch(ctx context.Context, proc *process.Process, bat *batch.Batch) *batch.Batch {
	ibat := batch.New(true, bat.Attrs)
	for i := 0; i < len(ibat.Attrs); i++ {
		ibat.SetVector(int32(i), vector.NewVec(*bat.GetVector(int32(i)).GetType()))
	}
	ibat.Append(ctx, proc.GetMPool(), bat)
	return ibat
}

func (tbl *txnTable) writeDnPartition(ctx context.Context, bat *batch.Batch) error {
	ibat := CopyBatch(ctx, tbl.db.txn.proc, bat)
	if err := tbl.db.txn.WriteBatch(DELETE, tbl.db.databaseId, tbl.tableId,
		tbl.db.databaseName, tbl.tableName, ibat, tbl.db.txn.dnStores[0], tbl.primaryIdx); err != nil {
		return err
	}
	return nil
}

func (tbl *txnTable) AddTableDef(ctx context.Context, def engine.TableDef) error {
	return nil
}

func (tbl *txnTable) DelTableDef(ctx context.Context, def engine.TableDef) error {
	return nil
}

func (tbl *txnTable) GetTableID(ctx context.Context) uint64 {
	return tbl.tableId
}

func (tbl *txnTable) NewReader(ctx context.Context, num int, expr *plan.Expr, ranges [][]byte) ([]engine.Reader, error) {
	if len(ranges) == 0 {
		return tbl.newMergeReader(ctx, num, expr)
	}
	if len(ranges) == 1 && engine.IsMemtable(ranges[0]) {
		return tbl.newMergeReader(ctx, num, expr)
	}
	if len(ranges) > 1 && engine.IsMemtable(ranges[0]) {
		rds := make([]engine.Reader, num)
		mrds := make([]mergeReader, num)
		rds0, err := tbl.newMergeReader(ctx, num, expr)
		if err != nil {
			return nil, err
		}
		for i := range rds0 {
			mrds[i].rds = append(mrds[i].rds, rds0[i])
		}
		rds0, err = tbl.newBlockReader(ctx, num, expr, ranges[1:])
		if err != nil {
			return nil, err
		}
		for i := range rds0 {
			mrds[i].rds = append(mrds[i].rds, rds0[i])
		}
		for i := range rds {
			rds[i] = &mrds[i]
		}
		return rds, nil
	}
	return tbl.newBlockReader(ctx, num, expr, ranges)
}

func (tbl *txnTable) newMergeReader(ctx context.Context, num int,
	expr *plan.Expr) ([]engine.Reader, error) {

	var encodedPrimaryKey []byte
	if tbl.primaryIdx >= 0 && expr != nil {
		pkColumn := tbl.tableDef.Cols[tbl.primaryIdx]
		ok, v := getPkValueByExpr(expr, pkColumn.Name, types.T(pkColumn.Typ.Id))
		if ok {
			packer, put := tbl.db.txn.engine.packerPool.Get()
			defer put()
			encodedPrimaryKey = encodePrimaryKey(v, packer)
		}
	}

	rds := make([]engine.Reader, num)
	mrds := make([]mergeReader, num)
	for _, i := range tbl.dnList {
		var blks []ModifyBlockMeta

		if tbl.meta != nil {
			blks = tbl.meta.modifedBlocks[i]
		}
		rds0, err := tbl.newReader(
			ctx,
			i,
			num,
			encodedPrimaryKey,
			blks,
			tbl.writes,
		)
		if err != nil {
			return nil, err
		}
		mrds[i].rds = append(mrds[i].rds, rds0...)
	}

	for i := range rds {
		rds[i] = &mrds[i]
	}

	return rds, nil
}

func (tbl *txnTable) newBlockReader(ctx context.Context, num int, expr *plan.Expr, ranges [][]byte) ([]engine.Reader, error) {
	rds := make([]engine.Reader, num)
	blks := make([]BlockMeta, len(ranges))
	for i := range ranges {
		blks[i] = blockUnmarshal(ranges[i])
	}
	ts := tbl.db.txn.meta.SnapshotTS
	tableDef := tbl.getTableDef()

	if len(ranges) < num {
		for i := range ranges {
			rds[i] = &blockReader{
				fs:         tbl.db.txn.engine.fs,
				tableDef:   tableDef,
				primaryIdx: tbl.primaryIdx,
				expr:       expr,
				ts:         ts,
				ctx:        ctx,
				blks:       []BlockMeta{blks[i]},
			}
		}
		for j := len(ranges); j < num; j++ {
			rds[j] = &emptyReader{}
		}
		return rds, nil
	}
	step := (len(ranges)) / num
	if step < 1 {
		step = 1
	}
	for i := 0; i < num; i++ {
		if i == num-1 {
			rds[i] = &blockReader{
				fs:         tbl.db.txn.engine.fs,
				tableDef:   tableDef,
				primaryIdx: tbl.primaryIdx,
				expr:       expr,
				ts:         ts,
				ctx:        ctx,
				blks:       blks[i*step:],
			}
		} else {
			rds[i] = &blockReader{
				fs:         tbl.db.txn.engine.fs,
				tableDef:   tableDef,
				primaryIdx: tbl.primaryIdx,
				expr:       expr,
				ts:         ts,
				ctx:        ctx,
				blks:       blks[i*step : (i+1)*step],
			}
		}
	}
	return rds, nil
}

func (tbl *txnTable) newReader(
	ctx context.Context,
	partitionIndex int,
	readerNumber int,
	encodedPrimaryKey []byte,
	blks []ModifyBlockMeta,
	entries []Entry,
) ([]engine.Reader, error) {

	txn := tbl.db.txn
	ts := txn.meta.SnapshotTS
	fs := txn.engine.fs

	inserts := make([]*batch.Batch, 0, len(entries))
	deletes := make(map[types.Rowid]uint8)
	for _, entry := range entries {
		if entry.typ == INSERT {
			inserts = append(inserts, entry.bat)
		} else {
			if entry.bat.GetVector(0).GetType().Oid == types.T_Rowid {
				vs := vector.MustFixedCol[types.Rowid](entry.bat.GetVector(0))
				for _, v := range vs {
					deletes[v] = 0
				}
			}
		}
	}
	// get append block deletes rowids
	non_append_block := make(map[string]bool)
	if tbl.meta != nil && len(tbl.meta.blocks) > 0 {
		for _, blk := range tbl.meta.blocks[0] {
			// append non_append_block
			if !blk.Info.EntryState {
				non_append_block[string(blk.Info.BlockID[:])] = true
			}
		}
	}

	for blkId := range tbl.db.txn.blockId_dn_delete_metaLoc_batch {
		if !non_append_block[blkId] {
			tbl.LoadDeletesForBlock(blkId, nil, deletes)
		}
	}
	readers := make([]engine.Reader, readerNumber)

	mp := make(map[string]types.Type)
	colIdxMp := make(map[string]int)
	if tbl.tableDef != nil {
		for i := range tbl.tableDef.Cols {
			colIdxMp[tbl.tableDef.Cols[i].Name] = i
		}
	}

	mp[catalog.Row_ID] = types.New(types.T_Rowid, 0, 0)
	for _, def := range tbl.defs {
		attr, ok := def.(*engine.AttributeDef)
		if !ok {
			continue
		}
		mp[attr.Attr.Name] = attr.Attr.Type
	}

	var iter partitionStateIter
	if len(encodedPrimaryKey) > 0 {
		iter = tbl.getParts()[partitionIndex].NewPrimaryKeyIter(
			types.TimestampToTS(ts),
			encodedPrimaryKey,
		)
	} else {
		iter = tbl.getParts()[partitionIndex].NewRowsIter(
			types.TimestampToTS(ts),
			nil,
			false,
		)
	}

	partReader := &PartitionReader{
		typsMap:         mp,
		inserts:         inserts,
		deletes:         deletes,
		skipBlocks:      tbl.skipBlocks,
		iter:            iter,
		colIdxMp:        colIdxMp,
		extendId2s3File: make(map[string]int),
		s3FileService:   fs,
		procMPool:       txn.proc.GetMPool(),
		deletes_map:     txn.cnBlockDeletesMap.mp,
	}
	readers[0] = partReader

	if readerNumber == 1 {
		for i := range blks {
			readers = append(readers, &blockMergeReader{
				fs:       fs,
				ts:       ts,
				ctx:      ctx,
				tableDef: tbl.tableDef,
				sels:     make([]int64, 0, 1024),
				blks:     []ModifyBlockMeta{blks[i]},
			})
		}
		return []engine.Reader{&mergeReader{readers}}, nil
	}

	if len(blks) < readerNumber-1 {
		for i := range blks {
			readers[i+1] = &blockMergeReader{
				fs:       fs,
				ts:       ts,
				ctx:      ctx,
				tableDef: tbl.tableDef,
				sels:     make([]int64, 0, 1024),
				blks:     []ModifyBlockMeta{blks[i]},
			}
		}
		for j := len(blks) + 1; j < readerNumber; j++ {
			readers[j] = &emptyReader{}
		}
		return readers, nil
	}

	step := len(blks) / (readerNumber - 1)
	if step < 1 {
		step = 1
	}
	for i := 1; i < readerNumber; i++ {
		if i == readerNumber-1 {
			readers[i] = &blockMergeReader{
				fs:       fs,
				ts:       ts,
				ctx:      ctx,
				tableDef: tbl.tableDef,
				blks:     blks[(i-1)*step:],
				sels:     make([]int64, 0, 1024),
			}
		} else {
			readers[i] = &blockMergeReader{
				fs:       fs,
				ts:       ts,
				ctx:      ctx,
				tableDef: tbl.tableDef,
				blks:     blks[(i-1)*step : i*step],
				sels:     make([]int64, 0, 1024),
			}
		}
	}

	return readers, nil
}

func (tbl *txnTable) updateLocalState(
	ctx context.Context,
	typ int,
	bat *batch.Batch,
	packer *types.Packer,
) (
	err error,
) {

	if bat.Vecs[0].GetType().Oid != types.T_Rowid {
		// skip
		return nil
	}

	if tbl.primaryIdx < 0 {
		// no primary key, skip
		return nil
	}

	if tbl.localState == nil {
		tbl.localState = NewPartitionState(true)
	}

	// make a logtail compatible batch
	protoBatch, err := batch.BatchToProtoBatch(bat)
	if err != nil {
		panic(err)
	}
	vec := vector.NewVec(types.T_TS.ToType())
	ts := types.TimestampToTS(tbl.nextLocalTS())
	for i, l := 0, bat.Length(); i < l; i++ {
		if err := vector.AppendFixed(
			vec,
			ts,
			false,
			tbl.db.txn.proc.Mp(),
		); err != nil {
			panic(err)
		}
	}
	protoVec, err := vector.VectorToProtoVector(vec)
	if err != nil {
		panic(err)
	}
	newAttrs := make([]string, 0, len(protoBatch.Attrs)+1)
	newAttrs = append(newAttrs, protoBatch.Attrs[:1]...)
	newAttrs = append(newAttrs, "name")
	newAttrs = append(newAttrs, protoBatch.Attrs[1:]...)
	protoBatch.Attrs = newAttrs
	newVecs := make([]*api.Vector, 0, len(protoBatch.Vecs)+1)
	newVecs = append(newVecs, protoBatch.Vecs[:1]...)
	newVecs = append(newVecs, protoVec)
	newVecs = append(newVecs, protoBatch.Vecs[1:]...)
	protoBatch.Vecs = newVecs

	switch typ {

	case INSERT:
		primaryKeys := tbl.localState.HandleRowsInsert(ctx, protoBatch, tbl.primaryIdx, packer)

		// check primary key
		for idx, primaryKey := range primaryKeys {
			iter := tbl.localState.NewPrimaryKeyIter(ts, primaryKey)
			n := 0
			for iter.Next() {
				n++
			}
			iter.Close()
			if n > 1 {
				primaryKeyVector := bat.Vecs[tbl.primaryIdx+1 /* skip the first row id column */]
				nullableVec := memorytable.VectorAt(primaryKeyVector, idx)
				return moerr.NewDuplicateEntry(
					ctx,
					common.TypeStringValue(
						*primaryKeyVector.GetType(),
						nullableVec.Value, nullableVec.IsNull,
					),
					bat.Attrs[tbl.primaryIdx+1],
				)
			}
		}

	case DELETE:
		tbl.localState.HandleRowsDelete(ctx, protoBatch)

	default:
		panic(fmt.Sprintf("unknown type: %v", typ))

	}

	return
}

func (tbl *txnTable) nextLocalTS() timestamp.Timestamp {
	tbl.localTS = tbl.localTS.Next()
	return tbl.localTS
}

func (tbl *txnTable) getParts() []*PartitionState {
	tbl.setPartsOnce.Do(func() {
		tbl._parts = tbl.db.txn.engine.getPartitions(tbl.db.databaseId, tbl.tableId).Snapshot()
	})
	return tbl._parts
}<|MERGE_RESOLUTION|>--- conflicted
+++ resolved
@@ -17,12 +17,7 @@
 import (
 	"context"
 	"fmt"
-<<<<<<< HEAD
-	"math/rand"
 	"strconv"
-=======
-	"strings"
->>>>>>> ba87caba
 
 	"github.com/matrixorigin/matrixone/pkg/catalog"
 	"github.com/matrixorigin/matrixone/pkg/common/moerr"
@@ -464,19 +459,12 @@
 
 	// Write S3 Block
 	if bat.Attrs[0] == catalog.BlockMeta_MetaLoc {
-<<<<<<< HEAD
 		location, err := blockio.EncodeLocationFromString(bat.Vecs[0].GetStringAt(0))
 		if err != nil {
 			return err
 		}
 		fileName := location.Name().String()
 		ibat := batch.New(true, bat.Attrs)
-=======
-
-		fileName := strings.Split(bat.Vecs[0].GetStringAt(0), ":")[0]
-		ibat := batch.NewWithSize(len(bat.Attrs))
-		ibat.SetAttributes(bat.Attrs)
->>>>>>> ba87caba
 		for j := range bat.Vecs {
 			ibat.SetVector(int32(j), vector.NewVec(*bat.GetVector(int32(j)).GetType()))
 		}
