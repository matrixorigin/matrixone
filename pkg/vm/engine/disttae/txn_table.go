// Copyright 2022 Matrix Origin
//
// Licensed under the Apache License, Version 2.0 (the "License");
// you may not use this file except in compliance with the License.
// You may obtain a copy of the License at
//
//      http://www.apache.org/licenses/LICENSE-2.0
//
// Unless required by applicable law or agreed to in writing, software
// distributed under the License is distributed on an "AS IS" BASIS,
// WITHOUT WARRANTIES OR CONDITIONS OF ANY KIND, either express or implied.
// See the License for the specific language governing permissions and
// limitations under the License.

package disttae

import (
	"context"
	"fmt"
	"sort"
	"strconv"

	"github.com/matrixorigin/matrixone/pkg/catalog"
	"github.com/matrixorigin/matrixone/pkg/common/moerr"
	"github.com/matrixorigin/matrixone/pkg/container/batch"
	"github.com/matrixorigin/matrixone/pkg/container/types"
	"github.com/matrixorigin/matrixone/pkg/container/vector"
	"github.com/matrixorigin/matrixone/pkg/defines"
	"github.com/matrixorigin/matrixone/pkg/fileservice"
	"github.com/matrixorigin/matrixone/pkg/objectio"
	"github.com/matrixorigin/matrixone/pkg/pb/plan"
	"github.com/matrixorigin/matrixone/pkg/sql/colexec"
	"github.com/matrixorigin/matrixone/pkg/sql/colexec/deletion"
	plan2 "github.com/matrixorigin/matrixone/pkg/sql/plan"
	"github.com/matrixorigin/matrixone/pkg/sql/plan/rule"
	"github.com/matrixorigin/matrixone/pkg/sql/util"
	"github.com/matrixorigin/matrixone/pkg/util/errutil"
	"github.com/matrixorigin/matrixone/pkg/vm/engine"
	"github.com/matrixorigin/matrixone/pkg/vm/engine/disttae/logtailreplay"
	"github.com/matrixorigin/matrixone/pkg/vm/engine/tae/blockio"
	"github.com/matrixorigin/matrixone/pkg/vm/engine/tae/index"
	"github.com/matrixorigin/matrixone/pkg/vm/process"
)

const (
	AllColumns = "*"
)

var _ engine.Relation = new(txnTable)

func (tbl *txnTable) Stats(ctx context.Context, partitionTables []any, statsInfoMap any) bool {
	s, ok := statsInfoMap.(*plan2.StatsInfoMap)
	if !ok {
		return false
	}

	if partitionTables != nil {
		sumBlockInfos := make([]catalog.BlockInfo, 0)
		for _, partitionTable := range partitionTables {
			if ptable, ok2 := partitionTable.(*txnTable); ok2 {
				if len(ptable.blockInfos) == 0 || !ptable.blockInfosUpdated {
					err := ptable.updateBlockInfos(ctx)
					if err != nil {
						return false
					}
				}

				if len(ptable.blockInfos) > 0 {
					sumBlockInfos = append(sumBlockInfos, ptable.blockInfos...)
				}
			} else {
				panic("partition Table type is not txnTable")
			}
		}

		if len(sumBlockInfos) > 0 {
			return CalcStats(ctx, sumBlockInfos, tbl.getTableDef(), tbl.db.txn.proc, s)
		} else {
			// no meta means not flushed yet, very small table
			return false
		}
	} else {
		if len(tbl.blockInfos) == 0 || !tbl.blockInfosUpdated {
			err := tbl.updateBlockInfos(ctx)
			if err != nil {
				return false
			}
		}
		if len(tbl.blockInfos) > 0 {
			return CalcStats(ctx, tbl.blockInfos, tbl.getTableDef(), tbl.db.txn.proc, s)
		} else {
			// no meta means not flushed yet, very small table
			return false
		}
	}
}

func (tbl *txnTable) Rows(ctx context.Context) (rows int64, err error) {
	writes := make([]Entry, 0, len(tbl.db.txn.writes))
	writes = tbl.db.txn.getTableWrites(tbl.db.databaseId, tbl.tableId, writes)

	deletes := make(map[types.Rowid]struct{})
	for _, entry := range writes {
		if entry.typ == INSERT {
			rows = rows + int64(entry.bat.RowCount())
		} else {
			if entry.bat.GetVector(0).GetType().Oid == types.T_Rowid {
				/*
					CASE:
					create table t1(a int);
					begin;
					truncate t1; //txnDatabase.Truncate will DELETE mo_tables
					show tables; // t1 must be shown
				*/
				if entry.databaseId == catalog.MO_CATALOG_ID &&
					entry.tableId == catalog.MO_TABLES_ID &&
					entry.truncate {
					continue
				}
				vs := vector.MustFixedCol[types.Rowid](entry.bat.GetVector(0))
				for _, v := range vs {
					deletes[v] = struct{}{}
				}
			}
		}
	}

	ts := types.TimestampToTS(tbl.db.txn.meta.SnapshotTS)
	partition, err := tbl.getPartitionState(ctx)
	if err != nil {
		return 0, err
	}
	iter := partition.NewRowsIter(ts, nil, false)
	for iter.Next() {
		entry := iter.Entry()
		if _, ok := deletes[entry.RowID]; ok {
			continue
		}
		rows++
	}
	iter.Close()

	if len(tbl.blockInfos) > 0 {
		for _, blk := range tbl.blockInfos {
			rows += int64(blk.MetaLocation().Rows())
		}
	}

	return rows, nil
}

func (tbl *txnTable) ForeachBlock(
	state *logtailreplay.PartitionState,
	fn func(block logtailreplay.BlockEntry) error,
) (err error) {
	ts := types.TimestampToTS(tbl.db.txn.meta.SnapshotTS)
	iter := state.NewBlocksIter(ts)
	for iter.Next() {
		entry := iter.Entry()
		if err = fn(entry); err != nil {
			break
		}
	}
	iter.Close()
	return
}

func (tbl *txnTable) MaxAndMinValues(ctx context.Context) ([][2]any, []uint8, error) {
	var (
		err  error
		part *logtailreplay.PartitionState
	)
	if part, err = tbl.getPartitionState(ctx); err != nil {
		return nil, nil, err
	}

	var inited bool
	cols := tbl.getTableDef().GetCols()
	dataLength := len(cols) - 1

	tableVal := make([][2]any, dataLength)
	tableTypes := make([]uint8, dataLength)
	zms := make([]objectio.ZoneMap, dataLength)

	var meta objectio.ObjectMeta
	fs, err := fileservice.Get[fileservice.FileService](tbl.db.txn.proc.FileService, defines.SharedFileServiceName)
	if err != nil {
		return nil, nil, err
	}
	onBlkFn := func(blk logtailreplay.BlockEntry) error {
		var err error
		location := blk.MetaLocation()
		if objectio.IsSameObjectLocVsMeta(location, meta) {
			return nil
		}
		if meta, err = objectio.FastLoadObjectMeta(ctx, &location, fs); err != nil {
			return err
		}
		if inited {
			for idx := range zms {
				zm := meta.MustGetColumn(uint16(cols[idx].Seqnum)).ZoneMap()
				if !zm.IsInited() {
					continue
				}
				index.UpdateZM(zms[idx], zm.GetMaxBuf())
				index.UpdateZM(zms[idx], zm.GetMinBuf())
			}
		} else {
			for idx := range zms {
				zms[idx] = meta.MustGetColumn(uint16(cols[idx].Seqnum)).ZoneMap()
				tableTypes[idx] = uint8(cols[idx].Typ.Id)
			}
			inited = true
		}

		return nil
	}

	if err = tbl.ForeachBlock(part, onBlkFn); err != nil {
		return nil, nil, err
	}

	if !inited {
		return nil, nil, moerr.NewInvalidInputNoCtx("table meta is nil")
	}

	for idx, zm := range zms {
		tableVal[idx] = [2]any{zm.GetMin(), zm.GetMax()}
	}

	return tableVal, tableTypes, nil
}

// Get all neede column exclude the hidden size
func (tbl *txnTable) Size(ctx context.Context, name string) (int64, error) {
	ts := types.TimestampToTS(tbl.db.txn.meta.SnapshotTS)
	part, err := tbl.getPartitionState(ctx)
	if err != nil {
		return 0, err
	}

	ret := int64(0)
	neededCols := make(map[string]*plan.ColDef)
	cols := tbl.getTableDef().Cols
	found := false

	for i := range cols {
		if !cols[i].Hidden && (name == AllColumns || cols[i].Name == name) {
			neededCols[cols[i].Name] = cols[i]
			found = true
		}
	}

	if !found {
		return 0, moerr.NewInvalidInput(ctx, "bad input column name %v", name)
	}

	writes := make([]Entry, 0, len(tbl.db.txn.writes))
	writes = tbl.db.txn.getTableWrites(tbl.db.databaseId, tbl.tableId, writes)

	deletes := make(map[types.Rowid]struct{})
	for _, entry := range writes {
		if entry.typ == INSERT {
			for i, s := range entry.bat.Attrs {
				if _, ok := neededCols[s]; ok {
					ret += int64(entry.bat.Vecs[i].Size())
				}
			}
		} else {
			if entry.bat.GetVector(0).GetType().Oid == types.T_Rowid {
				/*
					CASE:
					create table t1(a int);
					begin;
					truncate t1; //txnDatabase.Truncate will DELETE mo_tables
					show tables; // t1 must be shown
				*/
				if entry.databaseId == catalog.MO_CATALOG_ID &&
					entry.tableId == catalog.MO_TABLES_ID &&
					entry.truncate {
					continue
				}
				vs := vector.MustFixedCol[types.Rowid](entry.bat.GetVector(0))
				for _, v := range vs {
					deletes[v] = struct{}{}
				}
			}
		}
	}

	// Different rows may belong to same batch. So we have
	// to record the batch which we have already handled to avoid
	// repetitive computation
	handled := make(map[*batch.Batch]struct{})
	var meta objectio.ObjectMeta
	// Calculate the in mem size
	// TODO: It might includ some deleted row size
	iter := part.NewRowsIter(ts, nil, false)
	for iter.Next() {
		entry := iter.Entry()
		if _, ok := deletes[entry.RowID]; ok {
			continue
		}
		if _, ok := handled[entry.Batch]; ok {
			continue
		}

		for i, s := range entry.Batch.Attrs {
			if _, ok := neededCols[s]; ok {
				ret += int64(entry.Batch.Vecs[i].Size())
			}
		}

		handled[entry.Batch] = struct{}{}
	}
	iter.Close()

	fs, err := fileservice.Get[fileservice.FileService](tbl.db.txn.proc.FileService, defines.SharedFileServiceName)
	if err != nil {
		return -1, err
	}
	// Calculate the block size
	biter := part.NewBlocksIter(ts)
	for biter.Next() {
		blk := biter.Entry()
		location := blk.MetaLocation()
		if objectio.IsSameObjectLocVsMeta(location, meta) {
			continue
		}

		if meta, err = objectio.FastLoadObjectMeta(ctx, &location, fs); err != nil {
			biter.Close()
			return 0, err
		}

		for _, col := range neededCols {
			colmata := meta.MustGetColumn(uint16(col.Seqnum))
			ret += int64(colmata.Location().Length())
		}
	}
	biter.Close()

	return ret, nil
}

func (tbl *txnTable) GetColumMetadataScanInfo(ctx context.Context, name string) ([]*plan.MetadataScanInfo, error) {
	var (
		err  error
		part *logtailreplay.PartitionState
	)
	if part, err = tbl.getPartitionState(ctx); err != nil {
		return nil, err
	}

	var needCols []*plan.ColDef
	found := false
	cols := tbl.getTableDef().GetCols()
	for _, c := range cols {
		// TODO: We can keep hidden column but need a better way to know
		// whether it has the colmeta or not
		if !c.Hidden && (c.Name == name || name == AllColumns) {
			needCols = append(needCols, c)
			found = true
		}
	}

	if !found {
		return nil, moerr.NewInvalidInput(ctx, "bad input column name %v", name)
	}
	fs, err := fileservice.Get[fileservice.FileService](tbl.db.txn.proc.FileService, defines.SharedFileServiceName)
	if err != nil {
		return nil, err
	}
	var meta objectio.ObjectMeta
	infoList := make([]*plan.MetadataScanInfo, 0, len(tbl.blockInfos))
	eachBlkFn := func(blk logtailreplay.BlockEntry) error {
		var err error
		location := blk.MetaLocation()
		if !objectio.IsSameObjectLocVsMeta(location, meta) {
			if meta, err = objectio.FastLoadObjectMeta(ctx, &location, fs); err != nil {
				return err
			}
		}

		blkmeta := meta.GetBlockMeta(uint32(location.ID()))
		maxSeq := uint32(blkmeta.GetMaxSeqnum())
		for _, col := range needCols {
			// Blocks will have different col info becuase of ddl
			// So we have to check whether the block includes needed col
			// or not first.
			if col.Seqnum > maxSeq {
				continue
			}

			newInfo := &plan.MetadataScanInfo{
				ColName:    col.Name,
				EntryState: blk.EntryState,
				Sorted:     blk.Sorted,
				IsHidden:   col.Hidden,
			}
			FillByteFamilyTypeForBlockInfo(newInfo, blk)
			colmeta := blkmeta.ColumnMeta(uint16(col.Seqnum))

			newInfo.RowCnt = int64(blkmeta.GetRows())
			newInfo.NullCnt = int64(colmeta.NullCnt())
			newInfo.CompressSize = int64(colmeta.Location().Length())
			newInfo.OriginSize = int64(colmeta.Location().OriginSize())

			zm := colmeta.ZoneMap()
			newInfo.Max = zm.GetMaxBuf()
			newInfo.Min = zm.GetMinBuf()

			infoList = append(infoList, newInfo)
		}

		return nil
	}

	if err = tbl.ForeachBlock(part, eachBlkFn); err != nil {
		return nil, err
	}

	return infoList, nil
}

func FillByteFamilyTypeForBlockInfo(info *plan.MetadataScanInfo, blk logtailreplay.BlockEntry) error {
	// It is better to use the Marshal() method
	info.BlockId = blk.BlockID[:]
	info.ObjectName = blk.MetaLocation().Name().String()
	info.MetaLoc = blk.MetaLoc[:]
	info.DelLoc = blk.DeltaLoc[:]
	info.SegId = blk.SegmentID[:]
	info.CommitTs = blk.CommitTs[:]
	info.CreateTs = blk.CreateTime[:]
	info.DeleteTs = blk.DeleteTime[:]
	return nil
}

func (tbl *txnTable) GetDirtyBlksIn(state *logtailreplay.PartitionState) []types.Blockid {
	dirtyBlks := make([]types.Blockid, 0)
	for blk := range tbl.db.txn.blockId_dn_delete_metaLoc_batch {
		if !state.BlockVisible(
			blk, types.TimestampToTS(tbl.db.txn.meta.SnapshotTS)) {
			continue
		}
		dirtyBlks = append(dirtyBlks, blk)
	}
	return dirtyBlks
}

func (tbl *txnTable) LoadDeletesForBlock(bid types.Blockid, offsets *[]int64) (err error) {
	bats, ok := tbl.db.txn.blockId_dn_delete_metaLoc_batch[bid]
	if !ok {
		return nil
	}
	for _, bat := range bats {
		vs := vector.MustStrCol(bat.GetVector(0))
		for _, deltaLoc := range vs {
			location, err := blockio.EncodeLocationFromString(deltaLoc)
			if err != nil {
				return err
			}
			rowIdBat, err := blockio.LoadColumns(
				tbl.db.txn.proc.Ctx,
				[]uint16{0},
				nil,
				tbl.db.txn.engine.fs,
				location,
				tbl.db.txn.proc.GetMPool())
			if err != nil {
				return err
			}
			rowIds := vector.MustFixedCol[types.Rowid](rowIdBat.GetVector(0))
			for _, rowId := range rowIds {
				_, offset := rowId.Decode()
				*offsets = append(*offsets, int64(offset))
			}
		}
	}
	return nil
}

// LoadDeletesForBlockIn loads deletes for volatile blocks in PartitionState.
func (tbl *txnTable) LoadDeletesForVolatileBlocksIn(
	state *logtailreplay.PartitionState,
	deletesRowId map[types.Rowid]uint8) error {

	for blk, bats := range tbl.db.txn.blockId_dn_delete_metaLoc_batch {
		//if blk is in partitionState.blks, it means that blk is persisted.
		if state.BlockVisible(
			blk, types.TimestampToTS(tbl.db.txn.meta.SnapshotTS)) {
			continue
		}
		for _, bat := range bats {
			vs := vector.MustStrCol(bat.GetVector(0))
			for _, metalLoc := range vs {
				location, err := blockio.EncodeLocationFromString(metalLoc)
				if err != nil {
					return err
				}
				rowIdBat, err := blockio.LoadColumns(
					tbl.db.txn.proc.Ctx,
					[]uint16{0},
					nil,
					tbl.db.txn.engine.fs,
					location,
					tbl.db.txn.proc.GetMPool())
				if err != nil {
					return err
				}
				rowIds := vector.MustFixedCol[types.Rowid](rowIdBat.GetVector(0))
				for _, rowId := range rowIds {
					if deletesRowId != nil {
						deletesRowId[rowId] = 0
					}
				}
				rowIdBat.Clean(tbl.db.txn.proc.GetMPool())
			}
		}

	}
	return nil
}

func (tbl *txnTable) GetEngineType() engine.EngineType {
	return engine.Disttae
}

func (tbl *txnTable) reset(newId uint64) {
	//if the table is truncated first time, the table id is saved into the oldTableId
	if tbl.oldTableId == 0 {
		tbl.oldTableId = tbl.tableId
	}
	tbl.tableId = newId
	tbl._partState = nil
	tbl.blockInfos = nil
	tbl.blockInfosUpdated = false
}

func (tbl *txnTable) resetSnapshot() {
	tbl._partState = nil
	tbl.blockInfos = nil
	tbl.blockInfosUpdated = false
}

// return all unmodified blocks
func (tbl *txnTable) Ranges(ctx context.Context, exprs []*plan.Expr) (ranges [][]byte, err error) {
	tbl.writes = tbl.writes[:0]
	tbl.writesOffset = tbl.db.txn.statements[tbl.db.txn.statementID-1]

	tbl.writes = tbl.db.txn.getTableWrites(tbl.db.databaseId, tbl.tableId, tbl.writes)

	// make sure we have the block infos snapshot
	if err = tbl.updateBlockInfos(ctx); err != nil {
		return
	}

	// get the table's snapshot
	var part *logtailreplay.PartitionState
	if part, err = tbl.getPartitionState(ctx); err != nil {
		return
	}

	ranges = make([][]byte, 0, 1)
	ranges = append(ranges, []byte{})

	if len(tbl.blockInfos) == 0 {
		return
	}

	// for dynamic parameter, sustitute param ref and const fold cast expression here to improve performance
	// temporary solution, will fix it in the future
	newExprs := make([]*plan.Expr, len(exprs))
	for i := range exprs {
		newExprs[i] = plan2.DeepCopyExpr(exprs[i])
		// newExprs[i] = plan2.SubstitueParam(newExprs[i], tbl.proc)
		foldedExpr, _ := plan2.ConstantFold(batch.EmptyForConstFoldBatch, newExprs[i], tbl.proc, true)
		if foldedExpr != nil {
			newExprs[i] = foldedExpr
		}
	}

	err = tbl.rangesOnePart(
		ctx,
		part,
		tbl.getTableDef(),
		newExprs,
		tbl.blockInfos,
		&ranges,
		tbl.proc,
	)
	return
}

// txn can read :
//  1. snapshot data:
//      1>. committed block data resides in S3.
//      2>. partition state data resides in memory. read by partitionReader.

//      deletes(rowids) for committed block exist in the following four places:
//      1. in delta location formed by DN writing S3. read by blockReader.
//      2. in CN's partition state, read by partitionReader.
//  	3. in txn's workspace(txn.writes) being deleted by txn, read by partitionReader.
//  	4. in delta location being deleted through CN writing S3, read by blockMergeReader.

//  2. data in txn's workspace:
//     1>.Raw batch data resides in txn.writes,read by partitionReader.
//     2>.CN blocks resides in S3, read by blockReader.

// rangesOnePart collect blocks which are visible to this txn,
// include committed blocks and uncommitted blocks by CN writing S3.
// notice that only clean blocks can be distributed into remote CNs.
func (tbl *txnTable) rangesOnePart(
	ctx context.Context,
	state *logtailreplay.PartitionState, // snapshot state of this transaction
	tableDef *plan.TableDef, // table definition (schema)
	exprs []*plan.Expr, // filter expression
	committedblocks []catalog.BlockInfo, // whole block list
	ranges *[][]byte, // output marshaled block list after filtering
	proc *process.Process, // process of this transaction
) (err error) {
	dirtyBlks := make(map[types.Blockid]struct{})
	if tbl.db.txn.meta.IsRCIsolation() {
		state, err := tbl.getPartitionState(tbl.proc.Ctx)
		if err != nil {
			return err
		}
		deleteBlks, createBlks := state.Copy().GetBlksBetween(types.TimestampToTS(tbl.db.txn.lastTS),
			types.TimestampToTS(tbl.db.txn.meta.SnapshotTS))
		if len(deleteBlks) > 0 {
			if err := tbl.updateDeleteInfo(deleteBlks, createBlks, committedblocks); err != nil {
				return err
			}
		}
	}

	//blks contains all visible blocks to this txn, namely
	//includes committed blocks and uncommitted blocks by CN writing S3.
	blks := make([]catalog.BlockInfo, 0, len(committedblocks))
	blks = append(blks, committedblocks...)

	//collect partitionState.dirtyBlocks which may be invisible to this txn into dirtyBlks.
	{
		iter := state.NewDirtyBlocksIter()
		for iter.Next() {
			entry := iter.Entry()
			//lazy load deletes for block.
			dirtyBlks[entry.BlockID] = struct{}{}
		}
		iter.Close()

	}

	//only collect dirty blocks in PartitionState.blocks into dirtyBlks.
	for _, bid := range tbl.GetDirtyBlksIn(state) {
		dirtyBlks[bid] = struct{}{}
	}
	txn := tbl.db.txn
	for _, entry := range tbl.writes {
		if entry.typ == INSERT {
			if entry.bat == nil || entry.bat.IsEmpty() {
				continue
			}
			if entry.bat.Attrs[0] != catalog.BlockMeta_MetaLoc {
				continue
			}
			//load uncommitted blocks from txn's workspace.
			metaLocs := vector.MustStrCol(entry.bat.Vecs[0])
			for _, metaLoc := range metaLocs {
				location, err := blockio.EncodeLocationFromString(metaLoc)
				if err != nil {
					return err
				}
				sid := location.Name().SegmentId()
				blkid := objectio.NewBlockid(
					&sid,
					location.Name().Num(),
					location.ID())
				pos, ok := txn.cnBlkId_Pos[*blkid]
				if !ok {
					panic(fmt.Sprintf("blkid %s not found", blkid.String()))
				}
				blks = append(blks, pos.blkInfo)
				var offsets []int64
				txn.deletedBlocks.getDeletedOffsetsByBlock(blkid, &offsets)
				if len(offsets) != 0 {
					dirtyBlks[*blkid] = struct{}{}
				}
			}
			continue
		}
		// entry.typ == DELETE
		if entry.isGeneratedByTruncate() {
			continue
		}
		//deletes in tbl.writes maybe comes from PartitionState.rows or PartitionState.blocks.
		if entry.fileName == "" {
			vs := vector.MustFixedCol[types.Rowid](entry.bat.GetVector(0))
			for _, v := range vs {
				id, _ := v.Decode()
				dirtyBlks[id] = struct{}{}
			}
		}
	}

	var (
		objMeta  objectio.ObjectMeta
		zms      []objectio.ZoneMap
		vecs     []*vector.Vector
		skipObj  bool
		auxIdCnt int32
	)

	defer func() {
		for i := range vecs {
			if vecs[i] != nil {
				vecs[i].Free(proc.Mp())
			}
		}
	}()

	// check if expr is monotonic, if not, we can skip evaluating expr for each block
	for _, expr := range exprs {
		auxIdCnt += plan2.AssignAuxIdForExpr(expr, auxIdCnt)
	}

	columnMap := make(map[int]int)
	if auxIdCnt > 0 {
		zms = make([]objectio.ZoneMap, auxIdCnt)
		vecs = make([]*vector.Vector, auxIdCnt)
		plan2.GetColumnMapByExprs(exprs, tableDef, &columnMap)
	}

	errCtx := errutil.ContextWithNoReport(ctx, true)

	fs, err := fileservice.Get[fileservice.FileService](proc.FileService, defines.SharedFileServiceName)
	if err != nil {
		return err
	}
	hasDeletes := len(dirtyBlks) > 0
	for _, blk := range blks {
		// if expr is monotonic, we need evaluating expr for each block
		if auxIdCnt > 0 {
			location := blk.MetaLocation()

			// check whether the block belongs to a new object
			// yes:
			//     1. load object meta
			//     2. eval expr on object meta
			//     3. if the expr is false, skip eval expr on the blocks of the same object
			// no:
			//     1. check whether the object is skipped
			//     2. if skipped, skip this block
			//     3. if not skipped, eval expr on the block
			if !objectio.IsSameObjectLocVsMeta(location, objMeta) {
				if objMeta, err = objectio.FastLoadObjectMeta(ctx, &location, fs); err != nil {
					return
				}

				skipObj = false
				// here we only eval expr on the object meta if it has more than 2 blocks
				if objMeta.BlockCount() > 2 {
					for _, expr := range exprs {
						if !colexec.EvaluateFilterByZoneMap(errCtx, proc, expr, objMeta, columnMap, zms, vecs) {
							skipObj = true
							break
						}
					}
				}
			}

			if skipObj {
				continue
			}

			var skipBlk bool

			// eval filter expr on the block
			blkMeta := objMeta.GetBlockMeta(uint32(location.ID()))
			for _, expr := range exprs {
				if !colexec.EvaluateFilterByZoneMap(errCtx, proc, expr, blkMeta, columnMap, zms, vecs) {
					skipBlk = true
					break
				}
			}

			// if the block is not needed, skip it
			if skipBlk {
				continue
			}
		}

		if hasDeletes {
			if _, ok := dirtyBlks[blk.BlockID]; !ok {
				blk.CanRemote = true
			}
			blk.PartitionNum = -1
			*ranges = append(*ranges, catalog.EncodeBlockInfo(blk))
			continue
		}
		// store the block in ranges
		blk.CanRemote = true
		blk.PartitionNum = -1
		*ranges = append(*ranges, catalog.EncodeBlockInfo(blk))
	}
	blockio.RecordBlockSelectivity(len(*ranges)-1, len(blks))
	return
}

// getTableDef only return all cols and their index.
func (tbl *txnTable) getTableDef() *plan.TableDef {
	if tbl.tableDef == nil {
		var cols []*plan.ColDef
		i := int32(0)
		name2index := make(map[string]int32)
		for _, def := range tbl.defs {
			if attr, ok := def.(*engine.AttributeDef); ok {
				name2index[attr.Attr.Name] = i
				cols = append(cols, &plan.ColDef{
					Name:  attr.Attr.Name,
					ColId: attr.Attr.ID,
					Typ: &plan.Type{
						Id:       int32(attr.Attr.Type.Oid),
						Width:    attr.Attr.Type.Width,
						Scale:    attr.Attr.Type.Scale,
						AutoIncr: attr.Attr.AutoIncrement,
					},
					Primary:   attr.Attr.Primary,
					Default:   attr.Attr.Default,
					OnUpdate:  attr.Attr.OnUpdate,
					Comment:   attr.Attr.Comment,
					ClusterBy: attr.Attr.ClusterBy,
					Seqnum:    uint32(attr.Attr.Seqnum),
				})
				i++
			}
		}
		tbl.tableDef = &plan.TableDef{
			Name:          tbl.tableName,
			Cols:          cols,
			Name2ColIndex: name2index,
		}
		tbl.tableDef.Version = tbl.version
		// add Constraint
		if len(tbl.constraint) != 0 {
			c := new(engine.ConstraintDef)
			err := c.UnmarshalBinary(tbl.constraint)
			if err != nil {
				return nil
			}
			for _, ct := range c.Cts {
				switch k := ct.(type) {
				case *engine.PrimaryKeyDef:
					tbl.tableDef.Pkey = k.Pkey
				}
			}
		}
	}

	return tbl.tableDef
}

func (tbl *txnTable) TableDefs(ctx context.Context) ([]engine.TableDef, error) {
	//return tbl.defs, nil
	// I don't understand why the logic now is not to get all the tableDef. Don't understand.
	// copy from tae's logic
	defs := make([]engine.TableDef, 0, len(tbl.defs))
	defs = append(defs, &engine.VersionDef{Version: tbl.version})
	if tbl.comment != "" {
		commentDef := new(engine.CommentDef)
		commentDef.Comment = tbl.comment
		defs = append(defs, commentDef)
	}
	if tbl.partitioned > 0 || tbl.partition != "" {
		partitionDef := new(engine.PartitionDef)
		partitionDef.Partitioned = tbl.partitioned
		partitionDef.Partition = tbl.partition
		defs = append(defs, partitionDef)
	}

	if tbl.viewdef != "" {
		viewDef := new(engine.ViewDef)
		viewDef.View = tbl.viewdef
		defs = append(defs, viewDef)
	}
	if len(tbl.constraint) > 0 {
		c := &engine.ConstraintDef{}
		err := c.UnmarshalBinary(tbl.constraint)
		if err != nil {
			return nil, err
		}
		defs = append(defs, c)
	}
	for i, def := range tbl.defs {
		if attr, ok := def.(*engine.AttributeDef); ok {
			if attr.Attr.Name != catalog.Row_ID {
				defs = append(defs, tbl.defs[i])
			}
		}
	}
	pro := new(engine.PropertiesDef)
	pro.Properties = append(pro.Properties, engine.Property{
		Key:   catalog.SystemRelAttr_Kind,
		Value: string(tbl.relKind),
	})
	if tbl.createSql != "" {
		pro.Properties = append(pro.Properties, engine.Property{
			Key:   catalog.SystemRelAttr_CreateSQL,
			Value: tbl.createSql,
		})
	}
	defs = append(defs, pro)
	return defs, nil

}

func (tbl *txnTable) UpdateConstraint(ctx context.Context, c *engine.ConstraintDef) error {
	ct, err := c.MarshalBinary()
	if err != nil {
		return err
	}
	bat, err := genTableConstraintTuple(tbl.tableId, tbl.db.databaseId, tbl.tableName, tbl.db.databaseName, ct, tbl.db.txn.proc.Mp())
	if err != nil {
		return err
	}
	if err = tbl.db.txn.WriteBatch(UPDATE, catalog.MO_CATALOG_ID, catalog.MO_TABLES_ID,
		catalog.MO_CATALOG, catalog.MO_TABLES, bat, tbl.db.txn.dnStores[0], -1, false, false); err != nil {
		return err
	}
	tbl.constraint = ct
	return nil
}

func (tbl *txnTable) AlterTable(ctx context.Context, c *engine.ConstraintDef, constraint [][]byte) error {
	ct, err := c.MarshalBinary()
	if err != nil {
		return err
	}
	bat, err := genTableAlterTuple(constraint, tbl.db.txn.proc.Mp())
	if err != nil {
		return err
	}
	if err = tbl.db.txn.WriteBatch(ALTER, catalog.MO_CATALOG_ID, catalog.MO_TABLES_ID,
		catalog.MO_CATALOG, catalog.MO_TABLES, bat, tbl.db.txn.dnStores[0], -1, false, false); err != nil {
		return err
	}
	tbl.constraint = ct
	return nil
}

func (tbl *txnTable) TableColumns(ctx context.Context) ([]*engine.Attribute, error) {
	var attrs []*engine.Attribute
	for _, def := range tbl.defs {
		if attr, ok := def.(*engine.AttributeDef); ok {
			attrs = append(attrs, &attr.Attr)
		}
	}
	return attrs, nil
}

func (tbl *txnTable) GetPrimaryKeys(ctx context.Context) ([]*engine.Attribute, error) {
	attrs := make([]*engine.Attribute, 0, 1)
	for _, def := range tbl.defs {
		if attr, ok := def.(*engine.AttributeDef); ok {
			if attr.Attr.Primary {
				attrs = append(attrs, &attr.Attr)
			}
		}
	}
	return attrs, nil
}

func (tbl *txnTable) GetHideKeys(ctx context.Context) ([]*engine.Attribute, error) {
	attrs := make([]*engine.Attribute, 0, 1)
	attrs = append(attrs, &engine.Attribute{
		IsHidden: true,
		IsRowId:  true,
		Name:     catalog.Row_ID,
		Type:     types.New(types.T_Rowid, 0, 0),
		Primary:  true,
	})
	return attrs, nil
}

func (tbl *txnTable) Write(ctx context.Context, bat *batch.Batch) error {
	if bat == nil || bat.RowCount() == 0 {
		return nil
	}
	// for writing S3 Block
	if bat.Attrs[0] == catalog.BlockMeta_BlockInfo {
		blkInfo := catalog.DecodeBlockInfo(bat.Vecs[0].GetBytesAt(0))
		fileName := blkInfo.MetaLocation().Name().String()
		ibat, err := util.CopyBatch(bat, tbl.db.txn.proc)
		if err != nil {
			return err
		}
		return tbl.db.txn.WriteFile(
			INSERT,
			tbl.db.databaseId,
			tbl.tableId,
			tbl.db.databaseName,
			tbl.tableName,
			fileName,
			ibat,
			tbl.db.txn.dnStores[0])
	}
	ibat, err := util.CopyBatch(bat, tbl.db.txn.proc)
	if err != nil {
		return err
	}
	if err := tbl.db.txn.WriteBatch(
		INSERT,
		tbl.db.databaseId,
		tbl.tableId,
		tbl.db.databaseName,
		tbl.tableName,
		ibat,
		tbl.db.txn.dnStores[0],
		tbl.primaryIdx,
		false,
		false); err != nil {
		return err
	}
	return tbl.db.txn.dumpBatch(tbl.writesOffset)
}

func (tbl *txnTable) Update(ctx context.Context, bat *batch.Batch) error {
	return nil
}

//	blkId(string)     deltaLoc(string)                   type(int)
//
// |-----------|-----------------------------------|----------------|
// |  blk_id   |   batch.Marshal(deltaLoc)         |  FlushDeltaLoc | DN Block
// |  blk_id   |   batch.Marshal(uint32 offset)    |  CNBlockOffset | CN Block
// |  blk_id   |   batch.Marshal(rowId)            |  RawRowIdBatch | DN Blcok
// |  blk_id   |   batch.Marshal(uint32 offset)    | RawBatchOffset | RawBatch (in txn workspace)
func (tbl *txnTable) EnhanceDelete(bat *batch.Batch, name string) error {
	blkId, typ_str := objectio.Str2Blockid(name[:len(name)-2]), string(name[len(name)-1])
	typ, err := strconv.ParseInt(typ_str, 10, 64)
	if err != nil {
		return err
	}
	switch typ {
	case deletion.FlushDeltaLoc:
		location, err := blockio.EncodeLocationFromString(bat.Vecs[0].GetStringAt(0))
		if err != nil {
			return err
		}
		fileName := location.Name().String()
		copBat, err := util.CopyBatch(bat, tbl.db.txn.proc)
		if err != nil {
			return err
		}
		if err := tbl.db.txn.WriteFile(DELETE, tbl.db.databaseId, tbl.tableId,
			tbl.db.databaseName, tbl.tableName, fileName, copBat, tbl.db.txn.dnStores[0]); err != nil {
			return err
		}
		tbl.db.txn.blockId_dn_delete_metaLoc_batch[*blkId] =
			append(tbl.db.txn.blockId_dn_delete_metaLoc_batch[*blkId], copBat)
	case deletion.CNBlockOffset:
		vs := vector.MustFixedCol[int64](bat.GetVector(0))
		tbl.db.txn.PutCnBlockDeletes(blkId, vs)
	case deletion.RawRowIdBatch:
		tbl.writeDnPartition(tbl.db.txn.proc.Ctx, bat)
	case deletion.RawBatchOffset:
		vs := vector.MustFixedCol[int64](bat.GetVector(0))
		entry_bat := tbl.db.txn.blockId_raw_batch[*blkId]
		entry_bat.AntiShrink(vs)
		// reset rowId offset
		rowIds := vector.MustFixedCol[types.Rowid](entry_bat.GetVector(0))
		for i := range rowIds {
			(&rowIds[i]).SetRowOffset(uint32(i))
		}
	}
	return nil
}

// CN Block Compaction
func (tbl *txnTable) compaction() error {
	mp := make(map[int][]int64)
	s3writer := &colexec.S3Writer{}
	s3writer.SetTableName(tbl.tableName)
	s3writer.SetSchemaVer(tbl.version)
	batchNums := 0
	name, err := s3writer.GenerateWriter(tbl.db.txn.proc)
	if err != nil {
		return err
	}
	var deletedIDs []*types.Blockid
	defer func() {
		tbl.db.txn.deletedBlocks.removeBlockDeletedInfos(deletedIDs)
	}()
	tbl.db.txn.deletedBlocks.iter(func(id *types.Blockid, deleteOffsets []int64) bool {
		pos := tbl.db.txn.cnBlkId_Pos[*id]
		// just do compaction for current txnTable
		entry := tbl.db.txn.writes[pos.idx]
		if !(entry.databaseId == tbl.db.databaseId && entry.tableId == tbl.tableId) {
			return true
		}
		delete(tbl.db.txn.cnBlkId_Pos, *id)
		deletedIDs = append(deletedIDs, id)
		if len(deleteOffsets) == 0 {
			return true
		}
		mp[pos.idx] = append(mp[pos.idx], pos.offset)
		// start compaction
		metaLoc := tbl.db.txn.writes[pos.idx].bat.GetVector(0).GetStringAt(int(pos.offset))
		location, e := blockio.EncodeLocationFromString(metaLoc)
		if e != nil {
			err = e
			return false
		}
		if tbl.seqnums == nil {
			n := len(tbl.tableDef.Cols) - 1
			idxs := make([]uint16, 0, n)
			typs := make([]types.Type, 0, n)
			for i := 0; i < len(tbl.tableDef.Cols)-1; i++ {
				col := tbl.tableDef.Cols[i]
				idxs = append(idxs, uint16(col.Seqnum))
				typs = append(typs, vector.ProtoTypeToType(col.Typ))
			}
			tbl.seqnums = idxs
			tbl.typs = typs
		}
		s3writer.SetSeqnums(tbl.seqnums)
		bat, e := blockio.BlockCompactionRead(
			tbl.db.txn.proc.Ctx,
			location,
			deleteOffsets,
			tbl.seqnums,
			tbl.typs,
			tbl.db.txn.engine.fs,
			tbl.db.txn.proc.GetMPool())
		if e != nil {
			err = e
			return false
		}
		if bat.RowCount() == 0 {
			return true
		}
		// ToDo: Optimize this logic, we need to control blocks num in one file
		// and make sure one block has as close as possible to 8192 rows
		// if the batch is little we should not flush, improve this in next pr.
		s3writer.WriteBlock(bat)
		batchNums++
		if len(deleteOffsets) > 0 {
			bat.Clean(tbl.db.txn.proc.GetMPool())
		}
		return true
	})
	if err != nil {
		return err
	}

	if batchNums > 0 {
		blkInfos, err := s3writer.WriteEndBlocks(tbl.db.txn.proc)
		if err != nil {
			return err
		}
		newBat := batch.NewWithSize(1)
		newBat.Attrs = []string{catalog.BlockMeta_BlockInfo}
		newBat.SetVector(0, vector.NewVec(types.T_text.ToType()))
		for _, blkInfo := range blkInfos {
			vector.AppendBytes(
				newBat.GetVector(0),
				catalog.EncodeBlockInfo(blkInfo),
				false,
				tbl.db.txn.proc.GetMPool())
		}
		newBat.SetRowCount(len(blkInfos))
		err = tbl.db.txn.WriteFile(
			INSERT,
			tbl.db.databaseId,
			tbl.tableId,
			tbl.db.databaseName,
			tbl.tableName,
			name.String(),
			newBat,
			tbl.db.txn.dnStores[0])
		if err != nil {
			return err
		}
	}
	removeBatch := make(map[*batch.Batch]bool)
	// delete old block info
	for idx, offsets := range mp {
		bat := tbl.db.txn.writes[idx].bat
		tbl.db.txn.delPosForCNBlock(bat.GetVector(0), offsets)
		bat.AntiShrink(offsets)
		// update txn.cnBlkId_Pos
		tbl.db.txn.updatePosForCNBlock(bat.GetVector(0), idx)
		if bat.RowCount() == 0 {
			removeBatch[bat] = true
		}
	}
	tbl.db.txn.Lock()
	for i := 0; i < len(tbl.db.txn.writes); i++ {
		if removeBatch[tbl.db.txn.writes[i].bat] {
			// DON'T MODIFY THE IDX OF AN ENTRY IN LOG
			// THIS IS VERY IMPORTANT FOR CN BLOCK COMPACTION
			// maybe this will cause that the log imcrements unlimitly.
			// tbl.db.txn.writes = append(tbl.db.txn.writes[:i], tbl.db.txn.writes[i+1:]...)
			// i--
			tbl.db.txn.writes[i].bat.Clean(tbl.db.txn.proc.GetMPool())
			tbl.db.txn.writes[i].bat = nil
		}
	}
	tbl.db.txn.Unlock()
	return nil
}

func (tbl *txnTable) Delete(ctx context.Context, bat *batch.Batch, name string) error {
	if bat == nil {
		// ToDo:
		// start to do compaction for cn blocks
		// there are three strageties:
		// 1.do compaction at deletion operator
		// 2.do compaction here
		// 3.do compaction when read
		// choose which one at last depends on next pr
		// we use 2 now.
		return tbl.compaction()
	}
	//for S3 delete
	if name != catalog.Row_ID {
		return tbl.EnhanceDelete(bat, name)
	}
	bat.SetAttributes([]string{catalog.Row_ID})

	bat = tbl.db.txn.deleteBatch(bat, tbl.db.databaseId, tbl.tableId)
	if bat.RowCount() == 0 {
		return nil
	}
	return tbl.writeDnPartition(ctx, bat)
}

func (tbl *txnTable) writeDnPartition(ctx context.Context, bat *batch.Batch) error {
	ibat, err := util.CopyBatch(bat, tbl.db.txn.proc)
	if err != nil {
		return err
	}
	if err := tbl.db.txn.WriteBatch(DELETE, tbl.db.databaseId, tbl.tableId,
		tbl.db.databaseName, tbl.tableName, ibat, tbl.db.txn.dnStores[0], tbl.primaryIdx, false, false); err != nil {
		return err
	}
	return nil
}

func (tbl *txnTable) AddTableDef(ctx context.Context, def engine.TableDef) error {
	return nil
}

func (tbl *txnTable) DelTableDef(ctx context.Context, def engine.TableDef) error {
	return nil
}

func (tbl *txnTable) GetTableID(ctx context.Context) uint64 {
	return tbl.tableId
}

// GetTableName implements the engine.Relation interface.
func (tbl *txnTable) GetTableName() string {
	return tbl.tableName
}

func (tbl *txnTable) GetDBID(ctx context.Context) uint64 {
	return tbl.db.databaseId
}

func (tbl *txnTable) NewReader(
	ctx context.Context,
	num int,
	expr *plan.Expr,
	ranges [][]byte) ([]engine.Reader, error) {
	if len(ranges) == 0 {
		return tbl.newMergeReader(ctx, num, expr, nil)
	}
	if len(ranges) == 1 && engine.IsMemtable(ranges[0]) {
		return tbl.newMergeReader(ctx, num, expr, nil)
	}
	if len(ranges) > 1 && engine.IsMemtable(ranges[0]) {
		rds := make([]engine.Reader, num)
		mrds := make([]mergeReader, num)
		ranges = ranges[1:]

		var dirtyBlks []*catalog.BlockInfo
		var cleanBlks []*catalog.BlockInfo
		for _, blk := range ranges {
			blkInfo := catalog.DecodeBlockInfo(blk)
			if blkInfo.CanRemote {
				cleanBlks = append(cleanBlks, blkInfo)
				continue
			}
			dirtyBlks = append(dirtyBlks, blkInfo)
		}

		rds0, err := tbl.newMergeReader(ctx, num, expr, dirtyBlks)
		if err != nil {
			return nil, err
		}
		for i, rd := range rds0 {
			mrds[i].rds = append(mrds[i].rds, rd)
		}

		if len(cleanBlks) > 0 {
			rds0, err = tbl.newBlockReader(ctx, num, expr, cleanBlks, tbl.proc)
			if err != nil {
				return nil, err
			}
		}
		for i, rd := range rds0 {
			mrds[i].rds = append(mrds[i].rds, rd)
		}

		for i := range rds {
			rds[i] = &mrds[i]
		}
		return rds, nil
	}
	blkInfos := make([]*catalog.BlockInfo, 0, len(ranges))
	for _, r := range ranges {
		blkInfos = append(blkInfos, catalog.DecodeBlockInfo(r))
	}
	return tbl.newBlockReader(ctx, num, expr, blkInfos, tbl.proc)
}

func (tbl *txnTable) newMergeReader(
	ctx context.Context,
	num int,
	expr *plan.Expr,
	dirtyBlks []*catalog.BlockInfo) ([]engine.Reader, error) {

	var encodedPrimaryKey []byte
	pk := tbl.tableDef.Pkey
	if pk != nil && expr != nil {
		// TODO: workaround for composite primary key
		// right now for composite primary key, the filter expr will not be pushed down
		// here we try to serialize the composite primary key
		if pk.CompPkeyCol != nil {
			pkVals := make([]*plan.Const, len(pk.Names))
			_, hasNull := getCompositPKVals(expr, pk.Names, pkVals, tbl.proc)

			// return empty reader if the composite primary key has null value
			if hasNull {
				return []engine.Reader{
					new(emptyReader),
				}, nil
			}
			cnt := getValidCompositePKCnt(pkVals)
			if cnt != 0 {
				var packer *types.Packer
				put := tbl.db.txn.engine.packerPool.Get(&packer)
				for i := 0; i < cnt; i++ {
					serialTupleByConstExpr(pkVals[i], packer)
				}
				v := packer.Bytes()
				packer.Reset()
				encodedPrimaryKey = logtailreplay.EncodePrimaryKey(v, packer)
				// TODO: hack: remove the last comma, need to fix this in the future
				encodedPrimaryKey = encodedPrimaryKey[0 : len(encodedPrimaryKey)-1]
				put.Put()
			}
		} else {
			pkColumn := tbl.tableDef.Cols[tbl.primaryIdx]
			ok, hasNull, v := getPkValueByExpr(expr, pkColumn.Name, types.T(pkColumn.Typ.Id), tbl.proc)
			if hasNull {
				return []engine.Reader{
					new(emptyReader),
				}, nil
			}
			if ok {
				var packer *types.Packer
				put := tbl.db.txn.engine.packerPool.Get(&packer)
				encodedPrimaryKey = logtailreplay.EncodePrimaryKey(v, packer)
				put.Put()
			}
		}
	}
	rds := make([]engine.Reader, num)
	mrds := make([]mergeReader, num)
	rds0, err := tbl.newReader(
		ctx,
		num,
		encodedPrimaryKey,
		expr,
		dirtyBlks)
	if err != nil {
		return nil, err
	}
	mrds[0].rds = append(mrds[0].rds, rds0...)

	for i := range rds {
		rds[i] = &mrds[i]
	}

	return rds, nil
}

func (tbl *txnTable) newBlockReader(
	ctx context.Context,
	num int,
	expr *plan.Expr,
	blkInfos []*catalog.BlockInfo,
	proc *process.Process) ([]engine.Reader, error) {
	rds := make([]engine.Reader, num)
	ts := tbl.db.txn.meta.SnapshotTS
	tableDef := tbl.getTableDef()

	if len(blkInfos) < num || len(blkInfos) == 1 {
		for i, blk := range blkInfos {
			rds[i] = newBlockReader(
				ctx,
				tableDef,
				ts,
				[]*catalog.BlockInfo{blk},
				expr,
				tbl.db.txn.engine.fs,
				proc,
			)
		}
		for j := len(blkInfos); j < num; j++ {
			rds[j] = &emptyReader{}
		}
		return rds, nil
	}

	infos, steps := groupBlocksToObjects(blkInfos, num)
	fs, err := fileservice.Get[fileservice.FileService](
		tbl.db.txn.engine.fs,
		defines.SharedFileServiceName)
	if err != nil {
		return nil, err
	}
	blockReaders := newBlockReaders(
		ctx,
		fs,
		tableDef,
		tbl.primarySeqnum,
		ts,
		num,
		expr,
		proc)
	distributeBlocksToBlockReaders(blockReaders, num, infos, steps)
	for i := 0; i < num; i++ {
		rds[i] = blockReaders[i]
	}
	return rds, nil
}

func (tbl *txnTable) newReader(
	ctx context.Context,
	readerNumber int,
	encodedPrimaryKey []byte,
	expr *plan.Expr,
	dirtyBlks []*catalog.BlockInfo,
) ([]engine.Reader, error) {
	txn := tbl.db.txn
	ts := txn.meta.SnapshotTS
	fs := txn.engine.fs
	state, err := tbl.getPartitionState(ctx)
	if err != nil {
		return nil, err
	}
	readers := make([]engine.Reader, readerNumber)

	seqnumMp := make(map[string]int)
	for _, coldef := range tbl.tableDef.Cols {
		seqnumMp[coldef.Name] = int(coldef.Seqnum)
	}

	mp := make(map[string]types.Type)
	mp[catalog.Row_ID] = types.New(types.T_Rowid, 0, 0)
	//FIXME::why did get type from the engine.AttributeDef,instead of plan.TableDef.Cols
	for _, def := range tbl.defs {
		attr, ok := def.(*engine.AttributeDef)
		if !ok {
			continue
		}
		mp[attr.Attr.Name] = attr.Attr.Type
	}

	var iter logtailreplay.RowsIter
	if len(encodedPrimaryKey) > 0 {
		iter = state.NewPrimaryKeyIter(
			types.TimestampToTS(ts),
			logtailreplay.Prefix(encodedPrimaryKey),
		)
	} else {
		iter = state.NewRowsIter(
			types.TimestampToTS(ts),
			nil,
			false,
		)
	}

	partReader := &PartitionReader{
		table:    tbl,
		iter:     iter,
		seqnumMp: seqnumMp,
		typsMap:  mp,
	}

	tbl.Lock()
	proc := tbl.proc
	tbl.Unlock()

	readers[0] = partReader

	if readerNumber == 1 {
		for i := range dirtyBlks {
			readers = append(
				readers,
				newBlockMergeReader(
					ctx,
					tbl,
					ts,
					[]*catalog.BlockInfo{dirtyBlks[i]},
					expr,
					fs,
					proc,
				),
			)
		}
		return []engine.Reader{&mergeReader{readers}}, nil
	}

	if len(dirtyBlks) < readerNumber-1 {
		for i := range dirtyBlks {
			readers[i+1] = newBlockMergeReader(
				ctx,
				tbl,
				ts,
				[]*catalog.BlockInfo{dirtyBlks[i]},
				expr,
				fs,
				proc,
			)
		}
		for j := len(dirtyBlks) + 1; j < readerNumber; j++ {
			readers[j] = &emptyReader{}
		}
		return readers, nil
	}
	//create readerNumber-1 blockReaders
	blockReaders := newBlockReaders(
		ctx,
		fs,
		tbl.tableDef,
		-1,
		ts,
		readerNumber-1,
		expr,
		proc)
	objInfos, steps := groupBlocksToObjects(dirtyBlks, readerNumber-1)
	blockReaders = distributeBlocksToBlockReaders(
		blockReaders,
		readerNumber-1,
		objInfos,
		steps)
	for i := range blockReaders {
		bmr := &blockMergeReader{
			blockReader: blockReaders[i],
			table:       tbl,
		}
		readers[i+1] = bmr
	}
	return readers, nil
}

// get the table's snapshot.
// it is only initialized once for a transaction and will not change.
func (tbl *txnTable) getPartitionState(ctx context.Context) (*logtailreplay.PartitionState, error) {
	if tbl._partState == nil {
		if err := tbl.updateLogtail(ctx); err != nil {
			return nil, err
		}
		tbl._partState = tbl.db.txn.engine.getPartition(tbl.db.databaseId, tbl.tableId).Snapshot()
	}
	return tbl._partState, nil
}

func (tbl *txnTable) updateBlockInfos(ctx context.Context) (err error) {
	tbl.dnList = []int{0}

	_, created := tbl.db.txn.createMap.Load(genTableKey(ctx, tbl.tableName, tbl.db.databaseId))
	// check if the table is not created in this txn, and the block infos are not updated, then update:
	// 1. update logtail
	// 2. generate block infos
	// 3. update the blockInfosUpdated and blockInfos fields of the table
	if !created && !tbl.blockInfosUpdated {
		if err = tbl.updateLogtail(ctx); err != nil {
			return
		}
		var blocks []catalog.BlockInfo
		if blocks, err = tbl.db.txn.getBlockInfos(ctx, tbl); err != nil {
			return
		}
		tbl.blockInfos = blocks
		tbl.blockInfosUpdated = true
	}
	return
}

func (tbl *txnTable) updateLogtail(ctx context.Context) (err error) {
	// if the logtail is updated, skip
	if tbl.logtailUpdated {
		return
	}

	// if the table is created in this txn, skip
	if _, created := tbl.db.txn.createMap.Load(genTableKey(ctx, tbl.tableName, tbl.db.databaseId)); created {
		return
	}

	tableId := tbl.tableId
	/*
		if the table is truncated once or more than once,
		it is suitable to use the old table id to sync logtail.

		CORNER CASE 1:
		create table t1(a int);
		begin;
		truncate t1; //table id changed. there is no new table id in DN.
		select count(*) from t1; // sync logtail for the new id failed.

		CORNER CASE 2:
		create table t1(a int);
		begin;
		select count(*) from t1; // sync logtail for the old succeeded.
		truncate t1; //table id changed. there is no new table id in DN.
		select count(*) from t1; // not sync logtail this time.

		CORNER CASE 3:
		create table t1(a int);
		begin;
		truncate t1; //table id changed. there is no new table id in DN.
		truncate t1; //table id changed. there is no new table id in DN.
		select count(*) from t1; // sync logtail for the new id failed.
	*/
	if tbl.oldTableId != 0 {
		tableId = tbl.oldTableId
	}

	if err = tbl.db.txn.engine.UpdateOfPush(ctx, tbl.db.databaseId, tableId, tbl.db.txn.meta.SnapshotTS); err != nil {
		return
	}
	if err = tbl.db.txn.engine.lazyLoad(ctx, tbl); err != nil {
		return
	}

	tbl.logtailUpdated = true
	return nil
}

func (tbl *txnTable) PrimaryKeysMayBeModified(ctx context.Context, from types.TS, to types.TS, keysVector *vector.Vector) (bool, error) {

	switch tbl.tableId {
	case catalog.MO_DATABASE_ID, catalog.MO_TABLES_ID, catalog.MO_COLUMNS_ID:
		return true, nil
	}

	part, err := tbl.getPartitionState(ctx)
	if err != nil {
		return false, err
	}
<<<<<<< HEAD
	return part.PrimaryKeysMayBeModified(from, to, keysVector, packer), nil
}

func (tbl *txnTable) updateDeleteInfo(deleteBlks, createBlks []types.Blockid,
	commitedblocks []catalog.BlockInfo) error {
	var blks []catalog.BlockInfo

	deleteBlksMap := make(map[types.Blockid]struct{})
	for _, id := range deleteBlks {
		deleteBlksMap[id] = struct{}{}
	}
	{ // Filtering is not a new block
		createBlksMap := make(map[types.Blockid]struct{})
		for _, id := range createBlks {
			createBlksMap[id] = struct{}{}
		}
		for i, blk := range commitedblocks {
			if _, ok := createBlksMap[blk.BlockID]; ok {
				blks = append(blks, commitedblocks[i])
			}
		}
	}
	for _, entry := range tbl.db.txn.writes {
		if entry.isGeneratedByTruncate() || entry.tableId != tbl.tableId {
			continue
		}
		if entry.typ == DELETE && entry.fileName == "" {
			pkVec := entry.bat.GetVector(1)
			rowids := vector.MustFixedCol[types.Rowid](entry.bat.GetVector(0))
			for i, rowid := range rowids {
				blkid, _ := rowid.Decode()
				if _, ok := deleteBlksMap[blkid]; ok {
					newId, ok, err := tbl.readNewRowid(pkVec, i, blks)
					if err != nil {
						return err
					}
					if ok {
						rowids[i] = newId
					}
				}
			}
		}
	}
	return nil
}

func (tbl *txnTable) readNewRowid(vec *vector.Vector, row int,
	blks []catalog.BlockInfo) (types.Rowid, bool, error) {
	var auxIdCnt int32
	var typ *plan.Type
	var rowid types.Rowid
	var objMeta objectio.ObjectMeta

	sels := make([]int, 0, 8192)
	columns := []uint16{objectio.SEQNUM_ROWID}
	colTypes := []types.Type{objectio.RowidType}
	tableDef := tbl.getTableDef()
	for _, col := range tableDef.Cols {
		if col.Name == tableDef.Pkey.PkeyColName {
			typ = col.Typ
			columns = append(columns, uint16(col.Seqnum))
			colTypes = append(colTypes, types.T(col.Typ.Id).ToType())
		}
	}
	constExpr := getConstExpr(int32(vec.GetType().Oid),
		rule.GetConstantValue(vec, true, uint64(row)))
	filter, err := tbl.newPkFilter(newColumnExpr(1, typ, tableDef.Pkey.PkeyColName), constExpr)
	if err != nil {
		return rowid, false, err
	}
	columnMap := make(map[int]int)
	auxIdCnt += plan2.AssignAuxIdForExpr(filter, auxIdCnt)
	zms := make([]objectio.ZoneMap, auxIdCnt)
	vecs := make([]*vector.Vector, auxIdCnt)
	plan2.GetColumnMapByExprs([]*plan.Expr{filter}, tableDef, &columnMap)
	objFilterMap := make(map[objectio.ObjectNameShort]bool)
	for _, blk := range blks {
		location := blk.MetaLocation()
		if hit, ok := objFilterMap[*location.ShortName()]; !ok {
			if objMeta, err = objectio.FastLoadObjectMeta(tbl.proc.Ctx, &location,
				tbl.db.txn.engine.fs); err != nil {
				return rowid, false, err
			}
			hit = colexec.EvaluateFilterByZoneMap(tbl.proc.Ctx, tbl.proc, filter,
				objMeta, columnMap, zms, vecs)
			objFilterMap[*location.ShortName()] = hit
			if !hit {
				continue
			}
		} else if !hit {
			continue
		}
		// eval filter expr on the block
		blkMeta := objMeta.GetBlockMeta(uint32(location.ID()))
		if !colexec.EvaluateFilterByZoneMap(tbl.proc.Ctx, tbl.proc, filter,
			blkMeta, columnMap, zms, vecs) {
			continue
		}
		// rowid + pk
		bat, err := blockio.BlockRead(
			tbl.proc.Ctx, &blk, nil, columns, colTypes, tbl.db.txn.meta.SnapshotTS,
			nil, nil, nil,
			tbl.db.txn.engine.fs, tbl.proc.Mp(), tbl.proc,
		)
		if err != nil {
			return rowid, false, err
		}
		{
			sels = sels[:0]
			state, err := tbl.getPartitionState(tbl.proc.Ctx)
			if err != nil {
				return rowid, false, err
			}
			ts := types.TimestampToTS(tbl.db.txn.meta.SnapshotTS)
			iter := state.NewRowsIter(ts, &blk.BlockID, true)
			for iter.Next() {
				entry := iter.Entry()
				_, offset := entry.RowID.Decode()
				sels = append(sels, int(offset))
			}
			iter.Close()
			sort.Ints(sels)
		}
		vec, err := colexec.EvalExpressionOnce(tbl.db.txn.proc, filter, []*batch.Batch{bat})
		if err != nil {
			return rowid, false, err
		}
		bs := vector.MustFixedCol[bool](vec)
		for i, b := range bs {
			if b {
				if _, ok := sort.Find(len(sels), func(j int) int {
					if i > sels[j] {
						return 1
					}
					if i < sels[j] {
						return -1
					}
					return 0
				}); !ok {
					rowids := vector.MustFixedCol[types.Rowid](bat.Vecs[0])
					vec.Free(tbl.proc.Mp())
					bat.Clean(tbl.proc.Mp())
					return rowids[i], true, nil
				}
			}
		}
		vec.Free(tbl.proc.Mp())
		bat.Clean(tbl.proc.Mp())
	}
	return rowid, false, nil
}

func (tbl *txnTable) newPkFilter(pkExpr, constExpr *plan.Expr) (*plan.Expr, error) {
	return plan2.BindFuncExprImplByPlanExpr(tbl.proc.Ctx, "=", []*plan.Expr{pkExpr, constExpr})
=======

	var packer *types.Packer
	put := tbl.db.txn.engine.packerPool.Get(&packer)
	defer put.Put()
	packer.Reset()
	keys := logtailreplay.EncodePrimaryKeyVector(keysVector, packer)

	for _, key := range keys {
		if part.PrimaryKeyMayBeModified(from, to, key) {
			return true, nil
		}
	}

	return false, nil
>>>>>>> 88630ca0
}<|MERGE_RESOLUTION|>--- conflicted
+++ resolved
@@ -1664,8 +1664,20 @@
 	if err != nil {
 		return false, err
 	}
-<<<<<<< HEAD
-	return part.PrimaryKeysMayBeModified(from, to, keysVector, packer), nil
+
+	var packer *types.Packer
+	put := tbl.db.txn.engine.packerPool.Get(&packer)
+	defer put.Put()
+	packer.Reset()
+	keys := logtailreplay.EncodePrimaryKeyVector(keysVector, packer)
+
+	for _, key := range keys {
+		if part.PrimaryKeyMayBeModified(from, to, key) {
+			return true, nil
+		}
+	}
+
+	return false, nil
 }
 
 func (tbl *txnTable) updateDeleteInfo(deleteBlks, createBlks []types.Blockid,
@@ -1819,20 +1831,4 @@
 
 func (tbl *txnTable) newPkFilter(pkExpr, constExpr *plan.Expr) (*plan.Expr, error) {
 	return plan2.BindFuncExprImplByPlanExpr(tbl.proc.Ctx, "=", []*plan.Expr{pkExpr, constExpr})
-=======
-
-	var packer *types.Packer
-	put := tbl.db.txn.engine.packerPool.Get(&packer)
-	defer put.Put()
-	packer.Reset()
-	keys := logtailreplay.EncodePrimaryKeyVector(keysVector, packer)
-
-	for _, key := range keys {
-		if part.PrimaryKeyMayBeModified(from, to, key) {
-			return true, nil
-		}
-	}
-
-	return false, nil
->>>>>>> 88630ca0
 }