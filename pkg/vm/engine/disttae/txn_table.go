// Copyright 2022 Matrix Origin
//
// Licensed under the Apache License, Version 2.0 (the "License");
// you may not use this file except in compliance with the License.
// You may obtain a copy of the License at
//
//      http://www.apache.org/licenses/LICENSE-2.0
//
// Unless required by applicable law or agreed to in writing, software
// distributed under the License is distributed on an "AS IS" BASIS,
// WITHOUT WARRANTIES OR CONDITIONS OF ANY KIND, either express or implied.
// See the License for the specific language governing permissions and
// limitations under the License.

package disttae

import (
	"context"
	"fmt"
	"strconv"

	"github.com/matrixorigin/matrixone/pkg/catalog"
	"github.com/matrixorigin/matrixone/pkg/common/moerr"
	"github.com/matrixorigin/matrixone/pkg/container/batch"
	"github.com/matrixorigin/matrixone/pkg/container/types"
	"github.com/matrixorigin/matrixone/pkg/container/vector"
	"github.com/matrixorigin/matrixone/pkg/objectio"
	"github.com/matrixorigin/matrixone/pkg/pb/api"
	"github.com/matrixorigin/matrixone/pkg/pb/plan"
	"github.com/matrixorigin/matrixone/pkg/pb/timestamp"
	"github.com/matrixorigin/matrixone/pkg/sql/colexec"
	"github.com/matrixorigin/matrixone/pkg/sql/colexec/deletion"
	plan2 "github.com/matrixorigin/matrixone/pkg/sql/plan"
	"github.com/matrixorigin/matrixone/pkg/txn/storage/memorystorage/memorytable"
	"github.com/matrixorigin/matrixone/pkg/vm/engine"
	"github.com/matrixorigin/matrixone/pkg/vm/engine/disttae/logtailreplay"
	"github.com/matrixorigin/matrixone/pkg/vm/engine/tae/blockio"
	"github.com/matrixorigin/matrixone/pkg/vm/engine/tae/common"
	"github.com/matrixorigin/matrixone/pkg/vm/engine/tae/index"
	"github.com/matrixorigin/matrixone/pkg/vm/process"
)

var _ engine.Relation = new(txnTable)

func (tbl *txnTable) Stats(ctx context.Context, expr *plan.Expr, statsInfoMap any) (*plan.Stats, error) {
	if !plan2.NeedStats(tbl.getTableDef()) {
		return plan2.DefaultStats(), nil
	}
	s, ok := statsInfoMap.(*plan2.StatsInfoMap)
	if !ok {
		return plan2.DefaultStats(), nil
	}
	if len(tbl.blockInfos) == 0 || !tbl.blockInfosUpdated {
		err := tbl.updateBlockInfos(ctx, expr)
		if err != nil {
			return plan2.DefaultStats(), err
		}
	}
	if len(tbl.blockInfos) > 0 {
		return CalcStats(ctx, tbl.blockInfos, expr, tbl.getTableDef(), tbl.db.txn.proc, tbl.getCbName(), s)
	} else {
		// no meta means not flushed yet, very small table
		return plan2.DefaultStats(), nil
	}
}

func (tbl *txnTable) Rows(ctx context.Context) (rows int64, err error) {
	writes := make([]Entry, 0, len(tbl.db.txn.writes))
	tbl.db.txn.Lock()
	for _, entry := range tbl.db.txn.writes {
		if entry.databaseId != tbl.db.databaseId {
			continue
		}
		if entry.tableId != tbl.tableId {
			continue
		}
		writes = append(writes, entry)
	}
	tbl.db.txn.Unlock()

	deletes := make(map[types.Rowid]struct{})
	for _, entry := range writes {
		if entry.typ == INSERT {
			rows = rows + int64(entry.bat.Length())
		} else {
			if entry.bat.GetVector(0).GetType().Oid == types.T_Rowid {
				/*
					CASE:
					create table t1(a int);
					begin;
					truncate t1; //txnDatabase.Truncate will DELETE mo_tables
					show tables; // t1 must be shown
				*/
				if entry.databaseId == catalog.MO_CATALOG_ID &&
					entry.tableId == catalog.MO_TABLES_ID &&
					entry.truncate {
					continue
				}
				vs := vector.MustFixedCol[types.Rowid](entry.bat.GetVector(0))
				for _, v := range vs {
					deletes[v] = struct{}{}
				}
			}
		}
	}

	ts := types.TimestampToTS(tbl.db.txn.meta.SnapshotTS)
	parts, err := tbl.getParts(ctx)
	if err != nil {
		return 0, err
	}
	for _, part := range parts {
		iter := part.NewRowsIter(ts, nil, false)
		for iter.Next() {
			entry := iter.Entry()
			if _, ok := deletes[entry.RowID]; ok {
				continue
			}
			rows++
		}
		iter.Close()
	}

	if len(tbl.blockInfos) > 0 {
		for _, blks := range tbl.blockInfos {
			for _, blk := range blks {
				rows += int64(blk.MetaLocation().Rows())
			}
		}
	}

	return rows, nil
}

func (tbl *txnTable) MaxAndMinValues(ctx context.Context) ([][2]any, []uint8, error) {
	if len(tbl.blockInfos) == 0 {
		return nil, nil, moerr.NewInvalidInputNoCtx("table meta is nil")
	}

	cols := tbl.getTableDef().GetCols()
	dataLength := len(cols) - 1

	tableTypes := make([]uint8, dataLength)

	tableVal := make([][2]any, dataLength)
	zms := make([]objectio.ZoneMap, dataLength)

	var (
		err  error
		init bool
		meta objectio.ObjectMeta
	)
	for _, blks := range tbl.blockInfos {
		for _, blk := range blks {
			location := blk.MetaLocation()
			if objectio.IsSameObjectLocVsMeta(location, meta) {
				continue
			} else {
				if meta, err = loadObjectMeta(ctx, location, tbl.db.txn.proc.FileService, tbl.db.txn.proc.Mp()); err != nil {
					return nil, nil, err
				}
			}
			if !init {
				for idx := range zms {
					zms[idx] = meta.ObjectColumnMeta(uint16(idx)).ZoneMap()
					tableTypes[idx] = uint8(cols[idx].Typ.Id)
				}

				init = true
			} else {
				for idx := range zms {
					zm := meta.ObjectColumnMeta(uint16(idx)).ZoneMap()
					index.UpdateZM(&zms[idx], zm.GetMaxBuf())
					index.UpdateZM(&zms[idx], zm.GetMinBuf())
				}
			}
		}
	}

	for idx, zm := range zms {
		tableVal[idx] = [2]any{zm.GetMin(), zm.GetMax()}
	}

	return tableVal, tableTypes, nil
}

func (tbl *txnTable) Size(ctx context.Context, name string) (int64, error) {
	// TODO
	return 0, nil
}

func (tbl *txnTable) LoadDeletesForBlock(blockID string, deleteBlockId map[types.Blockid][]int, deletesRowId map[types.Rowid]uint8) error {
	for _, bat := range tbl.db.txn.blockId_dn_delete_metaLoc_batch[blockID] {
		vs := vector.MustStrCol(bat.GetVector(0))
		for _, metalLoc := range vs {
			location, err := blockio.EncodeLocationFromString(metalLoc)
			if err != nil {
				return err
			}
			s3BlockReader, err := blockio.NewObjectReader(tbl.db.txn.engine.fs, location)
			if err != nil {
				return err
			}
			rowIdBat, err := s3BlockReader.LoadColumns(tbl.db.txn.proc.Ctx, []uint16{0}, location.ID(), tbl.db.txn.proc.GetMPool())
			if err != nil {
				return err
			}
			rowIds := vector.MustFixedCol[types.Rowid](rowIdBat.GetVector(0))
			for _, rowId := range rowIds {
				if deleteBlockId != nil {
					id, offset := rowId.Decode()
					deleteBlockId[id] = append(deleteBlockId[id], int(offset))
				} else if deletesRowId != nil {
					deletesRowId[rowId] = 0
				} else {
					panic("Load Block Deletes Error")
				}
			}
		}
	}
	return nil
}

func (tbl *txnTable) GetEngineType() engine.EngineType {
	return engine.Disttae
}

func (tbl *txnTable) reset(newId uint64) {
	//if the table is truncated first time, the table id is saved into the oldTableId
	if tbl.oldTableId == 0 {
		tbl.oldTableId = tbl.tableId
	}
	tbl.tableId = newId
	tbl._parts = nil
	tbl.blockInfos = nil
	tbl.modifiedBlocks = nil
	tbl.blockInfosUpdated = false
	tbl.localState = logtailreplay.NewPartitionState(true)
}

// return all unmodified blocks
func (tbl *txnTable) Ranges(ctx context.Context, expr *plan.Expr) (ranges [][]byte, err error) {
	tbl.db.txn.Lock()
	tbl.writes = tbl.writes[:0]
	tbl.writesOffset = len(tbl.db.txn.writes)
	for i, entry := range tbl.db.txn.writes {
		if entry.databaseId != tbl.db.databaseId {
			continue
		}
		if entry.tableId != tbl.tableId {
			continue
		}
		tbl.writes = append(tbl.writes, tbl.db.txn.writes[i])
	}
	tbl.db.txn.Unlock()

	if err = tbl.updateBlockInfos(ctx, expr); err != nil {
		return
	}
	parts, err := tbl.getParts(ctx)
	if err != nil {
		return
	}

	ranges = make([][]byte, 0, 1)
	ranges = append(ranges, []byte{})
	if len(tbl.blockInfos) == 0 {
		return
	}
	tbl.modifiedBlocks = make([][]ModifyBlockMeta, len(tbl.blockInfos))

	exprMono := plan2.CheckExprIsMonotonic(tbl.db.txn.proc.Ctx, expr)
	columnMap, columns, maxCol := plan2.GetColumnsByExpr(expr, tbl.getTableDef())
	for _, i := range tbl.dnList {
		blocks := tbl.blockInfos[i]
		deletes := make(map[types.Blockid][]int)
		if len(blocks) > 0 {
			ts := tbl.db.txn.meta.SnapshotTS
			ids := make([]types.Blockid, len(blocks))
			appendIds := make([]types.Blockid, len(blocks))
			for i := range blocks {
				// if cn can see a appendable block, this block must contain all updates
				// in cache, no need to do merge read, BlockRead will filter out
				// invisible and deleted rows with respect to the timestamp
				if !blocks[i].EntryState {
					if blocks[i].CommitTs.ToTimestamp().Less(ts) { // hack
						ids[i] = blocks[i].BlockID
					}
				} else {
					appendIds = append(appendIds, blocks[i].BlockID)
				}
			}
			// non-append -> flush-deletes -- yes
			// non-append -> raw-deletes  -- yes
			// append     -> raw-deletes -- yes
			// append     -> flush-deletes -- yes
			for _, blockID := range ids {
				ts := types.TimestampToTS(ts)
				iter := parts[i].NewRowsIter(ts, &blockID, true)
				for iter.Next() {
					entry := iter.Entry()
					id, offset := entry.RowID.Decode()
					deletes[id] = append(deletes[id], int(offset))
				}
				iter.Close()
				// DN flush deletes rowids block
				if err = tbl.LoadDeletesForBlock(string(blockID[:]), deletes, nil); err != nil {
					return
				}
			}
			for _, entry := range tbl.writes {
				if entry.isGeneratedByTruncate() {
					continue
				}
				// rawBatch detele rowId for Dn block
				if entry.typ == DELETE && entry.fileName == "" {
					vs := vector.MustFixedCol[types.Rowid](entry.bat.GetVector(0))
					for _, v := range vs {
						id, offset := v.Decode()
						deletes[id] = append(deletes[id], int(offset))
					}
				}
			}
			// add append-block flush-deletes
			for _, blockID := range appendIds {
				// DN flush deletes rowids block
				if err = tbl.LoadDeletesForBlock(string(blockID[:]), deletes, nil); err != nil {
					return
				}
			}
		}

		var (
			meta  objectio.ObjectMeta
			mblks []ModifyBlockMeta
		)
		hasDeletes := len(deletes) > 0
		for _, blk := range blocks {
			need := true
			if exprMono {
				location := blk.MetaLocation()
				if !objectio.IsSameObjectLocVsMeta(location, meta) {
					if meta, err = loadObjectMeta(ctx, location, tbl.db.txn.proc.FileService, tbl.db.txn.proc.Mp()); err != nil {
						return
					}
				}
				need = needRead(ctx, expr, meta, blk, tbl.getTableDef(), columnMap, columns, maxCol, tbl.db.txn.proc)
			}

			if !need {
				continue
			}

			if hasDeletes {
				if rows, ok := deletes[blk.BlockID]; ok {
					mblks = append(mblks, ModifyBlockMeta{blk, rows})
				} else {
					ranges = append(ranges, blockInfoMarshal(blk))
				}
			} else {
				ranges = append(ranges, blockInfoMarshal(blk))
			}
		}
		tbl.modifiedBlocks[i] = mblks
	}

	return
}

// getTableDef only return all cols and their index.
func (tbl *txnTable) getTableDef() *plan.TableDef {
	if tbl.tableDef == nil {
		var cols []*plan.ColDef
		i := int32(0)
		name2index := make(map[string]int32)
		for _, def := range tbl.defs {
			if attr, ok := def.(*engine.AttributeDef); ok {
				name2index[attr.Attr.Name] = i
				cols = append(cols, &plan.ColDef{
					Name:  attr.Attr.Name,
					ColId: attr.Attr.ID,
					Typ: &plan.Type{
						Id:       int32(attr.Attr.Type.Oid),
						Width:    attr.Attr.Type.Width,
						Scale:    attr.Attr.Type.Scale,
						AutoIncr: attr.Attr.AutoIncrement,
					},
					Primary:   attr.Attr.Primary,
					Default:   attr.Attr.Default,
					OnUpdate:  attr.Attr.OnUpdate,
					Comment:   attr.Attr.Comment,
					ClusterBy: attr.Attr.ClusterBy,
				})
				i++
			}
		}
		tbl.tableDef = &plan.TableDef{
			Name:          tbl.tableName,
			Cols:          cols,
			Name2ColIndex: name2index,
		}
	}
	return tbl.tableDef
}

func (tbl *txnTable) TableDefs(ctx context.Context) ([]engine.TableDef, error) {
	//return tbl.defs, nil
	// I don't understand why the logic now is not to get all the tableDef. Don't understand.
	// copy from tae's logic
	defs := make([]engine.TableDef, 0, len(tbl.defs))
	if tbl.comment != "" {
		commentDef := new(engine.CommentDef)
		commentDef.Comment = tbl.comment
		defs = append(defs, commentDef)
	}
	if tbl.partitioned > 0 || tbl.partition != "" {
		partitionDef := new(engine.PartitionDef)
		partitionDef.Partitioned = tbl.partitioned
		partitionDef.Partition = tbl.partition
		defs = append(defs, partitionDef)
	}

	if tbl.viewdef != "" {
		viewDef := new(engine.ViewDef)
		viewDef.View = tbl.viewdef
		defs = append(defs, viewDef)
	}
	if len(tbl.constraint) > 0 {
		c := &engine.ConstraintDef{}
		err := c.UnmarshalBinary(tbl.constraint)
		if err != nil {
			return nil, err
		}
		defs = append(defs, c)
	}
	for i, def := range tbl.defs {
		if attr, ok := def.(*engine.AttributeDef); ok {
			if attr.Attr.Name != catalog.Row_ID {
				defs = append(defs, tbl.defs[i])
			}
		}
	}
	pro := new(engine.PropertiesDef)
	pro.Properties = append(pro.Properties, engine.Property{
		Key:   catalog.SystemRelAttr_Kind,
		Value: string(tbl.relKind),
	})
	if tbl.createSql != "" {
		pro.Properties = append(pro.Properties, engine.Property{
			Key:   catalog.SystemRelAttr_CreateSQL,
			Value: tbl.createSql,
		})
	}
	defs = append(defs, pro)
	return defs, nil

}

func (tbl *txnTable) UpdateConstraint(ctx context.Context, c *engine.ConstraintDef) error {
	ct, err := c.MarshalBinary()
	if err != nil {
		return err
	}
	bat, err := genTableConstraintTuple(tbl.tableId, tbl.db.databaseId, tbl.tableName, tbl.db.databaseName, ct, tbl.db.txn.proc.Mp())
	if err != nil {
		return err
	}
	if err = tbl.db.txn.WriteBatch(UPDATE, catalog.MO_CATALOG_ID, catalog.MO_TABLES_ID,
		catalog.MO_CATALOG, catalog.MO_TABLES, bat, tbl.db.txn.dnStores[0], -1, false, false); err != nil {
		return err
	}
	tbl.constraint = ct
	return nil
}

func (tbl *txnTable) TableColumns(ctx context.Context) ([]*engine.Attribute, error) {
	var attrs []*engine.Attribute
	for _, def := range tbl.defs {
		if attr, ok := def.(*engine.AttributeDef); ok {
			attrs = append(attrs, &attr.Attr)
		}
	}
	return attrs, nil
}

func (tbl *txnTable) getCbName() string {
	if tbl.clusterByIdx == -1 {
		return ""
	} else {
		return tbl.tableDef.Cols[tbl.clusterByIdx].Name
	}
}

func (tbl *txnTable) GetPrimaryKeys(ctx context.Context) ([]*engine.Attribute, error) {
	attrs := make([]*engine.Attribute, 0, 1)
	for _, def := range tbl.defs {
		if attr, ok := def.(*engine.AttributeDef); ok {
			if attr.Attr.Primary {
				attrs = append(attrs, &attr.Attr)
			}
		}
	}
	return attrs, nil
}

func (tbl *txnTable) GetHideKeys(ctx context.Context) ([]*engine.Attribute, error) {
	attrs := make([]*engine.Attribute, 0, 1)
	attrs = append(attrs, &engine.Attribute{
		IsHidden: true,
		IsRowId:  true,
		Name:     catalog.Row_ID,
		Type:     types.New(types.T_Rowid, 0, 0),
		Primary:  true,
	})
	return attrs, nil
}

func (tbl *txnTable) Write(ctx context.Context, bat *batch.Batch) error {
	if bat == nil {
		return nil
	}

	// Write S3 Block
	if bat.Attrs[0] == catalog.BlockMeta_MetaLoc {
		location, err := blockio.EncodeLocationFromString(bat.Vecs[0].GetStringAt(0))
		if err != nil {
			return err
		}
		fileName := location.Name().String()
		ibat := batch.New(true, bat.Attrs)
		for j := range bat.Vecs {
			ibat.SetVector(int32(j), vector.NewVec(*bat.GetVector(int32(j)).GetType()))
		}
		if _, err := ibat.Append(ctx, tbl.db.txn.proc.Mp(), bat); err != nil {
			return err
		}
		return tbl.db.txn.WriteFile(INSERT, tbl.db.databaseId, tbl.tableId, tbl.db.databaseName, tbl.tableName, fileName, ibat, tbl.db.txn.dnStores[0])
	}
	ibat := batch.NewWithSize(len(bat.Attrs))
	ibat.SetAttributes(bat.Attrs)
	for j := range bat.Vecs {
		ibat.SetVector(int32(j), vector.NewVec(*bat.GetVector(int32(j)).GetType()))
	}
	if _, err := ibat.Append(ctx, tbl.db.txn.proc.Mp(), bat); err != nil {
		return err
	}
	if err := tbl.db.txn.WriteBatch(INSERT, tbl.db.databaseId, tbl.tableId,
		tbl.db.databaseName, tbl.tableName, ibat, tbl.db.txn.dnStores[0], tbl.primaryIdx, false, false); err != nil {
		return err
	}
	packer, put := tbl.db.txn.engine.packerPool.Get()
	defer put()
	if err := tbl.updateLocalState(ctx, INSERT, ibat, packer); err != nil {
		return err
	}
	return nil
	// return tbl.db.txn.DumpBatch(false, tbl.writesOffset)
}

func (tbl *txnTable) Update(ctx context.Context, bat *batch.Batch) error {
	return nil
}

//	blkId(string)     deltaLoc(string)                   type(int)
//
// |-----------|-----------------------------------|----------------|
// |  blk_id   |   batch.Marshal(metaLoc)          |  FlushMetaLoc  | DN Block
// |  blk_id   |   batch.Marshal(uint32 offset)    |  CNBlockOffset | CN Block
// |  blk_id   |   batch.Marshal(rowId)            |  RawRowIdBatch | DN Blcok
// |  blk_id   |   batch.Marshal(uint32 offset)    | RawBatchOffset | RawBatch (in txn workspace)
func (tbl *txnTable) EnhanceDelete(bat *batch.Batch, name string) error {
	blkId, typ_str := name[:len(name)-2], string(name[len(name)-1])
	typ, err := strconv.ParseInt(typ_str, 10, 64)
	if err != nil {
		return err
	}
	switch typ {
	case deletion.FlushMetaLoc:
		location, err := blockio.EncodeLocationFromString(bat.Vecs[0].GetStringAt(0))
		if err != nil {
			return err
		}
		fileName := location.Name().String()
		copBat := CopyBatch(tbl.db.txn.proc.Ctx, tbl.db.txn.proc, bat)
		if err := tbl.db.txn.WriteFile(DELETE, tbl.db.databaseId, tbl.tableId,
			tbl.db.databaseName, tbl.tableName, fileName, copBat, tbl.db.txn.dnStores[0]); err != nil {
			return err
		}
		tbl.db.txn.blockId_dn_delete_metaLoc_batch[blkId] = append(tbl.db.txn.blockId_dn_delete_metaLoc_batch[blkId], copBat)
	case deletion.CNBlockOffset:
		vs := vector.MustFixedCol[int64](bat.GetVector(0))
		tbl.db.txn.PutCnBlockDeletes(blkId, vs)
	case deletion.RawRowIdBatch:
		tbl.writeDnPartition(tbl.db.txn.proc.Ctx, bat)
	case deletion.RawBatchOffset:
		vs := vector.MustFixedCol[int64](bat.GetVector(0))
		entry_bat := tbl.db.txn.blockId_raw_batch[blkId]
		entry_bat.AntiShrink(vs)
		// reset rowId offset
		rowIds := vector.MustFixedCol[types.Rowid](entry_bat.GetVector(0))
		for i := range rowIds {
			(&rowIds[i]).SetRowOffset(uint32(i))
		}
	}
	return nil
}

// CN Block Compaction
func (tbl *txnTable) compaction() error {
	mp := make(map[int][]int64)
	s3writer := &colexec.S3Writer{}
	batchNums := 0
	name, err := s3writer.GenerateWriter(tbl.db.txn.proc)
	if err != nil {
		return err
	}

	var deletedIDs []string
	defer tbl.db.txn.deletedBlocks.removeBlockDeletedInfos(deletedIDs)
	tbl.db.txn.deletedBlocks.iter(func(id string, deleteOffsets []int64) bool {
		blkId := types.Blockid(*(*[20]byte)([]byte(id)))
		pos := tbl.db.txn.cnBlkId_Pos[string(blkId[:])]
		// just do compaction for current txnTable
		entry := tbl.db.txn.writes[pos.idx]
		if !(entry.databaseId == tbl.db.databaseId && entry.tableId == tbl.tableId) {
			return true
		}
		delete(tbl.db.txn.cnBlkId_Pos, string(blkId[:]))
		deletedIDs = append(deletedIDs, id)
		if len(deleteOffsets) == 0 {
			return true
		}
		mp[pos.idx] = append(mp[pos.idx], pos.offset)
		// start compaction
		metaLoc := tbl.db.txn.writes[pos.idx].bat.GetVector(0).GetStringAt(int(pos.offset))
		location, e := blockio.EncodeLocationFromString(metaLoc)
		if e != nil {
			err = e
			return false
		}
		s3BlockReader, e := blockio.NewObjectReader(tbl.db.txn.engine.fs, location)
		if e != nil {
			err = e
			return false
		}
		if tbl.idxs == nil {
			idxs := make([]uint16, 0, len(tbl.tableDef.Cols)-1)
			for i := 0; i < len(tbl.tableDef.Cols)-1; i++ {
				idxs = append(idxs, uint16(i))
			}
			tbl.idxs = idxs
		}
		bat, e := s3BlockReader.LoadColumns(tbl.db.txn.proc.Ctx, tbl.idxs, location.ID(), tbl.db.txn.proc.GetMPool())
		if e != nil {
			err = e
			return false
		}
		bat.SetZs(bat.GetVector(0).Length(), tbl.db.txn.proc.GetMPool())
		bat.AntiShrink(deleteOffsets)
		if bat.Length() == 0 {
			return true
		}
		// ToDo: Optimize this logic, we need to control blocks num in one file
		// and make sure one block has as close as possible to 8192 rows
		// if the batch is little we should not flush, improve this in next pr.
		s3writer.WriteBlock(bat)
		batchNums++
		return true
	})
	if err != nil {
		return err
	}

	if batchNums > 0 {
		metaLocs, err := s3writer.WriteEndBlocks(tbl.db.txn.proc)
		if err != nil {
			return err
		}
		new_bat := batch.New(false, []string{catalog.BlockMeta_MetaLoc})
		new_bat.SetVector(0, vector.NewVec(types.T_text.ToType()))
		for _, metaLoc := range metaLocs {
			vector.AppendBytes(new_bat.GetVector(0), []byte(metaLoc), false, tbl.db.txn.proc.GetMPool())
		}
		new_bat.SetZs(len(metaLocs), tbl.db.txn.proc.GetMPool())
		err = tbl.db.txn.WriteFile(INSERT, tbl.db.databaseId, tbl.tableId, tbl.db.databaseName, tbl.tableName, name.String(), new_bat, tbl.db.txn.dnStores[0])
		if err != nil {
			return err
		}
	}
	remove_batch := make(map[*batch.Batch]bool)
	// delete old block info
	for idx, offsets := range mp {
		bat := tbl.db.txn.writes[idx].bat
		bat.AntiShrink(offsets)
		// update txn.cnBlkId_Pos
		tbl.db.txn.updatePosForCNBlock(bat.GetVector(0), idx)
		if bat.Length() == 0 {
			remove_batch[bat] = true
		}
	}
	for i := 0; i < len(tbl.db.txn.writes); i++ {
		if remove_batch[tbl.db.txn.writes[i].bat] {
			// DON'T MODIFY THE IDX OF AN ENTRY IN LOG
			// THIS IS VERY IMPORTANT FOR CN BLOCK COMPACTION
			// maybe this will cause that the log imcrements unlimitly.
			// tbl.db.txn.writes = append(tbl.db.txn.writes[:i], tbl.db.txn.writes[i+1:]...)
			// i--
			tbl.db.txn.writes[i].bat.Clean(tbl.db.txn.proc.GetMPool())
			tbl.db.txn.writes[i].bat = nil
		}
	}
	return nil
}

func (tbl *txnTable) Delete(ctx context.Context, bat *batch.Batch, name string) error {
	if bat == nil {
		// ToDo:
		// start to do compaction for cn blocks
		// there are three strageties:
		// 1.do compaction at deletion operator
		// 2.do compaction here
		// 3.do compaction when read
		// choose which one at last depends on next pr
		// we use 2 now.
		return tbl.compaction()
	}
	// remoteDelete
	if name != catalog.Row_ID {
		return tbl.EnhanceDelete(bat, name)
	}
	bat.SetAttributes([]string{catalog.Row_ID})

	packer, put := tbl.db.txn.engine.packerPool.Get()
	defer put()
	if err := tbl.updateLocalState(ctx, DELETE, bat, packer); err != nil {
		return err
	}
	bat = tbl.db.txn.deleteBatch(bat, tbl.db.databaseId, tbl.tableId)
	if bat.Length() == 0 {
		return nil
	}
	return tbl.writeDnPartition(ctx, bat)
}

func CopyBatch(ctx context.Context, proc *process.Process, bat *batch.Batch) *batch.Batch {
	ibat := batch.New(true, bat.Attrs)
	for i := 0; i < len(ibat.Attrs); i++ {
		ibat.SetVector(int32(i), vector.NewVec(*bat.GetVector(int32(i)).GetType()))
	}
	ibat.Append(ctx, proc.GetMPool(), bat)
	return ibat
}

func (tbl *txnTable) writeDnPartition(ctx context.Context, bat *batch.Batch) error {
	ibat := CopyBatch(ctx, tbl.db.txn.proc, bat)
	if err := tbl.db.txn.WriteBatch(DELETE, tbl.db.databaseId, tbl.tableId,
		tbl.db.databaseName, tbl.tableName, ibat, tbl.db.txn.dnStores[0], tbl.primaryIdx, false, false); err != nil {
		return err
	}
	return nil
}

func (tbl *txnTable) AddTableDef(ctx context.Context, def engine.TableDef) error {
	return nil
}

func (tbl *txnTable) DelTableDef(ctx context.Context, def engine.TableDef) error {
	return nil
}

func (tbl *txnTable) GetTableID(ctx context.Context) uint64 {
	return tbl.tableId
}

func (tbl *txnTable) NewReader(ctx context.Context, num int, expr *plan.Expr, ranges [][]byte) ([]engine.Reader, error) {
	if len(ranges) == 0 {
		return tbl.newMergeReader(ctx, num, expr)
	}
	if len(ranges) == 1 && engine.IsMemtable(ranges[0]) {
		return tbl.newMergeReader(ctx, num, expr)
	}
	if len(ranges) > 1 && engine.IsMemtable(ranges[0]) {
		rds := make([]engine.Reader, num)
		mrds := make([]mergeReader, num)
		rds0, err := tbl.newMergeReader(ctx, num, expr)
		if err != nil {
			return nil, err
		}
		for i := range rds0 {
			mrds[i].rds = append(mrds[i].rds, rds0[i])
		}
		rds0, err = tbl.newBlockReader(ctx, num, expr, ranges[1:])
		if err != nil {
			return nil, err
		}
		for i := range rds0 {
			mrds[i].rds = append(mrds[i].rds, rds0[i])
		}
		for i := range rds {
			rds[i] = &mrds[i]
		}
		return rds, nil
	}
	return tbl.newBlockReader(ctx, num, expr, ranges)
}

func (tbl *txnTable) newMergeReader(ctx context.Context, num int,
	expr *plan.Expr) ([]engine.Reader, error) {

	var encodedPrimaryKey []byte
	if tbl.primaryIdx >= 0 && expr != nil {
		pkColumn := tbl.tableDef.Cols[tbl.primaryIdx]
		ok, v := getPkValueByExpr(expr, pkColumn.Name, types.T(pkColumn.Typ.Id))
		if ok {
			packer, put := tbl.db.txn.engine.packerPool.Get()
			defer put()
			encodedPrimaryKey = logtailreplay.EncodePrimaryKey(v, packer)
		}
	}

	rds := make([]engine.Reader, num)
	mrds := make([]mergeReader, num)
	for _, i := range tbl.dnList {
		var blks []ModifyBlockMeta

		if len(tbl.blockInfos) > 0 {
			blks = tbl.modifiedBlocks[i]
		}
		rds0, err := tbl.newReader(
			ctx,
			i,
			num,
			encodedPrimaryKey,
			blks,
			tbl.writes,
		)
		if err != nil {
			return nil, err
		}
		mrds[i].rds = append(mrds[i].rds, rds0...)
	}

	for i := range rds {
		rds[i] = &mrds[i]
	}

	return rds, nil
}

func (tbl *txnTable) newBlockReader(ctx context.Context, num int, expr *plan.Expr, ranges [][]byte) ([]engine.Reader, error) {
	rds := make([]engine.Reader, num)
	blks := make([]*catalog.BlockInfo, len(ranges))
	for i := range ranges {
		blks[i] = BlockInfoUnmarshal(ranges[i])
	}
	ts := tbl.db.txn.meta.SnapshotTS
	tableDef := tbl.getTableDef()

	if len(ranges) < num || len(ranges) == 1 {
		for i := range ranges {
			rds[i] = &blockReader{
				fs:         tbl.db.txn.engine.fs,
				tableDef:   tableDef,
				primaryIdx: tbl.primaryIdx,
				expr:       expr,
				ts:         ts,
				ctx:        ctx,
				blks:       []*catalog.BlockInfo{blks[i]},
			}
		}
		for j := len(ranges); j < num; j++ {
			rds[j] = &emptyReader{}
		}
		return rds, nil
	}

	infos, steps := groupBlocksToObjects(blks, num)
	blockReaders := newBlockReaders(ctx, tbl.db.txn.engine.fs, tableDef, tbl.primaryIdx, ts, num, expr)
	distributeBlocksToBlockReaders(blockReaders, num, infos, steps)
	for i := 0; i < num; i++ {
		rds[i] = blockReaders[i]
	}
	return rds, nil
}

func (tbl *txnTable) newReader(
	ctx context.Context,
	partitionIndex int,
	readerNumber int,
	encodedPrimaryKey []byte,
	blks []ModifyBlockMeta,
	entries []Entry,
) ([]engine.Reader, error) {
	var inserts []*batch.Batch
	var deletes map[types.Rowid]uint8

	txn := tbl.db.txn
	ts := txn.meta.SnapshotTS
	fs := txn.engine.fs

<<<<<<< HEAD
	if !txn.readOnly {
		inserts = make([]*batch.Batch, 0, len(entries))
		deletes = make(map[types.Rowid]uint8)
		for _, entry := range entries {
			if entry.typ == INSERT {
				inserts = append(inserts, entry.bat)
			} else {
				if entry.bat.GetVector(0).GetType().Oid == types.T_Rowid {
					vs := vector.MustFixedCol[types.Rowid](entry.bat.GetVector(0))
					for _, v := range vs {
						deletes[v] = 0
					}
=======
	inserts := make([]*batch.Batch, 0, len(entries))
	deletes := make(map[types.Rowid]uint8)
	for _, entry := range entries {
		if entry.typ == INSERT {
			inserts = append(inserts, entry.bat)
		} else {
			if entry.bat.GetVector(0).GetType().Oid == types.T_Rowid {
				/*
					CASE:
					create table t1(a int);
					begin;
					truncate t1; //txnDatabase.Truncate will DELETE mo_tables
					show tables; // t1 must be shown
				*/
				if entry.isGeneratedByTruncate() {
					continue
				}
				vs := vector.MustFixedCol[types.Rowid](entry.bat.GetVector(0))
				for _, v := range vs {
					deletes[v] = 0
>>>>>>> 9fa0377f
				}
			}
		}
		// get all blocks in disk
		meta_blocks := make(map[string]bool)
		if len(tbl.blockInfos) > 0 {
			for _, blk := range tbl.blockInfos[0] {
				meta_blocks[string(blk.BlockID[:])] = true
			}
		}

		for blkId := range tbl.db.txn.blockId_dn_delete_metaLoc_batch {
			if !meta_blocks[blkId] {
				tbl.LoadDeletesForBlock(blkId, nil, deletes)
			}
		}

<<<<<<< HEAD
		// add add rawBatchRowId deletes info
		for _, entry := range tbl.writes {
			// rawBatch detele rowId for memory Dn block
			if entry.typ == DELETE && entry.fileName == "" {
				vs := vector.MustFixedCol[types.Rowid](entry.bat.GetVector(0))
				if len(vs) == 0 {
					continue
				}
				blkId := vs[0].GetBlockid()
				if !meta_blocks[string(blkId[:])] {
					for _, v := range vs {
						deletes[v] = 0
					}
=======
	// add add rawBatchRowId deletes info
	for _, entry := range tbl.writes {
		if entry.isGeneratedByTruncate() {
			continue
		}
		// rawBatch detele rowId for memory Dn block
		if entry.typ == DELETE && entry.fileName == "" {
			vs := vector.MustFixedCol[types.Rowid](entry.bat.GetVector(0))
			if len(vs) == 0 {
				continue
			}
			blkId := vs[0].GetBlockid()
			if !meta_blocks[string(blkId[:])] {
				for _, v := range vs {
					deletes[v] = 0
>>>>>>> 9fa0377f
				}
			}
		}
	}

	readers := make([]engine.Reader, readerNumber)

	mp := make(map[string]types.Type)
	colIdxMp := make(map[string]int)
	if tbl.tableDef != nil {
		for i := range tbl.tableDef.Cols {
			colIdxMp[tbl.tableDef.Cols[i].Name] = i
		}
	}

	mp[catalog.Row_ID] = types.New(types.T_Rowid, 0, 0)
	for _, def := range tbl.defs {
		attr, ok := def.(*engine.AttributeDef)
		if !ok {
			continue
		}
		mp[attr.Attr.Name] = attr.Attr.Type
	}

	parts, err := tbl.getParts(ctx)
	if err != nil {
		return nil, err
	}

	var iter logtailreplay.PartitionStateIter
	if len(encodedPrimaryKey) > 0 {
		iter = parts[partitionIndex].NewPrimaryKeyIter(
			types.TimestampToTS(ts),
			encodedPrimaryKey,
		)
	} else {
		iter = parts[partitionIndex].NewRowsIter(
			types.TimestampToTS(ts),
			nil,
			false,
		)
	}

	partReader := &PartitionReader{
		typsMap:         mp,
		inserts:         inserts,
		deletes:         deletes,
		iter:            iter,
		colIdxMp:        colIdxMp,
		extendId2s3File: make(map[string]int),
		s3FileService:   fs,
		procMPool:       txn.proc.GetMPool(),
		deletedBlocks:   txn.deletedBlocks,
	}
	readers[0] = partReader

	if readerNumber == 1 {
		for i := range blks {
			readers = append(readers, &blockMergeReader{
				fs:       fs,
				ts:       ts,
				ctx:      ctx,
				tableDef: tbl.tableDef,
				sels:     make([]int64, 0, 1024),
				blks:     []ModifyBlockMeta{blks[i]},
			})
		}
		return []engine.Reader{&mergeReader{readers}}, nil
	}

	if len(blks) < readerNumber-1 {
		for i := range blks {
			readers[i+1] = &blockMergeReader{
				fs:       fs,
				ts:       ts,
				ctx:      ctx,
				tableDef: tbl.tableDef,
				sels:     make([]int64, 0, 1024),
				blks:     []ModifyBlockMeta{blks[i]},
			}
		}
		for j := len(blks) + 1; j < readerNumber; j++ {
			readers[j] = &emptyReader{}
		}
		return readers, nil
	}

	step := len(blks) / (readerNumber - 1)
	if step < 1 {
		step = 1
	}
	for i := 1; i < readerNumber; i++ {
		if i == readerNumber-1 {
			readers[i] = &blockMergeReader{
				fs:       fs,
				ts:       ts,
				ctx:      ctx,
				tableDef: tbl.tableDef,
				blks:     blks[(i-1)*step:],
				sels:     make([]int64, 0, 1024),
			}
		} else {
			readers[i] = &blockMergeReader{
				fs:       fs,
				ts:       ts,
				ctx:      ctx,
				tableDef: tbl.tableDef,
				blks:     blks[(i-1)*step : i*step],
				sels:     make([]int64, 0, 1024),
			}
		}
	}

	return readers, nil
}

func (tbl *txnTable) updateLocalState(
	ctx context.Context,
	typ int,
	bat *batch.Batch,
	packer *types.Packer,
) (
	err error,
) {

	if bat.Vecs[0].GetType().Oid != types.T_Rowid {
		// skip
		return nil
	}

	if tbl.primaryIdx < 0 {
		// no primary key, skip
		return nil
	}

	// hide primary key, auto_incr, nevery dedup.
	if tbl.tableDef != nil {
		pk := tbl.tableDef.Cols[tbl.primaryIdx]
		if pk.Hidden && pk.Typ.AutoIncr {
			return nil
		}
	}

	if tbl.localState == nil {
		tbl.localState = logtailreplay.NewPartitionState(true)
	}

	// make a logtail compatible batch
	protoBatch, err := batch.BatchToProtoBatch(bat)
	if err != nil {
		panic(err)
	}
	vec := vector.NewVec(types.T_TS.ToType())
	ts := types.TimestampToTS(tbl.nextLocalTS())
	for i, l := 0, bat.Length(); i < l; i++ {
		if err := vector.AppendFixed(
			vec,
			ts,
			false,
			tbl.db.txn.proc.Mp(),
		); err != nil {
			panic(err)
		}
	}
	protoVec, err := vector.VectorToProtoVector(vec)
	if err != nil {
		panic(err)
	}
	newAttrs := make([]string, 0, len(protoBatch.Attrs)+1)
	newAttrs = append(newAttrs, protoBatch.Attrs[:1]...)
	newAttrs = append(newAttrs, "name")
	newAttrs = append(newAttrs, protoBatch.Attrs[1:]...)
	protoBatch.Attrs = newAttrs
	newVecs := make([]*api.Vector, 0, len(protoBatch.Vecs)+1)
	newVecs = append(newVecs, protoBatch.Vecs[:1]...)
	newVecs = append(newVecs, protoVec)
	newVecs = append(newVecs, protoBatch.Vecs[1:]...)
	protoBatch.Vecs = newVecs

	switch typ {

	case INSERT:
		primaryKeys := tbl.localState.HandleRowsInsert(ctx, protoBatch, tbl.primaryIdx, packer)

		// check primary key
		for idx, primaryKey := range primaryKeys {
			iter := tbl.localState.NewPrimaryKeyIter(ts, primaryKey)
			n := 0
			for iter.Next() {
				n++
			}
			iter.Close()
			if n > 1 {
				primaryKeyVector := bat.Vecs[tbl.primaryIdx+1 /* skip the first row id column */]
				nullableVec := memorytable.VectorAt(primaryKeyVector, idx)
				return moerr.NewDuplicateEntry(
					ctx,
					common.TypeStringValue(
						*primaryKeyVector.GetType(),
						nullableVec.Value, nullableVec.IsNull,
					),
					bat.Attrs[tbl.primaryIdx+1],
				)
			}
		}

	case DELETE:
		tbl.localState.HandleRowsDelete(ctx, protoBatch)

	default:
		panic(fmt.Sprintf("unknown type: %v", typ))

	}

	return
}

func (tbl *txnTable) nextLocalTS() timestamp.Timestamp {
	tbl.localTS = tbl.localTS.Next()
	return tbl.localTS
}

func (tbl *txnTable) getParts(ctx context.Context) ([]*logtailreplay.PartitionState, error) {
	if tbl._parts == nil {
		if err := tbl.updateLogtail(ctx); err != nil {
			return nil, err
		}
		tbl._parts = tbl.db.txn.engine.getPartitions(tbl.db.databaseId, tbl.tableId).Snapshot()
	}
	return tbl._parts, nil
}

func (tbl *txnTable) updateBlockInfos(ctx context.Context, expr *plan.Expr) error {
	tbl.dnList = []int{0}
	_, created := tbl.db.txn.createMap.Load(genTableKey(ctx, tbl.tableName, tbl.db.databaseId))
	if !created && !tbl.blockInfosUpdated {
		if err := tbl.updateLogtail(ctx); err != nil {
			return err
		}
		blocks, err := tbl.db.txn.getBlockInfos(ctx, tbl)
		if err != nil {
			return err
		}
		tbl.blockInfos = blocks
		tbl.blockInfosUpdated = true
	}
	return nil
}

func (tbl *txnTable) updateLogtail(ctx context.Context) error {
	_, created := tbl.db.txn.createMap.Load(genTableKey(ctx, tbl.tableName, tbl.db.databaseId))
	if created {
		return nil
	}

	if tbl.logtailUpdated {
		return nil
	}

	tableId := tbl.tableId
	/*
		if the table is truncated once or more than once,
		it is suitable to use the old table id to sync logtail.

		CORNER CASE 1:
		create table t1(a int);
		begin;
		truncate t1; //table id changed. there is no new table id in DN.
		select count(*) from t1; // sync logtail for the new id failed.

		CORNER CASE 2:
		create table t1(a int);
		begin;
		select count(*) from t1; // sync logtail for the old succeeded.
		truncate t1; //table id changed. there is no new table id in DN.
		select count(*) from t1; // not sync logtail this time.

		CORNER CASE 3:
		create table t1(a int);
		begin;
		truncate t1; //table id changed. there is no new table id in DN.
		truncate t1; //table id changed. there is no new table id in DN.
		select count(*) from t1; // sync logtail for the new id failed.
	*/
	if tbl.oldTableId != 0 {
		tableId = tbl.oldTableId
	}

	if tbl.db.txn.engine.UsePushModelOrNot() {
		if err := tbl.db.txn.engine.UpdateOfPush(ctx, tbl.db.databaseId, tableId, tbl.db.txn.meta.SnapshotTS); err != nil {
			return err
		}
		err := tbl.db.txn.engine.lazyLoad(ctx, tbl)
		if err != nil {
			return err
		}
	} else {
		if err := tbl.db.txn.engine.UpdateOfPull(ctx, tbl.db.txn.dnStores[:1], tbl, tbl.db.txn.op, tbl.primaryIdx,
			tbl.db.databaseId, tableId, tbl.db.txn.meta.SnapshotTS); err != nil {
			return err
		}
	}

	tbl.logtailUpdated = true
	return nil
}<|MERGE_RESOLUTION|>--- conflicted
+++ resolved
@@ -898,7 +898,6 @@
 	ts := txn.meta.SnapshotTS
 	fs := txn.engine.fs
 
-<<<<<<< HEAD
 	if !txn.readOnly {
 		inserts = make([]*batch.Batch, 0, len(entries))
 		deletes = make(map[types.Rowid]uint8)
@@ -907,32 +906,20 @@
 				inserts = append(inserts, entry.bat)
 			} else {
 				if entry.bat.GetVector(0).GetType().Oid == types.T_Rowid {
+					/*
+						CASE:
+						create table t1(a int);
+						begin;
+						truncate t1; //txnDatabase.Truncate will DELETE mo_tables
+						show tables; // t1 must be shown
+					*/
+					if entry.isGeneratedByTruncate() {
+						continue
+					}
 					vs := vector.MustFixedCol[types.Rowid](entry.bat.GetVector(0))
 					for _, v := range vs {
 						deletes[v] = 0
 					}
-=======
-	inserts := make([]*batch.Batch, 0, len(entries))
-	deletes := make(map[types.Rowid]uint8)
-	for _, entry := range entries {
-		if entry.typ == INSERT {
-			inserts = append(inserts, entry.bat)
-		} else {
-			if entry.bat.GetVector(0).GetType().Oid == types.T_Rowid {
-				/*
-					CASE:
-					create table t1(a int);
-					begin;
-					truncate t1; //txnDatabase.Truncate will DELETE mo_tables
-					show tables; // t1 must be shown
-				*/
-				if entry.isGeneratedByTruncate() {
-					continue
-				}
-				vs := vector.MustFixedCol[types.Rowid](entry.bat.GetVector(0))
-				for _, v := range vs {
-					deletes[v] = 0
->>>>>>> 9fa0377f
 				}
 			}
 		}
@@ -950,37 +937,39 @@
 			}
 		}
 
-<<<<<<< HEAD
 		// add add rawBatchRowId deletes info
 		for _, entry := range tbl.writes {
+			if entry.isGeneratedByTruncate() {
+				continue
+			}
 			// rawBatch detele rowId for memory Dn block
 			if entry.typ == DELETE && entry.fileName == "" {
 				vs := vector.MustFixedCol[types.Rowid](entry.bat.GetVector(0))
 				if len(vs) == 0 {
 					continue
 				}
-				blkId := vs[0].GetBlockid()
-				if !meta_blocks[string(blkId[:])] {
-					for _, v := range vs {
-						deletes[v] = 0
+			}
+
+			for blkId := range tbl.db.txn.blockId_dn_delete_metaLoc_batch {
+				if !meta_blocks[blkId] {
+					tbl.LoadDeletesForBlock(blkId, nil, deletes)
+				}
+			}
+
+			// add add rawBatchRowId deletes info
+			for _, entry := range tbl.writes {
+				// rawBatch detele rowId for memory Dn block
+				if entry.typ == DELETE && entry.fileName == "" {
+					vs := vector.MustFixedCol[types.Rowid](entry.bat.GetVector(0))
+					if len(vs) == 0 {
+						continue
 					}
-=======
-	// add add rawBatchRowId deletes info
-	for _, entry := range tbl.writes {
-		if entry.isGeneratedByTruncate() {
-			continue
-		}
-		// rawBatch detele rowId for memory Dn block
-		if entry.typ == DELETE && entry.fileName == "" {
-			vs := vector.MustFixedCol[types.Rowid](entry.bat.GetVector(0))
-			if len(vs) == 0 {
-				continue
-			}
-			blkId := vs[0].GetBlockid()
-			if !meta_blocks[string(blkId[:])] {
-				for _, v := range vs {
-					deletes[v] = 0
->>>>>>> 9fa0377f
+					blkId := vs[0].GetBlockid()
+					if !meta_blocks[string(blkId[:])] {
+						for _, v := range vs {
+							deletes[v] = 0
+						}
+					}
 				}
 			}
 		}
