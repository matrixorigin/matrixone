--- conflicted
+++ resolved
@@ -330,17 +330,7 @@
 	return ret, nil
 }
 
-<<<<<<< HEAD
 func (tbl *txnTable) GetColumMetadataScanInfo(ctx context.Context, name string) ([]*plan.MetadataScanInfo, error) {
-=======
-func (tbl *txnTable) GetColumMetadataScanInfo(ctx context.Context, name string) ([]*catalog.MetadataScanInfo, error) {
-	if len(tbl.blockInfos) == 0 {
-		logutil.Debugf("meta info is nil")
-		return nil, nil
-	}
-
-	infoList := make([]*catalog.MetadataScanInfo, 0, len(tbl.blockInfos))
->>>>>>> d66cf69e
 	var (
 		err  error
 		part *logtailreplay.PartitionState
