// Copyright 2022 Matrix Origin
//
// Licensed under the Apache License, Version 2.0 (the "License");
// you may not use this file except in compliance with the License.
// You may obtain a copy of the License at
//
//      http://www.apache.org/licenses/LICENSE-2.0
//
// Unless required by applicable law or agreed to in writing, software
// distributed under the License is distributed on an "AS IS" BASIS,
// WITHOUT WARRANTIES OR CONDITIONS OF ANY KIND, either express or implied.
// See the License for the specific language governing permissions and
// limitations under the License.

package disttae

import (
	"context"
	"strconv"

	"github.com/matrixorigin/matrixone/pkg/catalog"
	"github.com/matrixorigin/matrixone/pkg/common/moerr"
	"github.com/matrixorigin/matrixone/pkg/container/batch"
	"github.com/matrixorigin/matrixone/pkg/container/types"
	"github.com/matrixorigin/matrixone/pkg/container/vector"
	"github.com/matrixorigin/matrixone/pkg/logutil"
	"github.com/matrixorigin/matrixone/pkg/objectio"
	"github.com/matrixorigin/matrixone/pkg/pb/plan"
	"github.com/matrixorigin/matrixone/pkg/pb/timestamp"
	"github.com/matrixorigin/matrixone/pkg/sql/colexec"
	"github.com/matrixorigin/matrixone/pkg/sql/colexec/deletion"
	plan2 "github.com/matrixorigin/matrixone/pkg/sql/plan"
	"github.com/matrixorigin/matrixone/pkg/util/errutil"
	"github.com/matrixorigin/matrixone/pkg/vm/engine"
	"github.com/matrixorigin/matrixone/pkg/vm/engine/disttae/logtailreplay"
	"github.com/matrixorigin/matrixone/pkg/vm/engine/tae/blockio"
	"github.com/matrixorigin/matrixone/pkg/vm/engine/tae/index"
	"github.com/matrixorigin/matrixone/pkg/vm/process"
)

const (
	AllColumns = "*"
)

var _ engine.Relation = new(txnTable)

func (tbl *txnTable) Stats(ctx context.Context, statsInfoMap any) bool {
	s, ok := statsInfoMap.(*plan2.StatsInfoMap)
	if !ok {
		return false
	}
	if len(tbl.blockInfos) == 0 || !tbl.blockInfosUpdated {
		err := tbl.updateBlockInfos(ctx)
		if err != nil {
			return false
		}
	}
	if len(tbl.blockInfos) > 0 {
		return CalcStats(ctx, tbl.blockInfos, tbl.getTableDef(), tbl.db.txn.proc, s)
	} else {
		// no meta means not flushed yet, very small table
		return false
	}
}

func (tbl *txnTable) Rows(ctx context.Context) (rows int64, err error) {
	writes := make([]Entry, 0, len(tbl.db.txn.writes))
	writes = tbl.db.txn.getTableWrites(tbl.db.databaseId, tbl.tableId, writes)

	deletes := make(map[types.Rowid]struct{})
	for _, entry := range writes {
		if entry.typ == INSERT {
			rows = rows + int64(entry.bat.Length())
		} else {
			if entry.bat.GetVector(0).GetType().Oid == types.T_Rowid {
				/*
					CASE:
					create table t1(a int);
					begin;
					truncate t1; //txnDatabase.Truncate will DELETE mo_tables
					show tables; // t1 must be shown
				*/
				if entry.databaseId == catalog.MO_CATALOG_ID &&
					entry.tableId == catalog.MO_TABLES_ID &&
					entry.truncate {
					continue
				}
				vs := vector.MustFixedCol[types.Rowid](entry.bat.GetVector(0))
				for _, v := range vs {
					deletes[v] = struct{}{}
				}
			}
		}
	}

	ts := types.TimestampToTS(tbl.db.txn.meta.SnapshotTS)
	partition, err := tbl.getPartitionState(ctx)
	if err != nil {
		return 0, err
	}
	iter := partition.NewRowsIter(ts, nil, false)
	for iter.Next() {
		entry := iter.Entry()
		if _, ok := deletes[entry.RowID]; ok {
			continue
		}
		rows++
	}
	iter.Close()

	if len(tbl.blockInfos) > 0 {
		for _, blk := range tbl.blockInfos {
			rows += int64(blk.MetaLocation().Rows())
		}
	}

	return rows, nil
}

func (tbl *txnTable) ForeachBlock(
	state *logtailreplay.PartitionState,
	fn func(block logtailreplay.BlockEntry) error,
) (err error) {
	ts := types.TimestampToTS(tbl.db.txn.meta.SnapshotTS)
	iter := state.NewBlocksIter(ts)
	for iter.Next() {
		entry := iter.Entry()
		if err = fn(entry); err != nil {
			break
		}
	}
	iter.Close()
	return
}

func (tbl *txnTable) MaxAndMinValues(ctx context.Context) ([][2]any, []uint8, error) {
	var (
		err  error
		part *logtailreplay.PartitionState
	)
	if part, err = tbl.getPartitionState(ctx); err != nil {
		return nil, nil, err
	}

	var inited bool
	cols := tbl.getTableDef().GetCols()
	dataLength := len(cols) - 1

	tableVal := make([][2]any, dataLength)
	tableTypes := make([]uint8, dataLength)
	zms := make([]objectio.ZoneMap, dataLength)

	var meta objectio.ObjectMeta
	onBlkFn := func(blk logtailreplay.BlockEntry) error {
		var err error
		location := blk.MetaLocation()
		if objectio.IsSameObjectLocVsMeta(location, meta) {
			return nil
		}
		if meta, err = objectio.FastLoadObjectMeta(ctx, &location, tbl.db.txn.proc.FileService); err != nil {
			return err
		}
		if inited {
			for idx := range zms {
				zm := meta.MustGetColumn(uint16(cols[idx].Seqnum)).ZoneMap()
				if !zm.IsInited() {
					continue
				}
				index.UpdateZM(zms[idx], zm.GetMaxBuf())
				index.UpdateZM(zms[idx], zm.GetMinBuf())
			}
		} else {
			for idx := range zms {
				zms[idx] = meta.MustGetColumn(uint16(cols[idx].Seqnum)).ZoneMap()
				tableTypes[idx] = uint8(cols[idx].Typ.Id)
			}
			inited = true
		}

		return nil
	}

	if err = tbl.ForeachBlock(part, onBlkFn); err != nil {
		return nil, nil, err
	}

	if !inited {
		return nil, nil, moerr.NewInvalidInputNoCtx("table meta is nil")
	}

	for idx, zm := range zms {
		tableVal[idx] = [2]any{zm.GetMin(), zm.GetMax()}
	}

	return tableVal, tableTypes, nil
}

// Get all neede column exclude the hidden size
func (tbl *txnTable) Size(ctx context.Context, name string) (int64, error) {
	ret := int64(0)
	neededColumnName := make(map[string]string)
	attr, _ := tbl.TableColumns(ctx)
	found := false
	for i := range attr {
		if !attr[i].IsHidden {
			if name == AllColumns || attr[i].Name == name {
				neededColumnName[attr[i].Name] = attr[i].Name
				found = true
			}
		}
	}

	if !found {
		return 0, moerr.NewInvalidInput(ctx, "bad input column name %v", name)
	}

	writes := make([]Entry, 0, len(tbl.db.txn.writes))
	writes = tbl.db.txn.getTableWrites(tbl.db.databaseId, tbl.tableId, writes)

	deletes := make(map[types.Rowid]struct{})
	for _, entry := range writes {
		if entry.typ == INSERT {
			for i, s := range entry.bat.Attrs {
				if _, ok := neededColumnName[s]; ok {
					ret += int64(entry.bat.Vecs[i].Size())
				}
			}
		} else {
			if entry.bat.GetVector(0).GetType().Oid == types.T_Rowid {
				/*
					CASE:
					create table t1(a int);
					begin;
					truncate t1; //txnDatabase.Truncate will DELETE mo_tables
					show tables; // t1 must be shown
				*/
				if entry.databaseId == catalog.MO_CATALOG_ID &&
					entry.tableId == catalog.MO_TABLES_ID &&
					entry.truncate {
					continue
				}
				vs := vector.MustFixedCol[types.Rowid](entry.bat.GetVector(0))
				for _, v := range vs {
					deletes[v] = struct{}{}
				}
			}
		}
	}

	ts := types.TimestampToTS(tbl.db.txn.meta.SnapshotTS)
	part, err := tbl.getPartitionState(ctx)
	if err != nil {
		return 0, err
	}
	// Different rows may belong to same batch. So we have
	// to record the batch which we have already handled to avoid
	// repetitive computation
	handled := make(map[*batch.Batch]struct{})
	// TODO: It might includ some deleted row size
	iter := part.NewRowsIter(ts, nil, false)
	for iter.Next() {
		entry := iter.Entry()
		if _, ok := deletes[entry.RowID]; ok {
			continue
		}
		if _, ok := handled[entry.Batch]; ok {
			continue
		}
		for i, s := range entry.Batch.Attrs {
			if _, ok := neededColumnName[s]; ok {
				ret += int64(entry.Batch.Vecs[i].Size())
			}
		}
		handled[entry.Batch] = struct{}{}
	}
	iter.Close()

	if len(tbl.blockInfos) > 0 {
		for _, s := range neededColumnName {
			list, err := tbl.GetColumMetadataScanInfo(ctx, s)
			if err != nil {
				return 0, err
			}
			for _, info := range list {
				ret += info.CompressSize
			}
		}
	}

	return ret, nil
}

func (tbl *txnTable) GetMetadataScanInfoBytes(ctx context.Context, name string) ([][]byte, error) {
	attr, _ := tbl.TableColumns(ctx)
	found := false
	for i := 0; i < len(attr); {
		if !attr[i].IsHidden && (name == AllColumns || attr[i].Name == name) {
			found = true
			i++
			continue
		}
		attr = append(attr[:i], attr[i+1:]...)
	}
	if !found {
		return nil, moerr.NewInvalidInput(ctx, "bad input column name %v", name)
	}

	ret := make([][]byte, 0, len(attr))
	for i := range attr {
		infoList, err := tbl.GetColumMetadataScanInfo(ctx, attr[i].Name)
		if err != nil {
			return nil, err
		}

		for j := range infoList {
			ret = append(ret, catalog.EncodeMetadataScanInfo(infoList[j]))
		}
	}

	return ret, nil
}

func (tbl *txnTable) GetColumMetadataScanInfo(ctx context.Context, name string) ([]*catalog.MetadataScanInfo, error) {
	if len(tbl.blockInfos) == 0 {
		logutil.Infof("meta info is nil")
		return nil, nil
	}

	infoList := make([]*catalog.MetadataScanInfo, 0, len(tbl.blockInfos))
	var (
		meta    objectio.ObjectMeta
		loadErr error
	)
	col, err := tbl.getColByName(ctx, name)
	if err != nil {
		return nil, err
	}

	for j := range tbl.blockInfos {
		blk := tbl.blockInfos[j]
		location := blk.MetaLocation()
		if !objectio.IsSameObjectLocVsMeta(location, meta) {
			if meta, loadErr = objectio.FastLoadObjectMeta(ctx, &location, tbl.db.txn.proc.FileService); loadErr != nil {
				return nil, loadErr
			}
		}

		get, err := tbl.genMetadataScanInfo(ctx, &blk, location, &meta, col)
		if err != nil {
			return nil, err
		}
		infoList = append(infoList, get)
	}

	return infoList, nil
}

func (tbl *txnTable) genMetadataScanInfo(ctx context.Context, blk *catalog.BlockInfo, location objectio.Location, meta *objectio.ObjectMeta, col *plan.ColDef) (*catalog.MetadataScanInfo, error) {
	ret := &catalog.MetadataScanInfo{
		ColName: col.Name,
	}

	ret.FillBlockInfo(blk)
	if err := tbl.fillMetadataScanWithCol(col, &location, meta, ret); err != nil {
		return nil, err
	}
	return ret, nil
}

func (tbl *txnTable) getColByName(ctx context.Context, name string) (*plan.ColDef, error) {
	cols := tbl.getTableDef().GetCols()
	for i := range cols {
		if cols[i].Name == name {
			return cols[i], nil
		}
	}
	return nil, moerr.NewInvalidInputNoCtx("bad input column name %v", name)
}

func (tbl *txnTable) fillMetadataScanWithCol(col *plan.ColDef, location *objectio.Location, meta *objectio.ObjectMeta, info *catalog.MetadataScanInfo) error {
	colmeta := meta.MustGetColumn(uint16(col.Seqnum))

	// row cnt
	info.RowCnt = int64(location.Rows())

	// null cnt
	info.NullCnt = int64(colmeta.NullCnt())

	// compress size and origin size
	e := colmeta.Location()
	info.CompressSize = int64(e.Length())
	info.OriginSize = int64(e.OriginSize())

	// min & max
	zm := colmeta.ZoneMap()
	info.Min = zm.GetMinBuf()
	info.Max = zm.GetMaxBuf()

	return nil
}

// LoadDeletesForBlockIn loads deletes for blocks in PartitionState.
func (tbl *txnTable) LoadDeletesForBlockIn(
	state *logtailreplay.PartitionState,
	in bool,
	deleteBlockId map[types.Blockid][]int64,
	deletesRowId map[types.Rowid]uint8) error {

	for blk, bats := range tbl.db.txn.blockId_dn_delete_metaLoc_batch {
		if in != state.BlockVisible(
			blk, types.TimestampToTS(tbl.db.txn.meta.SnapshotTS)) {
			continue
		}
		for _, bat := range bats {
			vs := vector.MustStrCol(bat.GetVector(0))
			for _, metalLoc := range vs {
				location, err := blockio.EncodeLocationFromString(metalLoc)
				if err != nil {
					return err
				}
				rowIdBat, err := blockio.LoadColumns(
					tbl.db.txn.proc.Ctx,
					[]uint16{0},
					nil,
					tbl.db.txn.engine.fs,
					location,
					tbl.db.txn.proc.GetMPool())
				if err != nil {
					return err
				}
				rowIds := vector.MustFixedCol[types.Rowid](rowIdBat.GetVector(0))
				for _, rowId := range rowIds {
					if deleteBlockId != nil {
						id, offset := rowId.Decode()
						deleteBlockId[id] = append(deleteBlockId[id], int64(offset))
					} else if deletesRowId != nil {
						deletesRowId[rowId] = 0
					} else {
						panic("Load Block Deletes Error")
					}
				}
			}
		}

	}
	return nil
}

func (tbl *txnTable) GetEngineType() engine.EngineType {
	return engine.Disttae
}

func (tbl *txnTable) reset(newId uint64) {
	//if the table is truncated first time, the table id is saved into the oldTableId
	if tbl.oldTableId == 0 {
		tbl.oldTableId = tbl.tableId
	}
	tbl.tableId = newId
	tbl._partState = nil
	tbl.blockInfos = nil
	tbl.modifiedBlocks = nil
	tbl.blockInfosUpdated = false
	tbl.localState = logtailreplay.NewPartitionState(true)
}

func (tbl *txnTable) resetSnapshot() {
	tbl._partState = nil
	tbl.blockInfos = nil
	tbl.blockInfosUpdated = false
}

// return all unmodified blocks
func (tbl *txnTable) Ranges(ctx context.Context, exprs ...*plan.Expr) (ranges [][]byte, err error) {
	tbl.db.txn.mergeTxnWorkspace()
	tbl.db.txn.DumpBatch(false, 0)
	tbl.writes = tbl.writes[:0]
	tbl.writesOffset = len(tbl.db.txn.writes)

	tbl.writes = tbl.db.txn.getTableWrites(tbl.db.databaseId, tbl.tableId, tbl.writes)

	// make sure we have the block infos snapshot
	if err = tbl.updateBlockInfos(ctx); err != nil {
		return
	}

	// get the table's snapshot
	var part *logtailreplay.PartitionState
	if part, err = tbl.getPartitionState(ctx); err != nil {
		return
	}

	ranges = make([][]byte, 0, 1)
	ranges = append(ranges, []byte{})

	tbl.modifiedBlocks = make([]ModifyBlockMeta, 0)
	if len(tbl.blockInfos) == 0 {
		return
	}

	err = tbl.rangesOnePart(
		ctx,
		tbl.db.txn.meta.SnapshotTS,
		part,
		tbl.getTableDef(),
		exprs,
		tbl.blockInfos,
		&ranges,
		&tbl.modifiedBlocks,
		tbl.db.txn.proc,
	)
	return
}

// txn can read :
//  1. snapshot data
//      1>. DN blocks data resides in S3.
//      2>.partition state data resides in memory. read by partitionReader

//      deletes for DN's block exists in four places, rangesOnePart() collect 2 and 3 and 4.
//      1. in delta location through dn writing S3. read by blockRead.
//      2. in dn memory, namely cn partition state, read by blockMergeReader.
//  	3. batch of row id in memory being deleted by txn.
//  	4. in delta location being deleted through txn writing S3.

//  2. data in txn's workspace. read by partitionReader.
//     1>.txn workspace : raw batch data resides in memory.
//     2>.txn workspace : CN blocks resides in S3.
func (tbl *txnTable) rangesOnePart(
	ctx context.Context,
	ts timestamp.Timestamp, // snapshot timestamp
	state *logtailreplay.PartitionState, // snapshot state of this transaction
	tableDef *plan.TableDef, // table definition (schema)
	exprs []*plan.Expr, // filter expression
	blocks []catalog.BlockInfo, // whole block list
	ranges *[][]byte, // output marshaled block list after filtering
	modifies *[]ModifyBlockMeta, // output modified blocks after filtering
	proc *process.Process, // process of this transaction
) (err error) {
	deletes := make(map[types.Blockid][]int64)

	//collect deletes from PartitionState.dirtyRows.
	{
		ts := types.TimestampToTS(ts)
		iter := state.NewDirtyRowsIter(ts, nil)
		for iter.Next() {
			entry := iter.Entry()
			id, offset := entry.RowID.Decode()
			deletes[id] = append(deletes[id], int64(offset))
		}
		iter.Close()
	}
	//deletes on S3 written by txn maybe comes from PartitionState.rows or PartitionState.blocks,
	// here only collect deletes from PartitionState.blocks.
	if err = tbl.LoadDeletesForBlockIn(state, true, deletes, nil); err != nil {
		return
	}
	//deletes in tbl.writes maybe comes from PartitionState.rows or PartitionState.blocks,
	// at the end of this function, we only collect deletes in PartitionState.blocks into modifies.
	for _, entry := range tbl.writes {
		if entry.isGeneratedByTruncate() {
			continue
		}
		if entry.typ == DELETE && entry.fileName == "" {
			vs := vector.MustFixedCol[types.Rowid](entry.bat.GetVector(0))
			for _, v := range vs {
				id, offset := v.Decode()
				deletes[id] = append(deletes[id], int64(offset))
			}
		}
	}

	var (
		objMeta   objectio.ObjectMeta
		zms       []objectio.ZoneMap
		vecs      []*vector.Vector
		columnMap map[int]int
		skipObj   bool
		cnt       int32
		anyMono   bool
	)

	defer func() {
		for i := range vecs {
			if vecs[i] != nil {
				vecs[i].Free(proc.Mp())
			}
		}
	}()

	hasDeletes := len(deletes) > 0
	isMono := make([]bool, len(exprs))

	// check if expr is monotonic, if not, we can skip evaluating expr for each block
	for i, expr := range exprs {
		if plan2.CheckExprIsMonotonic(proc.Ctx, expr) {
			anyMono = true
			isMono[i] = true
			cnt += plan2.AssignAuxIdForExpr(expr, cnt)
		}
	}

	if anyMono {
		columnMap = make(map[int]int)
		zms = make([]objectio.ZoneMap, cnt)
		vecs = make([]*vector.Vector, cnt)
		plan2.GetColumnMapByExpr(colexec.RewriteFilterExprList(exprs), tableDef, &columnMap)
	}

	errCtx := errutil.ContextWithNoReport(ctx, true)

	for _, blk := range blocks {
		var skipBlk bool

		// if expr is monotonic, we need evaluating expr for each block
		if anyMono {
			location := blk.MetaLocation()

			// check whether the block belongs to a new object
			// yes:
			//     1. load object meta
			//     2. eval expr on object meta
			//     3. if the expr is false, skip eval expr on the blocks of the same object
			// no:
			//     1. check whether the object is skipped
			//     2. if skipped, skip this block
			//     3. if not skipped, eval expr on the block
			if !objectio.IsSameObjectLocVsMeta(location, objMeta) {
				if objMeta, err = objectio.FastLoadObjectMeta(ctx, &location, proc.FileService); err != nil {
					return
				}

				skipObj = false
				// here we only eval expr on the object meta if it has more than 2 blocks
				if objMeta.BlockCount() > 2 {
					for i, expr := range exprs {
						if isMono[i] && !evalFilterExprWithZonemap(errCtx, objMeta, expr, zms, vecs, columnMap, proc) {
							skipObj = true
							break
						}
					}
				}
			}

			if skipObj {
				continue
			}

			// eval filter expr on the block
			blkMeta := objMeta.GetBlockMeta(uint32(location.ID()))
			for i, expr := range exprs {
				if isMono[i] && !evalFilterExprWithZonemap(errCtx, blkMeta, expr, zms, vecs, columnMap, proc) {
					skipBlk = true
					break
				}
			}
		}

		// if the block is not needed, skip it
		if skipBlk {
			continue
		}

		if hasDeletes {
			// check if the block has deletes
			// if any, store the block and its deletes in modifies
			if rows, ok := deletes[blk.BlockID]; ok {
				*modifies = append(*modifies, ModifyBlockMeta{blk, rows})
			} else {
				*ranges = append(*ranges, catalog.EncodeBlockInfo(blk))
			}
		} else {
			// store the block in ranges
			*ranges = append(*ranges, catalog.EncodeBlockInfo(blk))
		}
	}
	return
}

// getTableDef only return all cols and their index.
func (tbl *txnTable) getTableDef() *plan.TableDef {
	if tbl.tableDef == nil {
		var cols []*plan.ColDef
		i := int32(0)
		name2index := make(map[string]int32)
		for _, def := range tbl.defs {
			if attr, ok := def.(*engine.AttributeDef); ok {
				name2index[attr.Attr.Name] = i
				cols = append(cols, &plan.ColDef{
					Name:  attr.Attr.Name,
					ColId: attr.Attr.ID,
					Typ: &plan.Type{
						Id:       int32(attr.Attr.Type.Oid),
						Width:    attr.Attr.Type.Width,
						Scale:    attr.Attr.Type.Scale,
						AutoIncr: attr.Attr.AutoIncrement,
					},
					Primary:   attr.Attr.Primary,
					Default:   attr.Attr.Default,
					OnUpdate:  attr.Attr.OnUpdate,
					Comment:   attr.Attr.Comment,
					ClusterBy: attr.Attr.ClusterBy,
					Seqnum:    uint32(attr.Attr.Seqnum),
				})
				i++
			}
		}
		tbl.tableDef = &plan.TableDef{
			Name:          tbl.tableName,
			Cols:          cols,
			Name2ColIndex: name2index,
		}
		tbl.tableDef.Version = tbl.version
	}
	return tbl.tableDef
}

func (tbl *txnTable) TableDefs(ctx context.Context) ([]engine.TableDef, error) {
	//return tbl.defs, nil
	// I don't understand why the logic now is not to get all the tableDef. Don't understand.
	// copy from tae's logic
	defs := make([]engine.TableDef, 0, len(tbl.defs))
	defs = append(defs, &engine.VersionDef{Version: tbl.version})
	if tbl.comment != "" {
		commentDef := new(engine.CommentDef)
		commentDef.Comment = tbl.comment
		defs = append(defs, commentDef)
	}
	if tbl.partitioned > 0 || tbl.partition != "" {
		partitionDef := new(engine.PartitionDef)
		partitionDef.Partitioned = tbl.partitioned
		partitionDef.Partition = tbl.partition
		defs = append(defs, partitionDef)
	}

	if tbl.viewdef != "" {
		viewDef := new(engine.ViewDef)
		viewDef.View = tbl.viewdef
		defs = append(defs, viewDef)
	}
	if len(tbl.constraint) > 0 {
		c := &engine.ConstraintDef{}
		err := c.UnmarshalBinary(tbl.constraint)
		if err != nil {
			return nil, err
		}
		defs = append(defs, c)
	}
	for i, def := range tbl.defs {
		if attr, ok := def.(*engine.AttributeDef); ok {
			if attr.Attr.Name != catalog.Row_ID {
				defs = append(defs, tbl.defs[i])
			}
		}
	}
	pro := new(engine.PropertiesDef)
	pro.Properties = append(pro.Properties, engine.Property{
		Key:   catalog.SystemRelAttr_Kind,
		Value: string(tbl.relKind),
	})
	if tbl.createSql != "" {
		pro.Properties = append(pro.Properties, engine.Property{
			Key:   catalog.SystemRelAttr_CreateSQL,
			Value: tbl.createSql,
		})
	}
	defs = append(defs, pro)
	return defs, nil

}

func (tbl *txnTable) UpdateConstraint(ctx context.Context, c *engine.ConstraintDef) error {
	ct, err := c.MarshalBinary()
	if err != nil {
		return err
	}
	bat, err := genTableConstraintTuple(tbl.tableId, tbl.db.databaseId, tbl.tableName, tbl.db.databaseName, ct, tbl.db.txn.proc.Mp())
	if err != nil {
		return err
	}
	if err = tbl.db.txn.WriteBatch(UPDATE, catalog.MO_CATALOG_ID, catalog.MO_TABLES_ID,
		catalog.MO_CATALOG, catalog.MO_TABLES, bat, tbl.db.txn.dnStores[0], -1, false, false); err != nil {
		return err
	}
	tbl.constraint = ct
	return nil
}

func (tbl *txnTable) TableColumns(ctx context.Context) ([]*engine.Attribute, error) {
	var attrs []*engine.Attribute
	for _, def := range tbl.defs {
		if attr, ok := def.(*engine.AttributeDef); ok {
			attrs = append(attrs, &attr.Attr)
		}
	}
	return attrs, nil
}

func (tbl *txnTable) GetPrimaryKeys(ctx context.Context) ([]*engine.Attribute, error) {
	attrs := make([]*engine.Attribute, 0, 1)
	for _, def := range tbl.defs {
		if attr, ok := def.(*engine.AttributeDef); ok {
			if attr.Attr.Primary {
				attrs = append(attrs, &attr.Attr)
			}
		}
	}
	return attrs, nil
}

func (tbl *txnTable) GetHideKeys(ctx context.Context) ([]*engine.Attribute, error) {
	attrs := make([]*engine.Attribute, 0, 1)
	attrs = append(attrs, &engine.Attribute{
		IsHidden: true,
		IsRowId:  true,
		Name:     catalog.Row_ID,
		Type:     types.New(types.T_Rowid, 0, 0),
		Primary:  true,
	})
	return attrs, nil
}

func (tbl *txnTable) Write(ctx context.Context, bat *batch.Batch) error {
	if bat == nil || bat.Length() == 0 {
		return nil
	}

	// Write S3 Block
	if bat.Attrs[0] == catalog.BlockMeta_MetaLoc {
		location, err := blockio.EncodeLocationFromString(bat.Vecs[0].GetStringAt(0))
		if err != nil {
			return err
		}
		fileName := location.Name().String()
		ibat, err := bat.Dup(tbl.db.txn.proc.Mp())
		if err != nil {
			return err
		}
		return tbl.db.txn.WriteFile(INSERT, tbl.db.databaseId, tbl.tableId, tbl.db.databaseName, tbl.tableName, fileName, ibat, tbl.db.txn.dnStores[0])
	}
	ibat, err := bat.Dup(tbl.db.txn.proc.Mp())
	if err != nil {
		return err
	}
	if err := tbl.db.txn.WriteBatch(INSERT, tbl.db.databaseId, tbl.tableId,
		tbl.db.databaseName, tbl.tableName, ibat, tbl.db.txn.dnStores[0], tbl.primaryIdx, false, false); err != nil {
		return err
	}
	/*
		var packer *types.Packer
		put := tbl.db.txn.engine.packerPool.Get(&packer)
		defer put.Put()
		if err := tbl.updateLocalState(ctx, INSERT, ibat, packer); err != nil {
			return err
		}
	*/

	return tbl.db.txn.DumpBatch(false, tbl.writesOffset)
}

func (tbl *txnTable) Update(ctx context.Context, bat *batch.Batch) error {
	return nil
}

//	blkId(string)     deltaLoc(string)                   type(int)
//
// |-----------|-----------------------------------|----------------|
// |  blk_id   |   batch.Marshal(metaLoc)          |  FlushMetaLoc  | DN Block
// |  blk_id   |   batch.Marshal(uint32 offset)    |  CNBlockOffset | CN Block
// |  blk_id   |   batch.Marshal(rowId)            |  RawRowIdBatch | DN Blcok
// |  blk_id   |   batch.Marshal(uint32 offset)    | RawBatchOffset | RawBatch (in txn workspace)
func (tbl *txnTable) EnhanceDelete(bat *batch.Batch, name string) error {
	blkId, typ_str := objectio.Str2Blockid(name[:len(name)-2]), string(name[len(name)-1])
	typ, err := strconv.ParseInt(typ_str, 10, 64)
	if err != nil {
		return err
	}
	switch typ {
	case deletion.FlushMetaLoc:
		location, err := blockio.EncodeLocationFromString(bat.Vecs[0].GetStringAt(0))
		if err != nil {
			return err
		}
		fileName := location.Name().String()
		copBat := CopyBatch(tbl.db.txn.proc.Ctx, tbl.db.txn.proc, bat)
		if err := tbl.db.txn.WriteFile(DELETE, tbl.db.databaseId, tbl.tableId,
			tbl.db.databaseName, tbl.tableName, fileName, copBat, tbl.db.txn.dnStores[0]); err != nil {
			return err
		}
		tbl.db.txn.blockId_dn_delete_metaLoc_batch[*blkId] = append(tbl.db.txn.blockId_dn_delete_metaLoc_batch[*blkId], copBat)
	case deletion.CNBlockOffset:
		vs := vector.MustFixedCol[int64](bat.GetVector(0))
		tbl.db.txn.PutCnBlockDeletes(blkId, vs)
	case deletion.RawRowIdBatch:
		tbl.writeDnPartition(tbl.db.txn.proc.Ctx, bat)
	case deletion.RawBatchOffset:
		vs := vector.MustFixedCol[int64](bat.GetVector(0))
		entry_bat := tbl.db.txn.blockId_raw_batch[*blkId]
		entry_bat.AntiShrink(vs)
		// reset rowId offset
		rowIds := vector.MustFixedCol[types.Rowid](entry_bat.GetVector(0))
		for i := range rowIds {
			(&rowIds[i]).SetRowOffset(uint32(i))
		}
	}
	return nil
}

// CN Block Compaction
func (tbl *txnTable) compaction() error {
	mp := make(map[int][]int64)
	s3writer := &colexec.S3Writer{}
	batchNums := 0
	name, err := s3writer.GenerateWriter(tbl.db.txn.proc)
	if err != nil {
		return err
	}
	var deletedIDs []*types.Blockid
	defer func() {
		tbl.db.txn.deletedBlocks.removeBlockDeletedInfos(deletedIDs)
	}()
	tbl.db.txn.deletedBlocks.iter(func(id *types.Blockid, deleteOffsets []int64) bool {
		pos := tbl.db.txn.cnBlkId_Pos[*id]
		// just do compaction for current txnTable
		entry := tbl.db.txn.writes[pos.idx]
		if !(entry.databaseId == tbl.db.databaseId && entry.tableId == tbl.tableId) {
			return true
		}
		delete(tbl.db.txn.cnBlkId_Pos, *id)
		deletedIDs = append(deletedIDs, id)
		if len(deleteOffsets) == 0 {
			return true
		}
		mp[pos.idx] = append(mp[pos.idx], pos.offset)
		// start compaction
		metaLoc := tbl.db.txn.writes[pos.idx].bat.GetVector(0).GetStringAt(int(pos.offset))
		location, e := blockio.EncodeLocationFromString(metaLoc)
		if e != nil {
			err = e
			return false
		}
		if tbl.seqnums == nil {
			n := len(tbl.tableDef.Cols) - 1
			idxs := make([]uint16, 0, n)
			typs := make([]types.Type, 0, n)
			for i := 0; i < len(tbl.tableDef.Cols)-1; i++ {
				col := tbl.tableDef.Cols[i]
				idxs = append(idxs, uint16(col.Seqnum))
				typs = append(typs, vector.ProtoTypeToType(col.Typ))
			}
			tbl.seqnums = idxs
			tbl.typs = typs
		}
		bat, e := blockio.LoadColumns(tbl.db.txn.proc.Ctx, tbl.seqnums, tbl.typs, tbl.db.txn.engine.fs, location, tbl.db.txn.proc.GetMPool())
		if e != nil {
			err = e
			return false
		}
		bat.SetZs(bat.GetVector(0).Length(), tbl.db.txn.proc.GetMPool())
		bat.AntiShrink(deleteOffsets)
		if bat.Length() == 0 {
			return true
		}
		// ToDo: Optimize this logic, we need to control blocks num in one file
		// and make sure one block has as close as possible to 8192 rows
		// if the batch is little we should not flush, improve this in next pr.
		s3writer.WriteBlock(bat)
		batchNums++
		return true
	})
	if err != nil {
		return err
	}

	if batchNums > 0 {
		metaLocs, err := s3writer.WriteEndBlocks(tbl.db.txn.proc)
		if err != nil {
			return err
		}
		new_bat := batch.NewWithSize(1)
		new_bat.Attrs = []string{catalog.BlockMeta_MetaLoc}
		new_bat.SetVector(0, vector.NewVec(types.T_text.ToType()))
		for _, metaLoc := range metaLocs {
			vector.AppendBytes(new_bat.GetVector(0), []byte(metaLoc), false, tbl.db.txn.proc.GetMPool())
		}
		new_bat.SetZs(len(metaLocs), tbl.db.txn.proc.GetMPool())
		err = tbl.db.txn.WriteFile(INSERT, tbl.db.databaseId, tbl.tableId, tbl.db.databaseName, tbl.tableName, name.String(), new_bat, tbl.db.txn.dnStores[0])
		if err != nil {
			return err
		}
	}
	remove_batch := make(map[*batch.Batch]bool)
	// delete old block info
	for idx, offsets := range mp {
		bat := tbl.db.txn.writes[idx].bat
		bat.AntiShrink(offsets)
		// update txn.cnBlkId_Pos
		tbl.db.txn.updatePosForCNBlock(bat.GetVector(0), idx)
		if bat.Length() == 0 {
			remove_batch[bat] = true
		}
	}
	tbl.db.txn.Lock()
<<<<<<< HEAD
	defer tbl.db.txn.Unlock()
=======
>>>>>>> 13d4bbd6
	for i := 0; i < len(tbl.db.txn.writes); i++ {
		if remove_batch[tbl.db.txn.writes[i].bat] {
			// DON'T MODIFY THE IDX OF AN ENTRY IN LOG
			// THIS IS VERY IMPORTANT FOR CN BLOCK COMPACTION
			// maybe this will cause that the log imcrements unlimitly.
			// tbl.db.txn.writes = append(tbl.db.txn.writes[:i], tbl.db.txn.writes[i+1:]...)
			// i--
			tbl.db.txn.writes[i].bat.Clean(tbl.db.txn.proc.GetMPool())
			tbl.db.txn.writes[i].bat = nil
		}
	}
	tbl.db.txn.Unlock()
	return nil
}

func (tbl *txnTable) Delete(ctx context.Context, bat *batch.Batch, name string) error {
	if bat == nil {
		// ToDo:
		// start to do compaction for cn blocks
		// there are three strageties:
		// 1.do compaction at deletion operator
		// 2.do compaction here
		// 3.do compaction when read
		// choose which one at last depends on next pr
		// we use 2 now.
		return tbl.compaction()
	}
	// remoteDelete
	if name != catalog.Row_ID {
		return tbl.EnhanceDelete(bat, name)
	}
	bat.SetAttributes([]string{catalog.Row_ID})

	/*
		var packer *types.Packer
		put := tbl.db.txn.engine.packerPool.Get(&packer)
		defer put.Put()

		 if err := tbl.updateLocalState(ctx, DELETE, bat, packer); err != nil {
		 	return err
		 }
	*/
	bat = tbl.db.txn.deleteBatch(bat, tbl.db.databaseId, tbl.tableId)
	if bat.Length() == 0 {
		return nil
	}
	return tbl.writeDnPartition(ctx, bat)
}

func CopyBatch(ctx context.Context, proc *process.Process, bat *batch.Batch) *batch.Batch {
	ibat := batch.NewWithSize(len(bat.Attrs))
	ibat.Attrs = append(ibat.Attrs, bat.Attrs...)
	for i := 0; i < len(ibat.Attrs); i++ {
		ibat.SetVector(int32(i), vector.NewVec(*bat.GetVector(int32(i)).GetType()))
	}
	ibat.Append(ctx, proc.GetMPool(), bat)
	return ibat
}

func (tbl *txnTable) writeDnPartition(ctx context.Context, bat *batch.Batch) error {
	ibat := CopyBatch(ctx, tbl.db.txn.proc, bat)
	if err := tbl.db.txn.WriteBatch(DELETE, tbl.db.databaseId, tbl.tableId,
		tbl.db.databaseName, tbl.tableName, ibat, tbl.db.txn.dnStores[0], tbl.primaryIdx, false, false); err != nil {
		return err
	}
	return nil
}

func (tbl *txnTable) AddTableDef(ctx context.Context, def engine.TableDef) error {
	return nil
}

func (tbl *txnTable) DelTableDef(ctx context.Context, def engine.TableDef) error {
	return nil
}

func (tbl *txnTable) GetTableID(ctx context.Context) uint64 {
	return tbl.tableId
}

func (tbl *txnTable) NewReader(ctx context.Context, num int, expr *plan.Expr, ranges [][]byte) ([]engine.Reader, error) {
	if len(ranges) == 0 {
		return tbl.newMergeReader(ctx, num, expr)
	}
	if len(ranges) == 1 && engine.IsMemtable(ranges[0]) {
		return tbl.newMergeReader(ctx, num, expr)
	}
	if len(ranges) > 1 && engine.IsMemtable(ranges[0]) {
		rds := make([]engine.Reader, num)
		mrds := make([]mergeReader, num)
		rds0, err := tbl.newMergeReader(ctx, num, expr)
		if err != nil {
			return nil, err
		}
		for i, rd := range rds0 {
			mrds[i].rds = append(mrds[i].rds, rd)
		}
		rds0, err = tbl.newBlockReader(ctx, num, expr, ranges[1:])
		if err != nil {
			return nil, err
		}
		for i, rd := range rds0 {
			mrds[i].rds = append(mrds[i].rds, rd)
		}
		for i := range rds {
			rds[i] = &mrds[i]
		}
		return rds, nil
	}
	return tbl.newBlockReader(ctx, num, expr, ranges)
}

func (tbl *txnTable) newMergeReader(ctx context.Context, num int,
	expr *plan.Expr) ([]engine.Reader, error) {

	var encodedPrimaryKey []byte
	if tbl.primaryIdx >= 0 && expr != nil {
		pkColumn := tbl.tableDef.Cols[tbl.primaryIdx]
		ok, v := getPkValueByExpr(expr, pkColumn.Name, types.T(pkColumn.Typ.Id))
		if ok {
			var packer *types.Packer
			put := tbl.db.txn.engine.packerPool.Get(&packer)
			defer put.Put()
			encodedPrimaryKey = logtailreplay.EncodePrimaryKey(v, packer)
		}
	}

	// Very wired!!!
	rds := make([]engine.Reader, num)
	mrds := make([]mergeReader, num)

	blks := tbl.modifiedBlocks
	rds0, err := tbl.newReader(
		ctx,
		num,
		encodedPrimaryKey,
		blks,
		tbl.writes,
	)
	if err != nil {
		return nil, err
	}
	mrds[0].rds = append(mrds[0].rds, rds0...)

	for i := range rds {
		rds[i] = &mrds[i]
	}

	return rds, nil
}

func (tbl *txnTable) newBlockReader(ctx context.Context, num int, expr *plan.Expr, ranges [][]byte) ([]engine.Reader, error) {
	rds := make([]engine.Reader, num)
	blks := make([]*catalog.BlockInfo, len(ranges))
	for i := range ranges {
		blks[i] = catalog.DecodeBlockInfo(ranges[i])
	}
	ts := tbl.db.txn.meta.SnapshotTS
	tableDef := tbl.getTableDef()

	if len(ranges) < num || len(ranges) == 1 {
		for i := range ranges {
			rds[i] = &blockReader{
				fs:            tbl.db.txn.engine.fs,
				tableDef:      tableDef,
				primarySeqnum: tbl.primarySeqnum,
				expr:          expr,
				ts:            ts,
				ctx:           ctx,
				blks:          []*catalog.BlockInfo{blks[i]},
			}
		}
		for j := len(ranges); j < num; j++ {
			rds[j] = &emptyReader{}
		}
		return rds, nil
	}

	infos, steps := groupBlocksToObjects(blks, num)
	blockReaders := newBlockReaders(ctx, tbl.db.txn.engine.fs, tableDef, tbl.primarySeqnum, ts, num, expr)
	distributeBlocksToBlockReaders(blockReaders, num, infos, steps)
	for i := 0; i < num; i++ {
		rds[i] = blockReaders[i]
	}
	return rds, nil
}

func (tbl *txnTable) newReader(
	ctx context.Context,
	readerNumber int,
	encodedPrimaryKey []byte,
	blks []ModifyBlockMeta,
	entries []Entry,
) ([]engine.Reader, error) {
	var inserts []*batch.Batch
	var deletes map[types.Rowid]uint8

	txn := tbl.db.txn
	ts := txn.meta.SnapshotTS
	fs := txn.engine.fs

	if !txn.readOnly.Load() {
		inserts = make([]*batch.Batch, 0, len(entries))
		deletes = make(map[types.Rowid]uint8)
		for _, entry := range entries {
			if entry.typ == INSERT {
				inserts = append(inserts, entry.bat)
			} else {
				if entry.bat.GetVector(0).GetType().Oid == types.T_Rowid {
					/*
						CASE:
						create table t1(a int);
						begin;
						truncate t1; //txnDatabase.Truncate will DELETE mo_tables
						show tables; // t1 must be shown
					*/
					if entry.isGeneratedByTruncate() {
						continue
					}
					//FIXME:: deletes in txn.Write maybe comes from PartitionState.Rows ,
					//        so Partition Reader need to skip them.
					vs := vector.MustFixedCol[types.Rowid](entry.bat.GetVector(0))
					for _, v := range vs {
						deletes[v] = 0
					}
				}
			}
		}
		state, err := tbl.getPartitionState(ctx)
		if err != nil {
			return nil, err
		}
		//FIXME::deletes maybe comes from PartitionState.rows, PartitionReader need to skip them.
		tbl.LoadDeletesForBlockIn(state, false, nil, deletes)
	}

	readers := make([]engine.Reader, readerNumber)

	seqnumMp := make(map[string]int)
	for _, coldef := range tbl.tableDef.Cols {
		seqnumMp[coldef.Name] = int(coldef.Seqnum)
	}

	mp := make(map[string]types.Type)
	mp[catalog.Row_ID] = types.New(types.T_Rowid, 0, 0)
	for _, def := range tbl.defs {
		attr, ok := def.(*engine.AttributeDef)
		if !ok {
			continue
		}
		mp[attr.Attr.Name] = attr.Attr.Type
	}

	part, err := tbl.getPartitionState(ctx)
	if err != nil {
		return nil, err
	}

	var iter logtailreplay.RowsIter
	if len(encodedPrimaryKey) > 0 {
		iter = part.NewPrimaryKeyIter(
			types.TimestampToTS(ts),
			encodedPrimaryKey,
		)
	} else {
		iter = part.NewRowsIter(
			types.TimestampToTS(ts),
			nil,
			false,
		)
	}

	partReader := &PartitionReader{
		typsMap:         mp,
		inserts:         inserts,
		deletes:         deletes,
		iter:            iter,
		seqnumMp:        seqnumMp,
		extendId2s3File: make(map[string]int),
		s3FileService:   fs,
		procMPool:       txn.proc.GetMPool(),
		deletedBlocks:   txn.deletedBlocks,
	}
	readers[0] = partReader

	if readerNumber == 1 {
		for i := range blks {
			readers = append(readers, &blockMergeReader{
				fs:       fs,
				ts:       ts,
				ctx:      ctx,
				tableDef: tbl.tableDef,
				sels:     make([]int64, 0, 1024),
				blks:     []ModifyBlockMeta{blks[i]},
			})
		}
		return []engine.Reader{&mergeReader{readers}}, nil
	}

	if len(blks) < readerNumber-1 {
		for i := range blks {
			readers[i+1] = &blockMergeReader{
				fs:       fs,
				ts:       ts,
				ctx:      ctx,
				tableDef: tbl.tableDef,
				sels:     make([]int64, 0, 1024),
				blks:     []ModifyBlockMeta{blks[i]},
			}
		}
		for j := len(blks) + 1; j < readerNumber; j++ {
			readers[j] = &emptyReader{}
		}
		return readers, nil
	}

	step := len(blks) / (readerNumber - 1)
	if step < 1 {
		step = 1
	}
	for i := 1; i < readerNumber; i++ {
		if i == readerNumber-1 {
			readers[i] = &blockMergeReader{
				fs:       fs,
				ts:       ts,
				ctx:      ctx,
				tableDef: tbl.tableDef,
				sels:     make([]int64, 0, 1024),
				blks:     blks[(i-1)*step:],
			}
		} else {
			readers[i] = &blockMergeReader{
				fs:       fs,
				ts:       ts,
				ctx:      ctx,
				tableDef: tbl.tableDef,
				sels:     make([]int64, 0, 1024),
				blks:     blks[(i-1)*step : i*step],
			}
		}
	}

	return readers, nil
}

// func (tbl *txnTable) updateLocalState(
// 	ctx context.Context,
// 	typ int,
// 	bat *batch.Batch,
// 	packer *types.Packer,
// ) (
// 	err error,
// ) {

// 	if bat.Vecs[0].GetType().Oid != types.T_Rowid {
// 		// skip
// 		return nil
// 	}

// 	tbl.Lock()
// 	defer tbl.Unlock()
// 	if tbl.primaryIdx < 0 {
// 		// no primary key, skip
// 		return nil
// 	}

// 	// hide primary key, auto_incr, nevery dedup.
// 	if tbl.tableDef != nil {
// 		pk := tbl.tableDef.Cols[tbl.primaryIdx]
// 		if pk.Hidden && pk.Typ.AutoIncr {
// 			return nil
// 		}
// 	}

// 	if tbl.localState == nil {
// 		tbl.localState = logtailreplay.NewPartitionState(true)
// 	}

// 	// make a logtail compatible batch
// 	protoBatch, err := batch.BatchToProtoBatch(bat)
// 	if err != nil {
// 		panic(err)
// 	}
// 	vec := vector.NewVec(types.T_TS.ToType())
// 	ts := types.TimestampToTS(tbl.nextLocalTS())
// 	for i, l := 0, bat.Length(); i < l; i++ {
// 		if err := vector.AppendFixed(
// 			vec,
// 			ts,
// 			false,
// 			tbl.db.txn.proc.Mp(),
// 		); err != nil {
// 			panic(err)
// 		}
// 	}
// 	protoVec, err := vector.VectorToProtoVector(vec)
// 	if err != nil {
// 		panic(err)
// 	}
// 	newAttrs := make([]string, 0, len(protoBatch.Attrs)+1)
// 	newAttrs = append(newAttrs, protoBatch.Attrs[:1]...)
// 	newAttrs = append(newAttrs, "name")
// 	newAttrs = append(newAttrs, protoBatch.Attrs[1:]...)
// 	protoBatch.Attrs = newAttrs
// 	newVecs := make([]*api.Vector, 0, len(protoBatch.Vecs)+1)
// 	newVecs = append(newVecs, protoBatch.Vecs[:1]...)
// 	newVecs = append(newVecs, protoVec)
// 	newVecs = append(newVecs, protoBatch.Vecs[1:]...)
// 	protoBatch.Vecs = newVecs

// 	switch typ {
// 	case INSERT:

// 		// this batch is from user, rather than logtail, use primaryIdx
// 		primaryKeys := tbl.localState.HandleRowsInsert(ctx, protoBatch, tbl.primaryIdx, packer)

// 		// check primary key
// 		for idx, primaryKey := range primaryKeys {
// 			iter := tbl.localState.NewPrimaryKeyIter(ts, primaryKey)
// 			n := 0
// 			for iter.Next() {
// 				n++
// 			}
// 			iter.Close()
// 			if n > 1 {
// 				primaryKeyVector := bat.Vecs[tbl.primaryIdx+1] //skip the first row id column
// 				nullableVec := memorytable.VectorAt(primaryKeyVector, idx)
// 				return moerr.NewDuplicateEntry(
// 					ctx,
// 					common.TypeStringValue(
// 						*primaryKeyVector.GetType(),
// 						nullableVec.Value, nullableVec.IsNull,
// 					),
// 					bat.Attrs[tbl.primaryIdx+1],
// 				)
// 			}
// 		}

// 		return
// 	case DELETE:
// 		tbl.localState.HandleRowsDelete(ctx, protoBatch)

// 	default:
// 		panic(fmt.Sprintf("unknown type: %v", typ))
// 	}

// 	return
// }

// func (tbl *txnTable) nextLocalTS() timestamp.Timestamp {
// 	tbl.localTS = tbl.localTS.Next()
// 	return tbl.localTS
// }

// get the table's snapshot.
// it is only initialized once for a transaction and will not change.
func (tbl *txnTable) getPartitionState(ctx context.Context) (*logtailreplay.PartitionState, error) {
	if tbl._partState == nil {
		if err := tbl.updateLogtail(ctx); err != nil {
			return nil, err
		}
		tbl._partState = tbl.db.txn.engine.getPartition(tbl.db.databaseId, tbl.tableId).Snapshot()
	}
	return tbl._partState, nil
}

func (tbl *txnTable) updateBlockInfos(ctx context.Context) (err error) {
	tbl.dnList = []int{0}

	_, created := tbl.db.txn.createMap.Load(genTableKey(ctx, tbl.tableName, tbl.db.databaseId))
	// check if the table is not created in this txn, and the block infos are not updated, then update:
	// 1. update logtail
	// 2. generate block infos
	// 3. update the blockInfosUpdated and blockInfos fields of the table
	if !created && !tbl.blockInfosUpdated {
		if err = tbl.updateLogtail(ctx); err != nil {
			return
		}
		var blocks []catalog.BlockInfo
		if blocks, err = tbl.db.txn.getBlockInfos(ctx, tbl); err != nil {
			return
		}
		tbl.blockInfos = blocks
		tbl.blockInfosUpdated = true
	}
	return
}

func (tbl *txnTable) updateLogtail(ctx context.Context) (err error) {
	// if the logtail is updated, skip
	if tbl.logtailUpdated {
		return
	}

	// if the table is created in this txn, skip
	if _, created := tbl.db.txn.createMap.Load(genTableKey(ctx, tbl.tableName, tbl.db.databaseId)); created {
		return
	}

	tableId := tbl.tableId
	/*
		if the table is truncated once or more than once,
		it is suitable to use the old table id to sync logtail.

		CORNER CASE 1:
		create table t1(a int);
		begin;
		truncate t1; //table id changed. there is no new table id in DN.
		select count(*) from t1; // sync logtail for the new id failed.

		CORNER CASE 2:
		create table t1(a int);
		begin;
		select count(*) from t1; // sync logtail for the old succeeded.
		truncate t1; //table id changed. there is no new table id in DN.
		select count(*) from t1; // not sync logtail this time.

		CORNER CASE 3:
		create table t1(a int);
		begin;
		truncate t1; //table id changed. there is no new table id in DN.
		truncate t1; //table id changed. there is no new table id in DN.
		select count(*) from t1; // sync logtail for the new id failed.
	*/
	if tbl.oldTableId != 0 {
		tableId = tbl.oldTableId
	}

	if err = tbl.db.txn.engine.UpdateOfPush(ctx, tbl.db.databaseId, tableId, tbl.db.txn.meta.SnapshotTS); err != nil {
		return
	}
	if err = tbl.db.txn.engine.lazyLoad(ctx, tbl); err != nil {
		return
	}

	tbl.logtailUpdated = true
	return nil
}<|MERGE_RESOLUTION|>--- conflicted
+++ resolved
@@ -1000,10 +1000,6 @@
 		}
 	}
 	tbl.db.txn.Lock()
-<<<<<<< HEAD
-	defer tbl.db.txn.Unlock()
-=======
->>>>>>> 13d4bbd6
 	for i := 0; i < len(tbl.db.txn.writes); i++ {
 		if remove_batch[tbl.db.txn.writes[i].bat] {
 			// DON'T MODIFY THE IDX OF AN ENTRY IN LOG
