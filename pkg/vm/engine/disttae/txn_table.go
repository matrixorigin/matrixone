--- conflicted
+++ resolved
@@ -571,17 +571,10 @@
 	exprs []*plan.Expr,
 	preAllocSize int,
 	txnOffset int,
-<<<<<<< HEAD
-	onRemoteCN bool,
-) (data engine.RelData, err error) {
-	var unCommittedObjs []objectio.ObjectStats
-	if !onRemoteCN {
-=======
 	policy engine.DataCollectPolicy,
 ) (data engine.RelData, err error) {
 	var unCommittedObjs []objectio.ObjectStats
 	if policy == engine.Policy_CollectAllData {
->>>>>>> 149552c0
 		unCommittedObjs, _ = tbl.collectUnCommittedDataObjs(txnOffset)
 	}
 	return tbl.doRanges(
