--- conflicted
+++ resolved
@@ -255,12 +255,8 @@
 }
 
 // return all unmodified blocks
-<<<<<<< HEAD
-func (tbl *txnTable) Ranges(ctx context.Context, expr *plan.Expr) (ranges [][]byte, err error) {
+func (tbl *txnTable) Ranges(ctx context.Context, exprs ...*plan.Expr) (ranges [][]byte, err error) {
 	tbl.db.txn.mergeTxnWorkspace()
-=======
-func (tbl *txnTable) Ranges(ctx context.Context, exprs ...*plan.Expr) (ranges [][]byte, err error) {
->>>>>>> 24086be2
 	tbl.db.txn.DumpBatch(false, 0)
 	tbl.writes = tbl.writes[:0]
 	tbl.writesOffset = len(tbl.db.txn.writes)
