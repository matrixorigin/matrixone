--- conflicted
+++ resolved
@@ -928,16 +928,6 @@
 		tbl.db.databaseName, tbl.tableName, ibat, tbl.db.txn.dnStores[0], tbl.primaryIdx, false, false); err != nil {
 		return err
 	}
-<<<<<<< HEAD
-	var packer *types.Packer
-	put := tbl.db.txn.engine.packerPool.Get(&packer)
-	defer put.Put()
-
-	//FIXME:: update index of primary key?
-	if err := tbl.updateLocalState(ctx, INSERT, ibat, packer); err != nil {
-		return err
-	}
-=======
 	/*
 		var packer *types.Packer
 		put := tbl.db.txn.engine.packerPool.Get(&packer)
@@ -946,7 +936,6 @@
 			return err
 		}
 	*/
->>>>>>> 84b8491c
 
 	return tbl.db.txn.DumpBatch(false, tbl.writesOffset)
 }
@@ -1132,17 +1121,10 @@
 		put := tbl.db.txn.engine.packerPool.Get(&packer)
 		defer put.Put()
 
-<<<<<<< HEAD
-	//FIXME::update index of PK?
-	if err := tbl.updateLocalState(ctx, DELETE, bat, packer); err != nil {
-		return err
-	}
-=======
 		 if err := tbl.updateLocalState(ctx, DELETE, bat, packer); err != nil {
 		 	return err
 		 }
 	*/
->>>>>>> 84b8491c
 	bat = tbl.db.txn.deleteBatch(bat, tbl.db.databaseId, tbl.tableId)
 	if bat.Length() == 0 {
 		return nil
@@ -1304,15 +1286,11 @@
 		return nil, err
 	}
 
-<<<<<<< HEAD
 	//prepared inserts and deletes for partition reader
 	//TODO:: put this logic into partitionReader.read.
 	var inserts []*batch.Batch
 	var deletes map[types.Rowid]uint8
 	if !txn.readOnly {
-=======
-	if !txn.readOnly.Load() {
->>>>>>> 84b8491c
 		inserts = make([]*batch.Batch, 0, len(entries))
 		deletes = make(map[types.Rowid]uint8)
 		for _, entry := range entries {
