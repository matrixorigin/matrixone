// Copyright 2022 Matrix Origin
//
// Licensed under the Apache License, Version 2.0 (the "License");
// you may not use this file except in compliance with the License.
// You may obtain a copy of the License at
//
//      http://www.apache.org/licenses/LICENSE-2.0
//
// Unless required by applicable law or agreed to in writing, software
// distributed under the License is distributed on an "AS IS" BASIS,
// WITHOUT WARRANTIES OR CONDITIONS OF ANY KIND, either express or implied.
// See the License for the specific language governing permissions and
// limitations under the License.

package disttae

import (
	"context"
	"fmt"
	"strconv"

	"github.com/matrixorigin/matrixone/pkg/catalog"
	"github.com/matrixorigin/matrixone/pkg/common/moerr"
	"github.com/matrixorigin/matrixone/pkg/container/batch"
	"github.com/matrixorigin/matrixone/pkg/container/types"
	"github.com/matrixorigin/matrixone/pkg/container/vector"
	"github.com/matrixorigin/matrixone/pkg/pb/api"
	"github.com/matrixorigin/matrixone/pkg/pb/plan"
	"github.com/matrixorigin/matrixone/pkg/pb/timestamp"
	"github.com/matrixorigin/matrixone/pkg/sql/colexec"
	"github.com/matrixorigin/matrixone/pkg/sql/colexec/deletion"
	plan2 "github.com/matrixorigin/matrixone/pkg/sql/plan"
	"github.com/matrixorigin/matrixone/pkg/txn/storage/memorystorage/memorytable"
	"github.com/matrixorigin/matrixone/pkg/vm/engine"
	"github.com/matrixorigin/matrixone/pkg/vm/engine/tae/blockio"
	"github.com/matrixorigin/matrixone/pkg/vm/engine/tae/common"
	"github.com/matrixorigin/matrixone/pkg/vm/engine/tae/compute"
	"github.com/matrixorigin/matrixone/pkg/vm/process"
)

var _ engine.Relation = new(txnTable)

func (tbl *txnTable) Stats(ctx context.Context, expr *plan.Expr, statsInfoMap any) (*plan.Stats, error) {
	if !plan2.NeedStats(tbl.getTableDef()) {
		return plan2.DefaultStats(), nil
	}
	s, ok := statsInfoMap.(*plan2.StatsInfoMap)
	if !ok {
		return plan2.DefaultStats(), nil
	}
	if tbl.meta == nil || !tbl.updated {
		err := tbl.updateMeta(ctx, expr)
		if err != nil {
			return plan2.DefaultStats(), err
		}
	}
	if tbl.meta != nil {
		return CalcStats(ctx, &tbl.meta.blocks, expr, tbl.getTableDef(), tbl.db.txn.proc, tbl.getCbName(), s)
	} else {
		// no meta means not flushed yet, very small table
		return plan2.DefaultStats(), nil
	}
}

func (tbl *txnTable) Rows(ctx context.Context) (rows int64, err error) {
	writes := make([]Entry, 0, len(tbl.db.txn.writes))
	tbl.db.txn.Lock()
	for _, entry := range tbl.db.txn.writes {
		if entry.databaseId != tbl.db.databaseId {
			continue
		}
		if entry.tableId != tbl.tableId {
			continue
		}
		writes = append(writes, entry)
	}
	tbl.db.txn.Unlock()

	deletes := make(map[types.Rowid]struct{})
	for _, entry := range writes {
		if entry.typ == INSERT {
			rows = rows + int64(entry.bat.Length())
		} else {
			if entry.bat.GetVector(0).GetType().Oid == types.T_Rowid {
				vs := vector.MustFixedCol[types.Rowid](entry.bat.GetVector(0))
				for _, v := range vs {
					deletes[v] = struct{}{}
				}
			}
		}
	}

	ts := types.TimestampToTS(tbl.db.txn.meta.SnapshotTS)
	for _, part := range tbl.getParts() {
		iter := part.NewRowsIter(ts, nil, false)
		for iter.Next() {
			entry := iter.Entry()
			if _, ok := deletes[entry.RowID]; ok {
				continue
			}
			if tbl.skipBlocks != nil {
				if _, ok := tbl.skipBlocks[entry.BlockID]; ok {
					continue
				}
			}
			rows++
		}
		iter.Close()
	}

	if tbl.meta != nil {
		for _, blks := range tbl.meta.blocks {
			for _, blk := range blks {
				rows += blockRows(blk)
			}
		}
	}

	return rows, nil
}

func (tbl *txnTable) MaxAndMinValues(ctx context.Context) ([][2]any, []uint8, error) {
	cols := tbl.getTableDef().GetCols()
	dataLength := len(cols) - 1
	//dateType of each column for table
	tableTypes := make([]uint8, dataLength)
	dataTypes := make([]types.Type, dataLength)

	columns := make([]int, dataLength)
	for i := 0; i < dataLength; i++ {
		columns[i] = i
	}
	//minimum --- maximum
	tableVal := make([][2]any, dataLength)

	if tbl.meta == nil {
		return nil, nil, moerr.NewInvalidInputNoCtx("table meta is nil")
	}

	var init bool
	for _, blks := range tbl.meta.blocks {
		for _, blk := range blks {
			blkVal, blkTypes, err := getZonemapDataFromMeta(columns, blk, tbl.getTableDef())
			if err != nil {
				return nil, nil, err
			}

			if !init {
				//init the tableVal
				init = true

				for i := range blkVal {
					tableVal[i][0] = blkVal[i][0]
					tableVal[i][1] = blkVal[i][1]
					dataTypes[i] = types.T(blkTypes[i]).ToType()
				}

				tableTypes = blkTypes
			} else {
				for i := range blkVal {
					if compute.CompareGeneric(blkVal[i][0], tableVal[i][0], dataTypes[i].Oid) < 0 {
						tableVal[i][0] = blkVal[i][0]
					}

					if compute.CompareGeneric(blkVal[i][1], tableVal[i][1], dataTypes[i].Oid) > 0 {
						tableVal[i][1] = blkVal[i][1]
					}
				}
			}
		}
	}
	return tableVal, tableTypes, nil
}

func (tbl *txnTable) Size(ctx context.Context, name string) (int64, error) {
	// TODO
	return 0, nil
}

<<<<<<< HEAD
func (tbl *txnTable) LoadDeletesForBlock(blockID string, deleteBlockId map[types.Blockid][]int, deletesRowId map[types.Rowid]uint8) error {
	for _, bat := range tbl.db.txn.blockId_dn_delete_metaLoc_batch[blockID] {
		vs := vector.MustStrCol(bat.GetVector(0))
		for _, metalLoc := range vs {
			location, err := blockio.EncodeLocationFromString(metalLoc)
			if err != nil {
				return err
			}
			s3BlockReader, err := blockio.NewObjectReader(tbl.db.txn.engine.fs, location)
			if err != nil {
				return err
			}
			rowIdBat, err := s3BlockReader.LoadColumns(tbl.db.txn.proc.Ctx, []uint16{0}, location.ID(), tbl.db.txn.proc.GetMPool())
			if err != nil {
				return err
			}
			rowIds := vector.MustFixedCol[types.Rowid](rowIdBat.GetVector(0))
			for _, rowId := range rowIds {
				if deleteBlockId != nil {
					id, offset := rowId.Decode()
					deleteBlockId[id] = append(deleteBlockId[id], int(offset))
				} else if deletesRowId != nil {
					deletesRowId[rowId] = 0
				} else {
					panic("Load Block Deletes Error")
				}
			}
		}
	}
	return nil
=======
func (tbl *txnTable) GetEngineType() engine.EngineType {
	return engine.Disttae
>>>>>>> bb8a8324
}

// return all unmodified blocks
func (tbl *txnTable) Ranges(ctx context.Context, expr *plan.Expr) ([][]byte, error) {
	// if err := tbl.db.txn.DumpBatch(false, 0); err != nil {
	// 	return nil, err
	// }
	tbl.db.txn.Lock()
	tbl.writes = tbl.writes[:0]
	tbl.writesOffset = len(tbl.db.txn.writes)
	for i, entry := range tbl.db.txn.writes {
		if entry.databaseId != tbl.db.databaseId {
			continue
		}
		if entry.tableId != tbl.tableId {
			continue
		}
		tbl.writes = append(tbl.writes, tbl.db.txn.writes[i])
	}
	tbl.db.txn.Unlock()

	err := tbl.updateMeta(ctx, expr)
	if err != nil {
		return nil, err
	}
	parts := tbl.getParts()

	ranges := make([][]byte, 0, 1)
	ranges = append(ranges, []byte{})
	tbl.skipBlocks = make(map[types.Blockid]uint8)
	if tbl.meta == nil {
		return ranges, nil
	}
	tbl.meta.modifedBlocks = make([][]ModifyBlockMeta, len(tbl.meta.blocks))

	exprMono := plan2.CheckExprIsMonotonic(tbl.db.txn.proc.Ctx, expr)
	columnMap, columns, maxCol := plan2.GetColumnsByExpr(expr, tbl.getTableDef())
	for _, i := range tbl.dnList {
		blocks := tbl.meta.blocks[i]
		blks := make([]BlockMeta, 0, len(blocks))
		deletes := make(map[types.Blockid][]int)
		if len(blocks) > 0 {
			ts := tbl.db.txn.meta.SnapshotTS
			ids := make([]types.Blockid, len(blocks))
			for i := range blocks {
				// if cn can see a appendable block, this block must contain all updates
				// in cache, no need to do merge read, BlockRead will filter out
				// invisible and deleted rows with respect to the timestamp
				if !blocks[i].Info.EntryState {
					if blocks[i].Info.CommitTs.ToTimestamp().Less(ts) { // hack
						ids[i] = blocks[i].Info.BlockID
					}
				}
			}

			for _, blockID := range ids {
				ts := types.TimestampToTS(ts)
				iter := parts[i].NewRowsIter(ts, &blockID, true)
				for iter.Next() {
					entry := iter.Entry()
					id, offset := entry.RowID.Decode()
					deletes[id] = append(deletes[id], int(offset))
				}
				iter.Close()
				// DN flush deletes rowids block
				if err = tbl.LoadDeletesForBlock(string(blockID[:]), deletes, nil); err != nil {
					return nil, err
				}
			}
			for _, entry := range tbl.writes {
				// rawBatch detele rowId for Dn block
				if entry.typ == DELETE && entry.fileName == "" {
					vs := vector.MustFixedCol[types.Rowid](entry.bat.GetVector(0))
					for _, v := range vs {
						id, offset := v.Decode()
						deletes[id] = append(deletes[id], int(offset))
					}
				}
			}
			for i := range blocks {
				if _, ok := deletes[blocks[i].Info.BlockID]; !ok {
					blks = append(blks, blocks[i])
				}
			}
		}
		for _, blk := range blks {
			tbl.skipBlocks[blk.Info.BlockID] = 0
			if !exprMono || needRead(ctx, expr, blk, tbl.getTableDef(), columnMap, columns, maxCol, tbl.db.txn.proc) {
				ranges = append(ranges, blockInfoMarshal(blk))
			}
		}
		tbl.meta.modifedBlocks[i] = genModifedBlocks(ctx, deletes,
			tbl.meta.blocks[i], blks, expr, tbl.getTableDef(), tbl.db.txn.proc)
	}
	return ranges, nil
}

// getTableDef only return all cols and their index.
func (tbl *txnTable) getTableDef() *plan.TableDef {
	if tbl.tableDef == nil {
		var cols []*plan.ColDef
		i := int32(0)
		name2index := make(map[string]int32)
		for _, def := range tbl.defs {
			if attr, ok := def.(*engine.AttributeDef); ok {
				name2index[attr.Attr.Name] = i
				cols = append(cols, &plan.ColDef{
					Name:  attr.Attr.Name,
					ColId: attr.Attr.ID,
					Typ: &plan.Type{
						Id:       int32(attr.Attr.Type.Oid),
						Width:    attr.Attr.Type.Width,
						Scale:    attr.Attr.Type.Scale,
						AutoIncr: attr.Attr.AutoIncrement,
					},
					Primary:   attr.Attr.Primary,
					Default:   attr.Attr.Default,
					OnUpdate:  attr.Attr.OnUpdate,
					Comment:   attr.Attr.Comment,
					ClusterBy: attr.Attr.ClusterBy,
				})
				i++
			}
		}
		tbl.tableDef = &plan.TableDef{
			Name:          tbl.tableName,
			Cols:          cols,
			Name2ColIndex: name2index,
		}
	}
	return tbl.tableDef
}

func (tbl *txnTable) TableDefs(ctx context.Context) ([]engine.TableDef, error) {
	//return tbl.defs, nil
	// I don't understand why the logic now is not to get all the tableDef. Don't understand.
	// copy from tae's logic
	defs := make([]engine.TableDef, 0, len(tbl.defs))
	if tbl.comment != "" {
		commentDef := new(engine.CommentDef)
		commentDef.Comment = tbl.comment
		defs = append(defs, commentDef)
	}
	if tbl.partitioned > 0 || tbl.partition != "" {
		partitionDef := new(engine.PartitionDef)
		partitionDef.Partitioned = tbl.partitioned
		partitionDef.Partition = tbl.partition
		defs = append(defs, partitionDef)
	}

	if tbl.viewdef != "" {
		viewDef := new(engine.ViewDef)
		viewDef.View = tbl.viewdef
		defs = append(defs, viewDef)
	}
	if len(tbl.constraint) > 0 {
		c := &engine.ConstraintDef{}
		err := c.UnmarshalBinary(tbl.constraint)
		if err != nil {
			return nil, err
		}
		defs = append(defs, c)
	}
	for i, def := range tbl.defs {
		if attr, ok := def.(*engine.AttributeDef); ok {
			if attr.Attr.Name != catalog.Row_ID {
				defs = append(defs, tbl.defs[i])
			}
		}
	}
	pro := new(engine.PropertiesDef)
	pro.Properties = append(pro.Properties, engine.Property{
		Key:   catalog.SystemRelAttr_Kind,
		Value: string(tbl.relKind),
	})
	if tbl.createSql != "" {
		pro.Properties = append(pro.Properties, engine.Property{
			Key:   catalog.SystemRelAttr_CreateSQL,
			Value: tbl.createSql,
		})
	}
	defs = append(defs, pro)
	return defs, nil

}

func (tbl *txnTable) UpdateConstraint(ctx context.Context, c *engine.ConstraintDef) error {
	ct, err := c.MarshalBinary()
	if err != nil {
		return err
	}
	bat, err := genTableConstraintTuple(tbl.tableId, tbl.db.databaseId, tbl.tableName, tbl.db.databaseName, ct, tbl.db.txn.proc.Mp())
	if err != nil {
		return err
	}
	if err = tbl.db.txn.WriteBatch(UPDATE, catalog.MO_CATALOG_ID, catalog.MO_TABLES_ID,
		catalog.MO_CATALOG, catalog.MO_TABLES, bat, tbl.db.txn.dnStores[0], -1); err != nil {
		return err
	}
	tbl.constraint = ct
	return nil
}

func (tbl *txnTable) TableColumns(ctx context.Context) ([]*engine.Attribute, error) {
	var attrs []*engine.Attribute
	for _, def := range tbl.defs {
		if attr, ok := def.(*engine.AttributeDef); ok {
			attrs = append(attrs, &attr.Attr)
		}
	}
	return attrs, nil
}

func (tbl *txnTable) getCbName() string {
	if tbl.clusterByIdx == -1 {
		return ""
	} else {
		return tbl.tableDef.Cols[tbl.clusterByIdx].Name
	}
}

func (tbl *txnTable) GetPrimaryKeys(ctx context.Context) ([]*engine.Attribute, error) {
	attrs := make([]*engine.Attribute, 0, 1)
	for _, def := range tbl.defs {
		if attr, ok := def.(*engine.AttributeDef); ok {
			if attr.Attr.Primary {
				attrs = append(attrs, &attr.Attr)
			}
		}
	}
	return attrs, nil
}

func (tbl *txnTable) GetHideKeys(ctx context.Context) ([]*engine.Attribute, error) {
	attrs := make([]*engine.Attribute, 0, 1)
	attrs = append(attrs, &engine.Attribute{
		IsHidden: true,
		IsRowId:  true,
		Name:     catalog.Row_ID,
		Type:     types.New(types.T_Rowid, 0, 0),
		Primary:  true,
	})
	return attrs, nil
}

func (tbl *txnTable) Write(ctx context.Context, bat *batch.Batch) error {
	if bat == nil {
		return nil
	}

	// Write S3 Block
	if bat.Attrs[0] == catalog.BlockMeta_MetaLoc {
		location, err := blockio.EncodeLocationFromString(bat.Vecs[0].GetStringAt(0))
		if err != nil {
			return err
		}
		fileName := location.Name().String()
		ibat := batch.New(true, bat.Attrs)
		for j := range bat.Vecs {
			ibat.SetVector(int32(j), vector.NewVec(*bat.GetVector(int32(j)).GetType()))
		}
		if _, err := ibat.Append(ctx, tbl.db.txn.proc.Mp(), bat); err != nil {
			return err
		}
		return tbl.db.txn.WriteFile(INSERT, tbl.db.databaseId, tbl.tableId, tbl.db.databaseName, tbl.tableName, fileName, ibat, tbl.db.txn.dnStores[0])
	}
	ibat := batch.NewWithSize(len(bat.Attrs))
	ibat.SetAttributes(bat.Attrs)
	for j := range bat.Vecs {
		ibat.SetVector(int32(j), vector.NewVec(*bat.GetVector(int32(j)).GetType()))
	}
	if _, err := ibat.Append(ctx, tbl.db.txn.proc.Mp(), bat); err != nil {
		return err
	}
	if err := tbl.db.txn.WriteBatch(INSERT, tbl.db.databaseId, tbl.tableId,
		tbl.db.databaseName, tbl.tableName, ibat, tbl.db.txn.dnStores[0], tbl.primaryIdx); err != nil {
		return err
	}
	packer, put := tbl.db.txn.engine.packerPool.Get()
	defer put()
	if err := tbl.updateLocalState(ctx, INSERT, ibat, packer); err != nil {
		return err
	}
	return nil
	// return tbl.db.txn.DumpBatch(false, tbl.writesOffset)
}

func (tbl *txnTable) Update(ctx context.Context, bat *batch.Batch) error {
	return nil
}

//	blkId(string)     deltaLoc(string)                   type(int)
//
// |-----------|-----------------------------------|----------------|
// |  blk_id   |   batch.Marshal(metaLoc)          |  FlushMetaLoc  | DN Block
// |  blk_id   |   batch.Marshal(uint32 offset)    |  CNBlockOffset | CN Block
// |  blk_id   |   batch.Marshal(rowId)            |  RawRowIdBatch | DN Blcok
// |  blk_id   |   batch.Marshal(uint32 offset)    | RawBatchOffset | RawBatch (in txn workspace)
func (tbl *txnTable) EnhanceDelete(bat *batch.Batch, name string) error {
	blkId, typ_str := name[:len(name)-2], string(name[len(name)-1])
	typ, err := strconv.ParseInt(typ_str, 10, 64)
	if err != nil {
		return err
	}
	switch typ {
	case deletion.FlushMetaLoc:
		location, err := blockio.EncodeLocationFromString(bat.Vecs[0].GetStringAt(0))
		if err != nil {
			return err
		}
		fileName := location.Name().String()
		copBat := CopyBatch(tbl.db.txn.proc.Ctx, tbl.db.txn.proc, bat)
		if err := tbl.db.txn.WriteFile(DELETE, tbl.db.databaseId, tbl.tableId,
			tbl.db.databaseName, tbl.tableName, fileName, copBat, tbl.db.txn.dnStores[0]); err != nil {
			return err
		}
		tbl.db.txn.blockId_dn_delete_metaLoc_batch[blkId] = append(tbl.db.txn.blockId_dn_delete_metaLoc_batch[blkId], copBat)
	case deletion.CNBlockOffset:
		vs := vector.MustFixedCol[int64](bat.GetVector(0))
		tbl.db.txn.PutCnBlockDeletes(blkId, vs)
	case deletion.RawRowIdBatch:
		tbl.writeDnPartition(tbl.db.txn.proc.Ctx, bat)
	case deletion.RawBatchOffset:
		vs := vector.MustFixedCol[int64](bat.GetVector(0))
		entry_bat := tbl.db.txn.blockId_raw_batch[blkId]
		entry_bat.AntiShrink(vs)
		// reset rowId offset
		rowIds := vector.MustFixedCol[types.Rowid](entry_bat.GetVector(0))
		for i := range rowIds {
			(&rowIds[i]).SetRowOffset(uint32(i))
		}
	}
	return nil
}

// CN Block Compaction
func (tbl *txnTable) compaction() error {
	mp := make(map[int][]int64)
	s3writer := &colexec.S3Writer{}
	batchNums := 0
	name, err := s3writer.GenerateWriter(tbl.db.txn.proc)
	if err != nil {
		return err
	}

	for id, deleteOffsets := range tbl.db.txn.cnBlockDeletesMap.mp {
		blkId := types.Blockid(*(*[20]byte)([]byte(id)))
		pos := tbl.db.txn.cnBlkId_Pos[string(blkId[:])]
		// just do compaction for current txnTable
		entry := tbl.db.txn.writes[pos.idx]
		if !(entry.databaseId == tbl.db.databaseId && entry.tableId == tbl.tableId) {
			continue
		}
		delete(tbl.db.txn.cnBlkId_Pos, string(blkId[:]))
		delete(tbl.db.txn.cnBlockDeletesMap.mp, id)
		if len(deleteOffsets) == 0 {
			continue
		}
		mp[pos.idx] = append(mp[pos.idx], pos.offset)
		// start compaction
		metaLoc := tbl.db.txn.writes[pos.idx].bat.GetVector(0).GetStringAt(int(pos.offset))
		location, err := blockio.EncodeLocationFromString(metaLoc)
		if err != nil {
			return err
		}
		s3BlockReader, err := blockio.NewObjectReader(tbl.db.txn.engine.fs, location)
		if err != nil {
			return err
		}
		if tbl.idxs == nil {
			idxs := make([]uint16, 0, len(tbl.tableDef.Cols)-1)
			for i := 0; i < len(tbl.tableDef.Cols)-1; i++ {
				idxs = append(idxs, uint16(i))
			}
			tbl.idxs = idxs
		}
		bat, err := s3BlockReader.LoadColumns(tbl.db.txn.proc.Ctx, tbl.idxs, location.ID(), tbl.db.txn.proc.GetMPool())
		if err != nil {
			return err
		}
		bat.SetZs(bat.GetVector(0).Length(), tbl.db.txn.proc.GetMPool())
		bat.AntiShrink(deleteOffsets)
		if bat.Length() == 0 {
			continue
		}
		// ToDo: Optimize this logic, we need to control blocks num in one file
		// and make sure one block has as close as possible to 8192 rows
		// if the batch is little we should not flush, improve this in next pr.
		s3writer.WriteBlock(bat)
		batchNums++
	}

	if batchNums > 0 {
		metaLocs, err := s3writer.WriteEndBlocks(tbl.db.txn.proc)
		if err != nil {
			return err
		}
		new_bat := batch.New(false, []string{catalog.BlockMeta_MetaLoc})
		new_bat.SetVector(0, vector.NewVec(types.T_text.ToType()))
		for _, metaLoc := range metaLocs {
			vector.AppendBytes(new_bat.GetVector(0), []byte(metaLoc), false, tbl.db.txn.proc.GetMPool())
		}
		new_bat.SetZs(len(metaLocs), tbl.db.txn.proc.GetMPool())
		err = tbl.db.txn.WriteFile(INSERT, tbl.db.databaseId, tbl.tableId, tbl.db.databaseName, tbl.tableName, name.String(), new_bat, tbl.db.txn.dnStores[0])
		if err != nil {
			return err
		}
	}
	remove_batch := make(map[*batch.Batch]bool)
	// delete old block info
	for idx, offsets := range mp {
		bat := tbl.db.txn.writes[idx].bat
		bat.AntiShrink(offsets)
		// update txn.cnBlkId_Pos
		tbl.db.txn.updatePosForCNBlock(bat.GetVector(0), idx)
		if bat.Length() == 0 {
			remove_batch[bat] = true
		}
	}
	for i := 0; i < len(tbl.db.txn.writes); i++ {
		if remove_batch[tbl.db.txn.writes[i].bat] {
			// DON'T MODIFY THE IDX OF AN ENTRY IN LOG
			// THIS IS VERY IMPORTANT FOR CN BLOCK COMPACTION
			// maybe this will cause that the log imcrements unlimitly.
			// tbl.db.txn.writes = append(tbl.db.txn.writes[:i], tbl.db.txn.writes[i+1:]...)
			// i--
			tbl.db.txn.writes[i].bat.Clean(tbl.db.txn.proc.GetMPool())
			tbl.db.txn.writes[i].bat = nil
		}
	}
	return nil
}

func (tbl *txnTable) Delete(ctx context.Context, bat *batch.Batch, name string) error {
	if bat == nil {
		// ToDo:
		// start to do compaction for cn blocks
		// there are three strageties:
		// 1.do compaction at deletion operator
		// 2.do compaction here
		// 3.do compaction when read
		// choose which one at last depends on next pr
		// we use 2 now.
		return tbl.compaction()
	}
	// remoteDelete
	if name != catalog.Row_ID {
		return tbl.EnhanceDelete(bat, name)
	}
	bat.SetAttributes([]string{catalog.Row_ID})

	packer, put := tbl.db.txn.engine.packerPool.Get()
	defer put()
	if err := tbl.updateLocalState(ctx, DELETE, bat, packer); err != nil {
		return err
	}
	bat = tbl.db.txn.deleteBatch(bat, tbl.db.databaseId, tbl.tableId)
	if bat.Length() == 0 {
		return nil
	}
	return tbl.writeDnPartition(ctx, bat)
}

func CopyBatch(ctx context.Context, proc *process.Process, bat *batch.Batch) *batch.Batch {
	ibat := batch.New(true, bat.Attrs)
	for i := 0; i < len(ibat.Attrs); i++ {
		ibat.SetVector(int32(i), vector.NewVec(*bat.GetVector(int32(i)).GetType()))
	}
	ibat.Append(ctx, proc.GetMPool(), bat)
	return ibat
}

func (tbl *txnTable) writeDnPartition(ctx context.Context, bat *batch.Batch) error {
	ibat := CopyBatch(ctx, tbl.db.txn.proc, bat)
	if err := tbl.db.txn.WriteBatch(DELETE, tbl.db.databaseId, tbl.tableId,
		tbl.db.databaseName, tbl.tableName, ibat, tbl.db.txn.dnStores[0], tbl.primaryIdx); err != nil {
		return err
	}
	return nil
}

func (tbl *txnTable) AddTableDef(ctx context.Context, def engine.TableDef) error {
	return nil
}

func (tbl *txnTable) DelTableDef(ctx context.Context, def engine.TableDef) error {
	return nil
}

func (tbl *txnTable) GetTableID(ctx context.Context) uint64 {
	return tbl.tableId
}

func (tbl *txnTable) NewReader(ctx context.Context, num int, expr *plan.Expr, ranges [][]byte) ([]engine.Reader, error) {
	if len(ranges) == 0 {
		return tbl.newMergeReader(ctx, num, expr)
	}
	if len(ranges) == 1 && engine.IsMemtable(ranges[0]) {
		return tbl.newMergeReader(ctx, num, expr)
	}
	if len(ranges) > 1 && engine.IsMemtable(ranges[0]) {
		rds := make([]engine.Reader, num)
		mrds := make([]mergeReader, num)
		rds0, err := tbl.newMergeReader(ctx, num, expr)
		if err != nil {
			return nil, err
		}
		for i := range rds0 {
			mrds[i].rds = append(mrds[i].rds, rds0[i])
		}
		rds0, err = tbl.newBlockReader(ctx, num, expr, ranges[1:])
		if err != nil {
			return nil, err
		}
		for i := range rds0 {
			mrds[i].rds = append(mrds[i].rds, rds0[i])
		}
		for i := range rds {
			rds[i] = &mrds[i]
		}
		return rds, nil
	}
	return tbl.newBlockReader(ctx, num, expr, ranges)
}

func (tbl *txnTable) newMergeReader(ctx context.Context, num int,
	expr *plan.Expr) ([]engine.Reader, error) {

	var encodedPrimaryKey []byte
	if tbl.primaryIdx >= 0 && expr != nil {
		pkColumn := tbl.tableDef.Cols[tbl.primaryIdx]
		ok, v := getPkValueByExpr(expr, pkColumn.Name, types.T(pkColumn.Typ.Id))
		if ok {
			packer, put := tbl.db.txn.engine.packerPool.Get()
			defer put()
			encodedPrimaryKey = encodePrimaryKey(v, packer)
		}
	}

	rds := make([]engine.Reader, num)
	mrds := make([]mergeReader, num)
	for _, i := range tbl.dnList {
		var blks []ModifyBlockMeta

		if tbl.meta != nil {
			blks = tbl.meta.modifedBlocks[i]
		}
		rds0, err := tbl.newReader(
			ctx,
			i,
			num,
			encodedPrimaryKey,
			blks,
			tbl.writes,
		)
		if err != nil {
			return nil, err
		}
		mrds[i].rds = append(mrds[i].rds, rds0...)
	}

	for i := range rds {
		rds[i] = &mrds[i]
	}

	return rds, nil
}

func (tbl *txnTable) newBlockReader(ctx context.Context, num int, expr *plan.Expr, ranges [][]byte) ([]engine.Reader, error) {
	rds := make([]engine.Reader, num)
	blks := make([]catalog.BlockInfo, len(ranges))
	for i := range ranges {
		blks[i] = BlockInfoUnmarshal(ranges[i])
	}
	ts := tbl.db.txn.meta.SnapshotTS
	tableDef := tbl.getTableDef()

	if len(ranges) < num {
		for i := range ranges {
			rds[i] = &blockReader{
				fs:         tbl.db.txn.engine.fs,
				tableDef:   tableDef,
				primaryIdx: tbl.primaryIdx,
				expr:       expr,
				ts:         ts,
				ctx:        ctx,
				blks:       []catalog.BlockInfo{blks[i]},
			}
		}
		for j := len(ranges); j < num; j++ {
			rds[j] = &emptyReader{}
		}
		return rds, nil
	}
	step := (len(ranges)) / num
	if step < 1 {
		step = 1
	}
	for i := 0; i < num; i++ {
		if i == num-1 {
			rds[i] = &blockReader{
				fs:         tbl.db.txn.engine.fs,
				tableDef:   tableDef,
				primaryIdx: tbl.primaryIdx,
				expr:       expr,
				ts:         ts,
				ctx:        ctx,
				blks:       blks[i*step:],
			}
		} else {
			rds[i] = &blockReader{
				fs:         tbl.db.txn.engine.fs,
				tableDef:   tableDef,
				primaryIdx: tbl.primaryIdx,
				expr:       expr,
				ts:         ts,
				ctx:        ctx,
				blks:       blks[i*step : (i+1)*step],
			}
		}
	}
	return rds, nil
}

func (tbl *txnTable) newReader(
	ctx context.Context,
	partitionIndex int,
	readerNumber int,
	encodedPrimaryKey []byte,
	blks []ModifyBlockMeta,
	entries []Entry,
) ([]engine.Reader, error) {

	txn := tbl.db.txn
	ts := txn.meta.SnapshotTS
	fs := txn.engine.fs

	inserts := make([]*batch.Batch, 0, len(entries))
	deletes := make(map[types.Rowid]uint8)
	for _, entry := range entries {
		if entry.typ == INSERT {
			inserts = append(inserts, entry.bat)
		} else {
			if entry.bat.GetVector(0).GetType().Oid == types.T_Rowid {
				vs := vector.MustFixedCol[types.Rowid](entry.bat.GetVector(0))
				for _, v := range vs {
					deletes[v] = 0
				}
			}
		}
	}
	// get append block deletes rowids
	non_append_block := make(map[string]bool)
	if tbl.meta != nil && len(tbl.meta.blocks) > 0 {
		for _, blk := range tbl.meta.blocks[0] {
			// append non_append_block
			if !blk.Info.EntryState {
				non_append_block[string(blk.Info.BlockID[:])] = true
			}
		}
	}

	for blkId := range tbl.db.txn.blockId_dn_delete_metaLoc_batch {
		if !non_append_block[blkId] {
			tbl.LoadDeletesForBlock(blkId, nil, deletes)
		}
	}
	readers := make([]engine.Reader, readerNumber)

	mp := make(map[string]types.Type)
	colIdxMp := make(map[string]int)
	if tbl.tableDef != nil {
		for i := range tbl.tableDef.Cols {
			colIdxMp[tbl.tableDef.Cols[i].Name] = i
		}
	}

	mp[catalog.Row_ID] = types.New(types.T_Rowid, 0, 0)
	for _, def := range tbl.defs {
		attr, ok := def.(*engine.AttributeDef)
		if !ok {
			continue
		}
		mp[attr.Attr.Name] = attr.Attr.Type
	}

	var iter partitionStateIter
	if len(encodedPrimaryKey) > 0 {
		iter = tbl.getParts()[partitionIndex].NewPrimaryKeyIter(
			types.TimestampToTS(ts),
			encodedPrimaryKey,
		)
	} else {
		iter = tbl.getParts()[partitionIndex].NewRowsIter(
			types.TimestampToTS(ts),
			nil,
			false,
		)
	}

	partReader := &PartitionReader{
		typsMap:         mp,
		inserts:         inserts,
		deletes:         deletes,
		skipBlocks:      tbl.skipBlocks,
		iter:            iter,
		colIdxMp:        colIdxMp,
		extendId2s3File: make(map[string]int),
		s3FileService:   fs,
		procMPool:       txn.proc.GetMPool(),
		deletes_map:     txn.cnBlockDeletesMap.mp,
	}
	readers[0] = partReader

	if readerNumber == 1 {
		for i := range blks {
			readers = append(readers, &blockMergeReader{
				fs:       fs,
				ts:       ts,
				ctx:      ctx,
				tableDef: tbl.tableDef,
				sels:     make([]int64, 0, 1024),
				blks:     []ModifyBlockMeta{blks[i]},
			})
		}
		return []engine.Reader{&mergeReader{readers}}, nil
	}

	if len(blks) < readerNumber-1 {
		for i := range blks {
			readers[i+1] = &blockMergeReader{
				fs:       fs,
				ts:       ts,
				ctx:      ctx,
				tableDef: tbl.tableDef,
				sels:     make([]int64, 0, 1024),
				blks:     []ModifyBlockMeta{blks[i]},
			}
		}
		for j := len(blks) + 1; j < readerNumber; j++ {
			readers[j] = &emptyReader{}
		}
		return readers, nil
	}

	step := len(blks) / (readerNumber - 1)
	if step < 1 {
		step = 1
	}
	for i := 1; i < readerNumber; i++ {
		if i == readerNumber-1 {
			readers[i] = &blockMergeReader{
				fs:       fs,
				ts:       ts,
				ctx:      ctx,
				tableDef: tbl.tableDef,
				blks:     blks[(i-1)*step:],
				sels:     make([]int64, 0, 1024),
			}
		} else {
			readers[i] = &blockMergeReader{
				fs:       fs,
				ts:       ts,
				ctx:      ctx,
				tableDef: tbl.tableDef,
				blks:     blks[(i-1)*step : i*step],
				sels:     make([]int64, 0, 1024),
			}
		}
	}

	return readers, nil
}

func (tbl *txnTable) updateLocalState(
	ctx context.Context,
	typ int,
	bat *batch.Batch,
	packer *types.Packer,
) (
	err error,
) {

	if bat.Vecs[0].GetType().Oid != types.T_Rowid {
		// skip
		return nil
	}

	if tbl.primaryIdx < 0 {
		// no primary key, skip
		return nil
	}

	if tbl.localState == nil {
		tbl.localState = NewPartitionState(true)
	}

	// make a logtail compatible batch
	protoBatch, err := batch.BatchToProtoBatch(bat)
	if err != nil {
		panic(err)
	}
	vec := vector.NewVec(types.T_TS.ToType())
	ts := types.TimestampToTS(tbl.nextLocalTS())
	for i, l := 0, bat.Length(); i < l; i++ {
		if err := vector.AppendFixed(
			vec,
			ts,
			false,
			tbl.db.txn.proc.Mp(),
		); err != nil {
			panic(err)
		}
	}
	protoVec, err := vector.VectorToProtoVector(vec)
	if err != nil {
		panic(err)
	}
	newAttrs := make([]string, 0, len(protoBatch.Attrs)+1)
	newAttrs = append(newAttrs, protoBatch.Attrs[:1]...)
	newAttrs = append(newAttrs, "name")
	newAttrs = append(newAttrs, protoBatch.Attrs[1:]...)
	protoBatch.Attrs = newAttrs
	newVecs := make([]*api.Vector, 0, len(protoBatch.Vecs)+1)
	newVecs = append(newVecs, protoBatch.Vecs[:1]...)
	newVecs = append(newVecs, protoVec)
	newVecs = append(newVecs, protoBatch.Vecs[1:]...)
	protoBatch.Vecs = newVecs

	switch typ {

	case INSERT:
		primaryKeys := tbl.localState.HandleRowsInsert(ctx, protoBatch, tbl.primaryIdx, packer)

		// check primary key
		for idx, primaryKey := range primaryKeys {
			iter := tbl.localState.NewPrimaryKeyIter(ts, primaryKey)
			n := 0
			for iter.Next() {
				n++
			}
			iter.Close()
			if n > 1 {
				primaryKeyVector := bat.Vecs[tbl.primaryIdx+1 /* skip the first row id column */]
				nullableVec := memorytable.VectorAt(primaryKeyVector, idx)
				return moerr.NewDuplicateEntry(
					ctx,
					common.TypeStringValue(
						*primaryKeyVector.GetType(),
						nullableVec.Value, nullableVec.IsNull,
					),
					bat.Attrs[tbl.primaryIdx+1],
				)
			}
		}

	case DELETE:
		tbl.localState.HandleRowsDelete(ctx, protoBatch)

	default:
		panic(fmt.Sprintf("unknown type: %v", typ))

	}

	return
}

func (tbl *txnTable) nextLocalTS() timestamp.Timestamp {
	tbl.localTS = tbl.localTS.Next()
	return tbl.localTS
}

func (tbl *txnTable) getParts() []*PartitionState {
	tbl.setPartsOnce.Do(func() {
		tbl._parts = tbl.db.txn.engine.getPartitions(tbl.db.databaseId, tbl.tableId).Snapshot()
	})
	return tbl._parts
}<|MERGE_RESOLUTION|>--- conflicted
+++ resolved
@@ -177,7 +177,6 @@
 	return 0, nil
 }
 
-<<<<<<< HEAD
 func (tbl *txnTable) LoadDeletesForBlock(blockID string, deleteBlockId map[types.Blockid][]int, deletesRowId map[types.Rowid]uint8) error {
 	for _, bat := range tbl.db.txn.blockId_dn_delete_metaLoc_batch[blockID] {
 		vs := vector.MustStrCol(bat.GetVector(0))
@@ -208,10 +207,10 @@
 		}
 	}
 	return nil
-=======
+}
+
 func (tbl *txnTable) GetEngineType() engine.EngineType {
 	return engine.Disttae
->>>>>>> bb8a8324
 }
 
 // return all unmodified blocks
