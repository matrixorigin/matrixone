--- conflicted
+++ resolved
@@ -187,12 +187,7 @@
 		min := zm.GetMin()
 		max := zm.GetMax()
 		if min == nil || max == nil {
-<<<<<<< HEAD
 			return nil, nil, nil
-=======
-			// that's fine, not a bug. if nil just read the block
-			return nil, nil, moerr.NewInternalError(ctx, "zonemap is nil")
->>>>>>> 2bfec0c2
 		}
 		datas[i] = [2]any{min, max}
 	}
