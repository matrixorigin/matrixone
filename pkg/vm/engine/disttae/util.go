// Copyright 2022 Matrix Origin
//
// Licensed under the Apache License, Version 2.0 (the "License");
// you may not use this file except in compliance with the License.
// You may obtain a copy of the License at
//
//	http://www.apache.org/licenses/LICENSE-2.0
//
// Unless required by applicable law or agreed to in writing, software
// distributed under the License is distributed on an "AS IS" BASIS,
// WITHOUT WARRANTIES OR CONDITIONS OF ANY KIND, either express or implied.
// See the License for the specific language governing permissions and
// limitations under the License.

package disttae

import (
	"bytes"
	"context"
	"fmt"
	"math"
	"strings"

	"go.uber.org/zap"

	"github.com/matrixorigin/matrixone/pkg/clusterservice"
	"github.com/matrixorigin/matrixone/pkg/common/util"
	"github.com/matrixorigin/matrixone/pkg/container/batch"
	"github.com/matrixorigin/matrixone/pkg/container/types"
	"github.com/matrixorigin/matrixone/pkg/container/vector"
	"github.com/matrixorigin/matrixone/pkg/logutil"
	"github.com/matrixorigin/matrixone/pkg/pb/metadata"
	"github.com/matrixorigin/matrixone/pkg/pb/plan"
	"github.com/matrixorigin/matrixone/pkg/pb/txn"
	"github.com/matrixorigin/matrixone/pkg/sql/colexec"
	plan2 "github.com/matrixorigin/matrixone/pkg/sql/plan"
	"github.com/matrixorigin/matrixone/pkg/sql/plan/function"
	"github.com/matrixorigin/matrixone/pkg/sql/plan/rule"
	"github.com/matrixorigin/matrixone/pkg/vm/process"
)

const (
	HASH_VALUE_FUN string = "hash_value"
	MAX_RANGE_SIZE int64  = 200
)

func getConstantExprHashValue(ctx context.Context, constExpr *plan.Expr, proc *process.Process) (bool, uint64) {
	args := []*plan.Expr{constExpr}
	argTypes := []types.Type{types.T(constExpr.Typ.Id).ToType()}
	fGet, err := function.GetFunctionByName(ctx, HASH_VALUE_FUN, argTypes)
	if err != nil {
		panic(err)
	}
	funId, returnType := fGet.GetEncodedOverloadID(), fGet.GetReturnType()
	funExpr := &plan.Expr{
		Typ: plan2.MakePlan2Type(&returnType),
		Expr: &plan.Expr_F{
			F: &plan.Function{
				Func: &plan.ObjectRef{
					Obj:     funId,
					ObjName: HASH_VALUE_FUN,
				},
				Args: args,
			},
		},
	}

	bat := batch.NewWithSize(0)
	bat.Zs = []int64{1}

	ret, err := colexec.EvalExpressionOnce(proc, funExpr, []*batch.Batch{bat})
	if err != nil {
		return false, 0
	}
	value := vector.MustFixedCol[int64](ret)[0]
	ret.Free(proc.Mp())

	return true, uint64(value)
}

func compPkCol(colName string, pkName string) bool {
	dotIdx := strings.Index(colName, ".")
	colName = colName[dotIdx+1:]
	return colName == pkName
}

func getPosInCompositPK(name string, pks []string) int {
	for i, pk := range pks {
		if compPkCol(name, pk) {
			return i
		}
	}
	return -1
}

func getValidCompositePKCnt(vals []*plan.Const) int {
	if len(vals) == 0 {
		return 0
	}
	cnt := 0
	for _, val := range vals {
		if val == nil {
			break
		}
		cnt++
	}

	return cnt
}

func getCompositPKVals(expr *plan.Expr, pks []string, vals []*plan.Const, proc *process.Process) bool {
	switch exprImpl := expr.Expr.(type) {
	case *plan.Expr_F:
		fname := exprImpl.F.Func.ObjName
		switch fname {
		case "and":
			getCompositPKVals(exprImpl.F.Args[0], pks, vals, proc)
			return getCompositPKVals(exprImpl.F.Args[1], pks, vals, proc)
		case "=":
			if leftExpr, ok := exprImpl.F.Args[0].Expr.(*plan.Expr_Col); ok {
				if pos := getPosInCompositPK(leftExpr.Col.Name, pks); pos != -1 {
					_, ret := getConstValueByExpr(exprImpl.F.Args[1], proc)
					if ret == nil {
						return false
					}
					vals[pos] = ret
					return true
				}
				return false
			}
			if rightExpr, ok := exprImpl.F.Args[1].Expr.(*plan.Expr_Col); ok {
				if pos := getPosInCompositPK(rightExpr.Col.Name, pks); pos != -1 {
					_, ret := getConstValueByExpr(exprImpl.F.Args[0], proc)
					if ret == nil {
						return false
					}
					vals[pos] = ret
				}
				return false
			}
			return false
		}
	}
	return false
}

func getPkExpr(expr *plan.Expr, pkName string, proc *process.Process) (bool, *plan.Const) {
	switch exprImpl := expr.Expr.(type) {
	case *plan.Expr_F:
		funName := exprImpl.F.Func.ObjName
		switch funName {
		case "and":
			canCompute, pkBytes := getPkExpr(exprImpl.F.Args[0], pkName, proc)
			if canCompute {
				return canCompute, pkBytes
			}
			return getPkExpr(exprImpl.F.Args[1], pkName, proc)

		case "=":
			if leftExpr, ok := exprImpl.F.Args[0].Expr.(*plan.Expr_Col); ok {
				if !compPkCol(leftExpr.Col.Name, pkName) {
					return false, nil
				}
				return getConstValueByExpr(exprImpl.F.Args[1], proc)
			}
			if rightExpr, ok := exprImpl.F.Args[1].Expr.(*plan.Expr_Col); ok {
				if !compPkCol(rightExpr.Col.Name, pkName) {
					return false, nil
				}
				return getConstValueByExpr(exprImpl.F.Args[0], proc)
			}
			return false, nil

		default:
			return false, nil
		}
	}

	return false, nil
}

func getNonCompositePKSearchFuncByExpr(expr *plan.Expr, pkName string, oid types.T,
	proc *process.Process) (bool, func(*vector.Vector) int) {
	canCompute, valExpr := getPkExpr(expr, pkName, proc)
	if !canCompute {
		return canCompute, nil
	}

	switch val := valExpr.Value.(type) {
	case *plan.Const_I8Val:
		return true, vector.OrderedBinarySearchOffsetByValFactory(int8(val.I8Val))
	case *plan.Const_I16Val:
		return true, vector.OrderedBinarySearchOffsetByValFactory(int16(val.I16Val))
	case *plan.Const_I32Val:
		return true, vector.OrderedBinarySearchOffsetByValFactory(int32(val.I32Val))
	case *plan.Const_I64Val:
		return true, vector.OrderedBinarySearchOffsetByValFactory(int64(val.I64Val))
	case *plan.Const_Fval:
		return true, vector.OrderedBinarySearchOffsetByValFactory(val.Fval)
	case *plan.Const_Dval:
		return true, vector.OrderedBinarySearchOffsetByValFactory(val.Dval)
	case *plan.Const_U8Val:
		return true, vector.OrderedBinarySearchOffsetByValFactory(uint8(val.U8Val))
	case *plan.Const_U16Val:
		return true, vector.OrderedBinarySearchOffsetByValFactory(uint16(val.U16Val))
	case *plan.Const_U32Val:
		return true, vector.OrderedBinarySearchOffsetByValFactory(uint32(val.U32Val))
	case *plan.Const_U64Val:
		return true, vector.OrderedBinarySearchOffsetByValFactory(val.U64Val)
	case *plan.Const_Dateval:
		return true, vector.OrderedBinarySearchOffsetByValFactory(val.Dateval)
	case *plan.Const_Timeval:
		return true, vector.OrderedBinarySearchOffsetByValFactory(val.Timeval)
	case *plan.Const_Datetimeval:
		return true, vector.OrderedBinarySearchOffsetByValFactory(val.Datetimeval)
	case *plan.Const_Timestampval:
		return true, vector.OrderedBinarySearchOffsetByValFactory(val.Timestampval)
	case *plan.Const_Decimal64Val:
		return true, vector.FixSizedBinarySearchOffsetByValFactory(types.Decimal64(val.Decimal64Val.A), types.CompareDecimal64)
	case *plan.Const_Decimal128Val:
		v := types.Decimal128{B0_63: uint64(val.Decimal128Val.A), B64_127: uint64(val.Decimal128Val.B)}
		return true, vector.FixSizedBinarySearchOffsetByValFactory(v, types.CompareDecimal128)
	case *plan.Const_Sval:
		return true, vector.VarlenBinarySearchOffsetByValFactory(util.UnsafeStringToBytes(val.Sval))
	case *plan.Const_Jsonval:
		return true, vector.VarlenBinarySearchOffsetByValFactory(util.UnsafeStringToBytes(val.Jsonval))
	}
	return false, nil
}

func getPkValueByExpr(expr *plan.Expr, pkName string, oid types.T, proc *process.Process) (bool, any) {
	canCompute, valExpr := getPkExpr(expr, pkName, proc)
	if !canCompute {
		return canCompute, nil
	}
	switch val := valExpr.Value.(type) {
	case *plan.Const_I8Val:
		return transferIval(val.I8Val, oid)
	case *plan.Const_I16Val:
		return transferIval(val.I16Val, oid)
	case *plan.Const_I32Val:
		return transferIval(val.I32Val, oid)
	case *plan.Const_I64Val:
		return transferIval(val.I64Val, oid)
	case *plan.Const_Dval:
		return transferDval(val.Dval, oid)
	case *plan.Const_Sval:
		return transferSval(val.Sval, oid)
	case *plan.Const_Bval:
		return transferBval(val.Bval, oid)
	case *plan.Const_U8Val:
		return transferUval(val.U8Val, oid)
	case *plan.Const_U16Val:
		return transferUval(val.U16Val, oid)
	case *plan.Const_U32Val:
		return transferUval(val.U32Val, oid)
	case *plan.Const_U64Val:
		return transferUval(val.U64Val, oid)
	case *plan.Const_Fval:
		return transferFval(val.Fval, oid)
	case *plan.Const_Dateval:
		return transferDateval(val.Dateval, oid)
	case *plan.Const_Timeval:
		return transferTimeval(val.Timeval, oid)
	case *plan.Const_Datetimeval:
		return transferDatetimeval(val.Datetimeval, oid)
	case *plan.Const_Decimal64Val:
		return transferDecimal64val(val.Decimal64Val.A, oid)
	case *plan.Const_Decimal128Val:
		return transferDecimal128val(val.Decimal128Val.A, val.Decimal128Val.B, oid)
	case *plan.Const_Timestampval:
		return transferTimestampval(val.Timestampval, oid)
	case *plan.Const_Jsonval:
		return transferSval(val.Jsonval, oid)
	}
	return false, nil
}

// computeRangeByNonIntPk compute NonIntPk range Expr
// only support function :["and", "="]
// support eg: pk="a",  pk="a" and noPk > 200
// unsupport eg: pk>"a", pk=otherFun("a"),  pk="a" or noPk > 200,
func computeRangeByNonIntPk(ctx context.Context, expr *plan.Expr, pkName string, proc *process.Process) (bool, uint64) {
	canCompute, valExpr := getPkExpr(expr, pkName, proc)
	if !canCompute {
		return canCompute, 0
	}
	ok, pkHashValue := getConstantExprHashValue(ctx, &plan.Expr{
		Typ: expr.Typ,
		Expr: &plan.Expr_C{
			C: valExpr,
		},
	}, proc)
	if !ok {
		return false, 0
	}
	return true, pkHashValue
}

// computeRangeByIntPk compute primaryKey range by Expr
// only under the following conditions：
// 1、function named ["and", "or", ">", "<", ">=", "<=", "="]
// 2、if function name is not "and", "or".  then one arg is column, the other is constant
func computeRangeByIntPk(expr *plan.Expr, pkName string, parentFun string) (bool, *pkRange) {
	type argType int
	var typeConstant argType = 0
	var typeColumn argType = 1
	var leftArg argType
	var leftConstant, rightConstat int64
	var ok bool

	getConstant := func(e *plan.Expr_C) (bool, int64) {
		switch val := e.C.Value.(type) {
		case *plan.Const_I8Val:
			return true, int64(val.I8Val)
		case *plan.Const_I16Val:
			return true, int64(val.I16Val)
		case *plan.Const_I32Val:
			return true, int64(val.I32Val)
		case *plan.Const_I64Val:
			return true, val.I64Val
		case *plan.Const_U8Val:
			return true, int64(val.U8Val)
		case *plan.Const_U16Val:
			return true, int64(val.U16Val)
		case *plan.Const_U32Val:
			return true, int64(val.U32Val)
		case *plan.Const_U64Val:
			if val.U64Val > uint64(math.MaxInt64) {
				return false, 0
			}
			return true, int64(val.U64Val)
		}
		return false, 0
	}

	switch exprImpl := expr.Expr.(type) {
	case *plan.Expr_F:
		funName := exprImpl.F.Func.ObjName
		switch funName {
		case "and", "or":
			canCompute, leftRange := computeRangeByIntPk(exprImpl.F.Args[0], pkName, funName)
			if !canCompute {
				return canCompute, nil
			}

			canCompute, rightRange := computeRangeByIntPk(exprImpl.F.Args[1], pkName, funName)
			if !canCompute {
				return canCompute, nil
			}

			if funName == "and" {
				return _computeAnd(leftRange, rightRange)
			} else {
				return _computeOr(leftRange, rightRange)
			}

		case ">", "<", ">=", "<=", "=":
			switch subExpr := exprImpl.F.Args[0].Expr.(type) {
			case *plan.Expr_C:
				ok, leftConstant = getConstant(subExpr)
				if !ok {
					return false, nil
				}
				leftArg = typeConstant

			case *plan.Expr_Col:
				if !compPkCol(subExpr.Col.Name, pkName) {
					// if  pk > 10 and noPk < 10.  we just use pk > 10
					if parentFun == "and" {
						return true, &pkRange{
							isRange: false,
						}
					}
					// if pk > 10 or noPk < 10,   we use all list
					return false, nil
				}
				leftArg = typeColumn

			default:
				return false, nil
			}

			switch subExpr := exprImpl.F.Args[1].Expr.(type) {
			case *plan.Expr_C:
				if leftArg == typeColumn {
					ok, rightConstat = getConstant(subExpr)
					if !ok {
						return false, nil
					}
					switch funName {
					case ">":
						return true, &pkRange{
							isRange: true,
							ranges:  []int64{rightConstat + 1, math.MaxInt64},
						}
					case ">=":
						return true, &pkRange{
							isRange: true,
							ranges:  []int64{rightConstat, math.MaxInt64},
						}
					case "<":
						return true, &pkRange{
							isRange: true,
							ranges:  []int64{math.MinInt64, rightConstat - 1},
						}
					case "<=":
						return true, &pkRange{
							isRange: true,
							ranges:  []int64{math.MinInt64, rightConstat},
						}
					case "=":
						return true, &pkRange{
							isRange: false,
							items:   []int64{rightConstat},
						}
					}
					return false, nil
				}
			case *plan.Expr_Col:
				if !compPkCol(subExpr.Col.Name, pkName) {
					// if  pk > 10 and noPk < 10.  we just use pk > 10
					if parentFun == "and" {
						return true, &pkRange{
							isRange: false,
						}
					}
					// if pk > 10 or noPk < 10,   we use all list
					return false, nil
				}

				if leftArg == typeConstant {
					switch funName {
					case ">":
						return true, &pkRange{
							isRange: true,
							ranges:  []int64{math.MinInt64, leftConstant - 1},
						}
					case ">=":
						return true, &pkRange{
							isRange: true,
							ranges:  []int64{math.MinInt64, leftConstant},
						}
					case "<":
						return true, &pkRange{
							isRange: true,
							ranges:  []int64{leftConstant + 1, math.MaxInt64},
						}
					case "<=":
						return true, &pkRange{
							isRange: true,
							ranges:  []int64{leftConstant, math.MaxInt64},
						}
					case "=":
						return true, &pkRange{
							isRange: false,
							items:   []int64{leftConstant},
						}
					}
					return false, nil
				}
			}
		}
	}

	return false, nil
}

func _computeOr(left *pkRange, right *pkRange) (bool, *pkRange) {
	result := &pkRange{
		isRange: false,
		items:   []int64{},
	}

	compute := func(left []int64, right []int64) [][]int64 {
		min := left[0]
		max := left[1]
		if min > right[1] {
			// eg: a > 10 or a < 2
			return [][]int64{left, right}
		} else if max < right[0] {
			// eg: a < 2 or a > 10
			return [][]int64{left, right}
		} else {
			// eg: a > 2 or a < 10
			// a > 2 or a > 10
			// a > 2 or a = -2
			if right[0] < min {
				min = right[0]
			}
			if right[1] > max {
				max = right[1]
			}
			return [][]int64{{min, max}}
		}
	}

	if !left.isRange {
		if !right.isRange {
			result.items = append(left.items, right.items...)
			return len(result.items) < int(MAX_RANGE_SIZE), result
		} else {
			r := right.ranges
			if r[0] == math.MinInt64 || r[1] == math.MaxInt64 || r[1]-r[0] > MAX_RANGE_SIZE {
				return false, nil
			}
			result.items = append(result.items, left.items...)
			for i := right.ranges[0]; i <= right.ranges[1]; i++ {
				result.items = append(result.items, i)
			}
			return len(result.items) < int(MAX_RANGE_SIZE), result
		}
	} else {
		if !right.isRange {
			r := left.ranges
			if r[0] == math.MinInt64 || r[1] == math.MaxInt64 || r[1]-r[0] > MAX_RANGE_SIZE {
				return false, nil
			}
			result.items = append(result.items, right.items...)
			for i := left.ranges[0]; i <= left.ranges[1]; i++ {
				result.items = append(result.items, i)
			}
			return len(result.items) < int(MAX_RANGE_SIZE), result
		} else {
			newRange := compute(left.ranges, right.ranges)
			for _, r := range newRange {
				if r[0] == math.MinInt64 || r[1] == math.MaxInt64 || r[1]-r[0] > MAX_RANGE_SIZE {
					return false, nil
				}
				for i := r[0]; i <= r[1]; i++ {
					result.items = append(result.items, i)
				}
			}
			return len(result.items) < int(MAX_RANGE_SIZE), result
		}
	}
}

func _computeAnd(left *pkRange, right *pkRange) (bool, *pkRange) {
	result := &pkRange{
		isRange: false,
		items:   []int64{},
	}

	compute := func(left []int64, right []int64) (bool, []int64) {
		min := left[0]
		max := left[1]

		if min > right[1] {
			// eg: a > 10 and a < 2
			return false, left
		} else if max < right[0] {
			// eg: a < 2 and a > 10
			return false, left
		} else {
			// eg: a > 2 and a < 10
			// a > 2 and a > 10
			// a > 2 and a = -2
			if right[0] > min {
				min = right[0]
			}
			if right[1] < max {
				max = right[1]
			}
			return true, []int64{min, max}
		}
	}

	if !left.isRange {
		if !right.isRange {
			result.items = append(left.items, right.items...)
			return len(result.items) < int(MAX_RANGE_SIZE), result
		} else {
			r := right.ranges
			if r[0] == math.MinInt64 || r[1] == math.MaxInt64 || r[1]-r[0] > MAX_RANGE_SIZE {
				return false, nil
			}
			result.items = append(result.items, left.items...)
			for i := right.ranges[0]; i <= right.ranges[1]; i++ {
				result.items = append(result.items, i)
			}
			return len(result.items) < int(MAX_RANGE_SIZE), result
		}
	} else {
		if !right.isRange {
			r := left.ranges
			if r[0] == math.MinInt64 || r[1] == math.MaxInt64 || r[1]-r[0] > MAX_RANGE_SIZE {
				return false, nil
			}
			result.items = append(result.items, right.items...)
			for i := left.ranges[0]; i <= left.ranges[1]; i++ {
				result.items = append(result.items, i)
			}
			return len(result.items) < int(MAX_RANGE_SIZE), result
		} else {
			ok, r := compute(left.ranges, right.ranges)
			if !ok {
				return false, nil
			}
			if r[0] == math.MinInt64 || r[1] == math.MaxInt64 || r[1]-r[0] > MAX_RANGE_SIZE {
				return false, nil
			}
			for i := r[0]; i <= r[1]; i++ {
				result.items = append(result.items, i)
			}
			return len(result.items) < int(MAX_RANGE_SIZE), result
		}
	}
}

func logDebugf(txnMeta txn.TxnMeta, msg string, infos ...interface{}) {
	if logutil.GetSkip1Logger().Core().Enabled(zap.DebugLevel) {
		infos = append(infos, txnMeta.DebugString())
		logutil.Debugf(msg+" %s", infos...)
	}
}

// SelectForSuperTenant is used to select CN servers for sys tenant.
// For sys tenant, there are some special strategies to select CN servers.
// The following strategies are listed in order of priority:
//  1. The CN servers which are configured as sys account.
//  2. The CN servers which are configured as some labels whose key is not account.
//  3. The CN servers which are configured as no labels.
//  4. At last, if no CN servers are selected,
//     4.1 If the username is dump or root, we just select one randomly.
//     4.2 Else, no servers are selected.
func SelectForSuperTenant(
	selector clusterservice.Selector,
	username string,
	filter func(string) bool,
	appendFn func(service *metadata.CNService),
) {
	mc := clusterservice.GetMOCluster()

	// found is true indicates that we have find some available CN services.
	var found bool
	var emptyCNs, allCNs []*metadata.CNService

	// S1: Select servers that configured as sys account.
	mc.GetCNService(selector, func(s metadata.CNService) bool {
		if filter != nil && filter(s.ServiceID) {
			return true
		}
		// At this phase, only append non-empty servers.
		if len(s.Labels) == 0 {
			emptyCNs = append(emptyCNs, &s)
		} else {
			found = true
			appendFn(&s)
		}
		return true
	})
	if found {
		return
	}

	// S2: If there are no servers that are configured as sys account.
	// There may be some performance issues, but we need to do this still.
	// Select all CN servers and select ones which are not configured as
	// label with key "account".
	mc.GetCNService(clusterservice.NewSelector(), func(s metadata.CNService) bool {
		if filter != nil && filter(s.ServiceID) {
			return true
		}
		// Append CN servers that are not configured as label with key "account".
		if _, ok := s.Labels["account"]; len(s.Labels) > 0 && !ok {
			found = true
			appendFn(&s)
		}
		allCNs = append(allCNs, &s)
		return true
	})
	if found {
		return
	}

	// S3: Select CN servers which has no labels.
	if len(emptyCNs) > 0 {
		for _, cn := range emptyCNs {
			appendFn(cn)
		}
		return
	}

	// S4.1: If the root is super, return all servers.
	username = strings.ToLower(username)
	if username == "dump" || username == "root" {
		for _, cn := range allCNs {
			appendFn(cn)
		}
		return
	}

	// S4.2: No servers are returned.
}

// SelectForCommonTenant selects CN services for common tenant.
// If there are CN services for the selector, just select them,
// else, return CN services with empty labels if there are any.
func SelectForCommonTenant(
	selector clusterservice.Selector, filter func(string) bool, appendFn func(service *metadata.CNService),
) {
	mc := clusterservice.GetMOCluster()

	// found is true indicates that there are CN services for the selector.
	var found bool

	// preEmptyCNs keeps the CN services that has empty labels before we
	// find any CN service with non-empty label.
	var preEmptyCNs []*metadata.CNService

	mc.GetCNService(selector, func(s metadata.CNService) bool {
		if filter != nil && filter(s.ServiceID) {
			return true
		}
		if len(s.Labels) > 0 {
			// Find available CN, append it.
			found = true
			appendFn(&s)
		} else {
			if found {
				// If there are already CN services with non-empty labels,
				// then ignore those with empty labels.
				return true
			} else {
				// If there are no CN services with non-empty labels yet,
				// save the CNs to preEmptyCNs first.
				preEmptyCNs = append(preEmptyCNs, &s)
				return true
			}
		}
		return true
	})

	// If there are no CN services with non-empty labels,
	// return those with empty labels.
	if !found && len(preEmptyCNs) > 0 {
		for _, cn := range preEmptyCNs {
			appendFn(cn)
		}
	}
}

// Eval selected on column factories
// 1. Sorted column
// 1.1 ordered type column
// 1.2 Fixed len type column
// 1.3 Varlen type column
//
// 2. Unsorted column
// 2.1 Fixed len type column
// 2.2 Varlen type column

// 1.1 ordered column type + sorted column
func EvalSelectedOnOrderedSortedColumnFactory[T types.OrderedT](
	v T,
) func(*vector.Vector, []int32, *[]int32) {
	return func(col *vector.Vector, sels []int32, newSels *[]int32) {
		vals := vector.MustFixedCol[T](col)
		idx := vector.OrderedFindFirstIndexInSortedSlice(v, vals)
		if idx < 0 {
			return
		}
		if len(sels) == 0 {
			for idx < len(vals) {
				if vals[idx] != v {
					break
				}
				*newSels = append(*newSels, int32(idx))
				idx++
			}
		} else {
			// sels is not empty
			for valIdx, selIdx := idx, 0; valIdx < len(vals) && selIdx < len(sels); {
				if vals[valIdx] != v {
					break
				}
				sel := sels[selIdx]
				if sel < int32(valIdx) {
					selIdx++
				} else if sel == int32(valIdx) {
					*newSels = append(*newSels, sels[selIdx])
					selIdx++
					valIdx++
				} else {
					valIdx++
				}
			}
		}
	}
}

// 1.2 fixed size column type + sorted column
func EvalSelectedOnFixedSizeSortedColumnFactory[T types.FixedSizeTExceptStrType](
	v T, comp func(T, T) int64,
) func(*vector.Vector, []int32, *[]int32) {
	return func(col *vector.Vector, sels []int32, newSels *[]int32) {
		vals := vector.MustFixedCol[T](col)
		idx := vector.FixedSizeFindFirstIndexInSortedSliceWithCompare(v, vals, comp)
		if idx < 0 {
			return
		}
		if len(sels) == 0 {
			for idx < len(vals) {
				if comp(vals[idx], v) != 0 {
					break
				}
				*newSels = append(*newSels, int32(idx))
				idx++
			}
		} else {
			// sels is not empty
			for valIdx, selIdx := idx, 0; valIdx < len(vals) && selIdx < len(sels); {
				if comp(vals[valIdx], v) != 0 {
					break
				}
				sel := sels[selIdx]
				if sel < int32(valIdx) {
					selIdx++
				} else if sel == int32(valIdx) {
					*newSels = append(*newSels, sel)
					selIdx++
					valIdx++
				} else {
					valIdx++
				}
			}
		}
	}
}

// 1.3 varlen type column + sorted
func EvalSelectedOnVarlenSortedColumnFactory(
	v []byte,
) func(*vector.Vector, []int32, *[]int32) {
	return func(col *vector.Vector, sels []int32, newSels *[]int32) {
		idx := vector.FindFirstIndexInSortedVarlenVector(col, v)
		if idx < 0 {
			return
		}
		length := col.Length()
		if len(sels) == 0 {
			for idx < length {
				if !bytes.Equal(col.GetBytesAt(idx), v) {
					break
				}
				*newSels = append(*newSels, int32(idx))
				idx++
			}
		} else {
			// sels is not empty
			for valIdx, selIdx := idx, 0; valIdx < length && selIdx < len(sels); {
				if !bytes.Equal(col.GetBytesAt(valIdx), v) {
					break
				}
				sel := sels[selIdx]
				if sel < int32(valIdx) {
					selIdx++
				} else if sel == int32(valIdx) {
					*newSels = append(*newSels, sels[selIdx])
					selIdx++
					valIdx++
				} else {
					valIdx++
				}
			}
		}
	}
}

// 2.1 fixedSize type column + non-sorted
func EvalSelectedOnFixedSizeColumnFactory[T types.FixedSizeTExceptStrType](
	v T,
) func(*vector.Vector, []int32, *[]int32) {
	return func(col *vector.Vector, sels []int32, newSels *[]int32) {
		vals := vector.MustFixedCol[T](col)
		if len(sels) == 0 {
			for idx, val := range vals {
				if val == v {
					*newSels = append(*newSels, int32(idx))
				}
			}
		} else {
			for _, idx := range sels {
				if vals[idx] == v {
					*newSels = append(*newSels, idx)
				}
			}
		}
	}
}

// 2.2 varlen type column + non-sorted
func EvalSelectedOnVarlenColumnFactory(
	v []byte,
) func(*vector.Vector, []int32, *[]int32) {
	return func(col *vector.Vector, sels []int32, newSels *[]int32) {
		if len(sels) == 0 {
			for idx := 0; idx < col.Length(); idx++ {
				if bytes.Equal(col.GetBytesAt(idx), v) {
					*newSels = append(*newSels, int32(idx))
				}
			}
		} else {
			for _, idx := range sels {
				if bytes.Equal(col.GetBytesAt(int(idx)), v) {
					*newSels = append(*newSels, idx)
				}
			}
		}
	}
}

// for composite primary keys:
// 1. all related columns may have duplicated values
// 2. only the first column is sorted
// the filter function receives a vector as the column values and selected rows
// it evaluates the filter expression only on the selected rows and returns the selected rows
// which are evaluated to true
func getCompositeFilterFuncByExpr(
<<<<<<< HEAD
	expr *plan.Const, isSorted bool,
) func(*vector.Vector, *nulls.Bitmap) *nulls.Bitmap {
	switch val := expr.Value.(type) {
=======
	expr *plan.Expr_C, isSorted bool,
) func(*vector.Vector, []int32, *[]int32) {
	switch val := expr.C.Value.(type) {
>>>>>>> 50a4bc61
	case *plan.Const_Bval:
		return EvalSelectedOnFixedSizeColumnFactory(val.Bval)
	case *plan.Const_I8Val:
		if isSorted {
			return EvalSelectedOnOrderedSortedColumnFactory(int8(val.I8Val))
		}
		return EvalSelectedOnFixedSizeColumnFactory(int8(val.I8Val))
	case *plan.Const_I16Val:
		if isSorted {
			return EvalSelectedOnOrderedSortedColumnFactory(int16(val.I16Val))
		}
		return EvalSelectedOnFixedSizeColumnFactory(int16(val.I16Val))
	case *plan.Const_I32Val:
		if isSorted {
			return EvalSelectedOnOrderedSortedColumnFactory(int32(val.I32Val))
		}
		return EvalSelectedOnFixedSizeColumnFactory(int32(val.I32Val))
	case *plan.Const_I64Val:
		if isSorted {
			return EvalSelectedOnOrderedSortedColumnFactory(int64(val.I64Val))
		}
		return EvalSelectedOnFixedSizeColumnFactory(int64(val.I64Val))
	case *plan.Const_U8Val:
		if isSorted {
			return EvalSelectedOnOrderedSortedColumnFactory(uint8(val.U8Val))
		}
		return EvalSelectedOnFixedSizeColumnFactory(uint8(val.U8Val))
	case *plan.Const_U16Val:
		if isSorted {
			return EvalSelectedOnOrderedSortedColumnFactory(uint16(val.U16Val))
		}
		return EvalSelectedOnFixedSizeColumnFactory(uint16(val.U16Val))
	case *plan.Const_U32Val:
		if isSorted {
			return EvalSelectedOnOrderedSortedColumnFactory(uint32(val.U32Val))
		}
		return EvalSelectedOnFixedSizeColumnFactory(uint32(val.U32Val))
	case *plan.Const_U64Val:
		if isSorted {
			return EvalSelectedOnOrderedSortedColumnFactory(uint64(val.U64Val))
		}
		return EvalSelectedOnFixedSizeColumnFactory(uint64(val.U64Val))
	case *plan.Const_Fval:
		if isSorted {
			return EvalSelectedOnOrderedSortedColumnFactory(float32(val.Fval))
		}
		return EvalSelectedOnFixedSizeColumnFactory(float32(val.Fval))
	case *plan.Const_Dval:
		if isSorted {
			return EvalSelectedOnOrderedSortedColumnFactory(val.Dval)
		}
		return EvalSelectedOnFixedSizeColumnFactory(val.Dval)
	case *plan.Const_Timeval:
		if isSorted {
			return EvalSelectedOnOrderedSortedColumnFactory(val.Timeval)
		}
		return EvalSelectedOnFixedSizeColumnFactory(val.Timeval)
	case *plan.Const_Timestampval:
		if isSorted {
			return EvalSelectedOnOrderedSortedColumnFactory(val.Timestampval)
		}
		return EvalSelectedOnFixedSizeColumnFactory(val.Timestampval)
	case *plan.Const_Dateval:
		if isSorted {
			return EvalSelectedOnOrderedSortedColumnFactory(val.Dateval)
		}
		return EvalSelectedOnFixedSizeColumnFactory(val.Dateval)
	case *plan.Const_Datetimeval:
		if isSorted {
			return EvalSelectedOnOrderedSortedColumnFactory(val.Datetimeval)
		}
		return EvalSelectedOnFixedSizeColumnFactory(val.Datetimeval)
	case *plan.Const_Decimal64Val:
		v := types.Decimal64(val.Decimal64Val.A)
		if isSorted {
			return EvalSelectedOnFixedSizeSortedColumnFactory(v, types.CompareDecimal64)
		}
		return EvalSelectedOnFixedSizeColumnFactory(v)
	case *plan.Const_Decimal128Val:
		v := types.Decimal128{B0_63: uint64(val.Decimal128Val.A), B64_127: uint64(val.Decimal128Val.B)}
		if isSorted {
			return EvalSelectedOnFixedSizeSortedColumnFactory(v, types.CompareDecimal128)
		}
		return EvalSelectedOnFixedSizeColumnFactory(v)
	case *plan.Const_Sval:
		if isSorted {
			return EvalSelectedOnVarlenSortedColumnFactory(util.UnsafeStringToBytes(val.Sval))
		}
		return EvalSelectedOnVarlenColumnFactory(util.UnsafeStringToBytes(val.Sval))
	case *plan.Const_Jsonval:
		if isSorted {
			return EvalSelectedOnVarlenSortedColumnFactory(util.UnsafeStringToBytes(val.Jsonval))
		}
		return EvalSelectedOnVarlenColumnFactory(util.UnsafeStringToBytes(val.Jsonval))

	default:
		panic(fmt.Sprintf("unexpected const expr %v", expr))
	}
}

func serialTupleByConstExpr(expr *plan.Const, packer *types.Packer) {
	switch val := expr.Value.(type) {
	case *plan.Const_Bval:
		packer.EncodeBool(val.Bval)
	case *plan.Const_I8Val:
		packer.EncodeInt8(int8(val.I8Val))
	case *plan.Const_I16Val:
		packer.EncodeInt16(int16(val.I16Val))
	case *plan.Const_I32Val:
		packer.EncodeInt32(val.I32Val)
	case *plan.Const_I64Val:
		packer.EncodeInt64(val.I64Val)
	case *plan.Const_U8Val:
		packer.EncodeUint8(uint8(val.U8Val))
	case *plan.Const_U16Val:
		packer.EncodeUint16(uint16(val.U16Val))
	case *plan.Const_U32Val:
		packer.EncodeUint32(val.U32Val)
	case *plan.Const_U64Val:
		packer.EncodeUint64(val.U64Val)
	case *plan.Const_Fval:
		packer.EncodeFloat32(val.Fval)
	case *plan.Const_Dval:
		packer.EncodeFloat64(val.Dval)
	case *plan.Const_Timeval:
		packer.EncodeTime(types.Time(val.Timeval))
	case *plan.Const_Timestampval:
		packer.EncodeTimestamp(types.Timestamp(val.Timestampval))
	case *plan.Const_Dateval:
		packer.EncodeDate(types.Date(val.Dateval))
	case *plan.Const_Datetimeval:
		packer.EncodeDatetime(types.Datetime(val.Datetimeval))
	case *plan.Const_Decimal64Val:
		packer.EncodeDecimal64(types.Decimal64(val.Decimal64Val.A))
	case *plan.Const_Decimal128Val:
		packer.EncodeDecimal128(types.Decimal128{B0_63: uint64(val.Decimal128Val.A), B64_127: uint64(val.Decimal128Val.B)})
	case *plan.Const_Sval:
		packer.EncodeStringType(util.UnsafeStringToBytes(val.Sval))
	case *plan.Const_Jsonval:
		packer.EncodeStringType(util.UnsafeStringToBytes(val.Jsonval))
	default:
		panic(fmt.Sprintf("unexpected const expr %v", expr))
	}
}

func getConstValueByExpr(expr *plan.Expr,
	proc *process.Process) (bool, *plan.Const) {
	exec, err := colexec.NewExpressionExecutor(proc, expr)
	if err != nil {
		return false, nil
	}
	vec, err := exec.Eval(proc, []*batch.Batch{batch.EmptyForConstFoldBatch})
	if err != nil {
		return false, nil
	}
	defer exec.Free()
	if ret := rule.GetConstantValue(vec, true); ret != nil {
		return true, ret
	}
	return false, nil
}<|MERGE_RESOLUTION|>--- conflicted
+++ resolved
@@ -918,15 +918,9 @@
 // it evaluates the filter expression only on the selected rows and returns the selected rows
 // which are evaluated to true
 func getCompositeFilterFuncByExpr(
-<<<<<<< HEAD
 	expr *plan.Const, isSorted bool,
-) func(*vector.Vector, *nulls.Bitmap) *nulls.Bitmap {
+) func(*vector.Vector, []int32, *[]int32) {
 	switch val := expr.Value.(type) {
-=======
-	expr *plan.Expr_C, isSorted bool,
-) func(*vector.Vector, []int32, *[]int32) {
-	switch val := expr.C.Value.(type) {
->>>>>>> 50a4bc61
 	case *plan.Const_Bval:
 		return EvalSelectedOnFixedSizeColumnFactory(val.Bval)
 	case *plan.Const_I8Val:
