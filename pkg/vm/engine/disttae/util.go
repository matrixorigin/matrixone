// Copyright 2022 Matrix Origin
//
// Licensed under the Apache License, Version 2.0 (the "License");
// you may not use this file except in compliance with the License.
// You may obtain a copy of the License at
//
//	http://www.apache.org/licenses/LICENSE-2.0
//
// Unless required by applicable law or agreed to in writing, software
// distributed under the License is distributed on an "AS IS" BASIS,
// WITHOUT WARRANTIES OR CONDITIONS OF ANY KIND, either express or implied.
// See the License for the specific language governing permissions and
// limitations under the License.
package disttae

import (
	"bytes"
	"context"
	"encoding/binary"
	"fmt"
	"math"
	"sort"
	"strings"

	"github.com/matrixorigin/matrixone/pkg/catalog"
	"github.com/matrixorigin/matrixone/pkg/common/moerr"
	"github.com/matrixorigin/matrixone/pkg/common/mpool"
	"github.com/matrixorigin/matrixone/pkg/container/batch"
	"github.com/matrixorigin/matrixone/pkg/container/hashtable"
	"github.com/matrixorigin/matrixone/pkg/container/types"
	"github.com/matrixorigin/matrixone/pkg/container/vector"
	"github.com/matrixorigin/matrixone/pkg/fileservice"
	"github.com/matrixorigin/matrixone/pkg/objectio"
	"github.com/matrixorigin/matrixone/pkg/pb/plan"
	"github.com/matrixorigin/matrixone/pkg/sql/colexec"
	plan2 "github.com/matrixorigin/matrixone/pkg/sql/plan"
	"github.com/matrixorigin/matrixone/pkg/sql/plan/function"
	"github.com/matrixorigin/matrixone/pkg/vm/engine/tae/containers"
	"github.com/matrixorigin/matrixone/pkg/vm/engine/tae/dataio/blockio"
	"github.com/matrixorigin/matrixone/pkg/vm/engine/tae/index"
	"github.com/matrixorigin/matrixone/pkg/vm/process"
)

const (
	HASH_VALUE_FUN string = "hash_value"
	MAX_RANGE_SIZE int64  = 200
)

<<<<<<< HEAD
func checkExprIsMonotonic(ctx context.Context, expr *plan.Expr) bool {
=======
func checkExprIsMonotonic(expr *plan.Expr) bool {
	if expr == nil {
		return false
	}
>>>>>>> afed13cb
	switch exprImpl := expr.Expr.(type) {
	case *plan.Expr_F:
		for _, arg := range exprImpl.F.Args {
			isMonotonic := checkExprIsMonotonic(ctx, arg)
			if !isMonotonic {
				return false
			}
		}

		isMonotonic, _ := function.GetFunctionIsMonotonicById(ctx, exprImpl.F.Func.GetObj())
		if !isMonotonic {
			return false
		}

		return true
	default:
		return true
	}
}

func getColumnMapByExpr(expr *plan.Expr, tableDef *plan.TableDef, columnMap *map[int]int) {
	if expr == nil {
		return
	}
	switch exprImpl := expr.Expr.(type) {
	case *plan.Expr_F:
		for _, arg := range exprImpl.F.Args {
			getColumnMapByExpr(arg, tableDef, columnMap)
		}

	case *plan.Expr_Col:
		idx := exprImpl.Col.ColPos
		colName := exprImpl.Col.Name
		dotIdx := strings.Index(colName, ".")
		colName = colName[dotIdx+1:]
		colIdx := tableDef.Name2ColIndex[colName]
		(*columnMap)[int(idx)] = int(colIdx)
	}
}

func getColumnsByExpr(expr *plan.Expr, tableDef *plan.TableDef) (map[int]int, []int, int) {
	columnMap := make(map[int]int)
	// key = expr's ColPos,  value = tableDef's ColPos
	getColumnMapByExpr(expr, tableDef, &columnMap)

	maxCol := 0
	useColumn := len(columnMap)
	columns := make([]int, useColumn)
	i := 0
	for k, v := range columnMap {
		if k > maxCol {
			maxCol = k
		}
		columns[i] = v //tableDef's ColPos
		i = i + 1
	}
	return columnMap, columns, maxCol
}

func getIndexDataFromVec(idx uint16, vec *vector.Vector) (objectio.IndexData, objectio.IndexData, error) {
	var bloomFilter, zoneMap objectio.IndexData

	// get min/max from  vector
	if vec.Length() > 0 {
		cvec := containers.NewVectorWithSharedMemory(vec, true)

		// create zone map
		zm := index.NewZoneMap(vec.Typ)
		ctx := new(index.KeysCtx)
		ctx.Keys = cvec
		ctx.Count = vec.Length()
		defer ctx.Keys.Close()
		err := zm.BatchUpdate(ctx)
		if err != nil {
			return nil, nil, err
		}
		buf, err := zm.Marshal()
		if err != nil {
			return nil, nil, err
		}
		zoneMap, err = objectio.NewZoneMap(idx, buf)
		if err != nil {
			return nil, nil, err
		}

		// create bloomfilter
		sf, err := index.NewBinaryFuseFilter(cvec)
		if err != nil {
			return nil, nil, err
		}
		bf, err := sf.Marshal()
		if err != nil {
			return nil, nil, err
		}
		alg := uint8(0)
		bloomFilter = objectio.NewBloomFilter(idx, alg, bf)
	}

	return bloomFilter, zoneMap, nil
}

func fetchZonemapAndRowsFromBlockInfo(
	ctx context.Context,
	idxs []uint16,
	blockInfo catalog.BlockInfo,
	fs fileservice.FileService,
	m *mpool.MPool) ([][64]byte, uint32, error) {
	name, extent, rows := blockio.DecodeMetaLoc(blockInfo.MetaLoc)
	zonemapList := make([][64]byte, len(idxs))

	// raed s3
	reader, err := objectio.NewObjectReader(name, fs)
	if err != nil {
		return nil, 0, err
	}

	obs, err := reader.ReadMeta(ctx, []objectio.Extent{extent}, m)
	if err != nil {
		return nil, 0, err
	}

	for i, idx := range idxs {
		column, err := obs[0].GetColumn(idx)
		if err != nil {
			return nil, 0, err
		}
		data, err := column.GetIndex(ctx, objectio.ZoneMapType, m)
		if err != nil {
			return nil, 0, err
		}
		bytes := data.(*objectio.ZoneMap).GetData()
		copy(zonemapList[i][:], bytes[:])
	}

	return zonemapList, rows, nil
}

func getZonemapDataFromMeta(ctx context.Context, columns []int, meta BlockMeta, tableDef *plan.TableDef) ([][2]any, []uint8, error) {
	dataLength := len(columns)
	datas := make([][2]any, dataLength)
	dataTypes := make([]uint8, dataLength)

	for i := 0; i < dataLength; i++ {
		idx := columns[i]
		dataTypes[i] = uint8(tableDef.Cols[idx].Typ.Id)
		typ := types.T(dataTypes[i]).ToType()

		zm := index.NewZoneMap(typ)
		err := zm.Unmarshal(meta.Zonemap[idx][:])
		if err != nil {
			return nil, nil, err
		}

		min := zm.GetMin()
		max := zm.GetMax()
		if min == nil || max == nil {
			return nil, nil, nil
		}
		datas[i] = [2]any{min, max}
	}

	return datas, dataTypes, nil
}

func evalFilterExpr(expr *plan.Expr, bat *batch.Batch, proc *process.Process) (bool, error) {
	if len(bat.Vecs) == 0 { //that's constant expr
		e, err := plan2.ConstantFold(bat, expr, proc)
		if err != nil {
			return false, err
		}

		if cExpr, ok := e.Expr.(*plan.Expr_C); ok {
			if bVal, bOk := cExpr.C.Value.(*plan.Const_Bval); bOk {
				return bVal.Bval, nil
			}
		}
		return false, moerr.NewInternalError(proc.Ctx, "cannot eval filter expr")
	} else {
		vec, err := colexec.EvalExprByZonemapBat(bat, proc, expr)
		if err != nil {
			return false, err
		}
		if vec.Typ.Oid != types.T_bool {
			return false, moerr.NewInternalError(proc.Ctx, "cannot eval filter expr")
		}
		cols := vector.MustTCols[bool](vec)
		for _, isNeed := range cols {
			if isNeed {
				return true, nil
			}
		}
		return false, nil
	}
}

func exchangeVectors(datas [][2]any, depth int, tmpResult []any, result *[]*vector.Vector, mp *mpool.MPool) {
	for i := 0; i < len(datas[depth]); i++ {
		tmpResult[depth] = datas[depth][i]
		if depth != len(datas)-1 {
			exchangeVectors(datas, depth+1, tmpResult, result, mp)
		} else {
			for j, val := range tmpResult {
				(*result)[j].Append(val, false, mp)
			}
		}
	}
}

func buildVectorsByData(datas [][2]any, dataTypes []uint8, mp *mpool.MPool) []*vector.Vector {
	vectors := make([]*vector.Vector, len(dataTypes))
	for i, typ := range dataTypes {
		vectors[i] = vector.New(types.T(typ).ToType())
	}

	tmpResult := make([]any, len(datas))
	exchangeVectors(datas, 0, tmpResult, &vectors, mp)

	return vectors
}

// getNewBlockName Each time a unique name is generated in one CN
func getNewBlockName(accountId uint32) (string, error) {
	uuid, err := types.BuildUuid()
	if err != nil {
		return "", err
	}
	return fmt.Sprintf("%d_%s.blk", accountId, uuid.ToString()), nil
}

func getConstantExprHashValue(ctx context.Context, constExpr *plan.Expr) (bool, uint64) {
	args := []*plan.Expr{constExpr}
	argTypes := []types.Type{types.T(constExpr.Typ.Id).ToType()}
	funId, returnType, _, _ := function.GetFunctionByName(ctx, HASH_VALUE_FUN, argTypes)
	funExpr := &plan.Expr{
		Typ: plan2.MakePlan2Type(&returnType),
		Expr: &plan.Expr_F{
			F: &plan.Function{
				Func: &plan.ObjectRef{
					Obj:     funId,
					ObjName: HASH_VALUE_FUN,
				},
				Args: args,
			},
		},
	}

	bat := batch.NewWithSize(0)
	bat.Zs = []int64{1}
	ret, err := colexec.EvalExpr(bat, process.NewFromNil(ctx), funExpr)
	if err != nil {
		return false, 0
	}
	list := vector.MustTCols[int64](ret)
	return true, uint64(list[0])
}

func compPkCol(colName string, pkName string) bool {
	dotIdx := strings.Index(colName, ".")
	colName = colName[dotIdx+1:]
	return colName == pkName
}

func getPkExpr(expr *plan.Expr, pkName string) (bool, *plan.Expr) {
	switch exprImpl := expr.Expr.(type) {
	case *plan.Expr_F:
		funName := exprImpl.F.Func.ObjName
		switch funName {
		case "and":
			canCompute, pkBytes := getPkExpr(exprImpl.F.Args[0], pkName)
			if canCompute {
				return canCompute, pkBytes
			}
			return getPkExpr(exprImpl.F.Args[1], pkName)

		case "=":
			switch leftExpr := exprImpl.F.Args[0].Expr.(type) {
			case *plan.Expr_C:
				if rightExpr, ok := exprImpl.F.Args[1].Expr.(*plan.Expr_Col); ok {
					if compPkCol(rightExpr.Col.Name, pkName) {
						return true, exprImpl.F.Args[0]
					}
				}

			case *plan.Expr_Col:
				if compPkCol(leftExpr.Col.Name, pkName) {
					if _, ok := exprImpl.F.Args[1].Expr.(*plan.Expr_C); ok {
						return true, exprImpl.F.Args[1]
					}
				}
			}

			return false, nil

		default:
			return false, nil
		}
	}

	return false, nil
}

func getPkValueByExpr(expr *plan.Expr, pkName string, oid types.T) (bool, any) {
	canCompute, valExpr := getPkExpr(expr, pkName)
	if !canCompute {
		return canCompute, nil
	}
	switch val := valExpr.Expr.(*plan.Expr_C).C.Value.(type) {
	case *plan.Const_I8Val:
		return transferIval(val.I8Val, oid)
	case *plan.Const_I16Val:
		return transferIval(val.I16Val, oid)
	case *plan.Const_I32Val:
		return transferIval(val.I32Val, oid)
	case *plan.Const_I64Val:
		return transferIval(val.I64Val, oid)
	case *plan.Const_Dval:
		return transferDval(val.Dval, oid)
	case *plan.Const_Sval:
		return transferSval(val.Sval, oid)
	case *plan.Const_Bval:
		return transferBval(val.Bval, oid)
	case *plan.Const_U8Val:
		return transferUval(val.U8Val, oid)
	case *plan.Const_U16Val:
		return transferUval(val.U16Val, oid)
	case *plan.Const_U32Val:
		return transferUval(val.U32Val, oid)
	case *plan.Const_U64Val:
		return transferUval(val.U64Val, oid)
	case *plan.Const_Fval:
		return transferFval(val.Fval, oid)
	case *plan.Const_Dateval:
		return transferDateval(val.Dateval, oid)
	case *plan.Const_Timeval:
		return transferTimeval(val.Timeval, oid)
	case *plan.Const_Datetimeval:
		return transferDatetimeval(val.Datetimeval, oid)
	case *plan.Const_Decimal64Val:
		return transferDecimal64val(val.Decimal64Val.A, oid)
	case *plan.Const_Decimal128Val:
		return transferDecimal128val(val.Decimal128Val.A, val.Decimal128Val.B, oid)
	case *plan.Const_Timestampval:
		return transferTimestampval(val.Timestampval, oid)
	case *plan.Const_Jsonval:
		return transferSval(val.Jsonval, oid)
	}
	return false, nil
}

// computeRangeByNonIntPk compute NonIntPk range Expr
// only support function :["and", "="]
// support eg: pk="a",  pk="a" and noPk > 200
// unsupport eg: pk>"a", pk=otherFun("a"),  pk="a" or noPk > 200,
func computeRangeByNonIntPk(ctx context.Context, expr *plan.Expr, pkName string) (bool, uint64) {
	canCompute, valExpr := getPkExpr(expr, pkName)
	if !canCompute {
		return canCompute, 0
	}
	ok, pkHashValue := getConstantExprHashValue(ctx, valExpr)
	if !ok {
		return false, 0
	}
	return true, pkHashValue
}

// computeRangeByIntPk compute primaryKey range by Expr
// only under the following conditions：
// 1、function named ["and", "or", ">", "<", ">=", "<=", "="]
// 2、if function name is not "and", "or".  then one arg is column, the other is constant
func computeRangeByIntPk(expr *plan.Expr, pkName string, parentFun string) (bool, *pkRange) {
	type argType int
	var typeConstant argType = 0
	var typeColumn argType = 1
	var leftArg argType
	var leftConstant, rightConstat int64
	var ok bool

	getConstant := func(e *plan.Expr_C) (bool, int64) {
		switch val := e.C.Value.(type) {
		case *plan.Const_I8Val:
			return true, int64(val.I8Val)
		case *plan.Const_I16Val:
			return true, int64(val.I16Val)
		case *plan.Const_I32Val:
			return true, int64(val.I32Val)
		case *plan.Const_I64Val:
			return true, val.I64Val
		case *plan.Const_U8Val:
			return true, int64(val.U8Val)
		case *plan.Const_U16Val:
			return true, int64(val.U16Val)
		case *plan.Const_U32Val:
			return true, int64(val.U32Val)
		case *plan.Const_U64Val:
			if val.U64Val > uint64(math.MaxInt64) {
				return false, 0
			}
			return true, int64(val.U64Val)
		}
		return false, 0
	}

	switch exprImpl := expr.Expr.(type) {
	case *plan.Expr_F:
		funName := exprImpl.F.Func.ObjName
		switch funName {
		case "and", "or":
			canCompute, leftRange := computeRangeByIntPk(exprImpl.F.Args[0], pkName, funName)
			if !canCompute {
				return canCompute, nil
			}

			canCompute, rightRange := computeRangeByIntPk(exprImpl.F.Args[1], pkName, funName)
			if !canCompute {
				return canCompute, nil
			}

			if funName == "and" {
				return _computeAnd(leftRange, rightRange)
			} else {
				return _computeOr(leftRange, rightRange)
			}

		case ">", "<", ">=", "<=", "=":
			switch subExpr := exprImpl.F.Args[0].Expr.(type) {
			case *plan.Expr_C:
				ok, leftConstant = getConstant(subExpr)
				if !ok {
					return false, nil
				}
				leftArg = typeConstant

			case *plan.Expr_Col:
				if !compPkCol(subExpr.Col.Name, pkName) {
					// if  pk > 10 and noPk < 10.  we just use pk > 10
					if parentFun == "and" {
						return true, &pkRange{
							isRange: false,
						}
					}
					// if pk > 10 or noPk < 10,   we use all list
					return false, nil
				}
				leftArg = typeColumn

			default:
				return false, nil
			}

			switch subExpr := exprImpl.F.Args[1].Expr.(type) {
			case *plan.Expr_C:
				if leftArg == typeColumn {
					ok, rightConstat = getConstant(subExpr)
					if !ok {
						return false, nil
					}
					switch funName {
					case ">":
						return true, &pkRange{
							isRange: true,
							ranges:  []int64{rightConstat + 1, math.MaxInt64},
						}
					case ">=":
						return true, &pkRange{
							isRange: true,
							ranges:  []int64{rightConstat, math.MaxInt64},
						}
					case "<":
						return true, &pkRange{
							isRange: true,
							ranges:  []int64{math.MinInt64, rightConstat - 1},
						}
					case "<=":
						return true, &pkRange{
							isRange: true,
							ranges:  []int64{math.MinInt64, rightConstat},
						}
					case "=":
						return true, &pkRange{
							isRange: false,
							items:   []int64{rightConstat},
						}
					}
					return false, nil
				}
			case *plan.Expr_Col:
				if !compPkCol(subExpr.Col.Name, pkName) {
					// if  pk > 10 and noPk < 10.  we just use pk > 10
					if parentFun == "and" {
						return true, &pkRange{
							isRange: false,
						}
					}
					// if pk > 10 or noPk < 10,   we use all list
					return false, nil
				}

				if leftArg == typeConstant {
					switch funName {
					case ">":
						return true, &pkRange{
							isRange: true,
							ranges:  []int64{math.MinInt64, leftConstant - 1},
						}
					case ">=":
						return true, &pkRange{
							isRange: true,
							ranges:  []int64{math.MinInt64, leftConstant},
						}
					case "<":
						return true, &pkRange{
							isRange: true,
							ranges:  []int64{leftConstant + 1, math.MaxInt64},
						}
					case "<=":
						return true, &pkRange{
							isRange: true,
							ranges:  []int64{leftConstant, math.MaxInt64},
						}
					case "=":
						return true, &pkRange{
							isRange: false,
							items:   []int64{leftConstant},
						}
					}
					return false, nil
				}
			}
		}
	}

	return false, nil
}

func _computeOr(left *pkRange, right *pkRange) (bool, *pkRange) {
	result := &pkRange{
		isRange: false,
		items:   []int64{},
	}

	compute := func(left []int64, right []int64) [][]int64 {
		min := left[0]
		max := left[1]
		if min > right[1] {
			// eg: a > 10 or a < 2
			return [][]int64{left, right}
		} else if max < right[0] {
			// eg: a < 2 or a > 10
			return [][]int64{left, right}
		} else {
			// eg: a > 2 or a < 10
			// a > 2 or a > 10
			// a > 2 or a = -2
			if right[0] < min {
				min = right[0]
			}
			if right[1] > max {
				max = right[1]
			}
			return [][]int64{{min, max}}
		}
	}

	if !left.isRange {
		if !right.isRange {
			result.items = append(left.items, right.items...)
			return len(result.items) < int(MAX_RANGE_SIZE), result
		} else {
			r := right.ranges
			if r[0] == math.MinInt64 || r[1] == math.MaxInt64 || r[1]-r[0] > MAX_RANGE_SIZE {
				return false, nil
			}
			result.items = append(result.items, left.items...)
			for i := right.ranges[0]; i <= right.ranges[1]; i++ {
				result.items = append(result.items, i)
			}
			return len(result.items) < int(MAX_RANGE_SIZE), result
		}
	} else {
		if !right.isRange {
			r := left.ranges
			if r[0] == math.MinInt64 || r[1] == math.MaxInt64 || r[1]-r[0] > MAX_RANGE_SIZE {
				return false, nil
			}
			result.items = append(result.items, right.items...)
			for i := left.ranges[0]; i <= left.ranges[1]; i++ {
				result.items = append(result.items, i)
			}
			return len(result.items) < int(MAX_RANGE_SIZE), result
		} else {
			newRange := compute(left.ranges, right.ranges)
			for _, r := range newRange {
				if r[0] == math.MinInt64 || r[1] == math.MaxInt64 || r[1]-r[0] > MAX_RANGE_SIZE {
					return false, nil
				}
				for i := r[0]; i <= r[1]; i++ {
					result.items = append(result.items, i)
				}
			}
			return len(result.items) < int(MAX_RANGE_SIZE), result
		}
	}
}

func _computeAnd(left *pkRange, right *pkRange) (bool, *pkRange) {
	result := &pkRange{
		isRange: false,
		items:   []int64{},
	}

	compute := func(left []int64, right []int64) (bool, []int64) {
		min := left[0]
		max := left[1]

		if min > right[1] {
			// eg: a > 10 and a < 2
			return false, left
		} else if max < right[0] {
			// eg: a < 2 and a > 10
			return false, left
		} else {
			// eg: a > 2 and a < 10
			// a > 2 and a > 10
			// a > 2 and a = -2
			if right[0] > min {
				min = right[0]
			}
			if right[1] < max {
				max = right[1]
			}
			return true, []int64{min, max}
		}
	}

	if !left.isRange {
		if !right.isRange {
			result.items = append(left.items, right.items...)
			return len(result.items) < int(MAX_RANGE_SIZE), result
		} else {
			r := right.ranges
			if r[0] == math.MinInt64 || r[1] == math.MaxInt64 || r[1]-r[0] > MAX_RANGE_SIZE {
				return false, nil
			}
			result.items = append(result.items, left.items...)
			for i := right.ranges[0]; i <= right.ranges[1]; i++ {
				result.items = append(result.items, i)
			}
			return len(result.items) < int(MAX_RANGE_SIZE), result
		}
	} else {
		if !right.isRange {
			r := left.ranges
			if r[0] == math.MinInt64 || r[1] == math.MaxInt64 || r[1]-r[0] > MAX_RANGE_SIZE {
				return false, nil
			}
			result.items = append(result.items, right.items...)
			for i := left.ranges[0]; i <= left.ranges[1]; i++ {
				result.items = append(result.items, i)
			}
			return len(result.items) < int(MAX_RANGE_SIZE), result
		} else {
			ok, r := compute(left.ranges, right.ranges)
			if !ok {
				return false, nil
			}
			if r[0] == math.MinInt64 || r[1] == math.MaxInt64 || r[1]-r[0] > MAX_RANGE_SIZE {
				return false, nil
			}
			for i := r[0]; i <= r[1]; i++ {
				result.items = append(result.items, i)
			}
			return len(result.items) < int(MAX_RANGE_SIZE), result
		}
	}
}

func getHashValue(buf []byte) uint64 {
	buf = append([]byte{0}, buf...)
	var states [3]uint64
	if l := len(buf); l < 16 {
		buf = append(buf, hashtable.StrKeyPadding[l:]...)
	}
	hashtable.BytesBatchGenHashStates(&buf, &states, 1)
	return states[0]
}

func getListByItems[T DNStore](list []T, items []int64) []int {
	fullList := func() []int {
		dnList := make([]int, len(list))
		for i := range list {
			dnList[i] = i
		}
		return dnList
	}

	listLen := uint64(len(list))
	if listLen == 1 {
		return []int{0}
	}

	if len(items) == 0 || int64(len(items)) > MAX_RANGE_SIZE {
		return fullList()
	}

	listMap := make(map[uint64]struct{})
	for _, item := range items {
		keys := make([]byte, 8)
		binary.LittleEndian.PutUint64(keys, uint64(item))
		val := getHashValue(keys)
		modVal := val % listLen
		listMap[modVal] = struct{}{}
		if len(listMap) == int(listLen) {
			return fullList()
		}
	}
	dnList := make([]int, len(listMap))
	i := 0
	for idx := range listMap {
		dnList[i] = int(idx)
		i++
	}
	return dnList
}

// func getListByRange[T DNStore](list []T, pkRange [][2]int64) []int {
// 	fullList := func() []int {
// 		dnList := make([]int, len(list))
// 		for i := range list {
// 			dnList[i] = i
// 		}
// 		return dnList
// 	}
// 	listLen := uint64(len(list))
// 	if listLen == 1 || len(pkRange) == 0 {
// 		return []int{0}
// 	}

// 	listMap := make(map[uint64]struct{})
// 	for _, r := range pkRange {
// 		if r[1]-r[0] > MAX_RANGE_SIZE {
// 			return fullList()
// 		}
// 		for i := r[0]; i <= r[1]; i++ {
// 			keys := make([]byte, 8)
// 			binary.LittleEndian.PutUint64(keys, uint64(i))
// 			val := getHashValue(keys)
// 			modVal := val % listLen
// 			listMap[modVal] = struct{}{}
// 			if len(listMap) == int(listLen) {
// 				return fullList()
// 			}
// 		}
// 	}
// 	dnList := make([]int, len(listMap))
// 	i := 0
// 	for idx := range listMap {
// 		dnList[i] = int(idx)
// 		i++
// 	}
// 	return dnList
// }

func checkIfDataInBlock(data any, meta BlockMeta, colIdx int, typ types.Type) (bool, error) {
	zm := index.NewZoneMap(typ)
	err := zm.Unmarshal(meta.Zonemap[colIdx][:])
	if err != nil {
		return false, err
	}
	return zm.Contains(data), nil
}

func findRowByPkValue(vec *vector.Vector, v any) int {
	switch vec.Typ.Oid {
	case types.T_int8:
		rows := vector.MustTCols[int8](vec)
		val := v.(int8)
		return sort.Search(vec.Length(), func(idx int) bool {
			return rows[idx] >= val
		})
	case types.T_int16:
		rows := vector.MustTCols[int16](vec)
		val := v.(int16)
		return sort.Search(vec.Length(), func(idx int) bool {
			return rows[idx] >= val
		})
	case types.T_int32:
		rows := vector.MustTCols[int32](vec)
		val := v.(int32)
		return sort.Search(vec.Length(), func(idx int) bool {
			return rows[idx] >= val
		})
	case types.T_int64:
		rows := vector.MustTCols[int64](vec)
		val := v.(int64)
		return sort.Search(vec.Length(), func(idx int) bool {
			return rows[idx] >= val
		})
	case types.T_uint8:
		rows := vector.MustTCols[uint8](vec)
		val := v.(uint8)
		return sort.Search(vec.Length(), func(idx int) bool {
			return rows[idx] >= val
		})
	case types.T_uint16:
		rows := vector.MustTCols[uint16](vec)
		val := v.(uint16)
		return sort.Search(vec.Length(), func(idx int) bool {
			return rows[idx] >= val
		})
	case types.T_uint32:
		rows := vector.MustTCols[uint32](vec)
		val := v.(uint32)
		return sort.Search(vec.Length(), func(idx int) bool {
			return rows[idx] >= val
		})
	case types.T_uint64:
		rows := vector.MustTCols[uint64](vec)
		val := v.(uint64)
		return sort.Search(vec.Length(), func(idx int) bool {
			return rows[idx] >= val
		})
	case types.T_float32:
		rows := vector.MustTCols[float32](vec)
		val := v.(float32)
		return sort.Search(vec.Length(), func(idx int) bool {
			return rows[idx] >= val
		})
	case types.T_float64:
		rows := vector.MustTCols[float64](vec)
		val := v.(float64)
		return sort.Search(vec.Length(), func(idx int) bool {
			return rows[idx] >= val
		})
	case types.T_date:
		rows := vector.MustTCols[types.Date](vec)
		val := v.(types.Date)
		return sort.Search(vec.Length(), func(idx int) bool {
			return rows[idx] >= val
		})
	case types.T_time:
		rows := vector.MustTCols[types.Time](vec)
		val := v.(types.Time)
		return sort.Search(vec.Length(), func(idx int) bool {
			return rows[idx] >= val
		})
	case types.T_datetime:
		rows := vector.MustTCols[types.Datetime](vec)
		val := v.(types.Datetime)
		return sort.Search(vec.Length(), func(idx int) bool {
			return rows[idx] >= val
		})
	case types.T_timestamp:
		rows := vector.MustTCols[types.Timestamp](vec)
		val := v.(types.Timestamp)
		return sort.Search(vec.Length(), func(idx int) bool {
			return rows[idx] >= val
		})
	case types.T_uuid:
		rows := vector.MustTCols[types.Uuid](vec)
		val := v.(types.Uuid)
		return sort.Search(vec.Length(), func(idx int) bool {
			return rows[idx].Ge(val)
		})
	case types.T_decimal64:
		rows := vector.MustTCols[types.Decimal64](vec)
		val := v.(types.Decimal64)
		return sort.Search(vec.Length(), func(idx int) bool {
			return rows[idx].Ge(val)
		})
	case types.T_decimal128:
		rows := vector.MustTCols[types.Decimal128](vec)
		val := v.(types.Decimal128)
		return sort.Search(vec.Length(), func(idx int) bool {
			return rows[idx].Ge(val)
		})
	case types.T_char, types.T_text, types.T_varchar, types.T_json, types.T_blob:
		// rows := vector.MustStrCols(vec)
		// val := string(v.([]byte))
		// return sort.SearchStrings(rows, val)
		val := v.([]byte)
		area := vec.GetArea()
		varlenas := vector.MustTCols[types.Varlena](vec)
		return sort.Search(vec.Length(), func(idx int) bool {
			colVal := varlenas[idx].GetByteSlice(area)
			return bytes.Compare(colVal, val) >= 0
		})
	}

	return -1
}<|MERGE_RESOLUTION|>--- conflicted
+++ resolved
@@ -46,14 +46,10 @@
 	MAX_RANGE_SIZE int64  = 200
 )
 
-<<<<<<< HEAD
 func checkExprIsMonotonic(ctx context.Context, expr *plan.Expr) bool {
-=======
-func checkExprIsMonotonic(expr *plan.Expr) bool {
 	if expr == nil {
 		return false
 	}
->>>>>>> afed13cb
 	switch exprImpl := expr.Expr.(type) {
 	case *plan.Expr_F:
 		for _, arg := range exprImpl.F.Args {
