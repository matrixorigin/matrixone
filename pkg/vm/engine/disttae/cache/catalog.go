// Copyright 2022 Matrix Origin
//
// Licensed under the Apache License, Version 2.0 (the "License");
// you may not use this file except in compliance with the License.
// You may obtain a copy of the License at
//
//      http://www.apache.org/licenses/LICENSE-2.0
//
// Unless required by applicable law or agreed to in writing, software
// distributed under the License is distributed on an "AS IS" BASIS,
// WITHOUT WARRANTIES OR CONDITIONS OF ANY KIND, either express or implied.
// See the License for the specific language governing permissions and
// limitations under the License.

package cache

import (
	"fmt"
	"sort"

	"github.com/matrixorigin/matrixone/pkg/catalog"
	"github.com/matrixorigin/matrixone/pkg/compress"
	"github.com/matrixorigin/matrixone/pkg/container/batch"
	"github.com/matrixorigin/matrixone/pkg/container/types"
	"github.com/matrixorigin/matrixone/pkg/container/vector"
	"github.com/matrixorigin/matrixone/pkg/logutil"
	"github.com/matrixorigin/matrixone/pkg/pb/plan"
	"github.com/matrixorigin/matrixone/pkg/pb/timestamp"
	"github.com/matrixorigin/matrixone/pkg/vm/engine"
	"github.com/matrixorigin/matrixone/pkg/vm/engine/tae/containers"
	"github.com/tidwall/btree"
)

func NewCatalog() *CatalogCache {
	return &CatalogCache{
		tables: &tableCache{
			data:       btree.NewBTreeG(tableItemLess),
			rowidIndex: btree.NewBTreeG(tableItemRowidLess),
		},
		databases: &databaseCache{
			data:       btree.NewBTreeG(databaseItemLess),
			rowidIndex: btree.NewBTreeG(databaseItemRowidLess),
		},
	}
}

func (cc *CatalogCache) GC(ts timestamp.Timestamp) {
	{ // table cache gc
		var items []*TableItem

		cc.tables.data.Scan(func(item *TableItem) bool {
			if len(items) > GcBuffer {
				return false
			}
			if item.Ts.Less(ts) {
				items = append(items, item)
			}
			return true
		})
		for _, item := range items {
			cc.tables.data.Delete(item)
			if !item.deleted {
				cc.tables.rowidIndex.Delete(item)
			}
		}
	}
	{ // database cache gc
		var items []*DatabaseItem

		cc.databases.data.Scan(func(item *DatabaseItem) bool {
			if len(items) > GcBuffer {
				return false
			}
			if item.Ts.Less(ts) {
				items = append(items, item)
			}
			return true
		})
		for _, item := range items {
			cc.databases.data.Delete(item)
			if !item.deleted {
				cc.databases.rowidIndex.Delete(item)
			}
		}
	}
}

func (cc *CatalogCache) Tables(accountId uint32, databaseId uint64,
	ts timestamp.Timestamp) ([]string, []uint64) {
	var rs []string
	var rids []uint64

	key := &TableItem{
		AccountId:  accountId,
		DatabaseId: databaseId,
	}
	mp := make(map[uint64]uint8)
	cc.tables.data.Ascend(key, func(item *TableItem) bool {
		if item.AccountId != accountId {
			return false
		}
		if item.DatabaseId != databaseId {
			return false
		}
		if item.Ts.Greater(ts) {
			return true
		}
		if _, ok := mp[item.Id]; !ok {
			mp[item.Id] = 0
			if !item.deleted {
				rs = append(rs, item.Name)
				rids = append(rids, item.Id)
			}
		}
		return true
	})
	return rs, rids
}

func (cc *CatalogCache) GetTableById(databaseId, tblId uint64) *TableItem {
	var rel *TableItem

	key := &TableItem{
		DatabaseId: databaseId,
	}
	// If account is much, the performance is very bad.
	cc.tables.data.Ascend(key, func(item *TableItem) bool {
		if item.Id == tblId {
			rel = item
			return false
		}
		return true
	})
	return rel
}

func (cc *CatalogCache) Databases(accountId uint32, ts timestamp.Timestamp) []string {
	var rs []string

	key := &DatabaseItem{
		AccountId: accountId,
	}
	mp := make(map[string]uint8)
	cc.databases.data.Ascend(key, func(item *DatabaseItem) bool {
		if item.AccountId != accountId {
			return false
		}
		if item.Ts.Greater(ts) {
			return true
		}
		if _, ok := mp[item.Name]; !ok {
			mp[item.Name] = 0
			if !item.deleted {
				rs = append(rs, item.Name)
			}
		}
		return true
	})
	return rs
}

func (cc *CatalogCache) GetTable(tbl *TableItem) bool {
	var find bool
	var ts timestamp.Timestamp
	/**
	In push mode.
	It is necessary to distinguish the case create table/drop table
	from truncate table.

	CORNER CASE 1:
	begin;
	create table t1(a int);//table id x. catalog.insertTable(table id x)
	insert into t1 values (1);
	drop table t1; //same table id x. catalog.deleteTable(table id x)
	commit;

	CORNER CASE 2:
	create table t1(a int); //table id x.
	begin;
	insert into t1 values (1);
	-- @session:id=1{
	truncate table t1;//insert table id y, then delete table id x. catalog.insertTable(table id y). catalog.deleteTable(table id x)
	-- @session}
	commit;

	CORNER CASE 3:
	create table t1(a int); //table id x.
	begin;
	truncate t1;//table id x changed to x1
	truncate t1;//table id x1 changed to x2
	truncate t1;//table id x2 changed to x3
	commit;//catalog.insertTable(table id x1,x2,x3). catalog.deleteTable(table id x,x1,x2)

	To be clear that the TableItem in catalogCache is sorted by the table id.
	*/
	var tableId uint64
	deleted := make(map[uint64]bool)
	inserted := make(map[uint64]*TableItem)
	cc.tables.data.Ascend(tbl, func(item *TableItem) bool {
		if item.deleted && item.AccountId == tbl.AccountId &&
			item.DatabaseId == tbl.DatabaseId && item.Name == tbl.Name {
			if !ts.IsEmpty() {
				//if it is the truncate operation, we collect deleteTable together.
				if item.Ts.Equal(ts) {
					deleted[item.Id] = true
					return true
				} else {
					return false
				}
			}
			ts = item.Ts
			tableId = item.Id
			deleted[item.Id] = true
			return true
		}
		if !item.deleted && item.AccountId == tbl.AccountId &&
			item.DatabaseId == tbl.DatabaseId && item.Name == tbl.Name &&
			(ts.IsEmpty() || ts.Equal(item.Ts) && tableId != item.Id) {
			//if it is the truncate operation, we collect insertTable together first.
			if !ts.IsEmpty() && ts.Equal(item.Ts) && tableId != item.Id {
				inserted[item.Id] = item
				return true
			} else {
				find = true
				copyTableItem(tbl, item)
				return false
			}
		}
		if find {
			return false
		}
		return false
	})

	if find {
		return true
	}

	//handle truncate operation independently
	//remove deleted item from inserted item
	for rowid := range deleted {
		delete(inserted, rowid)
	}

	//if there is no inserted item, it means that the table is deleted.
	if len(inserted) == 0 {
		return false
	}

	//if there is more than one inserted item, it means that it is wrong
	if len(inserted) > 1 {
		panic(fmt.Sprintf("account %d database %d has multiple tables %s",
			tbl.AccountId, tbl.DatabaseId, tbl.Name))
	}

	//get item
	for _, item := range inserted {
		copyTableItem(tbl, item)
	}

	return true
}

func (cc *CatalogCache) GetDatabase(db *DatabaseItem) bool {
	var find bool

	cc.databases.data.Ascend(db, func(item *DatabaseItem) bool {
		if !item.deleted && item.AccountId == db.AccountId &&
			item.Name == db.Name {
			find = true
			db.Id = item.Id
			db.CreateSql = item.CreateSql
			db.Typ = item.Typ
		}
		return false
	})
	return find
}

func (cc *CatalogCache) DeleteTable(bat *batch.Batch) {
	rowids := vector.MustFixedCol[types.Rowid](bat.GetVector(MO_ROWID_IDX))
	timestamps := vector.MustFixedCol[types.TS](bat.GetVector(MO_TIMESTAMP_IDX))
	for i, rowid := range rowids {
		if item, ok := cc.tables.rowidIndex.Get(&TableItem{Rowid: rowid}); ok {
			newItem := &TableItem{
				deleted:    true,
				Id:         item.Id,
				Name:       item.Name,
				Rowid:      item.Rowid,
				AccountId:  item.AccountId,
				DatabaseId: item.DatabaseId,
				Ts:         timestamps[i].ToTimestamp(),
			}
			cc.tables.data.Set(newItem)
		}
	}
}

func (cc *CatalogCache) DeleteDatabase(bat *batch.Batch) {
	rowids := vector.MustFixedCol[types.Rowid](bat.GetVector(MO_ROWID_IDX))
	timestamps := vector.MustFixedCol[types.TS](bat.GetVector(MO_TIMESTAMP_IDX))
	for i, rowid := range rowids {
		if item, ok := cc.databases.rowidIndex.Get(&DatabaseItem{Rowid: rowid}); ok {
			newItem := &DatabaseItem{
				deleted:   true,
				Id:        item.Id,
				Name:      item.Name,
				Rowid:     item.Rowid,
				AccountId: item.AccountId,
				Typ:       item.Typ,
				CreateSql: item.CreateSql,
				Ts:        timestamps[i].ToTimestamp(),
			}
			cc.databases.data.Set(newItem)
		}
	}
}

func (cc *CatalogCache) InsertTable(bat *batch.Batch) {
	for _, vec := range bat.Vecs {
		logutil.Infof("yyyyy table %s", containers.ToDNVector(vec).PPString(3))
	}
	rowids := vector.MustFixedCol[types.Rowid](bat.GetVector(MO_ROWID_IDX))
	timestamps := vector.MustFixedCol[types.TS](bat.GetVector(MO_TIMESTAMP_IDX))
	accounts := vector.MustFixedCol[uint32](bat.GetVector(catalog.MO_TABLES_ACCOUNT_ID_IDX + MO_OFF))
	names := vector.MustStrCol(bat.GetVector(catalog.MO_TABLES_REL_NAME_IDX + MO_OFF))
	ids := vector.MustFixedCol[uint64](bat.GetVector(catalog.MO_TABLES_REL_ID_IDX + MO_OFF))
	databaseIds := vector.MustFixedCol[uint64](bat.GetVector(catalog.MO_TABLES_RELDATABASE_ID_IDX + MO_OFF))
	kinds := vector.MustStrCol(bat.GetVector(catalog.MO_TABLES_RELKIND_IDX + MO_OFF))
	comments := vector.MustStrCol(bat.GetVector(catalog.MO_TABLES_REL_COMMENT_IDX + MO_OFF))
	createSqls := vector.MustStrCol(bat.GetVector(catalog.MO_TABLES_REL_CREATESQL_IDX + MO_OFF))
	viewDefs := vector.MustStrCol(bat.GetVector(catalog.MO_TABLES_VIEWDEF_IDX + MO_OFF))
	partitioneds := vector.MustFixedCol[int8](bat.GetVector(catalog.MO_TABLES_PARTITIONED_IDX + MO_OFF))
	paritions := vector.MustStrCol(bat.GetVector(catalog.MO_TABLES_PARTITION_INFO_IDX + MO_OFF))
	constraints := vector.MustBytesCol(bat.GetVector(catalog.MO_TABLES_CONSTRAINT_IDX + MO_OFF))
	versions := vector.MustFixedCol[uint32](bat.GetVector(catalog.MO_TABLES_VERSION_IDX + MO_OFF))

	for i, account := range accounts {
		item := new(TableItem)
		item.Id = ids[i]
		item.Name = names[i]
		item.AccountId = account
		item.DatabaseId = databaseIds[i]
		item.Ts = timestamps[i].ToTimestamp()
		item.Kind = kinds[i]
		item.ViewDef = viewDefs[i]
		item.Constraint = constraints[i]
		item.Comment = comments[i]
		item.Partitioned = partitioneds[i]
		item.Partition = paritions[i]
		item.CreateSql = createSqls[i]
		item.Version = versions[i]
		item.PrimaryIdx = -1
		item.PrimarySeqnum = -1
		item.ClusterByIdx = -1
		copy(item.Rowid[:], rowids[i][:])
		// invalid old name table
		if exist, ok := cc.tables.rowidIndex.Get(&TableItem{Rowid: rowids[i]}); ok && exist.Name != item.Name {
			newItem := &TableItem{
				deleted:    true,
				Id:         exist.Id,
				Name:       exist.Name,
				Rowid:      exist.Rowid,
				AccountId:  exist.AccountId,
				DatabaseId: exist.DatabaseId,
				Ts:         item.Ts,
			}
			cc.tables.data.Set(newItem)
		}
		cc.tables.data.Set(item)
		cc.tables.rowidIndex.Set(item)
	}
}

func (cc *CatalogCache) InsertColumns(bat *batch.Batch) {
	var tblKey tableItemKey

	mp := make(map[tableItemKey]columns) // TableItem -> columns
	key := new(TableItem)
<<<<<<< HEAD
	for _, vec := range bat.Vecs {
		logutil.Infof("yyyyy column %s", containers.ToDNVector(vec).PPString(3))
	}
=======
	rowids := vector.MustFixedCol[types.Rowid](bat.GetVector(MO_ROWID_IDX))
>>>>>>> adfa3418
	// get table key info
	timestamps := vector.MustFixedCol[types.TS](bat.GetVector(MO_TIMESTAMP_IDX))
	accounts := vector.MustFixedCol[uint32](bat.GetVector(catalog.MO_COLUMNS_ACCOUNT_ID_IDX + MO_OFF))
	databaseIds := vector.MustFixedCol[uint64](bat.GetVector(catalog.MO_COLUMNS_ATT_DATABASE_ID_IDX + MO_OFF))
	tableNames := vector.MustStrCol(bat.GetVector(catalog.MO_COLUMNS_ATT_RELNAME_IDX + MO_OFF))
	tableIds := vector.MustFixedCol[uint64](bat.GetVector(catalog.MO_COLUMNS_ATT_RELNAME_ID_IDX + MO_OFF))
	// get columns info
	names := vector.MustStrCol(bat.GetVector(catalog.MO_COLUMNS_ATTNAME_IDX + MO_OFF))
	comments := vector.MustStrCol(bat.GetVector(catalog.MO_COLUMNS_ATT_COMMENT_IDX + MO_OFF))
	isHiddens := vector.MustFixedCol[int8](bat.GetVector(catalog.MO_COLUMNS_ATT_IS_HIDDEN_IDX + MO_OFF))
	isAutos := vector.MustFixedCol[int8](bat.GetVector(catalog.MO_COLUMNS_ATT_IS_AUTO_INCREMENT_IDX + MO_OFF))
	constraintTypes := vector.MustStrCol(bat.GetVector(catalog.MO_COLUMNS_ATT_CONSTRAINT_TYPE_IDX + MO_OFF))
	typs := vector.MustBytesCol(bat.GetVector(catalog.MO_COLUMNS_ATTTYP_IDX + MO_OFF))
	hasDefs := vector.MustFixedCol[int8](bat.GetVector(catalog.MO_COLUMNS_ATTHASDEF_IDX + MO_OFF))
	defaultExprs := vector.MustBytesCol(bat.GetVector(catalog.MO_COLUMNS_ATT_DEFAULT_IDX + MO_OFF))
	hasUpdates := vector.MustFixedCol[int8](bat.GetVector(catalog.MO_COLUMNS_ATT_HAS_UPDATE_IDX + MO_OFF))
	updateExprs := vector.MustBytesCol(bat.GetVector(catalog.MO_COLUMNS_ATT_UPDATE_IDX + MO_OFF))
	nums := vector.MustFixedCol[int32](bat.GetVector(catalog.MO_COLUMNS_ATTNUM_IDX + MO_OFF))
	clusters := vector.MustFixedCol[int8](bat.GetVector(catalog.MO_COLUMNS_ATT_IS_CLUSTERBY + MO_OFF))
	seqnums := vector.MustFixedCol[uint16](bat.GetVector(catalog.MO_COLUMNS_ATT_SEQNUM_IDX + MO_OFF))
	for i, account := range accounts {
		key.AccountId = account
		key.Name = tableNames[i]
		key.DatabaseId = databaseIds[i]
		key.Ts = timestamps[i].ToTimestamp()
		key.Id = tableIds[i]
		tblKey.Name = key.Name
		tblKey.AccountId = key.AccountId
		tblKey.DatabaseId = key.DatabaseId
		tblKey.NodeId = key.Ts.NodeID
		tblKey.LogicalTime = key.Ts.LogicalTime
		tblKey.PhysicalTime = uint64(key.Ts.PhysicalTime)
		tblKey.Id = tableIds[i]
		if _, ok := cc.tables.data.Get(key); ok {
			col := column{
				num:             nums[i],
				name:            names[i],
				comment:         comments[i],
				isHidden:        isHiddens[i],
				isAutoIncrement: isAutos[i],
				hasDef:          hasDefs[i],
				hasUpdate:       hasUpdates[i],
				constraintType:  constraintTypes[i],
				isClusterBy:     clusters[i],
				seqnum:          seqnums[i],
			}
			copy(col.rowid[:], rowids[i][:])
			col.typ = append(col.typ, typs[i]...)
			col.updateExpr = append(col.updateExpr, updateExprs[i]...)
			col.defaultExpr = append(col.defaultExpr, defaultExprs[i]...)
			mp[tblKey] = append(mp[tblKey], col)
		}
	}
	logutil.Infof("yyyy update %d columns", len(mp))
	for k, cols := range mp {
		sort.Sort(cols)
		key.Name = k.Name
		key.AccountId = k.AccountId
		key.DatabaseId = k.DatabaseId
		key.Ts = timestamp.Timestamp{
			NodeID:       k.NodeId,
			PhysicalTime: int64(k.PhysicalTime),
			LogicalTime:  k.LogicalTime,
		}
		key.Id = k.Id
		item, _ := cc.tables.data.Get(key)
		defs := make([]engine.TableDef, 0, len(cols))
		defs = append(defs, genTableDefOfComment(item.Comment))
		item.Rowids = make([]types.Rowid, len(cols))
		for i, col := range cols {
			if col.constraintType == catalog.SystemColPKConstraint {
				item.PrimaryIdx = i
				item.PrimarySeqnum = int(col.seqnum)
			}
			if col.isClusterBy == 1 {
				item.ClusterByIdx = i
			}
			defs = append(defs, genTableDefOfColumn(col))
			copy(item.Rowids[i][:], col.rowid[:])
		}
		item.Defs = defs
		item.TableDef = getTableDef(item.Name, defs)
		item.TableDef.Version = item.Version
	}
}

func (cc *CatalogCache) InsertDatabase(bat *batch.Batch) {
	rowids := vector.MustFixedCol[types.Rowid](bat.GetVector(MO_ROWID_IDX))
	timestamps := vector.MustFixedCol[types.TS](bat.GetVector(MO_TIMESTAMP_IDX))
	accounts := vector.MustFixedCol[uint32](bat.GetVector(catalog.MO_DATABASE_ACCOUNT_ID_IDX + MO_OFF))
	names := vector.MustStrCol(bat.GetVector(catalog.MO_DATABASE_DAT_NAME_IDX + MO_OFF))
	ids := vector.MustFixedCol[uint64](bat.GetVector(catalog.MO_DATABASE_DAT_ID_IDX + MO_OFF))
	typs := vector.MustStrCol(bat.GetVector(catalog.MO_DATABASE_DAT_TYPE_IDX + MO_OFF))
	createSqls := vector.MustStrCol(bat.GetVector(catalog.MO_DATABASE_CREATESQL_IDX + MO_OFF))
	for i, account := range accounts {
		item := new(DatabaseItem)
		item.Id = ids[i]
		item.Name = names[i]
		item.AccountId = account
		item.Ts = timestamps[i].ToTimestamp()
		item.Typ = typs[i]
		item.CreateSql = createSqls[i]
		copy(item.Rowid[:], rowids[i][:])
		cc.databases.data.Set(item)
		cc.databases.rowidIndex.Set(item)
	}
}

func genTableDefOfComment(comment string) engine.TableDef {
	return &engine.CommentDef{
		Comment: comment,
	}
}

func genTableDefOfColumn(col column) engine.TableDef {
	var attr engine.Attribute

	attr.Name = col.name
	attr.ID = uint64(col.num)
	attr.Alg = compress.Lz4
	attr.Comment = col.comment
	attr.IsHidden = col.isHidden == 1
	attr.ClusterBy = col.isClusterBy == 1
	attr.AutoIncrement = col.isAutoIncrement == 1
	attr.Seqnum = col.seqnum
	if err := types.Decode(col.typ, &attr.Type); err != nil {
		panic(err)
	}
	attr.Default = new(plan.Default)
	if col.hasDef == 1 {
		if err := types.Decode(col.defaultExpr, attr.Default); err != nil {
			panic(err)
		}
	}
	if col.hasUpdate == 1 {
		attr.OnUpdate = new(plan.OnUpdate)
		if err := types.Decode(col.updateExpr, attr.OnUpdate); err != nil {
			panic(err)
		}
	}
	if col.constraintType == catalog.SystemColPKConstraint {
		attr.Primary = true
	}
	return &engine.AttributeDef{Attr: attr}
}

// getTableDef only return all cols and their index.
func getTableDef(name string, defs []engine.TableDef) *plan.TableDef {
	var cols []*plan.ColDef

	i := int32(0)
	name2index := make(map[string]int32)
	for _, def := range defs {
		if attr, ok := def.(*engine.AttributeDef); ok {
			name2index[attr.Attr.Name] = i
			cols = append(cols, &plan.ColDef{
				ColId: attr.Attr.ID,
				Name:  attr.Attr.Name,
				Typ: &plan.Type{
					Id:       int32(attr.Attr.Type.Oid),
					Width:    attr.Attr.Type.Width,
					Scale:    attr.Attr.Type.Scale,
					AutoIncr: attr.Attr.AutoIncrement,
				},
				Primary:  attr.Attr.Primary,
				Default:  attr.Attr.Default,
				OnUpdate: attr.Attr.OnUpdate,
				Comment:  attr.Attr.Comment,
				Hidden:   attr.Attr.IsHidden,
				Seqnum:   uint32(attr.Attr.Seqnum),
			})
			i++
		}
	}
	return &plan.TableDef{
		Name:          name,
		Cols:          cols,
		Name2ColIndex: name2index,
	}
}<|MERGE_RESOLUTION|>--- conflicted
+++ resolved
@@ -377,13 +377,10 @@
 
 	mp := make(map[tableItemKey]columns) // TableItem -> columns
 	key := new(TableItem)
-<<<<<<< HEAD
 	for _, vec := range bat.Vecs {
 		logutil.Infof("yyyyy column %s", containers.ToDNVector(vec).PPString(3))
 	}
-=======
 	rowids := vector.MustFixedCol[types.Rowid](bat.GetVector(MO_ROWID_IDX))
->>>>>>> adfa3418
 	// get table key info
 	timestamps := vector.MustFixedCol[types.TS](bat.GetVector(MO_TIMESTAMP_IDX))
 	accounts := vector.MustFixedCol[uint32](bat.GetVector(catalog.MO_COLUMNS_ACCOUNT_ID_IDX + MO_OFF))
