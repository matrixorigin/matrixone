--- conflicted
+++ resolved
@@ -848,10 +848,7 @@
 		Indexes:       indexes,
 		Version:       tblItem.Version,
 		DbId:          tblItem.DatabaseId,
-<<<<<<< HEAD
+		Partition:     partition,
 		FeatureFlag:   tblItem.ExtraInfo.GetFeatureFlag(),
-=======
-		Partition:     partition,
->>>>>>> 7c7abca2
 	}, tableDef
 }