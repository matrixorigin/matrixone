// Copyright 2022 Matrix Origin
//
// Licensed under the Apache License, Version 2.0 (the "License");
// you may not use this file except in compliance with the License.
// You may obtain a copy of the License at
//
//      http://www.apache.org/licenses/LICENSE-2.0
//
// Unless required by applicable law or agreed to in writing, software
// distributed under the License is distributed on an "AS IS" BASIS,
// WITHOUT WARRANTIES OR CONDITIONS OF ANY KIND, either express or implied.
// See the License for the specific language governing permissions and
// limitations under the License.

package cache

import (
	"bytes"

	"github.com/matrixorigin/matrixone/pkg/container/types"
	"github.com/matrixorigin/matrixone/pkg/pb/plan"
	"github.com/matrixorigin/matrixone/pkg/pb/timestamp"
	"github.com/matrixorigin/matrixone/pkg/vm/engine"
	"github.com/tidwall/btree"
)

const (
	GcBuffer = 128
)

const (
	MO_OFF           = 2
	MO_ROWID_IDX     = 0
	MO_TIMESTAMP_IDX = 1
)

// catalog cache
type CatalogCache struct {
	tables    *tableCache
	databases *databaseCache
}

// database cache:
//
//		. get by database key
//	    . del by rowid
//	    . gc by timestamp
type databaseCache struct {
	data       *btree.BTreeG[*DatabaseItem]
	rowidIndex *btree.BTreeG[*DatabaseItem]
}

// table cache:
//
//		. get by table key
//	    . del by rowid
//	    . gc by timestamp
type tableCache struct {
	data       *btree.BTreeG[*TableItem]
	rowidIndex *btree.BTreeG[*TableItem]
}

type DatabaseItem struct {
	// database key
	AccountId uint32
	Name      string
	Ts        timestamp.Timestamp

	// database value
	Id        uint64
	Rowid     types.Rowid
	Typ       string
	CreateSql string

	// Mark if it is a delete
	deleted bool
}

type TableItem struct {
	// table key
	AccountId  uint32
	DatabaseId uint64
	Name       string
	Ts         timestamp.Timestamp

	// table value
	Id       uint64
	TableDef *plan.TableDef
	Defs     []engine.TableDef
	Rowid    types.Rowid
<<<<<<< HEAD
	Version  uint32
=======
	/*
		Rowids in mo_columns from replayed logtail.

		CORNER CASE:
		create table t1(a int);
		begin;
		drop table t1;
		show tables; //no table t1. no item for t1 in mo_columns also.
	*/
	Rowids []types.Rowid
>>>>>>> 248d197b

	// table def
	Kind        string
	ViewDef     string
	Constraint  []byte
	Comment     string
	Partitioned int8
	Partition   string
	CreateSql   string

	// primary index
	PrimaryIdx    int
	PrimarySeqnum int
	// clusterBy key
	ClusterByIdx int

	// Mark if it is a delete
	deleted bool
}

type tableItemKey struct {
	AccountId    uint32
	DatabaseId   uint64
	Name         string
	Id           uint64
	PhysicalTime uint64
	LogicalTime  uint32
	NodeId       uint32
}

type column struct {
	name            string
	typ             []byte
	num             int32
	comment         string
	hasDef          int8
	defaultExpr     []byte
	constraintType  string
	isHidden        int8
	isAutoIncrement int8
	hasUpdate       int8
	updateExpr      []byte
	isClusterBy     int8
<<<<<<< HEAD
	seqnum          uint16
=======
	rowid           types.Rowid //rowid for a column in mo_columns
>>>>>>> 248d197b
}

type columns []column

func (cols columns) Len() int           { return len(cols) }
func (cols columns) Swap(i, j int)      { cols[i], cols[j] = cols[j], cols[i] }
func (cols columns) Less(i, j int) bool { return cols[i].num < cols[j].num }

func databaseItemLess(a, b *DatabaseItem) bool {
	if a.AccountId < b.AccountId {
		return true
	}
	if a.AccountId > b.AccountId {
		return false
	}
	if a.Name < b.Name {
		return true
	}
	if a.Name > b.Name {
		return false
	}
	return a.Ts.Greater(b.Ts)
}

func tableItemLess(a, b *TableItem) bool {
	if a.AccountId < b.AccountId {
		return true
	}
	if a.AccountId > b.AccountId {
		return false
	}
	if a.DatabaseId < b.DatabaseId {
		return true
	}
	if a.DatabaseId > b.DatabaseId {
		return false
	}
	if a.Name < b.Name {
		return true
	}
	if a.Name > b.Name {
		return false
	}
	if a.Ts.Equal(b.Ts) {
		/*
			The DN use the table id to distinguish different tables.
			For operation on mo_tables, the rowid is the serialized bytes of the table id.
			So, the rowid is unique for each table in mo_tables. We can use it to sort the items.
			To be clear, the comparation a.Id < b.Id does not means the table a.Id is created before the table b.Id.
			We just use it to reserve the items yielded by the truncate on same table multiple times in one txn.

			CORNER CASE:

			create table t1(a int); //table id x.
			begin;
			truncate t1;//table id x changed to x1
			truncate t1;//table id x1 changed to x2
			truncate t1;//table id x2 changed to x3
			commit;//catalog.insertTable(table id x1,x2,x3). catalog.deleteTable(table id x,x1,x2)

			In above case, the DN does not keep the order of multiple insertTable (or deleteTable).
			That is ,it may generate the insertTable order like: x3,x2,x1.
			In previous design without sort on the table id, the item x3,x2 will be overwritten by the x1.
			Then the item x3 will be lost. The DN will not know the table x3. It is wrong!
			With sort on the table id, the item x3,x2,x1 will be reserved.
		*/
		if a.deleted && !b.deleted { //deleted item head first
			return true
		} else if !a.deleted && b.deleted {
			return false
		} else { //a.deleted && b.deleted || !a.deleted && !b.deleted
			return a.Id < b.Id
		}
	}
	return a.Ts.Greater(b.Ts)
}

func databaseItemRowidLess(a, b *DatabaseItem) bool {
	return bytes.Compare(a.Rowid[:], b.Rowid[:]) < 0
}

func tableItemRowidLess(a, b *TableItem) bool {
	return bytes.Compare(a.Rowid[:], b.Rowid[:]) < 0
}

// copyTableItem copies src to dst
func copyTableItem(dst, src *TableItem) {
	dst.Id = src.Id
	dst.Defs = src.Defs
	dst.Kind = src.Kind
	dst.Comment = src.Comment
	dst.ViewDef = src.ViewDef
	dst.TableDef = src.TableDef
	dst.Constraint = src.Constraint
	dst.Partitioned = src.Partitioned
	dst.Partition = src.Partition
	dst.CreateSql = src.CreateSql
	dst.PrimaryIdx = src.PrimaryIdx
	dst.ClusterByIdx = src.ClusterByIdx
	copy(dst.Rowid[:], src.Rowid[:])
	dst.Rowids = make([]types.Rowid, len(src.Rowids))
	for i, rowid := range src.Rowids {
		copy(dst.Rowids[i][:], rowid[:])
	}
}<|MERGE_RESOLUTION|>--- conflicted
+++ resolved
@@ -88,9 +88,7 @@
 	TableDef *plan.TableDef
 	Defs     []engine.TableDef
 	Rowid    types.Rowid
-<<<<<<< HEAD
 	Version  uint32
-=======
 	/*
 		Rowids in mo_columns from replayed logtail.
 
@@ -101,7 +99,6 @@
 		show tables; //no table t1. no item for t1 in mo_columns also.
 	*/
 	Rowids []types.Rowid
->>>>>>> 248d197b
 
 	// table def
 	Kind        string
@@ -145,11 +142,8 @@
 	hasUpdate       int8
 	updateExpr      []byte
 	isClusterBy     int8
-<<<<<<< HEAD
 	seqnum          uint16
-=======
 	rowid           types.Rowid //rowid for a column in mo_columns
->>>>>>> 248d197b
 }
 
 type columns []column
@@ -249,6 +243,8 @@
 	dst.CreateSql = src.CreateSql
 	dst.PrimaryIdx = src.PrimaryIdx
 	dst.ClusterByIdx = src.ClusterByIdx
+	dst.PrimarySeqnum = src.PrimarySeqnum
+	dst.Version = src.Version
 	copy(dst.Rowid[:], src.Rowid[:])
 	dst.Rowids = make([]types.Rowid, len(src.Rowids))
 	for i, rowid := range src.Rowids {
