// Copyright 2021 Matrix Origin
//
// Licensed under the Apache License, Version 2.0 (the "License");
// you may not use this file except in compliance with the License.
// You may obtain a copy of the License at
//
//      http://www.apache.org/licenses/LICENSE-2.0
//
// Unless required by applicable law or agreed to in writing, software
// distributed under the License is distributed on an "AS IS" BASIS,
// WITHOUT WARRANTIES OR CONDITIONS OF ANY KIND, either express or implied.
// See the License for the specific language governing permissions and
// limitations under the License.

package engine

import (
	"fmt"

	"github.com/matrixorigin/matrixone/pkg/vm/driver"
	"github.com/matrixorigin/matrixone/pkg/vm/engine"
	"github.com/matrixorigin/matrixone/pkg/vm/engine/tpe/computation"
	"github.com/matrixorigin/matrixone/pkg/vm/engine/tpe/descriptor"
	"github.com/matrixorigin/matrixone/pkg/vm/engine/tpe/tuplecodec"
	"time"
)

var _ engine.Engine = &TpeEngine{}
var _ engine.Database = &TpeDatabase{}
var _ engine.Relation = &TpeRelation{}
var _ engine.Reader = &TpeReader{}

type TpeConfig struct {
	KvType     tuplecodec.KVType
	SerialType tuplecodec.SerializerType

	//cubeKV needs CubeDriver
	Cube    driver.CubeDriver

	//the count of rows per write or scan
	KVLimit uint64

	ParallelReader bool

	TpeDedupSetBatchTimeout time.Duration
	TpeDedupSetBatchTrycount int
}

type TpeEngine struct {
	tpeConfig *TpeConfig
	dh descriptor.DescriptorHandler
	computeHandler computation.ComputationHandler
}

type TpeDatabase struct {
	id uint64
	desc *descriptor.DatabaseDesc
	computeHandler computation.ComputationHandler
}

type TpeRelation struct {
	id uint64
	dbDesc *descriptor.DatabaseDesc
	desc *descriptor.RelationDesc
	computeHandler computation.ComputationHandler
	nodes engine.Nodes
	shards *tuplecodec.Shards
}

type ShardNode struct {
	//the address of the store of the leader replica of the shard
	Addr string
	//the id of the store of the leader replica of the shard
	ID uint64
	//the bytes of the id
	IDbytes string
}

type ShardInfo struct {
	//the startKey and endKey of the Shard
	startKey []byte
	endKey []byte
	//the key for the next scan
	nextScanKey []byte
	//scan shard completely?
	completeInShard bool
	node ShardNode
}

type TpeReader struct {
	dbDesc         *descriptor.DatabaseDesc
	tableDesc      *descriptor.RelationDesc
	computeHandler computation.ComputationHandler
	readCtx *tuplecodec.ReadContext
	shardInfos []ShardInfo
	parallelReader bool
	//for test
	isDumpReader bool
<<<<<<< HEAD
}

func PrintTpeRelation(r *TpeRelation) {
	fmt.Println(r.id)
	fmt.Println(*r.dbDesc)
	fmt.Println(*&r.desc.Attributes)
	fmt.Println(r.computeHandler)
}

func GetReadCtxInfo(r *TpeRelation) *tuplecodec.ReadContext {
	return &tuplecodec.ReadContext {
		IndexDesc: &r.desc.Primary_index,
		ReadAttributeDescs: func(r *TpeRelation) []*descriptor.AttributeDesc {
			ret := make([]*descriptor.AttributeDesc, 0)
			for i, _ := range r.desc.Attributes {
				ret = append(ret, &r.desc.Attributes[i])
			}
			return ret
		}(r),
		DbDesc:	r.dbDesc,
		TableDesc:	r.desc,
	}
}

func GetTpeReaderInfo(r *TpeRelation, eng *TpeEngine) *TpeReader {
	return &TpeReader{
		dbDesc:	r.dbDesc,
		tableDesc: r.desc,
		computeHandler: eng.computeHandler,
	}
}

func MakeReadParam(r *TpeRelation) (refCnts []uint64, attrs []string) {
    refCnts = make([]uint64, len(r.desc.Attributes))
	attrs = make([]string, len(refCnts))
	for i, attr := range r.desc.Attributes {
		attrs[i] = attr.Name
	}
	return refCnts, attrs
=======
	id int
>>>>>>> 22d36022
}<|MERGE_RESOLUTION|>--- conflicted
+++ resolved
@@ -17,12 +17,13 @@
 import (
 	"fmt"
 
+	"time"
+
 	"github.com/matrixorigin/matrixone/pkg/vm/driver"
 	"github.com/matrixorigin/matrixone/pkg/vm/engine"
 	"github.com/matrixorigin/matrixone/pkg/vm/engine/tpe/computation"
 	"github.com/matrixorigin/matrixone/pkg/vm/engine/tpe/descriptor"
 	"github.com/matrixorigin/matrixone/pkg/vm/engine/tpe/tuplecodec"
-	"time"
 )
 
 var _ engine.Engine = &TpeEngine{}
@@ -96,7 +97,7 @@
 	parallelReader bool
 	//for test
 	isDumpReader bool
-<<<<<<< HEAD
+	id int
 }
 
 func PrintTpeRelation(r *TpeRelation) {
@@ -136,7 +137,4 @@
 		attrs[i] = attr.Name
 	}
 	return refCnts, attrs
-=======
-	id int
->>>>>>> 22d36022
 }