// Copyright 2021 Matrix Origin
//
// Licensed under the Apache License, Version 2.0 (the "License");
// you may not use this file except in compliance with the License.
// You may obtain a copy of the License at
//
//      http://www.apache.org/licenses/LICENSE-2.0
//
// Unless required by applicable law or agreed to in writing, software
// distributed under the License is distributed on an "AS IS" BASIS,
// WITHOUT WARRANTIES OR CONDITIONS OF ANY KIND, either express or implied.
// See the License for the specific language governing permissions and
// limitations under the License.

package tuplecodec

import (
	"testing"

	"github.com/matrixorigin/matrixone/pkg/container/types"
	"github.com/matrixorigin/matrixone/pkg/vm/engine/tpe/descriptor"
	"github.com/smartystreets/goconvey/convey"
)

func TestIndexHandlerImpl_WriteIntoIndex(t *testing.T) {
	convey.Convey("write into index", t, func() {
		tch := NewTupleCodecHandler(SystemTenantID)
		kv := NewMemoryKV()
		serial := &DefaultValueSerializer{}

		ihi := &IndexHandlerImpl{
			tch:              tch,
			dbDesc:           InternalDatabaseDesc,
			kv:               kv,
			serializer:       serial,
			layoutSerializer: &DefaultValueLayoutSerializer{Serializer: serial},
		}

		names, attrs := MakeAttributes(types.T_uint64, types.T_uint64, types.T_varchar, types.T_varchar)

		cnt := 10

		bat := MakeBatch(cnt, names, attrs)

		lines := randomLines(cnt, names, attrs)

<<<<<<< HEAD
		FillBatch(lines,bat)
=======
		fillBatch(lines, bat)
>>>>>>> 05e8fdd1

		writeStates := make([]AttributeStateForWrite, 4)
		for i, attrDesc := range InternalDescriptorTableDesc.Attributes {
			writeStates[i].AttrDesc = attrDesc
			writeStates[i].NeedGenerated = false
			writeStates[i].PositionInBatch = i
		}

		writeCtx := &WriteContext{
			DbDesc:          InternalDatabaseDesc,
			TableDesc:       InternalDescriptorTableDesc,
			IndexDesc:       &InternalDescriptorTableDesc.Primary_index,
			AttributeStates: writeStates,
			BatchAttrs:      InternalDescriptorTableDesc.Attributes,
			callback:        callbackPackage{},
			NodeID:          0,
		}
		err := ihi.WriteIntoIndex(writeCtx, bat)
		convey.So(err, convey.ShouldBeNil)

		err = ihi.WriteIntoTable(InternalDescriptorTableDesc, writeCtx, bat)
		convey.So(err, convey.ShouldBeError)
	})
}

func TestIndexHandlerImpl_ReadFromIndex(t *testing.T) {
	convey.Convey("read from index", t, func() {
		//make table
		tch := NewTupleCodecHandler(SystemTenantID)
		kv := NewMemoryKV()
		serial := &DefaultValueSerializer{}

		ihi := &IndexHandlerImpl{
			tch:              tch,
			dbDesc:           InternalDatabaseDesc,
			kv:               kv,
			kvLimit:          uint64(10),
			serializer:       serial,
			rcc:              &RowColumnConverterImpl{},
			layoutSerializer: &DefaultValueLayoutSerializer{Serializer: serial},
		}

		names, attrs := MakeAttributes(types.T_uint64, types.T_uint64, types.T_varchar, types.T_varchar)

		cnt := 10

		bat := MakeBatch(cnt, names, attrs)

		lines := randomLines(cnt, names, attrs)

<<<<<<< HEAD
		FillBatch(lines,bat)
=======
		fillBatch(lines, bat)
>>>>>>> 05e8fdd1

		writeStates := make([]AttributeStateForWrite, 4)
		for i, attrDesc := range InternalDescriptorTableDesc.Attributes {
			writeStates[i].AttrDesc = attrDesc
			writeStates[i].NeedGenerated = false
			writeStates[i].PositionInBatch = i
		}

		writeCtx := &WriteContext{
			DbDesc:          InternalDatabaseDesc,
			TableDesc:       InternalDescriptorTableDesc,
			IndexDesc:       &InternalDescriptorTableDesc.Primary_index,
			AttributeStates: writeStates,
			BatchAttrs:      InternalDescriptorTableDesc.Attributes,
			callback:        callbackPackage{},
			NodeID:          0,
		}

		err := ihi.WriteIntoIndex(writeCtx, bat)
		convey.So(err, convey.ShouldBeNil)

		wantAttr := []*descriptor.AttributeDesc{
			&InternalDescriptorTableDesc.Attributes[InternalDescriptorTable_parentID_ID],
			&InternalDescriptorTableDesc.Attributes[InternalDescriptorTable_id_ID],
			&InternalDescriptorTableDesc.Attributes[InternalDescriptorTable_desc_ID],
		}

		readCtx := &ReadContext{
			DbDesc:             InternalDatabaseDesc,
			TableDesc:          InternalDescriptorTableDesc,
			IndexDesc:          &InternalDescriptorTableDesc.Primary_index,
			ReadAttributeDescs: wantAttr,
			SingleReaderContext: SingleReaderContext{
				CompleteInAllShards:      false,
				PrefixForScanKey:         nil,
				LengthOfPrefixForScanKey: 0,
			},
		}
		//var bat2 *batch.Batch
		var readcnt int

		for {
			//read table
			_, readcnt, err = ihi.ReadFromIndex(readCtx)
			convey.So(err, convey.ShouldBeNil)
			if readcnt == 0 { //done
				break
			}
		}
	})
}

func TestIndexHandlerImpl_DeleteFromIndex(t *testing.T) {
	convey.Convey("read from index", t, func() {
		tch := NewTupleCodecHandler(SystemTenantID)
		kv := NewMemoryKV()
		serial := &DefaultValueSerializer{}

		ihi := &IndexHandlerImpl{
			tch:              tch,
			dbDesc:           InternalDatabaseDesc,
			kv:               kv,
			kvLimit:          uint64(10),
			serializer:       serial,
			rcc:              &RowColumnConverterImpl{},
			layoutSerializer: &DefaultValueLayoutSerializer{Serializer: serial},
		}

		names, attrs := MakeAttributes(types.T_uint64, types.T_uint64, types.T_varchar, types.T_varchar)

		cnt := 10

		bat := MakeBatch(cnt, names, attrs)

		lines := randomLines(cnt, names, attrs)

<<<<<<< HEAD
		FillBatch(lines,bat)
=======
		fillBatch(lines, bat)
>>>>>>> 05e8fdd1

		writeStates := make([]AttributeStateForWrite, 4)
		for i, attrDesc := range InternalDescriptorTableDesc.Attributes {
			writeStates[i].AttrDesc = attrDesc
			writeStates[i].NeedGenerated = false
			writeStates[i].PositionInBatch = i
		}

		writeCtx := &WriteContext{
			DbDesc:          InternalDatabaseDesc,
			TableDesc:       InternalDescriptorTableDesc,
			IndexDesc:       &InternalDescriptorTableDesc.Primary_index,
			AttributeStates: writeStates,
			BatchAttrs:      InternalDescriptorTableDesc.Attributes,
			callback:        callbackPackage{},
			NodeID:          0,
		}

		err := ihi.WriteIntoIndex(writeCtx, bat)
		convey.So(err, convey.ShouldBeNil)

		//wantAttr := []*descriptor.AttributeDesc{
		//	&InternalDescriptorTableDesc.Attributes[InternalDescriptorTable_parentID_ID],
		//	&InternalDescriptorTableDesc.Attributes[InternalDescriptorTable_id_ID],
		//	&InternalDescriptorTableDesc.Attributes[InternalDescriptorTable_desc_ID],
		//}
		//
		//readCtx := &ReadContext{
		//	DbDesc:                   InternalDatabaseDesc,
		//	TableDesc:                InternalDescriptorTableDesc,
		//	IndexDesc:                &InternalDescriptorTableDesc.Primary_index,
		//	ReadAttributeDescs:       wantAttr,
		//	CompleteInAllShards:      false,
		//	PrefixForScanKey:         nil,
		//	LengthOfPrefixForScanKey: 0,
		//}
		// var bat2 *batch.Batch
		//var readcnt int

		err = ihi.DeleteFromIndex(writeCtx, bat)
		convey.So(err, convey.ShouldBeNil)
		//_, readcnt, err = ihi.ReadFromIndex(readCtx)
		//convey.So(readcnt, convey.ShouldBeZeroValue)

	})
}<|MERGE_RESOLUTION|>--- conflicted
+++ resolved
@@ -44,11 +44,7 @@
 
 		lines := randomLines(cnt, names, attrs)
 
-<<<<<<< HEAD
 		FillBatch(lines,bat)
-=======
-		fillBatch(lines, bat)
->>>>>>> 05e8fdd1
 
 		writeStates := make([]AttributeStateForWrite, 4)
 		for i, attrDesc := range InternalDescriptorTableDesc.Attributes {
@@ -99,11 +95,7 @@
 
 		lines := randomLines(cnt, names, attrs)
 
-<<<<<<< HEAD
 		FillBatch(lines,bat)
-=======
-		fillBatch(lines, bat)
->>>>>>> 05e8fdd1
 
 		writeStates := make([]AttributeStateForWrite, 4)
 		for i, attrDesc := range InternalDescriptorTableDesc.Attributes {
@@ -180,11 +172,7 @@
 
 		lines := randomLines(cnt, names, attrs)
 
-<<<<<<< HEAD
 		FillBatch(lines,bat)
-=======
-		fillBatch(lines, bat)
->>>>>>> 05e8fdd1
 
 		writeStates := make([]AttributeStateForWrite, 4)
 		for i, attrDesc := range InternalDescriptorTableDesc.Attributes {
