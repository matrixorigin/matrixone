// Copyright 2021 Matrix Origin
//
// Licensed under the Apache License, Version 2.0 (the "License");
// you may not use this file except in compliance with the License.
// You may obtain a copy of the License at
//
//      http://www.apache.org/licenses/LICENSE-2.0
//
// Unless required by applicable law or agreed to in writing, software
// distributed under the License is distributed on an "AS IS" BASIS,
// WITHOUT WARRANTIES OR CONDITIONS OF ANY KIND, either express or implied.
// See the License for the specific language governing permissions and
// limitations under the License.

package txnbase

import (
	"bytes"
	"encoding/binary"
	"io"
	"sync"

	"github.com/matrixorigin/matrixone/pkg/container/types"
	"github.com/matrixorigin/matrixone/pkg/vm/engine/tae/common"
	"github.com/matrixorigin/matrixone/pkg/vm/engine/tae/iface/txnif"
	"github.com/matrixorigin/matrixone/pkg/vm/engine/tae/wal"
)

type MVCCChain struct {
	*sync.RWMutex
	MVCC      *common.GenericSortedDList[MVCCNode]
	comparefn func(MVCCNode, MVCCNode) int
	newnodefn func() MVCCNode
}

func NewMVCCChain(comparefn func(MVCCNode, MVCCNode) int, newnodefn func() MVCCNode) *MVCCChain {
	return &MVCCChain{
		MVCC:      common.NewGenericSortedDList(comparefn),
		RWMutex:   &sync.RWMutex{},
		comparefn: comparefn,
		newnodefn: newnodefn,
	}
}
func (be *MVCCChain) StringLocked() string {
	var w bytes.Buffer

	it := common.NewGenericSortedDListIt(nil, be.MVCC, false)
	for it.Valid() {
		version := it.Get().GetPayload()
		_, _ = w.WriteString(" -> ")
		_, _ = w.WriteString(version.String())
		it.Next()
	}
	return w.String()
}

// for replay
func (be *MVCCChain) GetTs() types.TS {
	return be.GetUpdateNodeLocked().GetEnd()
}

func (be *MVCCChain) GetTxn() txnif.TxnReader { return be.GetUpdateNodeLocked().GetTxn() }

func (be *MVCCChain) GetIndexes() []*wal.Index {
	ret := make([]*wal.Index, 0)
	be.MVCC.Loop(func(n *common.GenericDLNode[MVCCNode]) bool {
		un := n.GetPayload()
		ret = append(ret, un.GetLogIndex()...)
		return true
	}, true)
	return ret
}

func (be *MVCCChain) InsertNode(vun MVCCNode) {
	un := vun
	be.MVCC.Insert(un)
}

func (be *MVCCChain) ExistUpdate(minTs, maxTs types.TS) (exist bool) {
	be.MVCC.Loop(func(n *common.GenericDLNode[MVCCNode]) bool {
		un := n.GetPayload()
		committedIn, commitBeforeMinTS := un.CommittedIn(minTs, maxTs)
		if committedIn {
			exist = true
			return false
		}
		if !commitBeforeMinTS {
			return true
		}
		return false
	}, false)
	return
}

// GetUpdateNode gets the latest UpdateNode.
// It is useful in making command, apply state(e.g. ApplyCommit),
// check confilct.
func (be *MVCCChain) GetUpdateNodeLocked() MVCCNode {
	head := be.MVCC.GetHead()
	if head == nil {
		return nil
	}
	payload := head.GetPayload()
	if payload == nil {
		return nil
	}
	entry := payload
	return entry
}

// GetCommittedNode gets the latest committed UpdateNode.
// It's useful when check whether the catalog/metadata entry is deleted.
func (be *MVCCChain) GetCommittedNode() (node MVCCNode) {
	be.MVCC.Loop(func(n *common.GenericDLNode[MVCCNode]) bool {
		un := n.GetPayload()
		if !un.IsActive() && !un.IsCommitting() {
			node = un
			return false
		}
		return true
	}, false)
	return
}

// GetVisibleNode gets UpdateNode according to the timestamp.
// It returns the UpdateNode in the same txn as the read txn
// or returns the latest UpdateNode with commitTS less than the timestamp.
func (be *MVCCChain) GetVisibleNode(ts types.TS) (node MVCCNode) {
	be.MVCC.Loop(func(n *common.GenericDLNode[MVCCNode]) (goNext bool) {
		un := n.GetPayload()
<<<<<<< HEAD
		var visible bool
		if visible = un.IsVisible(ts); visible {
=======
		ok := un.IsVisible(startts)
		if ok {
>>>>>>> 1b8de32e
			node = un
			return false
		}
<<<<<<< HEAD
		goNext = !visible
		return
=======
		return true
>>>>>>> 1b8de32e
	}, false)
	return
}

// GetExactUpdateNode gets the exact UpdateNode with the ts.
// It's only used in replay
<<<<<<< HEAD
func (be *MVCCChain) GetExactUpdateNode(ts types.TS) (node MVCCNode) {
	be.MVCC.Loop(func(n *common.GenericDLNode[MVCCNode]) bool {
		un := n.GetPayload()
		if un.IsSameTxn(ts) {
			node = un
			return false
		}
		// return un.Start < ts
		return true
	}, false)
	return
}
=======
>>>>>>> 1b8de32e
func (be *MVCCChain) GetExactUpdateNodeByNode(o MVCCNode) (node MVCCNode) {
	be.MVCC.Loop(func(n *common.GenericDLNode[MVCCNode]) bool {
		un := n.GetPayload()
		compare := be.comparefn(un, o)
		if compare == 0 {
			node = un
			return false
		}
		// return compare > 0
		return true
	}, false)
	return
}

func (be *MVCCChain) NeedWaitCommitting(ts types.TS) (bool, txnif.TxnReader) {
	un := be.GetUpdateNodeLocked()
	if un == nil {
		return false, nil
	}
	return un.NeedWaitCommitting(ts)
}

func (be *MVCCChain) IsCreating() bool {
	un := be.GetUpdateNodeLocked()
	if un == nil {
		return true
	}
	return un.IsActive()
}

func (be *MVCCChain) CheckConflict(txn txnif.TxnReader) (err error) {
	node := be.GetUpdateNodeLocked()
	err = node.CheckConflict(txn.GetStartTS())
	return
}

func (be *MVCCChain) WriteOneNodeTo(w io.Writer) (n int64, err error) {
	var n2 int64
	n2, err = be.GetUpdateNodeLocked().WriteTo(w)
	if err != nil {
		return
	}
	n += n2
	return
}

func (be *MVCCChain) WriteAllTo(w io.Writer) (n int64, err error) {
	n += 8
	if err = binary.Write(w, binary.BigEndian, uint64(be.MVCC.Depth())); err != nil {
		return
	}
	n += 8
	be.MVCC.Loop(func(node *common.GenericDLNode[MVCCNode]) bool {
		var n2 int64
		n2, err = node.GetPayload().WriteTo(w)
		if err != nil {
			return false
		}
		n += n2
		return true
	}, true)
	return
}

func (be *MVCCChain) ReadOneNodeFrom(r io.Reader) (n int64, err error) {
	var n2 int64
	un := be.newnodefn()
	n2, err = un.ReadFrom(r)
	if err != nil {
		return
	}
	be.InsertNode(un)
	n += n2
	return
}

func (be *MVCCChain) ReadAllFrom(r io.Reader) (n int64, err error) {
	var depth uint64
	if err = binary.Read(r, binary.BigEndian, &depth); err != nil {
		return
	}
	n += 8
	for i := 0; i < int(depth); i++ {
		var n2 int64
		un := be.newnodefn()
		n2, err = un.ReadFrom(r)
		if err != nil {
			return
		}
		be.MVCC.Insert(un)
		n += n2
	}
	return
}

func (be *MVCCChain) IsEmpty() bool {
	head := be.MVCC.GetHead()
	return head == nil
}

func (be *MVCCChain) ApplyRollback(index *wal.Index) error {
	be.Lock()
	defer be.Unlock()
	return be.GetUpdateNodeLocked().ApplyRollback(index)

}

func (be *MVCCChain) ApplyCommit(index *wal.Index) error {
	be.Lock()
	defer be.Unlock()
	return be.GetUpdateNodeLocked().ApplyCommit(index)
}

func (be *MVCCChain) GetLogIndex() []*wal.Index {
	node := be.GetUpdateNodeLocked()
	if node == nil {
		return nil
	}
	return node.GetLogIndex()
}

func (be *MVCCChain) CloneLatestNode() (*MVCCChain, MVCCNode) {
	cloned := &MVCCChain{
		MVCC:    common.NewGenericSortedDList(be.comparefn),
		RWMutex: &sync.RWMutex{},
	}
	un := be.GetUpdateNodeLocked()
	uncloned := un.CloneData()
	cloned.InsertNode(uncloned)
	return cloned, uncloned
}

// In /Catalog, there're three states: Active, Committing and Committed.
// A txn is Active before its CommitTs is allocated.
// It's Committed when its state will never change, i.e. TxnStateCommitted and  TxnStateRollbacked.
// It's Committing when it's in any other state, including TxnStateCommitting, TxnStateRollbacking, TxnStatePrepared and so on. When read or write an entry, if the last txn of the entry is Committing, we wait for it. When write on an Entry, if there's an Active txn, we report w-w conflict.
func (be *MVCCChain) IsCommitting() bool {
	node := be.GetUpdateNodeLocked()
	if node == nil {
		return false
	}
	return node.IsCommitting()
}

func (be *MVCCChain) Prepare2PCPrepare() error {
	be.Lock()
	defer be.Unlock()
	return be.GetUpdateNodeLocked().Prepare2PCPrepare()
}

func (be *MVCCChain) PrepareCommit() error {
	be.Lock()
	defer be.Unlock()
	return be.GetUpdateNodeLocked().PrepareCommit()
}

func (be *MVCCChain) PrepareRollback() (bool, error) {
	be.Lock()
	defer be.Unlock()
	node := be.MVCC.GetHead()
	be.MVCC.Delete(node)
	isEmpty := be.IsEmpty()
	return isEmpty, nil
}

func (be *MVCCChain) IsCommitted() bool {
	un := be.GetUpdateNodeLocked()
	if un == nil {
		return false
	}
	return un.IsCommitted()
}

func (be *MVCCChain) CloneCommittedInRange(start, end types.TS) (ret *MVCCChain) {
	needWait, txn := be.NeedWaitCommitting(end.Next())
	if needWait {
		be.RUnlock()
		txn.GetTxnState(true)
		be.RLock()
	}
	be.MVCC.Loop(func(n *common.GenericDLNode[MVCCNode]) bool {
		un := n.GetPayload()
		committedIn, commitBeforeMinTs := un.CommittedIn(start, end)
		if committedIn {
			if ret == nil {
				ret = NewMVCCChain(be.comparefn, be.newnodefn)
			}
			ret.InsertNode(un.CloneAll())
		} else if !commitBeforeMinTs {
			return false
		}
		return true
	}, true)
	return
}<|MERGE_RESOLUTION|>--- conflicted
+++ resolved
@@ -128,43 +128,17 @@
 func (be *MVCCChain) GetVisibleNode(ts types.TS) (node MVCCNode) {
 	be.MVCC.Loop(func(n *common.GenericDLNode[MVCCNode]) (goNext bool) {
 		un := n.GetPayload()
-<<<<<<< HEAD
 		var visible bool
 		if visible = un.IsVisible(ts); visible {
-=======
-		ok := un.IsVisible(startts)
-		if ok {
->>>>>>> 1b8de32e
 			node = un
-			return false
-		}
-<<<<<<< HEAD
+		}
 		goNext = !visible
 		return
-=======
-		return true
->>>>>>> 1b8de32e
 	}, false)
 	return
 }
 
-// GetExactUpdateNode gets the exact UpdateNode with the ts.
 // It's only used in replay
-<<<<<<< HEAD
-func (be *MVCCChain) GetExactUpdateNode(ts types.TS) (node MVCCNode) {
-	be.MVCC.Loop(func(n *common.GenericDLNode[MVCCNode]) bool {
-		un := n.GetPayload()
-		if un.IsSameTxn(ts) {
-			node = un
-			return false
-		}
-		// return un.Start < ts
-		return true
-	}, false)
-	return
-}
-=======
->>>>>>> 1b8de32e
 func (be *MVCCChain) GetExactUpdateNodeByNode(o MVCCNode) (node MVCCNode) {
 	be.MVCC.Loop(func(n *common.GenericDLNode[MVCCNode]) bool {
 		un := n.GetPayload()
