// Copyright 2021 Matrix Origin
//
// Licensed under the Apache License, Version 2.0 (the "License");
// you may not use this file except in compliance with the License.
// You may obtain a copy of the License at
//
//      http://www.apache.org/licenses/LICENSE-2.0
//
// Unless required by applicable law or agreed to in writing, software
// distributed under the License is distributed on an "AS IS" BASIS,
// WITHOUT WARRANTIES OR CONDITIONS OF ANY KIND, either express or implied.
// See the License for the specific language governing permissions and
// limitations under the License.

package txnbase

import (
	"context"

	"github.com/matrixorigin/matrixone/pkg/container/types"
	"github.com/matrixorigin/matrixone/pkg/objectio"
	apipb "github.com/matrixorigin/matrixone/pkg/pb/api"
	"github.com/matrixorigin/matrixone/pkg/vm/engine/tae/common"
	"github.com/matrixorigin/matrixone/pkg/vm/engine/tae/containers"
	"github.com/matrixorigin/matrixone/pkg/vm/engine/tae/iface/handle"
	"github.com/matrixorigin/matrixone/pkg/vm/engine/tae/iface/txnif"
)

type TxnDatabase struct {
	Txn txnif.AsyncTxn
}

type TxnRelation struct {
	Txn txnif.AsyncTxn
	DB  handle.Database
}

type TxnSegment struct {
	Txn txnif.AsyncTxn
	Rel handle.Relation
}

type TxnBlock struct {
	Txn txnif.AsyncTxn
	Seg handle.Segment
}

var _ handle.Relation = &TxnRelation{}

func (db *TxnDatabase) GetID() uint64                                                   { return 0 }
func (db *TxnDatabase) GetName() string                                                 { return "" }
func (db *TxnDatabase) String() string                                                  { return "" }
func (db *TxnDatabase) Close() error                                                    { return nil }
func (db *TxnDatabase) CreateRelation(def any) (rel handle.Relation, err error)         { return }
func (db *TxnDatabase) DropRelationByName(name string) (rel handle.Relation, err error) { return }
func (db *TxnDatabase) GetRelationByName(name string) (rel handle.Relation, err error)  { return }
func (db *TxnDatabase) UnsafeGetRelation(id uint64) (rel handle.Relation, err error)    { return }
func (db *TxnDatabase) RelationCnt() int64                                              { return 0 }
func (db *TxnDatabase) Relations() (rels []handle.Relation)                             { return }
func (db *TxnDatabase) MakeRelationIt() (it handle.RelationIt)                          { return }
func (db *TxnDatabase) GetMeta() any                                                    { return nil }

<<<<<<< HEAD
func (rel *TxnRelation) SimplePPString(_ common.PPLevel) string                   { return "" }
func (rel *TxnRelation) String() string                                           { return "" }
func (rel *TxnRelation) Close() error                                             { return nil }
func (rel *TxnRelation) ID() uint64                                               { return 0 }
func (rel *TxnRelation) Rows() int64                                              { return 0 }
func (rel *TxnRelation) Size(attr string) int64                                   { return 0 }
func (rel *TxnRelation) GetCardinality(attr string) int64                         { return 0 }
func (rel *TxnRelation) Schema() any                                              { return nil }
func (rel *TxnRelation) MakeSegmentIt() handle.SegmentIt                          { return nil }
func (rel *TxnRelation) MakeSegmentItOnSnap() handle.SegmentIt                    { return nil }
func (rel *TxnRelation) MakeBlockIt() handle.BlockIt                              { return nil }
func (rel *TxnRelation) BatchDedup(col containers.Vector) error                   { return nil }
func (rel *TxnRelation) Append(ctx context.Context, data *containers.Batch) error { return nil }
func (rel *TxnRelation) AddBlksWithMetaLoc([]objectio.ZoneMap, []objectio.Location) error {
=======
func (rel *TxnRelation) SimplePPString(_ common.PPLevel) string { return "" }
func (rel *TxnRelation) String() string                         { return "" }
func (rel *TxnRelation) Close() error                           { return nil }
func (rel *TxnRelation) ID() uint64                             { return 0 }
func (rel *TxnRelation) Rows() int64                            { return 0 }
func (rel *TxnRelation) Size(attr string) int64                 { return 0 }
func (rel *TxnRelation) GetCardinality(attr string) int64       { return 0 }
func (rel *TxnRelation) Schema() any                            { return nil }
func (rel *TxnRelation) MakeSegmentIt() handle.SegmentIt        { return nil }
func (rel *TxnRelation) MakeSegmentItOnSnap() handle.SegmentIt  { return nil }
func (rel *TxnRelation) MakeBlockIt() handle.BlockIt            { return nil }
func (rel *TxnRelation) BatchDedup(col containers.Vector) error { return nil }
func (rel *TxnRelation) Append(data *containers.Batch) error    { return nil }
func (rel *TxnRelation) AddBlksWithMetaLoc([]objectio.Location) error {
>>>>>>> 893ad67f
	return nil
}
func (rel *TxnRelation) GetMeta() any                                                        { return nil }
func (rel *TxnRelation) GetDB() (handle.Database, error)                                     { return nil, nil }
func (rel *TxnRelation) GetSegment(id *types.Segmentid) (seg handle.Segment, err error)      { return }
func (rel *TxnRelation) SoftDeleteSegment(id *types.Segmentid) (err error)                   { return }
func (rel *TxnRelation) CreateSegment(bool) (seg handle.Segment, err error)                  { return }
func (rel *TxnRelation) CreateNonAppendableSegment(bool) (seg handle.Segment, err error)     { return }
func (rel *TxnRelation) GetValue(*common.ID, uint32, uint16) (v any, isNull bool, err error) { return }
func (rel *TxnRelation) GetValueByPhyAddrKey(any, int) (v any, isNull bool, err error)       { return }
func (rel *TxnRelation) Update(*common.ID, uint32, uint16, any, bool) (err error)            { return }
func (rel *TxnRelation) DeleteByPhyAddrKey(any) (err error)                                  { return }
func (rel *TxnRelation) DeleteByPhyAddrKeys(containers.Vector) (err error)                   { return }
func (rel *TxnRelation) RangeDelete(*common.ID, uint32, uint32, handle.DeleteType) (err error) {
	return
}
func (rel *TxnRelation) GetByFilter(*handle.Filter) (id *common.ID, offset uint32, err error) { return }
func (rel *TxnRelation) GetValueByFilter(filter *handle.Filter, col int) (v any, isNull bool, err error) {
	return
}
func (rel *TxnRelation) UpdateByFilter(filter *handle.Filter, col uint16, v any, isNull bool) (err error) {
	return
}
func (rel *TxnRelation) DeleteByFilter(filter *handle.Filter) (err error) { return }
func (rel *TxnRelation) LogTxnEntry(entry txnif.TxnEntry, readed []*common.ID) (err error) {
	return
}
func (rel *TxnRelation) AlterTable(context.Context, *apipb.AlterTableReq) (err error) { return }

func (seg *TxnSegment) Reset() {
	seg.Txn = nil
	seg.Rel = nil
}
func (seg *TxnSegment) GetMeta() any                     { return nil }
func (seg *TxnSegment) String() string                   { return "" }
func (seg *TxnSegment) Close() error                     { return nil }
func (seg *TxnSegment) GetID() uint64                    { return 0 }
func (seg *TxnSegment) MakeBlockIt() (it handle.BlockIt) { return }

// func (seg *TxnSegment) GetByFilter(*handle.Filter) (id *common.ID, offset uint32, err error) {
// 	return
// }

func (seg *TxnSegment) GetRelation() (rel handle.Relation)                                { return }
func (seg *TxnSegment) Update(uint64, uint32, uint16, any) (err error)                    { return }
func (seg *TxnSegment) RangeDelete(uint64, uint32, uint32, handle.DeleteType) (err error) { return }

func (seg *TxnSegment) PushDeleteOp(handle.Filter) (err error)                  { return }
func (seg *TxnSegment) PushUpdateOp(handle.Filter, string, any) (err error)     { return }
func (seg *TxnSegment) SoftDeleteBlock(id types.Blockid) (err error)            { return }
func (seg *TxnSegment) GetBlock(id uint64) (blk handle.Block, err error)        { return }
func (seg *TxnSegment) CreateBlock() (blk handle.Block, err error)              { return }
func (seg *TxnSegment) CreateNonAppendableBlock() (blk handle.Block, err error) { return }
func (seg *TxnSegment) BatchDedup(containers.Vector) (err error)                { return }

// func (blk *TxnBlock) IsAppendable() bool                                   { return true }

func (blk *TxnBlock) Reset() {
	blk.Txn = nil
	blk.Seg = nil
}
func (blk *TxnBlock) GetTotalChanges() int                                  { return 0 }
func (blk *TxnBlock) IsAppendableBlock() bool                               { return true }
func (blk *TxnBlock) Fingerprint() *common.ID                               { return &common.ID{} }
func (blk *TxnBlock) Rows() int                                             { return 0 }
func (blk *TxnBlock) ID() uint64                                            { return 0 }
func (blk *TxnBlock) String() string                                        { return "" }
func (blk *TxnBlock) Close() error                                          { return nil }
func (blk *TxnBlock) GetMeta() any                                          { return nil }
func (blk *TxnBlock) GetByFilter(*handle.Filter) (offset uint32, err error) { return }

func (blk *TxnBlock) GetSegment() (seg handle.Segment) { return }

func (blk *TxnBlock) Append(*containers.Batch, uint32) (n uint32, err error)    { return }
func (blk *TxnBlock) Update(uint32, uint16, any) (err error)                    { return }
func (blk *TxnBlock) RangeDelete(uint32, uint32, handle.DeleteType) (err error) { return }
func (blk *TxnBlock) PushDeleteOp(handle.Filter) (err error)                    { return }
func (blk *TxnBlock) PushUpdateOp(handle.Filter, string, any) (err error)       { return }<|MERGE_RESOLUTION|>--- conflicted
+++ resolved
@@ -60,7 +60,6 @@
 func (db *TxnDatabase) MakeRelationIt() (it handle.RelationIt)                          { return }
 func (db *TxnDatabase) GetMeta() any                                                    { return nil }
 
-<<<<<<< HEAD
 func (rel *TxnRelation) SimplePPString(_ common.PPLevel) string                   { return "" }
 func (rel *TxnRelation) String() string                                           { return "" }
 func (rel *TxnRelation) Close() error                                             { return nil }
@@ -74,23 +73,7 @@
 func (rel *TxnRelation) MakeBlockIt() handle.BlockIt                              { return nil }
 func (rel *TxnRelation) BatchDedup(col containers.Vector) error                   { return nil }
 func (rel *TxnRelation) Append(ctx context.Context, data *containers.Batch) error { return nil }
-func (rel *TxnRelation) AddBlksWithMetaLoc([]objectio.ZoneMap, []objectio.Location) error {
-=======
-func (rel *TxnRelation) SimplePPString(_ common.PPLevel) string { return "" }
-func (rel *TxnRelation) String() string                         { return "" }
-func (rel *TxnRelation) Close() error                           { return nil }
-func (rel *TxnRelation) ID() uint64                             { return 0 }
-func (rel *TxnRelation) Rows() int64                            { return 0 }
-func (rel *TxnRelation) Size(attr string) int64                 { return 0 }
-func (rel *TxnRelation) GetCardinality(attr string) int64       { return 0 }
-func (rel *TxnRelation) Schema() any                            { return nil }
-func (rel *TxnRelation) MakeSegmentIt() handle.SegmentIt        { return nil }
-func (rel *TxnRelation) MakeSegmentItOnSnap() handle.SegmentIt  { return nil }
-func (rel *TxnRelation) MakeBlockIt() handle.BlockIt            { return nil }
-func (rel *TxnRelation) BatchDedup(col containers.Vector) error { return nil }
-func (rel *TxnRelation) Append(data *containers.Batch) error    { return nil }
 func (rel *TxnRelation) AddBlksWithMetaLoc([]objectio.Location) error {
->>>>>>> 893ad67f
 	return nil
 }
 func (rel *TxnRelation) GetMeta() any                                                        { return nil }
