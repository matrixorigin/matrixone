// Copyright 2021 Matrix Origin
//
// Licensed under the Apache License, Version 2.0 (the "License");
// you may not use this file except in compliance with the License.
// You may obtain a copy of the License at
//
//      http://www.apache.org/licenses/LICENSE-2.0
//
// Unless required by applicable law or agreed to in writing, software
// distributed under the License is distributed on an "AS IS" BASIS,
// WITHOUT WARRANTIES OR CONDITIONS OF ANY KIND, either express or implied.
// See the License for the specific language governing permissions and
// limitations under the License.

package txnbase

import (
	"github.com/matrixorigin/matrixone/pkg/vm/engine/tae/common"
	"github.com/matrixorigin/matrixone/pkg/vm/engine/tae/containers"
	"github.com/matrixorigin/matrixone/pkg/vm/engine/tae/iface/handle"
	"github.com/matrixorigin/matrixone/pkg/vm/engine/tae/iface/txnif"
	"github.com/matrixorigin/matrixone/pkg/vm/engine/tae/logstore/entry"
)

var NoopStoreFactory = func() txnif.TxnStore { return new(NoopTxnStore) }

type NoopTxnStore struct{}

func (store *NoopTxnStore) WaitPrepared() (err error)                            { return }
func (store *NoopTxnStore) GetLSN() uint64                                       { return 0 }
func (store *NoopTxnStore) BindTxn(txn txnif.AsyncTxn)                           {}
func (store *NoopTxnStore) Close() error                                         { return nil }
func (store *NoopTxnStore) Append(dbId, id uint64, data *containers.Batch) error { return nil }
func (store *NoopTxnStore) PrepareRollback() error                               { return nil }
func (store *NoopTxnStore) PrePrepare() error                                    { return nil }
func (store *NoopTxnStore) PrepareCommit() error                                 { return nil }
func (store *NoopTxnStore) ApplyRollback() error                                 { return nil }
func (store *NoopTxnStore) PreApplyCommit() error                                { return nil }
func (store *NoopTxnStore) ApplyCommit() error                                   { return nil }
func (store *NoopTxnStore) Apply2PCPrepare() error                               { return nil }

func (store *NoopTxnStore) AddTxnEntry(t txnif.TxnEntryType, entry txnif.TxnEntry) {}

func (store *NoopTxnStore) CreateRelation(dbId uint64, def any) (rel handle.Relation, err error) {
	return
}
<<<<<<< HEAD

func (store *NoopTxnStore) CreateRelationWithID(dbId uint64, tbId uint64, def any) (rel handle.Relation, err error) {
	return
}

=======
func (store *NoopTxnStore) CreateRelationWithTableId(dbId uint64, tableId uint64, def any) (rel handle.Relation, err error) {
	return
}
>>>>>>> 66e531b2
func (store *NoopTxnStore) DropRelationByName(dbId uint64, name string) (rel handle.Relation, err error) {
	return
}
func (store *NoopTxnStore) GetRelationByName(dbId uint64, name string) (rel handle.Relation, err error) {
	return
}
func (store *NoopTxnStore) CreateDatabase(name string) (db handle.Database, err error) { return }
func (store *NoopTxnStore) CreateDatabaseWithID(name string, id uint64) (db handle.Database, err error) {
	return
}
func (store *NoopTxnStore) DropDatabase(name string) (db handle.Database, err error)    { return }
func (store *NoopTxnStore) UnsafeGetDatabase(id uint64) (db handle.Database, err error) { return }
func (store *NoopTxnStore) UnsafeGetRelation(dbId, id uint64) (rel handle.Relation, err error) {
	return
}
func (store *NoopTxnStore) GetDatabase(name string) (db handle.Database, err error) { return }
func (store *NoopTxnStore) DatabaseNames() (names []string)                         { return }
func (store *NoopTxnStore) GetSegment(dbId uint64, id *common.ID) (seg handle.Segment, err error) {
	return
}

func (store *NoopTxnStore) CreateSegment(dbId, tid uint64, is1PC bool) (seg handle.Segment, err error) {
	return
}
func (store *NoopTxnStore) CreateNonAppendableSegment(dbId, tid uint64) (seg handle.Segment, err error) {
	return
}
func (store *NoopTxnStore) GetBlock(dbId uint64, id *common.ID) (blk handle.Block, err error) { return }
func (store *NoopTxnStore) CreateBlock(uint64, uint64, uint64, bool) (blk handle.Block, err error) {
	return
}
func (store *NoopTxnStore) CreateNonAppendableBlock(dbId uint64, id *common.ID) (blk handle.Block, err error) {
	return
}

func (store *NoopTxnStore) UpdateMetaLoc(dbId uint64, id *common.ID, un string) (err error)  { return }
func (store *NoopTxnStore) UpdateDeltaLoc(dbId uint64, id *common.ID, un string) (err error) { return }
func (store *NoopTxnStore) SoftDeleteBlock(dbId uint64, id *common.ID) (err error)           { return }
func (store *NoopTxnStore) SoftDeleteSegment(dbId uint64, id *common.ID) (err error)         { return }
func (store *NoopTxnStore) BatchDedup(uint64, uint64, containers.Vector) (err error)         { return }
func (store *NoopTxnStore) Update(uint64, *common.ID, uint32, uint16, any) (err error) {
	return
}
func (store *NoopTxnStore) RangeDelete(uint64, *common.ID, uint32, uint32, handle.DeleteType) (err error) {
	return
}
func (store *NoopTxnStore) GetByFilter(uint64, uint64, *handle.Filter) (id *common.ID, offset uint32, err error) {
	return
}
func (store *NoopTxnStore) GetValue(uint64, *common.ID, uint32, uint16) (v any, err error) {
	return
}

func (store *NoopTxnStore) LogSegmentID(dbId, tid, sid uint64) {}
func (store *NoopTxnStore) LogBlockID(dbId, tid, bid uint64)   {}
func (store *NoopTxnStore) LogTxnEntry(dbId, tableId uint64, entry txnif.TxnEntry, readed []*common.ID) (err error) {
	return
}
func (store *NoopTxnStore) LogTxnState(sync bool) (logEntry entry.Entry, err error) {
	return
}

func (store *NoopTxnStore) IsReadonly() bool      { return false }
func (store *NoopTxnStore) IncreateWriteCnt() int { return 0 }

func (store *NoopTxnStore) HasAnyTableDataChanges() bool                  { return false }
func (store *NoopTxnStore) GetDirty() *common.Tree                        { return nil }
func (store *NoopTxnStore) HasTableDataChanges(id uint64) bool            { return false }
func (store *NoopTxnStore) GetDirtyTableByID(id uint64) *common.TableTree { return nil }
func (store *NoopTxnStore) HasCatalogChanges() bool                       { return false }<|MERGE_RESOLUTION|>--- conflicted
+++ resolved
@@ -44,17 +44,9 @@
 func (store *NoopTxnStore) CreateRelation(dbId uint64, def any) (rel handle.Relation, err error) {
 	return
 }
-<<<<<<< HEAD
-
-func (store *NoopTxnStore) CreateRelationWithID(dbId uint64, tbId uint64, def any) (rel handle.Relation, err error) {
-	return
-}
-
-=======
 func (store *NoopTxnStore) CreateRelationWithTableId(dbId uint64, tableId uint64, def any) (rel handle.Relation, err error) {
 	return
 }
->>>>>>> 66e531b2
 func (store *NoopTxnStore) DropRelationByName(dbId uint64, name string) (rel handle.Relation, err error) {
 	return
 }
