// Copyright 2021 Matrix Origin
//
// Licensed under the Apache License, Version 2.0 (the "License");
// you may not use this file except in compliance with the License.
// You may obtain a copy of the License at
//
//      http://www.apache.org/licenses/LICENSE-2.0
//
// Unless required by applicable law or agreed to in writing, software
// distributed under the License is distributed on an "AS IS" BASIS,
// WITHOUT WARRANTIES OR CONDITIONS OF ANY KIND, either express or implied.
// See the License for the specific language governing permissions and
// limitations under the License.

package txnbase

import (
	"context"

	"github.com/matrixorigin/matrixone/pkg/container/nulls"
	"github.com/matrixorigin/matrixone/pkg/objectio"
	"github.com/matrixorigin/matrixone/pkg/vm/engine/tae/common"
	"github.com/matrixorigin/matrixone/pkg/vm/engine/tae/containers"
	"github.com/matrixorigin/matrixone/pkg/vm/engine/tae/iface/handle"
	"github.com/matrixorigin/matrixone/pkg/vm/engine/tae/iface/txnif"
	"github.com/matrixorigin/matrixone/pkg/vm/engine/tae/logstore/entry"
	"github.com/matrixorigin/matrixone/pkg/vm/engine/tae/model"
)

var NoopStoreFactory = func() txnif.TxnStore { return new(NoopTxnStore) }

type NoopTxnStore struct{}

func (store *NoopTxnStore) StartTrace()        {}
func (store *NoopTxnStore) TriggerTrace(uint8) {}
func (store *NoopTxnStore) EndTrace()          {}

func (store *NoopTxnStore) Freeze() error                                { return nil }
func (store *NoopTxnStore) WaitPrepared(ctx context.Context) (err error) { return }
func (store *NoopTxnStore) GetLSN() uint64                               { return 0 }
func (store *NoopTxnStore) BindTxn(txn txnif.AsyncTxn)                   {}
func (store *NoopTxnStore) Close() error                                 { return nil }
func (store *NoopTxnStore) Append(ctx context.Context, dbId, id uint64, data *containers.Batch) error {
	return nil
}
func (store *NoopTxnStore) AddObjsWithMetaLoc(
	ctx context.Context,
	dbId, tid uint64,
	stats containers.Vector,
) error {
	return nil
}
func (store *NoopTxnStore) GetContext() context.Context          { return nil }
func (store *NoopTxnStore) SetContext(context.Context)           {}
func (store *NoopTxnStore) PrepareRollback() error               { return nil }
func (store *NoopTxnStore) PrePrepare(ctx context.Context) error { return nil }
func (store *NoopTxnStore) PrepareCommit() error                 { return nil }
func (store *NoopTxnStore) ApplyRollback() error                 { return nil }
func (store *NoopTxnStore) PreApplyCommit() error                { return nil }
func (store *NoopTxnStore) ApplyCommit() error                   { return nil }
func (store *NoopTxnStore) Apply2PCPrepare() error               { return nil }
func (store *NoopTxnStore) PrepareWAL() error                    { return nil }

func (store *NoopTxnStore) DoneWaitEvent(cnt int)                                  {}
func (store *NoopTxnStore) AddWaitEvent(cnt int)                                   {}
func (store *NoopTxnStore) AddTxnEntry(t txnif.TxnEntryType, entry txnif.TxnEntry) {}

func (store *NoopTxnStore) CreateRelation(dbId uint64, def any) (rel handle.Relation, err error) {
	return
}
func (store *NoopTxnStore) CreateRelationWithTableId(dbId uint64, tableId uint64, def any) (rel handle.Relation, err error) {
	return
}
func (store *NoopTxnStore) DropRelationByName(dbId uint64, name string) (rel handle.Relation, err error) {
	return
}
func (store *NoopTxnStore) DropRelationByID(dbId uint64, id uint64) (rel handle.Relation, err error) {
	return
}
func (store *NoopTxnStore) GetRelationByName(dbId uint64, name string) (rel handle.Relation, err error) {
	return
}
func (store *NoopTxnStore) GetRelationByID(dbId uint64, id uint64) (rel handle.Relation, err error) {
	return
}

func (store *NoopTxnStore) CreateDatabase(name, creatSql, datTyp string) (db handle.Database, err error) {
	return
}
func (store *NoopTxnStore) CreateDatabaseWithID(ctx context.Context, s1, s2, s3 string, id uint64) (db handle.Database, err error) {
	return
}
func (store *NoopTxnStore) DropDatabase(name string) (db handle.Database, err error)    { return }
func (store *NoopTxnStore) DropDatabaseByID(id uint64) (db handle.Database, err error)  { return }
func (store *NoopTxnStore) UnsafeGetDatabase(id uint64) (db handle.Database, err error) { return }
func (store *NoopTxnStore) UnsafeGetRelation(dbId, id uint64) (rel handle.Relation, err error) {
	return
}
func (store *NoopTxnStore) GetDatabase(name string) (db handle.Database, err error)   { return }
func (store *NoopTxnStore) GetDatabaseByID(id uint64) (db handle.Database, err error) { return }
func (store *NoopTxnStore) DatabaseNames() (names []string)                           { return }
func (store *NoopTxnStore) GetObject(id *common.ID, isTombstone bool) (obj handle.Object, err error) {
	return
}

func (store *NoopTxnStore) CreateObject(dbId, tid uint64, isTombstone bool) (obj handle.Object, err error) {
	return
}
func (store *NoopTxnStore) CreateNonAppendableObject(dbId, tid uint64, _ bool, _ *objectio.CreateObjOpt) (obj handle.Object, err error) {
	return
}
func (store *NoopTxnStore) UpdateMetaLoc(id *common.ID, un objectio.Location) (err error) {
	return
}
<<<<<<< HEAD
func (store *NoopTxnStore) UpdateDeltaLoc(id *common.ID, un objectio.Location) (err error) {
	return
}
=======
>>>>>>> 5948f97d
func (store *NoopTxnStore) SoftDeleteBlock(id *common.ID) (err error)                    { return }
func (store *NoopTxnStore) SoftDeleteObject(isTombstone bool, id *common.ID) (err error) { return }
func (store *NoopTxnStore) BatchDedup(
	uint64, uint64, containers.Vector,
) (err error) {
	return
}
func (store *NoopTxnStore) Update(uint64, *common.ID, uint32, uint16, any) (err error) {
	return
}
func (store *NoopTxnStore) RangeDelete(
	*common.ID, uint32, uint32, containers.Vector, handle.DeleteType,
) (err error) {
	return
}
func (store *NoopTxnStore) TryDeleteByDeltaloc(id *common.ID, deltaloc objectio.Location) (ok bool, err error) {
	return
}
func (store *NoopTxnStore) GetByFilter(
	context.Context, uint64, uint64, *handle.Filter,
) (id *common.ID, offset uint32, err error) {
	return
}
func (store *NoopTxnStore) GetValue(
	*common.ID, uint32, uint16, bool,
) (v any, isNull bool, err error) {
	return
}

func (store *NoopTxnStore) LogTxnEntry(dbId, tableId uint64, entry txnif.TxnEntry, readedObject, readedTombstone []*common.ID) (err error) {
	return
}
func (store *NoopTxnStore) LogTxnState(sync bool) (logEntry entry.Entry, err error) {
	return
}

func (store *NoopTxnStore) IsReadonly() bool      { return false }
func (store *NoopTxnStore) IncreateWriteCnt() int { return 0 }

func (store *NoopTxnStore) HasAnyTableDataChanges() bool                 { return false }
func (store *NoopTxnStore) GetDirty() *model.Tree                        { return nil }
func (store *NoopTxnStore) HasTableDataChanges(id uint64) bool           { return false }
func (store *NoopTxnStore) GetDirtyTableByID(id uint64) *model.TableTree { return nil }
func (store *NoopTxnStore) HasCatalogChanges() bool                      { return false }

func (store *NoopTxnStore) ObserveTxn(
	visitDatabase func(db any),
	visitTable func(tbl any),
	rotateTable func(aid uint32, dbName, tblName string, dbid, tid uint64, pkSeqnum uint16),
	visitObject func(any),
	visitAppend func(bat any, isTombstone bool)) {
}

func (store *NoopTxnStore) GetTransactionType() txnif.TxnType {
	return txnif.TxnType_Normal
}

func (store *NoopTxnStore) UpdateObjectStats(*common.ID, *objectio.ObjectStats, bool) error {
	return nil
}
func (store *NoopTxnStore) FillInWorkspaceDeletes(id *common.ID, deletes **nulls.Nulls) error {
	return nil
<<<<<<< HEAD
}
func (store *NoopTxnStore) IsDeletedInWorkSpace(id *common.ID, row uint32) (bool, error) {
	return false, nil
=======
>>>>>>> 5948f97d
}<|MERGE_RESOLUTION|>--- conflicted
+++ resolved
@@ -112,12 +112,6 @@
 func (store *NoopTxnStore) UpdateMetaLoc(id *common.ID, un objectio.Location) (err error) {
 	return
 }
-<<<<<<< HEAD
-func (store *NoopTxnStore) UpdateDeltaLoc(id *common.ID, un objectio.Location) (err error) {
-	return
-}
-=======
->>>>>>> 5948f97d
 func (store *NoopTxnStore) SoftDeleteBlock(id *common.ID) (err error)                    { return }
 func (store *NoopTxnStore) SoftDeleteObject(isTombstone bool, id *common.ID) (err error) { return }
 func (store *NoopTxnStore) BatchDedup(
@@ -180,10 +174,4 @@
 }
 func (store *NoopTxnStore) FillInWorkspaceDeletes(id *common.ID, deletes **nulls.Nulls) error {
 	return nil
-<<<<<<< HEAD
-}
-func (store *NoopTxnStore) IsDeletedInWorkSpace(id *common.ID, row uint32) (bool, error) {
-	return false, nil
-=======
->>>>>>> 5948f97d
 }