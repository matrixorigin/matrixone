--- conflicted
+++ resolved
@@ -62,27 +62,19 @@
 type Txn struct {
 	sync.WaitGroup
 	*TxnCtx
-	Ch    chan int
-	Mgr   *TxnManager
-	Store txnif.TxnStore
-	Err   error
-	LSN   uint64
-
-<<<<<<< HEAD
+	Ch                       chan int
+	Mgr                      *TxnManager
+	Store                    txnif.TxnStore
+	Err                      error
+	LSN                      uint64
+	TenantID, UserID, RoleID uint32
+
 	PrepareCommitFn     func(txnif.AsyncTxn) error
 	Prepare2PCPrepareFn func(txnif.AsyncTxn) error
 	PrepareRollbackFn   func(txnif.AsyncTxn) error
 	ApplyPrepareFn      func(txnif.AsyncTxn) error
 	ApplyCommitFn       func(txnif.AsyncTxn) error
 	ApplyRollbackFn     func(txnif.AsyncTxn) error
-=======
-	TenantID, UserID, RoleID uint32
-
-	PrepareCommitFn   func(txnif.AsyncTxn) error
-	PrepareRollbackFn func(txnif.AsyncTxn) error
-	ApplyCommitFn     func(txnif.AsyncTxn) error
-	ApplyRollbackFn   func(txnif.AsyncTxn) error
->>>>>>> 4b884d56
 }
 
 func NewTxn(mgr *TxnManager, store txnif.TxnStore, txnId uint64, start types.TS, info []byte) *Txn {
