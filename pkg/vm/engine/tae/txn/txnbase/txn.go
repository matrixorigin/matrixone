// Copyright 2021 Matrix Origin
//
// Licensed under the Apache License, Version 2.0 (the "License");
// you may not use this file except in compliance with the License.
// You may obtain a copy of the License at
//
//      http://www.apache.org/licenses/LICENSE-2.0
//
// Unless required by applicable law or agreed to in writing, software
// distributed under the License is distributed on an "AS IS" BASIS,
// WITHOUT WARRANTIES OR CONDITIONS OF ANY KIND, either express or implied.
// See the License for the specific language governing permissions and
// limitations under the License.

package txnbase

import (
	"fmt"
	"sync"
	"sync/atomic"

	"github.com/matrixorigin/matrixone/pkg/common/moerr"
	"github.com/matrixorigin/matrixone/pkg/container/types"
	"github.com/matrixorigin/matrixone/pkg/logutil"
	"github.com/matrixorigin/matrixone/pkg/vm/engine/tae/common"
	"github.com/matrixorigin/matrixone/pkg/vm/engine/tae/iface/handle"
	"github.com/matrixorigin/matrixone/pkg/vm/engine/tae/iface/txnif"
)

type OpType int8

const (
	OpCommit = iota
	OpRollback
	OpPrepare
	OpCommitting
	OpInvalid
)

const (
	EventRollback = iota + 1
	EventCommitting
	EventCommit
)

type OpTxn struct {
	Txn txnif.AsyncTxn
	Op  OpType
}

func (txn *OpTxn) Is2PC() bool { return txn.Txn.Is2PC() }
func (txn *OpTxn) IsTryCommitting() bool {
	return txn.Op == OpCommit || txn.Op == OpPrepare
}

func (txn *OpTxn) Repr() string {
	if txn.Op == OpCommit {
		return fmt.Sprintf("[Commit][Txn-%d]", txn.Txn.GetID())
	} else {
		return fmt.Sprintf("[Rollback][Txn-%d]", txn.Txn.GetID())
	}
}

var DefaultTxnFactory = func(mgr *TxnManager, store txnif.TxnStore, id uint64, startTS types.TS, info []byte) txnif.AsyncTxn {
	return NewTxn(mgr, store, id, startTS, info)
}

type Txn struct {
	sync.WaitGroup
	*TxnCtx
	Ch                       chan int
	Mgr                      *TxnManager
	Store                    txnif.TxnStore
	Err                      error
	LSN                      uint64
	TenantID, UserID, RoleID uint32

	PrepareCommitFn     func(txnif.AsyncTxn) error
	Prepare2PCPrepareFn func(txnif.AsyncTxn) error
	PrepareRollbackFn   func(txnif.AsyncTxn) error
	ApplyPrepareFn      func(txnif.AsyncTxn) error
	ApplyCommitFn       func(txnif.AsyncTxn) error
	ApplyRollbackFn     func(txnif.AsyncTxn) error
}

func NewTxn(mgr *TxnManager, store txnif.TxnStore, txnId uint64, start types.TS, info []byte) *Txn {
	txn := &Txn{
		Mgr:   mgr,
		Store: store,
		Ch:    make(chan int, 1),
	}
	txn.TxnCtx = NewTxnCtx(txnId, start, info)
	return txn
}

func (txn *Txn) MockIncWriteCnt() int { return txn.Store.IncreateWriteCnt() }

func (txn *Txn) SetError(err error) { txn.Err = err }
func (txn *Txn) GetError() error    { return txn.Err }

func (txn *Txn) SetPrepareCommitFn(fn func(txnif.AsyncTxn) error)   { txn.PrepareCommitFn = fn }
func (txn *Txn) SetPrepareRollbackFn(fn func(txnif.AsyncTxn) error) { txn.PrepareRollbackFn = fn }
func (txn *Txn) SetApplyCommitFn(fn func(txnif.AsyncTxn) error)     { txn.ApplyCommitFn = fn }
func (txn *Txn) SetApplyRollbackFn(fn func(txnif.AsyncTxn) error)   { txn.ApplyRollbackFn = fn }

//The state transition of transaction is as follows:
// 1PC: TxnStateActive--->TxnStatePreparing--->TxnStateCommitted/TxnStateRollbacked
//         TxnStateActive--->TxnStateRollbacking--->TxnStateRollbacked
// 2PC running on Coordinator: TxnStateActive--->TxnStatePreparing-->TxnStatePrepared
//								-->TxnStateCommittingFinished--->TxnStateCommitted or
//								TxnStateActive--->TxnStatePreparing-->TxnStatePrepared-->TxnStateRollbacked or
//                             TxnStateActive--->TxnStateRollbacking--->TxnStateRollbacked.
// 2PC running on Participant: TxnStateActive--->TxnStatePrepared-->TxnStateCommitted or
//                             TxnStateActive--->TxnStatePrepared-->TxnStateRollbacked or
//                             TxnStateActive--->TxnStateRollbacking-->TxnStateRollbacked.

// Prepare is used to pre-commit a 2PC distributed transaction.
// Notice that once any error happened, we should rollback the txn.
// TODO: 1. How to handle the case in which log service timed out?
//  2. For a 2pc transaction, Rollback message may arrive before Prepare message,
//     should handle this case by TxnStorage?
func (txn *Txn) Prepare() (err error) {
	//TODO::should handle this by TxnStorage?
	if txn.Mgr.GetTxn(txn.GetID()) == nil {
		logutil.Warn("tae : txn is not found in TxnManager")
		//txn.Err = ErrTxnNotFound
		return moerr.NewTxnNotFound()
	}
	state := txn.GetTxnState(false)
	if state != txnif.TxnStateActive {
		logutil.Warnf("unexpected txn status : %s", txnif.TxnStrState(state))
		txn.Err = moerr.NewTxnNotActive(txnif.TxnStrState(state))
		return txn.Err
	}
	txn.Add(1)
	err = txn.Mgr.OnOpTxn(&OpTxn{
		Txn: txn,
		Op:  OpPrepare,
	})
	// TxnManager is closed
	if err != nil {
		txn.SetError(err)
		txn.ToRollbacking(txn.GetStartTS())
		_ = txn.PrepareRollback()
		_ = txn.ApplyRollback()
		txn.DoneWithErr(err, true)
	}
	txn.Wait()

	if txn.Err != nil {
		txn.Mgr.DeleteTxn(txn.GetID())
	}
	return txn.GetError()
}

// Rollback is used to roll back a 1PC or 2PC transaction.
// rollback's idempotent is handled here, Although Prepare/Commit/Committing message's idempotent
// is handled by the transaction framework.
// Notice that there may be a such scenario in which a 2PC distributed transaction in ACTIVE will be rollbacked,
// since Rollback message may arrive before the Prepare message. Should handle this case by TxnStorage?
func (txn *Txn) Rollback() (err error) {
	//TODO:idempotent for rollback should be guaranteed by TxnStoage?
	if txn.Mgr.GetTxn(txn.GetID()) == nil {
		logutil.Warn("tae : txn is not found in TxnManager")
		return
	}

	if txn.Store.IsReadonly() {
		txn.Mgr.DeleteTxn(txn.GetID())
		return
	}

	if txn.Is2PC() {
		return txn.rollback2PC()
	}

	return txn.rollback1PC()
}

// Committing is used to record a log for 2PC distributed transaction running in Coordinator.
// Notice that transaction must be committed once committing message arrives, since Preparing
// had already succeeded.
func (txn *Txn) Committing() (err error) {
	state := txn.GetTxnState(false)
	if state != txnif.TxnStatePrepared {
		return moerr.NewInternalError("stat not prepared, unexpected txn status : %s", txnif.TxnStrState(state))
	}
<<<<<<< HEAD
	// TODO:
	// Make committing log entry and flush and wait
	if err = txn.ToCommittingFinished(); err != nil {
		panic(err)
	}
	err = txn.Err
	return
=======
	txn.Add(1)
	txn.Ch <- EventCommitting
	txn.Wait()
	// XXX How can you set this and comment out?  This is vital, critical stuff.
	//txn.Status = txnif.TxnStatusCommittingFinished
	atomic.StoreInt32((*int32)(&txn.State), (int32)(txnif.TxnStateCommittingFinished))
	return txn.Err
>>>>>>> 6e11a163
}

// Commit is used to commit a 1PC or 2PC transaction running in Coordinator or running in Participant.
// Notice that the Commit of a 2PC transaction must be success once the commit message arrives,
// since Preparing had already succeeded.
func (txn *Txn) Commit() (err error) {
	// Skip readonly txn
	if txn.Store.IsReadonly() {
		txn.Mgr.DeleteTxn(txn.GetID())
		return nil
	}

	if txn.Is2PC() {
		return txn.commit2PC()
	}

	return txn.commit1PC()
}

func (txn *Txn) GetStore() txnif.TxnStore {
	return txn.Store
}

func (txn *Txn) GetLSN() uint64 { return txn.LSN }

func (txn *Txn) Event() (e int) {
	e = <-txn.Ch
	return
}

func (txn *Txn) DoneWithErr(err error, isAbort bool) {
	if txn.Is2PC() {
		txn.done2PCWithErr(err, isAbort)
		return
	}
	txn.done1PCWithErr(err)
}

func (txn *Txn) PrepareCommit() (err error) {
	logutil.Debugf("Prepare Commite %d", txn.ID)
	if txn.PrepareCommitFn != nil {
		if err = txn.PrepareCommitFn(txn); err != nil {
			return
		}
	}
	err = txn.Store.PrepareCommit()
	return err
}

func (txn *Txn) PreApplyCommit() (err error) {
	err = txn.Store.PreApplyCommit()
	return
}

func (txn *Txn) ApplyCommit() (err error) {
	defer func() {
		//Get the lsn of ETTxnRecord entry in GroupC.
		txn.LSN = txn.Store.GetLSN()
		if err == nil {
			err = txn.Store.Close()
		} else {
			txn.Store.Close()
		}
	}()
	if txn.ApplyCommitFn != nil {
		if err = txn.ApplyCommitFn(txn); err != nil {
			return
		}
	}
	err = txn.Store.ApplyCommit()
	return
}

func (txn *Txn) ApplyRollback() (err error) {
	defer func() {
		txn.LSN = txn.Store.GetLSN()
		if err == nil {
			err = txn.Store.Close()
		} else {
			txn.Store.Close()
		}
	}()
	if txn.ApplyRollbackFn != nil {
		if err = txn.ApplyRollbackFn(txn); err != nil {
			return
		}
	}
	err = txn.Store.ApplyRollback()
	return
}

func (txn *Txn) PrePrepare() error {
	return txn.Store.PrePrepare()
}

func (txn *Txn) PrepareRollback() (err error) {
	logutil.Debugf("Prepare Rollbacking %d", txn.ID)
	if txn.PrepareRollbackFn != nil {
		if err = txn.PrepareRollbackFn(txn); err != nil {
			return
		}
	}
	err = txn.Store.PrepareRollback()
	return
}

func (txn *Txn) String() string {
	str := txn.TxnCtx.String()
	return fmt.Sprintf("%s: %v", str, txn.GetError())
}

func (txn *Txn) WaitPrepared() error {
	return txn.Store.WaitPrepared()
}

func (txn *Txn) WaitDone(err error, isAbort bool) error {
	// logutil.Infof("Wait %s Done", txn.String())
	txn.DoneWithErr(err, isAbort)
	return txn.Err
}

func (txn *Txn) BindAccessInfo(tenantID, userID, roleID uint32) {
	atomic.StoreUint32(&txn.TenantID, tenantID)
	atomic.StoreUint32(&txn.UserID, userID)
	atomic.StoreUint32(&txn.RoleID, roleID)
}

func (txn *Txn) GetTenantID() uint32 {
	return atomic.LoadUint32(&txn.TenantID)
}

func (txn *Txn) GetUserAndRoleID() (uint32, uint32) {
	return atomic.LoadUint32(&txn.UserID), atomic.LoadUint32(&txn.RoleID)
}

func (txn *Txn) CreateDatabase(name string) (db handle.Database, err error) {
	return
}

func (txn *Txn) DropDatabase(name string) (db handle.Database, err error) {
	return
}

func (txn *Txn) GetDatabase(name string) (db handle.Database, err error) {
	return
}

func (txn *Txn) UseDatabase(name string) (err error) {
	return
}

func (txn *Txn) CurrentDatabase() (db handle.Database) {
	return
}

func (txn *Txn) DatabaseNames() (names []string) {
	return
}

func (txn *Txn) LogTxnEntry(dbId, tableId uint64, entry txnif.TxnEntry, readed []*common.ID) (err error) {
	return
}<|MERGE_RESOLUTION|>--- conflicted
+++ resolved
@@ -185,7 +185,6 @@
 	if state != txnif.TxnStatePrepared {
 		return moerr.NewInternalError("stat not prepared, unexpected txn status : %s", txnif.TxnStrState(state))
 	}
-<<<<<<< HEAD
 	// TODO:
 	// Make committing log entry and flush and wait
 	if err = txn.ToCommittingFinished(); err != nil {
@@ -193,15 +192,6 @@
 	}
 	err = txn.Err
 	return
-=======
-	txn.Add(1)
-	txn.Ch <- EventCommitting
-	txn.Wait()
-	// XXX How can you set this and comment out?  This is vital, critical stuff.
-	//txn.Status = txnif.TxnStatusCommittingFinished
-	atomic.StoreInt32((*int32)(&txn.State), (int32)(txnif.TxnStateCommittingFinished))
-	return txn.Err
->>>>>>> 6e11a163
 }
 
 // Commit is used to commit a 1PC or 2PC transaction running in Coordinator or running in Participant.
