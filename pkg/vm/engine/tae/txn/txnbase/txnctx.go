// Copyright 2021 Matrix Origin
//
// Licensed under the Apache License, Version 2.0 (the "License");
// you may not use this file except in compliance with the License.
// You may obtain a copy of the License at
//
//      http://www.apache.org/licenses/LICENSE-2.0
//
// Unless required by applicable law or agreed to in writing, software
// distributed under the License is distributed on an "AS IS" BASIS,
// WITHOUT WARRANTIES OR CONDITIONS OF ANY KIND, either express or implied.
// See the License for the specific language governing permissions and
// limitations under the License.

package txnbase

import (
	"encoding/binary"
	"fmt"
	"sync"

	"github.com/matrixorigin/matrixone/pkg/common/moerr"
	"github.com/matrixorigin/matrixone/pkg/container/types"

	"github.com/matrixorigin/matrixone/pkg/vm/engine/tae/iface/txnif"
)

func IDToIDCtx(id uint64) []byte {
	ctx := make([]byte, 8)
	binary.BigEndian.PutUint64(ctx, id)
	return ctx
}

func IDCtxToID(buf []byte) uint64 {
	return binary.BigEndian.Uint64(buf)
}

type TxnCtx struct {
	sync.RWMutex
	DoneCond                     sync.Cond
	ID                           uint64
	IDCtx                        []byte
	StartTS, CommitTS, PrepareTS types.TS
	Info                         []byte
	State                        txnif.TxnState
	Kind2PC                      bool
}

func NewTxnCtx(id uint64, start types.TS, info []byte) *TxnCtx {
	ctx := &TxnCtx{
		ID:        id,
		IDCtx:     IDToIDCtx(id),
		StartTS:   start,
		PrepareTS: txnif.UncommitTS,
		CommitTS:  txnif.UncommitTS,
		Info:      info,
	}
	ctx.DoneCond = *sync.NewCond(ctx)
	return ctx
}

func (ctx *TxnCtx) Is2PC() bool { return ctx.Kind2PC }

func (ctx *TxnCtx) GetCtx() []byte {
	return ctx.IDCtx
}

func (ctx *TxnCtx) Repr() string {
	ctx.RLock()
	defer ctx.RUnlock()
	repr := fmt.Sprintf("ctx[%d][%d->%d][%s]", ctx.ID, ctx.StartTS, ctx.CommitTS, txnif.TxnStrState(ctx.State))
	return repr
}

func (ctx *TxnCtx) SameTxn(startTs types.TS) bool { return ctx.StartTS.Equal(startTs) }
func (ctx *TxnCtx) CommitBefore(startTs types.TS) bool {
	return ctx.GetCommitTS().Less(startTs)
}
func (ctx *TxnCtx) CommitAfter(startTs types.TS) bool {
	return ctx.GetCommitTS().Greater(startTs)
}

func (ctx *TxnCtx) String() string       { return ctx.Repr() }
func (ctx *TxnCtx) GetID() uint64        { return ctx.ID }
func (ctx *TxnCtx) GetInfo() []byte      { return ctx.Info }
func (ctx *TxnCtx) GetStartTS() types.TS { return ctx.StartTS }
func (ctx *TxnCtx) GetCommitTS() types.TS {
	ctx.RLock()
	defer ctx.RUnlock()
	return ctx.CommitTS
}
func (ctx *TxnCtx) GetPrepareTS() types.TS {
	ctx.RLock()
	defer ctx.RUnlock()
	return ctx.PrepareTS
}

// Atomically returns the current txn state
func (ctx *TxnCtx) getTxnState() txnif.TxnState {
	ctx.RLock()
	defer ctx.RUnlock()
	return ctx.State
}

// Wait txn state to be rollbacked or committed
func (ctx *TxnCtx) resolveTxnState() txnif.TxnState {
	ctx.DoneCond.L.Lock()
	defer ctx.DoneCond.L.Unlock()
	state := ctx.State
	if state != txnif.TxnStatePreparing {
		return state
	}
	ctx.DoneCond.Wait()
	return ctx.State
}

// False when atomically get the current txn state
//
// True when the txn state is committing, wait it to be committed or rollbacked. It
// is used during snapshot reads. If TxnStateActive is currently returned, this value will
// definitely not be used, because even if it becomes TxnStatePreparing later, the timestamp
// would be larger than the current read timestamp.
func (ctx *TxnCtx) GetTxnState(waitIfCommitting bool) (state txnif.TxnState) {
	// Quick get the current txn state
	// If waitIfCommitting is false, return the state
	// If state is not txnif.TxnStatePreparing, return the state
	if state = ctx.getTxnState(); !waitIfCommitting || state != txnif.TxnStatePreparing {
		return state
	}

	// Wait the committing txn to be committed or rollbacked
	state = ctx.resolveTxnState()
	return
}

func (ctx *TxnCtx) IsVisible(o txnif.TxnReader) bool {
	ostart := o.GetStartTS()
	ctx.RLock()
	defer ctx.RUnlock()
	return ostart.LessEq(ctx.StartTS)
}

func (ctx *TxnCtx) IsActiveLocked() bool {
	return ctx.CommitTS == txnif.UncommitTS
}

func (ctx *TxnCtx) ToPreparingLocked(ts types.TS) error {
	if ts.LessEq(ctx.StartTS) {
		panic(fmt.Sprintf("start ts %d should be less than commit ts %d", ctx.StartTS, ts))
	}
	if !ctx.CommitTS.Equal(txnif.UncommitTS) {
		return moerr.NewTxnNotActive("")
	}
	ctx.PrepareTS = ts
	ctx.CommitTS = ts
	ctx.State = txnif.TxnStatePreparing
	return nil
}

func (ctx *TxnCtx) ToPrepared() (err error) {
	ctx.Lock()
	defer ctx.Unlock()
	return ctx.ToPreparedLocked()
}

func (ctx *TxnCtx) ToPreparedLocked() (err error) {
	if ctx.State != txnif.TxnStatePreparing {
		err = ErrTxnNotPreparing
		return
	}
	ctx.State = txnif.TxnStatePrepared
	return
}

func (ctx *TxnCtx) ToCommittingFinished() (err error) {
	ctx.Lock()
	defer ctx.Unlock()
	return ctx.ToCommittingFinishedLocked()
}

func (ctx *TxnCtx) ToCommittingFinishedLocked() (err error) {
	if ctx.State != txnif.TxnStatePrepared {
		err = ErrTxnStateNotPrepared
		return
	}
	ctx.State = txnif.TxnStateCommittingFinished
	return
}

func (ctx *TxnCtx) ToCommittedLocked() error {
	if ctx.State != txnif.TxnStatePreparing {
<<<<<<< HEAD
		return ErrTxnNotPreparing
=======
		return moerr.NewTAECommit("ToCommittedLocked: state is not preapring")
>>>>>>> 6e11a163
	}
	ctx.State = txnif.TxnStateCommitted
	return nil
}

func (ctx *TxnCtx) ToRollbacking(ts types.TS) error {
	ctx.Lock()
	defer ctx.Unlock()
	return ctx.ToRollbackingLocked(ts)
}

func (ctx *TxnCtx) ToRollbackingLocked(ts types.TS) error {
	if ts.Less(ctx.StartTS) {
		panic(fmt.Sprintf("commit ts %d should not be less than start ts %d", ts, ctx.StartTS))
	}
	if (ctx.State != txnif.TxnStateActive) && (ctx.State != txnif.TxnStatePreparing) {
		return moerr.NewTAERollback("ToRollbackingLocked: state is not active or preparing")
	}
	ctx.CommitTS = ts
	ctx.PrepareTS = ts
	ctx.State = txnif.TxnStateRollbacking
	return nil
}

func (ctx *TxnCtx) ToRollbackedLocked() error {
	if ctx.State != txnif.TxnStateRollbacking {
		return moerr.NewTAERollback("state %s", txnif.TxnStrState(ctx.State))
	}
	ctx.State = txnif.TxnStateRollbacked
	return nil
}

func (ctx *TxnCtx) ToUnknownLocked() {
	ctx.State = txnif.TxnStateUnknown
}

// MockSetCommitTSLocked is for testing
func (ctx *TxnCtx) MockSetCommitTSLocked(ts types.TS) { ctx.CommitTS = ts }<|MERGE_RESOLUTION|>--- conflicted
+++ resolved
@@ -165,7 +165,7 @@
 
 func (ctx *TxnCtx) ToPreparedLocked() (err error) {
 	if ctx.State != txnif.TxnStatePreparing {
-		err = ErrTxnNotPreparing
+		err = moerr.NewTAEPrepare("ToPreparedLocked: state is not preparing")
 		return
 	}
 	ctx.State = txnif.TxnStatePrepared
@@ -180,7 +180,7 @@
 
 func (ctx *TxnCtx) ToCommittingFinishedLocked() (err error) {
 	if ctx.State != txnif.TxnStatePrepared {
-		err = ErrTxnStateNotPrepared
+		err = moerr.NewTAECommit("ToCommittingFinishedLocked: state is not prepared")
 		return
 	}
 	ctx.State = txnif.TxnStateCommittingFinished
@@ -189,11 +189,7 @@
 
 func (ctx *TxnCtx) ToCommittedLocked() error {
 	if ctx.State != txnif.TxnStatePreparing {
-<<<<<<< HEAD
-		return ErrTxnNotPreparing
-=======
-		return moerr.NewTAECommit("ToCommittedLocked: state is not preapring")
->>>>>>> 6e11a163
+		return moerr.NewTAECommit("ToCommittedLocked: state is not preparing")
 	}
 	ctx.State = txnif.TxnStateCommitted
 	return nil
