// Copyright 2021 Matrix Origin
//
// Licensed under the Apache License, Version 2.0 (the "License");
// you may not use this file except in compliance with the License.
// You may obtain a copy of the License at
//
//      http://www.apache.org/licenses/LICENSE-2.0
//
// Unless required by applicable law or agreed to in writing, software
// distributed under the License is distributed on an "AS IS" BASIS,
// WITHOUT WARRANTIES OR CONDITIONS OF ANY KIND, either express or implied.
// See the License for the specific language governing permissions and
// limitations under the License.

package txnimpl

import (
	"context"
	"github.com/matrixorigin/matrixone/pkg/container/vector"
	"github.com/matrixorigin/matrixone/pkg/objectio"
	"github.com/matrixorigin/matrixone/pkg/vm/engine/tae/catalog"
	"github.com/matrixorigin/matrixone/pkg/vm/engine/tae/common"
	"github.com/matrixorigin/matrixone/pkg/vm/engine/tae/containers"
	"github.com/matrixorigin/matrixone/pkg/vm/engine/tae/iface/txnif"
	"github.com/matrixorigin/matrixone/pkg/vm/engine/tae/model"
)

// anode corresponds to an appendable standalone-uncommitted block
// which belongs to txn's workspace and can be appended data into.
type anode struct {
	*baseNode
	data    *containers.Batch
	rows    uint32
	appends []*appendInfo
}

// NewANode creates a InsertNode with data in memory.
func NewANode(
	tbl *txnTable,
	meta *catalog.BlockEntry,
) *anode {
	impl := new(anode)
	impl.baseNode = newBaseNode(tbl, meta)
	impl.appends = make([]*appendInfo, 0)
	return impl
}

func (n *anode) Rows() uint32 {
	return n.rows
}

func (n *anode) GetAppends() []*appendInfo {
	return n.appends
}
func (n *anode) AddApplyInfo(srcOff, srcLen, destOff, destLen uint32, dest *common.ID) *appendInfo {
	seq := len(n.appends)
	info := &appendInfo{
		dest:    *dest,
		destOff: destOff,
		destLen: destLen,
		srcOff:  srcOff,
		srcLen:  srcLen,
		seq:     uint32(seq),
	}
	n.appends = append(n.appends, info)
	return info
}

func (n *anode) IsPersisted() bool {
	return false
}

func (n *anode) MakeCommand(id uint32) (cmd txnif.TxnCmd, err error) {
	if n.data == nil {
		return
	}
	composedCmd := NewAppendCmd(id, n, n.data)
	return composedCmd, nil
}

func (n *anode) Close() (err error) {
	if n.data != nil {
		n.data.Close()
		n.data = nil
	}
	return
}

func (n *anode) PrepareAppend(data *containers.Batch, offset uint32) uint32 {
	left := uint32(data.Length()) - offset
	nodeLeft := MaxNodeRows - n.rows
	if left <= nodeLeft {
		return left
	}
	return nodeLeft
}

func (n *anode) Append(data *containers.Batch, offset uint32) (an uint32, err error) {
	schema := n.table.GetLocalSchema()
	if n.data == nil {
		opts := containers.Options{}
		opts.Capacity = data.Length() - int(offset)
		if opts.Capacity > int(MaxNodeRows) {
			opts.Capacity = int(MaxNodeRows)
		}
		n.data = containers.BuildBatch(schema.AllNames(), schema.AllTypes(), opts)
	}

	from := uint32(n.data.Length())
	an = n.PrepareAppend(data, offset)
	for _, attr := range data.Attrs {
		if attr == catalog.PhyAddrColumnName {
			continue
		}
		def := schema.ColDefs[schema.GetColIdx(attr)]
		destVec := n.data.Vecs[def.Idx]
		// logutil.Infof("destVec: %s, %d, %d", destVec.String(), cnt, data.Length())
		destVec.ExtendWithOffset(data.Vecs[def.Idx], int(offset), int(an))
	}
	n.rows = uint32(n.data.Length())
	err = n.FillPhyAddrColumn(from, an)
	return
}

func (n *anode) FillPhyAddrColumn(startRow, length uint32) (err error) {
	var col *vector.Vector
	if col, err = objectio.ConstructRowidColumn(
		&n.meta.ID, startRow, length, common.DefaultAllocator,
	); err != nil {
		return
	}
	err = n.data.Vecs[n.table.GetLocalSchema().PhyAddrKey.Idx].ExtendVec(col)
	col.Free(common.DefaultAllocator)
	return
}

func (n *anode) FillBlockView(view *model.BlockView, colIdxes []int) (err error) {
	for _, colIdx := range colIdxes {
		orig := n.data.Vecs[colIdx]
		view.SetData(colIdx, orig.CloneWindow(0, orig.Length()))
	}
	view.DeleteMask = n.data.Deletes
	return
}
func (n *anode) FillColumnView(view *model.ColumnView) (err error) {
	orig := n.data.Vecs[view.ColIdx]
	view.SetData(orig.CloneWindow(0, orig.Length()))
	view.DeleteMask = n.data.Deletes
	return
}

func (n *anode) GetSpace() uint32 {
	return MaxNodeRows - n.rows
}

func (n *anode) RowsWithoutDeletes() uint32 {
	deletes := uint32(0)
	if n.data != nil && n.data.Deletes != nil {
		deletes = uint32(n.data.DeleteCnt())
	}
	return uint32(n.data.Length()) - deletes
}

func (n *anode) LengthWithDeletes(appended, toAppend uint32) uint32 {
	if !n.data.HasDelete() {
		return toAppend
	}
	appendedOffset := n.OffsetWithDeletes(appended)
	toAppendOffset := n.OffsetWithDeletes(toAppend + appended)
	// logutil.Infof("appened:%d, toAppend:%d, off1=%d, off2=%d", appended, toAppend, appendedOffset, toAppendOffset)
	return toAppendOffset - appendedOffset
}

func (n *anode) OffsetWithDeletes(count uint32) uint32 {
	if !n.data.HasDelete() {
		return count
	}
	offset := count
	for offset < n.rows {
		deletes := n.data.Deletes.Rank(offset)
		if offset == count+uint32(deletes) {
			break
		}
		offset = count + uint32(deletes)
	}
	return offset
}

func (n *anode) GetValue(col int, row uint32) (any, bool, error) {
	vec := n.data.Vecs[col]
	return vec.Get(int(row)), vec.IsNull(int(row)), nil
}

func (n *anode) RangeDelete(start, end uint32) error {
	n.data.RangeDelete(int(start), int(end+1))
	return nil
}

func (n *anode) IsRowDeleted(row uint32) bool {
	return n.data.IsDeleted(int(row))
}

func (n *anode) PrintDeletes() string {
	if !n.data.HasDelete() {
		return "NoDeletes"
	}
	return n.data.Deletes.String()
}

func (n *anode) WindowColumn(start, end uint32, pos int) (vec containers.Vector, err error) {
	data := n.data
	deletes := data.WindowDeletes(int(start), int(end-start))
	if deletes != nil {
		vec = data.Vecs[pos].CloneWindow(int(start), int(end-start))
		vec.Compact(deletes)
	} else {
		vec = data.Vecs[pos].Window(int(start), int(end-start))
	}
	return
}

func (n *anode) Window(start, end uint32) (bat *containers.Batch, err error) {
	data := n.data
	if data.HasDelete() {
		bat = data.CloneWindow(int(start), int(end-start))
		bat.Compact()
	} else {
		bat = data.Window(int(start), int(end-start))
	}
	return
}

func (n *anode) GetColumnDataByIds(
	colIdxes []int,
) (view *model.BlockView, err error) {
	view = model.NewBlockView()
	err = n.FillBlockView(view, colIdxes)
	return
}

<<<<<<< HEAD
func (n *anode) GetColumnDataById(_ context.Context, colIdx int) (view *model.ColumnView, err error) {
=======
func (n *anode) GetColumnDataById(ctx context.Context, colIdx int) (view *model.ColumnView, err error) {
>>>>>>> e39b6ef5
	view = model.NewColumnView(colIdx)
	err = n.FillColumnView(view)
	return
}

func (n *anode) Prefetch(idxes []uint16) error {
	return nil
}<|MERGE_RESOLUTION|>--- conflicted
+++ resolved
@@ -238,11 +238,7 @@
 	return
 }
 
-<<<<<<< HEAD
-func (n *anode) GetColumnDataById(_ context.Context, colIdx int) (view *model.ColumnView, err error) {
-=======
 func (n *anode) GetColumnDataById(ctx context.Context, colIdx int) (view *model.ColumnView, err error) {
->>>>>>> e39b6ef5
 	view = model.NewColumnView(colIdx)
 	err = n.FillColumnView(view)
 	return
