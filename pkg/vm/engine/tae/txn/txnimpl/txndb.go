--- conflicted
+++ resolved
@@ -175,21 +175,13 @@
 	return
 }
 
-<<<<<<< HEAD
-func (db *txnDB) CreateRelationWithID(def any, tbId uint64) (relation handle.Relation, err error) {
-=======
 func (db *txnDB) CreateRelationWithTableId(tableId uint64, def any) (relation handle.Relation, err error) {
->>>>>>> 66e531b2
 	schema := def.(*catalog.Schema)
 	var factory catalog.TableDataFactory
 	if db.store.dataFactory != nil {
 		factory = db.store.dataFactory.MakeTableFactory()
 	}
-<<<<<<< HEAD
-	meta, err := db.entry.CreateTableEntryWithID(schema, tbId, db.store.txn, factory)
-=======
 	meta, err := db.entry.CreateTableEntryWithTableId(schema, db.store.txn, factory, tableId)
->>>>>>> 66e531b2
 	if err != nil {
 		return
 	}
