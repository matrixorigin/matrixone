--- conflicted
+++ resolved
@@ -102,38 +102,6 @@
 	return
 }
 
-<<<<<<< HEAD
-=======
-func (blk *txnSysBlock) columnRows() int {
-	rows := 0
-	fn := func(table *catalog.TableEntry) error {
-		rows += len(table.GetLastestSchemaLocked().ColDefs)
-		return nil
-	}
-	dbFn := func(db *catalog.DBEntry) error {
-		_ = blk.processTable(db, fn, true)
-		return nil
-	}
-	_ = blk.processDB(dbFn, true)
-	return rows
-}
-
-func (blk *txnSysBlock) Rows() int {
-	if !blk.isSysTable() {
-		return blk.txnBlock.Rows()
-	}
-	if blk.table.GetID() == pkgcatalog.MO_DATABASE_ID {
-		return blk.dbRows()
-	} else if blk.table.GetID() == pkgcatalog.MO_TABLES_ID {
-		return blk.tableRows()
-	} else if blk.table.GetID() == pkgcatalog.MO_COLUMNS_ID {
-		return blk.columnRows()
-	} else {
-		panic("not supported")
-	}
-}
-
->>>>>>> 71bf73ee
 func FillColumnRow(table *catalog.TableEntry, node *catalog.MVCCNode[*catalog.TableMVCCNode], attr string, colData containers.Vector) {
 	schema := node.BaseNode.Schema
 	tableID := table.GetID()
