// Copyright 2021 Matrix Origin
//
// Licensed under the Apache License, Version 2.0 (the "License");
// you may not use this file except in compliance with the License.
// You may obtain a copy of the License at
//
//      http://www.apache.org/licenses/LICENSE-2.0
//
// Unless required by applicable law or agreed to in writing, software
// distributed under the License is distributed on an "AS IS" BASIS,
// WITHOUT WARRANTIES OR CONDITIONS OF ANY KIND, either express or implied.
// See the License for the specific language governing permissions and
// limitations under the License.

package txnimpl

import (
	"context"
	"fmt"
	"runtime/trace"
	"time"

	"github.com/matrixorigin/matrixone/pkg/fileservice"
	"go.uber.org/zap"

	"github.com/matrixorigin/matrixone/pkg/perfcounter"

	"github.com/RoaringBitmap/roaring"

	"github.com/matrixorigin/matrixone/pkg/common/moerr"
	"github.com/matrixorigin/matrixone/pkg/common/moprobe"
	"github.com/matrixorigin/matrixone/pkg/container/types"
	"github.com/matrixorigin/matrixone/pkg/logutil"
	"github.com/matrixorigin/matrixone/pkg/objectio"
	apipb "github.com/matrixorigin/matrixone/pkg/pb/api"
	"github.com/matrixorigin/matrixone/pkg/vm/engine/tae/blockio"
	"github.com/matrixorigin/matrixone/pkg/vm/engine/tae/catalog"
	"github.com/matrixorigin/matrixone/pkg/vm/engine/tae/common"
	"github.com/matrixorigin/matrixone/pkg/vm/engine/tae/containers"
	"github.com/matrixorigin/matrixone/pkg/vm/engine/tae/iface/handle"
	"github.com/matrixorigin/matrixone/pkg/vm/engine/tae/iface/txnif"
	"github.com/matrixorigin/matrixone/pkg/vm/engine/tae/index"
	"github.com/matrixorigin/matrixone/pkg/vm/engine/tae/model"
	"github.com/matrixorigin/matrixone/pkg/vm/engine/tae/tables/updates"
	"github.com/matrixorigin/matrixone/pkg/vm/engine/tae/wal"
)

var (
	ErrDuplicateNode = moerr.NewInternalErrorNoCtx("tae: duplicate node")
)

type txnEntries struct {
	entries []txnif.TxnEntry
	mask    *roaring.Bitmap
}

func newTxnEntries() *txnEntries {
	return &txnEntries{
		entries: make([]txnif.TxnEntry, 0),
		mask:    roaring.New(),
	}
}

func (entries *txnEntries) Len() int {
	return len(entries.entries)
}

func (entries *txnEntries) Append(entry txnif.TxnEntry) {
	entries.entries = append(entries.entries, entry)
}

func (entries *txnEntries) Delete(idx int) {
	entries.mask.Add(uint32(idx))
}

func (entries *txnEntries) IsDeleted(idx int) bool {
	return entries.mask.ContainsInt(idx)
}

func (entries *txnEntries) AnyDelete() bool {
	return !entries.mask.IsEmpty()
}

func (entries *txnEntries) Close() {
	entries.mask = nil
	entries.entries = nil
}

type deleteNode struct {
	DeleteNodes []txnif.DeleteNode
	idx         []int
}

func newDeleteNode(node txnif.DeleteNode, idx int) *deleteNode {
	nodes := []txnif.DeleteNode{node}
	return &deleteNode{
		DeleteNodes: nodes,
		idx:         []int{idx},
	}
}

type txnTable struct {
	store       *txnStore
	createEntry txnif.TxnEntry
	dropEntry   txnif.TxnEntry
	tableSpace  *tableSpace
	deleteNodes map[common.ID]*deleteNode
	entry       *catalog.TableEntry
	schema      *catalog.Schema
	logs        []wal.LogEntry

	dedupedObjectHint uint64
	dedupedBlockID    *types.Blockid

	txnEntries *txnEntries
	csnStart   uint32

	idx int
}

func newTxnTable(store *txnStore, entry *catalog.TableEntry) (*txnTable, error) {
	schema := entry.GetVisibleSchema(store.txn)
	if schema == nil {
		return nil, moerr.NewInternalErrorNoCtx("No visible schema for ts %s", store.txn.GetStartTS().ToString())
	}
	tbl := &txnTable{
		store:       store,
		entry:       entry,
		schema:      schema,
		deleteNodes: make(map[common.ID]*deleteNode),
		logs:        make([]wal.LogEntry, 0),
		txnEntries:  newTxnEntries(),
	}
	return tbl, nil
}
func (tbl *txnTable) getNormalDeleteNode(id common.ID) *updates.DeleteNode {
	nodes, ok := tbl.deleteNodes[id]
	if !ok {
		return nil
	}
	for _, node := range nodes.DeleteNodes {
		if !node.IsPersistedDeletedNode() {
			return node.(*updates.DeleteNode)
		}
	}
	return nil
}
func (tbl *txnTable) PrePreareTransfer(phase string, ts types.TS) (err error) {
	return tbl.TransferDeletes(ts, phase)
}

func (tbl *txnTable) TransferDeleteIntent(
	id *common.ID,
	row uint32) (changed bool, nid *common.ID, nrow uint32, err error) {
	pinned, err := tbl.store.rt.TransferTable.Pin(*id)
	if err != nil {
		err = nil
		return
	}
	defer pinned.Close()
	entry, err := tbl.store.warChecker.CacheGet(
		tbl.entry.GetDB().ID,
		id.TableID,
		id.ObjectID())
	if err != nil {
		panic(err)
	}
	ts := types.BuildTS(time.Now().UTC().UnixNano(), 0)
	if err = readWriteConfilictCheck(entry.BaseEntryImpl, ts); err == nil {
		return
	}
	err = nil
	nid = &common.ID{
		TableID: id.TableID,
	}
	rowID, ok := pinned.Item().Transfer(row)
	if !ok {
		err = moerr.NewTxnWWConflictNoCtx(0, "")
		return
	}
	changed = true
	nid.BlockID, nrow = rowID.Decode()
	return
}

func (tbl *txnTable) TransferDeletes(ts types.TS, phase string) (err error) {
	if tbl.store.rt.TransferTable == nil {
		return
	}
	if len(tbl.deleteNodes) == 0 {
		return
	}
	for id, nodes := range tbl.deleteNodes {
		for offset, node := range nodes.DeleteNodes {
			// search the read set to check wether the delete node relevant
			// block was deleted.
			// if not deleted, go to next
			// if deleted, try to transfer the delete node
			if err = tbl.store.warChecker.checkOne(
				&id,
				ts,
			); err == nil {
				continue
			}

			// if the error is not a r-w conflict. something wrong really happened
			if !moerr.IsMoErrCode(err, moerr.ErrTxnRWConflict) {
				return
			}

			// try to transfer the delete node
			// here are some possible returns
			// nil: transferred successfully
			// ErrTxnRWConflict: the target block was also be compacted
			// ErrTxnWWConflict: w-w error
			if _, err = tbl.TransferDeleteNode(&id, node, offset, nodes.idx[offset], phase); err != nil {
				return
			}

		}
	}
	return
}

func (tbl *txnTable) recurTransferDelete(
	memo map[types.Blockid]*common.PinnedItem[*model.TransferHashPage],
	page *model.TransferHashPage,
	id *common.ID,
	row uint32,
	pk containers.Vector,
	depth int) error {

	var page2 *common.PinnedItem[*model.TransferHashPage]

	rowID, ok := page.Transfer(row)
	if !ok {
		err := moerr.NewTxnWWConflictNoCtx(0, "")
		msg := fmt.Sprintf("table-%d blk-%d delete row-%d depth-%d",
			id.TableID,
			id.BlockID,
			row,
			depth)
		logutil.Warnf("[ts=%s]TransferDeleteNode: %v",
			tbl.store.txn.GetStartTS().ToString(),
			msg)
		return err
	}
	blockID, offset := rowID.Decode()
	newID := &common.ID{
		DbID:    id.DbID,
		TableID: id.TableID,
		BlockID: blockID,
	}
	var err error
	if page2, ok = memo[blockID]; !ok {
		page2, err = tbl.store.rt.TransferTable.Pin(*newID)
		if err == nil {
			memo[blockID] = page2
		}
	}
	if page2 != nil {
		return tbl.recurTransferDelete(
			memo,
			page2.Item(),
			newID,
			offset,
			pk,
			depth+1)
	}
	if err = tbl.RangeDelete(newID, offset, offset, pk, handle.DT_Normal); err != nil {
		return err
	}
	common.DoIfInfoEnabled(func() {
		logutil.Infof("depth-%d %s transfer delete from blk-%s row-%d to blk-%s row-%d",
			depth,
			tbl.schema.Name,
			id.BlockID.String(),
			row,
			blockID.String(),
			offset)
	})
	return nil
}

func (tbl *txnTable) TransferDeleteNode(
	id *common.ID, node txnif.DeleteNode, offset, idx int, phase string,
) (transferred bool, err error) {
	rows := node.DeletedRows()
	pk := node.DeletedPK()
	if transferred, err = tbl.TransferDeleteRows(id, rows, pk, phase); err != nil {
		return
	}

	// rollback transferred delete node. should not fail
	if err = node.PrepareRollback(); err != nil {
		panic(err)
	}
	if err = node.ApplyRollback(); err != nil {
		panic(err)
	}
	tbl.commitTransferDeleteNode(id, offset, idx)
	return
}

func (tbl *txnTable) TransferDeleteRows(
	id *common.ID,
	rows []uint32,
	pk map[uint32]containers.Vector,
	phase string) (transferred bool, err error) {
	memo := make(map[types.Blockid]*common.PinnedItem[*model.TransferHashPage])
	common.DoIfInfoEnabled(func() {
		logutil.Info("[Start]",
			common.AnyField("txn-start-ts", tbl.store.txn.GetStartTS().ToString()),
			common.OperationField("transfer-deletes"),
			common.OperandField(id.BlockString()),
			common.AnyField("phase", phase))
	})
	defer func() {
		common.DoIfInfoEnabled(func() {
			logutil.Info("[End]",
				common.AnyField("txn-start-ts", tbl.store.txn.GetStartTS().ToString()),
				common.OperationField("transfer-deletes"),
				common.OperandField(id.BlockString()),
				common.AnyField("phase", phase),
				common.ErrorField(err))
		})
		for _, m := range memo {
			m.Close()
		}
	}()

	pinned, err := tbl.store.rt.TransferTable.Pin(*id)
	// cannot find a transferred record. maybe the transferred record was TTL'ed
	// here we can convert the error back to r-w conflict
	if err != nil {
		err = moerr.NewTxnRWConflictNoCtx()
		return
	}
	memo[id.BlockID] = pinned

	// logutil.Infof("TransferDeleteNode deletenode %s", node.DeleteNode.(*updates.DeleteNode).GeneralVerboseString())
	page := pinned.Item()
	depth := 0
	for _, row := range rows {
		if err = tbl.recurTransferDelete(memo, page, id, row, pk[row], depth); err != nil {
			return
		}
	}

	return
}

func (tbl *txnTable) commitTransferDeleteNode(id *common.ID, offset, idx int) {
	tbl.store.warChecker.Delete(id)
	tbl.txnEntries.Delete(idx)
	nodes := tbl.deleteNodes[*id]
	if offset == len(nodes.DeleteNodes)-1 {
		nodes.DeleteNodes = nodes.DeleteNodes[:offset]
	} else {
		nodes.DeleteNodes = append(nodes.DeleteNodes[:offset], nodes.DeleteNodes[offset+1:]...)
	}
	if len(nodes.DeleteNodes) == 0 {
		delete(tbl.deleteNodes, *id)
	}
}

func (tbl *txnTable) WaitSynced() {
	for _, e := range tbl.logs {
		if err := e.WaitDone(); err != nil {
			panic(err)
		}
		e.Free()
	}
}

func (tbl *txnTable) CollectCmd(cmdMgr *commandManager) (err error) {
	tbl.csnStart = uint32(cmdMgr.GetCSN())
	for idx, txnEntry := range tbl.txnEntries.entries {
		if tbl.txnEntries.IsDeleted(idx) {
			continue
		}
		csn := cmdMgr.GetCSN()
		cmd, err := txnEntry.MakeCommand(csn)
		// logutil.Infof("%d-%d",csn,cmd.GetType())
		if err != nil {
			return err
		}
		if cmd == nil {
			panic(txnEntry)
		}
		cmdMgr.AddCmd(cmd)
	}
	if tbl.tableSpace != nil {
		if err = tbl.tableSpace.CollectCmd(cmdMgr); err != nil {
			return
		}
	}
	return
}

func (tbl *txnTable) GetObject(id *types.Objectid) (obj handle.Object, err error) {
	meta, err := tbl.store.warChecker.CacheGet(
		tbl.entry.GetDB().ID,
		tbl.entry.ID,
		id)
	if err != nil {
		return
	}
<<<<<<< HEAD
	if !ok {
		err = moerr.NewNotFoundNoCtxDetail(id.String())
		return
	}
	obj = newObject(tbl, meta)
=======
	obj = buildObject(tbl, meta)
>>>>>>> 60e027c5
	return
}

func (tbl *txnTable) SoftDeleteObject(id *types.Objectid) (err error) {
	txnEntry, err := tbl.entry.DropObjectEntry(id, tbl.store.txn)
	if err != nil {
		return
	}
	tbl.store.IncreateWriteCnt()
	if txnEntry != nil {
		tbl.txnEntries.Append(txnEntry)
	}
	tbl.store.txn.GetMemo().AddObject(tbl.entry.GetDB().GetID(), tbl.entry.ID, id)
	return
}

func (tbl *txnTable) CreateObject(is1PC bool) (obj handle.Object, err error) {
	perfcounter.Update(tbl.store.ctx, func(counter *perfcounter.CounterSet) {
		counter.TAE.Object.Create.Add(1)
	})
	return tbl.createObject(catalog.ES_Appendable, is1PC, nil)
}

func (tbl *txnTable) CreateNonAppendableObject(is1PC bool, opts *objectio.CreateObjOpt) (obj handle.Object, err error) {
	perfcounter.Update(tbl.store.ctx, func(counter *perfcounter.CounterSet) {
		counter.TAE.Object.CreateNonAppendable.Add(1)
	})
	return tbl.createObject(catalog.ES_NotAppendable, is1PC, opts)
}

func (tbl *txnTable) createObject(state catalog.EntryState, is1PC bool, opts *objectio.CreateObjOpt) (obj handle.Object, err error) {
	var factory catalog.BlockDataFactory
	if tbl.store.dataFactory != nil {
		factory = tbl.store.dataFactory.MakeBlockFactory()
	}
	var meta *catalog.ObjectEntry
	if meta, err = tbl.entry.CreateObject(tbl.store.txn, state, opts, factory); err != nil {
		return
	}
	obj = newObject(tbl, meta)
	tbl.store.IncreateWriteCnt()
	tbl.store.txn.GetMemo().AddObject(tbl.entry.GetDB().ID, tbl.entry.ID, &meta.ID)
	if is1PC {
		meta.Set1PC()
	}
	tbl.txnEntries.Append(meta)
	return
}

func (tbl *txnTable) LogTxnEntry(entry txnif.TxnEntry, readed []*common.ID) (err error) {
	tbl.store.IncreateWriteCnt()
	tbl.txnEntries.Append(entry)
	for _, id := range readed {
		// warChecker skip non-block read
		if objectio.IsEmptyBlkid(&id.BlockID) {
			continue
		}

		// record block into read set
		tbl.store.warChecker.InsertByID(
			tbl.entry.GetDB().ID,
			id.TableID,
			id.ObjectID())
	}
	return
}

func (tbl *txnTable) SetCreateEntry(e txnif.TxnEntry) {
	if tbl.createEntry != nil {
		panic("logic error")
	}
	tbl.store.IncreateWriteCnt()
	tbl.store.txn.GetMemo().AddCatalogChange()
	tbl.createEntry = e
	tbl.txnEntries.Append(e)
}

func (tbl *txnTable) SetDropEntry(e txnif.TxnEntry) error {
	if tbl.dropEntry != nil {
		panic("logic error")
	}
	tbl.store.IncreateWriteCnt()
	tbl.store.txn.GetMemo().AddCatalogChange()
	tbl.dropEntry = e
	tbl.txnEntries.Append(e)
	return nil
}

func (tbl *txnTable) IsDeleted() bool {
	return tbl.dropEntry != nil
}

// GetLocalSchema returns the schema remains in the txn table, rather than the
// latest schema in TableEntry
func (tbl *txnTable) GetLocalSchema() *catalog.Schema {
	return tbl.schema
}

func (tbl *txnTable) GetMeta() *catalog.TableEntry {
	return tbl.entry
}

func (tbl *txnTable) GetID() uint64 {
	return tbl.entry.GetID()
}

func (tbl *txnTable) Close() error {
	var err error
	if tbl.tableSpace != nil {
		if err = tbl.tableSpace.Close(); err != nil {
			return err
		}
		tbl.tableSpace = nil
	}
	tbl.deleteNodes = nil
	tbl.logs = nil
	tbl.txnEntries = nil
	return nil
}

func (tbl *txnTable) AddDeleteNode(id *common.ID, node txnif.DeleteNode) error {
	nid := *id
	u := tbl.deleteNodes[nid]
	if u != nil {
		for _, n := range u.DeleteNodes {
			if n.IsPersistedDeletedNode() == node.IsPersistedDeletedNode() {
				return ErrDuplicateNode
			}
		}
		u.DeleteNodes = append(u.DeleteNodes, node)
		if !node.IsPersistedDeletedNode() {
			u.idx = append(u.idx, tbl.txnEntries.Len())
		}
	} else {
		tbl.store.IncreateWriteCnt()
		tbl.store.txn.GetMemo().AddObject(tbl.entry.GetDB().ID, id.TableID, id.ObjectID())
		tbl.deleteNodes[nid] = newDeleteNode(node, tbl.txnEntries.Len())
	}
	tbl.txnEntries.Append(node)
	return nil
}

func (tbl *txnTable) Append(ctx context.Context, data *containers.Batch) (err error) {
	if tbl.schema.HasPK() {
		dedupType := tbl.store.txn.GetDedupType()
		if dedupType == txnif.FullDedup {
			//do PK deduplication check against txn's work space.
			if err = tbl.DedupWorkSpace(
				data.Vecs[tbl.schema.GetSingleSortKeyIdx()]); err != nil {
				return
			}
			//do PK deduplication check against txn's snapshot data.
			if err = tbl.DedupSnapByPK(
				ctx,
				data.Vecs[tbl.schema.GetSingleSortKeyIdx()], false); err != nil {
				return
			}
		} else if dedupType == txnif.FullSkipWorkSpaceDedup {
			if err = tbl.DedupSnapByPK(
				ctx,
				data.Vecs[tbl.schema.GetSingleSortKeyIdx()], false); err != nil {
				return
			}
		} else if dedupType == txnif.IncrementalDedup {
			if err = tbl.DedupSnapByPK(
				ctx,
				data.Vecs[tbl.schema.GetSingleSortKeyIdx()], true); err != nil {
				return
			}
		}
	}
	if tbl.tableSpace == nil {
		tbl.tableSpace = newTableSpace(tbl)
	}
	return tbl.tableSpace.Append(data)
}
func (tbl *txnTable) AddBlksWithMetaLoc(ctx context.Context, stats containers.Vector) (err error) {
	return stats.Foreach(func(v any, isNull bool, row int) error {
		s := objectio.ObjectStats(v.([]byte))
		return tbl.addBlksWithMetaLoc(ctx, s)
	}, nil)
}
func (tbl *txnTable) addBlksWithMetaLoc(ctx context.Context, stats objectio.ObjectStats) (err error) {
	var pkVecs []containers.Vector
	var closeFuncs []func()
	defer func() {
		for _, v := range pkVecs {
			v.Close()
		}
		for _, f := range closeFuncs {
			f()
		}
	}()
	if tbl.tableSpace != nil && tbl.tableSpace.isStatsExisted(stats) {
		return nil
	}
	metaLocs := make([]objectio.Location, 0)
	blkCount := stats.BlkCnt()
	totalRow := stats.Rows()
	blkMaxRows := tbl.schema.BlockMaxRows
	for i := uint16(0); i < uint16(blkCount); i++ {
		var blkRow uint32
		if totalRow > blkMaxRows {
			blkRow = blkMaxRows
		} else {
			blkRow = totalRow
		}
		totalRow -= blkRow
		metaloc := objectio.BuildLocation(stats.ObjectName(), stats.Extent(), blkRow, i)

		metaLocs = append(metaLocs, metaloc)
	}
	if tbl.schema.HasPK() {
		dedupType := tbl.store.txn.GetDedupType()
		if dedupType == txnif.FullDedup {
			//TODO::parallel load pk.
			for _, loc := range metaLocs {
				var vectors []containers.Vector
				var closeFunc func()
				//Extend lifetime of vectors is within the function.
				//No NeedCopy. closeFunc is required after use.
				//VectorPool is nil.
				vectors, closeFunc, err = blockio.LoadColumns2(
					ctx,
					[]uint16{uint16(tbl.schema.GetSingleSortKeyIdx())},
					nil,
					tbl.store.rt.Fs.Service,
					loc,
					fileservice.Policy(0),
					false,
					nil,
				)
				if err != nil {
					return err
				}
				closeFuncs = append(closeFuncs, closeFunc)
				pkVecs = append(pkVecs, vectors[0])
			}
			for _, v := range pkVecs {
				//do PK deduplication check against txn's work space.
				if err = tbl.DedupWorkSpace(v); err != nil {
					return
				}
				//do PK deduplication check against txn's snapshot data.
				if err = tbl.DedupSnapByPK(ctx, v, false); err != nil {
					return
				}
			}
		} else if dedupType == txnif.FullSkipWorkSpaceDedup {
			//do PK deduplication check against txn's snapshot data.
			if err = tbl.DedupSnapByMetaLocs(ctx, metaLocs, false); err != nil {
				return
			}
		} else if dedupType == txnif.IncrementalDedup {
			//do PK deduplication check against txn's snapshot data.
			if err = tbl.DedupSnapByMetaLocs(ctx, metaLocs, true); err != nil {
				return
			}
		}
	}
	if tbl.tableSpace == nil {
		tbl.tableSpace = newTableSpace(tbl)
	}
	return tbl.tableSpace.AddBlksWithMetaLoc(pkVecs, stats)
}

func (tbl *txnTable) RangeDeleteLocalRows(start, end uint32) (err error) {
	if tbl.tableSpace != nil {
		err = tbl.tableSpace.RangeDelete(start, end)
	}
	return
}

func (tbl *txnTable) LocalDeletesToString() string {
	s := fmt.Sprintf("<txnTable-%d>[LocalDeletes]:\n", tbl.GetID())
	if tbl.tableSpace != nil {
		s = fmt.Sprintf("%s%s", s, tbl.tableSpace.DeletesToString())
	}
	return s
}

func (tbl *txnTable) IsLocalDeleted(row uint32) bool {
	if tbl.tableSpace == nil {
		return false
	}
	return tbl.tableSpace.IsDeleted(row)
}

// RangeDelete delete block rows in range [start, end]
func (tbl *txnTable) RangeDelete(
	id *common.ID,
	start,
	end uint32,
	pk containers.Vector,
	dt handle.DeleteType) (err error) {
	defer func() {
		if err == nil {
			return
		}
		// if moerr.IsMoErrCode(err, moerr.ErrTxnWWConflict) {
		// 	moerr.NewTxnWriteConflictNoCtx("table-%d blk-%d delete rows from %d to %d",
		// 		id.TableID,
		// 		id.BlockID,
		// 		start,
		// 		end)
		// }
		// This err also captured by txn's write conflict check.
		if err != nil {
			if moerr.IsMoErrCode(err, moerr.ErrTxnWWConflict) {
				err = moerr.NewTxnWWConflictNoCtx(id.TableID, pk.PPString(int(start-end+1)))
			}

			logutil.Debugf("[ts=%s]: table-%d blk-%s delete rows from %d to %d %v",
				tbl.store.txn.GetStartTS().ToString(),
				id.TableID,
				id.BlockID.String(),
				start,
				end,
				err)
			if tbl.store.rt.Options.IncrementalDedup && moerr.IsMoErrCode(err, moerr.ErrTxnWWConflict) {
				logutil.Warnf("[txn%X,ts=%s]: table-%d blk-%s delete rows [%d,%d] pk %s",
					tbl.store.txn.GetID(),
					tbl.store.txn.GetStartTS().ToString(),
					id.TableID,
					id.BlockID.String(),
					start, end,
					pk.PPString(int(start-end+1)),
				)
			}
		}
	}()
	if tbl.tableSpace != nil && id.ObjectID().Eq(tbl.tableSpace.entry.ID) {
		err = tbl.RangeDeleteLocalRows(start, end)
		return
	}
	node := tbl.getNormalDeleteNode(*id)

	if node != nil {
		// TODO: refactor
		chain := node.GetChain().(*updates.DeleteChain)
		mvcc := chain.GetController()
		mvcc.Lock()
		if err = mvcc.CheckNotDeleted(start, end, tbl.store.txn.GetStartTS()); err == nil {
			node.RangeDeleteLocked(start, end, pk, common.WorkspaceAllocator)
		}
		if err != nil && moerr.IsMoErrCode(err, moerr.ErrTxnWWConflict) {
			logutil.Warn("w-w conflict", zap.String("chain", mvcc.StringLocked(3, 0, "")))
		}
		mvcc.Unlock()
		if err != nil {
			tbl.store.warChecker.Insert(mvcc.GetEntry())
		}
		return
	}

	blk, err := tbl.store.warChecker.CacheGet(
		tbl.entry.GetDB().ID,
		id.TableID, id.ObjectID())
	if err != nil {
		return
	}
	blkData := blk.GetObjectData()
	_, blkOffset := id.BlockID.Offsets()
	node2, err := blkData.RangeDelete(tbl.store.txn, blkOffset, start, end, pk, dt)
	if err != nil && moerr.IsMoErrCode(err, moerr.ErrTxnWWConflict) {
		logutil.Warn("w-w conflict", zap.String("blk", blkData.PPString(common.PPL2, 0, "")))
	}
	if err == nil {
		if err = tbl.AddDeleteNode(id, node2); err != nil {
			return
		}
		tbl.store.warChecker.Insert(blk)
	}
	return
}

func (tbl *txnTable) TryDeleteByDeltaloc(id *common.ID, deltaloc objectio.Location) (ok bool, err error) {
	node := tbl.deleteNodes[*id]
	if node != nil {
		return
	}

	blk, err := tbl.store.warChecker.CacheGet(
		tbl.entry.GetDB().ID,
		id.TableID, id.ObjectID())
	if err != nil {
		return
	}
	blkData := blk.GetObjectData()
	_, blkOffset := id.BlockID.Offsets()
	node2, ok, err := blkData.TryDeleteByDeltaloc(tbl.store.txn, blkOffset, deltaloc)
	if err == nil && ok {
		tbl.txnEntries.Append(node2)
		tbl.store.warChecker.Insert(blk)
		tbl.store.IncreateWriteCnt()
	}
	return
}

func (tbl *txnTable) GetByFilter(ctx context.Context, filter *handle.Filter) (id *common.ID, offset uint32, err error) {
	if tbl.tableSpace != nil {
		id, offset, err = tbl.tableSpace.GetByFilter(filter)
		if err == nil {
			return
		}
		err = nil
	}
	h := newRelation(tbl)
	blockIt := h.MakeObjectIt()
	for blockIt.Valid() {
		h := blockIt.GetObject()
		defer h.Close()
		if h.IsUncommitted() {
			blockIt.Next()
			continue
		}
		var blkID uint16
		blkID, offset, err = h.GetByFilter(ctx, filter, common.WorkspaceAllocator)
		if err == nil {
			id = h.Fingerprint()
			id.SetBlockOffset(blkID)
			break
		}
		blockIt.Next()
	}
	if err == nil && id == nil {
		err = moerr.NewNotFoundNoCtx()
	}
	return
}

func (tbl *txnTable) GetLocalValue(row uint32, col uint16) (v any, isNull bool, err error) {
	if tbl.tableSpace == nil {
		return
	}
	return tbl.tableSpace.GetValue(row, col)
}

func (tbl *txnTable) GetValue(ctx context.Context, id *common.ID, row uint32, col uint16) (v any, isNull bool, err error) {
	if tbl.tableSpace != nil && id.ObjectID().Eq(tbl.tableSpace.entry.ID) {
		return tbl.tableSpace.GetValue(row, col)
	}
	meta, err := tbl.store.warChecker.CacheGet(
		tbl.entry.GetDB().ID,
		id.TableID,
		id.ObjectID())
	if err != nil {
		panic(err)
	}
	block := meta.GetObjectData()
	_, blkOffset := id.BlockID.Offsets()
	return block.GetValue(ctx, tbl.store.txn, tbl.GetLocalSchema(), blkOffset, int(row), int(col), common.WorkspaceAllocator)
}
func (tbl *txnTable) UpdateObjectStats(id *common.ID, stats *objectio.ObjectStats) error {
	meta, err := tbl.entry.GetObjectByID(id.ObjectID())
	if err != nil {
		return err
	}
	isNewNode, err := meta.UpdateObjectInfo(tbl.store.txn, stats)
	if err != nil {
		return err
	}
	tbl.store.txn.GetMemo().AddObject(tbl.entry.GetDB().ID, tbl.entry.ID, &meta.ID)
	if isNewNode {
		tbl.txnEntries.Append(meta)
	}
	return nil
}

func (tbl *txnTable) UpdateDeltaLoc(id *common.ID, deltaloc objectio.Location) (err error) {
	meta, err := tbl.store.warChecker.CacheGet(
		tbl.entry.GetDB().ID,
		id.TableID,
		id.ObjectID())
	if err != nil {
		panic(err)
	}
	_, blkOffset := id.BlockID.Offsets()
	isNewNode, entry, err := meta.GetObjectData().UpdateDeltaLoc(tbl.store.txn, blkOffset, deltaloc)
	if err != nil {
		return
	}
	tbl.store.txn.GetMemo().AddObject(tbl.entry.GetDB().ID, id.TableID, id.ObjectID())
	if isNewNode {
		tbl.txnEntries.Append(entry)
	}
	meta.Is1PC()
	return
}

func (tbl *txnTable) AlterTable(ctx context.Context, req *apipb.AlterTableReq) error {
	switch req.Kind {
	case apipb.AlterKind_UpdateConstraint,
		apipb.AlterKind_UpdateComment,
		apipb.AlterKind_AddColumn,
		apipb.AlterKind_DropColumn,
		apipb.AlterKind_RenameTable,
		apipb.AlterKind_UpdatePolicy,
		apipb.AlterKind_AddPartition,
		apipb.AlterKind_RenameColumn:
	default:
		return moerr.NewNYI(ctx, "alter table %s", req.Kind.String())
	}
	tbl.store.IncreateWriteCnt()
	tbl.store.txn.GetMemo().AddCatalogChange()
	isNewNode, newSchema, err := tbl.entry.AlterTable(ctx, tbl.store.txn, req)
	if isNewNode {
		tbl.txnEntries.Append(tbl.entry)
	}
	if err != nil {
		return err
	}
	if req.Kind == apipb.AlterKind_RenameTable {
		rename := req.GetRenameTable()
		// udpate name index in db entry
		tenantID := newSchema.AcInfo.TenantID
		err = tbl.entry.GetDB().RenameTableInTxn(rename.OldName, rename.NewName, tbl.entry.ID, tenantID, tbl.store.txn, isNewNode)
		if err != nil {
			return err
		}
	}

	tbl.schema = newSchema // update new schema to txn local schema
	//TODO(aptend): handle written data in localobj, keep the batch aligned with the new schema
	return err
}

func (tbl *txnTable) UncommittedRows() uint32 {
	if tbl.tableSpace == nil {
		return 0
	}
	return tbl.tableSpace.Rows()
}
func (tbl *txnTable) NeedRollback() bool {
	return tbl.createEntry != nil && tbl.dropEntry != nil
}

// PrePrepareDedup do deduplication check for 1PC Commit or 2PC Prepare
func (tbl *txnTable) PrePrepareDedup(ctx context.Context) (err error) {
	if tbl.tableSpace == nil || !tbl.schema.HasPK() {
		return
	}
	var zm index.ZM
	pkColPos := tbl.schema.GetSingleSortKeyIdx()
	for _, node := range tbl.tableSpace.nodes {
		if node.IsPersisted() {
			err = tbl.DoPrecommitDedupByNode(ctx, node)
			if err != nil {
				return
			}
			continue
		}
		pkVec, err := node.WindowColumn(0, node.Rows(), pkColPos)
		if err != nil {
			return err
		}
		if zm.Valid() {
			zm.ResetMinMax()
		} else {
			pkType := pkVec.GetType()
			zm = index.NewZM(pkType.Oid, pkType.Scale)
		}
		if err = index.BatchUpdateZM(zm, pkVec.GetDownstreamVector()); err != nil {
			pkVec.Close()
			return err
		}
		if err = tbl.DoPrecommitDedupByPK(pkVec, zm); err != nil {
			pkVec.Close()
			return err
		}
		pkVec.Close()
	}
	return
}

func (tbl *txnTable) updateDedupedObjectHintAndBlockID(hint uint64, id *types.Blockid) {
	if tbl.dedupedObjectHint == 0 {
		tbl.dedupedObjectHint = hint
		tbl.dedupedBlockID = id
		return
	}
	if tbl.dedupedObjectHint > hint {
		tbl.dedupedObjectHint = hint
		tbl.dedupedObjectHint = hint
		return
	}
	if tbl.dedupedObjectHint == hint && tbl.dedupedBlockID.Compare(*id) > 0 {
		tbl.dedupedBlockID = id
	}
}

func (tbl *txnTable) quickSkipThisBlock(
	ctx context.Context,
	keysZM index.ZM,
	meta *catalog.ObjectEntry,
) (ok bool, err error) {
	zm, err := meta.GetPKZoneMap(ctx, tbl.store.rt.Fs.Service)
	if err != nil {
		return
	}
	ok = !zm.FastIntersect(keysZM)
	return
}

func (tbl *txnTable) tryGetCurrentObjectBF(
	ctx context.Context,
	currLocation objectio.Location,
	prevBF objectio.BloomFilter,
	prevObjName *objectio.ObjectNameShort,
) (currBf objectio.BloomFilter, err error) {
	if len(currLocation) == 0 {
		return
	}
	if objectio.IsSameObjectLocVsShort(currLocation, prevObjName) {
		currBf = prevBF
		return
	}
	currBf, err = objectio.FastLoadBF(
		ctx,
		currLocation,
		false,
		tbl.store.rt.Fs.Service,
	)
	return
}

// DedupSnapByPK 1. checks whether these primary keys exist in the list of block
// which are visible and not dropped at txn's snapshot timestamp.
// 2. It is called when appending data into this table.
func (tbl *txnTable) DedupSnapByPK(ctx context.Context, keys containers.Vector, dedupAfterSnapshotTS bool) (err error) {
	r := trace.StartRegion(ctx, "DedupSnapByPK")
	defer r.End()
	it := newObjectItOnSnap(tbl)
	maxObjectHint := uint64(0)
	pkType := keys.GetType()
	keysZM := index.NewZM(pkType.Oid, pkType.Scale)
	if err = index.BatchUpdateZM(keysZM, keys.GetDownstreamVector()); err != nil {
		return
	}
	var (
		name objectio.ObjectNameShort
		bf   objectio.BloomFilter
	)
	maxBlockID := &types.Blockid{}
	for it.Valid() {
		blkH := it.GetObject()
		blk := blkH.GetMeta().(*catalog.ObjectEntry)
		blkH.Close()
		ObjectHint := blk.SortHint
		if ObjectHint > maxObjectHint {
			maxObjectHint = ObjectHint
		}
		blkData := blk.GetObjectData()
		if blkData == nil {
			it.Next()
			continue
		}
		if dedupAfterSnapshotTS && blkData.CoarseCheckAllRowsCommittedBefore(tbl.store.txn.GetSnapshotTS()) {
			it.Next()
			continue
		}
		var rowmask *roaring.Bitmap
		if len(tbl.deleteNodes) > 0 {
			fp := blk.AsCommonID()
			deleteNode := tbl.getNormalDeleteNode(*fp)
			if deleteNode != nil {
				rowmask = deleteNode.GetRowMaskRefLocked()
			}
		}
		stats := blk.GetObjectStats()
		if !stats.ObjectLocation().IsEmpty() {
			var skip bool
			if skip, err = tbl.quickSkipThisBlock(ctx, keysZM, blk); err != nil {
				return
			} else if skip {
				it.Next()
				continue
			}
		}
		if blk.HasCommittedPersistedData() {
			if bf, err = tbl.tryGetCurrentObjectBF(
				ctx,
				stats.ObjectLocation(),
				bf,
				&name,
			); err != nil {
				return
			}
		}
		name = *stats.ObjectShortName()

		if err = blkData.BatchDedup(
			ctx,
			tbl.store.txn,
			keys,
			keysZM,
			rowmask,
			false,
			bf,
			common.WorkspaceAllocator,
		); err != nil {
			// logutil.Infof("%s, %s, %v", blk.String(), rowmask, err)
			return
		}
		it.Next()
	}
	tbl.updateDedupedObjectHintAndBlockID(maxObjectHint, maxBlockID)
	return
}

// DedupSnapByMetaLocs 1. checks whether the Primary Key of all the input blocks exist in the list of block
// which are visible and not dropped at txn's snapshot timestamp.
// 2. It is called when appending blocks into this table.
func (tbl *txnTable) DedupSnapByMetaLocs(ctx context.Context, metaLocs []objectio.Location, dedupAfterSnapshotTS bool) (err error) {
	loaded := make(map[int]containers.Vector)
	maxObjectHint := uint64(0)
	maxBlockID := &types.Blockid{}
	for i, loc := range metaLocs {
		it := newObjectItOnSnap(tbl)
		for it.Valid() {
			blk := it.GetObject().GetMeta().(*catalog.ObjectEntry)
			ObjectHint := blk.SortHint
			if ObjectHint > maxObjectHint {
				maxObjectHint = ObjectHint
			}
			blkData := blk.GetObjectData()
			if blkData == nil {
				it.Next()
				continue
			}

			// if it is in the incremental deduplication scenario
			// coarse check whether all rows in this block are committed before the snapshot timestamp
			// if true, skip this block's deduplication
			if dedupAfterSnapshotTS &&
				blkData.CoarseCheckAllRowsCommittedBefore(tbl.store.txn.GetSnapshotTS()) {
				it.Next()
				continue
			}

			var rowmask *roaring.Bitmap
			if len(tbl.deleteNodes) > 0 {
				fp := blk.AsCommonID()
				deleteNode := tbl.getNormalDeleteNode(*fp)
				if deleteNode != nil {
					rowmask = deleteNode.GetRowMaskRefLocked()
				}
			}
			//TODO::laod zm index first, then load pk column if necessary.
			_, ok := loaded[i]
			if !ok {
				//Extend lifetime of vectors is within the function.
				//No NeedCopy. closeFunc is required after use.
				//VectorPool is nil.
				vectors, closeFunc, err := blockio.LoadColumns2(
					ctx,
					[]uint16{uint16(tbl.schema.GetSingleSortKeyIdx())},
					nil,
					tbl.store.rt.Fs.Service,
					loc,
					fileservice.Policy(0),
					false,
					nil,
				)
				if err != nil {
					return err
				}
				defer closeFunc()
				loaded[i] = vectors[0]
			}
			if err = blkData.BatchDedup(
				ctx,
				tbl.store.txn,
				loaded[i],
				nil,
				rowmask,
				false,
				objectio.BloomFilter{},
				common.WorkspaceAllocator,
			); err != nil {
				// logutil.Infof("%s, %s, %v", blk.String(), rowmask, err)
				loaded[i].Close()
				return
			}
			it.Next()
		}
		if v, ok := loaded[i]; ok {
			v.Close()
		}
		tbl.updateDedupedObjectHintAndBlockID(maxObjectHint, maxBlockID)
	}
	return
}

// DoPrecommitDedupByPK 1. it do deduplication by traversing all the Objects/blocks, and
// skipping over some blocks/Objects which being active or drop-committed or aborted;
//  2. it is called when txn dequeues from preparing queue.
//  3. we should make this function run quickly as soon as possible.
//     TODO::it would be used to do deduplication with the logtail.
func (tbl *txnTable) DoPrecommitDedupByPK(pks containers.Vector, pksZM index.ZM) (err error) {
	moprobe.WithRegion(context.Background(), moprobe.TxnTableDoPrecommitDedupByPK, func() {
		objIt := tbl.entry.MakeObjectIt(false)
		for objIt.Valid() {
			obj := objIt.Get().GetPayload()
			if obj.SortHint < tbl.dedupedObjectHint {
				break
			}
			{
				obj.RLock()
				//FIXME:: Why need to wait committing here? waiting had happened at Dedup.
				//needwait, txnToWait := obj.NeedWaitCommitting(tbl.store.txn.GetStartTS())
				//if needwait {
				//	obj.RUnlock()
				//	txnToWait.GetTxnState(true)
				//	obj.RLock()
				//}
				shouldSkip := obj.HasDropCommittedLocked() || obj.IsCreatingOrAborted()
				obj.RUnlock()
				if shouldSkip {
					objIt.Next()
					continue
				}
			}
			blkData := obj.GetObjectData()
			var rowmask *roaring.Bitmap
			if len(tbl.deleteNodes) > 0 {
				if tbl.store.warChecker.HasConflict(obj.ID) {
					continue
				}
				fp := obj.AsCommonID()
				deleteNode := tbl.getNormalDeleteNode(*fp)
				if deleteNode != nil {
					rowmask = deleteNode.GetRowMaskRefLocked()
				}
			}
			if err = blkData.BatchDedup(
				context.Background(),
				tbl.store.txn,
				pks,
				pksZM,
				rowmask,
				true,
				objectio.BloomFilter{},
				common.WorkspaceAllocator,
			); err != nil {
				return
			}
			objIt.Next()
		}
	})
	return
}

func (tbl *txnTable) DoPrecommitDedupByNode(ctx context.Context, node InsertNode) (err error) {
	objIt := tbl.entry.MakeObjectIt(false)
	var pks containers.Vector
	//loaded := false
	for objIt.Valid() {
		obj := objIt.Get().GetPayload()
		if obj.SortHint < tbl.dedupedObjectHint {
			break
		}
		{
			obj.RLock()
			//FIXME:: Why need to wait committing here? waiting had happened at Dedup.
			//needwait, txnToWait := obj.NeedWaitCommitting(tbl.store.txn.GetStartTS())
			//if needwait {
			//	obj.RUnlock()
			//	txnToWait.GetTxnState(true)
			//	obj.RLock()
			//}
			shouldSkip := obj.HasDropCommittedLocked() || obj.IsCreatingOrAborted()
			obj.RUnlock()
			if shouldSkip {
				objIt.Next()
				continue
			}
		}

		//TODO::load ZM/BF index first, then load PK column if necessary.
		if pks == nil {
			colV, err := node.GetColumnDataById(ctx, tbl.schema.GetSingleSortKeyIdx(), common.WorkspaceAllocator)
			if err != nil {
				return err
			}
			colV.ApplyDeletes()
			pks = colV.Orphan()
			defer pks.Close()
		}
		err = nil
		blkData := obj.GetObjectData()
		var rowmask *roaring.Bitmap
		if len(tbl.deleteNodes) > 0 {
			if tbl.store.warChecker.HasConflict(obj.ID) {
				continue
			}
			fp := obj.AsCommonID()
			deleteNode := tbl.getNormalDeleteNode(*fp)
			if deleteNode != nil {
				rowmask = deleteNode.GetRowMaskRefLocked()
			}
		}
		if err = blkData.BatchDedup(
			context.Background(),
			tbl.store.txn,
			pks,
			nil,
			rowmask,
			true,
			objectio.BloomFilter{},
			common.WorkspaceAllocator,
		); err != nil {
			return err
		}
		objIt.Next()
	}
	return
}

func (tbl *txnTable) DedupWorkSpace(key containers.Vector) (err error) {
	index := NewSimpleTableIndex()
	//Check whether primary key is duplicated.
	if err = index.BatchInsert(
		tbl.schema.GetSingleSortKey().Name,
		key,
		0,
		key.Length(),
		0,
		true); err != nil {
		return
	}

	if tbl.tableSpace != nil {
		//Check whether primary key is duplicated in txn's workspace.
		if err = tbl.tableSpace.BatchDedup(key); err != nil {
			return
		}
	}
	return
}

func (tbl *txnTable) DoBatchDedup(key containers.Vector) (err error) {
	index := NewSimpleTableIndex()
	//Check whether primary key is duplicated.
	if err = index.BatchInsert(
		tbl.schema.GetSingleSortKey().Name,
		key,
		0,
		key.Length(),
		0,
		true); err != nil {
		return
	}

	if tbl.tableSpace != nil {
		//Check whether primary key is duplicated in txn's workspace.
		if err = tbl.tableSpace.BatchDedup(key); err != nil {
			return
		}
	}
	//Check whether primary key is duplicated in txn's snapshot data.
	err = tbl.DedupSnapByPK(context.Background(), key, false)
	return
}

func (tbl *txnTable) BatchDedupLocal(bat *containers.Batch) (err error) {
	if tbl.tableSpace == nil || !tbl.schema.HasPK() {
		return
	}
	err = tbl.tableSpace.BatchDedup(bat.Vecs[tbl.schema.GetSingleSortKeyIdx()])
	return
}

func (tbl *txnTable) PrepareRollback() (err error) {
	for idx, txnEntry := range tbl.txnEntries.entries {
		if tbl.txnEntries.IsDeleted(idx) {
			continue
		}
		if err = txnEntry.PrepareRollback(); err != nil {
			break
		}
	}
	return
}

func (tbl *txnTable) ApplyAppend() (err error) {
	if tbl.tableSpace != nil {
		err = tbl.tableSpace.ApplyAppend()
	}
	return
}

func (tbl *txnTable) PrePrepare() (err error) {
	if tbl.tableSpace != nil {
		err = tbl.tableSpace.PrepareApply()
	}
	return
}

func (tbl *txnTable) PrepareCommit() (err error) {
	for idx, node := range tbl.txnEntries.entries {
		if tbl.txnEntries.IsDeleted(idx) {
			continue
		}
		if err = node.PrepareCommit(); err != nil {
			break
		}
	}
	return
}

func (tbl *txnTable) PreApplyCommit() (err error) {
	return tbl.ApplyAppend()
}

func (tbl *txnTable) ApplyCommit() (err error) {
	csn := tbl.csnStart
	for idx, node := range tbl.txnEntries.entries {
		if tbl.txnEntries.IsDeleted(idx) {
			continue
		}
		if node.Is1PC() {
			continue
		}
		if err = node.ApplyCommit(); err != nil {
			break
		}
		csn++
	}
	return
}

func (tbl *txnTable) Apply1PCCommit() (err error) {
	for idx, node := range tbl.txnEntries.entries {
		if tbl.txnEntries.IsDeleted(idx) {
			continue
		}
		if !node.Is1PC() {
			continue
		}
		if err = node.ApplyCommit(); err != nil {
			break
		}
		tbl.csnStart++
	}
	return
}
func (tbl *txnTable) ApplyRollback() (err error) {
	csn := tbl.csnStart
	for idx, node := range tbl.txnEntries.entries {
		if tbl.txnEntries.IsDeleted(idx) {
			continue
		}
		if node.Is1PC() {
			continue
		}
		if err = node.ApplyRollback(); err != nil {
			break
		}
		csn++
	}
	return
}

func (tbl *txnTable) CleanUp() {
	if tbl.tableSpace != nil {
		tbl.tableSpace.CloseAppends()
	}
}<|MERGE_RESOLUTION|>--- conflicted
+++ resolved
@@ -406,15 +406,7 @@
 	if err != nil {
 		return
 	}
-<<<<<<< HEAD
-	if !ok {
-		err = moerr.NewNotFoundNoCtxDetail(id.String())
-		return
-	}
-	obj = newObject(tbl, meta)
-=======
 	obj = buildObject(tbl, meta)
->>>>>>> 60e027c5
 	return
 }
 
