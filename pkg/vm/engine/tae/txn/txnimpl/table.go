--- conflicted
+++ resolved
@@ -138,14 +138,10 @@
 		return
 	}
 	tbl.store.IncreateWriteCnt()
-<<<<<<< HEAD
 	if txnEntry != nil {
 		tbl.txnEntries = append(tbl.txnEntries, txnEntry)
 	}
-=======
 	tbl.store.dirtyMemo.recordSeg(tbl.entry.ID, id)
-	tbl.txnEntries = append(tbl.txnEntries, txnEntry)
->>>>>>> d23aa3e9
 	tbl.store.warChecker.ReadTable(tbl.entry.GetDB().ID, tbl.entry.AsCommonID())
 	return
 }
@@ -185,14 +181,10 @@
 		return
 	}
 	tbl.store.IncreateWriteCnt()
-<<<<<<< HEAD
+	tbl.store.dirtyMemo.recordBlk(*id)
 	if meta != nil {
 		tbl.txnEntries = append(tbl.txnEntries, meta)
 	}
-=======
-	tbl.store.dirtyMemo.recordBlk(*id)
-	tbl.txnEntries = append(tbl.txnEntries, meta)
->>>>>>> d23aa3e9
 	tbl.store.warChecker.ReadSegment(tbl.entry.GetDB().ID, seg.AsCommonID())
 	return
 }
