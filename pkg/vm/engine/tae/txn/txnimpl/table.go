// Copyright 2021 Matrix Origin
//
// Licensed under the Apache License, Version 2.0 (the "License");
// you may not use this file except in compliance with the License.
// You may obtain a copy of the License at
//
//      http://www.apache.org/licenses/LICENSE-2.0
//
// Unless required by applicable law or agreed to in writing, software
// distributed under the License is distributed on an "AS IS" BASIS,
// WITHOUT WARRANTIES OR CONDITIONS OF ANY KIND, either express or implied.
// See the License for the specific language governing permissions and
// limitations under the License.

package txnimpl

import (
	"context"
	"fmt"
	"runtime/trace"
	"time"

	"github.com/matrixorigin/matrixone/pkg/fileservice"
	"go.uber.org/zap"

	"github.com/matrixorigin/matrixone/pkg/perfcounter"

	"github.com/RoaringBitmap/roaring"

	"github.com/matrixorigin/matrixone/pkg/common/moerr"
	"github.com/matrixorigin/matrixone/pkg/common/moprobe"
	"github.com/matrixorigin/matrixone/pkg/container/types"
	"github.com/matrixorigin/matrixone/pkg/logutil"
	"github.com/matrixorigin/matrixone/pkg/objectio"
	apipb "github.com/matrixorigin/matrixone/pkg/pb/api"
	"github.com/matrixorigin/matrixone/pkg/vm/engine/tae/blockio"
	"github.com/matrixorigin/matrixone/pkg/vm/engine/tae/catalog"
	"github.com/matrixorigin/matrixone/pkg/vm/engine/tae/common"
	"github.com/matrixorigin/matrixone/pkg/vm/engine/tae/containers"
	"github.com/matrixorigin/matrixone/pkg/vm/engine/tae/iface/handle"
	"github.com/matrixorigin/matrixone/pkg/vm/engine/tae/iface/txnif"
	"github.com/matrixorigin/matrixone/pkg/vm/engine/tae/index"
	"github.com/matrixorigin/matrixone/pkg/vm/engine/tae/model"
	"github.com/matrixorigin/matrixone/pkg/vm/engine/tae/tables/updates"
	"github.com/matrixorigin/matrixone/pkg/vm/engine/tae/wal"
)

var (
	ErrDuplicateNode = moerr.NewInternalErrorNoCtx("tae: duplicate node")
)

type txnEntries struct {
	entries []txnif.TxnEntry
	mask    *roaring.Bitmap
}

func newTxnEntries() *txnEntries {
	return &txnEntries{
		entries: make([]txnif.TxnEntry, 0),
		mask:    roaring.New(),
	}
}

func (entries *txnEntries) Len() int {
	return len(entries.entries)
}

func (entries *txnEntries) Append(entry txnif.TxnEntry) {
	entries.entries = append(entries.entries, entry)
}

func (entries *txnEntries) Delete(idx int) {
	entries.mask.Add(uint32(idx))
}

func (entries *txnEntries) IsDeleted(idx int) bool {
	return entries.mask.ContainsInt(idx)
}

func (entries *txnEntries) AnyDelete() bool {
	return !entries.mask.IsEmpty()
}

func (entries *txnEntries) Close() {
	entries.mask = nil
	entries.entries = nil
}

type deleteNode struct {
	DeleteNodes []txnif.DeleteNode
	idx         []int
}

func newDeleteNode(node txnif.DeleteNode, idx int) *deleteNode {
	nodes := []txnif.DeleteNode{node}
	return &deleteNode{
		DeleteNodes: nodes,
		idx:         []int{idx},
	}
}

type txnTable struct {
	store       *txnStore
	createEntry txnif.TxnEntry
	dropEntry   txnif.TxnEntry
	tableSpace  *tableSpace
	deleteNodes map[common.ID]*deleteNode
	entry       *catalog.TableEntry
	schema      *catalog.Schema
	logs        []wal.LogEntry

	dedupedObjectHint uint64
	dedupedBlockID    *types.Blockid

	txnEntries *txnEntries
	csnStart   uint32

	idx int
}

func newTxnTable(store *txnStore, entry *catalog.TableEntry) (*txnTable, error) {
	schema := entry.GetVisibleSchema(store.txn)
	if schema == nil {
		return nil, moerr.NewInternalErrorNoCtx("No visible schema for ts %s", store.txn.GetStartTS().ToString())
	}
	tbl := &txnTable{
		store:       store,
		entry:       entry,
		schema:      schema,
		deleteNodes: make(map[common.ID]*deleteNode),
		logs:        make([]wal.LogEntry, 0),
		txnEntries:  newTxnEntries(),
	}
	return tbl, nil
}
func (tbl *txnTable) getNormalDeleteNode(id common.ID) *updates.DeleteNode {
	nodes, ok := tbl.deleteNodes[id]
	if !ok {
		return nil
	}
	for _, node := range nodes.DeleteNodes {
		if !node.IsPersistedDeletedNode() {
			return node.(*updates.DeleteNode)
		}
	}
	return nil
}
func (tbl *txnTable) PrePreareTransfer(phase string, ts types.TS) (err error) {
	return tbl.TransferDeletes(ts, phase)
}

func (tbl *txnTable) TransferDeleteIntent(
	id *common.ID,
	row uint32) (changed bool, nid *common.ID, nrow uint32, err error) {
	pinned, err := tbl.store.rt.TransferTable.Pin(*id)
	if err != nil {
		err = nil
		return
	}
	defer pinned.Close()
	entry, err := tbl.store.warChecker.CacheGet(
		tbl.entry.GetDB().ID,
		id.TableID,
		id.ObjectID())
	if err != nil {
		panic(err)
	}
	ts := types.BuildTS(time.Now().UTC().UnixNano(), 0)
	if err = readWriteConfilictCheck(entry.BaseEntryImpl, ts); err == nil {
		return
	}
	err = nil
	nid = &common.ID{
		TableID: id.TableID,
	}
	rowID, ok := pinned.Item().Transfer(row)
	if !ok {
		err = moerr.NewTxnWWConflictNoCtx(0, "")
		return
	}
	changed = true
	nid.BlockID, nrow = rowID.Decode()
	return
}

func (tbl *txnTable) TransferDeletes(ts types.TS, phase string) (err error) {
	if tbl.store.rt.TransferTable == nil {
		return
	}
	if len(tbl.deleteNodes) == 0 {
		return
	}
	for id, nodes := range tbl.deleteNodes {
		for offset, node := range nodes.DeleteNodes {
			// search the read set to check wether the delete node relevant
			// block was deleted.
			// if not deleted, go to next
			// if deleted, try to transfer the delete node
			if err = tbl.store.warChecker.checkOne(
				&id,
				ts,
			); err == nil {
				continue
			}

			// if the error is not a r-w conflict. something wrong really happened
			if !moerr.IsMoErrCode(err, moerr.ErrTxnRWConflict) {
				return
			}

			// try to transfer the delete node
			// here are some possible returns
			// nil: transferred successfully
			// ErrTxnRWConflict: the target block was also be compacted
			// ErrTxnWWConflict: w-w error
			if _, err = tbl.TransferDeleteNode(&id, node, offset, nodes.idx[offset], phase); err != nil {
				return
			}

		}
	}
	return
}

func (tbl *txnTable) recurTransferDelete(
	memo map[types.Blockid]*common.PinnedItem[*model.TransferHashPage],
	page *model.TransferHashPage,
	id *common.ID,
	row uint32,
	pk containers.Vector,
	depth int) error {

	var page2 *common.PinnedItem[*model.TransferHashPage]

	rowID, ok := page.Transfer(row)
	if !ok {
		err := moerr.NewTxnWWConflictNoCtx(0, "")
		msg := fmt.Sprintf("table-%d blk-%d delete row-%d depth-%d",
			id.TableID,
			id.BlockID,
			row,
			depth)
		logutil.Warnf("[ts=%s]TransferDeleteNode: %v",
			tbl.store.txn.GetStartTS().ToString(),
			msg)
		return err
	}
	blockID, offset := rowID.Decode()
	newID := &common.ID{
		DbID:    id.DbID,
		TableID: id.TableID,
		BlockID: blockID,
	}
	var err error
	if page2, ok = memo[blockID]; !ok {
		page2, err = tbl.store.rt.TransferTable.Pin(*newID)
		if err == nil {
			memo[blockID] = page2
		}
	}
	if page2 != nil {
		return tbl.recurTransferDelete(
			memo,
			page2.Item(),
			newID,
			offset,
			pk,
			depth+1)
	}
	if err = tbl.RangeDelete(newID, offset, offset, pk, handle.DT_Normal); err != nil {
		return err
	}
	common.DoIfInfoEnabled(func() {
		logutil.Infof("depth-%d %s transfer delete from blk-%s row-%d to blk-%s row-%d",
			depth,
			tbl.schema.Name,
			id.BlockID.String(),
			row,
			blockID.String(),
			offset)
	})
	return nil
}

func (tbl *txnTable) TransferDeleteNode(
	id *common.ID, node txnif.DeleteNode, offset, idx int, phase string,
) (transferred bool, err error) {
	rows := node.DeletedRows()
	pk := node.DeletedPK()
	if transferred, err = tbl.TransferDeleteRows(id, rows, pk, phase); err != nil {
		return
	}

	// rollback transferred delete node. should not fail
	if err = node.PrepareRollback(); err != nil {
		panic(err)
	}
	if err = node.ApplyRollback(); err != nil {
		panic(err)
	}
	tbl.commitTransferDeleteNode(id, offset, idx)
	return
}

func (tbl *txnTable) TransferDeleteRows(
	id *common.ID,
	rows []uint32,
	pk map[uint32]containers.Vector,
	phase string) (transferred bool, err error) {
	memo := make(map[types.Blockid]*common.PinnedItem[*model.TransferHashPage])
	common.DoIfInfoEnabled(func() {
		logutil.Info("[Start]",
			common.AnyField("txn-start-ts", tbl.store.txn.GetStartTS().ToString()),
			common.OperationField("transfer-deletes"),
			common.OperandField(id.BlockString()),
			common.AnyField("phase", phase))
	})
	defer func() {
		common.DoIfInfoEnabled(func() {
			logutil.Info("[End]",
				common.AnyField("txn-start-ts", tbl.store.txn.GetStartTS().ToString()),
				common.OperationField("transfer-deletes"),
				common.OperandField(id.BlockString()),
				common.AnyField("phase", phase),
				common.ErrorField(err))
		})
		for _, m := range memo {
			m.Close()
		}
	}()

	pinned, err := tbl.store.rt.TransferTable.Pin(*id)
	// cannot find a transferred record. maybe the transferred record was TTL'ed
	// here we can convert the error back to r-w conflict
	if err != nil {
		err = moerr.NewTxnRWConflictNoCtx()
		return
	}
	memo[id.BlockID] = pinned

	// logutil.Infof("TransferDeleteNode deletenode %s", node.DeleteNode.(*updates.DeleteNode).GeneralVerboseString())
	page := pinned.Item()
	depth := 0
	for _, row := range rows {
		if err = tbl.recurTransferDelete(memo, page, id, row, pk[row], depth); err != nil {
			return
		}
	}

	return
}

func (tbl *txnTable) commitTransferDeleteNode(id *common.ID, offset, idx int) {
	tbl.store.warChecker.Delete(id)
	tbl.txnEntries.Delete(idx)
	nodes := tbl.deleteNodes[*id]
	if offset == len(nodes.DeleteNodes)-1 {
		nodes.DeleteNodes = nodes.DeleteNodes[:offset]
	} else {
		nodes.DeleteNodes = append(nodes.DeleteNodes[:offset], nodes.DeleteNodes[offset+1:]...)
	}
	if len(nodes.DeleteNodes) == 0 {
		delete(tbl.deleteNodes, *id)
	}
}

func (tbl *txnTable) WaitSynced() {
	for _, e := range tbl.logs {
		if err := e.WaitDone(); err != nil {
			panic(err)
		}
		e.Free()
	}
}

func (tbl *txnTable) CollectCmd(cmdMgr *commandManager) (err error) {
	tbl.csnStart = uint32(cmdMgr.GetCSN())
	for idx, txnEntry := range tbl.txnEntries.entries {
		if tbl.txnEntries.IsDeleted(idx) {
			continue
		}
		csn := cmdMgr.GetCSN()
		cmd, err := txnEntry.MakeCommand(csn)
		// logutil.Infof("%d-%d",csn,cmd.GetType())
		if err != nil {
			return err
		}
		if cmd == nil {
			panic(txnEntry)
		}
		cmdMgr.AddCmd(cmd)
	}
	if tbl.tableSpace != nil {
		if err = tbl.tableSpace.CollectCmd(cmdMgr); err != nil {
			return
		}
	}
	return
}

func (tbl *txnTable) GetObject(id *types.Objectid) (obj handle.Object, err error) {
	meta, err := tbl.store.warChecker.CacheGet(
		tbl.entry.GetDB().ID,
		tbl.entry.ID,
		id)
	if err != nil {
		return
	}
	obj = buildObject(tbl, meta)
	return
}

func (tbl *txnTable) SoftDeleteObject(id *types.Objectid) (err error) {
	txnEntry, err := tbl.entry.DropObjectEntry(id, tbl.store.txn)
	if err != nil {
		return
	}
	tbl.store.IncreateWriteCnt()
	if txnEntry != nil {
		tbl.txnEntries.Append(txnEntry)
	}
	tbl.store.txn.GetMemo().AddObject(tbl.entry.GetDB().GetID(), tbl.entry.ID, id)
	return
}

func (tbl *txnTable) CreateObject(is1PC bool) (obj handle.Object, err error) {
	perfcounter.Update(tbl.store.ctx, func(counter *perfcounter.CounterSet) {
		counter.TAE.Object.Create.Add(1)
	})
	return tbl.createObject(catalog.ES_Appendable, is1PC, nil)
}

func (tbl *txnTable) CreateNonAppendableObject(is1PC bool, opts *objectio.CreateObjOpt) (obj handle.Object, err error) {
	perfcounter.Update(tbl.store.ctx, func(counter *perfcounter.CounterSet) {
		counter.TAE.Object.CreateNonAppendable.Add(1)
	})
	return tbl.createObject(catalog.ES_NotAppendable, is1PC, opts)
}

func (tbl *txnTable) createObject(state catalog.EntryState, is1PC bool, opts *objectio.CreateObjOpt) (obj handle.Object, err error) {
	var factory catalog.BlockDataFactory
	if tbl.store.dataFactory != nil {
		factory = tbl.store.dataFactory.MakeBlockFactory()
	}
	var meta *catalog.ObjectEntry
	if meta, err = tbl.entry.CreateObject(tbl.store.txn, state, opts, factory); err != nil {
		return
	}
	obj = newObject(tbl, meta)
	tbl.store.IncreateWriteCnt()
	tbl.store.txn.GetMemo().AddObject(tbl.entry.GetDB().ID, tbl.entry.ID, &meta.ID)
	if is1PC {
		meta.Set1PC()
	}
	tbl.txnEntries.Append(meta)
	return
}

func (tbl *txnTable) LogTxnEntry(entry txnif.TxnEntry, readed []*common.ID) (err error) {
	tbl.store.IncreateWriteCnt()
	tbl.txnEntries.Append(entry)
	for _, id := range readed {
		// warChecker skip non-block read
		if objectio.IsEmptyBlkid(&id.BlockID) {
			continue
		}

		// record block into read set
		tbl.store.warChecker.InsertByID(
			tbl.entry.GetDB().ID,
			id.TableID,
			id.ObjectID())
	}
	return
}

func (tbl *txnTable) SetCreateEntry(e txnif.TxnEntry) {
	if tbl.createEntry != nil {
		panic("logic error")
	}
	tbl.store.IncreateWriteCnt()
	tbl.store.txn.GetMemo().AddCatalogChange()
	tbl.createEntry = e
	tbl.txnEntries.Append(e)
}

func (tbl *txnTable) SetDropEntry(e txnif.TxnEntry) error {
	if tbl.dropEntry != nil {
		panic("logic error")
	}
	tbl.store.IncreateWriteCnt()
	tbl.store.txn.GetMemo().AddCatalogChange()
	tbl.dropEntry = e
	tbl.txnEntries.Append(e)
	return nil
}

func (tbl *txnTable) IsDeleted() bool {
	return tbl.dropEntry != nil
}

// GetLocalSchema returns the schema remains in the txn table, rather than the
// latest schema in TableEntry
func (tbl *txnTable) GetLocalSchema() *catalog.Schema {
	return tbl.schema
}

func (tbl *txnTable) GetMeta() *catalog.TableEntry {
	return tbl.entry
}

func (tbl *txnTable) GetID() uint64 {
	return tbl.entry.GetID()
}

func (tbl *txnTable) Close() error {
	var err error
	if tbl.tableSpace != nil {
		if err = tbl.tableSpace.Close(); err != nil {
			return err
		}
		tbl.tableSpace = nil
	}
	tbl.deleteNodes = nil
	tbl.logs = nil
	tbl.txnEntries = nil
	return nil
}

func (tbl *txnTable) AddDeleteNode(id *common.ID, node txnif.DeleteNode) error {
	nid := *id
	u := tbl.deleteNodes[nid]
	if u != nil {
		for _, n := range u.DeleteNodes {
			if n.IsPersistedDeletedNode() == node.IsPersistedDeletedNode() {
				return ErrDuplicateNode
			}
		}
		u.DeleteNodes = append(u.DeleteNodes, node)
		if !node.IsPersistedDeletedNode() {
			u.idx = append(u.idx, tbl.txnEntries.Len())
		}
	} else {
		tbl.store.IncreateWriteCnt()
		tbl.store.txn.GetMemo().AddObject(tbl.entry.GetDB().ID, id.TableID, id.ObjectID())
		tbl.deleteNodes[nid] = newDeleteNode(node, tbl.txnEntries.Len())
	}
	tbl.txnEntries.Append(node)
	return nil
}

func (tbl *txnTable) Append(ctx context.Context, data *containers.Batch) (err error) {
	if tbl.schema.HasPK() {
		dedupType := tbl.store.txn.GetDedupType()
		if dedupType == txnif.FullDedup {
			//do PK deduplication check against txn's work space.
			if err = tbl.DedupWorkSpace(
				data.Vecs[tbl.schema.GetSingleSortKeyIdx()]); err != nil {
				return
			}
			//do PK deduplication check against txn's snapshot data.
			if err = tbl.DedupSnapByPK(
				ctx,
				data.Vecs[tbl.schema.GetSingleSortKeyIdx()], false); err != nil {
				return
			}
		} else if dedupType == txnif.FullSkipWorkSpaceDedup {
			if err = tbl.DedupSnapByPK(
				ctx,
				data.Vecs[tbl.schema.GetSingleSortKeyIdx()], false); err != nil {
				return
			}
		} else if dedupType == txnif.IncrementalDedup {
			if err = tbl.DedupSnapByPK(
				ctx,
				data.Vecs[tbl.schema.GetSingleSortKeyIdx()], true); err != nil {
				return
			}
		}
	}
	if tbl.tableSpace == nil {
		tbl.tableSpace = newTableSpace(tbl)
	}
	return tbl.tableSpace.Append(data)
}
func (tbl *txnTable) AddBlksWithMetaLoc(ctx context.Context, stats containers.Vector) (err error) {
	return stats.Foreach(func(v any, isNull bool, row int) error {
		s := objectio.ObjectStats(v.([]byte))
		return tbl.addBlksWithMetaLoc(ctx, s)
	}, nil)
}
func (tbl *txnTable) addBlksWithMetaLoc(ctx context.Context, stats objectio.ObjectStats) (err error) {
	var pkVecs []containers.Vector
	var closeFuncs []func()
	defer func() {
		for _, v := range pkVecs {
			v.Close()
		}
		for _, f := range closeFuncs {
			f()
		}
	}()
	if tbl.tableSpace != nil && tbl.tableSpace.isStatsExisted(stats) {
		return nil
	}
	metaLocs := make([]objectio.Location, 0)
	blkCount := stats.BlkCnt()
	totalRow := stats.Rows()
	blkMaxRows := tbl.schema.BlockMaxRows
	for i := uint16(0); i < uint16(blkCount); i++ {
		var blkRow uint32
		if totalRow > blkMaxRows {
			blkRow = blkMaxRows
		} else {
			blkRow = totalRow
		}
		totalRow -= blkRow
		metaloc := objectio.BuildLocation(stats.ObjectName(), stats.Extent(), blkRow, i)

		metaLocs = append(metaLocs, metaloc)
	}
	if tbl.schema.HasPK() {
		dedupType := tbl.store.txn.GetDedupType()
		if dedupType == txnif.FullDedup {
			//TODO::parallel load pk.
			for _, loc := range metaLocs {
				var vectors []containers.Vector
				var closeFunc func()
				//Extend lifetime of vectors is within the function.
				//No NeedCopy. closeFunc is required after use.
				//VectorPool is nil.
				vectors, closeFunc, err = blockio.LoadColumns2(
					ctx,
					[]uint16{uint16(tbl.schema.GetSingleSortKeyIdx())},
					nil,
					tbl.store.rt.Fs.Service,
					loc,
					fileservice.Policy(0),
					false,
					nil,
				)
				if err != nil {
					return err
				}
				closeFuncs = append(closeFuncs, closeFunc)
				pkVecs = append(pkVecs, vectors[0])
			}
			for _, v := range pkVecs {
				//do PK deduplication check against txn's work space.
				if err = tbl.DedupWorkSpace(v); err != nil {
					return
				}
				//do PK deduplication check against txn's snapshot data.
				if err = tbl.DedupSnapByPK(ctx, v, false); err != nil {
					return
				}
			}
		} else if dedupType == txnif.FullSkipWorkSpaceDedup {
			//do PK deduplication check against txn's snapshot data.
			if err = tbl.DedupSnapByMetaLocs(ctx, metaLocs, false); err != nil {
				return
			}
		} else if dedupType == txnif.IncrementalDedup {
			//do PK deduplication check against txn's snapshot data.
			if err = tbl.DedupSnapByMetaLocs(ctx, metaLocs, true); err != nil {
				return
			}
		}
	}
	if tbl.tableSpace == nil {
		tbl.tableSpace = newTableSpace(tbl)
	}
	return tbl.tableSpace.AddBlksWithMetaLoc(pkVecs, stats)
}

func (tbl *txnTable) RangeDeleteLocalRows(start, end uint32) (err error) {
	if tbl.tableSpace != nil {
		err = tbl.tableSpace.RangeDelete(start, end)
	}
	return
}

func (tbl *txnTable) LocalDeletesToString() string {
	s := fmt.Sprintf("<txnTable-%d>[LocalDeletes]:\n", tbl.GetID())
	if tbl.tableSpace != nil {
		s = fmt.Sprintf("%s%s", s, tbl.tableSpace.DeletesToString())
	}
	return s
}

func (tbl *txnTable) IsLocalDeleted(row uint32) bool {
	if tbl.tableSpace == nil {
		return false
	}
	return tbl.tableSpace.IsDeleted(row)
}

// RangeDelete delete block rows in range [start, end]
func (tbl *txnTable) RangeDelete(
	id *common.ID,
	start,
	end uint32,
	pk containers.Vector,
	dt handle.DeleteType) (err error) {
	defer func() {
		if err == nil {
			return
		}
		// if moerr.IsMoErrCode(err, moerr.ErrTxnWWConflict) {
		// 	moerr.NewTxnWriteConflictNoCtx("table-%d blk-%d delete rows from %d to %d",
		// 		id.TableID,
		// 		id.BlockID,
		// 		start,
		// 		end)
		// }
		// This err also captured by txn's write conflict check.
		if err != nil {
			if moerr.IsMoErrCode(err, moerr.ErrTxnWWConflict) {
				err = moerr.NewTxnWWConflictNoCtx(id.TableID, pk.PPString(int(start-end+1)))
			}

			logutil.Debugf("[ts=%s]: table-%d blk-%s delete rows from %d to %d %v",
				tbl.store.txn.GetStartTS().ToString(),
				id.TableID,
				id.BlockID.String(),
				start,
				end,
				err)
			if tbl.store.rt.Options.IncrementalDedup && moerr.IsMoErrCode(err, moerr.ErrTxnWWConflict) {
				logutil.Warnf("[txn%X,ts=%s]: table-%d blk-%s delete rows [%d,%d] pk %s",
					tbl.store.txn.GetID(),
					tbl.store.txn.GetStartTS().ToString(),
					id.TableID,
					id.BlockID.String(),
					start, end,
					pk.PPString(int(start-end+1)),
				)
			}
		}
	}()
	if tbl.tableSpace != nil && id.ObjectID().Eq(tbl.tableSpace.entry.ID) {
		err = tbl.RangeDeleteLocalRows(start, end)
		return
	}
	node := tbl.getNormalDeleteNode(*id)

	if node != nil {
		// TODO: refactor
		chain := node.GetChain().(*updates.DeleteChain)
		mvcc := chain.GetController()
		mvcc.Lock()
		if err = mvcc.CheckNotDeleted(start, end, tbl.store.txn.GetStartTS()); err == nil {
			node.RangeDeleteLocked(start, end, pk, common.WorkspaceAllocator)
		}
		if err != nil && moerr.IsMoErrCode(err, moerr.ErrTxnWWConflict) {
			logutil.Warn("w-w conflict", zap.String("chain", mvcc.StringLocked()))
		}
		mvcc.Unlock()
		if err != nil {
			tbl.store.warChecker.Insert(mvcc.GetEntry())
		}
		return
	}

	blk, err := tbl.store.warChecker.CacheGet(
		tbl.entry.GetDB().ID,
		id.TableID, id.ObjectID())
	if err != nil {
		return
	}
<<<<<<< HEAD
	blkData := blk.GetObjectData()
	_, blkOffset := id.BlockID.Offsets()
	node2, err := blkData.RangeDelete(tbl.store.txn, blkOffset, start, end, pk, dt)
=======
	blkData := blk.GetBlockData()
	node2, err := blkData.RangeDelete(tbl.store.txn, start, end, pk, dt)
	if err != nil && moerr.IsMoErrCode(err, moerr.ErrTxnWWConflict) {
		logutil.Warn("w-w conflict", zap.String("blk", blkData.PPString(common.PPL2, 0, "")))
	}
>>>>>>> a4bd063e
	if err == nil {
		if err = tbl.AddDeleteNode(id, node2); err != nil {
			return
		}
		tbl.store.warChecker.Insert(blk)
	}
	return
}

func (tbl *txnTable) TryDeleteByDeltaloc(id *common.ID, deltaloc objectio.Location) (ok bool, err error) {
	node := tbl.deleteNodes[*id]
	if node != nil {
		return
	}

	blk, err := tbl.store.warChecker.CacheGet(
		tbl.entry.GetDB().ID,
		id.TableID, id.ObjectID())
	if err != nil {
		return
	}
	blkData := blk.GetObjectData()
	_, blkOffset := id.BlockID.Offsets()
	node2, ok, err := blkData.TryDeleteByDeltaloc(tbl.store.txn, blkOffset, deltaloc)
	if err == nil && ok {
		tbl.txnEntries.Append(node2)
		tbl.store.warChecker.Insert(blk)
		tbl.store.IncreateWriteCnt()
	}
	return
}

func (tbl *txnTable) GetByFilter(ctx context.Context, filter *handle.Filter) (id *common.ID, offset uint32, err error) {
	if tbl.tableSpace != nil {
		id, offset, err = tbl.tableSpace.GetByFilter(filter)
		if err == nil {
			return
		}
		err = nil
	}
	h := newRelation(tbl)
	blockIt := h.MakeObjectIt()
	for blockIt.Valid() {
		h := blockIt.GetObject()
		defer h.Close()
		if h.IsUncommitted() {
			blockIt.Next()
			continue
		}
		var blkID uint16
		blkID, offset, err = h.GetByFilter(ctx, filter, common.WorkspaceAllocator)
		if err == nil {
			id = h.Fingerprint()
			id.SetBlockOffset(blkID)
			break
		}
		blockIt.Next()
	}
	if err == nil && id == nil {
		err = moerr.NewNotFoundNoCtx()
	}
	return
}

func (tbl *txnTable) GetLocalValue(row uint32, col uint16) (v any, isNull bool, err error) {
	if tbl.tableSpace == nil {
		return
	}
	return tbl.tableSpace.GetValue(row, col)
}

func (tbl *txnTable) GetValue(ctx context.Context, id *common.ID, row uint32, col uint16) (v any, isNull bool, err error) {
	if tbl.tableSpace != nil && id.ObjectID().Eq(tbl.tableSpace.entry.ID) {
		return tbl.tableSpace.GetValue(row, col)
	}
	meta, err := tbl.store.warChecker.CacheGet(
		tbl.entry.GetDB().ID,
		id.TableID,
		id.ObjectID())
	if err != nil {
		panic(err)
	}
	block := meta.GetObjectData()
	_, blkOffset := id.BlockID.Offsets()
	return block.GetValue(ctx, tbl.store.txn, tbl.GetLocalSchema(), blkOffset, int(row), int(col), common.WorkspaceAllocator)
}
func (tbl *txnTable) UpdateObjectStats(id *common.ID, stats *objectio.ObjectStats) error {
	meta, err := tbl.entry.GetObjectByID(id.ObjectID())
	if err != nil {
		return err
	}
	isNewNode, err := meta.UpdateObjectInfo(tbl.store.txn, stats)
	if err != nil {
		return err
	}
	tbl.store.txn.GetMemo().AddObject(tbl.entry.GetDB().ID, tbl.entry.ID, &meta.ID)
	if isNewNode {
		tbl.txnEntries.Append(meta)
	}
	return nil
}

func (tbl *txnTable) UpdateDeltaLoc(id *common.ID, deltaloc objectio.Location) (err error) {
	meta, err := tbl.store.warChecker.CacheGet(
		tbl.entry.GetDB().ID,
		id.TableID,
		id.ObjectID())
	if err != nil {
		panic(err)
	}
	_, blkOffset := id.BlockID.Offsets()
	isNewNode, entry, err := meta.GetObjectData().UpdateDeltaLoc(tbl.store.txn, blkOffset, deltaloc)
	if err != nil {
		return
	}
	tbl.store.txn.GetMemo().AddObject(tbl.entry.GetDB().ID, id.TableID, id.ObjectID())
	if isNewNode {
		tbl.txnEntries.Append(entry)
	}
	meta.Is1PC()
	return
}

func (tbl *txnTable) AlterTable(ctx context.Context, req *apipb.AlterTableReq) error {
	switch req.Kind {
	case apipb.AlterKind_UpdateConstraint,
		apipb.AlterKind_UpdateComment,
		apipb.AlterKind_AddColumn,
		apipb.AlterKind_DropColumn,
		apipb.AlterKind_RenameTable,
		apipb.AlterKind_UpdatePolicy,
		apipb.AlterKind_AddPartition,
		apipb.AlterKind_RenameColumn:
	default:
		return moerr.NewNYI(ctx, "alter table %s", req.Kind.String())
	}
	tbl.store.IncreateWriteCnt()
	tbl.store.txn.GetMemo().AddCatalogChange()
	isNewNode, newSchema, err := tbl.entry.AlterTable(ctx, tbl.store.txn, req)
	if isNewNode {
		tbl.txnEntries.Append(tbl.entry)
	}
	if err != nil {
		return err
	}
	if req.Kind == apipb.AlterKind_RenameTable {
		rename := req.GetRenameTable()
		// udpate name index in db entry
		tenantID := newSchema.AcInfo.TenantID
		err = tbl.entry.GetDB().RenameTableInTxn(rename.OldName, rename.NewName, tbl.entry.ID, tenantID, tbl.store.txn, isNewNode)
		if err != nil {
			return err
		}
	}

	tbl.schema = newSchema // update new schema to txn local schema
	//TODO(aptend): handle written data in localobj, keep the batch aligned with the new schema
	return err
}

func (tbl *txnTable) UncommittedRows() uint32 {
	if tbl.tableSpace == nil {
		return 0
	}
	return tbl.tableSpace.Rows()
}
func (tbl *txnTable) NeedRollback() bool {
	return tbl.createEntry != nil && tbl.dropEntry != nil
}

// PrePrepareDedup do deduplication check for 1PC Commit or 2PC Prepare
func (tbl *txnTable) PrePrepareDedup(ctx context.Context) (err error) {
	if tbl.tableSpace == nil || !tbl.schema.HasPK() {
		return
	}
	var zm index.ZM
	pkColPos := tbl.schema.GetSingleSortKeyIdx()
	for _, node := range tbl.tableSpace.nodes {
		if node.IsPersisted() {
			err = tbl.DoPrecommitDedupByNode(ctx, node)
			if err != nil {
				return
			}
			continue
		}
		pkVec, err := node.WindowColumn(0, node.Rows(), pkColPos)
		if err != nil {
			return err
		}
		if zm.Valid() {
			zm.ResetMinMax()
		} else {
			pkType := pkVec.GetType()
			zm = index.NewZM(pkType.Oid, pkType.Scale)
		}
		if err = index.BatchUpdateZM(zm, pkVec.GetDownstreamVector()); err != nil {
			pkVec.Close()
			return err
		}
		if err = tbl.DoPrecommitDedupByPK(pkVec, zm); err != nil {
			pkVec.Close()
			return err
		}
		pkVec.Close()
	}
	return
}

func (tbl *txnTable) updateDedupedObjectHintAndBlockID(hint uint64, id *types.Blockid) {
	if tbl.dedupedObjectHint == 0 {
		tbl.dedupedObjectHint = hint
		tbl.dedupedBlockID = id
		return
	}
	if tbl.dedupedObjectHint > hint {
		tbl.dedupedObjectHint = hint
		tbl.dedupedObjectHint = hint
		return
	}
	if tbl.dedupedObjectHint == hint && tbl.dedupedBlockID.Compare(*id) > 0 {
		tbl.dedupedBlockID = id
	}
}

func (tbl *txnTable) quickSkipThisBlock(
	ctx context.Context,
	keysZM index.ZM,
	meta *catalog.ObjectEntry,
) (ok bool, err error) {
	zm, err := meta.GetPKZoneMap(ctx, tbl.store.rt.Fs.Service)
	if err != nil {
		return
	}
	ok = !zm.FastIntersect(keysZM)
	return
}

func (tbl *txnTable) tryGetCurrentObjectBF(
	ctx context.Context,
	currLocation objectio.Location,
	prevBF objectio.BloomFilter,
	prevObjName *objectio.ObjectNameShort,
) (currBf objectio.BloomFilter, err error) {
	if len(currLocation) == 0 {
		return
	}
	if objectio.IsSameObjectLocVsShort(currLocation, prevObjName) {
		currBf = prevBF
		return
	}
	currBf, err = objectio.FastLoadBF(
		ctx,
		currLocation,
		false,
		tbl.store.rt.Fs.Service,
	)
	return
}

// DedupSnapByPK 1. checks whether these primary keys exist in the list of block
// which are visible and not dropped at txn's snapshot timestamp.
// 2. It is called when appending data into this table.
func (tbl *txnTable) DedupSnapByPK(ctx context.Context, keys containers.Vector, dedupAfterSnapshotTS bool) (err error) {
	r := trace.StartRegion(ctx, "DedupSnapByPK")
	defer r.End()
	it := newObjectItOnSnap(tbl)
	maxObjectHint := uint64(0)
	pkType := keys.GetType()
	keysZM := index.NewZM(pkType.Oid, pkType.Scale)
	if err = index.BatchUpdateZM(keysZM, keys.GetDownstreamVector()); err != nil {
		return
	}
	var (
		name objectio.ObjectNameShort
		bf   objectio.BloomFilter
	)
	maxBlockID := &types.Blockid{}
	for it.Valid() {
		blkH := it.GetObject()
		blk := blkH.GetMeta().(*catalog.ObjectEntry)
		blkH.Close()
		ObjectHint := blk.SortHint
		if ObjectHint > maxObjectHint {
			maxObjectHint = ObjectHint
		}
		blkData := blk.GetObjectData()
		if blkData == nil {
			it.Next()
			continue
		}
		if dedupAfterSnapshotTS && blkData.CoarseCheckAllRowsCommittedBefore(tbl.store.txn.GetSnapshotTS()) {
			it.Next()
			continue
		}
		var rowmask *roaring.Bitmap
		if len(tbl.deleteNodes) > 0 {
			fp := blk.AsCommonID()
			deleteNode := tbl.getNormalDeleteNode(*fp)
			if deleteNode != nil {
				rowmask = deleteNode.GetRowMaskRefLocked()
			}
		}
		stats := blk.GetObjectStats()
		if !stats.ObjectLocation().IsEmpty() {
			var skip bool
			if skip, err = tbl.quickSkipThisBlock(ctx, keysZM, blk); err != nil {
				return
			} else if skip {
				it.Next()
				continue
			}
		}
		if blk.HasCommittedPersistedData() {
			if bf, err = tbl.tryGetCurrentObjectBF(
				ctx,
				stats.ObjectLocation(),
				bf,
				&name,
			); err != nil {
				return
			}
		}
		name = *stats.ObjectShortName()

		if err = blkData.BatchDedup(
			ctx,
			tbl.store.txn,
			keys,
			keysZM,
			rowmask,
			false,
			bf,
			common.WorkspaceAllocator,
		); err != nil {
			// logutil.Infof("%s, %s, %v", blk.String(), rowmask, err)
			return
		}
		it.Next()
	}
	tbl.updateDedupedObjectHintAndBlockID(maxObjectHint, maxBlockID)
	return
}

// DedupSnapByMetaLocs 1. checks whether the Primary Key of all the input blocks exist in the list of block
// which are visible and not dropped at txn's snapshot timestamp.
// 2. It is called when appending blocks into this table.
func (tbl *txnTable) DedupSnapByMetaLocs(ctx context.Context, metaLocs []objectio.Location, dedupAfterSnapshotTS bool) (err error) {
	loaded := make(map[int]containers.Vector)
	maxObjectHint := uint64(0)
	maxBlockID := &types.Blockid{}
	for i, loc := range metaLocs {
		it := newObjectItOnSnap(tbl)
		for it.Valid() {
			blk := it.GetObject().GetMeta().(*catalog.ObjectEntry)
			ObjectHint := blk.SortHint
			if ObjectHint > maxObjectHint {
				maxObjectHint = ObjectHint
			}
			blkData := blk.GetObjectData()
			if blkData == nil {
				it.Next()
				continue
			}

			// if it is in the incremental deduplication scenario
			// coarse check whether all rows in this block are committed before the snapshot timestamp
			// if true, skip this block's deduplication
			if dedupAfterSnapshotTS &&
				blkData.CoarseCheckAllRowsCommittedBefore(tbl.store.txn.GetSnapshotTS()) {
				it.Next()
				continue
			}

			var rowmask *roaring.Bitmap
			if len(tbl.deleteNodes) > 0 {
				fp := blk.AsCommonID()
				deleteNode := tbl.getNormalDeleteNode(*fp)
				if deleteNode != nil {
					rowmask = deleteNode.GetRowMaskRefLocked()
				}
			}
			//TODO::laod zm index first, then load pk column if necessary.
			_, ok := loaded[i]
			if !ok {
				//Extend lifetime of vectors is within the function.
				//No NeedCopy. closeFunc is required after use.
				//VectorPool is nil.
				vectors, closeFunc, err := blockio.LoadColumns2(
					ctx,
					[]uint16{uint16(tbl.schema.GetSingleSortKeyIdx())},
					nil,
					tbl.store.rt.Fs.Service,
					loc,
					fileservice.Policy(0),
					false,
					nil,
				)
				if err != nil {
					return err
				}
				defer closeFunc()
				loaded[i] = vectors[0]
			}
			if err = blkData.BatchDedup(
				ctx,
				tbl.store.txn,
				loaded[i],
				nil,
				rowmask,
				false,
				objectio.BloomFilter{},
				common.WorkspaceAllocator,
			); err != nil {
				// logutil.Infof("%s, %s, %v", blk.String(), rowmask, err)
				loaded[i].Close()
				return
			}
			it.Next()
		}
		if v, ok := loaded[i]; ok {
			v.Close()
		}
		tbl.updateDedupedObjectHintAndBlockID(maxObjectHint, maxBlockID)
	}
	return
}

// DoPrecommitDedupByPK 1. it do deduplication by traversing all the Objects/blocks, and
// skipping over some blocks/Objects which being active or drop-committed or aborted;
//  2. it is called when txn dequeues from preparing queue.
//  3. we should make this function run quickly as soon as possible.
//     TODO::it would be used to do deduplication with the logtail.
func (tbl *txnTable) DoPrecommitDedupByPK(pks containers.Vector, pksZM index.ZM) (err error) {
	moprobe.WithRegion(context.Background(), moprobe.TxnTableDoPrecommitDedupByPK, func() {
		objIt := tbl.entry.MakeObjectIt(false)
		for objIt.Valid() {
			obj := objIt.Get().GetPayload()
			if obj.SortHint < tbl.dedupedObjectHint {
				break
			}
			{
				obj.RLock()
				//FIXME:: Why need to wait committing here? waiting had happened at Dedup.
				//needwait, txnToWait := obj.NeedWaitCommitting(tbl.store.txn.GetStartTS())
				//if needwait {
				//	obj.RUnlock()
				//	txnToWait.GetTxnState(true)
				//	obj.RLock()
				//}
				shouldSkip := obj.HasDropCommittedLocked() || obj.IsCreatingOrAborted()
				obj.RUnlock()
				if shouldSkip {
					objIt.Next()
					continue
				}
			}
			blkData := obj.GetObjectData()
			var rowmask *roaring.Bitmap
			if len(tbl.deleteNodes) > 0 {
				if tbl.store.warChecker.HasConflict(obj.ID) {
					continue
				}
				fp := obj.AsCommonID()
				deleteNode := tbl.getNormalDeleteNode(*fp)
				if deleteNode != nil {
					rowmask = deleteNode.GetRowMaskRefLocked()
				}
			}
			if err = blkData.BatchDedup(
				context.Background(),
				tbl.store.txn,
				pks,
				pksZM,
				rowmask,
				true,
				objectio.BloomFilter{},
				common.WorkspaceAllocator,
			); err != nil {
				return
			}
			objIt.Next()
		}
	})
	return
}

func (tbl *txnTable) DoPrecommitDedupByNode(ctx context.Context, node InsertNode) (err error) {
	objIt := tbl.entry.MakeObjectIt(false)
	var pks containers.Vector
	//loaded := false
	for objIt.Valid() {
		obj := objIt.Get().GetPayload()
		if obj.SortHint < tbl.dedupedObjectHint {
			break
		}
		{
			obj.RLock()
			//FIXME:: Why need to wait committing here? waiting had happened at Dedup.
			//needwait, txnToWait := obj.NeedWaitCommitting(tbl.store.txn.GetStartTS())
			//if needwait {
			//	obj.RUnlock()
			//	txnToWait.GetTxnState(true)
			//	obj.RLock()
			//}
			shouldSkip := obj.HasDropCommittedLocked() || obj.IsCreatingOrAborted()
			obj.RUnlock()
			if shouldSkip {
				objIt.Next()
				continue
			}
		}

		//TODO::load ZM/BF index first, then load PK column if necessary.
		if pks == nil {
			colV, err := node.GetColumnDataById(ctx, tbl.schema.GetSingleSortKeyIdx(), common.WorkspaceAllocator)
			if err != nil {
				return err
			}
			colV.ApplyDeletes()
			pks = colV.Orphan()
			defer pks.Close()
		}
		err = nil
		blkData := obj.GetObjectData()
		var rowmask *roaring.Bitmap
		if len(tbl.deleteNodes) > 0 {
			if tbl.store.warChecker.HasConflict(obj.ID) {
				continue
			}
			fp := obj.AsCommonID()
			deleteNode := tbl.getNormalDeleteNode(*fp)
			if deleteNode != nil {
				rowmask = deleteNode.GetRowMaskRefLocked()
			}
		}
		if err = blkData.BatchDedup(
			context.Background(),
			tbl.store.txn,
			pks,
			nil,
			rowmask,
			true,
			objectio.BloomFilter{},
			common.WorkspaceAllocator,
		); err != nil {
			return err
		}
		objIt.Next()
	}
	return
}

func (tbl *txnTable) DedupWorkSpace(key containers.Vector) (err error) {
	index := NewSimpleTableIndex()
	//Check whether primary key is duplicated.
	if err = index.BatchInsert(
		tbl.schema.GetSingleSortKey().Name,
		key,
		0,
		key.Length(),
		0,
		true); err != nil {
		return
	}

	if tbl.tableSpace != nil {
		//Check whether primary key is duplicated in txn's workspace.
		if err = tbl.tableSpace.BatchDedup(key); err != nil {
			return
		}
	}
	return
}

func (tbl *txnTable) DoBatchDedup(key containers.Vector) (err error) {
	index := NewSimpleTableIndex()
	//Check whether primary key is duplicated.
	if err = index.BatchInsert(
		tbl.schema.GetSingleSortKey().Name,
		key,
		0,
		key.Length(),
		0,
		true); err != nil {
		return
	}

	if tbl.tableSpace != nil {
		//Check whether primary key is duplicated in txn's workspace.
		if err = tbl.tableSpace.BatchDedup(key); err != nil {
			return
		}
	}
	//Check whether primary key is duplicated in txn's snapshot data.
	err = tbl.DedupSnapByPK(context.Background(), key, false)
	return
}

func (tbl *txnTable) BatchDedupLocal(bat *containers.Batch) (err error) {
	if tbl.tableSpace == nil || !tbl.schema.HasPK() {
		return
	}
	err = tbl.tableSpace.BatchDedup(bat.Vecs[tbl.schema.GetSingleSortKeyIdx()])
	return
}

func (tbl *txnTable) PrepareRollback() (err error) {
	for idx, txnEntry := range tbl.txnEntries.entries {
		if tbl.txnEntries.IsDeleted(idx) {
			continue
		}
		if err = txnEntry.PrepareRollback(); err != nil {
			break
		}
	}
	return
}

func (tbl *txnTable) ApplyAppend() (err error) {
	if tbl.tableSpace != nil {
		err = tbl.tableSpace.ApplyAppend()
	}
	return
}

func (tbl *txnTable) PrePrepare() (err error) {
	if tbl.tableSpace != nil {
		err = tbl.tableSpace.PrepareApply()
	}
	return
}

func (tbl *txnTable) PrepareCommit() (err error) {
	for idx, node := range tbl.txnEntries.entries {
		if tbl.txnEntries.IsDeleted(idx) {
			continue
		}
		if err = node.PrepareCommit(); err != nil {
			break
		}
	}
	return
}

func (tbl *txnTable) PreApplyCommit() (err error) {
	return tbl.ApplyAppend()
}

func (tbl *txnTable) ApplyCommit() (err error) {
	csn := tbl.csnStart
	for idx, node := range tbl.txnEntries.entries {
		if tbl.txnEntries.IsDeleted(idx) {
			continue
		}
		if node.Is1PC() {
			continue
		}
		if err = node.ApplyCommit(); err != nil {
			break
		}
		csn++
	}
	return
}

func (tbl *txnTable) Apply1PCCommit() (err error) {
	for idx, node := range tbl.txnEntries.entries {
		if tbl.txnEntries.IsDeleted(idx) {
			continue
		}
		if !node.Is1PC() {
			continue
		}
		if err = node.ApplyCommit(); err != nil {
			break
		}
		tbl.csnStart++
	}
	return
}
func (tbl *txnTable) ApplyRollback() (err error) {
	csn := tbl.csnStart
	for idx, node := range tbl.txnEntries.entries {
		if tbl.txnEntries.IsDeleted(idx) {
			continue
		}
		if node.Is1PC() {
			continue
		}
		if err = node.ApplyRollback(); err != nil {
			break
		}
		csn++
	}
	return
}

func (tbl *txnTable) CleanUp() {
	if tbl.tableSpace != nil {
		tbl.tableSpace.CloseAppends()
	}
}<|MERGE_RESOLUTION|>--- conflicted
+++ resolved
@@ -768,17 +768,11 @@
 	if err != nil {
 		return
 	}
-<<<<<<< HEAD
 	blkData := blk.GetObjectData()
-	_, blkOffset := id.BlockID.Offsets()
-	node2, err := blkData.RangeDelete(tbl.store.txn, blkOffset, start, end, pk, dt)
-=======
-	blkData := blk.GetBlockData()
 	node2, err := blkData.RangeDelete(tbl.store.txn, start, end, pk, dt)
 	if err != nil && moerr.IsMoErrCode(err, moerr.ErrTxnWWConflict) {
 		logutil.Warn("w-w conflict", zap.String("blk", blkData.PPString(common.PPL2, 0, "")))
 	}
->>>>>>> a4bd063e
 	if err == nil {
 		if err = tbl.AddDeleteNode(id, node2); err != nil {
 			return
