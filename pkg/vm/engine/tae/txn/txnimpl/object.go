// Copyright 2021 Matrix Origin
//
// Licensed under the Apache License, Version 2.0 (the "License");
// you may not use this file except in compliance with the License.
// You may obtain a copy of the License at
//
//      http://www.apache.org/licenses/LICENSE-2.0
//
// Unless required by applicable law or agreed to in writing, software
// distributed under the License is distributed on an "AS IS" BASIS,
// WITHOUT WARRANTIES OR CONDITIONS OF ANY KIND, either express or implied.
// See the License for the specific language governing permissions and
// limitations under the License.

package txnimpl

import (
	"context"
	"sync"

	"github.com/tidwall/btree"

	"github.com/matrixorigin/matrixone/pkg/common/mpool"
	"github.com/matrixorigin/matrixone/pkg/container/types"
	"github.com/matrixorigin/matrixone/pkg/objectio"
	"github.com/matrixorigin/matrixone/pkg/vm/engine/tae/catalog"
	"github.com/matrixorigin/matrixone/pkg/vm/engine/tae/common"
	"github.com/matrixorigin/matrixone/pkg/vm/engine/tae/containers"
	"github.com/matrixorigin/matrixone/pkg/vm/engine/tae/iface/handle"
	"github.com/matrixorigin/matrixone/pkg/vm/engine/tae/tables"
	"github.com/matrixorigin/matrixone/pkg/vm/engine/tae/txn/txnbase"
)

// var newObjectCnt atomic.Int64
// var getObjectCnt atomic.Int64
// var putObjectCnt atomic.Int64
// func GetStatsString() string {
// 	return fmt.Sprintf(
// 		"NewObj: %d, GetObj: %d, PutObj: %d, NewBlk: %d, GetBlk: %d, PutBlk: %d",
// 		newObjectCnt.Load(),
// 		getObjectCnt.Load(),
// 		putObjectCnt.Load(),
// 		newBlockCnt.Load(),
// 		getBlockCnt.Load(),
// 		putBlockCnt.Load())
// }

var (
	_objPool = sync.Pool{
		New: func() any {
			// newObjectCnt.Add(1)
			return &txnObject{}
		},
	}
)

type txnObject struct {
	txnbase.TxnObject
	entry *catalog.ObjectEntry
	table *txnTable
}

type ObjectIt struct {
	sync.RWMutex
	linkIt      btree.IterG[*catalog.ObjectEntry]
	curr        *catalog.ObjectEntry
	table       *txnTable
	reverse     bool
	firstCalled bool
	err         error
}

type composedObjectIt struct {
	*ObjectIt
	uncommitted *catalog.ObjectEntry
}

func newObjectItOnSnap(table *txnTable, isTombstone bool, reverse bool) handle.ObjectIt {
	it := &ObjectIt{
		linkIt:  table.entry.MakeObjectIt(isTombstone),
		table:   table,
		reverse: reverse,
	}
	return it
}

func newObjectIt(table *txnTable, isTombstone bool) handle.ObjectIt {
	it := newObjectItOnSnap(table, isTombstone, false)
	if table.getBaseTable(isTombstone) != nil && table.getBaseTable(isTombstone).tableSpace != nil {
		cit := &composedObjectIt{
			ObjectIt:    it.(*ObjectIt),
			uncommitted: table.getBaseTable(isTombstone).tableSpace.entry,
		}
		return cit
	}
	return it
}

func (it *ObjectIt) Close() error {
	it.linkIt.Release()
	return nil
}

func (it *ObjectIt) GetError() error { return it.err }

func (it *ObjectIt) Next() bool {
	if it.reverse {
		for {
			var ok bool
			if !it.firstCalled {
				ok = it.linkIt.Last()
				it.firstCalled = true
			} else {
				ok = it.linkIt.Prev()
			}
			if !ok {
				return false
			}
			entry := it.linkIt.Item()
			valid := entry.IsVisible(it.table.store.txn)
			if valid {
				it.curr = entry
				return true
			}
		}
	}
	var valid bool
	for {
		if !it.linkIt.Next() {
			return false
		}
		entry := it.linkIt.Item()
		valid = entry.IsVisible(it.table.store.txn)
		if valid {
			it.curr = entry
			return true
		}
	}
}

func (it *ObjectIt) GetObject() handle.Object {
	return newObject(it.table, it.curr)
}

func (cit *composedObjectIt) GetObject() handle.Object {
	return cit.ObjectIt.GetObject()
}

func (cit *composedObjectIt) Next() bool {
	if cit.uncommitted != nil {
		cit.curr = cit.uncommitted
		cit.uncommitted = nil
		return true
	}
	return cit.ObjectIt.Next()
}

func newObject(table *txnTable, meta *catalog.ObjectEntry) *txnObject {
	obj := _objPool.Get().(*txnObject)
	// getObjectCnt.Add(1)
	obj.Txn = table.store.txn
	obj.table = table
	obj.entry = meta
	return obj
}

func (obj *txnObject) reset() {
	obj.entry = nil
	obj.table = nil
	obj.TxnObject.Reset()
}
func buildObject(table *txnTable, meta *catalog.ObjectEntry) handle.Object {
	return newObject(table, meta)
}
func (obj *txnObject) Close() (err error) {
	obj.reset()
	_objPool.Put(obj)
	// putObjectCnt.Add(1)
	return
}
func (obj *txnObject) GetMeta() any           { return obj.entry }
func (obj *txnObject) String() string         { return obj.entry.String() }
func (obj *txnObject) GetID() *types.Objectid { return obj.entry.ID() }
func (obj *txnObject) BlkCnt() int            { return obj.entry.BlockCnt() }
func (obj *txnObject) IsUncommitted() bool {
	return obj.entry.IsLocal
}

func (obj *txnObject) IsAppendable() bool { return obj.entry.IsAppendable() }

func (obj *txnObject) GetRelation() (rel handle.Relation) {
	return newRelation(obj.table)
}

func (obj *txnObject) UpdateStats(stats objectio.ObjectStats) error {
	id := obj.entry.AsCommonID()
	return obj.Txn.GetStore().UpdateObjectStats(id, &stats, obj.entry.IsTombstone)
}

func (obj *txnObject) Prefetch(idxes []int) error {
<<<<<<< HEAD
	schema := obj.table.GetLocalSchema(obj.entry.IsTombstone)
	seqnums := make([]uint16, 0, len(idxes))
	for _, idx := range idxes {
		if idx == catalog.COLIDX_COMMITS {
			seqnums = append(seqnums, objectio.SEQNUM_COMMITTS)
			continue
		}
		seqnums = append(seqnums, schema.ColDefs[idx].SeqNum)
	}
	if obj.IsUncommitted() {
		return obj.table.dataTable.tableSpace.Prefetch(obj.entry, seqnums)
=======
	if obj.IsUncommitted() {
		return obj.table.tableSpace.Prefetch(obj.entry)
>>>>>>> 9ddd8636
	}
	for i := 0; i < obj.entry.BlockCnt(); i++ {
		err := obj.entry.GetObjectData().Prefetch(uint16(i))
		if err != nil {
			return err
		}
	}
	return nil
}

func (obj *txnObject) Fingerprint() *common.ID { return obj.entry.AsCommonID() }

func (obj *txnObject) Scan(
	ctx context.Context,
	bat **containers.Batch,
	blkID uint16,
	colIdxes []int,
	mp *mpool.MPool,
) (err error) {
	if obj.entry.IsLocal {
		obj.table.dataTable.tableSpace.Scan(ctx, bat, colIdxes, mp)
		return
	}
	return obj.entry.GetObjectData().Scan(ctx, bat, obj.Txn, obj.table.getSchema(obj.entry.IsTombstone), blkID, colIdxes, mp)
}

func (obj *txnObject) HybridScan(
	ctx context.Context,
	bat **containers.Batch,
	blkOffset uint16,
	colIdxs []int,
	mp *mpool.MPool,
) error {
	if obj.entry.IsLocal {
		obj.table.dataTable.tableSpace.HybridScan(ctx, bat, colIdxs, mp)
		return nil
	}
	blkID := objectio.NewBlockidWithObjectID(obj.GetID(), blkOffset)
	return tables.HybridScanByBlock(
		ctx, obj.entry.GetTable(), obj.Txn, bat, obj.table.getSchema(obj.entry.IsTombstone), colIdxs, blkID, mp)
}<|MERGE_RESOLUTION|>--- conflicted
+++ resolved
@@ -198,22 +198,8 @@
 }
 
 func (obj *txnObject) Prefetch(idxes []int) error {
-<<<<<<< HEAD
-	schema := obj.table.GetLocalSchema(obj.entry.IsTombstone)
-	seqnums := make([]uint16, 0, len(idxes))
-	for _, idx := range idxes {
-		if idx == catalog.COLIDX_COMMITS {
-			seqnums = append(seqnums, objectio.SEQNUM_COMMITTS)
-			continue
-		}
-		seqnums = append(seqnums, schema.ColDefs[idx].SeqNum)
-	}
 	if obj.IsUncommitted() {
-		return obj.table.dataTable.tableSpace.Prefetch(obj.entry, seqnums)
-=======
-	if obj.IsUncommitted() {
-		return obj.table.tableSpace.Prefetch(obj.entry)
->>>>>>> 9ddd8636
+		return obj.table.dataTable.tableSpace.Prefetch(obj.entry)
 	}
 	for i := 0; i < obj.entry.BlockCnt(); i++ {
 		err := obj.entry.GetObjectData().Prefetch(uint16(i))
