// Copyright 2021 Matrix Origin
//
// Licensed under the Apache License, Version 2.0 (the "License");
// you may not use this file except in compliance with the License.
// You may obtain a copy of the License at
//
//      http://www.apache.org/licenses/LICENSE-2.0
//
// Unless required by applicable law or agreed to in writing, software
// distributed under the License is distributed on an "AS IS" BASIS,
// WITHOUT WARRANTIES OR CONDITIONS OF ANY KIND, either express or implied.
// See the License for the specific language governing permissions and
// limitations under the License.

package txnimpl

import (
	"context"
	"runtime/trace"
	"sync"
	"sync/atomic"
	"time"

	"github.com/matrixorigin/matrixone/pkg/common/moerr"
	"github.com/matrixorigin/matrixone/pkg/common/moprobe"
	"github.com/matrixorigin/matrixone/pkg/container/nulls"
	"github.com/matrixorigin/matrixone/pkg/logutil"
	"github.com/matrixorigin/matrixone/pkg/objectio"
	"github.com/matrixorigin/matrixone/pkg/perfcounter"
	v2 "github.com/matrixorigin/matrixone/pkg/util/metric/v2"
	"github.com/matrixorigin/matrixone/pkg/vm/engine/tae/catalog"
	"github.com/matrixorigin/matrixone/pkg/vm/engine/tae/common"
	"github.com/matrixorigin/matrixone/pkg/vm/engine/tae/containers"
	"github.com/matrixorigin/matrixone/pkg/vm/engine/tae/db/dbutils"
	"github.com/matrixorigin/matrixone/pkg/vm/engine/tae/iface/handle"
	"github.com/matrixorigin/matrixone/pkg/vm/engine/tae/iface/txnif"
	"github.com/matrixorigin/matrixone/pkg/vm/engine/tae/logstore/entry"
	"github.com/matrixorigin/matrixone/pkg/vm/engine/tae/tables"
	"github.com/matrixorigin/matrixone/pkg/vm/engine/tae/txn/txnbase"
	"github.com/matrixorigin/matrixone/pkg/vm/engine/tae/wal"

	"go.uber.org/zap"
)

var (
	_tracerPool = sync.Pool{
		New: func() any {
			return &txnTracer{}
		},
	}
)

func getTracer() *txnTracer {
	return _tracerPool.Get().(*txnTracer)
}

func putTracer(tracer *txnTracer) {
	tracer.task = nil
	tracer.state = 0
	_tracerPool.Put(tracer)
}

type txnTracer struct {
	state uint8
	task  *trace.Task
	stamp time.Time
}

func (tracer *txnTracer) Trigger(state uint8) {
	switch state {
	case 0: // start preparing wait
		_, tracer.task = trace.NewTask(context.Background(), "1-PreparingWait")
		tracer.stamp = time.Now()
		tracer.state = 0

	case 1: // end preparing wait and start preparing
		if tracer.task != nil && tracer.state == 0 {
			tracer.task.End()
			v2.TxnPreparingWaitDurationHistogram.Observe(time.Since(tracer.stamp).Seconds())
		}
		_, tracer.task = trace.NewTask(context.Background(), "2-Preparing")
		tracer.stamp = time.Now()
		tracer.state = 1

	case 2: // end preparing and start prepare wal wait
		if tracer.task != nil && tracer.state == 1 {
			tracer.task.End()
			v2.TxnPreparingDurationHistogram.Observe(time.Since(tracer.stamp).Seconds())
		}
		_, tracer.task = trace.NewTask(context.Background(), "3-PrepareWalWait")
		tracer.stamp = time.Now()
		tracer.state = 2

	case 3: // end prepare wal wait and start prepare wal
		if tracer.task != nil && tracer.state == 2 {
			tracer.task.End()
			v2.TxnPrepareWalWaitDurationHistogram.Observe(time.Since(tracer.stamp).Seconds())
		}
		_, tracer.task = trace.NewTask(context.Background(), "4-PrepareWal")
		tracer.stamp = time.Now()
		tracer.state = 3

	case 4: // end prepare wal and start prepared wait
		if tracer.task != nil && tracer.state == 3 {
			tracer.task.End()
			v2.TxnPrepareWalDurationHistogram.Observe(time.Since(tracer.stamp).Seconds())
		}
		_, tracer.task = trace.NewTask(context.Background(), "5-PreparedWait")
		tracer.stamp = time.Now()
		tracer.state = 4

	case 5: // end prepared wait and start prepared
		if tracer.task != nil && tracer.state == 4 {
			tracer.task.End()
			v2.TxnPreparedWaitDurationHistogram.Observe(time.Since(tracer.stamp).Seconds())
		}
		_, tracer.task = trace.NewTask(context.Background(), "6-Prepared")
		tracer.stamp = time.Now()
		tracer.state = 5
	}
}

func (tracer *txnTracer) Stop() {
	if tracer.task != nil && tracer.state == 5 {
		tracer.task.End()
		v2.TxnPreparedDurationHistogram.Observe(time.Since(tracer.stamp).Seconds())
	}
	tracer.task = nil
	tracer.state = 0
}

type txnStore struct {
	ctx context.Context
	txnbase.NoopTxnStore
	mu          sync.RWMutex
	rt          *dbutils.Runtime
	dbs         map[uint64]*txnDB
	driver      wal.Driver
	txn         txnif.AsyncTxn
	catalog     *catalog.Catalog
	cmdMgr      *commandManager
	logs        []entry.Entry
	warChecker  *warChecker
	dataFactory *tables.DataFactory
	writeOps    atomic.Uint32
	tracer      *txnTracer

	wg sync.WaitGroup
}

var TxnStoreFactory = func(
	ctx context.Context,
	catalog *catalog.Catalog,
	driver wal.Driver,
	rt *dbutils.Runtime,
	dataFactory *tables.DataFactory,
	maxMessageSize uint64) txnbase.TxnStoreFactory {
	return func() txnif.TxnStore {
		return newStore(ctx, catalog, driver, rt, dataFactory, maxMessageSize)
	}
}

func newStore(
	ctx context.Context,
	catalog *catalog.Catalog,
	driver wal.Driver,
	rt *dbutils.Runtime,
	dataFactory *tables.DataFactory,
	maxMessageSize uint64) *txnStore {
	return &txnStore{
		ctx:         ctx,
		rt:          rt,
		dbs:         make(map[uint64]*txnDB),
		catalog:     catalog,
		cmdMgr:      newCommandManager(driver, maxMessageSize),
		driver:      driver,
		logs:        make([]entry.Entry, 0),
		dataFactory: dataFactory,
		wg:          sync.WaitGroup{},
	}
}

func (store *txnStore) StartTrace() {
	if store.IsReadonly() || store.GetTransactionType() == txnif.TxnType_Heartbeat {
		return
	}
	store.tracer = getTracer()
	store.tracer.Trigger(txnif.TraceStart)
}

func (store *txnStore) EndTrace() {
	if store.tracer == nil {
		return
	}
	tracer := store.tracer
	store.tracer = nil
	tracer.Stop()
	putTracer(tracer)
}

func (store *txnStore) TriggerTrace(state uint8) {
	if store.tracer == nil {
		return
	}
	store.tracer.Trigger(state)
}

func (store *txnStore) GetContext() context.Context    { return store.ctx }
func (store *txnStore) SetContext(ctx context.Context) { store.ctx = ctx }

func (store *txnStore) IsReadonly() bool {
	return store.writeOps.Load() == 0
}

func (store *txnStore) IncreateWriteCnt() int {
	return int(store.writeOps.Add(1))
}

func (store *txnStore) LogTxnEntry(dbId uint64, tableId uint64, entry txnif.TxnEntry, readedObject, readedTombstone []*common.ID) (err error) {
	db, err := store.getOrSetDB(dbId)
	if err != nil {
		return
	}
	return db.LogTxnEntry(tableId, entry, readedObject, readedTombstone)
}

func (store *txnStore) LogTxnState(sync bool) (logEntry entry.Entry, err error) {
	cmd := txnbase.NewTxnStateCmd(
		store.txn.GetID(),
		store.txn.GetTxnState(false),
		store.txn.GetCommitTS(),
	)
	var buf []byte
	if buf, err = cmd.MarshalBinary(); err != nil {
		return
	}
	logEntry = entry.GetBase()
	logEntry.SetType(IOET_WALEntry_TxnRecord)
	if err = logEntry.SetPayload(buf); err != nil {
		return
	}
	info := &entry.Info{
		Group: wal.GroupC,
	}
	logEntry.SetInfo(info)
	var lsn uint64
	lsn, err = store.driver.AppendEntry(wal.GroupC, logEntry)
	if err != nil {
		return
	}
	if sync {
		err = logEntry.WaitDone()
	}
	logutil.Debugf("LogTxnState LSN=%d, Size=%d", lsn, len(buf))
	return
}

func (store *txnStore) Close() error {
	var err error
	for _, db := range store.dbs {
		if err = db.Close(); err != nil {
			break
		}
	}
	store.dbs = nil
	store.cmdMgr = nil
	store.logs = nil
	store.warChecker = nil
	return err
}

func (store *txnStore) BindTxn(txn txnif.AsyncTxn) {
	store.txn = txn
}

func (store *txnStore) BatchDedup(dbId, id uint64, pk containers.Vector) (err error) {
	db, err := store.getOrSetDB(dbId)
	if err != nil {
		return err
	}
	// if table.IsDeleted() {
	// 	return txnbase.ErrNotFound
	// }

	return db.BatchDedup(id, pk)
}

func (store *txnStore) Append(ctx context.Context, dbId, id uint64, data *containers.Batch) error {
	store.IncreateWriteCnt()
	db, err := store.getOrSetDB(dbId)
	if err != nil {
		return err
	}
	// if db.IsDeleted() {
	// 	return txnbase.ErrNotFound
	// }
	return db.Append(ctx, id, data)
}

func (store *txnStore) AddObjsWithMetaLoc(
	ctx context.Context,
	dbId, tid uint64,
	stats containers.Vector,
) error {
	store.IncreateWriteCnt()
	db, err := store.getOrSetDB(dbId)
	if err != nil {
		return err
	}
	return db.AddObjsWithMetaLoc(ctx, tid, stats)
}

func (store *txnStore) RangeDelete(
	id *common.ID, start, end uint32,
	pkVec containers.Vector, dt handle.DeleteType,
) (err error) {
	store.IncreateWriteCnt()
	db, err := store.getOrSetDB(id.DbID)
	if err != nil {
		return err
	}
	return db.RangeDelete(id, start, end, pkVec, dt)
}

func (store *txnStore) TryDeleteByDeltaloc(
	id *common.ID, deltaloc objectio.Location,
) (ok bool, err error) {
	store.IncreateWriteCnt()
	db, err := store.getOrSetDB(id.DbID)
	if err != nil {
		return
	}
	return db.TryDeleteByDeltaloc(id, deltaloc)
}

func (store *txnStore) GetByFilter(ctx context.Context, dbId, tid uint64, filter *handle.Filter) (id *common.ID, offset uint32, err error) {
	db, err := store.getOrSetDB(dbId)
	if err != nil {
		return
	}
	// if table.IsDeleted() {
	// 	err = txnbase.ErrNotFound
	// 	return
	// }
	return db.GetByFilter(ctx, tid, filter)
}

func (store *txnStore) GetValue(id *common.ID, row uint32, colIdx uint16, skipCheckDelete bool) (v any, isNull bool, err error) {
	db, err := store.getOrSetDB(id.DbID)
	if err != nil {
		return
	}
	// if table.IsDeleted() {
	// 	err = txnbase.ErrNotFound
	// 	return
	// }
	return db.GetValue(id, row, colIdx, skipCheckDelete)
}

func (store *txnStore) DatabaseNames() (names []string) {
	it := newDBIt(store.txn, store.catalog)
	for it.Valid() {
		names = append(names, it.GetCurr().GetName())
		it.Next()
	}
	return
}

func (store *txnStore) UseDatabase(name string) (err error) {
	return err
}

func (store *txnStore) UnsafeGetDatabase(id uint64) (h handle.Database, err error) {
	meta, err := store.catalog.GetDatabaseByID(id)
	if err != nil {
		return
	}
	var db *txnDB
	if db, err = store.getOrSetDB(meta.GetID()); err != nil {
		return
	}
	h = buildDB(db)
	return
}

func (store *txnStore) GetDatabase(name string) (h handle.Database, err error) {
	defer func() {
		if err == moerr.GetOkExpectedEOB() {
			err = moerr.NewBadDBNoCtx(name)
		}
	}()
	meta, err := store.catalog.TxnGetDBEntryByName(name, store.txn)
	if err != nil {
		return
	}
	var db *txnDB
	if db, err = store.getOrSetDB(meta.GetID()); err != nil {
		return
	}
	h = buildDB(db)
	return
}

func (store *txnStore) GetDatabaseByID(id uint64) (h handle.Database, err error) {
	meta, err := store.catalog.TxnGetDBEntryByID(id, store.txn)
	if err != nil {
		return
	}
	var db *txnDB
	if db, err = store.getOrSetDB(meta.GetID()); err != nil {
		return
	}
	h = buildDB(db)
	return
}

func (store *txnStore) CreateDatabase(name, createSql, datTyp string) (h handle.Database, err error) {
	id := store.catalog.NextDB()
	return store.CreateDatabaseWithID(context.Background(), name, createSql, datTyp, id)
}

func (store *txnStore) CreateDatabaseWithID(ctx context.Context, name, createSql, datTyp string, id uint64) (h handle.Database, err error) {
	meta, err := store.catalog.CreateDBEntryWithID(name, createSql, datTyp, id, store.txn)
	if err != nil {
		return nil, err
	}
	var db *txnDB
	if db, err = store.getOrSetDB(meta.GetID()); err != nil {
		return
	}
	if err = db.SetCreateEntry(meta); err != nil {
		return
	}

	// TODO(aptend): write ddl row
	// if err = store.Append(ctx, pkgcatalog.MO_CATALOG_ID, pkgcatalog.MO_DATABASE_ID, nil); err != nil {
	// 	return
	// }
	h = buildDB(db)
	return
}

func (store *txnStore) DropDatabase(name string) (h handle.Database, err error) {
	hasNewEntry, meta, err := store.catalog.DropDBEntryByName(name, store.txn)
	if err != nil {
		return
	}
	db, err := store.getOrSetDB(meta.GetID())
	if err != nil {
		return
	}
	if hasNewEntry {
		if err = db.SetDropEntry(meta); err != nil {
			return
		}
	}
	h = buildDB(db)
	return
}

func (store *txnStore) ObserveTxn(
	visitDatabase func(db any),
	visitTable func(tbl any),
	rotateTable func(aid uint32, dbName, tblName string, dbid, tid uint64, pkSeqnum uint16),
	visitObject func(obj any),
	visitAppend func(bat any, isTombstone bool)) {
	for _, db := range store.dbs {
		if db.createEntry != nil || db.dropEntry != nil {
			visitDatabase(db.entry)
		}
		dbName := db.entry.GetName()
		dbid := db.entry.ID
		for _, tbl := range db.tables {
			schema := tbl.GetLocalSchema(false)
			pkseq := uint16(60001)
			if schema.HasPKOrFakePK() { // view table has no pk or fake pk
				pkseq = schema.GetPrimaryKey().SeqNum
			}
			rotateTable(schema.AcInfo.TenantID,
				dbName, schema.Name,
				dbid, tbl.entry.ID,
				pkseq)
			if tbl.createEntry != nil || tbl.dropEntry != nil {
				visitTable(tbl.entry)
			}
			for _, iTxnEntry := range tbl.txnEntries.entries {
				switch txnEntry := iTxnEntry.(type) {
				case *catalog.ObjectEntry:
					visitObject(txnEntry)
				case *catalog.TableEntry:
					if tbl.createEntry != nil || tbl.dropEntry != nil {
						continue
					}
					visitTable(txnEntry)
				}
			}
			if tbl.dataTable.tableSpace != nil && tbl.dataTable.tableSpace.node != nil {
				anode := tbl.dataTable.tableSpace.node
				schema := anode.table.GetLocalSchema(false)
				bat := &containers.BatchWithVersion{
					Version:    schema.Version,
					NextSeqnum: uint16(schema.Extra.NextColSeqnum),
					Seqnums:    schema.AllSeqnums(),
					Batch:      anode.data,
<<<<<<< HEAD
				}
				visitAppend(bat, false)
			}
			if tbl.tombstoneTable != nil && tbl.tombstoneTable.tableSpace != nil && tbl.tombstoneTable.tableSpace.node != nil {
				anode := tbl.tombstoneTable.tableSpace.node
				schema := anode.table.GetLocalSchema(true)
				bat := &containers.BatchWithVersion{
					Version:    schema.Version,
					NextSeqnum: uint16(schema.Extra.NextColSeqnum),
					Seqnums:    schema.AllSeqnums(),
					Batch:      anode.data,
				}
=======
				}
				visitAppend(bat, false)
			}
			if tbl.tombstoneTable != nil && tbl.tombstoneTable.tableSpace != nil && tbl.tombstoneTable.tableSpace.node != nil {
				anode := tbl.tombstoneTable.tableSpace.node
				schema := anode.table.GetLocalSchema(true)
				bat := &containers.BatchWithVersion{
					Version:    schema.Version,
					NextSeqnum: uint16(schema.Extra.NextColSeqnum),
					Seqnums:    schema.AllSeqnums(),
					Batch:      anode.data,
				}
>>>>>>> 5948f97d
				visitAppend(bat, true)
			}
		}
	}
}
func (store *txnStore) AddWaitEvent(cnt int) {
	store.wg.Add(cnt)
}
func (store *txnStore) DoneWaitEvent(cnt int) {
	store.wg.Add(-cnt)
}
func (store *txnStore) DropDatabaseByID(id uint64) (h handle.Database, err error) {
	hasNewEntry, meta, err := store.catalog.DropDBEntryByID(id, store.txn)
	if err != nil {
		return
	}
	db, err := store.getOrSetDB(meta.GetID())
	if err != nil {
		return
	}
	if hasNewEntry {
		if err = db.SetDropEntry(meta); err != nil {
			return
		}
	}
	h = buildDB(db)
	return
}

func (store *txnStore) CreateRelation(dbId uint64, def any) (relation handle.Relation, err error) {
	db, err := store.getOrSetDB(dbId)
	if err != nil {
		return
	}
	return db.CreateRelation(def)
}

func (store *txnStore) CreateRelationWithTableId(dbId uint64, tableId uint64, def any) (relation handle.Relation, err error) {
	db, err := store.getOrSetDB(dbId)
	if err != nil {
		return
	}
	return db.CreateRelationWithTableId(tableId, def)
}

func (store *txnStore) DropRelationByName(dbId uint64, name string) (relation handle.Relation, err error) {
	db, err := store.getOrSetDB(dbId)
	if err != nil {
		return nil, err
	}
	return db.DropRelationByName(name)
}

func (store *txnStore) DropRelationByID(dbId uint64, id uint64) (relation handle.Relation, err error) {
	db, err := store.getOrSetDB(dbId)
	if err != nil {
		return nil, err
	}
	return db.DropRelationByID(id)
}

func (store *txnStore) UnsafeGetRelation(dbId, id uint64) (relation handle.Relation, err error) {
	db, err := store.getOrSetDB(dbId)
	if err != nil {
		return nil, err
	}
	return db.UnsafeGetRelation(id)
}

func (store *txnStore) GetRelationByName(dbId uint64, name string) (relation handle.Relation, err error) {
	db, err := store.getOrSetDB(dbId)
	if err != nil {
		return nil, err
	}
	return db.GetRelationByName(name)
}

func (store *txnStore) GetRelationByID(dbId uint64, id uint64) (relation handle.Relation, err error) {
	db, err := store.getOrSetDB(dbId)
	if err != nil {
		return nil, err
	}
	return db.GetRelationByID(id)
}

func (store *txnStore) GetObject(id *common.ID, isTombstone bool) (obj handle.Object, err error) {
	var db *txnDB
	if db, err = store.getOrSetDB(id.DbID); err != nil {
		return
	}
	return db.GetObject(id, isTombstone)
}

func (store *txnStore) CreateObject(dbId, tid uint64, isTombstone bool) (obj handle.Object, err error) {
	var db *txnDB
	if db, err = store.getOrSetDB(dbId); err != nil {
		return
	}
	return db.CreateObject(tid, isTombstone)
}

func (store *txnStore) CreateNonAppendableObject(dbId, tid uint64, isTombstone bool, opt *objectio.CreateObjOpt) (obj handle.Object, err error) {
	var db *txnDB
	if db, err = store.getOrSetDB(dbId); err != nil {
		return
	}
	return db.CreateNonAppendableObject(tid, opt, isTombstone)
}

func (store *txnStore) getOrSetDB(id uint64) (db *txnDB, err error) {
	store.mu.RLock()
	db = store.dbs[id]
	store.mu.RUnlock()
	if db != nil {
		return
	}
	var entry *catalog.DBEntry
	if entry, err = store.catalog.GetDatabaseByID(id); err != nil {
		return
	}
	store.mu.Lock()
	defer store.mu.Unlock()
	db = store.dbs[id]
	if db != nil {
		return
	}
	db = newTxnDB(store, entry)
	db.idx = len(store.dbs)
	store.dbs[id] = db
	return
}
func (store *txnStore) UpdateObjectStats(id *common.ID, stats *objectio.ObjectStats, isTombstone bool) error {
	db, err := store.getOrSetDB(id.DbID)
	if err != nil {
		return err
	}
	db.UpdateObjectStats(id, stats, isTombstone)
	return nil
}

func (store *txnStore) SoftDeleteObject(isTombstone bool, id *common.ID) (err error) {
	var db *txnDB
	if db, err = store.getOrSetDB(id.DbID); err != nil {
		return
	}
	perfcounter.Update(store.ctx, func(counter *perfcounter.CounterSet) {
		counter.TAE.Object.SoftDelete.Add(1)
	})
	return db.SoftDeleteObject(id, isTombstone)
}

func (store *txnStore) ApplyRollback() (err error) {
	if store.cmdMgr.GetCSN() != 0 {
		for _, db := range store.dbs {
			if err = db.ApplyRollback(); err != nil {
				break
			}
		}
	}
	store.CleanUp()
	return
}

func (store *txnStore) WaitPrepared(ctx context.Context) (err error) {
	for _, db := range store.dbs {
		if err = db.WaitPrepared(); err != nil {
			return
		}
	}
	moprobe.WithRegion(ctx, moprobe.TxnStoreWaitWALFlush, func() {
		for _, e := range store.logs {
			if err = e.WaitDone(); err != nil {
				break
			}
			e.Free()
		}
	})
	store.wg.Wait()
	return
}

func (store *txnStore) ApplyCommit() (err error) {
	for _, db := range store.dbs {
		if err = db.ApplyCommit(); err != nil {
			break
		}
	}
	store.CleanUp()
	return
}

func (store *txnStore) Freeze() (err error) {
	for _, db := range store.dbs {
		if db.NeedRollback() {
			if err = db.PrepareRollback(); err != nil {
				return
			}
			delete(store.dbs, db.entry.GetID())
		}
		if err = db.Freeze(); err != nil {
			return
		}
	}
	return
}

func (store *txnStore) PrePrepare(ctx context.Context) (err error) {
	for _, db := range store.dbs {
		if err = db.PrePrepare(ctx); err != nil {
			return
		}
	}
	return
}

func (store *txnStore) PrepareCommit() (err error) {
	if store.warChecker != nil {
		if err = store.warChecker.checkAll(
			store.txn.GetPrepareTS()); err != nil {
			return err
		}
	}
	for _, db := range store.dbs {
		if err = db.PrepareCommit(); err != nil {
			break
		}
	}

	return
}

func (store *txnStore) PreApplyCommit() (err error) {
	for _, db := range store.dbs {
		if err = db.PreApplyCommit(); err != nil {
			return
		}
	}
	// logutil.Debugf("Txn-%X PrepareCommit Takes %s", store.txn.GetID(), time.Since(now))
	return
}

func (store *txnStore) PrepareWAL() (err error) {
	if err = store.CollectCmd(); err != nil {
		return
	}

	if store.cmdMgr.GetCSN() == 0 {
		return
	}

	// Apply the record from the command list.
	// Split the commands by max message size.
	for store.cmdMgr.cmd.MoreCmds() {
		logEntry, err := store.cmdMgr.ApplyTxnRecord(store.txn)
		if err != nil {
			return err
		}
		if logEntry != nil {
			store.logs = append(store.logs, logEntry)
		}
	}

	t1 := time.Now()
	t2 := time.Now()
	if t2.Sub(t1) > time.Millisecond*500 {
		logutil.Warn(
			"SLOW-LOG",
			zap.String("txn", store.txn.String()),
			zap.Duration("apply-1pc-commit-duration", t2.Sub(t1)),
		)
	}
	return
}

func (store *txnStore) CollectCmd() (err error) {
	dbs := make([]*txnDB, len(store.dbs))
	for _, db := range store.dbs {
		dbs[db.idx] = db
	}
	for _, db := range dbs {
		if err = db.CollectCmd(store.cmdMgr); err != nil {
			return
		}
	}
	return
}

func (store *txnStore) AddTxnEntry(t txnif.TxnEntryType, entry txnif.TxnEntry) {
	// TODO
}

func (store *txnStore) PrepareRollback() error {
	var err error
	for _, db := range store.dbs {
		if err = db.PrepareRollback(); err != nil {
			break
		}
	}

	return err
}

func (store *txnStore) GetLSN() uint64 { return store.cmdMgr.lsn }

func (store *txnStore) CleanUp() {
	for _, db := range store.dbs {
		db.CleanUp()
	}
}
func (store *txnStore) FillInWorkspaceDeletes(id *common.ID, deletes **nulls.Nulls) error {
	db, err := store.getOrSetDB(id.DbID)
	if err != nil {
		return err
	}
	return db.FillInWorkspaceDeletes(id, deletes)
<<<<<<< HEAD
}

func (store *txnStore) IsDeletedInWorkSpace(id *common.ID, row uint32) (bool, error) {
	db, err := store.getOrSetDB(id.DbID)
	if err != nil {
		return false, err
	}
	return db.IsDeletedInWorkSpace(id, row)
=======
>>>>>>> 5948f97d
}<|MERGE_RESOLUTION|>--- conflicted
+++ resolved
@@ -502,7 +502,6 @@
 					NextSeqnum: uint16(schema.Extra.NextColSeqnum),
 					Seqnums:    schema.AllSeqnums(),
 					Batch:      anode.data,
-<<<<<<< HEAD
 				}
 				visitAppend(bat, false)
 			}
@@ -515,20 +514,6 @@
 					Seqnums:    schema.AllSeqnums(),
 					Batch:      anode.data,
 				}
-=======
-				}
-				visitAppend(bat, false)
-			}
-			if tbl.tombstoneTable != nil && tbl.tombstoneTable.tableSpace != nil && tbl.tombstoneTable.tableSpace.node != nil {
-				anode := tbl.tombstoneTable.tableSpace.node
-				schema := anode.table.GetLocalSchema(true)
-				bat := &containers.BatchWithVersion{
-					Version:    schema.Version,
-					NextSeqnum: uint16(schema.Extra.NextColSeqnum),
-					Seqnums:    schema.AllSeqnums(),
-					Batch:      anode.data,
-				}
->>>>>>> 5948f97d
 				visitAppend(bat, true)
 			}
 		}
@@ -844,15 +829,4 @@
 		return err
 	}
 	return db.FillInWorkspaceDeletes(id, deletes)
-<<<<<<< HEAD
-}
-
-func (store *txnStore) IsDeletedInWorkSpace(id *common.ID, row uint32) (bool, error) {
-	db, err := store.getOrSetDB(id.DbID)
-	if err != nil {
-		return false, err
-	}
-	return db.IsDeletedInWorkSpace(id, row)
-=======
->>>>>>> 5948f97d
 }