// Copyright 2021 Matrix Origin
//
// Licensed under the Apache License, Version 2.0 (the "License");
// you may not use this file except in compliance with the License.
// You may obtain a copy of the License at
//
//      http://www.apache.org/licenses/LICENSE-2.0
//
// Unless required by applicable law or agreed to in writing, software
// distributed under the License is distributed on an "AS IS" BASIS,
// WITHOUT WARRANTIES OR CONDITIONS OF ANY KIND, either express or implied.
// See the License for the specific language governing permissions and
// limitations under the License.

package txnimpl

import (
	"fmt"
	"io"
	"sync"

	"github.com/matrixorigin/matrixone/pkg/container/types"
	"github.com/matrixorigin/matrixone/pkg/vm/engine/tae/containers"
	"github.com/matrixorigin/matrixone/pkg/vm/engine/tae/iface/data"
)

type TableIndex interface {
	io.Closer
	BatchDedup(containers.Vector) error
	BatchInsert(containers.Vector, int, int, uint32, bool) error
	Insert(any, uint32) error
	Delete(any) error
	Search(any) (uint32, error)
	Name() string
	Count() int
	KeyToVector(types.Type) containers.Vector
}

type simpleTableIndex struct {
	sync.RWMutex
	tree map[any]uint32
}

func NewSimpleTableIndex() *simpleTableIndex {
	return &simpleTableIndex{
		tree: make(map[any]uint32),
	}
}

func DedupOp[T comparable](vs any, tree map[any]uint32) (err error) {
	vals := vs.([]T)
	for _, v := range vals {
		if _, ok := tree[v]; ok {
			return data.ErrDuplicate
		}
	}
	return
}

func InsertOp[T comparable](input any, start, count int, fromRow uint32, dedupInput bool, tree map[any]uint32) (err error) {
	vals := input.([]T)
	if dedupInput {
		set := make(map[T]bool)
		for _, v := range vals[start : start+count] {
			if _, ok := set[v]; ok {
				return data.ErrDuplicate
			}
			set[v] = true
		}
		return
	}
	for _, v := range vals[start : start+count] {
		if _, ok := tree[v]; ok {
			return data.ErrDuplicate
		}
		tree[v] = fromRow
		fromRow++
	}
	return
}

func (idx *simpleTableIndex) KeyToVector(kType types.Type) containers.Vector {
	vec := containers.MakeVector(kType, false)
	switch kType.Oid {
<<<<<<< HEAD
	case types.Type_CHAR, types.Type_VARCHAR, types.Type_JSON, types.Type_BLOB:
=======
	case types.T_char, types.T_varchar, types.T_json:
>>>>>>> e6e38e75
		for k := range idx.tree {
			vec.Append([]byte(k.(string)))
		}
	default:
		for k := range idx.tree {
			vec.Append(k)
		}
	}
	return vec
}

func (idx *simpleTableIndex) Close() error {
	idx.tree = nil
	return nil
}
func (idx *simpleTableIndex) Name() string { return "SimpleIndex" }
func (idx *simpleTableIndex) Count() int {
	idx.RLock()
	cnt := len(idx.tree)
	idx.RUnlock()
	return cnt
}

func (idx *simpleTableIndex) Insert(v any, row uint32) error {
	idx.Lock()
	defer idx.Unlock()
	_, ok := idx.tree[v]
	if ok {
		return data.ErrDuplicate
	}
	idx.tree[v] = row
	return nil
}
func (idx *simpleTableIndex) Delete(vv any) error {
	idx.Lock()
	defer idx.Unlock()
	var v any
	switch vv := vv.(type) {
	case []uint8:
		v = string(vv)
	default:
		v = vv
	}
	_, ok := idx.tree[v]
	if !ok {
		return data.ErrNotFound
	}
	delete(idx.tree, v)
	return nil
}

func (idx *simpleTableIndex) Search(v any) (uint32, error) {
	idx.RLock()
	defer idx.RUnlock()
	row, ok := idx.tree[v]
	if !ok {
		return 0, data.ErrNotFound
	}
	return uint32(row), nil
}

func (idx *simpleTableIndex) BatchInsert(col containers.Vector, start, count int, row uint32, dedupInput bool) error {
	idx.Lock()
	defer idx.Unlock()
	switch col.GetType().Oid {
	case types.T_bool:
		return InsertOp[bool](col.Slice(), start, count, row, dedupInput, idx.tree)
	case types.T_int8:
		return InsertOp[int8](col.Slice(), start, count, row, dedupInput, idx.tree)
	case types.T_int16:
		return InsertOp[int16](col.Slice(), start, count, row, dedupInput, idx.tree)
	case types.T_int32:
		return InsertOp[int32](col.Slice(), start, count, row, dedupInput, idx.tree)
	case types.T_int64:
		return InsertOp[int64](col.Slice(), start, count, row, dedupInput, idx.tree)
	case types.T_uint8:
		return InsertOp[uint8](col.Slice(), start, count, row, dedupInput, idx.tree)
	case types.T_uint16:
		return InsertOp[uint16](col.Slice(), start, count, row, dedupInput, idx.tree)
	case types.T_uint32:
		return InsertOp[uint32](col.Slice(), start, count, row, dedupInput, idx.tree)
	case types.T_uint64:
		return InsertOp[uint64](col.Slice(), start, count, row, dedupInput, idx.tree)
	case types.T_decimal64:
		return InsertOp[types.Decimal64](col.Slice(), start, count, row, dedupInput, idx.tree)
	case types.T_decimal128:
		return InsertOp[types.Decimal128](col.Slice(), start, count, row, dedupInput, idx.tree)
	case types.T_float32:
		return InsertOp[float32](col.Slice(), start, count, row, dedupInput, idx.tree)
	case types.T_float64:
		return InsertOp[float64](col.Slice(), start, count, row, dedupInput, idx.tree)
	case types.T_date:
		return InsertOp[types.Date](col.Slice(), start, count, row, dedupInput, idx.tree)
	case types.T_timestamp:
		return InsertOp[types.Timestamp](col.Slice(), start, count, row, dedupInput, idx.tree)
	case types.T_datetime:
		return InsertOp[types.Datetime](col.Slice(), start, count, row, dedupInput, idx.tree)
<<<<<<< HEAD
	case types.Type_CHAR, types.Type_VARCHAR, types.Type_JSON, types.Type_BLOB:
=======
	case types.T_char, types.T_varchar, types.T_json:
>>>>>>> e6e38e75
		vs := col.Slice().(*containers.Bytes)
		if dedupInput {
			set := make(map[string]bool)
			for i, s := range vs.Offset[start : start+count] {
				e := s + vs.Length[i+start]
				v := string(vs.Data[s:e])
				if _, ok := set[v]; ok {
					return data.ErrDuplicate
				}
				set[v] = true
			}
			break
		}
		for i, s := range vs.Offset[start : start+count] {
			e := s + vs.Length[i+start]
			v := string(vs.Data[s:e])
			if _, ok := idx.tree[v]; ok {
				return data.ErrDuplicate
			}
			idx.tree[v] = row
			row++
		}
	default:
		panic(fmt.Errorf("%s not supported", col.GetType().String()))
	}
	return nil
}

// TODO: rewrite
func (idx *simpleTableIndex) BatchDedup(col containers.Vector) error {
	idx.RLock()
	defer idx.RUnlock()
	vals := col.Slice()
	switch col.GetType().Oid {
	case types.T_bool:
		return DedupOp[bool](vals, idx.tree)
	case types.T_int8:
		return DedupOp[int8](vals, idx.tree)
	case types.T_int16:
		return DedupOp[int16](vals, idx.tree)
	case types.T_int32:
		return DedupOp[int32](vals, idx.tree)
	case types.T_int64:
		return DedupOp[int64](vals, idx.tree)
	case types.T_uint8:
		return DedupOp[uint8](vals, idx.tree)
	case types.T_uint16:
		return DedupOp[uint16](vals, idx.tree)
	case types.T_uint32:
		return DedupOp[uint32](vals, idx.tree)
	case types.T_uint64:
		return DedupOp[uint64](vals, idx.tree)
	case types.T_decimal64:
		return DedupOp[types.Decimal64](vals, idx.tree)
	case types.T_decimal128:
		return DedupOp[types.Decimal128](vals, idx.tree)
	case types.T_float32:
		return DedupOp[float32](vals, idx.tree)
	case types.T_float64:
		return DedupOp[float64](vals, idx.tree)
	case types.T_date:
		return DedupOp[types.Date](vals, idx.tree)
	case types.T_datetime:
		return DedupOp[types.Datetime](vals, idx.tree)
	case types.T_timestamp:
		return DedupOp[types.Timestamp](vals, idx.tree)
<<<<<<< HEAD
	case types.Type_CHAR, types.Type_VARCHAR, types.Type_JSON, types.Type_BLOB:
=======
	case types.T_char, types.T_varchar, types.T_json:
>>>>>>> e6e38e75
		vals := vals.(*containers.Bytes)
		for i, s := range vals.Offset {
			e := s + vals.Length[i]
			v := string(vals.Data[s:e])
			if _, ok := idx.tree[v]; ok {
				return data.ErrDuplicate
			}
		}
	default:
		panic(fmt.Errorf("%s not supported", col.GetType().String()))
	}
	return nil
}<|MERGE_RESOLUTION|>--- conflicted
+++ resolved
@@ -82,11 +82,7 @@
 func (idx *simpleTableIndex) KeyToVector(kType types.Type) containers.Vector {
 	vec := containers.MakeVector(kType, false)
 	switch kType.Oid {
-<<<<<<< HEAD
-	case types.Type_CHAR, types.Type_VARCHAR, types.Type_JSON, types.Type_BLOB:
-=======
-	case types.T_char, types.T_varchar, types.T_json:
->>>>>>> e6e38e75
+	case types.T_char, types.T_varchar, types.T_json, types.T_blob:
 		for k := range idx.tree {
 			vec.Append([]byte(k.(string)))
 		}
@@ -184,11 +180,7 @@
 		return InsertOp[types.Timestamp](col.Slice(), start, count, row, dedupInput, idx.tree)
 	case types.T_datetime:
 		return InsertOp[types.Datetime](col.Slice(), start, count, row, dedupInput, idx.tree)
-<<<<<<< HEAD
-	case types.Type_CHAR, types.Type_VARCHAR, types.Type_JSON, types.Type_BLOB:
-=======
-	case types.T_char, types.T_varchar, types.T_json:
->>>>>>> e6e38e75
+	case types.T_char, types.T_varchar, types.T_json, types.T_blob:
 		vs := col.Slice().(*containers.Bytes)
 		if dedupInput {
 			set := make(map[string]bool)
@@ -255,11 +247,7 @@
 		return DedupOp[types.Datetime](vals, idx.tree)
 	case types.T_timestamp:
 		return DedupOp[types.Timestamp](vals, idx.tree)
-<<<<<<< HEAD
-	case types.Type_CHAR, types.Type_VARCHAR, types.Type_JSON, types.Type_BLOB:
-=======
-	case types.T_char, types.T_varchar, types.T_json:
->>>>>>> e6e38e75
+	case types.T_char, types.T_varchar, types.T_json, types.T_blob:
 		vals := vals.(*containers.Bytes)
 		for i, s := range vals.Offset {
 			e := s + vals.Length[i]
