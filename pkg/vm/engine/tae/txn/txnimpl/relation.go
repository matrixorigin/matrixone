// Copyright 2021 Matrix Origin
//
// Licensed under the Apache License, Version 2.0 (the "License");
// you may not use this file except in compliance with the License.
// You may obtain a copy of the License at
//
//      http://www.apache.org/licenses/LICENSE-2.0
//
// Unless required by applicable law or agreed to in writing, software
// distributed under the License is distributed on an "AS IS" BASIS,
// WITHOUT WARRANTIES OR CONDITIONS OF ANY KIND, either express or implied.
// See the License for the specific language governing permissions and
// limitations under the License.

package txnimpl

import (
	"context"
	"fmt"
	"sync"

	"github.com/matrixorigin/matrixone/pkg/common/moerr"
	"github.com/matrixorigin/matrixone/pkg/objectio"
	apipb "github.com/matrixorigin/matrixone/pkg/pb/api"

	"github.com/matrixorigin/matrixone/pkg/container/nulls"
	"github.com/matrixorigin/matrixone/pkg/container/types"

	"github.com/matrixorigin/matrixone/pkg/vm/engine/tae/catalog"
	"github.com/matrixorigin/matrixone/pkg/vm/engine/tae/common"
	"github.com/matrixorigin/matrixone/pkg/vm/engine/tae/containers"
	"github.com/matrixorigin/matrixone/pkg/vm/engine/tae/iface/handle"
	"github.com/matrixorigin/matrixone/pkg/vm/engine/tae/iface/txnif"
	"github.com/matrixorigin/matrixone/pkg/vm/engine/tae/txn/txnbase"
)

var _ handle.RelationIt = (*txnRelationIt)(nil)

type txnRelationIt struct {
	*sync.RWMutex
	txnDB  *txnDB
	linkIt *common.GenericSortedDListIt[*catalog.TableEntry]
	itered bool // linkIt has no dummy head, use this to avoid duplicate filter logic for the very first entry
	curr   *catalog.TableEntry
	err    error
}

func newRelationIt(db *txnDB) *txnRelationIt {
	it := &txnRelationIt{
		RWMutex: db.entry.RWMutex,
		linkIt:  db.entry.MakeTableIt(true),
		txnDB:   db,
	}
	it.Next()
	return it
}

func (it *txnRelationIt) Close() error { return nil }

func (it *txnRelationIt) GetError() error { return it.err }
func (it *txnRelationIt) Valid() bool {
	if it.err != nil {
		return false
	}
	return it.linkIt.Valid()
}

func (it *txnRelationIt) Next() {
	var err error
	var valid bool
	txn := it.txnDB.store.txn
	for {
		if it.itered {
			it.linkIt.Next()
		}
		it.itered = true
		node := it.linkIt.Get()
		if node == nil {
			it.curr = nil
			break
		}
		entry := node.GetPayload()
		entry.RLock()
		// SystemDB can hold table created by different tenant, filter needed.
		// while the 3 shared tables are not affected
		if it.txnDB.entry.IsSystemDB() && !isSysTable(entry.GetLastestSchemaLocked(false).Name) &&
			entry.GetLastestSchemaLocked(false).AcInfo.TenantID != txn.GetTenantID() {
			entry.RUnlock()
			continue
		}
		valid, err = entry.IsVisibleWithLock(it.txnDB.store.txn, entry.RWMutex)
		entry.RUnlock()
		if err != nil {
			it.err = err
			break
		}
		if valid {
			it.curr = entry
			break
		}
	}
}

func (it *txnRelationIt) GetCurr() *catalog.TableEntry {
	return it.curr
}

func (it *txnRelationIt) GetRelation() handle.Relation {
	table, _ := it.txnDB.getOrSetTable(it.curr.ID)
	return newRelation(table)
}

type txnRelation struct {
	*txnbase.TxnRelation
	table *txnTable
}

func newRelation(table *txnTable) *txnRelation {
	rel := &txnRelation{
		TxnRelation: &txnbase.TxnRelation{
			Txn: table.store.txn,
		},
		table: table,
	}
	return rel
}

func (h *txnRelation) ID() uint64     { return h.table.entry.GetID() }
func (h *txnRelation) String() string { return h.table.entry.String() }
func (h *txnRelation) SimplePPString(level common.PPLevel) string {
	s := h.table.entry.String()
	if level < common.PPL1 {
		return s
	}
	it := h.MakeObjectIt(false)
	for it.Next() {
		object := it.GetObject()
		defer object.Close()
		s = fmt.Sprintf("%s\n%s", s, object.String())
	}
	it = h.MakeObjectIt(true)
	for it.Next() {
		object := it.GetObject()
		defer object.Close()
		s = fmt.Sprintf("%s\n%s", s, object.String())
	}
	return s
}

func (h *txnRelation) Close() error { return nil }
func (h *txnRelation) GetMeta() any { return h.table.entry }

// Schema return schema in txnTable, not the lastest schema in TableEntry
func (h *txnRelation) Schema(isTombstone bool) any { return h.table.GetLocalSchema(isTombstone) }

func (h *txnRelation) GetCardinality(attr string) int64 { return 0 }

func (h *txnRelation) BatchDedup(col containers.Vector) error {
	return h.Txn.GetStore().BatchDedup(h.table.entry.GetDB().ID, h.table.entry.GetID(), col)
}

func (h *txnRelation) Append(ctx context.Context, data *containers.Batch) error {
	if !h.table.GetLocalSchema(false).IsSameColumns(h.table.GetMeta().GetLastestSchemaLocked(false)) {
		return moerr.NewInternalErrorNoCtx("schema changed, please rollback and retry")
	}
	return h.Txn.GetStore().Append(ctx, h.table.entry.GetDB().ID, h.table.entry.GetID(), data)
}

func (h *txnRelation) AddObjsWithMetaLoc(ctx context.Context, stats containers.Vector) error {
	return h.Txn.GetStore().AddObjsWithMetaLoc(
		ctx,
		h.table.entry.GetDB().ID,
		h.table.entry.GetID(),
		stats,
	)
}

func (h *txnRelation) GetObject(id *types.Objectid, isTombstone bool) (obj handle.Object, err error) {
	fp := h.table.entry.AsCommonID()
	fp.SetObjectID(id)
	return h.Txn.GetStore().GetObject(fp, isTombstone)
}

func (h *txnRelation) CreateObject(isTombstone bool) (obj handle.Object, err error) {
	return h.Txn.GetStore().CreateObject(h.table.entry.GetDB().ID, h.table.entry.GetID(), isTombstone)
}

func (h *txnRelation) CreateNonAppendableObject(isTombstone bool, opt *objectio.CreateObjOpt) (obj handle.Object, err error) {
	if opt == nil {
		opt = &objectio.CreateObjOpt{
			Stats: objectio.NewObjectStatsWithObjectID(objectio.NewObjectid(), false, false, false),
		}
	}
	return h.Txn.GetStore().CreateNonAppendableObject(h.table.entry.GetDB().ID, h.table.entry.GetID(), isTombstone, opt)
}

func (h *txnRelation) SoftDeleteObject(id *types.Objectid, isTombstone bool) (err error) {
	fp := h.table.entry.AsCommonID()
	fp.SetObjectID(id)
	return h.Txn.GetStore().SoftDeleteObject(isTombstone, fp)
}

func (h *txnRelation) MakeObjectItOnSnap(isTombstone bool) handle.ObjectIt {
<<<<<<< HEAD
	return newObjectItOnSnap(h.table, isTombstone)
=======
	return newObjectItOnSnap(h.table, isTombstone, false)
>>>>>>> 5948f97d
}

func (h *txnRelation) MakeObjectIt(isTombstone bool) handle.ObjectIt {
	return newObjectIt(h.table, isTombstone)
}

func (h *txnRelation) GetByFilter(
	ctx context.Context, filter *handle.Filter,
) (*common.ID, uint32, error) {
	return h.Txn.GetStore().GetByFilter(ctx, h.table.entry.GetDB().ID, h.table.entry.GetID(), filter)
}

func (h *txnRelation) GetValueByFilter(
	ctx context.Context, filter *handle.Filter, col int,
) (v any, isNull bool, err error) {
	id, row, err := h.GetByFilter(ctx, filter)
	if err != nil {
		return
	}
	v, isNull, err = h.GetValue(id, row, uint16(col), false)
	return
}

func (h *txnRelation) UpdateByFilter(ctx context.Context, filter *handle.Filter, col uint16, v any, isNull bool) (err error) {
	id, row, err := h.table.GetByFilter(ctx, filter)
	if err != nil {
		return
	}
	schema := h.table.GetLocalSchema(false)
	pkDef := schema.GetPrimaryKey()
	pkVec := makeWorkspaceVector(pkDef.Type)
	defer pkVec.Close()
	pkVal, _, err := h.table.GetValue(ctx, id, row, uint16(pkDef.Idx), true)
	if err != nil {
		return err
	}
	pkVec.Append(pkVal, false)
	bat := containers.NewBatch()
	defer bat.Close()
	for _, def := range schema.ColDefs {
		if def.IsPhyAddr() {
			continue
		}
		var colVal any
		var colValIsNull bool
		if int(col) == def.Idx {
			colVal = v
			colValIsNull = isNull
		} else {
			colVal, colValIsNull, err = h.table.GetValue(ctx, id, row, uint16(def.Idx), true)
			if err != nil {
				return err
			}
		}
		vec := makeWorkspaceVector(def.Type)
		vec.Append(colVal, colValIsNull)
		bat.AddVector(def.Name, vec)
	}
	if err = h.table.RangeDelete(id, row, row, pkVec, handle.DT_Normal); err != nil {
		return
	}
	err = h.Append(ctx, bat)
	// FIXME!: We need to revert previous delete if append fails.
	return
}

func (h *txnRelation) DeleteByFilter(ctx context.Context, filter *handle.Filter) (err error) {
	id, row, err := h.GetByFilter(ctx, filter)
	if err != nil {
		return
	}
	return h.RangeDelete(id, row, row, handle.DT_Normal)
}

func (h *txnRelation) DeleteByPhyAddrKeys(keys containers.Vector, pkVec containers.Vector) (err error) {
	id := h.table.entry.AsCommonID()
	var row uint32
	var pk containers.Vector
	err = containers.ForeachVectorWindow(
		keys, 0, keys.Length(),
		func(rid types.Rowid, _ bool, offset int) (err error) {
			id.BlockID, row = rid.Decode()
			if pkVec != nil && pkVec.Length() > 0 {
				pk = pkVec.Window(offset, 1)
			}
			err = h.Txn.GetStore().RangeDelete(
				id,
				row,
				row,
				pk,
				handle.DT_Normal,
			)
			return
		}, nil, nil)
	return
}

// Only used by test.
func (h *txnRelation) DeleteByPhyAddrKey(key any) error {
	rid := key.(types.Rowid)
	bid, row := rid.Decode()
	id := h.table.entry.AsCommonID()
	id.BlockID = bid
	schema := h.table.GetLocalSchema(false)
	pkDef := schema.GetPrimaryKey()
	pkVec := makeWorkspaceVector(pkDef.Type)
	defer pkVec.Close()
	val, _, err := h.table.GetValue(h.table.store.ctx, id, row, uint16(pkDef.Idx), true)
	if err != nil {
		return err
	}
	pkVec.Append(val, false)
	return h.Txn.GetStore().RangeDelete(id, row, row, pkVec, handle.DT_Normal)
}

func (h *txnRelation) RangeDelete(id *common.ID, start, end uint32, dt handle.DeleteType) error {
	schema := h.table.GetLocalSchema(false)
	pkDef := schema.GetPrimaryKey()
	pkVec := h.table.store.rt.VectorPool.Small.GetVector(&pkDef.Type)
	defer pkVec.Close()
	for row := start; row <= end; row++ {
		pkVal, _, err := h.table.GetValue(h.table.store.GetContext(), id, row, uint16(pkDef.Idx), true)
		if err != nil {
			return err
		}
		pkVec.Append(pkVal, false)
	}
	return h.Txn.GetStore().RangeDelete(id, start, end, pkVec, dt)
}
func (h *txnRelation) TryDeleteByDeltaloc(id *common.ID, deltaloc objectio.Location) (ok bool, err error) {
	return h.Txn.GetStore().TryDeleteByDeltaloc(id, deltaloc)
}

// Only used by test.
func (h *txnRelation) GetValueByPhyAddrKey(key any, col int) (any, bool, error) {
	rid := key.(types.Rowid)
	bid, row := rid.Decode()
	id := h.table.entry.AsCommonID()
	id.BlockID = bid
	return h.Txn.GetStore().GetValue(id, row, uint16(col), false)
}

func (h *txnRelation) GetValue(id *common.ID, row uint32, col uint16, skipCheckDelete bool) (any, bool, error) {
	return h.Txn.GetStore().GetValue(id, row, col, skipCheckDelete)
}

func (h *txnRelation) LogTxnEntry(entry txnif.TxnEntry, readedObject, readedTombstone []*common.ID) (err error) {
	return h.Txn.GetStore().LogTxnEntry(h.table.entry.GetDB().ID, h.table.entry.GetID(), entry, readedObject, readedTombstone)
}

func (h *txnRelation) GetDB() (handle.Database, error) {
	return h.Txn.GetStore().GetDatabase(h.GetMeta().(*catalog.TableEntry).GetDB().GetName())
}

func (h *txnRelation) AlterTable(ctx context.Context, req *apipb.AlterTableReq) (err error) {
	return h.table.AlterTable(ctx, req)
}

func (h *txnRelation) FillInWorkspaceDeletes(blkID types.Blockid, view **nulls.Nulls) error {
	return h.table.FillInWorkspaceDeletes(blkID, view)
}<|MERGE_RESOLUTION|>--- conflicted
+++ resolved
@@ -201,11 +201,7 @@
 }
 
 func (h *txnRelation) MakeObjectItOnSnap(isTombstone bool) handle.ObjectIt {
-<<<<<<< HEAD
-	return newObjectItOnSnap(h.table, isTombstone)
-=======
 	return newObjectItOnSnap(h.table, isTombstone, false)
->>>>>>> 5948f97d
 }
 
 func (h *txnRelation) MakeObjectIt(isTombstone bool) handle.ObjectIt {
