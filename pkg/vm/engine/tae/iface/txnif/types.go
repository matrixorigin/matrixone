// Copyright 2021 Matrix Origin
//
// Licensed under the Apache License, Version 2.0 (the "License");
// you may not use this file except in compliance with the License.
// You may obtain a copy of the License at
//
//      http://www.apache.org/licenses/LICENSE-2.0
//
// Unless required by applicable law or agreed to in writing, software
// distributed under the License is distributed on an "AS IS" BASIS,
// WITHOUT WARRANTIES OR CONDITIONS OF ANY KIND, either express or implied.
// See the License for the specific language governing permissions and
// limitations under the License.

package txnif

import (
	"context"
	"io"
	"sync"

	"github.com/matrixorigin/matrixone/pkg/objectio"

	"github.com/matrixorigin/matrixone/pkg/common/moerr"
	"github.com/matrixorigin/matrixone/pkg/common/mpool"
	"github.com/matrixorigin/matrixone/pkg/vm/engine/tae/logstore/entry"

	"github.com/RoaringBitmap/roaring"
	"github.com/matrixorigin/matrixone/pkg/container/nulls"
	"github.com/matrixorigin/matrixone/pkg/container/types"
	"github.com/matrixorigin/matrixone/pkg/vm/engine/tae/common"
	"github.com/matrixorigin/matrixone/pkg/vm/engine/tae/containers"
	"github.com/matrixorigin/matrixone/pkg/vm/engine/tae/iface/handle"
)

var (
	ErrTxnWWConflict = moerr.NewTxnWWConflictNoCtx(0, "")
	ErrTxnNeedRetry  = moerr.NewTAENeedRetryNoCtx()
)

type Txn2PC interface {
	Freeze() error
	PrepareRollback() error
	ApplyRollback() error
	PrePrepare(ctx context.Context) error
	PrepareCommit() error
	PreApplyCommit() error
	PrepareWAL() error
	ApplyCommit() error
}

type TxnReader interface {
	GetBase() BaseTxn
	RLock()
	RUnlock()
	IsReplay() bool
	Is2PC() bool
	GetDedupType() DedupPolicy
	GetID() string
	GetCtx() []byte
	GetStartTS() types.TS
	GetCommitTS() types.TS
	GetContext() context.Context

	GetPrepareTS() types.TS
	GetParticipants() []uint64
	GetSnapshotTS() types.TS
	SetSnapshotTS(types.TS)
	HasSnapshotLag() bool
	IsVisible(o TxnReader) bool
	GetTxnState(waitIfcommitting bool) TxnState
	GetError() error
	GetStore() TxnStore
	String() string
	Repr() string
	GetLSN() uint64
	GetMemo() *TxnMemo

	SameTxn(txn TxnReader) bool
	CommitBefore(startTs types.TS) bool
	CommitAfter(startTs types.TS) bool
}

type TxnHandle interface {
	BindAccessInfo(tenantID, userID, roleID uint32)
	GetTenantID() uint32
	GetUserAndRoleID() (uint32, uint32)
	CreateDatabase(name, createSql, datTyp string) (handle.Database, error)
	CreateDatabaseWithCtx(ctx context.Context,
		name, createSql, datTyp string, id uint64) (handle.Database, error)
	DropDatabase(name string) (handle.Database, error)
	DropDatabaseByID(id uint64) (handle.Database, error)
	GetDatabase(name string) (handle.Database, error)
	GetDatabaseWithCtx(ctx context.Context, name string) (handle.Database, error)
	GetDatabaseByID(id uint64) (handle.Database, error)
	DatabaseNames() []string
}

type TxnChanger interface {
	sync.Locker
	RLock()
	RUnlock()
	ToCommittedLocked() error
	ToPreparingLocked(ts types.TS) error
	ToPrepared() error
	ToPreparedLocked() error
	ToRollbackedLocked() error

	ToRollbacking(ts types.TS) error
	ToRollbackingLocked(ts types.TS) error
	ToUnknownLocked()
	Prepare(ctx context.Context) (types.TS, error)
	Committing() error
	Commit(ctx context.Context) error
	Rollback(ctx context.Context) error
	SetCommitTS(cts types.TS) error
	SetDedupType(skip DedupPolicy)
	SetParticipants(ids []uint64) error
	SetError(error)

	CommittingInRecovery() error
	CommitInRecovery(ctx context.Context) error
}

type TxnWriter interface {
	LogTxnEntry(dbId, tableId uint64, entry TxnEntry, readedObject, readedTombstone []*common.ID) error
	LogTxnState(sync bool) (entry.Entry, error)
}

type TxnAsyncer interface {
	WaitDone(error, bool) error
	WaitPrepared(ctx context.Context) error
}

type TxnTest interface {
	MockIncWriteCnt() int
	MockStartTS(types.TS)
	SetPrepareCommitFn(func(AsyncTxn) error)
	SetPrepareRollbackFn(func(AsyncTxn) error)
	SetApplyCommitFn(func(AsyncTxn) error)
	SetApplyRollbackFn(func(AsyncTxn) error)
}

type TxnUnsafe interface {
	UnsafeGetDatabase(id uint64) (h handle.Database, err error)
	UnsafeGetRelation(dbId, tableId uint64) (h handle.Relation, err error)
}

type BaseTxn interface {
	GetMemo() *TxnMemo
	GetStartTS() types.TS
	GetPrepareTS() types.TS
	GetCommitTS() types.TS
	GetLSN() uint64
	GetTxnState(waitIfcommitting bool) TxnState
}

type AsyncTxn interface {
	TxnUnsafe
	TxnTest
	Txn2PC
	TxnHandle
	TxnAsyncer
	TxnReader
	TxnWriter
	TxnChanger
}

type DeleteChain interface {
	sync.Locker
	RLock()
	RUnlock()
	RemoveNodeLocked(DeleteNode)

	AddNodeLocked(txn AsyncTxn, deleteType handle.DeleteType) DeleteNode
	AddMergeNode() DeleteNode

	PrepareRangeDelete(start, end uint32, ts types.TS) error
	DepthLocked() int
	CollectDeletesLocked(txn TxnReader, rwlocker *sync.RWMutex) (*nulls.Bitmap, error)
}
type BaseNode[T any] interface {
	Update(o T)
	CloneData() T
	CloneAll() T
}

type MVCCNode[T any] interface {
	BaseMVCCNode
	BaseNode[T]
}

type BaseMVCCNode interface {
	String() string
	IsNil() bool

	IsVisibleByTS(ts types.TS) (visible bool)
	IsVisible(txn TxnReader) (visible bool)
	CheckConflict(txn TxnReader) error

	PreparedIn(minTS, maxTS types.TS) (in, before bool)
	CommittedIn(minTS, maxTS types.TS) (in, before bool)
	NeedWaitCommitting(ts types.TS) (bool, TxnReader)
	IsSameTxn(txn TxnReader) bool
	IsActive() bool
	IsCommitting() bool
	IsCommitted() bool
	IsAborted() bool

	GetEnd() types.TS
	GetStart() types.TS
	GetPrepare() types.TS
	GetTxn() TxnReader

	ApplyCommit(string) (err error)
	ApplyRollback() (err error)
	PrepareCommit() (err error)
	PrepareRollback() (err error)

	WriteTo(w io.Writer) (n int64, err error)
}
type AppendNode interface {
	BaseMVCCNode
	TxnEntry
	GetStartRow() uint32
	GetMaxRow() uint32
	IsTombstone() bool
	SetIsMergeCompact()
	IsMergeCompact() bool
}

type DeleteNode interface {
	BaseMVCCNode
	TxnEntry
	IsPersistedDeletedNode() bool
	StringLocked() string
	GetChain() DeleteChain
	DeletedRows() []uint32
	DeletedPK() map[uint32]containers.Vector
	RangeDeleteLocked(start, end uint32, pk containers.Vector, mp *mpool.MPool)
	GetCardinalityLocked() uint32
	GetRowMaskRefLocked() *roaring.Bitmap
	OnApply() error
}

type Tracer interface {
	StartTrace()
	TriggerTrace(state uint8)
	EndTrace()
}

type TxnStore interface {
	io.Closer
	Tracer
	Txn2PC
	TxnUnsafe
	WaitPrepared(ctx context.Context) error
	BindTxn(AsyncTxn)
	GetLSN() uint64
	GetContext() context.Context
	SetContext(context.Context)

	BatchDedup(dbId, id uint64, pk containers.Vector) error

	Append(ctx context.Context, dbId, id uint64, data *containers.Batch) error
	AddObjsWithMetaLoc(ctx context.Context, dbId, id uint64, stats containers.Vector) error

	RangeDelete(
		id *common.ID, start, end uint32, pkVec containers.Vector, dt handle.DeleteType,
	) error
	TryDeleteByDeltaloc(id *common.ID, deltaloc objectio.Location) (ok bool, err error)
	GetByFilter(
		ctx context.Context, dbId uint64, id uint64, filter *handle.Filter,
	) (*common.ID, uint32, error)
	GetValue(id *common.ID, row uint32, col uint16, skipCheckDelete bool) (any, bool, error)

	CreateRelation(dbId uint64, def any) (handle.Relation, error)
	CreateRelationWithTableId(dbId uint64, tableId uint64, def any) (handle.Relation, error)
	DropRelationByName(dbId uint64, name string) (handle.Relation, error)
	DropRelationByID(dbId uint64, tid uint64) (handle.Relation, error)
	GetRelationByName(dbId uint64, name string) (handle.Relation, error)
	GetRelationByID(dbId uint64, tid uint64) (handle.Relation, error)

	CreateDatabase(name, createSql, datTyp string) (handle.Database, error)
	CreateDatabaseWithID(ctx context.Context, name, createSql, datTyp string, id uint64) (handle.Database, error)
	GetDatabase(name string) (handle.Database, error)
	GetDatabaseByID(id uint64) (handle.Database, error)
	DropDatabase(name string) (handle.Database, error)
	DropDatabaseByID(id uint64) (handle.Database, error)
	DatabaseNames() []string

	GetObject(id *common.ID, isTombstone bool) (handle.Object, error)
	CreateObject(dbId, tid uint64, isTombstone bool) (handle.Object, error)
	CreateNonAppendableObject(dbId, tid uint64, isTombstone bool, opt *objectio.CreateObjOpt) (handle.Object, error)
	SoftDeleteObject(isTombstone bool, id *common.ID) error

	AddTxnEntry(TxnEntryType, TxnEntry)

	LogTxnEntry(dbId, tableId uint64, entry TxnEntry, readedObject, readedTombstone []*common.ID) error
	LogTxnState(sync bool) (entry.Entry, error)
	DoneWaitEvent(cnt int)
	AddWaitEvent(cnt int)

	IsReadonly() bool
	IncreateWriteCnt() int
	ObserveTxn(
		visitDatabase func(db any),
		visitTable func(tbl any),
		rotateTable func(aid uint32, dbName, tblName string, dbid, tid uint64, pkSeqnum uint16),
		visitObject func(obj any),
		visitAppend func(bat any, isTombstone bool))
	GetTransactionType() TxnType
	UpdateObjectStats(*common.ID, *objectio.ObjectStats, bool) error
	FillInWorkspaceDeletes(id *common.ID, deletes **nulls.Nulls) error
<<<<<<< HEAD
	IsDeletedInWorkSpace(id *common.ID, row uint32) (bool, error)
=======
>>>>>>> 5948f97d
}

type TxnType int8

const (
	TxnType_Normal = iota
	TxnType_Heartbeat
)

type TxnEntryType int16

type TxnEntry interface {
	PrepareCommit() error
	PrepareRollback() error
	ApplyCommit(string) error
	ApplyRollback() error
	MakeCommand(uint32) (TxnCmd, error)
}<|MERGE_RESOLUTION|>--- conflicted
+++ resolved
@@ -312,10 +312,6 @@
 	GetTransactionType() TxnType
 	UpdateObjectStats(*common.ID, *objectio.ObjectStats, bool) error
 	FillInWorkspaceDeletes(id *common.ID, deletes **nulls.Nulls) error
-<<<<<<< HEAD
-	IsDeletedInWorkSpace(id *common.ID, row uint32) (bool, error)
-=======
->>>>>>> 5948f97d
 }
 
 type TxnType int8
