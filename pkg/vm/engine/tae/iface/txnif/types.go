--- conflicted
+++ resolved
@@ -218,11 +218,7 @@
 	GetValue(dbId uint64, id *common.ID, row uint32, col uint16) (any, error)
 
 	CreateRelation(dbId uint64, def any) (handle.Relation, error)
-<<<<<<< HEAD
-	CreateRelationWithID(dbId uint64, tableId uint64, def any) (handle.Relation, error)
-=======
 	CreateRelationWithTableId(dbId uint64, tableId uint64, def any) (handle.Relation, error)
->>>>>>> 66e531b2
 	DropRelationByName(dbId uint64, name string) (handle.Relation, error)
 	GetRelationByName(dbId uint64, name string) (handle.Relation, error)
 
