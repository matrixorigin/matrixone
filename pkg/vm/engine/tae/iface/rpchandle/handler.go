--- conflicted
+++ resolved
@@ -159,19 +159,17 @@
 		resp *apipb.CheckpointResp,
 	) (cb func(), err error)
 
-<<<<<<< HEAD
+	HandleGetChangedTableList(
+		ctx context.Context,
+		meta txn.TxnMeta,
+		req *cmd_util.GetChangedTableListReq,
+		resp *cmd_util.GetChangedTableListResp,
+	) (func(), error)
+
 	HandleFaultInject(
 		ctx context.Context,
 		meta txn.TxnMeta,
 		req *cmd_util.FaultInjectReq,
 		resp *apipb.TNStringResponse,
 	) (cb func(), err error)
-=======
-	HandleGetChangedTableList(
-		ctx context.Context,
-		meta txn.TxnMeta,
-		req *cmd_util.GetChangedTableListReq,
-		resp *cmd_util.GetChangedTableListResp,
-	) (func(), error)
->>>>>>> 9e4b447a
 }