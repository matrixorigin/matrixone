// Copyright 2021 Matrix Origin
//
// Licensed under the Apache License, Version 2.0 (the "License");
// you may not use this file except in compliance with the License.
// You may obtain a copy of the License at
//
//      http://www.apache.org/licenses/LICENSE-2.0
//
// Unless required by applicable law or agreed to in writing, software
// distributed under the License is distributed on an "AS IS" BASIS,
// WITHOUT WARRANTIES OR CONDITIONS OF ANY KIND, either express or implied.
// See the License for the specific language governing permissions and
// limitations under the License.

package data

import (
	"context"
	"time"

	"github.com/matrixorigin/matrixone/pkg/objectio"

	"github.com/matrixorigin/matrixone/pkg/container/nulls"
	"github.com/matrixorigin/matrixone/pkg/container/types"

	"github.com/RoaringBitmap/roaring"
	"github.com/matrixorigin/matrixone/pkg/vm/engine/tae/common"
	"github.com/matrixorigin/matrixone/pkg/vm/engine/tae/containers"
	"github.com/matrixorigin/matrixone/pkg/vm/engine/tae/iface/handle"
	"github.com/matrixorigin/matrixone/pkg/vm/engine/tae/iface/txnif"
	"github.com/matrixorigin/matrixone/pkg/vm/engine/tae/index"
	"github.com/matrixorigin/matrixone/pkg/vm/engine/tae/model"
	"github.com/matrixorigin/matrixone/pkg/vm/engine/tae/tasks"
)

type CheckpointUnit interface {
	MutationInfo() string
	RunCalibration() int
	EstimateScore(time.Duration, bool) int
	BuildCompactionTaskFactory() (tasks.TxnTaskFactory, tasks.TaskType, []common.ID, error)
}

type BlockAppender interface {
	GetID() *common.ID
	GetMeta() any
	IsSameColumns(otherSchema any /*avoid import cycle*/) bool
	PrepareAppend(rows uint32,
		txn txnif.AsyncTxn) (
		node txnif.AppendNode, created bool, n uint32, err error)
	ApplyAppend(bat *containers.Batch,
		txn txnif.AsyncTxn,
	) (int, error)
	IsAppendable() bool
	ReplayAppend(bat *containers.Batch,
		txn txnif.AsyncTxn) (int, error)
	Close()
}

type BlockReplayer interface {
	OnReplayDelete(node txnif.DeleteNode) (err error)
	OnReplayAppend(node txnif.AppendNode) (err error)
	OnReplayAppendPayload(bat *containers.Batch) (err error)
}

type Block interface {
	CheckpointUnit
	BlockReplayer

	DeletesInfo() string

	GetRowsOnReplay() uint64
	GetID() *common.ID
	IsAppendable() bool
	PrepareCompact() bool

	Rows() int
	GetColumnDataById(ctx context.Context, txn txnif.AsyncTxn, readSchema any /*avoid import cycle*/, colIdx int) (*model.ColumnView, error)
	GetColumnDataByIds(ctx context.Context, txn txnif.AsyncTxn, readSchema any, colIdxes []int) (*model.BlockView, error)
	Prefetch(idxes []uint16) error
	GetMeta() any

	MakeAppender() (BlockAppender, error)
	RangeDelete(txn txnif.AsyncTxn, start, end uint32, dt handle.DeleteType) (txnif.DeleteNode, error)

	GetTotalChanges() int
	CollectChangesInRange(startTs, endTs types.TS) (*model.BlockView, error)

	// check wether any delete intents with prepared ts within [from, to]
	HasDeleteIntentsPreparedIn(from, to types.TS) bool

	DataCommittedBefore(ts types.TS) bool
	BatchDedup(ctx context.Context,
		txn txnif.AsyncTxn,
		pks containers.Vector,
		pksZM index.ZM,
		rowmask *roaring.Bitmap,
		precommit bool,
		bf objectio.BloomFilter) error
	//TODO::
	//BatchDedupByMetaLoc(txn txnif.AsyncTxn, fs *objectio.ObjectFS,
	//	metaLoc objectio.Location, rowmask *roaring.Bitmap, precommit bool) error

	GetByFilter(ctx context.Context, txn txnif.AsyncTxn, filter *handle.Filter) (uint32, error)
	GetValue(ctx context.Context, txn txnif.AsyncTxn, readSchema any, row, col int) (any, bool, error)
<<<<<<< HEAD
	Foreach(ctx context.Context, colIdx int, op func(v any, isNull bool, row int) error, sels *roaring.Bitmap) error
=======
	Foreach(colIdx int, op func(v any, isNull bool, row int) error, sels *nulls.Bitmap) error
>>>>>>> bd7b9730
	PPString(level common.PPLevel, depth int, prefix string) string

	Init() error
	TryUpgrade() error
	CollectAppendInRange(start, end types.TS, withAborted bool) (*containers.BatchWithVersion, error)
	CollectDeleteInRange(ctx context.Context, start, end types.TS, withAborted bool) (*containers.Batch, error)
	// GetAppendNodeByRow(row uint32) (an txnif.AppendNode)
	// GetDeleteNodeByRow(row uint32) (an txnif.DeleteNode)
	GetFs() *objectio.ObjectFS
	FreezeAppend()

	Close()
}<|MERGE_RESOLUTION|>--- conflicted
+++ resolved
@@ -102,11 +102,7 @@
 
 	GetByFilter(ctx context.Context, txn txnif.AsyncTxn, filter *handle.Filter) (uint32, error)
 	GetValue(ctx context.Context, txn txnif.AsyncTxn, readSchema any, row, col int) (any, bool, error)
-<<<<<<< HEAD
 	Foreach(ctx context.Context, colIdx int, op func(v any, isNull bool, row int) error, sels *roaring.Bitmap) error
-=======
-	Foreach(colIdx int, op func(v any, isNull bool, row int) error, sels *nulls.Bitmap) error
->>>>>>> bd7b9730
 	PPString(level common.PPLevel, depth int, prefix string) string
 
 	Init() error
