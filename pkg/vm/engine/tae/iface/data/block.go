--- conflicted
+++ resolved
@@ -87,14 +87,9 @@
 	// check wether any delete intents with prepared ts within [from, to]
 	HasDeleteIntentsPreparedIn(from, to types.TS) bool
 
-<<<<<<< HEAD
-	BatchDedup(
-		ctx context.Context,
+	DataCommittedBefore(ts types.TS) bool
+	BatchDedup(ctx context.Context,
 		txn txnif.AsyncTxn,
-=======
-	DataCommittedBefore(ts types.TS) bool
-	BatchDedup(txn txnif.AsyncTxn,
->>>>>>> 893ad67f
 		pks containers.Vector,
 		pksZM index.ZM,
 		rowmask *roaring.Bitmap,
