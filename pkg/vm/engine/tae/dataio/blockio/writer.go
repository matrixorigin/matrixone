--- conflicted
+++ resolved
@@ -59,17 +59,6 @@
 	if err != nil {
 		return nil, err
 	}
-<<<<<<< HEAD
-	for _, idx := range idxs {
-		var zoneMap objectio.IndexData
-		vec := containers.NewVectorWithSharedMemory(batch.Vecs[idx], true)
-		zm := index.NewZoneMap(*batch.Vecs[idx].GetType())
-		ctx := new(index.KeysCtx)
-		ctx.Keys = vec
-		ctx.Count = batch.Vecs[idx].Length()
-		defer ctx.Keys.Close()
-		err = zm.BatchUpdate(ctx)
-=======
 	for i, vec := range batch.Vecs {
 		if vec.GetType().Oid == types.T_Rowid || vec.GetType().Oid == types.T_TS {
 			continue
@@ -81,7 +70,6 @@
 			return nil, err
 		}
 		err = zoneMapWriter.AddValues(columnData)
->>>>>>> 2d5a3ab3
 		if err != nil {
 			return nil, err
 		}
