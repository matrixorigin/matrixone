// Copyright 2021 Matrix Origin
//
// Licensed under the Apache License, Version 2.0 (the "License");
// you may not use this file except in compliance with the License.
// You may obtain a copy of the License at
//
//      http://www.apache.org/licenses/LICENSE-2.0
//
// Unless required by applicable law or agreed to in writing, software
// distributed under the License is distributed on an "AS IS" BASIS,
// WITHOUT WARRANTIES OR CONDITIONS OF ANY KIND, either express or implied.
// See the License for the specific language governing permissions and
// limitations under the License.

package blockio

import (
	"os"
	"path"
	"sync"

	"github.com/RoaringBitmap/roaring"
	"github.com/matrixorigin/matrixone/pkg/common/moerr"
	"github.com/matrixorigin/matrixone/pkg/container/types"
	"github.com/matrixorigin/matrixone/pkg/objectio"
	"github.com/matrixorigin/matrixone/pkg/vm/engine/tae/common"
	"github.com/matrixorigin/matrixone/pkg/vm/engine/tae/containers"
	"github.com/matrixorigin/matrixone/pkg/vm/engine/tae/iface/file"
)

type blockFile struct {
	common.RefHelper
	sync.RWMutex
<<<<<<< HEAD
	name     string
	id       *common.ID
	metaKey  objectio.Extent
	deltaKey objectio.Extent
	columns  []*columnBlock
	writer   *Writer
	reader   *Reader
	fs       *objectio.ObjectFS
=======
	name         string
	seg          *segmentFile
	id           *common.ID
	metaKey      objectio.Extent
	deltaKey     objectio.Extent
	objectBlocks []objectio.BlockObject
	columns      []*columnBlock
	writer       *Writer
	reader       *Reader
>>>>>>> e32fb210
}

func NewBlock(id *common.ID, fs *objectio.ObjectFS, colCnt int) *blockFile {
	name := EncodeBlkName(id, types.TS{})
	bf := &blockFile{
		fs:      fs,
		id:      id,
		columns: make([]*columnBlock, colCnt),
		name:    name,
	}
	bf.OnZeroCB = bf.close
	for i := range bf.columns {
		bf.columns[i] = newColumnBlock(bf, i)
	}
	bf.Ref()
	return bf
}

func (bf *blockFile) WriteBatch(bat *containers.Batch, ts types.TS) (blk objectio.BlockObject, err error) {
	if bf.writer == nil {
		bf.writer = NewWriter(bf.fs, bf.name)
	}
	block, err := bf.writer.WriteBlock(bat)
	return block, err
}

func (bf *blockFile) UpdateName(name string) {
	bf.writer = NewWriter(bf.fs, name)
	bf.reader = NewReader(bf.fs, bf, name)
}
func (bf *blockFile) GetWriter() objectio.Writer {
	return bf.writer.writer
}
func (bf *blockFile) FreeWriter() {
	bf.writer = nil
}

func (bf *blockFile) Fingerprint() *common.ID {
	return bf.id
}

func (bf *blockFile) close() {
	bf.Close()
	err := bf.Destroy()
	if err != nil {
		panic(any("Destroy error"))
	}
}

func (bf *blockFile) ReadRows(metaLoc string) uint32 {
	_, _, rows := DecodeMetaLoc(metaLoc)
	return rows
}

func (bf *blockFile) setMetaKey(extent objectio.Extent) {
	bf.Lock()
	defer bf.Unlock()
	bf.metaKey = extent
}

func (bf *blockFile) setDeltaKey(extent objectio.Extent) {
	bf.Lock()
	defer bf.Unlock()
	bf.deltaKey = extent
}

func (bf *blockFile) getMetaKey() objectio.Extent {
	bf.RLock()
	defer bf.RUnlock()
	return bf.metaKey
}

func (bf *blockFile) getDeltaKey() objectio.Extent {
	bf.RLock()
	defer bf.RUnlock()
	return bf.deltaKey
}

func (bf *blockFile) GetObjectBlocks() []objectio.BlockObject {
	return bf.objectBlocks
}

func (bf *blockFile) FreeObjectBlocks() {
	bf.objectBlocks = nil
}

func (bf *blockFile) GetMeta() objectio.BlockObject {
	metaKey := bf.getMetaKey()
	if metaKey.End() == 0 {
		panic(any("block meta key err"))
	}
	if bf.reader == nil {
		bf.reader = NewReader(bf.fs, bf, bf.name)
	}
	block, err := bf.reader.ReadMeta(metaKey, nil)
	if err != nil {
		panic(any(err))
	}
	return block
}

func (bf *blockFile) GetMetaFormKey(metaLoc string) objectio.BlockObject {
	name, extent, _ := DecodeMetaLoc(metaLoc)
	if bf.reader == nil {
		bf.reader = NewReader(bf.fs, bf, name)
	}
	block, err := bf.reader.ReadMeta(extent, nil)
	if err != nil {
		// FIXME: Now the block that is gc will also be replayed, here is a work around
		if moerr.IsMoErrCode(err, moerr.ErrFileNotFound) {
			return nil
		}
		panic(any(err))
	}
	bf.setMetaKey(block.GetExtent())
	return block
}

func (bf *blockFile) GetDelta() objectio.BlockObject {
	metaKey := bf.getDeltaKey()
	if metaKey.End() == 0 {
		panic(any("block meta key err"))
	}
	if bf.reader == nil {
		bf.reader = NewReader(bf.fs, bf, bf.name)
	}
	block, err := bf.reader.ReadMeta(metaKey, nil)
	if err != nil {
		panic(any(err))
	}
	return block
}

func (bf *blockFile) GetDeltaFormKey(metaLoc string) objectio.BlockObject {
	name, extent, _ := DecodeMetaLoc(metaLoc)
	if bf.reader == nil {
		bf.reader = NewReader(bf.fs, bf, name)
	}
	block, err := bf.reader.ReadMeta(extent, nil)
	if err != nil {
		// FIXME: Now the block that is gc will also be replayed, here is a work around
		if moerr.IsMoErrCode(err, moerr.ErrFileNotFound) {
			return nil
		}
		panic(any(err))
	}
	bf.setDeltaKey(block.GetExtent())
	return block
}

func (bf *blockFile) WriteDeletes(buf []byte) (err error) {
	return
}

func (bf *blockFile) ReadDeletes(buf []byte) (err error) {
	return
}

func (bf *blockFile) OpenColumn(colIdx int) (colBlk file.ColumnBlock, err error) {
	if colIdx >= len(bf.columns) {
		err = file.ErrInvalidParam
		return
	}
	bf.columns[colIdx].Ref()
	colBlk = bf.columns[colIdx]
	return
}

func (bf *blockFile) Close() error {
	return nil
}

func (bf *blockFile) Destroy() error {
	if bf.writer == nil {
		return nil
	}
	name := path.Join(bf.writer.fs.Dir, bf.name)
	err := os.Remove(name)
	if err != nil && os.IsNotExist(err) {
		return nil
	}
	return err
}

func (bf *blockFile) Sync() error {
	blocks, err := bf.writer.Sync()
	if err != nil {
		return err
	}
	bf.setMetaKey(blocks[0].GetExtent())
	if len(blocks) > 1 {
		bf.setDeltaKey(blocks[1].GetExtent())
	}
	bf.objectBlocks = blocks
	return err
}

func (bf *blockFile) LoadBatch(
	colTypes []types.Type,
	colNames []string,
	nullables []bool,
	opts *containers.Options) (bat *containers.Batch, err error) {
	if bf.reader == nil {
		bat = containers.NewBatch()

		metaKey := bf.getMetaKey()
		for i := range bf.columns {
			vec := containers.MakeVector(colTypes[i], nullables[i], opts)
			bat.AddVector(colNames[i], vec)
			if metaKey.End() == 0 {
				continue
			}
		}
		return bat, err
	}
	return bf.reader.LoadBlkColumns(colTypes, colNames, nullables, opts)
}

func (bf *blockFile) LoadDeletes() (mask *roaring.Bitmap, err error) {
	return bf.reader.LoadDeletes(bf.id)
}

func (bf *blockFile) GetFs() *objectio.ObjectFS {
	return bf.fs
}<|MERGE_RESOLUTION|>--- conflicted
+++ resolved
@@ -31,18 +31,7 @@
 type blockFile struct {
 	common.RefHelper
 	sync.RWMutex
-<<<<<<< HEAD
-	name     string
-	id       *common.ID
-	metaKey  objectio.Extent
-	deltaKey objectio.Extent
-	columns  []*columnBlock
-	writer   *Writer
-	reader   *Reader
-	fs       *objectio.ObjectFS
-=======
 	name         string
-	seg          *segmentFile
 	id           *common.ID
 	metaKey      objectio.Extent
 	deltaKey     objectio.Extent
@@ -50,7 +39,7 @@
 	columns      []*columnBlock
 	writer       *Writer
 	reader       *Reader
->>>>>>> e32fb210
+	fs           *objectio.ObjectFS
 }
 
 func NewBlock(id *common.ID, fs *objectio.ObjectFS, colCnt int) *blockFile {
