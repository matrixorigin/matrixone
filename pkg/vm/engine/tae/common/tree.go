// Copyright 2021 Matrix Origin
//
// Licensed under the Apache License, Version 2.0 (the "License");
// you may not use this file except in compliance with the License.
// You may obtain a copy of the License at
//
//      http://www.apache.org/licenses/LICENSE-2.0
//
// Unless required by applicable law or agreed to in writing, software
// distributed under the License is distributed on an "AS IS" BASIS,
// WITHOUT WARRANTIES OR CONDITIONS OF ANY KIND, either express or implied.
// See the License for the specific language governing permissions and
// limitations under the License.

package common

import (
	"bytes"
	"encoding/binary"
	"fmt"
	"io"

	"github.com/matrixorigin/matrixone/pkg/common/moerr"
)

type TreeVisitor interface {
	VisitTable(dbID, id uint64) error
	VisitSegment(dbID, tableID, id uint64) error
	VisitBlock(dbID, tableID, segmentID, id uint64) error
	String() string
}

type stringVisitor struct {
	buf bytes.Buffer
}

func (visitor *stringVisitor) VisitTable(dbID, id uint64) (err error) {
	if visitor.buf.Len() != 0 {
		_ = visitor.buf.WriteByte('\n')
	}
	_, _ = visitor.buf.WriteString(fmt.Sprintf("Tree-TBL(%d,%d)", dbID, id))
	return
}

func (visitor *stringVisitor) VisitSegment(dbID, tableID, id uint64) (err error) {
	_, _ = visitor.buf.WriteString(fmt.Sprintf("\n[SEG-%d]", id))
	return
}

func (visitor *stringVisitor) VisitBlock(dbID, tableID, segmentID, id uint64) (err error) {
	_, _ = visitor.buf.WriteString(fmt.Sprintf(" BLK-%d", id))
	return
}

func (visitor *stringVisitor) String() string { return visitor.buf.String() }

type Tree struct {
	Tables map[uint64]*TableTree
}

type TableTree struct {
	DbID uint64
	ID   uint64
	Segs map[uint64]*SegmentTree
}

type SegmentTree struct {
	ID   uint64
	Blks map[uint64]bool
}

func NewTree() *Tree {
	return &Tree{
		Tables: make(map[uint64]*TableTree),
	}
}

func NewTableTree(dbID, id uint64) *TableTree {
	return &TableTree{
		DbID: dbID,
		ID:   id,
		Segs: make(map[uint64]*SegmentTree),
	}
}

func NewSegmentTree(id uint64) *SegmentTree {
	return &SegmentTree{
		ID:   id,
		Blks: make(map[uint64]bool),
	}
}

func (tree *Tree) Reset() {
	tree.Tables = make(map[uint64]*TableTree)
}

func (tree *Tree) String() string {
	visitor := new(stringVisitor)
	_ = tree.Visit(visitor)
	return visitor.String()
}

func (tree *Tree) visitSegment(visitor TreeVisitor, table *TableTree, segment *SegmentTree) (err error) {
	for id := range segment.Blks {
		if err = visitor.VisitBlock(table.DbID, table.ID, segment.ID, id); err != nil {
			if moerr.IsMoErrCode(err, moerr.OkStopCurrRecur) {
				err = nil
			}
			return
		}
	}
	return
}

func (tree *Tree) visitTable(visitor TreeVisitor, table *TableTree) (err error) {
	for _, segment := range table.Segs {
		if err = visitor.VisitSegment(table.DbID, table.ID, segment.ID); err != nil {
			if moerr.IsMoErrCode(err, moerr.OkStopCurrRecur) {
				err = nil
			}
			return
		}
		if err = tree.visitSegment(visitor, table, segment); err != nil {
			return
		}
	}
	return
}

func (tree *Tree) Visit(visitor TreeVisitor) (err error) {
	for _, table := range tree.Tables {
		if err = visitor.VisitTable(table.DbID, table.ID); err != nil {
			if moerr.IsMoErrCode(err, moerr.OkStopCurrRecur) {
				err = nil
				return
			}
			return
		}
		if err = tree.visitTable(visitor, table); err != nil {
			return
		}
	}
	return
}
func (tree *Tree) IsEmpty() bool                 { return tree.TableCount() == 0 }
func (tree *Tree) TableCount() int               { return len(tree.Tables) }
func (tree *Tree) GetTable(id uint64) *TableTree { return tree.Tables[id] }
func (tree *Tree) HasTable(id uint64) bool {
	_, found := tree.Tables[id]
	return found
}

<<<<<<< HEAD
func (tree *Tree) Equal(o *Tree) bool {
	if tree == nil && o == nil {
		return true
	} else if tree == nil || o == nil {
		return false
	}
	if len(tree.Tables) != len(o.Tables) {
		return false
	}
	for id, table := range tree.Tables {
		if otable, found := o.Tables[id]; !found {
			return false
		} else {
			if !table.Equal(otable) {
				return false
			}
		}
	}
	return true
=======
func (tree *Tree) AddTable(dbID, id uint64) {
	if _, exist := tree.Tables[id]; !exist {
		table := NewTableTree(dbID, id)
		tree.Tables[id] = table
	}
>>>>>>> b8dc0018
}

func (tree *Tree) AddSegment(dbID, tableID, id uint64) {
	var table *TableTree
	var exist bool
	if table, exist = tree.Tables[tableID]; !exist {
		table = NewTableTree(dbID, tableID)
		tree.Tables[tableID] = table
	}
	table.AddSegment(id)
}

func (tree *Tree) AddBlock(dbID, tableID, segID, id uint64) {
	tree.AddSegment(dbID, tableID, segID)
	tree.Tables[tableID].AddBlock(segID, id)
}

func (tree *Tree) GetSegment(tableID, segID uint64) *SegmentTree {
	table := tree.GetTable(tableID)
	if table == nil {
		return nil
	}
	return table.GetSegment(segID)
}

func (tree *Tree) Merge(ot *Tree) {
	if ot == nil {
		return
	}
	for _, ott := range ot.Tables {
		t, found := tree.Tables[ott.ID]
		if !found {
			t = NewTableTree(ott.DbID, ott.ID)
			tree.Tables[ott.ID] = t
		}
		t.Merge(ott)
	}
}

<<<<<<< HEAD
func (tree *Tree) WriteTo(w io.Writer) (n int64, err error) {
	cnt := uint32(len(tree.Tables))
	if err = binary.Write(w, binary.BigEndian, cnt); err != nil {
		return
	}
	n += 4
	var tmpn int64
	for _, table := range tree.Tables {
		if tmpn, err = table.WriteTo(w); err != nil {
			return
		}
		n += tmpn
	}
	return
}

func (tree *Tree) ReadFrom(r io.Reader) (n int64, err error) {
	var cnt uint32
	if err = binary.Read(r, binary.BigEndian, &cnt); err != nil {
		return
	}
	n += 4
	if cnt == 0 {
		return
	}
	var tmpn int64
	for i := 0; i < int(cnt); i++ {
		table := NewTableTree(0, 0)
		if tmpn, err = table.ReadFrom(r); err != nil {
			return
		}
		tree.Tables[table.ID] = table
		n += tmpn
	}
	return
=======
func (ttree *TableTree) GetSegment(id uint64) *SegmentTree {
	return ttree.Segs[id]
>>>>>>> b8dc0018
}

func (ttree *TableTree) AddSegment(id uint64) {
	if _, exist := ttree.Segs[id]; !exist {
		ttree.Segs[id] = NewSegmentTree(id)
	}
}

func (ttree *TableTree) AddBlock(segID, id uint64) {
	ttree.AddSegment(segID)
	ttree.Segs[segID].AddBlock(id)
}

func (ttree *TableTree) Merge(ot *TableTree) {
	if ot == nil {
		return
	}
	if ot.ID != ttree.ID {
		panic(fmt.Sprintf("Cannot merge 2 different table tree: %d, %d", ttree.ID, ot.ID))
	}
	for _, seg := range ot.Segs {
		ttree.AddSegment(seg.ID)
		ttree.Segs[seg.ID].Merge(seg)
	}
}

func (ttree *TableTree) WriteTo(w io.Writer) (n int64, err error) {
	if err = binary.Write(w, binary.BigEndian, ttree.DbID); err != nil {
		return
	}
	if err = binary.Write(w, binary.BigEndian, ttree.ID); err != nil {
		return
	}
	cnt := uint32(len(ttree.Segs))
	if err = binary.Write(w, binary.BigEndian, cnt); err != nil {
		return
	}
	n += 8 + 8 + 4
	var tmpn int64
	for _, seg := range ttree.Segs {
		if tmpn, err = seg.WriteTo(w); err != nil {
			return
		}
		n += tmpn
	}
	return
}

func (ttree *TableTree) ReadFrom(r io.Reader) (n int64, err error) {
	if err = binary.Read(r, binary.BigEndian, &ttree.DbID); err != nil {
		return
	}
	if err = binary.Read(r, binary.BigEndian, &ttree.ID); err != nil {
		return
	}
	var cnt uint32
	if err = binary.Read(r, binary.BigEndian, &cnt); err != nil {
		return
	}
	n += 8 + 8 + 4
	if cnt == 0 {
		return
	}
	var tmpn int64
	for i := 0; i < int(cnt); i++ {
		seg := NewSegmentTree(0)
		if tmpn, err = seg.ReadFrom(r); err != nil {
			return
		}
		ttree.Segs[seg.ID] = seg
		n += tmpn
	}
	return
}

func (ttree *TableTree) Equal(o *TableTree) bool {
	if ttree == nil && o == nil {
		return true
	} else if ttree == nil || o == nil {
		return false
	}
	if ttree.ID != o.ID || ttree.DbID != o.DbID {
		return false
	}
	if len(ttree.Segs) != len(o.Segs) {
		return false
	}
	for id, seg := range ttree.Segs {
		if oseg, found := o.Segs[id]; !found {
			return false
		} else {
			if !seg.Equal(oseg) {
				return false
			}
		}
	}
	return true
}

func (stree *SegmentTree) AddBlock(id uint64) {
	if _, exist := stree.Blks[id]; !exist {
		stree.Blks[id] = true
	}
}

func (stree *SegmentTree) Merge(ot *SegmentTree) {
	if ot == nil {
		return
	}
	if ot.ID != stree.ID {
		panic(fmt.Sprintf("Cannot merge 2 different seg tree: %d, %d", stree.ID, ot.ID))
	}
	for id := range ot.Blks {
		stree.AddBlock(id)
	}
}

func (stree *SegmentTree) Equal(o *SegmentTree) bool {
	if stree == nil && o == nil {
		return true
	} else if stree == nil || o == nil {
		return false
	}
	if stree.ID != o.ID {
		return false
	}
	if len(stree.Blks) != len(o.Blks) {
		return false
	}
	for id := range stree.Blks {
		if _, found := o.Blks[id]; !found {
			return false
		}
	}
	return true
}

func (stree *SegmentTree) WriteTo(w io.Writer) (n int64, err error) {
	if err = binary.Write(w, binary.BigEndian, stree.ID); err != nil {
		return
	}
	n += 8
	cnt := len(stree.Blks)
	if err = binary.Write(w, binary.BigEndian, uint32(cnt)); err != nil {
		return
	}
	n += 4
	if cnt == 0 {
		return
	}
	for id := range stree.Blks {
		if err = binary.Write(w, binary.BigEndian, id); err != nil {
			return
		}
		n += 8
	}
	return
}

func (stree *SegmentTree) ReadFrom(r io.Reader) (n int64, err error) {
	if err = binary.Read(r, binary.BigEndian, &stree.ID); err != nil {
		return
	}
	var cnt uint32
	var id uint64
	if err = binary.Read(r, binary.BigEndian, &cnt); err != nil {
		return
	}
	n += 12
	if cnt == 0 {
		return
	}
	for i := 0; i < int(cnt); i++ {
		if err = binary.Read(r, binary.BigEndian, &id); err != nil {
			return
		}
		stree.Blks[id] = true
	}
	n += 8 * int64(cnt)
	return
}<|MERGE_RESOLUTION|>--- conflicted
+++ resolved
@@ -150,7 +150,6 @@
 	return found
 }
 
-<<<<<<< HEAD
 func (tree *Tree) Equal(o *Tree) bool {
 	if tree == nil && o == nil {
 		return true
@@ -170,13 +169,12 @@
 		}
 	}
 	return true
-=======
+}
 func (tree *Tree) AddTable(dbID, id uint64) {
 	if _, exist := tree.Tables[id]; !exist {
 		table := NewTableTree(dbID, id)
 		tree.Tables[id] = table
 	}
->>>>>>> b8dc0018
 }
 
 func (tree *Tree) AddSegment(dbID, tableID, id uint64) {
@@ -216,7 +214,6 @@
 	}
 }
 
-<<<<<<< HEAD
 func (tree *Tree) WriteTo(w io.Writer) (n int64, err error) {
 	cnt := uint32(len(tree.Tables))
 	if err = binary.Write(w, binary.BigEndian, cnt); err != nil {
@@ -252,10 +249,9 @@
 		n += tmpn
 	}
 	return
-=======
+}
 func (ttree *TableTree) GetSegment(id uint64) *SegmentTree {
 	return ttree.Segs[id]
->>>>>>> b8dc0018
 }
 
 func (ttree *TableTree) AddSegment(id uint64) {
