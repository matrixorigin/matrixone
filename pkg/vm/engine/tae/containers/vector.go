--- conflicted
+++ resolved
@@ -16,21 +16,15 @@
 
 import (
 	"bytes"
-<<<<<<< HEAD
-	"encoding/binary"
+	"fmt"
 	"io"
-	"unsafe"
-
-=======
-	"fmt"
->>>>>>> ec092499
+
 	"github.com/RoaringBitmap/roaring"
 	"github.com/matrixorigin/matrixone/pkg/common/mpool"
 	cnNulls "github.com/matrixorigin/matrixone/pkg/container/nulls"
 	"github.com/matrixorigin/matrixone/pkg/container/types"
 	cnVector "github.com/matrixorigin/matrixone/pkg/container/vector"
 	"github.com/matrixorigin/matrixone/pkg/vm/engine/tae/common"
-	"io"
 )
 
 // DN vector is different from CN vector by
@@ -74,31 +68,9 @@
 	return vec
 }
 
-<<<<<<< HEAD
-// func NewEmptyVector[T any](typ types.Type, opts ...*Options) *vector[T] {
-// 	vec := new(vector[T])
-// 	vec.typ = typ
-// 	vec.stlvec = container.NewVector[T](opts...)
-// 	return vec
-// }
-
-func (vec *vector[T]) Equals(o Vector) bool {
-	if vec.Length() != o.Length() {
-		return false
-	}
-	if !vec.GetType().TypeEqual(o.GetType()) {
-		return false
-	}
-	if !vec.GetType().TypeEqual(o.GetType()) {
-		return false
-	}
-	if vec.Nullable() != o.Nullable() {
-		return false
-=======
 func (vec *vector[T]) Get(i int) any {
 	if vec.IsNull(i) {
 		return types.Null{}
->>>>>>> ec092499
 	}
 
 	if vec.GetType().IsVarlen() {
@@ -171,40 +143,6 @@
 }
 
 func (vec *vector[T]) WriteTo(w io.Writer) (n int64, err error) {
-<<<<<<< HEAD
-	var nr int
-	var tmpn int64
-	// 1. Vector type
-	var data []byte
-	vt := vec.GetType()
-	if data, err = types.Encode(vt); err != nil {
-		return
-	}
-	// Write the type's length.
-	length := uint64(len(data))
-	if err = binary.Write(w, binary.LittleEndian, length); err != nil {
-		return
-	}
-	n += 8
-	// Write the type itself.
-	if nr, err = w.Write(data); err != nil {
-		return
-	}
-
-	n += int64(nr)
-	// 2. Nullable
-	if nr, err = w.Write(types.EncodeFixed(vec.Nullable())); err != nil {
-		return
-	}
-	n += int64(nr)
-	// 3. Vector data
-	if tmpn, err = vec.stlvec.WriteTo(w); err != nil {
-		return
-	}
-	n += tmpn
-	if !vec.Nullable() {
-		return
-=======
 	// 1. Nullable Flag [1 byte]
 	buf := types.EncodeFixed(vec.Nullable())
 
@@ -212,7 +150,6 @@
 	var vecBytes []byte
 	if vecBytes, err = vec.downstreamVector.MarshalBinary(); err != nil {
 		return 0, err
->>>>>>> ec092499
 	}
 	buf = append(buf, vecBytes...)
 
@@ -278,29 +215,6 @@
 	return vec.forEachWindowWithBias(offset, length, op, sels, 0, true)
 }
 
-<<<<<<< HEAD
-func (vec *vector[T]) ReadFrom(r io.Reader) (n int64, err error) {
-	vec.releaseRoStorage()
-	var tmpn int64
-	// 1. Vector type
-	var length uint64
-	if err = binary.Read(r, binary.LittleEndian, &length); err != nil {
-		return
-	}
-	n += 8
-	data := make([]byte, length)
-	if _, err = r.Read(data); err != nil {
-		return
-	}
-	n += int64(length)
-	if err = types.Decode(data, &vec.typ); err != nil {
-		return
-	}
-	// 2. Nullable
-	oneBuf := make([]byte, 1)
-	if _, err = r.Read(oneBuf); err != nil {
-		return
-=======
 func (vec *vector[T]) Close() {
 	vec.releaseDownstream()
 }
@@ -329,7 +243,6 @@
 		}
 		vec.downstreamVector = newCnVector
 		vec.isOwner = true
->>>>>>> ec092499
 	}
 }
 
@@ -428,17 +341,6 @@
 			}
 			return
 		}
-<<<<<<< HEAD
-	}
-
-	length := types.DecodeUint64(buf[:8])
-	buf = buf[8:]
-	if err := types.Decode(buf[:length], &vec.typ); err != nil {
-		return err
-	}
-	buf = buf[length:]
-=======
->>>>>>> ec092499
 
 	}
 	if sels == nil || sels.IsEmpty() {
@@ -474,11 +376,6 @@
 				break
 			}
 		}
-<<<<<<< HEAD
-		vec.nulls = nulls
-		// buf = buf[nullSize:]
-=======
->>>>>>> ec092499
 	}
 	return
 }
@@ -587,7 +484,7 @@
 	if vec.Length() != o.Length() {
 		return false
 	}
-	if vec.GetType() != o.GetType() {
+	if !vec.GetType().TypeEqual(o.GetType()) {
 		return false
 	}
 	if vec.Nullable() != o.Nullable() {
