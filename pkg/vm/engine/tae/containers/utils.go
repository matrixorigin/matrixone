--- conflicted
+++ resolved
@@ -71,298 +71,7 @@
 	return ret
 }
 
-<<<<<<< HEAD
-func movecToBytes[T types.FixedSizeT](v *movec.Vector) *Bytes {
-	bs := stl.NewFixedTypeBytes[T]()
-	if v.Length() == 0 {
-		bs.Storage = make([]byte, v.Length()*v.GetType().TypeSize())
-	} else {
-		bs.Storage = types.EncodeSlice(movec.MustFixedCol[T](v))
-	}
-	return bs
-}
-
-func NewNonNullBatchWithSharedMemory(b *batch.Batch) *Batch {
-	bat := NewBatch()
-	for i, attr := range b.Attrs {
-		v := NewVectorWithSharedMemory(b.Vecs[i], false)
-		bat.AddVector(attr, v)
-	}
-	return bat
-}
-
-func NewVectorWithSharedMemory(v *movec.Vector, nullable bool) Vector {
-	vec := MakeVector(*v.GetType(), nullable)
-	var bs *Bytes
-
-	switch v.GetType().Oid {
-	case types.T_bool:
-		bs = movecToBytes[bool](v)
-	case types.T_int8:
-		bs = movecToBytes[int8](v)
-	case types.T_int16:
-		bs = movecToBytes[int16](v)
-	case types.T_int32:
-		bs = movecToBytes[int32](v)
-	case types.T_int64:
-		bs = movecToBytes[int64](v)
-	case types.T_uint8:
-		bs = movecToBytes[uint8](v)
-	case types.T_uint16:
-		bs = movecToBytes[uint16](v)
-	case types.T_uint32:
-		bs = movecToBytes[uint32](v)
-	case types.T_uint64:
-		bs = movecToBytes[uint64](v)
-	case types.T_float32:
-		bs = movecToBytes[float32](v)
-	case types.T_float64:
-		bs = movecToBytes[float64](v)
-	case types.T_date:
-		bs = movecToBytes[types.Date](v)
-	case types.T_time:
-		bs = movecToBytes[types.Time](v)
-	case types.T_datetime:
-		bs = movecToBytes[types.Datetime](v)
-	case types.T_timestamp:
-		bs = movecToBytes[types.Timestamp](v)
-	case types.T_decimal64:
-		bs = movecToBytes[types.Decimal64](v)
-	case types.T_decimal128:
-		bs = movecToBytes[types.Decimal128](v)
-	case types.T_uuid:
-		bs = movecToBytes[types.Uuid](v)
-	case types.T_TS:
-		bs = movecToBytes[types.TS](v)
-	case types.T_Rowid:
-		bs = movecToBytes[types.Rowid](v)
-	case types.T_Blockid:
-		bs = movecToBytes[types.Blockid](v)
-	case types.T_char, types.T_varchar, types.T_json,
-		types.T_binary, types.T_varbinary, types.T_blob, types.T_text:
-		bs = stl.NewBytesWithTypeSize(-types.VarlenaSize)
-		if v.Length() > 0 {
-			bs.Header, bs.Storage = movec.MustVarlenaRawData(v)
-		}
-	case types.T_enum:
-		if len(vec.GetType().EnumValues) <= 255 {
-			bs = movecToBytes[uint8](v)
-		} else {
-			bs = movecToBytes[uint16](v)
-		}
-	default:
-		panic(any(moerr.NewInternalErrorNoCtx("%s not supported", v.GetType().String())))
-	}
-	var np *roaring64.Bitmap
-	if v.GetNulls().Np != nil {
-		np = roaring64.New()
-		np.AddMany(v.GetNulls().Np.ToArray())
-	}
-	vec.ResetWithData(bs, np)
-	return vec
-}
-
-func SplitBatch(bat *batch.Batch, cnt int) []*batch.Batch {
-	if cnt == 1 {
-		return []*batch.Batch{bat}
-	}
-	length := bat.Vecs[0].Length()
-	rows := length / cnt
-	if length%cnt == 0 {
-		bats := make([]*batch.Batch, 0, cnt)
-		for i := 0; i < cnt; i++ {
-			newBat := batch.New(true, bat.Attrs)
-			for j := 0; j < len(bat.Vecs); j++ {
-				window, _ := bat.Vecs[j].CloneWindow(i*rows, (i+1)*rows, nil)
-				newBat.Vecs[j] = window
-			}
-			bats = append(bats, newBat)
-		}
-		return bats
-	}
-	rowArray := make([]int, 0)
-	if length/cnt == 0 {
-		for i := 0; i < length; i++ {
-			rowArray = append(rowArray, 1)
-		}
-	} else {
-		left := length
-		for i := 0; i < cnt; i++ {
-			if left >= rows && i < cnt-1 {
-				rowArray = append(rowArray, rows)
-			} else {
-				rowArray = append(rowArray, left)
-			}
-			left -= rows
-		}
-	}
-	start := 0
-	bats := make([]*batch.Batch, 0, cnt)
-	for _, row := range rowArray {
-		newBat := batch.New(true, bat.Attrs)
-		for j := 0; j < len(bat.Vecs); j++ {
-			window, _ := bat.Vecs[j].CloneWindow(start, start+row, nil)
-			newBat.Vecs[j] = window
-		}
-		start += row
-		bats = append(bats, newBat)
-	}
-	return bats
-}
-
-var mockMp = common.DefaultAllocator
-
-func MockVec(typ types.Type, rows int, offset int) *movec.Vector {
-	vec := movec.NewVec(typ)
-	switch typ.Oid {
-	case types.T_bool:
-		data := make([]bool, 0)
-		for i := 0; i < rows; i++ {
-			if i%2 == 0 {
-				data = append(data, true)
-			} else {
-				data = append(data, false)
-			}
-		}
-		_ = movec.AppendFixedList(vec, data, nil, mockMp)
-	case types.T_int8:
-		data := make([]int8, 0)
-		for i := 0; i < rows; i++ {
-			data = append(data, int8(i+offset))
-		}
-		_ = movec.AppendFixedList(vec, data, nil, mockMp)
-	case types.T_int16:
-		data := make([]int16, 0)
-		for i := 0; i < rows; i++ {
-			data = append(data, int16(i+offset))
-		}
-		_ = movec.AppendFixedList(vec, data, nil, mockMp)
-	case types.T_int32:
-		data := make([]int32, 0)
-		for i := 0; i < rows; i++ {
-			data = append(data, int32(i+offset))
-		}
-		_ = movec.AppendFixedList(vec, data, nil, mockMp)
-	case types.T_int64:
-		data := make([]int64, 0)
-		for i := 0; i < rows; i++ {
-			data = append(data, int64(i+offset))
-		}
-		_ = movec.AppendFixedList(vec, data, nil, mockMp)
-	case types.T_uint8:
-		data := make([]uint8, 0)
-		for i := 0; i < rows; i++ {
-			data = append(data, uint8(i+offset))
-		}
-		_ = movec.AppendFixedList(vec, data, nil, mockMp)
-	case types.T_uint16:
-		data := make([]uint16, 0)
-		for i := 0; i < rows; i++ {
-			data = append(data, uint16(i+offset))
-		}
-		_ = movec.AppendFixedList(vec, data, nil, mockMp)
-	case types.T_uint32:
-		data := make([]uint32, 0)
-		for i := 0; i < rows; i++ {
-			data = append(data, uint32(i+offset))
-		}
-		_ = movec.AppendFixedList(vec, data, nil, mockMp)
-	case types.T_uint64:
-		data := make([]uint64, 0)
-		for i := 0; i < rows; i++ {
-			data = append(data, uint64(i+offset))
-		}
-		_ = movec.AppendFixedList(vec, data, nil, mockMp)
-	case types.T_float32:
-		data := make([]float32, 0)
-		for i := 0; i < rows; i++ {
-			data = append(data, float32(i+offset))
-		}
-		_ = movec.AppendFixedList(vec, data, nil, mockMp)
-	case types.T_float64:
-		data := make([]float64, 0)
-		for i := 0; i < rows; i++ {
-			data = append(data, float64(i+offset))
-		}
-		_ = movec.AppendFixedList(vec, data, nil, mockMp)
-	case types.T_decimal64:
-		data := make([]types.Decimal64, 0)
-		for i := 0; i < rows; i++ {
-			d := types.Decimal64(int64(i + offset))
-			data = append(data, d)
-		}
-		_ = movec.AppendFixedList(vec, data, nil, mockMp)
-	case types.T_decimal128:
-		data := make([]types.Decimal128, 0)
-		for i := 0; i < rows; i++ {
-			d := types.Decimal128{B0_63: uint64(i + offset), B64_127: 0}
-			data = append(data, d)
-		}
-		_ = movec.AppendFixedList(vec, data, nil, mockMp)
-	case types.T_timestamp:
-		data := make([]types.Timestamp, 0)
-		for i := 0; i < rows; i++ {
-			data = append(data, types.Timestamp(i+offset))
-		}
-		_ = movec.AppendFixedList(vec, data, nil, mockMp)
-	case types.T_date:
-		data := make([]types.Date, 0)
-		for i := 0; i < rows; i++ {
-			data = append(data, types.Date(i+offset))
-		}
-		_ = movec.AppendFixedList(vec, data, nil, mockMp)
-	case types.T_time:
-		data := make([]types.Time, 0)
-		for i := 0; i < rows; i++ {
-			data = append(data, types.Time(i+offset))
-		}
-		_ = movec.AppendFixedList(vec, data, nil, mockMp)
-	case types.T_datetime:
-		data := make([]types.Datetime, 0)
-		for i := 0; i < rows; i++ {
-			data = append(data, types.Datetime(i+offset))
-		}
-		_ = movec.AppendFixedList(vec, data, nil, mockMp)
-	case types.T_char, types.T_varchar, types.T_binary, types.T_varbinary, types.T_blob, types.T_text:
-		data := make([][]byte, 0)
-		for i := 0; i < rows; i++ {
-			data = append(data, []byte(strconv.Itoa(i+offset)))
-		}
-		_ = movec.AppendBytesList(vec, data, nil, mockMp)
-	case types.T_TS:
-		data := make([]types.TS, 0)
-		for i := 0; i < rows; i++ {
-			data = append(data, types.BuildTS(int64(i+1), uint32(i%16)))
-		}
-		_ = movec.AppendFixedList(vec, data, nil, mockMp)
-
-	case types.T_Rowid:
-		data := make([]types.Rowid, 0)
-		for i := 0; i < rows; i++ {
-			data = append(data, types.BuildRowid(int64(i+1), int64(i%16)))
-		}
-		_ = movec.AppendFixedList(vec, data, nil, mockMp)
-
-	default:
-		panic("not support")
-	}
-	return vec
-}
-
-func GenericUpdateFixedValue[T types.FixedSizeT](vec *movec.Vector, row uint32, v any) {
-	_, isNull := v.(types.Null)
-	if isNull {
-		nulls.Add(vec.GetNulls(), uint64(row))
-	} else {
-		movec.SetFixedAt(vec, int(row), v.(T))
-		if vec.GetNulls().Np != nil && vec.GetNulls().Np.Contains(uint64(row)) {
-			vec.GetNulls().Np.Remove(uint64(row))
-		}
-	}
-}
-=======
 // ### Get Functions
->>>>>>> ec092499
 
 // getNonNullValue Please don't merge it with GetValue(). Used in Vector for getting NonNullValue.
 func getNonNullValue(col *movec.Vector, row uint32) any {
