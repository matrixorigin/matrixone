--- conflicted
+++ resolved
@@ -402,14 +402,8 @@
 		for i := 0; i < rows; i++ {
 			data = append(data, types.Datetime(i+offset))
 		}
-<<<<<<< HEAD
-		_ = movec.AppendFixedList(vec, data, nil, mockMp)
-	case types.T_char, types.T_varchar, types.T_blob, types.T_text:
-=======
-		_ = movec.AppendFixed(vec, data, mockMp)
-	case types.T_char, types.T_varchar, types.T_binary,
-		types.T_varbinary, types.T_blob, types.T_text:
->>>>>>> 2ba279bb
+		_ = movec.AppendFixedList(vec, data, nil, mockMp)
+	case types.T_char, types.T_varchar, types.T_binary, types.T_varbinary, types.T_blob, types.T_text:
 		data := make([][]byte, 0)
 		for i := 0; i < rows; i++ {
 			data = append(data, []byte(strconv.Itoa(i+offset)))
@@ -571,16 +565,9 @@
 	case types.T_TS:
 		return movec.GetFixedAt[types.TS](col, int(row))
 	case types.T_Rowid:
-<<<<<<< HEAD
 		return movec.GetFixedAt[types.Rowid](col, int(row))
-	case types.T_char, types.T_varchar, types.T_json, types.T_blob, types.T_text:
+	case types.T_char, types.T_varchar, types.T_binary, types.T_varbinary, types.T_json, types.T_blob, types.T_text:
 		return col.GetBytesAt(int(row))
-=======
-		return movec.GetValueAt[types.Rowid](col, int64(row))
-	case types.T_char, types.T_varchar, types.T_json,
-		types.T_binary, types.T_varbinary, types.T_blob, types.T_text:
-		return col.GetBytes(int64(row))
->>>>>>> 2ba279bb
 	default:
 		//return vector.ErrVecTypeNotSupport
 		panic(any("No Support"))
