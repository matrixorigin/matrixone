--- conflicted
+++ resolved
@@ -289,12 +289,6 @@
 }
 
 func (zm ZM) IsInited() bool {
-<<<<<<< HEAD
-	if len(zm) == 0 {
-		return false
-	}
-	return zm[62]&0x80 != 0
-=======
 	return len(zm) == ZMSize && zm[62]&0x80 != 0
 }
 
@@ -302,7 +296,6 @@
 	if len(zm) == ZMSize {
 		zm[62] &= 0x7f
 	}
->>>>>>> 7c8294a3
 }
 
 func (zm ZM) setInited() {
