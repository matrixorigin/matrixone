--- conflicted
+++ resolved
@@ -109,17 +109,11 @@
 
 func (zm ZM) StringForCompose() string {
 	return zm.innerString(func(b []byte) string {
-<<<<<<< HEAD
-		s := string(b)
-		if r, _, _, e := types.DecodeTuple(b); e == nil {
-			s = r.ErrString(nil)
-=======
 		if len(b) >= 30 {
 			return hex.EncodeToString(b)
 		}
 		if r, _, e := types.DecodeTuple(b); e == nil {
 			return r.ErrString(nil)
->>>>>>> 19f03035
 		}
 		return string(b)
 	})
