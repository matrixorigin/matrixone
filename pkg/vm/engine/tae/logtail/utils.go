// Copyright 2021 Matrix Origin
//
// Licensed under the Apache License, Version 2.0 (the "License");
// you may not use this file except in compliance with the License.
// You may obtain a copy of the License at
//
//	http://www.apache.org/licenses/LICENSE-2.0
//
// Unless required by applicable law or agreed to in writing, software
// distributed under the License is distributed on an "AS IS" BASIS,
// WITHOUT WARRANTIES OR CONDITIONS OF ANY KIND, either express or implied.
// See the License for the specific language governing permissions and
// limitations under the License.

package logtail

import (
	"context"
	"fmt"
	"sort"
	"time"

	"github.com/matrixorigin/matrixone/pkg/fileservice"
	"go.uber.org/zap"

	pkgcatalog "github.com/matrixorigin/matrixone/pkg/catalog"
	"github.com/matrixorigin/matrixone/pkg/common/moerr"
	"github.com/matrixorigin/matrixone/pkg/common/mpool"
	"github.com/matrixorigin/matrixone/pkg/container/batch"
	"github.com/matrixorigin/matrixone/pkg/container/types"
	"github.com/matrixorigin/matrixone/pkg/container/vector"
	"github.com/matrixorigin/matrixone/pkg/logutil"
	"github.com/matrixorigin/matrixone/pkg/objectio"
	"github.com/matrixorigin/matrixone/pkg/pb/api"
	"github.com/matrixorigin/matrixone/pkg/vm/engine/tae/blockio"
	"github.com/matrixorigin/matrixone/pkg/vm/engine/tae/catalog"
	"github.com/matrixorigin/matrixone/pkg/vm/engine/tae/common"
	"github.com/matrixorigin/matrixone/pkg/vm/engine/tae/containers"
	"github.com/matrixorigin/matrixone/pkg/vm/engine/tae/iface/data"
	"github.com/matrixorigin/matrixone/pkg/vm/engine/tae/txn/txnimpl"
)

const DefaultCheckpointBlockRows = 10000
const DefaultCheckpointSize = 512 * 1024 * 1024

const (
	CheckpointVersion1  uint32 = 1
	CheckpointVersion2  uint32 = 2
	CheckpointVersion3  uint32 = 3
	CheckpointVersion4  uint32 = 4
	CheckpointVersion5  uint32 = 5
	CheckpointVersion6  uint32 = 6
	CheckpointVersion7  uint32 = 7
	CheckpointVersion8  uint32 = 8
	CheckpointVersion9  uint32 = 9
	CheckpointVersion10 uint32 = 10
	CheckpointVersion11 uint32 = 11

	CheckpointCurrentVersion = CheckpointVersion11
)

const (
	MetaIDX uint16 = iota

	DBInsertIDX
	DBInsertTxnIDX
	DBDeleteIDX
	DBDeleteTxnIDX

	TBLInsertIDX
	TBLInsertTxnIDX
	TBLDeleteIDX
	TBLDeleteTxnIDX
	TBLColInsertIDX
	TBLColDeleteIDX

	SEGInsertIDX
	SEGInsertTxnIDX
	SEGDeleteIDX
	SEGDeleteTxnIDX

	BLKMetaInsertIDX
	BLKMetaInsertTxnIDX
	BLKMetaDeleteIDX
	BLKMetaDeleteTxnIDX

	BLKTNMetaInsertIDX
	BLKTNMetaInsertTxnIDX
	BLKTNMetaDeleteIDX
	BLKTNMetaDeleteTxnIDX

	BLKCNMetaInsertIDX

	TNMetaIDX

	// supporting `show accounts` by recording extra
	// account related info in checkpoint

	StorageUsageInsIDX

	ObjectInfoIDX
	TNObjectInfoIDX

	StorageUsageDelIDX
)

const MaxIDX = StorageUsageDelIDX + 1

const (
	Checkpoint_Meta_TID_IDX                 = 2
	Checkpoint_Meta_Insert_Block_LOC_IDX    = 3
	Checkpoint_Meta_CN_Delete_Block_LOC_IDX = 4
	Checkpoint_Meta_Delete_Block_LOC_IDX    = 5
	Checkpoint_Meta_Object_LOC_IDX          = 6
	Checkpoint_Meta_Usage_Ins_LOC_IDX       = 7
	Checkpoint_Meta_Usage_Del_LOC_IDX       = 8
)

// for ver1-3
const (
	Checkpoint_Meta_Insert_Block_Start_IDX = 3
	Checkpoint_Meta_Insert_Block_End_IDX   = 4
	Checkpoint_Meta_Delete_Block_Start_IDX = 5
	Checkpoint_Meta_Delete_Block_End_IDX   = 6
	Checkpoint_Meta_Object_Start_IDX       = 7
	Checkpoint_Meta_Object_End_IDX         = 8
)

type checkpointDataItem struct {
	schema *catalog.Schema
	types  []types.Type
	attrs  []string
}

var checkpointDataSchemas_V1 [MaxIDX]*catalog.Schema
var checkpointDataSchemas_V2 [MaxIDX]*catalog.Schema
var checkpointDataSchemas_V3 [MaxIDX]*catalog.Schema
var checkpointDataSchemas_V4 [MaxIDX]*catalog.Schema
var checkpointDataSchemas_V5 [MaxIDX]*catalog.Schema
var checkpointDataSchemas_V6 [MaxIDX]*catalog.Schema
var checkpointDataSchemas_V7 [MaxIDX]*catalog.Schema
var checkpointDataSchemas_V8 [MaxIDX]*catalog.Schema
var checkpointDataSchemas_V9 [MaxIDX]*catalog.Schema
var checkpointDataSchemas_V10 [MaxIDX]*catalog.Schema
var checkpointDataSchemas_V11 [MaxIDX]*catalog.Schema
var checkpointDataSchemas_Curr [MaxIDX]*catalog.Schema

var checkpointDataReferVersions map[uint32][MaxIDX]*checkpointDataItem

func init() {
	checkpointDataSchemas_V1 = [MaxIDX]*catalog.Schema{
		MetaSchema_V1,
		catalog.SystemDBSchema,
		TxnNodeSchema,
		DelSchema, // 3
		DBTNSchema,
		catalog.SystemTableSchema_V1,
		TblTNSchema,
		DelSchema, // 7
		TblTNSchema,
		catalog.SystemColumnSchema_V1,
		DelSchema,
		SegSchema, // 11
		SegTNSchema,
		DelSchema,
		SegTNSchema,
		BlkMetaSchema_V1, // 15
		BlkTNSchema,
		DelSchema,
		BlkTNSchema,
		BlkMetaSchema_V1, // 19
		BlkTNSchema,
		DelSchema,
		BlkTNSchema,
		BlkMetaSchema_V1, // 23
		TNMetaSchema,
		StorageUsageSchema, // 25
		ObjectInfoSchema,
		ObjectInfoSchema, // 27
		StorageUsageSchema,
	}
	checkpointDataSchemas_V2 = [MaxIDX]*catalog.Schema{
		MetaSchema_V1,
		catalog.SystemDBSchema,
		TxnNodeSchema,
		DelSchema, // 3
		DBTNSchema,
		catalog.SystemTableSchema,
		TblTNSchema,
		DelSchema, // 7
		TblTNSchema,
		catalog.SystemColumnSchema_V1,
		DelSchema,
		SegSchema, // 11
		SegTNSchema,
		DelSchema,
		SegTNSchema,
		BlkMetaSchema_V1, // 15
		BlkTNSchema,
		DelSchema,
		BlkTNSchema,
		BlkMetaSchema_V1, // 19
		BlkTNSchema,
		DelSchema,
		BlkTNSchema,
		BlkMetaSchema_V1, // 23
		TNMetaSchema,
		StorageUsageSchema, // 25
		ObjectInfoSchema,
		ObjectInfoSchema, // 27
		StorageUsageSchema,
	}
	checkpointDataSchemas_V3 = [MaxIDX]*catalog.Schema{
		MetaSchema_V1,
		catalog.SystemDBSchema,
		TxnNodeSchema,
		DBDelSchema, // 3
		DBTNSchema,
		catalog.SystemTableSchema,
		TblTNSchema,
		TblDelSchema, // 7
		TblTNSchema,
		catalog.SystemColumnSchema_V1,
		ColumnDelSchema,
		SegSchema, // 11
		SegTNSchema,
		DelSchema,
		SegTNSchema,
		BlkMetaSchema_V1, // 15
		BlkTNSchema,
		DelSchema,
		BlkTNSchema,
		BlkMetaSchema_V1, // 19
		BlkTNSchema,
		DelSchema,
		BlkTNSchema,
		BlkMetaSchema_V1, // 23
		TNMetaSchema,
		StorageUsageSchema, // 25
		ObjectInfoSchema,
		ObjectInfoSchema, // 27
		StorageUsageSchema,
	}
	checkpointDataSchemas_V4 = [MaxIDX]*catalog.Schema{
		MetaSchema_V1,
		catalog.SystemDBSchema,
		TxnNodeSchema,
		DBDelSchema, // 3
		DBTNSchema,
		catalog.SystemTableSchema,
		TblTNSchema,
		TblDelSchema, // 7
		TblTNSchema,
		catalog.SystemColumnSchema,
		ColumnDelSchema,
		SegSchema, // 11
		SegTNSchema,
		DelSchema,
		SegTNSchema,
		BlkMetaSchema_V1, // 15
		BlkTNSchema,
		DelSchema,
		BlkTNSchema,
		BlkMetaSchema_V1, // 19
		BlkTNSchema,
		DelSchema,
		BlkTNSchema,
		BlkMetaSchema_V1, // 23
		TNMetaSchema,
		StorageUsageSchema, // 25
		ObjectInfoSchema,
		ObjectInfoSchema, // 27
		StorageUsageSchema,
	}
	checkpointDataSchemas_V5 = [MaxIDX]*catalog.Schema{
		MetaSchema,
		catalog.SystemDBSchema,
		TxnNodeSchema,
		DBDelSchema, // 3
		DBTNSchema,
		catalog.SystemTableSchema,
		TblTNSchema,
		TblDelSchema, // 7
		TblTNSchema,
		catalog.SystemColumnSchema,
		ColumnDelSchema,
		SegSchema, // 11
		SegTNSchema,
		DelSchema,
		SegTNSchema,
		BlkMetaSchema_V1, // 15
		BlkTNSchema,
		DelSchema,
		BlkTNSchema,
		BlkMetaSchema_V1, // 19
		BlkTNSchema,
		DelSchema,
		BlkTNSchema,
		BlkMetaSchema_V1, // 23
		TNMetaSchema,
		StorageUsageSchema, // 25
		ObjectInfoSchema,
		ObjectInfoSchema, // 27
		StorageUsageSchema,
	}

	checkpointDataSchemas_V6 = [MaxIDX]*catalog.Schema{
		MetaSchema,
		catalog.SystemDBSchema,
		TxnNodeSchema,
		DBDelSchema, // 3
		DBTNSchema,
		catalog.SystemTableSchema,
		TblTNSchema,
		TblDelSchema, // 7
		TblTNSchema,
		catalog.SystemColumnSchema,
		ColumnDelSchema,
		SegSchema, // 11
		SegTNSchema,
		DelSchema,
		SegTNSchema,
		BlkMetaSchema, // 15
		BlkTNSchema,
		DelSchema,
		BlkTNSchema,
		BlkMetaSchema, // 19
		BlkTNSchema,
		DelSchema,
		BlkTNSchema,
		BlkMetaSchema, // 23
		TNMetaSchema,
		StorageUsageSchema, // 25
		ObjectInfoSchema,
		ObjectInfoSchema,
		StorageUsageSchema,
	}
	// Checkpoint V7, V8 update checkpoint metadata
	checkpointDataSchemas_V7 = checkpointDataSchemas_V6
	checkpointDataSchemas_V8 = checkpointDataSchemas_V6

	// adding extra batches in V9, recording the blk rows and size
	// changing and the account, db, table info the blk belongs to.
	// this enabled the optimization of `show accounts` in CN side.
	checkpointDataSchemas_V9 = [MaxIDX]*catalog.Schema{
		MetaSchema,
		catalog.SystemDBSchema,
		TxnNodeSchema,
		DBDelSchema, // 3
		DBTNSchema,
		catalog.SystemTableSchema,
		TblTNSchema,
		TblDelSchema, // 7
		TblTNSchema,
		catalog.SystemColumnSchema,
		ColumnDelSchema,
		SegSchema, // 11
		SegTNSchema,
		DelSchema,
		SegTNSchema,
		BlkMetaSchema, // 15
		BlkTNSchema,
		DelSchema,
		BlkTNSchema,
		BlkMetaSchema, // 19
		BlkTNSchema,
		DelSchema,
		BlkTNSchema,
		BlkMetaSchema, // 23
		TNMetaSchema,
		StorageUsageSchema, // 25
		ObjectInfoSchema,
		ObjectInfoSchema,
		StorageUsageSchema,
	}
	// version 10 add objectinfo
	checkpointDataSchemas_V10 = checkpointDataSchemas_V9

	// v11 add storage usage del bat
	checkpointDataSchemas_V11 = [MaxIDX]*catalog.Schema{
		MetaSchema,
		catalog.SystemDBSchema,
		TxnNodeSchema,
		DBDelSchema, // 3
		DBTNSchema,
		catalog.SystemTableSchema,
		TblTNSchema,
		TblDelSchema, // 7
		TblTNSchema,
		catalog.SystemColumnSchema,
		ColumnDelSchema,
		SegSchema, // 11
		SegTNSchema,
		DelSchema,
		SegTNSchema,
		BlkMetaSchema, // 15
		BlkTNSchema,
		DelSchema,
		BlkTNSchema,
		BlkMetaSchema, // 19
		BlkTNSchema,
		DelSchema,
		BlkTNSchema,
		BlkMetaSchema, // 23
		TNMetaSchema,
		StorageUsageSchema, // 25
		ObjectInfoSchema,
		ObjectInfoSchema,
		StorageUsageSchema,
	}

	checkpointDataReferVersions = make(map[uint32][MaxIDX]*checkpointDataItem)

	registerCheckpointDataReferVersion(CheckpointVersion1, checkpointDataSchemas_V1[:])
	registerCheckpointDataReferVersion(CheckpointVersion2, checkpointDataSchemas_V2[:])
	registerCheckpointDataReferVersion(CheckpointVersion3, checkpointDataSchemas_V3[:])
	registerCheckpointDataReferVersion(CheckpointVersion4, checkpointDataSchemas_V4[:])
	registerCheckpointDataReferVersion(CheckpointVersion5, checkpointDataSchemas_V5[:])
	registerCheckpointDataReferVersion(CheckpointVersion6, checkpointDataSchemas_V6[:])
	registerCheckpointDataReferVersion(CheckpointVersion7, checkpointDataSchemas_V7[:])
	registerCheckpointDataReferVersion(CheckpointVersion8, checkpointDataSchemas_V8[:])
	registerCheckpointDataReferVersion(CheckpointVersion9, checkpointDataSchemas_V9[:])
	registerCheckpointDataReferVersion(CheckpointVersion10, checkpointDataSchemas_V10[:])
	registerCheckpointDataReferVersion(CheckpointVersion11, checkpointDataSchemas_V11[:])
	checkpointDataSchemas_Curr = checkpointDataSchemas_V11
}

func IDXString(idx uint16) string {
	switch idx {
	case MetaIDX:
		return "MetaIDX"
	case DBInsertIDX:
		return "DBInsertIDX"
	case DBInsertTxnIDX:
		return "DBInsertTxnIDX"
	case DBDeleteIDX:
		return "DBDeleteIDX"
	case DBDeleteTxnIDX:
		return "DBDeleteTxnIDX"
	case TBLInsertIDX:
		return "TBLInsertIDX"
	case TBLInsertTxnIDX:
		return "TBLInsertTxnIDX"
	case TBLDeleteIDX:
		return "TBLDeleteIDX"
	case TBLDeleteTxnIDX:
		return "TBLDeleteTxnIDX"
	case TBLColInsertIDX:
		return "TBLColInsertIDX"
	case TBLColDeleteIDX:
		return "TBLColDeleteIDX"
	case SEGInsertIDX:
		return "SEGInsertIDX"
	case SEGInsertTxnIDX:
		return "SEGInsertTxnIDX"
	case SEGDeleteIDX:
		return "SEGDeleteIDX"
	case SEGDeleteTxnIDX:
		return "SEGDeleteTxnIDX"
	case BLKMetaInsertIDX:
		return "BLKMetaInsertIDX"
	case BLKMetaInsertTxnIDX:
		return "BLKMetaInsertTxnIDX"
	case BLKMetaDeleteIDX:
		return "BLKMetaDeleteIDX"
	case BLKMetaDeleteTxnIDX:
		return "BLKMetaDeleteTxnIDX"

	case BLKTNMetaInsertIDX:
		return "BLKTNMetaInsertIDX"
	case BLKTNMetaInsertTxnIDX:
		return "BLKTNMetaInsertTxnIDX"
	case BLKTNMetaDeleteIDX:
		return "BLKTNMetaDeleteIDX"
	case BLKTNMetaDeleteTxnIDX:
		return "BLKTNMetaDeleteTxnIDX"

	case BLKCNMetaInsertIDX:
		return "BLKCNMetaInsertIDX"

	case TNMetaIDX:
		return "TNMetaIDX"

	case StorageUsageInsIDX:
		return "StorageUsageInsIDX"

	case ObjectInfoIDX:
		return "ObjectInfoIDX"
	case TNObjectInfoIDX:
		return "TNObjectInfoIDX"
	case StorageUsageDelIDX:
		return "StorageUsageDelIDX"
	default:
		return fmt.Sprintf("UnknownIDX(%d)", idx)
	}
}

func registerCheckpointDataReferVersion(version uint32, schemas []*catalog.Schema) {
	var checkpointDataRefer [MaxIDX]*checkpointDataItem
	for idx, schema := range schemas {
		checkpointDataRefer[idx] = &checkpointDataItem{
			schema,
			append(BaseTypes, schema.Types()...),
			append(BaseAttr, schema.AllNames()...),
		}
	}
	checkpointDataReferVersions[version] = checkpointDataRefer
}

func IncrementalCheckpointDataFactory(start, end types.TS, collectUsage bool, skipLoadObjectStats bool) func(c *catalog.Catalog) (*CheckpointData, error) {
	return func(c *catalog.Catalog) (data *CheckpointData, err error) {
		collector := NewIncrementalCollector(start, end, skipLoadObjectStats)
		defer collector.Close()
		err = c.RecurLoop(collector)
		if moerr.IsMoErrCode(err, moerr.OkStopCurrRecur) {
			err = nil
		}
		if err != nil {
			return
		}
		if !skipLoadObjectStats {
			err = collector.LoadAndCollectObject(c, collector.VisitObj)
		}

		if collectUsage {
			collector.UsageMemo = c.GetUsageMemo().(*TNUsageMemo)
			// collecting usage happens only when do ckp
			FillUsageBatOfIncremental(collector)
		}

		data = collector.OrphanData()
		return
	}
}

func BackupCheckpointDataFactory(start, end types.TS) func(c *catalog.Catalog) (*CheckpointData, error) {
	return func(c *catalog.Catalog) (data *CheckpointData, err error) {
		collector := NewBackupCollector(start, end)
		defer collector.Close()
		err = c.RecurLoop(collector)
		if moerr.IsMoErrCode(err, moerr.OkStopCurrRecur) {
			err = nil
		}
		data = collector.OrphanData()
		return
	}
}

func GlobalCheckpointDataFactory(
	end types.TS,
	versionInterval time.Duration,
) func(c *catalog.Catalog) (*CheckpointData, error) {
	return func(c *catalog.Catalog) (data *CheckpointData, err error) {
		collector := NewGlobalCollector(end, versionInterval)
		defer collector.Close()
		err = c.RecurLoop(collector)
		if moerr.IsMoErrCode(err, moerr.OkStopCurrRecur) {
			err = nil
		}

		if err != nil {
			return
		}
		err = collector.LoadAndCollectObject(c, collector.VisitObj)

		collector.UsageMemo = c.GetUsageMemo().(*TNUsageMemo)
		FillUsageBatOfGlobal(collector)

		data = collector.OrphanData()

		return
	}
}

type BlockLocationsIterator struct {
	offset int
	*BlockLocations
}

func (i *BlockLocationsIterator) HasNext() bool {
	return i.offset < len(*i.BlockLocations)
}

func (i *BlockLocationsIterator) Next() BlockLocation {
	loc := (BlockLocation)(*i.BlockLocations)[i.offset : i.offset+BlockLocationLength]
	i.offset += BlockLocationLength
	return loc
}

type BlockLocations []byte

func NewEmptyBlockLocations() BlockLocations {
	return make([]byte, 0)
}

func (l *BlockLocations) Append(loc BlockLocation) {
	*l = append(*l, loc...)
}

func (l BlockLocations) MakeIterator() *BlockLocationsIterator {
	return &BlockLocationsIterator{
		offset:         0,
		BlockLocations: &l,
	}
}
func (l BlockLocations) String() string {
	s := ""
	it := l.MakeIterator()
	for it.HasNext() {
		loc := it.Next()
		s += loc.String()
	}
	return s
}

// func (l BlockLocations) append iterator
/*
Location is a fixed-length unmodifiable byte array.
Layout:  Location(objectio.Location) | StartOffset(uint64) | EndOffset(uint64)
*/
const (
	LocationOffset      = 0
	LocationLength      = objectio.LocationLen
	StartOffsetOffset   = LocationOffset + LocationLength
	StartOffsetLength   = 8
	EndOffsetOffset     = StartOffsetOffset + StartOffsetLength
	EndOffsetLength     = 8
	BlockLocationLength = EndOffsetOffset + EndOffsetLength
)

type BlockLocation []byte

func BuildBlockLoaction(id uint16, start, end uint64) BlockLocation {
	buf := make([]byte, BlockLocationLength)
	copy(buf[StartOffsetOffset:StartOffsetOffset+StartOffsetLength], types.EncodeUint64(&start))
	copy(buf[EndOffsetOffset:EndOffsetOffset+EndOffsetLength], types.EncodeUint64(&end))
	blkLoc := BlockLocation(buf)
	blkLoc.SetID(id)
	return buf
}
func BuildBlockLoactionWithLocation(name objectio.ObjectName, extent objectio.Extent, rows uint32, id uint16, start, end uint64) BlockLocation {
	buf := make([]byte, BlockLocationLength)
	location := objectio.BuildLocation(name, extent, rows, id)
	copy(buf[LocationOffset:LocationOffset+LocationLength], location)
	copy(buf[StartOffsetOffset:StartOffsetOffset+StartOffsetLength], types.EncodeUint64(&start))
	copy(buf[EndOffsetOffset:EndOffsetOffset+EndOffsetLength], types.EncodeUint64(&end))
	return buf
}
func (l BlockLocation) GetID() uint16 {
	return l.GetLocation().ID()
}
func (l BlockLocation) GetLocation() objectio.Location {
	return (objectio.Location)(l[LocationOffset : LocationOffset+LocationLength])
}
func (l BlockLocation) GetStartOffset() uint64 {
	return types.DecodeUint64(l[StartOffsetOffset : StartOffsetOffset+StartOffsetLength])
}
func (l BlockLocation) GetEndOffset() uint64 {
	return types.DecodeUint64(l[EndOffsetOffset : EndOffsetOffset+EndOffsetLength])
}
func (l BlockLocation) SetID(id uint16) {
	l.GetLocation().SetID(id)
}
func (l BlockLocation) SetLocation(location objectio.Location) {
	copy(l[LocationOffset:LocationOffset+LocationLength], location)
}
func (l BlockLocation) SetStartOffset(start uint64) {
	copy(l[StartOffsetOffset:StartOffsetOffset+StartOffsetLength], types.EncodeUint64(&start))
}
func (l BlockLocation) SetEndOffset(end uint64) {
	copy(l[EndOffsetOffset:EndOffsetOffset+EndOffsetLength], types.EncodeUint64(&end))
}
func (l BlockLocation) Contains(i common.ClosedInterval) bool {
	return l.GetStartOffset() <= i.Start && l.GetEndOffset() >= i.End
}

func (l BlockLocation) String() string {
	if len(l) == 0 {
		return ""
	}
	if len(l) != BlockLocationLength {
		return string(l)
	}
	return fmt.Sprintf("%v_start:%d_end:%d", l.GetLocation().String(), l.GetStartOffset(), l.GetEndOffset())
}

type TableMeta struct {
	common.ClosedInterval
	locations BlockLocations
}

const (
	BlockInsert = iota
	BlockDelete
	CNBlockInsert
	ObjectInfo
	StorageUsageIns
	StorageUsageDel
)

func (m *TableMeta) String() string {
	if m == nil {
		return ""
	}
	return fmt.Sprintf("interval:%v, locations:%v", m.ClosedInterval, m.locations)
}

const MetaMaxIdx = StorageUsageDel + 1

type CheckpointMeta struct {
	tables [MetaMaxIdx]*TableMeta
}

func NewCheckpointMeta() *CheckpointMeta {
	return &CheckpointMeta{}
}

func NewTableMeta() *TableMeta {
	return &TableMeta{}
}

func (m *CheckpointMeta) DecodeFromString(keys [][]byte) (err error) {
	for i, key := range keys {
		tableMate := NewTableMeta()
		tableMate.locations = key
		m.tables[i] = tableMate
	}
	return
}
func (m *CheckpointMeta) String() string {
	s := ""
	if m == nil {
		return "nil"
	}
	for idx, table := range m.tables {
		s += fmt.Sprintf("idx:%d, table:%s\n", idx, table)
	}
	return s
}

type CheckpointData struct {
	meta      map[uint64]*CheckpointMeta
	locations map[string]objectio.Location
	bats      [MaxIDX]*containers.Batch
	allocator *mpool.MPool
}

func NewCheckpointData(mp *mpool.MPool) *CheckpointData {
	data := &CheckpointData{
		meta:      make(map[uint64]*CheckpointMeta),
		allocator: mp,
	}
	for idx, schema := range checkpointDataSchemas_Curr {
		data.bats[idx] = makeRespBatchFromSchema(schema, mp)
	}
	return data
}

// for test
func NewCheckpointDataWithVersion(ver uint32, mp *mpool.MPool) *CheckpointData {
	data := &CheckpointData{
		meta:      make(map[uint64]*CheckpointMeta),
		allocator: mp,
	}

	for idx, item := range checkpointDataReferVersions[ver] {
		data.bats[idx] = makeRespBatchFromSchema(item.schema, mp)
	}
	return data
}

type BaseCollector struct {
	*catalog.LoopProcessor
	start, end types.TS

	data                *CheckpointData
	skipLoadObjectStats bool

	// to prefetch object meta when fill in object info batch

	// true for prefech object meta
	isPrefetch bool

	Objects []*catalog.ObjectEntry
	// for storage usage
	Usage struct {
		// db, tbl deletes
		Deletes        []interface{}
		ObjInserts     []*catalog.ObjectEntry
		ObjDeletes     []*catalog.ObjectEntry
		ReservedAccIds map[uint64]struct{}
	}

	UsageMemo *TNUsageMemo
}

type IncrementalCollector struct {
	*BaseCollector
}

func NewIncrementalCollector(start, end types.TS, skipLoadObjectStats bool) *IncrementalCollector {
	collector := &IncrementalCollector{
		BaseCollector: &BaseCollector{
			LoopProcessor:       new(catalog.LoopProcessor),
			data:                NewCheckpointData(common.CheckpointAllocator),
			start:               start,
			end:                 end,
			skipLoadObjectStats: skipLoadObjectStats,
		},
	}
	collector.DatabaseFn = collector.VisitDB
	collector.TableFn = collector.VisitTable
	collector.ObjectFn = collector.VisitObj
	collector.TombstoneFn = collector.VisitTombstone
	return collector
}

func NewBackupCollector(start, end types.TS) *IncrementalCollector {
	collector := &IncrementalCollector{
		BaseCollector: &BaseCollector{
			LoopProcessor: new(catalog.LoopProcessor),
			data:          NewCheckpointData(common.CheckpointAllocator),
			start:         start,
			end:           end,
		},
	}
	// TODO
	collector.TombstoneFn = collector.VisitTombstone
	collector.ObjectFn = collector.VisitObjForBackup
	return collector
}

type GlobalCollector struct {
	*BaseCollector
	versionThershold types.TS
}

func NewGlobalCollector(end types.TS, versionInterval time.Duration) *GlobalCollector {
	versionThresholdTS := types.BuildTS(end.Physical()-versionInterval.Nanoseconds(), end.Logical())
	collector := &GlobalCollector{
		BaseCollector: &BaseCollector{
			LoopProcessor: new(catalog.LoopProcessor),
			data:          NewCheckpointData(common.CheckpointAllocator),
			end:           end,
		},
		versionThershold: versionThresholdTS,
	}

	collector.DatabaseFn = collector.VisitDB
	collector.TableFn = collector.VisitTable
	collector.ObjectFn = collector.VisitObj
	collector.TombstoneFn = collector.VisitTombstone

	collector.Usage.ReservedAccIds = make(map[uint64]struct{})

	return collector
}

func (data *CheckpointData) ApplyReplayTo(
	c *catalog.Catalog,
	dataFactory catalog.DataFactory,
) (err error) {
	c.OnReplayDatabaseBatch(data.GetDBBatchs())
	ins, colins, tnins, del, tndel := data.GetTblBatchs()
	c.OnReplayTableBatch(ins, colins, tnins, del, tndel, dataFactory)
	objectInfo := data.GetTNObjectBatchs()
	c.OnReplayObjectBatch(objectInfo, dataFactory)
	objectInfo = data.GetObjectBatchs()
	c.OnReplayObjectBatch(objectInfo, dataFactory)
	ins, tnins, del, tndel = data.GetTNBlkBatchs()
	c.OnReplayBlockBatch(ins, tnins, del, tndel, dataFactory)
	ins, tnins, del, tndel = data.GetBlkBatchs()
	c.OnReplayBlockBatch(ins, tnins, del, tndel, dataFactory)
	return
}

type CNCheckpointData struct {
	meta map[uint64]*CheckpointMeta
	bats [MaxIDX]*batch.Batch
}

func NewCNCheckpointData() *CNCheckpointData {
	return &CNCheckpointData{
		meta: make(map[uint64]*CheckpointMeta),
	}
}

// checkpoint table meta idx to ckp batch idx
func switchCheckpointIdx(i uint16, tableID uint64) uint16 {
	idx := uint16(i)

	if i == BlockInsert {
		idx = BLKMetaInsertIDX
	} else if i == BlockDelete {
		idx = BLKMetaDeleteIDX
	} else if i == CNBlockInsert {
		idx = BLKCNMetaInsertIDX
	} else if i == ObjectInfo {
		idx = ObjectInfoIDX
	} else if i == StorageUsageIns {
		idx = StorageUsageInsIDX
	} else if i == StorageUsageDel {
		idx = StorageUsageDelIDX
	}
	switch tableID {
	case pkgcatalog.MO_DATABASE_ID:
		if i == BlockInsert {
			idx = DBInsertIDX
		} else if i == BlockDelete {
			idx = DBDeleteIDX
		}
	case pkgcatalog.MO_TABLES_ID:
		if i == BlockInsert {
			idx = TBLInsertIDX
		} else if i == BlockDelete {
			idx = TBLDeleteIDX
		}
	case pkgcatalog.MO_COLUMNS_ID:
		if i == BlockInsert {
			idx = TBLColInsertIDX
		} else if i == BlockDelete {
			idx = TBLColDeleteIDX
		}
	}
	return idx
}

func (data *CNCheckpointData) InitMetaIdx(
	ctx context.Context, version uint32, reader *blockio.BlockReader,
	location objectio.Location, m *mpool.MPool,
) error {
	if data.bats[MetaIDX] == nil {
		metaIdx := checkpointDataReferVersions[version][MetaIDX]
		metaBats, err := LoadCNSubBlkColumnsByMeta(version, ctx, metaIdx.types, metaIdx.attrs, MetaIDX, reader, m)
		if err != nil {
			return err
		}
		data.bats[MetaIDX] = metaBats[0]
		if version < CheckpointVersion5 {
			err = data.fillInMetaBatchWithLocation(location, m)
			if err != nil {
				return err
			}
		}
	}
	return nil
}

func (data *CNCheckpointData) PrefetchMetaIdx(
	ctx context.Context,
	version uint32,
	idxes []uint16,
	key objectio.Location,
	service fileservice.FileService,
) (err error) {
	var pref blockio.PrefetchParams
	pref, err = blockio.BuildPrefetchParams(service, key)
	if err != nil {
		return
	}
	pref.AddBlockWithType(idxes, []uint16{0}, uint16(objectio.ConvertToSchemaType(MetaIDX)))

	return blockio.PrefetchWithMerged(pref)
}

func (data *CNCheckpointData) PrefetchMetaFrom(
	ctx context.Context,
	version uint32,
	location objectio.Location,
	service fileservice.FileService,
	tableID uint64) (err error) {
	meta := data.GetTableMeta(tableID, version, location)
	if meta == nil {
		return
	}
	locations := make(map[string]objectio.Location)
	for _, table := range meta.tables {
		if table == nil {
			continue
		}
		it := table.locations.MakeIterator()
		for it.HasNext() {
			block := it.Next()
			name := block.GetLocation().Name().String()
			if locations[name] != nil {
				locations[name] = block.GetLocation()
			}
		}
	}
	for _, location := range locations {
		err = blockio.PrefetchMeta(service, location)
	}
	return err
}

func (data *CNCheckpointData) PrefetchFrom(
	ctx context.Context,
	version uint32,
	service fileservice.FileService,
	key objectio.Location,
	tableID uint64) (err error) {
	// if version < CheckpointVersion4 {
	// 	return prefetchCheckpointData(ctx, version, service, key)
	// }
	meta := data.GetTableMeta(tableID, version, key)
	if meta == nil {
		return
	}
	// for ver less than 5, some tablemeta is empty
	empty := true
	files := make(map[string]*blockio.PrefetchParams)
	for i, table := range meta.tables {
		if table == nil {
			continue
		}
		if i > BlockDelete {
			if tableID == pkgcatalog.MO_DATABASE_ID ||
				tableID == pkgcatalog.MO_TABLES_ID ||
				tableID == pkgcatalog.MO_COLUMNS_ID {
				break
			}
		}
		if i == ObjectInfo && version < CheckpointVersion10 {
			continue
		}
		idx := switchCheckpointIdx(uint16(i), tableID)
		schema := checkpointDataReferVersions[version][uint32(idx)]
		idxes := make([]uint16, len(schema.attrs))
		for attr := range schema.attrs {
			idxes[attr] = uint16(attr)
		}
		it := table.locations.MakeIterator()
		for it.HasNext() {
			block := it.Next()
			location := block.GetLocation()
			if files[location.Name().String()] == nil {
				var pref blockio.PrefetchParams
				pref, err = blockio.BuildPrefetchParams(service, location)
				if err != nil {
					return
				}
				files[location.Name().String()] = &pref
			}
			pref := *files[location.Name().String()]
			pref.AddBlockWithType(idxes, []uint16{block.GetID()}, uint16(objectio.ConvertToSchemaType(idx)))
			empty = false
		}
	}
	if empty {
		return
	}
	for _, pref := range files {
		err = blockio.PrefetchWithMerged(*pref)
		if err != nil {
			return
		}
	}
	return nil
}

func (data *CNCheckpointData) isMOCatalogTables(tid uint64) bool {
	return tid == pkgcatalog.MO_DATABASE_ID || tid == pkgcatalog.MO_TABLES_ID || tid == pkgcatalog.MO_COLUMNS_ID
}
func (data *CNCheckpointData) GetTableMeta(tableID uint64, version uint32, loc objectio.Location) (meta *CheckpointMeta) {
	if len(data.meta) != 0 {
		meta = data.meta[tableID]
		return
	}
	if version <= CheckpointVersion4 && data.isMOCatalogTables(tableID) {
		tableMeta := NewCheckpointMeta()
		switch tableID {
		case pkgcatalog.MO_DATABASE_ID:
			insertTableMeta := NewTableMeta()
			insertBlockLoc := BuildBlockLoactionWithLocation(loc.Name(), loc.Extent(), 0, DBInsertIDX, 0, 0)
			insertTableMeta.locations = make([]byte, 0)
			insertTableMeta.locations.Append(insertBlockLoc)
			tableMeta.tables[BlockInsert] = insertTableMeta

			deleteTableMeta := NewTableMeta()
			deleteBlockLoc := BuildBlockLoactionWithLocation(loc.Name(), loc.Extent(), 0, DBDeleteIDX, 0, 0)
			deleteTableMeta.locations = make([]byte, 0)
			deleteTableMeta.locations.Append(deleteBlockLoc)
			tableMeta.tables[BlockDelete] = deleteTableMeta
		case pkgcatalog.MO_TABLES_ID:
			insertTableMeta := NewTableMeta()
			insertBlockLoc := BuildBlockLoactionWithLocation(loc.Name(), loc.Extent(), 0, TBLInsertIDX, 0, 0)
			insertTableMeta.locations = make([]byte, 0)
			insertTableMeta.locations.Append(insertBlockLoc)
			tableMeta.tables[BlockInsert] = insertTableMeta

			deleteTableMeta := NewTableMeta()
			deleteBlockLoc := BuildBlockLoactionWithLocation(loc.Name(), loc.Extent(), 0, TBLDeleteIDX, 0, 0)
			deleteTableMeta.locations = make([]byte, 0)
			deleteTableMeta.locations.Append(deleteBlockLoc)
			tableMeta.tables[BlockDelete] = deleteTableMeta
		case pkgcatalog.MO_COLUMNS_ID:
			insertTableMeta := NewTableMeta()
			insertBlockLoc := BuildBlockLoactionWithLocation(loc.Name(), loc.Extent(), 0, TBLColInsertIDX, 0, 0)
			insertTableMeta.locations = make([]byte, 0)
			insertTableMeta.locations.Append(insertBlockLoc)
			tableMeta.tables[BlockInsert] = insertTableMeta

			deleteTableMeta := NewTableMeta()
			deleteBlockLoc := BuildBlockLoactionWithLocation(loc.Name(), loc.Extent(), 0, TBLColDeleteIDX, 0, 0)
			deleteTableMeta.locations = make([]byte, 0)
			deleteTableMeta.locations.Append(deleteBlockLoc)
			tableMeta.tables[BlockDelete] = deleteTableMeta
		}
		return tableMeta
	}
	tidVec := vector.MustFixedCol[uint64](data.bats[MetaIDX].Vecs[Checkpoint_Meta_TID_IDX])
	blkIns := data.bats[MetaIDX].Vecs[Checkpoint_Meta_Insert_Block_LOC_IDX]
	blkCNIns := data.bats[MetaIDX].Vecs[Checkpoint_Meta_CN_Delete_Block_LOC_IDX]
	blkDel := data.bats[MetaIDX].Vecs[Checkpoint_Meta_Delete_Block_LOC_IDX]
	segDel := data.bats[MetaIDX].Vecs[Checkpoint_Meta_Object_LOC_IDX]

	var usageInsVec, usageDelVec *vector.Vector
	if version >= CheckpointVersion11 {
		usageInsVec = data.bats[MetaIDX].Vecs[Checkpoint_Meta_Usage_Ins_LOC_IDX]
		usageDelVec = data.bats[MetaIDX].Vecs[Checkpoint_Meta_Usage_Del_LOC_IDX]
	}

	var i int
	if version <= CheckpointVersion4 {
		i = -1
		for idx, id := range tidVec {
			if id == tableID {
				i = idx
			}
		}
		if i < 0 {
			return
		}
	} else {
		i = vector.OrderedFindFirstIndexInSortedSlice[uint64](tableID, tidVec)
		if i < 0 {
			return
		}
	}
	tid := tidVec[i]
	blkInsStr := blkIns.GetBytesAt(i)
	blkCNInsStr := blkCNIns.GetBytesAt(i)
	blkDelStr := blkDel.GetBytesAt(i)
	segDelStr := segDel.GetBytesAt(i)
	tableMeta := NewCheckpointMeta()
	if len(blkInsStr) > 0 {
		blkInsertTableMeta := NewTableMeta()
		blkInsertTableMeta.locations = blkInsStr
		// blkInsertOffset
		tableMeta.tables[BlockInsert] = blkInsertTableMeta
	}
	if len(blkCNInsStr) > 0 {
		blkDeleteTableMeta := NewTableMeta()
		blkDeleteTableMeta.locations = blkDelStr
		tableMeta.tables[BlockDelete] = blkDeleteTableMeta
		cnBlkInsTableMeta := NewTableMeta()
		cnBlkInsTableMeta.locations = blkCNInsStr
		tableMeta.tables[CNBlockInsert] = cnBlkInsTableMeta
	} else {
		if tableID == pkgcatalog.MO_DATABASE_ID ||
			tableID == pkgcatalog.MO_TABLES_ID ||
			tableID == pkgcatalog.MO_COLUMNS_ID {
			if len(blkDelStr) > 0 {
				blkDeleteTableMeta := NewTableMeta()
				blkDeleteTableMeta.locations = blkDelStr
				tableMeta.tables[BlockDelete] = blkDeleteTableMeta
			}
		}
	}
	if len(segDelStr) > 0 {
		segDeleteTableMeta := NewTableMeta()
		segDeleteTableMeta.locations = segDelStr
		tableMeta.tables[ObjectInfo] = segDeleteTableMeta
	}

	if usageInsVec != nil {
		usageInsTableMeta := NewTableMeta()
		usageDelTableMeta := NewTableMeta()

		usageInsTableMeta.locations = usageInsVec.GetBytesAt(i)
		usageDelTableMeta.locations = usageDelVec.GetBytesAt(i)

		tableMeta.tables[StorageUsageIns] = usageInsTableMeta
		tableMeta.tables[StorageUsageDel] = usageDelTableMeta
	}

	data.meta[tid] = tableMeta
	meta = data.meta[tableID]
	return
}
func (data *CNCheckpointData) fillInMetaBatchWithLocation(location objectio.Location, m *mpool.MPool) (err error) {
	length := data.bats[MetaIDX].Vecs[2].Length()
	insVec := vector.NewVec(types.T_varchar.ToType())
	cnInsVec := vector.NewVec(types.T_varchar.ToType())
	delVec := vector.NewVec(types.T_varchar.ToType())
	segVec := vector.NewVec(types.T_varchar.ToType())

	blkInsStart := data.bats[MetaIDX].Vecs[Checkpoint_Meta_Insert_Block_Start_IDX]
	blkInsEnd := data.bats[MetaIDX].Vecs[Checkpoint_Meta_Insert_Block_End_IDX]
	blkDelStart := data.bats[MetaIDX].Vecs[Checkpoint_Meta_Delete_Block_Start_IDX]
	blkDelEnd := data.bats[MetaIDX].Vecs[Checkpoint_Meta_Delete_Block_End_IDX]
	segDelStart := data.bats[MetaIDX].Vecs[Checkpoint_Meta_Object_Start_IDX]
	segDelEnd := data.bats[MetaIDX].Vecs[Checkpoint_Meta_Object_End_IDX]
	for i := 0; i < length; i++ {
		insStart := vector.GetFixedAt[int32](blkInsStart, i)
		insEnd := vector.GetFixedAt[int32](blkInsEnd, i)
		if insStart < insEnd {
			insLoc := BuildBlockLoactionWithLocation(location.Name(), location.Extent(), location.Rows(), BLKMetaInsertIDX, uint64(insStart), uint64(insEnd))
			err = vector.AppendAny(insVec, []byte(insLoc), false, m)
			if err != nil {
				return
			}
		} else {
			err = vector.AppendAny(insVec, nil, true, m)
			if err != nil {
				return
			}
		}

		delStart := vector.GetFixedAt[int32](blkDelStart, i)
		delEnd := vector.GetFixedAt[int32](blkDelEnd, i)
		if delStart < delEnd {
			delLoc := BuildBlockLoactionWithLocation(location.Name(), location.Extent(), location.Rows(), BLKMetaDeleteIDX, uint64(delStart), uint64(delEnd))
			err = vector.AppendAny(delVec, []byte(delLoc), false, m)
			if err != nil {
				return
			}
			cnInsLoc := BuildBlockLoactionWithLocation(location.Name(), location.Extent(), location.Rows(), BLKCNMetaInsertIDX, uint64(delStart), uint64(delEnd))
			err = vector.AppendAny(cnInsVec, []byte(cnInsLoc), false, m)
			if err != nil {
				return
			}
		} else {
			err = vector.AppendAny(delVec, nil, true, m)
			if err != nil {
				return
			}
			err = vector.AppendAny(cnInsVec, nil, true, m)
			if err != nil {
				return
			}
		}

		objStart := vector.GetFixedAt[int32](segDelStart, i)
		objEnd := vector.GetFixedAt[int32](segDelEnd, i)
		if objStart < objEnd {
			segLoc := BuildBlockLoactionWithLocation(location.Name(), location.Extent(), location.Rows(), SEGDeleteIDX, uint64(objStart), uint64(objEnd))
			err = vector.AppendAny(segVec, []byte(segLoc), false, m)
			if err != nil {
				return
			}
		} else {
			err = vector.AppendAny(segVec, nil, true, m)
			if err != nil {
				return
			}
		}
	}

	data.bats[MetaIDX].Vecs[Checkpoint_Meta_Insert_Block_LOC_IDX] = insVec
	data.bats[MetaIDX].Vecs[Checkpoint_Meta_CN_Delete_Block_LOC_IDX] = cnInsVec
	data.bats[MetaIDX].Vecs[Checkpoint_Meta_Delete_Block_LOC_IDX] = delVec
	data.bats[MetaIDX].Vecs[Checkpoint_Meta_Object_LOC_IDX] = segVec
	return
}

func (data *CNCheckpointData) ReadFromData(
	ctx context.Context,
	tableID uint64,
	location objectio.Location,
	reader *blockio.BlockReader,
	version uint32,
	m *mpool.MPool,
) (dataBats []*batch.Batch, err error) {
	// if err = data.InitMetaIdx(ctx, version, reader,location,m); err != nil {
	// 	return
	// }
	if version <= CheckpointVersion4 {
		if tableID == pkgcatalog.MO_DATABASE_ID || tableID == pkgcatalog.MO_TABLES_ID || tableID == pkgcatalog.MO_COLUMNS_ID {
			dataBats = make([]*batch.Batch, MetaMaxIdx)
			switch tableID {
			case pkgcatalog.MO_DATABASE_ID:
				item := checkpointDataReferVersions[version][DBInsertIDX]
				dataBats[BlockInsert], err = LoadCNSubBlkColumnsByMetaWithId(ctx, item.types, item.attrs, 0, uint16(DBInsertIDX), version, reader, m)
				if err != nil {
					return
				}
				item = checkpointDataReferVersions[version][DBDeleteIDX]
				dataBats[BlockDelete], err = LoadCNSubBlkColumnsByMetaWithId(ctx, item.types, item.attrs, 0, uint16(DBDeleteIDX), version, reader, m)
				if err != nil {
					return
				}
			case pkgcatalog.MO_TABLES_ID:
				item := checkpointDataReferVersions[version][TBLInsertIDX]
				dataBats[BlockInsert], err = LoadCNSubBlkColumnsByMetaWithId(ctx, item.types, item.attrs, 0, uint16(TBLInsertIDX), version, reader, m)
				if err != nil {
					return
				}
				item = checkpointDataReferVersions[version][TBLDeleteIDX]
				dataBats[BlockDelete], err = LoadCNSubBlkColumnsByMetaWithId(ctx, item.types, item.attrs, 0, uint16(TBLDeleteIDX), version, reader, m)
				if err != nil {
					return
				}
			case pkgcatalog.MO_COLUMNS_ID:
				item := checkpointDataReferVersions[version][TBLColInsertIDX]
				dataBats[BlockInsert], err = LoadCNSubBlkColumnsByMetaWithId(ctx, item.types, item.attrs, 0, uint16(TBLColInsertIDX), version, reader, m)
				if err != nil {
					return
				}
				item = checkpointDataReferVersions[version][TBLColDeleteIDX]
				dataBats[BlockDelete], err = LoadCNSubBlkColumnsByMetaWithId(ctx, item.types, item.attrs, 0, uint16(TBLColDeleteIDX), version, reader, m)
				if err != nil {
					return
				}
			}
			if version == CheckpointVersion1 {
				if tableID == pkgcatalog.MO_TABLES_ID {
					bat := dataBats[BlockInsert]
					if bat != nil {
						versionVec := vector.MustFixedCol[uint32](bat.Vecs[pkgcatalog.MO_TABLES_VERSION_IDX+2]) // 2 for rowid and committs
						length := len(versionVec)
						vec := vector.NewVec(types.T_uint32.ToType())
						for i := 0; i < length; i++ {
							err = vector.AppendFixed[uint32](vec, pkgcatalog.CatalogVersion_V1, false, m)
							if err != nil {
								return
							}
						}
						bat.Attrs = append(bat.Attrs, pkgcatalog.SystemRelAttr_CatalogVersion)
						bat.Vecs = append(bat.Vecs, vec)
					}
				}
			}
			if version <= CheckpointVersion2 {
				if tableID == pkgcatalog.MO_DATABASE_ID {
					bat := dataBats[BlockDelete]
					if bat != nil {
						rowIDVec := vector.MustFixedCol[types.Rowid](bat.Vecs[0])
						length := len(rowIDVec)
						pkVec := vector.NewVec(types.T_uint64.ToType())
						for i := 0; i < length; i++ {
							err = vector.AppendFixed[uint64](pkVec, objectio.HackRowidToU64(rowIDVec[i]), false, m)
							if err != nil {
								return
							}
						}
						bat.Attrs = append(bat.Attrs, pkgcatalog.SystemDBAttr_ID)
						bat.Vecs = append(bat.Vecs, pkVec)
					}
				} else if tableID == pkgcatalog.MO_TABLES_ID {
					bat := dataBats[BlockDelete]
					if bat != nil {
						rowIDVec := vector.MustFixedCol[types.Rowid](bat.Vecs[0])
						length := len(rowIDVec)
						pkVec2 := vector.NewVec(types.T_uint64.ToType())
						for i := 0; i < length; i++ {
							err = vector.AppendFixed[uint64](pkVec2, objectio.HackRowidToU64(rowIDVec[i]), false, m)
							if err != nil {
								return
							}
						}
						bat.Attrs = append(bat.Attrs, pkgcatalog.SystemRelAttr_ID)
						bat.Vecs = append(bat.Vecs, pkVec2)
					}
				} else if tableID == pkgcatalog.MO_COLUMNS_ID {
					bat := dataBats[BlockDelete]
					if bat != nil {
						rowIDVec := vector.MustFixedCol[types.Rowid](bat.Vecs[0])
						length := len(rowIDVec)
						pkVec2 := vector.NewVec(types.T_varchar.ToType())
						for i := 0; i < length; i++ {
							err = vector.AppendAny(pkVec2, nil, true, m)
							if err != nil {
								return
							}
						}
						bat.Attrs = append(bat.Attrs, pkgcatalog.SystemColAttr_UniqName)
						bat.Vecs = append(bat.Vecs, pkVec2)
					}
				}
			}
			if version <= CheckpointVersion3 {
				if tableID == pkgcatalog.MO_COLUMNS_ID {
					bat := dataBats[BlockInsert]
					if bat != nil {
						rowIDVec := vector.MustFixedCol[types.Rowid](bat.Vecs[0])
						length := len(rowIDVec)
						enumVec := vector.NewVec(types.New(types.T_varchar, types.MaxVarcharLen, 0))
						for i := 0; i < length; i++ {
							err = vector.AppendAny(enumVec, []byte(""), false, m)
							if err != nil {
								return
							}
						}
						bat.Attrs = append(bat.Attrs, pkgcatalog.SystemColAttr_EnumValues)
						bat.Vecs = append(bat.Vecs, enumVec)
					}
				}
			}
			return
		}
	}
	meta := data.GetTableMeta(tableID, version, location)
	if meta == nil {
		return
	}
	dataBats = make([]*batch.Batch, MetaMaxIdx)
	for i, table := range meta.tables {
		if table == nil {
			continue
		}
		if i > BlockDelete {
			if tableID == pkgcatalog.MO_DATABASE_ID ||
				tableID == pkgcatalog.MO_TABLES_ID ||
				tableID == pkgcatalog.MO_COLUMNS_ID {
				break
			}
		}
		if i == ObjectInfo && version < CheckpointVersion10 {
			continue
		}
		idx := switchCheckpointIdx(uint16(i), tableID)
		it := table.locations.MakeIterator()
		for it.HasNext() {
			block := it.Next()
			var bat *batch.Batch
			schema := checkpointDataReferVersions[version][uint32(idx)]
			reader, err = blockio.NewObjectReader(reader.GetObjectReader().GetObject().GetFs(), block.GetLocation())
			if err != nil {
				return
			}
			bat, err = LoadCNSubBlkColumnsByMetaWithId(ctx, schema.types, schema.attrs, uint16(idx), block.GetID(), version, reader, m)
			if err != nil {
				return
			}
			//logutil.Infof("load block %v: %d-%d to %d", block.GetLocation().String(), block.GetStartOffset(), block.GetEndOffset(), bat.Vecs[0].Length())
			if block.GetEndOffset() == 0 {
				continue
			}
			windowCNBatch(bat, block.GetStartOffset(), block.GetEndOffset())
			if dataBats[uint32(i)] == nil {
				cnBatch := batch.NewWithSize(len(bat.Vecs))
				cnBatch.Attrs = make([]string, len(bat.Attrs))
				copy(cnBatch.Attrs, bat.Attrs)
				for n := range cnBatch.Vecs {
					cnBatch.Vecs[n] = vector.NewVec(*bat.Vecs[n].GetType())
					if err = cnBatch.Vecs[n].UnionBatch(bat.Vecs[n], 0, bat.Vecs[n].Length(), nil, m); err != nil {
						return
					}
				}
				dataBats[uint32(i)] = cnBatch
			} else {
				dataBats[uint32(i)], err = dataBats[uint32(i)].Append(ctx, m, bat)
				if err != nil {
					return
				}
			}
		}

		if version <= CheckpointVersion5 {
			if dataBats[i] != nil && (idx == BLKCNMetaInsertIDX || idx == BLKMetaInsertIDX) {
				blkMetaBat := dataBats[i]
				committs := blkMetaBat.Vecs[2+pkgcatalog.BLOCKMETA_COMMITTS_IDX]
				blkMetaBat.Attrs = append(blkMetaBat.Attrs, pkgcatalog.BlockMeta_MemTruncPoint)
				blkMetaBat.Vecs = append(blkMetaBat.Vecs, committs)
			}
		}
	}

	return
}

func (data *CNCheckpointData) GetTableDataFromBats(tid uint64, bats []*batch.Batch) (ins, del, cnIns, objInfo *api.Batch, err error) {
	var insTaeBat, delTaeBat, cnInsTaeBat, objInfoTaeBat *batch.Batch
	if len(bats) == 0 {
		return
	}
	if tid == pkgcatalog.MO_DATABASE_ID || tid == pkgcatalog.MO_TABLES_ID || tid == pkgcatalog.MO_COLUMNS_ID {
		insTaeBat = bats[BlockInsert]
		delTaeBat = bats[BlockDelete]
		if insTaeBat != nil {
			ins, err = batch.BatchToProtoBatch(insTaeBat)
			if err != nil {
				return
			}
		}
		if delTaeBat != nil {
			del, err = batch.BatchToProtoBatch(delTaeBat)
			if err != nil {
				return
			}
		}
		return
	}

	insTaeBat = bats[BlockInsert]
	if insTaeBat != nil {
		ins, err = batch.BatchToProtoBatch(insTaeBat)
		if err != nil {
			return
		}
	}
	delTaeBat = bats[BlockDelete]
	cnInsTaeBat = bats[CNBlockInsert]
	if delTaeBat != nil {
		del, err = batch.BatchToProtoBatch(delTaeBat)
		if err != nil {
			return
		}
	}
	if cnInsTaeBat != nil {
		cnIns, err = batch.BatchToProtoBatch(cnInsTaeBat)
		if err != nil {
			return
		}
	}
	objInfoTaeBat = bats[ObjectInfo]
	if objInfoTaeBat != nil {
		objInfo, err = batch.BatchToProtoBatch(objInfoTaeBat)
		if err != nil {
			return
		}
	}
	return
}

func (data *CNCheckpointData) GetCloseCB(version uint32, m *mpool.MPool) func() {
	return func() {
		if version == CheckpointVersion1 {
			data.closeVector(TBLInsertIDX, pkgcatalog.MO_TABLES_CATALOG_VERSION_IDX+2, m) // 2 for rowid and committs
		}
		if version <= CheckpointVersion2 {
			data.closeVector(DBDeleteIDX, 2, m)
			data.closeVector(TBLDeleteIDX, 2, m)
			data.closeVector(TBLColDeleteIDX, 2, m)
		}
		if version <= CheckpointVersion3 {
			data.closeVector(TBLColInsertIDX, 25, m)
		}
		if version <= CheckpointVersion4 {
			data.closeVector(MetaIDX, Checkpoint_Meta_Insert_Block_LOC_IDX, m)
			data.closeVector(MetaIDX, Checkpoint_Meta_CN_Delete_Block_LOC_IDX, m)
			data.closeVector(MetaIDX, Checkpoint_Meta_Delete_Block_LOC_IDX, m)
			data.closeVector(MetaIDX, Checkpoint_Meta_Object_LOC_IDX, m)
		}
	}
}

func (data *CNCheckpointData) closeVector(batIdx uint16, colIdx int, m *mpool.MPool) {
	bat := data.bats[batIdx]
	if bat == nil {
		return
	}
	if len(bat.Vecs) <= colIdx {
		return
	}
	vec := data.bats[batIdx].Vecs[colIdx]
	vec.Free(m)

}

func windowCNBatch(bat *batch.Batch, start, end uint64) {
	var err error
	for i, vec := range bat.Vecs {
		bat.Vecs[i], err = vec.Window(int(start), int(end))
		if err != nil {
			panic(err)
		}
	}
}

func (data *CheckpointData) Allocator() *mpool.MPool { return data.allocator }

func (data *CheckpointData) fillInMetaBatchWithLocation(location objectio.Location) {
	length := data.bats[MetaIDX].Vecs[2].Length()
	insVec := containers.MakeVector(types.T_varchar.ToType(), data.allocator)
	cnInsVec := containers.MakeVector(types.T_varchar.ToType(), data.allocator)
	delVec := containers.MakeVector(types.T_varchar.ToType(), data.allocator)
	segVec := containers.MakeVector(types.T_varchar.ToType(), data.allocator)

	tidVec := data.bats[MetaIDX].GetVectorByName(SnapshotAttr_TID)
	blkInsStart := data.bats[MetaIDX].GetVectorByName(SnapshotMetaAttr_BlockInsertBatchStart).GetDownstreamVector()
	blkInsEnd := data.bats[MetaIDX].GetVectorByName(SnapshotMetaAttr_BlockInsertBatchEnd).GetDownstreamVector()
	blkDelStart := data.bats[MetaIDX].GetVectorByName(SnapshotMetaAttr_BlockDeleteBatchStart).GetDownstreamVector()
	blkDelEnd := data.bats[MetaIDX].GetVectorByName(SnapshotMetaAttr_BlockInsertBatchStart).GetDownstreamVector()
	segDelStart := data.bats[MetaIDX].GetVectorByName(SnapshotMetaAttr_BlockInsertBatchStart).GetDownstreamVector()
	segDelEnd := data.bats[MetaIDX].GetVectorByName(SnapshotMetaAttr_BlockInsertBatchStart).GetDownstreamVector()
	for i := 0; i < length; i++ {
		insStart := vector.GetFixedAt[int32](blkInsStart, i)
		insEnd := vector.GetFixedAt[int32](blkInsEnd, i)
		if insStart < insEnd {
			insLoc := BuildBlockLoactionWithLocation(location.Name(), location.Extent(), location.Rows(), BLKMetaInsertIDX, uint64(insStart), uint64(insEnd))
			insVec.Append([]byte(insLoc), false)
		} else {
			insVec.Append(nil, true)
		}

		delStart := vector.GetFixedAt[int32](blkDelStart, i)
		delEnd := vector.GetFixedAt[int32](blkDelEnd, i)
		if delStart < delEnd {
			delLoc := BuildBlockLoactionWithLocation(location.Name(), location.Extent(), location.Rows(), BLKMetaDeleteIDX, uint64(delStart), uint64(delEnd))
			delVec.Append([]byte(delLoc), false)
			cnInsLoc := BuildBlockLoactionWithLocation(location.Name(), location.Extent(), location.Rows(), BLKCNMetaInsertIDX, uint64(delStart), uint64(delEnd))
			cnInsVec.Append([]byte(cnInsLoc), false)
		} else {
			delVec.Append(nil, true)
			cnInsVec.Append(nil, true)
		}

		segStart := vector.GetFixedAt[int32](segDelStart, i)
		segEnd := vector.GetFixedAt[int32](segDelEnd, i)
		if segStart < segEnd {
			segLoc := BuildBlockLoactionWithLocation(location.Name(), location.Extent(), location.Rows(), SEGDeleteIDX, uint64(segStart), uint64(segEnd))
			segVec.Append([]byte(segLoc), false)
		} else {
			segVec.Append(nil, true)
		}
	}

	tidVec.Append(uint64(0), false)
	blkLoc := BuildBlockLoactionWithLocation(location.Name(), location.Extent(), location.Rows(), BLKMetaInsertIDX, uint64(0), uint64(0))
	insVec.Append([]byte(blkLoc), false)
	cnInsVec.Append(nil, true)
	delVec.Append(nil, true)
	segVec.Append(nil, true)

	data.bats[MetaIDX].AddVector(SnapshotMetaAttr_BlockInsertBatchLocation, insVec)
	data.bats[MetaIDX].AddVector(SnapshotMetaAttr_BlockCNInsertBatchLocation, cnInsVec)
	data.bats[MetaIDX].AddVector(SnapshotMetaAttr_BlockDeleteBatchLocation, delVec)
	data.bats[MetaIDX].AddVector(SnapshotMetaAttr_SegDeleteBatchLocation, segVec)
}

func (data *CheckpointData) prepareMeta() {
	bat := data.bats[MetaIDX]
	blkInsLoc := bat.GetVectorByName(SnapshotMetaAttr_BlockInsertBatchLocation).GetDownstreamVector()
	blkDelLoc := bat.GetVectorByName(SnapshotMetaAttr_BlockDeleteBatchLocation).GetDownstreamVector()
	blkCNInsLoc := bat.GetVectorByName(SnapshotMetaAttr_BlockCNInsertBatchLocation).GetDownstreamVector()
	segDelLoc := bat.GetVectorByName(SnapshotMetaAttr_SegDeleteBatchLocation).GetDownstreamVector()
	tidVec := bat.GetVectorByName(SnapshotAttr_TID).GetDownstreamVector()
	usageInsLoc := bat.GetVectorByName(CheckpointMetaAttr_StorageUsageInsLocation).GetDownstreamVector()
	usageDelLoc := bat.GetVectorByName(CheckpointMetaAttr_StorageUsageDelLocation).GetDownstreamVector()

	sortMeta := make([]int, 0)
	for tid := range data.meta {
		sortMeta = append(sortMeta, int(tid))
	}
	sort.Ints(sortMeta)
	for _, tid := range sortMeta {
		vector.AppendFixed[uint64](tidVec, uint64(tid), false, data.allocator)
		if data.meta[uint64(tid)].tables[BlockInsert] == nil {
			vector.AppendBytes(blkInsLoc, nil, true, data.allocator)
		} else {
			vector.AppendBytes(blkInsLoc, []byte(data.meta[uint64(tid)].tables[BlockInsert].locations), false, data.allocator)
		}
		if data.meta[uint64(tid)].tables[BlockDelete] == nil {
			vector.AppendBytes(blkDelLoc, nil, true, data.allocator)
		} else {
			vector.AppendBytes(blkDelLoc, []byte(data.meta[uint64(tid)].tables[BlockDelete].locations), false, data.allocator)
		}
		if data.meta[uint64(tid)].tables[CNBlockInsert] == nil {
			vector.AppendBytes(blkCNInsLoc, nil, true, data.allocator)
		} else {
			vector.AppendBytes(blkCNInsLoc, []byte(data.meta[uint64(tid)].tables[CNBlockInsert].locations), false, data.allocator)
		}
		if data.meta[uint64(tid)].tables[ObjectInfo] == nil {
			vector.AppendBytes(segDelLoc, nil, true, data.allocator)
		} else {
			vector.AppendBytes(segDelLoc, []byte(data.meta[uint64(tid)].tables[ObjectInfo].locations), false, data.allocator)
		}

		if data.meta[uint64(tid)].tables[StorageUsageIns] == nil {
			vector.AppendBytes(usageInsLoc, nil, true, data.allocator)
		} else {
			vector.AppendBytes(usageInsLoc, data.meta[uint64(tid)].tables[StorageUsageIns].locations, false, data.allocator)
		}

		if data.meta[uint64(tid)].tables[StorageUsageDel] == nil {
			vector.AppendBytes(usageDelLoc, nil, true, data.allocator)
		} else {
			vector.AppendBytes(usageDelLoc, data.meta[uint64(tid)].tables[StorageUsageDel].locations, false, data.allocator)
		}
	}
}
func (data *CheckpointData) resetObjectMeta() {
	for _, meta := range data.meta {
		meta.tables[ObjectInfo] = nil
	}
}
func (data *CheckpointData) updateTableMeta(tid uint64, metaIdx int, start, end int32) {
	meta, ok := data.meta[tid]
	if !ok {
		meta = NewCheckpointMeta()
		data.meta[tid] = meta
	}
	if end > start {
		if meta.tables[metaIdx] == nil {
			meta.tables[metaIdx] = NewTableMeta()
			meta.tables[metaIdx].Start = uint64(start)
			meta.tables[metaIdx].End = uint64(end)
		} else {
			if !meta.tables[metaIdx].TryMerge(common.ClosedInterval{Start: uint64(start), End: uint64(end)}) {
				panic(fmt.Sprintf("logic error interval %v, start %d, end %d", meta.tables[BlockDelete].ClosedInterval, start, end))
			}
		}
	}
}
func (data *CheckpointData) updateMOCatalog(tid uint64, insStart, insEnd, delStart, delEnd int32) {
	if delEnd <= delStart && insEnd <= insStart {
		return
	}
	data.updateTableMeta(tid, BlockInsert, insStart, insEnd)
	data.updateTableMeta(tid, BlockDelete, delStart, delEnd)
}
func (data *CheckpointData) UpdateBlkMeta(tid uint64, insStart, insEnd, delStart, delEnd int32) {
	if delEnd <= delStart && insEnd <= insStart {
		return
	}
	data.updateTableMeta(tid, BlockInsert, insStart, insEnd)
	data.updateTableMeta(tid, BlockDelete, delStart, delEnd)
	data.updateTableMeta(tid, CNBlockInsert, delStart, delEnd)
}

func (data *CheckpointData) UpdateSegMeta(tid uint64, delStart, delEnd int32) {
	if delEnd <= delStart {
		return
	}
	data.updateTableMeta(tid, ObjectInfo, delStart, delEnd)
}

func (data *CheckpointData) UpdateObjectInsertMeta(tid uint64, delStart, delEnd int32) {
	if delEnd <= delStart {
		return
	}
	data.resetTableMeta(tid, ObjectInfo, delStart, delEnd)
}

func (data *CheckpointData) resetTableMeta(tid uint64, metaIdx int, start, end int32) {
	meta, ok := data.meta[tid]
	if !ok {
		meta = NewCheckpointMeta()
		data.meta[tid] = meta
	}
	if end > start {
		if meta.tables[metaIdx] == nil {
			meta.tables[metaIdx] = NewTableMeta()
			meta.tables[metaIdx].Start = uint64(start)
			meta.tables[metaIdx].End = uint64(end)
		} else {
			meta.tables[metaIdx].Start = uint64(start)
			meta.tables[metaIdx].End = uint64(end)
			return
		}
	}
}

func (data *CheckpointData) UpdateBlockInsertBlkMeta(tid uint64, insStart, insEnd int32) {
	if insEnd <= insStart {
		return
	}
	data.resetTableMeta(tid, BlockInsert, insStart, insEnd)
}

func (data *CheckpointData) UpdateBlockDeleteBlkMeta(tid uint64, insStart, insEnd int32) {
	if insEnd <= insStart {
		return
	}
	data.resetTableMeta(tid, BlockDelete, insStart, insEnd)
	data.resetTableMeta(tid, CNBlockInsert, insStart, insEnd)
}

func (data *CheckpointData) PrintData() {
	logutil.Info(BatchToString("BLK-META-DEL-BAT", data.bats[BLKMetaDeleteIDX], true))
	logutil.Info(BatchToString("BLK-META-INS-BAT", data.bats[BLKMetaInsertIDX], true))
}

func formatBatch(bat *containers.Batch) {
	length := bat.Length()
	if length == 0 {
		for _, vec := range bat.Vecs {
			if vec.Length() > 0 {
				length = vec.Length()
				break
			}
		}
		if length == 0 {
			return
		}
	}
	for i := range bat.Vecs {
		if bat.Vecs[i].Length() == 0 {
			bat.Vecs[i] = containers.NewConstNullVector(*bat.Vecs[i].GetType(), length, common.DefaultAllocator)
		}
	}
}

func (data *CheckpointData) prepareTNMetaBatch(
	checkpointNames []objectio.ObjectName,
	objectBlocks [][]objectio.BlockObject,
	schemaTypes [][]uint16,
) {
	for i, blks := range objectBlocks {
		for y, blk := range blks {
			location := objectio.BuildLocation(checkpointNames[i], blk.GetExtent(), 0, blk.GetID())
			data.bats[TNMetaIDX].GetVectorByName(CheckpointMetaAttr_BlockLocation).Append([]byte(location), false)
			data.bats[TNMetaIDX].GetVectorByName(CheckpointMetaAttr_SchemaType).Append(schemaTypes[i][y], false)
		}
	}
}

func (data *CheckpointData) FormatData(mp *mpool.MPool) (err error) {
	for idx := range data.bats {
		for i, col := range data.bats[idx].Vecs {
			vec := col.CloneWindow(0, col.Length(), mp)
			col.Close()
			data.bats[idx].Vecs[i] = vec
		}
	}
	data.bats[MetaIDX].Close()
	data.bats[TNMetaIDX].Close()
	data.bats[MetaIDX] = makeRespBatchFromSchema(checkpointDataSchemas_Curr[MetaIDX], mp)
	data.bats[TNMetaIDX] = makeRespBatchFromSchema(checkpointDataSchemas_Curr[TNMetaIDX], mp)
	for tid := range data.meta {
		for idx := range data.meta[tid].tables {
			if data.meta[tid].tables[idx] != nil {
				location := data.meta[tid].tables[idx].locations.MakeIterator()
				if location.HasNext() {
					loc := location.Next()
					if data.meta[tid].tables[idx].Start == 0 && data.meta[tid].tables[idx].End == 0 {
						data.meta[tid].tables[idx].Start = loc.GetStartOffset()
						data.meta[tid].tables[idx].End = loc.GetEndOffset()
					} else {
						data.meta[tid].tables[idx].TryMerge(common.ClosedInterval{Start: loc.GetStartOffset(), End: loc.GetEndOffset()})
					}
				}
				data.meta[tid].tables[idx].locations = make([]byte, 0)
			}
		}
	}
	return
}

type blockIndexes struct {
	fileNum uint16
	indexes *BlockLocation
}

func (data *CheckpointData) WriteTo(
	fs fileservice.FileService,
	blockRows int,
	checkpointSize int,
) (CNLocation, TNLocation objectio.Location, checkpointFiles []string, err error) {
	checkpointNames := make([]objectio.ObjectName, 1)
	segmentid := objectio.NewSegmentid()
	fileNum := uint16(0)
	name := objectio.BuildObjectName(segmentid, fileNum)
	writer, err := blockio.NewBlockWriterNew(fs, name, 0, nil)
	if err != nil {
		return
	}
	checkpointNames[0] = name
	objectBlocks := make([][]objectio.BlockObject, 0)
	indexes := make([][]blockIndexes, MaxIDX)
	schemas := make([][]uint16, 0)
	schemaTypes := make([]uint16, 0)
	checkpointFiles = make([]string, 0)
	var objectSize int
	for i := range checkpointDataSchemas_Curr {
		if i == int(MetaIDX) || i == int(TNMetaIDX) {
			continue
		}
		offset := 0
		formatBatch(data.bats[i])
		var block objectio.BlockObject
		var bat *containers.Batch
		var size int
		var blks []objectio.BlockObject
		if objectSize > checkpointSize {
			fileNum++
			blks, _, err = writer.Sync(context.Background())
			if err != nil {
				return
			}
			checkpointFiles = append(checkpointFiles, name.String())
			name = objectio.BuildObjectName(segmentid, fileNum)
			writer, err = blockio.NewBlockWriterNew(fs, name, 0, nil)
			if err != nil {
				return
			}
			checkpointNames = append(checkpointNames, name)
			objectBlocks = append(objectBlocks, blks)
			schemas = append(schemas, schemaTypes)
			schemaTypes = make([]uint16, 0)
			objectSize = 0
		}
		if data.bats[i].Length() == 0 {
			if block, size, err = writer.WriteSubBatch(containers.ToCNBatch(data.bats[i]), objectio.ConvertToSchemaType(uint16(i))); err != nil {
				return
			}
			blockLoc := BuildBlockLoaction(block.GetID(), uint64(offset), uint64(0))
			indexes[i] = append(indexes[i], blockIndexes{
				fileNum: fileNum,
				indexes: &blockLoc,
			})
			schemaTypes = append(schemaTypes, uint16(i))
			objectSize += size
		} else {
			split := containers.NewBatchSplitter(data.bats[i], blockRows)
			for {
				bat, err = split.Next()
				if err != nil {
					break
				}
				defer bat.Close()
				if block, size, err = writer.WriteSubBatch(containers.ToCNBatch(bat), objectio.ConvertToSchemaType(uint16(i))); err != nil {
					return
				}
				Endoffset := offset + bat.Length()
				blockLoc := BuildBlockLoaction(block.GetID(), uint64(offset), uint64(Endoffset))
				indexes[i] = append(indexes[i], blockIndexes{
					fileNum: fileNum,
					indexes: &blockLoc,
				})
				schemaTypes = append(schemaTypes, uint16(i))
				offset += bat.Length()
				objectSize += size
			}
		}
	}
	blks, _, err := writer.Sync(context.Background())
	if err != nil {
		return
	}
	checkpointFiles = append(checkpointFiles, name.String())
	schemas = append(schemas, schemaTypes)
	objectBlocks = append(objectBlocks, blks)

	data.prepareTNMetaBatch(checkpointNames, objectBlocks, schemas)

	for tid, mata := range data.meta {
		for i, table := range mata.tables {
			if table == nil || table.ClosedInterval.Start == table.ClosedInterval.End {
				continue
			}

			if i > BlockDelete {
				if tid == pkgcatalog.MO_DATABASE_ID ||
					tid == pkgcatalog.MO_TABLES_ID ||
					tid == pkgcatalog.MO_COLUMNS_ID {
					break
				}
			}
			idx := switchCheckpointIdx(uint16(i), tid)
			for _, blockIdx := range indexes[idx] {
				block := blockIdx.indexes
				name = checkpointNames[blockIdx.fileNum]
				if table.End <= block.GetStartOffset() {
					break
				}
				if table.Start >= block.GetEndOffset() {
					continue
				}
				blks = objectBlocks[blockIdx.fileNum]
				//blockLoc1 := objectio.BuildLocation(name, blks[block.GetID()].GetExtent(), 0, block.GetID())
				//logutil.Infof("write block %v to %d-%d, table is %d-%d", blockLoc1.String(), block.GetStartOffset(), block.GetEndOffset(), table.Start, table.End)
				if table.Uint64Contains(block.GetStartOffset(), block.GetEndOffset()) {
					blockLoc := BuildBlockLoactionWithLocation(
						name, blks[block.GetID()].GetExtent(), 0, block.GetID(),
						0, block.GetEndOffset()-block.GetStartOffset())
					table.locations.Append(blockLoc)
				} else if block.Contains(table.ClosedInterval) {
					blockLoc := BuildBlockLoactionWithLocation(
						name, blks[block.GetID()].GetExtent(), 0, block.GetID(),
						table.Start-block.GetStartOffset(), table.End-block.GetStartOffset())
					table.locations.Append(blockLoc)
				} else if table.Start <= block.GetEndOffset() && table.Start >= block.GetStartOffset() {
					blockLoc := BuildBlockLoactionWithLocation(
						name, blks[block.GetID()].GetExtent(), 0, block.GetID(),
						table.Start-block.GetStartOffset(), block.GetEndOffset()-block.GetStartOffset())
					table.locations.Append(blockLoc)
				} else if table.End <= block.GetEndOffset() && table.End >= block.GetStartOffset() {
					blockLoc := BuildBlockLoactionWithLocation(
						name, blks[block.GetID()].GetExtent(), 0, block.GetID(),
						0, table.End-block.GetStartOffset())
					table.locations.Append(blockLoc)
				}
			}
		}
	}

	data.meta[0] = NewCheckpointMeta()
	data.meta[0].tables[0] = NewTableMeta()
	for num, fileName := range checkpointNames {
		loc := objectBlocks[num][0]
		blockLoc := BuildBlockLoactionWithLocation(
			fileName, loc.GetExtent(), 0, loc.GetID(),
			0, 0)
		data.meta[0].tables[0].locations.Append(blockLoc)
	}
	data.prepareMeta()
	if err != nil {
		return
	}

	segmentid2 := objectio.NewSegmentid()
	name2 := objectio.BuildObjectName(segmentid2, 0)
	writer2, err := blockio.NewBlockWriterNew(fs, name2, 0, nil)
	if err != nil {
		return
	}
	if _, _, err = writer2.WriteSubBatch(
		containers.ToCNBatch(data.bats[MetaIDX]),
		objectio.ConvertToSchemaType(uint16(MetaIDX))); err != nil {
		return
	}
	if err != nil {
		return
	}
	if _, _, err = writer2.WriteSubBatch(
		containers.ToCNBatch(data.bats[TNMetaIDX]),
		objectio.ConvertToSchemaType(uint16(TNMetaIDX))); err != nil {
		return
	}
	if err != nil {
		return
	}
	blks2, _, err := writer2.Sync(context.Background())
	CNLocation = objectio.BuildLocation(name2, blks2[0].GetExtent(), 0, blks2[0].GetID())
	TNLocation = objectio.BuildLocation(name2, blks2[1].GetExtent(), 0, blks2[1].GetID())
	return
}

func validateBeforeLoadBlkCol(version uint32, idxs []uint16, colNames []string) []uint16 {
	// in version 11, the storage usage ins/del was added into the ckp meta batch
	if version <= CheckpointVersion10 {
		if colNames[len(colNames)-1] == CheckpointMetaAttr_StorageUsageDelLocation {
			return idxs[0 : len(idxs)-2]
		}
	}
	return idxs
}

func LoadBlkColumnsByMeta(
	version uint32,
	cxt context.Context,
	colTypes []types.Type,
	colNames []string,
	id uint16,
	reader *blockio.BlockReader,
	mp *mpool.MPool,
) ([]*containers.Batch, error) {
	idxs := make([]uint16, len(colNames))
	for i := range colNames {
		idxs[i] = uint16(i)
	}
	var err error
	var ioResults []*batch.Batch
	var releases []func()
	defer func() {
		for i := range releases {
			if releases[i] != nil {
				releases[i]()
			}
		}
	}()
	if version <= CheckpointVersion4 {
		ioResults = make([]*batch.Batch, 1)
		releases = make([]func(), 1)
		ioResults[0], releases[0], err = reader.LoadColumns(cxt, idxs, nil, id, nil)
	} else {
		idxs = validateBeforeLoadBlkCol(version, idxs, colNames)
		ioResults, releases, err = reader.LoadSubColumns(cxt, idxs, nil, id, nil)
	}
	if err != nil {
		return nil, err
	}
	bats := make([]*containers.Batch, 0)
	for _, ioResult := range ioResults {
		bat := containers.NewBatch()
		for i, idx := range idxs {
			pkgVec := ioResult.Vecs[i]
			var vec containers.Vector
			if pkgVec.Length() == 0 {
				vec = containers.MakeVector(colTypes[i], mp)
			} else {
				srcVec := containers.ToTNVector(pkgVec, mp)
				defer srcVec.Close()
				vec = srcVec.CloneWindow(0, srcVec.Length(), mp)
			}
			bat.AddVector(colNames[idx], vec)
			bat.Vecs[i] = vec

		}
		bats = append(bats, bat)
	}
	return bats, nil
}

func LoadCNSubBlkColumnsByMeta(
	version uint32,
	cxt context.Context,
	colTypes []types.Type,
	colNames []string,
	id uint16,
	reader *blockio.BlockReader,
	m *mpool.MPool,
) ([]*batch.Batch, error) {
	idxs := make([]uint16, len(colNames))
	for i := range colNames {
		idxs[i] = uint16(i)
	}
	var err error
	var ioResults []*batch.Batch
	var releases []func()
	bats := make([]*batch.Batch, 0)
	defer func() {
		for i := range releases {
			if releases[i] != nil {
				releases[i]()
			}
		}
	}()
	if version <= CheckpointVersion4 {
		ioResults = make([]*batch.Batch, 1)
		releases = make([]func(), 1)
		ioResults[0], releases[0], err = reader.LoadColumns(cxt, idxs, nil, id, nil)
	} else {
		idxs = validateBeforeLoadBlkCol(version, idxs, colNames)
		ioResults, releases, err = reader.LoadSubColumns(cxt, idxs, nil, id, m)
	}
	if err != nil {
		return nil, err
	}
	for i := range ioResults {
		ioResults[i].Attrs = make([]string, len(colNames))
		copy(ioResults[i].Attrs, colNames)
		var bat *batch.Batch
		bat, err = ioResults[i].Dup(m)
		if err != nil {
			return nil, err
		}
		bats = append(bats, bat)
	}
	return bats, nil
}

func LoadCNSubBlkColumnsByMetaWithId(
	cxt context.Context,
	colTypes []types.Type,
	colNames []string,
	dataType uint16,
	id uint16,
	version uint32,
	reader *blockio.BlockReader,
	m *mpool.MPool,
) (bat *batch.Batch, err error) {
	idxs := make([]uint16, len(colNames))
	for i := range colNames {
		idxs[i] = uint16(i)
	}
	var ioResult *batch.Batch
	var release func()
	defer func() {
		if release != nil {
			release()
		}
	}()
	if version <= CheckpointVersion3 {
		ioResult, release, err = reader.LoadColumns(cxt, idxs, nil, id, nil)
	} else {
		idxs = validateBeforeLoadBlkCol(version, idxs, colNames)
		ioResult, release, err = reader.LoadOneSubColumns(cxt, idxs, nil, dataType, id, m)
	}
	if err != nil {
		return nil, err
	}
	ioResult.Attrs = make([]string, len(colNames))
	copy(ioResult.Attrs, colNames)
	return ioResult.Dup(m)
}
func (data *CheckpointData) ReadTNMetaBatch(
	ctx context.Context,
	version uint32,
	location objectio.Location,
	reader *blockio.BlockReader,
) (err error) {
	if data.bats[TNMetaIDX].Length() == 0 {
		if version < CheckpointVersion5 {
			for i := 2; i < MetaMaxIdx; i++ {
				location := objectio.BuildLocation(location.Name(), location.Extent(), 0, uint16(i))
				data.bats[TNMetaIDX].GetVectorByName(CheckpointMetaAttr_BlockLocation).Append([]byte(location), false)
				data.bats[TNMetaIDX].GetVectorByName(CheckpointMetaAttr_SchemaType).Append(uint16(i), false)
			}
		} else {
			var bats []*containers.Batch
			item := checkpointDataReferVersions[version][TNMetaIDX]
			bats, err = LoadBlkColumnsByMeta(version, ctx, item.types, item.attrs, TNMetaIDX, reader, data.allocator)
			if err != nil {
				return
			}
			data.bats[TNMetaIDX] = bats[0]
		}
	}
	return
}

func (data *CheckpointData) PrefetchMeta(
	ctx context.Context,
	version uint32,
	service fileservice.FileService,
	key objectio.Location) (err error) {
	if version < CheckpointVersion4 {
		return
	}
	var pref blockio.PrefetchParams
	pref, err = blockio.BuildPrefetchParams(service, key)
	if err != nil {
		return
	}
	meteIdxSchema := checkpointDataReferVersions[version][MetaIDX]
	tnMeteIdxSchema := checkpointDataReferVersions[version][TNMetaIDX]
	idxes := make([]uint16, 0)
	tnIdxes := make([]uint16, 0)
	for attr := range meteIdxSchema.attrs {
		idxes = append(idxes, uint16(attr))
	}
	for attr := range tnMeteIdxSchema.attrs {
		tnIdxes = append(tnIdxes, uint16(attr))
	}
	pref.AddBlockWithType(idxes, []uint16{0}, uint16(objectio.ConvertToSchemaType(MetaIDX)))
	pref.AddBlockWithType(tnIdxes, []uint16{1}, uint16(objectio.ConvertToSchemaType(TNMetaIDX)))
	return blockio.PrefetchWithMerged(pref)
}

type blockIdx struct {
	location objectio.Location
	dataType uint16
}

func (data *CheckpointData) PrefetchFrom(
	ctx context.Context,
	version uint32,
	service fileservice.FileService,
	key objectio.Location) (err error) {
	if version < CheckpointVersion4 {
		return prefetchCheckpointData(ctx, version, service, key)
	}
	blocks := vector.MustBytesCol(data.bats[TNMetaIDX].GetVectorByName(CheckpointMetaAttr_BlockLocation).GetDownstreamVector())
	dataType := vector.MustFixedCol[uint16](data.bats[TNMetaIDX].GetVectorByName(CheckpointMetaAttr_SchemaType).GetDownstreamVector())
	var pref blockio.PrefetchParams
	locations := make(map[string][]blockIdx)
	checkpointSize := uint64(0)
	for i := 0; i < len(blocks); i++ {
		location := objectio.Location(blocks[i])
		if location.IsEmpty() {
			continue
		}
		name := location.Name()
		if locations[name.String()] == nil {
			locations[name.String()] = make([]blockIdx, 0)
		}
		locations[name.String()] = append(locations[name.String()], blockIdx{location: location, dataType: dataType[i]})
	}
	for _, blockIdxes := range locations {
		pref, err = blockio.BuildPrefetchParams(service, blockIdxes[0].location)
		if err != nil {
			return
		}
		checkpointSize += uint64(blockIdxes[0].location.Extent().End())
		logutil.Info("prefetch-read-checkpoint", common.OperationField("prefetch read"),
			common.OperandField("checkpoint"),
			common.AnyField("location", blockIdxes[0].location.String()),
			common.AnyField("size", checkpointSize))
		for _, idx := range blockIdxes {
			schema := checkpointDataReferVersions[version][idx.dataType]
			idxes := make([]uint16, len(schema.attrs))
			for attr := range schema.attrs {
				idxes[attr] = uint16(attr)
			}
			pref.AddBlockWithType(idxes, []uint16{idx.location.ID()}, uint16(objectio.ConvertToSchemaType(idx.dataType)))
		}
		err = blockio.PrefetchWithMerged(pref)
		if err != nil {
			logutil.Warnf("PrefetchFrom PrefetchWithMerged error %v", err)
		}
	}
	logutil.Info("prefetch-checkpoint",
		common.AnyField("size", checkpointSize),
		common.AnyField("count", len(locations)))
	return
}

func prefetchCheckpointData(
	ctx context.Context,
	version uint32,
	service fileservice.FileService,
	key objectio.Location,
) (err error) {
	var pref blockio.PrefetchParams
	pref, err = blockio.BuildPrefetchParams(service, key)
	if err != nil {
		return
	}
	for idx, item := range checkpointDataReferVersions[version] {
		idxes := make([]uint16, len(item.attrs))
		for i := range item.attrs {
			idxes[i] = uint16(i)
		}
		pref.AddBlock(idxes, []uint16{uint16(idx)})
	}
	return blockio.PrefetchWithMerged(pref)
}

// TODO:
// There need a global io pool
func (data *CheckpointData) ReadFrom(
	ctx context.Context,
	version uint32,
	location objectio.Location,
	reader *blockio.BlockReader,
	fs fileservice.FileService,
) (err error) {
	err = data.readMetaBatch(ctx, version, reader, data.allocator)
	if err != nil {
		return
	}
	if version <= CheckpointVersion4 {
		data.fillInMetaBatchWithLocation(location)
	}
	err = data.readAll(ctx, version, fs)
	if err != nil {
		return
	}

	return
}

// LoadSpecifiedCkpBatch loads a specified checkpoint data batch
func LoadSpecifiedCkpBatch(
	ctx context.Context,
	location objectio.Location,
	version uint32,
	batchIdx uint16,
	fs fileservice.FileService,
) (data *CheckpointData, err error) {
	data = NewCheckpointData(common.CheckpointAllocator)
	defer func() {
		if err != nil {
			data.Close()
			data = nil
		}
	}()

	if batchIdx >= MaxIDX {
		err = moerr.NewInvalidArgNoCtx("out of bound batchIdx", batchIdx)
		return
	}
	var reader *blockio.BlockReader
	if reader, err = blockio.NewObjectReader(fs, location); err != nil {
		return
	}

	if err = data.readMetaBatch(ctx, version, reader, nil); err != nil {
		return
	}

	data.replayMetaBatch(version)
	for _, val := range data.locations {
		if reader, err = blockio.NewObjectReader(fs, val); err != nil {
			return
		}
		var bats []*containers.Batch
		item := checkpointDataReferVersions[version][batchIdx]
		if bats, err = LoadBlkColumnsByMeta(
			version, ctx, item.types, item.attrs, batchIdx, reader, data.allocator,
		); err != nil {
			return
		}

		for i := range bats {
			if err = data.bats[batchIdx].Append(bats[i]); err != nil {
				return
			}
		}
	}

	return data, nil
}

func (data *CheckpointData) readMetaBatch(
	ctx context.Context,
	version uint32,
	reader *blockio.BlockReader,
	m *mpool.MPool,
) (err error) {
	if data.bats[MetaIDX].Length() == 0 {
		var bats []*containers.Batch
		item := checkpointDataReferVersions[version][MetaIDX]
		if bats, err = LoadBlkColumnsByMeta(
			version, ctx, item.types, item.attrs, uint16(0), reader, data.allocator,
		); err != nil {
			return
		}
		data.bats[MetaIDX] = bats[0]
	}
	return
}

func (data *CheckpointData) replayMetaBatch(version uint32) {
	bat := data.bats[MetaIDX]
	data.locations = make(map[string]objectio.Location)
	tidVec := vector.MustFixedCol[uint64](bat.GetVectorByName(SnapshotAttr_TID).GetDownstreamVector())
	insVec := bat.GetVectorByName(SnapshotMetaAttr_BlockInsertBatchLocation).GetDownstreamVector()
	delVec := bat.GetVectorByName(SnapshotMetaAttr_BlockCNInsertBatchLocation).GetDownstreamVector()
	delCNVec := bat.GetVectorByName(SnapshotMetaAttr_BlockDeleteBatchLocation).GetDownstreamVector()
	segVec := bat.GetVectorByName(SnapshotMetaAttr_SegDeleteBatchLocation).GetDownstreamVector()

	var usageInsVec, usageDelVec *vector.Vector
	if version >= CheckpointVersion11 {
		usageInsVec = bat.GetVectorByName(CheckpointMetaAttr_StorageUsageInsLocation).GetDownstreamVector()
		usageDelVec = bat.GetVectorByName(CheckpointMetaAttr_StorageUsageDelLocation).GetDownstreamVector()
	}

	for i := 0; i < len(tidVec); i++ {
		tid := tidVec[i]
		if tid == 0 {
			bl := BlockLocations(insVec.GetBytesAt(i))
			it := bl.MakeIterator()
			for it.HasNext() {
				block := it.Next()
				if !block.GetLocation().IsEmpty() {
					data.locations[block.GetLocation().Name().String()] = block.GetLocation()
				}
			}
			continue
		}
		insLocation := insVec.GetBytesAt(i)
		delLocation := delVec.GetBytesAt(i)
		delCNLocation := delCNVec.GetBytesAt(i)
		segLocation := segVec.GetBytesAt(i)

		tmp := [][]byte{insLocation, delLocation, delCNLocation, segLocation}
		if usageInsVec != nil {
			tmp = append(tmp, usageInsVec.GetBytesAt(i))
			tmp = append(tmp, usageDelVec.GetBytesAt(i))
		}

		tableMeta := NewCheckpointMeta()
		tableMeta.DecodeFromString(tmp)
		data.meta[tid] = tableMeta
	}

	for _, meta := range data.meta {
		for _, table := range meta.tables {
			if table == nil {
				continue
			}

			it := table.locations.MakeIterator()
			for it.HasNext() {
				block := it.Next()
				if !block.GetLocation().IsEmpty() {
					data.locations[block.GetLocation().Name().String()] = block.GetLocation()
				}
			}
		}
	}
}

func (data *CheckpointData) readAll(
	ctx context.Context,
	version uint32,
	service fileservice.FileService,
) (err error) {
	data.replayMetaBatch(version)
	checkpointDataSize := uint64(0)
	readDuration := time.Now()
	for _, val := range data.locations {
		var reader *blockio.BlockReader
		reader, err = blockio.NewObjectReader(service, val)
		if err != nil {
			return
		}
		var bats []*containers.Batch
		now := time.Now()
		for idx := range checkpointDataReferVersions[version] {
			if uint16(idx) == MetaIDX || uint16(idx) == TNMetaIDX {
				continue
			}
			item := checkpointDataReferVersions[version][idx]

			if bats, err = LoadBlkColumnsByMeta(
				version, ctx, item.types, item.attrs, uint16(idx), reader, data.allocator,
			); err != nil {
				return
			}
			if version == CheckpointVersion1 {
				if uint16(idx) == TBLInsertIDX {
					for _, bat := range bats {
						length := bat.GetVectorByName(pkgcatalog.SystemRelAttr_Version).Length()
						vec := containers.MakeVector(types.T_uint32.ToType(), data.allocator)
						for i := 0; i < length; i++ {
							vec.Append(pkgcatalog.CatalogVersion_V1, false)
						}
						//Fixme: add vector to batch
						//bat.AddVector(pkgcatalog.SystemRelAttr_CatalogVersion, vec)
						bat.Attrs = append(bat.Attrs, pkgcatalog.SystemDBAttr_ID)
						bat.Vecs = append(bat.Vecs, vec)
					}
				}
			}
			if version <= CheckpointVersion2 {
				if uint16(idx) == DBDeleteIDX {
					for _, bat := range bats {
						rowIDVec := bat.GetVectorByName(catalog.AttrRowID)
						length := rowIDVec.Length()
						pkVec := containers.MakeVector(types.T_uint64.ToType(), data.allocator)
						for i := 0; i < length; i++ {
							pkVec.Append(objectio.HackRowidToU64(rowIDVec.Get(i).(types.Rowid)), false)
						}
						bat.Attrs = append(bat.Attrs, pkgcatalog.SystemDBAttr_ID)
						bat.Vecs = append(bat.Vecs, pkVec)
					}
				}

				if uint16(idx) == TBLDeleteIDX {
					for _, bat := range bats {
						rowIDVec := bat.GetVectorByName(catalog.AttrRowID)
						length := rowIDVec.Length()
						pkVec2 := containers.MakeVector(types.T_uint64.ToType(), data.allocator)
						for i := 0; i < length; i++ {
							pkVec2.Append(objectio.HackRowidToU64(rowIDVec.Get(i).(types.Rowid)), false)
							if err != nil {
								return err
							}
						}
						bat.Attrs = append(bat.Attrs, pkgcatalog.SystemRelAttr_ID)
						bat.Vecs = append(bat.Vecs, pkVec2)
					}
				}

				if uint16(idx) == TBLColDeleteIDX {
					for _, bat := range bats {
						rowIDVec := bat.GetVectorByName(catalog.AttrRowID)
						length := rowIDVec.Length()
						pkVec2 := containers.MakeVector(types.T_varchar.ToType(), data.allocator)
						for i := 0; i < length; i++ {
							pkVec2.Append(nil, true)
							if err != nil {
								return err
							}
						}
						bat.Attrs = append(bat.Attrs, pkgcatalog.SystemColAttr_UniqName)
						bat.Vecs = append(bat.Vecs, pkVec2)
					}
				}
			}
			if version <= CheckpointVersion3 {
				if uint16(idx) == TBLColInsertIDX {
					for _, bat := range bats {
						length := bat.GetVectorByName(catalog.AttrRowID).Length()
						vec := containers.MakeVector(types.New(types.T_varchar, types.MaxVarcharLen, 0), data.allocator)
						for i := 0; i < length; i++ {
							vec.Append([]byte(""), false)
						}
						bat.AddVector(pkgcatalog.SystemColAttr_EnumValues, vec)
					}
				}
			}

			if version <= CheckpointVersion5 {
				if uint16(idx) == BLKTNMetaInsertIDX {
					for _, bat := range bats {
						committs := bat.GetVectorByName(pkgcatalog.BlockMeta_CommitTs)
						bat.AddVector(pkgcatalog.BlockMeta_MemTruncPoint, committs)
					}
				}

				if uint16(idx) == BLKMetaInsertIDX {
					for _, bat := range bats {
						committs := bat.GetVectorByName(pkgcatalog.BlockMeta_CommitTs)
						bat.AddVector(pkgcatalog.BlockMeta_MemTruncPoint, committs)
					}
				}

				if uint16(idx) == BLKCNMetaInsertIDX {
					for _, bat := range bats {
						committs := bat.GetVectorByName(pkgcatalog.BlockMeta_CommitTs)
						bat.AddVector(pkgcatalog.BlockMeta_MemTruncPoint, committs)
					}
				}
			}
			for i := range bats {
				data.bats[idx].Append(bats[i])
			}
		}
		logutil.Info("read-checkpoint", common.OperationField("read"),
			common.OperandField("checkpoint"),
			common.AnyField("location", val.String()),
			common.AnyField("size", val.Extent().End()),
			common.AnyField("read cost", time.Since(now)))
		checkpointDataSize += uint64(val.Extent().End())
	}
	logutil.Info("read-all", common.OperationField("read"),
		common.OperandField("checkpoint"),
		common.AnyField("size", checkpointDataSize),
		common.AnyField("duration", time.Since(readDuration)))
	return
}

func (data *CheckpointData) ExportStats(prefix string) []zap.Field {
	fields := make([]zap.Field, 0, len(data.bats)+2)
	totalSize := 0
	totalRow := 0
	for idx := range data.bats {
		if data.bats[idx] == nil || data.bats[idx].Length() == 0 {
			continue
		}
		size := data.bats[idx].Allocated()
		rows := data.bats[idx].Length()
		totalSize += size
		totalRow += rows
		fields = append(fields, zap.Int(fmt.Sprintf("%s%s-Size", prefix, IDXString(uint16(idx))), size))
		fields = append(fields, zap.Int(fmt.Sprintf("%s%s-Row", prefix, IDXString(uint16(idx))), rows))
	}
	fields = append(fields, zap.Int(fmt.Sprintf("%stotalSize", prefix), totalSize))
	fields = append(fields, zap.Int(fmt.Sprintf("%stotalRow", prefix), totalRow))
	return fields
}

func (data *CheckpointData) Close() {
	for idx := range data.bats {
		if data.bats[idx] != nil {
			data.bats[idx].Close()
			data.bats[idx] = nil
		}
	}
	data.allocator = nil
}

func (data *CheckpointData) CloseWhenLoadFromCache(version uint32) {
	if version == CheckpointVersion1 {
		bat := data.bats[TBLInsertIDX]
		if bat == nil {
			return
		}
		vec := data.bats[TBLInsertIDX].GetVectorByName(pkgcatalog.SystemRelAttr_CatalogVersion)
		vec.Close()
	}
	if version <= CheckpointVersion2 {
		bat := data.bats[DBDeleteIDX]
		if bat == nil {
			return
		}
		vec := data.bats[DBDeleteIDX].GetVectorByName(pkgcatalog.SystemDBAttr_ID)
		vec.Close()
		bat = data.bats[TBLDeleteIDX]
		if bat == nil {
			return
		}
		vec = data.bats[TBLDeleteIDX].GetVectorByName(pkgcatalog.SystemRelAttr_ID)
		vec.Close()
	}
	if version <= CheckpointVersion3 {
		bat := data.bats[TBLColInsertIDX]
		if bat == nil {
			return
		}
		vec := data.bats[TBLColInsertIDX].GetVectorByName(pkgcatalog.SystemColAttr_EnumValues)
		vec.Close()
	}
	if version < CheckpointVersion5 {
		bat := data.bats[MetaIDX]
		if bat == nil {
			return
		}
		vec := data.bats[MetaIDX].GetVectorByName(SnapshotMetaAttr_BlockInsertBatchLocation)
		vec.Close()
		vec = data.bats[MetaIDX].GetVectorByName(SnapshotMetaAttr_BlockCNInsertBatchLocation)
		vec.Close()
		vec = data.bats[MetaIDX].GetVectorByName(SnapshotMetaAttr_BlockDeleteBatchLocation)
		vec.Close()
		vec = data.bats[MetaIDX].GetVectorByName(SnapshotMetaAttr_SegDeleteBatchLocation)
		vec.Close()

		bat = data.bats[TNMetaIDX]
		if bat == nil {
			return
		}
		vec = data.bats[TNMetaIDX].GetVectorByName(CheckpointMetaAttr_BlockLocation)
		vec.Close()
		vec = data.bats[TNMetaIDX].GetVectorByName(CheckpointMetaAttr_SchemaType)
		vec.Close()
	}
}
func (data *CheckpointData) GetBatches() []*containers.Batch {
	return data.bats[:]
}
func (data *CheckpointData) GetDBBatchs() (
	*containers.Batch,
	*containers.Batch,
	*containers.Batch,
	*containers.Batch) {
	return data.bats[DBInsertIDX],
		data.bats[DBInsertTxnIDX],
		data.bats[DBDeleteIDX],
		data.bats[DBDeleteTxnIDX]
}
func (data *CheckpointData) GetTblBatchs() (
	*containers.Batch,
	*containers.Batch,
	*containers.Batch,
	*containers.Batch,
	*containers.Batch) {
	return data.bats[TBLInsertIDX],
		data.bats[TBLInsertTxnIDX],
		data.bats[TBLColInsertIDX],
		data.bats[TBLDeleteIDX],
		data.bats[TBLDeleteTxnIDX]
}
func (data *CheckpointData) GetTNObjectBatchs() *containers.Batch {
	return data.bats[TNObjectInfoIDX]
}
func (data *CheckpointData) GetObjectBatchs() *containers.Batch {
	return data.bats[ObjectInfoIDX]
}
func (data *CheckpointData) GetBlkBatchs() (
	*containers.Batch,
	*containers.Batch,
	*containers.Batch,
	*containers.Batch) {
	return data.bats[BLKMetaInsertIDX],
		data.bats[BLKMetaInsertTxnIDX],
		data.bats[BLKMetaDeleteIDX],
		data.bats[BLKMetaDeleteTxnIDX]
}
func (data *CheckpointData) GetTNBlkBatchs() (
	*containers.Batch,
	*containers.Batch,
	*containers.Batch,
	*containers.Batch) {
	return data.bats[BLKTNMetaInsertIDX],
		data.bats[BLKTNMetaInsertTxnIDX],
		data.bats[BLKTNMetaDeleteIDX],
		data.bats[BLKTNMetaDeleteTxnIDX]
}
func (collector *BaseCollector) LoadAndCollectObject(c *catalog.Catalog, visitObject func(*catalog.ObjectEntry) error) error {
	if collector.isPrefetch {
		collector.isPrefetch = false
	} else {
		return nil
	}
	collector.data.bats[ObjectInfoIDX] = makeRespBatchFromSchema(ObjectInfoSchema, common.CheckpointAllocator)
	collector.data.bats[TNObjectInfoIDX] = makeRespBatchFromSchema(ObjectInfoSchema, common.CheckpointAllocator)
	err := collector.loadObjectInfo()
	if err != nil {
		return err
	}
	p := &catalog.LoopProcessor{}
	p.ObjectFn = visitObject
	err = c.RecurLoop(p)
	if moerr.IsMoErrCode(err, moerr.OkStopCurrRecur) {
		err = nil
	}
	return err
}
func (collector *BaseCollector) VisitDB(entry *catalog.DBEntry) error {
	if shouldIgnoreDBInLogtail(entry.ID) {
		return nil
	}
	entry.RLock()
	mvccNodes := entry.ClonePreparedInRange(collector.start, collector.end)
	entry.RUnlock()
	delStart := collector.data.bats[DBDeleteIDX].GetVectorByName(catalog.AttrRowID).Length()
	insStart := collector.data.bats[DBInsertIDX].GetVectorByName(catalog.AttrRowID).Length()
	for _, node := range mvccNodes {
		if node.IsAborted() {
			continue
		}
		dbNode := node
		var created, dropped bool
		if dbNode.HasDropCommitted() {
			dropped = true
			if dbNode.CreatedAt.Equal(&dbNode.DeletedAt) {
				created = true
			}
		} else {
			created = true
		}
		if dropped {
			collector.Usage.Deletes = append(collector.Usage.Deletes, entry)
			// delScehma is empty, it will just fill rowid / commit ts
			catalogEntry2Batch(
				collector.data.bats[DBDeleteIDX],
				entry,
				node,
				DBDelSchema,
				txnimpl.FillDBRow,
				objectio.HackU64ToRowid(entry.GetID()),
				dbNode.GetEnd())
			dbNode.TxnMVCCNode.AppendTuple(collector.data.bats[DBDeleteTxnIDX])
			collector.data.bats[DBDeleteTxnIDX].GetVectorByName(SnapshotAttr_DBID).Append(entry.GetID(), false)
		}
		if created {
			catalogEntry2Batch(collector.data.bats[DBInsertIDX],
				entry,
				node,
				catalog.SystemDBSchema,
				txnimpl.FillDBRow,
				objectio.HackU64ToRowid(entry.GetID()),
				dbNode.GetEnd())
			dbNode.TxnMVCCNode.AppendTuple(collector.data.bats[DBInsertTxnIDX])
		}
	}
	delEnd := collector.data.bats[DBDeleteIDX].GetVectorByName(catalog.AttrRowID).Length()
	insEnd := collector.data.bats[DBInsertIDX].GetVectorByName(catalog.AttrRowID).Length()
	collector.data.updateMOCatalog(pkgcatalog.MO_DATABASE_ID, int32(insStart), int32(insEnd), int32(delStart), int32(delEnd))
	return nil
}
func (collector *GlobalCollector) isEntryDeletedBeforeThreshold(entry catalog.BaseEntry) bool {
	entry.RLock()
	defer entry.RUnlock()
	return entry.DeleteBefore(collector.versionThershold)
}
func (collector *GlobalCollector) VisitDB(entry *catalog.DBEntry) error {
	if collector.isEntryDeletedBeforeThreshold(entry.BaseEntryImpl) {
		collector.Usage.Deletes = append(collector.Usage.Deletes, entry)
		return nil
	}

	currAccId := uint32(entry.GetTenantID())
	collector.Usage.ReservedAccIds[uint64(currAccId)] = struct{}{}

	return collector.BaseCollector.VisitDB(entry)
}

func (collector *BaseCollector) Allocator() *mpool.MPool { return collector.data.allocator }
func (collector *BaseCollector) VisitTable(entry *catalog.TableEntry) (err error) {
	if shouldIgnoreTblInLogtail(entry.ID) {
		return nil
	}
	entry.RLock()
	mvccNodes := entry.ClonePreparedInRange(collector.start, collector.end)
	entry.RUnlock()
	tableColDelBat := collector.data.bats[TBLColDeleteIDX]
	tableDelTxnBat := collector.data.bats[TBLDeleteTxnIDX]
	tableDelBat := collector.data.bats[TBLDeleteIDX]
	tableColInsBat := collector.data.bats[TBLColInsertIDX]
	tableInsBat := collector.data.bats[TBLInsertIDX]
	tableColInsTxnBat := collector.data.bats[TBLInsertTxnIDX]
	tblDelStart := collector.data.bats[TBLDeleteIDX].GetVectorByName(catalog.AttrRowID).Length()
	tblInsStart := collector.data.bats[TBLInsertIDX].GetVectorByName(catalog.AttrRowID).Length()
	colDelStart := collector.data.bats[TBLColDeleteIDX].GetVectorByName(catalog.AttrRowID).Length()
	colInsStart := collector.data.bats[TBLColInsertIDX].GetVectorByName(catalog.AttrRowID).Length()
	for _, node := range mvccNodes {
		if node.IsAborted() {
			continue
		}
		tblNode := node
		var created, dropped bool
		if tblNode.HasDropCommitted() {
			dropped = true
			if tblNode.CreatedAt.Equal(&tblNode.DeletedAt) {
				created = true
			}
		} else {
			created = true
		}
		if created {
			for _, syscol := range catalog.SystemColumnSchema.ColDefs {
				txnimpl.FillColumnRow(
					entry,
					tblNode,
					syscol.Name,
					tableColInsBat.GetVectorByName(syscol.Name),
				)
			}
			// send dropped column del
			for _, name := range tblNode.BaseNode.Schema.Extra.DroppedAttrs {
				tableColDelBat.GetVectorByName(catalog.AttrRowID).Append(objectio.HackBytes2Rowid([]byte(fmt.Sprintf("%d-%s", entry.GetID(), name))), false)
				tableColDelBat.GetVectorByName(catalog.AttrCommitTs).Append(tblNode.GetEnd(), false)
				tableColDelBat.GetVectorByName(pkgcatalog.SystemColAttr_UniqName).Append([]byte(fmt.Sprintf("%d-%s", entry.GetID(), name)), false)
			}
			rowidVec := tableColInsBat.GetVectorByName(catalog.AttrRowID)
			commitVec := tableColInsBat.GetVectorByName(catalog.AttrCommitTs)
			for _, usercol := range tblNode.BaseNode.Schema.ColDefs {
				rowidVec.Append(objectio.HackBytes2Rowid([]byte(fmt.Sprintf("%d-%s", entry.GetID(), usercol.Name))), false)
				commitVec.Append(tblNode.GetEnd(), false)
			}

			tableColInsTxnBat.GetVectorByName(
				SnapshotAttr_BlockMaxRow).Append(entry.GetLastestSchema().BlockMaxRows, false)
			tableColInsTxnBat.GetVectorByName(
				SnapshotAttr_ObjectMaxBlock).Append(entry.GetLastestSchema().ObjectMaxBlocks, false)
			tableColInsTxnBat.GetVectorByName(
				SnapshotAttr_SchemaExtra).Append(tblNode.BaseNode.Schema.MustGetExtraBytes(), false)

			catalogEntry2Batch(
				tableInsBat,
				entry,
				tblNode,
				catalog.SystemTableSchema,
				txnimpl.FillTableRow,
				objectio.HackU64ToRowid(entry.GetID()),
				tblNode.GetEnd(),
			)

			tblNode.TxnMVCCNode.AppendTuple(tableColInsTxnBat)
		}
		if dropped {
			collector.Usage.Deletes = append(collector.Usage.Deletes, entry)
			tableDelTxnBat.GetVectorByName(
				SnapshotAttr_DBID).Append(entry.GetDB().GetID(), false)
			tableDelTxnBat.GetVectorByName(
				SnapshotAttr_TID).Append(entry.GetID(), false)

			rowidVec := tableColDelBat.GetVectorByName(catalog.AttrRowID)
			commitVec := tableColDelBat.GetVectorByName(catalog.AttrCommitTs)
			pkVec := tableColDelBat.GetVectorByName(pkgcatalog.SystemColAttr_UniqName)
			for _, usercol := range tblNode.BaseNode.Schema.ColDefs {
				rowidVec.Append(objectio.HackBytes2Rowid([]byte(fmt.Sprintf("%d-%s", entry.GetID(), usercol.Name))), false)
				commitVec.Append(tblNode.GetEnd(), false)
				pkVec.Append([]byte(fmt.Sprintf("%d-%s", entry.GetID(), usercol.Name)), false)
			}

			catalogEntry2Batch(
				tableDelBat,
				entry,
				tblNode,
				TblDelSchema,
				txnimpl.FillTableRow,
				objectio.HackU64ToRowid(entry.GetID()),
				tblNode.GetEnd(),
			)
			tblNode.TxnMVCCNode.AppendTuple(tableDelTxnBat)
		}
	}
	tblDelEnd := collector.data.bats[TBLDeleteIDX].GetVectorByName(catalog.AttrRowID).Length()
	tblInsEnd := collector.data.bats[TBLInsertIDX].GetVectorByName(catalog.AttrRowID).Length()
	colDelEnd := collector.data.bats[TBLColDeleteIDX].GetVectorByName(catalog.AttrRowID).Length()
	colInsEnd := collector.data.bats[TBLColInsertIDX].GetVectorByName(catalog.AttrRowID).Length()
	collector.data.updateMOCatalog(pkgcatalog.MO_TABLES_ID, int32(tblInsStart), int32(tblInsEnd), int32(tblDelStart), int32(tblDelEnd))
	collector.data.updateMOCatalog(pkgcatalog.MO_COLUMNS_ID, int32(colInsStart), int32(colInsEnd), int32(colDelStart), int32(colDelEnd))
	return nil
}

func (collector *GlobalCollector) VisitTable(entry *catalog.TableEntry) error {
	if collector.isEntryDeletedBeforeThreshold(entry.BaseEntryImpl) {
		collector.Usage.Deletes = append(collector.Usage.Deletes, entry)
		return nil
	}
	if collector.isEntryDeletedBeforeThreshold(entry.GetDB().BaseEntryImpl) {
		return nil
	}
	return collector.BaseCollector.VisitTable(entry)
}

func (collector *BaseCollector) visitObjectEntry(entry *catalog.ObjectEntry) error {
	entry.RLock()
	mvccNodes := entry.ClonePreparedInRange(collector.start, collector.end)
	entry.RUnlock()
	if len(mvccNodes) == 0 {
		return nil
	}

	var needPrefetch bool
	if !collector.skipLoadObjectStats {
		needPrefetch = entry.NeedPrefetchObjectMetaForObjectInfo(mvccNodes)
	}

	if collector.isPrefetch {
		if needPrefetch {
			collector.Objects = append(collector.Objects, entry)
		}
	} else {
		if needPrefetch {
			collector.isPrefetch = true
			logutil.Infof("checkpoint %v->%v, when try visit object, object %v need to load stats",
				collector.start.ToString(),
				collector.end.ToString(),
				entry.ID.String())
			if collector.data.bats[ObjectInfoIDX] != nil {
				collector.data.bats[ObjectInfoIDX].Close()
			}
			if collector.data.bats[TNObjectInfoIDX] != nil {
				collector.data.bats[TNObjectInfoIDX].Close()
			}
			collector.data.resetObjectMeta()
			if collector.Objects == nil {
				collector.Objects = make([]*catalog.ObjectEntry, 0)
			}
			collector.Objects = append(collector.Objects, entry)
		} else {
			entry.SetObjectStatsForPreviousNode(mvccNodes)
			err := collector.fillObjectInfoBatch(entry, mvccNodes)
			if err != nil {
				return err
			}
		}
	}

	return nil
}
func (collector *BaseCollector) loadObjectInfo() error {
	logutil.Infof("checkpoint %v->%v, start to load object meta, total %d objects",
		collector.start.ToString(),
		collector.end.ToString(),
		len(collector.Objects))
	t0 := time.Now()
	batchCnt := 100
	i := 0
	for idx := 1; idx <= len(collector.Objects); idx++ {

		obj := collector.Objects[idx-1]
		blockio.PrefetchMeta(obj.GetObjectData().GetFs().Service, obj.GetLocation())

		for idx%batchCnt == 0 && i < idx {
			obj := collector.Objects[i]
			obj.RLock()
			mvccNodes := obj.ClonePreparedInRange(collector.start, collector.end)
			obj.RUnlock()
			for _, node := range mvccNodes {
				if node.BaseNode.IsEmpty() {
					stats, err := obj.LoadObjectInfoWithTxnTS(node.Start)
					if err != nil {
						return err
					}
					obj.Lock()
					obj.SearchNode(node).BaseNode.ObjectStats = stats
					obj.Unlock()
				}

			}
			i++
		}
	}
	for ; i < len(collector.Objects); i++ {
		obj := collector.Objects[i]
		obj.RLock()
		mvccNodes := obj.ClonePreparedInRange(collector.start, collector.end)
		obj.RUnlock()
		for _, node := range mvccNodes {
			if node.BaseNode.IsEmpty() {
				stats, err := obj.LoadObjectInfoWithTxnTS(node.Start)
				if err != nil {
					return err
				}
				obj.Lock()
				obj.SearchNode(node).BaseNode.ObjectStats = stats
				obj.Unlock()
			}
		}
	}
	logutil.Infof("checkpoint %v->%v, load %d object meta takes %v",
		collector.start.ToString(),
		collector.end.ToString(),
		len(collector.Objects),
		time.Since(t0))
	return nil
}
func (collector *BaseCollector) fillObjectInfoBatch(entry *catalog.ObjectEntry, mvccNodes []*catalog.MVCCNode[*catalog.ObjectMVCCNode]) error {
	if len(mvccNodes) == 0 {
		return nil
	}
	delStart := collector.data.bats[ObjectInfoIDX].GetVectorByName(catalog.ObjectAttr_ObjectStats).Length()

	for _, node := range mvccNodes {
		if node.IsAborted() {
			continue
		}
		if entry.IsAppendable() && node.BaseNode.IsEmpty() {
			visitObject(collector.data.bats[TNObjectInfoIDX], entry, node, false, types.TS{})
		} else {
			if entry.IsAppendable() && node.DeletedAt.IsEmpty() {
				panic(fmt.Sprintf("logic error, object %v", entry.ID.String()))
			}
			visitObject(collector.data.bats[ObjectInfoIDX], entry, node, false, types.TS{})
		}
		objNode := node

		// collect usage info
		if objNode.HasDropCommitted() {
			// deleted and non-append, record into the usage del bat
			if !entry.IsAppendable() && objNode.IsCommitted() {
				collector.Usage.ObjDeletes = append(collector.Usage.ObjDeletes, entry)
			}
		} else {
			// create and non-append, record into the usage ins bat
			if !entry.IsAppendable() && objNode.IsCommitted() {
				collector.Usage.ObjInserts = append(collector.Usage.ObjInserts, entry)
			}
		}

	}
	delEnd := collector.data.bats[ObjectInfoIDX].GetVectorByName(catalog.ObjectAttr_ObjectStats).Length()
	collector.data.UpdateSegMeta(entry.GetTable().ID, int32(delStart), int32(delEnd))
	return nil
}

func (collector *BaseCollector) VisitObjForBackup(entry *catalog.ObjectEntry) (err error) {
	entry.RLock()
	createTS := entry.GetCreatedAtLocked()
	if createTS.Greater(&collector.start) {
		entry.RUnlock()
		return nil
	}
	entry.RUnlock()
	return collector.visitObjectEntry(entry)
}

func (collector *BaseCollector) VisitObj(entry *catalog.ObjectEntry) (err error) {
	collector.visitObjectEntry(entry)
	return nil
}

func (collector *GlobalCollector) VisitObj(entry *catalog.ObjectEntry) error {
	if collector.isEntryDeletedBeforeThreshold(entry.BaseEntryImpl) && !entry.InMemoryDeletesExisted() {
		return nil
	}
	if collector.isEntryDeletedBeforeThreshold(entry.GetTable().BaseEntryImpl) {
		return nil
	}
	if collector.isEntryDeletedBeforeThreshold(entry.GetTable().GetDB().BaseEntryImpl) {
		return nil
	}
	return collector.BaseCollector.VisitObj(entry)
}

<<<<<<< HEAD
func (collector *BaseCollector) visitTombstone(entry data.Tombstone) {
	// If ctx is used when collect in memory deletes.
	_, start, end, err := entry.VisitDeletes(context.Background(), collector.start, collector.end, collector.data.bats[BLKMetaInsertIDX], collector.data.bats[BLKMetaInsertTxnIDX], true)
	if err != nil {
		panic(err)
=======
func (collector *BaseCollector) visitBlockEntry(entry *catalog.BlockEntry) {
	entry.RLock()
	mvccNodes := entry.ClonePreparedInRange(collector.start, collector.end)
	entry.RUnlock()
	if len(mvccNodes) == 0 {
		return
	}
	insStart := collector.data.bats[BLKMetaInsertIDX].GetVectorByName(catalog.AttrRowID).Length()
	delStart := collector.data.bats[BLKMetaDeleteIDX].GetVectorByName(catalog.AttrRowID).Length()
	blkTNMetaDelBat := collector.data.bats[BLKTNMetaDeleteIDX]
	blkTNMetaDelTxnBat := collector.data.bats[BLKTNMetaDeleteTxnIDX]
	blkTNMetaInsBat := collector.data.bats[BLKTNMetaInsertIDX]
	blkTNMetaInsTxnBat := collector.data.bats[BLKTNMetaInsertTxnIDX]
	blkMetaDelBat := collector.data.bats[BLKMetaDeleteIDX]
	blkMetaDelTxnBat := collector.data.bats[BLKMetaDeleteTxnIDX]
	blkCNMetaInsBat := collector.data.bats[BLKCNMetaInsertIDX]
	blkMetaInsBat := collector.data.bats[BLKMetaInsertIDX]
	blkMetaInsTxnBat := collector.data.bats[BLKMetaInsertTxnIDX]

	blkTNMetaDelRowIDVec := blkTNMetaDelBat.GetVectorByName(catalog.AttrRowID).GetDownstreamVector()
	blkTNMetaDelCommitTsVec := blkTNMetaDelBat.GetVectorByName(catalog.AttrCommitTs).GetDownstreamVector()
	blkTNMetaDelTxnDBIDVec := blkTNMetaDelTxnBat.GetVectorByName(SnapshotAttr_DBID).GetDownstreamVector()
	blkTNMetaDelTxnTIDVec := blkTNMetaDelTxnBat.GetVectorByName(SnapshotAttr_TID).GetDownstreamVector()
	blkTNMetaDelTxnMetaLocVec := blkTNMetaDelTxnBat.GetVectorByName(pkgcatalog.BlockMeta_MetaLoc).GetDownstreamVector()
	blkTNMetaDelTxnDeltaLocVec := blkTNMetaDelTxnBat.GetVectorByName(pkgcatalog.BlockMeta_DeltaLoc).GetDownstreamVector()

	blkTNMetaInsRowIDVec := blkTNMetaInsBat.GetVectorByName(catalog.AttrRowID).GetDownstreamVector()
	blkTNMetaInsCommitTimeVec := blkTNMetaInsBat.GetVectorByName(catalog.AttrCommitTs).GetDownstreamVector()
	blkTNMetaInsIDVec := blkTNMetaInsBat.GetVectorByName(pkgcatalog.BlockMeta_ID).GetDownstreamVector()
	blkTNMetaInsStateVec := blkTNMetaInsBat.GetVectorByName(pkgcatalog.BlockMeta_EntryState).GetDownstreamVector()
	blkTNMetaInsMetaLocVec := blkTNMetaInsBat.GetVectorByName(pkgcatalog.BlockMeta_MetaLoc).GetDownstreamVector()
	blkTNMetaInsDelLocVec := blkTNMetaInsBat.GetVectorByName(pkgcatalog.BlockMeta_DeltaLoc).GetDownstreamVector()
	blkTNMetaInsSortedVec := blkTNMetaInsBat.GetVectorByName(pkgcatalog.BlockMeta_Sorted).GetDownstreamVector()
	blkTNMetaInsSegIDVec := blkTNMetaInsBat.GetVectorByName(pkgcatalog.BlockMeta_SegmentID).GetDownstreamVector()
	blkTNMetaInsCommitTsVec := blkTNMetaInsBat.GetVectorByName(pkgcatalog.BlockMeta_CommitTs).GetDownstreamVector()
	blkTNMetaInsMemTruncVec := blkTNMetaInsBat.GetVectorByName(pkgcatalog.BlockMeta_MemTruncPoint).GetDownstreamVector()

	blkTNMetaInsTxnDBIDVec := blkTNMetaInsTxnBat.GetVectorByName(SnapshotAttr_DBID).GetDownstreamVector()
	blkTNMetaInsTxnTIDVec := blkTNMetaInsTxnBat.GetVectorByName(SnapshotAttr_TID).GetDownstreamVector()
	blkTNMetaInsTxnMetaLocVec := blkTNMetaInsTxnBat.GetVectorByName(pkgcatalog.BlockMeta_MetaLoc).GetDownstreamVector()
	blkTNMetaInsTxnDeltaLocVec := blkTNMetaInsTxnBat.GetVectorByName(pkgcatalog.BlockMeta_DeltaLoc).GetDownstreamVector()

	blkMetaDelRowIDVec := blkMetaDelBat.GetVectorByName(catalog.AttrRowID).GetDownstreamVector()
	blkMetaDelCommitTsVec := blkMetaDelBat.GetVectorByName(catalog.AttrCommitTs).GetDownstreamVector()

	blkMetaDelTxnDBIDVec := blkMetaDelTxnBat.GetVectorByName(SnapshotAttr_DBID).GetDownstreamVector()
	blkMetaDelTxnTIDVec := blkMetaDelTxnBat.GetVectorByName(SnapshotAttr_TID).GetDownstreamVector()
	blkMetaDelTxnMetaLocVec := blkMetaDelTxnBat.GetVectorByName(pkgcatalog.BlockMeta_MetaLoc).GetDownstreamVector()
	blkMetaDelTxnDeltaLocVec := blkMetaDelTxnBat.GetVectorByName(pkgcatalog.BlockMeta_DeltaLoc).GetDownstreamVector()

	blkCNMetaInsRowIDVec := blkCNMetaInsBat.GetVectorByName(catalog.AttrRowID).GetDownstreamVector()
	blkCNMetaInsCommitTimeVec := blkCNMetaInsBat.GetVectorByName(catalog.AttrCommitTs).GetDownstreamVector()
	blkCNMetaInsIDVec := blkCNMetaInsBat.GetVectorByName(pkgcatalog.BlockMeta_ID).GetDownstreamVector()
	blkCNMetaInsStateVec := blkCNMetaInsBat.GetVectorByName(pkgcatalog.BlockMeta_EntryState).GetDownstreamVector()
	blkCNMetaInsMetaLocVec := blkCNMetaInsBat.GetVectorByName(pkgcatalog.BlockMeta_MetaLoc).GetDownstreamVector()
	blkCNMetaInsDelLocVec := blkCNMetaInsBat.GetVectorByName(pkgcatalog.BlockMeta_DeltaLoc).GetDownstreamVector()
	blkCNMetaInsSortedVec := blkCNMetaInsBat.GetVectorByName(pkgcatalog.BlockMeta_Sorted).GetDownstreamVector()
	blkCNMetaInsSegIDVec := blkCNMetaInsBat.GetVectorByName(pkgcatalog.BlockMeta_SegmentID).GetDownstreamVector()
	blkCNMetaInsCommitTsVec := blkCNMetaInsBat.GetVectorByName(pkgcatalog.BlockMeta_CommitTs).GetDownstreamVector()
	blkCNMetaInsMemTruncVec := blkCNMetaInsBat.GetVectorByName(pkgcatalog.BlockMeta_MemTruncPoint).GetDownstreamVector()

	blkMetaInsRowIDVec := blkMetaInsBat.GetVectorByName(catalog.AttrRowID).GetDownstreamVector()
	blkMetaInsCommitTimeVec := blkMetaInsBat.GetVectorByName(catalog.AttrCommitTs).GetDownstreamVector()
	blkMetaInsIDVec := blkMetaInsBat.GetVectorByName(pkgcatalog.BlockMeta_ID).GetDownstreamVector()
	blkMetaInsStateVec := blkMetaInsBat.GetVectorByName(pkgcatalog.BlockMeta_EntryState).GetDownstreamVector()
	blkMetaInsMetaLocVec := blkMetaInsBat.GetVectorByName(pkgcatalog.BlockMeta_MetaLoc).GetDownstreamVector()
	blkMetaInsDelLocVec := blkMetaInsBat.GetVectorByName(pkgcatalog.BlockMeta_DeltaLoc).GetDownstreamVector()
	blkMetaInsSortedVec := blkMetaInsBat.GetVectorByName(pkgcatalog.BlockMeta_Sorted).GetDownstreamVector()
	blkMetaInsSegIDVec := blkMetaInsBat.GetVectorByName(pkgcatalog.BlockMeta_SegmentID).GetDownstreamVector()
	blkMetaInsCommitTsVec := blkMetaInsBat.GetVectorByName(pkgcatalog.BlockMeta_CommitTs).GetDownstreamVector()
	blkMetaInsMemTruncVec := blkMetaInsBat.GetVectorByName(pkgcatalog.BlockMeta_MemTruncPoint).GetDownstreamVector()

	blkMetaInsTxnDBIDVec := blkMetaInsTxnBat.GetVectorByName(SnapshotAttr_DBID).GetDownstreamVector()
	blkMetaInsTxnTIDVec := blkMetaInsTxnBat.GetVectorByName(SnapshotAttr_TID).GetDownstreamVector()
	blkMetaInsTxnMetaLocVec := blkMetaInsTxnBat.GetVectorByName(pkgcatalog.BlockMeta_MetaLoc).GetDownstreamVector()
	blkMetaInsTxnDeltaLocVec := blkMetaInsTxnBat.GetVectorByName(pkgcatalog.BlockMeta_DeltaLoc).GetDownstreamVector()

	for _, node := range mvccNodes {
		// replay create and delete information from object batch
		if node.BaseNode.DeltaLoc.IsEmpty() {
			continue
		}
		if node.IsAborted() {
			continue
		}
		metaNode := node
		if metaNode.BaseNode.MetaLoc.IsEmpty() || metaNode.Aborted {
			if metaNode.HasDropCommitted() {
				vector.AppendFixed(
					blkTNMetaDelRowIDVec,
					objectio.HackBlockid2Rowid(&entry.ID),
					false,
					collector.data.allocator,
				)
				vector.AppendFixed(
					blkTNMetaDelCommitTsVec,
					metaNode.GetEnd(),
					false,
					collector.data.allocator,
				)
				vector.AppendFixed(
					blkTNMetaDelTxnDBIDVec,
					entry.GetObject().GetTable().GetDB().GetID(),
					false,
					collector.data.allocator,
				)
				vector.AppendFixed(
					blkTNMetaDelTxnTIDVec,
					entry.GetObject().GetTable().GetID(),
					false,
					collector.data.allocator,
				)
				vector.AppendBytes(
					blkTNMetaDelTxnMetaLocVec,
					[]byte(metaNode.BaseNode.MetaLoc),
					false,
					collector.data.allocator,
				)
				vector.AppendBytes(
					blkTNMetaDelTxnDeltaLocVec,
					[]byte(metaNode.BaseNode.DeltaLoc),
					false,
					collector.data.allocator,
				)
				metaNode.TxnMVCCNode.AppendTuple(blkTNMetaDelTxnBat)
			} else {
				vector.AppendFixed(
					blkTNMetaInsIDVec,
					entry.ID,
					false,
					collector.data.allocator,
				)
				vector.AppendFixed(
					blkTNMetaInsStateVec,
					entry.IsAppendable(),
					false,
					collector.data.allocator,
				)
				vector.AppendFixed(
					blkTNMetaInsCommitTsVec,
					metaNode.GetEnd(),
					false,
					collector.data.allocator,
				)
				vector.AppendBytes(
					blkTNMetaInsMetaLocVec,
					[]byte(metaNode.BaseNode.MetaLoc),
					false,
					collector.data.allocator,
				)
				vector.AppendBytes(
					blkTNMetaInsDelLocVec,
					[]byte(metaNode.BaseNode.DeltaLoc),
					false,
					collector.data.allocator,
				)
				is_sorted := false
				if !entry.IsAppendable() && entry.GetSchema().HasSortKey() {
					is_sorted = true
				}
				vector.AppendFixed(
					blkTNMetaInsSortedVec,
					is_sorted,
					false,
					collector.data.allocator,
				)
				vector.AppendFixed(
					blkTNMetaInsSegIDVec,
					*entry.GetObject().ID.Segment(),
					false,
					collector.data.allocator,
				)
				vector.AppendFixed(
					blkTNMetaInsCommitTimeVec,
					metaNode.CreatedAt,
					false,
					collector.data.allocator,
				)
				vector.AppendFixed(blkTNMetaInsMemTruncVec, metaNode.Start, false, collector.data.allocator)
				vector.AppendFixed(
					blkTNMetaInsRowIDVec,
					objectio.HackBlockid2Rowid(&entry.ID),
					false,
					collector.data.allocator,
				)
				vector.AppendFixed(
					blkTNMetaInsTxnDBIDVec,
					entry.GetObject().GetTable().GetDB().GetID(),
					false,
					collector.data.allocator,
				)
				vector.AppendFixed(
					blkTNMetaInsTxnTIDVec,
					entry.GetObject().GetTable().GetID(),
					false,
					collector.data.allocator,
				)
				vector.AppendBytes(
					blkTNMetaInsTxnMetaLocVec,
					[]byte(metaNode.BaseNode.MetaLoc),
					false,
					collector.data.allocator,
				)
				vector.AppendBytes(
					blkTNMetaInsTxnDeltaLocVec,
					[]byte(metaNode.BaseNode.DeltaLoc),
					false,
					collector.data.allocator,
				)
				metaNode.TxnMVCCNode.AppendTuple(blkTNMetaInsTxnBat)
			}
		} else {
			if metaNode.HasDropCommitted() {
				vector.AppendFixed(
					blkMetaDelRowIDVec,
					objectio.HackBlockid2Rowid(&entry.ID),
					false,
					collector.data.allocator,
				)
				vector.AppendFixed(
					blkMetaDelCommitTsVec,
					metaNode.GetEnd(),
					false,
					collector.data.allocator,
				)

				vector.AppendFixed(
					blkMetaDelTxnDBIDVec,
					entry.GetObject().GetTable().GetDB().GetID(),
					false,
					collector.data.allocator,
				)
				vector.AppendFixed(
					blkMetaDelTxnTIDVec,
					entry.GetObject().GetTable().GetID(),
					false,
					collector.data.allocator,
				)
				vector.AppendBytes(
					blkMetaDelTxnMetaLocVec,
					[]byte(metaNode.BaseNode.MetaLoc),
					false,
					collector.data.allocator,
				)
				vector.AppendBytes(
					blkMetaDelTxnDeltaLocVec,
					[]byte(metaNode.BaseNode.DeltaLoc),
					false,
					collector.data.allocator,
				)
				metaNode.TxnMVCCNode.AppendTuple(blkMetaDelTxnBat)
				is_sorted := false
				if !entry.IsAppendable() && entry.GetSchema().HasSortKey() {
					is_sorted = true
				}
				vector.AppendFixed(
					blkCNMetaInsIDVec,
					entry.ID,
					false,
					collector.data.allocator,
				)
				vector.AppendFixed(
					blkCNMetaInsStateVec,
					entry.IsAppendable(),
					false,
					collector.data.allocator,
				)
				vector.AppendBytes(
					blkCNMetaInsMetaLocVec,
					[]byte(metaNode.BaseNode.MetaLoc),
					false,
					collector.data.allocator,
				)
				vector.AppendBytes(
					blkCNMetaInsDelLocVec,
					[]byte(metaNode.BaseNode.DeltaLoc),
					false,
					collector.data.allocator,
				)
				vector.AppendFixed(
					blkCNMetaInsSortedVec,
					is_sorted,
					false,
					collector.data.allocator,
				)
				vector.AppendFixed(
					blkCNMetaInsSegIDVec,
					*entry.GetObject().ID.Segment(),
					false,
					collector.data.allocator,
				)
				vector.AppendFixed(
					blkCNMetaInsCommitTsVec,
					metaNode.GetEnd(),
					false,
					collector.data.allocator,
				)
				vector.AppendFixed(
					blkCNMetaInsRowIDVec,
					objectio.HackBlockid2Rowid(&entry.ID),
					false,
					collector.data.allocator,
				)
				vector.AppendFixed(
					blkCNMetaInsCommitTimeVec,
					metaNode.CreatedAt,
					false,
					collector.data.allocator,
				)
				memTrucate := metaNode.Start
				endTS := metaNode.GetEnd()
				if !entry.IsAppendable() && metaNode.DeletedAt.Equal(&endTS) {
					memTrucate = types.TS{}
				}
				vector.AppendFixed(blkCNMetaInsMemTruncVec, memTrucate, false, collector.data.allocator)

			} else {
				is_sorted := false
				if !entry.IsAppendable() && entry.GetSchema().HasSortKey() {
					is_sorted = true
				}
				vector.AppendFixed(
					blkMetaInsIDVec,
					entry.ID,
					false,
					collector.data.allocator,
				)
				vector.AppendFixed(
					blkMetaInsStateVec,
					entry.IsAppendable(),
					false,
					collector.data.allocator,
				)
				vector.AppendBytes(
					blkMetaInsMetaLocVec,
					[]byte(metaNode.BaseNode.MetaLoc),
					false,
					collector.data.allocator,
				)
				vector.AppendBytes(
					blkMetaInsDelLocVec,
					[]byte(metaNode.BaseNode.DeltaLoc),
					false,
					collector.data.allocator,
				)
				vector.AppendFixed(
					blkMetaInsCommitTsVec,
					metaNode.GetEnd(),
					false,
					collector.data.allocator,
				)
				vector.AppendFixed(
					blkMetaInsSortedVec,
					is_sorted,
					false,
					collector.data.allocator,
				)
				vector.AppendFixed(
					blkMetaInsSegIDVec,
					*entry.GetObject().ID.Segment(),
					false,
					collector.data.allocator,
				)
				vector.AppendFixed(
					blkMetaInsCommitTimeVec,
					metaNode.CreatedAt,
					false,
					collector.data.allocator,
				)
				vector.AppendFixed(
					blkMetaInsRowIDVec,
					objectio.HackBlockid2Rowid(&entry.ID),
					false,
					collector.data.allocator,
				)

				vector.AppendFixed(blkMetaInsMemTruncVec, metaNode.Start, false, collector.data.allocator)

				vector.AppendFixed(
					blkMetaInsTxnDBIDVec,
					entry.GetObject().GetTable().GetDB().GetID(),
					false,
					collector.data.allocator,
				)
				vector.AppendFixed(
					blkMetaInsTxnTIDVec,
					entry.GetObject().GetTable().GetID(),
					false,
					collector.data.allocator,
				)
				vector.AppendBytes(
					blkMetaInsTxnMetaLocVec,
					[]byte(metaNode.BaseNode.MetaLoc),
					false,
					collector.data.allocator,
				)
				vector.AppendBytes(
					blkMetaInsTxnDeltaLocVec,
					[]byte(metaNode.BaseNode.DeltaLoc),
					false,
					collector.data.allocator,
				)

				metaNode.TxnMVCCNode.AppendTuple(blkMetaInsTxnBat)
			}
		}
>>>>>>> cb2c2279
	}
	collector.data.UpdateBlkMeta(entry.GetObject().(*catalog.ObjectEntry).GetTable().ID, int32(start), int32(end), 0, 0)
}

<<<<<<< HEAD
// TODO
// func (collector *BaseCollector) VisitBlkForBackup(entry *catalog.BlockEntry) (err error) {
// 	entry.RLock()
// 	if entry.GetCreatedAtLocked().Greater(collector.start) {
// 		entry.RUnlock()
// 		return nil
// 	}
// 	entry.RUnlock()
// 	collector.visitBlockEntry(entry)
// 	return nil
// }
=======
func (collector *BaseCollector) VisitBlkForBackup(entry *catalog.BlockEntry) (err error) {
	entry.RLock()
	createTS := entry.GetCreatedAtLocked()
	if createTS.Greater(&collector.start) {
		entry.RUnlock()
		return nil
	}
	entry.RUnlock()
	collector.visitBlockEntry(entry)
	return nil
}
>>>>>>> cb2c2279

func (collector *BaseCollector) VisitTombstone(entry data.Tombstone) (err error) {
	collector.visitTombstone(entry)
	return nil
}

func (collector *GlobalCollector) VisitTombstone(entry data.Tombstone) error {
	obj := entry.GetObject().(*catalog.ObjectEntry)
	if collector.isEntryDeletedBeforeThreshold(obj.BaseEntryImpl) && !obj.InMemoryDeletesExisted() {
		return nil
	}
	if collector.isEntryDeletedBeforeThreshold(obj.GetTable().BaseEntryImpl) {
		return nil
	}
	if collector.isEntryDeletedBeforeThreshold(obj.GetTable().GetDB().BaseEntryImpl) {
		return nil
	}
	return collector.BaseCollector.VisitTombstone(entry)
}

func (collector *BaseCollector) OrphanData() *CheckpointData {
	data := collector.data
	collector.data = nil
	return data
}

func (collector *BaseCollector) Close() {
	if collector.data != nil {
		collector.data.Close()
	}
}<|MERGE_RESOLUTION|>--- conflicted
+++ resolved
@@ -3125,425 +3125,15 @@
 	return collector.BaseCollector.VisitObj(entry)
 }
 
-<<<<<<< HEAD
 func (collector *BaseCollector) visitTombstone(entry data.Tombstone) {
 	// If ctx is used when collect in memory deletes.
 	_, start, end, err := entry.VisitDeletes(context.Background(), collector.start, collector.end, collector.data.bats[BLKMetaInsertIDX], collector.data.bats[BLKMetaInsertTxnIDX], true)
 	if err != nil {
 		panic(err)
-=======
-func (collector *BaseCollector) visitBlockEntry(entry *catalog.BlockEntry) {
-	entry.RLock()
-	mvccNodes := entry.ClonePreparedInRange(collector.start, collector.end)
-	entry.RUnlock()
-	if len(mvccNodes) == 0 {
-		return
-	}
-	insStart := collector.data.bats[BLKMetaInsertIDX].GetVectorByName(catalog.AttrRowID).Length()
-	delStart := collector.data.bats[BLKMetaDeleteIDX].GetVectorByName(catalog.AttrRowID).Length()
-	blkTNMetaDelBat := collector.data.bats[BLKTNMetaDeleteIDX]
-	blkTNMetaDelTxnBat := collector.data.bats[BLKTNMetaDeleteTxnIDX]
-	blkTNMetaInsBat := collector.data.bats[BLKTNMetaInsertIDX]
-	blkTNMetaInsTxnBat := collector.data.bats[BLKTNMetaInsertTxnIDX]
-	blkMetaDelBat := collector.data.bats[BLKMetaDeleteIDX]
-	blkMetaDelTxnBat := collector.data.bats[BLKMetaDeleteTxnIDX]
-	blkCNMetaInsBat := collector.data.bats[BLKCNMetaInsertIDX]
-	blkMetaInsBat := collector.data.bats[BLKMetaInsertIDX]
-	blkMetaInsTxnBat := collector.data.bats[BLKMetaInsertTxnIDX]
-
-	blkTNMetaDelRowIDVec := blkTNMetaDelBat.GetVectorByName(catalog.AttrRowID).GetDownstreamVector()
-	blkTNMetaDelCommitTsVec := blkTNMetaDelBat.GetVectorByName(catalog.AttrCommitTs).GetDownstreamVector()
-	blkTNMetaDelTxnDBIDVec := blkTNMetaDelTxnBat.GetVectorByName(SnapshotAttr_DBID).GetDownstreamVector()
-	blkTNMetaDelTxnTIDVec := blkTNMetaDelTxnBat.GetVectorByName(SnapshotAttr_TID).GetDownstreamVector()
-	blkTNMetaDelTxnMetaLocVec := blkTNMetaDelTxnBat.GetVectorByName(pkgcatalog.BlockMeta_MetaLoc).GetDownstreamVector()
-	blkTNMetaDelTxnDeltaLocVec := blkTNMetaDelTxnBat.GetVectorByName(pkgcatalog.BlockMeta_DeltaLoc).GetDownstreamVector()
-
-	blkTNMetaInsRowIDVec := blkTNMetaInsBat.GetVectorByName(catalog.AttrRowID).GetDownstreamVector()
-	blkTNMetaInsCommitTimeVec := blkTNMetaInsBat.GetVectorByName(catalog.AttrCommitTs).GetDownstreamVector()
-	blkTNMetaInsIDVec := blkTNMetaInsBat.GetVectorByName(pkgcatalog.BlockMeta_ID).GetDownstreamVector()
-	blkTNMetaInsStateVec := blkTNMetaInsBat.GetVectorByName(pkgcatalog.BlockMeta_EntryState).GetDownstreamVector()
-	blkTNMetaInsMetaLocVec := blkTNMetaInsBat.GetVectorByName(pkgcatalog.BlockMeta_MetaLoc).GetDownstreamVector()
-	blkTNMetaInsDelLocVec := blkTNMetaInsBat.GetVectorByName(pkgcatalog.BlockMeta_DeltaLoc).GetDownstreamVector()
-	blkTNMetaInsSortedVec := blkTNMetaInsBat.GetVectorByName(pkgcatalog.BlockMeta_Sorted).GetDownstreamVector()
-	blkTNMetaInsSegIDVec := blkTNMetaInsBat.GetVectorByName(pkgcatalog.BlockMeta_SegmentID).GetDownstreamVector()
-	blkTNMetaInsCommitTsVec := blkTNMetaInsBat.GetVectorByName(pkgcatalog.BlockMeta_CommitTs).GetDownstreamVector()
-	blkTNMetaInsMemTruncVec := blkTNMetaInsBat.GetVectorByName(pkgcatalog.BlockMeta_MemTruncPoint).GetDownstreamVector()
-
-	blkTNMetaInsTxnDBIDVec := blkTNMetaInsTxnBat.GetVectorByName(SnapshotAttr_DBID).GetDownstreamVector()
-	blkTNMetaInsTxnTIDVec := blkTNMetaInsTxnBat.GetVectorByName(SnapshotAttr_TID).GetDownstreamVector()
-	blkTNMetaInsTxnMetaLocVec := blkTNMetaInsTxnBat.GetVectorByName(pkgcatalog.BlockMeta_MetaLoc).GetDownstreamVector()
-	blkTNMetaInsTxnDeltaLocVec := blkTNMetaInsTxnBat.GetVectorByName(pkgcatalog.BlockMeta_DeltaLoc).GetDownstreamVector()
-
-	blkMetaDelRowIDVec := blkMetaDelBat.GetVectorByName(catalog.AttrRowID).GetDownstreamVector()
-	blkMetaDelCommitTsVec := blkMetaDelBat.GetVectorByName(catalog.AttrCommitTs).GetDownstreamVector()
-
-	blkMetaDelTxnDBIDVec := blkMetaDelTxnBat.GetVectorByName(SnapshotAttr_DBID).GetDownstreamVector()
-	blkMetaDelTxnTIDVec := blkMetaDelTxnBat.GetVectorByName(SnapshotAttr_TID).GetDownstreamVector()
-	blkMetaDelTxnMetaLocVec := blkMetaDelTxnBat.GetVectorByName(pkgcatalog.BlockMeta_MetaLoc).GetDownstreamVector()
-	blkMetaDelTxnDeltaLocVec := blkMetaDelTxnBat.GetVectorByName(pkgcatalog.BlockMeta_DeltaLoc).GetDownstreamVector()
-
-	blkCNMetaInsRowIDVec := blkCNMetaInsBat.GetVectorByName(catalog.AttrRowID).GetDownstreamVector()
-	blkCNMetaInsCommitTimeVec := blkCNMetaInsBat.GetVectorByName(catalog.AttrCommitTs).GetDownstreamVector()
-	blkCNMetaInsIDVec := blkCNMetaInsBat.GetVectorByName(pkgcatalog.BlockMeta_ID).GetDownstreamVector()
-	blkCNMetaInsStateVec := blkCNMetaInsBat.GetVectorByName(pkgcatalog.BlockMeta_EntryState).GetDownstreamVector()
-	blkCNMetaInsMetaLocVec := blkCNMetaInsBat.GetVectorByName(pkgcatalog.BlockMeta_MetaLoc).GetDownstreamVector()
-	blkCNMetaInsDelLocVec := blkCNMetaInsBat.GetVectorByName(pkgcatalog.BlockMeta_DeltaLoc).GetDownstreamVector()
-	blkCNMetaInsSortedVec := blkCNMetaInsBat.GetVectorByName(pkgcatalog.BlockMeta_Sorted).GetDownstreamVector()
-	blkCNMetaInsSegIDVec := blkCNMetaInsBat.GetVectorByName(pkgcatalog.BlockMeta_SegmentID).GetDownstreamVector()
-	blkCNMetaInsCommitTsVec := blkCNMetaInsBat.GetVectorByName(pkgcatalog.BlockMeta_CommitTs).GetDownstreamVector()
-	blkCNMetaInsMemTruncVec := blkCNMetaInsBat.GetVectorByName(pkgcatalog.BlockMeta_MemTruncPoint).GetDownstreamVector()
-
-	blkMetaInsRowIDVec := blkMetaInsBat.GetVectorByName(catalog.AttrRowID).GetDownstreamVector()
-	blkMetaInsCommitTimeVec := blkMetaInsBat.GetVectorByName(catalog.AttrCommitTs).GetDownstreamVector()
-	blkMetaInsIDVec := blkMetaInsBat.GetVectorByName(pkgcatalog.BlockMeta_ID).GetDownstreamVector()
-	blkMetaInsStateVec := blkMetaInsBat.GetVectorByName(pkgcatalog.BlockMeta_EntryState).GetDownstreamVector()
-	blkMetaInsMetaLocVec := blkMetaInsBat.GetVectorByName(pkgcatalog.BlockMeta_MetaLoc).GetDownstreamVector()
-	blkMetaInsDelLocVec := blkMetaInsBat.GetVectorByName(pkgcatalog.BlockMeta_DeltaLoc).GetDownstreamVector()
-	blkMetaInsSortedVec := blkMetaInsBat.GetVectorByName(pkgcatalog.BlockMeta_Sorted).GetDownstreamVector()
-	blkMetaInsSegIDVec := blkMetaInsBat.GetVectorByName(pkgcatalog.BlockMeta_SegmentID).GetDownstreamVector()
-	blkMetaInsCommitTsVec := blkMetaInsBat.GetVectorByName(pkgcatalog.BlockMeta_CommitTs).GetDownstreamVector()
-	blkMetaInsMemTruncVec := blkMetaInsBat.GetVectorByName(pkgcatalog.BlockMeta_MemTruncPoint).GetDownstreamVector()
-
-	blkMetaInsTxnDBIDVec := blkMetaInsTxnBat.GetVectorByName(SnapshotAttr_DBID).GetDownstreamVector()
-	blkMetaInsTxnTIDVec := blkMetaInsTxnBat.GetVectorByName(SnapshotAttr_TID).GetDownstreamVector()
-	blkMetaInsTxnMetaLocVec := blkMetaInsTxnBat.GetVectorByName(pkgcatalog.BlockMeta_MetaLoc).GetDownstreamVector()
-	blkMetaInsTxnDeltaLocVec := blkMetaInsTxnBat.GetVectorByName(pkgcatalog.BlockMeta_DeltaLoc).GetDownstreamVector()
-
-	for _, node := range mvccNodes {
-		// replay create and delete information from object batch
-		if node.BaseNode.DeltaLoc.IsEmpty() {
-			continue
-		}
-		if node.IsAborted() {
-			continue
-		}
-		metaNode := node
-		if metaNode.BaseNode.MetaLoc.IsEmpty() || metaNode.Aborted {
-			if metaNode.HasDropCommitted() {
-				vector.AppendFixed(
-					blkTNMetaDelRowIDVec,
-					objectio.HackBlockid2Rowid(&entry.ID),
-					false,
-					collector.data.allocator,
-				)
-				vector.AppendFixed(
-					blkTNMetaDelCommitTsVec,
-					metaNode.GetEnd(),
-					false,
-					collector.data.allocator,
-				)
-				vector.AppendFixed(
-					blkTNMetaDelTxnDBIDVec,
-					entry.GetObject().GetTable().GetDB().GetID(),
-					false,
-					collector.data.allocator,
-				)
-				vector.AppendFixed(
-					blkTNMetaDelTxnTIDVec,
-					entry.GetObject().GetTable().GetID(),
-					false,
-					collector.data.allocator,
-				)
-				vector.AppendBytes(
-					blkTNMetaDelTxnMetaLocVec,
-					[]byte(metaNode.BaseNode.MetaLoc),
-					false,
-					collector.data.allocator,
-				)
-				vector.AppendBytes(
-					blkTNMetaDelTxnDeltaLocVec,
-					[]byte(metaNode.BaseNode.DeltaLoc),
-					false,
-					collector.data.allocator,
-				)
-				metaNode.TxnMVCCNode.AppendTuple(blkTNMetaDelTxnBat)
-			} else {
-				vector.AppendFixed(
-					blkTNMetaInsIDVec,
-					entry.ID,
-					false,
-					collector.data.allocator,
-				)
-				vector.AppendFixed(
-					blkTNMetaInsStateVec,
-					entry.IsAppendable(),
-					false,
-					collector.data.allocator,
-				)
-				vector.AppendFixed(
-					blkTNMetaInsCommitTsVec,
-					metaNode.GetEnd(),
-					false,
-					collector.data.allocator,
-				)
-				vector.AppendBytes(
-					blkTNMetaInsMetaLocVec,
-					[]byte(metaNode.BaseNode.MetaLoc),
-					false,
-					collector.data.allocator,
-				)
-				vector.AppendBytes(
-					blkTNMetaInsDelLocVec,
-					[]byte(metaNode.BaseNode.DeltaLoc),
-					false,
-					collector.data.allocator,
-				)
-				is_sorted := false
-				if !entry.IsAppendable() && entry.GetSchema().HasSortKey() {
-					is_sorted = true
-				}
-				vector.AppendFixed(
-					blkTNMetaInsSortedVec,
-					is_sorted,
-					false,
-					collector.data.allocator,
-				)
-				vector.AppendFixed(
-					blkTNMetaInsSegIDVec,
-					*entry.GetObject().ID.Segment(),
-					false,
-					collector.data.allocator,
-				)
-				vector.AppendFixed(
-					blkTNMetaInsCommitTimeVec,
-					metaNode.CreatedAt,
-					false,
-					collector.data.allocator,
-				)
-				vector.AppendFixed(blkTNMetaInsMemTruncVec, metaNode.Start, false, collector.data.allocator)
-				vector.AppendFixed(
-					blkTNMetaInsRowIDVec,
-					objectio.HackBlockid2Rowid(&entry.ID),
-					false,
-					collector.data.allocator,
-				)
-				vector.AppendFixed(
-					blkTNMetaInsTxnDBIDVec,
-					entry.GetObject().GetTable().GetDB().GetID(),
-					false,
-					collector.data.allocator,
-				)
-				vector.AppendFixed(
-					blkTNMetaInsTxnTIDVec,
-					entry.GetObject().GetTable().GetID(),
-					false,
-					collector.data.allocator,
-				)
-				vector.AppendBytes(
-					blkTNMetaInsTxnMetaLocVec,
-					[]byte(metaNode.BaseNode.MetaLoc),
-					false,
-					collector.data.allocator,
-				)
-				vector.AppendBytes(
-					blkTNMetaInsTxnDeltaLocVec,
-					[]byte(metaNode.BaseNode.DeltaLoc),
-					false,
-					collector.data.allocator,
-				)
-				metaNode.TxnMVCCNode.AppendTuple(blkTNMetaInsTxnBat)
-			}
-		} else {
-			if metaNode.HasDropCommitted() {
-				vector.AppendFixed(
-					blkMetaDelRowIDVec,
-					objectio.HackBlockid2Rowid(&entry.ID),
-					false,
-					collector.data.allocator,
-				)
-				vector.AppendFixed(
-					blkMetaDelCommitTsVec,
-					metaNode.GetEnd(),
-					false,
-					collector.data.allocator,
-				)
-
-				vector.AppendFixed(
-					blkMetaDelTxnDBIDVec,
-					entry.GetObject().GetTable().GetDB().GetID(),
-					false,
-					collector.data.allocator,
-				)
-				vector.AppendFixed(
-					blkMetaDelTxnTIDVec,
-					entry.GetObject().GetTable().GetID(),
-					false,
-					collector.data.allocator,
-				)
-				vector.AppendBytes(
-					blkMetaDelTxnMetaLocVec,
-					[]byte(metaNode.BaseNode.MetaLoc),
-					false,
-					collector.data.allocator,
-				)
-				vector.AppendBytes(
-					blkMetaDelTxnDeltaLocVec,
-					[]byte(metaNode.BaseNode.DeltaLoc),
-					false,
-					collector.data.allocator,
-				)
-				metaNode.TxnMVCCNode.AppendTuple(blkMetaDelTxnBat)
-				is_sorted := false
-				if !entry.IsAppendable() && entry.GetSchema().HasSortKey() {
-					is_sorted = true
-				}
-				vector.AppendFixed(
-					blkCNMetaInsIDVec,
-					entry.ID,
-					false,
-					collector.data.allocator,
-				)
-				vector.AppendFixed(
-					blkCNMetaInsStateVec,
-					entry.IsAppendable(),
-					false,
-					collector.data.allocator,
-				)
-				vector.AppendBytes(
-					blkCNMetaInsMetaLocVec,
-					[]byte(metaNode.BaseNode.MetaLoc),
-					false,
-					collector.data.allocator,
-				)
-				vector.AppendBytes(
-					blkCNMetaInsDelLocVec,
-					[]byte(metaNode.BaseNode.DeltaLoc),
-					false,
-					collector.data.allocator,
-				)
-				vector.AppendFixed(
-					blkCNMetaInsSortedVec,
-					is_sorted,
-					false,
-					collector.data.allocator,
-				)
-				vector.AppendFixed(
-					blkCNMetaInsSegIDVec,
-					*entry.GetObject().ID.Segment(),
-					false,
-					collector.data.allocator,
-				)
-				vector.AppendFixed(
-					blkCNMetaInsCommitTsVec,
-					metaNode.GetEnd(),
-					false,
-					collector.data.allocator,
-				)
-				vector.AppendFixed(
-					blkCNMetaInsRowIDVec,
-					objectio.HackBlockid2Rowid(&entry.ID),
-					false,
-					collector.data.allocator,
-				)
-				vector.AppendFixed(
-					blkCNMetaInsCommitTimeVec,
-					metaNode.CreatedAt,
-					false,
-					collector.data.allocator,
-				)
-				memTrucate := metaNode.Start
-				endTS := metaNode.GetEnd()
-				if !entry.IsAppendable() && metaNode.DeletedAt.Equal(&endTS) {
-					memTrucate = types.TS{}
-				}
-				vector.AppendFixed(blkCNMetaInsMemTruncVec, memTrucate, false, collector.data.allocator)
-
-			} else {
-				is_sorted := false
-				if !entry.IsAppendable() && entry.GetSchema().HasSortKey() {
-					is_sorted = true
-				}
-				vector.AppendFixed(
-					blkMetaInsIDVec,
-					entry.ID,
-					false,
-					collector.data.allocator,
-				)
-				vector.AppendFixed(
-					blkMetaInsStateVec,
-					entry.IsAppendable(),
-					false,
-					collector.data.allocator,
-				)
-				vector.AppendBytes(
-					blkMetaInsMetaLocVec,
-					[]byte(metaNode.BaseNode.MetaLoc),
-					false,
-					collector.data.allocator,
-				)
-				vector.AppendBytes(
-					blkMetaInsDelLocVec,
-					[]byte(metaNode.BaseNode.DeltaLoc),
-					false,
-					collector.data.allocator,
-				)
-				vector.AppendFixed(
-					blkMetaInsCommitTsVec,
-					metaNode.GetEnd(),
-					false,
-					collector.data.allocator,
-				)
-				vector.AppendFixed(
-					blkMetaInsSortedVec,
-					is_sorted,
-					false,
-					collector.data.allocator,
-				)
-				vector.AppendFixed(
-					blkMetaInsSegIDVec,
-					*entry.GetObject().ID.Segment(),
-					false,
-					collector.data.allocator,
-				)
-				vector.AppendFixed(
-					blkMetaInsCommitTimeVec,
-					metaNode.CreatedAt,
-					false,
-					collector.data.allocator,
-				)
-				vector.AppendFixed(
-					blkMetaInsRowIDVec,
-					objectio.HackBlockid2Rowid(&entry.ID),
-					false,
-					collector.data.allocator,
-				)
-
-				vector.AppendFixed(blkMetaInsMemTruncVec, metaNode.Start, false, collector.data.allocator)
-
-				vector.AppendFixed(
-					blkMetaInsTxnDBIDVec,
-					entry.GetObject().GetTable().GetDB().GetID(),
-					false,
-					collector.data.allocator,
-				)
-				vector.AppendFixed(
-					blkMetaInsTxnTIDVec,
-					entry.GetObject().GetTable().GetID(),
-					false,
-					collector.data.allocator,
-				)
-				vector.AppendBytes(
-					blkMetaInsTxnMetaLocVec,
-					[]byte(metaNode.BaseNode.MetaLoc),
-					false,
-					collector.data.allocator,
-				)
-				vector.AppendBytes(
-					blkMetaInsTxnDeltaLocVec,
-					[]byte(metaNode.BaseNode.DeltaLoc),
-					false,
-					collector.data.allocator,
-				)
-
-				metaNode.TxnMVCCNode.AppendTuple(blkMetaInsTxnBat)
-			}
-		}
->>>>>>> cb2c2279
 	}
 	collector.data.UpdateBlkMeta(entry.GetObject().(*catalog.ObjectEntry).GetTable().ID, int32(start), int32(end), 0, 0)
 }
 
-<<<<<<< HEAD
 // TODO
 // func (collector *BaseCollector) VisitBlkForBackup(entry *catalog.BlockEntry) (err error) {
 // 	entry.RLock()
@@ -3555,19 +3145,6 @@
 // 	collector.visitBlockEntry(entry)
 // 	return nil
 // }
-=======
-func (collector *BaseCollector) VisitBlkForBackup(entry *catalog.BlockEntry) (err error) {
-	entry.RLock()
-	createTS := entry.GetCreatedAtLocked()
-	if createTS.Greater(&collector.start) {
-		entry.RUnlock()
-		return nil
-	}
-	entry.RUnlock()
-	collector.visitBlockEntry(entry)
-	return nil
-}
->>>>>>> cb2c2279
 
 func (collector *BaseCollector) VisitTombstone(entry data.Tombstone) (err error) {
 	collector.visitTombstone(entry)
