--- conflicted
+++ resolved
@@ -15,7 +15,6 @@
 package logtail
 
 import (
-	"context"
 	"fmt"
 	"sort"
 
@@ -170,9 +169,6 @@
 	}
 }
 
-<<<<<<< HEAD
-func (b *TxnLogtailRespBuilder) visitDelete(ctx context.Context, vnode txnif.DeleteNode) {
-=======
 // closeInsertBatch closes rowid and committs
 // Other vectors are closed in localsegment
 func (b *TxnLogtailRespBuilder) closeInsertBatch(bat *containers.Batch) {
@@ -181,7 +177,6 @@
 }
 
 func (b *TxnLogtailRespBuilder) visitDelete(vnode txnif.DeleteNode) {
->>>>>>> 01e421ee
 	if b.batches[dataDelBatch] == nil {
 		b.batches[dataDelBatch] = makeRespBatchFromSchema(DelSchema)
 	}
@@ -209,7 +204,6 @@
 		commitTSVec.Append(b.txn.GetPrepareTS(), false)
 	}
 	_ = meta.GetBlockData().Foreach(
-		ctx,
 		pkDef.Idx,
 		func(v any, isNull bool, row int) error {
 			pkVec.Append(v, false)
