--- conflicted
+++ resolved
@@ -573,7 +573,6 @@
 				return types.MaxTs(), true
 			}
 		} else {
-<<<<<<< HEAD
 			if !newest.BaseNode.DeltaLoc.IsEmpty() {
 				if newest.GetStart().GreaterEq(b.end) {
 					// non-appendable block has newer delta data on s3, no need to collect data
@@ -581,11 +580,6 @@
 				} else {
 					return newest.GetStart(), false
 				}
-=======
-			if !newest.BaseNode.DeltaLoc.IsEmpty() && newest.GetStart().GreaterEq(b.end) {
-				// non-appendable block has newer delta data on s3, no need to collect data
-				return true
->>>>>>> e796be38
 			}
 		}
 	}
