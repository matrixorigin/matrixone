--- conflicted
+++ resolved
@@ -575,107 +575,8 @@
 	batch.GetVectorByName(ObjectAttr_Sorted).Append(sorted, false)
 }
 
-<<<<<<< HEAD
 func (b *TableLogtailRespBuilder) visitDelete(e data.Tombstone) error {
 	deletes, _, _, err := e.VisitDeletes(b.ctx, b.start, b.end, b.blkMetaInsBatch, nil, false)
-=======
-// visitBlkMeta try to collect block metadata. It might prefetch and generate duplicated entry.
-// see also https://github.com/matrixorigin/docs/blob/main/tech-notes/dnservice/ref_logtail_protocol.md#table-metadata-prefetch
-func (b *TableLogtailRespBuilder) visitBlkMeta(e *catalog.BlockEntry) (types.TS, bool) {
-	newEnd := b.end
-	e.RLock()
-	// try to find new end
-	if newest := e.GetLatestCommittedNode(); newest != nil {
-		latestPrepareTs := newest.GetPrepare()
-		if latestPrepareTs.Greater(&b.end) {
-			newEnd = latestPrepareTs
-		}
-	}
-	mvccNodes := e.ClonePreparedInRange(b.start, newEnd)
-	e.RUnlock()
-
-	for _, node := range mvccNodes {
-		metaNode := node
-		if !metaNode.BaseNode.MetaLoc.IsEmpty() && !metaNode.BaseNode.DeltaLoc.IsEmpty() && !metaNode.IsAborted() {
-			b.appendBlkMeta(e, metaNode)
-		}
-	}
-
-	if n := len(mvccNodes); n > 0 {
-		newest := mvccNodes[n-1]
-		if e.IsAppendable() {
-			if !newest.BaseNode.MetaLoc.IsEmpty() {
-				// appendable block has been flushed, no need to collect data
-				return types.MaxTs(), true
-			}
-		} else {
-			if !newest.BaseNode.DeltaLoc.IsEmpty() {
-				startTS := newest.GetStart()
-				if startTS.GreaterEq(&b.end) {
-					// non-appendable block has newer delta data on s3, no need to collect data
-					return types.MaxTs(), true
-				} else {
-					return newest.GetStart(), false
-				}
-			}
-		}
-	}
-	return types.MaxTs(), false
-}
-
-// appendBlkMeta add block metadata into api entry according to logtail protocol
-// see also https://github.com/matrixorigin/docs/blob/main/tech-notes/dnservice/ref_logtail_protocol.md#table-metadata
-func (b *TableLogtailRespBuilder) appendBlkMeta(e *catalog.BlockEntry, metaNode *catalog.MVCCNode[*catalog.MetadataMVCCNode]) {
-	visitBlkMeta(e, metaNode, b.blkMetaInsBatch, b.blkMetaDelBatch, metaNode.HasDropCommitted(), metaNode.End, metaNode.CreatedAt, metaNode.DeletedAt)
-}
-
-func visitBlkMeta(e *catalog.BlockEntry, node *catalog.MVCCNode[*catalog.MetadataMVCCNode], insBatch, delBatch *containers.Batch, delete bool, committs, createts, deletets types.TS) {
-	common.DoIfDebugEnabled(func() {
-		logutil.Debugf("[Logtail] record block meta row %s, %v, %s, %s, %s, %s",
-			e.AsCommonID().String(), e.IsAppendable(),
-			createts.ToString(), node.DeletedAt.ToString(), node.BaseNode.MetaLoc, node.BaseNode.DeltaLoc)
-	})
-	is_sorted := false
-	if !e.IsAppendable() && e.GetSchema().HasSortKey() {
-		is_sorted = true
-	}
-	insBatch.GetVectorByName(pkgcatalog.BlockMeta_ID).Append(e.ID, false)
-	insBatch.GetVectorByName(pkgcatalog.BlockMeta_EntryState).Append(e.IsAppendable(), false)
-	insBatch.GetVectorByName(pkgcatalog.BlockMeta_Sorted).Append(is_sorted, false)
-	insBatch.GetVectorByName(pkgcatalog.BlockMeta_MetaLoc).Append([]byte(node.BaseNode.MetaLoc), false)
-	insBatch.GetVectorByName(pkgcatalog.BlockMeta_DeltaLoc).Append([]byte(node.BaseNode.DeltaLoc), false)
-	insBatch.GetVectorByName(pkgcatalog.BlockMeta_CommitTs).Append(committs, false)
-	insBatch.GetVectorByName(pkgcatalog.BlockMeta_SegmentID).Append(*e.GetObject().ID.Segment(), false)
-	// for appendable block(deleted, because we skip empty metaloc), non-dropped non-appendabled blocks, those new nodes are
-	// produced by flush table tail, it's safe to truncate mem data in CN
-	memTruncTs := node.Start
-	if !e.IsAppendable() && committs.Equal(&deletets) {
-		// for deleted non-appendable block, it must be produced by merging blocks. In this case,
-		// do not truncate any data in CN, because merging blocks didn't flush deletes to disk.
-		memTruncTs = types.TS{}
-	}
-
-	insBatch.GetVectorByName(pkgcatalog.BlockMeta_MemTruncPoint).Append(memTruncTs, false)
-	insBatch.GetVectorByName(catalog.AttrCommitTs).Append(createts, false)
-	insBatch.GetVectorByName(catalog.AttrRowID).Append(objectio.HackBlockid2Rowid(&e.ID), false)
-
-	// if block is deleted, send both Insert and Delete api entry
-	// see also https://github.com/matrixorigin/docs/blob/main/tech-notes/dnservice/ref_logtail_protocol.md#table-metadata-deletion-invalidate-table-data
-	if delete {
-		if node.DeletedAt.IsEmpty() {
-			panic(moerr.NewInternalErrorNoCtx("no delete at time in a dropped entry"))
-		}
-		delBatch.GetVectorByName(catalog.AttrCommitTs).Append(deletets, false)
-		delBatch.GetVectorByName(catalog.AttrRowID).Append(objectio.HackBlockid2Rowid(&e.ID), false)
-	}
-
-}
-
-// visitBlkData collects logtail in memory
-func (b *TableLogtailRespBuilder) visitBlkData(ctx context.Context, ts types.TS, e *catalog.BlockEntry) (err error) {
-	block := e.GetBlockData()
-	insBatch, err := block.CollectAppendInRange(b.start, b.end, false, common.LogtailAllocator)
->>>>>>> cb2c2279
 	if err != nil {
 		return err
 	}
@@ -687,27 +588,6 @@
 			deletes.Close()
 		}
 	}
-<<<<<<< HEAD
-=======
-	var delBatch *containers.Batch
-	maxTS := types.MaxTs()
-	if !ts.Equal(&maxTS) {
-		delBatch, err = block.CollectDeleteInRangeAfterDeltalocation(ctx, ts, b.end, false, common.LogtailAllocator)
-	} else {
-		delBatch, err = block.CollectDeleteInRange(ctx, b.start, b.end, false, common.LogtailAllocator)
-	}
-	if err != nil {
-		return
-	}
-	if delBatch != nil && delBatch.Length() > 0 {
-		if len(b.dataDelBatch.Vecs) == 2 {
-			b.dataDelBatch.AddVector(catalog.AttrPKVal,
-				containers.MakeVector(*delBatch.GetVectorByName(catalog.AttrPKVal).GetType(), common.LogtailAllocator))
-		}
-		b.dataDelBatch.Extend(delBatch)
-		// delBatch is freed, don't use anymore
-	}
->>>>>>> cb2c2279
 	return nil
 }
 
