// Copyright 2021 Matrix Origin
//
// Licensed under the Apache License, Version 2.0 (the "License");
// you may not use this file except in compliance with the License.
// You may obtain a copy of the License at
//
//	http://www.apache.org/licenses/LICENSE-2.0
//
// Unless required by applicable law or agreed to in writing, software
// distributed under the License is distributed on an "AS IS" BASIS,
// WITHOUT WARRANTIES OR CONDITIONS OF ANY KIND, either express or implied.
// See the License for the specific language governing permissions and
// limitations under the License.

package logtail

/*

an application on logtail mgr: build reponse to SyncLogTailRequest

*/

import (
	"context"
	"fmt"
	"hash/fnv"
	"strings"

	pkgcatalog "github.com/matrixorigin/matrixone/pkg/catalog"
	"github.com/matrixorigin/matrixone/pkg/common/moerr"
	"github.com/matrixorigin/matrixone/pkg/container/batch"
	"github.com/matrixorigin/matrixone/pkg/container/types"
	"github.com/matrixorigin/matrixone/pkg/fileservice"
	"github.com/matrixorigin/matrixone/pkg/logutil"
	"github.com/matrixorigin/matrixone/pkg/pb/api"
	"github.com/matrixorigin/matrixone/pkg/vm/engine/tae/catalog"
	"github.com/matrixorigin/matrixone/pkg/vm/engine/tae/common"
	"github.com/matrixorigin/matrixone/pkg/vm/engine/tae/containers"
	"github.com/matrixorigin/matrixone/pkg/vm/engine/tae/dataio/blockio"
	"github.com/matrixorigin/matrixone/pkg/vm/engine/tae/tasks"
	"github.com/matrixorigin/matrixone/pkg/vm/engine/tae/txn/txnimpl"
)

type CheckpointClient interface {
	CollectCheckpointsInRange(start, end types.TS) (location string, checkpointed types.TS)
}

func HandleSyncLogTailReq(
	ckpClient CheckpointClient,
	mgr *LogtailMgr,
	c *catalog.Catalog,
	req api.SyncLogTailReq) (resp api.SyncLogTailResp, err error) {
	logutil.Debugf("[Logtail] begin handle %+v", req)
	defer func() {
		logutil.Debugf("[Logtail] end handle %d entries[%q], err %v", len(resp.Commands), resp.CkpLocation, err)
	}()
	start := types.BuildTS(req.CnHave.PhysicalTime, req.CnHave.LogicalTime)
	end := types.BuildTS(req.CnWant.PhysicalTime, req.CnWant.LogicalTime)
	did, tid := req.Table.DbId, req.Table.TbId
	dbEntry, err := c.GetDatabaseByID(did)
	if err != nil {
		return
	}
	tableEntry, err := dbEntry.GetTableEntryByID(tid)
	if err != nil {
		return
	}
	if start.Less(tableEntry.GetCreatedAt()) {
		start = tableEntry.GetCreatedAt()
	}

	ckpLoc, checkpointed := ckpClient.CollectCheckpointsInRange(start, end)

	if checkpointed.GreaterEq(end) {
		return api.SyncLogTailResp{
			CkpLocation: ckpLoc,
		}, err
	} else if ckpLoc != "" {
		start = checkpointed.Next()
	}

	scope := mgr.DecideScope(tid)

	var visitor RespBuilder

	if scope == ScopeUserTables {
		var tableEntry *catalog.TableEntry
		// table logtail needs information about this table, so give it the table entry.
		if db, err := c.GetDatabaseByID(did); err != nil {
			return api.SyncLogTailResp{}, err
		} else if tableEntry, err = db.GetTableEntryByID(tid); err != nil {
			return api.SyncLogTailResp{}, err
		}
		visitor = NewTableLogtailRespBuilder(ckpLoc, start, end, tableEntry)
	} else {
		visitor = NewCatalogLogtailRespBuilder(scope, ckpLoc, start, end)
	}
	defer visitor.Close()

	operator := mgr.GetTableOperator(start, end, c, did, tid, scope, visitor)
	if err := operator.Run(); err != nil {
		return api.SyncLogTailResp{}, err
	}
	return visitor.BuildResp()
}

type RespBuilder interface {
	catalog.Processor
	BuildResp() (api.SyncLogTailResp, error)
	Close()
}

// CatalogLogtailRespBuilder knows how to make api-entry from catalog entry
// impl catalog.Processor interface, driven by LogtailCollector
type CatalogLogtailRespBuilder struct {
	*catalog.LoopProcessor
	scope      Scope
	start, end types.TS
	checkpoint string
	insBatch   *containers.Batch
	delBatch   *containers.Batch
}

func NewCatalogLogtailRespBuilder(scope Scope, ckp string, start, end types.TS) *CatalogLogtailRespBuilder {
	b := &CatalogLogtailRespBuilder{
		LoopProcessor: new(catalog.LoopProcessor),
		scope:         scope,
		start:         start,
		end:           end,
		checkpoint:    ckp,
	}
	switch scope {
	case ScopeDatabases:
		b.insBatch = makeRespBatchFromSchema(catalog.SystemDBSchema)
	case ScopeTables:
		b.insBatch = makeRespBatchFromSchema(catalog.SystemTableSchema)
	case ScopeColumns:
		b.insBatch = makeRespBatchFromSchema(catalog.SystemColumnSchema)
	}
	b.delBatch = makeRespBatchFromSchema(DelSchema)
	b.DatabaseFn = b.VisitDB
	b.TableFn = b.VisitTbl

	return b
}

func (b *CatalogLogtailRespBuilder) Close() {
	if b.insBatch != nil {
		b.insBatch.Close()
		b.insBatch = nil
	}
	if b.delBatch != nil {
		b.delBatch.Close()
		b.delBatch = nil
	}
}

func (b *CatalogLogtailRespBuilder) VisitDB(entry *catalog.DBEntry) error {
	entry.RLock()
	if shouldIgnoreDBInLogtail(entry.ID) {
		entry.RUnlock()
		return nil
	}
	mvccNodes := entry.ClonePreparedInRange(b.start, b.end)
	entry.RUnlock()
	for _, node := range mvccNodes {
		if node.IsAborted() {
			continue
		}
		dbNode := node.(*catalog.DBMVCCNode)
		if dbNode.HasDropCommitted() {
			// delScehma is empty, it will just fill rowid / commit ts
			catalogEntry2Batch(b.delBatch, entry, DelSchema, txnimpl.FillDBRow, u64ToRowID(entry.GetID()), dbNode.GetEnd())
		} else {
			catalogEntry2Batch(b.insBatch, entry, catalog.SystemDBSchema, txnimpl.FillDBRow, u64ToRowID(entry.GetID()), dbNode.GetEnd())
		}
	}
	return nil
}

func (b *CatalogLogtailRespBuilder) VisitTbl(entry *catalog.TableEntry) error {
	entry.RLock()
	if shouldIgnoreTblInLogtail(entry.ID) {
		entry.RUnlock()
		return nil
	}
	mvccNodes := entry.ClonePreparedInRange(b.start, b.end)
	entry.RUnlock()
	for _, node := range mvccNodes {
		if node.IsAborted() {
			continue
		}
		tblNode := node.(*catalog.TableMVCCNode)
		if b.scope == ScopeColumns {
			var dstBatch *containers.Batch
			if !tblNode.HasDropCommitted() {
				dstBatch = b.insBatch
				// fill unique syscol fields if inserting
				for _, syscol := range catalog.SystemColumnSchema.ColDefs {
					txnimpl.FillColumnRow(entry, syscol.Name, b.insBatch.GetVectorByName(syscol.Name))
				}
			} else {
				dstBatch = b.delBatch
			}

			// fill common syscol fields for every user column
			rowidVec := dstBatch.GetVectorByName(catalog.AttrRowID)
			commitVec := dstBatch.GetVectorByName(catalog.AttrCommitTs)
			tableID := entry.GetID()
			commitTs := tblNode.GetEnd()
			for _, usercol := range entry.GetSchema().ColDefs {
				rowidVec.Append(bytesToRowID([]byte(fmt.Sprintf("%d-%s", tableID, usercol.Name))))
				commitVec.Append(commitTs)
			}
		} else {
			if tblNode.HasDropCommitted() {
				catalogEntry2Batch(b.delBatch, entry, DelSchema, txnimpl.FillTableRow, u64ToRowID(entry.GetID()), tblNode.GetEnd())
			} else {
				catalogEntry2Batch(b.insBatch, entry, catalog.SystemTableSchema, txnimpl.FillTableRow, u64ToRowID(entry.GetID()), tblNode.GetEnd())
			}
		}
	}
	return nil
}

func (b *CatalogLogtailRespBuilder) BuildResp() (api.SyncLogTailResp, error) {
	entries := make([]*api.Entry, 0)
	var tblID uint64
	var tableName string
	switch b.scope {
	case ScopeDatabases:
		tblID = pkgcatalog.MO_DATABASE_ID
		tableName = pkgcatalog.MO_DATABASE
	case ScopeTables:
		tblID = pkgcatalog.MO_TABLES_ID
		tableName = pkgcatalog.MO_TABLES
	case ScopeColumns:
		tblID = pkgcatalog.MO_COLUMNS_ID
		tableName = pkgcatalog.MO_COLUMNS
	}

	if b.insBatch.Length() > 0 {
		bat, err := containersBatchToProtoBatch(b.insBatch)
		logutil.Debugf("[logtail] catalog insert to %d-%s, %s", tblID, tableName, DebugBatchToString("catalog", b.insBatch, true))
		if err != nil {
			return api.SyncLogTailResp{}, err
		}
		insEntry := &api.Entry{
			EntryType:    api.Entry_Insert,
			TableId:      tblID,
			TableName:    tableName,
			DatabaseId:   pkgcatalog.MO_CATALOG_ID,
			DatabaseName: pkgcatalog.MO_CATALOG,
			Bat:          bat,
		}
		entries = append(entries, insEntry)
	}
	if b.delBatch.Length() > 0 {
		bat, err := containersBatchToProtoBatch(b.delBatch)
		logutil.Debugf("[logtail] catalog delete from %d-%s, %s", tblID, tableName, DebugBatchToString("catalog", b.delBatch, false))
		if err != nil {
			return api.SyncLogTailResp{}, err
		}
		delEntry := &api.Entry{
			EntryType:    api.Entry_Delete,
			TableId:      tblID,
			TableName:    tableName,
			DatabaseId:   pkgcatalog.MO_CATALOG_ID,
			DatabaseName: pkgcatalog.MO_CATALOG,
			Bat:          bat,
		}
		entries = append(entries, delEntry)
	}
	return api.SyncLogTailResp{
		CkpLocation: b.checkpoint,
		Commands:    entries,
	}, nil
}

// this is used to collect ONE ROW of db or table change
func catalogEntry2Batch[T *catalog.DBEntry | *catalog.TableEntry](
	dstBatch *containers.Batch,
	e T,
	schema *catalog.Schema,
	fillDataRow func(e T, attr string, col containers.Vector),
	rowid types.Rowid,
	commitTs types.TS,
) {
	for _, col := range schema.ColDefs {
		fillDataRow(e, col.Name, dstBatch.GetVectorByName(col.Name))
	}
	dstBatch.GetVectorByName(catalog.AttrRowID).Append(rowid)
	dstBatch.GetVectorByName(catalog.AttrCommitTs).Append(commitTs)
}

func u64ToRowID(v uint64) types.Rowid {
	var rowid types.Rowid
	bs := types.EncodeUint64(&v)
	copy(rowid[0:], bs)
	return rowid
}

func bytesToRowID(bs []byte) types.Rowid {
	var rowid types.Rowid
	if size := len(bs); size <= types.RowidSize {
		copy(rowid[:size], bs[:size])
	} else {
		hasher := fnv.New128()
		hasher.Write(bs)
		hasher.Sum(rowid[:0])
	}
	return rowid
}

// make batch, append necessary field like commit ts
func makeRespBatchFromSchema(schema *catalog.Schema) *containers.Batch {
	bat := containers.NewBatch()

	bat.AddVector(catalog.AttrRowID, containers.MakeVector(types.T_Rowid.ToType(), false))
	bat.AddVector(catalog.AttrCommitTs, containers.MakeVector(types.T_TS.ToType(), false))
	// Types() is not used, then empty schema can also be handled here
	typs := schema.AllTypes()
	attrs := schema.AllNames()
	nullables := schema.AllNullables()
	for i, attr := range attrs {
		if attr == catalog.PhyAddrColumnName {
			continue
		}
		bat.AddVector(attr, containers.MakeVector(typs[i], nullables[i]))
	}
	return bat
}

// consume containers.Batch to construct api batch
func containersBatchToProtoBatch(bat *containers.Batch) (*api.Batch, error) {
	mobat := containers.CopyToMoBatch(bat)
	return batch.BatchToProtoBatch(mobat)
}

type TableLogtailRespBuilder struct {
	*catalog.LoopProcessor
	start, end      types.TS
	did, tid        uint64
	dname, tname    string
	checkpoint      string
	blkMetaInsBatch *containers.Batch
	blkMetaDelBatch *containers.Batch
	dataInsBatch    *containers.Batch
	dataDelBatch    *containers.Batch
}

func NewTableLogtailRespBuilder(ckp string, start, end types.TS, tbl *catalog.TableEntry) *TableLogtailRespBuilder {
	b := &TableLogtailRespBuilder{
		LoopProcessor: new(catalog.LoopProcessor),
		start:         start,
		end:           end,
		checkpoint:    ckp,
	}
	b.BlockFn = b.VisitBlk

	schema := tbl.GetSchema()

	b.did = tbl.GetDB().GetID()
	b.tid = tbl.ID
	b.dname = tbl.GetDB().GetName()
	b.tname = schema.Name

	b.dataInsBatch = makeRespBatchFromSchema(schema)
	b.dataDelBatch = makeRespBatchFromSchema(DelSchema)
	b.blkMetaInsBatch = makeRespBatchFromSchema(BlkMetaSchema)
	b.blkMetaDelBatch = makeRespBatchFromSchema(DelSchema)
	return b
}

func (b *TableLogtailRespBuilder) Close() {
	if b.dataInsBatch != nil {
		b.dataInsBatch.Close()
		b.dataInsBatch = nil
	}
	if b.dataDelBatch != nil {
		b.dataDelBatch.Close()
		b.dataDelBatch = nil
	}
	if b.blkMetaInsBatch != nil {
		b.blkMetaInsBatch.Close()
		b.blkMetaInsBatch = nil
	}
	if b.blkMetaDelBatch != nil {
		b.blkMetaDelBatch.Close()
		b.blkMetaDelBatch = nil
	}
}

func (b *TableLogtailRespBuilder) visitBlkMeta(e *catalog.BlockEntry) (skipData bool) {
	newEnd := b.end
	e.RLock()
	// try to find new end
	if newest := e.GetLatestCommittedNode(); newest != nil {
		latestPrepareTs := newest.CloneAll().(*catalog.MetadataMVCCNode).GetPrepare()
		if latestPrepareTs.Greater(b.end) {
			newEnd = latestPrepareTs
		}
	}
	mvccNodes := e.ClonePreparedInRange(b.start, newEnd)
	e.RUnlock()

	for _, node := range mvccNodes {
		metaNode := node.(*catalog.MetadataMVCCNode)
		if metaNode.MetaLoc != "" && !metaNode.IsAborted() {
			b.appendBlkMeta(e, metaNode)
		}
	}

	if n := len(mvccNodes); n > 0 {
		newest := mvccNodes[n-1].(*catalog.MetadataMVCCNode)
		if e.IsAppendable() {
			if newest.MetaLoc != "" {
				// appendable block has been flushed, no need to collect data
				return true
			}
		} else {
			if newest.DeltaLoc != "" && newest.GetEnd().GreaterEq(b.end) {
				// non-appendable block has newer delta data on s3, no need to collect data
				return true
			}
		}
	}
	return false
}

func (b *TableLogtailRespBuilder) appendBlkMeta(e *catalog.BlockEntry, metaNode *catalog.MetadataMVCCNode) {
	logutil.Infof("[Logtail] record block meta row %s, %v, %s, %s, %s, %s",
		e.AsCommonID().String(), e.IsAppendable(),
		metaNode.CreatedAt.ToString(), metaNode.DeletedAt.ToString(), metaNode.MetaLoc, metaNode.DeltaLoc)
	is_sorted := false
	if !e.IsAppendable() && e.GetSchema().HasPK() {
		is_sorted = true
	}
	insBatch := b.blkMetaInsBatch
	insBatch.GetVectorByName(pkgcatalog.BlockMeta_ID).Append(e.ID)
	insBatch.GetVectorByName(pkgcatalog.BlockMeta_EntryState).Append(e.IsAppendable())
	insBatch.GetVectorByName(pkgcatalog.BlockMeta_Sorted).Append(is_sorted)
	insBatch.GetVectorByName(pkgcatalog.BlockMeta_MetaLoc).Append([]byte(metaNode.MetaLoc))
	insBatch.GetVectorByName(pkgcatalog.BlockMeta_DeltaLoc).Append([]byte(metaNode.DeltaLoc))
	insBatch.GetVectorByName(pkgcatalog.BlockMeta_CommitTs).Append(metaNode.GetEnd())
	insBatch.GetVectorByName(pkgcatalog.BlockMeta_SegmentID).Append(e.GetSegment().ID)
	insBatch.GetVectorByName(catalog.AttrCommitTs).Append(metaNode.CreatedAt)
	insBatch.GetVectorByName(catalog.AttrRowID).Append(u64ToRowID(e.ID))

	if metaNode.HasDropCommitted() {
		if metaNode.DeletedAt.IsEmpty() {
			panic(moerr.NewInternalError("no delete at time in a dropped entry"))
		}
		delBatch := b.blkMetaDelBatch
		delBatch.GetVectorByName(catalog.AttrCommitTs).Append(metaNode.DeletedAt)
		delBatch.GetVectorByName(catalog.AttrRowID).Append(u64ToRowID(e.ID))
	}
}

func (b *TableLogtailRespBuilder) visitBlkData(e *catalog.BlockEntry) (err error) {
	block := e.GetBlockData()
	insBatch, err := block.CollectAppendInRange(b.start, b.end, false)
	if err != nil {
		return
	}
	if insBatch != nil && insBatch.Length() > 0 {
		b.dataInsBatch.Extend(insBatch)
		// insBatch is freed, don't use anymore
	}
	delBatch, err := block.CollectDeleteInRange(b.start, b.end, false)
	if err != nil {
		return
	}
	if delBatch != nil && delBatch.Length() > 0 {
		b.dataDelBatch.Extend(delBatch)
		// delBatch is freed, don't use anymore
	}
	return nil
}

func (b *TableLogtailRespBuilder) VisitBlk(entry *catalog.BlockEntry) error {
	if b.visitBlkMeta(entry) {
		// data has been flushed, no need to collect data
		return nil
	}
	return b.visitBlkData(entry)
}

func (b *TableLogtailRespBuilder) BuildResp() (api.SyncLogTailResp, error) {
	entries := make([]*api.Entry, 0)
	tryAppendEntry := func(typ api.Entry_EntryType, metaChange bool, batch *containers.Batch) error {
		if batch.Length() == 0 {
			return nil
		}
		bat, err := containersBatchToProtoBatch(batch)
		if err != nil {
			return err
		}

		blockID := uint64(0)
		tableName := b.tname
		if metaChange {
			tableName = fmt.Sprintf("_%d_meta", b.tid)
			logutil.Infof("[Logtail] send block meta for %q", b.tname)
		}
		if metaChange {
			logutil.Debugf("[logtail] table meta [%v] %d-%s: %s", typ, b.tid, b.tname, DebugBatchToString("meta", batch, true))
		} else {
			logutil.Debugf("[logtail] table data [%v] %d-%s: %s", typ, b.tid, b.tname, DebugBatchToString("data", batch, false))
		}

		entry := &api.Entry{
			EntryType:    typ,
			TableId:      b.tid,
			TableName:    tableName,
			DatabaseId:   b.did,
			DatabaseName: b.dname,
			BlockId:      blockID,
			Bat:          bat,
		}
		entries = append(entries, entry)
		return nil
	}

	empty := api.SyncLogTailResp{}
	if err := tryAppendEntry(api.Entry_Insert, true, b.blkMetaInsBatch); err != nil {
		return empty, err
	}
	if err := tryAppendEntry(api.Entry_Delete, true, b.blkMetaDelBatch); err != nil {
		return empty, err
	}
	if err := tryAppendEntry(api.Entry_Insert, false, b.dataInsBatch); err != nil {
		return empty, err
	}
	if err := tryAppendEntry(api.Entry_Delete, false, b.dataDelBatch); err != nil {
		return empty, err
	}

	return api.SyncLogTailResp{
		CkpLocation: b.checkpoint,
		Commands:    entries,
	}, nil
}

func LoadCheckpointEntries(
	ctx context.Context,
	metLoc string,
	tableID uint64,
	tableName string,
	dbID uint64,
	dbName string,
	fs fileservice.FileService) (entries []*api.Entry, err error) {
	if metLoc == "" {
		return
	}

	locations := strings.Split(metLoc, ";")
	datas := make([]*CheckpointData, len(locations))
	jobs := make([]*tasks.Job, len(locations))
	defer func() {
		for idx, data := range datas {
			if jobs[idx] != nil {
				jobs[idx].WaitDone()
			}
			if data != nil {
				data.Close()
			}
		}
	}()

	// TODO: using a global job scheduler
	jobScheduler := tasks.NewParallelJobScheduler(200)
	defer jobScheduler.Stop()

	makeJob := func(i int) (job *tasks.Job) {
		location := locations[i]
<<<<<<< HEAD
		reader, err2 := blockio.NewCheckpointReader(ctx, fs, location)
		if err2 != nil {
			errMu.Lock()
			err = err2
			errMu.Unlock()
			return
		}
		data := NewCheckpointData()
		if err2 = data.ReadFrom(reader, common.DefaultAllocator); err2 != nil {
			errMu.Lock()
			err = err2
			errMu.Unlock()
=======
		exec := func(ctx context.Context) (result *tasks.JobResult) {
			result = &tasks.JobResult{}
			reader, err := blockio.NewCheckpointReader(fs, location)
			if err != nil {
				result.Err = err
				return
			}
			data := NewCheckpointData()
			if err = data.ReadFrom(reader, jobScheduler, common.DefaultAllocator); err != nil {
				result.Err = err
				return
			}
			datas[i] = data
>>>>>>> 1995db59
			return
		}
		job = tasks.NewJob(
			fmt.Sprintf("load-%s", location),
			context.Background(),
			exec)
		return
	}

	for i := range locations {
		jobs[i] = makeJob(i)
		if err = jobScheduler.Schedule(jobs[i]); err != nil {
			return
		}
	}

	for _, job := range jobs {
		result := job.WaitDone()
		if err = result.Err; err != nil {
			return
		}
	}

	entries = make([]*api.Entry, 0)
	for i := range locations {
		data := datas[i]
		ins, del, cnIns, err := data.GetTableData(tableID)
		if err != nil {
			return nil, err
		}
		if tableName != pkgcatalog.MO_DATABASE &&
			tableName != pkgcatalog.MO_COLUMNS &&
			tableName != pkgcatalog.MO_TABLES {
			tableName = fmt.Sprintf("_%d_meta", tableID)
		}
		if ins != nil {
			entry := &api.Entry{
				EntryType:    api.Entry_Insert,
				TableId:      tableID,
				TableName:    tableName,
				DatabaseId:   dbID,
				DatabaseName: dbName,
				Bat:          ins,
			}
			entries = append(entries, entry)
		}
		if cnIns != nil {
			entry := &api.Entry{
				EntryType:    api.Entry_Insert,
				TableId:      tableID,
				TableName:    tableName,
				DatabaseId:   dbID,
				DatabaseName: dbName,
				Bat:          cnIns,
			}
			entries = append(entries, entry)
		}
		if del != nil {
			entry := &api.Entry{
				EntryType:    api.Entry_Delete,
				TableId:      tableID,
				TableName:    tableName,
				DatabaseId:   dbID,
				DatabaseName: dbName,
				Bat:          del,
			}
			entries = append(entries, entry)
		}
	}
	return
}<|MERGE_RESOLUTION|>--- conflicted
+++ resolved
@@ -574,23 +574,9 @@
 
 	makeJob := func(i int) (job *tasks.Job) {
 		location := locations[i]
-<<<<<<< HEAD
-		reader, err2 := blockio.NewCheckpointReader(ctx, fs, location)
-		if err2 != nil {
-			errMu.Lock()
-			err = err2
-			errMu.Unlock()
-			return
-		}
-		data := NewCheckpointData()
-		if err2 = data.ReadFrom(reader, common.DefaultAllocator); err2 != nil {
-			errMu.Lock()
-			err = err2
-			errMu.Unlock()
-=======
 		exec := func(ctx context.Context) (result *tasks.JobResult) {
 			result = &tasks.JobResult{}
-			reader, err := blockio.NewCheckpointReader(fs, location)
+			reader, err := blockio.NewCheckpointReader(ctx, fs, location)
 			if err != nil {
 				result.Err = err
 				return
@@ -601,7 +587,6 @@
 				return
 			}
 			datas[i] = data
->>>>>>> 1995db59
 			return
 		}
 		job = tasks.NewJob(
