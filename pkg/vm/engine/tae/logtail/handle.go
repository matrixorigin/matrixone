--- conflicted
+++ resolved
@@ -888,50 +888,4 @@
 		}
 	}
 	return entries, closeCBs, nil
-<<<<<<< HEAD
-}
-
-func LoadCheckpointEntriesFromKey(ctx context.Context, fs fileservice.FileService, location objectio.Location, version uint32) ([]objectio.Location, *CheckpointData, error) {
-	locations := make([]objectio.Location, 0)
-	locations = append(locations, location)
-	data := NewCheckpointData(common.CheckpointAllocator)
-	reader, err := blockio.NewObjectReader(fs, location)
-	if err != nil {
-		return nil, nil, err
-	}
-	err = data.readMetaBatch(ctx, version, reader, nil)
-	if err != nil {
-		return nil, nil, err
-	}
-	err = data.readAll(ctx, version, fs)
-	if err != nil {
-		return nil, nil, err
-	}
-
-	for _, location = range data.locations {
-		locations = append(locations, location)
-	}
-	for i := 0; i < data.bats[BLKMetaInsertIDX].Length(); i++ {
-		deltaLoc := objectio.Location(data.bats[BLKMetaInsertIDX].GetVectorByName(pkgcatalog.BlockMeta_DeltaLoc).Get(i).([]byte))
-		metaLoc := objectio.Location(data.bats[BLKMetaInsertIDX].GetVectorByName(pkgcatalog.BlockMeta_MetaLoc).Get(i).([]byte))
-		if !metaLoc.IsEmpty() {
-			locations = append(locations, metaLoc)
-		}
-		if !deltaLoc.IsEmpty() {
-			locations = append(locations, deltaLoc)
-		}
-	}
-	for i := 0; i < data.bats[BLKCNMetaInsertIDX].Length(); i++ {
-		deltaLoc := objectio.Location(data.bats[BLKCNMetaInsertIDX].GetVectorByName(pkgcatalog.BlockMeta_DeltaLoc).Get(i).([]byte))
-		metaLoc := objectio.Location(data.bats[BLKCNMetaInsertIDX].GetVectorByName(pkgcatalog.BlockMeta_MetaLoc).Get(i).([]byte))
-		if !metaLoc.IsEmpty() {
-			locations = append(locations, metaLoc)
-		}
-		if !deltaLoc.IsEmpty() {
-			locations = append(locations, deltaLoc)
-		}
-	}
-	return locations, data, nil
-=======
->>>>>>> 59362038
 }