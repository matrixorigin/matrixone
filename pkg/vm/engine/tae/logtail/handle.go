// Copyright 2021 Matrix Origin
//
// Licensed under the Apache License, Version 2.0 (the "License");
// you may not use this file except in compliance with the License.
// You may obtain a copy of the License at
//
//	http://www.apache.org/licenses/LICENSE-2.0
//
// Unless required by applicable law or agreed to in writing, software
// distributed under the License is distributed on an "AS IS" BASIS,
// WITHOUT WARRANTIES OR CONDITIONS OF ANY KIND, either express or implied.
// See the License for the specific language governing permissions and
// limitations under the License.

package logtail

/*

an application on logtail mgr: build reponse to SyncLogTailRequest

More docs:
https://github.com/matrixorigin/docs/blob/main/tech-notes/dnservice/ref_logtail_impl.md


Main workflow:

          +------------------+
          | CheckpointRunner |
          +------------------+
            ^         |
            | range   | ckp & newRange
            |         v
          +------------------+  newRange  +----------------+  snapshot   +--------------+
 user ->  | HandleGetLogTail | ---------> | LogtailManager | ----------> | LogtailTable |
   ^      +------------------+            +----------------+             +--------------+
   |                                                                        |
   |           +------------------+                                         |
   +---------- |   RespBuilder    |  ------------------>+-------------------+
      return   +------------------+                     |
      entries                                           |  visit
                                                        |
                                                        v
                                  +-----------------------------------+
                                  |     txnblock2                     |
                     ...          +-----------------------------------+   ...
                                  | bornTs  | ... txn100 | txn101 |.. |
                                  +-----------------+---------+-------+
                                                    |         |
                                                    |         |
                                                    |         |
                                  +-----------------+    +----+-------+     dirty blocks
                                  |                 |    |            |
                                  v                 v    v            v
                              +-------+           +-------+       +-------+
                              | BLK-1 |           | BLK-2 |       | BLK-3 |
                              +---+---+           +---+---+       +---+---+
                                  |                   |               |
                                  v                   v               v
                            [V1@t25,disk]       [V1@t17,mem]     [V1@t17,disk]
                                  |                   |               |
                                  v                   v               v
                            [V0@t12,mem]        [V0@t10,mem]     [V0@t10,disk]
                                  |                                   |
                                  v                                   v
                            [V0@t7,mem]                           [V0@t7,mem]


*/

import (
	"context"
	"fmt"
	"strings"
	"time"

	"github.com/matrixorigin/matrixone/pkg/objectio"

	pkgcatalog "github.com/matrixorigin/matrixone/pkg/catalog"
	"github.com/matrixorigin/matrixone/pkg/common/moerr"
	"github.com/matrixorigin/matrixone/pkg/container/types"
	"github.com/matrixorigin/matrixone/pkg/fileservice"
	"github.com/matrixorigin/matrixone/pkg/logutil"
	"github.com/matrixorigin/matrixone/pkg/pb/api"
	"github.com/matrixorigin/matrixone/pkg/util/fault"
	"github.com/matrixorigin/matrixone/pkg/vm/engine/tae/blockio"
	"github.com/matrixorigin/matrixone/pkg/vm/engine/tae/catalog"
	"github.com/matrixorigin/matrixone/pkg/vm/engine/tae/containers"
	"github.com/matrixorigin/matrixone/pkg/vm/engine/tae/txn/txnimpl"
	"go.uber.org/zap"
)

const Size90M = 90 * 1024 * 1024

type CheckpointClient interface {
	CollectCheckpointsInRange(ctx context.Context, start, end types.TS) (ckpLoc string, lastEnd types.TS, err error)
	FlushTable(ctx context.Context, dbID, tableID uint64, ts types.TS) error
}

func DecideTableScope(tableID uint64) Scope {
	var scope Scope
	switch tableID {
	case pkgcatalog.MO_DATABASE_ID:
		scope = ScopeDatabases
	case pkgcatalog.MO_TABLES_ID:
		scope = ScopeTables
	case pkgcatalog.MO_COLUMNS_ID:
		scope = ScopeColumns
	default:
		scope = ScopeUserTables
	}
	return scope
}

func HandleSyncLogTailReq(
	ctx context.Context,
	ckpClient CheckpointClient,
	mgr *Manager,
	c *catalog.Catalog,
	req api.SyncLogTailReq,
	canRetry bool) (resp api.SyncLogTailResp, err error) {
	now := time.Now()
	logutil.Debugf("[Logtail] begin handle %+v", req)
	defer func() {
		if elapsed := time.Since(now); elapsed > 5*time.Second {
			logutil.Infof("[Logtail] long pull cost %v, %v: %+v, %v ", elapsed, canRetry, req, err)
		}
		logutil.Debugf("[Logtail] end handle %d entries[%q], err %v", len(resp.Commands), resp.CkpLocation, err)
	}()
	start := types.BuildTS(req.CnHave.PhysicalTime, req.CnHave.LogicalTime)
	end := types.BuildTS(req.CnWant.PhysicalTime, req.CnWant.LogicalTime)
	did, tid := req.Table.DbId, req.Table.TbId
	dbEntry, err := c.GetDatabaseByID(did)
	if err != nil {
		return
	}
	tableEntry, err := dbEntry.GetTableEntryByID(tid)
	if err != nil {
		return
	}
	if start.Less(tableEntry.GetCreatedAt()) {
		start = tableEntry.GetCreatedAt()
	}

	ckpLoc, checkpointed, err := ckpClient.CollectCheckpointsInRange(ctx, start, end)
	if err != nil {
		return
	}

	if checkpointed.GreaterEq(end) {
		return api.SyncLogTailResp{
			CkpLocation: ckpLoc,
		}, err
	} else if ckpLoc != "" {
		start = checkpointed.Next()
	}

	scope := DecideTableScope(tid)

	var visitor RespBuilder

	if scope == ScopeUserTables {
		visitor = NewTableLogtailRespBuilder(ckpLoc, start, end, tableEntry)
	} else {
		visitor = NewCatalogLogtailRespBuilder(scope, ckpLoc, start, end)
	}
	defer visitor.Close()

	operator := mgr.GetTableOperator(start, end, c, did, tid, scope, visitor)
	if err := operator.Run(); err != nil {
		return api.SyncLogTailResp{}, err
	}
	resp, err = visitor.BuildResp()

	if canRetry && scope == ScopeUserTables { // check simple conditions first
		_, name, forceFlush := fault.TriggerFault("logtail_max_size")
<<<<<<< HEAD
		if (forceFlush && name == tableEntry.GetSchema().Name) || resp.ProtoSize() > Size90M {
			_ = ckpClient.FlushTable(context.Background(), did, tid, end)
=======
		if (forceFlush && name == tableEntry.GetLastestSchema().Name) || resp.ProtoSize() > Size90M {
			_ = ckpClient.FlushTable(did, tid, end)
>>>>>>> 8e0851ae
			// try again after flushing
			newResp, err := HandleSyncLogTailReq(ctx, ckpClient, mgr, c, req, false)
			logutil.Infof("[logtail] flush result: %d -> %d err: %v", resp.ProtoSize(), newResp.ProtoSize(), err)
			return newResp, err
		}
	}
	return
}

type RespBuilder interface {
	catalog.Processor
	BuildResp() (api.SyncLogTailResp, error)
	Close()
}

// CatalogLogtailRespBuilder knows how to make api-entry from db and table entry.
// impl catalog.Processor interface, driven by BoundTableOperator
type CatalogLogtailRespBuilder struct {
	*catalog.LoopProcessor
	scope      Scope
	start, end types.TS
	checkpoint string
	insBatch   *containers.Batch
	delBatch   *containers.Batch
}

func NewCatalogLogtailRespBuilder(scope Scope, ckp string, start, end types.TS) *CatalogLogtailRespBuilder {
	b := &CatalogLogtailRespBuilder{
		LoopProcessor: new(catalog.LoopProcessor),
		scope:         scope,
		start:         start,
		end:           end,
		checkpoint:    ckp,
	}
	switch scope {
	case ScopeDatabases:
		b.insBatch = makeRespBatchFromSchema(catalog.SystemDBSchema)
	case ScopeTables:
		b.insBatch = makeRespBatchFromSchema(catalog.SystemTableSchema)
	case ScopeColumns:
		b.insBatch = makeRespBatchFromSchema(catalog.SystemColumnSchema)
	}
	b.delBatch = makeRespBatchFromSchema(DelSchema)
	b.DatabaseFn = b.VisitDB
	b.TableFn = b.VisitTbl

	return b
}

func (b *CatalogLogtailRespBuilder) Close() {
	if b.insBatch != nil {
		b.insBatch.Close()
		b.insBatch = nil
	}
	if b.delBatch != nil {
		b.delBatch.Close()
		b.delBatch = nil
	}
}

// VisitDB = catalog.Processor.OnDatabase
func (b *CatalogLogtailRespBuilder) VisitDB(entry *catalog.DBEntry) error {
	entry.RLock()
	if shouldIgnoreDBInLogtail(entry.ID) {
		entry.RUnlock()
		return nil
	}
	mvccNodes := entry.ClonePreparedInRange(b.start, b.end)
	entry.RUnlock()
	for _, node := range mvccNodes {
		if node.IsAborted() {
			continue
		}
		dbNode := node
		if dbNode.HasDropCommitted() {
			// delScehma is empty, it will just fill rowid / commit ts
			catalogEntry2Batch(b.delBatch, entry, dbNode, DelSchema, txnimpl.FillDBRow, u64ToRowID(entry.GetID()), dbNode.GetEnd())
		} else {
			catalogEntry2Batch(b.insBatch, entry, dbNode, catalog.SystemDBSchema, txnimpl.FillDBRow, u64ToRowID(entry.GetID()), dbNode.GetEnd())
		}
	}
	return nil
}

// VisitTbl = catalog.Processor.OnTable
func (b *CatalogLogtailRespBuilder) VisitTbl(entry *catalog.TableEntry) error {
	entry.RLock()
	if shouldIgnoreTblInLogtail(entry.ID) {
		entry.RUnlock()
		return nil
	}
	mvccNodes := entry.ClonePreparedInRange(b.start, b.end)
	entry.RUnlock()
	for _, node := range mvccNodes {
		if node.IsAborted() {
			continue
		}
		tblNode := node
		if b.scope == ScopeColumns {
			var dstBatch *containers.Batch
			if !tblNode.HasDropCommitted() {
				dstBatch = b.insBatch
				// fill unique syscol fields if inserting
				for _, syscol := range catalog.SystemColumnSchema.ColDefs {
					txnimpl.FillColumnRow(entry, tblNode, syscol.Name, b.insBatch.GetVectorByName(syscol.Name))
				}
			} else {
				dstBatch = b.delBatch
			}

			// fill common syscol fields for every user column
			rowidVec := dstBatch.GetVectorByName(catalog.AttrRowID)
			commitVec := dstBatch.GetVectorByName(catalog.AttrCommitTs)
			tableID := entry.GetID()
			commitTs := tblNode.GetEnd()
			for _, usercol := range node.BaseNode.Schema.ColDefs {
				rowidVec.Append(bytesToRowID([]byte(fmt.Sprintf("%d-%s", tableID, usercol.Name))), false)
				commitVec.Append(commitTs, false)
			}
		} else {
			if tblNode.HasDropCommitted() {
				catalogEntry2Batch(b.delBatch, entry, tblNode, DelSchema, txnimpl.FillTableRow, u64ToRowID(entry.GetID()), tblNode.GetEnd())
			} else {
				catalogEntry2Batch(b.insBatch, entry, tblNode, catalog.SystemTableSchema, txnimpl.FillTableRow, u64ToRowID(entry.GetID()), tblNode.GetEnd())
			}
		}
	}
	return nil
}

func (b *CatalogLogtailRespBuilder) BuildResp() (api.SyncLogTailResp, error) {
	entries := make([]*api.Entry, 0)
	var tblID uint64
	var tableName string
	switch b.scope {
	case ScopeDatabases:
		tblID = pkgcatalog.MO_DATABASE_ID
		tableName = pkgcatalog.MO_DATABASE
	case ScopeTables:
		tblID = pkgcatalog.MO_TABLES_ID
		tableName = pkgcatalog.MO_TABLES
	case ScopeColumns:
		tblID = pkgcatalog.MO_COLUMNS_ID
		tableName = pkgcatalog.MO_COLUMNS
	}

	if b.insBatch.Length() > 0 {
		bat, err := containersBatchToProtoBatch(b.insBatch)
		logutil.Debugf("[logtail] catalog insert to %d-%s, %s", tblID, tableName,
			DebugBatchToString("catalog", b.insBatch, true, zap.DebugLevel))
		if err != nil {
			return api.SyncLogTailResp{}, err
		}
		insEntry := &api.Entry{
			EntryType:    api.Entry_Insert,
			TableId:      tblID,
			TableName:    tableName,
			DatabaseId:   pkgcatalog.MO_CATALOG_ID,
			DatabaseName: pkgcatalog.MO_CATALOG,
			Bat:          bat,
		}
		entries = append(entries, insEntry)
	}
	if b.delBatch.Length() > 0 {
		bat, err := containersBatchToProtoBatch(b.delBatch)
		logutil.Debugf("[logtail] catalog delete from %d-%s, %s", tblID, tableName,
			DebugBatchToString("catalog", b.delBatch, false, zap.DebugLevel))
		if err != nil {
			return api.SyncLogTailResp{}, err
		}
		delEntry := &api.Entry{
			EntryType:    api.Entry_Delete,
			TableId:      tblID,
			TableName:    tableName,
			DatabaseId:   pkgcatalog.MO_CATALOG_ID,
			DatabaseName: pkgcatalog.MO_CATALOG,
			Bat:          bat,
		}
		entries = append(entries, delEntry)
	}
	return api.SyncLogTailResp{
		CkpLocation: b.checkpoint,
		Commands:    entries,
	}, nil
}

// this is used to collect ONE ROW of db or table change
func catalogEntry2Batch[
	T *catalog.DBEntry | *catalog.TableEntry,
	N *catalog.MVCCNode[*catalog.EmptyMVCCNode] | *catalog.MVCCNode[*catalog.TableMVCCNode]](
	dstBatch *containers.Batch,
	e T,
	node N,
	schema *catalog.Schema,
	fillDataRow func(e T, node N, attr string, col containers.Vector),
	rowid types.Rowid,
	commitTs types.TS,
) {
	for _, col := range schema.ColDefs {
		fillDataRow(e, node, col.Name, dstBatch.GetVectorByName(col.Name))
	}
	dstBatch.GetVectorByName(catalog.AttrRowID).Append(rowid, false)
	dstBatch.GetVectorByName(catalog.AttrCommitTs).Append(commitTs, false)
}

// CatalogLogtailRespBuilder knows how to make api-entry from block entry.
// impl catalog.Processor interface, driven by BoundTableOperator
type TableLogtailRespBuilder struct {
	*catalog.LoopProcessor
	start, end      types.TS
	did, tid        uint64
	dname, tname    string
	checkpoint      string
	blkMetaInsBatch *containers.Batch
	blkMetaDelBatch *containers.Batch
	dataInsBatch    *containers.Batch
	dataDelBatch    *containers.Batch
}

func NewTableLogtailRespBuilder(ckp string, start, end types.TS, tbl *catalog.TableEntry) *TableLogtailRespBuilder {
	b := &TableLogtailRespBuilder{
		LoopProcessor: new(catalog.LoopProcessor),
		start:         start,
		end:           end,
		checkpoint:    ckp,
	}
	b.BlockFn = b.VisitBlk

	// TODO(aptend): there can be more than one schema.
	schema := tbl.GetLastestSchema()

	b.did = tbl.GetDB().GetID()
	b.tid = tbl.ID
	b.dname = tbl.GetDB().GetName()
	b.tname = schema.Name

	b.dataInsBatch = makeRespBatchFromSchema(schema)
	b.dataDelBatch = makeRespBatchFromSchema(DelSchema)
	b.blkMetaInsBatch = makeRespBatchFromSchema(BlkMetaSchema)
	b.blkMetaDelBatch = makeRespBatchFromSchema(DelSchema)
	return b
}

func (b *TableLogtailRespBuilder) Close() {
	if b.dataInsBatch != nil {
		b.dataInsBatch.Close()
		b.dataInsBatch = nil
	}
	if b.dataDelBatch != nil {
		b.dataDelBatch.Close()
		b.dataDelBatch = nil
	}
	if b.blkMetaInsBatch != nil {
		b.blkMetaInsBatch.Close()
		b.blkMetaInsBatch = nil
	}
	if b.blkMetaDelBatch != nil {
		b.blkMetaDelBatch.Close()
		b.blkMetaDelBatch = nil
	}
}

// visitBlkMeta try to collect block metadata. It might prefetch and generate duplicated entry.
// see also https://github.com/matrixorigin/docs/blob/main/tech-notes/dnservice/ref_logtail_protocol.md#table-metadata-prefetch
func (b *TableLogtailRespBuilder) visitBlkMeta(e *catalog.BlockEntry) (skipData bool) {
	newEnd := b.end
	e.RLock()
	// try to find new end
	if newest := e.GetLatestCommittedNode(); newest != nil {
		latestPrepareTs := newest.CloneAll().GetPrepare()
		if latestPrepareTs.Greater(b.end) {
			newEnd = latestPrepareTs
		}
	}
	mvccNodes := e.ClonePreparedInRange(b.start, newEnd)
	e.RUnlock()

	for _, node := range mvccNodes {
		metaNode := node
		if !metaNode.BaseNode.MetaLoc.IsEmpty() && !metaNode.IsAborted() {
			b.appendBlkMeta(e, metaNode)
		}
	}

	if n := len(mvccNodes); n > 0 {
		newest := mvccNodes[n-1]
		if e.IsAppendable() {
			if !newest.BaseNode.MetaLoc.IsEmpty() {
				// appendable block has been flushed, no need to collect data
				return true
			}
		} else {
			if !newest.BaseNode.DeltaLoc.IsEmpty() && newest.GetEnd().GreaterEq(b.end) {
				// non-appendable block has newer delta data on s3, no need to collect data
				return true
			}
		}
	}
	return false
}

// appendBlkMeta add block metadata into api entry according to logtail protocol
// see also https://github.com/matrixorigin/docs/blob/main/tech-notes/dnservice/ref_logtail_protocol.md#table-metadata
func (b *TableLogtailRespBuilder) appendBlkMeta(e *catalog.BlockEntry, metaNode *catalog.MVCCNode[*catalog.MetadataMVCCNode]) {
	visitBlkMeta(e, metaNode, b.blkMetaInsBatch, b.blkMetaDelBatch, metaNode.HasDropCommitted(), metaNode.End, metaNode.CreatedAt, metaNode.DeletedAt)
}

func visitBlkMeta(e *catalog.BlockEntry, node *catalog.MVCCNode[*catalog.MetadataMVCCNode], insBatch, delBatch *containers.Batch, delete bool, committs, createts, deletets types.TS) {
	logutil.Debugf("[Logtail] record block meta row %s, %v, %s, %s, %s, %s",
		e.AsCommonID().String(), e.IsAppendable(),
		createts.ToString(), node.DeletedAt.ToString(), node.BaseNode.MetaLoc, node.BaseNode.DeltaLoc)
	is_sorted := false
	if !e.IsAppendable() && e.GetSchema().HasSortKey() {
		is_sorted = true
	}
	insBatch.GetVectorByName(pkgcatalog.BlockMeta_ID).Append(e.ID, false)
	insBatch.GetVectorByName(pkgcatalog.BlockMeta_EntryState).Append(e.IsAppendable(), false)
	insBatch.GetVectorByName(pkgcatalog.BlockMeta_Sorted).Append(is_sorted, false)
	insBatch.GetVectorByName(pkgcatalog.BlockMeta_MetaLoc).Append([]byte(node.BaseNode.MetaLoc), false)
	insBatch.GetVectorByName(pkgcatalog.BlockMeta_DeltaLoc).Append([]byte(node.BaseNode.DeltaLoc), false)
	insBatch.GetVectorByName(pkgcatalog.BlockMeta_CommitTs).Append(committs, false)
	insBatch.GetVectorByName(pkgcatalog.BlockMeta_SegmentID).Append(e.GetSegment().ID, false)
	insBatch.GetVectorByName(catalog.AttrCommitTs).Append(createts, false)
	insBatch.GetVectorByName(catalog.AttrRowID).Append(blockid2rowid(&e.ID), false)

	// if block is deleted, send both Insert and Delete api entry
	// see also https://github.com/matrixorigin/docs/blob/main/tech-notes/dnservice/ref_logtail_protocol.md#table-metadata-deletion-invalidate-table-data
	if delete {
		if node.DeletedAt.IsEmpty() {
			panic(moerr.NewInternalErrorNoCtx("no delete at time in a dropped entry"))
		}
		delBatch.GetVectorByName(catalog.AttrCommitTs).Append(deletets, false)
		delBatch.GetVectorByName(catalog.AttrRowID).Append(blockid2rowid(&e.ID), false)
	}

}

// visitBlkData collects logtail in memory
func (b *TableLogtailRespBuilder) visitBlkData(e *catalog.BlockEntry) (err error) {
	block := e.GetBlockData()
	insBatch, err := block.CollectAppendInRange(b.start, b.end, false)
	if err != nil {
		return
	}
	if insBatch != nil && insBatch.Length() > 0 {
		b.dataInsBatch.Extend(insBatch)
		// insBatch is freed, don't use anymore
	}
	delBatch, err := block.CollectDeleteInRange(b.start, b.end, false)
	if err != nil {
		return
	}
	if delBatch != nil && delBatch.Length() > 0 {
		b.dataDelBatch.Extend(delBatch)
		// delBatch is freed, don't use anymore
	}
	return nil
}

// VisitBlk = catalog.Processor.OnBlock
func (b *TableLogtailRespBuilder) VisitBlk(entry *catalog.BlockEntry) error {
	if b.visitBlkMeta(entry) {
		// data has been flushed, no need to collect data
		return nil
	}
	return b.visitBlkData(entry)
}

func (b *TableLogtailRespBuilder) BuildResp() (api.SyncLogTailResp, error) {
	entries := make([]*api.Entry, 0)
	tryAppendEntry := func(typ api.Entry_EntryType, metaChange bool, batch *containers.Batch) error {
		if batch.Length() == 0 {
			return nil
		}
		bat, err := containersBatchToProtoBatch(batch)
		if err != nil {
			return err
		}

		tableName := b.tname
		if metaChange {
			tableName = fmt.Sprintf("_%d_meta", b.tid)
			logutil.Infof("[Logtail] send block meta for %q", b.tname)
		}
		if metaChange {
			logutil.Infof("[logtail] table meta [%v] %d-%s: %s", typ, b.tid, b.tname,
				DebugBatchToString("meta", batch, true, zap.InfoLevel))
		} else {
			logutil.Infof("[logtail] table data [%v] %d-%s: %s", typ, b.tid, b.tname,
				DebugBatchToString("data", batch, false, zap.InfoLevel))
		}

		entry := &api.Entry{
			EntryType:    typ,
			TableId:      b.tid,
			TableName:    tableName,
			DatabaseId:   b.did,
			DatabaseName: b.dname,
			Bat:          bat,
		}
		entries = append(entries, entry)
		return nil
	}

	empty := api.SyncLogTailResp{}
	if err := tryAppendEntry(api.Entry_Insert, true, b.blkMetaInsBatch); err != nil {
		return empty, err
	}
	if err := tryAppendEntry(api.Entry_Delete, true, b.blkMetaDelBatch); err != nil {
		return empty, err
	}
	if err := tryAppendEntry(api.Entry_Insert, false, b.dataInsBatch); err != nil {
		return empty, err
	}
	if err := tryAppendEntry(api.Entry_Delete, false, b.dataDelBatch); err != nil {
		return empty, err
	}

	return api.SyncLogTailResp{
		CkpLocation: b.checkpoint,
		Commands:    entries,
	}, nil
}

func LoadCheckpointEntries(
	ctx context.Context,
	metLoc string,
	tableID uint64,
	tableName string,
	dbID uint64,
	dbName string,
	fs fileservice.FileService) ([]*api.Entry, error) {
	if metLoc == "" {
		return nil, nil
	}
	now := time.Now()
	defer func() {
		logutil.Infof("LoadCheckpointEntries latency: %v", time.Since(now))
	}()
	locations := strings.Split(metLoc, ";")
	datas := make([]*CheckpointData, len(locations))

	readers := make([]*blockio.BlockReader, len(locations))
	objectLocations := make([]objectio.Location, len(locations))
	for i, key := range locations {
		location, err := blockio.EncodeLocationFromString(key)
		if err != nil {
			return nil, err
		}
		reader, err := blockio.NewObjectReader(fs, location)
		if err != nil {
			return nil, err
		}
		readers[i] = reader
		err = blockio.PrefetchMeta(fs, location)
		if err != nil {
			return nil, err
		}
		objectLocations[i] = location
	}

	for i := range locations {
		pref, err := blockio.BuildPrefetchParams(fs, objectLocations[i])
		if err != nil {
			return nil, err
		}
		for idx, item := range checkpointDataRefer {
			idxes := make([]uint16, len(item.attrs))
			for col := range item.attrs {
				idxes[col] = uint16(col)
			}
			pref.AddBlock(idxes, []uint16{uint16(idx)})
		}
		err = blockio.PrefetchWithMerged(pref)
		if err != nil {
			return nil, err
		}

	}

	for i := range locations {
		data := NewCheckpointData()
		for idx, item := range checkpointDataRefer {
			var bat *containers.Batch
			bat, err := LoadBlkColumnsByMeta(ctx, item.types, item.attrs, uint16(idx), readers[i])
			if err != nil {
				return nil, err
			}
			data.bats[idx] = bat
		}
		datas[i] = data
	}

	entries := make([]*api.Entry, 0)
	for i := range locations {
		data := datas[i]
		ins, del, cnIns, err := data.GetTableData(tableID)
		if err != nil {
			return nil, err
		}
		if tableName != pkgcatalog.MO_DATABASE &&
			tableName != pkgcatalog.MO_COLUMNS &&
			tableName != pkgcatalog.MO_TABLES {
			tableName = fmt.Sprintf("_%d_meta", tableID)
		}
		if ins != nil {
			entry := &api.Entry{
				EntryType:    api.Entry_Insert,
				TableId:      tableID,
				TableName:    tableName,
				DatabaseId:   dbID,
				DatabaseName: dbName,
				Bat:          ins,
			}
			entries = append(entries, entry)
		}
		if cnIns != nil {
			entry := &api.Entry{
				EntryType:    api.Entry_Insert,
				TableId:      tableID,
				TableName:    tableName,
				DatabaseId:   dbID,
				DatabaseName: dbName,
				Bat:          cnIns,
			}
			entries = append(entries, entry)
		}
		if del != nil {
			entry := &api.Entry{
				EntryType:    api.Entry_Delete,
				TableId:      tableID,
				TableName:    tableName,
				DatabaseId:   dbID,
				DatabaseName: dbName,
				Bat:          del,
			}
			entries = append(entries, entry)
		}
	}
	return entries, nil
}<|MERGE_RESOLUTION|>--- conflicted
+++ resolved
@@ -173,13 +173,8 @@
 
 	if canRetry && scope == ScopeUserTables { // check simple conditions first
 		_, name, forceFlush := fault.TriggerFault("logtail_max_size")
-<<<<<<< HEAD
-		if (forceFlush && name == tableEntry.GetSchema().Name) || resp.ProtoSize() > Size90M {
+		if (forceFlush && name == tableEntry.GetLastestSchema().Name) || resp.ProtoSize() > Size90M {
 			_ = ckpClient.FlushTable(context.Background(), did, tid, end)
-=======
-		if (forceFlush && name == tableEntry.GetLastestSchema().Name) || resp.ProtoSize() > Size90M {
-			_ = ckpClient.FlushTable(did, tid, end)
->>>>>>> 8e0851ae
 			// try again after flushing
 			newResp, err := HandleSyncLogTailReq(ctx, ckpClient, mgr, c, req, false)
 			logutil.Infof("[logtail] flush result: %d -> %d err: %v", resp.ProtoSize(), newResp.ProtoSize(), err)
