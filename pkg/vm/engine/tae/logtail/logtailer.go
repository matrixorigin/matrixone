--- conflicted
+++ resolved
@@ -137,11 +137,7 @@
 	// collect resp for the three system tables
 	if reader.HasCatalogChanges() {
 		for _, scope := range []Scope{ScopeDatabases, ScopeTables, ScopeColumns} {
-<<<<<<< HEAD
-			resp, err := l.getCatalogRespBuilder(scope, reader, ckpLoc).build(ctx)
-=======
 			resp, closeCB, err := l.getCatalogRespBuilder(scope, reader, ckpLoc).build()
->>>>>>> 01e421ee
 			if err != nil {
 				for _, cb := range closeCBs {
 					if cb != nil {
@@ -159,11 +155,7 @@
 	dirties, _ := reader.GetDirty()
 	for _, table := range dirties.Tables {
 		did, tid := table.DbID, table.ID
-<<<<<<< HEAD
-		resp, err := l.getTableRespBuilder(did, tid, reader, ckpLoc).build(ctx)
-=======
 		resp, closeCB, err := l.getTableRespBuilder(did, tid, reader, ckpLoc).build()
->>>>>>> 01e421ee
 		if err != nil {
 			for _, cb := range closeCBs {
 				if cb != nil {
@@ -215,13 +207,8 @@
 	c        *catalog.Catalog
 }
 
-<<<<<<< HEAD
-func (b *tableRespBuilder) build(ctx context.Context) (logtail.TableLogtail, error) {
-	resp, err := b.collect(ctx)
-=======
 func (b *tableRespBuilder) build() (logtail.TableLogtail, func(), error) {
 	resp, closeCB, err := b.collect()
->>>>>>> 01e421ee
 	if err != nil {
 		return logtail.TableLogtail{}, closeCB, err
 	}
@@ -234,11 +221,7 @@
 	return ret, closeCB, nil
 }
 
-<<<<<<< HEAD
-func (b *tableRespBuilder) collect(ctx context.Context) (api.SyncLogTailResp, error) {
-=======
 func (b *tableRespBuilder) collect() (api.SyncLogTailResp, func(), error) {
->>>>>>> 01e421ee
 	var builder RespBuilder
 	if b.scope == ScopeUserTables {
 		dbEntry, err := b.c.GetDatabaseByID(b.did)
@@ -251,9 +234,9 @@
 			logutil.Info("[Logtail] not found", zap.Any("t_id", b.tid))
 			return api.SyncLogTailResp{}, nil, nil
 		}
-		builder = NewTableLogtailRespBuilder(ctx, b.ckpLoc, b.reader.from, b.reader.to, tableEntry)
+		builder = NewTableLogtailRespBuilder(b.ckpLoc, b.reader.from, b.reader.to, tableEntry)
 	} else {
-		builder = NewCatalogLogtailRespBuilder(ctx, b.scope, b.ckpLoc, b.reader.from, b.reader.to)
+		builder = NewCatalogLogtailRespBuilder(b.ctx, b.scope, b.ckpLoc, b.reader.from, b.reader.to)
 	}
 	op := NewBoundTableOperator(b.c, b.reader, b.scope, b.did, b.tid, builder)
 	err := op.Run()
