// Copyright 2021 Matrix Origin
//
// Licensed under the Apache License, Version 2.0 (the "License");
// you may not use this file except in compliance with the License.
// You may obtain a copy of the License at
//
//      http://www.apache.org/licenses/LICENSE-2.0
//
// Unless required by applicable law or agreed to in writing, software
// distributed under the License is distributed on an "AS IS" BASIS,
// WITHOUT WARRANTIES OR CONDITIONS OF ANY KIND, either express or implied.
// See the License for the specific language governing permissions and
// limitations under the License.

package tasks

import (
	"context"
	"hash/fnv"

	"github.com/matrixorigin/matrixone/pkg/common/moerr"
	"github.com/matrixorigin/matrixone/pkg/container/types"
	"github.com/matrixorigin/matrixone/pkg/vm/engine/tae/common"
	"github.com/matrixorigin/matrixone/pkg/vm/engine/tae/iface/txnif"
	"github.com/matrixorigin/matrixone/pkg/vm/engine/tae/tasks/ops/base"
)

var (
	ErrBadTaskRequestPara    = moerr.NewInternalErrorNoCtx("tae scheduler: bad task request parameters")
	ErrScheduleScopeConflict = moerr.NewInternalErrorNoCtx("tae scheduler: scope conflict")
)

type FuncT = func() error

type TaskType uint16

var taskIdAllocator *common.IdAllocator

const (
	NoopTask TaskType = iota
	MockTask
	CustomizedTask

	DataCompactionTask
	CheckpointTask
	GCTask
	IOTask
)

var taskNames = map[TaskType]string{
	NoopTask:           "Noop",
	MockTask:           "Mock",
	DataCompactionTask: "Compaction",
	CheckpointTask:     "Checkpoint",
	GCTask:             "GC",
	IOTask:             "IO",
}

func RegisterType(t TaskType, name string) {
	_, ok := taskNames[t]
	if ok {
		panic(moerr.NewInternalErrorNoCtx("duplicate task type: %d, %s", t, name))
	}
	taskNames[t] = name
}

func TaskName(t TaskType) string {
	return taskNames[t]
}

func init() {
<<<<<<< HEAD
	taskIdAllocator = common.NewIdAlloctor(1)
=======
	taskIdAllocator = common.NewIdAllocator(1)
>>>>>>> 8c94df95
}

type TxnTaskFactory = func(ctx *Context, txn txnif.AsyncTxn) (Task, error)

func NextTaskId() uint64 {
	return taskIdAllocator.Alloc()
}

type Task interface {
	base.IOp
	ID() uint64
	Type() TaskType
	Cancel() error
	Name() string
}

type ScopedTask interface {
	Task
	Scope() *common.ID
}

type MScopedTask interface {
	Task
	Scopes() []common.ID
}

var DefaultScopeSharder = func(scope *common.ID) int {
	if scope == nil {
		return 0
	}
	hasher := fnv.New64a()
	hasher.Write(types.EncodeUint64(&scope.TableID))
	hasher.Write(types.EncodeUuid(scope.SegmentID()))
	return int(hasher.Sum64())
}

func IsSameScope(left, right *common.ID) bool {
	return left.TableID == right.TableID && left.SegmentID().Eq(*right.SegmentID())
}

type FnTask struct {
	*BaseTask
	Fn FuncT
}

func NewFnTask(ctx *Context, taskType TaskType, fn FuncT) *FnTask {
	task := &FnTask{
		Fn: fn,
	}
	task.BaseTask = NewBaseTask(task, taskType, ctx)
	return task
}

func (task *FnTask) Execute(ctx context.Context) error {
	return task.Fn()
}

type ScopedFnTask struct {
	*FnTask
	scope *common.ID
}

func NewScopedFnTask(ctx *Context, taskType TaskType, scope *common.ID, fn FuncT) *ScopedFnTask {
	task := &ScopedFnTask{
		FnTask: new(FnTask),
		scope:  scope,
	}
	task.Fn = fn
	task.BaseTask = NewBaseTask(task, taskType, ctx)
	return task
}

func (task *ScopedFnTask) Scope() *common.ID { return task.scope }

type MultiScopedFnTask struct {
	*FnTask
	scopes []common.ID
}

func NewMultiScopedFnTask(ctx *Context, taskType TaskType, scopes []common.ID, fn FuncT) *MultiScopedFnTask {
	task := &MultiScopedFnTask{
		FnTask: new(FnTask),
		scopes: scopes,
	}
	task.Fn = fn
	task.BaseTask = NewBaseTask(task, taskType, ctx)
	return task
}

func (task *MultiScopedFnTask) Scopes() []common.ID {
	return task.scopes
}<|MERGE_RESOLUTION|>--- conflicted
+++ resolved
@@ -69,11 +69,7 @@
 }
 
 func init() {
-<<<<<<< HEAD
-	taskIdAllocator = common.NewIdAlloctor(1)
-=======
 	taskIdAllocator = common.NewIdAllocator(1)
->>>>>>> 8c94df95
 }
 
 type TxnTaskFactory = func(ctx *Context, txn txnif.AsyncTxn) (Task, error)
