// Copyright 2021 Matrix Origin
//
// Licensed under the Apache License, Version 2.0 (the "License");
// you may not use this file except in compliance with the License.
// You may obtain a copy of the License at
//
//      http://www.apache.org/licenses/LICENSE-2.0
//
// Unless required by applicable law or agreed to in writing, software
// distributed under the License is distributed on an "AS IS" BASIS,
// WITHOUT WARRANTIES OR CONDITIONS OF ANY KIND, either express or implied.
// See the License for the specific language governing permissions and
// limitations under the License.

package db

import (
	"testing"
	"time"

	gbat "github.com/matrixorigin/matrixone/pkg/container/batch"
	"github.com/matrixorigin/matrixone/pkg/vm/engine/tae/catalog"
	"github.com/matrixorigin/matrixone/pkg/vm/engine/tae/common"
	"github.com/matrixorigin/matrixone/pkg/vm/engine/tae/container/compute"
	"github.com/matrixorigin/matrixone/pkg/vm/engine/tae/options"
	"github.com/matrixorigin/matrixone/pkg/vm/engine/tae/tables/jobs"
	"github.com/matrixorigin/matrixone/pkg/vm/engine/tae/tasks"
	"github.com/matrixorigin/matrixone/pkg/vm/engine/tae/testutils"
	"github.com/stretchr/testify/assert"
)

type mockIOTask struct {
	*tasks.BaseTask
	scope    *common.ID
	duration time.Duration
}

func newMockIOTask(ctx *tasks.Context, scope *common.ID, duration time.Duration) *mockIOTask {
	task := &mockIOTask{
		scope:    scope,
		duration: duration,
	}
	task.BaseTask = tasks.NewBaseTask(task, tasks.IOTask, ctx)
	return task
}

func (task *mockIOTask) Scope() *common.ID { return task.scope }

func (task *mockIOTask) Execute() error {
	time.Sleep(task.duration)
	return nil
}

func TestIOSchedule1(t *testing.T) {
	db := initDB(t, nil)
	defer db.Close()
	pendings := make([]tasks.Task, 0)
	now := time.Now()
	for i := 0; i < 5; i++ {
		ctx := tasks.Context{Waitable: true}
		scope := &common.ID{TableID: 1}
		task := newMockIOTask(&ctx, scope, time.Millisecond*5)
		err := db.Scheduler.Schedule(task)
		assert.Nil(t, err)
		pendings = append(pendings, task)
	}
	for _, task := range pendings {
		err := task.WaitDone()
		assert.Nil(t, err)
	}
	duration := time.Since(now)
	assert.True(t, duration > time.Millisecond*5*5)
	t.Log(time.Since(now))
	pendings = pendings[:0]
	now = time.Now()
	for i := 0; i < 5; i++ {
		ctx := tasks.Context{Waitable: true}
		scope := &common.ID{TableID: uint64(i)}
		task := newMockIOTask(&ctx, scope, time.Millisecond*5)
		err := db.Scheduler.Schedule(task)
		assert.Nil(t, err)
		pendings = append(pendings, task)
	}
	for _, task := range pendings {
		err := task.WaitDone()
		assert.Nil(t, err)
	}
	duration = time.Since(now)
	assert.True(t, duration < time.Millisecond*5*2)
	t.Log(time.Since(now))
}

func TestCheckpoint1(t *testing.T) {
	opts := new(options.Options)
	opts.CheckpointCfg = new(options.CheckpointCfg)
	opts.CheckpointCfg.ScannerInterval = 10
	opts.CheckpointCfg.ExecutionLevels = 2
	opts.CheckpointCfg.ExecutionInterval = 1
	db := initDB(t, opts)
	defer db.Close()
	schema := catalog.MockSchema(13)
	schema.BlockMaxRows = 1000
	schema.SegmentMaxBlocks = 2
	bat := compute.MockBatch(schema.Types(), uint64(schema.BlockMaxRows), int(schema.PrimaryKey), nil)
	{
		txn := db.StartTxn(nil)
		database, _ := txn.CreateDatabase("db")
		rel, _ := database.CreateRelation(schema)
		err := rel.Append(bat)
		assert.Nil(t, err)
		assert.Nil(t, txn.Commit())
	}
	{
		txn := db.StartTxn(nil)
		database, _ := txn.GetDatabase("db")
		rel, _ := database.GetRelationByName(schema.Name)
		it := rel.MakeBlockIt()
		blk := it.GetBlock()
		err := blk.Update(1, 3, int32(333))
		assert.Nil(t, err)
		err = blk.RangeDelete(3, 3)
		assert.Nil(t, err)
		assert.Nil(t, txn.Commit())
	}
	time.Sleep(time.Millisecond * 20)
	{
		blockCnt := 0
		blockFn := func(entry *catalog.BlockEntry) error {
			blockCnt++
			return nil
		}
		processor := new(catalog.LoopProcessor)
		processor.BlockFn = blockFn
<<<<<<< HEAD
		db.Opts.Catalog.RecurLoop(processor)
		assert.Equal(t, 2+3, blockCnt)
=======
		err := db.Opts.Catalog.RecurLoop(processor)
		assert.Nil(t, err)
		assert.Equal(t, 2, blockCnt)
>>>>>>> bcb252df
	}
}

func TestCheckpoint2(t *testing.T) {
	opts := new(options.Options)
	opts.CacheCfg = new(options.CacheCfg)
	opts.CacheCfg.IndexCapacity = 1000000
	opts.CacheCfg.TxnCapacity = 1000000
	opts.CacheCfg.InsertCapacity = 200
	// opts.CheckpointCfg = new(options.CheckpointCfg)
	// opts.CheckpointCfg.ScannerInterval = 10
	// opts.CheckpointCfg.ExecutionLevels = 2
	// opts.CheckpointCfg.ExecutionInterval = 1
	tae := initDB(t, opts)
	defer tae.Close()
	schema1 := catalog.MockSchema(4)
	schema1.BlockMaxRows = 10
	schema1.SegmentMaxBlocks = 2
	schema1.PrimaryKey = 2
	schema2 := catalog.MockSchema(4)
	schema2.BlockMaxRows = 10
	schema2.SegmentMaxBlocks = 2
	schema2.PrimaryKey = 2
	bat := compute.MockBatch(schema1.Types(), uint64(schema1.BlockMaxRows)*2, int(schema1.PrimaryKey), nil)
	bats := compute.SplitBatch(bat, 10)
	var (
		meta1 *catalog.TableEntry
		meta2 *catalog.TableEntry
	)
	{
		txn := tae.StartTxn(nil)
		db, _ := txn.CreateDatabase("db")
		rel1, _ := db.CreateRelation(schema1)
		rel2, _ := db.CreateRelation(schema2)
		meta1 = rel1.GetMeta().(*catalog.TableEntry)
		meta2 = rel2.GetMeta().(*catalog.TableEntry)
		t.Log(meta1.String())
		t.Log(meta2.String())
		assert.Nil(t, txn.Commit())
	}
	doAppend := func(data *gbat.Batch, name string) {
		txn := tae.StartTxn(nil)
		db, _ := txn.GetDatabase("db")
		rel, _ := db.GetRelationByName(name)
		err := rel.Append(data)
		assert.Nil(t, err)
		assert.Nil(t, txn.Commit())
	}
	for i, data := range bats[0:8] {
		var name string
		if i%2 == 0 {
			name = schema1.Name
		} else {
			name = schema2.Name
		}
		doAppend(data, name)
	}
	var meta *catalog.BlockEntry
	testutils.WaitExpect(1000, func() bool {
		return tae.Wal.GetPenddingCnt() == 4
	})
	assert.Equal(t, uint64(4), tae.Wal.GetPenddingCnt())
	t.Log(tae.Wal.GetPenddingCnt())
	doAppend(bats[8], schema1.Name)
	// t.Log(tae.MTBufMgr.String())
	{
		txn := tae.StartTxn(nil)
		db, err := txn.GetDatabase("db")
		assert.Nil(t, err)
		rel, err := db.GetRelationByName(schema1.Name)
		assert.Nil(t, err)
		it := rel.MakeBlockIt()
		blk := it.GetBlock()
		meta = blk.GetMeta().(*catalog.BlockEntry)
		assert.Equal(t, 10, blk.Rows())
		task, err := jobs.NewCompactBlockTask(tasks.WaitableCtx, txn, meta, tae.Scheduler)
		assert.Nil(t, err)
		err = tae.Scheduler.Schedule(task)
		assert.Nil(t, err)
		err = task.WaitDone()
		assert.Nil(t, err)
		assert.Nil(t, txn.Commit())
	}
	// testutils.WaitExpect(1000, func() bool {
	// 	return tae.Wal.GetPenddingCnt() == 1
	// })
	t.Log(tae.Wal.GetPenddingCnt())
	err := meta.GetBlockData().Destroy()
	assert.Nil(t, err)
	task, err := tae.Scheduler.ScheduleScopedFn(tasks.WaitableCtx, tasks.CheckpointTask, nil, tae.Catalog.CheckpointClosure(tae.Scheduler.GetSafeTS()))
	assert.Nil(t, err)
	err = task.WaitDone()
	assert.Nil(t, err)
	testutils.WaitExpect(1000, func() bool {
		return tae.Wal.GetPenddingCnt() == 0
	})
	t.Log(tae.Wal.GetPenddingCnt())
	assert.Equal(t, uint64(0), tae.Wal.GetPenddingCnt())
}

func TestSchedule1(t *testing.T) {
	db := initDB(t, nil)
	schema := catalog.MockSchema(13)
	schema.BlockMaxRows = 10
	schema.SegmentMaxBlocks = 2
	bat := compute.MockBatch(schema.Types(), uint64(schema.BlockMaxRows), int(schema.PrimaryKey), nil)
	{
		txn := db.StartTxn(nil)
		database, _ := txn.CreateDatabase("db")
		rel, _ := database.CreateRelation(schema)
		err := rel.Append(bat)
		assert.Nil(t, err)
		assert.Nil(t, txn.Commit())
	}
	{
		txn := db.StartTxn(nil)
		database, _ := txn.GetDatabase("db")
		rel, _ := database.GetRelationByName(schema.Name)
		it := rel.MakeBlockIt()
		blk := it.GetBlock()
		blkMeta := blk.GetMeta().(*catalog.BlockEntry)
		factory := jobs.CompactBlockTaskFactory(blkMeta, db.Scheduler)
		ctx := tasks.Context{Waitable: true}
		task, err := db.Scheduler.ScheduleTxnTask(&ctx, tasks.DataCompactionTask, factory)
		assert.Nil(t, err)
		err = task.WaitDone()
		assert.Nil(t, err)
	}
	t.Log(db.Opts.Catalog.SimplePPString(common.PPL1))
	db.Close()
}<|MERGE_RESOLUTION|>--- conflicted
+++ resolved
@@ -131,14 +131,9 @@
 		}
 		processor := new(catalog.LoopProcessor)
 		processor.BlockFn = blockFn
-<<<<<<< HEAD
-		db.Opts.Catalog.RecurLoop(processor)
+		err := db.Opts.Catalog.RecurLoop(processor)
+		assert.Nil(t, err)
 		assert.Equal(t, 2+3, blockCnt)
-=======
-		err := db.Opts.Catalog.RecurLoop(processor)
-		assert.Nil(t, err)
-		assert.Equal(t, 2, blockCnt)
->>>>>>> bcb252df
 	}
 }
 
