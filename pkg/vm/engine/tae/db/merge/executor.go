--- conflicted
+++ resolved
@@ -73,24 +73,8 @@
 
 func (e *MergeExecutor) setMemLimit(total uint64) {
 	containerMLimit, err := memlimit.FromCgroup()
-<<<<<<< HEAD
-	logutil.Info(
-		"MergeExecutorMemoryInfo",
-		common.AnyField("memory-limit", common.HumanReadableBytes(int(containerMLimit))),
-		common.AnyField("host-memory", common.HumanReadableBytes(int(total))),
-		common.AnyField("error", err),
-	)
-	tenth := int(float64(total) * 0.1)
-	limitdiff := 0
-	if containerMLimit > 0 {
-		limitdiff = int(total - containerMLimit)
-	}
-	if limitdiff > tenth {
-		e.memSpare = limitdiff
-=======
 	if containerMLimit > 0 && containerMLimit < total {
 		e.memLimit = int(float64(containerMLimit) * 0.9)
->>>>>>> 267b8778
 	} else {
 		e.memLimit = int(float64(total) * 0.9)
 	}
@@ -143,13 +127,8 @@
 
 	logutil.Info(
 		"MergeExecutorMemoryStats",
-<<<<<<< HEAD
-		common.AnyField("avail-mem", common.HumanReadableBytes(e.memAvail)),
-		common.AnyField("reserved-mem", common.HumanReadableBytes(e.memSpare)),
-=======
 		common.AnyField("process-limit", common.HumanReadableBytes(e.memLimit)),
 		common.AnyField("process-mem", common.HumanReadableBytes(e.memUsing)),
->>>>>>> 267b8778
 		common.AnyField("inuse-mem", common.HumanReadableBytes(int(atomic.LoadInt64(&e.activeEstimateBytes)))),
 		common.AnyField("inuse-cnt", cnt),
 	)
