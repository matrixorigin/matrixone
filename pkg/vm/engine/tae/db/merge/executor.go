// Copyright 2023 Matrix Origin
//
// Licensed under the Apache License, Version 2.0 (the "License");
// you may not use this file except in compliance with the License.
// You may obtain a copy of the License at
//
//      http://www.apache.org/licenses/LICENSE-2.0
//
// Unless required by applicable law or agreed to in writing, software
// distributed under the License is distributed on an "AS IS" BASIS,
// WITHOUT WARRANTIES OR CONDITIONS OF ANY KIND, either express or implied.
// See the License for the specific language governing permissions and
// limitations under the License.

package merge

import (
	"bytes"
	"context"
	"fmt"
	"sync"
	"sync/atomic"

	v2 "github.com/matrixorigin/matrixone/pkg/util/metric/v2"

	"github.com/matrixorigin/matrixone/pkg/common/moerr"
	"github.com/matrixorigin/matrixone/pkg/logutil"
	"github.com/matrixorigin/matrixone/pkg/vm/engine/tae/catalog"
	"github.com/matrixorigin/matrixone/pkg/vm/engine/tae/common"
	"github.com/matrixorigin/matrixone/pkg/vm/engine/tae/db/dbutils"
	"github.com/matrixorigin/matrixone/pkg/vm/engine/tae/iface/txnif"
	"github.com/matrixorigin/matrixone/pkg/vm/engine/tae/tables/jobs"
	"github.com/matrixorigin/matrixone/pkg/vm/engine/tae/tasks"
	"github.com/shirou/gopsutil/v3/cpu"
	"github.com/shirou/gopsutil/v3/mem"
)

type activeTaskStats map[uint64]struct {
	blk      int
	estBytes int
}

// MergeExecutor consider resources to decide to merge or not.
type MergeExecutor struct {
	tableName           string
	rt                  *dbutils.Runtime
	memAvail            int
	memSpare            int // 15% of total memory
	cpuPercent          float64
	activeMergeBlkCount int32
	activeEstimateBytes int64
	taskConsume         struct {
		sync.Mutex
		m activeTaskStats
	}
}

func NewMergeExecutor(rt *dbutils.Runtime) *MergeExecutor {
	return &MergeExecutor{
		rt: rt,
	}
}

func (e *MergeExecutor) RefreshMemInfo() {
	if stats, err := mem.VirtualMemory(); err == nil {
		e.memAvail = int(stats.Available)
		if e.memSpare == 0 {
			e.memSpare = int(float32(stats.Total) * 0.15)
		}
	}
	if percents, err := cpu.Percent(0, false); err == nil {
		e.cpuPercent = percents[0]
	}
}

func (e *MergeExecutor) PrintStats() {
	cnt := atomic.LoadInt32(&e.activeMergeBlkCount)
	if cnt == 0 && e.MemAvailBytes() > 512*common.Const1MBytes {
		return
	}

	logutil.Infof(
		"Mergeblocks avail mem: %v(%v reserved), active mergeing size: %v, active merging blk cnt: %d",
		common.HumanReadableBytes(e.memAvail),
		common.HumanReadableBytes(e.memSpare),
		common.HumanReadableBytes(int(atomic.LoadInt64(&e.activeEstimateBytes))), cnt,
	)
}

func (e *MergeExecutor) AddActiveTask(taskId uint64, blkn, esize int) {
	atomic.AddInt64(&e.activeEstimateBytes, int64(esize))
	atomic.AddInt32(&e.activeMergeBlkCount, int32(blkn))
	e.taskConsume.Lock()
	if e.taskConsume.m == nil {
		e.taskConsume.m = make(activeTaskStats)
	}
	e.taskConsume.m[taskId] = struct {
		blk      int
		estBytes int
	}{blkn, esize}
	e.taskConsume.Unlock()
}

func (e *MergeExecutor) OnExecDone(v any) {
	task := v.(tasks.MScopedTask)

	e.taskConsume.Lock()
	stat := e.taskConsume.m[task.ID()]
	delete(e.taskConsume.m, task.ID())
	e.taskConsume.Unlock()

	atomic.AddInt32(&e.activeMergeBlkCount, -int32(stat.blk))
	atomic.AddInt64(&e.activeEstimateBytes, -int64(stat.estBytes))
}

func (e *MergeExecutor) ManuallyExecute(entry *catalog.TableEntry, objs []*catalog.ObjectEntry) error {
	mem := e.MemAvailBytes()
	if mem > constMaxMemCap {
		mem = constMaxMemCap
	}
	osize, esize, _ := estimateMergeConsume(objs)
	if esize > 2*mem/3 {
		return moerr.NewInternalErrorNoCtx("no enough mem to merge. osize %d, mem %d", osize, mem)
	}

	objCnt := len(objs)

	scopes := make([]common.ID, objCnt)
	for i, obj := range objs {
		scopes[i] = *obj.AsCommonID()
	}

	factory := func(ctx *tasks.Context, txn txnif.AsyncTxn) (tasks.Task, error) {
		return jobs.NewMergeObjectsTask(ctx, txn, objs, e.rt)
	}
	task, err := e.rt.Scheduler.ScheduleMultiScopedTxnTask(tasks.WaitableCtx, tasks.DataCompactionTask, scopes, factory)
	if err == tasks.ErrScheduleScopeConflict {
		return moerr.NewInternalErrorNoCtx("conflict with running merging jobs, try later")
	} else if err != nil {
		return moerr.NewInternalErrorNoCtx("schedule error: %v", err)
	}
<<<<<<< HEAD
	logMergeTask(entry.GetLastestSchema().Name, task.ID(), objs, osize, esize)
=======
	logMergeTask(entry.GetLastestSchemaLocked().Name, task.ID(), mobjs, len(mergedBlks), osize, esize)
>>>>>>> 71bf73ee
	if err = task.WaitDone(context.Background()); err != nil {
		return moerr.NewInternalErrorNoCtx("merge error: %v", err)
	}
	return nil
}

func (e *MergeExecutor) ExecuteFor(entry *catalog.TableEntry, policy Policy) {
	e.tableName = fmt.Sprintf("%v-%v", entry.ID, entry.GetLastestSchema().Name)

	objectList := policy.Revise(int64(e.cpuPercent), int64(e.MemAvailBytes()))
	blkCnt := len(objectList)

	if blkCnt == 0 {
		return
	}

	scopes := make([]common.ID, blkCnt)
	for i, blk := range objectList {
		scopes[i] = *blk.AsCommonID()
	}

	factory := func(ctx *tasks.Context, txn txnif.AsyncTxn) (tasks.Task, error) {
		return jobs.NewMergeObjectsTask(ctx, txn, objectList, e.rt)
	}
	task, err := e.rt.Scheduler.ScheduleMultiScopedTxnTask(nil, tasks.DataCompactionTask, scopes, factory)
	if err != nil {
		if err != tasks.ErrScheduleScopeConflict {
			logutil.Infof("[Mergeblocks] Schedule error info=%v", err)
		}
		return
	}

	osize, esize, _ := estimateMergeConsume(objectList)
	e.AddActiveTask(task.ID(), blkCnt, esize)
	task.AddObserver(e)
	entry.Stats.AddMerge(osize, len(objectList), blkCnt)
	logMergeTask(e.tableName, task.ID(), objectList, osize, esize)
}

func (e *MergeExecutor) MemAvailBytes() int {
	merging := int(atomic.LoadInt64(&e.activeEstimateBytes))
	avail := e.memAvail - e.memSpare - merging
	if avail < 0 {
		avail = 0
	}
	return avail
}

func logMergeTask(name string, taskId uint64, merges []*catalog.ObjectEntry, osize, esize int) {
	v2.TaskMergeScheduledByCounter.Inc()
	blkn := 0
	for _, obj := range merges {
		blkn += obj.BlockCnt()
	}
	v2.TaskMergedBlocksCounter.Add(float64(blkn))
	v2.TasKMergedSizeCounter.Add(float64(osize))

	rows := 0
	infoBuf := &bytes.Buffer{}
	for _, obj := range merges {
		r := obj.GetRemainingRows()
		rows += r
		infoBuf.WriteString(fmt.Sprintf(" %d(%s)", r, common.ShortObjId(obj.ID)))
	}
	logutil.Infof(
		"[Mergeblocks] Scheduled %v [t%d|on%d,bn%d|%s,%s], merged(%v): %s", name,
		taskId, len(merges), blkn,
		common.HumanReadableBytes(osize), common.HumanReadableBytes(esize),
		rows,
		infoBuf.String(),
	)
}<|MERGE_RESOLUTION|>--- conflicted
+++ resolved
@@ -139,11 +139,7 @@
 	} else if err != nil {
 		return moerr.NewInternalErrorNoCtx("schedule error: %v", err)
 	}
-<<<<<<< HEAD
-	logMergeTask(entry.GetLastestSchema().Name, task.ID(), objs, osize, esize)
-=======
-	logMergeTask(entry.GetLastestSchemaLocked().Name, task.ID(), mobjs, len(mergedBlks), osize, esize)
->>>>>>> 71bf73ee
+	logMergeTask(entry.GetLastestSchemaLocked().Name, task.ID(), objs, osize, esize)
 	if err = task.WaitDone(context.Background()); err != nil {
 		return moerr.NewInternalErrorNoCtx("merge error: %v", err)
 	}
