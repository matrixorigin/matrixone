// Copyright 2023 Matrix Origin
//
// Licensed under the Apache License, Version 2.0 (the "License");
// you may not use this file except in compliance with the License.
// You may obtain a copy of the License at
//
//      http://www.apache.org/licenses/LICENSE-2.0
//
// Unless required by applicable law or agreed to in writing, software
// distributed under the License is distributed on an "AS IS" BASIS,
// WITHOUT WARRANTIES OR CONDITIONS OF ANY KIND, either express or implied.
// See the License for the specific language governing permissions and
// limitations under the License.

package merge

import (
	"bytes"
	"context"
	"fmt"
	"sync"
	"sync/atomic"

	v2 "github.com/matrixorigin/matrixone/pkg/util/metric/v2"

	"github.com/matrixorigin/matrixone/pkg/common/moerr"
	"github.com/matrixorigin/matrixone/pkg/logutil"
	"github.com/matrixorigin/matrixone/pkg/vm/engine/tae/catalog"
	"github.com/matrixorigin/matrixone/pkg/vm/engine/tae/common"
	"github.com/matrixorigin/matrixone/pkg/vm/engine/tae/db/dbutils"
	"github.com/matrixorigin/matrixone/pkg/vm/engine/tae/iface/txnif"
	"github.com/matrixorigin/matrixone/pkg/vm/engine/tae/tables/jobs"
	"github.com/matrixorigin/matrixone/pkg/vm/engine/tae/tasks"
	"github.com/shirou/gopsutil/v3/cpu"
	"github.com/shirou/gopsutil/v3/mem"
)

type activeTaskStats map[uint64]struct {
	blk      int
	estBytes int
}

// MergeExecutor consider resources to decide to merge or not.
type MergeExecutor struct {
	tableName           string
	rt                  *dbutils.Runtime
	memAvail            int
	memSpare            int // 15% of total memory
	cpuPercent          float64
	activeMergeBlkCount int32
	activeEstimateBytes int64
	taskConsume         struct {
		sync.Mutex
		m activeTaskStats
	}
}

func NewMergeExecutor(rt *dbutils.Runtime) *MergeExecutor {
	return &MergeExecutor{
		rt: rt,
	}
}

func (e *MergeExecutor) RefreshMemInfo() {
	if stats, err := mem.VirtualMemory(); err == nil {
		e.memAvail = int(stats.Available)
		if e.memSpare == 0 {
			e.memSpare = int(float32(stats.Total) * 0.15)
		}
	}
	if percents, err := cpu.Percent(0, false); err == nil {
		e.cpuPercent = percents[0]
	}
}

func (e *MergeExecutor) PrintStats() {
	cnt := atomic.LoadInt32(&e.activeMergeBlkCount)
	if cnt == 0 && e.MemAvailBytes() > 512*common.Const1MBytes {
		return
	}

	logutil.Infof(
		"Mergeblocks avail mem: %v(%v reserved), active mergeing size: %v, active merging blk cnt: %d",
		common.HumanReadableBytes(e.memAvail),
		common.HumanReadableBytes(e.memSpare),
		common.HumanReadableBytes(int(atomic.LoadInt64(&e.activeEstimateBytes))), cnt,
	)
}

func (e *MergeExecutor) AddActiveTask(taskId uint64, blkn, esize int) {
	atomic.AddInt64(&e.activeEstimateBytes, int64(esize))
	atomic.AddInt32(&e.activeMergeBlkCount, int32(blkn))
	e.taskConsume.Lock()
	if e.taskConsume.m == nil {
		e.taskConsume.m = make(activeTaskStats)
	}
	e.taskConsume.m[taskId] = struct {
		blk      int
		estBytes int
	}{blkn, esize}
	e.taskConsume.Unlock()
}

func (e *MergeExecutor) OnExecDone(v any) {
	task := v.(tasks.MScopedTask)

	e.taskConsume.Lock()
	stat := e.taskConsume.m[task.ID()]
	delete(e.taskConsume.m, task.ID())
	e.taskConsume.Unlock()

	atomic.AddInt32(&e.activeMergeBlkCount, -int32(stat.blk))
	atomic.AddInt64(&e.activeEstimateBytes, -int64(stat.estBytes))
}

func (e *MergeExecutor) ManuallyExecute(entry *catalog.TableEntry, objs []*catalog.ObjectEntry) error {
	mem := e.MemAvailBytes()
	if mem > constMaxMemCap {
		mem = constMaxMemCap
	}
	osize, esize, _ := estimateMergeConsume(objs)
	if esize > 2*mem/3 {
		return moerr.NewInternalErrorNoCtx("no enough mem to merge. osize %d, mem %d", osize, mem)
	}

	blkCnt := len(objs)

	scopes := make([]common.ID, blkCnt)
	for i, blk := range objs {
		scopes[i] = *blk.AsCommonID()
	}

	factory := func(ctx *tasks.Context, txn txnif.AsyncTxn) (tasks.Task, error) {
<<<<<<< HEAD
		return jobs.NewMergeBlocksTask(ctx, txn, objs, nil, e.rt)
=======
		return jobs.NewMergeObjectsTask(ctx, txn, mobjs, e.rt)
>>>>>>> 9ee10935
	}
	task, err := e.rt.Scheduler.ScheduleMultiScopedTxnTask(tasks.WaitableCtx, tasks.DataCompactionTask, scopes, factory)
	if err == tasks.ErrScheduleScopeConflict {
		return moerr.NewInternalErrorNoCtx("conflict with running merging jobs, try later")
	} else if err != nil {
		return moerr.NewInternalErrorNoCtx("schedule error: %v", err)
	}
	logMergeTask(entry.GetLastestSchema().Name, task.ID(), objs, osize, esize)
	if err = task.WaitDone(context.Background()); err != nil {
		return moerr.NewInternalErrorNoCtx("merge error: %v", err)
	}
	return nil
}

func (e *MergeExecutor) ExecuteFor(entry *catalog.TableEntry, policy Policy) {
	e.tableName = fmt.Sprintf("%v-%v", entry.ID, entry.GetLastestSchema().Name)

	objectList := policy.Revise(int64(e.cpuPercent), int64(e.MemAvailBytes()))
	blkCnt := len(objectList)

	if blkCnt == 0 {
		return
	}

	scopes := make([]common.ID, blkCnt)
	for i, blk := range objectList {
		scopes[i] = *blk.AsCommonID()
	}

	factory := func(ctx *tasks.Context, txn txnif.AsyncTxn) (tasks.Task, error) {
<<<<<<< HEAD
		return jobs.NewMergeBlocksTask(ctx, txn, objectList, nil, e.rt)
=======
		return jobs.NewMergeObjectsTask(ctx, txn, mobjs, e.rt)
>>>>>>> 9ee10935
	}
	task, err := e.rt.Scheduler.ScheduleMultiScopedTxnTask(nil, tasks.DataCompactionTask, scopes, factory)
	if err != nil {
		if err != tasks.ErrScheduleScopeConflict {
			logutil.Infof("[Mergeblocks] Schedule error info=%v", err)
		}
		return
	}

	osize, esize, _ := estimateMergeConsume(objectList)
	e.AddActiveTask(task.ID(), blkCnt, esize)
	task.AddObserver(e)
	entry.Stats.AddMerge(osize, len(objectList), blkCnt)
	logMergeTask(e.tableName, task.ID(), objectList, osize, esize)
}

func (e *MergeExecutor) MemAvailBytes() int {
	merging := int(atomic.LoadInt64(&e.activeEstimateBytes))
	avail := e.memAvail - e.memSpare - merging
	if avail < 0 {
		avail = 0
	}
	return avail
}

func logMergeTask(name string, taskId uint64, merges []*catalog.ObjectEntry, osize, esize int) {
	v2.TaskMergeScheduledByCounter.Inc()
	blkn := 0
	for _, obj := range merges {
		blkn += obj.BlockCnt()
	}
	v2.TaskMergedBlocksCounter.Add(float64(blkn))
	v2.TasKMergedSizeCounter.Add(float64(osize))

	rows := 0
	infoBuf := &bytes.Buffer{}
	for _, obj := range merges {
		r := obj.GetRemainingRows()
		rows += r
		infoBuf.WriteString(fmt.Sprintf(" %d(%s)", r, common.ShortObjId(obj.ID)))
	}
	logutil.Infof(
		"[Mergeblocks] Scheduled %v [t%d|on%d,bn%d|%s,%s], merged(%v): %s", name,
		taskId, len(merges), blkn,
		common.HumanReadableBytes(osize), common.HumanReadableBytes(esize),
		rows,
		infoBuf.String(),
	)
}<|MERGE_RESOLUTION|>--- conflicted
+++ resolved
@@ -131,11 +131,7 @@
 	}
 
 	factory := func(ctx *tasks.Context, txn txnif.AsyncTxn) (tasks.Task, error) {
-<<<<<<< HEAD
-		return jobs.NewMergeBlocksTask(ctx, txn, objs, nil, e.rt)
-=======
 		return jobs.NewMergeObjectsTask(ctx, txn, mobjs, e.rt)
->>>>>>> 9ee10935
 	}
 	task, err := e.rt.Scheduler.ScheduleMultiScopedTxnTask(tasks.WaitableCtx, tasks.DataCompactionTask, scopes, factory)
 	if err == tasks.ErrScheduleScopeConflict {
@@ -166,11 +162,7 @@
 	}
 
 	factory := func(ctx *tasks.Context, txn txnif.AsyncTxn) (tasks.Task, error) {
-<<<<<<< HEAD
-		return jobs.NewMergeBlocksTask(ctx, txn, objectList, nil, e.rt)
-=======
 		return jobs.NewMergeObjectsTask(ctx, txn, mobjs, e.rt)
->>>>>>> 9ee10935
 	}
 	task, err := e.rt.Scheduler.ScheduleMultiScopedTxnTask(nil, tasks.DataCompactionTask, scopes, factory)
 	if err != nil {
