// Copyright 2023 Matrix Origin
//
// Licensed under the Apache License, Version 2.0 (the "License");
// you may not use this file except in compliance with the License.
// You may obtain a copy of the License at
//
//      http://www.apache.org/licenses/LICENSE-2.0
//
// Unless required by applicable law or agreed to in writing, software
// distributed under the License is distributed on an "AS IS" BASIS,
// WITHOUT WARRANTIES OR CONDITIONS OF ANY KIND, either express or implied.
// See the License for the specific language governing permissions and
// limitations under the License.

package merge

import (
	"bytes"
	"context"
	"fmt"
	"sync"
	"sync/atomic"

	v2 "github.com/matrixorigin/matrixone/pkg/util/metric/v2"

	"github.com/matrixorigin/matrixone/pkg/common/moerr"
	"github.com/matrixorigin/matrixone/pkg/logutil"
	"github.com/matrixorigin/matrixone/pkg/vm/engine/tae/catalog"
	"github.com/matrixorigin/matrixone/pkg/vm/engine/tae/common"
	"github.com/matrixorigin/matrixone/pkg/vm/engine/tae/db/dbutils"
	"github.com/matrixorigin/matrixone/pkg/vm/engine/tae/iface/txnif"
	"github.com/matrixorigin/matrixone/pkg/vm/engine/tae/tables/jobs"
	"github.com/matrixorigin/matrixone/pkg/vm/engine/tae/tasks"
	"github.com/shirou/gopsutil/v3/mem"
)

type activeTaskStats map[uint64]struct {
	blk      int
	estBytes int
}

// MergeExecutor consider resources to decide to merge or not.
type MergeExecutor struct {
	tableName           string
	rt                  *dbutils.Runtime
	memAvail            int
	memSpare            int // 15% of total memory
	activeMergeBlkCount int32
	activeEstimateBytes int64
	taskConsume         struct {
		sync.Mutex
		m activeTaskStats
	}
}

func NewMergeExecutor(rt *dbutils.Runtime) *MergeExecutor {
	return &MergeExecutor{
		rt: rt,
	}
}

func (e *MergeExecutor) RefreshMemInfo() {
	if stats, err := mem.VirtualMemory(); err == nil {
		e.memAvail = int(stats.Available)
		if e.memSpare == 0 {
			e.memSpare = int(float32(stats.Total) * 0.15)
		}
	}
}

func (e *MergeExecutor) PrintStats() {
	cnt := atomic.LoadInt32(&e.activeMergeBlkCount)
	if cnt == 0 && e.MemAvailBytes() > 512*common.Const1MBytes {
		return
	}

	logutil.Infof(
		"Mergeblocks avail mem: %v(%v reserved), active mergeing size: %v, active merging blk cnt: %d",
		common.HumanReadableBytes(e.memAvail),
		common.HumanReadableBytes(e.memSpare),
		common.HumanReadableBytes(int(atomic.LoadInt64(&e.activeEstimateBytes))), cnt,
	)
}

func (e *MergeExecutor) AddActiveTask(taskId uint64, blkn, esize int) {
	atomic.AddInt64(&e.activeEstimateBytes, int64(esize))
	atomic.AddInt32(&e.activeMergeBlkCount, int32(blkn))
	e.taskConsume.Lock()
	if e.taskConsume.m == nil {
		e.taskConsume.m = make(activeTaskStats)
	}
	e.taskConsume.m[taskId] = struct {
		blk      int
		estBytes int
	}{blkn, esize}
	e.taskConsume.Unlock()
}

func (e *MergeExecutor) OnExecDone(v any) {
	task := v.(tasks.MScopedTask)

	e.taskConsume.Lock()
	stat := e.taskConsume.m[task.ID()]
	delete(e.taskConsume.m, task.ID())
	e.taskConsume.Unlock()

	atomic.AddInt32(&e.activeMergeBlkCount, -int32(stat.blk))
	atomic.AddInt64(&e.activeEstimateBytes, -int64(stat.estBytes))
}

func (e *MergeExecutor) ManuallyExecute(entry *catalog.TableEntry, objs []*catalog.ObjectEntry) error {
	mem := e.MemAvailBytes()
	if mem > constMaxMemCap {
		mem = constMaxMemCap
	}
	osize, esize := estimateMergeConsume(objs)
	if esize > 2*mem/3 {
		return moerr.NewInternalErrorNoCtx("no enough mem to merge. osize %d, mem %d", osize, mem)
	}

	mergedBlks, mobjs := expandObjectList(objs)
	blkCnt := len(mergedBlks)

	scopes := make([]common.ID, blkCnt)
	for i, blk := range mergedBlks {
		scopes[i] = *blk.AsCommonID()
	}

	factory := func(ctx *tasks.Context, txn txnif.AsyncTxn) (tasks.Task, error) {
		return jobs.NewMergeBlocksTask(ctx, txn, mergedBlks, mobjs, nil, e.rt)
	}
	task, err := e.rt.Scheduler.ScheduleMultiScopedTxnTask(tasks.WaitableCtx, tasks.DataCompactionTask, scopes, factory)
	if err == tasks.ErrScheduleScopeConflict {
		return moerr.NewInternalErrorNoCtx("conflict with running merging jobs, try later")
	} else if err != nil {
		return moerr.NewInternalErrorNoCtx("schedule error: %v", err)
	}
<<<<<<< HEAD
	logMergeTask(entry.GetLastestSchema().Name, task.ID(), mobjs, len(mergedBlks), osize, esize)
	if err = task.WaitDone(); err != nil {
=======
	logMergeTask(entry.GetLastestSchema().Name, task.ID(), nil, msegs, len(mergedBlks), osize, esize)
	if err = task.WaitDone(context.Background()); err != nil {
>>>>>>> 4a0e780b
		return moerr.NewInternalErrorNoCtx("merge error: %v", err)
	}
	return nil
}

func (e *MergeExecutor) ExecuteFor(entry *catalog.TableEntry, policy Policy) {
	e.tableName = fmt.Sprintf("%v-%v", entry.ID, entry.GetLastestSchema().Name)

	objectList := policy.Revise(0, int64(e.MemAvailBytes()))
	mergedBlks, mobjs := expandObjectList(objectList)
	blkCnt := len(mergedBlks)

	if blkCnt == 0 {
		return
	}

	scopes := make([]common.ID, blkCnt)
	for i, blk := range mergedBlks {
		scopes[i] = *blk.AsCommonID()
	}

	factory := func(ctx *tasks.Context, txn txnif.AsyncTxn) (tasks.Task, error) {
		return jobs.NewMergeBlocksTask(ctx, txn, mergedBlks, mobjs, nil, e.rt)
	}
	task, err := e.rt.Scheduler.ScheduleMultiScopedTxnTask(nil, tasks.DataCompactionTask, scopes, factory)
	if err != nil {
		if err != tasks.ErrScheduleScopeConflict {
			logutil.Infof("[Mergeblocks] Schedule error info=%v", err)
		}
		return
	}

	osize, esize := estimateMergeConsume(mobjs)
	e.AddActiveTask(task.ID(), blkCnt, esize)
	task.AddObserver(e)
	entry.Stats.AddMerge(osize, len(mobjs), blkCnt)
	logMergeTask(e.tableName, task.ID(), mobjs, blkCnt, osize, esize)
}

func (e *MergeExecutor) MemAvailBytes() int {
	merging := int(atomic.LoadInt64(&e.activeEstimateBytes))
	avail := e.memAvail - e.memSpare - merging
	if avail < 0 {
		avail = 0
	}
	return avail
}

func expandObjectList(objs []*catalog.ObjectEntry) (
	mblks []*catalog.BlockEntry, mobjs []*catalog.ObjectEntry,
) {
	if len(objs) < 2 {
		return
	}
	mobjs = objs
	mblks = make([]*catalog.BlockEntry, 0, len(objs)*constMergeMinBlks)
	for _, obj := range objs {
		blkit := obj.MakeBlockIt(true)
		for ; blkit.Valid(); blkit.Next() {
			entry := blkit.Get().GetPayload()
			if !entry.IsActive() {
				continue
			}
			entry.RLock()
			if entry.IsCommitted() &&
				catalog.ActiveWithNoTxnFilter(entry.BaseEntryImpl) {
				mblks = append(mblks, entry)
			}
			entry.RUnlock()
		}
	}
	return
}

func logMergeTask(name string, taskId uint64, merges []*catalog.ObjectEntry, blkn, osize, esize int) {
	v2.TaskMergeScheduledByCounter.Inc()
	v2.TaskMergedBlocksCounter.Add(float64(blkn))
	v2.TasKMergedSizeCounter.Add(float64(osize))

	rows := 0
	infoBuf := &bytes.Buffer{}
	for _, obj := range merges {
		r := obj.Stat.GetRemainingRows()
		rows += r
		infoBuf.WriteString(fmt.Sprintf(" %d(%s)", r, common.ShortObjId(obj.ID)))
	}
	logutil.Infof(
		"[Mergeblocks] Scheduled %v [t%d|on%d,bn%d|%s,%s], merged(%v): %s", name,
		taskId, len(merges), blkn,
		common.HumanReadableBytes(osize), common.HumanReadableBytes(esize),
		rows,
		infoBuf.String(),
	)
}<|MERGE_RESOLUTION|>--- conflicted
+++ resolved
@@ -135,13 +135,8 @@
 	} else if err != nil {
 		return moerr.NewInternalErrorNoCtx("schedule error: %v", err)
 	}
-<<<<<<< HEAD
 	logMergeTask(entry.GetLastestSchema().Name, task.ID(), mobjs, len(mergedBlks), osize, esize)
-	if err = task.WaitDone(); err != nil {
-=======
-	logMergeTask(entry.GetLastestSchema().Name, task.ID(), nil, msegs, len(mergedBlks), osize, esize)
 	if err = task.WaitDone(context.Background()); err != nil {
->>>>>>> 4a0e780b
 		return moerr.NewInternalErrorNoCtx("merge error: %v", err)
 	}
 	return nil
