// Copyright 2023 Matrix Origin
//
// Licensed under the Apache License, Version 2.0 (the "License");
// you may not use this file except in compliance with the License.
// You may obtain a copy of the License at
//
//	http://www.apache.org/licenses/LICENSE-2.0
//
// Unless required by applicable law or agreed to in writing, software
// distributed under the License is distributed on an "AS IS" BASIS,
// WITHOUT WARRANTIES OR CONDITIONS OF ANY KIND, either express or implied.
// See the License for the specific language governing permissions and
// limitations under the License.

package merge

import (
	"cmp"
	"context"
	"go.uber.org/zap"
	"slices"
	"time"

	pkgcatalog "github.com/matrixorigin/matrixone/pkg/catalog"
	"github.com/matrixorigin/matrixone/pkg/container/types"
	"github.com/matrixorigin/matrixone/pkg/logutil"
	"github.com/matrixorigin/matrixone/pkg/vm/engine/tae/catalog"
	"github.com/matrixorigin/matrixone/pkg/vm/engine/tae/common"
	"github.com/matrixorigin/matrixone/pkg/vm/engine/tae/iface/handle"
	"github.com/matrixorigin/matrixone/pkg/vm/engine/tae/iface/txnif"
	"go.uber.org/zap"
)

type reviseResult struct {
	objs []*catalog.ObjectEntry
	kind TaskHostKind
}

type policyGroup struct {
	policies []policy

	config         *BasicPolicyConfig
	configProvider *customConfigProvider
}

func newPolicyGroup(policies ...policy) *policyGroup {
	return &policyGroup{
		policies:       policies,
		configProvider: newCustomConfigProvider(),
	}
}

func (g *policyGroup) onObject(obj *catalog.ObjectEntry) {
	for _, p := range g.policies {
		if p.onObject(obj, g.config) {
			return
		}
	}
}

func (g *policyGroup) revise(cpu, mem int64) []reviseResult {
	results := make([]reviseResult, 0, len(g.policies))
	for _, p := range g.policies {
		pResult := p.revise(cpu, mem, g.config)
		for _, r := range pResult {
			if len(r.objs) > 0 {
				results = append(results, r)
			}
		}
	}
	return results
}

func (g *policyGroup) resetForTable(entry *catalog.TableEntry) {
	g.config = g.configProvider.getConfig(entry)
	for _, p := range g.policies {
		p.resetForTable(entry, g.config)
	}
}

func (g *policyGroup) setConfig(tbl *catalog.TableEntry, txn txnif.AsyncTxn, cfg *BasicPolicyConfig) (err error) {
	if tbl == nil || txn == nil {
		return
	}
	schema := tbl.GetLastestSchema(false)
	ctx := context.Background()
	defer func() {
		if err != nil {
			logutil.Error(
				"Policy-SetConfig-Error",
				zap.Error(err),
				zap.Uint64("table-id", tbl.ID),
				zap.String("table-name", schema.Name),
			)
			txn.Rollback(ctx)
		} else {
<<<<<<< HEAD
			logutil.Infof("mergeblocks set %v-%v config: %v", tbl.ID, schema.Name, cfg)
			err = txn.Commit(ctx)
			logutil.Infof("merge policy commit time: %s", txn.GetCommitTS().ToTimestamp().DebugString())
			if err != nil {
				logutil.Error("commit error", zap.Error(err))
				return
			}
=======
			err = txn.Commit(ctx)
			logger := logutil.Info
			if err != nil {
				logger = logutil.Error
			}
			logger(
				"Policy-SetConfig-Commit",
				zap.Error(err),
				zap.String("commit-ts", txn.GetCommitTS().ToString()),
				zap.Uint64("table-id", tbl.ID),
				zap.String("table-name", schema.Name),
			)
>>>>>>> 5c6909f1
			g.configProvider.invalidCache(tbl)
		}
	}()

	moCatalog, err := txn.GetDatabaseByID(pkgcatalog.MO_CATALOG_ID)
	if err != nil {
		return
	}

	moTables, err := moCatalog.GetRelationByID(pkgcatalog.MO_TABLES_ID)
	if err != nil {
		return
	}

	moColumns, err := moCatalog.GetRelationByID(pkgcatalog.MO_COLUMNS_ID)
	if err != nil {
		return
	}

	packer := types.NewPacker()
	defer packer.Close()

	packer.Reset()
	packer.EncodeUint32(schema.AcInfo.TenantID)
	packer.EncodeStringType([]byte(tbl.GetDB().GetName()))
	packer.EncodeStringType([]byte(schema.Name))
	pk := packer.Bytes()
	cloned := schema.Clone()
	cloned.Extra.MaxOsizeMergedObj = cfg.MaxOsizeMergedObj
	cloned.Extra.MinOsizeQuailifed = cfg.ObjectMinOsize
	cloned.Extra.MaxObjOnerun = uint32(cfg.MergeMaxOneRun)
	cloned.Extra.MinCnMergeSize = cfg.MinCNMergeSize
	cloned.Extra.Hints = cfg.MergeHints
	err = moTables.UpdateByFilter(ctx, handle.NewEQFilter(pk), uint16(pkgcatalog.MO_TABLES_EXTRA_INFO_IDX), cloned.MustGetExtraBytes(), false)
	if err != nil {
		return
	}

	for _, col := range schema.ColDefs {
		packer.Reset()
		packer.EncodeUint32(schema.AcInfo.TenantID)
		packer.EncodeStringType([]byte(tbl.GetDB().GetName()))
		packer.EncodeStringType([]byte(schema.Name))
		packer.EncodeStringType([]byte(col.Name))
		pk := packer.Bytes()
		err = moColumns.UpdateByFilter(ctx, handle.NewEQFilter(pk), uint16(pkgcatalog.MO_COLUMNS_ATT_CPKEY_IDX), pk, false)
		if err != nil {
			return
		}
	}

	db, err := txn.GetDatabaseByID(tbl.GetDB().ID)
	if err != nil {
		return
	}
	tblHandle, err := db.GetRelationByID(tbl.ID)
	if err != nil {
		return
	}
	return tblHandle.AlterTable(
		ctx,
		NewUpdatePolicyReq(cfg),
	)
}

func (g *policyGroup) getConfig(tbl *catalog.TableEntry) *BasicPolicyConfig {
	r := g.configProvider.getConfig(tbl)
	if r == nil {
		r = &BasicPolicyConfig{
			ObjectMinOsize:    common.RuntimeOsizeRowsQualified.Load(),
			MaxOsizeMergedObj: common.RuntimeMaxObjOsize.Load(),
			MergeMaxOneRun:    int(common.RuntimeMaxMergeObjN.Load()),
			MinCNMergeSize:    common.RuntimeMinCNMergeSize.Load(),
		}
	}
	return r
}

type basic struct {
	schema  *catalog.Schema
	objects []*catalog.ObjectEntry

	lastMergeTime time.Time

	objectsSize int
	accBuf      []int
}

func newBasicPolicy() policy {
	return &basic{
		objects: make([]*catalog.ObjectEntry, 0, 16),
		accBuf:  make([]int, 1, 32),
	}
}

// impl policy for Basic
func (o *basic) onObject(obj *catalog.ObjectEntry, config *BasicPolicyConfig) bool {
	if obj.IsTombstone {
		return false
	}

	osize := int(obj.OriginSize())

	isCandidate := func() bool {
		if len(o.objects) >= config.MergeMaxOneRun {
			return false
		}
		if osize < int(config.ObjectMinOsize) {
			if o.objectsSize > 2*common.DefaultMaxOsizeObjMB*common.Const1MBytes {
				return false
			}
			o.objectsSize += osize
			return true
		}
		// skip big object as an insurance
		if osize > 110*common.Const1MBytes {
			return false
		}

		return false
	}

	if isCandidate() {
		o.objects = append(o.objects, obj)
		return true
	}
	return false
}

func (o *basic) revise(cpu, mem int64, config *BasicPolicyConfig) []reviseResult {
	slices.SortFunc(o.objects, func(a, b *catalog.ObjectEntry) int {
		return cmp.Compare(a.Rows(), b.Rows())
	})
	objs := o.objects

	isStandalone := common.IsStandaloneBoost.Load()
	mergeOnDNIfStandalone := !common.ShouldStandaloneCNTakeOver.Load()

	dnobjs := controlMem(objs, mem)
	dnobjs = o.optimize(dnobjs, config)

	dnosize, _ := estimateMergeConsume(dnobjs)

	schedDN := func() []reviseResult {
		if cpu > 85 {
			if dnosize > 25*common.Const1MBytes {
				logutil.Infof("mergeblocks skip big merge for high level cpu usage, %d", cpu)
				return nil
			}
		}
		if len(dnobjs) > 1 {
			return []reviseResult{{dnobjs, TaskHostDN}}
		}
		return nil
	}

	schedCN := func() []reviseResult {
		cnobjs := controlMem(objs, int64(common.RuntimeCNMergeMemControl.Load()))
		cnobjs = o.optimize(cnobjs, config)
		return []reviseResult{{cnobjs, TaskHostCN}}
	}

	if isStandalone && mergeOnDNIfStandalone {
		return schedDN()
	}

	// CNs come into the picture in two cases:
	// 1.cluster deployed
	// 2.standalone deployed but it's asked to merge on cn
	if common.RuntimeCNTakeOverAll.Load() || dnosize > int(common.RuntimeMinCNMergeSize.Load()) {
		return schedCN()
	}

	// CNs don't take over the task, leave it on dn.
	return schedDN()
}

func (o *basic) optimize(objs []*catalog.ObjectEntry, config *BasicPolicyConfig) []*catalog.ObjectEntry {
	// objs are sorted by remaining rows
	o.accBuf = o.accBuf[:1]
	for i, obj := range objs {
		o.accBuf = append(o.accBuf, o.accBuf[i]+int(obj.Rows()))
	}
	acc := o.accBuf

	isBigGap := func(small, big int) bool {
		if big < int(o.schema.Extra.BlockMaxRows) {
			return false
		}
		return big-small > 3*small
	}

	var i int
	// skip merging objects with big row count gaps, 3x and more
	for i = len(acc) - 1; i > 1 && isBigGap(acc[i-1], acc[i]); i-- {
	}

	readyToMergeRows := acc[i]

	// avoid frequent small object merge
	if readyToMergeRows < int(o.schema.Extra.BlockMaxRows) &&
		!o.lastMergeTime.Before(time.Now().Add(-constSmallMergeGap)) &&
		i < config.MergeMaxOneRun {
		return nil
	}

	objs = objs[:i]

	return objs
}

func controlMem(objs []*catalog.ObjectEntry, mem int64) []*catalog.ObjectEntry {
	if mem > constMaxMemCap {
		mem = constMaxMemCap
	}

	needPopout := func(ss []*catalog.ObjectEntry) bool {
		_, esize := estimateMergeConsume(ss)
		return esize > int(2*mem/3)
	}
	if needPopout(objs) {
		return nil
	}
	return objs
}

func (o *basic) resetForTable(entry *catalog.TableEntry, config *BasicPolicyConfig) {
	o.schema = entry.GetLastestSchemaLocked(false)
	o.lastMergeTime = entry.Stats.GetLastMergeTime()
	o.objects = o.objects[:0]
	o.objectsSize = 0
}<|MERGE_RESOLUTION|>--- conflicted
+++ resolved
@@ -28,7 +28,6 @@
 	"github.com/matrixorigin/matrixone/pkg/vm/engine/tae/common"
 	"github.com/matrixorigin/matrixone/pkg/vm/engine/tae/iface/handle"
 	"github.com/matrixorigin/matrixone/pkg/vm/engine/tae/iface/txnif"
-	"go.uber.org/zap"
 )
 
 type reviseResult struct {
@@ -94,15 +93,6 @@
 			)
 			txn.Rollback(ctx)
 		} else {
-<<<<<<< HEAD
-			logutil.Infof("mergeblocks set %v-%v config: %v", tbl.ID, schema.Name, cfg)
-			err = txn.Commit(ctx)
-			logutil.Infof("merge policy commit time: %s", txn.GetCommitTS().ToTimestamp().DebugString())
-			if err != nil {
-				logutil.Error("commit error", zap.Error(err))
-				return
-			}
-=======
 			err = txn.Commit(ctx)
 			logger := logutil.Info
 			if err != nil {
@@ -115,7 +105,6 @@
 				zap.Uint64("table-id", tbl.ID),
 				zap.String("table-name", schema.Name),
 			)
->>>>>>> 5c6909f1
 			g.configProvider.invalidCache(tbl)
 		}
 	}()
