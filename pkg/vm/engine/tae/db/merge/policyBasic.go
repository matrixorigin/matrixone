// Copyright 2023 Matrix Origin
//
// Licensed under the Apache License, Version 2.0 (the "License");
// you may not use this file except in compliance with the License.
// You may obtain a copy of the License at
//
//	http://www.apache.org/licenses/LICENSE-2.0
//
// Unless required by applicable law or agreed to in writing, software
// distributed under the License is distributed on an "AS IS" BASIS,
// WITHOUT WARRANTIES OR CONDITIONS OF ANY KIND, either express or implied.
// See the License for the specific language governing permissions and
// limitations under the License.

package merge

import (
	"context"
	"time"

	"github.com/matrixorigin/matrixone/pkg/logutil"
	"github.com/matrixorigin/matrixone/pkg/vm/engine/tae/catalog"
	"github.com/matrixorigin/matrixone/pkg/vm/engine/tae/common"
	"github.com/matrixorigin/matrixone/pkg/vm/engine/tae/iface/txnif"
)

type reviseResult struct {
	objs []*catalog.ObjectEntry
	kind TaskHostKind
}

type policyGroup struct {
	policies []policy
<<<<<<< HEAD

	config         *BasicPolicyConfig
	configProvider *customConfigProvider
}

func newPolicyGroup(policies ...policy) *policyGroup {
	return &policyGroup{
		policies:       policies,
		configProvider: newCustomConfigProvider(),
	}
}

func (g *policyGroup) onObject(obj *catalog.ObjectEntry) {
	for _, p := range g.policies {
		p.onObject(obj, g.config)
	}
}

func (g *policyGroup) revise(cpu, mem int64) []reviseResult {
	results := make([]reviseResult, 0, len(g.policies))
	for _, p := range g.policies {
		pResult := p.revise(cpu, mem, g.config)
		for _, r := range pResult {
			if len(r.objs) > 0 {
				results = append(results, r)
			}
		}
	}
	return results
}

=======

	config         *BasicPolicyConfig
	configProvider *customConfigProvider
}

func newPolicyGroup(policies ...policy) *policyGroup {
	return &policyGroup{
		policies:       policies,
		configProvider: newCustomConfigProvider(),
	}
}

func (g *policyGroup) onObject(obj *catalog.ObjectEntry) {
	for _, p := range g.policies {
		if p.onObject(obj, g.config) {
			return
		}
	}
}

func (g *policyGroup) revise(cpu, mem int64) []reviseResult {
	results := make([]reviseResult, 0, len(g.policies))
	for _, p := range g.policies {
		objs, kind := p.revise(cpu, mem, g.config)
		if len(objs) > 1 {
			results = append(results, reviseResult{objs, kind})
		}
	}
	return results
}

>>>>>>> a84326fc
func (g *policyGroup) resetForTable(entry *catalog.TableEntry) {
	for _, p := range g.policies {
		p.resetForTable(entry)
	}
	g.config = g.configProvider.getConfig(entry)
}

func (g *policyGroup) setConfig(tbl *catalog.TableEntry, txn txnif.AsyncTxn, cfg *BasicPolicyConfig) {
	if tbl == nil || txn == nil {
		return
<<<<<<< HEAD
	}
	db, err := txn.GetDatabaseByID(tbl.GetDB().ID)
	if err != nil {
		return
	}
	tblHandle, err := db.GetRelationByID(tbl.ID)
	if err != nil {
		return
	}
=======
	}
	db, err := txn.GetDatabaseByID(tbl.GetDB().ID)
	if err != nil {
		return
	}
	tblHandle, err := db.GetRelationByID(tbl.ID)
	if err != nil {
		return
	}
>>>>>>> a84326fc
	ctx, cancel := context.WithTimeout(context.Background(), 10*time.Second)
	defer cancel()
	tblHandle.AlterTable(
		ctx,
		NewUpdatePolicyReq(cfg),
	)
	logutil.Infof("mergeblocks set %v-%v config: %v", tbl.ID, tbl.GetLastestSchemaLocked(false).Name, cfg)
	txn.Commit(ctx)
	g.configProvider.invalidCache(tbl)
}

func (g *policyGroup) getConfig(tbl *catalog.TableEntry) *BasicPolicyConfig {
	r := g.configProvider.getConfig(tbl)
	if r == nil {
		r = &BasicPolicyConfig{
			ObjectMinOsize:    common.RuntimeOsizeRowsQualified.Load(),
			MaxOsizeMergedObj: common.RuntimeMaxObjOsize.Load(),
			MergeMaxOneRun:    int(common.RuntimeMaxMergeObjN.Load()),
			MinCNMergeSize:    common.RuntimeMinCNMergeSize.Load(),
		}
	}
	return r
}

type basic struct {
	schema  *catalog.Schema
	hist    *common.MergeHistory
	objHeap *heapBuilder[*catalog.ObjectEntry]
	accBuf  []int
}

func newBasicPolicy() policy {
	return &basic{
		objHeap: &heapBuilder[*catalog.ObjectEntry]{
			items: make(itemSet[*catalog.ObjectEntry], 0, 32),
		},
		accBuf: make([]int, 1, 32),
	}
}

// impl policy for Basic
<<<<<<< HEAD
func (o *basic) onObject(obj *catalog.ObjectEntry, config *BasicPolicyConfig) {
	if obj.IsTombstone {
		return
=======
func (o *basic) onObject(obj *catalog.ObjectEntry, config *BasicPolicyConfig) bool {
	if obj.IsTombstone {
		return false
>>>>>>> a84326fc
	}

	osize := obj.GetOriginSize()

	isCandidate := func() bool {
		if osize < int(config.ObjectMinOsize) {
			return true
		}
		// skip big object as an insurance
		if osize > 110*common.Const1MBytes {
			return false
		}

		return false
	}

	if isCandidate() {
		o.objHeap.pushWithCap(&mItem[*catalog.ObjectEntry]{
			row:   obj.GetRows(),
			entry: obj,
		}, config.MergeMaxOneRun)
<<<<<<< HEAD
	}
}

func (o *basic) revise(cpu, mem int64, config *BasicPolicyConfig) []reviseResult {
=======
		return true
	}
	return false
}

func (o *basic) revise(cpu, mem int64, config *BasicPolicyConfig) ([]*catalog.ObjectEntry, TaskHostKind) {
>>>>>>> a84326fc
	objs := o.objHeap.finish()

	isStandalone := common.IsStandaloneBoost.Load()
	mergeOnDNIfStandalone := !common.ShouldStandaloneCNTakeOver.Load()

	dnobjs := controlMem(objs, mem)
	dnobjs = o.optimize(dnobjs, config)

	dnosize, _ := estimateMergeConsume(dnobjs)

	schedDN := func() []reviseResult {
		if cpu > 85 {
			if dnosize > 25*common.Const1MBytes {
				logutil.Infof("mergeblocks skip big merge for high level cpu usage, %d", cpu)
				return nil
			}
		}
		if len(dnobjs) > 1 {
			return []reviseResult{{dnobjs, TaskHostDN}}
		}
		return nil
	}

<<<<<<< HEAD
	schedCN := func() []reviseResult {
		cnobjs := controlMem(objs, int64(common.RuntimeCNMergeMemControl.Load()))
		cnobjs = o.optimize(cnobjs, config)
		return []reviseResult{{cnobjs, TaskHostCN}}
=======
	schedCN := func() ([]*catalog.ObjectEntry, TaskHostKind) {
		cnobjs := controlMem(objs, int64(common.RuntimeCNMergeMemControl.Load()))
		cnobjs = o.optimize(cnobjs, config)
		return cnobjs, TaskHostCN
>>>>>>> a84326fc
	}

	if isStandalone && mergeOnDNIfStandalone {
		return schedDN()
	}

	// CNs come into the picture in two cases:
	// 1.cluster deployed
	// 2.standalone deployed but it's asked to merge on cn
	if common.RuntimeCNTakeOverAll.Load() || dnosize > int(common.RuntimeMinCNMergeSize.Load()) {
		return schedCN()
	}

	// CNs don't take over the task, leave it on dn.
	return schedDN()
}

func (o *basic) optimize(objs []*catalog.ObjectEntry, config *BasicPolicyConfig) []*catalog.ObjectEntry {
	// objs are sorted by remaining rows
	o.accBuf = o.accBuf[:1]
	for i, obj := range objs {
		o.accBuf = append(o.accBuf, o.accBuf[i]+obj.GetRows())
	}
	acc := o.accBuf

	isBigGap := func(small, big int) bool {
		if big < int(o.schema.BlockMaxRows) {
			return false
		}
		return big-small > 3*small
	}

	var i int
	// skip merging objects with big row count gaps, 3x and more
	for i = len(acc) - 1; i > 1 && isBigGap(acc[i-1], acc[i]); i-- {
	}

	readyToMergeRows := acc[i]

	// avoid frequent small object merge
	if readyToMergeRows < int(o.schema.BlockMaxRows) &&
		!o.hist.IsLastBefore(constSmallMergeGap) &&
		i < config.MergeMaxOneRun {
		return nil
	}

	objs = objs[:i]

	return objs
}

func controlMem(objs []*catalog.ObjectEntry, mem int64) []*catalog.ObjectEntry {
	if mem > constMaxMemCap {
		mem = constMaxMemCap
	}

	needPopout := func(ss []*catalog.ObjectEntry) bool {
		_, esize := estimateMergeConsume(ss)
		return esize > int(2*mem/3)
	}
	for needPopout(objs) {
		objs = objs[:len(objs)-1]
	}

	return objs
}

func (o *basic) resetForTable(entry *catalog.TableEntry) {
	o.schema = entry.GetLastestSchemaLocked(false)
	o.hist = entry.Stats.GetLastMerge()
	o.objHeap.reset()
}<|MERGE_RESOLUTION|>--- conflicted
+++ resolved
@@ -31,7 +31,6 @@
 
 type policyGroup struct {
 	policies []policy
-<<<<<<< HEAD
 
 	config         *BasicPolicyConfig
 	configProvider *customConfigProvider
@@ -46,7 +45,9 @@
 
 func (g *policyGroup) onObject(obj *catalog.ObjectEntry) {
 	for _, p := range g.policies {
-		p.onObject(obj, g.config)
+		if p.onObject(obj, g.config) {
+			return
+		}
 	}
 }
 
@@ -63,39 +64,6 @@
 	return results
 }
 
-=======
-
-	config         *BasicPolicyConfig
-	configProvider *customConfigProvider
-}
-
-func newPolicyGroup(policies ...policy) *policyGroup {
-	return &policyGroup{
-		policies:       policies,
-		configProvider: newCustomConfigProvider(),
-	}
-}
-
-func (g *policyGroup) onObject(obj *catalog.ObjectEntry) {
-	for _, p := range g.policies {
-		if p.onObject(obj, g.config) {
-			return
-		}
-	}
-}
-
-func (g *policyGroup) revise(cpu, mem int64) []reviseResult {
-	results := make([]reviseResult, 0, len(g.policies))
-	for _, p := range g.policies {
-		objs, kind := p.revise(cpu, mem, g.config)
-		if len(objs) > 1 {
-			results = append(results, reviseResult{objs, kind})
-		}
-	}
-	return results
-}
-
->>>>>>> a84326fc
 func (g *policyGroup) resetForTable(entry *catalog.TableEntry) {
 	for _, p := range g.policies {
 		p.resetForTable(entry)
@@ -106,7 +74,6 @@
 func (g *policyGroup) setConfig(tbl *catalog.TableEntry, txn txnif.AsyncTxn, cfg *BasicPolicyConfig) {
 	if tbl == nil || txn == nil {
 		return
-<<<<<<< HEAD
 	}
 	db, err := txn.GetDatabaseByID(tbl.GetDB().ID)
 	if err != nil {
@@ -116,17 +83,6 @@
 	if err != nil {
 		return
 	}
-=======
-	}
-	db, err := txn.GetDatabaseByID(tbl.GetDB().ID)
-	if err != nil {
-		return
-	}
-	tblHandle, err := db.GetRelationByID(tbl.ID)
-	if err != nil {
-		return
-	}
->>>>>>> a84326fc
 	ctx, cancel := context.WithTimeout(context.Background(), 10*time.Second)
 	defer cancel()
 	tblHandle.AlterTable(
@@ -168,15 +124,9 @@
 }
 
 // impl policy for Basic
-<<<<<<< HEAD
-func (o *basic) onObject(obj *catalog.ObjectEntry, config *BasicPolicyConfig) {
-	if obj.IsTombstone {
-		return
-=======
 func (o *basic) onObject(obj *catalog.ObjectEntry, config *BasicPolicyConfig) bool {
 	if obj.IsTombstone {
 		return false
->>>>>>> a84326fc
 	}
 
 	osize := obj.GetOriginSize()
@@ -198,19 +148,12 @@
 			row:   obj.GetRows(),
 			entry: obj,
 		}, config.MergeMaxOneRun)
-<<<<<<< HEAD
-	}
+		return true
+	}
+	return false
 }
 
 func (o *basic) revise(cpu, mem int64, config *BasicPolicyConfig) []reviseResult {
-=======
-		return true
-	}
-	return false
-}
-
-func (o *basic) revise(cpu, mem int64, config *BasicPolicyConfig) ([]*catalog.ObjectEntry, TaskHostKind) {
->>>>>>> a84326fc
 	objs := o.objHeap.finish()
 
 	isStandalone := common.IsStandaloneBoost.Load()
@@ -234,17 +177,10 @@
 		return nil
 	}
 
-<<<<<<< HEAD
 	schedCN := func() []reviseResult {
 		cnobjs := controlMem(objs, int64(common.RuntimeCNMergeMemControl.Load()))
 		cnobjs = o.optimize(cnobjs, config)
 		return []reviseResult{{cnobjs, TaskHostCN}}
-=======
-	schedCN := func() ([]*catalog.ObjectEntry, TaskHostKind) {
-		cnobjs := controlMem(objs, int64(common.RuntimeCNMergeMemControl.Load()))
-		cnobjs = o.optimize(cnobjs, config)
-		return cnobjs, TaskHostCN
->>>>>>> a84326fc
 	}
 
 	if isStandalone && mergeOnDNIfStandalone {
