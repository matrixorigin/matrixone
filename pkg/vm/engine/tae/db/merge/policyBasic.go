// Copyright 2023 Matrix Origin
//
// Licensed under the Apache License, Version 2.0 (the "License");
// you may not use this file except in compliance with the License.
// You may obtain a copy of the License at
//
//	http://www.apache.org/licenses/LICENSE-2.0
//
// Unless required by applicable law or agreed to in writing, software
// distributed under the License is distributed on an "AS IS" BASIS,
// WITHOUT WARRANTIES OR CONDITIONS OF ANY KIND, either express or implied.
// See the License for the specific language governing permissions and
// limitations under the License.

package merge

import (
	"bytes"
	"cmp"
	"context"
	"fmt"
	"slices"
	"sync"

	"github.com/matrixorigin/matrixone/pkg/logutil"
	"github.com/matrixorigin/matrixone/pkg/pb/api"
	"github.com/matrixorigin/matrixone/pkg/vm/engine/tae/catalog"
	"github.com/matrixorigin/matrixone/pkg/vm/engine/tae/common"
	"github.com/matrixorigin/matrixone/pkg/vm/engine/tae/iface/txnif"
)

var (
	_                  Policy = (*basic)(nil)
	defaultBasicConfig        = &BasicPolicyConfig{
		MergeMaxOneRun:    common.DefaultMaxMergeObjN,
		MaxOsizeMergedObj: common.DefaultMaxOsizeObjMB * common.Const1MBytes,
		ObjectMinOsize:    common.DefaultMinOsizeQualifiedMB * common.Const1MBytes,
		MinCNMergeSize:    common.DefaultMinCNMergeSize * common.Const1MBytes,
	}
)

/// TODO(aptend): codes related storing and fetching configs are too annoying!

type BasicPolicyConfig struct {
	name              string
	MergeMaxOneRun    int
	ObjectMinOsize    uint32
	MaxOsizeMergedObj uint32
	MinCNMergeSize    uint64
	FromUser          bool
	MergeHints        []api.MergeHint
}

func (c *BasicPolicyConfig) String() string {
	return fmt.Sprintf(
		"minOsizeObj:%v, maxOneRun:%v, maxOsizeMergedObj: %v, offloadToCNSize:%v, hints: %v",
		common.HumanReadableBytes(int(c.ObjectMinOsize)),
		c.MergeMaxOneRun,
		common.HumanReadableBytes(int(c.MaxOsizeMergedObj)),
		common.HumanReadableBytes(int(c.MinCNMergeSize)),
		c.MergeHints,
	)
}

type customConfigProvider struct {
	sync.Mutex
	configs map[uint64]*BasicPolicyConfig // works like a cache
}

func newCustomConfigProvider() *customConfigProvider {
	return &customConfigProvider{
		configs: make(map[uint64]*BasicPolicyConfig),
	}
}

func (o *customConfigProvider) GetConfig(tbl *catalog.TableEntry) *BasicPolicyConfig {
	o.Lock()
	defer o.Unlock()
	p, ok := o.configs[tbl.ID]
	if !ok {
		// load from an atomic value
		extra := tbl.GetLastestSchemaLocked().Extra
		if extra.MaxObjOnerun != 0 || extra.MinOsizeQuailifed != 0 {
			// compatible with old version
			cnSize := extra.MinCnMergeSize
			if cnSize == 0 {
				cnSize = common.DefaultMinCNMergeSize * common.Const1MBytes
			}
			// if the values are smaller than default, it map old rows -> bytes size
			minOsize := extra.MinOsizeQuailifed
			if v := uint32(80 * 8192); minOsize < v {
				minOsize = v
			}
			maxOsize := extra.MaxOsizeMergedObj
			if v := uint32(500 * 8192); maxOsize < v {
				maxOsize = v
			}

			p = &BasicPolicyConfig{
				ObjectMinOsize:    minOsize,
				MergeMaxOneRun:    int(extra.MaxObjOnerun),
				MaxOsizeMergedObj: maxOsize,
				MinCNMergeSize:    cnSize,
				FromUser:          true,
				MergeHints:        extra.Hints,
			}
			o.configs[tbl.ID] = p
		} else {
			p = defaultBasicConfig
			o.configs[tbl.ID] = p
		}
	}
	return p
}

func (o *customConfigProvider) InvalidCache(tbl *catalog.TableEntry) {
	o.Lock()
	defer o.Unlock()
	delete(o.configs, tbl.ID)
}

func (o *customConfigProvider) SetCache(tbl *catalog.TableEntry, cfg *BasicPolicyConfig) {
	o.Lock()
	defer o.Unlock()
	o.configs[tbl.ID] = cfg
}

func (o *customConfigProvider) String() string {
	o.Lock()
	defer o.Unlock()
	keys := make([]uint64, 0, len(o.configs))
	for k := range o.configs {
		keys = append(keys, k)
	}
	slices.SortFunc(keys, func(a, b uint64) int { return cmp.Compare(a, b) })
	buf := bytes.Buffer{}
	buf.WriteString("customConfigProvider: ")
	for _, k := range keys {
		c := o.configs[k]
		buf.WriteString(fmt.Sprintf("%d-%v:%v,%v | ", k, c.name, c.ObjectMinOsize, c.MergeMaxOneRun))
	}
	return buf.String()
}

func (o *customConfigProvider) ResetConfig() {
	o.Lock()
	defer o.Unlock()
	o.configs = make(map[uint64]*BasicPolicyConfig)
}

type basic struct {
	id        uint64
	schema    *catalog.Schema
	hist      *common.MergeHistory
	objHeap   *heapBuilder[*catalog.ObjectEntry]
	guessType common.WorkloadKind
	accBuf    []int

	config         *BasicPolicyConfig
	configProvider *customConfigProvider
}

func NewBasicPolicy() Policy {
	return &basic{
		objHeap: &heapBuilder[*catalog.ObjectEntry]{
			items: make(itemSet[*catalog.ObjectEntry], 0, 32),
		},
		accBuf:         make([]int, 1, 32),
		configProvider: newCustomConfigProvider(),
	}
}

// impl Policy for Basic
func (o *basic) OnObject(obj *catalog.ObjectEntry) {
	rowsLeftOnObj := obj.GetRemainingRows()
	osize := obj.GetOriginSize()

	isCandidate := func() bool {
		// object with a lot of holes
		if rowsLeftOnObj < obj.GetRows()/2 {
			return true
		}
		if osize < int(o.config.ObjectMinOsize) {
			return true
		}
		// skip big object as an insurance
		if osize > 110*common.Const1MBytes {
			return false
		}

		return false
	}

	if isCandidate() {
		o.objHeap.pushWithCap(&mItem[*catalog.ObjectEntry]{
			row:   rowsLeftOnObj,
			entry: obj,
		}, o.config.MergeMaxOneRun)
	}
}

func (o *basic) SetConfig(tbl *catalog.TableEntry, f func() txnif.AsyncTxn, c any) {
	txn := f()
	if tbl == nil || txn == nil {
		return
	}
	db, err := txn.GetDatabaseByID(tbl.GetDB().ID)
	if err != nil {
		return
	}
	tblHandle, err := db.GetRelationByID(tbl.ID)
	if err != nil {
		return
	}
	cfg := c.(*BasicPolicyConfig)
	ctx := context.Background()
	tblHandle.AlterTable(
		ctx,
		NewUpdatePolicyReq(cfg),
	)
	logutil.Infof("mergeblocks set %v-%v config: %v", tbl.ID, tbl.GetLastestSchemaLocked().Name, cfg)
	txn.Commit(ctx)
	o.configProvider.InvalidCache(tbl)
}

func (o *basic) GetConfig(tbl *catalog.TableEntry) any {
	r := o.configProvider.GetConfig(tbl)
	if r == nil {
		r = &BasicPolicyConfig{
			ObjectMinOsize:    common.RuntimeOsizeRowsQualified.Load(),
			MaxOsizeMergedObj: common.RuntimeMaxObjOsize.Load(),
			MergeMaxOneRun:    int(common.RuntimeMaxMergeObjN.Load()),
			MinCNMergeSize:    common.RuntimeMinCNMergeSize.Load(),
		}
	}
	return r
}

<<<<<<< HEAD
func (o *basic) Revise(cpu, mem int64) ([]*catalog.ObjectEntry, TaskHostKind) {
	objs := o.objHeap.finish()
	slices.SortFunc(objs, func(a, b *catalog.ObjectEntry) int {
		return cmp.Compare(a.GetOriginSize(), b.GetRemainingRows())
	})
=======
func (o *basic) Revise(cpu, mem int64, littleFirst bool) ([]*catalog.ObjectEntry, TaskHostKind) {
	objs := o.objHeap.finish()
	if littleFirst {
		slices.SortFunc(objs, func(a, b *catalog.ObjectEntry) int {
			return cmp.Compare(a.GetRemainingRows(), b.GetRemainingRows())
		})
	} else {
		slices.SortFunc(objs, func(a, b *catalog.ObjectEntry) int {
			return -cmp.Compare(a.GetRemainingRows(), b.GetRemainingRows())
		})
	}
>>>>>>> 78e277a6

	isStandalone := common.IsStandaloneBoost.Load()
	mergeOnDNIfStandalone := !common.ShouldStandaloneCNTakeOver.Load()

	dnobjs := o.controlMem(objs, mem)
	dnobjs = o.optimize(dnobjs)

	dnosize, _, _ := estimateMergeConsume(dnobjs)

	schedDN := func() ([]*catalog.ObjectEntry, TaskHostKind) {
		if cpu > 85 {
			if dnosize > 25*common.Const1MBytes {
				logutil.Infof("mergeblocks skip big merge for high level cpu usage, %d", cpu)
				return nil, TaskHostDN
			}
		}
		return dnobjs, TaskHostDN
	}

	schedCN := func() ([]*catalog.ObjectEntry, TaskHostKind) {
		cnobjs := o.controlMem(objs, int64(common.RuntimeCNMergeMemControl.Load()))
		cnobjs = o.optimize(cnobjs)
		return cnobjs, TaskHostCN
	}

	if isStandalone && mergeOnDNIfStandalone {
		return schedDN()
	}

	// CNs come into the picture in two cases:
	// 1.cluster deployed
	// 2.standalone deployed but it's asked to merge on cn
	if common.RuntimeCNTakeOverAll.Load() || dnosize > int(common.RuntimeMinCNMergeSize.Load()) {
		return schedCN()
	}

	// CNs don't take over the task, leave it on dn.
	return schedDN()
}

func (o *basic) ConfigString() string {
	r := o.configProvider.String()
	return r
}

func (o *basic) optimize(objs []*catalog.ObjectEntry) []*catalog.ObjectEntry {
	// objs are sorted by remaining rows
	o.accBuf = o.accBuf[:1]
	for i, obj := range objs {
		o.accBuf = append(o.accBuf, o.accBuf[i]+obj.GetRemainingRows())
	}
	acc := o.accBuf

	isBigGap := func(small, big int) bool {
		if big < int(o.schema.BlockMaxRows) {
			return false
		}
		return big-small > 3*small
	}

	var i int
	// skip merging objects with big row count gaps, 3x and more
	for i = len(acc) - 1; i > 1 && isBigGap(acc[i-1], acc[i]); i-- {
	}

	readyToMergeRows := acc[i]

	// avoid frequent small object merge
	if readyToMergeRows < int(o.schema.BlockMaxRows) &&
		!o.hist.IsLastBefore(constSmallMergeGap) &&
		i < o.config.MergeMaxOneRun {
		return nil
	}

	objs = objs[:i]

	return objs
}

func (o *basic) controlMem(objs []*catalog.ObjectEntry, mem int64) []*catalog.ObjectEntry {
	if mem > constMaxMemCap {
		mem = constMaxMemCap
	}

	needPopout := func(ss []*catalog.ObjectEntry) bool {
		if len(ss) <= 2 {
			return false
		}

		_, esize, _ := estimateMergeConsume(ss)
		return esize > int(2*mem/3)
	}
	for needPopout(objs) {
		objs = objs[:len(objs)-1]
	}

	return objs
}

func (o *basic) ResetForTable(entry *catalog.TableEntry) {
	o.id = entry.ID
	o.schema = entry.GetLastestSchemaLocked()
	o.hist = entry.Stats.GetLastMerge()
	o.guessType = entry.Stats.GetWorkloadGuess()
	o.objHeap.reset()

	o.config = o.configProvider.GetConfig(entry)
}<|MERGE_RESOLUTION|>--- conflicted
+++ resolved
@@ -171,7 +171,7 @@
 }
 
 // impl Policy for Basic
-func (o *basic) OnObject(obj *catalog.ObjectEntry) {
+func (o *basic) OnObject(obj *catalog.ObjectEntry, force bool) {
 	rowsLeftOnObj := obj.GetRemainingRows()
 	osize := obj.GetOriginSize()
 
@@ -191,7 +191,7 @@
 		return false
 	}
 
-	if isCandidate() {
+	if force || isCandidate() {
 		o.objHeap.pushWithCap(&mItem[*catalog.ObjectEntry]{
 			row:   rowsLeftOnObj,
 			entry: obj,
@@ -236,13 +236,6 @@
 	return r
 }
 
-<<<<<<< HEAD
-func (o *basic) Revise(cpu, mem int64) ([]*catalog.ObjectEntry, TaskHostKind) {
-	objs := o.objHeap.finish()
-	slices.SortFunc(objs, func(a, b *catalog.ObjectEntry) int {
-		return cmp.Compare(a.GetOriginSize(), b.GetRemainingRows())
-	})
-=======
 func (o *basic) Revise(cpu, mem int64, littleFirst bool) ([]*catalog.ObjectEntry, TaskHostKind) {
 	objs := o.objHeap.finish()
 	if littleFirst {
@@ -254,7 +247,6 @@
 			return -cmp.Compare(a.GetRemainingRows(), b.GetRemainingRows())
 		})
 	}
->>>>>>> 78e277a6
 
 	isStandalone := common.IsStandaloneBoost.Load()
 	mergeOnDNIfStandalone := !common.ShouldStandaloneCNTakeOver.Load()
