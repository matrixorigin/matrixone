--- conflicted
+++ resolved
@@ -271,11 +271,7 @@
 
 	objs = policy.revise(rc)
 	require.Equal(t, 1, len(objs))
-<<<<<<< HEAD
-	require.Equal(t, 20, len(objs[0].objs))
-=======
 	require.Equal(t, 5, len(objs[0].objs))
->>>>>>> 0bfe7cd7
 
 	policy.resetForTable(nil, nil)
 }
