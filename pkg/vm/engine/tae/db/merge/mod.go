// Copyright 2023 Matrix Origin
//
// Licensed under the Apache License, Version 2.0 (the "License");
// you may not use this file except in compliance with the License.
// You may obtain a copy of the License at
//
//	http://www.apache.org/licenses/LICENSE-2.0
//
// Unless required by applicable law or agreed to in writing, software
// distributed under the License is distributed on an "AS IS" BASIS,
// WITHOUT WARRANTIES OR CONDITIONS OF ANY KIND, either express or implied.
// See the License for the specific language governing permissions and
// limitations under the License.

package merge

import (
	"bytes"
	"context"
	"fmt"
	"strconv"
	"sync"
	"sync/atomic"
	"time"

	"github.com/matrixorigin/matrixone/pkg/common/moerr"
	"github.com/matrixorigin/matrixone/pkg/fileservice"
	"github.com/matrixorigin/matrixone/pkg/objectio"
	"github.com/matrixorigin/matrixone/pkg/pb/api"
	taskpb "github.com/matrixorigin/matrixone/pkg/pb/task"
	"github.com/matrixorigin/matrixone/pkg/taskservice"
	"github.com/matrixorigin/matrixone/pkg/vm/engine/tae/catalog"
	"github.com/matrixorigin/matrixone/pkg/vm/engine/tae/common"
	"github.com/matrixorigin/matrixone/pkg/vm/engine/tae/iface/txnif"
)

var StopMerge atomic.Bool
var DisableDeltaLocMerge atomic.Bool

type CNMergeScheduler interface {
	SendMergeTask(ctx context.Context, task *api.MergeTaskEntry) error
}

func NewTaskServiceGetter(getter taskservice.Getter) CNMergeScheduler {
	return &taskServiceGetter{
		Getter: getter,
	}
}

type taskServiceGetter struct {
	taskservice.Getter
}

func (tsg *taskServiceGetter) SendMergeTask(ctx context.Context, task *api.MergeTaskEntry) error {
	ts, ok := tsg.Getter()
	if !ok {
		return taskservice.ErrNotReady
	}
	taskIDPrefix := "Merge:" + task.TableName
	asyncTask, err := ts.QueryAsyncTask(ctx,
		taskservice.WithTaskMetadataId(taskservice.LIKE, taskIDPrefix+"%"),
		taskservice.WithTaskStatusCond(taskpb.TaskStatus_Created, taskpb.TaskStatus_Running))
	if err != nil {
		return err
	}
	if len(asyncTask) != 0 {
		return moerr.NewInternalError(ctx, fmt.Sprintf("table %q is merging", task.TableName))
	}
	b, err := task.Marshal()
	if err != nil {
		return err
	}
	return ts.CreateAsyncTask(ctx,
		taskpb.TaskMetadata{
			ID:       taskIDPrefix + ":" + strconv.FormatInt(time.Now().Unix(), 10),
			Executor: taskpb.TaskCode_MergeObject,
			Context:  b,
			Options:  taskpb.TaskOptions{Resource: &taskpb.Resource{Memory: task.EstimatedMemUsage}},
		})
}

type TaskHostKind int

const (
	TaskHostCN TaskHostKind = iota
	TaskHostDN
)

type activeEntry struct {
	tid      uint64
	insertAt time.Time
}

var ActiveCNObj = ActiveCNObjMap{
	o: make(map[objectio.ObjectId]activeEntry),
}

type ActiveCNObjMap struct {
	sync.Mutex
	o map[objectio.ObjectId]activeEntry
}

func (e *ActiveCNObjMap) Prune(id uint64, ago time.Duration) {
	e.Lock()
	defer e.Unlock()
	now := time.Now()
	if ago == 0 {
		for k, v := range e.o {
			if v.tid == id {
				delete(e.o, k)
			}
		}
		return
	}

	if id == 0 && ago > 1*time.Second {
		for k, v := range e.o {
			if now.Sub(v.insertAt) > ago {
				delete(e.o, k)
			}
		}
		return
	}
	for k, v := range e.o {
		if v.tid == id && now.Sub(v.insertAt) > ago {
			delete(e.o, k)
		}
	}
}

func (e *ActiveCNObjMap) String() string {
	e.Lock()
	defer e.Unlock()

	b := &bytes.Buffer{}
	now := time.Now()
	for k, v := range e.o {
		b.WriteString(fmt.Sprintf(" id: %v, table: %v, insertAt: %s ago\n",
			k.String(), v.tid, now.Sub(v.insertAt).String()))
	}
	return b.String()
}

func (e *ActiveCNObjMap) AddActiveCNObj(entries []*catalog.ObjectEntry) {
	e.Lock()
	for _, entry := range entries {
		e.o[*entry.ID()] = activeEntry{
			entry.GetTable().ID,
			time.Now(),
		}
	}
	e.Unlock()
}

func (e *ActiveCNObjMap) RemoveActiveCNObj(ids []objectio.ObjectId) {
	e.Lock()
	defer e.Unlock()
	for _, id := range ids {
		delete(e.o, id)
	}
}

func (e *ActiveCNObjMap) CheckOverlapOnCNActive(entries []*catalog.ObjectEntry) bool {
	e.Lock()
	defer e.Unlock()
	for _, entry := range entries {
		if _, ok := e.o[*entry.ID()]; ok {
			return true
		}
	}
	return false
}

func CleanUpUselessFiles(entry *api.MergeCommitEntry, fs fileservice.FileService) {
	if entry == nil {
		return
	}
	ctx, cancel := context.WithTimeout(context.Background(), 2*time.Minute)
	defer cancel()
	for _, filepath := range entry.BookingLoc {
		_ = fs.Delete(ctx, filepath)
	}
	if len(entry.CreatedObjs) != 0 {
		for _, obj := range entry.CreatedObjs {
			if len(obj) == 0 {
				continue
			}
			s := objectio.ObjectStats(obj)
			_ = fs.Delete(ctx, s.ObjectName().String())
		}
	}
}

const (
<<<<<<< HEAD
	constMaxMemCap = 12 * common.Const1GBytes // max original memory for an object
=======
	constMaxMemCap     = 12 * common.Const1GBytes // max original memory for an object
	constSmallMergeGap = 3 * time.Minute
>>>>>>> dcc3dd1d
)

type policy interface {
	revise(cpu, mem int64) ([]*catalog.ObjectEntry, []*catalog.ObjectEntry, TaskHostKind)
	onObject(*catalog.ObjectEntry)
	resetForTable(*catalog.TableEntry)
	setConfig(*catalog.TableEntry, txnif.AsyncTxn, *BasicPolicyConfig)
	getConfig(*catalog.TableEntry) *BasicPolicyConfig
}

func NewUpdatePolicyReq(c *BasicPolicyConfig) *api.AlterTableReq {
	return &api.AlterTableReq{
		Kind: api.AlterKind_UpdatePolicy,
		Operation: &api.AlterTableReq_UpdatePolicy{
			UpdatePolicy: &api.AlterTablePolicy{
				MinOsizeQuailifed: c.ObjectMinOsize,
				MaxObjOnerun:      uint32(c.MergeMaxOneRun),
				MaxOsizeMergedObj: c.MaxOsizeMergedObj,
				MinCnMergeSize:    c.MinCNMergeSize,
				Hints:             c.MergeHints,
			},
		},
	}
}<|MERGE_RESOLUTION|>--- conflicted
+++ resolved
@@ -192,12 +192,8 @@
 }
 
 const (
-<<<<<<< HEAD
-	constMaxMemCap = 12 * common.Const1GBytes // max original memory for an object
-=======
 	constMaxMemCap     = 12 * common.Const1GBytes // max original memory for an object
 	constSmallMergeGap = 3 * time.Minute
->>>>>>> dcc3dd1d
 )
 
 type policy interface {
