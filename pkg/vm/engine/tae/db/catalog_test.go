--- conflicted
+++ resolved
@@ -92,16 +92,10 @@
 	{
 		txn := tae.StartTxn(nil)
 		names := txn.DatabaseNames()
-<<<<<<< HEAD
 		assert.Equal(t, 2, len(names))
 		assert.Equal(t, "db1", names[1])
-		txn.CreateDatabase("db2")
-=======
-		assert.Equal(t, 1, len(names))
-		assert.Equal(t, "db1", names[0])
 		_, err := txn.CreateDatabase("db2")
 		assert.Nil(t, err)
->>>>>>> bcb252df
 		names = txn.DatabaseNames()
 		t.Log(tae.Catalog.SimplePPString(common.PPL1))
 		assert.Equal(t, 3, len(names))
