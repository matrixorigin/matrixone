--- conflicted
+++ resolved
@@ -35,12 +35,9 @@
 	IsAllChangesFlushed(start, end types.TS, printTree bool) bool
 	MaxLSNInRange(end types.TS) uint64
 
-<<<<<<< HEAD
 	ExistPendingEntryToGC() bool
 	MaxGlobalCheckpoint() *CheckpointEntry
-=======
 	ForceFlush(ts types.TS, ctx context.Context) (err error)
->>>>>>> a483c1d8
 }
 
 // DisableCheckpoint stops generating checkpoint
