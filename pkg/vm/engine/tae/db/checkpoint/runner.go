// Copyright 2021 Matrix Origin
//
// Licensed under the Apache License, Version 2.0 (the "License");
// you may not use this file except in compliance with the License.
// You may obtain a copy of the License at
//
//      http://www.apache.org/licenses/LICENSE-2.0
//
// Unless required by applicable law or agreed to in writing, software
// distributed under the License is distributed on an "AS IS" BASIS,
// WITHOUT WARRANTIES OR CONDITIONS OF ANY KIND, either express or implied.
// See the License for the specific language governing permissions and
// limitations under the License.

package checkpoint

import (
	"bytes"
	"context"
	"fmt"
	"strconv"
	"strings"
	"sync"
	"sync/atomic"
	"time"

	"github.com/matrixorigin/matrixone/pkg/vm/engine/tae/logstore/store"

	v2 "github.com/matrixorigin/matrixone/pkg/util/metric/v2"
	"go.uber.org/zap"

	"github.com/matrixorigin/matrixone/pkg/perfcounter"

	"github.com/matrixorigin/matrixone/pkg/vm/engine/tae/containers"
	"github.com/matrixorigin/matrixone/pkg/vm/engine/tae/db/dbutils"

	"github.com/matrixorigin/matrixone/pkg/common/moerr"
	"github.com/matrixorigin/matrixone/pkg/container/types"
	"github.com/matrixorigin/matrixone/pkg/logutil"
	"github.com/matrixorigin/matrixone/pkg/objectio"
	"github.com/matrixorigin/matrixone/pkg/vm/engine/tae/blockio"
	"github.com/matrixorigin/matrixone/pkg/vm/engine/tae/catalog"
	"github.com/matrixorigin/matrixone/pkg/vm/engine/tae/logstore/sm"
	"github.com/matrixorigin/matrixone/pkg/vm/engine/tae/logtail"
	"github.com/matrixorigin/matrixone/pkg/vm/engine/tae/wal"
	"github.com/tidwall/btree"
)

type timeBasedPolicy struct {
	interval time.Duration
}

func (p *timeBasedPolicy) Check(last types.TS) bool {
	physical := last.Physical()
	return physical <= time.Now().UTC().UnixNano()-p.interval.Nanoseconds()
}

type countBasedPolicy struct {
	minCount int
}

func (p *countBasedPolicy) Check(current int) bool {
	return current >= p.minCount
}

type globalCheckpointContext struct {
	force       bool
	end         types.TS
	interval    time.Duration
	truncateLSN uint64
	ckpLSN      uint64
}

type tableAndSize struct {
	tbl   *catalog.TableEntry
	asize int
	dsize int
}

// Q: What does runner do?
// A: A checkpoint runner organizes and manages	all checkpoint-related behaviors. It roughly
//    does the following things:
//    - Manage the life cycle of all checkpoints and provide some query interfaces.
//    - A cron job periodically collects and analyzes dirty blocks, and flushes eligible dirty
//      blocks to the remote storage
//    - The cron job periodically test whether a new checkpoint can be created. If it is not
//      satisfied, it will wait for next trigger. Otherwise, it will start the process of
//      creating a checkpoint.

// Q: How to collect dirty blocks?
// A: There is a logtail manager maintains all transaction information that occurred over a
//    period of time. When a checkpoint is generated, we clean up the data before the
//    checkpoint timestamp in logtail.
//
//         |----to prune----|                                           Time
//    -----+----------------+-------------------------------------+----------->
//         t1         checkpoint-t10                             t100
//
//    For each transaction, it maintains a dirty block list.
//
//    [t1]: TB1-[1]
//    [t2]: TB2-[2]
//    [t3]: TB1-[1],TB2-[3]
//    [t4]: []
//    [t5]: TB2[3,4]
//    .....
//    .....
//    When collecting the dirty blocks in [t1, t5], it will get 2 block list, which is represented
//    with `common.Tree`
//                  [t1,t5] - - - - - - - - - <DirtyTreeEntry>
//                  /     \
//               [TB1]   [TB2]
//                 |       |
//                [1]   [2,3,4] - - - - - - - leaf nodes are all dirty blocks
//    We store the dirty tree entries into the internal storage. Over time, we'll see something like
//    this inside the storage:
//    - Entry[t1,  t5]
//    - Entry[t6, t12]
//    - Entry[t13,t29]
//    - Entry[t30,t47]
//    .....
//    .....
//    When collecting the dirty blocks in [t1, t20], it will get 3 dirty trees from [t1,t5],[t6,t12],
//    [t13,t29] and merge the three trees into a tree with all the leaf nodes being dirty blocks.
//
//    In order to reduce the workload of scan, we have always been incremental scan. And also we will
//    continue to clean up the entries in the storage.

// Q: How to test whether a block need to be flushed?
// A: It is an open question. There are a lot of options, just chose a simple strategy for now.
//    Must:
//    - The born transaction of the block was committed
//    - No uncommitted transaction on the block
//    Factors:
//    - Max rows reached
//    - Delete ratio
//    - Max flush timeout

// Q: How to do incremental checkpoint?
// A: 1. Decide a checkpoint timestamp
//    2. Wait all transactions before timestamp were committed
//    3. Wait all dirty blocks before the timestamp were flushed
//    4. Prepare checkpoint data
//    5. Persist the checkpoint data
//    6. Persist the checkpoint meta data
//    7. Notify checkpoint events to all the observers
//    8. Schedule to remove stale checkpoint meta objects

// Q: How to boot from the checkpoints?
// A: When a meta version is created, it contains all information of the previous version. So we always
//
//	delete the stale versions when a new version is created. Over time, the number of objects under
//	`ckp/` is small.
//	1. List all meta objects under `ckp/`. Get the latest meta object and read all checkpoint information
//	   from the meta object.
//	2. Apply the latest global checkpoint
//	3. Apply the incremental checkpoint start from the version right after the global checkpoint to the
//	   latest version.
type runner struct {
	options struct {
		// checkpoint scanner interval duration
		collectInterval time.Duration

		// maximum dirty block flush interval duration
		maxFlushInterval time.Duration

		// minimum incremental checkpoint interval duration
		minIncrementalInterval time.Duration

		// minimum global checkpoint interval duration
		globalMinCount            int
		forceUpdateGlobalInterval bool
		globalVersionInterval     time.Duration

		// minimum count of uncheckpointed transactions allowed before the next checkpoint
		minCount int

		checkpointQueueSize int

		checkpointBlockRows int
		checkpointSize      int

		reservedWALEntryCount uint64
	}

	ctx context.Context

	// logtail source
	source    logtail.Collector
	catalog   *catalog.Catalog
	rt        *dbutils.Runtime
	observers *observers
	wal       wal.Driver
	disabled  atomic.Bool

	// memory storage of the checkpoint entries
	storage struct {
		sync.RWMutex
		incrementals *btree.BTreeG[*CheckpointEntry]
		globals      *btree.BTreeG[*CheckpointEntry]
		compacted    atomic.Pointer[CheckpointEntry]
	}

	gcTS atomic.Value

	// checkpoint policy
	incrementalPolicy *timeBasedPolicy
	globalPolicy      *countBasedPolicy

	incrementalCheckpointQueue sm.Queue
	globalCheckpointQueue      sm.Queue
	postCheckpointQueue        sm.Queue
	gcCheckpointQueue          sm.Queue

	checkpointMetaFiles struct {
		sync.RWMutex
		files map[string]struct{}
	}

	onceStart sync.Once
	onceStop  sync.Once
}

func NewRunner(
	ctx context.Context,
	rt *dbutils.Runtime,
	catalog *catalog.Catalog,
	source logtail.Collector,
	wal wal.Driver,
	opts ...Option) *runner {
	r := &runner{
		ctx:       ctx,
		rt:        rt,
		catalog:   catalog,
		source:    source,
		observers: new(observers),
		wal:       wal,
	}
	r.storage.incrementals = btree.NewBTreeGOptions(func(a, b *CheckpointEntry) bool {
		return a.end.LT(&b.end)
	}, btree.Options{
		NoLocks: true,
	})
	r.storage.globals = btree.NewBTreeGOptions(func(a, b *CheckpointEntry) bool {
		return a.end.LT(&b.end)
	}, btree.Options{
		NoLocks: true,
	})
	for _, opt := range opts {
		opt(r)
	}
	r.fillDefaults()

	r.incrementalPolicy = &timeBasedPolicy{interval: r.options.minIncrementalInterval}
	r.globalPolicy = &countBasedPolicy{minCount: r.options.globalMinCount}
	r.incrementalCheckpointQueue = sm.NewSafeQueue(r.options.checkpointQueueSize, 100, r.onIncrementalCheckpointEntries)
	r.globalCheckpointQueue = sm.NewSafeQueue(r.options.checkpointQueueSize, 100, r.onGlobalCheckpointEntries)
	r.gcCheckpointQueue = sm.NewSafeQueue(100, 100, r.onGCCheckpointEntries)
	r.postCheckpointQueue = sm.NewSafeQueue(1000, 1, r.onPostCheckpointEntries)
	r.checkpointMetaFiles.files = make(map[string]struct{})

	return r
}

func (r *runner) String() string {
	var buf bytes.Buffer
	_, _ = fmt.Fprintf(&buf, "CheckpointRunner<")
	_, _ = fmt.Fprintf(&buf, "collectInterval=%v, ", r.options.collectInterval)
	_, _ = fmt.Fprintf(&buf, "maxFlushInterval=%v, ", r.options.maxFlushInterval)
	_, _ = fmt.Fprintf(&buf, "minIncrementalInterval=%v, ", r.options.minIncrementalInterval)
	_, _ = fmt.Fprintf(&buf, "globalMinCount=%v, ", r.options.globalMinCount)
	_, _ = fmt.Fprintf(&buf, "globalVersionInterval=%v, ", r.options.globalVersionInterval)
	_, _ = fmt.Fprintf(&buf, "minCount=%v, ", r.options.minCount)
	_, _ = fmt.Fprintf(&buf, "checkpointQueueSize=%v, ", r.options.checkpointQueueSize)
	_, _ = fmt.Fprintf(&buf, "checkpointBlockRows=%v, ", r.options.checkpointBlockRows)
	_, _ = fmt.Fprintf(&buf, "checkpointSize=%v, ", r.options.checkpointSize)
	_, _ = fmt.Fprintf(&buf, ">")
	return buf.String()
}

func (r *runner) AddCheckpointMetaFile(name string) {
	r.checkpointMetaFiles.Lock()
	defer r.checkpointMetaFiles.Unlock()
	r.checkpointMetaFiles.files[name] = struct{}{}
}

func (r *runner) GetDriver() wal.Driver {
	return r.wal
}

func (r *runner) RemoveCheckpointMetaFile(name string) {
	r.checkpointMetaFiles.Lock()
	defer r.checkpointMetaFiles.Unlock()
	delete(r.checkpointMetaFiles.files, name)
}

func (r *runner) GetCheckpointMetaFiles() map[string]struct{} {
	r.checkpointMetaFiles.RLock()
	defer r.checkpointMetaFiles.RUnlock()
	files := make(map[string]struct{})
	for k, v := range r.checkpointMetaFiles.files {
		files[k] = v
	}
	return files
}

func (r *runner) onGlobalCheckpointEntries(items ...any) {
	maxEnd := types.TS{}
	for _, item := range items {
		ctx := item.(*globalCheckpointContext)
		doCheckpoint := false
		maxCkp := r.MaxGlobalCheckpoint()
		if maxCkp != nil {
			maxEnd = maxCkp.end
		}
		if ctx.end.LE(&maxEnd) {
			logutil.Warn(
				"OnGlobalCheckpointEntries-Skip",
				zap.String("checkpoint", ctx.end.ToString()))
			continue
		}
		if ctx.force {
			doCheckpoint = true
		} else {
			entriesCount := r.GetPenddingIncrementalCount()
			if r.globalPolicy.Check(entriesCount) {
				doCheckpoint = true
			}
		}
		if doCheckpoint {
			if _, err := r.doGlobalCheckpoint(
				ctx.end, ctx.ckpLSN, ctx.truncateLSN, ctx.interval,
			); err != nil {
				continue
			}
		}
	}
}

func (r *runner) onGCCheckpointEntries(items ...any) {
	gcTS, needGC := r.getTSTOGC()
	if !needGC {
		return
	}
	r.gcCheckpointEntries(gcTS)
}

func (r *runner) getTSTOGC() (ts types.TS, needGC bool) {
	ts = r.getGCTS()
	if ts.IsEmpty() {
		return
	}
	tsTOGC := r.getTSToGC()
	if tsTOGC.LT(&ts) {
		ts = tsTOGC
	}
	gcedTS := r.getGCedTS()
	if gcedTS.GE(&ts) {
		return
	}
	needGC = true
	return
}

// PXU TODO: delete in the loop
func (r *runner) gcCheckpointEntries(ts types.TS) {
	if ts.IsEmpty() {
		return
	}
	incrementals := r.GetAllIncrementalCheckpoints()
	for _, incremental := range incrementals {
		if incremental.LessEq(ts) {
			r.DeleteIncrementalEntry(incremental)
		}
	}
	globals := r.GetAllGlobalCheckpoints()
	for _, global := range globals {
		if global.LessEq(ts) {
			r.DeleteGlobalEntry(global)
		}
	}
}

func (r *runner) onIncrementalCheckpointEntries(items ...any) {
	now := time.Now()
	entry := r.MaxIncrementalCheckpoint()
	// In some unit tests, ckp is managed manually, and ckp deletion (CleanPendingCheckpoint)
	// can be called when the queue still has unexecuted task.
	// Add `entry == nil` here as protective codes
	if entry == nil || entry.GetState() != ST_Running {
		return
	}
	var (
		err           error
		errPhase      string
		lsnToTruncate uint64
		lsn           uint64
		fatal         bool
		fields        []zap.Field
	)
	now = time.Now()

	logutil.Info(
		"Checkpoint-Start",
		zap.String("entry", entry.String()),
	)

	defer func() {
		if err != nil {
			var logger func(msg string, fields ...zap.Field)
			if fatal {
				logger = logutil.Fatal
			} else {
				logger = logutil.Error
			}
			logger(
				"Checkpoint-Error",
				zap.String("entry", entry.String()),
				zap.Error(err),
				zap.String("phase", errPhase),
				zap.Duration("cost", time.Since(now)),
			)
		} else {
			fields = append(fields, zap.Duration("cost", time.Since(now)))
			fields = append(fields, zap.Uint64("truncate", lsnToTruncate))
			fields = append(fields, zap.Uint64("lsn", lsn))
			fields = append(fields, zap.Uint64("reserve", r.options.reservedWALEntryCount))
			fields = append(fields, zap.String("entry", entry.String()))
			logutil.Info(
				"Checkpoint-End",
				fields...,
			)
		}
	}()

	var files []string
	var file string
	if fields, files, err = r.doIncrementalCheckpoint(entry); err != nil {
		errPhase = "do-ckp"
		return
	}

	lsn = r.source.GetMaxLSN(entry.start, entry.end)
	if lsn > r.options.reservedWALEntryCount {
		lsnToTruncate = lsn - r.options.reservedWALEntryCount
	}
	entry.SetLSN(lsn, lsnToTruncate)
	entry.SetState(ST_Finished)

	if file, err = r.saveCheckpoint(
		entry.start, entry.end, lsn, lsnToTruncate,
	); err != nil {
		errPhase = "save-ckp"
		return
	}
	files = append(files, file)

	var logEntry wal.LogEntry
	if logEntry, err = r.wal.RangeCheckpoint(1, lsnToTruncate, files...); err != nil {
		errPhase = "wal-ckp"
		fatal = true
		return
	}
	if err = logEntry.WaitDone(); err != nil {
		errPhase = "wait-wal-ckp-done"
		fatal = true
		return
	}

	r.postCheckpointQueue.Enqueue(entry)
	r.globalCheckpointQueue.Enqueue(&globalCheckpointContext{
		end:         entry.end,
		interval:    r.options.globalVersionInterval,
		ckpLSN:      lsn,
		truncateLSN: lsnToTruncate,
	})
}

func (r *runner) DeleteIncrementalEntry(entry *CheckpointEntry) {
	r.storage.Lock()
	defer r.storage.Unlock()
	r.storage.incrementals.Delete(entry)
	perfcounter.Update(r.ctx, func(counter *perfcounter.CounterSet) {
		counter.TAE.CheckPoint.DeleteIncrementalEntry.Add(1)
	})
}
func (r *runner) DeleteGlobalEntry(entry *CheckpointEntry) {
	r.storage.Lock()
	defer r.storage.Unlock()
	r.storage.globals.Delete(entry)
	perfcounter.Update(r.ctx, func(counter *perfcounter.CounterSet) {
		counter.TAE.CheckPoint.DeleteGlobalEntry.Add(1)
	})
}

func (r *runner) saveCheckpoint(start, end types.TS, ckpLSN, truncateLSN uint64) (name string, err error) {
	bat := r.collectCheckpointMetadata(start, end, ckpLSN, truncateLSN)
	defer bat.Close()
	name = blockio.EncodeCheckpointMetadataFileName(CheckpointDir, PrefixMetadata, start, end)
	writer, err := objectio.NewObjectWriterSpecial(objectio.WriterCheckpoint, name, r.rt.Fs.Service)
	if err != nil {
		return
	}
	if _, err = writer.Write(containers.ToCNBatch(bat)); err != nil {
		return
	}

	// TODO: checkpoint entry should maintain the location
	_, err = writer.WriteEnd(r.ctx)
	if err != nil {
		return
	}
	fileName := blockio.EncodeCheckpointMetadataFileNameWithoutDir(PrefixMetadata, start, end)
	r.AddCheckpointMetaFile(fileName)
	return
}

func (r *runner) doIncrementalCheckpoint(entry *CheckpointEntry) (fields []zap.Field, files []string, err error) {
	factory := logtail.IncrementalCheckpointDataFactory(r.rt.SID(), entry.start, entry.end, true)
	data, err := factory(r.catalog)
	if err != nil {
		return
	}
	fields = data.ExportStats("")
	defer data.Close()
	var cnLocation, tnLocation objectio.Location
	cnLocation, tnLocation, files, err = data.WriteTo(r.rt.Fs.Service, r.options.checkpointBlockRows, r.options.checkpointSize)
	if err != nil {
		return
	}
	files = append(files, cnLocation.Name().String())
	entry.SetLocation(cnLocation, tnLocation)

	perfcounter.Update(r.ctx, func(counter *perfcounter.CounterSet) {
		counter.TAE.CheckPoint.DoIncrementalCheckpoint.Add(1)
	})
	return
}

func (r *runner) doCheckpointForBackup(entry *CheckpointEntry) (location string, err error) {
	factory := logtail.BackupCheckpointDataFactory(r.rt.SID(), entry.start, entry.end)
	data, err := factory(r.catalog)
	if err != nil {
		return
	}
	defer data.Close()
	cnLocation, tnLocation, _, err := data.WriteTo(r.rt.Fs.Service, r.options.checkpointBlockRows, r.options.checkpointSize)
	if err != nil {
		return
	}
	entry.SetLocation(cnLocation, tnLocation)
	location = fmt.Sprintf("%s:%d:%s:%s:%s", cnLocation.String(), entry.GetVersion(), entry.end.ToString(), tnLocation.String(), entry.start.ToString())
	perfcounter.Update(r.ctx, func(counter *perfcounter.CounterSet) {
		counter.TAE.CheckPoint.DoIncrementalCheckpoint.Add(1)
	})
	return
}

func (r *runner) doGlobalCheckpoint(
	end types.TS, ckpLSN, truncateLSN uint64, interval time.Duration,
) (entry *CheckpointEntry, err error) {
	var (
		errPhase string
		fields   []zap.Field
	)
	now := time.Now()

	entry = NewCheckpointEntry(r.rt.SID(), types.TS{}, end.Next(), ET_Global)
	entry.ckpLSN = ckpLSN
	entry.truncateLSN = truncateLSN

	logutil.Info(
		"GCKP-Start",
		zap.String("entry", entry.String()),
		zap.String("ts", end.ToString()),
	)

	defer func() {
		if err != nil {
			logutil.Error(
				"GCKP-Error",
				zap.String("entry", entry.String()),
				zap.String("phase", errPhase),
				zap.Error(err),
				zap.Duration("cost", time.Since(now)),
			)
		} else {
			fields = append(fields, zap.Duration("cost", time.Since(now)))
			fields = append(fields, zap.String("entry", entry.String()))
			logutil.Info(
				"GCKP-End",
				fields...,
			)
		}
	}()

	factory := logtail.GlobalCheckpointDataFactory(r.rt.SID(), entry.end, interval)
	data, err := factory(r.catalog)
	if err != nil {
		errPhase = "collect"
		return
	}
	fields = data.ExportStats("")
	defer data.Close()

	cnLocation, tnLocation, files, err := data.WriteTo(
		r.rt.Fs.Service, r.options.checkpointBlockRows, r.options.checkpointSize,
	)
	if err != nil {
		errPhase = "flush"
		return
	}

	entry.SetLocation(cnLocation, tnLocation)
	files = append(files, cnLocation.Name().String())
	r.tryAddNewGlobalCheckpointEntry(entry)
	entry.SetState(ST_Finished)
	var name string
	if name, err = r.saveCheckpoint(entry.start, entry.end, 0, 0); err != nil {
		errPhase = "save"
		return
	}
	files = append(files, name)

	fileEntry, err := store.BuildFilesEntry(files)
	if err != nil {
		return
	}
	_, err = r.wal.AppendEntry(store.GroupFiles, fileEntry)
	if err != nil {
		return
	}
	perfcounter.Update(r.ctx, func(counter *perfcounter.CounterSet) {
		counter.TAE.CheckPoint.DoGlobalCheckPoint.Add(1)
	})
	return
}

func (r *runner) onPostCheckpointEntries(entries ...any) {
	for _, e := range entries {
		entry := e.(*CheckpointEntry)

		// 1. broadcast event
		r.observers.OnNewCheckpoint(entry.GetEnd())

		// TODO:
		// 2. remove previous checkpoint

		logutil.Debugf("Post %s", entry.String())
	}
}

func (r *runner) tryAddNewGlobalCheckpointEntry(entry *CheckpointEntry) (success bool) {
	r.storage.Lock()
	defer r.storage.Unlock()
	r.storage.globals.Set(entry)
	return true
}

func (r *runner) tryAddNewCompactedCheckpointEntry(entry *CheckpointEntry) (success bool) {
	if entry.entryType != ET_Compacted {
		panic("tryAddNewCompactedCheckpointEntry entry type is error")
	}
	r.storage.Lock()
	defer r.storage.Unlock()
	old := r.storage.compacted.Load()
	if old != nil {
		end := old.end
		if entry.end.LT(&end) {
			return true
		}
	}
	r.storage.compacted.Store(entry)
	return true
}

func (r *runner) tryAddNewIncrementalCheckpointEntry(entry *CheckpointEntry) (success bool) {
	r.storage.Lock()
	defer r.storage.Unlock()
	maxEntry, _ := r.storage.incrementals.Max()

	// if it's the first entry, add it
	if maxEntry == nil {
		r.storage.incrementals.Set(entry)
		success = true
		return
	}

	// if it is not the right candidate, skip this request
	// [startTs, endTs] --> [endTs+1, ?]
	endTS := maxEntry.GetEnd()
	startTS := entry.GetStart()
	nextTS := endTS.Next()
	if !nextTS.Equal(&startTS) {
		success = false
		return
	}

	// if the max entry is not finished, skip this request
	if !maxEntry.IsFinished() {
		success = false
		return
	}

	r.storage.incrementals.Set(entry)

	success = true
	return
}

// Since there is no wal after recovery, the checkpoint lsn before backup must be set to 0.
func (r *runner) tryAddNewBackupCheckpointEntry(entry *CheckpointEntry) (success bool) {
	entry.entryType = ET_Incremental
	success = r.tryAddNewIncrementalCheckpointEntry(entry)
	if !success {
		return
	}
	r.storage.Lock()
	defer r.storage.Unlock()
	it := r.storage.incrementals.Iter()
	for it.Next() {
		e := it.Item()
		e.ckpLSN = 0
		e.truncateLSN = 0
	}
	return
}

func (r *runner) tryScheduleIncrementalCheckpoint(start, end types.TS) {
	// ts := types.BuildTS(time.Now().UTC().UnixNano(), 0)
	_, count := r.source.ScanInRange(start, end)
	if count < r.options.minCount {
		return
	}
	entry := NewCheckpointEntry(r.rt.SID(), start, end, ET_Incremental)
	r.tryAddNewIncrementalCheckpointEntry(entry)
}

func (r *runner) TryScheduleCheckpoint(endts types.TS) {
	if r.disabled.Load() {
		return
	}
	entry := r.MaxIncrementalCheckpoint()
	global := r.MaxGlobalCheckpoint()

	// no prev checkpoint found. try schedule the first
	// checkpoint
	if entry == nil {
		if global == nil {
			r.tryScheduleIncrementalCheckpoint(types.TS{}, endts)
			return
		} else {
			maxTS := global.end.Prev()
			if r.incrementalPolicy.Check(maxTS) {
				r.tryScheduleIncrementalCheckpoint(maxTS.Next(), endts)
			}
			return
		}
	}

	if entry.IsPendding() {
		check := func() (done bool) {
			if !r.source.IsCommitted(entry.GetStart(), entry.GetEnd()) {
				return false
			}
			tree := r.source.ScanInRangePruned(entry.GetStart(), entry.GetEnd())
			tree.GetTree().Compact()
			if !tree.IsEmpty() && entry.TooOld() {
				logutil.Infof("waiting for dirty tree %s", tree.String())
				entry.DeferRetirement()
			}
			return tree.IsEmpty()
		}

		if !check() {
			logutil.Debugf("%s is waiting", entry.String())
			return
		}
		entry.SetState(ST_Running)
		v2.TaskCkpEntryPendingDurationHistogram.Observe(entry.Age().Seconds())
		r.incrementalCheckpointQueue.Enqueue(struct{}{})
		return
	}

	if entry.IsRunning() {
		r.incrementalCheckpointQueue.Enqueue(struct{}{})
		return
	}

	if r.incrementalPolicy.Check(entry.end) {
		r.tryScheduleIncrementalCheckpoint(entry.end.Next(), endts)
	}
}

func (r *runner) fillDefaults() {
	if r.options.collectInterval <= 0 {
		// TODO: define default value
		r.options.collectInterval = time.Second * 5
	}
	if r.options.checkpointQueueSize <= 1000 {
		r.options.checkpointQueueSize = 1000
	}
	if r.options.minIncrementalInterval <= 0 {
		r.options.minIncrementalInterval = time.Minute
	}
	if r.options.globalMinCount <= 0 {
		r.options.globalMinCount = 10
	}
	if r.options.minCount <= 0 {
		r.options.minCount = 10000
	}
	if r.options.checkpointBlockRows <= 0 {
		r.options.checkpointBlockRows = logtail.DefaultCheckpointBlockRows
	}
	if r.options.checkpointSize <= 0 {
		r.options.checkpointSize = logtail.DefaultCheckpointSize
	}
}

<<<<<<< HEAD
func (r *runner) onWaitWaitableItems(items ...any) {
	// TODO: change for more waitable items
	start := time.Now()
	for _, item := range items {
		ckpEntry := item.(wal.LogEntry)
		err := ckpEntry.WaitDone()
		if err != nil {
			panic(err)
		}
		ckpEntry.Free()
	}
	logutil.Debugf("Total [%d] WAL Checkpointed | [%s]", len(items), time.Since(start))
}

func (r *runner) fireFlushTabletail(table *catalog.TableEntry, tree *model.TableTree) error {
	tableDesc := fmt.Sprintf("%d-%s", table.ID, table.GetLastestSchemaLocked(false).Name)
	metas := make([]*catalog.ObjectEntry, 0, 10)
	for _, obj := range tree.Objs {
		object, err := table.GetObjectByID(obj.ID, false)
		if err != nil {
			panic(err)
		}
		metas = append(metas, object)
	}
	tombstoneMetas := make([]*catalog.ObjectEntry, 0, 10)
	for _, obj := range tree.Tombstones {
		object, err := table.GetObjectByID(obj.ID, true)
		if err != nil {
			panic(err)
		}
		tombstoneMetas = append(tombstoneMetas, object)
	}

	// freeze all append
	scopes := make([]common.ID, 0, len(metas))
	for _, meta := range metas {
		if !meta.GetObjectData().PrepareCompact() {
			logutil.Info("[FlushTabletail] data prepareCompact false", zap.String("table", tableDesc), zap.String("obj", meta.ID().String()))
			return moerr.GetOkExpectedEOB()
		}
		scopes = append(scopes, *meta.AsCommonID())
	}
	for _, meta := range tombstoneMetas {
		if !meta.GetObjectData().PrepareCompact() {
			logutil.Info("[FlushTabletail] tomb prepareCompact false", zap.String("table", tableDesc), zap.String("obj", meta.ID().String()))
			return moerr.GetOkExpectedEOB()
		}
		scopes = append(scopes, *meta.AsCommonID())
	}

	factory := jobs.FlushTableTailTaskFactory(metas, tombstoneMetas, r.rt)
	if _, err := r.rt.Scheduler.ScheduleMultiScopedTxnTask(nil, tasks.FlushTableTailTask, scopes, factory); err != nil {
		if err != tasks.ErrScheduleScopeConflict {
			logutil.Error("[FlushTabletail] Sched Failure", zap.String("table", tableDesc), zap.Error(err))
		}
		return moerr.GetOkExpectedEOB()
	}
	return nil
}

func (r *runner) EstimateTableMemSize(table *catalog.TableEntry, tree *model.TableTree) (asize int, dsize int) {
	for _, obj := range tree.Objs {
		object, err := table.GetObjectByID(obj.ID, false)
		if err != nil {
			panic(err)
		}
		a, _ := object.GetObjectData().EstimateMemSize()
		asize += a
	}
	for _, obj := range tree.Tombstones {
		object, err := table.GetObjectByID(obj.ID, true)
		if err != nil {
			panic(err)
		}
		a, _ := object.GetObjectData().EstimateMemSize()
		dsize += a
	}
	return
}

func (r *runner) collectTableMemUsage(entry *logtail.DirtyTreeEntry) (memPressureRate float64) {
	// reuse the list
	r.objMemSizeList = r.objMemSizeList[:0]
	sizevisitor := new(model.BaseTreeVisitor)
	var totalSize int
	sizevisitor.TableFn = func(did, tid uint64) error {
		db, err := r.catalog.GetDatabaseByID(did)
		if err != nil {
			panic(err)
		}
		table, err := db.GetTableEntryByID(tid)
		if err != nil {
			panic(err)
		}
		table.Stats.Init(r.options.maxFlushInterval)
		dirtyTree := entry.GetTree().GetTable(tid)
		asize, dsize := r.EstimateTableMemSize(table, dirtyTree)
		totalSize += asize + dsize
		r.objMemSizeList = append(r.objMemSizeList, tableAndSize{table, asize, dsize})
		return moerr.GetOkStopCurrRecur()
	}
	if err := entry.GetTree().Visit(sizevisitor); err != nil {
		panic(err)
	}

	slices.SortFunc(r.objMemSizeList, func(a, b tableAndSize) int {
		return b.asize - a.asize // sort by asize desc
	})

	pressure := float64(totalSize) / float64(common.RuntimeOverallFlushMemCap.Load())
	if pressure > 1.0 {
		pressure = 1.0
	}
	logutil.Info(
		"Flush-CollectMemUsage",
		zap.Float64("pressure", pressure),
		zap.String("size", common.HumanReadableBytes(totalSize)),
	)

	return pressure
}

func (r *runner) checkFlushConditionAndFire(entry *logtail.DirtyTreeEntry, force bool, pressure float64) {
	count := 0
	for _, ticket := range r.objMemSizeList {
		table, asize, dsize := ticket.tbl, ticket.asize, ticket.dsize
		dirtyTree := entry.GetTree().GetTable(table.ID)

		if force {
			logutil.Info(
				"Flush-Force",
				zap.Uint64("id", table.ID),
				zap.String("name", table.GetLastestSchemaLocked(false).Name),
			)
			if err := r.fireFlushTabletail(table, dirtyTree); err == nil {
				table.Stats.ResetDeadline(r.options.maxFlushInterval)
			}
			continue
		}

		flushReady := func() bool {
			if !table.IsActive() {
				count++
				if pressure < 0.5 || count < 200 {
					// if the table has been dropped, flush it immediately if
					// resources are available.
					// count is used to avoid too many flushes in one round
					return true
				}
				return false
			}
			// time to flush
			if table.Stats.GetFlushDeadline().Before(time.Now()) {
				return true
			}
			// this table is too large, flush it
			if asize+dsize > int(common.FlushMemCapacity.Load()) {
				return true
			}
			// unflushed data is too large, flush it
			if asize > common.Const1MBytes && rand.Float64() < pressure {
				return true
			}
			return false
		}

		ready := flushReady()

		if asize+dsize > 2*1000*1024 {
			logutil.Info(
				"Flush-Tabletail",
				zap.String("name", table.GetLastestSchemaLocked(false).Name),
				zap.String("size", common.HumanReadableBytes(asize+dsize)),
				zap.String("dsize", common.HumanReadableBytes(dsize)),
				zap.Duration("count-down", time.Until(table.Stats.GetFlushDeadline())),
				zap.Bool("ready", ready),
			)
		}

		if ready {
			if err := r.fireFlushTabletail(table, dirtyTree); err == nil {
				table.Stats.ResetDeadline(r.options.maxFlushInterval)
			}
		}
	}
}

// for a non-forced dirty tree, it contains all unflushed data in the db at the latest moment
func (r *runner) scheduleFlush(entry *logtail.DirtyTreeEntry, force bool) {
	if entry.IsEmpty() {
		return
	}
	// logutil.Debug(entry.String())

	pressure := r.collectTableMemUsage(entry)
	r.checkFlushConditionAndFire(entry, force, pressure)
}

func (r *runner) onDirtyEntries(entries ...any) {
	normal := logtail.NewEmptyDirtyTreeEntry()
	force := logtail.NewEmptyDirtyTreeEntry()
	for _, entry := range entries {
		e := entry.(*DirtyCtx)
		if e.force {
			force.Merge(e.tree)
		} else {
			normal.Merge(e.tree)
		}
	}
	r.scheduleFlush(force, true)
	r.scheduleFlush(normal, false)
}

func (r *runner) crontask(ctx context.Context) {
	// friendly for freezing objects, avoiding fierece refer cnt compectition
	lag := 3 * time.Second
	if r.options.maxFlushInterval < time.Second {
		// test env, no need to lag
		lag = 0 * time.Second
	}
	job := tasks.NewCancelableCronJob(
		"dirty-collector-job",
		r.options.collectInterval,
		func(ctx context.Context) {
			r.source.Run(lag)
			entry := r.source.GetAndRefreshMerged()
			if !entry.IsEmpty() {
				e := new(DirtyCtx)
				e.tree = entry
				r.dirtyEntryQueue.Enqueue(e)
			}
			_, endts := entry.GetTimeRange()
			r.tryScheduleCheckpoint(endts)
		},
		true,
		0,
	)
	job.Start()
	<-ctx.Done()
	job.Stop()
}

func (r *runner) EnqueueWait(item any) (err error) {
	_, err = r.waitQueue.Enqueue(item)
	return
}

=======
>>>>>>> 5dcbe05a
func (r *runner) Start() {
	r.onceStart.Do(func() {
		r.postCheckpointQueue.Start()
		r.incrementalCheckpointQueue.Start()
		r.globalCheckpointQueue.Start()
		r.gcCheckpointQueue.Start()
	})
}

func (r *runner) Stop() {
	r.onceStop.Do(func() {
		r.incrementalCheckpointQueue.Stop()
		r.globalCheckpointQueue.Stop()
		r.gcCheckpointQueue.Stop()
		r.postCheckpointQueue.Stop()
	})
}

func (r *runner) GetDirtyCollector() logtail.Collector {
	return r.source
}

func (r *runner) CollectCheckpointsInRange(
	ctx context.Context, start, end types.TS,
) (locations string, checkpointed types.TS, err error) {
	if r.IsTSStale(end) {
		return "", types.TS{}, moerr.NewInternalErrorf(ctx, "ts %v is staled", end.ToString())
	}
	r.storage.Lock()
	tree := r.storage.incrementals.Copy()
	global, _ := r.storage.globals.Max()
	r.storage.Unlock()
	locs := make([]string, 0)
	ckpStart := types.MaxTs()
	newStart := start
	if global != nil && global.HasOverlap(start, end) {
		locs = append(locs, global.GetLocation().String())
		locs = append(locs, strconv.Itoa(int(global.version)))
		newStart = global.end.Next()
		ckpStart = global.GetEnd()
		checkpointed = global.GetEnd()
	}
	pivot := NewCheckpointEntry(r.rt.SID(), newStart, newStart, ET_Incremental)

	// For debug
	// checkpoints := make([]*CheckpointEntry, 0)
	// defer func() {
	// 	items := tree.Items()
	// 	logutil.Infof("CollectCheckpointsInRange: Pivot: %s", pivot.String())
	// 	for i, item := range items {
	// 		logutil.Infof("CollectCheckpointsInRange: Source[%d]: %s", i, item.String())
	// 	}
	// 	for i, ckp := range checkpoints {
	// 		logutil.Infof("CollectCheckpointsInRange: Found[%d]:%s", i, ckp.String())
	// 	}
	// 	logutil.Infof("CollectCheckpointsInRange: Checkpointed=%s", checkpointed.ToString())
	// }()

	iter := tree.Iter()
	defer iter.Release()

	if ok := iter.Seek(pivot); ok {
		if ok = iter.Prev(); ok {
			e := iter.Item()
			if !e.IsCommitted() {
				if len(locs) == 0 {
					return
				}
				duration := fmt.Sprintf("[%s_%s]",
					ckpStart.ToString(),
					ckpStart.ToString())
				locs = append(locs, duration)
				locations = strings.Join(locs, ";")
				return
			}
			if e.HasOverlap(newStart, end) {
				locs = append(locs, e.GetLocation().String())
				locs = append(locs, strconv.Itoa(int(e.version)))
				start := e.GetStart()
				if start.LT(&ckpStart) {
					ckpStart = start
				}
				checkpointed = e.GetEnd()
				// checkpoints = append(checkpoints, e)
			}
			iter.Next()
		}
		for {
			e := iter.Item()
			if !e.IsCommitted() || !e.HasOverlap(newStart, end) {
				break
			}
			locs = append(locs, e.GetLocation().String())
			locs = append(locs, strconv.Itoa(int(e.version)))
			start := e.GetStart()
			if start.LT(&ckpStart) {
				ckpStart = start
			}
			checkpointed = e.GetEnd()
			// checkpoints = append(checkpoints, e)
			if ok = iter.Next(); !ok {
				break
			}
		}
	} else {
		// if it is empty, quick quit
		if ok = iter.Last(); !ok {
			if len(locs) == 0 {
				return
			}
			duration := fmt.Sprintf("[%s_%s]",
				ckpStart.ToString(),
				ckpStart.ToString())
			locs = append(locs, duration)
			locations = strings.Join(locs, ";")
			return
		}
		// get last entry
		e := iter.Item()
		// if it is committed and visible, quick quit
		if !e.IsCommitted() || !e.HasOverlap(newStart, end) {
			if len(locs) == 0 {
				return
			}
			duration := fmt.Sprintf("[%s_%s]",
				ckpStart.ToString(),
				ckpStart.ToString())
			locs = append(locs, duration)
			locations = strings.Join(locs, ";")
			return
		}
		locs = append(locs, e.GetLocation().String())
		locs = append(locs, strconv.Itoa(int(e.version)))
		start := e.GetStart()
		if start.LT(&ckpStart) {
			ckpStart = start
		}
		checkpointed = e.GetEnd()
		// checkpoints = append(checkpoints, e)
	}

	if len(locs) == 0 {
		return
	}
	duration := fmt.Sprintf("[%s_%s]",
		ckpStart.ToString(),
		checkpointed.ToString())
	locs = append(locs, duration)
	locations = strings.Join(locs, ";")
	return
}<|MERGE_RESOLUTION|>--- conflicted
+++ resolved
@@ -817,256 +817,6 @@
 	}
 }
 
-<<<<<<< HEAD
-func (r *runner) onWaitWaitableItems(items ...any) {
-	// TODO: change for more waitable items
-	start := time.Now()
-	for _, item := range items {
-		ckpEntry := item.(wal.LogEntry)
-		err := ckpEntry.WaitDone()
-		if err != nil {
-			panic(err)
-		}
-		ckpEntry.Free()
-	}
-	logutil.Debugf("Total [%d] WAL Checkpointed | [%s]", len(items), time.Since(start))
-}
-
-func (r *runner) fireFlushTabletail(table *catalog.TableEntry, tree *model.TableTree) error {
-	tableDesc := fmt.Sprintf("%d-%s", table.ID, table.GetLastestSchemaLocked(false).Name)
-	metas := make([]*catalog.ObjectEntry, 0, 10)
-	for _, obj := range tree.Objs {
-		object, err := table.GetObjectByID(obj.ID, false)
-		if err != nil {
-			panic(err)
-		}
-		metas = append(metas, object)
-	}
-	tombstoneMetas := make([]*catalog.ObjectEntry, 0, 10)
-	for _, obj := range tree.Tombstones {
-		object, err := table.GetObjectByID(obj.ID, true)
-		if err != nil {
-			panic(err)
-		}
-		tombstoneMetas = append(tombstoneMetas, object)
-	}
-
-	// freeze all append
-	scopes := make([]common.ID, 0, len(metas))
-	for _, meta := range metas {
-		if !meta.GetObjectData().PrepareCompact() {
-			logutil.Info("[FlushTabletail] data prepareCompact false", zap.String("table", tableDesc), zap.String("obj", meta.ID().String()))
-			return moerr.GetOkExpectedEOB()
-		}
-		scopes = append(scopes, *meta.AsCommonID())
-	}
-	for _, meta := range tombstoneMetas {
-		if !meta.GetObjectData().PrepareCompact() {
-			logutil.Info("[FlushTabletail] tomb prepareCompact false", zap.String("table", tableDesc), zap.String("obj", meta.ID().String()))
-			return moerr.GetOkExpectedEOB()
-		}
-		scopes = append(scopes, *meta.AsCommonID())
-	}
-
-	factory := jobs.FlushTableTailTaskFactory(metas, tombstoneMetas, r.rt)
-	if _, err := r.rt.Scheduler.ScheduleMultiScopedTxnTask(nil, tasks.FlushTableTailTask, scopes, factory); err != nil {
-		if err != tasks.ErrScheduleScopeConflict {
-			logutil.Error("[FlushTabletail] Sched Failure", zap.String("table", tableDesc), zap.Error(err))
-		}
-		return moerr.GetOkExpectedEOB()
-	}
-	return nil
-}
-
-func (r *runner) EstimateTableMemSize(table *catalog.TableEntry, tree *model.TableTree) (asize int, dsize int) {
-	for _, obj := range tree.Objs {
-		object, err := table.GetObjectByID(obj.ID, false)
-		if err != nil {
-			panic(err)
-		}
-		a, _ := object.GetObjectData().EstimateMemSize()
-		asize += a
-	}
-	for _, obj := range tree.Tombstones {
-		object, err := table.GetObjectByID(obj.ID, true)
-		if err != nil {
-			panic(err)
-		}
-		a, _ := object.GetObjectData().EstimateMemSize()
-		dsize += a
-	}
-	return
-}
-
-func (r *runner) collectTableMemUsage(entry *logtail.DirtyTreeEntry) (memPressureRate float64) {
-	// reuse the list
-	r.objMemSizeList = r.objMemSizeList[:0]
-	sizevisitor := new(model.BaseTreeVisitor)
-	var totalSize int
-	sizevisitor.TableFn = func(did, tid uint64) error {
-		db, err := r.catalog.GetDatabaseByID(did)
-		if err != nil {
-			panic(err)
-		}
-		table, err := db.GetTableEntryByID(tid)
-		if err != nil {
-			panic(err)
-		}
-		table.Stats.Init(r.options.maxFlushInterval)
-		dirtyTree := entry.GetTree().GetTable(tid)
-		asize, dsize := r.EstimateTableMemSize(table, dirtyTree)
-		totalSize += asize + dsize
-		r.objMemSizeList = append(r.objMemSizeList, tableAndSize{table, asize, dsize})
-		return moerr.GetOkStopCurrRecur()
-	}
-	if err := entry.GetTree().Visit(sizevisitor); err != nil {
-		panic(err)
-	}
-
-	slices.SortFunc(r.objMemSizeList, func(a, b tableAndSize) int {
-		return b.asize - a.asize // sort by asize desc
-	})
-
-	pressure := float64(totalSize) / float64(common.RuntimeOverallFlushMemCap.Load())
-	if pressure > 1.0 {
-		pressure = 1.0
-	}
-	logutil.Info(
-		"Flush-CollectMemUsage",
-		zap.Float64("pressure", pressure),
-		zap.String("size", common.HumanReadableBytes(totalSize)),
-	)
-
-	return pressure
-}
-
-func (r *runner) checkFlushConditionAndFire(entry *logtail.DirtyTreeEntry, force bool, pressure float64) {
-	count := 0
-	for _, ticket := range r.objMemSizeList {
-		table, asize, dsize := ticket.tbl, ticket.asize, ticket.dsize
-		dirtyTree := entry.GetTree().GetTable(table.ID)
-
-		if force {
-			logutil.Info(
-				"Flush-Force",
-				zap.Uint64("id", table.ID),
-				zap.String("name", table.GetLastestSchemaLocked(false).Name),
-			)
-			if err := r.fireFlushTabletail(table, dirtyTree); err == nil {
-				table.Stats.ResetDeadline(r.options.maxFlushInterval)
-			}
-			continue
-		}
-
-		flushReady := func() bool {
-			if !table.IsActive() {
-				count++
-				if pressure < 0.5 || count < 200 {
-					// if the table has been dropped, flush it immediately if
-					// resources are available.
-					// count is used to avoid too many flushes in one round
-					return true
-				}
-				return false
-			}
-			// time to flush
-			if table.Stats.GetFlushDeadline().Before(time.Now()) {
-				return true
-			}
-			// this table is too large, flush it
-			if asize+dsize > int(common.FlushMemCapacity.Load()) {
-				return true
-			}
-			// unflushed data is too large, flush it
-			if asize > common.Const1MBytes && rand.Float64() < pressure {
-				return true
-			}
-			return false
-		}
-
-		ready := flushReady()
-
-		if asize+dsize > 2*1000*1024 {
-			logutil.Info(
-				"Flush-Tabletail",
-				zap.String("name", table.GetLastestSchemaLocked(false).Name),
-				zap.String("size", common.HumanReadableBytes(asize+dsize)),
-				zap.String("dsize", common.HumanReadableBytes(dsize)),
-				zap.Duration("count-down", time.Until(table.Stats.GetFlushDeadline())),
-				zap.Bool("ready", ready),
-			)
-		}
-
-		if ready {
-			if err := r.fireFlushTabletail(table, dirtyTree); err == nil {
-				table.Stats.ResetDeadline(r.options.maxFlushInterval)
-			}
-		}
-	}
-}
-
-// for a non-forced dirty tree, it contains all unflushed data in the db at the latest moment
-func (r *runner) scheduleFlush(entry *logtail.DirtyTreeEntry, force bool) {
-	if entry.IsEmpty() {
-		return
-	}
-	// logutil.Debug(entry.String())
-
-	pressure := r.collectTableMemUsage(entry)
-	r.checkFlushConditionAndFire(entry, force, pressure)
-}
-
-func (r *runner) onDirtyEntries(entries ...any) {
-	normal := logtail.NewEmptyDirtyTreeEntry()
-	force := logtail.NewEmptyDirtyTreeEntry()
-	for _, entry := range entries {
-		e := entry.(*DirtyCtx)
-		if e.force {
-			force.Merge(e.tree)
-		} else {
-			normal.Merge(e.tree)
-		}
-	}
-	r.scheduleFlush(force, true)
-	r.scheduleFlush(normal, false)
-}
-
-func (r *runner) crontask(ctx context.Context) {
-	// friendly for freezing objects, avoiding fierece refer cnt compectition
-	lag := 3 * time.Second
-	if r.options.maxFlushInterval < time.Second {
-		// test env, no need to lag
-		lag = 0 * time.Second
-	}
-	job := tasks.NewCancelableCronJob(
-		"dirty-collector-job",
-		r.options.collectInterval,
-		func(ctx context.Context) {
-			r.source.Run(lag)
-			entry := r.source.GetAndRefreshMerged()
-			if !entry.IsEmpty() {
-				e := new(DirtyCtx)
-				e.tree = entry
-				r.dirtyEntryQueue.Enqueue(e)
-			}
-			_, endts := entry.GetTimeRange()
-			r.tryScheduleCheckpoint(endts)
-		},
-		true,
-		0,
-	)
-	job.Start()
-	<-ctx.Done()
-	job.Stop()
-}
-
-func (r *runner) EnqueueWait(item any) (err error) {
-	_, err = r.waitQueue.Enqueue(item)
-	return
-}
-
-=======
->>>>>>> 5dcbe05a
 func (r *runner) Start() {
 	r.onceStart.Do(func() {
 		r.postCheckpointQueue.Start()
