// Copyright 2021 Matrix Origin
//
// Licensed under the Apache License, Version 2.0 (the "License");
// you may not use this file except in compliance with the License.
// You may obtain a copy of the License at
//
//      http://www.apache.org/licenses/LICENSE-2.0
//
// Unless required by applicable law or agreed to in writing, software
// distributed under the License is distributed on an "AS IS" BASIS,
// WITHOUT WARRANTIES OR CONDITIONS OF ANY KIND, either express or implied.
// See the License for the specific language governing permissions and
// limitations under the License.

package checkpoint

import (
	"context"
<<<<<<< HEAD
	"strconv"
=======
	"github.com/matrixorigin/matrixone/pkg/util/fault"
	"math/rand"
>>>>>>> 332c1b9d
	"strings"
	"sync"
	"sync/atomic"
	"time"

	"github.com/matrixorigin/matrixone/pkg/perfcounter"

	"github.com/matrixorigin/matrixone/pkg/vm/engine/tae/containers"
	"github.com/matrixorigin/matrixone/pkg/vm/engine/tae/db/dbutils"
	"github.com/matrixorigin/matrixone/pkg/vm/engine/tae/model"

	"github.com/matrixorigin/matrixone/pkg/common/moerr"
	"github.com/matrixorigin/matrixone/pkg/common/stopper"
	"github.com/matrixorigin/matrixone/pkg/container/types"
	"github.com/matrixorigin/matrixone/pkg/logutil"
	"github.com/matrixorigin/matrixone/pkg/objectio"
	"github.com/matrixorigin/matrixone/pkg/vm/engine/tae/blockio"
	"github.com/matrixorigin/matrixone/pkg/vm/engine/tae/catalog"
	"github.com/matrixorigin/matrixone/pkg/vm/engine/tae/common"
	"github.com/matrixorigin/matrixone/pkg/vm/engine/tae/logstore/sm"
	"github.com/matrixorigin/matrixone/pkg/vm/engine/tae/logtail"
	w "github.com/matrixorigin/matrixone/pkg/vm/engine/tae/tasks/worker"
	"github.com/matrixorigin/matrixone/pkg/vm/engine/tae/wal"
	"github.com/tidwall/btree"
)

type timeBasedPolicy struct {
	interval time.Duration
}

func (p *timeBasedPolicy) Check(last types.TS) bool {
	physical := last.Physical()
	return physical <= time.Now().UTC().UnixNano()-p.interval.Nanoseconds()
}

type countBasedPolicy struct {
	minCount int
	current  int
}

func (p *countBasedPolicy) Check() bool {
	return p.current >= p.minCount
}

func (p *countBasedPolicy) Add(cnt int) {
	p.current++
}

func (p *countBasedPolicy) Reset() {
	p.current = 0
}

type globalCheckpointContext struct {
	force    bool
	end      types.TS
	interval time.Duration
}

// Q: What does runner do?
// A: A checkpoint runner organizes and manages	all checkpoint-related behaviors. It roughly
//    does the following things:
//    - Manage the life cycle of all checkpoints and provide some query interfaces.
//    - A cron job periodically collects and analyzes dirty blocks, and flushes eligibl dirty
//      blocks to the remote storage
//    - The cron job peridically test whether a new checkpoint can be created. If it is not
//      satisfied, it will wait for next trigger. Otherwise, it will start the process of
//      creating a checkpoint.

// Q: How to collect dirty blocks?
// A: There is a logtail manager maintains all transaction information that occurred over a
//    period of time. When a checkpoint is generated, we clean up the data before the
//    checkpoint timestamp in logtail.
//
//         |----to prune----|                                           Time
//    -----+----------------+-------------------------------------+----------->
//         t1         checkpoint-t10                             t100
//
//    For each transaction, it maintains a dirty block list.
//
//    [t1]: TB1-[1]
//    [t2]: TB2-[2]
//    [t3]: TB1-[1],TB2-[3]
//    [t4]: []
//    [t5]: TB2[3,4]
//    .....
//    .....
//    When collecting the dirty blocks in [t1, t5], it will get 2 block list, which is represented
//    with `common.Tree`
//                  [t1,t5] - - - - - - - - - <DirtyTreeEntry>
//                  /     \
//               [TB1]   [TB2]
//                 |       |
//                [1]   [2,3,4] - - - - - - - leaf nodes are all dirty blocks
//    We store the dirty tree entries into the internal storage. Over time, we'll see something like
//    this inside the storage:
//    - Entry[t1,  t5]
//    - Entry[t6, t12]
//    - Entry[t13,t29]
//    - Entry[t30,t47]
//    .....
//    .....
//    When collecting the dirty blocks in [t1, t20], it will get 3 dirty trees from [t1,t5],[t6,t12],
//    [t13,t29] and merge the three trees into a tree with all the leaf nodes being dirty blocks.
//
//    In order to reduce the workload of scan, we have always been incremental scan. And also we will
//    continue to clean up the entries in the storage.

// Q: How to test whether a block need to be flushed?
// A: It is an open question. There are a lot of options, just chose a simple strategy for now.
//    Must:
//    - The born transaction of the block was committed
//    - No uncommitted transaction on the block
//    Factors:
//    - Max rows reached
//    - Delete ratio
//    - Max flush timeout

// Q: How to do incremental checkpoint?
// A: 1. Decide a checkpoint timestamp
//    2. Wait all transactions before timestamp were committed
//    3. Wait all dirty blocks before the timestamp were flushed
//    4. Prepare checkpoint data
//    5. Persist the checkpoint data
//    6. Persist the checkpoint meta data
//    7. Notify checkpoint events to all the observers
//    8. Schedule to remove stale checkpoint meta objects

// Q: How to boot from the checkpoints?
// A: When a meta version is created, it contains all information of the previouse version. So we always
//
//	delete the stale versions when a new version is created. Over time, the number of objects under
//	`ckp/` is small.
//	1. List all meta objects under `ckp/`. Get the latest meta object and read all checkpoint informations
//	   from the meta object.
//	2. Apply the latest global checkpoint
//	3. Apply the incremental checkpoint start from the version right after the global checkpoint to the
//	   latest version.
type runner struct {
	options struct {
		// checkpoint scanner interval duration
		collectInterval time.Duration

		// maximum dirty block flush interval duration
		maxFlushInterval time.Duration

		// minimum incremental checkpoint interval duration
		minIncrementalInterval time.Duration

		// minimum global checkpoint interval duration
		globalMinCount            int
		forceUpdateGlobalInterval bool
		globalVersionInterval     time.Duration

		// minimum count of uncheckpointed transactions allowed before the next checkpoint
		minCount int

		forceFlushTimeout       time.Duration
		forceFlushCheckInterval time.Duration

		dirtyEntryQueueSize int
		waitQueueSize       int
		checkpointQueueSize int
	}

	ctx context.Context

	// logtail sourcer
	source    logtail.Collector
	catalog   *catalog.Catalog
	rt        *dbutils.Runtime
	observers *observers
	wal       wal.Driver
	disabled  atomic.Bool

	stopper *stopper.Stopper

	// memory storage of the checkpoint entries
	storage struct {
		sync.RWMutex
		entries *btree.BTreeG[*CheckpointEntry]
		globals *btree.BTreeG[*CheckpointEntry]
	}

	gcTS atomic.Value

	// checkpoint policy
	incrementalPolicy *timeBasedPolicy
	globalPolicy      *countBasedPolicy

	dirtyEntryQueue            sm.Queue
	waitQueue                  sm.Queue
	incrementalCheckpointQueue sm.Queue
	globalCheckpointQueue      sm.Queue
	postCheckpointQueue        sm.Queue
	gcCheckpointQueue          sm.Queue

	onceStart sync.Once
	onceStop  sync.Once
}

func NewRunner(
	ctx context.Context,
	rt *dbutils.Runtime,
	catalog *catalog.Catalog,
	source logtail.Collector,
	wal wal.Driver,
	opts ...Option) *runner {
	r := &runner{
		ctx:       ctx,
		rt:        rt,
		catalog:   catalog,
		source:    source,
		observers: new(observers),
		wal:       wal,
	}
	r.storage.entries = btree.NewBTreeGOptions(func(a, b *CheckpointEntry) bool {
		return a.end.Less(b.end)
	}, btree.Options{
		NoLocks: true,
	})
	r.storage.globals = btree.NewBTreeGOptions(func(a, b *CheckpointEntry) bool {
		return a.end.Less(b.end)
	}, btree.Options{
		NoLocks: true,
	})
	for _, opt := range opts {
		opt(r)
	}
	r.fillDefaults()

	r.incrementalPolicy = &timeBasedPolicy{interval: r.options.minIncrementalInterval}
	r.globalPolicy = &countBasedPolicy{minCount: r.options.globalMinCount}
	r.stopper = stopper.NewStopper("CheckpointRunner")
	r.dirtyEntryQueue = sm.NewSafeQueue(r.options.dirtyEntryQueueSize, 100, r.onDirtyEntries)
	r.waitQueue = sm.NewSafeQueue(r.options.waitQueueSize, 100, r.onWaitWaitableItems)
	r.incrementalCheckpointQueue = sm.NewSafeQueue(r.options.checkpointQueueSize, 100, r.onIncrementalCheckpointEntries)
	r.globalCheckpointQueue = sm.NewSafeQueue(r.options.checkpointQueueSize, 100, r.onGlobalCheckpointEntries)
	r.gcCheckpointQueue = sm.NewSafeQueue(100, 100, r.onGCCheckpointEntries)
	r.postCheckpointQueue = sm.NewSafeQueue(1000, 1, r.onPostCheckpointEntries)
	return r
}

// Only used in UT
func (r *runner) DebugUpdateOptions(opts ...Option) {
	for _, opt := range opts {
		opt(r)
	}
}

func (r *runner) onGlobalCheckpointEntries(items ...any) {
	for _, item := range items {
		ctx := item.(*globalCheckpointContext)
		doCheckpoint := false
		if ctx.force {
			doCheckpoint = true
		} else {
			r.globalPolicy.Add(1)
			if r.globalPolicy.Check() {
				doCheckpoint = true
			}
		}
		if doCheckpoint {
			now := time.Now()
			entry, err := r.doGlobalCheckpoint(ctx.end, ctx.interval)
			if err != nil {
				logutil.Errorf("Global checkpoint %v failed: %v", entry, err)
				continue
			}
			if err := r.saveCheckpoint(entry.start, entry.end); err != nil {
				logutil.Errorf("Global checkpoint %v failed: %v", entry, err)
				continue
			}
			logutil.Infof("%s is done, takes %s", entry.String(), time.Since(now))
			r.globalPolicy.Reset()
		}
	}
}

func (r *runner) onGCCheckpointEntries(items ...any) {
	gcTS, needGC := r.getTSTOGC()
	if !needGC {
		return
	}
	r.gcCheckpointEntries(gcTS)
}

func (r *runner) getTSTOGC() (ts types.TS, needGC bool) {
	ts = r.getGCTS()
	if ts.IsEmpty() {
		return
	}
	tsTOGC := r.getTSToGC()
	if tsTOGC.Less(ts) {
		ts = tsTOGC
	}
	gcedTS := r.getGCedTS()
	if gcedTS.GreaterEq(ts) {
		return
	}
	needGC = true
	return
}

func (r *runner) gcCheckpointEntries(ts types.TS) {
	if ts.IsEmpty() {
		return
	}
	incrementals := r.GetAllIncrementalCheckpoints()
	for _, incremental := range incrementals {
		if incremental.LessEq(ts) {
			err := incremental.GCEntry(r.rt.Fs)
			if err != nil {
				logutil.Warnf("gc %v failed: %v", incremental.String(), err)
				panic(err)
			}
			err = incremental.GCMetadata(r.rt.Fs)
			if err != nil {
				panic(err)
			}
			r.DeleteIncrementalEntry(incremental)
		}
	}
	globals := r.GetAllGlobalCheckpoints()
	for _, global := range globals {
		if global.LessEq(ts) {
			err := global.GCEntry(r.rt.Fs)
			if err != nil {
				panic(err)
			}
			err = global.GCMetadata(r.rt.Fs)
			if err != nil {
				panic(err)
			}
			r.DeleteGlobalEntry(global)
		}
	}
}

func (r *runner) onIncrementalCheckpointEntries(items ...any) {
	now := time.Now()
	entry := r.MaxCheckpoint()
	// In some unit tests, ckp is managed manually, and ckp deletiton (CleanPenddingCheckpoint)
	// can be called when the queue still has unexecuted task.
	// Add `entry == nil` here as protective codes
	if entry == nil || entry.GetState() != ST_Running {
		return
	}
	err := r.doIncrementalCheckpoint(entry)
	if err != nil {
		logutil.Errorf("Do checkpoint %s: %v", entry.String(), err)
		return
	}
	entry.SetState(ST_Finished)
	if err = r.saveCheckpoint(entry.start, entry.end); err != nil {
		logutil.Errorf("Save checkpoint %s: %v", entry.String(), err)
		return
	}

	lsn := r.source.GetMaxLSN(entry.start, entry.end)
	e, err := r.wal.RangeCheckpoint(1, lsn)
	if err != nil {
		panic(err)
	}
	if err = e.WaitDone(); err != nil {
		panic(err)
	}

	logutil.Infof("%s is done, takes %s, truncate %d", entry.String(), time.Since(now), lsn)

	r.postCheckpointQueue.Enqueue(entry)
	r.globalCheckpointQueue.Enqueue(&globalCheckpointContext{end: entry.end, interval: r.options.globalVersionInterval})
}

func (r *runner) DeleteIncrementalEntry(entry *CheckpointEntry) {
	r.storage.Lock()
	defer r.storage.Unlock()
	r.storage.entries.Delete(entry)
	perfcounter.Update(r.ctx, func(counter *perfcounter.CounterSet) {
		counter.TAE.CheckPoint.DeleteIncrementalEntry.Add(1)
	})
}
func (r *runner) DeleteGlobalEntry(entry *CheckpointEntry) {
	r.storage.Lock()
	defer r.storage.Unlock()
	r.storage.globals.Delete(entry)
	perfcounter.Update(r.ctx, func(counter *perfcounter.CounterSet) {
		counter.TAE.CheckPoint.DeleteGlobalEntry.Add(1)
	})
}
func (r *runner) FlushTable(ctx context.Context, dbID, tableID uint64, ts types.TS) (err error) {
	iarg, sarg, flush := fault.TriggerFault("flush_table_error")
	if flush && (iarg == 0 || rand.Int63n(iarg) == 0) {
		return moerr.NewInternalError(ctx, sarg)
	}
	makeCtx := func() *DirtyCtx {
		tree := r.source.ScanInRangePruned(types.TS{}, ts)
		tree.GetTree().Compact()
		tableTree := tree.GetTree().GetTable(tableID)
		if tableTree == nil {
			return nil
		}
		nTree := model.NewTree()
		nTree.Tables[tableID] = tableTree
		entry := logtail.NewDirtyTreeEntry(types.TS{}, ts, nTree)
		dirtyCtx := new(DirtyCtx)
		dirtyCtx.tree = entry
		dirtyCtx.force = true
		return dirtyCtx
	}

	op := func() (ok bool, err error) {
		dirtyCtx := makeCtx()
		if dirtyCtx == nil {
			return true, nil
		}
		if _, err = r.dirtyEntryQueue.Enqueue(dirtyCtx); err != nil {
			return true, nil
		}
		return false, nil
	}

	err = common.RetryWithIntervalAndTimeout(
		op,
		r.options.forceFlushTimeout,
		r.options.forceFlushCheckInterval, true)
	if moerr.IsMoErrCode(err, moerr.ErrInternal) || moerr.IsMoErrCode(err, moerr.OkExpectedEOB) {
		logutil.Warnf("Flush %d-%d :%v", dbID, tableID, err)
		return nil
	}
	return
}

func (r *runner) saveCheckpoint(start, end types.TS) (err error) {
	bat := r.collectCheckpointMetadata(start, end)
	name := blockio.EncodeCheckpointMetadataFileName(CheckpointDir, PrefixMetadata, start, end)
	writer, err := objectio.NewObjectWriterSpecial(objectio.WriterCheckpoint, name, r.rt.Fs.Service)
	if err != nil {
		return err
	}
	if _, err = writer.Write(containers.ToCNBatch(bat)); err != nil {
		return
	}

	// TODO: checkpoint entry should maintain the location
	_, err = writer.WriteEnd(r.ctx)
	return
}

func (r *runner) doIncrementalCheckpoint(entry *CheckpointEntry) (err error) {
	factory := logtail.IncrementalCheckpointDataFactory(entry.start, entry.end)
	data, err := factory(r.catalog)
	if err != nil {
		return
	}
	defer data.Close()

	segmentid := objectio.NewSegmentid()
	name := objectio.BuildObjectName(segmentid, 0)
	writer, err := blockio.NewBlockWriterNew(r.rt.Fs.Service, name, 0, nil)
	if err != nil {
		return err
	}
	blks, err := data.WriteTo(writer)
	if err != nil {
		return
	}
	location := objectio.BuildLocation(name, blks[0].GetExtent(), 0, blks[0].GetID())
	entry.SetLocation(location)

	perfcounter.Update(r.ctx, func(counter *perfcounter.CounterSet) {
		counter.TAE.CheckPoint.DoIncrementalCheckpoint.Add(1)
	})
	return
}

func (r *runner) doGlobalCheckpoint(end types.TS, interval time.Duration) (entry *CheckpointEntry, err error) {
	entry = NewCheckpointEntry(types.TS{}, end.Next(), ET_Global)
	factory := logtail.GlobalCheckpointDataFactory(entry.end, interval)
	data, err := factory(r.catalog)
	if err != nil {
		return
	}
	defer data.Close()

	segmentid := objectio.NewSegmentid()
	name := objectio.BuildObjectName(segmentid, 0)
	writer, err := blockio.NewBlockWriterNew(r.rt.Fs.Service, name, 0, nil)
	if err != nil {
		return
	}
	blks, err := data.WriteTo(writer)
	if err != nil {
		return
	}
	location := objectio.BuildLocation(name, blks[0].GetExtent(), 0, blks[0].GetID())
	entry.SetLocation(location)
	r.tryAddNewGlobalCheckpointEntry(entry)
	entry.SetState(ST_Finished)

	perfcounter.Update(r.ctx, func(counter *perfcounter.CounterSet) {
		counter.TAE.CheckPoint.DoGlobalCheckPoint.Add(1)
	})
	return
}

func (r *runner) onPostCheckpointEntries(entries ...any) {
	for _, e := range entries {
		entry := e.(*CheckpointEntry)

		// 1. broadcast event
		r.observers.OnNewCheckpoint(entry.GetEnd())

		// TODO:
		// 2. remove previous checkpoint

		logutil.Debugf("Post %s", entry.String())
	}
}

func (r *runner) tryAddNewGlobalCheckpointEntry(entry *CheckpointEntry) (success bool) {
	r.storage.Lock()
	defer r.storage.Unlock()
	r.storage.globals.Set(entry)
	return true
}

func (r *runner) tryAddNewIncrementalCheckpointEntry(entry *CheckpointEntry) (success bool) {
	r.storage.Lock()
	defer r.storage.Unlock()
	maxEntry, _ := r.storage.entries.Max()

	// if it's the first entry, add it
	if maxEntry == nil {
		r.storage.entries.Set(entry)
		success = true
		return
	}

	// if it is not the right candidate, skip this request
	// [startTs, endTs] --> [endTs+1, ?]
	if !maxEntry.GetEnd().Next().Equal(entry.GetStart()) {
		success = false
		return
	}

	// if the max entry is not finished, skip this request
	if !maxEntry.IsFinished() {
		success = false
		return
	}

	r.storage.entries.Set(entry)

	success = true
	return
}

func (r *runner) tryScheduleIncrementalCheckpoint(start types.TS) {
	ts := types.BuildTS(time.Now().UTC().UnixNano(), 0)
	_, count := r.source.ScanInRange(start, ts)
	if count < r.options.minCount {
		return
	}
	entry := NewCheckpointEntry(start, ts, ET_Incremental)
	r.tryAddNewIncrementalCheckpointEntry(entry)
}

func (r *runner) tryScheduleCheckpoint() {
	if r.disabled.Load() {
		return
	}
	entry := r.MaxCheckpoint()
	global := r.MaxGlobalCheckpoint()

	// no prev checkpoint found. try schedule the first
	// checkpoint
	if entry == nil {
		if global == nil {
			r.tryScheduleIncrementalCheckpoint(types.TS{})
			return
		} else {
			maxTS := global.end.Prev()
			if r.incrementalPolicy.Check(maxTS) {
				r.tryScheduleIncrementalCheckpoint(maxTS.Next())
			}
			return
		}
	}

	if entry.IsPendding() {
		check := func() (done bool) {
			if !r.source.IsCommitted(entry.GetStart(), entry.GetEnd()) {
				return false
			}
			tree := r.source.ScanInRangePruned(entry.GetStart(), entry.GetEnd())
			tree.GetTree().Compact()
			if !tree.IsEmpty() && entry.CheckPrintTime() {
				logutil.Infof("waiting for dirty tree %s", tree.String())
				entry.SetPrintTime()
			}
			return tree.IsEmpty()
		}

		if !check() {
			logutil.Debugf("%s is waiting", entry.String())
			return
		}
		entry.SetState(ST_Running)
		r.incrementalCheckpointQueue.Enqueue(struct{}{})
		return
	}

	if entry.IsRunning() {
		r.incrementalCheckpointQueue.Enqueue(struct{}{})
		return
	}

	if r.incrementalPolicy.Check(entry.end) {
		r.tryScheduleIncrementalCheckpoint(entry.end.Next())
	}
}

func (r *runner) fillDefaults() {
	if r.options.forceFlushTimeout <= 0 {
		r.options.forceFlushTimeout = time.Second * 90
	}
	if r.options.forceFlushCheckInterval <= 0 {
		r.options.forceFlushCheckInterval = time.Millisecond * 400
	}
	if r.options.collectInterval <= 0 {
		// TODO: define default value
		r.options.collectInterval = time.Second * 5
	}
	if r.options.dirtyEntryQueueSize <= 0 {
		r.options.dirtyEntryQueueSize = 10000
	}
	if r.options.waitQueueSize <= 1000 {
		r.options.waitQueueSize = 1000
	}
	if r.options.checkpointQueueSize <= 1000 {
		r.options.checkpointQueueSize = 1000
	}
	if r.options.minIncrementalInterval <= 0 {
		r.options.minIncrementalInterval = time.Minute
	}
	if r.options.globalMinCount <= 0 {
		r.options.globalMinCount = 10
	}
	if r.options.minCount <= 0 {
		r.options.minCount = 10000
	}
}

func (r *runner) tryCompactBlock(dbID, tableID uint64, id *objectio.Blockid, force bool) (err error) {
	if !r.rt.Throttle.CanCompact() {
		return
	}
	db, err := r.catalog.GetDatabaseByID(dbID)
	if err != nil {
		panic(err)
	}
	table, err := db.GetTableEntryByID(tableID)
	if err != nil {
		panic(err)
	}
	sid := objectio.ToSegmentId(id)
	segment, err := table.GetSegmentByID(sid)
	if err != nil {
		panic(err)
	}
	blk, err := segment.GetBlockEntryByID(id)
	if err != nil {
		panic(err)
	}
	blkData := blk.GetBlockData()
	score := blkData.EstimateScore(r.options.maxFlushInterval, force)
	logutil.Debugf("%s [SCORE=%d]", blk.String(), score)
	if score < 100 {
		return
	}

	factory, taskType, scopes, err := blkData.BuildCompactionTaskFactory()
	if err != nil || factory == nil {
		logutil.Warnf("%s: %v", blkData.MutationInfo(), err)
		return nil
	}

	if _, err = r.rt.Scheduler.ScheduleMultiScopedTxnTask(nil, taskType, scopes, factory); err != nil {
		logutil.Warnf("%s: %v", blkData.MutationInfo(), err)
	}

	// always return nil
	return nil
}

func (r *runner) onWaitWaitableItems(items ...any) {
	// TODO: change for more waitable items
	start := time.Now()
	for _, item := range items {
		ckpEntry := item.(wal.LogEntry)
		err := ckpEntry.WaitDone()
		if err != nil {
			panic(err)
		}
		ckpEntry.Free()
	}
	logutil.Debugf("Total [%d] WAL Checkpointed | [%s]", len(items), time.Since(start))
}

func (r *runner) tryCompactTree(entry *logtail.DirtyTreeEntry, force bool) {
	if entry.IsEmpty() {
		return
	}
	logutil.Debugf(entry.String())
	visitor := new(model.BaseTreeVisitor)
	visitor.BlockFn = func(force bool) func(uint64, uint64, *objectio.Segmentid, uint16, uint16) error {
		return func(dbID, tableID uint64, segmentID *objectio.Segmentid, num, seq uint16) (err error) {
			id := objectio.NewBlockid(segmentID, num, seq)
			return r.tryCompactBlock(dbID, tableID, id, force)
		}
	}(force)

	if err := entry.GetTree().Visit(visitor); err != nil {
		panic(err)
	}
}

func (r *runner) onDirtyEntries(entries ...any) {
	normal := logtail.NewEmptyDirtyTreeEntry()
	force := logtail.NewEmptyDirtyTreeEntry()
	for _, entry := range entries {
		e := entry.(*DirtyCtx)
		if e.force {
			force.Merge(e.tree)
		} else {
			normal.Merge(e.tree)
		}
	}
	if !force.IsEmpty() {
		r.tryCompactTree(force, true)
	}

	if !normal.IsEmpty() {
		r.tryCompactTree(normal, false)
	}
}

func (r *runner) crontask(ctx context.Context) {
	hb := w.NewHeartBeaterWithFunc(r.options.collectInterval, func() {
		r.source.Run()
		entry := r.source.GetAndRefreshMerged()
		if entry.IsEmpty() {
			logutil.Debugf("No dirty block found")
		} else {
			e := new(DirtyCtx)
			e.tree = entry
			r.dirtyEntryQueue.Enqueue(e)
		}
		r.tryScheduleCheckpoint()
	}, nil)
	hb.Start()
	<-ctx.Done()
	hb.Stop()
}

func (r *runner) EnqueueWait(item any) (err error) {
	_, err = r.waitQueue.Enqueue(item)
	return
}

func (r *runner) Start() {
	r.onceStart.Do(func() {
		r.postCheckpointQueue.Start()
		r.incrementalCheckpointQueue.Start()
		r.globalCheckpointQueue.Start()
		r.gcCheckpointQueue.Start()
		r.dirtyEntryQueue.Start()
		r.waitQueue.Start()
		if err := r.stopper.RunNamedTask("dirty-collector-job", r.crontask); err != nil {
			panic(err)
		}
	})
}

func (r *runner) Stop() {
	r.onceStop.Do(func() {
		r.stopper.Stop()
		r.dirtyEntryQueue.Stop()
		r.incrementalCheckpointQueue.Stop()
		r.globalCheckpointQueue.Stop()
		r.gcCheckpointQueue.Stop()
		r.postCheckpointQueue.Stop()
		r.waitQueue.Stop()
	})
}

func (r *runner) GetDirtyCollector() logtail.Collector {
	return r.source
}

func (r *runner) CollectCheckpointsInRange(ctx context.Context, start, end types.TS) (locations string, checkpointed types.TS, err error) {
	if r.IsTSStale(end) {
		return "", types.TS{}, moerr.NewInternalError(ctx, "ts %v is staled", end.ToString())
	}
	r.storage.Lock()
	tree := r.storage.entries.Copy()
	global, _ := r.storage.globals.Max()
	r.storage.Unlock()
	locs := make([]string, 0)
	newStart := start
	if global != nil && global.HasOverlap(start, end) {
		locs = append(locs, global.GetLocation().String())
		locs = append(locs, strconv.Itoa(int(global.version)))
		newStart = global.end.Next()
		checkpointed = global.GetEnd()
	}
	pivot := NewCheckpointEntry(newStart, newStart, ET_Incremental)

	// For debug
	// checkpoints := make([]*CheckpointEntry, 0)
	// defer func() {
	// 	items := tree.Items()
	// 	logutil.Infof("CollectCheckpointsInRange: Pivot: %s", pivot.String())
	// 	for i, item := range items {
	// 		logutil.Infof("CollectCheckpointsInRange: Source[%d]: %s", i, item.String())
	// 	}
	// 	for i, ckp := range checkpoints {
	// 		logutil.Infof("CollectCheckpointsInRange: Found[%d]:%s", i, ckp.String())
	// 	}
	// 	logutil.Infof("CollectCheckpointsInRange: Checkpointed=%s", checkpointed.ToString())
	// }()

	iter := tree.Iter()
	defer iter.Release()

	if ok := iter.Seek(pivot); ok {
		if ok = iter.Prev(); ok {
			e := iter.Item()
			if !e.IsCommitted() {
				if len(locs) == 0 {
					return
				}
				locations = strings.Join(locs, ";")
				return
			}
			if e.HasOverlap(newStart, end) {
				locs = append(locs, e.GetLocation().String())
				locs = append(locs, strconv.Itoa(int(e.version)))
				checkpointed = e.GetEnd()
				// checkpoints = append(checkpoints, e)
			}
			iter.Next()
		}
		for {
			e := iter.Item()
			if !e.IsCommitted() || !e.HasOverlap(newStart, end) {
				break
			}
			locs = append(locs, e.GetLocation().String())
			locs = append(locs, strconv.Itoa(int(e.version)))
			checkpointed = e.GetEnd()
			// checkpoints = append(checkpoints, e)
			if ok = iter.Next(); !ok {
				break
			}
		}
	} else {
		// if it is empty, quick quit
		if ok = iter.Last(); !ok {
			if len(locs) == 0 {
				return
			}
			locations = strings.Join(locs, ";")
			return
		}
		// get last entry
		e := iter.Item()
		// if it is committed and visible, quick quit
		if !e.IsCommitted() || !e.HasOverlap(newStart, end) {
			if len(locs) == 0 {
				return
			}
			locations = strings.Join(locs, ";")
			return
		}
		locs = append(locs, e.GetLocation().String())
		locs = append(locs, strconv.Itoa(int(e.version)))
		checkpointed = e.GetEnd()
		// checkpoints = append(checkpoints, e)
	}

	if len(locs) == 0 {
		return
	}
	locations = strings.Join(locs, ";")
	return
}<|MERGE_RESOLUTION|>--- conflicted
+++ resolved
@@ -16,12 +16,9 @@
 
 import (
 	"context"
-<<<<<<< HEAD
 	"strconv"
-=======
 	"github.com/matrixorigin/matrixone/pkg/util/fault"
 	"math/rand"
->>>>>>> 332c1b9d
 	"strings"
 	"sync"
 	"sync/atomic"
