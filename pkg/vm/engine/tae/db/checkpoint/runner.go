// Copyright 2021 Matrix Origin
//
// Licensed under the Apache License, Version 2.0 (the "License");
// you may not use this file except in compliance with the License.
// You may obtain a copy of the License at
//
//      http://www.apache.org/licenses/LICENSE-2.0
//
// Unless required by applicable law or agreed to in writing, software
// distributed under the License is distributed on an "AS IS" BASIS,
// WITHOUT WARRANTIES OR CONDITIONS OF ANY KIND, either express or implied.
// See the License for the specific language governing permissions and
// limitations under the License.

package checkpoint

import (
	"context"
	"sync"
	"time"

	"github.com/google/uuid"
	"github.com/matrixorigin/matrixone/pkg/common/stopper"
	"github.com/matrixorigin/matrixone/pkg/container/types"
	"github.com/matrixorigin/matrixone/pkg/logutil"
	"github.com/matrixorigin/matrixone/pkg/objectio"
	"github.com/matrixorigin/matrixone/pkg/vm/engine/tae/catalog"
	"github.com/matrixorigin/matrixone/pkg/vm/engine/tae/common"
	"github.com/matrixorigin/matrixone/pkg/vm/engine/tae/containers"
	"github.com/matrixorigin/matrixone/pkg/vm/engine/tae/dataio/blockio"
	"github.com/matrixorigin/matrixone/pkg/vm/engine/tae/logstore/sm"
	"github.com/matrixorigin/matrixone/pkg/vm/engine/tae/logtail"
	"github.com/matrixorigin/matrixone/pkg/vm/engine/tae/tasks"
	w "github.com/matrixorigin/matrixone/pkg/vm/engine/tae/tasks/worker"
	"github.com/matrixorigin/matrixone/pkg/vm/engine/tae/wal"
	"github.com/tidwall/btree"
)

type blockVisitor struct {
	common.NoopTreeVisitor
	blockFn func(uint64, uint64, uint64, uint64) error
}

func (visitor *blockVisitor) VisitBlock(dbID, tableID, segmentID, id uint64) (err error) {
	if visitor.blockFn != nil {
		err = visitor.blockFn(dbID, tableID, segmentID, id)
	}
	return
}

type timeBasedPolicy struct {
	interval time.Duration
}

func (p *timeBasedPolicy) Check(last types.TS) bool {
	physical := last.Physical()
	return physical <= time.Now().UTC().UnixNano()-p.interval.Nanoseconds()
}

// Q: What does runner do?
// A: A checkpoint runner organizes and manages	all checkpoint-related behaviors. It roughly
//    does the following things:
//    - Manage the life cycle of all checkpoints and provide some query interfaces.
//    - A cron job periodically collects and analyzes dirty blocks, and flushes eligibl dirty
//      blocks to the remote storage
//    - The cron job peridically test whether a new checkpoint can be created. If it is not
//      satisfied, it will wait for next trigger. Otherwise, it will start the process of
//      creating a checkpoint.

// Q: How to collect dirty blocks?
// A: There is a logtail manager maintains all transaction information that occurred over a
//    period of time. When a checkpoint is generated, we clean up the data before the
//    checkpoint timestamp in logtail.
//
//         |----to prune----|                                           Time
//    -----+----------------+-------------------------------------+----------->
//         t1         checkpoint-t10                             t100
//
//    For each transaction, it maintains a dirty block list.
//
//    [t1]: TB1-[1]
//    [t2]: TB2-[2]
//    [t3]: TB1-[1],TB2-[3]
//    [t4]: []
//    [t5]: TB2[3,4]
//    .....
//    .....
//    When collecting the dirty blocks in [t1, t5], it will get 2 block list, which is represented
//    with `common.Tree`
//                  [t1,t5] - - - - - - - - - <DirtyTreeEntry>
//                  /     \
//               [TB1]   [TB2]
//                 |       |
//                [1]   [2,3,4] - - - - - - - leaf nodes are all dirty blocks
//    We store the dirty tree entries into the internal storage. Over time, we'll see something like
//    this inside the storage:
//    - Entry[t1,  t5]
//    - Entry[t6, t12]
//    - Entry[t13,t29]
//    - Entry[t30,t47]
//    .....
//    .....
//    When collecting the dirty blocks in [t1, t20], it will get 3 dirty trees from [t1,t5],[t6,t12],
//    [t13,t29] and merge the three trees into a tree with all the leaf nodes being dirty blocks.
//
//    In order to reduce the workload of scan, we have always been incremental scan. And also we will
//    continue to clean up the entries in the storage.

// Q: How to test whether a block need to be flushed?
// A: It is an open question. There are a lot of options, just chose a simple strategy for now.
//    Must:
//    - The born transaction of the block was committed
//    - No uncommitted transaction on the block
//    Factors:
//    - Max rows reached
//    - Delete ratio
//    - Max flush timeout

// Q: How to do incremental checkpoint?
// A: 1. Decide a checkpoint timestamp
//    2. Wait all transactions before timestamp were committed
//    3. Wait all dirty blocks before the timestamp were flushed
//    4. Prepare checkpoint data
//    5. Persist the checkpoint data
//    6. Persist the checkpoint meta data
//    7. Notify checkpoint events to all the observers
//    8. Schedule to remove stale checkpoint meta objects

// Q: How to boot from the checkpoints?
// A: When a meta version is created, it contains all information of the previouse version. So we always
//
//	delete the stale versions when a new version is created. Over time, the number of objects under
//	`ckp/` is small.
//	1. List all meta objects under `ckp/`. Get the latest meta object and read all checkpoint informations
//	   from the meta object.
//	2. Apply the latest global checkpoint
//	3. Apply the incremental checkpoint start from the version right after the global checkpoint to the
//	   latest version.
type runner struct {
	options struct {
<<<<<<< HEAD
		// checkpoint scanner interval duration
		collectInterval time.Duration

		// maximum dirty block flush interval duration
		maxFlushInterval time.Duration

		// minimum incremental checkpoint interval duration
		minIncrementalInterval time.Duration

		// minimum global checkpoint interval duration
		minGlobalInterval time.Duration

		// minimum count of uncheckpointed transactions allowed before the next checkpoint
		minCount int
=======
		collectInterval         time.Duration
		maxFlushInterval        time.Duration
		minIncrementalInterval  time.Duration
		minGlobalInterval       time.Duration
		forceFlushTimeout       time.Duration
		forceFlushCheckInterval time.Duration
>>>>>>> 4b4b0a85

		dirtyEntryQueueSize int
		waitQueueSize       int
		checkpointQueueSize int
	}

	// logtail sourcer
	source    logtail.Collector
	catalog   *catalog.Catalog
	scheduler tasks.TaskScheduler
	fs        *objectio.ObjectFS
	observers *observers
	wal       wal.Driver

	stopper *stopper.Stopper

	// memory storage of the checkpoint entries
	storage struct {
		sync.RWMutex
		entries    *btree.BTreeG[*CheckpointEntry]
		prevGlobal *CheckpointEntry
	}

	// checkpoint policy
	incrementalPolicy *timeBasedPolicy
	globalPolicy      *timeBasedPolicy

	dirtyEntryQueue     sm.Queue
	waitQueue           sm.Queue
	checkpointQueue     sm.Queue
	postCheckpointQueue sm.Queue

	onceStart sync.Once
	onceStop  sync.Once
}

func MockRunner(fs *objectio.ObjectFS, c *catalog.Catalog) *runner {
	r := &runner{
		fs:      fs,
		catalog: c,
	}
	r.storage.entries = btree.NewBTreeGOptions(func(a, b *CheckpointEntry) bool {
		return a.end.Less(b.end)
	}, btree.Options{
		NoLocks: true,
	})
	return r
}

func NewRunner(
	fs *objectio.ObjectFS,
	catalog *catalog.Catalog,
	scheduler tasks.TaskScheduler,
	source logtail.Collector,
	wal wal.Driver,
	opts ...Option) *runner {
	r := &runner{
		catalog:   catalog,
		scheduler: scheduler,
		source:    source,
		fs:        fs,
		observers: new(observers),
		wal:       wal,
	}
	r.storage.entries = btree.NewBTreeGOptions(func(a, b *CheckpointEntry) bool {
		return a.end.Less(b.end)
	}, btree.Options{
		NoLocks: true,
	})
	for _, opt := range opts {
		opt(r)
	}
	r.fillDefaults()

	r.incrementalPolicy = &timeBasedPolicy{interval: r.options.minIncrementalInterval}
	r.globalPolicy = &timeBasedPolicy{interval: r.options.minGlobalInterval}
	r.stopper = stopper.NewStopper("CheckpointRunner")
	r.dirtyEntryQueue = sm.NewSafeQueue(r.options.dirtyEntryQueueSize, 100, r.onDirtyEntries)
	r.waitQueue = sm.NewSafeQueue(r.options.waitQueueSize, 100, r.onWaitWaitableItems)
	r.checkpointQueue = sm.NewSafeQueue(r.options.checkpointQueueSize, 100, r.onCheckpointEntries)
	r.postCheckpointQueue = sm.NewSafeQueue(1000, 1, r.onPostCheckpointEntries)
	return r
}

// Only used in UT
func (r *runner) DebugUpdateOptions(opts ...Option) {
	for _, opt := range opts {
		opt(r)
	}
}

func (r *runner) onCheckpointEntries(items ...any) {
	var err error
	entry := r.MaxCheckpoint()
	if entry.IsFinished() {
		return
	}

	check := func() (done bool) {
		tree := r.source.ScanInRangePruned(entry.GetStart(), entry.GetEnd())
		tree.GetTree().Compact()
		if tree.IsEmpty() {
			done = true
		}
		return
	}

	if !check() {
		logutil.Debugf("%s is waiting", entry.String())
		return
	}

	now := time.Now()
	if entry.IsIncremental() {
		err = r.doIncrementalCheckpoint(entry)
	} else {
		err = r.doGlobalCheckpoint(entry)
	}
	if err != nil {
		logutil.Errorf("Do checkpoint %s: %v", entry.String(), err)
		return
	}
	if err = r.saveCheckpoint(entry.start, entry.end); err != nil {
		logutil.Errorf("Save checkpoint %s: %v", entry.String(), err)
		// TODO:
		// 1. Retry
		// 2. Clean garbage
		return
	}

	lsn := r.source.GetMaxLSN(entry.start, entry.end)
	e, err := r.wal.RangeCheckpoint(1, lsn)
	if err != nil {
		panic(err)
	}
	if err = e.WaitDone(); err != nil {
		panic(err)
	}

	entry.SetState(ST_Finished)
	logutil.Debugf("%s is done, takes %s", entry.String(), time.Since(now))

	r.postCheckpointQueue.Enqueue(entry)
}
func (r *runner) collectCheckpointMetadata() *containers.Batch {
	bat := makeRespBatchFromSchema(CheckpointSchema)
	r.storage.RLock()
	entries := r.storage.entries.Items()
	r.storage.RUnlock()
	for _, entry := range entries {
		bat.GetVectorByName(CheckpointAttr_StartTS).Append(entry.start)
		bat.GetVectorByName(CheckpointAttr_EndTS).Append(entry.end)
		bat.GetVectorByName(CheckpointAttr_MetaLocation).Append([]byte(entry.GetLocation()))
	}
	return bat
}
<<<<<<< HEAD
func (r *runner) MaxLSN() uint64 {
	endTs := types.BuildTS(time.Now().UTC().UnixNano(), 0)
	return r.source.GetMaxLSN(types.TS{}, endTs)
}
func (r *runner) MockCheckpoint(end types.TS) {
	var err error
	entry := NewCheckpointEntry(types.TS{}, end)
	if err = r.doIncrementalCheckpoint(entry); err != nil {
		panic(err)
	}
	if err = r.saveCheckpoint(entry.start, entry.end); err != nil {
		panic(err)
	}
	r.storage.Lock()
=======

func (r *runner) FlushTable(dbID, tableID uint64, ts types.TS) (err error) {
	makeCtx := func() *DirtyCtx {
		tree := r.source.ScanInRangePruned(types.TS{}, ts)
		tree.GetTree().Compact()
		tableTree := tree.GetTree().GetTable(tableID)
		if tableTree == nil {
			return nil
		}
		nTree := common.NewTree()
		nTree.Tables[tableID] = tableTree
		entry := logtail.NewDirtyTreeEntry(types.TS{}, ts, nTree)
		dirtyCtx := new(DirtyCtx)
		dirtyCtx.tree = entry
		dirtyCtx.force = true
		return dirtyCtx
	}

	ctx, cancel := context.WithTimeout(context.Background(), r.options.forceFlushTimeout)
	defer cancel()

	ticker := time.NewTicker(r.options.forceFlushCheckInterval)
	defer ticker.Stop()

	dirtyCtx := makeCtx()
	if dirtyCtx == nil {
		return
	}
	if _, err = r.dirtyEntryQueue.Enqueue(dirtyCtx); err != nil {
		return
	}

	for {
		select {
		case <-ctx.Done():
			logutil.Warnf("Flush %d-%d timeout", dbID, tableID)
			return
		case <-ticker.C:
			if dirtyCtx = makeCtx(); dirtyCtx == nil {
				return
			}
			if _, err = r.dirtyEntryQueue.Enqueue(dirtyCtx); err != nil {
				return
			}
		}
	}
}

func (r *runner) TestCheckpoint(entry *CheckpointEntry) {
	r.doIncrementalCheckpoint(entry)
>>>>>>> 4b4b0a85
	r.storage.entries.Set(entry)
	r.storage.Unlock()
	entry.SetState(ST_Finished)
	r.storage.prevGlobal = entry
	lsn := r.source.GetMaxLSN(entry.start, entry.end)
	e, err := r.wal.RangeCheckpoint(1, lsn)
	if err != nil {
		panic(err)
	}
	if err = e.WaitDone(); err != nil {
		panic(err)
	}
}

func (r *runner) saveCheckpoint(start, end types.TS) (err error) {
	bat := r.collectCheckpointMetadata()
	name := blockio.EncodeCheckpointMetadataFileName(CheckpointDir, PrefixMetadata, start, end)
	writer := blockio.NewWriter(context.Background(), r.fs, name)
	if _, err = writer.WriteBlock(bat); err != nil {
		return
	}

	// TODO: checkpoint entry should maintain the location
	_, err = writer.Sync()
	return
}

func (r *runner) doIncrementalCheckpoint(entry *CheckpointEntry) (err error) {
	factory := logtail.IncrementalCheckpointDataFactory(entry.start, entry.end)
	data, err := factory(r.catalog)
	if err != nil {
		return
	}
	defer data.Close()

	filename := uuid.NewString()
	writer := blockio.NewWriter(context.Background(), r.fs, filename)
	blks, err := data.WriteTo(writer)
	if err != nil {
		return
	}
	location := blockio.EncodeMetalocFromMetas(filename, blks)
	entry.SetLocation(location)
	return
}

func (r *runner) doGlobalCheckpoint(entry *CheckpointEntry) (err error) {
	// TODO: do global checkpoint
	return r.doIncrementalCheckpoint(entry)
}

func (r *runner) onPostCheckpointEntries(entries ...any) {
	for _, e := range entries {
		entry := e.(*CheckpointEntry)

		// 1. broadcast event
		r.observers.OnNewCheckpoint(entry.GetEnd())

		// TODO:
		// 2. remove previous checkpoint

		logutil.Debugf("Post %s", entry.String())
	}
}

func (r *runner) MaxGlobalCheckpoint() *CheckpointEntry {
	r.storage.RLock()
	defer r.storage.RUnlock()
	return r.storage.prevGlobal
}

func (r *runner) MaxCheckpoint() *CheckpointEntry {
	r.storage.RLock()
	defer r.storage.RUnlock()
	entry, _ := r.storage.entries.Max()
	return entry
}

func (r *runner) tryAddNewCheckpointEntry(entry *CheckpointEntry) (success bool) {
	r.storage.Lock()
	defer r.storage.Unlock()
	maxEntry, _ := r.storage.entries.Max()

	// if it's the first entry, add it
	if maxEntry == nil {
		r.storage.entries.Set(entry)
		success = true
		return
	}

	// if it is not the right candidate, skip this request
	// [startTs, endTs] --> [endTs+1, ?]
	if !maxEntry.GetEnd().Next().Equal(entry.GetStart()) {
		success = false
		return
	}

	// if the max entry is not finished, skip this request
	if !maxEntry.IsFinished() {
		success = false
		return
	}

	r.storage.entries.Set(entry)
	if !maxEntry.IsIncremental() {
		r.storage.prevGlobal = maxEntry
	}

	success = true
	return
}

func (r *runner) tryScheduleFirstCheckpoint() {
	ts := types.BuildTS(time.Now().UTC().UnixNano(), 0)
	_, count := r.source.ScanInRange(types.TS{}, ts)
	if count < r.options.minCount {
		return
	}

	entry := NewCheckpointEntry(types.TS{}, ts)
	r.tryAddNewCheckpointEntry(entry)
	r.checkpointQueue.Enqueue(struct{}{})
}

func (r *runner) tryScheduleIncrementalCheckpoint(prev types.TS) {
	ts := types.BuildTS(time.Now().UTC().UnixNano(), 0)
	_, count := r.source.ScanInRange(prev.Next(), ts)
	if count < r.options.minCount {
		return
	}
	entry := NewCheckpointEntry(prev.Next(), ts)
	r.tryAddNewCheckpointEntry(entry)
	r.checkpointQueue.Enqueue(struct{}{})
}

func (r *runner) tryScheduleGlobalCheckpoint(ts types.TS) {
	entry := NewCheckpointEntry(types.TS{}, ts)
	r.tryAddNewCheckpointEntry(entry)
	r.checkpointQueue.Enqueue(struct{}{})
}

func (r *runner) tryScheduleCheckpoint() {
	entry := r.MaxCheckpoint()

	// no prev checkpoint found. try schedule the first
	// checkpoint
	if entry == nil {
		r.tryScheduleFirstCheckpoint()
		return
	}

	if entry.IsRunning() {
		return
	}

	if entry.IsPendding() {
		r.checkpointQueue.Enqueue(struct{}{})
		return
	}

	// if the prev checkpoint is a global checkpoint, try
	// schedule an incremental checkpoint this time
	if !entry.IsIncremental() {
		if r.incrementalPolicy.Check(entry.GetEnd()) {
			r.tryScheduleIncrementalCheckpoint(entry.GetEnd())
		}
		return
	}

	prevGlobal := r.MaxGlobalCheckpoint()

	if prevGlobal != nil && r.globalPolicy.Check(prevGlobal.GetEnd()) {
		// FIXME
		r.tryScheduleGlobalCheckpoint(entry.GetEnd())
		return
	}

	if r.incrementalPolicy.Check(entry.GetEnd()) {
		r.tryScheduleIncrementalCheckpoint(entry.GetEnd())
	}
}

func (r *runner) fillDefaults() {
	if r.options.forceFlushTimeout <= 0 {
		r.options.forceFlushTimeout = time.Second * 10
	}
	if r.options.forceFlushCheckInterval <= 0 {
		r.options.forceFlushCheckInterval = time.Millisecond * 400
	}
	if r.options.collectInterval <= 0 {
		// TODO: define default value
		r.options.collectInterval = time.Second * 5
	}
	if r.options.dirtyEntryQueueSize <= 0 {
		r.options.dirtyEntryQueueSize = 10000
	}
	if r.options.waitQueueSize <= 1000 {
		r.options.waitQueueSize = 1000
	}
	if r.options.checkpointQueueSize <= 1000 {
		r.options.checkpointQueueSize = 1000
	}
	if r.options.minIncrementalInterval <= 0 {
		r.options.minIncrementalInterval = time.Minute
	}
	if r.options.minGlobalInterval < 10*r.options.minIncrementalInterval {
		r.options.minGlobalInterval = 10 * r.options.minIncrementalInterval
	}
	if r.options.minCount <= 0 {
		r.options.minCount = 10000
	}
}

func (r *runner) tryCompactBlock(dbID, tableID, segmentID, id uint64, force bool) (err error) {
	db, err := r.catalog.GetDatabaseByID(dbID)
	if err != nil {
		panic(err)
	}
	table, err := db.GetTableEntryByID(tableID)
	if err != nil {
		panic(err)
	}
	segment, err := table.GetSegmentByID(segmentID)
	if err != nil {
		panic(err)
	}
	blk, err := segment.GetBlockEntryByID(id)
	if err != nil {
		panic(err)
	}
	blkData := blk.GetBlockData()
	score := blkData.EstimateScore(r.options.maxFlushInterval, force)
	logutil.Debugf("%s [SCORE=%d]", blk.String(), score)
	if score < 100 {
		return
	}

	factory, taskType, scopes, err := blkData.BuildCompactionTaskFactory()
	if err != nil || factory == nil {
		logutil.Warnf("%s: %v", blkData.MutationInfo(), err)
		return nil
	}

	if _, err = r.scheduler.ScheduleMultiScopedTxnTask(nil, taskType, scopes, factory); err != nil {
		logutil.Warnf("%s: %v", blkData.MutationInfo(), err)
	}

	// always return nil
	return nil
}

func (r *runner) onWaitWaitableItems(items ...any) {
	// TODO: change for more waitable items
	start := time.Now()
	for _, item := range items {
		ckpEntry := item.(wal.LogEntry)
		err := ckpEntry.WaitDone()
		if err != nil {
			panic(err)
		}
		ckpEntry.Free()
	}
	logutil.Debugf("Total [%d] WAL Checkpointed | [%s]", len(items), time.Since(start))
}

func (r *runner) tryCompactTree(entry *logtail.DirtyTreeEntry, force bool) {
	if entry.IsEmpty() {
		return
	}
	logutil.Debugf(entry.String())
	visitor := new(blockVisitor)
	visitor.blockFn = func(force bool) func(uint64, uint64, uint64, uint64) error {
		return func(dbID, tableID, segmentID, id uint64) (err error) {
			return r.tryCompactBlock(dbID, tableID, segmentID, id, force)
		}
	}(force)

	if err := entry.GetTree().Visit(visitor); err != nil {
		panic(err)
	}
}

func (r *runner) onDirtyEntries(entries ...any) {
	normal := logtail.NewEmptyDirtyTreeEntry()
	force := logtail.NewEmptyDirtyTreeEntry()
	for _, entry := range entries {
		e := entry.(*DirtyCtx)
		if e.force {
			force.Merge(e.tree)
		} else {
			normal.Merge(e.tree)
		}
	}
	if !force.IsEmpty() {
		r.tryCompactTree(force, true)
	}

	if !normal.IsEmpty() {
		r.tryCompactTree(normal, false)
	}
}

func (r *runner) crontask(ctx context.Context) {
	hb := w.NewHeartBeaterWithFunc(r.options.collectInterval, func() {
		r.source.Run()
		entry := r.source.GetAndRefreshMerged()
		if entry.IsEmpty() {
			logutil.Debugf("No dirty block found")
		} else {
			e := new(DirtyCtx)
			e.tree = entry
			r.dirtyEntryQueue.Enqueue(e)
		}
		r.tryScheduleCheckpoint()
	}, nil)
	hb.Start()
	<-ctx.Done()
	hb.Stop()
}

func (r *runner) EnqueueWait(item any) (err error) {
	_, err = r.waitQueue.Enqueue(item)
	return
}

func (r *runner) Start() {
	r.onceStart.Do(func() {
		r.postCheckpointQueue.Start()
		r.checkpointQueue.Start()
		r.dirtyEntryQueue.Start()
		r.waitQueue.Start()
		if err := r.stopper.RunNamedTask("dirty-collector-job", r.crontask); err != nil {
			panic(err)
		}
	})
}

func (r *runner) Stop() {
	r.onceStop.Do(func() {
		r.stopper.Stop()
		r.dirtyEntryQueue.Stop()
		r.checkpointQueue.Stop()
		r.postCheckpointQueue.Stop()
		r.waitQueue.Stop()
	})
}<|MERGE_RESOLUTION|>--- conflicted
+++ resolved
@@ -138,7 +138,6 @@
 //	   latest version.
 type runner struct {
 	options struct {
-<<<<<<< HEAD
 		// checkpoint scanner interval duration
 		collectInterval time.Duration
 
@@ -153,14 +152,9 @@
 
 		// minimum count of uncheckpointed transactions allowed before the next checkpoint
 		minCount int
-=======
-		collectInterval         time.Duration
-		maxFlushInterval        time.Duration
-		minIncrementalInterval  time.Duration
-		minGlobalInterval       time.Duration
+
 		forceFlushTimeout       time.Duration
 		forceFlushCheckInterval time.Duration
->>>>>>> 4b4b0a85
 
 		dirtyEntryQueueSize int
 		waitQueueSize       int
@@ -317,7 +311,6 @@
 	}
 	return bat
 }
-<<<<<<< HEAD
 func (r *runner) MaxLSN() uint64 {
 	endTs := types.BuildTS(time.Now().UTC().UnixNano(), 0)
 	return r.source.GetMaxLSN(types.TS{}, endTs)
@@ -332,8 +325,7 @@
 		panic(err)
 	}
 	r.storage.Lock()
-=======
-
+}
 func (r *runner) FlushTable(dbID, tableID uint64, ts types.TS) (err error) {
 	makeCtx := func() *DirtyCtx {
 		tree := r.source.ScanInRangePruned(types.TS{}, ts)
@@ -383,7 +375,6 @@
 
 func (r *runner) TestCheckpoint(entry *CheckpointEntry) {
 	r.doIncrementalCheckpoint(entry)
->>>>>>> 4b4b0a85
 	r.storage.entries.Set(entry)
 	r.storage.Unlock()
 	entry.SetState(ST_Finished)
