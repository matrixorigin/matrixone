--- conflicted
+++ resolved
@@ -144,16 +144,12 @@
 	applyDuration = time.Since(t0)
 	return
 }
-<<<<<<< HEAD
-func (e *CheckpointEntry) Read(ctx context.Context, fs *objectio.ObjectFS) (data *logtail.CheckpointData, err error) {
-	reader, err := blockio.NewCheckpointReader(ctx, fs.Service, e.location)
-=======
 func (e *CheckpointEntry) Read(
+	ctx context.Context,
 	scheduler tasks.JobScheduler,
 	fs *objectio.ObjectFS,
 ) (data *logtail.CheckpointData, err error) {
-	reader, err := blockio.NewCheckpointReader(fs.Service, e.location)
->>>>>>> 1995db59
+	reader, err := blockio.NewCheckpointReader(ctx, fs.Service, e.location)
 	if err != nil {
 		return
 	}
