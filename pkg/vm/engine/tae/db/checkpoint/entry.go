// Copyright 2021 Matrix Origin
//
// Licensed under the Apache License, Version 2.0 (the "License");
// you may not use this file except in compliance with the License.
// You may obtain a copy of the License at
//
//      http://www.apache.org/licenses/LICENSE-2.0
//
// Unless required by applicable law or agreed to in writing, software
// distributed under the License is distributed on an "AS IS" BASIS,
// WITHOUT WARRANTIES OR CONDITIONS OF ANY KIND, either express or implied.
// See the License for the specific language governing permissions and
// limitations under the License.

package checkpoint

import (
	"context"
	"fmt"
	"sync"

	"github.com/matrixorigin/matrixone/pkg/container/types"
	"github.com/matrixorigin/matrixone/pkg/objectio"
	"github.com/matrixorigin/matrixone/pkg/vm/engine/tae/catalog"
	"github.com/matrixorigin/matrixone/pkg/vm/engine/tae/common"
	"github.com/matrixorigin/matrixone/pkg/vm/engine/tae/dataio/blockio"
	"github.com/matrixorigin/matrixone/pkg/vm/engine/tae/logtail"
)

type CheckpointEntry struct {
	sync.RWMutex
	start, end types.TS
	state      State
	location   string
}

func NewCheckpointEntry(start, end types.TS) *CheckpointEntry {
	return &CheckpointEntry{
		start: start,
		end:   end,
		state: ST_Pending,
	}
}

func (e *CheckpointEntry) GetStart() types.TS { return e.start }
func (e *CheckpointEntry) GetEnd() types.TS   { return e.end }
func (e *CheckpointEntry) GetState() State {
	e.RLock()
	defer e.RUnlock()
	return e.state
}

func (e *CheckpointEntry) SetLocation(location string) {
	e.Lock()
	defer e.Unlock()
	e.location = location
}

func (e *CheckpointEntry) GetLocation() string {
	e.RLock()
	defer e.RUnlock()
	return e.location
}

func (e *CheckpointEntry) SetState(state State) (ok bool) {
	e.Lock()
	defer e.Unlock()
	// entry is already finished
	if e.state == ST_Finished {
		return
	}
	// entry is already running
	if state == ST_Running && e.state == ST_Running {
		return
	}
	e.state = state
	ok = true
	return
}

func (e *CheckpointEntry) IsRunning() bool {
	e.RLock()
	defer e.RUnlock()
	return e.state == ST_Running
}
func (e *CheckpointEntry) IsPendding() bool {
	e.RLock()
	defer e.RUnlock()
	return e.state == ST_Pending
}
func (e *CheckpointEntry) IsFinished() bool {
	e.RLock()
	defer e.RUnlock()
	return e.state == ST_Finished
}

func (e *CheckpointEntry) IsIncremental() bool {
	return !e.start.IsEmpty()
}

func (e *CheckpointEntry) String() string {
	t := "I"
	if !e.IsIncremental() {
		t = "G"
	}
	state := e.GetState()
	return fmt.Sprintf("CKP[%s][%v](%s->%s)", t, state, e.start.ToString(), e.end.ToString())
}

<<<<<<< HEAD
func (e *CheckpointEntry) Key() string {
	return blockio.EncodeCheckpointName(PrefixIncremental, e.start, e.end)
=======
func (e *CheckpointEntry) NewCheckpointWriter(fs *objectio.ObjectFS) *blockio.Writer {
	e.fileName = blockio.EncodeCheckpointName(PrefixIncremental, e.start, e.end)
	return blockio.NewWriter(context.Background(), fs, e.fileName)
>>>>>>> eff64a34
}

func (e *CheckpointEntry) Replay(
	c *catalog.Catalog,
	fs *objectio.ObjectFS,
	dataFactory catalog.DataFactory) (err error) {
	reader, err := blockio.NewReader(fs, e.location)
	if err != nil {
		return
	}

	data := logtail.NewCheckpointData()
	if err = data.ReadFrom(reader, common.DefaultAllocator); err != nil {
		return
	}
	err = data.ApplyReplayTo(c, dataFactory)
	return
}<|MERGE_RESOLUTION|>--- conflicted
+++ resolved
@@ -107,21 +107,15 @@
 	return fmt.Sprintf("CKP[%s][%v](%s->%s)", t, state, e.start.ToString(), e.end.ToString())
 }
 
-<<<<<<< HEAD
 func (e *CheckpointEntry) Key() string {
 	return blockio.EncodeCheckpointName(PrefixIncremental, e.start, e.end)
-=======
-func (e *CheckpointEntry) NewCheckpointWriter(fs *objectio.ObjectFS) *blockio.Writer {
-	e.fileName = blockio.EncodeCheckpointName(PrefixIncremental, e.start, e.end)
-	return blockio.NewWriter(context.Background(), fs, e.fileName)
->>>>>>> eff64a34
 }
 
 func (e *CheckpointEntry) Replay(
 	c *catalog.Catalog,
 	fs *objectio.ObjectFS,
 	dataFactory catalog.DataFactory) (err error) {
-	reader, err := blockio.NewReader(fs, e.location)
+	reader, err := blockio.NewReader(context.Background(),fs, e.location)
 	if err != nil {
 		return
 	}
