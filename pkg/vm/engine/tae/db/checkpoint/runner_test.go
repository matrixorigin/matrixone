// Copyright 2021 Matrix Origin
//
// Licensed under the Apache License, Version 2.0 (the "License");
// you may not use this file except in compliance with the License.
// You may obtain a copy of the License at
//
//	http://www.apache.org/licenses/LICENSE-2.0
//
// Unless required by applicable law or agreed to in writing, software
// distributed under the License is distributed on an "AS IS" BASIS,
// WITHOUT WARRANTIES OR CONDITIONS OF ANY KIND, either express or implied.
// See the License for the specific language governing permissions and
// limitations under the License.

package checkpoint

import (
	"fmt"
	"testing"

	"github.com/matrixorigin/matrixone/pkg/container/types"
	"github.com/matrixorigin/matrixone/pkg/vm/engine/tae/testutils"
	"github.com/stretchr/testify/assert"
	"github.com/tidwall/btree"
)

func TestCkpCheck(t *testing.T) {
	defer testutils.AfterTest(t)()
	r := &runner{}
	r.storage.entries = btree.NewBTreeGOptions(func(a, b *CheckpointEntry) bool {
		return a.end.Less(b.end)
	}, btree.Options{
		NoLocks: true,
	})

	for i := 0; i < 100; i += 10 {
		r.storage.entries.Set(&CheckpointEntry{
			start:    types.BuildTS(int64(i), 0),
			end:      types.BuildTS(int64(i+9), 0),
			state:    ST_Finished,
			location: fmt.Sprintf("loc-%d", i),
		})
	}

	r.storage.entries.Set(&CheckpointEntry{
		start:    types.BuildTS(int64(100), 0),
		end:      types.BuildTS(int64(109), 0),
		state:    ST_Running,
		location: "loc-100",
	})

	loc, e := r.CollectCheckpointsInRange(types.BuildTS(4, 0), types.BuildTS(5, 0))
	assert.True(t, e.Equal(types.BuildTS(9, 0)))
	assert.Equal(t, "loc-0", loc)

	loc, e = r.CollectCheckpointsInRange(types.BuildTS(12, 0), types.BuildTS(25, 0))
	assert.True(t, e.Equal(types.BuildTS(29, 0)))
	assert.Equal(t, "loc-10;loc-20", loc)
}

func TestGetCheckpoints1(t *testing.T) {
	defer testutils.AfterTest(t)()
	r := NewRunner(nil, nil, nil, nil, nil)

	// ckp0[0,10]
	// ckp1[10,20]
	// ckp2[20,30]
	// ckp3[30,40]
	// ckp4[40,50(unfinished)]
	timestamps := make([]types.TS, 0)
	for i := 0; i < 6; i++ {
		ts := types.BuildTS(int64(i*10), 0)
		timestamps = append(timestamps, ts)
	}
	for i := 0; i < 5; i++ {
		entry := &CheckpointEntry{
			start:    timestamps[i].Next(),
			end:      timestamps[i+1],
			state:    ST_Finished,
			location: fmt.Sprintf("ckp%d", i),
		}
		if i == 4 {
			entry.state = ST_Pending
		}
		r.storage.entries.Set(entry)
	}

	// [0,10]
	location, checkpointed := r.CollectCheckpointsInRange(types.BuildTS(0, 1), types.BuildTS(10, 0))
	t.Log(location)
	t.Log(checkpointed.ToString())
	assert.Equal(t, "ckp0", location)
	assert.True(t, checkpointed.Equal(types.BuildTS(10, 0)))

	// [45,50]
	location, checkpointed = r.CollectCheckpointsInRange(types.BuildTS(45, 0), types.BuildTS(50, 0))
	t.Log(location)
	t.Log(checkpointed.ToString())
	assert.Equal(t, "", location)
	assert.True(t, checkpointed.IsEmpty())

	// [30,45]
	location, checkpointed = r.CollectCheckpointsInRange(types.BuildTS(30, 1), types.BuildTS(45, 0))
	t.Log(location)
	t.Log(checkpointed.ToString())
	assert.Equal(t, "ckp3", location)
	assert.True(t, checkpointed.Equal(types.BuildTS(40, 0)))

	// [25,45]
	location, checkpointed = r.CollectCheckpointsInRange(types.BuildTS(25, 1), types.BuildTS(45, 0))
	t.Log(location)
	t.Log(checkpointed.ToString())
	assert.Equal(t, "ckp2;ckp3", location)
	assert.True(t, checkpointed.Equal(types.BuildTS(40, 0)))

	// [22,25]
	location, checkpointed = r.CollectCheckpointsInRange(types.BuildTS(22, 1), types.BuildTS(25, 0))
	t.Log(location)
	t.Log(checkpointed.ToString())
	assert.Equal(t, "ckp2", location)
	assert.True(t, checkpointed.Equal(types.BuildTS(30, 0)))

	// [22,35]
	location, checkpointed = r.CollectCheckpointsInRange(types.BuildTS(22, 1), types.BuildTS(35, 0))
	t.Log(location)
	t.Log(checkpointed.ToString())
	assert.Equal(t, "ckp2;ckp3", location)
	assert.True(t, checkpointed.Equal(types.BuildTS(40, 0)))
}

<<<<<<< HEAD
func TestGetCheckpoints2(t *testing.T) {
=======
func TestICKPSeekLT(t *testing.T) {
>>>>>>> 558bd19d
	defer testutils.AfterTest(t)()
	r := NewRunner(nil, nil, nil, nil, nil)

	// ckp0[0,10]
	// ckp1[10,20]
	// ckp2[20,30]
<<<<<<< HEAD
	// global3[0,30]
=======
>>>>>>> 558bd19d
	// ckp3[30,40]
	// ckp4[40,50(unfinished)]
	timestamps := make([]types.TS, 0)
	for i := 0; i < 6; i++ {
		ts := types.BuildTS(int64(i*10), 0)
		timestamps = append(timestamps, ts)
	}
	for i := 0; i < 5; i++ {
<<<<<<< HEAD
		addGlobal := false
		if i == 3 {
			addGlobal = true
		}
		if addGlobal {
			entry := &CheckpointEntry{
				start:    types.TS{},
				end:      timestamps[i].Next(),
				state:    ST_Finished,
				location: fmt.Sprintf("global%d", i),
			}
			r.storage.entries.Set(entry)
			r.storage.prevGlobal = entry
		}
		start := timestamps[i].Next()
		if addGlobal {
			start = start.Next()
		}
		entry := &CheckpointEntry{
			start:    start,
=======
		entry := &CheckpointEntry{
			start:    timestamps[i].Next(),
>>>>>>> 558bd19d
			end:      timestamps[i+1],
			state:    ST_Finished,
			location: fmt.Sprintf("ckp%d", i),
		}
		if i == 4 {
			entry.state = ST_Pending
		}
		r.storage.entries.Set(entry)
	}

<<<<<<< HEAD
	// [0,10]
	location, checkpointed := r.CollectCheckpointsInRange(types.BuildTS(0, 1), types.BuildTS(10, 0))
	t.Log(location)
	t.Log(checkpointed.ToString())
	assert.Equal(t, "global3", location)
	assert.True(t, checkpointed.Equal(types.BuildTS(30, 1)))

	// [45,50]
	location, checkpointed = r.CollectCheckpointsInRange(types.BuildTS(45, 0), types.BuildTS(50, 0))
	t.Log(location)
	t.Log(checkpointed.ToString())
	assert.Equal(t, "", location)
	assert.True(t, checkpointed.IsEmpty())

	// [30,45]
	location, checkpointed = r.CollectCheckpointsInRange(types.BuildTS(30, 2), types.BuildTS(45, 0))
	t.Log(location)
	t.Log(checkpointed.ToString())
	assert.Equal(t, "ckp3", location)
	assert.True(t, checkpointed.Equal(types.BuildTS(40, 0)))

	// [25,45]
	location, checkpointed = r.CollectCheckpointsInRange(types.BuildTS(25, 1), types.BuildTS(45, 0))
	t.Log(location)
	t.Log(checkpointed.ToString())
	assert.Equal(t, "global3;ckp3", location)
	assert.True(t, checkpointed.Equal(types.BuildTS(40, 0)))

	// [22,25]
	location, checkpointed = r.CollectCheckpointsInRange(types.BuildTS(22, 1), types.BuildTS(25, 0))
	t.Log(location)
	t.Log(checkpointed.ToString())
	assert.Equal(t, "global3", location)
	assert.True(t, checkpointed.Equal(types.BuildTS(30, 1)))

	// [22,35]
	location, checkpointed = r.CollectCheckpointsInRange(types.BuildTS(22, 1), types.BuildTS(35, 0))
	t.Log(location)
	t.Log(checkpointed.ToString())
	assert.Equal(t, "global3;ckp3", location)
	assert.True(t, checkpointed.Equal(types.BuildTS(40, 0)))
=======
	// 0, 1
	ckps := r.ICKPSeekLT(types.BuildTS(0, 0), 1)
	for _, e := range ckps {
		t.Log(e.String())
	}
	assert.Equal(t, 1, len(ckps))
	assert.Equal(t, "ckp0", ckps[0].location)

	// 0, 0
	ckps = r.ICKPSeekLT(types.BuildTS(0, 0), 0)
	for _, e := range ckps {
		t.Log(e.String())
	}
	assert.Equal(t, 0, len(ckps))

	// 0, 2
	ckps = r.ICKPSeekLT(types.BuildTS(0, 0), 4)
	for _, e := range ckps {
		t.Log(e.String())
	}
	assert.Equal(t, 4, len(ckps))
	assert.Equal(t, "ckp0", ckps[0].location)
	assert.Equal(t, "ckp1", ckps[1].location)

	// 0, 4
	ckps = r.ICKPSeekLT(types.BuildTS(0, 0), 4)
	for _, e := range ckps {
		t.Log(e.String())
	}
	assert.Equal(t, 4, len(ckps))
	assert.Equal(t, "ckp0", ckps[0].location)
	assert.Equal(t, "ckp1", ckps[1].location)
	assert.Equal(t, "ckp2", ckps[2].location)
	assert.Equal(t, "ckp3", ckps[3].location)

	// 0,10
	ckps = r.ICKPSeekLT(types.BuildTS(0, 0), 10)
	for _, e := range ckps {
		t.Log(e.String())
	}
	assert.Equal(t, 4, len(ckps))
	assert.Equal(t, "ckp0", ckps[0].location)
	assert.Equal(t, "ckp1", ckps[1].location)
	assert.Equal(t, "ckp2", ckps[2].location)
	assert.Equal(t, "ckp3", ckps[3].location)

	// 5,1
	ckps = r.ICKPSeekLT(types.BuildTS(5, 0), 1)
	for _, e := range ckps {
		t.Log(e.String())
	}
	assert.Equal(t, 1, len(ckps))
	assert.Equal(t, "ckp1", ckps[0].location)

	// 50,1
	ckps = r.ICKPSeekLT(types.BuildTS(50, 0), 1)
	for _, e := range ckps {
		t.Log(e.String())
	}
	assert.Equal(t, 0, len(ckps))

	// 55,3
	ckps = r.ICKPSeekLT(types.BuildTS(55, 0), 3)
	for _, e := range ckps {
		t.Log(e.String())
	}
	assert.Equal(t, 0, len(ckps))

	// 40,3
	ckps = r.ICKPSeekLT(types.BuildTS(40, 0), 3)
	for _, e := range ckps {
		t.Log(e.String())
	}
	assert.Equal(t, 0, len(ckps))

	// 35,3
	ckps = r.ICKPSeekLT(types.BuildTS(35, 0), 3)
	for _, e := range ckps {
		t.Log(e.String())
	}
	assert.Equal(t, 0, len(ckps))

	// 30,3
	ckps = r.ICKPSeekLT(types.BuildTS(30, 0), 3)
	for _, e := range ckps {
		t.Log(e.String())
	}
	assert.Equal(t, 1, len(ckps))
	assert.Equal(t, "ckp3", ckps[0].location)

	// 30-2,3
	ckps = r.ICKPSeekLT(types.BuildTS(30, 2), 3)
	for _, e := range ckps {
		t.Log(e.String())
	}
	assert.Equal(t, 0, len(ckps))
>>>>>>> 558bd19d
}<|MERGE_RESOLUTION|>--- conflicted
+++ resolved
@@ -127,22 +127,14 @@
 	assert.Equal(t, "ckp2;ckp3", location)
 	assert.True(t, checkpointed.Equal(types.BuildTS(40, 0)))
 }
-
-<<<<<<< HEAD
 func TestGetCheckpoints2(t *testing.T) {
-=======
-func TestICKPSeekLT(t *testing.T) {
->>>>>>> 558bd19d
 	defer testutils.AfterTest(t)()
 	r := NewRunner(nil, nil, nil, nil, nil)
 
 	// ckp0[0,10]
 	// ckp1[10,20]
 	// ckp2[20,30]
-<<<<<<< HEAD
 	// global3[0,30]
-=======
->>>>>>> 558bd19d
 	// ckp3[30,40]
 	// ckp4[40,50(unfinished)]
 	timestamps := make([]types.TS, 0)
@@ -151,7 +143,6 @@
 		timestamps = append(timestamps, ts)
 	}
 	for i := 0; i < 5; i++ {
-<<<<<<< HEAD
 		addGlobal := false
 		if i == 3 {
 			addGlobal = true
@@ -172,10 +163,6 @@
 		}
 		entry := &CheckpointEntry{
 			start:    start,
-=======
-		entry := &CheckpointEntry{
-			start:    timestamps[i].Next(),
->>>>>>> 558bd19d
 			end:      timestamps[i+1],
 			state:    ST_Finished,
 			location: fmt.Sprintf("ckp%d", i),
@@ -186,7 +173,6 @@
 		r.storage.entries.Set(entry)
 	}
 
-<<<<<<< HEAD
 	// [0,10]
 	location, checkpointed := r.CollectCheckpointsInRange(types.BuildTS(0, 1), types.BuildTS(10, 0))
 	t.Log(location)
@@ -228,7 +214,34 @@
 	t.Log(checkpointed.ToString())
 	assert.Equal(t, "global3;ckp3", location)
 	assert.True(t, checkpointed.Equal(types.BuildTS(40, 0)))
-=======
+}
+func TestICKPSeekLT(t *testing.T) {
+	defer testutils.AfterTest(t)()
+	r := NewRunner(nil, nil, nil, nil, nil)
+
+	// ckp0[0,10]
+	// ckp1[10,20]
+	// ckp2[20,30]
+	// ckp3[30,40]
+	// ckp4[40,50(unfinished)]
+	timestamps := make([]types.TS, 0)
+	for i := 0; i < 6; i++ {
+		ts := types.BuildTS(int64(i*10), 0)
+		timestamps = append(timestamps, ts)
+	}
+	for i := 0; i < 5; i++ {
+		entry := &CheckpointEntry{
+			start:    timestamps[i].Next(),
+			end:      timestamps[i+1],
+			state:    ST_Finished,
+			location: fmt.Sprintf("ckp%d", i),
+		}
+		if i == 4 {
+			entry.state = ST_Pending
+		}
+		r.storage.entries.Set(entry)
+	}
+
 	// 0, 1
 	ckps := r.ICKPSeekLT(types.BuildTS(0, 0), 1)
 	for _, e := range ckps {
@@ -325,5 +338,4 @@
 		t.Log(e.String())
 	}
 	assert.Equal(t, 0, len(ckps))
->>>>>>> 558bd19d
 }