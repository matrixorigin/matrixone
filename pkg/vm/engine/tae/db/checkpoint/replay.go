// Copyright 2021 Matrix Origin
//
// Licensed under the Apache License, Version 2.0 (the "License");
// you may not use this file except in compliance with the License.
// You may obtain a copy of the License at
//
//      http://www.apache.org/licenses/LICENSE-2.0
//
// Unless required by applicable law or agreed to in writing, software
// distributed under the License is distributed on an "AS IS" BASIS,
// WITHOUT WARRANTIES OR CONDITIONS OF ANY KIND, either express or implied.
// See the License for the specific language governing permissions and
// limitations under the License.

package checkpoint

import (
	"context"
	"fmt"
	"sort"
	"sync"
	"time"

	"github.com/matrixorigin/matrixone/pkg/common/moerr"
	"github.com/matrixorigin/matrixone/pkg/container/types"
	"github.com/matrixorigin/matrixone/pkg/fileservice"
	"github.com/matrixorigin/matrixone/pkg/logutil"
	"github.com/matrixorigin/matrixone/pkg/objectio"
	"github.com/matrixorigin/matrixone/pkg/objectio/ioutil"
	"github.com/matrixorigin/matrixone/pkg/vm/engine/ckputil"
	"github.com/matrixorigin/matrixone/pkg/vm/engine/tae/common"
	"github.com/matrixorigin/matrixone/pkg/vm/engine/tae/compute"
	"github.com/matrixorigin/matrixone/pkg/vm/engine/tae/containers"
	"github.com/matrixorigin/matrixone/pkg/vm/engine/tae/iface/txnif"
	"github.com/matrixorigin/matrixone/pkg/vm/engine/tae/logstore/sm"
	"github.com/matrixorigin/matrixone/pkg/vm/engine/tae/logtail"
	"github.com/matrixorigin/matrixone/pkg/vm/engine/tae/mergesort"
	"github.com/matrixorigin/matrixone/pkg/vm/engine/tae/tables"
	"go.uber.org/zap"
)

const (
	PrefetchData uint16 = iota
	PrefetchMetaIdx
	ReadMetaIdx
	ReadData
)

const (
	DefaultObjectReplayWorkerCount = 10
)

type CkpReplayer struct {
	dir        string
	r          *runner
	ckpEntries []*CheckpointEntry
	ckpdatas   []*logtail.CheckpointReplayer // for compatibility
	closes     []func()
	emptyFile  []*CheckpointEntry

	globalCkpIdx int

	readDuration, applyDuration       time.Duration
	readCount, applyCount, totalCount int

	objectReplayWorker []sm.Queue
	wg                 sync.WaitGroup
	objectCountMap     map[uint64]int
}

func (c *CkpReplayer) Close() {
	for _, close := range c.closes {
		close()
	}
	for _, worker := range c.objectReplayWorker {
		worker.Stop()
	}
	for _, data := range c.ckpdatas {
		if data != nil {
			data.Close()
		}
	}
}

func (c *CkpReplayer) readCheckpointEntries() (
	allEntries []*CheckpointEntry, maxGlobalTS types.TS, err error,
) {
	var (
		now   = time.Now()
		files []ioutil.TSRangeFile
	)

	defer func() {
		logger := logutil.Info
		if err != nil {
			logger = logutil.Error
		}
		logger(
			"Read-CKP-From-Meta",
			zap.String("cost", time.Since(now).String()),
			zap.Int("count", len(allEntries)),
			zap.Error(err),
		)
	}()

	if files, err = ioutil.ListTSRangeFiles(
		c.r.ctx,
		c.dir,
		c.r.rt.Fs,
	); err != nil {
		return
	}

	if len(files) == 0 {
		return
	}

	sort.Slice(files, func(i, j int) bool {
		return files[i].GetEnd().LT(files[j].GetEnd())
	})

	var (
		metaFiles        = make([]ioutil.TSRangeFile, 0)
		compactedEntries = make([]ioutil.TSRangeFile, 0)
	)

	// classify the files into metaFiles and compactedEntries
	for _, file := range files {
		c.r.store.AddMetaFile(file.GetName())
		if file.IsCompactExt() {
			compactedEntries = append(compactedEntries, file)
		} else if file.IsMetadataFile() {
			metaFiles = append(metaFiles, file)
		}
	}

	// replay the compactedEntries
	if len(compactedEntries) > 0 {
		maxEntry := compactedEntries[len(compactedEntries)-1]
		var entries []*CheckpointEntry
		if entries, err = ReadEntriesFromMeta(
			c.r.ctx,
			c.r.rt.SID(),
			c.dir,
			maxEntry.GetName(),
			0,
			nil,
			common.CheckpointAllocator,
			c.r.rt.Fs,
		); err != nil {
			return
		}
		for _, entry := range entries {
			logutil.Info(
				"Read-CKP-COMPACT",
				zap.String("entry", entry.String()),
			)
		}
		if len(entries) != 1 {
			panic(fmt.Sprintf("invalid compacted checkpoint file %s", maxEntry.GetName()))
		}
		if err = c.r.ReplayCKPEntry(entries[0]); err != nil {
			return
		}
	}

	// always replay from the max metaEntry
	if len(metaFiles) > 0 {
		var maxGlobalFile ioutil.TSRangeFile
		for i := len(metaFiles) - 1; i >= 0; i-- {
			start := metaFiles[i].GetStart()
			if start.IsEmpty() {
				maxGlobalFile = metaFiles[i]
				break
			}
		}

		maxFile := metaFiles[len(metaFiles)-1]

		toReadFiles := []ioutil.TSRangeFile{maxFile}
		if maxGlobalFile.GetName() != maxFile.GetName() {
			toReadFiles = append(toReadFiles, maxGlobalFile)
		}

		updateGlobal := func(entry *CheckpointEntry) {
			if entry.GetType() == ET_Global {
				thisEnd := entry.GetEnd()
				if thisEnd.GT(&maxGlobalTS) {
					maxGlobalTS = thisEnd
				}
			}
		}
		var loopEntries []*CheckpointEntry
		for _, oneFile := range toReadFiles {
			if loopEntries, err = ReadEntriesFromMeta(
				c.r.ctx,
				c.r.rt.SID(),
				c.dir,
				oneFile.GetName(),
				0,
				updateGlobal,
				common.CheckpointAllocator,
				c.r.rt.Fs,
			); err != nil {
				return
			}
			if len(allEntries) == 0 {
				allEntries = loopEntries
			} else {
				allEntries = append(allEntries, loopEntries...)
			}
		}
		allEntries = compute.SortAndDedup(
			allEntries,
			func(lh, rh **CheckpointEntry) bool {
				lhEnd, rhEnd := (*lh).GetEnd(), (*rh).GetEnd()
				return lhEnd.LT(&rhEnd)
			},
			func(lh, rh **CheckpointEntry) bool {
				lhStart, rhStart := (*lh).GetStart(), (*rh).GetStart()
				if !lhStart.EQ(&rhStart) {
					return false
				}
				lhEnd, rhEnd := (*lh).GetEnd(), (*rh).GetEnd()
				return lhEnd.EQ(&rhEnd)
			},
		)
		for _, entry := range allEntries {
			logutil.Info(
				"Read-CKP-META",
				zap.String("entry", entry.String()),
			)
		}
	}
	return
}

func (c *CkpReplayer) ReadCkpFiles() (err error) {
	var (
		t0           = time.Now()
		r            = c.r
		ctx          = r.ctx
		maxGlobalEnd types.TS
	)

	if c.ckpEntries, maxGlobalEnd, err = c.readCheckpointEntries(); err != nil {
		return
	}
	c.totalCount = len(c.ckpEntries)

	// step2. read checkpoint data, output is the ckpdatas

	c.ckpdatas = make([]*logtail.CheckpointReplayer, len(c.ckpEntries))

	readfn := func(i int, readType uint16) (err error) {
		checkpointEntry := c.ckpEntries[i]
		checkpointEntry.sid = r.rt.SID()
		if checkpointEntry.end.LT(&maxGlobalEnd) {
			return
		}
		var err2 error
		if readType == PrefetchData {
			if err2 = checkpointEntry.Prefetch(ctx, r.rt.Fs, c.ckpdatas[i]); err2 != nil {
				logutil.Warnf("read %v failed: %v", checkpointEntry.String(), err2)
			}
		} else if readType == PrefetchMetaIdx {
			c.readCount++
			c.ckpdatas[i], err = checkpointEntry.PrefetchMetaIdx(ctx, r.rt.Fs)
			if err != nil {
				return
			}
		} else if readType == ReadMetaIdx {
			err = checkpointEntry.ReadMetaIdx(ctx, r.rt.Fs, c.ckpdatas[i])
			if err != nil {
				return
			}
		} else {
			if err2 = checkpointEntry.Read(ctx, r.rt.Fs, c.ckpdatas[i]); err2 != nil {
				logutil.Warnf("read %v failed: %v", checkpointEntry.String(), err2)
				c.emptyFile = append(c.emptyFile, checkpointEntry)
			}
		}
		return nil
	}

	for _, entry := range c.ckpEntries {
		if err = ioutil.PrefetchMeta(
			r.rt.SID(), r.rt.Fs, entry.GetLocation(),
		); err != nil {
			return
		}
	}

	for i := 0; i < len(c.ckpEntries); i++ {
		if err = readfn(i, PrefetchMetaIdx); err != nil {
			return
		}
	}

	for i := 0; i < len(c.ckpEntries); i++ {
		if err = readfn(i, ReadMetaIdx); err != nil {
			return
		}
	}

	for i := 0; i < len(c.ckpEntries); i++ {
		if err = readfn(i, PrefetchData); err != nil {
			return
		}
	}

	for i := 0; i < len(c.ckpEntries); i++ {
		if err = readfn(i, ReadData); err != nil {
			return
		}
	}

	c.readDuration += time.Since(t0)

	// step3. Add entries to the runner
	for i, entry := range c.ckpEntries {
		if entry == nil {
			continue
		}
		if entry.IsGlobal() {
			c.globalCkpIdx = i
		}
		if err = r.ReplayCKPEntry(entry); err != nil {
			return
		}
	}

	if len(c.ckpEntries) > 0 {
		select {
		case <-c.r.ctx.Done():
			err = context.Cause(c.r.ctx)
			return
		case <-c.ckpEntries[len(c.ckpEntries)-1].Wait():
		}
	}

	return
}

func applyObjectList(
	ctx context.Context,
	entry *CheckpointEntry,
	replayer *logtail.CheckpointReplayer,
	forSys bool,
	dataFactory catalog.DataFactory,
	c *catalog.Catalog,
	fs fileservice.FileService,
) (err error) {
	if entry.version <= logtail.CheckpointVersion12 {
		replayer.ReplayObjectlist(ctx, c, forSys, dataFactory)
	} else {
		if err = logtail.ReplayCheckpoint(
			ctx, c, forSys, dataFactory, entry.GetTNLocation(), common.CheckpointAllocator, fs,
		); err != nil {
			return
		}
	}
	return
}

// ReplayThreeTablesObjectlist replays the object list the three tables, and check the LSN and TS.
func (c *CkpReplayer) ReplayThreeTablesObjectlist(phase string) (
	maxTs types.TS,
	maxLSN uint64,
	isLSNValid bool,
	err error) {
	t0 := time.Now()
	defer func() {
		c.applyDuration += time.Since(t0)
		if maxTs.IsEmpty() {
			isLSNValid = true
		}
	}()

	if len(c.ckpEntries) == 0 {
		return
	}

	r := c.r
	ctx := c.r.ctx
	entries := c.ckpEntries
<<<<<<< HEAD
	dataFactory := c.dataF
	maxGlobal := r.MaxGlobalCheckpoint()
	if maxGlobal != nil {
		err = applyObjectList(
			ctx,
			c.ckpEntries[c.globalCkpIdx],
			c.ckpdatas[c.globalCkpIdx],
			true,
			dataFactory,
			r.catalog,
			c.r.rt.Options.Fs,
		)
=======
	datas := c.ckpdatas
	maxGlobal := r.MaxGlobalCheckpoint()
	if maxGlobal != nil {
		err = datas[c.globalCkpIdx].ApplyReplayTo(c, r.catalog, true)
>>>>>>> b8581fea
		c.applyCount++
		logger := logutil.Info
		if err != nil {
			logger = logutil.Error
		}
		logger(
			"Replay-3-Table-From-Global",
			zap.String("phase", phase),
			zap.String("checkpoint", maxGlobal.String()),
			zap.Duration("cost", time.Since(t0)),
			zap.Error(err),
		)
		if err != nil {
			return
		}
		if maxTs.LT(&maxGlobal.end) {
			maxTs = maxGlobal.end
		}
		// for force checkpoint, ckpLSN is 0.
		if maxGlobal.ckpLSN > 0 {
			if maxGlobal.ckpLSN < maxLSN {
				panic(fmt.Sprintf("logic error, current lsn %d, incoming lsn %d", maxLSN, maxGlobal.ckpLSN))
			}
			isLSNValid = true
			maxLSN = maxGlobal.ckpLSN
		}
	}
	for _, e := range c.emptyFile {
		if e.end.GE(&maxTs) {
			return types.TS{}, 0, false,
				moerr.NewInternalErrorf(ctx,
					"read checkpoint %v failed",
					e.String())
		}
	}
	logger := logutil.Info
	for i := 0; i < len(entries); i++ {
		checkpointEntry := entries[i]
		if checkpointEntry == nil {
			continue
		}
		if checkpointEntry.end.LE(&maxTs) {
			continue
		}
		start := time.Now()
<<<<<<< HEAD
		if err = applyObjectList(
			ctx,
			c.ckpEntries[i],
			c.ckpdatas[i],
			true,
			dataFactory,
			r.catalog,
			c.r.rt.Options.Fs,
		); err != nil {
=======
		if err = datas[i].ApplyReplayTo(c, r.catalog, true); err != nil {
>>>>>>> b8581fea
			logger = logutil.Error
		}
		logger(
			"Replay-3-Table-From-Incremental",
			zap.String("phase", phase),
			zap.String("checkpoint", checkpointEntry.String()),
			zap.Duration("cost", time.Since(start)),
			zap.Error(err),
		)
		c.applyCount++
		if err != nil {
			return
		}
		if maxTs.LT(&checkpointEntry.end) {
			maxTs = checkpointEntry.end
		}
		if checkpointEntry.ckpLSN != 0 {
			if checkpointEntry.ckpLSN < maxLSN {
				panic(fmt.Sprintf("logic error, current lsn %d, incoming lsn %d", maxLSN, checkpointEntry.ckpLSN))
			}
			isLSNValid = true
			maxLSN = checkpointEntry.ckpLSN
		}
		// For version 7, all ckp LSN of force ickp is 0.
		// In db.ForceIncrementalCheckpoint，it truncates.
		// If the last ckp is force ickp，LSN check should be disable.
		if checkpointEntry.ckpLSN == 0 {
			isLSNValid = false
		}
	}
	c.wg.Wait()
	return
}

func (c *CkpReplayer) ReplayCatalog(
	readTxn txnif.AsyncTxn,
	phase string,
) (err error) {
	start := time.Now()

	defer func() {
		logger := logutil.Info
		if err != nil {
			logger = logutil.Error
		}
		logger(
			"Replay-Catalog",
			zap.String("phase", phase),
			zap.Duration("cost", time.Since(start)),
			zap.Error(err),
		)
	}()

	if len(c.ckpEntries) == 0 {
		return
	}

	// logutil.Info(c.r.catalog.SimplePPString(common.PPL3))
	sortFunc := func(cols []containers.Vector, pkidx int) (err2 error) {
		_, err2 = mergesort.SortBlockColumns(cols, pkidx, c.r.rt.VectorPool.Transient)
		return
	}
	closeFn := c.r.catalog.RelayFromSysTableObjects(
		c.r.ctx,
		readTxn,
		tables.ReadSysTableBatch,
		sortFunc,
		c,
	)
	c.wg.Wait()
	for _, fn := range closeFn {
		fn()
	}
	c.resetObjectCountMap()
	// logutil.Info(c.r.catalog.SimplePPString(common.PPL0))
	return
}

// ReplayObjectlist replays the data part of the checkpoint.
func (c *CkpReplayer) ReplayObjectlist(ctx context.Context, phase string) (err error) {
	if len(c.ckpEntries) == 0 {
		return
	}
	t0 := time.Now()
	r := c.r
	entries := c.ckpEntries
<<<<<<< HEAD
	dataFactory := c.dataF
=======
	datas := c.ckpdatas
>>>>>>> b8581fea
	maxTs := types.TS{}
	if maxGlobal := r.MaxGlobalCheckpoint(); maxGlobal != nil {
<<<<<<< HEAD
		if err = applyObjectList(
			ctx,
			c.ckpEntries[c.globalCkpIdx],
			c.ckpdatas[c.globalCkpIdx],
			false,
			dataFactory,
			r.catalog,
			c.r.rt.Options.Fs,
		); err != nil {
=======
		err = datas[c.globalCkpIdx].ApplyReplayTo(c, r.catalog, false)
		if err != nil {
>>>>>>> b8581fea
			return
		}
		maxTs = maxGlobal.end
	}
	for i := 0; i < len(entries); i++ {
		checkpointEntry := entries[i]
		if checkpointEntry == nil {
			continue
		}
		if checkpointEntry.end.LE(&maxTs) {
			continue
		}
<<<<<<< HEAD
		if err = applyObjectList(
			ctx,
			c.ckpEntries[i],
			c.ckpdatas[i],
			false,
			dataFactory,
			r.catalog,
			c.r.rt.Options.Fs,
		); err != nil {
=======
		err = datas[i].ApplyReplayTo(
			c,
			r.catalog,
			false)
		if err != nil {
>>>>>>> b8581fea
			return
		}
		if maxTs.LT(&checkpointEntry.end) {
			maxTs = checkpointEntry.end
		}
	}
	c.wg.Wait()
	c.applyDuration += time.Since(t0)
	r.source.Init(maxTs)
	maxTableID, maxObjectCount := uint64(0), 0
	for tid, count := range c.objectCountMap {
		if count > maxObjectCount {
			maxTableID = tid
			maxObjectCount = count
		}
	}
	logutil.Info(
		"Replay-Checkpoints",
		zap.String("phase", phase),
		zap.Uint64("max-table-id", maxTableID),
		zap.Int("object-count", maxObjectCount),
		zap.Duration("apply-cost", c.applyDuration),
		zap.Duration("read-cost", c.readDuration),
		zap.Int("apply-count", c.applyCount),
		zap.Int("total-count", c.totalCount),
		zap.Int("read-count", c.readCount),
	)
	return
}

func (c *CkpReplayer) Submit(tid uint64, replayFn func()) {
	c.wg.Add(1)
	workerOffset := tid % uint64(len(c.objectReplayWorker))
	c.objectCountMap[tid] = c.objectCountMap[tid] + 1
	c.objectReplayWorker[workerOffset].Enqueue(replayFn)
}

func (c *CkpReplayer) resetObjectCountMap() {
	c.objectCountMap = map[uint64]int{}
}

func (r *runner) BuildReplayer(
	dir string,
) *CkpReplayer {
	replayer := &CkpReplayer{
		r:              r,
		dir:            dir,
		objectCountMap: make(map[uint64]int),
	}
	objectWorker := make([]sm.Queue, DefaultObjectReplayWorkerCount)
	for i := 0; i < DefaultObjectReplayWorkerCount; i++ {
		objectWorker[i] = sm.NewSafeQueue(10000, 100, func(items ...any) {
			for _, item := range items {
				fn := item.(func())
				fn()
				replayer.wg.Done()
			}
		})
		objectWorker[i].Start()
	}
	replayer.objectReplayWorker = objectWorker
	return replayer
}

func MergeCkpMeta(
	ctx context.Context,
	sid string,
	fs fileservice.FileService,
	cnLocation, tnLocation objectio.Location,
	startTs, ts types.TS,
) (string, error) {
	var (
		metaFiles []ioutil.TSRangeFile
		err       error
	)
	if metaFiles, err = ckputil.ListCKPMetaFiles(
		ctx, fs,
	); err != nil {
		return "", err
	}

	if len(metaFiles) == 0 {
		return "", nil
	}

	sort.Slice(metaFiles, func(i, j int) bool {
		return metaFiles[i].GetEnd().LT(metaFiles[j].GetEnd())
	})

	maxFile := metaFiles[len(metaFiles)-1]

	reader, err := ioutil.NewFileReader(fs, maxFile.GetCKPFullName())
	if err != nil {
		return "", err
	}
	bats, closeCB, err := reader.LoadAllColumns(ctx, nil, common.CheckpointAllocator)
	if err != nil {
		return "", err
	}
	defer func() {
		for i := range bats {
			for j := range bats[i].Vecs {
				bats[i].Vecs[j].Free(common.CheckpointAllocator)
			}
		}
		if closeCB != nil {
			closeCB()
		}
	}()
	bat := containers.NewBatch()
	defer bat.Close()
	colNames := CheckpointSchema.Attrs()
	colTypes := CheckpointSchema.Types()
	for i := range bats[0].Vecs {
		if len(bats) == 0 {
			continue
		}
		var vec containers.Vector
		if bats[0].Vecs[i].Length() == 0 {
			vec = containers.MakeVector(colTypes[i], common.CheckpointAllocator)
		} else {
			vec = containers.ToTNVector(bats[0].Vecs[i], common.CheckpointAllocator)
		}
		bat.AddVector(colNames[i], vec)
	}
	last := bat.Vecs[0].Length() - 1
	bat.GetVectorByName(CheckpointAttr_StartTS).Append(startTs, false)
	bat.GetVectorByName(CheckpointAttr_EndTS).Append(ts, false)
	bat.GetVectorByName(CheckpointAttr_MetaLocation).Append([]byte(cnLocation), false)
	bat.GetVectorByName(CheckpointAttr_EntryType).Append(true, false)
	bat.GetVectorByName(CheckpointAttr_Version).Append(bat.GetVectorByName(CheckpointAttr_Version).Get(last), false)
	bat.GetVectorByName(CheckpointAttr_AllLocations).Append([]byte(tnLocation), false)
	bat.GetVectorByName(CheckpointAttr_CheckpointLSN).Append(bat.GetVectorByName(CheckpointAttr_CheckpointLSN).Get(last), false)
	bat.GetVectorByName(CheckpointAttr_TruncateLSN).Append(bat.GetVectorByName(CheckpointAttr_TruncateLSN).Get(last), false)
	bat.GetVectorByName(CheckpointAttr_Type).Append(int8(ET_Backup), false)
	name := ioutil.EncodeCKPMetadataFullName(startTs, ts)
	writer, err := objectio.NewObjectWriterSpecial(objectio.WriterCheckpoint, name, fs)
	if err != nil {
		return "", err
	}
	if _, err = writer.Write(containers.ToCNBatch(bat)); err != nil {
		return "", err
	}

	// TODO: checkpoint entry should maintain the location
	_, err = writer.WriteEnd(ctx)
	return name, err
}

func ReplayCheckpointEntries(bat *containers.Batch, checkpointVersion int) (entries []*CheckpointEntry, maxGlobalEnd types.TS) {
	entries = make([]*CheckpointEntry, bat.Length())
	for i := 0; i < bat.Length(); i++ {
		start := bat.GetVectorByName(CheckpointAttr_StartTS).Get(i).(types.TS)
		end := bat.GetVectorByName(CheckpointAttr_EndTS).Get(i).(types.TS)
		cnLoc := objectio.Location(bat.GetVectorByName(CheckpointAttr_MetaLocation).Get(i).([]byte))
		typ := ET_Global
		if checkpointVersion > 2 {
			typ = EntryType(bat.GetVectorByName(CheckpointAttr_Type).Get(i).(int8))
		} else {
			isIncremental := bat.GetVectorByName(CheckpointAttr_EntryType).Get(i).(bool)
			if isIncremental {
				typ = ET_Incremental
			}
		}
		version := bat.GetVectorByName(CheckpointAttr_Version).Get(i).(uint32)
		tnLoc := objectio.Location(bat.GetVectorByName(CheckpointAttr_AllLocations).Get(i).([]byte))
		var ckpLSN, truncateLSN uint64
		ckpLSN = bat.GetVectorByName(CheckpointAttr_CheckpointLSN).Get(i).(uint64)
		truncateLSN = bat.GetVectorByName(CheckpointAttr_TruncateLSN).Get(i).(uint64)
		checkpointEntry := &CheckpointEntry{
			start:       start,
			end:         end,
			cnLocation:  cnLoc,
			tnLocation:  tnLoc,
			state:       ST_Finished,
			entryType:   typ,
			version:     version,
			ckpLSN:      ckpLSN,
			truncateLSN: truncateLSN,
			doneC:       make(chan struct{}),
		}
		entries[i] = checkpointEntry
		if typ == ET_Global {
			if end.GT(&maxGlobalEnd) {
				maxGlobalEnd = end
			}
		}
	}
	return
}<|MERGE_RESOLUTION|>--- conflicted
+++ resolved
@@ -384,7 +384,6 @@
 	r := c.r
 	ctx := c.r.ctx
 	entries := c.ckpEntries
-<<<<<<< HEAD
 	dataFactory := c.dataF
 	maxGlobal := r.MaxGlobalCheckpoint()
 	if maxGlobal != nil {
@@ -397,12 +396,6 @@
 			r.catalog,
 			c.r.rt.Options.Fs,
 		)
-=======
-	datas := c.ckpdatas
-	maxGlobal := r.MaxGlobalCheckpoint()
-	if maxGlobal != nil {
-		err = datas[c.globalCkpIdx].ApplyReplayTo(c, r.catalog, true)
->>>>>>> b8581fea
 		c.applyCount++
 		logger := logutil.Info
 		if err != nil {
@@ -448,7 +441,6 @@
 			continue
 		}
 		start := time.Now()
-<<<<<<< HEAD
 		if err = applyObjectList(
 			ctx,
 			c.ckpEntries[i],
@@ -458,9 +450,6 @@
 			r.catalog,
 			c.r.rt.Options.Fs,
 		); err != nil {
-=======
-		if err = datas[i].ApplyReplayTo(c, r.catalog, true); err != nil {
->>>>>>> b8581fea
 			logger = logutil.Error
 		}
 		logger(
@@ -547,14 +536,9 @@
 	t0 := time.Now()
 	r := c.r
 	entries := c.ckpEntries
-<<<<<<< HEAD
 	dataFactory := c.dataF
-=======
-	datas := c.ckpdatas
->>>>>>> b8581fea
 	maxTs := types.TS{}
 	if maxGlobal := r.MaxGlobalCheckpoint(); maxGlobal != nil {
-<<<<<<< HEAD
 		if err = applyObjectList(
 			ctx,
 			c.ckpEntries[c.globalCkpIdx],
@@ -564,10 +548,6 @@
 			r.catalog,
 			c.r.rt.Options.Fs,
 		); err != nil {
-=======
-		err = datas[c.globalCkpIdx].ApplyReplayTo(c, r.catalog, false)
-		if err != nil {
->>>>>>> b8581fea
 			return
 		}
 		maxTs = maxGlobal.end
@@ -580,7 +560,6 @@
 		if checkpointEntry.end.LE(&maxTs) {
 			continue
 		}
-<<<<<<< HEAD
 		if err = applyObjectList(
 			ctx,
 			c.ckpEntries[i],
@@ -590,13 +569,6 @@
 			r.catalog,
 			c.r.rt.Options.Fs,
 		); err != nil {
-=======
-		err = datas[i].ApplyReplayTo(
-			c,
-			r.catalog,
-			false)
-		if err != nil {
->>>>>>> b8581fea
 			return
 		}
 		if maxTs.LT(&checkpointEntry.end) {
