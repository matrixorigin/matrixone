--- conflicted
+++ resolved
@@ -4546,7 +4546,6 @@
 	}
 	wg.Wait()
 }
-<<<<<<< HEAD
 
 func TestGCWithCheckpoint(t *testing.T) {
 	defer testutils.AfterTest(t)()
@@ -4575,7 +4574,7 @@
 	defer manager.Stop()
 	err := manager.JobFactory(context.Background())
 	assert.Nil(t, err)
-	entries := tae.BGCheckpointRunner.GetAllCheckpoints()
+	entries := tae.BGCheckpointRunner.GetAllIncrementalCheckpoints()
 	num := len(entries)
 	assert.Greater(t, num, 0)
 	testutils.WaitExpect(5000, func() bool {
@@ -4631,7 +4630,7 @@
 	defer manager.Stop()
 	err = manager.JobFactory(context.Background())
 	assert.Nil(t, err)
-	entries := tae.BGCheckpointRunner.GetAllCheckpoints()
+	entries := tae.BGCheckpointRunner.GetAllIncrementalCheckpoints()
 	num := len(entries)
 	assert.Greater(t, num, 0)
 	testutils.WaitExpect(5000, func() bool {
@@ -4703,7 +4702,7 @@
 	defer manager.Stop()
 	err = manager.JobFactory(context.Background())
 	assert.Nil(t, err)
-	entries := tae.BGCheckpointRunner.GetAllCheckpoints()
+	entries := tae.BGCheckpointRunner.GetAllIncrementalCheckpoints()
 	num := len(entries)
 	assert.Greater(t, num, 0)
 	testutils.WaitExpect(10000, func() bool {
@@ -4730,8 +4729,6 @@
 	tae.restart()
 }
 
-=======
->>>>>>> f78df238
 func TestUpdateCstr(t *testing.T) {
 	defer testutils.AfterTest(t)()
 	opts := config.WithLongScanAndCKPOpts(nil)
