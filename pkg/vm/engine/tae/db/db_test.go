// Copyright 2021 Matrix Origin
//
// Licensed under the Apache License, Version 2.0 (the "License");
// you may not use this file except in compliance with the License.
// You may obtain a copy of the License at
//
//      http://www.apache.org/licenses/LICENSE-2.0
//
// Unless required by applicable law or agreed to in writing, software
// distributed under the License is distributed on an "AS IS" BASIS,
// WITHOUT WARRANTIES OR CONDITIONS OF ANY KIND, either express or implied.
// See the License for the specific language governing permissions and
// limitations under the License.

package db

import (
	"bytes"
	"context"
	"math/rand"
	"reflect"
	"sync"
	"sync/atomic"
	"testing"
	"time"

	"github.com/matrixorigin/matrixone/pkg/logutil"
	"github.com/matrixorigin/matrixone/pkg/objectio"

	"github.com/matrixorigin/matrixone/pkg/util/fault"
	"github.com/matrixorigin/matrixone/pkg/vm/engine/tae/blockio"
	"github.com/matrixorigin/matrixone/pkg/vm/engine/tae/db/gc"

	"github.com/matrixorigin/matrixone/pkg/pb/api"
	"github.com/matrixorigin/matrixone/pkg/pb/timestamp"
	"github.com/matrixorigin/matrixone/pkg/vm/engine/tae/db/checkpoint"
	"github.com/matrixorigin/matrixone/pkg/vm/engine/tae/logtail"
	"github.com/matrixorigin/matrixone/pkg/vm/engine/tae/model"

	"github.com/matrixorigin/matrixone/pkg/common/moerr"
	"github.com/matrixorigin/matrixone/pkg/common/mpool"
	"github.com/matrixorigin/matrixone/pkg/container/batch"
	"github.com/matrixorigin/matrixone/pkg/container/types"
	"github.com/matrixorigin/matrixone/pkg/container/vector"
	"github.com/matrixorigin/matrixone/pkg/vm/engine/tae/containers"
	"github.com/matrixorigin/matrixone/pkg/vm/engine/tae/testutils/config"

	pkgcatalog "github.com/matrixorigin/matrixone/pkg/catalog"
	"github.com/matrixorigin/matrixone/pkg/vm/engine/tae/catalog"
	"github.com/matrixorigin/matrixone/pkg/vm/engine/tae/common"
	"github.com/matrixorigin/matrixone/pkg/vm/engine/tae/iface/handle"
	"github.com/matrixorigin/matrixone/pkg/vm/engine/tae/iface/txnif"
	"github.com/matrixorigin/matrixone/pkg/vm/engine/tae/options"
	"github.com/matrixorigin/matrixone/pkg/vm/engine/tae/tables/jobs"
	"github.com/matrixorigin/matrixone/pkg/vm/engine/tae/tables/txnentries"
	"github.com/matrixorigin/matrixone/pkg/vm/engine/tae/tasks"
	ops "github.com/matrixorigin/matrixone/pkg/vm/engine/tae/tasks/worker"
	"github.com/matrixorigin/matrixone/pkg/vm/engine/tae/testutils"
	"github.com/panjf2000/ants/v2"
	"github.com/stretchr/testify/assert"
	"github.com/stretchr/testify/require"
)

func TestAppend(t *testing.T) {
	defer testutils.AfterTest(t)()
	testutils.EnsureNoLeak(t)
	tae := newTestEngine(t, nil)
	defer tae.Close()
	schema := catalog.MockSchemaAll(14, 3)
	schema.BlockMaxRows = options.DefaultBlockMaxRows
	schema.SegmentMaxBlocks = options.DefaultBlocksPerSegment
	tae.bindSchema(schema)
	data := catalog.MockBatch(schema, int(schema.BlockMaxRows*2))
	defer data.Close()
	bats := data.Split(4)
	now := time.Now()
	tae.createRelAndAppend(bats[0], true)
	t.Log(time.Since(now))
	tae.checkRowsByScan(bats[0].Length(), false)

	txn, rel := tae.getRelation()
	err := rel.Append(bats[1])
	assert.NoError(t, err)
	// FIXME
	// checkAllColRowsByScan(t, rel, bats[0].Length()+bats[1].Length(), false)
	err = rel.Append(bats[2])
	assert.NoError(t, err)
	assert.NoError(t, txn.Commit())
	tae.checkRowsByScan(bats[0].Length()+bats[1].Length()+bats[2].Length(), false)
	t.Log(tae.Catalog.SimplePPString(common.PPL1))
}

func TestAppend2(t *testing.T) {
	defer testutils.AfterTest(t)()
	testutils.EnsureNoLeak(t)
	opts := config.WithQuickScanAndCKPOpts(nil)
	db := initDB(t, opts)
	defer db.Close()

	// this task won't affect logic of TestAppend2, it just prints logs about dirty count
	// forest := logtail.NewDirtyCollector(db.LogtailMgr, opts.Clock, db.Catalog, new(catalog.LoopProcessor))
	// hb := ops.NewHeartBeaterWithFunc(5*time.Millisecond, func() {
	// 	forest.Run()
	// 	t.Log(forest.String())
	// }, nil)
	// hb.Start()
	// defer hb.Stop()

	schema := catalog.MockSchemaAll(13, 3)
	schema.BlockMaxRows = 400
	schema.SegmentMaxBlocks = 10
	createRelation(t, db, "db", schema, true)

	totalRows := uint64(schema.BlockMaxRows * 30)
	bat := catalog.MockBatch(schema, int(totalRows))
	defer bat.Close()
	bats := bat.Split(100)

	var wg sync.WaitGroup
	pool, _ := ants.NewPool(80)
	defer pool.Release()

	start := time.Now()
	for _, data := range bats {
		wg.Add(1)
		err := pool.Submit(appendClosure(t, data, schema.Name, db, &wg))
		assert.Nil(t, err)
	}
	wg.Wait()
	t.Logf("Append %d rows takes: %s", totalRows, time.Since(start))
	{
		txn, rel := getDefaultRelation(t, db, schema.Name)
		checkAllColRowsByScan(t, rel, int(totalRows), false)
		assert.NoError(t, txn.Commit())
	}
	t.Log(db.Opts.Catalog.SimplePPString(common.PPL1))

	now := time.Now()
	testutils.WaitExpect(10000, func() bool {
		return db.Scheduler.GetPenddingLSNCnt() == 0
	})
	t.Log(time.Since(now))
	t.Logf("Checkpointed: %d", db.Scheduler.GetCheckpointedLSN())
	t.Logf("GetPenddingLSNCnt: %d", db.Scheduler.GetPenddingLSNCnt())
	assert.Equal(t, uint64(0), db.Scheduler.GetPenddingLSNCnt())
	t.Log(db.Catalog.SimplePPString(common.PPL1))
	wg.Add(1)
	appendFailClosure(t, bats[0], schema.Name, db, &wg)()
	wg.Wait()
}

func TestAppend3(t *testing.T) {
	defer testutils.AfterTest(t)()
	testutils.EnsureNoLeak(t)
	opts := config.WithQuickScanAndCKPOpts(nil)
	tae := initDB(t, opts)
	defer tae.Close()
	schema := catalog.MockSchema(2, 0)
	schema.BlockMaxRows = 10
	schema.SegmentMaxBlocks = 2
	createRelation(t, tae, "db", schema, true)
	bat := catalog.MockBatch(schema, int(schema.BlockMaxRows))
	defer bat.Close()
	var wg sync.WaitGroup
	wg.Add(1)
	appendClosure(t, bat, schema.Name, tae, &wg)()
	wg.Wait()
	testutils.WaitExpect(2000, func() bool {
		return tae.Scheduler.GetPenddingLSNCnt() == 0
	})
	// t.Log(tae.Catalog.SimplePPString(common.PPL1))
	wg.Add(1)
	appendFailClosure(t, bat, schema.Name, tae, &wg)()
	wg.Wait()
}

func TestAppend4(t *testing.T) {
	defer testutils.AfterTest(t)()
	testutils.EnsureNoLeak(t)
	opts := config.WithLongScanAndCKPOpts(nil)
	tae := initDB(t, opts)
	defer tae.Close()
	schema1 := catalog.MockSchemaAll(18, 14)
	schema2 := catalog.MockSchemaAll(18, 15)
	schema3 := catalog.MockSchemaAll(18, 16)
	schema4 := catalog.MockSchemaAll(18, 11)
	schema1.BlockMaxRows = 10
	schema2.BlockMaxRows = 10
	schema3.BlockMaxRows = 10
	schema4.BlockMaxRows = 10
	schema1.SegmentMaxBlocks = 2
	schema2.SegmentMaxBlocks = 2
	schema3.SegmentMaxBlocks = 2
	schema4.SegmentMaxBlocks = 2
	schemas := []*catalog.Schema{schema1, schema2, schema3, schema4}
	createDB(t, tae, defaultTestDB)
	for _, schema := range schemas {
		bat := catalog.MockBatch(schema, int(schema.BlockMaxRows*3-1))
		defer bat.Close()
		bats := bat.Split(1)
		createRelation(t, tae, defaultTestDB, schema, false)
		for i := range bats {
			txn, rel := getDefaultRelation(t, tae, schema.Name)
			err := rel.Append(bats[i])
			assert.NoError(t, err)
			err = txn.Commit()
			assert.NoError(t, err)
		}
		txn, rel := getDefaultRelation(t, tae, schema.Name)
		checkAllColRowsByScan(t, rel, bat.Length(), false)

		v := bat.Vecs[schema.GetSingleSortKeyIdx()].Get(3)
		filter := handle.NewEQFilter(v)
		err := rel.DeleteByFilter(filter)
		assert.NoError(t, err)
		err = txn.Commit()
		assert.NoError(t, err)

		txn, rel = getDefaultRelation(t, tae, schema.Name)
		checkAllColRowsByScan(t, rel, bat.Length()-1, true)
		err = txn.Commit()
		assert.NoError(t, err)
		compactBlocks(t, 0, tae, defaultTestDB, schema, false)
		txn, rel = getDefaultRelation(t, tae, schema.Name)
		checkAllColRowsByScan(t, rel, bat.Length()-1, false)
		err = txn.Commit()
		assert.NoError(t, err)
	}
}

func testCRUD(t *testing.T, tae *DB, schema *catalog.Schema) {
	t.Skip("fsdfsdf")
	bat := catalog.MockBatch(schema, int(schema.BlockMaxRows*(uint32(schema.SegmentMaxBlocks)+1)-1))
	defer bat.Close()
	bats := bat.Split(4)

	var updateColIdx int
	if schema.GetSingleSortKeyIdx() >= 17 {
		updateColIdx = 0
	} else {
		updateColIdx = schema.GetSingleSortKeyIdx() + 1
	}

	createRelationAndAppend(t, 0, tae, defaultTestDB, schema, bats[0], false)

	txn, rel := getDefaultRelation(t, tae, schema.Name)
	err := rel.Append(bats[0])
	assert.True(t, moerr.IsMoErrCode(err, moerr.ErrDuplicateEntry))
	checkAllColRowsByScan(t, rel, bats[0].Length(), false)
	v := bats[0].Vecs[schema.GetSingleSortKeyIdx()].Get(2)
	filter := handle.NewEQFilter(v)
	err = rel.DeleteByFilter(filter)
	assert.NoError(t, err)

	oldv := bats[0].Vecs[updateColIdx].Get(5)
	oldvIsNull := bats[0].Vecs[updateColIdx].IsNull(5)

	v = bats[0].Vecs[schema.GetSingleSortKeyIdx()].Get(5)
	ufilter := handle.NewEQFilter(v)
	{
		ot := reflect.ValueOf(&oldv).Elem()
		nv := reflect.ValueOf(int8(99))
		if nv.CanConvert(reflect.TypeOf(oldv)) {
			ot.Set(nv.Convert(reflect.TypeOf(oldv)))
		}
	}
	err = rel.UpdateByFilter(ufilter, uint16(updateColIdx), oldv, oldvIsNull)
	assert.NoError(t, err)

	checkAllColRowsByScan(t, rel, bats[0].Length()-1, true)
	assert.NoError(t, txn.Commit())

	txn, rel = getDefaultRelation(t, tae, schema.Name)
	checkAllColRowsByScan(t, rel, bats[0].Length()-1, true)
	for _, b := range bats[1:] {
		err = rel.Append(b)
		assert.NoError(t, err)
	}
	checkAllColRowsByScan(t, rel, bat.Length()-1, true)
	assert.NoError(t, txn.Commit())

	compactBlocks(t, 0, tae, defaultTestDB, schema, false)

	txn, rel = getDefaultRelation(t, tae, schema.Name)
	checkAllColRowsByScan(t, rel, bat.Length()-1, false)
	v = bats[0].Vecs[schema.GetSingleSortKeyIdx()].Get(3)
	filter = handle.NewEQFilter(v)
	err = rel.DeleteByFilter(filter)
	assert.NoError(t, err)
	checkAllColRowsByScan(t, rel, bat.Length()-2, true)
	assert.NoError(t, txn.Commit())

	// After merging blocks, the logic of read data is modified
	//compactSegs(t, tae, schema)

	txn, rel = getDefaultRelation(t, tae, schema.Name)
	//checkAllColRowsByScan(t, rel, bat.Length()-2, false)
	checkAllColRowsByScan(t, rel, bat.Length()-1, false)
	assert.NoError(t, txn.Commit())

	// t.Log(rel.GetMeta().(*catalog.TableEntry).PPString(common.PPL1, 0, ""))
	txn, err = tae.StartTxn(nil)
	assert.NoError(t, err)
	db, err := txn.GetDatabase(defaultTestDB)
	assert.NoError(t, err)
	_, err = db.DropRelationByName(schema.Name)
	assert.NoError(t, err)
	assert.NoError(t, txn.Commit())
}

func TestCRUD(t *testing.T) {
	defer testutils.AfterTest(t)()
	testutils.EnsureNoLeak(t)
	opts := config.WithLongScanAndCKPOpts(nil)
	tae := initDB(t, opts)
	defer tae.Close()
	createDB(t, tae, defaultTestDB)
	withTestAllPKType(t, tae, testCRUD)
}

func TestTableHandle(t *testing.T) {
	defer testutils.AfterTest(t)()
	testutils.EnsureNoLeak(t)
	db := initDB(t, nil)
	defer db.Close()

	schema := catalog.MockSchema(2, 0)
	schema.BlockMaxRows = 1000
	schema.SegmentMaxBlocks = 2

	txn, _ := db.StartTxn(nil)
	database, _ := txn.CreateDatabase("db", "", "")
	rel, _ := database.CreateRelation(schema)

	tableMeta := rel.GetMeta().(*catalog.TableEntry)
	t.Log(tableMeta.String())
	table := tableMeta.GetTableData()

	handle := table.GetHandle()
	appender, err := handle.GetAppender()
	assert.Nil(t, appender)
	assert.True(t, moerr.IsMoErrCode(err, moerr.ErrAppendableSegmentNotFound))
}

func TestCreateBlock(t *testing.T) {
	defer testutils.AfterTest(t)()
	testutils.EnsureNoLeak(t)
	db := initDB(t, nil)
	defer db.Close()

	txn, _ := db.StartTxn(nil)
	database, _ := txn.CreateDatabase("db", "", "")
	schema := catalog.MockSchemaAll(13, 12)
	rel, err := database.CreateRelation(schema)
	assert.Nil(t, err)
	seg, err := rel.CreateSegment(false)
	assert.Nil(t, err)
	blk1, err := seg.CreateBlock(false)
	assert.Nil(t, err)
	blk2, err := seg.CreateNonAppendableBlock(nil)
	assert.Nil(t, err)
	lastAppendable := seg.GetMeta().(*catalog.SegmentEntry).LastAppendableBlock()
	assert.Equal(t, blk1.Fingerprint().BlockID, lastAppendable.ID)
	assert.True(t, lastAppendable.IsAppendable())
	blk2Meta := blk2.GetMeta().(*catalog.BlockEntry)
	assert.False(t, blk2Meta.IsAppendable())

	t.Log(db.Opts.Catalog.SimplePPString(common.PPL1))
	assert.Nil(t, txn.Commit())
	t.Log(db.Opts.Catalog.SimplePPString(common.PPL1))
}

func TestNonAppendableBlock(t *testing.T) {
	defer testutils.AfterTest(t)()
	testutils.EnsureNoLeak(t)
	db := initDB(t, nil)
	defer db.Close()
	schema := catalog.MockSchemaAll(13, 1)
	schema.BlockMaxRows = 10
	schema.SegmentMaxBlocks = 2

	bat := catalog.MockBatch(schema, 8)
	defer bat.Close()

	createRelation(t, db, "db", schema, true)

	{
		txn, _ := db.StartTxn(nil)
		database, err := txn.GetDatabase("db")
		assert.Nil(t, err)
		rel, err := database.GetRelationByName(schema.Name)
		readSchema := rel.Schema()
		assert.Nil(t, err)
		seg, err := rel.CreateSegment(false)
		assert.Nil(t, err)
		blk, err := seg.CreateNonAppendableBlock(nil)
		assert.Nil(t, err)
		dataBlk := blk.GetMeta().(*catalog.BlockEntry).GetBlockData()
<<<<<<< HEAD
		uuid, _ := types.BuildUuid()
		name := objectio.BuildObjectName(uuid, 0)
		writer, err := blockio.NewBlockWriterNew(dataBlk.GetFs().Service, name, 0, nil)
=======
		sid := objectio.NewSegmentid()
		name := objectio.BuildObjectName(sid, 0)
		writer, err := blockio.NewBlockWriterNew(dataBlk.GetFs().Service, name)
>>>>>>> 4a06f876
		assert.Nil(t, err)
		_, err = writer.WriteBatch(containers.ToCNBatch(bat))
		assert.Nil(t, err)
		blocks, _, err := writer.Sync(context.Background())
		assert.Nil(t, err)
		metaLoc := blockio.EncodeLocation(
			writer.GetName(),
			blocks[0].GetExtent(),
			uint32(bat.Length()),
			blocks[0].GetID())
		blk.UpdateMetaLoc(metaLoc)
		v, _, err := dataBlk.GetValue(txn, readSchema, 4, 2)
		assert.Nil(t, err)
		expectVal := bat.Vecs[2].Get(4)
		assert.Equal(t, expectVal, v)
		assert.Equal(t, bat.Vecs[0].Length(), blk.Rows())

		view, err := dataBlk.GetColumnDataById(txn, readSchema, 2)
		assert.Nil(t, err)
		defer view.Close()
		assert.Nil(t, view.DeleteMask)
		assert.Equal(t, bat.Vecs[2].Length(), view.Length())

		_, err = dataBlk.RangeDelete(txn, 1, 2, handle.DT_Normal)
		assert.Nil(t, err)

		view, err = dataBlk.GetColumnDataById(txn, readSchema, 2)
		assert.Nil(t, err)
		defer view.Close()
		assert.True(t, view.DeleteMask.Contains(1))
		assert.True(t, view.DeleteMask.Contains(2))
		assert.Equal(t, bat.Vecs[2].Length(), view.Length())

		// _, err = dataBlk.Update(txn, 3, 2, int32(999))
		// assert.Nil(t, err)

		view, err = dataBlk.GetColumnDataById(txn, readSchema, 2)
		assert.Nil(t, err)
		defer view.Close()
		assert.True(t, view.DeleteMask.Contains(1))
		assert.True(t, view.DeleteMask.Contains(2))
		assert.Equal(t, bat.Vecs[2].Length(), view.Length())
		// v = view.GetData().Get(3)
		// assert.Equal(t, int32(999), v)

		assert.Nil(t, txn.Commit())
	}
}

func TestCreateSegment(t *testing.T) {
	defer testutils.AfterTest(t)()
	testutils.EnsureNoLeak(t)
	tae := initDB(t, nil)
	defer tae.Close()
	schema := catalog.MockSchemaAll(1, 0)
	txn, _ := tae.StartTxn(nil)
	db, err := txn.CreateDatabase("db", "", "")
	assert.Nil(t, err)
	rel, err := db.CreateRelation(schema)
	assert.Nil(t, err)
	_, err = rel.CreateNonAppendableSegment(false)
	assert.Nil(t, err)
	assert.Nil(t, txn.Commit())

	bat := catalog.MockBatch(schema, 5)
	defer bat.Close()

	appendClosure(t, bat, schema.Name, tae, nil)()

	segCnt := 0
	processor := new(catalog.LoopProcessor)
	processor.SegmentFn = func(segment *catalog.SegmentEntry) error {
		segCnt++
		return nil
	}
	err = tae.Opts.Catalog.RecurLoop(processor)
	assert.Nil(t, err)
	assert.Equal(t, 2+3, segCnt)
	t.Log(tae.Opts.Catalog.SimplePPString(common.PPL1))
}

func TestCompactBlock1(t *testing.T) {
	defer testutils.AfterTest(t)()
	testutils.EnsureNoLeak(t)
	opts := config.WithLongScanAndCKPOpts(nil)
	db := initDB(t, opts)
	defer db.Close()
	schema := catalog.MockSchemaAll(13, 2)
	schema.BlockMaxRows = 10
	schema.SegmentMaxBlocks = 4
	bat := catalog.MockBatch(schema, int(schema.BlockMaxRows))
	defer bat.Close()
	createRelationAndAppend(t, 0, db, "db", schema, bat, true)
	t.Log(db.Opts.Catalog.SimplePPString(common.PPL1))

	v := bat.Vecs[schema.GetSingleSortKeyIdx()].Get(2)
	filter := handle.NewEQFilter(v)
	// 1. No updates and deletes
	{
		txn, rel := getDefaultRelation(t, db, schema.Name)
		blkMeta := getOneBlockMeta(rel)
		task, err := jobs.NewCompactBlockTask(tasks.WaitableCtx, txn, blkMeta, db.Scheduler)
		assert.Nil(t, err)
		preparer, _, err := task.PrepareData()
		assert.Nil(t, err)
		assert.NotNil(t, preparer.Columns)
		defer preparer.Close()
		for col := 0; col < len(bat.Vecs); col++ {
			for row := 0; row < bat.Vecs[0].Length(); row++ {
				exp := bat.Vecs[col].Get(row)
				act := preparer.Columns.Vecs[col].Get(row)
				assert.Equal(t, exp, act)
			}
		}
		err = rel.DeleteByFilter(filter)
		assert.NoError(t, err)
		assert.NoError(t, txn.Commit())
	}
	{
		txn, _ := db.StartTxn(nil)
		database, err := txn.GetDatabase("db")
		assert.Nil(t, err)
		rel, err := database.GetRelationByName(schema.Name)
		assert.Nil(t, err)
		v = bat.Vecs[schema.GetSingleSortKeyIdx()].Get(3)
		filter.Val = v
		id, _, err := rel.GetByFilter(filter)
		assert.Nil(t, err)
		seg, _ := rel.GetSegment(id.SegmentID())
		block, err := seg.GetBlock(id.BlockID)
		assert.Nil(t, err)
		blkMeta := block.GetMeta().(*catalog.BlockEntry)
		task, err := jobs.NewCompactBlockTask(tasks.WaitableCtx, txn, blkMeta, nil)
		assert.Nil(t, err)
		preparer, _, err := task.PrepareData()
		assert.Nil(t, err)
		defer preparer.Close()
		assert.Equal(t, bat.Vecs[0].Length()-1, preparer.Columns.Vecs[0].Length())
		{
			txn, _ := db.StartTxn(nil)
			database, err := txn.GetDatabase("db")
			assert.Nil(t, err)
			rel, err := database.GetRelationByName(schema.Name)
			assert.Nil(t, err)
			v = bat.Vecs[schema.GetSingleSortKeyIdx()].Get(4)
			filter.Val = v
			id, offset, err := rel.GetByFilter(filter)
			assert.Nil(t, err)
			err = rel.RangeDelete(id, offset, offset, handle.DT_Normal)
			assert.Nil(t, err)
			f2 := handle.NewEQFilter(v.(int32) + 1)
			err = rel.UpdateByFilter(f2, 3, int64(99), false)
			assert.Nil(t, err)
			assert.Nil(t, txn.Commit())
		}
		task, err = jobs.NewCompactBlockTask(tasks.WaitableCtx, txn, blkMeta, nil)
		assert.Nil(t, err)
		preparer, _, err = task.PrepareData()
		assert.Nil(t, err)
		defer preparer.Close()
		assert.Equal(t, bat.Vecs[0].Length()-1, preparer.Columns.Vecs[0].Length())
		var maxTs types.TS
		{
			txn, rel := getDefaultRelation(t, db, schema.Name)
			seg, err := rel.GetSegment(id.SegmentID())
			assert.Nil(t, err)
			blk, err := seg.GetBlock(id.BlockID)
			assert.Nil(t, err)
			blkMeta := blk.GetMeta().(*catalog.BlockEntry)
			task, err = jobs.NewCompactBlockTask(tasks.WaitableCtx, txn, blkMeta, nil)
			assert.Nil(t, err)
			preparer, _, err := task.PrepareData()
			assert.Nil(t, err)
			defer preparer.Close()
			assert.Equal(t, bat.Vecs[0].Length()-3, preparer.Columns.Vecs[0].Length())
			maxTs = txn.GetStartTS()
		}

		dataBlock := block.GetMeta().(*catalog.BlockEntry).GetBlockData()
		changes, err := dataBlock.CollectChangesInRange(txn.GetStartTS(), maxTs.Next())
		assert.NoError(t, err)
		assert.Equal(t, uint64(2), changes.DeleteMask.GetCardinality())

		destBlock, err := seg.CreateNonAppendableBlock(nil)
		assert.Nil(t, err)
		m := destBlock.GetMeta().(*catalog.BlockEntry)
		txnEntry := txnentries.NewCompactBlockEntry(txn, block, destBlock, db.Scheduler, nil, nil)
		err = txn.LogTxnEntry(m.GetSegment().GetTable().GetDB().ID, destBlock.Fingerprint().TableID, txnEntry, []*common.ID{block.Fingerprint()})
		assert.Nil(t, err)
		assert.Nil(t, err)
		err = txn.Commit()
		assert.True(t, moerr.IsMoErrCode(err, moerr.ErrTxnWWConflict))
	}
}

func TestAddBlksWithMetaLoc(t *testing.T) {
	defer testutils.AfterTest(t)()
	testutils.EnsureNoLeak(t)
	opts := config.WithLongScanAndCKPOpts(nil)
	db := initDB(t, opts)
	defer db.Close()

	worker := ops.NewOpWorker("xx")
	worker.Start()
	defer worker.Stop()
	schema := catalog.MockSchemaAll(13, 2)
	schema.Name = "tb-0"
	schema.BlockMaxRows = 20
	schema.SegmentMaxBlocks = 2
	bat := catalog.MockBatch(schema, int(schema.BlockMaxRows*4))
	defer bat.Close()
	bats := bat.Split(4)
	{
		txn, _, rel := createRelationNoCommit(t, db, "db", schema, true)
		err := rel.Append(bats[0])
		assert.NoError(t, err)
		err = rel.Append(bats[1])
		assert.NoError(t, err)
		assert.Nil(t, txn.Commit())
	}
	//compact blocks
	var newBlockFp1 *common.ID
	var metaLoc1 objectio.Location
	var newBlockFp2 *common.ID
	var metaLoc2 objectio.Location
	{
		txn, rel := getRelation(t, 0, db, "db", schema.Name)
		it := rel.MakeBlockIt()
		blkMeta1 := it.GetBlock().GetMeta().(*catalog.BlockEntry)
		it.Next()
		blkMeta2 := it.GetBlock().GetMeta().(*catalog.BlockEntry)
		task1, err := jobs.NewCompactBlockTask(tasks.WaitableCtx, txn, blkMeta1, db.Scheduler)
		assert.NoError(t, err)
		task2, err := jobs.NewCompactBlockTask(tasks.WaitableCtx, txn, blkMeta2, db.Scheduler)
		assert.NoError(t, err)
		worker.SendOp(task1)
		worker.SendOp(task2)
		err = task1.WaitDone()
		assert.NoError(t, err)
		err = task2.WaitDone()
		assert.NoError(t, err)
		newBlockFp1 = task1.GetNewBlock().Fingerprint()
		metaLoc1 = task1.GetNewBlock().GetMetaLoc()
		newBlockFp2 = task2.GetNewBlock().Fingerprint()
		metaLoc2 = task2.GetNewBlock().GetMetaLoc()
		assert.Nil(t, txn.Commit())
	}
	//read new non-appendable block data and check
	{
		txn, rel := getRelation(t, 0, db, "db", schema.Name)
		assert.True(t, newBlockFp2.SegmentID().Eq(*newBlockFp1.SegmentID()))
		seg, err := rel.GetSegment(newBlockFp1.SegmentID())
		assert.Nil(t, err)
		blk1, err := seg.GetBlock(newBlockFp1.BlockID)
		assert.Nil(t, err)
		blk2, err := seg.GetBlock(newBlockFp2.BlockID)
		assert.Nil(t, err)

		view1, err := blk1.GetColumnDataById(2)
		assert.NoError(t, err)
		defer view1.Close()
		assert.True(t, view1.GetData().Equals(bats[0].Vecs[2]))
		assert.Equal(t, blk1.Rows(), bats[0].Vecs[2].Length())

		view2, err := blk2.GetColumnDataById(2)
		assert.NoError(t, err)
		defer view2.Close()
		assert.True(t, view2.GetData().Equals(bats[1].Vecs[2]))
		assert.Equal(t, blk2.Rows(), bats[1].Vecs[2].Length())
		assert.Nil(t, txn.Commit())
	}

	{
		schema.Name = "tb-1"
		txn, _, rel := createRelationNoCommit(t, db, "db", schema, false)
		txn.SetPKDedupSkip(txnif.PKDedupSkipWorkSpace)
		err := rel.AddBlksWithMetaLoc(nil, []objectio.Location{metaLoc1})
		assert.Nil(t, err)
		err = rel.Append(bats[0])
		assert.Nil(t, err)

		err = rel.AddBlksWithMetaLoc(nil, []objectio.Location{metaLoc2})
		assert.Nil(t, err)
		err = rel.Append(bats[1])
		assert.Nil(t, err)
		//err = rel.RangeDeleteLocal(start, end)
		//assert.Nil(t, err)
		//assert.True(t, rel.IsLocalDeleted(start, end))
		err = txn.Commit()
		assert.Nil(t, err)

		//"tb-1" table now has one committed non-appendable segment which contains
		//two non-appendable block, and one committed appendable segment which contains two appendable block.

		//do deduplication check against sanpshot data.
		txn, rel = getRelation(t, 0, db, "db", schema.Name)
		txn.SetPKDedupSkip(txnif.PKDedupSkipWorkSpace)
		err = rel.Append(bats[0])
		assert.NotNil(t, err)
		err = rel.Append(bats[1])
		assert.NotNil(t, err)

		err = rel.AddBlksWithMetaLoc(nil, []objectio.Location{metaLoc1, metaLoc2})
		assert.NotNil(t, err)

		//check blk count.
		cntOfAblk := 0
		cntOfblk := 0
		forEachBlock(rel, func(blk handle.Block) (err error) {
			if blk.IsAppendableBlock() {
				view, err := blk.GetColumnDataById(3)
				assert.NoError(t, err)
				defer view.Close()
				cntOfAblk++
				return nil
			}
			metaLoc := blk.GetMetaLoc()
			assert.True(t, !metaLoc.IsEmpty())
			if bytes.Equal(metaLoc, metaLoc1) {
				view, err := blk.GetColumnDataById(2)
				assert.NoError(t, err)
				defer view.Close()
				assert.True(t, view.GetData().Equals(bats[0].Vecs[2]))
			} else {
				view, err := blk.GetColumnDataById(3)
				assert.NoError(t, err)
				defer view.Close()
				assert.True(t, view.GetData().Equals(bats[1].Vecs[3]))

			}
			cntOfblk++
			return
		})
		assert.True(t, cntOfblk == 2)
		assert.True(t, cntOfAblk == 2)
		assert.Nil(t, txn.Commit())

		//check count of committed segments.
		cntOfAseg := 0
		cntOfseg := 0
		txn, rel = getRelation(t, 0, db, "db", schema.Name)
		forEachSegment(rel, func(seg handle.Segment) (err error) {
			if seg.IsAppendable() {
				cntOfAseg++
				return
			}
			cntOfseg++
			return
		})
		assert.True(t, cntOfseg == 1)
		assert.True(t, cntOfAseg == 1)
		assert.Nil(t, txn.Commit())
	}
}

func TestCompactMemAlter(t *testing.T) {

	defer testutils.AfterTest(t)()
	testutils.EnsureNoLeak(t)
	opts := config.WithLongScanAndCKPOpts(nil)
	db := initDB(t, opts)
	defer db.Close()

	worker := ops.NewOpWorker("xx")
	worker.Start()
	defer worker.Stop()
	schema := catalog.MockSchemaAll(5, 2)
	schema.BlockMaxRows = 20
	schema.SegmentMaxBlocks = 2
	bat := catalog.MockBatch(schema, int(schema.BlockMaxRows))
	defer bat.Close()
	createRelationAndAppend(t, 0, db, "db", schema, bat, true)

	// Alter: add a column to the last
	{
		txn, rel := getDefaultRelation(t, db, schema.Name)
		err := rel.AlterTable(context.TODO(), api.NewAddColumnReq(0, 0, "xyz", types.NewProtoType(types.T_char), 5))
		require.NoError(t, err)
		require.Nil(t, txn.Commit())
	}
	var newBlockFp *common.ID
	{
		txn, rel := getDefaultRelation(t, db, schema.Name)
		blkMeta := getOneBlockMeta(rel)
		// ablk-0 & nablk-1
		task, err := jobs.NewCompactBlockTask(tasks.WaitableCtx, txn, blkMeta, db.Scheduler)
		assert.NoError(t, err)
		worker.SendOp(task)
		err = task.WaitDone()
		assert.NoError(t, err)
		newBlockFp = task.GetNewBlock().Fingerprint()
		assert.NoError(t, txn.Commit())
	}
	{
		txn, rel := getDefaultRelation(t, db, schema.Name)
		seg, err := rel.GetSegment(newBlockFp.SegmentID)
		assert.Nil(t, err)
		blk, err := seg.GetBlock(newBlockFp.BlockID)
		assert.Nil(t, err)
		for i := 0; i <= 5; i++ {
			view, err := blk.GetColumnDataById(i)
			assert.NoError(t, err)
			defer view.Close()
			if i < 5 {
				require.Equal(t, bat.Vecs[i].GetType().Oid, view.GetData().GetType().Oid)
			} else {
				require.Equal(t, types.T_char.ToType().Oid, view.GetData().GetType().Oid)
			}
			if i == 3 {
				assert.True(t, view.GetData().Equals(bat.Vecs[3]))
			}
		}
		require.NoError(t, txn.Commit())
	}
}

func TestCompactBlock2(t *testing.T) {
	defer testutils.AfterTest(t)()
	testutils.EnsureNoLeak(t)
	opts := config.WithLongScanAndCKPOpts(nil)
	db := initDB(t, opts)
	defer db.Close()

	worker := ops.NewOpWorker("xx")
	worker.Start()
	defer worker.Stop()
	schema := catalog.MockSchemaAll(13, 2)
	schema.BlockMaxRows = 20
	schema.SegmentMaxBlocks = 2
	bat := catalog.MockBatch(schema, int(schema.BlockMaxRows))
	defer bat.Close()
	createRelationAndAppend(t, 0, db, "db", schema, bat, true)
	var newBlockFp *common.ID
	{
		txn, rel := getDefaultRelation(t, db, schema.Name)
		blkMeta := getOneBlockMeta(rel)
		// ablk-0 & nablk-1
		task, err := jobs.NewCompactBlockTask(tasks.WaitableCtx, txn, blkMeta, db.Scheduler)
		assert.NoError(t, err)
		worker.SendOp(task)
		err = task.WaitDone()
		assert.NoError(t, err)
		newBlockFp = task.GetNewBlock().Fingerprint()
		assert.NoError(t, txn.Commit())
	}
	{
		t.Log(db.Opts.Catalog.SimplePPString(common.PPL1))
		txn, rel := getDefaultRelation(t, db, schema.Name)
		t.Log(rel.SimplePPString(common.PPL1))
		seg, err := rel.GetSegment(newBlockFp.SegmentID())
		assert.Nil(t, err)
		blk, err := seg.GetBlock(newBlockFp.BlockID)
		assert.Nil(t, err)
		view, err := blk.GetColumnDataById(3)
		assert.NoError(t, err)
		defer view.Close()
		assert.True(t, view.GetData().Equals(bat.Vecs[3]))
		// delete two rows on nablk-1
		err = blk.RangeDelete(1, 2, handle.DT_Normal)
		assert.Nil(t, err)
		assert.Nil(t, txn.Commit())
	}

	// Alter: add a column
	{
		txn, rel := getDefaultRelation(t, db, schema.Name)
		rel.AlterTable(context.TODO(), api.NewAddColumnReq(0, 0, "xyz", types.NewProtoType(types.T_char), 3))
		assert.Nil(t, txn.Commit())
	}

	{
		txn, rel := getDefaultRelation(t, db, schema.Name)
<<<<<<< HEAD
		seg, err := rel.GetSegment(newBlockFp.SegmentID)
=======
		t.Log(rel.SimplePPString(common.PPL1))
		seg, err := rel.GetSegment(newBlockFp.SegmentID())
>>>>>>> 4a06f876
		assert.Nil(t, err)
		blk, err := seg.GetBlock(newBlockFp.BlockID)
		assert.Nil(t, err)

		// read generated column from nablk-1
		newColumnView, err := blk.GetColumnDataById(3)
		require.NoError(t, err)
		require.Equal(t, uint64(2), newColumnView.DeleteMask.GetCardinality())
		require.Equal(t, 20, newColumnView.GetData().Length())
		newData := newColumnView.ApplyDeletes()
		cnt := 0
		newData.Foreach(func(v any, isNull bool, row int) error {
			require.True(t, isNull)
			cnt++
			return nil
		}, nil)
		require.Equal(t, 18, cnt)

		// new nablk-2 18 rows
		task, err := jobs.NewCompactBlockTask(tasks.WaitableCtx, txn, blk.GetMeta().(*catalog.BlockEntry), db.Scheduler)
		assert.Nil(t, err)
		worker.SendOp(task)
		err = task.WaitDone()
		assert.Nil(t, err)
		newBlockFp = task.GetNewBlock().Fingerprint()
		assert.Nil(t, txn.Commit())
	}
	{
		t.Log(db.Opts.Catalog.SimplePPString(common.PPL1))
		txn, rel := getDefaultRelation(t, db, schema.Name)
		seg, err := rel.GetSegment(newBlockFp.SegmentID())
		assert.Nil(t, err)
		blk, err := seg.GetBlock(newBlockFp.BlockID)
		assert.Nil(t, err)
		// not generated, it is a new column produced in sort(shuffle) process of the previous compaction
		view, err := blk.GetColumnDataById(3)
		require.False(t, view.GetData().GetDownstreamVector().IsConstNull())
		cnt := 0
		view.GetData().Foreach(func(v any, isNull bool, row int) error {
			require.True(t, isNull)
			cnt++
			return nil
		}, nil)
		require.Equal(t, 18, cnt)
		assert.Nil(t, err)
		defer view.Close()
		assert.Nil(t, view.DeleteMask)
		// t.Logf("view: %v", view.GetData().String())
		// t.Logf("raw : %v", bat.Vecs[3].String())
		assert.Equal(t, bat.Vecs[0].Length()-2, view.Length())

		cnt = 0
		forEachBlock(rel, func(blk handle.Block) (err error) {
			cnt++
			return
		})
		assert.Equal(t, 1, cnt)

		// this compaction create a nablk-3 having same data with the nablk-2
		task, err := jobs.NewCompactBlockTask(tasks.WaitableCtx, txn, blk.GetMeta().(*catalog.BlockEntry), db.Scheduler)
		assert.Nil(t, err)
		worker.SendOp(task)
		err = task.WaitDone()
		assert.Nil(t, err)
		newBlockFp = task.GetNewBlock().Fingerprint()
		{
			txn, rel := getDefaultRelation(t, db, schema.Name)
			seg, err := rel.GetSegment(newBlockFp.SegmentID())
			assert.NoError(t, err)
			blk, err := seg.GetBlock(newBlockFp.BlockID)
			assert.NoError(t, err)
			// delete two rows on nablk-3
			err = blk.RangeDelete(4, 5, handle.DT_Normal)
			assert.NoError(t, err)
			assert.NoError(t, txn.Commit())
		}
		assert.NoError(t, txn.Commit())
	}
	{
		txn, rel := getDefaultRelation(t, db, schema.Name)
		t.Log(rel.SimplePPString(common.PPL1))
		t.Log(db.Opts.Catalog.SimplePPString(common.PPL1))
		seg, err := rel.GetSegment(newBlockFp.SegmentID())
		assert.Nil(t, err)
		blk, err := seg.GetBlock(newBlockFp.BlockID)
		assert.Nil(t, err)
		view, err := blk.GetColumnDataById(3)
		assert.Nil(t, err)
		defer view.Close()
		assert.True(t, view.DeleteMask.Contains(4))
		assert.True(t, view.DeleteMask.Contains(5))
		assert.Equal(t, bat.Vecs[0].Length()-2, view.Length())

		// this delete will be transfered to nablk-4
		txn2, rel2 := getDefaultRelation(t, db, schema.Name)
		seg2, err := rel2.GetSegment(newBlockFp.SegmentID())
		assert.NoError(t, err)
		blk2, err := seg2.GetBlock(newBlockFp.BlockID)
		assert.NoError(t, err)
		err = blk2.RangeDelete(7, 7, handle.DT_Normal)
		assert.NoError(t, err)

		// new nablk-4 16 rows
		task, err := jobs.NewCompactBlockTask(tasks.WaitableCtx, txn, blk.GetMeta().(*catalog.BlockEntry), db.Scheduler)
		assert.NoError(t, err)
		worker.SendOp(task)
		err = task.WaitDone()
		assert.NoError(t, err)
		assert.NoError(t, txn.Commit())
		// newBlockFp = task.GetNewBlock().Fingerprint()

		err = txn2.Commit()

		// nablk-4 has 15 rows
		assert.NoError(t, err)
	}

	{
		txn, rel := getDefaultRelation(t, db, schema.Name)
		newSchema := rel.Schema().(*catalog.Schema)
		bats := catalog.MockBatch(newSchema, 30).Split(3)
		err := rel.Append(bats[0]) // duplicate
		require.Error(t, err)
		t.Log(err)
		err = rel.Append(bats[2]) // create ablk-5
		require.NoError(t, err)

		cnt := 0
		forEachBlock(rel, func(blk handle.Block) (err error) {
			cnt++
			return
		})
		require.Equal(t, 2, cnt)
		require.NoError(t, txn.Commit())
	}
	// Alter: add new column and remove previous added column
	{
		txn, rel := getDefaultRelation(t, db, schema.Name)
		newSchema := rel.Schema().(*catalog.Schema)
		// remove xyz
		rel.AlterTable(context.TODO(), api.NewRemoveColumnReq(0, 0, 3, uint32(newSchema.ColDefs[3].SeqNum)))
		// add uvw at the front
		rel.AlterTable(context.TODO(), api.NewAddColumnReq(0, 0, "uvw", types.NewProtoType(types.T_int32), 0))
		assert.Nil(t, txn.Commit())
	}

	{
		txn, rel := getDefaultRelation(t, db, schema.Name)
		newSchema := rel.Schema().(*catalog.Schema)
		bats := catalog.MockBatch(newSchema, 40).Split(4)
		err := rel.Append(bats[0]) // duplicate with nablk-4
		require.Error(t, err)
		t.Log(err)
		err = rel.Append(bats[2]) // duplicate with ablk-5
		require.Error(t, err)
		t.Log(err)
		err = rel.Append(bats[3]) // create ablk-6
		require.NoError(t, err)
		cnt := 0
		forEachBlock(rel, func(blk handle.Block) error {
			id := blk.ID()
			t.Log(cnt, id.String())
			switch cnt {
			case 0:
				// localseg blk, will be ablk-6
				view, err := blk.GetColumnDataById(0 /*uvw*/)
				require.NoError(t, err)
				require.Equal(t, 10, view.Length())
				require.False(t, view.GetData().GetDownstreamVector().IsConstNull())
				require.Equal(t, types.T_int32, view.GetData().GetType().Oid)
				view.GetData().Foreach(func(v any, isNull bool, row int) error { require.False(t, isNull); return nil }, nil)
			case 1:
				// nablk-4 16 rows + 1 delete
				require.False(t, blk.IsAppendableBlock())
				view, err := blk.GetColumnDataById(0 /*uvw*/)
				require.NoError(t, err)
				require.Equal(t, types.T_int32, view.GetData().GetType().Oid)
				require.Equal(t, 16, view.Length())
				require.Equal(t, uint64(1), view.DeleteMask.GetCardinality())
				require.True(t, view.GetData().GetDownstreamVector().IsConstNull())
			case 2:
				// ablk-5 10 rows
				view, err := blk.GetColumnDataById(0 /*uvw*/)
				require.NoError(t, err)
				require.Equal(t, types.T_int32, view.GetData().GetType().Oid)
				require.Equal(t, 10, view.Length())
				require.Nil(t, view.DeleteMask)
				require.True(t, view.GetData().GetDownstreamVector().IsConstNull())
			}
			cnt++
			return nil
		})
		require.Equal(t, 3, cnt)
		assert.Nil(t, txn.Commit())
	}
	t.Log(db.Opts.Catalog.SimplePPString(common.PPL1))
}

func TestAutoCompactABlk1(t *testing.T) {
	defer testutils.AfterTest(t)()
	testutils.EnsureNoLeak(t)
	opts := config.WithQuickScanAndCKPOpts(nil)
	tae := initDB(t, opts)
	defer tae.Close()
	schema := catalog.MockSchemaAll(13, 3)
	schema.BlockMaxRows = 1000
	schema.SegmentMaxBlocks = 10

	totalRows := schema.BlockMaxRows / 5
	bat := catalog.MockBatch(schema, int(totalRows))
	defer bat.Close()
	createRelationAndAppend(t, 0, tae, "db", schema, bat, true)
	time.Sleep(time.Millisecond * 2)
	testutils.WaitExpect(5000, func() bool {
		return tae.Scheduler.GetPenddingLSNCnt() == 0
	})
	assert.Equal(t, uint64(0), tae.Scheduler.GetPenddingLSNCnt())
	t.Log(tae.Catalog.SimplePPString(common.PPL1))
	{
		txn, rel := getDefaultRelation(t, tae, schema.Name)
		blk := getOneBlock(rel)
		blkData := blk.GetMeta().(*catalog.BlockEntry).GetBlockData()
		factory, taskType, scopes, err := blkData.BuildCompactionTaskFactory()
		assert.Nil(t, err)
		task, err := tae.Scheduler.ScheduleMultiScopedTxnTask(tasks.WaitableCtx, taskType, scopes, factory)
		assert.Nil(t, err)
		err = task.WaitDone()
		assert.Nil(t, err)
		assert.Nil(t, txn.Commit())
	}
}

func TestAutoCompactABlk2(t *testing.T) {
	defer testutils.AfterTest(t)()
	testutils.EnsureNoLeak(t)
	opts := new(options.Options)
	opts.CacheCfg = new(options.CacheCfg)
	opts = config.WithQuickScanAndCKPOpts(opts)
	db := initDB(t, opts)
	defer db.Close()

	schema1 := catalog.MockSchemaAll(13, 2)
	schema1.BlockMaxRows = 20
	schema1.SegmentMaxBlocks = 2

	schema2 := catalog.MockSchemaAll(13, 2)
	schema2.BlockMaxRows = 20
	schema2.SegmentMaxBlocks = 2
	{
		txn, _ := db.StartTxn(nil)
		database, err := txn.CreateDatabase("db", "", "")
		assert.Nil(t, err)
		_, err = database.CreateRelation(schema1)
		assert.Nil(t, err)
		_, err = database.CreateRelation(schema2)
		assert.Nil(t, err)
		assert.Nil(t, txn.Commit())
	}
	bat := catalog.MockBatch(schema1, int(schema1.BlockMaxRows*3-1))
	defer bat.Close()
	bats := bat.Split(bat.Length())

	pool, err := ants.NewPool(20)
	assert.Nil(t, err)
	defer pool.Release()
	var wg sync.WaitGroup
	doSearch := func(name string) func() {
		return func() {
			defer wg.Done()
			txn, rel := getDefaultRelation(t, db, name)
			it := rel.MakeBlockIt()
			for it.Valid() {
				blk := it.GetBlock()
				view, err := blk.GetColumnDataById(schema1.GetSingleSortKeyIdx())
				assert.Nil(t, err)
				view.Close()
				it.Next()
			}
			err := txn.Commit()
			assert.NoError(t, err)
		}
	}

	for _, data := range bats {
		wg.Add(4)
		err := pool.Submit(doSearch(schema1.Name))
		assert.Nil(t, err)
		err = pool.Submit(doSearch(schema2.Name))
		assert.Nil(t, err)
		err = pool.Submit(appendClosure(t, data, schema1.Name, db, &wg))
		assert.Nil(t, err)
		err = pool.Submit(appendClosure(t, data, schema2.Name, db, &wg))
		assert.Nil(t, err)
	}
	wg.Wait()
	testutils.WaitExpect(8000, func() bool {
		return db.Scheduler.GetPenddingLSNCnt() == 0
	})
	assert.Equal(t, uint64(0), db.Scheduler.GetPenddingLSNCnt())
	t.Log(db.Catalog.SimplePPString(common.PPL1))
	t.Logf("GetPenddingLSNCnt: %d", db.Scheduler.GetPenddingLSNCnt())
	t.Logf("GetCheckpointed: %d", db.Scheduler.GetCheckpointedLSN())
}

func TestCompactABlk(t *testing.T) {
	defer testutils.AfterTest(t)()
	testutils.EnsureNoLeak(t)
	tae := initDB(t, nil)
	defer tae.Close()
	schema := catalog.MockSchemaAll(13, 3)
	schema.BlockMaxRows = 1000
	schema.SegmentMaxBlocks = 10

	totalRows := schema.BlockMaxRows / 5
	bat := catalog.MockBatch(schema, int(totalRows))
	defer bat.Close()
	createRelationAndAppend(t, 0, tae, "db", schema, bat, true)
	{
		txn, rel := getDefaultRelation(t, tae, schema.Name)
		blk := getOneBlock(rel)
		blkData := blk.GetMeta().(*catalog.BlockEntry).GetBlockData()
		factory, taskType, scopes, err := blkData.BuildCompactionTaskFactory()
		assert.NoError(t, err)
		task, err := tae.Scheduler.ScheduleMultiScopedTxnTask(tasks.WaitableCtx, taskType, scopes, factory)
		assert.NoError(t, err)
		err = task.WaitDone()
		assert.NoError(t, err)
		assert.NoError(t, txn.Commit())
	}
	err := tae.BGCheckpointRunner.ForceIncrementalCheckpoint(tae.TxnMgr.StatMaxCommitTS())
	assert.NoError(t, err)
	lsn := tae.BGCheckpointRunner.MaxLSNInRange(tae.TxnMgr.StatMaxCommitTS())
	entry, err := tae.Wal.RangeCheckpoint(1, lsn)
	assert.NoError(t, err)
	assert.NoError(t, entry.WaitDone())
	testutils.WaitExpect(1000, func() bool {
		return tae.Scheduler.GetPenddingLSNCnt() == 0
	})
	assert.Equal(t, uint64(0), tae.Scheduler.GetPenddingLSNCnt())
	t.Log(tae.Catalog.SimplePPString(common.PPL1))
}

func TestRollback1(t *testing.T) {
	defer testutils.AfterTest(t)()
	testutils.EnsureNoLeak(t)
	db := initDB(t, nil)
	defer db.Close()
	schema := catalog.MockSchema(2, 0)

	createRelation(t, db, "db", schema, true)

	segCnt := 0
	onSegFn := func(segment *catalog.SegmentEntry) error {
		segCnt++
		return nil
	}
	blkCnt := 0
	onBlkFn := func(block *catalog.BlockEntry) error {
		blkCnt++
		return nil
	}
	processor := new(catalog.LoopProcessor)
	processor.SegmentFn = onSegFn
	processor.BlockFn = onBlkFn
	txn, rel := getDefaultRelation(t, db, schema.Name)
	_, err := rel.CreateSegment(false)
	assert.Nil(t, err)

	tableMeta := rel.GetMeta().(*catalog.TableEntry)
	err = tableMeta.RecurLoop(processor)
	assert.Nil(t, err)
	assert.Equal(t, segCnt, 1)

	assert.Nil(t, txn.Rollback())
	segCnt = 0
	err = tableMeta.RecurLoop(processor)
	assert.Nil(t, err)
	assert.Equal(t, segCnt, 0)

	txn, rel = getDefaultRelation(t, db, schema.Name)
	seg, err := rel.CreateSegment(false)
	assert.Nil(t, err)
	segMeta := seg.GetMeta().(*catalog.SegmentEntry)
	assert.Nil(t, txn.Commit())
	segCnt = 0
	err = tableMeta.RecurLoop(processor)
	assert.Nil(t, err)
	assert.Equal(t, segCnt, 1)

	txn, rel = getDefaultRelation(t, db, schema.Name)
	seg, err = rel.GetSegment(&segMeta.ID)
	assert.Nil(t, err)
	_, err = seg.CreateBlock(false)
	assert.Nil(t, err)
	blkCnt = 0
	err = tableMeta.RecurLoop(processor)
	assert.Nil(t, err)
	assert.Equal(t, blkCnt, 1)

	err = txn.Rollback()
	assert.Nil(t, err)
	blkCnt = 0
	err = tableMeta.RecurLoop(processor)
	assert.Nil(t, err)
	assert.Equal(t, blkCnt, 0)

	t.Log(db.Opts.Catalog.SimplePPString(common.PPL1))
}

func TestMVCC1(t *testing.T) {
	defer testutils.AfterTest(t)()
	testutils.EnsureNoLeak(t)
	db := initDB(t, nil)
	defer db.Close()
	schema := catalog.MockSchemaAll(13, 2)
	schema.BlockMaxRows = 40
	schema.SegmentMaxBlocks = 2
	bat := catalog.MockBatch(schema, int(schema.BlockMaxRows*10))
	defer bat.Close()
	bats := bat.Split(40)

	txn, _, rel := createRelationNoCommit(t, db, "db", schema, true)
	err := rel.Append(bats[0])
	assert.NoError(t, err)

	row := 5
	expectVal := bats[0].Vecs[schema.GetSingleSortKeyIdx()].Get(row)
	filter := handle.NewEQFilter(expectVal)
	actualVal, _, err := rel.GetValueByFilter(filter, schema.GetSingleSortKeyIdx())
	assert.NoError(t, err)
	assert.Equal(t, expectVal, actualVal)
	assert.NoError(t, txn.Commit())

	_, rel = getDefaultRelation(t, db, schema.Name)
	actualVal, _, err = rel.GetValueByFilter(filter, schema.GetSingleSortKeyIdx())
	assert.NoError(t, err)
	assert.Equal(t, expectVal, actualVal)

	txn2, rel2 := getDefaultRelation(t, db, schema.Name)
	err = rel2.Append(bats[1])
	assert.NoError(t, err)

	val2 := bats[1].Vecs[schema.GetSingleSortKeyIdx()].Get(row)
	filter.Val = val2
	actualVal, _, err = rel2.GetValueByFilter(filter, schema.GetSingleSortKeyIdx())
	assert.NoError(t, err)
	assert.Equal(t, val2, actualVal)

	assert.NoError(t, txn2.Commit())

	_, _, err = rel.GetByFilter(filter)
	assert.Error(t, err)
	var id *common.ID

	{
		txn, rel := getDefaultRelation(t, db, schema.Name)
		id, _, err = rel.GetByFilter(filter)
		assert.NoError(t, err)
		assert.NoError(t, txn.Commit())
	}

	it := rel.MakeBlockIt()
	for it.Valid() {
		block := it.GetBlock()
		bid := block.Fingerprint()
		if bid.BlockID == id.BlockID {
			view, err := block.GetColumnDataById(schema.GetSingleSortKeyIdx())
			assert.Nil(t, err)
			defer view.Close()
			assert.Nil(t, view.DeleteMask)
			assert.NotNil(t, view.GetData())
			t.Log(view.GetData().String())
			assert.Equal(t, bats[0].Vecs[0].Length(), view.Length())
		}
		it.Next()
	}
}

// 1. Txn1 create db, relation and append 10 rows. committed -- PASS
// 2. Txn2 append 10 rows. Get the 5th append row value -- PASS
// 3. Txn2 delete the 5th row value in uncommitted state -- PASS
// 4. Txn2 get the 5th row value -- NotFound
func TestMVCC2(t *testing.T) {
	defer testutils.AfterTest(t)()
	testutils.EnsureNoLeak(t)
	db := initDB(t, nil)
	defer db.Close()
	schema := catalog.MockSchemaAll(13, 2)
	schema.BlockMaxRows = 100
	schema.SegmentMaxBlocks = 2
	bat := catalog.MockBatch(schema, int(schema.BlockMaxRows))
	defer bat.Close()
	bats := bat.Split(10)
	{
		txn, _, rel := createRelationNoCommit(t, db, "db", schema, true)
		err := rel.Append(bats[0])
		assert.NoError(t, err)
		val := bats[0].Vecs[schema.GetSingleSortKeyIdx()].Get(5)
		filter := handle.NewEQFilter(val)
		_, _, err = rel.GetByFilter(filter)
		assert.NoError(t, err)
		assert.NoError(t, txn.Commit())
	}
	{
		txn, rel := getDefaultRelation(t, db, schema.Name)
		err := rel.Append(bats[1])
		assert.NoError(t, err)
		val := bats[1].Vecs[schema.GetSingleSortKeyIdx()].Get(5)
		filter := handle.NewEQFilter(val)
		err = rel.DeleteByFilter(filter)
		assert.NoError(t, err)

		_, _, err = rel.GetByFilter(filter)
		assert.Error(t, err)
		t.Log(err)
		assert.NoError(t, txn.Commit())
	}
	{
		txn, rel := getDefaultRelation(t, db, schema.Name)
		it := rel.MakeBlockIt()
		for it.Valid() {
			block := it.GetBlock()
			view, err := block.GetColumnDataByName(schema.GetSingleSortKey().Name)
			assert.Nil(t, err)
			assert.Nil(t, view.DeleteMask)
			assert.Equal(t, bats[1].Vecs[0].Length()*2-1, view.Length())
			// TODO: exclude deleted rows when apply appends
			it.Next()
			view.Close()
		}
		assert.NoError(t, txn.Commit())
	}
}

func TestUnload1(t *testing.T) {
	defer testutils.AfterTest(t)()
	testutils.EnsureNoLeak(t)
	opts := new(options.Options)
	opts.CacheCfg = new(options.CacheCfg)
	db := initDB(t, opts)
	defer db.Close()

	schema := catalog.MockSchemaAll(13, 2)
	schema.BlockMaxRows = 10
	schema.SegmentMaxBlocks = 2

	bat := catalog.MockBatch(schema, int(schema.BlockMaxRows*2))
	defer bat.Close()
	bats := bat.Split(int(schema.BlockMaxRows))
	createRelation(t, db, "db", schema, true)
	var wg sync.WaitGroup
	pool, err := ants.NewPool(1)
	assert.Nil(t, err)
	defer pool.Release()
	for _, data := range bats {
		wg.Add(1)
		err := pool.Submit(appendClosure(t, data, schema.Name, db, &wg))
		assert.Nil(t, err)
	}
	wg.Wait()
	{
		txn, rel := getDefaultRelation(t, db, schema.Name)
		for i := 0; i < 10; i++ {
			it := rel.MakeBlockIt()
			for it.Valid() {
				blk := it.GetBlock()
				view, err := blk.GetColumnDataByName(schema.GetSingleSortKey().Name)
				assert.Nil(t, err)
				defer view.Close()
				assert.Equal(t, int(schema.BlockMaxRows), view.Length())
				it.Next()
			}
		}
		_ = txn.Commit()
	}
}

func TestUnload2(t *testing.T) {
	defer testutils.AfterTest(t)()
	testutils.EnsureNoLeak(t)
	opts := new(options.Options)
	opts.CacheCfg = new(options.CacheCfg)
	db := initDB(t, opts)
	defer db.Close()

	schema1 := catalog.MockSchemaAll(13, 2)
	schema1.BlockMaxRows = 10
	schema1.SegmentMaxBlocks = 2

	schema2 := catalog.MockSchemaAll(13, 2)
	schema2.BlockMaxRows = 10
	schema2.SegmentMaxBlocks = 2
	{
		txn, _ := db.StartTxn(nil)
		database, err := txn.CreateDatabase("db", "", "")
		assert.Nil(t, err)
		_, err = database.CreateRelation(schema1)
		assert.Nil(t, err)
		_, err = database.CreateRelation(schema2)
		assert.Nil(t, err)
		assert.Nil(t, txn.Commit())
	}

	bat := catalog.MockBatch(schema1, int(schema1.BlockMaxRows*5+5))
	defer bat.Close()
	bats := bat.Split(bat.Length())

	p, err := ants.NewPool(10)
	assert.Nil(t, err)
	defer p.Release()
	var wg sync.WaitGroup
	for i, data := range bats {
		wg.Add(1)
		name := schema1.Name
		if i%2 == 1 {
			name = schema2.Name
		}
		err := p.Submit(appendClosure(t, data, name, db, &wg))
		assert.Nil(t, err)
	}
	wg.Wait()

	{
		txn, rel := getDefaultRelation(t, db, schema1.Name)
		for i := 0; i < len(bats); i += 2 {
			data := bats[i]
			v := data.Vecs[schema1.GetSingleSortKeyIdx()].Get(0)
			filter := handle.NewEQFilter(v)
			_, _, err := rel.GetByFilter(filter)
			assert.NoError(t, err)
		}
		database, _ := txn.GetDatabase("db")
		rel, err = database.GetRelationByName(schema2.Name)
		assert.Nil(t, err)
		for i := 1; i < len(bats); i += 2 {
			data := bats[i]
			v := data.Vecs[schema1.GetSingleSortKeyIdx()].Get(0)
			filter := handle.NewEQFilter(v)
			_, _, err := rel.GetByFilter(filter)
			assert.NoError(t, err)
		}
		_ = txn.Commit()
	}
}

func TestDelete1(t *testing.T) {
	defer testutils.AfterTest(t)()
	testutils.EnsureNoLeak(t)
	tae := initDB(t, nil)
	defer tae.Close()

	schema := catalog.MockSchemaAll(3, 2)
	schema.BlockMaxRows = 10
	bat := catalog.MockBatch(schema, int(schema.BlockMaxRows))
	defer bat.Close()
	createRelationAndAppend(t, 0, tae, "db", schema, bat, true)
	var id *common.ID
	var row uint32
	{
		txn, rel := getDefaultRelation(t, tae, schema.Name)
		assert.Equal(t, bat.Length(), int(rel.Rows()))
		pkCol := bat.Vecs[schema.GetSingleSortKeyIdx()]
		pkVal := pkCol.Get(5)
		filter := handle.NewEQFilter(pkVal)
		var err error
		id, row, err = rel.GetByFilter(filter)
		assert.NoError(t, err)
		err = rel.RangeDelete(id, row, row, handle.DT_Normal)
		assert.NoError(t, err)
		assert.NoError(t, txn.Commit())
	}
	{
		txn, rel := getDefaultRelation(t, tae, schema.Name)
		assert.Equal(t, bat.Length()-1, int(rel.Rows()))
		pkCol := bat.Vecs[schema.GetSingleSortKeyIdx()]
		pkVal := pkCol.Get(5)
		filter := handle.NewEQFilter(pkVal)
		_, _, err := rel.GetByFilter(filter)
		assert.Error(t, err)
		assert.NoError(t, txn.Commit())
	}
	{
		txn, rel := getDefaultRelation(t, tae, schema.Name)
		blkMeta := getOneBlockMeta(rel)
		blkData := blkMeta.GetBlockData()
		factory, taskType, scopes, err := blkData.BuildCompactionTaskFactory()
		assert.NoError(t, err)
		task, err := tae.Scheduler.ScheduleMultiScopedTxnTask(tasks.WaitableCtx, taskType, scopes, factory)
		assert.NoError(t, err)
		err = task.WaitDone()
		assert.NoError(t, err)
		assert.NoError(t, txn.Commit())
	}
	{
		txn, rel := getDefaultRelation(t, tae, schema.Name)
		blk := getOneBlock(rel)
		view, err := blk.GetColumnDataById(schema.GetSingleSortKeyIdx())
		assert.NoError(t, err)
		defer view.Close()
		assert.Nil(t, view.DeleteMask)
		assert.Equal(t, bat.Vecs[0].Length()-1, view.Length())

		err = blk.RangeDelete(0, 0, handle.DT_Normal)
		assert.NoError(t, err)
		view, err = blk.GetColumnDataById(schema.GetSingleSortKeyIdx())
		assert.NoError(t, err)
		defer view.Close()
		assert.True(t, view.DeleteMask.Contains(0))
		v := bat.Vecs[schema.GetSingleSortKeyIdx()].Get(0)
		filter := handle.NewEQFilter(v)
		_, _, err = rel.GetByFilter(filter)
		assert.True(t, moerr.IsMoErrCode(err, moerr.ErrNotFound))
		assert.NoError(t, txn.Commit())
	}
	{
		txn, rel := getDefaultRelation(t, tae, schema.Name)
		assert.Equal(t, bat.Length()-2, int(rel.Rows()))
		blk := getOneBlock(rel)
		view, err := blk.GetColumnDataById(schema.GetSingleSortKeyIdx())
		assert.NoError(t, err)
		defer view.Close()
		assert.True(t, view.DeleteMask.Contains(0))
		assert.Equal(t, bat.Vecs[0].Length()-1, view.Length())
		v := bat.Vecs[schema.GetSingleSortKeyIdx()].Get(0)
		filter := handle.NewEQFilter(v)
		_, _, err = rel.GetByFilter(filter)
		assert.True(t, moerr.IsMoErrCode(err, moerr.ErrNotFound))
		_ = txn.Rollback()
	}
	t.Log(tae.Opts.Catalog.SimplePPString(common.PPL1))
}

func TestLogIndex1(t *testing.T) {
	defer testutils.AfterTest(t)()
	testutils.EnsureNoLeak(t)
	tae := initDB(t, nil)
	defer tae.Close()
	schema := catalog.MockSchemaAll(13, 0)
	schema.BlockMaxRows = 10
	bat := catalog.MockBatch(schema, int(schema.BlockMaxRows))
	defer bat.Close()
	bats := bat.Split(int(schema.BlockMaxRows))
	createRelation(t, tae, "db", schema, true)
	txns := make([]txnif.AsyncTxn, 0)
	doAppend := func(data *containers.Batch) func() {
		return func() {
			txn, rel := getDefaultRelation(t, tae, schema.Name)
			err := rel.Append(data)
			assert.NoError(t, err)
			assert.NoError(t, txn.Commit())
			txns = append(txns, txn)
		}
	}
	for _, data := range bats {
		doAppend(data)()
	}
	var id *common.ID
	var offset uint32
	var err error
	{
		txn, rel := getDefaultRelation(t, tae, schema.Name)
		v := bat.Vecs[schema.GetSingleSortKeyIdx()].Get(3)
		filter := handle.NewEQFilter(v)
		id, offset, err = rel.GetByFilter(filter)
		assert.Nil(t, err)
		err = rel.RangeDelete(id, offset, offset, handle.DT_Normal)
		assert.Nil(t, err)
		assert.Nil(t, txn.Commit())
	}
	{
		txn, rel := getDefaultRelation(t, tae, schema.Name)
		meta := getOneBlockMeta(rel)
		indexes, err := meta.GetBlockData().CollectAppendLogIndexes(txns[0].GetStartTS(), txns[len(txns)-1].GetCommitTS())
		assert.NoError(t, err)
		assert.Equal(t, len(txns), len(indexes))
		indexes, err = meta.GetBlockData().CollectAppendLogIndexes(txns[1].GetCommitTS(), txns[len(txns)-1].GetCommitTS())
		assert.NoError(t, err)
		assert.Equal(t, len(txns)-1, len(indexes))
		indexes, err = meta.GetBlockData().CollectAppendLogIndexes(txns[2].GetCommitTS(), txns[len(txns)-1].GetCommitTS())
		assert.NoError(t, err)
		assert.Equal(t, len(txns)-2, len(indexes))
		indexes, err = meta.GetBlockData().CollectAppendLogIndexes(txns[3].GetCommitTS(), txns[len(txns)-1].GetCommitTS())
		assert.NoError(t, err)
		assert.Equal(t, len(txns)-3, len(indexes))
		assert.NoError(t, txn.Commit())
	}
	{
		txn, rel := getDefaultRelation(t, tae, schema.Name)
		blk := getOneBlock(rel)
		meta := blk.GetMeta().(*catalog.BlockEntry)

		var zeroV types.TS
		indexes, err := meta.GetBlockData().CollectAppendLogIndexes(zeroV.Next(), txn.GetStartTS())
		assert.NoError(t, err)
		for i, index := range indexes {
			t.Logf("%d: %s", i, index.String())
		}

		view, err := blk.GetColumnDataById(schema.GetSingleSortKeyIdx())
		assert.Nil(t, err)
		defer view.Close()
		assert.True(t, view.DeleteMask.Contains(offset))
		task, err := jobs.NewCompactBlockTask(nil, txn, meta, tae.Scheduler)
		assert.Nil(t, err)
		err = task.OnExec()
		assert.Nil(t, err)
		assert.Nil(t, txn.Commit())
	}
}

func TestCrossDBTxn(t *testing.T) {
	defer testutils.AfterTest(t)()
	testutils.EnsureNoLeak(t)
	tae := initDB(t, nil)
	defer tae.Close()

	txn, _ := tae.StartTxn(nil)
	db1, err := txn.CreateDatabase("db1", "", "")
	assert.Nil(t, err)
	db2, err := txn.CreateDatabase("db2", "", "")
	assert.Nil(t, err)
	assert.NotNil(t, db1)
	assert.NotNil(t, db2)
	assert.Nil(t, txn.Commit())

	schema1 := catalog.MockSchema(2, 0)
	schema1.BlockMaxRows = 10
	schema1.SegmentMaxBlocks = 2
	schema2 := catalog.MockSchema(4, 0)
	schema2.BlockMaxRows = 10
	schema2.SegmentMaxBlocks = 2

	rows1 := schema1.BlockMaxRows * 5 / 2
	rows2 := schema1.BlockMaxRows * 3 / 2
	bat1 := catalog.MockBatch(schema1, int(rows1))
	bat2 := catalog.MockBatch(schema2, int(rows2))
	defer bat1.Close()
	defer bat2.Close()

	txn, _ = tae.StartTxn(nil)
	db1, err = txn.GetDatabase("db1")
	assert.Nil(t, err)
	db2, err = txn.GetDatabase("db2")
	assert.Nil(t, err)
	rel1, err := db1.CreateRelation(schema1)
	assert.Nil(t, err)
	rel2, err := db2.CreateRelation(schema2)
	assert.Nil(t, err)
	err = rel1.Append(bat1)
	assert.Nil(t, err)
	err = rel2.Append(bat2)
	assert.Nil(t, err)

	assert.Nil(t, txn.Commit())

	txn, _ = tae.StartTxn(nil)
	db1, err = txn.GetDatabase("db1")
	assert.NoError(t, err)
	db2, err = txn.GetDatabase("db2")
	assert.NoError(t, err)
	rel1, err = db1.GetRelationByName(schema1.Name)
	assert.NoError(t, err)
	rel2, err = db2.GetRelationByName(schema2.Name)
	assert.NoError(t, err)

	checkAllColRowsByScan(t, rel1, int(rows1), false)
	checkAllColRowsByScan(t, rel2, int(rows2), false)

	t.Log(tae.Catalog.SimplePPString(common.PPL1))
}

func TestSystemDB1(t *testing.T) {
	defer testutils.AfterTest(t)()
	testutils.EnsureNoLeak(t)
	tae := initDB(t, nil)
	defer tae.Close()
	schema := catalog.MockSchema(2, 0)
	txn, _ := tae.StartTxn(nil)
	_, err := txn.CreateDatabase(pkgcatalog.MO_CATALOG, "", "")
	assert.NotNil(t, err)
	_, err = txn.DropDatabase(pkgcatalog.MO_CATALOG)
	assert.NotNil(t, err)

	db1, err := txn.CreateDatabase("db1", "", "")
	assert.Nil(t, err)
	_, err = db1.CreateRelation(schema)
	assert.Nil(t, err)

	_, err = txn.CreateDatabase("db2", "", "")
	assert.Nil(t, err)

	db, _ := txn.GetDatabase(pkgcatalog.MO_CATALOG)
	table, err := db.GetRelationByName(pkgcatalog.MO_DATABASE)
	assert.Nil(t, err)
	it := table.MakeBlockIt()
	rows := 0
	for it.Valid() {
		blk := it.GetBlock()
		rows += blk.Rows()
		view, err := blk.GetColumnDataByName(pkgcatalog.SystemDBAttr_Name)
		assert.Nil(t, err)
		defer view.Close()
		assert.Equal(t, 3, view.Length())
		view, err = blk.GetColumnDataByName(pkgcatalog.SystemDBAttr_CatalogName)
		assert.Nil(t, err)
		defer view.Close()
		assert.Equal(t, 3, view.Length())
		view, err = blk.GetColumnDataByName(pkgcatalog.SystemDBAttr_CreateSQL)
		assert.Nil(t, err)
		defer view.Close()
		assert.Equal(t, 3, view.Length())
		it.Next()
	}
	assert.Equal(t, 3, rows)

	table, err = db.GetRelationByName(pkgcatalog.MO_TABLES)
	assert.Nil(t, err)
	it = table.MakeBlockIt()
	rows = 0
	for it.Valid() {
		blk := it.GetBlock()
		rows += blk.Rows()
		view, err := blk.GetColumnDataByName(pkgcatalog.SystemRelAttr_Name)
		assert.Nil(t, err)
		defer view.Close()
		assert.Equal(t, 4, view.Length())
		view, err = blk.GetColumnDataByName(pkgcatalog.SystemRelAttr_Persistence)
		assert.NoError(t, err)
		defer view.Close()
		view, err = blk.GetColumnDataByName(pkgcatalog.SystemRelAttr_Kind)
		assert.NoError(t, err)
		defer view.Close()
		it.Next()
	}
	assert.Equal(t, 4, rows)

	table, err = db.GetRelationByName(pkgcatalog.MO_COLUMNS)
	assert.Nil(t, err)

	bat := containers.NewBatch()
	defer bat.Close()
	// schema2 := table.GetMeta().(*catalog.TableEntry).GetSchema()
	// bat := containers.BuildBatch(schema2.AllNames(), schema2.AllTypes(), schema2.AllNullables(), 0)
	it = table.MakeBlockIt()
	rows = 0
	for it.Valid() {
		blk := it.GetBlock()
		rows += blk.Rows()
		view, err := blk.GetColumnDataByName(pkgcatalog.SystemColAttr_DBName)
		assert.NoError(t, err)
		defer view.Close()
		bat.AddVector(pkgcatalog.SystemColAttr_DBName, view.Orphan())

		view, err = blk.GetColumnDataByName(pkgcatalog.SystemColAttr_RelName)
		assert.Nil(t, err)
		defer view.Close()
		bat.AddVector(pkgcatalog.SystemColAttr_RelName, view.Orphan())

		view, err = blk.GetColumnDataByName(pkgcatalog.SystemColAttr_Name)
		assert.Nil(t, err)
		defer view.Close()
		bat.AddVector(pkgcatalog.SystemColAttr_Name, view.Orphan())

		view, err = blk.GetColumnDataByName(pkgcatalog.SystemColAttr_ConstraintType)
		assert.Nil(t, err)
		defer view.Close()
		t.Log(view.GetData().String())
		bat.AddVector(pkgcatalog.SystemColAttr_ConstraintType, view.Orphan())

		view, err = blk.GetColumnDataByName(pkgcatalog.SystemColAttr_Type)
		assert.Nil(t, err)
		defer view.Close()
		t.Log(view.GetData().String())
		view, err = blk.GetColumnDataByName(pkgcatalog.SystemColAttr_Num)
		assert.Nil(t, err)
		defer view.Close()
		t.Log(view.GetData().String())
		it.Next()
	}
	t.Log(rows)

	for i := 0; i < bat.Vecs[0].Length(); i++ {
		dbName := string(bat.Vecs[0].Get(i).([]byte))
		relName := string(bat.Vecs[1].Get(i).([]byte))
		attrName := string(bat.Vecs[2].Get(i).([]byte))
		ct := string(bat.Vecs[3].Get(i).([]byte))
		if dbName == pkgcatalog.MO_CATALOG {
			if relName == pkgcatalog.MO_DATABASE {
				if attrName == pkgcatalog.SystemDBAttr_ID {
					assert.Equal(t, pkgcatalog.SystemColPKConstraint, ct)
				} else {
					assert.Equal(t, pkgcatalog.SystemColNoConstraint, ct)
				}
			} else if relName == pkgcatalog.MO_TABLES {
				if attrName == pkgcatalog.SystemRelAttr_ID {
					assert.Equal(t, pkgcatalog.SystemColPKConstraint, ct)
				} else {
					assert.Equal(t, pkgcatalog.SystemColNoConstraint, ct)
				}
			} else if relName == pkgcatalog.MO_COLUMNS {
				if attrName == pkgcatalog.SystemColAttr_UniqName {
					assert.Equal(t, pkgcatalog.SystemColPKConstraint, ct)
				} else {
					assert.Equal(t, pkgcatalog.SystemColNoConstraint, ct)
				}
			}
		}
	}

	err = txn.Rollback()
	assert.Nil(t, err)
	t.Log(tae.Catalog.SimplePPString(common.PPL1))
}

func TestSystemDB2(t *testing.T) {
	defer testutils.AfterTest(t)()
	testutils.EnsureNoLeak(t)
	tae := initDB(t, nil)
	defer tae.Close()

	txn, _ := tae.StartTxn(nil)
	sysDB, err := txn.GetDatabase(pkgcatalog.MO_CATALOG)
	assert.NoError(t, err)
	_, err = sysDB.DropRelationByName(pkgcatalog.MO_DATABASE)
	assert.Error(t, err)
	_, err = sysDB.DropRelationByName(pkgcatalog.MO_TABLES)
	assert.Error(t, err)
	_, err = sysDB.DropRelationByName(pkgcatalog.MO_COLUMNS)
	assert.Error(t, err)

	schema := catalog.MockSchema(2, 0)
	schema.BlockMaxRows = 100
	schema.SegmentMaxBlocks = 2
	bat := catalog.MockBatch(schema, 1000)
	defer bat.Close()

	rel, err := sysDB.CreateRelation(schema)
	assert.NoError(t, err)
	assert.NotNil(t, rel)
	err = rel.Append(bat)
	assert.Nil(t, err)
	assert.NoError(t, txn.Commit())

	txn, _ = tae.StartTxn(nil)
	sysDB, err = txn.GetDatabase(pkgcatalog.MO_CATALOG)
	assert.NoError(t, err)
	rel, err = sysDB.GetRelationByName(schema.Name)
	assert.NoError(t, err)
	checkAllColRowsByScan(t, rel, 1000, false)
	assert.NoError(t, txn.Commit())
}

func TestSystemDB3(t *testing.T) {
	defer testutils.AfterTest(t)()
	testutils.EnsureNoLeak(t)
	tae := initDB(t, nil)
	defer tae.Close()
	txn, _ := tae.StartTxn(nil)
	schema := catalog.MockSchemaAll(13, 12)
	schema.BlockMaxRows = 100
	schema.SegmentMaxBlocks = 2
	bat := catalog.MockBatch(schema, 20)
	defer bat.Close()
	db, err := txn.GetDatabase(pkgcatalog.MO_CATALOG)
	assert.NoError(t, err)
	rel, err := db.CreateRelation(schema)
	assert.NoError(t, err)
	err = rel.Append(bat)
	assert.NoError(t, err)
	assert.NoError(t, txn.Commit())
}

func TestScan1(t *testing.T) {
	defer testutils.AfterTest(t)()
	testutils.EnsureNoLeak(t)
	tae := initDB(t, nil)
	defer tae.Close()

	schema := catalog.MockSchemaAll(13, 2)
	schema.BlockMaxRows = 100
	schema.SegmentMaxBlocks = 2

	bat := catalog.MockBatch(schema, int(schema.BlockMaxRows-1))
	defer bat.Close()
	txn, _, rel := createRelationNoCommit(t, tae, defaultTestDB, schema, true)
	err := rel.Append(bat)
	assert.NoError(t, err)
	checkAllColRowsByScan(t, rel, bat.Length(), false)
	assert.NoError(t, txn.Commit())
}

func TestDedup(t *testing.T) {
	defer testutils.AfterTest(t)()
	testutils.EnsureNoLeak(t)
	tae := initDB(t, nil)
	defer tae.Close()

	schema := catalog.MockSchemaAll(13, 2)
	schema.BlockMaxRows = 100
	schema.SegmentMaxBlocks = 2

	bat := catalog.MockBatch(schema, 10)
	defer bat.Close()
	txn, _, rel := createRelationNoCommit(t, tae, defaultTestDB, schema, true)
	err := rel.Append(bat)
	assert.NoError(t, err)
	err = rel.Append(bat)
	t.Log(err)
	assert.True(t, moerr.IsMoErrCode(err, moerr.ErrDuplicateEntry))
	checkAllColRowsByScan(t, rel, 10, false)
	err = txn.Rollback()
	assert.NoError(t, err)
}

func TestScan2(t *testing.T) {
	defer testutils.AfterTest(t)()
	testutils.EnsureNoLeak(t)
	tae := initDB(t, nil)
	defer tae.Close()
	schema := catalog.MockSchemaAll(13, 12)
	schema.BlockMaxRows = 10
	schema.SegmentMaxBlocks = 10
	rows := schema.BlockMaxRows * 5 / 2
	bat := catalog.MockBatch(schema, int(rows))
	defer bat.Close()
	bats := bat.Split(2)

	txn, _, rel := createRelationNoCommit(t, tae, defaultTestDB, schema, true)
	err := rel.Append(bats[0])
	assert.NoError(t, err)
	checkAllColRowsByScan(t, rel, bats[0].Length(), false)

	err = rel.Append(bats[0])
	assert.Error(t, err)
	err = rel.Append(bats[1])
	assert.NoError(t, err)
	checkAllColRowsByScan(t, rel, int(rows), false)

	pkv := bat.Vecs[schema.GetSingleSortKeyIdx()].Get(5)
	filter := handle.NewEQFilter(pkv)
	err = rel.DeleteByFilter(filter)
	assert.NoError(t, err)
	checkAllColRowsByScan(t, rel, int(rows)-1, true)

	pkv = bat.Vecs[schema.GetSingleSortKeyIdx()].Get(8)
	filter = handle.NewEQFilter(pkv)
	updateV := int64(999)
	err = rel.UpdateByFilter(filter, 3, updateV, false)
	assert.NoError(t, err)

	v, _, err := rel.GetValueByFilter(filter, 3)
	assert.NoError(t, err)
	assert.Equal(t, updateV, v.(int64))
	checkAllColRowsByScan(t, rel, int(rows)-1, true)
	assert.NoError(t, txn.Commit())
}

func TestADA(t *testing.T) {
	defer testutils.AfterTest(t)()
	testutils.EnsureNoLeak(t)
	tae := initDB(t, nil)
	defer tae.Close()
	schema := catalog.MockSchemaAll(13, 3)
	schema.BlockMaxRows = 1000
	bat := catalog.MockBatch(schema, 1)
	defer bat.Close()

	// Append to a block
	createRelationAndAppend(t, 0, tae, "db", schema, bat, true)

	// Delete a row from the block
	txn, rel := getDefaultRelation(t, tae, schema.Name)
	v := bat.Vecs[schema.GetSingleSortKeyIdx()].Get(0)
	filter := handle.NewEQFilter(v)
	id, row, err := rel.GetByFilter(filter)
	assert.NoError(t, err)
	err = rel.RangeDelete(id, row, row, handle.DT_Normal)
	assert.NoError(t, err)
	_, _, err = rel.GetByFilter(filter)
	assert.Error(t, err)
	assert.NoError(t, txn.Commit())

	// Append a row with the same primary key
	txn, rel = getDefaultRelation(t, tae, schema.Name)
	_, _, err = rel.GetByFilter(filter)
	assert.Error(t, err)
	err = rel.Append(bat)
	assert.NoError(t, err)
	id, row, err = rel.GetByFilter(filter)
	assert.NoError(t, err)
	checkAllColRowsByScan(t, rel, 1, true)

	err = rel.RangeDelete(id, row, row, handle.DT_Normal)
	assert.NoError(t, err)
	_, _, err = rel.GetByFilter(filter)
	assert.Error(t, err)

	err = rel.Append(bat)
	assert.NoError(t, err)
	_, _, err = rel.GetByFilter(filter)
	assert.NoError(t, err)
	checkAllColRowsByScan(t, rel, 1, true)
	assert.NoError(t, txn.Commit())

	txn, rel = getDefaultRelation(t, tae, schema.Name)
	err = rel.Append(bat)
	assert.Error(t, err)
	id, row, err = rel.GetByFilter(filter)
	assert.NoError(t, err)
	err = rel.RangeDelete(id, row, row, handle.DT_Normal)
	assert.NoError(t, err)
	_, _, err = rel.GetByFilter(filter)
	assert.Error(t, err)

	err = rel.Append(bat)
	assert.NoError(t, err)

	id, row, err = rel.GetByFilter(filter)
	assert.NoError(t, err)

	err = rel.Append(bat)
	assert.Error(t, err)

	err = rel.RangeDelete(id, row, row, handle.DT_Normal)
	assert.NoError(t, err)
	_, _, err = rel.GetByFilter(filter)
	assert.Error(t, err)
	err = rel.Append(bat)
	assert.NoError(t, err)

	assert.NoError(t, txn.Commit())

	txn, rel = getDefaultRelation(t, tae, schema.Name)
	err = rel.Append(bat)
	assert.Error(t, err)
	id, row, err = rel.GetByFilter(filter)
	assert.NoError(t, err)
	err = rel.RangeDelete(id, row, row, handle.DT_Normal)
	assert.NoError(t, err)
	_, _, err = rel.GetByFilter(filter)
	assert.Error(t, err)

	err = rel.Append(bat)
	assert.NoError(t, err)
	assert.NoError(t, txn.Commit())

	txn, rel = getDefaultRelation(t, tae, schema.Name)
	it := rel.MakeBlockIt()
	for it.Valid() {
		blk := it.GetBlock()
		view, err := blk.GetColumnDataById(schema.GetSingleSortKeyIdx())
		assert.NoError(t, err)
		defer view.Close()
		assert.Equal(t, 4, view.Length())
		assert.Equal(t, uint64(3), view.DeleteMask.GetCardinality())
		it.Next()
	}
	assert.NoError(t, txn.Commit())
}

func TestUpdateByFilter(t *testing.T) {
	defer testutils.AfterTest(t)()
	testutils.EnsureNoLeak(t)
	tae := initDB(t, nil)
	defer tae.Close()
	schema := catalog.MockSchemaAll(13, 3)
	bat := catalog.MockBatch(schema, 100)
	defer bat.Close()

	createRelationAndAppend(t, 0, tae, "db", schema, bat, true)

	txn, rel := getDefaultRelation(t, tae, schema.Name)
	v := bat.Vecs[schema.GetSingleSortKeyIdx()].Get(2)
	filter := handle.NewEQFilter(v)
	err := rel.UpdateByFilter(filter, 2, int32(2222), false)
	assert.NoError(t, err)

	id, row, err := rel.GetByFilter(filter)
	assert.NoError(t, err)
	cv, _, err := rel.GetValue(id, row, 2)
	assert.NoError(t, err)
	assert.Equal(t, int32(2222), cv.(int32))

	v = bat.Vecs[schema.GetSingleSortKeyIdx()].Get(3)
	filter = handle.NewEQFilter(v)

	err = rel.UpdateByFilter(filter, uint16(schema.GetSingleSortKeyIdx()), int64(333333), false)
	assert.NoError(t, err)

	assert.NoError(t, txn.Commit())
}

// Test Steps
// 1. Create DB|Relation and append 10 rows. Commit
// 2. Make a equal filter with value of the pk of the second inserted row
// 3. Start Txn1. GetByFilter return PASS
// 4. Start Txn2. Delete row 2. Commit.
// 5. Txn1 call GetByFilter and should return PASS
func TestGetByFilter(t *testing.T) {
	defer testutils.AfterTest(t)()
	testutils.EnsureNoLeak(t)
	tae := initDB(t, nil)
	defer tae.Close()
	schema := catalog.MockSchemaAll(13, 12)
	bat := catalog.MockBatch(schema, 10)
	defer bat.Close()

	// Step 1
	createRelationAndAppend(t, 0, tae, "db", schema, bat, true)

	// Step 2
	v := bat.Vecs[schema.GetSingleSortKeyIdx()].Get(2)
	filter := handle.NewEQFilter(v)

	// Step 3
	txn1, rel := getDefaultRelation(t, tae, schema.Name)
	id, row, err := rel.GetByFilter(filter)
	assert.NoError(t, err)

	// Step 4
	{
		txn2, rel := getDefaultRelation(t, tae, schema.Name)
		err := rel.RangeDelete(id, row, row, handle.DT_Normal)
		assert.NoError(t, err)
		assert.NoError(t, txn2.Commit())
	}

	// Step 5
	_, _, err = rel.GetByFilter(filter)
	assert.NoError(t, err)
	assert.NoError(t, txn1.Commit())
}

//  1. Set a big BlockMaxRows
//  2. Mock one row batch
//  3. Start tones of workers. Each work execute below routines:
//     3.1 GetByFilter a pk val
//     3.1.1 If found, go to 3.5
//     3.2 Append a row
//     3.3 err should not be duplicated(TODO: now is duplicated, should be W-W conflict)
//     (why not duplicated: previous GetByFilter had checked that there was no duplicate key)
//     3.4 If no error. try commit. If commit ok, inc appendedcnt. If error, rollback
//     3.5 Delete the row
//     3.5.1 If no error. try commit. commit should always pass
//     3.5.2 If error, should always be w-w conflict
//  4. Wait done all workers. Check the raw row count of table, should be same with appendedcnt.
func TestChaos1(t *testing.T) {
	defer testutils.AfterTest(t)()
	testutils.EnsureNoLeak(t)
	tae := initDB(t, nil)
	defer tae.Close()
	schema := catalog.MockSchemaAll(13, 12)
	schema.BlockMaxRows = 100000
	schema.SegmentMaxBlocks = 2
	bat := catalog.MockBatch(schema, 1)
	defer bat.Close()

	createRelation(t, tae, "db", schema, true)

	v := bat.Vecs[schema.GetSingleSortKeyIdx()].Get(0)
	filter := handle.NewEQFilter(v)
	var wg sync.WaitGroup
	appendCnt := uint32(0)
	deleteCnt := uint32(0)
	worker := func() {
		defer wg.Done()
		txn, rel := getDefaultRelation(t, tae, schema.Name)
		id, row, err := rel.GetByFilter(filter)
		// logutil.Infof("id=%v,row=%d,err=%v", id, row, err)
		if err == nil {
			err = rel.RangeDelete(id, row, row, handle.DT_Normal)
			if err != nil {
				t.Logf("delete: %v", err)
				// assert.Equal(t, txnif.ErrTxnWWConflict, err)
				assert.NoError(t, txn.Rollback())
				return
			}
			assert.NoError(t, txn.Commit())
			atomic.AddUint32(&deleteCnt, uint32(1))
			return
		}
		assert.True(t, moerr.IsMoErrCode(err, moerr.ErrNotFound))
		err = rel.Append(bat)
		// TODO: enable below check later
		// assert.NotEqual(t, data.ErrDuplicate, err)
		if err == nil {
			err = txn.Commit()
			// TODO: enable below check later
			// assert.NotEqual(t, data.ErrDuplicate, err)
			if err == nil {
				atomic.AddUint32(&appendCnt, uint32(1))
			} else {
				t.Logf("commit: %v", err)
			}
			return
		}
		_ = txn.Rollback()
	}
	pool, _ := ants.NewPool(10)
	defer pool.Release()
	for i := 0; i < 50; i++ {
		wg.Add(1)
		err := pool.Submit(worker)
		assert.Nil(t, err)
	}
	wg.Wait()
	t.Logf("AppendCnt: %d", appendCnt)
	t.Logf("DeleteCnt: %d", deleteCnt)
	assert.True(t, appendCnt-deleteCnt <= 1)
	_, rel := getDefaultRelation(t, tae, schema.Name)
	assert.Equal(t, int64(appendCnt-deleteCnt), rel.Rows())
	blk := getOneBlock(rel)
	view, err := blk.GetColumnDataById(schema.GetSingleSortKeyIdx())
	assert.NoError(t, err)
	defer view.Close()
	assert.Equal(t, int(appendCnt), view.Length())
	mask := view.DeleteMask
	view.ApplyDeletes()
	t.Log(view.String())
	assert.Equal(t, uint64(deleteCnt), mask.GetCardinality())
}

// Testing Steps
// 1. Append 10 rows
// 2. Start txn1
// 3. Start txn2. Update the 3rd row 3rd col to int64(2222) and commit. -- PASS
// 4. Txn1 try to update the 3rd row 3rd col to int64(1111). -- W-W Conflict.
// 5. Txn1 try to delete the 3rd row. W-W Conflict. Rollback
// 6. Start txn3 and try to update th3 3rd row 3rd col to int64(3333). -- PASS
func TestSnapshotIsolation1(t *testing.T) {
	defer testutils.AfterTest(t)()
	testutils.EnsureNoLeak(t)
	tae := initDB(t, nil)
	defer tae.Close()
	schema := catalog.MockSchemaAll(13, 12)
	schema.BlockMaxRows = 100
	bat := catalog.MockBatch(schema, 10)
	defer bat.Close()
	v := bat.Vecs[schema.GetSingleSortKeyIdx()].Get(3)
	filter := handle.NewEQFilter(v)

	// Step 1
	createRelationAndAppend(t, 0, tae, "db", schema, bat, true)

	// Step 2
	txn1, rel1 := getDefaultRelation(t, tae, schema.Name)

	// Step 3
	txn2, rel2 := getDefaultRelation(t, tae, schema.Name)
	err := rel2.UpdateByFilter(filter, 3, int64(2222), false)
	assert.NoError(t, err)
	assert.NoError(t, txn2.Commit())

	// Step 4
	err = rel1.UpdateByFilter(filter, 3, int64(1111), false)
	t.Log(err)
	assert.True(t, moerr.IsMoErrCode(err, moerr.ErrTxnWWConflict))

	// Step 5
	id, row, err := rel1.GetByFilter(filter)
	assert.NoError(t, err)
	err = rel1.RangeDelete(id, row, row, handle.DT_Normal)
	t.Log(err)
	assert.True(t, moerr.IsMoErrCode(err, moerr.ErrTxnWWConflict))
	_ = txn1.Rollback()

	// Step 6
	txn3, rel3 := getDefaultRelation(t, tae, schema.Name)
	err = rel3.UpdateByFilter(filter, 3, int64(3333), false)
	assert.NoError(t, err)
	assert.NoError(t, txn3.Commit())

	txn, rel := getDefaultRelation(t, tae, schema.Name)
	v, _, err = rel.GetValueByFilter(filter, 3)
	assert.NoError(t, err)
	assert.Equal(t, int64(3333), v.(int64))
	err = rel.RangeDelete(id, row, row, handle.DT_Normal)
	assert.Error(t, err)
	assert.NoError(t, txn.Commit())
}

// Testing Steps
// 1. Start txn1
// 2. Start txn2 and append one row and commit
// 3. Start txn3 and delete the row and commit
// 4. Txn1 try to append the row. (W-W). Rollback
func TestSnapshotIsolation2(t *testing.T) {
	defer testutils.AfterTest(t)()
	testutils.EnsureNoLeak(t)
	opts := config.WithLongScanAndCKPOpts(nil)
	tae := initDB(t, opts)
	defer tae.Close()
	schema := catalog.MockSchemaAll(13, 12)
	schema.BlockMaxRows = 100
	bat := catalog.MockBatch(schema, 1)
	defer bat.Close()
	v := bat.Vecs[schema.GetSingleSortKeyIdx()].Get(0)
	filter := handle.NewEQFilter(v)

	createRelation(t, tae, "db", schema, true)

	// Step 1
	txn1, rel1 := getDefaultRelation(t, tae, schema.Name)

	// Step 2
	txn2, rel2 := getDefaultRelation(t, tae, schema.Name)
	err := rel2.Append(bat)
	assert.NoError(t, err)
	assert.NoError(t, txn2.Commit())

	// Step 3
	txn3, rel3 := getDefaultRelation(t, tae, schema.Name)
	err = rel3.DeleteByFilter(filter)
	assert.NoError(t, err)
	assert.NoError(t, txn3.Commit())

	// Step 4
	err = rel1.Append(bat)
	assert.NoError(t, err)
	err = txn1.Commit()
	t.Log(err)
	assert.True(t, moerr.IsMoErrCode(err, moerr.ErrTxnWWConflict))
}

// 1. Append 3 blocks and delete last 5 rows of the 1st block
// 2. Merge blocks
// 3. Check rows and col[0]
func TestMergeBlocks(t *testing.T) {
	defer testutils.AfterTest(t)()
	testutils.EnsureNoLeak(t)
	tae := initDB(t, nil)
	defer tae.Close()
	schema := catalog.MockSchemaAll(13, -1)
	schema.BlockMaxRows = 10
	schema.SegmentMaxBlocks = 3
	bat := catalog.MockBatch(schema, 30)
	defer bat.Close()

	createRelationAndAppend(t, 0, tae, "db", schema, bat, true)

	txn, err := tae.StartTxn(nil)
	assert.Nil(t, err)
	db, err := txn.GetDatabase("db")
	assert.Nil(t, err)
	rel, err := db.GetRelationByName(schema.Name)
	assert.Nil(t, err)
	it := rel.MakeBlockIt()
	blkID := it.GetBlock().Fingerprint()
	err = rel.RangeDelete(blkID, 5, 9, handle.DT_Normal)
	assert.Nil(t, err)
	assert.Nil(t, txn.Commit())

	txn, err = tae.StartTxn(nil)
	assert.Nil(t, err)
	for it.Valid() {
		checkAllColRowsByScan(t, rel, bat.Length(), false)
		col, err := it.GetBlock().GetMeta().(*catalog.BlockEntry).GetBlockData().GetColumnDataById(txn, schema, 0)
		assert.NoError(t, err)
		defer col.Close()
		t.Log(col)
		it.Next()
	}
	assert.Nil(t, txn.Commit())

	mergeBlocks(t, 0, tae, "db", schema, false)

	txn, err = tae.StartTxn(nil)
	assert.Nil(t, err)
	db, err = txn.GetDatabase("db")
	assert.Nil(t, err)
	rel, err = db.GetRelationByName(schema.Name)
	assert.Nil(t, err)
	assert.Equal(t, uint64(25), rel.GetMeta().(*catalog.TableEntry).GetRows())
	it = rel.MakeBlockIt()
	for it.Valid() {
		checkAllColRowsByScan(t, rel, bat.Length()-5, false)
		col, err := it.GetBlock().GetMeta().(*catalog.BlockEntry).GetBlockData().GetColumnDataById(txn, schema, 0)
		assert.Nil(t, err)
		t.Log(col)
		defer col.Close()
		it.Next()
	}
	assert.Nil(t, txn.Commit())
}

// delete
// merge but not commit
// delete
// commit merge
func TestMergeblocks2(t *testing.T) {
	defer testutils.AfterTest(t)()
	testutils.EnsureNoLeak(t)
	opts := config.WithLongScanAndCKPOpts(nil)
	tae := newTestEngine(t, opts)
	defer tae.Close()
	schema := catalog.MockSchemaAll(1, 0)
	schema.BlockMaxRows = 3
	schema.SegmentMaxBlocks = 2
	tae.bindSchema(schema)
	bat := catalog.MockBatch(schema, 6)
	bats := bat.Split(2)
	defer bat.Close()

	tae.createRelAndAppend(bats[0], true)

	txn, rel := tae.getRelation()
	_ = rel.Append(bats[1])
	assert.Nil(t, txn.Commit())

	{
		v := getSingleSortKeyValue(bat, schema, 1)
		t.Logf("v is %v**********", v)
		filter := handle.NewEQFilter(v)
		txn2, rel := tae.getRelation()
		t.Log("********before delete******************")
		checkAllColRowsByScan(t, rel, 6, true)
		_ = rel.DeleteByFilter(filter)
		assert.Nil(t, txn2.Commit())
	}

	_, rel = tae.getRelation()
	t.Log("**********************")
	checkAllColRowsByScan(t, rel, 5, true)

	{
		t.Log("************merge************")

		txn, rel = tae.getRelation()

		segIt := rel.MakeSegmentIt()
		seg := segIt.GetSegment().GetMeta().(*catalog.SegmentEntry)
		segHandle, err := rel.GetSegment(&seg.ID)
		assert.NoError(t, err)

		var metas []*catalog.BlockEntry
		it := segHandle.MakeBlockIt()
		for it.Valid() {
			meta := it.GetBlock().GetMeta().(*catalog.BlockEntry)
			metas = append(metas, meta)
			it.Next()
		}
		segsToMerge := []*catalog.SegmentEntry{segHandle.GetMeta().(*catalog.SegmentEntry)}
		task, err := jobs.NewMergeBlocksTask(nil, txn, metas, segsToMerge, nil, tae.Scheduler)
		assert.NoError(t, err)
		err = task.OnExec()
		assert.NoError(t, err)

		{
			v := getSingleSortKeyValue(bat, schema, 2)
			t.Logf("v is %v**********", v)
			filter := handle.NewEQFilter(v)
			txn2, rel := tae.getRelation()
			t.Log("********before delete******************")
			checkAllColRowsByScan(t, rel, 5, true)
			_ = rel.DeleteByFilter(filter)
			assert.Nil(t, txn2.Commit())
		}
		err = txn.Commit()
		assert.NoError(t, err)
	}

	t.Log("********************")
	_, rel = tae.getRelation()
	checkAllColRowsByScan(t, rel, 4, true)
	assert.Equal(t, int64(4), rel.Rows())

	v := getSingleSortKeyValue(bat, schema, 1)
	filter := handle.NewEQFilter(v)
	_, _, err := rel.GetByFilter(filter)
	assert.NotNil(t, err)

	v = getSingleSortKeyValue(bat, schema, 2)
	filter = handle.NewEQFilter(v)
	_, _, err = rel.GetByFilter(filter)
	assert.NotNil(t, err)

	// v = getSingleSortKeyValue(bat, schema, 4)
	// filter = handle.NewEQFilter(v)
	// _, _, err = rel.GetByFilter(filter)
	// assert.NotNil(t, err)

	// tae.restart()
	// assert.Equal(t, int64(2), rel.Rows())
}
func TestMergeEmptyBlocks(t *testing.T) {
	defer testutils.AfterTest(t)()
	testutils.EnsureNoLeak(t)
	opts := config.WithLongScanAndCKPOpts(nil)
	tae := newTestEngine(t, opts)
	defer tae.Close()
	schema := catalog.MockSchemaAll(1, 0)
	schema.BlockMaxRows = 3
	schema.SegmentMaxBlocks = 2
	tae.bindSchema(schema)
	bat := catalog.MockBatch(schema, 6)
	bats := bat.Split(2)
	defer bat.Close()

	tae.createRelAndAppend(bats[0], true)

	assert.NoError(t, tae.deleteAll(true))

	txn, rel := tae.getRelation()
	assert.NoError(t, rel.Append(bats[1]))
	assert.NoError(t, txn.Commit())

	{
		t.Log("************merge************")

		txn, rel = tae.getRelation()

		segIt := rel.MakeSegmentIt()
		seg := segIt.GetSegment().GetMeta().(*catalog.SegmentEntry)
		segHandle, err := rel.GetSegment(&seg.ID)
		assert.NoError(t, err)

		var metas []*catalog.BlockEntry
		it := segHandle.MakeBlockIt()
		for it.Valid() {
			meta := it.GetBlock().GetMeta().(*catalog.BlockEntry)
			metas = append(metas, meta)
			it.Next()
		}
		segsToMerge := []*catalog.SegmentEntry{segHandle.GetMeta().(*catalog.SegmentEntry)}
		task, err := jobs.NewMergeBlocksTask(nil, txn, metas, segsToMerge, nil, tae.Scheduler)
		assert.NoError(t, err)
		err = task.OnExec()
		assert.NoError(t, err)

		{
			v := getSingleSortKeyValue(bat, schema, 4)
			filter := handle.NewEQFilter(v)
			txn2, rel := tae.getRelation()
			_ = rel.DeleteByFilter(filter)
			assert.Nil(t, txn2.Commit())
		}
		err = txn.Commit()
		assert.NoError(t, err)
	}
}
func TestDelete2(t *testing.T) {
	defer testutils.AfterTest(t)()
	testutils.EnsureNoLeak(t)
	opts := config.WithLongScanAndCKPOpts(nil)
	tae := newTestEngine(t, opts)
	defer tae.Close()
	schema := catalog.MockSchemaAll(18, 11)
	schema.BlockMaxRows = 10
	schema.SegmentMaxBlocks = 2
	tae.bindSchema(schema)
	bat := catalog.MockBatch(schema, 5)
	defer bat.Close()
	tae.createRelAndAppend(bat, true)

	txn, rel := tae.getRelation()
	v := getSingleSortKeyValue(bat, schema, 2)
	filter := handle.NewEQFilter(v)
	err := rel.DeleteByFilter(filter)
	assert.NoError(t, err)
	assert.NoError(t, txn.Commit())

	tae.compactBlocks(false)
}

func TestNull1(t *testing.T) {
	defer testutils.AfterTest(t)()
	testutils.EnsureNoLeak(t)
	opts := config.WithLongScanAndCKPOpts(nil)
	tae := newTestEngine(t, opts)
	defer tae.Close()
	schema := catalog.MockSchemaAll(18, 9)
	schema.BlockMaxRows = 10
	schema.SegmentMaxBlocks = 2
	tae.bindSchema(schema)

	bat := catalog.MockBatch(schema, int(schema.BlockMaxRows*3+1))
	defer bat.Close()
	bats := bat.Split(4)
	bats[0].Vecs[3].Update(2, nil, true)
	tae.createRelAndAppend(bats[0], true)

	txn, rel := tae.getRelation()
	blk := getOneBlock(rel)
	view, err := blk.GetColumnDataById(3)
	assert.NoError(t, err)
	defer view.Close()
	//v := view.GetData().Get(2)
	assert.True(t, view.GetData().IsNull(2))
	checkAllColRowsByScan(t, rel, bats[0].Length(), false)
	assert.NoError(t, txn.Commit())

	tae.restart()
	txn, rel = tae.getRelation()
	blk = getOneBlock(rel)
	view, err = blk.GetColumnDataById(3)
	assert.NoError(t, err)
	defer view.Close()
	//v = view.GetData().Get(2)
	assert.True(t, view.GetData().IsNull(2))
	checkAllColRowsByScan(t, rel, bats[0].Length(), false)

	v := getSingleSortKeyValue(bats[0], schema, 2)
	filter_2 := handle.NewEQFilter(v)
	_, uv0_2_isNull, err := rel.GetValueByFilter(filter_2, 3)
	assert.NoError(t, err)
	assert.True(t, uv0_2_isNull)

	v0_4 := getSingleSortKeyValue(bats[0], schema, 4)
	filter_4 := handle.NewEQFilter(v0_4)
	err = rel.UpdateByFilter(filter_4, 3, nil, true)
	assert.NoError(t, err)
	_, uv_isNull, err := rel.GetValueByFilter(filter_4, 3)
	assert.NoError(t, err)
	assert.True(t, uv_isNull)
	assert.NoError(t, txn.Commit())

	txn, rel = tae.getRelation()
	checkAllColRowsByScan(t, rel, bats[0].Length(), true)
	_, uv_isNull, err = rel.GetValueByFilter(filter_4, 3)
	assert.NoError(t, err)
	assert.True(t, uv_isNull)

	err = rel.Append(bats[1])
	assert.NoError(t, err)
	assert.NoError(t, txn.Commit())

	tae.compactBlocks(false)
	txn, rel = tae.getRelation()
	checkAllColRowsByScan(t, rel, lenOfBats(bats[:2]), false)
	_, uv_isNull, err = rel.GetValueByFilter(filter_4, 3)
	assert.NoError(t, err)
	assert.True(t, uv_isNull)
	assert.NoError(t, txn.Commit())

	tae.restart()
	txn, rel = tae.getRelation()
	checkAllColRowsByScan(t, rel, lenOfBats(bats[:2]), false)
	_, uv_isNull, err = rel.GetValueByFilter(filter_4, 3)
	assert.NoError(t, err)
	assert.True(t, uv_isNull)

	v0_1 := getSingleSortKeyValue(bats[0], schema, 1)
	filter0_1 := handle.NewEQFilter(v0_1)
	err = rel.UpdateByFilter(filter0_1, 12, nil, true)
	assert.NoError(t, err)
	_, uv0_1_isNull, err := rel.GetValueByFilter(filter0_1, 12)
	assert.NoError(t, err)
	assert.True(t, uv0_1_isNull)
	assert.NoError(t, txn.Commit())

	txn, rel = tae.getRelation()
	_, uv0_1_isNull, err = rel.GetValueByFilter(filter0_1, 12)
	assert.NoError(t, err)
	assert.True(t, uv0_1_isNull)
	err = rel.Append(bats[2])
	assert.NoError(t, err)
	assert.NoError(t, txn.Commit())

	tae.compactBlocks(false)
	tae.mergeBlocks(false)

	txn, rel = tae.getRelation()
	_, uv0_1_isNull, err = rel.GetValueByFilter(filter0_1, 12)
	assert.NoError(t, err)
	assert.True(t, uv0_1_isNull)
	_, uv0_2_isNull, err = rel.GetValueByFilter(filter_2, 3)
	assert.NoError(t, err)
	assert.True(t, uv0_2_isNull)
	assert.NoError(t, txn.Commit())

	tae.restart()

	txn, rel = tae.getRelation()
	_, uv0_1_isNull, err = rel.GetValueByFilter(filter0_1, 12)
	assert.NoError(t, err)
	assert.True(t, uv0_1_isNull)
	_, uv0_2_isNull, err = rel.GetValueByFilter(filter_2, 3)
	assert.NoError(t, err)
	assert.True(t, uv0_2_isNull)
	assert.NoError(t, txn.Commit())
}

func TestTruncate(t *testing.T) {
	defer testutils.AfterTest(t)()
	testutils.EnsureNoLeak(t)
	opts := config.WithQuickScanAndCKPOpts(nil)
	tae := newTestEngine(t, opts)
	defer tae.Close()
	schema := catalog.MockSchemaAll(18, 15)
	schema.BlockMaxRows = 10
	schema.SegmentMaxBlocks = 2
	tae.bindSchema(schema)
	bat := catalog.MockBatch(schema, int(schema.BlockMaxRows*5+1))
	defer bat.Close()
	bats := bat.Split(20)
	tae.createRelAndAppend(bats[0], true)

	var wg sync.WaitGroup
	p, _ := ants.NewPool(10)
	defer p.Release()
	tryAppend := func(i int) func() {
		return func() {
			defer wg.Done()
			tae.tryAppend(bats[1+i])
		}
	}

	for i := range bats[1:] {
		if i == 10 {
			wg.Add(1)
			_ = p.Submit(func() {
				defer wg.Done()
				tae.truncate()
				t.Log(tae.Catalog.SimplePPString(common.PPL1))
			})
		}
		wg.Add(1)
		_ = p.Submit(tryAppend(i))
		time.Sleep(time.Millisecond * 2)
	}
	wg.Wait()
	txn, rel := tae.getRelation()
	t.Logf("Rows: %d", rel.Rows())
	assert.NoError(t, txn.Commit())
	tae.truncate()
	txn, rel = tae.getRelation()
	assert.Zero(t, 0, rel.Rows())
	assert.NoError(t, txn.Commit())
}

func TestGetColumnData(t *testing.T) {
	defer testutils.AfterTest(t)()
	testutils.EnsureNoLeak(t)
	opts := config.WithLongScanAndCKPOpts(nil)
	tae := newTestEngine(t, opts)
	defer tae.Close()
	schema := catalog.MockSchemaAll(18, 13)
	schema.BlockMaxRows = 10
	schema.SegmentMaxBlocks = 2
	tae.bindSchema(schema)
	bat := catalog.MockBatch(schema, 39)
	bats := bat.Split(4)
	defer bat.Close()
	tae.createRelAndAppend(bats[0], true)
	txn, rel := tae.getRelation()
	blk := getOneBlock(rel)
	view, _ := blk.GetColumnDataById(2)
	defer view.Close()
	assert.Equal(t, bats[0].Length(), view.Length())
	assert.NotZero(t, view.GetData().Allocated())

	view, _ = blk.GetColumnDataById(2)
	defer view.Close()
	assert.Equal(t, bats[0].Length(), view.Length())
	assert.NotZero(t, view.GetData().Allocated())
	assert.NoError(t, txn.Commit())

	tae.compactBlocks(false)
	txn, rel = tae.getRelation()
	blk = getOneBlock(rel)
	view, _ = blk.GetColumnDataById(2)
	defer view.Close()
	assert.Equal(t, bats[0].Length(), view.Length())
	assert.NotZero(t, view.GetData().Allocated())

	view, _ = blk.GetColumnDataById(2)
	defer view.Close()
	assert.Equal(t, bats[0].Length(), view.Length())
	assert.NotZero(t, view.GetData().Allocated())
	assert.NoError(t, txn.Commit())

	txn, rel = tae.getRelation()
	err := rel.Append(bats[1])
	assert.NoError(t, err)
	blk = getOneBlock(rel)
	view, err = blk.GetColumnDataById(2)
	assert.NoError(t, err)
	defer view.Close()
	assert.True(t, view.GetData().Equals(bats[1].Vecs[2]))
	assert.NotZero(t, view.GetData().Allocated())
	view, err = blk.GetColumnDataById(2)
	assert.NoError(t, err)
	defer view.Close()
	assert.True(t, view.GetData().Equals(bats[1].Vecs[2]))
	assert.NotZero(t, view.GetData().Allocated())

	assert.NoError(t, txn.Commit())
}

func TestCompactBlk1(t *testing.T) {
	defer testutils.AfterTest(t)()
	testutils.EnsureNoLeak(t)
	opts := config.WithLongScanAndCKPOpts(nil)
	tae := newTestEngine(t, opts)
	defer tae.Close()
	schema := catalog.MockSchemaAll(3, 1)
	schema.BlockMaxRows = 5
	schema.SegmentMaxBlocks = 2
	tae.bindSchema(schema)
	bat := catalog.MockBatch(schema, 5)
	bats := bat.Split(5)
	defer bat.Close()

	tae.createRelAndAppend(bats[2], true)

	txn, rel := tae.getRelation()
	_ = rel.Append(bats[1])
	assert.Nil(t, txn.Commit())

	txn, rel = tae.getRelation()
	_ = rel.Append(bats[3])
	assert.Nil(t, txn.Commit())

	txn, rel = tae.getRelation()
	_ = rel.Append(bats[4])
	assert.Nil(t, txn.Commit())

	txn, rel = tae.getRelation()
	_ = rel.Append(bats[0])
	assert.Nil(t, txn.Commit())

	{
		v := getSingleSortKeyValue(bat, schema, 1)
		t.Logf("v is %v**********", v)
		filter := handle.NewEQFilter(v)
		txn2, rel := tae.getRelation()
		t.Log("********before delete******************")
		checkAllColRowsByScan(t, rel, 5, true)
		_ = rel.DeleteByFilter(filter)
		assert.Nil(t, txn2.Commit())
	}

	_, rel = tae.getRelation()
	checkAllColRowsByScan(t, rel, 4, true)

	{
		t.Log("************compact************")
		txn, rel = tae.getRelation()
		it := rel.MakeBlockIt()
		blk := it.GetBlock()
		meta := blk.GetMeta().(*catalog.BlockEntry)
		task, err := jobs.NewCompactBlockTask(nil, txn, meta, tae.DB.Scheduler)
		assert.NoError(t, err)
		err = task.OnExec()
		assert.NoError(t, err)

		{
			v := getSingleSortKeyValue(bat, schema, 2)
			t.Logf("v is %v**********", v)
			filter := handle.NewEQFilter(v)
			txn2, rel := tae.getRelation()
			t.Log("********before delete******************")
			checkAllColRowsByScan(t, rel, 4, true)
			_ = rel.DeleteByFilter(filter)
			assert.Nil(t, txn2.Commit())
		}

		err = txn.Commit()
		assert.True(t, moerr.IsMoErrCode(err, moerr.ErrTxnWWConflict))
	}

	_, rel = tae.getRelation()
	checkAllColRowsByScan(t, rel, 3, true)
	assert.Equal(t, int64(3), rel.Rows())

	tae.restart()
	_, rel = tae.getRelation()
	checkAllColRowsByScan(t, rel, 3, true)
	assert.Equal(t, int64(3), rel.Rows())
}

func TestCompactBlk2(t *testing.T) {
	defer testutils.AfterTest(t)()
	testutils.EnsureNoLeak(t)
	opts := config.WithLongScanAndCKPOpts(nil)
	tae := newTestEngine(t, opts)
	defer tae.Close()
	schema := catalog.MockSchemaAll(3, 1)
	schema.BlockMaxRows = 5
	schema.SegmentMaxBlocks = 2
	tae.bindSchema(schema)
	bat := catalog.MockBatch(schema, 5)
	bats := bat.Split(5)
	defer bat.Close()

	tae.createRelAndAppend(bats[2], true)

	txn, rel := tae.getRelation()
	_ = rel.Append(bats[1])
	assert.Nil(t, txn.Commit())

	txn, rel = tae.getRelation()
	_ = rel.Append(bats[3])
	assert.Nil(t, txn.Commit())

	txn, rel = tae.getRelation()
	_ = rel.Append(bats[4])
	assert.Nil(t, txn.Commit())

	txn, rel = tae.getRelation()
	_ = rel.Append(bats[0])
	assert.Nil(t, txn.Commit())

	v := getSingleSortKeyValue(bat, schema, 1)
	t.Logf("v is %v**********", v)
	filter := handle.NewEQFilter(v)
	txn2, rel1 := tae.getRelation()
	t.Log("********before delete******************")
	checkAllColRowsByScan(t, rel1, 5, true)
	_ = rel1.DeleteByFilter(filter)
	assert.Nil(t, txn2.Commit())

	_, rel2 := tae.getRelation()
	checkAllColRowsByScan(t, rel2, 4, true)

	t.Log("************compact************")
	txn, rel = tae.getRelation()
	it := rel.MakeBlockIt()
	blk := it.GetBlock()
	meta := blk.GetMeta().(*catalog.BlockEntry)
	task, err := jobs.NewCompactBlockTask(nil, txn, meta, tae.DB.Scheduler)
	assert.NoError(t, err)
	err = task.OnExec()
	assert.NoError(t, err)
	err = txn.Commit()
	assert.NoError(t, err)

	v = getSingleSortKeyValue(bat, schema, 2)
	t.Logf("v is %v**********", v)
	filter = handle.NewEQFilter(v)
	txn2, rel3 := tae.getRelation()
	t.Log("********before delete******************")
	checkAllColRowsByScan(t, rel3, 4, true)
	_ = rel3.DeleteByFilter(filter)
	assert.Nil(t, txn2.Commit())

	v = getSingleSortKeyValue(bat, schema, 4)
	t.Logf("v is %v**********", v)
	filter = handle.NewEQFilter(v)
	txn2, rel4 := tae.getRelation()
	t.Log("********before delete******************")
	checkAllColRowsByScan(t, rel4, 3, true)
	_ = rel4.DeleteByFilter(filter)
	assert.Nil(t, txn2.Commit())

	checkAllColRowsByScan(t, rel1, 5, true)
	checkAllColRowsByScan(t, rel2, 4, true)

	_, rel = tae.getRelation()
	checkAllColRowsByScan(t, rel, 2, true)
	assert.Equal(t, int64(2), rel.Rows())

	v = getSingleSortKeyValue(bat, schema, 2)
	filter = handle.NewEQFilter(v)
	_, _, err = rel.GetByFilter(filter)
	assert.NotNil(t, err)

	v = getSingleSortKeyValue(bat, schema, 4)
	filter = handle.NewEQFilter(v)
	_, _, err = rel.GetByFilter(filter)
	assert.NotNil(t, err)

	tae.restart()
	assert.Equal(t, int64(2), rel.Rows())
}

func TestCompactblk3(t *testing.T) {
	defer testutils.AfterTest(t)()
	testutils.EnsureNoLeak(t)
	opts := config.WithLongScanAndCKPOpts(nil)
	tae := newTestEngine(t, opts)
	defer tae.Close()
	schema := catalog.MockSchemaAll(3, 1)
	schema.BlockMaxRows = 5
	schema.SegmentMaxBlocks = 2
	tae.bindSchema(schema)
	bat := catalog.MockBatch(schema, 3)
	defer bat.Close()

	tae.createRelAndAppend(bat, true)

	v := getSingleSortKeyValue(bat, schema, 1)
	filter := handle.NewEQFilter(v)
	txn2, rel1 := tae.getRelation()
	checkAllColRowsByScan(t, rel1, 3, true)
	_ = rel1.DeleteByFilter(filter)
	assert.Nil(t, txn2.Commit())

	_, rel2 := tae.getRelation()
	checkAllColRowsByScan(t, rel2, 2, true)

	txn, rel := tae.getRelation()
	it := rel.MakeBlockIt()
	blk := it.GetBlock()
	meta := blk.GetMeta().(*catalog.BlockEntry)
	task, err := jobs.NewCompactBlockTask(nil, txn, meta, tae.DB.Scheduler)
	assert.NoError(t, err)
	err = task.OnExec()
	assert.NoError(t, err)
	err = txn.Commit()
	assert.NoError(t, err)

	txn, err = tae.StartTxn(nil)
	assert.NoError(t, err)
	processor := &catalog.LoopProcessor{}
	processor.BlockFn = func(be *catalog.BlockEntry) error {
		if be.GetSegment().GetTable().GetDB().IsSystemDB() {
			return nil
		}
		view, err := be.GetBlockData().GetColumnDataById(txn, schema, 0)
		assert.NoError(t, err)
		view.ApplyDeletes()
		assert.Equal(t, 2, view.Length())
		return nil
	}
	err = tae.Catalog.RecurLoop(processor)
	assert.NoError(t, err)
}

func TestImmutableIndexInAblk(t *testing.T) {
	defer testutils.AfterTest(t)()
	testutils.EnsureNoLeak(t)
	opts := config.WithLongScanAndCKPOpts(nil)
	tae := newTestEngine(t, opts)
	defer tae.Close()
	schema := catalog.MockSchemaAll(3, 1)
	schema.BlockMaxRows = 5
	schema.SegmentMaxBlocks = 2
	tae.bindSchema(schema)
	bat := catalog.MockBatch(schema, 5)
	bats := bat.Split(5)
	defer bat.Close()

	tae.createRelAndAppend(bats[2], true)
	txn, rel := tae.getRelation()
	_ = rel.Append(bats[1])
	assert.Nil(t, txn.Commit())
	txn, rel = tae.getRelation()
	_ = rel.Append(bats[3])
	assert.Nil(t, txn.Commit())
	txn, rel = tae.getRelation()
	_ = rel.Append(bats[4])
	assert.Nil(t, txn.Commit())
	txn, rel = tae.getRelation()
	_ = rel.Append(bats[0])
	assert.Nil(t, txn.Commit())

	v := getSingleSortKeyValue(bat, schema, 1)
	filter := handle.NewEQFilter(v)
	txn2, rel := tae.getRelation()
	_ = rel.DeleteByFilter(filter)
	assert.Nil(t, txn2.Commit())

	txn, rel = tae.getRelation()
	it := rel.MakeBlockIt()
	blk := it.GetBlock()
	meta := blk.GetMeta().(*catalog.BlockEntry)
	task, err := jobs.NewCompactBlockTask(nil, txn, meta, tae.DB.Scheduler)
	assert.NoError(t, err)
	err = task.OnExec()
	assert.NoError(t, err)
	err = txn.Commit()
	assert.NoError(t, err)

	txn, _ = tae.getRelation()
	_, err = meta.GetBlockData().GetByFilter(txn, filter)
	assert.Error(t, err)
	v = getSingleSortKeyValue(bat, schema, 2)
	filter = handle.NewEQFilter(v)
	_, err = meta.GetBlockData().GetByFilter(txn, filter)
	assert.NoError(t, err)

	err = meta.GetBlockData().BatchDedup(txn, bat.Vecs[1], nil, false)
	assert.Error(t, err)
}

func TestDelete3(t *testing.T) {
	// t.Skip(any("This case crashes occasionally, is being fixed, skip it for now"))
	defer testutils.AfterTest(t)()
	opts := config.WithQuickScanAndCKPOpts(nil)
	tae := newTestEngine(t, opts)
	defer tae.Close()

	// this task won't affect logic of TestAppend2, it just prints logs about dirty count
	forest := logtail.NewDirtyCollector(tae.LogtailMgr, opts.Clock, tae.Catalog, new(catalog.LoopProcessor))
	hb := ops.NewHeartBeaterWithFunc(5*time.Millisecond, func() {
		forest.Run()
		t.Log(forest.String())
	}, nil)
	hb.Start()
	defer hb.Stop()
	schema := catalog.MockSchemaAll(3, 2)
	schema.BlockMaxRows = 10
	schema.SegmentMaxBlocks = 2
	tae.bindSchema(schema)
	// rows := int(schema.BlockMaxRows * 1)
	rows := int(schema.BlockMaxRows*3) + 1
	bat := catalog.MockBatch(schema, rows)

	tae.createRelAndAppend(bat, true)
	tae.checkRowsByScan(rows, false)
	deleted := false
	for i := 0; i < 10; i++ {
		if deleted {
			tae.checkRowsByScan(0, true)
			tae.DoAppend(bat)
			deleted = false
			tae.checkRowsByScan(rows, true)
		} else {
			tae.checkRowsByScan(rows, true)
			err := tae.deleteAll(true)
			if err == nil {
				deleted = true
				tae.checkRowsByScan(0, true)
				// assert.Zero(t, tae.getRows())
			} else {
				tae.checkRowsByScan(rows, true)
				// assert.Equal(t, tae.getRows(), rows)
			}
		}
	}
	t.Logf(tae.Catalog.SimplePPString(common.PPL1))
}

func TestDropCreated1(t *testing.T) {
	defer testutils.AfterTest(t)()
	opts := config.WithLongScanAndCKPOpts(nil)
	tae := newTestEngine(t, opts)
	defer tae.Close()

	txn, err := tae.StartTxn(nil)
	assert.Nil(t, err)
	_, err = txn.CreateDatabase("db", "", "")
	assert.Nil(t, err)
	db, err := txn.DropDatabase("db")
	assert.Nil(t, err)
	assert.Nil(t, txn.Commit())

	assert.Equal(t, txn.GetCommitTS(), db.GetMeta().(*catalog.DBEntry).GetCreatedAt())
	assert.Equal(t, txn.GetCommitTS(), db.GetMeta().(*catalog.DBEntry).GetCreatedAt())

	tae.restart()
}

func TestDropCreated2(t *testing.T) {
	defer testutils.AfterTest(t)()
	opts := config.WithLongScanAndCKPOpts(nil)
	tae := newTestEngine(t, opts)
	schema := catalog.MockSchemaAll(1, -1)
	defer tae.Close()

	txn, err := tae.StartTxn(nil)
	assert.Nil(t, err)
	db, err := txn.CreateDatabase("db", "", "")
	assert.Nil(t, err)
	rel, err := db.CreateRelation(schema)
	assert.Nil(t, err)
	_, err = db.DropRelationByName(schema.Name)
	assert.Nil(t, err)
	assert.Nil(t, txn.Commit())

	assert.Equal(t, txn.GetCommitTS(), rel.GetMeta().(*catalog.TableEntry).GetCreatedAt())
	assert.Equal(t, txn.GetCommitTS(), rel.GetMeta().(*catalog.TableEntry).GetCreatedAt())

	tae.restart()
}

// records create at 1 and commit
// read by ts 1, err should be nil
func TestReadEqualTS(t *testing.T) {
	defer testutils.AfterTest(t)()
	opts := config.WithLongScanAndCKPOpts(nil)
	tae := newTestEngine(t, opts)
	defer tae.Close()

	txn, err := tae.StartTxn(nil)
	tae.Catalog.CreateDBEntryByTS("db", txn.GetStartTS())
	assert.Nil(t, err)
	_, err = txn.GetDatabase("db")
	assert.Nil(t, err)
}

func TestTruncateZonemap(t *testing.T) {
	defer testutils.AfterTest(t)()
	type Mod struct {
		offset int
		v      byte
	}
	mockBytes := func(init byte, size int, mods ...Mod) []byte {
		ret := make([]byte, size)
		for i := 0; i < size; i++ {
			ret[i] = init
		}
		for _, m := range mods {
			ret[m.offset] = m.v
		}
		return ret
	}
	testutils.EnsureNoLeak(t)
	opts := config.WithLongScanAndCKPOpts(nil)
	tae := newTestEngine(t, opts)
	defer tae.Close()

	schema := catalog.MockSchemaAll(13, 12) // set varchar PK
	schema.BlockMaxRows = 10
	schema.SegmentMaxBlocks = 2
	tae.bindSchema(schema)

	bat := catalog.MockBatch(schema, int(schema.BlockMaxRows*2+9))        // 2.9 blocks
	minv := mockBytes(0, 35)                                              // 0x00000000
	trickyMinv := mockBytes(0, 33)                                        // smaller than minv, not in mut index but in immut index
	maxv := mockBytes(0xff, 35, Mod{0, 0x61}, Mod{1, 0x62}, Mod{2, 0x63}) // abc0xff0xff...
	trickyMaxv := []byte("abd")                                           // bigger than maxv, not in mut index but in immut index
	bat.Vecs[12].Update(8, maxv, false)
	bat.Vecs[12].Update(11, minv, false)
	bat.Vecs[12].Update(22, []byte("abcc"), false)
	defer bat.Close()

	checkMinMax := func(rel handle.Relation, minvOffset, maxvOffset uint32) {
		_, _, err := rel.GetByFilter(handle.NewEQFilter(trickyMinv))
		assert.True(t, moerr.IsMoErrCode(err, moerr.ErrNotFound))
		_, _, err = rel.GetByFilter(handle.NewEQFilter(trickyMaxv))
		assert.True(t, moerr.IsMoErrCode(err, moerr.ErrNotFound))
		_, row, err := rel.GetByFilter(handle.NewEQFilter(minv))
		assert.NoError(t, err)
		assert.Equal(t, minvOffset, row)
		_, row, err = rel.GetByFilter(handle.NewEQFilter(maxv))
		assert.NoError(t, err)
		assert.Equal(t, maxvOffset, row)
	}

	tae.createRelAndAppend(bat, true)

	// runtime check
	txn, rel := tae.getRelation()
	checkMinMax(rel, 1, 8)
	assert.NoError(t, txn.Commit())

	// restart without compact
	tae.restart()
	txn, rel = tae.getRelation()
	checkMinMax(rel, 1, 8)
	assert.NoError(t, txn.Commit())

	// restart with compact
	tae.compactBlocks(false)
	tae.mergeBlocks(false)
	tae.restart()
	txn, rel = tae.getRelation()
	checkMinMax(rel, 0, 9)
	assert.NoError(t, txn.Commit())

	// 3 NonAppendable Blocks
	txn, rel = tae.getRelation()
	rel.UpdateByFilter(handle.NewEQFilter(maxv), 12, mockBytes(0xff, 35), false)
	assert.NoError(t, txn.Commit())
	tae.compactBlocks(false)
	tae.mergeBlocks(false)
	tae.restart()

	txn, rel = tae.getRelation()
	_, row, err := rel.GetByFilter(handle.NewEQFilter(mockBytes(0xff, 35)))
	assert.NoError(t, err)
	assert.Equal(t, uint32(9), row)
	assert.NoError(t, txn.Commit())
}

func mustStartTxn(t *testing.T, tae *testEngine, tenantID uint32) txnif.AsyncTxn {
	txn, err := tae.StartTxn(nil)
	assert.NoError(t, err)
	txn.BindAccessInfo(tenantID, 0, 0)
	return txn
}

func TestMultiTenantDBOps(t *testing.T) {
	defer testutils.AfterTest(t)()
	var err error
	opts := config.WithLongScanAndCKPOpts(nil)
	tae := newTestEngine(t, opts)
	defer tae.Close()

	txn11 := mustStartTxn(t, tae, 1)
	_, err = txn11.CreateDatabase("db", "", "")
	assert.NoError(t, err)
	txn12 := mustStartTxn(t, tae, 1)
	_, err = txn11.CreateDatabase("db", "", "")
	assert.Error(t, err)

	txn21 := mustStartTxn(t, tae, 2)
	_, err = txn21.CreateDatabase("db", "", "")
	assert.NoError(t, err)

	assert.NoError(t, txn11.Commit())
	assert.NoError(t, txn12.Commit())
	assert.NoError(t, txn21.Commit())

	txn22 := mustStartTxn(t, tae, 2)
	_, _ = txn22.CreateDatabase("db2", "", "")

	txn23 := mustStartTxn(t, tae, 2)
	// [mo_catalog, db]
	assert.Equal(t, 2, len(txn23.DatabaseNames()))
	assert.NoError(t, txn23.Commit())

	txn22.Commit()
	tae.restart()

	txn24 := mustStartTxn(t, tae, 2)
	// [mo_catalog, db, db2]
	assert.Equal(t, 3, len(txn24.DatabaseNames()))
	assert.NoError(t, txn24.Commit())

	txn13 := mustStartTxn(t, tae, 1)
	// [mo_catalog, db]
	assert.Equal(t, 2, len(txn13.DatabaseNames()))

	_, err = txn13.GetDatabase("db2")
	assert.Error(t, err)
	dbHdl, err := txn13.GetDatabase("db")
	assert.NoError(t, err)
	assert.Equal(t, uint32(1), dbHdl.GetMeta().(*catalog.DBEntry).GetTenantID())

	_, err = txn13.DropDatabase("db2")
	assert.Error(t, err)
	_, err = txn13.DropDatabase("db")
	assert.NoError(t, err)
	assert.NoError(t, txn13.Commit())

	txn14 := mustStartTxn(t, tae, 1)
	// [mo_catalog]
	assert.Equal(t, 1, len(txn14.DatabaseNames()))
	assert.NoError(t, txn14.Commit())
}

func TestMultiTenantMoCatalogOps(t *testing.T) {
	defer testutils.AfterTest(t)()
	var err error
	opts := config.WithLongScanAndCKPOpts(nil)
	tae := newTestEngine(t, opts)
	defer tae.Close()

	s := catalog.MockSchemaAll(1, 0)
	s.Name = "mo_accounts"
	txn0, sysDB := tae.getDB(pkgcatalog.MO_CATALOG)
	_, err = sysDB.CreateRelation(s)
	assert.NoError(t, err)
	assert.NoError(t, txn0.Commit())

	schema11 := catalog.MockSchemaAll(3, 0)
	schema11.BlockMaxRows = 10
	schema11.SegmentMaxBlocks = 2
	tae.bindSchema(schema11)
	tae.bindTenantID(1)

	bat1 := catalog.MockBatch(schema11, int(schema11.BlockMaxRows*2+9))
	tae.createRelAndAppend(bat1, true)
	// pretend 'mo_users'
	s = catalog.MockSchemaAll(1, 0)
	s.Name = "mo_users"
	txn11, sysDB := tae.getDB(pkgcatalog.MO_CATALOG)
	_, err = sysDB.CreateRelation(s)
	assert.NoError(t, err)
	assert.NoError(t, txn11.Commit())

	tae.compactBlocks(false)
	tae.mergeBlocks(false)

	schema21 := catalog.MockSchemaAll(2, 1)
	schema21.BlockMaxRows = 10
	schema21.SegmentMaxBlocks = 2
	tae.bindSchema(schema21)
	tae.bindTenantID(2)

	bat2 := catalog.MockBatch(schema21, int(schema21.BlockMaxRows*3+5))
	tae.createRelAndAppend(bat2, true)
	txn21, sysDB := tae.getDB(pkgcatalog.MO_CATALOG)
	s = catalog.MockSchemaAll(1, 0)
	s.Name = "mo_users"
	_, err = sysDB.CreateRelation(s)
	assert.NoError(t, err)
	assert.NoError(t, txn21.Commit())

	tae.compactBlocks(false)
	tae.mergeBlocks(false)

	tae.restart()

	reservedColumnsCnt := len(catalog.SystemDBSchema.ColDefs) +
		len(catalog.SystemColumnSchema.ColDefs) +
		len(catalog.SystemTableSchema.ColDefs)
	{
		// account 2
		// check data for good
		_, tbl := tae.getRelation()
		checkAllColRowsByScan(t, tbl, 35, false)
		// [mo_catalog, db]
		assert.Equal(t, 2, len(mustStartTxn(t, tae, 2).DatabaseNames()))
		_, sysDB = tae.getDB(pkgcatalog.MO_CATALOG)
		sysDB.Relations()
		sysDBTbl, _ := sysDB.GetRelationByName(pkgcatalog.MO_DATABASE)
		// [mo_catalog, db]
		checkAllColRowsByScan(t, sysDBTbl, 2, true)
		sysTblTbl, _ := sysDB.GetRelationByName(pkgcatalog.MO_TABLES)
		// [mo_database, mo_tables, mo_columns, 'mo_users_t2' 'test-table-a-timestamp']
		checkAllColRowsByScan(t, sysTblTbl, 5, true)
		sysColTbl, _ := sysDB.GetRelationByName(pkgcatalog.MO_COLUMNS)
		// [mo_database(8), mo_tables(13), mo_columns(19), 'mo_users_t2'(1+1), 'test-table-a-timestamp'(2+1)]
		checkAllColRowsByScan(t, sysColTbl, reservedColumnsCnt+5, true)
	}
	{
		// account 1
		tae.bindSchema(schema11)
		tae.bindTenantID(1)
		// check data for good
		_, tbl := tae.getRelation()
		checkAllColRowsByScan(t, tbl, 29, false)
		// [mo_catalog, db]
		assert.Equal(t, 2, len(mustStartTxn(t, tae, 1).DatabaseNames()))
		_, sysDB = tae.getDB(pkgcatalog.MO_CATALOG)
		sysDB.Relations()
		sysDBTbl, _ := sysDB.GetRelationByName(pkgcatalog.MO_DATABASE)
		// [mo_catalog, db]
		checkAllColRowsByScan(t, sysDBTbl, 2, true)
		sysTblTbl, _ := sysDB.GetRelationByName(pkgcatalog.MO_TABLES)
		// [mo_database, mo_tables, mo_columns, 'mo_users_t1' 'test-table-a-timestamp']
		checkAllColRowsByScan(t, sysTblTbl, 5, true)
		sysColTbl, _ := sysDB.GetRelationByName(pkgcatalog.MO_COLUMNS)
		// [mo_database(8), mo_tables(13), mo_columns(19), 'mo_users_t1'(1+1), 'test-table-a-timestamp'(3+1)]
		checkAllColRowsByScan(t, sysColTbl, reservedColumnsCnt+6, true)
	}
	{
		// sys account
		tae.bindSchema(nil)
		tae.bindTenantID(0)
		// [mo_catalog]
		assert.Equal(t, 1, len(mustStartTxn(t, tae, 0).DatabaseNames()))
		_, sysDB = tae.getDB(pkgcatalog.MO_CATALOG)
		sysDB.Relations()
		sysDBTbl, _ := sysDB.GetRelationByName(pkgcatalog.MO_DATABASE)
		// [mo_catalog]
		checkAllColRowsByScan(t, sysDBTbl, 1, true)
		sysTblTbl, _ := sysDB.GetRelationByName(pkgcatalog.MO_TABLES)
		// [mo_database, mo_tables, mo_columns, 'mo_accounts']
		checkAllColRowsByScan(t, sysTblTbl, 4, true)
		sysColTbl, _ := sysDB.GetRelationByName(pkgcatalog.MO_COLUMNS)
		// [mo_database(8), mo_tables(13), mo_columns(19), 'mo_accounts'(1+1)]
		checkAllColRowsByScan(t, sysColTbl, reservedColumnsCnt+2, true)
	}

}

// txn1 create update
// txn2 update delete
func TestUpdateAttr(t *testing.T) {
	defer testutils.AfterTest(t)()
	opts := config.WithLongScanAndCKPOpts(nil)
	tae := newTestEngine(t, opts)
	schema := catalog.MockSchemaAll(1, -1)
	defer tae.Close()

	txn, err := tae.StartTxn(nil)
	assert.NoError(t, err)
	db, err := txn.CreateDatabase("db", "", "")
	assert.NoError(t, err)
	rel, err := db.CreateRelation(schema)
	assert.NoError(t, err)
	seg, err := rel.CreateSegment(false)
	assert.NoError(t, err)
	blk, err := seg.CreateBlock(false)
	assert.NoError(t, err)
	blk.GetMeta().(*catalog.BlockEntry).UpdateMetaLoc(txn, objectio.Location("test_1"))
	assert.NoError(t, txn.Commit())

	txn, err = tae.StartTxn(nil)
	assert.NoError(t, err)
	db, err = txn.GetDatabase("db")
	assert.NoError(t, err)
	rel, err = db.GetRelationByName(schema.Name)
	assert.NoError(t, err)
	seg, err = rel.GetSegment(seg.GetID())
	assert.NoError(t, err)
	blk, err = seg.CreateBlock(false)
	assert.NoError(t, err)
	blk.GetMeta().(*catalog.BlockEntry).UpdateDeltaLoc(txn, objectio.Location("test_2"))
	rel.SoftDeleteSegment(seg.GetID())
	assert.NoError(t, txn.Commit())

	t.Log(tae.Catalog.SimplePPString(3))

	tae.restart()

	t.Log(tae.Catalog.SimplePPString(3))
}

type dummyCpkGetter struct{}

func (c *dummyCpkGetter) CollectCheckpointsInRange(ctx context.Context, start, end types.TS) (ckpLoc string, lastEnd types.TS, err error) {
	return "", types.TS{}, nil
}

func (c *dummyCpkGetter) FlushTable(ctx context.Context, dbID, tableID uint64, ts types.TS) error {
	return nil
}

func tots(ts types.TS) *timestamp.Timestamp {
	t := ts.ToTimestamp()
	return &t
}

func TestLogtailBasic(t *testing.T) {
	defer testutils.AfterTest(t)()
	opts := config.WithLongScanAndCKPOpts(nil)
	opts.LogtailCfg = &options.LogtailCfg{PageSize: 30}
	tae := newTestEngine(t, opts)
	logMgr := tae.LogtailMgr
	defer tae.Close()

	// at first, we can see nothing
	minTs, maxTs := types.BuildTS(0, 0), types.BuildTS(1000, 1000)
	reader := logMgr.GetReader(minTs, maxTs)
	require.False(t, reader.HasCatalogChanges())
	require.Equal(t, 0, len(reader.GetDirtyByTable(1000, 1000).Segs))

	schema := catalog.MockSchemaAll(2, -1)
	schema.Name = "test"
	schema.BlockMaxRows = 10
	schema.SegmentMaxBlocks = 2
	// craete 2 db and 2 tables
	txn, _ := tae.StartTxn(nil)
	todropdb, _ := txn.CreateDatabase("todrop", "", "")
	todropdb.CreateRelation(schema)
	db, _ := txn.CreateDatabase("db", "", "")
	tbl, _ := db.CreateRelation(schema)
	dbID := db.GetID()
	tableID := tbl.ID()
	txn.Commit()
	catalogWriteTs := txn.GetPrepareTS()

	// drop the first db
	txn2, _ := tae.StartTxn(nil)
	txn2.DropDatabase("todrop")
	txn2.Commit()
	catalogDropTs := txn2.GetPrepareTS()

	writeTs := make([]types.TS, 0, 120)
	deleteRowIDs := make([]types.Rowid, 0, 10)

	wg := new(sync.WaitGroup)
	wg.Add(1)
	go func() {
		// insert 100 rows
		for i := 0; i < 100; i++ {
			txn, _ := tae.StartTxn(nil)
			db, _ := txn.GetDatabase("db")
			tbl, _ := db.GetRelationByName("test")
			tbl.Append(catalog.MockBatch(schema, 1))
			require.NoError(t, txn.Commit())
			writeTs = append(writeTs, txn.GetPrepareTS())
		}
		// delete the row whose offset is 5 for every block
		{
			// collect rowid
			txn, _ := tae.StartTxn(nil)
			db, _ := txn.GetDatabase("db")
			tbl, _ := db.GetRelationByName("test")
			blkIt := tbl.MakeBlockIt()
			for ; blkIt.Valid(); blkIt.Next() {
				prefix := blkIt.GetBlock().GetMeta().(*catalog.BlockEntry).MakeKey()
				deleteRowIDs = append(deleteRowIDs, model.EncodePhyAddrKeyWithPrefix(prefix, 5))
			}
			require.NoError(t, txn.Commit())
		}

		// delete two 2 rows one time. no special reason, it just comes up
		for i := 0; i < len(deleteRowIDs); i += 2 {
			txn, _ := tae.StartTxn(nil)
			db, _ := txn.GetDatabase("db")
			tbl, _ := db.GetRelationByName("test")
			require.NoError(t, tbl.DeleteByPhyAddrKey(deleteRowIDs[i]))
			if i+1 < len(deleteRowIDs) {
				tbl.DeleteByPhyAddrKey(deleteRowIDs[i+1])
			}
			require.NoError(t, txn.Commit())
			writeTs = append(writeTs, txn.GetPrepareTS())
		}
		wg.Done()
	}()

	// concurrent read to test race
	for i := 0; i < 5; i++ {
		wg.Add(1)
		go func() {
			for i := 0; i < 10; i++ {
				reader := logMgr.GetReader(minTs, maxTs)
				_ = reader.GetDirtyByTable(dbID, tableID)
			}
			wg.Done()
		}()
	}

	wg.Wait()

	firstWriteTs, lastWriteTs := writeTs[0], writeTs[len(writeTs)-1]

	reader = logMgr.GetReader(firstWriteTs, lastWriteTs.Next())
	require.False(t, reader.HasCatalogChanges())
	reader = logMgr.GetReader(minTs, catalogWriteTs)
	require.Equal(t, 0, len(reader.GetDirtyByTable(dbID, tableID).Segs))
	reader = logMgr.GetReader(firstWriteTs, lastWriteTs)
	require.Equal(t, 0, len(reader.GetDirtyByTable(dbID, tableID-1).Segs))
	// 5 segments, every segment has 2 blocks
	reader = logMgr.GetReader(firstWriteTs, lastWriteTs)
	dirties := reader.GetDirtyByTable(dbID, tableID)
	require.Equal(t, 5, len(dirties.Segs))
	for _, seg := range dirties.Segs {
		require.Equal(t, 2, len(seg.Blks))
	}
	tots := func(ts types.TS) *timestamp.Timestamp {
		return &timestamp.Timestamp{PhysicalTime: types.DecodeInt64(ts[4:12]), LogicalTime: types.DecodeUint32(ts[:4])}
	}

	fixedColCnt := 2 // __rowid + commit_time, the columns for a delBatch
	// check Bat rows count consistency
	check_same_rows := func(bat *api.Batch, expect int) {
		for i, vec := range bat.Vecs {
			col, err := vector.ProtoVectorToVector(vec)
			require.NoError(t, err)
			require.Equal(t, expect, col.Length(), "columns %d", i)
		}
	}

	ctx := context.Background()

	// get db catalog change
	resp, err := logtail.HandleSyncLogTailReq(ctx, new(dummyCpkGetter), tae.LogtailMgr, tae.Catalog, api.SyncLogTailReq{
		CnHave: tots(minTs),
		CnWant: tots(catalogDropTs),
		Table:  &api.TableID{DbId: pkgcatalog.MO_CATALOG_ID, TbId: pkgcatalog.MO_DATABASE_ID},
	}, true)
	require.NoError(t, err)
	require.Equal(t, 2, len(resp.Commands)) // insert and delete

	require.Equal(t, api.Entry_Insert, resp.Commands[0].EntryType)
	require.Equal(t, len(catalog.SystemDBSchema.ColDefs)+fixedColCnt, len(resp.Commands[0].Bat.Vecs))
	check_same_rows(resp.Commands[0].Bat, 2)                                 // 2 db
	datname, err := vector.ProtoVectorToVector(resp.Commands[0].Bat.Vecs[3]) // datname column
	require.NoError(t, err)
	require.Equal(t, "todrop", datname.GetStringAt(0))
	require.Equal(t, "db", datname.GetStringAt(1))

	require.Equal(t, api.Entry_Delete, resp.Commands[1].EntryType)
	require.Equal(t, fixedColCnt, len(resp.Commands[1].Bat.Vecs))
	check_same_rows(resp.Commands[1].Bat, 1) // 1 drop db

	// get table catalog change
	resp, err = logtail.HandleSyncLogTailReq(ctx, new(dummyCpkGetter), tae.LogtailMgr, tae.Catalog, api.SyncLogTailReq{
		CnHave: tots(minTs),
		CnWant: tots(catalogDropTs),
		Table:  &api.TableID{DbId: pkgcatalog.MO_CATALOG_ID, TbId: pkgcatalog.MO_TABLES_ID},
	}, true)
	require.NoError(t, err)
	require.Equal(t, 1, len(resp.Commands)) // insert
	require.Equal(t, api.Entry_Insert, resp.Commands[0].EntryType)
	require.Equal(t, len(catalog.SystemTableSchema.ColDefs)+fixedColCnt, len(resp.Commands[0].Bat.Vecs))
	check_same_rows(resp.Commands[0].Bat, 2)                                 // 2 tables
	relname, err := vector.ProtoVectorToVector(resp.Commands[0].Bat.Vecs[3]) // relname column
	require.NoError(t, err)
	require.Equal(t, schema.Name, relname.GetStringAt(0))
	require.Equal(t, schema.Name, relname.GetStringAt(1))

	// get columns catalog change
	resp, err = logtail.HandleSyncLogTailReq(ctx, new(dummyCpkGetter), tae.LogtailMgr, tae.Catalog, api.SyncLogTailReq{
		CnHave: tots(minTs),
		CnWant: tots(catalogDropTs),
		Table:  &api.TableID{DbId: pkgcatalog.MO_CATALOG_ID, TbId: pkgcatalog.MO_COLUMNS_ID},
	}, true)
	require.NoError(t, err)
	require.Equal(t, 1, len(resp.Commands)) // insert
	require.Equal(t, api.Entry_Insert, resp.Commands[0].EntryType)
	require.Equal(t, len(catalog.SystemColumnSchema.ColDefs)+fixedColCnt, len(resp.Commands[0].Bat.Vecs))
	// sysColumnsCount := len(catalog.SystemDBSchema.ColDefs) + len(catalog.SystemTableSchema.ColDefs) + len(catalog.SystemColumnSchema.ColDefs)
	check_same_rows(resp.Commands[0].Bat, len(schema.ColDefs)*2) // column count of 2 tables

	// get user table change
	resp, err = logtail.HandleSyncLogTailReq(ctx, new(dummyCpkGetter), tae.LogtailMgr, tae.Catalog, api.SyncLogTailReq{
		CnHave: tots(firstWriteTs.Next()), // skip the first write deliberately,
		CnWant: tots(lastWriteTs),
		Table:  &api.TableID{DbId: dbID, TbId: tableID},
	}, true)
	require.NoError(t, err)
	require.Equal(t, 2, len(resp.Commands)) // insert data and delete data

	// blk meta change
	// blkMetaEntry := resp.Commands[0]
	// require.Equal(t, api.Entry_Insert, blkMetaEntry.EntryType)
	// require.Equal(t, len(logtail.BlkMetaSchema.ColDefs)+fixedColCnt, len(blkMetaEntry.Bat.Vecs))
	// check_same_rows(blkMetaEntry.Bat, 9) // 9 blocks, because the first write is excluded.

	// check data change
	insDataEntry := resp.Commands[0]
	require.Equal(t, api.Entry_Insert, insDataEntry.EntryType)
	require.Equal(t, len(schema.ColDefs)+1, len(insDataEntry.Bat.Vecs)) // 5 columns, rowid + commit ts + 2 visibile
	check_same_rows(insDataEntry.Bat, 99)                               // 99 rows, because the first write is excluded.
	// test first user col, this is probably fragile, it depends on the details of MockSchema
	// if something changes, delete this is okay.
	firstCol, err := vector.ProtoVectorToVector(insDataEntry.Bat.Vecs[2]) // mock_0 column, int8 type
	require.Equal(t, types.T_int8, firstCol.GetType().Oid)
	require.NoError(t, err)

	delDataEntry := resp.Commands[1]
	require.Equal(t, api.Entry_Delete, delDataEntry.EntryType)
	require.Equal(t, fixedColCnt, len(delDataEntry.Bat.Vecs)) // 3 columns, rowid + commit_ts + aborted
	check_same_rows(delDataEntry.Bat, 10)

	// check delete rowids are exactly what we want
	rowids, err := vector.ProtoVectorToVector(delDataEntry.Bat.Vecs[0])
	require.NoError(t, err)
	require.Equal(t, types.T_Rowid, rowids.GetType().Oid)
	rowidMap := make(map[types.Rowid]int)
	for _, id := range deleteRowIDs {
		rowidMap[id] = 1
	}
	for i := int64(0); i < 10; i++ {
		id := vector.MustFixedCol[types.Rowid](rowids)[i]
		rowidMap[id] = rowidMap[id] + 1
	}
	require.Equal(t, 10, len(rowidMap))
	for _, v := range rowidMap {
		require.Equal(t, 2, v)
	}
}

// txn1: create relation and append, half blk
// txn2: compact
// txn3: append, shouldn't get rw
func TestGetLastAppender(t *testing.T) {
	defer testutils.AfterTest(t)()
	opts := config.WithLongScanAndCKPOpts(nil)
	tae := newTestEngine(t, opts)
	defer tae.Close()
	schema := catalog.MockSchemaAll(1, -1)
	schema.BlockMaxRows = 10
	schema.SegmentMaxBlocks = 2
	tae.bindSchema(schema)
	bat := catalog.MockBatch(schema, 14)
	bats := bat.Split(2)

	tae.createRelAndAppend(bats[0], true)
	t.Log(tae.Catalog.SimplePPString(3))

	tae.compactBlocks(false)
	t.Log(tae.Catalog.SimplePPString(3))

	tae.restart()

	txn, rel := tae.getRelation()
	rel.Append(bats[1])
	require.NoError(t, txn.Commit())
}

// txn1[s1,p1,e1] append1
// txn2[s2,p2,e2] append2
// txn3[s3,p3,e3] append3
// collect [0,p1] [0,p2] [p1+1,p2] [p1+1,p3]
// check data, row count, commit ts
// TODO 1. in2pc committs!=preparets; 2. abort
func TestCollectInsert(t *testing.T) {
	defer testutils.AfterTest(t)()
	opts := config.WithLongScanAndCKPOpts(nil)
	tae := newTestEngine(t, opts)
	defer tae.Close()
	schema := catalog.MockSchemaAll(1, -1)
	schema.BlockMaxRows = 20
	tae.bindSchema(schema)
	bat := catalog.MockBatch(schema, 12)
	bats := bat.Split(4)

	tae.createRelAndAppend(bats[0], true)

	txn1, rel := tae.getRelation()
	assert.NoError(t, rel.Append(bats[1]))
	assert.NoError(t, txn1.Commit())

	p1 := txn1.GetPrepareTS()
	t.Logf("p1= %v", p1.ToString())

	txn2, rel := tae.getRelation()
	assert.NoError(t, rel.Append(bats[2]))
	assert.NoError(t, txn2.Commit())

	p2 := txn2.GetPrepareTS()
	t.Logf("p2= %v", p2.ToString())

	txn3, rel := tae.getRelation()
	assert.NoError(t, rel.Append(bats[3]))
	assert.NoError(t, txn3.Commit())

	p3 := txn3.GetPrepareTS()
	t.Logf("p3= %v", p3.ToString())

	_, rel = tae.getRelation()
	blkit := rel.MakeBlockIt()
	blkdata := blkit.GetBlock().GetMeta().(*catalog.BlockEntry).GetBlockData()

	batch, err := blkdata.CollectAppendInRange(types.TS{}, p1, true)
	assert.NoError(t, err)
	t.Log((batch.Attrs))
	for _, vec := range batch.Vecs {
		t.Log(vec)
		assert.Equal(t, 6, vec.Length())
	}
	batch, err = blkdata.CollectAppendInRange(types.TS{}, p2, true)
	assert.NoError(t, err)
	t.Log((batch.Attrs))
	for _, vec := range batch.Vecs {
		t.Log(vec)
		assert.Equal(t, 9, vec.Length())
	}
	batch, err = blkdata.CollectAppendInRange(p1.Next(), p2, true)
	assert.NoError(t, err)
	t.Log((batch.Attrs))
	for _, vec := range batch.Vecs {
		t.Log(vec)
		assert.Equal(t, 3, vec.Length())
	}
	batch, err = blkdata.CollectAppendInRange(p1.Next(), p3, true)
	assert.NoError(t, err)
	t.Log((batch.Attrs))
	for _, vec := range batch.Vecs {
		t.Log(vec)
		assert.Equal(t, 6, vec.Length())
	}
}

// txn0 append
// txn1[s1,p1,e1] delete
// txn1[s2,p2,e2] delete
// txn1[s3,p3,e3] delete
// collect [0,p1] [0,p2] [p1+1,p2] [p1+1,p3]
func TestCollectDelete(t *testing.T) {
	defer testutils.AfterTest(t)()
	opts := config.WithLongScanAndCKPOpts(nil)
	tae := newTestEngine(t, opts)
	defer tae.Close()
	schema := catalog.MockSchemaAll(2, 1)
	schema.BlockMaxRows = 20
	tae.bindSchema(schema)
	bat := catalog.MockBatch(schema, 12)

	tae.createRelAndAppend(bat, true)

	_, rel := tae.getRelation()
	blkit := rel.MakeBlockIt()
	blkID := blkit.GetBlock().GetMeta().(*catalog.BlockEntry).AsCommonID()

	txn1, rel := tae.getRelation()
	assert.NoError(t, rel.RangeDelete(blkID, 0, 0, handle.DT_Normal))
	assert.NoError(t, txn1.Commit())
	p1 := txn1.GetPrepareTS()
	t.Logf("p1= %v", p1.ToString())

	txn2, rel := tae.getRelation()
	assert.NoError(t, rel.RangeDelete(blkID, 1, 3, handle.DT_Normal))
	assert.NoError(t, txn2.Commit())
	p2 := txn2.GetPrepareTS()
	t.Logf("p2= %v", p2.ToString())

	txn3, rel := tae.getRelation()
	assert.NoError(t, rel.RangeDelete(blkID, 4, 5, handle.DT_Normal))
	assert.NoError(t, txn3.Commit())
	p3 := txn3.GetPrepareTS()
	t.Logf("p3= %v", p3.ToString())

	_, rel = tae.getRelation()
	blkit = rel.MakeBlockIt()
	blkdata := blkit.GetBlock().GetMeta().(*catalog.BlockEntry).GetBlockData()

	batch, err := blkdata.CollectDeleteInRange(types.TS{}, p1, true)
	assert.NoError(t, err)
	t.Log((batch.Attrs))
	for _, vec := range batch.Vecs {
		t.Log(vec)
		assert.Equal(t, 1, vec.Length())
	}
	batch, err = blkdata.CollectDeleteInRange(types.TS{}, p2, true)
	assert.NoError(t, err)
	t.Log((batch.Attrs))
	for _, vec := range batch.Vecs {
		t.Log(vec)
		assert.Equal(t, 4, vec.Length())
	}
	batch, err = blkdata.CollectDeleteInRange(p1.Next(), p2, true)
	assert.NoError(t, err)
	t.Log((batch.Attrs))
	for _, vec := range batch.Vecs {
		t.Log(vec)
		assert.Equal(t, 3, vec.Length())
	}
	batch, err = blkdata.CollectDeleteInRange(p1.Next(), p3, true)
	assert.NoError(t, err)
	t.Log((batch.Attrs))
	for _, vec := range batch.Vecs {
		t.Log(vec)
		assert.Equal(t, 5, vec.Length())
	}
}

func TestAppendnode(t *testing.T) {
	defer testutils.AfterTest(t)()
	opts := config.WithLongScanAndCKPOpts(nil)
	tae := newTestEngine(t, opts)
	defer tae.Close()
	schema := catalog.MockSchemaAll(1, 0)
	schema.BlockMaxRows = 10000
	schema.SegmentMaxBlocks = 2
	tae.bindSchema(schema)
	appendCnt := 20
	bat := catalog.MockBatch(schema, appendCnt)
	bats := bat.Split(appendCnt)

	tae.createRelAndAppend(bats[0], true)
	tae.checkRowsByScan(1, false)

	var wg sync.WaitGroup
	pool, _ := ants.NewPool(5)
	defer pool.Release()
	worker := func(i int) func() {
		return func() {
			txn, rel := tae.getRelation()
			row := getColumnRowsByScan(t, rel, 0, true)
			err := tae.doAppendWithTxn(bats[i], txn, true)
			assert.NoError(t, err)
			row2 := getColumnRowsByScan(t, rel, 0, true)
			assert.Equal(t, row+1, row2)
			assert.NoError(t, txn.Commit())
			wg.Done()
		}
	}
	for i := 1; i < appendCnt; i++ {
		wg.Add(1)
		pool.Submit(worker(i))
	}
	wg.Wait()
	tae.checkRowsByScan(appendCnt, true)

	tae.restart()
	tae.checkRowsByScan(appendCnt, true)
}

func TestTxnIdempotent(t *testing.T) {
	defer testutils.AfterTest(t)()
	opts := config.WithLongScanAndCKPOpts(nil)
	tae := newTestEngine(t, opts)
	defer tae.Close()

	schema := catalog.MockSchemaAll(1, 0)
	schema.BlockMaxRows = 10000
	schema.SegmentMaxBlocks = 2
	tae.bindSchema(schema)
	appendCnt := 20
	bat := catalog.MockBatch(schema, appendCnt)
	bats := bat.Split(appendCnt)

	var wg sync.WaitGroup

	tae.createRelAndAppend(bats[0], true)
	for i := 0; i < 10; i++ {
		txn, _ := tae.getRelation()
		wg.Add(1)
		assert.NoError(t, txn.Rollback())
		go func() {
			defer wg.Done()
			assert.True(t, moerr.IsMoErrCode(txn.Commit(), moerr.ErrTxnNotFound))
			// txn.Commit()
		}()
		wg.Wait()
	}
}

// insert 200 rows and do quick compaction
// expect that there are some dirty tables at first and then zero dirty table found
func TestWatchDirty(t *testing.T) {
	defer testutils.AfterTest(t)()
	opts := config.WithQuickScanAndCKPOpts(nil)
	tae := newTestEngine(t, opts)
	defer tae.Close()
	logMgr := tae.LogtailMgr

	visitor := &catalog.LoopProcessor{}
	watcher := logtail.NewDirtyCollector(logMgr, opts.Clock, tae.Catalog, visitor)

	tbl, seg, blk := watcher.DirtyCount()
	assert.Zero(t, blk)
	assert.Zero(t, seg)
	assert.Zero(t, tbl)

	schema := catalog.MockSchemaAll(1, 0)
	schema.BlockMaxRows = 50
	schema.SegmentMaxBlocks = 2
	tae.bindSchema(schema)
	appendCnt := 200
	bat := catalog.MockBatch(schema, appendCnt)
	bats := bat.Split(appendCnt)

	tae.createRelAndAppend(bats[0], true)
	tae.checkRowsByScan(1, false)

	wg := &sync.WaitGroup{}
	pool, _ := ants.NewPool(3)
	defer pool.Release()
	worker := func(i int) func() {
		return func() {
			txn, _ := tae.getRelation()
			err := tae.doAppendWithTxn(bats[i], txn, true)
			assert.NoError(t, err)
			assert.NoError(t, txn.Commit())
			wg.Done()
		}
	}
	for i := 1; i < appendCnt; i++ {
		wg.Add(1)
		pool.Submit(worker(i))
	}
	wg.Wait()

	timer := time.After(10 * time.Second)
	for {
		select {
		case <-timer:
			t.Errorf("timeout to wait zero")
			return
		default:
			watcher.Run()
			time.Sleep(5 * time.Millisecond)
			_, _, blkCnt := watcher.DirtyCount()
			// find block zero
			if blkCnt == 0 {
				return
			}
		}
	}
}

func TestDirtyWatchRace(t *testing.T) {
	defer testutils.AfterTest(t)()
	opts := config.WithQuickScanAndCKPOpts(nil)
	tae := newTestEngine(t, opts)
	defer tae.Close()

	schema := catalog.MockSchemaAll(2, -1)
	schema.Name = "test"
	schema.BlockMaxRows = 5
	schema.SegmentMaxBlocks = 5
	tae.bindSchema(schema)

	tae.createRelAndAppend(catalog.MockBatch(schema, 1), true)

	visitor := &catalog.LoopProcessor{}
	watcher := logtail.NewDirtyCollector(tae.LogtailMgr, opts.Clock, tae.Catalog, visitor)

	wg := &sync.WaitGroup{}

	addRow := func() {
		txn, _ := tae.StartTxn(nil)
		db, _ := txn.GetDatabase("db")
		tbl, _ := db.GetRelationByName("test")
		tbl.Append(catalog.MockBatch(schema, 1))
		assert.NoError(t, txn.Commit())
		wg.Done()
	}

	pool, _ := ants.NewPool(5)
	defer pool.Release()

	for i := 0; i < 50; i++ {
		wg.Add(1)
		pool.Submit(addRow)
	}

	// test race
	for i := 0; i < 3; i++ {
		wg.Add(1)
		go func(i int) {
			for j := 0; j < 300; j++ {
				time.Sleep(5 * time.Millisecond)
				watcher.Run()
				// tbl, seg, blk := watcher.DirtyCount()
				// t.Logf("t%d: tbl %d, seg %d, blk %d", i, tbl, seg, blk)
				_, _, _ = watcher.DirtyCount()
			}
			wg.Done()
		}(i)
	}

	wg.Wait()
}

func TestBlockRead(t *testing.T) {
	defer testutils.AfterTest(t)()
	opts := config.WithLongScanAndCKPOpts(nil)
	tae := newTestEngine(t, opts)
	tsAlloc := types.NewTsAlloctor(opts.Clock)
	defer tae.Close()
	schema := catalog.MockSchemaAll(2, 1)
	schema.BlockMaxRows = 20
	schema.SegmentMaxBlocks = 2
	tae.bindSchema(schema)
	bat := catalog.MockBatch(schema, 40)

	tae.createRelAndAppend(bat, true)

	_, rel := tae.getRelation()
	blkit := rel.MakeBlockIt()
	blkEntry := blkit.GetBlock().GetMeta().(*catalog.BlockEntry)
	blkID := blkEntry.AsCommonID()

	beforeDel := tsAlloc.Alloc()
	txn1, rel := tae.getRelation()
	assert.NoError(t, rel.RangeDelete(blkID, 0, 0, handle.DT_Normal))
	assert.NoError(t, txn1.Commit())

	afterFirstDel := tsAlloc.Alloc()
	txn2, rel := tae.getRelation()
	assert.NoError(t, rel.RangeDelete(blkID, 1, 3, handle.DT_Normal))
	assert.NoError(t, txn2.Commit())

	afterSecondDel := tsAlloc.Alloc()

	tae.compactBlocks(false)

	metaloc := blkEntry.GetMetaLoc()
	deltaloc := blkEntry.GetDeltaLoc()
	assert.NotEmpty(t, metaloc)
	assert.NotEmpty(t, deltaloc)

	bid, sid := blkEntry.ID, blkEntry.GetSegment().ID

	info := &pkgcatalog.BlockInfo{
		BlockID:    bid,
		SegmentID:  sid,
		EntryState: true,
	}
	info.SetMetaLocation(metaloc)
	info.SetDeltaLocation(deltaloc)

	columns := make([]string, 0)
	colIdxs := make([]uint16, 0)
	colTyps := make([]types.Type, 0)
	defs := schema.ColDefs[:]
	rand.Shuffle(len(defs), func(i, j int) { defs[i], defs[j] = defs[j], defs[i] })
	for _, col := range defs {
		columns = append(columns, col.Name)
		colIdxs = append(colIdxs, uint16(col.Idx))
		colTyps = append(colTyps, col.Type)
	}
	t.Log("read columns: ", columns)
	fs := tae.DB.Fs.Service
	pool, err := mpool.NewMPool("test", 0, mpool.NoFixed)
	assert.NoError(t, err)
	infos := make([][]*pkgcatalog.BlockInfo, 0)
	infos = append(infos, []*pkgcatalog.BlockInfo{info})
	err = blockio.BlockPrefetch(colIdxs, fs, infos)
	assert.NoError(t, err)
	b1, err := blockio.BlockReadInner(
		context.Background(), info, colIdxs, colTyps,
		beforeDel, fs, pool, nil,
	)
	assert.NoError(t, err)
	assert.Equal(t, len(columns), len(b1.Vecs))
	assert.Equal(t, 20, b1.Vecs[0].Length())

	b2, err := blockio.BlockReadInner(
		context.Background(), info, colIdxs, colTyps,
		afterFirstDel, fs, pool, nil,
	)
	assert.NoError(t, err)
	assert.Equal(t, 19, b2.Vecs[0].Length())
	b3, err := blockio.BlockReadInner(
		context.Background(), info, colIdxs, colTyps,
		afterSecondDel, fs, pool, nil,
	)
	assert.NoError(t, err)
	assert.Equal(t, len(columns), len(b2.Vecs))
	assert.Equal(t, 16, b3.Vecs[0].Length())

	// read rowid column only
	b4, err := blockio.BlockReadInner(
		context.Background(), info,
		[]uint16{2},
		[]types.Type{types.T_Rowid.ToType()},
		afterSecondDel, fs, pool, nil,
	)
	assert.NoError(t, err)
	assert.Equal(t, 1, len(b4.Vecs))
	assert.Equal(t, 16, b4.Vecs[0].Length())

	// read rowid column only
	info.EntryState = false
	b5, err := blockio.BlockReadInner(
		context.Background(), info,
		[]uint16{2},
		[]types.Type{types.T_Rowid.ToType()},
		afterSecondDel, fs, pool, nil,
	)
	assert.NoError(t, err)
	assert.Equal(t, 1, len(b5.Vecs))
	assert.Equal(t, 16, b5.Vecs[0].Length())
}

func TestCompactDeltaBlk(t *testing.T) {
	defer testutils.AfterTest(t)()
	testutils.EnsureNoLeak(t)
	opts := config.WithLongScanAndCKPOpts(nil)
	tae := newTestEngine(t, opts)
	defer tae.Close()
	schema := catalog.MockSchemaAll(3, 1)
	schema.BlockMaxRows = 6
	schema.SegmentMaxBlocks = 2
	tae.bindSchema(schema)
	bat := catalog.MockBatch(schema, 5)

	tae.createRelAndAppend(bat, true)

	{
		v := getSingleSortKeyValue(bat, schema, 1)
		t.Logf("v is %v**********", v)
		filter := handle.NewEQFilter(v)
		txn2, rel := tae.getRelation()
		t.Log("********before delete******************")
		checkAllColRowsByScan(t, rel, 5, true)
		_ = rel.DeleteByFilter(filter)
		assert.Nil(t, txn2.Commit())
	}

	_, rel := tae.getRelation()
	checkAllColRowsByScan(t, rel, 4, true)

	{
		t.Log("************compact************")
		txn, rel := tae.getRelation()
		it := rel.MakeBlockIt()
		blk := it.GetBlock()
		meta := blk.GetMeta().(*catalog.BlockEntry)
		task, err := jobs.NewCompactBlockTask(nil, txn, meta, tae.DB.Scheduler)
		assert.NoError(t, err)
		err = task.OnExec()
		assert.NoError(t, err)
		assert.True(t, !meta.GetMetaLoc().IsEmpty())
		assert.True(t, !meta.GetDeltaLoc().IsEmpty())
		assert.False(t, task.GetNewBlock().GetMeta().(*catalog.BlockEntry).GetMetaLoc().IsEmpty())
		assert.True(t, task.GetNewBlock().GetMeta().(*catalog.BlockEntry).GetDeltaLoc().IsEmpty())
		err = txn.Commit()
		assert.Nil(t, err)
		err = meta.GetSegment().RemoveEntry(meta)
		assert.Nil(t, err)
	}
	{
		v := getSingleSortKeyValue(bat, schema, 2)
		t.Logf("v is %v**********", v)
		filter := handle.NewEQFilter(v)
		txn2, rel := tae.getRelation()
		t.Log("********before delete******************")
		checkAllColRowsByScan(t, rel, 4, true)
		_ = rel.DeleteByFilter(filter)
		assert.Nil(t, txn2.Commit())
	}
	{
		t.Log("************compact************")
		txn, rel := tae.getRelation()
		it := rel.MakeBlockIt()
		blk := it.GetBlock()
		meta := blk.GetMeta().(*catalog.BlockEntry)
		assert.False(t, meta.IsAppendable())
		task, err := jobs.NewCompactBlockTask(nil, txn, meta, tae.DB.Scheduler)
		assert.NoError(t, err)
		err = task.OnExec()
		assert.NoError(t, err)
		assert.True(t, !meta.GetMetaLoc().IsEmpty())
		assert.True(t, !meta.GetDeltaLoc().IsEmpty())
		assert.False(t, task.GetNewBlock().GetMeta().(*catalog.BlockEntry).GetMetaLoc().IsEmpty())
		assert.True(t, task.GetNewBlock().GetMeta().(*catalog.BlockEntry).GetDeltaLoc().IsEmpty())
		err = txn.Commit()
		assert.Nil(t, err)
	}

	_, rel = tae.getRelation()
	checkAllColRowsByScan(t, rel, 3, true)
	assert.Equal(t, int64(3), rel.Rows())

	tae.restart()
	_, rel = tae.getRelation()
	checkAllColRowsByScan(t, rel, 3, true)
	assert.Equal(t, int64(3), rel.Rows())
}

func TestFlushTable(t *testing.T) {
	defer testutils.AfterTest(t)()
	opts := config.WithLongScanAndCKPOpts(nil)
	tae := newTestEngine(t, opts)
	defer tae.Close()

	tae.BGCheckpointRunner.DebugUpdateOptions(
		checkpoint.WithForceFlushCheckInterval(time.Millisecond * 5))

	schema := catalog.MockSchemaAll(3, 1)
	schema.BlockMaxRows = 10
	schema.SegmentMaxBlocks = 2
	tae.bindSchema(schema)
	bat := catalog.MockBatch(schema, 21)
	defer bat.Close()

	tae.createRelAndAppend(bat, true)

	_, rel := tae.getRelation()
	db, err := rel.GetDB()
	assert.Nil(t, err)
	table, err := db.GetRelationByName(schema.Name)
	assert.Nil(t, err)
	err = tae.FlushTable(
		context.Background(),
		0,
		db.GetID(),
		table.ID(),
		types.BuildTS(time.Now().UTC().UnixNano(), 0))
	assert.NoError(t, err)
	t.Log(tae.Catalog.SimplePPString(common.PPL1))

	txn, rel := tae.getRelation()
	it := rel.MakeBlockIt()
	for it.Valid() {
		blk := it.GetBlock().GetMeta().(*catalog.BlockEntry)
		assert.True(t, blk.HasPersistedData())
		it.Next()
	}
	assert.NoError(t, txn.Commit())
}

func TestReadCheckpoint(t *testing.T) {
	defer testutils.AfterTest(t)()
	opts := config.WithQuickScanAndCKPOpts(nil)
	tae := newTestEngine(t, opts)
	defer tae.Close()

	schema := catalog.MockSchemaAll(3, 1)
	schema.BlockMaxRows = 10
	schema.SegmentMaxBlocks = 2
	tae.bindSchema(schema)
	bat := catalog.MockBatch(schema, 21)
	defer bat.Close()

	tae.createRelAndAppend(bat, true)
	now := time.Now()
	testutils.WaitExpect(10000, func() bool {
		return tae.Scheduler.GetPenddingLSNCnt() == 0
	})
	t.Log(time.Since(now))
	t.Logf("Checkpointed: %d", tae.Scheduler.GetCheckpointedLSN())
	t.Logf("GetPenddingLSNCnt: %d", tae.Scheduler.GetPenddingLSNCnt())
	assert.Equal(t, uint64(0), tae.Scheduler.GetPenddingLSNCnt())
	tids := []uint64{
		pkgcatalog.MO_DATABASE_ID,
		pkgcatalog.MO_TABLES_ID,
		pkgcatalog.MO_COLUMNS_ID,
		1000,
	}

	now = time.Now()
	testutils.WaitExpect(10000, func() bool {
		return tae.Scheduler.GetPenddingLSNCnt() == 0
	})
	t.Log(time.Since(now))
	assert.Equal(t, uint64(0), tae.Scheduler.GetPenddingLSNCnt())

	now = time.Now()
	testutils.WaitExpect(10000, func() bool {
		return tae.BGCheckpointRunner.GetPenddingIncrementalCount() == 0
	})
	t.Log(time.Since(now))
	assert.Equal(t, 0, tae.BGCheckpointRunner.GetPenddingIncrementalCount())

	gcTS := types.BuildTS(time.Now().UTC().UnixNano(), 0)
	err := tae.BGCheckpointRunner.GCByTS(context.Background(), gcTS)
	assert.NoError(t, err)
	now = time.Now()
	assert.Equal(t, uint64(0), tae.Wal.GetPenddingCnt())
	testutils.WaitExpect(10000, func() bool {
		tae.BGCheckpointRunner.ExistPendingEntryToGC()
		return !tae.BGCheckpointRunner.ExistPendingEntryToGC()
	})
	t.Log(time.Since(now))
	assert.False(t, tae.BGCheckpointRunner.ExistPendingEntryToGC())
	entries := tae.BGCheckpointRunner.GetAllGlobalCheckpoints()
	for _, entry := range entries {
		t.Log(entry.String())
	}
	for _, entry := range entries {
		for _, tid := range tids {
			ins, del, _, err := entry.GetByTableID(tae.Fs, tid)
			assert.NoError(t, err)
			t.Logf("table %d", tid)
			t.Log(common.PrintApiBatch(ins, 3))
			t.Log(common.PrintApiBatch(del, 3))
		}
	}
	tae.restart()
	entries = tae.BGCheckpointRunner.GetAllGlobalCheckpoints()
	for _, entry := range entries {
		for _, tid := range tids {
			ins, del, _, err := entry.GetByTableID(tae.Fs, tid)
			assert.NoError(t, err)
			t.Logf("table %d", tid)
			t.Log(common.PrintApiBatch(ins, 3))
			t.Log(common.PrintApiBatch(del, 3))
		}
	}
}

func TestDelete4(t *testing.T) {
	t.Skip(any("This case crashes occasionally, is being fixed, skip it for now"))
	defer testutils.AfterTest(t)()
	opts := config.WithQuickScanAndCKPOpts(nil)
	tae := newTestEngine(t, opts)
	defer tae.Close()
	schema := catalog.NewEmptySchema("xx")
	schema.AppendPKCol("name", types.T_varchar.ToType(), 0)
	schema.AppendCol("offset", types.T_uint32.ToType())
	schema.Finalize(false)
	schema.BlockMaxRows = 50
	schema.SegmentMaxBlocks = 5
	tae.bindSchema(schema)
	bat := catalog.MockBatch(schema, 1)
	bat.Vecs[1].Update(0, uint32(0), false)
	defer bat.Close()
	tae.createRelAndAppend(bat, true)

	filter := handle.NewEQFilter(bat.Vecs[0].Get(0))
	var wg sync.WaitGroup
	var count atomic.Uint32

	run := func() {
		defer wg.Done()
		time.Sleep(time.Duration(rand.Intn(20)+1) * time.Millisecond)
		cloneBat := bat.CloneWindow(0, 1)
		defer cloneBat.Close()
		txn, rel := tae.getRelation()
		id, offset, err := rel.GetByFilter(filter)
		if err != nil {
			txn.Rollback()
			return
		}
		v, _, err := rel.GetValue(id, offset, 1)
		if err != nil {
			txn.Rollback()
			return
		}
		oldV := v.(uint32)
		newV := oldV + 1
		if err := rel.RangeDelete(id, offset, offset, handle.DT_Normal); err != nil {
			txn.Rollback()
			return
		}
		cloneBat.Vecs[1].Update(0, newV, false)
		if err := rel.Append(cloneBat); err != nil {
			txn.Rollback()
			return
		}
		if err := txn.Commit(); err == nil {
			ok := count.CompareAndSwap(oldV, newV)
			for !ok {
				ok = count.CompareAndSwap(oldV, newV)
			}
			t.Logf("RangeDelete block-%d, offset-%d, old %d newV %d, %s", id.BlockID, offset, oldV, newV, txn.GetCommitTS().ToString())
		}
	}

	p, _ := ants.NewPool(20)
	defer p.Release()
	for i := 0; i < 100; i++ {
		wg.Add(1)
		_ = p.Submit(run)
	}
	wg.Wait()

	t.Logf("count=%v", count.Load())

	getValueFn := func() {
		txn, rel := tae.getRelation()
		v, _, err := rel.GetValueByFilter(filter, 1)
		assert.NoError(t, err)
		assert.Equal(t, int(count.Load()), int(v.(uint32)))
		assert.NoError(t, txn.Commit())
		t.Logf("GetV=%v, %s", v, txn.GetStartTS().ToString())
	}
	scanFn := func() {
		txn, rel := tae.getRelation()
		it := rel.MakeBlockIt()
		for it.Valid() {
			blk := it.GetBlock()
			view, err := blk.GetColumnDataById(0)
			assert.NoError(t, err)
			defer view.Close()
			view.ApplyDeletes()
			if view.Length() != 0 {
				t.Logf("block-%d, data=%s", blk.ID(), logtail.ToStringTemplate(view.GetData(), -1))
			}
			it.Next()
		}
		txn.Commit()
	}

	for i := 0; i < 20; i++ {
		getValueFn()
		scanFn()

		tae.restart()

		getValueFn()
		scanFn()
		for j := 0; j < 100; j++ {
			wg.Add(1)
			p.Submit(run)
		}
		wg.Wait()
	}
	t.Log(tae.Catalog.SimplePPString(common.PPL3))
}

// append, delete, apppend, get start ts, compact, get active row
func TestGetActiveRow(t *testing.T) {
	opts := config.WithLongScanAndCKPOpts(nil)
	tae := newTestEngine(t, opts)
	defer tae.Close()

	schema := catalog.MockSchemaAll(3, 1)
	schema.BlockMaxRows = 10
	schema.SegmentMaxBlocks = 2
	tae.bindSchema(schema)
	bat := catalog.MockBatch(schema, 1)
	defer bat.Close()

	tae.createRelAndAppend(bat, true)

	txn, rel := tae.getRelation()
	v := getSingleSortKeyValue(bat, schema, 0)
	filter := handle.NewEQFilter(v)
	id, row, err := rel.GetByFilter(filter)
	assert.NoError(t, err)
	err = rel.RangeDelete(id, row, row, handle.DT_Normal)
	assert.NoError(t, err)
	assert.NoError(t, txn.Commit())

	txn, rel = tae.getRelation()
	assert.NoError(t, rel.Append(bat))
	assert.NoError(t, txn.Commit())

	_, rel = tae.getRelation()
	{
		txn2, rel2 := tae.getRelation()
		it := rel2.MakeBlockIt()
		blk := it.GetBlock().GetMeta().(*catalog.BlockEntry)
		task, err := jobs.NewCompactBlockTask(nil, txn2, blk, tae.Scheduler)
		assert.NoError(t, err)
		err = task.OnExec()
		assert.NoError(t, err)
		assert.NoError(t, txn2.Commit())
	}
	filter = handle.NewEQFilter(v)
	_, _, err = rel.GetByFilter(filter)
	assert.NoError(t, err)
}
func TestTransfer(t *testing.T) {
	opts := config.WithLongScanAndCKPOpts(nil)
	tae := newTestEngine(t, opts)
	defer tae.Close()
	schema := catalog.MockSchemaAll(5, 3)
	schema.BlockMaxRows = 100
	schema.SegmentMaxBlocks = 10
	tae.bindSchema(schema)

	bat := catalog.MockBatch(schema, 10)
	defer bat.Close()

	tae.createRelAndAppend(bat, true)

	filter := handle.NewEQFilter(bat.Vecs[3].Get(3))

	txn1, rel1 := tae.getRelation()
	err := rel1.DeleteByFilter(filter)
	assert.NoError(t, err)

	meta := rel1.GetMeta().(*catalog.TableEntry)
	err = tae.FlushTable(context.Background(), 0, meta.GetDB().ID, meta.ID,
		types.BuildTS(time.Now().UTC().UnixNano(), 0))
	assert.NoError(t, err)

	err = txn1.Commit()
	// assert.True(t, moerr.IsMoErrCode(err, moerr.ErrTxnRWConflict))
	assert.NoError(t, err)

	txn2, rel2 := tae.getRelation()
	_, _, err = rel2.GetValueByFilter(filter, 3)
	t.Log(err)
	assert.True(t, moerr.IsMoErrCode(err, moerr.ErrNotFound))
	v, _, err := rel2.GetValueByFilter(handle.NewEQFilter(bat.Vecs[3].Get(4)), 2)
	expectV := bat.Vecs[2].Get(4)
	assert.Equal(t, expectV, v)
	assert.NoError(t, err)
	_ = txn2.Commit()
}

func TestTransfer2(t *testing.T) {
	opts := config.WithLongScanAndCKPOpts(nil)
	tae := newTestEngine(t, opts)
	defer tae.Close()
	schema := catalog.MockSchemaAll(5, 3)
	schema.BlockMaxRows = 10
	schema.SegmentMaxBlocks = 10
	tae.bindSchema(schema)

	bat := catalog.MockBatch(schema, 200)
	defer bat.Close()

	tae.createRelAndAppend(bat, true)

	filter := handle.NewEQFilter(bat.Vecs[3].Get(3))

	txn1, rel1 := tae.getRelation()
	err := rel1.DeleteByFilter(filter)
	assert.NoError(t, err)

	tae.mergeBlocks(false)

	err = txn1.Commit()
	// assert.True(t, moerr.IsMoErrCode(err, moerr.ErrTxnRWConflict))
	assert.NoError(t, err)

	txn2, rel2 := tae.getRelation()
	_, _, err = rel2.GetValueByFilter(filter, 3)
	t.Log(err)
	assert.True(t, moerr.IsMoErrCode(err, moerr.ErrNotFound))
	v, _, err := rel2.GetValueByFilter(handle.NewEQFilter(bat.Vecs[3].Get(4)), 2)
	expectV := bat.Vecs[2].Get(4)
	assert.Equal(t, expectV, v)
	assert.NoError(t, err)
	_ = txn2.Commit()
}

func TestCompactEmptyBlock(t *testing.T) {
	defer testutils.AfterTest(t)()
	opts := config.WithLongScanAndCKPOpts(nil)
	tae := newTestEngine(t, opts)
	defer tae.Close()
	schema := catalog.MockSchemaAll(1, 0)
	schema.BlockMaxRows = 3
	schema.SegmentMaxBlocks = 2
	tae.bindSchema(schema)
	bat := catalog.MockBatch(schema, 6)
	defer bat.Close()

	tae.createRelAndAppend(bat, true)
	assert.NoError(t, tae.deleteAll(true))
	tae.checkRowsByScan(0, true)

	tae.compactBlocks(false)

	tae.checkRowsByScan(0, true)

	blkCnt := 0
	p := &catalog.LoopProcessor{}
	p.BlockFn = func(be *catalog.BlockEntry) error {
		blkCnt++
		return nil
	}

	_, rel := tae.getRelation()
	err := rel.GetMeta().(*catalog.TableEntry).RecurLoop(p)
	assert.NoError(t, err)
	assert.Equal(t, 2, blkCnt)
	t.Log(tae.Catalog.SimplePPString(3))

	tae.restart()

	blkCnt = 0
	_, rel = tae.getRelation()
	err = rel.GetMeta().(*catalog.TableEntry).RecurLoop(p)
	assert.NoError(t, err)
	assert.Equal(t, 2, blkCnt)
	tae.checkRowsByScan(0, true)
	t.Log(tae.Catalog.SimplePPString(3))
}

func TestTransfer3(t *testing.T) {
	defer testutils.AfterTest(t)()
	opts := config.WithLongScanAndCKPOpts(nil)
	tae := newTestEngine(t, opts)
	defer tae.Close()
	schema := catalog.MockSchemaAll(5, 3)
	schema.BlockMaxRows = 100
	schema.SegmentMaxBlocks = 10
	tae.bindSchema(schema)

	bat := catalog.MockBatch(schema, 10)
	defer bat.Close()

	tae.createRelAndAppend(bat, true)

	filter := handle.NewEQFilter(bat.Vecs[3].Get(3))

	txn1, rel1 := tae.getRelation()

	var err error
	err = rel1.DeleteByFilter(filter)
	assert.NoError(t, err)

	meta := rel1.GetMeta().(*catalog.TableEntry)
	err = tae.FlushTable(context.Background(), 0, meta.GetDB().ID, meta.ID,
		types.BuildTS(time.Now().UTC().UnixNano(), 0))
	assert.NoError(t, err)

	err = rel1.Append(bat.Window(3, 1))
	assert.NoError(t, err)
	err = txn1.Commit()
	assert.NoError(t, err)
}

func TestUpdate(t *testing.T) {
	t.Skip(any("This case crashes occasionally, is being fixed, skip it for now"))
	defer testutils.AfterTest(t)()
	opts := config.WithQuickScanAndCKPOpts2(nil, 5)
	// opts := config.WithLongScanAndCKPOpts(nil)
	tae := newTestEngine(t, opts)
	defer tae.Close()

	schema := catalog.MockSchemaAll(5, 3)
	schema.BlockMaxRows = 100
	schema.SegmentMaxBlocks = 4
	tae.bindSchema(schema)

	bat := catalog.MockBatch(schema, 1)
	defer bat.Close()
	bat.Vecs[2].Update(0, int32(0), false)

	tae.createRelAndAppend(bat, true)

	var wg sync.WaitGroup

	var expectV atomic.Int32
	expectV.Store(bat.Vecs[2].Get(0).(int32))
	filter := handle.NewEQFilter(bat.Vecs[3].Get(0))
	updateFn := func() {
		defer wg.Done()
		txn, rel := tae.getRelation()
		id, offset, err := rel.GetByFilter(filter)
		assert.NoError(t, err)
		v, _, err := rel.GetValue(id, offset, 2)
		assert.NoError(t, err)
		err = rel.RangeDelete(id, offset, offset, handle.DT_Normal)
		if err != nil {
			t.Logf("range delete %v, rollbacking", err)
			_ = txn.Rollback()
			return
		}
		tuples := bat.CloneWindow(0, 1)
		defer tuples.Close()
		updatedV := v.(int32) + 1
		tuples.Vecs[2].Update(0, updatedV, false)
		err = rel.Append(tuples)
		assert.NoError(t, err)

		err = txn.Commit()
		if err != nil {
			t.Logf("commit update %v", err)
		} else {
			expectV.CompareAndSwap(v.(int32), updatedV)
			t.Logf("%v committed", updatedV)
		}
	}
	p, _ := ants.NewPool(5)
	defer p.Release()
	loop := 1000
	for i := 0; i < loop; i++ {
		wg.Add(1)
		// updateFn()
		_ = p.Submit(updateFn)
	}
	wg.Wait()
	t.Logf("Final: %v", expectV.Load())
	{
		txn, rel := tae.getRelation()
		v, _, err := rel.GetValueByFilter(filter, 2)
		assert.NoError(t, err)
		assert.Equal(t, v.(int32), expectV.Load())
		checkAllColRowsByScan(t, rel, 1, true)
		assert.NoError(t, txn.Commit())
	}
}

// This is used to observe a lot of compactions to overflow a segment, it is not compulsory
func TestAlwaysUpdate(t *testing.T) {
	t.Skip("This is a long test, run it manully to observe catalog")
	defer testutils.AfterTest(t)()
	opts := config.WithQuickScanAndCKPOpts2(nil, 100)
	opts.GCCfg.ScanGCInterval = 3600 * time.Second
	opts.CatalogCfg.GCInterval = 3600 * time.Second
	// opts := config.WithLongScanAndCKPOpts(nil)
	tae := newTestEngine(t, opts)
	defer tae.Close()

	schema := catalog.MockSchemaAll(5, 3)
	schema.Name = "testupdate"
	schema.BlockMaxRows = 8192
	schema.SegmentMaxBlocks = 200
	tae.bindSchema(schema)

	bats := catalog.MockBatch(schema, 400*100).Split(100)
	metalocs := make([]objectio.Location, 0, 100)
	// write only one segment
	for i := 0; i < 1; i++ {
		objName1 := objectio.NewSegmentid().ToString() + "-0"
		writer, err := blockio.NewBlockWriter(tae.Fs.Service, objName1)
		assert.Nil(t, err)
		writer.SetPrimaryKey(3)
		for _, bat := range bats[i*25 : (i+1)*25] {
			_, err := writer.WriteBatch(containers.ToCNBatch(bat))
			assert.Nil(t, err)
		}
		blocks, _, err := writer.Sync(context.Background())
		assert.Nil(t, err)
		assert.Equal(t, 25, len(blocks))
		for _, blk := range blocks {
			loc := blockio.EncodeLocation(writer.GetName(), blk.GetExtent(), 8192, blocks[0].GetID())
			assert.Nil(t, err)
			metalocs = append(metalocs, loc)
		}
	}

	txn, _ := tae.StartTxn(nil)
	db, err := txn.CreateDatabase("db", "", "")
	assert.NoError(t, err)
	tbl, err := db.CreateRelation(schema)
	assert.NoError(t, err)
	assert.NoError(t, tbl.AddBlksWithMetaLoc(nil, metalocs))
	assert.NoError(t, txn.Commit())

	t.Log(tae.Catalog.SimplePPString(common.PPL1))

	wg := &sync.WaitGroup{}

	updateFn := func(i, j int) {
		defer wg.Done()
		tuples := bats[0].CloneWindow(0, 1)
		defer tuples.Close()
		for x := i; x < j; x++ {
			txn, rel := tae.getRelation()
			filter := handle.NewEQFilter(int64(x))
			id, offset, err := rel.GetByFilter(filter)
			assert.NoError(t, err)
			_, _, err = rel.GetValue(id, offset, 2)
			assert.NoError(t, err)
			err = rel.RangeDelete(id, offset, offset, handle.DT_Normal)
			if err != nil {
				t.Logf("range delete %v, rollbacking", err)
				_ = txn.Rollback()
				return
			}
			tuples.Vecs[3].Update(0, int64(x), false)
			err = rel.Append(tuples)
			assert.NoError(t, err)
			assert.NoError(t, txn.Commit())
		}
		t.Logf("(%d, %d) done", i, j)
	}

	p, _ := ants.NewPool(10)
	defer p.Release()

	ch := make(chan int, 1)
	ticker := time.NewTicker(10 * time.Second)
	go func() {
		for {
			select {
			case <-ticker.C:
				t.Log(tae.Catalog.SimplePPString(common.PPL1))
			case <-ch:
			}
		}
	}()

	for r := 0; r < 10; r++ {
		for i := 0; i < 40; i++ {
			wg.Add(1)
			start, end := i*200, (i+1)*200
			f := func() { updateFn(start, end) }
			p.Submit(f)
		}
		wg.Wait()
	}
}

func TestInsertPerf(t *testing.T) {
	t.Skip(any("for debug"))
	opts := new(options.Options)
	options.WithCheckpointScanInterval(time.Second * 10)(opts)
	options.WithFlushInterval(time.Second * 10)(opts)
	tae := newTestEngine(t, opts)
	defer tae.Close()
	schema := catalog.MockSchemaAll(10, 2)
	schema.BlockMaxRows = 1000
	schema.SegmentMaxBlocks = 5
	tae.bindSchema(schema)

	cnt := 1000
	iBat := 1
	poolSize := 20

	bat := catalog.MockBatch(schema, cnt*iBat*poolSize*2)
	defer bat.Close()

	tae.createRelAndAppend(bat.Window(0, 1), true)
	var wg sync.WaitGroup
	run := func(start int) func() {
		return func() {
			defer wg.Done()
			for i := start; i < start+cnt*iBat; i += iBat {
				txn, rel := tae.getRelation()
				_ = rel.Append(bat.Window(i, iBat))
				_ = txn.Commit()
			}
		}
	}

	p, _ := ants.NewPool(poolSize)
	defer p.Release()
	now := time.Now()
	for i := 1; i <= poolSize; i++ {
		wg.Add(1)
		_ = p.Submit(run(i * cnt * iBat))
	}
	wg.Wait()
	t.Log(time.Since(now))
}

func TestAppendBat(t *testing.T) {
	p, _ := ants.NewPool(100)
	defer p.Release()
	var wg sync.WaitGroup

	schema := catalog.MockSchema(7, 2)
	bat := catalog.MockBatch(schema, 1000)
	defer bat.Close()

	run := func() {
		defer wg.Done()
		b := containers.BuildBatch(schema.Attrs(), schema.Types(), containers.Options{
			Allocator: common.DefaultAllocator})
		defer b.Close()
		for i := 0; i < bat.Length(); i++ {
			w := bat.Window(i, 1)
			b.Extend(w)
		}
	}

	for i := 0; i < 200; i++ {
		wg.Add(1)
		_ = p.Submit(run)
	}
	wg.Wait()
}

func TestGCWithCheckpoint(t *testing.T) {
	defer testutils.AfterTest(t)()
	opts := config.WithQuickScanAndCKPAndGCOpts(nil)
	tae := newTestEngine(t, opts)
	defer tae.Close()
	manager := gc.NewDiskCleaner(tae.Fs, tae.BGCheckpointRunner, tae.Catalog)
	manager.Start()
	defer manager.Stop()

	schema := catalog.MockSchemaAll(3, 1)
	schema.BlockMaxRows = 10
	schema.SegmentMaxBlocks = 2
	tae.bindSchema(schema)
	bat := catalog.MockBatch(schema, 21)
	defer bat.Close()

	tae.createRelAndAppend(bat, true)
	now := time.Now()
	testutils.WaitExpect(10000, func() bool {
		return tae.Scheduler.GetPenddingLSNCnt() == 0
	})
	t.Log(time.Since(now))
	t.Logf("Checkpointed: %d", tae.Scheduler.GetCheckpointedLSN())
	t.Logf("GetPenddingLSNCnt: %d", tae.Scheduler.GetPenddingLSNCnt())
	assert.Equal(t, uint64(0), tae.Scheduler.GetPenddingLSNCnt())
	err := manager.GC(context.Background())
	assert.Nil(t, err)
	entries := tae.BGCheckpointRunner.GetAllIncrementalCheckpoints()
	num := len(entries)
	assert.Greater(t, num, 0)
	testutils.WaitExpect(5000, func() bool {
		if manager.GetMaxConsumed() == nil {
			return false
		}
		return entries[num-1].GetEnd().Equal(manager.GetMaxConsumed().GetEnd())
	})
	assert.True(t, entries[num-1].GetEnd().Equal(manager.GetMaxConsumed().GetEnd()))
	manager2 := gc.NewDiskCleaner(tae.Fs, tae.BGCheckpointRunner, tae.Catalog)
	manager2.Start()
	defer manager2.Stop()
	testutils.WaitExpect(5000, func() bool {
		if manager2.GetMaxConsumed() == nil {
			return false
		}
		return entries[num-1].GetEnd().Equal(manager2.GetMaxConsumed().GetEnd())
	})
	assert.True(t, entries[num-1].GetEnd().Equal(manager2.GetMaxConsumed().GetEnd()))
	tables1 := manager.GetInputs()
	tables2 := manager2.GetInputs()
	assert.True(t, tables1.Compare(tables2))
}

func TestGCDropDB(t *testing.T) {
	defer testutils.AfterTest(t)()
	opts := config.WithQuickScanAndCKPAndGCOpts(nil)
	tae := newTestEngine(t, opts)
	defer tae.Close()
	manager := gc.NewDiskCleaner(tae.Fs, tae.BGCheckpointRunner, tae.Catalog)
	manager.Start()
	defer manager.Stop()
	schema := catalog.MockSchemaAll(3, 1)
	schema.BlockMaxRows = 10
	schema.SegmentMaxBlocks = 2
	tae.bindSchema(schema)
	bat := catalog.MockBatch(schema, 210)
	defer bat.Close()

	tae.createRelAndAppend(bat, true)
	txn, err := tae.StartTxn(nil)
	assert.Nil(t, err)
	db, err := txn.DropDatabase(defaultTestDB)
	assert.Nil(t, err)
	assert.Nil(t, txn.Commit())

	assert.Equal(t, txn.GetCommitTS(), db.GetMeta().(*catalog.DBEntry).GetDeleteAt())
	now := time.Now()
	testutils.WaitExpect(10000, func() bool {
		return tae.Scheduler.GetPenddingLSNCnt() == 0
	})
	t.Log(time.Since(now))
	err = manager.GC(context.Background())
	assert.Nil(t, err)
	entries := tae.BGCheckpointRunner.GetAllIncrementalCheckpoints()
	num := len(entries)
	assert.Greater(t, num, 0)
	testutils.WaitExpect(5000, func() bool {
		if manager.GetMaxConsumed() == nil {
			return false
		}
		return entries[num-1].GetEnd().Equal(manager.GetMaxConsumed().GetEnd())
	})
	assert.True(t, entries[num-1].GetEnd().Equal(manager.GetMaxConsumed().GetEnd()))
	manager2 := gc.NewDiskCleaner(tae.Fs, tae.BGCheckpointRunner, tae.Catalog)
	manager2.Start()
	defer manager2.Stop()
	testutils.WaitExpect(5000, func() bool {
		if manager2.GetMaxConsumed() == nil {
			return false
		}
		return entries[num-1].GetEnd().Equal(manager2.GetMaxConsumed().GetEnd())
	})
	assert.True(t, entries[num-1].GetEnd().Equal(manager2.GetMaxConsumed().GetEnd()))
	tables1 := manager.GetInputs()
	tables2 := manager2.GetInputs()
	assert.True(t, tables1.Compare(tables2))
	tae.restart()
}

func TestGCDropTable(t *testing.T) {
	defer testutils.AfterTest(t)()
	opts := config.WithQuickScanAndCKPAndGCOpts(nil)
	tae := newTestEngine(t, opts)
	defer tae.Close()
	manager := gc.NewDiskCleaner(tae.Fs, tae.BGCheckpointRunner, tae.Catalog)
	manager.Start()
	defer manager.Stop()
	schema := catalog.MockSchemaAll(3, 1)
	schema.BlockMaxRows = 10
	schema.SegmentMaxBlocks = 2
	tae.bindSchema(schema)
	bat := catalog.MockBatch(schema, 210)
	defer bat.Close()
	schema2 := catalog.MockSchemaAll(3, 1)
	schema2.BlockMaxRows = 10
	schema2.SegmentMaxBlocks = 2
	bat2 := catalog.MockBatch(schema2, 210)
	defer bat.Close()

	tae.createRelAndAppend(bat, true)
	txn, _ := tae.StartTxn(nil)
	db, err := txn.GetDatabase(defaultTestDB)
	assert.Nil(t, err)
	rel, _ := db.CreateRelation(schema2)
	rel.Append(bat2)
	assert.Nil(t, txn.Commit())

	txn, err = tae.StartTxn(nil)
	assert.Nil(t, err)
	db, err = txn.GetDatabase(defaultTestDB)
	assert.Nil(t, err)
	_, err = db.DropRelationByName(schema2.Name)
	assert.Nil(t, err)
	assert.Nil(t, txn.Commit())

	now := time.Now()
	testutils.WaitExpect(10000, func() bool {
		return tae.Scheduler.GetPenddingLSNCnt() == 0
	})
	assert.Equal(t, uint64(0), tae.Scheduler.GetPenddingLSNCnt())
	assert.Equal(t, txn.GetCommitTS(), rel.GetMeta().(*catalog.TableEntry).GetDeleteAt())
	t.Log(time.Since(now))
	err = manager.GC(context.Background())
	assert.Nil(t, err)
	entries := tae.BGCheckpointRunner.GetAllIncrementalCheckpoints()
	num := len(entries)
	assert.Greater(t, num, 0)
	testutils.WaitExpect(10000, func() bool {
		if manager.GetMaxConsumed() == nil {
			return false
		}
		return entries[num-1].GetEnd().Equal(manager.GetMaxConsumed().GetEnd())
	})
	assert.True(t, entries[num-1].GetEnd().Equal(manager.GetMaxConsumed().GetEnd()))
	manager2 := gc.NewDiskCleaner(tae.Fs, tae.BGCheckpointRunner, tae.Catalog)
	manager2.Start()
	defer manager2.Stop()
	testutils.WaitExpect(5000, func() bool {
		if manager2.GetMaxConsumed() == nil {
			return false
		}
		return entries[num-1].GetEnd().Equal(manager2.GetMaxConsumed().GetEnd())
	})
	assert.True(t, entries[num-1].GetEnd().Equal(manager2.GetMaxConsumed().GetEnd()))
	tables1 := manager.GetInputs()
	tables2 := manager2.GetInputs()
	assert.True(t, tables1.Compare(tables2))
	tae.restart()
}

func TestAlterTableBasic(t *testing.T) {
	defer testutils.AfterTest(t)()
	opts := config.WithLongScanAndCKPOpts(nil)
	tae := newTestEngine(t, opts)
	defer tae.Close()

	schema := catalog.MockSchemaAll(2, -1)
	schema.Name = "test"
	schema.BlockMaxRows = 10
	schema.SegmentMaxBlocks = 2
	schema.Constraint = []byte("start version")
	schema.Comment = "comment version"

	txn, _ := tae.StartTxn(nil)
	db, _ := txn.CreateDatabase("db", "", "")
	db.CreateRelation(schema)
	txn.Commit()

	txn, _ = tae.StartTxn(nil)
	db, _ = txn.GetDatabase("db")
	tbl, _ := db.GetRelationByName("test")
	err := tbl.AlterTable(context.Background(), api.NewUpdateConstraintReq(0, 0, "version 1"))
	require.NoError(t, err)
	err = tbl.AlterTable(context.Background(), api.NewUpdateCommentReq(0, 0, "comment version 1"))
	require.NoError(t, err)
	err = txn.Commit()
	require.NoError(t, err)

	txn, _ = tae.StartTxn(nil)
	db, _ = txn.GetDatabase("db")
	tbl, _ = db.GetRelationByName("test")
	err = tbl.AlterTable(context.Background(), api.NewUpdateConstraintReq(0, 0, "version 2"))
	require.NoError(t, err)
	txn.Commit()

	tots := func(ts types.TS) *timestamp.Timestamp {
		return &timestamp.Timestamp{PhysicalTime: types.DecodeInt64(ts[4:12]), LogicalTime: types.DecodeUint32(ts[:4])}
	}

	ctx := context.Background()
	resp, _ := logtail.HandleSyncLogTailReq(ctx, new(dummyCpkGetter), tae.LogtailMgr, tae.Catalog, api.SyncLogTailReq{
		CnHave: tots(types.BuildTS(0, 0)),
		CnWant: tots(types.MaxTs()),
		Table:  &api.TableID{DbId: pkgcatalog.MO_CATALOG_ID, TbId: pkgcatalog.MO_TABLES_ID},
	}, true)

	bat, _ := batch.ProtoBatchToBatch(resp.Commands[0].Bat)
	cstrCol := containers.NewNonNullBatchWithSharedMemory(bat).GetVectorByName(pkgcatalog.SystemRelAttr_Constraint)
	require.Equal(t, 3, cstrCol.Length())
	require.Equal(t, []byte("start version"), cstrCol.Get(0).([]byte))
	require.Equal(t, []byte("version 1"), cstrCol.Get(1).([]byte))
	require.Equal(t, []byte("version 2"), cstrCol.Get(2).([]byte))

	commetCol := containers.NewNonNullBatchWithSharedMemory(bat).GetVectorByName(pkgcatalog.SystemRelAttr_Comment)
	require.Equal(t, 3, cstrCol.Length())
	require.Equal(t, []byte("comment version"), commetCol.Get(0).([]byte))
	require.Equal(t, []byte("comment version 1"), commetCol.Get(1).([]byte))
	require.Equal(t, []byte("comment version 1"), commetCol.Get(2).([]byte))

	tae.restart()

	resp, _ = logtail.HandleSyncLogTailReq(ctx, new(dummyCpkGetter), tae.LogtailMgr, tae.Catalog, api.SyncLogTailReq{
		CnHave: tots(types.BuildTS(0, 0)),
		CnWant: tots(types.MaxTs()),
		Table:  &api.TableID{DbId: pkgcatalog.MO_CATALOG_ID, TbId: pkgcatalog.MO_TABLES_ID},
	}, true)

	bat, _ = batch.ProtoBatchToBatch(resp.Commands[0].Bat)
	cstrCol = containers.NewNonNullBatchWithSharedMemory(bat).GetVectorByName(pkgcatalog.SystemRelAttr_Constraint)
	require.Equal(t, 3, cstrCol.Length())
	require.Equal(t, []byte("start version"), cstrCol.Get(0).([]byte))
	require.Equal(t, []byte("version 1"), cstrCol.Get(1).([]byte))
	require.Equal(t, []byte("version 2"), cstrCol.Get(2).([]byte))

	commetCol = containers.NewNonNullBatchWithSharedMemory(bat).GetVectorByName(pkgcatalog.SystemRelAttr_Comment)
	require.Equal(t, 3, cstrCol.Length())
	require.Equal(t, []byte("comment version"), commetCol.Get(0).([]byte))
	require.Equal(t, []byte("comment version 1"), commetCol.Get(1).([]byte))
	require.Equal(t, []byte("comment version 1"), commetCol.Get(2).([]byte))

	logutil.Info(tae.Catalog.SimplePPString(common.PPL2))

	txn, _ = tae.StartTxn(nil)
	db, _ = txn.GetDatabase("db")
	_, err = db.DropRelationByName("test")
	require.NoError(t, err)
	txn.Commit()

	resp, _ = logtail.HandleSyncLogTailReq(ctx, new(dummyCpkGetter), tae.LogtailMgr, tae.Catalog, api.SyncLogTailReq{
		CnHave: tots(types.BuildTS(0, 0)),
		CnWant: tots(types.MaxTs()),
		Table:  &api.TableID{DbId: pkgcatalog.MO_CATALOG_ID, TbId: pkgcatalog.MO_COLUMNS_ID},
	}, true)

	require.Equal(t, 2, len(resp.Commands)) // create and drop
	require.Equal(t, api.Entry_Insert, resp.Commands[0].EntryType)
	require.Equal(t, api.Entry_Delete, resp.Commands[1].EntryType)
}

func TestAlterColumnAndFreeze(t *testing.T) {
	defer testutils.AfterTest(t)()
	testutils.EnsureNoLeak(t)
	opts := config.WithLongScanAndCKPOpts(nil)
	tae := newTestEngine(t, opts)
	defer tae.Close()
	schema := catalog.MockSchemaAll(10, 5)
	schema.BlockMaxRows = 10
	schema.SegmentMaxBlocks = 2
	tae.bindSchema(schema)
	bats := catalog.MockBatch(schema, 8).Split(2)
	tae.createRelAndAppend(bats[0], true)

	{
		// test error in alter
		txn, rel := tae.getRelation()
		tblEntry := rel.GetMeta().(*catalog.TableEntry)
		err := rel.AlterTable(context.TODO(), api.NewRemoveColumnReq(0, 0, 1, 10))
		require.True(t, moerr.IsMoErrCode(err, moerr.ErrInternal))
		require.Equal(t, 2, tblEntry.MVCC.Depth())
		t.Log(tblEntry.StringWithLevel(common.PPL2))
		require.NoError(t, txn.Rollback())
		// new node is clean
		require.Equal(t, 1, tblEntry.MVCC.Depth())
	}

	txn0, rel0 := tae.getRelation()
	db, err := rel0.GetDB()
	require.NoError(t, err)
	did, tid := db.GetID(), rel0.ID()

	require.NoError(t, rel0.Append(bats[1])) // in localsegment

	txn, rel := tae.getRelation()
	require.NoError(t, rel.AlterTable(context.TODO(), api.NewAddColumnReq(0, 0, "xyz", types.NewProtoType(types.T_int32), 0)))
	require.NoError(t, txn.Commit())

	require.Error(t, rel0.Append(nil)) // schema changed, error
	// Test variaous read on old schema
	checkAllColRowsByScan(t, rel0, 8, false)

	filter := handle.NewEQFilter(uint16(3))
	id, row, err := rel0.GetByFilter(filter)
	filen, blkn := id.BlockID.Offsets() // first block
	require.Equal(t, uint16(0), filen)
	require.Equal(t, uint16(0), blkn)
	require.Equal(t, uint32(3), row)
	require.NoError(t, err)

	for _, col := range rel0.Schema().(*catalog.Schema).ColDefs {
		val, null, err := rel0.GetValue(id, 2, uint16(col.Idx))
		require.NoError(t, err)
		require.False(t, null)
		if col.IsPrimary() {
			require.Equal(t, uint16(2), val.(uint16))
		}
	}
	require.Error(t, txn0.Commit()) // scheam change, commit failed

	// GetValueByFilter() is combination of GetByFilter and GetValue
	// GetValueByPhyAddrKey is GetValue

	tae.restart()

	txn, rel = tae.getRelation()
	schema1 := rel.Schema().(*catalog.Schema)
	bats = catalog.MockBatch(schema1, 16).Split(4)
	require.Error(t, rel.Append(bats[0])) // dup error
	require.NoError(t, rel.Append(bats[1]))
	require.NoError(t, txn.Commit())

	txn, rel = tae.getRelation()
	checkAllColRowsByScan(t, rel, 8, false)
	it := rel.MakeBlockIt()
	cnt := 0
	var id2 *common.ID
	for ; it.Valid(); it.Next() {
		cnt++
		id2 = it.GetBlock().Fingerprint()
	}
	require.Equal(t, 2, cnt) // 2 blocks because the first is freezed

	for _, col := range rel.Schema().(*catalog.Schema).ColDefs {
		val, null, err := rel.GetValue(id, 3, uint16(col.Idx)) // get first blk
		require.NoError(t, err)
		if col.Name == "xyz" {
			require.True(t, null) // fill null for the new column
		} else {
			require.False(t, null)
		}
		if col.IsPrimary() {
			require.Equal(t, uint16(3), val.(uint16))
		}

		val, null, err = rel.GetValue(id2, 3, uint16(col.Idx)) // get second blk
		require.NoError(t, err)
		require.False(t, null)
		if col.IsPrimary() {
			require.Equal(t, uint16(7), val.(uint16))
		}
	}
	txn.Commit()

	// append to the second block
	txn, rel = tae.getRelation()
	require.NoError(t, rel.Append(bats[2]))
	require.NoError(t, rel.Append(bats[3])) // new block and append 2 rows
	require.NoError(t, txn.Commit())

	// remove and freeze
	txn, rel = tae.getRelation()
	require.NoError(t, rel.AlterTable(context.TODO(), api.NewRemoveColumnReq(0, 0, 9, 8))) // remove float mock_8
	require.NoError(t, txn.Commit())

	txn, rel = tae.getRelation()
	schema2 := rel.Schema().(*catalog.Schema)
	bats = catalog.MockBatch(schema2, 20).Split(5)
	require.NoError(t, rel.Append(bats[4])) // new 4th block and append 4 blocks

	checkAllColRowsByScan(t, rel, 20, true)
	require.NoError(t, txn.Commit())

	resp, _ := logtail.HandleSyncLogTailReq(context.TODO(), new(dummyCpkGetter), tae.LogtailMgr, tae.Catalog, api.SyncLogTailReq{
		CnHave: tots(types.BuildTS(0, 0)),
		CnWant: tots(types.MaxTs()),
		Table:  &api.TableID{DbId: did, TbId: tid},
	}, true)

	require.Equal(t, 3, len(resp.Commands)) // 3 version insert
	bat0 := resp.Commands[0].Bat
	require.Equal(t, 12, len(bat0.Attrs))
	require.Equal(t, "mock_9", bat0.Attrs[2+schema.GetSeqnum("mock_9")])
	bat1 := resp.Commands[1].Bat
	require.Equal(t, 13, len(bat1.Attrs))
	require.Equal(t, "mock_9", bat1.Attrs[2+schema1.GetSeqnum("mock_9")])
	require.Equal(t, "xyz", bat1.Attrs[2+schema1.GetSeqnum("xyz")])
	bat2 := resp.Commands[2].Bat
	require.Equal(t, 13, len(bat2.Attrs))
	require.Equal(t, "mock_9", bat2.Attrs[2+schema1.GetSeqnum("mock_9")])
	require.Equal(t, "mock_9", bat2.Attrs[2+schema2.GetSeqnum("mock_9")])
	require.Equal(t, "xyz", bat2.Attrs[2+schema1.GetSeqnum("xyz")])
	require.Equal(t, "xyz", bat2.Attrs[2+schema2.GetSeqnum("xyz")])
	logutil.Infof(tae.Catalog.SimplePPString(common.PPL1))
}

func TestGlobalCheckpoint1(t *testing.T) {
	defer testutils.AfterTest(t)()
	testutils.EnsureNoLeak(t)
	opts := config.WithQuickScanAndCKPOpts(nil)
	options.WithCheckpointGlobalMinCount(1)(opts)
	options.WithGlobalVersionInterval(time.Millisecond * 10)(opts)
	tae := newTestEngine(t, opts)
	defer tae.Close()
	schema := catalog.MockSchemaAll(10, 2)
	schema.BlockMaxRows = 10
	schema.SegmentMaxBlocks = 2
	tae.bindSchema(schema)
	bat := catalog.MockBatch(schema, 400)

	tae.createRelAndAppend(bat, true)

	t.Log(tae.Catalog.SimplePPString(common.PPL1))
	tae.restart()
	t.Log(tae.Catalog.SimplePPString(common.PPL1))
	tae.checkRowsByScan(400, true)

	testutils.WaitExpect(4000, func() bool {
		return tae.Wal.GetPenddingCnt() == 0
	})

	tae.restart()
	tae.checkRowsByScan(400, true)
}

func TestAppendAndGC(t *testing.T) {
	defer testutils.AfterTest(t)()
	testutils.EnsureNoLeak(t)
	opts := new(options.Options)
	opts.CacheCfg = new(options.CacheCfg)
	opts = config.WithQuickScanAndCKPOpts(opts)
	options.WithDisableGCCheckpoint()(opts)
	tae := newTestEngine(t, opts)
	defer tae.Close()
	db := tae.DB
	db.DiskCleaner.SetMinMergeCountForTest(2)

	schema1 := catalog.MockSchemaAll(13, 2)
	schema1.BlockMaxRows = 10
	schema1.SegmentMaxBlocks = 2

	schema2 := catalog.MockSchemaAll(13, 2)
	schema2.BlockMaxRows = 10
	schema2.SegmentMaxBlocks = 2
	{
		txn, _ := db.StartTxn(nil)
		database, err := txn.CreateDatabase("db", "", "")
		assert.Nil(t, err)
		_, err = database.CreateRelation(schema1)
		assert.Nil(t, err)
		_, err = database.CreateRelation(schema2)
		assert.Nil(t, err)
		assert.Nil(t, txn.Commit())
	}
	bat := catalog.MockBatch(schema1, int(schema1.BlockMaxRows*10-1))
	defer bat.Close()
	bats := bat.Split(bat.Length())

	pool, err := ants.NewPool(20)
	assert.Nil(t, err)
	defer pool.Release()
	var wg sync.WaitGroup

	for _, data := range bats {
		wg.Add(2)
		err = pool.Submit(appendClosure(t, data, schema1.Name, db, &wg))
		assert.Nil(t, err)
		err = pool.Submit(appendClosure(t, data, schema2.Name, db, &wg))
		assert.Nil(t, err)
	}
	wg.Wait()
	testutils.WaitExpect(10000, func() bool {
		return db.Scheduler.GetPenddingLSNCnt() == 0
	})
	assert.Equal(t, uint64(0), db.Scheduler.GetPenddingLSNCnt())
	err = db.DiskCleaner.CheckGC()
	assert.Nil(t, err)
	testutils.WaitExpect(5000, func() bool {
		return db.DiskCleaner.GetMinMerged() != nil
	})
	minMerged := db.DiskCleaner.GetMinMerged()
	testutils.WaitExpect(5000, func() bool {
		return db.DiskCleaner.GetMinMerged() != nil
	})
	assert.NotNil(t, minMerged)
	tae.restart()
	db = tae.DB
	db.DiskCleaner.SetMinMergeCountForTest(2)
	testutils.WaitExpect(5000, func() bool {
		if db.DiskCleaner.GetMaxConsumed() == nil {
			return false
		}
		return db.DiskCleaner.GetMaxConsumed().GetEnd().GreaterEq(minMerged.GetEnd())
	})
	assert.True(t, db.DiskCleaner.GetMaxConsumed().GetEnd().GreaterEq(minMerged.GetEnd()))
	err = db.DiskCleaner.CheckGC()
	assert.Nil(t, err)

}

func TestGlobalCheckpoint2(t *testing.T) {
	defer testutils.AfterTest(t)()
	testutils.EnsureNoLeak(t)
	opts := config.WithQuickScanAndCKPOpts(nil)
	options.WithCheckpointGlobalMinCount(1)(opts)
	options.WithDisableGCCatalog()(opts)
	tae := newTestEngine(t, opts)
	tae.BGCheckpointRunner.DisableCheckpoint()
	tae.BGCheckpointRunner.CleanPenddingCheckpoint()
	defer tae.Close()
	schema := catalog.MockSchemaAll(10, 2)
	schema.BlockMaxRows = 10
	schema.SegmentMaxBlocks = 2
	tae.bindSchema(schema)
	bat := catalog.MockBatch(schema, 40)

	_, firstRel := tae.createRelAndAppend(bat, true)

	tae.dropRelation(t)
	txn, err := tae.StartTxn(nil)
	assert.NoError(t, err)
	tae.incrementalCheckpoint(txn.GetStartTS(), false, true, true)
	tae.globalCheckpoint(txn.GetStartTS(), 0, false)
	assert.NoError(t, txn.Commit())

	tae.createRelAndAppend(bat, false)

	txn, rel := tae.getRelation()
	require.NoError(t, rel.AlterTable(context.Background(), api.NewRemoveColumnReq(0, 0, 3, 3)))
	require.NoError(t, txn.Commit())

	txn, rel = tae.getRelation()
	newschema := rel.Schema().(*catalog.Schema)
	require.Equal(t, uint32(1), newschema.Version)
	require.Equal(t, uint32(10), newschema.Extra.NextColSeqnum)
	require.Equal(t, "mock_3", newschema.Extra.DroppedAttrs[0])
	require.NoError(t, txn.Commit())

	txn, err = tae.StartTxn(nil)
	assert.NoError(t, err)
	tae.incrementalCheckpoint(txn.GetStartTS(), false, true, true)
	tae.globalCheckpoint(txn.GetStartTS(), 0, false)
	assert.NoError(t, txn.Commit())

	p := &catalog.LoopProcessor{}
	tableExisted := false
	p.TableFn = func(te *catalog.TableEntry) error {
		if te.ID == firstRel.ID() {
			tableExisted = true
		}
		return nil
	}

	assert.NoError(t, tae.Catalog.RecurLoop(p))
	assert.True(t, tableExisted)

	t.Log(tae.Catalog.SimplePPString(3))
	tae.restart()
	t.Log(tae.Catalog.SimplePPString(3))

	tableExisted = false
	assert.NoError(t, tae.Catalog.RecurLoop(p))
	assert.False(t, tableExisted)
	txn, rel = tae.getRelation()
	newschema = rel.Schema().(*catalog.Schema)
	require.Equal(t, uint32(1), newschema.Version)
	require.Equal(t, uint32(10), newschema.Extra.NextColSeqnum)
	require.Equal(t, "mock_3", newschema.Extra.DroppedAttrs[0])
	require.NoError(t, txn.Commit())

}

func TestGlobalCheckpoint3(t *testing.T) {
	defer testutils.AfterTest(t)()
	testutils.EnsureNoLeak(t)
	opts := config.WithQuickScanAndCKPOpts(nil)
	options.WithCheckpointGlobalMinCount(1)(opts)
	options.WithGlobalVersionInterval(time.Nanosecond * 1)(opts)
	options.WithDisableGCCatalog()(opts)
	tae := newTestEngine(t, opts)
	defer tae.Close()
	schema := catalog.MockSchemaAll(10, 2)
	schema.BlockMaxRows = 10
	schema.SegmentMaxBlocks = 2
	tae.bindSchema(schema)
	bat := catalog.MockBatch(schema, 40)

	_, rel := tae.createRelAndAppend(bat, true)
	testutils.WaitExpect(1000, func() bool {
		return tae.Wal.GetPenddingCnt() == 0
	})

	tae.dropRelation(t)
	testutils.WaitExpect(1000, func() bool {
		return tae.Wal.GetPenddingCnt() == 0
	})

	tae.createRelAndAppend(bat, false)
	testutils.WaitExpect(1000, func() bool {
		return tae.Wal.GetPenddingCnt() == 0
	})

	p := &catalog.LoopProcessor{}
	tableExisted := false
	p.TableFn = func(te *catalog.TableEntry) error {
		if te.ID == rel.ID() {
			tableExisted = true
		}
		return nil
	}

	assert.NoError(t, tae.Catalog.RecurLoop(p))
	assert.True(t, tableExisted)

	tae.restart()

	tableExisted = false
	assert.NoError(t, tae.Catalog.RecurLoop(p))
	assert.False(t, tableExisted)
}

func TestGlobalCheckpoint4(t *testing.T) {
	defer testutils.AfterTest(t)()
	testutils.EnsureNoLeak(t)
	opts := config.WithQuickScanAndCKPOpts(nil)
	tae := newTestEngine(t, opts)
	defer tae.Close()
	tae.BGCheckpointRunner.DisableCheckpoint()
	tae.BGCheckpointRunner.CleanPenddingCheckpoint()
	globalCkpInterval := time.Second

	schema := catalog.MockSchemaAll(18, 2)
	schema.BlockMaxRows = 10
	schema.SegmentMaxBlocks = 2
	tae.bindSchema(schema)
	bat := catalog.MockBatch(schema, 40)

	txn, err := tae.StartTxn(nil)
	assert.NoError(t, err)
	_, err = txn.CreateDatabase("db", "", "")
	assert.NoError(t, err)
	assert.NoError(t, txn.Commit())

	err = tae.incrementalCheckpoint(txn.GetCommitTS(), false, true, true)
	assert.NoError(t, err)

	txn, err = tae.StartTxn(nil)
	assert.NoError(t, err)
	_, err = txn.DropDatabase("db")
	assert.NoError(t, err)
	assert.NoError(t, txn.Commit())

	err = tae.globalCheckpoint(txn.GetCommitTS(), globalCkpInterval, false)
	assert.NoError(t, err)

	tae.createRelAndAppend(bat, true)

	t.Log(tae.Catalog.SimplePPString(3))
	tae.restart()
	tae.BGCheckpointRunner.DisableCheckpoint()
	tae.BGCheckpointRunner.CleanPenddingCheckpoint()
	t.Log(tae.Catalog.SimplePPString(3))

	// tae.createRelAndAppend(bat, false)

	txn, err = tae.StartTxn(nil)
	assert.NoError(t, err)
	db, err := txn.GetDatabase("db")
	assert.NoError(t, err)
	_, err = db.DropRelationByName(schema.Name)
	assert.NoError(t, err)
	assert.NoError(t, txn.Commit())

	err = tae.globalCheckpoint(txn.GetCommitTS(), globalCkpInterval, false)
	assert.NoError(t, err)

	tae.createRelAndAppend(bat, false)

	t.Log(tae.Catalog.SimplePPString(3))
	tae.restart()
	tae.BGCheckpointRunner.DisableCheckpoint()
	tae.BGCheckpointRunner.CleanPenddingCheckpoint()
	t.Log(tae.Catalog.SimplePPString(3))
}

func TestGlobalCheckpoint5(t *testing.T) {
	defer testutils.AfterTest(t)()
	testutils.EnsureNoLeak(t)
	opts := config.WithQuickScanAndCKPOpts(nil)
	tae := newTestEngine(t, opts)
	defer tae.Close()
	tae.BGCheckpointRunner.DisableCheckpoint()
	tae.BGCheckpointRunner.CleanPenddingCheckpoint()
	globalCkpInterval := time.Duration(0)

	schema := catalog.MockSchemaAll(18, 2)
	schema.BlockMaxRows = 10
	schema.SegmentMaxBlocks = 2
	tae.bindSchema(schema)
	bat := catalog.MockBatch(schema, 60)
	bats := bat.Split(3)

	txn, err := tae.StartTxn(nil)
	assert.NoError(t, err)
	err = tae.incrementalCheckpoint(txn.GetStartTS(), false, true, true)
	assert.NoError(t, err)
	assert.NoError(t, txn.Commit())

	tae.createRelAndAppend(bats[0], true)

	txn, err = tae.StartTxn(nil)
	assert.NoError(t, err)
	err = tae.globalCheckpoint(txn.GetStartTS(), globalCkpInterval, false)
	assert.NoError(t, err)
	assert.NoError(t, txn.Commit())

	tae.DoAppend(bats[1])

	txn, err = tae.StartTxn(nil)
	assert.NoError(t, err)
	err = tae.globalCheckpoint(txn.GetStartTS(), globalCkpInterval, false)
	assert.NoError(t, err)
	assert.NoError(t, txn.Commit())

	tae.checkRowsByScan(40, true)

	t.Log(tae.Catalog.SimplePPString(3))
	tae.restart()
	tae.BGCheckpointRunner.DisableCheckpoint()
	tae.BGCheckpointRunner.CleanPenddingCheckpoint()
	t.Log(tae.Catalog.SimplePPString(3))

	tae.checkRowsByScan(40, true)

	tae.DoAppend(bats[2])

	tae.checkRowsByScan(60, true)
	txn, err = tae.StartTxn(nil)
	assert.NoError(t, err)
	err = tae.globalCheckpoint(txn.GetStartTS(), globalCkpInterval, false)
	assert.NoError(t, err)
	assert.NoError(t, err)
	assert.NoError(t, txn.Commit())
}

func TestGlobalCheckpoint6(t *testing.T) {
	defer testutils.AfterTest(t)()
	testutils.EnsureNoLeak(t)
	opts := config.WithQuickScanAndCKPOpts(nil)
	tae := newTestEngine(t, opts)
	defer tae.Close()
	tae.BGCheckpointRunner.DisableCheckpoint()
	tae.BGCheckpointRunner.CleanPenddingCheckpoint()
	globalCkpInterval := time.Duration(0)
	restartCnt := 10
	batchsize := 10

	schema := catalog.MockSchemaAll(18, 2)
	schema.BlockMaxRows = 5
	schema.SegmentMaxBlocks = 2
	tae.bindSchema(schema)
	bat := catalog.MockBatch(schema, batchsize*(restartCnt+1))
	bats := bat.Split(restartCnt + 1)

	tae.createRelAndAppend(bats[0], true)
	txn, err := tae.StartTxn(nil)
	assert.NoError(t, err)
	err = tae.incrementalCheckpoint(txn.GetStartTS(), false, true, true)
	assert.NoError(t, err)
	assert.NoError(t, txn.Commit())

	for i := 0; i < restartCnt; i++ {
		tae.DoAppend(bats[i+1])
		txn, err = tae.StartTxn(nil)
		assert.NoError(t, err)
		err = tae.globalCheckpoint(txn.GetStartTS(), globalCkpInterval, false)
		assert.NoError(t, err)
		assert.NoError(t, txn.Commit())

		rows := (i + 2) * batchsize
		tae.checkRowsByScan(rows, true)
		t.Log(tae.Catalog.SimplePPString(3))
		tae.restart()
		tae.BGCheckpointRunner.DisableCheckpoint()
		tae.BGCheckpointRunner.CleanPenddingCheckpoint()
		t.Log(tae.Catalog.SimplePPString(3))
		tae.checkRowsByScan(rows, true)
	}
}

func TestGCCheckpoint1(t *testing.T) {
	defer testutils.AfterTest(t)()
	testutils.EnsureNoLeak(t)
	opts := config.WithQuickScanAndCKPOpts(nil)
	tae := newTestEngine(t, opts)
	defer tae.Close()

	schema := catalog.MockSchemaAll(18, 2)
	schema.BlockMaxRows = 5
	schema.SegmentMaxBlocks = 2
	tae.bindSchema(schema)
	bat := catalog.MockBatch(schema, 50)

	tae.createRelAndAppend(bat, true)

	testutils.WaitExpect(4000, func() bool {
		return tae.Wal.GetPenddingCnt() == 0
	})
	assert.Equal(t, uint64(0), tae.Wal.GetPenddingCnt())

	testutils.WaitExpect(4000, func() bool {
		return tae.BGCheckpointRunner.GetPenddingIncrementalCount() == 0
	})
	assert.Equal(t, 0, tae.BGCheckpointRunner.GetPenddingIncrementalCount())

	testutils.WaitExpect(4000, func() bool {
		return tae.BGCheckpointRunner.MaxGlobalCheckpoint().IsFinished()
	})
	assert.True(t, tae.BGCheckpointRunner.MaxGlobalCheckpoint().IsFinished())

	tae.BGCheckpointRunner.DisableCheckpoint()

	gcTS := types.BuildTS(time.Now().UTC().UnixNano(), 0)
	t.Log(gcTS.ToString())
	tae.BGCheckpointRunner.GCByTS(context.Background(), gcTS)

	maxGlobal := tae.BGCheckpointRunner.MaxGlobalCheckpoint()

	testutils.WaitExpect(4000, func() bool {
		tae.BGCheckpointRunner.ExistPendingEntryToGC()
		return !tae.BGCheckpointRunner.ExistPendingEntryToGC()
	})
	assert.False(t, tae.BGCheckpointRunner.ExistPendingEntryToGC())

	globals := tae.BGCheckpointRunner.GetAllGlobalCheckpoints()
	assert.Equal(t, 1, len(globals))
	assert.True(t, maxGlobal.GetEnd().Equal(globals[0].GetEnd()))
	for _, global := range globals {
		t.Log(global.String())
	}

	incrementals := tae.BGCheckpointRunner.GetAllIncrementalCheckpoints()
	prevEnd := maxGlobal.GetEnd().Prev()
	for _, incremental := range incrementals {
		assert.True(t, incremental.GetStart().Equal(prevEnd.Next()))
		t.Log(incremental.String())
	}
}

func TestGCCatalog1(t *testing.T) {
	defer testutils.AfterTest(t)()
	opts := config.WithLongScanAndCKPOpts(nil)
	tae := newTestEngine(t, opts)
	defer tae.Close()

	txn1, _ := tae.StartTxn(nil)
	db, err := txn1.CreateDatabase("db1", "", "")
	assert.Nil(t, err)
	db2, err := txn1.CreateDatabase("db2", "", "")
	assert.Nil(t, err)

	schema := catalog.MockSchema(1, 0)
	schema.Name = "tb1"
	tb, err := db.CreateRelation(schema)
	assert.Nil(t, err)
	schema2 := catalog.MockSchema(1, 0)
	schema2.Name = "tb2"
	tb2, err := db.CreateRelation(schema2)
	assert.Nil(t, err)
	schema3 := catalog.MockSchema(1, 0)
	schema3.Name = "tb3"
	tb3, err := db2.CreateRelation(schema3)
	assert.Nil(t, err)

	seg1, err := tb.CreateSegment(false)
	assert.Nil(t, err)
	seg2, err := tb2.CreateSegment(false)
	assert.Nil(t, err)
	seg3, err := tb2.CreateSegment(false)
	assert.Nil(t, err)
	seg4, err := tb3.CreateSegment(false)
	assert.Nil(t, err)

	_, err = seg1.CreateBlock(false)
	assert.NoError(t, err)
	_, err = seg2.CreateBlock(false)
	assert.NoError(t, err)
	_, err = seg3.CreateBlock(false)
	assert.NoError(t, err)
	blk4, err := seg4.CreateBlock(false)
	assert.NoError(t, err)

	err = txn1.Commit()
	assert.Nil(t, err)

	p := &catalog.LoopProcessor{}
	var dbCnt, tableCnt, segCnt, blkCnt int
	p.DatabaseFn = func(d *catalog.DBEntry) error {
		if d.IsSystemDB() {
			return nil
		}
		dbCnt++
		return nil
	}
	p.TableFn = func(te *catalog.TableEntry) error {
		if te.GetDB().IsSystemDB() {
			return nil
		}
		tableCnt++
		return nil
	}
	p.SegmentFn = func(se *catalog.SegmentEntry) error {
		if se.GetTable().GetDB().IsSystemDB() {
			return nil
		}
		segCnt++
		return nil
	}
	p.BlockFn = func(be *catalog.BlockEntry) error {
		if be.GetSegment().GetTable().GetDB().IsSystemDB() {
			return nil
		}
		blkCnt++
		return nil
	}
	resetCount := func() {
		dbCnt = 0
		tableCnt = 0
		segCnt = 0
		blkCnt = 0
	}

	err = tae.Catalog.RecurLoop(p)
	assert.NoError(t, err)
	assert.Equal(t, 2, dbCnt)
	assert.Equal(t, 3, tableCnt)
	assert.Equal(t, 4, segCnt)
	assert.Equal(t, 4, blkCnt)

	txn2, err := tae.StartTxn(nil)
	assert.NoError(t, err)
	db2, err = txn2.GetDatabase("db2")
	assert.NoError(t, err)
	tb3, err = db2.GetRelationByName("tb3")
	assert.NoError(t, err)
	seg4, err = tb3.GetSegment(seg4.GetID())
	assert.NoError(t, err)
	err = seg4.SoftDeleteBlock(blk4.ID())
	assert.NoError(t, err)
	err = txn2.Commit()
	assert.NoError(t, err)

	t.Log(tae.Catalog.SimplePPString(3))
	tae.Catalog.GCByTS(context.Background(), txn2.GetCommitTS().Next())
	t.Log(tae.Catalog.SimplePPString(3))

	resetCount()
	err = tae.Catalog.RecurLoop(p)
	assert.NoError(t, err)
	assert.Equal(t, 2, dbCnt)
	assert.Equal(t, 3, tableCnt)
	assert.Equal(t, 4, segCnt)
	assert.Equal(t, 3, blkCnt)

	txn3, err := tae.StartTxn(nil)
	assert.NoError(t, err)
	db2, err = txn3.GetDatabase("db2")
	assert.NoError(t, err)
	tb3, err = db2.GetRelationByName("tb3")
	assert.NoError(t, err)
	err = tb3.SoftDeleteSegment(seg4.GetID())
	assert.NoError(t, err)

	db2, err = txn3.GetDatabase("db1")
	assert.NoError(t, err)
	tb3, err = db2.GetRelationByName("tb2")
	assert.NoError(t, err)
	err = tb3.SoftDeleteSegment(seg3.GetID())
	assert.NoError(t, err)

	err = txn3.Commit()
	assert.NoError(t, err)

	t.Log(tae.Catalog.SimplePPString(3))
	tae.Catalog.GCByTS(context.Background(), txn3.GetCommitTS().Next())
	t.Log(tae.Catalog.SimplePPString(3))

	resetCount()
	err = tae.Catalog.RecurLoop(p)
	assert.NoError(t, err)
	assert.Equal(t, 2, dbCnt)
	assert.Equal(t, 3, tableCnt)
	assert.Equal(t, 2, segCnt)
	assert.Equal(t, 2, blkCnt)

	txn4, err := tae.StartTxn(nil)
	assert.NoError(t, err)
	db2, err = txn4.GetDatabase("db2")
	assert.NoError(t, err)
	_, err = db2.DropRelationByName("tb3")
	assert.NoError(t, err)

	db2, err = txn4.GetDatabase("db1")
	assert.NoError(t, err)
	_, err = db2.DropRelationByName("tb2")
	assert.NoError(t, err)

	err = txn4.Commit()
	assert.NoError(t, err)

	t.Log(tae.Catalog.SimplePPString(3))
	tae.Catalog.GCByTS(context.Background(), txn4.GetCommitTS().Next())
	t.Log(tae.Catalog.SimplePPString(3))

	resetCount()
	err = tae.Catalog.RecurLoop(p)
	assert.NoError(t, err)
	assert.Equal(t, 2, dbCnt)
	assert.Equal(t, 1, tableCnt)
	assert.Equal(t, 1, segCnt)
	assert.Equal(t, 1, blkCnt)

	txn5, err := tae.StartTxn(nil)
	assert.NoError(t, err)
	_, err = txn5.DropDatabase("db2")
	assert.NoError(t, err)

	_, err = txn5.DropDatabase("db1")
	assert.NoError(t, err)

	err = txn5.Commit()
	assert.NoError(t, err)

	t.Log(tae.Catalog.SimplePPString(3))
	tae.Catalog.GCByTS(context.Background(), txn5.GetCommitTS().Next())
	t.Log(tae.Catalog.SimplePPString(3))

	resetCount()
	err = tae.Catalog.RecurLoop(p)
	assert.NoError(t, err)
	assert.Equal(t, 0, dbCnt)
	assert.Equal(t, 0, tableCnt)
	assert.Equal(t, 0, segCnt)
	assert.Equal(t, 0, blkCnt)
}

func TestGCCatalog2(t *testing.T) {
	defer testutils.AfterTest(t)()
	opts := config.WithQuickScanAndCKPOpts(nil)
	options.WithCatalogGCInterval(10 * time.Millisecond)(opts)
	tae := newTestEngine(t, opts)
	defer tae.Close()
	schema := catalog.MockSchema(3, 2)
	schema.BlockMaxRows = 10
	schema.SegmentMaxBlocks = 2
	tae.bindSchema(schema)
	bat := catalog.MockBatch(schema, 33)

	checkCompactAndGCFn := func() bool {
		p := &catalog.LoopProcessor{}
		appendableCount := 0
		p.BlockFn = func(be *catalog.BlockEntry) error {
			if be.GetSegment().GetTable().GetDB().IsSystemDB() {
				return nil
			}
			if be.IsAppendable() {
				appendableCount++
			}
			return nil
		}
		err := tae.Catalog.RecurLoop(p)
		assert.NoError(t, err)
		return appendableCount == 0
	}

	tae.createRelAndAppend(bat, true)
	t.Log(tae.Catalog.SimplePPString(3))
	testutils.WaitExpect(4000, checkCompactAndGCFn)
	assert.True(t, checkCompactAndGCFn())
	t.Log(tae.Catalog.SimplePPString(3))
}
func TestGCCatalog3(t *testing.T) {
	defer testutils.AfterTest(t)()
	opts := config.WithQuickScanAndCKPOpts(nil)
	options.WithCatalogGCInterval(10 * time.Millisecond)(opts)
	tae := newTestEngine(t, opts)
	defer tae.Close()
	schema := catalog.MockSchema(3, 2)
	schema.BlockMaxRows = 10
	schema.SegmentMaxBlocks = 2
	tae.bindSchema(schema)
	bat := catalog.MockBatch(schema, 33)

	checkCompactAndGCFn := func() bool {
		p := &catalog.LoopProcessor{}
		dbCount := 0
		p.DatabaseFn = func(be *catalog.DBEntry) error {
			if be.IsSystemDB() {
				return nil
			}
			dbCount++
			return nil
		}
		err := tae.Catalog.RecurLoop(p)
		assert.NoError(t, err)
		return dbCount == 0
	}

	tae.createRelAndAppend(bat, true)
	txn, err := tae.StartTxn(nil)
	assert.NoError(t, err)
	_, err = txn.DropDatabase("db")
	assert.NoError(t, err)
	assert.NoError(t, txn.Commit())

	t.Log(tae.Catalog.SimplePPString(3))
	testutils.WaitExpect(10000, checkCompactAndGCFn)
	assert.True(t, checkCompactAndGCFn())
	t.Log(tae.Catalog.SimplePPString(3))
}

func TestForceCheckpoint(t *testing.T) {
	fault.Enable()
	defer fault.Disable()
	err := fault.AddFaultPoint(context.Background(), "tae: flush timeout", ":::", "echo", 0, "mock flush timeout")
	assert.NoError(t, err)
	defer func() {
		err := fault.RemoveFaultPoint(context.Background(), "tae: flush timeout")
		assert.NoError(t, err)
	}()
	opts := config.WithLongScanAndCKPOpts(nil)
	tae := newTestEngine(t, opts)
	defer tae.Close()

	schema := catalog.MockSchemaAll(18, 2)
	schema.BlockMaxRows = 5
	schema.SegmentMaxBlocks = 2
	tae.bindSchema(schema)
	bat := catalog.MockBatch(schema, 50)

	tae.createRelAndAppend(bat, true)

	err = tae.BGCheckpointRunner.ForceFlush(tae.TxnMgr.StatMaxCommitTS(), context.Background(), time.Second)
	assert.Error(t, err)
	err = tae.BGCheckpointRunner.ForceIncrementalCheckpoint(tae.TxnMgr.StatMaxCommitTS())
	assert.NoError(t, err)
}

func TestLogailAppend(t *testing.T) {
	tae := newTestEngine(t, nil)
	defer tae.Close()
	tae.DB.LogtailMgr.RegisterCallback(logtail.MockCallback)
	schema := catalog.MockSchemaAll(13, 2)
	schema.BlockMaxRows = 10
	schema.SegmentMaxBlocks = 2
	tae.bindSchema(schema)
	batch := catalog.MockBatch(schema, int(schema.BlockMaxRows*uint32(schema.SegmentMaxBlocks)-1))
	//create database, create table, append
	tae.createRelAndAppend(batch, true)
	//delete
	err := tae.deleteAll(true)
	assert.NoError(t, err)
	//compact(metadata)
	tae.DoAppend(batch)
	tae.compactBlocks(false)
	//drop table
	tae.dropRelation(t)
	//drop database
	txn, err := tae.StartTxn(nil)
	assert.NoError(t, err)
	txn.DropDatabase("db")
	assert.NoError(t, txn.Commit())
}

func TestSnapshotLag1(t *testing.T) {
	opts := config.WithLongScanAndCKPOpts(nil)
	tae := newTestEngine(t, opts)
	defer tae.Close()

	schema := catalog.MockSchemaAll(14, 3)
	schema.BlockMaxRows = 10000
	schema.SegmentMaxBlocks = 10
	tae.bindSchema(schema)

	data := catalog.MockBatch(schema, 20)
	defer data.Close()

	bats := data.Split(4)
	tae.createRelAndAppend(bats[0], true)

	txn1, rel1 := tae.getRelation()
	assert.NoError(t, rel1.Append(bats[1]))
	txn2, rel2 := tae.getRelation()
	assert.NoError(t, rel2.Append(bats[1]))

	{
		txn, rel := tae.getRelation()
		assert.NoError(t, rel.Append(bats[1]))
		assert.NoError(t, txn.Commit())
	}

	txn1.MockStartTS(tae.TxnMgr.Now())
	err := txn1.Commit()
	assert.True(t, moerr.IsMoErrCode(err, moerr.ErrDuplicateEntry))
	err = txn2.Commit()
	assert.True(t, moerr.IsMoErrCode(err, moerr.ErrTxnWWConflict))
}

func TestMarshalPartioned(t *testing.T) {
	opts := config.WithLongScanAndCKPOpts(nil)
	tae := newTestEngine(t, opts)
	defer tae.Close()

	schema := catalog.MockSchemaAll(14, 3)
	schema.BlockMaxRows = 10000
	schema.SegmentMaxBlocks = 10
	schema.Partitioned = 1
	tae.bindSchema(schema)

	data := catalog.MockBatch(schema, 20)
	defer data.Close()

	bats := data.Split(4)
	tae.createRelAndAppend(bats[0], true)

	_, rel := tae.getRelation()
	partioned := rel.Schema().(*catalog.Schema).Partitioned
	assert.Equal(t, int8(1), partioned)

	tae.restart()

	_, rel = tae.getRelation()
	partioned = rel.Schema().(*catalog.Schema).Partitioned
	assert.Equal(t, int8(1), partioned)

	err := tae.BGCheckpointRunner.ForceIncrementalCheckpoint(tae.TxnMgr.StatMaxCommitTS())
	assert.NoError(t, err)
	lsn := tae.BGCheckpointRunner.MaxLSNInRange(tae.TxnMgr.StatMaxCommitTS())
	entry, err := tae.Wal.RangeCheckpoint(1, lsn)
	assert.NoError(t, err)
	assert.NoError(t, entry.WaitDone())

	tae.restart()

	_, rel = tae.getRelation()
	partioned = rel.Schema().(*catalog.Schema).Partitioned
	assert.Equal(t, int8(1), partioned)
}

func TestDedup2(t *testing.T) {
	opts := config.WithQuickScanAndCKPAndGCOpts(nil)
	tae := newTestEngine(t, opts)
	defer tae.Close()

	schema := catalog.MockSchemaAll(14, 3)
	schema.BlockMaxRows = 2
	schema.SegmentMaxBlocks = 10
	schema.Partitioned = 1
	tae.bindSchema(schema)

	count := 50
	data := catalog.MockBatch(schema, count)
	datas := data.Split(count)

	tae.createRelAndAppend(datas[0], true)

	for i := 1; i < count; i++ {
		tae.DoAppend(datas[i])
		txn, rel := tae.getRelation()
		for j := 0; j <= i; j++ {
			err := rel.Append(datas[j])
			assert.Error(t, err)
		}
		assert.NoError(t, txn.Commit())
	}
}

func TestCompactLargeTable(t *testing.T) {
	opts := config.WithQuickScanAndCKPAndGCOpts(nil)
	tae := newTestEngine(t, opts)
	defer tae.Close()

	schema := catalog.MockSchemaAll(600, 3)
	schema.BlockMaxRows = 2
	schema.SegmentMaxBlocks = 10
	schema.Partitioned = 1
	tae.bindSchema(schema)

	data := catalog.MockBatch(schema, 10)

	tae.createRelAndAppend(data, true)

	tae.restart()

	tae.checkRowsByScan(10, true)

	testutils.WaitExpect(10000, func() bool {
		return tae.Wal.GetPenddingCnt() == 0
	})

	tae.restart()

	tae.checkRowsByScan(10, true)
}

func TestCommitS3Blocks(t *testing.T) {
	opts := config.WithQuickScanAndCKPAndGCOpts(nil)
	tae := newTestEngine(t, opts)
	defer tae.Close()

	schema := catalog.MockSchemaAll(60, 3)
	schema.BlockMaxRows = 20
	schema.SegmentMaxBlocks = 10
	schema.Partitioned = 1
	tae.bindSchema(schema)

	data := catalog.MockBatch(schema, 200)
	datas := data.Split(10)
	tae.createRelAndAppend(datas[0], true)
	datas = datas[1:]

	blkMetas := make([]objectio.Location, 0)
	for _, bat := range datas {
		name := objectio.BuildObjectName(objectio.NewSegmentid(), 0)
		writer, err := blockio.NewBlockWriterNew(tae.Fs.Service, name, 0, nil)
		assert.Nil(t, err)
		writer.SetPrimaryKey(3)
		for i := 0; i < 50; i++ {
			_, err := writer.WriteBatch(containers.ToCNBatch(bat))
			assert.Nil(t, err)
			//offset++
		}
		blocks, _, err := writer.Sync(context.Background())
		assert.Nil(t, err)
		assert.Equal(t, 50, len(blocks))
		for _, blk := range blocks {
			metaLoc := blockio.EncodeLocation(
				writer.GetName(),
				blk.GetExtent(),
				uint32(bat.Vecs[0].Length()),
				blk.GetID())
			assert.Nil(t, err)
			blkMetas = append(blkMetas, metaLoc)
		}
	}

	for _, meta := range blkMetas {
		txn, rel := tae.getRelation()
		rel.AddBlksWithMetaLoc(nil, []objectio.Location{meta})
		assert.NoError(t, txn.Commit())
	}
	for _, meta := range blkMetas {
		txn, rel := tae.getRelation()
		err := rel.AddBlksWithMetaLoc(nil, []objectio.Location{meta})
		assert.Error(t, err)
		assert.NoError(t, txn.Commit())
	}
}<|MERGE_RESOLUTION|>--- conflicted
+++ resolved
@@ -396,15 +396,9 @@
 		blk, err := seg.CreateNonAppendableBlock(nil)
 		assert.Nil(t, err)
 		dataBlk := blk.GetMeta().(*catalog.BlockEntry).GetBlockData()
-<<<<<<< HEAD
-		uuid, _ := types.BuildUuid()
-		name := objectio.BuildObjectName(uuid, 0)
-		writer, err := blockio.NewBlockWriterNew(dataBlk.GetFs().Service, name, 0, nil)
-=======
 		sid := objectio.NewSegmentid()
 		name := objectio.BuildObjectName(sid, 0)
-		writer, err := blockio.NewBlockWriterNew(dataBlk.GetFs().Service, name)
->>>>>>> 4a06f876
+		writer, err := blockio.NewBlockWriterNew(dataBlk.GetFs().Service, name, 0, nil)
 		assert.Nil(t, err)
 		_, err = writer.WriteBatch(containers.ToCNBatch(bat))
 		assert.Nil(t, err)
@@ -800,7 +794,7 @@
 	}
 	{
 		txn, rel := getDefaultRelation(t, db, schema.Name)
-		seg, err := rel.GetSegment(newBlockFp.SegmentID)
+		seg, err := rel.GetSegment(newBlockFp.SegmentID())
 		assert.Nil(t, err)
 		blk, err := seg.GetBlock(newBlockFp.BlockID)
 		assert.Nil(t, err)
@@ -877,12 +871,7 @@
 
 	{
 		txn, rel := getDefaultRelation(t, db, schema.Name)
-<<<<<<< HEAD
-		seg, err := rel.GetSegment(newBlockFp.SegmentID)
-=======
-		t.Log(rel.SimplePPString(common.PPL1))
 		seg, err := rel.GetSegment(newBlockFp.SegmentID())
->>>>>>> 4a06f876
 		assert.Nil(t, err)
 		blk, err := seg.GetBlock(newBlockFp.BlockID)
 		assert.Nil(t, err)
