// Copyright 2021 Matrix Origin
//
// Licensed under the Apache License, Version 2.0 (the "License");
// you may not use this file except in compliance with the License.
// You may obtain a copy of the License at
//
//      http://www.apache.org/licenses/LICENSE-2.0
//
// Unless required by applicable law or agreed to in writing, software
// distributed under the License is distributed on an "AS IS" BASIS,
// WITHOUT WARRANTIES OR CONDITIONS OF ANY KIND, either express or implied.
// See the License for the specific language governing permissions and
// limitations under the License.

package db

import (
	"bytes"
	"context"
	"math/rand"
	"reflect"
	"sync"
	"sync/atomic"
	"testing"
	"time"

	"github.com/matrixorigin/matrixone/pkg/pb/api"
	"github.com/matrixorigin/matrixone/pkg/pb/timestamp"
	"github.com/matrixorigin/matrixone/pkg/vm/engine/tae/dataio/blockio"
	"github.com/matrixorigin/matrixone/pkg/vm/engine/tae/db/checkpoint"
	"github.com/matrixorigin/matrixone/pkg/vm/engine/tae/logtail"
	"github.com/matrixorigin/matrixone/pkg/vm/engine/tae/model"

	"github.com/matrixorigin/matrixone/pkg/common/moerr"
	"github.com/matrixorigin/matrixone/pkg/common/mpool"
	"github.com/matrixorigin/matrixone/pkg/container/types"
	"github.com/matrixorigin/matrixone/pkg/container/vector"
	"github.com/matrixorigin/matrixone/pkg/vm/engine/tae/containers"
	"github.com/matrixorigin/matrixone/pkg/vm/engine/tae/testutils/config"

	pkgcatalog "github.com/matrixorigin/matrixone/pkg/catalog"
	"github.com/matrixorigin/matrixone/pkg/vm/engine/tae/catalog"
	"github.com/matrixorigin/matrixone/pkg/vm/engine/tae/common"
	"github.com/matrixorigin/matrixone/pkg/vm/engine/tae/iface/handle"
	"github.com/matrixorigin/matrixone/pkg/vm/engine/tae/iface/txnif"
	"github.com/matrixorigin/matrixone/pkg/vm/engine/tae/options"
	"github.com/matrixorigin/matrixone/pkg/vm/engine/tae/tables/jobs"
	"github.com/matrixorigin/matrixone/pkg/vm/engine/tae/tables/txnentries"
	"github.com/matrixorigin/matrixone/pkg/vm/engine/tae/tasks"
	ops "github.com/matrixorigin/matrixone/pkg/vm/engine/tae/tasks/worker"
	"github.com/matrixorigin/matrixone/pkg/vm/engine/tae/testutils"
	"github.com/panjf2000/ants/v2"
	"github.com/stretchr/testify/assert"
)

func TestAppend(t *testing.T) {
	defer testutils.AfterTest(t)()
	testutils.EnsureNoLeak(t)
	tae := newTestEngine(t, nil)
	defer tae.Close()
	schema := catalog.MockSchemaAll(14, 3)
	schema.BlockMaxRows = options.DefaultBlockMaxRows
	schema.SegmentMaxBlocks = options.DefaultBlocksPerSegment
	tae.bindSchema(schema)
	data := catalog.MockBatch(schema, int(schema.BlockMaxRows*2))
	defer data.Close()
	bats := data.Split(4)
	now := time.Now()
	tae.createRelAndAppend(bats[0], true)
	t.Log(time.Since(now))
	tae.checkRowsByScan(bats[0].Length(), false)

	txn, rel := tae.getRelation()
	err := rel.Append(bats[1])
	assert.NoError(t, err)
	// FIXME
	// checkAllColRowsByScan(t, rel, bats[0].Length()+bats[1].Length(), false)
	err = rel.Append(bats[2])
	assert.NoError(t, err)
	assert.NoError(t, txn.Commit())
	tae.checkRowsByScan(bats[0].Length()+bats[1].Length()+bats[2].Length(), false)
}

func TestAppend2(t *testing.T) {
	defer testutils.AfterTest(t)()
	testutils.EnsureNoLeak(t)
	opts := config.WithQuickScanAndCKPOpts(nil)
	db := initDB(t, opts)
	defer db.Close()

	// this task won't affect logic of TestAppend2, it just prints logs about dirty count
	forest := logtail.NewDirtyCollector(db.LogtailMgr, opts.Clock, db.Catalog, new(catalog.LoopProcessor))
	hb := ops.NewHeartBeaterWithFunc(5*time.Millisecond, func() {
		forest.Run()
		t.Log(forest.String())
	}, nil)
	hb.Start()
	defer hb.Stop()

	schema := catalog.MockSchemaAll(13, 3)
	schema.BlockMaxRows = 400
	schema.SegmentMaxBlocks = 10
	createRelation(t, db, "db", schema, true)

	totalRows := uint64(schema.BlockMaxRows * 30)
	bat := catalog.MockBatch(schema, int(totalRows))
	defer bat.Close()
	bats := bat.Split(100)

	var wg sync.WaitGroup
	pool, _ := ants.NewPool(80)
	defer pool.Release()

	start := time.Now()
	for _, data := range bats {
		wg.Add(1)
		err := pool.Submit(appendClosure(t, data, schema.Name, db, &wg))
		assert.Nil(t, err)
	}
	wg.Wait()
	t.Logf("Append %d rows takes: %s", totalRows, time.Since(start))
	{
		txn, rel := getDefaultRelation(t, db, schema.Name)
		checkAllColRowsByScan(t, rel, int(totalRows), false)
		assert.NoError(t, txn.Commit())
	}
	t.Log(db.Opts.Catalog.SimplePPString(common.PPL1))

	now := time.Now()
	testutils.WaitExpect(10000, func() bool {
		return db.Scheduler.GetPenddingLSNCnt() == 0
	})
	t.Log(time.Since(now))
	t.Logf("Checkpointed: %d", db.Scheduler.GetCheckpointedLSN())
	t.Logf("GetPenddingLSNCnt: %d", db.Scheduler.GetPenddingLSNCnt())
	assert.Equal(t, uint64(0), db.Scheduler.GetPenddingLSNCnt())
	t.Log(db.Catalog.SimplePPString(common.PPL1))
	wg.Add(1)
	appendFailClosure(t, bats[0], schema.Name, db, &wg)()
	wg.Wait()
}

func TestAppend3(t *testing.T) {
	defer testutils.AfterTest(t)()
	testutils.EnsureNoLeak(t)
	opts := config.WithQuickScanAndCKPOpts(nil)
	tae := initDB(t, opts)
	defer tae.Close()
	schema := catalog.MockSchema(2, 0)
	schema.BlockMaxRows = 10
	schema.SegmentMaxBlocks = 2
	createRelation(t, tae, "db", schema, true)
	bat := catalog.MockBatch(schema, int(schema.BlockMaxRows))
	defer bat.Close()
	var wg sync.WaitGroup
	wg.Add(1)
	appendClosure(t, bat, schema.Name, tae, &wg)()
	wg.Wait()
	testutils.WaitExpect(2000, func() bool {
		return tae.Scheduler.GetPenddingLSNCnt() == 0
	})
	// t.Log(tae.Catalog.SimplePPString(common.PPL1))
	wg.Add(1)
	appendFailClosure(t, bat, schema.Name, tae, &wg)()
	wg.Wait()
}

func TestAppend4(t *testing.T) {
	defer testutils.AfterTest(t)()
	testutils.EnsureNoLeak(t)
	opts := config.WithLongScanAndCKPOpts(nil)
	tae := initDB(t, opts)
	defer tae.Close()
	schema1 := catalog.MockSchemaAll(18, 14)
	schema2 := catalog.MockSchemaAll(18, 15)
	schema3 := catalog.MockSchemaAll(18, 16)
	schema4 := catalog.MockSchemaAll(18, 11)
	schema1.BlockMaxRows = 10
	schema2.BlockMaxRows = 10
	schema3.BlockMaxRows = 10
	schema4.BlockMaxRows = 10
	schema1.SegmentMaxBlocks = 2
	schema2.SegmentMaxBlocks = 2
	schema3.SegmentMaxBlocks = 2
	schema4.SegmentMaxBlocks = 2
	schemas := []*catalog.Schema{schema1, schema2, schema3, schema4}
	createDB(t, tae, defaultTestDB)
	for _, schema := range schemas {
		bat := catalog.MockBatch(schema, int(schema.BlockMaxRows*3-1))
		defer bat.Close()
		bats := bat.Split(1)
		createRelation(t, tae, defaultTestDB, schema, false)
		for i := range bats {
			txn, rel := getDefaultRelation(t, tae, schema.Name)
			err := rel.Append(bats[i])
			assert.NoError(t, err)
			err = txn.Commit()
			assert.NoError(t, err)
		}
		txn, rel := getDefaultRelation(t, tae, schema.Name)
		checkAllColRowsByScan(t, rel, bat.Length(), false)

		v := bat.Vecs[schema.GetSingleSortKeyIdx()].Get(3)
		filter := handle.NewEQFilter(v)
		err := rel.DeleteByFilter(filter)
		assert.NoError(t, err)
		err = txn.Commit()
		assert.NoError(t, err)

		txn, rel = getDefaultRelation(t, tae, schema.Name)
		checkAllColRowsByScan(t, rel, bat.Length()-1, true)
		err = txn.Commit()
		assert.NoError(t, err)
		compactBlocks(t, 0, tae, defaultTestDB, schema, false)
		txn, rel = getDefaultRelation(t, tae, schema.Name)
		checkAllColRowsByScan(t, rel, bat.Length()-1, false)
		err = txn.Commit()
		assert.NoError(t, err)
	}
}

func testCRUD(t *testing.T, tae *DB, schema *catalog.Schema) {
	bat := catalog.MockBatch(schema, int(schema.BlockMaxRows*(uint32(schema.SegmentMaxBlocks)+1)-1))
	defer bat.Close()
	bats := bat.Split(4)

	var updateColIdx int
	if schema.GetSingleSortKeyIdx() >= 17 {
		updateColIdx = 0
	} else {
		updateColIdx = schema.GetSingleSortKeyIdx() + 1
	}

	createRelationAndAppend(t, 0, tae, defaultTestDB, schema, bats[0], false)

	txn, rel := getDefaultRelation(t, tae, schema.Name)
	err := rel.Append(bats[0])
	assert.True(t, moerr.IsMoErrCode(err, moerr.ErrDuplicateEntry))
	checkAllColRowsByScan(t, rel, bats[0].Length(), false)
	v := bats[0].Vecs[schema.GetSingleSortKeyIdx()].Get(2)
	filter := handle.NewEQFilter(v)
	err = rel.DeleteByFilter(filter)
	assert.NoError(t, err)

	oldv := bats[0].Vecs[updateColIdx].Get(5)
	v = bats[0].Vecs[schema.GetSingleSortKeyIdx()].Get(5)
	ufilter := handle.NewEQFilter(v)
	{
		ot := reflect.ValueOf(&oldv).Elem()
		nv := reflect.ValueOf(int8(99))
		if nv.CanConvert(reflect.TypeOf(oldv)) {
			ot.Set(nv.Convert(reflect.TypeOf(oldv)))
		}
	}
	err = rel.UpdateByFilter(ufilter, uint16(updateColIdx), oldv)
	assert.NoError(t, err)

	checkAllColRowsByScan(t, rel, bats[0].Length()-1, true)
	assert.NoError(t, txn.Commit())

	txn, rel = getDefaultRelation(t, tae, schema.Name)
	checkAllColRowsByScan(t, rel, bats[0].Length()-1, true)
	for _, b := range bats[1:] {
		err = rel.Append(b)
		assert.NoError(t, err)
	}
	checkAllColRowsByScan(t, rel, bat.Length()-1, true)
	assert.NoError(t, txn.Commit())

	compactBlocks(t, 0, tae, defaultTestDB, schema, false)

	txn, rel = getDefaultRelation(t, tae, schema.Name)
	checkAllColRowsByScan(t, rel, bat.Length()-1, false)
	v = bats[0].Vecs[schema.GetSingleSortKeyIdx()].Get(3)
	filter = handle.NewEQFilter(v)
	err = rel.DeleteByFilter(filter)
	assert.NoError(t, err)
	checkAllColRowsByScan(t, rel, bat.Length()-2, true)
	assert.NoError(t, txn.Commit())

	// After merging blocks, the logic of read data is modified
	//compactSegs(t, tae, schema)

	txn, rel = getDefaultRelation(t, tae, schema.Name)
	//checkAllColRowsByScan(t, rel, bat.Length()-2, false)
	checkAllColRowsByScan(t, rel, bat.Length()-1, false)
	assert.NoError(t, txn.Commit())

	// t.Log(rel.GetMeta().(*catalog.TableEntry).PPString(common.PPL1, 0, ""))
	dropRelation(t, tae, defaultTestDB, schema.Name)
}

func TestCRUD(t *testing.T) {
	defer testutils.AfterTest(t)()
	testutils.EnsureNoLeak(t)
	opts := config.WithLongScanAndCKPOpts(nil)
	tae := initDB(t, opts)
	defer tae.Close()
	createDB(t, tae, defaultTestDB)
	withTestAllPKType(t, tae, testCRUD)
}

func TestTableHandle(t *testing.T) {
	defer testutils.AfterTest(t)()
	testutils.EnsureNoLeak(t)
	db := initDB(t, nil)
	defer db.Close()

	schema := catalog.MockSchema(2, 0)
	schema.BlockMaxRows = 1000
	schema.SegmentMaxBlocks = 2

	txn, _ := db.StartTxn(nil)
	database, _ := txn.CreateDatabase("db", "")
	rel, _ := database.CreateRelation(schema)

	tableMeta := rel.GetMeta().(*catalog.TableEntry)
	t.Log(tableMeta.String())
	table := tableMeta.GetTableData()

	handle := table.GetHandle()
	appender, err := handle.GetAppender()
	assert.Nil(t, appender)
	assert.True(t, moerr.IsMoErrCode(err, moerr.ErrAppendableSegmentNotFound))
}

func TestCreateBlock(t *testing.T) {
	defer testutils.AfterTest(t)()
	testutils.EnsureNoLeak(t)
	db := initDB(t, nil)
	defer db.Close()

	txn, _ := db.StartTxn(nil)
	database, _ := txn.CreateDatabase("db", "")
	schema := catalog.MockSchemaAll(13, 12)
	rel, err := database.CreateRelation(schema)
	assert.Nil(t, err)
	seg, err := rel.CreateSegment(false)
	assert.Nil(t, err)
	blk1, err := seg.CreateBlock(false)
	assert.Nil(t, err)
	blk2, err := seg.CreateNonAppendableBlock()
	assert.Nil(t, err)
	lastAppendable := seg.GetMeta().(*catalog.SegmentEntry).LastAppendableBlock()
	assert.Equal(t, blk1.Fingerprint().BlockID, lastAppendable.GetID())
	assert.True(t, lastAppendable.IsAppendable())
	blk2Meta := blk2.GetMeta().(*catalog.BlockEntry)
	assert.False(t, blk2Meta.IsAppendable())

	t.Log(db.Opts.Catalog.SimplePPString(common.PPL1))
	assert.Nil(t, txn.Commit())
	t.Log(db.Opts.Catalog.SimplePPString(common.PPL1))
}

func TestNonAppendableBlock(t *testing.T) {
	defer testutils.AfterTest(t)()
	testutils.EnsureNoLeak(t)
	db := initDB(t, nil)
	defer db.Close()
	schema := catalog.MockSchemaAll(13, 1)
	schema.BlockMaxRows = 10
	schema.SegmentMaxBlocks = 2

	bat := catalog.MockBatch(schema, 8)
	defer bat.Close()

	createRelation(t, db, "db", schema, true)

	{
		txn, _ := db.StartTxn(nil)
		database, err := txn.GetDatabase("db")
		assert.Nil(t, err)
		rel, err := database.GetRelationByName(schema.Name)
		assert.Nil(t, err)
		seg, err := rel.CreateSegment(false)
		assert.Nil(t, err)
		blk, err := seg.CreateNonAppendableBlock()
		assert.Nil(t, err)
		dataBlk := blk.GetMeta().(*catalog.BlockEntry).GetBlockData()
		name := blockio.EncodeObjectName()
		writer := blockio.NewWriter(context.Background(), dataBlk.GetFs(), name)
		_, err = writer.WriteBlock(bat)
		assert.Nil(t, err)
		blocks, err := writer.Sync()
		assert.Nil(t, err)
		metaLoc, err := blockio.EncodeMetaLocWithObject(
			blocks[0].GetExtent(),
			uint32(bat.Length()),
			blocks)
		assert.Nil(t, err)
		blk.UpdateMetaLoc(metaLoc)
		v, err := dataBlk.GetValue(txn, 4, 2)
		assert.Nil(t, err)
		expectVal := bat.Vecs[2].Get(4)
		assert.Equal(t, expectVal, v)
		assert.Equal(t, bat.Vecs[0].Length(), blk.Rows())

		view, err := dataBlk.GetColumnDataById(txn, 2, nil)
		assert.Nil(t, err)
		defer view.Close()
		assert.Nil(t, view.DeleteMask)
		assert.Equal(t, bat.Vecs[2].Length(), view.Length())

		_, err = dataBlk.RangeDelete(txn, 1, 2, handle.DT_Normal)
		assert.Nil(t, err)

		view, err = dataBlk.GetColumnDataById(txn, 2, nil)
		assert.Nil(t, err)
		defer view.Close()
		assert.True(t, view.DeleteMask.Contains(1))
		assert.True(t, view.DeleteMask.Contains(2))
		assert.Equal(t, bat.Vecs[2].Length(), view.Length())

		// _, err = dataBlk.Update(txn, 3, 2, int32(999))
		// assert.Nil(t, err)

		view, err = dataBlk.GetColumnDataById(txn, 2, nil)
		assert.Nil(t, err)
		defer view.Close()
		assert.True(t, view.DeleteMask.Contains(1))
		assert.True(t, view.DeleteMask.Contains(2))
		assert.Equal(t, bat.Vecs[2].Length(), view.Length())
		// v = view.GetData().Get(3)
		// assert.Equal(t, int32(999), v)

		assert.Nil(t, txn.Commit())
	}
}

func TestCreateSegment(t *testing.T) {
	defer testutils.AfterTest(t)()
	testutils.EnsureNoLeak(t)
	tae := initDB(t, nil)
	defer tae.Close()
	schema := catalog.MockSchemaAll(1, 0)
	txn, _ := tae.StartTxn(nil)
	db, err := txn.CreateDatabase("db", "")
	assert.Nil(t, err)
	rel, err := db.CreateRelation(schema)
	assert.Nil(t, err)
	_, err = rel.CreateNonAppendableSegment()
	assert.Nil(t, err)
	assert.Nil(t, txn.Commit())

	bat := catalog.MockBatch(schema, 5)
	defer bat.Close()

	appendClosure(t, bat, schema.Name, tae, nil)()

	segCnt := 0
	processor := new(catalog.LoopProcessor)
	processor.SegmentFn = func(segment *catalog.SegmentEntry) error {
		segCnt++
		return nil
	}
	err = tae.Opts.Catalog.RecurLoop(processor)
	assert.Nil(t, err)
	assert.Equal(t, 2+3, segCnt)
	t.Log(tae.Opts.Catalog.SimplePPString(common.PPL1))
}

func TestCompactBlock1(t *testing.T) {
	defer testutils.AfterTest(t)()
	testutils.EnsureNoLeak(t)
	opts := config.WithLongScanAndCKPOpts(nil)
	db := initDB(t, opts)
	defer db.Close()
	schema := catalog.MockSchemaAll(13, 2)
	schema.BlockMaxRows = 10
	schema.SegmentMaxBlocks = 4
	bat := catalog.MockBatch(schema, int(schema.BlockMaxRows))
	defer bat.Close()
	createRelationAndAppend(t, 0, db, "db", schema, bat, true)
	t.Log(db.Opts.Catalog.SimplePPString(common.PPL1))

	v := bat.Vecs[schema.GetSingleSortKeyIdx()].Get(2)
	filter := handle.NewEQFilter(v)
	// 1. No updates and deletes
	{
		txn, rel := getDefaultRelation(t, db, schema.Name)
		blkMeta := getOneBlockMeta(rel)
		task, err := jobs.NewCompactBlockTask(tasks.WaitableCtx, txn, blkMeta, db.Scheduler)
		assert.Nil(t, err)
		preparer, _, err := task.PrepareData()
		assert.Nil(t, err)
		assert.NotNil(t, preparer.Columns)
		defer preparer.Close()
		for col := 0; col < len(bat.Vecs); col++ {
			for row := 0; row < bat.Vecs[0].Length(); row++ {
				exp := bat.Vecs[col].Get(row)
				act := preparer.Columns.Vecs[col].Get(row)
				assert.Equal(t, exp, act)
			}
		}
		err = rel.DeleteByFilter(filter)
		assert.NoError(t, err)
		assert.NoError(t, txn.Commit())
	}
	{
		txn, _ := db.StartTxn(nil)
		database, err := txn.GetDatabase("db")
		assert.Nil(t, err)
		rel, err := database.GetRelationByName(schema.Name)
		assert.Nil(t, err)
		v = bat.Vecs[schema.GetSingleSortKeyIdx()].Get(3)
		filter.Val = v
		id, _, err := rel.GetByFilter(filter)
		assert.Nil(t, err)
		seg, _ := rel.GetSegment(id.SegmentID)
		block, err := seg.GetBlock(id.BlockID)
		assert.Nil(t, err)
		blkMeta := block.GetMeta().(*catalog.BlockEntry)
		task, err := jobs.NewCompactBlockTask(tasks.WaitableCtx, txn, blkMeta, nil)
		assert.Nil(t, err)
		preparer, _, err := task.PrepareData()
		assert.Nil(t, err)
		defer preparer.Close()
		assert.Equal(t, bat.Vecs[0].Length()-1, preparer.Columns.Vecs[0].Length())
		{
			txn, _ := db.StartTxn(nil)
			database, err := txn.GetDatabase("db")
			assert.Nil(t, err)
			rel, err := database.GetRelationByName(schema.Name)
			assert.Nil(t, err)
			v = bat.Vecs[schema.GetSingleSortKeyIdx()].Get(4)
			filter.Val = v
			id, offset, err := rel.GetByFilter(filter)
			assert.Nil(t, err)
			err = rel.RangeDelete(id, offset, offset, handle.DT_Normal)
			assert.Nil(t, err)
			f2 := handle.NewEQFilter(v.(int32) + 1)
			err = rel.UpdateByFilter(f2, 3, int64(99))
			assert.Nil(t, err)
			assert.Nil(t, txn.Commit())
		}
		task, err = jobs.NewCompactBlockTask(tasks.WaitableCtx, txn, blkMeta, nil)
		assert.Nil(t, err)
		preparer, _, err = task.PrepareData()
		assert.Nil(t, err)
		defer preparer.Close()
		assert.Equal(t, bat.Vecs[0].Length()-1, preparer.Columns.Vecs[0].Length())
		var maxTs types.TS
		{
			txn, rel := getDefaultRelation(t, db, schema.Name)
			seg, err := rel.GetSegment(id.SegmentID)
			assert.Nil(t, err)
			blk, err := seg.GetBlock(id.BlockID)
			assert.Nil(t, err)
			blkMeta := blk.GetMeta().(*catalog.BlockEntry)
			task, err = jobs.NewCompactBlockTask(tasks.WaitableCtx, txn, blkMeta, nil)
			assert.Nil(t, err)
			preparer, _, err := task.PrepareData()
			assert.Nil(t, err)
			defer preparer.Close()
			assert.Equal(t, bat.Vecs[0].Length()-3, preparer.Columns.Vecs[0].Length())
			maxTs = txn.GetStartTS()
		}

		dataBlock := block.GetMeta().(*catalog.BlockEntry).GetBlockData()
		changes, err := dataBlock.CollectChangesInRange(txn.GetStartTS(), maxTs.Next())
		assert.NoError(t, err)
		assert.Equal(t, uint64(2), changes.DeleteMask.GetCardinality())

		destBlock, err := seg.CreateNonAppendableBlock()
		assert.Nil(t, err)
		m := destBlock.GetMeta().(*catalog.BlockEntry)
		txnEntry := txnentries.NewCompactBlockEntry(txn, block, destBlock, db.Scheduler, nil, nil)
		err = txn.LogTxnEntry(m.GetSegment().GetTable().GetDB().ID, destBlock.Fingerprint().TableID, txnEntry, []*common.ID{block.Fingerprint()})
		assert.Nil(t, err)
		assert.Nil(t, err)
		err = txn.Commit()
		assert.True(t, moerr.IsMoErrCode(err, moerr.ErrTxnWWConflict))
	}
}

func TestCompactBlock2(t *testing.T) {
	defer testutils.AfterTest(t)()
	testutils.EnsureNoLeak(t)
	opts := config.WithLongScanAndCKPOpts(nil)
	db := initDB(t, opts)
	defer db.Close()

	worker := ops.NewOpWorker("xx")
	worker.Start()
	defer worker.Stop()
	schema := catalog.MockSchemaAll(13, 2)
	schema.BlockMaxRows = 20
	schema.SegmentMaxBlocks = 2
	bat := catalog.MockBatch(schema, int(schema.BlockMaxRows))
	defer bat.Close()
	createRelationAndAppend(t, 0, db, "db", schema, bat, true)
	var newBlockFp *common.ID
	{
		txn, rel := getDefaultRelation(t, db, schema.Name)
		blkMeta := getOneBlockMeta(rel)
		task, err := jobs.NewCompactBlockTask(tasks.WaitableCtx, txn, blkMeta, db.Scheduler)
		assert.NoError(t, err)
		worker.SendOp(task)
		err = task.WaitDone()
		assert.NoError(t, err)
		newBlockFp = task.GetNewBlock().Fingerprint()
		assert.NoError(t, txn.Commit())
	}
	{
		t.Log(db.Opts.Catalog.SimplePPString(common.PPL1))
		txn, rel := getDefaultRelation(t, db, schema.Name)
		t.Log(rel.SimplePPString(common.PPL1))
		seg, err := rel.GetSegment(newBlockFp.SegmentID)
		assert.Nil(t, err)
		blk, err := seg.GetBlock(newBlockFp.BlockID)
		assert.Nil(t, err)
		view, err := blk.GetColumnDataById(3, nil)
		assert.NoError(t, err)
		defer view.Close()
		assert.True(t, view.GetData().Equals(bat.Vecs[3]))
		err = blk.RangeDelete(1, 2, handle.DT_Normal)
		assert.Nil(t, err)
		assert.Nil(t, txn.Commit())
	}
	{
		t.Log(db.Opts.Catalog.SimplePPString(common.PPL1))
		txn, rel := getDefaultRelation(t, db, schema.Name)
		t.Log(rel.SimplePPString(common.PPL1))
		seg, err := rel.GetSegment(newBlockFp.SegmentID)
		assert.Nil(t, err)
		blk, err := seg.GetBlock(newBlockFp.BlockID)
		assert.Nil(t, err)
		task, err := jobs.NewCompactBlockTask(tasks.WaitableCtx, txn, blk.GetMeta().(*catalog.BlockEntry), db.Scheduler)
		assert.Nil(t, err)
		worker.SendOp(task)
		err = task.WaitDone()
		assert.Nil(t, err)
		newBlockFp = task.GetNewBlock().Fingerprint()
		assert.Nil(t, txn.Commit())
	}
	{
		t.Log(db.Opts.Catalog.SimplePPString(common.PPL1))
		txn, rel := getDefaultRelation(t, db, schema.Name)
		seg, err := rel.GetSegment(newBlockFp.SegmentID)
		assert.Nil(t, err)
		blk, err := seg.GetBlock(newBlockFp.BlockID)
		assert.Nil(t, err)
		view, err := blk.GetColumnDataById(3, nil)
		assert.Nil(t, err)
		defer view.Close()
		assert.Nil(t, view.DeleteMask)
		// t.Logf("view: %v", view.GetData().String())
		// t.Logf("raw : %v", bat.Vecs[3].String())
		assert.Equal(t, bat.Vecs[0].Length()-2, view.Length())

		cnt := 0
		forEachBlock(rel, func(blk handle.Block) (err error) {
			cnt++
			return
		})
		assert.Equal(t, 1, cnt)

		task, err := jobs.NewCompactBlockTask(tasks.WaitableCtx, txn, blk.GetMeta().(*catalog.BlockEntry), db.Scheduler)
		assert.Nil(t, err)
		worker.SendOp(task)
		err = task.WaitDone()
		assert.Nil(t, err)
		newBlockFp = task.GetNewBlock().Fingerprint()
		{
			txn, rel := getDefaultRelation(t, db, schema.Name)
			seg, err := rel.GetSegment(newBlockFp.SegmentID)
			assert.NoError(t, err)
			blk, err := seg.GetBlock(newBlockFp.BlockID)
			assert.NoError(t, err)
			err = blk.RangeDelete(4, 5, handle.DT_Normal)
			assert.NoError(t, err)
			assert.NoError(t, txn.Commit())
		}
		assert.NoError(t, txn.Commit())
	}
	{
		txn, rel := getDefaultRelation(t, db, schema.Name)
		t.Log(rel.SimplePPString(common.PPL1))
		t.Log(db.Opts.Catalog.SimplePPString(common.PPL1))
		seg, err := rel.GetSegment(newBlockFp.SegmentID)
		assert.Nil(t, err)
		blk, err := seg.GetBlock(newBlockFp.BlockID)
		assert.Nil(t, err)
		view, err := blk.GetColumnDataById(3, nil)
		assert.Nil(t, err)
		defer view.Close()
		assert.True(t, view.DeleteMask.Contains(4))
		assert.True(t, view.DeleteMask.Contains(5))
		assert.Equal(t, bat.Vecs[0].Length()-2, view.Length())

		txn2, rel2 := getDefaultRelation(t, db, schema.Name)
		seg2, err := rel2.GetSegment(newBlockFp.SegmentID)
		assert.NoError(t, err)
		blk2, err := seg2.GetBlock(newBlockFp.BlockID)
		assert.NoError(t, err)
		err = blk2.RangeDelete(7, 7, handle.DT_Normal)
		assert.NoError(t, err)

		task, err := jobs.NewCompactBlockTask(tasks.WaitableCtx, txn, blk.GetMeta().(*catalog.BlockEntry), db.Scheduler)
		assert.NoError(t, err)
		worker.SendOp(task)
		err = task.WaitDone()
		assert.NoError(t, err)
		assert.NoError(t, txn.Commit())

		err = txn2.Commit()
		assert.NoError(t, err)
	}
}

func TestAutoCompactABlk1(t *testing.T) {
	defer testutils.AfterTest(t)()
	testutils.EnsureNoLeak(t)
	opts := config.WithQuickScanAndCKPOpts(nil)
	tae := initDB(t, opts)
	defer tae.Close()
	schema := catalog.MockSchemaAll(13, 3)
	schema.BlockMaxRows = 1000
	schema.SegmentMaxBlocks = 10

	totalRows := schema.BlockMaxRows / 5
	bat := catalog.MockBatch(schema, int(totalRows))
	defer bat.Close()
	createRelationAndAppend(t, 0, tae, "db", schema, bat, true)
	time.Sleep(time.Millisecond * 2)
	testutils.WaitExpect(1000, func() bool {
		return tae.Scheduler.GetPenddingLSNCnt() == 0
	})
	assert.Equal(t, uint64(0), tae.Scheduler.GetPenddingLSNCnt())
	t.Log(tae.Catalog.SimplePPString(common.PPL1))
	{
		txn, rel := getDefaultRelation(t, tae, schema.Name)
		blk := getOneBlock(rel)
		blkData := blk.GetMeta().(*catalog.BlockEntry).GetBlockData()
		factory, taskType, scopes, err := blkData.BuildCompactionTaskFactory()
		assert.Nil(t, err)
		task, err := tae.Scheduler.ScheduleMultiScopedTxnTask(tasks.WaitableCtx, taskType, scopes, factory)
		assert.Nil(t, err)
		err = task.WaitDone()
		assert.Nil(t, err)
		assert.Nil(t, txn.Commit())
	}
}

func TestAutoCompactABlk2(t *testing.T) {
	defer testutils.AfterTest(t)()
	testutils.EnsureNoLeak(t)
	opts := new(options.Options)
	opts.CacheCfg = new(options.CacheCfg)
	opts.CacheCfg.InsertCapacity = common.M * 5
	opts.CacheCfg.TxnCapacity = common.M
	opts = config.WithQuickScanAndCKPOpts(opts)
	db := initDB(t, opts)
	defer db.Close()

	schema1 := catalog.MockSchemaAll(13, 2)
	schema1.BlockMaxRows = 20
	schema1.SegmentMaxBlocks = 2

	schema2 := catalog.MockSchemaAll(13, 2)
	schema2.BlockMaxRows = 20
	schema2.SegmentMaxBlocks = 2
	{
		txn, _ := db.StartTxn(nil)
		database, err := txn.CreateDatabase("db", "")
		assert.Nil(t, err)
		_, err = database.CreateRelation(schema1)
		assert.Nil(t, err)
		_, err = database.CreateRelation(schema2)
		assert.Nil(t, err)
		assert.Nil(t, txn.Commit())
	}
	bat := catalog.MockBatch(schema1, int(schema1.BlockMaxRows*3-1))
	defer bat.Close()
	bats := bat.Split(bat.Length())

	pool, err := ants.NewPool(20)
	assert.Nil(t, err)
	defer pool.Release()
	var wg sync.WaitGroup
	doSearch := func(name string) func() {
		return func() {
			defer wg.Done()
			txn, rel := getDefaultRelation(t, db, name)
			it := rel.MakeBlockIt()
			for it.Valid() {
				blk := it.GetBlock()
				view, err := blk.GetColumnDataById(schema1.GetSingleSortKeyIdx(), nil)
				assert.Nil(t, err)
				view.Close()
				it.Next()
			}
			err := txn.Commit()
			assert.NoError(t, err)
		}
	}

	for _, data := range bats {
		wg.Add(4)
		err := pool.Submit(doSearch(schema1.Name))
		assert.Nil(t, err)
		err = pool.Submit(doSearch(schema2.Name))
		assert.Nil(t, err)
		err = pool.Submit(appendClosure(t, data, schema1.Name, db, &wg))
		assert.Nil(t, err)
		err = pool.Submit(appendClosure(t, data, schema2.Name, db, &wg))
		assert.Nil(t, err)
	}
	wg.Wait()
	testutils.WaitExpect(8000, func() bool {
		return db.Scheduler.GetPenddingLSNCnt() == 0
	})
	assert.Equal(t, uint64(0), db.Scheduler.GetPenddingLSNCnt())
	t.Log(db.MTBufMgr.String())
	t.Log(db.Catalog.SimplePPString(common.PPL1))
	t.Logf("GetPenddingLSNCnt: %d", db.Scheduler.GetPenddingLSNCnt())
	t.Logf("GetCheckpointed: %d", db.Scheduler.GetCheckpointedLSN())
}

func TestCompactABlk(t *testing.T) {
	defer testutils.AfterTest(t)()
	testutils.EnsureNoLeak(t)
	tae := initDB(t, nil)
	defer tae.Close()
	schema := catalog.MockSchemaAll(13, 3)
	schema.BlockMaxRows = 1000
	schema.SegmentMaxBlocks = 10

	totalRows := schema.BlockMaxRows / 5
	bat := catalog.MockBatch(schema, int(totalRows))
	defer bat.Close()
	createRelationAndAppend(t, 0, tae, "db", schema, bat, true)
	{
		txn, rel := getDefaultRelation(t, tae, schema.Name)
		blk := getOneBlock(rel)
		blkData := blk.GetMeta().(*catalog.BlockEntry).GetBlockData()
		factory, taskType, scopes, err := blkData.BuildCompactionTaskFactory()
		assert.NoError(t, err)
		task, err := tae.Scheduler.ScheduleMultiScopedTxnTask(tasks.WaitableCtx, taskType, scopes, factory)
		assert.NoError(t, err)
		err = task.WaitDone()
		assert.NoError(t, err)
		assert.NoError(t, txn.Commit())
	}
	tae.BGCheckpointRunner.MockCheckpoint(tae.TxnMgr.StatMaxCommitTS())
	testutils.WaitExpect(1000, func() bool {
		return tae.Scheduler.GetPenddingLSNCnt() == 0
	})
	assert.Equal(t, uint64(0), tae.Scheduler.GetPenddingLSNCnt())
	t.Log(tae.Catalog.SimplePPString(common.PPL1))
}

func TestRollback1(t *testing.T) {
	defer testutils.AfterTest(t)()
	testutils.EnsureNoLeak(t)
	db := initDB(t, nil)
	defer db.Close()
	schema := catalog.MockSchema(2, 0)

	createRelation(t, db, "db", schema, true)

	segCnt := 0
	onSegFn := func(segment *catalog.SegmentEntry) error {
		segCnt++
		return nil
	}
	blkCnt := 0
	onBlkFn := func(block *catalog.BlockEntry) error {
		blkCnt++
		return nil
	}
	processor := new(catalog.LoopProcessor)
	processor.SegmentFn = onSegFn
	processor.BlockFn = onBlkFn
	txn, rel := getDefaultRelation(t, db, schema.Name)
	_, err := rel.CreateSegment(false)
	assert.Nil(t, err)

	tableMeta := rel.GetMeta().(*catalog.TableEntry)
	err = tableMeta.RecurLoop(processor)
	assert.Nil(t, err)
	assert.Equal(t, segCnt, 1)

	assert.Nil(t, txn.Rollback())
	segCnt = 0
	err = tableMeta.RecurLoop(processor)
	assert.Nil(t, err)
	assert.Equal(t, segCnt, 0)

	txn, rel = getDefaultRelation(t, db, schema.Name)
	seg, err := rel.CreateSegment(false)
	assert.Nil(t, err)
	segMeta := seg.GetMeta().(*catalog.SegmentEntry)
	assert.Nil(t, txn.Commit())
	segCnt = 0
	err = tableMeta.RecurLoop(processor)
	assert.Nil(t, err)
	assert.Equal(t, segCnt, 1)

	txn, rel = getDefaultRelation(t, db, schema.Name)
	seg, err = rel.GetSegment(segMeta.GetID())
	assert.Nil(t, err)
	_, err = seg.CreateBlock(false)
	assert.Nil(t, err)
	blkCnt = 0
	err = tableMeta.RecurLoop(processor)
	assert.Nil(t, err)
	assert.Equal(t, blkCnt, 1)

	err = txn.Rollback()
	assert.Nil(t, err)
	blkCnt = 0
	err = tableMeta.RecurLoop(processor)
	assert.Nil(t, err)
	assert.Equal(t, blkCnt, 0)

	t.Log(db.Opts.Catalog.SimplePPString(common.PPL1))
}

func TestMVCC1(t *testing.T) {
	defer testutils.AfterTest(t)()
	testutils.EnsureNoLeak(t)
	db := initDB(t, nil)
	defer db.Close()
	schema := catalog.MockSchemaAll(13, 2)
	schema.BlockMaxRows = 40
	schema.SegmentMaxBlocks = 2
	bat := catalog.MockBatch(schema, int(schema.BlockMaxRows*10))
	defer bat.Close()
	bats := bat.Split(40)

	txn, _, rel := createRelationNoCommit(t, db, "db", schema, true)
	err := rel.Append(bats[0])
	assert.NoError(t, err)

	row := 5
	expectVal := bats[0].Vecs[schema.GetSingleSortKeyIdx()].Get(row)
	filter := handle.NewEQFilter(expectVal)
	actualVal, err := rel.GetValueByFilter(filter, schema.GetSingleSortKeyIdx())
	assert.NoError(t, err)
	assert.Equal(t, expectVal, actualVal)
	assert.NoError(t, txn.Commit())

	_, rel = getDefaultRelation(t, db, schema.Name)
	actualVal, err = rel.GetValueByFilter(filter, schema.GetSingleSortKeyIdx())
	assert.NoError(t, err)
	assert.Equal(t, expectVal, actualVal)

	txn2, rel2 := getDefaultRelation(t, db, schema.Name)
	err = rel2.Append(bats[1])
	assert.NoError(t, err)

	val2 := bats[1].Vecs[schema.GetSingleSortKeyIdx()].Get(row)
	filter.Val = val2
	actualVal, err = rel2.GetValueByFilter(filter, schema.GetSingleSortKeyIdx())
	assert.NoError(t, err)
	assert.Equal(t, val2, actualVal)

	assert.NoError(t, txn2.Commit())

	_, _, err = rel.GetByFilter(filter)
	assert.Error(t, err)
	var id *common.ID

	{
		txn, rel := getDefaultRelation(t, db, schema.Name)
		id, _, err = rel.GetByFilter(filter)
		assert.NoError(t, err)
		assert.NoError(t, txn.Commit())
	}

	it := rel.MakeBlockIt()
	for it.Valid() {
		block := it.GetBlock()
		bid := block.Fingerprint()
		if bid.BlockID == id.BlockID {
			var buffer bytes.Buffer
			view, err := block.GetColumnDataById(schema.GetSingleSortKeyIdx(), &buffer)
			assert.Nil(t, err)
			defer view.Close()
			assert.Nil(t, view.DeleteMask)
			assert.NotNil(t, view.GetData())
			t.Log(view.GetData().String())
			assert.Equal(t, bats[0].Vecs[0].Length(), view.Length())
		}
		it.Next()
	}
}

// 1. Txn1 create db, relation and append 10 rows. committed -- PASS
// 2. Txn2 append 10 rows. Get the 5th append row value -- PASS
// 3. Txn2 delete the 5th row value in uncommitted state -- PASS
// 4. Txn2 get the 5th row value -- NotFound
func TestMVCC2(t *testing.T) {
	defer testutils.AfterTest(t)()
	testutils.EnsureNoLeak(t)
	db := initDB(t, nil)
	defer db.Close()
	schema := catalog.MockSchemaAll(13, 2)
	schema.BlockMaxRows = 100
	schema.SegmentMaxBlocks = 2
	bat := catalog.MockBatch(schema, int(schema.BlockMaxRows))
	defer bat.Close()
	bats := bat.Split(10)
	{
		txn, _, rel := createRelationNoCommit(t, db, "db", schema, true)
		err := rel.Append(bats[0])
		assert.NoError(t, err)
		val := bats[0].Vecs[schema.GetSingleSortKeyIdx()].Get(5)
		filter := handle.NewEQFilter(val)
		_, _, err = rel.GetByFilter(filter)
		assert.NoError(t, err)
		assert.NoError(t, txn.Commit())
	}
	{
		txn, rel := getDefaultRelation(t, db, schema.Name)
		err := rel.Append(bats[1])
		assert.NoError(t, err)
		val := bats[1].Vecs[schema.GetSingleSortKeyIdx()].Get(5)
		filter := handle.NewEQFilter(val)
		err = rel.DeleteByFilter(filter)
		assert.NoError(t, err)

		_, _, err = rel.GetByFilter(filter)
		assert.Error(t, err)
		t.Log(err)
		assert.NoError(t, txn.Commit())
	}
	{
		txn, rel := getDefaultRelation(t, db, schema.Name)
		it := rel.MakeBlockIt()
		var buffer bytes.Buffer
		for it.Valid() {
			block := it.GetBlock()
			view, err := block.GetColumnDataByName(schema.GetSingleSortKey().Name, &buffer)
			assert.Nil(t, err)
			assert.Nil(t, view.DeleteMask)
			assert.Equal(t, bats[1].Vecs[0].Length()*2-1, view.Length())
			// TODO: exclude deleted rows when apply appends
			it.Next()
			view.Close()
		}
		assert.NoError(t, txn.Commit())
	}
}

func TestUnload1(t *testing.T) {
	defer testutils.AfterTest(t)()
	testutils.EnsureNoLeak(t)
	opts := new(options.Options)
	opts.CacheCfg = new(options.CacheCfg)
	opts.CacheCfg.InsertCapacity = common.K
	opts.CacheCfg.TxnCapacity = common.M
	db := initDB(t, opts)
	defer db.Close()

	schema := catalog.MockSchemaAll(13, 2)
	schema.BlockMaxRows = 10
	schema.SegmentMaxBlocks = 2

	bat := catalog.MockBatch(schema, int(schema.BlockMaxRows*2))
	defer bat.Close()
	bats := bat.Split(int(schema.BlockMaxRows))
	createRelation(t, db, "db", schema, true)
	var wg sync.WaitGroup
	pool, err := ants.NewPool(1)
	assert.Nil(t, err)
	defer pool.Release()
	for _, data := range bats {
		wg.Add(1)
		err := pool.Submit(appendClosure(t, data, schema.Name, db, &wg))
		assert.Nil(t, err)
	}
	wg.Wait()
	{
		txn, rel := getDefaultRelation(t, db, schema.Name)
		for i := 0; i < 10; i++ {
			it := rel.MakeBlockIt()
			for it.Valid() {
				blk := it.GetBlock()
				view, err := blk.GetColumnDataByName(schema.GetSingleSortKey().Name, nil)
				assert.Nil(t, err)
				defer view.Close()
				assert.Equal(t, int(schema.BlockMaxRows), view.Length())
				it.Next()
			}
		}
		_ = txn.Commit()
	}
}

func TestUnload2(t *testing.T) {
	defer testutils.AfterTest(t)()
	testutils.EnsureNoLeak(t)
	opts := new(options.Options)
	opts.CacheCfg = new(options.CacheCfg)
	opts.CacheCfg.InsertCapacity = common.K*4 - common.K/2
	opts.CacheCfg.TxnCapacity = common.M
	db := initDB(t, opts)
	defer db.Close()

	schema1 := catalog.MockSchemaAll(13, 2)
	schema1.BlockMaxRows = 10
	schema1.SegmentMaxBlocks = 2

	schema2 := catalog.MockSchemaAll(13, 2)
	schema2.BlockMaxRows = 10
	schema2.SegmentMaxBlocks = 2
	{
		txn, _ := db.StartTxn(nil)
		database, err := txn.CreateDatabase("db", "")
		assert.Nil(t, err)
		_, err = database.CreateRelation(schema1)
		assert.Nil(t, err)
		_, err = database.CreateRelation(schema2)
		assert.Nil(t, err)
		assert.Nil(t, txn.Commit())
	}

	bat := catalog.MockBatch(schema1, int(schema1.BlockMaxRows*5+5))
	defer bat.Close()
	bats := bat.Split(bat.Length())

	p, err := ants.NewPool(10)
	assert.Nil(t, err)
	defer p.Release()
	var wg sync.WaitGroup
	for i, data := range bats {
		wg.Add(1)
		name := schema1.Name
		if i%2 == 1 {
			name = schema2.Name
		}
		err := p.Submit(appendClosure(t, data, name, db, &wg))
		assert.Nil(t, err)
	}
	wg.Wait()

	{
		txn, rel := getDefaultRelation(t, db, schema1.Name)
		for i := 0; i < len(bats); i += 2 {
			data := bats[i]
			v := data.Vecs[schema1.GetSingleSortKeyIdx()].Get(0)
			filter := handle.NewEQFilter(v)
			_, _, err := rel.GetByFilter(filter)
			assert.NoError(t, err)
		}
		database, _ := txn.GetDatabase("db")
		rel, err = database.GetRelationByName(schema2.Name)
		assert.Nil(t, err)
		for i := 1; i < len(bats); i += 2 {
			data := bats[i]
			v := data.Vecs[schema1.GetSingleSortKeyIdx()].Get(0)
			filter := handle.NewEQFilter(v)
			_, _, err := rel.GetByFilter(filter)
			assert.NoError(t, err)
		}
		_ = txn.Commit()
	}

	t.Log(db.MTBufMgr.String())
	// t.Log(db.Opts.Catalog.SimplePPString(common.PPL1))
}

func TestDelete1(t *testing.T) {
	defer testutils.AfterTest(t)()
	testutils.EnsureNoLeak(t)
	tae := initDB(t, nil)
	defer tae.Close()

	schema := catalog.MockSchemaAll(3, 2)
	schema.BlockMaxRows = 10
	bat := catalog.MockBatch(schema, int(schema.BlockMaxRows))
	defer bat.Close()
	createRelationAndAppend(t, 0, tae, "db", schema, bat, true)
	var id *common.ID
	var row uint32
	{
		txn, rel := getDefaultRelation(t, tae, schema.Name)
		assert.Equal(t, bat.Length(), int(rel.Rows()))
		pkCol := bat.Vecs[schema.GetSingleSortKeyIdx()]
		pkVal := pkCol.Get(5)
		filter := handle.NewEQFilter(pkVal)
		var err error
		id, row, err = rel.GetByFilter(filter)
		assert.NoError(t, err)
		err = rel.RangeDelete(id, row, row, handle.DT_Normal)
		assert.NoError(t, err)
		assert.NoError(t, txn.Commit())
	}
	{
		txn, rel := getDefaultRelation(t, tae, schema.Name)
		assert.Equal(t, bat.Length()-1, int(rel.Rows()))
		pkCol := bat.Vecs[schema.GetSingleSortKeyIdx()]
		pkVal := pkCol.Get(5)
		filter := handle.NewEQFilter(pkVal)
		_, _, err := rel.GetByFilter(filter)
		assert.Error(t, err)
		assert.NoError(t, txn.Commit())
	}
	{
		txn, rel := getDefaultRelation(t, tae, schema.Name)
		blkMeta := getOneBlockMeta(rel)
		blkData := blkMeta.GetBlockData()
		factory, taskType, scopes, err := blkData.BuildCompactionTaskFactory()
		assert.NoError(t, err)
		task, err := tae.Scheduler.ScheduleMultiScopedTxnTask(tasks.WaitableCtx, taskType, scopes, factory)
		assert.NoError(t, err)
		err = task.WaitDone()
		assert.NoError(t, err)
		assert.NoError(t, txn.Commit())
	}
	{
		txn, rel := getDefaultRelation(t, tae, schema.Name)
		blk := getOneBlock(rel)
		view, err := blk.GetColumnDataById(schema.GetSingleSortKeyIdx(), nil)
		assert.NoError(t, err)
		defer view.Close()
		assert.Nil(t, view.DeleteMask)
		assert.Equal(t, bat.Vecs[0].Length()-1, view.Length())

		err = blk.RangeDelete(0, 0, handle.DT_Normal)
		assert.NoError(t, err)
		view, err = blk.GetColumnDataById(schema.GetSingleSortKeyIdx(), nil)
		assert.NoError(t, err)
		defer view.Close()
		assert.True(t, view.DeleteMask.Contains(0))
		v := bat.Vecs[schema.GetSingleSortKeyIdx()].Get(0)
		filter := handle.NewEQFilter(v)
		_, _, err = rel.GetByFilter(filter)
		assert.True(t, moerr.IsMoErrCode(err, moerr.ErrNotFound))
		assert.NoError(t, txn.Commit())
	}
	{
		txn, rel := getDefaultRelation(t, tae, schema.Name)
		assert.Equal(t, bat.Length()-2, int(rel.Rows()))
		blk := getOneBlock(rel)
		view, err := blk.GetColumnDataById(schema.GetSingleSortKeyIdx(), nil)
		assert.NoError(t, err)
		defer view.Close()
		assert.True(t, view.DeleteMask.Contains(0))
		assert.Equal(t, bat.Vecs[0].Length()-1, view.Length())
		v := bat.Vecs[schema.GetSingleSortKeyIdx()].Get(0)
		filter := handle.NewEQFilter(v)
		_, _, err = rel.GetByFilter(filter)
		assert.True(t, moerr.IsMoErrCode(err, moerr.ErrNotFound))
		_ = txn.Rollback()
	}
	t.Log(tae.Opts.Catalog.SimplePPString(common.PPL1))
}

func TestLogIndex1(t *testing.T) {
	defer testutils.AfterTest(t)()
	testutils.EnsureNoLeak(t)
	tae := initDB(t, nil)
	defer tae.Close()
	schema := catalog.MockSchemaAll(13, 0)
	schema.BlockMaxRows = 10
	bat := catalog.MockBatch(schema, int(schema.BlockMaxRows))
	defer bat.Close()
	bats := bat.Split(int(schema.BlockMaxRows))
	createRelation(t, tae, "db", schema, true)
	txns := make([]txnif.AsyncTxn, 0)
	doAppend := func(data *containers.Batch) func() {
		return func() {
			txn, rel := getDefaultRelation(t, tae, schema.Name)
			err := rel.Append(data)
			assert.NoError(t, err)
			assert.NoError(t, txn.Commit())
			txns = append(txns, txn)
		}
	}
	for _, data := range bats {
		doAppend(data)()
	}
	var id *common.ID
	var offset uint32
	var err error
	{
		txn, rel := getDefaultRelation(t, tae, schema.Name)
		v := bat.Vecs[schema.GetSingleSortKeyIdx()].Get(3)
		filter := handle.NewEQFilter(v)
		id, offset, err = rel.GetByFilter(filter)
		assert.Nil(t, err)
		err = rel.RangeDelete(id, offset, offset, handle.DT_Normal)
		assert.Nil(t, err)
		assert.Nil(t, txn.Commit())
	}
	{
		txn, rel := getDefaultRelation(t, tae, schema.Name)
		meta := getOneBlockMeta(rel)
		indexes, err := meta.GetBlockData().CollectAppendLogIndexes(txns[0].GetStartTS(), txns[len(txns)-1].GetCommitTS())
		assert.NoError(t, err)
		assert.Equal(t, len(txns), len(indexes))
		indexes, err = meta.GetBlockData().CollectAppendLogIndexes(txns[1].GetStartTS(), txns[len(txns)-1].GetCommitTS())
		assert.NoError(t, err)
		assert.Equal(t, len(txns)-1, len(indexes))
		indexes, err = meta.GetBlockData().CollectAppendLogIndexes(txns[2].GetCommitTS(), txns[len(txns)-1].GetCommitTS())
		assert.NoError(t, err)
		assert.Equal(t, len(txns)-2, len(indexes))
		indexes, err = meta.GetBlockData().CollectAppendLogIndexes(txns[3].GetCommitTS(), txns[len(txns)-1].GetCommitTS())
		assert.NoError(t, err)
		assert.Equal(t, len(txns)-3, len(indexes))
		assert.NoError(t, txn.Commit())
	}
	{
		txn, rel := getDefaultRelation(t, tae, schema.Name)
		blk := getOneBlock(rel)
		meta := blk.GetMeta().(*catalog.BlockEntry)

		var zeroV types.TS
		indexes, err := meta.GetBlockData().CollectAppendLogIndexes(zeroV.Next(), txn.GetStartTS())
		assert.NoError(t, err)
		for i, index := range indexes {
			t.Logf("%d: %s", i, index.String())
		}

		view, err := blk.GetColumnDataById(schema.GetSingleSortKeyIdx(), nil)
		assert.Nil(t, err)
		defer view.Close()
		assert.True(t, view.DeleteMask.Contains(offset))
		task, err := jobs.NewCompactBlockTask(nil, txn, meta, tae.Scheduler)
		assert.Nil(t, err)
		err = task.OnExec()
		assert.Nil(t, err)
		assert.Nil(t, txn.Commit())
	}
}

func TestCrossDBTxn(t *testing.T) {
	defer testutils.AfterTest(t)()
	testutils.EnsureNoLeak(t)
	tae := initDB(t, nil)
	defer tae.Close()

	txn, _ := tae.StartTxn(nil)
	db1, err := txn.CreateDatabase("db1", "")
	assert.Nil(t, err)
	db2, err := txn.CreateDatabase("db2", "")
	assert.Nil(t, err)
	assert.NotNil(t, db1)
	assert.NotNil(t, db2)
	assert.Nil(t, txn.Commit())

	schema1 := catalog.MockSchema(2, 0)
	schema1.BlockMaxRows = 10
	schema1.SegmentMaxBlocks = 2
	schema2 := catalog.MockSchema(4, 0)
	schema2.BlockMaxRows = 10
	schema2.SegmentMaxBlocks = 2

	rows1 := schema1.BlockMaxRows * 5 / 2
	rows2 := schema1.BlockMaxRows * 3 / 2
	bat1 := catalog.MockBatch(schema1, int(rows1))
	bat2 := catalog.MockBatch(schema2, int(rows2))
	defer bat1.Close()
	defer bat2.Close()

	txn, _ = tae.StartTxn(nil)
	db1, err = txn.GetDatabase("db1")
	assert.Nil(t, err)
	db2, err = txn.GetDatabase("db2")
	assert.Nil(t, err)
	rel1, err := db1.CreateRelation(schema1)
	assert.Nil(t, err)
	rel2, err := db2.CreateRelation(schema2)
	assert.Nil(t, err)
	err = rel1.Append(bat1)
	assert.Nil(t, err)
	err = rel2.Append(bat2)
	assert.Nil(t, err)

	assert.Nil(t, txn.Commit())

	txn, _ = tae.StartTxn(nil)
	db1, err = txn.GetDatabase("db1")
	assert.NoError(t, err)
	db2, err = txn.GetDatabase("db2")
	assert.NoError(t, err)
	rel1, err = db1.GetRelationByName(schema1.Name)
	assert.NoError(t, err)
	rel2, err = db2.GetRelationByName(schema2.Name)
	assert.NoError(t, err)

	checkAllColRowsByScan(t, rel1, int(rows1), false)
	checkAllColRowsByScan(t, rel2, int(rows2), false)

	t.Log(tae.Catalog.SimplePPString(common.PPL1))
}

func TestSystemDB1(t *testing.T) {
	defer testutils.AfterTest(t)()
	testutils.EnsureNoLeak(t)
	tae := initDB(t, nil)
	defer tae.Close()
	schema := catalog.MockSchema(2, 0)
	txn, _ := tae.StartTxn(nil)
	_, err := txn.CreateDatabase(pkgcatalog.MO_CATALOG, "")
	assert.NotNil(t, err)
	_, err = txn.DropDatabase(pkgcatalog.MO_CATALOG)
	assert.NotNil(t, err)

	db1, err := txn.CreateDatabase("db1", "")
	assert.Nil(t, err)
	_, err = db1.CreateRelation(schema)
	assert.Nil(t, err)

	_, err = txn.CreateDatabase("db2", "")
	assert.Nil(t, err)

	db, _ := txn.GetDatabase(pkgcatalog.MO_CATALOG)
	table, err := db.GetRelationByName(pkgcatalog.MO_DATABASE)
	assert.Nil(t, err)
	it := table.MakeBlockIt()
	rows := 0
	for it.Valid() {
		blk := it.GetBlock()
		rows += blk.Rows()
		view, err := blk.GetColumnDataByName(pkgcatalog.SystemDBAttr_Name, nil)
		assert.Nil(t, err)
		defer view.Close()
		assert.Equal(t, 3, view.Length())
		view, err = blk.GetColumnDataByName(pkgcatalog.SystemDBAttr_CatalogName, nil)
		assert.Nil(t, err)
		defer view.Close()
		assert.Equal(t, 3, view.Length())
		view, err = blk.GetColumnDataByName(pkgcatalog.SystemDBAttr_CreateSQL, nil)
		assert.Nil(t, err)
		defer view.Close()
		assert.Equal(t, 3, view.Length())
		it.Next()
	}
	assert.Equal(t, 3, rows)

	table, err = db.GetRelationByName(pkgcatalog.MO_TABLES)
	assert.Nil(t, err)
	it = table.MakeBlockIt()
	rows = 0
	for it.Valid() {
		blk := it.GetBlock()
		rows += blk.Rows()
		view, err := blk.GetColumnDataByName(pkgcatalog.SystemRelAttr_Name, nil)
		assert.Nil(t, err)
		defer view.Close()
		assert.Equal(t, 4, view.Length())
		view, err = blk.GetColumnDataByName(pkgcatalog.SystemRelAttr_Persistence, nil)
		assert.NoError(t, err)
		defer view.Close()
		view, err = blk.GetColumnDataByName(pkgcatalog.SystemRelAttr_Kind, nil)
		assert.NoError(t, err)
		defer view.Close()
		it.Next()
	}
	assert.Equal(t, 4, rows)

	table, err = db.GetRelationByName(pkgcatalog.MO_COLUMNS)
	assert.Nil(t, err)

	bat := containers.NewBatch()
	defer bat.Close()
	// schema2 := table.GetMeta().(*catalog.TableEntry).GetSchema()
	// bat := containers.BuildBatch(schema2.AllNames(), schema2.AllTypes(), schema2.AllNullables(), 0)
	it = table.MakeBlockIt()
	rows = 0
	for it.Valid() {
		blk := it.GetBlock()
		rows += blk.Rows()
		view, err := blk.GetColumnDataByName(pkgcatalog.SystemColAttr_DBName, nil)
		assert.NoError(t, err)
		defer view.Close()
		bat.AddVector(pkgcatalog.SystemColAttr_DBName, view.Orphan())

		view, err = blk.GetColumnDataByName(pkgcatalog.SystemColAttr_RelName, nil)
		assert.Nil(t, err)
		defer view.Close()
		bat.AddVector(pkgcatalog.SystemColAttr_RelName, view.Orphan())

		view, err = blk.GetColumnDataByName(pkgcatalog.SystemColAttr_Name, nil)
		assert.Nil(t, err)
		defer view.Close()
		bat.AddVector(pkgcatalog.SystemColAttr_Name, view.Orphan())

		view, err = blk.GetColumnDataByName(pkgcatalog.SystemColAttr_ConstraintType, nil)
		assert.Nil(t, err)
		defer view.Close()
		t.Log(view.GetData().String())
		bat.AddVector(pkgcatalog.SystemColAttr_ConstraintType, view.Orphan())

		view, err = blk.GetColumnDataByName(pkgcatalog.SystemColAttr_Type, nil)
		assert.Nil(t, err)
		defer view.Close()
		t.Log(view.GetData().String())
		view, err = blk.GetColumnDataByName(pkgcatalog.SystemColAttr_Num, nil)
		assert.Nil(t, err)
		defer view.Close()
		t.Log(view.GetData().String())
		it.Next()
	}
	t.Log(rows)

	for i := 0; i < bat.Vecs[0].Length(); i++ {
		dbName := string(bat.Vecs[0].Get(i).([]byte))
		relName := string(bat.Vecs[1].Get(i).([]byte))
		attrName := string(bat.Vecs[2].Get(i).([]byte))
		ct := string(bat.Vecs[3].Get(i).([]byte))
		if dbName == pkgcatalog.MO_CATALOG {
			if relName == pkgcatalog.MO_DATABASE {
				if attrName == pkgcatalog.SystemDBAttr_ID {
					assert.Equal(t, pkgcatalog.SystemColPKConstraint, ct)
				} else {
					assert.Equal(t, pkgcatalog.SystemColNoConstraint, ct)
				}
			} else if relName == pkgcatalog.MO_TABLES {
				if attrName == pkgcatalog.SystemRelAttr_ID {
					assert.Equal(t, pkgcatalog.SystemColPKConstraint, ct)
				} else {
					assert.Equal(t, pkgcatalog.SystemColNoConstraint, ct)
				}
			} else if relName == pkgcatalog.MO_COLUMNS {
				if attrName == pkgcatalog.SystemColAttr_UniqName {
					assert.Equal(t, pkgcatalog.SystemColPKConstraint, ct)
				} else {
					assert.Equal(t, pkgcatalog.SystemColNoConstraint, ct)
				}
			}
		}
	}

	err = txn.Rollback()
	assert.Nil(t, err)
	t.Log(tae.Catalog.SimplePPString(common.PPL1))
}

func TestSystemDB2(t *testing.T) {
	defer testutils.AfterTest(t)()
	testutils.EnsureNoLeak(t)
	tae := initDB(t, nil)
	defer tae.Close()

	txn, _ := tae.StartTxn(nil)
	sysDB, err := txn.GetDatabase(pkgcatalog.MO_CATALOG)
	assert.NoError(t, err)
	_, err = sysDB.DropRelationByName(pkgcatalog.MO_DATABASE)
	assert.Error(t, err)
	_, err = sysDB.DropRelationByName(pkgcatalog.MO_TABLES)
	assert.Error(t, err)
	_, err = sysDB.DropRelationByName(pkgcatalog.MO_COLUMNS)
	assert.Error(t, err)

	schema := catalog.MockSchema(2, 0)
	schema.BlockMaxRows = 100
	schema.SegmentMaxBlocks = 2
	bat := catalog.MockBatch(schema, 1000)
	defer bat.Close()

	rel, err := sysDB.CreateRelation(schema)
	assert.NoError(t, err)
	assert.NotNil(t, rel)
	err = rel.Append(bat)
	assert.Nil(t, err)
	assert.NoError(t, txn.Commit())

	txn, _ = tae.StartTxn(nil)
	sysDB, err = txn.GetDatabase(pkgcatalog.MO_CATALOG)
	assert.NoError(t, err)
	rel, err = sysDB.GetRelationByName(schema.Name)
	assert.NoError(t, err)
	checkAllColRowsByScan(t, rel, 1000, false)
	assert.NoError(t, txn.Commit())
}

func TestSystemDB3(t *testing.T) {
	defer testutils.AfterTest(t)()
	testutils.EnsureNoLeak(t)
	tae := initDB(t, nil)
	defer tae.Close()
	txn, _ := tae.StartTxn(nil)
	schema := catalog.MockSchemaAll(13, 12)
	schema.BlockMaxRows = 100
	schema.SegmentMaxBlocks = 2
	bat := catalog.MockBatch(schema, 20)
	defer bat.Close()
	db, err := txn.GetDatabase(pkgcatalog.MO_CATALOG)
	assert.NoError(t, err)
	rel, err := db.CreateRelation(schema)
	assert.NoError(t, err)
	err = rel.Append(bat)
	assert.NoError(t, err)
	assert.NoError(t, txn.Commit())
}

func TestScan1(t *testing.T) {
	defer testutils.AfterTest(t)()
	testutils.EnsureNoLeak(t)
	tae := initDB(t, nil)
	defer tae.Close()

	schema := catalog.MockSchemaAll(13, 2)
	schema.BlockMaxRows = 100
	schema.SegmentMaxBlocks = 2

	bat := catalog.MockBatch(schema, int(schema.BlockMaxRows-1))
	defer bat.Close()
	txn, _, rel := createRelationNoCommit(t, tae, defaultTestDB, schema, true)
	err := rel.Append(bat)
	assert.NoError(t, err)
	checkAllColRowsByScan(t, rel, bat.Length(), false)
	assert.NoError(t, txn.Commit())
}

func TestDedup(t *testing.T) {
	defer testutils.AfterTest(t)()
	testutils.EnsureNoLeak(t)
	tae := initDB(t, nil)
	defer tae.Close()

	schema := catalog.MockSchemaAll(13, 2)
	schema.BlockMaxRows = 100
	schema.SegmentMaxBlocks = 2

	bat := catalog.MockBatch(schema, 10)
	defer bat.Close()
	txn, _, rel := createRelationNoCommit(t, tae, defaultTestDB, schema, true)
	err := rel.Append(bat)
	assert.NoError(t, err)
	err = rel.Append(bat)
	t.Log(err)
	assert.True(t, moerr.IsMoErrCode(err, moerr.ErrDuplicateEntry))
	checkAllColRowsByScan(t, rel, 10, false)
	err = txn.Rollback()
	assert.NoError(t, err)
}

func TestScan2(t *testing.T) {
	defer testutils.AfterTest(t)()
	testutils.EnsureNoLeak(t)
	tae := initDB(t, nil)
	defer tae.Close()
	schema := catalog.MockSchemaAll(13, 12)
	schema.BlockMaxRows = 10
	schema.SegmentMaxBlocks = 10
	rows := schema.BlockMaxRows * 5 / 2
	bat := catalog.MockBatch(schema, int(rows))
	defer bat.Close()
	bats := bat.Split(2)

	txn, _, rel := createRelationNoCommit(t, tae, defaultTestDB, schema, true)
	err := rel.Append(bats[0])
	assert.NoError(t, err)
	checkAllColRowsByScan(t, rel, bats[0].Length(), false)

	err = rel.Append(bats[0])
	assert.Error(t, err)
	err = rel.Append(bats[1])
	assert.NoError(t, err)
	checkAllColRowsByScan(t, rel, int(rows), false)

	pkv := bat.Vecs[schema.GetSingleSortKeyIdx()].Get(5)
	filter := handle.NewEQFilter(pkv)
	err = rel.DeleteByFilter(filter)
	assert.NoError(t, err)
	checkAllColRowsByScan(t, rel, int(rows)-1, true)

	pkv = bat.Vecs[schema.GetSingleSortKeyIdx()].Get(8)
	filter = handle.NewEQFilter(pkv)
	updateV := int64(999)
	err = rel.UpdateByFilter(filter, 3, updateV)
	assert.NoError(t, err)

	v, err := rel.GetValueByFilter(filter, 3)
	assert.NoError(t, err)
	assert.Equal(t, updateV, v.(int64))
	checkAllColRowsByScan(t, rel, int(rows)-1, true)
	assert.NoError(t, txn.Commit())
}

func TestADA(t *testing.T) {
	defer testutils.AfterTest(t)()
	testutils.EnsureNoLeak(t)
	tae := initDB(t, nil)
	defer tae.Close()
	schema := catalog.MockSchemaAll(13, 3)
	schema.BlockMaxRows = 1000
	bat := catalog.MockBatch(schema, 1)
	defer bat.Close()

	// Append to a block
	createRelationAndAppend(t, 0, tae, "db", schema, bat, true)

	// Delete a row from the block
	txn, rel := getDefaultRelation(t, tae, schema.Name)
	v := bat.Vecs[schema.GetSingleSortKeyIdx()].Get(0)
	filter := handle.NewEQFilter(v)
	id, row, err := rel.GetByFilter(filter)
	assert.NoError(t, err)
	err = rel.RangeDelete(id, row, row, handle.DT_Normal)
	assert.NoError(t, err)
	_, _, err = rel.GetByFilter(filter)
	assert.Error(t, err)
	assert.NoError(t, txn.Commit())

	// Append a row with the same primary key
	txn, rel = getDefaultRelation(t, tae, schema.Name)
	_, _, err = rel.GetByFilter(filter)
	assert.Error(t, err)
	err = rel.Append(bat)
	assert.NoError(t, err)
	id, row, err = rel.GetByFilter(filter)
	assert.NoError(t, err)
	checkAllColRowsByScan(t, rel, 1, true)

	err = rel.RangeDelete(id, row, row, handle.DT_Normal)
	assert.NoError(t, err)
	_, _, err = rel.GetByFilter(filter)
	assert.Error(t, err)

	err = rel.Append(bat)
	assert.NoError(t, err)
	_, _, err = rel.GetByFilter(filter)
	assert.NoError(t, err)
	checkAllColRowsByScan(t, rel, 1, true)
	assert.NoError(t, txn.Commit())

	txn, rel = getDefaultRelation(t, tae, schema.Name)
	err = rel.Append(bat)
	assert.Error(t, err)
	id, row, err = rel.GetByFilter(filter)
	assert.NoError(t, err)
	err = rel.RangeDelete(id, row, row, handle.DT_Normal)
	assert.NoError(t, err)
	_, _, err = rel.GetByFilter(filter)
	assert.Error(t, err)

	err = rel.Append(bat)
	assert.NoError(t, err)

	id, row, err = rel.GetByFilter(filter)
	assert.NoError(t, err)

	err = rel.Append(bat)
	assert.Error(t, err)

	err = rel.RangeDelete(id, row, row, handle.DT_Normal)
	assert.NoError(t, err)
	_, _, err = rel.GetByFilter(filter)
	assert.Error(t, err)
	err = rel.Append(bat)
	assert.NoError(t, err)

	assert.NoError(t, txn.Commit())

	txn, rel = getDefaultRelation(t, tae, schema.Name)
	err = rel.Append(bat)
	assert.Error(t, err)
	id, row, err = rel.GetByFilter(filter)
	assert.NoError(t, err)
	err = rel.RangeDelete(id, row, row, handle.DT_Normal)
	assert.NoError(t, err)
	_, _, err = rel.GetByFilter(filter)
	assert.Error(t, err)

	err = rel.Append(bat)
	assert.NoError(t, err)
	assert.NoError(t, txn.Commit())

	txn, rel = getDefaultRelation(t, tae, schema.Name)
	it := rel.MakeBlockIt()
	for it.Valid() {
		blk := it.GetBlock()
		view, err := blk.GetColumnDataById(schema.GetSingleSortKeyIdx(), nil)
		assert.NoError(t, err)
		defer view.Close()
		assert.Equal(t, 4, view.Length())
		assert.Equal(t, uint64(3), view.DeleteMask.GetCardinality())
		it.Next()
	}
	assert.NoError(t, txn.Commit())
}

func TestUpdateByFilter(t *testing.T) {
	defer testutils.AfterTest(t)()
	testutils.EnsureNoLeak(t)
	tae := initDB(t, nil)
	defer tae.Close()
	schema := catalog.MockSchemaAll(13, 3)
	bat := catalog.MockBatch(schema, 100)
	defer bat.Close()

	createRelationAndAppend(t, 0, tae, "db", schema, bat, true)

	txn, rel := getDefaultRelation(t, tae, schema.Name)
	v := bat.Vecs[schema.GetSingleSortKeyIdx()].Get(2)
	filter := handle.NewEQFilter(v)
	err := rel.UpdateByFilter(filter, 2, int32(2222))
	assert.NoError(t, err)

	id, row, err := rel.GetByFilter(filter)
	assert.NoError(t, err)
	cv, err := rel.GetValue(id, row, 2)
	assert.NoError(t, err)
	assert.Equal(t, int32(2222), cv.(int32))

	v = bat.Vecs[schema.GetSingleSortKeyIdx()].Get(3)
	filter = handle.NewEQFilter(v)

	err = rel.UpdateByFilter(filter, uint16(schema.GetSingleSortKeyIdx()), int64(333333))
	assert.NoError(t, err)

	assert.NoError(t, txn.Commit())
}

// Test Steps
// 1. Create DB|Relation and append 10 rows. Commit
// 2. Make a equal filter with value of the pk of the second inserted row
// 3. Start Txn1. GetByFilter return PASS
// 4. Start Txn2. Delete row 2. Commit.
// 5. Txn1 call GetByFilter and should return PASS
func TestGetByFilter(t *testing.T) {
	defer testutils.AfterTest(t)()
	testutils.EnsureNoLeak(t)
	tae := initDB(t, nil)
	defer tae.Close()
	schema := catalog.MockSchemaAll(13, 12)
	bat := catalog.MockBatch(schema, 10)
	defer bat.Close()

	// Step 1
	createRelationAndAppend(t, 0, tae, "db", schema, bat, true)

	// Step 2
	v := bat.Vecs[schema.GetSingleSortKeyIdx()].Get(2)
	filter := handle.NewEQFilter(v)

	// Step 3
	txn1, rel := getDefaultRelation(t, tae, schema.Name)
	id, row, err := rel.GetByFilter(filter)
	assert.NoError(t, err)

	// Step 4
	{
		txn2, rel := getDefaultRelation(t, tae, schema.Name)
		err := rel.RangeDelete(id, row, row, handle.DT_Normal)
		assert.NoError(t, err)
		assert.NoError(t, txn2.Commit())
	}

	// Step 5
	_, _, err = rel.GetByFilter(filter)
	assert.NoError(t, err)
	assert.NoError(t, txn1.Commit())
}

//  1. Set a big BlockMaxRows
//  2. Mock one row batch
//  3. Start tones of workers. Each work execute below routines:
//     3.1 GetByFilter a pk val
//     3.1.1 If found, go to 3.5
//     3.2 Append a row
//     3.3 err should not be duplicated(TODO: now is duplicated, should be W-W conflict)
//     (why not duplicated: previous GetByFilter had checked that there was no duplicate key)
//     3.4 If no error. try commit. If commit ok, inc appendedcnt. If error, rollback
//     3.5 Delete the row
//     3.5.1 If no error. try commit. commit should always pass
//     3.5.2 If error, should always be w-w conflict
//  4. Wait done all workers. Check the raw row count of table, should be same with appendedcnt.
func TestChaos1(t *testing.T) {
	defer testutils.AfterTest(t)()
	testutils.EnsureNoLeak(t)
	tae := initDB(t, nil)
	defer tae.Close()
	schema := catalog.MockSchemaAll(13, 12)
	schema.BlockMaxRows = 100000
	schema.SegmentMaxBlocks = 2
	bat := catalog.MockBatch(schema, 1)
	defer bat.Close()

	createRelation(t, tae, "db", schema, true)

	v := bat.Vecs[schema.GetSingleSortKeyIdx()].Get(0)
	filter := handle.NewEQFilter(v)
	var wg sync.WaitGroup
	appendCnt := uint32(0)
	deleteCnt := uint32(0)
	worker := func() {
		defer wg.Done()
		txn, rel := getDefaultRelation(t, tae, schema.Name)
		id, row, err := rel.GetByFilter(filter)
		// logutil.Infof("id=%v,row=%d,err=%v", id, row, err)
		if err == nil {
			err = rel.RangeDelete(id, row, row, handle.DT_Normal)
			if err != nil {
				t.Logf("delete: %v", err)
				// assert.Equal(t, txnif.ErrTxnWWConflict, err)
				assert.NoError(t, txn.Rollback())
				return
			}
			assert.NoError(t, txn.Commit())
			atomic.AddUint32(&deleteCnt, uint32(1))
			return
		}
		assert.True(t, moerr.IsMoErrCode(err, moerr.ErrNotFound))
		err = rel.Append(bat)
		// TODO: enable below check later
		// assert.NotEqual(t, data.ErrDuplicate, err)
		if err == nil {
			err = txn.Commit()
			// TODO: enable below check later
			// assert.NotEqual(t, data.ErrDuplicate, err)
			if err == nil {
				atomic.AddUint32(&appendCnt, uint32(1))
			} else {
				t.Logf("commit: %v", err)
			}
			return
		}
		_ = txn.Rollback()
	}
	pool, _ := ants.NewPool(10)
	defer pool.Release()
	for i := 0; i < 50; i++ {
		wg.Add(1)
		err := pool.Submit(worker)
		assert.Nil(t, err)
	}
	wg.Wait()
	t.Logf("AppendCnt: %d", appendCnt)
	t.Logf("DeleteCnt: %d", deleteCnt)
	assert.True(t, appendCnt-deleteCnt <= 1)
	_, rel := getDefaultRelation(t, tae, schema.Name)
	assert.Equal(t, int64(appendCnt-deleteCnt), rel.Rows())
	blk := getOneBlock(rel)
	view, err := blk.GetColumnDataById(schema.GetSingleSortKeyIdx(), nil)
	assert.NoError(t, err)
	defer view.Close()
	assert.Equal(t, int(appendCnt), view.Length())
	mask := view.DeleteMask
	view.ApplyDeletes()
	t.Log(view.String())
	assert.Equal(t, uint64(deleteCnt), mask.GetCardinality())
}

// Testing Steps
// 1. Append 10 rows
// 2. Start txn1
// 3. Start txn2. Update the 3rd row 3rd col to int64(2222) and commit. -- PASS
// 4. Txn1 try to update the 3rd row 3rd col to int64(1111). -- W-W Conflict.
// 5. Txn1 try to delete the 3rd row. W-W Conflict. Rollback
// 6. Start txn3 and try to update th3 3rd row 3rd col to int64(3333). -- PASS
func TestSnapshotIsolation1(t *testing.T) {
	defer testutils.AfterTest(t)()
	testutils.EnsureNoLeak(t)
	tae := initDB(t, nil)
	defer tae.Close()
	schema := catalog.MockSchemaAll(13, 12)
	schema.BlockMaxRows = 100
	bat := catalog.MockBatch(schema, 10)
	defer bat.Close()
	v := bat.Vecs[schema.GetSingleSortKeyIdx()].Get(3)
	filter := handle.NewEQFilter(v)

	// Step 1
	createRelationAndAppend(t, 0, tae, "db", schema, bat, true)

	// Step 2
	txn1, rel1 := getDefaultRelation(t, tae, schema.Name)

	// Step 3
	txn2, rel2 := getDefaultRelation(t, tae, schema.Name)
	err := rel2.UpdateByFilter(filter, 3, int64(2222))
	assert.NoError(t, err)
	assert.NoError(t, txn2.Commit())

	// Step 4
	err = rel1.UpdateByFilter(filter, 3, int64(1111))
	t.Log(err)
	assert.True(t, moerr.IsMoErrCode(err, moerr.ErrTxnWWConflict))

	// Step 5
	id, row, err := rel1.GetByFilter(filter)
	assert.NoError(t, err)
	err = rel1.RangeDelete(id, row, row, handle.DT_Normal)
	t.Log(err)
	assert.True(t, moerr.IsMoErrCode(err, moerr.ErrTxnWWConflict))
	_ = txn1.Rollback()

	// Step 6
	txn3, rel3 := getDefaultRelation(t, tae, schema.Name)
	err = rel3.UpdateByFilter(filter, 3, int64(3333))
	assert.NoError(t, err)
	assert.NoError(t, txn3.Commit())

	txn, rel := getDefaultRelation(t, tae, schema.Name)
	v, err = rel.GetValueByFilter(filter, 3)
	assert.NoError(t, err)
	assert.Equal(t, int64(3333), v.(int64))
	err = rel.RangeDelete(id, row, row, handle.DT_Normal)
	assert.Error(t, err)
	assert.NoError(t, txn.Commit())
}

// Testing Steps
// 1. Start txn1
// 2. Start txn2 and append one row and commit
// 3. Start txn3 and delete the row and commit
// 4. Txn1 try to append the row. (W-W). Rollback
func TestSnapshotIsolation2(t *testing.T) {
	defer testutils.AfterTest(t)()
	testutils.EnsureNoLeak(t)
	opts := config.WithLongScanAndCKPOpts(nil)
	tae := initDB(t, opts)
	defer tae.Close()
	schema := catalog.MockSchemaAll(13, 12)
	schema.BlockMaxRows = 100
	bat := catalog.MockBatch(schema, 1)
	defer bat.Close()
	v := bat.Vecs[schema.GetSingleSortKeyIdx()].Get(0)
	filter := handle.NewEQFilter(v)

	createRelation(t, tae, "db", schema, true)

	// Step 1
	txn1, rel1 := getDefaultRelation(t, tae, schema.Name)

	// Step 2
	txn2, rel2 := getDefaultRelation(t, tae, schema.Name)
	err := rel2.Append(bat)
	assert.NoError(t, err)
	assert.NoError(t, txn2.Commit())

	// Step 3
	txn3, rel3 := getDefaultRelation(t, tae, schema.Name)
	err = rel3.DeleteByFilter(filter)
	assert.NoError(t, err)
	assert.NoError(t, txn3.Commit())

	// Step 4
	err = rel1.Append(bat)
	assert.NoError(t, err)
	err = txn1.Commit()
	t.Log(err)
	assert.True(t, moerr.IsMoErrCode(err, moerr.ErrTxnWWConflict))
}

// 1. Append 3 blocks and delete last 5 rows of the 1st block
// 2. Merge blocks
// 3. Check rows and col[0]
func TestMergeBlocks(t *testing.T) {
	defer testutils.AfterTest(t)()
	testutils.EnsureNoLeak(t)
	tae := initDB(t, nil)
	defer tae.Close()
	schema := catalog.MockSchemaAll(13, -1)
	schema.BlockMaxRows = 10
	schema.SegmentMaxBlocks = 3
	bat := catalog.MockBatch(schema, 30)
	defer bat.Close()

	createRelationAndAppend(t, 0, tae, "db", schema, bat, true)

	txn, err := tae.StartTxn(nil)
	assert.Nil(t, err)
	db, err := txn.GetDatabase("db")
	assert.Nil(t, err)
	rel, err := db.GetRelationByName(schema.Name)
	assert.Nil(t, err)
	it := rel.MakeBlockIt()
	blkID := it.GetBlock().Fingerprint()
	err = rel.RangeDelete(blkID, 5, 9, handle.DT_Normal)
	assert.Nil(t, err)
	assert.Nil(t, txn.Commit())

	txn, err = tae.StartTxn(nil)
	assert.Nil(t, err)
	for it.Valid() {
		checkAllColRowsByScan(t, rel, bat.Length(), false)
		col, err := it.GetBlock().GetMeta().(*catalog.BlockEntry).GetBlockData().GetColumnDataById(txn, 0, nil)
		assert.NoError(t, err)
		defer col.Close()
		t.Log(col)
		it.Next()
	}
	assert.Nil(t, txn.Commit())

	mergeBlocks(t, 0, tae, "db", schema, false)

	txn, err = tae.StartTxn(nil)
	assert.Nil(t, err)
	db, err = txn.GetDatabase("db")
	assert.Nil(t, err)
	rel, err = db.GetRelationByName(schema.Name)
	assert.Nil(t, err)
	assert.Equal(t, uint64(25), rel.GetMeta().(*catalog.TableEntry).GetRows())
	it = rel.MakeBlockIt()
	for it.Valid() {
		checkAllColRowsByScan(t, rel, bat.Length()-5, false)
		col, err := it.GetBlock().GetMeta().(*catalog.BlockEntry).GetBlockData().GetColumnDataById(txn, 0, nil)
		assert.Nil(t, err)
		t.Log(col)
		defer col.Close()
		it.Next()
	}
	assert.Nil(t, txn.Commit())
}

// delete
// merge but not commit
// delete
// commit merge
func TestMergeblocks2(t *testing.T) {
	defer testutils.AfterTest(t)()
	testutils.EnsureNoLeak(t)
	opts := config.WithLongScanAndCKPOpts(nil)
	tae := newTestEngine(t, opts)
	defer tae.Close()
	schema := catalog.MockSchemaAll(1, 0)
	schema.BlockMaxRows = 3
	schema.SegmentMaxBlocks = 2
	tae.bindSchema(schema)
	bat := catalog.MockBatch(schema, 6)
	bats := bat.Split(2)
	defer bat.Close()

	tae.createRelAndAppend(bats[0], true)

	txn, rel := tae.getRelation()
	_ = rel.Append(bats[1])
	assert.Nil(t, txn.Commit())

	{
		v := getSingleSortKeyValue(bat, schema, 1)
		t.Logf("v is %v**********", v)
		filter := handle.NewEQFilter(v)
		txn2, rel := tae.getRelation()
		t.Log("********before delete******************")
		checkAllColRowsByScan(t, rel, 6, true)
		_ = rel.DeleteByFilter(filter)
		assert.Nil(t, txn2.Commit())
	}

	_, rel = tae.getRelation()
	t.Log("**********************")
	checkAllColRowsByScan(t, rel, 5, true)

	{
		t.Log("************merge************")

		txn, rel = tae.getRelation()

		segIt := rel.MakeSegmentIt()
		seg := segIt.GetSegment().GetMeta().(*catalog.SegmentEntry)
		segHandle, err := rel.GetSegment(seg.ID)
		assert.NoError(t, err)

		var metas []*catalog.BlockEntry
		it := segHandle.MakeBlockIt()
		for it.Valid() {
			meta := it.GetBlock().GetMeta().(*catalog.BlockEntry)
			metas = append(metas, meta)
			it.Next()
		}
		segsToMerge := []*catalog.SegmentEntry{segHandle.GetMeta().(*catalog.SegmentEntry)}
		task, err := jobs.NewMergeBlocksTask(nil, txn, metas, segsToMerge, nil, tae.Scheduler)
		assert.NoError(t, err)
		err = task.OnExec()
		assert.NoError(t, err)

		{
			v := getSingleSortKeyValue(bat, schema, 2)
			t.Logf("v is %v**********", v)
			filter := handle.NewEQFilter(v)
			txn2, rel := tae.getRelation()
			t.Log("********before delete******************")
			checkAllColRowsByScan(t, rel, 5, true)
			_ = rel.DeleteByFilter(filter)
			assert.Nil(t, txn2.Commit())
		}
		err = txn.Commit()
		assert.NoError(t, err)
	}

	t.Log("********************")
	_, rel = tae.getRelation()
	checkAllColRowsByScan(t, rel, 4, true)
	assert.Equal(t, int64(4), rel.Rows())

	v := getSingleSortKeyValue(bat, schema, 1)
	filter := handle.NewEQFilter(v)
	_, _, err := rel.GetByFilter(filter)
	assert.NotNil(t, err)

	v = getSingleSortKeyValue(bat, schema, 2)
	filter = handle.NewEQFilter(v)
	_, _, err = rel.GetByFilter(filter)
	assert.NotNil(t, err)

	// v = getSingleSortKeyValue(bat, schema, 4)
	// filter = handle.NewEQFilter(v)
	// _, _, err = rel.GetByFilter(filter)
	// assert.NotNil(t, err)

	// tae.restart()
	// assert.Equal(t, int64(2), rel.Rows())
}
func TestMergeEmptyBlocks(t *testing.T) {
	defer testutils.AfterTest(t)()
	testutils.EnsureNoLeak(t)
	opts := config.WithLongScanAndCKPOpts(nil)
	tae := newTestEngine(t, opts)
	defer tae.Close()
	schema := catalog.MockSchemaAll(1, 0)
	schema.BlockMaxRows = 3
	schema.SegmentMaxBlocks = 2
	tae.bindSchema(schema)
	bat := catalog.MockBatch(schema, 6)
	bats := bat.Split(2)
	defer bat.Close()

	tae.createRelAndAppend(bats[0], true)

	assert.NoError(t, tae.deleteAll(true))

	txn, rel := tae.getRelation()
	assert.NoError(t, rel.Append(bats[1]))
	assert.NoError(t, txn.Commit())

	{
		t.Log("************merge************")

		txn, rel = tae.getRelation()

		segIt := rel.MakeSegmentIt()
		seg := segIt.GetSegment().GetMeta().(*catalog.SegmentEntry)
		segHandle, err := rel.GetSegment(seg.ID)
		assert.NoError(t, err)

		var metas []*catalog.BlockEntry
		it := segHandle.MakeBlockIt()
		for it.Valid() {
			meta := it.GetBlock().GetMeta().(*catalog.BlockEntry)
			metas = append(metas, meta)
			it.Next()
		}
		segsToMerge := []*catalog.SegmentEntry{segHandle.GetMeta().(*catalog.SegmentEntry)}
		task, err := jobs.NewMergeBlocksTask(nil, txn, metas, segsToMerge, nil, tae.Scheduler)
		assert.NoError(t, err)
		err = task.OnExec()
		assert.NoError(t, err)

		{
			v := getSingleSortKeyValue(bat, schema, 4)
			filter := handle.NewEQFilter(v)
			txn2, rel := tae.getRelation()
			_ = rel.DeleteByFilter(filter)
			assert.Nil(t, txn2.Commit())
		}
		err = txn.Commit()
		assert.NoError(t, err)
	}
}
func TestDelete2(t *testing.T) {
	defer testutils.AfterTest(t)()
	testutils.EnsureNoLeak(t)
	opts := config.WithLongScanAndCKPOpts(nil)
	tae := newTestEngine(t, opts)
	defer tae.Close()
	schema := catalog.MockSchemaAll(18, 11)
	schema.BlockMaxRows = 10
	schema.SegmentMaxBlocks = 2
	tae.bindSchema(schema)
	bat := catalog.MockBatch(schema, 5)
	defer bat.Close()
	tae.createRelAndAppend(bat, true)

	txn, rel := tae.getRelation()
	v := getSingleSortKeyValue(bat, schema, 2)
	filter := handle.NewEQFilter(v)
	err := rel.DeleteByFilter(filter)
	assert.NoError(t, err)
	assert.NoError(t, txn.Commit())

	tae.compactBlocks(false)
}

func TestNull1(t *testing.T) {
	defer testutils.AfterTest(t)()
	testutils.EnsureNoLeak(t)
	opts := config.WithLongScanAndCKPOpts(nil)
	tae := newTestEngine(t, opts)
	defer tae.Close()
	schema := catalog.MockSchemaAll(18, 9)
	schema.BlockMaxRows = 10
	schema.SegmentMaxBlocks = 2
	tae.bindSchema(schema)

	bat := catalog.MockBatch(schema, int(schema.BlockMaxRows*3+1))
	defer bat.Close()
	bats := bat.Split(4)
	bat.Vecs[3].Update(2, types.Null{})
	tae.createRelAndAppend(bats[0], true)

	txn, rel := tae.getRelation()
	blk := getOneBlock(rel)
	view, err := blk.GetColumnDataById(3, nil)
	assert.NoError(t, err)
	defer view.Close()
	v := view.GetData().Get(2)
	assert.True(t, types.IsNull(v))
	checkAllColRowsByScan(t, rel, bats[0].Length(), false)
	assert.NoError(t, txn.Commit())

	tae.restart()
	txn, rel = tae.getRelation()
	blk = getOneBlock(rel)
	view, err = blk.GetColumnDataById(3, nil)
	assert.NoError(t, err)
	defer view.Close()
	v = view.GetData().Get(2)
	assert.True(t, types.IsNull(v))
	checkAllColRowsByScan(t, rel, bats[0].Length(), false)

	v = getSingleSortKeyValue(bats[0], schema, 2)
	filter_2 := handle.NewEQFilter(v)
	uv0_2, err := rel.GetValueByFilter(filter_2, 3)
	assert.NoError(t, err)
	assert.True(t, types.IsNull(uv0_2))

	v0_4 := getSingleSortKeyValue(bats[0], schema, 4)
	filter_4 := handle.NewEQFilter(v0_4)
	err = rel.UpdateByFilter(filter_4, 3, types.Null{})
	assert.NoError(t, err)
	uv, err := rel.GetValueByFilter(filter_4, 3)
	assert.NoError(t, err)
	assert.True(t, types.IsNull(uv))
	assert.NoError(t, txn.Commit())

	txn, rel = tae.getRelation()
	checkAllColRowsByScan(t, rel, bats[0].Length(), true)
	uv, err = rel.GetValueByFilter(filter_4, 3)
	assert.NoError(t, err)
	assert.True(t, types.IsNull(uv))

	err = rel.Append(bats[1])
	assert.NoError(t, err)
	assert.NoError(t, txn.Commit())

	tae.compactBlocks(false)
	txn, rel = tae.getRelation()
	checkAllColRowsByScan(t, rel, lenOfBats(bats[:2]), false)
	uv, err = rel.GetValueByFilter(filter_4, 3)
	assert.NoError(t, err)
	assert.True(t, types.IsNull(uv))
	assert.NoError(t, txn.Commit())

	tae.restart()
	txn, rel = tae.getRelation()
	checkAllColRowsByScan(t, rel, lenOfBats(bats[:2]), false)
	uv, err = rel.GetValueByFilter(filter_4, 3)
	assert.NoError(t, err)
	assert.True(t, types.IsNull(uv))

	v0_1 := getSingleSortKeyValue(bats[0], schema, 1)
	filter0_1 := handle.NewEQFilter(v0_1)
	err = rel.UpdateByFilter(filter0_1, 12, types.Null{})
	assert.NoError(t, err)
	uv0_1, err := rel.GetValueByFilter(filter0_1, 12)
	assert.NoError(t, err)
	assert.True(t, types.IsNull(uv0_1))
	assert.NoError(t, txn.Commit())

	txn, rel = tae.getRelation()
	uv0_1, err = rel.GetValueByFilter(filter0_1, 12)
	assert.NoError(t, err)
	assert.True(t, types.IsNull(uv0_1))
	err = rel.Append(bats[2])
	assert.NoError(t, err)
	assert.NoError(t, txn.Commit())

	tae.compactBlocks(false)
	tae.mergeBlocks(false)

	txn, rel = tae.getRelation()
	uv0_1, err = rel.GetValueByFilter(filter0_1, 12)
	assert.NoError(t, err)
	assert.True(t, types.IsNull(uv0_1))
	uv0_2, err = rel.GetValueByFilter(filter_2, 3)
	assert.NoError(t, err)
	assert.True(t, types.IsNull(uv0_2))
	assert.NoError(t, txn.Commit())

	tae.restart()

	txn, rel = tae.getRelation()
	uv0_1, err = rel.GetValueByFilter(filter0_1, 12)
	assert.NoError(t, err)
	assert.True(t, types.IsNull(uv0_1))
	uv0_2, err = rel.GetValueByFilter(filter_2, 3)
	assert.NoError(t, err)
	assert.True(t, types.IsNull(uv0_2))
	assert.NoError(t, txn.Commit())
}

func TestTruncate(t *testing.T) {
	defer testutils.AfterTest(t)()
	testutils.EnsureNoLeak(t)
	opts := config.WithQuickScanAndCKPOpts(nil)
	tae := newTestEngine(t, opts)
	defer tae.Close()
	schema := catalog.MockSchemaAll(18, 15)
	schema.BlockMaxRows = 10
	schema.SegmentMaxBlocks = 2
	tae.bindSchema(schema)
	bat := catalog.MockBatch(schema, int(schema.BlockMaxRows*5+1))
	defer bat.Close()
	bats := bat.Split(20)
	tae.createRelAndAppend(bats[0], true)

	var wg sync.WaitGroup
	p, _ := ants.NewPool(10)
	defer p.Release()
	tryAppend := func(i int) func() {
		return func() {
			defer wg.Done()
			tae.tryAppend(bats[1+i])
		}
	}

	for i := range bats[1:] {
		if i == 10 {
			wg.Add(1)
			_ = p.Submit(func() {
				defer wg.Done()
				tae.truncate()
				t.Log(tae.Catalog.SimplePPString(common.PPL1))
			})
		}
		wg.Add(1)
		_ = p.Submit(tryAppend(i))
		time.Sleep(time.Millisecond * 2)
	}
	wg.Wait()
	txn, rel := tae.getRelation()
	t.Logf("Rows: %d", rel.Rows())
	assert.NoError(t, txn.Commit())
	tae.truncate()
	txn, rel = tae.getRelation()
	assert.Zero(t, 0, rel.Rows())
	assert.NoError(t, txn.Commit())
}

func TestGetColumnData(t *testing.T) {
	defer testutils.AfterTest(t)()
	testutils.EnsureNoLeak(t)
	opts := config.WithLongScanAndCKPOpts(nil)
	tae := newTestEngine(t, opts)
	defer tae.Close()
	schema := catalog.MockSchemaAll(18, 13)
	schema.BlockMaxRows = 10
	schema.SegmentMaxBlocks = 2
	tae.bindSchema(schema)
	bat := catalog.MockBatch(schema, 39)
	bats := bat.Split(4)
	defer bat.Close()
	tae.createRelAndAppend(bats[0], true)
	txn, rel := tae.getRelation()
	blk := getOneBlock(rel)
	view, _ := blk.GetColumnDataById(2, nil)
	defer view.Close()
	assert.Equal(t, bats[0].Length(), view.Length())
	assert.NotZero(t, view.GetData().Allocated())

	buffer := new(bytes.Buffer)
	view, _ = blk.GetColumnDataById(2, buffer)
	defer view.Close()
	assert.Equal(t, bats[0].Length(), view.Length())
	assert.Zero(t, view.GetData().Allocated())
	assert.NoError(t, txn.Commit())

	tae.compactBlocks(false)
	txn, rel = tae.getRelation()
	blk = getOneBlock(rel)
	view, _ = blk.GetColumnDataById(2, nil)
	defer view.Close()
	assert.Equal(t, bats[0].Length(), view.Length())
	assert.NotZero(t, view.GetData().Allocated())

	buffer.Reset()
	view, _ = blk.GetColumnDataById(2, buffer)
	defer view.Close()
	assert.Equal(t, bats[0].Length(), view.Length())
	assert.Zero(t, view.GetData().Allocated())
	assert.NoError(t, txn.Commit())

	txn, rel = tae.getRelation()
	err := rel.Append(bats[1])
	assert.NoError(t, err)
	blk = getOneBlock(rel)
	view, err = blk.GetColumnDataById(2, nil)
	assert.NoError(t, err)
	defer view.Close()
	assert.True(t, view.GetData().Equals(bats[1].Vecs[2]))
	assert.NotZero(t, view.GetData().Allocated())
	buffer.Reset()
	view, err = blk.GetColumnDataById(2, buffer)
	assert.NoError(t, err)
	defer view.Close()
	assert.True(t, view.GetData().Equals(bats[1].Vecs[2]))
	assert.Zero(t, view.GetData().Allocated())

	assert.NoError(t, txn.Commit())
}

func TestCompactBlk1(t *testing.T) {
	defer testutils.AfterTest(t)()
	testutils.EnsureNoLeak(t)
	opts := config.WithLongScanAndCKPOpts(nil)
	tae := newTestEngine(t, opts)
	defer tae.Close()
	schema := catalog.MockSchemaAll(3, 1)
	schema.BlockMaxRows = 5
	schema.SegmentMaxBlocks = 2
	tae.bindSchema(schema)
	bat := catalog.MockBatch(schema, 5)
	bats := bat.Split(5)
	defer bat.Close()

	tae.createRelAndAppend(bats[2], true)

	txn, rel := tae.getRelation()
	_ = rel.Append(bats[1])
	assert.Nil(t, txn.Commit())

	txn, rel = tae.getRelation()
	_ = rel.Append(bats[3])
	assert.Nil(t, txn.Commit())

	txn, rel = tae.getRelation()
	_ = rel.Append(bats[4])
	assert.Nil(t, txn.Commit())

	txn, rel = tae.getRelation()
	_ = rel.Append(bats[0])
	assert.Nil(t, txn.Commit())

	{
		v := getSingleSortKeyValue(bat, schema, 1)
		t.Logf("v is %v**********", v)
		filter := handle.NewEQFilter(v)
		txn2, rel := tae.getRelation()
		t.Log("********before delete******************")
		checkAllColRowsByScan(t, rel, 5, true)
		_ = rel.DeleteByFilter(filter)
		assert.Nil(t, txn2.Commit())
	}

	_, rel = tae.getRelation()
	checkAllColRowsByScan(t, rel, 4, true)

	{
		t.Log("************compact************")
		txn, rel = tae.getRelation()
		it := rel.MakeBlockIt()
		blk := it.GetBlock()
		meta := blk.GetMeta().(*catalog.BlockEntry)
		task, err := jobs.NewCompactBlockTask(nil, txn, meta, tae.DB.Scheduler)
		assert.NoError(t, err)
		err = task.OnExec()
		assert.NoError(t, err)

		{
			v := getSingleSortKeyValue(bat, schema, 2)
			t.Logf("v is %v**********", v)
			filter := handle.NewEQFilter(v)
			txn2, rel := tae.getRelation()
			t.Log("********before delete******************")
			checkAllColRowsByScan(t, rel, 4, true)
			_ = rel.DeleteByFilter(filter)
			assert.Nil(t, txn2.Commit())
		}

		err = txn.Commit()
		assert.True(t, moerr.IsMoErrCode(err, moerr.ErrTxnWWConflict))
	}

	_, rel = tae.getRelation()
	checkAllColRowsByScan(t, rel, 3, true)
	assert.Equal(t, int64(3), rel.Rows())

	tae.restart()
	_, rel = tae.getRelation()
	checkAllColRowsByScan(t, rel, 3, true)
	assert.Equal(t, int64(3), rel.Rows())
}

func TestCompactBlk2(t *testing.T) {
	defer testutils.AfterTest(t)()
	testutils.EnsureNoLeak(t)
	opts := config.WithLongScanAndCKPOpts(nil)
	tae := newTestEngine(t, opts)
	defer tae.Close()
	schema := catalog.MockSchemaAll(3, 1)
	schema.BlockMaxRows = 5
	schema.SegmentMaxBlocks = 2
	tae.bindSchema(schema)
	bat := catalog.MockBatch(schema, 5)
	bats := bat.Split(5)
	defer bat.Close()

	tae.createRelAndAppend(bats[2], true)

	txn, rel := tae.getRelation()
	_ = rel.Append(bats[1])
	assert.Nil(t, txn.Commit())

	txn, rel = tae.getRelation()
	_ = rel.Append(bats[3])
	assert.Nil(t, txn.Commit())

	txn, rel = tae.getRelation()
	_ = rel.Append(bats[4])
	assert.Nil(t, txn.Commit())

	txn, rel = tae.getRelation()
	_ = rel.Append(bats[0])
	assert.Nil(t, txn.Commit())

	v := getSingleSortKeyValue(bat, schema, 1)
	t.Logf("v is %v**********", v)
	filter := handle.NewEQFilter(v)
	txn2, rel1 := tae.getRelation()
	t.Log("********before delete******************")
	checkAllColRowsByScan(t, rel1, 5, true)
	_ = rel1.DeleteByFilter(filter)
	assert.Nil(t, txn2.Commit())

	_, rel2 := tae.getRelation()
	checkAllColRowsByScan(t, rel2, 4, true)

	t.Log("************compact************")
	txn, rel = tae.getRelation()
	it := rel.MakeBlockIt()
	blk := it.GetBlock()
	meta := blk.GetMeta().(*catalog.BlockEntry)
	task, err := jobs.NewCompactBlockTask(nil, txn, meta, tae.DB.Scheduler)
	assert.NoError(t, err)
	err = task.OnExec()
	assert.NoError(t, err)
	err = txn.Commit()
	assert.NoError(t, err)

	v = getSingleSortKeyValue(bat, schema, 2)
	t.Logf("v is %v**********", v)
	filter = handle.NewEQFilter(v)
	txn2, rel3 := tae.getRelation()
	t.Log("********before delete******************")
	checkAllColRowsByScan(t, rel3, 4, true)
	_ = rel3.DeleteByFilter(filter)
	assert.Nil(t, txn2.Commit())

	v = getSingleSortKeyValue(bat, schema, 4)
	t.Logf("v is %v**********", v)
	filter = handle.NewEQFilter(v)
	txn2, rel4 := tae.getRelation()
	t.Log("********before delete******************")
	checkAllColRowsByScan(t, rel4, 3, true)
	_ = rel4.DeleteByFilter(filter)
	assert.Nil(t, txn2.Commit())

	checkAllColRowsByScan(t, rel1, 5, true)
	checkAllColRowsByScan(t, rel2, 4, true)

	_, rel = tae.getRelation()
	checkAllColRowsByScan(t, rel, 2, true)
	assert.Equal(t, int64(2), rel.Rows())

	v = getSingleSortKeyValue(bat, schema, 2)
	filter = handle.NewEQFilter(v)
	_, _, err = rel.GetByFilter(filter)
	assert.NotNil(t, err)

	v = getSingleSortKeyValue(bat, schema, 4)
	filter = handle.NewEQFilter(v)
	_, _, err = rel.GetByFilter(filter)
	assert.NotNil(t, err)

	tae.restart()
	assert.Equal(t, int64(2), rel.Rows())
}

func TestCompactblk3(t *testing.T) {
	defer testutils.AfterTest(t)()
	testutils.EnsureNoLeak(t)
	opts := config.WithLongScanAndCKPOpts(nil)
	tae := newTestEngine(t, opts)
	defer tae.Close()
	schema := catalog.MockSchemaAll(3, 1)
	schema.BlockMaxRows = 5
	schema.SegmentMaxBlocks = 2
	tae.bindSchema(schema)
	bat := catalog.MockBatch(schema, 3)
	defer bat.Close()

	tae.createRelAndAppend(bat, true)

	v := getSingleSortKeyValue(bat, schema, 1)
	filter := handle.NewEQFilter(v)
	txn2, rel1 := tae.getRelation()
	checkAllColRowsByScan(t, rel1, 3, true)
	_ = rel1.DeleteByFilter(filter)
	assert.Nil(t, txn2.Commit())

	_, rel2 := tae.getRelation()
	checkAllColRowsByScan(t, rel2, 2, true)

	txn, rel := tae.getRelation()
	it := rel.MakeBlockIt()
	blk := it.GetBlock()
	meta := blk.GetMeta().(*catalog.BlockEntry)
	task, err := jobs.NewCompactBlockTask(nil, txn, meta, tae.DB.Scheduler)
	assert.NoError(t, err)
	err = task.OnExec()
	assert.NoError(t, err)
	err = txn.Commit()
	assert.NoError(t, err)

	txn, err = tae.StartTxn(nil)
	assert.NoError(t, err)
	processor := &catalog.LoopProcessor{}
	processor.BlockFn = func(be *catalog.BlockEntry) error {
		if be.GetSegment().GetTable().GetDB().IsSystemDB() {
			return nil
		}
		view, err := be.GetBlockData().GetColumnDataById(txn, 0, nil)
		assert.NoError(t, err)
		view.ApplyDeletes()
		assert.Equal(t, 2, view.Length())
		return nil
	}
	err = tae.Catalog.RecurLoop(processor)
	assert.NoError(t, err)
}

func TestImmutableIndexInAblk(t *testing.T) {
	defer testutils.AfterTest(t)()
	testutils.EnsureNoLeak(t)
	opts := config.WithLongScanAndCKPOpts(nil)
	tae := newTestEngine(t, opts)
	defer tae.Close()
	schema := catalog.MockSchemaAll(3, 1)
	schema.BlockMaxRows = 5
	schema.SegmentMaxBlocks = 2
	tae.bindSchema(schema)
	bat := catalog.MockBatch(schema, 5)
	bats := bat.Split(5)
	defer bat.Close()

	tae.createRelAndAppend(bats[2], true)
	txn, rel := tae.getRelation()
	_ = rel.Append(bats[1])
	assert.Nil(t, txn.Commit())
	txn, rel = tae.getRelation()
	_ = rel.Append(bats[3])
	assert.Nil(t, txn.Commit())
	txn, rel = tae.getRelation()
	_ = rel.Append(bats[4])
	assert.Nil(t, txn.Commit())
	txn, rel = tae.getRelation()
	_ = rel.Append(bats[0])
	assert.Nil(t, txn.Commit())

	v := getSingleSortKeyValue(bat, schema, 1)
	filter := handle.NewEQFilter(v)
	txn2, rel := tae.getRelation()
	_ = rel.DeleteByFilter(filter)
	assert.Nil(t, txn2.Commit())

	txn, rel = tae.getRelation()
	it := rel.MakeBlockIt()
	blk := it.GetBlock()
	meta := blk.GetMeta().(*catalog.BlockEntry)
	task, err := jobs.NewCompactBlockTask(nil, txn, meta, tae.DB.Scheduler)
	assert.NoError(t, err)
	err = task.OnExec()
	assert.NoError(t, err)
	err = txn.Commit()
	assert.NoError(t, err)

	txn, _ = tae.getRelation()
	_, err = meta.GetBlockData().GetByFilter(txn, filter)
	assert.Error(t, err)
	v = getSingleSortKeyValue(bat, schema, 2)
	filter = handle.NewEQFilter(v)
	_, err = meta.GetBlockData().GetByFilter(txn, filter)
	assert.NoError(t, err)

	err = meta.GetBlockData().BatchDedup(txn, bat.Vecs[1], nil)
	assert.Error(t, err)
}

func TestDelete3(t *testing.T) {
	// t.Skip(any("This case crashes occasionally, is being fixed, skip it for now"))
	defer testutils.AfterTest(t)()
	opts := config.WithQuickScanAndCKPOpts(nil)
	tae := newTestEngine(t, opts)
	defer tae.Close()

	// this task won't affect logic of TestAppend2, it just prints logs about dirty count
	forest := logtail.NewDirtyCollector(tae.LogtailMgr, opts.Clock, tae.Catalog, new(catalog.LoopProcessor))
	hb := ops.NewHeartBeaterWithFunc(5*time.Millisecond, func() {
		forest.Run()
		t.Log(forest.String())
	}, nil)
	hb.Start()
	defer hb.Stop()
	schema := catalog.MockSchemaAll(3, 2)
	schema.BlockMaxRows = 10
	schema.SegmentMaxBlocks = 2
	tae.bindSchema(schema)
	// rows := int(schema.BlockMaxRows * 1)
	rows := int(schema.BlockMaxRows*3) + 1
	bat := catalog.MockBatch(schema, rows)

	tae.createRelAndAppend(bat, true)
	tae.checkRowsByScan(rows, false)
	deleted := false
	for i := 0; i < 10; i++ {
		if deleted {
			tae.checkRowsByScan(0, true)
			tae.DoAppend(bat)
			deleted = false
			tae.checkRowsByScan(rows, true)
		} else {
			tae.checkRowsByScan(rows, true)
			err := tae.deleteAll(true)
			if err == nil {
				deleted = true
				tae.checkRowsByScan(0, true)
				// assert.Zero(t, tae.getRows())
			} else {
				tae.checkRowsByScan(rows, true)
				// assert.Equal(t, tae.getRows(), rows)
			}
		}
	}
	t.Logf(tae.Catalog.SimplePPString(common.PPL1))
}

func TestDropCreated1(t *testing.T) {
	defer testutils.AfterTest(t)()
	opts := config.WithLongScanAndCKPOpts(nil)
	tae := newTestEngine(t, opts)
	defer tae.Close()

	txn, err := tae.StartTxn(nil)
	assert.Nil(t, err)
	_, err = txn.CreateDatabase("db", "")
	assert.Nil(t, err)
	db, err := txn.DropDatabase("db")
	assert.Nil(t, err)
	assert.Nil(t, txn.Commit())

	assert.Equal(t, txn.GetCommitTS(), db.GetMeta().(*catalog.DBEntry).GetCreatedAt())
	assert.Equal(t, txn.GetCommitTS(), db.GetMeta().(*catalog.DBEntry).GetCreatedAt())

	tae.restart()
}

func TestDropCreated2(t *testing.T) {
	defer testutils.AfterTest(t)()
	opts := config.WithLongScanAndCKPOpts(nil)
	tae := newTestEngine(t, opts)
	schema := catalog.MockSchemaAll(1, -1)
	defer tae.Close()

	txn, err := tae.StartTxn(nil)
	assert.Nil(t, err)
	db, err := txn.CreateDatabase("db", "")
	assert.Nil(t, err)
	rel, err := db.CreateRelation(schema)
	assert.Nil(t, err)
	_, err = db.DropRelationByName(schema.Name)
	assert.Nil(t, err)
	assert.Nil(t, txn.Commit())

	assert.Equal(t, txn.GetCommitTS(), rel.GetMeta().(*catalog.TableEntry).GetCreatedAt())
	assert.Equal(t, txn.GetCommitTS(), rel.GetMeta().(*catalog.TableEntry).GetCreatedAt())

	tae.restart()
}

// records create at 1 and commit
// read by ts 1, err should be nil
func TestReadEqualTS(t *testing.T) {
	defer testutils.AfterTest(t)()
	opts := config.WithLongScanAndCKPOpts(nil)
	tae := newTestEngine(t, opts)
	defer tae.Close()

	txn, err := tae.StartTxn(nil)
	tae.Catalog.CreateDBEntryByTS("db", txn.GetStartTS())
	assert.Nil(t, err)
	_, err = txn.GetDatabase("db")
	assert.Nil(t, err)
}

func TestTruncateZonemap(t *testing.T) {
	defer testutils.AfterTest(t)()
	type Mod struct {
		offset int
		v      byte
	}
	mockBytes := func(init byte, size int, mods ...Mod) []byte {
		ret := make([]byte, size)
		for i := 0; i < size; i++ {
			ret[i] = init
		}
		for _, m := range mods {
			ret[m.offset] = m.v
		}
		return ret
	}
	testutils.EnsureNoLeak(t)
	opts := config.WithLongScanAndCKPOpts(nil)
	tae := newTestEngine(t, opts)
	defer tae.Close()

	schema := catalog.MockSchemaAll(13, 12) // set varchar PK
	schema.BlockMaxRows = 10
	schema.SegmentMaxBlocks = 2
	tae.bindSchema(schema)

	bat := catalog.MockBatch(schema, int(schema.BlockMaxRows*2+9))        // 2.9 blocks
	minv := mockBytes(0, 35)                                              // 0x00000000
	trickyMinv := mockBytes(0, 33)                                        // smaller than minv, not in mut index but in immut index
	maxv := mockBytes(0xff, 35, Mod{0, 0x61}, Mod{1, 0x62}, Mod{2, 0x63}) // abc0xff0xff...
	trickyMaxv := []byte("abd")                                           // bigger than maxv, not in mut index but in immut index
	bat.Vecs[12].Update(8, maxv)
	bat.Vecs[12].Update(11, minv)
	bat.Vecs[12].Update(22, []byte("abcc"))
	defer bat.Close()

	checkMinMax := func(rel handle.Relation, minvOffset, maxvOffset uint32) {
		_, _, err := rel.GetByFilter(handle.NewEQFilter(trickyMinv))
		assert.True(t, moerr.IsMoErrCode(err, moerr.ErrNotFound))
		_, _, err = rel.GetByFilter(handle.NewEQFilter(trickyMaxv))
		assert.True(t, moerr.IsMoErrCode(err, moerr.ErrNotFound))
		_, row, err := rel.GetByFilter(handle.NewEQFilter(minv))
		assert.NoError(t, err)
		assert.Equal(t, minvOffset, row)
		_, row, err = rel.GetByFilter(handle.NewEQFilter(maxv))
		assert.NoError(t, err)
		assert.Equal(t, maxvOffset, row)
	}

	tae.createRelAndAppend(bat, true)

	// runtime check
	txn, rel := tae.getRelation()
	checkMinMax(rel, 1, 8)
	assert.NoError(t, txn.Commit())

	// restart without compact
	tae.restart()
	txn, rel = tae.getRelation()
	checkMinMax(rel, 1, 8)
	assert.NoError(t, txn.Commit())

	// restart with compact
	tae.compactBlocks(false)
	tae.mergeBlocks(false)
	tae.restart()
	txn, rel = tae.getRelation()
	checkMinMax(rel, 0, 9)
	assert.NoError(t, txn.Commit())

	// 3 NonAppendable Blocks
	txn, rel = tae.getRelation()
	rel.UpdateByFilter(handle.NewEQFilter(maxv), 12, mockBytes(0xff, 35))
	assert.NoError(t, txn.Commit())
	tae.compactBlocks(false)
	tae.mergeBlocks(false)
	tae.restart()

	txn, rel = tae.getRelation()
	_, row, err := rel.GetByFilter(handle.NewEQFilter(mockBytes(0xff, 35)))
	assert.NoError(t, err)
	assert.Equal(t, uint32(9), row)
	assert.NoError(t, txn.Commit())
}

func mustStartTxn(t *testing.T, tae *testEngine, tenantID uint32) txnif.AsyncTxn {
	txn, err := tae.StartTxn(nil)
	assert.NoError(t, err)
	txn.BindAccessInfo(tenantID, 0, 0)
	return txn
}

func TestMultiTenantDBOps(t *testing.T) {
	defer testutils.AfterTest(t)()
	var err error
	opts := config.WithLongScanAndCKPOpts(nil)
	tae := newTestEngine(t, opts)
	defer tae.Close()

	txn11 := mustStartTxn(t, tae, 1)
	_, err = txn11.CreateDatabase("db", "")
	assert.NoError(t, err)
	txn12 := mustStartTxn(t, tae, 1)
	_, err = txn11.CreateDatabase("db", "")
	assert.Error(t, err)

	txn21 := mustStartTxn(t, tae, 2)
	_, err = txn21.CreateDatabase("db", "")
	assert.NoError(t, err)

	assert.NoError(t, txn11.Commit())
	assert.NoError(t, txn12.Commit())
	assert.NoError(t, txn21.Commit())

	txn22 := mustStartTxn(t, tae, 2)
	_, _ = txn22.CreateDatabase("db2", "")

	txn23 := mustStartTxn(t, tae, 2)
	// [mo_catalog, db]
	assert.Equal(t, 2, len(txn23.DatabaseNames()))
	assert.NoError(t, txn23.Commit())

	txn22.Commit()
	tae.restart()

	txn24 := mustStartTxn(t, tae, 2)
	// [mo_catalog, db, db2]
	assert.Equal(t, 3, len(txn24.DatabaseNames()))
	assert.NoError(t, txn24.Commit())

	txn13 := mustStartTxn(t, tae, 1)
	// [mo_catalog, db]
	assert.Equal(t, 2, len(txn13.DatabaseNames()))

	_, err = txn13.GetDatabase("db2")
	assert.Error(t, err)
	dbHdl, err := txn13.GetDatabase("db")
	assert.NoError(t, err)
	assert.Equal(t, uint32(1), dbHdl.GetMeta().(*catalog.DBEntry).GetTenantID())

	_, err = txn13.DropDatabase("db2")
	assert.Error(t, err)
	_, err = txn13.DropDatabase("db")
	assert.NoError(t, err)
	assert.NoError(t, txn13.Commit())

	txn14 := mustStartTxn(t, tae, 1)
	// [mo_catalog]
	assert.Equal(t, 1, len(txn14.DatabaseNames()))
	assert.NoError(t, txn14.Commit())
}

func TestMultiTenantMoCatalogOps(t *testing.T) {
	defer testutils.AfterTest(t)()
	var err error
	opts := config.WithLongScanAndCKPOpts(nil)
	tae := newTestEngine(t, opts)
	defer tae.Close()

	s := catalog.MockSchemaAll(1, 0)
	s.Name = "mo_accounts"
	txn0, sysDB := tae.getDB(pkgcatalog.MO_CATALOG)
	_, err = sysDB.CreateRelation(s)
	assert.NoError(t, err)
	assert.NoError(t, txn0.Commit())

	schema11 := catalog.MockSchemaAll(3, 0)
	schema11.BlockMaxRows = 10
	schema11.SegmentMaxBlocks = 2
	tae.bindSchema(schema11)
	tae.bindTenantID(1)

	bat1 := catalog.MockBatch(schema11, int(schema11.BlockMaxRows*2+9))
	tae.createRelAndAppend(bat1, true)
	// pretend 'mo_users'
	s = catalog.MockSchemaAll(1, 0)
	s.Name = "mo_users"
	txn11, sysDB := tae.getDB(pkgcatalog.MO_CATALOG)
	_, err = sysDB.CreateRelation(s)
	assert.NoError(t, err)
	assert.NoError(t, txn11.Commit())

	tae.compactBlocks(false)
	tae.mergeBlocks(false)

	schema21 := catalog.MockSchemaAll(2, 1)
	schema21.BlockMaxRows = 10
	schema21.SegmentMaxBlocks = 2
	tae.bindSchema(schema21)
	tae.bindTenantID(2)

	bat2 := catalog.MockBatch(schema21, int(schema21.BlockMaxRows*3+5))
	tae.createRelAndAppend(bat2, true)
	txn21, sysDB := tae.getDB(pkgcatalog.MO_CATALOG)
	s = catalog.MockSchemaAll(1, 0)
	s.Name = "mo_users"
	_, err = sysDB.CreateRelation(s)
	assert.NoError(t, err)
	assert.NoError(t, txn21.Commit())

	tae.compactBlocks(false)
	tae.mergeBlocks(false)

	tae.restart()

	reservedColumnsCnt := len(catalog.SystemDBSchema.ColDefs) +
		len(catalog.SystemColumnSchema.ColDefs) +
		len(catalog.SystemTableSchema.ColDefs)
	{
		// account 2
		// check data for good
		_, tbl := tae.getRelation()
		checkAllColRowsByScan(t, tbl, 35, false)
		// [mo_catalog, db]
		assert.Equal(t, 2, len(mustStartTxn(t, tae, 2).DatabaseNames()))
		_, sysDB = tae.getDB(pkgcatalog.MO_CATALOG)
		sysDB.Relations()
		sysDBTbl, _ := sysDB.GetRelationByName(pkgcatalog.MO_DATABASE)
		// [mo_catalog, db]
		checkAllColRowsByScan(t, sysDBTbl, 2, true)
		sysTblTbl, _ := sysDB.GetRelationByName(pkgcatalog.MO_TABLES)
		// [mo_database, mo_tables, mo_columns, 'mo_users_t2' 'test-table-a-timestamp']
		checkAllColRowsByScan(t, sysTblTbl, 5, true)
		sysColTbl, _ := sysDB.GetRelationByName(pkgcatalog.MO_COLUMNS)
		// [mo_database(8), mo_tables(13), mo_columns(19), 'mo_users_t2'(1+1), 'test-table-a-timestamp'(2+1)]
		checkAllColRowsByScan(t, sysColTbl, reservedColumnsCnt+5, true)
	}
	{
		// account 1
		tae.bindSchema(schema11)
		tae.bindTenantID(1)
		// check data for good
		_, tbl := tae.getRelation()
		checkAllColRowsByScan(t, tbl, 29, false)
		// [mo_catalog, db]
		assert.Equal(t, 2, len(mustStartTxn(t, tae, 1).DatabaseNames()))
		_, sysDB = tae.getDB(pkgcatalog.MO_CATALOG)
		sysDB.Relations()
		sysDBTbl, _ := sysDB.GetRelationByName(pkgcatalog.MO_DATABASE)
		// [mo_catalog, db]
		checkAllColRowsByScan(t, sysDBTbl, 2, true)
		sysTblTbl, _ := sysDB.GetRelationByName(pkgcatalog.MO_TABLES)
		// [mo_database, mo_tables, mo_columns, 'mo_users_t1' 'test-table-a-timestamp']
		checkAllColRowsByScan(t, sysTblTbl, 5, true)
		sysColTbl, _ := sysDB.GetRelationByName(pkgcatalog.MO_COLUMNS)
		// [mo_database(8), mo_tables(13), mo_columns(19), 'mo_users_t1'(1+1), 'test-table-a-timestamp'(3+1)]
		checkAllColRowsByScan(t, sysColTbl, reservedColumnsCnt+6, true)
	}
	{
		// sys account
		tae.bindSchema(nil)
		tae.bindTenantID(0)
		// [mo_catalog]
		assert.Equal(t, 1, len(mustStartTxn(t, tae, 0).DatabaseNames()))
		_, sysDB = tae.getDB(pkgcatalog.MO_CATALOG)
		sysDB.Relations()
		sysDBTbl, _ := sysDB.GetRelationByName(pkgcatalog.MO_DATABASE)
		// [mo_catalog]
		checkAllColRowsByScan(t, sysDBTbl, 1, true)
		sysTblTbl, _ := sysDB.GetRelationByName(pkgcatalog.MO_TABLES)
		// [mo_database, mo_tables, mo_columns, 'mo_accounts']
		checkAllColRowsByScan(t, sysTblTbl, 4, true)
		sysColTbl, _ := sysDB.GetRelationByName(pkgcatalog.MO_COLUMNS)
		// [mo_database(8), mo_tables(13), mo_columns(19), 'mo_accounts'(1+1)]
		checkAllColRowsByScan(t, sysColTbl, reservedColumnsCnt+2, true)
	}

}

// txn1 create update
// txn2 update delete
func TestUpdateAttr(t *testing.T) {
	defer testutils.AfterTest(t)()
	opts := config.WithLongScanAndCKPOpts(nil)
	tae := newTestEngine(t, opts)
	schema := catalog.MockSchemaAll(1, -1)
	defer tae.Close()

	txn, err := tae.StartTxn(nil)
	assert.NoError(t, err)
	db, err := txn.CreateDatabase("db", "")
	assert.NoError(t, err)
	rel, err := db.CreateRelation(schema)
	assert.NoError(t, err)
	seg, err := rel.CreateSegment(false)
	assert.NoError(t, err)
	seg.GetMeta().(*catalog.SegmentEntry).UpdateMetaLoc(txn, "test_1")
	assert.NoError(t, txn.Commit())

	txn, err = tae.StartTxn(nil)
	assert.NoError(t, err)
	db, err = txn.GetDatabase("db")
	assert.NoError(t, err)
	rel, err = db.GetRelationByName(schema.Name)
	assert.NoError(t, err)
	seg, err = rel.GetSegment(seg.GetID())
	assert.NoError(t, err)
	seg.GetMeta().(*catalog.SegmentEntry).UpdateDeltaLoc(txn, "test_2")
	rel.SoftDeleteSegment(seg.GetID())
	assert.NoError(t, txn.Commit())

	t.Log(tae.Catalog.SimplePPString(3))

	tae.restart()

	t.Log(tae.Catalog.SimplePPString(3))
}

type dummyCpkGetter struct{}

func (c *dummyCpkGetter) CollectCheckpointsInRange(start, end types.TS) (string, types.TS) {
	return "", types.TS{}
}

func TestLogtailBasic(t *testing.T) {
	defer testutils.AfterTest(t)()
	opts := config.WithLongScanAndCKPOpts(nil)
	opts.LogtailCfg = &options.LogtailCfg{PageSize: 30}
	tae := newTestEngine(t, opts)
	logMgr := tae.LogtailMgr
	defer tae.Close()

	// at first, we can see nothing
	minTs, maxTs := types.BuildTS(0, 0), types.BuildTS(1000, 1000)
	reader := logMgr.GetReader(minTs, maxTs)
	assert.False(t, reader.HasCatalogChanges())
	assert.Equal(t, 0, len(reader.GetDirtyByTable(1000, 1000).Segs))

	schema := catalog.MockSchemaAll(2, -1)
	schema.Name = "test"
	schema.BlockMaxRows = 10
	schema.SegmentMaxBlocks = 2
	// craete 2 db and 2 tables
	txn, _ := tae.StartTxn(nil)
	todropdb, _ := txn.CreateDatabase("todrop", "")
	todropdb.CreateRelation(schema)
	db, _ := txn.CreateDatabase("db", "")
	tbl, _ := db.CreateRelation(schema)
	dbID := db.GetID()
	tableID := tbl.ID()
	txn.Commit()
	catalogWriteTs := txn.GetPrepareTS()

	// drop the first db
	txn2, _ := tae.StartTxn(nil)
	txn2.DropDatabase("todrop")
	txn2.Commit()
	catalogDropTs := txn2.GetPrepareTS()

	writeTs := make([]types.TS, 0, 120)
	deleteRowIDs := make([]types.Rowid, 0, 10)

	wg := new(sync.WaitGroup)
	wg.Add(1)
	go func() {
		// insert 100 rows
		for i := 0; i < 100; i++ {
			txn, _ := tae.StartTxn(nil)
			db, _ := txn.GetDatabase("db")
			tbl, _ := db.GetRelationByName("test")
			tbl.Append(catalog.MockBatch(schema, 1))
			assert.NoError(t, txn.Commit())
			writeTs = append(writeTs, txn.GetPrepareTS())
		}
		// delete the row whose offset is 5 for every block
		{
			// collect rowid
			txn, _ := tae.StartTxn(nil)
			db, _ := txn.GetDatabase("db")
			tbl, _ := db.GetRelationByName("test")
			blkIt := tbl.MakeBlockIt()
			for ; blkIt.Valid(); blkIt.Next() {
				prefix := blkIt.GetBlock().GetMeta().(*catalog.BlockEntry).MakeKey()
				deleteRowIDs = append(deleteRowIDs, model.EncodePhyAddrKeyWithPrefix(prefix, 5))
			}
			assert.NoError(t, txn.Commit())
		}

		// delete two 2 rows one time. no special reason, it just comes up
		for i := 0; i < len(deleteRowIDs); i += 2 {
			txn, _ := tae.StartTxn(nil)
			db, _ := txn.GetDatabase("db")
			tbl, _ := db.GetRelationByName("test")
			assert.NoError(t, tbl.DeleteByPhyAddrKey(deleteRowIDs[i]))
			if i+1 < len(deleteRowIDs) {
				tbl.DeleteByPhyAddrKey(deleteRowIDs[i+1])
			}
			assert.NoError(t, txn.Commit())
			writeTs = append(writeTs, txn.GetPrepareTS())
		}
		wg.Done()
	}()

	// concurrent read to test race
	for i := 0; i < 5; i++ {
		wg.Add(1)
		go func() {
			for i := 0; i < 10; i++ {
				reader := logMgr.GetReader(minTs, maxTs)
				_ = reader.GetDirtyByTable(dbID, tableID)
			}
			wg.Done()
		}()
	}

	wg.Wait()

	firstWriteTs, lastWriteTs := writeTs[0], writeTs[len(writeTs)-1]

	reader = logMgr.GetReader(firstWriteTs, lastWriteTs.Next())
	assert.False(t, reader.HasCatalogChanges())
	reader = logMgr.GetReader(minTs, catalogWriteTs)
	assert.Equal(t, 0, len(reader.GetDirtyByTable(dbID, tableID).Segs))
	reader = logMgr.GetReader(firstWriteTs, lastWriteTs)
	assert.Equal(t, 0, len(reader.GetDirtyByTable(dbID, tableID-1).Segs))
	// 5 segments, every segment has 2 blocks
	reader = logMgr.GetReader(firstWriteTs, lastWriteTs)
	dirties := reader.GetDirtyByTable(dbID, tableID)
	assert.Equal(t, 5, len(dirties.Segs))
	for _, seg := range dirties.Segs {
		assert.Equal(t, 2, len(seg.Blks))
	}
	tots := func(ts types.TS) *timestamp.Timestamp {
		return &timestamp.Timestamp{PhysicalTime: types.DecodeInt64(ts[4:12]), LogicalTime: types.DecodeUint32(ts[:4])}
	}

	fixedColCnt := 2 // __rowid + commit_time, the columns for a delBatch
	// check Bat rows count consistency
	check_same_rows := func(bat *api.Batch, expect int) {
		for i, vec := range bat.Vecs {
			col, err := vector.ProtoVectorToVector(vec)
			assert.NoError(t, err)
			assert.Equal(t, expect, col.Length(), "columns %d", i)
		}
	}

	// get db catalog change
	resp, err := logtail.HandleSyncLogTailReq(new(dummyCpkGetter), tae.LogtailMgr, tae.Catalog, api.SyncLogTailReq{
		CnHave: tots(minTs),
		CnWant: tots(catalogDropTs),
		Table:  &api.TableID{DbId: pkgcatalog.MO_CATALOG_ID, TbId: pkgcatalog.MO_DATABASE_ID},
	})
	assert.NoError(t, err)
	assert.Equal(t, 2, len(resp.Commands)) // insert and delete

	assert.Equal(t, api.Entry_Insert, resp.Commands[0].EntryType)
	assert.Equal(t, len(catalog.SystemDBSchema.ColDefs)+fixedColCnt, len(resp.Commands[0].Bat.Vecs))
	check_same_rows(resp.Commands[0].Bat, 2)                                 // 2 db
	datname, err := vector.ProtoVectorToVector(resp.Commands[0].Bat.Vecs[3]) // datname column
	assert.NoError(t, err)
	assert.Equal(t, "todrop", datname.GetString(0))
	assert.Equal(t, "db", datname.GetString(1))

	assert.Equal(t, api.Entry_Delete, resp.Commands[1].EntryType)
	assert.Equal(t, fixedColCnt, len(resp.Commands[1].Bat.Vecs))
	check_same_rows(resp.Commands[1].Bat, 1) // 1 drop db

	// get table catalog change
	resp, err = logtail.HandleSyncLogTailReq(new(dummyCpkGetter), tae.LogtailMgr, tae.Catalog, api.SyncLogTailReq{
		CnHave: tots(minTs),
		CnWant: tots(catalogDropTs),
		Table:  &api.TableID{DbId: pkgcatalog.MO_CATALOG_ID, TbId: pkgcatalog.MO_TABLES_ID},
	})
	assert.NoError(t, err)
	assert.Equal(t, 1, len(resp.Commands)) // insert
	assert.Equal(t, api.Entry_Insert, resp.Commands[0].EntryType)
	assert.Equal(t, len(catalog.SystemTableSchema.ColDefs)+fixedColCnt, len(resp.Commands[0].Bat.Vecs))
	check_same_rows(resp.Commands[0].Bat, 2)                                 // 2 tables
	relname, err := vector.ProtoVectorToVector(resp.Commands[0].Bat.Vecs[3]) // relname column
	assert.NoError(t, err)
	assert.Equal(t, schema.Name, relname.GetString(0))
	assert.Equal(t, schema.Name, relname.GetString(1))

	// get columns catalog change
	resp, err = logtail.HandleSyncLogTailReq(new(dummyCpkGetter), tae.LogtailMgr, tae.Catalog, api.SyncLogTailReq{
		CnHave: tots(minTs),
		CnWant: tots(catalogDropTs),
		Table:  &api.TableID{DbId: pkgcatalog.MO_CATALOG_ID, TbId: pkgcatalog.MO_COLUMNS_ID},
	})
	assert.NoError(t, err)
	assert.Equal(t, 1, len(resp.Commands)) // insert
	assert.Equal(t, api.Entry_Insert, resp.Commands[0].EntryType)
	assert.Equal(t, len(catalog.SystemColumnSchema.ColDefs)+fixedColCnt, len(resp.Commands[0].Bat.Vecs))
	// sysColumnsCount := len(catalog.SystemDBSchema.ColDefs) + len(catalog.SystemTableSchema.ColDefs) + len(catalog.SystemColumnSchema.ColDefs)
	check_same_rows(resp.Commands[0].Bat, len(schema.ColDefs)*2) // column count of 2 tables

	// get user table change
	resp, err = logtail.HandleSyncLogTailReq(new(dummyCpkGetter), tae.LogtailMgr, tae.Catalog, api.SyncLogTailReq{
		CnHave: tots(firstWriteTs.Next()), // skip the first write deliberately,
		CnWant: tots(lastWriteTs),
		Table:  &api.TableID{DbId: dbID, TbId: tableID},
	})
	assert.NoError(t, err)
	assert.Equal(t, 2, len(resp.Commands)) // insert data and delete data

	// blk meta change
	// blkMetaEntry := resp.Commands[0]
	// assert.Equal(t, api.Entry_Insert, blkMetaEntry.EntryType)
	// assert.Equal(t, len(logtail.BlkMetaSchema.ColDefs)+fixedColCnt, len(blkMetaEntry.Bat.Vecs))
	// check_same_rows(blkMetaEntry.Bat, 9) // 9 blocks, because the first write is excluded.

	// check data change
	insDataEntry := resp.Commands[0]
	assert.Equal(t, api.Entry_Insert, insDataEntry.EntryType)
	assert.Equal(t, len(schema.ColDefs)+1, len(insDataEntry.Bat.Vecs)) // 5 columns, rowid + commit ts + 2 visibile
	check_same_rows(insDataEntry.Bat, 99)                              // 99 rows, because the first write is excluded.
	// test first user col, this is probably fragile, it depends on the details of MockSchema
	// if something changes, delete this is okay.
	firstCol, err := vector.ProtoVectorToVector(insDataEntry.Bat.Vecs[2]) // mock_0 column, int8 type
	assert.Equal(t, types.T_int8, firstCol.GetType().Oid)
	assert.NoError(t, err)

	delDataEntry := resp.Commands[1]
	assert.Equal(t, api.Entry_Delete, delDataEntry.EntryType)
	assert.Equal(t, fixedColCnt, len(delDataEntry.Bat.Vecs)) // 3 columns, rowid + commit_ts + aborted
	check_same_rows(delDataEntry.Bat, 10)

	// check delete rowids are exactly what we want
	rowids, err := vector.ProtoVectorToVector(delDataEntry.Bat.Vecs[0])
	assert.NoError(t, err)
	assert.Equal(t, types.T_Rowid, rowids.GetType().Oid)
	rowidMap := make(map[types.Rowid]int)
	for _, id := range deleteRowIDs {
		rowidMap[id] = 1
	}
	for i := int64(0); i < 10; i++ {
		id := vector.GetValueAt[types.Rowid](rowids, i)
		rowidMap[id] = rowidMap[id] + 1
	}
	assert.Equal(t, 10, len(rowidMap))
	for _, v := range rowidMap {
		assert.Equal(t, 2, v)
	}
}

// txn1: create relation and append, half blk
// txn2: compact
// txn3: append, shouldn't get rw
func TestGetLastAppender(t *testing.T) {
	defer testutils.AfterTest(t)()
	opts := config.WithLongScanAndCKPOpts(nil)
	tae := newTestEngine(t, opts)
	defer tae.Close()
	schema := catalog.MockSchemaAll(1, -1)
	schema.BlockMaxRows = 10
	schema.SegmentMaxBlocks = 2
	tae.bindSchema(schema)
	bat := catalog.MockBatch(schema, 14)
	bats := bat.Split(2)

	tae.createRelAndAppend(bats[0], true)
	t.Log(tae.Catalog.SimplePPString(3))

	tae.compactBlocks(false)
	t.Log(tae.Catalog.SimplePPString(3))

	tae.restart()

	txn, rel := tae.getRelation()
	rel.Append(bats[1])
	assert.NoError(t, txn.Commit())
}

// txn1[s1,p1,e1] append1
// txn2[s2,p2,e2] append2
// txn3[s3,p3,e3] append3
// collect [0,p1] [0,p2] [p1+1,p2] [p1+1,p3]
// check data, row count, commit ts
// TODO 1. in2pc committs!=preparets; 2. abort
func TestCollectInsert(t *testing.T) {
	defer testutils.AfterTest(t)()
	opts := config.WithLongScanAndCKPOpts(nil)
	tae := newTestEngine(t, opts)
	defer tae.Close()
	schema := catalog.MockSchemaAll(1, -1)
	schema.BlockMaxRows = 20
	tae.bindSchema(schema)
	bat := catalog.MockBatch(schema, 12)
	bats := bat.Split(4)

	tae.createRelAndAppend(bats[0], true)

	txn1, rel := tae.getRelation()
	assert.NoError(t, rel.Append(bats[1]))
	assert.NoError(t, txn1.Commit())

	p1 := txn1.GetPrepareTS()
	t.Logf("p1= %v", p1.ToString())

	txn2, rel := tae.getRelation()
	assert.NoError(t, rel.Append(bats[2]))
	assert.NoError(t, txn2.Commit())

	p2 := txn2.GetPrepareTS()
	t.Logf("p2= %v", p2.ToString())

	txn3, rel := tae.getRelation()
	assert.NoError(t, rel.Append(bats[3]))
	assert.NoError(t, txn3.Commit())

	p3 := txn3.GetPrepareTS()
	t.Logf("p3= %v", p3.ToString())

	_, rel = tae.getRelation()
	blkit := rel.MakeBlockIt()
	blkdata := blkit.GetBlock().GetMeta().(*catalog.BlockEntry).GetBlockData()

	batch, err := blkdata.CollectAppendInRange(types.TS{}, p1, true)
	assert.NoError(t, err)
	t.Log((batch.Attrs))
	for _, vec := range batch.Vecs {
		t.Log(vec)
		assert.Equal(t, 6, vec.Length())
	}
	batch, err = blkdata.CollectAppendInRange(types.TS{}, p2, true)
	assert.NoError(t, err)
	t.Log((batch.Attrs))
	for _, vec := range batch.Vecs {
		t.Log(vec)
		assert.Equal(t, 9, vec.Length())
	}
	batch, err = blkdata.CollectAppendInRange(p1.Next(), p2, true)
	assert.NoError(t, err)
	t.Log((batch.Attrs))
	for _, vec := range batch.Vecs {
		t.Log(vec)
		assert.Equal(t, 3, vec.Length())
	}
	batch, err = blkdata.CollectAppendInRange(p1.Next(), p3, true)
	assert.NoError(t, err)
	t.Log((batch.Attrs))
	for _, vec := range batch.Vecs {
		t.Log(vec)
		assert.Equal(t, 6, vec.Length())
	}
}

// txn0 append
// txn1[s1,p1,e1] delete
// txn1[s2,p2,e2] delete
// txn1[s3,p3,e3] delete
// collect [0,p1] [0,p2] [p1+1,p2] [p1+1,p3]
func TestCollectDelete(t *testing.T) {
	defer testutils.AfterTest(t)()
	opts := config.WithLongScanAndCKPOpts(nil)
	tae := newTestEngine(t, opts)
	defer tae.Close()
	schema := catalog.MockSchemaAll(2, 1)
	schema.BlockMaxRows = 20
	tae.bindSchema(schema)
	bat := catalog.MockBatch(schema, 12)

	tae.createRelAndAppend(bat, true)

	_, rel := tae.getRelation()
	blkit := rel.MakeBlockIt()
	blkID := blkit.GetBlock().GetMeta().(*catalog.BlockEntry).AsCommonID()

	txn1, rel := tae.getRelation()
	assert.NoError(t, rel.RangeDelete(blkID, 0, 0, handle.DT_Normal))
	assert.NoError(t, txn1.Commit())
	p1 := txn1.GetPrepareTS()
	t.Logf("p1= %v", p1.ToString())

	txn2, rel := tae.getRelation()
	assert.NoError(t, rel.RangeDelete(blkID, 1, 3, handle.DT_Normal))
	assert.NoError(t, txn2.Commit())
	p2 := txn2.GetPrepareTS()
	t.Logf("p2= %v", p2.ToString())

	txn3, rel := tae.getRelation()
	assert.NoError(t, rel.RangeDelete(blkID, 4, 5, handle.DT_Normal))
	assert.NoError(t, txn3.Commit())
	p3 := txn3.GetPrepareTS()
	t.Logf("p3= %v", p3.ToString())

	_, rel = tae.getRelation()
	blkit = rel.MakeBlockIt()
	blkdata := blkit.GetBlock().GetMeta().(*catalog.BlockEntry).GetBlockData()

	batch, err := blkdata.CollectDeleteInRange(types.TS{}, p1, true)
	assert.NoError(t, err)
	t.Log((batch.Attrs))
	for _, vec := range batch.Vecs {
		t.Log(vec)
		assert.Equal(t, 1, vec.Length())
	}
	batch, err = blkdata.CollectDeleteInRange(types.TS{}, p2, true)
	assert.NoError(t, err)
	t.Log((batch.Attrs))
	for _, vec := range batch.Vecs {
		t.Log(vec)
		assert.Equal(t, 4, vec.Length())
	}
	batch, err = blkdata.CollectDeleteInRange(p1.Next(), p2, true)
	assert.NoError(t, err)
	t.Log((batch.Attrs))
	for _, vec := range batch.Vecs {
		t.Log(vec)
		assert.Equal(t, 3, vec.Length())
	}
	batch, err = blkdata.CollectDeleteInRange(p1.Next(), p3, true)
	assert.NoError(t, err)
	t.Log((batch.Attrs))
	for _, vec := range batch.Vecs {
		t.Log(vec)
		assert.Equal(t, 5, vec.Length())
	}
}

func TestAppendnode(t *testing.T) {
	defer testutils.AfterTest(t)()
	opts := config.WithLongScanAndCKPOpts(nil)
	tae := newTestEngine(t, opts)
	defer tae.Close()
	schema := catalog.MockSchemaAll(1, 0)
	schema.BlockMaxRows = 10000
	schema.SegmentMaxBlocks = 2
	tae.bindSchema(schema)
	appendCnt := 20
	bat := catalog.MockBatch(schema, appendCnt)
	bats := bat.Split(appendCnt)

	tae.createRelAndAppend(bats[0], true)
	tae.checkRowsByScan(1, false)

	var wg sync.WaitGroup
	pool, _ := ants.NewPool(5)
	defer pool.Release()
	worker := func(i int) func() {
		return func() {
			txn, rel := tae.getRelation()
			row := getColumnRowsByScan(t, rel, 0, true)
			err := tae.doAppendWithTxn(bats[i], txn, true)
			assert.NoError(t, err)
			row2 := getColumnRowsByScan(t, rel, 0, true)
			assert.Equal(t, row+1, row2)
			assert.NoError(t, txn.Commit())
			wg.Done()
		}
	}
	for i := 1; i < appendCnt; i++ {
		wg.Add(1)
		pool.Submit(worker(i))
	}
	wg.Wait()
	tae.checkRowsByScan(appendCnt, true)

	tae.restart()
	tae.checkRowsByScan(appendCnt, true)
}

func TestTxnIdempotent(t *testing.T) {
	defer testutils.AfterTest(t)()
	opts := config.WithLongScanAndCKPOpts(nil)
	tae := newTestEngine(t, opts)
	defer tae.Close()

	schema := catalog.MockSchemaAll(1, 0)
	schema.BlockMaxRows = 10000
	schema.SegmentMaxBlocks = 2
	tae.bindSchema(schema)
	appendCnt := 20
	bat := catalog.MockBatch(schema, appendCnt)
	bats := bat.Split(appendCnt)

	var wg sync.WaitGroup

	tae.createRelAndAppend(bats[0], true)
	for i := 0; i < 10; i++ {
		txn, _ := tae.getRelation()
		wg.Add(1)
		assert.NoError(t, txn.Rollback())
		go func() {
			defer wg.Done()
			assert.True(t, moerr.IsMoErrCode(txn.Commit(), moerr.ErrTxnNotFound))
			// txn.Commit()
		}()
		wg.Wait()
	}
}

// insert 200 rows and do quick compaction
// expect that there are some dirty tables at first and then zero dirty table found
func TestWatchDirty(t *testing.T) {
	defer testutils.AfterTest(t)()
	opts := config.WithQuickScanAndCKPOpts(nil)
	tae := newTestEngine(t, opts)
	defer tae.Close()
	logMgr := tae.LogtailMgr

	visitor := &catalog.LoopProcessor{}
	watcher := logtail.NewDirtyCollector(logMgr, opts.Clock, tae.Catalog, visitor)

	tbl, seg, blk := watcher.DirtyCount()
	assert.Zero(t, blk)
	assert.Zero(t, seg)
	assert.Zero(t, tbl)

	schema := catalog.MockSchemaAll(1, 0)
	schema.BlockMaxRows = 50
	schema.SegmentMaxBlocks = 2
	tae.bindSchema(schema)
	appendCnt := 200
	bat := catalog.MockBatch(schema, appendCnt)
	bats := bat.Split(appendCnt)

	tae.createRelAndAppend(bats[0], true)
	tae.checkRowsByScan(1, false)

	wg := &sync.WaitGroup{}
	pool, _ := ants.NewPool(3)
	defer pool.Release()
	worker := func(i int) func() {
		return func() {
			txn, _ := tae.getRelation()
			err := tae.doAppendWithTxn(bats[i], txn, true)
			assert.NoError(t, err)
			assert.NoError(t, txn.Commit())
			wg.Done()
		}
	}
	for i := 1; i < appendCnt; i++ {
		wg.Add(1)
		pool.Submit(worker(i))
	}
	wg.Wait()

	timer := time.After(10 * time.Second)
	for {
		select {
		case <-timer:
			t.Errorf("timeout to wait zero")
			return
		default:
			watcher.Run()
			time.Sleep(5 * time.Millisecond)
			_, _, blkCnt := watcher.DirtyCount()
			// find block zero
			if blkCnt == 0 {
				return
			}
		}
	}
}

func TestDirtyWatchRace(t *testing.T) {
	defer testutils.AfterTest(t)()
	opts := config.WithQuickScanAndCKPOpts(nil)
	tae := newTestEngine(t, opts)
	defer tae.Close()

	schema := catalog.MockSchemaAll(2, -1)
	schema.Name = "test"
	schema.BlockMaxRows = 5
	schema.SegmentMaxBlocks = 5
	tae.bindSchema(schema)

	tae.createRelAndAppend(catalog.MockBatch(schema, 1), true)

	visitor := &catalog.LoopProcessor{}
	watcher := logtail.NewDirtyCollector(tae.LogtailMgr, opts.Clock, tae.Catalog, visitor)

	wg := &sync.WaitGroup{}

	addRow := func() {
		txn, _ := tae.StartTxn(nil)
		db, _ := txn.GetDatabase("db")
		tbl, _ := db.GetRelationByName("test")
		tbl.Append(catalog.MockBatch(schema, 1))
		assert.NoError(t, txn.Commit())
		wg.Done()
	}

	pool, _ := ants.NewPool(5)
	defer pool.Release()

	for i := 0; i < 50; i++ {
		wg.Add(1)
		pool.Submit(addRow)
	}

	// test race
	for i := 0; i < 3; i++ {
		wg.Add(1)
		go func(i int) {
			for j := 0; j < 300; j++ {
				time.Sleep(5 * time.Millisecond)
				watcher.Run()
				// tbl, seg, blk := watcher.DirtyCount()
				// t.Logf("t%d: tbl %d, seg %d, blk %d", i, tbl, seg, blk)
				_, _, _ = watcher.DirtyCount()
			}
			wg.Done()
		}(i)
	}

	wg.Wait()
}

func TestBlockRead(t *testing.T) {
	defer testutils.AfterTest(t)()
	opts := config.WithLongScanAndCKPOpts(nil)
	tae := newTestEngine(t, opts)
	tsAlloc := types.NewTsAlloctor(opts.Clock)
	defer tae.Close()
	schema := catalog.MockSchemaAll(2, 1)
	schema.BlockMaxRows = 20
	schema.SegmentMaxBlocks = 2
	tae.bindSchema(schema)
	bat := catalog.MockBatch(schema, 40)

	tae.createRelAndAppend(bat, true)

	_, rel := tae.getRelation()
	blkit := rel.MakeBlockIt()
	blkEntry := blkit.GetBlock().GetMeta().(*catalog.BlockEntry)
	blkID := blkEntry.AsCommonID()

	beforeDel := tsAlloc.Alloc()
	txn1, rel := tae.getRelation()
	assert.NoError(t, rel.RangeDelete(blkID, 0, 0, handle.DT_Normal))
	assert.NoError(t, txn1.Commit())

	afterFirstDel := tsAlloc.Alloc()
	txn2, rel := tae.getRelation()
	assert.NoError(t, rel.RangeDelete(blkID, 1, 3, handle.DT_Normal))
	assert.NoError(t, txn2.Commit())

	afterSecondDel := tsAlloc.Alloc()

	tae.compactBlocks(false)

	metaloc := blkEntry.GetMetaLoc()
	deltaloc := blkEntry.GetDeltaLoc()
	assert.NotEmpty(t, metaloc)
	assert.NotEmpty(t, deltaloc)

	bid, sid := blkEntry.ID, blkEntry.GetSegment().ID

	info := &pkgcatalog.BlockInfo{
		BlockID:   bid,
		SegmentID: sid,
		MetaLoc:   metaloc,
		DeltaLoc:  deltaloc,
	}

	columns := make([]string, 0)
	colIdxs := make([]uint16, 0)
	colTyps := make([]types.Type, 0)
	colNulls := make([]bool, 0)
	defs := schema.ColDefs[:]
	rand.Shuffle(len(defs), func(i, j int) { defs[i], defs[j] = defs[j], defs[i] })
	for _, col := range defs {
		columns = append(columns, col.Name)
		colIdxs = append(colIdxs, uint16(col.Idx))
		colTyps = append(colTyps, col.Type)
		colNulls = append(colNulls, col.NullAbility)
	}
	t.Log("read columns: ", columns)
	fs := tae.DB.Fs.Service
	pool, err := mpool.NewMPool("test", 0, mpool.NoFixed)
	assert.NoError(t, err)
	b1, err := blockio.BlockReadInner(
		context.Background(), info,
		columns, colIdxs, colTyps, colNulls,
		beforeDel, fs, pool,
	)
	assert.NoError(t, err)
	defer b1.Close()
	assert.Equal(t, columns, b1.Attrs)
	assert.Equal(t, len(columns), len(b1.Vecs))
	assert.Equal(t, 20, b1.Vecs[0].Length())

	b2, err := blockio.BlockReadInner(
		context.Background(), info,
		columns, colIdxs, colTyps, colNulls,
		afterFirstDel, fs, pool,
	)
	assert.NoError(t, err)
	defer b2.Close()
	assert.Equal(t, columns, b2.Attrs)
	assert.Equal(t, len(columns), len(b2.Vecs))
	assert.Equal(t, 19, b2.Vecs[0].Length())
	b3, err := blockio.BlockReadInner(
		context.Background(), info,
		columns, colIdxs, colTyps, colNulls,
		afterSecondDel, fs, pool,
	)
	assert.NoError(t, err)
	defer b3.Close()
	assert.Equal(t, columns, b2.Attrs)
	assert.Equal(t, len(columns), len(b2.Vecs))
	assert.Equal(t, 16, b3.Vecs[0].Length())

	// read rowid column only
	b4, err := blockio.BlockReadInner(
		context.Background(), info,
		[]string{catalog.AttrRowID},
		[]uint16{2},
		[]types.Type{types.T_Rowid.ToType()},
		[]bool{false},
		afterSecondDel, fs, pool,
	)
	assert.NoError(t, err)
	defer b4.Close()
	assert.Equal(t, []string{catalog.AttrRowID}, b4.Attrs)
	assert.Equal(t, 1, len(b4.Vecs))
	assert.Equal(t, 16, b4.Vecs[0].Length())
}

func TestCompactDeltaBlk(t *testing.T) {
	defer testutils.AfterTest(t)()
	testutils.EnsureNoLeak(t)
	opts := config.WithLongScanAndCKPOpts(nil)
	tae := newTestEngine(t, opts)
	defer tae.Close()
	schema := catalog.MockSchemaAll(3, 1)
	schema.BlockMaxRows = 6
	schema.SegmentMaxBlocks = 2
	tae.bindSchema(schema)
	bat := catalog.MockBatch(schema, 5)

	tae.createRelAndAppend(bat, true)

	{
		v := getSingleSortKeyValue(bat, schema, 1)
		t.Logf("v is %v**********", v)
		filter := handle.NewEQFilter(v)
		txn2, rel := tae.getRelation()
		t.Log("********before delete******************")
		checkAllColRowsByScan(t, rel, 5, true)
		_ = rel.DeleteByFilter(filter)
		assert.Nil(t, txn2.Commit())
	}

	_, rel := tae.getRelation()
	checkAllColRowsByScan(t, rel, 4, true)

	{
		t.Log("************compact************")
		txn, rel := tae.getRelation()
		it := rel.MakeBlockIt()
		blk := it.GetBlock()
		meta := blk.GetMeta().(*catalog.BlockEntry)
		task, err := jobs.NewCompactBlockTask(nil, txn, meta, tae.DB.Scheduler)
		assert.NoError(t, err)
		err = task.OnExec()
		assert.NoError(t, err)
		assert.True(t, meta.GetMetaLoc() != "")
		assert.True(t, meta.GetDeltaLoc() != "")
		assert.True(t, task.GetNewBlock().GetMeta().(*catalog.BlockEntry).GetMetaLoc() != "")
		assert.True(t, task.GetNewBlock().GetMeta().(*catalog.BlockEntry).GetDeltaLoc() == "")
		err = txn.Commit()
		assert.Nil(t, err)
		err = meta.GetSegment().RemoveEntry(meta)
		assert.Nil(t, err)
	}
	{
		v := getSingleSortKeyValue(bat, schema, 2)
		t.Logf("v is %v**********", v)
		filter := handle.NewEQFilter(v)
		txn2, rel := tae.getRelation()
		t.Log("********before delete******************")
		checkAllColRowsByScan(t, rel, 4, true)
		_ = rel.DeleteByFilter(filter)
		assert.Nil(t, txn2.Commit())
	}
	{
		t.Log("************compact************")
		txn, rel := tae.getRelation()
		it := rel.MakeBlockIt()
		blk := it.GetBlock()
		meta := blk.GetMeta().(*catalog.BlockEntry)
		assert.False(t, meta.IsAppendable())
		task, err := jobs.NewCompactBlockTask(nil, txn, meta, tae.DB.Scheduler)
		assert.NoError(t, err)
		err = task.OnExec()
		assert.NoError(t, err)
		assert.True(t, meta.GetMetaLoc() != "")
		assert.True(t, meta.GetDeltaLoc() != "")
		assert.True(t, task.GetNewBlock().GetMeta().(*catalog.BlockEntry).GetMetaLoc() != "")
		assert.True(t, task.GetNewBlock().GetMeta().(*catalog.BlockEntry).GetDeltaLoc() == "")
		err = txn.Commit()
		assert.Nil(t, err)
	}

	_, rel = tae.getRelation()
	checkAllColRowsByScan(t, rel, 3, true)
	assert.Equal(t, int64(3), rel.Rows())

	tae.restart()
	_, rel = tae.getRelation()
	checkAllColRowsByScan(t, rel, 3, true)
	assert.Equal(t, int64(3), rel.Rows())
}

func TestFlushTable(t *testing.T) {
	defer testutils.AfterTest(t)()
	opts := config.WithLongScanAndCKPOpts(nil)
	tae := newTestEngine(t, opts)
	defer tae.Close()

	tae.BGCheckpointRunner.DebugUpdateOptions(
		checkpoint.WithForceFlushCheckInterval(time.Millisecond * 5))

	schema := catalog.MockSchemaAll(3, 1)
	schema.BlockMaxRows = 10
	schema.SegmentMaxBlocks = 2
	tae.bindSchema(schema)
	bat := catalog.MockBatch(schema, 21)
	defer bat.Close()

	tae.createRelAndAppend(bat, true)

	_, rel := tae.getRelation()
	db, err := rel.GetDB()
	assert.Nil(t, err)
	table, err := db.GetRelationByName(schema.Name)
	assert.Nil(t, err)
	err = tae.FlushTable(
		0,
		db.GetID(),
		table.ID(),
		types.BuildTS(time.Now().UTC().UnixNano(), 0))
	assert.NoError(t, err)
	t.Log(tae.Catalog.SimplePPString(common.PPL1))

	txn, rel := tae.getRelation()
	it := rel.MakeBlockIt()
	for it.Valid() {
		blk := it.GetBlock().GetMeta().(*catalog.BlockEntry)
		assert.True(t, blk.HasPersistedData())
		it.Next()
	}
	assert.NoError(t, txn.Commit())
}

func TestReadCheckpoint(t *testing.T) {
	defer testutils.AfterTest(t)()
	opts := config.WithQuickScanAndCKPOpts(nil)
	tae := newTestEngine(t, opts)
	defer tae.Close()

	schema := catalog.MockSchemaAll(3, 1)
	schema.BlockMaxRows = 10
	schema.SegmentMaxBlocks = 2
	tae.bindSchema(schema)
	bat := catalog.MockBatch(schema, 21)
	defer bat.Close()

	tae.createRelAndAppend(bat, true)
	now := time.Now()
	testutils.WaitExpect(10000, func() bool {
		return tae.Scheduler.GetPenddingLSNCnt() == 0
	})
	t.Log(time.Since(now))
	t.Logf("Checkpointed: %d", tae.Scheduler.GetCheckpointedLSN())
	t.Logf("GetPenddingLSNCnt: %d", tae.Scheduler.GetPenddingLSNCnt())
	assert.Equal(t, uint64(0), tae.Scheduler.GetPenddingLSNCnt())
	tids := []uint64{
		pkgcatalog.MO_DATABASE_ID,
		pkgcatalog.MO_TABLES_ID,
		pkgcatalog.MO_COLUMNS_ID,
		1000,
	}

	entries := tae.BGCheckpointRunner.GetAllCheckpoints()
	for _, entry := range entries {
		for _, tid := range tids {
			ins, del, _, err := entry.GetByTableID(tae.Fs, tid)
			assert.NoError(t, err)
			t.Logf("table %d", tid)
			t.Log(ins)
			t.Log(del)
		}
	}
	tae.restart()
	entries = tae.BGCheckpointRunner.GetAllCheckpoints()
	for _, entry := range entries {
		for _, tid := range tids {
			ins, del, _, err := entry.GetByTableID(tae.Fs, tid)
			assert.NoError(t, err)
			t.Logf("table %d", tid)
			t.Log(ins)
			t.Log(del)
		}
	}
}

func TestDelete4(t *testing.T) {
	t.Skip(any("This case crashes occasionally, is being fixed, skip it for now"))
	defer testutils.AfterTest(t)()
	opts := config.WithQuickScanAndCKPOpts(nil)
	tae := newTestEngine(t, opts)
	defer tae.Close()
	schema := catalog.NewEmptySchema("xx")
	schema.AppendPKCol("name", types.T_varchar.ToType(), 0)
	schema.AppendCol("offset", types.T_uint32.ToType())
	schema.Finalize(false)
	schema.BlockMaxRows = 50
	schema.SegmentMaxBlocks = 5
	tae.bindSchema(schema)
	bat := catalog.MockBatch(schema, 1)
	bat.Vecs[1].Update(0, uint32(0))
	defer bat.Close()
	tae.createRelAndAppend(bat, true)

	filter := handle.NewEQFilter(bat.Vecs[0].Get(0))
	var wg sync.WaitGroup
	var count atomic.Uint32

	run := func() {
		defer wg.Done()
		time.Sleep(time.Duration(rand.Intn(20)+1) * time.Millisecond)
		cloneBat := bat.CloneWindow(0, 1)
		defer cloneBat.Close()
		txn, rel := tae.getRelation()
		id, offset, err := rel.GetByFilter(filter)
		if err != nil {
			txn.Rollback()
			return
		}
		v, err := rel.GetValue(id, offset, 1)
		if err != nil {
			txn.Rollback()
			return
		}
		oldV := v.(uint32)
		newV := oldV + 1
		if err := rel.RangeDelete(id, offset, offset, handle.DT_Normal); err != nil {
			txn.Rollback()
			return
		}
		cloneBat.Vecs[1].Update(0, newV)
		if err := rel.Append(cloneBat); err != nil {
			txn.Rollback()
			return
		}
		if err := txn.Commit(); err == nil {
			ok := count.CompareAndSwap(oldV, newV)
			for !ok {
				ok = count.CompareAndSwap(oldV, newV)
			}
			t.Logf("RangeDelete block-%d, offset-%d, old %d newV %d, %s", id.BlockID, offset, oldV, newV, txn.GetCommitTS().ToString())
		}
	}

	p, _ := ants.NewPool(20)
	defer p.Release()
	for i := 0; i < 100; i++ {
		wg.Add(1)
		_ = p.Submit(run)
	}
	wg.Wait()

	t.Logf("count=%v", count.Load())

	getValueFn := func() {
		txn, rel := tae.getRelation()
		v, err := rel.GetValueByFilter(filter, 1)
		assert.NoError(t, err)
		assert.Equal(t, int(count.Load()), int(v.(uint32)))
		assert.NoError(t, txn.Commit())
		t.Logf("GetV=%v, %s", v, txn.GetStartTS().ToString())
	}
	scanFn := func() {
		txn, rel := tae.getRelation()
		it := rel.MakeBlockIt()
		for it.Valid() {
			blk := it.GetBlock()
			view, err := blk.GetColumnDataById(0, nil)
			assert.NoError(t, err)
			defer view.Close()
			view.ApplyDeletes()
			if view.Length() != 0 {
				t.Logf("block-%d, data=%s", blk.ID(), logtail.VectorToString(view.GetData()))
			}
			it.Next()
		}
		txn.Commit()
	}

	for i := 0; i < 20; i++ {
		getValueFn()
		scanFn()

		tae.restart()

		getValueFn()
		scanFn()
		for j := 0; j < 100; j++ {
			wg.Add(1)
			p.Submit(run)
		}
		wg.Wait()
	}
	t.Log(tae.Catalog.SimplePPString(common.PPL3))
}

// append, delete, apppend, get start ts, compact, get active row
func TestGetActiveRow(t *testing.T) {
	opts := config.WithLongScanAndCKPOpts(nil)
	tae := newTestEngine(t, opts)
	defer tae.Close()

	schema := catalog.MockSchemaAll(3, 1)
	schema.BlockMaxRows = 10
	schema.SegmentMaxBlocks = 2
	tae.bindSchema(schema)
	bat := catalog.MockBatch(schema, 1)
	defer bat.Close()

	tae.createRelAndAppend(bat, true)

	txn, rel := tae.getRelation()
	v := getSingleSortKeyValue(bat, schema, 0)
	filter := handle.NewEQFilter(v)
	id, row, err := rel.GetByFilter(filter)
	assert.NoError(t, err)
	err = rel.RangeDelete(id, row, row, handle.DT_Normal)
	assert.NoError(t, err)
	assert.NoError(t, txn.Commit())

	txn, rel = tae.getRelation()
	assert.NoError(t, rel.Append(bat))
	assert.NoError(t, txn.Commit())

	_, rel = tae.getRelation()
	{
		txn2, rel2 := tae.getRelation()
		it := rel2.MakeBlockIt()
		blk := it.GetBlock().GetMeta().(*catalog.BlockEntry)
		task, err := jobs.NewCompactBlockTask(nil, txn2, blk, tae.Scheduler)
		assert.NoError(t, err)
		err = task.OnExec()
		assert.NoError(t, err)
		assert.NoError(t, txn2.Commit())
	}
	filter = handle.NewEQFilter(v)
	_, _, err = rel.GetByFilter(filter)
	assert.NoError(t, err)
}
func TestTransfer(t *testing.T) {
	opts := config.WithLongScanAndCKPOpts(nil)
	tae := newTestEngine(t, opts)
	defer tae.Close()
	schema := catalog.MockSchemaAll(5, 3)
	schema.BlockMaxRows = 100
	schema.SegmentMaxBlocks = 10
	tae.bindSchema(schema)

	bat := catalog.MockBatch(schema, 10)
	defer bat.Close()

	tae.createRelAndAppend(bat, true)

	filter := handle.NewEQFilter(bat.Vecs[3].Get(3))

	txn1, rel1 := tae.getRelation()
	err := rel1.DeleteByFilter(filter)
	assert.NoError(t, err)

	meta := rel1.GetMeta().(*catalog.TableEntry)
	err = tae.FlushTable(0, meta.GetDB().ID, meta.ID,
		types.BuildTS(time.Now().UTC().UnixNano(), 0))
	assert.NoError(t, err)

	err = txn1.Commit()
	// assert.True(t, moerr.IsMoErrCode(err, moerr.ErrTxnRWConflict))
	assert.NoError(t, err)

	txn2, rel2 := tae.getRelation()
	_, err = rel2.GetValueByFilter(filter, 3)
	t.Log(err)
	assert.True(t, moerr.IsMoErrCode(err, moerr.ErrNotFound))
	v, err := rel2.GetValueByFilter(handle.NewEQFilter(bat.Vecs[3].Get(4)), 2)
	expectV := bat.Vecs[2].Get(4)
	assert.Equal(t, expectV, v)
	assert.NoError(t, err)
	_ = txn2.Commit()
}

func TestTransfer2(t *testing.T) {
	opts := config.WithLongScanAndCKPOpts(nil)
	tae := newTestEngine(t, opts)
	defer tae.Close()
	schema := catalog.MockSchemaAll(5, 3)
	schema.BlockMaxRows = 10
	schema.SegmentMaxBlocks = 10
	tae.bindSchema(schema)

	bat := catalog.MockBatch(schema, 200)
	defer bat.Close()

	tae.createRelAndAppend(bat, true)

	filter := handle.NewEQFilter(bat.Vecs[3].Get(3))

	txn1, rel1 := tae.getRelation()
	err := rel1.DeleteByFilter(filter)
	assert.NoError(t, err)

	tae.mergeBlocks(false)

	err = txn1.Commit()
	// assert.True(t, moerr.IsMoErrCode(err, moerr.ErrTxnRWConflict))
	assert.NoError(t, err)

	txn2, rel2 := tae.getRelation()
	_, err = rel2.GetValueByFilter(filter, 3)
	t.Log(err)
	assert.True(t, moerr.IsMoErrCode(err, moerr.ErrNotFound))
	v, err := rel2.GetValueByFilter(handle.NewEQFilter(bat.Vecs[3].Get(4)), 2)
	expectV := bat.Vecs[2].Get(4)
	assert.Equal(t, expectV, v)
	assert.NoError(t, err)
	_ = txn2.Commit()
}

<<<<<<< HEAD
// FIXME: do not remove
// enable it when r-w is fixed
// func TestTransfer3(t *testing.T) {
// 	opts := config.WithLongScanAndCKPOpts(nil)
// 	tae := newTestEngine(t, opts)
// 	defer tae.Close()
// 	schema := catalog.MockSchemaAll(5, 3)
// 	schema.BlockMaxRows = 100
// 	schema.SegmentMaxBlocks = 10
// 	tae.bindSchema(schema)

// 	bat := catalog.MockBatch(schema, 10)
// 	defer bat.Close()

// 	tae.createRelAndAppend(bat, true)

// 	filter := handle.NewEQFilter(bat.Vecs[3].Get(3))

// 	txn1, rel1 := tae.getRelation()

// 	var err error
// 	err = rel1.DeleteByFilter(filter)
// 	assert.NoError(t, err)
// 	meta := rel1.GetMeta().(*catalog.TableEntry)
// 	err = tae.FlushTable(0, meta.GetDB().ID, meta.ID,
// 		types.BuildTS(time.Now().UTC().UnixNano(), 0))
// 	assert.NoError(t, err)

// 	err = rel1.Append(bat.Window(3, 1))
// 	assert.NoError(t, err)
// 	err = txn1.Commit()
// 	assert.NoError(t, err)
// }

func TestCompactEmptyBlock(t *testing.T) {
	defer leaktest.AfterTest(t)()
	testutils.EnsureNoLeak(t)
	opts := config.WithLongScanAndCKPOpts(nil)
	tae := newTestEngine(t, opts)
	defer tae.Close()
	schema := catalog.MockSchemaAll(1, 0)
	schema.BlockMaxRows = 3
	schema.SegmentMaxBlocks = 2
	tae.bindSchema(schema)
	bat := catalog.MockBatch(schema, 6)
=======
func TestTransfer3(t *testing.T) {
	defer testutils.AfterTest(t)()
	opts := config.WithLongScanAndCKPOpts(nil)
	tae := newTestEngine(t, opts)
	defer tae.Close()
	schema := catalog.MockSchemaAll(5, 3)
	schema.BlockMaxRows = 100
	schema.SegmentMaxBlocks = 10
	tae.bindSchema(schema)

	bat := catalog.MockBatch(schema, 10)
>>>>>>> b9c225f4
	defer bat.Close()

	tae.createRelAndAppend(bat, true)

<<<<<<< HEAD
	assert.NoError(t, tae.deleteAll(true))
	tae.checkRowsByScan(0, true)

	tae.compactBlocks(false)

	tae.checkRowsByScan(0, true)

	blkCnt := 0
	p := &catalog.LoopProcessor{}
	p.BlockFn = func(be *catalog.BlockEntry) error {
		blkCnt++
		return nil
	}

	_, rel := tae.getRelation()
	err := rel.GetMeta().(*catalog.TableEntry).RecurLoop(p)
	assert.NoError(t, err)
	assert.Equal(t, 2, blkCnt)
	t.Log(tae.Catalog.SimplePPString(3))

	tae.restart()

	blkCnt = 0
	_, rel = tae.getRelation()
	err = rel.GetMeta().(*catalog.TableEntry).RecurLoop(p)
	assert.NoError(t, err)
	assert.Equal(t, 2, blkCnt)
	tae.checkRowsByScan(0, true)
	t.Log(tae.Catalog.SimplePPString(3))
=======
	filter := handle.NewEQFilter(bat.Vecs[3].Get(3))

	txn1, rel1 := tae.getRelation()

	var err error
	err = rel1.DeleteByFilter(filter)
	assert.NoError(t, err)

	meta := rel1.GetMeta().(*catalog.TableEntry)
	err = tae.FlushTable(0, meta.GetDB().ID, meta.ID,
		types.BuildTS(time.Now().UTC().UnixNano(), 0))
	assert.NoError(t, err)

	err = rel1.Append(bat.Window(3, 1))
	assert.NoError(t, err)
	err = txn1.Commit()
	assert.NoError(t, err)
>>>>>>> b9c225f4
}<|MERGE_RESOLUTION|>--- conflicted
+++ resolved
@@ -4322,7 +4322,6 @@
 	_ = txn2.Commit()
 }
 
-<<<<<<< HEAD
 // FIXME: do not remove
 // enable it when r-w is fixed
 // func TestTransfer3(t *testing.T) {
@@ -4358,8 +4357,7 @@
 // }
 
 func TestCompactEmptyBlock(t *testing.T) {
-	defer leaktest.AfterTest(t)()
-	testutils.EnsureNoLeak(t)
+	defer testutils.AfterTest(t)()
 	opts := config.WithLongScanAndCKPOpts(nil)
 	tae := newTestEngine(t, opts)
 	defer tae.Close()
@@ -4368,24 +4366,9 @@
 	schema.SegmentMaxBlocks = 2
 	tae.bindSchema(schema)
 	bat := catalog.MockBatch(schema, 6)
-=======
-func TestTransfer3(t *testing.T) {
-	defer testutils.AfterTest(t)()
-	opts := config.WithLongScanAndCKPOpts(nil)
-	tae := newTestEngine(t, opts)
-	defer tae.Close()
-	schema := catalog.MockSchemaAll(5, 3)
-	schema.BlockMaxRows = 100
-	schema.SegmentMaxBlocks = 10
-	tae.bindSchema(schema)
-
-	bat := catalog.MockBatch(schema, 10)
->>>>>>> b9c225f4
 	defer bat.Close()
 
 	tae.createRelAndAppend(bat, true)
-
-<<<<<<< HEAD
 	assert.NoError(t, tae.deleteAll(true))
 	tae.checkRowsByScan(0, true)
 
@@ -4415,7 +4398,23 @@
 	assert.Equal(t, 2, blkCnt)
 	tae.checkRowsByScan(0, true)
 	t.Log(tae.Catalog.SimplePPString(3))
-=======
+}
+
+func TestTransfer3(t *testing.T) {
+	defer testutils.AfterTest(t)()
+	opts := config.WithLongScanAndCKPOpts(nil)
+	tae := newTestEngine(t, opts)
+	defer tae.Close()
+	schema := catalog.MockSchemaAll(5, 3)
+	schema.BlockMaxRows = 100
+	schema.SegmentMaxBlocks = 10
+	tae.bindSchema(schema)
+
+	bat := catalog.MockBatch(schema, 10)
+	defer bat.Close()
+
+	tae.createRelAndAppend(bat, true)
+
 	filter := handle.NewEQFilter(bat.Vecs[3].Get(3))
 
 	txn1, rel1 := tae.getRelation()
@@ -4433,5 +4432,4 @@
 	assert.NoError(t, err)
 	err = txn1.Commit()
 	assert.NoError(t, err)
->>>>>>> b9c225f4
 }