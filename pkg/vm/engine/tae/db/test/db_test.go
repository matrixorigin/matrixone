--- conflicted
+++ resolved
@@ -12094,7 +12094,6 @@
 	defer bat2.Clean(common.DebugAllocator)
 }
 
-<<<<<<< HEAD
 func Test_ApplyTableData(t *testing.T) {
 	ctx := context.Background()
 
@@ -12143,7 +12142,7 @@
 	assert.NoError(t, err)
 
 	t.Log(tae.Catalog.SimplePPString(3))
-=======
+}
 func Test_TmpFileService1(t *testing.T) {
 	ctx := context.Background()
 
@@ -12305,6 +12304,5 @@
 	bat, free := source.GetMergeSettingsBatchFn()()
 	defer free()
 	require.NotNil(t, bat)
->>>>>>> d662b647
 
 }