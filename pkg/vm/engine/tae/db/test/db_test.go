// Copyright 2021 Matrix Origin
//
// Licensed under the Apache License, Version 2.0 (the "License");
// you may not use this file except in compliance with the License.
// You may obtain a copy of the License at
//
//      http://www.apache.org/licenses/LICENSE-2.0
//
// Unless required by applicable law or agreed to in writing, software
// distributed under the License is distributed on an "AS IS" BASIS,
// WITHOUT WARRANTIES OR CONDITIONS OF ANY KIND, either express or implied.
// See the License for the specific language governing permissions and
// limitations under the License.

package test

import (
	"bytes"
	"context"
	"errors"
	"fmt"
	"math/rand"
	"reflect"
	"strings"
	"sync"
	"sync/atomic"
	"testing"
	"time"

	"github.com/matrixorigin/matrixone/pkg/vm/engine/tae/model"

	"github.com/matrixorigin/matrixone/pkg/fileservice"

	"sort"

	"github.com/matrixorigin/matrixone/pkg/logutil"
	"github.com/matrixorigin/matrixone/pkg/objectio"

	"github.com/matrixorigin/matrixone/pkg/util/fault"
	"github.com/matrixorigin/matrixone/pkg/vm/engine/tae/blockio"
	"github.com/matrixorigin/matrixone/pkg/vm/engine/tae/db"
	"github.com/matrixorigin/matrixone/pkg/vm/engine/tae/db/dbutils"
	"github.com/matrixorigin/matrixone/pkg/vm/engine/tae/db/gc"
	"github.com/matrixorigin/matrixone/pkg/vm/engine/tae/db/testutil"
	"github.com/matrixorigin/matrixone/pkg/vm/engine/tae/tables"
	"github.com/matrixorigin/matrixone/pkg/vm/engine/tae/txn/txnbase"

	"github.com/matrixorigin/matrixone/pkg/pb/api"
	"github.com/matrixorigin/matrixone/pkg/pb/timestamp"
	"github.com/matrixorigin/matrixone/pkg/vm/engine/tae/db/checkpoint"
	"github.com/matrixorigin/matrixone/pkg/vm/engine/tae/logtail"

	"github.com/matrixorigin/matrixone/pkg/common/moerr"
	"github.com/matrixorigin/matrixone/pkg/common/mpool"
	"github.com/matrixorigin/matrixone/pkg/container/batch"
	"github.com/matrixorigin/matrixone/pkg/container/types"
	"github.com/matrixorigin/matrixone/pkg/container/vector"
	"github.com/matrixorigin/matrixone/pkg/vm/engine/tae/containers"
	"github.com/matrixorigin/matrixone/pkg/vm/engine/tae/testutils/config"

	pkgcatalog "github.com/matrixorigin/matrixone/pkg/catalog"
	"github.com/matrixorigin/matrixone/pkg/vm/engine/tae/catalog"
	"github.com/matrixorigin/matrixone/pkg/vm/engine/tae/common"
	"github.com/matrixorigin/matrixone/pkg/vm/engine/tae/iface/handle"
	"github.com/matrixorigin/matrixone/pkg/vm/engine/tae/iface/txnif"
	"github.com/matrixorigin/matrixone/pkg/vm/engine/tae/options"
	"github.com/matrixorigin/matrixone/pkg/vm/engine/tae/tables/jobs"
	"github.com/matrixorigin/matrixone/pkg/vm/engine/tae/tasks"
	ops "github.com/matrixorigin/matrixone/pkg/vm/engine/tae/tasks/worker"
	"github.com/matrixorigin/matrixone/pkg/vm/engine/tae/testutils"
	"github.com/panjf2000/ants/v2"
	"github.com/stretchr/testify/assert"
	"github.com/stretchr/testify/require"
)

const (
	ModuleName               = "TAEDB"
	smallCheckpointBlockRows = 10
	smallCheckpointSize      = 1024
)

func TestAppend(t *testing.T) {
	defer testutils.AfterTest(t)()
	testutils.EnsureNoLeak(t)
	ctx := context.Background()

	tae := testutil.NewTestEngine(ctx, ModuleName, t, nil)
	defer tae.Close()
	schema := catalog.MockSchemaAll(14, 3)
	schema.BlockMaxRows = options.DefaultBlockMaxRows
	schema.ObjectMaxBlocks = options.DefaultBlocksPerObject
	tae.BindSchema(schema)
	data := catalog.MockBatch(schema, int(schema.BlockMaxRows*2))
	defer data.Close()
	bats := data.Split(4)
	now := time.Now()
	tae.CreateRelAndAppend(bats[0], true)
	t.Log(time.Since(now))
	tae.CheckRowsByScan(bats[0].Length(), false)

	txn, rel := tae.GetRelation()
	err := rel.Append(context.Background(), bats[1])
	assert.NoError(t, err)
	// FIXME
	// testutil.CheckAllColRowsByScan(t, rel, bats[0].Length()+bats[1].Length(), false)
	err = rel.Append(context.Background(), bats[2])
	assert.NoError(t, err)
	assert.NoError(t, txn.Commit(context.Background()))
	tae.CheckRowsByScan(bats[0].Length()+bats[1].Length()+bats[2].Length(), false)
	t.Log(tae.Catalog.SimplePPString(common.PPL1))
}

func TestAppend2(t *testing.T) {
	defer testutils.AfterTest(t)()
	testutils.EnsureNoLeak(t)
	ctx := context.Background()

	opts := config.WithQuickScanAndCKPOpts(nil)
	db := testutil.InitTestDB(ctx, ModuleName, t, opts)
	defer db.Close()

	// this task won't affect logic of TestAppend2, it just prints logs about dirty count
	// forest := logtail.NewDirtyCollector(db.LogtailMgr, opts.Clock, db.Catalog, new(catalog.LoopProcessor))
	// hb := ops.NewHeartBeaterWithFunc(5*time.Millisecond, func() {
	// 	forest.Run()
	// 	t.Log(forest.String())
	// }, nil)
	// hb.Start()
	// defer hb.Stop()

	schema := catalog.MockSchemaAll(13, 3)
	schema.BlockMaxRows = 10
	schema.ObjectMaxBlocks = 10
	testutil.CreateRelation(t, db, "db", schema, true)

	totalRows := uint64(schema.BlockMaxRows * 30)
	bat := catalog.MockBatch(schema, int(totalRows))
	defer bat.Close()
	bats := bat.Split(100)

	var wg sync.WaitGroup
	pool, _ := ants.NewPool(80)
	defer pool.Release()

	start := time.Now()
	for _, data := range bats {
		wg.Add(1)
		err := pool.Submit(testutil.AppendClosure(t, data, schema.Name, db, &wg))
		assert.Nil(t, err)
	}
	wg.Wait()
	t.Logf("Append %d rows takes: %s", totalRows, time.Since(start))
	{
		txn, rel := testutil.GetDefaultRelation(t, db, schema.Name)
		testutil.CheckAllColRowsByScan(t, rel, int(totalRows), false)
		assert.NoError(t, txn.Commit(context.Background()))
	}
	t.Log(db.Catalog.SimplePPString(common.PPL1))

	now := time.Now()
	testutils.WaitExpect(20000, func() bool {
		return db.Runtime.Scheduler.GetPenddingLSNCnt() == 0
	})
	t.Log(time.Since(now))
	t.Logf("Checkpointed: %d", db.Runtime.Scheduler.GetCheckpointedLSN())
	t.Logf("GetPenddingLSNCnt: %d", db.Runtime.Scheduler.GetPenddingLSNCnt())
	assert.Equal(t, uint64(0), db.Runtime.Scheduler.GetPenddingLSNCnt())
	t.Log(db.Catalog.SimplePPString(common.PPL1))
	wg.Add(1)
	testutil.AppendFailClosure(t, bats[0], schema.Name, db, &wg)()
	wg.Wait()
}

func TestAppend3(t *testing.T) {
	defer testutils.AfterTest(t)()
	testutils.EnsureNoLeak(t)
	ctx := context.Background()

	opts := config.WithQuickScanAndCKPOpts(nil)
	tae := testutil.InitTestDB(ctx, ModuleName, t, opts)
	defer tae.Close()
	schema := catalog.MockSchema(2, 0)
	schema.BlockMaxRows = 10
	schema.ObjectMaxBlocks = 2
	testutil.CreateRelation(t, tae, "db", schema, true)
	bat := catalog.MockBatch(schema, int(schema.BlockMaxRows))
	defer bat.Close()
	var wg sync.WaitGroup
	wg.Add(1)
	testutil.AppendClosure(t, bat, schema.Name, tae, &wg)()
	wg.Wait()
	testutils.WaitExpect(2000, func() bool {
		return tae.Runtime.Scheduler.GetPenddingLSNCnt() == 0
	})
	// t.Log(tae.Catalog.SimplePPString(common.PPL3))
	wg.Add(1)
	testutil.AppendFailClosure(t, bat, schema.Name, tae, &wg)()
	wg.Wait()
}

func TestAppend4(t *testing.T) {
	defer testutils.AfterTest(t)()
	testutils.EnsureNoLeak(t)
	ctx := context.Background()

	opts := config.WithLongScanAndCKPOpts(nil)
	tae := testutil.InitTestDB(ctx, ModuleName, t, opts)
	defer tae.Close()
	schema1 := catalog.MockSchemaAll(18, 14)
	schema2 := catalog.MockSchemaAll(18, 15)
	schema3 := catalog.MockSchemaAll(18, 16)
	schema4 := catalog.MockSchemaAll(18, 11)
	schema1.BlockMaxRows = 10
	schema2.BlockMaxRows = 10
	schema3.BlockMaxRows = 10
	schema4.BlockMaxRows = 10
	schema1.ObjectMaxBlocks = 2
	schema2.ObjectMaxBlocks = 2
	schema3.ObjectMaxBlocks = 2
	schema4.ObjectMaxBlocks = 2
	schemas := []*catalog.Schema{schema1, schema2, schema3, schema4}
	testutil.CreateDB(t, tae, testutil.DefaultTestDB)
	for _, schema := range schemas {
		bat := catalog.MockBatch(schema, int(schema.BlockMaxRows*3-1))
		defer bat.Close()
		bats := bat.Split(1)
		testutil.CreateRelation(t, tae, testutil.DefaultTestDB, schema, false)
		for i := range bats {
			txn, rel := testutil.GetDefaultRelation(t, tae, schema.Name)
			err := rel.Append(context.Background(), bats[i])
			assert.NoError(t, err)
			err = txn.Commit(context.Background())
			assert.NoError(t, err)
		}
		txn, rel := testutil.GetDefaultRelation(t, tae, schema.Name)
		testutil.CheckAllColRowsByScan(t, rel, bat.Length(), false)

		v := bat.Vecs[schema.GetSingleSortKeyIdx()].Get(3)
		filter := handle.NewEQFilter(v)
		err := rel.DeleteByFilter(context.Background(), filter)
		assert.NoError(t, err)
		err = txn.Commit(context.Background())
		assert.NoError(t, err)

		txn, rel = testutil.GetDefaultRelation(t, tae, schema.Name)
		testutil.CheckAllColRowsByScan(t, rel, bat.Length()-1, true)
		err = txn.Commit(context.Background())
		assert.NoError(t, err)
		testutil.CompactBlocks(t, 0, tae, testutil.DefaultTestDB, schema, false)
		txn, rel = testutil.GetDefaultRelation(t, tae, schema.Name)
		testutil.CheckAllColRowsByScan(t, rel, bat.Length()-1, false)
		err = txn.Commit(context.Background())
		assert.NoError(t, err)
	}
}

func testCRUD(t *testing.T, tae *db.DB, schema *catalog.Schema) {
	bat := catalog.MockBatch(schema, int(schema.BlockMaxRows*(uint32(schema.ObjectMaxBlocks)+1)-1))
	defer bat.Close()
	bats := bat.Split(4)

	var updateColIdx int
	if schema.GetSingleSortKeyIdx() >= 17 {
		updateColIdx = 0
	} else {
		updateColIdx = schema.GetSingleSortKeyIdx() + 1
	}

	testutil.CreateRelationAndAppend(t, 0, tae, testutil.DefaultTestDB, schema, bats[0], false)

	txn, rel := testutil.GetDefaultRelation(t, tae, schema.Name)
	err := rel.Append(context.Background(), bats[0])
	assert.True(t, moerr.IsMoErrCode(err, moerr.ErrDuplicateEntry))
	testutil.CheckAllColRowsByScan(t, rel, bats[0].Length(), false)
	v := bats[0].Vecs[schema.GetSingleSortKeyIdx()].Get(2)
	filter := handle.NewEQFilter(v)
	err = rel.DeleteByFilter(context.Background(), filter)
	assert.NoError(t, err)

	oldv := bats[0].Vecs[updateColIdx].Get(5)
	oldvIsNull := bats[0].Vecs[updateColIdx].IsNull(5)

	v = bats[0].Vecs[schema.GetSingleSortKeyIdx()].Get(5)
	ufilter := handle.NewEQFilter(v)
	{
		ot := reflect.ValueOf(&oldv).Elem()
		nv := reflect.ValueOf(int8(99))
		if nv.CanConvert(reflect.TypeOf(oldv)) {
			ot.Set(nv.Convert(reflect.TypeOf(oldv)))
		}
	}
	err = rel.UpdateByFilter(context.Background(), ufilter, uint16(updateColIdx), oldv, oldvIsNull)
	assert.NoError(t, err)

	testutil.CheckAllColRowsByScan(t, rel, bats[0].Length()-1, true)
	assert.NoError(t, txn.Commit(context.Background()))

	txn, rel = testutil.GetDefaultRelation(t, tae, schema.Name)
	testutil.CheckAllColRowsByScan(t, rel, bats[0].Length()-1, true)
	for _, b := range bats[1:] {
		err = rel.Append(context.Background(), b)
		assert.NoError(t, err)
	}
	testutil.CheckAllColRowsByScan(t, rel, bat.Length()-1, true)
	assert.NoError(t, txn.Commit(context.Background()))

	testutil.CompactBlocks(t, 0, tae, testutil.DefaultTestDB, schema, false)

	txn, rel = testutil.GetDefaultRelation(t, tae, schema.Name)
	testutil.CheckAllColRowsByScan(t, rel, bat.Length()-1, false)
	v = bats[0].Vecs[schema.GetSingleSortKeyIdx()].Get(3)
	filter = handle.NewEQFilter(v)
	err = rel.DeleteByFilter(context.Background(), filter)
	assert.NoError(t, err)
	testutil.CheckAllColRowsByScan(t, rel, bat.Length()-2, true)
	assert.NoError(t, txn.Commit(context.Background()))

	// After merging blocks, the logic of read data is modified
	//compactObjs(t, tae, schema)

	txn, rel = testutil.GetDefaultRelation(t, tae, schema.Name)
	//testutil.CheckAllColRowsByScan(t, rel, bat.Length()-2, false)
	testutil.CheckAllColRowsByScan(t, rel, bat.Length()-1, false)
	assert.NoError(t, txn.Commit(context.Background()))

	// t.Log(rel.GetMeta().(*catalog.TableEntry).PPString(common.PPL1, 0, ""))
	txn, err = tae.StartTxn(nil)
	assert.NoError(t, err)
	db, err := txn.GetDatabase(testutil.DefaultTestDB)
	assert.NoError(t, err)
	_, err = db.DropRelationByName(schema.Name)
	assert.NoError(t, err)
	assert.NoError(t, txn.Commit(context.Background()))
}

func TestCRUD(t *testing.T) {
	defer testutils.AfterTest(t)()
	testutils.EnsureNoLeak(t)
	ctx := context.Background()

	opts := config.WithLongScanAndCKPOpts(nil)
	tae := testutil.InitTestDB(ctx, ModuleName, t, opts)
	defer tae.Close()
	testutil.CreateDB(t, tae, testutil.DefaultTestDB)
	testutil.WithTestAllPKType(t, tae, testCRUD)
}

func TestTableHandle(t *testing.T) {
	defer testutils.AfterTest(t)()
	testutils.EnsureNoLeak(t)
	ctx := context.Background()

	db := testutil.InitTestDB(ctx, ModuleName, t, nil)
	defer db.Close()

	schema := catalog.MockSchema(2, 0)
	schema.BlockMaxRows = 1000
	schema.ObjectMaxBlocks = 2

	txn, _ := db.StartTxn(nil)
	database, _ := txn.CreateDatabase("db", "", "")
	rel, _ := database.CreateRelation(schema)

	tableMeta := rel.GetMeta().(*catalog.TableEntry)
	t.Log(tableMeta.String())
	table := tableMeta.GetTableData()

	handle := table.GetHandle()
	appender, err := handle.GetAppender()
	assert.Nil(t, appender)
	assert.True(t, moerr.IsMoErrCode(err, moerr.ErrAppendableObjectNotFound))
}

func TestCreateBlock(t *testing.T) {
	defer testutils.AfterTest(t)()
	testutils.EnsureNoLeak(t)
	ctx := context.Background()

	db := testutil.InitTestDB(ctx, ModuleName, t, nil)
	defer db.Close()

	txn, _ := db.StartTxn(nil)
	database, _ := txn.CreateDatabase("db", "", "")
	schema := catalog.MockSchemaAll(13, 12)
	rel, err := database.CreateRelation(schema)
	assert.Nil(t, err)
	_, err = rel.CreateObject()
	assert.Nil(t, err)

	t.Log(db.Catalog.SimplePPString(common.PPL1))
	assert.Nil(t, txn.Commit(context.Background()))
	t.Log(db.Catalog.SimplePPString(common.PPL1))
}

func TestNonAppendableBlock(t *testing.T) {
	defer testutils.AfterTest(t)()
	testutils.EnsureNoLeak(t)
	ctx := context.Background()

	db := testutil.InitTestDB(ctx, ModuleName, t, nil)
	defer db.Close()
	schema := catalog.MockSchemaAll(13, 1)
	schema.BlockMaxRows = 10
	schema.ObjectMaxBlocks = 2

	bat := catalog.MockBatch(schema, 8)
	defer bat.Close()

	testutil.CreateRelation(t, db, "db", schema, true)

	{
		txn, _ := db.StartTxn(nil)
		database, err := txn.GetDatabase("db")
		assert.Nil(t, err)
		rel, err := database.GetRelationByName(schema.Name)
		readSchema := rel.Schema()
		assert.Nil(t, err)
		obj, err := rel.CreateNonAppendableObject(nil)
		assert.Nil(t, err)
		dataBlk := obj.GetMeta().(*catalog.ObjectEntry).GetObjectData()
		name := objectio.BuildObjectNameWithObjectID(obj.GetID())
		writer, err := blockio.NewBlockWriterNew(dataBlk.GetFs().Service, name, 0, nil)
		assert.Nil(t, err)
		_, err = writer.WriteBatch(containers.ToCNBatch(bat))
		assert.Nil(t, err)
		_, _, err = writer.Sync(context.Background())
		assert.Nil(t, err)
		obj.UpdateStats(writer.Stats())
		v, _, err := dataBlk.GetValue(context.Background(), txn, readSchema, 0, 4, 2, common.DefaultAllocator)
		assert.Nil(t, err)
		expectVal := bat.Vecs[2].Get(4)
		assert.Equal(t, expectVal, v)

		view, err := dataBlk.GetColumnDataById(context.Background(), txn, readSchema, 0, 2, common.DefaultAllocator)
		assert.Nil(t, err)
		defer view.Close()
		assert.Nil(t, view.DeleteMask)
		assert.Equal(t, bat.Vecs[2].Length(), view.Length())

		pkDef := schema.GetPrimaryKey()
		pkVec := containers.MakeVector(pkDef.Type, common.DefaultAllocator)
		val1, _, err := dataBlk.GetValue(ctx, txn, schema, 0, 1, pkDef.Idx, common.DefaultAllocator)
		assert.NoError(t, err)
		pkVec.Append(val1, false)
		val2, _, err := dataBlk.GetValue(ctx, txn, schema, 0, 2, pkDef.Idx, common.DefaultAllocator)
		assert.NoError(t, err)
		pkVec.Append(val2, false)
		_, err = dataBlk.RangeDelete(txn, 0, 1, 2, pkVec, handle.DT_Normal)
		assert.Nil(t, err)

		view, err = dataBlk.GetColumnDataById(context.Background(), txn, readSchema, 0, 2, common.DefaultAllocator)
		assert.Nil(t, err)
		defer view.Close()
		assert.True(t, view.DeleteMask.Contains(1))
		assert.True(t, view.DeleteMask.Contains(2))
		assert.Equal(t, bat.Vecs[2].Length(), view.Length())

		// _, err = dataBlk.Update(txn, 3, 2, int32(999))
		// assert.Nil(t, err)

		view, err = dataBlk.GetColumnDataById(context.Background(), txn, readSchema, 0, 2, common.DefaultAllocator)
		assert.Nil(t, err)
		defer view.Close()
		assert.True(t, view.DeleteMask.Contains(1))
		assert.True(t, view.DeleteMask.Contains(2))
		assert.Equal(t, bat.Vecs[2].Length(), view.Length())
		// v = view.GetData().Get(3)
		// assert.Equal(t, int32(999), v)

		assert.Nil(t, txn.Commit(context.Background()))
	}
}

func TestCreateObject(t *testing.T) {
	defer testutils.AfterTest(t)()
	testutils.EnsureNoLeak(t)
	ctx := context.Background()

	tae := testutil.InitTestDB(ctx, ModuleName, t, nil)
	defer tae.Close()
	schema := catalog.MockSchemaAll(1, 0)
	txn, _ := tae.StartTxn(nil)
	db, err := txn.CreateDatabase("db", "", "")
	assert.Nil(t, err)
	_, err = db.CreateRelation(schema)
	assert.Nil(t, err)
	assert.Nil(t, txn.Commit(context.Background()))

	bat := catalog.MockBatch(schema, 5)
	defer bat.Close()
	testutil.AppendClosure(t, bat, schema.Name, tae, nil)()

	txn, _ = tae.StartTxn(nil)
	db, _ = txn.GetDatabase("db")
	rel, _ := db.GetRelationByName(schema.Name)
	obj, err := rel.CreateNonAppendableObject(nil)
	assert.Nil(t, err)
	testutil.MockObjectStats(t, obj)
	assert.Nil(t, txn.Commit(context.Background()))

	objCnt := 0
	processor := new(catalog.LoopProcessor)
	processor.ObjectFn = func(Object *catalog.ObjectEntry) error {
		objCnt++
		return nil
	}
	err = tae.Catalog.RecurLoop(processor)
	assert.Nil(t, err)
	assert.Equal(t, 2+3, objCnt)
	t.Log(tae.Catalog.SimplePPString(common.PPL1))
}

func TestAddObjsWithMetaLoc(t *testing.T) {
	defer testutils.AfterTest(t)()
	testutils.EnsureNoLeak(t)
	ctx := context.Background()

	opts := config.WithLongScanAndCKPOpts(nil)
	db := testutil.InitTestDB(ctx, ModuleName, t, opts)
	defer db.Close()

	worker := ops.NewOpWorker(context.Background(), "xx")
	worker.Start()
	defer worker.Stop()
	schema := catalog.MockSchemaAll(13, 2)
	schema.Name = "tb-0"
	schema.BlockMaxRows = 20
	schema.ObjectMaxBlocks = 2
	bat := catalog.MockBatch(schema, int(schema.BlockMaxRows*4))
	defer bat.Close()
	bats := bat.Split(4)
	{
		txn, _, rel := testutil.CreateRelationNoCommit(t, db, "db", schema, true)
		err := rel.Append(context.Background(), bats[0])
		assert.NoError(t, err)
		err = rel.Append(context.Background(), bats[1])
		assert.NoError(t, err)
		assert.Nil(t, txn.Commit(context.Background()))
	}
	//compact blocks
	var newBlockFp1 *common.ID
	var stats1 objectio.ObjectStats
	var newBlockFp2 *common.ID
	var stats2 objectio.ObjectStats
	var metaLoc1 objectio.Location
	{
		txn, rel := testutil.GetRelation(t, 0, db, "db", schema.Name)
		it := rel.MakeObjectIt()
		it.Next()
		blkMeta1 := it.GetObject().GetMeta().(*catalog.ObjectEntry)
		it.Next()
		blkMeta2 := it.GetObject().GetMeta().(*catalog.ObjectEntry)
		it.Close()

		task1, err := jobs.NewFlushTableTailTask(tasks.WaitableCtx, txn, []*catalog.ObjectEntry{blkMeta1, blkMeta2}, db.Runtime, txn.GetStartTS())
		assert.NoError(t, err)
		worker.SendOp(task1)
		err = task1.WaitDone(context.Background())
		assert.NoError(t, err)
		newBlockFp1 = task1.GetCreatedObjects().Fingerprint()
		stats1 = task1.GetCreatedObjects().GetMeta().(*catalog.ObjectEntry).GetLatestNode().GetObjectStats()
		metaLoc1 = task1.GetCreatedObjects().GetMeta().(*catalog.ObjectEntry).GetLocation()
		metaLoc1.SetID(0)
		metaLoc1.SetRows(schema.BlockMaxRows)
		newBlockFp2 = task1.GetCreatedObjects().Fingerprint()
		newBlockFp2.SetBlockOffset(1)
		stats2 = task1.GetCreatedObjects().GetMeta().(*catalog.ObjectEntry).GetLatestNode().GetObjectStats()
		assert.Nil(t, txn.Commit(context.Background()))
	}
	//read new non-appendable block data and check
	{
		txn, rel := testutil.GetRelation(t, 0, db, "db", schema.Name)
		assert.True(t, newBlockFp2.ObjectID().Eq(*newBlockFp1.ObjectID()))
		obj, err := rel.GetObject(newBlockFp1.ObjectID())
		assert.Nil(t, err)

		view1, err := obj.GetColumnDataById(context.Background(), 0, 2, common.DefaultAllocator)
		assert.NoError(t, err)
		defer view1.Close()
		assert.True(t, view1.GetData().Equals(bats[0].Vecs[2]))

		view2, err := obj.GetColumnDataById(context.Background(), 1, 2, common.DefaultAllocator)
		assert.NoError(t, err)
		defer view2.Close()
		assert.True(t, view2.GetData().Equals(bats[1].Vecs[2]))
		assert.Nil(t, txn.Commit(context.Background()))
	}

	{

		schema = catalog.MockSchemaAll(13, 2)
		schema.Name = "tb-1"
		schema.BlockMaxRows = 20
		schema.ObjectMaxBlocks = 2
		txn, _, rel := testutil.CreateRelationNoCommit(t, db, "db", schema, false)
		txn.SetDedupType(txnif.FullSkipWorkSpaceDedup)
		vec1 := containers.MakeVector(types.T_varchar.ToType(), common.DefaultAllocator)
		vec1.Append(stats1[:], false)
		defer vec1.Close()
		err := rel.AddObjsWithMetaLoc(context.Background(), vec1)
		assert.Nil(t, err)
		err = rel.Append(context.Background(), bats[0])
		assert.Nil(t, err)

		vec2 := containers.MakeVector(types.T_varchar.ToType(), common.DefaultAllocator)
		vec2.Append(stats2[:], false)
		defer vec1.Close()
		err = rel.AddObjsWithMetaLoc(context.Background(), vec2)
		assert.Nil(t, err)
		err = rel.Append(context.Background(), bats[1])
		assert.Nil(t, err)
		//err = rel.RangeDeleteLocal(start, end)
		//assert.Nil(t, err)
		//assert.True(t, rel.IsLocalDeleted(start, end))
		err = txn.Commit(context.Background())
		assert.Nil(t, err)

		//"tb-1" table now has one committed non-appendable Object which contains
		//two non-appendable block, and one committed appendable Object which contains two appendable block.

		//do deduplication check against sanpshot data.
		txn, rel = testutil.GetRelation(t, 0, db, "db", schema.Name)
		txn.SetDedupType(txnif.FullSkipWorkSpaceDedup)
		err = rel.Append(context.Background(), bats[0])
		assert.NotNil(t, err)
		err = rel.Append(context.Background(), bats[1])
		assert.NotNil(t, err)

		vec3 := containers.MakeVector(types.T_varchar.ToType(), common.DefaultAllocator)
		vec3.Append(stats1[:], false)
		vec3.Append(stats2[:], false)
		defer vec1.Close()
		err = rel.AddObjsWithMetaLoc(context.Background(), vec3)
		assert.NotNil(t, err)

		//check blk count.
		t.Log(db.Catalog.SimplePPString(3))
		cntOfAblk := 0
		cntOfblk := 0
		testutil.ForEachObject(rel, func(blk handle.Object) (err error) {
			if blk.IsAppendable() {
				view, err := blk.GetColumnDataById(context.Background(), 0, 3, common.DefaultAllocator)
				assert.NoError(t, err)
				defer view.Close()
				cntOfAblk += blk.BlkCnt()
				return nil
			}
			metaLoc := blk.GetMeta().(*catalog.ObjectEntry).GetLocation()
			metaLoc.SetID(0)
			metaLoc.SetRows(schema.BlockMaxRows)
			assert.True(t, !metaLoc.IsEmpty())
			if bytes.Equal(metaLoc, metaLoc1) {
				view, err := blk.GetColumnDataById(context.Background(), 0, 2, common.DefaultAllocator)
				assert.NoError(t, err)
				defer view.Close()
				assert.True(t, view.GetData().Equals(bats[0].Vecs[2]))
			} else {
				view, err := blk.GetColumnDataById(context.Background(), 1, 3, common.DefaultAllocator)
				assert.NoError(t, err)
				defer view.Close()
				assert.True(t, view.GetData().Equals(bats[1].Vecs[3]))

			}
			cntOfblk += blk.BlkCnt()
			return
		})
		assert.Equal(t, 2, cntOfblk)
		assert.Equal(t, 2, cntOfAblk)
		assert.Nil(t, txn.Commit(context.Background()))

		//check count of committed Objects.
		cntOfAobj := 0
		cntOfobj := 0
		txn, rel = testutil.GetRelation(t, 0, db, "db", schema.Name)
		testutil.ForEachObject(rel, func(obj handle.Object) (err error) {
			if obj.IsAppendable() {
				cntOfAobj++
				return
			}
			cntOfobj++
			return
		})
		assert.True(t, cntOfobj == 1)
		assert.True(t, cntOfAobj == 2)
		assert.Nil(t, txn.Commit(context.Background()))
	}
}

func TestCompactMemAlter(t *testing.T) {
	defer testutils.AfterTest(t)()
	testutils.EnsureNoLeak(t)
	ctx := context.Background()

	opts := config.WithLongScanAndCKPOpts(nil)
	db := testutil.InitTestDB(ctx, ModuleName, t, opts)
	defer db.Close()

	worker := ops.NewOpWorker(context.Background(), "xx")
	worker.Start()
	defer worker.Stop()
	schema := catalog.MockSchemaAll(5, 2)
	schema.BlockMaxRows = 20
	schema.ObjectMaxBlocks = 2
	bat := catalog.MockBatch(schema, int(schema.BlockMaxRows))
	defer bat.Close()
	testutil.CreateRelationAndAppend(t, 0, db, "db", schema, bat, true)

	// Alter: add a column to the last
	{
		txn, rel := testutil.GetDefaultRelation(t, db, schema.Name)
		err := rel.AlterTable(context.TODO(), api.NewAddColumnReq(0, 0, "xyz", types.NewProtoType(types.T_char), 5))
		require.NoError(t, err)
		require.Nil(t, txn.Commit(context.Background()))
	}
	var newBlockFp *common.ID
	{
		txn, rel := testutil.GetDefaultRelation(t, db, schema.Name)
		blkMeta := testutil.GetOneBlockMeta(rel)
		// ablk-0 & nablk-1
		task, err := jobs.NewFlushTableTailTask(tasks.WaitableCtx, txn, []*catalog.ObjectEntry{blkMeta}, db.Runtime, txn.GetStartTS())
		assert.NoError(t, err)
		worker.SendOp(task)
		err = task.WaitDone(ctx)
		assert.NoError(t, err)
		assert.NoError(t, txn.Commit(context.Background()))
		newBlockFp = task.GetCreatedObjects().Fingerprint()
	}
	{
		txn, rel := testutil.GetDefaultRelation(t, db, schema.Name)
		obj, err := rel.GetObject(newBlockFp.ObjectID())
		assert.Nil(t, err)
		for i := 0; i <= 5; i++ {
			view, err := obj.GetColumnDataById(context.Background(), 0, i, common.DefaultAllocator)
			assert.NoError(t, err)
			defer view.Close()
			if i < 5 {
				require.Equal(t, bat.Vecs[i].GetType().Oid, view.GetData().GetType().Oid)
			} else {
				require.Equal(t, types.T_char.ToType().Oid, view.GetData().GetType().Oid)
			}
			if i == 3 {
				assert.True(t, view.GetData().Equals(bat.Vecs[3]))
			}
		}
		require.NoError(t, txn.Commit(context.Background()))
	}
}

func TestFlushTableMergeOrder(t *testing.T) {
	defer testutils.AfterTest(t)()
	testutils.EnsureNoLeak(t)
	ctx := context.Background()

	opts := config.WithLongScanAndCKPOpts(nil)
	tae := testutil.NewTestEngine(ctx, ModuleName, t, opts)
	defer tae.Close()

	worker := ops.NewOpWorker(context.Background(), "xx")
	worker.Start()
	defer worker.Stop()

	schema := catalog.NewEmptySchema("test")
	schema.AppendCol("aa", types.T_int64.ToType())
	schema.AppendCol("bb", types.T_int32.ToType())
	schema.AppendFakePKCol()
	schema.BlockMaxRows = 78
	schema.ObjectMaxBlocks = 256
	require.NoError(t, schema.Finalize(false))
	tae.BindSchema(schema)

	// new bacth for aa and bb vector, and fill aa and bb with some random values
	bat := containers.NewBatch()
	bat.AddVector("aa", containers.NewVector(types.T_int64.ToType()))
	bat.AddVector("bb", containers.NewVector(types.T_int32.ToType()))

	dedup := make(map[int32]bool)

	rows := 500

	for i := 0; i < rows; i++ {
		bb := int32(rand.Intn(100000))
		if _, ok := dedup[bb]; ok {
			continue
		} else {
			dedup[bb] = true
		}
		aa := int64(20000000 + bb)
		bat.Vecs[0].Append(aa, false)
		bat.Vecs[1].Append(bb, false)
	}

	defer bat.Close()
	testutil.CreateRelationAndAppend(t, 0, tae.DB, "db", schema, bat, true)

	{
		txn, rel := testutil.GetDefaultRelation(t, tae.DB, schema.Name)
		it := rel.MakeObjectIt()
		for it.Next() {
			blk := it.GetObject()
			for i := 0; i < blk.BlkCnt(); i++ {
				blk.RangeDelete(uint16(i), 0, 0, handle.DT_Normal, common.DefaultAllocator)
				blk.RangeDelete(uint16(i), 3, 3, handle.DT_Normal, common.DefaultAllocator)

			}
		}
		it.Close()
		require.NoError(t, txn.Commit(context.Background()))
	}

	txn, rel := testutil.GetDefaultRelation(t, tae.DB, schema.Name)
	blkMetas := testutil.GetAllBlockMetas(rel)
	task, err := jobs.NewFlushTableTailTask(tasks.WaitableCtx, txn, blkMetas, tae.DB.Runtime, types.MaxTs())
	require.NoError(t, err)
	worker.SendOp(task)
	err = task.WaitDone(ctx)
	require.NoError(t, err)
	require.NoError(t, txn.Commit(context.Background()))
}

func TestFlushTableMergeOrderPK(t *testing.T) {
	defer testutils.AfterTest(t)()
	testutils.EnsureNoLeak(t)
	ctx := context.Background()

	opts := config.WithLongScanAndCKPOpts(nil)
	tae := testutil.NewTestEngine(ctx, ModuleName, t, opts)
	defer tae.Close()

	worker := ops.NewOpWorker(context.Background(), "xx")
	worker.Start()
	defer worker.Stop()

	schema := catalog.NewEmptySchema("test")
	schema.AppendPKCol("aa", types.T_int64.ToType(), 0)
	schema.AppendCol("bb", types.T_int32.ToType())
	schema.BlockMaxRows = 78
	schema.ObjectMaxBlocks = 256
	require.NoError(t, schema.Finalize(false))
	tae.BindSchema(schema)

	// new bacth for aa and bb vector, and fill aa and bb with some random values
	bat := containers.NewBatch()
	bat.AddVector("aa", containers.NewVector(types.T_int64.ToType()))
	bat.AddVector("bb", containers.NewVector(types.T_int32.ToType()))

	dedup := make(map[int32]bool)

	target := 500
	rows := 0

	for i := 0; i < target; i++ {
		bb := int32(rand.Intn(100000))
		if _, ok := dedup[bb]; ok {
			continue
		} else {
			dedup[bb] = true
		}
		rows++
		aa := int64(20000000 + bb)
		bat.Vecs[0].Append(aa, false)
		bat.Vecs[1].Append(bb, false)
	}

	defer bat.Close()
	testutil.CreateRelationAndAppend(t, 0, tae.DB, "db", schema, bat, true)

	deleted := 0
	{
		txn, rel := testutil.GetDefaultRelation(t, tae.DB, schema.Name)
		for x := range dedup {
			err := rel.DeleteByFilter(context.Background(), handle.NewEQFilter(int64(x+20000000)))
			require.NoError(t, err)
			deleted++
			if deleted > rows/2 {
				break
			}
		}
		require.NoError(t, txn.Commit(context.Background()))
	}

	txn, rel := testutil.GetDefaultRelation(t, tae.DB, schema.Name)
	blkMetas := testutil.GetAllBlockMetas(rel)
	task, err := jobs.NewFlushTableTailTask(tasks.WaitableCtx, txn, blkMetas, tae.DB.Runtime, types.MaxTs())
	require.NoError(t, err)
	worker.SendOp(task)
	err = task.WaitDone(ctx)
	require.NoError(t, err)
	require.NoError(t, txn.Commit(context.Background()))

	tae.Restart(ctx)
	tae.CheckRowsByScan(rows-deleted, true)
}

func TestFlushTableNoPk(t *testing.T) {
	defer testutils.AfterTest(t)()
	testutils.EnsureNoLeak(t)
	ctx := context.Background()

	opts := config.WithLongScanAndCKPOpts(nil)
	// db := initDB(ctx, t, opts)
	tae := testutil.NewTestEngine(ctx, ModuleName, t, opts)
	defer tae.Close()

	worker := ops.NewOpWorker(context.Background(), "xx")
	worker.Start()
	defer worker.Stop()
	schema := catalog.MockSchemaAll(13, -1)
	schema.Name = "table"
	schema.BlockMaxRows = 20
	schema.ObjectMaxBlocks = 10
	tae.BindSchema(schema)
	bat := catalog.MockBatch(schema, 2*(int(schema.BlockMaxRows)*2+int(schema.BlockMaxRows/2)))
	defer bat.Close()
	testutil.CreateRelationAndAppend(t, 0, tae.DB, "db", schema, bat, true)

	txn, rel := testutil.GetDefaultRelation(t, tae.DB, schema.Name)
	blkMetas := testutil.GetAllBlockMetas(rel)
	task, err := jobs.NewFlushTableTailTask(tasks.WaitableCtx, txn, blkMetas, tae.DB.Runtime, types.MaxTs())
	require.NoError(t, err)
	worker.SendOp(task)
	err = task.WaitDone(ctx)
	require.NoError(t, err)
	require.NoError(t, txn.Commit(context.Background()))

	tae.Restart(ctx)
	tae.CheckRowsByScan(100, true)
}

func TestFlushTableErrorHandle(t *testing.T) {
	ctx := context.WithValue(context.Background(), jobs.TestFlushBailoutPos1{}, "bail")

	opts := config.WithLongScanAndCKPOpts(nil)
	opts.Ctx = ctx

	tae := testutil.NewTestEngine(context.Background(), ModuleName, t, opts)
	defer tae.Close()

	worker := ops.NewOpWorker(ctx, "xx")
	worker.Start()
	defer worker.Stop()
	schema := catalog.MockSchemaAll(13, 2)
	schema.Name = "table"
	schema.BlockMaxRows = 20
	schema.ObjectMaxBlocks = 10
	bat := catalog.MockBatch(schema, (int(schema.BlockMaxRows)*2 + int(schema.BlockMaxRows/2)))

	txn, _ := tae.StartTxn(nil)
	txn.CreateDatabase("db", "", "")
	txn.Commit(ctx)

	createAndInsert := func() {
		testutil.CreateRelationAndAppend(t, 0, tae.DB, "db", schema, bat, false)
	}

	droptable := func() {
		txn, _ := tae.StartTxn(nil)
		d, _ := txn.GetDatabase("db")
		d.DropRelationByName(schema.Name)
		txn.Commit(ctx)
	}

	flushTable := func() {
		txn, rel := testutil.GetDefaultRelation(t, tae.DB, schema.Name)
		blkMetas := testutil.GetAllBlockMetas(rel)
		task, err := jobs.NewFlushTableTailTask(tasks.WaitableCtx, txn, blkMetas, tae.Runtime, types.MaxTs())
		require.NoError(t, err)
		worker.SendOp(task)
		err = task.WaitDone(ctx)
		require.Error(t, err)
		require.NoError(t, txn.Rollback(context.Background()))
	}
	for i := 0; i < 20; i++ {
		createAndInsert()
		flushTable()
		droptable()
	}
}

func TestFlushTableErrorHandle2(t *testing.T) {
	ctx := context.WithValue(context.Background(), jobs.TestFlushBailoutPos2{}, "bail")

	opts := config.WithLongScanAndCKPOpts(nil)
	opts.Ctx = ctx

	tae := testutil.NewTestEngine(context.Background(), ModuleName, t, opts)
	defer tae.Close()

	worker := ops.NewOpWorker(ctx, "xx")
	worker.Start()
	defer worker.Stop()
	goodworker := ops.NewOpWorker(context.Background(), "goodworker")
	goodworker.Start()
	defer goodworker.Stop()
	schema := catalog.MockSchemaAll(13, 2)
	schema.Name = "table"
	schema.BlockMaxRows = 20
	bats := catalog.MockBatch(schema, (int(schema.BlockMaxRows)*2 + int(schema.BlockMaxRows/2))).Split(2)
	bat1, bat2 := bats[0], bats[1]
	defer bat1.Close()
	defer bat2.Close()
	flushTable := func(worker *ops.OpWorker) {
		txn, rel := testutil.GetDefaultRelation(t, tae.DB, schema.Name)
		blkMetas := testutil.GetAllBlockMetas(rel)
		task, err := jobs.NewFlushTableTailTask(tasks.WaitableCtx, txn, blkMetas, tae.Runtime, types.MaxTs())
		require.NoError(t, err)
		worker.SendOp(task)
		err = task.WaitDone(ctx)
		if err != nil {
			t.Logf("flush task outter wait %v", err)
		}
		require.NoError(t, txn.Commit(context.Background()))
	}
	testutil.CreateRelationAndAppend(t, 0, tae.DB, "db", schema, bat1, true)
	flushTable(goodworker)

	{
		txn, rel := testutil.GetDefaultRelation(t, tae.DB, schema.Name)
		require.NoError(t, rel.DeleteByFilter(context.Background(), handle.NewEQFilter(bat1.Vecs[2].Get(1))))
		require.NoError(t, rel.Append(ctx, bat2))
		require.NoError(t, txn.Commit(context.Background()))
	}

	flushTable(worker)
	t.Log(tae.Catalog.SimplePPString(common.PPL0))
}

func TestFlushTabletail(t *testing.T) {
	// TODO
	defer testutils.AfterTest(t)()
	testutils.EnsureNoLeak(t)
	ctx := context.Background()

	opts := config.WithLongScanAndCKPOpts(nil)
	// db := initDB(ctx, t, opts)
	tae := testutil.NewTestEngine(ctx, ModuleName, t, opts)
	defer tae.Close()

	worker := ops.NewOpWorker(context.Background(), "xx")
	worker.Start()
	defer worker.Stop()
	schema := catalog.MockSchemaAll(13, 2)
	schema.Name = "table"
	schema.BlockMaxRows = 20
	schema.ObjectMaxBlocks = 10
	bats := catalog.MockBatch(schema, 2*(int(schema.BlockMaxRows)*2+int(schema.BlockMaxRows/2))).Split(2)
	bat := bats[0]  // 50 rows
	bat2 := bats[1] // 50 rows

	defer bat.Close()
	defer bat2.Close()
	testutil.CreateRelationAndAppend(t, 0, tae.DB, "db", schema, bat, true)

	{
		txn, rel := testutil.GetDefaultRelation(t, tae.DB, schema.Name)
		require.NoError(t, rel.DeleteByFilter(context.Background(), handle.NewEQFilter(bat.Vecs[2].Get(1))))
		require.NoError(t, rel.DeleteByFilter(context.Background(), handle.NewEQFilter(bat.Vecs[2].Get(19)))) // ab0 has 2
		require.NoError(t, rel.DeleteByFilter(context.Background(), handle.NewEQFilter(bat.Vecs[2].Get(21)))) // ab1 has 1
		require.NoError(t, rel.DeleteByFilter(context.Background(), handle.NewEQFilter(bat.Vecs[2].Get(45)))) // ab2 has 1

		require.NoError(t, txn.Commit(context.Background()))
	}

	var commitDeleteAfterFlush txnif.AsyncTxn
	{
		var rel handle.Relation
		commitDeleteAfterFlush, rel = testutil.GetDefaultRelation(t, tae.DB, schema.Name)
		require.NoError(t, rel.DeleteByFilter(context.Background(), handle.NewEQFilter(bat.Vecs[2].Get(42)))) // expect to transfer to nablk1
	}

	flushTable := func() {
		txn, rel := testutil.GetDefaultRelation(t, tae.DB, schema.Name)
		blkMetas := testutil.GetAllBlockMetas(rel)
		task, err := jobs.NewFlushTableTailTask(tasks.WaitableCtx, txn, blkMetas, tae.Runtime, types.MaxTs())
		require.NoError(t, err)
		worker.SendOp(task)
		err = task.WaitDone(ctx)
		require.NoError(t, err)
		require.NoError(t, txn.Commit(context.Background()))
	}

	flushTable()

	{
		require.NoError(t, commitDeleteAfterFlush.Commit(context.Background()))
		txn, rel := testutil.GetDefaultRelation(t, tae.DB, schema.Name)
		_, _, err := rel.GetByFilter(context.Background(), handle.NewEQFilter(bat.Vecs[2].Get(42)))
		require.True(t, moerr.IsMoErrCode(err, moerr.ErrNotFound))

		require.NoError(t, rel.Append(context.Background(), bat2))
		require.NoError(t, txn.Commit(context.Background()))
	}
	{
		txn, rel := testutil.GetDefaultRelation(t, tae.DB, schema.Name)
		require.NoError(t, rel.DeleteByFilter(context.Background(), handle.NewEQFilter(bat.Vecs[2].Get(15))))
		require.NoError(t, rel.DeleteByFilter(context.Background(), handle.NewEQFilter(bat.Vecs[2].Get(20)))) // nab0 has 2
		require.NoError(t, rel.DeleteByFilter(context.Background(), handle.NewEQFilter(bat.Vecs[2].Get(27)))) // nab1 has 2
		require.NoError(t, rel.DeleteByFilter(context.Background(), handle.NewEQFilter(bat2.Vecs[2].Get(11))))
		require.NoError(t, rel.DeleteByFilter(context.Background(), handle.NewEQFilter(bat2.Vecs[2].Get(15)))) // ab3 has 2, ab4 and ab5 has 0
		require.NoError(t, txn.Commit(context.Background()))
	}

	flushTable()

	{
		txn, rel := testutil.GetDefaultRelation(t, tae.DB, schema.Name)
		require.NoError(t, rel.DeleteByFilter(context.Background(), handle.NewEQFilter(bat.Vecs[2].Get(10)))) // nab0 has 2+1, nab1 has 2
		require.NoError(t, rel.DeleteByFilter(context.Background(), handle.NewEQFilter(bat2.Vecs[2].Get(44))))
		require.NoError(t, rel.DeleteByFilter(context.Background(), handle.NewEQFilter(bat2.Vecs[2].Get(45)))) // nab5 has 2
		require.NoError(t, txn.Commit(context.Background()))
	}

	flushTable()

	{
		txn, rel := testutil.GetDefaultRelation(t, tae.DB, schema.Name)
		it := rel.MakeObjectIt()
		// 6 nablks has 87 rows
		dels := []int{3, 2, 0, 0, 0, 2}
		total := 0
		i := 0
		for it.Next() {
			obj := it.GetObject()
			for j := uint16(0); j < uint16(obj.BlkCnt()); j++ {
				view, err := obj.GetColumnDataById(context.Background(), j, 2, common.DefaultAllocator)
				require.NoError(t, err)
				defer view.Close()
				viewDel := 0
				if view.DeleteMask != nil {
					viewDel = view.DeleteMask.GetCardinality()
				}
				require.Equal(t, dels[i], viewDel)
				view.ApplyDeletes()
				total += view.Length()
				i++
			}
		}
		it.Close()
		require.Equal(t, 87, total)
		require.NoError(t, txn.Commit(context.Background()))
	}

	t.Log(tae.Catalog.SimplePPString(common.PPL2))

	tae.Restart(ctx)
	{
		txn, rel := testutil.GetDefaultRelation(t, tae.DB, schema.Name)
		it := rel.MakeObjectIt()
		// 6 nablks has 87 rows
		dels := []int{3, 2, 0, 0, 0, 2}
		total := 0
		idxs := make([]int, 0, len(schema.ColDefs)-1)
		for i := 0; i < len(schema.ColDefs)-1; i++ {
			idxs = append(idxs, i)
		}
		i := 0
		for it.Next() {
			obj := it.GetObject()
			for j := uint16(0); j < uint16(obj.BlkCnt()); j++ {
				views, err := obj.GetColumnDataByIds(context.Background(), j, idxs, common.DefaultAllocator)
				require.NoError(t, err)
				defer views.Close()
				for j, view := range views.Columns {
					require.Equal(t, schema.ColDefs[j].Type.Oid, view.GetData().GetType().Oid)
				}

				viewDel := 0
				if views.DeleteMask != nil {
					viewDel = views.DeleteMask.GetCardinality()
				}
				require.Equal(t, dels[i], viewDel)
				views.ApplyDeletes()
				total += views.Columns[0].Length()
				i++
			}
		}
		it.Close()
		require.Equal(t, 87, total)
		require.NoError(t, txn.Commit(context.Background()))
	}
}

func TestRollback1(t *testing.T) {
	defer testutils.AfterTest(t)()
	testutils.EnsureNoLeak(t)
	ctx := context.Background()

	db := testutil.InitTestDB(ctx, ModuleName, t, nil)
	defer db.Close()
	schema := catalog.MockSchema(2, 0)

	testutil.CreateRelation(t, db, "db", schema, true)

	objCnt := 0
	onSegFn := func(object *catalog.ObjectEntry) error {
		objCnt++
		return nil
	}
	processor := new(catalog.LoopProcessor)
	processor.ObjectFn = onSegFn
	txn, rel := testutil.GetDefaultRelation(t, db, schema.Name)
	_, err := rel.CreateObject()
	assert.Nil(t, err)

	tableMeta := rel.GetMeta().(*catalog.TableEntry)
	err = tableMeta.RecurLoop(processor)
	assert.Nil(t, err)
	assert.Equal(t, objCnt, 1)

	assert.Nil(t, txn.Rollback(context.Background()))
	objCnt = 0
	err = tableMeta.RecurLoop(processor)
	assert.Nil(t, err)
	assert.Equal(t, objCnt, 0)

	txn, rel = testutil.GetDefaultRelation(t, db, schema.Name)
	obj, err := rel.CreateObject()
	assert.Nil(t, err)
	objMeta := obj.GetMeta().(*catalog.ObjectEntry)
	assert.Nil(t, txn.Commit(context.Background()))
	objCnt = 0
	err = tableMeta.RecurLoop(processor)
	assert.Nil(t, err)
	assert.Equal(t, objCnt, 1)

	txn, rel = testutil.GetDefaultRelation(t, db, schema.Name)
	_, err = rel.GetObject(objMeta.ID())
	assert.Nil(t, err)
	err = tableMeta.RecurLoop(processor)
	assert.Nil(t, err)

	err = txn.Rollback(context.Background())
	assert.Nil(t, err)
	err = tableMeta.RecurLoop(processor)
	assert.Nil(t, err)

	t.Log(db.Catalog.SimplePPString(common.PPL1))
}

func TestMVCC1(t *testing.T) {
	defer testutils.AfterTest(t)()
	testutils.EnsureNoLeak(t)
	ctx := context.Background()

	db := testutil.InitTestDB(ctx, ModuleName, t, nil)
	defer db.Close()
	schema := catalog.MockSchemaAll(13, 2)
	schema.BlockMaxRows = 40
	schema.ObjectMaxBlocks = 2
	bat := catalog.MockBatch(schema, int(schema.BlockMaxRows*10))
	defer bat.Close()
	bats := bat.Split(40)

	txn, _, rel := testutil.CreateRelationNoCommit(t, db, "db", schema, true)
	err := rel.Append(context.Background(), bats[0])
	assert.NoError(t, err)

	row := 5
	expectVal := bats[0].Vecs[schema.GetSingleSortKeyIdx()].Get(row)
	filter := handle.NewEQFilter(expectVal)
	actualVal, _, err := rel.GetValueByFilter(context.Background(), filter, schema.GetSingleSortKeyIdx())
	assert.NoError(t, err)
	assert.Equal(t, expectVal, actualVal)
	assert.NoError(t, txn.Commit(context.Background()))

	_, rel = testutil.GetDefaultRelation(t, db, schema.Name)
	actualVal, _, err = rel.GetValueByFilter(context.Background(), filter, schema.GetSingleSortKeyIdx())
	assert.NoError(t, err)
	assert.Equal(t, expectVal, actualVal)

	txn2, rel2 := testutil.GetDefaultRelation(t, db, schema.Name)
	err = rel2.Append(context.Background(), bats[1])
	assert.NoError(t, err)

	val2 := bats[1].Vecs[schema.GetSingleSortKeyIdx()].Get(row)
	filter.Val = val2
	actualVal, _, err = rel2.GetValueByFilter(context.Background(), filter, schema.GetSingleSortKeyIdx())
	assert.NoError(t, err)
	assert.Equal(t, val2, actualVal)

	assert.NoError(t, txn2.Commit(context.Background()))

	_, _, err = rel.GetByFilter(context.Background(), filter)
	assert.Error(t, err)
	var id *common.ID

	{
		txn, rel := testutil.GetDefaultRelation(t, db, schema.Name)
		id, _, err = rel.GetByFilter(context.Background(), filter)
		assert.NoError(t, err)
		assert.NoError(t, txn.Commit(context.Background()))
	}

	it := rel.MakeObjectIt()
	for it.Next() {
		block := it.GetObject()
		bid := block.Fingerprint()
		_, targetBlkOffset := id.BlockID.Offsets()
		if bid.ObjectID() == id.ObjectID() {
			view, err := block.GetColumnDataById(context.Background(), targetBlkOffset, schema.GetSingleSortKeyIdx(), common.DefaultAllocator)
			assert.Nil(t, err)
			defer view.Close()
			assert.Nil(t, view.DeleteMask)
			assert.NotNil(t, view.GetData())
			t.Log(view.GetData().String())
			assert.Equal(t, bats[0].Vecs[0].Length(), view.Length())
		}
	}
	it.Close()
}

// 1. Txn1 create db, relation and append 10 rows. committed -- PASS
// 2. Txn2 append 10 rows. Get the 5th append row value -- PASS
// 3. Txn2 delete the 5th row value in uncommitted state -- PASS
// 4. Txn2 get the 5th row value -- NotFound
func TestMVCC2(t *testing.T) {
	defer testutils.AfterTest(t)()
	testutils.EnsureNoLeak(t)
	ctx := context.Background()

	db := testutil.InitTestDB(ctx, ModuleName, t, nil)
	defer db.Close()
	schema := catalog.MockSchemaAll(13, 2)
	schema.BlockMaxRows = 100
	schema.ObjectMaxBlocks = 2
	bat := catalog.MockBatch(schema, int(schema.BlockMaxRows))
	defer bat.Close()
	bats := bat.Split(10)
	{
		txn, _, rel := testutil.CreateRelationNoCommit(t, db, "db", schema, true)
		err := rel.Append(context.Background(), bats[0])
		assert.NoError(t, err)
		val := bats[0].Vecs[schema.GetSingleSortKeyIdx()].Get(5)
		filter := handle.NewEQFilter(val)
		_, _, err = rel.GetByFilter(context.Background(), filter)
		assert.NoError(t, err)
		assert.NoError(t, txn.Commit(context.Background()))
	}
	{
		txn, rel := testutil.GetDefaultRelation(t, db, schema.Name)
		err := rel.Append(context.Background(), bats[1])
		assert.NoError(t, err)
		val := bats[1].Vecs[schema.GetSingleSortKeyIdx()].Get(5)
		filter := handle.NewEQFilter(val)
		err = rel.DeleteByFilter(context.Background(), filter)
		assert.NoError(t, err)

		_, _, err = rel.GetByFilter(context.Background(), filter)
		assert.Error(t, err)
		t.Log(err)
		assert.NoError(t, txn.Commit(context.Background()))
	}
	{
		txn, rel := testutil.GetDefaultRelation(t, db, schema.Name)
		it := rel.MakeObjectIt()
		for it.Next() {
			obj := it.GetObject()
			view, err := obj.GetColumnDataByName(context.Background(), 0, schema.GetSingleSortKey().Name, common.DefaultAllocator)
			assert.Nil(t, err)
			assert.Nil(t, view.DeleteMask)
			assert.Equal(t, bats[1].Vecs[0].Length()*2-1, view.Length())
			// TODO: exclude deleted rows when apply appends
			view.Close()
		}
		assert.NoError(t, txn.Commit(context.Background()))
	}
}

func TestUnload1(t *testing.T) {
	defer testutils.AfterTest(t)()
	testutils.EnsureNoLeak(t)
	ctx := context.Background()

	opts := new(options.Options)
	db := testutil.InitTestDB(ctx, ModuleName, t, opts)
	defer db.Close()

	schema := catalog.MockSchemaAll(13, 2)
	schema.BlockMaxRows = 10
	schema.ObjectMaxBlocks = 2

	bat := catalog.MockBatch(schema, int(schema.BlockMaxRows*2))
	defer bat.Close()
	bats := bat.Split(int(schema.BlockMaxRows))
	testutil.CreateRelation(t, db, "db", schema, true)
	var wg sync.WaitGroup
	pool, err := ants.NewPool(1)
	assert.Nil(t, err)
	defer pool.Release()
	for _, data := range bats {
		wg.Add(1)
		err := pool.Submit(testutil.AppendClosure(t, data, schema.Name, db, &wg))
		assert.Nil(t, err)
	}
	wg.Wait()
	{
		txn, rel := testutil.GetDefaultRelation(t, db, schema.Name)
		for i := 0; i < 10; i++ {
			it := rel.MakeObjectIt()
			for it.Next() {
				blk := it.GetObject()
				for j := 0; j < blk.BlkCnt(); j++ {
					view, err := blk.GetColumnDataByName(context.Background(), uint16(j), schema.GetSingleSortKey().Name, common.DefaultAllocator)
					assert.Nil(t, err)
					defer view.Close()
					assert.Equal(t, int(schema.BlockMaxRows), view.Length())
				}
			}
		}
		_ = txn.Commit(context.Background())
	}
}

func TestUnload2(t *testing.T) {
	defer testutils.AfterTest(t)()
	testutils.EnsureNoLeak(t)
	ctx := context.Background()

	opts := new(options.Options)
	db := testutil.InitTestDB(ctx, ModuleName, t, opts)
	defer db.Close()

	schema1 := catalog.MockSchemaAll(13, 2)
	schema1.BlockMaxRows = 10
	schema1.ObjectMaxBlocks = 2

	schema2 := catalog.MockSchemaAll(13, 2)
	schema2.BlockMaxRows = 10
	schema2.ObjectMaxBlocks = 2
	{
		txn, _ := db.StartTxn(nil)
		database, err := txn.CreateDatabase("db", "", "")
		assert.Nil(t, err)
		_, err = database.CreateRelation(schema1)
		assert.Nil(t, err)
		_, err = database.CreateRelation(schema2)
		assert.Nil(t, err)
		assert.Nil(t, txn.Commit(context.Background()))
	}

	bat := catalog.MockBatch(schema1, int(schema1.BlockMaxRows*5+5))
	defer bat.Close()
	bats := bat.Split(bat.Length())

	p, err := ants.NewPool(10)
	assert.Nil(t, err)
	defer p.Release()
	var wg sync.WaitGroup
	for i, data := range bats {
		wg.Add(1)
		name := schema1.Name
		if i%2 == 1 {
			name = schema2.Name
		}
		err := p.Submit(testutil.AppendClosure(t, data, name, db, &wg))
		assert.Nil(t, err)
	}
	wg.Wait()

	{
		txn, rel := testutil.GetDefaultRelation(t, db, schema1.Name)
		for i := 0; i < len(bats); i += 2 {
			data := bats[i]
			v := data.Vecs[schema1.GetSingleSortKeyIdx()].Get(0)
			filter := handle.NewEQFilter(v)
			_, _, err := rel.GetByFilter(context.Background(), filter)
			assert.NoError(t, err)
		}
		database, _ := txn.GetDatabase("db")
		rel, err = database.GetRelationByName(schema2.Name)
		assert.Nil(t, err)
		for i := 1; i < len(bats); i += 2 {
			data := bats[i]
			v := data.Vecs[schema1.GetSingleSortKeyIdx()].Get(0)
			filter := handle.NewEQFilter(v)
			_, _, err := rel.GetByFilter(context.Background(), filter)
			assert.NoError(t, err)
		}
		_ = txn.Commit(context.Background())
	}
}

func TestDelete1(t *testing.T) {
	defer testutils.AfterTest(t)()
	testutils.EnsureNoLeak(t)
	ctx := context.Background()

	tae := testutil.InitTestDB(ctx, ModuleName, t, nil)
	defer tae.Close()

	schema := catalog.MockSchemaAll(3, 2)
	schema.BlockMaxRows = 10
	bat := catalog.MockBatch(schema, int(schema.BlockMaxRows))
	defer bat.Close()
	testutil.CreateRelationAndAppend(t, 0, tae, "db", schema, bat, true)
	var id *common.ID
	var row uint32
	{
		txn, rel := testutil.GetDefaultRelation(t, tae, schema.Name)
		pkCol := bat.Vecs[schema.GetSingleSortKeyIdx()]
		pkVal := pkCol.Get(5)
		filter := handle.NewEQFilter(pkVal)
		var err error
		id, row, err = rel.GetByFilter(context.Background(), filter)
		assert.NoError(t, err)
		err = rel.RangeDelete(id, row, row, handle.DT_Normal)
		assert.NoError(t, err)
		assert.NoError(t, txn.Commit(context.Background()))
	}
	{
		txn, rel := testutil.GetDefaultRelation(t, tae, schema.Name)
		pkCol := bat.Vecs[schema.GetSingleSortKeyIdx()]
		pkVal := pkCol.Get(5)
		filter := handle.NewEQFilter(pkVal)
		_, _, err := rel.GetByFilter(context.Background(), filter)
		assert.Error(t, err)
		assert.NoError(t, txn.Commit(context.Background()))
	}
	{
		txn, rel := testutil.GetDefaultRelation(t, tae, schema.Name)
		blkMeta := testutil.GetOneBlockMeta(rel)
		task, err := jobs.NewFlushTableTailTask(nil, txn, []*catalog.ObjectEntry{blkMeta}, tae.Runtime, txn.GetStartTS())
		assert.NoError(t, err)
		err = task.OnExec(context.Background())
		assert.NoError(t, err)
		assert.NoError(t, txn.Commit(context.Background()))
	}
	{
		txn, rel := testutil.GetDefaultRelation(t, tae, schema.Name)
		blk := testutil.GetOneObject(rel)
		view, err := blk.GetColumnDataById(context.Background(), 0, schema.GetSingleSortKeyIdx(), common.DefaultAllocator)
		assert.NoError(t, err)
		defer view.Close()
		assert.Nil(t, view.DeleteMask)
		assert.Equal(t, bat.Vecs[0].Length()-1, view.Length())

		err = blk.RangeDelete(0, 0, 0, handle.DT_Normal, common.DefaultAllocator)
		assert.NoError(t, err)
		view, err = blk.GetColumnDataById(context.Background(), 0, schema.GetSingleSortKeyIdx(), common.DefaultAllocator)
		assert.NoError(t, err)
		defer view.Close()
		assert.True(t, view.DeleteMask.Contains(0))
		v := bat.Vecs[schema.GetSingleSortKeyIdx()].Get(0)
		filter := handle.NewEQFilter(v)
		_, _, err = rel.GetByFilter(context.Background(), filter)
		assert.True(t, moerr.IsMoErrCode(err, moerr.ErrNotFound))
		assert.NoError(t, txn.Commit(context.Background()))
	}
	{
		txn, rel := testutil.GetDefaultRelation(t, tae, schema.Name)
		blk := testutil.GetOneObject(rel)
		view, err := blk.GetColumnDataById(context.Background(), 0, schema.GetSingleSortKeyIdx(), common.DefaultAllocator)
		assert.NoError(t, err)
		defer view.Close()
		assert.True(t, view.DeleteMask.Contains(0))
		assert.Equal(t, bat.Vecs[0].Length()-1, view.Length())
		v := bat.Vecs[schema.GetSingleSortKeyIdx()].Get(0)
		filter := handle.NewEQFilter(v)
		_, _, err = rel.GetByFilter(context.Background(), filter)
		assert.True(t, moerr.IsMoErrCode(err, moerr.ErrNotFound))
		_ = txn.Rollback(context.Background())
	}
	t.Log(tae.Catalog.SimplePPString(common.PPL1))
}

func TestLogIndex1(t *testing.T) {
	defer testutils.AfterTest(t)()
	testutils.EnsureNoLeak(t)
	ctx := context.Background()

	tae := testutil.InitTestDB(ctx, ModuleName, t, nil)
	defer tae.Close()
	schema := catalog.MockSchemaAll(13, 0)
	schema.BlockMaxRows = 10
	bat := catalog.MockBatch(schema, int(schema.BlockMaxRows))
	defer bat.Close()
	bats := bat.Split(int(schema.BlockMaxRows))
	testutil.CreateRelation(t, tae, "db", schema, true)
	txns := make([]txnif.AsyncTxn, 0)
	doAppend := func(data *containers.Batch) func() {
		return func() {
			txn, rel := testutil.GetDefaultRelation(t, tae, schema.Name)
			err := rel.Append(context.Background(), data)
			assert.NoError(t, err)
			assert.NoError(t, txn.Commit(context.Background()))
			txns = append(txns, txn)
		}
	}
	for _, data := range bats {
		doAppend(data)()
	}
	var id *common.ID
	var offset uint32
	var err error
	{
		txn, rel := testutil.GetDefaultRelation(t, tae, schema.Name)
		v := bat.Vecs[schema.GetSingleSortKeyIdx()].Get(3)
		filter := handle.NewEQFilter(v)
		id, offset, err = rel.GetByFilter(context.Background(), filter)
		assert.Nil(t, err)
		err = rel.RangeDelete(id, offset, offset, handle.DT_Normal)
		assert.Nil(t, err)
		assert.Nil(t, txn.Commit(context.Background()))
	}
	{
		txn, rel := testutil.GetDefaultRelation(t, tae, schema.Name)
		blk := testutil.GetOneObject(rel)
		meta := blk.GetMeta().(*catalog.ObjectEntry)

		view, err := blk.GetColumnDataById(context.Background(), 0, schema.GetSingleSortKeyIdx(), common.DefaultAllocator)
		assert.Nil(t, err)
		defer view.Close()
		assert.True(t, view.DeleteMask.Contains(uint64(offset)))
		task, err := jobs.NewFlushTableTailTask(nil, txn, []*catalog.ObjectEntry{meta}, tae.Runtime, txn.GetStartTS())
		assert.Nil(t, err)
		err = task.OnExec(context.Background())
		assert.Nil(t, err)
		assert.Nil(t, txn.Commit(context.Background()))
	}
}

func TestCrossDBTxn(t *testing.T) {
	defer testutils.AfterTest(t)()
	testutils.EnsureNoLeak(t)
	ctx := context.Background()

	tae := testutil.InitTestDB(ctx, ModuleName, t, nil)
	defer tae.Close()

	txn, _ := tae.StartTxn(nil)
	db1, err := txn.CreateDatabase("db1", "", "")
	assert.Nil(t, err)
	db2, err := txn.CreateDatabase("db2", "", "")
	assert.Nil(t, err)
	assert.NotNil(t, db1)
	assert.NotNil(t, db2)
	assert.Nil(t, txn.Commit(context.Background()))

	schema1 := catalog.MockSchema(2, 0)
	schema1.BlockMaxRows = 10
	schema1.ObjectMaxBlocks = 2
	schema2 := catalog.MockSchema(4, 0)
	schema2.BlockMaxRows = 10
	schema2.ObjectMaxBlocks = 2

	rows1 := schema1.BlockMaxRows * 5 / 2
	rows2 := schema1.BlockMaxRows * 3 / 2
	bat1 := catalog.MockBatch(schema1, int(rows1))
	bat2 := catalog.MockBatch(schema2, int(rows2))
	defer bat1.Close()
	defer bat2.Close()

	txn, _ = tae.StartTxn(nil)
	db1, err = txn.GetDatabase("db1")
	assert.Nil(t, err)
	db2, err = txn.GetDatabase("db2")
	assert.Nil(t, err)
	rel1, err := db1.CreateRelation(schema1)
	assert.Nil(t, err)
	rel2, err := db2.CreateRelation(schema2)
	assert.Nil(t, err)
	err = rel1.Append(context.Background(), bat1)
	assert.Nil(t, err)
	err = rel2.Append(context.Background(), bat2)
	assert.Nil(t, err)

	assert.Nil(t, txn.Commit(context.Background()))

	txn, _ = tae.StartTxn(nil)
	db1, err = txn.GetDatabase("db1")
	assert.NoError(t, err)
	db2, err = txn.GetDatabase("db2")
	assert.NoError(t, err)
	rel1, err = db1.GetRelationByName(schema1.Name)
	assert.NoError(t, err)
	rel2, err = db2.GetRelationByName(schema2.Name)
	assert.NoError(t, err)

	testutil.CheckAllColRowsByScan(t, rel1, int(rows1), false)
	testutil.CheckAllColRowsByScan(t, rel2, int(rows2), false)

	t.Log(tae.Catalog.SimplePPString(common.PPL1))
}

func TestSystemDB1(t *testing.T) {
	defer testutils.AfterTest(t)()
	testutils.EnsureNoLeak(t)
	ctx := context.Background()

	tae := testutil.InitTestDB(ctx, ModuleName, t, nil)
	defer tae.Close()
	schema := catalog.MockSchema(2, 0)
	txn, _ := tae.StartTxn(nil)
	_, err := txn.CreateDatabase(pkgcatalog.MO_CATALOG, "", "")
	assert.NotNil(t, err)
	_, err = txn.DropDatabase(pkgcatalog.MO_CATALOG)
	assert.NotNil(t, err)

	db1, err := txn.CreateDatabase("db1", "", "")
	assert.Nil(t, err)
	_, err = db1.CreateRelation(schema)
	assert.Nil(t, err)

	_, err = txn.CreateDatabase("db2", "", "")
	assert.Nil(t, err)

	db, _ := txn.GetDatabase(pkgcatalog.MO_CATALOG)
	table, err := db.GetRelationByName(pkgcatalog.MO_DATABASE)
	assert.Nil(t, err)
	it := table.MakeObjectIt()
	for it.Next() {
		blk := it.GetObject()
		view, err := blk.GetColumnDataByName(context.Background(), 0, pkgcatalog.SystemDBAttr_Name, common.DefaultAllocator)
		assert.Nil(t, err)
		defer view.Close()
		assert.Equal(t, 3, view.Length())
		view, err = blk.GetColumnDataByName(context.Background(), 0, pkgcatalog.SystemDBAttr_CatalogName, common.DefaultAllocator)
		assert.Nil(t, err)
		defer view.Close()
		assert.Equal(t, 3, view.Length())
		view, err = blk.GetColumnDataByName(context.Background(), 0, pkgcatalog.SystemDBAttr_CreateSQL, common.DefaultAllocator)
		assert.Nil(t, err)
		defer view.Close()
		assert.Equal(t, 3, view.Length())
	}

	table, err = db.GetRelationByName(pkgcatalog.MO_TABLES)
	assert.Nil(t, err)
	it = table.MakeObjectIt()
	for it.Next() {
		blk := it.GetObject()
		view, err := blk.GetColumnDataByName(context.Background(), 0, pkgcatalog.SystemRelAttr_Name, common.DefaultAllocator)
		assert.Nil(t, err)
		defer view.Close()
		assert.Equal(t, 4, view.Length())
		view, err = blk.GetColumnDataByName(context.Background(), 0, pkgcatalog.SystemRelAttr_Persistence, common.DefaultAllocator)
		assert.NoError(t, err)
		defer view.Close()
		view, err = blk.GetColumnDataByName(context.Background(), 0, pkgcatalog.SystemRelAttr_Kind, common.DefaultAllocator)
		assert.NoError(t, err)
		defer view.Close()
	}

	table, err = db.GetRelationByName(pkgcatalog.MO_COLUMNS)
	assert.Nil(t, err)

	bat := containers.NewBatch()
	defer bat.Close()
	// schema2 := table.GetMeta().(*catalog.TableEntry).GetSchema()
	// bat := containers.BuildBatch(schema2.AllNames(), schema2.AllTypes(), schema2.AllNullables(), 0)
	it = table.MakeObjectIt()
	for it.Next() {
		blk := it.GetObject()
		view, err := blk.GetColumnDataByName(context.Background(), 0, pkgcatalog.SystemColAttr_DBName, common.DefaultAllocator)
		assert.NoError(t, err)
		defer view.Close()
		bat.AddVector(pkgcatalog.SystemColAttr_DBName, view.Orphan())

		view, err = blk.GetColumnDataByName(context.Background(), 0, pkgcatalog.SystemColAttr_RelName, common.DefaultAllocator)
		assert.Nil(t, err)
		defer view.Close()
		bat.AddVector(pkgcatalog.SystemColAttr_RelName, view.Orphan())

		view, err = blk.GetColumnDataByName(context.Background(), 0, pkgcatalog.SystemColAttr_Name, common.DefaultAllocator)
		assert.Nil(t, err)
		defer view.Close()
		bat.AddVector(pkgcatalog.SystemColAttr_Name, view.Orphan())

		view, err = blk.GetColumnDataByName(context.Background(), 0, pkgcatalog.SystemColAttr_ConstraintType, common.DefaultAllocator)
		assert.Nil(t, err)
		defer view.Close()
		t.Log(view.GetData().String())
		bat.AddVector(pkgcatalog.SystemColAttr_ConstraintType, view.Orphan())

		view, err = blk.GetColumnDataByName(context.Background(), 0, pkgcatalog.SystemColAttr_Type, common.DefaultAllocator)
		assert.Nil(t, err)
		defer view.Close()
		t.Log(view.GetData().String())
		view, err = blk.GetColumnDataByName(context.Background(), 0, pkgcatalog.SystemColAttr_Num, common.DefaultAllocator)
		assert.Nil(t, err)
		defer view.Close()
		t.Log(view.GetData().String())
	}

	for i := 0; i < bat.Vecs[0].Length(); i++ {
		dbName := string(bat.Vecs[0].Get(i).([]byte))
		relName := string(bat.Vecs[1].Get(i).([]byte))
		attrName := string(bat.Vecs[2].Get(i).([]byte))
		ct := string(bat.Vecs[3].Get(i).([]byte))
		if dbName == pkgcatalog.MO_CATALOG {
			if relName == pkgcatalog.MO_DATABASE {
				if attrName == pkgcatalog.SystemDBAttr_ID {
					assert.Equal(t, pkgcatalog.SystemColPKConstraint, ct)
				} else {
					assert.Equal(t, pkgcatalog.SystemColNoConstraint, ct)
				}
			} else if relName == pkgcatalog.MO_TABLES {
				if attrName == pkgcatalog.SystemRelAttr_ID {
					assert.Equal(t, pkgcatalog.SystemColPKConstraint, ct)
				} else {
					assert.Equal(t, pkgcatalog.SystemColNoConstraint, ct)
				}
			} else if relName == pkgcatalog.MO_COLUMNS {
				if attrName == pkgcatalog.SystemColAttr_UniqName {
					assert.Equal(t, pkgcatalog.SystemColPKConstraint, ct)
				} else {
					assert.Equal(t, pkgcatalog.SystemColNoConstraint, ct)
				}
			}
		}
	}

	err = txn.Rollback(context.Background())
	assert.Nil(t, err)
	t.Log(tae.Catalog.SimplePPString(common.PPL1))
}

func TestSystemDB2(t *testing.T) {
	defer testutils.AfterTest(t)()
	testutils.EnsureNoLeak(t)
	ctx := context.Background()

	tae := testutil.InitTestDB(ctx, ModuleName, t, nil)
	defer tae.Close()

	txn, _ := tae.StartTxn(nil)
	sysDB, err := txn.GetDatabase(pkgcatalog.MO_CATALOG)
	assert.NoError(t, err)
	_, err = sysDB.DropRelationByName(pkgcatalog.MO_DATABASE)
	assert.Error(t, err)
	_, err = sysDB.DropRelationByName(pkgcatalog.MO_TABLES)
	assert.Error(t, err)
	_, err = sysDB.DropRelationByName(pkgcatalog.MO_COLUMNS)
	assert.Error(t, err)

	schema := catalog.MockSchema(2, 0)
	schema.BlockMaxRows = 100
	schema.ObjectMaxBlocks = 2
	bat := catalog.MockBatch(schema, 1000)
	defer bat.Close()

	rel, err := sysDB.CreateRelation(schema)
	assert.NoError(t, err)
	assert.NotNil(t, rel)
	err = rel.Append(context.Background(), bat)
	assert.Nil(t, err)
	assert.NoError(t, txn.Commit(context.Background()))

	txn, _ = tae.StartTxn(nil)
	sysDB, err = txn.GetDatabase(pkgcatalog.MO_CATALOG)
	assert.NoError(t, err)
	rel, err = sysDB.GetRelationByName(schema.Name)
	assert.NoError(t, err)
	testutil.CheckAllColRowsByScan(t, rel, 1000, false)
	assert.NoError(t, txn.Commit(context.Background()))
}

func TestSystemDB3(t *testing.T) {
	defer testutils.AfterTest(t)()
	testutils.EnsureNoLeak(t)
	ctx := context.Background()
	tae := testutil.InitTestDB(ctx, ModuleName, t, nil)
	defer tae.Close()
	txn, _ := tae.StartTxn(nil)
	schema := catalog.MockSchemaAll(13, 12)
	schema.BlockMaxRows = 100
	schema.ObjectMaxBlocks = 2
	bat := catalog.MockBatch(schema, 20)
	defer bat.Close()
	db, err := txn.GetDatabase(pkgcatalog.MO_CATALOG)
	assert.NoError(t, err)
	rel, err := db.CreateRelation(schema)
	assert.NoError(t, err)
	err = rel.Append(context.Background(), bat)
	assert.NoError(t, err)
	assert.NoError(t, txn.Commit(context.Background()))
}

func TestScan1(t *testing.T) {
	defer testutils.AfterTest(t)()
	testutils.EnsureNoLeak(t)
	ctx := context.Background()
	tae := testutil.InitTestDB(ctx, ModuleName, t, nil)
	defer tae.Close()

	schema := catalog.MockSchemaAll(13, 2)
	schema.BlockMaxRows = 100
	schema.ObjectMaxBlocks = 2

	bat := catalog.MockBatch(schema, int(schema.BlockMaxRows-1))
	defer bat.Close()
	txn, _, rel := testutil.CreateRelationNoCommit(t, tae, testutil.DefaultTestDB, schema, true)
	err := rel.Append(context.Background(), bat)
	assert.NoError(t, err)
	testutil.CheckAllColRowsByScan(t, rel, bat.Length(), false)
	assert.NoError(t, txn.Commit(context.Background()))
}

func TestDedup(t *testing.T) {
	defer testutils.AfterTest(t)()
	testutils.EnsureNoLeak(t)
	ctx := context.Background()

	tae := testutil.InitTestDB(ctx, ModuleName, t, nil)
	defer tae.Close()

	schema := catalog.MockSchemaAll(13, 2)
	schema.BlockMaxRows = 100
	schema.ObjectMaxBlocks = 2

	bat := catalog.MockBatch(schema, 10)
	defer bat.Close()
	txn, _, rel := testutil.CreateRelationNoCommit(t, tae, testutil.DefaultTestDB, schema, true)
	err := rel.Append(context.Background(), bat)
	assert.NoError(t, err)
	err = rel.Append(context.Background(), bat)
	t.Log(err)
	assert.True(t, moerr.IsMoErrCode(err, moerr.ErrDuplicateEntry))
	testutil.CheckAllColRowsByScan(t, rel, 10, false)
	err = txn.Rollback(context.Background())
	assert.NoError(t, err)
}

func TestScan2(t *testing.T) {
	defer testutils.AfterTest(t)()
	testutils.EnsureNoLeak(t)
	ctx := context.Background()

	tae := testutil.InitTestDB(ctx, ModuleName, t, nil)
	defer tae.Close()
	schema := catalog.MockSchemaAll(13, 12)
	schema.BlockMaxRows = 10
	schema.ObjectMaxBlocks = 10
	rows := schema.BlockMaxRows * 5 / 2
	bat := catalog.MockBatch(schema, int(rows))
	defer bat.Close()
	bats := bat.Split(2)

	txn, _, rel := testutil.CreateRelationNoCommit(t, tae, testutil.DefaultTestDB, schema, true)
	err := rel.Append(context.Background(), bats[0])
	assert.NoError(t, err)
	testutil.CheckAllColRowsByScan(t, rel, bats[0].Length(), false)

	err = rel.Append(context.Background(), bats[0])
	assert.Error(t, err)
	err = rel.Append(context.Background(), bats[1])
	assert.NoError(t, err)
	testutil.CheckAllColRowsByScan(t, rel, int(rows), false)

	pkv := bat.Vecs[schema.GetSingleSortKeyIdx()].Get(5)
	filter := handle.NewEQFilter(pkv)
	err = rel.DeleteByFilter(context.Background(), filter)
	assert.NoError(t, err)
	testutil.CheckAllColRowsByScan(t, rel, int(rows)-1, true)

	pkv = bat.Vecs[schema.GetSingleSortKeyIdx()].Get(8)
	filter = handle.NewEQFilter(pkv)
	updateV := int64(999)
	err = rel.UpdateByFilter(context.Background(), filter, 3, updateV, false)
	assert.NoError(t, err)

	v, _, err := rel.GetValueByFilter(context.Background(), filter, 3)
	assert.NoError(t, err)
	assert.Equal(t, updateV, v.(int64))
	testutil.CheckAllColRowsByScan(t, rel, int(rows)-1, true)
	assert.NoError(t, txn.Commit(context.Background()))
}

func TestADA(t *testing.T) {
	defer testutils.AfterTest(t)()
	testutils.EnsureNoLeak(t)
	ctx := context.Background()

	tae := testutil.InitTestDB(ctx, ModuleName, t, nil)
	defer tae.Close()
	schema := catalog.MockSchemaAll(13, 3)
	schema.BlockMaxRows = 1000
	bat := catalog.MockBatch(schema, 1)
	defer bat.Close()

	// Append to a block
	testutil.CreateRelationAndAppend(t, 0, tae, "db", schema, bat, true)

	// Delete a row from the block
	txn, rel := testutil.GetDefaultRelation(t, tae, schema.Name)
	v := bat.Vecs[schema.GetSingleSortKeyIdx()].Get(0)
	filter := handle.NewEQFilter(v)
	id, row, err := rel.GetByFilter(context.Background(), filter)
	assert.NoError(t, err)
	err = rel.RangeDelete(id, row, row, handle.DT_Normal)
	assert.NoError(t, err)
	_, _, err = rel.GetByFilter(context.Background(), filter)
	assert.Error(t, err)
	assert.NoError(t, txn.Commit(context.Background()))

	// Append a row with the same primary key
	txn, rel = testutil.GetDefaultRelation(t, tae, schema.Name)
	_, _, err = rel.GetByFilter(context.Background(), filter)
	assert.Error(t, err)
	err = rel.Append(context.Background(), bat)
	assert.NoError(t, err)
	id, row, err = rel.GetByFilter(context.Background(), filter)
	assert.NoError(t, err)
	testutil.CheckAllColRowsByScan(t, rel, 1, true)

	err = rel.RangeDelete(id, row, row, handle.DT_Normal)
	assert.NoError(t, err)
	_, _, err = rel.GetByFilter(context.Background(), filter)
	assert.Error(t, err)

	err = rel.Append(context.Background(), bat)
	assert.NoError(t, err)
	_, _, err = rel.GetByFilter(context.Background(), filter)
	assert.NoError(t, err)
	testutil.CheckAllColRowsByScan(t, rel, 1, true)
	assert.NoError(t, txn.Commit(context.Background()))

	txn, rel = testutil.GetDefaultRelation(t, tae, schema.Name)
	err = rel.Append(context.Background(), bat)
	assert.Error(t, err)
	id, row, err = rel.GetByFilter(context.Background(), filter)
	assert.NoError(t, err)
	err = rel.RangeDelete(id, row, row, handle.DT_Normal)
	assert.NoError(t, err)
	_, _, err = rel.GetByFilter(context.Background(), filter)
	assert.Error(t, err)

	err = rel.Append(context.Background(), bat)
	assert.NoError(t, err)

	id, row, err = rel.GetByFilter(context.Background(), filter)
	assert.NoError(t, err)

	err = rel.Append(context.Background(), bat)
	assert.Error(t, err)

	err = rel.RangeDelete(id, row, row, handle.DT_Normal)
	assert.NoError(t, err)
	_, _, err = rel.GetByFilter(context.Background(), filter)
	assert.Error(t, err)
	err = rel.Append(context.Background(), bat)
	assert.NoError(t, err)

	assert.NoError(t, txn.Commit(context.Background()))

	txn, rel = testutil.GetDefaultRelation(t, tae, schema.Name)
	err = rel.Append(context.Background(), bat)
	assert.Error(t, err)
	id, row, err = rel.GetByFilter(context.Background(), filter)
	assert.NoError(t, err)
	err = rel.RangeDelete(id, row, row, handle.DT_Normal)
	assert.NoError(t, err)
	_, _, err = rel.GetByFilter(context.Background(), filter)
	assert.Error(t, err)

	err = rel.Append(context.Background(), bat)
	assert.NoError(t, err)
	assert.NoError(t, txn.Commit(context.Background()))

	txn, rel = testutil.GetDefaultRelation(t, tae, schema.Name)
	it := rel.MakeObjectIt()
	for it.Next() {
		blk := it.GetObject()
		for j := 0; j < blk.BlkCnt(); j++ {
			view, err := blk.GetColumnDataById(context.Background(), uint16(j), schema.GetSingleSortKeyIdx(), common.DefaultAllocator)
			assert.NoError(t, err)
			defer view.Close()
			assert.Equal(t, 4, view.Length())
			assert.Equal(t, 3, view.DeleteMask.GetCardinality())

		}
	}
	assert.NoError(t, txn.Commit(context.Background()))
}

func TestUpdateByFilter(t *testing.T) {
	defer testutils.AfterTest(t)()
	testutils.EnsureNoLeak(t)
	ctx := context.Background()

	tae := testutil.InitTestDB(ctx, ModuleName, t, nil)
	defer tae.Close()
	schema := catalog.MockSchemaAll(13, 3)
	bat := catalog.MockBatch(schema, 100)
	defer bat.Close()

	testutil.CreateRelationAndAppend(t, 0, tae, "db", schema, bat, true)

	txn, rel := testutil.GetDefaultRelation(t, tae, schema.Name)
	v := bat.Vecs[schema.GetSingleSortKeyIdx()].Get(2)
	filter := handle.NewEQFilter(v)
	err := rel.UpdateByFilter(context.Background(), filter, 2, int32(2222), false)
	assert.NoError(t, err)

	id, row, err := rel.GetByFilter(context.Background(), filter)
	assert.NoError(t, err)
	cv, _, err := rel.GetValue(id, row, 2)
	assert.NoError(t, err)
	assert.Equal(t, int32(2222), cv.(int32))

	v = bat.Vecs[schema.GetSingleSortKeyIdx()].Get(3)
	filter = handle.NewEQFilter(v)

	err = rel.UpdateByFilter(context.Background(), filter, uint16(schema.GetSingleSortKeyIdx()), int64(333333), false)
	assert.NoError(t, err)

	assert.NoError(t, txn.Commit(context.Background()))
}

// Test Steps
// 1. Create DB|Relation and append 10 rows. Commit
// 2. Make a equal filter with value of the pk of the second inserted row
// 3. Start Txn1. GetByFilter return PASS
// 4. Start Txn2. Delete row 2. Commit.
// 5. Txn1 call GetByFilter and should return PASS
func TestGetByFilter(t *testing.T) {
	defer testutils.AfterTest(t)()
	testutils.EnsureNoLeak(t)
	ctx := context.Background()

	tae := testutil.InitTestDB(ctx, ModuleName, t, nil)
	defer tae.Close()
	schema := catalog.MockSchemaAll(13, 12)
	bat := catalog.MockBatch(schema, 10)
	defer bat.Close()

	// Step 1
	testutil.CreateRelationAndAppend(t, 0, tae, "db", schema, bat, true)

	// Step 2
	v := bat.Vecs[schema.GetSingleSortKeyIdx()].Get(2)
	filter := handle.NewEQFilter(v)

	// Step 3
	txn1, rel := testutil.GetDefaultRelation(t, tae, schema.Name)
	id, row, err := rel.GetByFilter(context.Background(), filter)
	assert.NoError(t, err)

	// Step 4
	{
		txn2, rel := testutil.GetDefaultRelation(t, tae, schema.Name)
		err := rel.RangeDelete(id, row, row, handle.DT_Normal)
		assert.NoError(t, err)
		assert.NoError(t, txn2.Commit(context.Background()))
	}

	// Step 5
	_, _, err = rel.GetByFilter(context.Background(), filter)
	assert.NoError(t, err)
	assert.NoError(t, txn1.Commit(context.Background()))
}

//  1. Set a big BlockMaxRows
//  2. Mock one row batch
//  3. Start tones of workers. Each work execute below routines:
//     3.1 GetByFilter a pk val
//     3.1.1 If found, go to 3.5
//     3.2 Append a row
//     3.3 err should not be duplicated(TODO: now is duplicated, should be W-W conflict)
//     (why not duplicated: previous GetByFilter had checked that there was no duplicate key)
//     3.4 If no error. try commit. If commit ok, inc appendedcnt. If error, rollback
//     3.5 Delete the row
//     3.5.1 If no error. try commit. commit should always pass
//     3.5.2 If error, should always be w-w conflict
//  4. Wait done all workers. Check the raw row count of table, should be same with appendedcnt.
func TestChaos1(t *testing.T) {
	defer testutils.AfterTest(t)()
	testutils.EnsureNoLeak(t)
	ctx := context.Background()

	tae := testutil.InitTestDB(ctx, ModuleName, t, nil)
	defer tae.Close()
	schema := catalog.MockSchemaAll(13, 12)
	schema.BlockMaxRows = 100000
	schema.ObjectMaxBlocks = 2
	bat := catalog.MockBatch(schema, 1)
	defer bat.Close()

	testutil.CreateRelation(t, tae, "db", schema, true)

	v := bat.Vecs[schema.GetSingleSortKeyIdx()].Get(0)
	filter := handle.NewEQFilter(v)
	var wg sync.WaitGroup
	appendCnt := uint32(0)
	deleteCnt := uint32(0)
	worker := func() {
		defer wg.Done()
		txn, rel := testutil.GetDefaultRelation(t, tae, schema.Name)
		id, row, err := rel.GetByFilter(context.Background(), filter)
		// logutil.Infof("id=%v,row=%d,err=%v", id, row, err)
		if err == nil {
			err = rel.RangeDelete(id, row, row, handle.DT_Normal)
			if err != nil {
				t.Logf("delete: %v", err)
				// assert.Equal(t, txnif.ErrTxnWWConflict, err)
				assert.NoError(t, txn.Rollback(context.Background()))
				return
			}
			assert.NoError(t, txn.Commit(context.Background()))
			atomic.AddUint32(&deleteCnt, uint32(1))
			return
		}
		assert.True(t, moerr.IsMoErrCode(err, moerr.ErrNotFound))
		err = rel.Append(context.Background(), bat)
		// TODO: enable below check later
		// assert.NotEqual(t, data.ErrDuplicate, err)
		if err == nil {
			err = txn.Commit(context.Background())
			// TODO: enable below check later
			// assert.NotEqual(t, data.ErrDuplicate, err)
			if err == nil {
				atomic.AddUint32(&appendCnt, uint32(1))
			} else {
				t.Logf("commit: %v", err)
			}
			return
		}
		_ = txn.Rollback(context.Background())
	}
	pool, _ := ants.NewPool(10)
	defer pool.Release()
	for i := 0; i < 50; i++ {
		wg.Add(1)
		err := pool.Submit(worker)
		assert.Nil(t, err)
	}
	wg.Wait()
	t.Logf("AppendCnt: %d", appendCnt)
	t.Logf("DeleteCnt: %d", deleteCnt)
	assert.True(t, appendCnt-deleteCnt <= 1)
	_, rel := testutil.GetDefaultRelation(t, tae, schema.Name)
	blk := testutil.GetOneObject(rel)
	view, err := blk.GetColumnDataById(context.Background(), 0, schema.GetSingleSortKeyIdx(), common.DefaultAllocator)
	assert.NoError(t, err)
	defer view.Close()
	assert.Equal(t, int(appendCnt), view.Length())
	mask := view.DeleteMask
	view.ApplyDeletes()
	t.Log(view.String())
	assert.Equal(t, int(deleteCnt), mask.GetCardinality())
}

// Testing Steps
// 1. Append 10 rows
// 2. Start txn1
// 3. Start txn2. Update the 3rd row 3rd col to int64(2222) and commit. -- PASS
// 4. Txn1 try to update the 3rd row 3rd col to int64(1111). -- W-W Conflict.
// 5. Txn1 try to delete the 3rd row. W-W Conflict. Rollback
// 6. Start txn3 and try to update th3 3rd row 3rd col to int64(3333). -- PASS
func TestSnapshotIsolation1(t *testing.T) {
	defer testutils.AfterTest(t)()
	testutils.EnsureNoLeak(t)
	ctx := context.Background()

	tae := testutil.InitTestDB(ctx, ModuleName, t, nil)
	defer tae.Close()
	schema := catalog.MockSchemaAll(13, 12)
	schema.BlockMaxRows = 100
	bat := catalog.MockBatch(schema, 10)
	defer bat.Close()
	v := bat.Vecs[schema.GetSingleSortKeyIdx()].Get(3)
	filter := handle.NewEQFilter(v)

	// Step 1
	testutil.CreateRelationAndAppend(t, 0, tae, "db", schema, bat, true)

	// Step 2
	txn1, rel1 := testutil.GetDefaultRelation(t, tae, schema.Name)

	// Step 3
	txn2, rel2 := testutil.GetDefaultRelation(t, tae, schema.Name)
	err := rel2.UpdateByFilter(context.Background(), filter, 3, int64(2222), false)
	assert.NoError(t, err)
	assert.NoError(t, txn2.Commit(context.Background()))

	// Step 4
	err = rel1.UpdateByFilter(context.Background(), filter, 3, int64(1111), false)
	t.Log(err)
	assert.True(t, moerr.IsMoErrCode(err, moerr.ErrTxnWWConflict))

	// Step 5
	id, row, err := rel1.GetByFilter(context.Background(), filter)
	assert.NoError(t, err)
	err = rel1.RangeDelete(id, row, row, handle.DT_Normal)
	t.Log(err)
	assert.True(t, moerr.IsMoErrCode(err, moerr.ErrTxnWWConflict))
	_ = txn1.Rollback(context.Background())

	// Step 6
	txn3, rel3 := testutil.GetDefaultRelation(t, tae, schema.Name)
	err = rel3.UpdateByFilter(context.Background(), filter, 3, int64(3333), false)
	assert.NoError(t, err)
	assert.NoError(t, txn3.Commit(context.Background()))

	txn, rel := testutil.GetDefaultRelation(t, tae, schema.Name)
	v, _, err = rel.GetValueByFilter(context.Background(), filter, 3)
	assert.NoError(t, err)
	assert.Equal(t, int64(3333), v.(int64))
	err = rel.RangeDelete(id, row, row, handle.DT_Normal)
	assert.Error(t, err)
	assert.NoError(t, txn.Commit(context.Background()))
}

// Testing Steps
// 1. Start txn1
// 2. Start txn2 and append one row and commit
// 3. Start txn3 and delete the row and commit
// 4. Txn1 try to append the row. (W-W). Rollback
func TestSnapshotIsolation2(t *testing.T) {
	defer testutils.AfterTest(t)()
	testutils.EnsureNoLeak(t)
	ctx := context.Background()

	opts := config.WithLongScanAndCKPOpts(nil)
	tae := testutil.InitTestDB(ctx, ModuleName, t, opts)
	defer tae.Close()
	schema := catalog.MockSchemaAll(13, 12)
	schema.BlockMaxRows = 100
	bat := catalog.MockBatch(schema, 1)
	defer bat.Close()
	v := bat.Vecs[schema.GetSingleSortKeyIdx()].Get(0)
	filter := handle.NewEQFilter(v)

	testutil.CreateRelation(t, tae, "db", schema, true)

	// Step 1
	txn1, rel1 := testutil.GetDefaultRelation(t, tae, schema.Name)

	// Step 2
	txn2, rel2 := testutil.GetDefaultRelation(t, tae, schema.Name)
	err := rel2.Append(context.Background(), bat)
	assert.NoError(t, err)
	assert.NoError(t, txn2.Commit(context.Background()))

	// Step 3
	txn3, rel3 := testutil.GetDefaultRelation(t, tae, schema.Name)
	err = rel3.DeleteByFilter(context.Background(), filter)
	assert.NoError(t, err)
	assert.NoError(t, txn3.Commit(context.Background()))

	// Step 4
	err = rel1.Append(context.Background(), bat)
	assert.NoError(t, err)
	err = txn1.Commit(context.Background())
	t.Log(err)
	assert.True(t, moerr.IsMoErrCode(err, moerr.ErrTxnWWConflict))
}

// Same as TestMergeBlocks
// no pkRow in schema, so merge will run reshape.
func TestReshapeBlocks(t *testing.T) {
	defer testutils.AfterTest(t)()
	testutils.EnsureNoLeak(t)
	ctx := context.Background()

	tae := testutil.InitTestDB(ctx, ModuleName, t, nil)
	defer tae.Close()
	schema := catalog.MockSchemaAll(1, -1)
	schema.BlockMaxRows = 10
	schema.ObjectMaxBlocks = 3
	bat := catalog.MockBatch(schema, 30)
	defer bat.Close()

	testutil.CreateRelationAndAppend(t, 0, tae, "db", schema, bat, true)

	txn, err := tae.StartTxn(nil)
	assert.Nil(t, err)
	db, err := txn.GetDatabase("db")
	assert.Nil(t, err)
	rel, err := db.GetRelationByName(schema.Name)
	assert.Nil(t, err)
	it := rel.MakeObjectIt()
	it.Next()
	blkID := it.GetObject().Fingerprint()
	err = rel.RangeDelete(blkID, 5, 9, handle.DT_Normal)
	assert.Nil(t, err)
	assert.Nil(t, txn.Commit(context.Background()))

	txn, err = tae.StartTxn(nil)
	assert.Nil(t, err)
	for it.Next() {
		testutil.CheckAllColRowsByScan(t, rel, bat.Length(), false)
		obj := it.GetObject()
		for j := 0; j < obj.BlkCnt(); j++ {
			col, err := obj.GetColumnDataById(context.Background(), uint16(j), 0, common.DefaultAllocator)
			assert.NoError(t, err)
			defer col.Close()
			t.Log(col)
		}
	}
	assert.Nil(t, txn.Commit(context.Background()))

	testutil.CompactBlocks(t, 0, tae, "db", schema, false)
	testutil.MergeBlocks(t, 0, tae, "db", schema, false)

	txn, err = tae.StartTxn(nil)
	assert.Nil(t, err)
	db, err = txn.GetDatabase("db")
	assert.Nil(t, err)
	rel, err = db.GetRelationByName(schema.Name)
	assert.Nil(t, err)
	assert.Equal(t, uint64(25), rel.GetMeta().(*catalog.TableEntry).GetRows())
	it = rel.MakeObjectIt()
	for it.Next() {
		testutil.CheckAllColRowsByScan(t, rel, bat.Length()-5, false)
		obj := it.GetObject()
		for j := 0; j < obj.BlkCnt(); j++ {
			col, err := obj.GetColumnDataById(context.Background(), uint16(j), 0, common.DefaultAllocator)
			assert.NoError(t, err)
			defer col.Close()
			t.Log(col)
		}
	}
	assert.Nil(t, txn.Commit(context.Background()))
}

// 1. Append 3 blocks and delete last 5 rows of the 1st block
// 2. Merge blocks
// 3. Check rows and col[0]
func TestMergeBlocks(t *testing.T) {
	defer testutils.AfterTest(t)()
	testutils.EnsureNoLeak(t)
	ctx := context.Background()

	tae := testutil.InitTestDB(ctx, ModuleName, t, nil)
	defer tae.Close()
	schema := catalog.MockSchemaAll(1, 0)
	schema.BlockMaxRows = 10
	schema.ObjectMaxBlocks = 3
	bat := catalog.MockBatch(schema, 30)
	defer bat.Close()

	testutil.CreateRelationAndAppend(t, 0, tae, "db", schema, bat, true)

	txn, err := tae.StartTxn(nil)
	assert.Nil(t, err)
	db, err := txn.GetDatabase("db")
	assert.Nil(t, err)
	rel, err := db.GetRelationByName(schema.Name)
	assert.Nil(t, err)
	blkID := testutil.GetOneObject(rel).Fingerprint()
	err = rel.RangeDelete(blkID, 5, 9, handle.DT_Normal)
	assert.Nil(t, err)
	assert.Nil(t, txn.Commit(context.Background()))

	txn, err = tae.StartTxn(nil)
	it := rel.MakeObjectIt()
	assert.Nil(t, err)
	for it.Next() {
		testutil.CheckAllColRowsByScan(t, rel, bat.Length(), false)
		obj := it.GetObject()
		for j := 0; j < obj.BlkCnt(); j++ {
			col, err := obj.GetColumnDataById(context.Background(), uint16(j), 0, common.DefaultAllocator)
			assert.NoError(t, err)
			defer col.Close()
			t.Log(col)
		}
	}
	assert.Nil(t, txn.Commit(context.Background()))

	testutil.CompactBlocks(t, 0, tae, "db", schema, false)
	testutil.MergeBlocks(t, 0, tae, "db", schema, false)

	txn, err = tae.StartTxn(nil)
	assert.Nil(t, err)
	db, err = txn.GetDatabase("db")
	assert.Nil(t, err)
	rel, err = db.GetRelationByName(schema.Name)
	assert.Nil(t, err)
	assert.Equal(t, uint64(25), rel.GetMeta().(*catalog.TableEntry).GetRows())
	it = rel.MakeObjectIt()
	for it.Next() {
		testutil.CheckAllColRowsByScan(t, rel, bat.Length()-5, false)
		obj := it.GetObject()
		for j := 0; j < obj.BlkCnt(); j++ {
			col, err := obj.GetColumnDataById(context.Background(), uint16(j), 0, common.DefaultAllocator)
			assert.NoError(t, err)
			defer col.Close()
			t.Log(col)
		}
	}
	assert.Nil(t, txn.Commit(context.Background()))
}

func TestSegDelLogtail(t *testing.T) {
	defer testutils.AfterTest(t)()
	testutils.EnsureNoLeak(t)
	ctx := context.Background()

	opts := config.WithLongScanAndCKPOpts(nil)
	tae := testutil.NewTestEngine(ctx, ModuleName, t, opts)
	defer tae.Close()
	schema := catalog.MockSchemaAll(13, -1)
	schema.BlockMaxRows = 10
	schema.ObjectMaxBlocks = 3
	bat := catalog.MockBatch(schema, 30)
	defer bat.Close()

	testutil.CreateRelationAndAppend(t, 0, tae.DB, "db", schema, bat, true)

	txn, err := tae.StartTxn(nil)
	assert.Nil(t, err)
	db, err := txn.GetDatabase("db")
	did := db.GetID()
	assert.Nil(t, err)
	rel, err := db.GetRelationByName(schema.Name)
	tid := rel.ID()
	assert.Nil(t, err)
	blkID := testutil.GetOneObject(rel).Fingerprint()
	err = rel.RangeDelete(blkID, 5, 9, handle.DT_Normal)
	assert.Nil(t, err)
	assert.Nil(t, txn.Commit(context.Background()))

	testutil.CompactBlocks(t, 0, tae.DB, "db", schema, false)
	testutil.MergeBlocks(t, 0, tae.DB, "db", schema, false)

	t.Log(tae.Catalog.SimplePPString(common.PPL3))
	resp, close, err := logtail.HandleSyncLogTailReq(context.TODO(), new(dummyCpkGetter), tae.LogtailMgr, tae.Catalog, api.SyncLogTailReq{
		CnHave: tots(types.TS{}),
		CnWant: tots(types.MaxTs()),
		Table:  &api.TableID{DbId: did, TbId: tid},
	}, false)
	require.Nil(t, err)
	require.Equal(t, 2, len(resp.Commands)) // block insert + object info

	require.Equal(t, api.Entry_Insert, resp.Commands[0].EntryType)
	require.True(t, strings.HasSuffix(resp.Commands[0].TableName, "meta"))
	require.Equal(t, uint32(1), resp.Commands[0].Bat.Vecs[0].Len) /* 1 deltaloc */

	require.Equal(t, api.Entry_Insert, resp.Commands[1].EntryType)
	require.True(t, strings.HasSuffix(resp.Commands[1].TableName, "obj"))
	require.Equal(t, uint32(6), resp.Commands[1].Bat.Vecs[0].Len) /* 2 Objects (create) + 4 (update object info) */
	// start ts should not be empty
	startTSVec := resp.Commands[1].Bat.Vecs[9]
	cnStartVec, err := vector.ProtoVectorToVector(startTSVec)
	require.NoError(t, err)
	startTSs := vector.MustFixedCol[types.TS](cnStartVec)
	for _, ts := range startTSs {
		require.False(t, ts.IsEmpty())
	}

	close()

	txn, err = tae.StartTxn(nil)
	assert.Nil(t, err)
	db, err = txn.GetDatabase("db")
	assert.Nil(t, err)
	rel, err = db.GetRelationByName(schema.Name)
	assert.Nil(t, err)
	assert.Equal(t, uint64(25), rel.GetMeta().(*catalog.TableEntry).GetRows())
	testutil.CheckAllColRowsByScan(t, rel, bat.Length()-5, false)
	assert.Nil(t, txn.Commit(context.Background()))

	err = tae.BGCheckpointRunner.ForceIncrementalCheckpoint(tae.TxnMgr.Now(), false)
	require.NoError(t, err)

	check := func() {
		ckpEntries := tae.BGCheckpointRunner.GetAllIncrementalCheckpoints()
		require.Equal(t, 1, len(ckpEntries))
		entry := ckpEntries[0]
		ins, del, cnins, segdel, err := entry.GetByTableID(context.Background(), tae.Runtime.Fs, tid)
		require.NoError(t, err)
		require.Equal(t, uint32(1), ins.Vecs[0].Len)    // 1 deltaloc, skip blks without deltaloc
		require.Nil(t, del)                             // 0  del
		require.Nil(t, cnins)                           // 0  del
		require.Equal(t, uint32(6), segdel.Vecs[0].Len) // 2 create + 4 update
		require.Equal(t, 12, len(segdel.Vecs))
	}
	check()

	tae.Restart(ctx)

	txn, err = tae.StartTxn(nil)
	assert.Nil(t, err)
	db, err = txn.GetDatabase("db")
	assert.Nil(t, err)
	rel, err = db.GetRelationByName(schema.Name)
	assert.Nil(t, err)
	assert.Equal(t, uint64(25), rel.GetMeta().(*catalog.TableEntry).GetRows())
	testutil.CheckAllColRowsByScan(t, rel, bat.Length()-5, false)
	assert.Nil(t, txn.Commit(context.Background()))

	check()

}

// delete
// merge but not commit
// delete
// commit merge
func TestMergeblocks2(t *testing.T) {
	defer testutils.AfterTest(t)()
	testutils.EnsureNoLeak(t)
	ctx := context.Background()

	opts := config.WithLongScanAndCKPOpts(nil)
	tae := testutil.NewTestEngine(ctx, ModuleName, t, opts)
	defer tae.Close()
	schema := catalog.MockSchemaAll(1, 0)
	schema.BlockMaxRows = 3
	schema.ObjectMaxBlocks = 2
	tae.BindSchema(schema)
	bat := catalog.MockBatch(schema, 6)
	bats := bat.Split(2)
	defer bat.Close()

	tae.CreateRelAndAppend(bats[0], true)

	txn, rel := tae.GetRelation()
	_ = rel.Append(context.Background(), bats[1])
	assert.Nil(t, txn.Commit(context.Background()))

	// flush to nblk
	{
		txn, rel := tae.GetRelation()
		blkMetas := testutil.GetAllBlockMetas(rel)
		task, err := jobs.NewFlushTableTailTask(tasks.WaitableCtx, txn, blkMetas, tae.DB.Runtime, types.MaxTs())
		require.NoError(t, err)
		require.NoError(t, task.OnExec(context.Background()))
		require.NoError(t, txn.Commit(context.Background()))
	}

	{
		v := testutil.GetSingleSortKeyValue(bat, schema, 1)
		filter := handle.NewEQFilter(v)
		txn2, rel := tae.GetRelation()
		t.Log("********before delete******************")
		testutil.CheckAllColRowsByScan(t, rel, 6, true)
		_ = rel.DeleteByFilter(context.Background(), filter)
		assert.Nil(t, txn2.Commit(context.Background()))
	}

	_, rel = tae.GetRelation()
	t.Log("**********************")
	testutil.CheckAllColRowsByScan(t, rel, 5, true)

	{
		t.Log("************merge************")

		txn, rel = tae.GetRelation()

		obj := testutil.GetOneObject(rel).GetMeta().(*catalog.ObjectEntry)
		objHandle, err := rel.GetObject(obj.ID())
		assert.NoError(t, err)

		objsToMerge := []*catalog.ObjectEntry{objHandle.GetMeta().(*catalog.ObjectEntry)}
		task, err := jobs.NewMergeObjectsTask(nil, txn, objsToMerge, tae.Runtime, 0)
		assert.NoError(t, err)
		err = task.OnExec(context.Background())
		assert.NoError(t, err)

		{
			v := testutil.GetSingleSortKeyValue(bat, schema, 2)
			filter := handle.NewEQFilter(v)
			txn2, rel := tae.GetRelation()
			t.Log("********before delete******************")
			testutil.CheckAllColRowsByScan(t, rel, 5, true)
			_ = rel.DeleteByFilter(context.Background(), filter)
			assert.Nil(t, txn2.Commit(context.Background()))
		}
		err = txn.Commit(context.Background())
		assert.NoError(t, err)
	}

	t.Log("********************")
	_, rel = tae.GetRelation()
	testutil.CheckAllColRowsByScan(t, rel, 4, true)

	v := testutil.GetSingleSortKeyValue(bat, schema, 1)
	filter := handle.NewEQFilter(v)
	_, _, err := rel.GetByFilter(context.Background(), filter)
	assert.NotNil(t, err)

	v = testutil.GetSingleSortKeyValue(bat, schema, 2)
	filter = handle.NewEQFilter(v)
	_, _, err = rel.GetByFilter(context.Background(), filter)
	assert.NotNil(t, err)
}

// Object1: 1, 2, 3 | 4, 5, 6
// Object2: 7, 8, 9 | 10, 11, 12
// Now delete 1 and 10, then after merge:
// Object1: 2, 3, 4 | 5, 6, 7
// Object2: 8, 9, 11 | 12
// Delete map not nil on: [obj1, blk1] and [obj2, blk2]
func TestMergeBlocksIntoMultipleObjects(t *testing.T) {
	defer testutils.AfterTest(t)()
	testutils.EnsureNoLeak(t)
	ctx := context.Background()

	opts := config.WithLongScanAndCKPOpts(nil)
	tae := testutil.NewTestEngine(ctx, ModuleName, t, opts)
	defer tae.Close()
	schema := catalog.MockSchemaAll(1, 0)
	schema.BlockMaxRows = 3
	schema.ObjectMaxBlocks = 2
	tae.BindSchema(schema)
	bat := catalog.MockBatch(schema, 12)
	bats := bat.Split(2)
	defer bat.Close()

	tae.CreateRelAndAppend(bats[0], true)

	txn, rel := tae.GetRelation()
	_ = rel.Append(context.Background(), bats[1])
	assert.Nil(t, txn.Commit(context.Background()))

	// flush to nblk
	{
		txn, rel := tae.GetRelation()
		blkMetas := testutil.GetAllBlockMetas(rel)
		task, err := jobs.NewFlushTableTailTask(tasks.WaitableCtx, txn, blkMetas, tae.DB.Runtime, types.MaxTs())
		require.NoError(t, err)
		require.NoError(t, task.OnExec(context.Background()))
		require.NoError(t, txn.Commit(context.Background()))

		testutil.CheckAllColRowsByScan(t, rel, 12, true)
	}

	{
		t.Log("************split one object into two objects************")

		txn, rel = tae.GetRelation()
		obj := testutil.GetOneObject(rel).GetMeta().(*catalog.ObjectEntry)
		objHandle, err := rel.GetObject(obj.ID())
		assert.NoError(t, err)

		objsToMerge := []*catalog.ObjectEntry{objHandle.GetMeta().(*catalog.ObjectEntry)}
		task, err := jobs.NewMergeObjectsTask(nil, txn, objsToMerge, tae.Runtime, 0)
		assert.NoError(t, err)
		assert.NoError(t, task.OnExec(context.Background()))
		assert.NoError(t, txn.Commit(context.Background()))
	}

	{
		t.Log("************check del map************")
		it := rel.MakeObjectIt()
		for it.Next() {
			obj := it.GetObject()
			assert.Nil(t, tae.Runtime.TransferDelsMap.GetDelsForBlk(*objectio.NewBlockidWithObjectID(obj.GetID(), 0)))
			assert.Nil(t, tae.Runtime.TransferDelsMap.GetDelsForBlk(*objectio.NewBlockidWithObjectID(obj.GetID(), 1)))
		}
	}

	{
		t.Log("************delete during merge************")

		txn, rel = tae.GetRelation()
		objIt := rel.MakeObjectIt()
		objIt.Next()
		obj1 := objIt.GetObject().GetMeta().(*catalog.ObjectEntry)
		objHandle1, err := rel.GetObject(obj1.ID())
		assert.NoError(t, err)
		objIt.Next()
		obj2 := objIt.GetObject().GetMeta().(*catalog.ObjectEntry)
		objHandle2, err := rel.GetObject(obj2.ID())
		assert.NoError(t, err)
		objIt.Close()

		v := testutil.GetSingleSortKeyValue(bat, schema, 1)
		filter := handle.NewEQFilter(v)
		txn2, rel := tae.GetRelation()
		_ = rel.DeleteByFilter(context.Background(), filter)
		assert.NoError(t, txn2.Commit(context.Background()))
		_, rel = tae.GetRelation()
		testutil.CheckAllColRowsByScan(t, rel, 11, true)

		v = testutil.GetSingleSortKeyValue(bat, schema, 10)
		filter = handle.NewEQFilter(v)
		txn2, rel = tae.GetRelation()
		_ = rel.DeleteByFilter(context.Background(), filter)
		assert.NoError(t, txn2.Commit(context.Background()))
		_, rel = tae.GetRelation()
		testutil.CheckAllColRowsByScan(t, rel, 10, true)

		objsToMerge := []*catalog.ObjectEntry{objHandle1.GetMeta().(*catalog.ObjectEntry), objHandle2.GetMeta().(*catalog.ObjectEntry)}
		task, err := jobs.NewMergeObjectsTask(nil, txn, objsToMerge, tae.Runtime, 0)
		assert.NoError(t, err)
		assert.NoError(t, task.OnExec(context.Background()))
		assert.NoError(t, txn.Commit(context.Background()))
		{
			t.Log("************check del map again************")
			_, rel = tae.GetRelation()
			objCnt := 0
			for it := rel.MakeObjectIt(); it.Next(); {
				obj := it.GetObject()
				if objCnt == 0 {
					assert.NotNil(t, tae.Runtime.TransferDelsMap.GetDelsForBlk(*objectio.NewBlockidWithObjectID(obj.GetID(), 0)))
				} else {
					assert.NotNil(t, tae.Runtime.TransferDelsMap.GetDelsForBlk(*objectio.NewBlockidWithObjectID(obj.GetID(), 1)))
				}
				objCnt++
			}
			assert.Equal(t, 2, objCnt)
		}
	}
}

func TestMergeEmptyBlocks(t *testing.T) {
	defer testutils.AfterTest(t)()
	testutils.EnsureNoLeak(t)
	ctx := context.Background()

	opts := config.WithLongScanAndCKPOpts(nil)
	tae := testutil.NewTestEngine(ctx, ModuleName, t, opts)
	defer tae.Close()
	schema := catalog.MockSchemaAll(1, 0)
	schema.BlockMaxRows = 3
	schema.ObjectMaxBlocks = 2
	tae.BindSchema(schema)
	bat := catalog.MockBatch(schema, 6)
	bats := bat.Split(2)
	defer bat.Close()

	tae.CreateRelAndAppend(bats[0], true)

	// flush to nblk
	{
		txn, rel := tae.GetRelation()
		blkMetas := testutil.GetAllBlockMetas(rel)
		task, err := jobs.NewFlushTableTailTask(tasks.WaitableCtx, txn, blkMetas, tae.DB.Runtime, types.MaxTs())
		require.NoError(t, err)
		require.NoError(t, task.OnExec(context.Background()))
		require.NoError(t, txn.Commit(context.Background()))
	}

	assert.NoError(t, tae.DeleteAll(true))

	{
		txn, rel := tae.GetRelation()
		assert.NoError(t, rel.Append(context.Background(), bats[1]))
		assert.NoError(t, txn.Commit(context.Background()))
	}

	{
		t.Log("************merge************")

		txn, rel := tae.GetRelation()

		obj := testutil.GetOneObject(rel).GetMeta().(*catalog.ObjectEntry)
		objHandle, err := rel.GetObject(obj.ID())
		assert.NoError(t, err)

		objsToMerge := []*catalog.ObjectEntry{objHandle.GetMeta().(*catalog.ObjectEntry)}
		task, err := jobs.NewMergeObjectsTask(nil, txn, objsToMerge, tae.Runtime, 0)
		assert.NoError(t, err)
		err = task.OnExec(context.Background())
		assert.NoError(t, err)

		{
			v := testutil.GetSingleSortKeyValue(bat, schema, 4)
			filter := handle.NewEQFilter(v)
			txn2, rel := tae.GetRelation()
			require.NoError(t, rel.DeleteByFilter(context.Background(), filter))
			assert.Nil(t, txn2.Commit(context.Background()))
		}
		err = txn.Commit(context.Background())
		assert.NoError(t, err)
	}
}
func TestDelete2(t *testing.T) {
	defer testutils.AfterTest(t)()
	testutils.EnsureNoLeak(t)
	ctx := context.Background()

	opts := config.WithLongScanAndCKPOpts(nil)
	tae := testutil.NewTestEngine(ctx, ModuleName, t, opts)
	defer tae.Close()
	schema := catalog.MockSchemaAll(18, 11)
	schema.BlockMaxRows = 10
	schema.ObjectMaxBlocks = 2
	tae.BindSchema(schema)
	bat := catalog.MockBatch(schema, 5)
	defer bat.Close()
	tae.CreateRelAndAppend(bat, true)

	txn, rel := tae.GetRelation()
	v := testutil.GetSingleSortKeyValue(bat, schema, 2)
	filter := handle.NewEQFilter(v)
	err := rel.DeleteByFilter(context.Background(), filter)
	assert.NoError(t, err)
	assert.NoError(t, txn.Commit(context.Background()))

	tae.CompactBlocks(false)
}

func TestNull1(t *testing.T) {
	defer testutils.AfterTest(t)()
	testutils.EnsureNoLeak(t)
	ctx := context.Background()

	opts := config.WithLongScanAndCKPOpts(nil)
	tae := testutil.NewTestEngine(ctx, ModuleName, t, opts)
	defer tae.Close()
	schema := catalog.MockSchemaAll(18, 9)
	schema.BlockMaxRows = 10
	schema.ObjectMaxBlocks = 2
	tae.BindSchema(schema)

	bat := catalog.MockBatch(schema, int(schema.BlockMaxRows*3+1))
	defer bat.Close()
	bats := bat.Split(4)
	bats[0].Vecs[3].Update(2, nil, true)
	tae.CreateRelAndAppend(bats[0], true)

	txn, rel := tae.GetRelation()
	blk := testutil.GetOneObject(rel)
	view, err := blk.GetColumnDataById(context.Background(), 0, 3, common.DefaultAllocator)
	assert.NoError(t, err)
	defer view.Close()
	//v := view.GetData().Get(2)
	assert.True(t, view.GetData().IsNull(2))
	testutil.CheckAllColRowsByScan(t, rel, bats[0].Length(), false)
	assert.NoError(t, txn.Commit(context.Background()))

	tae.Restart(ctx)
	txn, rel = tae.GetRelation()
	blk = testutil.GetOneObject(rel)
	view, err = blk.GetColumnDataById(context.Background(), 0, 3, common.DefaultAllocator)
	assert.NoError(t, err)
	defer view.Close()
	//v = view.GetData().Get(2)
	assert.True(t, view.GetData().IsNull(2))
	testutil.CheckAllColRowsByScan(t, rel, bats[0].Length(), false)

	v := testutil.GetSingleSortKeyValue(bats[0], schema, 2)
	filter_2 := handle.NewEQFilter(v)
	_, uv0_2_isNull, err := rel.GetValueByFilter(context.Background(), filter_2, 3)
	assert.NoError(t, err)
	assert.True(t, uv0_2_isNull)

	v0_4 := testutil.GetSingleSortKeyValue(bats[0], schema, 4)
	filter_4 := handle.NewEQFilter(v0_4)
	err = rel.UpdateByFilter(context.Background(), filter_4, 3, nil, true)
	assert.NoError(t, err)
	_, uv_isNull, err := rel.GetValueByFilter(context.Background(), filter_4, 3)
	assert.NoError(t, err)
	assert.True(t, uv_isNull)
	assert.NoError(t, txn.Commit(context.Background()))

	txn, rel = tae.GetRelation()
	testutil.CheckAllColRowsByScan(t, rel, bats[0].Length(), true)
	_, uv_isNull, err = rel.GetValueByFilter(context.Background(), filter_4, 3)
	assert.NoError(t, err)
	assert.True(t, uv_isNull)

	err = rel.Append(context.Background(), bats[1])
	assert.NoError(t, err)
	assert.NoError(t, txn.Commit(context.Background()))

	tae.CompactBlocks(false)
	txn, rel = tae.GetRelation()
	testutil.CheckAllColRowsByScan(t, rel, testutil.LenOfBats(bats[:2]), false)
	_, uv_isNull, err = rel.GetValueByFilter(context.Background(), filter_4, 3)
	assert.NoError(t, err)
	assert.True(t, uv_isNull)
	assert.NoError(t, txn.Commit(context.Background()))

	tae.Restart(ctx)
	txn, rel = tae.GetRelation()
	testutil.CheckAllColRowsByScan(t, rel, testutil.LenOfBats(bats[:2]), false)
	_, uv_isNull, err = rel.GetValueByFilter(context.Background(), filter_4, 3)
	assert.NoError(t, err)
	assert.True(t, uv_isNull)

	v0_1 := testutil.GetSingleSortKeyValue(bats[0], schema, 1)
	filter0_1 := handle.NewEQFilter(v0_1)
	err = rel.UpdateByFilter(context.Background(), filter0_1, 12, nil, true)
	assert.NoError(t, err)
	_, uv0_1_isNull, err := rel.GetValueByFilter(context.Background(), filter0_1, 12)
	assert.NoError(t, err)
	assert.True(t, uv0_1_isNull)
	assert.NoError(t, txn.Commit(context.Background()))

	txn, rel = tae.GetRelation()
	_, uv0_1_isNull, err = rel.GetValueByFilter(context.Background(), filter0_1, 12)
	assert.NoError(t, err)
	assert.True(t, uv0_1_isNull)
	err = rel.Append(context.Background(), bats[2])
	assert.NoError(t, err)
	assert.NoError(t, txn.Commit(context.Background()))

	tae.CompactBlocks(false)
	tae.MergeBlocks(false)

	txn, rel = tae.GetRelation()
	_, uv0_1_isNull, err = rel.GetValueByFilter(context.Background(), filter0_1, 12)
	assert.NoError(t, err)
	assert.True(t, uv0_1_isNull)
	_, uv0_2_isNull, err = rel.GetValueByFilter(context.Background(), filter_2, 3)
	assert.NoError(t, err)
	assert.True(t, uv0_2_isNull)
	assert.NoError(t, txn.Commit(context.Background()))

	tae.Restart(ctx)

	txn, rel = tae.GetRelation()
	_, uv0_1_isNull, err = rel.GetValueByFilter(context.Background(), filter0_1, 12)
	assert.NoError(t, err)
	assert.True(t, uv0_1_isNull)
	_, uv0_2_isNull, err = rel.GetValueByFilter(context.Background(), filter_2, 3)
	assert.NoError(t, err)
	assert.True(t, uv0_2_isNull)
	assert.NoError(t, txn.Commit(context.Background()))
}

func TestTruncate(t *testing.T) {
	defer testutils.AfterTest(t)()
	testutils.EnsureNoLeak(t)
	ctx := context.Background()

	opts := config.WithQuickScanAndCKPOpts(nil)
	tae := testutil.NewTestEngine(ctx, ModuleName, t, opts)
	defer tae.Close()
	schema := catalog.MockSchemaAll(18, 15)
	schema.BlockMaxRows = 10
	schema.ObjectMaxBlocks = 2
	tae.BindSchema(schema)
	bat := catalog.MockBatch(schema, int(schema.BlockMaxRows*5+1))
	defer bat.Close()
	bats := bat.Split(20)
	tae.CreateRelAndAppend(bats[0], true)

	var wg sync.WaitGroup
	p, _ := ants.NewPool(10)
	defer p.Release()
	tryAppend := func(i int) func() {
		return func() {
			defer wg.Done()
			tae.TryAppend(bats[1+i])
		}
	}

	for i := range bats[1:] {
		if i == 10 {
			wg.Add(1)
			_ = p.Submit(func() {
				defer wg.Done()
				tae.Truncate()
				t.Log(tae.Catalog.SimplePPString(common.PPL1))
			})
		}
		wg.Add(1)
		_ = p.Submit(tryAppend(i))
		time.Sleep(time.Millisecond * 2)
	}
	wg.Wait()
	txn, _ := tae.GetRelation()
	assert.NoError(t, txn.Commit(context.Background()))
	tae.Truncate()
	txn, _ = tae.GetRelation()
	assert.NoError(t, txn.Commit(context.Background()))
}

func TestGetColumnData(t *testing.T) {
	defer testutils.AfterTest(t)()
	testutils.EnsureNoLeak(t)
	ctx := context.Background()

	opts := config.WithLongScanAndCKPOpts(nil)
	tae := testutil.NewTestEngine(ctx, ModuleName, t, opts)
	defer tae.Close()
	schema := catalog.MockSchemaAll(18, 13)
	schema.BlockMaxRows = 10
	schema.ObjectMaxBlocks = 2
	tae.BindSchema(schema)
	bat := catalog.MockBatch(schema, 39)
	bats := bat.Split(4)
	defer bat.Close()
	tae.CreateRelAndAppend(bats[0], true)
	txn, rel := tae.GetRelation()
	blk := testutil.GetOneObject(rel)
	view, _ := blk.GetColumnDataById(context.Background(), 0, 2, common.DefaultAllocator)
	defer view.Close()
	assert.Equal(t, bats[0].Length(), view.Length())
	assert.NotZero(t, view.GetData().Allocated())

	view, _ = blk.GetColumnDataById(context.Background(), 0, 2, common.DefaultAllocator)
	defer view.Close()
	assert.Equal(t, bats[0].Length(), view.Length())
	assert.NotZero(t, view.GetData().Allocated())
	assert.NoError(t, txn.Commit(context.Background()))

	tae.CompactBlocks(false)
	txn, rel = tae.GetRelation()
	blk = testutil.GetOneObject(rel)
	view, _ = blk.GetColumnDataById(context.Background(), 0, 2, common.DefaultAllocator)
	defer view.Close()
	assert.Equal(t, bats[0].Length(), view.Length())
	assert.NotZero(t, view.GetData().Allocated())

	view, _ = blk.GetColumnDataById(context.Background(), 0, 2, common.DefaultAllocator)
	defer view.Close()
	assert.Equal(t, bats[0].Length(), view.Length())
	assert.NotZero(t, view.GetData().Allocated())
	assert.NoError(t, txn.Commit(context.Background()))

	txn, rel = tae.GetRelation()
	err := rel.Append(context.Background(), bats[1])
	assert.NoError(t, err)
	blk = testutil.GetOneObject(rel)
	view, err = blk.GetColumnDataById(context.Background(), 0, 2, common.DefaultAllocator)
	assert.NoError(t, err)
	defer view.Close()
	assert.True(t, view.GetData().Equals(bats[1].Vecs[2]))
	assert.NotZero(t, view.GetData().Allocated())
	view, err = blk.GetColumnDataById(context.Background(), 0, 2, common.DefaultAllocator)
	assert.NoError(t, err)
	defer view.Close()
	assert.True(t, view.GetData().Equals(bats[1].Vecs[2]))
	assert.NotZero(t, view.GetData().Allocated())

	assert.NoError(t, txn.Commit(context.Background()))
}

func TestCompactBlk1(t *testing.T) {
	defer testutils.AfterTest(t)()
	testutils.EnsureNoLeak(t)
	ctx := context.Background()

	opts := config.WithLongScanAndCKPOpts(nil)
	tae := testutil.NewTestEngine(ctx, ModuleName, t, opts)
	defer tae.Close()
	schema := catalog.MockSchemaAll(3, 1)
	schema.BlockMaxRows = 5
	schema.ObjectMaxBlocks = 2
	tae.BindSchema(schema)
	bat := catalog.MockBatch(schema, 5)
	bats := bat.Split(5)
	defer bat.Close()

	tae.CreateRelAndAppend(bats[2], true)

	txn, rel := tae.GetRelation()
	_ = rel.Append(context.Background(), bats[1])
	assert.Nil(t, txn.Commit(context.Background()))

	txn, rel = tae.GetRelation()
	_ = rel.Append(context.Background(), bats[3])
	assert.Nil(t, txn.Commit(context.Background()))

	txn, rel = tae.GetRelation()
	_ = rel.Append(context.Background(), bats[4])
	assert.Nil(t, txn.Commit(context.Background()))

	txn, rel = tae.GetRelation()
	_ = rel.Append(context.Background(), bats[0])
	assert.Nil(t, txn.Commit(context.Background()))

	{
		v := testutil.GetSingleSortKeyValue(bat, schema, 1)
		t.Logf("v is %v**********", v)
		filter := handle.NewEQFilter(v)
		txn2, rel := tae.GetRelation()
		t.Log("********before delete******************")
		testutil.CheckAllColRowsByScan(t, rel, 5, true)
		_ = rel.DeleteByFilter(context.Background(), filter)
		assert.Nil(t, txn2.Commit(context.Background()))
	}

	_, rel = tae.GetRelation()
	testutil.CheckAllColRowsByScan(t, rel, 4, true)

	{
		t.Log("************compact************")
		txn, rel = tae.GetRelation()
		blk := testutil.GetOneObject(rel)
		meta := blk.GetMeta().(*catalog.ObjectEntry)
		task, err := jobs.NewFlushTableTailTask(nil, txn, []*catalog.ObjectEntry{meta}, tae.DB.Runtime, txn.GetStartTS())
		assert.NoError(t, err)
		err = task.OnExec(context.Background())
		assert.NoError(t, err)

		{
			v := testutil.GetSingleSortKeyValue(bat, schema, 2)
			t.Logf("v is %v**********", v)
			filter := handle.NewEQFilter(v)
			txn2, rel := tae.GetRelation()
			t.Log("********before delete******************")
			testutil.CheckAllColRowsByScan(t, rel, 4, true)
			_ = rel.DeleteByFilter(context.Background(), filter)
			assert.Nil(t, txn2.Commit(context.Background()))
		}

		err = txn.Commit(context.Background())
		assert.NoError(t, err)
	}

	_, rel = tae.GetRelation()
	testutil.CheckAllColRowsByScan(t, rel, 3, true)

	tae.Restart(ctx)
	_, rel = tae.GetRelation()
	testutil.CheckAllColRowsByScan(t, rel, 3, true)
}

func TestCompactBlk2(t *testing.T) {
	defer testutils.AfterTest(t)()
	testutils.EnsureNoLeak(t)
	ctx := context.Background()

	opts := config.WithLongScanAndCKPOpts(nil)
	tae := testutil.NewTestEngine(ctx, ModuleName, t, opts)
	defer tae.Close()
	schema := catalog.MockSchemaAll(3, 1)
	schema.BlockMaxRows = 5
	schema.ObjectMaxBlocks = 2
	tae.BindSchema(schema)
	bat := catalog.MockBatch(schema, 5)
	bats := bat.Split(5)
	defer bat.Close()

	tae.CreateRelAndAppend(bats[2], true)

	txn, rel := tae.GetRelation()
	_ = rel.Append(context.Background(), bats[1])
	assert.Nil(t, txn.Commit(context.Background()))

	txn, rel = tae.GetRelation()
	_ = rel.Append(context.Background(), bats[3])
	assert.Nil(t, txn.Commit(context.Background()))

	txn, rel = tae.GetRelation()
	_ = rel.Append(context.Background(), bats[4])
	assert.Nil(t, txn.Commit(context.Background()))

	txn, rel = tae.GetRelation()
	_ = rel.Append(context.Background(), bats[0])
	assert.Nil(t, txn.Commit(context.Background()))

	v := testutil.GetSingleSortKeyValue(bat, schema, 1)
	filter := handle.NewEQFilter(v)
	txn2, rel1 := tae.GetRelation()
	testutil.CheckAllColRowsByScan(t, rel1, 5, true)
	_ = rel1.DeleteByFilter(context.Background(), filter)
	assert.Nil(t, txn2.Commit(context.Background()))

	txn4, rel2 := tae.GetRelation()
	testutil.CheckAllColRowsByScan(t, rel2, 4, true)

	txn, rel = tae.GetRelation()
	blk := testutil.GetOneObject(rel)
	meta := blk.GetMeta().(*catalog.ObjectEntry)
	task, err := jobs.NewFlushTableTailTask(nil, txn, []*catalog.ObjectEntry{meta}, tae.DB.Runtime, types.TS{})
	assert.NoError(t, err)
	err = task.OnExec(context.Background())
	assert.NoError(t, err)
	err = txn.Commit(context.Background())
	assert.NoError(t, err)

	v = testutil.GetSingleSortKeyValue(bat, schema, 2)
	filter = handle.NewEQFilter(v)
	txn2, rel3 := tae.GetRelation()
	testutil.CheckAllColRowsByScan(t, rel3, 4, true)
	_ = rel3.DeleteByFilter(context.Background(), filter)
	assert.Nil(t, txn2.Commit(context.Background()))

	v = testutil.GetSingleSortKeyValue(bat, schema, 4)
	filter = handle.NewEQFilter(v)
	txn2, rel4 := tae.GetRelation()
	testutil.CheckAllColRowsByScan(t, rel4, 3, true)
	_ = rel4.DeleteByFilter(context.Background(), filter)
	assert.Nil(t, txn2.Commit(context.Background()))

	testutil.CheckAllColRowsByScan(t, rel1, 5, true)
	testutil.CheckAllColRowsByScan(t, rel2, 4, true)
	assert.Nil(t, txn4.Commit(context.Background()))

	_, rel = tae.GetRelation()
	testutil.CheckAllColRowsByScan(t, rel, 2, true)

	v = testutil.GetSingleSortKeyValue(bat, schema, 2)
	filter = handle.NewEQFilter(v)
	_, _, err = rel.GetByFilter(context.Background(), filter)
	assert.NotNil(t, err)

	v = testutil.GetSingleSortKeyValue(bat, schema, 4)
	filter = handle.NewEQFilter(v)
	_, _, err = rel.GetByFilter(context.Background(), filter)
	assert.NotNil(t, err)

	tae.Restart(ctx)
}

func TestCompactblk3(t *testing.T) {
	defer testutils.AfterTest(t)()
	testutils.EnsureNoLeak(t)
	ctx := context.Background()

	opts := config.WithLongScanAndCKPOpts(nil)
	tae := testutil.NewTestEngine(ctx, ModuleName, t, opts)
	defer tae.Close()
	schema := catalog.MockSchemaAll(3, 1)
	schema.BlockMaxRows = 5
	schema.ObjectMaxBlocks = 2
	tae.BindSchema(schema)
	bat := catalog.MockBatch(schema, 3)
	defer bat.Close()

	tae.CreateRelAndAppend(bat, true)

	v := testutil.GetSingleSortKeyValue(bat, schema, 1)
	filter := handle.NewEQFilter(v)
	txn2, rel1 := tae.GetRelation()
	testutil.CheckAllColRowsByScan(t, rel1, 3, true)
	_ = rel1.DeleteByFilter(context.Background(), filter)
	assert.Nil(t, txn2.Commit(context.Background()))

	_, rel2 := tae.GetRelation()
	testutil.CheckAllColRowsByScan(t, rel2, 2, true)

	txn, rel := tae.GetRelation()
	blk := testutil.GetOneObject(rel)
	meta := blk.GetMeta().(*catalog.ObjectEntry)
	task, err := jobs.NewFlushTableTailTask(nil, txn, []*catalog.ObjectEntry{meta}, tae.DB.Runtime, txn.GetStartTS())
	assert.NoError(t, err)
	err = task.OnExec(context.Background())
	assert.NoError(t, err)
	err = txn.Commit(context.Background())
	assert.NoError(t, err)

	txn, err = tae.StartTxn(nil)
	assert.NoError(t, err)
	processor := &catalog.LoopProcessor{}
	processor.ObjectFn = func(be *catalog.ObjectEntry) error {
		if be.GetTable().GetDB().IsSystemDB() {
			return nil
		}
		for j := 0; j < be.BlockCnt(); j++ {
			view, err := be.GetObjectData().GetColumnDataById(context.Background(), txn, schema, uint16(j), 0, common.DefaultAllocator)
			assert.NoError(t, err)
			view.ApplyDeletes()
			assert.Equal(t, 2, view.Length())
		}
		return nil
	}
	err = tae.Catalog.RecurLoop(processor)
	assert.NoError(t, err)
}

func TestImmutableIndexInAblk(t *testing.T) {
	defer testutils.AfterTest(t)()
	testutils.EnsureNoLeak(t)
	ctx := context.Background()

	opts := config.WithLongScanAndCKPOpts(nil)
	tae := testutil.NewTestEngine(ctx, ModuleName, t, opts)
	defer tae.Close()
	schema := catalog.MockSchemaAll(3, 1)
	schema.BlockMaxRows = 5
	schema.ObjectMaxBlocks = 2
	tae.BindSchema(schema)
	bat := catalog.MockBatch(schema, 5)
	bats := bat.Split(5)
	defer bat.Close()

	tae.CreateRelAndAppend(bats[2], true)
	txn, rel := tae.GetRelation()
	_ = rel.Append(context.Background(), bats[1])
	assert.Nil(t, txn.Commit(context.Background()))
	txn, rel = tae.GetRelation()
	_ = rel.Append(context.Background(), bats[3])
	assert.Nil(t, txn.Commit(context.Background()))
	txn, rel = tae.GetRelation()
	_ = rel.Append(context.Background(), bats[4])
	assert.Nil(t, txn.Commit(context.Background()))
	txn, rel = tae.GetRelation()
	_ = rel.Append(context.Background(), bats[0])
	assert.Nil(t, txn.Commit(context.Background()))

	v := testutil.GetSingleSortKeyValue(bat, schema, 1)
	filter := handle.NewEQFilter(v)
	txn2, rel := tae.GetRelation()
	_ = rel.DeleteByFilter(context.Background(), filter)
	assert.Nil(t, txn2.Commit(context.Background()))

	txn, rel = tae.GetRelation()
	blk := testutil.GetOneObject(rel)
	meta := blk.GetMeta().(*catalog.ObjectEntry)
	task, err := jobs.NewFlushTableTailTask(nil, txn, []*catalog.ObjectEntry{meta}, tae.DB.Runtime, txn.GetStartTS())
	assert.NoError(t, err)
	err = task.OnExec(context.Background())
	assert.NoError(t, err)
	err = txn.Commit(context.Background())
	assert.NoError(t, err)

	txn, _ = tae.GetRelation()
	_, _, err = meta.GetObjectData().GetByFilter(context.Background(), txn, filter, common.DefaultAllocator)
	assert.Error(t, err)
	v = testutil.GetSingleSortKeyValue(bat, schema, 2)
	filter = handle.NewEQFilter(v)
	_, _, err = meta.GetObjectData().GetByFilter(context.Background(), txn, filter, common.DefaultAllocator)
	assert.NoError(t, err)

	err = meta.GetObjectData().BatchDedup(
		context.Background(), txn, bat.Vecs[1], nil, nil, false, objectio.BloomFilter{}, common.DefaultAllocator,
	)
	assert.Error(t, err)
}

func TestDelete3(t *testing.T) {
	// t.Skip(any("This case crashes occasionally, is being fixed, skip it for now"))
	defer testutils.AfterTest(t)()
	ctx := context.Background()

	opts := config.WithQuickScanAndCKPOpts(nil)
	tae := testutil.NewTestEngine(ctx, ModuleName, t, opts)
	defer tae.Close()

	// this task won't affect logic of TestAppend2, it just prints logs about dirty count
	forest := logtail.NewDirtyCollector(tae.LogtailMgr, opts.Clock, tae.Catalog, new(catalog.LoopProcessor))
	hb := ops.NewHeartBeaterWithFunc(5*time.Millisecond, func() {
		forest.Run(0)
		t.Log(forest.String())
	}, nil)
	hb.Start()
	defer hb.Stop()
	schema := catalog.MockSchemaAll(3, 2)
	schema.BlockMaxRows = 10
	schema.ObjectMaxBlocks = 2
	tae.BindSchema(schema)
	// rows := int(schema.BlockMaxRows * 1)
	rows := int(schema.BlockMaxRows*3) + 1
	bat := catalog.MockBatch(schema, rows)

	tae.CreateRelAndAppend(bat, true)
	tae.CheckRowsByScan(rows, false)
	deleted := false
	for i := 0; i < 10; i++ {
		if deleted {
			tae.CheckRowsByScan(0, true)
			tae.DoAppend(bat)
			deleted = false
			tae.CheckRowsByScan(rows, true)
		} else {
			tae.CheckRowsByScan(rows, true)
			err := tae.DeleteAll(true)
			if err == nil {
				deleted = true
				tae.CheckRowsByScan(0, true)
				// assert.Zero(t, tae.getRows())
			} else {
				tae.CheckRowsByScan(rows, true)
				// assert.Equal(t, tae.getRows(), rows)
			}
		}
	}
	t.Logf(tae.Catalog.SimplePPString(common.PPL1))
}

func TestDropCreated1(t *testing.T) {
	defer testutils.AfterTest(t)()
	ctx := context.Background()

	opts := config.WithLongScanAndCKPOpts(nil)
	tae := testutil.NewTestEngine(ctx, ModuleName, t, opts)
	defer tae.Close()

	txn, err := tae.StartTxn(nil)
	assert.Nil(t, err)
	_, err = txn.CreateDatabase("db", "", "")
	assert.Nil(t, err)
	db, err := txn.DropDatabase("db")
	assert.Nil(t, err)
	assert.Nil(t, txn.Commit(context.Background()))

	assert.Equal(t, txn.GetCommitTS(), db.GetMeta().(*catalog.DBEntry).GetCreatedAtLocked())
	assert.Equal(t, txn.GetCommitTS(), db.GetMeta().(*catalog.DBEntry).GetCreatedAtLocked())

	tae.Restart(ctx)
}

func TestDropCreated2(t *testing.T) {
	defer testutils.AfterTest(t)()
	ctx := context.Background()

	opts := config.WithLongScanAndCKPOpts(nil)
	tae := testutil.NewTestEngine(ctx, ModuleName, t, opts)
	schema := catalog.MockSchemaAll(1, -1)
	defer tae.Close()

	txn, err := tae.StartTxn(nil)
	assert.Nil(t, err)
	db, err := txn.CreateDatabase("db", "", "")
	assert.Nil(t, err)
	rel, err := db.CreateRelation(schema)
	assert.Nil(t, err)
	_, err = db.DropRelationByName(schema.Name)
	assert.Nil(t, err)
	assert.Nil(t, txn.Commit(context.Background()))

	assert.Equal(t, txn.GetCommitTS(), rel.GetMeta().(*catalog.TableEntry).GetCreatedAtLocked())
	assert.Equal(t, txn.GetCommitTS(), rel.GetMeta().(*catalog.TableEntry).GetCreatedAtLocked())

	tae.Restart(ctx)
}

func TestDropCreated3(t *testing.T) {
	defer testutils.AfterTest(t)()
	ctx := context.Background()

	opts := config.WithLongScanAndCKPOpts(nil)
	tae := testutil.NewTestEngine(ctx, ModuleName, t, opts)
	defer tae.Close()

	txn, err := tae.StartTxn(nil)
	assert.Nil(t, err)
	_, err = txn.CreateDatabase("db", "", "")
	assert.Nil(t, err)
	_, err = txn.DropDatabase("db")
	assert.Nil(t, err)
	assert.Nil(t, txn.Commit(context.Background()))

	err = tae.BGCheckpointRunner.ForceIncrementalCheckpoint(tae.TxnMgr.Now(), false)
	assert.Nil(t, err)

	tae.Restart(ctx)
}

func TestRollbackCreateTable(t *testing.T) {
	defer testutils.AfterTest(t)()
	ctx := context.Background()

	opts := config.WithLongScanAndCKPOpts(nil)
	tae := testutil.NewTestEngine(ctx, ModuleName, t, opts)
	schema := catalog.MockSchemaAll(1, -1)
	defer tae.Close()

	txn, _ := tae.StartTxn(nil)
	db, _ := txn.CreateDatabase("db", "sql", "")
	db.CreateRelationWithID(schema.Clone(), uint64(27200))
	txn.Commit(ctx)

	for i := 0; i < 10; i += 2 {
		tae.Catalog.GCByTS(ctx, tae.TxnMgr.Now())
		txn, _ := tae.StartTxn(nil)
		db, _ := txn.GetDatabase("db")
		db.DropRelationByID(uint64(i + 27200))
		db.CreateRelationWithID(schema.Clone(), uint64(i+27200+1))
		txn.Commit(ctx)

		txn, _ = tae.StartTxn(nil)
		db, _ = txn.GetDatabase("db")
		db.DropRelationByID(uint64(i + 27200 + 1))
		db.CreateRelationWithID(schema.Clone(), uint64(i+27200+2))
		txn.Rollback(ctx)
	}

	t.Log(tae.Catalog.SimplePPString(3))
}

func TestDropCreated4(t *testing.T) {
	defer testutils.AfterTest(t)()
	ctx := context.Background()

	opts := config.WithLongScanAndCKPOpts(nil)
	tae := testutil.NewTestEngine(ctx, ModuleName, t, opts)
	schema := catalog.MockSchemaAll(1, -1)
	defer tae.Close()

	txn, err := tae.StartTxn(nil)
	assert.Nil(t, err)
	db, err := txn.CreateDatabase("db", "", "")
	assert.Nil(t, err)
	_, err = db.CreateRelation(schema)
	assert.Nil(t, err)
	_, err = db.DropRelationByName(schema.Name)
	assert.Nil(t, err)
	assert.Nil(t, txn.Commit(context.Background()))

	err = tae.BGCheckpointRunner.ForceIncrementalCheckpoint(tae.TxnMgr.Now(), false)
	assert.Nil(t, err)

	tae.Restart(ctx)
}

func TestTruncateZonemap(t *testing.T) {
	defer testutils.AfterTest(t)()
	ctx := context.Background()

	type Mod struct {
		offset int
		v      byte
	}
	mockBytes := func(init byte, size int, mods ...Mod) []byte {
		ret := make([]byte, size)
		for i := 0; i < size; i++ {
			ret[i] = init
		}
		for _, m := range mods {
			ret[m.offset] = m.v
		}
		return ret
	}
	testutils.EnsureNoLeak(t)
	opts := config.WithLongScanAndCKPOpts(nil)
	tae := testutil.NewTestEngine(ctx, ModuleName, t, opts)
	defer tae.Close()

	schema := catalog.MockSchemaAll(13, 12) // set varchar PK
	schema.BlockMaxRows = 10
	schema.ObjectMaxBlocks = 2
	tae.BindSchema(schema)

	bat := catalog.MockBatch(schema, int(schema.BlockMaxRows*2+9))        // 2.9 blocks
	minv := mockBytes(0, 35)                                              // 0x00000000
	trickyMinv := mockBytes(0, 33)                                        // smaller than minv, not in mut index but in immut index
	maxv := mockBytes(0xff, 35, Mod{0, 0x61}, Mod{1, 0x62}, Mod{2, 0x63}) // abc0xff0xff...
	trickyMaxv := []byte("abd")                                           // bigger than maxv, not in mut index but in immut index
	bat.Vecs[12].Update(8, maxv, false)
	bat.Vecs[12].Update(11, minv, false)
	bat.Vecs[12].Update(22, []byte("abcc"), false)
	defer bat.Close()

	checkMinMax := func(rel handle.Relation, minvOffset, maxvOffset uint32) {
		_, _, err := rel.GetByFilter(context.Background(), handle.NewEQFilter(trickyMinv))
		assert.True(t, moerr.IsMoErrCode(err, moerr.ErrNotFound))
		_, _, err = rel.GetByFilter(context.Background(), handle.NewEQFilter(trickyMaxv))
		assert.True(t, moerr.IsMoErrCode(err, moerr.ErrNotFound))
		_, row, err := rel.GetByFilter(context.Background(), handle.NewEQFilter(minv))
		assert.NoError(t, err)
		assert.Equal(t, minvOffset, row)
		_, row, err = rel.GetByFilter(context.Background(), handle.NewEQFilter(maxv))
		assert.NoError(t, err)
		assert.Equal(t, maxvOffset, row)
	}

	tae.CreateRelAndAppend(bat, true)

	// runtime check
	txn, rel := tae.GetRelation()
	checkMinMax(rel, 1, 8)
	assert.NoError(t, txn.Commit(context.Background()))

	// restart without compact
	tae.Restart(ctx)
	txn, rel = tae.GetRelation()
	checkMinMax(rel, 1, 8)
	assert.NoError(t, txn.Commit(context.Background()))

	// restart with compact
	tae.CompactBlocks(false)
	tae.MergeBlocks(false)
	tae.Restart(ctx)
	txn, rel = tae.GetRelation()
	checkMinMax(rel, 0, 8)
	assert.NoError(t, txn.Commit(context.Background()))

	// 3 NonAppendable Blocks
	txn, rel = tae.GetRelation()
	rel.UpdateByFilter(context.Background(), handle.NewEQFilter(maxv), 12, mockBytes(0xff, 35), false)
	assert.NoError(t, txn.Commit(context.Background()))
	tae.CompactBlocks(false)
	tae.MergeBlocks(false)
	tae.Restart(ctx)

	txn, rel = tae.GetRelation()
	_, row, err := rel.GetByFilter(context.Background(), handle.NewEQFilter(mockBytes(0xff, 35)))
	assert.NoError(t, err)
	assert.Equal(t, uint32(8), row)
	assert.NoError(t, txn.Commit(context.Background()))
}

func mustStartTxn(t *testing.T, tae *testutil.TestEngine, tenantID uint32) txnif.AsyncTxn {
	txn, err := tae.StartTxn(nil)
	assert.NoError(t, err)
	txn.BindAccessInfo(tenantID, 0, 0)
	return txn
}

func TestMultiTenantDBOps(t *testing.T) {
	defer testutils.AfterTest(t)()
	ctx := context.Background()

	var err error
	opts := config.WithLongScanAndCKPOpts(nil)
	tae := testutil.NewTestEngine(ctx, ModuleName, t, opts)
	defer tae.Close()

	txn11 := mustStartTxn(t, tae, 1)
	_, err = txn11.CreateDatabase("db", "", "")
	assert.NoError(t, err)
	txn12 := mustStartTxn(t, tae, 1)
	_, err = txn11.CreateDatabase("db", "", "")
	assert.Error(t, err)

	txn21 := mustStartTxn(t, tae, 2)
	_, err = txn21.CreateDatabase("db", "", "")
	assert.NoError(t, err)

	assert.NoError(t, txn11.Commit(context.Background()))
	assert.NoError(t, txn12.Commit(context.Background()))
	assert.NoError(t, txn21.Commit(context.Background()))

	txn22 := mustStartTxn(t, tae, 2)
	_, _ = txn22.CreateDatabase("db2", "", "")

	txn23 := mustStartTxn(t, tae, 2)
	// [mo_catalog, db]
	assert.Equal(t, 2, len(txn23.DatabaseNames()))
	assert.NoError(t, txn23.Commit(context.Background()))

	txn22.Commit(context.Background())
	tae.Restart(ctx)

	txn24 := mustStartTxn(t, tae, 2)
	// [mo_catalog, db, db2]
	assert.Equal(t, 3, len(txn24.DatabaseNames()))
	assert.NoError(t, txn24.Commit(context.Background()))

	txn13 := mustStartTxn(t, tae, 1)
	// [mo_catalog, db]
	assert.Equal(t, 2, len(txn13.DatabaseNames()))

	_, err = txn13.GetDatabase("db2")
	assert.Error(t, err)
	dbHdl, err := txn13.GetDatabase("db")
	assert.NoError(t, err)
	assert.Equal(t, uint32(1), dbHdl.GetMeta().(*catalog.DBEntry).GetTenantID())

	_, err = txn13.DropDatabase("db2")
	assert.Error(t, err)
	_, err = txn13.DropDatabase("db")
	assert.NoError(t, err)
	assert.NoError(t, txn13.Commit(context.Background()))

	txn14 := mustStartTxn(t, tae, 1)
	// [mo_catalog]
	assert.Equal(t, 1, len(txn14.DatabaseNames()))
	assert.NoError(t, txn14.Commit(context.Background()))
}

func TestMultiTenantMoCatalogOps(t *testing.T) {
	defer testutils.AfterTest(t)()
	ctx := context.Background()

	var err error
	opts := config.WithLongScanAndCKPOpts(nil)
	tae := testutil.NewTestEngine(ctx, ModuleName, t, opts)
	defer tae.Close()

	s := catalog.MockSchemaAll(1, 0)
	s.Name = "mo_accounts"
	txn0, sysDB := tae.GetDB(pkgcatalog.MO_CATALOG)
	_, err = sysDB.CreateRelation(s)
	assert.NoError(t, err)
	assert.NoError(t, txn0.Commit(context.Background()))

	schema11 := catalog.MockSchemaAll(3, 0)
	schema11.BlockMaxRows = 10
	schema11.ObjectMaxBlocks = 2
	tae.BindSchema(schema11)
	tae.BindTenantID(1)

	bat1 := catalog.MockBatch(schema11, int(schema11.BlockMaxRows*2+9))
	tae.CreateRelAndAppend(bat1, true)
	// pretend 'mo_users'
	s = catalog.MockSchemaAll(1, 0)
	s.Name = "mo_users"
	txn11, sysDB := tae.GetDB(pkgcatalog.MO_CATALOG)
	_, err = sysDB.CreateRelation(s)
	assert.NoError(t, err)
	assert.NoError(t, txn11.Commit(context.Background()))

	tae.CompactBlocks(false)
	tae.MergeBlocks(false)

	schema21 := catalog.MockSchemaAll(2, 1)
	schema21.BlockMaxRows = 10
	schema21.ObjectMaxBlocks = 2
	tae.BindSchema(schema21)
	tae.BindTenantID(2)

	bat2 := catalog.MockBatch(schema21, int(schema21.BlockMaxRows*3+5))
	tae.CreateRelAndAppend(bat2, true)
	txn21, sysDB := tae.GetDB(pkgcatalog.MO_CATALOG)
	s = catalog.MockSchemaAll(1, 0)
	s.Name = "mo_users"
	_, err = sysDB.CreateRelation(s)
	assert.NoError(t, err)
	assert.NoError(t, txn21.Commit(context.Background()))

	tae.CompactBlocks(false)
	tae.MergeBlocks(false)

	tae.Restart(ctx)

	reservedColumnsCnt := len(catalog.SystemDBSchema.ColDefs) +
		len(catalog.SystemColumnSchema.ColDefs) +
		len(catalog.SystemTableSchema.ColDefs)
	{
		// account 2
		// check data for good
		_, tbl := tae.GetRelation()
		testutil.CheckAllColRowsByScan(t, tbl, 35, false)
		// [mo_catalog, db]
		assert.Equal(t, 2, len(mustStartTxn(t, tae, 2).DatabaseNames()))
		_, sysDB = tae.GetDB(pkgcatalog.MO_CATALOG)
		sysDB.Relations()
		sysDBTbl, _ := sysDB.GetRelationByName(pkgcatalog.MO_DATABASE)
		// [mo_catalog, db]
		testutil.CheckAllColRowsByScan(t, sysDBTbl, 2, true)
		sysTblTbl, _ := sysDB.GetRelationByName(pkgcatalog.MO_TABLES)
		// [mo_database, mo_tables, mo_columns, 'mo_users_t2' 'test-table-a-timestamp']
		testutil.CheckAllColRowsByScan(t, sysTblTbl, 5, true)
		sysColTbl, _ := sysDB.GetRelationByName(pkgcatalog.MO_COLUMNS)
		// [mo_database(8), mo_tables(13), mo_columns(19), 'mo_users_t2'(1+1), 'test-table-a-timestamp'(2+1)]
		testutil.CheckAllColRowsByScan(t, sysColTbl, reservedColumnsCnt+5, true)
	}
	{
		// account 1
		tae.BindSchema(schema11)
		tae.BindTenantID(1)
		// check data for good
		_, tbl := tae.GetRelation()
		testutil.CheckAllColRowsByScan(t, tbl, 29, false)
		// [mo_catalog, db]
		assert.Equal(t, 2, len(mustStartTxn(t, tae, 1).DatabaseNames()))
		_, sysDB = tae.GetDB(pkgcatalog.MO_CATALOG)
		sysDB.Relations()
		sysDBTbl, _ := sysDB.GetRelationByName(pkgcatalog.MO_DATABASE)
		// [mo_catalog, db]
		testutil.CheckAllColRowsByScan(t, sysDBTbl, 2, true)
		sysTblTbl, _ := sysDB.GetRelationByName(pkgcatalog.MO_TABLES)
		// [mo_database, mo_tables, mo_columns, 'mo_users_t1' 'test-table-a-timestamp']
		testutil.CheckAllColRowsByScan(t, sysTblTbl, 5, true)
		sysColTbl, _ := sysDB.GetRelationByName(pkgcatalog.MO_COLUMNS)
		// [mo_database(8), mo_tables(13), mo_columns(19), 'mo_users_t1'(1+1), 'test-table-a-timestamp'(3+1)]
		testutil.CheckAllColRowsByScan(t, sysColTbl, reservedColumnsCnt+6, true)
	}
	{
		// sys account
		tae.BindSchema(nil)
		tae.BindTenantID(0)
		// [mo_catalog]
		assert.Equal(t, 1, len(mustStartTxn(t, tae, 0).DatabaseNames()))
		_, sysDB = tae.GetDB(pkgcatalog.MO_CATALOG)
		sysDB.Relations()
		sysDBTbl, _ := sysDB.GetRelationByName(pkgcatalog.MO_DATABASE)
		// [mo_catalog]
		testutil.CheckAllColRowsByScan(t, sysDBTbl, 1, true)
		sysTblTbl, _ := sysDB.GetRelationByName(pkgcatalog.MO_TABLES)
		// [mo_database, mo_tables, mo_columns, 'mo_accounts']
		testutil.CheckAllColRowsByScan(t, sysTblTbl, 4, true)
		sysColTbl, _ := sysDB.GetRelationByName(pkgcatalog.MO_COLUMNS)
		// [mo_database(8), mo_tables(13), mo_columns(19), 'mo_accounts'(1+1)]
		testutil.CheckAllColRowsByScan(t, sysColTbl, reservedColumnsCnt+2, true)
	}

}

type dummyCpkGetter struct{}

func (c *dummyCpkGetter) CollectCheckpointsInRange(ctx context.Context, start, end types.TS) (ckpLoc string, lastEnd types.TS, err error) {
	return "", types.TS{}, nil
}

func (c *dummyCpkGetter) FlushTable(ctx context.Context, dbID, tableID uint64, ts types.TS) error {
	return nil
}

func tots(ts types.TS) *timestamp.Timestamp {
	t := ts.ToTimestamp()
	return &t
}

func TestLogtailBasic(t *testing.T) {
	defer testutils.AfterTest(t)()
	ctx := context.Background()

	opts := config.WithLongScanAndCKPOpts(nil)
	opts.LogtailCfg = &options.LogtailCfg{PageSize: 30}
	tae := testutil.NewTestEngine(ctx, ModuleName, t, opts)
	logMgr := tae.LogtailMgr
	defer tae.Close()

	// at first, we can see nothing
	minTs, maxTs := types.BuildTS(0, 0), types.BuildTS(1000, 1000)
	reader := logMgr.GetReader(minTs, maxTs)
	require.False(t, reader.HasCatalogChanges())
	require.Equal(t, 0, len(reader.GetDirtyByTable(1000, 1000).Objs))

	schema := catalog.MockSchemaAll(2, -1)
	schema.Name = "test"
	schema.BlockMaxRows = 10
	// craete 2 db and 2 tables
	txn, _ := tae.StartTxn(nil)
	todropdb, _ := txn.CreateDatabase("todrop", "", "")
	todropdb.CreateRelation(schema)
	db, _ := txn.CreateDatabase("db", "", "")
	tbl, _ := db.CreateRelation(schema)
	dbID := db.GetID()
	tableID := tbl.ID()
	txn.Commit(context.Background())
	catalogWriteTs := txn.GetPrepareTS()

	// drop the first db
	txn2, _ := tae.StartTxn(nil)
	txn2.DropDatabase("todrop")
	txn2.Commit(context.Background())
	catalogDropTs := txn2.GetPrepareTS()

	writeTs := make([]types.TS, 0, 120)
	deleteRowIDs := make([]types.Rowid, 0, 10)

	wg := new(sync.WaitGroup)
	wg.Add(1)
	go func() {
		// insert 100 rows
		for i := 0; i < 100; i++ {
			txn, _ := tae.StartTxn(nil)
			db, _ := txn.GetDatabase("db")
			tbl, _ := db.GetRelationByName("test")
			tbl.Append(context.Background(), catalog.MockBatch(schema, 1))
			require.NoError(t, txn.Commit(context.Background()))
			writeTs = append(writeTs, txn.GetPrepareTS())
		}
		// delete the row whose offset is 5 for every block
		{
			// collect rowid
			txn, _ := tae.StartTxn(nil)
			db, _ := txn.GetDatabase("db")
			tbl, _ := db.GetRelationByName("test")
			blkIt := tbl.MakeObjectIt()
			for blkIt.Next() {
				obj := blkIt.GetObject()
				id := obj.GetMeta().(*catalog.ObjectEntry).ID()
				for j := 0; j < obj.BlkCnt(); j++ {
					blkID := objectio.NewBlockidWithObjectID(id, uint16(j))
					deleteRowIDs = append(deleteRowIDs, *objectio.NewRowid(blkID, 5))
				}
			}
			blkIt.Close()
			require.NoError(t, txn.Commit(context.Background()))
		}

		// delete two 2 rows one time. no special reason, it just comes up
		for i := 0; i < len(deleteRowIDs); i += 2 {
			txn, _ := tae.StartTxn(nil)
			db, _ := txn.GetDatabase("db")
			tbl, _ := db.GetRelationByName("test")
			require.NoError(t, tbl.DeleteByPhyAddrKey(deleteRowIDs[i]))
			if i+1 < len(deleteRowIDs) {
				tbl.DeleteByPhyAddrKey(deleteRowIDs[i+1])
			}
			require.NoError(t, txn.Commit(context.Background()))
			writeTs = append(writeTs, txn.GetPrepareTS())
		}
		wg.Done()
	}()

	// concurrent read to test race
	for i := 0; i < 5; i++ {
		wg.Add(1)
		go func() {
			for i := 0; i < 10; i++ {
				reader := logMgr.GetReader(minTs, maxTs)
				_ = reader.GetDirtyByTable(dbID, tableID)
			}
			wg.Done()
		}()
	}

	wg.Wait()

	firstWriteTs, lastWriteTs := writeTs[0], writeTs[len(writeTs)-1]

	reader = logMgr.GetReader(firstWriteTs, lastWriteTs.Next())
	require.False(t, reader.HasCatalogChanges())
	reader = logMgr.GetReader(minTs, catalogWriteTs)
	require.Equal(t, 0, len(reader.GetDirtyByTable(dbID, tableID).Objs))
	reader = logMgr.GetReader(firstWriteTs, lastWriteTs)
	require.Equal(t, 0, len(reader.GetDirtyByTable(dbID, tableID-1).Objs))
	// 10 Objects, every Object has 1 blocks
	reader = logMgr.GetReader(firstWriteTs, lastWriteTs)
	dirties := reader.GetDirtyByTable(dbID, tableID)
	require.Equal(t, 10, len(dirties.Objs))
	tots := func(ts types.TS) *timestamp.Timestamp {
		return &timestamp.Timestamp{PhysicalTime: types.DecodeInt64(ts[4:12]), LogicalTime: types.DecodeUint32(ts[:4])}
	}

	fixedColCnt := 2 // __rowid + commit_time, the columns for a delBatch
	// check Bat rows count consistency
	check_same_rows := func(bat *api.Batch, expect int) {
		for i, vec := range bat.Vecs {
			col, err := vector.ProtoVectorToVector(vec)
			require.NoError(t, err)
			require.Equal(t, expect, col.Length(), "columns %d", i)
		}
	}

	// get db catalog change
	resp, close, err := logtail.HandleSyncLogTailReq(ctx, new(dummyCpkGetter), tae.LogtailMgr, tae.Catalog, api.SyncLogTailReq{
		CnHave: tots(minTs),
		CnWant: tots(catalogDropTs),
		Table:  &api.TableID{DbId: pkgcatalog.MO_CATALOG_ID, TbId: pkgcatalog.MO_DATABASE_ID},
	}, true)
	require.NoError(t, err)
	require.Equal(t, 3, len(resp.Commands)) // insert and delete

	require.Equal(t, api.Entry_Insert, resp.Commands[0].EntryType)
	require.Equal(t, len(catalog.SystemDBSchema.ColDefs)+fixedColCnt, len(resp.Commands[0].Bat.Vecs))
	check_same_rows(resp.Commands[0].Bat, 2)                                 // 2 db
	datname, err := vector.ProtoVectorToVector(resp.Commands[0].Bat.Vecs[3]) // datname column
	require.NoError(t, err)
	require.Equal(t, "todrop", datname.UnsafeGetStringAt(0))
	require.Equal(t, "db", datname.UnsafeGetStringAt(1))

	require.Equal(t, api.Entry_Delete, resp.Commands[1].EntryType)
	require.Equal(t, fixedColCnt+1, len(resp.Commands[1].Bat.Vecs))
	check_same_rows(resp.Commands[1].Bat, 1) // 1 drop db

	close()

	// get table catalog change
	resp, close, err = logtail.HandleSyncLogTailReq(ctx, new(dummyCpkGetter), tae.LogtailMgr, tae.Catalog, api.SyncLogTailReq{
		CnHave: tots(minTs),
		CnWant: tots(catalogDropTs),
		Table:  &api.TableID{DbId: pkgcatalog.MO_CATALOG_ID, TbId: pkgcatalog.MO_TABLES_ID},
	}, true)
	require.NoError(t, err)
	require.Equal(t, 1, len(resp.Commands)) // insert
	require.Equal(t, api.Entry_Insert, resp.Commands[0].EntryType)
	require.Equal(t, len(catalog.SystemTableSchema.ColDefs)+fixedColCnt, len(resp.Commands[0].Bat.Vecs))
	check_same_rows(resp.Commands[0].Bat, 2)                                 // 2 tables
	relname, err := vector.ProtoVectorToVector(resp.Commands[0].Bat.Vecs[3]) // relname column
	require.NoError(t, err)
	require.Equal(t, schema.Name, relname.UnsafeGetStringAt(0))
	require.Equal(t, schema.Name, relname.UnsafeGetStringAt(1))
	close()

	// get columns catalog change
	resp, close, err = logtail.HandleSyncLogTailReq(ctx, new(dummyCpkGetter), tae.LogtailMgr, tae.Catalog, api.SyncLogTailReq{
		CnHave: tots(minTs),
		CnWant: tots(catalogDropTs),
		Table:  &api.TableID{DbId: pkgcatalog.MO_CATALOG_ID, TbId: pkgcatalog.MO_COLUMNS_ID},
	}, true)
	require.NoError(t, err)
	require.Equal(t, 1, len(resp.Commands)) // insert
	require.Equal(t, api.Entry_Insert, resp.Commands[0].EntryType)
	require.Equal(t, len(catalog.SystemColumnSchema.ColDefs)+fixedColCnt, len(resp.Commands[0].Bat.Vecs))
	// sysColumnsCount := len(catalog.SystemDBSchema.ColDefs) + len(catalog.SystemTableSchema.ColDefs) + len(catalog.SystemColumnSchema.ColDefs)
	check_same_rows(resp.Commands[0].Bat, len(schema.ColDefs)*2) // column count of 2 tables
	close()

	// get user table change
	resp, close, err = logtail.HandleSyncLogTailReq(ctx, new(dummyCpkGetter), tae.LogtailMgr, tae.Catalog, api.SyncLogTailReq{
		CnHave: tots(firstWriteTs.Next()), // skip the first write deliberately,
		CnWant: tots(lastWriteTs),
		Table:  &api.TableID{DbId: dbID, TbId: tableID},
	}, true)
	require.NoError(t, err)
	require.Equal(t, 2, len(resp.Commands)) // 2 insert data and delete data

	// blk meta change
	// blkMetaEntry := resp.Commands[0]
	// require.Equal(t, api.Entry_Insert, blkMetaEntry.EntryType)
	// require.Equal(t, len(logtail.BlkMetaSchema.ColDefs)+fixedColCnt, len(blkMetaEntry.Bat.Vecs))
	// check_same_rows(blkMetaEntry.Bat, 9) // 9 blocks, because the first write is excluded.

	// check data change
	insDataEntry := resp.Commands[0]
	require.Equal(t, api.Entry_Insert, insDataEntry.EntryType)
	require.Equal(t, len(schema.ColDefs)+1, len(insDataEntry.Bat.Vecs)) // 5 columns, rowid + commit ts + 2 visibile
	check_same_rows(insDataEntry.Bat, 99)                               // 99 rows, because the first write is excluded.
	// test first user col, this is probably fragile, it depends on the details of MockSchema
	// if something changes, delete this is okay.
	firstCol, err := vector.ProtoVectorToVector(insDataEntry.Bat.Vecs[2]) // mock_0 column, int8 type
	require.Equal(t, types.T_int8, firstCol.GetType().Oid)
	require.NoError(t, err)

	delDataEntry := resp.Commands[1]
	require.Equal(t, api.Entry_Delete, delDataEntry.EntryType)
	require.Equal(t, fixedColCnt+1, len(delDataEntry.Bat.Vecs)) // 3 columns, rowid + commit_ts + aborted
	check_same_rows(delDataEntry.Bat, 10)

	// check delete rowids are exactly what we want
	rowids, err := vector.ProtoVectorToVector(delDataEntry.Bat.Vecs[0])
	require.NoError(t, err)
	require.Equal(t, types.T_Rowid, rowids.GetType().Oid)
	rowidMap := make(map[types.Rowid]int)
	for _, id := range deleteRowIDs {
		rowidMap[id] = 1
	}
	for i := int64(0); i < 10; i++ {
		id := vector.MustFixedCol[types.Rowid](rowids)[i]
		rowidMap[id] = rowidMap[id] + 1
	}
	require.Equal(t, 10, len(rowidMap))
	for _, v := range rowidMap {
		require.Equal(t, 2, v)
	}
	close()
}

// txn1: create relation and append, half blk
// txn2: compact
// txn3: append, shouldn't get rw
func TestGetLastAppender(t *testing.T) {
	defer testutils.AfterTest(t)()
	ctx := context.Background()

	opts := config.WithLongScanAndCKPOpts(nil)
	tae := testutil.NewTestEngine(ctx, ModuleName, t, opts)
	defer tae.Close()
	schema := catalog.MockSchemaAll(1, -1)
	schema.BlockMaxRows = 10
	schema.ObjectMaxBlocks = 2
	tae.BindSchema(schema)
	bat := catalog.MockBatch(schema, 14)
	bats := bat.Split(2)

	tae.CreateRelAndAppend(bats[0], true)
	t.Log(tae.Catalog.SimplePPString(3))

	tae.CompactBlocks(false)
	t.Log(tae.Catalog.SimplePPString(3))

	tae.Restart(ctx)

	txn, rel := tae.GetRelation()
	rel.Append(context.Background(), bats[1])
	require.NoError(t, txn.Commit(context.Background()))
}

// txn1[s1,p1,e1] append1
// txn2[s2,p2,e2] append2
// txn3[s3,p3,e3] append3
// collect [0,p1] [0,p2] [p1+1,p2] [p1+1,p3]
// check data, row count, commit ts
// TODO 1. in2pc committs!=preparets; 2. abort
func TestCollectInsert(t *testing.T) {
	defer testutils.AfterTest(t)()
	ctx := context.Background()

	opts := config.WithLongScanAndCKPOpts(nil)
	tae := testutil.NewTestEngine(ctx, ModuleName, t, opts)
	defer tae.Close()
	schema := catalog.MockSchemaAll(1, -1)
	schema.BlockMaxRows = 20
	tae.BindSchema(schema)
	bat := catalog.MockBatch(schema, 12)
	bats := bat.Split(4)

	tae.CreateRelAndAppend(bats[0], true)

	txn1, rel := tae.GetRelation()
	assert.NoError(t, rel.Append(context.Background(), bats[1]))
	assert.NoError(t, txn1.Commit(context.Background()))

	p1 := txn1.GetPrepareTS()
	t.Logf("p1= %v", p1.ToString())

	txn2, rel := tae.GetRelation()
	assert.NoError(t, rel.Append(context.Background(), bats[2]))
	assert.NoError(t, txn2.Commit(context.Background()))

	p2 := txn2.GetPrepareTS()
	t.Logf("p2= %v", p2.ToString())

	txn3, rel := tae.GetRelation()
	assert.NoError(t, rel.Append(context.Background(), bats[3]))
	assert.NoError(t, txn3.Commit(context.Background()))

	p3 := txn3.GetPrepareTS()
	t.Logf("p3= %v", p3.ToString())

	_, rel = tae.GetRelation()
	blkdata := testutil.GetOneObject(rel).GetMeta().(*catalog.ObjectEntry).GetObjectData()

	batch, err := blkdata.CollectAppendInRange(types.TS{}, p1, true, common.DefaultAllocator)
	assert.NoError(t, err)
	t.Log((batch.Attrs))
	for _, vec := range batch.Vecs {
		t.Log(vec)
		assert.Equal(t, 6, vec.Length())
	}
	batch, err = blkdata.CollectAppendInRange(types.TS{}, p2, true, common.DefaultAllocator)
	assert.NoError(t, err)
	t.Log((batch.Attrs))
	for _, vec := range batch.Vecs {
		t.Log(vec)
		assert.Equal(t, 9, vec.Length())
	}
	batch, err = blkdata.CollectAppendInRange(p1.Next(), p2, true, common.DefaultAllocator)
	assert.NoError(t, err)
	t.Log((batch.Attrs))
	for _, vec := range batch.Vecs {
		t.Log(vec)
		assert.Equal(t, 3, vec.Length())
	}
	batch, err = blkdata.CollectAppendInRange(p1.Next(), p3, true, common.DefaultAllocator)
	assert.NoError(t, err)
	t.Log((batch.Attrs))
	for _, vec := range batch.Vecs {
		t.Log(vec)
		assert.Equal(t, 6, vec.Length())
	}
}

// txn0 append
// txn1[s1,p1,e1] delete
// txn1[s2,p2,e2] delete
// txn1[s3,p3,e3] delete
// collect [0,p1] [0,p2] [p1+1,p2] [p1+1,p3]
func TestCollectDelete(t *testing.T) {
	defer testutils.AfterTest(t)()
	ctx := context.Background()

	opts := config.WithLongScanAndCKPOpts(nil)
	tae := testutil.NewTestEngine(ctx, ModuleName, t, opts)
	defer tae.Close()
	schema := catalog.MockSchemaAll(2, 1)
	schema.BlockMaxRows = 20
	tae.BindSchema(schema)
	bat := catalog.MockBatch(schema, 12)

	tae.CreateRelAndAppend(bat, true)

	_, rel := tae.GetRelation()
	blkID := testutil.GetOneObject(rel).GetMeta().(*catalog.ObjectEntry).AsCommonID()

	txn1, rel := tae.GetRelation()
	assert.NoError(t, rel.RangeDelete(blkID, 0, 0, handle.DT_Normal))
	assert.NoError(t, txn1.Commit(context.Background()))
	p1 := txn1.GetPrepareTS()
	t.Logf("p1= %v", p1.ToString())

	txn2, rel := tae.GetRelation()
	assert.NoError(t, rel.RangeDelete(blkID, 1, 3, handle.DT_Normal))
	assert.NoError(t, txn2.Commit(context.Background()))
	p2 := txn2.GetPrepareTS()
	t.Logf("p2= %v", p2.ToString())

	txn3, rel := tae.GetRelation()
	assert.NoError(t, rel.RangeDelete(blkID, 4, 5, handle.DT_Normal))
	assert.NoError(t, txn3.Commit(context.Background()))
	p3 := txn3.GetPrepareTS()
	t.Logf("p3= %v", p3.ToString())

	txn, rel := tae.GetRelation()
	blkhandle := testutil.GetOneObject(rel)
	blkdata := blkhandle.GetMeta().(*catalog.ObjectEntry).GetObjectData()

	batch, _, err := blkdata.CollectDeleteInRange(context.Background(), types.TS{}, p1, true, common.DefaultAllocator)
	assert.NoError(t, err)
	t.Logf(logtail.BatchToString("", batch, false))
	for i, vec := range batch.Vecs {
		t.Logf(batch.Attrs[i])
		assert.Equal(t, 1, vec.Length())
	}
	view, err := blkdata.CollectChangesInRange(context.Background(), 0, types.TS{}, p1, common.DefaultAllocator)
	assert.NoError(t, err)
	t.Logf(view.DeleteMask.String())
	assert.Equal(t, 1, view.DeleteMask.GetCardinality())

	batch, _, err = blkdata.CollectDeleteInRange(context.Background(), types.TS{}, p2, true, common.DefaultAllocator)
	assert.NoError(t, err)
	t.Logf(logtail.BatchToString("", batch, false))
	for i, vec := range batch.Vecs {
		t.Logf(batch.Attrs[i])
		assert.Equal(t, 4, vec.Length())
	}
	view, err = blkdata.CollectChangesInRange(context.Background(), 0, types.TS{}, p2, common.DefaultAllocator)
	assert.NoError(t, err)
	t.Logf(view.DeleteMask.String())
	assert.Equal(t, 4, view.DeleteMask.GetCardinality())

	batch, _, err = blkdata.CollectDeleteInRange(context.Background(), p1.Next(), p2, true, common.DefaultAllocator)
	assert.NoError(t, err)
	t.Logf(logtail.BatchToString("", batch, false))
	for i, vec := range batch.Vecs {
		t.Logf(batch.Attrs[i])
		assert.Equal(t, 3, vec.Length())
	}
	view, err = blkdata.CollectChangesInRange(context.Background(), 0, p1.Next(), p2, common.DefaultAllocator)
	assert.NoError(t, err)
	t.Logf(view.DeleteMask.String())
	assert.Equal(t, 3, view.DeleteMask.GetCardinality())

	batch, _, err = blkdata.CollectDeleteInRange(context.Background(), p1.Next(), p3, true, common.DefaultAllocator)
	assert.NoError(t, err)
	t.Logf(logtail.BatchToString("", batch, false))
	for i, vec := range batch.Vecs {
		t.Logf(batch.Attrs[i])
		assert.Equal(t, 5, vec.Length())
	}
	view, err = blkdata.CollectChangesInRange(context.Background(), 0, p1.Next(), p3, common.DefaultAllocator)
	assert.NoError(t, err)
	t.Logf(view.DeleteMask.String())
	assert.Equal(t, 5, view.DeleteMask.GetCardinality())

	blk1Name := objectio.BuildObjectNameWithObjectID(objectio.NewObjectid())
	writer, err := blockio.NewBlockWriterNew(tae.Runtime.Fs.Service, blk1Name, 0, nil)
	assert.NoError(t, err)
	writer.SetPrimaryKey(3)
	writer.WriteTombstoneBatch(containers.ToCNBatch(batch))
	blocks, _, err := writer.Sync(context.TODO())
	assert.NoError(t, err)
	assert.Equal(t, 1, len(blocks))

	deltaLoc := blockio.EncodeLocation(
		writer.GetName(),
		blocks[0].GetExtent(),
		uint32(batch.Length()),
		blocks[0].GetID(),
	)

	err = blkhandle.UpdateDeltaLoc(0, deltaLoc)
	assert.NoError(t, err)
	assert.NoError(t, txn.Commit(context.Background()))

	blkdata.GCInMemoryDeletesByTSForTest(p3)

	batch, _, err = blkdata.CollectDeleteInRange(context.Background(), p1.Next(), p3, true, common.DefaultAllocator)
	assert.NoError(t, err)
	t.Logf(logtail.BatchToString("", batch, false))
	for i, vec := range batch.Vecs {
		t.Logf(batch.Attrs[i])
		assert.Equal(t, 5, vec.Length())
	}
	view, err = blkdata.CollectChangesInRange(context.Background(), 0, p1.Next(), p3, common.DefaultAllocator)
	assert.NoError(t, err)
	t.Logf(view.DeleteMask.String())
	assert.Equal(t, 5, view.DeleteMask.GetCardinality())

}

func TestAppendnode(t *testing.T) {
	defer testutils.AfterTest(t)()
	ctx := context.Background()

	opts := config.WithLongScanAndCKPOpts(nil)
	tae := testutil.NewTestEngine(ctx, ModuleName, t, opts)
	defer tae.Close()
	schema := catalog.MockSchemaAll(1, 0)
	schema.BlockMaxRows = 10000
	schema.ObjectMaxBlocks = 2
	tae.BindSchema(schema)
	appendCnt := 20
	bat := catalog.MockBatch(schema, appendCnt)
	bats := bat.Split(appendCnt)

	tae.CreateRelAndAppend(bats[0], true)
	tae.CheckRowsByScan(1, false)

	var wg sync.WaitGroup
	pool, _ := ants.NewPool(5)
	defer pool.Release()
	worker := func(i int) func() {
		return func() {
			txn, rel := tae.GetRelation()
			row := testutil.GetColumnRowsByScan(t, rel, 0, true)
			err := tae.DoAppendWithTxn(bats[i], txn, true)
			assert.NoError(t, err)
			row2 := testutil.GetColumnRowsByScan(t, rel, 0, true)
			assert.Equal(t, row+1, row2)
			assert.NoError(t, txn.Commit(context.Background()))
			wg.Done()
		}
	}
	for i := 1; i < appendCnt; i++ {
		wg.Add(1)
		pool.Submit(worker(i))
	}
	wg.Wait()
	tae.CheckRowsByScan(appendCnt, true)

	tae.Restart(ctx)
	tae.CheckRowsByScan(appendCnt, true)
}

func TestTxnIdempotent(t *testing.T) {
	defer testutils.AfterTest(t)()
	ctx := context.Background()

	opts := config.WithLongScanAndCKPOpts(nil)
	tae := testutil.NewTestEngine(ctx, ModuleName, t, opts)
	defer tae.Close()

	schema := catalog.MockSchemaAll(1, 0)
	schema.BlockMaxRows = 10000
	schema.ObjectMaxBlocks = 2
	tae.BindSchema(schema)
	appendCnt := 20
	bat := catalog.MockBatch(schema, appendCnt)
	bats := bat.Split(appendCnt)

	var wg sync.WaitGroup

	tae.CreateRelAndAppend(bats[0], true)
	for i := 0; i < 10; i++ {
		txn, _ := tae.GetRelation()
		wg.Add(1)
		assert.NoError(t, txn.Rollback(context.Background()))
		go func() {
			defer wg.Done()
			assert.True(t, moerr.IsMoErrCode(txn.Commit(context.Background()), moerr.ErrTxnNotFound))
			// txn.Commit(context.Background())
		}()
		wg.Wait()
	}
}

// insert 200 rows and do quick compaction
// expect that there are some dirty tables at first and then zero dirty table found
func TestWatchDirty(t *testing.T) {
	defer testutils.AfterTest(t)()
	ctx := context.Background()

	opts := config.WithQuickScanAndCKPOpts(nil)
	tae := testutil.NewTestEngine(ctx, ModuleName, t, opts)
	defer tae.Close()
	logMgr := tae.LogtailMgr

	visitor := &catalog.LoopProcessor{}
	watcher := logtail.NewDirtyCollector(logMgr, opts.Clock, tae.Catalog, visitor)

	tbl, obj := watcher.DirtyCount()
	assert.Zero(t, obj)
	assert.Zero(t, tbl)

	schema := catalog.MockSchemaAll(1, 0)
	schema.BlockMaxRows = 50
	schema.ObjectMaxBlocks = 2
	tae.BindSchema(schema)
	appendCnt := 200
	bat := catalog.MockBatch(schema, appendCnt)
	bats := bat.Split(appendCnt)

	tae.CreateRelAndAppend(bats[0], true)
	tae.CheckRowsByScan(1, false)

	wg := &sync.WaitGroup{}
	pool, _ := ants.NewPool(3)
	defer pool.Release()
	worker := func(i int) func() {
		return func() {
			txn, _ := tae.GetRelation()
			err := tae.DoAppendWithTxn(bats[i], txn, true)
			assert.NoError(t, err)
			assert.NoError(t, txn.Commit(context.Background()))
			wg.Done()
		}
	}
	for i := 1; i < appendCnt; i++ {
		wg.Add(1)
		pool.Submit(worker(i))
	}
	wg.Wait()

	timer := time.After(20 * time.Second)
	for {
		select {
		case <-timer:
			t.Errorf("timeout to wait zero")
			return
		default:
			watcher.Run(0)
			time.Sleep(5 * time.Millisecond)
			_, objCnt := watcher.DirtyCount()
			// find block zero
			if objCnt == 0 {
				return
			}
		}
	}
}

func TestDirtyWatchRace(t *testing.T) {
	defer testutils.AfterTest(t)()
	ctx := context.Background()

	opts := config.WithQuickScanAndCKPOpts(nil)
	tae := testutil.NewTestEngine(ctx, ModuleName, t, opts)
	defer tae.Close()

	schema := catalog.MockSchemaAll(2, -1)
	schema.Name = "test"
	schema.BlockMaxRows = 5
	schema.ObjectMaxBlocks = 5
	tae.BindSchema(schema)

	tae.CreateRelAndAppend(catalog.MockBatch(schema, 1), true)

	visitor := &catalog.LoopProcessor{}
	watcher := logtail.NewDirtyCollector(tae.LogtailMgr, opts.Clock, tae.Catalog, visitor)

	wg := &sync.WaitGroup{}

	addRow := func() {
		txn, _ := tae.StartTxn(nil)
		db, _ := txn.GetDatabase("db")
		tbl, _ := db.GetRelationByName("test")
		tbl.Append(context.Background(), catalog.MockBatch(schema, 1))
		assert.NoError(t, txn.Commit(context.Background()))
		wg.Done()
	}

	pool, _ := ants.NewPool(5)
	defer pool.Release()

	for i := 0; i < 50; i++ {
		wg.Add(1)
		pool.Submit(addRow)
	}

	// test race
	for i := 0; i < 3; i++ {
		wg.Add(1)
		go func(i int) {
			for j := 0; j < 300; j++ {
				time.Sleep(5 * time.Millisecond)
				watcher.Run(0)
				// tbl, obj, blk := watcher.DirtyCount()
				// t.Logf("t%d: tbl %d, obj %d, blk %d", i, tbl, obj, blk)
				_, _ = watcher.DirtyCount()
			}
			wg.Done()
		}(i)
	}

	wg.Wait()
}

func TestBlockRead(t *testing.T) {
	defer testutils.AfterTest(t)()
	ctx := context.Background()

	opts := config.WithLongScanAndCKPOpts(nil)
	tae := testutil.NewTestEngine(ctx, ModuleName, t, opts)
	tsAlloc := types.NewTsAlloctor(opts.Clock)
	defer tae.Close()
	schema := catalog.MockSchemaAll(2, 1)
	schema.BlockMaxRows = 20
	schema.ObjectMaxBlocks = 2
	tae.BindSchema(schema)
	bat := catalog.MockBatch(schema, 40)

	tae.CreateRelAndAppend(bat, true)

	_, rel := tae.GetRelation()
	blkEntry := testutil.GetOneObject(rel).GetMeta().(*catalog.ObjectEntry)
	blkID := blkEntry.AsCommonID()

	beforeDel := tsAlloc.Alloc()
	txn1, rel := tae.GetRelation()
	assert.NoError(t, rel.RangeDelete(blkID, 0, 0, handle.DT_Normal))
	assert.NoError(t, txn1.Commit(context.Background()))

	afterFirstDel := tsAlloc.Alloc()
	txn2, rel := tae.GetRelation()
	assert.NoError(t, rel.RangeDelete(blkID, 1, 3, handle.DT_Normal))
	assert.NoError(t, txn2.Commit(context.Background()))

	afterSecondDel := tsAlloc.Alloc()

	tae.CompactBlocks(false)

	objStats := blkEntry.GetLatestNode().ObjectMVCCNode
	deltaloc := rel.GetMeta().(*catalog.TableEntry).TryGetTombstone(*blkEntry.ID()).GetLatestDeltaloc(0)
	assert.False(t, objStats.IsEmpty())
	assert.NotEmpty(t, deltaloc)

	bid, sid := blkEntry.ID(), blkEntry.ID()

	info := &objectio.BlockInfo{
		BlockID:    *objectio.NewBlockidWithObjectID(bid, 0),
		SegmentID:  *sid.Segment(),
		EntryState: true,
	}
	metaloc := objStats.ObjectLocation()
	metaloc.SetRows(schema.BlockMaxRows)
	info.SetMetaLocation(metaloc)
	info.SetDeltaLocation(deltaloc)

	columns := make([]string, 0)
	colIdxs := make([]uint16, 0)
	colTyps := make([]types.Type, 0)
	defs := schema.ColDefs[:]
	rand.Shuffle(len(defs), func(i, j int) { defs[i], defs[j] = defs[j], defs[i] })
	for _, col := range defs {
		columns = append(columns, col.Name)
		colIdxs = append(colIdxs, uint16(col.Idx))
		colTyps = append(colTyps, col.Type)
	}
	t.Log("read columns: ", columns)
	fs := tae.DB.Runtime.Fs.Service
	pool, err := mpool.NewMPool("test", 0, mpool.NoFixed)
	assert.NoError(t, err)
	infos := make([][]*objectio.BlockInfo, 0)
	infos = append(infos, []*objectio.BlockInfo{info})
	err = blockio.BlockPrefetch(colIdxs, fs, infos, false)
	assert.NoError(t, err)
	b1, err := blockio.BlockReadInner(
		context.Background(), info, nil, colIdxs, colTyps,
		beforeDel, nil, fs, pool, nil, fileservice.Policy(0),
	)
	assert.NoError(t, err)
	assert.Equal(t, len(columns), len(b1.Vecs))
	assert.Equal(t, 20, b1.Vecs[0].Length())

	b2, err := blockio.BlockReadInner(
		context.Background(), info, nil, colIdxs, colTyps,
		afterFirstDel, nil, fs, pool, nil, fileservice.Policy(0),
	)
	assert.NoError(t, err)
	assert.Equal(t, 19, b2.Vecs[0].Length())
	b3, err := blockio.BlockReadInner(
		context.Background(), info, nil, colIdxs, colTyps,
		afterSecondDel, nil, fs, pool, nil, fileservice.Policy(0),
	)
	assert.NoError(t, err)
	assert.Equal(t, len(columns), len(b2.Vecs))
	assert.Equal(t, 16, b3.Vecs[0].Length())

	// read rowid column only
	b4, err := blockio.BlockReadInner(
		context.Background(), info,
		nil,
		[]uint16{2},
		[]types.Type{types.T_Rowid.ToType()},
		afterSecondDel, nil, fs, pool, nil, fileservice.Policy(0),
	)
	assert.NoError(t, err)
	assert.Equal(t, 1, len(b4.Vecs))
	assert.Equal(t, 16, b4.Vecs[0].Length())

	// read rowid column only
	info.EntryState = false
	b5, err := blockio.BlockReadInner(
		context.Background(), info,
		nil, []uint16{2},
		[]types.Type{types.T_Rowid.ToType()},
		afterSecondDel, nil, fs, pool, nil, fileservice.Policy(0),
	)
	assert.NoError(t, err)
	assert.Equal(t, 1, len(b5.Vecs))
	assert.Equal(t, 16, b5.Vecs[0].Length())
}

func TestCompactDeltaBlk(t *testing.T) {
	defer testutils.AfterTest(t)()
	testutils.EnsureNoLeak(t)
	ctx := context.Background()

	opts := config.WithLongScanAndCKPOpts(nil)
	tae := testutil.NewTestEngine(ctx, ModuleName, t, opts)
	defer tae.Close()
	schema := catalog.MockSchemaAll(3, 1)
	schema.BlockMaxRows = 6
	schema.ObjectMaxBlocks = 2
	tae.BindSchema(schema)
	bat := catalog.MockBatch(schema, 5)

	tae.CreateRelAndAppend(bat, true)

	{
		v := testutil.GetSingleSortKeyValue(bat, schema, 1)
		filter := handle.NewEQFilter(v)
		txn2, rel := tae.GetRelation()
		testutil.CheckAllColRowsByScan(t, rel, 5, true)
		_ = rel.DeleteByFilter(context.Background(), filter)
		assert.Nil(t, txn2.Commit(context.Background()))
	}

	_, rel := tae.GetRelation()
	testutil.CheckAllColRowsByScan(t, rel, 4, true)

	{
		txn, rel := tae.GetRelation()
		blk := testutil.GetOneObject(rel)
		meta := blk.GetMeta().(*catalog.ObjectEntry)
		task, err := jobs.NewFlushTableTailTask(nil, txn, []*catalog.ObjectEntry{meta}, tae.DB.Runtime, txn.GetStartTS())
		assert.NoError(t, err)
		err = task.OnExec(context.Background())
		assert.NoError(t, err)
		assert.False(t, meta.GetLatestNode().ObjectMVCCNode.IsEmpty())
		assert.False(t, rel.GetMeta().(*catalog.TableEntry).TryGetTombstone(*meta.ID()).GetLatestDeltaloc(0).IsEmpty())
		created := task.GetCreatedObjects().GetMeta().(*catalog.ObjectEntry)
		assert.False(t, created.GetLatestNode().ObjectMVCCNode.IsEmpty())
		assert.Nil(t, rel.GetMeta().(*catalog.TableEntry).TryGetTombstone(*created.ID()))
		err = txn.Commit(context.Background())
		assert.Nil(t, err)
		err = meta.GetTable().RemoveEntry(meta)
		assert.Nil(t, err)
	}
	{
		v := testutil.GetSingleSortKeyValue(bat, schema, 2)
		filter := handle.NewEQFilter(v)
		txn2, rel := tae.GetRelation()
		testutil.CheckAllColRowsByScan(t, rel, 4, true)
		_ = rel.DeleteByFilter(context.Background(), filter)
		assert.Nil(t, txn2.Commit(context.Background()))
	}
	{
		txn, rel := tae.GetRelation()
		blk := testutil.GetOneObject(rel)
		meta := blk.GetMeta().(*catalog.ObjectEntry)
		assert.False(t, meta.IsAppendable())
		task2, err := jobs.NewFlushTableTailTask(nil, txn, []*catalog.ObjectEntry{meta}, tae.DB.Runtime, txn.GetStartTS())
		assert.NoError(t, err)
		err = task2.OnExec(context.Background())
		assert.NoError(t, err)
		assert.Nil(t, txn.Commit(context.Background()))
		t.Log(tae.Catalog.SimplePPString(3))

		txn, rel = tae.GetRelation()
		task, err := jobs.NewMergeObjectsTask(nil, txn, []*catalog.ObjectEntry{meta}, tae.DB.Runtime, 0)
		assert.NoError(t, err)
		err = task.OnExec(context.Background())
		assert.NoError(t, err)
		t.Log(tae.Catalog.SimplePPString(3))
		assert.True(t, !meta.ObjectMVCCNode.IsEmpty())
		assert.True(t, !rel.GetMeta().(*catalog.TableEntry).TryGetTombstone(*meta.ID()).GetLatestDeltaloc(0).IsEmpty())
		created := task.GetCreatedObjects()[0]
		assert.False(t, created.GetLatestNode().ObjectMVCCNode.IsEmpty())
		assert.Nil(t, rel.GetMeta().(*catalog.TableEntry).TryGetTombstone(*created.ID()))
		err = txn.Commit(context.Background())
		assert.Nil(t, err)
	}

	_, rel = tae.GetRelation()
	testutil.CheckAllColRowsByScan(t, rel, 3, true)

	tae.Restart(ctx)
	_, rel = tae.GetRelation()
	testutil.CheckAllColRowsByScan(t, rel, 3, true)
}

func TestFlushTable(t *testing.T) {
	defer testutils.AfterTest(t)()
	ctx := context.Background()

	opts := config.WithLongScanAndCKPOpts(nil)
	tae := testutil.NewTestEngine(ctx, ModuleName, t, opts)
	defer tae.Close()

	tae.BGCheckpointRunner.DebugUpdateOptions(
		checkpoint.WithForceFlushCheckInterval(time.Millisecond * 5))

	schema := catalog.MockSchemaAll(3, 1)
	schema.BlockMaxRows = 10
	schema.ObjectMaxBlocks = 2
	tae.BindSchema(schema)
	bat := catalog.MockBatch(schema, 21)
	defer bat.Close()

	tae.CreateRelAndAppend(bat, true)

	_, rel := tae.GetRelation()
	db, err := rel.GetDB()
	assert.Nil(t, err)
	table, err := db.GetRelationByName(schema.Name)
	assert.Nil(t, err)
	err = tae.FlushTable(
		context.Background(),
		0,
		db.GetID(),
		table.ID(),
		types.BuildTS(time.Now().UTC().UnixNano(), 0))
	assert.NoError(t, err)
	t.Log(tae.Catalog.SimplePPString(common.PPL1))

	txn, rel := tae.GetRelation()
	it := rel.MakeObjectIt()
	for it.Next() {
		blk := it.GetObject().GetMeta().(*catalog.ObjectEntry)
		assert.True(t, blk.HasPersistedData())
	}
	it.Close()
	assert.NoError(t, txn.Commit(context.Background()))
}

func TestReadCheckpoint(t *testing.T) {
	defer testutils.AfterTest(t)()
	ctx := context.Background()

	opts := config.WithQuickScanAndCKPOpts(nil)
	tae := testutil.NewTestEngine(ctx, ModuleName, t, opts)
	defer tae.Close()

	schema := catalog.MockSchemaAll(3, 1)
	schema.BlockMaxRows = 10
	schema.ObjectMaxBlocks = 2
	tae.BindSchema(schema)
	bat := catalog.MockBatch(schema, 21)
	defer bat.Close()

	tae.CreateRelAndAppend(bat, true)
	now := time.Now()
	testutils.WaitExpect(10000, func() bool {
		return tae.Runtime.Scheduler.GetPenddingLSNCnt() == 0
	})
	t.Log(time.Since(now))
	t.Logf("Checkpointed: %d", tae.Runtime.Scheduler.GetCheckpointedLSN())
	t.Logf("GetPenddingLSNCnt: %d", tae.Runtime.Scheduler.GetPenddingLSNCnt())
	assert.Equal(t, uint64(0), tae.Runtime.Scheduler.GetPenddingLSNCnt())
	tids := []uint64{
		pkgcatalog.MO_DATABASE_ID,
		pkgcatalog.MO_TABLES_ID,
		pkgcatalog.MO_COLUMNS_ID,
		1000,
	}

	now = time.Now()
	testutils.WaitExpect(10000, func() bool {
		return tae.Runtime.Scheduler.GetPenddingLSNCnt() == 0
	})
	t.Log(time.Since(now))
	assert.Equal(t, uint64(0), tae.Runtime.Scheduler.GetPenddingLSNCnt())

	now = time.Now()
	testutils.WaitExpect(10000, func() bool {
		return tae.BGCheckpointRunner.GetPenddingIncrementalCount() == 0
	})
	t.Log(time.Since(now))
	assert.Equal(t, 0, tae.BGCheckpointRunner.GetPenddingIncrementalCount())

	gcTS := types.BuildTS(time.Now().UTC().UnixNano(), 0)
	err := tae.BGCheckpointRunner.GCByTS(context.Background(), gcTS)
	assert.NoError(t, err)
	now = time.Now()
	assert.Equal(t, uint64(0), tae.Wal.GetPenddingCnt())
	testutils.WaitExpect(10000, func() bool {
		tae.BGCheckpointRunner.ExistPendingEntryToGC()
		return !tae.BGCheckpointRunner.ExistPendingEntryToGC()
	})
	t.Log(time.Since(now))
	assert.False(t, tae.BGCheckpointRunner.ExistPendingEntryToGC())
	entries := tae.BGCheckpointRunner.GetAllGlobalCheckpoints()
	for _, entry := range entries {
		t.Log(entry.String())
	}
	for _, entry := range entries {
		for _, tid := range tids {
			ins, del, _, _, err := entry.GetByTableID(context.Background(), tae.Runtime.Fs, tid)
			assert.NoError(t, err)
			t.Logf("table %d", tid)
			if ins != nil {
				logutil.Infof("ins is %v", ins.Vecs[0].String())
				t.Log(common.ApiBatchToString(ins, 3))
			}
			if del != nil {
				t.Log(common.ApiBatchToString(del, 3))
			}
		}
	}
	tae.Restart(ctx)
	entries = tae.BGCheckpointRunner.GetAllGlobalCheckpoints()
	entry := entries[len(entries)-1]
	for _, tid := range tids {
		ins, del, _, _, err := entry.GetByTableID(context.Background(), tae.Runtime.Fs, tid)
		assert.NoError(t, err)
		t.Logf("table %d", tid)
		if ins != nil {
			t.Log(common.ApiBatchToString(ins, 3))
		}
		if del != nil {
			t.Log(common.ApiBatchToString(del, 3))
		}
	}
}

func TestDelete4(t *testing.T) {
	t.Skip(any("This case crashes occasionally, is being fixed, skip it for now"))
	defer testutils.AfterTest(t)()
	ctx := context.Background()

	opts := config.WithQuickScanAndCKPOpts(nil)
	tae := testutil.NewTestEngine(ctx, ModuleName, t, opts)
	defer tae.Close()
	schema := catalog.NewEmptySchema("xx")
	schema.AppendPKCol("name", types.T_varchar.ToType(), 0)
	schema.AppendCol("offset", types.T_uint32.ToType())
	schema.Finalize(false)
	schema.BlockMaxRows = 50
	schema.ObjectMaxBlocks = 5
	tae.BindSchema(schema)
	bat := catalog.MockBatch(schema, 1)
	bat.Vecs[1].Update(0, uint32(0), false)
	defer bat.Close()
	tae.CreateRelAndAppend(bat, true)

	filter := handle.NewEQFilter(bat.Vecs[0].Get(0))
	var wg sync.WaitGroup
	var count atomic.Uint32

	run := func() {
		defer wg.Done()
		time.Sleep(time.Duration(rand.Intn(20)+1) * time.Millisecond)
		cloneBat := bat.CloneWindow(0, 1)
		defer cloneBat.Close()
		txn, rel := tae.GetRelation()
		id, offset, err := rel.GetByFilter(context.Background(), filter)
		if err != nil {
			txn.Rollback(context.Background())
			return
		}
		v, _, err := rel.GetValue(id, offset, 1)
		if err != nil {
			txn.Rollback(context.Background())
			return
		}
		oldV := v.(uint32)
		newV := oldV + 1
		if err := rel.RangeDelete(id, offset, offset, handle.DT_Normal); err != nil {
			txn.Rollback(context.Background())
			return
		}
		cloneBat.Vecs[1].Update(0, newV, false)
		if err := rel.Append(context.Background(), cloneBat); err != nil {
			txn.Rollback(context.Background())
			return
		}
		if err := txn.Commit(context.Background()); err == nil {
			ok := count.CompareAndSwap(oldV, newV)
			for !ok {
				ok = count.CompareAndSwap(oldV, newV)
			}
			t.Logf("RangeDelete block-%d, offset-%d, old %d newV %d, %s", id.BlockID, offset, oldV, newV, txn.GetCommitTS().ToString())
		}
	}

	p, _ := ants.NewPool(20)
	defer p.Release()
	for i := 0; i < 100; i++ {
		wg.Add(1)
		_ = p.Submit(run)
	}
	wg.Wait()

	t.Logf("count=%v", count.Load())

	getValueFn := func() {
		txn, rel := tae.GetRelation()
		v, _, err := rel.GetValueByFilter(context.Background(), filter, 1)
		assert.NoError(t, err)
		assert.Equal(t, int(count.Load()), int(v.(uint32)))
		assert.NoError(t, txn.Commit(context.Background()))
		t.Logf("GetV=%v, %s", v, txn.GetStartTS().ToString())
	}
	scanFn := func() {
		txn, rel := tae.GetRelation()
		it := rel.MakeObjectIt()
		for it.Next() {
			blk := it.GetObject()
			for j := 0; j < blk.BlkCnt(); j++ {
				view, err := blk.GetColumnDataById(context.Background(), uint16(j), 0, common.DefaultAllocator)
				assert.NoError(t, err)
				defer view.Close()
				view.ApplyDeletes()
				if view.Length() != 0 {
					t.Logf("block-%d, data=%s", j, logtail.ToStringTemplate(view.GetData(), -1))
				}
			}
		}
		it.Close()
		txn.Commit(context.Background())
	}

	for i := 0; i < 20; i++ {
		getValueFn()
		scanFn()

		tae.Restart(ctx)

		getValueFn()
		scanFn()
		for j := 0; j < 100; j++ {
			wg.Add(1)
			p.Submit(run)
		}
		wg.Wait()
	}
	t.Log(tae.Catalog.SimplePPString(common.PPL3))
}

// append, delete, apppend, get start ts, compact, get active row
func TestGetActiveRow(t *testing.T) {
	ctx := context.Background()

	opts := config.WithLongScanAndCKPOpts(nil)
	tae := testutil.NewTestEngine(ctx, ModuleName, t, opts)
	defer tae.Close()

	schema := catalog.MockSchemaAll(3, 1)
	schema.BlockMaxRows = 10
	schema.ObjectMaxBlocks = 2
	tae.BindSchema(schema)
	bat := catalog.MockBatch(schema, 1)
	defer bat.Close()

	tae.CreateRelAndAppend(bat, true)

	txn, rel := tae.GetRelation()
	v := testutil.GetSingleSortKeyValue(bat, schema, 0)
	filter := handle.NewEQFilter(v)
	id, row, err := rel.GetByFilter(context.Background(), filter)
	assert.NoError(t, err)
	err = rel.RangeDelete(id, row, row, handle.DT_Normal)
	assert.NoError(t, err)
	assert.NoError(t, txn.Commit(context.Background()))

	txn, rel = tae.GetRelation()
	assert.NoError(t, rel.Append(context.Background(), bat))
	assert.NoError(t, txn.Commit(context.Background()))

	_, rel = tae.GetRelation()
	{
		txn2, rel2 := tae.GetRelation()
		blk := testutil.GetOneObject(rel2).GetMeta().(*catalog.ObjectEntry)
		task, err := jobs.NewFlushTableTailTask(nil, txn2, []*catalog.ObjectEntry{blk}, tae.Runtime, txn2.GetStartTS())
		assert.NoError(t, err)
		err = task.OnExec(context.Background())
		assert.NoError(t, err)
		assert.NoError(t, txn2.Commit(context.Background()))
	}
	filter = handle.NewEQFilter(v)
	_, _, err = rel.GetByFilter(context.Background(), filter)
	assert.NoError(t, err)
}
func TestTransfer(t *testing.T) {
	ctx := context.Background()

	opts := config.WithLongScanAndCKPOpts(nil)
	tae := testutil.NewTestEngine(ctx, ModuleName, t, opts)
	defer tae.Close()
	schema := catalog.MockSchemaAll(5, 3)
	schema.BlockMaxRows = 100
	schema.ObjectMaxBlocks = 10
	tae.BindSchema(schema)

	bat := catalog.MockBatch(schema, 10)
	defer bat.Close()

	tae.CreateRelAndAppend(bat, true)

	filter := handle.NewEQFilter(bat.Vecs[3].Get(3))

	txn1, rel1 := tae.GetRelation()
	err := rel1.DeleteByFilter(context.Background(), filter)
	assert.NoError(t, err)

	meta := rel1.GetMeta().(*catalog.TableEntry)
	err = tae.FlushTable(context.Background(), 0, meta.GetDB().ID, meta.ID,
		types.BuildTS(time.Now().UTC().UnixNano(), 0))
	assert.NoError(t, err)

	err = txn1.Commit(context.Background())
	// assert.True(t, moerr.IsMoErrCode(err, moerr.ErrTxnRWConflict))
	assert.NoError(t, err)

	txn2, rel2 := tae.GetRelation()
	_, _, err = rel2.GetValueByFilter(context.Background(), filter, 3)
	t.Log(err)
	assert.True(t, moerr.IsMoErrCode(err, moerr.ErrNotFound))
	v, _, err := rel2.GetValueByFilter(context.Background(), handle.NewEQFilter(bat.Vecs[3].Get(4)), 2)
	expectV := bat.Vecs[2].Get(4)
	assert.Equal(t, expectV, v)
	assert.NoError(t, err)
	_ = txn2.Commit(context.Background())
}

func TestTransfer2(t *testing.T) {
	ctx := context.Background()

	opts := config.WithLongScanAndCKPOpts(nil)
	tae := testutil.NewTestEngine(ctx, ModuleName, t, opts)
	defer tae.Close()
	schema := catalog.MockSchemaAll(5, 3)
	schema.BlockMaxRows = 10
	schema.ObjectMaxBlocks = 10
	tae.BindSchema(schema)

	bat := catalog.MockBatch(schema, 200)
	defer bat.Close()

	tae.CreateRelAndAppend(bat, true)

	filter := handle.NewEQFilter(bat.Vecs[3].Get(3))

	txn1, rel1 := tae.GetRelation()
	err := rel1.DeleteByFilter(context.Background(), filter)
	assert.NoError(t, err)

	tae.CompactBlocks(false)
	tae.MergeBlocks(false)

	err = txn1.Commit(context.Background())
	// assert.True(t, moerr.IsMoErrCode(err, moerr.ErrTxnRWConflict))
	assert.NoError(t, err)

	txn2, rel2 := tae.GetRelation()
	_, _, err = rel2.GetValueByFilter(context.Background(), filter, 3)
	t.Log(err)
	assert.True(t, moerr.IsMoErrCode(err, moerr.ErrNotFound))
	v, _, err := rel2.GetValueByFilter(context.Background(), handle.NewEQFilter(bat.Vecs[3].Get(4)), 2)
	expectV := bat.Vecs[2].Get(4)
	assert.Equal(t, expectV, v)
	assert.NoError(t, err)
	_ = txn2.Commit(context.Background())
}

func TestMergeBlocks3(t *testing.T) {
	ctx := context.Background()

	opts := config.WithLongScanAndCKPOpts(nil)
	tae := testutil.NewTestEngine(ctx, ModuleName, t, opts)
	defer tae.Close()
	schema := catalog.MockSchemaAll(5, 3)
	schema.BlockMaxRows = 10
	schema.ObjectMaxBlocks = 5
	tae.BindSchema(schema)
	bat := catalog.MockBatch(schema, 100)
	defer bat.Close()
	tae.CreateRelAndAppend(bat, true)

	// flush to nblk
	{
		txn, rel := tae.GetRelation()
		blkMetas := testutil.GetAllBlockMetas(rel)
		task, err := jobs.NewFlushTableTailTask(tasks.WaitableCtx, txn, blkMetas, tae.DB.Runtime, types.MaxTs())
		require.NoError(t, err)
		require.NoError(t, task.OnExec(context.Background()))
		require.NoError(t, txn.Commit(context.Background()))
	}

	filter15 := handle.NewEQFilter(bat.Vecs[3].Get(15))
	filter19 := handle.NewEQFilter(bat.Vecs[3].Get(19))
	filter18 := handle.NewEQFilter(bat.Vecs[3].Get(18))
	filter17 := handle.NewEQFilter(bat.Vecs[3].Get(17))
	// delete all rows in first blk in obj1 and the 5th,9th rows in blk2
	{
		txn, rel := tae.GetRelation()
		obj1 := testutil.GetOneObject(rel).GetMeta().(*catalog.ObjectEntry)
		objHandle, err := rel.GetObject(obj1.ID())
		require.NoError(t, err)

		view, err := objHandle.GetColumnDataByName(context.Background(), 0, catalog.PhyAddrColumnName, common.DefaultAllocator)
		view.GetData()
		require.NoError(t, err)
		pkDef := schema.GetPrimaryKey()
		pkView, err := objHandle.GetColumnDataByName(context.Background(), 0, pkDef.Name, common.DefaultAllocator)
		pkView.GetData()
		require.NoError(t, err)
		err = rel.DeleteByPhyAddrKeys(view.GetData(), pkView.GetData())
		require.NoError(t, err)

		require.NoError(t, rel.DeleteByFilter(context.Background(), filter15))
		require.NoError(t, rel.DeleteByFilter(context.Background(), filter19))
		require.NoError(t, txn.Commit(context.Background()))
	}

	// 1. merge first Object
	// 2. delete 7th row in blk2 during executing merge task
	// 3. delete 8th row in blk2 and commit that after merging, test transfer
	{
		del8txn, rel8 := tae.GetRelation()
		valrow8, null, err := rel8.GetValueByFilter(context.Background(), filter18, schema.GetColIdx(catalog.PhyAddrColumnName))
		require.NoError(t, err)
		require.False(t, null)

		del7txn, rel7 := tae.GetRelation()
		mergetxn, relm := tae.GetRelation()

		// merge first Object
		obj1 := testutil.GetOneObject(relm).GetMeta().(*catalog.ObjectEntry)
		require.NoError(t, err)

		objsToMerge := []*catalog.ObjectEntry{obj1}
		task, err := jobs.NewMergeObjectsTask(nil, mergetxn, objsToMerge, tae.Runtime, 0)
		require.NoError(t, err)
		require.NoError(t, task.OnExec(context.Background()))

		// delete del7 after starting merge txn
		require.NoError(t, rel7.DeleteByFilter(context.Background(), filter17))
		require.NoError(t, del7txn.Commit(context.Background()))

		// commit merge, and it will carry del7 to the new block
		require.NoError(t, mergetxn.Commit(context.Background()))

		// delete 8 row and it is expected to be transfered correctly
		rel8.DeleteByPhyAddrKey(valrow8)
		require.NoError(t, del8txn.Commit(context.Background()))
	}

	// consistency check
	{
		var err error
		txn, rel := tae.GetRelation()
		_, _, err = rel.GetValueByFilter(context.Background(), filter15, 3)
		assert.True(t, moerr.IsMoErrCode(err, moerr.ErrNotFound))
		_, _, err = rel.GetValueByFilter(context.Background(), filter17, 3)
		assert.True(t, moerr.IsMoErrCode(err, moerr.ErrNotFound))
		_, _, err = rel.GetValueByFilter(context.Background(), filter18, 3)
		assert.True(t, moerr.IsMoErrCode(err, moerr.ErrNotFound))
		_, _, err = rel.GetValueByFilter(context.Background(), filter19, 3)
		assert.True(t, moerr.IsMoErrCode(err, moerr.ErrNotFound))

		testutil.CheckAllColRowsByScan(t, rel, 86, true)
		require.NoError(t, txn.Commit(context.Background()))
	}
}

func TestTransfer3(t *testing.T) {
	defer testutils.AfterTest(t)()
	ctx := context.Background()

	opts := config.WithLongScanAndCKPOpts(nil)
	tae := testutil.NewTestEngine(ctx, ModuleName, t, opts)
	defer tae.Close()
	schema := catalog.MockSchemaAll(5, 3)
	schema.BlockMaxRows = 100
	schema.ObjectMaxBlocks = 10
	tae.BindSchema(schema)

	bat := catalog.MockBatch(schema, 10)
	defer bat.Close()

	tae.CreateRelAndAppend(bat, true)

	filter := handle.NewEQFilter(bat.Vecs[3].Get(3))

	txn1, rel1 := tae.GetRelation()

	var err error
	err = rel1.DeleteByFilter(context.Background(), filter)
	assert.NoError(t, err)

	meta := rel1.GetMeta().(*catalog.TableEntry)
	err = tae.FlushTable(context.Background(), 0, meta.GetDB().ID, meta.ID,
		types.BuildTS(time.Now().UTC().UnixNano(), 0))
	assert.NoError(t, err)

	err = rel1.Append(context.Background(), bat.Window(3, 1))
	assert.NoError(t, err)
	err = txn1.Commit(context.Background())
	assert.NoError(t, err)
}

func TestUpdate(t *testing.T) {
	t.Skip(any("This case crashes occasionally, is being fixed, skip it for now"))
	defer testutils.AfterTest(t)()
	ctx := context.Background()

	opts := config.WithQuickScanAndCKPOpts2(nil, 5)
	// opts := config.WithLongScanAndCKPOpts(nil)
	tae := testutil.NewTestEngine(ctx, ModuleName, t, opts)
	defer tae.Close()

	schema := catalog.MockSchemaAll(5, 3)
	schema.BlockMaxRows = 100
	schema.ObjectMaxBlocks = 4
	tae.BindSchema(schema)

	bat := catalog.MockBatch(schema, 1)
	defer bat.Close()
	bat.Vecs[2].Update(0, int32(0), false)

	tae.CreateRelAndAppend(bat, true)

	var wg sync.WaitGroup

	var expectV atomic.Int32
	expectV.Store(bat.Vecs[2].Get(0).(int32))
	filter := handle.NewEQFilter(bat.Vecs[3].Get(0))
	updateFn := func() {
		defer wg.Done()
		txn, rel := tae.GetRelation()
		id, offset, err := rel.GetByFilter(context.Background(), filter)
		assert.NoError(t, err)
		v, _, err := rel.GetValue(id, offset, 2)
		assert.NoError(t, err)
		err = rel.RangeDelete(id, offset, offset, handle.DT_Normal)
		if err != nil {
			t.Logf("range delete %v, rollbacking", err)
			_ = txn.Rollback(context.Background())
			return
		}
		tuples := bat.CloneWindow(0, 1)
		defer tuples.Close()
		updatedV := v.(int32) + 1
		tuples.Vecs[2].Update(0, updatedV, false)
		err = rel.Append(context.Background(), tuples)
		assert.NoError(t, err)

		err = txn.Commit(context.Background())
		if err != nil {
			t.Logf("commit update %v", err)
		} else {
			expectV.CompareAndSwap(v.(int32), updatedV)
			t.Logf("%v committed", updatedV)
		}
	}
	p, _ := ants.NewPool(5)
	defer p.Release()
	loop := 1000
	for i := 0; i < loop; i++ {
		wg.Add(1)
		// updateFn()
		_ = p.Submit(updateFn)
	}
	wg.Wait()
	t.Logf("Final: %v", expectV.Load())
	{
		txn, rel := tae.GetRelation()
		v, _, err := rel.GetValueByFilter(context.Background(), filter, 2)
		assert.NoError(t, err)
		assert.Equal(t, v.(int32), expectV.Load())
		testutil.CheckAllColRowsByScan(t, rel, 1, true)
		assert.NoError(t, txn.Commit(context.Background()))
	}
}

func TestMergeMemsize(t *testing.T) {
	t.Skip("run it manully to observe memory heap")
	ctx := context.Background()
	opts := config.WithLongScanAndCKPOpts(nil)
	tae := testutil.NewTestEngine(ctx, ModuleName, t, opts)
	defer tae.Close()

	schema := catalog.MockSchemaAll(18, 3)
	schema.Name = "testupdate"
	schema.BlockMaxRows = 8192
	schema.ObjectMaxBlocks = 200
	tae.BindSchema(schema)

	wholebat := catalog.MockBatch(schema, 8192*80)
	for _, col := range schema.ColDefs {
		t.Log(col.Type.DescString(), col.Type.Size)
	}
	t.Log(wholebat.ApproxSize())
	batCnt := 40
	bats := wholebat.Split(batCnt)
	// write only one block by apply metaloc
	objName1 := objectio.BuildObjectNameWithObjectID(objectio.NewObjectid())
	writer, err := blockio.NewBlockWriterNew(tae.Runtime.Fs.Service, objName1, 0, nil)
	require.Nil(t, err)
	writer.SetPrimaryKey(3)
	for _, b := range bats {
		_, err = writer.WriteBatch(containers.ToCNBatch(b))
		require.Nil(t, err)
	}
	blocks, _, err := writer.Sync(context.Background())
	assert.Nil(t, err)
	assert.Equal(t, batCnt, len(blocks))
	statsVec := containers.MakeVector(types.T_varchar.ToType(), common.DefaultAllocator)
	statsVec.Append(writer.GetObjectStats()[objectio.SchemaData][:], false)
	{
		txn, _ := tae.StartTxn(nil)
		txn.SetDedupType(txnif.IncrementalDedup)
		db, err := txn.CreateDatabase("db", "", "")
		assert.NoError(t, err)
		tbl, err := db.CreateRelation(schema)
		assert.NoError(t, err)
		assert.NoError(t, tbl.AddObjsWithMetaLoc(context.Background(), statsVec))
		assert.NoError(t, txn.Commit(context.Background()))
	}
	statsVec.Close()

	t.Log(tae.Catalog.SimplePPString(common.PPL1))
	var metas []*catalog.ObjectEntry
	{
		txn, rel := tae.GetRelation()
		it := rel.MakeObjectIt()
		blkcnt := 0
		for it.Next() {
			obj := it.GetObject()
			defer obj.Close()
			meta := it.GetObject().GetMeta().(*catalog.ObjectEntry)
			stat := meta.GetObjectStats()
			blkcnt += int(stat.BlkCnt())
			metas = append(metas, meta)

		}
		it.Next()
		txn.Commit(ctx)
		require.Equal(t, batCnt, blkcnt)
	}

	{
		txn, _ := tae.StartTxn(nil)
		task, err := jobs.NewMergeObjectsTask(nil, txn, metas, tae.Runtime, 0)
		require.NoError(t, err)

		dbutils.PrintMemStats()
		err = task.OnExec(context.Background())
		require.NoError(t, err)
		require.NoError(t, txn.Commit(ctx))
		dbutils.PrintMemStats()
	}
}

func TestCollectDeletesAfterCKP(t *testing.T) {
	ctx := context.Background()
	opts := config.WithLongScanAndCKPOpts(nil)
	tae := testutil.NewTestEngine(ctx, ModuleName, t, opts)
	defer tae.Close()

	schema := catalog.MockSchemaAll(5, 3)
	schema.Name = "testupdate"
	schema.BlockMaxRows = 8192
	schema.ObjectMaxBlocks = 20
	tae.BindSchema(schema)

	bat := catalog.MockBatch(schema, 400)
	// write only one block by apply metaloc
	objName1 := objectio.BuildObjectNameWithObjectID(objectio.NewObjectid())
	writer, err := blockio.NewBlockWriterNew(tae.Runtime.Fs.Service, objName1, 0, nil)
	assert.Nil(t, err)
	writer.SetPrimaryKey(3)
	_, err = writer.WriteBatch(containers.ToCNBatch(bat))
	assert.Nil(t, err)
	blocks, _, err := writer.Sync(context.Background())
	assert.Nil(t, err)
	assert.Equal(t, 1, len(blocks))
	statsVec := containers.MakeVector(types.T_varchar.ToType(), common.DefaultAllocator)
	statsVec.Append(writer.GetObjectStats()[objectio.SchemaData][:], false)
	defer statsVec.Close()
	{
		txn, _ := tae.StartTxn(nil)
		txn.SetDedupType(txnif.IncrementalDedup)
		db, err := txn.CreateDatabase("db", "", "")
		assert.NoError(t, err)
		tbl, err := db.CreateRelation(schema)
		assert.NoError(t, err)
		assert.NoError(t, tbl.AddObjsWithMetaLoc(context.Background(), statsVec))
		assert.NoError(t, txn.Commit(context.Background()))
	}

	updateFn := func(round, i, j int) {
		tuples := bat.CloneWindow(0, 1)
		defer tuples.Close()
		for x := i; x < j; x++ {
			txn, rel := tae.GetRelation()
			filter := handle.NewEQFilter(int64(x))
			id, offset, err := rel.GetByFilter(context.Background(), filter)
			assert.NoError(t, err)
			_, _, err = rel.GetValue(id, offset, 2)
			assert.NoError(t, err)
			err = rel.RangeDelete(id, offset, offset, handle.DT_Normal)
			if err != nil {
				t.Logf("range delete %v, rollbacking", err)
				_ = txn.Rollback(context.Background())
				return
			}
			tuples.Vecs[3].Update(0, int64(x), false)
			err = rel.Append(context.Background(), tuples)
			assert.NoError(t, err)
			assert.NoError(t, txn.Commit(context.Background()))
		}
		t.Logf("(%d, %d, %d) done", round, i, j)
	}
	updateFn(1, 100, 110)
	{
		txn, rel := tae.GetRelation()
		meta := testutil.GetOneBlockMeta(rel)
		bat, _, err := meta.GetObjectData().CollectDeleteInRange(ctx, types.TS{}, types.MaxTs(), true, common.DefaultAllocator)
		require.NoError(t, err)
		require.Equal(t, 10, bat.Length())
		require.NoError(t, txn.Commit(ctx))
	}
	logutil.Infof(tae.Catalog.SimplePPString(3))
	tae.ForceLongCheckpoint()
	{
		txn, rel := tae.GetRelation()
		meta := testutil.GetOneBlockMeta(rel)
		bat, _, err := meta.GetObjectData().CollectDeleteInRange(ctx, types.TS{}, types.MaxTs(), true, common.DefaultAllocator)
		require.NoError(t, err)
		require.Equal(t, 10, bat.Length())
		require.NoError(t, txn.Commit(ctx))
	}
	logutil.Infof(tae.Catalog.SimplePPString(3))
	tae.Restart(ctx)
	logutil.Infof(tae.Catalog.SimplePPString(3))
	{
		txn, rel := tae.GetRelation()
		meta := testutil.GetOneBlockMeta(rel)
		bat, _, err := meta.GetObjectData().CollectDeleteInRange(ctx, types.TS{}, types.MaxTs(), true, common.DefaultAllocator)
		require.NoError(t, err)
		require.Equal(t, 10, bat.Length())
		require.NoError(t, txn.Commit(ctx))
	}
}

// This is used to observe a lot of compactions to overflow a Object, it is not compulsory
func TestAlwaysUpdate(t *testing.T) {
	t.Skip("This is a long test, run it manully to observe what you want")
	defer testutils.AfterTest(t)()
	ctx := context.Background()

	// opts := config.WithQuickScanAndCKPOpts2(nil, 10)
	// opts.GCCfg.ScanGCInterval = 3600 * time.Second
	// opts.CatalogCfg.GCInterval = 3600 * time.Second
	opts := config.WithQuickScanAndCKPAndGCOpts(nil)
	tae := testutil.NewTestEngine(ctx, ModuleName, t, opts)
	defer tae.Close()

	schema := catalog.MockSchemaAll(5, 3)
	schema.Name = "testupdate"
	schema.BlockMaxRows = 8192
	schema.ObjectMaxBlocks = 200
	tae.BindSchema(schema)

	bats := catalog.MockBatch(schema, 400*100).Split(100)
	statsVec := containers.MakeVector(types.T_varchar.ToType(), common.DefaultAllocator)
	defer statsVec.Close()
	// write only one Object
	for i := 0; i < 1; i++ {
		objName1 := objectio.BuildObjectNameWithObjectID(objectio.NewObjectid())
		writer, err := blockio.NewBlockWriterNew(tae.Runtime.Fs.Service, objName1, 0, nil)
		assert.Nil(t, err)
		writer.SetPrimaryKey(3)
		for _, bat := range bats[i*25 : (i+1)*25] {
			_, err := writer.WriteBatch(containers.ToCNBatch(bat))
			assert.Nil(t, err)
		}
		blocks, _, err := writer.Sync(context.Background())
		assert.Nil(t, err)
		assert.Equal(t, 25, len(blocks))
		statsVec.Append(writer.GetObjectStats()[objectio.SchemaData][:], false)
	}

	// var did, tid uint64
	txn, _ := tae.StartTxn(nil)
	txn.SetDedupType(txnif.IncrementalDedup)
	db, err := txn.CreateDatabase("db", "", "")
	// did = db.GetID()
	assert.NoError(t, err)
	tbl, err := db.CreateRelation(schema)
	// tid = tbl.ID()
	assert.NoError(t, err)
	assert.NoError(t, tbl.AddObjsWithMetaLoc(context.Background(), statsVec))
	assert.NoError(t, txn.Commit(context.Background()))

	t.Log(tae.Catalog.SimplePPString(common.PPL1))

	wg := &sync.WaitGroup{}

	updateFn := func(round, i, j int) {
		defer wg.Done()
		tuples := bats[0].CloneWindow(0, 1)
		defer tuples.Close()
		for x := i; x < j; x++ {
			txn, rel := tae.GetRelation()
			filter := handle.NewEQFilter(int64(x))
			id, offset, err := rel.GetByFilter(context.Background(), filter)
			assert.NoError(t, err)
			_, _, err = rel.GetValue(id, offset, 2)
			assert.NoError(t, err)
			err = rel.RangeDelete(id, offset, offset, handle.DT_Normal)
			if err != nil {
				t.Logf("range delete %v, rollbacking", err)
				_ = txn.Rollback(context.Background())
				return
			}
			tuples.Vecs[3].Update(0, int64(x), false)
			err = rel.Append(context.Background(), tuples)
			assert.NoError(t, err)
			assert.NoError(t, txn.Commit(context.Background()))
		}
		t.Logf("(%d, %d, %d) done", round, i, j)
	}

	p, _ := ants.NewPool(20)
	defer p.Release()

	// ch := make(chan int, 1)
	// ticker := time.NewTicker(1 * time.Second)
	// ticker2 := time.NewTicker(100 * time.Millisecond)
	// go func() {
	// 	for {
	// 		select {
	// 		case <-ticker.C:
	// 			t.Log(tbl.SimplePPString(common.PPL1))
	// 		case <-ticker2.C:
	// 			_, _, _ = logtail.HandleSyncLogTailReq(ctx, new(dummyCpkGetter), tae.LogtailMgr, tae.Catalog, api.SyncLogTailReq{
	// 				CnHave: tots(types.BuildTS(0, 0)),
	// 				CnWant: tots(types.MaxTs()),
	// 				Table:  &api.TableID{DbId: did, TbId: tid},
	// 			}, true)
	// 		case <-ch:
	// 		}
	// 	}
	// }()

	for r := 0; r < 10; r++ {
		for i := 0; i < 40; i++ {
			wg.Add(1)
			start, end := i*200, (i+1)*200
			f := func() { updateFn(r, start, end) }
			p.Submit(f)
		}
		wg.Wait()
		tae.CheckRowsByScan(100*100, true)
	}
}

func TestInsertPerf(t *testing.T) {
	t.Skip(any("for debug"))
	ctx := context.Background()

	opts := new(options.Options)
	options.WithCheckpointScanInterval(time.Second * 10)(opts)
	options.WithFlushInterval(time.Second * 10)(opts)
	tae := testutil.NewTestEngine(ctx, ModuleName, t, opts)
	defer tae.Close()
	schema := catalog.MockSchemaAll(10, 2)
	schema.BlockMaxRows = 1000
	schema.ObjectMaxBlocks = 5
	tae.BindSchema(schema)

	cnt := 1000
	iBat := 1
	poolSize := 20

	bat := catalog.MockBatch(schema, cnt*iBat*poolSize*2)
	defer bat.Close()

	tae.CreateRelAndAppend(bat.Window(0, 1), true)
	var wg sync.WaitGroup
	run := func(start int) func() {
		return func() {
			defer wg.Done()
			for i := start; i < start+cnt*iBat; i += iBat {
				txn, rel := tae.GetRelation()
				_ = rel.Append(context.Background(), bat.Window(i, iBat))
				_ = txn.Commit(context.Background())
			}
		}
	}

	p, _ := ants.NewPool(poolSize)
	defer p.Release()
	now := time.Now()
	for i := 1; i <= poolSize; i++ {
		wg.Add(1)
		_ = p.Submit(run(i * cnt * iBat))
	}
	wg.Wait()
	t.Log(time.Since(now))
}

func TestAppendBat(t *testing.T) {
	p, _ := ants.NewPool(100)
	defer p.Release()
	var wg sync.WaitGroup

	schema := catalog.MockSchema(7, 2)
	bat := catalog.MockBatch(schema, 1000)
	defer bat.Close()

	run := func() {
		defer wg.Done()
		b := containers.BuildBatch(schema.Attrs(), schema.Types(), containers.Options{
			Allocator: common.DefaultAllocator})
		defer b.Close()
		for i := 0; i < bat.Length(); i++ {
			w := bat.Window(i, 1)
			b.Extend(w)
		}
	}

	for i := 0; i < 200; i++ {
		wg.Add(1)
		_ = p.Submit(run)
	}
	wg.Wait()
}

func TestGCWithCheckpoint(t *testing.T) {
	defer testutils.AfterTest(t)()
	ctx := context.Background()

	opts := config.WithQuickScanAndCKPAndGCOpts(nil)
	tae := testutil.NewTestEngine(ctx, ModuleName, t, opts)
	defer tae.Close()
	cleaner := gc.NewCheckpointCleaner(context.Background(), tae.Runtime.Fs, tae.BGCheckpointRunner, false)
	manager := gc.NewDiskCleaner(cleaner)
	manager.Start()
	defer manager.Stop()

	schema := catalog.MockSchemaAll(3, 1)
	schema.BlockMaxRows = 10
	schema.ObjectMaxBlocks = 2
	tae.BindSchema(schema)
	bat := catalog.MockBatch(schema, 21)
	defer bat.Close()

	tae.CreateRelAndAppend(bat, true)
	now := time.Now()
	testutils.WaitExpect(10000, func() bool {
		return tae.Runtime.Scheduler.GetPenddingLSNCnt() == 0
	})
	t.Log(time.Since(now))
	t.Logf("Checkpointed: %d", tae.Runtime.Scheduler.GetCheckpointedLSN())
	t.Logf("GetPenddingLSNCnt: %d", tae.Runtime.Scheduler.GetPenddingLSNCnt())
	assert.Equal(t, uint64(0), tae.Runtime.Scheduler.GetPenddingLSNCnt())
	err := manager.GC(context.Background())
	assert.Nil(t, err)
	entries := tae.BGCheckpointRunner.GetAllIncrementalCheckpoints()
	num := len(entries)
	assert.Greater(t, num, 0)
	testutils.WaitExpect(5000, func() bool {
		if manager.GetCleaner().GetMaxConsumed() == nil {
			return false
		}
		end := entries[num-1].GetEnd()
		maxEnd := manager.GetCleaner().GetMaxConsumed().GetEnd()
		return end.Equal(&maxEnd)
	})
	end := entries[num-1].GetEnd()
	maxEnd := manager.GetCleaner().GetMaxConsumed().GetEnd()
	assert.True(t, end.Equal(&maxEnd))
	cleaner2 := gc.NewCheckpointCleaner(context.Background(), tae.Runtime.Fs, tae.BGCheckpointRunner, false)
	manager2 := gc.NewDiskCleaner(cleaner2)
	manager2.Start()
	defer manager2.Stop()
	testutils.WaitExpect(5000, func() bool {
		if manager2.GetCleaner().GetMaxConsumed() == nil {
			return false
		}
		end := entries[num-1].GetEnd()
		maxEnd := manager2.GetCleaner().GetMaxConsumed().GetEnd()
		return end.Equal(&maxEnd)
	})
	end = entries[num-1].GetEnd()
	maxEnd = manager2.GetCleaner().GetMaxConsumed().GetEnd()
	assert.True(t, end.Equal(&maxEnd))
	tables1 := manager.GetCleaner().GetInputs()
	tables2 := manager2.GetCleaner().GetInputs()
	assert.True(t, tables1.Compare(tables2))
}

func TestGCDropDB(t *testing.T) {
	defer testutils.AfterTest(t)()
	ctx := context.Background()

	opts := config.WithQuickScanAndCKPAndGCOpts(nil)
	tae := testutil.NewTestEngine(ctx, ModuleName, t, opts)
	defer tae.Close()
	cleaner := gc.NewCheckpointCleaner(context.Background(), tae.Runtime.Fs, tae.BGCheckpointRunner, false)
	manager := gc.NewDiskCleaner(cleaner)
	manager.Start()
	defer manager.Stop()
	schema := catalog.MockSchemaAll(3, 1)
	schema.BlockMaxRows = 10
	schema.ObjectMaxBlocks = 2
	tae.BindSchema(schema)
	bat := catalog.MockBatch(schema, 210)
	defer bat.Close()

	tae.CreateRelAndAppend(bat, true)
	txn, err := tae.StartTxn(nil)
	assert.Nil(t, err)
	db, err := txn.DropDatabase(testutil.DefaultTestDB)
	assert.Nil(t, err)
	assert.Nil(t, txn.Commit(context.Background()))

	assert.Equal(t, txn.GetCommitTS(), db.GetMeta().(*catalog.DBEntry).GetDeleteAtLocked())
	now := time.Now()
	testutils.WaitExpect(10000, func() bool {
		return tae.Runtime.Scheduler.GetPenddingLSNCnt() == 0
	})
	t.Log(time.Since(now))
	err = manager.GC(context.Background())
	assert.Nil(t, err)
	entries := tae.BGCheckpointRunner.GetAllIncrementalCheckpoints()
	num := len(entries)
	assert.Greater(t, num, 0)
	testutils.WaitExpect(5000, func() bool {
		if manager.GetCleaner().GetMaxConsumed() == nil {
			return false
		}
		end := entries[num-1].GetEnd()
		maxEnd := manager.GetCleaner().GetMaxConsumed().GetEnd()
		return end.Equal(&maxEnd)
	})
	end := entries[num-1].GetEnd()
	maxEnd := manager.GetCleaner().GetMaxConsumed().GetEnd()
	assert.True(t, end.Equal(&maxEnd))
	cleaner2 := gc.NewCheckpointCleaner(context.Background(), tae.Runtime.Fs, tae.BGCheckpointRunner, false)
	manager2 := gc.NewDiskCleaner(cleaner2)
	manager2.Start()
	defer manager2.Stop()
	testutils.WaitExpect(5000, func() bool {
		if manager2.GetCleaner().GetMaxConsumed() == nil {
			return false
		}
		end := entries[num-1].GetEnd()
		maxEnd := manager2.GetCleaner().GetMaxConsumed().GetEnd()
		return end.Equal(&maxEnd)
	})
	end = entries[num-1].GetEnd()
	maxEnd = manager2.GetCleaner().GetMaxConsumed().GetEnd()
	assert.True(t, end.Equal(&maxEnd))
	tables1 := manager.GetCleaner().GetInputs()
	tables2 := manager2.GetCleaner().GetInputs()
	assert.True(t, tables1.Compare(tables2))
	tae.Restart(ctx)
}

func TestGCDropTable(t *testing.T) {
	defer testutils.AfterTest(t)()
	ctx := context.Background()

	opts := config.WithQuickScanAndCKPAndGCOpts(nil)
	tae := testutil.NewTestEngine(ctx, ModuleName, t, opts)
	defer tae.Close()
	cleaner := gc.NewCheckpointCleaner(context.Background(), tae.Runtime.Fs, tae.BGCheckpointRunner, false)
	manager := gc.NewDiskCleaner(cleaner)
	manager.Start()
	defer manager.Stop()
	schema := catalog.MockSchemaAll(3, 1)
	schema.BlockMaxRows = 10
	schema.ObjectMaxBlocks = 2
	tae.BindSchema(schema)
	bat := catalog.MockBatch(schema, 210)
	defer bat.Close()
	schema2 := catalog.MockSchemaAll(3, 1)
	schema2.BlockMaxRows = 10
	schema2.ObjectMaxBlocks = 2
	bat2 := catalog.MockBatch(schema2, 210)
	defer bat.Close()

	tae.CreateRelAndAppend(bat, true)
	txn, _ := tae.StartTxn(nil)
	db, err := txn.GetDatabase(testutil.DefaultTestDB)
	assert.Nil(t, err)
	rel, _ := db.CreateRelation(schema2)
	rel.Append(context.Background(), bat2)
	assert.Nil(t, txn.Commit(context.Background()))

	txn, err = tae.StartTxn(nil)
	assert.Nil(t, err)
	db, err = txn.GetDatabase(testutil.DefaultTestDB)
	assert.Nil(t, err)
	_, err = db.DropRelationByName(schema2.Name)
	assert.Nil(t, err)
	assert.Nil(t, txn.Commit(context.Background()))

	now := time.Now()
	testutils.WaitExpect(10000, func() bool {
		return tae.Runtime.Scheduler.GetPenddingLSNCnt() == 0
	})
	assert.Equal(t, uint64(0), tae.Runtime.Scheduler.GetPenddingLSNCnt())
	assert.Equal(t, txn.GetCommitTS(), rel.GetMeta().(*catalog.TableEntry).GetDeleteAtLocked())
	t.Log(time.Since(now))
	err = manager.GC(context.Background())
	assert.Nil(t, err)
	entries := tae.BGCheckpointRunner.GetAllIncrementalCheckpoints()
	num := len(entries)
	assert.Greater(t, num, 0)
	testutils.WaitExpect(10000, func() bool {
		if manager.GetCleaner().GetMaxConsumed() == nil {
			return false
		}
		end := entries[num-1].GetEnd()
		maxEnd := manager.GetCleaner().GetMaxConsumed().GetEnd()
		return end.Equal(&maxEnd)
	})
	end := entries[num-1].GetEnd()
	maxEnd := manager.GetCleaner().GetMaxConsumed().GetEnd()
	assert.True(t, end.Equal(&maxEnd))
	cleaner2 := gc.NewCheckpointCleaner(context.Background(), tae.Runtime.Fs, tae.BGCheckpointRunner, false)
	manager2 := gc.NewDiskCleaner(cleaner2)
	manager2.Start()
	defer manager2.Stop()
	testutils.WaitExpect(5000, func() bool {
		if manager2.GetCleaner().GetMaxConsumed() == nil {
			return false
		}
		end := entries[num-1].GetEnd()
		maxEnd := manager2.GetCleaner().GetMaxConsumed().GetEnd()
		return end.Equal(&maxEnd)
	})
	end = entries[num-1].GetEnd()
	maxEnd = manager2.GetCleaner().GetMaxConsumed().GetEnd()
	assert.True(t, end.Equal(&maxEnd))
	tables1 := manager.GetCleaner().GetInputs()
	tables2 := manager2.GetCleaner().GetInputs()
	assert.True(t, tables1.Compare(tables2))
	tae.Restart(ctx)
}

func TestAlterRenameTbl(t *testing.T) {
	defer testutils.AfterTest(t)()
	ctx := context.Background()

	opts := config.WithLongScanAndCKPOpts(nil)
	tae := testutil.NewTestEngine(ctx, ModuleName, t, opts)
	defer tae.Close()

	schema := catalog.MockSchemaAll(2, -1)
	schema.Name = "test"
	schema.BlockMaxRows = 10
	schema.ObjectMaxBlocks = 2
	schema.Constraint = []byte("start version")
	schema.Comment = "comment version"

	{
		var err error
		txn, _ := tae.StartTxn(nil)
		txn.CreateDatabase("xx", "", "")
		require.NoError(t, txn.Commit(context.Background()))
		txn1, _ := tae.StartTxn(nil)
		txn2, _ := tae.StartTxn(nil)

		db, _ := txn1.GetDatabase("xx")
		_, err = db.CreateRelation(schema)
		require.NoError(t, err)

		db1, _ := txn2.GetDatabase("xx")
		_, err = db1.CreateRelation(schema)
		require.True(t, moerr.IsMoErrCode(err, moerr.ErrTxnWWConflict))
		require.NoError(t, txn1.Rollback(context.Background()))
		require.NoError(t, txn2.Rollback(context.Background()))
	}

	txn, _ := tae.StartTxn(nil)
	db, _ := txn.CreateDatabase("db", "", "")
	created, _ := db.CreateRelation(schema)
	tid := created.ID()
	txn.Commit(context.Background())

	// concurrent create and in txn alter check
	txn0, _ := tae.StartTxn(nil)
	txn, _ = tae.StartTxn(nil)
	db, _ = txn.GetDatabase("db")
	tbl, _ := db.GetRelationByName("test") // 1002
	require.NoError(t, tbl.AlterTable(context.TODO(), api.NewRenameTableReq(0, 0, "test", "ultra-test")))
	_, err := db.GetRelationByName("test")
	require.True(t, moerr.IsMoErrCode(err, moerr.OkExpectedEOB))
	tbl, err = db.GetRelationByName("ultra-test")
	require.NoError(t, err)
	require.Equal(t, tid, tbl.ID())

	require.NoError(t, tbl.AlterTable(context.TODO(), api.NewRenameTableReq(0, 0, "ultra-test", "ultraman-test")))
	_, err = db.GetRelationByName("test")
	require.True(t, moerr.IsMoErrCode(err, moerr.OkExpectedEOB))
	_, err = db.GetRelationByName("ultra-test")
	require.True(t, moerr.IsMoErrCode(err, moerr.OkExpectedEOB))
	tbl, err = db.GetRelationByName("ultraman-test")
	require.NoError(t, err)
	require.Equal(t, tid, tbl.ID())

	// concurrent txn should see test
	txn1, _ := tae.StartTxn(nil)
	db, err = txn1.GetDatabase("db")
	require.NoError(t, err)
	tbl, err = db.GetRelationByName("test")
	require.NoError(t, err)
	require.Equal(t, tid, tbl.ID())
	_, err = db.GetRelationByName("ultraman-test")
	require.True(t, moerr.IsMoErrCode(err, moerr.OkExpectedEOB))
	require.NoError(t, txn1.Commit(context.Background()))

	require.NoError(t, txn.Commit(context.Background()))

	txn2, _ := tae.StartTxn(nil)
	db, err = txn2.GetDatabase("db")
	require.NoError(t, err)
	_, err = db.GetRelationByName("test")
	require.True(t, moerr.IsMoErrCode(err, moerr.OkExpectedEOB))
	_, err = db.GetRelationByName("ultra-test")
	require.True(t, moerr.IsMoErrCode(err, moerr.OkExpectedEOB))
	tbl, err = db.GetRelationByName("ultraman-test")
	require.NoError(t, err)
	require.Equal(t, tid, tbl.ID())

	require.NoError(t, txn2.Commit(context.Background()))

	// should see test, not newest name
	db, err = txn0.GetDatabase("db")
	require.NoError(t, err)
	_, err = db.GetRelationByName("ultraman-test")
	require.True(t, moerr.IsMoErrCode(err, moerr.OkExpectedEOB))
	_, err = db.GetRelationByName("ultra-test")
	require.True(t, moerr.IsMoErrCode(err, moerr.OkExpectedEOB))
	tbl, err = db.GetRelationByName("test")
	require.NoError(t, err)
	require.Equal(t, tid, tbl.ID())

	txn3, _ := tae.StartTxn(nil)
	db, _ = txn3.GetDatabase("db")
	rel, err := db.CreateRelation(schema)
	require.NoError(t, err)
	require.NotEqual(t, rel.ID(), tid)
	require.NoError(t, txn3.Commit(context.Background()))

	t.Log(1, db.GetMeta().(*catalog.DBEntry).PrettyNameIndex())
	{
		txn, _ := tae.StartTxn(nil)
		db, _ := txn.GetDatabase("db")
		tbl, _ := db.GetRelationByName("test")
		require.Error(t, tbl.AlterTable(context.TODO(), api.NewRenameTableReq(0, 0, "unmatch", "yyyy")))
		require.NoError(t, txn.Rollback(context.Background()))
	}
	// alter back to original schema
	{
		txn, _ := tae.StartTxn(nil)
		db, _ := txn.GetDatabase("db")
		tbl, _ := db.GetRelationByName("test")
		require.NoError(t, tbl.AlterTable(context.TODO(), api.NewRenameTableReq(0, 0, "test", "xx")))
		require.NoError(t, txn.Commit(context.Background()))

		t.Log(2, db.GetMeta().(*catalog.DBEntry).PrettyNameIndex())
		txn, _ = tae.StartTxn(nil)
		db, _ = txn.GetDatabase("db")
		tbl, _ = db.GetRelationByName("xx")
		require.NoError(t, tbl.AlterTable(context.TODO(), api.NewRenameTableReq(0, 0, "xx", "test")))
		require.NoError(t, txn.Commit(context.Background()))

		t.Log(3, db.GetMeta().(*catalog.DBEntry).PrettyNameIndex())
	}

	// rename duplicate and rollback
	{
		txn, _ := tae.StartTxn(nil)
		db, _ := txn.GetDatabase("db")
		schema.Name = "other"
		_, err := db.CreateRelation(schema)
		require.NoError(t, err)
		require.NoError(t, txn.Commit(context.Background()))

		t.Log(4, db.GetMeta().(*catalog.DBEntry).PrettyNameIndex())
		txn, _ = tae.StartTxn(nil)
		db, _ = txn.GetDatabase("db")
		tbl, _ = db.GetRelationByName("test")
		require.NoError(t, tbl.AlterTable(context.TODO(), api.NewRenameTableReq(0, 0, "test", "toBeRollback1")))
		require.NoError(t, tbl.AlterTable(context.TODO(), api.NewRenameTableReq(0, 0, "toBeRollback1", "toBeRollback2")))
		require.Error(t, tbl.AlterTable(context.TODO(), api.NewRenameTableReq(0, 0, "toBeRollback2", "other"))) // duplicate
		require.NoError(t, txn.Rollback(context.Background()))

		t.Log(5, db.GetMeta().(*catalog.DBEntry).PrettyNameIndex())
	}

	// test checkpoint replay with txn nil
	{
		txn, _ := tae.StartTxn(nil)
		db, _ := txn.GetDatabase("db")
		tbl, _ := db.GetRelationByName("test")
		require.NoError(t, tbl.AlterTable(context.TODO(), api.NewRenameTableReq(0, 0, "test", "newtest"))) // make test nodelist has no active node
		require.NoError(t, txn.Commit(context.Background()))

		txn, _ = tae.StartTxn(nil)
		db, _ = txn.GetDatabase("db")
		tbl, _ = db.GetRelationByName("other")
		require.NoError(t, tbl.AlterTable(context.TODO(), api.NewRenameTableReq(0, 0, "other", "test"))) // rename other to test, success
		require.NoError(t, txn.Commit(context.Background()))
	}

	tae.Restart(ctx)

	txn, _ = tae.StartTxn(nil)
	db, _ = txn.GetDatabase("db")
	dbentry := db.GetMeta().(*catalog.DBEntry)
	t.Log(dbentry.PrettyNameIndex())
	require.NoError(t, txn.Commit(context.Background()))

	require.NoError(t, tae.BGCheckpointRunner.ForceIncrementalCheckpoint(tae.TxnMgr.Now(), false))
	tae.Restart(ctx)

	txn, _ = tae.StartTxn(nil)
	db, _ = txn.GetDatabase("db")
	dbentry = db.GetMeta().(*catalog.DBEntry)
	t.Log(dbentry.PrettyNameIndex())
	require.NoError(t, txn.Commit(context.Background()))
}

func TestDeltaLocation(t *testing.T) {
	defer testutils.AfterTest(t)()
	ctx := context.Background()

	opts := config.WithLongScanAndCKPOpts(nil)
	tae := testutil.NewTestEngine(ctx, ModuleName, t, opts)
	defer tae.Close()

	schema := catalog.MockSchemaAll(2, 0)
	schema.Name = "t1"
	schema.BlockMaxRows = 10
	schema.ObjectMaxBlocks = 2
	tae.BindSchema(schema)
	bat := catalog.MockBatch(schema, 10)
	defer bat.Close()
	tae.CreateRelAndAppend(bat, true)

	tae.CompactBlocks(false)

	txn, rel := tae.GetRelation()

	v0 := bat.Vecs[schema.GetSingleSortKeyIdx()].Get(0)
	filter := handle.NewEQFilter(v0)
	id, offset, err := rel.GetByFilter(context.Background(), filter)
	assert.NoError(t, err)
	obj, err := rel.GetMeta().(*catalog.TableEntry).GetObjectByID(id.ObjectID())
	assert.NoError(t, err)
	_, blkOffset := id.BlockID.Offsets()
	deltaLoc, err := testutil.MockCNDeleteInS3(tae.Runtime.Fs, obj.GetObjectData(), blkOffset, schema, txn, []uint32{offset})
	assert.NoError(t, err)
	ok, err := rel.TryDeleteByDeltaloc(id, deltaLoc)
	assert.NoError(t, err)
	assert.True(t, ok)

	{
		txn, rel := tae.GetRelation()
		objID := testutil.GetOneObject(rel).GetID()
		rel.SoftDeleteObject(objID)
		txn.Commit(ctx)
		t.Log(tae.Catalog.SimplePPString(3))
	}

	assert.NoError(t, err)
	err = txn.Commit(ctx)
	assert.Error(t, err)
}

func TestAlterRenameTbl2(t *testing.T) {
	defer testutils.AfterTest(t)()
	ctx := context.Background()

	opts := config.WithLongScanAndCKPOpts(nil)
	tae := testutil.NewTestEngine(ctx, ModuleName, t, opts)
	defer tae.Close()

	schema := catalog.MockSchemaAll(2, -1)
	schema.Name = "t1"
	schema.BlockMaxRows = 10
	schema.ObjectMaxBlocks = 2
	schema.Constraint = []byte("start version")
	schema.Comment = "comment version"

	schema2 := schema.Clone()
	schema2.Name = "t1-copy-fefsfwafe"

	schema3 := schema.Clone()
	schema3.Name = "t1-copy-igmgibjtm"

	var oldId, newId uint64
	{
		var err error
		txn, _ := tae.StartTxn(nil)
		txn.CreateDatabase("xx", "", "")

		db, _ := txn.GetDatabase("xx")

		hdl, err := db.CreateRelation(schema)
		require.NoError(t, err)
		oldId = hdl.ID()
		require.NoError(t, txn.Commit(context.Background()))
	}

	{
		txn, _ := tae.StartTxn(nil)
		db, _ := txn.GetDatabase("xx")
		hdl, err := db.CreateRelation(schema2)
		require.NoError(t, err)
		newId = hdl.ID()

		_, err = db.DropRelationByID(oldId)
		require.NoError(t, err)

		newhdl, _ := db.GetRelationByID(newId)
		require.NoError(t, newhdl.AlterTable(ctx, api.NewRenameTableReq(0, 0, "t1-copy-fefsfwafe", "t1")))
		require.NoError(t, txn.Commit(context.Background()))

		dbentry := db.GetMeta().(*catalog.DBEntry)
		t.Log(dbentry.PrettyNameIndex())
	}

	{
		txn, _ := tae.StartTxn(nil)
		db, _ := txn.GetDatabase("xx")
		hdl, err := db.CreateRelation(schema3)
		require.NoError(t, err)
		newId2 := hdl.ID()

		_, err = db.DropRelationByID(newId)
		require.NoError(t, err)

		newhdl, _ := db.GetRelationByID(newId2)
		require.NoError(t, newhdl.AlterTable(ctx, api.NewRenameTableReq(0, 0, "t1-copy-igmgibjtm", "t1")))
		require.NoError(t, txn.Commit(context.Background()))

		dbentry := db.GetMeta().(*catalog.DBEntry)
		t.Log(dbentry.PrettyNameIndex())
		newId = newId2
	}

	tae.Restart(ctx)
	{
		txn, _ := tae.StartTxn(nil)
		db, _ := txn.GetDatabase("xx")
		dbentry := db.GetMeta().(*catalog.DBEntry)
		t.Log(dbentry.PrettyNameIndex())
		require.NoError(t, txn.Commit(context.Background()))
	}

	{
		txn, _ := tae.StartTxn(nil)
		db, _ := txn.GetDatabase("xx")

		newhdl, _ := db.GetRelationByID(newId)
		require.NoError(t, newhdl.AlterTable(ctx, api.NewRenameTableReq(0, 0, "t1", "t2")))
		require.NoError(t, txn.Commit(context.Background()))

		dbentry := db.GetMeta().(*catalog.DBEntry)
		t.Log(dbentry.PrettyNameIndex())
	}

	require.NoError(t, tae.BGCheckpointRunner.ForceIncrementalCheckpoint(tae.TxnMgr.Now(), false))

	tae.Restart(ctx)
	{
		txn, _ := tae.StartTxn(nil)
		db, _ := txn.GetDatabase("xx")
		dbentry := db.GetMeta().(*catalog.DBEntry)
		t.Log(dbentry.PrettyNameIndex())
		require.NoError(t, txn.Commit(context.Background()))
	}

}

func TestAlterTableBasic(t *testing.T) {
	defer testutils.AfterTest(t)()
	ctx := context.Background()

	opts := config.WithLongScanAndCKPOpts(nil)
	tae := testutil.NewTestEngine(ctx, ModuleName, t, opts)
	defer tae.Close()

	schema := catalog.MockSchemaAll(2, -1)
	schema.Name = "test"
	schema.BlockMaxRows = 10
	schema.ObjectMaxBlocks = 2
	schema.Constraint = []byte("start version")
	schema.Comment = "comment version"

	txn, _ := tae.StartTxn(nil)
	db, _ := txn.CreateDatabase("db", "", "")
	db.CreateRelation(schema)
	txn.Commit(context.Background())

	txn, _ = tae.StartTxn(nil)
	db, _ = txn.GetDatabase("db")
	tbl, _ := db.GetRelationByName("test")
	err := tbl.AlterTable(context.Background(), api.NewUpdateConstraintReq(0, 0, "version 1"))
	require.NoError(t, err)
	err = tbl.AlterTable(context.Background(), api.NewUpdateCommentReq(0, 0, "comment version 1"))
	require.NoError(t, err)
	err = txn.Commit(context.Background())
	require.NoError(t, err)

	txn, _ = tae.StartTxn(nil)
	db, _ = txn.GetDatabase("db")
	tbl, _ = db.GetRelationByName("test")
	err = tbl.AlterTable(context.Background(), api.NewUpdateConstraintReq(0, 0, "version 2"))
	require.NoError(t, err)
	txn.Commit(context.Background())

	tots := func(ts types.TS) *timestamp.Timestamp {
		return &timestamp.Timestamp{PhysicalTime: types.DecodeInt64(ts[4:12]), LogicalTime: types.DecodeUint32(ts[:4])}
	}

	resp, close, _ := logtail.HandleSyncLogTailReq(ctx, new(dummyCpkGetter), tae.LogtailMgr, tae.Catalog, api.SyncLogTailReq{
		CnHave: tots(types.BuildTS(0, 0)),
		CnWant: tots(types.MaxTs()),
		Table:  &api.TableID{DbId: pkgcatalog.MO_CATALOG_ID, TbId: pkgcatalog.MO_TABLES_ID},
	}, true)

	bat, _ := batch.ProtoBatchToBatch(resp.Commands[0].Bat)
	cstrCol := containers.NewNonNullBatchWithSharedMemory(bat, common.DefaultAllocator).GetVectorByName(pkgcatalog.SystemRelAttr_Constraint)
	require.Equal(t, 3, cstrCol.Length())
	require.Equal(t, []byte("start version"), cstrCol.Get(0).([]byte))
	require.Equal(t, []byte("version 1"), cstrCol.Get(1).([]byte))
	require.Equal(t, []byte("version 2"), cstrCol.Get(2).([]byte))

	commetCol := containers.NewNonNullBatchWithSharedMemory(bat, common.DefaultAllocator).GetVectorByName(pkgcatalog.SystemRelAttr_Comment)
	require.Equal(t, 3, cstrCol.Length())
	require.Equal(t, []byte("comment version"), commetCol.Get(0).([]byte))
	require.Equal(t, []byte("comment version 1"), commetCol.Get(1).([]byte))
	require.Equal(t, []byte("comment version 1"), commetCol.Get(2).([]byte))

	close()

	tae.Restart(ctx)

	resp, close, _ = logtail.HandleSyncLogTailReq(ctx, new(dummyCpkGetter), tae.LogtailMgr, tae.Catalog, api.SyncLogTailReq{
		CnHave: tots(types.BuildTS(0, 0)),
		CnWant: tots(types.MaxTs()),
		Table:  &api.TableID{DbId: pkgcatalog.MO_CATALOG_ID, TbId: pkgcatalog.MO_TABLES_ID},
	}, true)

	bat, _ = batch.ProtoBatchToBatch(resp.Commands[0].Bat)
	cstrCol = containers.NewNonNullBatchWithSharedMemory(bat, common.DefaultAllocator).GetVectorByName(pkgcatalog.SystemRelAttr_Constraint)
	require.Equal(t, 3, cstrCol.Length())
	require.Equal(t, []byte("start version"), cstrCol.Get(0).([]byte))
	require.Equal(t, []byte("version 1"), cstrCol.Get(1).([]byte))
	require.Equal(t, []byte("version 2"), cstrCol.Get(2).([]byte))

	commetCol = containers.NewNonNullBatchWithSharedMemory(bat, common.DefaultAllocator).GetVectorByName(pkgcatalog.SystemRelAttr_Comment)
	require.Equal(t, 3, cstrCol.Length())
	require.Equal(t, []byte("comment version"), commetCol.Get(0).([]byte))
	require.Equal(t, []byte("comment version 1"), commetCol.Get(1).([]byte))
	require.Equal(t, []byte("comment version 1"), commetCol.Get(2).([]byte))
	close()

	logutil.Info(tae.Catalog.SimplePPString(common.PPL2))

	txn, _ = tae.StartTxn(nil)
	db, _ = txn.GetDatabase("db")
	_, err = db.DropRelationByName("test")
	require.NoError(t, err)
	txn.Commit(context.Background())

	resp, close, _ = logtail.HandleSyncLogTailReq(ctx, new(dummyCpkGetter), tae.LogtailMgr, tae.Catalog, api.SyncLogTailReq{
		CnHave: tots(types.BuildTS(0, 0)),
		CnWant: tots(types.MaxTs()),
		Table:  &api.TableID{DbId: pkgcatalog.MO_CATALOG_ID, TbId: pkgcatalog.MO_COLUMNS_ID},
	}, true)

	require.Equal(t, 2, len(resp.Commands)) // create and drop
	require.Equal(t, api.Entry_Insert, resp.Commands[0].EntryType)
	require.Equal(t, api.Entry_Delete, resp.Commands[1].EntryType)
	close()
}

func TestAlterFakePk(t *testing.T) {
	defer testutils.AfterTest(t)()
	testutils.EnsureNoLeak(t)
	ctx := context.Background()

	opts := config.WithLongScanAndCKPOpts(nil)
	tae := testutil.NewTestEngine(ctx, ModuleName, t, opts)
	defer tae.Close()
	schema := catalog.MockSchemaAll(3, -1)
	schema.BlockMaxRows = 10
	schema.ObjectMaxBlocks = 2
	tae.BindSchema(schema)
	bats := catalog.MockBatch(schema, 12).Split(3)
	tae.CreateRelAndAppend(bats[0], true)

	var did, tid uint64
	var blkFp *common.ID
	{
		// add two cloumns
		txn, rel := tae.GetRelation()
		tid = rel.ID()
		d, _ := rel.GetDB()
		did = d.GetID()
		blkFp = testutil.GetOneObject(rel).Fingerprint()
		tblEntry := rel.GetMeta().(*catalog.TableEntry)
		err := rel.AlterTable(context.TODO(), api.NewAddColumnReq(0, 0, "add1", types.NewProtoType(types.T_int32), 1))
		require.NoError(t, err)
		err = rel.AlterTable(context.TODO(), api.NewAddColumnReq(0, 0, "add2", types.NewProtoType(types.T_int64), 2))
		require.NoError(t, err)
		t.Log(tblEntry.StringWithLevel(common.PPL2))
		require.NoError(t, txn.Commit(context.Background()))
		require.Equal(t, 2, tblEntry.MVCC.Depth())
	}

	{
		txn, rel := tae.GetRelation()
		obj, err := rel.GetObject(blkFp.ObjectID())
		require.NoError(t, err)
		err = obj.RangeDelete(0, 1, 1, handle.DT_Normal, common.DefaultAllocator)
		require.NoError(t, err)
		err = obj.RangeDelete(0, 3, 3, handle.DT_Normal, common.DefaultAllocator)
		require.NoError(t, err)
		require.NoError(t, txn.Commit(context.Background()))
	}

	{
		txn, rel := tae.GetRelation()
		obj, err := rel.GetObject(blkFp.ObjectID())
		require.NoError(t, err)
		// check non-exist column foreach
		newSchema := obj.GetRelation().Schema()
		blkdata := obj.GetMeta().(*catalog.ObjectEntry).GetObjectData()
		sels := []uint32{1, 3}
		rows := make([]int, 0, 4)
		blkdata.Foreach(context.Background(), newSchema, 0, 1 /*"add1" column*/, func(v any, isnull bool, row int) error {
			require.True(t, true)
			rows = append(rows, row)
			return nil
		}, sels, common.DefaultAllocator)
		require.Equal(t, []int{1, 3}, rows)
		require.NoError(t, err)
		require.NoError(t, txn.Commit(context.Background()))
	}

	resp, close, _ := logtail.HandleSyncLogTailReq(context.TODO(), new(dummyCpkGetter), tae.LogtailMgr, tae.Catalog, api.SyncLogTailReq{
		CnHave: tots(types.BuildTS(0, 0)),
		CnWant: tots(types.MaxTs()),
		Table:  &api.TableID{DbId: did, TbId: tid},
	}, true)

	defer close()
	require.Equal(t, 2, len(resp.Commands)) // first blk 4 insert; first blk 2 dels
	for i, cmd := range resp.Commands {
		t.Logf("command %d, table name %v, type %d", i, cmd.TableName, cmd.EntryType)
	}
	require.Equal(t, api.Entry_Insert, resp.Commands[0].EntryType) // data insert
	require.Equal(t, api.Entry_Delete, resp.Commands[1].EntryType) // data delete

	insBat, err := batch.ProtoBatchToBatch(resp.Commands[0].Bat)
	require.NoError(t, err)
	tnInsBat := containers.NewNonNullBatchWithSharedMemory(insBat, common.DefaultAllocator)
	t.Log(tnInsBat.Attrs)
	require.Equal(t, 6, len(tnInsBat.Vecs)) // 3 col + 1 fake pk + 1 rowid + 1 committs
	for _, v := range tnInsBat.Vecs {
		require.Equal(t, 4, v.Length())
	}
	t.Log(tnInsBat.GetVectorByName(pkgcatalog.FakePrimaryKeyColName).PPString(10))

	delBat, err := batch.ProtoBatchToBatch(resp.Commands[1].Bat)
	require.NoError(t, err)
	tnDelBat := containers.NewNonNullBatchWithSharedMemory(delBat, common.DefaultAllocator)
	t.Log(tnDelBat.Attrs)
	require.Equal(t, 3, len(tnDelBat.Vecs)) // 1 fake pk + 1 rowid + 1 committs
	for _, v := range tnDelBat.Vecs {
		require.Equal(t, 2, v.Length())
	}
	t.Log(tnDelBat.GetVectorByName(catalog.AttrPKVal).PPString(10))

}

func TestAlterColumnAndFreeze(t *testing.T) {
	defer testutils.AfterTest(t)()
	testutils.EnsureNoLeak(t)
	ctx := context.Background()

	opts := config.WithLongScanAndCKPOpts(nil)
	tae := testutil.NewTestEngine(ctx, ModuleName, t, opts)
	defer tae.Close()
	schema := catalog.MockSchemaAll(10, 5)
	schema.BlockMaxRows = 10
	schema.ObjectMaxBlocks = 2
	tae.BindSchema(schema)
	bats := catalog.MockBatch(schema, 8).Split(2)
	tae.CreateRelAndAppend(bats[0], true)

	{
		// test error in alter
		txn, rel := tae.GetRelation()
		tblEntry := rel.GetMeta().(*catalog.TableEntry)
		err := rel.AlterTable(context.TODO(), api.NewRemoveColumnReq(0, 0, 1, 10))
		require.True(t, moerr.IsMoErrCode(err, moerr.ErrInternal))
		require.Equal(t, 2, tblEntry.MVCC.Depth())
		t.Log(tblEntry.StringWithLevel(common.PPL2))
		require.NoError(t, txn.Rollback(context.Background()))
		// new node is clean
		require.Equal(t, 1, tblEntry.MVCC.Depth())
	}

	txn0, rel0 := tae.GetRelation()
	db, err := rel0.GetDB()
	require.NoError(t, err)
	did, tid := db.GetID(), rel0.ID()

	require.NoError(t, rel0.Append(context.Background(), bats[1])) // in localObject

	txn, rel := tae.GetRelation()
	require.NoError(t, rel.AlterTable(context.TODO(), api.NewAddColumnReq(0, 0, "xyz", types.NewProtoType(types.T_int32), 0)))
	require.NoError(t, txn.Commit(context.Background()))

	require.Error(t, rel0.Append(context.Background(), nil)) // schema changed, error
	// Test variaous read on old schema
	testutil.CheckAllColRowsByScan(t, rel0, 8, false)

	filter := handle.NewEQFilter(uint16(3))
	id, row, err := rel0.GetByFilter(context.Background(), filter)
	filen, blkn := id.BlockID.Offsets() // first block
	require.Equal(t, uint16(0), filen)
	require.Equal(t, uint16(0), blkn)
	require.Equal(t, uint32(3), row)
	require.NoError(t, err)

	for _, col := range rel0.Schema().(*catalog.Schema).ColDefs {
		val, null, err := rel0.GetValue(id, 2, uint16(col.Idx))
		require.NoError(t, err)
		require.False(t, null)
		if col.IsPrimary() {
			require.Equal(t, uint16(2), val.(uint16))
		}
	}
	require.Error(t, txn0.Commit(context.Background())) // scheam change, commit failed

	// GetValueByFilter() is combination of GetByFilter and GetValue
	// GetValueByPhyAddrKey is GetValue

	tae.Restart(ctx)

	txn, rel = tae.GetRelation()
	schema1 := rel.Schema().(*catalog.Schema)
	bats = catalog.MockBatch(schema1, 16).Split(4)
	require.Error(t, rel.Append(context.Background(), bats[0])) // dup error
	require.NoError(t, rel.Append(context.Background(), bats[1]))
	require.NoError(t, txn.Commit(context.Background()))

	txn, rel = tae.GetRelation()
	testutil.CheckAllColRowsByScan(t, rel, 8, false)
	it := rel.MakeObjectIt()
	cnt := 0
	var id2 *common.ID
	for it.Next() {
		cnt++
		id2 = it.GetObject().Fingerprint()
	}
	it.Close()
	require.Equal(t, 2, cnt) // 2 blocks because the first is freezed

	for _, col := range rel.Schema().(*catalog.Schema).ColDefs {
		val, null, err := rel.GetValue(id, 3, uint16(col.Idx)) // get first blk
		require.NoError(t, err)
		if col.Name == "xyz" {
			require.True(t, null) // fill null for the new column
		} else {
			require.False(t, null)
		}
		if col.IsPrimary() {
			require.Equal(t, uint16(3), val.(uint16))
		}

		val, null, err = rel.GetValue(id2, 3, uint16(col.Idx)) // get second blk
		require.NoError(t, err)
		require.False(t, null)
		if col.IsPrimary() {
			require.Equal(t, uint16(7), val.(uint16))
		}
	}
	txn.Commit(context.Background())

	// append to the second block
	txn, rel = tae.GetRelation()
	require.NoError(t, rel.Append(context.Background(), bats[2]))
	require.NoError(t, rel.Append(context.Background(), bats[3])) // new block and append 2 rows
	require.NoError(t, txn.Commit(context.Background()))

	// remove and freeze
	txn, rel = tae.GetRelation()
	require.NoError(t, rel.AlterTable(context.TODO(), api.NewRemoveColumnReq(0, 0, 9, 8))) // remove float mock_8
	require.NoError(t, txn.Commit(context.Background()))

	txn, rel = tae.GetRelation()
	schema2 := rel.Schema().(*catalog.Schema)
	bats = catalog.MockBatch(schema2, 20).Split(5)
	require.NoError(t, rel.Append(context.Background(), bats[4])) // new 4th block and append 4 blocks

	testutil.CheckAllColRowsByScan(t, rel, 20, true)
	require.NoError(t, txn.Commit(context.Background()))

	resp, close, _ := logtail.HandleSyncLogTailReq(context.TODO(), new(dummyCpkGetter), tae.LogtailMgr, tae.Catalog, api.SyncLogTailReq{
		CnHave: tots(types.BuildTS(0, 0)),
		CnWant: tots(types.MaxTs()),
		Table:  &api.TableID{DbId: did, TbId: tid},
	}, true)

	require.Equal(t, 3, len(resp.Commands)) // 3 version insert
	bat0 := resp.Commands[0].Bat
	require.Equal(t, 12, len(bat0.Attrs))
	require.Equal(t, "mock_9", bat0.Attrs[2+schema.GetSeqnum("mock_9")])
	bat1 := resp.Commands[1].Bat
	require.Equal(t, 13, len(bat1.Attrs))
	require.Equal(t, "mock_9", bat1.Attrs[2+schema1.GetSeqnum("mock_9")])
	require.Equal(t, "xyz", bat1.Attrs[2+schema1.GetSeqnum("xyz")])
	bat2 := resp.Commands[2].Bat
	require.Equal(t, 13, len(bat2.Attrs))
	require.Equal(t, "mock_9", bat2.Attrs[2+schema1.GetSeqnum("mock_9")])
	require.Equal(t, "mock_9", bat2.Attrs[2+schema2.GetSeqnum("mock_9")])
	require.Equal(t, "xyz", bat2.Attrs[2+schema1.GetSeqnum("xyz")])
	require.Equal(t, "xyz", bat2.Attrs[2+schema2.GetSeqnum("xyz")])
	close()
	logutil.Infof(tae.Catalog.SimplePPString(common.PPL1))
}

func TestGlobalCheckpoint1(t *testing.T) {
	defer testutils.AfterTest(t)()
	testutils.EnsureNoLeak(t)
	ctx := context.Background()

	opts := config.WithQuickScanAndCKPOpts(nil)
	options.WithCheckpointGlobalMinCount(1)(opts)
	options.WithGlobalVersionInterval(time.Millisecond * 10)(opts)
	tae := testutil.NewTestEngine(ctx, ModuleName, t, opts)
	defer tae.Close()
	schema := catalog.MockSchemaAll(10, 2)
	schema.BlockMaxRows = 10
	schema.ObjectMaxBlocks = 2
	tae.BindSchema(schema)
	bat := catalog.MockBatch(schema, 400)

	tae.CreateRelAndAppend(bat, true)

	t.Log(tae.Catalog.SimplePPString(common.PPL1))
	tae.Restart(ctx)
	t.Log(tae.Catalog.SimplePPString(common.PPL1))
	tae.CheckRowsByScan(400, true)

	testutils.WaitExpect(4000, func() bool {
		return tae.Wal.GetPenddingCnt() == 0
	})

	tae.Restart(ctx)
	tae.CheckRowsByScan(400, true)
}

func TestAppendAndGC(t *testing.T) {
	defer testutils.AfterTest(t)()
	testutils.EnsureNoLeak(t)
	ctx := context.Background()

	opts := new(options.Options)
	opts = config.WithQuickScanAndCKPOpts(opts)
	options.WithDisableGCCheckpoint()(opts)
	tae := testutil.NewTestEngine(ctx, ModuleName, t, opts)
	defer tae.Close()
	db := tae.DB
	db.DiskCleaner.GetCleaner().SetMinMergeCountForTest(2)

	schema1 := catalog.MockSchemaAll(13, 2)
	schema1.BlockMaxRows = 10
	schema1.ObjectMaxBlocks = 2

	schema2 := catalog.MockSchemaAll(13, 2)
	schema2.BlockMaxRows = 10
	schema2.ObjectMaxBlocks = 2
	{
		txn, _ := db.StartTxn(nil)
		database, err := txn.CreateDatabase("db", "", "")
		assert.Nil(t, err)
		_, err = database.CreateRelation(schema1)
		assert.Nil(t, err)
		_, err = database.CreateRelation(schema2)
		assert.Nil(t, err)
		assert.Nil(t, txn.Commit(context.Background()))
	}
	bat := catalog.MockBatch(schema1, int(schema1.BlockMaxRows*10-1))
	defer bat.Close()
	bats := bat.Split(bat.Length())

	pool, err := ants.NewPool(20)
	assert.Nil(t, err)
	defer pool.Release()
	var wg sync.WaitGroup

	for _, data := range bats {
		wg.Add(2)
		err = pool.Submit(testutil.AppendClosure(t, data, schema1.Name, db, &wg))
		assert.Nil(t, err)
		err = pool.Submit(testutil.AppendClosure(t, data, schema2.Name, db, &wg))
		assert.Nil(t, err)
	}
	wg.Wait()
	testutils.WaitExpect(10000, func() bool {
		return db.Runtime.Scheduler.GetPenddingLSNCnt() == 0
	})
	t.Log(tae.Catalog.SimplePPString(common.PPL1))
	if db.Runtime.Scheduler.GetPenddingLSNCnt() != 0 {
		return
	}
	assert.Equal(t, uint64(0), db.Runtime.Scheduler.GetPenddingLSNCnt())
	err = db.DiskCleaner.GetCleaner().CheckGC()
	assert.Nil(t, err)
	testutils.WaitExpect(5000, func() bool {
		return db.DiskCleaner.GetCleaner().GetMinMerged() != nil
	})
	testutils.WaitExpect(10000, func() bool {
		return db.DiskCleaner.GetCleaner().GetMinMerged() != nil
	})
	minMerged := db.DiskCleaner.GetCleaner().GetMinMerged()
	if minMerged == nil {
		return
	}
	assert.NotNil(t, minMerged)
	tae.Restart(ctx)
	db = tae.DB
	db.DiskCleaner.GetCleaner().SetMinMergeCountForTest(2)
	testutils.WaitExpect(5000, func() bool {
		if db.DiskCleaner.GetCleaner().GetMaxConsumed() == nil {
			return false
		}
		end := db.DiskCleaner.GetCleaner().GetMaxConsumed().GetEnd()
		minEnd := minMerged.GetEnd()
		return end.GreaterEq(&minEnd)
	})
	end := db.DiskCleaner.GetCleaner().GetMaxConsumed().GetEnd()
	minEnd := minMerged.GetEnd()
	assert.True(t, end.GreaterEq(&minEnd))
	err = db.DiskCleaner.GetCleaner().CheckGC()
	assert.Nil(t, err)

}

func TestSnapshotGC(t *testing.T) {
	defer testutils.AfterTest(t)()
	testutils.EnsureNoLeak(t)
	ctx := context.Background()

	opts := new(options.Options)
	opts = config.WithQuickScanAndCKPOpts(opts)
	options.WithDisableGCCheckpoint()(opts)
	tae := testutil.NewTestEngine(ctx, ModuleName, t, opts)
	defer tae.Close()
	db := tae.DB
	db.DiskCleaner.GetCleaner().SetMinMergeCountForTest(1)

	snapshotSchema := catalog.MockSnapShotSchema()
	snapshotSchema.BlockMaxRows = 2
	snapshotSchema.ObjectMaxBlocks = 1
	schema1 := catalog.MockSchemaAll(13, 2)
	schema1.BlockMaxRows = 10
	schema1.ObjectMaxBlocks = 2

	schema2 := catalog.MockSchemaAll(13, 2)
	schema2.BlockMaxRows = 10
	schema2.ObjectMaxBlocks = 2
	var rel3 handle.Relation
	{
		txn, _ := db.StartTxn(nil)
		database, err := txn.CreateDatabase("db", "", "")
		assert.Nil(t, err)
		_, err = database.CreateRelation(schema1)
		assert.Nil(t, err)
		_, err = database.CreateRelation(schema2)
		assert.Nil(t, err)
		rel3, err = database.CreateRelation(snapshotSchema)
		assert.Nil(t, err)
		assert.Nil(t, txn.Commit(context.Background()))
	}
	db.DiskCleaner.GetCleaner().SetTid(rel3.ID())
	db.DiskCleaner.GetCleaner().DisableGCForTest()
	bat := catalog.MockBatch(schema1, int(schema1.BlockMaxRows*10-1))
	defer bat.Close()
	bats := bat.Split(bat.Length())

	pool, err := ants.NewPool(20)
	assert.Nil(t, err)
	defer pool.Release()
	snapshots := make([]int64, 0)
	var wg sync.WaitGroup
	var snapWG sync.WaitGroup
	snapWG.Add(1)
	go func() {
		i := 0
		for {
			if i > 3 {
				snapWG.Done()
				break
			}
			i++
			time.Sleep(200 * time.Millisecond)
			snapshot := time.Now().UTC().Unix()
			snapshots = append(snapshots, snapshot)
		}
	}()
	for _, data := range bats {
		wg.Add(2)
		err = pool.Submit(testutil.AppendClosure(t, data, schema1.Name, db, &wg))
		assert.Nil(t, err)

		err = pool.Submit(testutil.AppendClosure(t, data, schema2.Name, db, &wg))
		assert.Nil(t, err)
	}
	snapWG.Wait()
	for _, snapshot := range snapshots {
		attrs := []string{"col0", "col1", "ts", "col3", "col4", "col5", "col6", "id"}
		vecTypes := []types.Type{types.T_uint64.ToType(),
			types.T_uint64.ToType(), types.T_int64.ToType(),
			types.T_enum.ToType(), types.T_uint64.ToType(), types.T_uint64.ToType(),
			types.T_uint64.ToType(), types.T_uint64.ToType()}
		opt := containers.Options{}
		opt.Capacity = 0
		data1 := containers.BuildBatch(attrs, vecTypes, opt)
		data1.Vecs[0].Append(uint64(0), false)
		data1.Vecs[1].Append(uint64(0), false)
		data1.Vecs[2].Append(snapshot, false)
		data1.Vecs[3].Append(types.Enum(1), false)
		data1.Vecs[4].Append(uint64(0), false)
		data1.Vecs[5].Append(uint64(0), false)
		data1.Vecs[6].Append(uint64(0), false)
		data1.Vecs[7].Append(uint64(0), false)
		txn1, _ := db.StartTxn(nil)
		database, _ := txn1.GetDatabase("db")
		rel, _ := database.GetRelationByName(snapshotSchema.Name)
		err = rel.Append(context.Background(), data1)
		data1.Close()
		assert.Nil(t, err)
		assert.Nil(t, txn1.Commit(context.Background()))
	}
	wg.Wait()
	testutils.WaitExpect(10000, func() bool {
		return db.Runtime.Scheduler.GetPenddingLSNCnt() == 0
	})
	if db.Runtime.Scheduler.GetPenddingLSNCnt() != 0 {
		return
	}
	db.DiskCleaner.GetCleaner().EnableGCForTest()
	t.Log(tae.Catalog.SimplePPString(common.PPL1))
	assert.Equal(t, uint64(0), db.Runtime.Scheduler.GetPenddingLSNCnt())
	testutils.WaitExpect(5000, func() bool {
		return db.DiskCleaner.GetCleaner().GetMinMerged() != nil
	})
	minMerged := db.DiskCleaner.GetCleaner().GetMinMerged()
	testutils.WaitExpect(5000, func() bool {
		return db.DiskCleaner.GetCleaner().GetMinMerged() != nil
	})
	if db.DiskCleaner.GetCleaner().GetMinMerged() == nil {
		return
	}
	assert.NotNil(t, minMerged)
	err = db.DiskCleaner.GetCleaner().CheckGC()
	assert.Nil(t, err)
	tae.RestartDisableGC(ctx)
	db = tae.DB
	db.DiskCleaner.GetCleaner().SetMinMergeCountForTest(1)
	testutils.WaitExpect(5000, func() bool {
		if db.DiskCleaner.GetCleaner().GetMaxConsumed() == nil {
			return false
		}
		end := db.DiskCleaner.GetCleaner().GetMaxConsumed().GetEnd()
		minEnd := minMerged.GetEnd()
		return end.GreaterEq(&minEnd)
	})
	end := db.DiskCleaner.GetCleaner().GetMaxConsumed().GetEnd()
	minEnd := minMerged.GetEnd()
	assert.True(t, end.GreaterEq(&minEnd))
	err = db.DiskCleaner.GetCleaner().CheckGC()
	assert.Nil(t, err)

}

func TestSnapshotMeta(t *testing.T) {
	defer testutils.AfterTest(t)()
	testutils.EnsureNoLeak(t)
	ctx := context.Background()

	opts := new(options.Options)
	opts = config.WithQuickScanAndCKPOpts(opts)
	options.WithDisableGCCheckpoint()(opts)
	tae := testutil.NewTestEngine(ctx, ModuleName, t, opts)
	defer tae.Close()
	db := tae.DB
	db.DiskCleaner.GetCleaner().SetMinMergeCountForTest(1)

	snapshotSchema := catalog.MockSnapShotSchema()
	snapshotSchema.BlockMaxRows = 2
	snapshotSchema.ObjectMaxBlocks = 1
	snapshotSchema1 := catalog.MockSnapShotSchema()
	snapshotSchema1.BlockMaxRows = 2
	snapshotSchema1.ObjectMaxBlocks = 1
	snapshotSchema2 := catalog.MockSnapShotSchema()
	snapshotSchema2.BlockMaxRows = 2
	snapshotSchema2.ObjectMaxBlocks = 1
	var rel3, rel4, rel5 handle.Relation
	{
		txn, _ := db.StartTxn(nil)
		database, err := txn.CreateDatabase("db", "", "")
		assert.Nil(t, err)
		database2, err := txn.CreateDatabase("db2", "", "")
		assert.Nil(t, err)
		database3, err := txn.CreateDatabase("db3", "", "")
		assert.Nil(t, err)
		rel3, err = database.CreateRelation(snapshotSchema)
		assert.Nil(t, err)
		rel4, err = database2.CreateRelation(snapshotSchema1)
		assert.Nil(t, err)
		rel5, err = database3.CreateRelation(snapshotSchema2)
		assert.Nil(t, err)
		assert.Nil(t, txn.Commit(context.Background()))
	}
	//db.DiskCleaner.GetCleaner().DisableGCForTest()

	snapshots := make([]int64, 0)
	for i := 0; i < 10; i++ {
		time.Sleep(20 * time.Millisecond)
		snapshot := time.Now().UTC().Unix()
		snapshots = append(snapshots, snapshot)
	}
	testutils.WaitExpect(10000, func() bool {
		return db.Runtime.Scheduler.GetPenddingLSNCnt() == 0
	})
	if db.Runtime.Scheduler.GetPenddingLSNCnt() != 0 {
		return
	}
	tae.Restart(ctx)
	db = tae.DB
	db.DiskCleaner.GetCleaner().DisableGCForTest()
	db.DiskCleaner.GetCleaner().SetMinMergeCountForTest(1)
	for i, snapshot := range snapshots {
		attrs := []string{"col0", "col1", "ts", "col3", "col4", "col5", "col6", "id"}
		vecTypes := []types.Type{types.T_uint64.ToType(),
			types.T_uint64.ToType(), types.T_int64.ToType(),
			types.T_enum.ToType(), types.T_uint64.ToType(), types.T_uint64.ToType(),
			types.T_uint64.ToType(), types.T_uint64.ToType()}
		opt := containers.Options{}
		opt.Capacity = 0
		data1 := containers.BuildBatch(attrs, vecTypes, opt)
		data1.Vecs[0].Append(uint64(0), false)
		data1.Vecs[1].Append(uint64(0), false)
		data1.Vecs[2].Append(snapshot, false)
		data1.Vecs[3].Append(types.Enum(1), false)
		data1.Vecs[4].Append(uint64(0), false)
		data1.Vecs[5].Append(uint64(0), false)
		data1.Vecs[6].Append(uint64(0), false)
		data1.Vecs[7].Append(uint64(0), false)
		txn1, _ := db.StartTxn(nil)
		var database handle.Database
		var id uint64
		if i%3 == 0 {
			id = rel3.ID()
			database, _ = txn1.GetDatabase("db")
		} else if i%3 == 1 {
			id = rel4.ID()
			database, _ = txn1.GetDatabase("db2")
		} else {
			id = rel5.ID()
			database, _ = txn1.GetDatabase("db3")
		}
		rel, _ := database.GetRelationByID(id)
		err := rel.Append(context.Background(), data1)
		data1.Close()
		assert.Nil(t, err)
		assert.Nil(t, txn1.Commit(context.Background()))
	}
	testutils.WaitExpect(10000, func() bool {
		return db.Runtime.Scheduler.GetPenddingLSNCnt() == 0
	})
	if db.Runtime.Scheduler.GetPenddingLSNCnt() != 0 {
		return
	}
	initMinMerged := db.DiskCleaner.GetCleaner().GetMinMerged()
	db.DiskCleaner.GetCleaner().EnableGCForTest()
	t.Log(tae.Catalog.SimplePPString(common.PPL1))
	assert.Equal(t, uint64(0), db.Runtime.Scheduler.GetPenddingLSNCnt())
	testutils.WaitExpect(3000, func() bool {
		if db.DiskCleaner.GetCleaner().GetMinMerged() == nil {
			return false
		}
		minEnd := db.DiskCleaner.GetCleaner().GetMinMerged().GetEnd()
		if minEnd.IsEmpty() {
			return false
		}
		if initMinMerged == nil {
			return true
		}
		initMinEnd := initMinMerged.GetEnd()
		return minEnd.Greater(&initMinEnd)
	})
	minMerged := db.DiskCleaner.GetCleaner().GetMinMerged()
	if minMerged == nil {
		return
	}
	minEnd := minMerged.GetEnd()
	if minEnd.IsEmpty() {
		return
	}
	if initMinMerged != nil {
		initMinEnd := initMinMerged.GetEnd()
		if !minEnd.Greater(&initMinEnd) {
			return
		}
	}

	assert.NotNil(t, minMerged)
	snaps, err := db.DiskCleaner.GetCleaner().GetSnapshots()
	assert.Nil(t, err)
	defer logtail.CloseSnapshotList(snaps)
	assert.Equal(t, 1, len(snaps))
	for _, snap := range snaps {
		assert.Equal(t, len(snapshots), snap.Length())
	}
	err = db.DiskCleaner.GetCleaner().CheckGC()
	assert.Nil(t, err)
	tae.RestartDisableGC(ctx)
	db = tae.DB
	db.DiskCleaner.GetCleaner().SetMinMergeCountForTest(1)
	testutils.WaitExpect(10000, func() bool {
		if db.DiskCleaner.GetCleaner().GetMaxConsumed() == nil {
			return false
		}
		end := db.DiskCleaner.GetCleaner().GetMaxConsumed().GetEnd()
		if db.DiskCleaner.GetCleaner().GetMinMerged() == nil {
			return false
		}
		minEnd := db.DiskCleaner.GetCleaner().GetMinMerged().GetEnd()
		return end.GreaterEq(&minEnd)
	})
	end := db.DiskCleaner.GetCleaner().GetMaxConsumed().GetEnd()
	minEnd = db.DiskCleaner.GetCleaner().GetMinMerged().GetEnd()
	assert.True(t, end.GreaterEq(&minEnd))
	snaps, err = db.DiskCleaner.GetCleaner().GetSnapshots()
	assert.Nil(t, err)
	defer logtail.CloseSnapshotList(snaps)
	assert.Equal(t, 1, len(snaps))
	for _, snap := range snaps {
		assert.Equal(t, len(snapshots), snap.Length())
	}
	err = db.DiskCleaner.GetCleaner().CheckGC()
	assert.Nil(t, err)
}

func TestGlobalCheckpoint2(t *testing.T) {
	defer testutils.AfterTest(t)()
	testutils.EnsureNoLeak(t)
	ctx := context.Background()

	opts := config.WithQuickScanAndCKPOpts(nil)
	options.WithCheckpointGlobalMinCount(1)(opts)
	options.WithDisableGCCatalog()(opts)
	tae := testutil.NewTestEngine(ctx, ModuleName, t, opts)
	tae.BGCheckpointRunner.DisableCheckpoint()
	tae.BGCheckpointRunner.CleanPenddingCheckpoint()
	defer tae.Close()
	schema := catalog.MockSchemaAll(10, 2)
	schema.BlockMaxRows = 10
	schema.ObjectMaxBlocks = 2
	tae.BindSchema(schema)
	bat := catalog.MockBatch(schema, 40)

	_, firstRel := tae.CreateRelAndAppend(bat, true)

	tae.DropRelation(t)
	txn, err := tae.StartTxn(nil)
	assert.NoError(t, err)
	tae.IncrementalCheckpoint(txn.GetStartTS(), false, true, true)
	tae.GlobalCheckpoint(txn.GetStartTS(), 0, false)
	assert.NoError(t, txn.Commit(context.Background()))

	tae.CreateRelAndAppend(bat, false)

	txn, rel := tae.GetRelation()
	require.NoError(t, rel.AlterTable(context.Background(), api.NewRemoveColumnReq(0, 0, 3, 3)))
	require.NoError(t, txn.Commit(context.Background()))

	txn, rel = tae.GetRelation()
	newschema := rel.Schema().(*catalog.Schema)
	require.Equal(t, uint32(1), newschema.Version)
	require.Equal(t, uint32(10), newschema.Extra.NextColSeqnum)
	require.Equal(t, "mock_3", newschema.Extra.DroppedAttrs[0])
	require.NoError(t, txn.Commit(context.Background()))

	currTs := types.BuildTS(time.Now().UTC().UnixNano(), 0)
	assert.NoError(t, err)
	tae.IncrementalCheckpoint(currTs, false, true, true)
	tae.GlobalCheckpoint(currTs, time.Duration(1), false)

	p := &catalog.LoopProcessor{}
	tableExisted := false
	p.TableFn = func(te *catalog.TableEntry) error {
		if te.ID == firstRel.ID() {
			tableExisted = true
		}
		return nil
	}

	assert.NoError(t, tae.Catalog.RecurLoop(p))
	assert.True(t, tableExisted)

	t.Log(tae.Catalog.SimplePPString(3))
	tae.Restart(ctx)
	t.Log(tae.Catalog.SimplePPString(3))

	tableExisted = false
	assert.NoError(t, tae.Catalog.RecurLoop(p))
	assert.False(t, tableExisted)
	txn, rel = tae.GetRelation()
	newschema = rel.Schema().(*catalog.Schema)
	require.Equal(t, uint32(1), newschema.Version)
	require.Equal(t, uint32(10), newschema.Extra.NextColSeqnum)
	require.Equal(t, "mock_3", newschema.Extra.DroppedAttrs[0])
	require.NoError(t, txn.Commit(context.Background()))

}

func TestGlobalCheckpoint3(t *testing.T) {
	t.Skip("This case crashes occasionally, is being fixed, skip it for now")
	defer testutils.AfterTest(t)()
	testutils.EnsureNoLeak(t)
	ctx := context.Background()

	opts := config.WithQuickScanAndCKPOpts(nil)
	options.WithCheckpointGlobalMinCount(1)(opts)
	options.WithGlobalVersionInterval(time.Nanosecond * 1)(opts)
	options.WithDisableGCCatalog()(opts)
	tae := testutil.NewTestEngine(ctx, ModuleName, t, opts)
	defer tae.Close()
	schema := catalog.MockSchemaAll(10, 2)
	schema.BlockMaxRows = 10
	schema.ObjectMaxBlocks = 2
	tae.BindSchema(schema)
	bat := catalog.MockBatch(schema, 40)

	_, rel := tae.CreateRelAndAppend(bat, true)
	testutils.WaitExpect(1000, func() bool {
		return tae.Wal.GetPenddingCnt() == 0
	})

	tae.DropRelation(t)
	testutils.WaitExpect(1000, func() bool {
		return tae.Wal.GetPenddingCnt() == 0
	})

	tae.CreateRelAndAppend(bat, false)
	testutils.WaitExpect(1000, func() bool {
		return tae.Wal.GetPenddingCnt() == 0
	})

	p := &catalog.LoopProcessor{}
	tableExisted := false
	p.TableFn = func(te *catalog.TableEntry) error {
		if te.ID == rel.ID() {
			tableExisted = true
		}
		return nil
	}

	assert.NoError(t, tae.Catalog.RecurLoop(p))
	assert.True(t, tableExisted)

	tae.Restart(ctx)

	tableExisted = false
	assert.NoError(t, tae.Catalog.RecurLoop(p))
	assert.False(t, tableExisted)
}

func TestGlobalCheckpoint4(t *testing.T) {
	t.Skip("This case crashes occasionally, is being fixed, skip it for now")
	defer testutils.AfterTest(t)()
	testutils.EnsureNoLeak(t)
	ctx := context.Background()

	opts := config.WithQuickScanAndCKPOpts(nil)
	tae := testutil.NewTestEngine(ctx, ModuleName, t, opts)
	defer tae.Close()
	tae.BGCheckpointRunner.DisableCheckpoint()
	tae.BGCheckpointRunner.CleanPenddingCheckpoint()
	globalCkpInterval := time.Second

	schema := catalog.MockSchemaAll(18, 2)
	schema.BlockMaxRows = 10
	schema.ObjectMaxBlocks = 2
	tae.BindSchema(schema)
	bat := catalog.MockBatch(schema, 40)

	txn, err := tae.StartTxn(nil)
	assert.NoError(t, err)
	_, err = txn.CreateDatabase("db", "", "")
	assert.NoError(t, err)
	assert.NoError(t, txn.Commit(context.Background()))

	err = tae.IncrementalCheckpoint(txn.GetCommitTS(), false, true, true)
	assert.NoError(t, err)

	txn, err = tae.StartTxn(nil)
	assert.NoError(t, err)
	_, err = txn.DropDatabase("db")
	assert.NoError(t, err)
	assert.NoError(t, txn.Commit(context.Background()))

	err = tae.GlobalCheckpoint(txn.GetCommitTS(), globalCkpInterval, false)
	assert.NoError(t, err)

	tae.CreateRelAndAppend(bat, true)

	t.Log(tae.Catalog.SimplePPString(3))
	tae.Restart(ctx)
	tae.BGCheckpointRunner.DisableCheckpoint()
	tae.BGCheckpointRunner.CleanPenddingCheckpoint()
	t.Log(tae.Catalog.SimplePPString(3))

	// tae.CreateRelAndAppend(bat, false)

	txn, err = tae.StartTxn(nil)
	assert.NoError(t, err)
	db, err := txn.GetDatabase("db")
	assert.NoError(t, err)
	_, err = db.DropRelationByName(schema.Name)
	assert.NoError(t, err)
	assert.NoError(t, txn.Commit(context.Background()))

	err = tae.GlobalCheckpoint(txn.GetCommitTS(), globalCkpInterval, false)
	assert.NoError(t, err)

	tae.CreateRelAndAppend(bat, false)

	t.Log(tae.Catalog.SimplePPString(3))
	tae.Restart(ctx)
	tae.BGCheckpointRunner.DisableCheckpoint()
	tae.BGCheckpointRunner.CleanPenddingCheckpoint()
	t.Log(tae.Catalog.SimplePPString(3))
}

func TestGlobalCheckpoint5(t *testing.T) {
	defer testutils.AfterTest(t)()
	testutils.EnsureNoLeak(t)
	ctx := context.Background()

	opts := config.WithQuickScanAndCKPOpts(nil)
	tae := testutil.NewTestEngine(ctx, ModuleName, t, opts)
	defer tae.Close()
	tae.BGCheckpointRunner.DisableCheckpoint()
	tae.BGCheckpointRunner.CleanPenddingCheckpoint()
	globalCkpInterval := time.Duration(0)

	schema := catalog.MockSchemaAll(18, 2)
	schema.BlockMaxRows = 10
	schema.ObjectMaxBlocks = 2
	tae.BindSchema(schema)
	bat := catalog.MockBatch(schema, 60)
	bats := bat.Split(3)

	txn, err := tae.StartTxn(nil)
	assert.NoError(t, err)
	err = tae.IncrementalCheckpoint(txn.GetStartTS(), false, true, true)
	assert.NoError(t, err)
	assert.NoError(t, txn.Commit(context.Background()))

	tae.CreateRelAndAppend(bats[0], true)

	txn, err = tae.StartTxn(nil)
	assert.NoError(t, err)
	err = tae.GlobalCheckpoint(txn.GetStartTS(), globalCkpInterval, false)
	assert.NoError(t, err)
	assert.NoError(t, txn.Commit(context.Background()))

	tae.DoAppend(bats[1])

	txn, err = tae.StartTxn(nil)
	assert.NoError(t, err)
	err = tae.GlobalCheckpoint(txn.GetStartTS(), globalCkpInterval, false)
	assert.NoError(t, err)
	assert.NoError(t, txn.Commit(context.Background()))

	tae.CheckRowsByScan(40, true)

	t.Log(tae.Catalog.SimplePPString(3))
	tae.Restart(ctx)
	tae.BGCheckpointRunner.DisableCheckpoint()
	tae.BGCheckpointRunner.CleanPenddingCheckpoint()
	t.Log(tae.Catalog.SimplePPString(3))

	tae.CheckRowsByScan(40, true)

	tae.DoAppend(bats[2])

	tae.CheckRowsByScan(60, true)
	txn, err = tae.StartTxn(nil)
	assert.NoError(t, err)
	err = tae.GlobalCheckpoint(txn.GetStartTS(), globalCkpInterval, false)
	assert.NoError(t, err)
	assert.NoError(t, err)
	assert.NoError(t, txn.Commit(context.Background()))
}

func TestGlobalCheckpoint6(t *testing.T) {
	t.Skip("This case crashes occasionally, is being fixed, skip it for now")
	defer testutils.AfterTest(t)()
	testutils.EnsureNoLeak(t)
	ctx := context.Background()

	opts := config.WithQuickScanAndCKPOpts(nil)
	tae := testutil.NewTestEngine(ctx, ModuleName, t, opts)
	defer tae.Close()
	tae.BGCheckpointRunner.DisableCheckpoint()
	tae.BGCheckpointRunner.CleanPenddingCheckpoint()
	globalCkpInterval := time.Duration(0)
	restartCnt := 10
	batchsize := 10

	schema := catalog.MockSchemaAll(18, 2)
	schema.BlockMaxRows = 5
	schema.ObjectMaxBlocks = 2
	tae.BindSchema(schema)
	bat := catalog.MockBatch(schema, batchsize*(restartCnt+1))
	bats := bat.Split(restartCnt + 1)

	tae.CreateRelAndAppend(bats[0], true)
	txn, err := tae.StartTxn(nil)
	assert.NoError(t, err)
	err = tae.IncrementalCheckpoint(txn.GetStartTS(), false, true, true)
	assert.NoError(t, err)
	assert.NoError(t, txn.Commit(context.Background()))

	for i := 0; i < restartCnt; i++ {
		tae.DoAppend(bats[i+1])
		txn, err = tae.StartTxn(nil)
		assert.NoError(t, err)
		err = tae.GlobalCheckpoint(txn.GetStartTS(), globalCkpInterval, false)
		assert.NoError(t, err)
		assert.NoError(t, txn.Commit(context.Background()))

		rows := (i + 2) * batchsize
		tae.CheckRowsByScan(rows, true)
		t.Log(tae.Catalog.SimplePPString(3))
		tae.Restart(ctx)
		tae.BGCheckpointRunner.DisableCheckpoint()
		tae.BGCheckpointRunner.CleanPenddingCheckpoint()
		t.Log(tae.Catalog.SimplePPString(3))
		tae.CheckRowsByScan(rows, true)
	}
}

func TestGCCheckpoint1(t *testing.T) {
	defer testutils.AfterTest(t)()
	testutils.EnsureNoLeak(t)
	ctx := context.Background()

	opts := config.WithQuickScanAndCKPOpts(nil)
	tae := testutil.NewTestEngine(ctx, ModuleName, t, opts)
	defer tae.Close()

	schema := catalog.MockSchemaAll(18, 2)
	schema.BlockMaxRows = 5
	schema.ObjectMaxBlocks = 2
	tae.BindSchema(schema)
	bat := catalog.MockBatch(schema, 50)

	tae.CreateRelAndAppend(bat, true)

	testutils.WaitExpect(4000, func() bool {
		return tae.Wal.GetPenddingCnt() == 0
	})
	assert.Equal(t, uint64(0), tae.Wal.GetPenddingCnt())

	testutils.WaitExpect(4000, func() bool {
		return tae.BGCheckpointRunner.GetPenddingIncrementalCount() == 0
	})
	assert.Equal(t, 0, tae.BGCheckpointRunner.GetPenddingIncrementalCount())

	testutils.WaitExpect(4000, func() bool {
		return tae.BGCheckpointRunner.MaxGlobalCheckpoint().IsFinished()
	})
	assert.True(t, tae.BGCheckpointRunner.MaxGlobalCheckpoint().IsFinished())

	tae.BGCheckpointRunner.DisableCheckpoint()

	gcTS := types.BuildTS(time.Now().UTC().UnixNano(), 0)
	t.Log(gcTS.ToString())
	tae.BGCheckpointRunner.GCByTS(context.Background(), gcTS)

	maxGlobal := tae.BGCheckpointRunner.MaxGlobalCheckpoint()

	testutils.WaitExpect(4000, func() bool {
		tae.BGCheckpointRunner.ExistPendingEntryToGC()
		return !tae.BGCheckpointRunner.ExistPendingEntryToGC()
	})
	assert.False(t, tae.BGCheckpointRunner.ExistPendingEntryToGC())

	globals := tae.BGCheckpointRunner.GetAllGlobalCheckpoints()
	assert.Equal(t, 1, len(globals))
	end := maxGlobal.GetEnd()
	maxEnd := globals[0].GetEnd()
	assert.True(t, end.Equal(&maxEnd))
	for _, global := range globals {
		t.Log(global.String())
	}

	incrementals := tae.BGCheckpointRunner.GetAllIncrementalCheckpoints()
	prevEnd := maxGlobal.GetEnd().Prev()
	for _, incremental := range incrementals {
		startTS := incremental.GetStart()
		prevEndNextTS := prevEnd.Next()
		assert.True(t, startTS.Equal(&prevEndNextTS))
		t.Log(incremental.String())
	}
}

func TestGCCatalog1(t *testing.T) {
	defer testutils.AfterTest(t)()
	ctx := context.Background()

	opts := config.WithLongScanAndCKPOpts(nil)
	tae := testutil.NewTestEngine(ctx, ModuleName, t, opts)
	defer tae.Close()

	txn1, _ := tae.StartTxn(nil)
	db, err := txn1.CreateDatabase("db1", "", "")
	assert.Nil(t, err)
	db2, err := txn1.CreateDatabase("db2", "", "")
	assert.Nil(t, err)

	schema := catalog.MockSchema(1, 0)
	schema.Name = "tb1"
	tb, err := db.CreateRelation(schema)
	assert.Nil(t, err)
	schema2 := catalog.MockSchema(1, 0)
	schema2.Name = "tb2"
	tb2, err := db.CreateRelation(schema2)
	assert.Nil(t, err)
	schema3 := catalog.MockSchema(1, 0)
	schema3.Name = "tb3"
	tb3, err := db2.CreateRelation(schema3)
	assert.Nil(t, err)

	_, err = tb.CreateObject()
	assert.Nil(t, err)
	_, err = tb2.CreateObject()
	assert.Nil(t, err)
	obj3, err := tb2.CreateObject()
	assert.Nil(t, err)
	obj4, err := tb3.CreateObject()
	assert.Nil(t, err)

	err = txn1.Commit(context.Background())
	assert.Nil(t, err)

	p := &catalog.LoopProcessor{}
	var dbCnt, tableCnt, objCnt int
	p.DatabaseFn = func(d *catalog.DBEntry) error {
		if d.IsSystemDB() {
			return nil
		}
		dbCnt++
		return nil
	}
	p.TableFn = func(te *catalog.TableEntry) error {
		if te.GetDB().IsSystemDB() {
			return nil
		}
		tableCnt++
		return nil
	}
	p.ObjectFn = func(se *catalog.ObjectEntry) error {
		if se.GetTable().GetDB().IsSystemDB() {
			return nil
		}
		objCnt++
		return nil
	}
	resetCount := func() {
		dbCnt = 0
		tableCnt = 0
		objCnt = 0
	}

	err = tae.Catalog.RecurLoop(p)
	assert.NoError(t, err)
	assert.Equal(t, 2, dbCnt)
	assert.Equal(t, 3, tableCnt)
	assert.Equal(t, 4, objCnt)

	txn2, err := tae.StartTxn(nil)
	assert.NoError(t, err)
	db2, err = txn2.GetDatabase("db2")
	assert.NoError(t, err)
	tb3, err = db2.GetRelationByName("tb3")
	assert.NoError(t, err)
	obj4, err = tb3.GetObject(obj4.GetID())
	assert.NoError(t, err)
	err = txn2.Commit(context.Background())
	assert.NoError(t, err)

	t.Log(tae.Catalog.SimplePPString(3))
	commitTS := txn2.GetCommitTS()
	tae.Catalog.GCByTS(context.Background(), commitTS.Next())
	t.Log(tae.Catalog.SimplePPString(3))

	resetCount()
	err = tae.Catalog.RecurLoop(p)
	assert.NoError(t, err)
	assert.Equal(t, 2, dbCnt)
	assert.Equal(t, 3, tableCnt)
	assert.Equal(t, 4, objCnt)

	txn3, err := tae.StartTxn(nil)
	assert.NoError(t, err)
	db2, err = txn3.GetDatabase("db2")
	assert.NoError(t, err)
	tb3, err = db2.GetRelationByName("tb3")
	assert.NoError(t, err)
	obj4, err = tb3.GetObject(obj4.GetID())
	assert.NoError(t, err)
	err = tb3.SoftDeleteObject(obj4.GetID())
	testutil.MockObjectStats(t, obj4)
	assert.NoError(t, err)

	db2, err = txn3.GetDatabase("db1")
	assert.NoError(t, err)
	tb3, err = db2.GetRelationByName("tb2")
	assert.NoError(t, err)
	obj3, err = tb3.GetObject(obj3.GetID())
	assert.NoError(t, err)
	err = tb3.SoftDeleteObject(obj3.GetID())
	testutil.MockObjectStats(t, obj3)
	assert.NoError(t, err)

	err = txn3.Commit(context.Background())
	assert.NoError(t, err)

	t.Log(tae.Catalog.SimplePPString(3))
	commitTS = txn3.GetCommitTS()
	tae.Catalog.GCByTS(context.Background(), commitTS.Next())
	t.Log(tae.Catalog.SimplePPString(3))

	resetCount()
	err = tae.Catalog.RecurLoop(p)
	assert.NoError(t, err)
	assert.Equal(t, 2, dbCnt)
	assert.Equal(t, 3, tableCnt)
	assert.Equal(t, 2, objCnt)

	txn4, err := tae.StartTxn(nil)
	assert.NoError(t, err)
	db2, err = txn4.GetDatabase("db2")
	assert.NoError(t, err)
	_, err = db2.DropRelationByName("tb3")
	assert.NoError(t, err)

	db2, err = txn4.GetDatabase("db1")
	assert.NoError(t, err)
	_, err = db2.DropRelationByName("tb2")
	assert.NoError(t, err)

	err = txn4.Commit(context.Background())
	assert.NoError(t, err)

	t.Log(tae.Catalog.SimplePPString(3))
	commitTS = txn4.GetCommitTS()
	tae.Catalog.GCByTS(context.Background(), commitTS.Next())
	t.Log(tae.Catalog.SimplePPString(3))

	resetCount()
	err = tae.Catalog.RecurLoop(p)
	assert.NoError(t, err)
	assert.Equal(t, 2, dbCnt)
	assert.Equal(t, 1, tableCnt)
	assert.Equal(t, 1, objCnt)

	txn5, err := tae.StartTxn(nil)
	assert.NoError(t, err)
	_, err = txn5.DropDatabase("db2")
	assert.NoError(t, err)

	_, err = txn5.DropDatabase("db1")
	assert.NoError(t, err)

	err = txn5.Commit(context.Background())
	assert.NoError(t, err)

	t.Log(tae.Catalog.SimplePPString(3))
	commitTS = txn5.GetCommitTS()
	tae.Catalog.GCByTS(context.Background(), commitTS.Next())
	t.Log(tae.Catalog.SimplePPString(3))

	resetCount()
	err = tae.Catalog.RecurLoop(p)
	assert.NoError(t, err)
	assert.Equal(t, 0, dbCnt)
	assert.Equal(t, 0, tableCnt)
	assert.Equal(t, 0, objCnt)
}

func TestGCCatalog2(t *testing.T) {
	defer testutils.AfterTest(t)()
	ctx := context.Background()

	opts := config.WithQuickScanAndCKPOpts(nil)
	options.WithCatalogGCInterval(10 * time.Millisecond)(opts)
	tae := testutil.NewTestEngine(ctx, ModuleName, t, opts)
	defer tae.Close()
	schema := catalog.MockSchema(3, 2)
	schema.BlockMaxRows = 10
	schema.ObjectMaxBlocks = 2
	tae.BindSchema(schema)
	bat := catalog.MockBatch(schema, 33)

	checkCompactAndGCFn := func() bool {
		p := &catalog.LoopProcessor{}
		appendableCount := 0
		p.ObjectFn = func(be *catalog.ObjectEntry) error {
			if be.GetTable().GetDB().IsSystemDB() {
				return nil
			}
			if be.IsAppendable() {
				appendableCount++
			}
			return nil
		}
		err := tae.Catalog.RecurLoop(p)
		assert.NoError(t, err)
		return appendableCount == 0
	}

	tae.CreateRelAndAppend(bat, true)
	t.Log(tae.Catalog.SimplePPString(3))
	testutils.WaitExpect(10000, checkCompactAndGCFn)
	assert.True(t, checkCompactAndGCFn())
	t.Log(tae.Catalog.SimplePPString(3))
}
func TestGCCatalog3(t *testing.T) {
	defer testutils.AfterTest(t)()
	ctx := context.Background()

	opts := config.WithQuickScanAndCKPOpts(nil)
	options.WithCatalogGCInterval(10 * time.Millisecond)(opts)
	tae := testutil.NewTestEngine(ctx, ModuleName, t, opts)
	defer tae.Close()
	schema := catalog.MockSchema(3, 2)
	schema.BlockMaxRows = 10
	schema.ObjectMaxBlocks = 2
	tae.BindSchema(schema)
	bat := catalog.MockBatch(schema, 33)

	checkCompactAndGCFn := func() bool {
		p := &catalog.LoopProcessor{}
		dbCount := 0
		p.DatabaseFn = func(be *catalog.DBEntry) error {
			if be.IsSystemDB() {
				return nil
			}
			dbCount++
			return nil
		}
		err := tae.Catalog.RecurLoop(p)
		assert.NoError(t, err)
		return dbCount == 0
	}

	tae.CreateRelAndAppend(bat, true)
	txn, err := tae.StartTxn(nil)
	assert.NoError(t, err)
	_, err = txn.DropDatabase("db")
	assert.NoError(t, err)
	assert.NoError(t, txn.Commit(context.Background()))

	t.Log(tae.Catalog.SimplePPString(3))
	testutils.WaitExpect(10000, checkCompactAndGCFn)
	assert.True(t, checkCompactAndGCFn())
	t.Log(tae.Catalog.SimplePPString(3))
}

func TestForceCheckpoint(t *testing.T) {
	fault.Enable()
	defer fault.Disable()
	err := fault.AddFaultPoint(context.Background(), "tae: flush timeout", ":::", "echo", 0, "mock flush timeout")
	assert.NoError(t, err)
	defer func() {
		err := fault.RemoveFaultPoint(context.Background(), "tae: flush timeout")
		assert.NoError(t, err)
	}()
	ctx := context.Background()

	opts := config.WithLongScanAndCKPOpts(nil)
	tae := testutil.NewTestEngine(ctx, ModuleName, t, opts)
	defer tae.Close()

	schema := catalog.MockSchemaAll(18, 2)
	schema.BlockMaxRows = 5
	schema.ObjectMaxBlocks = 2
	tae.BindSchema(schema)
	bat := catalog.MockBatch(schema, 50)

	tae.CreateRelAndAppend(bat, true)

	err = tae.BGCheckpointRunner.ForceFlushWithInterval(tae.TxnMgr.Now(), context.Background(), time.Second*2, time.Millisecond*10)
	assert.Error(t, err)
	err = tae.BGCheckpointRunner.ForceIncrementalCheckpoint(tae.TxnMgr.Now(), false)
	assert.NoError(t, err)
}

func TestLogailAppend(t *testing.T) {
	ctx := context.Background()
	tae := testutil.NewTestEngine(ctx, ModuleName, t, nil)
	defer tae.Close()
	tae.DB.LogtailMgr.RegisterCallback(logtail.MockCallback)
	schema := catalog.MockSchemaAll(13, 2)
	schema.BlockMaxRows = 10
	schema.ObjectMaxBlocks = 2
	tae.BindSchema(schema)
	batch := catalog.MockBatch(schema, int(schema.BlockMaxRows*uint32(schema.ObjectMaxBlocks)-1))
	//create database, create table, append
	tae.CreateRelAndAppend(batch, true)
	//delete
	err := tae.DeleteAll(true)
	assert.NoError(t, err)
	//compact(metadata)
	tae.DoAppend(batch)
	tae.CompactBlocks(false)
	//drop table
	tae.DropRelation(t)
	//drop database
	txn, err := tae.StartTxn(nil)
	assert.NoError(t, err)
	txn.DropDatabase("db")
	assert.NoError(t, txn.Commit(context.Background()))
}

func TestSnapshotLag1(t *testing.T) {
	ctx := context.Background()
	opts := config.WithLongScanAndCKPOpts(nil)
	tae := testutil.NewTestEngine(ctx, ModuleName, t, opts)
	defer tae.Close()

	schema := catalog.MockSchemaAll(14, 3)
	schema.BlockMaxRows = 10000
	schema.ObjectMaxBlocks = 10
	tae.BindSchema(schema)

	data := catalog.MockBatch(schema, 20)
	defer data.Close()

	bats := data.Split(4)
	tae.CreateRelAndAppend(bats[0], true)

	txn1, rel1 := tae.GetRelation()
	assert.NoError(t, rel1.Append(context.Background(), bats[1]))
	txn2, rel2 := tae.GetRelation()
	assert.NoError(t, rel2.Append(context.Background(), bats[1]))

	{
		txn, rel := tae.GetRelation()
		assert.NoError(t, rel.Append(context.Background(), bats[1]))
		assert.NoError(t, txn.Commit(context.Background()))
	}

	txn1.MockStartTS(tae.TxnMgr.Now())
	err := txn1.Commit(context.Background())
	assert.True(t, moerr.IsMoErrCode(err, moerr.ErrDuplicateEntry))
	err = txn2.Commit(context.Background())
	assert.True(t, moerr.IsMoErrCode(err, moerr.ErrTxnWWConflict))
}

func TestMarshalPartioned(t *testing.T) {
	ctx := context.Background()
	opts := config.WithLongScanAndCKPOpts(nil)
	tae := testutil.NewTestEngine(ctx, ModuleName, t, opts)
	defer tae.Close()

	schema := catalog.MockSchemaAll(14, 3)
	schema.BlockMaxRows = 10000
	schema.ObjectMaxBlocks = 10
	schema.Partitioned = 1
	tae.BindSchema(schema)

	data := catalog.MockBatch(schema, 20)
	defer data.Close()

	bats := data.Split(4)
	tae.CreateRelAndAppend(bats[0], true)

	_, rel := tae.GetRelation()
	partioned := rel.Schema().(*catalog.Schema).Partitioned
	assert.Equal(t, int8(1), partioned)

	tae.Restart(ctx)

	_, rel = tae.GetRelation()
	partioned = rel.Schema().(*catalog.Schema).Partitioned
	assert.Equal(t, int8(1), partioned)

	err := tae.BGCheckpointRunner.ForceIncrementalCheckpoint(tae.TxnMgr.Now(), false)
	assert.NoError(t, err)
	lsn := tae.BGCheckpointRunner.MaxLSNInRange(tae.TxnMgr.Now())
	entry, err := tae.Wal.RangeCheckpoint(1, lsn)
	assert.NoError(t, err)
	assert.NoError(t, entry.WaitDone())

	tae.Restart(ctx)

	_, rel = tae.GetRelation()
	partioned = rel.Schema().(*catalog.Schema).Partitioned
	assert.Equal(t, int8(1), partioned)
}

func TestDedup2(t *testing.T) {
	ctx := context.Background()
	opts := config.WithQuickScanAndCKPAndGCOpts(nil)
	tae := testutil.NewTestEngine(ctx, ModuleName, t, opts)
	defer tae.Close()

	schema := catalog.MockSchemaAll(14, 3)
	schema.BlockMaxRows = 2
	schema.ObjectMaxBlocks = 10
	schema.Partitioned = 1
	tae.BindSchema(schema)

	count := 50
	data := catalog.MockBatch(schema, count)
	datas := data.Split(count)

	tae.CreateRelAndAppend(datas[0], true)

	for i := 1; i < count; i++ {
		tae.DoAppend(datas[i])
		txn, rel := tae.GetRelation()
		for j := 0; j <= i; j++ {
			err := rel.Append(context.Background(), datas[j])
			assert.Error(t, err, "txn start at %v", txn.GetStartTS().ToString())
		}
		assert.NoError(t, txn.Commit(context.Background()))
	}
}

func TestCompactLargeTable(t *testing.T) {
	ctx := context.Background()
	opts := config.WithQuickScanAndCKPAndGCOpts(nil)
	tae := testutil.NewTestEngine(ctx, ModuleName, t, opts)
	defer tae.Close()

	schema := catalog.MockSchemaAll(600, 3)
	schema.BlockMaxRows = 2
	schema.ObjectMaxBlocks = 10
	schema.Partitioned = 1
	tae.BindSchema(schema)

	data := catalog.MockBatch(schema, 10)

	tae.CreateRelAndAppend(data, true)

	tae.Restart(ctx)

	tae.CheckRowsByScan(10, true)

	testutils.WaitExpect(10000, func() bool {
		return tae.Wal.GetPenddingCnt() == 0
	})

	tae.Restart(ctx)

	tae.CheckRowsByScan(10, true)
}

func TestCommitS3Blocks(t *testing.T) {
	ctx := context.Background()
	opts := config.WithQuickScanAndCKPAndGCOpts(nil)
	tae := testutil.NewTestEngine(ctx, ModuleName, t, opts)
	defer tae.Close()

	schema := catalog.MockSchemaAll(60, 3)
	schema.BlockMaxRows = 20
	schema.ObjectMaxBlocks = 10
	schema.Partitioned = 1
	tae.BindSchema(schema)

	data := catalog.MockBatch(schema, 200)
	datas := data.Split(10)
	tae.CreateRelAndAppend(datas[0], true)
	datas = datas[1:]

	statsVecs := make([]containers.Vector, 0)
	for _, bat := range datas {
		name := objectio.BuildObjectNameWithObjectID(objectio.NewObjectid())
		writer, err := blockio.NewBlockWriterNew(tae.Runtime.Fs.Service, name, 0, nil)
		assert.Nil(t, err)
		writer.SetPrimaryKey(3)
		for i := 0; i < 50; i++ {
			_, err := writer.WriteBatch(containers.ToCNBatch(bat))
			assert.Nil(t, err)
			//offset++
		}
		blocks, _, err := writer.Sync(context.Background())
		assert.Nil(t, err)
		assert.Equal(t, 50, len(blocks))
		statsVec := containers.MakeVector(types.T_varchar.ToType(), common.DefaultAllocator)
		defer statsVec.Close()
		statsVec.Append(writer.GetObjectStats()[objectio.SchemaData][:], false)
		statsVecs = append(statsVecs, statsVec)
	}

	for _, vec := range statsVecs {
		txn, rel := tae.GetRelation()
		rel.AddObjsWithMetaLoc(context.Background(), vec)
		assert.NoError(t, txn.Commit(context.Background()))
	}
	for _, vec := range statsVecs {
		txn, rel := tae.GetRelation()
		err := rel.AddObjsWithMetaLoc(context.Background(), vec)
		assert.Error(t, err)
		assert.NoError(t, txn.Commit(context.Background()))
	}
}

func TestDedupSnapshot1(t *testing.T) {
	defer testutils.AfterTest(t)()
	testutils.EnsureNoLeak(t)
	ctx := context.Background()

	opts := config.WithQuickScanAndCKPOpts(nil)
	tae := testutil.NewTestEngine(ctx, ModuleName, t, opts)
	defer tae.Close()

	schema := catalog.MockSchemaAll(13, 3)
	schema.BlockMaxRows = 10
	schema.ObjectMaxBlocks = 3
	tae.BindSchema(schema)
	bat := catalog.MockBatch(schema, 10)
	tae.CreateRelAndAppend(bat, true)

	testutils.WaitExpect(10000, func() bool {
		return tae.Wal.GetPenddingCnt() == 0
	})
	assert.Equal(t, uint64(0), tae.Wal.GetPenddingCnt())

	txn, rel := tae.GetRelation()
	startTS := txn.GetStartTS()
	txn.SetSnapshotTS(startTS.Next())
	txn.SetDedupType(txnif.IncrementalDedup)
	err := rel.Append(context.Background(), bat)
	assert.NoError(t, err)
	_ = txn.Commit(context.Background())
}

func TestDedupSnapshot2(t *testing.T) {
	defer testutils.AfterTest(t)()
	testutils.EnsureNoLeak(t)
	ctx := context.Background()

	opts := config.WithQuickScanAndCKPOpts(nil)
	tae := testutil.NewTestEngine(ctx, ModuleName, t, opts)
	defer tae.Close()

	schema := catalog.MockSchemaAll(13, 3)
	schema.BlockMaxRows = 10
	schema.ObjectMaxBlocks = 3
	tae.BindSchema(schema)
	data := catalog.MockBatch(schema, 200)
	testutil.CreateRelation(t, tae.DB, "db", schema, true)

	name := objectio.BuildObjectNameWithObjectID(objectio.NewObjectid())
	writer, err := blockio.NewBlockWriterNew(tae.Runtime.Fs.Service, name, 0, nil)
	assert.Nil(t, err)
	writer.SetPrimaryKey(3)
	_, err = writer.WriteBatch(containers.ToCNBatch(data))
	assert.Nil(t, err)
	blocks, _, err := writer.Sync(context.Background())
	assert.Nil(t, err)
	assert.Equal(t, 1, len(blocks))
	statsVec := containers.MakeVector(types.T_varchar.ToType(), common.DefaultAllocator)
	defer statsVec.Close()
	statsVec.Append(writer.GetObjectStats()[objectio.SchemaData][:], false)

	name2 := objectio.BuildObjectNameWithObjectID(objectio.NewObjectid())
	writer, err = blockio.NewBlockWriterNew(tae.Runtime.Fs.Service, name2, 0, nil)
	assert.Nil(t, err)
	writer.SetPrimaryKey(3)
	_, err = writer.WriteBatch(containers.ToCNBatch(data))
	assert.Nil(t, err)
	blocks, _, err = writer.Sync(context.Background())
	assert.Nil(t, err)
	assert.Equal(t, 1, len(blocks))
	statsVec2 := containers.MakeVector(types.T_varchar.ToType(), common.DefaultAllocator)
	defer statsVec2.Close()
	statsVec2.Append(writer.GetObjectStats()[objectio.SchemaData][:], false)

	txn, rel := tae.GetRelation()
	err = rel.AddObjsWithMetaLoc(context.Background(), statsVec)
	assert.NoError(t, err)
	assert.NoError(t, txn.Commit(context.Background()))

	txn, rel = tae.GetRelation()
	startTS := txn.GetStartTS()
	txn.SetSnapshotTS(startTS.Next())
	txn.SetDedupType(txnif.IncrementalDedup)
	err = rel.AddObjsWithMetaLoc(context.Background(), statsVec2)
	assert.NoError(t, err)
	_ = txn.Commit(context.Background())
}

func TestDedupSnapshot3(t *testing.T) {
	defer testutils.AfterTest(t)()
	testutils.EnsureNoLeak(t)
	ctx := context.Background()

	opts := config.WithQuickScanAndCKPOpts(nil)
	tae := testutil.NewTestEngine(ctx, ModuleName, t, opts)
	defer tae.Close()

	schema := catalog.MockSchemaAll(13, 3)
	schema.BlockMaxRows = 10
	schema.ObjectMaxBlocks = 3
	tae.BindSchema(schema)
	testutil.CreateRelation(t, tae.DB, "db", schema, true)

	totalRows := 100

	bat := catalog.MockBatch(schema, int(totalRows))
	bats := bat.Split(totalRows)
	var wg sync.WaitGroup
	pool, _ := ants.NewPool(80)
	defer pool.Release()

	appendFn := func(offset uint32) func() {
		return func() {
			defer wg.Done()
			txn, _ := tae.StartTxn(nil)
			database, _ := txn.GetDatabase("db")
			rel, _ := database.GetRelationByName(schema.Name)
			err := rel.BatchDedup(bats[offset].Vecs[3])
			txn.Commit(context.Background())
			if err != nil {
				logutil.Infof("err is %v", err)
				return
			}

			txn2, _ := tae.StartTxn(nil)
			txn2.SetDedupType(txnif.IncrementalDedup)
			txn2.SetSnapshotTS(txn.GetStartTS())
			database, _ = txn2.GetDatabase("db")
			rel, _ = database.GetRelationByName(schema.Name)
			_ = rel.Append(context.Background(), bats[offset])
			_ = txn2.Commit(context.Background())
		}
	}

	for i := 0; i < totalRows; i++ {
		for j := 0; j < 5; j++ {
			wg.Add(1)
			err := pool.Submit(appendFn(uint32(i)))
			assert.Nil(t, err)
		}
	}
	wg.Wait()

	tae.CheckRowsByScan(totalRows, false)
}

func TestDeduplication(t *testing.T) {
	ctx := context.Background()
	opts := config.WithLongScanAndCKPOpts(nil)
	tae := testutil.NewTestEngine(ctx, ModuleName, t, opts)
	defer tae.Close()

	schema := catalog.MockSchemaAll(60, 3)
	schema.BlockMaxRows = 2
	schema.ObjectMaxBlocks = 10
	tae.BindSchema(schema)
	testutil.CreateRelation(t, tae.DB, "db", schema, true)

	rows := 10
	bat := catalog.MockBatch(schema, rows)
	bats := bat.Split(rows)

	ObjectIDs := make([]*types.Objectid, 2)
	ObjectIDs[0] = objectio.NewObjectid()
	ObjectIDs[1] = objectio.NewObjectid()
	sort.Slice(ObjectIDs, func(i, j int) bool {
		return ObjectIDs[i].Le(*ObjectIDs[j])
	})

	blk1Name := objectio.BuildObjectNameWithObjectID(ObjectIDs[1])
	writer, err := blockio.NewBlockWriterNew(tae.Runtime.Fs.Service, blk1Name, 0, nil)
	assert.NoError(t, err)
	writer.SetPrimaryKey(3)
	writer.WriteBatch(containers.ToCNBatch(bats[0]))
	blocks, _, err := writer.Sync(context.TODO())
	assert.NoError(t, err)
	assert.Equal(t, 1, len(blocks))

	statsVec := containers.MakeVector(types.T_varchar.ToType(), common.DefaultAllocator)
	defer statsVec.Close()
	statsVec.Append(writer.GetObjectStats()[objectio.SchemaData][:], false)

	txn, rel := tae.GetRelation()
	err = rel.AddObjsWithMetaLoc(context.Background(), statsVec)
	assert.NoError(t, err)
	assert.NoError(t, txn.Commit(context.Background()))

	txn, err = tae.StartTxn(nil)
	assert.NoError(t, err)
	db, err := tae.Catalog.TxnGetDBEntryByName("db", txn)
	assert.NoError(t, err)
	tbl, err := db.TxnGetTableEntryByName(schema.Name, txn)
	assert.NoError(t, err)
	dataFactory := tables.NewDataFactory(
		tae.Runtime,
		tae.Dir)
	obj, err := tbl.CreateObject(
		txn,
		catalog.ES_Appendable,
		new(objectio.CreateObjOpt).WithId(ObjectIDs[0]), dataFactory.MakeObjectFactory())
	assert.NoError(t, err)
	txn.GetStore().AddTxnEntry(txnif.TxnType_Normal, obj)
	txn.GetStore().IncreateWriteCnt()
	assert.NoError(t, txn.Commit(context.Background()))
	assert.NoError(t, obj.PrepareCommit())
	assert.NoError(t, obj.ApplyCommit(txn.GetID()))

	txns := make([]txnif.AsyncTxn, 0)
	for i := 0; i < 5; i++ {
		for j := 1; j < rows; j++ {
			txn, _ := tae.StartTxn(nil)
			database, _ := txn.GetDatabase("db")
			rel, _ := database.GetRelationByName(schema.Name)
			_ = rel.Append(context.Background(), bats[j])
			txns = append(txns, txn)
		}
	}
	for _, txn := range txns {
		txn.Commit(context.Background())
	}
	tae.CheckRowsByScan(rows, false)
	t.Logf(tae.Catalog.SimplePPString(3))
}

func TestGCInMemoryDeletesByTS(t *testing.T) {
	t.Skip(any("This case crashes occasionally, is being fixed, skip it for now"))
	defer testutils.AfterTest(t)()
	ctx := context.Background()

	opts := config.WithLongScanAndCKPOpts(nil)
	tae := testutil.NewTestEngine(ctx, ModuleName, t, opts)
	defer tae.Close()
	rows := 100
	schema := catalog.MockSchemaAll(2, 1)
	schema.BlockMaxRows = uint32(rows)
	tae.BindSchema(schema)
	bat := catalog.MockBatch(schema, rows)
	tae.CreateRelAndAppend(bat, true)

	txn, rel := tae.GetRelation()
	blkHandle := testutil.GetOneObject(rel)
	blkMeta := blkHandle.GetMeta().(*catalog.ObjectEntry)
	blkID := blkMeta.AsCommonID()
	blkData := blkMeta.GetObjectData()
	assert.NoError(t, txn.Commit(context.Background()))
	ctx, cancel := context.WithCancel(context.Background())
	wg := sync.WaitGroup{}
	wg.Add(1)
	go func() {
		defer wg.Done()
		i := 0
		for {
			select {
			case <-ctx.Done():
				return
			default:

				txn, rel := tae.GetRelation()
				ts := txn.GetStartTS()
				batch, _, err := blkData.CollectDeleteInRange(context.Background(), types.TS{}, ts, true, common.DefaultAllocator)
				assert.NoError(t, err)
				if batch == nil {
					continue
				}

				blk1Name := objectio.BuildObjectNameWithObjectID(objectio.NewObjectid())
				writer, err := blockio.NewBlockWriterNew(tae.Runtime.Fs.Service, blk1Name, 0, nil)
				assert.NoError(t, err)
				writer.SetPrimaryKey(3)
				writer.WriteTombstoneBatch(containers.ToCNBatch(batch))
				blocks, _, err := writer.Sync(context.TODO())
				assert.NoError(t, err)
				assert.Equal(t, 1, len(blocks))

				deltaLoc := blockio.EncodeLocation(
					writer.GetName(),
					blocks[0].GetExtent(),
					uint32(batch.Length()),
					blocks[0].GetID(),
				)
				blkHandle := testutil.GetOneObject(rel)
				err = blkHandle.UpdateDeltaLoc(0, deltaLoc)
				assert.NoError(t, err)
				assert.NoError(t, txn.Commit(context.Background()))

				blkData.GCInMemoryDeletesByTSForTest(ts)
			}
			i++
		}
	}()

	for offset := 0; offset < rows; offset++ {
		txn, rel := tae.GetRelation()
		assert.NoError(t, rel.RangeDelete(blkID, uint32(offset), uint32(offset), handle.DT_Normal))
		assert.NoError(t, txn.Commit(context.Background()))
		ts := txn.GetCommitTS()

		batch, _, err := blkData.CollectDeleteInRange(context.Background(), types.TS{}, ts, true, common.DefaultAllocator)
		assert.NoError(t, err)
		t.Logf(logtail.BatchToString("", batch, false))
		for i, vec := range batch.Vecs {
			t.Logf(batch.Attrs[i])
			assert.Equal(t, offset+1, vec.Length())
		}
		view, err := blkData.CollectChangesInRange(context.Background(), 0, types.TS{}, ts, common.DefaultAllocator)
		assert.NoError(t, err)
		t.Logf(view.DeleteMask.String())
		assert.Equal(t, offset+1, view.DeleteMask.GetCardinality())
	}
	cancel()
	wg.Wait()
}

func TestRW(t *testing.T) {
	ctx := context.Background()
	opts := config.WithLongScanAndCKPOpts(nil)
	tae := testutil.NewTestEngine(ctx, ModuleName, t, opts)
	defer tae.Close()
	rows := 10
	schema := catalog.MockSchemaAll(5, 2)
	schema.BlockMaxRows = uint32(rows)
	tae.BindSchema(schema)
	bat := catalog.MockBatch(schema, rows)
	defer bat.Close()
	tae.CreateRelAndAppend(bat, true)

	txn1, rel1 := tae.GetRelation()
	v := bat.Vecs[2].Get(2)
	filter := handle.NewEQFilter(v)
	id, row, err := rel1.GetByFilter(ctx, filter)
	assert.NoError(t, err)
	err = rel1.RangeDelete(id, row, row, handle.DT_Normal)
	assert.NoError(t, err)

	meta := rel1.GetMeta().(*catalog.TableEntry)

	cnt := 3
	for i := 0; i < cnt; i++ {
		txn2, rel2 := tae.GetRelation()
		v = bat.Vecs[2].Get(i + 3)
		filter = handle.NewEQFilter(v)
		id, row, err = rel2.GetByFilter(ctx, filter)
		assert.NoError(t, err)
		err = rel2.RangeDelete(id, row, row, handle.DT_Normal)
		assert.NoError(t, err)
		err = txn2.Commit(ctx)
		assert.NoError(t, err)

		err = tae.FlushTable(
			ctx, 0, meta.GetDB().ID, meta.ID,
			types.BuildTS(time.Now().UTC().UnixNano(), 0),
		)
		assert.NoError(t, err)
	}

	err = txn1.Commit(ctx)
	assert.NoError(t, err)

	{
		txn, rel := tae.GetRelation()
		rcnt := testutil.GetColumnRowsByScan(t, rel, 2, true)
		assert.Equal(t, rows-cnt-1, rcnt)
		assert.NoError(t, txn.Commit(ctx))
	}
}

func TestReplayDeletes(t *testing.T) {
	defer testutils.AfterTest(t)()
	ctx := context.Background()

	opts := config.WithLongScanAndCKPOpts(nil)
	tae := testutil.NewTestEngine(ctx, ModuleName, t, opts)
	defer tae.Close()
	rows := 250
	schema := catalog.MockSchemaAll(2, 1)
	schema.BlockMaxRows = 50
	tae.BindSchema(schema)
	bat := catalog.MockBatch(schema, rows)
	defer bat.Close()
	bats := bat.Split(5)
	tae.CreateRelAndAppend(bats[0], true)
	//nablk
	tae.CompactBlocks(false)
	//deletes
	txn, rel := tae.GetRelation()
	blk := testutil.GetOneObject(rel)
	blk.RangeDelete(0, 1, 49, handle.DT_Normal, common.DefaultAllocator)
	assert.NoError(t, txn.Commit(context.Background()))
	//the next blk to compact
	tae.DoAppend(bats[1])
	//keep the Object appendable
	tae.DoAppend(bats[2])
	//compact nablk and its next blk
	txn2, rel := tae.GetRelation()
	blkEntry := testutil.GetOneObject(rel).GetMeta().(*catalog.ObjectEntry)
	txn, err := tae.StartTxn(nil)
	assert.NoError(t, err)
	task, err := jobs.NewFlushTableTailTask(nil, txn, []*catalog.ObjectEntry{blkEntry}, tae.Runtime, types.MaxTs())
	assert.NoError(t, err)
	err = task.OnExec(context.Background())
	assert.NoError(t, err)
	assert.NoError(t, txn.Commit(context.Background()))
	assert.NoError(t, txn2.Commit(context.Background()))
}
func TestApplyDeltalocation1(t *testing.T) {
	defer testutils.AfterTest(t)()
	ctx := context.Background()

	opts := config.WithLongScanAndCKPOpts(nil)
	tae := testutil.NewTestEngine(ctx, ModuleName, t, opts)
	defer tae.Close()
	rows := 10
	schema := catalog.MockSchemaAll(2, 1)
	schema.BlockMaxRows = 10
	tae.BindSchema(schema)
	bat := catalog.MockBatch(schema, rows)
	defer bat.Close()
	tae.CreateRelAndAppend(bat, true)

	// apply deleteloc fails on ablk
	v1 := bat.Vecs[schema.GetSingleSortKeyIdx()].Get(1)
	ok, err := tae.TryDeleteByDeltaloc([]any{v1})
	assert.NoError(t, err)
	assert.False(t, ok)

	tae.CompactBlocks(false)
	filter := handle.NewEQFilter(v1)
	txn, rel := tae.GetRelation()
	id, offset, err := rel.GetByFilter(context.Background(), filter)
	assert.NoError(t, err)
	ok, err = tae.TryDeleteByDeltaloc([]any{v1})
	assert.NoError(t, err)
	assert.True(t, ok)

	// range delete conflicts with deletes in deltaloc
	err = rel.RangeDelete(id, offset, offset, handle.DT_Normal)
	assert.Error(t, err)
	assert.NoError(t, txn.Commit(context.Background()))

	// apply deltaloc fails if there're persisted deletes
	v2 := bat.Vecs[schema.GetSingleSortKeyIdx()].Get(2)
	ok, err = tae.TryDeleteByDeltaloc([]any{v2})
	assert.NoError(t, err)
	assert.False(t, ok)

	// apply deltaloc fails if there're deletes in memory
	tae.CompactBlocks(false)
	v3 := bat.Vecs[schema.GetSingleSortKeyIdx()].Get(3)
	filter = handle.NewEQFilter(v3)
	txn, rel = tae.GetRelation()
	id, offset, err = rel.GetByFilter(context.Background(), filter)
	assert.NoError(t, err)
	err = rel.RangeDelete(id, offset, offset, handle.DT_Normal)
	assert.NoError(t, err)
	assert.NoError(t, txn.Commit(context.Background()))

	v4 := bat.Vecs[schema.GetSingleSortKeyIdx()].Get(4)
	ok, err = tae.TryDeleteByDeltaloc([]any{v4})
	assert.NoError(t, err)
	assert.False(t, ok)

}

// test compact
func TestApplyDeltalocation2(t *testing.T) {
	defer testutils.AfterTest(t)()
	ctx := context.Background()

	opts := config.WithLongScanAndCKPOpts(nil)
	tae := testutil.NewTestEngine(ctx, ModuleName, t, opts)
	defer tae.Close()
	rows := 10
	schema := catalog.MockSchemaAll(2, 1)
	schema.BlockMaxRows = 10
	tae.BindSchema(schema)
	bat := catalog.MockBatch(schema, rows)
	bats := bat.Split(10)
	defer bat.Close()
	tae.CreateRelAndAppend(bat, true)
	tae.CompactBlocks(false)

	v3 := bat.Vecs[schema.GetSingleSortKeyIdx()].Get(3)
	v5 := bat.Vecs[schema.GetSingleSortKeyIdx()].Get(5)
	filter3 := handle.NewEQFilter(v3)
	filter5 := handle.NewEQFilter(v5)

	// test logtail
	tae.LogtailMgr.RegisterCallback(logtail.MockCallback)
	tae.TryDeleteByDeltaloc([]any{v3, v5})
	t.Log(tae.Catalog.SimplePPString(3))

	txn, rel := tae.GetRelation()
	_, _, err := rel.GetByFilter(context.Background(), filter5)
	assert.Error(t, err)
	_, _, err = rel.GetByFilter(context.Background(), filter3)
	assert.Error(t, err)
	assert.NoError(t, txn.Commit(context.Background()))
	tae.CheckRowsByScan(8, true)

	tae.Restart(context.Background())
	txn, rel = tae.GetRelation()
	_, _, err = rel.GetByFilter(context.Background(), filter5)
	assert.Error(t, err)
	_, _, err = rel.GetByFilter(context.Background(), filter3)
	assert.Error(t, err)
	assert.NoError(t, txn.Commit(context.Background()))
	tae.CheckRowsByScan(8, true)

	// test dedup
	tae.DoAppend(bats[3])
	tae.CheckRowsByScan(9, true)

	// test compact
	tae.CompactBlocks(false)
	txn, rel = tae.GetRelation()
	_, _, err = rel.GetByFilter(context.Background(), filter5)
	assert.Error(t, err)
	assert.NoError(t, txn.Commit(context.Background()))
	tae.CheckRowsByScan(9, true)

	tae.Restart(context.Background())
	txn, rel = tae.GetRelation()
	_, _, err = rel.GetByFilter(context.Background(), filter5)
	assert.Error(t, err)
	assert.NoError(t, txn.Commit(context.Background()))
	tae.CheckRowsByScan(9, true)
}

func TestApplyDeltalocation3(t *testing.T) {
	defer testutils.AfterTest(t)()
	ctx := context.Background()

	opts := config.WithLongScanAndCKPOpts(nil)
	tae := testutil.NewTestEngine(ctx, ModuleName, t, opts)
	defer tae.Close()
	rows := 10
	schema := catalog.MockSchemaAll(2, 1)
	schema.BlockMaxRows = 10
	tae.BindSchema(schema)
	bat := catalog.MockBatch(schema, rows)
	defer bat.Close()
	tae.CreateRelAndAppend(bat, true)
	tae.CompactBlocks(false)

	v3 := bat.Vecs[schema.GetSingleSortKeyIdx()].Get(3)
	filter3 := handle.NewEQFilter(v3)

	// apply deltaloc failed if there're new deletes

	v5 := bat.Vecs[schema.GetSingleSortKeyIdx()].Get(5)
	filter5 := handle.NewEQFilter(v5)
	txn, err := tae.StartTxn(nil)
	assert.NoError(t, err)
	ok, err := tae.TryDeleteByDeltalocWithTxn([]any{v3}, txn)
	assert.NoError(t, err)
	assert.True(t, ok)

	{
		// delete v5
		txn2, rel2 := tae.GetRelation()
		err = rel2.DeleteByFilter(context.Background(), filter5)
		assert.NoError(t, err)
		assert.NoError(t, txn2.Commit(context.Background()))
	}
	tae.CheckRowsByScan(9, true)

	assert.Error(t, txn.Commit(context.Background()))
	tae.CheckRowsByScan(9, true)

	// apply deltaloc successfully if txn of new deletes are active

	tae.MergeBlocks(false)
	txn, err = tae.StartTxn(nil)
	assert.NoError(t, err)
	ok, err = tae.TryDeleteByDeltalocWithTxn([]any{v3}, txn)
	assert.NoError(t, err)
	assert.True(t, ok)

	// delete v5
	v4 := bat.Vecs[schema.GetSingleSortKeyIdx()].Get(4)
	filter4 := handle.NewEQFilter(v4)
	txn2, rel2 := tae.GetRelation()
	err = rel2.DeleteByFilter(context.Background(), filter4)
	assert.NoError(t, err)

	assert.NoError(t, txn.Commit(context.Background()))
	tae.CheckRowsByScan(8, true)

	assert.NoError(t, txn2.Commit(context.Background()))
	tae.CheckRowsByScan(7, true)

	txn, rel := tae.GetRelation()
	_, _, err = rel.GetByFilter(context.Background(), filter3)
	assert.Error(t, err)
	assert.NoError(t, txn.Commit(context.Background()))

}

func TestApplyDeltalocation4(t *testing.T) {
	defer testutils.AfterTest(t)()
	ctx := context.Background()

	opts := config.WithLongScanAndCKPOpts(nil)
	tae := testutil.NewTestEngine(ctx, ModuleName, t, opts)
	defer tae.Close()
	rows := 10
	schema := catalog.MockSchemaAll(2, 1)
	schema.BlockMaxRows = 10
	tae.BindSchema(schema)
	bat := catalog.MockBatch(schema, rows)
	defer bat.Close()
	bats := bat.Split(rows)
	tae.CreateRelAndAppend(bat, true)

	tae.CompactBlocks(false)

	txn, err := tae.StartTxn(nil)
	assert.NoError(t, err)
	v5 := bat.Vecs[schema.GetSingleSortKeyIdx()].Get(5)
	tae.TryDeleteByDeltalocWithTxn([]any{v5}, txn)
	v1 := bat.Vecs[schema.GetSingleSortKeyIdx()].Get(1)
	filter1 := handle.NewEQFilter(v1)
	db, err := txn.GetDatabase("db")
	assert.NoError(t, err)
	rel, err := db.GetRelationByName(schema.Name)
	assert.NoError(t, err)
	err = rel.DeleteByFilter(context.Background(), filter1)
	assert.NoError(t, err)
	tae.DoAppendWithTxn(bats[1], txn, false)
	tae.DoAppendWithTxn(bats[5], txn, false)
	assert.NoError(t, txn.Commit(context.Background()))

	tae.CheckRowsByScan(rows, true)

	tae.Restart(ctx)

	tae.CheckRowsByScan(rows, true)
}

func TestReplayPersistedDelete(t *testing.T) {
	defer testutils.AfterTest(t)()
	ctx := context.Background()

	opts := config.WithLongScanAndCKPOpts(nil)
	tae := testutil.NewTestEngine(ctx, ModuleName, t, opts)
	defer tae.Close()
	rows := 10
	schema := catalog.MockSchemaAll(2, 1)
	schema.BlockMaxRows = 10
	tae.BindSchema(schema)
	bat := catalog.MockBatch(schema, rows)
	defer bat.Close()
	tae.CreateRelAndAppend(bat, true)
	tae.CompactBlocks(false)

	v3 := bat.Vecs[schema.GetSingleSortKeyIdx()].Get(3)
	filter3 := handle.NewEQFilter(v3)
	txn, rel := tae.GetRelation()
	id, offset, err := rel.GetByFilter(context.Background(), filter3)
	assert.NoError(t, err)
	assert.NoError(t, txn.Commit(context.Background()))

	ok, err := tae.TryDeleteByDeltaloc([]any{v3})
	assert.NoError(t, err)
	assert.True(t, ok)

	tae.Restart(context.Background())

	txn, rel = tae.GetRelation()
	err = rel.RangeDelete(id, offset, offset, handle.DT_Normal)
	assert.Error(t, err)
	assert.NoError(t, txn.Commit(context.Background()))
}

func TestCheckpointReadWrite(t *testing.T) {
	defer testutils.AfterTest(t)()
	ctx := context.Background()

	opts := config.WithLongScanAndCKPOpts(nil)
	tae := testutil.NewTestEngine(ctx, ModuleName, t, opts)
	defer tae.Close()

	txn, err := tae.StartTxn(nil)
	assert.NoError(t, err)
	db, err := txn.CreateDatabase("db", "create database db", "1")
	assert.NoError(t, err)
	schema1 := catalog.MockSchemaAll(2, 1)
	_, err = db.CreateRelation(schema1)
	assert.NoError(t, err)
	schema2 := catalog.MockSchemaAll(3, -1)
	_, err = db.CreateRelation(schema2)
	assert.NoError(t, err)
	assert.NoError(t, txn.Commit(context.Background()))

	t1 := tae.TxnMgr.Now()
	testutil.CheckCheckpointReadWrite(t, types.TS{}, t1, tae.Catalog, smallCheckpointBlockRows, smallCheckpointSize, tae.Opts.Fs)

	txn, err = tae.StartTxn(nil)
	assert.NoError(t, err)
	db, err = txn.GetDatabase("db")
	assert.NoError(t, err)
	_, err = db.DropRelationByName(schema1.Name)
	assert.NoError(t, err)
	_, err = db.DropRelationByName(schema2.Name)
	assert.NoError(t, err)
	assert.NoError(t, txn.Commit(context.Background()))

	t2 := tae.TxnMgr.Now()
	testutil.CheckCheckpointReadWrite(t, types.TS{}, t2, tae.Catalog, smallCheckpointBlockRows, smallCheckpointSize, tae.Opts.Fs)
	testutil.CheckCheckpointReadWrite(t, t1, t2, tae.Catalog, smallCheckpointBlockRows, smallCheckpointSize, tae.Opts.Fs)

	txn, err = tae.StartTxn(nil)
	assert.NoError(t, err)
	_, err = txn.DropDatabase("db")
	assert.NoError(t, err)
	assert.NoError(t, txn.Commit(context.Background()))
	t3 := tae.TxnMgr.Now()
	testutil.CheckCheckpointReadWrite(t, types.TS{}, t3, tae.Catalog, smallCheckpointBlockRows, smallCheckpointSize, tae.Opts.Fs)
	testutil.CheckCheckpointReadWrite(t, t2, t3, tae.Catalog, smallCheckpointBlockRows, smallCheckpointSize, tae.Opts.Fs)

	schema := catalog.MockSchemaAll(2, 1)
	schema.BlockMaxRows = 1
	schema.ObjectMaxBlocks = 1
	tae.BindSchema(schema)
	bat := catalog.MockBatch(schema, 10)

	tae.CreateRelAndAppend(bat, true)
	t4 := tae.TxnMgr.Now()
	testutil.CheckCheckpointReadWrite(t, types.TS{}, t4, tae.Catalog, smallCheckpointBlockRows, smallCheckpointSize, tae.Opts.Fs)
	testutil.CheckCheckpointReadWrite(t, t3, t4, tae.Catalog, smallCheckpointBlockRows, smallCheckpointSize, tae.Opts.Fs)

	tae.CompactBlocks(false)
	t5 := tae.TxnMgr.Now()
	testutil.CheckCheckpointReadWrite(t, types.TS{}, t5, tae.Catalog, smallCheckpointBlockRows, smallCheckpointSize, tae.Opts.Fs)
	testutil.CheckCheckpointReadWrite(t, t4, t5, tae.Catalog, smallCheckpointBlockRows, smallCheckpointSize, tae.Opts.Fs)
}

func TestCheckpointReadWrite2(t *testing.T) {
	defer testutils.AfterTest(t)()
	ctx := context.Background()

	opts := config.WithLongScanAndCKPOpts(nil)
	tae := testutil.NewTestEngine(ctx, ModuleName, t, opts)
	defer tae.Close()

	for i := 0; i < 10; i++ {
		schema := catalog.MockSchemaAll(i+1, i)
		schema.BlockMaxRows = 2
		bat := catalog.MockBatch(schema, rand.Intn(30))
		tae.BindSchema(schema)
		createDB := false
		if i == 0 {
			createDB = true
		}
		tae.CreateRelAndAppend(bat, createDB)
		tae.CompactBlocks(false)
	}

	t1 := tae.TxnMgr.Now()
	testutil.CheckCheckpointReadWrite(t, types.TS{}, t1, tae.Catalog, smallCheckpointBlockRows, smallCheckpointSize, tae.Opts.Fs)
}

func TestSnapshotCheckpoint(t *testing.T) {
	defer testutils.AfterTest(t)()
	testutils.EnsureNoLeak(t)
	ctx := context.Background()

	opts := new(options.Options)
	opts = config.WithLongScanAndCKPOpts(opts)
	options.WithDisableGCCheckpoint()(opts)
	tae := testutil.NewTestEngine(ctx, ModuleName, t, opts)
	defer tae.Close()
	db := tae.DB
	db.DiskCleaner.GetCleaner().SetMinMergeCountForTest(2)

	schema1 := catalog.MockSchemaAll(13, 2)
	schema1.BlockMaxRows = 10
	schema1.ObjectMaxBlocks = 2

	schema2 := catalog.MockSchemaAll(13, 2)
	schema2.BlockMaxRows = 10
	schema2.ObjectMaxBlocks = 2
	var rel1 handle.Relation
	{
		txn, _ := db.StartTxn(nil)
		database, err := txn.CreateDatabase("db", "", "")
		assert.Nil(t, err)
		rel1, err = database.CreateRelation(schema1)
		assert.Nil(t, err)
		_, err = database.CreateRelation(schema2)
		assert.Nil(t, err)
		assert.Nil(t, txn.Commit(context.Background()))
	}
	bat := catalog.MockBatch(schema1, int(schema1.BlockMaxRows*10-1))
	defer bat.Close()
	bats := bat.Split(bat.Length())

	pool, err := ants.NewPool(20)
	assert.Nil(t, err)
	defer pool.Release()
	var wg sync.WaitGroup

	for i := 0; i < len(bats)/2; i++ {
		wg.Add(2)
		err = pool.Submit(testutil.AppendClosure(t, bats[i], schema1.Name, db, &wg))
		assert.Nil(t, err)
		err = pool.Submit(testutil.AppendClosure(t, bats[i], schema2.Name, db, &wg))
		assert.Nil(t, err)
	}
	wg.Wait()
	ts := types.BuildTS(time.Now().UTC().UnixNano(), 0)
	db.ForceCheckpoint(ctx, ts, time.Minute)
	snapshot := types.BuildTS(time.Now().UTC().UnixNano(), 0)
	db.ForceCheckpoint(ctx, snapshot, time.Minute)
	tae.ForceCheckpoint()
	assert.Equal(t, uint64(0), db.Runtime.Scheduler.GetPenddingLSNCnt())
	var wg2 sync.WaitGroup
	for i := len(bats) / 2; i < len(bats); i++ {
		wg2.Add(2)
		err = pool.Submit(testutil.AppendClosure(t, bats[i], schema1.Name, db, &wg2))
		assert.Nil(t, err)
		err = pool.Submit(testutil.AppendClosure(t, bats[i], schema2.Name, db, &wg2))
		assert.Nil(t, err)
	}
	wg2.Wait()
	tae.ForceCheckpoint()
	tae.ForceCheckpoint()
	ins1, seg1 := testutil.GetUserTablesInsBatch(t, rel1.ID(), types.TS{}, snapshot, db.Catalog)
	ckps, err := checkpoint.ListSnapshotCheckpoint(ctx, db.Opts.Fs, snapshot, rel1.ID(), checkpoint.SpecifiedCheckpoint)
	assert.Nil(t, err)
	var inslen, seglen int
	for _, ckp := range ckps {
		ins, _, _, seg, cbs := testutil.ReadSnapshotCheckpoint(t, rel1.ID(), ckp.GetLocation(), db.Opts.Fs)
		for _, cb := range cbs {
			if cb != nil {
				cb()
			}
		}
		if ins != nil {
			moIns, err := batch.ProtoBatchToBatch(ins)
			assert.NoError(t, err)
			inslen += moIns.Vecs[0].Length()
		}
		if seg != nil {
			moIns, err := batch.ProtoBatchToBatch(seg)
			assert.NoError(t, err)
			seglen += moIns.Vecs[0].Length()
		}
	}
	assert.Equal(t, inslen, ins1.Length())
	assert.Equal(t, seglen, seg1.Length())
	assert.Equal(t, int64(0), common.DebugAllocator.CurrNB())
}

func TestEstimateMemSize(t *testing.T) {
	defer testutils.AfterTest(t)()
	ctx := context.Background()

	opts := config.WithLongScanAndCKPOpts(nil)
	tae := testutil.NewTestEngine(ctx, ModuleName, t, opts)
	defer tae.Close()
	schema := catalog.MockSchemaAll(2, 1)
	schema.BlockMaxRows = 50
	schemaBig := catalog.MockSchemaAll(14, 1)

	schema50rowSize := 0
	{
		tae.BindSchema(schema)
		bat := catalog.MockBatch(schema, 50)
		testutil.CreateRelationAndAppend(t, 0, tae.DB, "db", schema, bat, true)
		txn, rel := tae.GetRelation()
		blk := testutil.GetOneBlockMeta(rel)
		size1, ds1 := blk.GetObjectData().EstimateMemSize()
		schema50rowSize = size1

		blkID := objectio.NewBlockidWithObjectID(blk.ID(), 0)
		err := rel.DeleteByPhyAddrKey(*objectio.NewRowid(blkID, 1))
		require.NoError(t, err)
		size2, ds2 := blk.GetObjectData().EstimateMemSize()

		err = rel.DeleteByPhyAddrKey(*objectio.NewRowid(blkID, 5))
		require.NoError(t, err)
		size3, ds3 := blk.GetObjectData().EstimateMemSize()
		// require.Less(t, size1, size2)
		// require.Less(t, size2, size3)
		require.NoError(t, txn.Rollback(ctx))
		size4, ds4 := blk.GetObjectData().EstimateMemSize()
		t.Log(size1, size2, size3, size4)
		t.Log(ds1, ds2, ds3, ds4)
	}

	{
		tae.BindSchema(schemaBig)
		bat := catalog.MockBatch(schemaBig, 50)
		testutil.CreateRelationAndAppend(t, 0, tae.DB, "db", schemaBig, bat, false)
		txn, rel := tae.GetRelation()
		blk := testutil.GetOneBlockMeta(rel)
		size1, d1 := blk.GetObjectData().EstimateMemSize()

		blkID := objectio.NewBlockidWithObjectID(blk.ID(), 0)
		err := rel.DeleteByPhyAddrKey(*objectio.NewRowid(blkID, 1))
		require.NoError(t, err)

		size2, d2 := blk.GetObjectData().EstimateMemSize()

		err = rel.DeleteByPhyAddrKey(*objectio.NewRowid(blkID, 5))
		require.NoError(t, err)
		size3, d3 := blk.GetObjectData().EstimateMemSize()

		t.Log(size1, size2, size3)
		t.Log(d1, d2, d3)
		require.Equal(t, size1, size2)
		require.Equal(t, size2, size3)
		require.Less(t, d1, d2)
		require.Less(t, schema50rowSize, size1)
		require.NoError(t, txn.Commit(ctx))
	}
}

func TestColumnCount(t *testing.T) {
	defer testutils.AfterTest(t)()
	ctx := context.Background()

	opts := config.WithLongScanAndCKPOpts(nil)
	tae := testutil.NewTestEngine(ctx, ModuleName, t, opts)
	defer tae.Close()
	schema := catalog.MockSchemaAll(2, 1)
	schema.BlockMaxRows = 50
	tae.BindSchema(schema)
	bat := catalog.MockBatch(schema, 1)
	defer bat.Close()

	tae.CreateRelAndAppend(bat, true)

	{
		txn, rel := tae.GetRelation()
		for i := 0; i < 500; i++ {
			colName := fmt.Sprintf("col %d", i)
			err := rel.AlterTable(context.TODO(), api.NewAddColumnReq(0, 0, colName, types.NewProtoType(types.T_char), 5))
			require.NoError(t, err)
		}
		require.Nil(t, txn.Commit(context.Background()))
	}

	txn, err := tae.StartTxn(nil)
	assert.NoError(t, err)
	db, err := txn.GetDatabase("db")
	assert.NoError(t, err)
	_, err = db.DropRelationByName(schema.Name)
	assert.NoError(t, err)
	assert.NoError(t, txn.Commit(context.Background()))

	commitTS := txn.GetCommitTS()
	tae.Catalog.GCByTS(context.Background(), commitTS.Next())
}

func TestCollectDeletesInRange1(t *testing.T) {
	defer testutils.AfterTest(t)()
	ctx := context.Background()

	opts := config.WithLongScanAndCKPOpts(nil)
	tae := testutil.NewTestEngine(ctx, ModuleName, t, opts)
	defer tae.Close()
	schema := catalog.MockSchemaAll(2, 1)
	schema.BlockMaxRows = 50
	tae.BindSchema(schema)
	bat := catalog.MockBatch(schema, 2)
	defer bat.Close()

	tae.CreateRelAndAppend(bat, true)

	txn, rel := tae.GetRelation()
	v := bat.Vecs[schema.GetSingleSortKeyIdx()].Get(0)
	filter := handle.NewEQFilter(v)
	err := rel.DeleteByFilter(context.Background(), filter)
	assert.NoError(t, err)
	err = txn.Commit(context.Background())
	assert.NoError(t, err)

	txn, rel = tae.GetRelation()
	v = bat.Vecs[schema.GetSingleSortKeyIdx()].Get(1)
	filter = handle.NewEQFilter(v)
	err = rel.DeleteByFilter(context.Background(), filter)
	assert.NoError(t, err)
	err = txn.Commit(context.Background())
	assert.NoError(t, err)

	tae.CheckCollectDeleteInRange()
}

func TestCollectDeletesInRange2(t *testing.T) {
	defer testutils.AfterTest(t)()
	ctx := context.Background()

	opts := config.WithLongScanAndCKPOpts(nil)
	tae := testutil.NewTestEngine(ctx, ModuleName, t, opts)
	defer tae.Close()
	schema := catalog.MockSchemaAll(2, 1)
	schema.BlockMaxRows = 50
	tae.BindSchema(schema)
	bat := catalog.MockBatch(schema, 50)
	defer bat.Close()

	tae.CreateRelAndAppend(bat, true)
	tae.CompactBlocks(false)

	txn, rel := tae.GetRelation()
	blk := testutil.GetOneObject(rel)
	deltaLoc, err := testutil.MockCNDeleteInS3(tae.Runtime.Fs, blk.GetMeta().(*catalog.ObjectEntry).GetObjectData(), 0, schema, txn, []uint32{0, 1, 2, 3})
	assert.NoError(t, err)
	assert.NoError(t, txn.Commit(context.Background()))

	txn, rel = tae.GetRelation()
	blk = testutil.GetOneObject(rel)
	ok, err := rel.TryDeleteByDeltaloc(blk.Fingerprint(), deltaLoc)
	assert.True(t, ok)
	assert.NoError(t, err)
	assert.NoError(t, txn.Commit(context.Background()))

	t.Log(tae.Catalog.SimplePPString(3))
	txn, rel = tae.GetRelation()
	blk = testutil.GetOneObject(rel)
	deletes, _, err := blk.GetMeta().(*catalog.ObjectEntry).GetObjectData().CollectDeleteInRange(
		context.Background(), types.TS{}, txn.GetStartTS(), true, common.DefaultAllocator,
	)
	assert.NoError(t, err)
	assert.Equal(t, 4, deletes.Length())
	assert.NoError(t, txn.Commit(context.Background()))

	txn, rel = tae.GetRelation()
	v1 := bat.Vecs[schema.GetSingleSortKeyIdx()].Get(4)
	filter := handle.NewEQFilter(v1)
	err = rel.DeleteByFilter(context.Background(), filter)
	assert.NoError(t, err)
	assert.NoError(t, txn.Commit(context.Background()))

	txn, rel = tae.GetRelation()
	blk = testutil.GetOneObject(rel)
	deletes, _, err = blk.GetMeta().(*catalog.ObjectEntry).GetObjectData().CollectDeleteInRange(
		context.Background(), types.TS{}, txn.GetStartTS(), true, common.DefaultAllocator,
	)
	assert.NoError(t, err)
	assert.Equal(t, 5, deletes.Length())
	assert.NoError(t, txn.Commit(context.Background()))
}

func TestGlobalCheckpoint7(t *testing.T) {
	defer testutils.AfterTest(t)()
	ctx := context.Background()

	opts := config.WithQuickScanAndCKPOpts(nil)
	options.WithCheckpointGlobalMinCount(3)(opts)
	tae := testutil.NewTestEngine(ctx, ModuleName, t, opts)
	defer tae.Close()

	txn, err := tae.StartTxn(nil)
	assert.NoError(t, err)
	_, err = txn.CreateDatabase("db1", "sql", "typ")
	assert.NoError(t, err)
	assert.NoError(t, txn.Commit(context.Background()))

	testutils.WaitExpect(10000, func() bool {
		return tae.Wal.GetPenddingCnt() == 0
	})

	entries := tae.BGCheckpointRunner.GetAllCheckpoints()
	for _, e := range entries {
		t.Logf("%s", e.String())
	}
	assert.Equal(t, 1, len(entries))

	tae.Restart(context.Background())

	txn, err = tae.StartTxn(nil)
	assert.NoError(t, err)
	_, err = txn.CreateDatabase("db2", "sql", "typ")
	assert.NoError(t, err)
	assert.NoError(t, txn.Commit(context.Background()))

	testutils.WaitExpect(10000, func() bool {
		return tae.Wal.GetPenddingCnt() == 0
	})

	entries = tae.BGCheckpointRunner.GetAllCheckpoints()
	for _, e := range entries {
		t.Logf("%s", e.String())
	}
	assert.Equal(t, 2, len(entries))

	tae.Restart(context.Background())

	txn, err = tae.StartTxn(nil)
	assert.NoError(t, err)
	_, err = txn.CreateDatabase("db3", "sql", "typ")
	assert.NoError(t, err)
	assert.NoError(t, txn.Commit(context.Background()))

	testutils.WaitExpect(10000, func() bool {
		return tae.Wal.GetPenddingCnt() == 0
	})

	testutils.WaitExpect(10000, func() bool {
		return len(tae.BGCheckpointRunner.GetAllGlobalCheckpoints()) == 1
	})

	entries = tae.BGCheckpointRunner.GetAllCheckpoints()
	for _, e := range entries {
		t.Logf("%s", e.String())
	}
	assert.Equal(t, 1, len(entries))

}

func TestSplitCommand(t *testing.T) {
	defer testutils.AfterTest(t)()
	ctx := context.Background()

	opts := config.WithLongScanAndCKPOpts(nil)
	opts.MaxMessageSize = txnbase.CmdBufReserved + 2*1024
	tae := testutil.NewTestEngine(ctx, ModuleName, t, opts)
	defer tae.Close()
	schema := catalog.MockSchemaAll(2, 1)
	schema.BlockMaxRows = 50
	tae.BindSchema(schema)
	bat := catalog.MockBatch(schema, 50)
	defer bat.Close()

	tae.CreateRelAndAppend(bat, true)

	tae.CheckRowsByScan(50, false)
	t.Log(tae.Catalog.SimplePPString(3))
	tae.Restart(context.Background())
	t.Log(tae.Catalog.SimplePPString(3))
	tae.CheckRowsByScan(50, false)
}

func TestVisitTombstone(t *testing.T) {
	defer testutils.AfterTest(t)()
	ctx := context.Background()
	opts := config.WithLongScanAndCKPOpts(nil)
	options.WithGlobalVersionInterval(time.Microsecond)(opts)
	tae := testutil.NewTestEngine(ctx, ModuleName, t, opts)
	defer tae.Close()
	schema := catalog.MockSchemaAll(2, 1)
	schema.BlockMaxRows = 50
	tae.BindSchema(schema)
	bat := catalog.MockBatch(schema, 50)
	defer bat.Close()

	tae.CreateRelAndAppend(bat, true)

	var metas []*catalog.ObjectEntry

	txn, rel := tae.GetRelation()
	it := rel.MakeObjectIt()
	for it.Next() {
		blk := it.GetObject()
		meta := blk.GetMeta().(*catalog.ObjectEntry)
		metas = append(metas, meta)
	}
	it.Next()
	_ = txn.Commit(context.Background())
	if len(metas) == 0 {
		return
	}
	txn, _ = tae.GetRelation()
	task, err := jobs.NewFlushTableTailTask(nil, txn, metas, tae.Runtime, txn.GetStartTS())
	assert.NoError(t, err)
	err = task.OnExec(context.Background())
	{
		tae.DeleteAll(true)
	}
	assert.NoError(t, err)
	assert.NoError(t, txn.Commit(context.Background()))
	ts1 := tae.TxnMgr.Now()

	tae.CompactBlocks(false)
	t.Log(tae.Catalog.SimplePPString(3))
	tae.ForceGlobalCheckpoint(ctx, ts1, time.Minute, 0)

	t.Log(tae.Catalog.SimplePPString(3))
	tae.Restart(context.Background())
	t.Log(tae.Catalog.SimplePPString(3))
}

func TestDedupAndFlush(t *testing.T) {
	defer testutils.AfterTest(t)()
	ctx := context.Background()
	opts := config.WithLongScanAndCKPOpts(nil)
	options.WithGlobalVersionInterval(time.Microsecond)(opts)
	tae := testutil.NewTestEngine(ctx, ModuleName, t, opts)
	defer tae.Close()
	schema := catalog.MockSchemaAll(2, 1)
	schema.BlockMaxRows = 50
	tae.BindSchema(schema)
	bat := catalog.MockBatch(schema, 1)
	defer bat.Close()

	tae.CreateRelAndAppend(bat, true)

	flushTxn, rel := tae.GetRelation()

	obj := testutil.GetOneBlockMeta(rel)
	task, err := jobs.NewFlushTableTailTask(nil, flushTxn, []*catalog.ObjectEntry{obj}, tae.Runtime, flushTxn.GetStartTS())
	assert.NoError(t, err)
	err = task.OnExec(ctx)
	assert.NoError(t, err)

	{
		// mock update
		txn, rel := tae.GetRelation()
		v := bat.Vecs[schema.GetSingleSortKeyIdx()].Get(0)
		filter := handle.NewEQFilter(v)
		err := rel.DeleteByFilter(context.Background(), filter)
		assert.NoError(t, err)
		err = rel.Append(ctx, bat)
		assert.NoError(t, err)
		err = txn.Commit(context.Background())
		assert.NoError(t, err)
	}

	assert.NoError(t, flushTxn.Commit(ctx))
}

func TestTransferDeletes(t *testing.T) {
	defer testutils.AfterTest(t)()
	testutils.EnsureNoLeak(t)
	ctx := context.Background()

	opts := config.WithLongScanAndCKPOpts(nil)
	tae := testutil.NewTestEngine(ctx, ModuleName, t, opts)
	defer tae.Close()

	schema := catalog.MockSchema(2, 0)
	schema.BlockMaxRows = 10
	schema.ObjectMaxBlocks = 10
	tae.BindSchema(schema)
	bat := catalog.MockBatch(schema, 1)

	tae.CreateRelAndAppend(bat, true)

	txn, rel := testutil.GetDefaultRelation(t, tae.DB, schema.Name)
	blkMetas := testutil.GetAllBlockMetas(rel)
	task, err := jobs.NewFlushTableTailTask(tasks.WaitableCtx, txn, blkMetas, tae.DB.Runtime, types.MaxTs())
	assert.NoError(t, err)
	err = task.OnExec(ctx)
	assert.NoError(t, err)

	txn2, rel := tae.GetRelation()
	filter := handle.NewEQFilter(bat.Vecs[0].Get(0))
	assert.NoError(t, rel.UpdateByFilter(ctx, filter, 1, int32(3), false))
	var wg sync.WaitGroup
	txn.SetApplyCommitFn(func(at txnif.AsyncTxn) error {
		wg.Add(1)
		go func() {
			defer wg.Done()
			assert.NoError(t, txn2.PrePrepare(ctx))
		}()
		time.Sleep(time.Millisecond * 100)
		return txn.GetStore().ApplyCommit()
	})
	assert.NoError(t, txn.Commit(ctx))
	wg.Wait()
}

<<<<<<< HEAD
func TestPersistTransferTable(t *testing.T) {
	ctx := context.Background()
	opts := config.WithQuickScanAndCKPOpts(nil)
	tae := testutil.NewTestEngine(ctx, ModuleName, t, opts)
	defer tae.Close()
	schema := catalog.MockSchemaAll(13, 3)
	schema.BlockMaxRows = 10
	schema.ObjectMaxBlocks = 3
	tae.BindSchema(schema)
	testutil.CreateRelation(t, tae.DB, "db", schema, true)

	sid := objectio.NewSegmentid()
	id1 := common.ID{BlockID: *objectio.NewBlockid(sid, 1, 0)}
	id2 := common.ID{BlockID: *objectio.NewBlockid(sid, 2, 0)}

	now := time.Now()
	page := model.NewTransferHashPage(&id1, now, false, tae.Runtime.LocalFs.Service, time.Second, time.Minute)
	ids := make([]types.Rowid, 10)
	m := make(map[uint32][]byte, 10)
	for i := 0; i < 10; i++ {
		rowID := *objectio.NewRowid(&id2.BlockID, uint32(i))
		m[uint32(i)] = rowID[:]
		ids[i] = rowID
	}
	page.Train(m)
	tae.Runtime.TransferTable.AddPage(page)

	name := objectio.BuildObjectName(objectio.NewSegmentid(), 0)
	ioVector := fileservice.IOVector{
		FilePath: name.String(),
	}
	offset := int64(0)
	data := page.Pin().Val.Marshal()
	ioEntry := fileservice.IOEntry{
		Offset: offset,
		Size:   int64(len(data)),
		Data:   data,
	}
	ioVector.Entries = append(ioVector.Entries, ioEntry)

	err := tae.Runtime.Fs.Service.Write(context.Background(), ioVector)
	if err != nil {
		return
	}

	path := model.Path{
		Name:   ioVector.FilePath,
		Offset: 0,
		Size:   int64(len(data)),
	}
	page.SetPath(path)

	time.Sleep(2 * time.Second)
	tae.Runtime.TransferTable.RunTTL()
	assert.True(t, page.IsPersist())
	for i := 0; i < 10; i++ {
		id, ok := page.Transfer(uint32(i))
		assert.True(t, ok)
		assert.Equal(t, ids[i], id)
	}
}

func TestClearPersistTransferTable(t *testing.T) {
	ctx := context.Background()
	opts := config.WithQuickScanAndCKPOpts(nil)
	tae := testutil.NewTestEngine(ctx, ModuleName, t, opts)
	defer tae.Close()
	schema := catalog.MockSchemaAll(13, 3)
	schema.BlockMaxRows = 10
	schema.ObjectMaxBlocks = 3
	tae.BindSchema(schema)
	testutil.CreateRelation(t, tae.DB, "db", schema, true)

	sid := objectio.NewSegmentid()

	id1 := common.ID{BlockID: *objectio.NewBlockid(sid, 1, 0)}
	id2 := common.ID{BlockID: *objectio.NewBlockid(sid, 2, 0)}

	now := time.Now()
	page := model.NewTransferHashPage(&id1, now, false, tae.Runtime.LocalFs.Service, time.Second, 2*time.Second)
	ids := make([]types.Rowid, 10)
	m := make(map[uint32][]byte, 10)
	for i := 0; i < 10; i++ {
		rowID := *objectio.NewRowid(&id2.BlockID, uint32(i))
		m[uint32(i)] = rowID[:]
		ids[i] = rowID
	}
	page.Train(m)
	tae.Runtime.TransferTable.AddPage(page)

	name := objectio.BuildObjectName(objectio.NewSegmentid(), 0)
	ioVector := fileservice.IOVector{
		FilePath: name.String(),
	}
	offset := int64(0)
	data := page.Pin().Val.Marshal()
	ioEntry := fileservice.IOEntry{
		Offset: offset,
		Size:   int64(len(data)),
		Data:   data,
	}
	ioVector.Entries = append(ioVector.Entries, ioEntry)

	err := tae.Runtime.Fs.Service.Write(context.Background(), ioVector)
	if err != nil {
		return
	}

	path := model.Path{
		Name:   ioVector.FilePath,
		Offset: 0,
		Size:   int64(len(data)),
	}
	page.SetPath(path)

	time.Sleep(2 * time.Second)
	tae.Runtime.TransferTable.RunTTL()
	_, err = tae.Runtime.TransferTable.Pin(*page.ID())
	assert.True(t, errors.Is(err, moerr.GetOkExpectedEOB()))
=======
func TestGCKP(t *testing.T) {
	defer testutils.AfterTest(t)()
	testutils.EnsureNoLeak(t)
	ctx := context.Background()

	opts := config.WithLongScanAndCKPOpts(nil)
	tae := testutil.NewTestEngine(ctx, ModuleName, t, opts)
	defer tae.Close()

	schema := catalog.MockSchema(2, 0)
	schema.BlockMaxRows = 10
	schema.ObjectMaxBlocks = 10
	tae.BindSchema(schema)
	bat := catalog.MockBatch(schema, 1)

	tae.CreateRelAndAppend(bat, true)

	tae.DeleteAll(true)

	tae.CompactBlocks(true)
	time.Sleep(time.Millisecond * 200)

	tae.ForceGlobalCheckpoint(ctx, tae.TxnMgr.Now(), time.Minute, time.Millisecond*100)
	tae.Restart(ctx)
	t.Log(tae.Catalog.SimplePPString(3))
}

func TestCKPCollectObject(t *testing.T) {
	defer testutils.AfterTest(t)()
	testutils.EnsureNoLeak(t)
	ctx := context.Background()

	opts := config.WithLongScanAndCKPOpts(nil)
	tae := testutil.NewTestEngine(ctx, ModuleName, t, opts)
	defer tae.Close()

	schema := catalog.MockSchema(2, 0)
	schema.BlockMaxRows = 10
	schema.ObjectMaxBlocks = 10
	tae.BindSchema(schema)
	bat := catalog.MockBatch(schema, 1)

	tae.CreateRelAndAppend(bat, true)

	txn, rel := tae.GetRelation()
	blkMeta1 := testutil.GetOneBlockMeta(rel)
	task1, err := jobs.NewFlushTableTailTask(tasks.WaitableCtx, txn, []*catalog.ObjectEntry{blkMeta1}, tae.Runtime, txn.GetStartTS())
	assert.NoError(t, err)
	assert.NoError(t, task1.Execute(ctx))

	collector := logtail.NewIncrementalCollector(types.TS{}, tae.TxnMgr.Now(), true)
	assert.NoError(t, tae.Catalog.RecurLoop(collector))
	ckpData := collector.OrphanData()
	objBatch := ckpData.GetTNObjectBatchs()
	assert.Equal(t, 4, objBatch.Length())
	assert.NoError(t, txn.Commit(ctx))
}

func TestGCCatalog4(t *testing.T) {
	defer testutils.AfterTest(t)()
	testutils.EnsureNoLeak(t)
	ctx := context.Background()

	opts := config.WithLongScanAndCKPOpts(nil)
	tae := testutil.NewTestEngine(ctx, ModuleName, t, opts)
	defer tae.Close()

	schema := catalog.MockSchema(2, 0)
	schema.BlockMaxRows = 10
	schema.ObjectMaxBlocks = 10
	tae.BindSchema(schema)
	bat := catalog.MockBatch(schema, 1)

	tae.CreateRelAndAppend(bat, true)

	tae.DeleteAll(true)

	tae.CompactBlocks(true)

	tae.Catalog.GCByTS(ctx, tae.TxnMgr.Now())

>>>>>>> c1751aa2
}<|MERGE_RESOLUTION|>--- conflicted
+++ resolved
@@ -27,21 +27,19 @@
 	"testing"
 	"time"
 
-	"github.com/matrixorigin/matrixone/pkg/vm/engine/tae/model"
-
 	"github.com/matrixorigin/matrixone/pkg/fileservice"
 
 	"sort"
 
 	"github.com/matrixorigin/matrixone/pkg/logutil"
 	"github.com/matrixorigin/matrixone/pkg/objectio"
-
 	"github.com/matrixorigin/matrixone/pkg/util/fault"
 	"github.com/matrixorigin/matrixone/pkg/vm/engine/tae/blockio"
 	"github.com/matrixorigin/matrixone/pkg/vm/engine/tae/db"
 	"github.com/matrixorigin/matrixone/pkg/vm/engine/tae/db/dbutils"
 	"github.com/matrixorigin/matrixone/pkg/vm/engine/tae/db/gc"
 	"github.com/matrixorigin/matrixone/pkg/vm/engine/tae/db/testutil"
+	"github.com/matrixorigin/matrixone/pkg/vm/engine/tae/model"
 	"github.com/matrixorigin/matrixone/pkg/vm/engine/tae/tables"
 	"github.com/matrixorigin/matrixone/pkg/vm/engine/tae/txn/txnbase"
 
@@ -9135,7 +9133,89 @@
 	wg.Wait()
 }
 
-<<<<<<< HEAD
+func TestGCKP(t *testing.T) {
+	defer testutils.AfterTest(t)()
+	testutils.EnsureNoLeak(t)
+	ctx := context.Background()
+
+	opts := config.WithLongScanAndCKPOpts(nil)
+	tae := testutil.NewTestEngine(ctx, ModuleName, t, opts)
+	defer tae.Close()
+
+	schema := catalog.MockSchema(2, 0)
+	schema.BlockMaxRows = 10
+	schema.ObjectMaxBlocks = 10
+	tae.BindSchema(schema)
+	bat := catalog.MockBatch(schema, 1)
+
+	tae.CreateRelAndAppend(bat, true)
+
+	tae.DeleteAll(true)
+
+	tae.CompactBlocks(true)
+	time.Sleep(time.Millisecond * 200)
+
+	tae.ForceGlobalCheckpoint(ctx, tae.TxnMgr.Now(), time.Minute, time.Millisecond*100)
+	tae.Restart(ctx)
+	t.Log(tae.Catalog.SimplePPString(3))
+}
+
+func TestCKPCollectObject(t *testing.T) {
+	defer testutils.AfterTest(t)()
+	testutils.EnsureNoLeak(t)
+	ctx := context.Background()
+
+	opts := config.WithLongScanAndCKPOpts(nil)
+	tae := testutil.NewTestEngine(ctx, ModuleName, t, opts)
+	defer tae.Close()
+
+	schema := catalog.MockSchema(2, 0)
+	schema.BlockMaxRows = 10
+	schema.ObjectMaxBlocks = 10
+	tae.BindSchema(schema)
+	bat := catalog.MockBatch(schema, 1)
+
+	tae.CreateRelAndAppend(bat, true)
+
+	txn, rel := tae.GetRelation()
+	blkMeta1 := testutil.GetOneBlockMeta(rel)
+	task1, err := jobs.NewFlushTableTailTask(tasks.WaitableCtx, txn, []*catalog.ObjectEntry{blkMeta1}, tae.Runtime, txn.GetStartTS())
+	assert.NoError(t, err)
+	assert.NoError(t, task1.Execute(ctx))
+
+	collector := logtail.NewIncrementalCollector(types.TS{}, tae.TxnMgr.Now(), true)
+	assert.NoError(t, tae.Catalog.RecurLoop(collector))
+	ckpData := collector.OrphanData()
+	objBatch := ckpData.GetTNObjectBatchs()
+	assert.Equal(t, 4, objBatch.Length())
+	assert.NoError(t, txn.Commit(ctx))
+}
+
+func TestGCCatalog4(t *testing.T) {
+	defer testutils.AfterTest(t)()
+	testutils.EnsureNoLeak(t)
+	ctx := context.Background()
+
+	opts := config.WithLongScanAndCKPOpts(nil)
+	tae := testutil.NewTestEngine(ctx, ModuleName, t, opts)
+	defer tae.Close()
+
+	schema := catalog.MockSchema(2, 0)
+	schema.BlockMaxRows = 10
+	schema.ObjectMaxBlocks = 10
+	tae.BindSchema(schema)
+	bat := catalog.MockBatch(schema, 1)
+
+	tae.CreateRelAndAppend(bat, true)
+
+	tae.DeleteAll(true)
+
+	tae.CompactBlocks(true)
+
+	tae.Catalog.GCByTS(ctx, tae.TxnMgr.Now())
+
+}
+
 func TestPersistTransferTable(t *testing.T) {
 	ctx := context.Background()
 	opts := config.WithQuickScanAndCKPOpts(nil)
@@ -9255,87 +9335,4 @@
 	tae.Runtime.TransferTable.RunTTL()
 	_, err = tae.Runtime.TransferTable.Pin(*page.ID())
 	assert.True(t, errors.Is(err, moerr.GetOkExpectedEOB()))
-=======
-func TestGCKP(t *testing.T) {
-	defer testutils.AfterTest(t)()
-	testutils.EnsureNoLeak(t)
-	ctx := context.Background()
-
-	opts := config.WithLongScanAndCKPOpts(nil)
-	tae := testutil.NewTestEngine(ctx, ModuleName, t, opts)
-	defer tae.Close()
-
-	schema := catalog.MockSchema(2, 0)
-	schema.BlockMaxRows = 10
-	schema.ObjectMaxBlocks = 10
-	tae.BindSchema(schema)
-	bat := catalog.MockBatch(schema, 1)
-
-	tae.CreateRelAndAppend(bat, true)
-
-	tae.DeleteAll(true)
-
-	tae.CompactBlocks(true)
-	time.Sleep(time.Millisecond * 200)
-
-	tae.ForceGlobalCheckpoint(ctx, tae.TxnMgr.Now(), time.Minute, time.Millisecond*100)
-	tae.Restart(ctx)
-	t.Log(tae.Catalog.SimplePPString(3))
-}
-
-func TestCKPCollectObject(t *testing.T) {
-	defer testutils.AfterTest(t)()
-	testutils.EnsureNoLeak(t)
-	ctx := context.Background()
-
-	opts := config.WithLongScanAndCKPOpts(nil)
-	tae := testutil.NewTestEngine(ctx, ModuleName, t, opts)
-	defer tae.Close()
-
-	schema := catalog.MockSchema(2, 0)
-	schema.BlockMaxRows = 10
-	schema.ObjectMaxBlocks = 10
-	tae.BindSchema(schema)
-	bat := catalog.MockBatch(schema, 1)
-
-	tae.CreateRelAndAppend(bat, true)
-
-	txn, rel := tae.GetRelation()
-	blkMeta1 := testutil.GetOneBlockMeta(rel)
-	task1, err := jobs.NewFlushTableTailTask(tasks.WaitableCtx, txn, []*catalog.ObjectEntry{blkMeta1}, tae.Runtime, txn.GetStartTS())
-	assert.NoError(t, err)
-	assert.NoError(t, task1.Execute(ctx))
-
-	collector := logtail.NewIncrementalCollector(types.TS{}, tae.TxnMgr.Now(), true)
-	assert.NoError(t, tae.Catalog.RecurLoop(collector))
-	ckpData := collector.OrphanData()
-	objBatch := ckpData.GetTNObjectBatchs()
-	assert.Equal(t, 4, objBatch.Length())
-	assert.NoError(t, txn.Commit(ctx))
-}
-
-func TestGCCatalog4(t *testing.T) {
-	defer testutils.AfterTest(t)()
-	testutils.EnsureNoLeak(t)
-	ctx := context.Background()
-
-	opts := config.WithLongScanAndCKPOpts(nil)
-	tae := testutil.NewTestEngine(ctx, ModuleName, t, opts)
-	defer tae.Close()
-
-	schema := catalog.MockSchema(2, 0)
-	schema.BlockMaxRows = 10
-	schema.ObjectMaxBlocks = 10
-	tae.BindSchema(schema)
-	bat := catalog.MockBatch(schema, 1)
-
-	tae.CreateRelAndAppend(bat, true)
-
-	tae.DeleteAll(true)
-
-	tae.CompactBlocks(true)
-
-	tae.Catalog.GCByTS(ctx, tae.TxnMgr.Now())
-
->>>>>>> c1751aa2
 }