--- conflicted
+++ resolved
@@ -9272,10 +9272,7 @@
 	}
 
 	txn, err := tae.StartTxn(nil)
-<<<<<<< HEAD
-=======
-	assert.NoError(t, err)
->>>>>>> 97976e80
+	assert.NoError(t, err)
 	vals := make([]any, 0)
 	for i := 0; i < 20; i += 2 {
 		v := bat.Vecs[schema.GetSingleSortKeyIdx()].Get(i)
@@ -9299,10 +9296,7 @@
 	}
 	assert.NoError(t, txn.Commit(ctx))
 
-<<<<<<< HEAD
 	tae.CheckRowsByScan(10, true)
-=======
-	// tae.CheckRowsByScan(10, true)
 }
 
 func TestFillBlockTombstonesPersistedAobj(t *testing.T) {
@@ -9336,5 +9330,4 @@
 		common.DebugAllocator)
 	assert.NoError(t, txn.Commit(ctx))
 	assert.Equal(t, 1, deletes.Count())
->>>>>>> 97976e80
 }