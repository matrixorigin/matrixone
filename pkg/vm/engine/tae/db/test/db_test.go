// Copyright 2021 Matrix Origin
//
// Licensed under the Apache License, Version 2.0 (the "License");
// you may not use this file except in compliance with the License.
// You may obtain a copy of the License at
//
//      http://www.apache.org/licenses/LICENSE-2.0
//
// Unless required by applicable law or agreed to in writing, software
// distributed under the License is distributed on an "AS IS" BASIS,
// WITHOUT WARRANTIES OR CONDITIONS OF ANY KIND, either express or implied.
// See the License for the specific language governing permissions and
// limitations under the License.

package test

import (
	"bytes"
	"context"
	"errors"
	"fmt"
	"math"
	"math/rand"
	"reflect"
	"sort"
	"strings"
	"sync"
	"sync/atomic"
	"testing"
	"time"

	"github.com/matrixorigin/matrixone/pkg/vm/engine"

	"github.com/matrixorigin/matrixone/pkg/vm/engine/tae/logstore/store"

	pkgcatalog "github.com/matrixorigin/matrixone/pkg/catalog"
	"github.com/matrixorigin/matrixone/pkg/common/moerr"
	"github.com/matrixorigin/matrixone/pkg/common/mpool"
	"github.com/matrixorigin/matrixone/pkg/container/batch"
	"github.com/matrixorigin/matrixone/pkg/container/nulls"
	"github.com/matrixorigin/matrixone/pkg/container/types"
	"github.com/matrixorigin/matrixone/pkg/container/vector"
	"github.com/matrixorigin/matrixone/pkg/fileservice"
	"github.com/matrixorigin/matrixone/pkg/logutil"
	"github.com/matrixorigin/matrixone/pkg/objectio"
	"github.com/matrixorigin/matrixone/pkg/pb/api"
	"github.com/matrixorigin/matrixone/pkg/pb/plan"
	"github.com/matrixorigin/matrixone/pkg/pb/timestamp"
	"github.com/matrixorigin/matrixone/pkg/util/fault"
	"github.com/matrixorigin/matrixone/pkg/vm/engine/tae/blockio"
	"github.com/matrixorigin/matrixone/pkg/vm/engine/tae/catalog"
	"github.com/matrixorigin/matrixone/pkg/vm/engine/tae/common"
	"github.com/matrixorigin/matrixone/pkg/vm/engine/tae/containers"
	"github.com/matrixorigin/matrixone/pkg/vm/engine/tae/db"
	"github.com/matrixorigin/matrixone/pkg/vm/engine/tae/db/checkpoint"
	"github.com/matrixorigin/matrixone/pkg/vm/engine/tae/db/dbutils"
	"github.com/matrixorigin/matrixone/pkg/vm/engine/tae/db/gc/v3"
	"github.com/matrixorigin/matrixone/pkg/vm/engine/tae/db/merge"
	"github.com/matrixorigin/matrixone/pkg/vm/engine/tae/db/testutil"
	"github.com/matrixorigin/matrixone/pkg/vm/engine/tae/iface/handle"
	"github.com/matrixorigin/matrixone/pkg/vm/engine/tae/iface/txnif"
	"github.com/matrixorigin/matrixone/pkg/vm/engine/tae/logtail"
	"github.com/matrixorigin/matrixone/pkg/vm/engine/tae/model"
	"github.com/matrixorigin/matrixone/pkg/vm/engine/tae/options"
	"github.com/matrixorigin/matrixone/pkg/vm/engine/tae/tables"
	"github.com/matrixorigin/matrixone/pkg/vm/engine/tae/tables/jobs"
	"github.com/matrixorigin/matrixone/pkg/vm/engine/tae/tasks"
	ops "github.com/matrixorigin/matrixone/pkg/vm/engine/tae/tasks/worker"
	"github.com/matrixorigin/matrixone/pkg/vm/engine/tae/testutils"
	"github.com/matrixorigin/matrixone/pkg/vm/engine/tae/testutils/config"
	"github.com/matrixorigin/matrixone/pkg/vm/engine/tae/txn/txnbase"
	"github.com/matrixorigin/matrixone/pkg/vm/engine/tae/wal"
	"github.com/panjf2000/ants/v2"
	"github.com/stretchr/testify/assert"
	"github.com/stretchr/testify/require"
)

const (
	ModuleName                     = "TAEDB"
	smallCheckpointBlockRows       = 10
	smallCheckpointSize            = 1024
	defaultGlobalCheckpointTimeout = 10 * time.Second
)

func TestPrintVector(t *testing.T) {
	defer testutils.AfterTest(t)()
	testutils.EnsureNoLeak(t)

	mp, err := mpool.NewMPool("test", 0, mpool.NoFixed)
	assert.NoError(t, err)
	vec1 := vector.NewVec(types.T_uint32.ToType())
	defer vec1.Free(mp)
	for i := 0; i < 10; i++ {
		err = vector.AppendFixed[uint32](vec1, math.MaxUint32, false, mp)
		assert.NoError(t, err)
	}

	vec1.Reset(types.T_varchar.ToType())
	err = vector.AppendBytes(vec1, nil, true, mp)
	require.NoError(t, err)
	s := common.MoVectorToString(vec1, 10)
	t.Log(s)
}

func TestAppend1(t *testing.T) {
	defer testutils.AfterTest(t)()
	testutils.EnsureNoLeak(t)
	ctx := context.Background()

	tae := testutil.NewTestEngine(ctx, ModuleName, t, nil)
	defer tae.Close()
	schema := catalog.MockSchemaAll(14, 3)
	schema.Extra.BlockMaxRows = objectio.BlockMaxRows
	schema.Extra.ObjectMaxBlocks = uint32(options.DefaultBlocksPerObject)
	tae.BindSchema(schema)
	data := catalog.MockBatch(schema, int(schema.Extra.BlockMaxRows*2))
	defer data.Close()
	bats := data.Split(4)
	now := time.Now()
	tae.CreateRelAndAppend(bats[0], true)
	t.Log(time.Since(now))
	tae.CheckRowsByScan(bats[0].Length(), false)

	txn, rel := tae.GetRelation()
	err := rel.Append(context.Background(), bats[1])
	assert.NoError(t, err)
	// FIXME
	// testutil.CheckAllColRowsByScan(t, rel, bats[0].Length()+bats[1].Length(), false)
	err = rel.Append(context.Background(), bats[2])
	assert.NoError(t, err)
	assert.NoError(t, txn.Commit(context.Background()))
	tae.CheckRowsByScan(bats[0].Length()+bats[1].Length()+bats[2].Length(), false)
	t.Log(tae.Catalog.SimplePPString(common.PPL1))
}

func TestAppend2(t *testing.T) {
	defer testutils.AfterTest(t)()
	testutils.EnsureNoLeak(t)
	ctx := context.Background()

	opts := config.WithQuickScanAndCKPOpts(nil)
	db := testutil.NewTestEngine(ctx, ModuleName, t, opts)
	defer db.Close()

	// this task won't affect logic of TestAppend2, it just prints logs about dirty count
	// forest := logtail.NewDirtyCollector(db.LogtailMgr, opts.Clock, db.Catalog, new(catalog.LoopProcessor))
	// hb := ops.NewHeartBeaterWithFunc(5*time.Millisecond, func() {
	// 	forest.Run()
	// 	t.Log(forest.String())
	// }, nil)
	// hb.Start()
	// defer hb.Stop()

	schema := catalog.MockSchemaAll(13, 3)
	schema.Extra.BlockMaxRows = 10
	schema.Extra.ObjectMaxBlocks = 10
	testutil.CreateRelation(t, db.DB, "db", schema, true)

	totalRows := uint64(schema.Extra.BlockMaxRows * 30)
	bat := catalog.MockBatch(schema, int(totalRows))
	defer bat.Close()
	bats := bat.Split(100)

	var wg sync.WaitGroup
	pool, _ := ants.NewPool(80)
	defer pool.Release()

	start := time.Now()
	for _, data := range bats {
		wg.Add(1)
		err := pool.Submit(testutil.AppendClosure(t, data, schema.Name, db.DB, &wg))
		assert.Nil(t, err)
	}
	wg.Wait()
	t.Logf("Append %d rows takes: %s", totalRows, time.Since(start))
	{
		txn, rel := testutil.GetDefaultRelation(t, db.DB, schema.Name)
		testutil.CheckAllColRowsByScan(t, rel, int(totalRows), false)
		assert.NoError(t, txn.Commit(context.Background()))
	}
	t.Log(db.Catalog.SimplePPString(common.PPL1))

	now := time.Now()
	testutils.WaitExpect(20000, func() bool {
		return db.Runtime.Scheduler.GetPenddingLSNCnt() == 0
	})
	t.Log(time.Since(now))
	t.Logf("Checkpointed: %d", db.Runtime.Scheduler.GetCheckpointedLSN())
	t.Logf("GetPenddingLSNCnt: %d", db.Runtime.Scheduler.GetPenddingLSNCnt())
	assert.Equal(t, uint64(0), db.Runtime.Scheduler.GetPenddingLSNCnt())
	t.Log(db.Catalog.SimplePPString(common.PPL1))
	wg.Add(1)
	testutil.AppendFailClosure(t, bats[0], schema.Name, db.DB, &wg)()
	wg.Wait()
}

func TestTruncate1(t *testing.T) {
	defer testutils.AfterTest(t)()
	testutils.EnsureNoLeak(t)
	ctx := context.Background()

	opts := config.WithQuickScanAndCKPOpts(nil)
	db := testutil.NewTestEngine(ctx, ModuleName, t, opts)
	defer db.Close()

	schema := catalog.MockSchemaAll(1, -1)
	schema.Extra.BlockMaxRows = 10
	schema.Extra.ObjectMaxBlocks = 10
	db.BindSchema(schema)

	bat := catalog.MockBatch(schema, 1)
	defer bat.Close()

	db.CreateRelAndAppend(bat, true)

	now := time.Now()
	testutils.WaitExpect(20000, func() bool {
		return db.Runtime.Scheduler.GetPenddingLSNCnt() == 0
	})
	t.Log(time.Since(now))
	t.Logf("Checkpointed: %d", db.Runtime.Scheduler.GetCheckpointedLSN())
	t.Logf("GetPenddingLSNCnt: %d", db.Runtime.Scheduler.GetPenddingLSNCnt())
	assert.Equal(t, uint64(0), db.Runtime.Scheduler.GetPenddingLSNCnt())
	t.Log(db.Catalog.SimplePPString(common.PPL1))
	db.DoAppend(bat)

	now = time.Now()
	testutils.WaitExpect(20000, func() bool {
		return db.Runtime.Scheduler.GetPenddingLSNCnt() == 0
	})
	t.Log(time.Since(now))
	t.Logf("Checkpointed: %d", db.Runtime.Scheduler.GetCheckpointedLSN())
	t.Logf("GetPenddingLSNCnt: %d", db.Runtime.Scheduler.GetPenddingLSNCnt())
	assert.Equal(t, uint64(0), db.Runtime.Scheduler.GetPenddingLSNCnt())
	t.Log(db.Catalog.SimplePPString(common.PPL1))

	testutils.WaitExpect(20000, func() bool {
		return db.Wal.GetTruncated() >= 4
	})
	assert.GreaterOrEqual(t, db.Wal.GetTruncated(), uint64(4))
}
func TestAppend3(t *testing.T) {
	defer testutils.AfterTest(t)()
	testutils.EnsureNoLeak(t)
	ctx := context.Background()

	opts := config.WithQuickScanAndCKPOpts(nil)
	tae := testutil.InitTestDB(ctx, ModuleName, t, opts)
	defer tae.Close()
	schema := catalog.MockSchema(2, 0)
	schema.Extra.BlockMaxRows = 10
	schema.Extra.ObjectMaxBlocks = 2
	testutil.CreateRelation(t, tae, "db", schema, true)
	bat := catalog.MockBatch(schema, int(schema.Extra.BlockMaxRows))
	defer bat.Close()
	var wg sync.WaitGroup
	wg.Add(1)
	testutil.AppendClosure(t, bat, schema.Name, tae, &wg)()
	wg.Wait()
	testutils.WaitExpect(2000, func() bool {
		return tae.Runtime.Scheduler.GetPenddingLSNCnt() == 0
	})
	// t.Log(tae.Catalog.SimplePPString(common.PPL3))
	wg.Add(1)
	testutil.AppendFailClosure(t, bat, schema.Name, tae, &wg)()
	wg.Wait()
}

func TestAppend4(t *testing.T) {
	defer testutils.AfterTest(t)()
	testutils.EnsureNoLeak(t)
	ctx := context.Background()

	opts := config.WithLongScanAndCKPOpts(nil)
	tae := testutil.InitTestDB(ctx, ModuleName, t, opts)
	defer tae.Close()
	schema1 := catalog.MockSchemaAll(18, 14)
	schema2 := catalog.MockSchemaAll(18, 15)
	schema3 := catalog.MockSchemaAll(18, 16)
	schema4 := catalog.MockSchemaAll(18, 11)
	schema1.Extra.BlockMaxRows = 10
	schema2.Extra.BlockMaxRows = 10
	schema3.Extra.BlockMaxRows = 10
	schema4.Extra.BlockMaxRows = 10
	schema1.Extra.ObjectMaxBlocks = 2
	schema2.Extra.ObjectMaxBlocks = 2
	schema3.Extra.ObjectMaxBlocks = 2
	schema4.Extra.ObjectMaxBlocks = 2
	schemas := []*catalog.Schema{schema1, schema2, schema3, schema4}
	testutil.CreateDB(t, tae, testutil.DefaultTestDB)
	for _, schema := range schemas {
		bat := catalog.MockBatch(schema, int(schema.Extra.BlockMaxRows*3-1))
		defer bat.Close()
		bats := bat.Split(1)
		testutil.CreateRelation(t, tae, testutil.DefaultTestDB, schema, false)
		for i := range bats {
			txn, rel := testutil.GetDefaultRelation(t, tae, schema.Name)
			err := rel.Append(context.Background(), bats[i])
			assert.NoError(t, err)
			err = txn.Commit(context.Background())
			assert.NoError(t, err)
		}
		txn, rel := testutil.GetDefaultRelation(t, tae, schema.Name)
		testutil.CheckAllColRowsByScan(t, rel, bat.Length(), false)

		v := bat.Vecs[schema.GetSingleSortKeyIdx()].Get(3)
		filter := handle.NewEQFilter(v)
		err := rel.DeleteByFilter(context.Background(), filter)
		assert.NoError(t, err)
		err = txn.Commit(context.Background())
		assert.NoError(t, err)

		txn, rel = testutil.GetDefaultRelation(t, tae, schema.Name)
		testutil.CheckAllColRowsByScan(t, rel, bat.Length()-1, true)
		err = txn.Commit(context.Background())
		assert.NoError(t, err)
		testutil.CompactBlocks(t, 0, tae, testutil.DefaultTestDB, schema, false)
		txn, rel = testutil.GetDefaultRelation(t, tae, schema.Name)
		testutil.CheckAllColRowsByScan(t, rel, bat.Length()-1, false)
		err = txn.Commit(context.Background())
		assert.NoError(t, err)
	}
}

func testCRUD(t *testing.T, tae *db.DB, schema *catalog.Schema) {
	bat := catalog.MockBatch(schema, int(schema.Extra.BlockMaxRows*(uint32(schema.Extra.ObjectMaxBlocks)+1)-1))
	defer bat.Close()
	bats := bat.Split(4)

	var updateColIdx int
	if schema.GetSingleSortKeyIdx() >= 17 {
		updateColIdx = 0
	} else {
		updateColIdx = schema.GetSingleSortKeyIdx() + 1
	}

	testutil.CreateRelationAndAppend(t, 0, tae, testutil.DefaultTestDB, schema, bats[0], false)

	txn, rel := testutil.GetDefaultRelation(t, tae, schema.Name)
	err := rel.Append(context.Background(), bats[0])
	assert.True(t, moerr.IsMoErrCode(err, moerr.ErrDuplicateEntry))
	testutil.CheckAllColRowsByScan(t, rel, bats[0].Length(), false)
	v := bats[0].Vecs[schema.GetSingleSortKeyIdx()].Get(2)
	filter := handle.NewEQFilter(v)
	err = rel.DeleteByFilter(context.Background(), filter)
	assert.NoError(t, err)

	oldv := bats[0].Vecs[updateColIdx].Get(5)
	oldvIsNull := bats[0].Vecs[updateColIdx].IsNull(5)

	v = bats[0].Vecs[schema.GetSingleSortKeyIdx()].Get(5)
	ufilter := handle.NewEQFilter(v)
	{
		ot := reflect.ValueOf(&oldv).Elem()
		nv := reflect.ValueOf(int8(99))
		if nv.CanConvert(reflect.TypeOf(oldv)) {
			ot.Set(nv.Convert(reflect.TypeOf(oldv)))
		}
	}
	err = rel.UpdateByFilter(context.Background(), ufilter, uint16(updateColIdx), oldv, oldvIsNull)
	assert.NoError(t, err)

	testutil.CheckAllColRowsByScan(t, rel, bats[0].Length()-1, true)
	assert.NoError(t, txn.Commit(context.Background()))

	txn, rel = testutil.GetDefaultRelation(t, tae, schema.Name)
	testutil.CheckAllColRowsByScan(t, rel, bats[0].Length()-1, true)
	for _, b := range bats[1:] {
		err = rel.Append(context.Background(), b)
		assert.NoError(t, err)
	}
	testutil.CheckAllColRowsByScan(t, rel, bat.Length()-1, true)
	assert.NoError(t, txn.Commit(context.Background()))

	testutil.CompactBlocks(t, 0, tae, testutil.DefaultTestDB, schema, false)

	txn, rel = testutil.GetDefaultRelation(t, tae, schema.Name)
	testutil.CheckAllColRowsByScan(t, rel, bat.Length()-1, false)
	v = bats[0].Vecs[schema.GetSingleSortKeyIdx()].Get(3)
	filter = handle.NewEQFilter(v)
	err = rel.DeleteByFilter(context.Background(), filter)
	assert.NoError(t, err)
	testutil.CheckAllColRowsByScan(t, rel, bat.Length()-2, true)
	assert.NoError(t, txn.Commit(context.Background()))

	// After merging blocks, the logic of read data is modified
	//compactObjs(t, tae, schema)

	txn, rel = testutil.GetDefaultRelation(t, tae, schema.Name)
	//testutil.CheckAllColRowsByScan(t, rel, bat.Length()-2, false)
	testutil.CheckAllColRowsByScan(t, rel, bat.Length()-1, false)
	assert.NoError(t, txn.Commit(context.Background()))

	// t.Log(rel.GetMeta().(*catalog.TableEntry).PPString(common.PPL1, 0, ""))
	txn, err = tae.StartTxn(nil)
	assert.NoError(t, err)
	db, err := txn.GetDatabase(testutil.DefaultTestDB)
	assert.NoError(t, err)
	_, err = db.DropRelationByName(schema.Name)
	assert.NoError(t, err)
	assert.NoError(t, txn.Commit(context.Background()))
}

func TestCRUD(t *testing.T) {
	defer testutils.AfterTest(t)()
	testutils.EnsureNoLeak(t)
	ctx := context.Background()

	opts := config.WithLongScanAndCKPOpts(nil)
	tae := testutil.InitTestDB(ctx, ModuleName, t, opts)
	defer tae.Close()
	testutil.CreateDB(t, tae, testutil.DefaultTestDB)
	testutil.WithTestAllPKType(t, tae, testCRUD)
}

func TestTableHandle(t *testing.T) {
	defer testutils.AfterTest(t)()
	testutils.EnsureNoLeak(t)
	ctx := context.Background()

	db := testutil.InitTestDB(ctx, ModuleName, t, nil)
	defer db.Close()

	schema := catalog.MockSchema(2, 0)
	schema.Extra.BlockMaxRows = 1000
	schema.Extra.ObjectMaxBlocks = 2

	txn, _ := db.StartTxn(nil)
	database, _ := txn.CreateDatabase("db", "", "")
	rel, _ := database.CreateRelation(schema)

	tableMeta := rel.GetMeta().(*catalog.TableEntry)
	t.Log(tableMeta.String())
	table := tableMeta.GetTableData()

	handle := table.GetHandle(false)
	appender, err := handle.GetAppender()
	assert.Nil(t, appender)
	assert.True(t, moerr.IsMoErrCode(err, moerr.ErrAppendableObjectNotFound))
}

func TestCreateBlock(t *testing.T) {
	defer testutils.AfterTest(t)()
	testutils.EnsureNoLeak(t)
	ctx := context.Background()

	db := testutil.InitTestDB(ctx, ModuleName, t, nil)
	defer db.Close()

	txn, _ := db.StartTxn(nil)
	database, _ := txn.CreateDatabase("db", "", "")
	schema := catalog.MockSchemaAll(13, 12)
	rel, err := database.CreateRelation(schema)
	assert.Nil(t, err)
	_, err = rel.CreateObject(false)
	assert.Nil(t, err)

	t.Log(db.Catalog.SimplePPString(common.PPL1))
	assert.Nil(t, txn.Commit(context.Background()))
	t.Log(db.Catalog.SimplePPString(common.PPL1))
}

func TestNonAppendableBlock(t *testing.T) {
	defer testutils.AfterTest(t)()
	testutils.EnsureNoLeak(t)
	ctx := context.Background()

	db := testutil.InitTestDB(ctx, ModuleName, t, nil)
	defer db.Close()
	schema := catalog.MockSchemaAll(13, 1)
	schema.Extra.BlockMaxRows = 10
	schema.Extra.ObjectMaxBlocks = 2

	bat := catalog.MockBatch(schema, 8)
	defer bat.Close()

	testutil.CreateRelation(t, db, "db", schema, true)

	{
		txn, _ := db.StartTxn(nil)
		database, err := txn.GetDatabase("db")
		assert.Nil(t, err)
		rel, err := database.GetRelationByName(schema.Name)
		readSchema := rel.Schema(false)
		assert.Nil(t, err)
		obj, err := rel.CreateNonAppendableObject(false, nil)
		assert.Nil(t, err)
		dataBlk := obj.GetMeta().(*catalog.ObjectEntry).GetObjectData()
		name := objectio.BuildObjectNameWithObjectID(obj.GetID())
		writer, err := blockio.NewBlockWriterNew(dataBlk.GetFs().Service, name, 0, nil, false)
		assert.Nil(t, err)
		_, err = writer.WriteBatch(containers.ToCNBatch(bat))
		assert.Nil(t, err)
		_, _, err = writer.Sync(context.Background())
		assert.Nil(t, err)
		obj.UpdateStats(writer.Stats())
		v, _, err := dataBlk.GetValue(context.Background(), txn, readSchema, 0, 4, 2, false, common.DefaultAllocator)
		assert.Nil(t, err)
		expectVal := bat.Vecs[2].Get(4)
		assert.Equal(t, expectVal, v)

		var view *containers.Batch
		tbl := rel.GetMeta().(*catalog.TableEntry)
		blkID := objectio.NewBlockidWithObjectID(obj.GetID(), 0)
		err = tables.HybridScanByBlock(context.Background(), tbl, txn, &view, schema, []int{2}, blkID, common.DefaultAllocator)
		assert.Nil(t, err)
		assert.Nil(t, view.Deletes)
		assert.Equal(t, bat.Vecs[2].Length(), view.Length())
		view.Close()
		view = nil

		pkDef := schema.GetPrimaryKey()
		pkVec := containers.MakeVector(pkDef.Type, common.DefaultAllocator)
		val1, _, err := dataBlk.GetValue(ctx, txn, schema, 0, 1, pkDef.Idx, false, common.DefaultAllocator)
		assert.NoError(t, err)
		pkVec.Append(val1, false)
		val2, _, err := dataBlk.GetValue(ctx, txn, schema, 0, 2, pkDef.Idx, false, common.DefaultAllocator)
		assert.NoError(t, err)
		pkVec.Append(val2, false)
		err = rel.RangeDelete(obj.Fingerprint(), 1, 2, handle.DT_Normal)
		assert.Nil(t, err)

		err = tables.HybridScanByBlock(ctx, tbl, txn, &view, schema, []int{2}, blkID, common.DefaultAllocator)
		assert.Nil(t, err)
		assert.True(t, view.Deletes.Contains(1))
		assert.True(t, view.Deletes.Contains(2))
		assert.Equal(t, bat.Vecs[2].Length(), view.Length())
		view.Close()
		view = nil

		// _, err = dataBlk.Update(txn, 3, 2, int32(999))
		// assert.Nil(t, err)

		err = tables.HybridScanByBlock(ctx, tbl, txn, &view, schema, []int{2}, blkID, common.DefaultAllocator)
		assert.Nil(t, err)
		assert.True(t, view.Deletes.Contains(1))
		assert.True(t, view.Deletes.Contains(2))
		assert.Equal(t, bat.Vecs[2].Length(), view.Length())
		// v = view.Vecs[0].Get(3)
		// assert.Equal(t, int32(999), v)
		view.Close()

		assert.Nil(t, txn.Commit(context.Background()))
	}
}

func TestCreateObject(t *testing.T) {
	defer testutils.AfterTest(t)()
	testutils.EnsureNoLeak(t)
	ctx := context.Background()

	tae := testutil.InitTestDB(ctx, ModuleName, t, nil)
	defer tae.Close()
	schema := catalog.MockSchemaAll(1, 0)
	txn, _ := tae.StartTxn(nil)
	db, err := txn.CreateDatabase("db", "", "")
	assert.Nil(t, err)
	_, err = db.CreateRelation(schema)
	assert.Nil(t, err)
	assert.Nil(t, txn.Commit(context.Background()))

	bat := catalog.MockBatch(schema, 5)
	defer bat.Close()
	testutil.AppendClosure(t, bat, schema.Name, tae, nil)()

	txn, _ = tae.StartTxn(nil)
	db, _ = txn.GetDatabase("db")
	rel, _ := db.GetRelationByName(schema.Name)
	obj, err := rel.CreateNonAppendableObject(false, nil)
	assert.Nil(t, err)
	testutil.MockObjectStats(t, obj)
	assert.Nil(t, txn.Commit(context.Background()))

	objCnt := 0
	processor := new(catalog.LoopProcessor)
	processor.ObjectFn = func(Object *catalog.ObjectEntry) error {
		objCnt++
		return nil
	}
	err = tae.Catalog.RecurLoop(processor)
	assert.Nil(t, err)
	assert.Equal(t, 2, objCnt)
	t.Log(tae.Catalog.SimplePPString(common.PPL1))
}

func TestAddObjsWithMetaLoc(t *testing.T) {
	defer testutils.AfterTest(t)()
	testutils.EnsureNoLeak(t)
	ctx := context.Background()

	opts := config.WithLongScanAndCKPOpts(nil)
	db := testutil.InitTestDB(ctx, ModuleName, t, opts)
	defer db.Close()

	worker := ops.NewOpWorker(context.Background(), "xx")
	worker.Start()
	defer worker.Stop()
	schema := catalog.MockSchemaAll(13, 2)
	schema.Name = "tb-0"
	schema.Extra.BlockMaxRows = 20
	schema.Extra.ObjectMaxBlocks = 2
	bat := catalog.MockBatch(schema, int(schema.Extra.BlockMaxRows*4))
	defer bat.Close()
	bats := bat.Split(4)
	{
		txn, _, rel := testutil.CreateRelationNoCommit(t, db, "db", schema, true)
		err := rel.Append(context.Background(), bats[0])
		assert.NoError(t, err)
		err = rel.Append(context.Background(), bats[1])
		assert.NoError(t, err)
		assert.Nil(t, txn.Commit(context.Background()))
	}
	//compact blocks
	var newBlockFp1 *common.ID
	var stats1 objectio.ObjectStats
	var newBlockFp2 *common.ID
	var stats2 objectio.ObjectStats
	var metaLoc1 objectio.Location
	{
		txn, rel := testutil.GetRelation(t, 0, db, "db", schema.Name)
		it := rel.MakeObjectIt(false)
		it.Next()
		blkMeta1 := it.GetObject().GetMeta().(*catalog.ObjectEntry)
		it.Next()
		blkMeta2 := it.GetObject().GetMeta().(*catalog.ObjectEntry)
		it.Close()

		task1, err := jobs.NewFlushTableTailTask(tasks.WaitableCtx, txn, []*catalog.ObjectEntry{blkMeta1, blkMeta2}, nil, db.Runtime)
		assert.NoError(t, err)
		worker.SendOp(task1)
		err = task1.WaitDone(context.Background())
		assert.NoError(t, err)
		newBlockFp1 = task1.GetCreatedObjects().Fingerprint()
		stats1 = *task1.GetCreatedObjects().GetMeta().(*catalog.ObjectEntry).GetLatestNode().GetObjectStats()
		metaLoc1 = task1.GetCreatedObjects().GetMeta().(*catalog.ObjectEntry).GetLocation()
		metaLoc1.SetID(0)
		metaLoc1.SetRows(schema.Extra.BlockMaxRows)
		newBlockFp2 = task1.GetCreatedObjects().Fingerprint()
		newBlockFp2.SetBlockOffset(1)
		stats2 = *task1.GetCreatedObjects().GetMeta().(*catalog.ObjectEntry).GetLatestNode().GetObjectStats()
		assert.Nil(t, txn.Commit(context.Background()))
	}
	//read new non-appendable block data and check
	{
		txn, rel := testutil.GetRelation(t, 0, db, "db", schema.Name)
		assert.True(t, newBlockFp2.ObjectID().EQ(newBlockFp1.ObjectID()))
		obj, err := rel.GetObject(newBlockFp1.ObjectID(), false)
		assert.Nil(t, err)
		var view *containers.Batch
		err = obj.Scan(ctx, &view, 0, []int{2}, common.DefaultAllocator)
		assert.NoError(t, err)
		assert.True(t, view.Vecs[0].Equals(bats[0].Vecs[2]))
		view.Close()
		view = nil

		err = obj.Scan(ctx, &view, 1, []int{2}, common.DefaultAllocator)
		assert.NoError(t, err)
		assert.True(t, view.Vecs[0].Equals(bats[1].Vecs[2]))
		view.Close()
		assert.Nil(t, txn.Commit(context.Background()))
	}

	{

		schema = catalog.MockSchemaAll(13, 2)
		schema.Name = "tb-1"
		schema.Extra.BlockMaxRows = 20
		schema.Extra.ObjectMaxBlocks = 2
		txn, _, rel := testutil.CreateRelationNoCommit(t, db, "db", schema, false)
		txn.SetDedupType(txnif.DedupPolicy_SkipWorkspace)
		vec1 := containers.MakeVector(types.T_varchar.ToType(), common.DefaultAllocator)
		vec1.Append(stats1[:], false)
		defer vec1.Close()
		err := rel.AddDataFiles(context.Background(), vec1)
		assert.Nil(t, err)
		err = rel.Append(context.Background(), bats[0])
		assert.Nil(t, err)

		vec2 := containers.MakeVector(types.T_varchar.ToType(), common.DefaultAllocator)
		vec2.Append(stats2[:], false)
		defer vec1.Close()
		err = rel.AddDataFiles(context.Background(), vec2)
		assert.Nil(t, err)
		err = rel.Append(context.Background(), bats[1])
		assert.Nil(t, err)
		//err = rel.RangeDeleteLocal(start, end)
		//assert.Nil(t, err)
		//assert.True(t, rel.IsLocalDeleted(start, end))
		err = txn.Commit(context.Background())
		assert.Nil(t, err)

		//"tb-1" table now has one committed non-appendable Object which contains
		//two non-appendable block, and one committed appendable Object which contains two appendable block.

		//do deduplication check against sanpshot data.
		txn, rel = testutil.GetRelation(t, 0, db, "db", schema.Name)
		txn.SetDedupType(txnif.DedupPolicy_SkipWorkspace)
		err = rel.Append(context.Background(), bats[0])
		assert.NotNil(t, err)
		err = rel.Append(context.Background(), bats[1])
		assert.NotNil(t, err)

		vec3 := containers.MakeVector(types.T_varchar.ToType(), common.DefaultAllocator)
		vec3.Append(stats1[:], false)
		vec3.Append(stats2[:], false)
		defer vec1.Close()
		err = rel.AddDataFiles(context.Background(), vec3)
		assert.NotNil(t, err)

		//check blk count.
		t.Log(db.Catalog.SimplePPString(3))
		cntOfAblk := 0
		cntOfblk := 0
		testutil.ForEachObject(t, rel, func(blk handle.Object) (err error) {
			var view *containers.Batch
			if blk.IsAppendable() {
				err := blk.Scan(ctx, &view, 0, []int{3}, common.DefaultAllocator)
				assert.NoError(t, err)
				view.Close()
				cntOfAblk += blk.BlkCnt()
				return nil
			}
			metaLoc := blk.GetMeta().(*catalog.ObjectEntry).GetLocation()
			metaLoc.SetID(0)
			metaLoc.SetRows(schema.Extra.BlockMaxRows)
			assert.True(t, !metaLoc.IsEmpty())
			if bytes.Equal(metaLoc, metaLoc1) {
				err := blk.Scan(ctx, &view, 0, []int{2}, common.DefaultAllocator)
				assert.NoError(t, err)
				assert.True(t, view.Vecs[0].Equals(bats[0].Vecs[2]))
				view.Close()
			} else {
				err := blk.Scan(ctx, &view, 1, []int{3}, common.DefaultAllocator)
				assert.NoError(t, err)
				assert.True(t, view.Vecs[0].Equals(bats[1].Vecs[3]))
				view.Close()

			}
			cntOfblk += blk.BlkCnt()
			return
		})
		assert.Equal(t, 2, cntOfblk)
		assert.Equal(t, 2, cntOfAblk)
		assert.Nil(t, txn.Commit(context.Background()))

		//check count of committed Objects.
		cntOfAobj := 0
		cntOfobj := 0
		txn, rel = testutil.GetRelation(t, 0, db, "db", schema.Name)
		testutil.ForEachObject(t, rel, func(obj handle.Object) (err error) {
			if obj.IsAppendable() {
				cntOfAobj++
				return
			}
			cntOfobj++
			return
		})
		assert.True(t, cntOfobj == 1)
		assert.True(t, cntOfAobj == 2)
		assert.Nil(t, txn.Commit(context.Background()))
	}
}

func TestCompactMemAlter(t *testing.T) {
	defer testutils.AfterTest(t)()
	testutils.EnsureNoLeak(t)
	ctx := context.Background()

	opts := config.WithLongScanAndCKPOpts(nil)
	db := testutil.InitTestDB(ctx, ModuleName, t, opts)
	defer db.Close()

	worker := ops.NewOpWorker(context.Background(), "xx")
	worker.Start()
	defer worker.Stop()
	schema := catalog.MockSchemaAll(5, 2)
	schema.Extra.BlockMaxRows = 20
	schema.Extra.ObjectMaxBlocks = 2
	bat := catalog.MockBatch(schema, int(schema.Extra.BlockMaxRows))
	defer bat.Close()
	testutil.CreateRelationAndAppend(t, 0, db, "db", schema, bat, true)

	// Alter: add a column to the last
	{
		txn, rel := testutil.GetDefaultRelation(t, db, schema.Name)
		err := rel.AlterTable(context.TODO(), api.NewAddColumnReq(0, 0, "xyz", types.NewProtoType(types.T_char), 5))
		assert.NoError(t, err)
		assert.Nil(t, txn.Commit(context.Background()))
	}
	var newBlockFp *common.ID
	{
		txn, rel := testutil.GetDefaultRelation(t, db, schema.Name)
		blkMeta := testutil.GetOneBlockMeta(rel)
		// ablk-0 & nablk-1
		task, err := jobs.NewFlushTableTailTask(tasks.WaitableCtx, txn, []*catalog.ObjectEntry{blkMeta}, nil, db.Runtime)
		assert.NoError(t, err)
		worker.SendOp(task)
		err = task.WaitDone(ctx)
		assert.NoError(t, err)
		assert.NoError(t, txn.Commit(context.Background()))
		newBlockFp = task.GetCreatedObjects().Fingerprint()
	}
	{
		txn, rel := testutil.GetDefaultRelation(t, db, schema.Name)
		obj, err := rel.GetObject(newBlockFp.ObjectID(), false)
		assert.Nil(t, err)
		for i := 0; i <= 5; i++ {
			var view *containers.Batch
			err := obj.Scan(ctx, &view, 0, []int{i}, common.DefaultAllocator)
			assert.NoError(t, err)
			if i < 5 {
				assert.Equal(t, bat.Vecs[i].GetType().Oid, view.Vecs[0].GetType().Oid)
			} else {
				assert.Equal(t, types.T_char.ToType().Oid, view.Vecs[0].GetType().Oid)
			}
			if i == 3 {
				assert.True(t, view.Vecs[0].Equals(bat.Vecs[3]))
			}
			view.Close()
		}
		assert.NoError(t, txn.Commit(context.Background()))
	}
}

func TestFlushTableMergeOrder(t *testing.T) {
	defer testutils.AfterTest(t)()
	testutils.EnsureNoLeak(t)
	ctx := context.Background()

	opts := config.WithLongScanAndCKPOpts(nil)
	tae := testutil.NewTestEngine(ctx, ModuleName, t, opts)
	defer tae.Close()

	worker := ops.NewOpWorker(context.Background(), "xx")
	worker.Start()
	defer worker.Stop()

	schema := catalog.NewEmptySchema("test")
	schema.AppendCol("aa", types.T_int64.ToType())
	schema.AppendCol("bb", types.T_int32.ToType())
	schema.AppendFakePKCol()
	schema.Extra.BlockMaxRows = 78
	schema.Extra.ObjectMaxBlocks = 256
	assert.NoError(t, schema.Finalize(false))
	tae.BindSchema(schema)

	// new bacth for aa and bb vector, and fill aa and bb with some random values
	bat := containers.NewBatch()
	bat.AddVector("aa", containers.NewVector(types.T_int64.ToType()))
	bat.AddVector("bb", containers.NewVector(types.T_int32.ToType()))

	dedup := make(map[int32]bool)

	rows := 500

	for i := 0; i < rows; i++ {
		bb := int32(rand.Intn(100000))
		if _, ok := dedup[bb]; ok {
			continue
		} else {
			dedup[bb] = true
		}
		aa := int64(20000000 + bb)
		bat.Vecs[0].Append(aa, false)
		bat.Vecs[1].Append(bb, false)
	}

	defer bat.Close()
	testutil.CreateRelationAndAppend(t, 0, tae.DB, "db", schema, bat, true)

	{
		txn, rel := testutil.GetDefaultRelation(t, tae.DB, schema.Name)
		it := rel.MakeObjectIt(false)
		for it.Next() {
			blk := it.GetObject()
			id := blk.Fingerprint()
			for i := 0; i < blk.BlkCnt(); i++ {
				id.SetBlockOffset(uint16(i))
				rel.RangeDelete(id, 0, 0, handle.DT_Normal)
				rel.RangeDelete(id, 3, 3, handle.DT_Normal)

			}
		}
		it.Close()
		assert.NoError(t, txn.Commit(context.Background()))
	}

	txn, rel := testutil.GetDefaultRelation(t, tae.DB, schema.Name)
	blkMetas := testutil.GetAllBlockMetas(rel, false)
	tombstoneMetas := testutil.GetAllBlockMetas(rel, true)
	task, err := jobs.NewFlushTableTailTask(tasks.WaitableCtx, txn, blkMetas, tombstoneMetas, tae.DB.Runtime)
	assert.NoError(t, err)
	worker.SendOp(task)
	err = task.WaitDone(ctx)
	assert.NoError(t, err)
	assert.NoError(t, txn.Commit(context.Background()))
}

func TestFlushTableMergeOrderPK(t *testing.T) {
	defer testutils.AfterTest(t)()
	testutils.EnsureNoLeak(t)
	ctx := context.Background()

	opts := config.WithLongScanAndCKPOpts(nil)
	tae := testutil.NewTestEngine(ctx, ModuleName, t, opts)
	defer tae.Close()

	worker := ops.NewOpWorker(context.Background(), "xx")
	worker.Start()
	defer worker.Stop()

	schema := catalog.NewEmptySchema("test")
	schema.AppendPKCol("aa", types.T_int64.ToType(), 0)
	schema.AppendCol("bb", types.T_int32.ToType())
	schema.Extra.BlockMaxRows = 78
	schema.Extra.ObjectMaxBlocks = 256
	assert.NoError(t, schema.Finalize(false))
	tae.BindSchema(schema)

	// new bacth for aa and bb vector, and fill aa and bb with some random values
	bat := containers.NewBatch()
	bat.AddVector("aa", containers.NewVector(types.T_int64.ToType()))
	bat.AddVector("bb", containers.NewVector(types.T_int32.ToType()))

	dedup := make(map[int32]bool)

	target := 500
	rows := 0

	for i := 0; i < target; i++ {
		bb := int32(rand.Intn(100000))
		if _, ok := dedup[bb]; ok {
			continue
		} else {
			dedup[bb] = true
		}
		rows++
		aa := int64(20000000 + bb)
		bat.Vecs[0].Append(aa, false)
		bat.Vecs[1].Append(bb, false)
	}

	defer bat.Close()
	testutil.CreateRelationAndAppend(t, 0, tae.DB, "db", schema, bat, true)

	deleted := 0
	{
		txn, rel := testutil.GetDefaultRelation(t, tae.DB, schema.Name)
		for x := range dedup {
			err := rel.DeleteByFilter(context.Background(), handle.NewEQFilter(int64(x+20000000)))
			assert.NoError(t, err)
			deleted++
			if deleted > rows/2 {
				break
			}
		}
		assert.NoError(t, txn.Commit(context.Background()))
	}

	txn, rel := testutil.GetDefaultRelation(t, tae.DB, schema.Name)
	blkMetas := testutil.GetAllBlockMetas(rel, false)
	tombstoneMetas := testutil.GetAllBlockMetas(rel, true)
	task, err := jobs.NewFlushTableTailTask(tasks.WaitableCtx, txn, blkMetas, tombstoneMetas, tae.DB.Runtime)
	assert.NoError(t, err)
	worker.SendOp(task)
	err = task.WaitDone(ctx)
	assert.NoError(t, err)
	assert.NoError(t, txn.Commit(context.Background()))

	tae.Restart(ctx)
	tae.CheckRowsByScan(rows-deleted, true)
}

func TestFlushTableNoPk(t *testing.T) {
	defer testutils.AfterTest(t)()
	testutils.EnsureNoLeak(t)
	ctx := context.Background()

	opts := config.WithLongScanAndCKPOpts(nil)
	// db := initDB(ctx, t, opts)
	tae := testutil.NewTestEngine(ctx, ModuleName, t, opts)
	defer tae.Close()

	worker := ops.NewOpWorker(context.Background(), "xx")
	worker.Start()
	defer worker.Stop()
	schema := catalog.MockSchemaAll(13, -1)
	schema.Name = "table"
	schema.Extra.BlockMaxRows = 20
	schema.Extra.ObjectMaxBlocks = 10
	tae.BindSchema(schema)
	bat := catalog.MockBatch(schema, 2*(int(schema.Extra.BlockMaxRows)*2+int(schema.Extra.BlockMaxRows/2)))
	defer bat.Close()
	testutil.CreateRelationAndAppend(t, 0, tae.DB, "db", schema, bat, true)

	txn, rel := testutil.GetDefaultRelation(t, tae.DB, schema.Name)
	blkMetas := testutil.GetAllBlockMetas(rel, false)
	tombstoneMetas := testutil.GetAllBlockMetas(rel, true)
	task, err := jobs.NewFlushTableTailTask(tasks.WaitableCtx, txn, blkMetas, tombstoneMetas, tae.DB.Runtime)
	assert.NoError(t, err)
	worker.SendOp(task)
	err = task.WaitDone(ctx)
	assert.NoError(t, err)
	assert.NoError(t, txn.Commit(context.Background()))

	tae.Restart(ctx)
	tae.CheckRowsByScan(100, true)
}

func TestFlushTableDroppedEntry(t *testing.T) {
	defer testutils.AfterTest(t)()
	testutils.EnsureNoLeak(t)
	ctx := context.Background()

	opts := config.WithLongScanAndCKPOpts(nil)
	// db := initDB(ctx, t, opts)
	tae := testutil.NewTestEngine(ctx, ModuleName, t, opts)
	defer tae.Close()

	worker := ops.NewOpWorker(context.Background(), "xx")
	worker.Start()
	defer worker.Stop()
	schema := catalog.MockSchemaAll(3, 1)
	schema.Name = "table"
	tae.BindSchema(schema)
	bat := catalog.MockBatch(schema, 50)
	defer bat.Close()
	testutil.CreateRelationAndAppend(t, 0, tae.DB, "db", schema, bat, true)

	var did, tid uint64
	{
		txn, rel := testutil.GetDefaultRelation(t, tae.DB, schema.Name)
		dbH, _ := rel.GetDB()
		did, tid = dbH.GetID(), rel.ID()
		rel.DeleteByFilter(ctx, handle.NewEQFilter(bat.Vecs[1].Get(1)))
		require.NoError(t, txn.Commit(ctx))
	}

	var blkMetas, tombstoneMetas []*catalog.ObjectEntry

	{ // flush all
		txn, rel := testutil.GetDefaultRelation(t, tae.DB, schema.Name)
		blkMetas = testutil.GetAllBlockMetas(rel, false)
		tombstoneMetas = testutil.GetAllBlockMetas(rel, true)
		task, err := jobs.NewFlushTableTailTask(tasks.WaitableCtx, txn, blkMetas, tombstoneMetas, tae.DB.Runtime)
		assert.NoError(t, err)
		worker.SendOp(task)
		err = task.WaitDone(ctx)
		assert.NoError(t, err)
		assert.NoError(t, txn.Commit(context.Background()))

		testutils.WaitExpect(10000, func() bool {
			d, _ := tae.Catalog.GetDatabaseByID(did)
			r, _ := d.GetTableEntryByID(tid)
			o, _ := r.GetObjectByID(blkMetas[0].ID(), false)
			return o.HasDropCommitted()
		})
	}

	{ // flush again, skip dropped
		d, _ := tae.Catalog.GetDatabaseByID(did)
		r, _ := d.GetTableEntryByID(tid)
		blkMetas[0], _ = r.GetObjectByID(blkMetas[0].ID(), false)
		tombstoneMetas[0], _ = r.GetObjectByID(tombstoneMetas[0].ID(), true)
		txn, _ := testutil.GetDefaultRelation(t, tae.DB, schema.Name)
		task, err := jobs.NewFlushTableTailTask(tasks.WaitableCtx, txn, blkMetas, tombstoneMetas, tae.DB.Runtime)
		assert.NoError(t, err)
		worker.SendOp(task)
		err = task.WaitDone(ctx)
		assert.NoError(t, err)
		assert.NoError(t, txn.Commit(context.Background()))
	}

	tae.CheckRowsByScan(49, true)
}

func TestFlushTableErrorHandle(t *testing.T) {
	ctx := context.WithValue(context.Background(), jobs.TestFlushBailoutPos1{}, "bail")

	opts := config.WithLongScanAndCKPOpts(nil)
	opts.Ctx = ctx

	tae := testutil.NewTestEngine(context.Background(), ModuleName, t, opts)
	defer tae.Close()

	worker := ops.NewOpWorker(ctx, "xx")
	worker.Start()
	defer worker.Stop()
	schema := catalog.MockSchemaAll(13, 2)
	schema.Name = "table"
	schema.Extra.BlockMaxRows = 20
	schema.Extra.ObjectMaxBlocks = 10
	bat := catalog.MockBatch(schema, (int(schema.Extra.BlockMaxRows)*2 + int(schema.Extra.BlockMaxRows/2)))

	txn, _ := tae.StartTxn(nil)
	txn.CreateDatabase("db", "", "")
	txn.Commit(ctx)

	createAndInsert := func() {
		testutil.CreateRelationAndAppend(t, 0, tae.DB, "db", schema, bat, false)
	}

	droptable := func() {
		txn, _ := tae.StartTxn(nil)
		d, _ := txn.GetDatabase("db")
		d.DropRelationByName(schema.Name)
		txn.Commit(ctx)
	}

	flushTable := func() {
		txn, rel := testutil.GetDefaultRelation(t, tae.DB, schema.Name)
		blkMetas := testutil.GetAllBlockMetas(rel, false)
		tombstoneMetas := testutil.GetAllBlockMetas(rel, true)
		task, err := jobs.NewFlushTableTailTask(tasks.WaitableCtx, txn, blkMetas, tombstoneMetas, tae.Runtime)
		assert.NoError(t, err)
		worker.SendOp(task)
		err = task.WaitDone(ctx)
		assert.Error(t, err)
		assert.NoError(t, txn.Rollback(context.Background()))
	}
	for i := 0; i < 20; i++ {
		createAndInsert()
		flushTable()
		droptable()
	}
}

func TestFlushTableErrorHandle2(t *testing.T) {
	ctx := context.WithValue(context.Background(), jobs.TestFlushBailoutPos2{}, "bail")

	opts := config.WithLongScanAndCKPOpts(nil)
	opts.Ctx = ctx

	tae := testutil.NewTestEngine(context.Background(), ModuleName, t, opts)
	defer tae.Close()

	worker := ops.NewOpWorker(ctx, "xx")
	worker.Start()
	defer worker.Stop()
	goodworker := ops.NewOpWorker(context.Background(), "goodworker")
	goodworker.Start()
	defer goodworker.Stop()
	schema := catalog.MockSchemaAll(13, 2)
	schema.Name = "table"
	schema.Extra.BlockMaxRows = 20
	bats := catalog.MockBatch(schema, (int(schema.Extra.BlockMaxRows)*2 + int(schema.Extra.BlockMaxRows/2))).Split(2)
	bat1, bat2 := bats[0], bats[1]
	defer bat1.Close()
	defer bat2.Close()
	flushTable := func(worker *ops.OpWorker) {
		txn, rel := testutil.GetDefaultRelation(t, tae.DB, schema.Name)
		blkMetas := testutil.GetAllAppendableMetas(rel, false)
		tombstoneMetas := testutil.GetAllAppendableMetas(rel, true)
		task, err := jobs.NewFlushTableTailTask(tasks.WaitableCtx, txn, blkMetas, tombstoneMetas, tae.Runtime)
		assert.NoError(t, err)
		worker.SendOp(task)
		err = task.WaitDone(ctx)
		if err != nil {
			t.Logf("flush task outter wait %v", err)
		}
		assert.NoError(t, txn.Commit(context.Background()))
	}
	testutil.CreateRelationAndAppend(t, 0, tae.DB, "db", schema, bat1, true)
	flushTable(goodworker)

	{
		txn, rel := testutil.GetDefaultRelation(t, tae.DB, schema.Name)
		assert.NoError(t, rel.DeleteByFilter(context.Background(), handle.NewEQFilter(bat1.Vecs[2].Get(1))))
		assert.NoError(t, rel.Append(ctx, bat2))
		assert.NoError(t, txn.Commit(context.Background()))
	}

	flushTable(worker)
	t.Log(tae.Catalog.SimplePPString(common.PPL0))
}

func TestFlushTabletail(t *testing.T) {
	// TODO
	defer testutils.AfterTest(t)()
	testutils.EnsureNoLeak(t)
	ctx := context.Background()

	opts := config.WithLongScanAndCKPOpts(nil)
	// db := initDB(ctx, t, opts)
	tae := testutil.NewTestEngine(ctx, ModuleName, t, opts)
	defer tae.Close()

	worker := ops.NewOpWorker(context.Background(), "xx")
	worker.Start()
	defer worker.Stop()
	schema := catalog.MockSchemaAll(13, 2)
	schema.Name = "table"
	schema.Extra.BlockMaxRows = 20
	schema.Extra.ObjectMaxBlocks = 10
	bats := catalog.MockBatch(schema, 2*(int(schema.Extra.BlockMaxRows)*2+int(schema.Extra.BlockMaxRows/2))).Split(2)
	bat := bats[0]  // 50 rows
	bat2 := bats[1] // 50 rows

	defer bat.Close()
	defer bat2.Close()
	testutil.CreateRelationAndAppend(t, 0, tae.DB, "db", schema, bat, true)

	{
		txn, rel := testutil.GetDefaultRelation(t, tae.DB, schema.Name)
		assert.NoError(t, rel.DeleteByFilter(context.Background(), handle.NewEQFilter(bat.Vecs[2].Get(1))))
		assert.NoError(t, rel.DeleteByFilter(context.Background(), handle.NewEQFilter(bat.Vecs[2].Get(19)))) // ab0 has 2
		assert.NoError(t, rel.DeleteByFilter(context.Background(), handle.NewEQFilter(bat.Vecs[2].Get(21)))) // ab1 has 1
		assert.NoError(t, rel.DeleteByFilter(context.Background(), handle.NewEQFilter(bat.Vecs[2].Get(45)))) // ab2 has 1

		assert.NoError(t, txn.Commit(context.Background()))
	}

	var commitDeleteAfterFlush txnif.AsyncTxn
	{
		var rel handle.Relation
		commitDeleteAfterFlush, rel = testutil.GetDefaultRelation(t, tae.DB, schema.Name)
		assert.NoError(t, rel.DeleteByFilter(context.Background(), handle.NewEQFilter(bat.Vecs[2].Get(42)))) // expect to transfer to nablk1
	}

	flushTable := func() {
		txn, rel := testutil.GetDefaultRelation(t, tae.DB, schema.Name)
		blkMetas := testutil.GetAllAppendableMetas(rel, false)
		tombstoneMetas := testutil.GetAllAppendableMetas(rel, true)
		task, err := jobs.NewFlushTableTailTask(tasks.WaitableCtx, txn, blkMetas, tombstoneMetas, tae.Runtime)
		assert.NoError(t, err)
		worker.SendOp(task)
		err = task.WaitDone(ctx)
		assert.NoError(t, err)
		assert.NoError(t, txn.Commit(context.Background()))
	}

	flushTable()

	{
		assert.NoError(t, commitDeleteAfterFlush.Commit(context.Background()))
		txn, rel := testutil.GetDefaultRelation(t, tae.DB, schema.Name)
		_, _, err := rel.GetByFilter(context.Background(), handle.NewEQFilter(bat.Vecs[2].Get(42)))
		assert.True(t, moerr.IsMoErrCode(err, moerr.ErrNotFound))

		assert.NoError(t, rel.Append(context.Background(), bat2))
		assert.NoError(t, txn.Commit(context.Background()))
	}
	{
		txn, rel := testutil.GetDefaultRelation(t, tae.DB, schema.Name)
		assert.NoError(t, rel.DeleteByFilter(context.Background(), handle.NewEQFilter(bat.Vecs[2].Get(15))))
		assert.NoError(t, rel.DeleteByFilter(context.Background(), handle.NewEQFilter(bat.Vecs[2].Get(20)))) // nab0 has 2
		assert.NoError(t, rel.DeleteByFilter(context.Background(), handle.NewEQFilter(bat.Vecs[2].Get(27)))) // nab1 has 2
		assert.NoError(t, rel.DeleteByFilter(context.Background(), handle.NewEQFilter(bat2.Vecs[2].Get(11))))
		assert.NoError(t, rel.DeleteByFilter(context.Background(), handle.NewEQFilter(bat2.Vecs[2].Get(15)))) // ab3 has 2, ab4 and ab5 has 0
		assert.NoError(t, txn.Commit(context.Background()))
	}

	flushTable()

	{
		txn, rel := testutil.GetDefaultRelation(t, tae.DB, schema.Name)
		assert.NoError(t, rel.DeleteByFilter(context.Background(), handle.NewEQFilter(bat.Vecs[2].Get(10)))) // nab0 has 2+1, nab1 has 2
		assert.NoError(t, rel.DeleteByFilter(context.Background(), handle.NewEQFilter(bat2.Vecs[2].Get(44))))
		assert.NoError(t, rel.DeleteByFilter(context.Background(), handle.NewEQFilter(bat2.Vecs[2].Get(45)))) // nab5 has 2
		assert.NoError(t, txn.Commit(context.Background()))
	}

	flushTable()

	{
		txn, rel := testutil.GetDefaultRelation(t, tae.DB, schema.Name)
		it := rel.MakeObjectIt(false)
		// 6 nablks has 87 rows
		dels := []int{3, 2, 0, 0, 0, 2}
		total := 0
		i := 0
		for it.Next() {
			obj := it.GetObject()
			for j := uint16(0); j < uint16(obj.BlkCnt()); j++ {
				var view *containers.Batch
				err := obj.HybridScan(ctx, &view, j, []int{2}, common.DefaultAllocator)
				assert.NoError(t, err)
				defer view.Close()
				viewDel := 0
				if view.Deletes != nil {
					viewDel = view.Deletes.GetCardinality()
				}
				assert.Equal(t, dels[i], viewDel)
				view.Compact()
				total += view.Length()
				i++
			}
		}
		it.Close()
		assert.Equal(t, 87, total)
		assert.NoError(t, txn.Commit(context.Background()))
	}

	t.Log(tae.Catalog.SimplePPString(common.PPL2))

	tae.Restart(ctx)
	{
		txn, rel := testutil.GetDefaultRelation(t, tae.DB, schema.Name)
		it := rel.MakeObjectIt(false)
		// 6 nablks has 87 rows
		dels := []int{3, 2, 0, 0, 0, 2}
		total := 0
		idxs := make([]int, 0, len(schema.ColDefs)-1)
		for i := 0; i < len(schema.ColDefs)-1; i++ {
			idxs = append(idxs, i)
		}
		i := 0
		tblEntry := rel.GetMeta().(*catalog.TableEntry)
		for it.Next() {
			obj := it.GetObject()
			var views *containers.Batch
			for j := uint16(0); j < uint16(obj.BlkCnt()); j++ {
				blkID := objectio.NewBlockidWithObjectID(obj.GetID(), j)
				err := tables.HybridScanByBlock(ctx, tblEntry, txn, &views, schema, idxs, blkID, common.DefaultAllocator)
				assert.NoError(t, err)
				defer views.Close()
				for j, view := range views.Vecs {
					assert.Equal(t, schema.ColDefs[j].Type.Oid, view.GetType().Oid)
				}

				viewDel := 0
				if views.Deletes != nil {
					viewDel = views.Deletes.GetCardinality()
				}
				assert.Equal(t, dels[i], viewDel)
				views.Compact()
				i++
			}
			total += views.Length()
		}
		it.Close()
		assert.Equal(t, 87, total)
		assert.NoError(t, txn.Commit(context.Background()))
	}
}

func TestRollback1(t *testing.T) {
	defer testutils.AfterTest(t)()
	testutils.EnsureNoLeak(t)
	ctx := context.Background()

	db := testutil.InitTestDB(ctx, ModuleName, t, nil)
	defer db.Close()
	schema := catalog.MockSchema(2, 0)

	testutil.CreateRelation(t, db, "db", schema, true)

	objCnt := 0
	onSegFn := func(object *catalog.ObjectEntry) error {
		objCnt++
		return nil
	}
	processor := new(catalog.LoopProcessor)
	processor.ObjectFn = onSegFn
	txn, rel := testutil.GetDefaultRelation(t, db, schema.Name)
	_, err := rel.CreateObject(false)
	assert.Nil(t, err)

	tableMeta := rel.GetMeta().(*catalog.TableEntry)
	err = tableMeta.RecurLoop(processor)
	assert.Nil(t, err)
	assert.Equal(t, objCnt, 1)

	assert.Nil(t, txn.Rollback(context.Background()))
	objCnt = 0
	err = tableMeta.RecurLoop(processor)
	assert.Nil(t, err)
	assert.Equal(t, objCnt, 0)

	txn, rel = testutil.GetDefaultRelation(t, db, schema.Name)
	obj, err := rel.CreateObject(false)
	assert.Nil(t, err)
	objMeta := obj.GetMeta().(*catalog.ObjectEntry)
	assert.Nil(t, txn.Commit(context.Background()))
	objCnt = 0
	err = tableMeta.RecurLoop(processor)
	assert.Nil(t, err)
	assert.Equal(t, objCnt, 1)

	txn, rel = testutil.GetDefaultRelation(t, db, schema.Name)
	_, err = rel.GetObject(objMeta.ID(), false)
	assert.Nil(t, err)
	err = tableMeta.RecurLoop(processor)
	assert.Nil(t, err)

	err = txn.Rollback(context.Background())
	assert.Nil(t, err)
	err = tableMeta.RecurLoop(processor)
	assert.Nil(t, err)

	t.Log(db.Catalog.SimplePPString(common.PPL1))
}

func TestMVCC1(t *testing.T) {
	defer testutils.AfterTest(t)()
	testutils.EnsureNoLeak(t)
	ctx := context.Background()

	db := testutil.InitTestDB(ctx, ModuleName, t, nil)
	defer db.Close()
	schema := catalog.MockSchemaAll(13, 2)
	schema.Extra.BlockMaxRows = 40
	schema.Extra.ObjectMaxBlocks = 2
	bat := catalog.MockBatch(schema, int(schema.Extra.BlockMaxRows*10))
	defer bat.Close()
	bats := bat.Split(40)

	txn, _, rel := testutil.CreateRelationNoCommit(t, db, "db", schema, true)
	err := rel.Append(context.Background(), bats[0])
	assert.NoError(t, err)

	row := 5
	expectVal := bats[0].Vecs[schema.GetSingleSortKeyIdx()].Get(row)
	filter := handle.NewEQFilter(expectVal)
	actualVal, _, err := rel.GetValueByFilter(context.Background(), filter, schema.GetSingleSortKeyIdx())
	assert.NoError(t, err)
	assert.Equal(t, expectVal, actualVal)
	assert.NoError(t, txn.Commit(context.Background()))

	_, rel = testutil.GetDefaultRelation(t, db, schema.Name)
	actualVal, _, err = rel.GetValueByFilter(context.Background(), filter, schema.GetSingleSortKeyIdx())
	assert.NoError(t, err)
	assert.Equal(t, expectVal, actualVal)

	txn2, rel2 := testutil.GetDefaultRelation(t, db, schema.Name)
	err = rel2.Append(context.Background(), bats[1])
	assert.NoError(t, err)

	val2 := bats[1].Vecs[schema.GetSingleSortKeyIdx()].Get(row)
	filter.Val = val2
	actualVal, _, err = rel2.GetValueByFilter(context.Background(), filter, schema.GetSingleSortKeyIdx())
	assert.NoError(t, err)
	assert.Equal(t, val2, actualVal)

	assert.NoError(t, txn2.Commit(context.Background()))

	_, _, err = rel.GetByFilter(context.Background(), filter)
	assert.Error(t, err)
	var id *common.ID

	{
		txn, rel := testutil.GetDefaultRelation(t, db, schema.Name)
		id, _, err = rel.GetByFilter(context.Background(), filter)
		assert.NoError(t, err)
		assert.NoError(t, txn.Commit(context.Background()))
	}

	it := rel.MakeObjectIt(false)
	for it.Next() {
		block := it.GetObject()
		bid := block.Fingerprint()
		_, targetBlkOffset := id.BlockID.Offsets()
		if bid.ObjectID() == id.ObjectID() {
			var view *containers.Batch
			err := block.HybridScan(ctx, &view, targetBlkOffset, []int{schema.GetSingleSortKeyIdx()}, common.DefaultAllocator)
			assert.Nil(t, err)
			defer view.Close()
			assert.Nil(t, view.Deletes)
			assert.NotNil(t, view)
			t.Log(view.Vecs[0].String())
			assert.Equal(t, bats[0].Vecs[0].Length(), view.Length())
		}
	}
	it.Close()
}

// 1. Txn1 create db, relation and append 10 rows. committed -- PASS
// 2. Txn2 append 10 rows. Get the 5th append row value -- PASS
// 3. Txn2 delete the 5th row value in uncommitted state -- PASS
// 4. Txn2 get the 5th row value -- NotFound
func TestMVCC2(t *testing.T) {
	defer testutils.AfterTest(t)()
	testutils.EnsureNoLeak(t)
	ctx := context.Background()

	db := testutil.InitTestDB(ctx, ModuleName, t, nil)
	defer db.Close()
	schema := catalog.MockSchemaAll(13, 2)
	schema.Extra.BlockMaxRows = 100
	schema.Extra.ObjectMaxBlocks = 2
	bat := catalog.MockBatch(schema, int(schema.Extra.BlockMaxRows))
	defer bat.Close()
	bats := bat.Split(10)
	{
		txn, _, rel := testutil.CreateRelationNoCommit(t, db, "db", schema, true)
		err := rel.Append(context.Background(), bats[0])
		assert.NoError(t, err)
		val := bats[0].Vecs[schema.GetSingleSortKeyIdx()].Get(5)
		filter := handle.NewEQFilter(val)
		_, _, err = rel.GetByFilter(context.Background(), filter)
		assert.NoError(t, err)
		assert.NoError(t, txn.Commit(context.Background()))
	}
	{
		txn, rel := testutil.GetDefaultRelation(t, db, schema.Name)
		err := rel.Append(context.Background(), bats[1])
		assert.NoError(t, err)
		val := bats[1].Vecs[schema.GetSingleSortKeyIdx()].Get(5)
		filter := handle.NewEQFilter(val)
		err = rel.DeleteByFilter(context.Background(), filter)
		assert.NoError(t, err)

		_, _, err = rel.GetByFilter(context.Background(), filter)
		assert.Error(t, err)
		t.Log(err)
		assert.NoError(t, txn.Commit(context.Background()))
	}
	{
		txn, rel := testutil.GetDefaultRelation(t, db, schema.Name)
		it := rel.MakeObjectIt(false)
		for it.Next() {
			obj := it.GetObject()
			var view *containers.Batch
			err := obj.HybridScan(ctx, &view, 0, []int{schema.GetSingleSortKey().Idx}, common.DefaultAllocator)
			assert.Nil(t, err)
			assert.Nil(t, view.Deletes)
			assert.Equal(t, bats[1].Vecs[0].Length()*2-1, view.Length())
			// TODO: exclude deleted rows when apply appends
			view.Close()
		}
		assert.NoError(t, txn.Commit(context.Background()))
	}
}

func TestUnload1(t *testing.T) {
	defer testutils.AfterTest(t)()
	testutils.EnsureNoLeak(t)
	ctx := context.Background()

	opts := new(options.Options)
	db := testutil.InitTestDB(ctx, ModuleName, t, opts)
	defer db.Close()

	schema := catalog.MockSchemaAll(13, 2)
	schema.Extra.BlockMaxRows = 10
	schema.Extra.ObjectMaxBlocks = 2

	bat := catalog.MockBatch(schema, int(schema.Extra.BlockMaxRows*2))
	defer bat.Close()
	bats := bat.Split(int(schema.Extra.BlockMaxRows))
	testutil.CreateRelation(t, db, "db", schema, true)
	var wg sync.WaitGroup
	pool, err := ants.NewPool(1)
	assert.Nil(t, err)
	defer pool.Release()
	for _, data := range bats {
		wg.Add(1)
		err := pool.Submit(testutil.AppendClosure(t, data, schema.Name, db, &wg))
		assert.Nil(t, err)
	}
	wg.Wait()
	{
		txn, rel := testutil.GetDefaultRelation(t, db, schema.Name)
		for i := 0; i < 10; i++ {
			it := rel.MakeObjectIt(false)
			for it.Next() {
				blk := it.GetObject()
				for j := 0; j < blk.BlkCnt(); j++ {
					var view *containers.Batch
					err := blk.Scan(ctx, &view, uint16(j), []int{schema.GetSingleSortKey().Idx}, common.DefaultAllocator)
					assert.Nil(t, err)
					defer view.Close()
					assert.Equal(t, int(schema.Extra.BlockMaxRows), view.Length())
				}
			}
		}
		_ = txn.Commit(context.Background())
	}
}

func TestUnload2(t *testing.T) {
	defer testutils.AfterTest(t)()
	testutils.EnsureNoLeak(t)
	ctx := context.Background()

	opts := new(options.Options)
	db := testutil.InitTestDB(ctx, ModuleName, t, opts)
	defer db.Close()

	schema1 := catalog.MockSchemaAll(13, 2)
	schema1.Extra.BlockMaxRows = 10
	schema1.Extra.ObjectMaxBlocks = 2

	schema2 := catalog.MockSchemaAll(13, 2)
	schema2.Extra.BlockMaxRows = 10
	schema2.Extra.ObjectMaxBlocks = 2
	{
		txn, _ := db.StartTxn(nil)
		database, err := txn.CreateDatabase("db", "", "")
		assert.Nil(t, err)
		_, err = database.CreateRelation(schema1)
		assert.Nil(t, err)
		_, err = database.CreateRelation(schema2)
		assert.Nil(t, err)
		assert.Nil(t, txn.Commit(context.Background()))
	}

	bat := catalog.MockBatch(schema1, int(schema1.Extra.BlockMaxRows*5+5))
	defer bat.Close()
	bats := bat.Split(bat.Length())

	p, err := ants.NewPool(10)
	assert.Nil(t, err)
	defer p.Release()
	var wg sync.WaitGroup
	for i, data := range bats {
		wg.Add(1)
		name := schema1.Name
		if i%2 == 1 {
			name = schema2.Name
		}
		err := p.Submit(testutil.AppendClosure(t, data, name, db, &wg))
		assert.Nil(t, err)
	}
	wg.Wait()

	{
		txn, rel := testutil.GetDefaultRelation(t, db, schema1.Name)
		for i := 0; i < len(bats); i += 2 {
			data := bats[i]
			v := data.Vecs[schema1.GetSingleSortKeyIdx()].Get(0)
			filter := handle.NewEQFilter(v)
			_, _, err := rel.GetByFilter(context.Background(), filter)
			assert.NoError(t, err)
		}
		database, _ := txn.GetDatabase("db")
		rel, err = database.GetRelationByName(schema2.Name)
		assert.Nil(t, err)
		for i := 1; i < len(bats); i += 2 {
			data := bats[i]
			v := data.Vecs[schema1.GetSingleSortKeyIdx()].Get(0)
			filter := handle.NewEQFilter(v)
			_, _, err := rel.GetByFilter(context.Background(), filter)
			assert.NoError(t, err)
		}
		_ = txn.Commit(context.Background())
	}
}

func TestDelete1(t *testing.T) {
	defer testutils.AfterTest(t)()
	testutils.EnsureNoLeak(t)
	ctx := context.Background()

	tae := testutil.InitTestDB(ctx, ModuleName, t, nil)
	defer tae.Close()

	schema := catalog.MockSchemaAll(3, 2)
	schema.Extra.BlockMaxRows = 10
	bat := catalog.MockBatch(schema, int(schema.Extra.BlockMaxRows))
	defer bat.Close()
	testutil.CreateRelationAndAppend(t, 0, tae, "db", schema, bat, true)
	var id *common.ID
	var row uint32
	{
		txn, rel := testutil.GetDefaultRelation(t, tae, schema.Name)
		pkCol := bat.Vecs[schema.GetSingleSortKeyIdx()]
		pkVal := pkCol.Get(5)
		filter := handle.NewEQFilter(pkVal)
		var err error
		id, row, err = rel.GetByFilter(context.Background(), filter)
		assert.NoError(t, err)
		err = rel.RangeDelete(id, row, row, handle.DT_Normal)
		assert.NoError(t, err)
		assert.NoError(t, txn.Commit(context.Background()))
	}
	{
		txn, rel := testutil.GetDefaultRelation(t, tae, schema.Name)
		pkCol := bat.Vecs[schema.GetSingleSortKeyIdx()]
		pkVal := pkCol.Get(5)
		filter := handle.NewEQFilter(pkVal)
		_, _, err := rel.GetByFilter(context.Background(), filter)
		assert.Error(t, err)
		assert.NoError(t, txn.Commit(context.Background()))
	}
	{
		txn, rel := testutil.GetDefaultRelation(t, tae, schema.Name)
		blkMeta := testutil.GetOneBlockMeta(rel)
		task, err := jobs.NewFlushTableTailTask(nil, txn, []*catalog.ObjectEntry{blkMeta}, nil, tae.Runtime)
		assert.NoError(t, err)
		err = task.OnExec(context.Background())
		assert.NoError(t, err)
		assert.NoError(t, txn.Commit(context.Background()))
	}
	{
		var view *containers.Batch
		txn, rel := testutil.GetDefaultRelation(t, tae, schema.Name)
		blk := testutil.GetOneObject(rel)
		err := blk.HybridScan(ctx, &view, 0, []int{schema.GetSingleSortKeyIdx()}, common.DefaultAllocator)
		assert.NoError(t, err)
		assert.Nil(t, view.Deletes)
		assert.Equal(t, bat.Vecs[0].Length()-1, view.Length())
		view.Close()
		view = nil

		err = rel.RangeDelete(blk.Fingerprint(), 0, 0, handle.DT_Normal)
		assert.NoError(t, err)
		err = blk.HybridScan(ctx, &view, 0, []int{schema.GetSingleSortKeyIdx()}, common.DefaultAllocator)
		assert.NoError(t, err)
		assert.True(t, view.Deletes.Contains(0))
		view.Close()
		v := bat.Vecs[schema.GetSingleSortKeyIdx()].Get(0)
		filter := handle.NewEQFilter(v)
		_, _, err = rel.GetByFilter(context.Background(), filter)
		assert.True(t, moerr.IsMoErrCode(err, moerr.ErrNotFound))
		assert.NoError(t, txn.Commit(context.Background()))
	}
	{
		txn, rel := testutil.GetDefaultRelation(t, tae, schema.Name)
		blk := testutil.GetOneObject(rel)
		var view *containers.Batch
		err := blk.HybridScan(ctx, &view, 0, []int{schema.GetSingleSortKeyIdx()}, common.DefaultAllocator)
		assert.NoError(t, err)
		defer view.Close()
		assert.True(t, view.Deletes.Contains(0))
		assert.Equal(t, bat.Vecs[0].Length()-1, view.Length())
		v := bat.Vecs[schema.GetSingleSortKeyIdx()].Get(0)
		filter := handle.NewEQFilter(v)
		_, _, err = rel.GetByFilter(context.Background(), filter)
		assert.True(t, moerr.IsMoErrCode(err, moerr.ErrNotFound))
		_ = txn.Rollback(context.Background())
	}
	t.Log(tae.Catalog.SimplePPString(common.PPL1))
}

func TestLogIndex1(t *testing.T) {
	defer testutils.AfterTest(t)()
	testutils.EnsureNoLeak(t)
	ctx := context.Background()

	tae := testutil.InitTestDB(ctx, ModuleName, t, nil)
	defer tae.Close()
	schema := catalog.MockSchemaAll(13, 0)
	schema.Extra.BlockMaxRows = 10
	bat := catalog.MockBatch(schema, int(schema.Extra.BlockMaxRows))
	defer bat.Close()
	bats := bat.Split(int(schema.Extra.BlockMaxRows))
	testutil.CreateRelation(t, tae, "db", schema, true)
	txns := make([]txnif.AsyncTxn, 0)
	doAppend := func(data *containers.Batch) func() {
		return func() {
			txn, rel := testutil.GetDefaultRelation(t, tae, schema.Name)
			err := rel.Append(context.Background(), data)
			assert.NoError(t, err)
			assert.NoError(t, txn.Commit(context.Background()))
			txns = append(txns, txn)
		}
	}
	for _, data := range bats {
		doAppend(data)()
	}
	var id *common.ID
	var offset uint32
	var err error
	{
		txn, rel := testutil.GetDefaultRelation(t, tae, schema.Name)
		v := bat.Vecs[schema.GetSingleSortKeyIdx()].Get(3)
		filter := handle.NewEQFilter(v)
		id, offset, err = rel.GetByFilter(context.Background(), filter)
		assert.Nil(t, err)
		err = rel.RangeDelete(id, offset, offset, handle.DT_Normal)
		assert.Nil(t, err)
		assert.Nil(t, txn.Commit(context.Background()))
	}
	{
		txn, rel := testutil.GetDefaultRelation(t, tae, schema.Name)
		blk := testutil.GetOneObject(rel)
		meta := blk.GetMeta().(*catalog.ObjectEntry)

		var view *containers.Batch
		err := blk.HybridScan(ctx, &view, 0, []int{schema.GetSingleSortKeyIdx()}, common.DefaultAllocator)
		assert.Nil(t, err)
		defer view.Close()
		assert.True(t, view.Deletes.Contains(uint64(offset)))
		task, err := jobs.NewFlushTableTailTask(nil, txn, []*catalog.ObjectEntry{meta}, nil, tae.Runtime)
		assert.Nil(t, err)
		err = task.OnExec(context.Background())
		assert.Nil(t, err)
		assert.Nil(t, txn.Commit(context.Background()))
	}
}

func TestCrossDBTxn(t *testing.T) {
	defer testutils.AfterTest(t)()
	testutils.EnsureNoLeak(t)
	ctx := context.Background()

	tae := testutil.InitTestDB(ctx, ModuleName, t, nil)
	defer tae.Close()

	txn, _ := tae.StartTxn(nil)
	db1, err := txn.CreateDatabase("db1", "", "")
	assert.Nil(t, err)
	db2, err := txn.CreateDatabase("db2", "", "")
	assert.Nil(t, err)
	assert.NotNil(t, db1)
	assert.NotNil(t, db2)
	assert.Nil(t, txn.Commit(context.Background()))

	schema1 := catalog.MockSchema(2, 0)
	schema1.Extra.BlockMaxRows = 10
	schema1.Extra.ObjectMaxBlocks = 2
	schema2 := catalog.MockSchema(4, 0)
	schema2.Extra.BlockMaxRows = 10
	schema2.Extra.ObjectMaxBlocks = 2

	rows1 := schema1.Extra.BlockMaxRows * 5 / 2
	rows2 := schema1.Extra.BlockMaxRows * 3 / 2
	bat1 := catalog.MockBatch(schema1, int(rows1))
	bat2 := catalog.MockBatch(schema2, int(rows2))
	defer bat1.Close()
	defer bat2.Close()

	txn, _ = tae.StartTxn(nil)
	db1, err = txn.GetDatabase("db1")
	assert.Nil(t, err)
	db2, err = txn.GetDatabase("db2")
	assert.Nil(t, err)
	rel1, err := db1.CreateRelation(schema1)
	assert.Nil(t, err)
	rel2, err := db2.CreateRelation(schema2)
	assert.Nil(t, err)
	err = rel1.Append(context.Background(), bat1)
	assert.Nil(t, err)
	err = rel2.Append(context.Background(), bat2)
	assert.Nil(t, err)

	assert.Nil(t, txn.Commit(context.Background()))

	txn, _ = tae.StartTxn(nil)
	db1, err = txn.GetDatabase("db1")
	assert.NoError(t, err)
	db2, err = txn.GetDatabase("db2")
	assert.NoError(t, err)
	rel1, err = db1.GetRelationByName(schema1.Name)
	assert.NoError(t, err)
	rel2, err = db2.GetRelationByName(schema2.Name)
	assert.NoError(t, err)

	testutil.CheckAllColRowsByScan(t, rel1, int(rows1), false)
	testutil.CheckAllColRowsByScan(t, rel2, int(rows2), false)

	t.Log(tae.Catalog.SimplePPString(common.PPL1))
}

func TestSystemDB2(t *testing.T) {
	defer testutils.AfterTest(t)()
	testutils.EnsureNoLeak(t)
	ctx := context.Background()

	tae := testutil.InitTestDB(ctx, ModuleName, t, nil)
	defer tae.Close()

	txn, _ := tae.StartTxn(nil)
	sysDB, err := txn.GetDatabase(pkgcatalog.MO_CATALOG)
	assert.NoError(t, err)
	_, err = sysDB.DropRelationByName(pkgcatalog.MO_DATABASE)
	assert.Error(t, err)
	_, err = sysDB.DropRelationByName(pkgcatalog.MO_TABLES)
	assert.Error(t, err)
	_, err = sysDB.DropRelationByName(pkgcatalog.MO_COLUMNS)
	assert.Error(t, err)

	schema := catalog.MockSchema(2, 0)
	schema.Extra.BlockMaxRows = 100
	schema.Extra.ObjectMaxBlocks = 2
	bat := catalog.MockBatch(schema, 1000)
	defer bat.Close()

	rel, err := sysDB.CreateRelation(schema)
	assert.NoError(t, err)
	assert.NotNil(t, rel)
	err = rel.Append(context.Background(), bat)
	assert.Nil(t, err)
	assert.NoError(t, txn.Commit(context.Background()))

	txn, _ = tae.StartTxn(nil)
	sysDB, err = txn.GetDatabase(pkgcatalog.MO_CATALOG)
	assert.NoError(t, err)
	rel, err = sysDB.GetRelationByName(schema.Name)
	assert.NoError(t, err)
	testutil.CheckAllColRowsByScan(t, rel, 1000, false)
	assert.NoError(t, txn.Commit(context.Background()))
}

func TestSystemDB3(t *testing.T) {
	defer testutils.AfterTest(t)()
	testutils.EnsureNoLeak(t)
	ctx := context.Background()
	tae := testutil.InitTestDB(ctx, ModuleName, t, nil)
	defer tae.Close()
	txn, _ := tae.StartTxn(nil)
	schema := catalog.MockSchemaAll(13, 12)
	schema.Extra.BlockMaxRows = 100
	schema.Extra.ObjectMaxBlocks = 2
	bat := catalog.MockBatch(schema, 20)
	defer bat.Close()
	db, err := txn.GetDatabase(pkgcatalog.MO_CATALOG)
	assert.NoError(t, err)
	rel, err := db.CreateRelation(schema)
	assert.NoError(t, err)
	err = rel.Append(context.Background(), bat)
	assert.NoError(t, err)
	assert.NoError(t, txn.Commit(context.Background()))
}

func TestScan1(t *testing.T) {
	defer testutils.AfterTest(t)()
	testutils.EnsureNoLeak(t)
	ctx := context.Background()
	tae := testutil.InitTestDB(ctx, ModuleName, t, nil)
	defer tae.Close()

	schema := catalog.MockSchemaAll(13, 2)
	schema.Extra.BlockMaxRows = 100
	schema.Extra.ObjectMaxBlocks = 2

	bat := catalog.MockBatch(schema, int(schema.Extra.BlockMaxRows-1))
	defer bat.Close()
	txn, _, rel := testutil.CreateRelationNoCommit(t, tae, testutil.DefaultTestDB, schema, true)
	err := rel.Append(context.Background(), bat)
	assert.NoError(t, err)
	testutil.CheckAllColRowsByScan(t, rel, bat.Length(), false)
	assert.NoError(t, txn.Commit(context.Background()))
}

func TestDedup(t *testing.T) {
	defer testutils.AfterTest(t)()
	testutils.EnsureNoLeak(t)
	ctx := context.Background()

	tae := testutil.InitTestDB(ctx, ModuleName, t, nil)
	defer tae.Close()

	schema := catalog.MockSchemaAll(13, 2)
	schema.Extra.BlockMaxRows = 100
	schema.Extra.ObjectMaxBlocks = 2

	bat := catalog.MockBatch(schema, 10)
	defer bat.Close()
	txn, _, rel := testutil.CreateRelationNoCommit(t, tae, testutil.DefaultTestDB, schema, true)
	err := rel.Append(context.Background(), bat)
	assert.NoError(t, err)
	err = rel.Append(context.Background(), bat)
	t.Log(err)
	assert.True(t, moerr.IsMoErrCode(err, moerr.ErrDuplicateEntry))
	testutil.CheckAllColRowsByScan(t, rel, 10, false)
	err = txn.Rollback(context.Background())
	assert.NoError(t, err)
}

func TestScan2(t *testing.T) {
	defer testutils.AfterTest(t)()
	testutils.EnsureNoLeak(t)
	ctx := context.Background()

	tae := testutil.InitTestDB(ctx, ModuleName, t, nil)
	defer tae.Close()
	schema := catalog.MockSchemaAll(13, 12)
	schema.Extra.BlockMaxRows = 10
	schema.Extra.ObjectMaxBlocks = 10
	rows := schema.Extra.BlockMaxRows * 5 / 2
	bat := catalog.MockBatch(schema, int(rows))
	defer bat.Close()
	bats := bat.Split(2)

	txn, _, rel := testutil.CreateRelationNoCommit(t, tae, testutil.DefaultTestDB, schema, true)
	err := rel.Append(context.Background(), bats[0])
	assert.NoError(t, err)
	testutil.CheckAllColRowsByScan(t, rel, bats[0].Length(), false)

	err = rel.Append(context.Background(), bats[0])
	assert.Error(t, err)
	err = rel.Append(context.Background(), bats[1])
	assert.NoError(t, err)
	testutil.CheckAllColRowsByScan(t, rel, int(rows), false)

	pkv := bat.Vecs[schema.GetSingleSortKeyIdx()].Get(5)
	filter := handle.NewEQFilter(pkv)
	err = rel.DeleteByFilter(context.Background(), filter)
	assert.NoError(t, err)
	testutil.CheckAllColRowsByScan(t, rel, int(rows)-1, true)

	pkv = bat.Vecs[schema.GetSingleSortKeyIdx()].Get(8)
	filter = handle.NewEQFilter(pkv)
	updateV := int64(999)
	err = rel.UpdateByFilter(context.Background(), filter, 3, updateV, false)
	assert.NoError(t, err)

	v, _, err := rel.GetValueByFilter(context.Background(), filter, 3)
	assert.NoError(t, err)
	assert.Equal(t, updateV, v.(int64))
	testutil.CheckAllColRowsByScan(t, rel, int(rows)-1, true)
	assert.NoError(t, txn.Commit(context.Background()))
}

func TestADA(t *testing.T) {
	defer testutils.AfterTest(t)()
	testutils.EnsureNoLeak(t)
	ctx := context.Background()

	tae := testutil.InitTestDB(ctx, ModuleName, t, nil)
	defer tae.Close()
	schema := catalog.MockSchemaAll(13, 3)
	schema.Extra.BlockMaxRows = 1000
	bat := catalog.MockBatch(schema, 1)
	defer bat.Close()

	// Append to a block
	testutil.CreateRelationAndAppend(t, 0, tae, "db", schema, bat, true)

	// Delete a row from the block
	txn, rel := testutil.GetDefaultRelation(t, tae, schema.Name)
	v := bat.Vecs[schema.GetSingleSortKeyIdx()].Get(0)
	filter := handle.NewEQFilter(v)
	id, row, err := rel.GetByFilter(context.Background(), filter)
	assert.NoError(t, err)
	err = rel.RangeDelete(id, row, row, handle.DT_Normal)
	assert.NoError(t, err)
	_, _, err = rel.GetByFilter(context.Background(), filter)
	assert.Error(t, err)
	assert.NoError(t, txn.Commit(context.Background()))

	// Append a row with the same primary key
	txn, rel = testutil.GetDefaultRelation(t, tae, schema.Name)
	_, _, err = rel.GetByFilter(context.Background(), filter)
	assert.Error(t, err)
	err = rel.Append(context.Background(), bat)
	assert.NoError(t, err)
	id, row, err = rel.GetByFilter(context.Background(), filter)
	assert.NoError(t, err)
	testutil.CheckAllColRowsByScan(t, rel, 1, true)

	err = rel.RangeDelete(id, row, row, handle.DT_Normal)
	assert.NoError(t, err)
	_, _, err = rel.GetByFilter(context.Background(), filter)
	assert.Error(t, err)

	err = rel.Append(context.Background(), bat)
	assert.NoError(t, err)
	_, _, err = rel.GetByFilter(context.Background(), filter)
	assert.NoError(t, err)
	testutil.CheckAllColRowsByScan(t, rel, 1, true)
	assert.NoError(t, txn.Commit(context.Background()))

	txn, rel = testutil.GetDefaultRelation(t, tae, schema.Name)
	err = rel.Append(context.Background(), bat)
	assert.Error(t, err)
	id, row, err = rel.GetByFilter(context.Background(), filter)
	assert.NoError(t, err)
	err = rel.RangeDelete(id, row, row, handle.DT_Normal)
	assert.NoError(t, err)
	_, _, err = rel.GetByFilter(context.Background(), filter)
	assert.Error(t, err)

	err = rel.Append(context.Background(), bat)
	assert.NoError(t, err)

	id, row, err = rel.GetByFilter(context.Background(), filter)
	assert.NoError(t, err)

	err = rel.Append(context.Background(), bat)
	assert.Error(t, err)

	err = rel.RangeDelete(id, row, row, handle.DT_Normal)
	assert.NoError(t, err)
	_, _, err = rel.GetByFilter(context.Background(), filter)
	assert.Error(t, err)
	err = rel.Append(context.Background(), bat)
	assert.NoError(t, err)

	assert.NoError(t, txn.Commit(context.Background()))

	txn, rel = testutil.GetDefaultRelation(t, tae, schema.Name)
	err = rel.Append(context.Background(), bat)
	assert.Error(t, err)
	id, row, err = rel.GetByFilter(context.Background(), filter)
	assert.NoError(t, err)
	err = rel.RangeDelete(id, row, row, handle.DT_Normal)
	assert.NoError(t, err)
	_, _, err = rel.GetByFilter(context.Background(), filter)
	assert.Error(t, err)

	err = rel.Append(context.Background(), bat)
	assert.NoError(t, err)
	assert.NoError(t, txn.Commit(context.Background()))

	txn, rel = testutil.GetDefaultRelation(t, tae, schema.Name)
	it := rel.MakeObjectIt(false)
	for it.Next() {
		blk := it.GetObject()
		for j := 0; j < blk.BlkCnt(); j++ {
			var view *containers.Batch
			err := blk.HybridScan(ctx, &view, uint16(j), []int{schema.GetSingleSortKeyIdx()}, common.DefaultAllocator)
			assert.NoError(t, err)
			assert.Equal(t, 4, view.Length())
			assert.Equal(t, 3, view.Deletes.GetCardinality())
			view.Close()

		}
	}
	assert.NoError(t, txn.Commit(context.Background()))
}

func TestUpdateByFilter(t *testing.T) {
	defer testutils.AfterTest(t)()
	testutils.EnsureNoLeak(t)
	ctx := context.Background()

	tae := testutil.InitTestDB(ctx, ModuleName, t, nil)
	defer tae.Close()
	schema := catalog.MockSchemaAll(13, 3)
	bat := catalog.MockBatch(schema, 100)
	defer bat.Close()

	testutil.CreateRelationAndAppend(t, 0, tae, "db", schema, bat, true)

	txn, rel := testutil.GetDefaultRelation(t, tae, schema.Name)
	v := bat.Vecs[schema.GetSingleSortKeyIdx()].Get(2)
	filter := handle.NewEQFilter(v)
	err := rel.UpdateByFilter(context.Background(), filter, 2, int32(2222), false)
	assert.NoError(t, err)

	id, row, err := rel.GetByFilter(context.Background(), filter)
	assert.NoError(t, err)
	cv, _, err := rel.GetValue(id, row, 2, false)
	assert.NoError(t, err)
	assert.Equal(t, int32(2222), cv.(int32))

	v = bat.Vecs[schema.GetSingleSortKeyIdx()].Get(3)
	filter = handle.NewEQFilter(v)

	err = rel.UpdateByFilter(context.Background(), filter, uint16(schema.GetSingleSortKeyIdx()), int64(333333), false)
	assert.NoError(t, err)

	assert.NoError(t, txn.Commit(context.Background()))
}

// Test Steps
// 1. Create DB|Relation and append 10 rows. Commit
// 2. Make a equal filter with value of the pk of the second inserted row
// 3. Start Txn1. GetByFilter return PASS
// 4. Start Txn2. Delete row 2. Commit.
// 5. Txn1 call GetByFilter and should return PASS
func TestGetByFilter(t *testing.T) {
	defer testutils.AfterTest(t)()
	testutils.EnsureNoLeak(t)
	ctx := context.Background()

	tae := testutil.InitTestDB(ctx, ModuleName, t, nil)
	defer tae.Close()
	schema := catalog.MockSchemaAll(13, 12)
	bat := catalog.MockBatch(schema, 10)
	defer bat.Close()

	// Step 1
	testutil.CreateRelationAndAppend(t, 0, tae, "db", schema, bat, true)

	// Step 2
	v := bat.Vecs[schema.GetSingleSortKeyIdx()].Get(2)
	filter := handle.NewEQFilter(v)

	// Step 3
	txn1, rel := testutil.GetDefaultRelation(t, tae, schema.Name)
	id, row, err := rel.GetByFilter(context.Background(), filter)
	assert.NoError(t, err)

	// Step 4
	{
		txn2, rel := testutil.GetDefaultRelation(t, tae, schema.Name)
		err := rel.RangeDelete(id, row, row, handle.DT_Normal)
		assert.NoError(t, err)
		assert.NoError(t, txn2.Commit(context.Background()))
	}

	// Step 5
	_, _, err = rel.GetByFilter(context.Background(), filter)
	assert.NoError(t, err)
	assert.NoError(t, txn1.Commit(context.Background()))
}

//  1. Set a big BlockMaxRows
//  2. Mock one row batch
//  3. Start tones of workers. Each work execute below routines:
//     3.1 GetByFilter a pk val
//     3.1.1 If found, go to 3.5
//     3.2 Append a row
//     3.3 err should not be duplicated(TODO: now is duplicated, should be W-W conflict)
//     (why not duplicated: previous GetByFilter had checked that there was no duplicate key)
//     3.4 If no error. try commit. If commit ok, inc appendedcnt. If error, rollback
//     3.5 Delete the row
//     3.5.1 If no error. try commit. commit should always pass
//     3.5.2 If error, should always be w-w conflict
//  4. Wait done all workers. Check the raw row count of table, should be same with appendedcnt.
func TestChaos1(t *testing.T) {
	defer testutils.AfterTest(t)()
	testutils.EnsureNoLeak(t)
	ctx := context.Background()

	tae := testutil.InitTestDB(ctx, ModuleName, t, nil)
	defer tae.Close()
	schema := catalog.MockSchemaAll(13, 12)
	schema.Extra.BlockMaxRows = 100000
	schema.Extra.ObjectMaxBlocks = 2
	bat := catalog.MockBatch(schema, 1)
	defer bat.Close()

	testutil.CreateRelation(t, tae, "db", schema, true)

	v := bat.Vecs[schema.GetSingleSortKeyIdx()].Get(0)
	filter := handle.NewEQFilter(v)
	var wg sync.WaitGroup
	appendCnt := uint32(0)
	deleteCnt := uint32(0)
	worker := func() {
		defer wg.Done()
		txn, rel := testutil.GetDefaultRelation(t, tae, schema.Name)
		id, row, err := rel.GetByFilter(context.Background(), filter)
		// logutil.Infof("id=%v,row=%d,err=%v", id, row, err)
		if err == nil {
			err = rel.RangeDelete(id, row, row, handle.DT_Normal)
			if err != nil {
				t.Logf("delete: %v", err)
				// assert.Equal(t, txnif.ErrTxnWWConflict, err)
				assert.NoError(t, txn.Rollback(context.Background()))
				return
			}
			err := txn.Commit(context.Background())
			if err == nil {
				atomic.AddUint32(&deleteCnt, uint32(1))
			}
			return
		}
		assert.True(t, moerr.IsMoErrCode(err, moerr.ErrNotFound))
		err = rel.Append(context.Background(), bat)
		// TODO: enable below check later
		// assert.NotEqual(t, data.ErrDuplicate, err)
		if err == nil {
			err = txn.Commit(context.Background())
			// TODO: enable below check later
			// assert.NotEqual(t, data.ErrDuplicate, err)
			if err == nil {
				atomic.AddUint32(&appendCnt, uint32(1))
			} else {
				t.Logf("commit: %v", err)
			}
			return
		}
		_ = txn.Rollback(context.Background())
	}
	pool, _ := ants.NewPool(10)
	defer pool.Release()
	for i := 0; i < 50; i++ {
		wg.Add(1)
		err := pool.Submit(worker)
		assert.Nil(t, err)
	}
	wg.Wait()
	t.Logf("AppendCnt: %d", appendCnt)
	t.Logf("DeleteCnt: %d", deleteCnt)
	assert.True(t, appendCnt-deleteCnt <= 1)
	_, rel := testutil.GetDefaultRelation(t, tae, schema.Name)
	blk := testutil.GetOneObject(rel)
	var view *containers.Batch
	err := blk.HybridScan(ctx, &view, 0, []int{schema.GetSingleSortKeyIdx()}, common.DefaultAllocator)
	assert.NoError(t, err)
	defer view.Close()
	assert.Equal(t, int(appendCnt), view.Length())
	mask := view.Deletes
	view.Compact()
	t.Log(view.String())
	assert.Equal(t, int(deleteCnt), mask.GetCardinality())
}

// Testing Steps
// 1. Append 10 rows
// 2. Start txn1
// 3. Start txn2. Update the 3rd row 3rd col to int64(2222) and commit. -- PASS
// 4. Txn1 try to update the 3rd row 3rd col to int64(1111). -- W-W Conflict.
// 5. Txn1 try to delete the 3rd row. W-W Conflict. Rollback
// 6. Start txn3 and try to update th3 3rd row 3rd col to int64(3333). -- PASS
func TestSnapshotIsolation1(t *testing.T) {
	defer testutils.AfterTest(t)()
	testutils.EnsureNoLeak(t)
	ctx := context.Background()

	tae := testutil.InitTestDB(ctx, ModuleName, t, nil)
	defer tae.Close()
	schema := catalog.MockSchemaAll(13, 12)
	schema.Extra.BlockMaxRows = 100
	bat := catalog.MockBatch(schema, 10)
	defer bat.Close()
	v := bat.Vecs[schema.GetSingleSortKeyIdx()].Get(3)
	filter := handle.NewEQFilter(v)

	// Step 1
	testutil.CreateRelationAndAppend(t, 0, tae, "db", schema, bat, true)

	// Step 2
	txn1, rel1 := testutil.GetDefaultRelation(t, tae, schema.Name)

	// Step 3
	txn2, rel2 := testutil.GetDefaultRelation(t, tae, schema.Name)
	err := rel2.UpdateByFilter(context.Background(), filter, 3, int64(2222), false)
	assert.NoError(t, err)
	assert.NoError(t, txn2.Commit(context.Background()))

	// Step 4
	err = rel1.UpdateByFilter(context.Background(), filter, 3, int64(1111), false)
	t.Log(err)
	assert.True(t, moerr.IsMoErrCode(err, moerr.ErrNotFound))
	_ = txn1.Rollback(context.Background())

	// Step 5
	txn1, rel1 = testutil.GetDefaultRelation(t, tae, schema.Name)
	id, row, err := rel1.GetByFilter(context.Background(), filter)
	assert.NoError(t, err)
	err = rel1.RangeDelete(id, row, row, handle.DT_Normal)
	assert.NoError(t, err)
	_ = txn1.Rollback(context.Background())

	// Step 6
	txn3, rel3 := testutil.GetDefaultRelation(t, tae, schema.Name)
	err = rel3.UpdateByFilter(context.Background(), filter, 3, int64(3333), false)
	assert.NoError(t, err)
	assert.NoError(t, txn3.Commit(context.Background()))

	txn, rel := testutil.GetDefaultRelation(t, tae, schema.Name)
	v, _, err = rel.GetValueByFilter(context.Background(), filter, 3)
	assert.NoError(t, err)
	assert.Equal(t, int64(3333), v.(int64))
	err = rel.RangeDelete(id, row, row, handle.DT_Normal)
	assert.Error(t, err)
	assert.NoError(t, txn.Commit(context.Background()))
}

// Testing Steps
// 1. Start txn1
// 2. Start txn2 and append one row and commit
// 3. Start txn3 and delete the row and commit
// 4. Txn1 try to append the row. (W-W). Rollback
func TestSnapshotIsolation2(t *testing.T) {
	defer testutils.AfterTest(t)()
	testutils.EnsureNoLeak(t)
	ctx := context.Background()

	opts := config.WithLongScanAndCKPOpts(nil)
	tae := testutil.InitTestDB(ctx, ModuleName, t, opts)
	defer tae.Close()
	schema := catalog.MockSchemaAll(13, 12)
	schema.Extra.BlockMaxRows = 100
	bat := catalog.MockBatch(schema, 1)
	defer bat.Close()
	v := bat.Vecs[schema.GetSingleSortKeyIdx()].Get(0)
	filter := handle.NewEQFilter(v)

	testutil.CreateRelation(t, tae, "db", schema, true)

	// Step 1
	txn1, rel1 := testutil.GetDefaultRelation(t, tae, schema.Name)

	// Step 2
	txn2, rel2 := testutil.GetDefaultRelation(t, tae, schema.Name)
	err := rel2.Append(context.Background(), bat)
	assert.NoError(t, err)
	assert.NoError(t, txn2.Commit(context.Background()))

	// Step 3
	txn3, rel3 := testutil.GetDefaultRelation(t, tae, schema.Name)
	err = rel3.DeleteByFilter(context.Background(), filter)
	assert.NoError(t, err)
	assert.NoError(t, txn3.Commit(context.Background()))

	// Step 4
	err = rel1.Append(context.Background(), bat)
	assert.NoError(t, err)
	err = txn1.Commit(context.Background())
	t.Log(err)
	assert.True(t, moerr.IsMoErrCode(err, moerr.ErrTxnWWConflict))
}

// Same as TestMergeBlocks
// no pkRow in schema, so merge will run reshape.
func TestReshapeBlocks(t *testing.T) {
	defer testutils.AfterTest(t)()
	testutils.EnsureNoLeak(t)
	ctx := context.Background()

	tae := testutil.InitTestDB(ctx, ModuleName, t, nil)
	defer tae.Close()
	schema := catalog.MockSchemaAll(1, -1)
	schema.Extra.BlockMaxRows = 10
	schema.Extra.ObjectMaxBlocks = 3
	bat := catalog.MockBatch(schema, 30)
	defer bat.Close()

	testutil.CreateRelationAndAppend(t, 0, tae, "db", schema, bat, true)

	txn, err := tae.StartTxn(nil)
	assert.Nil(t, err)
	db, err := txn.GetDatabase("db")
	assert.Nil(t, err)
	rel, err := db.GetRelationByName(schema.Name)
	assert.Nil(t, err)
	it := rel.MakeObjectIt(false)
	it.Next()
	blkID := it.GetObject().Fingerprint()
	err = rel.RangeDelete(blkID, 5, 9, handle.DT_Normal)
	assert.Nil(t, err)
	assert.Nil(t, txn.Commit(context.Background()))

	txn, err = tae.StartTxn(nil)
	assert.Nil(t, err)
	db, err = txn.GetDatabase("db")
	assert.Nil(t, err)
	rel, err = db.GetRelationByName(schema.Name)
	assert.Nil(t, err)
	it = rel.MakeObjectIt(false)
	for it.Next() {
		testutil.CheckAllColRowsByScan(t, rel, bat.Length(), false)
		obj := it.GetObject()
		var view *containers.Batch
		for j := 0; j < obj.BlkCnt(); j++ {
			err := obj.Scan(ctx, &view, uint16(j), []int{0}, common.DefaultAllocator)
			assert.NoError(t, err)
		}
		t.Log(view)
		view.Close()
	}
	assert.Nil(t, txn.Commit(context.Background()))

	testutil.CompactBlocks(t, 0, tae, "db", schema, false)
	testutil.MergeBlocks(t, 0, tae, "db", schema, false)

	txn, err = tae.StartTxn(nil)
	assert.Nil(t, err)
	db, err = txn.GetDatabase("db")
	assert.Nil(t, err)
	rel, err = db.GetRelationByName(schema.Name)
	assert.Nil(t, err)
	assert.Equal(t, uint64(25), rel.GetMeta().(*catalog.TableEntry).GetRows())
	it = rel.MakeObjectIt(false)
	for it.Next() {
		testutil.CheckAllColRowsByScan(t, rel, bat.Length()-5, false)
		obj := it.GetObject()
		var view *containers.Batch
		for j := 0; j < obj.BlkCnt(); j++ {
			err := obj.Scan(ctx, &view, uint16(j), []int{0}, common.DefaultAllocator)
			assert.NoError(t, err)
		}
		t.Log(view)
		view.Close()
	}
	assert.Nil(t, txn.Commit(context.Background()))
}

// 1. Append 3 blocks and delete last 5 rows of the 1st block
// 2. Merge blocks
// 3. Check rows and col[0]
func TestMergeBlocks(t *testing.T) {
	defer testutils.AfterTest(t)()
	testutils.EnsureNoLeak(t)
	ctx := context.Background()

	tae := testutil.InitTestDB(ctx, ModuleName, t, nil)
	defer tae.Close()
	schema := catalog.MockSchemaAll(1, 0)
	schema.Extra.BlockMaxRows = 10
	schema.Extra.ObjectMaxBlocks = 3
	bat := catalog.MockBatch(schema, 30)
	defer bat.Close()

	testutil.CreateRelationAndAppend(t, 0, tae, "db", schema, bat, true)

	txn, err := tae.StartTxn(nil)
	assert.Nil(t, err)
	db, err := txn.GetDatabase("db")
	assert.Nil(t, err)
	rel, err := db.GetRelationByName(schema.Name)
	assert.Nil(t, err)
	blkID := testutil.GetOneObject(rel).Fingerprint()
	err = rel.RangeDelete(blkID, 5, 9, handle.DT_Normal)
	assert.Nil(t, err)
	assert.Nil(t, txn.Commit(context.Background()))

	txn, err = tae.StartTxn(nil)
	it := rel.MakeObjectIt(false)
	assert.Nil(t, err)
	db, err = txn.GetDatabase("db")
	assert.Nil(t, err)
	rel, err = db.GetRelationByName(schema.Name)
	assert.Nil(t, err)
	for it.Next() {
		testutil.CheckAllColRowsByScan(t, rel, bat.Length(), false)
		obj := it.GetObject()
		var view *containers.Batch
		for j := 0; j < obj.BlkCnt(); j++ {
			err := obj.Scan(ctx, &view, uint16(j), []int{0}, common.DefaultAllocator)
			assert.NoError(t, err)
		}
		t.Log(view)
		view.Close()
	}
	assert.Nil(t, txn.Commit(context.Background()))

	testutil.CompactBlocks(t, 0, tae, "db", schema, false)
	testutil.MergeBlocks(t, 0, tae, "db", schema, false)

	txn, err = tae.StartTxn(nil)
	assert.Nil(t, err)
	db, err = txn.GetDatabase("db")
	assert.Nil(t, err)
	rel, err = db.GetRelationByName(schema.Name)
	assert.Nil(t, err)
	assert.Equal(t, uint64(25), rel.GetMeta().(*catalog.TableEntry).GetRows())
	it = rel.MakeObjectIt(false)
	for it.Next() {
		testutil.CheckAllColRowsByScan(t, rel, bat.Length()-5, false)
		obj := it.GetObject()
		var view *containers.Batch
		for j := 0; j < obj.BlkCnt(); j++ {
			err := obj.Scan(ctx, &view, uint16(j), []int{0}, common.DefaultAllocator)
			assert.NoError(t, err)
		}
		t.Log(view)
		view.Close()
	}
	assert.Nil(t, txn.Commit(context.Background()))
}

type dummyCpkGetter struct{}

func (c *dummyCpkGetter) CollectCheckpointsInRange(ctx context.Context, start, end types.TS) (ckpLoc string, lastEnd types.TS, err error) {
	return "", types.TS{}, nil
}

func (c *dummyCpkGetter) FlushTable(ctx context.Context, dbID, tableID uint64, ts types.TS) error {
	return nil
}

func totsp(ts types.TS) *timestamp.Timestamp {
	x := ts.ToTimestamp()
	return &x
}

func TestSegDelLogtail(t *testing.T) {
	defer testutils.AfterTest(t)()
	testutils.EnsureNoLeak(t)
	ctx := context.Background()

	opts := config.WithLongScanAndCKPOpts(nil)
	tae := testutil.NewTestEngine(ctx, ModuleName, t, opts)
	defer tae.Close()
	schema := catalog.MockSchemaAll(13, -1)
	schema.Extra.BlockMaxRows = 10
	schema.Extra.ObjectMaxBlocks = 3
	bat := catalog.MockBatch(schema, 30)
	defer bat.Close()

	testutil.CreateRelationAndAppend2(t, 0, tae.DB, "db", schema, bat, true)

	txn, err := tae.StartTxn(nil)
	assert.Nil(t, err)
	db, err := txn.GetDatabase("db")
	did := db.GetID()
	assert.Nil(t, err)
	rel, err := db.GetRelationByName(schema.Name)
	tid := rel.ID()
	assert.Nil(t, err)
	blkID := testutil.GetOneObject(rel).Fingerprint()
	err = rel.RangeDelete(blkID, 5, 9, handle.DT_Normal)
	assert.Nil(t, err)
	assert.Nil(t, txn.Commit(context.Background()))

	testutil.CompactBlocks(t, 0, tae.DB, "db", schema, false)
	testutil.MergeBlocks(t, 0, tae.DB, "db", schema, false)

	t.Log(tae.Catalog.SimplePPString(common.PPL3))
	resp, close, err := logtail.HandleSyncLogTailReq(context.TODO(), new(dummyCpkGetter), tae.LogtailMgr, tae.Catalog, api.SyncLogTailReq{
		CnHave: totsp(types.TS{}),
		CnWant: totsp(types.MaxTs()),
		Table:  &api.TableID{DbId: did, TbId: tid},
	}, false)
	assert.Nil(t, err)
	assert.Equal(t, 2, len(resp.Commands)) // data object + tombstone object

	assert.Equal(t, api.Entry_DataObject, resp.Commands[0].EntryType)
	assert.Equal(t, uint32(9), resp.Commands[0].Bat.Vecs[0].Len) /* 5 create + 4 delete */
	// start ts should not be empty
	startTSVec := resp.Commands[0].Bat.Vecs[9]
	cnStartVec, err := vector.ProtoVectorToVector(startTSVec)
	assert.NoError(t, err)
	startTSs := vector.MustFixedColWithTypeCheck[types.TS](cnStartVec)
	for _, ts := range startTSs {
		assert.False(t, ts.IsEmpty())
	}

	assert.Equal(t, api.Entry_TombstoneObject, resp.Commands[1].EntryType)
	assert.Equal(t, uint32(4), resp.Commands[1].Bat.Vecs[0].Len) /* 2 create + 2 delete */
	// start ts should not be empty
	startTSVec = resp.Commands[1].Bat.Vecs[9]
	cnStartVec, err = vector.ProtoVectorToVector(startTSVec)
	assert.NoError(t, err)
	startTSs = vector.MustFixedColWithTypeCheck[types.TS](cnStartVec)
	for _, ts := range startTSs {
		assert.False(t, ts.IsEmpty())
	}

	close()

	txn, err = tae.StartTxn(nil)
	assert.Nil(t, err)
	db, err = txn.GetDatabase("db")
	assert.Nil(t, err)
	rel, err = db.GetRelationByName(schema.Name)
	assert.Nil(t, err)
	assert.Equal(t, uint64(25), rel.GetMeta().(*catalog.TableEntry).GetRows())
	testutil.CheckAllColRowsByScan(t, rel, bat.Length()-5, false)
	assert.Nil(t, txn.Commit(context.Background()))

	testutil.CompactBlocks(t, 0, tae.DB, pkgcatalog.MO_CATALOG, catalog.SystemDBSchema, false)
	testutil.CompactBlocks(t, 0, tae.DB, pkgcatalog.MO_CATALOG, catalog.SystemTableSchema, false)
	testutil.CompactBlocks(t, 0, tae.DB, pkgcatalog.MO_CATALOG, catalog.SystemColumnSchema, false)
	err = tae.BGCheckpointRunner.ForceIncrementalCheckpoint(tae.TxnMgr.Now(), false)
	assert.NoError(t, err)

	check := func() {
		ckpEntries := tae.BGCheckpointRunner.GetAllIncrementalCheckpoints()
		assert.Equal(t, 1, len(ckpEntries))
		entry := ckpEntries[0]
		ins, del, dataObj, tombstoneObj, err := entry.GetByTableID(context.Background(), tae.Runtime.Fs, tid)
		assert.NoError(t, err)
		assert.Nil(t, ins)                              // 0 ins
		assert.Nil(t, del)                              // 0  del
		assert.Equal(t, uint32(9), dataObj.Vecs[0].Len) // 5 create + 4 delete
		assert.Equal(t, 10, len(dataObj.Vecs))
		assert.Equal(t, uint32(4), tombstoneObj.Vecs[0].Len) // 2 create + 2 delete
		assert.Equal(t, 10, len(tombstoneObj.Vecs))
	}
	check()

	tae.Restart(ctx)

	txn, err = tae.StartTxn(nil)
	assert.Nil(t, err)
	db, err = txn.GetDatabase("db")
	assert.Nil(t, err)
	rel, err = db.GetRelationByName(schema.Name)
	assert.Nil(t, err)
	assert.Equal(t, uint64(25), rel.GetMeta().(*catalog.TableEntry).GetRows())
	testutil.CheckAllColRowsByScan(t, rel, bat.Length()-5, false)
	assert.Nil(t, txn.Commit(context.Background()))

	check()

}

// delete
// merge but not commit
// delete
// commit merge
func TestMergeblocks2(t *testing.T) {
	defer testutils.AfterTest(t)()
	testutils.EnsureNoLeak(t)
	ctx := context.Background()

	opts := config.WithLongScanAndCKPOpts(nil)
	tae := testutil.NewTestEngine(ctx, ModuleName, t, opts)
	defer tae.Close()
	schema := catalog.MockSchemaAll(1, 0)
	schema.Extra.BlockMaxRows = 3
	schema.Extra.ObjectMaxBlocks = 2
	tae.BindSchema(schema)
	bat := catalog.MockBatch(schema, 6)
	bats := bat.Split(2)
	defer bat.Close()

	tae.CreateRelAndAppend(bats[0], true)

	txn, rel := tae.GetRelation()
	_ = rel.Append(context.Background(), bats[1])
	assert.Nil(t, txn.Commit(context.Background()))

	// flush to nblk
	{
		tae.CompactBlocks(false)
	}

	{
		v := testutil.GetSingleSortKeyValue(bat, schema, 1)
		filter := handle.NewEQFilter(v)
		txn2, rel := tae.GetRelation()
		testutil.CheckAllColRowsByScan(t, rel, 6, true)
		_ = rel.DeleteByFilter(context.Background(), filter)
		assert.Nil(t, txn2.Commit(context.Background()))
	}

	_, rel = tae.GetRelation()
	testutil.CheckAllColRowsByScan(t, rel, 5, true)

	{
		txn, rel = tae.GetRelation()

		obj := testutil.GetOneObject(rel).GetMeta().(*catalog.ObjectEntry)
		objHandle, err := rel.GetObject(obj.ID(), false)
		assert.NoError(t, err)

		objsToMerge := []*catalog.ObjectEntry{objHandle.GetMeta().(*catalog.ObjectEntry)}
		task, err := jobs.NewMergeObjectsTask(nil, txn, objsToMerge, tae.Runtime, 0, false)
		assert.NoError(t, err)
		err = task.OnExec(context.Background())
		assert.NoError(t, err)

		{
			v := testutil.GetSingleSortKeyValue(bat, schema, 2)
			filter := handle.NewEQFilter(v)
			txn2, rel := tae.GetRelation()
			testutil.CheckAllColRowsByScan(t, rel, 5, true)
			_ = rel.DeleteByFilter(context.Background(), filter)
			assert.Nil(t, txn2.Commit(context.Background()))
		}
		err = txn.Commit(context.Background())
		assert.NoError(t, err)
	}

	_, rel = tae.GetRelation()
	testutil.CheckAllColRowsByScan(t, rel, 4, true)

	v := testutil.GetSingleSortKeyValue(bat, schema, 1)
	filter := handle.NewEQFilter(v)
	_, _, err := rel.GetByFilter(context.Background(), filter)
	assert.NotNil(t, err)

	v = testutil.GetSingleSortKeyValue(bat, schema, 2)
	filter = handle.NewEQFilter(v)
	_, _, err = rel.GetByFilter(context.Background(), filter)
	assert.NotNil(t, err)
}

// Object1: 1, 2, 3 | 4, 5, 6
// Object2: 7, 8, 9 | 10, 11, 12
// Now delete 1 and 10, then after merge:
// Object1: 2, 3, 4 | 5, 6, 7
// Object2: 8, 9, 11 | 12
// Delete map not nil on: [obj1, blk1] and [obj2, blk2]
func TestMergeBlocksIntoMultipleObjects(t *testing.T) {
	defer testutils.AfterTest(t)()
	testutils.EnsureNoLeak(t)
	ctx := context.Background()

	opts := config.WithLongScanAndCKPOpts(nil)
	tae := testutil.NewTestEngine(ctx, ModuleName, t, opts)
	defer tae.Close()
	schema := catalog.MockSchemaAll(1, 0)
	schema.Extra.BlockMaxRows = 3
	schema.Extra.ObjectMaxBlocks = 2
	tae.BindSchema(schema)
	bat := catalog.MockBatch(schema, 12)
	bats := bat.Split(2)
	defer bat.Close()

	tae.CreateRelAndAppend(bats[0], true)

	txn, rel := tae.GetRelation()
	_ = rel.Append(context.Background(), bats[1])
	assert.Nil(t, txn.Commit(context.Background()))

	// flush to nblk
	{
		txn, rel := tae.GetRelation()
		blkMetas := testutil.GetAllBlockMetas(rel, false)
		task, err := jobs.NewFlushTableTailTask(tasks.WaitableCtx, txn, blkMetas, nil, tae.DB.Runtime)
		assert.NoError(t, err)
		assert.NoError(t, task.OnExec(context.Background()))
		assert.NoError(t, txn.Commit(context.Background()))

		txn, rel = tae.GetRelation()
		testutil.CheckAllColRowsByScan(t, rel, 12, true)
		assert.NoError(t, txn.Commit(context.Background()))
	}

	{
		t.Log("************split one object into two objects************")

		txn, rel = tae.GetRelation()
		obj := testutil.GetOneObject(rel).GetMeta().(*catalog.ObjectEntry)
		objHandle, err := rel.GetObject(obj.ID(), false)
		assert.NoError(t, err)

		objsToMerge := []*catalog.ObjectEntry{objHandle.GetMeta().(*catalog.ObjectEntry)}
		task, err := jobs.NewMergeObjectsTask(nil, txn, objsToMerge, tae.Runtime, 0, false)
		assert.NoError(t, err)
		assert.NoError(t, task.OnExec(context.Background()))
		assert.NoError(t, txn.Commit(context.Background()))
	}

	{
		t.Log("************check del map************")
		it := rel.MakeObjectIt(false)
		for it.Next() {
			obj := it.GetObject()
			assert.Nil(t, tae.Runtime.TransferDelsMap.GetDelsForBlk(*objectio.NewBlockidWithObjectID(obj.GetID(), 0)))
			assert.Nil(t, tae.Runtime.TransferDelsMap.GetDelsForBlk(*objectio.NewBlockidWithObjectID(obj.GetID(), 1)))
		}
	}

	{
		t.Log("************delete during merge************")

		txn, rel = tae.GetRelation()
		objIt := rel.MakeObjectIt(false)
		objIt.Next()
		obj1 := objIt.GetObject().GetMeta().(*catalog.ObjectEntry)
		objHandle1, err := rel.GetObject(obj1.ID(), false)
		assert.NoError(t, err)
		objIt.Next()
		obj2 := objIt.GetObject().GetMeta().(*catalog.ObjectEntry)
		objHandle2, err := rel.GetObject(obj2.ID(), false)
		assert.NoError(t, err)
		objIt.Close()

		v := testutil.GetSingleSortKeyValue(bat, schema, 1)
		filter := handle.NewEQFilter(v)
		txn2, rel := tae.GetRelation()
		_ = rel.DeleteByFilter(context.Background(), filter)
		assert.NoError(t, txn2.Commit(context.Background()))
		_, rel = tae.GetRelation()
		testutil.CheckAllColRowsByScan(t, rel, 11, true)

		v = testutil.GetSingleSortKeyValue(bat, schema, 10)
		filter = handle.NewEQFilter(v)
		txn2, rel = tae.GetRelation()
		_ = rel.DeleteByFilter(context.Background(), filter)
		assert.NoError(t, txn2.Commit(context.Background()))
		_, rel = tae.GetRelation()
		testutil.CheckAllColRowsByScan(t, rel, 10, true)

		objsToMerge := []*catalog.ObjectEntry{objHandle1.GetMeta().(*catalog.ObjectEntry), objHandle2.GetMeta().(*catalog.ObjectEntry)}
		task, err := jobs.NewMergeObjectsTask(nil, txn, objsToMerge, tae.Runtime, 0, false)
		assert.NoError(t, err)
		assert.NoError(t, task.OnExec(context.Background()))
		assert.NoError(t, txn.Commit(context.Background()))
		{
			t.Log("************check del map again************")
			_, rel = tae.GetRelation()
			objCnt := 0
			for it := rel.MakeObjectIt(false); it.Next(); {
				obj := it.GetObject()
				if objCnt == 0 {
					assert.NotNil(t, tae.Runtime.TransferDelsMap.GetDelsForBlk(*objectio.NewBlockidWithObjectID(obj.GetID(), 0)))
				} else {
					assert.NotNil(t, tae.Runtime.TransferDelsMap.GetDelsForBlk(*objectio.NewBlockidWithObjectID(obj.GetID(), 1)))
				}
				objCnt++
			}
			assert.Equal(t, 2, objCnt)
		}
	}
}

func TestMergeEmptyBlocks(t *testing.T) {
	defer testutils.AfterTest(t)()
	testutils.EnsureNoLeak(t)
	ctx := context.Background()

	opts := config.WithLongScanAndCKPOpts(nil)
	tae := testutil.NewTestEngine(ctx, ModuleName, t, opts)
	defer tae.Close()
	schema := catalog.MockSchemaAll(1, 0)
	schema.Extra.BlockMaxRows = 3
	schema.Extra.ObjectMaxBlocks = 2
	tae.BindSchema(schema)
	bat := catalog.MockBatch(schema, 6)
	bats := bat.Split(2)
	defer bat.Close()

	tae.CreateRelAndAppend(bats[0], true)

	// flush to nblk
	{
		tae.CompactBlocks(false)
	}

	assert.NoError(t, tae.DeleteAll(true))

	{
		txn, rel := tae.GetRelation()
		assert.NoError(t, rel.Append(context.Background(), bats[1]))
		assert.NoError(t, txn.Commit(context.Background()))
	}

	{
		txn, rel := tae.GetRelation()

		obj := testutil.GetOneObject(rel).GetMeta().(*catalog.ObjectEntry)
		objHandle, err := rel.GetObject(obj.ID(), false)
		assert.NoError(t, err)

		objsToMerge := []*catalog.ObjectEntry{objHandle.GetMeta().(*catalog.ObjectEntry)}
		task, err := jobs.NewMergeObjectsTask(nil, txn, objsToMerge, tae.Runtime, 0, false)
		assert.NoError(t, err)
		err = task.OnExec(context.Background())
		assert.NoError(t, err)

		{
			v := testutil.GetSingleSortKeyValue(bat, schema, 4)
			filter := handle.NewEQFilter(v)
			txn2, rel := tae.GetRelation()
			assert.NoError(t, rel.DeleteByFilter(context.Background(), filter))
			assert.Nil(t, txn2.Commit(context.Background()))
		}
		err = txn.Commit(context.Background())
		assert.NoError(t, err)
	}
}
func TestDelete2(t *testing.T) {
	defer testutils.AfterTest(t)()
	testutils.EnsureNoLeak(t)
	ctx := context.Background()

	opts := config.WithLongScanAndCKPOpts(nil)
	tae := testutil.NewTestEngine(ctx, ModuleName, t, opts)
	defer tae.Close()
	schema := catalog.MockSchemaAll(18, 11)
	schema.Extra.BlockMaxRows = 10
	schema.Extra.ObjectMaxBlocks = 2
	tae.BindSchema(schema)
	bat := catalog.MockBatch(schema, 5)
	defer bat.Close()
	tae.CreateRelAndAppend(bat, true)

	txn, rel := tae.GetRelation()
	v := testutil.GetSingleSortKeyValue(bat, schema, 2)
	filter := handle.NewEQFilter(v)
	err := rel.DeleteByFilter(context.Background(), filter)
	assert.NoError(t, err)
	assert.NoError(t, txn.Commit(context.Background()))

	tae.CompactBlocks(false)
}

func TestNull1(t *testing.T) {
	defer testutils.AfterTest(t)()
	testutils.EnsureNoLeak(t)
	ctx := context.Background()

	opts := config.WithLongScanAndCKPOpts(nil)
	tae := testutil.NewTestEngine(ctx, ModuleName, t, opts)
	defer tae.Close()
	schema := catalog.MockSchemaAll(18, 9)
	schema.Extra.BlockMaxRows = 10
	schema.Extra.ObjectMaxBlocks = 2
	tae.BindSchema(schema)

	bat := catalog.MockBatch(schema, int(schema.Extra.BlockMaxRows*3+1))
	defer bat.Close()
	bats := bat.Split(4)
	bats[0].Vecs[3].Update(2, nil, true)
	tae.CreateRelAndAppend(bats[0], true)

	txn, rel := tae.GetRelation()
	blk := testutil.GetOneObject(rel)
	var view *containers.Batch
	err := blk.Scan(ctx, &view, 0, []int{3}, common.DefaultAllocator)
	assert.NoError(t, err)
	//v := view.GetData().Get(2)
	assert.True(t, view.Vecs[0].IsNull(2))
	testutil.CheckAllColRowsByScan(t, rel, bats[0].Length(), false)
	assert.NoError(t, txn.Commit(context.Background()))
	view.Close()
	view = nil

	tae.Restart(ctx)
	txn, rel = tae.GetRelation()
	blk = testutil.GetOneObject(rel)
	blk.Scan(ctx, &view, 0, []int{3}, common.DefaultAllocator)
	assert.NoError(t, err)
	defer view.Close()
	//v = view.GetData().Get(2)
	assert.True(t, view.Vecs[0].IsNull(2))
	testutil.CheckAllColRowsByScan(t, rel, bats[0].Length(), false)

	v := testutil.GetSingleSortKeyValue(bats[0], schema, 2)
	filter_2 := handle.NewEQFilter(v)
	_, uv0_2_isNull, err := rel.GetValueByFilter(context.Background(), filter_2, 3)
	assert.NoError(t, err)
	assert.True(t, uv0_2_isNull)

	v0_4 := testutil.GetSingleSortKeyValue(bats[0], schema, 4)
	filter_4 := handle.NewEQFilter(v0_4)
	err = rel.UpdateByFilter(context.Background(), filter_4, 3, nil, true)
	assert.NoError(t, err)
	_, uv_isNull, err := rel.GetValueByFilter(context.Background(), filter_4, 3)
	assert.NoError(t, err)
	assert.True(t, uv_isNull)
	assert.NoError(t, txn.Commit(context.Background()))

	txn, rel = tae.GetRelation()
	testutil.CheckAllColRowsByScan(t, rel, bats[0].Length(), true)
	_, uv_isNull, err = rel.GetValueByFilter(context.Background(), filter_4, 3)
	assert.NoError(t, err)
	assert.True(t, uv_isNull)

	err = rel.Append(context.Background(), bats[1])
	assert.NoError(t, err)
	assert.NoError(t, txn.Commit(context.Background()))

	tae.CompactBlocks(false)
	txn, rel = tae.GetRelation()
	testutil.CheckAllColRowsByScan(t, rel, testutil.LenOfBats(bats[:2]), false)
	_, uv_isNull, err = rel.GetValueByFilter(context.Background(), filter_4, 3)
	assert.NoError(t, err)
	assert.True(t, uv_isNull)
	assert.NoError(t, txn.Commit(context.Background()))

	tae.Restart(ctx)
	txn, rel = tae.GetRelation()
	testutil.CheckAllColRowsByScan(t, rel, testutil.LenOfBats(bats[:2]), false)
	_, uv_isNull, err = rel.GetValueByFilter(context.Background(), filter_4, 3)
	assert.NoError(t, err)
	assert.True(t, uv_isNull)

	v0_1 := testutil.GetSingleSortKeyValue(bats[0], schema, 1)
	filter0_1 := handle.NewEQFilter(v0_1)
	err = rel.UpdateByFilter(context.Background(), filter0_1, 12, nil, true)
	assert.NoError(t, err)
	_, uv0_1_isNull, err := rel.GetValueByFilter(context.Background(), filter0_1, 12)
	assert.NoError(t, err)
	assert.True(t, uv0_1_isNull)
	assert.NoError(t, txn.Commit(context.Background()))

	txn, rel = tae.GetRelation()
	_, uv0_1_isNull, err = rel.GetValueByFilter(context.Background(), filter0_1, 12)
	assert.NoError(t, err)
	assert.True(t, uv0_1_isNull)
	err = rel.Append(context.Background(), bats[2])
	assert.NoError(t, err)
	assert.NoError(t, txn.Commit(context.Background()))

	tae.CompactBlocks(false)
	tae.MergeBlocks(false)

	txn, rel = tae.GetRelation()
	_, uv0_1_isNull, err = rel.GetValueByFilter(context.Background(), filter0_1, 12)
	assert.NoError(t, err)
	assert.True(t, uv0_1_isNull)
	_, uv0_2_isNull, err = rel.GetValueByFilter(context.Background(), filter_2, 3)
	assert.NoError(t, err)
	assert.True(t, uv0_2_isNull)
	assert.NoError(t, txn.Commit(context.Background()))

	tae.Restart(ctx)

	txn, rel = tae.GetRelation()
	_, uv0_1_isNull, err = rel.GetValueByFilter(context.Background(), filter0_1, 12)
	assert.NoError(t, err)
	assert.True(t, uv0_1_isNull)
	_, uv0_2_isNull, err = rel.GetValueByFilter(context.Background(), filter_2, 3)
	assert.NoError(t, err)
	assert.True(t, uv0_2_isNull)
	assert.NoError(t, txn.Commit(context.Background()))
}

func TestTruncate(t *testing.T) {
	defer testutils.AfterTest(t)()
	testutils.EnsureNoLeak(t)
	ctx := context.Background()

	opts := config.WithQuickScanAndCKPOpts(nil)
	tae := testutil.NewTestEngine(ctx, ModuleName, t, opts)
	defer tae.Close()
	schema := catalog.MockSchemaAll(18, 15)
	schema.Extra.BlockMaxRows = 10
	schema.Extra.ObjectMaxBlocks = 2
	tae.BindSchema(schema)
	bat := catalog.MockBatch(schema, int(schema.Extra.BlockMaxRows*5+1))
	defer bat.Close()
	bats := bat.Split(20)
	tae.CreateRelAndAppend(bats[0], true)

	var wg sync.WaitGroup
	p, _ := ants.NewPool(10)
	defer p.Release()
	tryAppend := func(i int) func() {
		return func() {
			defer wg.Done()
			tae.TryAppend(bats[1+i])
		}
	}

	for i := range bats[1:] {
		if i == 10 {
			wg.Add(1)
			_ = p.Submit(func() {
				defer wg.Done()
				tae.Truncate()
				t.Log(tae.Catalog.SimplePPString(common.PPL1))
			})
		}
		wg.Add(1)
		_ = p.Submit(tryAppend(i))
		time.Sleep(time.Millisecond * 2)
	}
	wg.Wait()
	txn, _ := tae.GetRelation()
	assert.NoError(t, txn.Commit(context.Background()))
	tae.Truncate()
	txn, _ = tae.GetRelation()
	assert.NoError(t, txn.Commit(context.Background()))
}

func TestGetColumnData(t *testing.T) {
	defer testutils.AfterTest(t)()
	testutils.EnsureNoLeak(t)
	ctx := context.Background()

	opts := config.WithLongScanAndCKPOpts(nil)
	tae := testutil.NewTestEngine(ctx, ModuleName, t, opts)
	defer tae.Close()
	schema := catalog.MockSchemaAll(18, 13)
	schema.Extra.BlockMaxRows = 10
	schema.Extra.ObjectMaxBlocks = 2
	tae.BindSchema(schema)
	bat := catalog.MockBatch(schema, 39)
	bats := bat.Split(4)
	defer bat.Close()
	tae.CreateRelAndAppend(bats[0], true)
	txn, rel := tae.GetRelation()
	blk := testutil.GetOneObject(rel)
	var view *containers.Batch
	blk.Scan(ctx, &view, 0, []int{2}, common.DefaultAllocator)
	assert.Equal(t, bats[0].Length(), view.Length())
	assert.NotZero(t, view.Vecs[0].Allocated())
	view.Close()
	view = nil

	blk.Scan(ctx, &view, 0, []int{2}, common.DefaultAllocator)
	assert.Equal(t, bats[0].Length(), view.Length())
	assert.NotZero(t, view.Vecs[0].Allocated())
	assert.NoError(t, txn.Commit(context.Background()))
	view.Close()
	view = nil

	tae.CompactBlocks(false)
	txn, rel = tae.GetRelation()
	blk = testutil.GetOneObject(rel)
	blk.Scan(ctx, &view, 0, []int{2}, common.DefaultAllocator)
	assert.Equal(t, bats[0].Length(), view.Length())
	assert.NotZero(t, view.Vecs[0].Allocated())
	view.Close()
	view = nil

	blk.Scan(ctx, &view, 0, []int{2}, common.DefaultAllocator)
	assert.Equal(t, bats[0].Length(), view.Length())
	assert.NotZero(t, view.Vecs[0].Allocated())
	assert.NoError(t, txn.Commit(context.Background()))
	view.Close()
	view = nil

	txn, rel = tae.GetRelation()
	err := rel.Append(context.Background(), bats[1])
	assert.NoError(t, err)
	blk = testutil.GetOneObject(rel)
	blk.Scan(ctx, &view, 0, []int{2}, common.DefaultAllocator)
	assert.NoError(t, err)
	assert.True(t, view.Vecs[0].Equals(bats[1].Vecs[2]))
	assert.NotZero(t, view.Vecs[0].Allocated())
	view.Close()
	view = nil
	blk.Scan(ctx, &view, 0, []int{2}, common.DefaultAllocator)
	assert.NoError(t, err)
	assert.True(t, view.Vecs[0].Equals(bats[1].Vecs[2]))
	assert.NotZero(t, view.Vecs[0].Allocated())
	view.Close()
	view = nil

	assert.NoError(t, txn.Commit(context.Background()))
}

func TestCompactBlk1(t *testing.T) {
	defer testutils.AfterTest(t)()
	testutils.EnsureNoLeak(t)
	ctx := context.Background()

	opts := config.WithLongScanAndCKPOpts(nil)
	tae := testutil.NewTestEngine(ctx, ModuleName, t, opts)
	defer tae.Close()
	schema := catalog.MockSchemaAll(3, 1)
	schema.Extra.BlockMaxRows = 5
	schema.Extra.ObjectMaxBlocks = 2
	tae.BindSchema(schema)
	bat := catalog.MockBatch(schema, 5)
	bats := bat.Split(5)
	defer bat.Close()

	tae.CreateRelAndAppend(bats[2], true)

	txn, rel := tae.GetRelation()
	_ = rel.Append(context.Background(), bats[1])
	assert.Nil(t, txn.Commit(context.Background()))

	txn, rel = tae.GetRelation()
	_ = rel.Append(context.Background(), bats[3])
	assert.Nil(t, txn.Commit(context.Background()))

	txn, rel = tae.GetRelation()
	_ = rel.Append(context.Background(), bats[4])
	assert.Nil(t, txn.Commit(context.Background()))

	txn, rel = tae.GetRelation()
	_ = rel.Append(context.Background(), bats[0])
	assert.Nil(t, txn.Commit(context.Background()))

	{
		v := testutil.GetSingleSortKeyValue(bat, schema, 1)
		t.Logf("v is %v**********", v)
		filter := handle.NewEQFilter(v)
		txn2, rel := tae.GetRelation()
		t.Log("********before delete******************")
		testutil.CheckAllColRowsByScan(t, rel, 5, true)
		_ = rel.DeleteByFilter(context.Background(), filter)
		assert.Nil(t, txn2.Commit(context.Background()))
	}

	_, rel = tae.GetRelation()
	testutil.CheckAllColRowsByScan(t, rel, 4, true)

	{
		t.Log("************compact************")
		txn, rel = tae.GetRelation()
		blk := testutil.GetOneObject(rel)
		meta := blk.GetMeta().(*catalog.ObjectEntry)
		task, err := jobs.NewFlushTableTailTask(nil, txn, []*catalog.ObjectEntry{meta}, nil, tae.DB.Runtime)
		assert.NoError(t, err)
		err = task.OnExec(context.Background())
		assert.NoError(t, err)

		{
			v := testutil.GetSingleSortKeyValue(bat, schema, 2)
			t.Logf("v is %v**********", v)
			filter := handle.NewEQFilter(v)
			txn2, rel := tae.GetRelation()
			t.Log("********before delete******************")
			testutil.CheckAllColRowsByScan(t, rel, 4, true)
			_ = rel.DeleteByFilter(context.Background(), filter)
			assert.Nil(t, txn2.Commit(context.Background()))
		}

		err = txn.Commit(context.Background())
		assert.NoError(t, err)
	}

	_, rel = tae.GetRelation()
	testutil.CheckAllColRowsByScan(t, rel, 3, true)

	tae.Restart(ctx)
	_, rel = tae.GetRelation()
	testutil.CheckAllColRowsByScan(t, rel, 3, true)
}

func TestCompactBlk2(t *testing.T) {
	defer testutils.AfterTest(t)()
	testutils.EnsureNoLeak(t)
	ctx := context.Background()

	opts := config.WithLongScanAndCKPOpts(nil)
	tae := testutil.NewTestEngine(ctx, ModuleName, t, opts)
	defer tae.Close()
	schema := catalog.MockSchemaAll(3, 1)
	schema.Extra.BlockMaxRows = 5
	schema.Extra.ObjectMaxBlocks = 2
	tae.BindSchema(schema)
	bat := catalog.MockBatch(schema, 5)
	bats := bat.Split(5)
	defer bat.Close()

	tae.CreateRelAndAppend(bats[2], true)

	txn, rel := tae.GetRelation()
	_ = rel.Append(context.Background(), bats[1])
	assert.Nil(t, txn.Commit(context.Background()))

	txn, rel = tae.GetRelation()
	_ = rel.Append(context.Background(), bats[3])
	assert.Nil(t, txn.Commit(context.Background()))

	txn, rel = tae.GetRelation()
	_ = rel.Append(context.Background(), bats[4])
	assert.Nil(t, txn.Commit(context.Background()))

	txn, rel = tae.GetRelation()
	_ = rel.Append(context.Background(), bats[0])
	assert.Nil(t, txn.Commit(context.Background()))

	v := testutil.GetSingleSortKeyValue(bat, schema, 1)
	filter := handle.NewEQFilter(v)
	txn2, rel1 := tae.GetRelation()
	testutil.CheckAllColRowsByScan(t, rel1, 5, true)
	_ = rel1.DeleteByFilter(context.Background(), filter)
	assert.Nil(t, txn2.Commit(context.Background()))
	txn3, rel1 := tae.GetRelation()

	txn4, rel2 := tae.GetRelation()
	testutil.CheckAllColRowsByScan(t, rel2, 4, true)

	txn, rel = tae.GetRelation()
	blk := testutil.GetOneObject(rel)
	meta := blk.GetMeta().(*catalog.ObjectEntry)
	task, err := jobs.NewFlushTableTailTask(nil, txn, []*catalog.ObjectEntry{meta}, nil, tae.DB.Runtime)
	assert.NoError(t, err)
	err = task.OnExec(context.Background())
	assert.NoError(t, err)
	err = txn.Commit(context.Background())
	assert.NoError(t, err)

	v = testutil.GetSingleSortKeyValue(bat, schema, 2)
	filter = handle.NewEQFilter(v)
	txn2, rel3 := tae.GetRelation()
	testutil.CheckAllColRowsByScan(t, rel3, 4, true)
	_ = rel3.DeleteByFilter(context.Background(), filter)
	assert.Nil(t, txn2.Commit(context.Background()))

	v = testutil.GetSingleSortKeyValue(bat, schema, 4)
	filter = handle.NewEQFilter(v)
	txn2, rel4 := tae.GetRelation()
	testutil.CheckAllColRowsByScan(t, rel4, 3, true)
	_ = rel4.DeleteByFilter(context.Background(), filter)
	assert.Nil(t, txn2.Commit(context.Background()))

	testutil.CheckAllColRowsByScan(t, rel1, 4, true)
	assert.Nil(t, txn3.Commit(context.Background()))
	testutil.CheckAllColRowsByScan(t, rel2, 4, true)
	assert.Nil(t, txn4.Commit(context.Background()))

	_, rel = tae.GetRelation()
	testutil.CheckAllColRowsByScan(t, rel, 2, true)

	v = testutil.GetSingleSortKeyValue(bat, schema, 2)
	filter = handle.NewEQFilter(v)
	_, _, err = rel.GetByFilter(context.Background(), filter)
	assert.NotNil(t, err)

	v = testutil.GetSingleSortKeyValue(bat, schema, 4)
	filter = handle.NewEQFilter(v)
	_, _, err = rel.GetByFilter(context.Background(), filter)
	assert.NotNil(t, err)

	tae.Restart(ctx)
}

func TestCompactblk3(t *testing.T) {
	defer testutils.AfterTest(t)()
	testutils.EnsureNoLeak(t)
	ctx := context.Background()

	opts := config.WithLongScanAndCKPOpts(nil)
	tae := testutil.NewTestEngine(ctx, ModuleName, t, opts)
	defer tae.Close()
	schema := catalog.MockSchemaAll(3, 1)
	schema.Extra.BlockMaxRows = 5
	schema.Extra.ObjectMaxBlocks = 2
	tae.BindSchema(schema)
	bat := catalog.MockBatch(schema, 3)
	defer bat.Close()

	tae.CreateRelAndAppend(bat, true)

	v := testutil.GetSingleSortKeyValue(bat, schema, 1)
	filter := handle.NewEQFilter(v)
	txn2, rel1 := tae.GetRelation()
	testutil.CheckAllColRowsByScan(t, rel1, 3, true)
	_ = rel1.DeleteByFilter(context.Background(), filter)
	assert.Nil(t, txn2.Commit(context.Background()))

	_, rel2 := tae.GetRelation()
	testutil.CheckAllColRowsByScan(t, rel2, 2, true)

	txn, rel := tae.GetRelation()
	blk := testutil.GetOneObject(rel)
	meta := blk.GetMeta().(*catalog.ObjectEntry)
	task, err := jobs.NewFlushTableTailTask(nil, txn, []*catalog.ObjectEntry{meta}, nil, tae.DB.Runtime)
	assert.NoError(t, err)
	err = task.OnExec(context.Background())
	assert.NoError(t, err)
	err = txn.Commit(context.Background())
	assert.NoError(t, err)

	txn, err = tae.StartTxn(nil)
	assert.NoError(t, err)
	processor := &catalog.LoopProcessor{}
	processor.ObjectFn = func(be *catalog.ObjectEntry) error {
		if be.GetTable().GetDB().IsSystemDB() {
			return nil
		}
		tblEntry := be.GetTable()
		for j := 0; j < be.BlockCnt(); j++ {
			var view *containers.Batch
			blkID := objectio.NewBlockidWithObjectID(be.ID(), uint16(j))
			err := tables.HybridScanByBlock(ctx, tblEntry, txn, &view, schema, []int{0}, blkID, common.DefaultAllocator)
			assert.NoError(t, err)
			view.Compact()
			assert.Equal(t, 2, view.Length())
			view.Close()
		}
		return nil
	}
	err = tae.Catalog.RecurLoop(processor)
	assert.NoError(t, err)
}

func TestImmutableIndexInAblk(t *testing.T) {
	defer testutils.AfterTest(t)()
	testutils.EnsureNoLeak(t)
	ctx := context.Background()

	opts := config.WithLongScanAndCKPOpts(nil)
	tae := testutil.NewTestEngine(ctx, ModuleName, t, opts)
	defer tae.Close()
	schema := catalog.MockSchemaAll(3, 1)
	schema.Extra.BlockMaxRows = 5
	schema.Extra.ObjectMaxBlocks = 2
	tae.BindSchema(schema)
	bat := catalog.MockBatch(schema, 5)
	bats := bat.Split(5)
	defer bat.Close()

	tae.CreateRelAndAppend(bats[2], true)
	txn, rel := tae.GetRelation()
	_ = rel.Append(context.Background(), bats[1])
	assert.Nil(t, txn.Commit(context.Background()))
	txn, rel = tae.GetRelation()
	_ = rel.Append(context.Background(), bats[3])
	assert.Nil(t, txn.Commit(context.Background()))
	txn, rel = tae.GetRelation()
	_ = rel.Append(context.Background(), bats[4])
	assert.Nil(t, txn.Commit(context.Background()))
	txn, rel = tae.GetRelation()
	_ = rel.Append(context.Background(), bats[0])
	assert.Nil(t, txn.Commit(context.Background()))

	v := testutil.GetSingleSortKeyValue(bat, schema, 1)
	filter := handle.NewEQFilter(v)
	txn2, rel := tae.GetRelation()
	_ = rel.DeleteByFilter(context.Background(), filter)
	assert.Nil(t, txn2.Commit(context.Background()))

	txn, rel = tae.GetRelation()
	blk := testutil.GetOneObject(rel)
	meta := blk.GetMeta().(*catalog.ObjectEntry)
	task, err := jobs.NewFlushTableTailTask(nil, txn, []*catalog.ObjectEntry{meta}, nil, tae.DB.Runtime)
	assert.NoError(t, err)
	err = task.OnExec(context.Background())
	assert.NoError(t, err)
	err = txn.Commit(context.Background())
	assert.NoError(t, err)

	txn, rel = tae.GetRelation()
	_, _, err = rel.GetByFilter(context.Background(), filter)
	assert.Error(t, err)
	v = testutil.GetSingleSortKeyValue(bat, schema, 2)
	filter = handle.NewEQFilter(v)
	_, _, err = rel.GetByFilter(context.Background(), filter)
	assert.NoError(t, err)

	rowIDs := containers.MakeVector(types.T_Rowid.ToType(), common.DefaultAllocator)
	for i := 0; i < bat.Length(); i++ {
		rowIDs.Append(nil, true)
	}
	err = meta.GetObjectData().GetDuplicatedRows(
		context.Background(), txn, bat.Vecs[1], nil, types.TS{}, types.MaxTs(), rowIDs, common.DefaultAllocator,
	)
	assert.NoError(t, err)
	err = meta.GetObjectData().Contains(context.Background(), txn, rowIDs, nil, common.DebugAllocator)
	assert.NoError(t, err)
	duplicate := false
	rowIDs.Foreach(func(v any, isNull bool, row int) error {
		if !isNull {
			duplicate = true
		}
		return nil
	}, nil)
	assert.True(t, duplicate)
}

func TestDelete3(t *testing.T) {
	// t.Skip(any("This case crashes occasionally, is being fixed, skip it for now"))
	defer testutils.AfterTest(t)()
	ctx := context.Background()

	opts := config.WithQuickScanAndCKPOpts(nil)
	tae := testutil.NewTestEngine(ctx, ModuleName, t, opts)
	defer tae.Close()

	// this task won't affect logic of TestAppend2, it just prints logs about dirty count
	forest := logtail.NewDirtyCollector(tae.LogtailMgr, opts.Clock, tae.Catalog, new(catalog.LoopProcessor))
	hb := ops.NewHeartBeaterWithFunc(5*time.Millisecond, func() {
		forest.Run(0)
		t.Log(forest.String())
	}, nil)
	hb.Start()
	defer hb.Stop()
	schema := catalog.MockSchemaAll(3, 2)
	schema.Extra.BlockMaxRows = 10
	schema.Extra.ObjectMaxBlocks = 2
	tae.BindSchema(schema)
	// rows := int(schema.Extra.BlockMaxRows * 1)
	rows := int(schema.Extra.BlockMaxRows*3) + 1
	bat := catalog.MockBatch(schema, rows)

	tae.CreateRelAndAppend(bat, true)
	tae.CheckRowsByScan(rows, false)
	deleted := false
	for i := 0; i < 10; i++ {
		if deleted {
			tae.CheckRowsByScan(0, true)
			tae.DoAppend(bat)
			deleted = false
			tae.CheckRowsByScan(rows, true)
		} else {
			tae.CheckRowsByScan(rows, true)
			err := tae.DeleteAll(true)
			if err == nil {
				deleted = true
				tae.CheckRowsByScan(0, true)
				// assert.Zero(t, tae.getRows())
			} else {
				tae.CheckRowsByScan(rows, true)
				// assert.Equal(t, tae.getRows(), rows)
			}
		}
	}
	t.Log(tae.Catalog.SimplePPString(common.PPL1))
}

func TestDropCreated1(t *testing.T) {
	defer testutils.AfterTest(t)()
	ctx := context.Background()

	opts := config.WithLongScanAndCKPOpts(nil)
	tae := testutil.NewTestEngine(ctx, ModuleName, t, opts)
	defer tae.Close()

	txn, err := tae.StartTxn(nil)
	assert.Nil(t, err)
	_, err = txn.CreateDatabase("db", "", "")
	assert.Nil(t, err)
	db, err := txn.DropDatabase("db")
	assert.Nil(t, err)
	assert.Nil(t, txn.Commit(context.Background()))

	assert.Equal(t, txn.GetCommitTS(), db.GetMeta().(*catalog.DBEntry).GetCreatedAtLocked())
	assert.Equal(t, txn.GetCommitTS(), db.GetMeta().(*catalog.DBEntry).GetCreatedAtLocked())

	tae.Restart(ctx)
}

func TestDropCreated2(t *testing.T) {
	defer testutils.AfterTest(t)()
	ctx := context.Background()

	opts := config.WithLongScanAndCKPOpts(nil)
	tae := testutil.NewTestEngine(ctx, ModuleName, t, opts)
	schema := catalog.MockSchemaAll(1, -1)
	defer tae.Close()

	txn, err := tae.StartTxn(nil)
	assert.Nil(t, err)
	db, err := testutil.CreateDatabase2(ctx, txn, "db")
	assert.Nil(t, err)
	rel, err := testutil.CreateRelation2(ctx, txn, db, schema)
	assert.Nil(t, err)
	err = testutil.DropRelation2(ctx, txn, db, schema.Name)
	assert.Nil(t, err)
	assert.Nil(t, txn.Commit(context.Background()))

	assert.Equal(t, txn.GetCommitTS(), rel.GetMeta().(*catalog.TableEntry).GetCreatedAtLocked())
	assert.Equal(t, txn.GetCommitTS(), rel.GetMeta().(*catalog.TableEntry).GetCreatedAtLocked())

	tae.Restart(ctx)
}

func TestDropCreated3(t *testing.T) {
	defer testutils.AfterTest(t)()
	ctx := context.Background()

	opts := config.WithLongScanAndCKPOpts(nil)
	tae := testutil.NewTestEngine(ctx, ModuleName, t, opts)
	defer tae.Close()

	txn, err := tae.StartTxn(nil)
	assert.Nil(t, err)
	_, err = testutil.CreateDatabase2(ctx, txn, "db")
	assert.Nil(t, err)
	err = testutil.DropDatabase2(ctx, txn, "db")
	assert.Nil(t, err)
	assert.Nil(t, txn.Commit(context.Background()))

	testutil.CompactBlocks(t, 0, tae.DB, pkgcatalog.MO_CATALOG, catalog.SystemDBSchema, false)
	testutil.CompactBlocks(t, 0, tae.DB, pkgcatalog.MO_CATALOG, catalog.SystemTableSchema, false)
	testutil.CompactBlocks(t, 0, tae.DB, pkgcatalog.MO_CATALOG, catalog.SystemColumnSchema, false)
	err = tae.BGCheckpointRunner.ForceIncrementalCheckpoint(tae.TxnMgr.Now(), false)
	assert.Nil(t, err)

	tae.Restart(ctx)
}

func TestRollbackCreateTable(t *testing.T) {
	defer testutils.AfterTest(t)()
	ctx := context.Background()

	opts := config.WithLongScanAndCKPOpts(nil)
	tae := testutil.NewTestEngine(ctx, ModuleName, t, opts)
	schema := catalog.MockSchemaAll(1, -1)
	defer tae.Close()

	txn, _ := tae.StartTxn(nil)
	db, _ := txn.CreateDatabase("db", "sql", "")
	db.CreateRelationWithID(schema.Clone(), uint64(27200))
	txn.Commit(ctx)

	for i := 0; i < 10; i += 2 {
		tae.Catalog.GCByTS(ctx, tae.TxnMgr.Now())
		txn, _ := tae.StartTxn(nil)
		db, _ := txn.GetDatabase("db")
		db.DropRelationByID(uint64(i + 27200))
		db.CreateRelationWithID(schema.Clone(), uint64(i+27200+1))
		txn.Commit(ctx)

		txn, _ = tae.StartTxn(nil)
		db, _ = txn.GetDatabase("db")
		db.DropRelationByID(uint64(i + 27200 + 1))
		db.CreateRelationWithID(schema.Clone(), uint64(i+27200+2))
		txn.Rollback(ctx)
	}

	t.Log(tae.Catalog.SimplePPString(3))
}

func TestDropCreated4(t *testing.T) {
	defer testutils.AfterTest(t)()
	ctx := context.Background()

	opts := config.WithLongScanAndCKPOpts(nil)
	tae := testutil.NewTestEngine(ctx, ModuleName, t, opts)
	schema := catalog.MockSchemaAll(1, -1)
	defer tae.Close()

	txn, err := tae.StartTxn(nil)
	assert.Nil(t, err)
	db, err := txn.CreateDatabase("db", "", "")
	assert.Nil(t, err)
	_, err = db.CreateRelation(schema)
	assert.Nil(t, err)
	_, err = db.DropRelationByName(schema.Name)
	assert.Nil(t, err)
	assert.Nil(t, txn.Commit(context.Background()))

	err = tae.BGCheckpointRunner.ForceIncrementalCheckpoint(tae.TxnMgr.Now(), false)
	assert.Nil(t, err)

	tae.Restart(ctx)
}

func TestTruncateZonemap(t *testing.T) {
	defer testutils.AfterTest(t)()
	ctx := context.Background()

	type Mod struct {
		offset int
		v      byte
	}
	mockBytes := func(init byte, size int, mods ...Mod) []byte {
		ret := make([]byte, size)
		for i := 0; i < size; i++ {
			ret[i] = init
		}
		for _, m := range mods {
			ret[m.offset] = m.v
		}
		return ret
	}
	testutils.EnsureNoLeak(t)
	opts := config.WithLongScanAndCKPOpts(nil)
	tae := testutil.NewTestEngine(ctx, ModuleName, t, opts)
	defer tae.Close()

	schema := catalog.MockSchemaAll(13, 12) // set varchar PK
	schema.Extra.BlockMaxRows = 10
	schema.Extra.ObjectMaxBlocks = 2
	tae.BindSchema(schema)

	bat := catalog.MockBatch(schema, int(schema.Extra.BlockMaxRows*2+9))  // 2.9 blocks
	minv := mockBytes(0, 35)                                              // 0x00000000
	trickyMinv := mockBytes(0, 33)                                        // smaller than minv, not in mut index but in immut index
	maxv := mockBytes(0xff, 35, Mod{0, 0x61}, Mod{1, 0x62}, Mod{2, 0x63}) // abc0xff0xff...
	trickyMaxv := []byte("abd")                                           // bigger than maxv, not in mut index but in immut index
	bat.Vecs[12].Update(8, maxv, false)
	bat.Vecs[12].Update(11, minv, false)
	bat.Vecs[12].Update(22, []byte("abcc"), false)
	defer bat.Close()

	checkMinMax := func(rel handle.Relation, minvOffset, maxvOffset uint32) {
		_, _, err := rel.GetByFilter(context.Background(), handle.NewEQFilter(trickyMinv))
		assert.True(t, moerr.IsMoErrCode(err, moerr.ErrNotFound))
		_, _, err = rel.GetByFilter(context.Background(), handle.NewEQFilter(trickyMaxv))
		assert.True(t, moerr.IsMoErrCode(err, moerr.ErrNotFound))
		_, row, err := rel.GetByFilter(context.Background(), handle.NewEQFilter(minv))
		assert.NoError(t, err)
		assert.Equal(t, minvOffset, row)
		_, row, err = rel.GetByFilter(context.Background(), handle.NewEQFilter(maxv))
		assert.NoError(t, err)
		assert.Equal(t, maxvOffset, row)
	}

	tae.CreateRelAndAppend(bat, true)

	// runtime check
	txn, rel := tae.GetRelation()
	checkMinMax(rel, 1, 8)
	assert.NoError(t, txn.Commit(context.Background()))

	// restart without compact
	tae.Restart(ctx)
	txn, rel = tae.GetRelation()
	checkMinMax(rel, 1, 8)
	assert.NoError(t, txn.Commit(context.Background()))

	// restart with compact
	tae.CompactBlocks(false)
	tae.MergeBlocks(false)
	tae.Restart(ctx)
	txn, rel = tae.GetRelation()
	checkMinMax(rel, 0, 8)
	assert.NoError(t, txn.Commit(context.Background()))

	// 3 NonAppendable Blocks
	txn, rel = tae.GetRelation()
	rel.UpdateByFilter(context.Background(), handle.NewEQFilter(maxv), 12, mockBytes(0xff, 35), false)
	assert.NoError(t, txn.Commit(context.Background()))
	tae.CompactBlocks(false)
	tae.MergeBlocks(false)
	tae.Restart(ctx)

	txn, rel = tae.GetRelation()
	_, row, err := rel.GetByFilter(context.Background(), handle.NewEQFilter(mockBytes(0xff, 35)))
	assert.NoError(t, err)
	assert.Equal(t, uint32(8), row)
	assert.NoError(t, txn.Commit(context.Background()))
}

func mustStartTxn(t *testing.T, tae *testutil.TestEngine, tenantID uint32) txnif.AsyncTxn {
	txn, err := tae.StartTxn(nil)
	assert.NoError(t, err)
	txn.BindAccessInfo(tenantID, 0, 0)
	return txn
}

func TestMultiTenantDBOps(t *testing.T) {
	defer testutils.AfterTest(t)()
	ctx := context.Background()

	var err error
	opts := config.WithLongScanAndCKPOpts(nil)
	tae := testutil.NewTestEngine(ctx, ModuleName, t, opts)
	defer tae.Close()

	txn11 := mustStartTxn(t, tae, 1)
	_, err = txn11.CreateDatabase("db", "", "")
	assert.NoError(t, err)
	txn12 := mustStartTxn(t, tae, 1)
	_, err = txn11.CreateDatabase("db", "", "")
	assert.Error(t, err)

	txn21 := mustStartTxn(t, tae, 2)
	_, err = txn21.CreateDatabase("db", "", "")
	assert.NoError(t, err)

	assert.NoError(t, txn11.Commit(context.Background()))
	assert.NoError(t, txn12.Commit(context.Background()))
	assert.NoError(t, txn21.Commit(context.Background()))

	txn22 := mustStartTxn(t, tae, 2)
	_, _ = txn22.CreateDatabase("db2", "", "")

	txn23 := mustStartTxn(t, tae, 2)
	// [mo_catalog, db]
	assert.Equal(t, 2, len(txn23.DatabaseNames()))
	assert.NoError(t, txn23.Commit(context.Background()))

	txn22.Commit(context.Background())
	tae.Restart(ctx)

	txn24 := mustStartTxn(t, tae, 2)
	// [mo_catalog, db, db2]
	assert.Equal(t, 3, len(txn24.DatabaseNames()))
	assert.NoError(t, txn24.Commit(context.Background()))

	txn13 := mustStartTxn(t, tae, 1)
	// [mo_catalog, db]
	assert.Equal(t, 2, len(txn13.DatabaseNames()))

	_, err = txn13.GetDatabase("db2")
	assert.Error(t, err)
	dbHdl, err := txn13.GetDatabase("db")
	assert.NoError(t, err)
	assert.Equal(t, uint32(1), dbHdl.GetMeta().(*catalog.DBEntry).GetTenantID())

	_, err = txn13.DropDatabase("db2")
	assert.Error(t, err)
	_, err = txn13.DropDatabase("db")
	assert.NoError(t, err)
	assert.NoError(t, txn13.Commit(context.Background()))

	txn14 := mustStartTxn(t, tae, 1)
	// [mo_catalog]
	assert.Equal(t, 1, len(txn14.DatabaseNames()))
	assert.NoError(t, txn14.Commit(context.Background()))
}

func TestMultiTenantMoCatalogOps(t *testing.T) {
	defer testutils.AfterTest(t)()
	ctx := context.Background()

	var err error
	opts := config.WithLongScanAndCKPOpts(nil)
	tae := testutil.NewTestEngine(ctx, ModuleName, t, opts)
	defer tae.Close()

	s := catalog.MockSchemaAll(1, 0)
	s.Name = "mo_accounts"
	txn0, sysDB := tae.GetDB(pkgcatalog.MO_CATALOG)
	_, err = sysDB.CreateRelation(s)
	assert.NoError(t, err)
	assert.NoError(t, txn0.Commit(context.Background()))

	schema11 := catalog.MockSchemaAll(3, 0)
	schema11.Extra.BlockMaxRows = 10
	schema11.Extra.ObjectMaxBlocks = 2
	tae.BindSchema(schema11)
	tae.BindTenantID(1)

	bat1 := catalog.MockBatch(schema11, int(schema11.Extra.BlockMaxRows*2+9))
	tae.CreateRelAndAppend(bat1, true)
	// pretend 'mo_users'
	s = catalog.MockSchemaAll(1, 0)
	s.Name = "mo_users"
	txn11, sysDB := tae.GetDB(pkgcatalog.MO_CATALOG)
	_, err = sysDB.CreateRelation(s)
	assert.NoError(t, err)
	assert.NoError(t, txn11.Commit(context.Background()))

	tae.CompactBlocks(false)
	tae.MergeBlocks(false)

	schema21 := catalog.MockSchemaAll(2, 1)
	schema21.Extra.BlockMaxRows = 10
	schema21.Extra.ObjectMaxBlocks = 2
	tae.BindSchema(schema21)
	tae.BindTenantID(2)

	bat2 := catalog.MockBatch(schema21, int(schema21.Extra.BlockMaxRows*3+5))
	tae.CreateRelAndAppend(bat2, true)
	txn21, sysDB := tae.GetDB(pkgcatalog.MO_CATALOG)
	s = catalog.MockSchemaAll(1, 0)
	s.Name = "mo_users"
	_, err = sysDB.CreateRelation(s)
	assert.NoError(t, err)
	assert.NoError(t, txn21.Commit(context.Background()))

	tae.CompactBlocks(false)
	tae.MergeBlocks(false)

	tae.Restart(ctx)

	{
		// account 2
		// check data for good
		_, tbl := tae.GetRelation()
		testutil.CheckAllColRowsByScan(t, tbl, 35, false)
	}
	{
		// account 1
		tae.BindSchema(schema11)
		tae.BindTenantID(1)
		// check data for good
		_, tbl := tae.GetRelation()
		testutil.CheckAllColRowsByScan(t, tbl, 29, false)
	}
	{
		// sys account
		tae.BindSchema(nil)
		tae.BindTenantID(0)
		// [mo_catalog]
		assert.Equal(t, 1, len(mustStartTxn(t, tae, 0).DatabaseNames()))
	}

}

// txn1: create relation and append, half blk
// txn2: compact
// txn3: append, shouldn't get rw
func TestGetLastAppender(t *testing.T) {
	defer testutils.AfterTest(t)()
	ctx := context.Background()

	opts := config.WithLongScanAndCKPOpts(nil)
	tae := testutil.NewTestEngine(ctx, ModuleName, t, opts)
	defer tae.Close()
	schema := catalog.MockSchemaAll(1, -1)
	schema.Extra.BlockMaxRows = 10
	schema.Extra.ObjectMaxBlocks = 2
	tae.BindSchema(schema)
	bat := catalog.MockBatch(schema, 14)
	bats := bat.Split(2)

	tae.CreateRelAndAppend(bats[0], true)
	t.Log(tae.Catalog.SimplePPString(3))

	tae.CompactBlocks(false)
	t.Log(tae.Catalog.SimplePPString(3))

	tae.Restart(ctx)

	txn, rel := tae.GetRelation()
	rel.Append(context.Background(), bats[1])
	assert.NoError(t, txn.Commit(context.Background()))
}

// txn1[s1,p1,e1] append1
// txn2[s2,p2,e2] append2
// txn3[s3,p3,e3] append3
// collect [0,p1] [0,p2] [p1+1,p2] [p1+1,p3]
// check data, row count, commit ts
// TODO 1. in2pc committs!=preparets; 2. abort
func TestCollectInsert(t *testing.T) {
	defer testutils.AfterTest(t)()
	ctx := context.Background()

	opts := config.WithLongScanAndCKPOpts(nil)
	tae := testutil.NewTestEngine(ctx, ModuleName, t, opts)
	defer tae.Close()
	schema := catalog.MockSchemaAll(1, -1)
	schema.Extra.BlockMaxRows = 20
	tae.BindSchema(schema)
	bat := catalog.MockBatch(schema, 12)
	bats := bat.Split(4)

	tae.CreateRelAndAppend(bats[0], true)

	txn1, rel := tae.GetRelation()
	assert.NoError(t, rel.Append(context.Background(), bats[1]))
	assert.NoError(t, txn1.Commit(context.Background()))

	p1 := txn1.GetPrepareTS()
	t.Logf("p1= %v", p1.ToString())

	txn2, rel := tae.GetRelation()
	assert.NoError(t, rel.Append(context.Background(), bats[2]))
	assert.NoError(t, txn2.Commit(context.Background()))

	p2 := txn2.GetPrepareTS()
	t.Logf("p2= %v", p2.ToString())

	txn3, rel := tae.GetRelation()
	assert.NoError(t, rel.Append(context.Background(), bats[3]))
	assert.NoError(t, txn3.Commit(context.Background()))

	p3 := txn3.GetPrepareTS()
	t.Logf("p3= %v", p3.ToString())

	_, rel = tae.GetRelation()
	objEntry := testutil.GetOneObject(rel).GetMeta().(*catalog.ObjectEntry)

	batches := make(map[uint32]*containers.BatchWithVersion)
	err := tables.RangeScanInMemoryByObject(ctx, objEntry, batches, types.TS{}, p1, common.DefaultAllocator)
	assert.NoError(t, err)
	t.Log((batches[schema.Version].Attrs))
	for _, vec := range batches[schema.Version].Vecs {
		t.Log(vec)
		assert.Equal(t, 6, vec.Length())
	}
	batches[schema.Version].Close()

	batches = make(map[uint32]*containers.BatchWithVersion)
	err = tables.RangeScanInMemoryByObject(ctx, objEntry, batches, types.TS{}, p2, common.DefaultAllocator)
	assert.NoError(t, err)
	t.Log((batches[schema.Version].Attrs))
	for _, vec := range batches[schema.Version].Vecs {
		t.Log(vec)
		assert.Equal(t, 9, vec.Length())
	}
	batches[schema.Version].Close()

	batches = make(map[uint32]*containers.BatchWithVersion)
	err = tables.RangeScanInMemoryByObject(ctx, objEntry, batches, p1.Next(), p2, common.DefaultAllocator)
	assert.NoError(t, err)
	t.Log((batches[schema.Version].Attrs))
	for _, vec := range batches[schema.Version].Vecs {
		t.Log(vec)
		assert.Equal(t, 3, vec.Length())
	}
	batches[schema.Version].Close()

	batches = make(map[uint32]*containers.BatchWithVersion)
	err = tables.RangeScanInMemoryByObject(ctx, objEntry, batches, p1.Next(), p3, common.DefaultAllocator)
	assert.NoError(t, err)
	t.Log((batches[schema.Version].Attrs))
	for _, vec := range batches[schema.Version].Vecs {
		t.Log(vec)
		assert.Equal(t, 6, vec.Length())
	}
	batches[schema.Version].Close()
}

func TestAppendnode(t *testing.T) {
	defer testutils.AfterTest(t)()
	ctx := context.Background()

	opts := config.WithLongScanAndCKPOpts(nil)
	tae := testutil.NewTestEngine(ctx, ModuleName, t, opts)
	defer tae.Close()
	schema := catalog.MockSchemaAll(1, 0)
	schema.Extra.BlockMaxRows = 10000
	schema.Extra.ObjectMaxBlocks = 2
	tae.BindSchema(schema)
	appendCnt := 20
	bat := catalog.MockBatch(schema, appendCnt)
	bats := bat.Split(appendCnt)

	tae.CreateRelAndAppend(bats[0], true)
	tae.CheckRowsByScan(1, false)

	var wg sync.WaitGroup
	pool, _ := ants.NewPool(5)
	defer pool.Release()
	worker := func(i int) func() {
		return func() {
			txn, rel := tae.GetRelation()
			row := testutil.GetColumnRowsByScan(t, rel, 0, true)
			err := tae.DoAppendWithTxn(bats[i], txn, true)
			assert.NoError(t, err)
			row2 := testutil.GetColumnRowsByScan(t, rel, 0, true)
			assert.Equal(t, row+1, row2)
			assert.NoError(t, txn.Commit(context.Background()))
			wg.Done()
		}
	}
	for i := 1; i < appendCnt; i++ {
		wg.Add(1)
		pool.Submit(worker(i))
	}
	wg.Wait()
	tae.CheckRowsByScan(appendCnt, true)

	tae.Restart(ctx)
	tae.CheckRowsByScan(appendCnt, true)
}

func TestTxnIdempotent(t *testing.T) {
	defer testutils.AfterTest(t)()
	ctx := context.Background()

	opts := config.WithLongScanAndCKPOpts(nil)
	tae := testutil.NewTestEngine(ctx, ModuleName, t, opts)
	defer tae.Close()

	schema := catalog.MockSchemaAll(1, 0)
	schema.Extra.BlockMaxRows = 10000
	schema.Extra.ObjectMaxBlocks = 2
	tae.BindSchema(schema)
	appendCnt := 20
	bat := catalog.MockBatch(schema, appendCnt)
	bats := bat.Split(appendCnt)

	var wg sync.WaitGroup

	tae.CreateRelAndAppend(bats[0], true)
	for i := 0; i < 10; i++ {
		txn, _ := tae.GetRelation()
		wg.Add(1)
		assert.NoError(t, txn.Rollback(context.Background()))
		go func() {
			defer wg.Done()
			assert.True(t, moerr.IsMoErrCode(txn.Commit(context.Background()), moerr.ErrTxnNotFound))
			// txn.Commit(context.Background())
		}()
		wg.Wait()
	}
}

// insert 200 rows and do quick compaction
// expect that there are some dirty tables at first and then zero dirty table found
func TestWatchDirty(t *testing.T) {
	defer testutils.AfterTest(t)()
	ctx := context.Background()

	opts := config.WithQuickScanAndCKPOpts(nil)
	tae := testutil.NewTestEngine(ctx, ModuleName, t, opts)
	defer tae.Close()
	logMgr := tae.LogtailMgr

	visitor := &catalog.LoopProcessor{}
	watcher := logtail.NewDirtyCollector(logMgr, opts.Clock, tae.Catalog, visitor)

	tbl, obj := watcher.DirtyCount()
	assert.Zero(t, obj)
	assert.Zero(t, tbl)

	schema := catalog.MockSchemaAll(1, 0)
	schema.Extra.BlockMaxRows = 50
	schema.Extra.ObjectMaxBlocks = 2
	tae.BindSchema(schema)
	appendCnt := 200
	bat := catalog.MockBatch(schema, appendCnt)
	bats := bat.Split(appendCnt)

	tae.CreateRelAndAppend(bats[0], true)
	tae.CheckRowsByScan(1, false)

	wg := &sync.WaitGroup{}
	pool, _ := ants.NewPool(3)
	defer pool.Release()
	worker := func(i int) func() {
		return func() {
			txn, _ := tae.GetRelation()
			err := tae.DoAppendWithTxn(bats[i], txn, true)
			assert.NoError(t, err)
			assert.NoError(t, txn.Commit(context.Background()))
			wg.Done()
		}
	}
	for i := 1; i < appendCnt; i++ {
		wg.Add(1)
		pool.Submit(worker(i))
	}
	wg.Wait()

	timer := time.After(20 * time.Second)
	for {
		select {
		case <-timer:
			t.Errorf("timeout to wait zero")
			return
		default:
			watcher.Run(0)
			time.Sleep(5 * time.Millisecond)
			_, objCnt := watcher.DirtyCount()
			// find block zero
			if objCnt == 0 {
				return
			}
		}
	}
}

func TestDirtyWatchRace(t *testing.T) {
	defer testutils.AfterTest(t)()
	ctx := context.Background()

	opts := config.WithQuickScanAndCKPOpts(nil)
	tae := testutil.NewTestEngine(ctx, ModuleName, t, opts)
	defer tae.Close()

	schema := catalog.MockSchemaAll(2, -1)
	schema.Name = "test"
	schema.Extra.BlockMaxRows = 5
	schema.Extra.ObjectMaxBlocks = 5
	tae.BindSchema(schema)

	tae.CreateRelAndAppend(catalog.MockBatch(schema, 1), true)

	visitor := &catalog.LoopProcessor{}
	watcher := logtail.NewDirtyCollector(tae.LogtailMgr, opts.Clock, tae.Catalog, visitor)

	wg := &sync.WaitGroup{}

	addRow := func() {
		txn, _ := tae.StartTxn(nil)
		db, _ := txn.GetDatabase("db")
		tbl, _ := db.GetRelationByName("test")
		tbl.Append(context.Background(), catalog.MockBatch(schema, 1))
		assert.NoError(t, txn.Commit(context.Background()))
		wg.Done()
	}

	pool, _ := ants.NewPool(5)
	defer pool.Release()

	for i := 0; i < 50; i++ {
		wg.Add(1)
		pool.Submit(addRow)
	}

	// test race
	for i := 0; i < 3; i++ {
		wg.Add(1)
		go func(i int) {
			for j := 0; j < 300; j++ {
				time.Sleep(5 * time.Millisecond)
				watcher.Run(0)
				// tbl, obj, blk := watcher.DirtyCount()
				// t.Logf("t%d: tbl %d, obj %d, blk %d", i, tbl, obj, blk)
				_, _ = watcher.DirtyCount()
			}
			wg.Done()
		}(i)
	}

	wg.Wait()
}

func TestBlockRead(t *testing.T) {
	blockio.RunPipelineTest(
		func() {
			defer testutils.AfterTest(t)()
			ctx := context.Background()

			opts := config.WithLongScanAndCKPOpts(nil)
			tae := testutil.NewTestEngine(ctx, ModuleName, t, opts)
			tsAlloc := types.NewTsAlloctor(opts.Clock)
			defer tae.Close()
			schema := catalog.MockSchemaAll(2, 1)
			schema.Extra.BlockMaxRows = 20
			schema.Extra.ObjectMaxBlocks = 2
			tae.BindSchema(schema)
			bat := catalog.MockBatch(schema, 40)

			tae.CreateRelAndAppend(bat, true)

			_, rel := tae.GetRelation()
			blkEntry := testutil.GetOneObject(rel).GetMeta().(*catalog.ObjectEntry)
			blkID := blkEntry.AsCommonID()

			beforeDel := tsAlloc.Alloc()
			txn1, rel := tae.GetRelation()
			assert.NoError(t, rel.RangeDelete(blkID, 0, 0, handle.DT_Normal))
			assert.NoError(t, txn1.Commit(context.Background()))

			afterFirstDel := tsAlloc.Alloc()
			txn2, rel := tae.GetRelation()
			assert.NoError(t, rel.RangeDelete(blkID, 1, 3, handle.DT_Normal))
			assert.NoError(t, txn2.Commit(context.Background()))

			afterSecondDel := tsAlloc.Alloc()

			tae.CompactBlocks(false)
			_, rel = tae.GetRelation()
			tombstoneObjectEntry := testutil.GetOneTombstoneMeta(rel)
			objectEntry := testutil.GetOneBlockMeta(rel)
			objStats := tombstoneObjectEntry.ObjectMVCCNode
			ds := logtail.NewSnapshotDataSource(ctx, tae.DB.Runtime.Fs.Service, beforeDel, []objectio.ObjectStats{objStats.ObjectStats})
			bid, _ := blkEntry.ID(), blkEntry.ID()

			info := &objectio.BlockInfo{
				BlockID: *objectio.NewBlockidWithObjectID(bid, 0),
			}
			metaloc := objectEntry.ObjectLocation()
			metaloc.SetRows(schema.Extra.BlockMaxRows)
			info.SetMetaLocation(metaloc)

			columns := make([]string, 0)
			colIdxs := make([]uint16, 0)
			colTyps := make([]types.Type, 0)
			defs := schema.ColDefs[:]
			rand.Shuffle(len(defs), func(i, j int) { defs[i], defs[j] = defs[j], defs[i] })
			for _, col := range defs {
				columns = append(columns, col.Name)
				colIdxs = append(colIdxs, uint16(col.Idx))
				colTyps = append(colTyps, col.Type)
			}
			t.Log("read columns: ", columns)
			fs := tae.DB.Runtime.Fs.Service
			pool, err := mpool.NewMPool("test", 0, mpool.NoFixed)
			assert.NoError(t, err)
			infos := make([]*objectio.BlockInfo, 0)
			infos = append(infos, info)
			err = blockio.Prefetch("", fs, infos[0].MetaLocation())
			assert.NoError(t, err)

			buildBatch := func(typs []types.Type) *batch.Batch {
				bat := batch.NewWithSize(len(typs))
				//bat.Attrs = append(bat.Attrs, cols...)

				for i := 0; i < len(typs); i++ {
					bat.Vecs[i] = vector.NewVec(typs[i])
				}
				return bat
			}
			b1 := buildBatch(colTyps)
			phyAddrColumnPos := -1
			cacheVectors := containers.NewVectors(len(colIdxs) + 1)
			err = blockio.BlockDataReadInner(
				context.Background(), info, ds, colIdxs, colTyps, phyAddrColumnPos,
				beforeDel, nil, fileservice.Policy(0), b1, cacheVectors, pool, fs,
			)
			assert.NoError(t, err)
			assert.Equal(t, len(columns), len(b1.Vecs))
			assert.Equal(t, 20, b1.Vecs[0].Length())

			ds.SetTS(afterFirstDel)

			b2 := buildBatch(colTyps)
			err = blockio.BlockDataReadInner(
				context.Background(), info, ds, colIdxs, colTyps, phyAddrColumnPos,
				afterFirstDel, nil, fileservice.Policy(0), b2, cacheVectors, pool, fs,
			)
			assert.NoError(t, err)
			assert.Equal(t, 19, b2.Vecs[0].Length())

			ds.SetTS(afterSecondDel)

			b3 := buildBatch(colTyps)
			err = blockio.BlockDataReadInner(
				context.Background(), info, ds, colIdxs, colTyps, phyAddrColumnPos,
				afterSecondDel, nil, fileservice.Policy(0), b3, cacheVectors, pool, fs,
			)
			assert.NoError(t, err)
			assert.Equal(t, len(columns), len(b2.Vecs))
			assert.Equal(t, 16, b3.Vecs[0].Length())
			// read rowid column only
			b4 := buildBatch([]types.Type{types.T_Rowid.ToType()})
			err = blockio.BlockDataReadInner(
				context.Background(), info,
				ds,
				[]uint16{2},
				[]types.Type{types.T_Rowid.ToType()},
				0,
				afterSecondDel, nil, fileservice.Policy(0), b4, cacheVectors, pool, fs,
			)
			assert.NoError(t, err)
			assert.Equal(t, 1, len(b4.Vecs))
			assert.Equal(t, 16, b4.Vecs[0].Length())

			// read rowid column only
			//info.Appendable = false
			b5 := buildBatch([]types.Type{types.T_Rowid.ToType()})
			err = blockio.BlockDataReadInner(
				context.Background(), info,
				ds, []uint16{2},
				[]types.Type{types.T_Rowid.ToType()},
				0,
				afterSecondDel, nil, fileservice.Policy(0), b5, cacheVectors, pool, fs,
			)
			assert.NoError(t, err)
			assert.Equal(t, 1, len(b5.Vecs))
			assert.Equal(t, 16, b5.Vecs[0].Length())
		},
	)
}

func TestCompactDeltaBlk(t *testing.T) {
	defer testutils.AfterTest(t)()
	testutils.EnsureNoLeak(t)
	ctx := context.Background()

	opts := config.WithLongScanAndCKPOpts(nil)
	tae := testutil.NewTestEngine(ctx, ModuleName, t, opts)
	defer tae.Close()
	schema := catalog.MockSchemaAll(3, 1)
	schema.Extra.BlockMaxRows = 6
	schema.Extra.ObjectMaxBlocks = 2
	tae.BindSchema(schema)
	bat := catalog.MockBatch(schema, 5)

	tae.CreateRelAndAppend(bat, true)

	{
		v := testutil.GetSingleSortKeyValue(bat, schema, 1)
		filter := handle.NewEQFilter(v)
		txn2, rel := tae.GetRelation()
		testutil.CheckAllColRowsByScan(t, rel, 5, true)
		_ = rel.DeleteByFilter(context.Background(), filter)
		assert.Nil(t, txn2.Commit(context.Background()))
	}

	_, rel := tae.GetRelation()
	testutil.CheckAllColRowsByScan(t, rel, 4, true)

	{
		txn, rel := tae.GetRelation()
		blk := testutil.GetOneObject(rel)
		meta := blk.GetMeta().(*catalog.ObjectEntry)
		task, err := jobs.NewFlushTableTailTask(nil, txn, []*catalog.ObjectEntry{meta}, nil, tae.DB.Runtime)
		assert.NoError(t, err)
		err = task.OnExec(context.Background())
		assert.NoError(t, err)
		assert.False(t, meta.GetLatestNode().IsEmpty())
		created := task.GetCreatedObjects().GetMeta().(*catalog.ObjectEntry)
		assert.False(t, created.GetLatestNode().IsEmpty())
		err = txn.Commit(context.Background())
		assert.Nil(t, err)
		err = meta.GetTable().RemoveEntry(meta)
		assert.Nil(t, err)
	}
	{
		v := testutil.GetSingleSortKeyValue(bat, schema, 2)
		filter := handle.NewEQFilter(v)
		txn2, rel := tae.GetRelation()
		testutil.CheckAllColRowsByScan(t, rel, 4, true)
		_ = rel.DeleteByFilter(context.Background(), filter)
		assert.Nil(t, txn2.Commit(context.Background()))
	}
	{
		txn, rel := tae.GetRelation()
		blk := testutil.GetOneObject(rel)
		meta := blk.GetMeta().(*catalog.ObjectEntry)
		tombstone := testutil.GetOneTombstoneMeta(rel)
		assert.False(t, meta.IsAppendable())
		task2, err := jobs.NewFlushTableTailTask(nil, txn, nil, []*catalog.ObjectEntry{tombstone}, tae.DB.Runtime)
		assert.NoError(t, err)
		err = task2.OnExec(context.Background())
		assert.NoError(t, err)
		assert.Nil(t, txn.Commit(context.Background()))
		t.Log(tae.Catalog.SimplePPString(3))

		txn, _ = tae.GetRelation()
		task, err := jobs.NewMergeObjectsTask(nil, txn, []*catalog.ObjectEntry{meta}, tae.Runtime, 0, false)
		assert.NoError(t, err)
		err = task.OnExec(context.Background())
		assert.NoError(t, err)
		t.Log(tae.Catalog.SimplePPString(3))
		assert.True(t, !meta.IsEmpty())
		created := task.GetCreatedObjects()[0]
		assert.False(t, created.IsEmpty())
		err = txn.Commit(context.Background())
		assert.Nil(t, err)
	}

	_, rel = tae.GetRelation()
	testutil.CheckAllColRowsByScan(t, rel, 3, true)

	tae.Restart(ctx)
	_, rel = tae.GetRelation()
	testutil.CheckAllColRowsByScan(t, rel, 3, true)
}

func TestFlushTable(t *testing.T) {
	defer testutils.AfterTest(t)()
	ctx := context.Background()

	opts := config.WithLongScanAndCKPOpts(nil)
	tae := testutil.NewTestEngine(ctx, ModuleName, t, opts)
	defer tae.Close()

	tae.BGCheckpointRunner.DebugUpdateOptions(
		checkpoint.WithForceFlushCheckInterval(time.Millisecond * 5))

	schema := catalog.MockSchemaAll(3, 1)
	schema.Extra.BlockMaxRows = 10
	schema.Extra.ObjectMaxBlocks = 2
	tae.BindSchema(schema)
	bat := catalog.MockBatch(schema, 21)
	defer bat.Close()

	tae.CreateRelAndAppend(bat, true)

	_, rel := tae.GetRelation()
	db, err := rel.GetDB()
	assert.Nil(t, err)
	table, err := db.GetRelationByName(schema.Name)
	assert.Nil(t, err)
	err = tae.FlushTable(
		context.Background(),
		0,
		db.GetID(),
		table.ID(),
		types.BuildTS(time.Now().UTC().UnixNano(), 0))
	assert.NoError(t, err)
	t.Log(tae.Catalog.SimplePPString(common.PPL1))

	txn, rel := tae.GetRelation()
	it := rel.MakeObjectIt(false)
	for it.Next() {
		blk := it.GetObject().GetMeta().(*catalog.ObjectEntry)
		assert.True(t, blk.HasPersistedData())
	}
	it.Close()
	assert.NoError(t, txn.Commit(context.Background()))
}

func TestReadCheckpoint(t *testing.T) {
	defer testutils.AfterTest(t)()
	ctx := context.Background()

	opts := config.WithQuickScanAndCKPOpts(nil)
	tae := testutil.NewTestEngine(ctx, ModuleName, t, opts)
	defer tae.Close()

	schema := catalog.MockSchemaAll(3, 1)
	schema.Extra.BlockMaxRows = 10
	schema.Extra.ObjectMaxBlocks = 2
	tae.BindSchema(schema)
	bat := catalog.MockBatch(schema, 21)
	defer bat.Close()

	tae.CreateRelAndAppend(bat, true)
	now := time.Now()
	testutils.WaitExpect(10000, func() bool {
		return tae.Runtime.Scheduler.GetPenddingLSNCnt() == 0
	})
	t.Log(time.Since(now))
	t.Logf("Checkpointed: %d", tae.Runtime.Scheduler.GetCheckpointedLSN())
	t.Logf("GetPenddingLSNCnt: %d", tae.Runtime.Scheduler.GetPenddingLSNCnt())
	assert.Equal(t, uint64(0), tae.Runtime.Scheduler.GetPenddingLSNCnt())
	tids := []uint64{
		pkgcatalog.MO_DATABASE_ID,
		pkgcatalog.MO_TABLES_ID,
		pkgcatalog.MO_COLUMNS_ID,
		1000,
	}

	now = time.Now()
	testutils.WaitExpect(10000, func() bool {
		return tae.Runtime.Scheduler.GetPenddingLSNCnt() == 0
	})
	t.Log(time.Since(now))
	assert.Equal(t, uint64(0), tae.Runtime.Scheduler.GetPenddingLSNCnt())

	now = time.Now()
	testutils.WaitExpect(10000, func() bool {
		return tae.BGCheckpointRunner.GetPenddingIncrementalCount() == 0
	})
	t.Log(time.Since(now))
	assert.Equal(t, 0, tae.BGCheckpointRunner.GetPenddingIncrementalCount())

	gcTS := types.BuildTS(time.Now().UTC().UnixNano(), 0)
	err := tae.BGCheckpointRunner.GCByTS(context.Background(), gcTS)
	assert.NoError(t, err)
	now = time.Now()
	assert.Equal(t, uint64(0), tae.Wal.GetPenddingCnt())
	testutils.WaitExpect(10000, func() bool {
		tae.BGCheckpointRunner.ExistPendingEntryToGC()
		return !tae.BGCheckpointRunner.ExistPendingEntryToGC()
	})
	t.Log(time.Since(now))
	assert.False(t, tae.BGCheckpointRunner.ExistPendingEntryToGC())
	entries := tae.BGCheckpointRunner.GetAllGlobalCheckpoints()
	for _, entry := range entries {
		t.Log(entry.String())
	}
	for _, entry := range entries {
		for _, tid := range tids {
			ins, del, _, _, err := entry.GetByTableID(context.Background(), tae.Runtime.Fs, tid)
			assert.NoError(t, err)
			t.Logf("table %d", tid)
			if ins != nil {
				logutil.Infof("ins is %v", ins.Vecs[0].String())
				t.Log(common.ApiBatchToString(ins, 3))
			}
			if del != nil {
				t.Log(common.ApiBatchToString(del, 3))
			}
		}
	}
	tae.Restart(ctx)
	entries = tae.BGCheckpointRunner.GetAllGlobalCheckpoints()
	entry := entries[len(entries)-1]
	for _, tid := range tids {
		ins, del, _, _, err := entry.GetByTableID(context.Background(), tae.Runtime.Fs, tid)
		assert.NoError(t, err)
		t.Logf("table %d", tid)
		if ins != nil {
			t.Log(common.ApiBatchToString(ins, 3))
		}
		if del != nil {
			t.Log(common.ApiBatchToString(del, 3))
		}
	}
}

func TestDelete4(t *testing.T) {
	t.Skip(any("This case crashes occasionally, is being fixed, skip it for now"))
	defer testutils.AfterTest(t)()
	ctx := context.Background()

	opts := config.WithQuickScanAndCKPOpts(nil)
	tae := testutil.NewTestEngine(ctx, ModuleName, t, opts)
	defer tae.Close()
	schema := catalog.NewEmptySchema("xx")
	schema.AppendPKCol("name", types.T_varchar.ToType(), 0)
	schema.AppendCol("offset", types.T_uint32.ToType())
	schema.Finalize(false)
	schema.Extra.BlockMaxRows = 50
	schema.Extra.ObjectMaxBlocks = 5
	tae.BindSchema(schema)
	bat := catalog.MockBatch(schema, 1)
	bat.Vecs[1].Update(0, uint32(0), false)
	defer bat.Close()
	tae.CreateRelAndAppend(bat, true)

	filter := handle.NewEQFilter(bat.Vecs[0].Get(0))
	var wg sync.WaitGroup
	var count atomic.Uint32

	run := func() {
		defer wg.Done()
		time.Sleep(time.Duration(rand.Intn(20)+1) * time.Millisecond)
		cloneBat := bat.CloneWindow(0, 1)
		defer cloneBat.Close()
		txn, rel := tae.GetRelation()
		id, offset, err := rel.GetByFilter(context.Background(), filter)
		if err != nil {
			txn.Rollback(context.Background())
			return
		}
		v, _, err := rel.GetValue(id, offset, 1, false)
		if err != nil {
			txn.Rollback(context.Background())
			return
		}
		oldV := v.(uint32)
		newV := oldV + 1
		if err := rel.RangeDelete(id, offset, offset, handle.DT_Normal); err != nil {
			txn.Rollback(context.Background())
			return
		}
		cloneBat.Vecs[1].Update(0, newV, false)
		if err := rel.Append(context.Background(), cloneBat); err != nil {
			txn.Rollback(context.Background())
			return
		}
		if err := txn.Commit(context.Background()); err == nil {
			ok := count.CompareAndSwap(oldV, newV)
			for !ok {
				ok = count.CompareAndSwap(oldV, newV)
			}
			t.Logf("RangeDelete block-%d, offset-%d, old %d newV %d, %s", id.BlockID, offset, oldV, newV, txn.GetCommitTS().ToString())
		}
	}

	p, _ := ants.NewPool(20)
	defer p.Release()
	for i := 0; i < 100; i++ {
		wg.Add(1)
		_ = p.Submit(run)
	}
	wg.Wait()

	t.Logf("count=%v", count.Load())

	getValueFn := func() {
		txn, rel := tae.GetRelation()
		v, _, err := rel.GetValueByFilter(context.Background(), filter, 1)
		assert.NoError(t, err)
		assert.Equal(t, int(count.Load()), int(v.(uint32)))
		assert.NoError(t, txn.Commit(context.Background()))
		t.Logf("GetV=%v, %s", v, txn.GetStartTS().ToString())
	}
	scanFn := func() {
		txn, rel := tae.GetRelation()
		it := rel.MakeObjectIt(false)
		for it.Next() {
			blk := it.GetObject()
			for j := 0; j < blk.BlkCnt(); j++ {
				var view *containers.Batch
				err := blk.HybridScan(ctx, &view, uint16(j), []int{0}, common.DefaultAllocator)
				assert.NoError(t, err)
				view.Compact()
				if view.Length() != 0 {
					t.Logf("block-%d, data=%s", j, logtail.ToStringTemplate(view.Vecs[0], -1))
				}
				view.Close()
			}
		}
		it.Close()
		txn.Commit(context.Background())
	}

	for i := 0; i < 20; i++ {
		getValueFn()
		scanFn()

		tae.Restart(ctx)

		getValueFn()
		scanFn()
		for j := 0; j < 100; j++ {
			wg.Add(1)
			p.Submit(run)
		}
		wg.Wait()
	}
	t.Log(tae.Catalog.SimplePPString(common.PPL3))
}

// append, delete, apppend, get start ts, compact, get active row
func TestGetActiveRow(t *testing.T) {
	ctx := context.Background()

	opts := config.WithLongScanAndCKPOpts(nil)
	tae := testutil.NewTestEngine(ctx, ModuleName, t, opts)
	defer tae.Close()

	schema := catalog.MockSchemaAll(3, 1)
	schema.Extra.BlockMaxRows = 10
	schema.Extra.ObjectMaxBlocks = 2
	tae.BindSchema(schema)
	bat := catalog.MockBatch(schema, 1)
	defer bat.Close()

	tae.CreateRelAndAppend(bat, true)

	txn, rel := tae.GetRelation()
	v := testutil.GetSingleSortKeyValue(bat, schema, 0)
	filter := handle.NewEQFilter(v)
	id, row, err := rel.GetByFilter(context.Background(), filter)
	assert.NoError(t, err)
	err = rel.RangeDelete(id, row, row, handle.DT_Normal)
	assert.NoError(t, err)
	assert.NoError(t, txn.Commit(context.Background()))

	txn, rel = tae.GetRelation()
	assert.NoError(t, rel.Append(context.Background(), bat))
	assert.NoError(t, txn.Commit(context.Background()))

	_, rel = tae.GetRelation()
	{
		txn2, rel2 := tae.GetRelation()
		blk := testutil.GetOneObject(rel2).GetMeta().(*catalog.ObjectEntry)
		task, err := jobs.NewFlushTableTailTask(nil, txn2, []*catalog.ObjectEntry{blk}, nil, tae.Runtime)
		assert.NoError(t, err)
		err = task.OnExec(context.Background())
		assert.NoError(t, err)
		assert.NoError(t, txn2.Commit(context.Background()))
	}
	filter = handle.NewEQFilter(v)
	_, _, err = rel.GetByFilter(context.Background(), filter)
	assert.NoError(t, err)
}
func TestTransfer(t *testing.T) {
	ctx := context.Background()

	opts := config.WithLongScanAndCKPOpts(nil)
	tae := testutil.NewTestEngine(ctx, ModuleName, t, opts)
	defer tae.Close()
	schema := catalog.MockSchemaAll(5, 3)
	schema.Extra.BlockMaxRows = 100
	schema.Extra.ObjectMaxBlocks = 10
	tae.BindSchema(schema)

	bat := catalog.MockBatch(schema, 10)
	defer bat.Close()

	tae.CreateRelAndAppend(bat, true)

	filter := handle.NewEQFilter(bat.Vecs[3].Get(3))

	txn1, rel1 := tae.GetRelation()
	err := rel1.DeleteByFilter(context.Background(), filter)
	assert.NoError(t, err)

	meta := rel1.GetMeta().(*catalog.TableEntry)
	err = tae.FlushTable(context.Background(), 0, meta.GetDB().ID, meta.ID,
		types.BuildTS(time.Now().UTC().UnixNano(), 0))
	assert.NoError(t, err)

	err = txn1.Commit(context.Background())
	// assert.True(t, moerr.IsMoErrCode(err, moerr.ErrTxnRWConflict))
	assert.NoError(t, err)

	txn2, rel2 := tae.GetRelation()
	_, _, err = rel2.GetValueByFilter(context.Background(), filter, 3)
	t.Log(err)
	assert.True(t, moerr.IsMoErrCode(err, moerr.ErrNotFound))
	v, _, err := rel2.GetValueByFilter(context.Background(), handle.NewEQFilter(bat.Vecs[3].Get(4)), 2)
	expectV := bat.Vecs[2].Get(4)
	assert.Equal(t, expectV, v)
	assert.NoError(t, err)
	_ = txn2.Commit(context.Background())
}

func TestTransfer2(t *testing.T) {
	ctx := context.Background()

	opts := config.WithLongScanAndCKPOpts(nil)
	tae := testutil.NewTestEngine(ctx, ModuleName, t, opts)
	defer tae.Close()
	schema := catalog.MockSchemaAll(5, 3)
	schema.Extra.BlockMaxRows = 10
	schema.Extra.ObjectMaxBlocks = 10
	tae.BindSchema(schema)

	bat := catalog.MockBatch(schema, 200)
	defer bat.Close()

	tae.CreateRelAndAppend(bat, true)

	filter := handle.NewEQFilter(bat.Vecs[3].Get(3))

	txn1, rel1 := tae.GetRelation()
	err := rel1.DeleteByFilter(context.Background(), filter)
	assert.NoError(t, err)

	tae.CompactBlocks(false)
	tae.MergeBlocks(false)

	err = txn1.Commit(context.Background())
	// assert.True(t, moerr.IsMoErrCode(err, moerr.ErrTxnRWConflict))
	assert.NoError(t, err)

	txn2, rel2 := tae.GetRelation()
	_, _, err = rel2.GetValueByFilter(context.Background(), filter, 3)
	t.Log(err)
	assert.True(t, moerr.IsMoErrCode(err, moerr.ErrNotFound))
	v, _, err := rel2.GetValueByFilter(context.Background(), handle.NewEQFilter(bat.Vecs[3].Get(4)), 2)
	expectV := bat.Vecs[2].Get(4)
	assert.Equal(t, expectV, v)
	assert.NoError(t, err)
	_ = txn2.Commit(context.Background())
}

func TestMergeBlocks3(t *testing.T) {
	ctx := context.Background()

	opts := config.WithLongScanAndCKPOpts(nil)
	tae := testutil.NewTestEngine(ctx, ModuleName, t, opts)
	defer tae.Close()
	schema := catalog.MockSchemaAll(5, 3)
	schema.Extra.BlockMaxRows = 10
	schema.Extra.ObjectMaxBlocks = 5
	tae.BindSchema(schema)
	bat := catalog.MockBatch(schema, 100)
	defer bat.Close()
	tae.CreateRelAndAppend(bat, true)

	// flush to nblk
	{
		txn, rel := tae.GetRelation()
		blkMetas := testutil.GetAllBlockMetas(rel, false)
		tombstoneMetas := testutil.GetAllBlockMetas(rel, true)
		task, err := jobs.NewFlushTableTailTask(tasks.WaitableCtx, txn, blkMetas, tombstoneMetas, tae.DB.Runtime)
		assert.NoError(t, err)
		assert.NoError(t, task.OnExec(context.Background()))
		assert.NoError(t, txn.Commit(context.Background()))
	}

	filter15 := handle.NewEQFilter(bat.Vecs[3].Get(15))
	filter19 := handle.NewEQFilter(bat.Vecs[3].Get(19))
	filter18 := handle.NewEQFilter(bat.Vecs[3].Get(18))
	filter17 := handle.NewEQFilter(bat.Vecs[3].Get(17))
	// delete all rows in first blk in obj1 and the 5th,9th rows in blk2
	{
		txn, rel := tae.GetRelation()
		obj1 := testutil.GetOneObject(rel).GetMeta().(*catalog.ObjectEntry)
		objHandle, err := rel.GetObject(obj1.ID(), false)
		assert.NoError(t, err)

		var view *containers.Batch
		err = objHandle.Scan(ctx, &view, 0, []int{schema.GetColIdx(catalog.PhyAddrColumnName)}, common.DefaultAllocator)
		assert.NoError(t, err)
		assert.NotNil(t, *view)
		pkDef := schema.GetPrimaryKey()
		var pkView *containers.Batch
		err = objHandle.Scan(ctx, &pkView, 0, []int{pkDef.Idx}, common.DefaultAllocator)
		assert.NoError(t, err)
		err = rel.DeleteByPhyAddrKeys(view.Vecs[0], pkView.Vecs[0], handle.DT_Normal)
		assert.NoError(t, err)

		assert.NoError(t, rel.DeleteByFilter(context.Background(), filter15))
		assert.NoError(t, rel.DeleteByFilter(context.Background(), filter19))
		assert.NoError(t, txn.Commit(context.Background()))
	}

	// 1. merge first Object
	// 2. delete 7th row in blk2 during executing merge task
	// 3. delete 8th row in blk2 and commit that after merging, test transfer
	{
		del8txn, rel8 := tae.GetRelation()
		valrow8, null, err := rel8.GetValueByFilter(context.Background(), filter18, schema.GetColIdx(catalog.PhyAddrColumnName))
		assert.NoError(t, err)
		assert.False(t, null)

		del7txn, rel7 := tae.GetRelation()
		mergetxn, relm := tae.GetRelation()

		// merge first Object
		obj1 := testutil.GetOneObject(relm).GetMeta().(*catalog.ObjectEntry)
		assert.NoError(t, err)

		objsToMerge := []*catalog.ObjectEntry{obj1}
		task, err := jobs.NewMergeObjectsTask(nil, mergetxn, objsToMerge, tae.Runtime, 0, false)
		assert.NoError(t, err)
		assert.NoError(t, task.OnExec(context.Background()))

		// delete del7 after starting merge txn
		assert.NoError(t, rel7.DeleteByFilter(context.Background(), filter17))
		assert.NoError(t, del7txn.Commit(context.Background()))

		// commit merge, and it will carry del7 to the new block
		assert.NoError(t, mergetxn.Commit(context.Background()))

		// delete 8 row and it is expected to be transfered correctly
		rel8.DeleteByPhyAddrKey(valrow8)
		assert.NoError(t, del8txn.Commit(context.Background()))
	}

	// consistency check
	{
		var err error
		txn, rel := tae.GetRelation()
		_, _, err = rel.GetValueByFilter(context.Background(), filter15, 3)
		assert.True(t, moerr.IsMoErrCode(err, moerr.ErrNotFound))
		_, _, err = rel.GetValueByFilter(context.Background(), filter17, 3)
		assert.True(t, moerr.IsMoErrCode(err, moerr.ErrNotFound))
		_, _, err = rel.GetValueByFilter(context.Background(), filter18, 3)
		assert.True(t, moerr.IsMoErrCode(err, moerr.ErrNotFound))
		_, _, err = rel.GetValueByFilter(context.Background(), filter19, 3)
		assert.True(t, moerr.IsMoErrCode(err, moerr.ErrNotFound))

		testutil.CheckAllColRowsByScan(t, rel, 86, true)
		assert.NoError(t, txn.Commit(context.Background()))
	}
}

func TestTransfer3(t *testing.T) {
	defer testutils.AfterTest(t)()
	ctx := context.Background()

	opts := config.WithLongScanAndCKPOpts(nil)
	tae := testutil.NewTestEngine(ctx, ModuleName, t, opts)
	defer tae.Close()
	schema := catalog.MockSchemaAll(5, 3)
	schema.Extra.BlockMaxRows = 100
	schema.Extra.ObjectMaxBlocks = 10
	tae.BindSchema(schema)

	bat := catalog.MockBatch(schema, 10)
	defer bat.Close()

	tae.CreateRelAndAppend(bat, true)

	filter := handle.NewEQFilter(bat.Vecs[3].Get(3))

	txn1, rel1 := tae.GetRelation()

	var err error
	err = rel1.DeleteByFilter(context.Background(), filter)
	assert.NoError(t, err)

	meta := rel1.GetMeta().(*catalog.TableEntry)
	err = tae.FlushTable(context.Background(), 0, meta.GetDB().ID, meta.ID,
		types.BuildTS(time.Now().UTC().UnixNano(), 0))
	assert.NoError(t, err)

	err = rel1.Append(context.Background(), bat.Window(3, 1))
	assert.NoError(t, err)
	err = txn1.Commit(context.Background())
	assert.NoError(t, err)
}

func TestUpdate(t *testing.T) {
	t.Skip(any("This case crashes occasionally, is being fixed, skip it for now"))
	defer testutils.AfterTest(t)()
	ctx := context.Background()

	opts := config.WithQuickScanAndCKPOpts2(nil, 5)
	// opts := config.WithLongScanAndCKPOpts(nil)
	tae := testutil.NewTestEngine(ctx, ModuleName, t, opts)
	defer tae.Close()

	schema := catalog.MockSchemaAll(5, 3)
	schema.Extra.BlockMaxRows = 100
	schema.Extra.ObjectMaxBlocks = 4
	tae.BindSchema(schema)

	bat := catalog.MockBatch(schema, 1)
	defer bat.Close()
	bat.Vecs[2].Update(0, int32(0), false)

	tae.CreateRelAndAppend(bat, true)

	var wg sync.WaitGroup

	var expectV atomic.Int32
	expectV.Store(bat.Vecs[2].Get(0).(int32))
	filter := handle.NewEQFilter(bat.Vecs[3].Get(0))
	updateFn := func() {
		defer wg.Done()
		txn, rel := tae.GetRelation()
		id, offset, err := rel.GetByFilter(context.Background(), filter)
		assert.NoError(t, err)
		v, _, err := rel.GetValue(id, offset, 2, false)
		assert.NoError(t, err)
		err = rel.RangeDelete(id, offset, offset, handle.DT_Normal)
		if err != nil {
			t.Logf("range delete %v, rollbacking", err)
			_ = txn.Rollback(context.Background())
			return
		}
		tuples := bat.CloneWindow(0, 1)
		defer tuples.Close()
		updatedV := v.(int32) + 1
		tuples.Vecs[2].Update(0, updatedV, false)
		err = rel.Append(context.Background(), tuples)
		assert.NoError(t, err)

		err = txn.Commit(context.Background())
		if err != nil {
			t.Logf("commit update %v", err)
		} else {
			expectV.CompareAndSwap(v.(int32), updatedV)
			t.Logf("%v committed", updatedV)
		}
	}
	p, _ := ants.NewPool(5)
	defer p.Release()
	loop := 1000
	for i := 0; i < loop; i++ {
		wg.Add(1)
		// updateFn()
		_ = p.Submit(updateFn)
	}
	wg.Wait()
	t.Logf("Final: %v", expectV.Load())
	{
		txn, rel := tae.GetRelation()
		v, _, err := rel.GetValueByFilter(context.Background(), filter, 2)
		assert.NoError(t, err)
		assert.Equal(t, v.(int32), expectV.Load())
		testutil.CheckAllColRowsByScan(t, rel, 1, true)
		assert.NoError(t, txn.Commit(context.Background()))
	}
}

func TestMergeMemsize(t *testing.T) {
	t.Skip("run it manully to observe memory heap")
	ctx := context.Background()
	opts := config.WithLongScanAndCKPOpts(nil)
	tae := testutil.NewTestEngine(ctx, ModuleName, t, opts)
	defer tae.Close()

	schema := catalog.MockSchemaAll(18, 3)
	schema.Name = "testupdate"
	schema.Extra.BlockMaxRows = 8192
	schema.Extra.ObjectMaxBlocks = 200
	tae.BindSchema(schema)

	wholebat := catalog.MockBatch(schema, 8192*80)
	for _, col := range schema.ColDefs {
		t.Log(col.Type.DescString(), col.Type.Size)
	}
	t.Log(wholebat.ApproxSize())
	batCnt := 40
	bats := wholebat.Split(batCnt)
	// write only one block by apply metaloc
	objName1 := objectio.BuildObjectNameWithObjectID(objectio.NewObjectid())
	writer, err := blockio.NewBlockWriterNew(tae.Runtime.Fs.Service, objName1, 0, nil, false)
	assert.Nil(t, err)
	writer.SetPrimaryKey(3)
	for _, b := range bats {
		_, err = writer.WriteBatch(containers.ToCNBatch(b))
		assert.Nil(t, err)
	}
	blocks, _, err := writer.Sync(context.Background())
	assert.Nil(t, err)
	assert.Equal(t, batCnt, len(blocks))
	statsVec := containers.MakeVector(types.T_varchar.ToType(), common.DefaultAllocator)
	ss := writer.GetObjectStats()
	statsVec.Append(ss[:], false)
	{
		txn, _ := tae.StartTxn(nil)
		txn.SetDedupType(txnif.DedupPolicy_CheckIncremental)
		db, err := txn.CreateDatabase("db", "", "")
		assert.NoError(t, err)
		tbl, err := db.CreateRelation(schema)
		assert.NoError(t, err)
		assert.NoError(t, tbl.AddDataFiles(context.Background(), statsVec))
		assert.NoError(t, txn.Commit(context.Background()))
	}
	statsVec.Close()

	t.Log(tae.Catalog.SimplePPString(common.PPL1))
	var metas []*catalog.ObjectEntry
	{
		txn, rel := tae.GetRelation()
		it := rel.MakeObjectIt(false)
		blkcnt := 0
		for it.Next() {
			obj := it.GetObject()
			defer obj.Close()
			meta := it.GetObject().GetMeta().(*catalog.ObjectEntry)
			blkcnt += int(meta.BlkCnt())
			metas = append(metas, meta)

		}
		it.Next()
		txn.Commit(ctx)
		assert.Equal(t, batCnt, blkcnt)
	}

	{
		txn, _ := tae.StartTxn(nil)
		task, err := jobs.NewMergeObjectsTask(nil, txn, metas, tae.Runtime, 0, false)
		assert.NoError(t, err)

		dbutils.PrintMemStats()
		err = task.OnExec(context.Background())
		assert.NoError(t, err)
		assert.NoError(t, txn.Commit(ctx))
		dbutils.PrintMemStats()
	}
}

func TestCollectDeletesAfterCKP(t *testing.T) {
	ctx := context.Background()
	opts := config.WithLongScanAndCKPOpts(nil)
	tae := testutil.NewTestEngine(ctx, ModuleName, t, opts)
	defer tae.Close()

	schema := catalog.MockSchemaAll(5, 3)
	schema.Name = "testupdate"
	schema.Extra.BlockMaxRows = 8192
	schema.Extra.ObjectMaxBlocks = 20
	tae.BindSchema(schema)

	bat := catalog.MockBatch(schema, 400)
	// write only one block by apply metaloc
	objName1 := objectio.BuildObjectNameWithObjectID(objectio.NewObjectid())
	writer, err := blockio.NewBlockWriterNew(tae.Runtime.Fs.Service, objName1, 0, nil, false)
	assert.Nil(t, err)
	writer.SetPrimaryKey(3)
	_, err = writer.WriteBatch(containers.ToCNBatch(bat))
	assert.Nil(t, err)
	blocks, _, err := writer.Sync(context.Background())
	assert.Nil(t, err)
	assert.Equal(t, 1, len(blocks))
	statsVec := containers.MakeVector(types.T_varchar.ToType(), common.DefaultAllocator)
	ss := writer.GetObjectStats()
	statsVec.Append(ss[:], false)
	defer statsVec.Close()
	{
		txn, _ := tae.StartTxn(nil)
		txn.SetDedupType(txnif.DedupPolicy_CheckIncremental)
		db, err := testutil.CreateDatabase2(ctx, txn, "db")
		assert.NoError(t, err)
		tbl, err := testutil.CreateRelation2(ctx, txn, db, schema)
		assert.NoError(t, err)
		assert.NoError(t, tbl.AddDataFiles(context.Background(), statsVec))
		assert.NoError(t, txn.Commit(context.Background()))
	}

	updateFn := func(round, i, j int) {
		tuples := bat.CloneWindow(0, 1)
		defer tuples.Close()
		for x := i; x < j; x++ {
			txn, rel := tae.GetRelation()
			filter := handle.NewEQFilter(int64(x))
			id, offset, err := rel.GetByFilter(context.Background(), filter)
			assert.NoError(t, err)
			_, _, err = rel.GetValue(id, offset, 2, false)
			assert.NoError(t, err)
			err = rel.RangeDelete(id, offset, offset, handle.DT_Normal)
			if err != nil {
				t.Logf("range delete %v, rollbacking", err)
				_ = txn.Rollback(context.Background())
				return
			}
			tuples.Vecs[3].Update(0, int64(x), false)
			err = rel.Append(context.Background(), tuples)
			assert.NoError(t, err)
			assert.NoError(t, txn.Commit(context.Background()))
		}
		t.Logf("(%d, %d, %d) done", round, i, j)
	}
	updateFn(1, 100, 110)
	{
		txn, rel := tae.GetRelation()
		meta := testutil.GetOneTombstoneMeta(rel)
		batches := make(map[uint32]*containers.BatchWithVersion)
		err := tables.RangeScanInMemoryByObject(ctx, meta, batches, types.TS{}, types.MaxTs(), common.DefaultAllocator)
		assert.NoError(t, err)
		bat = batches[schema.Version].Batch
		assert.Equal(t, 10, bat.Length())
		bat.Close()
		assert.NoError(t, txn.Commit(ctx))
	}
	logutil.Info(tae.Catalog.SimplePPString(3))
	testutil.CompactBlocks(t, 0, tae.DB, pkgcatalog.MO_CATALOG, catalog.SystemDBSchema, false)
	testutil.CompactBlocks(t, 0, tae.DB, pkgcatalog.MO_CATALOG, catalog.SystemTableSchema, false)
	testutil.CompactBlocks(t, 0, tae.DB, pkgcatalog.MO_CATALOG, catalog.SystemColumnSchema, false)
	tae.ForceLongCheckpoint()
	{
		txn, rel := tae.GetRelation()
		meta := testutil.GetOneTombstoneMeta(rel)
		assert.Equal(t, 10, int(meta.Rows()))
		assert.NoError(t, txn.Commit(ctx))
	}
	logutil.Info(tae.Catalog.SimplePPString(3))
	tae.Restart(ctx)
	logutil.Info(tae.Catalog.SimplePPString(3))
	{
		txn, rel := tae.GetRelation()
		meta := testutil.GetOneTombstoneMeta(rel)
		assert.Equal(t, 10, int(meta.Rows()))
		assert.NoError(t, txn.Commit(ctx))
	}
}

// This is used to observe a lot of compactions to overflow a Object, it is not compulsory
func TestAlwaysUpdate(t *testing.T) {
	t.Skip("This is a long test, run it manully to observe what you want")
	defer testutils.AfterTest(t)()
	ctx := context.Background()

	// opts := config.WithQuickScanAndCKPOpts2(nil, 10)
	// opts.GCCfg.ScanGCInterval = 3600 * time.Second
	// opts.CatalogCfg.GCInterval = 3600 * time.Second
	opts := config.WithQuickScanAndCKPAndGCOpts(nil)
	tae := testutil.NewTestEngine(ctx, ModuleName, t, opts)
	defer tae.Close()

	schema := catalog.MockSchemaAll(5, 3)
	schema.Name = "testupdate"
	schema.Extra.BlockMaxRows = 8192
	schema.Extra.ObjectMaxBlocks = 200
	tae.BindSchema(schema)

	bats := catalog.MockBatch(schema, 400*100).Split(100)
	statsVec := containers.MakeVector(types.T_varchar.ToType(), common.DefaultAllocator)
	defer statsVec.Close()
	// write only one Object
	for i := 0; i < 1; i++ {
		objName1 := objectio.BuildObjectNameWithObjectID(objectio.NewObjectid())
		writer, err := blockio.NewBlockWriterNew(tae.Runtime.Fs.Service, objName1, 0, nil, false)
		assert.Nil(t, err)
		writer.SetPrimaryKey(3)
		for _, bat := range bats[i*25 : (i+1)*25] {
			_, err := writer.WriteBatch(containers.ToCNBatch(bat))
			assert.Nil(t, err)
		}
		blocks, _, err := writer.Sync(context.Background())
		assert.Nil(t, err)
		assert.Equal(t, 25, len(blocks))
		ss := writer.GetObjectStats()
		statsVec.Append(ss[:], false)
	}

	// var did, tid uint64
	txn, _ := tae.StartTxn(nil)
	txn.SetDedupType(txnif.DedupPolicy_CheckIncremental)
	db, err := txn.CreateDatabase("db", "", "")
	// did = db.GetID()
	assert.NoError(t, err)
	tbl, err := db.CreateRelation(schema)
	// tid = tbl.ID()
	assert.NoError(t, err)
	assert.NoError(t, tbl.AddDataFiles(context.Background(), statsVec))
	assert.NoError(t, txn.Commit(context.Background()))

	t.Log(tae.Catalog.SimplePPString(common.PPL1))

	wg := &sync.WaitGroup{}

	updateFn := func(round, i, j int) {
		defer wg.Done()
		tuples := bats[0].CloneWindow(0, 1)
		defer tuples.Close()
		for x := i; x < j; x++ {
			txn, rel := tae.GetRelation()
			filter := handle.NewEQFilter(int64(x))
			id, offset, err := rel.GetByFilter(context.Background(), filter)
			assert.NoError(t, err)
			_, _, err = rel.GetValue(id, offset, 2, false)
			assert.NoError(t, err)
			err = rel.RangeDelete(id, offset, offset, handle.DT_Normal)
			if err != nil {
				t.Logf("range delete %v, rollbacking", err)
				_ = txn.Rollback(context.Background())
				return
			}
			tuples.Vecs[3].Update(0, int64(x), false)
			err = rel.Append(context.Background(), tuples)
			assert.NoError(t, err)
			assert.NoError(t, txn.Commit(context.Background()))
		}
		t.Logf("(%d, %d, %d) done", round, i, j)
	}

	p, _ := ants.NewPool(20)
	defer p.Release()

	// ch := make(chan int, 1)
	// ticker := time.NewTicker(1 * time.Second)
	// ticker2 := time.NewTicker(100 * time.Millisecond)
	// go func() {
	// 	for {
	// 		select {
	// 		case <-ticker.C:
	// 			t.Log(tbl.SimplePPString(common.PPL1))
	// 		case <-ticker2.C:
	// 			_, _, _ = logtail.HandleSyncLogTailReq(ctx, new(dummyCpkGetter), tae.LogtailMgr, tae.Catalog, api.SyncLogTailReq{
	// 				CnHave: totsp(types.BuildTS(0, 0)),
	// 				CnWant: totsp(types.MaxTs()),
	// 				Table:  &api.TableID{DbId: did, TbId: tid},
	// 			}, true)
	// 		case <-ch:
	// 		}
	// 	}
	// }()

	for r := 0; r < 10; r++ {
		for i := 0; i < 40; i++ {
			wg.Add(1)
			start, end := i*200, (i+1)*200
			f := func() { updateFn(r, start, end) }
			p.Submit(f)
		}
		wg.Wait()
		tae.CheckRowsByScan(100*100, true)
	}
}

func TestInsertPerf(t *testing.T) {
	t.Skip(any("for debug"))
	ctx := context.Background()

	opts := config.WithLongScanAndCKPOpts(nil)
	tae := testutil.NewTestEngine(ctx, ModuleName, t, opts)
	defer tae.Close()
	schema := catalog.MockSchemaAll(10, 2)
	schema.Extra.BlockMaxRows = 1000
	schema.Extra.ObjectMaxBlocks = 5
	tae.BindSchema(schema)

	cnt := 1000
	iBat := 1
	poolSize := 20

	bat := catalog.MockBatch(schema, cnt*iBat*poolSize*2)
	defer bat.Close()

	tae.CreateRelAndAppend(bat.Window(0, 1), true)
	var wg sync.WaitGroup
	run := func(start int) func() {
		return func() {
			defer wg.Done()
			for i := start; i < start+cnt*iBat; i += iBat {
				txn, rel := tae.GetRelation()
				_ = rel.Append(context.Background(), bat.Window(i, iBat))
				_ = txn.Commit(context.Background())
			}
		}
	}

	p, _ := ants.NewPool(poolSize)
	defer p.Release()
	now := time.Now()
	for i := 1; i <= poolSize; i++ {
		wg.Add(1)
		_ = p.Submit(run(i * cnt * iBat))
	}
	wg.Wait()
	t.Log(time.Since(now))
}

func TestUpdatePerf(t *testing.T) {
	t.Skip(any("for debug"))
	ctx := context.Background()

	totalCnt := 4000
	poolSize := 2
	cnt := totalCnt / poolSize

	opts := config.WithLongScanAndCKPOpts(nil)
	tae := testutil.NewTestEngine(ctx, ModuleName, t, opts)
	defer tae.Close()
	schema := catalog.MockSchemaAll(10, 2)
	schema.Extra.BlockMaxRows = 1000
	schema.Extra.ObjectMaxBlocks = 5
	tae.BindSchema(schema)

	bat := catalog.MockBatch(schema, poolSize)
	defer bat.Close()

	tae.CreateRelAndAppend(bat, true)
	var wg sync.WaitGroup
	run := func(idx int) func() {
		return func() {
			defer wg.Done()
			v := bat.Vecs[schema.GetSingleSortKeyIdx()].Get(idx)
			filter := handle.NewEQFilter(v)
			for i := 0; i < cnt; i++ {
				txn, rel := tae.GetRelation()
				err := rel.UpdateByFilter(context.Background(), filter, 0, int8(0), false)
				assert.NoError(t, err)
				err = txn.Commit(context.Background())
				assert.NoError(t, err)
				if i%50 == 0 {
					t.Logf("update %d", i)
				}
			}
		}
	}

	p, _ := ants.NewPool(poolSize)
	defer p.Release()
	now := time.Now()
	for i := 0; i < poolSize; i++ {
		wg.Add(1)
		_ = p.Submit(run(i))
	}
	wg.Wait()
	t.Log(time.Since(now))
}

func TestUpdatePerf2(t *testing.T) {
	t.Skip(any("for debug"))
	ctx := context.Background()

	totalCnt := 10000000
	deleteCnt := 1000000
	updateCnt := 100000
	poolSize := 200

	opts := config.WithLongScanAndCKPOpts(nil)
	tae := testutil.NewTestEngine(ctx, ModuleName, t, opts)
	defer tae.Close()
	schema := catalog.MockSchemaAll(3, 2)
	schema.Extra.BlockMaxRows = 1000
	schema.Extra.ObjectMaxBlocks = 5
	tae.BindSchema(schema)

	bat := catalog.MockBatch(schema, totalCnt)
	defer bat.Close()

	tae.CreateRelAndAppend(bat, true)
	tae.CompactBlocks(true)

	txn, rel := tae.GetRelation()
	it := rel.MakeObjectIt(false)
	blkCnt := totalCnt / int(schema.Extra.BlockMaxRows)
	deleteEachBlock := deleteCnt / blkCnt
	t.Logf("%d blocks", blkCnt)
	blkIdx := 0
	for it.Next() {
		txn2, rel2 := tae.GetRelation()
		obj := it.GetObject()
		meta := obj.GetMeta().(*catalog.ObjectEntry)
		id := meta.AsCommonID()
		for i := 0; i < meta.BlockCnt(); i++ {
			id.SetBlockOffset(uint16(i))
			for j := 0; j < deleteEachBlock; j++ {
				idx := uint32(rand.Intn(int(schema.Extra.BlockMaxRows)))
				rel2.RangeDelete(id, idx, idx, handle.DT_Normal)
			}
			blkIdx++
			if blkIdx%50 == 0 {
				t.Logf("update %d blk", blkIdx)
			}
		}
		txn2.Commit(ctx)
		tae.CompactBlocks(true)
	}
	it.Close()
	txn.Commit(ctx)

	var wg sync.WaitGroup
	var now time.Time
	run := func(index int) func() {
		return func() {
			defer wg.Done()
			for i := 0; i < (updateCnt)/poolSize; i++ {
				idx := rand.Intn(totalCnt)
				v := bat.Vecs[schema.GetSingleSortKeyIdx()].Get(idx)
				filter := handle.NewEQFilter(v)
				txn, rel := tae.GetRelation()
				rel.UpdateByFilter(context.Background(), filter, 0, int8(0), false)
				txn.Commit(context.Background())
				if index == 0 && i%50 == 0 {
					logutil.Infof("update %d", i)
				}
			}
		}
	}
	t.Log("start update")
	now = time.Now()

	p, _ := ants.NewPool(poolSize)
	defer p.Release()
	for i := 0; i < poolSize; i++ {
		wg.Add(1)
		_ = p.Submit(run(i))
	}
	wg.Wait()
	t.Log(time.Since(now))
}

func TestDeletePerf(t *testing.T) {
	t.Skip(any("for debug"))
	ctx := context.Background()

	opts := config.WithQuickScanAndCKPAndGCOpts(nil)
	tae := testutil.NewTestEngine(ctx, ModuleName, t, opts)
	defer tae.Close()
	schema := catalog.MockSchemaAll(10, 2)
	schema.Extra.BlockMaxRows = 1000
	schema.Extra.ObjectMaxBlocks = 5
	tae.BindSchema(schema)

	totalCount := 50000
	poolSize := 20
	cnt := totalCount / poolSize

	bat := catalog.MockBatch(schema, totalCount)
	defer bat.Close()

	tae.CreateRelAndAppend(bat, true)
	var wg sync.WaitGroup
	run := func(start int) func() {
		return func() {
			defer wg.Done()
			for i := start * cnt; i < start*cnt+cnt; i++ {
				v := bat.Vecs[schema.GetSingleSortKeyIdx()].Get(i)
				filter := handle.NewEQFilter(v)
				txn, rel := tae.GetRelation()
				err := rel.DeleteByFilter(context.Background(), filter)
				assert.NoError(t, err)
				err = txn.Commit(context.Background())
				assert.NoError(t, err)
			}
		}
	}

	p, _ := ants.NewPool(poolSize)
	defer p.Release()
	now := time.Now()
	for i := 0; i < poolSize; i++ {
		wg.Add(1)
		_ = p.Submit(run(i))
	}
	wg.Wait()
	t.Log(time.Since(now))
	t.Log(tae.Catalog.SimplePPString(3))
}

func TestAppendBat(t *testing.T) {
	p, _ := ants.NewPool(100)
	defer p.Release()
	var wg sync.WaitGroup

	schema := catalog.MockSchema(7, 2)
	bat := catalog.MockBatch(schema, 1000)
	defer bat.Close()

	run := func() {
		defer wg.Done()
		b := containers.BuildBatch(schema.Attrs(), schema.Types(), containers.Options{
			Allocator: common.DefaultAllocator})
		defer b.Close()
		for i := 0; i < bat.Length(); i++ {
			w := bat.Window(i, 1)
			b.Extend(w)
		}
	}

	for i := 0; i < 200; i++ {
		wg.Add(1)
		_ = p.Submit(run)
	}
	wg.Wait()
}

func TestGCWithCheckpoint(t *testing.T) {
	t.Skip(any("for debug"))
	blockio.RunPipelineTest(
		func() {
			defer testutils.AfterTest(t)()
			ctx := context.Background()

			opts := config.WithQuickScanAndCKPAndGCOpts(nil)
			tae := testutil.NewTestEngine(ctx, ModuleName, t, opts)
			defer tae.Close()
			cleaner := gc.NewCheckpointCleaner(context.Background(), "", tae.Runtime.Fs, tae.BGCheckpointRunner)
			manager := gc.NewDiskCleaner(cleaner)
			manager.Start()
			defer manager.Stop()

			schema := catalog.MockSchemaAll(3, 1)
			schema.Extra.BlockMaxRows = 10
			schema.Extra.ObjectMaxBlocks = 2
			tae.BindSchema(schema)
			bat := catalog.MockBatch(schema, 21)
			defer bat.Close()

			tae.CreateRelAndAppend(bat, true)
			now := time.Now()
			testutils.WaitExpect(10000, func() bool {
				return tae.Runtime.Scheduler.GetPenddingLSNCnt() == 0
			})
			t.Log(time.Since(now))
			t.Logf("Checkpointed: %d", tae.Runtime.Scheduler.GetCheckpointedLSN())
			t.Logf("GetPenddingLSNCnt: %d", tae.Runtime.Scheduler.GetPenddingLSNCnt())
			assert.Equal(t, uint64(0), tae.Runtime.Scheduler.GetPenddingLSNCnt())
			err := manager.GC(context.Background())
			assert.Nil(t, err)
			entries := tae.BGCheckpointRunner.GetAllIncrementalCheckpoints()
			num := len(entries)
			assert.Greater(t, num, 0)
			testutils.WaitExpect(5000, func() bool {
				if manager.GetCleaner().GetScanWaterMark() == nil {
					return false
				}
				end := entries[num-1].GetEnd()
				maxEnd := manager.GetCleaner().GetScanWaterMark().GetEnd()
				return end.Equal(&maxEnd)
			})
			end := entries[num-1].GetEnd()
			maxEnd := manager.GetCleaner().GetScanWaterMark().GetEnd()
			assert.True(t, end.Equal(&maxEnd))
			cleaner2 := gc.NewCheckpointCleaner(context.Background(), "", tae.Runtime.Fs, tae.BGCheckpointRunner)
			manager2 := gc.NewDiskCleaner(cleaner2)
			manager2.Start()
			defer manager2.Stop()
			testutils.WaitExpect(5000, func() bool {
				if manager2.GetCleaner().GetScanWaterMark() == nil {
					return false
				}
				end := entries[num-1].GetEnd()
				maxEnd := manager2.GetCleaner().GetScanWaterMark().GetEnd()
				return end.Equal(&maxEnd)
			})
			end = entries[num-1].GetEnd()
			maxEnd = manager2.GetCleaner().GetScanWaterMark().GetEnd()
			assert.True(t, end.Equal(&maxEnd))
			tables1 := manager.GetCleaner().GetScannedWindow()
			tables2 := manager2.GetCleaner().GetScannedWindow()
			_, _, b := tables1.Compare(tables2, nil)
			assert.True(t, b)
		},
	)
}

func TestGCDropDB(t *testing.T) {
	t.Skip(any("for debug"))
	blockio.RunPipelineTest(
		func() {
			defer testutils.AfterTest(t)()
			ctx := context.Background()

			opts := config.WithQuickScanAndCKPAndGCOpts(nil)
			tae := testutil.NewTestEngine(ctx, ModuleName, t, opts)
			defer tae.Close()
			cleaner := gc.NewCheckpointCleaner(context.Background(), "", tae.Runtime.Fs, tae.BGCheckpointRunner)
			manager := gc.NewDiskCleaner(cleaner)
			manager.Start()
			defer manager.Stop()
			schema := catalog.MockSchemaAll(3, 1)
			schema.Extra.BlockMaxRows = 10
			schema.Extra.ObjectMaxBlocks = 2
			tae.BindSchema(schema)
			bat := catalog.MockBatch(schema, 210)
			defer bat.Close()

			tae.CreateRelAndAppend(bat, true)
			txn, err := tae.StartTxn(nil)
			assert.Nil(t, err)
			db, err := txn.DropDatabase(testutil.DefaultTestDB)
			assert.Nil(t, err)
			assert.Nil(t, txn.Commit(context.Background()))

			assert.Equal(t, txn.GetCommitTS(), db.GetMeta().(*catalog.DBEntry).GetDeleteAtLocked())
			now := time.Now()
			testutils.WaitExpect(10000, func() bool {
				return tae.Runtime.Scheduler.GetPenddingLSNCnt() == 0
			})
			t.Log(time.Since(now))
			err = manager.GC(context.Background())
			assert.Nil(t, err)
			entries := tae.BGCheckpointRunner.GetAllIncrementalCheckpoints()
			num := len(entries)
			assert.Greater(t, num, 0)
			testutils.WaitExpect(5000, func() bool {
				if manager.GetCleaner().GetScanWaterMark() == nil {
					return false
				}
				end := entries[num-1].GetEnd()
				maxEnd := manager.GetCleaner().GetScanWaterMark().GetEnd()
				return end.Equal(&maxEnd)
			})
			end := entries[num-1].GetEnd()
			maxEnd := manager.GetCleaner().GetScanWaterMark().GetEnd()
			assert.True(t, end.Equal(&maxEnd))
			cleaner2 := gc.NewCheckpointCleaner(context.Background(), "", tae.Runtime.Fs, tae.BGCheckpointRunner)
			manager2 := gc.NewDiskCleaner(cleaner2)
			manager2.Start()
			defer manager2.Stop()
			testutils.WaitExpect(5000, func() bool {
				if manager2.GetCleaner().GetScanWaterMark() == nil {
					return false
				}
				end := entries[num-1].GetEnd()
				maxEnd := manager2.GetCleaner().GetScanWaterMark().GetEnd()
				return end.Equal(&maxEnd)
			})
			end = entries[num-1].GetEnd()
			maxEnd = manager2.GetCleaner().GetScanWaterMark().GetEnd()
			assert.True(t, end.Equal(&maxEnd))
			tables1 := manager.GetCleaner().GetScannedWindow()
			tables2 := manager2.GetCleaner().GetScannedWindow()
			_, _, b := tables1.Compare(tables2, nil)
			assert.True(t, b)
			tae.Restart(ctx)
		},
	)
}

func TestGCDropTable(t *testing.T) {
	t.Skip(any("for debug"))
	blockio.RunPipelineTest(
		func() {
			defer testutils.AfterTest(t)()
			ctx := context.Background()

			opts := config.WithQuickScanAndCKPAndGCOpts(nil)
			tae := testutil.NewTestEngine(ctx, ModuleName, t, opts)
			defer tae.Close()
			cleaner := gc.NewCheckpointCleaner(context.Background(), "", tae.Runtime.Fs, tae.BGCheckpointRunner)
			manager := gc.NewDiskCleaner(cleaner)
			manager.Start()
			defer manager.Stop()
			schema := catalog.MockSchemaAll(3, 1)
			schema.Extra.BlockMaxRows = 10
			schema.Extra.ObjectMaxBlocks = 2
			tae.BindSchema(schema)
			bat := catalog.MockBatch(schema, 210)
			defer bat.Close()
			schema2 := catalog.MockSchemaAll(3, 1)
			schema2.Extra.BlockMaxRows = 10
			schema2.Extra.ObjectMaxBlocks = 2
			bat2 := catalog.MockBatch(schema2, 210)
			defer bat.Close()

			tae.CreateRelAndAppend(bat, true)
			txn, _ := tae.StartTxn(nil)
			db, err := txn.GetDatabase(testutil.DefaultTestDB)
			assert.Nil(t, err)
			rel, _ := db.CreateRelation(schema2)
			rel.Append(context.Background(), bat2)
			assert.Nil(t, txn.Commit(context.Background()))

			txn, err = tae.StartTxn(nil)
			assert.Nil(t, err)
			db, err = txn.GetDatabase(testutil.DefaultTestDB)
			assert.Nil(t, err)
			_, err = db.DropRelationByName(schema2.Name)
			assert.Nil(t, err)
			assert.Nil(t, txn.Commit(context.Background()))

			now := time.Now()
			testutils.WaitExpect(10000, func() bool {
				return tae.Runtime.Scheduler.GetPenddingLSNCnt() == 0
			})
			assert.Equal(t, uint64(0), tae.Runtime.Scheduler.GetPenddingLSNCnt())
			assert.Equal(t, txn.GetCommitTS(), rel.GetMeta().(*catalog.TableEntry).GetDeleteAtLocked())
			t.Log(time.Since(now))
			err = manager.GC(context.Background())
			assert.Nil(t, err)
			entries := tae.BGCheckpointRunner.GetAllIncrementalCheckpoints()
			num := len(entries)
			assert.Greater(t, num, 0)
			testutils.WaitExpect(10000, func() bool {
				if manager.GetCleaner().GetScanWaterMark() == nil {
					return false
				}
				end := entries[num-1].GetEnd()
				maxEnd := manager.GetCleaner().GetScanWaterMark().GetEnd()
				return end.Equal(&maxEnd)
			})
			end := entries[num-1].GetEnd()
			maxEnd := manager.GetCleaner().GetScanWaterMark().GetEnd()
			assert.True(t, end.Equal(&maxEnd))
			cleaner2 := gc.NewCheckpointCleaner(context.Background(), "", tae.Runtime.Fs, tae.BGCheckpointRunner)
			manager2 := gc.NewDiskCleaner(cleaner2)
			manager2.Start()
			defer manager2.Stop()
			testutils.WaitExpect(5000, func() bool {
				if manager2.GetCleaner().GetScanWaterMark() == nil {
					return false
				}
				end := entries[num-1].GetEnd()
				maxEnd := manager2.GetCleaner().GetScanWaterMark().GetEnd()
				return end.Equal(&maxEnd)
			})
			end = entries[num-1].GetEnd()
			maxEnd = manager2.GetCleaner().GetScanWaterMark().GetEnd()
			assert.True(t, end.Equal(&maxEnd))
			tables1 := manager.GetCleaner().GetScannedWindow()
			tables2 := manager2.GetCleaner().GetScannedWindow()
			_, _, b := tables1.Compare(tables2, nil)
			assert.True(t, b)
			tae.Restart(ctx)
		},
	)
}

func TestAlterRenameTbl(t *testing.T) {
	defer testutils.AfterTest(t)()
	ctx := context.Background()

	opts := config.WithLongScanAndCKPOpts(nil)
	tae := testutil.NewTestEngine(ctx, ModuleName, t, opts)
	defer tae.Close()

	schema := catalog.MockSchemaAll(2, -1)
	schema.Name = "test"
	schema.Extra.BlockMaxRows = 10
	schema.Extra.ObjectMaxBlocks = 2
	schema.Constraint = []byte("start version")
	schema.Comment = "comment version"

	{
		var err error
		txn, _ := tae.StartTxn(nil)
		txn.CreateDatabase("xx", "", "")
		assert.NoError(t, txn.Commit(context.Background()))
		txn1, _ := tae.StartTxn(nil)
		txn2, _ := tae.StartTxn(nil)

		db, _ := txn1.GetDatabase("xx")
		_, err = db.CreateRelation(schema)
		assert.NoError(t, err)

		db1, _ := txn2.GetDatabase("xx")
		_, err = db1.CreateRelation(schema)
		assert.True(t, moerr.IsMoErrCode(err, moerr.ErrTxnWWConflict))
		assert.NoError(t, txn1.Rollback(context.Background()))
		assert.NoError(t, txn2.Rollback(context.Background()))
	}

	txn, _ := tae.StartTxn(nil)
	db, _ := txn.CreateDatabase("db", "", "")
	created, _ := db.CreateRelation(schema)
	tid := created.ID()
	txn.Commit(context.Background())

	// concurrent create and in txn alter check
	txn0, _ := tae.StartTxn(nil)
	txn, _ = tae.StartTxn(nil)
	db, _ = txn.GetDatabase("db")
	tbl, _ := db.GetRelationByName("test") // 1002
	assert.NoError(t, tbl.AlterTable(context.TODO(), api.NewRenameTableReq(0, 0, "test", "ultra-test")))
	_, err := db.GetRelationByName("test")
	assert.True(t, moerr.IsMoErrCode(err, moerr.OkExpectedEOB))
	tbl, err = db.GetRelationByName("ultra-test")
	assert.NoError(t, err)
	assert.Equal(t, tid, tbl.ID())

	assert.NoError(t, tbl.AlterTable(context.TODO(), api.NewRenameTableReq(0, 0, "ultra-test", "ultraman-test")))
	_, err = db.GetRelationByName("test")
	assert.True(t, moerr.IsMoErrCode(err, moerr.OkExpectedEOB))
	_, err = db.GetRelationByName("ultra-test")
	assert.True(t, moerr.IsMoErrCode(err, moerr.OkExpectedEOB))
	tbl, err = db.GetRelationByName("ultraman-test")
	assert.NoError(t, err)
	assert.Equal(t, tid, tbl.ID())

	// concurrent txn should see test
	txn1, _ := tae.StartTxn(nil)
	db, err = txn1.GetDatabase("db")
	assert.NoError(t, err)
	tbl, err = db.GetRelationByName("test")
	assert.NoError(t, err)
	assert.Equal(t, tid, tbl.ID())
	_, err = db.GetRelationByName("ultraman-test")
	assert.True(t, moerr.IsMoErrCode(err, moerr.OkExpectedEOB))
	assert.NoError(t, txn1.Commit(context.Background()))

	assert.NoError(t, txn.Commit(context.Background()))

	txn2, _ := tae.StartTxn(nil)
	db, err = txn2.GetDatabase("db")
	assert.NoError(t, err)
	_, err = db.GetRelationByName("test")
	assert.True(t, moerr.IsMoErrCode(err, moerr.OkExpectedEOB))
	_, err = db.GetRelationByName("ultra-test")
	assert.True(t, moerr.IsMoErrCode(err, moerr.OkExpectedEOB))
	tbl, err = db.GetRelationByName("ultraman-test")
	assert.NoError(t, err)
	assert.Equal(t, tid, tbl.ID())

	assert.NoError(t, txn2.Commit(context.Background()))

	// should see test, not newest name
	db, err = txn0.GetDatabase("db")
	assert.NoError(t, err)
	_, err = db.GetRelationByName("ultraman-test")
	assert.True(t, moerr.IsMoErrCode(err, moerr.OkExpectedEOB))
	_, err = db.GetRelationByName("ultra-test")
	assert.True(t, moerr.IsMoErrCode(err, moerr.OkExpectedEOB))
	tbl, err = db.GetRelationByName("test")
	assert.NoError(t, err)
	assert.Equal(t, tid, tbl.ID())

	txn3, _ := tae.StartTxn(nil)
	db, _ = txn3.GetDatabase("db")
	rel, err := db.CreateRelation(schema)
	assert.NoError(t, err)
	assert.NotEqual(t, rel.ID(), tid)
	assert.NoError(t, txn3.Commit(context.Background()))

	t.Log(1, db.GetMeta().(*catalog.DBEntry).PrettyNameIndex())
	{
		txn, _ := tae.StartTxn(nil)
		db, _ := txn.GetDatabase("db")
		tbl, _ := db.GetRelationByName("test")
		assert.Error(t, tbl.AlterTable(context.TODO(), api.NewRenameTableReq(0, 0, "unmatch", "yyyy")))
		assert.NoError(t, txn.Rollback(context.Background()))
	}
	// alter back to original schema
	{
		txn, _ := tae.StartTxn(nil)
		db, _ := txn.GetDatabase("db")
		tbl, _ := db.GetRelationByName("test")
		assert.NoError(t, tbl.AlterTable(context.TODO(), api.NewRenameTableReq(0, 0, "test", "xx")))
		assert.NoError(t, txn.Commit(context.Background()))

		t.Log(2, db.GetMeta().(*catalog.DBEntry).PrettyNameIndex())
		txn, _ = tae.StartTxn(nil)
		db, _ = txn.GetDatabase("db")
		tbl, _ = db.GetRelationByName("xx")
		assert.NoError(t, tbl.AlterTable(context.TODO(), api.NewRenameTableReq(0, 0, "xx", "test")))
		assert.NoError(t, txn.Commit(context.Background()))

		t.Log(3, db.GetMeta().(*catalog.DBEntry).PrettyNameIndex())
	}

	// rename duplicate and rollback
	{
		txn, _ := tae.StartTxn(nil)
		db, _ := txn.GetDatabase("db")
		schema.Name = "other"
		_, err := db.CreateRelation(schema)
		assert.NoError(t, err)
		assert.NoError(t, txn.Commit(context.Background()))

		t.Log(4, db.GetMeta().(*catalog.DBEntry).PrettyNameIndex())
		txn, _ = tae.StartTxn(nil)
		db, _ = txn.GetDatabase("db")
		tbl, _ = db.GetRelationByName("test")
		assert.NoError(t, tbl.AlterTable(context.TODO(), api.NewRenameTableReq(0, 0, "test", "toBeRollback1")))
		assert.NoError(t, tbl.AlterTable(context.TODO(), api.NewRenameTableReq(0, 0, "toBeRollback1", "toBeRollback2")))
		assert.Error(t, tbl.AlterTable(context.TODO(), api.NewRenameTableReq(0, 0, "toBeRollback2", "other"))) // duplicate
		assert.NoError(t, txn.Rollback(context.Background()))

		t.Log(5, db.GetMeta().(*catalog.DBEntry).PrettyNameIndex())
	}

	// test checkpoint replay with txn nil
	{
		txn, _ := tae.StartTxn(nil)
		db, _ := txn.GetDatabase("db")
		tbl, _ := db.GetRelationByName("test")
		assert.NoError(t, tbl.AlterTable(context.TODO(), api.NewRenameTableReq(0, 0, "test", "newtest"))) // make test nodelist has no active node
		assert.NoError(t, txn.Commit(context.Background()))

		txn, _ = tae.StartTxn(nil)
		db, _ = txn.GetDatabase("db")
		tbl, _ = db.GetRelationByName("other")
		assert.NoError(t, tbl.AlterTable(context.TODO(), api.NewRenameTableReq(0, 0, "other", "test"))) // rename other to test, success
		assert.NoError(t, txn.Commit(context.Background()))
	}

	tae.Restart(ctx)

	txn, _ = tae.StartTxn(nil)
	db, _ = txn.GetDatabase("db")
	dbentry := db.GetMeta().(*catalog.DBEntry)
	t.Log(dbentry.PrettyNameIndex())
	assert.NoError(t, txn.Commit(context.Background()))

}

func TestAlterRenameTbl2(t *testing.T) {
	defer testutils.AfterTest(t)()
	ctx := context.Background()

	opts := config.WithLongScanAndCKPOpts(nil)
	tae := testutil.NewTestEngine(ctx, ModuleName, t, opts)
	defer tae.Close()

	schema := catalog.MockSchemaAll(2, -1)
	schema.Name = "t1"
	schema.Extra.BlockMaxRows = 10
	schema.Extra.ObjectMaxBlocks = 2
	schema.Constraint = []byte("start version")
	schema.Comment = "comment version"

	schema2 := schema.Clone()
	schema2.Name = "t1-copy-fefsfwafe"

	schema3 := schema.Clone()
	schema3.Name = "t1-copy-igmgibjtm"

	var oldId, newId uint64
	{
		var err error
		txn, _ := tae.StartTxn(nil)
		txn.CreateDatabase("xx", "", "")

		db, _ := txn.GetDatabase("xx")

		hdl, err := db.CreateRelation(schema)
		assert.NoError(t, err)
		oldId = hdl.ID()
		assert.NoError(t, txn.Commit(context.Background()))
	}

	{
		txn, _ := tae.StartTxn(nil)
		db, _ := txn.GetDatabase("xx")
		hdl, err := db.CreateRelation(schema2)
		assert.NoError(t, err)
		newId = hdl.ID()

		_, err = db.DropRelationByID(oldId)
		assert.NoError(t, err)

		newhdl, _ := db.GetRelationByID(newId)
		assert.NoError(t, newhdl.AlterTable(ctx, api.NewRenameTableReq(0, 0, "t1-copy-fefsfwafe", "t1")))
		assert.NoError(t, txn.Commit(context.Background()))

		dbentry := db.GetMeta().(*catalog.DBEntry)
		t.Log(dbentry.PrettyNameIndex())
	}

	{
		txn, _ := tae.StartTxn(nil)
		db, _ := txn.GetDatabase("xx")
		hdl, err := db.CreateRelation(schema3)
		assert.NoError(t, err)
		newId2 := hdl.ID()

		_, err = db.DropRelationByID(newId)
		assert.NoError(t, err)

		newhdl, _ := db.GetRelationByID(newId2)
		assert.NoError(t, newhdl.AlterTable(ctx, api.NewRenameTableReq(0, 0, "t1-copy-igmgibjtm", "t1")))
		assert.NoError(t, txn.Commit(context.Background()))

		dbentry := db.GetMeta().(*catalog.DBEntry)
		t.Log(dbentry.PrettyNameIndex())
		newId = newId2
	}

	tae.Restart(ctx)
	{
		txn, _ := tae.StartTxn(nil)
		db, _ := txn.GetDatabase("xx")
		dbentry := db.GetMeta().(*catalog.DBEntry)
		t.Log(dbentry.PrettyNameIndex())
		assert.NoError(t, txn.Commit(context.Background()))
	}

	{
		txn, _ := tae.StartTxn(nil)
		db, _ := txn.GetDatabase("xx")

		newhdl, _ := db.GetRelationByID(newId)
		assert.NoError(t, newhdl.AlterTable(ctx, api.NewRenameTableReq(0, 0, "t1", "t2")))
		assert.NoError(t, txn.Commit(context.Background()))

		dbentry := db.GetMeta().(*catalog.DBEntry)
		t.Log(dbentry.PrettyNameIndex())
	}
}

func TestAlterFakePk(t *testing.T) {
	defer testutils.AfterTest(t)()
	testutils.EnsureNoLeak(t)
	ctx := context.Background()

	opts := config.WithLongScanAndCKPOpts(nil)
	tae := testutil.NewTestEngine(ctx, ModuleName, t, opts)
	defer tae.Close()
	schema := catalog.MockSchemaAll(3, -1)
	schema.Extra.BlockMaxRows = 10
	schema.Extra.ObjectMaxBlocks = 2
	tae.BindSchema(schema)
	bats := catalog.MockBatch(schema, 12).Split(3)
	tae.CreateRelAndAppend(bats[0], true)

	var did, tid uint64
	var blkFp *common.ID
	{
		// add two cloumns
		txn, rel := tae.GetRelation()
		tid = rel.ID()
		d, _ := rel.GetDB()
		did = d.GetID()
		blkFp = testutil.GetOneObject(rel).Fingerprint()
		tblEntry := rel.GetMeta().(*catalog.TableEntry)
		err := rel.AlterTable(context.TODO(), api.NewAddColumnReq(0, 0, "add1", types.NewProtoType(types.T_int32), 1))
		assert.NoError(t, err)
		err = rel.AlterTable(context.TODO(), api.NewAddColumnReq(0, 0, "add2", types.NewProtoType(types.T_int64), 2))
		assert.NoError(t, err)
		t.Log(tblEntry.StringWithLevel(common.PPL2))
		assert.NoError(t, txn.Commit(context.Background()))
		assert.Equal(t, 2, tblEntry.MVCC.Depth())
	}

	{
		txn, rel := tae.GetRelation()
		obj, err := rel.GetObject(blkFp.ObjectID(), false)
		assert.NoError(t, err)
		err = rel.RangeDelete(obj.Fingerprint(), 1, 1, handle.DT_Normal)
		assert.NoError(t, err)
		err = rel.RangeDelete(obj.Fingerprint(), 3, 3, handle.DT_Normal)
		assert.NoError(t, err)
		assert.NoError(t, txn.Commit(context.Background()))
	}

	{
		txn, rel := tae.GetRelation()
		obj, err := rel.GetObject(blkFp.ObjectID(), false)
		assert.NoError(t, err)
		// check non-exist column foreach
		newSchema := obj.GetRelation().Schema(false)
		sels := &nulls.Nulls{}
		sels.Add(1)
		sels.Add(3)
		rows := make([]int, 0, 4)
		tbl := rel.GetMeta().(*catalog.TableEntry)
		var view *containers.Batch
		blkID := objectio.NewBlockidWithObjectID(obj.GetID(), 0)
		err = tables.HybridScanByBlock(ctx, tbl, txn, &view, newSchema.(*catalog.Schema), []int{1}, blkID, common.DefaultAllocator)
		view.Vecs[0].Foreach(func(v any, isNull bool, row int) error {
			assert.True(t, true)
			rows = append(rows, row)
			return nil
		}, sels)
		assert.Equal(t, []int{1, 3}, rows)
		assert.NoError(t, err)
		assert.NoError(t, txn.Commit(context.Background()))
	}

	t.Log(tae.Catalog.SimplePPString(3))
	resp, close, _ := logtail.HandleSyncLogTailReq(context.TODO(), new(dummyCpkGetter), tae.LogtailMgr, tae.Catalog, api.SyncLogTailReq{
		CnHave: totsp(types.BuildTS(0, 0)),
		CnWant: totsp(types.MaxTs()),
		Table:  &api.TableID{DbId: did, TbId: tid},
	}, true)

	defer close()
	assert.Equal(t, 4, len(resp.Commands)) // data object, tombstone object, date insert, data delete
	for i, cmd := range resp.Commands {
		t.Logf("command %d, table name %v, type %d", i, cmd.TableName, cmd.EntryType)
	}
	assert.Equal(t, api.Entry_DataObject, resp.Commands[0].EntryType)      // data insert
	assert.Equal(t, api.Entry_TombstoneObject, resp.Commands[1].EntryType) // data insert
	assert.Equal(t, api.Entry_Insert, resp.Commands[2].EntryType)          // data insert
	assert.Equal(t, api.Entry_Delete, resp.Commands[3].EntryType)          // data delete

	dataObjectBat, err := batch.ProtoBatchToBatch(resp.Commands[0].Bat)
	assert.NoError(t, err)
	tnDataObjectBat := containers.NewNonNullBatchWithSharedMemory(dataObjectBat, common.DefaultAllocator)
	t.Log(tnDataObjectBat.Attrs)
	assert.Equal(t, 10, len(tnDataObjectBat.Vecs))
	for _, v := range tnDataObjectBat.Vecs {
		assert.Equal(t, 1, v.Length())
	}

	tombstoneObjectBat, err := batch.ProtoBatchToBatch(resp.Commands[1].Bat)
	assert.NoError(t, err)
	tnTombstoneObjectBat := containers.NewNonNullBatchWithSharedMemory(tombstoneObjectBat, common.DefaultAllocator)
	t.Log(tnTombstoneObjectBat.Attrs)
	assert.Equal(t, 10, len(tnTombstoneObjectBat.Vecs)) // 1 fake pk + 1 rowid + 1 committs
	for _, v := range tnTombstoneObjectBat.Vecs {
		assert.Equal(t, 1, v.Length())
	}

	insBat, err := batch.ProtoBatchToBatch(resp.Commands[2].Bat)
	assert.NoError(t, err)
	tnInsBat := containers.NewNonNullBatchWithSharedMemory(insBat, common.DefaultAllocator)
	t.Log(tnInsBat.Attrs)
	assert.Equal(t, 6, len(tnInsBat.Vecs)) // 3 col + 1 fake pk + 1 rowid + 1 committs
	for _, v := range tnInsBat.Vecs {
		assert.Equal(t, 4, v.Length())
	}
	t.Log(tnInsBat.GetVectorByName(pkgcatalog.FakePrimaryKeyColName).PPString(10))

	delBat, err := batch.ProtoBatchToBatch(resp.Commands[3].Bat)
	assert.NoError(t, err)
	tnDelBat := containers.NewNonNullBatchWithSharedMemory(delBat, common.DefaultAllocator)
	t.Log(tnDelBat.Attrs)
	assert.Equal(t, 4, len(tnDelBat.Vecs)) // 1 fake pk + 1 rowid + 1 committs + tombstone rowID
	for _, v := range tnDelBat.Vecs {
		assert.Equal(t, 2, v.Length())
	}
	t.Log(tnDelBat.GetVectorByName(objectio.TombstoneAttr_PK_Attr).PPString(10))

}

func TestAlterColumnAndFreeze(t *testing.T) {
	defer testutils.AfterTest(t)()
	testutils.EnsureNoLeak(t)
	ctx := context.Background()

	opts := config.WithLongScanAndCKPOpts(nil)
	tae := testutil.NewTestEngine(ctx, ModuleName, t, opts)
	defer tae.Close()
	schema := catalog.MockSchemaAll(10, 5)
	schema.Extra.BlockMaxRows = 10
	schema.Extra.ObjectMaxBlocks = 2
	tae.BindSchema(schema)
	bats := catalog.MockBatch(schema, 8).Split(2)
	tae.CreateRelAndAppend(bats[0], true)

	{
		// test error in alter
		txn, rel := tae.GetRelation()
		tblEntry := rel.GetMeta().(*catalog.TableEntry)
		err := rel.AlterTable(context.TODO(), api.NewRemoveColumnReq(0, 0, 1, 10))
		assert.True(t, moerr.IsMoErrCode(err, moerr.ErrInternal))
		assert.Equal(t, 2, tblEntry.MVCC.Depth())
		t.Log(tblEntry.StringWithLevel(common.PPL2))
		assert.NoError(t, txn.Rollback(context.Background()))
		// new node is clean
		assert.Equal(t, 1, tblEntry.MVCC.Depth())
	}

	txn0, rel0 := tae.GetRelation()
	db, err := rel0.GetDB()
	assert.NoError(t, err)
	did, tid := db.GetID(), rel0.ID()

	assert.NoError(t, rel0.Append(context.Background(), bats[1])) // in localObject

	txn, rel := tae.GetRelation()
	assert.NoError(t, rel.AlterTable(context.TODO(), api.NewAddColumnReq(0, 0, "xyz", types.NewProtoType(types.T_int32), 0)))
	assert.NoError(t, txn.Commit(context.Background()))

	assert.Error(t, rel0.Append(context.Background(), nil)) // schema changed, error
	// Test variaous read on old schema
	testutil.CheckAllColRowsByScan(t, rel0, 8, false)

	filter := handle.NewEQFilter(uint16(3))
	id, row, err := rel0.GetByFilter(context.Background(), filter)
	filen, blkn := id.BlockID.Offsets() // first block
	assert.Equal(t, uint16(0), filen)
	assert.Equal(t, uint16(0), blkn)
	assert.Equal(t, uint32(3), row)
	assert.NoError(t, err)

	for _, col := range rel0.Schema(false).(*catalog.Schema).ColDefs {
		val, null, err := rel0.GetValue(id, 2, uint16(col.Idx), false)
		assert.NoError(t, err)
		assert.False(t, null)
		if col.IsPrimary() {
			assert.Equal(t, uint16(2), val.(uint16))
		}
	}
	assert.Error(t, txn0.Commit(context.Background())) // scheam change, commit failed

	// GetValueByFilter() is combination of GetByFilter and GetValue
	// GetValueByPhyAddrKey is GetValue

	tae.Restart(ctx)

	txn, rel = tae.GetRelation()
	schema1 := rel.Schema(false).(*catalog.Schema)
	bats = catalog.MockBatch(schema1, 16).Split(4)
	assert.Error(t, rel.Append(context.Background(), bats[0])) // dup error
	assert.NoError(t, rel.Append(context.Background(), bats[1]))
	assert.NoError(t, txn.Commit(context.Background()))

	txn, rel = tae.GetRelation()
	testutil.CheckAllColRowsByScan(t, rel, 8, false)
	it := rel.MakeObjectIt(false)
	cnt := 0
	var id2 *common.ID
	for it.Next() {
		cnt++
		id2 = it.GetObject().Fingerprint()
	}
	it.Close()
	assert.Equal(t, 2, cnt) // 2 blocks because the first is freezed

	for _, col := range rel.Schema(false).(*catalog.Schema).ColDefs {
		val, null, err := rel.GetValue(id, 3, uint16(col.Idx), false) // get first blk
		assert.NoError(t, err)
		if col.Name == "xyz" {
			assert.True(t, null) // fill null for the new column
		} else {
			assert.False(t, null)
		}
		if col.IsPrimary() {
			assert.Equal(t, uint16(3), val.(uint16))
		}

		val, null, err = rel.GetValue(id2, 3, uint16(col.Idx), false) // get second blk
		assert.NoError(t, err)
		assert.False(t, null)
		if col.IsPrimary() {
			assert.Equal(t, uint16(7), val.(uint16))
		}
	}
	txn.Commit(context.Background())

	// append to the second block
	txn, rel = tae.GetRelation()
	assert.NoError(t, rel.Append(context.Background(), bats[2]))
	assert.NoError(t, rel.Append(context.Background(), bats[3])) // new block and append 2 rows
	assert.NoError(t, txn.Commit(context.Background()))

	// remove and freeze
	txn, rel = tae.GetRelation()
	assert.NoError(t, rel.AlterTable(context.TODO(), api.NewRemoveColumnReq(0, 0, 9, 8))) // remove float mock_8
	assert.NoError(t, txn.Commit(context.Background()))

	txn, rel = tae.GetRelation()
	schema2 := rel.Schema(false).(*catalog.Schema)
	bats = catalog.MockBatch(schema2, 20).Split(5)
	assert.NoError(t, rel.Append(context.Background(), bats[4])) // new 4th block and append 4 blocks

	testutil.CheckAllColRowsByScan(t, rel, 20, true)
	assert.NoError(t, txn.Commit(context.Background()))

	t.Log(tae.Catalog.SimplePPString(3))

	resp, close, _ := logtail.HandleSyncLogTailReq(context.TODO(), new(dummyCpkGetter), tae.LogtailMgr, tae.Catalog, api.SyncLogTailReq{
		CnHave: totsp(types.BuildTS(0, 0)),
		CnWant: totsp(types.MaxTs()),
		Table:  &api.TableID{DbId: did, TbId: tid},
	}, true)

	assert.Equal(t, 4, len(resp.Commands)) // data object + 3 version insert
	bat0 := resp.Commands[1].Bat
	assert.Equal(t, 12, len(bat0.Attrs))
	assert.Equal(t, "mock_9", bat0.Attrs[2+schema.GetSeqnum("mock_9")])
	bat1 := resp.Commands[2].Bat
	assert.Equal(t, 13, len(bat1.Attrs))
	assert.Equal(t, "mock_9", bat1.Attrs[2+schema1.GetSeqnum("mock_9")])
	assert.Equal(t, "xyz", bat1.Attrs[2+schema1.GetSeqnum("xyz")])
	bat2 := resp.Commands[3].Bat
	assert.Equal(t, 13, len(bat2.Attrs))
	assert.Equal(t, "mock_9", bat2.Attrs[2+schema1.GetSeqnum("mock_9")])
	assert.Equal(t, "mock_9", bat2.Attrs[2+schema2.GetSeqnum("mock_9")])
	assert.Equal(t, "xyz", bat2.Attrs[2+schema1.GetSeqnum("xyz")])
	assert.Equal(t, "xyz", bat2.Attrs[2+schema2.GetSeqnum("xyz")])
	close()
	logutil.Info(tae.Catalog.SimplePPString(common.PPL1))
}

func TestGlobalCheckpoint1(t *testing.T) {
	defer testutils.AfterTest(t)()
	testutils.EnsureNoLeak(t)
	ctx := context.Background()

	opts := config.WithQuickScanAndCKPOpts(nil)
	options.WithCheckpointGlobalMinCount(1)(opts)
	options.WithGlobalVersionInterval(time.Millisecond * 10)(opts)
	tae := testutil.NewTestEngine(ctx, ModuleName, t, opts)
	defer tae.Close()
	schema := catalog.MockSchemaAll(10, 2)
	schema.Extra.BlockMaxRows = 10
	schema.Extra.ObjectMaxBlocks = 2
	tae.BindSchema(schema)
	bat := catalog.MockBatch(schema, 400)

	tae.CreateRelAndAppend2(bat, true)

	t.Log(tae.Catalog.SimplePPString(common.PPL1))
	tae.Restart(ctx)
	t.Log(tae.Catalog.SimplePPString(common.PPL1))
	tae.CheckRowsByScan(400, true)

	testutils.WaitExpect(4000, func() bool {
		return tae.Wal.GetPenddingCnt() == 0
	})

	tae.Restart(ctx)
	tae.CheckRowsByScan(400, true)
}

func TestAppendAndGC(t *testing.T) {
	defer testutils.AfterTest(t)()
	testutils.EnsureNoLeak(t)
	ctx := context.Background()

	opts := new(options.Options)
	opts = config.WithQuickScanAndCKPOpts(opts)
	options.WithDisableGCCheckpoint()(opts)
	merge.StopMerge.Store(true)
	defer merge.StopMerge.Store(false)

	tae := testutil.NewTestEngine(ctx, ModuleName, t, opts)
	defer tae.Close()
	db := tae.DB

	schema1 := catalog.MockSchemaAll(13, 2)
	schema1.Extra.BlockMaxRows = 10
	schema1.Extra.ObjectMaxBlocks = 2

	schema2 := catalog.MockSchemaAll(13, 2)
	schema2.Extra.BlockMaxRows = 10
	schema2.Extra.ObjectMaxBlocks = 2
	{
		txn, _ := db.StartTxn(nil)
		database, err := txn.CreateDatabase("db", "", "")
		assert.Nil(t, err)
		_, err = database.CreateRelation(schema1)
		assert.Nil(t, err)
		_, err = database.CreateRelation(schema2)
		assert.Nil(t, err)
		assert.Nil(t, txn.Commit(context.Background()))
	}
	bat := catalog.MockBatch(schema1, int(schema1.Extra.BlockMaxRows*10-1))
	defer bat.Close()
	bats := bat.Split(bat.Length())

	pool, err := ants.NewPool(20)
	assert.Nil(t, err)
	defer pool.Release()
	var wg sync.WaitGroup

	for _, data := range bats {
		wg.Add(2)
		err = pool.Submit(testutil.AppendClosure(t, data, schema1.Name, db, &wg))
		assert.Nil(t, err)
		err = pool.Submit(testutil.AppendClosure(t, data, schema2.Name, db, &wg))
		assert.Nil(t, err)
	}
	wg.Wait()
	testutils.WaitExpect(10000, func() bool {
		return db.Runtime.Scheduler.GetPenddingLSNCnt() == 0
	})
	t.Log(tae.Catalog.SimplePPString(common.PPL1))
	if db.Runtime.Scheduler.GetPenddingLSNCnt() != 0 {
		return
	}
	logutil.Infof("start gc")
	assert.Equal(t, uint64(0), db.Runtime.Scheduler.GetPenddingLSNCnt())
	err = db.DiskCleaner.GetCleaner().DoCheck()
	assert.Nil(t, err)
	testutils.WaitExpect(10000, func() bool {
		return db.DiskCleaner.GetCleaner().GetMinMerged() != nil
	})

}

func TestAppendAndGC2(t *testing.T) {
	defer testutils.AfterTest(t)()
	testutils.EnsureNoLeak(t)
	ctx := context.Background()

	opts := new(options.Options)
	opts = config.WithQuickScanAndCKPOpts(opts)
	opts.CheckpointCfg.MinCount = 3
	opts.CheckpointCfg.GlobalMinCount = 5
	options.WithDisableGCCheckpoint()(opts)
	tae := testutil.NewTestEngine(ctx, ModuleName, t, opts)
	db := tae.DB

	schema1 := catalog.MockSchemaAll(13, 2)
	schema1.Extra.BlockMaxRows = 10
	schema1.Extra.ObjectMaxBlocks = 2

	schema2 := catalog.MockSchemaAll(13, 2)
	schema2.Extra.BlockMaxRows = 10
	schema2.Extra.ObjectMaxBlocks = 2
	{
		txn, _ := db.StartTxn(nil)
		database, err := txn.CreateDatabase("db", "", "")
		assert.Nil(t, err)
		_, err = database.CreateRelation(schema1)
		assert.Nil(t, err)
		_, err = database.CreateRelation(schema2)
		assert.Nil(t, err)
		assert.Nil(t, txn.Commit(context.Background()))
	}
	bat := catalog.MockBatch(schema1, int(schema1.Extra.BlockMaxRows*10-1))
	defer bat.Close()
	bats := bat.Split(bat.Length())

	pool, err := ants.NewPool(20)
	assert.Nil(t, err)
	defer pool.Release()
	var wg sync.WaitGroup

	for _, data := range bats {
		wg.Add(2)
		err = pool.Submit(testutil.AppendClosure(t, data, schema1.Name, db, &wg))
		assert.Nil(t, err)
		err = pool.Submit(testutil.AppendClosure(t, data, schema2.Name, db, &wg))
		assert.Nil(t, err)
	}
	wg.Wait()
	testutils.WaitExpect(5000, func() bool {
		return db.Runtime.Scheduler.GetPenddingLSNCnt() == 0
	})
	t.Log(tae.Catalog.SimplePPString(common.PPL1))
	metaFile := db.BGCheckpointRunner.GetCheckpointMetaFiles()
	tae.Restart(ctx)
	db = tae.DB
	files := make(map[string]struct{}, 0)
	loadFiles := func(group uint32, lsn uint64, payload []byte, typ uint16, info any) {
		if group != store.GroupFiles {
			return
		}
		vec := vector.NewVec(types.Type{})
		if err = vec.UnmarshalBinary(payload); err != nil {
			return
		}
		for i := 0; i < vec.Length(); i++ {
			file := vec.GetStringAt(i)
			if strings.Contains(file, checkpoint.PrefixMetadata) {
				fileInfo := strings.Split(file, checkpoint.CheckpointDir+"/")
				name := fileInfo[1]
				files[name] = struct{}{}
				continue
			}
			files[file] = struct{}{}
		}
	}
	dir := tae.Dir
	tae.Close()
	wal := wal.NewDriverWithBatchStore(opts.Ctx, dir, "wal", nil)
	wal.Replay(loadFiles)
	assert.NotEqual(t, 0, len(files))
	for file := range metaFile {
		if _, ok := files[file]; !ok {
			panic(fmt.Sprintf("file %s not in meta files", file))
		}
		logutil.Infof("file %s in meta files", file)
	}

	// check gc meta files
	var gcFile bool
	for file := range files {
		if strings.Contains(file, "/gc_") && strings.Contains(file, ".ckp") {
			gcFile = true
			break
		}
	}
	if !gcFile {
		panic("gc meta files not found")
	}
}

func TestSnapshotGC(t *testing.T) {
	defer testutils.AfterTest(t)()
	testutils.EnsureNoLeak(t)
	ctx := context.Background()

	opts := new(options.Options)
	opts = config.WithQuickScanAndCKPOpts(opts)
	options.WithDisableGCCheckpoint()(opts)
	tae := testutil.NewTestEngine(ctx, ModuleName, t, opts)
	defer tae.Close()
	db := tae.DB

	snapshotSchema := catalog.MockSnapShotSchema()
	snapshotSchema.Extra.BlockMaxRows = 2
	snapshotSchema.Extra.ObjectMaxBlocks = 1
	schema1 := catalog.MockSchemaAll(13, 2)
	schema1.Extra.BlockMaxRows = 10
	schema1.Extra.ObjectMaxBlocks = 2

	schema2 := catalog.MockSchemaAll(13, 2)
	schema2.Name = "schema2"
	schema2.Extra.BlockMaxRows = 10
	schema2.Extra.ObjectMaxBlocks = 2
	schema3 := catalog.MockSchemaAll(13, 2)
	schema3.Extra.BlockMaxRows = 10
	schema3.Extra.ObjectMaxBlocks = 2
	schema4 := catalog.MockSchemaAll(13, 2)
	schema4.Extra.BlockMaxRows = 10
	schema4.Extra.ObjectMaxBlocks = 2
	var rele2, rel3, checkrel handle.Relation
	{
		txn, _ := db.StartTxn(nil)
		database, err := testutil.CreateDatabase2(ctx, txn, "db")
		assert.Nil(t, err)
		rele2, err = testutil.CreateRelation2(ctx, txn, database, schema1)
		assert.Nil(t, err)
		_, err = testutil.CreateRelation2(ctx, txn, database, schema3)
		assert.Nil(t, err)
		checkrel, err = testutil.CreateRelation2(ctx, txn, database, schema2)
		assert.Nil(t, err)
		rel3, err = testutil.CreateRelation2(ctx, txn, database, snapshotSchema)
		assert.Nil(t, err)
		assert.Nil(t, txn.Commit(context.Background()))
	}
	txn, _ := db.StartTxn(nil)
	catalogdb, err := txn.GetDatabaseByID(pkgcatalog.MO_CATALOG_ID)
	assert.Nil(t, err)
	tblHandle, err := catalogdb.GetRelationByID(pkgcatalog.MO_TABLES_ID)
	assert.Nil(t, err)
	packer := types.NewPacker()
	packer.EncodeUint32(schema2.AcInfo.TenantID)
	packer.EncodeStringType([]byte("db"))
	packer.EncodeStringType([]byte(schema2.Name))
	assert.Nil(t, err)
	filter := handle.NewEQFilter(packer.Bytes())
	err = tblHandle.UpdateByFilter(context.Background(), filter, 6, []byte("tsfsdfs"), false)
	assert.NoError(t, err)
	err = txn.Commit(context.Background())
	assert.Nil(t, err)
	packer2 := types.NewPacker()
	packer2.EncodeUint32(schema2.AcInfo.TenantID)
	packer2.EncodeStringType([]byte("db"))
	packer2.EncodeStringType([]byte("test2"))
	tuple, _, _, err := types.DecodeTuple(packer2.Bytes())
	assert.Nil(t, err)
	checkPK := tuple.ErrString(nil)
	assert.Nil(t, err)
	txn, _ = db.StartTxn(nil)
	catalogdb, err = txn.GetDatabaseByID(pkgcatalog.MO_CATALOG_ID)
	assert.Nil(t, err)
	tblHandle, err = catalogdb.GetRelationByID(pkgcatalog.MO_TABLES_ID)
	assert.Nil(t, err)
	err = tblHandle.UpdateByFilter(context.Background(), filter, 19, packer2.Bytes(), false)
	assert.Nil(t, err)
	packer.Close()
	packer2.Close()
	assert.Nil(t, txn.Commit(context.Background()))

	testutils.WaitExpect(10000, func() bool {
		return db.Runtime.Scheduler.GetPenddingLSNCnt() == 0
	})
	db.DiskCleaner.GetCleaner().SetTid(rel3.ID())
	db.DiskCleaner.GetCleaner().DisableGC()
	bat := catalog.MockBatch(schema1, int(schema1.Extra.BlockMaxRows*10-1))
	defer bat.Close()
	bats := bat.Split(bat.Length())

	pool, err := ants.NewPool(20)
	assert.Nil(t, err)
	defer pool.Release()
	snapshots := make([]int64, 0)
	var wg sync.WaitGroup
	var snapWG sync.WaitGroup
	snapWG.Add(1)
	var viewSnapshot types.TS
	var snapshot int64
	go func() {
		i := 0
		for {
			if i > 3 {
				snapWG.Done()
				break
			}
			if i == 2 {
				viewSnapshot = types.BuildTS(snapshot, 0)
			}
			i++
			time.Sleep(200 * time.Millisecond)
			snapshot = time.Now().UTC().UnixNano()
			snapshots = append(snapshots, snapshot)
			attrs := []string{"col0", "col1", "ts", "col3", "col4", "col5", "col6", "id"}
			vecTypes := []types.Type{types.T_uint64.ToType(),
				types.T_uint64.ToType(), types.T_int64.ToType(),
				types.T_enum.ToType(), types.T_uint64.ToType(), types.T_uint64.ToType(),
				types.T_uint64.ToType(), types.T_uint64.ToType()}
			opt := containers.Options{}
			opt.Capacity = 0
			data1 := containers.BuildBatch(attrs, vecTypes, opt)
			data1.Vecs[0].Append(uint64(0), false)
			data1.Vecs[1].Append(uint64(0), false)
			data1.Vecs[2].Append(snapshot, false)
			data1.Vecs[3].Append(types.Enum(1), false)
			data1.Vecs[4].Append(uint64(0), false)
			data1.Vecs[5].Append(uint64(0), false)
			data1.Vecs[6].Append(uint64(0), false)
			data1.Vecs[7].Append(uint64(0), false)
			txn1, _ := db.StartTxn(nil)
			database, _ := txn1.GetDatabase("db")
			rel, _ := database.GetRelationByName(snapshotSchema.Name)
			err = rel.Append(context.Background(), data1)
			data1.Close()
			assert.Nil(t, err)
			assert.Nil(t, txn1.Commit(context.Background()))
		}
	}()
	for _, data := range bats {
		wg.Add(2)
		err := pool.Submit(testutil.AppendClosure(t, data, schema1.Name, db, &wg))
		assert.Nil(t, err)

		err = pool.Submit(testutil.AppendClosure(t, data, schema3.Name, db, &wg))
		assert.Nil(t, err)
	}
	snapWG.Wait()
	wg.Wait()
	t.Log(tae.Catalog.SimplePPString(common.PPL1))
	testutils.WaitExpect(10000, func() bool {
		return db.Runtime.Scheduler.GetPenddingLSNCnt() == 0
	})
	assert.Equal(t, uint64(0), db.Runtime.Scheduler.GetPenddingLSNCnt())
	testutils.WaitExpect(5000, func() bool {
		return db.DiskCleaner.GetCleaner().GetMinMerged() != nil
	})
	db.DiskCleaner.GetCleaner().EnableGC()
	minMerged := db.DiskCleaner.GetCleaner().GetMinMerged()
	testutils.WaitExpect(5000, func() bool {
		return db.DiskCleaner.GetCleaner().GetMinMerged() != nil
	})
	if db.DiskCleaner.GetCleaner().GetMinMerged() == nil {
		return
	}
	assert.NotNil(t, minMerged)
	err = db.DiskCleaner.GetCleaner().DoCheck()
	assert.Nil(t, err)
	tae.RestartDisableGC(ctx)
	db = tae.DB
	testutils.WaitExpect(5000, func() bool {
		if db.DiskCleaner.GetCleaner().GetScanWaterMark() == nil {
			return false
		}
		end := db.DiskCleaner.GetCleaner().GetScanWaterMark().GetEnd()
		minEnd := minMerged.GetEnd()
		return end.GE(&minEnd)
	})
	end := db.DiskCleaner.GetCleaner().GetScanWaterMark().GetEnd()
	minEnd := minMerged.GetEnd()
	assert.True(t, end.GE(&minEnd))
	err = db.DiskCleaner.GetCleaner().DoCheck()
	assert.Nil(t, err)
	dataObject, tombstoneObject := testutil.GetUserTablesInsBatch(t, rele2.ID(), types.TS{}, viewSnapshot, db.Catalog)
	db.BGCheckpointRunner.GetCheckpointMetaFiles()
	ckps, err := checkpoint.ListSnapshotCheckpoint(ctx, "", db.Opts.Fs, viewSnapshot, db.BGCheckpointRunner.GetCheckpointMetaFiles())
	assert.Nil(t, err)
	objects := make(map[string]struct{})
	tombstones := make(map[string]struct{})
	for _, ckp := range ckps {
		_, _, dataObject, tombstoneObject, cbs := testutil.ReadSnapshotCheckpoint(t, rele2.ID(), ckp.GetLocation(), db.Opts.Fs)
		for _, cb := range cbs {
			if cb != nil {
				cb()
			}
		}
		if dataObject != nil {
			moIns, err := batch.ProtoBatchToBatch(dataObject)
			assert.NoError(t, err)
			for i := 0; i < moIns.Vecs[2].Length(); i++ {
				stats := objectio.ObjectStats(moIns.Vecs[2].GetBytesAt(i))
				objects[stats.ObjectName().String()] = struct{}{}
			}
		}
		if tombstoneObject != nil {
			moIns, err := batch.ProtoBatchToBatch(tombstoneObject)
			assert.NoError(t, err)
			for i := 0; i < moIns.Vecs[2].Length(); i++ {
				stats := objectio.ObjectStats(moIns.Vecs[2].GetBytesAt(i))
				tombstones[stats.ObjectName().String()] = struct{}{}
			}
		}
	}
	vec1 := dataObject.GetVectorByName(catalog.ObjectAttr_ObjectStats).GetDownstreamVector()
	vec2 := tombstoneObject.GetVectorByName(catalog.ObjectAttr_ObjectStats).GetDownstreamVector()
	for i := 0; i < dataObject.Length(); i++ {
		stats := objectio.ObjectStats(vec1.GetBytesAt(i))
		_, ok := objects[stats.ObjectName().String()]
		assert.True(t, ok)
	}
	for i := 0; i < tombstoneObject.Length(); i++ {
		stats := objectio.ObjectStats(vec2.GetBytesAt(i))
		_, ok := tombstones[stats.ObjectName().String()]
		assert.True(t, ok)
	}
	assert.True(t, checkPK == db.DiskCleaner.GetCleaner().GetTablePK(checkrel.ID()))
}

func TestSnapshotMeta(t *testing.T) {
	defer testutils.AfterTest(t)()
	testutils.EnsureNoLeak(t)
	ctx := context.Background()

	opts := new(options.Options)
	opts = config.WithQuickScanAndCKPOpts(opts)
	options.WithDisableGCCheckpoint()(opts)
	merge.StopMerge.Store(true)
	defer merge.StopMerge.Store(false)
	tae := testutil.NewTestEngine(ctx, ModuleName, t, opts)
	defer tae.Close()
	db := tae.DB

	snapshotSchema := catalog.MockSnapShotSchema()
	snapshotSchema.Extra.BlockMaxRows = 2
	snapshotSchema.Extra.ObjectMaxBlocks = 1
	snapshotSchema1 := catalog.MockSnapShotSchema()
	snapshotSchema1.Extra.BlockMaxRows = 2
	snapshotSchema1.Extra.ObjectMaxBlocks = 1
	snapshotSchema2 := catalog.MockSnapShotSchema()
	snapshotSchema2.Extra.BlockMaxRows = 2
	snapshotSchema2.Extra.ObjectMaxBlocks = 1
	var rel3, rel4, rel5 handle.Relation
	{
		txn, _ := db.StartTxn(nil)
		database, err := testutil.CreateDatabase2(ctx, txn, "db")
		assert.Nil(t, err)
		database2, err := testutil.CreateDatabase2(ctx, txn, "db2")
		assert.Nil(t, err)
		database3, err := testutil.CreateDatabase2(ctx, txn, "db3")
		assert.Nil(t, err)
		rel3, err = testutil.CreateRelation2(ctx, txn, database, snapshotSchema)
		assert.Nil(t, err)
		rel4, err = testutil.CreateRelation2(ctx, txn, database2, snapshotSchema1)
		assert.Nil(t, err)
		rel5, err = testutil.CreateRelation2(ctx, txn, database3, snapshotSchema2)
		assert.Nil(t, err)
		assert.Nil(t, txn.Commit(context.Background()))
		db.DiskCleaner.GetCleaner().SetTid(rel3.ID())
		db.DiskCleaner.GetCleaner().SetTid(rel4.ID())
		db.DiskCleaner.GetCleaner().SetTid(rel5.ID())
	}
	//db.DiskCleaner.GetCleaner().DisableGC()

	snapshots := make([]int64, 0)
	for i := 0; i < 10; i++ {
		time.Sleep(20 * time.Millisecond)
		snapshot := time.Now().UTC().Unix()
		snapshots = append(snapshots, snapshot)
	}
	testutils.WaitExpect(10000, func() bool {
		return db.Runtime.Scheduler.GetPenddingLSNCnt() == 0
	})
	if db.Runtime.Scheduler.GetPenddingLSNCnt() != 0 {
		return
	}
	tae.Restart(ctx)
	db = tae.DB
	db.DiskCleaner.GetCleaner().DisableGC()
	for i, snapshot := range snapshots {
		attrs := []string{"col0", "col1", "ts", "col3", "col4", "col5", "col6", "id"}
		vecTypes := []types.Type{types.T_uint64.ToType(),
			types.T_uint64.ToType(), types.T_int64.ToType(),
			types.T_enum.ToType(), types.T_uint64.ToType(), types.T_uint64.ToType(),
			types.T_uint64.ToType(), types.T_uint64.ToType()}
		opt := containers.Options{}
		opt.Capacity = 0
		data1 := containers.BuildBatch(attrs, vecTypes, opt)
		data1.Vecs[0].Append(uint64(0), false)
		data1.Vecs[1].Append(uint64(0), false)
		data1.Vecs[2].Append(snapshot, false)
		data1.Vecs[3].Append(types.Enum(1), false)
		data1.Vecs[4].Append(uint64(0), false)
		data1.Vecs[5].Append(uint64(0), false)
		data1.Vecs[6].Append(uint64(0), false)
		data1.Vecs[7].Append(uint64(0), false)
		txn1, _ := db.StartTxn(nil)
		var database handle.Database
		var id uint64
		if i%3 == 0 {
			id = rel3.ID()
			database, _ = txn1.GetDatabase("db")
		} else if i%3 == 1 {
			id = rel4.ID()
			database, _ = txn1.GetDatabase("db2")
		} else {
			id = rel5.ID()
			database, _ = txn1.GetDatabase("db3")
		}
		rel, _ := database.GetRelationByID(id)
		err := rel.Append(context.Background(), data1)
		data1.Close()
		assert.Nil(t, err)
		assert.Nil(t, txn1.Commit(context.Background()))
	}
	testutils.WaitExpect(10000, func() bool {
		return db.Runtime.Scheduler.GetPenddingLSNCnt() == 0
	})
	if db.Runtime.Scheduler.GetPenddingLSNCnt() != 0 {
		return
	}
	initMinMerged := db.DiskCleaner.GetCleaner().GetMinMerged()
	db.DiskCleaner.GetCleaner().EnableGC()
	t.Log(tae.Catalog.SimplePPString(common.PPL1))
	assert.Equal(t, uint64(0), db.Runtime.Scheduler.GetPenddingLSNCnt())
	testutils.WaitExpect(3000, func() bool {
		if db.DiskCleaner.GetCleaner().GetMinMerged() == nil {
			return false
		}
		minEnd := db.DiskCleaner.GetCleaner().GetMinMerged().GetEnd()
		if minEnd.IsEmpty() {
			return false
		}
		if initMinMerged == nil {
			return true
		}
		initMinEnd := initMinMerged.GetEnd()
		return minEnd.GT(&initMinEnd)
	})
	minMerged := db.DiskCleaner.GetCleaner().GetMinMerged()
	if minMerged == nil {
		return
	}
	minEnd := minMerged.GetEnd()
	if minEnd.IsEmpty() {
		return
	}
	if initMinMerged != nil {
		initMinEnd := initMinMerged.GetEnd()
		if !minEnd.GT(&initMinEnd) {
			return
		}
	}

	assert.NotNil(t, minMerged)
	snaps, err := db.DiskCleaner.GetCleaner().GetSnapshots()
	assert.Nil(t, err)
	defer logtail.CloseSnapshotList(snaps)
	assert.Equal(t, 1, len(snaps))
	for _, snap := range snaps {
		assert.Equal(t, len(snapshots), snap.Length())
	}
	err = db.DiskCleaner.GetCleaner().DoCheck()
	assert.Nil(t, err)
	tae.RestartDisableGC(ctx)
	db = tae.DB
	testutils.WaitExpect(10000, func() bool {
		if db.DiskCleaner.GetCleaner().GetScanWaterMark() == nil {
			return false
		}
		end := db.DiskCleaner.GetCleaner().GetScanWaterMark().GetEnd()
		if db.DiskCleaner.GetCleaner().GetMinMerged() == nil {
			return false
		}
		minEnd := db.DiskCleaner.GetCleaner().GetMinMerged().GetEnd()
		return end.GE(&minEnd)
	})
	end := db.DiskCleaner.GetCleaner().GetScanWaterMark().GetEnd()
	minEnd = db.DiskCleaner.GetCleaner().GetMinMerged().GetEnd()
	assert.True(t, end.GE(&minEnd))
	snaps, err = db.DiskCleaner.GetCleaner().GetSnapshots()
	assert.Nil(t, err)
	defer logtail.CloseSnapshotList(snaps)
	assert.Equal(t, 1, len(snaps))
	for _, snap := range snaps {
		assert.Equal(t, len(snapshots), snap.Length())
	}
	err = db.DiskCleaner.GetCleaner().DoCheck()
	assert.Nil(t, err)
}

func TestPitrMeta(t *testing.T) {
	defer testutils.AfterTest(t)()
	testutils.EnsureNoLeak(t)
	ctx := context.Background()

	opts := new(options.Options)
	opts = config.WithQuickScanAndCKPOpts(opts)
	options.WithDisableGCCheckpoint()(opts)
	tae := testutil.NewTestEngine(ctx, ModuleName, t, opts)
	defer tae.Close()
	db := tae.DB
	pitrSchema := catalog.NewEmptySchema("mo_pitr")

	constraintDef := &engine.ConstraintDef{
		Cts: make([]engine.Constraint, 0),
	}

	pitrSchema.AppendCol("col0", types.T_varchar.ToType())
	pitrSchema.AppendCol("col1", types.T_varchar.ToType())
	pitrSchema.AppendCol("col2", types.T_uint64.ToType())
	pitrSchema.AppendCol("col3", types.T_uint64.ToType())
	pitrSchema.AppendCol("col4", types.T_uint64.ToType())
	pitrSchema.AppendPKCol("col5", types.T_varchar.ToType(), 0)
	pkConstraint := &engine.PrimaryKeyDef{
		Pkey: &plan.PrimaryKeyDef{
			PkeyColName: "col5",
			Names:       []string{"col5"},
		},
	}
	constraintDef.Cts = append(constraintDef.Cts, pkConstraint)
	pitrSchema.AppendCol("col6", types.T_uint64.ToType())
	pitrSchema.AppendCol("col7", types.T_varchar.ToType())
	pitrSchema.AppendCol("col8", types.T_varchar.ToType())
	pitrSchema.AppendCol("col9", types.T_varchar.ToType())
	pitrSchema.AppendCol("col10", types.T_uint64.ToType())
	pitrSchema.AppendCol("col11", types.T_uint8.ToType())
	pitrSchema.AppendCol("col12", types.T_varchar.ToType())
	pitrSchema.Constraint, _ = constraintDef.MarshalBinary()
	pitrSchema.ColDefs[len(pitrSchema.ColDefs)-1].NullAbility = true

	_ = pitrSchema.Finalize(false)
	pitrSchema.Extra.BlockMaxRows = 2
	pitrSchema.Extra.ObjectMaxBlocks = 2
	schema1 := catalog.MockSchemaAll(13, 2)
	schema1.Extra.BlockMaxRows = 10
	schema1.Extra.ObjectMaxBlocks = 2
	var rel3, rel4 handle.Relation
	var database, database2 handle.Database
	var err error
	{
		txn, _ := db.StartTxn(nil)
		database, err = testutil.CreateDatabase2(ctx, txn, "db1")
		assert.Nil(t, err)
		rel3, err = testutil.CreateRelation2(ctx, txn, database, pitrSchema)
		assert.Nil(t, err)
		database2, err = testutil.CreateDatabase2(ctx, txn, "db")
		assert.Nil(t, err)
		rel4, err = testutil.CreateRelation2(ctx, txn, database2, schema1)
		assert.Nil(t, err)
		assert.Nil(t, txn.Commit(context.Background()))
	}
	attrs := []string{"col0", "col1", "col2", "col3", "col4", "col5", "col6", "col7", "col8", "col9", "col10", "col11", "col12"}
	vecTypes := []types.Type{types.T_varchar.ToType(), types.T_varchar.ToType(),
		types.T_uint64.ToType(), types.T_uint64.ToType(), types.T_uint64.ToType(),
		types.T_varchar.ToType(), types.T_uint64.ToType(), types.T_varchar.ToType(),
		types.T_varchar.ToType(), types.T_varchar.ToType(), types.T_uint64.ToType(),
		types.T_uint8.ToType(), types.T_varchar.ToType()}
	for i := 0; i < 4; i++ {
		opt := containers.Options{}
		opt.Capacity = 0
		data := containers.BuildBatch(attrs, vecTypes, opt)
		data.Vecs[0].Append([]byte("db"), false)
		data.Vecs[1].Append([]byte("rel"), false)
		data.Vecs[2].Append(uint64(0), false)
		data.Vecs[3].Append(uint64(0), false)
		data.Vecs[4].Append(uint64(0), false)
		if i == 0 {
			data.Vecs[5].Append([]byte("cluster"), false)
			data.Vecs[10].Append(uint64(0), false)
			data.Vecs[11].Append(uint8(1), false)
			data.Vecs[12].Append([]byte("h"), false)
		} else if i == 1 {
			data.Vecs[5].Append([]byte("account"), false)
			data.Vecs[10].Append(uint64(0), false)
			data.Vecs[11].Append(uint8(2), false)
			data.Vecs[12].Append([]byte("h"), false)
		} else if i == 2 {
			data.Vecs[5].Append([]byte("database"), false)
			data.Vecs[10].Append(uint64(database2.GetID()), false)
			data.Vecs[11].Append(uint8(3), false)
			data.Vecs[12].Append([]byte("h"), false)
		} else {
			data.Vecs[5].Append([]byte("table"), false)
			data.Vecs[10].Append(uint64(rel4.ID()), false)
			data.Vecs[11].Append(uint8(4), false)
			data.Vecs[12].Append([]byte("h"), false)
		}
		data.Vecs[6].Append(uint64(0), false)
		data.Vecs[7].Append([]byte("varchar"), false)
		data.Vecs[8].Append([]byte("varchar"), false)
		data.Vecs[9].Append([]byte("varchar"), false)
		txn1, _ := db.StartTxn(nil)
		database, _ = txn1.GetDatabase("db1")
		rel3, _ = database.GetRelationByID(rel3.ID())
		err = rel3.Append(context.Background(), data)
		data.Close()
		assert.Nil(t, err)
		assert.Nil(t, txn1.Commit(context.Background()))
	}
	bat := catalog.MockBatch(schema1, int(schema1.Extra.BlockMaxRows*10-1))
	defer bat.Close()
	bats := bat.Split(bat.Length())
	pool, err := ants.NewPool(20)
	assert.Nil(t, err)
	defer pool.Release()
	var wg sync.WaitGroup
	for _, data1 := range bats {
		wg.Add(1)
		err = pool.Submit(testutil.AppendClosure(t, data1, schema1.Name, db, &wg))
		assert.Nil(t, err)
	}
	wg.Wait()
	testutils.WaitExpect(10000, func() bool {
		return db.Runtime.Scheduler.GetPenddingLSNCnt() == 0
	})
	if db.Runtime.Scheduler.GetPenddingLSNCnt() != 0 {
		return
	}

	txn, err := db.StartTxn(nil)
	require.NoError(t, err)
	db1, err := txn.GetDatabase("db1")
	assert.NoError(t, err)
	rel, err := db1.GetRelationByName(pitrSchema.Name)
	assert.NoError(t, err)
	filter := handle.NewEQFilter([]byte("cluster"))
	id, offset, err := rel.GetByFilter(context.Background(), filter)
	assert.NoError(t, err)
	_, _, err = rel.GetValue(id, offset, 5, false)
	assert.NoError(t, err)
	err = rel.RangeDelete(id, offset, offset, handle.DT_Normal)
	if err != nil {
		t.Logf("range delete %v, rollbacking", err)
		_ = txn.Rollback(context.Background())
		return
	}
	assert.NoError(t, err)
	assert.NoError(t, txn.Commit(context.Background()))
	testutils.WaitExpect(10000, func() bool {
		return db.Runtime.Scheduler.GetPenddingLSNCnt() == 0
	})
	if db.Runtime.Scheduler.GetPenddingLSNCnt() != 0 {
		return
	}
	db.DiskCleaner.GetCleaner().EnableGC()
	assert.Equal(t, uint64(0), db.Runtime.Scheduler.GetPenddingLSNCnt())
	initMinMerged := db.DiskCleaner.GetCleaner().GetMinMerged()
	t.Log(tae.Catalog.SimplePPString(common.PPL1))
	testutils.WaitExpect(3000, func() bool {
		if db.DiskCleaner.GetCleaner().GetMinMerged() == nil {
			return false
		}
		minEnd := db.DiskCleaner.GetCleaner().GetMinMerged().GetEnd()
		if minEnd.IsEmpty() {
			return false
		}
		if initMinMerged == nil {
			return true
		}
		initMinEnd := initMinMerged.GetEnd()
		return minEnd.GT(&initMinEnd)
	})
	minMerged := db.DiskCleaner.GetCleaner().GetMinMerged()
	if minMerged == nil {
		return
	}
	minEnd := minMerged.GetEnd()
	if minEnd.IsEmpty() {
		return
	}
	if initMinMerged != nil {
		initMinEnd := initMinMerged.GetEnd()
		if !minEnd.GT(&initMinEnd) {
			return
		}
	}

	err = db.DiskCleaner.GetCleaner().DoCheck()
	assert.Nil(t, err)
	assert.NotNil(t, minMerged)
	tae.Restart(ctx)
	db = tae.DB
	testutils.WaitExpect(5000, func() bool {
		if db.DiskCleaner.GetCleaner().GetScanWaterMark() == nil {
			return false
		}
		end := db.DiskCleaner.GetCleaner().GetScanWaterMark().GetEnd()
		minEnd := minMerged.GetEnd()
		return end.GE(&minEnd)
	})
	end := db.DiskCleaner.GetCleaner().GetScanWaterMark().GetEnd()
	minEnd = minMerged.GetEnd()
	assert.True(t, end.GE(&minEnd))
	err = db.DiskCleaner.GetCleaner().DoCheck()
	assert.Nil(t, err)
	pitr, err := db.DiskCleaner.GetCleaner().GetPITRs()
	assert.Nil(t, err)
	assert.True(t, len(pitr.ToTsList()) > 0)
}

func TestMergeGC(t *testing.T) {
	defer testutils.AfterTest(t)()
	testutils.EnsureNoLeak(t)
	ctx := context.Background()

	opts := new(options.Options)
	opts = config.WithQuickScanAndCKPOpts(opts)
	opts.CheckpointCfg.GlobalMinCount = 5
	//options.WithDisableGCCheckpoint()(opts)
	tae := testutil.NewTestEngine(ctx, ModuleName, t, opts)
	defer tae.Close()
	db := tae.DB

	snapshotSchema := catalog.MockSnapShotSchema()
	snapshotSchema.Extra.BlockMaxRows = 2
	snapshotSchema.Extra.ObjectMaxBlocks = 1
	schema1 := catalog.MockSchemaAll(13, 2)
	schema1.Extra.BlockMaxRows = 10
	schema1.Extra.ObjectMaxBlocks = 2

	schema2 := catalog.MockSchemaAll(13, 2)
	schema2.Extra.BlockMaxRows = 10
	schema2.Extra.ObjectMaxBlocks = 2
	var rel3 handle.Relation
	{
		txn, _ := db.StartTxn(nil)
		database, err := testutil.CreateDatabase2(ctx, txn, "db")
		assert.Nil(t, err)
		_, err = testutil.CreateRelation2(ctx, txn, database, schema1)
		assert.Nil(t, err)
		_, err = testutil.CreateRelation2(ctx, txn, database, schema2)
		assert.Nil(t, err)
		rel3, err = testutil.CreateRelation2(ctx, txn, database, snapshotSchema)
		assert.Nil(t, err)
		assert.Nil(t, txn.Commit(context.Background()))
	}
	db.DiskCleaner.GetCleaner().SetTid(rel3.ID())
	db.DiskCleaner.GetCleaner().DisableGC()
	bat := catalog.MockBatch(schema1, int(schema1.Extra.BlockMaxRows*10-1))
	defer bat.Close()
	bats := bat.Split(bat.Length())

	pool, err := ants.NewPool(20)
	assert.Nil(t, err)
	defer pool.Release()
	snapshots := make([]int64, 0)
	var wg sync.WaitGroup
	var snapWG sync.WaitGroup
	snapWG.Add(1)
	go func() {
		i := 0
		for {
			if i > 3 {
				snapWG.Done()
				break
			}
			i++
			time.Sleep(200 * time.Millisecond)
			snapshot := time.Now().UTC().UnixNano()
			snapshots = append(snapshots, snapshot)
			attrs := []string{"col0", "col1", "ts", "col3", "col4", "col5", "col6", "id"}
			vecTypes := []types.Type{types.T_uint64.ToType(),
				types.T_uint64.ToType(), types.T_int64.ToType(),
				types.T_enum.ToType(), types.T_uint64.ToType(), types.T_uint64.ToType(),
				types.T_uint64.ToType(), types.T_uint64.ToType()}
			opt := containers.Options{}
			opt.Capacity = 0
			data1 := containers.BuildBatch(attrs, vecTypes, opt)
			data1.Vecs[0].Append(uint64(0), false)
			data1.Vecs[1].Append(uint64(0), false)
			data1.Vecs[2].Append(snapshot, false)
			data1.Vecs[3].Append(types.Enum(1), false)
			data1.Vecs[4].Append(uint64(0), false)
			data1.Vecs[5].Append(uint64(0), false)
			data1.Vecs[6].Append(uint64(0), false)
			data1.Vecs[7].Append(uint64(0), false)
			txn1, _ := db.StartTxn(nil)
			database, _ := txn1.GetDatabase("db")
			rel, _ := database.GetRelationByName(snapshotSchema.Name)
			err = rel.Append(context.Background(), data1)
			data1.Close()
			assert.Nil(t, err)
			assert.Nil(t, txn1.Commit(context.Background()))
		}
	}()
	for _, data := range bats {
		wg.Add(2)
		err := pool.Submit(testutil.AppendClosure(t, data, schema1.Name, db, &wg))
		assert.Nil(t, err)

		err = pool.Submit(testutil.AppendClosure(t, data, schema2.Name, db, &wg))
		assert.Nil(t, err)
	}
	snapWG.Wait()
	wg.Wait()
	txn, err := db.StartTxn(nil)
	require.NoError(t, err)
	db1, err := txn.GetDatabase("db")
	assert.NoError(t, err)
	rel, err := db1.GetRelationByName(schema2.Name)
	assert.NoError(t, err)
	for i := 0; i < 10; i++ {
		filter := handle.NewEQFilter(bats[0].Vecs[2].Get(i))
		id, offset, err := rel.GetByFilter(context.Background(), filter)
		assert.NoError(t, err)
		_, _, err = rel.GetValue(id, offset, 2, false)
		assert.NoError(t, err)
		err = rel.RangeDelete(id, offset, offset, handle.DT_Normal)
		if err != nil {
			t.Logf("range delete %v, rollbacking", err)
			_ = txn.Rollback(context.Background())
			return
		}
	}
	assert.NoError(t, err)
	assert.NoError(t, txn.Commit(context.Background()))
	testutils.WaitExpect(10000, func() bool {
		return db.Runtime.Scheduler.GetPenddingLSNCnt() == 0
	})
	if db.Runtime.Scheduler.GetPenddingLSNCnt() != 0 {
		return
	}
	db.DiskCleaner.GetCleaner().EnableGC()
	t.Log(tae.Catalog.SimplePPString(common.PPL1))
	assert.Equal(t, uint64(0), db.Runtime.Scheduler.GetPenddingLSNCnt())
	testutils.WaitExpect(10000, func() bool {
		return db.Runtime.Scheduler.GetPenddingLSNCnt() == 0
	})
	testutils.WaitExpect(5000, func() bool {
		stage := db.BGCheckpointRunner.GetLowWaterMark()
		return !stage.IsEmpty()
	})
	testutils.WaitExpect(5000, func() bool {
		return db.DiskCleaner.GetCleaner().GetMinMerged() != nil
	})
	minMerged := db.DiskCleaner.GetCleaner().GetMinMerged()
	testutils.WaitExpect(5000, func() bool {
		return db.DiskCleaner.GetCleaner().GetMinMerged() != nil
	})
	if db.DiskCleaner.GetCleaner().GetMinMerged() == nil {
		return
	}
	assert.NotNil(t, minMerged)

}

func TestGlobalCheckpoint2(t *testing.T) {
	defer testutils.AfterTest(t)()
	testutils.EnsureNoLeak(t)
	ctx := context.Background()

	opts := config.WithQuickScanAndCKPOpts(nil)
	options.WithCheckpointGlobalMinCount(1)(opts)
	options.WithDisableGCCatalog()(opts)
	tae := testutil.NewTestEngine(ctx, ModuleName, t, opts)
	tae.BGCheckpointRunner.DisableCheckpoint()
	tae.BGCheckpointRunner.CleanPenddingCheckpoint()
	defer tae.Close()
	schema := catalog.MockSchemaAll(10, 2)
	schema.Extra.BlockMaxRows = 10
	schema.Extra.ObjectMaxBlocks = 2
	tae.BindSchema(schema)
	bat := catalog.MockBatch(schema, 40)

	tae.CreateRelAndAppend2(bat, true)
	_, firstRel := tae.GetRelation()

	txn, db := tae.GetDB("db")
	testutil.DropRelation2(ctx, txn, db, schema.Name)
	require.NoError(t, txn.Commit(context.Background()))
	testutils.WaitExpect(5000, func() bool {
		return tae.Runtime.Scheduler.GetPenddingLSNCnt() == 0
	})

	txn, err := tae.StartTxn(nil)
	assert.NoError(t, err)
	tae.IncrementalCheckpoint(txn.GetStartTS(), false, true, true)
	tae.DB.ForceGlobalCheckpoint(ctx, txn.GetStartTS(), defaultGlobalCheckpointTimeout, 0)
	assert.NoError(t, txn.Commit(context.Background()))

	tae.CreateRelAndAppend2(bat, false)

	currTs := types.BuildTS(time.Now().UTC().UnixNano(), 0)
	assert.NoError(t, err)
	testutils.WaitExpect(5000, func() bool {
		return tae.Runtime.Scheduler.GetPenddingLSNCnt() == 0
	})
	tae.IncrementalCheckpoint(currTs, false, true, true)
	tae.DB.ForceGlobalCheckpoint(ctx, currTs, defaultGlobalCheckpointTimeout, time.Duration(1))

	p := &catalog.LoopProcessor{}
	tableExisted := false
	p.TableFn = func(te *catalog.TableEntry) error {
		if te.ID == firstRel.ID() {
			tableExisted = true
		}
		return nil
	}

	assert.NoError(t, tae.Catalog.RecurLoop(p))
	assert.True(t, tableExisted)

	t.Log(tae.Catalog.SimplePPString(1))
	tae.Restart(ctx)
	t.Log(tae.Catalog.SimplePPString(1))

	tableExisted = false
	assert.NoError(t, tae.Catalog.RecurLoop(p))
	assert.False(t, tableExisted)
}

func TestGlobalCheckpoint3(t *testing.T) {
	t.Skip("This case crashes occasionally, is being fixed, skip it for now")
	defer testutils.AfterTest(t)()
	testutils.EnsureNoLeak(t)
	ctx := context.Background()

	opts := config.WithQuickScanAndCKPOpts(nil)
	options.WithCheckpointGlobalMinCount(1)(opts)
	options.WithGlobalVersionInterval(time.Nanosecond * 1)(opts)
	options.WithDisableGCCatalog()(opts)
	tae := testutil.NewTestEngine(ctx, ModuleName, t, opts)
	defer tae.Close()
	schema := catalog.MockSchemaAll(10, 2)
	schema.Extra.BlockMaxRows = 10
	schema.Extra.ObjectMaxBlocks = 2
	tae.BindSchema(schema)
	bat := catalog.MockBatch(schema, 40)

	tae.CreateRelAndAppend(bat, true)
	_, rel := tae.GetRelation()
	testutils.WaitExpect(1000, func() bool {
		return tae.Wal.GetPenddingCnt() == 0
	})

	tae.DropRelation(t)
	testutils.WaitExpect(1000, func() bool {
		return tae.Wal.GetPenddingCnt() == 0
	})

	tae.CreateRelAndAppend(bat, false)
	testutils.WaitExpect(1000, func() bool {
		return tae.Wal.GetPenddingCnt() == 0
	})

	p := &catalog.LoopProcessor{}
	tableExisted := false
	p.TableFn = func(te *catalog.TableEntry) error {
		if te.ID == rel.ID() {
			tableExisted = true
		}
		return nil
	}

	assert.NoError(t, tae.Catalog.RecurLoop(p))
	assert.True(t, tableExisted)

	tae.Restart(ctx)

	tableExisted = false
	assert.NoError(t, tae.Catalog.RecurLoop(p))
	assert.False(t, tableExisted)
}

func TestGlobalCheckpoint4(t *testing.T) {
	t.Skip("This case crashes occasionally, is being fixed, skip it for now")
	defer testutils.AfterTest(t)()
	testutils.EnsureNoLeak(t)
	ctx := context.Background()

	opts := config.WithQuickScanAndCKPOpts(nil)
	tae := testutil.NewTestEngine(ctx, ModuleName, t, opts)
	defer tae.Close()
	tae.BGCheckpointRunner.DisableCheckpoint()
	tae.BGCheckpointRunner.CleanPenddingCheckpoint()
	globalCkpInterval := time.Second

	schema := catalog.MockSchemaAll(18, 2)
	schema.Extra.BlockMaxRows = 10
	schema.Extra.ObjectMaxBlocks = 2
	tae.BindSchema(schema)
	bat := catalog.MockBatch(schema, 40)

	txn, err := tae.StartTxn(nil)
	assert.NoError(t, err)
	_, err = txn.CreateDatabase("db", "", "")
	assert.NoError(t, err)
	assert.NoError(t, txn.Commit(context.Background()))

	err = tae.IncrementalCheckpoint(txn.GetCommitTS(), false, true, true)
	assert.NoError(t, err)

	txn, err = tae.StartTxn(nil)
	assert.NoError(t, err)
	_, err = txn.DropDatabase("db")
	assert.NoError(t, err)
	assert.NoError(t, txn.Commit(context.Background()))

	err = tae.DB.ForceGlobalCheckpoint(ctx, txn.GetCommitTS(), defaultGlobalCheckpointTimeout, globalCkpInterval)
	assert.Nil(t, err)

	tae.CreateRelAndAppend(bat, true)

	t.Log(tae.Catalog.SimplePPString(3))
	tae.Restart(ctx)
	tae.BGCheckpointRunner.DisableCheckpoint()
	tae.BGCheckpointRunner.CleanPenddingCheckpoint()
	t.Log(tae.Catalog.SimplePPString(3))

	// tae.CreateRelAndAppend(bat, false)

	txn, err = tae.StartTxn(nil)
	assert.NoError(t, err)
	db, err := txn.GetDatabase("db")
	assert.NoError(t, err)
	_, err = db.DropRelationByName(schema.Name)
	assert.NoError(t, err)
	assert.NoError(t, txn.Commit(context.Background()))

	err = tae.DB.ForceGlobalCheckpoint(ctx, txn.GetCommitTS(), defaultGlobalCheckpointTimeout, globalCkpInterval)
	assert.NoError(t, err)

	tae.CreateRelAndAppend(bat, false)

	t.Log(tae.Catalog.SimplePPString(3))
	tae.Restart(ctx)
	tae.BGCheckpointRunner.DisableCheckpoint()
	tae.BGCheckpointRunner.CleanPenddingCheckpoint()
	t.Log(tae.Catalog.SimplePPString(3))
}

func TestGlobalCheckpoint5(t *testing.T) {
	defer testutils.AfterTest(t)()
	testutils.EnsureNoLeak(t)
	ctx := context.Background()

	opts := config.WithLongScanAndCKPOpts(nil)
	tae := testutil.NewTestEngine(ctx, ModuleName, t, opts)
	defer tae.Close()
	tae.BGCheckpointRunner.CleanPenddingCheckpoint()
	globalCkpIntervalTimeout := 10 * time.Second

	schema := catalog.MockSchemaAll(18, 2)
	schema.Extra.BlockMaxRows = 10
	schema.Extra.ObjectMaxBlocks = 2
	tae.BindSchema(schema)
	bat := catalog.MockBatch(schema, 60)
	bats := bat.Split(3)

	txn, err := tae.StartTxn(nil)
	assert.NoError(t, err)
	err = tae.IncrementalCheckpoint(txn.GetStartTS(), false, true, true)
	assert.NoError(t, err)
	assert.NoError(t, txn.Commit(context.Background()))

	tae.CreateRelAndAppend2(bats[0], true)

	txn, err = tae.StartTxn(nil)
	assert.NoError(t, err)
	err = tae.DB.ForceGlobalCheckpoint(ctx, txn.GetStartTS(), defaultGlobalCheckpointTimeout, globalCkpIntervalTimeout)
	assert.NoError(t, err)
	assert.NoError(t, txn.Commit(context.Background()))

	tae.DoAppend(bats[1])

	txn, err = tae.StartTxn(nil)
	assert.NoError(t, err)
	err = tae.DB.ForceGlobalCheckpoint(ctx, txn.GetStartTS(), defaultGlobalCheckpointTimeout, globalCkpIntervalTimeout)
	assert.NoError(t, err)
	assert.NoError(t, txn.Commit(context.Background()))

	tae.CheckRowsByScan(40, true)

	t.Log(tae.Catalog.SimplePPString(3))
	tae.Restart(ctx)
	tae.BGCheckpointRunner.CleanPenddingCheckpoint()
	t.Log(tae.Catalog.SimplePPString(3))

	tae.CheckRowsByScan(40, true)

	tae.DoAppend(bats[2])

	tae.CheckRowsByScan(60, true)
	txn, err = tae.StartTxn(nil)
	assert.NoError(t, err)
	err = tae.DB.ForceGlobalCheckpoint(ctx, txn.GetStartTS(), defaultGlobalCheckpointTimeout, globalCkpIntervalTimeout)
	assert.NoError(t, err)
	assert.NoError(t, txn.Commit(context.Background()))
}

func TestGlobalCheckpoint6(t *testing.T) {
	t.Skip("This case crashes occasionally, is being fixed, skip it for now")
	defer testutils.AfterTest(t)()
	testutils.EnsureNoLeak(t)
	ctx := context.Background()

	opts := config.WithQuickScanAndCKPOpts(nil)
	tae := testutil.NewTestEngine(ctx, ModuleName, t, opts)
	defer tae.Close()
	tae.BGCheckpointRunner.DisableCheckpoint()
	tae.BGCheckpointRunner.CleanPenddingCheckpoint()
	globalCkpInterval := time.Duration(0)
	restartCnt := 10
	batchsize := 10

	schema := catalog.MockSchemaAll(18, 2)
	schema.Extra.BlockMaxRows = 5
	schema.Extra.ObjectMaxBlocks = 2
	tae.BindSchema(schema)
	bat := catalog.MockBatch(schema, batchsize*(restartCnt+1))
	bats := bat.Split(restartCnt + 1)

	tae.CreateRelAndAppend2(bats[0], true)
	txn, err := tae.StartTxn(nil)
	assert.NoError(t, err)
	err = tae.IncrementalCheckpoint(txn.GetStartTS(), false, true, true)
	assert.NoError(t, err)
	assert.NoError(t, txn.Commit(context.Background()))

	for i := 0; i < restartCnt; i++ {
		tae.DoAppend(bats[i+1])
		txn, err = tae.StartTxn(nil)
		assert.NoError(t, err)
		err = tae.DB.ForceGlobalCheckpoint(ctx, txn.GetStartTS(), defaultGlobalCheckpointTimeout, globalCkpInterval)
		assert.NoError(t, err)
		assert.NoError(t, txn.Commit(context.Background()))

		rows := (i + 2) * batchsize
		tae.CheckRowsByScan(rows, true)
		t.Log(tae.Catalog.SimplePPString(3))
		tae.Restart(ctx)
		tae.BGCheckpointRunner.DisableCheckpoint()
		tae.BGCheckpointRunner.CleanPenddingCheckpoint()
		t.Log(tae.Catalog.SimplePPString(3))
		tae.CheckRowsByScan(rows, true)
	}
}

func TestGCCheckpoint1(t *testing.T) {
	defer testutils.AfterTest(t)()
	testutils.EnsureNoLeak(t)
	ctx := context.Background()

	opts := config.WithQuickScanAndCKPOpts(nil)
	tae := testutil.NewTestEngine(ctx, ModuleName, t, opts)
	defer tae.Close()

	schema := catalog.MockSchemaAll(18, 2)
	schema.Extra.BlockMaxRows = 5
	schema.Extra.ObjectMaxBlocks = 2
	tae.BindSchema(schema)
	bat := catalog.MockBatch(schema, 50)

	tae.CreateRelAndAppend(bat, true)

	testutils.WaitExpect(4000, func() bool {
		return tae.Wal.GetPenddingCnt() == 0
	})
	assert.Equal(t, uint64(0), tae.Wal.GetPenddingCnt())

	testutils.WaitExpect(4000, func() bool {
		return tae.BGCheckpointRunner.GetPenddingIncrementalCount() == 0
	})
	assert.Equal(t, 0, tae.BGCheckpointRunner.GetPenddingIncrementalCount())

	testutils.WaitExpect(4000, func() bool {
		return tae.BGCheckpointRunner.MaxGlobalCheckpoint().IsFinished()
	})
	assert.True(t, tae.BGCheckpointRunner.MaxGlobalCheckpoint().IsFinished())

	tae.BGCheckpointRunner.DisableCheckpoint()

	gcTS := types.BuildTS(time.Now().UTC().UnixNano(), 0)
	t.Log(gcTS.ToString())
	tae.BGCheckpointRunner.GCByTS(context.Background(), gcTS)

	maxGlobal := tae.BGCheckpointRunner.MaxGlobalCheckpoint()

	testutils.WaitExpect(4000, func() bool {
		tae.BGCheckpointRunner.ExistPendingEntryToGC()
		return !tae.BGCheckpointRunner.ExistPendingEntryToGC()
	})
	assert.False(t, tae.BGCheckpointRunner.ExistPendingEntryToGC())

	globals := tae.BGCheckpointRunner.GetAllGlobalCheckpoints()
	assert.Equal(t, 1, len(globals))
	end := maxGlobal.GetEnd()
	maxEnd := globals[0].GetEnd()
	assert.True(t, end.Equal(&maxEnd))
	for _, global := range globals {
		t.Log(global.String())
	}

	incrementals := tae.BGCheckpointRunner.GetAllIncrementalCheckpoints()
	prevEnd := maxGlobal.GetEnd().Prev()
	for _, incremental := range incrementals {
		startTS := incremental.GetStart()
		prevEndNextTS := prevEnd.Next()
		assert.True(t, startTS.Equal(&prevEndNextTS))
		t.Log(incremental.String())
	}
}

func TestGCCatalog1(t *testing.T) {
	defer testutils.AfterTest(t)()
	ctx := context.Background()

	opts := config.WithLongScanAndCKPOpts(nil)
	tae := testutil.NewTestEngine(ctx, ModuleName, t, opts)
	defer tae.Close()

	txn1, _ := tae.StartTxn(nil)
	db, err := txn1.CreateDatabase("db1", "", "")
	assert.Nil(t, err)
	db2, err := txn1.CreateDatabase("db2", "", "")
	assert.Nil(t, err)

	schema := catalog.MockSchema(1, 0)
	schema.Name = "tb1"
	tb, err := db.CreateRelation(schema)
	assert.Nil(t, err)
	schema2 := catalog.MockSchema(1, 0)
	schema2.Name = "tb2"
	tb2, err := db.CreateRelation(schema2)
	assert.Nil(t, err)
	schema3 := catalog.MockSchema(1, 0)
	schema3.Name = "tb3"
	tb3, err := db2.CreateRelation(schema3)
	assert.Nil(t, err)

	_, err = tb.CreateObject(false)
	assert.Nil(t, err)
	_, err = tb2.CreateObject(false)
	assert.Nil(t, err)
	obj3, err := tb2.CreateObject(false)
	assert.Nil(t, err)
	obj4, err := tb3.CreateObject(false)
	assert.Nil(t, err)

	err = txn1.Commit(context.Background())
	assert.Nil(t, err)

	p := &catalog.LoopProcessor{}
	var dbCnt, tableCnt, objCnt int
	p.DatabaseFn = func(d *catalog.DBEntry) error {
		if d.IsSystemDB() {
			return nil
		}
		dbCnt++
		return nil
	}
	p.TableFn = func(te *catalog.TableEntry) error {
		if te.GetDB().IsSystemDB() {
			return nil
		}
		tableCnt++
		return nil
	}
	p.ObjectFn = func(se *catalog.ObjectEntry) error {
		if se.GetTable().GetDB().IsSystemDB() {
			return nil
		}
		objCnt++
		return nil
	}
	resetCount := func() {
		dbCnt = 0
		tableCnt = 0
		objCnt = 0
	}

	err = tae.Catalog.RecurLoop(p)
	assert.NoError(t, err)
	assert.Equal(t, 2, dbCnt)
	assert.Equal(t, 3, tableCnt)
	assert.Equal(t, 4, objCnt)

	txn2, err := tae.StartTxn(nil)
	assert.NoError(t, err)
	db2, err = txn2.GetDatabase("db2")
	assert.NoError(t, err)
	tb3, err = db2.GetRelationByName("tb3")
	assert.NoError(t, err)
	obj4, err = tb3.GetObject(obj4.GetID(), false)
	assert.NoError(t, err)
	err = txn2.Commit(context.Background())
	assert.NoError(t, err)

	t.Log(tae.Catalog.SimplePPString(3))
	commitTS := txn2.GetCommitTS()
	tae.Catalog.GCByTS(context.Background(), commitTS.Next())
	t.Log(tae.Catalog.SimplePPString(3))

	resetCount()
	err = tae.Catalog.RecurLoop(p)
	assert.NoError(t, err)
	assert.Equal(t, 2, dbCnt)
	assert.Equal(t, 3, tableCnt)
	assert.Equal(t, 4, objCnt)

	txn3, err := tae.StartTxn(nil)
	assert.NoError(t, err)
	db2, err = txn3.GetDatabase("db2")
	assert.NoError(t, err)
	tb3, err = db2.GetRelationByName("tb3")
	assert.NoError(t, err)
	obj4, err = tb3.GetObject(obj4.GetID(), false)
	assert.NoError(t, err)
	err = tb3.SoftDeleteObject(obj4.GetID(), false)
	testutil.MockObjectStats(t, obj4)
	assert.NoError(t, err)

	db2, err = txn3.GetDatabase("db1")
	assert.NoError(t, err)
	tb3, err = db2.GetRelationByName("tb2")
	assert.NoError(t, err)
	obj3, err = tb3.GetObject(obj3.GetID(), false)
	assert.NoError(t, err)
	err = tb3.SoftDeleteObject(obj3.GetID(), false)
	testutil.MockObjectStats(t, obj3)
	assert.NoError(t, err)

	err = txn3.Commit(context.Background())
	assert.NoError(t, err)

	t.Log(tae.Catalog.SimplePPString(3))
	commitTS = txn3.GetCommitTS()
	tae.Catalog.GCByTS(context.Background(), commitTS.Next())
	t.Log(tae.Catalog.SimplePPString(3))

	resetCount()
	err = tae.Catalog.RecurLoop(p)
	assert.NoError(t, err)
	assert.Equal(t, 2, dbCnt)
	assert.Equal(t, 3, tableCnt)
	assert.Equal(t, 2, objCnt)

	txn4, err := tae.StartTxn(nil)
	assert.NoError(t, err)
	db2, err = txn4.GetDatabase("db2")
	assert.NoError(t, err)
	_, err = db2.DropRelationByName("tb3")
	assert.NoError(t, err)

	db2, err = txn4.GetDatabase("db1")
	assert.NoError(t, err)
	_, err = db2.DropRelationByName("tb2")
	assert.NoError(t, err)

	err = txn4.Commit(context.Background())
	assert.NoError(t, err)

	t.Log(tae.Catalog.SimplePPString(3))
	commitTS = txn4.GetCommitTS()
	tae.Catalog.GCByTS(context.Background(), commitTS.Next())
	t.Log(tae.Catalog.SimplePPString(3))

	resetCount()
	err = tae.Catalog.RecurLoop(p)
	assert.NoError(t, err)
	assert.Equal(t, 2, dbCnt)
	assert.Equal(t, 1, tableCnt)
	assert.Equal(t, 1, objCnt)

	txn5, err := tae.StartTxn(nil)
	assert.NoError(t, err)
	_, err = txn5.DropDatabase("db2")
	assert.NoError(t, err)

	_, err = txn5.DropDatabase("db1")
	assert.NoError(t, err)

	err = txn5.Commit(context.Background())
	assert.NoError(t, err)

	t.Log(tae.Catalog.SimplePPString(3))
	commitTS = txn5.GetCommitTS()
	tae.Catalog.GCByTS(context.Background(), commitTS.Next())
	t.Log(tae.Catalog.SimplePPString(3))

	resetCount()
	err = tae.Catalog.RecurLoop(p)
	assert.NoError(t, err)
	assert.Equal(t, 0, dbCnt)
	assert.Equal(t, 0, tableCnt)
	assert.Equal(t, 0, objCnt)
}

func TestGCCatalog2(t *testing.T) {
	defer testutils.AfterTest(t)()
	ctx := context.Background()

	opts := config.WithQuickScanAndCKPOpts(nil)
	options.WithCatalogGCInterval(10 * time.Millisecond)(opts)
	tae := testutil.NewTestEngine(ctx, ModuleName, t, opts)
	defer tae.Close()
	schema := catalog.MockSchema(3, 2)
	schema.Extra.BlockMaxRows = 10
	schema.Extra.ObjectMaxBlocks = 2
	tae.BindSchema(schema)
	bat := catalog.MockBatch(schema, 33)

	checkCompactAndGCFn := func() bool {
		p := &catalog.LoopProcessor{}
		appendableCount := 0
		p.ObjectFn = func(be *catalog.ObjectEntry) error {
			if be.GetTable().GetDB().IsSystemDB() {
				return nil
			}
			if be.IsAppendable() {
				appendableCount++
			}
			return nil
		}
		err := tae.Catalog.RecurLoop(p)
		assert.NoError(t, err)
		return appendableCount == 0
	}

	tae.CreateRelAndAppend(bat, true)
	t.Log(tae.Catalog.SimplePPString(3))
	testutils.WaitExpect(10000, checkCompactAndGCFn)
	assert.True(t, checkCompactAndGCFn())
	t.Log(tae.Catalog.SimplePPString(3))
}
func TestGCCatalog3(t *testing.T) {
	defer testutils.AfterTest(t)()
	ctx := context.Background()

	opts := config.WithQuickScanAndCKPOpts(nil)
	options.WithCatalogGCInterval(10 * time.Millisecond)(opts)
	tae := testutil.NewTestEngine(ctx, ModuleName, t, opts)
	defer tae.Close()
	schema := catalog.MockSchema(3, 2)
	schema.Extra.BlockMaxRows = 10
	schema.Extra.ObjectMaxBlocks = 2
	tae.BindSchema(schema)
	bat := catalog.MockBatch(schema, 33)

	checkCompactAndGCFn := func() bool {
		p := &catalog.LoopProcessor{}
		dbCount := 0
		p.DatabaseFn = func(be *catalog.DBEntry) error {
			if be.IsSystemDB() {
				return nil
			}
			dbCount++
			return nil
		}
		err := tae.Catalog.RecurLoop(p)
		assert.NoError(t, err)
		return dbCount == 0
	}

	tae.CreateRelAndAppend(bat, true)
	txn, err := tae.StartTxn(nil)
	assert.NoError(t, err)
	_, err = txn.DropDatabase("db")
	assert.NoError(t, err)
	assert.NoError(t, txn.Commit(context.Background()))

	t.Log(tae.Catalog.SimplePPString(3))
	testutils.WaitExpect(10000, checkCompactAndGCFn)
	assert.True(t, checkCompactAndGCFn())
	t.Log(tae.Catalog.SimplePPString(3))
}

func TestForceCheckpoint(t *testing.T) {
	ctx := context.Background()
	fault.Enable()
	defer fault.Disable()
	err := fault.AddFaultPoint(ctx, objectio.FJ_FlushTimeout, ":::", "echo", 0, "mock flush timeout")
	assert.NoError(t, err)
	defer func() {
		err := fault.RemoveFaultPoint(ctx, objectio.FJ_FlushTimeout)
		assert.NoError(t, err)
	}()

	opts := config.WithLongScanAndCKPOpts(nil)
	tae := testutil.NewTestEngine(ctx, ModuleName, t, opts)
	defer tae.Close()

	schema := catalog.MockSchemaAll(18, 2)
	schema.Extra.BlockMaxRows = 5
	schema.Extra.ObjectMaxBlocks = 2
	tae.BindSchema(schema)
	bat := catalog.MockBatch(schema, 50)

	tae.CreateRelAndAppend(bat, true)

	err = tae.BGCheckpointRunner.ForceFlushWithInterval(tae.TxnMgr.Now(), context.Background(), time.Second*2, time.Millisecond*10)
	assert.Error(t, err)
	err = tae.BGCheckpointRunner.ForceIncrementalCheckpoint(tae.TxnMgr.Now(), false)
	assert.NoError(t, err)
}

func TestLogailAppend(t *testing.T) {
	ctx := context.Background()
	tae := testutil.NewTestEngine(ctx, ModuleName, t, nil)
	defer tae.Close()
	tae.DB.LogtailMgr.RegisterCallback(logtail.MockCallback)
	schema := catalog.MockSchemaAll(13, 2)
	schema.Extra.BlockMaxRows = 10
	schema.Extra.ObjectMaxBlocks = 2
	tae.BindSchema(schema)
	batch := catalog.MockBatch(schema, int(schema.Extra.BlockMaxRows*uint32(schema.Extra.ObjectMaxBlocks)-1))
	//create database, create table, append
	tae.CreateRelAndAppend(batch, true)
	//delete
	err := tae.DeleteAll(true)
	assert.NoError(t, err)
	//compact(metadata)
	tae.DoAppend(batch)
	tae.CompactBlocks(false)
	//drop table
	tae.DropRelation(t)
	//drop database
	txn, err := tae.StartTxn(nil)
	assert.NoError(t, err)
	txn.DropDatabase("db")
	assert.NoError(t, txn.Commit(context.Background()))
}

func TestSnapshotLag1(t *testing.T) {
	ctx := context.Background()
	opts := config.WithLongScanAndCKPOpts(nil)
	tae := testutil.NewTestEngine(ctx, ModuleName, t, opts)
	defer tae.Close()

	schema := catalog.MockSchemaAll(14, 3)
	schema.Extra.BlockMaxRows = 10000
	schema.Extra.ObjectMaxBlocks = 10
	tae.BindSchema(schema)

	data := catalog.MockBatch(schema, 20)
	defer data.Close()

	bats := data.Split(4)
	tae.CreateRelAndAppend(bats[0], true)

	txn2, rel2 := tae.GetRelation()
	assert.NoError(t, rel2.Append(context.Background(), bats[1]))

	{
		txn, rel := tae.GetRelation()
		assert.NoError(t, rel.Append(context.Background(), bats[1]))
		assert.NoError(t, txn.Commit(context.Background()))
	}

	txn1, rel1 := tae.GetRelation()
	err := rel1.Append(context.Background(), bats[1])
	assert.True(t, moerr.IsMoErrCode(err, moerr.ErrDuplicateEntry))
	err = txn1.Commit(context.Background())
	assert.NoError(t, err)
	err = txn2.Commit(context.Background())
	assert.True(t, moerr.IsMoErrCode(err, moerr.ErrTxnWWConflict))
}

func TestMarshalPartioned(t *testing.T) {
	ctx := context.Background()
	opts := config.WithLongScanAndCKPOpts(nil)
	tae := testutil.NewTestEngine(ctx, ModuleName, t, opts)
	defer tae.Close()

	schema := catalog.MockSchemaAll(14, 3)
	schema.Extra.BlockMaxRows = 10000
	schema.Extra.ObjectMaxBlocks = 10
	schema.Partitioned = 1
	tae.BindSchema(schema)

	data := catalog.MockBatch(schema, 20)
	defer data.Close()

	bats := data.Split(4)
	tae.CreateRelAndAppend2(bats[0], true)

	_, rel := tae.GetRelation()
	partioned := rel.Schema(false).(*catalog.Schema).Partitioned
	assert.Equal(t, int8(1), partioned)

	tae.Restart(ctx)

	_, rel = tae.GetRelation()
	partioned = rel.Schema(false).(*catalog.Schema).Partitioned
	assert.Equal(t, int8(1), partioned)
	testutil.CompactBlocks(t, 0, tae.DB, pkgcatalog.MO_CATALOG, catalog.SystemDBSchema, false)
	testutil.CompactBlocks(t, 0, tae.DB, pkgcatalog.MO_CATALOG, catalog.SystemTableSchema, false)
	testutil.CompactBlocks(t, 0, tae.DB, pkgcatalog.MO_CATALOG, catalog.SystemColumnSchema, false)
	err := tae.BGCheckpointRunner.ForceIncrementalCheckpoint(tae.TxnMgr.Now(), false)
	assert.NoError(t, err)
	lsn := tae.BGCheckpointRunner.MaxLSNInRange(tae.TxnMgr.Now())
	entry, err := tae.Wal.RangeCheckpoint(1, lsn)
	assert.NoError(t, err)
	assert.NoError(t, entry.WaitDone())

	tae.Restart(ctx)

	_, rel = tae.GetRelation()
	partioned = rel.Schema(false).(*catalog.Schema).Partitioned
	assert.Equal(t, int8(1), partioned)
}

func TestDedup2(t *testing.T) {
	ctx := context.Background()
	opts := config.WithQuickScanAndCKPAndGCOpts(nil)
	tae := testutil.NewTestEngine(ctx, ModuleName, t, opts)
	defer tae.Close()

	schema := catalog.MockSchemaAll(14, 3)
	schema.Extra.BlockMaxRows = 2
	schema.Extra.ObjectMaxBlocks = 10
	schema.Partitioned = 1
	tae.BindSchema(schema)

	count := 50
	data := catalog.MockBatch(schema, count)
	datas := data.Split(count)

	tae.CreateRelAndAppend(datas[0], true)

	for i := 1; i < count; i++ {
		tae.DoAppend(datas[i])
		txn, rel := tae.GetRelation()
		for j := 0; j <= i; j++ {
			err := rel.Append(context.Background(), datas[j])
			assert.Error(t, err, "txn start at %v", txn.GetStartTS().ToString())
		}
		assert.NoError(t, txn.Commit(context.Background()))
	}
}

func TestCompactLargeTable(t *testing.T) {
	ctx := context.Background()
	opts := config.WithQuickScanAndCKPAndGCOpts(nil)
	tae := testutil.NewTestEngine(ctx, ModuleName, t, opts)
	defer tae.Close()

	schema := catalog.MockSchemaAll(600, 3)
	schema.Extra.BlockMaxRows = 2
	schema.Extra.ObjectMaxBlocks = 10
	schema.Partitioned = 1
	tae.BindSchema(schema)

	data := catalog.MockBatch(schema, 10)

	tae.CreateRelAndAppend2(data, true)

	tae.Restart(ctx)

	tae.CheckRowsByScan(10, true)

	testutils.WaitExpect(10000, func() bool {
		return tae.Wal.GetPenddingCnt() == 0
	})

	tae.Restart(ctx)

	tae.CheckRowsByScan(10, true)
}

func TestCommitS3Blocks(t *testing.T) {
	ctx := context.Background()
	opts := config.WithQuickScanAndCKPAndGCOpts(nil)
	tae := testutil.NewTestEngine(ctx, ModuleName, t, opts)
	defer tae.Close()

	schema := catalog.MockSchemaAll(60, 3)
	schema.Extra.BlockMaxRows = 20
	schema.Extra.ObjectMaxBlocks = 10
	schema.Partitioned = 1
	tae.BindSchema(schema)

	data := catalog.MockBatch(schema, 200)
	datas := data.Split(10)
	tae.CreateRelAndAppend(datas[0], true)
	datas = datas[1:]

	statsVecs := make([]containers.Vector, 0)
	for _, bat := range datas {
		name := objectio.BuildObjectNameWithObjectID(objectio.NewObjectid())
		writer, err := blockio.NewBlockWriterNew(tae.Runtime.Fs.Service, name, 0, nil, false)
		assert.Nil(t, err)
		writer.SetPrimaryKey(3)
		for i := 0; i < 50; i++ {
			_, err := writer.WriteBatch(containers.ToCNBatch(bat))
			assert.Nil(t, err)
			//offset++
		}
		blocks, _, err := writer.Sync(context.Background())
		assert.Nil(t, err)
		assert.Equal(t, 50, len(blocks))
		statsVec := containers.MakeVector(types.T_varchar.ToType(), common.DefaultAllocator)
		defer statsVec.Close()
		ss := writer.GetObjectStats()
		statsVec.Append(ss[:], false)
		statsVecs = append(statsVecs, statsVec)
	}

	for _, vec := range statsVecs {
		txn, rel := tae.GetRelation()
		rel.AddDataFiles(context.Background(), vec)
		assert.NoError(t, txn.Commit(context.Background()))
	}
	for _, vec := range statsVecs {
		txn, rel := tae.GetRelation()
		err := rel.AddDataFiles(context.Background(), vec)
		assert.Error(t, err)
		assert.NoError(t, txn.Commit(context.Background()))
	}
}

func TestDedupSnapshot1(t *testing.T) {
	defer testutils.AfterTest(t)()
	testutils.EnsureNoLeak(t)
	ctx := context.Background()

	opts := config.WithQuickScanAndCKPOpts(nil)
	tae := testutil.NewTestEngine(ctx, ModuleName, t, opts)
	defer tae.Close()

	schema := catalog.MockSchemaAll(13, 3)
	schema.Extra.BlockMaxRows = 10
	schema.Extra.ObjectMaxBlocks = 3
	tae.BindSchema(schema)
	bat := catalog.MockBatch(schema, 10)
	tae.CreateRelAndAppend(bat, true)

	testutils.WaitExpect(10000, func() bool {
		return tae.Wal.GetPenddingCnt() == 0
	})
	assert.Equal(t, uint64(0), tae.Wal.GetPenddingCnt())

	txn, rel := tae.GetRelation()
	startTS := txn.GetStartTS()
	txn.SetSnapshotTS(startTS.Next())
	txn.SetDedupType(txnif.DedupPolicy_CheckIncremental)
	err := rel.Append(context.Background(), bat)
	assert.NoError(t, err)
	_ = txn.Commit(context.Background())
}

func TestDedupSnapshot2(t *testing.T) {
	defer testutils.AfterTest(t)()
	testutils.EnsureNoLeak(t)
	ctx := context.Background()

	opts := config.WithQuickScanAndCKPOpts(nil)
	tae := testutil.NewTestEngine(ctx, ModuleName, t, opts)
	defer tae.Close()

	schema := catalog.MockSchemaAll(13, 3)
	schema.Extra.BlockMaxRows = 10
	schema.Extra.ObjectMaxBlocks = 3
	tae.BindSchema(schema)
	data := catalog.MockBatch(schema, 200)
	testutil.CreateRelation(t, tae.DB, "db", schema, true)

	name := objectio.BuildObjectNameWithObjectID(objectio.NewObjectid())
	writer, err := blockio.NewBlockWriterNew(tae.Runtime.Fs.Service, name, 0, nil, false)
	assert.Nil(t, err)
	writer.SetPrimaryKey(3)
	_, err = writer.WriteBatch(containers.ToCNBatch(data))
	assert.Nil(t, err)
	blocks, _, err := writer.Sync(context.Background())
	assert.Nil(t, err)
	assert.Equal(t, 1, len(blocks))
	statsVec := containers.MakeVector(types.T_varchar.ToType(), common.DefaultAllocator)
	defer statsVec.Close()
	ss := writer.GetObjectStats()
	statsVec.Append(ss[:], false)

	name2 := objectio.BuildObjectNameWithObjectID(objectio.NewObjectid())
	writer, err = blockio.NewBlockWriterNew(tae.Runtime.Fs.Service, name2, 0, nil, false)
	assert.Nil(t, err)
	writer.SetPrimaryKey(3)
	_, err = writer.WriteBatch(containers.ToCNBatch(data))
	assert.Nil(t, err)
	blocks, _, err = writer.Sync(context.Background())
	assert.Nil(t, err)
	assert.Equal(t, 1, len(blocks))
	statsVec2 := containers.MakeVector(types.T_varchar.ToType(), common.DefaultAllocator)
	defer statsVec2.Close()
	ss = writer.GetObjectStats()
	statsVec2.Append(ss[:], false)

	txn, rel := tae.GetRelation()
	err = rel.AddDataFiles(context.Background(), statsVec)
	assert.NoError(t, err)
	assert.NoError(t, txn.Commit(context.Background()))

	txn, rel = tae.GetRelation()
	startTS := txn.GetStartTS()
	txn.SetSnapshotTS(startTS.Next())
	txn.SetDedupType(txnif.DedupPolicy_CheckIncremental)
	err = rel.AddDataFiles(context.Background(), statsVec2)
	assert.NoError(t, err)
	_ = txn.Commit(context.Background())
}

func TestDedupSnapshot3(t *testing.T) {
	defer testutils.AfterTest(t)()
	testutils.EnsureNoLeak(t)
	ctx := context.Background()

	opts := config.WithQuickScanAndCKPOpts(nil)
	tae := testutil.NewTestEngine(ctx, ModuleName, t, opts)
	defer tae.Close()

	schema := catalog.MockSchemaAll(13, 3)
	schema.Extra.BlockMaxRows = 10
	schema.Extra.ObjectMaxBlocks = 3
	tae.BindSchema(schema)
	testutil.CreateRelation(t, tae.DB, "db", schema, true)

	totalRows := 100

	bat := catalog.MockBatch(schema, int(totalRows))
	bats := bat.Split(totalRows)
	var wg sync.WaitGroup
	pool, _ := ants.NewPool(80)
	defer pool.Release()

	appendFn := func(offset uint32) func() {
		return func() {
			defer wg.Done()
			txn, _ := tae.StartTxn(nil)
			database, _ := txn.GetDatabase("db")
			rel, _ := database.GetRelationByName(schema.Name)
			err := rel.BatchDedup(bats[offset].Vecs[3])
			txn.Commit(context.Background())
			if err != nil {
				logutil.Infof("err is %v", err)
				return
			}

			txn2, _ := tae.StartTxnWithStartTSAndSnapshotTS(nil, txn.GetStartTS())
			txn2.SetDedupType(txnif.DedupPolicy_CheckIncremental)
			database, _ = txn2.GetDatabase("db")
			rel, _ = database.GetRelationByName(schema.Name)
			_ = rel.Append(context.Background(), bats[offset])
			_ = txn2.Commit(context.Background())
		}
	}

	for i := 0; i < totalRows; i++ {
		for j := 0; j < 5; j++ {
			wg.Add(1)
			err := pool.Submit(appendFn(uint32(i)))
			assert.Nil(t, err)
		}
	}
	wg.Wait()

	txn, rel := tae.GetRelation()
	for _, def := range schema.ColDefs {
		rows := testutil.GetColumnRowsByScan(t, rel, def.Idx, false)
		if totalRows != rows {
			t.Log(tae.Catalog.SimplePPString(common.PPL3))
			it := rel.MakeObjectIt(false)
			for it.Next() {
				obj := it.GetObject()
				t.Log(obj.GetMeta().(*catalog.ObjectEntry).GetObjectData().PPString(common.PPL3, 0, "", -1))
			}
		}
		assert.Equal(t, totalRows, rows)
	}
	assert.NoError(t, txn.Commit(context.Background()))
}

func TestSoftDeleteRollback(t *testing.T) {
	defer testutils.AfterTest(t)()
	ctx := context.Background()
	opts := config.WithLongScanAndCKPOpts(nil)
	tae := testutil.NewTestEngine(ctx, ModuleName, t, opts)
	defer tae.Close()
	schema := catalog.MockSchemaAll(2, 1)
	schema.Extra.BlockMaxRows = 20
	schema.Name = "testtable"
	tae.BindSchema(schema)
	bat := catalog.MockBatch(schema, 50)
	defer bat.Close()

	tae.CreateRelAndAppend(bat, true)

	// flush the table
	txn2, rel := tae.GetRelation()
	metas := testutil.GetAllBlockMetas(rel, false)
	task, err := jobs.NewFlushTableTailTask(nil, txn2, metas, nil, tae.Runtime)
	assert.NoError(t, err)
	err = task.OnExec(context.Background())
	assert.NoError(t, err)
	assert.NoError(t, txn2.Commit(context.Background()))

	txn, rel := tae.GetRelation()
	it := rel.MakeObjectIt(false)
	var obj *catalog.ObjectEntry
	for it.Next() {
		obj = it.GetObject().GetMeta().(*catalog.ObjectEntry)
		if obj.IsActive() && !obj.IsAppendable() {
			break
		}
	}
	t.Log(obj.ID().String())
	assert.NoError(t, txn.GetStore().SoftDeleteObject(false, obj.AsCommonID()))
	assert.NoError(t, txn.Rollback(ctx))

	tae.CheckRowsByScan(50, false)
}

func TestDeduplication(t *testing.T) {
	ctx := context.Background()
	opts := config.WithLongScanAndCKPOpts(nil)
	tae := testutil.NewTestEngine(ctx, ModuleName, t, opts)
	defer tae.Close()

	schema := catalog.MockSchemaAll(60, 3)
	schema.Extra.BlockMaxRows = 2
	schema.Extra.ObjectMaxBlocks = 10
	tae.BindSchema(schema)
	testutil.CreateRelation(t, tae.DB, "db", schema, true)

	rows := 10
	bat := catalog.MockBatch(schema, rows)
	bats := bat.Split(rows)

	ObjectIDs := make([]*types.Objectid, 2)
	ObjectIDs[0] = objectio.NewObjectid()
	ObjectIDs[1] = objectio.NewObjectid()
	sort.Slice(ObjectIDs, func(i, j int) bool {
		return ObjectIDs[i].LE(ObjectIDs[j])
	})

	blk1Name := objectio.BuildObjectNameWithObjectID(ObjectIDs[1])
	writer, err := blockio.NewBlockWriterNew(tae.Runtime.Fs.Service, blk1Name, 0, nil, false)
	assert.NoError(t, err)
	writer.SetPrimaryKey(3)
	writer.WriteBatch(containers.ToCNBatch(bats[0]))
	blocks, _, err := writer.Sync(context.TODO())
	assert.NoError(t, err)
	assert.Equal(t, 1, len(blocks))

	statsVec := containers.MakeVector(types.T_varchar.ToType(), common.DefaultAllocator)
	defer statsVec.Close()
	ss := writer.GetObjectStats()
	statsVec.Append(ss[:], false)

	txn, rel := tae.GetRelation()
	err = rel.AddDataFiles(context.Background(), statsVec)
	assert.NoError(t, err)
	assert.NoError(t, txn.Commit(context.Background()))

	txn, err = tae.StartTxn(nil)
	assert.NoError(t, err)
	db, err := tae.Catalog.TxnGetDBEntryByName("db", txn)
	assert.NoError(t, err)
	tbl, err := db.TxnGetTableEntryByName(schema.Name, txn)
	assert.NoError(t, err)
	dataFactory := tables.NewDataFactory(
		tae.Runtime,
		tae.Dir)
	stats := objectio.NewObjectStatsWithObjectID(ObjectIDs[0], true, false, false)
	obj, err := tbl.CreateObject(
		txn,
		new(objectio.CreateObjOpt).WithObjectStats(stats).WithIsTombstone(false), dataFactory.MakeObjectFactory())
	assert.NoError(t, err)
	txn.GetStore().AddTxnEntry(txnif.TxnType_Normal, obj)
	txn.GetStore().IncreateWriteCnt()
	assert.NoError(t, txn.Commit(context.Background()))
	assert.NoError(t, obj.PrepareCommit())
	assert.NoError(t, obj.ApplyCommit(txn.GetID()))

	txns := make([]txnif.AsyncTxn, 0)
	for i := 0; i < 5; i++ {
		for j := 1; j < rows; j++ {
			txn, _ := tae.StartTxn(nil)
			database, _ := txn.GetDatabase("db")
			rel, _ := database.GetRelationByName(schema.Name)
			_ = rel.Append(context.Background(), bats[j])
			txns = append(txns, txn)
		}
	}
	for _, txn := range txns {
		txn.Commit(context.Background())
	}
	tae.CheckRowsByScan(rows, false)
	t.Log(tae.Catalog.SimplePPString(3))
}

func TestRW(t *testing.T) {
	ctx := context.Background()
	opts := config.WithLongScanAndCKPOpts(nil)
	tae := testutil.NewTestEngine(ctx, ModuleName, t, opts)
	defer tae.Close()
	rows := 10
	schema := catalog.MockSchemaAll(5, 2)
	schema.Extra.BlockMaxRows = uint32(rows)
	tae.BindSchema(schema)
	bat := catalog.MockBatch(schema, rows)
	defer bat.Close()
	tae.CreateRelAndAppend(bat, true)

	txn1, rel1 := tae.GetRelation()
	v := bat.Vecs[2].Get(2)
	filter := handle.NewEQFilter(v)
	id, row, err := rel1.GetByFilter(ctx, filter)
	assert.NoError(t, err)
	err = rel1.RangeDelete(id, row, row, handle.DT_Normal)
	assert.NoError(t, err)

	meta := rel1.GetMeta().(*catalog.TableEntry)

	cnt := 3
	for i := 0; i < cnt; i++ {
		txn2, rel2 := tae.GetRelation()
		v = bat.Vecs[2].Get(i + 3)
		filter = handle.NewEQFilter(v)
		id, row, err = rel2.GetByFilter(ctx, filter)
		assert.NoError(t, err)
		err = rel2.RangeDelete(id, row, row, handle.DT_Normal)
		assert.NoError(t, err)
		err = txn2.Commit(ctx)
		assert.NoError(t, err)

		err = tae.FlushTable(
			ctx, 0, meta.GetDB().ID, meta.ID,
			types.BuildTS(time.Now().UTC().UnixNano(), 0),
		)
		assert.NoError(t, err)
	}

	err = txn1.Commit(ctx)
	assert.NoError(t, err)

	{
		txn, rel := tae.GetRelation()
		rcnt := testutil.GetColumnRowsByScan(t, rel, 2, true)
		assert.Equal(t, rows-cnt-1, rcnt)
		assert.NoError(t, txn.Commit(ctx))
	}
}

func TestReplayDeletes(t *testing.T) {
	defer testutils.AfterTest(t)()
	ctx := context.Background()

	opts := config.WithLongScanAndCKPOpts(nil)
	tae := testutil.NewTestEngine(ctx, ModuleName, t, opts)
	defer tae.Close()
	rows := 250
	schema := catalog.MockSchemaAll(2, 1)
	schema.Extra.BlockMaxRows = 50
	tae.BindSchema(schema)
	bat := catalog.MockBatch(schema, rows)
	defer bat.Close()
	bats := bat.Split(5)
	tae.CreateRelAndAppend(bats[0], true)
	//nablk
	tae.CompactBlocks(false)
	//deletes
	txn, rel := tae.GetRelation()
	blk := testutil.GetOneObject(rel)
	rel.RangeDelete(blk.Fingerprint(), 1, 49, handle.DT_Normal)
	assert.NoError(t, txn.Commit(context.Background()))
	//the next blk to compact
	tae.DoAppend(bats[1])
	//keep the Object appendable
	tae.DoAppend(bats[2])
	//compact nablk and its next blk
	txn2, rel := tae.GetRelation()
	blkEntry := testutil.GetOneTombstoneMeta(rel)
	txn, err := tae.StartTxn(nil)
	assert.NoError(t, err)
	task, err := jobs.NewFlushTableTailTask(nil, txn, nil, []*catalog.ObjectEntry{blkEntry}, tae.Runtime)
	assert.NoError(t, err)
	err = task.OnExec(context.Background())
	assert.NoError(t, err)
	assert.NoError(t, txn.Commit(context.Background()))
	assert.NoError(t, txn2.Commit(context.Background()))
}
func TestApplyDeltalocation1(t *testing.T) {
	defer testutils.AfterTest(t)()
	ctx := context.Background()

	opts := config.WithLongScanAndCKPOpts(nil)
	tae := testutil.NewTestEngine(ctx, ModuleName, t, opts)
	defer tae.Close()
	rows := 10
	schema := catalog.MockSchemaAll(2, 1)
	schema.Extra.BlockMaxRows = 10
	tae.BindSchema(schema)
	bat := catalog.MockBatch(schema, rows)
	defer bat.Close()
	tae.CreateRelAndAppend(bat, true)

	// apply deleteloc fails on ablk
	v1 := bat.Vecs[schema.GetSingleSortKeyIdx()].Get(1)
	ok, err := tae.TryDeleteByDeltaloc([]any{v1})
	assert.NoError(t, err)
	assert.True(t, ok)

	tae.CompactBlocks(false)
	filter := handle.NewEQFilter(v1)
	txn, rel := tae.GetRelation()
	_, _, err = rel.GetByFilter(context.Background(), filter)
	assert.Error(t, err)
	assert.NoError(t, txn.Commit(context.Background()))

	// apply deltaloc fails if there're persisted deletes
	v2 := bat.Vecs[schema.GetSingleSortKeyIdx()].Get(2)
	ok, err = tae.TryDeleteByDeltaloc([]any{v2})
	assert.NoError(t, err)
	assert.True(t, ok)

	// apply deltaloc fails if there're deletes in memory
	tae.CompactBlocks(false)
	v3 := bat.Vecs[schema.GetSingleSortKeyIdx()].Get(3)
	filter = handle.NewEQFilter(v3)
	txn, rel = tae.GetRelation()
	id, offset, err := rel.GetByFilter(context.Background(), filter)
	assert.NoError(t, err)
	err = rel.RangeDelete(id, offset, offset, handle.DT_Normal)
	assert.NoError(t, err)
	assert.NoError(t, txn.Commit(context.Background()))

	v4 := bat.Vecs[schema.GetSingleSortKeyIdx()].Get(4)
	ok, err = tae.TryDeleteByDeltaloc([]any{v4})
	assert.NoError(t, err)
	assert.True(t, ok)

}

// test compact
func TestApplyDeltalocation2(t *testing.T) {
	defer testutils.AfterTest(t)()
	ctx := context.Background()

	opts := config.WithLongScanAndCKPOpts(nil)
	tae := testutil.NewTestEngine(ctx, ModuleName, t, opts)
	defer tae.Close()
	rows := 10
	schema := catalog.MockSchemaAll(2, 1)
	schema.Extra.BlockMaxRows = 10
	tae.BindSchema(schema)
	bat := catalog.MockBatch(schema, rows)
	bats := bat.Split(10)
	defer bat.Close()
	tae.CreateRelAndAppend(bat, true)
	tae.CompactBlocks(false)

	v3 := bat.Vecs[schema.GetSingleSortKeyIdx()].Get(3)
	v5 := bat.Vecs[schema.GetSingleSortKeyIdx()].Get(5)
	filter3 := handle.NewEQFilter(v3)
	filter5 := handle.NewEQFilter(v5)

	// test logtail
	tae.LogtailMgr.RegisterCallback(logtail.MockCallback)
	tae.TryDeleteByDeltaloc([]any{v3, v5})
	t.Log(tae.Catalog.SimplePPString(3))

	txn, rel := tae.GetRelation()
	_, _, err := rel.GetByFilter(context.Background(), filter5)
	assert.Error(t, err)
	_, _, err = rel.GetByFilter(context.Background(), filter3)
	assert.Error(t, err)
	assert.NoError(t, txn.Commit(context.Background()))
	tae.CheckRowsByScan(8, true)

	tae.Restart(context.Background())
	txn, rel = tae.GetRelation()
	_, _, err = rel.GetByFilter(context.Background(), filter5)
	assert.Error(t, err)
	_, _, err = rel.GetByFilter(context.Background(), filter3)
	assert.Error(t, err)
	assert.NoError(t, txn.Commit(context.Background()))
	tae.CheckRowsByScan(8, true)

	// test dedup
	tae.DoAppend(bats[3])
	tae.CheckRowsByScan(9, true)

	// test compact
	tae.CompactBlocks(false)
	txn, rel = tae.GetRelation()
	_, _, err = rel.GetByFilter(context.Background(), filter5)
	assert.Error(t, err)
	assert.NoError(t, txn.Commit(context.Background()))
	tae.CheckRowsByScan(9, true)

	tae.Restart(context.Background())
	txn, rel = tae.GetRelation()
	_, _, err = rel.GetByFilter(context.Background(), filter5)
	assert.Error(t, err)
	assert.NoError(t, txn.Commit(context.Background()))
	tae.CheckRowsByScan(9, true)
}

func TestApplyDeltalocation3(t *testing.T) {
	defer testutils.AfterTest(t)()
	ctx := context.Background()

	opts := config.WithLongScanAndCKPOpts(nil)
	tae := testutil.NewTestEngine(ctx, ModuleName, t, opts)
	defer tae.Close()
	rows := 10
	schema := catalog.MockSchemaAll(2, 1)
	schema.Extra.BlockMaxRows = 10
	tae.BindSchema(schema)
	bat := catalog.MockBatch(schema, rows)
	defer bat.Close()
	tae.CreateRelAndAppend(bat, true)
	tae.CompactBlocks(false)

	v3 := bat.Vecs[schema.GetSingleSortKeyIdx()].Get(3)
	filter3 := handle.NewEQFilter(v3)

	// apply deltaloc failed if there're new deletes

	v5 := bat.Vecs[schema.GetSingleSortKeyIdx()].Get(5)
	filter5 := handle.NewEQFilter(v5)
	txn, err := tae.StartTxn(nil)
	assert.NoError(t, err)
	ok, err := tae.TryDeleteByDeltalocWithTxn([]any{v3}, txn)
	assert.NoError(t, err)
	assert.True(t, ok)

	{
		// delete v5
		txn2, rel2 := tae.GetRelation()
		err = rel2.DeleteByFilter(context.Background(), filter5)
		assert.NoError(t, err)
		assert.NoError(t, txn2.Commit(context.Background()))
	}
	tae.CheckRowsByScan(9, true)

	assert.NoError(t, txn.Commit(context.Background()))
	tae.CheckRowsByScan(8, true)

	// delete v5
	v4 := bat.Vecs[schema.GetSingleSortKeyIdx()].Get(4)
	filter4 := handle.NewEQFilter(v4)
	txn2, rel2 := tae.GetRelation()
	err = rel2.DeleteByFilter(context.Background(), filter4)
	assert.NoError(t, err)

	tae.CheckRowsByScan(8, true)

	assert.NoError(t, txn2.Commit(context.Background()))
	tae.CheckRowsByScan(7, true)

	txn, rel := tae.GetRelation()
	_, _, err = rel.GetByFilter(context.Background(), filter3)
	assert.Error(t, err)
	assert.NoError(t, txn.Commit(context.Background()))

}

func TestApplyDeltalocation4(t *testing.T) {
	defer testutils.AfterTest(t)()
	ctx := context.Background()

	opts := config.WithLongScanAndCKPOpts(nil)
	tae := testutil.NewTestEngine(ctx, ModuleName, t, opts)
	defer tae.Close()
	rows := 10
	schema := catalog.MockSchemaAll(2, 1)
	schema.Extra.BlockMaxRows = 10
	tae.BindSchema(schema)
	bat := catalog.MockBatch(schema, rows)
	defer bat.Close()
	bats := bat.Split(rows)
	tae.CreateRelAndAppend(bat, true)

	tae.CompactBlocks(false)

	txn, err := tae.StartTxn(nil)
	assert.NoError(t, err)
	v5 := bat.Vecs[schema.GetSingleSortKeyIdx()].Get(5)
	tae.TryDeleteByDeltalocWithTxn([]any{v5}, txn)
	v1 := bat.Vecs[schema.GetSingleSortKeyIdx()].Get(1)
	filter1 := handle.NewEQFilter(v1)
	db, err := txn.GetDatabase("db")
	assert.NoError(t, err)
	rel, err := db.GetRelationByName(schema.Name)
	assert.NoError(t, err)
	err = rel.DeleteByFilter(context.Background(), filter1)
	assert.NoError(t, err)
	tae.DoAppendWithTxn(bats[1], txn, false)
	tae.DoAppendWithTxn(bats[5], txn, false)
	assert.NoError(t, txn.Commit(context.Background()))

	tae.CheckRowsByScan(rows, true)

	tae.Restart(ctx)

	tae.CheckRowsByScan(rows, true)
}

func TestReplayPersistedDelete(t *testing.T) {
	defer testutils.AfterTest(t)()
	ctx := context.Background()

	opts := config.WithLongScanAndCKPOpts(nil)
	tae := testutil.NewTestEngine(ctx, ModuleName, t, opts)
	defer tae.Close()
	rows := 10
	schema := catalog.MockSchemaAll(2, 1)
	schema.Extra.BlockMaxRows = 10
	tae.BindSchema(schema)
	bat := catalog.MockBatch(schema, rows)
	defer bat.Close()
	tae.CreateRelAndAppend(bat, true)
	tae.CompactBlocks(false)

	v3 := bat.Vecs[schema.GetSingleSortKeyIdx()].Get(3)
	filter3 := handle.NewEQFilter(v3)
	txn, rel := tae.GetRelation()
	id, offset, err := rel.GetByFilter(context.Background(), filter3)
	assert.NoError(t, err)
	assert.NoError(t, txn.Commit(context.Background()))

	ok, err := tae.TryDeleteByDeltaloc([]any{v3})
	assert.NoError(t, err)
	assert.True(t, ok)

	tae.Restart(context.Background())

	txn, rel = tae.GetRelation()
	err = rel.RangeDelete(id, offset, offset, handle.DT_Normal)
	assert.Error(t, err)
	assert.NoError(t, txn.Commit(context.Background()))
}

func TestCheckpointReadWrite(t *testing.T) {
	t.Skip("TODO: find a new way to test three tables ckp")
	defer testutils.AfterTest(t)()
	ctx := context.Background()

	opts := config.WithLongScanAndCKPOpts(nil)
	tae := testutil.NewTestEngine(ctx, ModuleName, t, opts)
	defer tae.Close()

	txn, err := tae.StartTxn(nil)
	assert.NoError(t, err)
	db, err := txn.CreateDatabase("db", "create database db", "1")
	assert.NoError(t, err)
	schema1 := catalog.MockSchemaAll(2, 1)
	_, err = db.CreateRelation(schema1)
	assert.NoError(t, err)
	schema2 := catalog.MockSchemaAll(3, -1)
	_, err = db.CreateRelation(schema2)
	assert.NoError(t, err)
	assert.NoError(t, txn.Commit(context.Background()))

	t1 := tae.TxnMgr.Now()
	testutil.CheckCheckpointReadWrite(t, types.TS{}, t1, tae.Catalog, smallCheckpointBlockRows, smallCheckpointSize, tae.Opts.Fs)

	txn, err = tae.StartTxn(nil)
	assert.NoError(t, err)
	db, err = txn.GetDatabase("db")
	assert.NoError(t, err)
	_, err = db.DropRelationByName(schema1.Name)
	assert.NoError(t, err)
	_, err = db.DropRelationByName(schema2.Name)
	assert.NoError(t, err)
	assert.NoError(t, txn.Commit(context.Background()))

	t2 := tae.TxnMgr.Now()
	testutil.CheckCheckpointReadWrite(t, types.TS{}, t2, tae.Catalog, smallCheckpointBlockRows, smallCheckpointSize, tae.Opts.Fs)
	testutil.CheckCheckpointReadWrite(t, t1, t2, tae.Catalog, smallCheckpointBlockRows, smallCheckpointSize, tae.Opts.Fs)

	txn, err = tae.StartTxn(nil)
	assert.NoError(t, err)
	_, err = txn.DropDatabase("db")
	assert.NoError(t, err)
	assert.NoError(t, txn.Commit(context.Background()))
	t3 := tae.TxnMgr.Now()
	testutil.CheckCheckpointReadWrite(t, types.TS{}, t3, tae.Catalog, smallCheckpointBlockRows, smallCheckpointSize, tae.Opts.Fs)
	testutil.CheckCheckpointReadWrite(t, t2, t3, tae.Catalog, smallCheckpointBlockRows, smallCheckpointSize, tae.Opts.Fs)

	schema := catalog.MockSchemaAll(2, 1)
	schema.Extra.BlockMaxRows = 1
	schema.Extra.ObjectMaxBlocks = 1
	tae.BindSchema(schema)
	bat := catalog.MockBatch(schema, 10)

	tae.CreateRelAndAppend(bat, true)
	t4 := tae.TxnMgr.Now()
	testutil.CheckCheckpointReadWrite(t, types.TS{}, t4, tae.Catalog, smallCheckpointBlockRows, smallCheckpointSize, tae.Opts.Fs)
	testutil.CheckCheckpointReadWrite(t, t3, t4, tae.Catalog, smallCheckpointBlockRows, smallCheckpointSize, tae.Opts.Fs)

	tae.CompactBlocks(false)
	t5 := tae.TxnMgr.Now()
	testutil.CheckCheckpointReadWrite(t, types.TS{}, t5, tae.Catalog, smallCheckpointBlockRows, smallCheckpointSize, tae.Opts.Fs)
	testutil.CheckCheckpointReadWrite(t, t4, t5, tae.Catalog, smallCheckpointBlockRows, smallCheckpointSize, tae.Opts.Fs)
}

func TestCheckpointReadWrite2(t *testing.T) {
	t.Skip("TODO: find a new way to test three tables ckp")
	defer testutils.AfterTest(t)()
	ctx := context.Background()

	opts := config.WithLongScanAndCKPOpts(nil)
	tae := testutil.NewTestEngine(ctx, ModuleName, t, opts)
	defer tae.Close()

	for i := 0; i < 10; i++ {
		schema := catalog.MockSchemaAll(i+1, i)
		schema.Extra.BlockMaxRows = 2
		bat := catalog.MockBatch(schema, rand.Intn(30))
		tae.BindSchema(schema)
		createDB := false
		if i == 0 {
			createDB = true
		}
		tae.CreateRelAndAppend(bat, createDB)
		tae.CompactBlocks(false)
	}

	t1 := tae.TxnMgr.Now()
	testutil.CheckCheckpointReadWrite(t, types.TS{}, t1, tae.Catalog, smallCheckpointBlockRows, smallCheckpointSize, tae.Opts.Fs)
}

func TestSnapshotCheckpoint(t *testing.T) {
	blockio.RunPipelineTest(
		func() {
			defer testutils.AfterTest(t)()
			testutils.EnsureNoLeak(t)
			ctx := context.Background()

			opts := new(options.Options)
			opts = config.WithLongScanAndCKPOpts(opts)
			options.WithDisableGCCheckpoint()(opts)
			tae := testutil.NewTestEngine(ctx, ModuleName, t, opts)
			defer tae.Close()
			db := tae.DB

			schema1 := catalog.MockSchemaAll(13, 2)
			schema1.Extra.BlockMaxRows = 10
			schema1.Extra.ObjectMaxBlocks = 2

			schema2 := catalog.MockSchemaAll(13, 2)
			schema2.Extra.BlockMaxRows = 10
			schema2.Extra.ObjectMaxBlocks = 2
			var rel1 handle.Relation
			{
				txn, _ := db.StartTxn(nil)
				database, err := txn.CreateDatabase("db", "", "")
				assert.Nil(t, err)
				rel1, err = database.CreateRelation(schema1)
				assert.Nil(t, err)
				_, err = database.CreateRelation(schema2)
				assert.Nil(t, err)
				assert.Nil(t, txn.Commit(context.Background()))
			}
			bat := catalog.MockBatch(schema1, int(schema1.Extra.BlockMaxRows*10-1))
			defer bat.Close()
			bats := bat.Split(bat.Length())

			pool, err := ants.NewPool(20)
			assert.Nil(t, err)
			defer pool.Release()
			var wg sync.WaitGroup

			for i := 0; i < len(bats)/2; i++ {
				wg.Add(2)
				err = pool.Submit(testutil.AppendClosure(t, bats[i], schema1.Name, db, &wg))
				assert.Nil(t, err)
				err = pool.Submit(testutil.AppendClosure(t, bats[i], schema2.Name, db, &wg))
				assert.Nil(t, err)
			}
			wg.Wait()
			ts := types.BuildTS(time.Now().UTC().UnixNano(), 0)
			db.ForceCheckpoint(ctx, ts, time.Minute)
			snapshot := types.BuildTS(time.Now().UTC().UnixNano(), 0)
			db.ForceCheckpoint(ctx, snapshot, time.Minute)
			tae.ForceCheckpoint()
			assert.Equal(t, uint64(0), db.Runtime.Scheduler.GetPenddingLSNCnt())
			var wg2 sync.WaitGroup
			for i := len(bats) / 2; i < len(bats); i++ {
				wg2.Add(2)
				err = pool.Submit(testutil.AppendClosure(t, bats[i], schema1.Name, db, &wg2))
				assert.Nil(t, err)
				err = pool.Submit(testutil.AppendClosure(t, bats[i], schema2.Name, db, &wg2))
				assert.Nil(t, err)
			}
			wg2.Wait()
			t.Log(tae.Catalog.SimplePPString(3))
			tae.ForceCheckpoint()
			tae.ForceCheckpoint()
			dataObject, tombstoneObject := testutil.GetUserTablesInsBatch(t, rel1.ID(), types.TS{}, snapshot, db.Catalog)
			ckps, err := checkpoint.ListSnapshotCheckpoint(ctx, "", db.Opts.Fs, snapshot, db.BGCheckpointRunner.GetCheckpointMetaFiles())
			assert.Nil(t, err)
			objects := make(map[string]struct{})
			tombstones := make(map[string]struct{})
			for _, ckp := range ckps {
				_, _, dataObject, tombstoneObject, cbs := testutil.ReadSnapshotCheckpoint(t, rel1.ID(), ckp.GetLocation(), db.Opts.Fs)
				for _, cb := range cbs {
					if cb != nil {
						cb()
					}
				}
				if dataObject != nil {
					moIns, err := batch.ProtoBatchToBatch(dataObject)
					assert.NoError(t, err)
					for i := 0; i < moIns.Vecs[2].Length(); i++ {
						stats := objectio.ObjectStats(moIns.Vecs[2].GetBytesAt(i))
						objects[stats.ObjectName().String()] = struct{}{}
					}
				}
				if tombstoneObject != nil {
					moIns, err := batch.ProtoBatchToBatch(tombstoneObject)
					assert.NoError(t, err)
					for i := 0; i < moIns.Vecs[2].Length(); i++ {
						stats := objectio.ObjectStats(moIns.Vecs[2].GetBytesAt(i))
						tombstones[stats.ObjectName().String()] = struct{}{}
					}
				}
			}
			vec1 := dataObject.GetVectorByName(catalog.ObjectAttr_ObjectStats).GetDownstreamVector()
			vec2 := tombstoneObject.GetVectorByName(catalog.ObjectAttr_ObjectStats).GetDownstreamVector()
			for i := 0; i < dataObject.Length(); i++ {
				stats := objectio.ObjectStats(vec1.GetBytesAt(i))
				_, ok := objects[stats.ObjectName().String()]
				assert.True(t, ok)
			}
			for i := 0; i < tombstoneObject.Length(); i++ {
				stats := objectio.ObjectStats(vec2.GetBytesAt(i))
				_, ok := tombstones[stats.ObjectName().String()]
				assert.True(t, ok)
			}
		},
	)
}

func TestEstimateMemSize(t *testing.T) {
	defer testutils.AfterTest(t)()
	ctx := context.Background()

	opts := config.WithLongScanAndCKPOpts(nil)
	tae := testutil.NewTestEngine(ctx, ModuleName, t, opts)
	defer tae.Close()
	schema := catalog.MockSchemaAll(2, 1)
	schema.Extra.BlockMaxRows = 50
	schemaBig := catalog.MockSchemaAll(14, 1)

	schema50rowSize := 0
	{
		tae.BindSchema(schema)
		bat := catalog.MockBatch(schema, 50)
		testutil.CreateRelationAndAppend(t, 0, tae.DB, "db", schema, bat, true)
		txn, rel := tae.GetRelation()
		blk := testutil.GetOneBlockMeta(rel)
		size1, ds1 := blk.GetObjectData().EstimateMemSize()
		schema50rowSize = size1

		blkID := objectio.NewBlockidWithObjectID(blk.ID(), 0)
		err := rel.DeleteByPhyAddrKey(*objectio.NewRowid(blkID, 1))
		assert.NoError(t, err)
		size2, ds2 := blk.GetObjectData().EstimateMemSize()

		err = rel.DeleteByPhyAddrKey(*objectio.NewRowid(blkID, 5))
		assert.NoError(t, err)
		size3, ds3 := blk.GetObjectData().EstimateMemSize()
		// assert.Less(t, size1, size2)
		// assert.Less(t, size2, size3)
		assert.NoError(t, txn.Rollback(ctx))
		size4, ds4 := blk.GetObjectData().EstimateMemSize()
		t.Log(size1, size2, size3, size4)
		t.Log(ds1, ds2, ds3, ds4)
	}

	{
		tae.BindSchema(schemaBig)
		bat := catalog.MockBatch(schemaBig, 50)
		testutil.CreateRelationAndAppend(t, 0, tae.DB, "db", schemaBig, bat, false)
		txn, rel := tae.GetRelation()
		blk := testutil.GetOneBlockMeta(rel)
		size1, d1 := blk.GetObjectData().EstimateMemSize()

		blkID := objectio.NewBlockidWithObjectID(blk.ID(), 0)
		err := rel.DeleteByPhyAddrKey(*objectio.NewRowid(blkID, 1))
		assert.NoError(t, err)

		size2, d2 := blk.GetObjectData().EstimateMemSize()

		err = rel.DeleteByPhyAddrKey(*objectio.NewRowid(blkID, 5))
		assert.NoError(t, err)
		size3, d3 := blk.GetObjectData().EstimateMemSize()

		assert.NoError(t, txn.Commit(ctx))

		txn, rel = tae.GetRelation()
		tombstone := testutil.GetOneTombstoneMeta(rel)
		size4, d4 := tombstone.GetObjectData().EstimateMemSize()

		t.Log(size1, size2, size3, size4)
		t.Log(d1, d2, d3, d4)
		assert.Equal(t, size1, size2)
		assert.Equal(t, size2, size3)
		assert.NotZero(t, size4)
		assert.Less(t, schema50rowSize, size1)
		assert.NoError(t, txn.Commit(ctx))
	}
}

func TestColumnCount(t *testing.T) {
	defer testutils.AfterTest(t)()
	ctx := context.Background()

	opts := config.WithLongScanAndCKPOpts(nil)
	tae := testutil.NewTestEngine(ctx, ModuleName, t, opts)
	defer tae.Close()
	schema := catalog.MockSchemaAll(2, 1)
	schema.Extra.BlockMaxRows = 50
	tae.BindSchema(schema)
	bat := catalog.MockBatch(schema, 1)
	defer bat.Close()

	tae.CreateRelAndAppend(bat, true)

	{
		txn, rel := tae.GetRelation()
		for i := 0; i < 500; i++ {
			colName := fmt.Sprintf("col %d", i)
			err := rel.AlterTable(context.TODO(), api.NewAddColumnReq(0, 0, colName, types.NewProtoType(types.T_char), 5))
			assert.NoError(t, err)
		}
		assert.Nil(t, txn.Commit(context.Background()))
	}

	txn, err := tae.StartTxn(nil)
	assert.NoError(t, err)
	db, err := txn.GetDatabase("db")
	assert.NoError(t, err)
	_, err = db.DropRelationByName(schema.Name)
	assert.NoError(t, err)
	assert.NoError(t, txn.Commit(context.Background()))

	commitTS := txn.GetCommitTS()
	tae.Catalog.GCByTS(context.Background(), commitTS.Next())
}

func TestCollectDeletesInRange1(t *testing.T) {
	defer testutils.AfterTest(t)()
	ctx := context.Background()

	opts := config.WithLongScanAndCKPOpts(nil)
	tae := testutil.NewTestEngine(ctx, ModuleName, t, opts)
	defer tae.Close()
	schema := catalog.MockSchemaAll(2, 1)
	schema.Extra.BlockMaxRows = 50
	tae.BindSchema(schema)
	bat := catalog.MockBatch(schema, 2)
	defer bat.Close()

	tae.CreateRelAndAppend(bat, true)

	txn, rel := tae.GetRelation()
	v := bat.Vecs[schema.GetSingleSortKeyIdx()].Get(0)
	filter := handle.NewEQFilter(v)
	err := rel.DeleteByFilter(context.Background(), filter)
	assert.NoError(t, err)
	err = txn.Commit(context.Background())
	assert.NoError(t, err)

	txn, rel = tae.GetRelation()
	v = bat.Vecs[schema.GetSingleSortKeyIdx()].Get(1)
	filter = handle.NewEQFilter(v)
	err = rel.DeleteByFilter(context.Background(), filter)
	assert.NoError(t, err)
	err = txn.Commit(context.Background())
	assert.NoError(t, err)

	tae.CheckCollectTombstoneInRange()
}

func TestCollectDeletesInRange2(t *testing.T) {
	defer testutils.AfterTest(t)()
	ctx := context.Background()

	opts := config.WithLongScanAndCKPOpts(nil)
	tae := testutil.NewTestEngine(ctx, ModuleName, t, opts)
	defer tae.Close()
	schema := catalog.MockSchemaAll(2, 1)
	schema.Extra.BlockMaxRows = 50
	tae.BindSchema(schema)
	bat := catalog.MockBatch(schema, 50)
	defer bat.Close()

	tae.CreateRelAndAppend(bat, true)
	tae.CompactBlocks(false)

	txn, rel := tae.GetRelation()
	blk := testutil.GetOneObject(rel)
	rowidVec := containers.MakeVector(types.T_Rowid.ToType(), common.DebugAllocator)
	for i := 0; i < 4; i++ {
		rowID := types.NewRowIDWithObjectIDBlkNumAndRowID(*blk.GetID(), 0, uint32(i))
		rowidVec.Append(rowID, false)
	}
	pkVec := containers.MakeVector(schema.GetPrimaryKey().Type, common.DebugAllocator)
	for i := 0; i < 4; i++ {
		pk, _, err := rel.GetValue(blk.Fingerprint(), uint32(i), uint16(schema.GetPrimaryKey().Idx), true)
		require.NoError(t, err)
		pkVec.Append(pk, false)
	}
	stats, err := testutil.MockCNDeleteInS3(
		tae.Runtime.Fs, rowidVec, pkVec, schema, txn)
	assert.NoError(t, err)
	assert.NoError(t, txn.Commit(context.Background()))
	pkVec.Close()
	rowidVec.Close()
	assert.Equal(t, int64(0), common.DebugAllocator.CurrNB())

	txn, rel = tae.GetRelation()
	blk = testutil.GetOneObject(rel)
	//ok, err := rel.TryDeleteByDeltaloc(blk.Fingerprint(), deltaLoc)
	ok, err := rel.AddPersistedTombstoneFile(blk.Fingerprint(), stats)
	assert.True(t, ok)
	assert.NoError(t, err)
	assert.NoError(t, txn.Commit(context.Background()))

	t.Log(tae.Catalog.SimplePPString(3))
	txn, rel = tae.GetRelation()
	blk = testutil.GetOneObject(rel)
	tableEntry := rel.GetMeta().(*catalog.TableEntry)
	deletes, err := tables.TombstoneRangeScanByObject(
		ctx, tableEntry, *blk.GetID(), types.TS{}, txn.GetStartTS(), common.DefaultAllocator, tae.Runtime.VectorPool.Small,
	)
	assert.NoError(t, err)
	assert.Equal(t, 4, deletes.Length())
	assert.NoError(t, txn.Commit(context.Background()))

	txn, rel = tae.GetRelation()
	v1 := bat.Vecs[schema.GetSingleSortKeyIdx()].Get(4)
	filter := handle.NewEQFilter(v1)
	err = rel.DeleteByFilter(context.Background(), filter)
	assert.NoError(t, err)
	assert.NoError(t, txn.Commit(context.Background()))

	txn, rel = tae.GetRelation()
	blk = testutil.GetOneObject(rel)
	tableEntry = rel.GetMeta().(*catalog.TableEntry)
	deletes, err = tables.TombstoneRangeScanByObject(
		ctx, tableEntry, *blk.GetID(), types.TS{}, txn.GetStartTS(), common.DefaultAllocator, tae.Runtime.VectorPool.Small,
	)
	assert.NoError(t, err)
	assert.Equal(t, 5, deletes.Length())
	assert.NoError(t, txn.Commit(context.Background()))
}

func TestGlobalCheckpoint7(t *testing.T) {
	defer testutils.AfterTest(t)()
	ctx := context.Background()

	opts := config.WithQuickScanAndCKPOpts(nil)
	options.WithCheckpointGlobalMinCount(3)(opts)
	tae := testutil.NewTestEngine(ctx, ModuleName, t, opts)
	defer tae.Close()

	txn, err := tae.StartTxn(nil)
	assert.NoError(t, err)
	_, err = txn.CreateDatabase("db1", "sql", "typ")
	assert.NoError(t, err)
	assert.NoError(t, txn.Commit(context.Background()))

	testutils.WaitExpect(10000, func() bool {
		return tae.Wal.GetPenddingCnt() == 0
	})

	entries := tae.BGCheckpointRunner.GetAllCheckpoints()
	for _, e := range entries {
		t.Logf("%s", e.String())
	}
	assert.Equal(t, 1, len(entries))

	tae.Restart(context.Background())

	txn, err = tae.StartTxn(nil)
	assert.NoError(t, err)
	_, err = txn.CreateDatabase("db2", "sql", "typ")
	assert.NoError(t, err)
	assert.NoError(t, txn.Commit(context.Background()))

	testutils.WaitExpect(10000, func() bool {
		return tae.Wal.GetPenddingCnt() == 0
	})

	entries = tae.BGCheckpointRunner.GetAllCheckpoints()
	for _, e := range entries {
		t.Logf("%s", e.String())
	}
	assert.Equal(t, 2, len(entries))

	tae.Restart(context.Background())

	txn, err = tae.StartTxn(nil)
	assert.NoError(t, err)
	_, err = txn.CreateDatabase("db3", "sql", "typ")
	assert.NoError(t, err)
	assert.NoError(t, txn.Commit(context.Background()))

	testutils.WaitExpect(10000, func() bool {
		return tae.Wal.GetPenddingCnt() == 0
	})

	testutils.WaitExpect(10000, func() bool {
		return len(tae.BGCheckpointRunner.GetAllGlobalCheckpoints()) == 1
	})

	entries = tae.BGCheckpointRunner.GetAllCheckpoints()
	for _, e := range entries {
		t.Logf("%s", e.String())
	}
	assert.Equal(t, 1, len(entries))

}

func TestSplitCommand(t *testing.T) {
	defer testutils.AfterTest(t)()
	ctx := context.Background()

	opts := config.WithLongScanAndCKPOpts(nil)
	opts.MaxMessageSize = txnbase.CmdBufReserved + 2*1024
	tae := testutil.NewTestEngine(ctx, ModuleName, t, opts)
	defer tae.Close()
	schema := catalog.MockSchemaAll(2, 1)
	schema.Extra.BlockMaxRows = 50
	tae.BindSchema(schema)
	bat := catalog.MockBatch(schema, 50)
	defer bat.Close()

	tae.CreateRelAndAppend(bat, true)

	tae.CheckRowsByScan(50, false)
	t.Log(tae.Catalog.SimplePPString(3))
	tae.Restart(context.Background())
	t.Log(tae.Catalog.SimplePPString(3))
	tae.CheckRowsByScan(50, false)
}

func TestFlushAndAppend(t *testing.T) {
	defer testutils.AfterTest(t)()
	ctx := context.Background()

	opts := config.WithLongScanAndCKPOpts(nil)
	tae := testutil.NewTestEngine(ctx, ModuleName, t, opts)
	defer tae.Close()
	schema := catalog.MockSchemaAll(2, 1)
	schema.Extra.BlockMaxRows = 50
	tae.BindSchema(schema)
	bat := catalog.MockBatch(schema, 50)
	defer bat.Close()

	tae.CreateRelAndAppend(bat, true)

	txn, rel := tae.GetRelation()
	var metas []*catalog.ObjectEntry
	it := rel.MakeObjectIt(false)
	for it.Next() {
		blk := it.GetObject()
		meta := blk.GetMeta().(*catalog.ObjectEntry)
		metas = append(metas, meta)
	}
	it.Next()
	_ = txn.Commit(context.Background())

	txn, _ = tae.GetRelation()

	tae.DeleteAll(true)

	task, err := jobs.NewFlushTableTailTask(nil, txn, metas, nil, tae.Runtime)
	assert.NoError(t, err)
	_ = task.OnExec(context.Background())

	txn2, _ := tae.GetRelation()

	_ = txn.Commit(context.Background())

	tae.DoAppendWithTxn(bat, txn2, true)

	t.Log(tae.Catalog.SimplePPString(3))
	err = txn2.Commit(context.Background())
	assert.NoError(t, err)

}

func TestFlushAndAppend2(t *testing.T) {
	defer testutils.AfterTest(t)()
	ctx := context.Background()

	opts := config.WithLongScanAndCKPOpts(nil)
	tae := testutil.NewTestEngine(ctx, ModuleName, t, opts)
	defer tae.Close()
	schema := catalog.MockSchemaAll(2, 1)
	schema.Extra.BlockMaxRows = 50
	tae.BindSchema(schema)
	bat := catalog.MockBatch(schema, 50)
	defer bat.Close()

	tae.CreateRelAndAppend(bat, true)

	txn, rel := tae.GetRelation()
	var metas []*catalog.ObjectEntry
	it := rel.MakeObjectIt(false)
	for it.Next() {
		blk := it.GetObject()
		meta := blk.GetMeta().(*catalog.ObjectEntry)
		metas = append(metas, meta)
	}
	it.Close()
	_ = txn.Commit(context.Background())

	txn, _ = tae.GetRelation()

	task, err := jobs.NewFlushTableTailTask(nil, txn, metas, nil, tae.Runtime)
	assert.NoError(t, err)
	_ = task.OnExec(context.Background())

	tae.DeleteAll(true)

	txn2, _ := tae.GetRelation()

	_ = txn.Commit(context.Background())

	tae.DoAppendWithTxn(bat, txn2, true)

	t.Log(tae.Catalog.SimplePPString(3))
	err = txn2.Commit(context.Background())
	assert.NoError(t, err)

	p := &catalog.LoopProcessor{}
	p.TombstoneFn = func(oe *catalog.ObjectEntry) error {
		prepareTS := oe.GetLastMVCCNode().GetPrepare()
		assert.False(t, prepareTS.Equal(&txnif.UncommitTS), oe.ID().String())
		return nil
	}
	tae.Catalog.RecurLoop(p)
}

func TestDeletesInMerge(t *testing.T) {
	defer testutils.AfterTest(t)()
	ctx := context.Background()

	opts := config.WithLongScanAndCKPOpts(nil)
	tae := testutil.NewTestEngine(ctx, ModuleName, t, opts)
	defer tae.Close()
	schema := catalog.MockSchemaAll(2, 1)
	schema.Extra.BlockMaxRows = 50
	tae.BindSchema(schema)
	bat := catalog.MockBatch(schema, 50)
	defer bat.Close()

	tae.CreateRelAndAppend(bat, true)
	tae.CompactBlocks(true)

	txn, rel := tae.GetRelation()
	objID := testutil.GetOneObject(rel).Fingerprint()
	rel.RangeDelete(objID, 0, 0, handle.DT_Normal)
	txn.Commit(ctx)

	t.Log(tae.Catalog.SimplePPString(3))

	txn, _ = tae.StartTxn(nil)
	obj := testutil.GetOneBlockMeta(rel)
	task, _ := jobs.NewMergeObjectsTask(
		nil, txn, []*catalog.ObjectEntry{obj}, tae.Runtime,
		common.DefaultMaxOsizeObjMB*common.Const1MBytes, false)
	task.Execute(ctx)
	{
		txn, rel := tae.GetRelation()
		obj := testutil.GetOneTombstoneMeta(rel)
		task, _ := jobs.NewFlushTableTailTask(nil, txn, nil, []*catalog.ObjectEntry{obj}, tae.Runtime)
		task.Execute(ctx)
		txn.Commit(ctx)
	}

	txn.Commit(ctx)
}

func TestDedupAndFlush(t *testing.T) {
	defer testutils.AfterTest(t)()
	ctx := context.Background()
	opts := config.WithLongScanAndCKPOpts(nil)
	options.WithGlobalVersionInterval(time.Microsecond)(opts)
	tae := testutil.NewTestEngine(ctx, ModuleName, t, opts)
	defer tae.Close()
	schema := catalog.MockSchemaAll(2, 1)
	schema.Extra.BlockMaxRows = 50
	tae.BindSchema(schema)
	bat := catalog.MockBatch(schema, 1)
	defer bat.Close()

	tae.CreateRelAndAppend(bat, true)

	flushTxn, rel := tae.GetRelation()

	obj := testutil.GetOneBlockMeta(rel)
	task, err := jobs.NewFlushTableTailTask(nil, flushTxn, []*catalog.ObjectEntry{obj}, nil, tae.Runtime)
	assert.NoError(t, err)
	err = task.OnExec(ctx)
	assert.NoError(t, err)

	{
		// mock update
		txn, rel := tae.GetRelation()
		v := bat.Vecs[schema.GetSingleSortKeyIdx()].Get(0)
		filter := handle.NewEQFilter(v)
		err := rel.DeleteByFilter(context.Background(), filter)
		assert.NoError(t, err)
		err = rel.Append(ctx, bat)
		assert.NoError(t, err)
		err = txn.Commit(context.Background())
		assert.NoError(t, err)
	}

	assert.NoError(t, flushTxn.Commit(ctx))
}

func TestTransferDeletes(t *testing.T) {
	defer testutils.AfterTest(t)()
	testutils.EnsureNoLeak(t)
	ctx := context.Background()

	opts := config.WithLongScanAndCKPOpts(nil)
	tae := testutil.NewTestEngine(ctx, ModuleName, t, opts)
	defer tae.Close()

	schema := catalog.MockSchema(2, 0)
	schema.Extra.BlockMaxRows = 10
	schema.Extra.ObjectMaxBlocks = 10
	tae.BindSchema(schema)
	bat := catalog.MockBatch(schema, 1)

	tae.CreateRelAndAppend(bat, true)

	txn, rel := testutil.GetDefaultRelation(t, tae.DB, schema.Name)
	blkMetas := testutil.GetAllBlockMetas(rel, false)
	task, err := jobs.NewFlushTableTailTask(tasks.WaitableCtx, txn, blkMetas, nil, tae.DB.Runtime)
	assert.NoError(t, err)
	err = task.OnExec(ctx)
	assert.NoError(t, err)

	txn2, rel := tae.GetRelation()
	filter := handle.NewEQFilter(bat.Vecs[0].Get(0))
	assert.NoError(t, rel.UpdateByFilter(ctx, filter, 1, int32(3), false))
	var wg sync.WaitGroup
	txn.SetApplyCommitFn(func(at txnif.AsyncTxn) error {
		wg.Add(1)
		go func() {
			defer wg.Done()
			assert.NoError(t, txn2.PrePrepare(ctx))
		}()
		time.Sleep(time.Millisecond * 100)
		return txn.GetStore().ApplyCommit()
	})
	assert.NoError(t, txn.Commit(ctx))
	wg.Wait()
}

func TestGCKP(t *testing.T) {
	defer testutils.AfterTest(t)()
	testutils.EnsureNoLeak(t)
	ctx := context.Background()

	opts := config.WithLongScanAndCKPOpts(nil)
	tae := testutil.NewTestEngine(ctx, ModuleName, t, opts)
	defer tae.Close()

	schema := catalog.MockSchema(2, 0)
	schema.Extra.BlockMaxRows = 10
	schema.Extra.ObjectMaxBlocks = 10
	tae.BindSchema(schema)
	bat := catalog.MockBatch(schema, 1)

	tae.CreateRelAndAppend(bat, true)

	tae.DeleteAll(true)

	tae.CompactBlocks(true)
	time.Sleep(time.Millisecond * 200)

	tae.ForceGlobalCheckpoint(ctx, tae.TxnMgr.Now(), time.Minute, time.Millisecond*100)
	tae.Restart(ctx)
	t.Log(tae.Catalog.SimplePPString(3))
}

func TestCKPCollectObject(t *testing.T) {
	blockio.RunPipelineTest(
		func() {
			defer testutils.AfterTest(t)()
			testutils.EnsureNoLeak(t)
			ctx := context.Background()

			opts := config.WithLongScanAndCKPOpts(nil)
			tae := testutil.NewTestEngine(ctx, ModuleName, t, opts)
			defer tae.Close()

			schema := catalog.MockSchema(2, 0)
			schema.Extra.BlockMaxRows = 10
			schema.Extra.ObjectMaxBlocks = 10
			tae.BindSchema(schema)
			bat := catalog.MockBatch(schema, 1)

			tae.CreateRelAndAppend(bat, true)

			txn, rel := tae.GetRelation()
			blkMeta1 := testutil.GetOneBlockMeta(rel)
			task1, err := jobs.NewFlushTableTailTask(tasks.WaitableCtx, txn, []*catalog.ObjectEntry{blkMeta1}, nil, tae.Runtime)
			assert.NoError(t, err)
			assert.NoError(t, task1.Execute(ctx))

			collector := logtail.NewIncrementalCollector("", types.TS{}, tae.TxnMgr.Now())
			assert.NoError(t, tae.Catalog.RecurLoop(collector))
			ckpData := collector.OrphanData()
			objBatch := ckpData.GetObjectBatchs()
			assert.Equal(t, 1, objBatch.Length())
			assert.NoError(t, txn.Commit(ctx))
		},
	)
}

func TestGCCatalog4(t *testing.T) {
	defer testutils.AfterTest(t)()
	testutils.EnsureNoLeak(t)
	ctx := context.Background()

	opts := config.WithLongScanAndCKPOpts(nil)
	tae := testutil.NewTestEngine(ctx, ModuleName, t, opts)
	defer tae.Close()

	schema := catalog.MockSchema(2, 0)
	schema.Extra.BlockMaxRows = 10
	schema.Extra.ObjectMaxBlocks = 10
	tae.BindSchema(schema)
	bat := catalog.MockBatch(schema, 1)

	tae.CreateRelAndAppend(bat, true)

	tae.DeleteAll(true)

	tae.CompactBlocks(true)

	tae.Catalog.GCByTS(ctx, tae.TxnMgr.Now())

}

func TestPersistTransferTable(t *testing.T) {
	ctx := context.Background()
	opts := config.WithQuickScanAndCKPOpts(nil)
	tae := testutil.NewTestEngine(ctx, ModuleName, t, opts)
	defer tae.Close()
	schema := catalog.MockSchemaAll(13, 3)
	schema.Extra.BlockMaxRows = 10
	schema.Extra.ObjectMaxBlocks = 3
	tae.BindSchema(schema)
	testutil.CreateRelation(t, tae.DB, "db", schema, true)

	sid := objectio.NewSegmentid()
	id1 := common.ID{BlockID: *objectio.NewBlockid(sid, 1, 0)}
	id2 := common.ID{BlockID: *objectio.NewBlockid(sid, 2, 0)}
	createdObjs := []*objectio.ObjectId{objectio.NewObjectidWithSegmentIDAndNum(sid, 2)}

	now := time.Now()
	page := model.NewTransferHashPage(&id1, now, false, tae.Runtime.LocalFs.Service, time.Second, time.Minute, createdObjs)
	ids := make([]types.Rowid, 10)
	transferMap := make(api.TransferMap)
	for i := 0; i < 10; i++ {
		transferMap[uint32(i)] = api.TransferDestPos{
			RowIdx: uint32(i),
		}
		rowID := *objectio.NewRowid(&id2.BlockID, uint32(i))
		ids[i] = rowID
	}
	page.Train(transferMap)
	tae.Runtime.TransferTable.AddPage(page)

	name := objectio.BuildObjectName(objectio.NewSegmentid(), 0)
	ioVector := fileservice.IOVector{
		FilePath: name.String(),
	}
	offset := int64(0)
	data := page.Marshal()
	ioEntry := fileservice.IOEntry{
		Offset: offset,
		Size:   int64(len(data)),
		Data:   data,
	}
	ioVector.Entries = append(ioVector.Entries, ioEntry)

	err := tae.Runtime.Fs.Service.Write(context.Background(), ioVector)
	if err != nil {
		return
	}

	path := model.Path{
		Name:   ioVector.FilePath,
		Offset: 0,
		Size:   int64(len(data)),
	}
	page.SetPath(path)

	time.Sleep(2 * time.Second)
	tae.Runtime.TransferTable.RunTTL()
	assert.True(t, page.IsPersist())
	for i := 0; i < 10; i++ {
		id, ok := page.Transfer(uint32(i))
		assert.True(t, ok)
		assert.Equal(t, ids[i], id)
	}
}

func TestClearPersistTransferTable(t *testing.T) {
	blockio.RunPipelineTest(
		func() {
			ctx := context.Background()
			opts := config.WithQuickScanAndCKPOpts(nil)
			tae := testutil.NewTestEngine(ctx, ModuleName, t, opts)
			defer tae.Close()
			schema := catalog.MockSchemaAll(13, 3)
			schema.Extra.BlockMaxRows = 10
			schema.Extra.ObjectMaxBlocks = 3
			tae.BindSchema(schema)
			testutil.CreateRelation(t, tae.DB, "db", schema, true)

			sid := objectio.NewSegmentid()

			id1 := common.ID{BlockID: *objectio.NewBlockid(sid, 1, 0)}
			id2 := common.ID{BlockID: *objectio.NewBlockid(sid, 2, 0)}
			createdObjs := []*objectio.ObjectId{objectio.NewObjectidWithSegmentIDAndNum(sid, 2)}

			now := time.Now()
			page := model.NewTransferHashPage(&id1, now, false, tae.Runtime.LocalFs.Service, time.Second, 2*time.Second, createdObjs)
			ids := make([]types.Rowid, 10)
			transferMap := make(api.TransferMap)
			for i := 0; i < 10; i++ {
				transferMap[uint32(i)] = api.TransferDestPos{
					BlkIdx: 0,
					RowIdx: uint32(i),
				}
				rowID := *objectio.NewRowid(&id2.BlockID, uint32(i))
				ids[i] = rowID
			}
			page.Train(transferMap)
			tae.Runtime.TransferTable.AddPage(page)

			name := objectio.BuildObjectName(objectio.NewSegmentid(), 0)
			ioVector := fileservice.IOVector{
				FilePath: name.String(),
			}
			offset := int64(0)
			data := page.Marshal()
			ioEntry := fileservice.IOEntry{
				Offset: offset,
				Size:   int64(len(data)),
				Data:   data,
			}
			ioVector.Entries = append(ioVector.Entries, ioEntry)

			err := tae.Runtime.Fs.Service.Write(context.Background(), ioVector)
			if err != nil {
				return
			}

			path := model.Path{
				Name:   ioVector.FilePath,
				Offset: 0,
				Size:   int64(len(data)),
			}
			page.SetPath(path)

			time.Sleep(2 * time.Second)
			tae.Runtime.TransferTable.RunTTL()
			_, err = tae.Runtime.TransferTable.Pin(*page.ID())
			assert.True(t, errors.Is(err, moerr.GetOkExpectedEOB()))
		},
	)
}

func TestTryDeleteByDeltaloc1(t *testing.T) {
	defer testutils.AfterTest(t)()
	ctx := context.Background()

	opts := config.WithLongScanAndCKPOpts(nil)
	tae := testutil.NewTestEngine(ctx, ModuleName, t, opts)
	defer tae.Close()
	rows := 100
	schema := catalog.MockSchemaAll(2, 1)
	schema.Extra.BlockMaxRows = 10
	tae.BindSchema(schema)
	bat := catalog.MockBatch(schema, rows)
	defer bat.Close()
	tae.CreateRelAndAppend(bat, true)
	tae.CompactBlocks(true)

	// apply deleteloc fails on ablk
	txn, _ := tae.StartTxn(nil)
	v1 := bat.Vecs[schema.GetSingleSortKeyIdx()].Get(1)
	ok, err := tae.TryDeleteByDeltalocWithTxn([]any{v1}, txn)
	assert.NoError(t, err)
	assert.True(t, ok)
	tae.MergeBlocks(true)
	t.Log(tae.Catalog.SimplePPString(3))

	err = txn.Commit(ctx)
	assert.NoError(t, err)

	tae.CheckRowsByScan(rows-1, true)
	t.Log(tae.Catalog.SimplePPString(3))
}

func TestTryDeleteByDeltaloc2(t *testing.T) {
	defer testutils.AfterTest(t)()
	ctx := context.Background()

	opts := config.WithLongScanAndCKPOpts(nil)
	tae := testutil.NewTestEngine(ctx, ModuleName, t, opts)
	defer tae.Close()
	rows := 100
	schema := catalog.MockSchemaAll(2, 1)
	schema.Extra.BlockMaxRows = 10
	tae.BindSchema(schema)
	bat := catalog.MockBatch(schema, rows)
	defer bat.Close()
	tae.CreateRelAndAppend(bat, true)
	tae.CompactBlocks(true)

	// apply deleteloc fails on ablk
	txn, rel := tae.GetRelation()
	v1 := bat.Vecs[schema.GetSingleSortKeyIdx()].Get(1)
	filter := handle.NewEQFilter(v1)
	id, offset, err := rel.GetByFilter(ctx, filter)
	assert.NoError(t, err)
	rowID := types.NewRowIDWithObjectIDBlkNumAndRowID(*id.ObjectID(), id.BlockID.Sequence(), offset)
	pkVec := containers.MakeVector(schema.GetPrimaryKey().Type, common.DebugAllocator)
	pkVec.Append(v1, false)
	rowIDVec := containers.MakeVector(types.T_Rowid.ToType(), common.DebugAllocator)
	rowIDVec.Append(rowID, false)
	stats, err := testutil.MockCNDeleteInS3(
		tae.Runtime.Fs, rowIDVec, pkVec, schema, txn)
	assert.NoError(t, err)
	require.False(t, stats.IsZero())
	pkVec.Close()
	rowIDVec.Close()
	assert.Equal(t, int64(0), common.DebugAllocator.CurrNB())

	tae.MergeBlocks(true)
	t.Log(tae.Catalog.SimplePPString(3))

	ok, err := rel.AddPersistedTombstoneFile(id, stats)
	assert.NoError(t, err)
	assert.NoError(t, err)
	assert.True(t, ok)

	err = txn.Commit(ctx)
	assert.NoError(t, err)

	tae.CheckRowsByScan(rows-1, true)
	t.Log(tae.Catalog.SimplePPString(3))
}

func TestMergeBlocks4(t *testing.T) {
	ctx := context.Background()

	opts := config.WithLongScanAndCKPOpts(nil)
	tae := testutil.NewTestEngine(ctx, ModuleName, t, opts)
	defer tae.Close()
	schema := catalog.MockSchemaAll(1, 0)
	schema.Extra.BlockMaxRows = 8
	schema.Extra.ObjectMaxBlocks = 5
	tae.BindSchema(schema)
	bat := catalog.MockBatch(schema, 10)
	defer bat.Close()
	tae.CreateRelAndAppend(bat, true)
	tae.CompactBlocks(true)

	txn, rel := tae.GetRelation()
	obj := testutil.GetOneBlockMeta(rel)
	task, err := jobs.NewMergeObjectsTask(nil, txn, []*catalog.ObjectEntry{obj}, tae.Runtime, 0, false)
	assert.NoError(t, err)
	var wg sync.WaitGroup
	wg.Add(1)
	go func() {
		defer wg.Done()
		fault.Enable()
		defer fault.Disable()
		err := fault.AddFaultPoint(ctx, objectio.FJ_TransferSlow, ":::", "echo", 0, "mock flush timeout")
		assert.NoError(t, err)
		defer func() {
			err := fault.RemoveFaultPoint(ctx, objectio.FJ_TransferSlow)
			assert.NoError(t, err)
		}()
		tae.DeleteAll(true)
		tae.CompactBlocks(true)
		time.Sleep(time.Millisecond * 500)
		txn, rel := tae.GetRelation()
		obj := testutil.GetOneTombstoneMeta(rel)
		task, err := jobs.NewMergeObjectsTask(nil, txn, []*catalog.ObjectEntry{obj}, tae.Runtime, 0, true)
		assert.NoError(t, err)
		err = task.OnExec(context.Background())
		assert.NoError(t, err)
		assert.NoError(t, txn.Commit(context.Background()))
		t.Log(tae.Catalog.SimplePPString(3))
	}()
	err = task.OnExec(context.Background())
	assert.NoError(t, err)
	wg.Wait()

	assert.NoError(t, txn.Commit(context.Background()))
	tae.CheckRowsByScan(0, true)
}

func TestDedup3(t *testing.T) {
	ctx := context.Background()

	opts := config.WithLongScanAndCKPOpts(nil)
	tae := testutil.NewTestEngine(ctx, ModuleName, t, opts)
	defer tae.Close()
	schema := catalog.MockSchemaAll(1, 0)
	schema.Extra.BlockMaxRows = 8
	schema.Extra.ObjectMaxBlocks = 5
	tae.BindSchema(schema)
	bat := catalog.MockBatch(schema, 1)
	defer bat.Close()
	tae.CreateRelAndAppend(bat, true)
	tae.DeleteAll(true)

	txn, rel := tae.GetRelation()
	tombstone := testutil.GetOneTombstoneMeta(rel)
	tombstone.GetObjectData().FreezeAppend()
	assert.NoError(t, txn.Commit(ctx))

	t.Log(tae.Catalog.SimplePPString(3))

	txn, err := tae.StartTxn(nil)
	txn.SetDedupType(txnif.DedupPolicy_CheckIncremental)
	assert.NoError(t, err)
	err = tae.DoAppendWithTxn(bat, txn, false)
	assert.NoError(t, err)
	assert.NoError(t, txn.Commit(ctx))
}
func TestDedup4(t *testing.T) {
	ctx := context.Background()

	opts := config.WithLongScanAndCKPOpts(nil)
	tae := testutil.NewTestEngine(ctx, ModuleName, t, opts)
	defer tae.Close()
	schema := catalog.MockSchemaAll(1, 0)
	schema.Extra.BlockMaxRows = 1
	schema.Extra.ObjectMaxBlocks = 5
	tae.BindSchema(schema)
	bat := catalog.MockBatch(schema, 1)
	defer bat.Close()
	tae.CreateRelAndAppend(bat, true)
	tae.DeleteAll(true)
	tae.DoAppend(bat)

	t.Log(tae.Catalog.SimplePPString(3))
	txn, rel := tae.GetRelation()
	err := rel.Append(context.Background(), bat)
	assert.Error(t, err)
	assert.NoError(t, txn.Commit(context.Background()))
}

func TestDeleteWithObjectStats(t *testing.T) {
	defer testutils.AfterTest(t)()
	ctx := context.Background()

	opts := config.WithLongScanAndCKPOpts(nil)
	tae := testutil.NewTestEngine(ctx, ModuleName, t, opts)
	defer tae.Close()
	schema := catalog.MockSchemaAll(2, 1)
	schema.Extra.BlockMaxRows = 20
	tae.BindSchema(schema)
	bat := catalog.MockBatch(schema, 20)
	defer bat.Close()
	bats := bat.Split(10)
	tae.CreateRelAndAppend(bats[0], true)
	tae.CompactBlocks(true)
	for i := 1; i < 10; i++ {
		tae.DoAppend(bats[i])
		tae.CompactBlocks(true)
	}

	txn, err := tae.StartTxn(nil)
	assert.NoError(t, err)
	vals := make([]any, 0)
	for i := 0; i < 20; i += 2 {
		v := bat.Vecs[schema.GetSingleSortKeyIdx()].Get(i)
		vals = append(vals, v)
	}
	ok, err := tae.TryDeleteByDeltalocWithTxn(vals, txn)
	assert.NoError(t, err)
	assert.True(t, ok)
	{
		txn, rel := tae.GetRelation()
		iter := rel.MakeObjectIt(false)
		iter.Next()
		iter.Next()
		obj := iter.GetObject()
		metas := []*catalog.ObjectEntry{obj.GetMeta().(*catalog.ObjectEntry)}
		task, err := jobs.NewMergeObjectsTask(nil, txn, metas, tae.Runtime, 0, false)
		assert.NoError(t, err)
		err = task.OnExec(context.Background())
		assert.NoError(t, err)
		assert.NoError(t, txn.Commit(ctx))
	}
	assert.NoError(t, txn.Commit(ctx))

	tae.CheckRowsByScan(10, true)
}

func TestFillBlockTombstonesPersistedAobj(t *testing.T) {
	ctx := context.Background()

	opts := config.WithLongScanAndCKPOpts(nil)
	tae := testutil.NewTestEngine(ctx, ModuleName, t, opts)
	defer tae.Close()
	schema := catalog.MockSchemaAll(1, 0)
	schema.Extra.BlockMaxRows = 1
	schema.Extra.ObjectMaxBlocks = 5
	tae.BindSchema(schema)
	bat := catalog.MockBatch(schema, 1)
	defer bat.Close()
	tae.CreateRelAndAppend(bat, true)
	tae.DeleteAll(true)

	txn, rel := tae.GetRelation()
	atombstone := testutil.GetOneTombstoneMeta(rel)
	dataObj := testutil.GetOneBlockMeta(rel)
	assert.NoError(t, txn.Commit(ctx))
	tae.CompactBlocks(true)

	txn, _ = tae.GetRelation()
	deletes := &nulls.Nulls{}
	atombstone.GetObjectData().FillBlockTombstones(
		ctx,
		txn,
		types.NewBlockidWithObjectID(dataObj.ID(), 0),
		&deletes,
		0,
		common.DebugAllocator)
	assert.NoError(t, txn.Commit(ctx))
	assert.Equal(t, 1, deletes.Count())
	assert.Equal(t, int64(0), common.DebugAllocator.CurrNB())
}

func TestTransferS3Deletes(t *testing.T) {
	defer testutils.AfterTest(t)()
	ctx := context.Background()

	opts := config.WithLongScanAndCKPOpts(nil)
	tae := testutil.NewTestEngine(ctx, ModuleName, t, opts)
	defer tae.Close()
	rows := 10
	schema := catalog.MockSchemaAll(2, 1)
	schema.Extra.BlockMaxRows = 10
	tae.BindSchema(schema)
	bat := catalog.MockBatch(schema, rows)
	defer bat.Close()
	tae.CreateRelAndAppend(bat, true)

	// apply deleteloc fails on ablk
	txn, _ := tae.StartTxn(nil)
	v1 := bat.Vecs[schema.GetSingleSortKeyIdx()].Get(1)
	ok, err := tae.TryDeleteByDeltalocWithTxn([]any{v1}, txn)
	{
		tae.CompactBlocks(true)
	}
	assert.NoError(t, err)
	assert.True(t, ok)
	assert.NoError(t, txn.Commit(ctx))
	tae.CheckRowsByScan(9, true)
	t.Log(tae.Catalog.SimplePPString(3))
}
func TestStartStopTableMerge(t *testing.T) {
	db := testutil.InitTestDB(context.Background(), "MergeTest", t, nil)
	defer db.Close()

	scheduler := merge.NewScheduler(db.Runtime, nil)

	schema := catalog.MockSchema(2, 0)
	schema.Extra.BlockMaxRows = 1000
	schema.Extra.ObjectMaxBlocks = 2

	txn, _ := db.StartTxn(nil)
	database, _ := txn.CreateDatabase("db", "", "")
	rel, _ := database.CreateRelation(schema)
	require.NoError(t, txn.Commit(context.Background()))

	tbl := rel.GetMeta().(*catalog.TableEntry)
	require.NoError(t, scheduler.StopMerge(tbl, false))
	require.ErrorIs(t, scheduler.LoopProcessor.OnTable(tbl), moerr.GetOkStopCurrRecur())
	require.NoError(t, scheduler.StartMerge(tbl.GetID(), false))
	require.NoError(t, scheduler.LoopProcessor.OnTable(tbl))
	require.Error(t, scheduler.StartMerge(tbl.GetID(), false))

	require.NoError(t, scheduler.StopMerge(tbl, true))
	require.ErrorIs(t, scheduler.LoopProcessor.OnTable(tbl), moerr.GetOkStopCurrRecur())

	require.NoError(t, scheduler.StopMerge(tbl, true))
	require.ErrorIs(t, scheduler.LoopProcessor.OnTable(tbl), moerr.GetOkStopCurrRecur())

	require.Error(t, scheduler.StopMerge(tbl, false))
	require.ErrorIs(t, scheduler.LoopProcessor.OnTable(tbl), moerr.GetOkStopCurrRecur())

	require.NoError(t, scheduler.StartMerge(tbl.GetID(), true))
	require.ErrorIs(t, scheduler.LoopProcessor.OnTable(tbl), moerr.GetOkStopCurrRecur())

	require.NoError(t, scheduler.StartMerge(tbl.GetID(), true))
	require.NoError(t, scheduler.LoopProcessor.OnTable(tbl))
}

func TestDeleteByPhyAddrKeys(t *testing.T) {
	ctx := context.Background()

	opts := config.WithLongScanAndCKPOpts(nil)
	tae := testutil.NewTestEngine(ctx, ModuleName, t, opts)
	defer tae.Close()
	schema := catalog.MockSchemaAll(1, 0)
	schema.Extra.BlockMaxRows = 1
	schema.Extra.ObjectMaxBlocks = 5
	tae.BindSchema(schema)
	bat := catalog.MockBatch(schema, 1)
	defer bat.Close()
	tae.CreateRelAndAppend(bat, true)

	txn, db := tae.GetDB("db")
	rel, _ := db.GetRelationByName(schema.Name)
	db.DropRelationByName(schema.Name)
	obj := testutil.GetOneBlockMeta(rel)
	rowID := types.NewRowIDWithObjectIDBlkNumAndRowID(*obj.ID(), 0, 0)
	rowidVec := containers.MakeVector(types.T_Rowid.ToType(), common.DebugAllocator)
	rowidVec.Append(rowID, false)
	defer rowidVec.Close()
	err := rel.DeleteByPhyAddrKeys(rowidVec, bat.Vecs[0].CloneWindow(0, 1), handle.DT_Normal)
	assert.Error(t, err)
	assert.NoError(t, txn.Commit(ctx))
}

func TestRollbackMergeInQueue(t *testing.T) {
	ctx := context.Background()

	opts := config.WithLongScanAndCKPOpts(nil)
	tae := testutil.NewTestEngine(ctx, ModuleName, t, opts)
	defer tae.Close()
	schema := catalog.MockSchemaAll(1, 0)
	schema.Extra.BlockMaxRows = 20
	schema.Extra.ObjectMaxBlocks = 5
	tae.BindSchema(schema)
	bat := catalog.MockBatch(schema, 10)
	defer bat.Close()
	tae.CreateRelAndAppend(bat, true)
	tae.CompactBlocks(true)

	txn, rel := tae.GetRelation()
	obj := testutil.GetOneBlockMeta(rel)
	task, err := jobs.NewMergeObjectsTask(nil, txn, []*catalog.ObjectEntry{obj}, tae.Runtime, 0, false)
	assert.NoError(t, err)

	err = task.OnExec(context.Background())
	require.NoError(t, err)
	err = tae.DB.MergeScheduler.StopMerge(rel.GetMeta().(*catalog.TableEntry), false)
	require.NoError(t, err)
	require.Error(t, txn.Commit(ctx)) // rollback

	_, rel = tae.GetRelation()
	objH, err := rel.GetObject(obj.ID(), false)
	require.NoError(t, err)

	meta := objH.GetMeta().(*catalog.ObjectEntry)
	require.Equal(t, catalog.ObjectState_Create_ApplyCommit, meta.ObjectState)
	require.True(t, meta.DeletedAt.IsEmpty())
	require.Equal(t, 2, rel.GetMeta().(*catalog.TableEntry).ObjectCnt(false) /*Aobj(deleted), Nobj(rollbacked)*/)
}

func TestTransferInMerge(t *testing.T) {
	ctx := context.Background()

	opts := config.WithLongScanAndCKPOpts(nil)
	tae := testutil.NewTestEngine(ctx, ModuleName, t, opts)
	defer tae.Close()
	schema := catalog.MockSchemaAll(3, 2)
	schema.Extra.BlockMaxRows = 8192
	schema.Extra.ObjectMaxBlocks = 256
	tae.BindSchema(schema)
	bat := catalog.MockBatch(schema, 400000)
	defer bat.Close()
	tae.CreateRelAndAppend(bat, true)
	tae.CompactBlocks(true)

	txn, rel := tae.GetRelation()
	obj := testutil.GetOneBlockMeta(rel)
	task, err := jobs.NewMergeObjectsTask(nil, txn, []*catalog.ObjectEntry{obj}, tae.Runtime, 0, false)
	assert.NoError(t, err)
	err = task.OnExec(context.Background())
	{
		tae.DeleteAll(true)
	}
	assert.NoError(t, err)
	assert.NoError(t, txn.Commit(context.Background()))
}

func TestDeleteAndMerge(t *testing.T) {
	ctx := context.Background()

	opts := config.WithLongScanAndCKPOpts(nil)
	tae := testutil.NewTestEngine(ctx, ModuleName, t, opts)
	defer tae.Close()
	schema := catalog.MockSchemaAll(3, 2)
	schema.Extra.BlockMaxRows = 5
	schema.Extra.ObjectMaxBlocks = 256
	tae.BindSchema(schema)
	bat := catalog.MockBatch(schema, 10)
	defer bat.Close()
	tae.CreateRelAndAppend(bat, true)
	tae.CompactBlocks(true)

	txn, rel := tae.GetRelation()
	var objs []*catalog.ObjectEntry
	objIt := rel.MakeObjectIt(false)
	for objIt.Next() {
		obj := objIt.GetObject().GetMeta().(*catalog.ObjectEntry)
		if !obj.IsAppendable() {
			objs = append(objs, obj)
		}
	}
	task, err := jobs.NewMergeObjectsTask(nil, txn, objs, tae.Runtime, 0, false)
	assert.NoError(t, err)
	err = task.OnExec(context.Background())
	assert.NoError(t, err)
	var appendTxn txnif.AsyncTxn
	{
		tae.DeleteAll(true)
		appendTxn, err = tae.StartTxn(nil)
		assert.NoError(t, err)
	}
	assert.NoError(t, txn.Commit(context.Background()))
	tae.CompactBlocks(true)
	tae.DoAppendWithTxn(bat, appendTxn, false)

	assert.NoError(t, appendTxn.Commit(ctx))
	t.Log(tae.Catalog.SimplePPString(3))
}

func TestDeleteAndMerge2(t *testing.T) {
	ctx := context.Background()

	opts := config.WithLongScanAndCKPOpts(nil)
	tae := testutil.NewTestEngine(ctx, ModuleName, t, opts)
	defer tae.Close()
	schema := catalog.MockSchemaAll(3, 2)
	schema.Extra.BlockMaxRows = 5
	schema.Extra.ObjectMaxBlocks = 256
	tae.BindSchema(schema)
	bat := catalog.MockBatch(schema, 10)
	bats := bat.Split(10)
	defer bat.Close()
	tae.CreateRelAndAppend(bat, true)
	tae.CompactBlocks(true)

	txn, rel := tae.GetRelation()
	var objs []*catalog.ObjectEntry
	objIt := rel.MakeObjectIt(false)
	for objIt.Next() {
		obj := objIt.GetObject().GetMeta().(*catalog.ObjectEntry)
		if !obj.IsAppendable() {
			objs = append(objs, obj)
		}
	}
	task, err := jobs.NewMergeObjectsTask(nil, txn, objs, tae.Runtime, 0, false)
	assert.NoError(t, err)
	err = task.OnExec(context.Background())
	assert.NoError(t, err)
	var appendTxn txnif.AsyncTxn
	{
		deleteTxn, deleteRel := tae.GetRelation()
		v := bat.Vecs[schema.GetSingleSortKeyIdx()].Get(3)
		filter := handle.NewEQFilter(v)
		err := deleteRel.DeleteByFilter(context.Background(), filter)
		assert.NoError(t, err)
		err = deleteTxn.Commit(context.Background())
		assert.NoError(t, err)
		appendTxn, err = tae.StartTxn(nil)
		assert.NoError(t, err)
	}
	assert.NoError(t, txn.Commit(context.Background()))
	tae.CompactBlocks(true)
	tae.DoAppendWithTxn(bats[3], appendTxn, false)

	assert.NoError(t, appendTxn.Commit(ctx))
	t.Log(tae.Catalog.SimplePPString(3))
}

func TestTransferInMerge2(t *testing.T) {
	ctx := context.Background()

	opts := config.WithLongScanAndCKPOpts(nil)
	tae := testutil.NewTestEngine(ctx, ModuleName, t, opts)
	defer tae.Close()
	schema := catalog.MockSchemaAll(3, 2)
	schema.Extra.BlockMaxRows = 5
	schema.Extra.ObjectMaxBlocks = 256
	tae.BindSchema(schema)
	bat := catalog.MockBatch(schema, 10)
	defer bat.Close()
	tae.CreateRelAndAppend(bat, true)
	tae.CompactBlocks(true)

	txn, _ := tae.GetRelation()
	v1 := bat.Vecs[schema.GetSingleSortKeyIdx()].Get(1)
	ok, err := tae.TryDeleteByDeltalocWithTxn([]any{v1}, txn)
	assert.True(t, ok)
	assert.NoError(t, err)
	{
		tae.MergeBlocks(true)
		tae.MergeBlocks(true)
	}
	assert.NoError(t, txn.Commit(context.Background()))
	tae.CheckRowsByScan(9, true)
	t.Log(tae.Catalog.SimplePPString(3))
}

func TestMergeAndTransfer(t *testing.T) {
	/*
		append, flush
		merge1, merge2
		delete
	*/
	ctx := context.Background()

	opts := config.WithLongScanAndCKPOpts(nil)
	tae := testutil.NewTestEngine(ctx, ModuleName, t, opts)
	defer tae.Close()
	schema := catalog.MockSchemaAll(3, 2)
	schema.Extra.BlockMaxRows = 5
	schema.Extra.ObjectMaxBlocks = 256
	tae.BindSchema(schema)
	bat := catalog.MockBatch(schema, 10)
	defer bat.Close()
	tae.CreateRelAndAppend(bat, true)
	tae.CompactBlocks(true)
	tae.MergeBlocks(true)

	t.Log(tae.Catalog.SimplePPString(3))

	txn, rel := tae.GetRelation()
	id := testutil.GetOneBlockMeta(rel).AsCommonID()
	txn.Commit(ctx)

	txn, rel = tae.GetRelation()
	err := rel.RangeDelete(id, 0, 0, handle.DT_Normal)
	txn.SetFreezeFn(func(at txnif.AsyncTxn) error {
		err := at.GetStore().Freeze(ctx)
		assert.NoError(t, err)
		tae.MergeBlocks(true)
		tae.MergeBlocks(true)
		return nil
	})

	assert.NoError(t, err)
	assert.NoError(t, txn.Commit(ctx))
	t.Log(tae.Catalog.SimplePPString(3))

}

func TestS3TransferInMerge(t *testing.T) {
	/*
		merge start
		s3 delete enqueue
		merge exe end
		s3 delete commit
		merge commit
	*/
	ctx := context.Background()

	opts := config.WithLongScanAndCKPOpts(nil)
	tae := testutil.NewTestEngine(ctx, ModuleName, t, opts)
	defer tae.Close()
	schema := catalog.MockSchemaAll(3, 2)
	schema.Extra.BlockMaxRows = 5
	schema.Extra.ObjectMaxBlocks = 256
	tae.BindSchema(schema)
	bat := catalog.MockBatch(schema, 10)
	defer bat.Close()
	tae.CreateRelAndAppend(bat, true)
	tae.CompactBlocks(true)

	txn, rel := tae.GetRelation()
	var objs []*catalog.ObjectEntry
	objIt := rel.MakeObjectIt(false)
	for objIt.Next() {
		obj := objIt.GetObject().GetMeta().(*catalog.ObjectEntry)
		if !obj.IsAppendable() {
			objs = append(objs, obj)
		}
	}
	var wg sync.WaitGroup
	{
		deleteTxn, _ := tae.StartTxn(nil)
		v1 := bat.Vecs[schema.GetSingleSortKeyIdx()].Get(1)
		ok, err := tae.TryDeleteByDeltalocWithTxn([]any{v1}, deleteTxn)
		assert.True(t, ok)
		assert.NoError(t, err)
		deleteTxn.SetPrepareCommitFn(func(at txnif.AsyncTxn) error {
			wg.Add(1)
			go func() {
				defer wg.Done()
				task, err := jobs.NewMergeObjectsTask(nil, txn, objs, tae.Runtime, 0, false)
				assert.NoError(t, err)
				err = task.OnExec(context.Background())
				assert.NoError(t, err)
			}()
			time.Sleep(time.Millisecond * 100)
			return at.GetStore().PrepareCommit()
		})
		assert.NoError(t, deleteTxn.Commit(context.Background()))

	}
	wg.Wait()
	assert.NoError(t, txn.Commit(context.Background()))

	tae.CheckRowsByScan(9, true)
}

func TestDedup5(t *testing.T) {
	/*
		delete start
		insert start
		delete end
		aobj flush(no transfer)
		insert end
	*/
	ctx := context.Background()

	opts := config.WithLongScanAndCKPOpts(nil)
	tae := testutil.NewTestEngine(ctx, ModuleName, t, opts)
	defer tae.Close()
	schema := catalog.MockSchemaAll(3, 2)
	schema.Extra.BlockMaxRows = 5
	schema.Extra.ObjectMaxBlocks = 256
	tae.BindSchema(schema)
	bat := catalog.MockBatch(schema, 5)
	bats := bat.Split(5)
	defer bat.Close()
	tae.CreateRelAndAppend(bat, true)

	txn, rel := tae.GetRelation()
	insertTxn, _ := tae.StartTxn(nil)
	v := bat.Vecs[schema.GetSingleSortKeyIdx()].Get(0)
	filter := handle.NewEQFilter(v)
	err := rel.DeleteByFilter(context.Background(), filter)
	assert.NoError(t, err)
	err = txn.Commit(context.Background())
	assert.NoError(t, err)

	tae.CompactBlocks(true)

	err = tae.DoAppendWithTxn(bats[0], insertTxn, true)
	assert.Error(t, err)
	assert.NoError(t, insertTxn.Commit(ctx))
}

<<<<<<< HEAD
func TestReplayDebugLog(t *testing.T) {
	ctx := context.Background()

	opts := config.WithLongScanAndCKPOpts(nil)
	tae := testutil.NewTestEngine(ctx, ModuleName, t, opts)
	defer tae.Close()
	schema := catalog.MockSchemaAll(3, 2)
	schema.Extra.BlockMaxRows = 5
	schema.Extra.ObjectMaxBlocks = 256
	tae.BindSchema(schema)
	bat := catalog.MockBatch(schema, 5)
	tae.CreateRelAndAppend(bat, true)

	fault.Enable()
	defer fault.Disable()
	fault.AddFaultPoint(ctx, "replay debug log", ":::", "echo", 0, "debug")
	defer fault.RemoveFaultPoint(ctx, "replay debug log")

	tae.Restart(ctx)

=======
func Test_BasicTxnModeSwitch(t *testing.T) {
	ctx := context.Background()
	opts := config.WithLongScanAndCKPOpts(nil)
	tae := testutil.NewTestEngine(ctx, ModuleName, t, opts)
	defer tae.Close()

	assert.Equal(t, db.DBTxnMode_Write, tae.GetTxnMode())
	err := tae.SwitchTxnMode(ctx, 1, "todo")
	assert.NoError(t, err)
	assert.Equal(t, db.DBTxnMode_Replay, tae.GetTxnMode())
	assert.True(t, tae.TxnMgr.IsRelayMode())

	err = tae.SwitchTxnMode(ctx, 2, "todo")
	assert.NoError(t, err)
	assert.Equal(t, db.DBTxnMode_Write, tae.GetTxnMode())
	assert.True(t, tae.TxnMgr.IsWriteMode())
>>>>>>> 7cbfe0af
}<|MERGE_RESOLUTION|>--- conflicted
+++ resolved
@@ -10405,7 +10405,6 @@
 	assert.NoError(t, insertTxn.Commit(ctx))
 }
 
-<<<<<<< HEAD
 func TestReplayDebugLog(t *testing.T) {
 	ctx := context.Background()
 
@@ -10425,8 +10424,8 @@
 	defer fault.RemoveFaultPoint(ctx, "replay debug log")
 
 	tae.Restart(ctx)
-
-=======
+}
+
 func Test_BasicTxnModeSwitch(t *testing.T) {
 	ctx := context.Background()
 	opts := config.WithLongScanAndCKPOpts(nil)
@@ -10443,5 +10442,4 @@
 	assert.NoError(t, err)
 	assert.Equal(t, db.DBTxnMode_Write, tae.GetTxnMode())
 	assert.True(t, tae.TxnMgr.IsWriteMode())
->>>>>>> 7cbfe0af
 }