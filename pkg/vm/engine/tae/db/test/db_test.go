// Copyright 2021 Matrix Origin
//
// Licensed under the Apache License, Version 2.0 (the "License");
// you may not use this file except in compliance with the License.
// You may obtain a copy of the License at
//
//      http://www.apache.org/licenses/LICENSE-2.0
//
// Unless required by applicable law or agreed to in writing, software
// distributed under the License is distributed on an "AS IS" BASIS,
// WITHOUT WARRANTIES OR CONDITIONS OF ANY KIND, either express or implied.
// See the License for the specific language governing permissions and
// limitations under the License.

package test

import (
	"bytes"
	"context"
	"errors"
	"fmt"
	"math"
	"math/rand"
	"reflect"
	"sort"
	"strings"
	"sync"
	"sync/atomic"
	"testing"
	"time"

	pkgcatalog "github.com/matrixorigin/matrixone/pkg/catalog"
	"github.com/matrixorigin/matrixone/pkg/common/moerr"
	"github.com/matrixorigin/matrixone/pkg/common/mpool"
	"github.com/matrixorigin/matrixone/pkg/common/runtime"
	"github.com/matrixorigin/matrixone/pkg/container/batch"
	"github.com/matrixorigin/matrixone/pkg/container/nulls"
	"github.com/matrixorigin/matrixone/pkg/container/types"
	"github.com/matrixorigin/matrixone/pkg/container/vector"
	"github.com/matrixorigin/matrixone/pkg/fileservice"
	"github.com/matrixorigin/matrixone/pkg/logutil"
	"github.com/matrixorigin/matrixone/pkg/objectio"
	"github.com/matrixorigin/matrixone/pkg/objectio/ioutil"
	"github.com/matrixorigin/matrixone/pkg/pb/api"
	"github.com/matrixorigin/matrixone/pkg/pb/plan"
	"github.com/matrixorigin/matrixone/pkg/pb/timestamp"
	"github.com/matrixorigin/matrixone/pkg/txn/rpc"
	"github.com/matrixorigin/matrixone/pkg/util/fault"
	"github.com/matrixorigin/matrixone/pkg/vm/engine"
	"github.com/matrixorigin/matrixone/pkg/vm/engine/tae/blockio"
	"github.com/matrixorigin/matrixone/pkg/vm/engine/tae/catalog"
	"github.com/matrixorigin/matrixone/pkg/vm/engine/tae/common"
	"github.com/matrixorigin/matrixone/pkg/vm/engine/tae/containers"
	"github.com/matrixorigin/matrixone/pkg/vm/engine/tae/db"
	"github.com/matrixorigin/matrixone/pkg/vm/engine/tae/db/checkpoint"
	"github.com/matrixorigin/matrixone/pkg/vm/engine/tae/db/dbutils"
	"github.com/matrixorigin/matrixone/pkg/vm/engine/tae/db/gc/v3"
	"github.com/matrixorigin/matrixone/pkg/vm/engine/tae/db/merge"
	"github.com/matrixorigin/matrixone/pkg/vm/engine/tae/db/testutil"
	"github.com/matrixorigin/matrixone/pkg/vm/engine/tae/iface/handle"
	"github.com/matrixorigin/matrixone/pkg/vm/engine/tae/iface/txnif"
	"github.com/matrixorigin/matrixone/pkg/vm/engine/tae/logstore/store"
	"github.com/matrixorigin/matrixone/pkg/vm/engine/tae/logtail"
	"github.com/matrixorigin/matrixone/pkg/vm/engine/tae/model"
	"github.com/matrixorigin/matrixone/pkg/vm/engine/tae/options"
	"github.com/matrixorigin/matrixone/pkg/vm/engine/tae/tables"
	"github.com/matrixorigin/matrixone/pkg/vm/engine/tae/tables/jobs"
	"github.com/matrixorigin/matrixone/pkg/vm/engine/tae/tasks"
	ops "github.com/matrixorigin/matrixone/pkg/vm/engine/tae/tasks/worker"
	"github.com/matrixorigin/matrixone/pkg/vm/engine/tae/testutils"
	"github.com/matrixorigin/matrixone/pkg/vm/engine/tae/testutils/config"
	"github.com/matrixorigin/matrixone/pkg/vm/engine/tae/txn/txnbase"
	"github.com/matrixorigin/matrixone/pkg/vm/engine/tae/wal"
	"github.com/panjf2000/ants/v2"
	"github.com/stretchr/testify/assert"
	"github.com/stretchr/testify/require"
)

const (
	ModuleName                     = "TAEDB"
	smallCheckpointBlockRows       = 10
	smallCheckpointSize            = 1024
	defaultGlobalCheckpointTimeout = 10 * time.Second
)

func TestCancelableJob(t *testing.T) {
	defer testutils.AfterTest(t)()
	testutils.EnsureNoLeak(t)

	var v1 atomic.Int32
	jobName := "job"
	job := tasks.NewCancelableJob(
		jobName,
		func(ctx context.Context) {
			time.Sleep(time.Millisecond * 2)
			v1.Store(int32(10))
		},
		1,
	)
	assert.True(t, strings.Contains(job.Name(), jobName))
	job.Start()
	job.Stop()
	assert.Equal(t, int32(10), v1.Load())

	v1.Store(0)

	job = tasks.NewCancelableCronJob(
		jobName,
		time.Millisecond*1,
		func(ctx context.Context) {
			if v := v1.Add(1); v == 3 {
				panic("panic-test")
			}
		},
		true,
		1,
	)
	job.Start()

	testutils.WaitExpect(5000, func() bool {
		return v1.Load() > 5
	})
	assert.Truef(t, v1.Load() > 5, "v1=%d", v1.Load())
	job.Stop()

	jobs := tasks.NewCancelableJobs()

	err := jobs.AddJob(
		"job1",
		time.Millisecond*1,
		func(ctx context.Context) {
		},
		1,
	)
	assert.NoError(t, err)

	v1.Store(0)
	var v2 atomic.Int32
	err = jobs.AddJob(
		"job1",
		time.Millisecond*1,
		func(ctx context.Context) {
			if v := v1.Add(1); v == 3 {
				panic("panic-job1-test")
			}
		},
		1,
	)
	assert.Equal(t, tasks.DuplicateJobErr, err)
	err = jobs.AddJob(
		"job2",
		time.Millisecond*1,
		func(ctx context.Context) {
			if v := v2.Add(1); v == 3 {
				panic("panic-job2-test")
			}
		},
		1,
	)
	assert.NoError(t, err)
	assert.Equal(t, 2, jobs.JobCount())

	testutils.WaitExpect(5000, func() bool {
		return v1.Load() > 5 && v2.Load() > 5
	})

	jobs.Reset()
	assert.Equal(t, 0, jobs.JobCount())
	vv1, vv2 := v1.Load(), v2.Load()
	time.Sleep(time.Millisecond * 5)
	assert.Equal(t, vv1, v1.Load())
	assert.Equal(t, vv2, v2.Load())
}

func TestPrintVector(t *testing.T) {
	defer testutils.AfterTest(t)()
	testutils.EnsureNoLeak(t)

	mp, err := mpool.NewMPool("test", 0, mpool.NoFixed)
	assert.NoError(t, err)
	vec1 := vector.NewVec(types.T_uint32.ToType())
	defer vec1.Free(mp)
	for i := 0; i < 10; i++ {
		err = vector.AppendFixed[uint32](vec1, math.MaxUint32, false, mp)
		assert.NoError(t, err)
	}

	vec1.Reset(types.T_varchar.ToType())
	err = vector.AppendBytes(vec1, nil, true, mp)
	require.NoError(t, err)
	s := common.MoVectorToString(vec1, 10)
	t.Log(s)
}

func TestAppend1(t *testing.T) {
	defer testutils.AfterTest(t)()
	testutils.EnsureNoLeak(t)
	ctx := context.Background()

	tae := testutil.NewTestEngine(ctx, ModuleName, t, nil)
	defer tae.Close()
	schema := catalog.MockSchemaAll(14, 3)
	schema.Extra.BlockMaxRows = objectio.BlockMaxRows
	schema.Extra.ObjectMaxBlocks = uint32(options.DefaultBlocksPerObject)
	tae.BindSchema(schema)
	data := catalog.MockBatch(schema, int(schema.Extra.BlockMaxRows*2))
	defer data.Close()
	bats := data.Split(4)
	now := time.Now()
	tae.CreateRelAndAppend(bats[0], true)
	t.Log(time.Since(now))
	tae.CheckRowsByScan(bats[0].Length(), false)

	txn, rel := tae.GetRelation()
	err := rel.Append(context.Background(), bats[1])
	assert.NoError(t, err)
	// FIXME
	// testutil.CheckAllColRowsByScan(t, rel, bats[0].Length()+bats[1].Length(), false)
	err = rel.Append(context.Background(), bats[2])
	assert.NoError(t, err)
	assert.NoError(t, txn.Commit(context.Background()))
	tae.CheckRowsByScan(bats[0].Length()+bats[1].Length()+bats[2].Length(), false)
	t.Log(tae.Catalog.SimplePPString(common.PPL1))
}

func TestAppend2(t *testing.T) {
	defer testutils.AfterTest(t)()
	testutils.EnsureNoLeak(t)
	ctx := context.Background()

	opts := config.WithQuickScanAndCKPOpts(nil)
	db := testutil.NewTestEngine(ctx, ModuleName, t, opts)
	defer db.Close()

	// this task won't affect logic of TestAppend2, it just prints logs about dirty count
	// forest := logtail.NewDirtyCollector(db.LogtailMgr, opts.Clock, db.Catalog, new(catalog.LoopProcessor))
	// hb := ops.NewHeartBeaterWithFunc(5*time.Millisecond, func() {
	// 	forest.Run()
	// 	t.Log(forest.String())
	// }, nil)
	// hb.Start()
	// defer hb.Stop()

	schema := catalog.MockSchemaAll(13, 3)
	schema.Extra.BlockMaxRows = 10
	schema.Extra.ObjectMaxBlocks = 10
	testutil.CreateRelation(t, db.DB, "db", schema, true)

	totalRows := uint64(schema.Extra.BlockMaxRows * 30)
	bat := catalog.MockBatch(schema, int(totalRows))
	defer bat.Close()
	bats := bat.Split(100)

	var wg sync.WaitGroup
	pool, _ := ants.NewPool(80)
	defer pool.Release()

	start := time.Now()
	for _, data := range bats {
		wg.Add(1)
		err := pool.Submit(testutil.AppendClosure(t, data, schema.Name, db.DB, &wg))
		assert.Nil(t, err)
	}
	wg.Wait()
	t.Logf("Append %d rows takes: %s", totalRows, time.Since(start))
	{
		txn, rel := testutil.GetDefaultRelation(t, db.DB, schema.Name)
		testutil.CheckAllColRowsByScan(t, rel, int(totalRows), false)
		assert.NoError(t, txn.Commit(context.Background()))
	}
	t.Log(db.Catalog.SimplePPString(common.PPL1))

	now := time.Now()
	testutils.WaitExpect(20000, func() bool {
		return db.Runtime.Scheduler.GetPenddingLSNCnt() == 0
	})
	t.Log(time.Since(now))
	t.Logf("Checkpointed: %d", db.Runtime.Scheduler.GetCheckpointedLSN())
	t.Logf("GetPenddingLSNCnt: %d", db.Runtime.Scheduler.GetPenddingLSNCnt())
	assert.Equal(t, uint64(0), db.Runtime.Scheduler.GetPenddingLSNCnt())
	t.Log(db.Catalog.SimplePPString(common.PPL1))
	wg.Add(1)
	testutil.AppendFailClosure(t, bats[0], schema.Name, db.DB, &wg)()
	wg.Wait()
}

func TestTruncate1(t *testing.T) {
	defer testutils.AfterTest(t)()
	testutils.EnsureNoLeak(t)
	ctx := context.Background()

	opts := config.WithQuickScanAndCKPOpts(nil)
	db := testutil.NewTestEngine(ctx, ModuleName, t, opts)
	defer db.Close()

	schema := catalog.MockSchemaAll(1, -1)
	schema.Extra.BlockMaxRows = 10
	schema.Extra.ObjectMaxBlocks = 10
	db.BindSchema(schema)

	bat := catalog.MockBatch(schema, 1)
	defer bat.Close()

	db.CreateRelAndAppend(bat, true)

	now := time.Now()
	testutils.WaitExpect(20000, func() bool {
		return db.Runtime.Scheduler.GetPenddingLSNCnt() == 0
	})
	t.Log(time.Since(now))
	t.Logf("Checkpointed: %d", db.Runtime.Scheduler.GetCheckpointedLSN())
	t.Logf("GetPenddingLSNCnt: %d", db.Runtime.Scheduler.GetPenddingLSNCnt())
	assert.Equal(t, uint64(0), db.Runtime.Scheduler.GetPenddingLSNCnt())
	t.Log(db.Catalog.SimplePPString(common.PPL1))
	db.DoAppend(bat)

	now = time.Now()
	testutils.WaitExpect(20000, func() bool {
		return db.Runtime.Scheduler.GetPenddingLSNCnt() == 0
	})
	t.Log(time.Since(now))
	t.Logf("Checkpointed: %d", db.Runtime.Scheduler.GetCheckpointedLSN())
	t.Logf("GetPenddingLSNCnt: %d", db.Runtime.Scheduler.GetPenddingLSNCnt())
	assert.Equal(t, uint64(0), db.Runtime.Scheduler.GetPenddingLSNCnt())
	t.Log(db.Catalog.SimplePPString(common.PPL1))

	testutils.WaitExpect(20000, func() bool {
		return db.Wal.GetTruncated() >= 4
	})
	assert.GreaterOrEqual(t, db.Wal.GetTruncated(), uint64(4))
}
func TestAppend3(t *testing.T) {
	defer testutils.AfterTest(t)()
	testutils.EnsureNoLeak(t)
	ctx := context.Background()

	opts := config.WithQuickScanAndCKPOpts(nil)
	tae := testutil.InitTestDB(ctx, ModuleName, t, opts)
	defer tae.Close()
	schema := catalog.MockSchema(2, 0)
	schema.Extra.BlockMaxRows = 10
	schema.Extra.ObjectMaxBlocks = 2
	testutil.CreateRelation(t, tae, "db", schema, true)
	bat := catalog.MockBatch(schema, int(schema.Extra.BlockMaxRows))
	defer bat.Close()
	var wg sync.WaitGroup
	wg.Add(1)
	testutil.AppendClosure(t, bat, schema.Name, tae, &wg)()
	wg.Wait()
	testutils.WaitExpect(2000, func() bool {
		return tae.Runtime.Scheduler.GetPenddingLSNCnt() == 0
	})
	// t.Log(tae.Catalog.SimplePPString(common.PPL3))
	wg.Add(1)
	testutil.AppendFailClosure(t, bat, schema.Name, tae, &wg)()
	wg.Wait()
}

func TestAppend4(t *testing.T) {
	defer testutils.AfterTest(t)()
	testutils.EnsureNoLeak(t)
	ctx := context.Background()

	opts := config.WithLongScanAndCKPOpts(nil)
	tae := testutil.InitTestDB(ctx, ModuleName, t, opts)
	defer tae.Close()
	schema1 := catalog.MockSchemaAll(18, 14)
	schema2 := catalog.MockSchemaAll(18, 15)
	schema3 := catalog.MockSchemaAll(18, 16)
	schema4 := catalog.MockSchemaAll(18, 11)
	schema1.Extra.BlockMaxRows = 10
	schema2.Extra.BlockMaxRows = 10
	schema3.Extra.BlockMaxRows = 10
	schema4.Extra.BlockMaxRows = 10
	schema1.Extra.ObjectMaxBlocks = 2
	schema2.Extra.ObjectMaxBlocks = 2
	schema3.Extra.ObjectMaxBlocks = 2
	schema4.Extra.ObjectMaxBlocks = 2
	schemas := []*catalog.Schema{schema1, schema2, schema3, schema4}
	testutil.CreateDB(t, tae, testutil.DefaultTestDB)
	for _, schema := range schemas {
		bat := catalog.MockBatch(schema, int(schema.Extra.BlockMaxRows*3-1))
		defer bat.Close()
		bats := bat.Split(1)
		testutil.CreateRelation(t, tae, testutil.DefaultTestDB, schema, false)
		for i := range bats {
			txn, rel := testutil.GetDefaultRelation(t, tae, schema.Name)
			err := rel.Append(context.Background(), bats[i])
			assert.NoError(t, err)
			err = txn.Commit(context.Background())
			assert.NoError(t, err)
		}
		txn, rel := testutil.GetDefaultRelation(t, tae, schema.Name)
		testutil.CheckAllColRowsByScan(t, rel, bat.Length(), false)

		v := bat.Vecs[schema.GetSingleSortKeyIdx()].Get(3)
		filter := handle.NewEQFilter(v)
		err := rel.DeleteByFilter(context.Background(), filter)
		assert.NoError(t, err)
		err = txn.Commit(context.Background())
		assert.NoError(t, err)

		txn, rel = testutil.GetDefaultRelation(t, tae, schema.Name)
		testutil.CheckAllColRowsByScan(t, rel, bat.Length()-1, true)
		err = txn.Commit(context.Background())
		assert.NoError(t, err)
		testutil.CompactBlocks(t, 0, tae, testutil.DefaultTestDB, schema, false)
		txn, rel = testutil.GetDefaultRelation(t, tae, schema.Name)
		testutil.CheckAllColRowsByScan(t, rel, bat.Length()-1, false)
		err = txn.Commit(context.Background())
		assert.NoError(t, err)
	}
}

func testCRUD(t *testing.T, tae *db.DB, schema *catalog.Schema) {
	bat := catalog.MockBatch(schema, int(schema.Extra.BlockMaxRows*(uint32(schema.Extra.ObjectMaxBlocks)+1)-1))
	defer bat.Close()
	bats := bat.Split(4)

	var updateColIdx int
	if schema.GetSingleSortKeyIdx() >= 17 {
		updateColIdx = 0
	} else {
		updateColIdx = schema.GetSingleSortKeyIdx() + 1
	}

	testutil.CreateRelationAndAppend(t, 0, tae, testutil.DefaultTestDB, schema, bats[0], false)

	txn, rel := testutil.GetDefaultRelation(t, tae, schema.Name)
	err := rel.Append(context.Background(), bats[0])
	assert.True(t, moerr.IsMoErrCode(err, moerr.ErrDuplicateEntry))
	testutil.CheckAllColRowsByScan(t, rel, bats[0].Length(), false)
	v := bats[0].Vecs[schema.GetSingleSortKeyIdx()].Get(2)
	filter := handle.NewEQFilter(v)
	err = rel.DeleteByFilter(context.Background(), filter)
	assert.NoError(t, err)

	oldv := bats[0].Vecs[updateColIdx].Get(5)
	oldvIsNull := bats[0].Vecs[updateColIdx].IsNull(5)

	v = bats[0].Vecs[schema.GetSingleSortKeyIdx()].Get(5)
	ufilter := handle.NewEQFilter(v)
	{
		ot := reflect.ValueOf(&oldv).Elem()
		nv := reflect.ValueOf(int8(99))
		if nv.CanConvert(reflect.TypeOf(oldv)) {
			ot.Set(nv.Convert(reflect.TypeOf(oldv)))
		}
	}
	err = rel.UpdateByFilter(context.Background(), ufilter, uint16(updateColIdx), oldv, oldvIsNull)
	assert.NoError(t, err)

	testutil.CheckAllColRowsByScan(t, rel, bats[0].Length()-1, true)
	assert.NoError(t, txn.Commit(context.Background()))

	txn, rel = testutil.GetDefaultRelation(t, tae, schema.Name)
	testutil.CheckAllColRowsByScan(t, rel, bats[0].Length()-1, true)
	for _, b := range bats[1:] {
		err = rel.Append(context.Background(), b)
		assert.NoError(t, err)
	}
	testutil.CheckAllColRowsByScan(t, rel, bat.Length()-1, true)
	assert.NoError(t, txn.Commit(context.Background()))

	testutil.CompactBlocks(t, 0, tae, testutil.DefaultTestDB, schema, false)

	txn, rel = testutil.GetDefaultRelation(t, tae, schema.Name)
	testutil.CheckAllColRowsByScan(t, rel, bat.Length()-1, false)
	v = bats[0].Vecs[schema.GetSingleSortKeyIdx()].Get(3)
	filter = handle.NewEQFilter(v)
	err = rel.DeleteByFilter(context.Background(), filter)
	assert.NoError(t, err)
	testutil.CheckAllColRowsByScan(t, rel, bat.Length()-2, true)
	assert.NoError(t, txn.Commit(context.Background()))

	// After merging blocks, the logic of read data is modified
	//compactObjs(t, tae, schema)

	txn, rel = testutil.GetDefaultRelation(t, tae, schema.Name)
	//testutil.CheckAllColRowsByScan(t, rel, bat.Length()-2, false)
	testutil.CheckAllColRowsByScan(t, rel, bat.Length()-1, false)
	assert.NoError(t, txn.Commit(context.Background()))

	// t.Log(rel.GetMeta().(*catalog.TableEntry).PPString(common.PPL1, 0, ""))
	txn, err = tae.StartTxn(nil)
	assert.NoError(t, err)
	db, err := txn.GetDatabase(testutil.DefaultTestDB)
	assert.NoError(t, err)
	_, err = db.DropRelationByName(schema.Name)
	assert.NoError(t, err)
	assert.NoError(t, txn.Commit(context.Background()))
}

func TestCRUD(t *testing.T) {
	defer testutils.AfterTest(t)()
	testutils.EnsureNoLeak(t)
	ctx := context.Background()

	opts := config.WithLongScanAndCKPOpts(nil)
	tae := testutil.InitTestDB(ctx, ModuleName, t, opts)
	defer tae.Close()
	testutil.CreateDB(t, tae, testutil.DefaultTestDB)
	testutil.WithTestAllPKType(t, tae, testCRUD)
}

func TestTableHandle(t *testing.T) {
	defer testutils.AfterTest(t)()
	testutils.EnsureNoLeak(t)
	ctx := context.Background()

	db := testutil.InitTestDB(ctx, ModuleName, t, nil)
	defer db.Close()

	schema := catalog.MockSchema(2, 0)
	schema.Extra.BlockMaxRows = 1000
	schema.Extra.ObjectMaxBlocks = 2

	txn, _ := db.StartTxn(nil)
	database, _ := txn.CreateDatabase("db", "", "")
	rel, _ := database.CreateRelation(schema)

	tableMeta := rel.GetMeta().(*catalog.TableEntry)
	t.Log(tableMeta.String())
	table := tableMeta.GetTableData()

	handle := table.GetHandle(false)
	appender, err := handle.GetAppender()
	assert.Nil(t, appender)
	assert.True(t, moerr.IsMoErrCode(err, moerr.ErrAppendableObjectNotFound))
}

func TestCreateBlock(t *testing.T) {
	defer testutils.AfterTest(t)()
	testutils.EnsureNoLeak(t)
	ctx := context.Background()

	db := testutil.InitTestDB(ctx, ModuleName, t, nil)
	defer db.Close()

	txn, _ := db.StartTxn(nil)
	database, _ := txn.CreateDatabase("db", "", "")
	schema := catalog.MockSchemaAll(13, 12)
	rel, err := database.CreateRelation(schema)
	assert.Nil(t, err)
	_, err = rel.CreateObject(false)
	assert.Nil(t, err)

	t.Log(db.Catalog.SimplePPString(common.PPL1))
	assert.Nil(t, txn.Commit(context.Background()))
	t.Log(db.Catalog.SimplePPString(common.PPL1))
}

func TestNonAppendableBlock(t *testing.T) {
	defer testutils.AfterTest(t)()
	testutils.EnsureNoLeak(t)
	ctx := context.Background()

	db := testutil.InitTestDB(ctx, ModuleName, t, nil)
	defer db.Close()
	schema := catalog.MockSchemaAll(13, 1)
	schema.Extra.BlockMaxRows = 10
	schema.Extra.ObjectMaxBlocks = 2

	bat := catalog.MockBatch(schema, 8)
	defer bat.Close()

	testutil.CreateRelation(t, db, "db", schema, true)

	{
		txn, _ := db.StartTxn(nil)
		database, err := txn.GetDatabase("db")
		assert.Nil(t, err)
		rel, err := database.GetRelationByName(schema.Name)
		readSchema := rel.Schema(false)
		assert.Nil(t, err)
		obj, err := rel.CreateNonAppendableObject(false, nil)
		assert.Nil(t, err)
		dataBlk := obj.GetMeta().(*catalog.ObjectEntry).GetObjectData()
		name := objectio.BuildObjectNameWithObjectID(obj.GetID())
		writer, err := blockio.NewBlockWriterNew(dataBlk.GetFs().Service, name, 0, nil, false)
		assert.Nil(t, err)
		_, err = writer.WriteBatch(containers.ToCNBatch(bat))
		assert.Nil(t, err)
		_, _, err = writer.Sync(context.Background())
		assert.Nil(t, err)
		obj.UpdateStats(writer.Stats())
		v, _, err := dataBlk.GetValue(context.Background(), txn, readSchema, 0, 4, 2, false, common.DefaultAllocator)
		assert.Nil(t, err)
		expectVal := bat.Vecs[2].Get(4)
		assert.Equal(t, expectVal, v)

		var view *containers.Batch
		tbl := rel.GetMeta().(*catalog.TableEntry)
		blkID := objectio.NewBlockidWithObjectID(obj.GetID(), 0)
		err = tables.HybridScanByBlock(context.Background(), tbl, txn, &view, schema, []int{2}, blkID, common.DefaultAllocator)
		assert.Nil(t, err)
		assert.Nil(t, view.Deletes)
		assert.Equal(t, bat.Vecs[2].Length(), view.Length())
		view.Close()
		view = nil

		pkDef := schema.GetPrimaryKey()
		pkVec := containers.MakeVector(pkDef.Type, common.DefaultAllocator)
		val1, _, err := dataBlk.GetValue(ctx, txn, schema, 0, 1, pkDef.Idx, false, common.DefaultAllocator)
		assert.NoError(t, err)
		pkVec.Append(val1, false)
		val2, _, err := dataBlk.GetValue(ctx, txn, schema, 0, 2, pkDef.Idx, false, common.DefaultAllocator)
		assert.NoError(t, err)
		pkVec.Append(val2, false)
		err = rel.RangeDelete(obj.Fingerprint(), 1, 2, handle.DT_Normal)
		assert.Nil(t, err)

		err = tables.HybridScanByBlock(ctx, tbl, txn, &view, schema, []int{2}, blkID, common.DefaultAllocator)
		assert.Nil(t, err)
		assert.True(t, view.Deletes.Contains(1))
		assert.True(t, view.Deletes.Contains(2))
		assert.Equal(t, bat.Vecs[2].Length(), view.Length())
		view.Close()
		view = nil

		// _, err = dataBlk.Update(txn, 3, 2, int32(999))
		// assert.Nil(t, err)

		err = tables.HybridScanByBlock(ctx, tbl, txn, &view, schema, []int{2}, blkID, common.DefaultAllocator)
		assert.Nil(t, err)
		assert.True(t, view.Deletes.Contains(1))
		assert.True(t, view.Deletes.Contains(2))
		assert.Equal(t, bat.Vecs[2].Length(), view.Length())
		// v = view.Vecs[0].Get(3)
		// assert.Equal(t, int32(999), v)
		view.Close()

		assert.Nil(t, txn.Commit(context.Background()))
	}
}

func TestCreateObject(t *testing.T) {
	defer testutils.AfterTest(t)()
	testutils.EnsureNoLeak(t)
	ctx := context.Background()

	tae := testutil.InitTestDB(ctx, ModuleName, t, nil)
	defer tae.Close()
	schema := catalog.MockSchemaAll(1, 0)
	txn, _ := tae.StartTxn(nil)
	db, err := txn.CreateDatabase("db", "", "")
	assert.Nil(t, err)
	_, err = db.CreateRelation(schema)
	assert.Nil(t, err)
	assert.Nil(t, txn.Commit(context.Background()))

	bat := catalog.MockBatch(schema, 5)
	defer bat.Close()
	testutil.AppendClosure(t, bat, schema.Name, tae, nil)()

	txn, _ = tae.StartTxn(nil)
	db, _ = txn.GetDatabase("db")
	rel, _ := db.GetRelationByName(schema.Name)
	obj, err := rel.CreateNonAppendableObject(false, nil)
	assert.Nil(t, err)
	testutil.MockObjectStats(t, obj)
	assert.Nil(t, txn.Commit(context.Background()))

	objCnt := 0
	processor := new(catalog.LoopProcessor)
	processor.ObjectFn = func(Object *catalog.ObjectEntry) error {
		objCnt++
		return nil
	}
	err = tae.Catalog.RecurLoop(processor)
	assert.Nil(t, err)
	assert.Equal(t, 2, objCnt)
	t.Log(tae.Catalog.SimplePPString(common.PPL1))
}

func TestAddObjsWithMetaLoc(t *testing.T) {
	defer testutils.AfterTest(t)()
	testutils.EnsureNoLeak(t)
	ctx := context.Background()

	opts := config.WithLongScanAndCKPOpts(nil)
	db := testutil.InitTestDB(ctx, ModuleName, t, opts)
	defer db.Close()

	worker := ops.NewOpWorker(context.Background(), "xx")
	worker.Start()
	defer worker.Stop()
	schema := catalog.MockSchemaAll(13, 2)
	schema.Name = "tb-0"
	schema.Extra.BlockMaxRows = 20
	schema.Extra.ObjectMaxBlocks = 2
	bat := catalog.MockBatch(schema, int(schema.Extra.BlockMaxRows*4))
	defer bat.Close()
	bats := bat.Split(4)
	{
		txn, _, rel := testutil.CreateRelationNoCommit(t, db, "db", schema, true)
		err := rel.Append(context.Background(), bats[0])
		assert.NoError(t, err)
		err = rel.Append(context.Background(), bats[1])
		assert.NoError(t, err)
		assert.Nil(t, txn.Commit(context.Background()))
	}
	//compact blocks
	var newBlockFp1 *common.ID
	var stats1 objectio.ObjectStats
	var newBlockFp2 *common.ID
	var stats2 objectio.ObjectStats
	var metaLoc1 objectio.Location
	{
		txn, rel := testutil.GetRelation(t, 0, db, "db", schema.Name)
		it := rel.MakeObjectIt(false)
		it.Next()
		blkMeta1 := it.GetObject().GetMeta().(*catalog.ObjectEntry)
		it.Next()
		blkMeta2 := it.GetObject().GetMeta().(*catalog.ObjectEntry)
		it.Close()

		task1, err := jobs.NewFlushTableTailTask(tasks.WaitableCtx, txn, []*catalog.ObjectEntry{blkMeta1, blkMeta2}, nil, db.Runtime)
		assert.NoError(t, err)
		worker.SendOp(task1)
		err = task1.WaitDone(context.Background())
		assert.NoError(t, err)
		newBlockFp1 = task1.GetCreatedObjects().Fingerprint()
		stats1 = *task1.GetCreatedObjects().GetMeta().(*catalog.ObjectEntry).GetLatestNode().GetObjectStats()
		metaLoc1 = task1.GetCreatedObjects().GetMeta().(*catalog.ObjectEntry).GetLocation()
		metaLoc1.SetID(0)
		metaLoc1.SetRows(schema.Extra.BlockMaxRows)
		newBlockFp2 = task1.GetCreatedObjects().Fingerprint()
		newBlockFp2.SetBlockOffset(1)
		stats2 = *task1.GetCreatedObjects().GetMeta().(*catalog.ObjectEntry).GetLatestNode().GetObjectStats()
		assert.Nil(t, txn.Commit(context.Background()))
	}
	//read new non-appendable block data and check
	{
		txn, rel := testutil.GetRelation(t, 0, db, "db", schema.Name)
		assert.True(t, newBlockFp2.ObjectID().EQ(newBlockFp1.ObjectID()))
		obj, err := rel.GetObject(newBlockFp1.ObjectID(), false)
		assert.Nil(t, err)
		var view *containers.Batch
		err = obj.Scan(ctx, &view, 0, []int{2}, common.DefaultAllocator)
		assert.NoError(t, err)
		assert.True(t, view.Vecs[0].Equals(bats[0].Vecs[2]))
		view.Close()
		view = nil

		err = obj.Scan(ctx, &view, 1, []int{2}, common.DefaultAllocator)
		assert.NoError(t, err)
		assert.True(t, view.Vecs[0].Equals(bats[1].Vecs[2]))
		view.Close()
		assert.Nil(t, txn.Commit(context.Background()))
	}

	{

		schema = catalog.MockSchemaAll(13, 2)
		schema.Name = "tb-1"
		schema.Extra.BlockMaxRows = 20
		schema.Extra.ObjectMaxBlocks = 2
		txn, _, rel := testutil.CreateRelationNoCommit(t, db, "db", schema, false)
		txn.SetDedupType(txnif.DedupPolicy_SkipWorkspace)
		vec1 := containers.MakeVector(types.T_varchar.ToType(), common.DefaultAllocator)
		vec1.Append(stats1[:], false)
		defer vec1.Close()
		err := rel.AddDataFiles(context.Background(), vec1)
		assert.Nil(t, err)
		err = rel.Append(context.Background(), bats[0])
		assert.Nil(t, err)

		vec2 := containers.MakeVector(types.T_varchar.ToType(), common.DefaultAllocator)
		vec2.Append(stats2[:], false)
		defer vec1.Close()
		err = rel.AddDataFiles(context.Background(), vec2)
		assert.Nil(t, err)
		err = rel.Append(context.Background(), bats[1])
		assert.Nil(t, err)
		//err = rel.RangeDeleteLocal(start, end)
		//assert.Nil(t, err)
		//assert.True(t, rel.IsLocalDeleted(start, end))
		err = txn.Commit(context.Background())
		assert.Nil(t, err)

		//"tb-1" table now has one committed non-appendable Object which contains
		//two non-appendable block, and one committed appendable Object which contains two appendable block.

		//do deduplication check against sanpshot data.
		txn, rel = testutil.GetRelation(t, 0, db, "db", schema.Name)
		txn.SetDedupType(txnif.DedupPolicy_SkipWorkspace)
		err = rel.Append(context.Background(), bats[0])
		assert.NotNil(t, err)
		err = rel.Append(context.Background(), bats[1])
		assert.NotNil(t, err)

		vec3 := containers.MakeVector(types.T_varchar.ToType(), common.DefaultAllocator)
		vec3.Append(stats1[:], false)
		vec3.Append(stats2[:], false)
		defer vec1.Close()
		err = rel.AddDataFiles(context.Background(), vec3)
		assert.NotNil(t, err)

		//check blk count.
		t.Log(db.Catalog.SimplePPString(3))
		cntOfAblk := 0
		cntOfblk := 0
		testutil.ForEachObject(t, rel, func(blk handle.Object) (err error) {
			var view *containers.Batch
			if blk.IsAppendable() {
				err := blk.Scan(ctx, &view, 0, []int{3}, common.DefaultAllocator)
				assert.NoError(t, err)
				view.Close()
				cntOfAblk += blk.BlkCnt()
				return nil
			}
			metaLoc := blk.GetMeta().(*catalog.ObjectEntry).GetLocation()
			metaLoc.SetID(0)
			metaLoc.SetRows(schema.Extra.BlockMaxRows)
			assert.True(t, !metaLoc.IsEmpty())
			if bytes.Equal(metaLoc, metaLoc1) {
				err := blk.Scan(ctx, &view, 0, []int{2}, common.DefaultAllocator)
				assert.NoError(t, err)
				assert.True(t, view.Vecs[0].Equals(bats[0].Vecs[2]))
				view.Close()
			} else {
				err := blk.Scan(ctx, &view, 1, []int{3}, common.DefaultAllocator)
				assert.NoError(t, err)
				assert.True(t, view.Vecs[0].Equals(bats[1].Vecs[3]))
				view.Close()

			}
			cntOfblk += blk.BlkCnt()
			return
		})
		assert.Equal(t, 2, cntOfblk)
		assert.Equal(t, 2, cntOfAblk)
		assert.Nil(t, txn.Commit(context.Background()))

		//check count of committed Objects.
		cntOfAobj := 0
		cntOfobj := 0
		txn, rel = testutil.GetRelation(t, 0, db, "db", schema.Name)
		testutil.ForEachObject(t, rel, func(obj handle.Object) (err error) {
			if obj.IsAppendable() {
				cntOfAobj++
				return
			}
			cntOfobj++
			return
		})
		assert.True(t, cntOfobj == 1)
		assert.True(t, cntOfAobj == 2)
		assert.Nil(t, txn.Commit(context.Background()))
	}
}

func TestCompactMemAlter(t *testing.T) {
	defer testutils.AfterTest(t)()
	testutils.EnsureNoLeak(t)
	ctx := context.Background()

	opts := config.WithLongScanAndCKPOpts(nil)
	db := testutil.InitTestDB(ctx, ModuleName, t, opts)
	defer db.Close()

	worker := ops.NewOpWorker(context.Background(), "xx")
	worker.Start()
	defer worker.Stop()
	schema := catalog.MockSchemaAll(5, 2)
	schema.Extra.BlockMaxRows = 20
	schema.Extra.ObjectMaxBlocks = 2
	bat := catalog.MockBatch(schema, int(schema.Extra.BlockMaxRows))
	defer bat.Close()
	testutil.CreateRelationAndAppend(t, 0, db, "db", schema, bat, true)

	// Alter: add a column to the last
	{
		txn, rel := testutil.GetDefaultRelation(t, db, schema.Name)
		err := rel.AlterTable(context.TODO(), api.NewAddColumnReq(0, 0, "xyz", types.NewProtoType(types.T_char), 5))
		assert.NoError(t, err)
		assert.Nil(t, txn.Commit(context.Background()))
	}
	var newBlockFp *common.ID
	{
		txn, rel := testutil.GetDefaultRelation(t, db, schema.Name)
		blkMeta := testutil.GetOneBlockMeta(rel)
		// ablk-0 & nablk-1
		task, err := jobs.NewFlushTableTailTask(tasks.WaitableCtx, txn, []*catalog.ObjectEntry{blkMeta}, nil, db.Runtime)
		assert.NoError(t, err)
		worker.SendOp(task)
		err = task.WaitDone(ctx)
		assert.NoError(t, err)
		assert.NoError(t, txn.Commit(context.Background()))
		newBlockFp = task.GetCreatedObjects().Fingerprint()
	}
	{
		txn, rel := testutil.GetDefaultRelation(t, db, schema.Name)
		obj, err := rel.GetObject(newBlockFp.ObjectID(), false)
		assert.Nil(t, err)
		for i := 0; i <= 5; i++ {
			var view *containers.Batch
			err := obj.Scan(ctx, &view, 0, []int{i}, common.DefaultAllocator)
			assert.NoError(t, err)
			if i < 5 {
				assert.Equal(t, bat.Vecs[i].GetType().Oid, view.Vecs[0].GetType().Oid)
			} else {
				assert.Equal(t, types.T_char.ToType().Oid, view.Vecs[0].GetType().Oid)
			}
			if i == 3 {
				assert.True(t, view.Vecs[0].Equals(bat.Vecs[3]))
			}
			view.Close()
		}
		assert.NoError(t, txn.Commit(context.Background()))
	}
}

func TestFlushTableMergeOrder(t *testing.T) {
	defer testutils.AfterTest(t)()
	testutils.EnsureNoLeak(t)
	ctx := context.Background()

	opts := config.WithLongScanAndCKPOpts(nil)
	tae := testutil.NewTestEngine(ctx, ModuleName, t, opts)
	defer tae.Close()

	worker := ops.NewOpWorker(context.Background(), "xx")
	worker.Start()
	defer worker.Stop()

	schema := catalog.NewEmptySchema("test")
	schema.AppendCol("aa", types.T_int64.ToType())
	schema.AppendCol("bb", types.T_int32.ToType())
	schema.AppendFakePKCol()
	schema.Extra.BlockMaxRows = 78
	schema.Extra.ObjectMaxBlocks = 256
	assert.NoError(t, schema.Finalize(false))
	tae.BindSchema(schema)

	// new bacth for aa and bb vector, and fill aa and bb with some random values
	bat := containers.NewBatch()
	bat.AddVector("aa", containers.NewVector(types.T_int64.ToType()))
	bat.AddVector("bb", containers.NewVector(types.T_int32.ToType()))

	dedup := make(map[int32]bool)

	rows := 500

	for i := 0; i < rows; i++ {
		bb := int32(rand.Intn(100000))
		if _, ok := dedup[bb]; ok {
			continue
		} else {
			dedup[bb] = true
		}
		aa := int64(20000000 + bb)
		bat.Vecs[0].Append(aa, false)
		bat.Vecs[1].Append(bb, false)
	}

	defer bat.Close()
	testutil.CreateRelationAndAppend(t, 0, tae.DB, "db", schema, bat, true)

	{
		txn, rel := testutil.GetDefaultRelation(t, tae.DB, schema.Name)
		it := rel.MakeObjectIt(false)
		for it.Next() {
			blk := it.GetObject()
			id := blk.Fingerprint()
			for i := 0; i < blk.BlkCnt(); i++ {
				id.SetBlockOffset(uint16(i))
				rel.RangeDelete(id, 0, 0, handle.DT_Normal)
				rel.RangeDelete(id, 3, 3, handle.DT_Normal)

			}
		}
		it.Close()
		assert.NoError(t, txn.Commit(context.Background()))
	}

	txn, rel := testutil.GetDefaultRelation(t, tae.DB, schema.Name)
	blkMetas := testutil.GetAllBlockMetas(rel, false)
	tombstoneMetas := testutil.GetAllBlockMetas(rel, true)
	task, err := jobs.NewFlushTableTailTask(tasks.WaitableCtx, txn, blkMetas, tombstoneMetas, tae.DB.Runtime)
	assert.NoError(t, err)
	worker.SendOp(task)
	err = task.WaitDone(ctx)
	assert.NoError(t, err)
	assert.NoError(t, txn.Commit(context.Background()))
}

func TestFlushTableMergeOrderPK(t *testing.T) {
	defer testutils.AfterTest(t)()
	testutils.EnsureNoLeak(t)
	ctx := context.Background()

	opts := config.WithLongScanAndCKPOpts(nil)
	tae := testutil.NewTestEngine(ctx, ModuleName, t, opts)
	defer tae.Close()

	worker := ops.NewOpWorker(context.Background(), "xx")
	worker.Start()
	defer worker.Stop()

	schema := catalog.NewEmptySchema("test")
	schema.AppendPKCol("aa", types.T_int64.ToType(), 0)
	schema.AppendCol("bb", types.T_int32.ToType())
	schema.Extra.BlockMaxRows = 78
	schema.Extra.ObjectMaxBlocks = 256
	assert.NoError(t, schema.Finalize(false))
	tae.BindSchema(schema)

	// new bacth for aa and bb vector, and fill aa and bb with some random values
	bat := containers.NewBatch()
	bat.AddVector("aa", containers.NewVector(types.T_int64.ToType()))
	bat.AddVector("bb", containers.NewVector(types.T_int32.ToType()))

	dedup := make(map[int32]bool)

	target := 500
	rows := 0

	for i := 0; i < target; i++ {
		bb := int32(rand.Intn(100000))
		if _, ok := dedup[bb]; ok {
			continue
		} else {
			dedup[bb] = true
		}
		rows++
		aa := int64(20000000 + bb)
		bat.Vecs[0].Append(aa, false)
		bat.Vecs[1].Append(bb, false)
	}

	defer bat.Close()
	testutil.CreateRelationAndAppend(t, 0, tae.DB, "db", schema, bat, true)

	deleted := 0
	{
		txn, rel := testutil.GetDefaultRelation(t, tae.DB, schema.Name)
		for x := range dedup {
			err := rel.DeleteByFilter(context.Background(), handle.NewEQFilter(int64(x+20000000)))
			assert.NoError(t, err)
			deleted++
			if deleted > rows/2 {
				break
			}
		}
		assert.NoError(t, txn.Commit(context.Background()))
	}

	txn, rel := testutil.GetDefaultRelation(t, tae.DB, schema.Name)
	blkMetas := testutil.GetAllBlockMetas(rel, false)
	tombstoneMetas := testutil.GetAllBlockMetas(rel, true)
	task, err := jobs.NewFlushTableTailTask(tasks.WaitableCtx, txn, blkMetas, tombstoneMetas, tae.DB.Runtime)
	assert.NoError(t, err)
	worker.SendOp(task)
	err = task.WaitDone(ctx)
	assert.NoError(t, err)
	assert.NoError(t, txn.Commit(context.Background()))

	tae.Restart(ctx)
	tae.CheckRowsByScan(rows-deleted, true)
}

func TestFlushTableNoPk(t *testing.T) {
	defer testutils.AfterTest(t)()
	testutils.EnsureNoLeak(t)
	ctx := context.Background()

	opts := config.WithLongScanAndCKPOpts(nil)
	// db := initDB(ctx, t, opts)
	tae := testutil.NewTestEngine(ctx, ModuleName, t, opts)
	defer tae.Close()

	worker := ops.NewOpWorker(context.Background(), "xx")
	worker.Start()
	defer worker.Stop()
	schema := catalog.MockSchemaAll(13, -1)
	schema.Name = "table"
	schema.Extra.BlockMaxRows = 20
	schema.Extra.ObjectMaxBlocks = 10
	tae.BindSchema(schema)
	bat := catalog.MockBatch(schema, 2*(int(schema.Extra.BlockMaxRows)*2+int(schema.Extra.BlockMaxRows/2)))
	defer bat.Close()
	testutil.CreateRelationAndAppend(t, 0, tae.DB, "db", schema, bat, true)

	txn, rel := testutil.GetDefaultRelation(t, tae.DB, schema.Name)
	blkMetas := testutil.GetAllBlockMetas(rel, false)
	tombstoneMetas := testutil.GetAllBlockMetas(rel, true)
	task, err := jobs.NewFlushTableTailTask(tasks.WaitableCtx, txn, blkMetas, tombstoneMetas, tae.DB.Runtime)
	assert.NoError(t, err)
	worker.SendOp(task)
	err = task.WaitDone(ctx)
	assert.NoError(t, err)
	assert.NoError(t, txn.Commit(context.Background()))

	tae.Restart(ctx)
	tae.CheckRowsByScan(100, true)
}

func TestFlushTableDroppedEntry(t *testing.T) {
	defer testutils.AfterTest(t)()
	testutils.EnsureNoLeak(t)
	ctx := context.Background()

	opts := config.WithLongScanAndCKPOpts(nil)
	// db := initDB(ctx, t, opts)
	tae := testutil.NewTestEngine(ctx, ModuleName, t, opts)
	defer tae.Close()

	worker := ops.NewOpWorker(context.Background(), "xx")
	worker.Start()
	defer worker.Stop()
	schema := catalog.MockSchemaAll(3, 1)
	schema.Name = "table"
	tae.BindSchema(schema)
	bat := catalog.MockBatch(schema, 50)
	defer bat.Close()
	testutil.CreateRelationAndAppend(t, 0, tae.DB, "db", schema, bat, true)

	var did, tid uint64
	{
		txn, rel := testutil.GetDefaultRelation(t, tae.DB, schema.Name)
		dbH, _ := rel.GetDB()
		did, tid = dbH.GetID(), rel.ID()
		rel.DeleteByFilter(ctx, handle.NewEQFilter(bat.Vecs[1].Get(1)))
		require.NoError(t, txn.Commit(ctx))
	}

	var blkMetas, tombstoneMetas []*catalog.ObjectEntry

	{ // flush all
		txn, rel := testutil.GetDefaultRelation(t, tae.DB, schema.Name)
		blkMetas = testutil.GetAllBlockMetas(rel, false)
		tombstoneMetas = testutil.GetAllBlockMetas(rel, true)
		task, err := jobs.NewFlushTableTailTask(tasks.WaitableCtx, txn, blkMetas, tombstoneMetas, tae.DB.Runtime)
		assert.NoError(t, err)
		worker.SendOp(task)
		err = task.WaitDone(ctx)
		assert.NoError(t, err)
		assert.NoError(t, txn.Commit(context.Background()))

		testutils.WaitExpect(10000, func() bool {
			d, _ := tae.Catalog.GetDatabaseByID(did)
			r, _ := d.GetTableEntryByID(tid)
			o, _ := r.GetObjectByID(blkMetas[0].ID(), false)
			return o.HasDropCommitted()
		})
	}

	{ // flush again, skip dropped
		d, _ := tae.Catalog.GetDatabaseByID(did)
		r, _ := d.GetTableEntryByID(tid)
		blkMetas[0], _ = r.GetObjectByID(blkMetas[0].ID(), false)
		tombstoneMetas[0], _ = r.GetObjectByID(tombstoneMetas[0].ID(), true)
		txn, _ := testutil.GetDefaultRelation(t, tae.DB, schema.Name)
		task, err := jobs.NewFlushTableTailTask(tasks.WaitableCtx, txn, blkMetas, tombstoneMetas, tae.DB.Runtime)
		assert.NoError(t, err)
		worker.SendOp(task)
		err = task.WaitDone(ctx)
		assert.NoError(t, err)
		assert.NoError(t, txn.Commit(context.Background()))
	}

	tae.CheckRowsByScan(49, true)
}

func TestFlushTableErrorHandle(t *testing.T) {
	ctx := context.WithValue(context.Background(), jobs.TestFlushBailoutPos1{}, "bail")

	opts := config.WithLongScanAndCKPOpts(nil)
	opts.Ctx = ctx

	tae := testutil.NewTestEngine(context.Background(), ModuleName, t, opts)
	defer tae.Close()

	worker := ops.NewOpWorker(ctx, "xx")
	worker.Start()
	defer worker.Stop()
	schema := catalog.MockSchemaAll(13, 2)
	schema.Name = "table"
	schema.Extra.BlockMaxRows = 20
	schema.Extra.ObjectMaxBlocks = 10
	bat := catalog.MockBatch(schema, (int(schema.Extra.BlockMaxRows)*2 + int(schema.Extra.BlockMaxRows/2)))

	txn, _ := tae.StartTxn(nil)
	txn.CreateDatabase("db", "", "")
	txn.Commit(ctx)

	createAndInsert := func() {
		testutil.CreateRelationAndAppend(t, 0, tae.DB, "db", schema, bat, false)
	}

	droptable := func() {
		txn, _ := tae.StartTxn(nil)
		d, _ := txn.GetDatabase("db")
		d.DropRelationByName(schema.Name)
		txn.Commit(ctx)
	}

	flushTable := func() {
		txn, rel := testutil.GetDefaultRelation(t, tae.DB, schema.Name)
		blkMetas := testutil.GetAllBlockMetas(rel, false)
		tombstoneMetas := testutil.GetAllBlockMetas(rel, true)
		task, err := jobs.NewFlushTableTailTask(tasks.WaitableCtx, txn, blkMetas, tombstoneMetas, tae.Runtime)
		assert.NoError(t, err)
		worker.SendOp(task)
		err = task.WaitDone(ctx)
		assert.Error(t, err)
		assert.NoError(t, txn.Rollback(context.Background()))
	}
	for i := 0; i < 20; i++ {
		createAndInsert()
		flushTable()
		droptable()
	}
}

func TestFlushTableErrorHandle2(t *testing.T) {
	ctx := context.WithValue(context.Background(), jobs.TestFlushBailoutPos2{}, "bail")

	opts := config.WithLongScanAndCKPOpts(nil)
	opts.Ctx = ctx

	tae := testutil.NewTestEngine(context.Background(), ModuleName, t, opts)
	defer tae.Close()

	worker := ops.NewOpWorker(ctx, "xx")
	worker.Start()
	defer worker.Stop()
	goodworker := ops.NewOpWorker(context.Background(), "goodworker")
	goodworker.Start()
	defer goodworker.Stop()
	schema := catalog.MockSchemaAll(13, 2)
	schema.Name = "table"
	schema.Extra.BlockMaxRows = 20
	bats := catalog.MockBatch(schema, (int(schema.Extra.BlockMaxRows)*2 + int(schema.Extra.BlockMaxRows/2))).Split(2)
	bat1, bat2 := bats[0], bats[1]
	defer bat1.Close()
	defer bat2.Close()
	flushTable := func(worker *ops.OpWorker) {
		txn, rel := testutil.GetDefaultRelation(t, tae.DB, schema.Name)
		blkMetas := testutil.GetAllAppendableMetas(rel, false)
		tombstoneMetas := testutil.GetAllAppendableMetas(rel, true)
		task, err := jobs.NewFlushTableTailTask(tasks.WaitableCtx, txn, blkMetas, tombstoneMetas, tae.Runtime)
		assert.NoError(t, err)
		worker.SendOp(task)
		err = task.WaitDone(ctx)
		if err != nil {
			t.Logf("flush task outter wait %v", err)
		}
		assert.NoError(t, txn.Commit(context.Background()))
	}
	testutil.CreateRelationAndAppend(t, 0, tae.DB, "db", schema, bat1, true)
	flushTable(goodworker)

	{
		txn, rel := testutil.GetDefaultRelation(t, tae.DB, schema.Name)
		assert.NoError(t, rel.DeleteByFilter(context.Background(), handle.NewEQFilter(bat1.Vecs[2].Get(1))))
		assert.NoError(t, rel.Append(ctx, bat2))
		assert.NoError(t, txn.Commit(context.Background()))
	}

	flushTable(worker)
	t.Log(tae.Catalog.SimplePPString(common.PPL0))
}

func TestFlushTabletail(t *testing.T) {
	// TODO
	defer testutils.AfterTest(t)()
	testutils.EnsureNoLeak(t)
	ctx := context.Background()

	opts := config.WithLongScanAndCKPOpts(nil)
	// db := initDB(ctx, t, opts)
	tae := testutil.NewTestEngine(ctx, ModuleName, t, opts)
	defer tae.Close()

	worker := ops.NewOpWorker(context.Background(), "xx")
	worker.Start()
	defer worker.Stop()
	schema := catalog.MockSchemaAll(13, 2)
	schema.Name = "table"
	schema.Extra.BlockMaxRows = 20
	schema.Extra.ObjectMaxBlocks = 10
	bats := catalog.MockBatch(schema, 2*(int(schema.Extra.BlockMaxRows)*2+int(schema.Extra.BlockMaxRows/2))).Split(2)
	bat := bats[0]  // 50 rows
	bat2 := bats[1] // 50 rows

	defer bat.Close()
	defer bat2.Close()
	testutil.CreateRelationAndAppend(t, 0, tae.DB, "db", schema, bat, true)

	{
		txn, rel := testutil.GetDefaultRelation(t, tae.DB, schema.Name)
		assert.NoError(t, rel.DeleteByFilter(context.Background(), handle.NewEQFilter(bat.Vecs[2].Get(1))))
		assert.NoError(t, rel.DeleteByFilter(context.Background(), handle.NewEQFilter(bat.Vecs[2].Get(19)))) // ab0 has 2
		assert.NoError(t, rel.DeleteByFilter(context.Background(), handle.NewEQFilter(bat.Vecs[2].Get(21)))) // ab1 has 1
		assert.NoError(t, rel.DeleteByFilter(context.Background(), handle.NewEQFilter(bat.Vecs[2].Get(45)))) // ab2 has 1

		assert.NoError(t, txn.Commit(context.Background()))
	}

	var commitDeleteAfterFlush txnif.AsyncTxn
	{
		var rel handle.Relation
		commitDeleteAfterFlush, rel = testutil.GetDefaultRelation(t, tae.DB, schema.Name)
		assert.NoError(t, rel.DeleteByFilter(context.Background(), handle.NewEQFilter(bat.Vecs[2].Get(42)))) // expect to transfer to nablk1
	}

	flushTable := func() {
		txn, rel := testutil.GetDefaultRelation(t, tae.DB, schema.Name)
		blkMetas := testutil.GetAllAppendableMetas(rel, false)
		tombstoneMetas := testutil.GetAllAppendableMetas(rel, true)
		task, err := jobs.NewFlushTableTailTask(tasks.WaitableCtx, txn, blkMetas, tombstoneMetas, tae.Runtime)
		assert.NoError(t, err)
		worker.SendOp(task)
		err = task.WaitDone(ctx)
		assert.NoError(t, err)
		assert.NoError(t, txn.Commit(context.Background()))
	}

	flushTable()

	{
		assert.NoError(t, commitDeleteAfterFlush.Commit(context.Background()))
		txn, rel := testutil.GetDefaultRelation(t, tae.DB, schema.Name)
		_, _, err := rel.GetByFilter(context.Background(), handle.NewEQFilter(bat.Vecs[2].Get(42)))
		assert.True(t, moerr.IsMoErrCode(err, moerr.ErrNotFound))

		assert.NoError(t, rel.Append(context.Background(), bat2))
		assert.NoError(t, txn.Commit(context.Background()))
	}
	{
		txn, rel := testutil.GetDefaultRelation(t, tae.DB, schema.Name)
		assert.NoError(t, rel.DeleteByFilter(context.Background(), handle.NewEQFilter(bat.Vecs[2].Get(15))))
		assert.NoError(t, rel.DeleteByFilter(context.Background(), handle.NewEQFilter(bat.Vecs[2].Get(20)))) // nab0 has 2
		assert.NoError(t, rel.DeleteByFilter(context.Background(), handle.NewEQFilter(bat.Vecs[2].Get(27)))) // nab1 has 2
		assert.NoError(t, rel.DeleteByFilter(context.Background(), handle.NewEQFilter(bat2.Vecs[2].Get(11))))
		assert.NoError(t, rel.DeleteByFilter(context.Background(), handle.NewEQFilter(bat2.Vecs[2].Get(15)))) // ab3 has 2, ab4 and ab5 has 0
		assert.NoError(t, txn.Commit(context.Background()))
	}

	flushTable()

	{
		txn, rel := testutil.GetDefaultRelation(t, tae.DB, schema.Name)
		assert.NoError(t, rel.DeleteByFilter(context.Background(), handle.NewEQFilter(bat.Vecs[2].Get(10)))) // nab0 has 2+1, nab1 has 2
		assert.NoError(t, rel.DeleteByFilter(context.Background(), handle.NewEQFilter(bat2.Vecs[2].Get(44))))
		assert.NoError(t, rel.DeleteByFilter(context.Background(), handle.NewEQFilter(bat2.Vecs[2].Get(45)))) // nab5 has 2
		assert.NoError(t, txn.Commit(context.Background()))
	}

	flushTable()

	{
		txn, rel := testutil.GetDefaultRelation(t, tae.DB, schema.Name)
		it := rel.MakeObjectIt(false)
		// 6 nablks has 87 rows
		dels := []int{3, 2, 0, 0, 0, 2}
		total := 0
		i := 0
		for it.Next() {
			obj := it.GetObject()
			for j := uint16(0); j < uint16(obj.BlkCnt()); j++ {
				var view *containers.Batch
				err := obj.HybridScan(ctx, &view, j, []int{2}, common.DefaultAllocator)
				assert.NoError(t, err)
				defer view.Close()
				viewDel := 0
				if view.Deletes != nil {
					viewDel = view.Deletes.GetCardinality()
				}
				assert.Equal(t, dels[i], viewDel)
				view.Compact()
				total += view.Length()
				i++
			}
		}
		it.Close()
		assert.Equal(t, 87, total)
		assert.NoError(t, txn.Commit(context.Background()))
	}

	t.Log(tae.Catalog.SimplePPString(common.PPL2))

	tae.Restart(ctx)
	{
		txn, rel := testutil.GetDefaultRelation(t, tae.DB, schema.Name)
		it := rel.MakeObjectIt(false)
		// 6 nablks has 87 rows
		dels := []int{3, 2, 0, 0, 0, 2}
		total := 0
		idxs := make([]int, 0, len(schema.ColDefs)-1)
		for i := 0; i < len(schema.ColDefs)-1; i++ {
			idxs = append(idxs, i)
		}
		i := 0
		tblEntry := rel.GetMeta().(*catalog.TableEntry)
		for it.Next() {
			obj := it.GetObject()
			var views *containers.Batch
			for j := uint16(0); j < uint16(obj.BlkCnt()); j++ {
				blkID := objectio.NewBlockidWithObjectID(obj.GetID(), j)
				err := tables.HybridScanByBlock(ctx, tblEntry, txn, &views, schema, idxs, blkID, common.DefaultAllocator)
				assert.NoError(t, err)
				defer views.Close()
				for j, view := range views.Vecs {
					assert.Equal(t, schema.ColDefs[j].Type.Oid, view.GetType().Oid)
				}

				viewDel := 0
				if views.Deletes != nil {
					viewDel = views.Deletes.GetCardinality()
				}
				assert.Equal(t, dels[i], viewDel)
				views.Compact()
				i++
			}
			total += views.Length()
		}
		it.Close()
		assert.Equal(t, 87, total)
		assert.NoError(t, txn.Commit(context.Background()))
	}
}

func TestRollback1(t *testing.T) {
	defer testutils.AfterTest(t)()
	testutils.EnsureNoLeak(t)
	ctx := context.Background()

	db := testutil.InitTestDB(ctx, ModuleName, t, nil)
	defer db.Close()
	schema := catalog.MockSchema(2, 0)

	testutil.CreateRelation(t, db, "db", schema, true)

	objCnt := 0
	onSegFn := func(object *catalog.ObjectEntry) error {
		objCnt++
		return nil
	}
	processor := new(catalog.LoopProcessor)
	processor.ObjectFn = onSegFn
	txn, rel := testutil.GetDefaultRelation(t, db, schema.Name)
	_, err := rel.CreateObject(false)
	assert.Nil(t, err)

	tableMeta := rel.GetMeta().(*catalog.TableEntry)
	err = tableMeta.RecurLoop(processor)
	assert.Nil(t, err)
	assert.Equal(t, objCnt, 1)

	assert.Nil(t, txn.Rollback(context.Background()))
	objCnt = 0
	err = tableMeta.RecurLoop(processor)
	assert.Nil(t, err)
	assert.Equal(t, objCnt, 0)

	txn, rel = testutil.GetDefaultRelation(t, db, schema.Name)
	obj, err := rel.CreateObject(false)
	assert.Nil(t, err)
	objMeta := obj.GetMeta().(*catalog.ObjectEntry)
	assert.Nil(t, txn.Commit(context.Background()))
	objCnt = 0
	err = tableMeta.RecurLoop(processor)
	assert.Nil(t, err)
	assert.Equal(t, objCnt, 1)

	txn, rel = testutil.GetDefaultRelation(t, db, schema.Name)
	_, err = rel.GetObject(objMeta.ID(), false)
	assert.Nil(t, err)
	err = tableMeta.RecurLoop(processor)
	assert.Nil(t, err)

	err = txn.Rollback(context.Background())
	assert.Nil(t, err)
	err = tableMeta.RecurLoop(processor)
	assert.Nil(t, err)

	t.Log(db.Catalog.SimplePPString(common.PPL1))
}

func TestMVCC1(t *testing.T) {
	defer testutils.AfterTest(t)()
	testutils.EnsureNoLeak(t)
	ctx := context.Background()

	db := testutil.InitTestDB(ctx, ModuleName, t, nil)
	defer db.Close()
	schema := catalog.MockSchemaAll(13, 2)
	schema.Extra.BlockMaxRows = 40
	schema.Extra.ObjectMaxBlocks = 2
	bat := catalog.MockBatch(schema, int(schema.Extra.BlockMaxRows*10))
	defer bat.Close()
	bats := bat.Split(40)

	txn, _, rel := testutil.CreateRelationNoCommit(t, db, "db", schema, true)
	err := rel.Append(context.Background(), bats[0])
	assert.NoError(t, err)

	row := 5
	expectVal := bats[0].Vecs[schema.GetSingleSortKeyIdx()].Get(row)
	filter := handle.NewEQFilter(expectVal)
	actualVal, _, err := rel.GetValueByFilter(context.Background(), filter, schema.GetSingleSortKeyIdx())
	assert.NoError(t, err)
	assert.Equal(t, expectVal, actualVal)
	assert.NoError(t, txn.Commit(context.Background()))

	_, rel = testutil.GetDefaultRelation(t, db, schema.Name)
	actualVal, _, err = rel.GetValueByFilter(context.Background(), filter, schema.GetSingleSortKeyIdx())
	assert.NoError(t, err)
	assert.Equal(t, expectVal, actualVal)

	txn2, rel2 := testutil.GetDefaultRelation(t, db, schema.Name)
	err = rel2.Append(context.Background(), bats[1])
	assert.NoError(t, err)

	val2 := bats[1].Vecs[schema.GetSingleSortKeyIdx()].Get(row)
	filter.Val = val2
	actualVal, _, err = rel2.GetValueByFilter(context.Background(), filter, schema.GetSingleSortKeyIdx())
	assert.NoError(t, err)
	assert.Equal(t, val2, actualVal)

	assert.NoError(t, txn2.Commit(context.Background()))

	_, _, err = rel.GetByFilter(context.Background(), filter)
	assert.Error(t, err)
	var id *common.ID

	{
		txn, rel := testutil.GetDefaultRelation(t, db, schema.Name)
		id, _, err = rel.GetByFilter(context.Background(), filter)
		assert.NoError(t, err)
		assert.NoError(t, txn.Commit(context.Background()))
	}

	it := rel.MakeObjectIt(false)
	for it.Next() {
		block := it.GetObject()
		bid := block.Fingerprint()
		_, targetBlkOffset := id.BlockID.Offsets()
		if bid.ObjectID() == id.ObjectID() {
			var view *containers.Batch
			err := block.HybridScan(ctx, &view, targetBlkOffset, []int{schema.GetSingleSortKeyIdx()}, common.DefaultAllocator)
			assert.Nil(t, err)
			defer view.Close()
			assert.Nil(t, view.Deletes)
			assert.NotNil(t, view)
			t.Log(view.Vecs[0].String())
			assert.Equal(t, bats[0].Vecs[0].Length(), view.Length())
		}
	}
	it.Close()
}

// 1. Txn1 create db, relation and append 10 rows. committed -- PASS
// 2. Txn2 append 10 rows. Get the 5th append row value -- PASS
// 3. Txn2 delete the 5th row value in uncommitted state -- PASS
// 4. Txn2 get the 5th row value -- NotFound
func TestMVCC2(t *testing.T) {
	defer testutils.AfterTest(t)()
	testutils.EnsureNoLeak(t)
	ctx := context.Background()

	db := testutil.InitTestDB(ctx, ModuleName, t, nil)
	defer db.Close()
	schema := catalog.MockSchemaAll(13, 2)
	schema.Extra.BlockMaxRows = 100
	schema.Extra.ObjectMaxBlocks = 2
	bat := catalog.MockBatch(schema, int(schema.Extra.BlockMaxRows))
	defer bat.Close()
	bats := bat.Split(10)
	{
		txn, _, rel := testutil.CreateRelationNoCommit(t, db, "db", schema, true)
		err := rel.Append(context.Background(), bats[0])
		assert.NoError(t, err)
		val := bats[0].Vecs[schema.GetSingleSortKeyIdx()].Get(5)
		filter := handle.NewEQFilter(val)
		_, _, err = rel.GetByFilter(context.Background(), filter)
		assert.NoError(t, err)
		assert.NoError(t, txn.Commit(context.Background()))
	}
	{
		txn, rel := testutil.GetDefaultRelation(t, db, schema.Name)
		err := rel.Append(context.Background(), bats[1])
		assert.NoError(t, err)
		val := bats[1].Vecs[schema.GetSingleSortKeyIdx()].Get(5)
		filter := handle.NewEQFilter(val)
		err = rel.DeleteByFilter(context.Background(), filter)
		assert.NoError(t, err)

		_, _, err = rel.GetByFilter(context.Background(), filter)
		assert.Error(t, err)
		t.Log(err)
		assert.NoError(t, txn.Commit(context.Background()))
	}
	{
		txn, rel := testutil.GetDefaultRelation(t, db, schema.Name)
		it := rel.MakeObjectIt(false)
		for it.Next() {
			obj := it.GetObject()
			var view *containers.Batch
			err := obj.HybridScan(ctx, &view, 0, []int{schema.GetSingleSortKey().Idx}, common.DefaultAllocator)
			assert.Nil(t, err)
			assert.Nil(t, view.Deletes)
			assert.Equal(t, bats[1].Vecs[0].Length()*2-1, view.Length())
			// TODO: exclude deleted rows when apply appends
			view.Close()
		}
		assert.NoError(t, txn.Commit(context.Background()))
	}
}

func TestUnload1(t *testing.T) {
	defer testutils.AfterTest(t)()
	testutils.EnsureNoLeak(t)
	ctx := context.Background()

	opts := new(options.Options)
	db := testutil.InitTestDB(ctx, ModuleName, t, opts)
	defer db.Close()

	schema := catalog.MockSchemaAll(13, 2)
	schema.Extra.BlockMaxRows = 10
	schema.Extra.ObjectMaxBlocks = 2

	bat := catalog.MockBatch(schema, int(schema.Extra.BlockMaxRows*2))
	defer bat.Close()
	bats := bat.Split(int(schema.Extra.BlockMaxRows))
	testutil.CreateRelation(t, db, "db", schema, true)
	var wg sync.WaitGroup
	pool, err := ants.NewPool(1)
	assert.Nil(t, err)
	defer pool.Release()
	for _, data := range bats {
		wg.Add(1)
		err := pool.Submit(testutil.AppendClosure(t, data, schema.Name, db, &wg))
		assert.Nil(t, err)
	}
	wg.Wait()
	{
		txn, rel := testutil.GetDefaultRelation(t, db, schema.Name)
		for i := 0; i < 10; i++ {
			it := rel.MakeObjectIt(false)
			for it.Next() {
				blk := it.GetObject()
				for j := 0; j < blk.BlkCnt(); j++ {
					var view *containers.Batch
					err := blk.Scan(ctx, &view, uint16(j), []int{schema.GetSingleSortKey().Idx}, common.DefaultAllocator)
					assert.Nil(t, err)
					defer view.Close()
					assert.Equal(t, int(schema.Extra.BlockMaxRows), view.Length())
				}
			}
		}
		_ = txn.Commit(context.Background())
	}
}

func TestUnload2(t *testing.T) {
	defer testutils.AfterTest(t)()
	testutils.EnsureNoLeak(t)
	ctx := context.Background()

	opts := new(options.Options)
	db := testutil.InitTestDB(ctx, ModuleName, t, opts)
	defer db.Close()

	schema1 := catalog.MockSchemaAll(13, 2)
	schema1.Extra.BlockMaxRows = 10
	schema1.Extra.ObjectMaxBlocks = 2

	schema2 := catalog.MockSchemaAll(13, 2)
	schema2.Extra.BlockMaxRows = 10
	schema2.Extra.ObjectMaxBlocks = 2
	{
		txn, _ := db.StartTxn(nil)
		database, err := txn.CreateDatabase("db", "", "")
		assert.Nil(t, err)
		_, err = database.CreateRelation(schema1)
		assert.Nil(t, err)
		_, err = database.CreateRelation(schema2)
		assert.Nil(t, err)
		assert.Nil(t, txn.Commit(context.Background()))
	}

	bat := catalog.MockBatch(schema1, int(schema1.Extra.BlockMaxRows*5+5))
	defer bat.Close()
	bats := bat.Split(bat.Length())

	p, err := ants.NewPool(10)
	assert.Nil(t, err)
	defer p.Release()
	var wg sync.WaitGroup
	for i, data := range bats {
		wg.Add(1)
		name := schema1.Name
		if i%2 == 1 {
			name = schema2.Name
		}
		err := p.Submit(testutil.AppendClosure(t, data, name, db, &wg))
		assert.Nil(t, err)
	}
	wg.Wait()

	{
		txn, rel := testutil.GetDefaultRelation(t, db, schema1.Name)
		for i := 0; i < len(bats); i += 2 {
			data := bats[i]
			v := data.Vecs[schema1.GetSingleSortKeyIdx()].Get(0)
			filter := handle.NewEQFilter(v)
			_, _, err := rel.GetByFilter(context.Background(), filter)
			assert.NoError(t, err)
		}
		database, _ := txn.GetDatabase("db")
		rel, err = database.GetRelationByName(schema2.Name)
		assert.Nil(t, err)
		for i := 1; i < len(bats); i += 2 {
			data := bats[i]
			v := data.Vecs[schema1.GetSingleSortKeyIdx()].Get(0)
			filter := handle.NewEQFilter(v)
			_, _, err := rel.GetByFilter(context.Background(), filter)
			assert.NoError(t, err)
		}
		_ = txn.Commit(context.Background())
	}
}

func TestDelete1(t *testing.T) {
	defer testutils.AfterTest(t)()
	testutils.EnsureNoLeak(t)
	ctx := context.Background()

	tae := testutil.InitTestDB(ctx, ModuleName, t, nil)
	defer tae.Close()

	schema := catalog.MockSchemaAll(3, 2)
	schema.Extra.BlockMaxRows = 10
	bat := catalog.MockBatch(schema, int(schema.Extra.BlockMaxRows))
	defer bat.Close()
	testutil.CreateRelationAndAppend(t, 0, tae, "db", schema, bat, true)
	var id *common.ID
	var row uint32
	{
		txn, rel := testutil.GetDefaultRelation(t, tae, schema.Name)
		pkCol := bat.Vecs[schema.GetSingleSortKeyIdx()]
		pkVal := pkCol.Get(5)
		filter := handle.NewEQFilter(pkVal)
		var err error
		id, row, err = rel.GetByFilter(context.Background(), filter)
		assert.NoError(t, err)
		err = rel.RangeDelete(id, row, row, handle.DT_Normal)
		assert.NoError(t, err)
		assert.NoError(t, txn.Commit(context.Background()))
	}
	{
		txn, rel := testutil.GetDefaultRelation(t, tae, schema.Name)
		pkCol := bat.Vecs[schema.GetSingleSortKeyIdx()]
		pkVal := pkCol.Get(5)
		filter := handle.NewEQFilter(pkVal)
		_, _, err := rel.GetByFilter(context.Background(), filter)
		assert.Error(t, err)
		assert.NoError(t, txn.Commit(context.Background()))
	}
	{
		txn, rel := testutil.GetDefaultRelation(t, tae, schema.Name)
		blkMeta := testutil.GetOneBlockMeta(rel)
		task, err := jobs.NewFlushTableTailTask(nil, txn, []*catalog.ObjectEntry{blkMeta}, nil, tae.Runtime)
		assert.NoError(t, err)
		err = task.OnExec(context.Background())
		assert.NoError(t, err)
		assert.NoError(t, txn.Commit(context.Background()))
	}
	{
		var view *containers.Batch
		txn, rel := testutil.GetDefaultRelation(t, tae, schema.Name)
		blk := testutil.GetOneObject(rel)
		err := blk.HybridScan(ctx, &view, 0, []int{schema.GetSingleSortKeyIdx()}, common.DefaultAllocator)
		assert.NoError(t, err)
		assert.Nil(t, view.Deletes)
		assert.Equal(t, bat.Vecs[0].Length()-1, view.Length())
		view.Close()
		view = nil

		err = rel.RangeDelete(blk.Fingerprint(), 0, 0, handle.DT_Normal)
		assert.NoError(t, err)
		err = blk.HybridScan(ctx, &view, 0, []int{schema.GetSingleSortKeyIdx()}, common.DefaultAllocator)
		assert.NoError(t, err)
		assert.True(t, view.Deletes.Contains(0))
		view.Close()
		v := bat.Vecs[schema.GetSingleSortKeyIdx()].Get(0)
		filter := handle.NewEQFilter(v)
		_, _, err = rel.GetByFilter(context.Background(), filter)
		assert.True(t, moerr.IsMoErrCode(err, moerr.ErrNotFound))
		assert.NoError(t, txn.Commit(context.Background()))
	}
	{
		txn, rel := testutil.GetDefaultRelation(t, tae, schema.Name)
		blk := testutil.GetOneObject(rel)
		var view *containers.Batch
		err := blk.HybridScan(ctx, &view, 0, []int{schema.GetSingleSortKeyIdx()}, common.DefaultAllocator)
		assert.NoError(t, err)
		defer view.Close()
		assert.True(t, view.Deletes.Contains(0))
		assert.Equal(t, bat.Vecs[0].Length()-1, view.Length())
		v := bat.Vecs[schema.GetSingleSortKeyIdx()].Get(0)
		filter := handle.NewEQFilter(v)
		_, _, err = rel.GetByFilter(context.Background(), filter)
		assert.True(t, moerr.IsMoErrCode(err, moerr.ErrNotFound))
		_ = txn.Rollback(context.Background())
	}
	t.Log(tae.Catalog.SimplePPString(common.PPL1))
}

func TestLogIndex1(t *testing.T) {
	defer testutils.AfterTest(t)()
	testutils.EnsureNoLeak(t)
	ctx := context.Background()

	tae := testutil.InitTestDB(ctx, ModuleName, t, nil)
	defer tae.Close()
	schema := catalog.MockSchemaAll(13, 0)
	schema.Extra.BlockMaxRows = 10
	bat := catalog.MockBatch(schema, int(schema.Extra.BlockMaxRows))
	defer bat.Close()
	bats := bat.Split(int(schema.Extra.BlockMaxRows))
	testutil.CreateRelation(t, tae, "db", schema, true)
	txns := make([]txnif.AsyncTxn, 0)
	doAppend := func(data *containers.Batch) func() {
		return func() {
			txn, rel := testutil.GetDefaultRelation(t, tae, schema.Name)
			err := rel.Append(context.Background(), data)
			assert.NoError(t, err)
			assert.NoError(t, txn.Commit(context.Background()))
			txns = append(txns, txn)
		}
	}
	for _, data := range bats {
		doAppend(data)()
	}
	var id *common.ID
	var offset uint32
	var err error
	{
		txn, rel := testutil.GetDefaultRelation(t, tae, schema.Name)
		v := bat.Vecs[schema.GetSingleSortKeyIdx()].Get(3)
		filter := handle.NewEQFilter(v)
		id, offset, err = rel.GetByFilter(context.Background(), filter)
		assert.Nil(t, err)
		err = rel.RangeDelete(id, offset, offset, handle.DT_Normal)
		assert.Nil(t, err)
		assert.Nil(t, txn.Commit(context.Background()))
	}
	{
		txn, rel := testutil.GetDefaultRelation(t, tae, schema.Name)
		blk := testutil.GetOneObject(rel)
		meta := blk.GetMeta().(*catalog.ObjectEntry)

		var view *containers.Batch
		err := blk.HybridScan(ctx, &view, 0, []int{schema.GetSingleSortKeyIdx()}, common.DefaultAllocator)
		assert.Nil(t, err)
		defer view.Close()
		assert.True(t, view.Deletes.Contains(uint64(offset)))
		task, err := jobs.NewFlushTableTailTask(nil, txn, []*catalog.ObjectEntry{meta}, nil, tae.Runtime)
		assert.Nil(t, err)
		err = task.OnExec(context.Background())
		assert.Nil(t, err)
		assert.Nil(t, txn.Commit(context.Background()))
	}
}

func TestCrossDBTxn(t *testing.T) {
	defer testutils.AfterTest(t)()
	testutils.EnsureNoLeak(t)
	ctx := context.Background()

	tae := testutil.InitTestDB(ctx, ModuleName, t, nil)
	defer tae.Close()

	txn, _ := tae.StartTxn(nil)
	db1, err := txn.CreateDatabase("db1", "", "")
	assert.Nil(t, err)
	db2, err := txn.CreateDatabase("db2", "", "")
	assert.Nil(t, err)
	assert.NotNil(t, db1)
	assert.NotNil(t, db2)
	assert.Nil(t, txn.Commit(context.Background()))

	schema1 := catalog.MockSchema(2, 0)
	schema1.Extra.BlockMaxRows = 10
	schema1.Extra.ObjectMaxBlocks = 2
	schema2 := catalog.MockSchema(4, 0)
	schema2.Extra.BlockMaxRows = 10
	schema2.Extra.ObjectMaxBlocks = 2

	rows1 := schema1.Extra.BlockMaxRows * 5 / 2
	rows2 := schema1.Extra.BlockMaxRows * 3 / 2
	bat1 := catalog.MockBatch(schema1, int(rows1))
	bat2 := catalog.MockBatch(schema2, int(rows2))
	defer bat1.Close()
	defer bat2.Close()

	txn, _ = tae.StartTxn(nil)
	db1, err = txn.GetDatabase("db1")
	assert.Nil(t, err)
	db2, err = txn.GetDatabase("db2")
	assert.Nil(t, err)
	rel1, err := db1.CreateRelation(schema1)
	assert.Nil(t, err)
	rel2, err := db2.CreateRelation(schema2)
	assert.Nil(t, err)
	err = rel1.Append(context.Background(), bat1)
	assert.Nil(t, err)
	err = rel2.Append(context.Background(), bat2)
	assert.Nil(t, err)

	assert.Nil(t, txn.Commit(context.Background()))

	txn, _ = tae.StartTxn(nil)
	db1, err = txn.GetDatabase("db1")
	assert.NoError(t, err)
	db2, err = txn.GetDatabase("db2")
	assert.NoError(t, err)
	rel1, err = db1.GetRelationByName(schema1.Name)
	assert.NoError(t, err)
	rel2, err = db2.GetRelationByName(schema2.Name)
	assert.NoError(t, err)

	testutil.CheckAllColRowsByScan(t, rel1, int(rows1), false)
	testutil.CheckAllColRowsByScan(t, rel2, int(rows2), false)

	t.Log(tae.Catalog.SimplePPString(common.PPL1))
}

func TestSystemDB2(t *testing.T) {
	defer testutils.AfterTest(t)()
	testutils.EnsureNoLeak(t)
	ctx := context.Background()

	tae := testutil.InitTestDB(ctx, ModuleName, t, nil)
	defer tae.Close()

	txn, _ := tae.StartTxn(nil)
	sysDB, err := txn.GetDatabase(pkgcatalog.MO_CATALOG)
	assert.NoError(t, err)
	_, err = sysDB.DropRelationByName(pkgcatalog.MO_DATABASE)
	assert.Error(t, err)
	_, err = sysDB.DropRelationByName(pkgcatalog.MO_TABLES)
	assert.Error(t, err)
	_, err = sysDB.DropRelationByName(pkgcatalog.MO_COLUMNS)
	assert.Error(t, err)

	schema := catalog.MockSchema(2, 0)
	schema.Extra.BlockMaxRows = 100
	schema.Extra.ObjectMaxBlocks = 2
	bat := catalog.MockBatch(schema, 1000)
	defer bat.Close()

	rel, err := sysDB.CreateRelation(schema)
	assert.NoError(t, err)
	assert.NotNil(t, rel)
	err = rel.Append(context.Background(), bat)
	assert.Nil(t, err)
	assert.NoError(t, txn.Commit(context.Background()))

	txn, _ = tae.StartTxn(nil)
	sysDB, err = txn.GetDatabase(pkgcatalog.MO_CATALOG)
	assert.NoError(t, err)
	rel, err = sysDB.GetRelationByName(schema.Name)
	assert.NoError(t, err)
	testutil.CheckAllColRowsByScan(t, rel, 1000, false)
	assert.NoError(t, txn.Commit(context.Background()))
}

func TestSystemDB3(t *testing.T) {
	defer testutils.AfterTest(t)()
	testutils.EnsureNoLeak(t)
	ctx := context.Background()
	tae := testutil.InitTestDB(ctx, ModuleName, t, nil)
	defer tae.Close()
	txn, _ := tae.StartTxn(nil)
	schema := catalog.MockSchemaAll(13, 12)
	schema.Extra.BlockMaxRows = 100
	schema.Extra.ObjectMaxBlocks = 2
	bat := catalog.MockBatch(schema, 20)
	defer bat.Close()
	db, err := txn.GetDatabase(pkgcatalog.MO_CATALOG)
	assert.NoError(t, err)
	rel, err := db.CreateRelation(schema)
	assert.NoError(t, err)
	err = rel.Append(context.Background(), bat)
	assert.NoError(t, err)
	assert.NoError(t, txn.Commit(context.Background()))
}

func TestScan1(t *testing.T) {
	defer testutils.AfterTest(t)()
	testutils.EnsureNoLeak(t)
	ctx := context.Background()
	tae := testutil.InitTestDB(ctx, ModuleName, t, nil)
	defer tae.Close()

	schema := catalog.MockSchemaAll(13, 2)
	schema.Extra.BlockMaxRows = 100
	schema.Extra.ObjectMaxBlocks = 2

	bat := catalog.MockBatch(schema, int(schema.Extra.BlockMaxRows-1))
	defer bat.Close()
	txn, _, rel := testutil.CreateRelationNoCommit(t, tae, testutil.DefaultTestDB, schema, true)
	err := rel.Append(context.Background(), bat)
	assert.NoError(t, err)
	testutil.CheckAllColRowsByScan(t, rel, bat.Length(), false)
	assert.NoError(t, txn.Commit(context.Background()))
}

func TestDedup(t *testing.T) {
	defer testutils.AfterTest(t)()
	testutils.EnsureNoLeak(t)
	ctx := context.Background()

	tae := testutil.InitTestDB(ctx, ModuleName, t, nil)
	defer tae.Close()

	schema := catalog.MockSchemaAll(13, 2)
	schema.Extra.BlockMaxRows = 100
	schema.Extra.ObjectMaxBlocks = 2

	bat := catalog.MockBatch(schema, 10)
	defer bat.Close()
	txn, _, rel := testutil.CreateRelationNoCommit(t, tae, testutil.DefaultTestDB, schema, true)
	err := rel.Append(context.Background(), bat)
	assert.NoError(t, err)
	err = rel.Append(context.Background(), bat)
	t.Log(err)
	assert.True(t, moerr.IsMoErrCode(err, moerr.ErrDuplicateEntry))
	testutil.CheckAllColRowsByScan(t, rel, 10, false)
	err = txn.Rollback(context.Background())
	assert.NoError(t, err)
}

func TestScan2(t *testing.T) {
	defer testutils.AfterTest(t)()
	testutils.EnsureNoLeak(t)
	ctx := context.Background()

	tae := testutil.InitTestDB(ctx, ModuleName, t, nil)
	defer tae.Close()
	schema := catalog.MockSchemaAll(13, 12)
	schema.Extra.BlockMaxRows = 10
	schema.Extra.ObjectMaxBlocks = 10
	rows := schema.Extra.BlockMaxRows * 5 / 2
	bat := catalog.MockBatch(schema, int(rows))
	defer bat.Close()
	bats := bat.Split(2)

	txn, _, rel := testutil.CreateRelationNoCommit(t, tae, testutil.DefaultTestDB, schema, true)
	err := rel.Append(context.Background(), bats[0])
	assert.NoError(t, err)
	testutil.CheckAllColRowsByScan(t, rel, bats[0].Length(), false)

	err = rel.Append(context.Background(), bats[0])
	assert.Error(t, err)
	err = rel.Append(context.Background(), bats[1])
	assert.NoError(t, err)
	testutil.CheckAllColRowsByScan(t, rel, int(rows), false)

	pkv := bat.Vecs[schema.GetSingleSortKeyIdx()].Get(5)
	filter := handle.NewEQFilter(pkv)
	err = rel.DeleteByFilter(context.Background(), filter)
	assert.NoError(t, err)
	testutil.CheckAllColRowsByScan(t, rel, int(rows)-1, true)

	pkv = bat.Vecs[schema.GetSingleSortKeyIdx()].Get(8)
	filter = handle.NewEQFilter(pkv)
	updateV := int64(999)
	err = rel.UpdateByFilter(context.Background(), filter, 3, updateV, false)
	assert.NoError(t, err)

	v, _, err := rel.GetValueByFilter(context.Background(), filter, 3)
	assert.NoError(t, err)
	assert.Equal(t, updateV, v.(int64))
	testutil.CheckAllColRowsByScan(t, rel, int(rows)-1, true)
	assert.NoError(t, txn.Commit(context.Background()))
}

func TestADA(t *testing.T) {
	defer testutils.AfterTest(t)()
	testutils.EnsureNoLeak(t)
	ctx := context.Background()

	tae := testutil.InitTestDB(ctx, ModuleName, t, nil)
	defer tae.Close()
	schema := catalog.MockSchemaAll(13, 3)
	schema.Extra.BlockMaxRows = 1000
	bat := catalog.MockBatch(schema, 1)
	defer bat.Close()

	// Append to a block
	testutil.CreateRelationAndAppend(t, 0, tae, "db", schema, bat, true)

	// Delete a row from the block
	txn, rel := testutil.GetDefaultRelation(t, tae, schema.Name)
	v := bat.Vecs[schema.GetSingleSortKeyIdx()].Get(0)
	filter := handle.NewEQFilter(v)
	id, row, err := rel.GetByFilter(context.Background(), filter)
	assert.NoError(t, err)
	err = rel.RangeDelete(id, row, row, handle.DT_Normal)
	assert.NoError(t, err)
	_, _, err = rel.GetByFilter(context.Background(), filter)
	assert.Error(t, err)
	assert.NoError(t, txn.Commit(context.Background()))

	// Append a row with the same primary key
	txn, rel = testutil.GetDefaultRelation(t, tae, schema.Name)
	_, _, err = rel.GetByFilter(context.Background(), filter)
	assert.Error(t, err)
	err = rel.Append(context.Background(), bat)
	assert.NoError(t, err)
	id, row, err = rel.GetByFilter(context.Background(), filter)
	assert.NoError(t, err)
	testutil.CheckAllColRowsByScan(t, rel, 1, true)

	err = rel.RangeDelete(id, row, row, handle.DT_Normal)
	assert.NoError(t, err)
	_, _, err = rel.GetByFilter(context.Background(), filter)
	assert.Error(t, err)

	err = rel.Append(context.Background(), bat)
	assert.NoError(t, err)
	_, _, err = rel.GetByFilter(context.Background(), filter)
	assert.NoError(t, err)
	testutil.CheckAllColRowsByScan(t, rel, 1, true)
	assert.NoError(t, txn.Commit(context.Background()))

	txn, rel = testutil.GetDefaultRelation(t, tae, schema.Name)
	err = rel.Append(context.Background(), bat)
	assert.Error(t, err)
	id, row, err = rel.GetByFilter(context.Background(), filter)
	assert.NoError(t, err)
	err = rel.RangeDelete(id, row, row, handle.DT_Normal)
	assert.NoError(t, err)
	_, _, err = rel.GetByFilter(context.Background(), filter)
	assert.Error(t, err)

	err = rel.Append(context.Background(), bat)
	assert.NoError(t, err)

	id, row, err = rel.GetByFilter(context.Background(), filter)
	assert.NoError(t, err)

	err = rel.Append(context.Background(), bat)
	assert.Error(t, err)

	err = rel.RangeDelete(id, row, row, handle.DT_Normal)
	assert.NoError(t, err)
	_, _, err = rel.GetByFilter(context.Background(), filter)
	assert.Error(t, err)
	err = rel.Append(context.Background(), bat)
	assert.NoError(t, err)

	assert.NoError(t, txn.Commit(context.Background()))

	txn, rel = testutil.GetDefaultRelation(t, tae, schema.Name)
	err = rel.Append(context.Background(), bat)
	assert.Error(t, err)
	id, row, err = rel.GetByFilter(context.Background(), filter)
	assert.NoError(t, err)
	err = rel.RangeDelete(id, row, row, handle.DT_Normal)
	assert.NoError(t, err)
	_, _, err = rel.GetByFilter(context.Background(), filter)
	assert.Error(t, err)

	err = rel.Append(context.Background(), bat)
	assert.NoError(t, err)
	assert.NoError(t, txn.Commit(context.Background()))

	txn, rel = testutil.GetDefaultRelation(t, tae, schema.Name)
	it := rel.MakeObjectIt(false)
	for it.Next() {
		blk := it.GetObject()
		for j := 0; j < blk.BlkCnt(); j++ {
			var view *containers.Batch
			err := blk.HybridScan(ctx, &view, uint16(j), []int{schema.GetSingleSortKeyIdx()}, common.DefaultAllocator)
			assert.NoError(t, err)
			assert.Equal(t, 4, view.Length())
			assert.Equal(t, 3, view.Deletes.GetCardinality())
			view.Close()

		}
	}
	assert.NoError(t, txn.Commit(context.Background()))
}

func TestUpdateByFilter(t *testing.T) {
	defer testutils.AfterTest(t)()
	testutils.EnsureNoLeak(t)
	ctx := context.Background()

	tae := testutil.InitTestDB(ctx, ModuleName, t, nil)
	defer tae.Close()
	schema := catalog.MockSchemaAll(13, 3)
	bat := catalog.MockBatch(schema, 100)
	defer bat.Close()

	testutil.CreateRelationAndAppend(t, 0, tae, "db", schema, bat, true)

	txn, rel := testutil.GetDefaultRelation(t, tae, schema.Name)
	v := bat.Vecs[schema.GetSingleSortKeyIdx()].Get(2)
	filter := handle.NewEQFilter(v)
	err := rel.UpdateByFilter(context.Background(), filter, 2, int32(2222), false)
	assert.NoError(t, err)

	id, row, err := rel.GetByFilter(context.Background(), filter)
	assert.NoError(t, err)
	cv, _, err := rel.GetValue(id, row, 2, false)
	assert.NoError(t, err)
	assert.Equal(t, int32(2222), cv.(int32))

	v = bat.Vecs[schema.GetSingleSortKeyIdx()].Get(3)
	filter = handle.NewEQFilter(v)

	err = rel.UpdateByFilter(context.Background(), filter, uint16(schema.GetSingleSortKeyIdx()), int64(333333), false)
	assert.NoError(t, err)

	assert.NoError(t, txn.Commit(context.Background()))
}

// Test Steps
// 1. Create DB|Relation and append 10 rows. Commit
// 2. Make a equal filter with value of the pk of the second inserted row
// 3. Start Txn1. GetByFilter return PASS
// 4. Start Txn2. Delete row 2. Commit.
// 5. Txn1 call GetByFilter and should return PASS
func TestGetByFilter(t *testing.T) {
	defer testutils.AfterTest(t)()
	testutils.EnsureNoLeak(t)
	ctx := context.Background()

	tae := testutil.InitTestDB(ctx, ModuleName, t, nil)
	defer tae.Close()
	schema := catalog.MockSchemaAll(13, 12)
	bat := catalog.MockBatch(schema, 10)
	defer bat.Close()

	// Step 1
	testutil.CreateRelationAndAppend(t, 0, tae, "db", schema, bat, true)

	// Step 2
	v := bat.Vecs[schema.GetSingleSortKeyIdx()].Get(2)
	filter := handle.NewEQFilter(v)

	// Step 3
	txn1, rel := testutil.GetDefaultRelation(t, tae, schema.Name)
	id, row, err := rel.GetByFilter(context.Background(), filter)
	assert.NoError(t, err)

	// Step 4
	{
		txn2, rel := testutil.GetDefaultRelation(t, tae, schema.Name)
		err := rel.RangeDelete(id, row, row, handle.DT_Normal)
		assert.NoError(t, err)
		assert.NoError(t, txn2.Commit(context.Background()))
	}

	// Step 5
	_, _, err = rel.GetByFilter(context.Background(), filter)
	assert.NoError(t, err)
	assert.NoError(t, txn1.Commit(context.Background()))
}

//  1. Set a big BlockMaxRows
//  2. Mock one row batch
//  3. Start tones of workers. Each work execute below routines:
//     3.1 GetByFilter a pk val
//     3.1.1 If found, go to 3.5
//     3.2 Append a row
//     3.3 err should not be duplicated(TODO: now is duplicated, should be W-W conflict)
//     (why not duplicated: previous GetByFilter had checked that there was no duplicate key)
//     3.4 If no error. try commit. If commit ok, inc appendedcnt. If error, rollback
//     3.5 Delete the row
//     3.5.1 If no error. try commit. commit should always pass
//     3.5.2 If error, should always be w-w conflict
//  4. Wait done all workers. Check the raw row count of table, should be same with appendedcnt.
func TestChaos1(t *testing.T) {
	defer testutils.AfterTest(t)()
	testutils.EnsureNoLeak(t)
	ctx := context.Background()

	tae := testutil.InitTestDB(ctx, ModuleName, t, nil)
	defer tae.Close()
	schema := catalog.MockSchemaAll(13, 12)
	schema.Extra.BlockMaxRows = 100000
	schema.Extra.ObjectMaxBlocks = 2
	bat := catalog.MockBatch(schema, 1)
	defer bat.Close()

	testutil.CreateRelation(t, tae, "db", schema, true)

	v := bat.Vecs[schema.GetSingleSortKeyIdx()].Get(0)
	filter := handle.NewEQFilter(v)
	var wg sync.WaitGroup
	appendCnt := uint32(0)
	deleteCnt := uint32(0)
	worker := func() {
		defer wg.Done()
		txn, rel := testutil.GetDefaultRelation(t, tae, schema.Name)
		id, row, err := rel.GetByFilter(context.Background(), filter)
		// logutil.Infof("id=%v,row=%d,err=%v", id, row, err)
		if err == nil {
			err = rel.RangeDelete(id, row, row, handle.DT_Normal)
			if err != nil {
				t.Logf("delete: %v", err)
				// assert.Equal(t, txnif.ErrTxnWWConflict, err)
				assert.NoError(t, txn.Rollback(context.Background()))
				return
			}
			err := txn.Commit(context.Background())
			if err == nil {
				atomic.AddUint32(&deleteCnt, uint32(1))
			}
			return
		}
		assert.True(t, moerr.IsMoErrCode(err, moerr.ErrNotFound))
		err = rel.Append(context.Background(), bat)
		// TODO: enable below check later
		// assert.NotEqual(t, data.ErrDuplicate, err)
		if err == nil {
			err = txn.Commit(context.Background())
			// TODO: enable below check later
			// assert.NotEqual(t, data.ErrDuplicate, err)
			if err == nil {
				atomic.AddUint32(&appendCnt, uint32(1))
			} else {
				t.Logf("commit: %v", err)
			}
			return
		}
		_ = txn.Rollback(context.Background())
	}
	pool, _ := ants.NewPool(10)
	defer pool.Release()
	for i := 0; i < 50; i++ {
		wg.Add(1)
		err := pool.Submit(worker)
		assert.Nil(t, err)
	}
	wg.Wait()
	t.Logf("AppendCnt: %d", appendCnt)
	t.Logf("DeleteCnt: %d", deleteCnt)
	assert.True(t, appendCnt-deleteCnt <= 1)
	_, rel := testutil.GetDefaultRelation(t, tae, schema.Name)
	blk := testutil.GetOneObject(rel)
	var view *containers.Batch
	err := blk.HybridScan(ctx, &view, 0, []int{schema.GetSingleSortKeyIdx()}, common.DefaultAllocator)
	assert.NoError(t, err)
	defer view.Close()
	assert.Equal(t, int(appendCnt), view.Length())
	mask := view.Deletes
	view.Compact()
	t.Log(view.String())
	assert.Equal(t, int(deleteCnt), mask.GetCardinality())
}

// Testing Steps
// 1. Append 10 rows
// 2. Start txn1
// 3. Start txn2. Update the 3rd row 3rd col to int64(2222) and commit. -- PASS
// 4. Txn1 try to update the 3rd row 3rd col to int64(1111). -- W-W Conflict.
// 5. Txn1 try to delete the 3rd row. W-W Conflict. Rollback
// 6. Start txn3 and try to update th3 3rd row 3rd col to int64(3333). -- PASS
func TestSnapshotIsolation1(t *testing.T) {
	defer testutils.AfterTest(t)()
	testutils.EnsureNoLeak(t)
	ctx := context.Background()

	tae := testutil.InitTestDB(ctx, ModuleName, t, nil)
	defer tae.Close()
	schema := catalog.MockSchemaAll(13, 12)
	schema.Extra.BlockMaxRows = 100
	bat := catalog.MockBatch(schema, 10)
	defer bat.Close()
	v := bat.Vecs[schema.GetSingleSortKeyIdx()].Get(3)
	filter := handle.NewEQFilter(v)

	// Step 1
	testutil.CreateRelationAndAppend(t, 0, tae, "db", schema, bat, true)

	// Step 2
	txn1, rel1 := testutil.GetDefaultRelation(t, tae, schema.Name)

	// Step 3
	txn2, rel2 := testutil.GetDefaultRelation(t, tae, schema.Name)
	err := rel2.UpdateByFilter(context.Background(), filter, 3, int64(2222), false)
	assert.NoError(t, err)
	assert.NoError(t, txn2.Commit(context.Background()))

	// Step 4
	err = rel1.UpdateByFilter(context.Background(), filter, 3, int64(1111), false)
	t.Log(err)
	assert.True(t, moerr.IsMoErrCode(err, moerr.ErrNotFound))
	_ = txn1.Rollback(context.Background())

	// Step 5
	txn1, rel1 = testutil.GetDefaultRelation(t, tae, schema.Name)
	id, row, err := rel1.GetByFilter(context.Background(), filter)
	assert.NoError(t, err)
	err = rel1.RangeDelete(id, row, row, handle.DT_Normal)
	assert.NoError(t, err)
	_ = txn1.Rollback(context.Background())

	// Step 6
	txn3, rel3 := testutil.GetDefaultRelation(t, tae, schema.Name)
	err = rel3.UpdateByFilter(context.Background(), filter, 3, int64(3333), false)
	assert.NoError(t, err)
	assert.NoError(t, txn3.Commit(context.Background()))

	txn, rel := testutil.GetDefaultRelation(t, tae, schema.Name)
	v, _, err = rel.GetValueByFilter(context.Background(), filter, 3)
	assert.NoError(t, err)
	assert.Equal(t, int64(3333), v.(int64))
	err = rel.RangeDelete(id, row, row, handle.DT_Normal)
	assert.Error(t, err)
	assert.NoError(t, txn.Commit(context.Background()))
}

// Testing Steps
// 1. Start txn1
// 2. Start txn2 and append one row and commit
// 3. Start txn3 and delete the row and commit
// 4. Txn1 try to append the row. (W-W). Rollback
func TestSnapshotIsolation2(t *testing.T) {
	defer testutils.AfterTest(t)()
	testutils.EnsureNoLeak(t)
	ctx := context.Background()

	opts := config.WithLongScanAndCKPOpts(nil)
	tae := testutil.InitTestDB(ctx, ModuleName, t, opts)
	defer tae.Close()
	schema := catalog.MockSchemaAll(13, 12)
	schema.Extra.BlockMaxRows = 100
	bat := catalog.MockBatch(schema, 1)
	defer bat.Close()
	v := bat.Vecs[schema.GetSingleSortKeyIdx()].Get(0)
	filter := handle.NewEQFilter(v)

	testutil.CreateRelation(t, tae, "db", schema, true)

	// Step 1
	txn1, rel1 := testutil.GetDefaultRelation(t, tae, schema.Name)

	// Step 2
	txn2, rel2 := testutil.GetDefaultRelation(t, tae, schema.Name)
	err := rel2.Append(context.Background(), bat)
	assert.NoError(t, err)
	assert.NoError(t, txn2.Commit(context.Background()))

	// Step 3
	txn3, rel3 := testutil.GetDefaultRelation(t, tae, schema.Name)
	err = rel3.DeleteByFilter(context.Background(), filter)
	assert.NoError(t, err)
	assert.NoError(t, txn3.Commit(context.Background()))

	// Step 4
	err = rel1.Append(context.Background(), bat)
	assert.NoError(t, err)
	err = txn1.Commit(context.Background())
	t.Log(err)
	assert.True(t, moerr.IsMoErrCode(err, moerr.ErrTxnWWConflict))
}

// Same as TestMergeBlocks
// no pkRow in schema, so merge will run reshape.
func TestReshapeBlocks(t *testing.T) {
	defer testutils.AfterTest(t)()
	testutils.EnsureNoLeak(t)
	ctx := context.Background()

	tae := testutil.InitTestDB(ctx, ModuleName, t, nil)
	defer tae.Close()
	schema := catalog.MockSchemaAll(1, -1)
	schema.Extra.BlockMaxRows = 10
	schema.Extra.ObjectMaxBlocks = 3
	bat := catalog.MockBatch(schema, 30)
	defer bat.Close()

	testutil.CreateRelationAndAppend(t, 0, tae, "db", schema, bat, true)

	txn, err := tae.StartTxn(nil)
	assert.Nil(t, err)
	db, err := txn.GetDatabase("db")
	assert.Nil(t, err)
	rel, err := db.GetRelationByName(schema.Name)
	assert.Nil(t, err)
	it := rel.MakeObjectIt(false)
	it.Next()
	blkID := it.GetObject().Fingerprint()
	err = rel.RangeDelete(blkID, 5, 9, handle.DT_Normal)
	assert.Nil(t, err)
	assert.Nil(t, txn.Commit(context.Background()))

	txn, err = tae.StartTxn(nil)
	assert.Nil(t, err)
	db, err = txn.GetDatabase("db")
	assert.Nil(t, err)
	rel, err = db.GetRelationByName(schema.Name)
	assert.Nil(t, err)
	it = rel.MakeObjectIt(false)
	for it.Next() {
		testutil.CheckAllColRowsByScan(t, rel, bat.Length(), false)
		obj := it.GetObject()
		var view *containers.Batch
		for j := 0; j < obj.BlkCnt(); j++ {
			err := obj.Scan(ctx, &view, uint16(j), []int{0}, common.DefaultAllocator)
			assert.NoError(t, err)
		}
		t.Log(view)
		view.Close()
	}
	assert.Nil(t, txn.Commit(context.Background()))

	testutil.CompactBlocks(t, 0, tae, "db", schema, false)
	testutil.MergeBlocks(t, 0, tae, "db", schema, false)

	txn, err = tae.StartTxn(nil)
	assert.Nil(t, err)
	db, err = txn.GetDatabase("db")
	assert.Nil(t, err)
	rel, err = db.GetRelationByName(schema.Name)
	assert.Nil(t, err)
	assert.Equal(t, uint64(25), rel.GetMeta().(*catalog.TableEntry).GetRows())
	it = rel.MakeObjectIt(false)
	for it.Next() {
		testutil.CheckAllColRowsByScan(t, rel, bat.Length()-5, false)
		obj := it.GetObject()
		var view *containers.Batch
		for j := 0; j < obj.BlkCnt(); j++ {
			err := obj.Scan(ctx, &view, uint16(j), []int{0}, common.DefaultAllocator)
			assert.NoError(t, err)
		}
		t.Log(view)
		view.Close()
	}
	assert.Nil(t, txn.Commit(context.Background()))
}

// 1. Append 3 blocks and delete last 5 rows of the 1st block
// 2. Merge blocks
// 3. Check rows and col[0]
func TestMergeBlocks(t *testing.T) {
	defer testutils.AfterTest(t)()
	testutils.EnsureNoLeak(t)
	ctx := context.Background()

	tae := testutil.InitTestDB(ctx, ModuleName, t, nil)
	defer tae.Close()
	schema := catalog.MockSchemaAll(1, 0)
	schema.Extra.BlockMaxRows = 10
	schema.Extra.ObjectMaxBlocks = 3
	bat := catalog.MockBatch(schema, 30)
	defer bat.Close()

	testutil.CreateRelationAndAppend(t, 0, tae, "db", schema, bat, true)

	txn, err := tae.StartTxn(nil)
	assert.Nil(t, err)
	db, err := txn.GetDatabase("db")
	assert.Nil(t, err)
	rel, err := db.GetRelationByName(schema.Name)
	assert.Nil(t, err)
	blkID := testutil.GetOneObject(rel).Fingerprint()
	err = rel.RangeDelete(blkID, 5, 9, handle.DT_Normal)
	assert.Nil(t, err)
	assert.Nil(t, txn.Commit(context.Background()))

	txn, err = tae.StartTxn(nil)
	it := rel.MakeObjectIt(false)
	assert.Nil(t, err)
	db, err = txn.GetDatabase("db")
	assert.Nil(t, err)
	rel, err = db.GetRelationByName(schema.Name)
	assert.Nil(t, err)
	for it.Next() {
		testutil.CheckAllColRowsByScan(t, rel, bat.Length(), false)
		obj := it.GetObject()
		var view *containers.Batch
		for j := 0; j < obj.BlkCnt(); j++ {
			err := obj.Scan(ctx, &view, uint16(j), []int{0}, common.DefaultAllocator)
			assert.NoError(t, err)
		}
		t.Log(view)
		view.Close()
	}
	assert.Nil(t, txn.Commit(context.Background()))

	testutil.CompactBlocks(t, 0, tae, "db", schema, false)
	testutil.MergeBlocks(t, 0, tae, "db", schema, false)

	txn, err = tae.StartTxn(nil)
	assert.Nil(t, err)
	db, err = txn.GetDatabase("db")
	assert.Nil(t, err)
	rel, err = db.GetRelationByName(schema.Name)
	assert.Nil(t, err)
	assert.Equal(t, uint64(25), rel.GetMeta().(*catalog.TableEntry).GetRows())
	it = rel.MakeObjectIt(false)
	for it.Next() {
		testutil.CheckAllColRowsByScan(t, rel, bat.Length()-5, false)
		obj := it.GetObject()
		var view *containers.Batch
		for j := 0; j < obj.BlkCnt(); j++ {
			err := obj.Scan(ctx, &view, uint16(j), []int{0}, common.DefaultAllocator)
			assert.NoError(t, err)
		}
		t.Log(view)
		view.Close()
	}
	assert.Nil(t, txn.Commit(context.Background()))
}

type dummyCpkGetter struct{}

func (c *dummyCpkGetter) CollectCheckpointsInRange(ctx context.Context, start, end types.TS) (ckpLoc string, lastEnd types.TS, err error) {
	return "", types.TS{}, nil
}

func (c *dummyCpkGetter) FlushTable(ctx context.Context, accoutID uint32, dbID, tableID uint64, ts types.TS) error {
	return nil
}

func totsp(ts types.TS) *timestamp.Timestamp {
	x := ts.ToTimestamp()
	return &x
}

func TestSegDelLogtail(t *testing.T) {
	defer testutils.AfterTest(t)()
	testutils.EnsureNoLeak(t)
	ctx := context.Background()

	opts := config.WithLongScanAndCKPOpts(nil)
	tae := testutil.NewTestEngine(ctx, ModuleName, t, opts)
	defer tae.Close()
	schema := catalog.MockSchemaAll(13, -1)
	schema.Extra.BlockMaxRows = 10
	schema.Extra.ObjectMaxBlocks = 3
	bat := catalog.MockBatch(schema, 30)
	defer bat.Close()

	testutil.CreateRelationAndAppend2(t, 0, tae.DB, "db", schema, bat, true)

	txn, err := tae.StartTxn(nil)
	assert.Nil(t, err)
	db, err := txn.GetDatabase("db")
	did := db.GetID()
	assert.Nil(t, err)
	rel, err := db.GetRelationByName(schema.Name)
	tid := rel.ID()
	assert.Nil(t, err)
	blkID := testutil.GetOneObject(rel).Fingerprint()
	err = rel.RangeDelete(blkID, 5, 9, handle.DT_Normal)
	assert.Nil(t, err)
	assert.Nil(t, txn.Commit(context.Background()))

	testutil.CompactBlocks(t, 0, tae.DB, "db", schema, false)
	testutil.MergeBlocks(t, 0, tae.DB, "db", schema, false)

	t.Log(tae.Catalog.SimplePPString(common.PPL3))
	resp, close, err := logtail.HandleSyncLogTailReq(context.TODO(), new(dummyCpkGetter), tae.LogtailMgr, tae.Catalog, api.SyncLogTailReq{
		CnHave: totsp(types.TS{}),
		CnWant: totsp(types.MaxTs()),
		Table:  &api.TableID{DbId: did, TbId: tid},
	}, false)
	assert.Nil(t, err)
	assert.Equal(t, 2, len(resp.Commands)) // data object + tombstone object

	assert.Equal(t, api.Entry_DataObject, resp.Commands[0].EntryType)
	assert.Equal(t, uint32(9), resp.Commands[0].Bat.Vecs[0].Len) /* 5 create + 4 delete */
	// start ts should not be empty
	startTSVec := resp.Commands[0].Bat.Vecs[9]
	cnStartVec, err := vector.ProtoVectorToVector(startTSVec)
	assert.NoError(t, err)
	startTSs := vector.MustFixedColWithTypeCheck[types.TS](cnStartVec)
	for _, ts := range startTSs {
		assert.False(t, ts.IsEmpty())
	}

	assert.Equal(t, api.Entry_TombstoneObject, resp.Commands[1].EntryType)
	assert.Equal(t, uint32(4), resp.Commands[1].Bat.Vecs[0].Len) /* 2 create + 2 delete */
	// start ts should not be empty
	startTSVec = resp.Commands[1].Bat.Vecs[9]
	cnStartVec, err = vector.ProtoVectorToVector(startTSVec)
	assert.NoError(t, err)
	startTSs = vector.MustFixedColWithTypeCheck[types.TS](cnStartVec)
	for _, ts := range startTSs {
		assert.False(t, ts.IsEmpty())
	}

	close()

	txn, err = tae.StartTxn(nil)
	assert.Nil(t, err)
	db, err = txn.GetDatabase("db")
	assert.Nil(t, err)
	rel, err = db.GetRelationByName(schema.Name)
	assert.Nil(t, err)
	assert.Equal(t, uint64(25), rel.GetMeta().(*catalog.TableEntry).GetRows())
	testutil.CheckAllColRowsByScan(t, rel, bat.Length()-5, false)
	assert.Nil(t, txn.Commit(context.Background()))

	testutil.CompactBlocks(t, 0, tae.DB, pkgcatalog.MO_CATALOG, catalog.SystemDBSchema, false)
	testutil.CompactBlocks(t, 0, tae.DB, pkgcatalog.MO_CATALOG, catalog.SystemTableSchema, false)
	testutil.CompactBlocks(t, 0, tae.DB, pkgcatalog.MO_CATALOG, catalog.SystemColumnSchema, false)
	ts := tae.TxnMgr.Now()
	err = tae.BGCheckpointRunner.ForceICKP(ctx, &ts)
	assert.NoError(t, err)

	check := func() {
		ckpEntries := tae.BGCheckpointRunner.GetAllIncrementalCheckpoints()
		assert.Equal(t, 1, len(ckpEntries))
		entry := ckpEntries[0]
		ins, del, dataObj, tombstoneObj, err := entry.GetTableByID(context.Background(), tae.Runtime.Fs, tid)
		assert.NoError(t, err)
		assert.Nil(t, ins)                              // 0 ins
		assert.Nil(t, del)                              // 0  del
		assert.Equal(t, uint32(9), dataObj.Vecs[0].Len) // 5 create + 4 delete
		assert.Equal(t, 10, len(dataObj.Vecs))
		assert.Equal(t, uint32(4), tombstoneObj.Vecs[0].Len) // 2 create + 2 delete
		assert.Equal(t, 10, len(tombstoneObj.Vecs))
	}
	check()

	tae.Restart(ctx)

	txn, err = tae.StartTxn(nil)
	assert.Nil(t, err)
	db, err = txn.GetDatabase("db")
	assert.Nil(t, err)
	rel, err = db.GetRelationByName(schema.Name)
	assert.Nil(t, err)
	assert.Equal(t, uint64(25), rel.GetMeta().(*catalog.TableEntry).GetRows())
	testutil.CheckAllColRowsByScan(t, rel, bat.Length()-5, false)
	assert.Nil(t, txn.Commit(context.Background()))

	check()

}

// delete
// merge but not commit
// delete
// commit merge
func TestMergeblocks2(t *testing.T) {
	defer testutils.AfterTest(t)()
	testutils.EnsureNoLeak(t)
	ctx := context.Background()

	opts := config.WithLongScanAndCKPOpts(nil)
	tae := testutil.NewTestEngine(ctx, ModuleName, t, opts)
	defer tae.Close()
	schema := catalog.MockSchemaAll(1, 0)
	schema.Extra.BlockMaxRows = 3
	schema.Extra.ObjectMaxBlocks = 2
	tae.BindSchema(schema)
	bat := catalog.MockBatch(schema, 6)
	bats := bat.Split(2)
	defer bat.Close()

	tae.CreateRelAndAppend(bats[0], true)

	txn, rel := tae.GetRelation()
	_ = rel.Append(context.Background(), bats[1])
	assert.Nil(t, txn.Commit(context.Background()))

	// flush to nblk
	{
		tae.CompactBlocks(false)
	}

	{
		v := testutil.GetSingleSortKeyValue(bat, schema, 1)
		filter := handle.NewEQFilter(v)
		txn2, rel := tae.GetRelation()
		testutil.CheckAllColRowsByScan(t, rel, 6, true)
		_ = rel.DeleteByFilter(context.Background(), filter)
		assert.Nil(t, txn2.Commit(context.Background()))
	}

	_, rel = tae.GetRelation()
	testutil.CheckAllColRowsByScan(t, rel, 5, true)

	{
		txn, rel = tae.GetRelation()

		obj := testutil.GetOneObject(rel).GetMeta().(*catalog.ObjectEntry)
		objHandle, err := rel.GetObject(obj.ID(), false)
		assert.NoError(t, err)

		objsToMerge := []*catalog.ObjectEntry{objHandle.GetMeta().(*catalog.ObjectEntry)}
		task, err := jobs.NewMergeObjectsTask(nil, txn, objsToMerge, tae.Runtime, 0, false)
		assert.NoError(t, err)
		err = task.OnExec(context.Background())
		assert.NoError(t, err)

		{
			v := testutil.GetSingleSortKeyValue(bat, schema, 2)
			filter := handle.NewEQFilter(v)
			txn2, rel := tae.GetRelation()
			testutil.CheckAllColRowsByScan(t, rel, 5, true)
			_ = rel.DeleteByFilter(context.Background(), filter)
			assert.Nil(t, txn2.Commit(context.Background()))
		}
		err = txn.Commit(context.Background())
		assert.NoError(t, err)
	}

	_, rel = tae.GetRelation()
	testutil.CheckAllColRowsByScan(t, rel, 4, true)

	v := testutil.GetSingleSortKeyValue(bat, schema, 1)
	filter := handle.NewEQFilter(v)
	_, _, err := rel.GetByFilter(context.Background(), filter)
	assert.NotNil(t, err)

	v = testutil.GetSingleSortKeyValue(bat, schema, 2)
	filter = handle.NewEQFilter(v)
	_, _, err = rel.GetByFilter(context.Background(), filter)
	assert.NotNil(t, err)
}

// Object1: 1, 2, 3 | 4, 5, 6
// Object2: 7, 8, 9 | 10, 11, 12
// Now delete 1 and 10, then after merge:
// Object1: 2, 3, 4 | 5, 6, 7
// Object2: 8, 9, 11 | 12
// Delete map not nil on: [obj1, blk1] and [obj2, blk2]
func TestMergeBlocksIntoMultipleObjects(t *testing.T) {
	defer testutils.AfterTest(t)()
	testutils.EnsureNoLeak(t)
	ctx := context.Background()

	opts := config.WithLongScanAndCKPOpts(nil)
	tae := testutil.NewTestEngine(ctx, ModuleName, t, opts)
	defer tae.Close()
	schema := catalog.MockSchemaAll(1, 0)
	schema.Extra.BlockMaxRows = 3
	schema.Extra.ObjectMaxBlocks = 2
	tae.BindSchema(schema)
	bat := catalog.MockBatch(schema, 12)
	bats := bat.Split(2)
	defer bat.Close()

	tae.CreateRelAndAppend(bats[0], true)

	txn, rel := tae.GetRelation()
	_ = rel.Append(context.Background(), bats[1])
	assert.Nil(t, txn.Commit(context.Background()))

	// flush to nblk
	{
		txn, rel := tae.GetRelation()
		blkMetas := testutil.GetAllBlockMetas(rel, false)
		task, err := jobs.NewFlushTableTailTask(tasks.WaitableCtx, txn, blkMetas, nil, tae.DB.Runtime)
		assert.NoError(t, err)
		assert.NoError(t, task.OnExec(context.Background()))
		assert.NoError(t, txn.Commit(context.Background()))

		txn, rel = tae.GetRelation()
		testutil.CheckAllColRowsByScan(t, rel, 12, true)
		assert.NoError(t, txn.Commit(context.Background()))
	}

	{
		t.Log("************split one object into two objects************")

		txn, rel = tae.GetRelation()
		obj := testutil.GetOneObject(rel).GetMeta().(*catalog.ObjectEntry)
		objHandle, err := rel.GetObject(obj.ID(), false)
		assert.NoError(t, err)

		objsToMerge := []*catalog.ObjectEntry{objHandle.GetMeta().(*catalog.ObjectEntry)}
		task, err := jobs.NewMergeObjectsTask(nil, txn, objsToMerge, tae.Runtime, 0, false)
		assert.NoError(t, err)
		assert.NoError(t, task.OnExec(context.Background()))
		assert.NoError(t, txn.Commit(context.Background()))
	}

	{
		t.Log("************check del map************")
		it := rel.MakeObjectIt(false)
		for it.Next() {
			obj := it.GetObject()
			assert.Nil(t, tae.Runtime.TransferDelsMap.GetDelsForBlk(*objectio.NewBlockidWithObjectID(obj.GetID(), 0)))
			assert.Nil(t, tae.Runtime.TransferDelsMap.GetDelsForBlk(*objectio.NewBlockidWithObjectID(obj.GetID(), 1)))
		}
	}

	{
		t.Log("************delete during merge************")

		txn, rel = tae.GetRelation()
		objIt := rel.MakeObjectIt(false)
		objIt.Next()
		obj1 := objIt.GetObject().GetMeta().(*catalog.ObjectEntry)
		objHandle1, err := rel.GetObject(obj1.ID(), false)
		assert.NoError(t, err)
		objIt.Next()
		obj2 := objIt.GetObject().GetMeta().(*catalog.ObjectEntry)
		objHandle2, err := rel.GetObject(obj2.ID(), false)
		assert.NoError(t, err)
		objIt.Close()

		v := testutil.GetSingleSortKeyValue(bat, schema, 1)
		filter := handle.NewEQFilter(v)
		txn2, rel := tae.GetRelation()
		_ = rel.DeleteByFilter(context.Background(), filter)
		assert.NoError(t, txn2.Commit(context.Background()))
		_, rel = tae.GetRelation()
		testutil.CheckAllColRowsByScan(t, rel, 11, true)

		v = testutil.GetSingleSortKeyValue(bat, schema, 10)
		filter = handle.NewEQFilter(v)
		txn2, rel = tae.GetRelation()
		_ = rel.DeleteByFilter(context.Background(), filter)
		assert.NoError(t, txn2.Commit(context.Background()))
		_, rel = tae.GetRelation()
		testutil.CheckAllColRowsByScan(t, rel, 10, true)

		objsToMerge := []*catalog.ObjectEntry{objHandle1.GetMeta().(*catalog.ObjectEntry), objHandle2.GetMeta().(*catalog.ObjectEntry)}
		task, err := jobs.NewMergeObjectsTask(nil, txn, objsToMerge, tae.Runtime, 0, false)
		assert.NoError(t, err)
		assert.NoError(t, task.OnExec(context.Background()))
		assert.NoError(t, txn.Commit(context.Background()))
		{
			t.Log("************check del map again************")
			_, rel = tae.GetRelation()
			objCnt := 0
			for it := rel.MakeObjectIt(false); it.Next(); {
				obj := it.GetObject()
				if objCnt == 0 {
					assert.NotNil(t, tae.Runtime.TransferDelsMap.GetDelsForBlk(*objectio.NewBlockidWithObjectID(obj.GetID(), 0)))
				} else {
					assert.NotNil(t, tae.Runtime.TransferDelsMap.GetDelsForBlk(*objectio.NewBlockidWithObjectID(obj.GetID(), 1)))
				}
				objCnt++
			}
			assert.Equal(t, 2, objCnt)
		}
	}
}

func TestMergeEmptyBlocks(t *testing.T) {
	defer testutils.AfterTest(t)()
	testutils.EnsureNoLeak(t)
	ctx := context.Background()

	opts := config.WithLongScanAndCKPOpts(nil)
	tae := testutil.NewTestEngine(ctx, ModuleName, t, opts)
	defer tae.Close()
	schema := catalog.MockSchemaAll(1, 0)
	schema.Extra.BlockMaxRows = 3
	schema.Extra.ObjectMaxBlocks = 2
	tae.BindSchema(schema)
	bat := catalog.MockBatch(schema, 6)
	bats := bat.Split(2)
	defer bat.Close()

	tae.CreateRelAndAppend(bats[0], true)

	// flush to nblk
	{
		tae.CompactBlocks(false)
	}

	assert.NoError(t, tae.DeleteAll(true))

	{
		txn, rel := tae.GetRelation()
		assert.NoError(t, rel.Append(context.Background(), bats[1]))
		assert.NoError(t, txn.Commit(context.Background()))
	}

	{
		txn, rel := tae.GetRelation()

		obj := testutil.GetOneObject(rel).GetMeta().(*catalog.ObjectEntry)
		objHandle, err := rel.GetObject(obj.ID(), false)
		assert.NoError(t, err)

		objsToMerge := []*catalog.ObjectEntry{objHandle.GetMeta().(*catalog.ObjectEntry)}
		task, err := jobs.NewMergeObjectsTask(nil, txn, objsToMerge, tae.Runtime, 0, false)
		assert.NoError(t, err)
		err = task.OnExec(context.Background())
		assert.NoError(t, err)

		{
			v := testutil.GetSingleSortKeyValue(bat, schema, 4)
			filter := handle.NewEQFilter(v)
			txn2, rel := tae.GetRelation()
			assert.NoError(t, rel.DeleteByFilter(context.Background(), filter))
			assert.Nil(t, txn2.Commit(context.Background()))
		}
		err = txn.Commit(context.Background())
		assert.NoError(t, err)
	}
}
func TestDelete2(t *testing.T) {
	defer testutils.AfterTest(t)()
	testutils.EnsureNoLeak(t)
	ctx := context.Background()

	opts := config.WithLongScanAndCKPOpts(nil)
	tae := testutil.NewTestEngine(ctx, ModuleName, t, opts)
	defer tae.Close()
	schema := catalog.MockSchemaAll(18, 11)
	schema.Extra.BlockMaxRows = 10
	schema.Extra.ObjectMaxBlocks = 2
	tae.BindSchema(schema)
	bat := catalog.MockBatch(schema, 5)
	defer bat.Close()
	tae.CreateRelAndAppend(bat, true)

	txn, rel := tae.GetRelation()
	v := testutil.GetSingleSortKeyValue(bat, schema, 2)
	filter := handle.NewEQFilter(v)
	err := rel.DeleteByFilter(context.Background(), filter)
	assert.NoError(t, err)
	assert.NoError(t, txn.Commit(context.Background()))

	tae.CompactBlocks(false)
}

func TestNull1(t *testing.T) {
	defer testutils.AfterTest(t)()
	testutils.EnsureNoLeak(t)
	ctx := context.Background()

	opts := config.WithLongScanAndCKPOpts(nil)
	tae := testutil.NewTestEngine(ctx, ModuleName, t, opts)
	defer tae.Close()
	schema := catalog.MockSchemaAll(18, 9)
	schema.Extra.BlockMaxRows = 10
	schema.Extra.ObjectMaxBlocks = 2
	tae.BindSchema(schema)

	bat := catalog.MockBatch(schema, int(schema.Extra.BlockMaxRows*3+1))
	defer bat.Close()
	bats := bat.Split(4)
	bats[0].Vecs[3].Update(2, nil, true)
	tae.CreateRelAndAppend(bats[0], true)

	txn, rel := tae.GetRelation()
	blk := testutil.GetOneObject(rel)
	var view *containers.Batch
	err := blk.Scan(ctx, &view, 0, []int{3}, common.DefaultAllocator)
	assert.NoError(t, err)
	//v := view.GetData().Get(2)
	assert.True(t, view.Vecs[0].IsNull(2))
	testutil.CheckAllColRowsByScan(t, rel, bats[0].Length(), false)
	assert.NoError(t, txn.Commit(context.Background()))
	view.Close()
	view = nil

	tae.Restart(ctx)
	txn, rel = tae.GetRelation()
	blk = testutil.GetOneObject(rel)
	blk.Scan(ctx, &view, 0, []int{3}, common.DefaultAllocator)
	assert.NoError(t, err)
	defer view.Close()
	//v = view.GetData().Get(2)
	assert.True(t, view.Vecs[0].IsNull(2))
	testutil.CheckAllColRowsByScan(t, rel, bats[0].Length(), false)

	v := testutil.GetSingleSortKeyValue(bats[0], schema, 2)
	filter_2 := handle.NewEQFilter(v)
	_, uv0_2_isNull, err := rel.GetValueByFilter(context.Background(), filter_2, 3)
	assert.NoError(t, err)
	assert.True(t, uv0_2_isNull)

	v0_4 := testutil.GetSingleSortKeyValue(bats[0], schema, 4)
	filter_4 := handle.NewEQFilter(v0_4)
	err = rel.UpdateByFilter(context.Background(), filter_4, 3, nil, true)
	assert.NoError(t, err)
	_, uv_isNull, err := rel.GetValueByFilter(context.Background(), filter_4, 3)
	assert.NoError(t, err)
	assert.True(t, uv_isNull)
	assert.NoError(t, txn.Commit(context.Background()))

	txn, rel = tae.GetRelation()
	testutil.CheckAllColRowsByScan(t, rel, bats[0].Length(), true)
	_, uv_isNull, err = rel.GetValueByFilter(context.Background(), filter_4, 3)
	assert.NoError(t, err)
	assert.True(t, uv_isNull)

	err = rel.Append(context.Background(), bats[1])
	assert.NoError(t, err)
	assert.NoError(t, txn.Commit(context.Background()))

	tae.CompactBlocks(false)
	txn, rel = tae.GetRelation()
	testutil.CheckAllColRowsByScan(t, rel, testutil.LenOfBats(bats[:2]), false)
	_, uv_isNull, err = rel.GetValueByFilter(context.Background(), filter_4, 3)
	assert.NoError(t, err)
	assert.True(t, uv_isNull)
	assert.NoError(t, txn.Commit(context.Background()))

	tae.Restart(ctx)
	txn, rel = tae.GetRelation()
	testutil.CheckAllColRowsByScan(t, rel, testutil.LenOfBats(bats[:2]), false)
	_, uv_isNull, err = rel.GetValueByFilter(context.Background(), filter_4, 3)
	assert.NoError(t, err)
	assert.True(t, uv_isNull)

	v0_1 := testutil.GetSingleSortKeyValue(bats[0], schema, 1)
	filter0_1 := handle.NewEQFilter(v0_1)
	err = rel.UpdateByFilter(context.Background(), filter0_1, 12, nil, true)
	assert.NoError(t, err)
	_, uv0_1_isNull, err := rel.GetValueByFilter(context.Background(), filter0_1, 12)
	assert.NoError(t, err)
	assert.True(t, uv0_1_isNull)
	assert.NoError(t, txn.Commit(context.Background()))

	txn, rel = tae.GetRelation()
	_, uv0_1_isNull, err = rel.GetValueByFilter(context.Background(), filter0_1, 12)
	assert.NoError(t, err)
	assert.True(t, uv0_1_isNull)
	err = rel.Append(context.Background(), bats[2])
	assert.NoError(t, err)
	assert.NoError(t, txn.Commit(context.Background()))

	tae.CompactBlocks(false)
	tae.MergeBlocks(false)

	txn, rel = tae.GetRelation()
	_, uv0_1_isNull, err = rel.GetValueByFilter(context.Background(), filter0_1, 12)
	assert.NoError(t, err)
	assert.True(t, uv0_1_isNull)
	_, uv0_2_isNull, err = rel.GetValueByFilter(context.Background(), filter_2, 3)
	assert.NoError(t, err)
	assert.True(t, uv0_2_isNull)
	assert.NoError(t, txn.Commit(context.Background()))

	tae.Restart(ctx)

	txn, rel = tae.GetRelation()
	_, uv0_1_isNull, err = rel.GetValueByFilter(context.Background(), filter0_1, 12)
	assert.NoError(t, err)
	assert.True(t, uv0_1_isNull)
	_, uv0_2_isNull, err = rel.GetValueByFilter(context.Background(), filter_2, 3)
	assert.NoError(t, err)
	assert.True(t, uv0_2_isNull)
	assert.NoError(t, txn.Commit(context.Background()))
}

func TestTruncate(t *testing.T) {
	defer testutils.AfterTest(t)()
	testutils.EnsureNoLeak(t)
	ctx := context.Background()

	opts := config.WithQuickScanAndCKPOpts(nil)
	tae := testutil.NewTestEngine(ctx, ModuleName, t, opts)
	defer tae.Close()
	schema := catalog.MockSchemaAll(18, 15)
	schema.Extra.BlockMaxRows = 10
	schema.Extra.ObjectMaxBlocks = 2
	tae.BindSchema(schema)
	bat := catalog.MockBatch(schema, int(schema.Extra.BlockMaxRows*5+1))
	defer bat.Close()
	bats := bat.Split(20)
	tae.CreateRelAndAppend(bats[0], true)

	var wg sync.WaitGroup
	p, _ := ants.NewPool(10)
	defer p.Release()
	tryAppend := func(i int) func() {
		return func() {
			defer wg.Done()
			tae.TryAppend(bats[1+i])
		}
	}

	for i := range bats[1:] {
		if i == 10 {
			wg.Add(1)
			_ = p.Submit(func() {
				defer wg.Done()
				tae.Truncate()
				t.Log(tae.Catalog.SimplePPString(common.PPL1))
			})
		}
		wg.Add(1)
		_ = p.Submit(tryAppend(i))
		time.Sleep(time.Millisecond * 2)
	}
	wg.Wait()
	txn, _ := tae.GetRelation()
	assert.NoError(t, txn.Commit(context.Background()))
	tae.Truncate()
	txn, _ = tae.GetRelation()
	assert.NoError(t, txn.Commit(context.Background()))
}

func TestGetColumnData(t *testing.T) {
	defer testutils.AfterTest(t)()
	testutils.EnsureNoLeak(t)
	ctx := context.Background()

	opts := config.WithLongScanAndCKPOpts(nil)
	tae := testutil.NewTestEngine(ctx, ModuleName, t, opts)
	defer tae.Close()
	schema := catalog.MockSchemaAll(18, 13)
	schema.Extra.BlockMaxRows = 10
	schema.Extra.ObjectMaxBlocks = 2
	tae.BindSchema(schema)
	bat := catalog.MockBatch(schema, 39)
	bats := bat.Split(4)
	defer bat.Close()
	tae.CreateRelAndAppend(bats[0], true)
	txn, rel := tae.GetRelation()
	blk := testutil.GetOneObject(rel)
	var view *containers.Batch
	blk.Scan(ctx, &view, 0, []int{2}, common.DefaultAllocator)
	assert.Equal(t, bats[0].Length(), view.Length())
	assert.NotZero(t, view.Vecs[0].Allocated())
	view.Close()
	view = nil

	blk.Scan(ctx, &view, 0, []int{2}, common.DefaultAllocator)
	assert.Equal(t, bats[0].Length(), view.Length())
	assert.NotZero(t, view.Vecs[0].Allocated())
	assert.NoError(t, txn.Commit(context.Background()))
	view.Close()
	view = nil

	tae.CompactBlocks(false)
	txn, rel = tae.GetRelation()
	blk = testutil.GetOneObject(rel)
	blk.Scan(ctx, &view, 0, []int{2}, common.DefaultAllocator)
	assert.Equal(t, bats[0].Length(), view.Length())
	assert.NotZero(t, view.Vecs[0].Allocated())
	view.Close()
	view = nil

	blk.Scan(ctx, &view, 0, []int{2}, common.DefaultAllocator)
	assert.Equal(t, bats[0].Length(), view.Length())
	assert.NotZero(t, view.Vecs[0].Allocated())
	assert.NoError(t, txn.Commit(context.Background()))
	view.Close()
	view = nil

	txn, rel = tae.GetRelation()
	err := rel.Append(context.Background(), bats[1])
	assert.NoError(t, err)
	blk = testutil.GetOneObject(rel)
	blk.Scan(ctx, &view, 0, []int{2}, common.DefaultAllocator)
	assert.NoError(t, err)
	assert.True(t, view.Vecs[0].Equals(bats[1].Vecs[2]))
	assert.NotZero(t, view.Vecs[0].Allocated())
	view.Close()
	view = nil
	blk.Scan(ctx, &view, 0, []int{2}, common.DefaultAllocator)
	assert.NoError(t, err)
	assert.True(t, view.Vecs[0].Equals(bats[1].Vecs[2]))
	assert.NotZero(t, view.Vecs[0].Allocated())
	view.Close()
	view = nil

	assert.NoError(t, txn.Commit(context.Background()))
}

func TestCompactBlk1(t *testing.T) {
	defer testutils.AfterTest(t)()
	testutils.EnsureNoLeak(t)
	ctx := context.Background()

	opts := config.WithLongScanAndCKPOpts(nil)
	tae := testutil.NewTestEngine(ctx, ModuleName, t, opts)
	defer tae.Close()
	schema := catalog.MockSchemaAll(3, 1)
	schema.Extra.BlockMaxRows = 5
	schema.Extra.ObjectMaxBlocks = 2
	tae.BindSchema(schema)
	bat := catalog.MockBatch(schema, 5)
	bats := bat.Split(5)
	defer bat.Close()

	tae.CreateRelAndAppend(bats[2], true)

	txn, rel := tae.GetRelation()
	_ = rel.Append(context.Background(), bats[1])
	assert.Nil(t, txn.Commit(context.Background()))

	txn, rel = tae.GetRelation()
	_ = rel.Append(context.Background(), bats[3])
	assert.Nil(t, txn.Commit(context.Background()))

	txn, rel = tae.GetRelation()
	_ = rel.Append(context.Background(), bats[4])
	assert.Nil(t, txn.Commit(context.Background()))

	txn, rel = tae.GetRelation()
	_ = rel.Append(context.Background(), bats[0])
	assert.Nil(t, txn.Commit(context.Background()))

	{
		v := testutil.GetSingleSortKeyValue(bat, schema, 1)
		t.Logf("v is %v**********", v)
		filter := handle.NewEQFilter(v)
		txn2, rel := tae.GetRelation()
		t.Log("********before delete******************")
		testutil.CheckAllColRowsByScan(t, rel, 5, true)
		_ = rel.DeleteByFilter(context.Background(), filter)
		assert.Nil(t, txn2.Commit(context.Background()))
	}

	_, rel = tae.GetRelation()
	testutil.CheckAllColRowsByScan(t, rel, 4, true)

	{
		t.Log("************compact************")
		txn, rel = tae.GetRelation()
		blk := testutil.GetOneObject(rel)
		meta := blk.GetMeta().(*catalog.ObjectEntry)
		task, err := jobs.NewFlushTableTailTask(nil, txn, []*catalog.ObjectEntry{meta}, nil, tae.DB.Runtime)
		assert.NoError(t, err)
		err = task.OnExec(context.Background())
		assert.NoError(t, err)

		{
			v := testutil.GetSingleSortKeyValue(bat, schema, 2)
			t.Logf("v is %v**********", v)
			filter := handle.NewEQFilter(v)
			txn2, rel := tae.GetRelation()
			t.Log("********before delete******************")
			testutil.CheckAllColRowsByScan(t, rel, 4, true)
			_ = rel.DeleteByFilter(context.Background(), filter)
			assert.Nil(t, txn2.Commit(context.Background()))
		}

		err = txn.Commit(context.Background())
		assert.NoError(t, err)
	}

	_, rel = tae.GetRelation()
	testutil.CheckAllColRowsByScan(t, rel, 3, true)

	tae.Restart(ctx)
	_, rel = tae.GetRelation()
	testutil.CheckAllColRowsByScan(t, rel, 3, true)
}

func TestCompactBlk2(t *testing.T) {
	defer testutils.AfterTest(t)()
	testutils.EnsureNoLeak(t)
	ctx := context.Background()

	opts := config.WithLongScanAndCKPOpts(nil)
	tae := testutil.NewTestEngine(ctx, ModuleName, t, opts)
	defer tae.Close()
	schema := catalog.MockSchemaAll(3, 1)
	schema.Extra.BlockMaxRows = 5
	schema.Extra.ObjectMaxBlocks = 2
	tae.BindSchema(schema)
	bat := catalog.MockBatch(schema, 5)
	bats := bat.Split(5)
	defer bat.Close()

	tae.CreateRelAndAppend(bats[2], true)

	txn, rel := tae.GetRelation()
	_ = rel.Append(context.Background(), bats[1])
	assert.Nil(t, txn.Commit(context.Background()))

	txn, rel = tae.GetRelation()
	_ = rel.Append(context.Background(), bats[3])
	assert.Nil(t, txn.Commit(context.Background()))

	txn, rel = tae.GetRelation()
	_ = rel.Append(context.Background(), bats[4])
	assert.Nil(t, txn.Commit(context.Background()))

	txn, rel = tae.GetRelation()
	_ = rel.Append(context.Background(), bats[0])
	assert.Nil(t, txn.Commit(context.Background()))

	v := testutil.GetSingleSortKeyValue(bat, schema, 1)
	filter := handle.NewEQFilter(v)
	txn2, rel1 := tae.GetRelation()
	testutil.CheckAllColRowsByScan(t, rel1, 5, true)
	_ = rel1.DeleteByFilter(context.Background(), filter)
	assert.Nil(t, txn2.Commit(context.Background()))
	txn3, rel1 := tae.GetRelation()

	txn4, rel2 := tae.GetRelation()
	testutil.CheckAllColRowsByScan(t, rel2, 4, true)

	txn, rel = tae.GetRelation()
	blk := testutil.GetOneObject(rel)
	meta := blk.GetMeta().(*catalog.ObjectEntry)
	task, err := jobs.NewFlushTableTailTask(nil, txn, []*catalog.ObjectEntry{meta}, nil, tae.DB.Runtime)
	assert.NoError(t, err)
	err = task.OnExec(context.Background())
	assert.NoError(t, err)
	err = txn.Commit(context.Background())
	assert.NoError(t, err)

	v = testutil.GetSingleSortKeyValue(bat, schema, 2)
	filter = handle.NewEQFilter(v)
	txn2, rel3 := tae.GetRelation()
	testutil.CheckAllColRowsByScan(t, rel3, 4, true)
	_ = rel3.DeleteByFilter(context.Background(), filter)
	assert.Nil(t, txn2.Commit(context.Background()))

	v = testutil.GetSingleSortKeyValue(bat, schema, 4)
	filter = handle.NewEQFilter(v)
	txn2, rel4 := tae.GetRelation()
	testutil.CheckAllColRowsByScan(t, rel4, 3, true)
	_ = rel4.DeleteByFilter(context.Background(), filter)
	assert.Nil(t, txn2.Commit(context.Background()))

	testutil.CheckAllColRowsByScan(t, rel1, 4, true)
	assert.Nil(t, txn3.Commit(context.Background()))
	testutil.CheckAllColRowsByScan(t, rel2, 4, true)
	assert.Nil(t, txn4.Commit(context.Background()))

	_, rel = tae.GetRelation()
	testutil.CheckAllColRowsByScan(t, rel, 2, true)

	v = testutil.GetSingleSortKeyValue(bat, schema, 2)
	filter = handle.NewEQFilter(v)
	_, _, err = rel.GetByFilter(context.Background(), filter)
	assert.NotNil(t, err)

	v = testutil.GetSingleSortKeyValue(bat, schema, 4)
	filter = handle.NewEQFilter(v)
	_, _, err = rel.GetByFilter(context.Background(), filter)
	assert.NotNil(t, err)

	tae.Restart(ctx)
}

func TestCompactblk3(t *testing.T) {
	defer testutils.AfterTest(t)()
	testutils.EnsureNoLeak(t)
	ctx := context.Background()

	opts := config.WithLongScanAndCKPOpts(nil)
	tae := testutil.NewTestEngine(ctx, ModuleName, t, opts)
	defer tae.Close()
	schema := catalog.MockSchemaAll(3, 1)
	schema.Extra.BlockMaxRows = 5
	schema.Extra.ObjectMaxBlocks = 2
	tae.BindSchema(schema)
	bat := catalog.MockBatch(schema, 3)
	defer bat.Close()

	tae.CreateRelAndAppend(bat, true)

	v := testutil.GetSingleSortKeyValue(bat, schema, 1)
	filter := handle.NewEQFilter(v)
	txn2, rel1 := tae.GetRelation()
	testutil.CheckAllColRowsByScan(t, rel1, 3, true)
	_ = rel1.DeleteByFilter(context.Background(), filter)
	assert.Nil(t, txn2.Commit(context.Background()))

	_, rel2 := tae.GetRelation()
	testutil.CheckAllColRowsByScan(t, rel2, 2, true)

	txn, rel := tae.GetRelation()
	blk := testutil.GetOneObject(rel)
	meta := blk.GetMeta().(*catalog.ObjectEntry)
	task, err := jobs.NewFlushTableTailTask(nil, txn, []*catalog.ObjectEntry{meta}, nil, tae.DB.Runtime)
	assert.NoError(t, err)
	err = task.OnExec(context.Background())
	assert.NoError(t, err)
	err = txn.Commit(context.Background())
	assert.NoError(t, err)

	txn, err = tae.StartTxn(nil)
	assert.NoError(t, err)
	processor := &catalog.LoopProcessor{}
	processor.ObjectFn = func(be *catalog.ObjectEntry) error {
		if be.GetTable().GetDB().IsSystemDB() {
			return nil
		}
		tblEntry := be.GetTable()
		for j := 0; j < be.BlockCnt(); j++ {
			var view *containers.Batch
			blkID := objectio.NewBlockidWithObjectID(be.ID(), uint16(j))
			err := tables.HybridScanByBlock(ctx, tblEntry, txn, &view, schema, []int{0}, blkID, common.DefaultAllocator)
			assert.NoError(t, err)
			view.Compact()
			assert.Equal(t, 2, view.Length())
			view.Close()
		}
		return nil
	}
	err = tae.Catalog.RecurLoop(processor)
	assert.NoError(t, err)
}

func TestImmutableIndexInAblk(t *testing.T) {
	defer testutils.AfterTest(t)()
	testutils.EnsureNoLeak(t)
	ctx := context.Background()

	opts := config.WithLongScanAndCKPOpts(nil)
	tae := testutil.NewTestEngine(ctx, ModuleName, t, opts)
	defer tae.Close()
	schema := catalog.MockSchemaAll(3, 1)
	schema.Extra.BlockMaxRows = 5
	schema.Extra.ObjectMaxBlocks = 2
	tae.BindSchema(schema)
	bat := catalog.MockBatch(schema, 5)
	bats := bat.Split(5)
	defer bat.Close()

	tae.CreateRelAndAppend(bats[2], true)
	txn, rel := tae.GetRelation()
	_ = rel.Append(context.Background(), bats[1])
	assert.Nil(t, txn.Commit(context.Background()))
	txn, rel = tae.GetRelation()
	_ = rel.Append(context.Background(), bats[3])
	assert.Nil(t, txn.Commit(context.Background()))
	txn, rel = tae.GetRelation()
	_ = rel.Append(context.Background(), bats[4])
	assert.Nil(t, txn.Commit(context.Background()))
	txn, rel = tae.GetRelation()
	_ = rel.Append(context.Background(), bats[0])
	assert.Nil(t, txn.Commit(context.Background()))

	v := testutil.GetSingleSortKeyValue(bat, schema, 1)
	filter := handle.NewEQFilter(v)
	txn2, rel := tae.GetRelation()
	_ = rel.DeleteByFilter(context.Background(), filter)
	assert.Nil(t, txn2.Commit(context.Background()))

	txn, rel = tae.GetRelation()
	blk := testutil.GetOneObject(rel)
	meta := blk.GetMeta().(*catalog.ObjectEntry)
	task, err := jobs.NewFlushTableTailTask(nil, txn, []*catalog.ObjectEntry{meta}, nil, tae.DB.Runtime)
	assert.NoError(t, err)
	err = task.OnExec(context.Background())
	assert.NoError(t, err)
	err = txn.Commit(context.Background())
	assert.NoError(t, err)

	txn, rel = tae.GetRelation()
	_, _, err = rel.GetByFilter(context.Background(), filter)
	assert.Error(t, err)
	v = testutil.GetSingleSortKeyValue(bat, schema, 2)
	filter = handle.NewEQFilter(v)
	_, _, err = rel.GetByFilter(context.Background(), filter)
	assert.NoError(t, err)

	rowIDs := containers.MakeVector(types.T_Rowid.ToType(), common.DefaultAllocator)
	for i := 0; i < bat.Length(); i++ {
		rowIDs.Append(nil, true)
	}
	err = meta.GetObjectData().GetDuplicatedRows(
		context.Background(), txn, bat.Vecs[1], nil, types.TS{}, types.MaxTs(), rowIDs, common.DefaultAllocator,
	)
	assert.NoError(t, err)
	err = meta.GetObjectData().Contains(context.Background(), txn, rowIDs, nil, common.DebugAllocator)
	assert.NoError(t, err)
	duplicate := false
	rowIDs.Foreach(func(v any, isNull bool, row int) error {
		if !isNull {
			duplicate = true
		}
		return nil
	}, nil)
	assert.True(t, duplicate)
}

func TestDelete3(t *testing.T) {
	// t.Skip(any("This case crashes occasionally, is being fixed, skip it for now"))
	defer testutils.AfterTest(t)()
	ctx := context.Background()

	opts := config.WithQuickScanAndCKPOpts(nil)
	tae := testutil.NewTestEngine(ctx, ModuleName, t, opts)
	defer tae.Close()

	// this task won't affect logic of TestAppend2, it just prints logs about dirty count
	forest := logtail.NewDirtyCollector(tae.LogtailMgr, opts.Clock, tae.Catalog, new(catalog.LoopProcessor))
	hb := ops.NewHeartBeaterWithFunc(5*time.Millisecond, func() {
		forest.Run(0)
		t.Log(forest.String())
	}, nil)
	hb.Start()
	defer hb.Stop()
	schema := catalog.MockSchemaAll(3, 2)
	schema.Extra.BlockMaxRows = 10
	schema.Extra.ObjectMaxBlocks = 2
	tae.BindSchema(schema)
	// rows := int(schema.Extra.BlockMaxRows * 1)
	rows := int(schema.Extra.BlockMaxRows*3) + 1
	bat := catalog.MockBatch(schema, rows)

	tae.CreateRelAndAppend(bat, true)
	tae.CheckRowsByScan(rows, false)
	deleted := false
	for i := 0; i < 10; i++ {
		if deleted {
			tae.CheckRowsByScan(0, true)
			tae.DoAppend(bat)
			deleted = false
			tae.CheckRowsByScan(rows, true)
		} else {
			tae.CheckRowsByScan(rows, true)
			err := tae.DeleteAll(true)
			if err == nil {
				deleted = true
				tae.CheckRowsByScan(0, true)
				// assert.Zero(t, tae.getRows())
			} else {
				tae.CheckRowsByScan(rows, true)
				// assert.Equal(t, tae.getRows(), rows)
			}
		}
	}
	t.Log(tae.Catalog.SimplePPString(common.PPL1))
}

func TestDropCreated1(t *testing.T) {
	defer testutils.AfterTest(t)()
	ctx := context.Background()

	opts := config.WithLongScanAndCKPOpts(nil)
	tae := testutil.NewTestEngine(ctx, ModuleName, t, opts)
	defer tae.Close()

	txn, err := tae.StartTxn(nil)
	assert.Nil(t, err)
	_, err = txn.CreateDatabase("db", "", "")
	assert.Nil(t, err)
	db, err := txn.DropDatabase("db")
	assert.Nil(t, err)
	assert.Nil(t, txn.Commit(context.Background()))

	assert.Equal(t, txn.GetCommitTS(), db.GetMeta().(*catalog.DBEntry).GetCreatedAtLocked())
	assert.Equal(t, txn.GetCommitTS(), db.GetMeta().(*catalog.DBEntry).GetCreatedAtLocked())

	tae.Restart(ctx)
}

func TestDropCreated2(t *testing.T) {
	defer testutils.AfterTest(t)()
	ctx := context.Background()

	opts := config.WithLongScanAndCKPOpts(nil)
	tae := testutil.NewTestEngine(ctx, ModuleName, t, opts)
	schema := catalog.MockSchemaAll(1, -1)
	defer tae.Close()

	txn, err := tae.StartTxn(nil)
	assert.Nil(t, err)
	db, err := testutil.CreateDatabase2(ctx, txn, "db")
	assert.Nil(t, err)
	rel, err := testutil.CreateRelation2(ctx, txn, db, schema)
	assert.Nil(t, err)
	err = testutil.DropRelation2(ctx, txn, db, schema.Name)
	assert.Nil(t, err)
	assert.Nil(t, txn.Commit(context.Background()))

	assert.Equal(t, txn.GetCommitTS(), rel.GetMeta().(*catalog.TableEntry).GetCreatedAtLocked())
	assert.Equal(t, txn.GetCommitTS(), rel.GetMeta().(*catalog.TableEntry).GetCreatedAtLocked())

	tae.Restart(ctx)
}

func TestDropCreated3(t *testing.T) {
	defer testutils.AfterTest(t)()
	ctx := context.Background()

	opts := config.WithLongScanAndCKPOpts(nil)
	tae := testutil.NewTestEngine(ctx, ModuleName, t, opts)
	defer tae.Close()

	txn, err := tae.StartTxn(nil)
	assert.Nil(t, err)
	_, err = testutil.CreateDatabase2(ctx, txn, "db")
	assert.Nil(t, err)
	err = testutil.DropDatabase2(ctx, txn, "db")
	assert.Nil(t, err)
	assert.Nil(t, txn.Commit(context.Background()))

	testutil.CompactBlocks(t, 0, tae.DB, pkgcatalog.MO_CATALOG, catalog.SystemDBSchema, false)
	testutil.CompactBlocks(t, 0, tae.DB, pkgcatalog.MO_CATALOG, catalog.SystemTableSchema, false)
	testutil.CompactBlocks(t, 0, tae.DB, pkgcatalog.MO_CATALOG, catalog.SystemColumnSchema, false)
	ts := tae.TxnMgr.Now()
	err = tae.BGCheckpointRunner.ForceICKP(ctx, &ts)
	assert.Nil(t, err)

	tae.Restart(ctx)
}

func TestRollbackCreateTable(t *testing.T) {
	defer testutils.AfterTest(t)()
	ctx := context.Background()

	opts := config.WithLongScanAndCKPOpts(nil)
	tae := testutil.NewTestEngine(ctx, ModuleName, t, opts)
	schema := catalog.MockSchemaAll(1, -1)
	defer tae.Close()

	txn, _ := tae.StartTxn(nil)
	db, _ := txn.CreateDatabase("db", "sql", "")
	db.CreateRelationWithID(schema.Clone(), uint64(27200))
	txn.Commit(ctx)

	for i := 0; i < 10; i += 2 {
		tae.Catalog.GCByTS(ctx, tae.TxnMgr.Now())
		txn, _ := tae.StartTxn(nil)
		db, _ := txn.GetDatabase("db")
		db.DropRelationByID(uint64(i + 27200))
		db.CreateRelationWithID(schema.Clone(), uint64(i+27200+1))
		txn.Commit(ctx)

		txn, _ = tae.StartTxn(nil)
		db, _ = txn.GetDatabase("db")
		db.DropRelationByID(uint64(i + 27200 + 1))
		db.CreateRelationWithID(schema.Clone(), uint64(i+27200+2))
		txn.Rollback(ctx)
	}

	t.Log(tae.Catalog.SimplePPString(3))
}

func TestDropCreated4(t *testing.T) {
	defer testutils.AfterTest(t)()
	ctx := context.Background()

	opts := config.WithLongScanAndCKPOpts(nil)
	tae := testutil.NewTestEngine(ctx, ModuleName, t, opts)
	schema := catalog.MockSchemaAll(1, -1)
	defer tae.Close()

	txn, err := tae.StartTxn(nil)
	assert.Nil(t, err)
	db, err := txn.CreateDatabase("db", "", "")
	assert.Nil(t, err)
	_, err = db.CreateRelation(schema)
	assert.Nil(t, err)
	_, err = db.DropRelationByName(schema.Name)
	assert.Nil(t, err)
	assert.Nil(t, txn.Commit(context.Background()))

	ts := tae.TxnMgr.Now()
	err = tae.BGCheckpointRunner.ForceICKP(ctx, &ts)
	assert.Nil(t, err)

	tae.Restart(ctx)
}

func TestTruncateZonemap(t *testing.T) {
	defer testutils.AfterTest(t)()
	ctx := context.Background()

	type Mod struct {
		offset int
		v      byte
	}
	mockBytes := func(init byte, size int, mods ...Mod) []byte {
		ret := make([]byte, size)
		for i := 0; i < size; i++ {
			ret[i] = init
		}
		for _, m := range mods {
			ret[m.offset] = m.v
		}
		return ret
	}
	testutils.EnsureNoLeak(t)
	opts := config.WithLongScanAndCKPOpts(nil)
	tae := testutil.NewTestEngine(ctx, ModuleName, t, opts)
	defer tae.Close()

	schema := catalog.MockSchemaAll(13, 12) // set varchar PK
	schema.Extra.BlockMaxRows = 10
	schema.Extra.ObjectMaxBlocks = 2
	tae.BindSchema(schema)

	bat := catalog.MockBatch(schema, int(schema.Extra.BlockMaxRows*2+9))  // 2.9 blocks
	minv := mockBytes(0, 35)                                              // 0x00000000
	trickyMinv := mockBytes(0, 33)                                        // smaller than minv, not in mut index but in immut index
	maxv := mockBytes(0xff, 35, Mod{0, 0x61}, Mod{1, 0x62}, Mod{2, 0x63}) // abc0xff0xff...
	trickyMaxv := []byte("abd")                                           // bigger than maxv, not in mut index but in immut index
	bat.Vecs[12].Update(8, maxv, false)
	bat.Vecs[12].Update(11, minv, false)
	bat.Vecs[12].Update(22, []byte("abcc"), false)
	defer bat.Close()

	checkMinMax := func(rel handle.Relation, minvOffset, maxvOffset uint32) {
		_, _, err := rel.GetByFilter(context.Background(), handle.NewEQFilter(trickyMinv))
		assert.True(t, moerr.IsMoErrCode(err, moerr.ErrNotFound))
		_, _, err = rel.GetByFilter(context.Background(), handle.NewEQFilter(trickyMaxv))
		assert.True(t, moerr.IsMoErrCode(err, moerr.ErrNotFound))
		_, row, err := rel.GetByFilter(context.Background(), handle.NewEQFilter(minv))
		assert.NoError(t, err)
		assert.Equal(t, minvOffset, row)
		_, row, err = rel.GetByFilter(context.Background(), handle.NewEQFilter(maxv))
		assert.NoError(t, err)
		assert.Equal(t, maxvOffset, row)
	}

	tae.CreateRelAndAppend(bat, true)

	// runtime check
	txn, rel := tae.GetRelation()
	checkMinMax(rel, 1, 8)
	assert.NoError(t, txn.Commit(context.Background()))

	// restart without compact
	tae.Restart(ctx)
	txn, rel = tae.GetRelation()
	checkMinMax(rel, 1, 8)
	assert.NoError(t, txn.Commit(context.Background()))

	// restart with compact
	tae.CompactBlocks(false)
	tae.MergeBlocks(false)
	tae.Restart(ctx)
	txn, rel = tae.GetRelation()
	checkMinMax(rel, 0, 8)
	assert.NoError(t, txn.Commit(context.Background()))

	// 3 NonAppendable Blocks
	txn, rel = tae.GetRelation()
	rel.UpdateByFilter(context.Background(), handle.NewEQFilter(maxv), 12, mockBytes(0xff, 35), false)
	assert.NoError(t, txn.Commit(context.Background()))
	tae.CompactBlocks(false)
	tae.MergeBlocks(false)
	tae.Restart(ctx)

	txn, rel = tae.GetRelation()
	_, row, err := rel.GetByFilter(context.Background(), handle.NewEQFilter(mockBytes(0xff, 35)))
	assert.NoError(t, err)
	assert.Equal(t, uint32(8), row)
	assert.NoError(t, txn.Commit(context.Background()))
}

func mustStartTxn(t *testing.T, tae *testutil.TestEngine, tenantID uint32) txnif.AsyncTxn {
	txn, err := tae.StartTxn(nil)
	assert.NoError(t, err)
	txn.BindAccessInfo(tenantID, 0, 0)
	return txn
}

func TestMultiTenantDBOps(t *testing.T) {
	defer testutils.AfterTest(t)()
	ctx := context.Background()

	var err error
	opts := config.WithLongScanAndCKPOpts(nil)
	tae := testutil.NewTestEngine(ctx, ModuleName, t, opts)
	defer tae.Close()

	txn11 := mustStartTxn(t, tae, 1)
	_, err = txn11.CreateDatabase("db", "", "")
	assert.NoError(t, err)
	txn12 := mustStartTxn(t, tae, 1)
	_, err = txn11.CreateDatabase("db", "", "")
	assert.Error(t, err)

	txn21 := mustStartTxn(t, tae, 2)
	_, err = txn21.CreateDatabase("db", "", "")
	assert.NoError(t, err)

	assert.NoError(t, txn11.Commit(context.Background()))
	assert.NoError(t, txn12.Commit(context.Background()))
	assert.NoError(t, txn21.Commit(context.Background()))

	txn22 := mustStartTxn(t, tae, 2)
	_, _ = txn22.CreateDatabase("db2", "", "")

	txn23 := mustStartTxn(t, tae, 2)
	// [mo_catalog, db]
	assert.Equal(t, 2, len(txn23.DatabaseNames()))
	assert.NoError(t, txn23.Commit(context.Background()))

	txn22.Commit(context.Background())
	tae.Restart(ctx)

	txn24 := mustStartTxn(t, tae, 2)
	// [mo_catalog, db, db2]
	assert.Equal(t, 3, len(txn24.DatabaseNames()))
	assert.NoError(t, txn24.Commit(context.Background()))

	txn13 := mustStartTxn(t, tae, 1)
	// [mo_catalog, db]
	assert.Equal(t, 2, len(txn13.DatabaseNames()))

	_, err = txn13.GetDatabase("db2")
	assert.Error(t, err)
	dbHdl, err := txn13.GetDatabase("db")
	assert.NoError(t, err)
	assert.Equal(t, uint32(1), dbHdl.GetMeta().(*catalog.DBEntry).GetTenantID())

	_, err = txn13.DropDatabase("db2")
	assert.Error(t, err)
	_, err = txn13.DropDatabase("db")
	assert.NoError(t, err)
	assert.NoError(t, txn13.Commit(context.Background()))

	txn14 := mustStartTxn(t, tae, 1)
	// [mo_catalog]
	assert.Equal(t, 1, len(txn14.DatabaseNames()))
	assert.NoError(t, txn14.Commit(context.Background()))
}

func TestMultiTenantMoCatalogOps(t *testing.T) {
	defer testutils.AfterTest(t)()
	ctx := context.Background()

	var err error
	opts := config.WithLongScanAndCKPOpts(nil)
	tae := testutil.NewTestEngine(ctx, ModuleName, t, opts)
	defer tae.Close()

	s := catalog.MockSchemaAll(1, 0)
	s.Name = "mo_accounts"
	txn0, sysDB := tae.GetDB(pkgcatalog.MO_CATALOG)
	_, err = sysDB.CreateRelation(s)
	assert.NoError(t, err)
	assert.NoError(t, txn0.Commit(context.Background()))

	schema11 := catalog.MockSchemaAll(3, 0)
	schema11.Extra.BlockMaxRows = 10
	schema11.Extra.ObjectMaxBlocks = 2
	tae.BindSchema(schema11)
	tae.BindTenantID(1)

	bat1 := catalog.MockBatch(schema11, int(schema11.Extra.BlockMaxRows*2+9))
	tae.CreateRelAndAppend(bat1, true)
	// pretend 'mo_users'
	s = catalog.MockSchemaAll(1, 0)
	s.Name = "mo_users"
	txn11, sysDB := tae.GetDB(pkgcatalog.MO_CATALOG)
	_, err = sysDB.CreateRelation(s)
	assert.NoError(t, err)
	assert.NoError(t, txn11.Commit(context.Background()))

	tae.CompactBlocks(false)
	tae.MergeBlocks(false)

	schema21 := catalog.MockSchemaAll(2, 1)
	schema21.Extra.BlockMaxRows = 10
	schema21.Extra.ObjectMaxBlocks = 2
	tae.BindSchema(schema21)
	tae.BindTenantID(2)

	bat2 := catalog.MockBatch(schema21, int(schema21.Extra.BlockMaxRows*3+5))
	tae.CreateRelAndAppend(bat2, true)
	txn21, sysDB := tae.GetDB(pkgcatalog.MO_CATALOG)
	s = catalog.MockSchemaAll(1, 0)
	s.Name = "mo_users"
	_, err = sysDB.CreateRelation(s)
	assert.NoError(t, err)
	assert.NoError(t, txn21.Commit(context.Background()))

	tae.CompactBlocks(false)
	tae.MergeBlocks(false)

	tae.Restart(ctx)

	{
		// account 2
		// check data for good
		_, tbl := tae.GetRelation()
		testutil.CheckAllColRowsByScan(t, tbl, 35, false)
	}
	{
		// account 1
		tae.BindSchema(schema11)
		tae.BindTenantID(1)
		// check data for good
		_, tbl := tae.GetRelation()
		testutil.CheckAllColRowsByScan(t, tbl, 29, false)
	}
	{
		// sys account
		tae.BindSchema(nil)
		tae.BindTenantID(0)
		// [mo_catalog]
		assert.Equal(t, 1, len(mustStartTxn(t, tae, 0).DatabaseNames()))
	}

}

// txn1: create relation and append, half blk
// txn2: compact
// txn3: append, shouldn't get rw
func TestGetLastAppender(t *testing.T) {
	defer testutils.AfterTest(t)()
	ctx := context.Background()

	opts := config.WithLongScanAndCKPOpts(nil)
	tae := testutil.NewTestEngine(ctx, ModuleName, t, opts)
	defer tae.Close()
	schema := catalog.MockSchemaAll(1, -1)
	schema.Extra.BlockMaxRows = 10
	schema.Extra.ObjectMaxBlocks = 2
	tae.BindSchema(schema)
	bat := catalog.MockBatch(schema, 14)
	bats := bat.Split(2)

	tae.CreateRelAndAppend(bats[0], true)
	t.Log(tae.Catalog.SimplePPString(3))

	tae.CompactBlocks(false)
	t.Log(tae.Catalog.SimplePPString(3))

	tae.Restart(ctx)

	txn, rel := tae.GetRelation()
	rel.Append(context.Background(), bats[1])
	assert.NoError(t, txn.Commit(context.Background()))
}

// txn1[s1,p1,e1] append1
// txn2[s2,p2,e2] append2
// txn3[s3,p3,e3] append3
// collect [0,p1] [0,p2] [p1+1,p2] [p1+1,p3]
// check data, row count, commit ts
// TODO 1. in2pc committs!=preparets; 2. abort
func TestCollectInsert(t *testing.T) {
	defer testutils.AfterTest(t)()
	ctx := context.Background()

	opts := config.WithLongScanAndCKPOpts(nil)
	tae := testutil.NewTestEngine(ctx, ModuleName, t, opts)
	defer tae.Close()
	schema := catalog.MockSchemaAll(1, -1)
	schema.Extra.BlockMaxRows = 20
	tae.BindSchema(schema)
	bat := catalog.MockBatch(schema, 12)
	bats := bat.Split(4)

	tae.CreateRelAndAppend(bats[0], true)

	txn1, rel := tae.GetRelation()
	assert.NoError(t, rel.Append(context.Background(), bats[1]))
	assert.NoError(t, txn1.Commit(context.Background()))

	p1 := txn1.GetPrepareTS()
	t.Logf("p1= %v", p1.ToString())

	txn2, rel := tae.GetRelation()
	assert.NoError(t, rel.Append(context.Background(), bats[2]))
	assert.NoError(t, txn2.Commit(context.Background()))

	p2 := txn2.GetPrepareTS()
	t.Logf("p2= %v", p2.ToString())

	txn3, rel := tae.GetRelation()
	assert.NoError(t, rel.Append(context.Background(), bats[3]))
	assert.NoError(t, txn3.Commit(context.Background()))

	p3 := txn3.GetPrepareTS()
	t.Logf("p3= %v", p3.ToString())

	_, rel = tae.GetRelation()
	objEntry := testutil.GetOneObject(rel).GetMeta().(*catalog.ObjectEntry)

	batches := make(map[uint32]*containers.BatchWithVersion)
	err := tables.RangeScanInMemoryByObject(ctx, objEntry, batches, types.TS{}, p1, common.DefaultAllocator)
	assert.NoError(t, err)
	t.Log((batches[schema.Version].Attrs))
	for _, vec := range batches[schema.Version].Vecs {
		t.Log(vec)
		assert.Equal(t, 6, vec.Length())
	}
	batches[schema.Version].Close()

	batches = make(map[uint32]*containers.BatchWithVersion)
	err = tables.RangeScanInMemoryByObject(ctx, objEntry, batches, types.TS{}, p2, common.DefaultAllocator)
	assert.NoError(t, err)
	t.Log((batches[schema.Version].Attrs))
	for _, vec := range batches[schema.Version].Vecs {
		t.Log(vec)
		assert.Equal(t, 9, vec.Length())
	}
	batches[schema.Version].Close()

	batches = make(map[uint32]*containers.BatchWithVersion)
	err = tables.RangeScanInMemoryByObject(ctx, objEntry, batches, p1.Next(), p2, common.DefaultAllocator)
	assert.NoError(t, err)
	t.Log((batches[schema.Version].Attrs))
	for _, vec := range batches[schema.Version].Vecs {
		t.Log(vec)
		assert.Equal(t, 3, vec.Length())
	}
	batches[schema.Version].Close()

	batches = make(map[uint32]*containers.BatchWithVersion)
	err = tables.RangeScanInMemoryByObject(ctx, objEntry, batches, p1.Next(), p3, common.DefaultAllocator)
	assert.NoError(t, err)
	t.Log((batches[schema.Version].Attrs))
	for _, vec := range batches[schema.Version].Vecs {
		t.Log(vec)
		assert.Equal(t, 6, vec.Length())
	}
	batches[schema.Version].Close()
}

func TestAppendnode(t *testing.T) {
	defer testutils.AfterTest(t)()
	ctx := context.Background()

	opts := config.WithLongScanAndCKPOpts(nil)
	tae := testutil.NewTestEngine(ctx, ModuleName, t, opts)
	defer tae.Close()
	schema := catalog.MockSchemaAll(1, 0)
	schema.Extra.BlockMaxRows = 10000
	schema.Extra.ObjectMaxBlocks = 2
	tae.BindSchema(schema)
	appendCnt := 20
	bat := catalog.MockBatch(schema, appendCnt)
	bats := bat.Split(appendCnt)

	tae.CreateRelAndAppend(bats[0], true)
	tae.CheckRowsByScan(1, false)

	var wg sync.WaitGroup
	pool, _ := ants.NewPool(5)
	defer pool.Release()
	worker := func(i int) func() {
		return func() {
			txn, rel := tae.GetRelation()
			row := testutil.GetColumnRowsByScan(t, rel, 0, true)
			err := tae.DoAppendWithTxn(bats[i], txn, true)
			assert.NoError(t, err)
			row2 := testutil.GetColumnRowsByScan(t, rel, 0, true)
			assert.Equal(t, row+1, row2)
			assert.NoError(t, txn.Commit(context.Background()))
			wg.Done()
		}
	}
	for i := 1; i < appendCnt; i++ {
		wg.Add(1)
		pool.Submit(worker(i))
	}
	wg.Wait()
	tae.CheckRowsByScan(appendCnt, true)

	tae.Restart(ctx)
	tae.CheckRowsByScan(appendCnt, true)
}

func TestTxnIdempotent(t *testing.T) {
	defer testutils.AfterTest(t)()
	ctx := context.Background()

	opts := config.WithLongScanAndCKPOpts(nil)
	tae := testutil.NewTestEngine(ctx, ModuleName, t, opts)
	defer tae.Close()

	schema := catalog.MockSchemaAll(1, 0)
	schema.Extra.BlockMaxRows = 10000
	schema.Extra.ObjectMaxBlocks = 2
	tae.BindSchema(schema)
	appendCnt := 20
	bat := catalog.MockBatch(schema, appendCnt)
	bats := bat.Split(appendCnt)

	var wg sync.WaitGroup

	tae.CreateRelAndAppend(bats[0], true)
	for i := 0; i < 10; i++ {
		txn, _ := tae.GetRelation()
		wg.Add(1)
		assert.NoError(t, txn.Rollback(context.Background()))
		go func() {
			defer wg.Done()
			assert.True(t, moerr.IsMoErrCode(txn.Commit(context.Background()), moerr.ErrTxnNotFound))
			// txn.Commit(context.Background())
		}()
		wg.Wait()
	}
}

// insert 200 rows and do quick compaction
// expect that there are some dirty tables at first and then zero dirty table found
func TestWatchDirty(t *testing.T) {
	defer testutils.AfterTest(t)()
	ctx := context.Background()

	opts := config.WithQuickScanAndCKPOpts(nil)
	tae := testutil.NewTestEngine(ctx, ModuleName, t, opts)
	defer tae.Close()
	logMgr := tae.LogtailMgr

	visitor := &catalog.LoopProcessor{}
	watcher := logtail.NewDirtyCollector(logMgr, opts.Clock, tae.Catalog, visitor)

	tbl, obj := watcher.DirtyCount()
	assert.Zero(t, obj)
	assert.Zero(t, tbl)

	schema := catalog.MockSchemaAll(1, 0)
	schema.Extra.BlockMaxRows = 50
	schema.Extra.ObjectMaxBlocks = 2
	tae.BindSchema(schema)
	appendCnt := 200
	bat := catalog.MockBatch(schema, appendCnt)
	bats := bat.Split(appendCnt)

	tae.CreateRelAndAppend(bats[0], true)
	tae.CheckRowsByScan(1, false)

	wg := &sync.WaitGroup{}
	pool, _ := ants.NewPool(3)
	defer pool.Release()
	worker := func(i int) func() {
		return func() {
			txn, _ := tae.GetRelation()
			err := tae.DoAppendWithTxn(bats[i], txn, true)
			assert.NoError(t, err)
			assert.NoError(t, txn.Commit(context.Background()))
			wg.Done()
		}
	}
	for i := 1; i < appendCnt; i++ {
		wg.Add(1)
		pool.Submit(worker(i))
	}
	wg.Wait()

	timer := time.After(20 * time.Second)
	for {
		select {
		case <-timer:
			t.Errorf("timeout to wait zero")
			return
		default:
			watcher.Run(0)
			time.Sleep(5 * time.Millisecond)
			_, objCnt := watcher.DirtyCount()
			// find block zero
			if objCnt == 0 {
				return
			}
		}
	}
}

func TestDirtyWatchRace(t *testing.T) {
	defer testutils.AfterTest(t)()
	ctx := context.Background()

	opts := config.WithQuickScanAndCKPOpts(nil)
	tae := testutil.NewTestEngine(ctx, ModuleName, t, opts)
	defer tae.Close()

	schema := catalog.MockSchemaAll(2, -1)
	schema.Name = "test"
	schema.Extra.BlockMaxRows = 5
	schema.Extra.ObjectMaxBlocks = 5
	tae.BindSchema(schema)

	tae.CreateRelAndAppend(catalog.MockBatch(schema, 1), true)

	visitor := &catalog.LoopProcessor{}
	watcher := logtail.NewDirtyCollector(tae.LogtailMgr, opts.Clock, tae.Catalog, visitor)

	wg := &sync.WaitGroup{}

	addRow := func() {
		txn, _ := tae.StartTxn(nil)
		db, _ := txn.GetDatabase("db")
		tbl, _ := db.GetRelationByName("test")
		tbl.Append(context.Background(), catalog.MockBatch(schema, 1))
		assert.NoError(t, txn.Commit(context.Background()))
		wg.Done()
	}

	pool, _ := ants.NewPool(5)
	defer pool.Release()

	for i := 0; i < 50; i++ {
		wg.Add(1)
		pool.Submit(addRow)
	}

	// test race
	for i := 0; i < 3; i++ {
		wg.Add(1)
		go func(i int) {
			for j := 0; j < 300; j++ {
				time.Sleep(5 * time.Millisecond)
				watcher.Run(0)
				// tbl, obj, blk := watcher.DirtyCount()
				// t.Logf("t%d: tbl %d, obj %d, blk %d", i, tbl, obj, blk)
				_, _ = watcher.DirtyCount()
			}
			wg.Done()
		}(i)
	}

	wg.Wait()
}

func TestBlockRead(t *testing.T) {
	blockio.RunPipelineTest(
		func() {
			defer testutils.AfterTest(t)()
			ctx := context.Background()

			opts := config.WithLongScanAndCKPOpts(nil)
			tae := testutil.NewTestEngine(ctx, ModuleName, t, opts)
			tsAlloc := types.NewTsAlloctor(opts.Clock)
			defer tae.Close()
			schema := catalog.MockSchemaAll(2, 1)
			schema.Extra.BlockMaxRows = 20
			schema.Extra.ObjectMaxBlocks = 2
			tae.BindSchema(schema)
			bat := catalog.MockBatch(schema, 40)

			tae.CreateRelAndAppend(bat, true)

			_, rel := tae.GetRelation()
			blkEntry := testutil.GetOneObject(rel).GetMeta().(*catalog.ObjectEntry)
			blkID := blkEntry.AsCommonID()

			beforeDel := tsAlloc.Alloc()
			txn1, rel := tae.GetRelation()
			assert.NoError(t, rel.RangeDelete(blkID, 0, 0, handle.DT_Normal))
			assert.NoError(t, txn1.Commit(context.Background()))

			afterFirstDel := tsAlloc.Alloc()
			txn2, rel := tae.GetRelation()
			assert.NoError(t, rel.RangeDelete(blkID, 1, 3, handle.DT_Normal))
			assert.NoError(t, txn2.Commit(context.Background()))

			afterSecondDel := tsAlloc.Alloc()

			tae.CompactBlocks(false)
			_, rel = tae.GetRelation()
			tombstoneObjectEntry := testutil.GetOneTombstoneMeta(rel)
			objectEntry := testutil.GetOneBlockMeta(rel)
			objStats := tombstoneObjectEntry.ObjectMVCCNode
			ds := logtail.NewSnapshotDataSource(ctx, tae.DB.Runtime.Fs.Service, beforeDel, []objectio.ObjectStats{objStats.ObjectStats})
			bid, _ := blkEntry.ID(), blkEntry.ID()

			info := &objectio.BlockInfo{
				BlockID: *objectio.NewBlockidWithObjectID(bid, 0),
			}
			metaloc := objectEntry.ObjectLocation()
			metaloc.SetRows(schema.Extra.BlockMaxRows)
			info.SetMetaLocation(metaloc)

			columns := make([]string, 0)
			colIdxs := make([]uint16, 0)
			colTyps := make([]types.Type, 0)
			defs := schema.ColDefs[:]
			rand.Shuffle(len(defs), func(i, j int) { defs[i], defs[j] = defs[j], defs[i] })
			for _, col := range defs {
				columns = append(columns, col.Name)
				colIdxs = append(colIdxs, uint16(col.Idx))
				colTyps = append(colTyps, col.Type)
			}
			t.Log("read columns: ", columns)
			fs := tae.DB.Runtime.Fs.Service
			pool, err := mpool.NewMPool("test", 0, mpool.NoFixed)
			assert.NoError(t, err)
			infos := make([]*objectio.BlockInfo, 0)
			infos = append(infos, info)
			err = blockio.Prefetch("", fs, infos[0].MetaLocation())
			assert.NoError(t, err)

			buildBatch := func(typs []types.Type) *batch.Batch {
				bat := batch.NewWithSize(len(typs))
				//bat.Attrs = append(bat.Attrs, cols...)

				for i := 0; i < len(typs); i++ {
					bat.Vecs[i] = vector.NewVec(typs[i])
				}
				return bat
			}
			b1 := buildBatch(colTyps)
			phyAddrColumnPos := -1
			cacheVectors := containers.NewVectors(len(colIdxs) + 1)
			err = blockio.BlockDataReadInner(
				context.Background(), info, ds, colIdxs, colTyps, phyAddrColumnPos,
				beforeDel, nil, fileservice.Policy(0), b1, cacheVectors, pool, fs,
			)
			assert.NoError(t, err)
			assert.Equal(t, len(columns), len(b1.Vecs))
			assert.Equal(t, 20, b1.Vecs[0].Length())

			ds.SetTS(afterFirstDel)

			b2 := buildBatch(colTyps)
			err = blockio.BlockDataReadInner(
				context.Background(), info, ds, colIdxs, colTyps, phyAddrColumnPos,
				afterFirstDel, nil, fileservice.Policy(0), b2, cacheVectors, pool, fs,
			)
			assert.NoError(t, err)
			assert.Equal(t, 19, b2.Vecs[0].Length())

			ds.SetTS(afterSecondDel)

			b3 := buildBatch(colTyps)
			err = blockio.BlockDataReadInner(
				context.Background(), info, ds, colIdxs, colTyps, phyAddrColumnPos,
				afterSecondDel, nil, fileservice.Policy(0), b3, cacheVectors, pool, fs,
			)
			assert.NoError(t, err)
			assert.Equal(t, len(columns), len(b2.Vecs))
			assert.Equal(t, 16, b3.Vecs[0].Length())
			// read rowid column only
			b4 := buildBatch([]types.Type{types.T_Rowid.ToType()})
			err = blockio.BlockDataReadInner(
				context.Background(), info,
				ds,
				[]uint16{2},
				[]types.Type{types.T_Rowid.ToType()},
				0,
				afterSecondDel, nil, fileservice.Policy(0), b4, cacheVectors, pool, fs,
			)
			assert.NoError(t, err)
			assert.Equal(t, 1, len(b4.Vecs))
			assert.Equal(t, 16, b4.Vecs[0].Length())

			// read rowid column only
			//info.Appendable = false
			b5 := buildBatch([]types.Type{types.T_Rowid.ToType()})
			err = blockio.BlockDataReadInner(
				context.Background(), info,
				ds, []uint16{2},
				[]types.Type{types.T_Rowid.ToType()},
				0,
				afterSecondDel, nil, fileservice.Policy(0), b5, cacheVectors, pool, fs,
			)
			assert.NoError(t, err)
			assert.Equal(t, 1, len(b5.Vecs))
			assert.Equal(t, 16, b5.Vecs[0].Length())
		},
	)
}

func TestBlockRead2(t *testing.T) {
	blockio.RunPipelineTest(
		func() {
			defer testutils.AfterTest(t)()
			ctx := context.Background()

			opts := config.WithLongScanAndCKPOpts(nil)
			tae := testutil.NewTestEngine(ctx, ModuleName, t, opts)
			tsAlloc := types.NewTsAlloctor(opts.Clock)
			defer tae.Close()
			schema := catalog.MockSchemaAll(2, 1)
			schema.Extra.BlockMaxRows = 20
			schema.Extra.ObjectMaxBlocks = 2
			tae.BindSchema(schema)
			bat := catalog.MockBatch(schema, 40)

			tae.CreateRelAndAppend(bat, true)
			tae.CompactBlocks(false)

			_, rel := tae.GetRelation()
			blkEntry := testutil.GetOneObject(rel).GetMeta().(*catalog.ObjectEntry)

			beforeDel := tsAlloc.Alloc()
			txn1, rel := tae.GetRelation()
			for i := 0; i < blkEntry.GetNonAppendableBlockCnt(); i++ {
				commonID := blkEntry.AsCommonID()
				commonID.SetBlockOffset(uint16(i))
				assert.NoError(t, rel.RangeDelete(commonID, 0, 12, handle.DT_Normal))
			}
			assert.NoError(t, txn1.Commit(context.Background()))

			afterFirstDel := tsAlloc.Alloc()
			txn2, rel := tae.GetRelation()
			for i := 0; i < blkEntry.GetNonAppendableBlockCnt(); i++ {
				commonID := blkEntry.AsCommonID()
				commonID.SetBlockOffset(uint16(i))
				assert.NoError(t, rel.RangeDelete(commonID, 13, 15, handle.DT_Normal))
			}
			assert.NoError(t, txn2.Commit(context.Background()))

			afterSecondDel := tsAlloc.Alloc()

			tae.CompactBlocks(false)
			_, rel = tae.GetRelation()
			tombstoneObjectEntry := testutil.GetOneTombstoneMeta(rel)
			objectEntry := testutil.GetOneBlockMeta(rel)
			objStats := tombstoneObjectEntry.ObjectMVCCNode
			ds := logtail.NewSnapshotDataSource(ctx, tae.DB.Runtime.Fs.Service, beforeDel, []objectio.ObjectStats{objStats.ObjectStats})
			bid, _ := blkEntry.ID(), blkEntry.ID()

			info := &objectio.BlockInfo{
				BlockID: *objectio.NewBlockidWithObjectID(bid, 0),
			}
			metaloc := objectEntry.ObjectLocation()
			metaloc.SetRows(schema.Extra.BlockMaxRows)
			info.SetMetaLocation(metaloc)

			columns := make([]string, 0)
			colIdxs := make([]uint16, 0)
			colTyps := make([]types.Type, 0)
			defs := schema.ColDefs[:]
			rand.Shuffle(len(defs), func(i, j int) { defs[i], defs[j] = defs[j], defs[i] })
			for _, col := range defs {
				columns = append(columns, col.Name)
				colIdxs = append(colIdxs, uint16(col.Idx))
				colTyps = append(colTyps, col.Type)
			}
			t.Log("read columns: ", columns)
			fs := tae.DB.Runtime.Fs.Service
			pool, err := mpool.NewMPool("test", 0, mpool.NoFixed)
			assert.NoError(t, err)
			infos := make([]*objectio.BlockInfo, 0)
			infos = append(infos, info)
			err = blockio.Prefetch("", fs, infos[0].MetaLocation())
			assert.NoError(t, err)
			buildBatch := func(typs []types.Type) *batch.Batch {
				bat := batch.NewWithSize(len(typs))
				//bat.Attrs = append(bat.Attrs, cols...)

				for i := 0; i < len(typs); i++ {
					bat.Vecs[i] = vector.NewVec(typs[i])
				}
				return bat
			}
			for i := 0; i < 2; i++ {
				info.MetaLocation().SetID(uint16(i))
				b1 := buildBatch(colTyps)
				phyAddrColumnPos := -1
				cacheVectors := containers.NewVectors(len(colIdxs) + 1)
				ds.SetTS(beforeDel)
				err = blockio.BlockDataReadInner(
					context.Background(), info, ds, colIdxs, colTyps, phyAddrColumnPos,
					beforeDel, nil, fileservice.Policy(0), b1, cacheVectors, pool, fs,
				)
				assert.NoError(t, err)
				assert.Equal(t, len(columns), len(b1.Vecs))
				assert.Equal(t, 20, b1.Vecs[0].Length())

				ds.SetTS(afterFirstDel)

				b2 := buildBatch(colTyps)
				logutil.Infof("meta location: %v", info.MetaLocation().String())
				err = blockio.BlockDataReadInner(
					context.Background(), info, ds, colIdxs, colTyps, phyAddrColumnPos,
					afterFirstDel, nil, fileservice.Policy(0), b2, cacheVectors, pool, fs,
				)
				assert.NoError(t, err)
				assert.Equal(t, 7, b2.Vecs[0].Length())

				ds.SetTS(afterSecondDel)

				b3 := buildBatch(colTyps)
				err = blockio.BlockDataReadInner(
					context.Background(), info, ds, colIdxs, colTyps, phyAddrColumnPos,
					afterSecondDel, nil, fileservice.Policy(0), b3, cacheVectors, pool, fs,
				)
				assert.NoError(t, err)
				assert.Equal(t, len(columns), len(b2.Vecs))
				assert.Equal(t, 4, b3.Vecs[0].Length())
				// read rowid column only
				b4 := buildBatch([]types.Type{types.T_Rowid.ToType()})
				err = blockio.BlockDataReadInner(
					context.Background(), info,
					ds,
					[]uint16{2},
					[]types.Type{types.T_Rowid.ToType()},
					0,
					afterSecondDel, nil, fileservice.Policy(0), b4, cacheVectors, pool, fs,
				)
				assert.NoError(t, err)
				assert.Equal(t, 1, len(b4.Vecs))
				assert.Equal(t, 4, b4.Vecs[0].Length())

				// read rowid column only
				//info.Appendable = false
				b5 := buildBatch([]types.Type{types.T_Rowid.ToType()})
				err = blockio.BlockDataReadInner(
					context.Background(), info,
					ds, []uint16{2},
					[]types.Type{types.T_Rowid.ToType()},
					0,
					afterSecondDel, nil, fileservice.Policy(0), b5, cacheVectors, pool, fs,
				)
				assert.NoError(t, err)
				assert.Equal(t, 1, len(b5.Vecs))
				assert.Equal(t, 4, b5.Vecs[0].Length())
			}
		},
	)
}

func TestCompactDeltaBlk(t *testing.T) {
	defer testutils.AfterTest(t)()
	testutils.EnsureNoLeak(t)
	ctx := context.Background()

	opts := config.WithLongScanAndCKPOpts(nil)
	tae := testutil.NewTestEngine(ctx, ModuleName, t, opts)
	defer tae.Close()
	schema := catalog.MockSchemaAll(3, 1)
	schema.Extra.BlockMaxRows = 6
	schema.Extra.ObjectMaxBlocks = 2
	tae.BindSchema(schema)
	bat := catalog.MockBatch(schema, 5)

	tae.CreateRelAndAppend(bat, true)

	{
		v := testutil.GetSingleSortKeyValue(bat, schema, 1)
		filter := handle.NewEQFilter(v)
		txn2, rel := tae.GetRelation()
		testutil.CheckAllColRowsByScan(t, rel, 5, true)
		_ = rel.DeleteByFilter(context.Background(), filter)
		assert.Nil(t, txn2.Commit(context.Background()))
	}

	_, rel := tae.GetRelation()
	testutil.CheckAllColRowsByScan(t, rel, 4, true)

	{
		txn, rel := tae.GetRelation()
		blk := testutil.GetOneObject(rel)
		meta := blk.GetMeta().(*catalog.ObjectEntry)
		task, err := jobs.NewFlushTableTailTask(nil, txn, []*catalog.ObjectEntry{meta}, nil, tae.DB.Runtime)
		assert.NoError(t, err)
		err = task.OnExec(context.Background())
		assert.NoError(t, err)
		assert.False(t, meta.GetLatestNode().IsEmpty())
		created := task.GetCreatedObjects().GetMeta().(*catalog.ObjectEntry)
		assert.False(t, created.GetLatestNode().IsEmpty())
		err = txn.Commit(context.Background())
		assert.Nil(t, err)
		err = meta.GetTable().RemoveEntry(meta)
		assert.Nil(t, err)
	}
	{
		v := testutil.GetSingleSortKeyValue(bat, schema, 2)
		filter := handle.NewEQFilter(v)
		txn2, rel := tae.GetRelation()
		testutil.CheckAllColRowsByScan(t, rel, 4, true)
		_ = rel.DeleteByFilter(context.Background(), filter)
		assert.Nil(t, txn2.Commit(context.Background()))
	}
	{
		txn, rel := tae.GetRelation()
		blk := testutil.GetOneObject(rel)
		meta := blk.GetMeta().(*catalog.ObjectEntry)
		tombstone := testutil.GetOneTombstoneMeta(rel)
		assert.False(t, meta.IsAppendable())
		task2, err := jobs.NewFlushTableTailTask(nil, txn, nil, []*catalog.ObjectEntry{tombstone}, tae.DB.Runtime)
		assert.NoError(t, err)
		err = task2.OnExec(context.Background())
		assert.NoError(t, err)
		assert.Nil(t, txn.Commit(context.Background()))
		t.Log(tae.Catalog.SimplePPString(3))

		txn, _ = tae.GetRelation()
		task, err := jobs.NewMergeObjectsTask(nil, txn, []*catalog.ObjectEntry{meta}, tae.Runtime, 0, false)
		assert.NoError(t, err)
		err = task.OnExec(context.Background())
		assert.NoError(t, err)
		t.Log(tae.Catalog.SimplePPString(3))
		assert.True(t, !meta.IsEmpty())
		created := task.GetCreatedObjects()[0]
		assert.False(t, created.IsEmpty())
		err = txn.Commit(context.Background())
		assert.Nil(t, err)
	}

	_, rel = tae.GetRelation()
	testutil.CheckAllColRowsByScan(t, rel, 3, true)

	tae.Restart(ctx)
	_, rel = tae.GetRelation()
	testutil.CheckAllColRowsByScan(t, rel, 3, true)
}

func TestFlushTable(t *testing.T) {
	defer testutils.AfterTest(t)()
	ctx := context.Background()

	opts := config.WithLongScanAndCKPOpts(nil)
	tae := testutil.NewTestEngine(ctx, ModuleName, t, opts)
	defer tae.Close()

	tae.BGFlusher.ChangeForceCheckInterval(time.Millisecond * 5)

	schema := catalog.MockSchemaAll(3, 1)
	schema.Extra.BlockMaxRows = 10
	schema.Extra.ObjectMaxBlocks = 2
	tae.BindSchema(schema)
	bat := catalog.MockBatch(schema, 21)
	defer bat.Close()

	tae.CreateRelAndAppend(bat, true)

	_, rel := tae.GetRelation()
	db, err := rel.GetDB()
	assert.Nil(t, err)
	table, err := db.GetRelationByName(schema.Name)
	assert.Nil(t, err)
	err = tae.FlushTable(
		context.Background(),
		0,
		db.GetID(),
		table.ID(),
		types.BuildTS(time.Now().UTC().UnixNano(), 0))
	assert.NoError(t, err)
	t.Log(tae.Catalog.SimplePPString(common.PPL1))

	txn, rel := tae.GetRelation()
	it := rel.MakeObjectIt(false)
	for it.Next() {
		blk := it.GetObject().GetMeta().(*catalog.ObjectEntry)
		assert.True(t, blk.HasPersistedData())
	}
	it.Close()
	assert.NoError(t, txn.Commit(context.Background()))
}

func TestReadCheckpoint(t *testing.T) {
	defer testutils.AfterTest(t)()
	ctx := context.Background()

	opts := config.WithQuickScanAndCKPOpts(nil)
	tae := testutil.NewTestEngine(ctx, ModuleName, t, opts)
	defer tae.Close()

	schema := catalog.MockSchemaAll(3, 1)
	schema.Extra.BlockMaxRows = 10
	schema.Extra.ObjectMaxBlocks = 2
	tae.BindSchema(schema)
	bat := catalog.MockBatch(schema, 21)
	defer bat.Close()

	tae.CreateRelAndAppend(bat, true)
	now := time.Now()
	testutils.WaitExpect(10000, func() bool {
		return tae.Runtime.Scheduler.GetPenddingLSNCnt() == 0
	})
	t.Log(time.Since(now))
	t.Logf("Checkpointed: %d", tae.Runtime.Scheduler.GetCheckpointedLSN())
	t.Logf("GetPenddingLSNCnt: %d", tae.Runtime.Scheduler.GetPenddingLSNCnt())
	assert.Equal(t, uint64(0), tae.Runtime.Scheduler.GetPenddingLSNCnt())
	tids := []uint64{
		pkgcatalog.MO_DATABASE_ID,
		pkgcatalog.MO_TABLES_ID,
		pkgcatalog.MO_COLUMNS_ID,
		1000,
	}

	now = time.Now()
	testutils.WaitExpect(10000, func() bool {
		return tae.Runtime.Scheduler.GetPenddingLSNCnt() == 0
	})
	t.Log(time.Since(now))
	assert.Equal(t, uint64(0), tae.Runtime.Scheduler.GetPenddingLSNCnt())

	now = time.Now()
	testutils.WaitExpect(10000, func() bool {
		return tae.BGCheckpointRunner.GetPenddingIncrementalCount() == 0
	})
	t.Log(time.Since(now))
	assert.Equal(t, 0, tae.BGCheckpointRunner.GetPenddingIncrementalCount())

	gcTS := types.BuildTS(time.Now().UTC().UnixNano(), 0)
	err := tae.BGCheckpointRunner.GCByTS(context.Background(), gcTS)
	assert.NoError(t, err)
	now = time.Now()
	assert.Equal(t, uint64(0), tae.Wal.GetPenddingCnt())
	testutils.WaitExpect(10000, func() bool {
		tae.BGCheckpointRunner.GCNeeded()
		return !tae.BGCheckpointRunner.GCNeeded()
	})
	t.Log(time.Since(now))
	assert.False(t, tae.BGCheckpointRunner.GCNeeded())
	entries := tae.BGCheckpointRunner.GetAllGlobalCheckpoints()
	for _, entry := range entries {
		t.Log(entry.String())
	}
	for _, entry := range entries {
		for _, tid := range tids {
			ins, del, _, _, err := entry.GetTableByID(context.Background(), tae.Runtime.Fs, tid)
			assert.NoError(t, err)
			t.Logf("table %d", tid)
			if ins != nil {
				logutil.Infof("ins is %v", ins.Vecs[0].String())
				t.Log(common.ApiBatchToString(ins, 3))
			}
			if del != nil {
				t.Log(common.ApiBatchToString(del, 3))
			}
		}
	}
	tae.Restart(ctx)
	entries = tae.BGCheckpointRunner.GetAllGlobalCheckpoints()
	entry := entries[len(entries)-1]
	for _, tid := range tids {
		ins, del, _, _, err := entry.GetTableByID(context.Background(), tae.Runtime.Fs, tid)
		assert.NoError(t, err)
		t.Logf("table %d", tid)
		if ins != nil {
			t.Log(common.ApiBatchToString(ins, 3))
		}
		if del != nil {
			t.Log(common.ApiBatchToString(del, 3))
		}
	}
}

func TestDelete4(t *testing.T) {
	t.Skip(any("This case crashes occasionally, is being fixed, skip it for now"))
	defer testutils.AfterTest(t)()
	ctx := context.Background()

	opts := config.WithQuickScanAndCKPOpts(nil)
	tae := testutil.NewTestEngine(ctx, ModuleName, t, opts)
	defer tae.Close()
	schema := catalog.NewEmptySchema("xx")
	schema.AppendPKCol("name", types.T_varchar.ToType(), 0)
	schema.AppendCol("offset", types.T_uint32.ToType())
	schema.Finalize(false)
	schema.Extra.BlockMaxRows = 50
	schema.Extra.ObjectMaxBlocks = 5
	tae.BindSchema(schema)
	bat := catalog.MockBatch(schema, 1)
	bat.Vecs[1].Update(0, uint32(0), false)
	defer bat.Close()
	tae.CreateRelAndAppend(bat, true)

	filter := handle.NewEQFilter(bat.Vecs[0].Get(0))
	var wg sync.WaitGroup
	var count atomic.Uint32

	run := func() {
		defer wg.Done()
		time.Sleep(time.Duration(rand.Intn(20)+1) * time.Millisecond)
		cloneBat := bat.CloneWindow(0, 1)
		defer cloneBat.Close()
		txn, rel := tae.GetRelation()
		id, offset, err := rel.GetByFilter(context.Background(), filter)
		if err != nil {
			txn.Rollback(context.Background())
			return
		}
		v, _, err := rel.GetValue(id, offset, 1, false)
		if err != nil {
			txn.Rollback(context.Background())
			return
		}
		oldV := v.(uint32)
		newV := oldV + 1
		if err := rel.RangeDelete(id, offset, offset, handle.DT_Normal); err != nil {
			txn.Rollback(context.Background())
			return
		}
		cloneBat.Vecs[1].Update(0, newV, false)
		if err := rel.Append(context.Background(), cloneBat); err != nil {
			txn.Rollback(context.Background())
			return
		}
		if err := txn.Commit(context.Background()); err == nil {
			ok := count.CompareAndSwap(oldV, newV)
			for !ok {
				ok = count.CompareAndSwap(oldV, newV)
			}
			t.Logf("RangeDelete block-%d, offset-%d, old %d newV %d, %s", id.BlockID, offset, oldV, newV, txn.GetCommitTS().ToString())
		}
	}

	p, _ := ants.NewPool(20)
	defer p.Release()
	for i := 0; i < 100; i++ {
		wg.Add(1)
		_ = p.Submit(run)
	}
	wg.Wait()

	t.Logf("count=%v", count.Load())

	getValueFn := func() {
		txn, rel := tae.GetRelation()
		v, _, err := rel.GetValueByFilter(context.Background(), filter, 1)
		assert.NoError(t, err)
		assert.Equal(t, int(count.Load()), int(v.(uint32)))
		assert.NoError(t, txn.Commit(context.Background()))
		t.Logf("GetV=%v, %s", v, txn.GetStartTS().ToString())
	}
	scanFn := func() {
		txn, rel := tae.GetRelation()
		it := rel.MakeObjectIt(false)
		for it.Next() {
			blk := it.GetObject()
			for j := 0; j < blk.BlkCnt(); j++ {
				var view *containers.Batch
				err := blk.HybridScan(ctx, &view, uint16(j), []int{0}, common.DefaultAllocator)
				assert.NoError(t, err)
				view.Compact()
				if view.Length() != 0 {
					t.Logf("block-%d, data=%s", j, logtail.ToStringTemplate(view.Vecs[0], -1))
				}
				view.Close()
			}
		}
		it.Close()
		txn.Commit(context.Background())
	}

	for i := 0; i < 20; i++ {
		getValueFn()
		scanFn()

		tae.Restart(ctx)

		getValueFn()
		scanFn()
		for j := 0; j < 100; j++ {
			wg.Add(1)
			p.Submit(run)
		}
		wg.Wait()
	}
	t.Log(tae.Catalog.SimplePPString(common.PPL3))
}

// append, delete, apppend, get start ts, compact, get active row
func TestGetActiveRow(t *testing.T) {
	ctx := context.Background()

	opts := config.WithLongScanAndCKPOpts(nil)
	tae := testutil.NewTestEngine(ctx, ModuleName, t, opts)
	defer tae.Close()

	schema := catalog.MockSchemaAll(3, 1)
	schema.Extra.BlockMaxRows = 10
	schema.Extra.ObjectMaxBlocks = 2
	tae.BindSchema(schema)
	bat := catalog.MockBatch(schema, 1)
	defer bat.Close()

	tae.CreateRelAndAppend(bat, true)

	txn, rel := tae.GetRelation()
	v := testutil.GetSingleSortKeyValue(bat, schema, 0)
	filter := handle.NewEQFilter(v)
	id, row, err := rel.GetByFilter(context.Background(), filter)
	assert.NoError(t, err)
	err = rel.RangeDelete(id, row, row, handle.DT_Normal)
	assert.NoError(t, err)
	assert.NoError(t, txn.Commit(context.Background()))

	txn, rel = tae.GetRelation()
	assert.NoError(t, rel.Append(context.Background(), bat))
	assert.NoError(t, txn.Commit(context.Background()))

	_, rel = tae.GetRelation()
	{
		txn2, rel2 := tae.GetRelation()
		blk := testutil.GetOneObject(rel2).GetMeta().(*catalog.ObjectEntry)
		task, err := jobs.NewFlushTableTailTask(nil, txn2, []*catalog.ObjectEntry{blk}, nil, tae.Runtime)
		assert.NoError(t, err)
		err = task.OnExec(context.Background())
		assert.NoError(t, err)
		assert.NoError(t, txn2.Commit(context.Background()))
	}
	filter = handle.NewEQFilter(v)
	_, _, err = rel.GetByFilter(context.Background(), filter)
	assert.NoError(t, err)
}
func TestTransfer(t *testing.T) {
	ctx := context.Background()

	opts := config.WithLongScanAndCKPOpts(nil)
	tae := testutil.NewTestEngine(ctx, ModuleName, t, opts)
	defer tae.Close()
	schema := catalog.MockSchemaAll(5, 3)
	schema.Extra.BlockMaxRows = 100
	schema.Extra.ObjectMaxBlocks = 10
	tae.BindSchema(schema)

	bat := catalog.MockBatch(schema, 10)
	defer bat.Close()

	tae.CreateRelAndAppend(bat, true)

	filter := handle.NewEQFilter(bat.Vecs[3].Get(3))

	txn1, rel1 := tae.GetRelation()
	err := rel1.DeleteByFilter(context.Background(), filter)
	assert.NoError(t, err)

	meta := rel1.GetMeta().(*catalog.TableEntry)
	err = tae.FlushTable(context.Background(), 0, meta.GetDB().ID, meta.ID,
		types.BuildTS(time.Now().UTC().UnixNano(), 0))
	assert.NoError(t, err)

	err = txn1.Commit(context.Background())
	// assert.True(t, moerr.IsMoErrCode(err, moerr.ErrTxnRWConflict))
	assert.NoError(t, err)

	txn2, rel2 := tae.GetRelation()
	_, _, err = rel2.GetValueByFilter(context.Background(), filter, 3)
	t.Log(err)
	assert.True(t, moerr.IsMoErrCode(err, moerr.ErrNotFound))
	v, _, err := rel2.GetValueByFilter(context.Background(), handle.NewEQFilter(bat.Vecs[3].Get(4)), 2)
	expectV := bat.Vecs[2].Get(4)
	assert.Equal(t, expectV, v)
	assert.NoError(t, err)
	_ = txn2.Commit(context.Background())
}

func TestTransfer2(t *testing.T) {
	ctx := context.Background()

	opts := config.WithLongScanAndCKPOpts(nil)
	tae := testutil.NewTestEngine(ctx, ModuleName, t, opts)
	defer tae.Close()
	schema := catalog.MockSchemaAll(5, 3)
	schema.Extra.BlockMaxRows = 10
	schema.Extra.ObjectMaxBlocks = 10
	tae.BindSchema(schema)

	bat := catalog.MockBatch(schema, 200)
	defer bat.Close()

	tae.CreateRelAndAppend(bat, true)

	filter := handle.NewEQFilter(bat.Vecs[3].Get(3))

	txn1, rel1 := tae.GetRelation()
	err := rel1.DeleteByFilter(context.Background(), filter)
	assert.NoError(t, err)

	tae.CompactBlocks(false)
	tae.MergeBlocks(false)

	err = txn1.Commit(context.Background())
	// assert.True(t, moerr.IsMoErrCode(err, moerr.ErrTxnRWConflict))
	assert.NoError(t, err)

	txn2, rel2 := tae.GetRelation()
	_, _, err = rel2.GetValueByFilter(context.Background(), filter, 3)
	t.Log(err)
	assert.True(t, moerr.IsMoErrCode(err, moerr.ErrNotFound))
	v, _, err := rel2.GetValueByFilter(context.Background(), handle.NewEQFilter(bat.Vecs[3].Get(4)), 2)
	expectV := bat.Vecs[2].Get(4)
	assert.Equal(t, expectV, v)
	assert.NoError(t, err)
	_ = txn2.Commit(context.Background())
}

func TestMergeBlocks3(t *testing.T) {
	ctx := context.Background()

	opts := config.WithLongScanAndCKPOpts(nil)
	tae := testutil.NewTestEngine(ctx, ModuleName, t, opts)
	defer tae.Close()
	schema := catalog.MockSchemaAll(5, 3)
	schema.Extra.BlockMaxRows = 10
	schema.Extra.ObjectMaxBlocks = 5
	tae.BindSchema(schema)
	bat := catalog.MockBatch(schema, 100)
	defer bat.Close()
	tae.CreateRelAndAppend(bat, true)

	// flush to nblk
	{
		txn, rel := tae.GetRelation()
		blkMetas := testutil.GetAllBlockMetas(rel, false)
		tombstoneMetas := testutil.GetAllBlockMetas(rel, true)
		task, err := jobs.NewFlushTableTailTask(tasks.WaitableCtx, txn, blkMetas, tombstoneMetas, tae.DB.Runtime)
		assert.NoError(t, err)
		assert.NoError(t, task.OnExec(context.Background()))
		assert.NoError(t, txn.Commit(context.Background()))
	}

	filter15 := handle.NewEQFilter(bat.Vecs[3].Get(15))
	filter19 := handle.NewEQFilter(bat.Vecs[3].Get(19))
	filter18 := handle.NewEQFilter(bat.Vecs[3].Get(18))
	filter17 := handle.NewEQFilter(bat.Vecs[3].Get(17))
	// delete all rows in first blk in obj1 and the 5th,9th rows in blk2
	{
		txn, rel := tae.GetRelation()
		obj1 := testutil.GetOneObject(rel).GetMeta().(*catalog.ObjectEntry)
		objHandle, err := rel.GetObject(obj1.ID(), false)
		assert.NoError(t, err)

		var view *containers.Batch
		err = objHandle.Scan(ctx, &view, 0, []int{schema.GetColIdx(catalog.PhyAddrColumnName)}, common.DefaultAllocator)
		assert.NoError(t, err)
		assert.NotNil(t, *view)
		pkDef := schema.GetPrimaryKey()
		var pkView *containers.Batch
		err = objHandle.Scan(ctx, &pkView, 0, []int{pkDef.Idx}, common.DefaultAllocator)
		assert.NoError(t, err)
		err = rel.DeleteByPhyAddrKeys(view.Vecs[0], pkView.Vecs[0], handle.DT_Normal)
		assert.NoError(t, err)

		assert.NoError(t, rel.DeleteByFilter(context.Background(), filter15))
		assert.NoError(t, rel.DeleteByFilter(context.Background(), filter19))
		assert.NoError(t, txn.Commit(context.Background()))
	}

	// 1. merge first Object
	// 2. delete 7th row in blk2 during executing merge task
	// 3. delete 8th row in blk2 and commit that after merging, test transfer
	{
		del8txn, rel8 := tae.GetRelation()
		valrow8, null, err := rel8.GetValueByFilter(context.Background(), filter18, schema.GetColIdx(catalog.PhyAddrColumnName))
		assert.NoError(t, err)
		assert.False(t, null)

		del7txn, rel7 := tae.GetRelation()
		mergetxn, relm := tae.GetRelation()

		// merge first Object
		obj1 := testutil.GetOneObject(relm).GetMeta().(*catalog.ObjectEntry)
		assert.NoError(t, err)

		objsToMerge := []*catalog.ObjectEntry{obj1}
		task, err := jobs.NewMergeObjectsTask(nil, mergetxn, objsToMerge, tae.Runtime, 0, false)
		assert.NoError(t, err)
		assert.NoError(t, task.OnExec(context.Background()))

		// delete del7 after starting merge txn
		assert.NoError(t, rel7.DeleteByFilter(context.Background(), filter17))
		assert.NoError(t, del7txn.Commit(context.Background()))

		// commit merge, and it will carry del7 to the new block
		assert.NoError(t, mergetxn.Commit(context.Background()))

		// delete 8 row and it is expected to be transfered correctly
		rel8.DeleteByPhyAddrKey(valrow8)
		assert.NoError(t, del8txn.Commit(context.Background()))
	}

	// consistency check
	{
		var err error
		txn, rel := tae.GetRelation()
		_, _, err = rel.GetValueByFilter(context.Background(), filter15, 3)
		assert.True(t, moerr.IsMoErrCode(err, moerr.ErrNotFound))
		_, _, err = rel.GetValueByFilter(context.Background(), filter17, 3)
		assert.True(t, moerr.IsMoErrCode(err, moerr.ErrNotFound))
		_, _, err = rel.GetValueByFilter(context.Background(), filter18, 3)
		assert.True(t, moerr.IsMoErrCode(err, moerr.ErrNotFound))
		_, _, err = rel.GetValueByFilter(context.Background(), filter19, 3)
		assert.True(t, moerr.IsMoErrCode(err, moerr.ErrNotFound))

		testutil.CheckAllColRowsByScan(t, rel, 86, true)
		assert.NoError(t, txn.Commit(context.Background()))
	}
}

func TestTransfer3(t *testing.T) {
	defer testutils.AfterTest(t)()
	ctx := context.Background()

	opts := config.WithLongScanAndCKPOpts(nil)
	tae := testutil.NewTestEngine(ctx, ModuleName, t, opts)
	defer tae.Close()
	schema := catalog.MockSchemaAll(5, 3)
	schema.Extra.BlockMaxRows = 100
	schema.Extra.ObjectMaxBlocks = 10
	tae.BindSchema(schema)

	bat := catalog.MockBatch(schema, 10)
	defer bat.Close()

	tae.CreateRelAndAppend(bat, true)

	filter := handle.NewEQFilter(bat.Vecs[3].Get(3))

	txn1, rel1 := tae.GetRelation()

	var err error
	err = rel1.DeleteByFilter(context.Background(), filter)
	assert.NoError(t, err)

	meta := rel1.GetMeta().(*catalog.TableEntry)
	err = tae.FlushTable(context.Background(), 0, meta.GetDB().ID, meta.ID,
		types.BuildTS(time.Now().UTC().UnixNano(), 0))
	assert.NoError(t, err)

	err = rel1.Append(context.Background(), bat.Window(3, 1))
	assert.NoError(t, err)
	err = txn1.Commit(context.Background())
	assert.NoError(t, err)
}

func TestUpdate(t *testing.T) {
	t.Skip(any("This case crashes occasionally, is being fixed, skip it for now"))
	defer testutils.AfterTest(t)()
	ctx := context.Background()

	opts := config.WithQuickScanAndCKPOpts2(nil, 5)
	// opts := config.WithLongScanAndCKPOpts(nil)
	tae := testutil.NewTestEngine(ctx, ModuleName, t, opts)
	defer tae.Close()

	schema := catalog.MockSchemaAll(5, 3)
	schema.Extra.BlockMaxRows = 100
	schema.Extra.ObjectMaxBlocks = 4
	tae.BindSchema(schema)

	bat := catalog.MockBatch(schema, 1)
	defer bat.Close()
	bat.Vecs[2].Update(0, int32(0), false)

	tae.CreateRelAndAppend(bat, true)

	var wg sync.WaitGroup

	var expectV atomic.Int32
	expectV.Store(bat.Vecs[2].Get(0).(int32))
	filter := handle.NewEQFilter(bat.Vecs[3].Get(0))
	updateFn := func() {
		defer wg.Done()
		txn, rel := tae.GetRelation()
		id, offset, err := rel.GetByFilter(context.Background(), filter)
		assert.NoError(t, err)
		v, _, err := rel.GetValue(id, offset, 2, false)
		assert.NoError(t, err)
		err = rel.RangeDelete(id, offset, offset, handle.DT_Normal)
		if err != nil {
			t.Logf("range delete %v, rollbacking", err)
			_ = txn.Rollback(context.Background())
			return
		}
		tuples := bat.CloneWindow(0, 1)
		defer tuples.Close()
		updatedV := v.(int32) + 1
		tuples.Vecs[2].Update(0, updatedV, false)
		err = rel.Append(context.Background(), tuples)
		assert.NoError(t, err)

		err = txn.Commit(context.Background())
		if err != nil {
			t.Logf("commit update %v", err)
		} else {
			expectV.CompareAndSwap(v.(int32), updatedV)
			t.Logf("%v committed", updatedV)
		}
	}
	p, _ := ants.NewPool(5)
	defer p.Release()
	loop := 1000
	for i := 0; i < loop; i++ {
		wg.Add(1)
		// updateFn()
		_ = p.Submit(updateFn)
	}
	wg.Wait()
	t.Logf("Final: %v", expectV.Load())
	{
		txn, rel := tae.GetRelation()
		v, _, err := rel.GetValueByFilter(context.Background(), filter, 2)
		assert.NoError(t, err)
		assert.Equal(t, v.(int32), expectV.Load())
		testutil.CheckAllColRowsByScan(t, rel, 1, true)
		assert.NoError(t, txn.Commit(context.Background()))
	}
}

func TestMergeMemsize(t *testing.T) {
	t.Skip("run it manully to observe memory heap")
	ctx := context.Background()
	opts := config.WithLongScanAndCKPOpts(nil)
	tae := testutil.NewTestEngine(ctx, ModuleName, t, opts)
	defer tae.Close()

	schema := catalog.MockSchemaAll(18, 3)
	schema.Name = "testupdate"
	schema.Extra.BlockMaxRows = 8192
	schema.Extra.ObjectMaxBlocks = 200
	tae.BindSchema(schema)

	wholebat := catalog.MockBatch(schema, 8192*80)
	for _, col := range schema.ColDefs {
		t.Log(col.Type.DescString(), col.Type.Size)
	}
	t.Log(wholebat.ApproxSize())
	batCnt := 40
	bats := wholebat.Split(batCnt)
	// write only one block by apply metaloc
	objName1 := objectio.BuildObjectNameWithObjectID(objectio.NewObjectid())
	writer, err := blockio.NewBlockWriterNew(tae.Runtime.Fs.Service, objName1, 0, nil, false)
	assert.Nil(t, err)
	writer.SetPrimaryKey(3)
	for _, b := range bats {
		_, err = writer.WriteBatch(containers.ToCNBatch(b))
		assert.Nil(t, err)
	}
	blocks, _, err := writer.Sync(context.Background())
	assert.Nil(t, err)
	assert.Equal(t, batCnt, len(blocks))
	statsVec := containers.MakeVector(types.T_varchar.ToType(), common.DefaultAllocator)
	ss := writer.GetObjectStats()
	statsVec.Append(ss[:], false)
	{
		txn, _ := tae.StartTxn(nil)
		txn.SetDedupType(txnif.DedupPolicy_CheckIncremental)
		db, err := txn.CreateDatabase("db", "", "")
		assert.NoError(t, err)
		tbl, err := db.CreateRelation(schema)
		assert.NoError(t, err)
		assert.NoError(t, tbl.AddDataFiles(context.Background(), statsVec))
		assert.NoError(t, txn.Commit(context.Background()))
	}
	statsVec.Close()

	t.Log(tae.Catalog.SimplePPString(common.PPL1))
	var metas []*catalog.ObjectEntry
	{
		txn, rel := tae.GetRelation()
		it := rel.MakeObjectIt(false)
		blkcnt := 0
		for it.Next() {
			obj := it.GetObject()
			defer obj.Close()
			meta := it.GetObject().GetMeta().(*catalog.ObjectEntry)
			blkcnt += int(meta.BlkCnt())
			metas = append(metas, meta)

		}
		it.Next()
		txn.Commit(ctx)
		assert.Equal(t, batCnt, blkcnt)
	}

	{
		txn, _ := tae.StartTxn(nil)
		task, err := jobs.NewMergeObjectsTask(nil, txn, metas, tae.Runtime, 0, false)
		assert.NoError(t, err)

		dbutils.PrintMemStats()
		err = task.OnExec(context.Background())
		assert.NoError(t, err)
		assert.NoError(t, txn.Commit(ctx))
		dbutils.PrintMemStats()
	}
}

func TestCollectDeletesAfterCKP(t *testing.T) {
	ctx := context.Background()
	opts := config.WithLongScanAndCKPOpts(nil)
	tae := testutil.NewTestEngine(ctx, ModuleName, t, opts)
	defer tae.Close()

	schema := catalog.MockSchemaAll(5, 3)
	schema.Name = "testupdate"
	schema.Extra.BlockMaxRows = 8192
	schema.Extra.ObjectMaxBlocks = 20
	tae.BindSchema(schema)

	bat := catalog.MockBatch(schema, 400)
	// write only one block by apply metaloc
	objName1 := objectio.BuildObjectNameWithObjectID(objectio.NewObjectid())
	writer, err := blockio.NewBlockWriterNew(tae.Runtime.Fs.Service, objName1, 0, nil, false)
	assert.Nil(t, err)
	writer.SetPrimaryKey(3)
	_, err = writer.WriteBatch(containers.ToCNBatch(bat))
	assert.Nil(t, err)
	blocks, _, err := writer.Sync(context.Background())
	assert.Nil(t, err)
	assert.Equal(t, 1, len(blocks))
	statsVec := containers.MakeVector(types.T_varchar.ToType(), common.DefaultAllocator)
	ss := writer.GetObjectStats()
	statsVec.Append(ss[:], false)
	defer statsVec.Close()
	{
		txn, _ := tae.StartTxn(nil)
		txn.SetDedupType(txnif.DedupPolicy_CheckIncremental)
		db, err := testutil.CreateDatabase2(ctx, txn, "db")
		assert.NoError(t, err)
		tbl, err := testutil.CreateRelation2(ctx, txn, db, schema)
		assert.NoError(t, err)
		assert.NoError(t, tbl.AddDataFiles(context.Background(), statsVec))
		assert.NoError(t, txn.Commit(context.Background()))
	}

	updateFn := func(round, i, j int) {
		tuples := bat.CloneWindow(0, 1)
		defer tuples.Close()
		for x := i; x < j; x++ {
			txn, rel := tae.GetRelation()
			filter := handle.NewEQFilter(int64(x))
			id, offset, err := rel.GetByFilter(context.Background(), filter)
			assert.NoError(t, err)
			_, _, err = rel.GetValue(id, offset, 2, false)
			assert.NoError(t, err)
			err = rel.RangeDelete(id, offset, offset, handle.DT_Normal)
			if err != nil {
				t.Logf("range delete %v, rollbacking", err)
				_ = txn.Rollback(context.Background())
				return
			}
			tuples.Vecs[3].Update(0, int64(x), false)
			err = rel.Append(context.Background(), tuples)
			assert.NoError(t, err)
			assert.NoError(t, txn.Commit(context.Background()))
		}
		t.Logf("(%d, %d, %d) done", round, i, j)
	}
	updateFn(1, 100, 110)
	{
		txn, rel := tae.GetRelation()
		meta := testutil.GetOneTombstoneMeta(rel)
		batches := make(map[uint32]*containers.BatchWithVersion)
		err := tables.RangeScanInMemoryByObject(ctx, meta, batches, types.TS{}, types.MaxTs(), common.DefaultAllocator)
		assert.NoError(t, err)
		bat = batches[schema.Version].Batch
		assert.Equal(t, 10, bat.Length())
		bat.Close()
		assert.NoError(t, txn.Commit(ctx))
	}
	logutil.Info(tae.Catalog.SimplePPString(3))
	testutil.CompactBlocks(t, 0, tae.DB, pkgcatalog.MO_CATALOG, catalog.SystemDBSchema, false)
	testutil.CompactBlocks(t, 0, tae.DB, pkgcatalog.MO_CATALOG, catalog.SystemTableSchema, false)
	testutil.CompactBlocks(t, 0, tae.DB, pkgcatalog.MO_CATALOG, catalog.SystemColumnSchema, false)
	tae.ForceLongCheckpoint()
	{
		txn, rel := tae.GetRelation()
		meta := testutil.GetOneTombstoneMeta(rel)
		assert.Equal(t, 10, int(meta.Rows()))
		assert.NoError(t, txn.Commit(ctx))
	}
	logutil.Info(tae.Catalog.SimplePPString(3))
	tae.Restart(ctx)
	logutil.Info(tae.Catalog.SimplePPString(3))
	{
		txn, rel := tae.GetRelation()
		meta := testutil.GetOneTombstoneMeta(rel)
		assert.Equal(t, 10, int(meta.Rows()))
		assert.NoError(t, txn.Commit(ctx))
	}
}

// This is used to observe a lot of compactions to overflow a Object, it is not compulsory
func TestAlwaysUpdate(t *testing.T) {
	t.Skip("This is a long test, run it manully to observe what you want")
	defer testutils.AfterTest(t)()
	ctx := context.Background()

	// opts := config.WithQuickScanAndCKPOpts2(nil, 10)
	// opts.GCCfg.ScanGCInterval = 3600 * time.Second
	// opts.CatalogCfg.GCInterval = 3600 * time.Second
	opts := config.WithQuickScanAndCKPAndGCOpts(nil)
	tae := testutil.NewTestEngine(ctx, ModuleName, t, opts)
	defer tae.Close()

	schema := catalog.MockSchemaAll(5, 3)
	schema.Name = "testupdate"
	schema.Extra.BlockMaxRows = 8192
	schema.Extra.ObjectMaxBlocks = 200
	tae.BindSchema(schema)

	bats := catalog.MockBatch(schema, 400*100).Split(100)
	statsVec := containers.MakeVector(types.T_varchar.ToType(), common.DefaultAllocator)
	defer statsVec.Close()
	// write only one Object
	for i := 0; i < 1; i++ {
		objName1 := objectio.BuildObjectNameWithObjectID(objectio.NewObjectid())
		writer, err := blockio.NewBlockWriterNew(tae.Runtime.Fs.Service, objName1, 0, nil, false)
		assert.Nil(t, err)
		writer.SetPrimaryKey(3)
		for _, bat := range bats[i*25 : (i+1)*25] {
			_, err := writer.WriteBatch(containers.ToCNBatch(bat))
			assert.Nil(t, err)
		}
		blocks, _, err := writer.Sync(context.Background())
		assert.Nil(t, err)
		assert.Equal(t, 25, len(blocks))
		ss := writer.GetObjectStats()
		statsVec.Append(ss[:], false)
	}

	// var did, tid uint64
	txn, _ := tae.StartTxn(nil)
	txn.SetDedupType(txnif.DedupPolicy_CheckIncremental)
	db, err := txn.CreateDatabase("db", "", "")
	// did = db.GetID()
	assert.NoError(t, err)
	tbl, err := db.CreateRelation(schema)
	// tid = tbl.ID()
	assert.NoError(t, err)
	assert.NoError(t, tbl.AddDataFiles(context.Background(), statsVec))
	assert.NoError(t, txn.Commit(context.Background()))

	t.Log(tae.Catalog.SimplePPString(common.PPL1))

	wg := &sync.WaitGroup{}

	updateFn := func(round, i, j int) {
		defer wg.Done()
		tuples := bats[0].CloneWindow(0, 1)
		defer tuples.Close()
		for x := i; x < j; x++ {
			txn, rel := tae.GetRelation()
			filter := handle.NewEQFilter(int64(x))
			id, offset, err := rel.GetByFilter(context.Background(), filter)
			assert.NoError(t, err)
			_, _, err = rel.GetValue(id, offset, 2, false)
			assert.NoError(t, err)
			err = rel.RangeDelete(id, offset, offset, handle.DT_Normal)
			if err != nil {
				t.Logf("range delete %v, rollbacking", err)
				_ = txn.Rollback(context.Background())
				return
			}
			tuples.Vecs[3].Update(0, int64(x), false)
			err = rel.Append(context.Background(), tuples)
			assert.NoError(t, err)
			assert.NoError(t, txn.Commit(context.Background()))
		}
		t.Logf("(%d, %d, %d) done", round, i, j)
	}

	p, _ := ants.NewPool(20)
	defer p.Release()

	// ch := make(chan int, 1)
	// ticker := time.NewTicker(1 * time.Second)
	// ticker2 := time.NewTicker(100 * time.Millisecond)
	// go func() {
	// 	for {
	// 		select {
	// 		case <-ticker.C:
	// 			t.Log(tbl.SimplePPString(common.PPL1))
	// 		case <-ticker2.C:
	// 			_, _, _ = logtail.HandleSyncLogTailReq(ctx, new(dummyCpkGetter), tae.LogtailMgr, tae.Catalog, api.SyncLogTailReq{
	// 				CnHave: totsp(types.BuildTS(0, 0)),
	// 				CnWant: totsp(types.MaxTs()),
	// 				Table:  &api.TableID{DbId: did, TbId: tid},
	// 			}, true)
	// 		case <-ch:
	// 		}
	// 	}
	// }()

	for r := 0; r < 10; r++ {
		for i := 0; i < 40; i++ {
			wg.Add(1)
			start, end := i*200, (i+1)*200
			f := func() { updateFn(r, start, end) }
			p.Submit(f)
		}
		wg.Wait()
		tae.CheckRowsByScan(100*100, true)
	}
}

func TestInsertPerf(t *testing.T) {
	t.Skip(any("for debug"))
	ctx := context.Background()

	opts := config.WithLongScanAndCKPOpts(nil)
	tae := testutil.NewTestEngine(ctx, ModuleName, t, opts)
	defer tae.Close()
	schema := catalog.MockSchemaAll(10, 2)
	schema.Extra.BlockMaxRows = 1000
	schema.Extra.ObjectMaxBlocks = 5
	tae.BindSchema(schema)

	cnt := 1000
	iBat := 1
	poolSize := 20

	bat := catalog.MockBatch(schema, cnt*iBat*poolSize*2)
	defer bat.Close()

	tae.CreateRelAndAppend(bat.Window(0, 1), true)
	var wg sync.WaitGroup
	run := func(start int) func() {
		return func() {
			defer wg.Done()
			for i := start; i < start+cnt*iBat; i += iBat {
				txn, rel := tae.GetRelation()
				_ = rel.Append(context.Background(), bat.Window(i, iBat))
				_ = txn.Commit(context.Background())
			}
		}
	}

	p, _ := ants.NewPool(poolSize)
	defer p.Release()
	now := time.Now()
	for i := 1; i <= poolSize; i++ {
		wg.Add(1)
		_ = p.Submit(run(i * cnt * iBat))
	}
	wg.Wait()
	t.Log(time.Since(now))
}

func TestUpdatePerf(t *testing.T) {
	t.Skip(any("for debug"))
	ctx := context.Background()

	totalCnt := 4000
	poolSize := 2
	cnt := totalCnt / poolSize

	opts := config.WithLongScanAndCKPOpts(nil)
	tae := testutil.NewTestEngine(ctx, ModuleName, t, opts)
	defer tae.Close()
	schema := catalog.MockSchemaAll(10, 2)
	schema.Extra.BlockMaxRows = 1000
	schema.Extra.ObjectMaxBlocks = 5
	tae.BindSchema(schema)

	bat := catalog.MockBatch(schema, poolSize)
	defer bat.Close()

	tae.CreateRelAndAppend(bat, true)
	var wg sync.WaitGroup
	run := func(idx int) func() {
		return func() {
			defer wg.Done()
			v := bat.Vecs[schema.GetSingleSortKeyIdx()].Get(idx)
			filter := handle.NewEQFilter(v)
			for i := 0; i < cnt; i++ {
				txn, rel := tae.GetRelation()
				err := rel.UpdateByFilter(context.Background(), filter, 0, int8(0), false)
				assert.NoError(t, err)
				err = txn.Commit(context.Background())
				assert.NoError(t, err)
				if i%50 == 0 {
					t.Logf("update %d", i)
				}
			}
		}
	}

	p, _ := ants.NewPool(poolSize)
	defer p.Release()
	now := time.Now()
	for i := 0; i < poolSize; i++ {
		wg.Add(1)
		_ = p.Submit(run(i))
	}
	wg.Wait()
	t.Log(time.Since(now))
}

func TestUpdatePerf2(t *testing.T) {
	t.Skip(any("for debug"))
	ctx := context.Background()

	totalCnt := 10000000
	deleteCnt := 1000000
	updateCnt := 100000
	poolSize := 200

	opts := config.WithLongScanAndCKPOpts(nil)
	tae := testutil.NewTestEngine(ctx, ModuleName, t, opts)
	defer tae.Close()
	schema := catalog.MockSchemaAll(3, 2)
	schema.Extra.BlockMaxRows = 1000
	schema.Extra.ObjectMaxBlocks = 5
	tae.BindSchema(schema)

	bat := catalog.MockBatch(schema, totalCnt)
	defer bat.Close()

	tae.CreateRelAndAppend(bat, true)
	tae.CompactBlocks(true)

	txn, rel := tae.GetRelation()
	it := rel.MakeObjectIt(false)
	blkCnt := totalCnt / int(schema.Extra.BlockMaxRows)
	deleteEachBlock := deleteCnt / blkCnt
	t.Logf("%d blocks", blkCnt)
	blkIdx := 0
	for it.Next() {
		txn2, rel2 := tae.GetRelation()
		obj := it.GetObject()
		meta := obj.GetMeta().(*catalog.ObjectEntry)
		id := meta.AsCommonID()
		for i := 0; i < meta.BlockCnt(); i++ {
			id.SetBlockOffset(uint16(i))
			for j := 0; j < deleteEachBlock; j++ {
				idx := uint32(rand.Intn(int(schema.Extra.BlockMaxRows)))
				rel2.RangeDelete(id, idx, idx, handle.DT_Normal)
			}
			blkIdx++
			if blkIdx%50 == 0 {
				t.Logf("update %d blk", blkIdx)
			}
		}
		txn2.Commit(ctx)
		tae.CompactBlocks(true)
	}
	it.Close()
	txn.Commit(ctx)

	var wg sync.WaitGroup
	var now time.Time
	run := func(index int) func() {
		return func() {
			defer wg.Done()
			for i := 0; i < (updateCnt)/poolSize; i++ {
				idx := rand.Intn(totalCnt)
				v := bat.Vecs[schema.GetSingleSortKeyIdx()].Get(idx)
				filter := handle.NewEQFilter(v)
				txn, rel := tae.GetRelation()
				rel.UpdateByFilter(context.Background(), filter, 0, int8(0), false)
				txn.Commit(context.Background())
				if index == 0 && i%50 == 0 {
					logutil.Infof("update %d", i)
				}
			}
		}
	}
	t.Log("start update")
	now = time.Now()

	p, _ := ants.NewPool(poolSize)
	defer p.Release()
	for i := 0; i < poolSize; i++ {
		wg.Add(1)
		_ = p.Submit(run(i))
	}
	wg.Wait()
	t.Log(time.Since(now))
}

func TestDeletePerf(t *testing.T) {
	t.Skip(any("for debug"))
	ctx := context.Background()

	opts := config.WithQuickScanAndCKPAndGCOpts(nil)
	tae := testutil.NewTestEngine(ctx, ModuleName, t, opts)
	defer tae.Close()
	schema := catalog.MockSchemaAll(10, 2)
	schema.Extra.BlockMaxRows = 1000
	schema.Extra.ObjectMaxBlocks = 5
	tae.BindSchema(schema)

	totalCount := 50000
	poolSize := 20
	cnt := totalCount / poolSize

	bat := catalog.MockBatch(schema, totalCount)
	defer bat.Close()

	tae.CreateRelAndAppend(bat, true)
	var wg sync.WaitGroup
	run := func(start int) func() {
		return func() {
			defer wg.Done()
			for i := start * cnt; i < start*cnt+cnt; i++ {
				v := bat.Vecs[schema.GetSingleSortKeyIdx()].Get(i)
				filter := handle.NewEQFilter(v)
				txn, rel := tae.GetRelation()
				err := rel.DeleteByFilter(context.Background(), filter)
				assert.NoError(t, err)
				err = txn.Commit(context.Background())
				assert.NoError(t, err)
			}
		}
	}

	p, _ := ants.NewPool(poolSize)
	defer p.Release()
	now := time.Now()
	for i := 0; i < poolSize; i++ {
		wg.Add(1)
		_ = p.Submit(run(i))
	}
	wg.Wait()
	t.Log(time.Since(now))
	t.Log(tae.Catalog.SimplePPString(3))
}

func TestAppendBat(t *testing.T) {
	p, _ := ants.NewPool(100)
	defer p.Release()
	var wg sync.WaitGroup

	schema := catalog.MockSchema(7, 2)
	bat := catalog.MockBatch(schema, 1000)
	defer bat.Close()

	run := func() {
		defer wg.Done()
		b := containers.BuildBatch(schema.Attrs(), schema.Types(), containers.Options{
			Allocator: common.DefaultAllocator})
		defer b.Close()
		for i := 0; i < bat.Length(); i++ {
			w := bat.Window(i, 1)
			b.Extend(w)
		}
	}

	for i := 0; i < 200; i++ {
		wg.Add(1)
		_ = p.Submit(run)
	}
	wg.Wait()
}

func TestGCWithCheckpoint(t *testing.T) {
	t.Skip(any("for debug"))
	blockio.RunPipelineTest(
		func() {
			defer testutils.AfterTest(t)()
			ctx := context.Background()

			opts := config.WithQuickScanAndCKPAndGCOpts(nil)
			tae := testutil.NewTestEngine(ctx, ModuleName, t, opts)
			defer tae.Close()
			cleaner := gc.NewCheckpointCleaner(
				context.Background(), "", tae.Runtime.Fs, tae.Wal, tae.BGCheckpointRunner,
			)
			manager := gc.NewDiskCleaner(cleaner, true)
			manager.Start()
			defer manager.Stop()

			schema := catalog.MockSchemaAll(3, 1)
			schema.Extra.BlockMaxRows = 10
			schema.Extra.ObjectMaxBlocks = 2
			tae.BindSchema(schema)
			bat := catalog.MockBatch(schema, 21)
			defer bat.Close()

			tae.CreateRelAndAppend(bat, true)
			now := time.Now()
			testutils.WaitExpect(10000, func() bool {
				return tae.Runtime.Scheduler.GetPenddingLSNCnt() == 0
			})
			t.Log(time.Since(now))
			t.Logf("Checkpointed: %d", tae.Runtime.Scheduler.GetCheckpointedLSN())
			t.Logf("GetPenddingLSNCnt: %d", tae.Runtime.Scheduler.GetPenddingLSNCnt())
			assert.Equal(t, uint64(0), tae.Runtime.Scheduler.GetPenddingLSNCnt())
			err := manager.GC(context.Background())
			assert.Nil(t, err)
			entries := tae.BGCheckpointRunner.GetAllIncrementalCheckpoints()
			num := len(entries)
			assert.Greater(t, num, 0)
			testutils.WaitExpect(5000, func() bool {
				if manager.GetCleaner().GetScanWaterMark() == nil {
					return false
				}
				end := entries[num-1].GetEnd()
				maxEnd := manager.GetCleaner().GetScanWaterMark().GetEnd()
				return end.Equal(&maxEnd)
			})
			end := entries[num-1].GetEnd()
			maxEnd := manager.GetCleaner().GetScanWaterMark().GetEnd()
			assert.True(t, end.Equal(&maxEnd))
			cleaner2 := gc.NewCheckpointCleaner(
				context.Background(), "", tae.Runtime.Fs, tae.Wal, tae.BGCheckpointRunner,
			)
			manager2 := gc.NewDiskCleaner(cleaner2, true)
			manager2.Start()
			defer manager2.Stop()
			testutils.WaitExpect(5000, func() bool {
				if manager2.GetCleaner().GetScanWaterMark() == nil {
					return false
				}
				end := entries[num-1].GetEnd()
				maxEnd := manager2.GetCleaner().GetScanWaterMark().GetEnd()
				return end.Equal(&maxEnd)
			})
			end = entries[num-1].GetEnd()
			maxEnd = manager2.GetCleaner().GetScanWaterMark().GetEnd()
			assert.True(t, end.Equal(&maxEnd))
			tables1 := manager.GetCleaner().GetScannedWindow()
			tables2 := manager2.GetCleaner().GetScannedWindow()
			_, _, b := tables1.Compare(tables2, nil)
			assert.True(t, b)
		},
	)
}

func TestGCDropDB(t *testing.T) {
	t.Skip(any("for debug"))
	blockio.RunPipelineTest(
		func() {
			defer testutils.AfterTest(t)()
			ctx := context.Background()

			opts := config.WithQuickScanAndCKPAndGCOpts(nil)
			tae := testutil.NewTestEngine(ctx, ModuleName, t, opts)
			defer tae.Close()
			cleaner := gc.NewCheckpointCleaner(context.Background(), "", tae.Runtime.Fs, tae.Wal, tae.BGCheckpointRunner)
			manager := gc.NewDiskCleaner(cleaner, true)
			manager.Start()
			defer manager.Stop()
			schema := catalog.MockSchemaAll(3, 1)
			schema.Extra.BlockMaxRows = 10
			schema.Extra.ObjectMaxBlocks = 2
			tae.BindSchema(schema)
			bat := catalog.MockBatch(schema, 210)
			defer bat.Close()

			tae.CreateRelAndAppend(bat, true)
			txn, err := tae.StartTxn(nil)
			assert.Nil(t, err)
			db, err := txn.DropDatabase(testutil.DefaultTestDB)
			assert.Nil(t, err)
			assert.Nil(t, txn.Commit(context.Background()))

			assert.Equal(t, txn.GetCommitTS(), db.GetMeta().(*catalog.DBEntry).GetDeleteAtLocked())
			now := time.Now()
			testutils.WaitExpect(10000, func() bool {
				return tae.Runtime.Scheduler.GetPenddingLSNCnt() == 0
			})
			t.Log(time.Since(now))
			err = manager.GC(context.Background())
			assert.Nil(t, err)
			entries := tae.BGCheckpointRunner.GetAllIncrementalCheckpoints()
			num := len(entries)
			assert.Greater(t, num, 0)
			testutils.WaitExpect(5000, func() bool {
				if manager.GetCleaner().GetScanWaterMark() == nil {
					return false
				}
				end := entries[num-1].GetEnd()
				maxEnd := manager.GetCleaner().GetScanWaterMark().GetEnd()
				return end.Equal(&maxEnd)
			})
			end := entries[num-1].GetEnd()
			maxEnd := manager.GetCleaner().GetScanWaterMark().GetEnd()
			assert.True(t, end.Equal(&maxEnd))
			cleaner2 := gc.NewCheckpointCleaner(
				context.Background(), "", tae.Runtime.Fs, tae.Wal, tae.BGCheckpointRunner,
			)
			manager2 := gc.NewDiskCleaner(cleaner2, true)
			manager2.Start()
			defer manager2.Stop()
			testutils.WaitExpect(5000, func() bool {
				if manager2.GetCleaner().GetScanWaterMark() == nil {
					return false
				}
				end := entries[num-1].GetEnd()
				maxEnd := manager2.GetCleaner().GetScanWaterMark().GetEnd()
				return end.Equal(&maxEnd)
			})
			end = entries[num-1].GetEnd()
			maxEnd = manager2.GetCleaner().GetScanWaterMark().GetEnd()
			assert.True(t, end.Equal(&maxEnd))
			tables1 := manager.GetCleaner().GetScannedWindow()
			tables2 := manager2.GetCleaner().GetScannedWindow()
			_, _, b := tables1.Compare(tables2, nil)
			assert.True(t, b)
			tae.Restart(ctx)
		},
	)
}

func TestGCDropTable(t *testing.T) {
	t.Skip(any("for debug"))
	blockio.RunPipelineTest(
		func() {
			defer testutils.AfterTest(t)()
			ctx := context.Background()

			opts := config.WithQuickScanAndCKPAndGCOpts(nil)
			tae := testutil.NewTestEngine(ctx, ModuleName, t, opts)
			defer tae.Close()
			cleaner := gc.NewCheckpointCleaner(
				context.Background(), "", tae.Runtime.Fs, tae.Wal, tae.BGCheckpointRunner,
			)
			manager := gc.NewDiskCleaner(cleaner, true)
			manager.Start()
			defer manager.Stop()
			schema := catalog.MockSchemaAll(3, 1)
			schema.Extra.BlockMaxRows = 10
			schema.Extra.ObjectMaxBlocks = 2
			tae.BindSchema(schema)
			bat := catalog.MockBatch(schema, 210)
			defer bat.Close()
			schema2 := catalog.MockSchemaAll(3, 1)
			schema2.Extra.BlockMaxRows = 10
			schema2.Extra.ObjectMaxBlocks = 2
			bat2 := catalog.MockBatch(schema2, 210)
			defer bat.Close()

			tae.CreateRelAndAppend(bat, true)
			txn, _ := tae.StartTxn(nil)
			db, err := txn.GetDatabase(testutil.DefaultTestDB)
			assert.Nil(t, err)
			rel, _ := db.CreateRelation(schema2)
			rel.Append(context.Background(), bat2)
			assert.Nil(t, txn.Commit(context.Background()))

			txn, err = tae.StartTxn(nil)
			assert.Nil(t, err)
			db, err = txn.GetDatabase(testutil.DefaultTestDB)
			assert.Nil(t, err)
			_, err = db.DropRelationByName(schema2.Name)
			assert.Nil(t, err)
			assert.Nil(t, txn.Commit(context.Background()))

			now := time.Now()
			testutils.WaitExpect(10000, func() bool {
				return tae.Runtime.Scheduler.GetPenddingLSNCnt() == 0
			})
			assert.Equal(t, uint64(0), tae.Runtime.Scheduler.GetPenddingLSNCnt())
			assert.Equal(t, txn.GetCommitTS(), rel.GetMeta().(*catalog.TableEntry).GetDeleteAtLocked())
			t.Log(time.Since(now))
			err = manager.GC(context.Background())
			assert.Nil(t, err)
			entries := tae.BGCheckpointRunner.GetAllIncrementalCheckpoints()
			num := len(entries)
			assert.Greater(t, num, 0)
			testutils.WaitExpect(10000, func() bool {
				if manager.GetCleaner().GetScanWaterMark() == nil {
					return false
				}
				end := entries[num-1].GetEnd()
				maxEnd := manager.GetCleaner().GetScanWaterMark().GetEnd()
				return end.Equal(&maxEnd)
			})
			end := entries[num-1].GetEnd()
			maxEnd := manager.GetCleaner().GetScanWaterMark().GetEnd()
			assert.True(t, end.Equal(&maxEnd))
			cleaner2 := gc.NewCheckpointCleaner(
				context.Background(), "", tae.Runtime.Fs, tae.Wal, tae.BGCheckpointRunner,
			)
			manager2 := gc.NewDiskCleaner(cleaner2, true)
			manager2.Start()
			defer manager2.Stop()
			testutils.WaitExpect(5000, func() bool {
				if manager2.GetCleaner().GetScanWaterMark() == nil {
					return false
				}
				end := entries[num-1].GetEnd()
				maxEnd := manager2.GetCleaner().GetScanWaterMark().GetEnd()
				return end.Equal(&maxEnd)
			})
			end = entries[num-1].GetEnd()
			maxEnd = manager2.GetCleaner().GetScanWaterMark().GetEnd()
			assert.True(t, end.Equal(&maxEnd))
			tables1 := manager.GetCleaner().GetScannedWindow()
			tables2 := manager2.GetCleaner().GetScannedWindow()
			_, _, b := tables1.Compare(tables2, nil)
			assert.True(t, b)
			tae.Restart(ctx)
		},
	)
}

func TestAlterRenameTbl(t *testing.T) {
	defer testutils.AfterTest(t)()
	ctx := context.Background()

	opts := config.WithLongScanAndCKPOpts(nil)
	tae := testutil.NewTestEngine(ctx, ModuleName, t, opts)
	defer tae.Close()

	schema := catalog.MockSchemaAll(2, -1)
	schema.Name = "test"
	schema.Extra.BlockMaxRows = 10
	schema.Extra.ObjectMaxBlocks = 2
	schema.Constraint = []byte("start version")
	schema.Comment = "comment version"

	{
		var err error
		txn, _ := tae.StartTxn(nil)
		txn.CreateDatabase("xx", "", "")
		assert.NoError(t, txn.Commit(context.Background()))
		txn1, _ := tae.StartTxn(nil)
		txn2, _ := tae.StartTxn(nil)

		db, _ := txn1.GetDatabase("xx")
		_, err = db.CreateRelation(schema)
		assert.NoError(t, err)

		db1, _ := txn2.GetDatabase("xx")
		_, err = db1.CreateRelation(schema)
		assert.True(t, moerr.IsMoErrCode(err, moerr.ErrTxnWWConflict))
		assert.NoError(t, txn1.Rollback(context.Background()))
		assert.NoError(t, txn2.Rollback(context.Background()))
	}

	txn, _ := tae.StartTxn(nil)
	db, _ := txn.CreateDatabase("db", "", "")
	created, _ := db.CreateRelation(schema)
	tid := created.ID()
	txn.Commit(context.Background())

	// concurrent create and in txn alter check
	txn0, _ := tae.StartTxn(nil)
	txn, _ = tae.StartTxn(nil)
	db, _ = txn.GetDatabase("db")
	tbl, _ := db.GetRelationByName("test") // 1002
	assert.NoError(t, tbl.AlterTable(context.TODO(), api.NewRenameTableReq(0, 0, "test", "ultra-test")))
	_, err := db.GetRelationByName("test")
	assert.True(t, moerr.IsMoErrCode(err, moerr.OkExpectedEOB))
	tbl, err = db.GetRelationByName("ultra-test")
	assert.NoError(t, err)
	assert.Equal(t, tid, tbl.ID())

	assert.NoError(t, tbl.AlterTable(context.TODO(), api.NewRenameTableReq(0, 0, "ultra-test", "ultraman-test")))
	_, err = db.GetRelationByName("test")
	assert.True(t, moerr.IsMoErrCode(err, moerr.OkExpectedEOB))
	_, err = db.GetRelationByName("ultra-test")
	assert.True(t, moerr.IsMoErrCode(err, moerr.OkExpectedEOB))
	tbl, err = db.GetRelationByName("ultraman-test")
	assert.NoError(t, err)
	assert.Equal(t, tid, tbl.ID())

	// concurrent txn should see test
	txn1, _ := tae.StartTxn(nil)
	db, err = txn1.GetDatabase("db")
	assert.NoError(t, err)
	tbl, err = db.GetRelationByName("test")
	assert.NoError(t, err)
	assert.Equal(t, tid, tbl.ID())
	_, err = db.GetRelationByName("ultraman-test")
	assert.True(t, moerr.IsMoErrCode(err, moerr.OkExpectedEOB))
	assert.NoError(t, txn1.Commit(context.Background()))

	assert.NoError(t, txn.Commit(context.Background()))

	txn2, _ := tae.StartTxn(nil)
	db, err = txn2.GetDatabase("db")
	assert.NoError(t, err)
	_, err = db.GetRelationByName("test")
	assert.True(t, moerr.IsMoErrCode(err, moerr.OkExpectedEOB))
	_, err = db.GetRelationByName("ultra-test")
	assert.True(t, moerr.IsMoErrCode(err, moerr.OkExpectedEOB))
	tbl, err = db.GetRelationByName("ultraman-test")
	assert.NoError(t, err)
	assert.Equal(t, tid, tbl.ID())

	assert.NoError(t, txn2.Commit(context.Background()))

	// should see test, not newest name
	db, err = txn0.GetDatabase("db")
	assert.NoError(t, err)
	_, err = db.GetRelationByName("ultraman-test")
	assert.True(t, moerr.IsMoErrCode(err, moerr.OkExpectedEOB))
	_, err = db.GetRelationByName("ultra-test")
	assert.True(t, moerr.IsMoErrCode(err, moerr.OkExpectedEOB))
	tbl, err = db.GetRelationByName("test")
	assert.NoError(t, err)
	assert.Equal(t, tid, tbl.ID())

	txn3, _ := tae.StartTxn(nil)
	db, _ = txn3.GetDatabase("db")
	rel, err := db.CreateRelation(schema)
	assert.NoError(t, err)
	assert.NotEqual(t, rel.ID(), tid)
	assert.NoError(t, txn3.Commit(context.Background()))

	t.Log(1, db.GetMeta().(*catalog.DBEntry).PrettyNameIndex())
	{
		txn, _ := tae.StartTxn(nil)
		db, _ := txn.GetDatabase("db")
		tbl, _ := db.GetRelationByName("test")
		assert.Error(t, tbl.AlterTable(context.TODO(), api.NewRenameTableReq(0, 0, "unmatch", "yyyy")))
		assert.NoError(t, txn.Rollback(context.Background()))
	}
	// alter back to original schema
	{
		txn, _ := tae.StartTxn(nil)
		db, _ := txn.GetDatabase("db")
		tbl, _ := db.GetRelationByName("test")
		assert.NoError(t, tbl.AlterTable(context.TODO(), api.NewRenameTableReq(0, 0, "test", "xx")))
		assert.NoError(t, txn.Commit(context.Background()))

		t.Log(2, db.GetMeta().(*catalog.DBEntry).PrettyNameIndex())
		txn, _ = tae.StartTxn(nil)
		db, _ = txn.GetDatabase("db")
		tbl, _ = db.GetRelationByName("xx")
		assert.NoError(t, tbl.AlterTable(context.TODO(), api.NewRenameTableReq(0, 0, "xx", "test")))
		assert.NoError(t, txn.Commit(context.Background()))

		t.Log(3, db.GetMeta().(*catalog.DBEntry).PrettyNameIndex())
	}

	// rename duplicate and rollback
	{
		txn, _ := tae.StartTxn(nil)
		db, _ := txn.GetDatabase("db")
		schema.Name = "other"
		_, err := db.CreateRelation(schema)
		assert.NoError(t, err)
		assert.NoError(t, txn.Commit(context.Background()))

		t.Log(4, db.GetMeta().(*catalog.DBEntry).PrettyNameIndex())
		txn, _ = tae.StartTxn(nil)
		db, _ = txn.GetDatabase("db")
		tbl, _ = db.GetRelationByName("test")
		assert.NoError(t, tbl.AlterTable(context.TODO(), api.NewRenameTableReq(0, 0, "test", "toBeRollback1")))
		assert.NoError(t, tbl.AlterTable(context.TODO(), api.NewRenameTableReq(0, 0, "toBeRollback1", "toBeRollback2")))
		assert.Error(t, tbl.AlterTable(context.TODO(), api.NewRenameTableReq(0, 0, "toBeRollback2", "other"))) // duplicate
		assert.NoError(t, txn.Rollback(context.Background()))

		t.Log(5, db.GetMeta().(*catalog.DBEntry).PrettyNameIndex())
	}

	// test checkpoint replay with txn nil
	{
		txn, _ := tae.StartTxn(nil)
		db, _ := txn.GetDatabase("db")
		tbl, _ := db.GetRelationByName("test")
		assert.NoError(t, tbl.AlterTable(context.TODO(), api.NewRenameTableReq(0, 0, "test", "newtest"))) // make test nodelist has no active node
		assert.NoError(t, txn.Commit(context.Background()))

		txn, _ = tae.StartTxn(nil)
		db, _ = txn.GetDatabase("db")
		tbl, _ = db.GetRelationByName("other")
		assert.NoError(t, tbl.AlterTable(context.TODO(), api.NewRenameTableReq(0, 0, "other", "test"))) // rename other to test, success
		assert.NoError(t, txn.Commit(context.Background()))
	}

	tae.Restart(ctx)

	txn, _ = tae.StartTxn(nil)
	db, _ = txn.GetDatabase("db")
	dbentry := db.GetMeta().(*catalog.DBEntry)
	t.Log(dbentry.PrettyNameIndex())
	assert.NoError(t, txn.Commit(context.Background()))

}

func TestAlterRenameTbl2(t *testing.T) {
	defer testutils.AfterTest(t)()
	ctx := context.Background()

	opts := config.WithLongScanAndCKPOpts(nil)
	tae := testutil.NewTestEngine(ctx, ModuleName, t, opts)
	defer tae.Close()

	schema := catalog.MockSchemaAll(2, -1)
	schema.Name = "t1"
	schema.Extra.BlockMaxRows = 10
	schema.Extra.ObjectMaxBlocks = 2
	schema.Constraint = []byte("start version")
	schema.Comment = "comment version"

	schema2 := schema.Clone()
	schema2.Name = "t1-copy-fefsfwafe"

	schema3 := schema.Clone()
	schema3.Name = "t1-copy-igmgibjtm"

	var oldId, newId uint64
	{
		var err error
		txn, _ := tae.StartTxn(nil)
		txn.CreateDatabase("xx", "", "")

		db, _ := txn.GetDatabase("xx")

		hdl, err := db.CreateRelation(schema)
		assert.NoError(t, err)
		oldId = hdl.ID()
		assert.NoError(t, txn.Commit(context.Background()))
	}

	{
		txn, _ := tae.StartTxn(nil)
		db, _ := txn.GetDatabase("xx")
		hdl, err := db.CreateRelation(schema2)
		assert.NoError(t, err)
		newId = hdl.ID()

		_, err = db.DropRelationByID(oldId)
		assert.NoError(t, err)

		newhdl, _ := db.GetRelationByID(newId)
		assert.NoError(t, newhdl.AlterTable(ctx, api.NewRenameTableReq(0, 0, "t1-copy-fefsfwafe", "t1")))
		assert.NoError(t, txn.Commit(context.Background()))

		dbentry := db.GetMeta().(*catalog.DBEntry)
		t.Log(dbentry.PrettyNameIndex())
	}

	{
		txn, _ := tae.StartTxn(nil)
		db, _ := txn.GetDatabase("xx")
		hdl, err := db.CreateRelation(schema3)
		assert.NoError(t, err)
		newId2 := hdl.ID()

		_, err = db.DropRelationByID(newId)
		assert.NoError(t, err)

		newhdl, _ := db.GetRelationByID(newId2)
		assert.NoError(t, newhdl.AlterTable(ctx, api.NewRenameTableReq(0, 0, "t1-copy-igmgibjtm", "t1")))
		assert.NoError(t, txn.Commit(context.Background()))

		dbentry := db.GetMeta().(*catalog.DBEntry)
		t.Log(dbentry.PrettyNameIndex())
		newId = newId2
	}

	tae.Restart(ctx)
	{
		txn, _ := tae.StartTxn(nil)
		db, _ := txn.GetDatabase("xx")
		dbentry := db.GetMeta().(*catalog.DBEntry)
		t.Log(dbentry.PrettyNameIndex())
		assert.NoError(t, txn.Commit(context.Background()))
	}

	{
		txn, _ := tae.StartTxn(nil)
		db, _ := txn.GetDatabase("xx")

		newhdl, _ := db.GetRelationByID(newId)
		assert.NoError(t, newhdl.AlterTable(ctx, api.NewRenameTableReq(0, 0, "t1", "t2")))
		assert.NoError(t, txn.Commit(context.Background()))

		dbentry := db.GetMeta().(*catalog.DBEntry)
		t.Log(dbentry.PrettyNameIndex())
	}
}

func TestAlterFakePk(t *testing.T) {
	defer testutils.AfterTest(t)()
	testutils.EnsureNoLeak(t)
	ctx := context.Background()

	opts := config.WithLongScanAndCKPOpts(nil)
	tae := testutil.NewTestEngine(ctx, ModuleName, t, opts)
	defer tae.Close()
	schema := catalog.MockSchemaAll(3, -1)
	schema.Extra.BlockMaxRows = 10
	schema.Extra.ObjectMaxBlocks = 2
	tae.BindSchema(schema)
	bats := catalog.MockBatch(schema, 12).Split(3)
	tae.CreateRelAndAppend(bats[0], true)

	var did, tid uint64
	var blkFp *common.ID
	{
		// add two cloumns
		txn, rel := tae.GetRelation()
		tid = rel.ID()
		d, _ := rel.GetDB()
		did = d.GetID()
		blkFp = testutil.GetOneObject(rel).Fingerprint()
		tblEntry := rel.GetMeta().(*catalog.TableEntry)
		err := rel.AlterTable(context.TODO(), api.NewAddColumnReq(0, 0, "add1", types.NewProtoType(types.T_int32), 1))
		assert.NoError(t, err)
		err = rel.AlterTable(context.TODO(), api.NewAddColumnReq(0, 0, "add2", types.NewProtoType(types.T_int64), 2))
		assert.NoError(t, err)
		t.Log(tblEntry.StringWithLevel(common.PPL2))
		assert.NoError(t, txn.Commit(context.Background()))
		assert.Equal(t, 2, tblEntry.MVCC.Depth())
	}

	{
		txn, rel := tae.GetRelation()
		obj, err := rel.GetObject(blkFp.ObjectID(), false)
		assert.NoError(t, err)
		err = rel.RangeDelete(obj.Fingerprint(), 1, 1, handle.DT_Normal)
		assert.NoError(t, err)
		err = rel.RangeDelete(obj.Fingerprint(), 3, 3, handle.DT_Normal)
		assert.NoError(t, err)
		assert.NoError(t, txn.Commit(context.Background()))
	}

	{
		txn, rel := tae.GetRelation()
		obj, err := rel.GetObject(blkFp.ObjectID(), false)
		assert.NoError(t, err)
		// check non-exist column foreach
		newSchema := obj.GetRelation().Schema(false)
		sels := &nulls.Nulls{}
		sels.Add(1)
		sels.Add(3)
		rows := make([]int, 0, 4)
		tbl := rel.GetMeta().(*catalog.TableEntry)
		var view *containers.Batch
		blkID := objectio.NewBlockidWithObjectID(obj.GetID(), 0)
		err = tables.HybridScanByBlock(ctx, tbl, txn, &view, newSchema.(*catalog.Schema), []int{1}, blkID, common.DefaultAllocator)
		view.Vecs[0].Foreach(func(v any, isNull bool, row int) error {
			assert.True(t, true)
			rows = append(rows, row)
			return nil
		}, sels)
		assert.Equal(t, []int{1, 3}, rows)
		assert.NoError(t, err)
		assert.NoError(t, txn.Commit(context.Background()))
	}

	t.Log(tae.Catalog.SimplePPString(3))
	resp, close, _ := logtail.HandleSyncLogTailReq(context.TODO(), new(dummyCpkGetter), tae.LogtailMgr, tae.Catalog, api.SyncLogTailReq{
		CnHave: totsp(types.BuildTS(0, 0)),
		CnWant: totsp(types.MaxTs()),
		Table:  &api.TableID{DbId: did, TbId: tid},
	}, true)

	defer close()
	assert.Equal(t, 4, len(resp.Commands)) // data object, tombstone object, date insert, data delete
	for i, cmd := range resp.Commands {
		t.Logf("command %d, table name %v, type %d", i, cmd.TableName, cmd.EntryType)
	}
	assert.Equal(t, api.Entry_DataObject, resp.Commands[0].EntryType)      // data insert
	assert.Equal(t, api.Entry_TombstoneObject, resp.Commands[1].EntryType) // data insert
	assert.Equal(t, api.Entry_Insert, resp.Commands[2].EntryType)          // data insert
	assert.Equal(t, api.Entry_Delete, resp.Commands[3].EntryType)          // data delete

	dataObjectBat, err := batch.ProtoBatchToBatch(resp.Commands[0].Bat)
	assert.NoError(t, err)
	tnDataObjectBat := containers.NewNonNullBatchWithSharedMemory(dataObjectBat, common.DefaultAllocator)
	t.Log(tnDataObjectBat.Attrs)
	assert.Equal(t, 10, len(tnDataObjectBat.Vecs))
	for _, v := range tnDataObjectBat.Vecs {
		assert.Equal(t, 1, v.Length())
	}

	tombstoneObjectBat, err := batch.ProtoBatchToBatch(resp.Commands[1].Bat)
	assert.NoError(t, err)
	tnTombstoneObjectBat := containers.NewNonNullBatchWithSharedMemory(tombstoneObjectBat, common.DefaultAllocator)
	t.Log(tnTombstoneObjectBat.Attrs)
	assert.Equal(t, 10, len(tnTombstoneObjectBat.Vecs)) // 1 fake pk + 1 rowid + 1 committs
	for _, v := range tnTombstoneObjectBat.Vecs {
		assert.Equal(t, 1, v.Length())
	}

	insBat, err := batch.ProtoBatchToBatch(resp.Commands[2].Bat)
	assert.NoError(t, err)
	tnInsBat := containers.NewNonNullBatchWithSharedMemory(insBat, common.DefaultAllocator)
	t.Log(tnInsBat.Attrs)
	assert.Equal(t, 6, len(tnInsBat.Vecs)) // 3 col + 1 fake pk + 1 rowid + 1 committs
	for _, v := range tnInsBat.Vecs {
		assert.Equal(t, 4, v.Length())
	}
	t.Log(tnInsBat.GetVectorByName(pkgcatalog.FakePrimaryKeyColName).PPString(10))

	delBat, err := batch.ProtoBatchToBatch(resp.Commands[3].Bat)
	assert.NoError(t, err)
	tnDelBat := containers.NewNonNullBatchWithSharedMemory(delBat, common.DefaultAllocator)
	t.Log(tnDelBat.Attrs)
	assert.Equal(t, 4, len(tnDelBat.Vecs)) // 1 fake pk + 1 rowid + 1 committs + tombstone rowID
	for _, v := range tnDelBat.Vecs {
		assert.Equal(t, 2, v.Length())
	}
	t.Log(tnDelBat.GetVectorByName(objectio.TombstoneAttr_PK_Attr).PPString(10))

}

func TestAlterColumnAndFreeze(t *testing.T) {
	defer testutils.AfterTest(t)()
	testutils.EnsureNoLeak(t)
	ctx := context.Background()

	opts := config.WithLongScanAndCKPOpts(nil)
	tae := testutil.NewTestEngine(ctx, ModuleName, t, opts)
	defer tae.Close()
	schema := catalog.MockSchemaAll(10, 5)
	schema.Extra.BlockMaxRows = 10
	schema.Extra.ObjectMaxBlocks = 2
	tae.BindSchema(schema)
	bats := catalog.MockBatch(schema, 8).Split(2)
	tae.CreateRelAndAppend(bats[0], true)

	{
		// test error in alter
		txn, rel := tae.GetRelation()
		tblEntry := rel.GetMeta().(*catalog.TableEntry)
		err := rel.AlterTable(context.TODO(), api.NewRemoveColumnReq(0, 0, 1, 10))
		assert.True(t, moerr.IsMoErrCode(err, moerr.ErrInternal))
		assert.Equal(t, 2, tblEntry.MVCC.Depth())
		t.Log(tblEntry.StringWithLevel(common.PPL2))
		assert.NoError(t, txn.Rollback(context.Background()))
		// new node is clean
		assert.Equal(t, 1, tblEntry.MVCC.Depth())
	}

	txn0, rel0 := tae.GetRelation()
	db, err := rel0.GetDB()
	assert.NoError(t, err)
	did, tid := db.GetID(), rel0.ID()

	assert.NoError(t, rel0.Append(context.Background(), bats[1])) // in localObject

	txn, rel := tae.GetRelation()
	assert.NoError(t, rel.AlterTable(context.TODO(), api.NewAddColumnReq(0, 0, "xyz", types.NewProtoType(types.T_int32), 0)))
	assert.NoError(t, txn.Commit(context.Background()))

	assert.Error(t, rel0.Append(context.Background(), nil)) // schema changed, error
	// Test variaous read on old schema
	testutil.CheckAllColRowsByScan(t, rel0, 8, false)

	filter := handle.NewEQFilter(uint16(3))
	id, row, err := rel0.GetByFilter(context.Background(), filter)
	filen, blkn := id.BlockID.Offsets() // first block
	assert.Equal(t, uint16(0), filen)
	assert.Equal(t, uint16(0), blkn)
	assert.Equal(t, uint32(3), row)
	assert.NoError(t, err)

	for _, col := range rel0.Schema(false).(*catalog.Schema).ColDefs {
		val, null, err := rel0.GetValue(id, 2, uint16(col.Idx), false)
		assert.NoError(t, err)
		assert.False(t, null)
		if col.IsPrimary() {
			assert.Equal(t, uint16(2), val.(uint16))
		}
	}
	assert.Error(t, txn0.Commit(context.Background())) // scheam change, commit failed

	// GetValueByFilter() is combination of GetByFilter and GetValue
	// GetValueByPhyAddrKey is GetValue

	tae.Restart(ctx)

	txn, rel = tae.GetRelation()
	schema1 := rel.Schema(false).(*catalog.Schema)
	bats = catalog.MockBatch(schema1, 16).Split(4)
	assert.Error(t, rel.Append(context.Background(), bats[0])) // dup error
	assert.NoError(t, rel.Append(context.Background(), bats[1]))
	assert.NoError(t, txn.Commit(context.Background()))

	txn, rel = tae.GetRelation()
	testutil.CheckAllColRowsByScan(t, rel, 8, false)
	it := rel.MakeObjectIt(false)
	cnt := 0
	var id2 *common.ID
	for it.Next() {
		cnt++
		id2 = it.GetObject().Fingerprint()
	}
	it.Close()
	assert.Equal(t, 2, cnt) // 2 blocks because the first is freezed

	for _, col := range rel.Schema(false).(*catalog.Schema).ColDefs {
		val, null, err := rel.GetValue(id, 3, uint16(col.Idx), false) // get first blk
		assert.NoError(t, err)
		if col.Name == "xyz" {
			assert.True(t, null) // fill null for the new column
		} else {
			assert.False(t, null)
		}
		if col.IsPrimary() {
			assert.Equal(t, uint16(3), val.(uint16))
		}

		val, null, err = rel.GetValue(id2, 3, uint16(col.Idx), false) // get second blk
		assert.NoError(t, err)
		assert.False(t, null)
		if col.IsPrimary() {
			assert.Equal(t, uint16(7), val.(uint16))
		}
	}
	txn.Commit(context.Background())

	// append to the second block
	txn, rel = tae.GetRelation()
	assert.NoError(t, rel.Append(context.Background(), bats[2]))
	assert.NoError(t, rel.Append(context.Background(), bats[3])) // new block and append 2 rows
	assert.NoError(t, txn.Commit(context.Background()))

	// remove and freeze
	txn, rel = tae.GetRelation()
	assert.NoError(t, rel.AlterTable(context.TODO(), api.NewRemoveColumnReq(0, 0, 9, 8))) // remove float mock_8
	assert.NoError(t, txn.Commit(context.Background()))

	txn, rel = tae.GetRelation()
	schema2 := rel.Schema(false).(*catalog.Schema)
	bats = catalog.MockBatch(schema2, 20).Split(5)
	assert.NoError(t, rel.Append(context.Background(), bats[4])) // new 4th block and append 4 blocks

	testutil.CheckAllColRowsByScan(t, rel, 20, true)
	assert.NoError(t, txn.Commit(context.Background()))

	t.Log(tae.Catalog.SimplePPString(3))

	resp, close, _ := logtail.HandleSyncLogTailReq(context.TODO(), new(dummyCpkGetter), tae.LogtailMgr, tae.Catalog, api.SyncLogTailReq{
		CnHave: totsp(types.BuildTS(0, 0)),
		CnWant: totsp(types.MaxTs()),
		Table:  &api.TableID{DbId: did, TbId: tid},
	}, true)

	assert.Equal(t, 4, len(resp.Commands)) // data object + 3 version insert
	bat0 := resp.Commands[1].Bat
	assert.Equal(t, 12, len(bat0.Attrs))
	assert.Equal(t, "mock_9", bat0.Attrs[2+schema.GetSeqnum("mock_9")])
	bat1 := resp.Commands[2].Bat
	assert.Equal(t, 13, len(bat1.Attrs))
	assert.Equal(t, "mock_9", bat1.Attrs[2+schema1.GetSeqnum("mock_9")])
	assert.Equal(t, "xyz", bat1.Attrs[2+schema1.GetSeqnum("xyz")])
	bat2 := resp.Commands[3].Bat
	assert.Equal(t, 13, len(bat2.Attrs))
	assert.Equal(t, "mock_9", bat2.Attrs[2+schema1.GetSeqnum("mock_9")])
	assert.Equal(t, "mock_9", bat2.Attrs[2+schema2.GetSeqnum("mock_9")])
	assert.Equal(t, "xyz", bat2.Attrs[2+schema1.GetSeqnum("xyz")])
	assert.Equal(t, "xyz", bat2.Attrs[2+schema2.GetSeqnum("xyz")])
	close()
	logutil.Info(tae.Catalog.SimplePPString(common.PPL1))
}

func TestGlobalCheckpoint1(t *testing.T) {
	defer testutils.AfterTest(t)()
	testutils.EnsureNoLeak(t)
	ctx := context.Background()

	opts := config.WithQuickScanAndCKPOpts(nil)
	options.WithCheckpointGlobalMinCount(1)(opts)
	options.WithGlobalVersionInterval(time.Millisecond * 10)(opts)
	tae := testutil.NewTestEngine(ctx, ModuleName, t, opts)
	defer tae.Close()
	schema := catalog.MockSchemaAll(10, 2)
	schema.Extra.BlockMaxRows = 10
	schema.Extra.ObjectMaxBlocks = 2
	tae.BindSchema(schema)
	bat := catalog.MockBatch(schema, 400)

	tae.CreateRelAndAppend2(bat, true)

	t.Log(tae.Catalog.SimplePPString(common.PPL1))
	tae.Restart(ctx)
	t.Log(tae.Catalog.SimplePPString(common.PPL1))
	tae.CheckRowsByScan(400, true)

	testutils.WaitExpect(4000, func() bool {
		return tae.Wal.GetPenddingCnt() == 0
	})

	tae.Restart(ctx)
	tae.CheckRowsByScan(400, true)
}

func TestAppendAndGC(t *testing.T) {
	defer testutils.AfterTest(t)()
	testutils.EnsureNoLeak(t)
	ctx := context.Background()

	opts := new(options.Options)
	opts = config.WithQuickScanAndCKPOpts(opts)
	options.WithDisableGCCheckpoint()(opts)
	merge.StopMerge.Store(true)
	defer merge.StopMerge.Store(false)

	tae := testutil.NewTestEngine(ctx, ModuleName, t, opts)
	defer tae.Close()
	db := tae.DB

	schema1 := catalog.MockSchemaAll(13, 2)
	schema1.Extra.BlockMaxRows = 10
	schema1.Extra.ObjectMaxBlocks = 2

	schema2 := catalog.MockSchemaAll(13, 2)
	schema2.Extra.BlockMaxRows = 10
	schema2.Extra.ObjectMaxBlocks = 2
	{
		txn, _ := db.StartTxn(nil)
		database, err := txn.CreateDatabase("db", "", "")
		assert.Nil(t, err)
		_, err = database.CreateRelation(schema1)
		assert.Nil(t, err)
		_, err = database.CreateRelation(schema2)
		assert.Nil(t, err)
		assert.Nil(t, txn.Commit(context.Background()))
	}
	bat := catalog.MockBatch(schema1, int(schema1.Extra.BlockMaxRows*10-1))
	defer bat.Close()
	bats := bat.Split(bat.Length())

	pool, err := ants.NewPool(20)
	assert.Nil(t, err)
	defer pool.Release()
	var wg sync.WaitGroup

	for _, data := range bats {
		wg.Add(2)
		err = pool.Submit(testutil.AppendClosure(t, data, schema1.Name, db, &wg))
		assert.Nil(t, err)
		err = pool.Submit(testutil.AppendClosure(t, data, schema2.Name, db, &wg))
		assert.Nil(t, err)
	}
	wg.Wait()
	testutils.WaitExpect(10000, func() bool {
		return db.Runtime.Scheduler.GetPenddingLSNCnt() == 0
	})
	t.Log(tae.Catalog.SimplePPString(common.PPL1))
	if db.Runtime.Scheduler.GetPenddingLSNCnt() != 0 {
		return
	}
	logutil.Infof("start gc")
	assert.Equal(t, uint64(0), db.Runtime.Scheduler.GetPenddingLSNCnt())
	err = db.DiskCleaner.GetCleaner().DoCheck()
	assert.Nil(t, err)
	testutils.WaitExpect(10000, func() bool {
		return db.DiskCleaner.GetCleaner().GetMinMerged() != nil
	})

}

func TestAppendAndGC2(t *testing.T) {
	defer testutils.AfterTest(t)()
	testutils.EnsureNoLeak(t)
	ctx := context.Background()

	opts := new(options.Options)
	opts = config.WithQuickScanAndCKPOpts(opts)
	opts.CheckpointCfg.MinCount = 3
	opts.CheckpointCfg.GlobalMinCount = 5
	options.WithDisableGCCheckpoint()(opts)
	tae := testutil.NewTestEngine(ctx, ModuleName, t, opts)
	db := tae.DB

	schema1 := catalog.MockSchemaAll(13, 2)
	schema1.Extra.BlockMaxRows = 10
	schema1.Extra.ObjectMaxBlocks = 2

	schema2 := catalog.MockSchemaAll(13, 2)
	schema2.Extra.BlockMaxRows = 10
	schema2.Extra.ObjectMaxBlocks = 2
	{
		txn, _ := db.StartTxn(nil)
		database, err := txn.CreateDatabase("db", "", "")
		assert.Nil(t, err)
		_, err = database.CreateRelation(schema1)
		assert.Nil(t, err)
		_, err = database.CreateRelation(schema2)
		assert.Nil(t, err)
		assert.Nil(t, txn.Commit(context.Background()))
	}
	bat := catalog.MockBatch(schema1, int(schema1.Extra.BlockMaxRows*10-1))
	defer bat.Close()
	bats := bat.Split(bat.Length())

	pool, err := ants.NewPool(20)
	assert.Nil(t, err)
	defer pool.Release()
	var wg sync.WaitGroup

	for _, data := range bats {
		wg.Add(2)
		err = pool.Submit(testutil.AppendClosure(t, data, schema1.Name, db, &wg))
		assert.Nil(t, err)
		err = pool.Submit(testutil.AppendClosure(t, data, schema2.Name, db, &wg))
		assert.Nil(t, err)
	}
	wg.Wait()
	testutils.WaitExpect(5000, func() bool {
		return db.Runtime.Scheduler.GetPenddingLSNCnt() == 0
	})
	t.Log(tae.Catalog.SimplePPString(common.PPL1))
	metaFile := db.BGCheckpointRunner.GetCheckpointMetaFiles()
	tae.Restart(ctx)
	db = tae.DB
	files := make(map[string]struct{}, 0)
	loadFiles := func(group uint32, lsn uint64, payload []byte, typ uint16, info any) {
		if group != store.GroupFiles {
			return
		}
		vec := vector.NewVec(types.Type{})
		if err = vec.UnmarshalBinary(payload); err != nil {
			return
		}
		for i := 0; i < vec.Length(); i++ {
			file := vec.GetStringAt(i)
			_, decodedFile := ioutil.TryDecodeTSRangeFile(file)
			if decodedFile.IsMetadataFile() {
				files[decodedFile.GetName()] = struct{}{}
			} else {
				files[file] = struct{}{}
			}
		}
	}
	dir := tae.Dir
	tae.Close()
	wal := wal.NewDriverWithBatchStore(opts.Ctx, dir, "wal", nil)
	wal.Replay(loadFiles)
	assert.NotEqual(t, 0, len(files))
	for file := range metaFile {
		if _, ok := files[file]; !ok {
			panic(fmt.Sprintf("file %s not in meta files", file))
		}
		logutil.Infof("file %s in meta files", file)
	}

	// check gc meta files
	var gcFile bool
	for file := range files {
		if strings.Contains(file, "/gc_") && strings.Contains(file, ".ckp") {
			gcFile = true
			break
		}
	}
	if !gcFile {
		panic("gc meta files not found")
	}
}

func TestSnapshotGC(t *testing.T) {
	defer testutils.AfterTest(t)()
	testutils.EnsureNoLeak(t)
	ctx := context.Background()

	opts := new(options.Options)
	opts = config.WithQuickScanAndCKPOpts(opts)
	options.WithDisableGCCheckpoint()(opts)
	tae := testutil.NewTestEngine(ctx, ModuleName, t, opts)
	defer tae.Close()
	db := tae.DB

	snapshotSchema := catalog.MockSnapShotSchema()
	snapshotSchema.Extra.BlockMaxRows = 2
	snapshotSchema.Extra.ObjectMaxBlocks = 1
	schema1 := catalog.MockSchemaAll(13, 2)
	schema1.Extra.BlockMaxRows = 10
	schema1.Extra.ObjectMaxBlocks = 2

	schema2 := catalog.MockSchemaAll(13, 2)
	schema2.Name = "schema2"
	schema2.Extra.BlockMaxRows = 10
	schema2.Extra.ObjectMaxBlocks = 2
	schema3 := catalog.MockSchemaAll(13, 2)
	schema3.Extra.BlockMaxRows = 10
	schema3.Extra.ObjectMaxBlocks = 2
	schema4 := catalog.MockSchemaAll(13, 2)
	schema4.Extra.BlockMaxRows = 10
	schema4.Extra.ObjectMaxBlocks = 2
	var rele2, rel3, checkrel handle.Relation
	{
		txn, _ := db.StartTxn(nil)
		database, err := testutil.CreateDatabase2(ctx, txn, "db")
		assert.Nil(t, err)
		rele2, err = testutil.CreateRelation2(ctx, txn, database, schema1)
		assert.Nil(t, err)
		_, err = testutil.CreateRelation2(ctx, txn, database, schema3)
		assert.Nil(t, err)
		checkrel, err = testutil.CreateRelation2(ctx, txn, database, schema2)
		assert.Nil(t, err)
		rel3, err = testutil.CreateRelation2(ctx, txn, database, snapshotSchema)
		assert.Nil(t, err)
		assert.Nil(t, txn.Commit(context.Background()))
	}
	txn, _ := db.StartTxn(nil)
	catalogdb, err := txn.GetDatabaseByID(pkgcatalog.MO_CATALOG_ID)
	assert.Nil(t, err)
	tblHandle, err := catalogdb.GetRelationByID(pkgcatalog.MO_TABLES_ID)
	assert.Nil(t, err)
	packer := types.NewPacker()
	packer.EncodeUint32(schema2.AcInfo.TenantID)
	packer.EncodeStringType([]byte("db"))
	packer.EncodeStringType([]byte(schema2.Name))
	assert.Nil(t, err)
	filter := handle.NewEQFilter(packer.Bytes())
	err = tblHandle.UpdateByFilter(context.Background(), filter, 6, []byte("tsfsdfs"), false)
	assert.NoError(t, err)
	err = txn.Commit(context.Background())
	assert.Nil(t, err)
	packer2 := types.NewPacker()
	packer2.EncodeUint32(schema2.AcInfo.TenantID)
	packer2.EncodeStringType([]byte("db"))
	packer2.EncodeStringType([]byte("test2"))
	tuple, _, _, err := types.DecodeTuple(packer2.Bytes())
	assert.Nil(t, err)
	checkPK := tuple.ErrString(nil)
	assert.Nil(t, err)
	txn, _ = db.StartTxn(nil)
	catalogdb, err = txn.GetDatabaseByID(pkgcatalog.MO_CATALOG_ID)
	assert.Nil(t, err)
	tblHandle, err = catalogdb.GetRelationByID(pkgcatalog.MO_TABLES_ID)
	assert.Nil(t, err)
	err = tblHandle.UpdateByFilter(context.Background(), filter, 19, packer2.Bytes(), false)
	assert.Nil(t, err)
	packer.Close()
	packer2.Close()
	assert.Nil(t, txn.Commit(context.Background()))

	testutils.WaitExpect(10000, func() bool {
		return db.Runtime.Scheduler.GetPenddingLSNCnt() == 0
	})
	db.DiskCleaner.GetCleaner().SetTid(rel3.ID())
	db.DiskCleaner.GetCleaner().DisableGC()
	bat := catalog.MockBatch(schema1, int(schema1.Extra.BlockMaxRows*10-1))
	defer bat.Close()
	bats := bat.Split(bat.Length())

	pool, err := ants.NewPool(20)
	assert.Nil(t, err)
	defer pool.Release()
	snapshots := make([]int64, 0)
	var wg sync.WaitGroup
	var snapWG sync.WaitGroup
	snapWG.Add(1)
	var viewSnapshot types.TS
	var snapshot int64
	go func() {
		i := 0
		for {
			if i > 3 {
				snapWG.Done()
				break
			}
			if i == 2 {
				viewSnapshot = types.BuildTS(snapshot, 0)
			}
			i++
			time.Sleep(200 * time.Millisecond)
			snapshot = time.Now().UTC().UnixNano()
			snapshots = append(snapshots, snapshot)
			attrs := []string{"col0", "col1", "ts", "col3", "col4", "col5", "col6", "id"}
			vecTypes := []types.Type{types.T_uint64.ToType(),
				types.T_uint64.ToType(), types.T_int64.ToType(),
				types.T_enum.ToType(), types.T_uint64.ToType(), types.T_uint64.ToType(),
				types.T_uint64.ToType(), types.T_uint64.ToType()}
			opt := containers.Options{}
			opt.Capacity = 0
			data1 := containers.BuildBatch(attrs, vecTypes, opt)
			data1.Vecs[0].Append(uint64(0), false)
			data1.Vecs[1].Append(uint64(0), false)
			data1.Vecs[2].Append(snapshot, false)
			data1.Vecs[3].Append(types.Enum(1), false)
			data1.Vecs[4].Append(uint64(0), false)
			data1.Vecs[5].Append(uint64(0), false)
			data1.Vecs[6].Append(uint64(0), false)
			data1.Vecs[7].Append(uint64(0), false)
			txn1, _ := db.StartTxn(nil)
			database, _ := txn1.GetDatabase("db")
			rel, _ := database.GetRelationByName(snapshotSchema.Name)
			err = rel.Append(context.Background(), data1)
			data1.Close()
			assert.Nil(t, err)
			assert.Nil(t, txn1.Commit(context.Background()))
		}
	}()
	for _, data := range bats {
		wg.Add(2)
		err := pool.Submit(testutil.AppendClosure(t, data, schema1.Name, db, &wg))
		assert.Nil(t, err)

		err = pool.Submit(testutil.AppendClosure(t, data, schema3.Name, db, &wg))
		assert.Nil(t, err)
	}
	snapWG.Wait()
	wg.Wait()
	t.Log(tae.Catalog.SimplePPString(common.PPL1))
	testutils.WaitExpect(10000, func() bool {
		return db.Runtime.Scheduler.GetPenddingLSNCnt() == 0
	})
	assert.Equal(t, uint64(0), db.Runtime.Scheduler.GetPenddingLSNCnt())
	testutils.WaitExpect(5000, func() bool {
		return db.DiskCleaner.GetCleaner().GetMinMerged() != nil
	})
	db.DiskCleaner.GetCleaner().EnableGC()
	minMerged := db.DiskCleaner.GetCleaner().GetMinMerged()
	testutils.WaitExpect(5000, func() bool {
		return db.DiskCleaner.GetCleaner().GetMinMerged() != nil
	})
	if db.DiskCleaner.GetCleaner().GetMinMerged() == nil {
		return
	}
	assert.NotNil(t, minMerged)
	err = db.DiskCleaner.GetCleaner().DoCheck()
	assert.Nil(t, err)
	tae.RestartDisableGC(ctx)
	db = tae.DB
	testutils.WaitExpect(5000, func() bool {
		if db.DiskCleaner.GetCleaner().GetScanWaterMark() == nil {
			return false
		}
		end := db.DiskCleaner.GetCleaner().GetScanWaterMark().GetEnd()
		minEnd := minMerged.GetEnd()
		return end.GE(&minEnd)
	})
	end := db.DiskCleaner.GetCleaner().GetScanWaterMark().GetEnd()
	minEnd := minMerged.GetEnd()
	assert.True(t, end.GE(&minEnd))
	err = db.DiskCleaner.GetCleaner().DoCheck()
	assert.Nil(t, err)
	dataObject, tombstoneObject := testutil.GetUserTablesInsBatch(t, rele2.ID(), types.TS{}, viewSnapshot, db.Catalog)
	db.BGCheckpointRunner.GetCheckpointMetaFiles()
	ckps, err := checkpoint.ListSnapshotCheckpoint(ctx, "", db.Opts.Fs, viewSnapshot, db.BGCheckpointRunner.GetCheckpointMetaFiles())
	assert.Nil(t, err)
	objects := make(map[string]struct{})
	tombstones := make(map[string]struct{})
	for _, ckp := range ckps {
		_, _, dataObject, tombstoneObject, cbs := testutil.ReadSnapshotCheckpoint(t, rele2.ID(), ckp.GetLocation(), db.Opts.Fs)
		for _, cb := range cbs {
			if cb != nil {
				cb()
			}
		}
		if dataObject != nil {
			moIns, err := batch.ProtoBatchToBatch(dataObject)
			assert.NoError(t, err)
			for i := 0; i < moIns.Vecs[2].Length(); i++ {
				stats := objectio.ObjectStats(moIns.Vecs[2].GetBytesAt(i))
				objects[stats.ObjectName().String()] = struct{}{}
			}
		}
		if tombstoneObject != nil {
			moIns, err := batch.ProtoBatchToBatch(tombstoneObject)
			assert.NoError(t, err)
			for i := 0; i < moIns.Vecs[2].Length(); i++ {
				stats := objectio.ObjectStats(moIns.Vecs[2].GetBytesAt(i))
				tombstones[stats.ObjectName().String()] = struct{}{}
			}
		}
	}
	vec1 := dataObject.GetVectorByName(catalog.ObjectAttr_ObjectStats).GetDownstreamVector()
	vec2 := tombstoneObject.GetVectorByName(catalog.ObjectAttr_ObjectStats).GetDownstreamVector()
	for i := 0; i < dataObject.Length(); i++ {
		stats := objectio.ObjectStats(vec1.GetBytesAt(i))
		_, ok := objects[stats.ObjectName().String()]
		assert.True(t, ok)
	}
	for i := 0; i < tombstoneObject.Length(); i++ {
		stats := objectio.ObjectStats(vec2.GetBytesAt(i))
		_, ok := tombstones[stats.ObjectName().String()]
		assert.True(t, ok)
	}
	assert.True(t, checkPK == db.DiskCleaner.GetCleaner().GetTablePK(checkrel.ID()))
}

func TestSnapshotMeta(t *testing.T) {
	defer testutils.AfterTest(t)()
	testutils.EnsureNoLeak(t)
	ctx := context.Background()

	opts := new(options.Options)
	opts = config.WithQuickScanAndCKPOpts(opts)
	options.WithDisableGCCheckpoint()(opts)
	merge.StopMerge.Store(true)
	defer merge.StopMerge.Store(false)
	tae := testutil.NewTestEngine(ctx, ModuleName, t, opts)
	defer tae.Close()
	db := tae.DB

	snapshotSchema := catalog.MockSnapShotSchema()
	snapshotSchema.Extra.BlockMaxRows = 2
	snapshotSchema.Extra.ObjectMaxBlocks = 1
	snapshotSchema1 := catalog.MockSnapShotSchema()
	snapshotSchema1.Extra.BlockMaxRows = 2
	snapshotSchema1.Extra.ObjectMaxBlocks = 1
	snapshotSchema2 := catalog.MockSnapShotSchema()
	snapshotSchema2.Extra.BlockMaxRows = 2
	snapshotSchema2.Extra.ObjectMaxBlocks = 1
	var rel3, rel4, rel5 handle.Relation
	{
		txn, _ := db.StartTxn(nil)
		database, err := testutil.CreateDatabase2(ctx, txn, "db")
		assert.Nil(t, err)
		database2, err := testutil.CreateDatabase2(ctx, txn, "db2")
		assert.Nil(t, err)
		database3, err := testutil.CreateDatabase2(ctx, txn, "db3")
		assert.Nil(t, err)
		rel3, err = testutil.CreateRelation2(ctx, txn, database, snapshotSchema)
		assert.Nil(t, err)
		rel4, err = testutil.CreateRelation2(ctx, txn, database2, snapshotSchema1)
		assert.Nil(t, err)
		rel5, err = testutil.CreateRelation2(ctx, txn, database3, snapshotSchema2)
		assert.Nil(t, err)
		assert.Nil(t, txn.Commit(context.Background()))
		db.DiskCleaner.GetCleaner().SetTid(rel3.ID())
		db.DiskCleaner.GetCleaner().SetTid(rel4.ID())
		db.DiskCleaner.GetCleaner().SetTid(rel5.ID())
	}
	//db.DiskCleaner.GetCleaner().DisableGC()

	snapshots := make([]int64, 0)
	for i := 0; i < 10; i++ {
		time.Sleep(20 * time.Millisecond)
		snapshot := time.Now().UTC().Unix()
		snapshots = append(snapshots, snapshot)
	}
	testutils.WaitExpect(10000, func() bool {
		return db.Runtime.Scheduler.GetPenddingLSNCnt() == 0
	})
	if db.Runtime.Scheduler.GetPenddingLSNCnt() != 0 {
		return
	}
	tae.Restart(ctx)
	db = tae.DB
	db.DiskCleaner.GetCleaner().DisableGC()
	for i, snapshot := range snapshots {
		attrs := []string{"col0", "col1", "ts", "col3", "col4", "col5", "col6", "id"}
		vecTypes := []types.Type{types.T_uint64.ToType(),
			types.T_uint64.ToType(), types.T_int64.ToType(),
			types.T_enum.ToType(), types.T_uint64.ToType(), types.T_uint64.ToType(),
			types.T_uint64.ToType(), types.T_uint64.ToType()}
		opt := containers.Options{}
		opt.Capacity = 0
		data1 := containers.BuildBatch(attrs, vecTypes, opt)
		data1.Vecs[0].Append(uint64(0), false)
		data1.Vecs[1].Append(uint64(0), false)
		data1.Vecs[2].Append(snapshot, false)
		data1.Vecs[3].Append(types.Enum(1), false)
		data1.Vecs[4].Append(uint64(0), false)
		data1.Vecs[5].Append(uint64(0), false)
		data1.Vecs[6].Append(uint64(0), false)
		data1.Vecs[7].Append(uint64(0), false)
		txn1, _ := db.StartTxn(nil)
		var database handle.Database
		var id uint64
		if i%3 == 0 {
			id = rel3.ID()
			database, _ = txn1.GetDatabase("db")
		} else if i%3 == 1 {
			id = rel4.ID()
			database, _ = txn1.GetDatabase("db2")
		} else {
			id = rel5.ID()
			database, _ = txn1.GetDatabase("db3")
		}
		rel, _ := database.GetRelationByID(id)
		err := rel.Append(context.Background(), data1)
		data1.Close()
		assert.Nil(t, err)
		assert.Nil(t, txn1.Commit(context.Background()))
	}
	testutils.WaitExpect(10000, func() bool {
		return db.Runtime.Scheduler.GetPenddingLSNCnt() == 0
	})
	if db.Runtime.Scheduler.GetPenddingLSNCnt() != 0 {
		return
	}
	initMinMerged := db.DiskCleaner.GetCleaner().GetMinMerged()
	db.DiskCleaner.GetCleaner().EnableGC()
	t.Log(tae.Catalog.SimplePPString(common.PPL1))
	assert.Equal(t, uint64(0), db.Runtime.Scheduler.GetPenddingLSNCnt())
	testutils.WaitExpect(3000, func() bool {
		if db.DiskCleaner.GetCleaner().GetMinMerged() == nil {
			return false
		}
		minEnd := db.DiskCleaner.GetCleaner().GetMinMerged().GetEnd()
		if minEnd.IsEmpty() {
			return false
		}
		if initMinMerged == nil {
			return true
		}
		initMinEnd := initMinMerged.GetEnd()
		return minEnd.GT(&initMinEnd)
	})
	minMerged := db.DiskCleaner.GetCleaner().GetMinMerged()
	if minMerged == nil {
		return
	}
	minEnd := minMerged.GetEnd()
	if minEnd.IsEmpty() {
		return
	}
	if initMinMerged != nil {
		initMinEnd := initMinMerged.GetEnd()
		if !minEnd.GT(&initMinEnd) {
			return
		}
	}

	assert.NotNil(t, minMerged)
	snaps, err := db.DiskCleaner.GetCleaner().GetSnapshots()
	assert.Nil(t, err)
	defer logtail.CloseSnapshotList(snaps)
	assert.Equal(t, 1, len(snaps))
	for _, snap := range snaps {
		assert.Equal(t, len(snapshots), snap.Length())
	}
	err = db.DiskCleaner.GetCleaner().DoCheck()
	assert.Nil(t, err)
	tae.RestartDisableGC(ctx)
	db = tae.DB
	testutils.WaitExpect(10000, func() bool {
		if db.DiskCleaner.GetCleaner().GetScanWaterMark() == nil {
			return false
		}
		end := db.DiskCleaner.GetCleaner().GetScanWaterMark().GetEnd()
		if db.DiskCleaner.GetCleaner().GetMinMerged() == nil {
			return false
		}
		minEnd := db.DiskCleaner.GetCleaner().GetMinMerged().GetEnd()
		return end.GE(&minEnd)
	})
	end := db.DiskCleaner.GetCleaner().GetScanWaterMark().GetEnd()
	minEnd = db.DiskCleaner.GetCleaner().GetMinMerged().GetEnd()
	assert.True(t, end.GE(&minEnd))
	snaps, err = db.DiskCleaner.GetCleaner().GetSnapshots()
	assert.Nil(t, err)
	defer logtail.CloseSnapshotList(snaps)
	assert.Equal(t, 1, len(snaps))
	for _, snap := range snaps {
		assert.Equal(t, len(snapshots), snap.Length())
	}
	err = db.DiskCleaner.GetCleaner().DoCheck()
	assert.Nil(t, err)
}

func TestPitrMeta(t *testing.T) {
	defer testutils.AfterTest(t)()
	testutils.EnsureNoLeak(t)
	ctx := context.Background()

	opts := new(options.Options)
	opts = config.WithQuickScanAndCKPOpts(opts)
	options.WithDisableGCCheckpoint()(opts)
	tae := testutil.NewTestEngine(ctx, ModuleName, t, opts)
	defer tae.Close()
	db := tae.DB
	pitrSchema := catalog.NewEmptySchema("mo_pitr")

	constraintDef := &engine.ConstraintDef{
		Cts: make([]engine.Constraint, 0),
	}

	pitrSchema.AppendCol("col0", types.T_varchar.ToType())
	pitrSchema.AppendCol("col1", types.T_varchar.ToType())
	pitrSchema.AppendCol("col2", types.T_uint64.ToType())
	pitrSchema.AppendCol("col3", types.T_uint64.ToType())
	pitrSchema.AppendCol("col4", types.T_uint64.ToType())
	pitrSchema.AppendPKCol("col5", types.T_varchar.ToType(), 0)
	pkConstraint := &engine.PrimaryKeyDef{
		Pkey: &plan.PrimaryKeyDef{
			PkeyColName: "col5",
			Names:       []string{"col5"},
		},
	}
	constraintDef.Cts = append(constraintDef.Cts, pkConstraint)
	pitrSchema.AppendCol("col6", types.T_uint64.ToType())
	pitrSchema.AppendCol("col7", types.T_varchar.ToType())
	pitrSchema.AppendCol("col8", types.T_varchar.ToType())
	pitrSchema.AppendCol("col9", types.T_varchar.ToType())
	pitrSchema.AppendCol("col10", types.T_uint64.ToType())
	pitrSchema.AppendCol("col11", types.T_uint8.ToType())
	pitrSchema.AppendCol("col12", types.T_varchar.ToType())
	pitrSchema.Constraint, _ = constraintDef.MarshalBinary()
	pitrSchema.ColDefs[len(pitrSchema.ColDefs)-1].NullAbility = true

	_ = pitrSchema.Finalize(false)
	pitrSchema.Extra.BlockMaxRows = 2
	pitrSchema.Extra.ObjectMaxBlocks = 2
	schema1 := catalog.MockSchemaAll(13, 2)
	schema1.Extra.BlockMaxRows = 10
	schema1.Extra.ObjectMaxBlocks = 2
	var rel3, rel4 handle.Relation
	var database, database2 handle.Database
	var err error
	{
		txn, _ := db.StartTxn(nil)
		database, err = testutil.CreateDatabase2(ctx, txn, "db1")
		assert.Nil(t, err)
		rel3, err = testutil.CreateRelation2(ctx, txn, database, pitrSchema)
		assert.Nil(t, err)
		database2, err = testutil.CreateDatabase2(ctx, txn, "db")
		assert.Nil(t, err)
		rel4, err = testutil.CreateRelation2(ctx, txn, database2, schema1)
		assert.Nil(t, err)
		assert.Nil(t, txn.Commit(context.Background()))
	}
	attrs := []string{"col0", "col1", "col2", "col3", "col4", "col5", "col6", "col7", "col8", "col9", "col10", "col11", "col12"}
	vecTypes := []types.Type{types.T_varchar.ToType(), types.T_varchar.ToType(),
		types.T_uint64.ToType(), types.T_uint64.ToType(), types.T_uint64.ToType(),
		types.T_varchar.ToType(), types.T_uint64.ToType(), types.T_varchar.ToType(),
		types.T_varchar.ToType(), types.T_varchar.ToType(), types.T_uint64.ToType(),
		types.T_uint8.ToType(), types.T_varchar.ToType()}
	for i := 0; i < 4; i++ {
		opt := containers.Options{}
		opt.Capacity = 0
		data := containers.BuildBatch(attrs, vecTypes, opt)
		data.Vecs[0].Append([]byte("db"), false)
		data.Vecs[1].Append([]byte("rel"), false)
		data.Vecs[2].Append(uint64(0), false)
		data.Vecs[3].Append(uint64(0), false)
		data.Vecs[4].Append(uint64(0), false)
		if i == 0 {
			data.Vecs[5].Append([]byte("cluster"), false)
			data.Vecs[10].Append(uint64(0), false)
			data.Vecs[11].Append(uint8(1), false)
			data.Vecs[12].Append([]byte("h"), false)
		} else if i == 1 {
			data.Vecs[5].Append([]byte("account"), false)
			data.Vecs[10].Append(uint64(0), false)
			data.Vecs[11].Append(uint8(2), false)
			data.Vecs[12].Append([]byte("h"), false)
		} else if i == 2 {
			data.Vecs[5].Append([]byte("database"), false)
			data.Vecs[10].Append(uint64(database2.GetID()), false)
			data.Vecs[11].Append(uint8(3), false)
			data.Vecs[12].Append([]byte("h"), false)
		} else {
			data.Vecs[5].Append([]byte("table"), false)
			data.Vecs[10].Append(uint64(rel4.ID()), false)
			data.Vecs[11].Append(uint8(4), false)
			data.Vecs[12].Append([]byte("h"), false)
		}
		data.Vecs[6].Append(uint64(0), false)
		data.Vecs[7].Append([]byte("varchar"), false)
		data.Vecs[8].Append([]byte("varchar"), false)
		data.Vecs[9].Append([]byte("varchar"), false)
		txn1, _ := db.StartTxn(nil)
		database, _ = txn1.GetDatabase("db1")
		rel3, _ = database.GetRelationByID(rel3.ID())
		err = rel3.Append(context.Background(), data)
		data.Close()
		assert.Nil(t, err)
		assert.Nil(t, txn1.Commit(context.Background()))
	}
	bat := catalog.MockBatch(schema1, int(schema1.Extra.BlockMaxRows*10-1))
	defer bat.Close()
	bats := bat.Split(bat.Length())
	pool, err := ants.NewPool(20)
	assert.Nil(t, err)
	defer pool.Release()
	var wg sync.WaitGroup
	for _, data1 := range bats {
		wg.Add(1)
		err = pool.Submit(testutil.AppendClosure(t, data1, schema1.Name, db, &wg))
		assert.Nil(t, err)
	}
	wg.Wait()
	testutils.WaitExpect(10000, func() bool {
		return db.Runtime.Scheduler.GetPenddingLSNCnt() == 0
	})
	if db.Runtime.Scheduler.GetPenddingLSNCnt() != 0 {
		return
	}

	txn, err := db.StartTxn(nil)
	require.NoError(t, err)
	db1, err := txn.GetDatabase("db1")
	assert.NoError(t, err)
	rel, err := db1.GetRelationByName(pitrSchema.Name)
	assert.NoError(t, err)
	filter := handle.NewEQFilter([]byte("cluster"))
	id, offset, err := rel.GetByFilter(context.Background(), filter)
	assert.NoError(t, err)
	_, _, err = rel.GetValue(id, offset, 5, false)
	assert.NoError(t, err)
	err = rel.RangeDelete(id, offset, offset, handle.DT_Normal)
	if err != nil {
		t.Logf("range delete %v, rollbacking", err)
		_ = txn.Rollback(context.Background())
		return
	}
	assert.NoError(t, err)
	assert.NoError(t, txn.Commit(context.Background()))
	testutils.WaitExpect(10000, func() bool {
		return db.Runtime.Scheduler.GetPenddingLSNCnt() == 0
	})
	if db.Runtime.Scheduler.GetPenddingLSNCnt() != 0 {
		return
	}
	db.DiskCleaner.GetCleaner().EnableGC()
	assert.Equal(t, uint64(0), db.Runtime.Scheduler.GetPenddingLSNCnt())
	initMinMerged := db.DiskCleaner.GetCleaner().GetMinMerged()
	t.Log(tae.Catalog.SimplePPString(common.PPL1))
	testutils.WaitExpect(3000, func() bool {
		if db.DiskCleaner.GetCleaner().GetMinMerged() == nil {
			return false
		}
		minEnd := db.DiskCleaner.GetCleaner().GetMinMerged().GetEnd()
		if minEnd.IsEmpty() {
			return false
		}
		if initMinMerged == nil {
			return true
		}
		initMinEnd := initMinMerged.GetEnd()
		return minEnd.GT(&initMinEnd)
	})
	minMerged := db.DiskCleaner.GetCleaner().GetMinMerged()
	if minMerged == nil {
		return
	}
	minEnd := minMerged.GetEnd()
	if minEnd.IsEmpty() {
		return
	}
	if initMinMerged != nil {
		initMinEnd := initMinMerged.GetEnd()
		if !minEnd.GT(&initMinEnd) {
			return
		}
	}

	err = db.DiskCleaner.GetCleaner().DoCheck()
	assert.Nil(t, err)
	assert.NotNil(t, minMerged)
	tae.Restart(ctx)
	db = tae.DB
	testutils.WaitExpect(5000, func() bool {
		if db.DiskCleaner.GetCleaner().GetScanWaterMark() == nil {
			return false
		}
		end := db.DiskCleaner.GetCleaner().GetScanWaterMark().GetEnd()
		minEnd := minMerged.GetEnd()
		return end.GE(&minEnd)
	})
	end := db.DiskCleaner.GetCleaner().GetScanWaterMark().GetEnd()
	minEnd = minMerged.GetEnd()
	assert.True(t, end.GE(&minEnd))
	err = db.DiskCleaner.GetCleaner().DoCheck()
	assert.Nil(t, err)
	pitr, err := db.DiskCleaner.GetCleaner().GetPITRs()
	assert.Nil(t, err)
	assert.True(t, len(pitr.ToTsList()) > 0)
}

func TestMergeGC(t *testing.T) {
	defer testutils.AfterTest(t)()
	testutils.EnsureNoLeak(t)
	ctx := context.Background()

	opts := new(options.Options)
	opts = config.WithQuickScanAndCKPOpts(opts)
	opts.CheckpointCfg.GlobalMinCount = 5
	//options.WithDisableGCCheckpoint()(opts)
	tae := testutil.NewTestEngine(ctx, ModuleName, t, opts)
	defer tae.Close()
	db := tae.DB

	snapshotSchema := catalog.MockSnapShotSchema()
	snapshotSchema.Extra.BlockMaxRows = 2
	snapshotSchema.Extra.ObjectMaxBlocks = 1
	schema1 := catalog.MockSchemaAll(13, 2)
	schema1.Extra.BlockMaxRows = 10
	schema1.Extra.ObjectMaxBlocks = 2

	schema2 := catalog.MockSchemaAll(13, 2)
	schema2.Extra.BlockMaxRows = 10
	schema2.Extra.ObjectMaxBlocks = 2
	var rel3 handle.Relation
	{
		txn, _ := db.StartTxn(nil)
		database, err := testutil.CreateDatabase2(ctx, txn, "db")
		assert.Nil(t, err)
		_, err = testutil.CreateRelation2(ctx, txn, database, schema1)
		assert.Nil(t, err)
		_, err = testutil.CreateRelation2(ctx, txn, database, schema2)
		assert.Nil(t, err)
		rel3, err = testutil.CreateRelation2(ctx, txn, database, snapshotSchema)
		assert.Nil(t, err)
		assert.Nil(t, txn.Commit(context.Background()))
	}
	db.DiskCleaner.GetCleaner().SetTid(rel3.ID())
	db.DiskCleaner.GetCleaner().DisableGC()
	bat := catalog.MockBatch(schema1, int(schema1.Extra.BlockMaxRows*10-1))
	defer bat.Close()
	bats := bat.Split(bat.Length())

	pool, err := ants.NewPool(20)
	assert.Nil(t, err)
	defer pool.Release()
	snapshots := make([]int64, 0)
	var wg sync.WaitGroup
	var snapWG sync.WaitGroup
	snapWG.Add(1)
	go func() {
		i := 0
		for {
			if i > 3 {
				snapWG.Done()
				break
			}
			i++
			time.Sleep(200 * time.Millisecond)
			snapshot := time.Now().UTC().UnixNano()
			snapshots = append(snapshots, snapshot)
			attrs := []string{"col0", "col1", "ts", "col3", "col4", "col5", "col6", "id"}
			vecTypes := []types.Type{types.T_uint64.ToType(),
				types.T_uint64.ToType(), types.T_int64.ToType(),
				types.T_enum.ToType(), types.T_uint64.ToType(), types.T_uint64.ToType(),
				types.T_uint64.ToType(), types.T_uint64.ToType()}
			opt := containers.Options{}
			opt.Capacity = 0
			data1 := containers.BuildBatch(attrs, vecTypes, opt)
			data1.Vecs[0].Append(uint64(0), false)
			data1.Vecs[1].Append(uint64(0), false)
			data1.Vecs[2].Append(snapshot, false)
			data1.Vecs[3].Append(types.Enum(1), false)
			data1.Vecs[4].Append(uint64(0), false)
			data1.Vecs[5].Append(uint64(0), false)
			data1.Vecs[6].Append(uint64(0), false)
			data1.Vecs[7].Append(uint64(0), false)
			txn1, _ := db.StartTxn(nil)
			database, _ := txn1.GetDatabase("db")
			rel, _ := database.GetRelationByName(snapshotSchema.Name)
			err = rel.Append(context.Background(), data1)
			data1.Close()
			assert.Nil(t, err)
			assert.Nil(t, txn1.Commit(context.Background()))
		}
	}()
	for _, data := range bats {
		wg.Add(2)
		err := pool.Submit(testutil.AppendClosure(t, data, schema1.Name, db, &wg))
		assert.Nil(t, err)

		err = pool.Submit(testutil.AppendClosure(t, data, schema2.Name, db, &wg))
		assert.Nil(t, err)
	}
	snapWG.Wait()
	wg.Wait()
	txn, err := db.StartTxn(nil)
	require.NoError(t, err)
	db1, err := txn.GetDatabase("db")
	assert.NoError(t, err)
	rel, err := db1.GetRelationByName(schema2.Name)
	assert.NoError(t, err)
	for i := 0; i < 10; i++ {
		filter := handle.NewEQFilter(bats[0].Vecs[2].Get(i))
		id, offset, err := rel.GetByFilter(context.Background(), filter)
		assert.NoError(t, err)
		_, _, err = rel.GetValue(id, offset, 2, false)
		assert.NoError(t, err)
		err = rel.RangeDelete(id, offset, offset, handle.DT_Normal)
		if err != nil {
			t.Logf("range delete %v, rollbacking", err)
			_ = txn.Rollback(context.Background())
			return
		}
	}
	assert.NoError(t, err)
	assert.NoError(t, txn.Commit(context.Background()))
	testutils.WaitExpect(10000, func() bool {
		return db.Runtime.Scheduler.GetPenddingLSNCnt() == 0
	})
	if db.Runtime.Scheduler.GetPenddingLSNCnt() != 0 {
		return
	}
	db.DiskCleaner.GetCleaner().EnableGC()
	t.Log(tae.Catalog.SimplePPString(common.PPL1))
	assert.Equal(t, uint64(0), db.Runtime.Scheduler.GetPenddingLSNCnt())
	testutils.WaitExpect(10000, func() bool {
		return db.Runtime.Scheduler.GetPenddingLSNCnt() == 0
	})
	testutils.WaitExpect(5000, func() bool {
		stage := db.BGCheckpointRunner.GetLowWaterMark()
		return !stage.IsEmpty()
	})
	testutils.WaitExpect(5000, func() bool {
		return db.DiskCleaner.GetCleaner().GetMinMerged() != nil
	})
	minMerged := db.DiskCleaner.GetCleaner().GetMinMerged()
	testutils.WaitExpect(5000, func() bool {
		return db.DiskCleaner.GetCleaner().GetMinMerged() != nil
	})
	if db.DiskCleaner.GetCleaner().GetMinMerged() == nil {
		return
	}
	assert.NotNil(t, minMerged)

}

func TestGlobalCheckpoint2(t *testing.T) {
	defer testutils.AfterTest(t)()
	testutils.EnsureNoLeak(t)
	ctx := context.Background()

	opts := config.WithQuickScanAndCKPOpts(nil)
	options.WithCheckpointGlobalMinCount(1)(opts)
	options.WithDisableGCCatalog()(opts)
	options.WithCheckpointIncrementaInterval(time.Hour)(opts)
	tae := testutil.NewTestEngine(ctx, ModuleName, t, opts)
	defer tae.Close()
	schema := catalog.MockSchemaAll(10, 2)
	schema.Extra.BlockMaxRows = 10
	schema.Extra.ObjectMaxBlocks = 2
	tae.BindSchema(schema)
	bat := catalog.MockBatch(schema, 40)

	tae.CreateRelAndAppend2(bat, true)
	_, firstRel := tae.GetRelation()

	txn, db := tae.GetDB("db")
	testutil.DropRelation2(ctx, txn, db, schema.Name)
	require.NoError(t, txn.Commit(context.Background()))

	txn, err := tae.StartTxn(nil)
	assert.NoError(t, err)
	tae.AllFlushExpected(tae.TxnMgr.Now(), 4000)

	tae.DB.ForceCheckpoint(ctx, tae.TxnMgr.Now(), 0)
	testutils.WaitExpect(2000, func() bool {
		return tae.Runtime.Scheduler.GetPenddingLSNCnt() == 0
	})
	assert.Equal(t, uint64(0), tae.Runtime.Scheduler.GetPenddingLSNCnt())

	tae.DB.ForceGlobalCheckpoint(ctx, txn.GetStartTS(), 5*time.Second, 0)
	testutils.WaitExpect(1000, func() bool {
		return tae.Runtime.Scheduler.GetPenddingLSNCnt() == 0
	})
	assert.Equal(t, uint64(0), tae.Runtime.Scheduler.GetPenddingLSNCnt())

	assert.NoError(t, txn.Commit(context.Background()))

	tae.CreateRelAndAppend2(bat, false)

	currTs := types.BuildTS(time.Now().UTC().UnixNano(), 0)
	assert.NoError(t, err)
	// testutils.WaitExpect(5000, func() bool {
	// 	return tae.Runtime.Scheduler.GetPenddingLSNCnt() == 0
	// })
	tae.AllFlushExpected(currTs, 4000)
	err = tae.DB.ForceGlobalCheckpoint(ctx, tae.TxnMgr.Now(), defaultGlobalCheckpointTimeout, time.Duration(1))
	assert.NoError(t, err)
	testutils.WaitExpect(1000, func() bool {
		return tae.Runtime.Scheduler.GetPenddingLSNCnt() == 0
	})
	assert.Equal(t, uint64(0), tae.Runtime.Scheduler.GetPenddingLSNCnt())

	maxEntry := tae.DB.BGCheckpointRunner.MaxGlobalCheckpoint()
	assert.NotNil(t, maxEntry)
	maxEnd := maxEntry.GetEnd()
	t.Logf("maxEntry: %s, currTs: %s", maxEntry.String(), currTs.ToString())
	assert.True(t, maxEnd.GT(&currTs))

	p := &catalog.LoopProcessor{}
	tableExisted := false
	p.TableFn = func(te *catalog.TableEntry) error {
		if te.ID == firstRel.ID() {
			tableExisted = true
		}
		return nil
	}

	assert.NoError(t, tae.Catalog.RecurLoop(p))
	assert.True(t, tableExisted)

	t.Log(tae.Catalog.SimplePPString(1))
	tae.Restart(ctx)
	t.Log(tae.Catalog.SimplePPString(1))

	tableExisted = false
	assert.NoError(t, tae.Catalog.RecurLoop(p))
	assert.False(t, tableExisted)
}

func TestGlobalCheckpoint5(t *testing.T) {
	defer testutils.AfterTest(t)()
	testutils.EnsureNoLeak(t)
	ctx := context.Background()

	opts := config.WithLongScanAndCKPOpts(nil)
	tae := testutil.NewTestEngine(ctx, ModuleName, t, opts)
	defer tae.Close()
	tae.BGCheckpointRunner.CleanPenddingCheckpoint()
	globalCkpIntervalTimeout := 10 * time.Second

	schema := catalog.MockSchemaAll(18, 2)
	schema.Extra.BlockMaxRows = 10
	schema.Extra.ObjectMaxBlocks = 2
	tae.BindSchema(schema)
	bat := catalog.MockBatch(schema, 60)
	bats := bat.Split(3)

	txn, err := tae.StartTxn(nil)
	assert.NoError(t, err)
	err = tae.DB.ForceCheckpoint(ctx, txn.GetStartTS(), 0)
	assert.NoError(t, err)
	assert.NoError(t, txn.Commit(context.Background()))

	tae.CreateRelAndAppend2(bats[0], true)

	txn, err = tae.StartTxn(nil)
	assert.NoError(t, err)
	err = tae.DB.ForceGlobalCheckpoint(ctx, txn.GetStartTS(), defaultGlobalCheckpointTimeout, globalCkpIntervalTimeout)
	assert.NoError(t, err)
	assert.NoError(t, txn.Commit(context.Background()))

	tae.DoAppend(bats[1])

	txn, err = tae.StartTxn(nil)
	assert.NoError(t, err)
	err = tae.DB.ForceGlobalCheckpoint(ctx, txn.GetStartTS(), defaultGlobalCheckpointTimeout, globalCkpIntervalTimeout)
	assert.NoError(t, err)
	assert.NoError(t, txn.Commit(context.Background()))

	tae.CheckRowsByScan(40, true)

	t.Log(tae.Catalog.SimplePPString(3))
	tae.Restart(ctx)
	tae.BGCheckpointRunner.CleanPenddingCheckpoint()
	t.Log(tae.Catalog.SimplePPString(3))

	tae.CheckRowsByScan(40, true)

	tae.DoAppend(bats[2])

	tae.CheckRowsByScan(60, true)
	txn, err = tae.StartTxn(nil)
	assert.NoError(t, err)
	err = tae.DB.ForceGlobalCheckpoint(ctx, txn.GetStartTS(), defaultGlobalCheckpointTimeout, globalCkpIntervalTimeout)
	assert.NoError(t, err)
	assert.NoError(t, txn.Commit(context.Background()))
}

func TestGCCheckpoint1(t *testing.T) {
	defer testutils.AfterTest(t)()
	testutils.EnsureNoLeak(t)
	ctx := context.Background()

	opts := config.WithQuickScanAndCKPOpts(nil)
	tae := testutil.NewTestEngine(ctx, ModuleName, t, opts)
	defer tae.Close()

	schema := catalog.MockSchemaAll(18, 2)
	schema.Extra.BlockMaxRows = 5
	schema.Extra.ObjectMaxBlocks = 2
	tae.BindSchema(schema)
	bat := catalog.MockBatch(schema, 50)

	tae.CreateRelAndAppend(bat, true)

	testutils.WaitExpect(4000, func() bool {
		return tae.Wal.GetPenddingCnt() == 0
	})
	assert.Equal(t, uint64(0), tae.Wal.GetPenddingCnt())

	testutils.WaitExpect(4000, func() bool {
		return tae.BGCheckpointRunner.GetPenddingIncrementalCount() == 0
	})
	assert.Equal(t, 0, tae.BGCheckpointRunner.GetPenddingIncrementalCount())

	testutils.WaitExpect(4000, func() bool {
		return tae.BGCheckpointRunner.MaxGlobalCheckpoint().IsFinished()
	})
	assert.True(t, tae.BGCheckpointRunner.MaxGlobalCheckpoint().IsFinished())

	err := tae.BGCheckpointRunner.DisableCheckpoint(ctx)
	require.NoError(t, err)

	gcTS := types.BuildTS(time.Now().UTC().UnixNano(), 0)
	t.Log(gcTS.ToString())
	tae.BGCheckpointRunner.GCByTS(context.Background(), gcTS)

	maxGlobal := tae.BGCheckpointRunner.MaxGlobalCheckpoint()

	testutils.WaitExpect(4000, func() bool {
		tae.BGCheckpointRunner.GCNeeded()
		return !tae.BGCheckpointRunner.GCNeeded()
	})
	assert.False(t, tae.BGCheckpointRunner.GCNeeded())

	globals := tae.BGCheckpointRunner.GetAllGlobalCheckpoints()
	assert.Equal(t, 1, len(globals))
	end := maxGlobal.GetEnd()
	maxEnd := globals[0].GetEnd()
	assert.True(t, end.Equal(&maxEnd))
	for _, global := range globals {
		t.Log(global.String())
	}

	incrementals := tae.BGCheckpointRunner.GetAllIncrementalCheckpoints()
	prevEnd := maxGlobal.GetEnd().Prev()
	for _, incremental := range incrementals {
		startTS := incremental.GetStart()
		prevEndNextTS := prevEnd.Next()
		assert.True(t, startTS.Equal(&prevEndNextTS))
		t.Log(incremental.String())
	}
}

// 1. make some transactions
// 2. fault injection to save checkpoint
// 3. force checkpoint -> expect error
// 4. check the incremental checkpoints -> expect 0
// 5. remove the fault injection
// 6. force checkpoint -> expect no error
// 7. check the incremental checkpoints -> expect 1, finished
// 8. check the intent -> expect nil
func Test_CheckpointChaos1(t *testing.T) {
	defer testutils.AfterTest(t)()
	ctx := context.Background()
	opts := config.WithLongScanAndCKPOpts(nil)

	tae := testutil.NewTestEngine(ctx, ModuleName, t, opts)
	defer tae.Close()

	i := 0
	nextDBName := func() string {
		i++
		return fmt.Sprintf("db_%d", i)
	}

	commitOneTxn := func() {
		txn, _ := tae.StartTxn(nil)
		_, err := txn.CreateDatabase(nextDBName(), "", "")
		assert.Nil(t, err)
	}

	for i := 0; i < 2; i++ {
		commitOneTxn()
	}

	fault.Enable()
	defer fault.Disable()
	msg := fmt.Sprintf("%s-checkpoint-chaos", t.Name())
	rmFn, err := objectio.InjectCheckpointSave(msg)
	assert.NoError(t, err)

	now := tae.TxnMgr.Now()
	ctx, cancel := context.WithTimeout(ctx, time.Second)
	defer cancel()
	err = tae.DB.ForceCheckpoint(ctx, now, time.Minute)
	assert.Error(t, err)

	entries := tae.BGCheckpointRunner.GetAllIncrementalCheckpoints()
	assert.Equal(t, 0, len(entries))

	ok, err := rmFn()
	require.True(t, ok)
	require.NoError(t, err)

	ctx = context.Background()
	err = tae.DB.ForceCheckpoint(ctx, now, time.Minute)
	assert.NoError(t, err)

	entries = tae.BGCheckpointRunner.GetAllIncrementalCheckpoints()
	assert.Equal(t, 1, len(entries))
	assert.True(t, entries[0].IsFinished())

	intent := tae.BGCheckpointRunner.GetICKPIntentOnlyForTest()
	assert.Nil(t, intent)
}

// 1. make some transactions
// 2. make ickp
// 3. make some transactions
// 4. make ickp
// 5. make some transactions
// 6. fault inject save mata files
// 7. force gckp -> expect error
// 8. check max gckp -> nil
// 9. rm injection
// 10. force gckp -> expect no error
// 11. check max gckp -> not nil and contains the ts
// 12. restart
// 13. check ickp and gckp
// 14. check all data
func Test_CheckpointChaos2(t *testing.T) {
	defer testutils.AfterTest(t)()
	opts := config.WithLongScanAndCKPOpts(nil)

	ctx := context.Background()

	tae := testutil.NewTestEngine(ctx, ModuleName, t, opts)
	defer tae.Close()

	idx := 0
	currDBName := func() string {
		return fmt.Sprintf("db_%d", idx)
	}
	nextDBName := func() string {
		idx++
		return currDBName()
	}

	commitOneTxn := func() {
		txn, _ := tae.StartTxn(nil)
		_, err := testutil.CreateDatabase2(ctx, txn, nextDBName())
		assert.Nil(t, err)
		assert.Nil(t, txn.Commit(context.Background()))
	}

	for i := 0; i < 2; i++ {
		commitOneTxn()
	}

	err := tae.DB.ForceCheckpoint(ctx, tae.TxnMgr.Now(), time.Minute)
	assert.NoError(t, err)

	for i := 0; i < 2; i++ {
		commitOneTxn()
	}
	err = tae.DB.ForceCheckpoint(ctx, tae.TxnMgr.Now(), time.Minute)
	assert.NoError(t, err)

	fault.Enable()
	defer fault.Disable()
	msg := fmt.Sprintf("%s-checkpoint-chaos", t.Name())
	rmFn, err := objectio.InjectCheckpointSave(msg)
	assert.NoError(t, err)

	ctx, cancel := context.WithTimeout(context.Background(), time.Second*2)
	defer cancel()
	maxICKP := tae.DB.BGCheckpointRunner.MaxIncrementalCheckpoint()
	err = tae.DB.ForceGlobalCheckpoint(ctx, maxICKP.GetEnd(), 0, 0)
	assert.Error(t, err)
	maxGCKP := tae.DB.BGCheckpointRunner.MaxGlobalCheckpoint()
	assert.Nilf(t, maxGCKP, maxGCKP.String())

	ok, err := rmFn()
	require.True(t, ok)
	require.NoError(t, err)

	ctx, cancel = context.WithTimeout(context.Background(), time.Second*20)
	defer cancel()
	assert.NoError(t, tae.DB.BGCheckpointRunner.WaitRunningCKPDoneForTest(ctx, true))
	err = tae.DB.ForceGlobalCheckpoint(ctx, maxICKP.GetEnd(), 0, 0)
	assert.NoError(t, err)
	maxGCKP = tae.DB.BGCheckpointRunner.MaxGlobalCheckpoint()
	assert.NotNil(t, maxGCKP)
	iend := maxICKP.GetEnd()
	gend := maxGCKP.GetEnd()
	assert.Equal(t, iend.Next(), gend)

	tae.Restart(ctx)
	{
		txn, _ := tae.StartTxn(nil)
		names := txn.DatabaseNames()
		t.Logf("names: %v", names)
		db, err := txn.GetDatabase(currDBName())
		assert.NoError(t, err)
		assert.NotNil(t, db)
		assert.NoError(t, txn.Commit(ctx))
	}

	maxICKP2 := tae.DB.BGCheckpointRunner.MaxIncrementalCheckpoint()
	maxGCKP2 := tae.DB.BGCheckpointRunner.MaxGlobalCheckpoint()
	assert.Equal(t, maxICKP.GetEnd(), maxICKP2.GetEnd())
	assert.Equal(t, maxGCKP.GetEnd(), maxGCKP2.GetEnd())

	reader, err := checkpoint.MakeCKPMetaDirReader(
		ctx,
		tae.DB.Opts.SID,
		0,
		tae.DB.Runtime.Fs.Service,
	)
	assert.NoError(t, err)
	assert.NotNil(t, reader)
	defer reader.Close()

	cnt := 0
	releaseCnt := 0

	for {
		_, release, err := reader.Next(ctx, common.DebugAllocator)
		if err != nil && moerr.IsMoErrCode(err, moerr.OkStopCurrRecur) {
			break
		}
		assert.NoError(t, err)
		cnt++
		if release != nil {
			release()
			releaseCnt++
		}
	}
	assert.Equal(t, cnt, releaseCnt)
	assert.Equal(t, 3, cnt)

}

func TestGCCatalog1(t *testing.T) {
	defer testutils.AfterTest(t)()
	ctx := context.Background()

	opts := config.WithLongScanAndCKPOpts(nil)
	tae := testutil.NewTestEngine(ctx, ModuleName, t, opts)
	defer tae.Close()

	txn1, _ := tae.StartTxn(nil)
	db, err := txn1.CreateDatabase("db1", "", "")
	assert.Nil(t, err)
	db2, err := txn1.CreateDatabase("db2", "", "")
	assert.Nil(t, err)

	schema := catalog.MockSchema(1, 0)
	schema.Name = "tb1"
	tb, err := db.CreateRelation(schema)
	assert.Nil(t, err)
	schema2 := catalog.MockSchema(1, 0)
	schema2.Name = "tb2"
	tb2, err := db.CreateRelation(schema2)
	assert.Nil(t, err)
	schema3 := catalog.MockSchema(1, 0)
	schema3.Name = "tb3"
	tb3, err := db2.CreateRelation(schema3)
	assert.Nil(t, err)

	_, err = tb.CreateObject(false)
	assert.Nil(t, err)
	_, err = tb2.CreateObject(false)
	assert.Nil(t, err)
	obj3, err := tb2.CreateObject(false)
	assert.Nil(t, err)
	obj4, err := tb3.CreateObject(false)
	assert.Nil(t, err)

	err = txn1.Commit(context.Background())
	assert.Nil(t, err)

	p := &catalog.LoopProcessor{}
	var dbCnt, tableCnt, objCnt int
	p.DatabaseFn = func(d *catalog.DBEntry) error {
		if d.IsSystemDB() {
			return nil
		}
		dbCnt++
		return nil
	}
	p.TableFn = func(te *catalog.TableEntry) error {
		if te.GetDB().IsSystemDB() {
			return nil
		}
		tableCnt++
		return nil
	}
	p.ObjectFn = func(se *catalog.ObjectEntry) error {
		if se.GetTable().GetDB().IsSystemDB() {
			return nil
		}
		objCnt++
		return nil
	}
	resetCount := func() {
		dbCnt = 0
		tableCnt = 0
		objCnt = 0
	}

	err = tae.Catalog.RecurLoop(p)
	assert.NoError(t, err)
	assert.Equal(t, 2, dbCnt)
	assert.Equal(t, 3, tableCnt)
	assert.Equal(t, 4, objCnt)

	txn2, err := tae.StartTxn(nil)
	assert.NoError(t, err)
	db2, err = txn2.GetDatabase("db2")
	assert.NoError(t, err)
	tb3, err = db2.GetRelationByName("tb3")
	assert.NoError(t, err)
	obj4, err = tb3.GetObject(obj4.GetID(), false)
	assert.NoError(t, err)
	err = txn2.Commit(context.Background())
	assert.NoError(t, err)

	t.Log(tae.Catalog.SimplePPString(3))
	commitTS := txn2.GetCommitTS()
	tae.Catalog.GCByTS(context.Background(), commitTS.Next())
	t.Log(tae.Catalog.SimplePPString(3))

	resetCount()
	err = tae.Catalog.RecurLoop(p)
	assert.NoError(t, err)
	assert.Equal(t, 2, dbCnt)
	assert.Equal(t, 3, tableCnt)
	assert.Equal(t, 4, objCnt)

	txn3, err := tae.StartTxn(nil)
	assert.NoError(t, err)
	db2, err = txn3.GetDatabase("db2")
	assert.NoError(t, err)
	tb3, err = db2.GetRelationByName("tb3")
	assert.NoError(t, err)
	obj4, err = tb3.GetObject(obj4.GetID(), false)
	assert.NoError(t, err)
	err = tb3.SoftDeleteObject(obj4.GetID(), false)
	testutil.MockObjectStats(t, obj4)
	assert.NoError(t, err)

	db2, err = txn3.GetDatabase("db1")
	assert.NoError(t, err)
	tb3, err = db2.GetRelationByName("tb2")
	assert.NoError(t, err)
	obj3, err = tb3.GetObject(obj3.GetID(), false)
	assert.NoError(t, err)
	err = tb3.SoftDeleteObject(obj3.GetID(), false)
	testutil.MockObjectStats(t, obj3)
	assert.NoError(t, err)

	err = txn3.Commit(context.Background())
	assert.NoError(t, err)

	t.Log(tae.Catalog.SimplePPString(3))
	commitTS = txn3.GetCommitTS()
	tae.Catalog.GCByTS(context.Background(), commitTS.Next())
	t.Log(tae.Catalog.SimplePPString(3))

	resetCount()
	err = tae.Catalog.RecurLoop(p)
	assert.NoError(t, err)
	assert.Equal(t, 2, dbCnt)
	assert.Equal(t, 3, tableCnt)
	assert.Equal(t, 2, objCnt)

	txn4, err := tae.StartTxn(nil)
	assert.NoError(t, err)
	db2, err = txn4.GetDatabase("db2")
	assert.NoError(t, err)
	_, err = db2.DropRelationByName("tb3")
	assert.NoError(t, err)

	db2, err = txn4.GetDatabase("db1")
	assert.NoError(t, err)
	_, err = db2.DropRelationByName("tb2")
	assert.NoError(t, err)

	err = txn4.Commit(context.Background())
	assert.NoError(t, err)

	t.Log(tae.Catalog.SimplePPString(3))
	commitTS = txn4.GetCommitTS()
	tae.Catalog.GCByTS(context.Background(), commitTS.Next())
	t.Log(tae.Catalog.SimplePPString(3))

	resetCount()
	err = tae.Catalog.RecurLoop(p)
	assert.NoError(t, err)
	assert.Equal(t, 2, dbCnt)
	assert.Equal(t, 1, tableCnt)
	assert.Equal(t, 1, objCnt)

	txn5, err := tae.StartTxn(nil)
	assert.NoError(t, err)
	_, err = txn5.DropDatabase("db2")
	assert.NoError(t, err)

	_, err = txn5.DropDatabase("db1")
	assert.NoError(t, err)

	err = txn5.Commit(context.Background())
	assert.NoError(t, err)

	t.Log(tae.Catalog.SimplePPString(3))
	commitTS = txn5.GetCommitTS()
	tae.Catalog.GCByTS(context.Background(), commitTS.Next())
	t.Log(tae.Catalog.SimplePPString(3))

	resetCount()
	err = tae.Catalog.RecurLoop(p)
	assert.NoError(t, err)
	assert.Equal(t, 0, dbCnt)
	assert.Equal(t, 0, tableCnt)
	assert.Equal(t, 0, objCnt)
}

func TestGCCatalog2(t *testing.T) {
	defer testutils.AfterTest(t)()
	ctx := context.Background()

	opts := config.WithQuickScanAndCKPOpts(nil)
	options.WithCatalogGCInterval(10 * time.Millisecond)(opts)
	tae := testutil.NewTestEngine(ctx, ModuleName, t, opts)
	defer tae.Close()
	schema := catalog.MockSchema(3, 2)
	schema.Extra.BlockMaxRows = 10
	schema.Extra.ObjectMaxBlocks = 2
	tae.BindSchema(schema)
	bat := catalog.MockBatch(schema, 33)

	checkCompactAndGCFn := func() bool {
		p := &catalog.LoopProcessor{}
		appendableCount := 0
		p.ObjectFn = func(be *catalog.ObjectEntry) error {
			if be.GetTable().GetDB().IsSystemDB() {
				return nil
			}
			if be.IsAppendable() {
				appendableCount++
			}
			return nil
		}
		err := tae.Catalog.RecurLoop(p)
		assert.NoError(t, err)
		return appendableCount == 0
	}

	tae.CreateRelAndAppend(bat, true)
	t.Log(tae.Catalog.SimplePPString(3))
	testutils.WaitExpect(10000, checkCompactAndGCFn)
	assert.True(t, checkCompactAndGCFn())
	t.Log(tae.Catalog.SimplePPString(3))
}
func TestGCCatalog3(t *testing.T) {
	defer testutils.AfterTest(t)()
	ctx := context.Background()

	opts := config.WithQuickScanAndCKPOpts(nil)
	options.WithCatalogGCInterval(10 * time.Millisecond)(opts)
	tae := testutil.NewTestEngine(ctx, ModuleName, t, opts)
	defer tae.Close()
	schema := catalog.MockSchema(3, 2)
	schema.Extra.BlockMaxRows = 10
	schema.Extra.ObjectMaxBlocks = 2
	tae.BindSchema(schema)
	bat := catalog.MockBatch(schema, 33)

	checkCompactAndGCFn := func() bool {
		p := &catalog.LoopProcessor{}
		dbCount := 0
		p.DatabaseFn = func(be *catalog.DBEntry) error {
			if be.IsSystemDB() {
				return nil
			}
			dbCount++
			return nil
		}
		err := tae.Catalog.RecurLoop(p)
		assert.NoError(t, err)
		return dbCount == 0
	}

	tae.CreateRelAndAppend(bat, true)
	txn, err := tae.StartTxn(nil)
	assert.NoError(t, err)
	_, err = txn.DropDatabase("db")
	assert.NoError(t, err)
	assert.NoError(t, txn.Commit(context.Background()))

	t.Log(tae.Catalog.SimplePPString(3))
	testutils.WaitExpect(10000, checkCompactAndGCFn)
	assert.True(t, checkCompactAndGCFn())
	t.Log(tae.Catalog.SimplePPString(3))
}

func TestForceCheckpoint(t *testing.T) {
	ctx := context.Background()
	fault.Enable()
	defer fault.Disable()
	err := fault.AddFaultPoint(ctx, objectio.FJ_FlushTimeout, ":::", "echo", 0, "mock flush timeout", false)
	assert.NoError(t, err)
	defer func() {
		_, err := fault.RemoveFaultPoint(ctx, objectio.FJ_FlushTimeout)
		assert.NoError(t, err)
	}()

	opts := config.WithLongScanAndCKPOpts(nil)
	tae := testutil.NewTestEngine(ctx, ModuleName, t, opts)
	defer tae.Close()

	schema := catalog.MockSchemaAll(18, 2)
	schema.Extra.BlockMaxRows = 5
	schema.Extra.ObjectMaxBlocks = 2
	tae.BindSchema(schema)
	bat := catalog.MockBatch(schema, 50)

	tae.CreateRelAndAppend(bat, true)

	err = tae.BGFlusher.ForceFlushWithInterval(tae.TxnMgr.Now(), context.Background(), time.Second*2, time.Millisecond*10)
	assert.Error(t, err)
	ts := tae.TxnMgr.Now()
	err = tae.BGCheckpointRunner.ForceICKP(ctx, &ts)
	assert.NoError(t, err)
}

func TestLogailAppend(t *testing.T) {
	ctx := context.Background()
	tae := testutil.NewTestEngine(ctx, ModuleName, t, nil)
	defer tae.Close()
	tae.DB.LogtailMgr.RegisterCallback(logtail.MockCallback)
	schema := catalog.MockSchemaAll(13, 2)
	schema.Extra.BlockMaxRows = 10
	schema.Extra.ObjectMaxBlocks = 2
	tae.BindSchema(schema)
	batch := catalog.MockBatch(schema, int(schema.Extra.BlockMaxRows*uint32(schema.Extra.ObjectMaxBlocks)-1))
	//create database, create table, append
	tae.CreateRelAndAppend(batch, true)
	//delete
	err := tae.DeleteAll(true)
	assert.NoError(t, err)
	//compact(metadata)
	tae.DoAppend(batch)
	tae.CompactBlocks(false)
	//drop table
	tae.DropRelation(t)
	//drop database
	txn, err := tae.StartTxn(nil)
	assert.NoError(t, err)
	txn.DropDatabase("db")
	assert.NoError(t, txn.Commit(context.Background()))
}

func TestSnapshotLag1(t *testing.T) {
	ctx := context.Background()
	opts := config.WithLongScanAndCKPOpts(nil)
	tae := testutil.NewTestEngine(ctx, ModuleName, t, opts)
	defer tae.Close()

	schema := catalog.MockSchemaAll(14, 3)
	schema.Extra.BlockMaxRows = 10000
	schema.Extra.ObjectMaxBlocks = 10
	tae.BindSchema(schema)

	data := catalog.MockBatch(schema, 20)
	defer data.Close()

	bats := data.Split(4)
	tae.CreateRelAndAppend(bats[0], true)

	txn2, rel2 := tae.GetRelation()
	assert.NoError(t, rel2.Append(context.Background(), bats[1]))

	{
		txn, rel := tae.GetRelation()
		assert.NoError(t, rel.Append(context.Background(), bats[1]))
		assert.NoError(t, txn.Commit(context.Background()))
	}

	txn1, rel1 := tae.GetRelation()
	err := rel1.Append(context.Background(), bats[1])
	assert.True(t, moerr.IsMoErrCode(err, moerr.ErrDuplicateEntry))
	err = txn1.Commit(context.Background())
	assert.NoError(t, err)
	err = txn2.Commit(context.Background())
	assert.True(t, moerr.IsMoErrCode(err, moerr.ErrTxnWWConflict))
}

func TestMarshalPartioned(t *testing.T) {
	ctx := context.Background()
	opts := config.WithLongScanAndCKPOpts(nil)
	tae := testutil.NewTestEngine(ctx, ModuleName, t, opts)
	defer tae.Close()

	schema := catalog.MockSchemaAll(14, 3)
	schema.Extra.BlockMaxRows = 10000
	schema.Extra.ObjectMaxBlocks = 10
	schema.Partitioned = 1
	tae.BindSchema(schema)

	data := catalog.MockBatch(schema, 20)
	defer data.Close()

	bats := data.Split(4)
	tae.CreateRelAndAppend2(bats[0], true)

	_, rel := tae.GetRelation()
	partioned := rel.Schema(false).(*catalog.Schema).Partitioned
	assert.Equal(t, int8(1), partioned)

	tae.Restart(ctx)

	_, rel = tae.GetRelation()
	partioned = rel.Schema(false).(*catalog.Schema).Partitioned
	assert.Equal(t, int8(1), partioned)
	testutil.CompactBlocks(t, 0, tae.DB, pkgcatalog.MO_CATALOG, catalog.SystemDBSchema, false)
	testutil.CompactBlocks(t, 0, tae.DB, pkgcatalog.MO_CATALOG, catalog.SystemTableSchema, false)
	testutil.CompactBlocks(t, 0, tae.DB, pkgcatalog.MO_CATALOG, catalog.SystemColumnSchema, false)
	ts := tae.TxnMgr.Now()
	err := tae.BGCheckpointRunner.ForceICKP(ctx, &ts)
	assert.NoError(t, err)
	lsn := tae.BGCheckpointRunner.MaxLSNInRange(tae.TxnMgr.Now())
	entry, err := tae.Wal.RangeCheckpoint(1, lsn)
	assert.NoError(t, err)
	assert.NoError(t, entry.WaitDone())

	tae.Restart(ctx)

	_, rel = tae.GetRelation()
	partioned = rel.Schema(false).(*catalog.Schema).Partitioned
	assert.Equal(t, int8(1), partioned)
}

func TestDedup2(t *testing.T) {
	ctx := context.Background()
	opts := config.WithQuickScanAndCKPAndGCOpts(nil)
	tae := testutil.NewTestEngine(ctx, ModuleName, t, opts)
	defer tae.Close()

	schema := catalog.MockSchemaAll(14, 3)
	schema.Extra.BlockMaxRows = 2
	schema.Extra.ObjectMaxBlocks = 10
	schema.Partitioned = 1
	tae.BindSchema(schema)

	count := 50
	data := catalog.MockBatch(schema, count)
	datas := data.Split(count)

	tae.CreateRelAndAppend(datas[0], true)

	for i := 1; i < count; i++ {
		tae.DoAppend(datas[i])
		txn, rel := tae.GetRelation()
		for j := 0; j <= i; j++ {
			err := rel.Append(context.Background(), datas[j])
			assert.Error(t, err, "txn start at %v", txn.GetStartTS().ToString())
		}
		assert.NoError(t, txn.Commit(context.Background()))
	}
}

func TestCompactLargeTable(t *testing.T) {
	ctx := context.Background()
	opts := config.WithQuickScanAndCKPAndGCOpts(nil)
	tae := testutil.NewTestEngine(ctx, ModuleName, t, opts)
	defer tae.Close()

	schema := catalog.MockSchemaAll(600, 3)
	schema.Extra.BlockMaxRows = 2
	schema.Extra.ObjectMaxBlocks = 10
	schema.Partitioned = 1
	tae.BindSchema(schema)

	data := catalog.MockBatch(schema, 10)

	tae.CreateRelAndAppend2(data, true)

	tae.Restart(ctx)

	tae.CheckRowsByScan(10, true)

	testutils.WaitExpect(10000, func() bool {
		return tae.Wal.GetPenddingCnt() == 0
	})

	tae.Restart(ctx)

	tae.CheckRowsByScan(10, true)
}

func TestCommitS3Blocks(t *testing.T) {
	ctx := context.Background()
	opts := config.WithQuickScanAndCKPAndGCOpts(nil)
	tae := testutil.NewTestEngine(ctx, ModuleName, t, opts)
	defer tae.Close()

	schema := catalog.MockSchemaAll(60, 3)
	schema.Extra.BlockMaxRows = 20
	schema.Extra.ObjectMaxBlocks = 10
	schema.Partitioned = 1
	tae.BindSchema(schema)

	data := catalog.MockBatch(schema, 200)
	datas := data.Split(10)
	tae.CreateRelAndAppend(datas[0], true)
	datas = datas[1:]

	statsVecs := make([]containers.Vector, 0)
	for _, bat := range datas {
		name := objectio.BuildObjectNameWithObjectID(objectio.NewObjectid())
		writer, err := blockio.NewBlockWriterNew(tae.Runtime.Fs.Service, name, 0, nil, false)
		assert.Nil(t, err)
		writer.SetPrimaryKey(3)
		for i := 0; i < 50; i++ {
			_, err := writer.WriteBatch(containers.ToCNBatch(bat))
			assert.Nil(t, err)
			//offset++
		}
		blocks, _, err := writer.Sync(context.Background())
		assert.Nil(t, err)
		assert.Equal(t, 50, len(blocks))
		statsVec := containers.MakeVector(types.T_varchar.ToType(), common.DefaultAllocator)
		defer statsVec.Close()
		ss := writer.GetObjectStats()
		statsVec.Append(ss[:], false)
		statsVecs = append(statsVecs, statsVec)
	}

	for _, vec := range statsVecs {
		txn, rel := tae.GetRelation()
		rel.AddDataFiles(context.Background(), vec)
		assert.NoError(t, txn.Commit(context.Background()))
	}
	for _, vec := range statsVecs {
		txn, rel := tae.GetRelation()
		err := rel.AddDataFiles(context.Background(), vec)
		assert.Error(t, err)
		assert.NoError(t, txn.Commit(context.Background()))
	}
}

func TestDedupSnapshot1(t *testing.T) {
	defer testutils.AfterTest(t)()
	testutils.EnsureNoLeak(t)
	ctx := context.Background()

	opts := config.WithQuickScanAndCKPOpts(nil)
	tae := testutil.NewTestEngine(ctx, ModuleName, t, opts)
	defer tae.Close()

	schema := catalog.MockSchemaAll(13, 3)
	schema.Extra.BlockMaxRows = 10
	schema.Extra.ObjectMaxBlocks = 3
	tae.BindSchema(schema)
	bat := catalog.MockBatch(schema, 10)
	tae.CreateRelAndAppend(bat, true)

	testutils.WaitExpect(10000, func() bool {
		return tae.Wal.GetPenddingCnt() == 0
	})
	assert.Equal(t, uint64(0), tae.Wal.GetPenddingCnt())

	txn, rel := tae.GetRelation()
	startTS := txn.GetStartTS()
	txn.SetSnapshotTS(startTS.Next())
	txn.SetDedupType(txnif.DedupPolicy_CheckIncremental)
	err := rel.Append(context.Background(), bat)
	assert.NoError(t, err)
	_ = txn.Commit(context.Background())
}

func TestDedupSnapshot2(t *testing.T) {
	defer testutils.AfterTest(t)()
	testutils.EnsureNoLeak(t)
	ctx := context.Background()

	opts := config.WithQuickScanAndCKPOpts(nil)
	tae := testutil.NewTestEngine(ctx, ModuleName, t, opts)
	defer tae.Close()

	schema := catalog.MockSchemaAll(13, 3)
	schema.Extra.BlockMaxRows = 10
	schema.Extra.ObjectMaxBlocks = 3
	tae.BindSchema(schema)
	data := catalog.MockBatch(schema, 200)
	testutil.CreateRelation(t, tae.DB, "db", schema, true)

	name := objectio.BuildObjectNameWithObjectID(objectio.NewObjectid())
	writer, err := blockio.NewBlockWriterNew(tae.Runtime.Fs.Service, name, 0, nil, false)
	assert.Nil(t, err)
	writer.SetPrimaryKey(3)
	_, err = writer.WriteBatch(containers.ToCNBatch(data))
	assert.Nil(t, err)
	blocks, _, err := writer.Sync(context.Background())
	assert.Nil(t, err)
	assert.Equal(t, 1, len(blocks))
	statsVec := containers.MakeVector(types.T_varchar.ToType(), common.DefaultAllocator)
	defer statsVec.Close()
	ss := writer.GetObjectStats()
	statsVec.Append(ss[:], false)

	name2 := objectio.BuildObjectNameWithObjectID(objectio.NewObjectid())
	writer, err = blockio.NewBlockWriterNew(tae.Runtime.Fs.Service, name2, 0, nil, false)
	assert.Nil(t, err)
	writer.SetPrimaryKey(3)
	_, err = writer.WriteBatch(containers.ToCNBatch(data))
	assert.Nil(t, err)
	blocks, _, err = writer.Sync(context.Background())
	assert.Nil(t, err)
	assert.Equal(t, 1, len(blocks))
	statsVec2 := containers.MakeVector(types.T_varchar.ToType(), common.DefaultAllocator)
	defer statsVec2.Close()
	ss = writer.GetObjectStats()
	statsVec2.Append(ss[:], false)

	txn, rel := tae.GetRelation()
	err = rel.AddDataFiles(context.Background(), statsVec)
	assert.NoError(t, err)
	assert.NoError(t, txn.Commit(context.Background()))

	txn, rel = tae.GetRelation()
	startTS := txn.GetStartTS()
	txn.SetSnapshotTS(startTS.Next())
	txn.SetDedupType(txnif.DedupPolicy_CheckIncremental)
	err = rel.AddDataFiles(context.Background(), statsVec2)
	assert.NoError(t, err)
	_ = txn.Commit(context.Background())
}

func TestDedupSnapshot3(t *testing.T) {
	defer testutils.AfterTest(t)()
	testutils.EnsureNoLeak(t)
	ctx := context.Background()

	opts := config.WithQuickScanAndCKPOpts(nil)
	tae := testutil.NewTestEngine(ctx, ModuleName, t, opts)
	defer tae.Close()

	schema := catalog.MockSchemaAll(13, 3)
	schema.Extra.BlockMaxRows = 10
	schema.Extra.ObjectMaxBlocks = 3
	tae.BindSchema(schema)
	testutil.CreateRelation(t, tae.DB, "db", schema, true)

	totalRows := 100

	bat := catalog.MockBatch(schema, int(totalRows))
	bats := bat.Split(totalRows)
	var wg sync.WaitGroup
	pool, _ := ants.NewPool(80)
	defer pool.Release()

	appendFn := func(offset uint32) func() {
		return func() {
			defer wg.Done()
			txn, _ := tae.StartTxn(nil)
			database, _ := txn.GetDatabase("db")
			rel, _ := database.GetRelationByName(schema.Name)
			err := rel.BatchDedup(bats[offset].Vecs[3])
			txn.Commit(context.Background())
			if err != nil {
				logutil.Infof("err is %v", err)
				return
			}

			txn2, _ := tae.StartTxnWithStartTSAndSnapshotTS(nil, txn.GetStartTS())
			txn2.SetDedupType(txnif.DedupPolicy_CheckIncremental)
			database, _ = txn2.GetDatabase("db")
			rel, _ = database.GetRelationByName(schema.Name)
			_ = rel.Append(context.Background(), bats[offset])
			_ = txn2.Commit(context.Background())
		}
	}

	for i := 0; i < totalRows; i++ {
		for j := 0; j < 5; j++ {
			wg.Add(1)
			err := pool.Submit(appendFn(uint32(i)))
			assert.Nil(t, err)
		}
	}
	wg.Wait()

	txn, rel := tae.GetRelation()
	for _, def := range schema.ColDefs {
		rows := testutil.GetColumnRowsByScan(t, rel, def.Idx, false)
		if totalRows != rows {
			t.Log(tae.Catalog.SimplePPString(common.PPL3))
			it := rel.MakeObjectIt(false)
			for it.Next() {
				obj := it.GetObject()
				t.Log(obj.GetMeta().(*catalog.ObjectEntry).GetObjectData().PPString(common.PPL3, 0, "", -1))
			}
		}
		assert.Equal(t, totalRows, rows)
	}
	assert.NoError(t, txn.Commit(context.Background()))
}

func TestSoftDeleteRollback(t *testing.T) {
	defer testutils.AfterTest(t)()
	ctx := context.Background()
	opts := config.WithLongScanAndCKPOpts(nil)
	tae := testutil.NewTestEngine(ctx, ModuleName, t, opts)
	defer tae.Close()
	schema := catalog.MockSchemaAll(2, 1)
	schema.Extra.BlockMaxRows = 20
	schema.Name = "testtable"
	tae.BindSchema(schema)
	bat := catalog.MockBatch(schema, 50)
	defer bat.Close()

	tae.CreateRelAndAppend(bat, true)

	// flush the table
	txn2, rel := tae.GetRelation()
	metas := testutil.GetAllBlockMetas(rel, false)
	task, err := jobs.NewFlushTableTailTask(nil, txn2, metas, nil, tae.Runtime)
	assert.NoError(t, err)
	err = task.OnExec(context.Background())
	assert.NoError(t, err)
	assert.NoError(t, txn2.Commit(context.Background()))

	txn, rel := tae.GetRelation()
	it := rel.MakeObjectIt(false)
	var obj *catalog.ObjectEntry
	for it.Next() {
		obj = it.GetObject().GetMeta().(*catalog.ObjectEntry)
		if obj.IsActive() && !obj.IsAppendable() {
			break
		}
	}
	t.Log(obj.ID().String())
	assert.NoError(t, txn.GetStore().SoftDeleteObject(false, obj.AsCommonID()))
	assert.NoError(t, txn.Rollback(ctx))

	tae.CheckRowsByScan(50, false)
}

func TestDeduplication(t *testing.T) {
	ctx := context.Background()
	opts := config.WithLongScanAndCKPOpts(nil)
	tae := testutil.NewTestEngine(ctx, ModuleName, t, opts)
	defer tae.Close()

	schema := catalog.MockSchemaAll(60, 3)
	schema.Extra.BlockMaxRows = 2
	schema.Extra.ObjectMaxBlocks = 10
	tae.BindSchema(schema)
	testutil.CreateRelation(t, tae.DB, "db", schema, true)

	rows := 10
	bat := catalog.MockBatch(schema, rows)
	bats := bat.Split(rows)

	ObjectIDs := make([]*types.Objectid, 2)
	ObjectIDs[0] = objectio.NewObjectid()
	ObjectIDs[1] = objectio.NewObjectid()
	sort.Slice(ObjectIDs, func(i, j int) bool {
		return ObjectIDs[i].LE(ObjectIDs[j])
	})

	blk1Name := objectio.BuildObjectNameWithObjectID(ObjectIDs[1])
	writer, err := blockio.NewBlockWriterNew(tae.Runtime.Fs.Service, blk1Name, 0, nil, false)
	assert.NoError(t, err)
	writer.SetPrimaryKey(3)
	writer.WriteBatch(containers.ToCNBatch(bats[0]))
	blocks, _, err := writer.Sync(context.TODO())
	assert.NoError(t, err)
	assert.Equal(t, 1, len(blocks))

	statsVec := containers.MakeVector(types.T_varchar.ToType(), common.DefaultAllocator)
	defer statsVec.Close()
	ss := writer.GetObjectStats()
	statsVec.Append(ss[:], false)

	txn, rel := tae.GetRelation()
	err = rel.AddDataFiles(context.Background(), statsVec)
	assert.NoError(t, err)
	assert.NoError(t, txn.Commit(context.Background()))

	txn, err = tae.StartTxn(nil)
	assert.NoError(t, err)
	db, err := tae.Catalog.TxnGetDBEntryByName("db", txn)
	assert.NoError(t, err)
	tbl, err := db.TxnGetTableEntryByName(schema.Name, txn)
	assert.NoError(t, err)
	dataFactory := tables.NewDataFactory(
		tae.Runtime,
		tae.Dir)
	stats := objectio.NewObjectStatsWithObjectID(ObjectIDs[0], true, false, false)
	obj, err := tbl.CreateObject(
		txn,
		new(objectio.CreateObjOpt).WithObjectStats(stats).WithIsTombstone(false), dataFactory.MakeObjectFactory())
	assert.NoError(t, err)
	txn.GetStore().AddTxnEntry(txnif.TxnType_Normal, obj)
	txn.GetStore().IncreateWriteCnt()
	assert.NoError(t, txn.Commit(context.Background()))
	assert.NoError(t, obj.PrepareCommit())
	assert.NoError(t, obj.ApplyCommit(txn.GetID()))

	txns := make([]txnif.AsyncTxn, 0)
	for i := 0; i < 5; i++ {
		for j := 1; j < rows; j++ {
			txn, _ := tae.StartTxn(nil)
			database, _ := txn.GetDatabase("db")
			rel, _ := database.GetRelationByName(schema.Name)
			_ = rel.Append(context.Background(), bats[j])
			txns = append(txns, txn)
		}
	}
	for _, txn := range txns {
		txn.Commit(context.Background())
	}
	tae.CheckRowsByScan(rows, false)
	t.Log(tae.Catalog.SimplePPString(3))
}

func TestRW(t *testing.T) {
	ctx := context.Background()
	opts := config.WithLongScanAndCKPOpts(nil)
	tae := testutil.NewTestEngine(ctx, ModuleName, t, opts)
	defer tae.Close()
	rows := 10
	schema := catalog.MockSchemaAll(5, 2)
	schema.Extra.BlockMaxRows = uint32(rows)
	tae.BindSchema(schema)
	bat := catalog.MockBatch(schema, rows)
	defer bat.Close()
	tae.CreateRelAndAppend(bat, true)

	txn1, rel1 := tae.GetRelation()
	v := bat.Vecs[2].Get(2)
	filter := handle.NewEQFilter(v)
	id, row, err := rel1.GetByFilter(ctx, filter)
	assert.NoError(t, err)
	err = rel1.RangeDelete(id, row, row, handle.DT_Normal)
	assert.NoError(t, err)

	meta := rel1.GetMeta().(*catalog.TableEntry)

	cnt := 3
	for i := 0; i < cnt; i++ {
		txn2, rel2 := tae.GetRelation()
		v = bat.Vecs[2].Get(i + 3)
		filter = handle.NewEQFilter(v)
		id, row, err = rel2.GetByFilter(ctx, filter)
		assert.NoError(t, err)
		err = rel2.RangeDelete(id, row, row, handle.DT_Normal)
		assert.NoError(t, err)
		err = txn2.Commit(ctx)
		assert.NoError(t, err)

		err = tae.FlushTable(
			ctx, 0, meta.GetDB().ID, meta.ID,
			types.BuildTS(time.Now().UTC().UnixNano(), 0),
		)
		assert.NoError(t, err)
	}

	err = txn1.Commit(ctx)
	assert.NoError(t, err)

	{
		txn, rel := tae.GetRelation()
		rcnt := testutil.GetColumnRowsByScan(t, rel, 2, true)
		assert.Equal(t, rows-cnt-1, rcnt)
		assert.NoError(t, txn.Commit(ctx))
	}
}

func TestReplayDeletes(t *testing.T) {
	defer testutils.AfterTest(t)()
	ctx := context.Background()

	opts := config.WithLongScanAndCKPOpts(nil)
	tae := testutil.NewTestEngine(ctx, ModuleName, t, opts)
	defer tae.Close()
	rows := 250
	schema := catalog.MockSchemaAll(2, 1)
	schema.Extra.BlockMaxRows = 50
	tae.BindSchema(schema)
	bat := catalog.MockBatch(schema, rows)
	defer bat.Close()
	bats := bat.Split(5)
	tae.CreateRelAndAppend(bats[0], true)
	//nablk
	tae.CompactBlocks(false)
	//deletes
	txn, rel := tae.GetRelation()
	blk := testutil.GetOneObject(rel)
	rel.RangeDelete(blk.Fingerprint(), 1, 49, handle.DT_Normal)
	assert.NoError(t, txn.Commit(context.Background()))
	//the next blk to compact
	tae.DoAppend(bats[1])
	//keep the Object appendable
	tae.DoAppend(bats[2])
	//compact nablk and its next blk
	txn2, rel := tae.GetRelation()
	blkEntry := testutil.GetOneTombstoneMeta(rel)
	txn, err := tae.StartTxn(nil)
	assert.NoError(t, err)
	task, err := jobs.NewFlushTableTailTask(nil, txn, nil, []*catalog.ObjectEntry{blkEntry}, tae.Runtime)
	assert.NoError(t, err)
	err = task.OnExec(context.Background())
	assert.NoError(t, err)
	assert.NoError(t, txn.Commit(context.Background()))
	assert.NoError(t, txn2.Commit(context.Background()))
}
func TestApplyDeltalocation1(t *testing.T) {
	defer testutils.AfterTest(t)()
	ctx := context.Background()

	opts := config.WithLongScanAndCKPOpts(nil)
	tae := testutil.NewTestEngine(ctx, ModuleName, t, opts)
	defer tae.Close()
	rows := 10
	schema := catalog.MockSchemaAll(2, 1)
	schema.Extra.BlockMaxRows = 10
	tae.BindSchema(schema)
	bat := catalog.MockBatch(schema, rows)
	defer bat.Close()
	tae.CreateRelAndAppend(bat, true)

	// apply deleteloc fails on ablk
	v1 := bat.Vecs[schema.GetSingleSortKeyIdx()].Get(1)
	ok, err := tae.TryDeleteByDeltaloc([]any{v1})
	assert.NoError(t, err)
	assert.True(t, ok)

	tae.CompactBlocks(false)
	filter := handle.NewEQFilter(v1)
	txn, rel := tae.GetRelation()
	_, _, err = rel.GetByFilter(context.Background(), filter)
	assert.Error(t, err)
	assert.NoError(t, txn.Commit(context.Background()))

	// apply deltaloc fails if there're persisted deletes
	v2 := bat.Vecs[schema.GetSingleSortKeyIdx()].Get(2)
	ok, err = tae.TryDeleteByDeltaloc([]any{v2})
	assert.NoError(t, err)
	assert.True(t, ok)

	// apply deltaloc fails if there're deletes in memory
	tae.CompactBlocks(false)
	v3 := bat.Vecs[schema.GetSingleSortKeyIdx()].Get(3)
	filter = handle.NewEQFilter(v3)
	txn, rel = tae.GetRelation()
	id, offset, err := rel.GetByFilter(context.Background(), filter)
	assert.NoError(t, err)
	err = rel.RangeDelete(id, offset, offset, handle.DT_Normal)
	assert.NoError(t, err)
	assert.NoError(t, txn.Commit(context.Background()))

	v4 := bat.Vecs[schema.GetSingleSortKeyIdx()].Get(4)
	ok, err = tae.TryDeleteByDeltaloc([]any{v4})
	assert.NoError(t, err)
	assert.True(t, ok)

}

// test compact
func TestApplyDeltalocation2(t *testing.T) {
	defer testutils.AfterTest(t)()
	ctx := context.Background()

	opts := config.WithLongScanAndCKPOpts(nil)
	tae := testutil.NewTestEngine(ctx, ModuleName, t, opts)
	defer tae.Close()
	rows := 10
	schema := catalog.MockSchemaAll(2, 1)
	schema.Extra.BlockMaxRows = 10
	tae.BindSchema(schema)
	bat := catalog.MockBatch(schema, rows)
	bats := bat.Split(10)
	defer bat.Close()
	tae.CreateRelAndAppend(bat, true)
	tae.CompactBlocks(false)

	v3 := bat.Vecs[schema.GetSingleSortKeyIdx()].Get(3)
	v5 := bat.Vecs[schema.GetSingleSortKeyIdx()].Get(5)
	filter3 := handle.NewEQFilter(v3)
	filter5 := handle.NewEQFilter(v5)

	// test logtail
	tae.LogtailMgr.RegisterCallback(logtail.MockCallback)
	tae.TryDeleteByDeltaloc([]any{v3, v5})
	t.Log(tae.Catalog.SimplePPString(3))

	txn, rel := tae.GetRelation()
	_, _, err := rel.GetByFilter(context.Background(), filter5)
	assert.Error(t, err)
	_, _, err = rel.GetByFilter(context.Background(), filter3)
	assert.Error(t, err)
	assert.NoError(t, txn.Commit(context.Background()))
	tae.CheckRowsByScan(8, true)

	tae.Restart(context.Background())
	txn, rel = tae.GetRelation()
	_, _, err = rel.GetByFilter(context.Background(), filter5)
	assert.Error(t, err)
	_, _, err = rel.GetByFilter(context.Background(), filter3)
	assert.Error(t, err)
	assert.NoError(t, txn.Commit(context.Background()))
	tae.CheckRowsByScan(8, true)

	// test dedup
	tae.DoAppend(bats[3])
	tae.CheckRowsByScan(9, true)

	// test compact
	tae.CompactBlocks(false)
	txn, rel = tae.GetRelation()
	_, _, err = rel.GetByFilter(context.Background(), filter5)
	assert.Error(t, err)
	assert.NoError(t, txn.Commit(context.Background()))
	tae.CheckRowsByScan(9, true)

	tae.Restart(context.Background())
	txn, rel = tae.GetRelation()
	_, _, err = rel.GetByFilter(context.Background(), filter5)
	assert.Error(t, err)
	assert.NoError(t, txn.Commit(context.Background()))
	tae.CheckRowsByScan(9, true)
}

func TestApplyDeltalocation3(t *testing.T) {
	defer testutils.AfterTest(t)()
	ctx := context.Background()

	opts := config.WithLongScanAndCKPOpts(nil)
	tae := testutil.NewTestEngine(ctx, ModuleName, t, opts)
	defer tae.Close()
	rows := 10
	schema := catalog.MockSchemaAll(2, 1)
	schema.Extra.BlockMaxRows = 10
	tae.BindSchema(schema)
	bat := catalog.MockBatch(schema, rows)
	defer bat.Close()
	tae.CreateRelAndAppend(bat, true)
	tae.CompactBlocks(false)

	v3 := bat.Vecs[schema.GetSingleSortKeyIdx()].Get(3)
	filter3 := handle.NewEQFilter(v3)

	// apply deltaloc failed if there're new deletes

	v5 := bat.Vecs[schema.GetSingleSortKeyIdx()].Get(5)
	filter5 := handle.NewEQFilter(v5)
	txn, err := tae.StartTxn(nil)
	assert.NoError(t, err)
	ok, err := tae.TryDeleteByDeltalocWithTxn([]any{v3}, txn)
	assert.NoError(t, err)
	assert.True(t, ok)

	{
		// delete v5
		txn2, rel2 := tae.GetRelation()
		err = rel2.DeleteByFilter(context.Background(), filter5)
		assert.NoError(t, err)
		assert.NoError(t, txn2.Commit(context.Background()))
	}
	tae.CheckRowsByScan(9, true)

	assert.NoError(t, txn.Commit(context.Background()))
	tae.CheckRowsByScan(8, true)

	// delete v5
	v4 := bat.Vecs[schema.GetSingleSortKeyIdx()].Get(4)
	filter4 := handle.NewEQFilter(v4)
	txn2, rel2 := tae.GetRelation()
	err = rel2.DeleteByFilter(context.Background(), filter4)
	assert.NoError(t, err)

	tae.CheckRowsByScan(8, true)

	assert.NoError(t, txn2.Commit(context.Background()))
	tae.CheckRowsByScan(7, true)

	txn, rel := tae.GetRelation()
	_, _, err = rel.GetByFilter(context.Background(), filter3)
	assert.Error(t, err)
	assert.NoError(t, txn.Commit(context.Background()))

}

func TestApplyDeltalocation4(t *testing.T) {
	defer testutils.AfterTest(t)()
	ctx := context.Background()

	opts := config.WithLongScanAndCKPOpts(nil)
	tae := testutil.NewTestEngine(ctx, ModuleName, t, opts)
	defer tae.Close()
	rows := 10
	schema := catalog.MockSchemaAll(2, 1)
	schema.Extra.BlockMaxRows = 10
	tae.BindSchema(schema)
	bat := catalog.MockBatch(schema, rows)
	defer bat.Close()
	bats := bat.Split(rows)
	tae.CreateRelAndAppend(bat, true)

	tae.CompactBlocks(false)

	txn, err := tae.StartTxn(nil)
	assert.NoError(t, err)
	v5 := bat.Vecs[schema.GetSingleSortKeyIdx()].Get(5)
	tae.TryDeleteByDeltalocWithTxn([]any{v5}, txn)
	v1 := bat.Vecs[schema.GetSingleSortKeyIdx()].Get(1)
	filter1 := handle.NewEQFilter(v1)
	db, err := txn.GetDatabase("db")
	assert.NoError(t, err)
	rel, err := db.GetRelationByName(schema.Name)
	assert.NoError(t, err)
	err = rel.DeleteByFilter(context.Background(), filter1)
	assert.NoError(t, err)
	tae.DoAppendWithTxn(bats[1], txn, false)
	tae.DoAppendWithTxn(bats[5], txn, false)
	assert.NoError(t, txn.Commit(context.Background()))

	tae.CheckRowsByScan(rows, true)

	tae.Restart(ctx)

	tae.CheckRowsByScan(rows, true)
}

func TestReplayPersistedDelete(t *testing.T) {
	defer testutils.AfterTest(t)()
	ctx := context.Background()

	opts := config.WithLongScanAndCKPOpts(nil)
	tae := testutil.NewTestEngine(ctx, ModuleName, t, opts)
	defer tae.Close()
	rows := 10
	schema := catalog.MockSchemaAll(2, 1)
	schema.Extra.BlockMaxRows = 10
	tae.BindSchema(schema)
	bat := catalog.MockBatch(schema, rows)
	defer bat.Close()
	tae.CreateRelAndAppend(bat, true)
	tae.CompactBlocks(false)

	v3 := bat.Vecs[schema.GetSingleSortKeyIdx()].Get(3)
	filter3 := handle.NewEQFilter(v3)
	txn, rel := tae.GetRelation()
	id, offset, err := rel.GetByFilter(context.Background(), filter3)
	assert.NoError(t, err)
	assert.NoError(t, txn.Commit(context.Background()))

	ok, err := tae.TryDeleteByDeltaloc([]any{v3})
	assert.NoError(t, err)
	assert.True(t, ok)

	tae.Restart(context.Background())

	txn, rel = tae.GetRelation()
	err = rel.RangeDelete(id, offset, offset, handle.DT_Normal)
	assert.Error(t, err)
	assert.NoError(t, txn.Commit(context.Background()))
}

func TestCheckpointReadWrite(t *testing.T) {
	t.Skip("TODO: find a new way to test three tables ckp")
	defer testutils.AfterTest(t)()
	ctx := context.Background()

	opts := config.WithLongScanAndCKPOpts(nil)
	tae := testutil.NewTestEngine(ctx, ModuleName, t, opts)
	defer tae.Close()

	txn, err := tae.StartTxn(nil)
	assert.NoError(t, err)
	db, err := txn.CreateDatabase("db", "create database db", "1")
	assert.NoError(t, err)
	schema1 := catalog.MockSchemaAll(2, 1)
	_, err = db.CreateRelation(schema1)
	assert.NoError(t, err)
	schema2 := catalog.MockSchemaAll(3, -1)
	_, err = db.CreateRelation(schema2)
	assert.NoError(t, err)
	assert.NoError(t, txn.Commit(context.Background()))

	t1 := tae.TxnMgr.Now()
	testutil.CheckCheckpointReadWrite(t, types.TS{}, t1, tae.Catalog, smallCheckpointBlockRows, smallCheckpointSize, tae.Opts.Fs)

	txn, err = tae.StartTxn(nil)
	assert.NoError(t, err)
	db, err = txn.GetDatabase("db")
	assert.NoError(t, err)
	_, err = db.DropRelationByName(schema1.Name)
	assert.NoError(t, err)
	_, err = db.DropRelationByName(schema2.Name)
	assert.NoError(t, err)
	assert.NoError(t, txn.Commit(context.Background()))

	t2 := tae.TxnMgr.Now()
	testutil.CheckCheckpointReadWrite(t, types.TS{}, t2, tae.Catalog, smallCheckpointBlockRows, smallCheckpointSize, tae.Opts.Fs)
	testutil.CheckCheckpointReadWrite(t, t1, t2, tae.Catalog, smallCheckpointBlockRows, smallCheckpointSize, tae.Opts.Fs)

	txn, err = tae.StartTxn(nil)
	assert.NoError(t, err)
	_, err = txn.DropDatabase("db")
	assert.NoError(t, err)
	assert.NoError(t, txn.Commit(context.Background()))
	t3 := tae.TxnMgr.Now()
	testutil.CheckCheckpointReadWrite(t, types.TS{}, t3, tae.Catalog, smallCheckpointBlockRows, smallCheckpointSize, tae.Opts.Fs)
	testutil.CheckCheckpointReadWrite(t, t2, t3, tae.Catalog, smallCheckpointBlockRows, smallCheckpointSize, tae.Opts.Fs)

	schema := catalog.MockSchemaAll(2, 1)
	schema.Extra.BlockMaxRows = 1
	schema.Extra.ObjectMaxBlocks = 1
	tae.BindSchema(schema)
	bat := catalog.MockBatch(schema, 10)

	tae.CreateRelAndAppend(bat, true)
	t4 := tae.TxnMgr.Now()
	testutil.CheckCheckpointReadWrite(t, types.TS{}, t4, tae.Catalog, smallCheckpointBlockRows, smallCheckpointSize, tae.Opts.Fs)
	testutil.CheckCheckpointReadWrite(t, t3, t4, tae.Catalog, smallCheckpointBlockRows, smallCheckpointSize, tae.Opts.Fs)

	tae.CompactBlocks(false)
	t5 := tae.TxnMgr.Now()
	testutil.CheckCheckpointReadWrite(t, types.TS{}, t5, tae.Catalog, smallCheckpointBlockRows, smallCheckpointSize, tae.Opts.Fs)
	testutil.CheckCheckpointReadWrite(t, t4, t5, tae.Catalog, smallCheckpointBlockRows, smallCheckpointSize, tae.Opts.Fs)
}

func TestCheckpointReadWrite2(t *testing.T) {
	t.Skip("TODO: find a new way to test three tables ckp")
	defer testutils.AfterTest(t)()
	ctx := context.Background()

	opts := config.WithLongScanAndCKPOpts(nil)
	tae := testutil.NewTestEngine(ctx, ModuleName, t, opts)
	defer tae.Close()

	for i := 0; i < 10; i++ {
		schema := catalog.MockSchemaAll(i+1, i)
		schema.Extra.BlockMaxRows = 2
		bat := catalog.MockBatch(schema, rand.Intn(30))
		tae.BindSchema(schema)
		createDB := false
		if i == 0 {
			createDB = true
		}
		tae.CreateRelAndAppend(bat, createDB)
		tae.CompactBlocks(false)
	}

	t1 := tae.TxnMgr.Now()
	testutil.CheckCheckpointReadWrite(t, types.TS{}, t1, tae.Catalog, smallCheckpointBlockRows, smallCheckpointSize, tae.Opts.Fs)
}

func TestSnapshotCheckpoint(t *testing.T) {
	blockio.RunPipelineTest(
		func() {
			defer testutils.AfterTest(t)()
			testutils.EnsureNoLeak(t)
			ctx := context.Background()

			opts := new(options.Options)
			opts = config.WithLongScanAndCKPOpts(opts)
			options.WithDisableGCCheckpoint()(opts)
			tae := testutil.NewTestEngine(ctx, ModuleName, t, opts)
			defer tae.Close()
			db := tae.DB

			schema1 := catalog.MockSchemaAll(13, 2)
			schema1.Extra.BlockMaxRows = 10
			schema1.Extra.ObjectMaxBlocks = 2

			schema2 := catalog.MockSchemaAll(13, 2)
			schema2.Extra.BlockMaxRows = 10
			schema2.Extra.ObjectMaxBlocks = 2
			var rel1 handle.Relation
			{
				txn, _ := db.StartTxn(nil)
				database, err := txn.CreateDatabase("db", "", "")
				assert.Nil(t, err)
				rel1, err = database.CreateRelation(schema1)
				assert.Nil(t, err)
				_, err = database.CreateRelation(schema2)
				assert.Nil(t, err)
				assert.Nil(t, txn.Commit(context.Background()))
			}
			bat := catalog.MockBatch(schema1, int(schema1.Extra.BlockMaxRows*10-1))
			defer bat.Close()
			bats := bat.Split(bat.Length())

			pool, err := ants.NewPool(20)
			assert.Nil(t, err)
			defer pool.Release()
			var wg sync.WaitGroup

			for i := 0; i < len(bats)/2; i++ {
				wg.Add(2)
				err = pool.Submit(testutil.AppendClosure(t, bats[i], schema1.Name, db, &wg))
				assert.Nil(t, err)
				err = pool.Submit(testutil.AppendClosure(t, bats[i], schema2.Name, db, &wg))
				assert.Nil(t, err)
			}
			wg.Wait()
			ts := types.BuildTS(time.Now().UTC().UnixNano(), 0)
			db.ForceCheckpoint(ctx, ts, time.Minute)
			snapshot := types.BuildTS(time.Now().UTC().UnixNano(), 0)
			db.ForceCheckpoint(ctx, snapshot, time.Minute)
			tae.ForceCheckpoint()
			assert.Equal(t, uint64(0), db.Runtime.Scheduler.GetPenddingLSNCnt())
			var wg2 sync.WaitGroup
			for i := len(bats) / 2; i < len(bats); i++ {
				wg2.Add(2)
				err = pool.Submit(testutil.AppendClosure(t, bats[i], schema1.Name, db, &wg2))
				assert.Nil(t, err)
				err = pool.Submit(testutil.AppendClosure(t, bats[i], schema2.Name, db, &wg2))
				assert.Nil(t, err)
			}
			wg2.Wait()
			t.Log(tae.Catalog.SimplePPString(3))
			tae.ForceCheckpoint()
			tae.ForceCheckpoint()
			dataObject, tombstoneObject := testutil.GetUserTablesInsBatch(t, rel1.ID(), types.TS{}, snapshot, db.Catalog)
			ckps, err := checkpoint.ListSnapshotCheckpoint(ctx, "", db.Opts.Fs, snapshot, db.BGCheckpointRunner.GetCheckpointMetaFiles())
			assert.Nil(t, err)
			objects := make(map[string]struct{})
			tombstones := make(map[string]struct{})
			for _, ckp := range ckps {
				_, _, dataObject, tombstoneObject, cbs := testutil.ReadSnapshotCheckpoint(t, rel1.ID(), ckp.GetLocation(), db.Opts.Fs)
				for _, cb := range cbs {
					if cb != nil {
						cb()
					}
				}
				if dataObject != nil {
					moIns, err := batch.ProtoBatchToBatch(dataObject)
					assert.NoError(t, err)
					for i := 0; i < moIns.Vecs[2].Length(); i++ {
						stats := objectio.ObjectStats(moIns.Vecs[2].GetBytesAt(i))
						objects[stats.ObjectName().String()] = struct{}{}
					}
				}
				if tombstoneObject != nil {
					moIns, err := batch.ProtoBatchToBatch(tombstoneObject)
					assert.NoError(t, err)
					for i := 0; i < moIns.Vecs[2].Length(); i++ {
						stats := objectio.ObjectStats(moIns.Vecs[2].GetBytesAt(i))
						tombstones[stats.ObjectName().String()] = struct{}{}
					}
				}
			}
			vec1 := dataObject.GetVectorByName(catalog.ObjectAttr_ObjectStats).GetDownstreamVector()
			vec2 := tombstoneObject.GetVectorByName(catalog.ObjectAttr_ObjectStats).GetDownstreamVector()
			for i := 0; i < dataObject.Length(); i++ {
				stats := objectio.ObjectStats(vec1.GetBytesAt(i))
				_, ok := objects[stats.ObjectName().String()]
				assert.True(t, ok)
			}
			for i := 0; i < tombstoneObject.Length(); i++ {
				stats := objectio.ObjectStats(vec2.GetBytesAt(i))
				_, ok := tombstones[stats.ObjectName().String()]
				assert.True(t, ok)
			}
		},
	)
}

func TestEstimateMemSize(t *testing.T) {
	defer testutils.AfterTest(t)()
	ctx := context.Background()

	opts := config.WithLongScanAndCKPOpts(nil)
	tae := testutil.NewTestEngine(ctx, ModuleName, t, opts)
	defer tae.Close()
	schema := catalog.MockSchemaAll(2, 1)
	schema.Extra.BlockMaxRows = 50
	schemaBig := catalog.MockSchemaAll(14, 1)

	schema50rowSize := 0
	{
		tae.BindSchema(schema)
		bat := catalog.MockBatch(schema, 50)
		testutil.CreateRelationAndAppend(t, 0, tae.DB, "db", schema, bat, true)
		txn, rel := tae.GetRelation()
		blk := testutil.GetOneBlockMeta(rel)
		size1, ds1 := blk.GetObjectData().EstimateMemSize()
		schema50rowSize = size1

		blkID := objectio.NewBlockidWithObjectID(blk.ID(), 0)
		err := rel.DeleteByPhyAddrKey(*objectio.NewRowid(blkID, 1))
		assert.NoError(t, err)
		size2, ds2 := blk.GetObjectData().EstimateMemSize()

		err = rel.DeleteByPhyAddrKey(*objectio.NewRowid(blkID, 5))
		assert.NoError(t, err)
		size3, ds3 := blk.GetObjectData().EstimateMemSize()
		// assert.Less(t, size1, size2)
		// assert.Less(t, size2, size3)
		assert.NoError(t, txn.Rollback(ctx))
		size4, ds4 := blk.GetObjectData().EstimateMemSize()
		t.Log(size1, size2, size3, size4)
		t.Log(ds1, ds2, ds3, ds4)
	}

	{
		tae.BindSchema(schemaBig)
		bat := catalog.MockBatch(schemaBig, 50)
		testutil.CreateRelationAndAppend(t, 0, tae.DB, "db", schemaBig, bat, false)
		txn, rel := tae.GetRelation()
		blk := testutil.GetOneBlockMeta(rel)
		size1, d1 := blk.GetObjectData().EstimateMemSize()

		blkID := objectio.NewBlockidWithObjectID(blk.ID(), 0)
		err := rel.DeleteByPhyAddrKey(*objectio.NewRowid(blkID, 1))
		assert.NoError(t, err)

		size2, d2 := blk.GetObjectData().EstimateMemSize()

		err = rel.DeleteByPhyAddrKey(*objectio.NewRowid(blkID, 5))
		assert.NoError(t, err)
		size3, d3 := blk.GetObjectData().EstimateMemSize()

		assert.NoError(t, txn.Commit(ctx))

		txn, rel = tae.GetRelation()
		tombstone := testutil.GetOneTombstoneMeta(rel)
		size4, d4 := tombstone.GetObjectData().EstimateMemSize()

		t.Log(size1, size2, size3, size4)
		t.Log(d1, d2, d3, d4)
		assert.Equal(t, size1, size2)
		assert.Equal(t, size2, size3)
		assert.NotZero(t, size4)
		assert.Less(t, schema50rowSize, size1)
		assert.NoError(t, txn.Commit(ctx))
	}
}

func TestColumnCount(t *testing.T) {
	defer testutils.AfterTest(t)()
	ctx := context.Background()

	opts := config.WithLongScanAndCKPOpts(nil)
	tae := testutil.NewTestEngine(ctx, ModuleName, t, opts)
	defer tae.Close()
	schema := catalog.MockSchemaAll(2, 1)
	schema.Extra.BlockMaxRows = 50
	tae.BindSchema(schema)
	bat := catalog.MockBatch(schema, 1)
	defer bat.Close()

	tae.CreateRelAndAppend(bat, true)

	{
		txn, rel := tae.GetRelation()
		for i := 0; i < 500; i++ {
			colName := fmt.Sprintf("col %d", i)
			err := rel.AlterTable(context.TODO(), api.NewAddColumnReq(0, 0, colName, types.NewProtoType(types.T_char), 5))
			assert.NoError(t, err)
		}
		assert.Nil(t, txn.Commit(context.Background()))
	}

	txn, err := tae.StartTxn(nil)
	assert.NoError(t, err)
	db, err := txn.GetDatabase("db")
	assert.NoError(t, err)
	_, err = db.DropRelationByName(schema.Name)
	assert.NoError(t, err)
	assert.NoError(t, txn.Commit(context.Background()))

	commitTS := txn.GetCommitTS()
	tae.Catalog.GCByTS(context.Background(), commitTS.Next())
}

func TestCollectDeletesInRange1(t *testing.T) {
	defer testutils.AfterTest(t)()
	ctx := context.Background()

	opts := config.WithLongScanAndCKPOpts(nil)
	tae := testutil.NewTestEngine(ctx, ModuleName, t, opts)
	defer tae.Close()
	schema := catalog.MockSchemaAll(2, 1)
	schema.Extra.BlockMaxRows = 50
	tae.BindSchema(schema)
	bat := catalog.MockBatch(schema, 2)
	defer bat.Close()

	tae.CreateRelAndAppend(bat, true)

	txn, rel := tae.GetRelation()
	v := bat.Vecs[schema.GetSingleSortKeyIdx()].Get(0)
	filter := handle.NewEQFilter(v)
	err := rel.DeleteByFilter(context.Background(), filter)
	assert.NoError(t, err)
	err = txn.Commit(context.Background())
	assert.NoError(t, err)

	txn, rel = tae.GetRelation()
	v = bat.Vecs[schema.GetSingleSortKeyIdx()].Get(1)
	filter = handle.NewEQFilter(v)
	err = rel.DeleteByFilter(context.Background(), filter)
	assert.NoError(t, err)
	err = txn.Commit(context.Background())
	assert.NoError(t, err)

	tae.CheckCollectTombstoneInRange()
}

func TestCollectDeletesInRange2(t *testing.T) {
	defer testutils.AfterTest(t)()
	ctx := context.Background()

	opts := config.WithLongScanAndCKPOpts(nil)
	tae := testutil.NewTestEngine(ctx, ModuleName, t, opts)
	defer tae.Close()
	schema := catalog.MockSchemaAll(2, 1)
	schema.Extra.BlockMaxRows = 50
	tae.BindSchema(schema)
	bat := catalog.MockBatch(schema, 50)
	defer bat.Close()

	tae.CreateRelAndAppend(bat, true)
	tae.CompactBlocks(false)

	txn, rel := tae.GetRelation()
	blk := testutil.GetOneObject(rel)
	rowidVec := containers.MakeVector(types.T_Rowid.ToType(), common.DebugAllocator)
	for i := 0; i < 4; i++ {
		rowID := types.NewRowIDWithObjectIDBlkNumAndRowID(*blk.GetID(), 0, uint32(i))
		rowidVec.Append(rowID, false)
	}
	pkVec := containers.MakeVector(schema.GetPrimaryKey().Type, common.DebugAllocator)
	for i := 0; i < 4; i++ {
		pk, _, err := rel.GetValue(blk.Fingerprint(), uint32(i), uint16(schema.GetPrimaryKey().Idx), true)
		require.NoError(t, err)
		pkVec.Append(pk, false)
	}
	stats, err := testutil.MockCNDeleteInS3(
		tae.Runtime.Fs, rowidVec, pkVec, schema, txn)
	assert.NoError(t, err)
	assert.NoError(t, txn.Commit(context.Background()))
	pkVec.Close()
	rowidVec.Close()
	assert.Equal(t, int64(0), common.DebugAllocator.CurrNB())

	txn, rel = tae.GetRelation()
	blk = testutil.GetOneObject(rel)
	//ok, err := rel.TryDeleteByDeltaloc(blk.Fingerprint(), deltaLoc)
	ok, err := rel.AddPersistedTombstoneFile(blk.Fingerprint(), stats)
	assert.True(t, ok)
	assert.NoError(t, err)
	assert.NoError(t, txn.Commit(context.Background()))

	t.Log(tae.Catalog.SimplePPString(3))
	txn, rel = tae.GetRelation()
	blk = testutil.GetOneObject(rel)
	tableEntry := rel.GetMeta().(*catalog.TableEntry)
	deletes, err := tables.TombstoneRangeScanByObject(
		ctx, tableEntry, *blk.GetID(), types.TS{}, txn.GetStartTS(), common.DefaultAllocator, tae.Runtime.VectorPool.Small,
	)
	assert.NoError(t, err)
	assert.Equal(t, 4, deletes.Length())
	assert.NoError(t, txn.Commit(context.Background()))

	txn, rel = tae.GetRelation()
	v1 := bat.Vecs[schema.GetSingleSortKeyIdx()].Get(4)
	filter := handle.NewEQFilter(v1)
	err = rel.DeleteByFilter(context.Background(), filter)
	assert.NoError(t, err)
	assert.NoError(t, txn.Commit(context.Background()))

	txn, rel = tae.GetRelation()
	blk = testutil.GetOneObject(rel)
	tableEntry = rel.GetMeta().(*catalog.TableEntry)
	deletes, err = tables.TombstoneRangeScanByObject(
		ctx, tableEntry, *blk.GetID(), types.TS{}, txn.GetStartTS(), common.DefaultAllocator, tae.Runtime.VectorPool.Small,
	)
	assert.NoError(t, err)
	assert.Equal(t, 5, deletes.Length())
	assert.NoError(t, txn.Commit(context.Background()))
}

func TestGlobalCheckpoint7(t *testing.T) {
	defer testutils.AfterTest(t)()
	ctx := context.Background()

	opts := config.WithQuickScanAndCKPOpts(nil)
	options.WithCheckpointGlobalMinCount(3)(opts)
	tae := testutil.NewTestEngine(ctx, ModuleName, t, opts)
	defer tae.Close()

	txn, err := tae.StartTxn(nil)
	assert.NoError(t, err)
	_, err = txn.CreateDatabase("db1", "sql", "typ")
	assert.NoError(t, err)
	assert.NoError(t, txn.Commit(context.Background()))

	testutils.WaitExpect(10000, func() bool {
		return tae.Wal.GetPenddingCnt() == 0
	})
	assert.Equal(t, uint64(0), tae.Wal.GetPenddingCnt())

	entries := tae.BGCheckpointRunner.GetAllCheckpoints()
	for _, e := range entries {
		t.Logf("%s", e.String())
	}
	assert.Equal(t, 1, len(entries))

	tae.Restart(context.Background())

	txn, err = tae.StartTxn(nil)
	assert.NoError(t, err)
	_, err = txn.CreateDatabase("db2", "sql", "typ")
	assert.NoError(t, err)
	assert.NoError(t, txn.Commit(context.Background()))

	testutils.WaitExpect(10000, func() bool {
		return tae.Wal.GetPenddingCnt() == 0
	})
	assert.Equal(t, uint64(0), tae.Wal.GetPenddingCnt())

	entries = tae.BGCheckpointRunner.GetAllCheckpoints()
	for _, e := range entries {
		t.Logf("%s", e.String())
	}
	assert.Equal(t, 2, len(entries))

	tae.Restart(context.Background())

	txn, err = tae.StartTxn(nil)
	assert.NoError(t, err)
	_, err = txn.CreateDatabase("db3", "sql", "typ")
	assert.NoError(t, err)
	assert.NoError(t, txn.Commit(context.Background()))

	testutils.WaitExpect(10000, func() bool {
		return tae.Wal.GetPenddingCnt() == 0
	})
	assert.Equal(t, uint64(0), tae.Wal.GetPenddingCnt())

	testutils.WaitExpect(10000, func() bool {
		maxGCKP := tae.BGCheckpointRunner.MaxGlobalCheckpoint()
		if maxGCKP != nil && maxGCKP.IsFinished() {
			return true
		}
		return false
	})

	entries = tae.BGCheckpointRunner.GetAllCheckpoints()
	for _, e := range entries {
		t.Logf("%s", e.String())
	}
	assert.Equal(t, 1, len(entries))

}

func TestSplitCommand(t *testing.T) {
	defer testutils.AfterTest(t)()
	ctx := context.Background()

	opts := config.WithLongScanAndCKPOpts(nil)
	opts.MaxMessageSize = txnbase.CmdBufReserved + 2*1024
	tae := testutil.NewTestEngine(ctx, ModuleName, t, opts)
	defer tae.Close()
	schema := catalog.MockSchemaAll(2, 1)
	schema.Extra.BlockMaxRows = 50
	tae.BindSchema(schema)
	bat := catalog.MockBatch(schema, 50)
	defer bat.Close()

	tae.CreateRelAndAppend(bat, true)

	tae.CheckRowsByScan(50, false)
	t.Log(tae.Catalog.SimplePPString(3))
	tae.Restart(context.Background())
	t.Log(tae.Catalog.SimplePPString(3))
	tae.CheckRowsByScan(50, false)
}

func TestFlushAndAppend(t *testing.T) {
	defer testutils.AfterTest(t)()
	ctx := context.Background()

	opts := config.WithLongScanAndCKPOpts(nil)
	tae := testutil.NewTestEngine(ctx, ModuleName, t, opts)
	defer tae.Close()
	schema := catalog.MockSchemaAll(2, 1)
	schema.Extra.BlockMaxRows = 50
	tae.BindSchema(schema)
	bat := catalog.MockBatch(schema, 50)
	defer bat.Close()

	tae.CreateRelAndAppend(bat, true)

	txn, rel := tae.GetRelation()
	var metas []*catalog.ObjectEntry
	it := rel.MakeObjectIt(false)
	for it.Next() {
		blk := it.GetObject()
		meta := blk.GetMeta().(*catalog.ObjectEntry)
		metas = append(metas, meta)
	}
	it.Next()
	_ = txn.Commit(context.Background())

	txn, _ = tae.GetRelation()

	tae.DeleteAll(true)

	task, err := jobs.NewFlushTableTailTask(nil, txn, metas, nil, tae.Runtime)
	assert.NoError(t, err)
	_ = task.OnExec(context.Background())

	txn2, _ := tae.GetRelation()

	_ = txn.Commit(context.Background())

	tae.DoAppendWithTxn(bat, txn2, true)

	t.Log(tae.Catalog.SimplePPString(3))
	err = txn2.Commit(context.Background())
	assert.NoError(t, err)

}

func TestFlushAndAppend2(t *testing.T) {
	defer testutils.AfterTest(t)()
	ctx := context.Background()

	opts := config.WithLongScanAndCKPOpts(nil)
	tae := testutil.NewTestEngine(ctx, ModuleName, t, opts)
	defer tae.Close()
	schema := catalog.MockSchemaAll(2, 1)
	schema.Extra.BlockMaxRows = 50
	tae.BindSchema(schema)
	bat := catalog.MockBatch(schema, 50)
	defer bat.Close()

	tae.CreateRelAndAppend(bat, true)

	txn, rel := tae.GetRelation()
	var metas []*catalog.ObjectEntry
	it := rel.MakeObjectIt(false)
	for it.Next() {
		blk := it.GetObject()
		meta := blk.GetMeta().(*catalog.ObjectEntry)
		metas = append(metas, meta)
	}
	it.Close()
	_ = txn.Commit(context.Background())

	txn, _ = tae.GetRelation()

	task, err := jobs.NewFlushTableTailTask(nil, txn, metas, nil, tae.Runtime)
	assert.NoError(t, err)
	_ = task.OnExec(context.Background())

	tae.DeleteAll(true)

	txn2, _ := tae.GetRelation()

	_ = txn.Commit(context.Background())

	tae.DoAppendWithTxn(bat, txn2, true)

	t.Log(tae.Catalog.SimplePPString(3))
	err = txn2.Commit(context.Background())
	assert.NoError(t, err)

	p := &catalog.LoopProcessor{}
	p.TombstoneFn = func(oe *catalog.ObjectEntry) error {
		prepareTS := oe.GetLastMVCCNode().GetPrepare()
		assert.False(t, prepareTS.Equal(&txnif.UncommitTS), oe.ID().String())
		return nil
	}
	tae.Catalog.RecurLoop(p)
}

func TestDeletesInMerge(t *testing.T) {
	defer testutils.AfterTest(t)()
	ctx := context.Background()

	opts := config.WithLongScanAndCKPOpts(nil)
	tae := testutil.NewTestEngine(ctx, ModuleName, t, opts)
	defer tae.Close()
	schema := catalog.MockSchemaAll(2, 1)
	schema.Extra.BlockMaxRows = 50
	tae.BindSchema(schema)
	bat := catalog.MockBatch(schema, 50)
	defer bat.Close()

	tae.CreateRelAndAppend(bat, true)
	tae.CompactBlocks(true)

	txn, rel := tae.GetRelation()
	objID := testutil.GetOneObject(rel).Fingerprint()
	rel.RangeDelete(objID, 0, 0, handle.DT_Normal)
	txn.Commit(ctx)

	t.Log(tae.Catalog.SimplePPString(3))

	txn, _ = tae.StartTxn(nil)
	obj := testutil.GetOneBlockMeta(rel)
	task, _ := jobs.NewMergeObjectsTask(
		nil, txn, []*catalog.ObjectEntry{obj}, tae.Runtime,
		common.DefaultMaxOsizeObjMB*common.Const1MBytes, false)
	task.Execute(ctx)
	{
		txn, rel := tae.GetRelation()
		obj := testutil.GetOneTombstoneMeta(rel)
		task, _ := jobs.NewFlushTableTailTask(nil, txn, nil, []*catalog.ObjectEntry{obj}, tae.Runtime)
		task.Execute(ctx)
		txn.Commit(ctx)
	}

	txn.Commit(ctx)
}

func TestDedupAndFlush(t *testing.T) {
	defer testutils.AfterTest(t)()
	ctx := context.Background()
	opts := config.WithLongScanAndCKPOpts(nil)
	options.WithGlobalVersionInterval(time.Microsecond)(opts)
	tae := testutil.NewTestEngine(ctx, ModuleName, t, opts)
	defer tae.Close()
	schema := catalog.MockSchemaAll(2, 1)
	schema.Extra.BlockMaxRows = 50
	tae.BindSchema(schema)
	bat := catalog.MockBatch(schema, 1)
	defer bat.Close()

	tae.CreateRelAndAppend(bat, true)

	flushTxn, rel := tae.GetRelation()

	obj := testutil.GetOneBlockMeta(rel)
	task, err := jobs.NewFlushTableTailTask(nil, flushTxn, []*catalog.ObjectEntry{obj}, nil, tae.Runtime)
	assert.NoError(t, err)
	err = task.OnExec(ctx)
	assert.NoError(t, err)

	{
		// mock update
		txn, rel := tae.GetRelation()
		v := bat.Vecs[schema.GetSingleSortKeyIdx()].Get(0)
		filter := handle.NewEQFilter(v)
		err := rel.DeleteByFilter(context.Background(), filter)
		assert.NoError(t, err)
		err = rel.Append(ctx, bat)
		assert.NoError(t, err)
		err = txn.Commit(context.Background())
		assert.NoError(t, err)
	}

	assert.NoError(t, flushTxn.Commit(ctx))
}

func TestTransferDeletes(t *testing.T) {
	defer testutils.AfterTest(t)()
	testutils.EnsureNoLeak(t)
	ctx := context.Background()

	opts := config.WithLongScanAndCKPOpts(nil)
	tae := testutil.NewTestEngine(ctx, ModuleName, t, opts)
	defer tae.Close()

	schema := catalog.MockSchema(2, 0)
	schema.Extra.BlockMaxRows = 10
	schema.Extra.ObjectMaxBlocks = 10
	tae.BindSchema(schema)
	bat := catalog.MockBatch(schema, 1)

	tae.CreateRelAndAppend(bat, true)

	txn, rel := testutil.GetDefaultRelation(t, tae.DB, schema.Name)
	blkMetas := testutil.GetAllBlockMetas(rel, false)
	task, err := jobs.NewFlushTableTailTask(tasks.WaitableCtx, txn, blkMetas, nil, tae.DB.Runtime)
	assert.NoError(t, err)
	err = task.OnExec(ctx)
	assert.NoError(t, err)

	txn2, rel := tae.GetRelation()
	filter := handle.NewEQFilter(bat.Vecs[0].Get(0))
	assert.NoError(t, rel.UpdateByFilter(ctx, filter, 1, int32(3), false))
	var wg sync.WaitGroup
	txn.SetApplyCommitFn(func(at txnif.AsyncTxn) error {
		wg.Add(1)
		go func() {
			defer wg.Done()
			assert.NoError(t, txn2.PrePrepare(ctx))
		}()
		time.Sleep(time.Millisecond * 100)
		return txn.GetStore().ApplyCommit()
	})
	assert.NoError(t, txn.Commit(ctx))
	wg.Wait()
}

func TestGCKP(t *testing.T) {
	defer testutils.AfterTest(t)()
	testutils.EnsureNoLeak(t)
	ctx := context.Background()

	opts := config.WithLongScanAndCKPOpts(nil)
	tae := testutil.NewTestEngine(ctx, ModuleName, t, opts)
	defer tae.Close()

	schema := catalog.MockSchema(2, 0)
	schema.Extra.BlockMaxRows = 10
	schema.Extra.ObjectMaxBlocks = 10
	tae.BindSchema(schema)
	bat := catalog.MockBatch(schema, 1)

	tae.CreateRelAndAppend(bat, true)

	tae.DeleteAll(true)

	tae.CompactBlocks(true)
	time.Sleep(time.Millisecond * 200)

	tae.ForceGlobalCheckpoint(ctx, tae.TxnMgr.Now(), time.Minute, time.Millisecond*100)
	tae.Restart(ctx)
	t.Log(tae.Catalog.SimplePPString(3))
}

func TestCKPCollectObject(t *testing.T) {
	blockio.RunPipelineTest(
		func() {
			defer testutils.AfterTest(t)()
			testutils.EnsureNoLeak(t)
			ctx := context.Background()

			opts := config.WithLongScanAndCKPOpts(nil)
			tae := testutil.NewTestEngine(ctx, ModuleName, t, opts)
			defer tae.Close()

			schema := catalog.MockSchema(2, 0)
			schema.Extra.BlockMaxRows = 10
			schema.Extra.ObjectMaxBlocks = 10
			tae.BindSchema(schema)
			bat := catalog.MockBatch(schema, 1)

			tae.CreateRelAndAppend(bat, true)

			txn, rel := tae.GetRelation()
			blkMeta1 := testutil.GetOneBlockMeta(rel)
			task1, err := jobs.NewFlushTableTailTask(tasks.WaitableCtx, txn, []*catalog.ObjectEntry{blkMeta1}, nil, tae.Runtime)
			assert.NoError(t, err)
			assert.NoError(t, task1.Execute(ctx))

			collector := logtail.NewIncrementalCollector("", types.TS{}, tae.TxnMgr.Now())
			assert.NoError(t, tae.Catalog.RecurLoop(collector))
			ckpData := collector.OrphanData()
			objBatch := ckpData.GetObjectBatchs()
			assert.Equal(t, 1, objBatch.Length())
			assert.NoError(t, txn.Commit(ctx))
		},
	)
}

func TestGCCatalog4(t *testing.T) {
	defer testutils.AfterTest(t)()
	testutils.EnsureNoLeak(t)
	ctx := context.Background()

	opts := config.WithLongScanAndCKPOpts(nil)
	tae := testutil.NewTestEngine(ctx, ModuleName, t, opts)
	defer tae.Close()

	schema := catalog.MockSchema(2, 0)
	schema.Extra.BlockMaxRows = 10
	schema.Extra.ObjectMaxBlocks = 10
	tae.BindSchema(schema)
	bat := catalog.MockBatch(schema, 1)

	tae.CreateRelAndAppend(bat, true)

	tae.DeleteAll(true)

	tae.CompactBlocks(true)

	tae.Catalog.GCByTS(ctx, tae.TxnMgr.Now())

}

func TestPersistTransferTable(t *testing.T) {
	ctx := context.Background()
	opts := config.WithQuickScanAndCKPOpts(nil)
	tae := testutil.NewTestEngine(ctx, ModuleName, t, opts)
	defer tae.Close()
	schema := catalog.MockSchemaAll(13, 3)
	schema.Extra.BlockMaxRows = 10
	schema.Extra.ObjectMaxBlocks = 3
	tae.BindSchema(schema)
	testutil.CreateRelation(t, tae.DB, "db", schema, true)

	sid := objectio.NewSegmentid()
	id1 := common.ID{BlockID: *objectio.NewBlockid(sid, 1, 0)}
	id2 := common.ID{BlockID: *objectio.NewBlockid(sid, 2, 0)}
	createdObjs := []*objectio.ObjectId{objectio.NewObjectidWithSegmentIDAndNum(sid, 2)}

	now := time.Now()
	page := model.NewTransferHashPage(&id1, now, false, tae.Runtime.LocalFs.Service, time.Second, time.Minute, createdObjs)
	ids := make([]types.Rowid, 10)
	transferMap := make(api.TransferMap)
	for i := 0; i < 10; i++ {
		transferMap[uint32(i)] = api.TransferDestPos{
			RowIdx: uint32(i),
		}
		rowID := *objectio.NewRowid(&id2.BlockID, uint32(i))
		ids[i] = rowID
	}
	page.Train(transferMap)
	tae.Runtime.TransferTable.AddPage(page)

	name := objectio.BuildObjectName(objectio.NewSegmentid(), 0)
	ioVector := fileservice.IOVector{
		FilePath: name.String(),
	}
	offset := int64(0)
	data := page.Marshal()
	ioEntry := fileservice.IOEntry{
		Offset: offset,
		Size:   int64(len(data)),
		Data:   data,
	}
	ioVector.Entries = append(ioVector.Entries, ioEntry)

	err := tae.Runtime.Fs.Service.Write(context.Background(), ioVector)
	if err != nil {
		return
	}

	path := model.Path{
		Name:   ioVector.FilePath,
		Offset: 0,
		Size:   int64(len(data)),
	}
	page.SetPath(path)

	time.Sleep(2 * time.Second)
	tae.Runtime.TransferTable.RunTTL()
	assert.True(t, page.IsPersist())
	for i := 0; i < 10; i++ {
		id, ok := page.Transfer(uint32(i))
		assert.True(t, ok)
		assert.Equal(t, ids[i], id)
	}
}

func TestClearPersistTransferTable(t *testing.T) {
	blockio.RunPipelineTest(
		func() {
			ctx := context.Background()
			opts := config.WithQuickScanAndCKPOpts(nil)
			tae := testutil.NewTestEngine(ctx, ModuleName, t, opts)
			defer tae.Close()
			schema := catalog.MockSchemaAll(13, 3)
			schema.Extra.BlockMaxRows = 10
			schema.Extra.ObjectMaxBlocks = 3
			tae.BindSchema(schema)
			testutil.CreateRelation(t, tae.DB, "db", schema, true)

			sid := objectio.NewSegmentid()

			id1 := common.ID{BlockID: *objectio.NewBlockid(sid, 1, 0)}
			id2 := common.ID{BlockID: *objectio.NewBlockid(sid, 2, 0)}
			createdObjs := []*objectio.ObjectId{objectio.NewObjectidWithSegmentIDAndNum(sid, 2)}

			now := time.Now()
			page := model.NewTransferHashPage(&id1, now, false, tae.Runtime.LocalFs.Service, time.Second, 2*time.Second, createdObjs)
			ids := make([]types.Rowid, 10)
			transferMap := make(api.TransferMap)
			for i := 0; i < 10; i++ {
				transferMap[uint32(i)] = api.TransferDestPos{
					BlkIdx: 0,
					RowIdx: uint32(i),
				}
				rowID := *objectio.NewRowid(&id2.BlockID, uint32(i))
				ids[i] = rowID
			}
			page.Train(transferMap)
			tae.Runtime.TransferTable.AddPage(page)

			name := objectio.BuildObjectName(objectio.NewSegmentid(), 0)
			ioVector := fileservice.IOVector{
				FilePath: name.String(),
			}
			offset := int64(0)
			data := page.Marshal()
			ioEntry := fileservice.IOEntry{
				Offset: offset,
				Size:   int64(len(data)),
				Data:   data,
			}
			ioVector.Entries = append(ioVector.Entries, ioEntry)

			err := tae.Runtime.Fs.Service.Write(context.Background(), ioVector)
			if err != nil {
				return
			}

			path := model.Path{
				Name:   ioVector.FilePath,
				Offset: 0,
				Size:   int64(len(data)),
			}
			page.SetPath(path)

			time.Sleep(2 * time.Second)
			tae.Runtime.TransferTable.RunTTL()
			_, err = tae.Runtime.TransferTable.Pin(*page.ID())
			assert.True(t, errors.Is(err, moerr.GetOkExpectedEOB()))
		},
	)
}

func TestTryDeleteByDeltaloc1(t *testing.T) {
	defer testutils.AfterTest(t)()
	ctx := context.Background()

	opts := config.WithLongScanAndCKPOpts(nil)
	tae := testutil.NewTestEngine(ctx, ModuleName, t, opts)
	defer tae.Close()
	rows := 100
	schema := catalog.MockSchemaAll(2, 1)
	schema.Extra.BlockMaxRows = 10
	tae.BindSchema(schema)
	bat := catalog.MockBatch(schema, rows)
	defer bat.Close()
	tae.CreateRelAndAppend(bat, true)
	tae.CompactBlocks(true)

	// apply deleteloc fails on ablk
	txn, _ := tae.StartTxn(nil)
	v1 := bat.Vecs[schema.GetSingleSortKeyIdx()].Get(1)
	ok, err := tae.TryDeleteByDeltalocWithTxn([]any{v1}, txn)
	assert.NoError(t, err)
	assert.True(t, ok)
	tae.MergeBlocks(true)
	t.Log(tae.Catalog.SimplePPString(3))

	err = txn.Commit(ctx)
	assert.NoError(t, err)

	tae.CheckRowsByScan(rows-1, true)
	t.Log(tae.Catalog.SimplePPString(3))
}

func TestTryDeleteByDeltaloc2(t *testing.T) {
	defer testutils.AfterTest(t)()
	ctx := context.Background()

	opts := config.WithLongScanAndCKPOpts(nil)
	tae := testutil.NewTestEngine(ctx, ModuleName, t, opts)
	defer tae.Close()
	rows := 100
	schema := catalog.MockSchemaAll(2, 1)
	schema.Extra.BlockMaxRows = 10
	tae.BindSchema(schema)
	bat := catalog.MockBatch(schema, rows)
	defer bat.Close()
	tae.CreateRelAndAppend(bat, true)
	tae.CompactBlocks(true)

	// apply deleteloc fails on ablk
	txn, rel := tae.GetRelation()
	v1 := bat.Vecs[schema.GetSingleSortKeyIdx()].Get(1)
	filter := handle.NewEQFilter(v1)
	id, offset, err := rel.GetByFilter(ctx, filter)
	assert.NoError(t, err)
	rowID := types.NewRowIDWithObjectIDBlkNumAndRowID(*id.ObjectID(), id.BlockID.Sequence(), offset)
	pkVec := containers.MakeVector(schema.GetPrimaryKey().Type, common.DebugAllocator)
	pkVec.Append(v1, false)
	rowIDVec := containers.MakeVector(types.T_Rowid.ToType(), common.DebugAllocator)
	rowIDVec.Append(rowID, false)
	stats, err := testutil.MockCNDeleteInS3(
		tae.Runtime.Fs, rowIDVec, pkVec, schema, txn)
	assert.NoError(t, err)
	require.False(t, stats.IsZero())
	pkVec.Close()
	rowIDVec.Close()
	assert.Equal(t, int64(0), common.DebugAllocator.CurrNB())

	tae.MergeBlocks(true)
	t.Log(tae.Catalog.SimplePPString(3))

	ok, err := rel.AddPersistedTombstoneFile(id, stats)
	assert.NoError(t, err)
	assert.NoError(t, err)
	assert.True(t, ok)

	err = txn.Commit(ctx)
	assert.NoError(t, err)

	tae.CheckRowsByScan(rows-1, true)
	t.Log(tae.Catalog.SimplePPString(3))
}

func TestMergeBlocks4(t *testing.T) {
	ctx := context.Background()

	opts := config.WithLongScanAndCKPOpts(nil)
	tae := testutil.NewTestEngine(ctx, ModuleName, t, opts)
	defer tae.Close()
	schema := catalog.MockSchemaAll(1, 0)
	schema.Extra.BlockMaxRows = 8
	schema.Extra.ObjectMaxBlocks = 5
	tae.BindSchema(schema)
	bat := catalog.MockBatch(schema, 10)
	defer bat.Close()
	tae.CreateRelAndAppend(bat, true)
	tae.CompactBlocks(true)

	txn, rel := tae.GetRelation()
	obj := testutil.GetOneBlockMeta(rel)
	task, err := jobs.NewMergeObjectsTask(nil, txn, []*catalog.ObjectEntry{obj}, tae.Runtime, 0, false)
	assert.NoError(t, err)
	var wg sync.WaitGroup
	wg.Add(1)
	go func() {
		defer wg.Done()
		fault.Enable()
		defer fault.Disable()
		err := fault.AddFaultPoint(ctx, objectio.FJ_TransferSlow, ":::", "echo", 0, "mock flush timeout", false)
		assert.NoError(t, err)
		defer func() {
			_, err := fault.RemoveFaultPoint(ctx, objectio.FJ_TransferSlow)
			assert.NoError(t, err)
		}()
		tae.DeleteAll(true)
		tae.CompactBlocks(true)
		time.Sleep(time.Millisecond * 500)
		txn, rel := tae.GetRelation()
		obj := testutil.GetOneTombstoneMeta(rel)
		task, err := jobs.NewMergeObjectsTask(nil, txn, []*catalog.ObjectEntry{obj}, tae.Runtime, 0, true)
		assert.NoError(t, err)
		err = task.OnExec(context.Background())
		assert.NoError(t, err)
		assert.NoError(t, txn.Commit(context.Background()))
		t.Log(tae.Catalog.SimplePPString(3))
	}()
	err = task.OnExec(context.Background())
	assert.NoError(t, err)
	wg.Wait()

	assert.NoError(t, txn.Commit(context.Background()))
	tae.CheckRowsByScan(0, true)
}

func TestDedup3(t *testing.T) {
	ctx := context.Background()

	opts := config.WithLongScanAndCKPOpts(nil)
	tae := testutil.NewTestEngine(ctx, ModuleName, t, opts)
	defer tae.Close()
	schema := catalog.MockSchemaAll(1, 0)
	schema.Extra.BlockMaxRows = 8
	schema.Extra.ObjectMaxBlocks = 5
	tae.BindSchema(schema)
	bat := catalog.MockBatch(schema, 1)
	defer bat.Close()
	tae.CreateRelAndAppend(bat, true)
	tae.DeleteAll(true)

	txn, rel := tae.GetRelation()
	tombstone := testutil.GetOneTombstoneMeta(rel)
	tombstone.GetObjectData().FreezeAppend()
	assert.NoError(t, txn.Commit(ctx))

	t.Log(tae.Catalog.SimplePPString(3))

	txn, err := tae.StartTxn(nil)
	txn.SetDedupType(txnif.DedupPolicy_CheckIncremental)
	assert.NoError(t, err)
	err = tae.DoAppendWithTxn(bat, txn, false)
	assert.NoError(t, err)
	assert.NoError(t, txn.Commit(ctx))
}
func TestDedup4(t *testing.T) {
	ctx := context.Background()

	opts := config.WithLongScanAndCKPOpts(nil)
	tae := testutil.NewTestEngine(ctx, ModuleName, t, opts)
	defer tae.Close()
	schema := catalog.MockSchemaAll(1, 0)
	schema.Extra.BlockMaxRows = 1
	schema.Extra.ObjectMaxBlocks = 5
	tae.BindSchema(schema)
	bat := catalog.MockBatch(schema, 1)
	defer bat.Close()
	tae.CreateRelAndAppend(bat, true)
	tae.DeleteAll(true)
	tae.DoAppend(bat)

	t.Log(tae.Catalog.SimplePPString(3))
	txn, rel := tae.GetRelation()
	err := rel.Append(context.Background(), bat)
	assert.Error(t, err)
	assert.NoError(t, txn.Commit(context.Background()))
}

func TestDeleteWithObjectStats(t *testing.T) {
	defer testutils.AfterTest(t)()
	ctx := context.Background()

	opts := config.WithLongScanAndCKPOpts(nil)
	tae := testutil.NewTestEngine(ctx, ModuleName, t, opts)
	defer tae.Close()
	schema := catalog.MockSchemaAll(2, 1)
	schema.Extra.BlockMaxRows = 20
	tae.BindSchema(schema)
	bat := catalog.MockBatch(schema, 20)
	defer bat.Close()
	bats := bat.Split(10)
	tae.CreateRelAndAppend(bats[0], true)
	tae.CompactBlocks(true)
	for i := 1; i < 10; i++ {
		tae.DoAppend(bats[i])
		tae.CompactBlocks(true)
	}

	txn, err := tae.StartTxn(nil)
	assert.NoError(t, err)
	vals := make([]any, 0)
	for i := 0; i < 20; i += 2 {
		v := bat.Vecs[schema.GetSingleSortKeyIdx()].Get(i)
		vals = append(vals, v)
	}
	ok, err := tae.TryDeleteByDeltalocWithTxn(vals, txn)
	assert.NoError(t, err)
	assert.True(t, ok)
	{
		txn, rel := tae.GetRelation()
		iter := rel.MakeObjectIt(false)
		iter.Next()
		iter.Next()
		obj := iter.GetObject()
		metas := []*catalog.ObjectEntry{obj.GetMeta().(*catalog.ObjectEntry)}
		task, err := jobs.NewMergeObjectsTask(nil, txn, metas, tae.Runtime, 0, false)
		assert.NoError(t, err)
		err = task.OnExec(context.Background())
		assert.NoError(t, err)
		assert.NoError(t, txn.Commit(ctx))
	}
	assert.NoError(t, txn.Commit(ctx))

	tae.CheckRowsByScan(10, true)
}

func TestFillBlockTombstonesPersistedAobj(t *testing.T) {
	ctx := context.Background()

	opts := config.WithLongScanAndCKPOpts(nil)
	tae := testutil.NewTestEngine(ctx, ModuleName, t, opts)
	defer tae.Close()
	schema := catalog.MockSchemaAll(1, 0)
	schema.Extra.BlockMaxRows = 1
	schema.Extra.ObjectMaxBlocks = 5
	tae.BindSchema(schema)
	bat := catalog.MockBatch(schema, 1)
	defer bat.Close()
	tae.CreateRelAndAppend(bat, true)
	tae.DeleteAll(true)

	txn, rel := tae.GetRelation()
	atombstone := testutil.GetOneTombstoneMeta(rel)
	dataObj := testutil.GetOneBlockMeta(rel)
	assert.NoError(t, txn.Commit(ctx))
	tae.CompactBlocks(true)

	txn, _ = tae.GetRelation()
	deletes := &nulls.Nulls{}
	atombstone.GetObjectData().FillBlockTombstones(
		ctx,
		txn,
		types.NewBlockidWithObjectID(dataObj.ID(), 0),
		&deletes,
		0,
		common.DebugAllocator)
	assert.NoError(t, txn.Commit(ctx))
	assert.Equal(t, 1, deletes.Count())
	assert.Equal(t, int64(0), common.DebugAllocator.CurrNB())
}

func TestTransferS3Deletes(t *testing.T) {
	defer testutils.AfterTest(t)()
	ctx := context.Background()

	opts := config.WithLongScanAndCKPOpts(nil)
	tae := testutil.NewTestEngine(ctx, ModuleName, t, opts)
	defer tae.Close()
	rows := 10
	schema := catalog.MockSchemaAll(2, 1)
	schema.Extra.BlockMaxRows = 10
	tae.BindSchema(schema)
	bat := catalog.MockBatch(schema, rows)
	defer bat.Close()
	tae.CreateRelAndAppend(bat, true)

	// apply deleteloc fails on ablk
	txn, _ := tae.StartTxn(nil)
	v1 := bat.Vecs[schema.GetSingleSortKeyIdx()].Get(1)
	ok, err := tae.TryDeleteByDeltalocWithTxn([]any{v1}, txn)
	{
		tae.CompactBlocks(true)
	}
	assert.NoError(t, err)
	assert.True(t, ok)
	assert.NoError(t, txn.Commit(ctx))
	tae.CheckRowsByScan(9, true)
	t.Log(tae.Catalog.SimplePPString(3))
}
func TestStartStopTableMerge(t *testing.T) {
	db := testutil.InitTestDB(context.Background(), "MergeTest", t, nil)
	defer db.Close()

	scheduler := merge.NewScheduler(db.Runtime, nil)

	schema := catalog.MockSchema(2, 0)
	schema.Extra.BlockMaxRows = 1000
	schema.Extra.ObjectMaxBlocks = 2

	txn, _ := db.StartTxn(nil)
	database, _ := txn.CreateDatabase("db", "", "")
	rel, _ := database.CreateRelation(schema)
	require.NoError(t, txn.Commit(context.Background()))

	tbl := rel.GetMeta().(*catalog.TableEntry)
	require.NoError(t, scheduler.StopMerge(tbl, false))
	require.ErrorIs(t, scheduler.LoopProcessor.OnTable(tbl), moerr.GetOkStopCurrRecur())
	require.NoError(t, scheduler.StartMerge(tbl.GetID(), false))
	require.NoError(t, scheduler.LoopProcessor.OnTable(tbl))
	require.Error(t, scheduler.StartMerge(tbl.GetID(), false))

	require.NoError(t, scheduler.StopMerge(tbl, true))
	require.ErrorIs(t, scheduler.LoopProcessor.OnTable(tbl), moerr.GetOkStopCurrRecur())

	require.NoError(t, scheduler.StopMerge(tbl, true))
	require.ErrorIs(t, scheduler.LoopProcessor.OnTable(tbl), moerr.GetOkStopCurrRecur())

	require.Error(t, scheduler.StopMerge(tbl, false))
	require.ErrorIs(t, scheduler.LoopProcessor.OnTable(tbl), moerr.GetOkStopCurrRecur())

	require.NoError(t, scheduler.StartMerge(tbl.GetID(), true))
	require.ErrorIs(t, scheduler.LoopProcessor.OnTable(tbl), moerr.GetOkStopCurrRecur())

	require.NoError(t, scheduler.StartMerge(tbl.GetID(), true))
	require.NoError(t, scheduler.LoopProcessor.OnTable(tbl))
}

func TestDeleteByPhyAddrKeys(t *testing.T) {
	ctx := context.Background()

	opts := config.WithLongScanAndCKPOpts(nil)
	tae := testutil.NewTestEngine(ctx, ModuleName, t, opts)
	defer tae.Close()
	schema := catalog.MockSchemaAll(1, 0)
	schema.Extra.BlockMaxRows = 1
	schema.Extra.ObjectMaxBlocks = 5
	tae.BindSchema(schema)
	bat := catalog.MockBatch(schema, 1)
	defer bat.Close()
	tae.CreateRelAndAppend(bat, true)

	txn, db := tae.GetDB("db")
	rel, _ := db.GetRelationByName(schema.Name)
	db.DropRelationByName(schema.Name)
	obj := testutil.GetOneBlockMeta(rel)
	rowID := types.NewRowIDWithObjectIDBlkNumAndRowID(*obj.ID(), 0, 0)
	rowidVec := containers.MakeVector(types.T_Rowid.ToType(), common.DebugAllocator)
	rowidVec.Append(rowID, false)
	defer rowidVec.Close()
	err := rel.DeleteByPhyAddrKeys(rowidVec, bat.Vecs[0].CloneWindow(0, 1), handle.DT_Normal)
	assert.Error(t, err)
	assert.NoError(t, txn.Commit(ctx))
}

func TestRollbackMergeInQueue(t *testing.T) {
	ctx := context.Background()

	opts := config.WithLongScanAndCKPOpts(nil)
	tae := testutil.NewTestEngine(ctx, ModuleName, t, opts)
	defer tae.Close()
	schema := catalog.MockSchemaAll(1, 0)
	schema.Extra.BlockMaxRows = 20
	schema.Extra.ObjectMaxBlocks = 5
	tae.BindSchema(schema)
	bat := catalog.MockBatch(schema, 10)
	defer bat.Close()
	tae.CreateRelAndAppend(bat, true)
	tae.CompactBlocks(true)

	txn, rel := tae.GetRelation()
	obj := testutil.GetOneBlockMeta(rel)
	task, err := jobs.NewMergeObjectsTask(nil, txn, []*catalog.ObjectEntry{obj}, tae.Runtime, 0, false)
	assert.NoError(t, err)

	err = task.OnExec(context.Background())
	require.NoError(t, err)
	err = tae.DB.MergeScheduler.StopMerge(rel.GetMeta().(*catalog.TableEntry), false)
	require.NoError(t, err)
	require.Error(t, txn.Commit(ctx)) // rollback

	_, rel = tae.GetRelation()
	objH, err := rel.GetObject(obj.ID(), false)
	require.NoError(t, err)

	meta := objH.GetMeta().(*catalog.ObjectEntry)
	require.Equal(t, catalog.ObjectState_Create_ApplyCommit, meta.ObjectState)
	require.True(t, meta.DeletedAt.IsEmpty())
	require.Equal(t, 2, rel.GetMeta().(*catalog.TableEntry).ObjectCnt(false) /*Aobj(deleted), Nobj(rollbacked)*/)
}

func TestTransferInMerge(t *testing.T) {
	ctx := context.Background()

	opts := config.WithLongScanAndCKPOpts(nil)
	tae := testutil.NewTestEngine(ctx, ModuleName, t, opts)
	defer tae.Close()
	schema := catalog.MockSchemaAll(3, 2)
	schema.Extra.BlockMaxRows = 8192
	schema.Extra.ObjectMaxBlocks = 256
	tae.BindSchema(schema)
	bat := catalog.MockBatch(schema, 400000)
	defer bat.Close()
	tae.CreateRelAndAppend(bat, true)
	tae.CompactBlocks(true)

	txn, rel := tae.GetRelation()
	obj := testutil.GetOneBlockMeta(rel)
	task, err := jobs.NewMergeObjectsTask(nil, txn, []*catalog.ObjectEntry{obj}, tae.Runtime, 0, false)
	assert.NoError(t, err)
	err = task.OnExec(context.Background())
	{
		tae.DeleteAll(true)
	}
	assert.NoError(t, err)
	assert.NoError(t, txn.Commit(context.Background()))
}

func TestDeleteAndMerge(t *testing.T) {
	ctx := context.Background()

	opts := config.WithLongScanAndCKPOpts(nil)
	tae := testutil.NewTestEngine(ctx, ModuleName, t, opts)
	defer tae.Close()
	schema := catalog.MockSchemaAll(3, 2)
	schema.Extra.BlockMaxRows = 5
	schema.Extra.ObjectMaxBlocks = 256
	tae.BindSchema(schema)
	bat := catalog.MockBatch(schema, 10)
	defer bat.Close()
	tae.CreateRelAndAppend(bat, true)
	tae.CompactBlocks(true)

	txn, rel := tae.GetRelation()
	var objs []*catalog.ObjectEntry
	objIt := rel.MakeObjectIt(false)
	for objIt.Next() {
		obj := objIt.GetObject().GetMeta().(*catalog.ObjectEntry)
		if !obj.IsAppendable() {
			objs = append(objs, obj)
		}
	}
	task, err := jobs.NewMergeObjectsTask(nil, txn, objs, tae.Runtime, 0, false)
	assert.NoError(t, err)
	err = task.OnExec(context.Background())
	assert.NoError(t, err)
	var appendTxn txnif.AsyncTxn
	{
		tae.DeleteAll(true)
		appendTxn, err = tae.StartTxn(nil)
		assert.NoError(t, err)
	}
	assert.NoError(t, txn.Commit(context.Background()))
	tae.CompactBlocks(true)
	tae.DoAppendWithTxn(bat, appendTxn, false)

	assert.NoError(t, appendTxn.Commit(ctx))
	t.Log(tae.Catalog.SimplePPString(3))
}

func TestDeleteAndMerge2(t *testing.T) {
	ctx := context.Background()

	opts := config.WithLongScanAndCKPOpts(nil)
	tae := testutil.NewTestEngine(ctx, ModuleName, t, opts)
	defer tae.Close()
	schema := catalog.MockSchemaAll(3, 2)
	schema.Extra.BlockMaxRows = 5
	schema.Extra.ObjectMaxBlocks = 256
	tae.BindSchema(schema)
	bat := catalog.MockBatch(schema, 10)
	bats := bat.Split(10)
	defer bat.Close()
	tae.CreateRelAndAppend(bat, true)
	tae.CompactBlocks(true)

	txn, rel := tae.GetRelation()
	var objs []*catalog.ObjectEntry
	objIt := rel.MakeObjectIt(false)
	for objIt.Next() {
		obj := objIt.GetObject().GetMeta().(*catalog.ObjectEntry)
		if !obj.IsAppendable() {
			objs = append(objs, obj)
		}
	}
	task, err := jobs.NewMergeObjectsTask(nil, txn, objs, tae.Runtime, 0, false)
	assert.NoError(t, err)
	err = task.OnExec(context.Background())
	assert.NoError(t, err)
	var appendTxn txnif.AsyncTxn
	{
		deleteTxn, deleteRel := tae.GetRelation()
		v := bat.Vecs[schema.GetSingleSortKeyIdx()].Get(3)
		filter := handle.NewEQFilter(v)
		err := deleteRel.DeleteByFilter(context.Background(), filter)
		assert.NoError(t, err)
		err = deleteTxn.Commit(context.Background())
		assert.NoError(t, err)
		appendTxn, err = tae.StartTxn(nil)
		assert.NoError(t, err)
	}
	assert.NoError(t, txn.Commit(context.Background()))
	tae.CompactBlocks(true)
	tae.DoAppendWithTxn(bats[3], appendTxn, false)

	assert.NoError(t, appendTxn.Commit(ctx))
	t.Log(tae.Catalog.SimplePPString(3))
}

func TestTransferInMerge2(t *testing.T) {
	ctx := context.Background()

	opts := config.WithLongScanAndCKPOpts(nil)
	tae := testutil.NewTestEngine(ctx, ModuleName, t, opts)
	defer tae.Close()
	schema := catalog.MockSchemaAll(3, 2)
	schema.Extra.BlockMaxRows = 5
	schema.Extra.ObjectMaxBlocks = 256
	tae.BindSchema(schema)
	bat := catalog.MockBatch(schema, 10)
	defer bat.Close()
	tae.CreateRelAndAppend(bat, true)
	tae.CompactBlocks(true)

	txn, _ := tae.GetRelation()
	v1 := bat.Vecs[schema.GetSingleSortKeyIdx()].Get(1)
	ok, err := tae.TryDeleteByDeltalocWithTxn([]any{v1}, txn)
	assert.True(t, ok)
	assert.NoError(t, err)
	{
		tae.MergeBlocks(true)
		tae.MergeBlocks(true)
	}
	assert.NoError(t, txn.Commit(context.Background()))
	tae.CheckRowsByScan(9, true)
	t.Log(tae.Catalog.SimplePPString(3))
}

func TestMergeAndTransfer(t *testing.T) {
	/*
		append, flush
		merge1, merge2
		delete
	*/
	ctx := context.Background()

	opts := config.WithLongScanAndCKPOpts(nil)
	tae := testutil.NewTestEngine(ctx, ModuleName, t, opts)
	defer tae.Close()
	schema := catalog.MockSchemaAll(3, 2)
	schema.Extra.BlockMaxRows = 5
	schema.Extra.ObjectMaxBlocks = 256
	tae.BindSchema(schema)
	bat := catalog.MockBatch(schema, 10)
	defer bat.Close()
	tae.CreateRelAndAppend(bat, true)
	tae.CompactBlocks(true)
	tae.MergeBlocks(true)

	t.Log(tae.Catalog.SimplePPString(3))

	txn, rel := tae.GetRelation()
	id := testutil.GetOneBlockMeta(rel).AsCommonID()
	txn.Commit(ctx)

	txn, rel = tae.GetRelation()
	err := rel.RangeDelete(id, 0, 0, handle.DT_Normal)
	txn.SetFreezeFn(func(at txnif.AsyncTxn) error {
		err := at.GetStore().Freeze(ctx)
		assert.NoError(t, err)
		tae.MergeBlocks(true)
		tae.MergeBlocks(true)
		return nil
	})

	assert.NoError(t, err)
	assert.NoError(t, txn.Commit(ctx))
	t.Log(tae.Catalog.SimplePPString(3))

}

func TestS3TransferInMerge(t *testing.T) {
	/*
		merge start
		s3 delete enqueue
		merge exe end
		s3 delete commit
		merge commit
	*/
	ctx := context.Background()

	opts := config.WithLongScanAndCKPOpts(nil)
	tae := testutil.NewTestEngine(ctx, ModuleName, t, opts)
	defer tae.Close()
	schema := catalog.MockSchemaAll(3, 2)
	schema.Extra.BlockMaxRows = 5
	schema.Extra.ObjectMaxBlocks = 256
	tae.BindSchema(schema)
	bat := catalog.MockBatch(schema, 10)
	defer bat.Close()
	tae.CreateRelAndAppend(bat, true)
	tae.CompactBlocks(true)

	txn, rel := tae.GetRelation()
	var objs []*catalog.ObjectEntry
	objIt := rel.MakeObjectIt(false)
	for objIt.Next() {
		obj := objIt.GetObject().GetMeta().(*catalog.ObjectEntry)
		if !obj.IsAppendable() {
			objs = append(objs, obj)
		}
	}
	var wg sync.WaitGroup
	{
		deleteTxn, _ := tae.StartTxn(nil)
		v1 := bat.Vecs[schema.GetSingleSortKeyIdx()].Get(1)
		ok, err := tae.TryDeleteByDeltalocWithTxn([]any{v1}, deleteTxn)
		assert.True(t, ok)
		assert.NoError(t, err)
		deleteTxn.SetPrepareCommitFn(func(at txnif.AsyncTxn) error {
			wg.Add(1)
			go func() {
				defer wg.Done()
				task, err := jobs.NewMergeObjectsTask(nil, txn, objs, tae.Runtime, 0, false)
				assert.NoError(t, err)
				err = task.OnExec(context.Background())
				assert.NoError(t, err)
			}()
			time.Sleep(time.Millisecond * 100)
			return at.GetStore().PrepareCommit()
		})
		assert.NoError(t, deleteTxn.Commit(context.Background()))

	}
	wg.Wait()
	assert.NoError(t, txn.Commit(context.Background()))

	tae.CheckRowsByScan(9, true)
}

func TestDedup5(t *testing.T) {
	/*
		delete start
		insert start
		delete end
		aobj flush(no transfer)
		insert end
	*/
	ctx := context.Background()

	opts := config.WithLongScanAndCKPOpts(nil)
	tae := testutil.NewTestEngine(ctx, ModuleName, t, opts)
	defer tae.Close()
	schema := catalog.MockSchemaAll(3, 2)
	schema.Extra.BlockMaxRows = 5
	schema.Extra.ObjectMaxBlocks = 256
	tae.BindSchema(schema)
	bat := catalog.MockBatch(schema, 5)
	bats := bat.Split(5)
	defer bat.Close()
	tae.CreateRelAndAppend(bat, true)

	txn, rel := tae.GetRelation()
	insertTxn, _ := tae.StartTxn(nil)
	v := bat.Vecs[schema.GetSingleSortKeyIdx()].Get(0)
	filter := handle.NewEQFilter(v)
	err := rel.DeleteByFilter(context.Background(), filter)
	assert.NoError(t, err)
	err = txn.Commit(context.Background())
	assert.NoError(t, err)

	tae.CompactBlocks(true)

	err = tae.DoAppendWithTxn(bats[0], insertTxn, true)
	assert.Error(t, err)
	assert.NoError(t, insertTxn.Commit(ctx))
}
func TestCheckpointObjectList(t *testing.T) {
	ctx := context.Background()
	opts := config.WithLongScanAndCKPOpts(nil)
	tae := testutil.NewTestEngine(ctx, ModuleName, t, opts)
	defer tae.Close()
	txn, _ := tae.StartTxn(nil)
	testutil.CreateDatabase2(ctx, txn, "db")
	txn.Commit(ctx)
	var wg sync.WaitGroup
	pool, _ := ants.NewPool(80)
	defer pool.Release()
	var tblNameIndex atomic.Int32
	createRelAndAppend := func() {
		defer wg.Done()
		schema := catalog.MockSchemaAll(3, -1)
		schema.Name = fmt.Sprintf("tbl%d", tblNameIndex.Add(1))
		schema.Extra.BlockMaxRows = 1
		schema.Extra.ObjectMaxBlocks = 256
		bat := catalog.MockBatch(schema, 1)
		txn, _ := tae.StartTxn(nil)
		db, _ := txn.GetDatabase("db")
		testutil.CreateRelation2(ctx, txn, db, schema)
		txn.Commit(ctx)
		for i := 0; i < 10; i++ {
			txn, rel := testutil.GetRelation(t, 0, tae.DB, "db", schema.Name)
			rel.Append(ctx, bat)
			txn.Commit(ctx)
			testutil.CompactBlocks(t, 0, tae.DB, "db", schema, true)
		}
		bat.Close()
	}
	for i := 0; i < 10; i++ {
		wg.Add(1)
		pool.Submit(createRelAndAppend)
	}
	wg.Wait()
	tae.ForceCheckpoint()
	for i := 1; i <= 10; i++ {
		txn, rel := testutil.GetRelation(t, 0, tae.DB, "db", fmt.Sprintf("tbl%d", i))
		testutil.CheckAllColRowsByScan(t, rel, 10, false)
		txn.Commit(ctx)
	}
	tae.Restart(ctx)
	for i := 1; i <= 10; i++ {
		txn, rel := testutil.GetRelation(t, 0, tae.DB, "db", fmt.Sprintf("tbl%d", i))
		testutil.CheckAllColRowsByScan(t, rel, 10, false)
		txn.Commit(ctx)
	}
}
func TestReplayDebugLog(t *testing.T) {
	ctx := context.Background()

	opts := config.WithLongScanAndCKPOpts(nil)
	tae := testutil.NewTestEngine(ctx, ModuleName, t, opts)
	defer tae.Close()
	schema := catalog.MockSchemaAll(3, 2)
	schema.Extra.BlockMaxRows = 5
	schema.Extra.ObjectMaxBlocks = 256
	tae.BindSchema(schema)
	bat := catalog.MockBatch(schema, 5)
	tae.CreateRelAndAppend(bat, true)

	fault.Enable()
	defer fault.Disable()
	fault.AddFaultPoint(ctx, "replay debug log", ":::", "echo", 0, "debug", false)
	defer fault.RemoveFaultPoint(ctx, "replay debug log")

	tae.Restart(ctx)
}

func TestRW2(t *testing.T) {
	ctx := context.Background()
	opts := config.WithLongScanAndCKPOpts(nil)
	tae := testutil.NewTestEngine(ctx, ModuleName, t, opts)

	schema := catalog.MockSchemaAll(1, -1)
	schema.Extra.BlockMaxRows = 2
	schema.Extra.ObjectMaxBlocks = 4
	tae.BindSchema(schema)
	bat := catalog.MockBatch(schema, 1)
	defer bat.Close()
	/*
		create obj
		txn1 delete row/warchecker.add
		txn2 drop obj(mock delete)

		txn2 commit
		txn1 commit
	*/
	tae.CreateRelAndAppend(bat, true)

	txn, rel := tae.GetRelation()
	obj := testutil.GetOneBlockMeta(rel)
	rel.Append(ctx, bat)
	{
		tbl := obj.GetTable()
		txn2, _ := tae.StartTxn(nil)
		tbl.DropObjectEntry(obj.ID(), txn2, false)
		txn2.ToPreparingLocked(tae.TxnMgr.Now())
	}
	err := txn.Commit(ctx)
	assert.True(t, moerr.IsMoErrCode(err, moerr.ErrTxnRWConflict))
}

func Test_BasicTxnModeSwitch(t *testing.T) {
	ctx := context.Background()
	opts := config.WithLongScanAndCKPOpts(nil)
	tae := testutil.NewTestEngine(ctx, ModuleName, t, opts)

	var err error
	tae.TxnServer, err = rpc.NewTxnServer("localhost:12345", runtime.ServiceRuntime(""))
	require.NoError(t, err)

	defer tae.Close()

	assert.True(t, tae.IsWriteMode())
	err = tae.SwitchTxnMode(ctx, 1, "todo")
	assert.NoError(t, err)
	assert.True(t, tae.IsReplayMode())
	assert.True(t, tae.TxnMgr.IsReplayMode())

	err = tae.SwitchTxnMode(ctx, 2, "todo")
	assert.NoError(t, err)
	assert.True(t, tae.IsWriteMode())
	assert.True(t, tae.TxnMgr.IsWriteMode())
	assert.Error(t, db.CheckCronJobs(tae.DB, db.DBTxnMode_Replay))
}

func Test_OpenReplayDB1(t *testing.T) {
	ctx := context.Background()
	opts := config.WithLongScanAndCKPOpts(nil)
	opts.CheckpointCfg.MetadataCheckInterval = time.Millisecond * 2
	tae := testutil.NewReplayTestEngine(ctx, ModuleName, t, opts)
	defer tae.Close()
	assert.True(t, tae.IsReplayMode())
	assert.True(t, tae.TxnMgr.IsReplayMode())
	for name, spec := range db.CronJobs_Spec {
		if !spec[2] {
			assert.Error(t, db.AddCronJob(tae.DB, name, false))
		}
	}
	assert.Error(t, db.AddCronJob(tae.DB, "unknown", false))
	assert.Error(t, db.CheckCronJobs(tae.DB, db.DBTxnMode_Write))
}

<<<<<<< HEAD
func TestObjectList(t *testing.T) {
	ctx := context.Background()

	opts := config.WithLongScanAndCKPOpts(nil)
	tae := testutil.NewTestEngine(ctx, ModuleName, t, opts)
	defer tae.Close()
	schema := catalog.MockSchemaAll(3, 2)
	schema.Extra.BlockMaxRows = 5
	schema.Extra.ObjectMaxBlocks = 256
	tae.BindSchema(schema)
	bat := catalog.MockBatch(schema, 1)
	tae.CreateRelAndAppend(bat, true)
	tae.CompactBlocks(false)

	tae.Catalog.GCByTS(ctx, tae.TxnMgr.Now())
	t.Log(tae.Catalog.SimplePPString(3))
=======
func TestRW3(t *testing.T) {
	ctx := context.Background()
	opts := config.WithLongScanAndCKPOpts(nil)
	tae := testutil.NewTestEngine(ctx, ModuleName, t, opts)

	objCount := 100
	schema := catalog.MockSchemaAll(1, -1)
	schema.Extra.BlockMaxRows = 1
	schema.Extra.ObjectMaxBlocks = 4
	tae.BindSchema(schema)
	bat := catalog.MockBatch(schema, objCount)
	defer bat.Close()
	tae.CreateRelAndAppend(bat, true)

	objs := make([]*catalog.ObjectEntry, 0)
	txn, rel := tae.GetRelation()
	iter := rel.MakeObjectIt(false)
	for iter.Next() {
		obj := iter.GetObject().GetMeta().(*catalog.ObjectEntry)
		objs = append(objs, obj)
	}
	assert.Equal(t, objCount, len(objs))
	err := txn.Commit(ctx)
	assert.NoError(t, err)

	var wg sync.WaitGroup

	txn, rel = tae.GetRelation()
	pkVec := containers.MakeVector(types.T_uint64.ToType(), common.DefaultAllocator)
	defer pkVec.Close()
	rowIDVec := containers.MakeVector(types.T_Rowid.ToType(), common.DefaultAllocator)
	defer rowIDVec.Close()
	for i, obj := range objs {
		rowID := objectio.NewRowIDWithObjectIDBlkNumAndRowID(*obj.ID(), 0, 0)
		rowIDVec.Append(rowID, false)
		pkVec.Append(uint64(i), false)
	}
	err = rel.DeleteByPhyAddrKeys(rowIDVec, pkVec, handle.DT_Normal)
	assert.NoError(t, err)
	{
		deleteObjectFn := func(offset int) func() {
			return func() {
				defer wg.Done()
				txn, err := tae.StartTxn(nil)
				assert.NoError(t, err)
				obj := objs[offset]
				task, err := jobs.NewFlushTableTailTask(nil, txn, []*catalog.ObjectEntry{obj}, nil, tae.Runtime)
				assert.NoError(t, err)
				err = task.OnExec(context.Background())
				assert.NoError(t, err)
				err = txn.Commit(ctx)
				assert.NoError(t, err)
			}
		}
		workers, err := ants.NewPool(50)
		assert.NoError(t, err)
		for i := 0; i < objCount; i++ {
			wg.Add(1)
			workers.Submit(deleteObjectFn(i))
		}
	}
	err = txn.Commit(ctx)
	assert.NoError(t, err)
	wg.Wait()

	tae.CheckRowsByScan(0, true)

>>>>>>> 5c1b7504
}<|MERGE_RESOLUTION|>--- conflicted
+++ resolved
@@ -10852,7 +10852,6 @@
 	assert.Error(t, db.CheckCronJobs(tae.DB, db.DBTxnMode_Write))
 }
 
-<<<<<<< HEAD
 func TestObjectList(t *testing.T) {
 	ctx := context.Background()
 
@@ -10869,7 +10868,7 @@
 
 	tae.Catalog.GCByTS(ctx, tae.TxnMgr.Now())
 	t.Log(tae.Catalog.SimplePPString(3))
-=======
+}
 func TestRW3(t *testing.T) {
 	ctx := context.Background()
 	opts := config.WithLongScanAndCKPOpts(nil)
@@ -10937,5 +10936,4 @@
 
 	tae.CheckRowsByScan(0, true)
 
->>>>>>> 5c1b7504
 }