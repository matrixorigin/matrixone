--- conflicted
+++ resolved
@@ -679,26 +679,13 @@
 		task1, err := jobs.NewFlushTableTailTask(tasks.WaitableCtx, txn, []*catalog.BlockEntry{blkMeta1, blkMeta2}, db.Runtime, txn.GetStartTS())
 		assert.NoError(t, err)
 		worker.SendOp(task1)
-<<<<<<< HEAD
-		err = task1.WaitDone()
+		err = task1.WaitDone(context.Background())
 		assert.NoError(t, err)
 		newBlockFp1 = task1.GetCreatedBlocks()[0].Fingerprint()
 		stats1 = task1.GetCreatedBlocks()[0].GetObject().GetMeta().(*catalog.ObjectEntry).GetLatestNodeLocked().BaseNode.ObjectStats
 		metaLoc1 = task1.GetCreatedBlocks()[0].GetMetaLoc()
 		newBlockFp2 = task1.GetCreatedBlocks()[1].Fingerprint()
 		stats2 = task1.GetCreatedBlocks()[1].GetObject().GetMeta().(*catalog.ObjectEntry).GetLatestNodeLocked().BaseNode.ObjectStats
-=======
-		worker.SendOp(task2)
-		err = task1.WaitDone(ctx)
-		assert.NoError(t, err)
-		err = task2.WaitDone(ctx)
-		assert.NoError(t, err)
-		newBlockFp1 = task1.GetNewBlock().Fingerprint()
-		stats1 = task1.Stats[0]
-		metaLoc1 = task1.GetNewBlock().GetMetaLoc()
-		newBlockFp2 = task2.GetNewBlock().Fingerprint()
-		stats2 = task2.Stats[0]
->>>>>>> 4a0e780b
 		assert.Nil(t, txn.Commit(context.Background()))
 	}
 	//read new non-appendable block data and check
@@ -1130,7 +1117,6 @@
 	schema := catalog.MockSchemaAll(13, 2)
 	schema.Name = "table"
 	schema.BlockMaxRows = 20
-	schema.SegmentMaxBlocks = 10
 	bats := catalog.MockBatch(schema, (int(schema.BlockMaxRows)*2 + int(schema.BlockMaxRows/2))).Split(2)
 	bat1, bat2 := bats[0], bats[1]
 	defer bat1.Close()
@@ -1595,21 +1581,11 @@
 	{
 		txn, rel := testutil.GetDefaultRelation(t, tae, schema.Name)
 		blk := testutil.GetOneBlock(rel)
-<<<<<<< HEAD
 		blkMeta := blk.GetMeta().(*catalog.BlockEntry)
 		task, err := jobs.NewFlushTableTailTask(nil, txn, []*catalog.BlockEntry{blkMeta}, tae.Runtime, txn.GetStartTS())
 		assert.NoError(t, err)
 		err = task.OnExec(context.TODO())
 		assert.NoError(t, err)
-=======
-		blkData := blk.GetMeta().(*catalog.BlockEntry).GetBlockData()
-		factory, taskType, scopes, err := blkData.BuildCompactionTaskFactory()
-		assert.Nil(t, err)
-		task, err := tae.Runtime.Scheduler.ScheduleMultiScopedTxnTask(tasks.WaitableCtx, taskType, scopes, factory)
-		assert.Nil(t, err)
-		err = task.WaitDone(ctx)
-		assert.Nil(t, err)
->>>>>>> 4a0e780b
 		assert.Nil(t, txn.Commit(context.Background()))
 	}
 }
@@ -1708,13 +1684,7 @@
 		blkMeta := blk.GetMeta().(*catalog.BlockEntry)
 		task, err := jobs.NewFlushTableTailTask(nil, txn, []*catalog.BlockEntry{blkMeta}, tae.Runtime, txn.GetStartTS())
 		assert.NoError(t, err)
-<<<<<<< HEAD
 		err = task.OnExec(context.TODO())
-=======
-		task, err := tae.Runtime.Scheduler.ScheduleMultiScopedTxnTask(tasks.WaitableCtx, taskType, scopes, factory)
-		assert.NoError(t, err)
-		err = task.WaitDone(ctx)
->>>>>>> 4a0e780b
 		assert.NoError(t, err)
 		assert.NoError(t, txn.Commit(context.Background()))
 	}
@@ -2083,11 +2053,7 @@
 		blkMeta := testutil.GetOneBlockMeta(rel)
 		task, err := jobs.NewFlushTableTailTask(nil, txn, []*catalog.BlockEntry{blkMeta}, tae.Runtime, txn.GetStartTS())
 		assert.NoError(t, err)
-<<<<<<< HEAD
 		err = task.OnExec(context.Background())
-=======
-		err = task.WaitDone(ctx)
->>>>>>> 4a0e780b
 		assert.NoError(t, err)
 		assert.NoError(t, txn.Commit(context.Background()))
 	}
