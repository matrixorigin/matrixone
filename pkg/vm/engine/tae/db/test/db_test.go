--- conflicted
+++ resolved
@@ -9251,8 +9251,6 @@
 	assert.NoError(t, txn.Commit(context.Background()))
 }
 
-<<<<<<< HEAD
-=======
 func TestDeleteWithObjectStats(t *testing.T) {
 	defer testutils.AfterTest(t)()
 	ctx := context.Background()
@@ -9301,7 +9299,6 @@
 	// tae.CheckRowsByScan(10, true)
 }
 
->>>>>>> 97976e80
 func TestFillBlockTombstonesPersistedAobj(t *testing.T) {
 	ctx := context.Background()
 
