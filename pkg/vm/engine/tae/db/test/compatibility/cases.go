// Copyright 2021 Matrix Origin
//
// Licensed under the Apache License, Version 2.0 (the "License");
// you may not use this file except in compliance with the License.
// You may obtain a copy of the License at
//
//      http://www.apache.org/licenses/LICENSE-2.0
//
// Unless required by applicable law or agreed to in writing, software
// distributed under the License is distributed on an "AS IS" BASIS,
// WITHOUT WARRANTIES OR CONDITIONS OF ANY KIND, either express or implied.
// See the License for the specific language governing permissions and
// limitations under the License.

package compatibility

import (
	"context"
	"testing"

	"github.com/matrixorigin/matrixone/pkg/common/moerr"
	"github.com/matrixorigin/matrixone/pkg/vm/engine/tae/db/testutil"
	"github.com/matrixorigin/matrixone/pkg/vm/engine/tae/iface/handle"
	"github.com/stretchr/testify/assert"
)

func init() {
<<<<<<< HEAD
	PrepareCaseRegister(makePrepare1())
	TestCaseRegister(makeTest1())

	PrepareCaseRegister(prepareAppend())
	TestCaseRegister(testAppend())

	PrepareCaseRegister(prepareDDL())
	TestCaseRegister(testDDL())

	PrepareCaseRegister(prepareCompact())
	TestCaseRegister(testCompact())

	PrepareCaseRegister(prepareDelete())
	TestCaseRegister(testDelete())
=======
	PrepareCaseRegister(MakePrepareCase(
		prepare1, "prepare-1", "prepare case 1",
		schemaCfg{10, 2, 18, 13}, 10*3+1, longOpt,
	))
	TestCaseRegister(
		MakeTestCase(test1, "prepare-1", "test-1", "prepare-1=>test-1"),
	)
>>>>>>> cf148950
}

func prepare1(tc PrepareCase, t *testing.T) {
	tae := tc.GetEngine(t)
	defer tae.Close()

	schema := tc.GetSchema(t)
	bat := tc.GetBatch(t)
	defer bat.Close()
	bats := bat.Split(4)

	tae.CreateRelAndAppend(bats[0], true)
	txn, rel := tae.GetRelation()
	v := testutil.GetSingleSortKeyValue(bats[0], schema, 2)
	filter := handle.NewEQFilter(v)
	err := rel.DeleteByFilter(context.Background(), filter)
	assert.NoError(t, err)
	assert.NoError(t, txn.Commit(context.Background()))

	txn, rel = tae.GetRelation()
	window := bat.CloneWindow(2, 1)
	defer window.Close()
	err = rel.Append(context.Background(), window)
	assert.NoError(t, err)
	_ = txn.Rollback(context.Background())
}

<<<<<<< HEAD
func prepareAppend() PrepareCase {
	getSchema := func(tc PrepareCase, t *testing.T) *catalog.Schema {
		schema := catalog.MockSchemaAll(18, 13)
		schema.Name = "test-1"
		schema.BlockMaxRows = 10
		schema.SegmentMaxBlocks = 2
		return schema
	}
	getBatch := func(tc PrepareCase, t *testing.T) *containers.Batch {
		schema := getSchema(tc, t)
		bat := catalog.MockBatch(schema, int(schema.BlockMaxRows*3+1)*2)
		return bat
	}
	getOptions := func(tc PrepareCase, t *testing.T) *options.Options {
		opts := config.WithLongScanAndCKPOpts(nil)
		return opts
	}
	getEngine := func(tc PrepareCase, t *testing.T) *testutil.TestEngine {
		opts := tc.getOptions(tc, t)
		e := initPrepareTest(tc, opts, t)
		e.BindSchema(getSchema(tc, t))
		return e
	}

	prepareFn := func(tc PrepareCase, t *testing.T) {
		tae := tc.getEngine(tc, t)
		defer tae.Close()

		bat := tc.getBatch(tc, t)
		defer bat.Close()
		bats := bat.Split(2)

		// checkpoint
		tae.CreateRelAndAppend(bats[0], true)
		tae.ForceCheckpoint()

		// wal
		tae.DoAppend(bats[1])
	}
	return PrepareCase{
		desc:       "prepare-2",
		typ:        2,
		prepareFn:  prepareFn,
		getSchema:  getSchema,
		getBatch:   getBatch,
		getEngine:  getEngine,
		getOptions: getOptions,
	}
}

func prepareDDL() PrepareCase {
	getOptions := func(tc PrepareCase, t *testing.T) *options.Options {
		opts := config.WithLongScanAndCKPOpts(nil)
		return opts
	}
	getEngine := func(tc PrepareCase, t *testing.T) *testutil.TestEngine {
		opts := tc.getOptions(tc, t)
		e := initPrepareTest(tc, opts, t)
		return e
	}

	prepareFn := func(tc PrepareCase, t *testing.T) {
		tae := tc.getEngine(tc, t)
		defer tae.Close()

		// ckp1: create db1, create table1
		txn, err := tae.StartTxn(nil)
		assert.NoError(t, err)
		db, err := txn.CreateDatabase("db1", "sql", "type")
		assert.NoError(t, err)
		schema1 := catalog.MockSchema(20, 2)
		schema1.Name = "table1"
		_, err = db.CreateRelation(schema1)
		assert.NoError(t, err)
		assert.NoError(t, txn.Commit(context.Background()))
		tae.ForceCheckpoint()

		// ckp2-1: create db2, create table2
		// ckp2-2: drop db2, drop table2
		txn, err = tae.StartTxn(nil)
		assert.NoError(t, err)
		db, err = txn.CreateDatabase("db2", "sql", "type")
		assert.NoError(t, err)
		db, err = txn.CreateDatabase("db_of_table2", "sql", "type")
		assert.NoError(t, err)
		schema2 := catalog.MockSchema(20, 2)
		schema2.Name = "table2"
		_, err = db.CreateRelation(schema2)
		assert.NoError(t, err)
		assert.NoError(t, txn.Commit(context.Background()))
		tae.ForceCheckpoint()

		txn, err = tae.StartTxn(nil)
		assert.NoError(t, err)
		db, err = txn.GetDatabase("db_of_table2")
		assert.NoError(t, err)
		_, err = db.DropRelationByName(schema2.Name)
		assert.NoError(t, err)
		assert.NoError(t, txn.Commit(context.Background()))

		txn, err = tae.StartTxn(nil)
		assert.NoError(t, err)
		db, err = txn.DropDatabase("db2")
		assert.NoError(t, err)
		assert.NoError(t, txn.Commit(context.Background()))

		tae.ForceCheckpoint()

		// ckp3: create and drop db3, table3
		txn, err = tae.StartTxn(nil)
		assert.NoError(t, err)
		db, err = txn.CreateDatabase("db3", "sql", "type")
		assert.NoError(t, err)
		db, err = txn.CreateDatabase("db_of_table3", "sql", "type")
		assert.NoError(t, err)
		schema3 := catalog.MockSchema(20, 2)
		schema3.Name = "table3"
		_, err = db.CreateRelation(schema3)
		assert.NoError(t, err)
		assert.NoError(t, txn.Commit(context.Background()))

		txn, err = tae.StartTxn(nil)
		assert.NoError(t, err)
		db, err = txn.GetDatabase("db_of_table3")
		assert.NoError(t, err)
		_, err = db.DropRelationByName(schema3.Name)
		assert.NoError(t, err)
		assert.NoError(t, txn.Commit(context.Background()))

		txn, err = tae.StartTxn(nil)
		assert.NoError(t, err)
		db, err = txn.DropDatabase("db3")
		assert.NoError(t, err)
		assert.NoError(t, txn.Commit(context.Background()))

		tae.ForceCheckpoint()

		// WAL: create db4, create table4
		txn, err = tae.StartTxn(nil)
		assert.NoError(t, err)
		db, err = txn.CreateDatabase("db4", "sql", "type")
		assert.NoError(t, err)
		schema4 := catalog.MockSchema(20, 2)
		schema4.Name = "table4"
		_, err = db.CreateRelation(schema4)
		assert.NoError(t, err)
		assert.NoError(t, txn.Commit(context.Background()))

		// WAL: create and drop db5, create ane drop table5
		txn, err = tae.StartTxn(nil)
		assert.NoError(t, err)
		db, err = txn.CreateDatabase("db5", "sql", "type")
		assert.NoError(t, err)
		db, err = txn.CreateDatabase("db_of_table5", "sql", "type")
		assert.NoError(t, err)
		schema5 := catalog.MockSchema(20, 2)
		schema5.Name = "table5"
		_, err = db.CreateRelation(schema5)
		assert.NoError(t, err)
		assert.NoError(t, txn.Commit(context.Background()))

		txn, err = tae.StartTxn(nil)
		assert.NoError(t, err)
		db, err = txn.GetDatabase("db_of_table5")
		assert.NoError(t, err)
		_, err = db.DropRelationByName(schema5.Name)
		assert.NoError(t, err)
		assert.NoError(t, txn.Commit(context.Background()))

		txn, err = tae.StartTxn(nil)
		assert.NoError(t, err)
		db, err = txn.DropDatabase("db5")
		assert.NoError(t, err)
		assert.NoError(t, txn.Commit(context.Background()))
	}
	getSchema := func(tc PrepareCase, t *testing.T) *catalog.Schema {
		return nil
	}
	return PrepareCase{
		desc:       "prepare-3",
		typ:        3,
		prepareFn:  prepareFn,
		getSchema:  getSchema,
		getBatch:   nil,
		getEngine:  getEngine,
		getOptions: getOptions,
	}
}

func prepareCompact() PrepareCase {
	getSchema := func(tc PrepareCase, t *testing.T) *catalog.Schema {
		schema := catalog.MockSchemaAll(18, 13)
		schema.Name = "test-1"
		schema.BlockMaxRows = 10
		schema.SegmentMaxBlocks = 2
		return schema
	}
	getBatch := func(tc PrepareCase, t *testing.T) *containers.Batch {
		schema := getSchema(tc, t)
		bat := catalog.MockBatch(schema, int(schema.BlockMaxRows*3+1)*2)
		return bat
	}
	getOptions := func(tc PrepareCase, t *testing.T) *options.Options {
		opts := config.WithLongScanAndCKPOpts(nil)
		return opts
	}
	getEngine := func(tc PrepareCase, t *testing.T) *testutil.TestEngine {
		opts := tc.getOptions(tc, t)
		e := initPrepareTest(tc, opts, t)
		e.BindSchema(getSchema(tc, t))
		return e
	}

	prepareFn := func(tc PrepareCase, t *testing.T) {
		tae := tc.getEngine(tc, t)
		defer tae.Close()

		bat := tc.getBatch(tc, t)
		defer bat.Close()
		bats := bat.Split(2)

		// checkpoint
		tae.CreateRelAndAppend(bats[0], true)
		tae.CompactBlocks(false)
		tae.ForceCheckpoint()

		// wal
		tae.DoAppend(bats[1])
		tae.CompactBlocks(false)
	}
	return PrepareCase{
		desc:       "prepare-4",
		typ:        4,
		prepareFn:  prepareFn,
		getSchema:  getSchema,
		getBatch:   getBatch,
		getEngine:  getEngine,
		getOptions: getOptions,
	}
}

func prepareDelete() PrepareCase {
	getSchema := func(tc PrepareCase, t *testing.T) *catalog.Schema {
		schema := catalog.MockSchemaAll(18, 13)
		schema.Name = "test-1"
		schema.BlockMaxRows = 10
		schema.SegmentMaxBlocks = 2
		return schema
	}
	getBatch := func(tc PrepareCase, t *testing.T) *containers.Batch {
		schema := getSchema(tc, t)
		bat := catalog.MockBatch(schema, int(schema.BlockMaxRows*3+1)*3)
		return bat
	}
	getOptions := func(tc PrepareCase, t *testing.T) *options.Options {
		opts := config.WithLongScanAndCKPOpts(nil)
		return opts
	}
	getEngine := func(tc PrepareCase, t *testing.T) *testutil.TestEngine {
		opts := tc.getOptions(tc, t)
		e := initPrepareTest(tc, opts, t)
		e.BindSchema(getSchema(tc, t))
		return e
	}

	prepareFn := func(tc PrepareCase, t *testing.T) {
		tae := tc.getEngine(tc, t)
		defer tae.Close()

		bat := tc.getBatch(tc, t)
		defer bat.Close()
		bats := bat.Split(3)

		// compact and checkpoint
		tae.CreateRelAndAppend(bats[0], true)

		schema := tc.getSchema(tc, t)
		for i := 0; i < int(schema.BlockMaxRows+1); i++ {
			txn, rel := tae.GetRelation()
			v := testutil.GetSingleSortKeyValue(bats[0], schema, i)
			filter := handle.NewEQFilter(v)
			err := rel.DeleteByFilter(context.Background(), filter)
			assert.NoError(t, err)
			assert.NoError(t, txn.Commit(context.Background()))
		}

		tae.CompactBlocks(false)
		tae.ForceCheckpoint()

		// compact
		tae.DoAppend(bats[1])
		for i := 0; i < int(schema.BlockMaxRows+1); i++ {
			txn, rel := tae.GetRelation()
			v := testutil.GetSingleSortKeyValue(bats[1], schema, i)
			filter := handle.NewEQFilter(v)
			err := rel.DeleteByFilter(context.Background(), filter)
			assert.NoError(t, err)
			assert.NoError(t, txn.Commit(context.Background()))
		}
		tae.CompactBlocks(false)

		// not compact
		tae.DoAppend(bats[2])
		for i := 0; i < int(schema.BlockMaxRows+1); i++ {
			txn, rel := tae.GetRelation()
			v := testutil.GetSingleSortKeyValue(bats[2], schema, i)
			filter := handle.NewEQFilter(v)
			err := rel.DeleteByFilter(context.Background(), filter)
			assert.NoError(t, err)
			assert.NoError(t, txn.Commit(context.Background()))
		}
	}
	return PrepareCase{
		desc:       "prepare-5",
		typ:        5,
		prepareFn:  prepareFn,
		getSchema:  getSchema,
		getBatch:   getBatch,
		getEngine:  getEngine,
		getOptions: getOptions,
	}
}

func initTestEngine(tc TestCase, t *testing.T) *testutil.TestEngine {
=======
func test1(tc TestCase, t *testing.T) {
>>>>>>> cf148950
	pc := GetPrepareCase(tc.dependsOn)
	tae := tc.GetEngine(t)

	bat := pc.GetBatch(t)
	defer bat.Close()
	bats := bat.Split(4)
	window := bat.CloneWindow(2, 1)
	defer window.Close()

	txn, rel := tae.GetRelation()
	testutil.CheckAllColRowsByScan(t, rel, bats[0].Length()-1, true)
	err := rel.Append(context.Background(), bats[0])
	assert.True(t, moerr.IsMoErrCode(err, moerr.ErrDuplicateEntry))
	assert.NoError(t, txn.Commit(context.Background()))

	txn, rel = tae.GetRelation()
	err = rel.Append(context.Background(), window)
	assert.NoError(t, err)
	_ = txn.Rollback(context.Background())

	schema := pc.GetSchema(t)
	txn, rel = testutil.GetDefaultRelation(t, tae.DB, schema.Name)
	testutil.CheckAllColRowsByScan(t, rel, bats[0].Length()-1, true)
	assert.NoError(t, txn.Commit(context.Background()))

<<<<<<< HEAD
		txn, rel = tae.GetRelation()
		err = rel.Append(context.Background(), window)
		assert.NoError(t, err)
		_ = txn.Rollback(context.Background())

		schema := pc.getSchema(pc, t)
		txn, rel = testutil.GetDefaultRelation(t, tae.DB, schema.Name)
		testutil.CheckAllColRowsByScan(t, rel, bats[0].Length()-1, true)
		assert.NoError(t, txn.Commit(context.Background()))

		txn, rel = testutil.GetDefaultRelation(t, tae.DB, schema.Name)
		err = rel.Append(context.Background(), window)
		assert.NoError(t, err)
		_ = txn.Rollback(context.Background())
	}
	return TestCase{
		name:      "test-1",
		desc:      "test-1",
		dependsOn: 1,
		testFn:    testFn,
	}
}

func testAppend() TestCase {
	testFn := func(tc TestCase, t *testing.T) {
		pc := GetPrepareCase(tc.dependsOn)
		tae := initTestEngine(tc, t)
		defer tae.Close()

		bat := pc.getBatch(pc, t)
		defer bat.Close()
		bats := bat.Split(bat.Length())

		txn, rel := tae.GetRelation()
		testutil.CheckAllColRowsByScan(t, rel, bat.Length(), true)
		testutil.CheckAllColRowsByScan(t, rel, bat.Length(), false)
		for _, b := range bats {
			err := rel.Append(context.Background(), b)
			assert.True(t, moerr.IsMoErrCode(err, moerr.ErrDuplicateEntry))
		}
		assert.NoError(t, txn.Commit(context.Background()))

		tae.CheckRowsByScan(bat.Length(), true)
		tae.CheckRowsByScan(bat.Length(), false)
	}
	return TestCase{
		name:      "testAppend",
		desc:      "test-2",
		dependsOn: 2,
		testFn:    testFn,
	}
}

func testDDL() TestCase {
	testFn := func(tc TestCase, t *testing.T) {
		tae := initTestEngine(tc, t)
		defer tae.Close()

		txn, err := tae.StartTxn(nil)
		assert.NoError(t, err)

		db, err := txn.GetDatabase("db1")
		assert.NoError(t, err)
		_, err = txn.CreateDatabase("db1", "sql", "type")
		assert.Error(t, err)
		_, err = db.GetRelationByName("table1")
		assert.NoError(t, err)
		schema1 := catalog.MockSchema(20, 2)
		schema1.Name = "table1"
		_, err = db.CreateRelation(schema1)
		assert.Error(t, err)

		_, err = txn.GetDatabase("db2")
		assert.Error(t, err)
		_, err = txn.CreateDatabase("db2", "sql", "type")
		assert.NoError(t, err)
		db, err = txn.GetDatabase("db_of_table2")
		assert.NoError(t, err)
		_, err = db.GetRelationByName("table2")
		assert.Error(t, err)
		schema2 := catalog.MockSchema(20, 2)
		schema2.Name = "table2"
		_, err = db.CreateRelation(schema2)
		assert.NoError(t, err)

		_, err = txn.GetDatabase("db3")
		assert.Error(t, err)
		_, err = txn.CreateDatabase("db3", "sql", "type")
		assert.NoError(t, err)
		db, err = txn.GetDatabase("db_of_table3")
		assert.NoError(t, err)
		_, err = db.GetRelationByName("table3")
		assert.Error(t, err)
		schema3 := catalog.MockSchema(20, 2)
		schema3.Name = "table3"
		_, err = db.CreateRelation(schema3)
		assert.NoError(t, err)

		db, err = txn.GetDatabase("db4")
		assert.NoError(t, err)
		_, err = txn.CreateDatabase("db4", "sql", "type")
		assert.Error(t, err)
		_, err = db.GetRelationByName("table4")
		assert.NoError(t, err)
		schema4 := catalog.MockSchema(20, 2)
		schema4.Name = "table4"
		_, err = db.CreateRelation(schema4)
		assert.Error(t, err)

		_, err = txn.GetDatabase("db5")
		assert.Error(t, err)
		_, err = txn.CreateDatabase("db5", "sql", "type")
		assert.NoError(t, err)
		db, err = txn.GetDatabase("db_of_table5")
		assert.NoError(t, err)
		_, err = db.GetRelationByName("table5")
		assert.Error(t, err)
		schema5 := catalog.MockSchema(20, 2)
		schema5.Name = "table5"
		_, err = db.CreateRelation(schema5)
		assert.NoError(t, err)

		assert.NoError(t, txn.Commit(context.Background()))
	}
	return TestCase{
		name:      "testDDL",
		desc:      "test-3",
		dependsOn: 3,
		testFn:    testFn,
	}
}

func testCompact() TestCase {
	testFn := func(tc TestCase, t *testing.T) {
		pc := GetPrepareCase(tc.dependsOn)
		tae := initTestEngine(tc, t)
		defer tae.Close()

		bat := pc.getBatch(pc, t)
		defer bat.Close()
		bats := bat.Split(bat.Length())

		txn, rel := tae.GetRelation()
		testutil.CheckAllColRowsByScan(t, rel, bat.Length(), true)
		testutil.CheckAllColRowsByScan(t, rel, bat.Length(), false)
		for _, b := range bats {
			err := rel.Append(context.Background(), b)
			assert.True(t, moerr.IsMoErrCode(err, moerr.ErrDuplicateEntry))
		}
		assert.NoError(t, txn.Commit(context.Background()))

		tae.CheckRowsByScan(bat.Length(), true)
		tae.CheckRowsByScan(bat.Length(), false)
	}
	return TestCase{
		name:      "testCompact",
		desc:      "test-4",
		dependsOn: 4,
		testFn:    testFn,
	}
}

func testDelete() TestCase {
	testFn := func(tc TestCase, t *testing.T) {
		pc := GetPrepareCase(tc.dependsOn)
		tae := initTestEngine(tc, t)
		defer tae.Close()

		bat := pc.getBatch(pc, t)
		defer bat.Close()
		bats := bat.Split(bat.Length())

		schema := pc.getSchema(pc, t)
		totalRows := bat.Length() - int(schema.BlockMaxRows+1)*3
		txn, rel := tae.GetRelation()
		testutil.CheckAllColRowsByScan(t, rel, totalRows, true)
		rows := schema.BlockMaxRows*3 + 1
		for i := 0; i < 3; i++ {
			for j := 0; j < int(rows); j++ {
				err := rel.Append(context.Background(), bats[i*int(rows)+j])
				if j < int(schema.BlockMaxRows+1) {
					assert.NoError(t, err)
				} else {
					assert.True(t, moerr.IsMoErrCode(err, moerr.ErrDuplicateEntry))
				}
			}
		}
		assert.NoError(t, txn.Commit(context.Background()))

		tae.CheckRowsByScan(bat.Length(), true)
	}
	return TestCase{
		name:      "testDelete",
		desc:      "test-5",
		dependsOn: 5,
		testFn:    testFn,
	}
=======
	txn, rel = testutil.GetDefaultRelation(t, tae.DB, schema.Name)
	err = rel.Append(context.Background(), window)
	assert.NoError(t, err)
	_ = txn.Rollback(context.Background())
>>>>>>> cf148950
}<|MERGE_RESOLUTION|>--- conflicted
+++ resolved
@@ -19,28 +19,13 @@
 	"testing"
 
 	"github.com/matrixorigin/matrixone/pkg/common/moerr"
+	"github.com/matrixorigin/matrixone/pkg/vm/engine/tae/catalog"
 	"github.com/matrixorigin/matrixone/pkg/vm/engine/tae/db/testutil"
 	"github.com/matrixorigin/matrixone/pkg/vm/engine/tae/iface/handle"
 	"github.com/stretchr/testify/assert"
 )
 
 func init() {
-<<<<<<< HEAD
-	PrepareCaseRegister(makePrepare1())
-	TestCaseRegister(makeTest1())
-
-	PrepareCaseRegister(prepareAppend())
-	TestCaseRegister(testAppend())
-
-	PrepareCaseRegister(prepareDDL())
-	TestCaseRegister(testDDL())
-
-	PrepareCaseRegister(prepareCompact())
-	TestCaseRegister(testCompact())
-
-	PrepareCaseRegister(prepareDelete())
-	TestCaseRegister(testDelete())
-=======
 	PrepareCaseRegister(MakePrepareCase(
 		prepare1, "prepare-1", "prepare case 1",
 		schemaCfg{10, 2, 18, 13}, 10*3+1, longOpt,
@@ -48,7 +33,24 @@
 	TestCaseRegister(
 		MakeTestCase(test1, "prepare-1", "test-1", "prepare-1=>test-1"),
 	)
->>>>>>> cf148950
+
+	PrepareCaseRegister(MakePrepareCase(
+		prepareDDL, "prepare-4", "prepare case ddl", schemaCfg{10, 2, 18, 13}, 10*3+1, longOpt))
+	TestCaseRegister(
+		MakeTestCase(testDDL, "prepare-4", "test-4", "prepare-4=>test-4"),
+	)
+
+	PrepareCaseRegister(MakePrepareCase(
+		prepareCompact, "prepare-3", "prepare case compact", schemaCfg{10, 2, 18, 13}, 10*3+1, longOpt))
+	TestCaseRegister(
+		MakeTestCase(testCompact, "prepare-3", "test-3", "prepare-3=>test-3"),
+	)
+
+	PrepareCaseRegister(MakePrepareCase(
+		prepareDelete, "prepare-2", "prepare case delete", schemaCfg{10, 2, 18, 13}, 10*3+1, longOpt))
+	TestCaseRegister(
+		MakeTestCase(testDelete, "prepare-2", "test-2", "prepare-2=>test-2"),
+	)
 }
 
 func prepare1(tc PrepareCase, t *testing.T) {
@@ -76,334 +78,204 @@
 	_ = txn.Rollback(context.Background())
 }
 
-<<<<<<< HEAD
-func prepareAppend() PrepareCase {
-	getSchema := func(tc PrepareCase, t *testing.T) *catalog.Schema {
-		schema := catalog.MockSchemaAll(18, 13)
-		schema.Name = "test-1"
-		schema.BlockMaxRows = 10
-		schema.SegmentMaxBlocks = 2
-		return schema
-	}
-	getBatch := func(tc PrepareCase, t *testing.T) *containers.Batch {
-		schema := getSchema(tc, t)
-		bat := catalog.MockBatch(schema, int(schema.BlockMaxRows*3+1)*2)
-		return bat
-	}
-	getOptions := func(tc PrepareCase, t *testing.T) *options.Options {
-		opts := config.WithLongScanAndCKPOpts(nil)
-		return opts
-	}
-	getEngine := func(tc PrepareCase, t *testing.T) *testutil.TestEngine {
-		opts := tc.getOptions(tc, t)
-		e := initPrepareTest(tc, opts, t)
-		e.BindSchema(getSchema(tc, t))
-		return e
-	}
-
-	prepareFn := func(tc PrepareCase, t *testing.T) {
-		tae := tc.getEngine(tc, t)
-		defer tae.Close()
-
-		bat := tc.getBatch(tc, t)
-		defer bat.Close()
-		bats := bat.Split(2)
-
-		// checkpoint
-		tae.CreateRelAndAppend(bats[0], true)
-		tae.ForceCheckpoint()
-
-		// wal
-		tae.DoAppend(bats[1])
-	}
-	return PrepareCase{
-		desc:       "prepare-2",
-		typ:        2,
-		prepareFn:  prepareFn,
-		getSchema:  getSchema,
-		getBatch:   getBatch,
-		getEngine:  getEngine,
-		getOptions: getOptions,
-	}
-}
-
-func prepareDDL() PrepareCase {
-	getOptions := func(tc PrepareCase, t *testing.T) *options.Options {
-		opts := config.WithLongScanAndCKPOpts(nil)
-		return opts
-	}
-	getEngine := func(tc PrepareCase, t *testing.T) *testutil.TestEngine {
-		opts := tc.getOptions(tc, t)
-		e := initPrepareTest(tc, opts, t)
-		return e
-	}
-
-	prepareFn := func(tc PrepareCase, t *testing.T) {
-		tae := tc.getEngine(tc, t)
-		defer tae.Close()
-
-		// ckp1: create db1, create table1
-		txn, err := tae.StartTxn(nil)
-		assert.NoError(t, err)
-		db, err := txn.CreateDatabase("db1", "sql", "type")
-		assert.NoError(t, err)
-		schema1 := catalog.MockSchema(20, 2)
-		schema1.Name = "table1"
-		_, err = db.CreateRelation(schema1)
+func prepareAppend(tc PrepareCase, t *testing.T) {
+	tae := tc.GetEngine(t)
+	defer tae.Close()
+
+	bat := tc.GetBatch(t)
+	defer bat.Close()
+	bats := bat.Split(2)
+
+	// checkpoint
+	tae.CreateRelAndAppend(bats[0], true)
+	tae.ForceCheckpoint()
+
+	// wal
+	tae.DoAppend(bats[1])
+}
+
+func prepareDDL(tc PrepareCase, t *testing.T) {
+	tae := tc.GetEngine(t)
+	defer tae.Close()
+
+	// ckp1: create db1, create table1
+	txn, err := tae.StartTxn(nil)
+	assert.NoError(t, err)
+	db, err := txn.CreateDatabase("db1", "sql", "type")
+	assert.NoError(t, err)
+	schema1 := catalog.MockSchema(20, 2)
+	schema1.Name = "table1"
+	_, err = db.CreateRelation(schema1)
+	assert.NoError(t, err)
+	assert.NoError(t, txn.Commit(context.Background()))
+	tae.ForceCheckpoint()
+
+	// ckp2-1: create db2, create table2
+	// ckp2-2: drop db2, drop table2
+	txn, err = tae.StartTxn(nil)
+	assert.NoError(t, err)
+	db, err = txn.CreateDatabase("db2", "sql", "type")
+	assert.NoError(t, err)
+	db, err = txn.CreateDatabase("db_of_table2", "sql", "type")
+	assert.NoError(t, err)
+	schema2 := catalog.MockSchema(20, 2)
+	schema2.Name = "table2"
+	_, err = db.CreateRelation(schema2)
+	assert.NoError(t, err)
+	assert.NoError(t, txn.Commit(context.Background()))
+	tae.ForceCheckpoint()
+
+	txn, err = tae.StartTxn(nil)
+	assert.NoError(t, err)
+	db, err = txn.GetDatabase("db_of_table2")
+	assert.NoError(t, err)
+	_, err = db.DropRelationByName(schema2.Name)
+	assert.NoError(t, err)
+	assert.NoError(t, txn.Commit(context.Background()))
+
+	txn, err = tae.StartTxn(nil)
+	assert.NoError(t, err)
+	db, err = txn.DropDatabase("db2")
+	assert.NoError(t, err)
+	assert.NoError(t, txn.Commit(context.Background()))
+
+	tae.ForceCheckpoint()
+
+	// ckp3: create and drop db3, table3
+	txn, err = tae.StartTxn(nil)
+	assert.NoError(t, err)
+	db, err = txn.CreateDatabase("db3", "sql", "type")
+	assert.NoError(t, err)
+	db, err = txn.CreateDatabase("db_of_table3", "sql", "type")
+	assert.NoError(t, err)
+	schema3 := catalog.MockSchema(20, 2)
+	schema3.Name = "table3"
+	_, err = db.CreateRelation(schema3)
+	assert.NoError(t, err)
+	assert.NoError(t, txn.Commit(context.Background()))
+
+	txn, err = tae.StartTxn(nil)
+	assert.NoError(t, err)
+	db, err = txn.GetDatabase("db_of_table3")
+	assert.NoError(t, err)
+	_, err = db.DropRelationByName(schema3.Name)
+	assert.NoError(t, err)
+	assert.NoError(t, txn.Commit(context.Background()))
+
+	txn, err = tae.StartTxn(nil)
+	assert.NoError(t, err)
+	db, err = txn.DropDatabase("db3")
+	assert.NoError(t, err)
+	assert.NoError(t, txn.Commit(context.Background()))
+
+	tae.ForceCheckpoint()
+
+	// WAL: create db4, create table4
+	txn, err = tae.StartTxn(nil)
+	assert.NoError(t, err)
+	db, err = txn.CreateDatabase("db4", "sql", "type")
+	assert.NoError(t, err)
+	schema4 := catalog.MockSchema(20, 2)
+	schema4.Name = "table4"
+	_, err = db.CreateRelation(schema4)
+	assert.NoError(t, err)
+	assert.NoError(t, txn.Commit(context.Background()))
+
+	// WAL: create and drop db5, create ane drop table5
+	txn, err = tae.StartTxn(nil)
+	assert.NoError(t, err)
+	db, err = txn.CreateDatabase("db5", "sql", "type")
+	assert.NoError(t, err)
+	db, err = txn.CreateDatabase("db_of_table5", "sql", "type")
+	assert.NoError(t, err)
+	schema5 := catalog.MockSchema(20, 2)
+	schema5.Name = "table5"
+	_, err = db.CreateRelation(schema5)
+	assert.NoError(t, err)
+	assert.NoError(t, txn.Commit(context.Background()))
+
+	txn, err = tae.StartTxn(nil)
+	assert.NoError(t, err)
+	db, err = txn.GetDatabase("db_of_table5")
+	assert.NoError(t, err)
+	_, err = db.DropRelationByName(schema5.Name)
+	assert.NoError(t, err)
+	assert.NoError(t, txn.Commit(context.Background()))
+
+	txn, err = tae.StartTxn(nil)
+	assert.NoError(t, err)
+	db, err = txn.DropDatabase("db5")
+	assert.NoError(t, err)
+	assert.NoError(t, txn.Commit(context.Background()))
+}
+
+func prepareCompact(tc PrepareCase, t *testing.T) {
+	tae := tc.GetEngine(t)
+	defer tae.Close()
+
+	bat := tc.GetBatch(t)
+	defer bat.Close()
+	bats := bat.Split(2)
+
+	// checkpoint
+	tae.CreateRelAndAppend(bats[0], true)
+	tae.CompactBlocks(false)
+	tae.ForceCheckpoint()
+
+	// wal
+	tae.DoAppend(bats[1])
+	tae.CompactBlocks(false)
+}
+
+func prepareDelete(tc PrepareCase, t *testing.T) {
+	tae := tc.GetEngine(t)
+	defer tae.Close()
+
+	bat := tc.GetBatch(t)
+	defer bat.Close()
+	bats := bat.Split(3)
+
+	// compact and checkpoint
+	tae.CreateRelAndAppend(bats[0], true)
+
+	schema := tc.GetSchema(t)
+	for i := 0; i < int(schema.BlockMaxRows+1); i++ {
+		txn, rel := tae.GetRelation()
+		v := testutil.GetSingleSortKeyValue(bats[0], schema, i)
+		filter := handle.NewEQFilter(v)
+		err := rel.DeleteByFilter(context.Background(), filter)
 		assert.NoError(t, err)
 		assert.NoError(t, txn.Commit(context.Background()))
-		tae.ForceCheckpoint()
-
-		// ckp2-1: create db2, create table2
-		// ckp2-2: drop db2, drop table2
-		txn, err = tae.StartTxn(nil)
-		assert.NoError(t, err)
-		db, err = txn.CreateDatabase("db2", "sql", "type")
-		assert.NoError(t, err)
-		db, err = txn.CreateDatabase("db_of_table2", "sql", "type")
-		assert.NoError(t, err)
-		schema2 := catalog.MockSchema(20, 2)
-		schema2.Name = "table2"
-		_, err = db.CreateRelation(schema2)
+	}
+
+	tae.CompactBlocks(false)
+	tae.ForceCheckpoint()
+
+	// compact
+	tae.DoAppend(bats[1])
+	for i := 0; i < int(schema.BlockMaxRows+1); i++ {
+		txn, rel := tae.GetRelation()
+		v := testutil.GetSingleSortKeyValue(bats[1], schema, i)
+		filter := handle.NewEQFilter(v)
+		err := rel.DeleteByFilter(context.Background(), filter)
 		assert.NoError(t, err)
 		assert.NoError(t, txn.Commit(context.Background()))
-		tae.ForceCheckpoint()
-
-		txn, err = tae.StartTxn(nil)
-		assert.NoError(t, err)
-		db, err = txn.GetDatabase("db_of_table2")
-		assert.NoError(t, err)
-		_, err = db.DropRelationByName(schema2.Name)
+	}
+	tae.CompactBlocks(false)
+
+	// not compact
+	tae.DoAppend(bats[2])
+	for i := 0; i < int(schema.BlockMaxRows+1); i++ {
+		txn, rel := tae.GetRelation()
+		v := testutil.GetSingleSortKeyValue(bats[2], schema, i)
+		filter := handle.NewEQFilter(v)
+		err := rel.DeleteByFilter(context.Background(), filter)
 		assert.NoError(t, err)
 		assert.NoError(t, txn.Commit(context.Background()))
-
-		txn, err = tae.StartTxn(nil)
-		assert.NoError(t, err)
-		db, err = txn.DropDatabase("db2")
-		assert.NoError(t, err)
-		assert.NoError(t, txn.Commit(context.Background()))
-
-		tae.ForceCheckpoint()
-
-		// ckp3: create and drop db3, table3
-		txn, err = tae.StartTxn(nil)
-		assert.NoError(t, err)
-		db, err = txn.CreateDatabase("db3", "sql", "type")
-		assert.NoError(t, err)
-		db, err = txn.CreateDatabase("db_of_table3", "sql", "type")
-		assert.NoError(t, err)
-		schema3 := catalog.MockSchema(20, 2)
-		schema3.Name = "table3"
-		_, err = db.CreateRelation(schema3)
-		assert.NoError(t, err)
-		assert.NoError(t, txn.Commit(context.Background()))
-
-		txn, err = tae.StartTxn(nil)
-		assert.NoError(t, err)
-		db, err = txn.GetDatabase("db_of_table3")
-		assert.NoError(t, err)
-		_, err = db.DropRelationByName(schema3.Name)
-		assert.NoError(t, err)
-		assert.NoError(t, txn.Commit(context.Background()))
-
-		txn, err = tae.StartTxn(nil)
-		assert.NoError(t, err)
-		db, err = txn.DropDatabase("db3")
-		assert.NoError(t, err)
-		assert.NoError(t, txn.Commit(context.Background()))
-
-		tae.ForceCheckpoint()
-
-		// WAL: create db4, create table4
-		txn, err = tae.StartTxn(nil)
-		assert.NoError(t, err)
-		db, err = txn.CreateDatabase("db4", "sql", "type")
-		assert.NoError(t, err)
-		schema4 := catalog.MockSchema(20, 2)
-		schema4.Name = "table4"
-		_, err = db.CreateRelation(schema4)
-		assert.NoError(t, err)
-		assert.NoError(t, txn.Commit(context.Background()))
-
-		// WAL: create and drop db5, create ane drop table5
-		txn, err = tae.StartTxn(nil)
-		assert.NoError(t, err)
-		db, err = txn.CreateDatabase("db5", "sql", "type")
-		assert.NoError(t, err)
-		db, err = txn.CreateDatabase("db_of_table5", "sql", "type")
-		assert.NoError(t, err)
-		schema5 := catalog.MockSchema(20, 2)
-		schema5.Name = "table5"
-		_, err = db.CreateRelation(schema5)
-		assert.NoError(t, err)
-		assert.NoError(t, txn.Commit(context.Background()))
-
-		txn, err = tae.StartTxn(nil)
-		assert.NoError(t, err)
-		db, err = txn.GetDatabase("db_of_table5")
-		assert.NoError(t, err)
-		_, err = db.DropRelationByName(schema5.Name)
-		assert.NoError(t, err)
-		assert.NoError(t, txn.Commit(context.Background()))
-
-		txn, err = tae.StartTxn(nil)
-		assert.NoError(t, err)
-		db, err = txn.DropDatabase("db5")
-		assert.NoError(t, err)
-		assert.NoError(t, txn.Commit(context.Background()))
-	}
-	getSchema := func(tc PrepareCase, t *testing.T) *catalog.Schema {
-		return nil
-	}
-	return PrepareCase{
-		desc:       "prepare-3",
-		typ:        3,
-		prepareFn:  prepareFn,
-		getSchema:  getSchema,
-		getBatch:   nil,
-		getEngine:  getEngine,
-		getOptions: getOptions,
-	}
-}
-
-func prepareCompact() PrepareCase {
-	getSchema := func(tc PrepareCase, t *testing.T) *catalog.Schema {
-		schema := catalog.MockSchemaAll(18, 13)
-		schema.Name = "test-1"
-		schema.BlockMaxRows = 10
-		schema.SegmentMaxBlocks = 2
-		return schema
-	}
-	getBatch := func(tc PrepareCase, t *testing.T) *containers.Batch {
-		schema := getSchema(tc, t)
-		bat := catalog.MockBatch(schema, int(schema.BlockMaxRows*3+1)*2)
-		return bat
-	}
-	getOptions := func(tc PrepareCase, t *testing.T) *options.Options {
-		opts := config.WithLongScanAndCKPOpts(nil)
-		return opts
-	}
-	getEngine := func(tc PrepareCase, t *testing.T) *testutil.TestEngine {
-		opts := tc.getOptions(tc, t)
-		e := initPrepareTest(tc, opts, t)
-		e.BindSchema(getSchema(tc, t))
-		return e
-	}
-
-	prepareFn := func(tc PrepareCase, t *testing.T) {
-		tae := tc.getEngine(tc, t)
-		defer tae.Close()
-
-		bat := tc.getBatch(tc, t)
-		defer bat.Close()
-		bats := bat.Split(2)
-
-		// checkpoint
-		tae.CreateRelAndAppend(bats[0], true)
-		tae.CompactBlocks(false)
-		tae.ForceCheckpoint()
-
-		// wal
-		tae.DoAppend(bats[1])
-		tae.CompactBlocks(false)
-	}
-	return PrepareCase{
-		desc:       "prepare-4",
-		typ:        4,
-		prepareFn:  prepareFn,
-		getSchema:  getSchema,
-		getBatch:   getBatch,
-		getEngine:  getEngine,
-		getOptions: getOptions,
-	}
-}
-
-func prepareDelete() PrepareCase {
-	getSchema := func(tc PrepareCase, t *testing.T) *catalog.Schema {
-		schema := catalog.MockSchemaAll(18, 13)
-		schema.Name = "test-1"
-		schema.BlockMaxRows = 10
-		schema.SegmentMaxBlocks = 2
-		return schema
-	}
-	getBatch := func(tc PrepareCase, t *testing.T) *containers.Batch {
-		schema := getSchema(tc, t)
-		bat := catalog.MockBatch(schema, int(schema.BlockMaxRows*3+1)*3)
-		return bat
-	}
-	getOptions := func(tc PrepareCase, t *testing.T) *options.Options {
-		opts := config.WithLongScanAndCKPOpts(nil)
-		return opts
-	}
-	getEngine := func(tc PrepareCase, t *testing.T) *testutil.TestEngine {
-		opts := tc.getOptions(tc, t)
-		e := initPrepareTest(tc, opts, t)
-		e.BindSchema(getSchema(tc, t))
-		return e
-	}
-
-	prepareFn := func(tc PrepareCase, t *testing.T) {
-		tae := tc.getEngine(tc, t)
-		defer tae.Close()
-
-		bat := tc.getBatch(tc, t)
-		defer bat.Close()
-		bats := bat.Split(3)
-
-		// compact and checkpoint
-		tae.CreateRelAndAppend(bats[0], true)
-
-		schema := tc.getSchema(tc, t)
-		for i := 0; i < int(schema.BlockMaxRows+1); i++ {
-			txn, rel := tae.GetRelation()
-			v := testutil.GetSingleSortKeyValue(bats[0], schema, i)
-			filter := handle.NewEQFilter(v)
-			err := rel.DeleteByFilter(context.Background(), filter)
-			assert.NoError(t, err)
-			assert.NoError(t, txn.Commit(context.Background()))
-		}
-
-		tae.CompactBlocks(false)
-		tae.ForceCheckpoint()
-
-		// compact
-		tae.DoAppend(bats[1])
-		for i := 0; i < int(schema.BlockMaxRows+1); i++ {
-			txn, rel := tae.GetRelation()
-			v := testutil.GetSingleSortKeyValue(bats[1], schema, i)
-			filter := handle.NewEQFilter(v)
-			err := rel.DeleteByFilter(context.Background(), filter)
-			assert.NoError(t, err)
-			assert.NoError(t, txn.Commit(context.Background()))
-		}
-		tae.CompactBlocks(false)
-
-		// not compact
-		tae.DoAppend(bats[2])
-		for i := 0; i < int(schema.BlockMaxRows+1); i++ {
-			txn, rel := tae.GetRelation()
-			v := testutil.GetSingleSortKeyValue(bats[2], schema, i)
-			filter := handle.NewEQFilter(v)
-			err := rel.DeleteByFilter(context.Background(), filter)
-			assert.NoError(t, err)
-			assert.NoError(t, txn.Commit(context.Background()))
-		}
-	}
-	return PrepareCase{
-		desc:       "prepare-5",
-		typ:        5,
-		prepareFn:  prepareFn,
-		getSchema:  getSchema,
-		getBatch:   getBatch,
-		getEngine:  getEngine,
-		getOptions: getOptions,
-	}
-}
-
-func initTestEngine(tc TestCase, t *testing.T) *testutil.TestEngine {
-=======
+	}
+}
+
 func test1(tc TestCase, t *testing.T) {
->>>>>>> cf148950
 	pc := GetPrepareCase(tc.dependsOn)
 	tae := tc.GetEngine(t)
 
@@ -429,208 +301,152 @@
 	testutil.CheckAllColRowsByScan(t, rel, bats[0].Length()-1, true)
 	assert.NoError(t, txn.Commit(context.Background()))
 
-<<<<<<< HEAD
-		txn, rel = tae.GetRelation()
-		err = rel.Append(context.Background(), window)
-		assert.NoError(t, err)
-		_ = txn.Rollback(context.Background())
-
-		schema := pc.getSchema(pc, t)
-		txn, rel = testutil.GetDefaultRelation(t, tae.DB, schema.Name)
-		testutil.CheckAllColRowsByScan(t, rel, bats[0].Length()-1, true)
-		assert.NoError(t, txn.Commit(context.Background()))
-
-		txn, rel = testutil.GetDefaultRelation(t, tae.DB, schema.Name)
-		err = rel.Append(context.Background(), window)
-		assert.NoError(t, err)
-		_ = txn.Rollback(context.Background())
-	}
-	return TestCase{
-		name:      "test-1",
-		desc:      "test-1",
-		dependsOn: 1,
-		testFn:    testFn,
-	}
-}
-
-func testAppend() TestCase {
-	testFn := func(tc TestCase, t *testing.T) {
-		pc := GetPrepareCase(tc.dependsOn)
-		tae := initTestEngine(tc, t)
-		defer tae.Close()
-
-		bat := pc.getBatch(pc, t)
-		defer bat.Close()
-		bats := bat.Split(bat.Length())
-
-		txn, rel := tae.GetRelation()
-		testutil.CheckAllColRowsByScan(t, rel, bat.Length(), true)
-		testutil.CheckAllColRowsByScan(t, rel, bat.Length(), false)
-		for _, b := range bats {
-			err := rel.Append(context.Background(), b)
-			assert.True(t, moerr.IsMoErrCode(err, moerr.ErrDuplicateEntry))
-		}
-		assert.NoError(t, txn.Commit(context.Background()))
-
-		tae.CheckRowsByScan(bat.Length(), true)
-		tae.CheckRowsByScan(bat.Length(), false)
-	}
-	return TestCase{
-		name:      "testAppend",
-		desc:      "test-2",
-		dependsOn: 2,
-		testFn:    testFn,
-	}
-}
-
-func testDDL() TestCase {
-	testFn := func(tc TestCase, t *testing.T) {
-		tae := initTestEngine(tc, t)
-		defer tae.Close()
-
-		txn, err := tae.StartTxn(nil)
-		assert.NoError(t, err)
-
-		db, err := txn.GetDatabase("db1")
-		assert.NoError(t, err)
-		_, err = txn.CreateDatabase("db1", "sql", "type")
-		assert.Error(t, err)
-		_, err = db.GetRelationByName("table1")
-		assert.NoError(t, err)
-		schema1 := catalog.MockSchema(20, 2)
-		schema1.Name = "table1"
-		_, err = db.CreateRelation(schema1)
-		assert.Error(t, err)
-
-		_, err = txn.GetDatabase("db2")
-		assert.Error(t, err)
-		_, err = txn.CreateDatabase("db2", "sql", "type")
-		assert.NoError(t, err)
-		db, err = txn.GetDatabase("db_of_table2")
-		assert.NoError(t, err)
-		_, err = db.GetRelationByName("table2")
-		assert.Error(t, err)
-		schema2 := catalog.MockSchema(20, 2)
-		schema2.Name = "table2"
-		_, err = db.CreateRelation(schema2)
-		assert.NoError(t, err)
-
-		_, err = txn.GetDatabase("db3")
-		assert.Error(t, err)
-		_, err = txn.CreateDatabase("db3", "sql", "type")
-		assert.NoError(t, err)
-		db, err = txn.GetDatabase("db_of_table3")
-		assert.NoError(t, err)
-		_, err = db.GetRelationByName("table3")
-		assert.Error(t, err)
-		schema3 := catalog.MockSchema(20, 2)
-		schema3.Name = "table3"
-		_, err = db.CreateRelation(schema3)
-		assert.NoError(t, err)
-
-		db, err = txn.GetDatabase("db4")
-		assert.NoError(t, err)
-		_, err = txn.CreateDatabase("db4", "sql", "type")
-		assert.Error(t, err)
-		_, err = db.GetRelationByName("table4")
-		assert.NoError(t, err)
-		schema4 := catalog.MockSchema(20, 2)
-		schema4.Name = "table4"
-		_, err = db.CreateRelation(schema4)
-		assert.Error(t, err)
-
-		_, err = txn.GetDatabase("db5")
-		assert.Error(t, err)
-		_, err = txn.CreateDatabase("db5", "sql", "type")
-		assert.NoError(t, err)
-		db, err = txn.GetDatabase("db_of_table5")
-		assert.NoError(t, err)
-		_, err = db.GetRelationByName("table5")
-		assert.Error(t, err)
-		schema5 := catalog.MockSchema(20, 2)
-		schema5.Name = "table5"
-		_, err = db.CreateRelation(schema5)
-		assert.NoError(t, err)
-
-		assert.NoError(t, txn.Commit(context.Background()))
-	}
-	return TestCase{
-		name:      "testDDL",
-		desc:      "test-3",
-		dependsOn: 3,
-		testFn:    testFn,
-	}
-}
-
-func testCompact() TestCase {
-	testFn := func(tc TestCase, t *testing.T) {
-		pc := GetPrepareCase(tc.dependsOn)
-		tae := initTestEngine(tc, t)
-		defer tae.Close()
-
-		bat := pc.getBatch(pc, t)
-		defer bat.Close()
-		bats := bat.Split(bat.Length())
-
-		txn, rel := tae.GetRelation()
-		testutil.CheckAllColRowsByScan(t, rel, bat.Length(), true)
-		testutil.CheckAllColRowsByScan(t, rel, bat.Length(), false)
-		for _, b := range bats {
-			err := rel.Append(context.Background(), b)
-			assert.True(t, moerr.IsMoErrCode(err, moerr.ErrDuplicateEntry))
-		}
-		assert.NoError(t, txn.Commit(context.Background()))
-
-		tae.CheckRowsByScan(bat.Length(), true)
-		tae.CheckRowsByScan(bat.Length(), false)
-	}
-	return TestCase{
-		name:      "testCompact",
-		desc:      "test-4",
-		dependsOn: 4,
-		testFn:    testFn,
-	}
-}
-
-func testDelete() TestCase {
-	testFn := func(tc TestCase, t *testing.T) {
-		pc := GetPrepareCase(tc.dependsOn)
-		tae := initTestEngine(tc, t)
-		defer tae.Close()
-
-		bat := pc.getBatch(pc, t)
-		defer bat.Close()
-		bats := bat.Split(bat.Length())
-
-		schema := pc.getSchema(pc, t)
-		totalRows := bat.Length() - int(schema.BlockMaxRows+1)*3
-		txn, rel := tae.GetRelation()
-		testutil.CheckAllColRowsByScan(t, rel, totalRows, true)
-		rows := schema.BlockMaxRows*3 + 1
-		for i := 0; i < 3; i++ {
-			for j := 0; j < int(rows); j++ {
-				err := rel.Append(context.Background(), bats[i*int(rows)+j])
-				if j < int(schema.BlockMaxRows+1) {
-					assert.NoError(t, err)
-				} else {
-					assert.True(t, moerr.IsMoErrCode(err, moerr.ErrDuplicateEntry))
-				}
+	txn, rel = testutil.GetDefaultRelation(t, tae.DB, schema.Name)
+	err = rel.Append(context.Background(), window)
+	assert.NoError(t, err)
+	_ = txn.Rollback(context.Background())
+}
+
+func testAppend(tc TestCase, t *testing.T) {
+	pc := GetPrepareCase(tc.dependsOn)
+	tae := initTestEngine(tc, t)
+	defer tae.Close()
+
+	bat := pc.GetBatch(t)
+	defer bat.Close()
+	bats := bat.Split(bat.Length())
+
+	txn, rel := tae.GetRelation()
+	testutil.CheckAllColRowsByScan(t, rel, bat.Length(), true)
+	testutil.CheckAllColRowsByScan(t, rel, bat.Length(), false)
+	for _, b := range bats {
+		err := rel.Append(context.Background(), b)
+		assert.True(t, moerr.IsMoErrCode(err, moerr.ErrDuplicateEntry))
+	}
+	assert.NoError(t, txn.Commit(context.Background()))
+
+	tae.CheckRowsByScan(bat.Length(), true)
+	tae.CheckRowsByScan(bat.Length(), false)
+}
+
+func testDDL(tc TestCase, t *testing.T) {
+	tae := initTestEngine(tc, t)
+	defer tae.Close()
+
+	txn, err := tae.StartTxn(nil)
+	assert.NoError(t, err)
+
+	db, err := txn.GetDatabase("db1")
+	assert.NoError(t, err)
+	_, err = txn.CreateDatabase("db1", "sql", "type")
+	assert.Error(t, err)
+	_, err = db.GetRelationByName("table1")
+	assert.NoError(t, err)
+	schema1 := catalog.MockSchema(20, 2)
+	schema1.Name = "table1"
+	_, err = db.CreateRelation(schema1)
+	assert.Error(t, err)
+
+	_, err = txn.GetDatabase("db2")
+	assert.Error(t, err)
+	_, err = txn.CreateDatabase("db2", "sql", "type")
+	assert.NoError(t, err)
+	db, err = txn.GetDatabase("db_of_table2")
+	assert.NoError(t, err)
+	_, err = db.GetRelationByName("table2")
+	assert.Error(t, err)
+	schema2 := catalog.MockSchema(20, 2)
+	schema2.Name = "table2"
+	_, err = db.CreateRelation(schema2)
+	assert.NoError(t, err)
+
+	_, err = txn.GetDatabase("db3")
+	assert.Error(t, err)
+	_, err = txn.CreateDatabase("db3", "sql", "type")
+	assert.NoError(t, err)
+	db, err = txn.GetDatabase("db_of_table3")
+	assert.NoError(t, err)
+	_, err = db.GetRelationByName("table3")
+	assert.Error(t, err)
+	schema3 := catalog.MockSchema(20, 2)
+	schema3.Name = "table3"
+	_, err = db.CreateRelation(schema3)
+	assert.NoError(t, err)
+
+	db, err = txn.GetDatabase("db4")
+	assert.NoError(t, err)
+	_, err = txn.CreateDatabase("db4", "sql", "type")
+	assert.Error(t, err)
+	_, err = db.GetRelationByName("table4")
+	assert.NoError(t, err)
+	schema4 := catalog.MockSchema(20, 2)
+	schema4.Name = "table4"
+	_, err = db.CreateRelation(schema4)
+	assert.Error(t, err)
+
+	_, err = txn.GetDatabase("db5")
+	assert.Error(t, err)
+	_, err = txn.CreateDatabase("db5", "sql", "type")
+	assert.NoError(t, err)
+	db, err = txn.GetDatabase("db_of_table5")
+	assert.NoError(t, err)
+	_, err = db.GetRelationByName("table5")
+	assert.Error(t, err)
+	schema5 := catalog.MockSchema(20, 2)
+	schema5.Name = "table5"
+	_, err = db.CreateRelation(schema5)
+	assert.NoError(t, err)
+
+	assert.NoError(t, txn.Commit(context.Background()))
+}
+
+func testCompact(tc TestCase, t *testing.T) {
+	pc := GetPrepareCase(tc.dependsOn)
+	tae := initTestEngine(tc, t)
+	defer tae.Close()
+
+	bat := pc.GetBatch(t)
+	defer bat.Close()
+	bats := bat.Split(bat.Length())
+
+	txn, rel := tae.GetRelation()
+	testutil.CheckAllColRowsByScan(t, rel, bat.Length(), true)
+	testutil.CheckAllColRowsByScan(t, rel, bat.Length(), false)
+	for _, b := range bats {
+		err := rel.Append(context.Background(), b)
+		assert.True(t, moerr.IsMoErrCode(err, moerr.ErrDuplicateEntry))
+	}
+	assert.NoError(t, txn.Commit(context.Background()))
+
+	tae.CheckRowsByScan(bat.Length(), true)
+	tae.CheckRowsByScan(bat.Length(), false)
+}
+
+func testDelete(tc TestCase, t *testing.T) {
+	pc := GetPrepareCase(tc.dependsOn)
+	tae := initTestEngine(tc, t)
+	defer tae.Close()
+
+	bat := pc.GetBatch(t)
+	defer bat.Close()
+	bats := bat.Split(bat.Length())
+
+	schema := pc.GetSchema(t)
+	totalRows := bat.Length() - int(schema.BlockMaxRows+1)*3
+	txn, rel := tae.GetRelation()
+	testutil.CheckAllColRowsByScan(t, rel, totalRows, true)
+	rows := schema.BlockMaxRows*3 + 1
+	for i := 0; i < 3; i++ {
+		for j := 0; j < int(rows); j++ {
+			err := rel.Append(context.Background(), bats[i*int(rows)+j])
+			if j < int(schema.BlockMaxRows+1) {
+				assert.NoError(t, err)
+			} else {
+				assert.True(t, moerr.IsMoErrCode(err, moerr.ErrDuplicateEntry))
 			}
 		}
-		assert.NoError(t, txn.Commit(context.Background()))
-
-		tae.CheckRowsByScan(bat.Length(), true)
-	}
-	return TestCase{
-		name:      "testDelete",
-		desc:      "test-5",
-		dependsOn: 5,
-		testFn:    testFn,
-	}
-=======
-	txn, rel = testutil.GetDefaultRelation(t, tae.DB, schema.Name)
-	err = rel.Append(context.Background(), window)
-	assert.NoError(t, err)
-	_ = txn.Rollback(context.Background())
->>>>>>> cf148950
+	}
+	assert.NoError(t, txn.Commit(context.Background()))
+
+	tae.CheckRowsByScan(bat.Length(), true)
 }