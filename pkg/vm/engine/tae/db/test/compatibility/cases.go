--- conflicted
+++ resolved
@@ -545,16 +545,10 @@
 func testObjectInfo(tc TestCase, t *testing.T) {
 	tae := initTestEngine(tc, t)
 	defer tae.Close()
-<<<<<<< HEAD
-
-	tae.ForceCheckpoint()
-	tae.Restart(context.TODO())
-=======
 	t.Log(tae.Catalog.SimplePPString(3))
 
 	tae.ForceCheckpoint()
 	tae.Restart(context.TODO())
 	t.Log(tae.Catalog.SimplePPString(3))
->>>>>>> 4b4df8b9
 	tae.CheckObjectInfo()
 }