// Copyright 2022 Matrix Origin
//
// Licensed under the Apache License, Version 2.0 (the "License");
// you may not use this file except in compliance with the License.
// You may obtain a copy of the License at
//
// http://www.apache.org/licenses/LICENSE-2.0
//
// Unless required by applicable law or agreed to in writing, software
// distributed under the License is distributed on an "AS IS" BASIS,
// WITHOUT WARRANTIES OR CONDITIONS OF ANY KIND, either express or implied.
// See the License for the specific language governing permissions and
// limitations under the License.

package test

import (
	"context"
	"sort"
	"testing"

	"github.com/matrixorigin/matrixone/pkg/container/types"
	"github.com/matrixorigin/matrixone/pkg/vm/engine/tae/catalog"
	"github.com/matrixorigin/matrixone/pkg/vm/engine/tae/common"
	"github.com/matrixorigin/matrixone/pkg/vm/engine/tae/containers"
	"github.com/matrixorigin/matrixone/pkg/vm/engine/tae/db/testutil"
	"github.com/matrixorigin/matrixone/pkg/vm/engine/tae/tables"
	"github.com/matrixorigin/matrixone/pkg/vm/engine/tae/tasks"
	"github.com/matrixorigin/matrixone/pkg/vm/engine/tae/testutils"
	"github.com/stretchr/testify/assert"
)

// Testing Steps
// 1. Mock schema with PK.
// 2. Append data (append rows less than a block) and commit. Scan hidden column and check.
// 3. Append data and the total rows is more than a block. Commit and then compact the full block.
// 4. Scan hidden column and check.
// 5. Append data and the total rows is more than a Object. Commit and then merge sort the full Object.
// 6. Scan hidden column and check.
func TestHiddenWithPK1(t *testing.T) {
	defer testutils.AfterTest(t)()
	testutils.EnsureNoLeak(t)
	ctx := context.Background()

	tae := testutil.InitTestDB(ctx, ModuleName, t, nil)
	defer tae.Close()
	schema := catalog.MockSchemaAll(13, 2)
	schema.BlockMaxRows = 10
	schema.ObjectMaxBlocks = 2
	bat := catalog.MockBatch(schema, int(schema.BlockMaxRows*4))
	defer bat.Close()
	bats := bat.Split(10)

	txn, _, rel := testutil.CreateRelationNoCommit(t, tae, testutil.DefaultTestDB, schema, true)
	err := rel.Append(context.Background(), bats[0])
	{
		offsets := make([]uint32, 0)
		it := rel.MakeBlockIt()
		for it.Valid() {
			blk := it.GetBlock()
			view, err := blk.GetColumnDataById(context.Background(), schema.PhyAddrKey.Idx, common.DefaultAllocator)
			assert.NoError(t, err)
			defer view.Close()
			fp := blk.Fingerprint()
			_ = view.GetData().Foreach(func(v any, _ bool, _ int) (err error) {
				rid := v.(types.Rowid)
				bid, offset := rid.Decode()
				t.Logf("bid=%s,offset=%d", bid.String(), offset)
				assert.Equal(t, fp.BlockID, bid)
				offsets = append(offsets, offset)
				return
			}, nil)
			it.Next()
		}
		// sort.Slice(offsets, func(i, j int) bool { return offsets[i] < offsets[j] })
		// assert.Equal(t, []uint32{0, 1, 2, 3}, offsets)
	}
	assert.NoError(t, err)
	assert.NoError(t, txn.Commit(context.Background()))

	txn, rel = testutil.GetDefaultRelation(t, tae, schema.Name)
	{
		blk := testutil.GetOneBlock(rel)
		view, err := blk.GetColumnDataByName(context.Background(), catalog.PhyAddrColumnName, common.DefaultAllocator)
		assert.NoError(t, err)
		defer view.Close()
		offsets := make([]uint32, 0)
		fp := blk.Fingerprint()
		t.Log(fp.String())
		_ = view.GetData().Foreach(func(v any, _ bool, _ int) (err error) {
			rid := v.(types.Rowid)
			bid, offset := rid.Decode()
			t.Logf(",bid=%s,offset=%d", bid, offset)
			assert.Equal(t, fp.BlockID, bid)
			offsets = append(offsets, offset)
			return
		}, nil)
		sort.Slice(offsets, func(i, j int) bool { return offsets[i] < offsets[j] })
		assert.Equal(t, []uint32{0, 1, 2, 3}, offsets)
	}

	assert.NoError(t, err)
	assert.NoError(t, txn.Commit(context.Background()))

	txn, rel = testutil.GetDefaultRelation(t, tae, schema.Name)
	err = rel.Append(context.Background(), bats[1])
	assert.NoError(t, err)
	err = rel.Append(context.Background(), bats[2])
	assert.NoError(t, err)
	err = rel.Append(context.Background(), bats[3])
	assert.NoError(t, err)
	err = rel.Append(context.Background(), bats[4])
	assert.NoError(t, err)
	err = rel.Append(context.Background(), bats[5])
	assert.NoError(t, err)
	assert.NoError(t, txn.Commit(context.Background()))

	testutil.CompactBlocks(t, 0, tae, "db", schema, false)

	txn, rel = testutil.GetDefaultRelation(t, tae, schema.Name)
	{
		it := rel.MakeBlockIt()
		for it.Valid() {
			blk := it.GetBlock()
			view, err := blk.GetColumnDataByName(context.Background(), catalog.PhyAddrColumnName, common.DefaultAllocator)
			assert.NoError(t, err)
			defer view.Close()
			offsets := make([]uint32, 0)
			meta := blk.GetMeta().(*catalog.BlockEntry)
			t.Log(meta.String())
			_ = view.GetData().Foreach(func(v any, _ bool, _ int) (err error) {
				rid := v.(types.Rowid)
				bid, offset := rid.Decode()
				// t.Logf("sid=%d,bid=%d,offset=%d", sid, bid, offset)
				assert.Equal(t, meta.ID, bid)
				offsets = append(offsets, offset)
				return
			}, nil)
			sort.Slice(offsets, func(i, j int) bool { return offsets[i] < offsets[j] })
			if meta.IsAppendable() {
				assert.Equal(t, []uint32{0, 1, 2, 3}, offsets)
			} else {
				assert.Equal(t, []uint32{0, 1, 2, 3, 4, 5, 6, 7, 8, 9}, offsets)
			}
			it.Next()
		}
	}

	assert.NoError(t, txn.Commit(context.Background()))
	{
<<<<<<< HEAD
		testutil.CompactBlocks(t, 0, tae, "db", schema, false)
		testutil.MergeBlocks(t, 0, tae, "db", schema, false)
=======
		factory, taskType, scopes, err := tables.BuildSegmentCompactionTaskFactory(
			segMeta, tae.Runtime,
		)
		assert.NoError(t, err)
		task, err := tae.Runtime.Scheduler.ScheduleMultiScopedTxnTask(tasks.WaitableCtx, taskType, scopes, factory)
		assert.NoError(t, err)
		err = task.WaitDone(ctx)
		assert.NoError(t, err)
>>>>>>> 4a0e780b
	}

	txn, rel = testutil.GetDefaultRelation(t, tae, schema.Name)
	{
		it := rel.MakeBlockIt()
		for it.Valid() {
			blk := it.GetBlock()
			view, err := blk.GetColumnDataByName(context.Background(), catalog.PhyAddrColumnName, common.DefaultAllocator)
			assert.NoError(t, err)
			defer view.Close()
			offsets := make([]uint32, 0)
			meta := blk.GetMeta().(*catalog.BlockEntry)
			t.Log(meta.String())
			t.Log(meta.GetObject().String())
			_ = view.GetData().Foreach(func(v any, _ bool, _ int) (err error) {
				rid := v.(types.Rowid)
				bid, offset := rid.Decode()
				// t.Logf("sid=%d,bid=%d,offset=%d", sid, bid, offset)
				assert.Equal(t, meta.ID, bid)
				offsets = append(offsets, offset)
				return
			}, nil)
			sort.Slice(offsets, func(i, j int) bool { return offsets[i] < offsets[j] })
			if meta.IsAppendable() {
				assert.Equal(t, []uint32{0, 1, 2, 3}, offsets)
			} else {
				assert.Equal(t, []uint32{0, 1, 2, 3, 4, 5, 6, 7, 8, 9}, offsets)
			}
			it.Next()
		}
	}

	assert.NoError(t, txn.Commit(context.Background()))
	t.Log(tae.Catalog.SimplePPString(common.PPL1))
}

// Testing Steps
// 1. Mock schema w/o primary key
// 2. Append data (append rows less than a block)
func TestHidden2(t *testing.T) {
	defer testutils.AfterTest(t)()
	testutils.EnsureNoLeak(t)
	ctx := context.Background()

	tae := testutil.InitTestDB(ctx, ModuleName, t, nil)
	defer tae.Close()
	schema := catalog.MockSchemaAll(3, -1)
	schema.BlockMaxRows = 10
	schema.ObjectMaxBlocks = 2
	bat := catalog.MockBatch(schema, int(schema.BlockMaxRows*4))
	defer bat.Close()
	bats := bat.Split(10)

	txn, _, rel := testutil.CreateRelationNoCommit(t, tae, testutil.DefaultTestDB, schema, true)
	err := rel.Append(context.Background(), bats[0])
	{
		blk := testutil.GetOneBlock(rel)
		var hidden *containers.ColumnView
		for _, def := range schema.ColDefs {
			view, err := blk.GetColumnDataById(context.Background(), def.Idx, common.DefaultAllocator)
			assert.NoError(t, err)
			defer view.Close()
			assert.Equal(t, bats[0].Length(), view.Length())
			if def.IsPhyAddr() {
				hidden = view
			}
		}
		_ = hidden.GetData().Foreach(func(key any, _ bool, _ int) (err error) {
			rid := key.(types.Rowid)
			bid, offset := rid.Decode()
			t.Logf(",bid=%s,offset=%d", bid, offset)
			v, _, err := rel.GetValueByPhyAddrKey(key, schema.PhyAddrKey.Idx)
			assert.NoError(t, err)
			assert.Equal(t, key, v)
			if offset == 1 {
				err = rel.DeleteByPhyAddrKey(key)
				assert.NoError(t, err)
			}
			return
		}, nil)
		for _, def := range schema.ColDefs {
			view, err := blk.GetColumnDataById(context.Background(), def.Idx, common.DefaultAllocator)
			assert.NoError(t, err)
			defer view.Close()
			view.ApplyDeletes()
			assert.Equal(t, bats[0].Length()-1, view.Length())
		}
	}
	assert.NoError(t, err)
	assert.NoError(t, txn.Commit(context.Background()))

	txn, rel = testutil.GetDefaultRelation(t, tae, schema.Name)
	{
		blk := testutil.GetOneBlock(rel)
		var hidden *containers.ColumnView
		for _, def := range schema.ColDefs {
			view, err := blk.GetColumnDataById(context.Background(), def.Idx, common.DefaultAllocator)
			assert.NoError(t, err)
			defer view.Close()
			assert.Equal(t, bats[0].Length()-1, view.Length())
			if def.IsPhyAddr() {
				hidden = view
			}
		}
		_ = hidden.GetData().Foreach(func(key any, _ bool, _ int) (err error) {
			rid := key.(types.Rowid)
			bid, offset := rid.Decode()
			t.Logf(",bid=%s,offset=%d", bid, offset)
			v, _, err := rel.GetValueByPhyAddrKey(key, schema.PhyAddrKey.Idx)
			assert.NoError(t, err)
			assert.Equal(t, key, v)
			if offset == 1 {
				err = rel.DeleteByPhyAddrKey(key)
				assert.NoError(t, err)
			}
			return
		}, nil)
	}
	err = rel.Append(context.Background(), bats[1])
	assert.NoError(t, err)
	err = rel.Append(context.Background(), bats[1])
	assert.NoError(t, err)
	err = rel.Append(context.Background(), bats[1])
	assert.NoError(t, err)
	err = rel.Append(context.Background(), bats[2])
	assert.NoError(t, err)
	err = rel.Append(context.Background(), bats[2])
	assert.NoError(t, err)
	err = rel.Append(context.Background(), bats[2])
	assert.NoError(t, err)
	assert.NoError(t, txn.Commit(context.Background()))

<<<<<<< HEAD
	testutil.CompactBlocks(t, 0, tae, "db", schema, false)
=======
	txn, rel = testutil.GetDefaultRelation(t, tae, schema.Name)
	{
		it := rel.MakeBlockIt()
		blks := make([]data.Block, 0)
		for it.Valid() {
			blk := it.GetBlock().GetMeta().(*catalog.BlockEntry).GetBlockData()
			blks = append(blks, blk)
			it.Next()
		}
		for _, blk := range blks {
			factory, taskType, scopes, err := blk.BuildCompactionTaskFactory()
			assert.NoError(t, err)
			task, err := tae.Runtime.Scheduler.ScheduleMultiScopedTxnTask(tasks.WaitableCtx, taskType, scopes, factory)
			assert.NoError(t, err)
			err = task.WaitDone(ctx)
			assert.NoError(t, err)
		}
	}
	assert.NoError(t, txn.Commit(context.Background()))
>>>>>>> 4a0e780b

	t.Log(tae.Catalog.SimplePPString(common.PPL1))
	txn, rel = testutil.GetDefaultRelation(t, tae, schema.Name)
	{
		it := rel.MakeObjectIt()
		objs := make([]*catalog.ObjectEntry, 0)
		for it.Valid() {
			obj := it.GetObject().GetMeta().(*catalog.ObjectEntry)
			objs = append(objs, obj)
			it.Next()
		}
		for _, obj := range objs {
			factory, taskType, scopes, err := tables.BuildObjectCompactionTaskFactory(obj, tae.Runtime)
			assert.NoError(t, err)
			if factory == nil {
				continue
			}
			task, err := tae.Runtime.Scheduler.ScheduleMultiScopedTxnTask(tasks.WaitableCtx, taskType, scopes, factory)
			assert.NoError(t, err)
			err = task.WaitDone(ctx)
			assert.NoError(t, err)
		}

	}
	assert.NoError(t, txn.Commit(context.Background()))

	txn, rel = testutil.GetDefaultRelation(t, tae, schema.Name)
	{
		it := rel.MakeBlockIt()
		rows := 0
		for it.Valid() {
			blk := it.GetBlock()
			hidden, err := blk.GetColumnDataById(context.Background(), schema.PhyAddrKey.Idx, common.DefaultAllocator)
			assert.NoError(t, err)
			defer hidden.Close()
			hidden.ApplyDeletes()
			rows += hidden.Length()
			it.Next()
		}
		assert.Equal(t, 26, rows)
	}
	assert.NoError(t, txn.Commit(context.Background()))
	t.Log(tae.Catalog.SimplePPString(common.PPL1))
}<|MERGE_RESOLUTION|>--- conflicted
+++ resolved
@@ -148,19 +148,8 @@
 
 	assert.NoError(t, txn.Commit(context.Background()))
 	{
-<<<<<<< HEAD
 		testutil.CompactBlocks(t, 0, tae, "db", schema, false)
 		testutil.MergeBlocks(t, 0, tae, "db", schema, false)
-=======
-		factory, taskType, scopes, err := tables.BuildSegmentCompactionTaskFactory(
-			segMeta, tae.Runtime,
-		)
-		assert.NoError(t, err)
-		task, err := tae.Runtime.Scheduler.ScheduleMultiScopedTxnTask(tasks.WaitableCtx, taskType, scopes, factory)
-		assert.NoError(t, err)
-		err = task.WaitDone(ctx)
-		assert.NoError(t, err)
->>>>>>> 4a0e780b
 	}
 
 	txn, rel = testutil.GetDefaultRelation(t, tae, schema.Name)
@@ -293,29 +282,7 @@
 	assert.NoError(t, err)
 	assert.NoError(t, txn.Commit(context.Background()))
 
-<<<<<<< HEAD
 	testutil.CompactBlocks(t, 0, tae, "db", schema, false)
-=======
-	txn, rel = testutil.GetDefaultRelation(t, tae, schema.Name)
-	{
-		it := rel.MakeBlockIt()
-		blks := make([]data.Block, 0)
-		for it.Valid() {
-			blk := it.GetBlock().GetMeta().(*catalog.BlockEntry).GetBlockData()
-			blks = append(blks, blk)
-			it.Next()
-		}
-		for _, blk := range blks {
-			factory, taskType, scopes, err := blk.BuildCompactionTaskFactory()
-			assert.NoError(t, err)
-			task, err := tae.Runtime.Scheduler.ScheduleMultiScopedTxnTask(tasks.WaitableCtx, taskType, scopes, factory)
-			assert.NoError(t, err)
-			err = task.WaitDone(ctx)
-			assert.NoError(t, err)
-		}
-	}
-	assert.NoError(t, txn.Commit(context.Background()))
->>>>>>> 4a0e780b
 
 	t.Log(tae.Catalog.SimplePPString(common.PPL1))
 	txn, rel = testutil.GetDefaultRelation(t, tae, schema.Name)
