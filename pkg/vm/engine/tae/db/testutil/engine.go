// Copyright 2021 Matrix Origin
//
// Licensed under the Apache License, Version 2.0 (the "License");
// you may not use this file except in compliance with the License.
// You may obtain a copy of the License at
//
//      http://www.apache.org/licenses/LICENSE-2.0
//
// Unless required by applicable law or agreed to in writing, software
// distributed under the License is distributed on an "AS IS" BASIS,
// WITHOUT WARRANTIES OR CONDITIONS OF ANY KIND, either express or implied.
// See the License for the specific language governing permissions and
// limitations under the License.

package testutil

import (
	"context"
	"fmt"
	"strconv"
	"strings"
	"testing"
	"time"

	pkgcatalog "github.com/matrixorigin/matrixone/pkg/catalog"
	"github.com/matrixorigin/matrixone/pkg/container/batch"
	"github.com/matrixorigin/matrixone/pkg/container/types"
	"github.com/matrixorigin/matrixone/pkg/fileservice"
	"github.com/matrixorigin/matrixone/pkg/logutil"
	"github.com/matrixorigin/matrixone/pkg/objectio"
	"github.com/matrixorigin/matrixone/pkg/pb/api"
	"github.com/matrixorigin/matrixone/pkg/vm/engine/tae/blockio"
	"github.com/matrixorigin/matrixone/pkg/vm/engine/tae/catalog"
	"github.com/matrixorigin/matrixone/pkg/vm/engine/tae/common"
	"github.com/matrixorigin/matrixone/pkg/vm/engine/tae/containers"
	"github.com/matrixorigin/matrixone/pkg/vm/engine/tae/db"
	"github.com/matrixorigin/matrixone/pkg/vm/engine/tae/db/checkpoint"
	"github.com/matrixorigin/matrixone/pkg/vm/engine/tae/iface/data"
	"github.com/matrixorigin/matrixone/pkg/vm/engine/tae/iface/handle"
	"github.com/matrixorigin/matrixone/pkg/vm/engine/tae/iface/txnif"
	"github.com/matrixorigin/matrixone/pkg/vm/engine/tae/logtail"
	"github.com/matrixorigin/matrixone/pkg/vm/engine/tae/options"
	"github.com/matrixorigin/matrixone/pkg/vm/engine/tae/testutils"
	"github.com/stretchr/testify/assert"
	"github.com/stretchr/testify/require"
)

const (
	DefaultTestDB = "db"
)

type CtxOldVersion struct{}

type TestEngine struct {
	*db.DB
	t        *testing.T
	schema   *catalog.Schema
	tenantID uint32 // for almost tests, userID and roleID is not important
}

func NewTestEngineWithDir(
	ctx context.Context,
	dir string,
	t *testing.T,
	opts *options.Options,
) *TestEngine {
	blockio.Start()
	db := InitTestDBWithDir(ctx, dir, t, opts)
	return &TestEngine{
		DB: db,
		t:  t,
	}
}

func NewTestEngine(
	ctx context.Context,
	moduleName string,
	t *testing.T,
	opts *options.Options,
) *TestEngine {
	blockio.Start()
	db := InitTestDB(ctx, moduleName, t, opts)
	return &TestEngine{
		DB: db,
		t:  t,
	}
}

func (e *TestEngine) BindSchema(schema *catalog.Schema) { e.schema = schema }

func (e *TestEngine) BindTenantID(tenantID uint32) { e.tenantID = tenantID }

func (e *TestEngine) Restart(ctx context.Context) {
	_ = e.DB.Close()
	var err error
	e.DB, err = db.Open(ctx, e.Dir, e.Opts)
	// only ut executes this checker
	e.DB.DiskCleaner.AddChecker(
		func(item any) bool {
			min := e.DB.TxnMgr.MinTSForTest()
			ckp := item.(*checkpoint.CheckpointEntry)
			//logutil.Infof("min: %v, checkpoint: %v", min.ToString(), checkpoint.GetStart().ToString())
			return !ckp.GetEnd().GreaterEq(min)
		})
	assert.NoError(e.t, err)
}

func (e *TestEngine) Close() error {
	err := e.DB.Close()
	blockio.Stop()
	blockio.ResetPipeline()
	return err
}

func (e *TestEngine) CreateRelAndAppend(bat *containers.Batch, createDB bool) (handle.Database, handle.Relation) {
	return CreateRelationAndAppend(e.t, e.tenantID, e.DB, DefaultTestDB, e.schema, bat, createDB)
}

func (e *TestEngine) CheckRowsByScan(exp int, applyDelete bool) {
	txn, rel := e.GetRelation()
	CheckAllColRowsByScan(e.t, rel, exp, applyDelete)
	assert.NoError(e.t, txn.Commit(context.Background()))
}
func (e *TestEngine) ForceCheckpoint() {
	err := e.BGCheckpointRunner.ForceFlushWithInterval(e.TxnMgr.StatMaxCommitTS(), context.Background(), time.Second*2, time.Millisecond*10)
	assert.NoError(e.t, err)
	err = e.BGCheckpointRunner.ForceIncrementalCheckpoint(e.TxnMgr.StatMaxCommitTS(), false)
	assert.NoError(e.t, err)
}

func (e *TestEngine) ForceLongCheckpoint() {
	err := e.BGCheckpointRunner.ForceFlush(e.TxnMgr.StatMaxCommitTS(), context.Background(), 20*time.Second)
	assert.NoError(e.t, err)
	err = e.BGCheckpointRunner.ForceIncrementalCheckpoint(e.TxnMgr.StatMaxCommitTS(), false)
	assert.NoError(e.t, err)
}

func (e *TestEngine) DropRelation(t *testing.T) {
	txn, err := e.StartTxn(nil)
	assert.NoError(t, err)
	db, err := txn.GetDatabase(DefaultTestDB)
	assert.NoError(t, err)
	_, err = db.DropRelationByName(e.schema.Name)
	assert.NoError(t, err)
	assert.NoError(t, txn.Commit(context.Background()))
}
func (e *TestEngine) GetRelation() (txn txnif.AsyncTxn, rel handle.Relation) {
	return GetRelation(e.t, e.tenantID, e.DB, DefaultTestDB, e.schema.Name)
}
func (e *TestEngine) GetRelationWithTxn(txn txnif.AsyncTxn) (rel handle.Relation) {
	return GetRelationWithTxn(e.t, txn, DefaultTestDB, e.schema.Name)
}

func (e *TestEngine) CompactBlocks(skipConflict bool) {
	CompactBlocks(e.t, e.tenantID, e.DB, DefaultTestDB, e.schema, skipConflict)
}

func (e *TestEngine) MergeBlocks(skipConflict bool) {
	MergeBlocks(e.t, e.tenantID, e.DB, DefaultTestDB, e.schema, skipConflict)
}

func (e *TestEngine) GetDB(name string) (txn txnif.AsyncTxn, db handle.Database) {
	txn, err := e.DB.StartTxn(nil)
	txn.BindAccessInfo(e.tenantID, 0, 0)
	assert.NoError(e.t, err)
	db, err = txn.GetDatabase(name)
	assert.NoError(e.t, err)
	return
}

func (e *TestEngine) GetTestDB() (txn txnif.AsyncTxn, db handle.Database) {
	return e.GetDB(DefaultTestDB)
}

func (e *TestEngine) DoAppend(bat *containers.Batch) {
	txn, rel := e.GetRelation()
	err := rel.Append(context.Background(), bat)
	assert.NoError(e.t, err)
	assert.NoError(e.t, txn.Commit(context.Background()))
}

func (e *TestEngine) DoAppendWithTxn(bat *containers.Batch, txn txnif.AsyncTxn, skipConflict bool) (err error) {
	rel := e.GetRelationWithTxn(txn)
	err = rel.Append(context.Background(), bat)
	if !skipConflict {
		assert.NoError(e.t, err)
	}
	return
}

func (e *TestEngine) TryAppend(bat *containers.Batch) {
	txn, err := e.DB.StartTxn(nil)
	txn.BindAccessInfo(e.tenantID, 0, 0)
	assert.NoError(e.t, err)
	db, err := txn.GetDatabase(DefaultTestDB)
	assert.NoError(e.t, err)
	rel, err := db.GetRelationByName(e.schema.Name)
	if err != nil {
		_ = txn.Rollback(context.Background())
		return
	}

	err = rel.Append(context.Background(), bat)
	if err != nil {
		_ = txn.Rollback(context.Background())
		return
	}
	_ = txn.Commit(context.Background())
}
func (e *TestEngine) DeleteAll(skipConflict bool) error {
	txn, rel := e.GetRelation()
	schema := rel.GetMeta().(*catalog.TableEntry).GetLastestSchema()
	pkName := schema.GetPrimaryKey().Name
	it := rel.MakeObjectIt()
	for it.Valid() {
		blk := it.GetObject()
		blkCnt := uint16(blk.BlkCnt())
		for i := uint16(0); i < blkCnt; i++ {
			defer blk.Close()
			view, err := blk.GetColumnDataByName(context.Background(), i, catalog.PhyAddrColumnName, common.DefaultAllocator)
			assert.NoError(e.t, err)
			defer view.Close()
			view.ApplyDeletes()
			pkView, err := blk.GetColumnDataByName(context.Background(), i, pkName, common.DefaultAllocator)
			assert.NoError(e.t, err)
			defer pkView.Close()
			pkView.ApplyDeletes()
			err = rel.DeleteByPhyAddrKeys(view.GetData(), pkView.GetData())
			assert.NoError(e.t, err)
			it.Next()

		}
	}
	// CheckAllColRowsByScan(e.t, rel, 0, true)
	err := txn.Commit(context.Background())
	if !skipConflict {
		CheckAllColRowsByScan(e.t, rel, 0, true)
		assert.NoError(e.t, err)
	}
	return err
}

func (e *TestEngine) Truncate() {
	txn, db := e.GetTestDB()
	_, err := db.TruncateByName(e.schema.Name)
	assert.NoError(e.t, err)
	assert.NoError(e.t, txn.Commit(context.Background()))
}
func (e *TestEngine) GlobalCheckpoint(
	endTs types.TS,
	versionInterval time.Duration,
	enableAndCleanBGCheckpoint bool,
) error {
	if enableAndCleanBGCheckpoint {
		e.DB.BGCheckpointRunner.DisableCheckpoint()
		defer e.DB.BGCheckpointRunner.EnableCheckpoint()
		e.DB.BGCheckpointRunner.CleanPenddingCheckpoint()
	}
	if e.DB.BGCheckpointRunner.GetPenddingIncrementalCount() == 0 {
		testutils.WaitExpect(4000, func() bool {
			flushed := e.DB.BGCheckpointRunner.IsAllChangesFlushed(types.TS{}, endTs, false)
			return flushed
		})
		flushed := e.DB.BGCheckpointRunner.IsAllChangesFlushed(types.TS{}, endTs, true)
		assert.True(e.t, flushed)
	}
	err := e.DB.BGCheckpointRunner.ForceGlobalCheckpoint(endTs, versionInterval)
	assert.NoError(e.t, err)
	return nil
}

func (e *TestEngine) IncrementalCheckpoint(
	end types.TS,
	enableAndCleanBGCheckpoint bool,
	waitFlush bool,
	truncate bool,
) error {
	if enableAndCleanBGCheckpoint {
		e.DB.BGCheckpointRunner.DisableCheckpoint()
		defer e.DB.BGCheckpointRunner.EnableCheckpoint()
		e.DB.BGCheckpointRunner.CleanPenddingCheckpoint()
	}
	if waitFlush {
		testutils.WaitExpect(4000, func() bool {
			flushed := e.DB.BGCheckpointRunner.IsAllChangesFlushed(types.TS{}, end, false)
			return flushed
		})
		flushed := e.DB.BGCheckpointRunner.IsAllChangesFlushed(types.TS{}, end, true)
		assert.True(e.t, flushed)
	}
	err := e.DB.BGCheckpointRunner.ForceIncrementalCheckpoint(end, false)
	assert.NoError(e.t, err)
	if truncate {
		lsn := e.DB.BGCheckpointRunner.MaxLSNInRange(end)
		entry, err := e.DB.Wal.RangeCheckpoint(1, lsn)
		assert.NoError(e.t, err)
		assert.NoError(e.t, entry.WaitDone())
		testutils.WaitExpect(1000, func() bool {
			return e.Runtime.Scheduler.GetPenddingLSNCnt() == 0
		})
	}
	return nil
}

func (e *TestEngine) TryDeleteByDeltaloc(vals []any) (ok bool, err error) {
	txn, err := e.StartTxn(nil)
	assert.NoError(e.t, err)
	ok, err = e.TryDeleteByDeltalocWithTxn(vals, txn)
	if ok {
		assert.NoError(e.t, txn.Commit(context.Background()))
	} else {
		assert.NoError(e.t, txn.Rollback(context.Background()))
	}
	return
}

func (e *TestEngine) TryDeleteByDeltalocWithTxn(vals []any, txn txnif.AsyncTxn) (ok bool, err error) {
	rel := e.GetRelationWithTxn(txn)

	idOffsetsMap := make(map[common.ID][]uint32)
	for _, val := range vals {
		filter := handle.NewEQFilter(val)
		id, offset, err := rel.GetByFilter(context.Background(), filter)
		assert.NoError(e.t, err)
		offsets, ok := idOffsetsMap[*id]
		if !ok {
			offsets = make([]uint32, 0)
		}
		offsets = append(offsets, offset)
		idOffsetsMap[*id] = offsets
	}

	for id, offsets := range idOffsetsMap {
		obj, err := rel.GetMeta().(*catalog.TableEntry).GetObjectByID(id.ObjectID())
		assert.NoError(e.t, err)
		_, blkOffset := id.BlockID.Offsets()
		deltaLoc, err := MockCNDeleteInS3(e.Runtime.Fs, obj.GetBlockData(), blkOffset, e.schema, txn, offsets)
		assert.NoError(e.t, err)
		ok, err = rel.TryDeleteByDeltaloc(&id, deltaLoc)
		assert.NoError(e.t, err)
		if !ok {
			return ok, err
		}
	}
	ok = true
	return
}

func InitTestDBWithDir(
	ctx context.Context,
	dir string,
	t *testing.T,
	opts *options.Options,
) *db.DB {
	db, _ := db.Open(ctx, dir, opts)
	// only ut executes this checker
	db.DiskCleaner.AddChecker(
		func(item any) bool {
			min := db.TxnMgr.MinTSForTest()
			ckp := item.(*checkpoint.CheckpointEntry)
			//logutil.Infof("min: %v, checkpoint: %v", min.ToString(), checkpoint.GetStart().ToString())
			return !ckp.GetEnd().GreaterEq(min)
		})
	return db
}

func InitTestDB(
	ctx context.Context,
	moduleName string,
	t *testing.T,
	opts *options.Options,
) *db.DB {
	dir := testutils.InitTestEnv(moduleName, t)
	db, _ := db.Open(ctx, dir, opts)
	// only ut executes this checker
	db.DiskCleaner.AddChecker(
		func(item any) bool {
			min := db.TxnMgr.MinTSForTest()
			ckp := item.(*checkpoint.CheckpointEntry)
			//logutil.Infof("min: %v, checkpoint: %v", min.ToString(), checkpoint.GetStart().ToString())
			return !ckp.GetEnd().GreaterEq(min)
		})
	return db
}

func writeIncrementalCheckpoint(
	t *testing.T,
	start, end types.TS,
	c *catalog.Catalog,
	checkpointBlockRows int,
	checkpointSize int,
	fs fileservice.FileService,
) (objectio.Location, objectio.Location) {
	factory := logtail.IncrementalCheckpointDataFactory(start, end, false, false)
	data, err := factory(c)
	assert.NoError(t, err)
	defer data.Close()
	cnLocation, tnLocation, _, err := data.WriteTo(fs, checkpointBlockRows, checkpointSize)
	assert.NoError(t, err)
	return cnLocation, tnLocation
}

func tnReadCheckpoint(t *testing.T, location objectio.Location, fs fileservice.FileService) *logtail.CheckpointData {
	reader, err := blockio.NewObjectReader(fs, location)
	assert.NoError(t, err)
	data := logtail.NewCheckpointData(common.CheckpointAllocator)
	err = data.ReadFrom(
		context.Background(),
		logtail.CheckpointCurrentVersion,
		location,
		reader,
		fs,
	)
	assert.NoError(t, err)
	return data
}
func cnReadCheckpoint(t *testing.T, tid uint64, location objectio.Location, fs fileservice.FileService) (ins, del, cnIns, segDel *api.Batch, cb []func()) {
	ins, del, cnIns, segDel, cb = cnReadCheckpointWithVersion(t, tid, location, fs, logtail.CheckpointCurrentVersion)
	return
}
func cnReadCheckpointWithVersion(t *testing.T, tid uint64, location objectio.Location, fs fileservice.FileService, ver uint32) (ins, del, cnIns, segDel *api.Batch, cb []func()) {
	locs := make([]string, 0)
	locs = append(locs, location.String())
	locs = append(locs, strconv.Itoa(int(ver)))
	locations := strings.Join(locs, ";")
	entries, cb, err := logtail.LoadCheckpointEntries(
		context.Background(),
		locations,
		tid,
		"tbl",
		0,
		"db",
		common.CheckpointAllocator,
		fs,
	)
	assert.NoError(t, err)
	for i := len(entries) - 1; i >= 0; i-- {
		e := entries[i]
		if e.TableName == fmt.Sprintf("_%d_obj", tid) {
			segDel = e.Bat
		} else if e.EntryType == api.Entry_Delete {
			del = e.Bat
			if tid != pkgcatalog.MO_DATABASE_ID && tid != pkgcatalog.MO_TABLES_ID && tid != pkgcatalog.MO_COLUMNS_ID {
				cnIns = entries[i-1].Bat
				i--
			}
		} else {
			ins = e.Bat
		}
	}
	for _, c := range cb {
		c()
	}
	return
}

func checkTNCheckpointData(ctx context.Context, t *testing.T, data *logtail.CheckpointData,
	start, end types.TS, c *catalog.Catalog) {
	factory := logtail.IncrementalCheckpointDataFactory(start, end, false, false)
	data2, err := factory(c)
	assert.NoError(t, err)
	defer data2.Close()

	bats1 := data.GetBatches()
	bats2 := data2.GetBatches()
	assert.Equal(t, len(bats1), len(bats2))
	for i, bat := range bats1 {
		// skip metabatch
		if i == 0 {
			continue
		}
		bat2 := bats2[i]
		// t.Logf("check bat %d", i)
		isBatchEqual(ctx, t, bat, bat2)
	}
}

func getBatchLength(bat *containers.Batch) int {
	length := 0
	for _, vec := range bat.Vecs {
		if vec.Length() > length {
			length = vec.Length()
		}
	}
	return length
}

func isBatchEqual(ctx context.Context, t *testing.T, bat1, bat2 *containers.Batch) {
	oldver := -1
	if ver := ctx.Value(CtxOldVersion{}); ver != nil {
		oldver = ver.(int)
	}
	require.Equal(t, getBatchLength(bat1), getBatchLength(bat2))
	require.Equal(t, len(bat1.Vecs), len(bat2.Vecs))
	for i := 0; i < getBatchLength(bat1); i++ {
		for j, vec1 := range bat1.Vecs {
			vec2 := bat2.Vecs[j]
			if vec1.Length() == 0 || vec2.Length() == 0 {
				// for commitTS and rowid in checkpoint
				// logutil.Warnf("empty vec attr %v", bat1.Attrs[j])
				continue
			}
			if oldver >= 0 && oldver <= int(logtail.CheckpointVersion5) && // read old version checkpoint
				logtail.CheckpointCurrentVersion > logtail.CheckpointVersion5 && // check on new version
				bat1.Attrs[j] == pkgcatalog.BlockMeta_MemTruncPoint {
				// memTruncatePoint vector is committs vec in old checkpoint
				// it can't be the same with newly collected on new version checkpoint, just skip it
				logutil.Infof("isBatchEqual skip attr %v for ver.%d on ver.%d", bat1.Attrs[j], oldver, logtail.CheckpointCurrentVersion)
				continue
			}
			// t.Logf("attr %v, row %d", bat1.Attrs[j], i)
			require.Equal(t, vec1.Get(i), vec2.Get(i), "name is \"%v\"", bat1.Attrs[j])
		}
	}
}

func isProtoTNBatchEqual(ctx context.Context, t *testing.T, bat1 *api.Batch, bat2 *containers.Batch) {
	if bat1 == nil {
		if bat2 == nil {
			return
		}
		assert.Equal(t, 0, getBatchLength(bat2))
	} else {
		moIns, err := batch.ProtoBatchToBatch(bat1)
		assert.NoError(t, err)
		tnIns := containers.ToTNBatch(moIns, common.DefaultAllocator)
		isBatchEqual(ctx, t, tnIns, bat2)
	}
}

func checkCNCheckpointData(ctx context.Context, t *testing.T, tid uint64, ins, del, cnIns, segDel *api.Batch, start, end types.TS, c *catalog.Catalog) {
	if tid == pkgcatalog.MO_DATABASE_ID {
		checkMODatabase(ctx, t, ins, del, cnIns, segDel, start, end, c)
	} else if tid == pkgcatalog.MO_TABLES_ID {
		checkMOTables(ctx, t, ins, del, cnIns, segDel, start, end, c)
	} else if tid == pkgcatalog.MO_COLUMNS_ID {
		checkMOColumns(ctx, t, ins, del, cnIns, segDel, start, end, c)
	} else {
		checkUserTables(ctx, t, tid, ins, del, cnIns, segDel, start, end, c)
	}
}

func checkMODatabase(ctx context.Context, t *testing.T, ins, del, cnIns, segDel *api.Batch, start, end types.TS, c *catalog.Catalog) {
	collector := logtail.NewIncrementalCollector(start, end)
	p := &catalog.LoopProcessor{}
	p.DatabaseFn = collector.VisitDB
	err := c.RecurLoop(p)
	assert.NoError(t, err)
	data2 := collector.OrphanData()
	defer data2.Close()
	ins2, _, del2, _ := data2.GetDBBatchs()

	isProtoTNBatchEqual(ctx, t, ins, ins2)
	isProtoTNBatchEqual(ctx, t, del, del2)
	assert.Nil(t, cnIns)
	assert.Nil(t, segDel)
}

func checkMOTables(ctx context.Context, t *testing.T, ins, del, cnIns, segDel *api.Batch, start, end types.TS, c *catalog.Catalog) {
	collector := logtail.NewIncrementalCollector(start, end)
	p := &catalog.LoopProcessor{}
	p.TableFn = collector.VisitTable
	err := c.RecurLoop(p)
	assert.NoError(t, err)
	data2 := collector.OrphanData()
	defer data2.Close()
	ins2, _, _, del2, _ := data2.GetTblBatchs()

	isProtoTNBatchEqual(ctx, t, ins, ins2)
	isProtoTNBatchEqual(ctx, t, del, del2)
	assert.Nil(t, cnIns)
	assert.Nil(t, segDel)
}

func checkMOColumns(ctx context.Context, t *testing.T, ins, del, cnIns, segDel *api.Batch, start, end types.TS, c *catalog.Catalog) {
	collector := logtail.NewIncrementalCollector(start, end)
	p := &catalog.LoopProcessor{}
	p.TableFn = collector.VisitTable
	err := c.RecurLoop(p)
	assert.NoError(t, err)
	data2 := collector.OrphanData()
	bats := data2.GetBatches()
	ins2 := bats[logtail.TBLColInsertIDX]
	del2 := bats[logtail.TBLColDeleteIDX]

	isProtoTNBatchEqual(ctx, t, ins, ins2)
	isProtoTNBatchEqual(ctx, t, del, del2)
	assert.Nil(t, cnIns)
	assert.Nil(t, segDel)
}

func checkUserTables(ctx context.Context, t *testing.T, tid uint64, ins, del, cnIns, seg *api.Batch, start, end types.TS, c *catalog.Catalog) {
	collector := logtail.NewIncrementalCollector(start, end)
	p := &catalog.LoopProcessor{}
	p.TombstoneFn = func(be data.Tombstone) error {
		if be.GetObject().(*catalog.ObjectEntry).GetTable().ID != tid {
			return nil
		}
		return collector.VisitTombstone(be)
	}
	p.ObjectFn = func(se *catalog.ObjectEntry) error {
		if se.GetTable().ID != tid {
			return nil
		}
		return collector.VisitObj(se)
	}
	err := c.RecurLoop(p)
	assert.NoError(t, err)
	collector.PostLoop(c)
	data2 := collector.OrphanData()
	bats := data2.GetBatches()
	ins2 := bats[logtail.BLKMetaInsertIDX]
	del2 := bats[logtail.BLKMetaDeleteIDX]
	cnIns2 := bats[logtail.BLKCNMetaInsertIDX]
	seg2 := bats[logtail.ObjectInfoIDX]

	isProtoTNBatchEqual(ctx, t, ins, ins2)
	isProtoTNBatchEqual(ctx, t, del, del2)
	isProtoTNBatchEqual(ctx, t, cnIns, cnIns2)

	// seg batch doesn't exist before ckp V9
	if seg != nil {
		isProtoTNBatchEqual(ctx, t, seg, seg2)
	}
}

func CheckCheckpointReadWrite(
	t *testing.T,
	start, end types.TS,
	c *catalog.Catalog,
	checkpointBlockRows int,
	checkpointSize int,
	fs fileservice.FileService,
) {
	location, _ := writeIncrementalCheckpoint(t, start, end, c, checkpointBlockRows, checkpointSize, fs)
	tnData := tnReadCheckpoint(t, location, fs)

	checkTNCheckpointData(context.Background(), t, tnData, start, end, c)
	p := &catalog.LoopProcessor{}

	ins, del, cnIns, seg, cbs := cnReadCheckpoint(t, pkgcatalog.MO_DATABASE_ID, location, fs)
	checkCNCheckpointData(context.Background(), t, pkgcatalog.MO_DATABASE_ID, ins, del, cnIns, seg, start, end, c)
	for _, cb := range cbs {
		if cb != nil {
			cb()
		}
	}
	ins, del, cnIns, seg, cbs = cnReadCheckpoint(t, pkgcatalog.MO_TABLES_ID, location, fs)
	checkCNCheckpointData(context.Background(), t, pkgcatalog.MO_TABLES_ID, ins, del, cnIns, seg, start, end, c)
	for _, cb := range cbs {
		if cb != nil {
			cb()
		}
	}
	ins, del, cnIns, seg, cbs = cnReadCheckpoint(t, pkgcatalog.MO_COLUMNS_ID, location, fs)
	checkCNCheckpointData(context.Background(), t, pkgcatalog.MO_COLUMNS_ID, ins, del, cnIns, seg, start, end, c)
	for _, cb := range cbs {
		if cb != nil {
			cb()
		}
	}

	p.TableFn = func(te *catalog.TableEntry) error {
		ins, del, cnIns, seg, cbs := cnReadCheckpoint(t, te.ID, location, fs)
		checkCNCheckpointData(context.Background(), t, te.ID, ins, del, cnIns, seg, start, end, c)
		for _, cb := range cbs {
			if cb != nil {
				cb()
			}
		}
		return nil
	}
}

func (e *TestEngine) CheckReadCNCheckpoint() {
	tids := []uint64{1, 2, 3}
	p := &catalog.LoopProcessor{}
	p.TableFn = func(te *catalog.TableEntry) error {
		tids = append(tids, te.ID)
		return nil
	}
	err := e.Catalog.RecurLoop(p)
	assert.NoError(e.t, err)
	ckps := e.BGCheckpointRunner.GetAllIncrementalCheckpoints()
	for _, ckp := range ckps {
		for _, tid := range tids {
			ins, del, cnIns, seg, cbs := cnReadCheckpointWithVersion(e.t, tid, ckp.GetLocation(), e.Opts.Fs, ckp.GetVersion())
			ctx := context.Background()
			ctx = context.WithValue(ctx, CtxOldVersion{}, int(ckp.GetVersion()))
			checkCNCheckpointData(ctx, e.t, tid, ins, del, cnIns, seg, ckp.GetStart(), ckp.GetEnd(), e.Catalog)
			for _, cb := range cbs {
				if cb != nil {
					cb()
				}
			}
		}
	}
}

func (e *TestEngine) CheckCollectDeleteInRange() {
	txn, rel := e.GetRelation()
	ForEachObject(rel, func(obj handle.Object) error {
		meta := obj.GetMeta().(*catalog.ObjectEntry)
		deleteBat, _, err := meta.GetBlockData().CollectDeleteInRange(
			context.Background(), types.TS{}, txn.GetStartTS(), false, common.DefaultAllocator,
		)
		assert.NoError(e.t, err)
		pkDef := e.schema.GetPrimaryKey()
		deleteRowIDs := deleteBat.GetVectorByName(catalog.AttrRowID)
<<<<<<< HEAD
		deletePKs := deleteBat.GetVectorByName(pkDef.Name)
		blkCnt := obj.BlkCnt()
		pkVectors := make([]*containers.ColumnView, blkCnt)
		rowIDVectors := make([]*containers.ColumnView, blkCnt)
		for i := uint16(0); i < uint16(blkCnt); i++ {
			pkVectors[i], err = meta.GetBlockData().GetColumnDataById(context.Background(), txn, e.schema, i, pkDef.Idx, common.DefaultAllocator)
			assert.NoError(e.t, err)
			rowIDVectors[i], err = meta.GetBlockData().GetColumnDataById(context.Background(), txn, e.schema, i, e.schema.PhyAddrKey.Idx, common.DefaultAllocator)
			assert.NoError(e.t, err)
		}
=======
		deletePKs := deleteBat.GetVectorByName(catalog.AttrPKVal)
		pks, err := meta.GetBlockData().GetColumnDataById(context.Background(), txn, e.schema, pkDef.Idx, common.DefaultAllocator)
		assert.NoError(e.t, err)
		rowIDs, err := meta.GetBlockData().GetColumnDataById(context.Background(), txn, e.schema, e.schema.PhyAddrKey.Idx, common.DefaultAllocator)
		assert.NoError(e.t, err)
>>>>>>> f1a43fc0
		for i := 0; i < deleteBat.Length(); i++ {
			rowID := deleteRowIDs.Get(i).(types.Rowid)
			offset := rowID.GetRowOffset()
			_, blkOffset := rowID.BorrowBlockID().Offsets()
			appendRowID := rowIDVectors[blkOffset].GetData().Get(int(offset)).(types.Rowid)
			e.t.Logf("delete rowID %v pk %v, append rowID %v pk %v", rowID.String(), deletePKs.Get(i), appendRowID.String(), pkVectors[blkOffset].GetData().Get(int(offset)))
			assert.Equal(e.t, pkVectors[blkOffset].GetData().Get(int(offset)), deletePKs.Get(i))
		}
		return nil
	})
	err := txn.Commit(context.Background())
	assert.NoError(e.t, err)
}

func (e *TestEngine) CheckObjectInfo(onlyCheckName bool) {
	p := &catalog.LoopProcessor{}
	p.ObjectFn = func(se *catalog.ObjectEntry) error {
		se.LoopChain(func(node *catalog.MVCCNode[*catalog.ObjectMVCCNode]) bool {
			if se.GetTable().GetDB().ID == pkgcatalog.MO_CATALOG_ID {
				return true
			}
			stats, err := se.LoadObjectInfoWithTxnTS(node.Start)
			assert.NoError(e.t, err)
			if onlyCheckName {
				assert.Equal(e.t, stats.ObjectLocation().Name(),
					node.BaseNode.ObjectStats.ObjectLocation().Name(),
					"load %v, get %v",
					stats.String(),
					node.BaseNode.ObjectStats.String())
				assert.Equal(e.t, stats.ObjectLocation().Extent(),
					node.BaseNode.ObjectStats.ObjectLocation().Extent(),
					"load %v, get %v",
					stats.String(),
					node.BaseNode.ObjectStats.String())
			} else {
				assert.Equal(e.t, stats, node.BaseNode.ObjectStats, "load %v, get %v", stats.String(), node.BaseNode.ObjectStats.String())
			}
			return true
		})
		return nil
	}
	err := e.Catalog.RecurLoop(p)
	assert.NoError(e.t, err)
}<|MERGE_RESOLUTION|>--- conflicted
+++ resolved
@@ -707,8 +707,7 @@
 		assert.NoError(e.t, err)
 		pkDef := e.schema.GetPrimaryKey()
 		deleteRowIDs := deleteBat.GetVectorByName(catalog.AttrRowID)
-<<<<<<< HEAD
-		deletePKs := deleteBat.GetVectorByName(pkDef.Name)
+		deletePKs := deleteBat.GetVectorByName(catalog.AttrPKVal)
 		blkCnt := obj.BlkCnt()
 		pkVectors := make([]*containers.ColumnView, blkCnt)
 		rowIDVectors := make([]*containers.ColumnView, blkCnt)
@@ -718,13 +717,6 @@
 			rowIDVectors[i], err = meta.GetBlockData().GetColumnDataById(context.Background(), txn, e.schema, i, e.schema.PhyAddrKey.Idx, common.DefaultAllocator)
 			assert.NoError(e.t, err)
 		}
-=======
-		deletePKs := deleteBat.GetVectorByName(catalog.AttrPKVal)
-		pks, err := meta.GetBlockData().GetColumnDataById(context.Background(), txn, e.schema, pkDef.Idx, common.DefaultAllocator)
-		assert.NoError(e.t, err)
-		rowIDs, err := meta.GetBlockData().GetColumnDataById(context.Background(), txn, e.schema, e.schema.PhyAddrKey.Idx, common.DefaultAllocator)
-		assert.NoError(e.t, err)
->>>>>>> f1a43fc0
 		for i := 0; i < deleteBat.Length(); i++ {
 			rowID := deleteRowIDs.Get(i).(types.Rowid)
 			offset := rowID.GetRowOffset()
