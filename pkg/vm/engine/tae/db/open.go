// Copyright 2021 Matrix Origin
//
// Licensed under the Apache License, Version 2.0 (the "License");
// you may not use this file except in compliance with the License.
// You may obtain a copy of the License at
//
//      http://www.apache.org/licenses/LICENSE-2.0
//
// Unless required by applicable law or agreed to in writing, software
// distributed under the License is distributed on an "AS IS" BASIS,
// WITHOUT WARRANTIES OR CONDITIONS OF ANY KIND, either express or implied.
// See the License for the specific language governing permissions and
// limitations under the License.

package db

import (
	"bytes"
	"context"
	"fmt"
	"path"
	"sync/atomic"
	"time"

	"github.com/matrixorigin/matrixone/pkg/vm/engine/cmd_util"
	"go.uber.org/zap"

	"github.com/BurntSushi/toml"
	"github.com/matrixorigin/matrixone/pkg/container/types"
	"github.com/matrixorigin/matrixone/pkg/logutil"
	"github.com/matrixorigin/matrixone/pkg/objectio"
	v2 "github.com/matrixorigin/matrixone/pkg/util/metric/v2"
	"github.com/matrixorigin/matrixone/pkg/vm/engine/tae/catalog"
	"github.com/matrixorigin/matrixone/pkg/vm/engine/tae/common"
	"github.com/matrixorigin/matrixone/pkg/vm/engine/tae/containers"
	"github.com/matrixorigin/matrixone/pkg/vm/engine/tae/db/checkpoint"
	"github.com/matrixorigin/matrixone/pkg/vm/engine/tae/db/dbutils"
	gc2 "github.com/matrixorigin/matrixone/pkg/vm/engine/tae/db/gc/v3"
	"github.com/matrixorigin/matrixone/pkg/vm/engine/tae/db/merge"
	"github.com/matrixorigin/matrixone/pkg/vm/engine/tae/iface/txnif"
	"github.com/matrixorigin/matrixone/pkg/vm/engine/tae/logtail"
	"github.com/matrixorigin/matrixone/pkg/vm/engine/tae/model"
	"github.com/matrixorigin/matrixone/pkg/vm/engine/tae/options"
	"github.com/matrixorigin/matrixone/pkg/vm/engine/tae/tables"
	"github.com/matrixorigin/matrixone/pkg/vm/engine/tae/tasks"
	"github.com/matrixorigin/matrixone/pkg/vm/engine/tae/txn/txnbase"
	"github.com/matrixorigin/matrixone/pkg/vm/engine/tae/txn/txnimpl"
	"github.com/matrixorigin/matrixone/pkg/vm/engine/tae/wal"
)

const (
	WALDir = "wal"

	Phase_Open = "open-tae"
)

func fillRuntimeOptions(opts *options.Options) {
	common.RuntimeCNMergeMemControl.Store(opts.MergeCfg.CNMergeMemControlHint)
	common.RuntimeMinCNMergeSize.Store(opts.MergeCfg.CNTakeOverExceed)
	common.RuntimeCNTakeOverAll.Store(opts.MergeCfg.CNTakeOverAll)
	common.RuntimeOverallFlushMemCap.Store(opts.CheckpointCfg.OverallFlushMemControl)
	if opts.IsStandalone {
		common.IsStandaloneBoost.Store(true)
	}
	if opts.MergeCfg.CNStandaloneTake {
		common.ShouldStandaloneCNTakeOver.Store(true)
	}
	if opts.MergeCfg.DisableZMBasedMerge {
		common.RuntimeDisableZMBasedMerge.Store(true)
	}
}

func Open(
	ctx context.Context,
	dirname string,
	opts *options.Options,
	dbOpts ...DBOption,
) (db *DB, err error) {
	dbLocker, err := createDBLock(dirname)

	logutil.Info(
		Phase_Open,
		zap.String("db-dirname", dirname),
		zap.Error(err),
	)
	totalTime := time.Now()

	if err != nil {
		return nil, err
	}
	defer func() {
		if dbLocker != nil {
			dbLocker.Close()
		}
		logutil.Info(
			Phase_Open,
			zap.Duration("open-tae-cost", time.Since(totalTime)),
			zap.String("mode", db.GetTxnMode().String()),
			zap.Error(err),
		)
	}()

	opts = opts.FillDefaults(dirname)
	fillRuntimeOptions(opts)

	wbuf := &bytes.Buffer{}
	werr := toml.NewEncoder(wbuf).Encode(opts)
	logutil.Info(
		Phase_Open,
		zap.String("config", wbuf.String()),
		zap.Error(werr),
	)
	serviceDir := path.Join(dirname, "data")
	if opts.Fs == nil {
		// TODO:fileservice needs to be passed in as a parameter
		opts.Fs = objectio.TmpNewFileservice(ctx, path.Join(dirname, "data"))
	}
	if opts.LocalFs == nil {
		opts.LocalFs = objectio.TmpNewFileservice(ctx, path.Join(dirname, "data"))
	}

	db = &DB{
		Dir:       dirname,
		Opts:      opts,
		Closed:    new(atomic.Value),
		usageMemo: logtail.NewTNUsageMemo(nil),
	}
	for _, opt := range dbOpts {
		opt(db)
	}
	txnMode := db.GetTxnMode()
	if !txnMode.IsValid() {
		panic(fmt.Sprintf("open-tae: invalid txn mode %s", txnMode))
	}

	fs := objectio.NewObjectFS(opts.Fs, serviceDir)
	localFs := objectio.NewObjectFS(opts.LocalFs, serviceDir)
	transferTable, err := model.NewTransferTable[*model.TransferHashPage](ctx, opts.LocalFs)
	if err != nil {
		panic(fmt.Sprintf("open-tae: model.NewTransferTable failed, %s", err))
	}

	switch opts.LogStoreT {
	case options.LogstoreBatchStore:
		db.Wal = wal.NewDriverWithBatchStore(opts.Ctx, dirname, WALDir, nil)
	case options.LogstoreLogservice:
		db.Wal = wal.NewDriverWithLogservice(opts.Ctx, opts.Lc)
	}
	scheduler := newTaskScheduler(db, db.Opts.SchedulerCfg.AsyncWorkers, db.Opts.SchedulerCfg.IOWorkers)
	db.Runtime = dbutils.NewRuntime(
		dbutils.WithRuntimeTransferTable(transferTable),
		dbutils.WithRuntimeObjectFS(fs),
		dbutils.WithRuntimeLocalFS(localFs),
		dbutils.WithRuntimeSmallPool(dbutils.MakeDefaultSmallPool("small-vector-pool")),
		dbutils.WithRuntimeTransientPool(dbutils.MakeDefaultTransientPool("trasient-vector-pool")),
		dbutils.WithRuntimeScheduler(scheduler),
		dbutils.WithRuntimeOptions(db.Opts),
	)

	dataFactory := tables.NewDataFactory(
		db.Runtime, db.Dir,
	)
	catalog.DefaultTableDataFactory = dataFactory.MakeTableFactory()
	if db.Catalog, err = catalog.OpenCatalog(db.usageMemo); err != nil {
		return
	}
	db.usageMemo.C = db.Catalog

	// Init and start txn manager
	txnStoreFactory := txnimpl.TxnStoreFactory(
		opts.Ctx,
		db.Catalog,
		db.Wal,
		db.Runtime,
		dataFactory,
		opts.MaxMessageSize,
	)
	txnFactory := txnimpl.TxnFactory(db.Catalog)
	var txnMgrOpts []txnbase.TxnManagerOption
	switch txnMode {
	case DBTxnMode_Write:
		txnMgrOpts = append(txnMgrOpts, txnbase.WithWriteMode)
	case DBTxnMode_Replay:
		txnMgrOpts = append(txnMgrOpts, txnbase.WithReplayMode)
	}
	db.TxnMgr = txnbase.NewTxnManager(
		txnStoreFactory, txnFactory, db.Opts.Clock, txnMgrOpts...,
	)
	db.LogtailMgr = logtail.NewManager(
		db.Runtime,
		int(db.Opts.LogtailCfg.PageSize),
		db.TxnMgr.Now,
	)
	db.Runtime.Now = db.TxnMgr.Now
	db.TxnMgr.CommitListener.AddTxnCommitListener(db.LogtailMgr)
	db.TxnMgr.Start(opts.Ctx)
	db.LogtailMgr.Start()
	db.BGCheckpointRunner = checkpoint.NewRunner(
		opts.Ctx,
		db.Runtime,
		db.Catalog,
		logtail.NewDirtyCollector(db.LogtailMgr, db.Opts.Clock, db.Catalog, new(catalog.LoopProcessor)),
		db.Wal,
		checkpoint.WithMinCount(int(opts.CheckpointCfg.MinCount)),
		checkpoint.WithCheckpointBlockRows(opts.CheckpointCfg.BlockRows),
		checkpoint.WithCheckpointSize(opts.CheckpointCfg.Size),
		checkpoint.WithMinIncrementalInterval(opts.CheckpointCfg.IncrementalInterval),
		checkpoint.WithGlobalMinCount(int(opts.CheckpointCfg.GlobalMinCount)),
		checkpoint.WithGlobalVersionInterval(opts.CheckpointCfg.GlobalVersionInterval),
		checkpoint.WithReserveWALEntryCount(opts.CheckpointCfg.ReservedWALEntryCount),
	)
	db.BGFlusher = checkpoint.NewFlusher(
		db.Runtime,
		db.BGCheckpointRunner,
		db.Catalog,
		db.BGCheckpointRunner.GetDirtyCollector(),
		checkpoint.WithFlusherInterval(opts.CheckpointCfg.FlushInterval),
		checkpoint.WithFlusherCronPeriod(opts.CheckpointCfg.ScanInterval),
	)

	now := time.Now()
	ckpReplayer := db.BGCheckpointRunner.Replay(dataFactory)
	if err = ckpReplayer.ReadCkpFiles(); err != nil {
		panic(err)
	}

	// 1. replay three tables objectlist
	checkpointed, ckpLSN, valid, err := ckpReplayer.ReplayThreeTablesObjectlist(Phase_Open)
	if err != nil {
		panic(err)
	}

	var txn txnif.AsyncTxn
	{
		// create a txn manually
		txnIdAlloc := common.NewTxnIDAllocator()
		store := txnStoreFactory()
		txn = txnFactory(db.TxnMgr, store, txnIdAlloc.Alloc(), checkpointed, types.TS{})
		store.BindTxn(txn)
	}
	// 2. replay all table Entries
	if err = ckpReplayer.ReplayCatalog(txn, Phase_Open); err != nil {
		panic(err)
	}

	// 3. replay other tables' objectlist
	if err = ckpReplayer.ReplayObjectlist(Phase_Open); err != nil {
		panic(err)
	}
	logutil.Info(
		Phase_Open,
		zap.Duration("replay-checkpoints-cost", time.Since(now)),
		zap.String("max-checkpoint", checkpointed.ToString()),
	)

	now = time.Now()
	db.Replay(dataFactory, checkpointed, ckpLSN, valid)
	db.Catalog.ReplayTableRows()

	// checkObjectState(db)
	logutil.Info(
		Phase_Open,
		zap.Duration("replay-wal-cost", time.Since(now)),
	)

	db.DBLocker, dbLocker = dbLocker, nil

	db.Wal.Start()
	db.BGCheckpointRunner.Start()
<<<<<<< HEAD
=======
	db.BGFlusher.Start()

	db.BGScanner = w.NewHeartBeater(
		opts.CheckpointCfg.ScanInterval,
		scanner)
	db.BGScanner.Start()
>>>>>>> 5dcbe05a
	// TODO: WithGCInterval requires configuration parameters
	gc2.SetDeleteTimeout(opts.GCCfg.GCDeleteTimeout)
	gc2.SetDeleteBatchSize(opts.GCCfg.GCDeleteBatchSize)

	// sjw TODO: cleaner need to support replay and write mode
	cleaner := gc2.NewCheckpointCleaner(
		opts.Ctx,
		opts.SID, fs, db.BGCheckpointRunner,
		gc2.WithCanGCCacheSize(opts.GCCfg.CacheSize),
		gc2.WithMaxMergeCheckpointCount(opts.GCCfg.GCMergeCount),
		gc2.WithEstimateRows(opts.GCCfg.GCestimateRows),
		gc2.WithGCProbility(opts.GCCfg.GCProbility),
		gc2.WithCheckOption(opts.GCCfg.CheckGC),
		gc2.WithGCCheckpointOption(!opts.CheckpointCfg.DisableGCCheckpoint))
	cleaner.AddChecker(
		func(item any) bool {
			checkpoint := item.(*checkpoint.CheckpointEntry)
			ts := types.BuildTS(time.Now().UTC().UnixNano()-int64(opts.GCCfg.GCTTL), 0)
			endTS := checkpoint.GetEnd()
			return !endTS.GE(&ts)
		}, cmd_util.CheckerKeyTTL)

	db.DiskCleaner = gc2.NewDiskCleaner(cleaner, db.IsWriteMode())
	db.DiskCleaner.Start()

	db.CronJobs = tasks.NewCancelableJobs()

<<<<<<< HEAD
	db.CronJobs.AddJob(
		"GC-Transfer-Table",
		opts.CheckpointCfg.TransferInterval,
		func(ctx context.Context) {
			db.Runtime.PoolUsageReport()
			db.Runtime.TransferDelsMap.Prune(opts.TransferTableTTL)
			transferTable.RunTTL()
		},
		1,
	)
	db.CronJobs.AddJob(
		"GC-Disk",
		opts.GCCfg.ScanGCInterval,
		func(ctx context.Context) {
			db.DiskCleaner.GC(ctx)
		},
		1,
	)
	db.CronJobs.AddJob(
		"GC-Checkpoint",
		opts.CheckpointCfg.GCCheckpointInterval,
		func(ctx context.Context) {
			if opts.CheckpointCfg.DisableGCCheckpoint {
				return
			}
			gcWaterMark := db.DiskCleaner.GetCleaner().GetCheckpointGCWaterMark()
			if gcWaterMark == nil {
				return
			}
			if err := db.BGCheckpointRunner.GCByTS(ctx, *gcWaterMark); err != nil {
				logutil.Error(
					"GC-Checkpoint-Err",
					zap.Error(err),
				)
			}
		},
		1,
	)
	db.CronJobs.AddJob(
		"GC-Catalog-Cache",
		opts.CatalogCfg.GCInterval,
		func(ctx context.Context) {
			if opts.CatalogCfg.DisableGC {
				return
			}
			gcWaterMark := db.DiskCleaner.GetCleaner().GetScanWaterMark()
			if gcWaterMark == nil {
				return
			}
			db.Catalog.GCByTS(ctx, gcWaterMark.GetEnd())
		},
		1,
	)
	db.CronJobs.AddJob(
		"GC-Logtail",
		opts.CheckpointCfg.GCCheckpointInterval,
		func(ctx context.Context) {
			logutil.Info(db.Runtime.ExportLogtailStats())
			ckp := db.BGCheckpointRunner.MaxIncrementalCheckpoint()
			if ckp != nil {
				ts := types.BuildTS(ckp.GetStart().Physical(), 0) // GetStart is previous + 1, reset it here
				db.LogtailMgr.GCByTS(ctx, ts)
			}
		},
		1,
	)
	db.CronJobs.AddJob(
		"GC-LockMerge",
		options.DefaultLockMergePruneInterval,
		func(ctx context.Context) {
			db.Runtime.LockMergeService.Prune()
		},
		1,
	)

	db.CronJobs.AddJob(
		"REPORT-MPOOL-STATS",
		time.Second*10,
		func(ctx context.Context) {
			mpoolAllocatorSubTask()
		},
		1,
	)

	db.CronJobs.AddJob(
		"Compact",
		opts.CheckpointCfg.ScanInterval,
		func(ctx context.Context) { db.LogtailMgr.TryCompactTable() },
		0,
	)

	db.MergeScheduler = merge.NewScheduler(db.Runtime, merge.NewTaskServiceGetter(opts.TaskServiceGetter))
	db.CronJobs.AddJob(
		"Merge",
		opts.CheckpointCfg.ScanInterval,
		func(ctx context.Context) { db.MergeScheduler.Schedule() },
		0,
	)

	if opts.CheckpointCfg.MetadataCheckInterval != 0 {
		db.CronJobs.AddJob(
			"META-CHECK",
			opts.CheckpointCfg.MetadataCheckInterval,
			func(ctx context.Context) {
				db.Catalog.CheckMetadata()
			},
			1,
		)
=======
	if err = AddCronJobs(db); err != nil {
		return
>>>>>>> 5dcbe05a
	}

	db.Controller = NewController(db)
	db.Controller.Start()

	// For debug or test
	//fmt.Println(db.Catalog.SimplePPString(common.PPL3))
	return
}

// TODO: remove it
// func checkObjectState(db *DB) {
// 	p := &catalog.LoopProcessor{}
// 	p.ObjectFn = func(oe *catalog.ObjectEntry) error {
// 		if oe.IsAppendable() == oe.IsSorted() {
// 			panic(fmt.Sprintf("logic err %v", oe.ID.String()))
// 		}
// 		return nil
// 	}
// 	db.Catalog.RecurLoop(p)
// }

func mpoolAllocatorSubTask() {
	v2.MemTAEDefaultAllocatorGauge.Set(float64(common.DefaultAllocator.CurrNB()))
	v2.MemTAEDefaultHighWaterMarkGauge.Set(float64(common.DefaultAllocator.Stats().HighWaterMark.Load()))

	v2.MemTAEMutableAllocatorGauge.Set(float64(common.MutMemAllocator.CurrNB()))
	v2.MemTAEMutableHighWaterMarkGauge.Set(float64(common.MutMemAllocator.Stats().HighWaterMark.Load()))

	v2.MemTAESmallAllocatorGauge.Set(float64(common.SmallAllocator.CurrNB()))
	v2.MemTAESmallHighWaterMarkGauge.Set(float64(common.SmallAllocator.Stats().HighWaterMark.Load()))

	v2.MemTAEVectorPoolDefaultAllocatorGauge.Set(float64(containers.GetDefaultVectorPoolALLocator().CurrNB()))
	v2.MemTAEVectorPoolDefaultHighWaterMarkGauge.Set(float64(containers.GetDefaultVectorPoolALLocator().Stats().HighWaterMark.Load()))

	v2.MemTAELogtailAllocatorGauge.Set(float64(common.LogtailAllocator.CurrNB()))
	v2.MemTAELogtailHighWaterMarkGauge.Set(float64(common.LogtailAllocator.Stats().HighWaterMark.Load()))

	v2.MemTAECheckpointAllocatorGauge.Set(float64(common.CheckpointAllocator.CurrNB()))
	v2.MemTAECheckpointHighWaterMarkGauge.Set(float64(common.CheckpointAllocator.Stats().HighWaterMark.Load()))

	v2.MemTAEMergeAllocatorGauge.Set(float64(common.MergeAllocator.CurrNB()))
	v2.MemTAEMergeHighWaterMarkGauge.Set(float64(common.MergeAllocator.Stats().HighWaterMark.Load()))

	v2.MemTAEWorkSpaceAllocatorGauge.Set(float64(common.WorkspaceAllocator.CurrNB()))
	v2.MemTAEWorkSpaceHighWaterMarkGauge.Set(float64(common.WorkspaceAllocator.Stats().HighWaterMark.Load()))

	v2.MemTAEDebugAllocatorGauge.Set(float64(common.DebugAllocator.CurrNB()))
	v2.MemTAEDebugHighWaterMarkGauge.Set(float64(common.DebugAllocator.Stats().HighWaterMark.Load()))

}<|MERGE_RESOLUTION|>--- conflicted
+++ resolved
@@ -267,15 +267,7 @@
 
 	db.Wal.Start()
 	db.BGCheckpointRunner.Start()
-<<<<<<< HEAD
-=======
 	db.BGFlusher.Start()
-
-	db.BGScanner = w.NewHeartBeater(
-		opts.CheckpointCfg.ScanInterval,
-		scanner)
-	db.BGScanner.Start()
->>>>>>> 5dcbe05a
 	// TODO: WithGCInterval requires configuration parameters
 	gc2.SetDeleteTimeout(opts.GCCfg.GCDeleteTimeout)
 	gc2.SetDeleteBatchSize(opts.GCCfg.GCDeleteBatchSize)
@@ -303,119 +295,10 @@
 
 	db.CronJobs = tasks.NewCancelableJobs()
 
-<<<<<<< HEAD
-	db.CronJobs.AddJob(
-		"GC-Transfer-Table",
-		opts.CheckpointCfg.TransferInterval,
-		func(ctx context.Context) {
-			db.Runtime.PoolUsageReport()
-			db.Runtime.TransferDelsMap.Prune(opts.TransferTableTTL)
-			transferTable.RunTTL()
-		},
-		1,
-	)
-	db.CronJobs.AddJob(
-		"GC-Disk",
-		opts.GCCfg.ScanGCInterval,
-		func(ctx context.Context) {
-			db.DiskCleaner.GC(ctx)
-		},
-		1,
-	)
-	db.CronJobs.AddJob(
-		"GC-Checkpoint",
-		opts.CheckpointCfg.GCCheckpointInterval,
-		func(ctx context.Context) {
-			if opts.CheckpointCfg.DisableGCCheckpoint {
-				return
-			}
-			gcWaterMark := db.DiskCleaner.GetCleaner().GetCheckpointGCWaterMark()
-			if gcWaterMark == nil {
-				return
-			}
-			if err := db.BGCheckpointRunner.GCByTS(ctx, *gcWaterMark); err != nil {
-				logutil.Error(
-					"GC-Checkpoint-Err",
-					zap.Error(err),
-				)
-			}
-		},
-		1,
-	)
-	db.CronJobs.AddJob(
-		"GC-Catalog-Cache",
-		opts.CatalogCfg.GCInterval,
-		func(ctx context.Context) {
-			if opts.CatalogCfg.DisableGC {
-				return
-			}
-			gcWaterMark := db.DiskCleaner.GetCleaner().GetScanWaterMark()
-			if gcWaterMark == nil {
-				return
-			}
-			db.Catalog.GCByTS(ctx, gcWaterMark.GetEnd())
-		},
-		1,
-	)
-	db.CronJobs.AddJob(
-		"GC-Logtail",
-		opts.CheckpointCfg.GCCheckpointInterval,
-		func(ctx context.Context) {
-			logutil.Info(db.Runtime.ExportLogtailStats())
-			ckp := db.BGCheckpointRunner.MaxIncrementalCheckpoint()
-			if ckp != nil {
-				ts := types.BuildTS(ckp.GetStart().Physical(), 0) // GetStart is previous + 1, reset it here
-				db.LogtailMgr.GCByTS(ctx, ts)
-			}
-		},
-		1,
-	)
-	db.CronJobs.AddJob(
-		"GC-LockMerge",
-		options.DefaultLockMergePruneInterval,
-		func(ctx context.Context) {
-			db.Runtime.LockMergeService.Prune()
-		},
-		1,
-	)
-
-	db.CronJobs.AddJob(
-		"REPORT-MPOOL-STATS",
-		time.Second*10,
-		func(ctx context.Context) {
-			mpoolAllocatorSubTask()
-		},
-		1,
-	)
-
-	db.CronJobs.AddJob(
-		"Compact",
-		opts.CheckpointCfg.ScanInterval,
-		func(ctx context.Context) { db.LogtailMgr.TryCompactTable() },
-		0,
-	)
-
 	db.MergeScheduler = merge.NewScheduler(db.Runtime, merge.NewTaskServiceGetter(opts.TaskServiceGetter))
-	db.CronJobs.AddJob(
-		"Merge",
-		opts.CheckpointCfg.ScanInterval,
-		func(ctx context.Context) { db.MergeScheduler.Schedule() },
-		0,
-	)
-
-	if opts.CheckpointCfg.MetadataCheckInterval != 0 {
-		db.CronJobs.AddJob(
-			"META-CHECK",
-			opts.CheckpointCfg.MetadataCheckInterval,
-			func(ctx context.Context) {
-				db.Catalog.CheckMetadata()
-			},
-			1,
-		)
-=======
+
 	if err = AddCronJobs(db); err != nil {
 		return
->>>>>>> 5dcbe05a
 	}
 
 	db.Controller = NewController(db)
