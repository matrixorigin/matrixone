// Copyright 2021 Matrix Origin
//
// Licensed under the Apache License, Version 2.0 (the "License");
// you may not use this file except in compliance with the License.
// You may obtain a copy of the License at
//
//      http://www.apache.org/licenses/LICENSE-2.0
//
// Unless required by applicable law or agreed to in writing, software
// distributed under the License is distributed on an "AS IS" BASIS,
// WITHOUT WARRANTIES OR CONDITIONS OF ANY KIND, either express or implied.
// See the License for the specific language governing permissions and
// limitations under the License.

package db

import (
	"sync/atomic"
	"time"

	"github.com/matrixorigin/matrixone/pkg/common/moerr"
	"github.com/matrixorigin/matrixone/pkg/vm/engine/tae/catalog"
	"github.com/matrixorigin/matrixone/pkg/vm/engine/tae/common"
	"github.com/matrixorigin/matrixone/pkg/vm/engine/tae/db/merge"
	"github.com/matrixorigin/matrixone/pkg/vm/engine/tae/iface/txnif"
)

type ScannerOp interface {
	catalog.Processor
	PreExecute() error
	PostExecute() error
}

// objHelper holds some temp statistics and founds deletable objects of a table.
// If a Object has no any non-dropped blocks, it can be deleted. Except the
// Object has the max Object id, appender may creates block in it.
type objHelper struct {
	// Statistics
	objHasNonDropBlk     bool
	objRowCnt, objRowDel int
	objNonAppend         bool
	isCreating           bool

	// Found deletable Objects
	maxObjId    uint64
	objCandids  []*catalog.ObjectEntry // appendable
	nobjCandids []*catalog.ObjectEntry // non-appendable
}

func newObjHelper() *objHelper {
	return &objHelper{
		objCandids:  make([]*catalog.ObjectEntry, 0),
		nobjCandids: make([]*catalog.ObjectEntry, 0),
	}
}

func (d *objHelper) reset() {
	d.resetForNewObj()
	d.maxObjId = 0
	d.objCandids = d.objCandids[:0]
	d.nobjCandids = d.nobjCandids[:0]
}

func (d *objHelper) resetForNewObj() {
	d.objHasNonDropBlk = false
	d.objNonAppend = false
	d.isCreating = false
	d.objRowCnt = 0
	d.objRowDel = 0
}

// call this when a non dropped block was found when iterating blocks of a Object,
// which make the builder skip this Object
func (d *objHelper) hintNonDropBlock() {
	d.objHasNonDropBlk = true
}

func (d *objHelper) push(entry *catalog.ObjectEntry) {
	isAppendable := entry.IsAppendable()
	if isAppendable && d.maxObjId < entry.SortHint {
		d.maxObjId = entry.SortHint
	}
	if d.objHasNonDropBlk {
		return
	}
	// all blocks has been dropped
	if isAppendable {
		d.objCandids = append(d.objCandids, entry)
	} else {
		d.nobjCandids = append(d.nobjCandids, entry)
	}
}

// unused
// copy out Object entries expect the one with max Object id.
// func (d *objHelper) finish() []*catalog.ObjectEntry {
// 	sort.Slice(d.objCandids, func(i, j int) bool { return d.objCandids[i].SortHint < d.objCandids[j].SortHint })
// 	if last := len(d.objCandids) - 1; last >= 0 && d.objCandids[last].SortHint == d.maxObjId {
// 		d.objCandids = d.objCandids[:last]
// 	}
// 	if len(d.objCandids) == 0 && len(d.nobjCandids) == 0 {
// 		return nil
// 	}
// 	ret := make([]*catalog.ObjectEntry, len(d.objCandids)+len(d.nobjCandids))
// 	copy(ret[:len(d.objCandids)], d.objCandids)
// 	copy(ret[len(d.objCandids):], d.nobjCandids)
// 	return ret
// }

type MergeTaskBuilder struct {
	db *DB
	*catalog.LoopProcessor
	tid  uint64
	name string
	tbl  *catalog.TableEntry

	ObjectHelper *objHelper
	objPolicy    merge.Policy
	executor     *merge.MergeExecutor
	tableRowCnt  int
	tableRowDel  int

	// concurrecy control
	suspend    atomic.Bool
	suspendCnt atomic.Int32
}

func newMergeTaskBuiler(db *DB) *MergeTaskBuilder {
	op := &MergeTaskBuilder{
		db:            db,
		LoopProcessor: new(catalog.LoopProcessor),
		ObjectHelper:  newObjHelper(),
		objPolicy:     merge.NewBasicPolicy(),
		executor:      merge.NewMergeExecutor(db.Runtime),
	}

	op.DatabaseFn = op.onDataBase
	op.TableFn = op.onTable
	op.ObjectFn = op.onObject
	op.PostObjectFn = op.onPostObject
	op.PostTableFn = op.onPostTable
	return op
}

func (s *MergeTaskBuilder) ManuallyMerge(entry *catalog.TableEntry, objs []*catalog.ObjectEntry) error {
	// stop new merge task
	s.suspend.Store(true)
	defer s.suspend.Store(false)
	// waiting the runing merge sched task to finish
	for s.suspendCnt.Load() < 2 {
		time.Sleep(50 * time.Millisecond)
	}

	// all status are safe in the TaskBuilder
	for _, obj := range objs {
		// TODO(_), delete this if every object has objectStat in memory
		if err := obj.CheckAndLoad(); err != nil {
			return err
		}
	}
	return s.executor.ManuallyExecute(entry, objs)
}

func (s *MergeTaskBuilder) ConfigPolicy(tbl *catalog.TableEntry, c any) {
	f := func() txnif.AsyncTxn {
		txn, _ := s.db.StartTxn(nil)
		return txn
	}

	s.objPolicy.SetConfig(tbl, f, c)
}

func (s *MergeTaskBuilder) GetPolicy(tbl *catalog.TableEntry) any {
	return s.objPolicy.GetConfig(tbl)
}

func (s *MergeTaskBuilder) trySchedMergeTask() {
	if s.tid == 0 {
		return
	}
	// delObjs := s.ObjectHelper.finish()
	s.executor.ExecuteFor(s.tbl, s.objPolicy)
}

func (s *MergeTaskBuilder) resetForTable(entry *catalog.TableEntry) {
	s.tid = 0
	if entry != nil {
		s.tid = entry.ID
		s.tbl = entry
		s.name = entry.GetLastestSchema().Name
		s.tableRowCnt = 0
		s.tableRowDel = 0
	}
	s.ObjectHelper.reset()
	s.objPolicy.ResetForTable(entry)
}

func (s *MergeTaskBuilder) PreExecute() error {
	s.executor.RefreshMemInfo()
	return nil
}

func (s *MergeTaskBuilder) PostExecute() error {
	s.executor.PrintStats()
	return nil
}
func (s *MergeTaskBuilder) onDataBase(dbEntry *catalog.DBEntry) (err error) {
	if s.suspend.Load() {
		s.suspendCnt.Add(1)
		return moerr.GetOkStopCurrRecur()
	}
	s.suspendCnt.Store(0)
	if merge.StopMerge.Load() {
		return moerr.GetOkStopCurrRecur()
	}
	if s.executor.MemAvailBytes() < 100*common.Const1MBytes {
		return moerr.GetOkStopCurrRecur()
	}
	return
}

func (s *MergeTaskBuilder) onTable(tableEntry *catalog.TableEntry) (err error) {
	if merge.StopMerge.Load() || s.suspend.Load() {
		return moerr.GetOkStopCurrRecur()
	}
	if !tableEntry.IsActive() {
		return moerr.GetOkStopCurrRecur()
	}
	s.resetForTable(tableEntry)
	return
}

func (s *MergeTaskBuilder) onPostTable(tableEntry *catalog.TableEntry) (err error) {
	// base on the info of tableEntry, we can decide whether to merge or not
	tableEntry.Stats.AddRowStat(s.tableRowCnt, s.tableRowDel)
	s.trySchedMergeTask()
	return
}

func (s *MergeTaskBuilder) onObject(objectEntry *catalog.ObjectEntry) (err error) {
	if !objectEntry.IsActive() {
		return moerr.GetOkStopCurrRecur()
	}

	objectEntry.RLock()
	defer objectEntry.RUnlock()

	// Skip uncommitted entries
	if !objectEntry.IsCommitted() || !catalog.ActiveObjectWithNoTxnFilter(objectEntry.BaseEntryImpl) {
		return moerr.GetOkStopCurrRecur()
	}

	s.ObjectHelper.resetForNewObj()
	s.ObjectHelper.objNonAppend = !objectEntry.IsAppendable()

	// for sorted Objects, we just collect the rows and dels on this Object
	// for non-sorted Objects, flushTableTail will take care of them, here we just check if it is deletable(having no active blocks)

	// it has active blk, this obj can't be deleted
	// active object have active blks
	s.ObjectHelper.hintNonDropBlock()
	if !objectEntry.IsCommitted() || !catalog.ActiveObjectWithNoTxnFilter(objectEntry.BaseEntryImpl) {
		// txn appending metalocs
		s.ObjectHelper.isCreating = true
		return moerr.GetOkStopCurrRecur()
	}
	if !catalog.NonAppendableBlkFilter(objectEntry) {
		panic("append block in sorted Object")
	}
	// nblks in appenable objs or non-sorted non-appendable objs
	// these blks are formed by continuous append
	objectEntry.RUnlock()
	rows := objectEntry.GetBlockData().Rows()
	dels := objectEntry.GetBlockData().GetTotalChanges()
	objectEntry.RLock()
	s.ObjectHelper.objRowCnt += rows
	s.ObjectHelper.objRowDel += dels
	return
}

func (s *MergeTaskBuilder) onPostObject(obj *catalog.ObjectEntry) (err error) {
	s.ObjectHelper.push(obj)

	if !s.ObjectHelper.objNonAppend || s.ObjectHelper.isCreating {
		return nil
	}
	// for sorted Objects, we have to feed it to policy to see if it is qualified to be merged
	obj.SetRemainingRows(s.ObjectHelper.objRowCnt - s.ObjectHelper.objRowDel)

	obj.CheckAndLoad()
	s.tableRowCnt += s.ObjectHelper.objRowCnt
	s.tableRowDel += s.ObjectHelper.objRowDel

	s.objPolicy.OnObject(obj)
	return nil
<<<<<<< HEAD
=======
}

// for sorted Objects, we just collect the rows and dels on this Object
// for non-sorted Objects, flushTableTail will take care of them, here we just check if it is deletable(having no active blocks)
func (s *MergeTaskBuilder) onBlock(entry *catalog.BlockEntry) (err error) {
	if !entry.IsActive() {
		return
	}
	// it has active blk, this obj can't be deleted
	s.ObjectHelper.hintNonDropBlock()

	// this blk is not in a s3 object
	if !s.ObjectHelper.objNonAppend {
		return
	}

	entry.RLock()
	defer entry.RUnlock()

	// Skip uncommitted entries and appendable block
	if !entry.IsCommitted() || !catalog.ActiveWithNoTxnFilter(&entry.BaseEntryImpl) {
		// txn appending metalocs
		s.ObjectHelper.isCreating = true
		return
	}
	if !catalog.NonAppendableBlkFilter(entry) {
		panic("append block in sorted Object")
	}

	// nblks in appenable objs or non-sorted non-appendable objs
	// these blks are formed by continuous append
	entry.RUnlock()
	rows := entry.GetBlockData().Rows()
	dels := entry.GetBlockData().GetTotalChanges()
	entry.RLock()
	s.ObjectHelper.objRowCnt += rows
	s.ObjectHelper.objRowDel += dels
	return nil
>>>>>>> 4531180d
}<|MERGE_RESOLUTION|>--- conflicted
+++ resolved
@@ -293,45 +293,4 @@
 
 	s.objPolicy.OnObject(obj)
 	return nil
-<<<<<<< HEAD
-=======
-}
-
-// for sorted Objects, we just collect the rows and dels on this Object
-// for non-sorted Objects, flushTableTail will take care of them, here we just check if it is deletable(having no active blocks)
-func (s *MergeTaskBuilder) onBlock(entry *catalog.BlockEntry) (err error) {
-	if !entry.IsActive() {
-		return
-	}
-	// it has active blk, this obj can't be deleted
-	s.ObjectHelper.hintNonDropBlock()
-
-	// this blk is not in a s3 object
-	if !s.ObjectHelper.objNonAppend {
-		return
-	}
-
-	entry.RLock()
-	defer entry.RUnlock()
-
-	// Skip uncommitted entries and appendable block
-	if !entry.IsCommitted() || !catalog.ActiveWithNoTxnFilter(&entry.BaseEntryImpl) {
-		// txn appending metalocs
-		s.ObjectHelper.isCreating = true
-		return
-	}
-	if !catalog.NonAppendableBlkFilter(entry) {
-		panic("append block in sorted Object")
-	}
-
-	// nblks in appenable objs or non-sorted non-appendable objs
-	// these blks are formed by continuous append
-	entry.RUnlock()
-	rows := entry.GetBlockData().Rows()
-	dels := entry.GetBlockData().GetTotalChanges()
-	entry.RLock()
-	s.ObjectHelper.objRowCnt += rows
-	s.ObjectHelper.objRowDel += dels
-	return nil
->>>>>>> 4531180d
 }