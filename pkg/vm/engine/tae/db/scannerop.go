// Copyright 2021 Matrix Origin
//
// Licensed under the Apache License, Version 2.0 (the "License");
// you may not use this file except in compliance with the License.
// You may obtain a copy of the License at
//
//      http://www.apache.org/licenses/LICENSE-2.0
//
// Unless required by applicable law or agreed to in writing, software
// distributed under the License is distributed on an "AS IS" BASIS,
// WITHOUT WARRANTIES OR CONDITIONS OF ANY KIND, either express or implied.
// See the License for the specific language governing permissions and
// limitations under the License.

package db

import (
	"sync/atomic"

	"github.com/matrixorigin/matrixone/pkg/common/moerr"
	"github.com/matrixorigin/matrixone/pkg/common/util"
	"github.com/matrixorigin/matrixone/pkg/logutil"
	"github.com/matrixorigin/matrixone/pkg/vm/engine/tae/catalog"
	"github.com/matrixorigin/matrixone/pkg/vm/engine/tae/common"
	"github.com/matrixorigin/matrixone/pkg/vm/engine/tae/db/merge"
	"github.com/matrixorigin/matrixone/pkg/vm/engine/tae/iface/txnif"
)

type ScannerOp interface {
	catalog.Processor
	PreExecute() error
	PostExecute() error
}

type MergeTaskBuilder struct {
	db *DB
	*catalog.LoopProcessor
	tid  uint64
	name string

	objDeltaLocCnt    map[*catalog.ObjectEntry]int
	objDeltaLocRowCnt map[*catalog.ObjectEntry]uint32
	distinctDeltaLocs map[string]struct{}
	mergingObjs       map[*catalog.ObjectEntry]struct{}

	objPolicy   merge.Policy
	executor    *merge.MergeExecutor
	tableRowCnt int
	tableRowDel int

	// concurrecy control
	suspend    atomic.Bool
	suspendCnt atomic.Int32
}

func newMergeTaskBuilder(db *DB) *MergeTaskBuilder {
	op := &MergeTaskBuilder{
		db:                db,
		LoopProcessor:     new(catalog.LoopProcessor),
		objPolicy:         merge.NewBasicPolicy(),
		executor:          merge.NewMergeExecutor(db.Runtime, db.CNMergeSched),
		objDeltaLocRowCnt: make(map[*catalog.ObjectEntry]uint32),
		distinctDeltaLocs: make(map[string]struct{}),
		objDeltaLocCnt:    make(map[*catalog.ObjectEntry]int),
		mergingObjs:       make(map[*catalog.ObjectEntry]struct{}),
	}

	op.DatabaseFn = op.onDataBase
	op.TableFn = op.onTable
	op.ObjectFn = op.onObject
	op.PostObjectFn = op.onPostObject
	op.PostTableFn = op.onPostTable
	return op
}

func (s *MergeTaskBuilder) ConfigPolicy(tbl *catalog.TableEntry, c any) {
	f := func() txnif.AsyncTxn {
		txn, _ := s.db.StartTxn(nil)
		return txn
	}

	s.objPolicy.SetConfig(tbl, f, c)
}

func (s *MergeTaskBuilder) GetPolicy(tbl *catalog.TableEntry) any {
	return s.objPolicy.GetConfig(tbl)
}

func (s *MergeTaskBuilder) resetForTable(entry *catalog.TableEntry) {
	s.tid = 0
	if entry != nil {
		s.tid = entry.ID
		s.name = entry.GetLastestSchemaLocked().Name
		s.tableRowCnt = 0
		s.tableRowDel = 0

		clear(s.objDeltaLocCnt)
		clear(s.objDeltaLocRowCnt)
		clear(s.distinctDeltaLocs)
	}
	s.objPolicy.ResetForTable(entry)
}

func (s *MergeTaskBuilder) PreExecute() error {
	s.executor.RefreshMemInfo()
	for obj := range s.mergingObjs {
		if !objectValid(obj) {
			delete(s.mergingObjs, obj)
		}
	}
	return nil
}

func (s *MergeTaskBuilder) PostExecute() error {
	s.executor.PrintStats()
	return nil
}
func (s *MergeTaskBuilder) onDataBase(dbEntry *catalog.DBEntry) (err error) {
	if s.suspend.Load() {
		s.suspendCnt.Add(1)
		return moerr.GetOkStopCurrRecur()
	}
	s.suspendCnt.Store(0)
	if merge.StopMerge.Load() {
		return moerr.GetOkStopCurrRecur()
	}
	if s.executor.MemAvailBytes() < 100*common.Const1MBytes {
		return moerr.GetOkStopCurrRecur()
	}
	return
}

func (s *MergeTaskBuilder) onTable(tableEntry *catalog.TableEntry) (err error) {
	if merge.StopMerge.Load() || s.suspend.Load() {
		return moerr.GetOkStopCurrRecur()
	}
	if !tableEntry.IsActive() {
		return moerr.GetOkStopCurrRecur()
	}
	tableEntry.RLock()
	// this table is creating or altering
	if !tableEntry.IsCommittedLocked() {
		tableEntry.RUnlock()
		return moerr.GetOkStopCurrRecur()
	}
	tableEntry.RUnlock()
	s.resetForTable(tableEntry)

	deltaLocRows := uint32(0)
	distinctDeltaLocs := 0
	tblRows := 0
	for objIt := tableEntry.MakeObjectIt(true); objIt.Valid(); objIt.Next() {
		objectEntry := objIt.Get().GetPayload()
		if !objectValid(objectEntry) {
			continue
		}

		var rows int
		rows, err = objectEntry.GetObjectData().Rows()
		if err != nil {
			return
		}
		dels := objectEntry.GetObjectData().GetTotalChanges()
		objectEntry.SetRemainingRows(rows - dels)
		s.tableRowCnt += rows
		s.tableRowDel += dels
		tblRows += rows - dels

		tombstone := tableEntry.TryGetTombstone(objectEntry.ID)
		if tombstone == nil {
			continue
		}
		for j := range objectEntry.BlockCnt() {
			deltaLoc := tombstone.GetLatestDeltaloc(uint16(j))
			if deltaLoc == nil || deltaLoc.IsEmpty() {
				continue
			}
			if _, ok := s.distinctDeltaLocs[util.UnsafeBytesToString(deltaLoc)]; !ok {
				s.distinctDeltaLocs[util.UnsafeBytesToString(deltaLoc)] = struct{}{}
				s.objDeltaLocCnt[objectEntry]++
				s.objDeltaLocRowCnt[objectEntry] += deltaLoc.Rows()
				deltaLocRows += deltaLoc.Rows()
				distinctDeltaLocs++
			}
		}
	}
	return
}

func (s *MergeTaskBuilder) onPostTable(tableEntry *catalog.TableEntry) (err error) {
	// base on the info of tableEntry, we can decide whether to merge or not
	tableEntry.Stats.AddRowStat(s.tableRowCnt, s.tableRowDel)
	if s.tid == 0 {
		return
	}
	// delObjs := s.ObjectHelper.finish()

	mobjs, kind := s.objPolicy.Revise(s.executor.CPUPercent(), int64(s.executor.MemAvailBytes()),
		merge.DisableDeltaLocMerge.Load())
	if len(mobjs) > 1 {
		for _, m := range mobjs {
			s.mergingObjs[m] = struct{}{}
		}
		s.executor.ExecuteFor(tableEntry, mobjs, kind)
	}
	return
}

func (s *MergeTaskBuilder) onObject(objectEntry *catalog.ObjectEntry) (err error) {
	if _, ok := s.mergingObjs[objectEntry]; ok {
		return moerr.GetOkStopCurrRecur()
	}
<<<<<<< HEAD

	// Skip uncommitted entries
	// TODO: consider the case: add metaloc, is it possible to see a constructing object?
	if !objectEntry.IsCommitted() || !catalog.ActiveObjectWithNoTxnFilter(objectEntry) {
=======
	if !objectEntry.IsActive() {
>>>>>>> 0ef53f2d
		return moerr.GetOkStopCurrRecur()
	}

	if !objectValid(objectEntry) {
		return moerr.GetOkStopCurrRecur()
	}

	// Rows will check objectStat, and if not loaded, it will load it.
	remainingRows := objectEntry.GetRemainingRows()
	deltaLocRows := s.objDeltaLocRowCnt[objectEntry]
	if !merge.DisableDeltaLocMerge.Load() && deltaLocRows > uint32(remainingRows) {
		deltaLocCnt := s.objDeltaLocCnt[objectEntry]
		rate := float64(deltaLocRows) / float64(remainingRows)
		logutil.Infof(
			"[DeltaLoc Merge] tblId: %s(%d), obj: %s, deltaLoc: %d, rows: %d, deltaLocRows: %d, rate: %f",
			s.name, s.tid, objectEntry.ID.String(), deltaLocCnt, remainingRows, deltaLocRows, rate)
		s.objPolicy.OnObject(objectEntry, true)
	} else {
		s.objPolicy.OnObject(objectEntry, false)
	}
<<<<<<< HEAD

	dels := objectEntry.GetObjectData().GetTotalChanges()

	// these operations do not require object lock
	objectEntry.SetRemainingRows(rows - dels)
	s.tableRowCnt += rows
	s.tableRowDel += dels
	s.objPolicy.OnObject(objectEntry)
=======
>>>>>>> 0ef53f2d
	return
}

func (s *MergeTaskBuilder) onPostObject(obj *catalog.ObjectEntry) (err error) {
	return nil
}

func objectValid(objectEntry *catalog.ObjectEntry) bool {
	objectEntry.RLock()
	defer objectEntry.RUnlock()
	if !objectEntry.IsCommittedLocked() || !catalog.ActiveObjectWithNoTxnFilter(objectEntry.BaseEntryImpl) {
		return false
	}

	if objectEntry.IsAppendable() {
		return false
	}
	return true
}<|MERGE_RESOLUTION|>--- conflicted
+++ resolved
@@ -210,14 +210,7 @@
 	if _, ok := s.mergingObjs[objectEntry]; ok {
 		return moerr.GetOkStopCurrRecur()
 	}
-<<<<<<< HEAD
-
-	// Skip uncommitted entries
-	// TODO: consider the case: add metaloc, is it possible to see a constructing object?
-	if !objectEntry.IsCommitted() || !catalog.ActiveObjectWithNoTxnFilter(objectEntry) {
-=======
 	if !objectEntry.IsActive() {
->>>>>>> 0ef53f2d
 		return moerr.GetOkStopCurrRecur()
 	}
 
@@ -238,17 +231,6 @@
 	} else {
 		s.objPolicy.OnObject(objectEntry, false)
 	}
-<<<<<<< HEAD
-
-	dels := objectEntry.GetObjectData().GetTotalChanges()
-
-	// these operations do not require object lock
-	objectEntry.SetRemainingRows(rows - dels)
-	s.tableRowCnt += rows
-	s.tableRowDel += dels
-	s.objPolicy.OnObject(objectEntry)
-=======
->>>>>>> 0ef53f2d
 	return
 }
 
