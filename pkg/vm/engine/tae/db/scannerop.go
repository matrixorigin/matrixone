// Copyright 2021 Matrix Origin
//
// Licensed under the Apache License, Version 2.0 (the "License");
// you may not use this file except in compliance with the License.
// You may obtain a copy of the License at
//
//      http://www.apache.org/licenses/LICENSE-2.0
//
// Unless required by applicable law or agreed to in writing, software
// distributed under the License is distributed on an "AS IS" BASIS,
// WITHOUT WARRANTIES OR CONDITIONS OF ANY KIND, either express or implied.
// See the License for the specific language governing permissions and
// limitations under the License.

package db

import (
	"sync/atomic"

	"github.com/matrixorigin/matrixone/pkg/common/moerr"
	"github.com/matrixorigin/matrixone/pkg/common/util"
	"github.com/matrixorigin/matrixone/pkg/logutil"
	"github.com/matrixorigin/matrixone/pkg/vm/engine/tae/catalog"
	"github.com/matrixorigin/matrixone/pkg/vm/engine/tae/common"
	"github.com/matrixorigin/matrixone/pkg/vm/engine/tae/db/merge"
	"github.com/matrixorigin/matrixone/pkg/vm/engine/tae/iface/txnif"
)

type ScannerOp interface {
	catalog.Processor
	PreExecute() error
	PostExecute() error
}

type MergeTaskBuilder struct {
	db *DB
	*catalog.LoopProcessor
	tid  uint64
	name string

	objDeltaLocCnt    map[*catalog.ObjectEntry]int
	objDeltaLocRowCnt map[*catalog.ObjectEntry]uint32
	distinctDeltaLocs map[string]struct{}
	mergingObjs       map[*catalog.ObjectEntry]struct{}

	objPolicy   merge.Policy
	executor    *merge.Executor
	tableRowCnt int
	tableRowDel int

	// concurrecy control
	suspend    atomic.Bool
	suspendCnt atomic.Int32
}

func newMergeTaskBuilder(db *DB) *MergeTaskBuilder {
	op := &MergeTaskBuilder{
		db:                db,
		LoopProcessor:     new(catalog.LoopProcessor),
		objPolicy:         merge.NewBasicPolicy(),
		executor:          merge.NewMergeExecutor(db.Runtime, db.CNMergeSched),
		objDeltaLocRowCnt: make(map[*catalog.ObjectEntry]uint32),
		distinctDeltaLocs: make(map[string]struct{}),
		objDeltaLocCnt:    make(map[*catalog.ObjectEntry]int),
		mergingObjs:       make(map[*catalog.ObjectEntry]struct{}),
	}

	op.DatabaseFn = op.onDataBase
	op.TableFn = op.onTable
	op.ObjectFn = op.onObject
	op.PostObjectFn = op.onPostObject
	op.PostTableFn = op.onPostTable
	return op
}

func (s *MergeTaskBuilder) ConfigPolicy(tbl *catalog.TableEntry, c any) {
	f := func() txnif.AsyncTxn {
		txn, _ := s.db.StartTxn(nil)
		return txn
	}

	s.objPolicy.SetConfig(tbl, f, c)
}

func (s *MergeTaskBuilder) GetPolicy(tbl *catalog.TableEntry) any {
	return s.objPolicy.GetConfig(tbl)
}

func (s *MergeTaskBuilder) resetForTable(entry *catalog.TableEntry) {
	s.tid = 0
	if entry != nil {
		s.tid = entry.ID
		s.name = entry.GetLastestSchemaLocked().Name
		s.tableRowCnt = 0
		s.tableRowDel = 0

		clear(s.objDeltaLocCnt)
		clear(s.objDeltaLocRowCnt)
		clear(s.distinctDeltaLocs)
	}
	s.objPolicy.ResetForTable(entry)
}

func (s *MergeTaskBuilder) PreExecute() error {
	s.executor.RefreshMemInfo()
	for obj := range s.mergingObjs {
		if !objectValid(obj) {
			delete(s.mergingObjs, obj)
		}
	}
	return nil
}

func (s *MergeTaskBuilder) PostExecute() error {
	s.executor.PrintStats()
	return nil
}
func (s *MergeTaskBuilder) onDataBase(dbEntry *catalog.DBEntry) (err error) {
	if s.suspend.Load() {
		s.suspendCnt.Add(1)
		return moerr.GetOkStopCurrRecur()
	}
	s.suspendCnt.Store(0)
	if merge.StopMerge.Load() {
		return moerr.GetOkStopCurrRecur()
	}
	if s.executor.MemAvailBytes() < 100*common.Const1MBytes {
		return moerr.GetOkStopCurrRecur()
	}
	return
}

func (s *MergeTaskBuilder) onTable(tableEntry *catalog.TableEntry) (err error) {
	if merge.StopMerge.Load() || s.suspend.Load() {
		return moerr.GetOkStopCurrRecur()
	}
	if !tableEntry.IsActive() {
		return moerr.GetOkStopCurrRecur()
	}
	tableEntry.RLock()
	// this table is creating or altering
	if !tableEntry.IsCommittedLocked() {
		tableEntry.RUnlock()
		return moerr.GetOkStopCurrRecur()
	}
	tableEntry.RUnlock()
	s.resetForTable(tableEntry)

	deltaLocRows := uint32(0)
	distinctDeltaLocs := 0
	tblRows := 0
	for objIt := tableEntry.MakeObjectIt(true); objIt.Valid(); objIt.Next() {
		objectEntry := objIt.Get().GetPayload()
		if !objectValid(objectEntry) {
			continue
		}

		var rows int
		rows, err = objectEntry.GetObjectData().Rows()
		if err != nil {
			return
		}
		dels := objectEntry.GetObjectData().GetTotalChanges()
		objectEntry.SetRemainingRows(rows - dels)
		s.tableRowCnt += rows
		s.tableRowDel += dels
		tblRows += rows - dels

		tombstone := tableEntry.TryGetTombstone(objectEntry.ID)
		if tombstone == nil {
			continue
		}
		for j := range objectEntry.BlockCnt() {
			deltaLoc := tombstone.GetLatestDeltaloc(uint16(j))
			if deltaLoc == nil || deltaLoc.IsEmpty() {
				continue
			}
			if _, ok := s.distinctDeltaLocs[util.UnsafeBytesToString(deltaLoc)]; !ok {
				s.distinctDeltaLocs[util.UnsafeBytesToString(deltaLoc)] = struct{}{}
				s.objDeltaLocCnt[objectEntry]++
				s.objDeltaLocRowCnt[objectEntry] += deltaLoc.Rows()
				deltaLocRows += deltaLoc.Rows()
				distinctDeltaLocs++
			}
		}
	}
	return
}

func (s *MergeTaskBuilder) onPostTable(tableEntry *catalog.TableEntry) (err error) {
	// base on the info of tableEntry, we can decide whether to merge or not
	tableEntry.Stats.AddRowStat(s.tableRowCnt, s.tableRowDel)
	if s.tid == 0 {
		return
	}
	// delObjs := s.ObjectHelper.finish()

	mobjs, kind := s.objPolicy.Revise(s.executor.CPUPercent(), int64(s.executor.MemAvailBytes()),
		merge.DisableDeltaLocMerge.Load())
	if len(mobjs) > 1 {
<<<<<<< HEAD
		s.executor.ExecuteMultiObjMerge(tableEntry, mobjs, kind)
=======
		for _, m := range mobjs {
			s.mergingObjs[m] = struct{}{}
		}
		s.executor.ExecuteFor(tableEntry, mobjs, kind)
>>>>>>> 5b822ddc
	}
	return
}

func (s *MergeTaskBuilder) onObject(objectEntry *catalog.ObjectEntry) (err error) {
	if _, ok := s.mergingObjs[objectEntry]; ok {
		return moerr.GetOkStopCurrRecur()
	}
	if !objectEntry.IsActive() {
		return moerr.GetOkStopCurrRecur()
	}

	if !objectValid(objectEntry) {
		return moerr.GetOkStopCurrRecur()
	}

	// Rows will check objectStat, and if not loaded, it will load it.
	remainingRows := objectEntry.GetRemainingRows()
	deltaLocRows := s.objDeltaLocRowCnt[objectEntry]
	if !merge.DisableDeltaLocMerge.Load() && deltaLocRows > uint32(remainingRows) {
		deltaLocCnt := s.objDeltaLocCnt[objectEntry]
		rate := float64(deltaLocRows) / float64(remainingRows)
		logutil.Infof(
			"[DeltaLoc Merge] tblId: %s(%d), obj: %s, deltaLoc: %d, rows: %d, deltaLocRows: %d, rate: %f",
			s.name, s.tid, objectEntry.ID.String(), deltaLocCnt, remainingRows, deltaLocRows, rate)
		s.objPolicy.OnObject(objectEntry, true)
	} else {
		s.objPolicy.OnObject(objectEntry, false)
	}
	return
}

func (s *MergeTaskBuilder) onPostObject(obj *catalog.ObjectEntry) (err error) {
	return nil
}

func objectValid(objectEntry *catalog.ObjectEntry) bool {
	objectEntry.RLock()
	defer objectEntry.RUnlock()
	if !objectEntry.IsCommittedLocked() || !catalog.ActiveObjectWithNoTxnFilter(objectEntry.BaseEntryImpl) {
		return false
	}

	if objectEntry.IsAppendable() {
		return false
	}
	return true
}<|MERGE_RESOLUTION|>--- conflicted
+++ resolved
@@ -198,14 +198,10 @@
 	mobjs, kind := s.objPolicy.Revise(s.executor.CPUPercent(), int64(s.executor.MemAvailBytes()),
 		merge.DisableDeltaLocMerge.Load())
 	if len(mobjs) > 1 {
-<<<<<<< HEAD
-		s.executor.ExecuteMultiObjMerge(tableEntry, mobjs, kind)
-=======
 		for _, m := range mobjs {
 			s.mergingObjs[m] = struct{}{}
 		}
-		s.executor.ExecuteFor(tableEntry, mobjs, kind)
->>>>>>> 5b822ddc
+		s.executor.ExecuteMultiObjMerge(tableEntry, mobjs, kind)
 	}
 	return
 }
