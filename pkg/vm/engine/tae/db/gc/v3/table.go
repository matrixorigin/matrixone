// Copyright 2021 Matrix Origin
//
// Licensed under the Apache License, Version 2.0 (the "License");
// you may not use this file except in compliance with the License.
// You may obtain a copy of the License at
//
//      http://www.apache.org/licenses/LICENSE-2.0
//
// Unless required by applicable law or agreed to in writing, software
// distributed under the License is distributed on an "AS IS" BASIS,
// WITHOUT WARRANTIES OR CONDITIONS OF ANY KIND, either express or implied.
// See the License for the specific language governing permissions and
// limitations under the License.

package gc

import (
	"bytes"
	"context"
	"fmt"
	"sync"

	"github.com/RoaringBitmap/roaring/roaring64"
	"github.com/matrixorigin/matrixone/pkg/common/bitmap"
	"github.com/matrixorigin/matrixone/pkg/common/bloomfilter"
	"github.com/matrixorigin/matrixone/pkg/common/mpool"
	"github.com/matrixorigin/matrixone/pkg/container/batch"
	"github.com/matrixorigin/matrixone/pkg/container/vector"
	"github.com/matrixorigin/matrixone/pkg/fileservice"
	"github.com/matrixorigin/matrixone/pkg/logutil"
	"github.com/matrixorigin/matrixone/pkg/vm/engine/engine_util"
	"github.com/matrixorigin/matrixone/pkg/vm/engine/tae/blockio"
	"github.com/matrixorigin/matrixone/pkg/vm/engine/tae/catalog"
	"github.com/matrixorigin/matrixone/pkg/vm/engine/tae/common"
	"github.com/matrixorigin/matrixone/pkg/vm/engine/tae/containers"
	"github.com/matrixorigin/matrixone/pkg/vm/engine/tae/mergesort"
	"go.uber.org/zap"

	"github.com/matrixorigin/matrixone/pkg/container/types"
	"github.com/matrixorigin/matrixone/pkg/objectio"
	"github.com/matrixorigin/matrixone/pkg/vm/engine/tae/logtail"
)

type ObjectEntry struct {
	createTS types.TS
	dropTS   types.TS
	db       uint64
	table    uint64
}

func NewGCTable(fs fileservice.FileService, mp *mpool.MPool) *GCTable {
	table := GCTable{
		objects: make(map[string]*ObjectEntry),
		fs:      fs,
		mp:      mp,
	}
	return &table
}

type GCTable struct {
	sync.Mutex
	objects map[string]*ObjectEntry
	mp      *mpool.MPool
	fs      fileservice.FileService

	buffer struct {
		sync.Mutex
		bats []*batch.Batch
	}

	files struct {
		sync.Mutex
		bitmap []*roaring64.Bitmap
		stats  []objectio.ObjectStats
	}

	tsRange struct {
		start types.TS
		end   types.TS
	}

	loadNextBatch func(context.Context, *batch.Batch, *mpool.MPool) (bool, error)
}

func addObjectLocked(
	name string,
	objEntry *ObjectEntry,
	objects map[string]*ObjectEntry,
) {
	object := objects[name]
	if object == nil {
		objects[name] = objEntry
		return
	}
	objects[name] = objEntry
}

func (t *GCTable) fetchBuffer() *batch.Batch {
	t.buffer.Lock()
	defer t.buffer.Unlock()
	if len(t.buffer.bats) > 0 {
		bat := t.buffer.bats[len(t.buffer.bats)-1]
		t.buffer.bats = t.buffer.bats[:len(t.buffer.bats)-1]
		return bat
	}
	return NewObjectTableBatch()
}

func (t *GCTable) putBuffer(bat *batch.Batch) {
	t.buffer.Lock()
	defer t.buffer.Unlock()
	bat.CleanOnlyData()
	t.buffer.bats = append(t.buffer.bats, bat)
}

// SoftGC is to remove objectentry that can be deleted from GCTable
func (t *GCTable) SoftGC(
	ctx context.Context,
	bf *bloomfilter.BloomFilter,
	ts types.TS,
	snapShotList map[uint32]containers.Vector,
	meta *logtail.SnapshotMeta,
) ([]string, map[uint32][]types.TS) {
	processBat := t.fetchBuffer()
	var (
		bm   bitmap.Bitmap
		sels []int64
	)
	processSoftGCBatch := func(
		ctx context.Context,
<<<<<<< HEAD
		data *batch.Batch) error {
		bitmap := new(bitmap2.Bitmap)
		bitmap.InitWithSize(int64(data.Vecs[0].Length()))
=======
		sinker *engine_util.Sinker,
		data *batch.Batch,
	) error {
		// reset bitmap for each batch
		bm.Clear()
		bm.TryExpandWithSize(data.RowCount())

>>>>>>> ca8ff124
		bf.Test(data.Vecs[0], func(exits bool, i int) {
			if !exits {
				bm.Add(uint64(i))
			}
		})

		// convert bitmap to slice
		sels = sels[:0]
		bitmap.ToArray(&bm, &sels)

		tmpBat := t.fetchBuffer()
		defer t.putBuffer(tmpBat)
		if err := tmpBat.Union(data, sels, t.mp); err != nil {
			return err
		}

		// shrink data
		data.Shrink(sels, true)

		if _, err := processBat.Append(ctx, t.mp, tmpBat); err != nil {
			return err
		}
<<<<<<< HEAD
		deleteMask := bitmap.ToI64Arrary()
		data.Shrink(deleteMask, true)
		pBatch.Shrink(deleteMask, false)
		processBat.Append(ctx, t.mp, pBatch)
		return nil
=======

		return sinker.Write(ctx, data)
>>>>>>> ca8ff124
	}
	err := t.Process(ctx, t.tsRange.start, t.tsRange.end, t.LoadBatchData, processSoftGCBatch)
	if err != nil {
		logutil.Error("GCTable SoftGC Process failed", zap.Error(err))
		return nil, nil
	}

	creates := vector.MustFixedColNoTypeCheck[types.TS](processBat.Vecs[1])
	deletes := vector.MustFixedColNoTypeCheck[types.TS](processBat.Vecs[2])
	dbs := vector.MustFixedColNoTypeCheck[uint64](processBat.Vecs[3])
	tids := vector.MustFixedColNoTypeCheck[uint64](processBat.Vecs[4])
	for i := 0; i < processBat.Vecs[0].Length(); i++ {
		name := processBat.Vecs[0].GetStringAt(i)
		creatTS := creates[i]
		deleteTS := deletes[i]
		db := dbs[i]
		tid := tids[i]
		object := &ObjectEntry{
			createTS: creatTS,
			dropTS:   deleteTS,
			db:       db,
			table:    tid,
		}
		addObjectLocked(name, object, t.objects)
	}

	t.putBuffer(processBat)
	var gc []string
	snapList := make(map[uint32][]types.TS)
	for acct, snap := range snapShotList {
		snapList[acct] = vector.MustFixedColWithTypeCheck[types.TS](snap.GetDownstreamVector())
	}
	t.Lock()
	meta.Lock()
	defer func() {
		meta.Unlock()
		t.Unlock()
	}()
	gc = t.objectsComparedAndDeleteLocked(t.objects, t.objects, meta, snapList, ts)
	return gc, snapList
}

func (t *GCTable) objectsComparedAndDeleteLocked(
	objects, comparedObjects map[string]*ObjectEntry,
	meta *logtail.SnapshotMeta,
	snapList map[uint32][]types.TS,
	ts types.TS,
) []string {
	gc := make([]string, 0)
	for name, entry := range objects {
		objectEntry := comparedObjects[name]
		tsList := meta.GetSnapshotListLocked(snapList, entry.table)
		if tsList == nil {
			if objectEntry == nil &&
				(entry.createTS.Less(&ts) && entry.dropTS.Less(&ts)) {
				gc = append(gc, name)
				delete(t.objects, name)
			}
			continue
		}
		if objectEntry == nil &&
			entry.createTS.Less(&ts) &&
			entry.dropTS.Less(&ts) &&
			!isSnapshotRefers(entry, tsList, name) {
			gc = append(gc, name)
			delete(t.objects, name)
		}
	}
	return gc
}

func isSnapshotRefers(obj *ObjectEntry, snapVec []types.TS, name string) bool {
	if len(snapVec) == 0 {
		return false
	}
	if obj.dropTS.IsEmpty() {
		logutil.Debug("[soft GC]Snapshot Refers",
			zap.String("name", name),
			zap.String("snapTS", snapVec[0].ToString()),
			zap.String("createTS", obj.createTS.ToString()),
			zap.String("dropTS", obj.dropTS.ToString()))
		return true
	}
	left, right := 0, len(snapVec)-1
	for left <= right {
		mid := left + (right-left)/2
		snapTS := snapVec[mid]
		if snapTS.GreaterEq(&obj.createTS) && snapTS.Less(&obj.dropTS) {
			logutil.Debug("[soft GC]Snapshot Refers",
				zap.String("name", name),
				zap.String("snapTS", snapTS.ToString()),
				zap.String("createTS", obj.createTS.ToString()),
				zap.String("dropTS", obj.dropTS.ToString()))
			return true
		} else if snapTS.Less(&obj.createTS) {
			left = mid + 1
		} else {
			right = mid - 1
		}
	}
	return false
}

func (t *GCTable) Process(
	ctx context.Context,
	start, end types.TS,
	loadNextBatch func(context.Context, *batch.Batch, *mpool.MPool) (bool, error),
	processOneBatch func(context.Context, *batch.Batch) error,
) error {
	factory := engine_util.NewFSinkerImplFactory(
		ObjectTableSeqnums,
		ObjectTablePrimaryKeyIdx,
		true,
		false,
		ObjectTableVersion,
	)
	sinker := engine_util.NewSinker(
		ObjectTablePrimaryKeyIdx,
		ObjectTableAttrs,
		ObjectTableTypes,
		factory, t.mp, t.fs)

	for {
		bat := t.fetchBuffer()
		done, err := loadNextBatch(ctx, bat, t.mp)
		if err != nil || done {
			t.putBuffer(bat)
			return err
		}
		if err = processOneBatch(ctx, bat); err != nil {
			t.putBuffer(bat)
			return err
		}

		if err = sinker.Write(ctx, bat); err != nil {
			t.putBuffer(bat)
			return err
		}
	}

	stats, _ := sinker.GetResult()
	return t.doneAllBatches(ctx, start, end, stats)
}

func (t *GCTable) doneAllBatches(ctx context.Context, start, end types.TS, stats []objectio.ObjectStats) error {
	name := blockio.EncodeCheckpointMetadataFileName(GCMetaDir, PrefixGCMeta, start, end)
	ret := batch.New(false, ObjectTableMetaAttrs)
	ret.SetVector(0, vector.NewVec(ObjectTableMetaTypes[0]))
	t.files.Lock()
	for _, s := range stats {
		vector.AppendBytes(ret.GetVector(0), s[:], false, t.mp)
		t.files.stats = append(t.files.stats, s)
	}
	t.files.Unlock()
	writer, err := objectio.NewObjectWriterSpecial(objectio.WriterGC, name, t.fs)
	if err != nil {
		return err
	}
	if _, err := writer.WriteWithoutSeqnum(ret); err != nil {
		return err
	}

	_, err = writer.WriteEnd(ctx)
	return err
}

func (t *GCTable) Merge(table *GCTable) {
	t.Lock()
	defer t.Unlock()
	for _, stats := range table.files.stats {
		t.files.stats = append(t.files.stats, stats)
	}

	if t.tsRange.start.Greater(&table.tsRange.start) {
		t.tsRange.start = table.tsRange.start
	}
	if t.tsRange.end.Less(&table.tsRange.end) {
		t.tsRange.end = table.tsRange.end
	}
}

func (t *GCTable) UpdateTable(data *logtail.CheckpointData) {
	ins := data.GetObjectBatchs()
	t.Lock()
	defer t.Unlock()
	t.updateObjectListLocked(ins, t.objects)
	bat := t.fetchBuffer()
	for name, object := range t.objects {
		addObjectToBatch(bat, name, object, t.mp)
	}
}

func (t *GCTable) updateObjectListLocked(ins *containers.Batch, objects map[string]*ObjectEntry) {
	insDeleteTSVec := ins.GetVectorByName(catalog.EntryNode_DeleteAt).GetDownstreamVector()
	insCreateTSVec := ins.GetVectorByName(catalog.EntryNode_CreateAt).GetDownstreamVector()
	dbid := ins.GetVectorByName(catalog.SnapshotAttr_DBID).GetDownstreamVector()
	tid := ins.GetVectorByName(catalog.SnapshotAttr_TID).GetDownstreamVector()

	for i := 0; i < ins.Length(); i++ {
		var objectStats objectio.ObjectStats
		buf := ins.GetVectorByName(catalog.ObjectAttr_ObjectStats).Get(i).([]byte)
		objectStats.UnMarshal(buf)
		deleteTS := vector.GetFixedAtNoTypeCheck[types.TS](insDeleteTSVec, i)
		createTS := vector.GetFixedAtNoTypeCheck[types.TS](insCreateTSVec, i)
		object := &ObjectEntry{
			createTS: createTS,
			dropTS:   deleteTS,
			db:       vector.GetFixedAtNoTypeCheck[uint64](dbid, i),
			table:    vector.GetFixedAtNoTypeCheck[uint64](tid, i),
		}
		t.addObjectLocked(objectStats.ObjectName().String(), object, objects)
	}
}

func (t *GCTable) Close() {
	t.buffer.Lock()
	defer t.buffer.Unlock()
	for i, bat := range t.buffer.bats {
		bat.Clean(t.mp)
		t.buffer.bats[i] = nil
	}

	t.files.Lock()
	defer t.files.Unlock()
	for i, f := range t.files.bitmap {
		f.Clear()
		t.files.bitmap[i] = nil
	}
}

func (t *GCTable) closeBatch(bs []*containers.Batch) {
	for i := range bs {
		bs[i].Close()
	}
}

// collectData collects data from memory that can be written to s3
func (t *GCTable) CollectMapData(cxt context.Context, bat *batch.Batch, mp *mpool.MPool) (bool, error) {
	if len(t.objects) == 0 {
		return true, nil
	}
	for name, entry := range t.objects {
		addObjectToBatch(bat, name, entry, mp)
	}
	t.objects = nil
	return false, nil
}
func (t *GCTable) ProcessMapBatch(
	ctx context.Context,
	sinker *engine_util.Sinker,
	data *batch.Batch,
) error {
	if err := mergesort.SortColumnsByIndex(
		data.Vecs,
		ObjectTablePrimaryKeyIdx,
		t.mp,
	); err != nil {
		return err
	}
	return nil
}

// collectData collects data from memory that can be written to s3
func (t *GCTable) LoadBatchData(cxt context.Context, bat *batch.Batch, mp *mpool.MPool) (bool, error) {
	if len(t.files.stats) == 0 {
		return true, nil
	}
	for _, stats := range t.files.stats {
		for id := uint32(0); id < stats.BlkCnt(); id++ {
			stats.ObjectLocation().SetID(uint16(id))
			data, _, err := blockio.LoadOneBlock(cxt, t.fs, stats.ObjectLocation(), objectio.SchemaData)
			if err != nil {
				return false, err
			}
			bat.Append(cxt, mp, data)
		}
	}
	t.files.stats = t.files.stats[:1]
	return false, nil
}

func (t *GCTable) rebuildTable(bats []*containers.Batch, idx BatchType, objects map[string]*ObjectEntry) {
	for i := 0; i < bats[idx].Length(); i++ {
		name := string(bats[idx].GetVectorByName(GCAttrObjectName).Get(i).([]byte))
		creatTS := bats[idx].GetVectorByName(GCCreateTS).Get(i).(types.TS)
		deleteTS := bats[idx].GetVectorByName(GCDeleteTS).Get(i).(types.TS)
		tid := bats[idx].GetVectorByName(GCAttrTableId).Get(i).(uint64)
		if t.objects[name] != nil {
			continue
		}
		object := &ObjectEntry{
			createTS: creatTS,
			dropTS:   deleteTS,
			table:    tid,
		}
		t.addObjectLocked(name, object, objects)
	}
}

func (t *GCTable) replayData(
	ctx context.Context,
	typ BatchType,
	attrs []string,
	types []types.Type,
	bats []*containers.Batch,
	bs []objectio.BlockObject,
	reader *blockio.BlockReader) (func(), error) {
	idxes := make([]uint16, len(attrs))
	for i := range attrs {
		idxes[i] = uint16(i)
	}
	mobat, release, err := reader.LoadColumns(ctx, idxes, nil, bs[typ].GetID(), common.DefaultAllocator)
	if err != nil {
		return nil, err
	}
	for i := range attrs {
		pkgVec := mobat.Vecs[i]
		var vec containers.Vector
		if pkgVec.Length() == 0 {
			vec = containers.MakeVector(types[i], common.DefaultAllocator)
		} else {
			vec = containers.ToTNVector(pkgVec, common.DefaultAllocator)
		}
		bats[typ].AddVector(attrs[i], vec)
	}
	return release, nil
}

// ReadTable reads an s3 file and replays a GCTable in memory
func (t *GCTable) ReadTable(ctx context.Context, name string, size int64, fs *objectio.ObjectFS, ts types.TS) error {
	var release1, release2 func()
	defer func() {
		if release1 != nil {
			release1()
		}
		if release2 != nil {
			release2()
		}
	}()
	reader, err := blockio.NewFileReaderNoCache(fs.Service, name)
	if err != nil {
		return err
	}
	bs, err := reader.LoadAllBlocks(ctx, common.DefaultAllocator)
	if err != nil {
		return err
	}
	bats := t.makeBatchWithGCTable()
	defer t.closeBatch(bats)
	release1, err = t.replayData(ctx, ObjectList, BlockSchemaAttr, BlockSchemaTypes, bats, bs, reader)
	if err != nil {
		return err
	}
	release2, err = t.replayData(ctx, TombstoneList, BlockSchemaAttr, BlockSchemaTypes, bats, bs, reader)
	if err != nil {
		return err
	}
	t.Lock()
	t.rebuildTable(bats, ObjectList, t.objects)
	t.Unlock()
	return nil
}

// For test

func (t *GCTable) Compare(table *GCTable) bool {
	if !t.compareObjects(t.objects, table.objects) {
		logutil.Infof("objects are not equal")
		return false
	}
	return true
}

func (t *GCTable) compareObjects(objects, compareObjects map[string]*ObjectEntry) bool {
	for name, entry := range compareObjects {
		object := objects[name]
		if object == nil {
			logutil.Infof("object %s is nil, create %v, drop %v",
				name, entry.createTS.ToString(), entry.dropTS.ToString())
			return false
		}
		if !entry.createTS.Equal(&object.createTS) {
			logutil.Infof("object %s createTS is not equal", name)
			return false
		}
	}

	return len(compareObjects) == len(objects)
}

func (t *GCTable) String() string {
	if len(t.objects) == 0 {
		return ""
	}
	var w bytes.Buffer
	_, _ = w.WriteString("objects:[\n")
	for name, entry := range t.objects {
		_, _ = w.WriteString(fmt.Sprintf("name: %s, createTS: %v ", name, entry.createTS.ToString()))
	}
	_, _ = w.WriteString("]\n")
	return w.String()
}<|MERGE_RESOLUTION|>--- conflicted
+++ resolved
@@ -121,26 +121,32 @@
 	snapShotList map[uint32]containers.Vector,
 	meta *logtail.SnapshotMeta,
 ) ([]string, map[uint32][]types.TS) {
-	processBat := t.fetchBuffer()
 	var (
 		bm   bitmap.Bitmap
 		sels []int64
 	)
+
+	factory := engine_util.NewFSinkerImplFactory(
+		ObjectTableSeqnums,
+		ObjectTablePrimaryKeyIdx,
+		true,
+		false,
+		ObjectTableVersion,
+	)
+	sinker := engine_util.NewSinker(
+		ObjectTablePrimaryKeyIdx,
+		ObjectTableAttrs,
+		ObjectTableTypes,
+		factory, t.mp, t.fs)
+
 	processSoftGCBatch := func(
 		ctx context.Context,
-<<<<<<< HEAD
-		data *batch.Batch) error {
-		bitmap := new(bitmap2.Bitmap)
-		bitmap.InitWithSize(int64(data.Vecs[0].Length()))
-=======
-		sinker *engine_util.Sinker,
 		data *batch.Batch,
 	) error {
 		// reset bitmap for each batch
 		bm.Clear()
 		bm.TryExpandWithSize(data.RowCount())
 
->>>>>>> ca8ff124
 		bf.Test(data.Vecs[0], func(exits bool, i int) {
 			if !exits {
 				bm.Add(uint64(i))
@@ -159,47 +165,42 @@
 
 		// shrink data
 		data.Shrink(sels, true)
-
-		if _, err := processBat.Append(ctx, t.mp, tmpBat); err != nil {
-			return err
-		}
-<<<<<<< HEAD
-		deleteMask := bitmap.ToI64Arrary()
-		data.Shrink(deleteMask, true)
-		pBatch.Shrink(deleteMask, false)
-		processBat.Append(ctx, t.mp, pBatch)
-		return nil
-=======
-
-		return sinker.Write(ctx, data)
->>>>>>> ca8ff124
+		return sinker.Write(ctx, tmpBat)
 	}
 	err := t.Process(ctx, t.tsRange.start, t.tsRange.end, t.LoadBatchData, processSoftGCBatch)
 	if err != nil {
 		logutil.Error("GCTable SoftGC Process failed", zap.Error(err))
 		return nil, nil
 	}
-
-	creates := vector.MustFixedColNoTypeCheck[types.TS](processBat.Vecs[1])
-	deletes := vector.MustFixedColNoTypeCheck[types.TS](processBat.Vecs[2])
-	dbs := vector.MustFixedColNoTypeCheck[uint64](processBat.Vecs[3])
-	tids := vector.MustFixedColNoTypeCheck[uint64](processBat.Vecs[4])
-	for i := 0; i < processBat.Vecs[0].Length(); i++ {
-		name := processBat.Vecs[0].GetStringAt(i)
-		creatTS := creates[i]
-		deleteTS := deletes[i]
-		db := dbs[i]
-		tid := tids[i]
-		object := &ObjectEntry{
-			createTS: creatTS,
-			dropTS:   deleteTS,
-			db:       db,
-			table:    tid,
-		}
-		addObjectLocked(name, object, t.objects)
-	}
-
-	t.putBuffer(processBat)
+	err = sinker.Sync(ctx)
+
+	if err != nil {
+		logutil.Error("GCTable SoftGC Sync failed", zap.Error(err))
+		return nil, nil
+	}
+
+	softGCObjects, processBats := sinker.GetResult()
+	for _, bat := range processBats {
+		creates := vector.MustFixedColNoTypeCheck[types.TS](bat.Vecs[1])
+		deletes := vector.MustFixedColNoTypeCheck[types.TS](bat.Vecs[2])
+		dbs := vector.MustFixedColNoTypeCheck[uint64](bat.Vecs[3])
+		tids := vector.MustFixedColNoTypeCheck[uint64](bat.Vecs[4])
+		for i := 0; i < bat.Vecs[0].Length(); i++ {
+			name := bat.Vecs[0].GetStringAt(i)
+			creatTS := creates[i]
+			deleteTS := deletes[i]
+			db := dbs[i]
+			tid := tids[i]
+			object := &ObjectEntry{
+				createTS: creatTS,
+				dropTS:   deleteTS,
+				db:       db,
+				table:    tid,
+			}
+			addObjectLocked(name, object, t.objects)
+		}
+	}
+
 	var gc []string
 	snapList := make(map[uint32][]types.TS)
 	for acct, snap := range snapShotList {
@@ -211,30 +212,28 @@
 		meta.Unlock()
 		t.Unlock()
 	}()
-	gc = t.objectsComparedAndDeleteLocked(t.objects, t.objects, meta, snapList, ts)
+	gc = t.objectsComparedAndDeleteLocked(t.objects, softGCObjects, meta, snapList, ts)
 	return gc, snapList
 }
 
 func (t *GCTable) objectsComparedAndDeleteLocked(
-	objects, comparedObjects map[string]*ObjectEntry,
+	objects map[string]*ObjectEntry,
+	stats []objectio.ObjectStats,
 	meta *logtail.SnapshotMeta,
 	snapList map[uint32][]types.TS,
 	ts types.TS,
 ) []string {
 	gc := make([]string, 0)
 	for name, entry := range objects {
-		objectEntry := comparedObjects[name]
 		tsList := meta.GetSnapshotListLocked(snapList, entry.table)
 		if tsList == nil {
-			if objectEntry == nil &&
-				(entry.createTS.Less(&ts) && entry.dropTS.Less(&ts)) {
+			if entry.createTS.Less(&ts) && entry.dropTS.Less(&ts) {
 				gc = append(gc, name)
 				delete(t.objects, name)
 			}
 			continue
 		}
-		if objectEntry == nil &&
-			entry.createTS.Less(&ts) &&
+		if entry.createTS.Less(&ts) &&
 			entry.dropTS.Less(&ts) &&
 			!isSnapshotRefers(entry, tsList, name) {
 			gc = append(gc, name)
@@ -383,7 +382,7 @@
 			db:       vector.GetFixedAtNoTypeCheck[uint64](dbid, i),
 			table:    vector.GetFixedAtNoTypeCheck[uint64](tid, i),
 		}
-		t.addObjectLocked(objectStats.ObjectName().String(), object, objects)
+		addObjectLocked(objectStats.ObjectName().String(), object, objects)
 	}
 }
 
@@ -468,7 +467,7 @@
 			dropTS:   deleteTS,
 			table:    tid,
 		}
-		t.addObjectLocked(name, object, objects)
+		addObjectLocked(name, object, objects)
 	}
 }
 
