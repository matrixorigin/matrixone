// Copyright 2021 Matrix Origin
//
// Licensed under the Apache License, Version 2.0 (the "License");
// you may not use this file except in compliance with the License.
// You may obtain a copy of the License at
//
//      http://www.apache.org/licenses/LICENSE-2.0
//
// Unless required by applicable law or agreed to in writing, software
// distributed under the License is distributed on an "AS IS" BASIS,
// WITHOUT WARRANTIES OR CONDITIONS OF ANY KIND, either express or implied.
// See the License for the specific language governing permissions and
// limitations under the License.

package gc

import (
	"context"
<<<<<<< HEAD
=======
	"fmt"
	"unsafe"

	"github.com/matrixorigin/matrixone/pkg/common/malloc"

>>>>>>> a793663f
	"github.com/matrixorigin/matrixone/pkg/container/types"
	"github.com/matrixorigin/matrixone/pkg/container/vector"
	"github.com/matrixorigin/matrixone/pkg/objectio"
	"github.com/matrixorigin/matrixone/pkg/vm/engine"
	"github.com/matrixorigin/matrixone/pkg/vm/engine/ckputil"
	"github.com/matrixorigin/matrixone/pkg/vm/engine/tae/logtail"

	"github.com/matrixorigin/matrixone/pkg/common/bitmap"
	"github.com/matrixorigin/matrixone/pkg/common/mpool"
	"github.com/matrixorigin/matrixone/pkg/container/batch"
	"github.com/matrixorigin/matrixone/pkg/fileservice"
	"github.com/matrixorigin/matrixone/pkg/vm/engine/tae/containers"
)

type CheckpointBasedGCJob struct {
<<<<<<< HEAD
	BaseCheckpointGCJob
	globalCkpLoc objectio.Location
=======
	GCExecutor
	config struct {
		coarseEstimateRows int
		coarseProbility    float64
		canGCCacheSize     int
	}
	sourcer          engine.BaseReader
	snapshotMeta     *logtail.SnapshotMeta
	accountSnapshots map[uint32][]types.TS
	pitr             *logtail.PitrInfo
	ts               *types.TS
	globalCkpLoc     objectio.Location
	globalCkpVer     uint32

	result struct {
		filesToGC  []string
		filesNotGC []objectio.ObjectStats
	}
>>>>>>> a793663f
}

func NewCheckpointBasedGCJob(
	ts *types.TS,
	globalCkpLoc objectio.Location,
	gckpVersion uint32,
	sourcer engine.BaseReader,
	pitr *logtail.PitrInfo,
	accountSnapshots map[uint32][]types.TS,
	snapshotMeta *logtail.SnapshotMeta,
	buffer *containers.OneSchemaBatchBuffer,
	isOwner bool,
	mp *mpool.MPool,
	fs fileservice.FileService,
	opts ...GCJobExecutorOption,
) *CheckpointBasedGCJob {
	e := &BaseCheckpointGCJob{
		sourcer:          sourcer,
		snapshotMeta:     snapshotMeta,
		accountSnapshots: accountSnapshots,
		pitr:             pitr,
		ts:               ts,
<<<<<<< HEAD
		transObjects:     make(map[string]*ObjectEntry, 100),
=======
		globalCkpLoc:     globalCkpLoc,
		globalCkpVer:     gckpVersion,
>>>>>>> a793663f
	}

	for _, opt := range opts {
		opt(e)
	}
	e.fillDefaults()
	e.GCExecutor = *NewGCExecutor(buffer, isOwner, e.config.canGCCacheSize, mp, fs)
	job := &CheckpointBasedGCJob{
		BaseCheckpointGCJob: *e,
		globalCkpLoc:        globalCkpLoc,
	}
	job.filterProvider = job
	return job
}

func (e *CheckpointBasedGCJob) Close() error {
	e.globalCkpLoc = nil
<<<<<<< HEAD
	return e.BaseCheckpointGCJob.Close()
}

func (e *CheckpointBasedGCJob) CoarseFilter(ctx context.Context) (FilterFn, error) {
	return MakeBloomfilterCoarseFilter(
=======
	e.globalCkpVer = 0
	e.result.filesToGC = nil
	e.result.filesNotGC = nil
	return e.GCExecutor.Close()
}

func (e *CheckpointBasedGCJob) fillDefaults() {
	if e.config.coarseEstimateRows <= 0 {
		e.config.coarseEstimateRows = Default_Coarse_EstimateRows
	}
	if e.config.coarseProbility <= 0 {
		e.config.coarseProbility = Default_Coarse_Probility
	}
	if e.config.canGCCacheSize <= 0 {
		e.config.canGCCacheSize = Default_CanGC_TailSize
	}
}

func (e *CheckpointBasedGCJob) Execute(ctx context.Context) error {
	attrs, attrTypes := ckputil.DataScan_TableIDAtrrs, ckputil.DataScan_TableIDTypes
	buffer := containers.NewOneSchemaBatchBuffer(
		mpool.MB*16,
		attrs,
		attrTypes,
	)
	defer buffer.Close(e.mp)
	transObjects := make(map[string]*ObjectEntry, 100)
	coarseFilter, err := MakeBloomfilterCoarseFilter(
>>>>>>> a793663f
		ctx,
		e.config.coarseEstimateRows,
		e.config.coarseProbility,
		e.buffer,
		e.globalCkpLoc,
		e.globalCkpVer,
		e.ts,
		&e.transObjects,
		e.mp,
		e.fs,
	)
}

func MakeBloomfilterCoarseFilter(
	ctx context.Context,
	rowCount int,
	probability float64,
	buffer containers.IBatchBuffer,
	location objectio.Location,
	ckpVersion uint32,
	ts *types.TS,
	transObjects *map[string]*ObjectEntry,
	mp *mpool.MPool,
	fs fileservice.FileService,
) (
	FilterFn,
	error,
) {
	reader := logtail.NewCKPReader(ckpVersion, location, mp, fs)
	var err error
	if err = reader.ReadMeta(ctx); err != nil {
		return nil, err
	}
	bf, err := BuildBloomfilter(
		ctx,
		rowCount,
		probability,
		ckputil.TableObjectsAttr_ID_Idx,
		reader.LoadBatchData,
		buffer,
		mp,
	)
	if err != nil {
		return nil, err
	}
	return func(
		ctx context.Context,
		bm *bitmap.Bitmap,
		bat *batch.Batch,
		mp *mpool.MPool,
	) (err error) {
		createTSs := vector.MustFixedColNoTypeCheck[types.TS](bat.Vecs[1])
		dropTSs := vector.MustFixedColNoTypeCheck[types.TS](bat.Vecs[2])
		dbs := vector.MustFixedColNoTypeCheck[uint64](bat.Vecs[3])
		tableIDs := vector.MustFixedColNoTypeCheck[uint64](bat.Vecs[4])
		bf.Test(
			bat.Vecs[0],
			func(exists bool, i int) {
				if exists {
					return
				}

				bm.Add(uint64(i))
				createTS := createTSs[i]
				dropTS := dropTSs[i]
				if !createTS.LT(ts) || !dropTS.LT(ts) {
					return
				}

				buf := bat.Vecs[0].GetRawBytesAt(i)
				stats := (objectio.ObjectStats)(buf)
				name := stats.ObjectName().UnsafeString()

				if dropTS.IsEmpty() && (*transObjects)[name] == nil {
					entry := NewObjectEntry()
					entry.stats = &stats
					entry.createTS = createTS
					entry.dropTS = dropTS
					entry.db = dbs[i]
					entry.table = tableIDs[i]
					(*transObjects)[name] = entry
					return
				}
				if (*transObjects)[name] != nil {
					(*transObjects)[name].dropTS = dropTS
					return
				}
			},
		)
		return nil

	}, nil
}<|MERGE_RESOLUTION|>--- conflicted
+++ resolved
@@ -16,52 +16,23 @@
 
 import (
 	"context"
-<<<<<<< HEAD
-=======
-	"fmt"
-	"unsafe"
-
-	"github.com/matrixorigin/matrixone/pkg/common/malloc"
-
->>>>>>> a793663f
+	"github.com/matrixorigin/matrixone/pkg/common/bitmap"
+	"github.com/matrixorigin/matrixone/pkg/common/mpool"
+	"github.com/matrixorigin/matrixone/pkg/container/batch"
 	"github.com/matrixorigin/matrixone/pkg/container/types"
 	"github.com/matrixorigin/matrixone/pkg/container/vector"
+	"github.com/matrixorigin/matrixone/pkg/fileservice"
 	"github.com/matrixorigin/matrixone/pkg/objectio"
 	"github.com/matrixorigin/matrixone/pkg/vm/engine"
 	"github.com/matrixorigin/matrixone/pkg/vm/engine/ckputil"
+	"github.com/matrixorigin/matrixone/pkg/vm/engine/tae/containers"
 	"github.com/matrixorigin/matrixone/pkg/vm/engine/tae/logtail"
-
-	"github.com/matrixorigin/matrixone/pkg/common/bitmap"
-	"github.com/matrixorigin/matrixone/pkg/common/mpool"
-	"github.com/matrixorigin/matrixone/pkg/container/batch"
-	"github.com/matrixorigin/matrixone/pkg/fileservice"
-	"github.com/matrixorigin/matrixone/pkg/vm/engine/tae/containers"
 )
 
 type CheckpointBasedGCJob struct {
-<<<<<<< HEAD
 	BaseCheckpointGCJob
 	globalCkpLoc objectio.Location
-=======
-	GCExecutor
-	config struct {
-		coarseEstimateRows int
-		coarseProbility    float64
-		canGCCacheSize     int
-	}
-	sourcer          engine.BaseReader
-	snapshotMeta     *logtail.SnapshotMeta
-	accountSnapshots map[uint32][]types.TS
-	pitr             *logtail.PitrInfo
-	ts               *types.TS
-	globalCkpLoc     objectio.Location
-	globalCkpVer     uint32
-
-	result struct {
-		filesToGC  []string
-		filesNotGC []objectio.ObjectStats
-	}
->>>>>>> a793663f
+	globalCkpVer uint32
 }
 
 func NewCheckpointBasedGCJob(
@@ -84,12 +55,7 @@
 		accountSnapshots: accountSnapshots,
 		pitr:             pitr,
 		ts:               ts,
-<<<<<<< HEAD
 		transObjects:     make(map[string]*ObjectEntry, 100),
-=======
-		globalCkpLoc:     globalCkpLoc,
-		globalCkpVer:     gckpVersion,
->>>>>>> a793663f
 	}
 
 	for _, opt := range opts {
@@ -100,6 +66,7 @@
 	job := &CheckpointBasedGCJob{
 		BaseCheckpointGCJob: *e,
 		globalCkpLoc:        globalCkpLoc,
+		globalCkpVer:        gckpVersion,
 	}
 	job.filterProvider = job
 	return job
@@ -107,42 +74,11 @@
 
 func (e *CheckpointBasedGCJob) Close() error {
 	e.globalCkpLoc = nil
-<<<<<<< HEAD
 	return e.BaseCheckpointGCJob.Close()
 }
 
 func (e *CheckpointBasedGCJob) CoarseFilter(ctx context.Context) (FilterFn, error) {
 	return MakeBloomfilterCoarseFilter(
-=======
-	e.globalCkpVer = 0
-	e.result.filesToGC = nil
-	e.result.filesNotGC = nil
-	return e.GCExecutor.Close()
-}
-
-func (e *CheckpointBasedGCJob) fillDefaults() {
-	if e.config.coarseEstimateRows <= 0 {
-		e.config.coarseEstimateRows = Default_Coarse_EstimateRows
-	}
-	if e.config.coarseProbility <= 0 {
-		e.config.coarseProbility = Default_Coarse_Probility
-	}
-	if e.config.canGCCacheSize <= 0 {
-		e.config.canGCCacheSize = Default_CanGC_TailSize
-	}
-}
-
-func (e *CheckpointBasedGCJob) Execute(ctx context.Context) error {
-	attrs, attrTypes := ckputil.DataScan_TableIDAtrrs, ckputil.DataScan_TableIDTypes
-	buffer := containers.NewOneSchemaBatchBuffer(
-		mpool.MB*16,
-		attrs,
-		attrTypes,
-	)
-	defer buffer.Close(e.mp)
-	transObjects := make(map[string]*ObjectEntry, 100)
-	coarseFilter, err := MakeBloomfilterCoarseFilter(
->>>>>>> a793663f
 		ctx,
 		e.config.coarseEstimateRows,
 		e.config.coarseProbility,
