--- conflicted
+++ resolved
@@ -47,23 +47,16 @@
 	client checkpoint.Runner,
 	pool *mpool.MPool,
 	fs fileservice.FileService,
-<<<<<<< HEAD
 ) (deleteFiles,
 	newFiles []string,
 	checkpointEntry *checkpoint.CheckpointEntry,
-	ckpData *logtail.CheckpointData,
+	ckpData *batch.Batch,
 	err error) {
 	if len(ckpEntries) == 0 {
 		return
 	}
-	ckpData = logtail.NewCheckpointData(sid, pool)
+	ckpData = ckputil.NewObjectListBatch()
 	deleteSet := make(map[string]struct{})
-=======
-) (deleteFiles, newFiles []string, checkpointEntry *checkpoint.CheckpointEntry, ckpData *batch.Batch, err error) {
-	ckpData = ckputil.NewObjectListBatch()
-	datas := make([]*logtail.CKPReader, 0)
-	deleteFiles = make([]string, 0)
->>>>>>> a793663f
 	for _, ckpEntry := range ckpEntries {
 		select {
 		case <-ctx.Done():
@@ -76,80 +69,15 @@
 			zap.String("task", taskName),
 			zap.String("entry", ckpEntry.String()),
 		)
-<<<<<<< HEAD
-		err = processCheckpointEntry(ctx, taskName, ckpEntry, sid, fs, bf, ckpData, deleteSet)
-=======
-		var data *logtail.CKPReader
-		var locations map[string]objectio.Location
-		if _, data, err = logtail.LoadCheckpointEntriesFromKey(
-			ctx,
-			sid,
-			fs,
-			ckpEntry.GetLocation(),
-			ckpEntry.GetVersion(),
-			nil,
-			&types.TS{},
-		); err != nil {
-			return
-		}
-		datas = append(datas, data)
-		var nameMeta string
-		if ckpEntry.GetType() == checkpoint.ET_Compacted {
-			nameMeta = ioutil.EncodeCompactCKPMetadataFullName(
-				ckpEntry.GetStart(), ckpEntry.GetEnd(),
-			)
-		} else {
-			nameMeta = ioutil.EncodeCKPMetadataFullName(
-				ckpEntry.GetStart(), ckpEntry.GetEnd(),
-			)
-		}
-
-		// add checkpoint metafile(ckp/mete_ts-ts.ckp...) to deleteFiles
-		deleteFiles = append(deleteFiles, nameMeta)
-		// add checkpoint idx file to deleteFiles
-		deleteFiles = append(deleteFiles, ckpEntry.GetLocation().Name().String())
-		locations, err = logtail.LoadCheckpointLocations(
-			ctx, sid, data,
-		)
->>>>>>> a793663f
+		err = processCheckpointEntry(ctx, taskName, ckpEntry, sid, fs, bf, ckpData, pool, deleteSet)
 		if err != nil {
 			return
 		}
 	}
-<<<<<<< HEAD
 
 	deleteFiles = make([]string, 0, len(deleteSet))
 	for k := range deleteSet {
 		deleteFiles = append(deleteFiles, k)
-=======
-	if len(datas) == 0 {
-		return
-	}
-
-	newFiles = make([]string, 0)
-
-	// merge objects referenced by sansphot and pitr
-	for _, data := range datas {
-		select {
-		case <-ctx.Done():
-			err = context.Cause(ctx)
-			return
-		default:
-		}
-		var objectBatch *batch.Batch
-		if objectBatch, err = data.GetCheckpointData(ctx); err != nil {
-			return
-		}
-		defer objectBatch.Clean(common.CheckpointAllocator)
-		statsVec := objectBatch.Vecs[ckputil.TableObjectsAttr_ID_Idx]
-		bf.Test(statsVec,
-			func(exists bool, i int) {
-				if !exists {
-					return
-				}
-				appendValToBatchForObjectListBatch(objectBatch, ckpData, i, pool)
-			})
->>>>>>> a793663f
 	}
 	newFiles = make([]string, 0)
 
@@ -157,30 +85,10 @@
 	if err = sinker.Write(ctx, ckpData); err != nil {
 		return
 	}
-<<<<<<< HEAD
-
-	// Update checkpoint Dat[meta]
-	tableInsertOff := make(map[uint64]*tableOffset)
-	tableTombstoneOff := make(map[uint64]*tableOffset)
-	processTIDs(ckpData.GetObjectBatchs(), tableInsertOff)
-	processTIDs(ckpData.GetTombstoneObjectBatchs(), tableTombstoneOff)
-
-	for tid, table := range tableInsertOff {
-		ckpData.UpdateObjectInsertMeta(tid, int32(table.offset), int32(table.end))
-	}
-	for tid, table := range tableTombstoneOff {
-		ckpData.UpdateTombstoneInsertMeta(tid, int32(table.offset), int32(table.end))
-	}
-	cnLocation, tnLocation, files, err := ckpData.WriteTo(
-		ctx, logtail.DefaultCheckpointBlockRows, logtail.DefaultCheckpointSize, fs,
-	)
-	if err != nil {
-=======
 	ckpWriter := logtail.NewCheckpointDataWithSinker(sinker, pool)
 	var cnLocation, tnLocation objectio.Location
 	var files []string
 	if cnLocation, tnLocation, files, err = ckpWriter.WriteTo(ctx, fs); err != nil {
->>>>>>> a793663f
 		return
 	}
 
@@ -212,18 +120,6 @@
 	return
 }
 
-func processTIDs(batch *containers.Batch, offsetMap map[uint64]*tableOffset) {
-	tidVec := vector.MustFixedColNoTypeCheck[uint64](
-		batch.GetVectorByName(catalog.SnapshotAttr_TID).GetDownstreamVector())
-	for i := 0; i < len(tidVec); i++ {
-		tid := tidVec[i]
-		if offsetMap[tid] == nil {
-			offsetMap[tid] = &tableOffset{offset: i, end: i}
-		}
-		offsetMap[tid].end += 1
-	}
-}
-
 func processCheckpointEntry(
 	ctx context.Context,
 	taskName string,
@@ -231,7 +127,8 @@
 	sid string,
 	fs fileservice.FileService,
 	bf *bloomfilter.BloomFilter,
-	ckpData *logtail.CheckpointData,
+	ckpData *batch.Batch,
+	pool *mpool.MPool,
 	deleteSet map[string]struct{},
 ) error {
 	var nameMeta string
@@ -248,25 +145,9 @@
 	deleteSet[nameMeta] = struct{}{}
 	// add checkpoint idx file to deleteFiles
 	deleteSet[ckpEntry.GetLocation().Name().String()] = struct{}{}
-	locations, err := logtail.LoadCheckpointLocations(
-		ctx, sid, ckpEntry.GetTNLocation(), ckpEntry.GetVersion(), fs,
-	)
-	if err != nil {
-		if moerr.IsMoErrCode(err, moerr.ErrFileNotFound) {
-			logutil.Warn(
-				"GC-MERGE-CHECKPOINT-FILE-NOTFOUND",
-				zap.String("task", taskName),
-				zap.String("filename", nameMeta),
-			)
-			return nil
-		}
-		return err
-	}
-	for name := range locations {
-		deleteSet[name] = struct{}{}
-	}
-
-	var data *logtail.CheckpointData
+
+	var data *logtail.CKPReader
+	var err error
 	if _, data, err = logtail.LoadCheckpointEntriesFromKey(
 		ctx,
 		sid,
@@ -278,24 +159,37 @@
 	); err != nil {
 		return err
 	}
-	defer data.Close()
-
-	ins := data.GetObjectBatchs()
-	tombstone := data.GetTombstoneObjectBatchs()
-
-	bf.Test(ins.GetVectorByName(catalog.ObjectAttr_ObjectStats).GetDownstreamVector(),
+
+	locations, err := logtail.LoadCheckpointLocations(
+		ctx, sid, data,
+	)
+	if err != nil {
+		if moerr.IsMoErrCode(err, moerr.ErrFileNotFound) {
+			logutil.Warn(
+				"GC-MERGE-CHECKPOINT-FILE-NOTFOUND",
+				zap.String("task", taskName),
+				zap.String("filename", nameMeta),
+			)
+			return nil
+		}
+		return err
+	}
+	for name := range locations {
+		deleteSet[name] = struct{}{}
+	}
+
+	var objectBatch *batch.Batch
+	if objectBatch, err = data.GetCheckpointData(ctx); err != nil {
+		return err
+	}
+	defer objectBatch.Clean(common.CheckpointAllocator)
+	statsVec := objectBatch.Vecs[ckputil.TableObjectsAttr_ID_Idx]
+	bf.Test(statsVec,
 		func(exists bool, i int) {
 			if !exists {
 				return
 			}
-			appendValToBatch(ins, ckpData.GetObjectBatchs(), i)
-		})
-	bf.Test(tombstone.GetVectorByName(catalog.ObjectAttr_ObjectStats).GetDownstreamVector(),
-		func(exists bool, i int) {
-			if !exists {
-				return
-			}
-			appendValToBatch(tombstone, ckpData.GetTombstoneObjectBatchs(), i)
+			appendValToBatchForObjectListBatch(objectBatch, ckpData, i, pool)
 		})
 
 	return nil
