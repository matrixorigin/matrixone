// Copyright 2021 Matrix Origin
//
// Licensed under the Apache License, Version 2.0 (the "License");
// you may not use this file except in compliance with the License.
// You may obtain a copy of the License at
//
//      http://www.apache.org/licenses/LICENSE-2.0
//
// Unless required by applicable law or agreed to in writing, software
// distributed under the License is distributed on an "AS IS" BASIS,
// WITHOUT WARRANTIES OR CONDITIONS OF ANY KIND, either express or implied.
// See the License for the specific language governing permissions and
// limitations under the License.

package gc

import (
	"context"

	"github.com/matrixorigin/matrixone/pkg/common/mpool"
	"github.com/matrixorigin/matrixone/pkg/container/types"
	"github.com/matrixorigin/matrixone/pkg/vm/engine/tae/containers"
	"github.com/matrixorigin/matrixone/pkg/vm/engine/tae/db/checkpoint"
	"github.com/matrixorigin/matrixone/pkg/vm/engine/tae/logtail"
)

type MockCleanerOption func(*MockCleaner)

func WithReplayFunc(f func(context.Context) error) MockCleanerOption {
	return func(c *MockCleaner) {
		c.repalyFunc = f
	}
}

func WithProcessFunc(f func(context.Context) error) MockCleanerOption {
	return func(c *MockCleaner) {
		c.processFunc = f
	}
}

func WithTryGCFunc(f func(context.Context) error) MockCleanerOption {
	return func(c *MockCleaner) {
		c.tryGC = f
	}
}

type MockCleaner struct {
	repalyFunc  func(context.Context) error
	processFunc func(context.Context) error
	tryGC       func(context.Context) error
}

func NewMockCleaner(opts ...MockCleanerOption) MockCleaner {
	cleaner := MockCleaner{}
	for _, opt := range opts {
		opt(&cleaner)
	}
	return cleaner
}

func (c *MockCleaner) Replay(ctx context.Context) error {
	if c.repalyFunc != nil {
		return c.repalyFunc(ctx)
	}
	return nil
}

func (c *MockCleaner) Process(ctx context.Context, _ func(*checkpoint.CheckpointEntry) bool) error {
	if c.processFunc != nil {
		return c.processFunc(ctx)
	}
	return nil
}

func (c *MockCleaner) TryGC(ctx context.Context) error {
	if c.tryGC != nil {
		return c.tryGC(ctx)
	}
	return nil
}

func (c *MockCleaner) AddChecker(checker func(item any) bool, key string) int {
	return 0
}

func (c *MockCleaner) Close() error {
	return nil
}

func (c *MockCleaner) GetChecker(key string) func(item any) bool {
	return nil
}

func (c *MockCleaner) RemoveChecker(key string) error {
	return nil
}

func (c *MockCleaner) GetScanWaterMark() *checkpoint.CheckpointEntry {
	return nil
}

func (c *MockCleaner) GetCheckpointGCWaterMark() *types.TS {
	return nil
}

func (c *MockCleaner) GetScannedWindow() *GCWindow {
	return nil
}

func (c *MockCleaner) Stop() {
}

func (c *MockCleaner) GetMinMerged() *checkpoint.CheckpointEntry {
	return nil
}

func (c *MockCleaner) DoCheck(_ context.Context) error {
	return nil
}

func (c *MockCleaner) GetPITRs() (*logtail.PitrInfo, error) {
	return nil, nil
}

func (c *MockCleaner) SetTid(tid uint64) {
}

func (c *MockCleaner) EnableGC() {
}

func (c *MockCleaner) DisableGC() {
}

func (c *MockCleaner) GCEnabled() bool {
	return false
}

func (c *MockCleaner) GetMPool() *mpool.MPool {
	return nil
}

func (c *MockCleaner) GetSnapshots() (map[uint32]containers.Vector, error) {
	return nil, nil
}

func (c *MockCleaner) GetTablePK(tableId uint64) string {
	return ""
}

<<<<<<< HEAD
func (c *MockCleaner) UpdateOption(_ ...CheckpointCleanerOption) {

=======
func (c *MockCleaner) GetDetails(ctx context.Context) (map[uint32]*TableStats, error) {
	return nil, nil
}

func (c *MockCleaner) Verify(ctx context.Context) string {
	return ""
>>>>>>> fa478ef0
}<|MERGE_RESOLUTION|>--- conflicted
+++ resolved
@@ -147,15 +147,12 @@
 	return ""
 }
 
-<<<<<<< HEAD
-func (c *MockCleaner) UpdateOption(_ ...CheckpointCleanerOption) {
+func (c *MockCleaner) UpdateOption(_ ...CheckpointCleanerOption) {}
 
-=======
 func (c *MockCleaner) GetDetails(ctx context.Context) (map[uint32]*TableStats, error) {
 	return nil, nil
 }
 
 func (c *MockCleaner) Verify(ctx context.Context) string {
 	return ""
->>>>>>> fa478ef0
 }