// Copyright 2021 Matrix Origin
//
// Licensed under the Apache License, Version 2.0 (the "License");
// you may not use this file except in compliance with the License.
// You may obtain a copy of the License at
//
//	http://www.apache.org/licenses/LICENSE-2.0
//
// Unless required by applicable law or agreed to in writing, software
// distributed under the License is distributed on an "AS IS" BASIS,
// WITHOUT WARRANTIES OR CONDITIONS OF ANY KIND, either express or implied.
// See the License for the specific language governing permissions and
// limitations under the License.

package v1

import (
	"time"

<<<<<<< HEAD
	"github.com/matrixorigin/matrixone/pkg/common/mpool"
	"github.com/matrixorigin/matrixone/pkg/container/types"
	"github.com/matrixorigin/matrixone/pkg/fileservice"
	"github.com/matrixorigin/matrixone/pkg/logutil"
	"github.com/matrixorigin/matrixone/pkg/vm/engine/tae/catalog"
	"github.com/matrixorigin/matrixone/pkg/vm/engine/tae/containers"
=======
	"github.com/matrixorigin/matrixone/pkg/container/types"
	"github.com/matrixorigin/matrixone/pkg/fileservice"
	"github.com/matrixorigin/matrixone/pkg/logutil"
>>>>>>> dcc3dd1d
	"github.com/matrixorigin/matrixone/pkg/vm/engine/tae/db/checkpoint"
	"github.com/matrixorigin/matrixone/pkg/vm/engine/tae/logtail"
)

const NotFoundLimit = 10

type checker struct {
	cleaner *checkpointCleaner
}

func (c *checker) getObjects() (map[string]struct{}, error) {
	dirs, err := c.cleaner.fs.ListDir("")
	if err != nil {
		return nil, err
	}
	objects := make(map[string]struct{})
	for _, entry := range dirs {
		if entry.IsDir {
			continue
		}
		objects[entry.Name] = struct{}{}
	}
	return objects, nil
}

func (c *checker) Check() error {
	if c.cleaner.fs.Service.Cost().List != fileservice.CostLow {
		logutil.Info("[Check GC]skip gc check, cost is high")
		return nil
	}
	now := time.Now()
	c.cleaner.inputs.RLock()
	defer c.cleaner.inputs.RUnlock()
	gcTables := c.cleaner.GetGCTables()

	// Collect the objects and tombstones that the disk cleaner has already consumed
	gcTable := NewGCTable()
	for _, table := range gcTables {
		gcTable.Merge(table)
	}
	objects := gcTable.objects
	tombstones := gcTable.tombstones
	entry := c.cleaner.GetMaxConsumed()
	maxTs := entry.GetEnd()

	// Collect the objects and tombstones that the disk cleaner has not consumed
	checkpoints := c.cleaner.ckpClient.ICKPSeekLT(entry.GetEnd(), 40)
	unconsumedTable := NewGCTable()
	for _, ckp := range checkpoints {
		_, data, err := logtail.LoadCheckpointEntriesFromKey(c.cleaner.ctx, c.cleaner.sid, c.cleaner.fs.Service,
			ckp.GetLocation(), ckp.GetVersion(), nil, &types.TS{})
		if err != nil {
			logutil.Errorf("load checkpoint failed: %v", err)
			continue
		}
		defer data.Close()
		unconsumedTable.UpdateTable(data)
		end := ckp.GetEnd()
		if end.Greater(&maxTs) {
			maxTs = ckp.GetEnd()
		}
	}
	unconsumedObjects := unconsumedTable.objects
	unconsumedTombstones := unconsumedTable.tombstones

	// Collect all objects
	allObjects, err := c.getObjects()
	if err != nil {
		return err
	}

	// Collect all checkpoint files
	ckpfiles := c.cleaner.GetCheckpoints()
	checkFiles, _, err := checkpoint.ListSnapshotMeta(c.cleaner.ctx, c.cleaner.fs.Service, entry.GetStart(), nil)
	if err != nil {
		return err
	}
	// The number of checkpoint files is ckpObjectCount
	ckpObjectCount := len(checkFiles) * 2
	allCount := len(allObjects)
	for name := range allObjects {
		isfound := false
		if _, ok := objects[name]; ok {
			isfound = true
			delete(objects, name)
		}
		if _, ok := tombstones[name]; ok {
			isfound = true
			delete(tombstones, name)
		}
		if _, ok := unconsumedObjects[name]; ok {
			isfound = true
			delete(unconsumedObjects, name)
		}
		if _, ok := unconsumedTombstones[name]; ok {
			isfound = true
			delete(unconsumedTombstones, name)
		}
		if isfound {
			delete(allObjects, name)
		}
	}

	for _, ckp := range checkFiles {
		if _, ok := ckpfiles[ckp.GetName()]; !ok {
			logutil.Errorf("[Check GC]lost checkpoint file %s", ckp.GetName())
			continue
		}
		delete(ckpfiles, ckp.GetName())
	}
	if len(ckpfiles) != 0 {
		for name := range ckpfiles {
			logutil.Errorf("[Check GC]not deleted checkpoint file %s", name)
		}
	}

	// Collect all objects in memory
	catalog := c.cleaner.ckpClient.GetCatalog()
	it := catalog.MakeDBIt(true)
	// end := types.BuildTS(time.Now().UnixNano(), 0)
	for ; it.Valid(); it.Next() {
		db := it.Get().GetPayload()
		itTable := db.MakeTableIt(true)
		for itTable.Valid() {
			table := itTable.Get().GetPayload()
			itObject := table.MakeObjectIt(true)
			for itObject.Next() {
				objectEntry := itObject.Item()
				stats := objectEntry.GetObjectStats()
				delete(allObjects, stats.ObjectName().String())
			}
		}
	}

	if len(objects) != 0 || len(tombstones) != 0 || len(unconsumedObjects) != 0 || len(unconsumedTombstones) != 0 {
		for name := range objects {
			logutil.Errorf("[Check GC]lost object %s,", name)
		}

		for name := range tombstones {
			logutil.Errorf("[Check GC]lost tombstone %s,", name)
		}

		for name := range unconsumedObjects {
			logutil.Errorf("[Check GC]lost unconsumed object %s,", name)
		}

		for name := range unconsumedTombstones {
			logutil.Errorf("[Check GC]lost unconsumed tombstone %s,", name)
		}
	}

	if len(allObjects) > ckpObjectCount+NotFoundLimit {
		for name := range allObjects {
			logutil.Infof("[Check GC]not found object %s,", name)
		}
		logutil.Warnf("[Check GC]GC abnormal!!! const: %v, all objects: %d, not found: %d, checkpoint file: %d",
			time.Since(now), allCount, len(allObjects)-ckpObjectCount, ckpObjectCount)
	} else {
		logutil.Infof("[Check GC]Check end!!! const: %v, all objects: %d, not found: %d",
			time.Since(now), allCount, len(allObjects)-ckpObjectCount)
	}

	return nil
<<<<<<< HEAD
}

func makeRespBatchFromSchema(schema *catalog.Schema, mp *mpool.MPool) *containers.Batch {
	bat := containers.NewBatch()

	bat.AddVector(
		catalog.PhyAddrColumnName,
		containers.MakeVector(types.T_Rowid.ToType(), mp),
	)
	bat.AddVector(
		catalog.AttrCommitTs,
		containers.MakeVector(types.T_TS.ToType(), mp),
	)
	// Types() is not used, then empty schema can also be handled here
	typs := schema.AllTypes()
	attrs := schema.AllNames()
	for i, attr := range attrs {
		if attr == catalog.PhyAddrColumnName {
			continue
		}
		bat.AddVector(
			attr,
			containers.MakeVector(typs[i], mp),
		)
	}
	return bat
=======
>>>>>>> dcc3dd1d
}<|MERGE_RESOLUTION|>--- conflicted
+++ resolved
@@ -17,18 +17,9 @@
 import (
 	"time"
 
-<<<<<<< HEAD
-	"github.com/matrixorigin/matrixone/pkg/common/mpool"
 	"github.com/matrixorigin/matrixone/pkg/container/types"
 	"github.com/matrixorigin/matrixone/pkg/fileservice"
 	"github.com/matrixorigin/matrixone/pkg/logutil"
-	"github.com/matrixorigin/matrixone/pkg/vm/engine/tae/catalog"
-	"github.com/matrixorigin/matrixone/pkg/vm/engine/tae/containers"
-=======
-	"github.com/matrixorigin/matrixone/pkg/container/types"
-	"github.com/matrixorigin/matrixone/pkg/fileservice"
-	"github.com/matrixorigin/matrixone/pkg/logutil"
->>>>>>> dcc3dd1d
 	"github.com/matrixorigin/matrixone/pkg/vm/engine/tae/db/checkpoint"
 	"github.com/matrixorigin/matrixone/pkg/vm/engine/tae/logtail"
 )
@@ -193,33 +184,4 @@
 	}
 
 	return nil
-<<<<<<< HEAD
-}
-
-func makeRespBatchFromSchema(schema *catalog.Schema, mp *mpool.MPool) *containers.Batch {
-	bat := containers.NewBatch()
-
-	bat.AddVector(
-		catalog.PhyAddrColumnName,
-		containers.MakeVector(types.T_Rowid.ToType(), mp),
-	)
-	bat.AddVector(
-		catalog.AttrCommitTs,
-		containers.MakeVector(types.T_TS.ToType(), mp),
-	)
-	// Types() is not used, then empty schema can also be handled here
-	typs := schema.AllTypes()
-	attrs := schema.AllNames()
-	for i, attr := range attrs {
-		if attr == catalog.PhyAddrColumnName {
-			continue
-		}
-		bat.AddVector(
-			attr,
-			containers.MakeVector(typs[i], mp),
-		)
-	}
-	return bat
-=======
->>>>>>> dcc3dd1d
 }