--- conflicted
+++ resolved
@@ -267,13 +267,10 @@
 		}
 	}
 	stat := lastNode.BaseNode.ObjectStats
-<<<<<<< HEAD
-	entry.Lock()
-=======
 	if lastNode.BaseNode.IsEmpty() {
 		panic(fmt.Sprintf("logic error: last node is empty, object %v", entry.PPString(3, 0, "")))
 	}
->>>>>>> 608b9708
+	entry.Lock()
 	for _, n := range nodes {
 		if n.BaseNode.IsEmpty() {
 			n.BaseNode.ObjectStats = *stat.Clone()
