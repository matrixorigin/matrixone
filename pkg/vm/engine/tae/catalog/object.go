// Copyright 2021 Matrix Origin
//
// Licensed under the Apache License, Version 2.0 (the "License");
// you may not use this file except in compliance with the License.
// You may obtain a copy of the License at
//
//      http://www.apache.org/licenses/LICENSE-2.0
//
// Unless required by applicable law or agreed to in writing, software
// distributed under the License is distributed on an "AS IS" BASIS,
// WITHOUT WARRANTIES OR CONDITIONS OF ANY KIND, either express or implied.
// See the License for the specific language governing permissions and
// limitations under the License.

package catalog

import (
	"bytes"
	"context"
	"fmt"
	"sync/atomic"
	"time"

	"github.com/matrixorigin/matrixone/pkg/container/types"
	"github.com/matrixorigin/matrixone/pkg/logutil"
	"github.com/matrixorigin/matrixone/pkg/objectio"

	"github.com/matrixorigin/matrixone/pkg/vm/engine/tae/common"
	"github.com/matrixorigin/matrixone/pkg/vm/engine/tae/iface/data"
	"github.com/matrixorigin/matrixone/pkg/vm/engine/tae/iface/txnif"
	"github.com/matrixorigin/matrixone/pkg/vm/engine/tae/index"
	"github.com/matrixorigin/matrixone/pkg/vm/engine/tae/txn/txnbase"
)

type ObjectDataFactory = func(meta *ObjectEntry) data.Object

type ObjectEntry struct {
	EntryMVCCNode
	ObjectMVCCNode

	CreateNode txnbase.TxnMVCCNode
	DeleteNode txnbase.TxnMVCCNode

	table *TableEntry
	ObjectNode
	objData     data.Object
	deleteCount atomic.Uint32
	ObjectState uint8

	HasPrintedPrepareComapct atomic.Bool
}

func (entry *ObjectEntry) ID() *objectio.ObjectId {
	return entry.ObjectStats.ObjectName().ObjectId()
}
func (entry *ObjectEntry) GetDeleteAt() types.TS {
	return entry.DeletedAt
}
func (entry *ObjectEntry) GetCreatedAt() types.TS {
	return entry.CreatedAt
}
func (entry *ObjectEntry) GetLoaded() bool {
	stats := entry.GetObjectStats()
	return stats.Rows() != 0
}

func (entry *ObjectEntry) AddDeleteCount(count uint32) {
	entry.deleteCount.Add(count)
}
func (entry *ObjectEntry) GetDeleteCount() uint32 {
	return entry.deleteCount.Load()
}

func (entry *ObjectEntry) GetSortKeyZonemap() index.ZM {
	stats := entry.GetObjectStats()
	return stats.SortKeyZoneMap()
}

func (entry *ObjectEntry) GetRows() int {
	stats := entry.GetObjectStats()
	return int(stats.Rows())
}

func (entry *ObjectEntry) GetOriginSize() int {
	stats := entry.GetObjectStats()
	return int(stats.OriginSize())
}

func (entry *ObjectEntry) GetCompSize() int {
	stats := entry.GetObjectStats()
	return int(stats.Size())
}
func (entry *ObjectEntry) GetLastMVCCNode() *txnbase.TxnMVCCNode {
	if !entry.DeleteNode.Start.IsEmpty() {
		return &entry.DeleteNode
	}
	return &entry.CreateNode
}
func (entry *ObjectEntry) Clone() *ObjectEntry {
	obj := &ObjectEntry{
		ObjectMVCCNode: ObjectMVCCNode{
			ObjectStats: *entry.ObjectStats.Clone(),
		},
		EntryMVCCNode: entry.EntryMVCCNode,
		CreateNode:    entry.CreateNode,
		DeleteNode:    entry.DeleteNode,
		table:         entry.table,
		ObjectNode: ObjectNode{
			IsLocal:     entry.IsLocal,
			SortHint:    entry.SortHint,
			IsTombstone: entry.IsTombstone,
		},
		objData:     entry.objData,
		ObjectState: entry.ObjectState,
	}
	return obj
}
func (entry *ObjectEntry) GetCommandMVCCNode() *MVCCNode[*ObjectMVCCNode] {
	return &MVCCNode[*ObjectMVCCNode]{
		TxnMVCCNode:   entry.GetLastMVCCNode(),
		BaseNode:      &entry.ObjectMVCCNode,
		EntryMVCCNode: &entry.EntryMVCCNode,
	}
}
func (entry *ObjectEntry) GetDropEntry(txn txnif.TxnReader) (dropped *ObjectEntry, isNewNode bool) {
	dropped = entry.Clone()
	dropped.ObjectState = ObjectState_Delete_Active
	dropped.DeletedAt = txnif.UncommitTS
	dropped.DeleteNode = *txnbase.NewTxnMVCCNodeWithTxn(txn)
	dropped.GetObjectData().UpdateMeta(dropped)
	if entry.CreateNode.Txn != nil && txn.GetID() == entry.CreateNode.Txn.GetID() {
		return
	}
	isNewNode = true
	return
}
func (entry *ObjectEntry) GetUpdateEntry(txn txnif.TxnReader, stats *objectio.ObjectStats) (dropped *ObjectEntry, isNewNode bool) {
	dropped = entry.Clone()
	node := dropped.GetLastMVCCNode()
	objectio.SetObjectStats(&dropped.ObjectStats, stats)
	dropped.GetObjectData().UpdateMeta(dropped)
	if node.Txn != nil && txn.GetID() == node.Txn.GetID() {
		return
	}
	isNewNode = true
	dropped.DeleteNode = *txnbase.NewTxnMVCCNodeWithTxn(txn)
	return
}

func (entry *ObjectEntry) DeleteBefore(ts types.TS) bool {
	deleteTS := entry.GetDeleteAt()
	if deleteTS.IsEmpty() {
		return false
	}
	return deleteTS.Less(&ts)
}
func (entry *ObjectEntry) GetLatestNode() *ObjectEntry {
	return entry.table.getObjectList(entry.IsTombstone).GetLastestNode(entry.SortHint)
}
func (entry *ObjectEntry) ApplyCommit(tid string) error {
	lastNode := entry.table.getObjectList(entry.IsTombstone).GetLastestNode(entry.SortHint)
	if lastNode == nil {
		panic("logic error")
	}
	var newNode *ObjectEntry
	switch lastNode.ObjectState {
	case ObjectState_Create_PrepareCommit:
		newNode = lastNode.Clone()
		newNode.ObjectState = ObjectState_Create_ApplyCommit
	case ObjectState_Delete_PrepareCommit:
		newNode = lastNode.Clone()
		newNode.ObjectState = ObjectState_Delete_ApplyCommit
	default:
		panic(fmt.Sprintf("invalid object state %v", lastNode.ObjectState))
	}
	ts, err := newNode.GetLastMVCCNode().ApplyCommit(tid)
	if err != nil {
		return err
	}
	err = newNode.EntryMVCCNode.ApplyCommit(ts)
	if err != nil {
		return err
	}
	entry.objData.UpdateMeta(newNode)
	entry.table.getObjectList(entry.IsTombstone).Update(newNode, lastNode)
	return nil
}
func (entry *ObjectEntry) ApplyRollback() error { panic("not support") }
func (entry *ObjectEntry) PrepareCommit() error {
	lastNode := entry.table.getObjectList(entry.IsTombstone).GetLastestNode(entry.SortHint)
	if lastNode == nil {
		panic("logic error")
	}
	var newNode *ObjectEntry
	switch lastNode.ObjectState {
	case ObjectState_Create_Active:
		newNode = lastNode.Clone()
		newNode.ObjectState = ObjectState_Create_PrepareCommit
	case ObjectState_Delete_Active:
		newNode = lastNode.Clone()
		newNode.ObjectState = ObjectState_Delete_PrepareCommit
	default:
		panic(fmt.Sprintf("invalid object state %v", lastNode.ObjectState))
	}
	_, err := newNode.GetLastMVCCNode().PrepareCommit()
	if err != nil {
		return err
	}
	entry.objData.UpdateMeta(newNode)
	entry.table.getObjectList(entry.IsTombstone).Update(newNode, lastNode)
	return nil
}
func (entry *ObjectEntry) StatsString(zonemapKind common.ZonemapPrintKind) string {
	zonemapStr := "nil"
	if z := entry.GetSortKeyZonemap(); z != nil {
		switch zonemapKind {
		case common.ZonemapPrintKindNormal:
			zonemapStr = z.String()
		case common.ZonemapPrintKindCompose:
			zonemapStr = z.StringForCompose()
		case common.ZonemapPrintKindHex:
			zonemapStr = z.StringForHex()
		}
	}
	return fmt.Sprintf(
		"loaded:%t, oSize:%s, cSzie:%s rows:%d, zm: %s",
		entry.GetLoaded(),
		common.HumanReadableBytes(entry.GetOriginSize()),
		common.HumanReadableBytes(entry.GetCompSize()),
		entry.GetRows(),
		zonemapStr,
	)
}

func NewObjectEntry(
	table *TableEntry,
	txn txnif.AsyncTxn,
	stats objectio.ObjectStats,
	dataFactory ObjectDataFactory,
	isTombstone bool,
) *ObjectEntry {
	e := &ObjectEntry{
		table: table,
		ObjectNode: ObjectNode{
			SortHint:    table.GetDB().catalog.NextObject(),
			IsTombstone: isTombstone,
		},
		EntryMVCCNode: EntryMVCCNode{
			CreatedAt: txnif.UncommitTS,
		},
		CreateNode:  *txnbase.NewTxnMVCCNodeWithTxn(txn),
		ObjectState: ObjectState_Create_Active,
		ObjectMVCCNode: ObjectMVCCNode{
			ObjectStats: stats,
		},
	}
	if dataFactory != nil {
		e.objData = dataFactory(e)
	}
	return e
}

func NewReplayObjectEntry() *ObjectEntry {
	e := &ObjectEntry{}
	return e
}

func NewStandaloneObject(table *TableEntry, ts types.TS, isTombstone bool) *ObjectEntry {
	stats := objectio.NewObjectStatsWithObjectID(objectio.NewObjectid(), true, false, false)
	e := &ObjectEntry{
		table: table,
		ObjectNode: ObjectNode{
			IsLocal:     true,
			IsTombstone: isTombstone,
		},
		EntryMVCCNode: EntryMVCCNode{
			CreatedAt: ts,
		},
		CreateNode:  *txnbase.NewTxnMVCCNodeWithTS(ts),
		ObjectState: ObjectState_Create_ApplyCommit,
		ObjectMVCCNode: ObjectMVCCNode{
			ObjectStats: *stats,
		},
	}
	return e
}

func (entry *ObjectEntry) IsVisibleInRange(start, end types.TS) bool {
	if entry.IsAppendable() {
		droppedTS := entry.GetDeleteAt()
		return droppedTS.IsEmpty() || droppedTS.GreaterEq(&end)
	} else {
		createTS := entry.GetCreatedAt()
		if createTS.Less(&start) || createTS.Greater(&end) {
			return false
		}
		droppedTS := entry.GetDeleteAt()
		if !droppedTS.IsEmpty() && droppedTS.Less(&end) {
			return false
		}
		return true
	}
}
func (entry *ObjectEntry) GetLocation() objectio.Location {
	location := entry.ObjectStats.ObjectLocation()
	return location
}
func (entry *ObjectEntry) InitData(factory DataFactory) {
	if factory == nil {
		return
	}
	dataFactory := factory.MakeObjectFactory()
	entry.objData = dataFactory(entry)
}
func (entry *ObjectEntry) HasPersistedData() bool {
	return entry.ObjectPersisted()
}
func (entry *ObjectEntry) GetObjectData() data.Object { return entry.objData }
func (entry *ObjectEntry) GetObjectStats() (stats objectio.ObjectStats) {
	return entry.ObjectStats
}

func (entry *ObjectEntry) Less(b *ObjectEntry) bool {
	if entry.SortHint != b.SortHint {
		return entry.SortHint < b.SortHint
	}
	return entry.ObjectState < b.ObjectState
}

func (entry *ObjectEntry) UpdateObjectInfo(txn txnif.TxnReader, stats *objectio.ObjectStats) (isNewNode bool, err error) {
	return entry.table.getObjectList(entry.IsTombstone).UpdateObjectInfo(entry, txn, stats)
}

func (entry *ObjectEntry) MakeCommand(id uint32) (cmd txnif.TxnCmd, err error) {
	cmdType := IOET_WALTxnCommand_Object
	return newObjectCmd(id, cmdType, entry), nil
}

func (entry *ObjectEntry) PPString(level common.PPLevel, depth int, prefix string) string {
	var w bytes.Buffer
	_, _ = w.WriteString(fmt.Sprintf("%s%s%s", common.RepeatStr("\t", depth), prefix, entry.StringWithLevel(level)))
	if level == common.PPL0 {
		return w.String()
	}
	return w.String()
}

func (entry *ObjectEntry) Repr() string {
	id := entry.AsCommonID()
	state := "A"
	if !entry.IsAppendable() {
		state = "NA"
	}
	sorted := "S"
	if !entry.IsSorted() {
		sorted = "US"
	}
	return fmt.Sprintf("[%s%s%d]OBJ[%s]", state, sorted, entry.ObjectNode.SortHint, id.String())
}

func (entry *ObjectEntry) String() string {
	return entry.StringWithLevel(common.PPL1)
}

func (entry *ObjectEntry) StringWithLevel(level common.PPLevel) string {
	nameStr := "OBJ"
	if entry.IsTombstone {
		nameStr = "TOMBSTONE"
	}
	state := "A"
	if !entry.IsAppendable() {
		state = "NA"
	}
	sorted := "S"
	if !entry.IsSorted() {
		sorted = "US"
	}
	if level <= common.PPL1 {
		return fmt.Sprintf("[%s-%s%d]%v[%s]%v",
			state, sorted, entry.ObjectNode.SortHint, nameStr, entry.ID().String(), entry.EntryMVCCNode.String())
	}
	s := fmt.Sprintf("[%s-%s%d]%s[%s]%v%v", state, sorted, entry.ObjectNode.SortHint, nameStr, entry.ID().String(), entry.EntryMVCCNode.String(), entry.ObjectMVCCNode.String())
	if !entry.DeleteNode.IsEmpty() {
		s = fmt.Sprintf("%s -> %s", s, entry.DeleteNode.String())
	}

	s = fmt.Sprintf("%s -> %s", s, entry.CreateNode.String())
	return s
}
func (entry *ObjectEntry) IsVisible(txn txnif.TxnReader) bool {
	needWait, txnToWait := entry.GetLastMVCCNode().NeedWaitCommitting(txn.GetStartTS())
	if needWait {
		txnToWait.GetTxnState(true)
		entry = entry.GetLatestNode()
	}
	if !entry.DeleteNode.Start.IsEmpty() && entry.DeleteNode.IsVisible(txn) {
		return false
	}
	return entry.CreateNode.IsVisible(txn)
}
func (entry *ObjectEntry) BlockCnt() int {
	if entry.IsAppendable() {
		return 1
	}
	return int(entry.getBlockCntFromStats())
}

func (entry *ObjectEntry) getBlockCntFromStats() (blkCnt uint32) {
	if entry.ObjectMVCCNode.IsEmpty() {
		return
	}
	return entry.ObjectStats.BlkCnt()
}

func (entry *ObjectEntry) IsAppendable() bool {
	return entry.ObjectStats.GetAppendable()
	// return entry.state == ES_Appendable
}

func (entry *ObjectEntry) IsSorted() bool {
	return entry.ObjectStats.GetSorted()
}

func (entry *ObjectEntry) GetTable() *TableEntry {
	return entry.table
}

// GetNonAppendableBlockCnt Non-appendable Object only can contain non-appendable blocks;
// Appendable Object can contain both of appendable blocks and non-appendable blocks
func (entry *ObjectEntry) GetNonAppendableBlockCnt() int {
	return entry.BlockCnt()
}

func (entry *ObjectEntry) AsCommonID() *common.ID {
	id := &common.ID{
		DbID:    entry.GetTable().GetDB().ID,
		TableID: entry.GetTable().ID,
	}
	id.SetObjectID(entry.ID())
	return id
}
func (entry *ObjectEntry) IsCommitted() bool { return entry.GetLastMVCCNode().IsCommitted() }
func (entry *ObjectEntry) GetLatestCommittedNode() *txnbase.TxnMVCCNode {
	if !entry.DeleteNode.Start.IsEmpty() && entry.DeleteNode.IsCommitted() {
		return &entry.DeleteNode
	}
	if entry.CreateNode.IsCommitted() {
		return &entry.CreateNode
	}
	return nil
}
func (entry *ObjectEntry) GetCatalog() *Catalog { return entry.table.db.catalog }

func (entry *ObjectEntry) PrepareRollback() (err error) {
	lastNode := entry.table.getObjectList(entry.IsTombstone).GetLastestNode(entry.SortHint)
	if lastNode == nil {
		panic("logic error")
	}
	switch lastNode.ObjectState {
	case ObjectState_Create_Active:
		entry.table.getObjectList(entry.IsTombstone).Delete(lastNode)
	case ObjectState_Delete_Active:
		newEntry := entry.Clone()
		newEntry.DeleteNode.Reset()
		newEntry.ObjectState = ObjectState_Create_ApplyCommit
		entry.table.getObjectList(entry.IsTombstone).Update(newEntry, entry)
	default:
		panic(fmt.Sprintf("invalid object state %v", lastNode.ObjectState))
	}
	return
}

func (entry *ObjectEntry) HasDropCommitted() bool {
	if entry.DeleteNode.IsEmpty() {
		return false
	}
	return entry.DeleteNode.IsCommitted()
}
func (entry *ObjectEntry) IsCreatingOrAborted() bool {
	return entry.CreateNode.IsActive()
}

// IsActive is coarse API: no consistency check
func (entry *ObjectEntry) IsActive() bool {
	table := entry.GetTable()
	if !table.IsActive() {
		return false
	}
	return !entry.HasDropCommitted()
}

func (entry *ObjectEntry) TreeMaxDropCommitEntry() (BaseEntry, *ObjectEntry) {
	table := entry.GetTable()
	db := table.GetDB()
	if db.HasDropCommittedLocked() {
		return db.BaseEntryImpl, nil
	}
	if table.HasDropCommittedLocked() {
		return table.BaseEntryImpl, nil
	}
	if entry.HasDropCommitted() {
		return nil, entry
	}
	return nil, nil
}

// GetTerminationTS is coarse API: no consistency check
func (entry *ObjectEntry) GetTerminationTS() (ts types.TS, terminated bool) {
	tableEntry := entry.GetTable()
	dbEntry := tableEntry.GetDB()

	dbEntry.RLock()
	terminated, ts = dbEntry.TryGetTerminatedTSLocked(true)
	if terminated {
		dbEntry.RUnlock()
		return
	}
	dbEntry.RUnlock()

	terminated, ts = tableEntry.TryGetTerminatedTS(true)
	return
}

func (entry *ObjectEntry) GetSchema() *Schema {
	return entry.table.GetLastestSchema(entry.IsTombstone)
<<<<<<< HEAD
}
func (entry *ObjectEntry) GetSchemaLocked() *Schema {
	return entry.table.GetLastestSchemaLocked(entry.IsTombstone)
=======
>>>>>>> 5948f97d
}

// PrepareCompact is performance insensitive
// a block can be compacted:
// 1. no uncommited node
// 2. at least one committed node
// Note: Soft deleted nobjects might have in memory deletes to be flushed.
func (entry *ObjectEntry) PrepareCompact() bool {
	return entry.PrepareCompactLocked()
}

func (entry *ObjectEntry) PrepareCompactLocked() bool {
	return entry.IsCommitted()
}

func (entry *ObjectEntry) HasDropIntent() bool {
	return !entry.DeletedAt.IsEmpty()
}

// for old flushed objects, stats may be empty
func (entry *ObjectEntry) ObjectPersisted() bool {
	if entry.IsAppendable() {
		return entry.HasDropIntent()
	} else {
		return true
	}
}

// PXU TODO: I can't understand this code
// aobj has persisted data after it is dropped
// obj always has persisted data
func (entry *ObjectEntry) HasCommittedPersistedData() bool {
	if entry.IsAppendable() {
		return entry.HasDropCommitted()
	} else {
		return entry.IsCommitted()
	}
}
func (entry *ObjectEntry) MustGetObjectStats() (objectio.ObjectStats, error) {
	return entry.GetObjectStats(), nil
}

func (entry *ObjectEntry) GetPKZoneMap(
	ctx context.Context,
) (zm index.ZM, err error) {
	stats, err := entry.MustGetObjectStats()
	if err != nil {
		return
	}
	return stats.SortKeyZoneMap(), nil
}

// TODO: REMOVEME
func (entry *ObjectEntry) CheckPrintPrepareCompact() bool {

	return entry.CheckPrintPrepareCompactLocked(30 * time.Minute)
}

func (entry *ObjectEntry) CheckPrintPrepareCompactLocked(duration time.Duration) bool {
	startTS := entry.GetLastMVCCNode().GetStart()
	return startTS.Physical() < time.Now().UTC().UnixNano()-duration.Nanoseconds()
}

// TODO: REMOVEME
func (entry *ObjectEntry) PrintPrepareCompactDebugLog() {
	if entry.HasPrintedPrepareComapct.Load() {
		return
	}
	entry.HasPrintedPrepareComapct.Store(true)
	s := fmt.Sprintf("prepare compact failed, obj %v", entry.PPString(3, 0, ""))
	lastNode := entry.GetLastMVCCNode()
	startTS := lastNode.GetStart()
	if lastNode.Txn != nil {
		s = fmt.Sprintf("%s txn is %x.", s, lastNode.Txn.GetID())
	}
	it := entry.GetTable().MakeDataObjectIt()
	defer it.Release()
	for it.Next() {
		obj := it.Item()
		if obj.CreateNode.Start.Equal(&startTS) || (!obj.DeleteNode.IsEmpty() && obj.DeleteNode.Start.Equal(&startTS)) {
			s = fmt.Sprintf("%s %v.", s, obj.PPString(3, 0, ""))
		}
	}
	logutil.Info(s)
}

func MockObjEntryWithTbl(tbl *TableEntry, size uint64) *ObjectEntry {
	stats := objectio.NewObjectStats()
	objectio.SetObjectStatsSize(stats, uint32(size))
	// to make sure pass the stats empty check
	objectio.SetObjectStatsRowCnt(stats, uint32(1))
	ts := types.BuildTS(time.Now().UnixNano(), 0)
	e := &ObjectEntry{
		table:      tbl,
		ObjectNode: ObjectNode{},
		EntryMVCCNode: EntryMVCCNode{
			CreatedAt: ts,
		},
		ObjectMVCCNode: ObjectMVCCNode{*stats},
		CreateNode:     *txnbase.NewTxnMVCCNodeWithTS(ts),
		ObjectState:    ObjectState_Create_ApplyCommit,
	}
	return e
}

func (entry *ObjectEntry) GetMVCCNodeInRange(start, end types.TS) (nodes []*txnbase.TxnMVCCNode) {
	needWait, txn := entry.GetLastMVCCNode().NeedWaitCommitting(end.Next())
	if needWait {
		txn.GetTxnState(true)
	}
	in, _ := entry.CreateNode.PreparedIn(start, end)
	if in {
		nodes = []*txnbase.TxnMVCCNode{&entry.CreateNode}
	}
	if !entry.DeleteNode.IsEmpty() {
		in, _ := entry.DeleteNode.PreparedIn(start, end)
		if in {
			if nodes == nil {
				nodes = []*txnbase.TxnMVCCNode{&entry.DeleteNode}
			} else {
				nodes = append(nodes, &entry.DeleteNode)
			}
		}
	}
	return nodes
}<|MERGE_RESOLUTION|>--- conflicted
+++ resolved
@@ -285,22 +285,6 @@
 	return e
 }
 
-func (entry *ObjectEntry) IsVisibleInRange(start, end types.TS) bool {
-	if entry.IsAppendable() {
-		droppedTS := entry.GetDeleteAt()
-		return droppedTS.IsEmpty() || droppedTS.GreaterEq(&end)
-	} else {
-		createTS := entry.GetCreatedAt()
-		if createTS.Less(&start) || createTS.Greater(&end) {
-			return false
-		}
-		droppedTS := entry.GetDeleteAt()
-		if !droppedTS.IsEmpty() && droppedTS.Less(&end) {
-			return false
-		}
-		return true
-	}
-}
 func (entry *ObjectEntry) GetLocation() objectio.Location {
 	location := entry.ObjectStats.ObjectLocation()
 	return location
@@ -523,12 +507,6 @@
 
 func (entry *ObjectEntry) GetSchema() *Schema {
 	return entry.table.GetLastestSchema(entry.IsTombstone)
-<<<<<<< HEAD
-}
-func (entry *ObjectEntry) GetSchemaLocked() *Schema {
-	return entry.table.GetLastestSchemaLocked(entry.IsTombstone)
-=======
->>>>>>> 5948f97d
 }
 
 // PrepareCompact is performance insensitive
