--- conflicted
+++ resolved
@@ -94,21 +94,6 @@
 		BaseNode:    baseNode,
 	}
 	be.InsertLocked(node)
-<<<<<<< HEAD
-}
-
-// used when replay
-func (be *BaseEntryImpl[T]) CreateWithStartAndEndLocked(start, end types.TS, baseNode T) {
-	node := &MVCCNode[T]{
-		EntryMVCCNode: &EntryMVCCNode{
-			CreatedAt: end,
-		},
-		TxnMVCCNode: txnbase.NewTxnMVCCNodeWithStartEnd(start, end),
-		BaseNode:    baseNode,
-	}
-	be.InsertLocked(node)
-=======
->>>>>>> 5948f97d
 }
 
 func (be *BaseEntryImpl[T]) TryGetTerminatedTS(waitIfcommitting bool) (terminated bool, TS types.TS) {
