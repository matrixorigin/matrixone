// Copyright 2021 Matrix Origin
//
// Licensed under the Apache License, Version 2.0 (the "License");
// you may not use this file except in compliance with the License.
// You may obtain a copy of the License at
//
//      http://www.apache.org/licenses/LICENSE-2.0
//
// Unless required by applicable law or agreed to in writing, software
// distributed under the License is distributed on an "AS IS" BASIS,
// WITHOUT WARRANTIES OR CONDITIONS OF ANY KIND, either express or implied.
// See the License for the specific language governing permissions and
// limitations under the License.

package catalog

import (
	"encoding/binary"
	"fmt"
	"io"
	"sync"

	"github.com/matrixorigin/matrixone/pkg/vm/engine/tae/iface/txnif"
	"github.com/matrixorigin/matrixone/pkg/vm/engine/tae/wal"
)

func CompareUint64(left, right uint64) int {
	if left > right {
		return 1
	} else if left < right {
		return -1
	}
	return 0
}

type Waitable interface {
	Wait() error
}

type waitable struct {
	fn func() error
}

func (w *waitable) Wait() error {
	return w.fn()
}

type CommitInfo struct {
	CurrOp   OpT
	Txn      txnif.TxnReader
	LogIndex *wal.Index
}

func (info *CommitInfo) WriteTo(w io.Writer) (n int64, err error) {
	if err = binary.Write(w, binary.BigEndian, info.CurrOp); err != nil {
		return
	}
	n = 1
	return
}

func (info *CommitInfo) ReadFrom(r io.Reader) (n int64, err error) {
	if err = binary.Read(r, binary.BigEndian, &info.CurrOp); err != nil {
		return
	}
	n = 1
	return
}

func (info *CommitInfo) Clone() *CommitInfo {
	return &CommitInfo{
		CurrOp:   info.CurrOp,
		LogIndex: info.LogIndex.Clone(),
	}
}

type BaseEntry struct {
	*sync.RWMutex
	CommitInfo
	PrevCommit         *CommitInfo
	ID                 uint64
	CreateAt, DeleteAt uint64
}

func NewReplayBaseEntry() *BaseEntry {
	return &BaseEntry{
		RWMutex: &sync.RWMutex{},
	}
}

func (be *BaseEntry) MaxCommittedTS() uint64 {
	if be.Txn == nil {
		if be.DeleteAt != 0 {
			return be.DeleteAt
		}
		return be.CreateAt
	}
	if be.CreateAt != be.Txn.GetCommitTS() {
		return be.CreateAt
	}
	return 0
}

func (be *BaseEntry) CloneCreate() *BaseEntry {
	info := be.PrevCommit.Clone()
	cloned := &BaseEntry{
		CommitInfo: *info,
		ID:         be.ID,
		CreateAt:   be.CreateAt,
	}
	return cloned
}

func (be *BaseEntry) Clone() *BaseEntry {
	info := be.CommitInfo.Clone()
	cloned := &BaseEntry{
		CommitInfo: *info,
		ID:         be.ID,
		CreateAt:   be.CreateAt,
		DeleteAt:   be.DeleteAt,
	}
	return cloned
}

func (be *BaseEntry) WriteTo(w io.Writer) (n int64, err error) {
	if err = binary.Write(w, binary.BigEndian, be.ID); err != nil {
		return
	}
	if err = binary.Write(w, binary.BigEndian, be.CreateAt); err != nil {
		return
	}
	if err = binary.Write(w, binary.BigEndian, be.DeleteAt); err != nil {
		return
	}
	sn := int64(0)
	if sn, err = be.CommitInfo.WriteTo(w); err != nil {
		return
	}
	n = sn + 8 + 8 + 8
	return
}

func (be *BaseEntry) ReadFrom(r io.Reader) (n int64, err error) {
	if err = binary.Read(r, binary.BigEndian, &be.ID); err != nil {
		return
	}
	if err = binary.Read(r, binary.BigEndian, &be.CreateAt); err != nil {
		return
	}
	if err = binary.Read(r, binary.BigEndian, &be.DeleteAt); err != nil {
		return
	}
	sn := int64(0)
	sn, err = be.CommitInfo.ReadFrom(r)
	n = sn + 8 + 8 + 8
	be.RWMutex = new(sync.RWMutex)
	return
}

func (be *BaseEntry) GetTxn() txnif.TxnReader { return be.Txn }

func (be *BaseEntry) IsTerminated(waitIfcommitting bool) bool {
	return be.Txn.IsTerminated(waitIfcommitting)
}

func (be *BaseEntry) IsCommitted() bool {
	return be.Txn == nil && be.CreateAt > 0
}

func (be *BaseEntry) GetID() uint64 { return be.ID }

func (be *BaseEntry) DoCompre(oe *BaseEntry) int {
	be.RLock()
	defer be.RUnlock()
	oe.RLock()
	defer oe.RUnlock()
	r := 0
	if be.CreateAt != 0 && oe.CreateAt != 0 {
		r = CompareUint64(be.CreateAt, oe.CreateAt)
	} else if be.CreateAt != 0 {
		r = -1
	} else if oe.CreateAt != 0 {
		r = 1
	} else {
		r = CompareUint64(be.Txn.GetStartTS(), oe.Txn.GetStartTS())
	}
	return r
}

func (be *BaseEntry) PrepareCommit() error {
	be.Lock()
	defer be.Unlock()
	if be.CreateAt == 0 {
		be.CreateAt = be.Txn.GetCommitTS()
	}
	if be.CurrOp == OpSoftDelete {
		be.DeleteAt = be.Txn.GetCommitTS()
	}
	return nil
}

func (be *BaseEntry) PrepareRollback() error {
	be.Lock()
	if be.PrevCommit != nil {
		be.CurrOp = be.PrevCommit.CurrOp
		be.LogIndex = be.PrevCommit.LogIndex
	}
	be.Txn = nil
	be.Unlock()
	return nil
}

func (be *BaseEntry) ApplyRollback() error {
	return nil
}

func (be *BaseEntry) ApplyCommit(index *wal.Index) error {
	be.Lock()
	defer be.Unlock()
	// if be.Txn == nil {
	// 	panic("logic error")
	// }
	// if be.PrevCommit != nil {
	// 	be.PrevCommit = nil
	// }
	be.Txn = nil
	be.LogIndex = index
	// logutil.Infof("Apply0Index %s", index.String())
	return nil
}

func (be *BaseEntry) HasDropped() bool {
	return be.DeleteAt != 0
}

func (be *BaseEntry) CreateBefore(ts uint64) bool {
	if be.CreateAt != 0 {
		return be.CreateAt < ts
	}
	return false
}

func (be *BaseEntry) CreateAfter(ts uint64) bool {
	if be.CreateAt != 0 {
		return be.CreateAt > ts
	}
	return false
}

func (be *BaseEntry) DeleteBefore(ts uint64) bool {
	if be.DeleteAt != 0 {
		return be.DeleteAt < ts
	}
	return false
}

func (be *BaseEntry) GetLogIndex() *wal.Index {
	return be.LogIndex
}

func (be *BaseEntry) DeleteAfter(ts uint64) bool {
	if be.DeleteAt != 0 {
		return be.DeleteAt > ts
	}
	return false
}

func (be *BaseEntry) HasCreated() bool {
	return be.CreateAt != 0
}

func (be *BaseEntry) ApplyDeleteCmd(ts uint64, index *wal.Index) error {
	if be.HasDropped() || ts < be.CreateAt {
		panic("logic error")
	}
	be.PrevCommit = &CommitInfo{
		CurrOp:   be.CurrOp,
		LogIndex: be.LogIndex,
	}
	be.DeleteAt = ts
	be.CurrOp = OpSoftDelete
	be.LogIndex = index
	return nil
}

func (be *BaseEntry) DropEntryLocked(txnCtx txnif.TxnReader) error {
	if be.Txn == nil {
		if be.HasDropped() {
			return ErrNotFound
		}
		if be.CreateAt > txnCtx.GetStartTS() {
			panic("unexpected")
		}
		be.PrevCommit = &CommitInfo{
			CurrOp:   be.CurrOp,
			LogIndex: be.LogIndex,
		}
		be.Txn = txnCtx
		be.CurrOp = OpSoftDelete
		return nil
	}
	if be.Txn.GetID() == txnCtx.GetID() {
		if be.CurrOp == OpSoftDelete {
			return ErrNotFound
		}
		be.CurrOp = OpSoftDelete
		return nil
	}
	return txnif.TxnWWConflictErr
}

func (be *BaseEntry) SameTxn(o *BaseEntry) bool {
	if be.Txn != nil && o.Txn != nil {
		return be.Txn.GetID() == o.Txn.GetID()
	}
	return false
}

func (be *BaseEntry) IsCreatedUncommitted() bool {
	if be.Txn != nil {
		return be.CurrOp == OpCreate
	}
	return false
}

func (be *BaseEntry) IsDroppedUncommitted() bool {
	if be.Txn != nil {
		return be.CurrOp == OpSoftDelete
	}
	return false
}

func (be *BaseEntry) IsDroppedCommitted() bool {
	return be.Txn == nil && be.CurrOp == OpSoftDelete
}

func (be *BaseEntry) InTxnOrRollbacked() bool {
	return be.CreateAt == 0 && be.DeleteAt == 0
}

func (be *BaseEntry) HasActiveTxn() bool {
	return be.Txn != nil
}

func (be *BaseEntry) GetTxnID() uint64 {
	if be.Txn != nil {
		return be.Txn.GetID()
	}
	return 0
}

func (be *BaseEntry) IsSameTxn(ctx txnif.TxnReader) bool {
	if be.Txn != nil {
		return be.Txn.GetID() == ctx.GetID()
	}
	return false
}

func (be *BaseEntry) IsCommitting() bool {
	if be.Txn != nil && be.Txn.GetCommitTS() != txnif.UncommitTS {
		return true
	}
	return false
}

func (be *BaseEntry) CreateAndDropInSameTxn() bool {
	if be.CreateAt != 0 && (be.CreateAt == be.DeleteAt) {
		return true
	}
	return false
}

func (be *BaseEntry) TxnCanRead(txn txnif.AsyncTxn, rwlocker *sync.RWMutex) (ok bool, err error) {
	// defer func() {
	// 	if ok {
	// 		logutil.Infof("%s [Can Read] %s", txn.String(), be.String())
	// 	} else {
	// 		logutil.Infof("%s [Cannot Read] %s", txn.String(), be.String())
	// 	}
	// }()
	thisTxn := be.Txn
	if txn == nil {
		ok, err = true, nil
		return
	}
	// No active txn is on this entry
	if !be.HasActiveTxn() {
		// This entry is created after txn starts, skip this entry
		// This entry is deleted before txn starts, skip this entry
		if be.CreateAfter(txn.GetStartTS()) || be.DeleteBefore(txn.GetStartTS()) {
			ok, err = false, nil
			return
		}
		// Otherwise, use this entry
		ok, err = true, nil
		return
	}
	// If this entry was written by the same txn as txn
	if be.IsSameTxn(txn) {
		// This entry was deleted by the same txn, skip this entry
<<<<<<< HEAD
		if be.IsDroppedUncommitted() {
			ok, err = false, nil
			return
		}
		// This entry was created by the same txn, use this entry
		ok, err = true, nil
		return
=======
		// This entry was created by the same txn, use this entry
		return !be.IsDroppedUncommitted()

	}
	// This entry is not created, skip this entry
	if !be.HasCreated() {
		return false
	}
	// This entry was created after txn start ts, skip this entry
	if be.CreateAfter(txn.GetStartTS()) {
		return false
	}

	// This entry was not dropped before or by any active tansactions, use this entry
	if !be.HasDropped() {
		return true
>>>>>>> 46af5ee8
	}

	// If this txn is uncommitted or committing after txn start ts
	if thisTxn.GetCommitTS() > txn.GetStartTS() {
		if be.CreateAfter(txn.GetStartTS()) || be.DeleteBefore(txn.GetStartTS()) || be.InTxnOrRollbacked() {
			ok = false
		} else {
			ok = true
		}
		return
	}

	// Txn is committing before txn start ts, wait till committed or rollbacked
	if rwlocker != nil {
		rwlocker.RUnlock()
	}
	state := thisTxn.GetTxnState(true)
	// logutil.Infof("%s -- wait --> %s: %d", txn.Repr(), thisTxn.Repr(), state)
	if rwlocker != nil {
		rwlocker.RLock()
	}
	if state == txnif.TxnStateUnknown {
		ok, err = false, txnif.TxnInternalErr
		return
	}
	if be.CreateAfter(txn.GetStartTS()) || be.DeleteBefore(txn.GetStartTS()) || be.InTxnOrRollbacked() {
		ok = false
	} else {
		ok = true
	}
	return
}

func (be *BaseEntry) String() string {
	s := fmt.Sprintf("[Op=%s][ID=%d][%d=>%d]%s", OpNames[be.CurrOp], be.ID, be.CreateAt, be.DeleteAt, be.LogIndex.String())
	if be.Txn != nil {
		s = fmt.Sprintf("%s%s", s, be.Txn.Repr())
	}
	return s
}

func (be *BaseEntry) PrepareWrite(txn txnif.TxnReader, rwlocker *sync.RWMutex) (err error) {
	if txn == nil {
		return
	}
	eTxn := be.Txn
	// No active txn is on this entry
	if eTxn == nil {
		return
	}
	// The same txn is on this entry
	if eTxn.GetID() == txn.GetID() {
		return
	}
	commitTS := be.Txn.GetCommitTS()
	// Another active txn is on this entry
	if commitTS == txnif.UncommitTS {
		err = txnif.TxnWWConflictErr
		return
	}
	// Another committing|rollbacking|committed|rollbacked txn commits|rollbacks after txn starts
	if commitTS > txn.GetStartTS() {
		return
	}
	if rwlocker != nil {
		rwlocker.RUnlock()
	}
	state := eTxn.GetTxnState(true)
	if rwlocker != nil {
		rwlocker.RLock()
	}
	if state == txnif.TxnStateUnknown {
		err = txnif.TxnInternalErr
	}
	return
}<|MERGE_RESOLUTION|>--- conflicted
+++ resolved
@@ -398,32 +398,9 @@
 	// If this entry was written by the same txn as txn
 	if be.IsSameTxn(txn) {
 		// This entry was deleted by the same txn, skip this entry
-<<<<<<< HEAD
-		if be.IsDroppedUncommitted() {
-			ok, err = false, nil
-			return
-		}
 		// This entry was created by the same txn, use this entry
-		ok, err = true, nil
-		return
-=======
-		// This entry was created by the same txn, use this entry
-		return !be.IsDroppedUncommitted()
-
-	}
-	// This entry is not created, skip this entry
-	if !be.HasCreated() {
-		return false
-	}
-	// This entry was created after txn start ts, skip this entry
-	if be.CreateAfter(txn.GetStartTS()) {
-		return false
-	}
-
-	// This entry was not dropped before or by any active tansactions, use this entry
-	if !be.HasDropped() {
-		return true
->>>>>>> 46af5ee8
+		ok = !be.IsDroppedUncommitted()
+		return
 	}
 
 	// If this txn is uncommitted or committing after txn start ts
