--- conflicted
+++ resolved
@@ -20,11 +20,7 @@
 	"github.com/matrixorigin/matrixone/pkg/vm/engine/tae/common"
 )
 
-<<<<<<< HEAD
-type IDAlloctor struct {
-=======
 type IDAllocator struct {
->>>>>>> 8c94df95
 	dbAlloc  *common.IdAllocator
 	tblAlloc *common.IdAllocator
 	objAlloc *common.IdAllocator
