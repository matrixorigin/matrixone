// Copyright 2021 Matrix Origin
//
// Licensed under the Apache License, Version 2.0 (the "License");
// you may not use this file except in compliance with the License.
// You may obtain a copy of the License at
//
//      http://www.apache.org/licenses/LICENSE-2.0
//
// Unless required by applicable law or agreed to in writing, software
// distributed under the License is distributed on an "AS IS" BASIS,
// WITHOUT WARRANTIES OR CONDITIONS OF ANY KIND, either express or implied.
// See the License for the specific language governing permissions and
// limitations under the License.

package catalog

import (
	"bytes"
	"fmt"
	"sync"
	"sync/atomic"

	// "time"

	pkgcatalog "github.com/matrixorigin/matrixone/pkg/catalog"
	"github.com/matrixorigin/matrixone/pkg/common/moerr"
	"github.com/matrixorigin/matrixone/pkg/container/types"
	"github.com/matrixorigin/matrixone/pkg/logutil"
	"github.com/matrixorigin/matrixone/pkg/vm/engine/tae/common"
	"github.com/matrixorigin/matrixone/pkg/vm/engine/tae/containers"
	"github.com/matrixorigin/matrixone/pkg/vm/engine/tae/iface/txnif"
	"github.com/matrixorigin/matrixone/pkg/vm/engine/tae/tasks"
	"github.com/matrixorigin/matrixone/pkg/vm/engine/tae/txn/txnbase"
	"github.com/matrixorigin/matrixone/pkg/vm/engine/tae/wal"
)

// +--------+---------+----------+----------+------------+
// |   ID   |  Name   | CreateAt | DeleteAt | CommitInfo |
// +--------+---------+----------+----------+------------+
// |(uint64)|(varchar)| (uint64) | (uint64) |  (varchar) |
// +--------+---------+----------+----------+------------+
const (
	SnapshotAttr_SegID           = "segment_id"
	SnapshotAttr_TID             = "table_id"
	SnapshotAttr_DBID            = "db_id"
	SegmentAttr_ID               = "id"
	SegmentAttr_CreateAt         = "create_at"
	SegmentAttr_State            = "state"
	SnapshotAttr_BlockMaxRow     = "block_max_row"
	SnapshotAttr_SegmentMaxBlock = "segment_max_block"
)

type DataFactory interface {
	MakeTableFactory() TableDataFactory
	MakeSegmentFactory() SegmentDataFactory
	MakeBlockFactory() BlockDataFactory
}

func rowIDToU64(rowID types.Rowid) uint64 {
	return types.DecodeUint64(rowID[:8])
}

type Catalog struct {
	*IDAlloctor
	*sync.RWMutex

	scheduler tasks.TaskScheduler

	entries   map[uint64]*common.GenericDLNode[*DBEntry]
	nameNodes map[string]*nodeList[*DBEntry]
	link      *common.GenericSortedDList[*DBEntry]

	nodesMu sync.RWMutex

	tableCnt  atomic.Int32
	columnCnt atomic.Int32
}

func genDBFullName(tenantID uint32, name string) string {
	if name == pkgcatalog.MO_CATALOG {
		tenantID = 0
	}
	return fmt.Sprintf("%d-%s", tenantID, name)
}

func compareDBFn(a, b *DBEntry) int {
	return a.DBBaseEntry.DoCompre(b.DBBaseEntry)
}

func MockCatalog(scheduler tasks.TaskScheduler) *Catalog {
	catalog := &Catalog{
		RWMutex:    new(sync.RWMutex),
		IDAlloctor: NewIDAllocator(),
		entries:    make(map[uint64]*common.GenericDLNode[*DBEntry]),
		nameNodes:  make(map[string]*nodeList[*DBEntry]),
		link:       common.NewGenericSortedDList(compareDBFn),
		scheduler:  scheduler,
	}
	catalog.InitSystemDB()
	return catalog
}

func NewEmptyCatalog() *Catalog {
	return &Catalog{
		RWMutex:    new(sync.RWMutex),
		IDAlloctor: NewIDAllocator(),
		entries:    make(map[uint64]*common.GenericDLNode[*DBEntry]),
		nameNodes:  make(map[string]*nodeList[*DBEntry]),
		link:       common.NewGenericSortedDList(compareDBFn),
		scheduler:  nil,
	}
}

func OpenCatalog(scheduler tasks.TaskScheduler, dataFactory DataFactory) (*Catalog, error) {
	catalog := &Catalog{
		RWMutex:    new(sync.RWMutex),
		IDAlloctor: NewIDAllocator(),
		entries:    make(map[uint64]*common.GenericDLNode[*DBEntry]),
		nameNodes:  make(map[string]*nodeList[*DBEntry]),
		link:       common.NewGenericSortedDList(compareDBFn),
		scheduler:  scheduler,
	}
	catalog.InitSystemDB()
	return catalog, nil
}

func (catalog *Catalog) InitSystemDB() {
	sysDB := NewSystemDBEntry(catalog)
	dbTables := NewSystemTableEntry(sysDB, pkgcatalog.MO_DATABASE_ID, SystemDBSchema)
	tableTables := NewSystemTableEntry(sysDB, pkgcatalog.MO_TABLES_ID, SystemTableSchema)
	columnTables := NewSystemTableEntry(sysDB, pkgcatalog.MO_COLUMNS_ID, SystemColumnSchema)
	err := sysDB.AddEntryLocked(dbTables, nil, false)
	if err != nil {
		panic(err)
	}
	if err = sysDB.AddEntryLocked(tableTables, nil, false); err != nil {
		panic(err)
	}
	if err = sysDB.AddEntryLocked(columnTables, nil, false); err != nil {
		panic(err)
	}
	if err = catalog.AddEntryLocked(sysDB, nil, false); err != nil {
		panic(err)
	}
}

func (catalog *Catalog) ReplayCmd(
	txncmd txnif.TxnCmd,
	dataFactory DataFactory,
	idxCtx *wal.Index,
	observer wal.ReplayObserver) {
	switch txncmd.GetType() {
	case txnbase.CmdComposed:
		cmds := txncmd.(*txnbase.ComposedCmd)
		idxCtx.Size = cmds.CmdSize
		for i, cmds := range cmds.Cmds {
			idx := idxCtx.Clone()
			idx.CSN = uint32(i)
			catalog.ReplayCmd(cmds, dataFactory, idx, observer)
		}
	case CmdUpdateDatabase:
		cmd := txncmd.(*EntryCommand)
		catalog.onReplayUpdateDatabase(cmd, idxCtx, observer)
	case CmdUpdateTable:
		cmd := txncmd.(*EntryCommand)
		catalog.onReplayUpdateTable(cmd, dataFactory, idxCtx, observer)
	case CmdUpdateSegment:
		cmd := txncmd.(*EntryCommand)
		catalog.onReplayUpdateSegment(cmd, dataFactory, idxCtx, observer)
	case CmdUpdateBlock:
		cmd := txncmd.(*EntryCommand)
		catalog.onReplayUpdateBlock(cmd, dataFactory, idxCtx, observer)
	default:
		panic("unsupport")
	}
}

func (catalog *Catalog) onReplayUpdateDatabase(cmd *EntryCommand, idx *wal.Index, observer wal.ReplayObserver) {
	catalog.OnReplayDBID(cmd.DB.ID)
	// prepareTS := cmd.GetTs()
	// if prepareTS.LessEq(catalog.GetCheckpointed().MaxTS) {
	// 	if observer != nil {
	// 		observer.OnStaleIndex(idx)
	// 	}
	// 	return
	// }
	var err error
	un := cmd.entry.GetLatestNodeLocked().(*DBMVCCNode)
	un.SetLogIndex(idx)
	if un.Is1PC() {
		if err := un.ApplyCommit(nil); err != nil {
			panic(err)
		}
	}

	db, err := catalog.GetDatabaseByID(cmd.entry.GetID())
	if err != nil {
		cmd.DB.RWMutex = new(sync.RWMutex)
		cmd.DB.catalog = catalog
		cmd.entry.GetLatestNodeLocked().SetLogIndex(idx)
		err = catalog.AddEntryLocked(cmd.DB, un.GetTxn(), false)
		if err != nil {
			panic(err)
		}
		return
	}

	dbun := db.SearchNode(un)
	if dbun == nil {
		db.Insert(un)
	} else {
		return
		// panic(fmt.Sprintf("logic err: duplicate node %v and %v", dbun.String(), un.String()))
	}
}

func (catalog *Catalog) OnReplayDatabaseBatch(ins, insTxn, del, delTxn *containers.Batch) {
	for i := 0; i < ins.Length(); i++ {
		dbid := ins.GetVectorByName(pkgcatalog.SystemDBAttr_ID).Get(i).(uint64)
		name := string(ins.GetVectorByName(pkgcatalog.SystemDBAttr_Name).Get(i).([]byte))
		txnNode := txnbase.ReadTuple(insTxn, i)
		tenantID := ins.GetVectorByName(pkgcatalog.SystemDBAttr_AccID).Get(i).(uint32)
		userID := ins.GetVectorByName(pkgcatalog.SystemDBAttr_Creator).Get(i).(uint32)
		roleID := ins.GetVectorByName(pkgcatalog.SystemDBAttr_Owner).Get(i).(uint32)
		createAt := ins.GetVectorByName(pkgcatalog.SystemDBAttr_CreateAt).Get(i).(types.Timestamp)
		catalog.onReplayCreateDB(dbid, name, txnNode, tenantID, userID, roleID, createAt)
	}
	for i := 0; i < del.Length(); i++ {
		dbid := delTxn.GetVectorByName(SnapshotAttr_DBID).Get(i).(uint64)
		txnNode := txnbase.ReadTuple(delTxn, i)
		catalog.onReplayDeleteDB(dbid, txnNode)
	}
}

func (catalog *Catalog) onReplayCreateDB(dbid uint64, name string, txnNode *txnbase.TxnMVCCNode, tenantID, userID, roleID uint32, createAt types.Timestamp) {
	catalog.OnReplayDBID(dbid)
	db, _ := catalog.GetDatabaseByID(dbid)
	if db != nil {
		dbCreatedAt := db.GetCreatedAt()
		if !dbCreatedAt.Equal(txnNode.End) {
			panic(moerr.NewInternalError("logic err expect %s, get %s", txnNode.End.ToString(), dbCreatedAt.ToString()))
		}
		return
	}
	db = NewReplayDBEntry()
	db.catalog = catalog
	db.ID = dbid
	db.name = name
	db.acInfo = accessInfo{
		TenantID: tenantID,
		UserID:   userID,
		RoleID:   roleID,
		CreateAt: createAt,
	}
	_ = catalog.AddEntryLocked(db, nil, true)
	un := &DBMVCCNode{
		EntryMVCCNode: &EntryMVCCNode{
			CreatedAt: txnNode.End,
		},
		TxnMVCCNode: txnNode,
	}
	db.Insert(un)
}
func (catalog *Catalog) onReplayDeleteDB(dbid uint64, txnNode *txnbase.TxnMVCCNode) {
	db, err := catalog.GetDatabaseByID(dbid)
	if err != nil {
		logutil.Infof("delete %d", dbid)
		logutil.Info(catalog.SimplePPString(common.PPL3))
		panic(err)
	}
	dbDeleteAt := db.GetDeleteAt()
	if !dbDeleteAt.IsEmpty() {
		if !dbDeleteAt.Equal(txnNode.End) {
			panic(moerr.NewInternalError("logic err expect %s, get %s", txnNode.End.ToString(), dbDeleteAt.ToString()))
		}
		return
	}
	un := &DBMVCCNode{
		EntryMVCCNode: &EntryMVCCNode{
			CreatedAt: db.GetCreatedAt(),
			DeletedAt: txnNode.End,
		},
		TxnMVCCNode: txnNode,
	}
	db.Insert(un)
}
func (catalog *Catalog) onReplayUpdateTable(cmd *EntryCommand, dataFactory DataFactory, idx *wal.Index, observer wal.ReplayObserver) {
	catalog.OnReplayTableID(cmd.Table.ID)
	// prepareTS := cmd.GetTs()
	// if prepareTS.LessEq(catalog.GetCheckpointed().MaxTS) {
	// 	if observer != nil {
	// 		observer.OnStaleIndex(idx)
	// 	}
	// 	return
	// }
	db, err := catalog.GetDatabaseByID(cmd.DBID)
	if err != nil {
		panic(err)
	}
	tbl, err := db.GetTableEntryByID(cmd.Table.ID)

	un := cmd.entry.GetLatestNodeLocked().(*TableMVCCNode)
	un.SetLogIndex(idx)
	if un.Is1PC() {
		if err := un.ApplyCommit(nil); err != nil {
			panic(err)
		}
	}

	if err != nil {
		cmd.Table.db = db
		cmd.Table.tableData = dataFactory.MakeTableFactory()(cmd.Table)
		err = db.AddEntryLocked(cmd.Table, un.GetTxn(), false)
		if err != nil {
			logutil.Warn(catalog.SimplePPString(common.PPL3))
			panic(err)
		}
		return
	}
	tblun := tbl.SearchNode(un)
	if tblun == nil {
		tbl.Insert(un) //TODO isvalid
		// } else {
		// 	panic(fmt.Sprintf("duplicate node %v and %v", tblun, un))
	}

}

func (catalog *Catalog) OnReplayTableBatch(ins, insTxn, insCol, del, delTxn *containers.Batch, dataFactory DataFactory) {
	schemaOffset := 0
	for i := 0; i < ins.Length(); i++ {
		tid := ins.GetVectorByName(pkgcatalog.SystemRelAttr_ID).Get(i).(uint64)
		dbid := ins.GetVectorByName(pkgcatalog.SystemRelAttr_DBID).Get(i).(uint64)
		name := string(ins.GetVectorByName(pkgcatalog.SystemRelAttr_Name).Get(i).([]byte))
		schema := NewEmptySchema(name)
		schemaOffset = schema.ReadFromBatch(insCol, schemaOffset)
		schema.Comment = string(ins.GetVectorByName(pkgcatalog.SystemRelAttr_Comment).Get(i).([]byte))
		schema.Partition = string(ins.GetVectorByName(pkgcatalog.SystemRelAttr_Partition).Get(i).([]byte))
		schema.Relkind = string(ins.GetVectorByName(pkgcatalog.SystemRelAttr_Kind).Get(i).([]byte))
		schema.Createsql = string(ins.GetVectorByName(pkgcatalog.SystemRelAttr_CreateSQL).Get(i).([]byte))
		schema.View = string(ins.GetVectorByName(pkgcatalog.SystemRelAttr_ViewDef).Get(i).([]byte))
		schema.AcInfo = accessInfo{}
		schema.AcInfo.RoleID = ins.GetVectorByName(pkgcatalog.SystemRelAttr_Owner).Get(i).(uint32)
		schema.AcInfo.UserID = ins.GetVectorByName(pkgcatalog.SystemRelAttr_Creator).Get(i).(uint32)
		schema.AcInfo.CreateAt = ins.GetVectorByName(pkgcatalog.SystemRelAttr_CreateAt).Get(i).(types.Timestamp)
		schema.AcInfo.TenantID = ins.GetVectorByName(pkgcatalog.SystemRelAttr_AccID).Get(i).(uint32)
		schema.BlockMaxRows = insTxn.GetVectorByName(SnapshotAttr_BlockMaxRow).Get(i).(uint32)
		schema.SegmentMaxBlocks = insTxn.GetVectorByName(SnapshotAttr_SegmentMaxBlock).Get(i).(uint16)
		txnNode := txnbase.ReadTuple(insTxn, i)
		catalog.onReplayCreateTable(dbid, tid, schema, txnNode, dataFactory)
	}
	for i := 0; i < del.Length(); i++ {
		dbid := delTxn.GetVectorByName(SnapshotAttr_DBID).Get(i).(uint64)
		tid := delTxn.GetVectorByName(SnapshotAttr_TID).Get(i).(uint64)
		txnNode := txnbase.ReadTuple(delTxn, i)
		catalog.onReplayDeleteTable(dbid, tid, txnNode)
	}

}
func (catalog *Catalog) onReplayCreateTable(dbid, tid uint64, schema *Schema, txnNode *txnbase.TxnMVCCNode, dataFactory DataFactory) {
	catalog.OnReplayTableID(tid)
	db, err := catalog.GetDatabaseByID(dbid)
	if err != nil {
		logutil.Info(catalog.SimplePPString(common.PPL3))
		panic(err)
	}
	tbl, _ := db.GetTableEntryByID(tid)
	if tbl != nil {
		tblCreatedAt := tbl.GetCreatedAt()
		if !tblCreatedAt.Equal(txnNode.End) {
			panic(moerr.NewInternalError("logic err expect %s, get %s", txnNode.End.ToString(), tblCreatedAt.ToString()))
		}
		return
	}
	tbl = NewReplayTableEntry()
	tbl.schema = schema
	tbl.db = db
	tbl.ID = tid
	tbl.tableData = dataFactory.MakeTableFactory()(tbl)
	_ = db.AddEntryLocked(tbl, nil, true)
	un := &TableMVCCNode{
		EntryMVCCNode: &EntryMVCCNode{
			CreatedAt: txnNode.End,
		},
		TxnMVCCNode: txnNode,
	}
	tbl.Insert(un)
}
func (catalog *Catalog) onReplayDeleteTable(dbid, tid uint64, txnNode *txnbase.TxnMVCCNode) {
	db, err := catalog.GetDatabaseByID(dbid)
	if err != nil {
		logutil.Info(catalog.SimplePPString(common.PPL3))
		panic(err)
	}
	tbl, err := db.GetTableEntryByID(tid)
	if err != nil {
		logutil.Info(catalog.SimplePPString(common.PPL3))
		panic(err)
	}
	tableDeleteAt := tbl.GetDeleteAt()
	if !tableDeleteAt.IsEmpty() {
		if !tableDeleteAt.Equal(txnNode.End) {
			panic(moerr.NewInternalError("logic err expect %s, get %s", txnNode.End.ToString(), tableDeleteAt.ToString()))
		}
		return
	}
	prev := tbl.MVCCChain.GetLatestCommittedNode().(*TableMVCCNode)
	un := &TableMVCCNode{
		EntryMVCCNode: &EntryMVCCNode{
			CreatedAt: prev.CreatedAt,
			DeletedAt: txnNode.End,
		},
		TxnMVCCNode: txnNode,
	}
	tbl.Insert(un)

}
func (catalog *Catalog) onReplayUpdateSegment(
	cmd *EntryCommand,
	dataFactory DataFactory,
	idx *wal.Index,
	observer wal.ReplayObserver) {
	catalog.OnReplaySegmentID(cmd.Segment.ID)
	// prepareTS := cmd.GetTs()
	// if prepareTS.LessEq(catalog.GetCheckpointed().MaxTS) {
	// 	if observer != nil {
	// 		observer.OnStaleIndex(idx)
	// 	}
	// 	return
	// }

	un := cmd.entry.GetLatestNodeLocked().(*MetadataMVCCNode)
	un.SetLogIndex(idx)
	if un.Is1PC() {
		if err := un.ApplyCommit(nil); err != nil {
			panic(err)
		}
	}
	db, err := catalog.GetDatabaseByID(cmd.DBID)
	if err != nil {
		panic(err)
	}
	tbl, err := db.GetTableEntryByID(cmd.TableID)
	if err != nil {
		logutil.Infof("tbl %d-%d", cmd.DBID, cmd.TableID)
		logutil.Info(catalog.SimplePPString(3))
		panic(err)
	}
	seg, err := tbl.GetSegmentByID(cmd.Segment.ID)
	if err != nil {
		cmd.Segment.table = tbl
		cmd.Segment.RWMutex = new(sync.RWMutex)
		cmd.Segment.segData = dataFactory.MakeSegmentFactory()(cmd.Segment)
		tbl.AddEntryLocked(cmd.Segment)
	} else {
		node := seg.SearchNode(un)
		if node == nil {
			seg.Insert(un)
		} else {
			node.Update(un)
		}
	}
}

func (catalog *Catalog) OnReplaySegmentBatch(ins, insTxn, del, delTxn *containers.Batch, dataFactory DataFactory) {
	idVec := ins.GetVectorByName(SegmentAttr_ID)
	for i := 0; i < idVec.Length(); i++ {
		dbid := insTxn.GetVectorByName(SnapshotAttr_DBID).Get(i).(uint64)
		tid := insTxn.GetVectorByName(SnapshotAttr_TID).Get(i).(uint64)
		appendable := ins.GetVectorByName(SegmentAttr_State).Get(i).(bool)
		state := ES_NotAppendable
		if appendable {
			state = ES_Appendable
		}
		sid := ins.GetVectorByName(SegmentAttr_ID).Get(i).(uint64)
		txnNode := txnbase.ReadTuple(insTxn, i)
		catalog.onReplayCreateSegment(dbid, tid, sid, state, txnNode, dataFactory)
	}
	idVec = delTxn.GetVectorByName(SnapshotAttr_DBID)
	for i := 0; i < idVec.Length(); i++ {
		dbid := delTxn.GetVectorByName(SnapshotAttr_DBID).Get(i).(uint64)
		tid := delTxn.GetVectorByName(SnapshotAttr_TID).Get(i).(uint64)
		sid := del.GetVectorByName(AttrRowID).Get(i).(types.Rowid)
		txnNode := txnbase.ReadTuple(delTxn, i)
		catalog.onReplayDeleteSegment(dbid, tid, rowIDToU64(sid), txnNode)
	}
}
func (catalog *Catalog) onReplayCreateSegment(dbid, tbid, segid uint64, state EntryState, txnNode *txnbase.TxnMVCCNode, dataFactory DataFactory) {
	catalog.OnReplaySegmentID(segid)
	db, err := catalog.GetDatabaseByID(dbid)
	if err != nil {
		logutil.Info(catalog.SimplePPString(common.PPL3))
		panic(err)
	}
	rel, err := db.GetTableEntryByID(tbid)
	if err != nil {
		logutil.Info(catalog.SimplePPString(common.PPL3))
		panic(err)
	}
	seg, _ := rel.GetSegmentByID(segid)
	if seg != nil {
		segCreatedAt := seg.GetCreatedAt()
		if !segCreatedAt.Equal(txnNode.End) {
			panic(moerr.NewInternalError("logic err expect %s, get %s", txnNode.End.ToString(), segCreatedAt.ToString()))
		}
		return
	}
	seg = NewReplaySegmentEntry()
	seg.table = rel
	seg.ID = segid
	seg.state = state
	seg.segData = dataFactory.MakeSegmentFactory()(seg)
	rel.AddEntryLocked(seg)
	un := &MetadataMVCCNode{
		EntryMVCCNode: &EntryMVCCNode{
			CreatedAt: txnNode.End,
		},
		TxnMVCCNode: txnNode,
	}
	seg.Insert(un)
}
func (catalog *Catalog) onReplayDeleteSegment(dbid, tbid, segid uint64, txnNode *txnbase.TxnMVCCNode) {
	catalog.OnReplaySegmentID(segid)
	db, err := catalog.GetDatabaseByID(dbid)
	if err != nil {
		logutil.Info(catalog.SimplePPString(common.PPL3))
		panic(err)
	}
	rel, err := db.GetTableEntryByID(tbid)
	if err != nil {
		logutil.Info(catalog.SimplePPString(common.PPL3))
		panic(err)
	}
	seg, err := rel.GetSegmentByID(segid)
	if err != nil {
		logutil.Info(catalog.SimplePPString(common.PPL3))
		panic(err)
	}
	segDeleteAt := seg.GetDeleteAt()
	if !segDeleteAt.IsEmpty() {
		if !segDeleteAt.Equal(txnNode.End) {
			panic(moerr.NewInternalError("logic err expect %s, get %s", txnNode.End.ToString(), segDeleteAt.ToString()))
		}
		return
	}
	prevUn := seg.MVCCChain.GetLatestNodeLocked().(*MetadataMVCCNode)
	un := &MetadataMVCCNode{
		EntryMVCCNode: &EntryMVCCNode{
			CreatedAt: prevUn.CreatedAt,
			DeletedAt: txnNode.End,
		},
		TxnMVCCNode: txnNode,
	}
	seg.Insert(un)
}
func (catalog *Catalog) onReplayUpdateBlock(cmd *EntryCommand,
	dataFactory DataFactory,
	idx *wal.Index,
	observer wal.ReplayObserver) {
	catalog.OnReplayBlockID(cmd.Block.ID)
	prepareTS := cmd.GetTs()
	// if prepareTS.LessEq(catalog.GetCheckpointed().MaxTS) {
	// 	if observer != nil {
	// 		observer.OnStaleIndex(idx)
	// 	}
	// 	return
	// }
	db, err := catalog.GetDatabaseByID(cmd.DBID)
	if err != nil {
		panic(err)
	}
	tbl, err := db.GetTableEntryByID(cmd.TableID)
	if err != nil {
		panic(err)
	}
	seg, err := tbl.GetSegmentByID(cmd.SegmentID)
	if err != nil {
		panic(err)
	}
	blk, err := seg.GetBlockEntryByID(cmd.Block.ID)
	un := cmd.entry.GetLatestNodeLocked().(*MetadataMVCCNode)
	un.SetLogIndex(idx)
	if un.Is1PC() {
		if err := un.ApplyCommit(nil); err != nil {
			panic(err)
		}
	}
	if err == nil {
		blkun := blk.SearchNode(un)
		if blkun != nil {
			blkun.Update(un)
		} else {
			blk.Insert(un)
		}
		return
	}
	cmd.Block.RWMutex = new(sync.RWMutex)
	cmd.Block.segment = seg
	cmd.Block.blkData = dataFactory.MakeBlockFactory()(cmd.Block)
	if observer != nil {
		observer.OnTimeStamp(prepareTS)
	}
	seg.AddEntryLocked(cmd.Block)
}

func (catalog *Catalog) OnReplayBlockBatch(ins, insTxn, del, delTxn *containers.Batch, dataFactory DataFactory) {
	for i := 0; i < ins.Length(); i++ {
		dbid := insTxn.GetVectorByName(SnapshotAttr_DBID).Get(i).(uint64)
		tid := insTxn.GetVectorByName(SnapshotAttr_TID).Get(i).(uint64)
		sid := insTxn.GetVectorByName(SnapshotAttr_SegID).Get(i).(uint64)
		appendable := ins.GetVectorByName(pkgcatalog.BlockMeta_EntryState).Get(i).(bool)
		state := ES_NotAppendable
		if appendable {
			state = ES_Appendable
		}
		blkID := ins.GetVectorByName(pkgcatalog.BlockMeta_ID).Get(i).(uint64)
		metaLoc := string(ins.GetVectorByName(pkgcatalog.BlockMeta_MetaLoc).Get(i).([]byte))
		deltaLoc := string(ins.GetVectorByName(pkgcatalog.BlockMeta_DeltaLoc).Get(i).([]byte))
		txnNode := txnbase.ReadTuple(insTxn, i)
		catalog.onReplayCreateBlock(dbid, tid, sid, blkID, state, metaLoc, deltaLoc, txnNode, dataFactory)
	}
	for i := 0; i < del.Length(); i++ {
		dbid := delTxn.GetVectorByName(SnapshotAttr_DBID).Get(i).(uint64)
		tid := delTxn.GetVectorByName(SnapshotAttr_TID).Get(i).(uint64)
		sid := delTxn.GetVectorByName(SnapshotAttr_SegID).Get(i).(uint64)
		blkID := del.GetVectorByName(AttrRowID).Get(i).(types.Rowid)
		un := txnbase.ReadTuple(delTxn, i)
		metaLoc := string(delTxn.GetVectorByName(pkgcatalog.BlockMeta_MetaLoc).Get(i).([]byte))
		deltaLoc := string(delTxn.GetVectorByName(pkgcatalog.BlockMeta_DeltaLoc).Get(i).([]byte))
		catalog.onReplayDeleteBlock(dbid, tid, sid, rowIDToU64(blkID), metaLoc, deltaLoc, un)
	}
}
func (catalog *Catalog) onReplayCreateBlock(
	dbid, tid, segid, blkid uint64,
	state EntryState,
	metaloc, deltaloc string,
	txnNode *txnbase.TxnMVCCNode,
	dataFactory DataFactory) {
	catalog.OnReplayBlockID(blkid)
	db, err := catalog.GetDatabaseByID(dbid)
	if err != nil {
		logutil.Info(catalog.SimplePPString(common.PPL3))
		panic(err)
	}
	rel, err := db.GetTableEntryByID(tid)
	if err != nil {
		logutil.Info(catalog.SimplePPString(common.PPL3))
		panic(err)
	}
	seg, err := rel.GetSegmentByID(segid)
	if err != nil {
		logutil.Info(catalog.SimplePPString(common.PPL3))
		panic(err)
	}
	blk, _ := seg.GetBlockEntryByID(blkid)
	var un *MetadataMVCCNode
	if blk == nil {
		blk = NewReplayBlockEntry()
		blk.segment = seg
		blk.ID = blkid
		blk.state = state
		blk.blkData = dataFactory.MakeBlockFactory()(blk)
		seg.AddEntryLocked(blk)
		un = &MetadataMVCCNode{
			EntryMVCCNode: &EntryMVCCNode{
				CreatedAt: txnNode.End,
			},
			TxnMVCCNode: txnNode,
			MetaLoc:     metaloc,
			DeltaLoc:    deltaloc,
		}
	} else {
		prevUn := blk.MVCCChain.GetLatestNodeLocked().(*MetadataMVCCNode)
		un = &MetadataMVCCNode{
			EntryMVCCNode: &EntryMVCCNode{
				CreatedAt: prevUn.CreatedAt,
			},
			TxnMVCCNode: txnNode,
			MetaLoc:     metaloc,
			DeltaLoc:    deltaloc,
		}
		node := blk.MVCCChain.SearchNode(un).(*MetadataMVCCNode)
		if node != nil {
			if !node.CreatedAt.Equal(un.CreatedAt) {
				panic(moerr.NewInternalError("logic err expect %s, get %s", node.CreatedAt.ToString(), un.CreatedAt.ToString()))
			}
			if node.MetaLoc != un.MetaLoc {
				panic(moerr.NewInternalError("logic err expect %s, get %s", node.MetaLoc, un.MetaLoc))
			}
			if node.DeltaLoc != un.DeltaLoc {
				panic(moerr.NewInternalError("logic err expect %s, get %s", node.DeltaLoc, un.DeltaLoc))
			}
			return
		}
	}
	blk.Insert(un)
}
func (catalog *Catalog) onReplayDeleteBlock(dbid, tid, segid, blkid uint64, metaloc, deltaloc string, txnNode *txnbase.TxnMVCCNode) {
	db, err := catalog.GetDatabaseByID(dbid)
	if err != nil {
		logutil.Info(catalog.SimplePPString(common.PPL3))
		panic(err)
	}
	rel, err := db.GetTableEntryByID(tid)
	if err != nil {
		logutil.Info(catalog.SimplePPString(common.PPL3))
		panic(err)
	}
	seg, err := rel.GetSegmentByID(segid)
	if err != nil {
		logutil.Info(catalog.SimplePPString(common.PPL3))
		panic(err)
	}
	blk, err := seg.GetBlockEntryByID(blkid)
	if err != nil {
		logutil.Info(catalog.SimplePPString(common.PPL3))
		panic(err)
	}
	blkDeleteAt := blk.GetDeleteAt()
	if !blkDeleteAt.IsEmpty() {
		if !blkDeleteAt.Equal(txnNode.End) {
			panic(moerr.NewInternalError("logic err expect %s, get %s", txnNode.End.ToString(), blkDeleteAt.ToString()))
		}
		return
	}
	prevUn := blk.MVCCChain.GetLatestNodeLocked().(*MetadataMVCCNode)
	un := &MetadataMVCCNode{
		EntryMVCCNode: &EntryMVCCNode{
			CreatedAt: prevUn.CreatedAt,
			DeletedAt: txnNode.End,
		},
		TxnMVCCNode: txnNode,
		MetaLoc:     metaloc,
		DeltaLoc:    deltaloc,
	}
	blk.Insert(un)
}
func (catalog *Catalog) ReplayTableRows() {
	rows := uint64(0)
	tableProcessor := new(LoopProcessor)
	tableProcessor.BlockFn = func(be *BlockEntry) error {
		if !be.IsActive() {
			return nil
		}
		rows += be.GetBlockData().GetRowsOnReplay()
		return nil
	}
	processor := new(LoopProcessor)
	processor.TableFn = func(tbl *TableEntry) error {
		if tbl.db.name == pkgcatalog.MO_CATALOG {
			return nil
		}
		rows = 0
		err := tbl.RecurLoop(tableProcessor)
		if err != nil {
			panic(err)
		}
		tbl.rows.Store(rows)
		return nil
	}
	err := catalog.RecurLoop(processor)
	if err != nil {
		panic(err)
	}
}
func (catalog *Catalog) Close() error {
	// if catalog.store != nil {
	// 	catalog.store.Close()
	// }
	return nil
}

func (catalog *Catalog) CoarseDBCnt() int {
	catalog.RLock()
	defer catalog.RUnlock()
	return len(catalog.entries)
}

func (catalog *Catalog) CoarseTableCnt() int {
	return int(catalog.tableCnt.Load())
}

func (catalog *Catalog) CoarseColumnCnt() int {
	return int(catalog.columnCnt.Load())
}

func (catalog *Catalog) AddTableCnt(cnt int) {
	if catalog.tableCnt.Add(int32(cnt)) < 0 {
		panic("logic error")
	}
}

func (catalog *Catalog) AddColumnCnt(cnt int) {
	if catalog.columnCnt.Add(int32(cnt)) < 0 {
		panic("logic error")
	}
}

func (catalog *Catalog) GetItemNodeByIDLocked(id uint64) *common.GenericDLNode[*DBEntry] {
	return catalog.entries[id]
}

func (catalog *Catalog) GetScheduler() tasks.TaskScheduler { return catalog.scheduler }
func (catalog *Catalog) GetDatabaseByID(id uint64) (db *DBEntry, err error) {
	catalog.RLock()
	defer catalog.RUnlock()
	node := catalog.entries[id]
	if node == nil {
		err = moerr.GetOkExpectedEOB()
		return
	}
	db = node.GetPayload()
	return
}

func (catalog *Catalog) AddEntryLocked(database *DBEntry, txn txnif.TxnReader, skipDedup bool) error {
	nn := catalog.nameNodes[database.GetFullName()]
	if nn == nil {
		n := catalog.link.Insert(database)
		catalog.entries[database.GetID()] = n

		nn := newNodeList(catalog.GetItemNodeByIDLocked,
			dbVisibilityFn[*DBEntry],
			&catalog.nodesMu,
			database.name)
		catalog.nameNodes[database.GetFullName()] = nn

		nn.CreateNode(database.GetID())
	} else {
		node := nn.GetNode()
		if !skipDedup {
			record := node.GetPayload()
			err := record.PrepareAdd(txn)
			if err != nil {
				return err
			}
		}
		n := catalog.link.Insert(database)
		catalog.entries[database.GetID()] = n
		nn.CreateNode(database.GetID())
	}
	return nil
}

func (catalog *Catalog) MakeDBIt(reverse bool) *common.GenericSortedDListIt[*DBEntry] {
	catalog.RLock()
	defer catalog.RUnlock()
	return common.NewGenericSortedDListIt(catalog.RWMutex, catalog.link, reverse)
}

func (catalog *Catalog) SimplePPString(level common.PPLevel) string {
	return catalog.PPString(level, 0, "")
}

func (catalog *Catalog) PPString(level common.PPLevel, depth int, prefix string) string {
	var w bytes.Buffer
	cnt := 0
	it := catalog.MakeDBIt(true)
	for it.Valid() {
		cnt++
		entry := it.Get().GetPayload()
		_ = w.WriteByte('\n')
		_, _ = w.WriteString(entry.PPString(level, depth+1, ""))
		it.Next()
	}

	var w2 bytes.Buffer
	_, _ = w2.WriteString(fmt.Sprintf("CATALOG[CNT=%d]", cnt))
	_, _ = w2.WriteString(w.String())
	return w2.String()
}

func (catalog *Catalog) RemoveEntry(database *DBEntry) error {
	if database.IsSystemDB() {
		logutil.Warnf("system db cannot be removed")
		return moerr.NewTAEError("not permitted")
	}
	logutil.Info("[Catalog]", common.OperationField("remove"),
		common.OperandField(database.String()))
	catalog.Lock()
	defer catalog.Unlock()
	if n, ok := catalog.entries[database.GetID()]; !ok {
		return moerr.NewBadDB(database.GetName())
	} else {
		nn := catalog.nameNodes[database.GetFullName()]
		nn.DeleteNode(database.GetID())
		catalog.link.Delete(n)
		if nn.Length() == 0 {
			delete(catalog.nameNodes, database.GetFullName())
		}
		delete(catalog.entries, database.GetID())
	}
	return nil
}

func (catalog *Catalog) txnGetNodeByName(
	tenantID uint32,
	name string,
	ts types.TS) (*common.GenericDLNode[*DBEntry], error) {
	catalog.RLock()
	defer catalog.RUnlock()
	fullName := genDBFullName(tenantID, name)
	node := catalog.nameNodes[fullName]
	if node == nil {
		return nil, moerr.NewBadDB(name)
	}
	return node.TxnGetNodeLocked(ts)
}

func (catalog *Catalog) GetDBEntryByName(
	tenantID uint32,
	name string,
	ts types.TS) (db *DBEntry, err error) {
	n, err := catalog.txnGetNodeByName(tenantID, name, ts)
	if err != nil {
		return
	}
	db = n.GetPayload()
	return
}

func (catalog *Catalog) TxnGetDBEntryByName(name string, txn txnif.AsyncTxn) (*DBEntry, error) {
	n, err := catalog.txnGetNodeByName(txn.GetTenantID(), name, txn.GetStartTS())
	if err != nil {
		return nil, err
	}
	return n.GetPayload(), nil
}

func (catalog *Catalog) TxnGetDBEntryByID(id uint64, txn txnif.AsyncTxn) (*DBEntry, error) {
	dbEntry, err := catalog.GetDatabaseByID(id)
	if err != nil {
		return nil, err
	}
	visiable, dropped := dbEntry.GetVisibility(txn.GetStartTS())
	if !visiable || dropped {
		return nil, moerr.GetOkExpectedEOB()
	}
	return dbEntry, nil
}

func (catalog *Catalog) DropDBEntry(
	name string,
	txn txnif.AsyncTxn) (newEntry bool, deleted *DBEntry, err error) {
	if name == pkgcatalog.MO_CATALOG {
		err = moerr.NewTAEError("not permitted")
		return
	}
	dn, err := catalog.txnGetNodeByName(txn.GetTenantID(), name, txn.GetStartTS())
	if err != nil {
		return
	}
	entry := dn.GetPayload()
	entry.Lock()
	defer entry.Unlock()
	if newEntry, err = entry.DropEntryLocked(txn); err == nil {
		deleted = entry
	}
	return
}

func (catalog *Catalog) DropDBEntryByID(id uint64, txn txnif.AsyncTxn) (newEntry bool, deleted *DBEntry, err error) {
	if id == pkgcatalog.MO_CATALOG_ID {
		err = moerr.NewTAEError("not permitted")
		return
	}
	entry, err := catalog.GetDatabaseByID(id)
	if err != nil {
		return
	}
	entry.Lock()
	defer entry.Unlock()
	if newEntry, err = entry.DropEntryLocked(txn); err == nil {
		deleted = entry
	}
	return
}

func (catalog *Catalog) CreateDBEntry(name, createSql string, txn txnif.AsyncTxn) (*DBEntry, error) {
	var err error
	catalog.Lock()
	defer catalog.Unlock()
<<<<<<< HEAD
	entry := NewDBEntry(catalog, name, txn)
	err = catalog.AddEntryLocked(entry, txn, false)
=======
	entry := NewDBEntry(catalog, name, createSql, txn)
	err = catalog.AddEntryLocked(entry, txn)
>>>>>>> 4b4b0a85

	return entry, err
}

func (catalog *Catalog) CreateDBEntryWithID(name, createSql string, id uint64, txn txnif.AsyncTxn) (*DBEntry, error) {
	var err error
	catalog.Lock()
	defer catalog.Unlock()
	if _, exist := catalog.entries[id]; exist {
		return nil, moerr.NewDuplicate()
	}
<<<<<<< HEAD
	entry := NewDBEntryWithID(catalog, name, id, txn)
	err = catalog.AddEntryLocked(entry, txn, false)
=======
	entry := NewDBEntryWithID(catalog, name, createSql, id, txn)
	err = catalog.AddEntryLocked(entry, txn)
>>>>>>> 4b4b0a85

	return entry, err
}

func (catalog *Catalog) CreateDBEntryByTS(name string, ts types.TS) (*DBEntry, error) {
	entry := NewDBEntryByTS(catalog, name, ts)
	err := catalog.AddEntryLocked(entry, nil, false)
	return entry, err
}

func (catalog *Catalog) RecurLoop(processor Processor) (err error) {
	dbIt := catalog.MakeDBIt(true)
	for dbIt.Valid() {
		dbEntry := dbIt.Get().GetPayload()
		if err = processor.OnDatabase(dbEntry); err != nil {
			// XXX: Performance problem.   Error should not be used
			// to handle normal return code.
			if moerr.IsMoErrCode(err, moerr.OkStopCurrRecur) {
				err = nil
				dbIt.Next()
				continue
			}
			break
		}
		if err = dbEntry.RecurLoop(processor); err != nil {
			return
		}
		dbIt.Next()
	}
	if moerr.IsMoErrCode(err, moerr.OkStopCurrRecur) {
		err = nil
	}
	return err
}<|MERGE_RESOLUTION|>--- conflicted
+++ resolved
@@ -980,13 +980,8 @@
 	var err error
 	catalog.Lock()
 	defer catalog.Unlock()
-<<<<<<< HEAD
-	entry := NewDBEntry(catalog, name, txn)
+	entry := NewDBEntry(catalog, name, createSql, txn)
 	err = catalog.AddEntryLocked(entry, txn, false)
-=======
-	entry := NewDBEntry(catalog, name, createSql, txn)
-	err = catalog.AddEntryLocked(entry, txn)
->>>>>>> 4b4b0a85
 
 	return entry, err
 }
@@ -998,13 +993,8 @@
 	if _, exist := catalog.entries[id]; exist {
 		return nil, moerr.NewDuplicate()
 	}
-<<<<<<< HEAD
-	entry := NewDBEntryWithID(catalog, name, id, txn)
+	entry := NewDBEntryWithID(catalog, name, createSql, id, txn)
 	err = catalog.AddEntryLocked(entry, txn, false)
-=======
-	entry := NewDBEntryWithID(catalog, name, createSql, id, txn)
-	err = catalog.AddEntryLocked(entry, txn)
->>>>>>> 4b4b0a85
 
 	return entry, err
 }
