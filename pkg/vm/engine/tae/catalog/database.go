// Copyright 2021 Matrix Origin
//
// Licensed under the Apache License, Version 2.0 (the "License");
// you may not use this file except in compliance with the License.
// You may obtain a copy of the License at
//
//      http://www.apache.org/licenses/LICENSE-2.0
//
// Unless required by applicable law or agreed to in writing, software
// distributed under the License is distributed on an "AS IS" BASIS,
// WITHOUT WARRANTIES OR CONDITIONS OF ANY KIND, either express or implied.
// See the License for the specific language governing permissions and
// limitations under the License.

package catalog

import (
	"bytes"
	"encoding/binary"
	"fmt"
	"io"
	"sync"

	pkgcatalog "github.com/matrixorigin/matrixone/pkg/catalog"
	"github.com/matrixorigin/matrixone/pkg/common/moerr"
	"github.com/matrixorigin/matrixone/pkg/container/types"
	"github.com/matrixorigin/matrixone/pkg/logutil"
	"github.com/matrixorigin/matrixone/pkg/vm/engine/tae/common"
	"github.com/matrixorigin/matrixone/pkg/vm/engine/tae/iface/txnif"
)

type accessInfo struct {
	TenantID, UserID, RoleID uint32
	CreateAt                 types.Timestamp
}

func (ai *accessInfo) WriteTo(w io.Writer) (n int64, err error) {
	for _, id := range []uint32{ai.TenantID, ai.UserID, ai.RoleID} {
		if err = binary.Write(w, binary.BigEndian, id); err != nil {
			return
		}
	}
	if err = binary.Write(w, binary.BigEndian, int64(ai.CreateAt)); err != nil {
		return
	}
	return 20, nil
}

func (ai *accessInfo) ReadFrom(r io.Reader) (n int64, err error) {
	for _, idPtr := range []*uint32{&ai.TenantID, &ai.UserID, &ai.RoleID} {
		if err = binary.Read(r, binary.BigEndian, idPtr); err != nil {
			return
		}
	}
	at := int64(0)
	if err = binary.Read(r, binary.BigEndian, &at); err != nil {
		return
	}
	ai.CreateAt = types.Timestamp(at)
	return 20, nil
}

func dbVisibilityFn[T *DBEntry](n *common.GenericDLNode[*DBEntry], ts types.TS) (visible, dropped bool) {
	db := n.GetPayload()
	visible, dropped = db.GetVisibility(ts)
	return
}

type DBEntry struct {
	*BaseEntryImpl[*DBMVCCNode]
	catalog *Catalog
	*DBNode
	createSql string
	fullName  string
	isSys     bool
	datType   string

	entries   map[uint64]*common.GenericDLNode[*TableEntry]
	nameNodes map[string]*nodeList[*TableEntry]
	link      *common.GenericSortedDList[*TableEntry]

	nodesMu sync.RWMutex
}

func compareTableFn(a, b *TableEntry) int {
	return a.BaseEntryImpl.DoCompre(b.BaseEntryImpl)
}

func NewDBEntryWithID(catalog *Catalog, name string, createSql, datTyp string, id uint64, txn txnif.AsyncTxn) *DBEntry {
	//id := catalog.NextDB()

	e := &DBEntry{
<<<<<<< HEAD
		BaseEntryImpl: NewBaseEntry(id,
			func() *DBMVCCNode { return &DBMVCCNode{} }),
		catalog: catalog,
		DBNode: &DBNode{
			name: name,
		},
		createSql: createSql,
		entries:   make(map[uint64]*common.GenericDLNode[*TableEntry]),
		nameNodes: make(map[string]*nodeList[*TableEntry]),
		link:      common.NewGenericSortedDList(compareTableFn),
=======
		DBBaseEntry: NewDBBaseEntry(id),
		catalog:     catalog,
		name:        name,
		createSql:   createSql,
		datType:     datTyp,
		entries:     make(map[uint64]*common.GenericDLNode[*TableEntry]),
		nameNodes:   make(map[string]*nodeList[*TableEntry]),
		link:        common.NewGenericSortedDList(compareTableFn),
>>>>>>> ec2032d0
	}
	if txn != nil {
		// Only in unit test, txn can be nil
		e.acInfo.TenantID = txn.GetTenantID()
		e.acInfo.UserID, e.acInfo.RoleID = txn.GetUserAndRoleID()
	}
	e.CreateWithTxn(txn, &DBMVCCNode{})
	e.acInfo.CreateAt = types.CurrentTimestamp()
	return e
}

func NewDBEntry(catalog *Catalog, name, createSql, datTyp string, txn txnif.AsyncTxn) *DBEntry {
	id := catalog.NextDB()

	e := &DBEntry{
<<<<<<< HEAD
		BaseEntryImpl: NewBaseEntry(id,
			func() *DBMVCCNode { return &DBMVCCNode{} }),
		catalog: catalog,
		DBNode: &DBNode{
			name: name,
		},
		createSql: createSql,
		entries:   make(map[uint64]*common.GenericDLNode[*TableEntry]),
		nameNodes: make(map[string]*nodeList[*TableEntry]),
		link:      common.NewGenericSortedDList(compareTableFn),
=======
		DBBaseEntry: NewDBBaseEntry(id),
		catalog:     catalog,
		name:        name,
		datType:     datTyp,
		createSql:   createSql,
		entries:     make(map[uint64]*common.GenericDLNode[*TableEntry]),
		nameNodes:   make(map[string]*nodeList[*TableEntry]),
		link:        common.NewGenericSortedDList(compareTableFn),
>>>>>>> ec2032d0
	}
	if txn != nil {
		// Only in unit test, txn can be nil
		e.acInfo.TenantID = txn.GetTenantID()
		e.acInfo.UserID, e.acInfo.RoleID = txn.GetUserAndRoleID()
	}
	e.CreateWithTxn(txn, &DBMVCCNode{})
	e.acInfo.CreateAt = types.CurrentTimestamp()
	return e
}

func NewDBEntryByTS(catalog *Catalog, name string, ts types.TS) *DBEntry {
	id := catalog.NextDB()

	e := &DBEntry{
		BaseEntryImpl: NewBaseEntry(id,
			func() *DBMVCCNode { return &DBMVCCNode{} }),
		catalog: catalog,
		DBNode: &DBNode{
			name: name,
		},
		entries:   make(map[uint64]*common.GenericDLNode[*TableEntry]),
		nameNodes: make(map[string]*nodeList[*TableEntry]),
		link:      common.NewGenericSortedDList(compareTableFn),
	}
	e.CreateWithTS(ts, &DBMVCCNode{})
	e.acInfo.CreateAt = types.CurrentTimestamp()
	return e
}

func NewSystemDBEntry(catalog *Catalog) *DBEntry {
	entry := &DBEntry{
		BaseEntryImpl: NewBaseEntry(pkgcatalog.MO_CATALOG_ID,
			func() *DBMVCCNode {
				return &DBMVCCNode{}
			}),
		catalog: catalog,
		DBNode: &DBNode{
			name: pkgcatalog.MO_CATALOG,
		},
		createSql: "create database " + pkgcatalog.MO_CATALOG,
		entries:   make(map[uint64]*common.GenericDLNode[*TableEntry]),
		nameNodes: make(map[string]*nodeList[*TableEntry]),
		link:      common.NewGenericSortedDList(compareTableFn),
		isSys:     true,
	}
	entry.CreateWithTS(types.SystemDBTS, &DBMVCCNode{})
	return entry
}

func NewReplayDBEntry() *DBEntry {
	entry := &DBEntry{
		BaseEntryImpl: NewReplayBaseEntry(
			func() *DBMVCCNode { return &DBMVCCNode{} }),
		entries:   make(map[uint64]*common.GenericDLNode[*TableEntry]),
		nameNodes: make(map[string]*nodeList[*TableEntry]),
		link:      common.NewGenericSortedDList(compareTableFn),
	}
	return entry
}

func (e *DBEntry) IsSystemDB() bool { return e.isSys }
func (e *DBEntry) CoarseTableCnt() int {
	e.RLock()
	defer e.RUnlock()
	return len(e.entries)
}

func (e *DBEntry) GetTenantID() uint32          { return e.acInfo.TenantID }
func (e *DBEntry) GetUserID() uint32            { return e.acInfo.UserID }
func (e *DBEntry) GetRoleID() uint32            { return e.acInfo.RoleID }
func (e *DBEntry) GetCreateAt() types.Timestamp { return e.acInfo.CreateAt }
func (e *DBEntry) GetName() string              { return e.name }
func (e *DBEntry) GetCreateSql() string         { return e.createSql }
func (e *DBEntry) IsSubscription() bool {
	return e.datType == pkgcatalog.SystemDBTypeSubscription
}
func (e *DBEntry) GetDatType() string { return e.datType }
func (e *DBEntry) GetFullName() string {
	if len(e.fullName) == 0 {
		e.fullName = genDBFullName(e.acInfo.TenantID, e.name)
	}
	return e.fullName
}

func (e *DBEntry) String() string {
	e.RLock()
	defer e.RUnlock()
	return e.StringLocked()
}

func (e *DBEntry) StringLocked() string {
	return e.StringWithlevelLocked(common.PPL1)
}
func (e *DBEntry) StringWithLevel(level common.PPLevel) string {
	e.RLock()
	defer e.RUnlock()
	return e.StringWithlevelLocked(level)
}

func (e *DBEntry) StringWithlevelLocked(level common.PPLevel) string {
	if level <= common.PPL1 {
		return fmt.Sprintf("DB[%d][name=%s][C@%s,D@%s]",
			e.BaseEntryImpl.ID, e.GetFullName(), e.GetCreatedAt().ToString(), e.GetDeleteAt().ToString())
	}
	return fmt.Sprintf("DB%s[name=%s]", e.BaseEntryImpl.StringLocked(), e.GetFullName())
}

func (e *DBEntry) MakeTableIt(reverse bool) *common.GenericSortedDListIt[*TableEntry] {
	e.RLock()
	defer e.RUnlock()
	return common.NewGenericSortedDListIt(e.RWMutex, e.link, reverse)
}

func (e *DBEntry) PPString(level common.PPLevel, depth int, prefix string) string {
	var w bytes.Buffer
	_, _ = w.WriteString(fmt.Sprintf("%s%s%s", common.RepeatStr("\t", depth), prefix, e.StringWithLevel(level)))
	if level == common.PPL0 {
		return w.String()
	}
	it := e.MakeTableIt(true)
	for it.Valid() {
		table := it.Get().GetPayload()
		_ = w.WriteByte('\n')
		_, _ = w.WriteString(table.PPString(level, depth+1, ""))
		it.Next()
	}
	return w.String()
}

func (e *DBEntry) GetBlockEntryByID(id *common.ID) (blk *BlockEntry, err error) {
	e.RLock()
	table, err := e.GetTableEntryByID(id.TableID)
	e.RUnlock()
	if err != nil {
		return
	}
	seg, err := table.GetSegmentByID(id.SegmentID)
	if err != nil {
		return
	}
	blk, err = seg.GetBlockEntryByID(id.BlockID)
	return
}

func (e *DBEntry) GetItemNodeByIDLocked(id uint64) *common.GenericDLNode[*TableEntry] {
	return e.entries[id]
}

func (e *DBEntry) GetTableEntryByID(id uint64) (table *TableEntry, err error) {
	e.RLock()
	defer e.RUnlock()
	node := e.entries[id]
	if node == nil {
		return nil, moerr.GetOkExpectedEOB()
	}
	table = node.GetPayload()
	return
}

func (e *DBEntry) txnGetNodeByName(
	tenantID uint32,
	name string,
	ts types.TS) (*common.GenericDLNode[*TableEntry], error) {
	e.RLock()
	defer e.RUnlock()
	fullName := genTblFullName(tenantID, name)
	node := e.nameNodes[fullName]
	if node == nil {
		return nil, moerr.GetOkExpectedEOB()
	}
	return node.TxnGetNodeLocked(ts)
}

func (e *DBEntry) TxnGetTableEntryByName(name string, txn txnif.AsyncTxn) (entry *TableEntry, err error) {
	n, err := e.txnGetNodeByName(txn.GetTenantID(), name, txn.GetStartTS())
	if err != nil {
		return
	}
	entry = n.GetPayload()
	return
}

func (e *DBEntry) GetTableEntryByName(
	tenantID uint32,
	name string,
	ts types.TS) (entry *TableEntry, err error) {
	n, err := e.txnGetNodeByName(tenantID, name, ts)
	if err != nil {
		return
	}
	entry = n.GetPayload()
	return
}

func (e *DBEntry) TxnGetTableEntryByID(id uint64, txn txnif.AsyncTxn) (entry *TableEntry, err error) {
	entry, err = e.GetTableEntryByID(id)
	if err != nil {
		return
	}
	//check whether visible and dropped.
	visible, dropped := entry.GetVisibility(txn.GetStartTS())
	if !visible || dropped {
		return nil, moerr.GetOkExpectedEOB()
	}
	return
}

// Catalog entry is dropped in following steps:
// 1. Locate the record by timestamp
// 2. Check conflication.
// 2.1 Wait for the related txn if need.
// 2.2 w-w conflict when 1. there's an active txn; or
//  2. the CommitTS of the latest related txn is larger than StartTS of write txn
//
// 3. Check duplicate/not found.
// If the entry has already been dropped, return ErrNotFound.
func (e *DBEntry) DropTableEntry(name string, txn txnif.AsyncTxn) (newEntry bool, deleted *TableEntry, err error) {
	dn, err := e.txnGetNodeByName(txn.GetTenantID(), name, txn.GetStartTS())
	if err != nil {
		return
	}
	entry := dn.GetPayload()
	entry.Lock()
	defer entry.Unlock()
	newEntry, err = entry.DropEntryLocked(txn)
	if err == nil {
		deleted = entry
	}
	return
}

func (e *DBEntry) DropTableEntryByID(id uint64, txn txnif.AsyncTxn) (newEntry bool, deleted *TableEntry, err error) {
	entry, err := e.GetTableEntryByID(id)
	if err != nil {
		return
	}

	entry.Lock()
	defer entry.Unlock()
	newEntry, err = entry.DropEntryLocked(txn)
	if err == nil {
		deleted = entry
	}
	return
}

func (e *DBEntry) CreateTableEntry(schema *Schema, txn txnif.AsyncTxn, dataFactory TableDataFactory) (created *TableEntry, err error) {
	e.Lock()
	created = NewTableEntry(e, schema, txn, dataFactory)
	err = e.AddEntryLocked(created, txn, false)
	e.Unlock()

	return created, err
}

func (e *DBEntry) CreateTableEntryWithTableId(schema *Schema, txn txnif.AsyncTxn, dataFactory TableDataFactory, tableId uint64) (created *TableEntry, err error) {
	e.Lock()
	//Deduplicate for tableId
	if _, exist := e.entries[tableId]; exist {
		return nil, moerr.GetOkExpectedDup()
	}
	created = NewTableEntryWithTableId(e, schema, txn, dataFactory, tableId)
	err = e.AddEntryLocked(created, txn, false)
	e.Unlock()

	return created, err
}

func (e *DBEntry) RemoveEntry(table *TableEntry) (err error) {
	defer func() {
		if err == nil {
			e.catalog.AddTableCnt(-1)
			e.catalog.AddColumnCnt(-1 * len(table.schema.ColDefs))
		}
	}()
	logutil.Info("[Catalog]", common.OperationField("remove"),
		common.OperandField(table.String()))
	e.Lock()
	defer e.Unlock()
	if n, ok := e.entries[table.GetID()]; !ok {
		return moerr.GetOkExpectedEOB()
	} else {
		nn := e.nameNodes[table.GetFullName()]
		nn.DeleteNode(table.GetID())
		e.link.Delete(n)
		if nn.Length() == 0 {
			delete(e.nameNodes, table.GetFullName())
		}
		delete(e.entries, table.GetID())
	}
	return
}

// Catalog entry is created in following steps:
// 1. Locate the record. Creating always gets the latest DBEntry.
// 2.1 If there doesn't exist a DBEntry, add new entry and return.
// 2.2 If there exists a DBEntry:
// 2.2.1 Check conflication.
//  1. Wait for the related txn if need.
//  2. w-w conflict when: there's an active txn; or
//     he CommitTS of the latest related txn is larger than StartTS of write txn
//
// 2.2.2 Check duplicate/not found.
// If the entry hasn't been dropped, return ErrDuplicate.
func (e *DBEntry) AddEntryLocked(table *TableEntry, txn txnif.TxnReader, skipDedup bool) (err error) {
	defer func() {
		if err == nil {
			e.catalog.AddTableCnt(1)
			e.catalog.AddColumnCnt(len(table.schema.ColDefs))
		}
	}()
	fullName := table.GetFullName()
	nn := e.nameNodes[fullName]
	if nn == nil {
		n := e.link.Insert(table)
		e.entries[table.GetID()] = n

		nn := newNodeList(e.GetItemNodeByIDLocked,
			tableVisibilityFn[*TableEntry],
			&e.nodesMu,
			fullName)
		e.nameNodes[fullName] = nn

		nn.CreateNode(table.GetID())
	} else {
		node := nn.GetNode()
		if !skipDedup {
			record := node.GetPayload()
			err = record.PrepareAdd(txn)
			if err != nil {
				return
			}
		}
		n := e.link.Insert(table)
		e.entries[table.GetID()] = n
		nn.CreateNode(table.GetID())
	}
	return
}

func (e *DBEntry) MakeCommand(id uint32) (txnif.TxnCmd, error) {
	cmdType := CmdUpdateDatabase
	e.RLock()
	defer e.RUnlock()
	return newDBCmd(id, cmdType, e), nil
}

func (e *DBEntry) Set1PC() {
	e.GetLatestNodeLocked().Set1PC()
}
func (e *DBEntry) Is1PC() bool {
	return e.GetLatestNodeLocked().Is1PC()
}
func (e *DBEntry) GetCatalog() *Catalog { return e.catalog }

func (e *DBEntry) RecurLoop(processor Processor) (err error) {
	tableIt := e.MakeTableIt(true)
	for tableIt.Valid() {
		table := tableIt.Get().GetPayload()
		if err = processor.OnTable(table); err != nil {
			if moerr.IsMoErrCode(err, moerr.OkStopCurrRecur) {
				err = nil
				tableIt.Next()
				continue
			}
			break
		}
		if err = table.RecurLoop(processor); err != nil {
			return
		}
		tableIt.Next()
	}
	if moerr.IsMoErrCode(err, moerr.OkStopCurrRecur) {
		err = nil
	}
	return err
}

func (e *DBEntry) PrepareRollback() (err error) {
	var isEmpty bool
	if isEmpty, err = e.BaseEntryImpl.PrepareRollback(); err != nil {
		return
	}
	if isEmpty {
		if err = e.catalog.RemoveEntry(e); err != nil {
			return
		}
	}
	return
}

<<<<<<< HEAD
func (e *DBEntry) WriteTo(w io.Writer) (n int64, err error) {
	if n, err = e.BaseEntryImpl.WriteAllTo(w); err != nil {
		return
	}
	x, err := e.acInfo.WriteTo(w)
	if err != nil {
		return
	}
	n += x
	if err = binary.Write(w, binary.BigEndian, uint16(len(e.name))); err != nil {
		return
	}
	var sn int
	sn, err = w.Write([]byte(e.name))
	if err != nil {
		return
	}
	n += int64(sn) + 2
	if err = binary.Write(w, binary.BigEndian, uint16(len(e.createSql))); err != nil {
		return
	}
	sn, err = w.Write([]byte(e.createSql))
	n += int64(sn) + 2
	return
}

func (e *DBEntry) ReadFrom(r io.Reader) (n int64, err error) {
	if n, err = e.BaseEntryImpl.ReadAllFrom(r); err != nil {
		return
	}
	x, err := e.acInfo.ReadFrom(r)
	if err != nil {
		return
	}
	n += x
	size := uint16(0)
	if err = binary.Read(r, binary.BigEndian, &size); err != nil {
		return
	}
	n += 2
	buf := make([]byte, size)
	if _, err = r.Read(buf); err != nil {
		return
	}
	n += int64(size)
	e.name = string(buf)

	if err = binary.Read(r, binary.BigEndian, &size); err != nil {
		return
	}
	n += 2
	buf = make([]byte, size)
	if _, err = r.Read(buf); err != nil {
		return
	}
	n += int64(size)
	e.createSql = string(buf)
	return
}

=======
>>>>>>> ec2032d0
// IsActive is coarse API: no consistency check
func (e *DBEntry) IsActive() bool {
	return !e.HasDropCommitted()
}<|MERGE_RESOLUTION|>--- conflicted
+++ resolved
@@ -86,11 +86,10 @@
 	return a.BaseEntryImpl.DoCompre(b.BaseEntryImpl)
 }
 
-func NewDBEntryWithID(catalog *Catalog, name string, createSql, datTyp string, id uint64, txn txnif.AsyncTxn) *DBEntry {
+func NewDBEntryWithID(catalog *Catalog, name string, createSql string, id uint64, txn txnif.AsyncTxn) *DBEntry {
 	//id := catalog.NextDB()
 
 	e := &DBEntry{
-<<<<<<< HEAD
 		BaseEntryImpl: NewBaseEntry(id,
 			func() *DBMVCCNode { return &DBMVCCNode{} }),
 		catalog: catalog,
@@ -101,16 +100,6 @@
 		entries:   make(map[uint64]*common.GenericDLNode[*TableEntry]),
 		nameNodes: make(map[string]*nodeList[*TableEntry]),
 		link:      common.NewGenericSortedDList(compareTableFn),
-=======
-		DBBaseEntry: NewDBBaseEntry(id),
-		catalog:     catalog,
-		name:        name,
-		createSql:   createSql,
-		datType:     datTyp,
-		entries:     make(map[uint64]*common.GenericDLNode[*TableEntry]),
-		nameNodes:   make(map[string]*nodeList[*TableEntry]),
-		link:        common.NewGenericSortedDList(compareTableFn),
->>>>>>> ec2032d0
 	}
 	if txn != nil {
 		// Only in unit test, txn can be nil
@@ -122,11 +111,10 @@
 	return e
 }
 
-func NewDBEntry(catalog *Catalog, name, createSql, datTyp string, txn txnif.AsyncTxn) *DBEntry {
+func NewDBEntry(catalog *Catalog, name, createSql string, txn txnif.AsyncTxn) *DBEntry {
 	id := catalog.NextDB()
 
 	e := &DBEntry{
-<<<<<<< HEAD
 		BaseEntryImpl: NewBaseEntry(id,
 			func() *DBMVCCNode { return &DBMVCCNode{} }),
 		catalog: catalog,
@@ -137,16 +125,6 @@
 		entries:   make(map[uint64]*common.GenericDLNode[*TableEntry]),
 		nameNodes: make(map[string]*nodeList[*TableEntry]),
 		link:      common.NewGenericSortedDList(compareTableFn),
-=======
-		DBBaseEntry: NewDBBaseEntry(id),
-		catalog:     catalog,
-		name:        name,
-		datType:     datTyp,
-		createSql:   createSql,
-		entries:     make(map[uint64]*common.GenericDLNode[*TableEntry]),
-		nameNodes:   make(map[string]*nodeList[*TableEntry]),
-		link:        common.NewGenericSortedDList(compareTableFn),
->>>>>>> ec2032d0
 	}
 	if txn != nil {
 		// Only in unit test, txn can be nil
@@ -221,10 +199,7 @@
 func (e *DBEntry) GetCreateAt() types.Timestamp { return e.acInfo.CreateAt }
 func (e *DBEntry) GetName() string              { return e.name }
 func (e *DBEntry) GetCreateSql() string         { return e.createSql }
-func (e *DBEntry) IsSubscription() bool {
-	return e.datType == pkgcatalog.SystemDBTypeSubscription
-}
-func (e *DBEntry) GetDatType() string { return e.datType }
+func (e *DBEntry) GetDatType() string           { return e.datType }
 func (e *DBEntry) GetFullName() string {
 	if len(e.fullName) == 0 {
 		e.fullName = genDBFullName(e.acInfo.TenantID, e.name)
@@ -539,7 +514,6 @@
 	return
 }
 
-<<<<<<< HEAD
 func (e *DBEntry) WriteTo(w io.Writer) (n int64, err error) {
 	if n, err = e.BaseEntryImpl.WriteAllTo(w); err != nil {
 		return
@@ -600,8 +574,6 @@
 	return
 }
 
-=======
->>>>>>> ec2032d0
 // IsActive is coarse API: no consistency check
 func (e *DBEntry) IsActive() bool {
 	return !e.HasDropCommitted()
