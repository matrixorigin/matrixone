--- conflicted
+++ resolved
@@ -89,11 +89,8 @@
 		e.acInfo.TenantID = txnCtx.GetTenantID()
 		e.acInfo.UserID, e.acInfo.RoleID = txnCtx.GetUserAndRoleID()
 	}
-<<<<<<< HEAD
 	e.CreateWithTxn(txnCtx)
-=======
 	e.acInfo.CreateAt = types.CurrentTimestamp()
->>>>>>> d0b7143e
 	return e
 }
 
