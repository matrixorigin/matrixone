// Copyright 2021 Matrix Origin
//
// Licensed under the Apache License, Version 2.0 (the "License");
// you may not use this file except in compliance with the License.
// You may obtain a copy of the License at
//
//      http://www.apache.org/licenses/LICENSE-2.0
//
// Unless required by applicable law or agreed to in writing, software
// distributed under the License is distributed on an "AS IS" BASIS,
// WITHOUT WARRANTIES OR CONDITIONS OF ANY KIND, either express or implied.
// See the License for the specific language governing permissions and
// limitations under the License.

package catalog

import (
	"bytes"
	"context"
	"fmt"
	"strings"
	"sync/atomic"

	pkgcatalog "github.com/matrixorigin/matrixone/pkg/catalog"
	"github.com/matrixorigin/matrixone/pkg/common/moerr"
	"github.com/matrixorigin/matrixone/pkg/container/types"
	"github.com/matrixorigin/matrixone/pkg/logutil"
	"github.com/matrixorigin/matrixone/pkg/objectio"
	apipb "github.com/matrixorigin/matrixone/pkg/pb/api"
	"github.com/matrixorigin/matrixone/pkg/vm/engine/tae/common"
	"github.com/matrixorigin/matrixone/pkg/vm/engine/tae/iface/data"
	"github.com/matrixorigin/matrixone/pkg/vm/engine/tae/iface/txnif"
	"github.com/matrixorigin/matrixone/pkg/vm/engine/tae/txn/txnbase"
)

type TableDataFactory = func(meta *TableEntry) data.Table

func tableVisibilityFn[T *TableEntry](n *common.GenericDLNode[*TableEntry], txn txnif.TxnReader) (visible, dropped bool, name string) {
	table := n.GetPayload()
	visible, dropped, name = table.GetVisibilityAndName(txn)
	return
}

type TableEntry struct {
	*BaseEntryImpl[*TableMVCCNode]
	*TableNode
	Stats   common.TableCompactStat
	ID      uint64
	db      *DBEntry
	entries map[types.Objectid]*common.GenericDLNode[*ObjectEntry]
	//link.head and link.tail is nil when create tableEntry object.
	link      *common.GenericSortedDList[*ObjectEntry]
	tableData data.Table
	rows      atomic.Uint64
	// used for the next flush table tail.
	DeletedDirties []*BlockEntry
	// fullname is format as 'tenantID-tableName', the tenantID prefix is only used 'mo_catalog' database
	fullName string
}

func genTblFullName(tenantID uint32, name string) string {
	if name == pkgcatalog.MO_DATABASE || name == pkgcatalog.MO_TABLES || name == pkgcatalog.MO_COLUMNS {
		tenantID = 0
	}
	return fmt.Sprintf("%d-%s", tenantID, name)
}

func NewTableEntry(db *DBEntry, schema *Schema, txnCtx txnif.AsyncTxn, dataFactory TableDataFactory) *TableEntry {
	id := db.catalog.NextTable()
	return NewTableEntryWithTableId(db, schema, txnCtx, dataFactory, id)
}

func NewTableEntryWithTableId(db *DBEntry, schema *Schema, txnCtx txnif.AsyncTxn, dataFactory TableDataFactory, tableId uint64) *TableEntry {
	if txnCtx != nil {
		// Only in unit test, txnCtx can be nil
		schema.AcInfo.TenantID = txnCtx.GetTenantID()
		schema.AcInfo.UserID, schema.AcInfo.RoleID = txnCtx.GetUserAndRoleID()
	}
	schema.AcInfo.CreateAt = types.CurrentTimestamp()
	e := &TableEntry{
		ID: tableId,
		BaseEntryImpl: NewBaseEntry(
			func() *TableMVCCNode { return &TableMVCCNode{} }),
		db:        db,
		TableNode: &TableNode{},
		link:      common.NewGenericSortedDList((*ObjectEntry).Less),
		entries:   make(map[types.Objectid]*common.GenericDLNode[*ObjectEntry]),
	}
	e.TableNode.schema.Store(schema)
	if dataFactory != nil {
		e.tableData = dataFactory(e)
	}
	e.CreateWithTxnAndSchema(txnCtx, schema)
	return e
}

func NewSystemTableEntry(db *DBEntry, id uint64, schema *Schema) *TableEntry {
	e := &TableEntry{
		ID: id,
		BaseEntryImpl: NewBaseEntry(
			func() *TableMVCCNode { return &TableMVCCNode{} }),
		db:        db,
		TableNode: &TableNode{},
		link:      common.NewGenericSortedDList((*ObjectEntry).Less),
		entries:   make(map[types.Objectid]*common.GenericDLNode[*ObjectEntry]),
	}
	e.TableNode.schema.Store(schema)
	e.CreateWithTS(types.SystemDBTS, &TableMVCCNode{Schema: schema})
	var sid types.Uuid
	if schema.Name == SystemTableSchema.Name {
		sid = SystemObject_Table_ID
	} else if schema.Name == SystemDBSchema.Name {
		sid = SystemObject_DB_ID
	} else if schema.Name == SystemColumnSchema.Name {
		sid = SystemObject_Columns_ID
	} else {
		panic("not supported")
	}
	Object := NewSysObjectEntry(e, sid)
	e.AddEntryLocked(Object)
	return e
}

func NewReplayTableEntry() *TableEntry {
	e := &TableEntry{
		BaseEntryImpl: NewReplayBaseEntry(
			func() *TableMVCCNode { return &TableMVCCNode{} }),
		link:    common.NewGenericSortedDList((*ObjectEntry).Less),
		entries: make(map[types.Objectid]*common.GenericDLNode[*ObjectEntry]),
	}
	return e
}

func MockStaloneTableEntry(id uint64, schema *Schema) *TableEntry {
	node := &TableNode{}
	node.schema.Store(schema)
	return &TableEntry{
		ID: id,
		BaseEntryImpl: NewBaseEntry(
			func() *TableMVCCNode { return &TableMVCCNode{} }),
		TableNode: node,
		link:      common.NewGenericSortedDList((*ObjectEntry).Less),
		entries:   make(map[types.Objectid]*common.GenericDLNode[*ObjectEntry]),
	}
}
func (entry *TableEntry) GetID() uint64 { return entry.ID }
func (entry *TableEntry) IsVirtual() bool {
	if !entry.db.IsSystemDB() {
		return false
	}
	name := entry.GetLastestSchema().Name
	return name == pkgcatalog.MO_DATABASE ||
		name == pkgcatalog.MO_TABLES ||
		name == pkgcatalog.MO_COLUMNS
}

func (entry *TableEntry) GetRows() uint64 {
	return entry.rows.Load()
}

func (entry *TableEntry) AddRows(delta uint64) uint64 {
	return entry.rows.Add(delta)
}

func (entry *TableEntry) RemoveRows(delta uint64) uint64 {
	return entry.rows.Add(^(delta - 1))
}

func (entry *TableEntry) GetObjectByID(id *types.Objectid) (obj *ObjectEntry, err error) {
	entry.RLock()
	defer entry.RUnlock()
	node := entry.entries[*id]
	if node == nil {
		return nil, moerr.GetOkExpectedEOB()
	}
	return node.GetPayload(), nil
}
func (entry *TableEntry) GetObjectsByID(id *types.Segmentid) (obj []*ObjectEntry, err error) {
	entry.RLock()
	defer entry.RUnlock()
	for nodeID, node := range entry.entries {
		if nodeID.Segment().Eq(*id) {
			if obj == nil {
				obj = make([]*ObjectEntry, 0)
			}
			obj = append(obj, node.GetPayload())
		}
	}
	if obj == nil {
		return nil, moerr.GetOkExpectedEOB()
	}
	return obj, nil
}

func (entry *TableEntry) MakeObjectIt(reverse bool) *common.GenericSortedDListIt[*ObjectEntry] {
	entry.RLock()
	defer entry.RUnlock()
	return common.NewGenericSortedDListIt(entry.RWMutex, entry.link, reverse)
}

func (entry *TableEntry) CreateObject(
	txn txnif.AsyncTxn,
	state EntryState,
	opts *objectio.CreateObjOpt,
) (created *ObjectEntry, err error) {
	entry.Lock()
	defer entry.Unlock()
	var id *objectio.ObjectId
	if opts != nil && opts.Id != nil {
		id = opts.Id
	} else {
		id = objectio.NewObjectid()
	}
	created = NewObjectEntry(entry, id, txn, state)
	entry.AddEntryLocked(created)
	return
}

func (entry *TableEntry) MakeCommand(id uint32) (cmd txnif.TxnCmd, err error) {
	cmdType := IOET_WALTxnCommand_Table
	entry.RLock()
	defer entry.RUnlock()
	return newTableCmd(id, cmdType, entry), nil
}

func (entry *TableEntry) Set1PC() {
	entry.GetLatestNodeLocked().Set1PC()
}
func (entry *TableEntry) Is1PC() bool {
	return entry.GetLatestNodeLocked().Is1PC()
}
func (entry *TableEntry) AddEntryLocked(Object *ObjectEntry) {
	n := entry.link.Insert(Object)
	entry.entries[Object.ID] = n
}

func (entry *TableEntry) deleteEntryLocked(Object *ObjectEntry) error {
	if n, ok := entry.entries[Object.ID]; !ok {
		return moerr.GetOkExpectedEOB()
	} else {
		entry.link.Delete(n)
		delete(entry.entries, Object.ID)
	}
	return nil
}

// GetLastestSchema returns the latest committed schema
func (entry *TableEntry) GetLastestSchema() *Schema {
	return entry.schema.Load()
}

// GetVisibleSchema returns committed schema visible at the given txn
func (entry *TableEntry) GetVisibleSchema(txn txnif.TxnReader) *Schema {
	entry.RLock()
	defer entry.RUnlock()
	node := entry.GetVisibleNode(txn)
	if node != nil {
		return node.BaseNode.Schema
	}
	return nil
}

func (entry *TableEntry) GetVersionSchema(ver uint32) *Schema {
	entry.RLock()
	defer entry.RUnlock()
	var ret *Schema
	entry.LoopChain(func(m *MVCCNode[*TableMVCCNode]) bool {
		if cur := m.BaseNode.Schema.Version; cur > ver {
			return true
		} else if cur == ver {
			ret = m.BaseNode.Schema
		}
		return false
	})
	return ret
}

func (entry *TableEntry) GetColDefs() []*ColDef {
	return entry.GetLastestSchema().ColDefs
}

func (entry *TableEntry) GetFullName() string {
	if len(entry.fullName) == 0 {
		schema := entry.GetLastestSchema()
		entry.fullName = genTblFullName(schema.AcInfo.TenantID, schema.Name)
	}
	return entry.fullName
}

func (entry *TableEntry) GetDB() *DBEntry {
	return entry.db
}

func (entry *TableEntry) PPString(level common.PPLevel, depth int, prefix string) string {
	var w bytes.Buffer
	_, _ = w.WriteString(fmt.Sprintf("%s%s%s", common.RepeatStr("\t", depth), prefix, entry.StringWithLevel(level)))
	if level == common.PPL0 {
		return w.String()
	}
	it := entry.MakeObjectIt(true)
	for it.Valid() {
		Object := it.Get().GetPayload()
		_ = w.WriteByte('\n')
		_, _ = w.WriteString(Object.PPString(level, depth+1, prefix))
		it.Next()
	}
	return w.String()
}

type TableStat struct {
	ObjectCnt int
	Loaded    int
	Rows      int
	OSize     int
	Csize     int
}

func (entry *TableEntry) ObjectStats(level common.PPLevel) (stat TableStat, w bytes.Buffer) {

	it := entry.MakeObjectIt(true)
	composeSortKey := false
	if schema := entry.GetLastestSchema(); schema.HasSortKey() {
		composeSortKey = strings.HasPrefix(schema.GetSingleSortKey().Name, "__")
	}

	for ; it.Valid(); it.Next() {
		Object := it.Get().GetPayload()
		if !Object.IsActive() {
			continue
		}
<<<<<<< HEAD
		cnt++
		if Object.Stat.GetLoaded() {
			loadedCnt++
			rows += int(Object.Stat.GetRows())
			osize += int(Object.Stat.GetOriginSize())
=======
		stat.ObjectCnt += 1
		if segment.Stat.GetLoaded() {
			stat.Loaded += 1
			stat.Rows += int(segment.Stat.GetRows())
			stat.OSize += int(segment.Stat.GetOriginSize())
			stat.Csize += int(segment.Stat.GetCompSize())
>>>>>>> 4a0e780b
		}
		if level > common.PPL0 {
			_ = w.WriteByte('\n')
			_, _ = w.WriteString(Object.ID.String())
			_ = w.WriteByte('\n')
			_, _ = w.WriteString("    ")
			_, _ = w.WriteString(Object.Stat.String(composeSortKey))
		}
		if w.Len() > 8*common.Const1MBytes {
			w.WriteString("\n...(truncated for too long, more than 8 MB)")
			break
		}
	}
	if level > common.PPL0 && stat.ObjectCnt > 0 {
		w.WriteByte('\n')
	}
	return
}

func (entry *TableEntry) ObjectStatsString(level common.PPLevel) string {
	stat, detail := entry.ObjectStats(level)

	var avgCsize, avgRow, avgOsize int
	if stat.Loaded > 0 {
		avgRow = stat.Rows / stat.Loaded
		avgOsize = stat.OSize / stat.Loaded
		avgCsize = stat.Csize / stat.Loaded
	}

	summary := fmt.Sprintf(
		"summary: %d total, %d unknown, avgRow %d, avgOsize %s, avgCsize %v",
		stat.ObjectCnt, stat.ObjectCnt-stat.Loaded, avgRow, common.HumanReadableBytes(avgOsize), common.HumanReadableBytes(avgCsize),
	)
	detail.WriteString(summary)
	return detail.String()
}

func (entry *TableEntry) String() string {
	entry.RLock()
	defer entry.RUnlock()
	return entry.StringLocked()
}

func (entry *TableEntry) StringWithLevel(level common.PPLevel) string {
	entry.RLock()
	defer entry.RUnlock()
	return entry.StringLockedWithLevel(level)
}
func (entry *TableEntry) StringLockedWithLevel(level common.PPLevel) string {
	name := entry.GetLastestSchema().Name
	if level <= common.PPL1 {
		return fmt.Sprintf("TBL[%d][name=%s][C@%s,D@%s]",
			entry.ID, name, entry.GetCreatedAtLocked().ToString(), entry.GetDeleteAt().ToString())
	}
	return fmt.Sprintf("TBL%s[name=%s, id=%d]", entry.BaseEntryImpl.StringLocked(), name, entry.ID)
}

func (entry *TableEntry) StringLocked() string {
	return entry.StringLockedWithLevel(common.PPL1)
}

func (entry *TableEntry) GetCatalog() *Catalog { return entry.db.catalog }

func (entry *TableEntry) GetTableData() data.Table { return entry.tableData }

func (entry *TableEntry) LastAppendableObject() (obj *ObjectEntry) {
	it := entry.MakeObjectIt(false)
	for it.Valid() {
		itObj := it.Get().GetPayload()
		dropped := itObj.HasDropCommitted()
		if itObj.IsAppendable() && !dropped {
			obj = itObj
			break
		}
		it.Next()
	}
	return obj
}

func (entry *TableEntry) AsCommonID() *common.ID {
	return &common.ID{
		DbID:    entry.GetDB().ID,
		TableID: entry.ID,
	}
}

func (entry *TableEntry) RecurLoop(processor Processor) (err error) {
	defer func() {
		if moerr.IsMoErrCode(err, moerr.OkStopCurrRecur) {
			err = nil
		}
	}()
	objIt := entry.MakeObjectIt(true)
	for objIt.Valid() {
		Object := objIt.Get().GetPayload()
		if err := processor.OnObject(Object); err != nil {
			if moerr.IsMoErrCode(err, moerr.OkStopCurrRecur) {
				objIt.Next()
				continue
			}
			return err
		}
		blkIt := Object.MakeBlockIt(true)
		for blkIt.Valid() {
			block := blkIt.Get().GetPayload()
			if err := processor.OnBlock(block); err != nil {
				if moerr.IsMoErrCode(err, moerr.OkStopCurrRecur) {
					blkIt.Next()
					continue
				}
				return err
			}
			blkIt.Next()
		}
		if err := processor.OnPostObject(Object); err != nil {
			return err
		}
		objIt.Next()
	}
	return
}

func (entry *TableEntry) DropObjectEntry(id *types.Objectid, txn txnif.AsyncTxn) (deleted *ObjectEntry, err error) {
	obj, err := entry.GetObjectByID(id)
	if err != nil {
		return
	}
	obj.Lock()
	defer obj.Unlock()
	needWait, waitTxn := obj.NeedWaitCommitting(txn.GetStartTS())
	if needWait {
		obj.Unlock()
		waitTxn.GetTxnState(true)
		obj.Lock()
	}
	var isNewNode bool
	isNewNode, err = obj.DropEntryLocked(txn)
	if err == nil && isNewNode {
		deleted = obj
	}
	return
}

func (entry *TableEntry) RemoveEntry(Object *ObjectEntry) (err error) {
	logutil.Debug("[Catalog]", common.OperationField("remove"),
		common.OperandField(Object.String()))
	// Object.Close()
	entry.Lock()
	defer entry.Unlock()
	return entry.deleteEntryLocked(Object)
}

func (entry *TableEntry) PrepareRollback() (err error) {
	// Safety: in commit queue, that's ok without lock
	t := entry.GetLatestNodeLocked()
	if schema := t.BaseNode.Schema; schema.Extra.OldName != "" {
		fullname := genTblFullName(schema.AcInfo.TenantID, schema.Name)
		entry.GetDB().RollbackRenameTable(fullname, entry.ID)
	}
	var isEmpty bool
	isEmpty, err = entry.BaseEntryImpl.PrepareRollback()
	if err != nil {
		return
	}
	if isEmpty {
		err = entry.GetDB().RemoveEntry(entry)
		if err != nil {
			return
		}
	}
	return
}

/*
s: start
p: prepare
c: commit

	         	    old schema  <- | -> new schema
	        					   |
		  s------------------p-----c         AlterColumn Txn

Append Txn:

	          s------------p----c               Yes
	              s-------------p--------c      Yes
	s-----------------------p---------c         Yes
	           s----------------------p         No, schema at s is not same with schema at p
*/
func (entry *TableEntry) ApplyCommit() (err error) {
	err = entry.BaseEntryImpl.ApplyCommit()
	if err != nil {
		return
	}
	// It is not wanted that a block spans across different schemas
	if entry.isColumnChangedInSchema() {
		entry.FreezeAppend()
	}
	// update the shortcut to the lastest schema
	entry.TableNode.schema.Store(entry.GetLatestNodeLocked().BaseNode.Schema)
	return
}

// hasColumnChangedSchema checks if add or drop columns on previous schema
func (entry *TableEntry) isColumnChangedInSchema() bool {
	// in commit queue, it is safe
	node := entry.GetLatestNodeLocked()
	toCommitted := node.BaseNode.Schema
	ver := toCommitted.Version
	// skip create table
	if ver == 0 {
		return false
	}
	return toCommitted.Extra.ColumnChanged
}

func (entry *TableEntry) FreezeAppend() {
	obj := entry.LastAppendableObject()
	if obj == nil {
		// nothing to freeze
		return
	}
	blk := obj.LastAppendableBlock()
	if blk == nil {
		// nothing to freeze
		return
	}
	blk.GetBlockData().FreezeAppend()
}

// IsActive is coarse API: no consistency check
func (entry *TableEntry) IsActive() bool {
	db := entry.GetDB()
	if !db.IsActive() {
		return false
	}
	return !entry.HasDropCommitted()
}

// GetTerminationTS is coarse API: no consistency check
func (entry *TableEntry) GetTerminationTS() (ts types.TS, terminated bool) {
	dbEntry := entry.GetDB()

	dbEntry.RLock()
	terminated, ts = dbEntry.TryGetTerminatedTS(true)
	dbEntry.RUnlock()

	return
}

func (entry *TableEntry) AlterTable(ctx context.Context, txn txnif.TxnReader, req *apipb.AlterTableReq) (isNewNode bool, newSchema *Schema, err error) {
	entry.Lock()
	defer entry.Unlock()
	needWait, txnToWait := entry.NeedWaitCommitting(txn.GetStartTS())
	if needWait {
		entry.Unlock()
		txnToWait.GetTxnState(true)
		entry.Lock()
	}
	err = entry.CheckConflict(txn)
	if err != nil {
		return
	}
	var node *MVCCNode[*TableMVCCNode]
	isNewNode, node = entry.getOrSetUpdateNode(txn)

	newSchema = node.BaseNode.Schema
	if isNewNode {
		// Extra info(except seqnnum etc.) is meaningful to the previous version schema
		// reset in new Schema
		var hints []apipb.MergeHint
		copy(hints, newSchema.Extra.Hints)
		newSchema.Extra = &apipb.SchemaExtra{
			NextColSeqnum:    newSchema.Extra.NextColSeqnum,
			MinRowsQuailifed: newSchema.Extra.MinRowsQuailifed,
			MaxObjOnerun:     newSchema.Extra.MaxObjOnerun,
			MaxRowsMergedObj: newSchema.Extra.MaxRowsMergedObj,
			Hints:            hints,
		}

	}
	if err = newSchema.ApplyAlterTable(req); err != nil {
		return
	}
	if isNewNode {
		node.BaseNode.Schema.Version += 1
	}
	return
}

func (entry *TableEntry) CreateWithTxnAndSchema(txn txnif.AsyncTxn, schema *Schema) {
	node := &MVCCNode[*TableMVCCNode]{
		EntryMVCCNode: &EntryMVCCNode{
			CreatedAt: txnif.UncommitTS,
		},
		TxnMVCCNode: txnbase.NewTxnMVCCNodeWithTxn(txn),
		BaseNode: &TableMVCCNode{
			Schema: schema,
		},
	}
	entry.Insert(node)
}

func (entry *TableEntry) GetVisibilityAndName(txn txnif.TxnReader) (visible, dropped bool, name string) {
	entry.RLock()
	defer entry.RUnlock()
	needWait, txnToWait := entry.NeedWaitCommitting(txn.GetStartTS())
	if needWait {
		entry.RUnlock()
		txnToWait.GetTxnState(true)
		entry.RLock()
	}
	un := entry.GetVisibleNode(txn)
	if un == nil {
		return
	}
	visible = true
	if un.IsSameTxn(txn) {
		dropped = un.HasDropIntent()
	} else {
		dropped = un.HasDropCommitted()
	}
	name = un.BaseNode.Schema.Name
	return
}<|MERGE_RESOLUTION|>--- conflicted
+++ resolved
@@ -328,20 +328,12 @@
 		if !Object.IsActive() {
 			continue
 		}
-<<<<<<< HEAD
-		cnt++
+		stat.ObjectCnt += 1
 		if Object.Stat.GetLoaded() {
-			loadedCnt++
-			rows += int(Object.Stat.GetRows())
-			osize += int(Object.Stat.GetOriginSize())
-=======
-		stat.ObjectCnt += 1
-		if segment.Stat.GetLoaded() {
 			stat.Loaded += 1
-			stat.Rows += int(segment.Stat.GetRows())
-			stat.OSize += int(segment.Stat.GetOriginSize())
-			stat.Csize += int(segment.Stat.GetCompSize())
->>>>>>> 4a0e780b
+			stat.Rows += int(Object.Stat.GetRows())
+			stat.OSize += int(Object.Stat.GetOriginSize())
+			stat.Csize += int(Object.Stat.GetCompSize())
 		}
 		if level > common.PPL0 {
 			_ = w.WriteByte('\n')
