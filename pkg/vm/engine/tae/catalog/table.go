--- conflicted
+++ resolved
@@ -346,7 +346,13 @@
 	Csize     int
 }
 
-<<<<<<< HEAD
+func (entry *TableEntry) ObjectCnt(isTombstone bool) int {
+	if isTombstone {
+		return entry.tombstoneObjects.tree.Load().Len()
+	}
+	return entry.dataObjects.tree.Load().Len()
+}
+
 func (entry *TableEntry) ObjectStats(level common.PPLevel, start, end int, isTombstone bool) (stat TableStat, w bytes.Buffer) {
 	var it btree.IterG[*ObjectEntry]
 	if isTombstone {
@@ -356,18 +362,7 @@
 		w.WriteString("DATA\n")
 		it = entry.MakeDataObjectIt()
 	}
-=======
-func (entry *TableEntry) ObjectCnt(isTombstone bool) int {
-	if isTombstone {
-		return entry.tombstoneObjects.tree.Load().Len()
-	}
-	return entry.dataObjects.tree.Load().Len()
-}
-
-func (entry *TableEntry) ObjectStats(level common.PPLevel, start, end int) (stat TableStat, w bytes.Buffer) {
-
-	it := entry.MakeDataObjectIt()
->>>>>>> 88264444
+
 	defer it.Release()
 	zonemapKind := common.ZonemapPrintKindNormal
 	if schema := entry.GetLastestSchemaLocked(isTombstone); schema.HasSortKey() && schema.GetSingleSortKey().Name == "__mo_cpkey_col" {
