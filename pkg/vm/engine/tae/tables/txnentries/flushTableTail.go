package txnentries

// Copyright 2021 Matrix Origin
//
// Licensed under the Apache License, Version 2.0 (the "License");
// you may not use this file except in compliance with the License.
// You may obtain a copy of the License at
//
//      http://www.apache.org/licenses/LICENSE-2.0
//
// Unless required by applicable law or agreed to in writing, software
// distributed under the License is distributed on an "AS IS" BASIS,
// WITHOUT WARRANTIES OR CONDITIONS OF ANY KIND, either express or implied.
// See the License for the specific language governing permissions and
// limitations under the License.

import (
	"bytes"
	"context"
	"fmt"
	"io"
	"time"

	"github.com/matrixorigin/matrixone/pkg/container/types"
	"github.com/matrixorigin/matrixone/pkg/container/vector"
	"github.com/matrixorigin/matrixone/pkg/logutil"
	"github.com/matrixorigin/matrixone/pkg/objectio"
	"github.com/matrixorigin/matrixone/pkg/pb/api"
	v2 "github.com/matrixorigin/matrixone/pkg/util/metric/v2"
	"github.com/matrixorigin/matrixone/pkg/vm/engine/tae/catalog"
	"github.com/matrixorigin/matrixone/pkg/vm/engine/tae/common"
	"github.com/matrixorigin/matrixone/pkg/vm/engine/tae/containers"
	"github.com/matrixorigin/matrixone/pkg/vm/engine/tae/db/dbutils"
	"github.com/matrixorigin/matrixone/pkg/vm/engine/tae/iface/handle"
	"github.com/matrixorigin/matrixone/pkg/vm/engine/tae/iface/txnif"
	"github.com/matrixorigin/matrixone/pkg/vm/engine/tae/model"
	"github.com/matrixorigin/matrixone/pkg/vm/engine/tae/tasks"
	"go.uber.org/zap"
)

type flushTableTailEntry struct {
	txn txnif.AsyncTxn

	taskName   string
	tableEntry *catalog.TableEntry

	transMappings      api.TransferMaps
	ablksMetas         []*catalog.ObjectEntry
	delSrcMetas        []*catalog.ObjectEntry
	ablksHandles       []handle.Object
	delSrcHandles      []handle.Object
	createdBlkHandles  handle.Object
	createdDeletesFile string
	createdMergeFile   string
	dirtyLen           int
	rt                 *dbutils.Runtime
	dirtyEndTs         types.TS

	// use TxnMgr.Now as collectTs to do the first collect deletes,
	// which is a relief for the second try in the commit queue
	collectTs types.TS
	// we have to record the ACTUAL commit time of those deletes that happened
	// in the flushing process, before packed them into the created object.
	delTbls []*objectio.Blockid
	// some statistics
	pageIds              []*common.ID
	transCntBeforeCommit int
	nextRoundDirties     map[*catalog.ObjectEntry]struct{}
}

func NewFlushTableTailEntry(
	ctx context.Context,
	txn txnif.AsyncTxn,
	taskName string,
	mapping api.TransferMaps,
	tableEntry *catalog.TableEntry,
	ablksMetas []*catalog.ObjectEntry,
	nblksMetas []*catalog.ObjectEntry,
	ablksHandles []handle.Object,
	nblksHandles []handle.Object,
	createdBlkHandles handle.Object,
	createdDeletesFile string,
	createdMergeFile string,
	dirtyLen int,
	rt *dbutils.Runtime,
	dirtyEndTs types.TS,
) (*flushTableTailEntry, error) {

	entry := &flushTableTailEntry{
		txn:                txn,
		taskName:           taskName,
		transMappings:      mapping,
		tableEntry:         tableEntry,
		ablksMetas:         ablksMetas,
		delSrcMetas:        nblksMetas,
		ablksHandles:       ablksHandles,
		delSrcHandles:      nblksHandles,
		createdBlkHandles:  createdBlkHandles,
		createdDeletesFile: createdDeletesFile,
		createdMergeFile:   createdMergeFile,
		dirtyLen:           dirtyLen,
		rt:                 rt,
		dirtyEndTs:         dirtyEndTs,
	}

	if entry.transMappings != nil {
		if entry.createdBlkHandles != nil {
			entry.delTbls = make([]*objectio.Blockid, entry.createdBlkHandles.GetMeta().(*catalog.ObjectEntry).GetLatestNode().BlockCnt())
			entry.nextRoundDirties = make(map[*catalog.ObjectEntry]struct{})
			// collect deletes phase 1
			entry.collectTs = rt.Now()
			var err error
			entry.transCntBeforeCommit, err = entry.collectDelsAndTransfer(entry.txn.GetStartTS(), entry.collectTs)
			if err != nil {
				return nil, err
			}
		}
		// prepare transfer pages
		entry.addTransferPages(ctx)
	}

	return entry, nil
}

// add transfer pages for dropped aobjects
func (entry *flushTableTailEntry) addTransferPages(ctx context.Context) {
	isTransient := !entry.tableEntry.GetLastestSchemaLocked().HasPK()
	ioVector := model.InitTransferPageIO()
	pages := make([]*model.TransferHashPage, 0, len(entry.transMappings))
	var duration time.Duration
	var start time.Time
<<<<<<< HEAD
	objectIDs := []*objectio.ObjectId{entry.createdBlkHandles.GetID()}
	for i, m := range entry.transMappings {
=======
	bts := time.Now().Add(time.Hour)
	for i, mcontainer := range entry.transMappings.Mappings {
		m := mcontainer.M
>>>>>>> bb8fc074
		if len(m) == 0 {
			continue
		}
		id := entry.ablksHandles[i].Fingerprint()
		entry.pageIds = append(entry.pageIds, id)
<<<<<<< HEAD
		page := model.NewTransferHashPage(id, time.Now(), isTransient, entry.rt.LocalFs.Service, model.GetTTL(), model.GetDiskTTL(), objectIDs)
		page.Train(m)
=======
		page := model.NewTransferHashPage(id, bts, isTransient, entry.rt.LocalFs.Service, model.GetTTL(), model.GetDiskTTL())
		mapping := make(map[uint32][]byte, len(m))
		for srcRow, dst := range m {
			blkid := objectio.NewBlockidWithObjectID(entry.createdBlkHandles.GetID(), uint16(dst.BlkIdx))
			rowID := objectio.NewRowid(blkid, uint32(dst.RowIdx))
			mapping[uint32(srcRow)] = rowID[:]
		}
		page.Train(mapping)
>>>>>>> bb8fc074

		start = time.Now()
		err := model.AddTransferPage(page, ioVector)
		if err != nil {
			return
		}
		duration += time.Since(start)
		pages = append(pages, page)
	}

	start = time.Now()
	model.WriteTransferPage(ctx, entry.rt.LocalFs.Service, pages, *ioVector)
	now := time.Now()
	for _, page := range pages {
		if page.BornTS() != bts {
			page.SetBornTS(now.Add(time.Minute))
		} else {
			page.SetBornTS(now)
		}
		entry.rt.TransferTable.AddPage(page)
	}
	duration += time.Since(start)
	v2.TransferPageFlushLatencyHistogram.Observe(duration.Seconds())
}

// collectDelsAndTransfer collects deletes in flush process and moves them to the created obj
// ATTENTION !!! (from, to] !!!
func (entry *flushTableTailEntry) collectDelsAndTransfer(from, to types.TS) (transCnt int, err error) {
	if len(entry.ablksHandles) == 0 {
		return
	}
	// if created blk handles is nil, all rows in ablks are deleted
	if entry.createdBlkHandles == nil {
		return
	}
	for i, blk := range entry.ablksMetas {
		// For ablock, there is only one block in it.
		// Checking the block mapping once is enough
		mapping := entry.transMappings[i]
		if len(mapping) == 0 {
			// empty frozen aobjects, it can not has any more deletes
			continue
		}
		dataBlock := blk.GetObjectData()
		var bat *containers.Batch
		bat, _, err = dataBlock.CollectDeleteInRange(
			entry.txn.GetContext(),
			from.Next(), // NOTE HERE
			to,
			false,
			common.MergeAllocator,
		)
		if err != nil {
			return
		}
		if bat == nil || bat.Length() == 0 {
			continue
		}
		rowid := vector.MustFixedCol[types.Rowid](bat.GetVectorByName(catalog.PhyAddrColumnName).GetDownstreamVector())
		ts := vector.MustFixedCol[types.TS](bat.GetVectorByName(catalog.AttrCommitTs).GetDownstreamVector())

		count := len(rowid)
		transCnt += count
		for i := 0; i < count; i++ {
			row := rowid[i].GetRowOffset()
			destpos, ok := mapping[row]
			if !ok {
				panic(fmt.Sprintf("%s find no transfer mapping for row %d", blk.ID().String(), row))
			}
			blkID := objectio.NewBlockidWithObjectID(entry.createdBlkHandles.GetID(), destpos.BlkIdx)
			entry.delTbls[destpos.BlkIdx] = blkID
			entry.rt.TransferDelsMap.SetDelsForBlk(*blkID, int(destpos.RowIdx), entry.txn.GetPrepareTS(), ts[i])
			if err = entry.createdBlkHandles.RangeDelete(
				destpos.BlkIdx, destpos.RowIdx, destpos.RowIdx, handle.DT_MergeCompact, common.MergeAllocator,
			); err != nil {
				bat.Close()
				return
			}
		}
		bat.Close()
		entry.nextRoundDirties[blk] = struct{}{}
	}
	return
}

// PrepareCommit check deletes between start ts and commit ts
func (entry *flushTableTailEntry) PrepareCommit() error {
	inst := time.Now()
	defer func() {
		v2.TaskCommitTableTailDurationHistogram.Observe(time.Since(inst).Seconds())
	}()
	if entry.transMappings == nil {
		// no del table, no transfer
		return nil
	}
	trans, err := entry.collectDelsAndTransfer(entry.collectTs, entry.txn.GetPrepareTS())
	if err != nil {
		return err
	}

	if aconflictCnt, totalTrans := len(entry.nextRoundDirties), trans+entry.transCntBeforeCommit; aconflictCnt > 0 || totalTrans > 0 {
		logutil.Info(
			"[FLUSH-PREPARE-COMMIT]",
			zap.String("task", entry.taskName),
			zap.String("commit-ts", entry.txn.GetPrepareTS().ToString()),
			zap.Int("ablks", aconflictCnt),
			zap.Int("transfer-rows", totalTrans),
			zap.Int("in-queue-transfers", trans),
		)
	}
	return nil
}

// PrepareRollback remove transfer page and written files
func (entry *flushTableTailEntry) PrepareRollback() (err error) {
	logutil.Warn(
		"[FLUSH-PREPARE-ROLLBACK]",
		zap.String("task", entry.taskName),
	)
	// remove transfer page
	for _, id := range entry.pageIds {
		_ = entry.rt.TransferTable.DeletePage(id)
	}

	for _, blkID := range entry.delTbls {
		if blkID != nil {
			entry.rt.TransferDelsMap.DeleteDelsForBlk(*blkID)
		}
	}

	// why not clean TranDel?
	// 1. There's little tiny chance for a txn to fail after PrepareCommit
	// 2. If txn failed, no txn will see the transfered deletes,
	//    so no one will consult the TransferDelsMap about the right commite time.
	//    It's ok to leave the DelsMap fade away naturally.

	// remove written file
	fs := entry.rt.Fs.Service

	// object for snapshot read of aobjects
	ablkNames := make([]string, 0, len(entry.ablksMetas))
	for _, blk := range entry.ablksMetas {
		if !blk.HasPersistedData() {
			logutil.Info(
				"[FLUSH-PREPARE-ROLLBACK]",
				zap.String("task", entry.taskName),
				zap.String("extra-info", fmt.Sprintf("skip empty ablk %s when rollback", blk.ID().String())),
			)
			continue
		}
		seg := blk.ID().Segment()
		name := objectio.BuildObjectName(seg, 0).String()
		ablkNames = append(ablkNames, name)
	}

	// for io task, dispatch by round robin, scope can be nil
	entry.rt.Scheduler.ScheduleScopedFn(&tasks.Context{}, tasks.IOTask, nil, func() error {
		// TODO: variable as timeout
		ctx, cancel := context.WithTimeout(context.Background(), 2*time.Minute)
		defer cancel()
		for _, name := range ablkNames {
			_ = fs.Delete(ctx, name)
		}
		if entry.createdDeletesFile != "" {
			_ = fs.Delete(ctx, entry.createdDeletesFile)
		}
		if entry.createdMergeFile != "" {
			_ = fs.Delete(ctx, entry.createdMergeFile)
		}
		return nil
	})
	return
}

// ApplyCommit Gc in memory deletes and update table compact status
func (entry *flushTableTailEntry) ApplyCommit(_ string) (err error) {
	for _, blk := range entry.ablksMetas {
		_ = blk.GetObjectData().TryUpgrade()
		blk.GetObjectData().UpgradeAllDeleteChain()
	}

	for _, blk := range entry.delSrcMetas {
		blk.GetObjectData().UpgradeAllDeleteChain()
	}

	tbl := entry.tableEntry
	tbl.Stats.Lock()
	defer tbl.Stats.Unlock()
	tbl.Stats.LastFlush = entry.dirtyEndTs
	// no merge tasks touch the dirties, we are good to clean all
	if entry.dirtyLen == len(tbl.DeletedDirties) {
		tbl.DeletedDirties = tbl.DeletedDirties[:0]
	} else {
		// some merge tasks touch the dirties, we need to keep those new dirties
		tbl.DeletedDirties = tbl.DeletedDirties[entry.dirtyLen:]
	}
	for k := range entry.nextRoundDirties {
		tbl.DeletedDirties = append(tbl.DeletedDirties, k)
	}
	return
}

func (entry *flushTableTailEntry) ApplyRollback() (err error) {
	return
}

func (entry *flushTableTailEntry) MakeCommand(csn uint32) (cmd txnif.TxnCmd, err error) {
	return &flushTableTailCmd{}, nil
}
func (entry *flushTableTailEntry) IsAborted() bool { return false }

////////////////////////////////////////
// flushTableTailCmd
////////////////////////////////////////

type flushTableTailCmd struct{}

func (cmd *flushTableTailCmd) GetType() uint16 { return IOET_WALTxnCommand_Compact }
func (cmd *flushTableTailCmd) WriteTo(w io.Writer) (n int64, err error) {
	typ := IOET_WALTxnCommand_FlushTableTail
	if _, err = w.Write(types.EncodeUint16(&typ)); err != nil {
		return
	}
	n = 2
	ver := IOET_WALTxnCommand_FlushTableTail_CurrVer
	if _, err = w.Write(types.EncodeUint16(&ver)); err != nil {
		return
	}
	n = 2
	return
}
func (cmd *flushTableTailCmd) MarshalBinary() (buf []byte, err error) {
	var bbuf bytes.Buffer
	if _, err = cmd.WriteTo(&bbuf); err != nil {
		return
	}
	buf = bbuf.Bytes()
	return
}
func (cmd *flushTableTailCmd) ReadFrom(r io.Reader) (n int64, err error) { return }
func (cmd *flushTableTailCmd) UnmarshalBinary(buf []byte) (err error)    { return }
func (cmd *flushTableTailCmd) Desc() string                              { return "CmdName=CPCT" }
func (cmd *flushTableTailCmd) String() string                            { return "CmdName=CPCT" }
func (cmd *flushTableTailCmd) VerboseString() string                     { return "CmdName=CPCT" }
func (cmd *flushTableTailCmd) ApplyCommit()                              {}
func (cmd *flushTableTailCmd) ApplyRollback()                            {}
func (cmd *flushTableTailCmd) SetReplayTxn(txnif.AsyncTxn)               {}
func (cmd *flushTableTailCmd) Close()                                    {}<|MERGE_RESOLUTION|>--- conflicted
+++ resolved
@@ -129,32 +129,16 @@
 	pages := make([]*model.TransferHashPage, 0, len(entry.transMappings))
 	var duration time.Duration
 	var start time.Time
-<<<<<<< HEAD
+	bts := time.Now().Add(time.Hour)
 	objectIDs := []*objectio.ObjectId{entry.createdBlkHandles.GetID()}
 	for i, m := range entry.transMappings {
-=======
-	bts := time.Now().Add(time.Hour)
-	for i, mcontainer := range entry.transMappings.Mappings {
-		m := mcontainer.M
->>>>>>> bb8fc074
 		if len(m) == 0 {
 			continue
 		}
 		id := entry.ablksHandles[i].Fingerprint()
 		entry.pageIds = append(entry.pageIds, id)
-<<<<<<< HEAD
-		page := model.NewTransferHashPage(id, time.Now(), isTransient, entry.rt.LocalFs.Service, model.GetTTL(), model.GetDiskTTL(), objectIDs)
+		page := model.NewTransferHashPage(id, bts, isTransient, entry.rt.LocalFs.Service, model.GetTTL(), model.GetDiskTTL(), objectIDs)
 		page.Train(m)
-=======
-		page := model.NewTransferHashPage(id, bts, isTransient, entry.rt.LocalFs.Service, model.GetTTL(), model.GetDiskTTL())
-		mapping := make(map[uint32][]byte, len(m))
-		for srcRow, dst := range m {
-			blkid := objectio.NewBlockidWithObjectID(entry.createdBlkHandles.GetID(), uint16(dst.BlkIdx))
-			rowID := objectio.NewRowid(blkid, uint32(dst.RowIdx))
-			mapping[uint32(srcRow)] = rowID[:]
-		}
-		page.Train(mapping)
->>>>>>> bb8fc074
 
 		start = time.Now()
 		err := model.AddTransferPage(page, ioVector)
