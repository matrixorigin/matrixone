--- conflicted
+++ resolved
@@ -342,25 +342,7 @@
 		tblEntry.DeletedDirties = append(tblEntry.DeletedDirties, dropped)
 	}
 	tblEntry.Stats.Unlock()
-<<<<<<< HEAD
-	rest := time.Since(inst1)
-	logutil.Infof("mergeblocks commit %v, [%v,%v], trans %d on %d objects, %d in commit queue",
-		entry.relation.ID(),
-		entry.txn.GetStartTS().ToString(),
-		entry.txn.GetCommitTS().ToString(),
-		entry.transCntBeforeCommit+transCnt,
-		len(entry.nextRoundDirties),
-		transCnt,
-=======
-
-	for objIdx := range entry.delTbls {
-		for blkIdx, delTbl := range entry.delTbls[objIdx] {
-			if delTbl != nil {
-				destId := objectio.NewBlockidWithObjectID(&entry.createdObjs[objIdx].ID, uint16(blkIdx))
-				entry.rt.TransferDelsMap.SetDelsForBlk(*destId, delTbl)
-			}
-		}
-	}
+
 	total := time.Since(inst)
 	fields := make([]zap.Field, 0, 9)
 	fields = append(fields,
@@ -372,7 +354,6 @@
 		zap.Duration("total-cost", total),
 		zap.Duration("this-tran-cost", time.Since(inst1)),
 		zap.String("commit-ts", entry.txn.GetPrepareTS().ToString()),
->>>>>>> 0ef53f2d
 	)
 
 	if total > 300*time.Millisecond {
