--- conflicted
+++ resolved
@@ -203,35 +203,17 @@
 }
 
 func (entry *mergeObjectsEntry) PrepareCommit() (err error) {
-<<<<<<< HEAD
-	blks := make([]handle.Block, len(entry.createdBlks))
-	delTbls := make([]*model.TransDels, len(entry.createdBlks))
+	delTbls := make([]*model.TransDels, entry.totalCreatedBlkCnt)
 	defer func() {
 		logutil.Infof("xxxx PrepareCommit merge objects txn start ts: %s, parepare ts:%s, err:%v",
 			entry.txn.GetStartTS().ToString(), entry.txn.GetPrepareTS().ToString(), err)
 	}()
-
-	for i, meta := range entry.createdBlks {
-		id := meta.AsCommonID()
-		obj, err := entry.relation.GetObject(id.ObjectID())
-		if err != nil {
-			return err
-		}
-		defer obj.Close()
-		blk, err := obj.GetBlock(id.BlockID)
-		if err != nil {
-			return err
-		}
-		blks[i] = blk
-=======
-	delTbls := make([]*model.TransDels, entry.totalCreatedBlkCnt)
 	if len(entry.createdBlkCnt) == 0 {
 		return
 	}
 	created, err := entry.relation.GetObject(&entry.createdObjs[0].ID)
 	if err != nil {
 		return
->>>>>>> 76aa81e8
 	}
 
 	ids := make([]*common.ID, 0)
