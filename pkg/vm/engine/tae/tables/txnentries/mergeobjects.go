// Copyright 2021 Matrix Origin
//
// Licensed under the Apache License, Version 2.0 (the "License");
// you may not use this file except in compliance with the License.
// You may obtain a copy of the License at
//
//      http://www.apache.org/licenses/LICENSE-2.0
//
// Unless required by applicable law or agreed to in writing, software
// distributed under the License is distributed on an "AS IS" BASIS,
// WITHOUT WARRANTIES OR CONDITIONS OF ANY KIND, either express or implied.
// See the License for the specific language governing permissions and
// limitations under the License.

package txnentries

import (
	"fmt"
	"math"
	"sync"
	"time"

	"github.com/matrixorigin/matrixone/pkg/container/types"
	"github.com/matrixorigin/matrixone/pkg/container/vector"
	"github.com/matrixorigin/matrixone/pkg/logutil"
	"github.com/matrixorigin/matrixone/pkg/objectio"
	"github.com/matrixorigin/matrixone/pkg/pb/api"
	v2 "github.com/matrixorigin/matrixone/pkg/util/metric/v2"
	"github.com/matrixorigin/matrixone/pkg/vm/engine/tae/catalog"
	"github.com/matrixorigin/matrixone/pkg/vm/engine/tae/common"
	"github.com/matrixorigin/matrixone/pkg/vm/engine/tae/db/dbutils"
	"github.com/matrixorigin/matrixone/pkg/vm/engine/tae/iface/handle"
	"github.com/matrixorigin/matrixone/pkg/vm/engine/tae/iface/txnif"
	"github.com/matrixorigin/matrixone/pkg/vm/engine/tae/model"
)

type mergeObjectsEntry struct {
	sync.RWMutex
	txn                txnif.AsyncTxn
	relation           handle.Relation
	droppedObjs        []*catalog.ObjectEntry
	createdObjs        []*catalog.ObjectEntry
	createdBlkCnt      []int
	totalCreatedBlkCnt int
	transMappings      *api.BlkTransferBooking

	rt                   *dbutils.Runtime
	pageIds              []*common.ID
	delTbls              []*model.TransDels
	collectTs            types.TS
	transCntBeforeCommit int
	nextRoundDirties     map[*catalog.ObjectEntry]struct{}
}

func NewMergeObjectsEntry(
	txn txnif.AsyncTxn,
	relation handle.Relation,
	droppedObjs, createdObjs []*catalog.ObjectEntry,
	transMappings *api.BlkTransferBooking,
	rt *dbutils.Runtime,
) (*mergeObjectsEntry, error) {
	createdBlkCnt := make([]int, len(createdObjs))
	totalCreatedBlkCnt := 0
	for i, obj := range createdObjs {
		createdBlkCnt[i] = totalCreatedBlkCnt
		totalCreatedBlkCnt += obj.BlockCnt()
	}
	entry := &mergeObjectsEntry{
		txn:                txn,
		relation:           relation,
		createdObjs:        createdObjs,
		totalCreatedBlkCnt: totalCreatedBlkCnt,
		createdBlkCnt:      createdBlkCnt,
		droppedObjs:        droppedObjs,
		transMappings:      transMappings,
		rt:                 rt,
	}

	if totalCreatedBlkCnt > 0 {
		entry.delTbls = make([]*model.TransDels, totalCreatedBlkCnt)
		entry.nextRoundDirties = make(map[*catalog.ObjectEntry]struct{})
		entry.collectTs = rt.Now()
		var err error
		// phase 1 transfer
		entry.transCntBeforeCommit, err = entry.collectDelsAndTransfer(entry.txn.GetStartTS(), entry.collectTs)
		if err != nil {
			return nil, err
		}
	}

	entry.prepareTransferPage()
	return entry, nil
}

func (entry *mergeObjectsEntry) prepareTransferPage() {
	k := 0
	for _, obj := range entry.droppedObjs {
		for j := 0; j < obj.BlockCnt(); j++ {
			if len(entry.transMappings.Mappings[k].M) == 0 {
				k++
				continue
			}
			mapping := entry.transMappings.Mappings[k].M
			if len(mapping) == 0 {
				panic("cannot tranfer empty block")
			}
			tblEntry := obj.GetTable()
			isTransient := !tblEntry.GetLastestSchema().HasPK()
			id := obj.AsCommonID()
			id.SetBlockOffset(uint16(j))
			page := model.NewTransferHashPage(id, time.Now(), isTransient)
			for srcRow, dst := range mapping {
				objID := entry.createdObjs[0].ID
				blkID := objectio.NewBlockidWithObjectID(&objID, uint16(dst.Idx))
				page.Train(uint32(srcRow), *objectio.NewRowid(blkID, uint32(dst.Row)))
			}
			entry.pageIds = append(entry.pageIds, id)
			_ = entry.rt.TransferTable.AddPage(page)
			k++
		}
	}
	if k != len(entry.transMappings.Mappings) {
		panic(fmt.Sprintf("k %v, mapping %v", k, len(entry.transMappings.Mappings)))
	}
}

func (entry *mergeObjectsEntry) PrepareRollback() (err error) {
	for _, id := range entry.pageIds {
		_ = entry.rt.TransferTable.DeletePage(id)
	}
	entry.pageIds = nil
	return
}

func (entry *mergeObjectsEntry) ApplyRollback() (err error) {
	//TODO::?
	return
}

func (entry *mergeObjectsEntry) ApplyCommit() (err error) {
	return
}

func (entry *mergeObjectsEntry) MakeCommand(csn uint32) (cmd txnif.TxnCmd, err error) {
	droppedObjs := make([]*common.ID, 0)
	for _, blk := range entry.droppedObjs {
		id := blk.AsCommonID()
		droppedObjs = append(droppedObjs, id)
	}
	createdObjs := make([]*common.ID, 0)
	for _, blk := range entry.createdObjs {
		id := blk.AsCommonID()
		createdObjs = append(createdObjs, id)
	}
	cmd = newMergeBlocksCmd(
		entry.relation.ID(),
		droppedObjs,
		createdObjs,
		entry.txn,
		csn)
	return
}

func (entry *mergeObjectsEntry) Set1PC()     {}
func (entry *mergeObjectsEntry) Is1PC() bool { return false }

// ATTENTION !!! (from, to] !!!
func (entry *mergeObjectsEntry) transferObjectDeletes(
	dropped *catalog.ObjectEntry,
	created handle.Object,
<<<<<<< HEAD
	delTbls []*model.TransDels,
	blkidxStart int) (count int, err error) {
=======
	from, to types.TS,
	blkOffsetBase int) (transCnt int, err error) {
>>>>>>> c6b0fd19

	dataBlock := dropped.GetObjectData()

	bat, _, err := dataBlock.CollectDeleteInRange(
		entry.txn.GetContext(),
		from.Next(),
		to,
		false,
		common.MergeAllocator,
	)
	if err != nil {
		return
	}
	if bat == nil || bat.Length() == 0 {
		return
	}

	entry.nextRoundDirties[dropped] = struct{}{}

	rowid := vector.MustFixedCol[types.Rowid](bat.GetVectorByName(catalog.PhyAddrColumnName).GetDownstreamVector())
	ts := vector.MustFixedCol[types.TS](bat.GetVectorByName(catalog.AttrCommitTs).GetDownstreamVector())

<<<<<<< HEAD
	count = len(rowid)
=======
	count := len(rowid)
	transCnt += count
>>>>>>> c6b0fd19
	for i := 0; i < count; i++ {
		row := rowid[i].GetRowOffset()
		blkOffsetInObj := int(rowid[i].GetBlockOffset())
		blkOffset := blkOffsetBase + blkOffsetInObj
		mapping := entry.transMappings.Mappings[blkOffset].M
		if len(mapping) == 0 {
			// this block had been all deleted, skip
			// Note: it is possible that the block is empty, but not the object
			continue
		}
		destpos, ok := mapping[int32(row)]
		if !ok {
			_min, _max := int32(math.MaxInt32), int32(0)
			for k := range mapping {
				if k < _min {
					_min = k
				}
				if k > _max {
					_max = k
				}
			}
			panic(fmt.Sprintf(
				"%s-%d find no transfer mapping for row %d, mapping range (%d, %d)",
				dropped.ID.String(), blkOffsetInObj, row, _min, _max))
		}
		if entry.delTbls[destpos.Idx] == nil {
			entry.delTbls[destpos.Idx] = model.NewTransDels(entry.txn.GetPrepareTS())
		}
		entry.delTbls[destpos.Idx].Mapping[int(destpos.Row)] = ts[i]
		if err = created.RangeDelete(
			uint16(destpos.Idx), uint32(destpos.Row), uint32(destpos.Row), handle.DT_MergeCompact, common.MergeAllocator,
		); err != nil {
<<<<<<< HEAD
			return 0, err
=======
			return
>>>>>>> c6b0fd19
		}
	}
	return
}

// ATTENTION !!! (from, to] !!!
func (entry *mergeObjectsEntry) collectDelsAndTransfer(from, to types.TS) (transCnt int, err error) {
	if len(entry.createdBlkCnt) == 0 {
		return
	}
	created, err := entry.relation.GetObject(&entry.createdObjs[0].ID)
	if err != nil {
		return
	}

<<<<<<< HEAD
	ids := make([]*common.ID, 0)

	total_trans, trans := 0, 0
	blkIdxStart := 0
	k := 0
=======
	blksOffsetBase := 0
>>>>>>> c6b0fd19
	for _, dropped := range entry.droppedObjs {
		// handle object transfer
		hasMappingInThisObj := false
		blkCnt := dropped.BlockCnt()
		for iblk := 0; iblk < blkCnt; iblk++ {
			if len(entry.transMappings.Mappings[blksOffsetBase+iblk].M) != 0 {
				hasMappingInThisObj = true
				break
			}
		}
		if !hasMappingInThisObj {
			// this object had been all deleted, skip
			blksOffsetBase += dropped.BlockCnt()
			continue
		}
<<<<<<< HEAD
		trans, err = entry.transferBlockDeletes(
			dropped,
			created,
			delTbls,
			blkIdxStart,
		)
		if err != nil {
			break
		}
		total_trans += trans
		blkIdxStart += dropped.BlockCnt()
=======

		cnt := 0
		cnt, err = entry.transferObjectDeletes(dropped, created, from, to, blksOffsetBase)
		if err != nil {
			return
		}
		transCnt += cnt
		blksOffsetBase += dropped.BlockCnt()
>>>>>>> c6b0fd19
	}
	return
}

func (entry *mergeObjectsEntry) PrepareCommit() (err error) {
	inst := time.Now()
	defer func() {
		v2.TaskCommitMergeObjectsDurationHistogram.Observe(time.Since(inst).Seconds())
	}()
	if len(entry.createdBlkCnt) == 0 {
		return
	}

	// phase 2 transfer
	transCnt, err := entry.collectDelsAndTransfer(entry.collectTs, entry.txn.GetPrepareTS())
	if err != nil {
		return nil
	}

	tblEntry := entry.droppedObjs[0].GetTable()
	tblEntry.Stats.Lock()
	for dropped := range entry.nextRoundDirties {
		tblEntry.DeletedDirties = append(tblEntry.DeletedDirties, dropped)
	}
	tblEntry.Stats.Unlock()

	objID := entry.createdObjs[0].ID
	for i, delTbl := range entry.delTbls {
		if delTbl != nil {
			destid := objectio.NewBlockidWithObjectID(&objID, uint16(i))
			entry.rt.TransferDelsMap.SetDelsForBlk(*destid, delTbl)
		}
		logutil.Infof("mergeblocks commit %v, [%v,%v], trans %d",
			entry.relation.ID(),
			entry.txn.GetStartTS().ToString(),
			entry.txn.GetCommitTS().ToString(),
			total_trans,
		)
	}
	if totalTrans := transCnt + entry.transCntBeforeCommit; totalTrans > 0 {
		logutil.Infof(
			"[Mergeblocks] merge task (%s .. %s): on %d objects, transfer %v rows, %d in commit queue",
			entry.txn.GetStartTS().ToString(),
			entry.txn.GetPrepareTS().ToString(),
			len(entry.nextRoundDirties),
			totalTrans,
			transCnt,
		)
	}

	return
}<|MERGE_RESOLUTION|>--- conflicted
+++ resolved
@@ -168,13 +168,8 @@
 func (entry *mergeObjectsEntry) transferObjectDeletes(
 	dropped *catalog.ObjectEntry,
 	created handle.Object,
-<<<<<<< HEAD
-	delTbls []*model.TransDels,
-	blkidxStart int) (count int, err error) {
-=======
 	from, to types.TS,
 	blkOffsetBase int) (transCnt int, err error) {
->>>>>>> c6b0fd19
 
 	dataBlock := dropped.GetObjectData()
 
@@ -197,12 +192,8 @@
 	rowid := vector.MustFixedCol[types.Rowid](bat.GetVectorByName(catalog.PhyAddrColumnName).GetDownstreamVector())
 	ts := vector.MustFixedCol[types.TS](bat.GetVectorByName(catalog.AttrCommitTs).GetDownstreamVector())
 
-<<<<<<< HEAD
-	count = len(rowid)
-=======
 	count := len(rowid)
 	transCnt += count
->>>>>>> c6b0fd19
 	for i := 0; i < count; i++ {
 		row := rowid[i].GetRowOffset()
 		blkOffsetInObj := int(rowid[i].GetBlockOffset())
@@ -235,11 +226,7 @@
 		if err = created.RangeDelete(
 			uint16(destpos.Idx), uint32(destpos.Row), uint32(destpos.Row), handle.DT_MergeCompact, common.MergeAllocator,
 		); err != nil {
-<<<<<<< HEAD
 			return 0, err
-=======
-			return
->>>>>>> c6b0fd19
 		}
 	}
 	return
@@ -255,15 +242,7 @@
 		return
 	}
 
-<<<<<<< HEAD
-	ids := make([]*common.ID, 0)
-
-	total_trans, trans := 0, 0
-	blkIdxStart := 0
-	k := 0
-=======
 	blksOffsetBase := 0
->>>>>>> c6b0fd19
 	for _, dropped := range entry.droppedObjs {
 		// handle object transfer
 		hasMappingInThisObj := false
@@ -279,19 +258,6 @@
 			blksOffsetBase += dropped.BlockCnt()
 			continue
 		}
-<<<<<<< HEAD
-		trans, err = entry.transferBlockDeletes(
-			dropped,
-			created,
-			delTbls,
-			blkIdxStart,
-		)
-		if err != nil {
-			break
-		}
-		total_trans += trans
-		blkIdxStart += dropped.BlockCnt()
-=======
 
 		cnt := 0
 		cnt, err = entry.transferObjectDeletes(dropped, created, from, to, blksOffsetBase)
@@ -300,7 +266,6 @@
 		}
 		transCnt += cnt
 		blksOffsetBase += dropped.BlockCnt()
->>>>>>> c6b0fd19
 	}
 	return
 }
@@ -333,23 +298,15 @@
 			destid := objectio.NewBlockidWithObjectID(&objID, uint16(i))
 			entry.rt.TransferDelsMap.SetDelsForBlk(*destid, delTbl)
 		}
-		logutil.Infof("mergeblocks commit %v, [%v,%v], trans %d",
-			entry.relation.ID(),
-			entry.txn.GetStartTS().ToString(),
-			entry.txn.GetCommitTS().ToString(),
-			total_trans,
-		)
-	}
-	if totalTrans := transCnt + entry.transCntBeforeCommit; totalTrans > 0 {
-		logutil.Infof(
-			"[Mergeblocks] merge task (%s .. %s): on %d objects, transfer %v rows, %d in commit queue",
-			entry.txn.GetStartTS().ToString(),
-			entry.txn.GetPrepareTS().ToString(),
-			len(entry.nextRoundDirties),
-			totalTrans,
-			transCnt,
-		)
-	}
+	}
+	logutil.Infof("mergeblocks commit %v, [%v,%v], trans %d on %d objects, %d in commit queue",
+		entry.relation.ID(),
+		entry.txn.GetStartTS().ToString(),
+		entry.txn.GetCommitTS().ToString(),
+		entry.transCntBeforeCommit+transCnt,
+		len(entry.nextRoundDirties),
+		transCnt,
+	)
 
 	return
 }