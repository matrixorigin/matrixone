// Copyright 2021 Matrix Origin
//
// Licensed under the Apache License, Version 2.0 (the "License");
// you may not use this file except in compliance with the License.
// You may obtain a copy of the License at
//
//      http://www.apache.org/licenses/LICENSE-2.0
//
// Unless required by applicable law or agreed to in writing, software
// distributed under the License is distributed on an "AS IS" BASIS,
// WITHOUT WARRANTIES OR CONDITIONS OF ANY KIND, either express or implied.
// See the License for the specific language governing permissions and
// limitations under the License.

package txnentries

import (
	"context"
	"fmt"
	"math"
	"path"
	"sync"
	"time"

	"github.com/matrixorigin/matrixone/pkg/container/types"
	"github.com/matrixorigin/matrixone/pkg/container/vector"
	"github.com/matrixorigin/matrixone/pkg/fileservice"
	"github.com/matrixorigin/matrixone/pkg/logutil"
	"github.com/matrixorigin/matrixone/pkg/objectio"
	"github.com/matrixorigin/matrixone/pkg/pb/api"
	v2 "github.com/matrixorigin/matrixone/pkg/util/metric/v2"
	"github.com/matrixorigin/matrixone/pkg/vm/engine/tae/catalog"
	"github.com/matrixorigin/matrixone/pkg/vm/engine/tae/common"
	"github.com/matrixorigin/matrixone/pkg/vm/engine/tae/db/dbutils"
	"github.com/matrixorigin/matrixone/pkg/vm/engine/tae/iface/handle"
	"github.com/matrixorigin/matrixone/pkg/vm/engine/tae/iface/txnif"
	"github.com/matrixorigin/matrixone/pkg/vm/engine/tae/model"
	"go.uber.org/zap"
)

type mergeObjectsEntry struct {
	sync.RWMutex
	txn           txnif.AsyncTxn
	taskName      string
	relation      handle.Relation
	droppedObjs   []*catalog.ObjectEntry
	createdObjs   []*catalog.ObjectEntry
	transMappings *api.BlkTransferBooking
	skipTransfer  bool

	rt                   *dbutils.Runtime
	pageIds              []*common.ID
	delTbls              map[objectio.ObjectId]map[uint16]struct{}
	collectTs            types.TS
	transCntBeforeCommit int
	nextRoundDirties     map[*catalog.ObjectEntry]struct{}
}

func NewMergeObjectsEntry(
	txn txnif.AsyncTxn,
	taskName string,
	relation handle.Relation,
	droppedObjs, createdObjs []*catalog.ObjectEntry,
	transMappings *api.BlkTransferBooking,
	rt *dbutils.Runtime,
) (*mergeObjectsEntry, error) {
	totalCreatedBlkCnt := 0
	for i, obj := range createdObjs {
		createdObjs[i] = obj.GetLatestNode()
		totalCreatedBlkCnt += createdObjs[i].BlockCnt()
	}
	entry := &mergeObjectsEntry{
		txn:           txn,
		relation:      relation,
		createdObjs:   createdObjs,
		droppedObjs:   droppedObjs,
		transMappings: transMappings,
		skipTransfer:  transMappings == nil,
		rt:            rt,
		taskName:      taskName,
	}

	if !entry.skipTransfer && totalCreatedBlkCnt > 0 {
		entry.delTbls = make(map[types.Objectid]map[uint16]struct{})
		entry.nextRoundDirties = make(map[*catalog.ObjectEntry]struct{})
		entry.collectTs = rt.Now()
		var err error
		// phase 1 transfer
		entry.transCntBeforeCommit, _, err = entry.collectDelsAndTransfer(entry.txn.GetStartTS(), entry.collectTs)
		if err != nil {
			return nil, err
		}
		entry.prepareTransferPage()
	}
	return entry, nil
}

func (entry *mergeObjectsEntry) prepareTransferPage() {
	k := 0
	for _, obj := range entry.droppedObjs {
		ioVector := InitTransferPageIO()
		pages := make([]*model.TransferHashPage, 0, obj.BlockCnt())
		var duration time.Duration
		var start time.Time
		for j := 0; j < obj.BlockCnt(); j++ {
			m := entry.transMappings.Mappings[k].M
			k++
			if len(m) == 0 {
				continue
			}
			tblEntry := obj.GetTable()
			isTransient := !tblEntry.GetLastestSchema().HasPK()
			id := obj.AsCommonID()
			id.SetBlockOffset(uint16(j))
			page := model.NewTransferHashPage(id, time.Now(), len(m), isTransient)
			mapping := make(map[uint32][]byte, len(m))
			for srcRow, dst := range m {
<<<<<<< HEAD
				objID := entry.createdObjs[dst.ObjIdx].ID
				blkID := objectio.NewBlockidWithObjectID(&objID, uint16(dst.BlkIdx))
				rowID := objectio.NewRowid(blkID, uint32(dst.RowIdx))
				mapping[uint32(srcRow)] = rowID[:]
=======
				objID := entry.createdObjs[dst.ObjIdx].ID()
				blkID := objectio.NewBlockidWithObjectID(objID, uint16(dst.BlkIdx))
				page.Train(uint32(srcRow), *objectio.NewRowid(blkID, uint32(dst.RowIdx)))
>>>>>>> d15d6992
			}
			page.Train(mapping)

			start = time.Now()
			err := AddTransferPage(page, ioVector)
			if err != nil {
				return
			}
			duration += time.Since(start)

			entry.pageIds = append(entry.pageIds, id)
			_ = entry.rt.TransferTable.AddPage(page)
			pages = append(pages, page)
		}

		start = time.Now()
		err := WriteTransferPage(pages, *ioVector)
		if err != nil {
			return
		}
		duration += time.Since(start)
		v2.TransferPageMergeLatencyHistogram.Observe(duration.Seconds())
	}
	if k != len(entry.transMappings.Mappings) {
		panic(fmt.Sprintf("k %v, mapping %v", k, len(entry.transMappings.Mappings)))
	}
}

func (entry *mergeObjectsEntry) PrepareRollback() (err error) {
	for _, id := range entry.pageIds {
		_ = entry.rt.TransferTable.DeletePage(id)
	}
	for objectID, blkMap := range entry.delTbls {
		for blkOffset := range blkMap {
			blkID := objectio.NewBlockidWithObjectID(&objectID, blkOffset)
			entry.rt.TransferDelsMap.DeleteDelsForBlk(*blkID)
		}
	}
	entry.pageIds = nil
	return
}

func (entry *mergeObjectsEntry) ApplyRollback() (err error) {
	//TODO::?
	return
}

func (entry *mergeObjectsEntry) ApplyCommit(_ string) (err error) {
	return
}

func (entry *mergeObjectsEntry) MakeCommand(csn uint32) (cmd txnif.TxnCmd, err error) {
	droppedObjs := make([]*common.ID, 0)
	for _, blk := range entry.droppedObjs {
		id := blk.AsCommonID()
		droppedObjs = append(droppedObjs, id)
	}
	createdObjs := make([]*common.ID, 0)
	for _, blk := range entry.createdObjs {
		id := blk.AsCommonID()
		createdObjs = append(createdObjs, id)
	}
	cmd = newMergeBlocksCmd(
		entry.relation.ID(),
		droppedObjs,
		createdObjs,
		entry.txn,
		csn)
	return
}

// ATTENTION !!! (from, to] !!!
func (entry *mergeObjectsEntry) transferObjectDeletes(
	dropped *catalog.ObjectEntry,
	from, to types.TS,
	blkOffsetBase int) (transCnt int, collect, transfer time.Duration, err error) {

	dataBlock := dropped.GetObjectData()

	inst := time.Now()
	bat, _, err := dataBlock.CollectDeleteInRange(
		entry.txn.GetContext(),
		from.Next(),
		to,
		false,
		common.MergeAllocator,
	)
	if err != nil {
		return
	}
	collect = time.Since(inst)
	if bat == nil || bat.Length() == 0 {
		return
	}
	inst = time.Now()
	defer func() { transfer = time.Since(inst) }()

	entry.nextRoundDirties[dropped] = struct{}{}

	rowid := vector.MustFixedCol[types.Rowid](bat.GetVectorByName(catalog.PhyAddrColumnName).GetDownstreamVector())
	ts := vector.MustFixedCol[types.TS](bat.GetVectorByName(catalog.AttrCommitTs).GetDownstreamVector())

	count := len(rowid)
	transCnt += count
	for i := 0; i < count; i++ {
		row := rowid[i].GetRowOffset()
		blkOffsetInObj := int(rowid[i].GetBlockOffset())
		blkOffset := blkOffsetBase + blkOffsetInObj
		mapping := entry.transMappings.Mappings[blkOffset].M
		if len(mapping) == 0 {
			// this block had been all deleted, skip
			// Note: it is possible that the block is empty, but not the object
			continue
		}
		destpos, ok := mapping[int32(row)]
		if !ok {
			_min, _max := int32(math.MaxInt32), int32(0)
			for k := range mapping {
				if k < _min {
					_min = k
				}
				if k > _max {
					_max = k
				}
			}
			panic(fmt.Sprintf(
				"%s-%d find no transfer mapping for row %d, mapping range (%d, %d)",
				dropped.ID().String(), blkOffsetInObj, row, _min, _max))
		}
		if entry.delTbls[*entry.createdObjs[destpos.ObjIdx].ID()] == nil {
			entry.delTbls[*entry.createdObjs[destpos.ObjIdx].ID()] = make(map[uint16]struct{})
		}
		entry.delTbls[*entry.createdObjs[destpos.ObjIdx].ID()][uint16(destpos.BlkIdx)] = struct{}{}
		blkID := objectio.NewBlockidWithObjectID(entry.createdObjs[destpos.ObjIdx].ID(), uint16(destpos.BlkIdx))
		entry.rt.TransferDelsMap.SetDelsForBlk(*blkID, int(destpos.RowIdx), entry.txn.GetPrepareTS(), ts[i])
		var targetObj handle.Object
		targetObj, err = entry.relation.GetObject(entry.createdObjs[destpos.ObjIdx].ID())
		if err != nil {
			return
		}
		if err = targetObj.RangeDelete(
			uint16(destpos.BlkIdx), uint32(destpos.RowIdx), uint32(destpos.RowIdx), handle.DT_MergeCompact, common.MergeAllocator,
		); err != nil {
			return
		}
	}
	return
}

type tempStat struct {
	transObj                           int
	pcost, ccost, tcost, mpt, mct, mtt time.Duration
}

func (s *tempStat) String() string {
	return fmt.Sprintf("transObj %d, pcost %v, ccost %v, tcost %v, mpt %v, mct %v, mtt %v",
		s.transObj, s.pcost, s.ccost, s.tcost, s.mpt, s.mct, s.mtt)
}

// ATTENTION !!! (from, to] !!!
func (entry *mergeObjectsEntry) collectDelsAndTransfer(from, to types.TS) (transCnt int, stat tempStat, err error) {
	if len(entry.createdObjs) == 0 {
		return
	}

	blksOffsetBase := 0
	var pcost, ccost, tcost time.Duration
	var mpt, mct, mtt time.Duration
	transobj := 0
	for _, dropped := range entry.droppedObjs {
		inst := time.Now()
		// handle object transfer
		hasMappingInThisObj := false
		blkCnt := dropped.BlockCnt()
		for iblk := 0; iblk < blkCnt; iblk++ {
			if len(entry.transMappings.Mappings[blksOffsetBase+iblk].M) != 0 {
				hasMappingInThisObj = true
				break
			}
		}
		if !hasMappingInThisObj {
			// this object had been all deleted, skip
			blksOffsetBase += blkCnt
			continue
		}
		pcost += time.Since(inst)
		if pcost > mpt {
			mpt = pcost
		}
		cnt := 0

		var ct, tt time.Duration
		cnt, ct, tt, err = entry.transferObjectDeletes(dropped, from, to, blksOffsetBase)
		if err != nil {
			return
		}
		if ct > mct {
			mct = ct
		}
		if tt > mtt {
			mtt = tt
		}
		ccost += ct
		tcost += tt
		transCnt += cnt
		transobj++
		blksOffsetBase += blkCnt
	}
	stat = tempStat{
		transObj: transobj,
		pcost:    pcost,
		ccost:    ccost,
		tcost:    tcost,
		mpt:      mpt,
		mct:      mct,
		mtt:      mtt,
	}
	return
}

func (entry *mergeObjectsEntry) PrepareCommit() (err error) {
	inst := time.Now()
	defer func() {
		v2.TaskCommitMergeObjectsDurationHistogram.Observe(time.Since(inst).Seconds())
	}()
	if len(entry.createdObjs) == 0 || entry.skipTransfer {
		logutil.Info(
			"[MERGE-PREPARE-COMMIT]",
			zap.Uint64("table-id", entry.relation.ID()),
			zap.Int("created-objs", len(entry.createdObjs)),
			zap.Bool("skip-transfer", entry.skipTransfer),
			zap.String("task", entry.taskName),
			zap.String("commit-ts", entry.txn.GetPrepareTS().ToString()),
		)
		return
	}

	// phase 2 transfer
	transCnt, stat, err := entry.collectDelsAndTransfer(entry.collectTs, entry.txn.GetPrepareTS())
	if err != nil {
		return nil
	}

	inst1 := time.Now()
	tblEntry := entry.droppedObjs[0].GetTable()
	tblEntry.Stats.Lock()
	for dropped := range entry.nextRoundDirties {
		tblEntry.DeletedDirties = append(tblEntry.DeletedDirties, dropped)
	}
	tblEntry.Stats.Unlock()

	total := time.Since(inst)
	fields := make([]zap.Field, 0, 9)
	fields = append(fields,
		zap.Uint64("table-id", entry.relation.ID()),
		zap.String("task", entry.taskName),
		zap.Int("total-transfer", entry.transCntBeforeCommit+transCnt),
		zap.Int("in-queue-transfer", transCnt),
		zap.Int("objs", len(entry.nextRoundDirties)),
		zap.Duration("total-cost", total),
		zap.Duration("this-tran-cost", time.Since(inst1)),
		zap.String("commit-ts", entry.txn.GetPrepareTS().ToString()),
	)

	if total > 300*time.Millisecond {
		fields = append(fields, zap.String("stat", stat.String()))
		logutil.Info(
			"[MERGE-PREPARE-COMMIT-SLOW]",
			fields...,
		)
	} else {
		logutil.Info(
			"[MERGE-PREPARE-COMMIT]",
			fields...,
		)
	}

	return
}

func InitTransferPageIO() *fileservice.IOVector {
	name := objectio.BuildObjectName(objectio.NewSegmentid(), 0)
	return &fileservice.IOVector{
		FilePath: path.Join("transfer", name.String()),
	}
}

func AddTransferPage(page *model.TransferHashPage, ioVector *fileservice.IOVector) error {
	data := page.Pin().Val.Marshal()
	le := len(ioVector.Entries)
	offset := int64(0)
	if le > 0 {
		offset = ioVector.Entries[le-1].Offset +
			ioVector.Entries[le-1].Size
	}
	ioEntry := fileservice.IOEntry{
		Offset: offset,
		Size:   int64(len(data)),
		Data:   data,
	}
	ioVector.Entries = append(ioVector.Entries, ioEntry)

	return nil
}

func WriteTransferPage(pages []*model.TransferHashPage, ioVector fileservice.IOVector) error {
	err := model.FS.Write(context.Background(), ioVector)
	if err != nil {
		return err
	}
	for i, page := range pages {
		path := model.Path{
			Name:   ioVector.FilePath,
			Offset: ioVector.Entries[i].Offset,
			Size:   ioVector.Entries[i].Size,
		}
		page.SetPath(path)
	}

	return nil
}<|MERGE_RESOLUTION|>--- conflicted
+++ resolved
@@ -115,16 +115,10 @@
 			page := model.NewTransferHashPage(id, time.Now(), len(m), isTransient)
 			mapping := make(map[uint32][]byte, len(m))
 			for srcRow, dst := range m {
-<<<<<<< HEAD
-				objID := entry.createdObjs[dst.ObjIdx].ID
-				blkID := objectio.NewBlockidWithObjectID(&objID, uint16(dst.BlkIdx))
+				objID := entry.createdObjs[dst.ObjIdx].ID()
+				blkID := objectio.NewBlockidWithObjectID(objID, uint16(dst.BlkIdx))
 				rowID := objectio.NewRowid(blkID, uint32(dst.RowIdx))
 				mapping[uint32(srcRow)] = rowID[:]
-=======
-				objID := entry.createdObjs[dst.ObjIdx].ID()
-				blkID := objectio.NewBlockidWithObjectID(objID, uint16(dst.BlkIdx))
-				page.Train(uint32(srcRow), *objectio.NewRowid(blkID, uint32(dst.RowIdx)))
->>>>>>> d15d6992
 			}
 			page.Train(mapping)
 
