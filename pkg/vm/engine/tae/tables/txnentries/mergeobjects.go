--- conflicted
+++ resolved
@@ -141,7 +141,6 @@
 		duration += time.Since(start)
 		v2.TransferPageMergeLatencyHistogram.Observe(duration.Seconds())
 	}
-<<<<<<< HEAD
 
 	now := time.Now()
 	for _, pages := range pagesToSet {
@@ -154,12 +153,8 @@
 		}
 	}
 
-	if k != len(entry.transMappings.Mappings) {
-		logutil.Fatal(fmt.Sprintf("k %v, mapping %v", k, len(entry.transMappings.Mappings)))
-=======
 	if k != len(entry.transMappings) {
 		logutil.Fatal(fmt.Sprintf("k %v, mapping %v", k, len(entry.transMappings)))
->>>>>>> eae07a2e
 	}
 }
 
