// Copyright 2021 Matrix Origin
//
// Licensed under the Apache License, Version 2.0 (the "License");
// you may not use this file except in compliance with the License.
// You may obtain a copy of the License at
//
//      http://www.apache.org/licenses/LICENSE-2.0
//
// Unless required by applicable law or agreed to in writing, software
// distributed under the License is distributed on an "AS IS" BASIS,
// WITHOUT WARRANTIES OR CONDITIONS OF ANY KIND, either express or implied.
// See the License for the specific language governing permissions and
// limitations under the License.

package tables

import (
	"context"
	"fmt"
	"sync"
	"sync/atomic"

	"github.com/matrixorigin/matrixone/pkg/fileservice"
	"github.com/matrixorigin/matrixone/pkg/logutil"

	"github.com/matrixorigin/matrixone/pkg/common/moerr"
	"github.com/matrixorigin/matrixone/pkg/common/mpool"
	"github.com/matrixorigin/matrixone/pkg/container/nulls"
	"github.com/matrixorigin/matrixone/pkg/container/types"
	"github.com/matrixorigin/matrixone/pkg/objectio"
	"github.com/matrixorigin/matrixone/pkg/vm/engine/tae/blockio"
	"github.com/matrixorigin/matrixone/pkg/vm/engine/tae/catalog"
	"github.com/matrixorigin/matrixone/pkg/vm/engine/tae/common"
	"github.com/matrixorigin/matrixone/pkg/vm/engine/tae/containers"
	"github.com/matrixorigin/matrixone/pkg/vm/engine/tae/db/dbutils"
	"github.com/matrixorigin/matrixone/pkg/vm/engine/tae/iface/data"
	"github.com/matrixorigin/matrixone/pkg/vm/engine/tae/iface/txnif"
	"github.com/matrixorigin/matrixone/pkg/vm/engine/tae/index"
	"github.com/matrixorigin/matrixone/pkg/vm/engine/tae/tables/updates"
)

type BlockT[T common.IRef] interface {
	common.IRef
	Pin() *common.PinnedItem[T]
	GetID() *common.ID
}

type baseObject struct {
	common.RefHelper
	*sync.RWMutex
	rt         *dbutils.Runtime
	meta       atomic.Pointer[catalog.ObjectEntry]
	appendMVCC *updates.AppendMVCCHandle
	impl       data.Object

	node atomic.Pointer[Node]
}

func newBaseObject(
	impl data.Object,
	meta *catalog.ObjectEntry,
	rt *dbutils.Runtime,
) *baseObject {
	obj := &baseObject{
		impl:       impl,
		rt:         rt,
		appendMVCC: updates.NewAppendMVCCHandle(meta),
	}
	obj.meta.Store(meta)
	obj.appendMVCC.SetAppendListener(obj.OnApplyAppend)
	obj.RWMutex = obj.appendMVCC.RWMutex
	return obj
}

func (obj *baseObject) GetMutex() *sync.RWMutex { return obj.RWMutex }
func (obj *baseObject) UpdateMeta(meta any) {
	obj.meta.Store(meta.(*catalog.ObjectEntry))
}

<<<<<<< HEAD
func (blk *baseObject) OnApplyAppend(n txnif.AppendNode) (err error) {
	if n.IsTombstone() {
		blk.meta.Load().GetTable().RemoveRows(
=======
func (obj *baseObject) OnApplyAppend(n txnif.AppendNode) (err error) {
	if n.IsTombstone() {
		obj.meta.Load().GetTable().RemoveRows(
>>>>>>> dcc3dd1d
			uint64(n.GetMaxRow() - n.GetStartRow()),
		)
		return
	}
<<<<<<< HEAD
	blk.meta.Load().GetTable().AddRows(
=======
	obj.meta.Load().GetTable().AddRows(
>>>>>>> dcc3dd1d
		uint64(n.GetMaxRow() - n.GetStartRow()),
	)
	return
}
func (obj *baseObject) Close() {
	// TODO
}

func (obj *baseObject) GetRuntime() *dbutils.Runtime {
	return obj.rt
}

func (obj *baseObject) PinNode() *Node {
	n := obj.node.Load()
	// if ref fails, reload.
	// Note: avoid bad case where releasing happens before Ref()
	for ; !n.RefIfHasRef(); n = obj.node.Load() {
	}
	return n
}

<<<<<<< HEAD
func (blk *baseObject) Rows() (int, error) {
	node := blk.PinNode()
=======
func (obj *baseObject) Rows() (int, error) {
	node := obj.PinNode()
>>>>>>> dcc3dd1d
	defer node.Unref()
	if !node.IsPersisted() {
		obj.RLock()
		defer obj.RUnlock()
		rows, err := node.Rows()
		return int(rows), err
	} else {
		rows, err := node.Rows()
		return int(rows), err
	}
}

func (obj *baseObject) TryUpgrade() (err error) {
	node := obj.node.Load()
	if node.IsPersisted() {
		return
	}
	pnode := newPersistedNode(obj)
	nnode := NewNode(pnode)
	nnode.Ref()

	if !obj.node.CompareAndSwap(node, nnode) {
		nnode.Unref()
	} else {
		node.Unref()
	}
	return
}

func (obj *baseObject) GetMeta() any { return obj.meta.Load() }
func (obj *baseObject) CheckFlushTaskRetry(startts types.TS) bool {
	if !obj.meta.Load().IsAppendable() {
		panic("not support")
	}
	if obj.meta.Load().HasDropCommitted() {
		panic("not support")
	}
	obj.RLock()
	defer obj.RUnlock()
	x := obj.appendMVCC.GetLatestAppendPrepareTSLocked()
	return x.Greater(&startts)
}
func (obj *baseObject) GetFs() *objectio.ObjectFS { return obj.rt.Fs }
func (obj *baseObject) GetID() *common.ID         { return obj.meta.Load().AsCommonID() }

<<<<<<< HEAD
func (blk *baseObject) buildMetalocation(bid uint16) (objectio.Location, error) {
	if !blk.meta.Load().ObjectPersisted() {
		panic("logic error")
	}
	stats, err := blk.meta.Load().MustGetObjectStats()
	if err != nil {
		return nil, err
	}
	blkMaxRows := blk.meta.Load().GetSchema().BlockMaxRows
	return catalog.BuildLocation(stats, bid, blkMaxRows), nil
}

func (blk *baseObject) LoadPersistedCommitTS(bid uint16) (vec containers.Vector, err error) {
	if !blk.meta.Load().IsAppendable() {
=======
func (obj *baseObject) buildMetalocation(bid uint16) (objectio.Location, error) {
	if !obj.meta.Load().ObjectPersisted() {
		panic("logic error")
	}
	stats, err := obj.meta.Load().MustGetObjectStats()
	if err != nil {
		return nil, err
	}
	blkMaxRows := obj.meta.Load().GetSchema().BlockMaxRows
	return catalog.BuildLocation(stats, bid, blkMaxRows), nil
}

func (obj *baseObject) LoadPersistedCommitTS(bid uint16) (vec containers.Vector, err error) {
	if !obj.meta.Load().IsAppendable() {
>>>>>>> dcc3dd1d
		panic("not support")
	}
	location, err := obj.buildMetalocation(bid)
	if err != nil {
		return
	}
	if location.IsEmpty() {
		return
	}
	//Extend lifetime of vectors is without the function.
	//need to copy. closeFunc will be nil.
	vectors, _, err := blockio.LoadColumns2(
		context.Background(),
		[]uint16{objectio.SEQNUM_COMMITTS},
		nil,
		obj.rt.Fs.Service,
		location,
		fileservice.Policy(0),
		true,
		obj.rt.VectorPool.Transient,
	)
	if err != nil {
		return
	}
	if vectors[0].GetType().Oid != types.T_TS {
		panic(fmt.Sprintf("%s: bad commits layout", obj.meta.Load().ID().String()))
	}
	vec = vectors[0]
	return
}

func (obj *baseObject) LoadPersistedColumnData(
	ctx context.Context, schema *catalog.Schema, colIdx int, mp *mpool.MPool, blkID uint16,
) (vec containers.Vector, err error) {
	def := schema.ColDefs[colIdx]
	location, err := obj.buildMetalocation(blkID)
	if err != nil {
		return nil, err
	}
	id := obj.meta.Load().AsCommonID()
	id.SetBlockOffset(blkID)
	return LoadPersistedColumnData(
		ctx,
		obj.rt,
		id,
		def,
		location,
		mp,
	)
}

<<<<<<< HEAD
func (blk *baseObject) Prefetch(idxes []uint16, blkID uint16) error {
	node := blk.PinNode()
=======
func (obj *baseObject) Prefetch(idxes []uint16, blkID uint16) error {
	node := obj.PinNode()
>>>>>>> dcc3dd1d
	defer node.Unref()
	if !node.IsPersisted() {
		return nil
	} else {
		key, err := obj.buildMetalocation(blkID)
		if err != nil {
			return err
		}
		return blockio.Prefetch(obj.rt.SID(), idxes, []uint16{key.ID()}, obj.rt.Fs.Service, key)
	}
}

<<<<<<< HEAD
func (blk *baseObject) ResolvePersistedColumnData(
=======
func (obj *baseObject) ResolvePersistedColumnData(
>>>>>>> dcc3dd1d
	ctx context.Context,
	txn txnif.TxnReader,
	readSchema *catalog.Schema,
	blkOffset uint16,
	col int,
	mp *mpool.MPool,
) (bat *containers.Batch, err error) {
<<<<<<< HEAD
	err = blk.Scan(ctx, &bat, txn, readSchema, blkOffset, []int{col}, mp)
	return
}

func (blk *baseObject) getDuplicateRowsWithLoad(
=======
	err = obj.Scan(ctx, &bat, txn, readSchema, blkOffset, []int{col}, mp)
	return
}

func (obj *baseObject) getDuplicateRowsWithLoad(
>>>>>>> dcc3dd1d
	ctx context.Context,
	txn txnif.TxnReader,
	keys containers.Vector,
	sels *nulls.Bitmap,
	rowIDs containers.Vector,
	blkOffset uint16,
	isAblk bool,
	skipCommittedBeforeTxnForAblk bool,
	maxVisibleRow uint32,
	mp *mpool.MPool,
) (err error) {
<<<<<<< HEAD
	schema := blk.meta.Load().GetSchema()
	def := schema.GetSingleSortKey()
	view, err := blk.ResolvePersistedColumnData(
=======
	schema := obj.meta.Load().GetSchema()
	def := schema.GetSingleSortKey()
	view, err := obj.ResolvePersistedColumnData(
>>>>>>> dcc3dd1d
		ctx,
		txn,
		schema,
		blkOffset,
		def.Idx,
		mp,
	)
	if err != nil {
		return
	}
	defer view.Close()
<<<<<<< HEAD
	blkID := objectio.NewBlockidWithObjectID(blk.meta.Load().ID(), blkOffset)
	var dedupFn any
	if isAblk {
		dedupFn = containers.MakeForeachVectorOp(
			keys.GetType().Oid, getRowIDAlkFunctions, view.Vecs[0], rowIDs, blkID, maxVisibleRow, blk.LoadPersistedCommitTS, txn, skipCommittedBeforeTxnForAblk,
=======
	blkID := objectio.NewBlockidWithObjectID(obj.meta.Load().ID(), blkOffset)
	var dedupFn any
	if isAblk {
		dedupFn = containers.MakeForeachVectorOp(
			keys.GetType().Oid, getRowIDAlkFunctions, view.Vecs[0], rowIDs, blkID, maxVisibleRow, obj.LoadPersistedCommitTS, txn, skipCommittedBeforeTxnForAblk,
>>>>>>> dcc3dd1d
		)
	} else {
		dedupFn = containers.MakeForeachVectorOp(
			keys.GetType().Oid, getDuplicatedRowIDNABlkFunctions, view.Vecs[0], rowIDs, blkID,
		)
	}
	err = containers.ForeachVector(keys, dedupFn, sels)
	return
}

<<<<<<< HEAD
func (blk *baseObject) containsWithLoad(
=======
func (obj *baseObject) containsWithLoad(
>>>>>>> dcc3dd1d
	ctx context.Context,
	txn txnif.TxnReader,
	keys containers.Vector,
	sels *nulls.Bitmap,
	blkOffset uint16,
	isAblk bool,
	isCommitting bool,
	mp *mpool.MPool,
) (err error) {
	schema := obj.meta.Load().GetSchema()
	def := schema.GetSingleSortKey()
	view, err := obj.ResolvePersistedColumnData(
		ctx,
		txn,
		schema,
		blkOffset,
		def.Idx,
		mp,
	)
	if err != nil {
		return
	}
	var dedupFn any
	if isAblk {
		dedupFn = containers.MakeForeachVectorOp(
<<<<<<< HEAD
			keys.GetType().Oid, containsAlkFunctions, view.Vecs[0], keys, blk.LoadPersistedCommitTS, txn,
=======
			keys.GetType().Oid, containsAlkFunctions, view.Vecs[0], keys, obj.LoadPersistedCommitTS, txn,
>>>>>>> dcc3dd1d
		)
	} else {
		dedupFn = containers.MakeForeachVectorOp(
			keys.GetType().Oid, containsNABlkFunctions, view.Vecs[0], keys,
		)
	}
	err = containers.ForeachVector(keys, dedupFn, sels)
	return
}

<<<<<<< HEAD
func (blk *baseObject) persistedGetDuplicatedRows(
=======
func (obj *baseObject) persistedGetDuplicatedRows(
>>>>>>> dcc3dd1d
	ctx context.Context,
	txn txnif.TxnReader,
	skipCommittedBeforeTxnForAblk bool,
	keys containers.Vector,
	keysZM index.ZM,
	rowIDs containers.Vector,
	isAblk bool,
	maxVisibleRow uint32,
	mp *mpool.MPool,
) (err error) {
	pkIndex, err := MakeImmuIndex(
		ctx,
<<<<<<< HEAD
		blk.meta.Load(),
		nil,
		blk.rt,
=======
		obj.meta.Load(),
		nil,
		obj.rt,
>>>>>>> dcc3dd1d
	)
	if err != nil {
		return
	}
	for i := 0; i < obj.meta.Load().BlockCnt(); i++ {
		sels, err := pkIndex.BatchDedup(
			ctx,
			keys,
			keysZM,
<<<<<<< HEAD
			blk.rt,
			blk.meta.Load().IsTombstone,
=======
			obj.rt,
			obj.meta.Load().IsTombstone,
>>>>>>> dcc3dd1d
			uint32(i),
		)
		if err == nil || !moerr.IsMoErrCode(err, moerr.OkExpectedPossibleDup) {
			continue
		}
<<<<<<< HEAD
		err = blk.getDuplicateRowsWithLoad(ctx, txn, keys, sels, rowIDs, uint16(i), isAblk, skipCommittedBeforeTxnForAblk, maxVisibleRow, mp)
=======
		err = obj.getDuplicateRowsWithLoad(ctx, txn, keys, sels, rowIDs, uint16(i), isAblk, skipCommittedBeforeTxnForAblk, maxVisibleRow, mp)
>>>>>>> dcc3dd1d
		if err != nil {
			return err
		}
	}
	return nil
}

<<<<<<< HEAD
func (blk *baseObject) persistedContains(
=======
func (obj *baseObject) persistedContains(
>>>>>>> dcc3dd1d
	ctx context.Context,
	txn txnif.TxnReader,
	isCommitting bool,
	keys containers.Vector,
	keysZM index.ZM,
	isAblk bool,
	mp *mpool.MPool,
) (err error) {
	pkIndex, err := MakeImmuIndex(
		ctx,
<<<<<<< HEAD
		blk.meta.Load(),
		nil,
		blk.rt,
=======
		obj.meta.Load(),
		nil,
		obj.rt,
>>>>>>> dcc3dd1d
	)
	if err != nil {
		return
	}
<<<<<<< HEAD
	for i := 0; i < blk.meta.Load().BlockCnt(); i++ {
=======
	for i := 0; i < obj.meta.Load().BlockCnt(); i++ {
>>>>>>> dcc3dd1d
		sels, err := pkIndex.BatchDedup(
			ctx,
			keys,
			keysZM,
<<<<<<< HEAD
			blk.rt,
=======
			obj.rt,
>>>>>>> dcc3dd1d
			true,
			uint32(i),
		)
		if err == nil || !moerr.IsMoErrCode(err, moerr.OkExpectedPossibleDup) {
			continue
		}
<<<<<<< HEAD
		err = blk.containsWithLoad(ctx, txn, keys, sels, uint16(i), isAblk, isCommitting, mp)
=======
		err = obj.containsWithLoad(ctx, txn, keys, sels, uint16(i), isAblk, isCommitting, mp)
>>>>>>> dcc3dd1d
		if err != nil {
			return err
		}
	}
	return nil
}

<<<<<<< HEAD
func (blk *baseObject) OnReplayAppend(_ txnif.AppendNode) (err error) {
	panic("not supported")
}

func (blk *baseObject) OnReplayAppendPayload(_ *containers.Batch) (err error) {
	panic("not supported")
}

func (blk *baseObject) MakeAppender() (appender data.ObjectAppender, err error) {
	panic("not supported")
}

func (blk *baseObject) GetTotalChanges() int {
	return int(blk.meta.Load().GetDeleteCount())
}

func (blk *baseObject) IsAppendable() bool { return false }

func (blk *baseObject) PPString(level common.PPLevel, depth int, prefix string, blkid int) string {
	rows, err := blk.Rows()
=======
func (obj *baseObject) OnReplayAppend(_ txnif.AppendNode) (err error) {
	panic("not supported")
}

func (obj *baseObject) OnReplayAppendPayload(_ *containers.Batch) (err error) {
	panic("not supported")
}

func (obj *baseObject) MakeAppender() (appender data.ObjectAppender, err error) {
	panic("not supported")
}

func (obj *baseObject) GetTotalChanges() int {
	return int(obj.meta.Load().GetDeleteCount())
}

func (obj *baseObject) IsAppendable() bool { return false }

func (obj *baseObject) PPString(level common.PPLevel, depth int, prefix string, blkid int) string {
	rows, err := obj.Rows()
>>>>>>> dcc3dd1d
	if err != nil {
		logutil.Warnf("get object rows failed, obj: %v, err: %v", obj.meta.Load().ID().String(), err)
	}
	s := fmt.Sprintf("%s | [Rows=%d]", obj.meta.Load().PPString(level, depth, prefix), rows)
	if level >= common.PPL1 {
		obj.RLock()
		var appendstr, deletestr string
<<<<<<< HEAD
		if blk.appendMVCC != nil {
			appendstr = blk.appendMVCC.StringLocked()
		}
		blk.RUnlock()
=======
		if obj.appendMVCC != nil {
			appendstr = obj.appendMVCC.StringLocked()
		}
		obj.RUnlock()
>>>>>>> dcc3dd1d
		if appendstr != "" {
			s = fmt.Sprintf("%s\n Appends: %s", s, appendstr)
		}
		if deletestr != "" {
			s = fmt.Sprintf("%s\n Deletes: %s", s, deletestr)
		}
	}
	return s
}
<<<<<<< HEAD
func (blk *baseObject) Scan(
=======
func (obj *baseObject) Scan(
>>>>>>> dcc3dd1d
	ctx context.Context,
	bat **containers.Batch,
	txn txnif.TxnReader,
	readSchema any,
	blkID uint16,
	colIdxes []int,
	mp *mpool.MPool,
) (err error) {
<<<<<<< HEAD
	node := blk.PinNode()
=======
	node := obj.PinNode()
>>>>>>> dcc3dd1d
	defer node.Unref()
	return node.Scan(ctx, bat, txn, readSchema.(*catalog.Schema), blkID, colIdxes, mp)
}

<<<<<<< HEAD
func (blk *baseObject) FillBlockTombstones(
=======
func (obj *baseObject) FillBlockTombstones(
>>>>>>> dcc3dd1d
	ctx context.Context,
	txn txnif.TxnReader,
	blkID *objectio.Blockid,
	deletes **nulls.Nulls,
	mp *mpool.MPool) error {
<<<<<<< HEAD
	node := blk.PinNode()
	defer node.Unref()
	if !blk.meta.Load().IsTombstone {
=======
	node := obj.PinNode()
	defer node.Unref()
	if !obj.meta.Load().IsTombstone {
>>>>>>> dcc3dd1d
		panic("logic err")
	}
	return node.FillBlockTombstones(ctx, txn, blkID, deletes, mp)
}

<<<<<<< HEAD
func (blk *baseObject) ScanInMemory(
=======
func (obj *baseObject) ScanInMemory(
>>>>>>> dcc3dd1d
	ctx context.Context,
	batches map[uint32]*containers.BatchWithVersion,
	start, end types.TS,
	mp *mpool.MPool,
) (err error) {
<<<<<<< HEAD
	node := blk.PinNode()
=======
	node := obj.PinNode()
>>>>>>> dcc3dd1d
	defer node.Unref()
	if node.IsPersisted() {
		return nil
	}
	mnode := node.MustMNode()
	return mnode.getDataWindowOnWriteSchema(ctx, batches, start, end, mp)
}

<<<<<<< HEAD
func (blk *baseObject) CollectObjectTombstoneInRange(
=======
func (obj *baseObject) CollectObjectTombstoneInRange(
>>>>>>> dcc3dd1d
	ctx context.Context,
	start, end types.TS,
	objID *types.Objectid,
	bat **containers.Batch,
	mp *mpool.MPool,
	vpool *containers.VectorPool,
) (err error) {
<<<<<<< HEAD
	if !blk.meta.Load().IsTombstone {
		panic("logic err")
	}
	node := blk.PinNode()
=======
	if !obj.meta.Load().IsTombstone {
		panic("logic err")
	}
	node := obj.PinNode()
>>>>>>> dcc3dd1d
	defer node.Unref()
	return node.CollectObjectTombstoneInRange(ctx, start, end, objID, bat, mp, vpool)
}

// TODO: equal filter
func (obj *baseObject) GetValue(
	ctx context.Context,
	txn txnif.AsyncTxn,
	readSchema any,
	blkOffset uint16,
	row, col int,
	skipCheckDelete bool,
	mp *mpool.MPool,
) (v any, isNull bool, err error) {
	if !obj.meta.Load().IsTombstone && !skipCheckDelete {
		var bat *containers.Batch
		blkID := objectio.NewBlockidWithObjectID(obj.meta.Load().ID(), blkOffset)
		err = HybridScanByBlock(ctx, obj.meta.Load().GetTable(), txn, &bat, readSchema.(*catalog.Schema), []int{col}, blkID, mp)
		if err != nil {
			return
		}
		err = txn.GetStore().FillInWorkspaceDeletes(obj.meta.Load().AsCommonID(), &bat.Deletes)
		if err != nil {
			return
		}
		if bat.Deletes != nil && bat.Deletes.Contains(uint64(row)) {
			err = moerr.NewNotFoundNoCtx()
			return
		}
		isNull = bat.Vecs[0].IsNull(row)
		if !isNull {
			v = bat.Vecs[0].Get(row)
		}
		return
	}
	var bat *containers.Batch
	err = obj.Scan(ctx, &bat, txn, readSchema, blkOffset, []int{col}, mp)
	if err != nil {
		return
	}
	isNull = bat.Vecs[0].IsNull(row)
	if !isNull {
		v = bat.Vecs[0].Get(row)
	}
	return
}<|MERGE_RESOLUTION|>--- conflicted
+++ resolved
@@ -77,24 +77,14 @@
 	obj.meta.Store(meta.(*catalog.ObjectEntry))
 }
 
-<<<<<<< HEAD
-func (blk *baseObject) OnApplyAppend(n txnif.AppendNode) (err error) {
-	if n.IsTombstone() {
-		blk.meta.Load().GetTable().RemoveRows(
-=======
 func (obj *baseObject) OnApplyAppend(n txnif.AppendNode) (err error) {
 	if n.IsTombstone() {
 		obj.meta.Load().GetTable().RemoveRows(
->>>>>>> dcc3dd1d
 			uint64(n.GetMaxRow() - n.GetStartRow()),
 		)
 		return
 	}
-<<<<<<< HEAD
-	blk.meta.Load().GetTable().AddRows(
-=======
 	obj.meta.Load().GetTable().AddRows(
->>>>>>> dcc3dd1d
 		uint64(n.GetMaxRow() - n.GetStartRow()),
 	)
 	return
@@ -116,13 +106,8 @@
 	return n
 }
 
-<<<<<<< HEAD
-func (blk *baseObject) Rows() (int, error) {
-	node := blk.PinNode()
-=======
 func (obj *baseObject) Rows() (int, error) {
 	node := obj.PinNode()
->>>>>>> dcc3dd1d
 	defer node.Unref()
 	if !node.IsPersisted() {
 		obj.RLock()
@@ -168,22 +153,6 @@
 func (obj *baseObject) GetFs() *objectio.ObjectFS { return obj.rt.Fs }
 func (obj *baseObject) GetID() *common.ID         { return obj.meta.Load().AsCommonID() }
 
-<<<<<<< HEAD
-func (blk *baseObject) buildMetalocation(bid uint16) (objectio.Location, error) {
-	if !blk.meta.Load().ObjectPersisted() {
-		panic("logic error")
-	}
-	stats, err := blk.meta.Load().MustGetObjectStats()
-	if err != nil {
-		return nil, err
-	}
-	blkMaxRows := blk.meta.Load().GetSchema().BlockMaxRows
-	return catalog.BuildLocation(stats, bid, blkMaxRows), nil
-}
-
-func (blk *baseObject) LoadPersistedCommitTS(bid uint16) (vec containers.Vector, err error) {
-	if !blk.meta.Load().IsAppendable() {
-=======
 func (obj *baseObject) buildMetalocation(bid uint16) (objectio.Location, error) {
 	if !obj.meta.Load().ObjectPersisted() {
 		panic("logic error")
@@ -198,7 +167,6 @@
 
 func (obj *baseObject) LoadPersistedCommitTS(bid uint16) (vec containers.Vector, err error) {
 	if !obj.meta.Load().IsAppendable() {
->>>>>>> dcc3dd1d
 		panic("not support")
 	}
 	location, err := obj.buildMetalocation(bid)
@@ -250,13 +218,8 @@
 	)
 }
 
-<<<<<<< HEAD
-func (blk *baseObject) Prefetch(idxes []uint16, blkID uint16) error {
-	node := blk.PinNode()
-=======
 func (obj *baseObject) Prefetch(idxes []uint16, blkID uint16) error {
 	node := obj.PinNode()
->>>>>>> dcc3dd1d
 	defer node.Unref()
 	if !node.IsPersisted() {
 		return nil
@@ -269,11 +232,7 @@
 	}
 }
 
-<<<<<<< HEAD
-func (blk *baseObject) ResolvePersistedColumnData(
-=======
 func (obj *baseObject) ResolvePersistedColumnData(
->>>>>>> dcc3dd1d
 	ctx context.Context,
 	txn txnif.TxnReader,
 	readSchema *catalog.Schema,
@@ -281,19 +240,11 @@
 	col int,
 	mp *mpool.MPool,
 ) (bat *containers.Batch, err error) {
-<<<<<<< HEAD
-	err = blk.Scan(ctx, &bat, txn, readSchema, blkOffset, []int{col}, mp)
-	return
-}
-
-func (blk *baseObject) getDuplicateRowsWithLoad(
-=======
 	err = obj.Scan(ctx, &bat, txn, readSchema, blkOffset, []int{col}, mp)
 	return
 }
 
 func (obj *baseObject) getDuplicateRowsWithLoad(
->>>>>>> dcc3dd1d
 	ctx context.Context,
 	txn txnif.TxnReader,
 	keys containers.Vector,
@@ -303,63 +254,6 @@
 	isAblk bool,
 	skipCommittedBeforeTxnForAblk bool,
 	maxVisibleRow uint32,
-	mp *mpool.MPool,
-) (err error) {
-<<<<<<< HEAD
-	schema := blk.meta.Load().GetSchema()
-	def := schema.GetSingleSortKey()
-	view, err := blk.ResolvePersistedColumnData(
-=======
-	schema := obj.meta.Load().GetSchema()
-	def := schema.GetSingleSortKey()
-	view, err := obj.ResolvePersistedColumnData(
->>>>>>> dcc3dd1d
-		ctx,
-		txn,
-		schema,
-		blkOffset,
-		def.Idx,
-		mp,
-	)
-	if err != nil {
-		return
-	}
-	defer view.Close()
-<<<<<<< HEAD
-	blkID := objectio.NewBlockidWithObjectID(blk.meta.Load().ID(), blkOffset)
-	var dedupFn any
-	if isAblk {
-		dedupFn = containers.MakeForeachVectorOp(
-			keys.GetType().Oid, getRowIDAlkFunctions, view.Vecs[0], rowIDs, blkID, maxVisibleRow, blk.LoadPersistedCommitTS, txn, skipCommittedBeforeTxnForAblk,
-=======
-	blkID := objectio.NewBlockidWithObjectID(obj.meta.Load().ID(), blkOffset)
-	var dedupFn any
-	if isAblk {
-		dedupFn = containers.MakeForeachVectorOp(
-			keys.GetType().Oid, getRowIDAlkFunctions, view.Vecs[0], rowIDs, blkID, maxVisibleRow, obj.LoadPersistedCommitTS, txn, skipCommittedBeforeTxnForAblk,
->>>>>>> dcc3dd1d
-		)
-	} else {
-		dedupFn = containers.MakeForeachVectorOp(
-			keys.GetType().Oid, getDuplicatedRowIDNABlkFunctions, view.Vecs[0], rowIDs, blkID,
-		)
-	}
-	err = containers.ForeachVector(keys, dedupFn, sels)
-	return
-}
-
-<<<<<<< HEAD
-func (blk *baseObject) containsWithLoad(
-=======
-func (obj *baseObject) containsWithLoad(
->>>>>>> dcc3dd1d
-	ctx context.Context,
-	txn txnif.TxnReader,
-	keys containers.Vector,
-	sels *nulls.Bitmap,
-	blkOffset uint16,
-	isAblk bool,
-	isCommitting bool,
 	mp *mpool.MPool,
 ) (err error) {
 	schema := obj.meta.Load().GetSchema()
@@ -375,14 +269,49 @@
 	if err != nil {
 		return
 	}
+	defer view.Close()
+	blkID := objectio.NewBlockidWithObjectID(obj.meta.Load().ID(), blkOffset)
 	var dedupFn any
 	if isAblk {
 		dedupFn = containers.MakeForeachVectorOp(
-<<<<<<< HEAD
-			keys.GetType().Oid, containsAlkFunctions, view.Vecs[0], keys, blk.LoadPersistedCommitTS, txn,
-=======
+			keys.GetType().Oid, getRowIDAlkFunctions, view.Vecs[0], rowIDs, blkID, maxVisibleRow, obj.LoadPersistedCommitTS, txn, skipCommittedBeforeTxnForAblk,
+		)
+	} else {
+		dedupFn = containers.MakeForeachVectorOp(
+			keys.GetType().Oid, getDuplicatedRowIDNABlkFunctions, view.Vecs[0], rowIDs, blkID,
+		)
+	}
+	err = containers.ForeachVector(keys, dedupFn, sels)
+	return
+}
+
+func (obj *baseObject) containsWithLoad(
+	ctx context.Context,
+	txn txnif.TxnReader,
+	keys containers.Vector,
+	sels *nulls.Bitmap,
+	blkOffset uint16,
+	isAblk bool,
+	isCommitting bool,
+	mp *mpool.MPool,
+) (err error) {
+	schema := obj.meta.Load().GetSchema()
+	def := schema.GetSingleSortKey()
+	view, err := obj.ResolvePersistedColumnData(
+		ctx,
+		txn,
+		schema,
+		blkOffset,
+		def.Idx,
+		mp,
+	)
+	if err != nil {
+		return
+	}
+	var dedupFn any
+	if isAblk {
+		dedupFn = containers.MakeForeachVectorOp(
 			keys.GetType().Oid, containsAlkFunctions, view.Vecs[0], keys, obj.LoadPersistedCommitTS, txn,
->>>>>>> dcc3dd1d
 		)
 	} else {
 		dedupFn = containers.MakeForeachVectorOp(
@@ -393,11 +322,7 @@
 	return
 }
 
-<<<<<<< HEAD
-func (blk *baseObject) persistedGetDuplicatedRows(
-=======
 func (obj *baseObject) persistedGetDuplicatedRows(
->>>>>>> dcc3dd1d
 	ctx context.Context,
 	txn txnif.TxnReader,
 	skipCommittedBeforeTxnForAblk bool,
@@ -410,15 +335,9 @@
 ) (err error) {
 	pkIndex, err := MakeImmuIndex(
 		ctx,
-<<<<<<< HEAD
-		blk.meta.Load(),
-		nil,
-		blk.rt,
-=======
 		obj.meta.Load(),
 		nil,
 		obj.rt,
->>>>>>> dcc3dd1d
 	)
 	if err != nil {
 		return
@@ -428,23 +347,14 @@
 			ctx,
 			keys,
 			keysZM,
-<<<<<<< HEAD
-			blk.rt,
-			blk.meta.Load().IsTombstone,
-=======
 			obj.rt,
 			obj.meta.Load().IsTombstone,
->>>>>>> dcc3dd1d
 			uint32(i),
 		)
 		if err == nil || !moerr.IsMoErrCode(err, moerr.OkExpectedPossibleDup) {
 			continue
 		}
-<<<<<<< HEAD
-		err = blk.getDuplicateRowsWithLoad(ctx, txn, keys, sels, rowIDs, uint16(i), isAblk, skipCommittedBeforeTxnForAblk, maxVisibleRow, mp)
-=======
 		err = obj.getDuplicateRowsWithLoad(ctx, txn, keys, sels, rowIDs, uint16(i), isAblk, skipCommittedBeforeTxnForAblk, maxVisibleRow, mp)
->>>>>>> dcc3dd1d
 		if err != nil {
 			return err
 		}
@@ -452,11 +362,7 @@
 	return nil
 }
 
-<<<<<<< HEAD
-func (blk *baseObject) persistedContains(
-=======
 func (obj *baseObject) persistedContains(
->>>>>>> dcc3dd1d
 	ctx context.Context,
 	txn txnif.TxnReader,
 	isCommitting bool,
@@ -467,44 +373,26 @@
 ) (err error) {
 	pkIndex, err := MakeImmuIndex(
 		ctx,
-<<<<<<< HEAD
-		blk.meta.Load(),
-		nil,
-		blk.rt,
-=======
 		obj.meta.Load(),
 		nil,
 		obj.rt,
->>>>>>> dcc3dd1d
-	)
-	if err != nil {
-		return
-	}
-<<<<<<< HEAD
-	for i := 0; i < blk.meta.Load().BlockCnt(); i++ {
-=======
+	)
+	if err != nil {
+		return
+	}
 	for i := 0; i < obj.meta.Load().BlockCnt(); i++ {
->>>>>>> dcc3dd1d
 		sels, err := pkIndex.BatchDedup(
 			ctx,
 			keys,
 			keysZM,
-<<<<<<< HEAD
-			blk.rt,
-=======
 			obj.rt,
->>>>>>> dcc3dd1d
 			true,
 			uint32(i),
 		)
 		if err == nil || !moerr.IsMoErrCode(err, moerr.OkExpectedPossibleDup) {
 			continue
 		}
-<<<<<<< HEAD
-		err = blk.containsWithLoad(ctx, txn, keys, sels, uint16(i), isAblk, isCommitting, mp)
-=======
 		err = obj.containsWithLoad(ctx, txn, keys, sels, uint16(i), isAblk, isCommitting, mp)
->>>>>>> dcc3dd1d
 		if err != nil {
 			return err
 		}
@@ -512,28 +400,6 @@
 	return nil
 }
 
-<<<<<<< HEAD
-func (blk *baseObject) OnReplayAppend(_ txnif.AppendNode) (err error) {
-	panic("not supported")
-}
-
-func (blk *baseObject) OnReplayAppendPayload(_ *containers.Batch) (err error) {
-	panic("not supported")
-}
-
-func (blk *baseObject) MakeAppender() (appender data.ObjectAppender, err error) {
-	panic("not supported")
-}
-
-func (blk *baseObject) GetTotalChanges() int {
-	return int(blk.meta.Load().GetDeleteCount())
-}
-
-func (blk *baseObject) IsAppendable() bool { return false }
-
-func (blk *baseObject) PPString(level common.PPLevel, depth int, prefix string, blkid int) string {
-	rows, err := blk.Rows()
-=======
 func (obj *baseObject) OnReplayAppend(_ txnif.AppendNode) (err error) {
 	panic("not supported")
 }
@@ -554,7 +420,6 @@
 
 func (obj *baseObject) PPString(level common.PPLevel, depth int, prefix string, blkid int) string {
 	rows, err := obj.Rows()
->>>>>>> dcc3dd1d
 	if err != nil {
 		logutil.Warnf("get object rows failed, obj: %v, err: %v", obj.meta.Load().ID().String(), err)
 	}
@@ -562,17 +427,10 @@
 	if level >= common.PPL1 {
 		obj.RLock()
 		var appendstr, deletestr string
-<<<<<<< HEAD
-		if blk.appendMVCC != nil {
-			appendstr = blk.appendMVCC.StringLocked()
-		}
-		blk.RUnlock()
-=======
 		if obj.appendMVCC != nil {
 			appendstr = obj.appendMVCC.StringLocked()
 		}
 		obj.RUnlock()
->>>>>>> dcc3dd1d
 		if appendstr != "" {
 			s = fmt.Sprintf("%s\n Appends: %s", s, appendstr)
 		}
@@ -582,11 +440,7 @@
 	}
 	return s
 }
-<<<<<<< HEAD
-func (blk *baseObject) Scan(
-=======
 func (obj *baseObject) Scan(
->>>>>>> dcc3dd1d
 	ctx context.Context,
 	bat **containers.Batch,
 	txn txnif.TxnReader,
@@ -595,54 +449,32 @@
 	colIdxes []int,
 	mp *mpool.MPool,
 ) (err error) {
-<<<<<<< HEAD
-	node := blk.PinNode()
-=======
 	node := obj.PinNode()
->>>>>>> dcc3dd1d
 	defer node.Unref()
 	return node.Scan(ctx, bat, txn, readSchema.(*catalog.Schema), blkID, colIdxes, mp)
 }
 
-<<<<<<< HEAD
-func (blk *baseObject) FillBlockTombstones(
-=======
 func (obj *baseObject) FillBlockTombstones(
->>>>>>> dcc3dd1d
 	ctx context.Context,
 	txn txnif.TxnReader,
 	blkID *objectio.Blockid,
 	deletes **nulls.Nulls,
 	mp *mpool.MPool) error {
-<<<<<<< HEAD
-	node := blk.PinNode()
-	defer node.Unref()
-	if !blk.meta.Load().IsTombstone {
-=======
 	node := obj.PinNode()
 	defer node.Unref()
 	if !obj.meta.Load().IsTombstone {
->>>>>>> dcc3dd1d
 		panic("logic err")
 	}
 	return node.FillBlockTombstones(ctx, txn, blkID, deletes, mp)
 }
 
-<<<<<<< HEAD
-func (blk *baseObject) ScanInMemory(
-=======
 func (obj *baseObject) ScanInMemory(
->>>>>>> dcc3dd1d
 	ctx context.Context,
 	batches map[uint32]*containers.BatchWithVersion,
 	start, end types.TS,
 	mp *mpool.MPool,
 ) (err error) {
-<<<<<<< HEAD
-	node := blk.PinNode()
-=======
 	node := obj.PinNode()
->>>>>>> dcc3dd1d
 	defer node.Unref()
 	if node.IsPersisted() {
 		return nil
@@ -651,11 +483,7 @@
 	return mnode.getDataWindowOnWriteSchema(ctx, batches, start, end, mp)
 }
 
-<<<<<<< HEAD
-func (blk *baseObject) CollectObjectTombstoneInRange(
-=======
 func (obj *baseObject) CollectObjectTombstoneInRange(
->>>>>>> dcc3dd1d
 	ctx context.Context,
 	start, end types.TS,
 	objID *types.Objectid,
@@ -663,17 +491,10 @@
 	mp *mpool.MPool,
 	vpool *containers.VectorPool,
 ) (err error) {
-<<<<<<< HEAD
-	if !blk.meta.Load().IsTombstone {
-		panic("logic err")
-	}
-	node := blk.PinNode()
-=======
 	if !obj.meta.Load().IsTombstone {
 		panic("logic err")
 	}
 	node := obj.PinNode()
->>>>>>> dcc3dd1d
 	defer node.Unref()
 	return node.CollectObjectTombstoneInRange(ctx, start, end, objID, bat, mp, vpool)
 }
