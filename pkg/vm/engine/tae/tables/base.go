// Copyright 2021 Matrix Origin
//
// Licensed under the Apache License, Version 2.0 (the "License");
// you may not use this file except in compliance with the License.
// You may obtain a copy of the License at
//
//      http://www.apache.org/licenses/LICENSE-2.0
//
// Unless required by applicable law or agreed to in writing, software
// distributed under the License is distributed on an "AS IS" BASIS,
// WITHOUT WARRANTIES OR CONDITIONS OF ANY KIND, either express or implied.
// See the License for the specific language governing permissions and
// limitations under the License.

package tables

import (
	"context"
	"fmt"
	"sync"
	"sync/atomic"
	"time"

	"github.com/RoaringBitmap/roaring"
	"github.com/matrixorigin/matrixone/pkg/common/moerr"
	"github.com/matrixorigin/matrixone/pkg/container/nulls"
	"github.com/matrixorigin/matrixone/pkg/container/types"
	"github.com/matrixorigin/matrixone/pkg/objectio"
	"github.com/matrixorigin/matrixone/pkg/vm/engine/tae/blockio"
	"github.com/matrixorigin/matrixone/pkg/vm/engine/tae/catalog"
	"github.com/matrixorigin/matrixone/pkg/vm/engine/tae/common"
	"github.com/matrixorigin/matrixone/pkg/vm/engine/tae/containers"
	"github.com/matrixorigin/matrixone/pkg/vm/engine/tae/iface/data"
	"github.com/matrixorigin/matrixone/pkg/vm/engine/tae/iface/handle"
	"github.com/matrixorigin/matrixone/pkg/vm/engine/tae/iface/txnif"
	"github.com/matrixorigin/matrixone/pkg/vm/engine/tae/index"
	"github.com/matrixorigin/matrixone/pkg/vm/engine/tae/model"
	"github.com/matrixorigin/matrixone/pkg/vm/engine/tae/tables/jobs"
	"github.com/matrixorigin/matrixone/pkg/vm/engine/tae/tables/updates"
	"github.com/matrixorigin/matrixone/pkg/vm/engine/tae/tasks"
)

type BlockT[T common.IRef] interface {
	common.IRef
	Pin() *common.PinnedItem[T]
	GetID() *common.ID
}

type baseBlock struct {
	common.RefHelper
	*sync.RWMutex
	indexCache model.LRUCache
	fs         *objectio.ObjectFS
	scheduler  tasks.TaskScheduler
	meta       *catalog.BlockEntry
	mvcc       *updates.MVCCHandle
	ttl        time.Time
	impl       data.Block

	node atomic.Pointer[Node]
}

func newBaseBlock(
	impl data.Block,
	meta *catalog.BlockEntry,
	indexCache model.LRUCache,
	fs *objectio.ObjectFS,
	scheduler tasks.TaskScheduler) *baseBlock {
	blk := &baseBlock{
		impl:       impl,
		indexCache: indexCache,
		fs:         fs,
		scheduler:  scheduler,
		meta:       meta,
		ttl:        time.Now(),
	}
	blk.mvcc = updates.NewMVCCHandle(meta)
	blk.RWMutex = blk.mvcc.RWMutex
	return blk
}

func (blk *baseBlock) Close() {
	// TODO
}

func (blk *baseBlock) PinNode() *Node {
	n := blk.node.Load()
	// if ref fails, reload.
	// Note: avoid bad case where releasing happens before Ref()
	for ; !n.RefIfHasRef(); n = blk.node.Load() {
	}
	return n
}

func (blk *baseBlock) Rows() int {
	node := blk.PinNode()
	defer node.Unref()
	if !node.IsPersisted() {
		blk.RLock()
		defer blk.RUnlock()
		return int(node.Rows())
	} else {
		return int(node.Rows())
	}
}

<<<<<<< HEAD
func (blk *baseBlock) Foreach(ctx context.Context, colIdx int, op func(v any, isNull bool, row int) error, sels *roaring.Bitmap) error {
=======
func (blk *baseBlock) Foreach(colIdx int, op func(v any, isNull bool, row int) error, sels *nulls.Bitmap) error {
>>>>>>> bd7b9730
	node := blk.PinNode()
	defer node.Unref()
	if !node.IsPersisted() {
		blk.RLock()
		defer blk.RUnlock()
		return node.MustMNode().Foreach(colIdx, op, sels)
	} else {
		return node.MustPNode().Foreach(ctx, blk.meta.GetSchema(), colIdx, op, sels)
	}
}

func (blk *baseBlock) TryUpgrade() (err error) {
	node := blk.node.Load()
	if node.IsPersisted() {
		return
	}
	pnode := newPersistedNode(blk)
	nnode := NewNode(pnode)
	nnode.Ref()

	if !blk.node.CompareAndSwap(node, nnode) {
		nnode.Unref()
	} else {
		node.Unref()
	}
	return
}

func (blk *baseBlock) GetMeta() any              { return blk.meta }
func (blk *baseBlock) GetFs() *objectio.ObjectFS { return blk.fs }
func (blk *baseBlock) GetID() *common.ID         { return blk.meta.AsCommonID() }

func (blk *baseBlock) FillInMemoryDeletesLocked(
	txn txnif.TxnReader,
	view *model.BaseView,
	rwlocker *sync.RWMutex) (err error) {
	chain := blk.mvcc.GetDeleteChain()
	deletes, err := chain.CollectDeletesLocked(txn, rwlocker)
	if err != nil || deletes.IsEmpty() {
		return
	}
	if view.DeleteMask == nil {
		view.DeleteMask = deletes
	} else {
		view.DeleteMask.Or(deletes)
	}
	return
}

func (blk *baseBlock) LoadPersistedCommitTS() (vec containers.Vector, err error) {
	if !blk.meta.IsAppendable() {
		return
	}
	location := blk.meta.GetMetaLoc()
	if location.IsEmpty() {
		return
	}
	bat, err := blockio.LoadColumns(
		context.Background(),
		[]uint16{objectio.SEQNUM_COMMITTS},
		nil,
		blk.fs.Service,
		location,
		nil,
	)
	if err != nil {
		return
	}
	if bat.Vecs[0].GetType().Oid != types.T_TS {
		panic(fmt.Sprintf("%s: bad commits layout", blk.meta.ID.String()))
	}
	vec = containers.ToDNVector(bat.Vecs[0])
	return
}

// func (blk *baseBlock) LoadPersistedData() (bat *containers.Batch, err error) {
// 	schema := blk.meta.GetSchema()
// 	bat = containers.NewBatch()
// 	defer func() {
// 		if err != nil {
// 			bat.Close()
// 		}
// 	}()
// 	var vec containers.Vector
// 	for i, col := range schema.ColDefs {
// 		vec, err = blk.LoadPersistedColumnData(i)
// 		if err != nil {
// 			return
// 		}
// 		bat.AddVector(col.Name, vec)
// 	}
// 	return
// }

func (blk *baseBlock) LoadPersistedColumnData(ctx context.Context, schema *catalog.Schema, colIdx int) (
	vec containers.Vector, err error) {
	def := schema.ColDefs[colIdx]
	location := blk.meta.GetMetaLoc()
	return LoadPersistedColumnData(
		ctx,
		blk.fs,
		blk.meta.AsCommonID(),
		def,
		location)
}

func (blk *baseBlock) LoadPersistedDeletes(ctx context.Context) (bat *containers.Batch, err error) {
	location := blk.meta.GetDeltaLoc()
	if location.IsEmpty() {
		return
	}
	pkName := blk.meta.GetSchema().GetPrimaryKey().Name
	return LoadPersistedDeletes(
		ctx,
		pkName,
		blk.fs,
		location)
}

func (blk *baseBlock) FillPersistedDeletes(
	ctx context.Context,
	txn txnif.TxnReader,
	view *model.BaseView) (err error) {
	deletes, err := blk.LoadPersistedDeletes(ctx)
	if deletes == nil || err != nil {
		return nil
	}
	for i := 0; i < deletes.Length(); i++ {
		abort := deletes.Vecs[3].Get(i).(bool)
		if abort {
			continue
		}
		commitTS := deletes.Vecs[1].Get(i).(types.TS)
		if commitTS.Greater(txn.GetStartTS()) {
			continue
		}
		rowid := deletes.Vecs[0].Get(i).(types.Rowid)
		row := rowid.GetRowOffset()
		if view.DeleteMask == nil {
			view.DeleteMask = nulls.NewWithSize(int(row) + 1)
		}
		view.DeleteMask.Add(uint64(row))
	}
	return nil
}

func (blk *baseBlock) Prefetch(idxes []uint16) error {
	node := blk.PinNode()
	defer node.Unref()
	if !node.IsPersisted() {
		return nil
	} else {
		key := blk.meta.GetMetaLoc()
		return blockio.Prefetch(idxes, []uint16{key.ID()}, blk.fs.Service, key)
	}
}

func (blk *baseBlock) ResolvePersistedColumnDatas(
	ctx context.Context,
	pnode *persistedNode,
	txn txnif.TxnReader,
	readSchema *catalog.Schema,
	colIdxs []int,
	skipDeletes bool) (view *model.BlockView, err error) {

	view = model.NewBlockView()
	for _, colIdx := range colIdxs {
		vec, err := blk.LoadPersistedColumnData(ctx, readSchema, colIdx)
		if err != nil {
			return nil, err
		}
		view.SetData(colIdx, vec)
	}

	if skipDeletes {
		return
	}

	defer func() {
		if err != nil {
			view.Close()
		}
	}()

	if err = blk.FillPersistedDeletes(ctx, txn, view.BaseView); err != nil {
		return
	}

	blk.RLock()
	err = blk.FillInMemoryDeletesLocked(txn, view.BaseView, blk.RWMutex)
	blk.RUnlock()
	return
}

func (blk *baseBlock) ResolvePersistedColumnData(
	ctx context.Context,
	txn txnif.TxnReader,
	readSchema *catalog.Schema,
	colIdx int,
	skipDeletes bool) (view *model.ColumnView, err error) {
	view = model.NewColumnView(colIdx)
	vec, err := blk.LoadPersistedColumnData(context.Background(), readSchema, colIdx)
	if err != nil {
		return
	}
	view.SetData(vec)

	if skipDeletes {
		return
	}

	defer func() {
		if err != nil {
			view.Close()
		}
	}()

	if err = blk.FillPersistedDeletes(ctx, txn, view.BaseView); err != nil {
		return
	}

	blk.RLock()
	err = blk.FillInMemoryDeletesLocked(txn, view.BaseView, blk.RWMutex)
	blk.RUnlock()
	return
}

func (blk *baseBlock) dedupWithLoad(
	ctx context.Context,
	txn txnif.TxnReader,
	keys containers.Vector,
	sels *nulls.Bitmap,
	rowmask *roaring.Bitmap,
	isAblk bool,
) (err error) {
	schema := blk.meta.GetSchema()
	def := schema.GetSingleSortKey()
	view, err := blk.ResolvePersistedColumnData(
		ctx,
		txn,
		schema,
		def.Idx,
		false)
	if err != nil {
		return
	}
	if rowmask != nil {
		if view.DeleteMask == nil {
			view.DeleteMask = common.RoaringToMOBitmap(rowmask)
		} else {
			common.MOOrRoaringBitmap(view.DeleteMask, rowmask)
		}
	}
	defer view.Close()
	var dedupFn any
	if isAblk {
		dedupFn = containers.MakeForeachVectorOp(
			keys.GetType().Oid, dedupAlkFunctions, view.GetData(), view.DeleteMask, def, blk.LoadPersistedCommitTS, txn,
		)
	} else {
		dedupFn = containers.MakeForeachVectorOp(
			keys.GetType().Oid, dedupNABlkFunctions, view.GetData(), view.DeleteMask, def,
		)
	}
	err = containers.ForeachVector(keys, dedupFn, sels)
	return
}

func (blk *baseBlock) PersistedBatchDedup(
	ctx context.Context,
	txn txnif.TxnReader,
	isCommitting bool,
	keys containers.Vector,
	keysZM index.ZM,
	rowmask *roaring.Bitmap,
	isAblk bool,
	bf objectio.BloomFilter,
) (err error) {
	pkIndex, err := MakeImmuIndex(
		ctx,
		blk.meta,
		bf,
		blk.indexCache,
		blk.fs.Service,
	)
	if err != nil {
		return
	}
	sels, err := pkIndex.BatchDedup(
		ctx,
		keys,
		keysZM,
	)
	if err == nil || !moerr.IsMoErrCode(err, moerr.OkExpectedPossibleDup) {
		return
	}
	return blk.dedupWithLoad(ctx, txn, keys, sels, rowmask, isAblk)
}

func (blk *baseBlock) getPersistedValue(
	ctx context.Context,
	pnode *persistedNode,
	txn txnif.TxnReader,
	schema *catalog.Schema,
	row, col int,
	skipMemory bool) (v any, isNull bool, err error) {
	view := model.NewColumnView(col)
	if err = blk.FillPersistedDeletes(ctx, txn, view.BaseView); err != nil {
		return
	}
	if !skipMemory {
		blk.RLock()
		err = blk.FillInMemoryDeletesLocked(txn, view.BaseView, blk.RWMutex)
		blk.RUnlock()
		if err != nil {
			return
		}
	}
	if view.DeleteMask.Contains(uint64(row)) {
		err = moerr.NewNotFoundNoCtx()
		return
	}
	view2, err := blk.ResolvePersistedColumnData(ctx, txn, schema, col, true)
	if err != nil {
		return
	}
	defer view2.Close()
	v, isNull = view2.GetValue(row)
	return
}

func (blk *baseBlock) DeletesInfo() string {
	blk.RLock()
	defer blk.RUnlock()
	return blk.mvcc.GetDeleteChain().StringLocked()
}

func (blk *baseBlock) RangeDelete(
	txn txnif.AsyncTxn,
	start, end uint32,
	dt handle.DeleteType) (node txnif.DeleteNode, err error) {
	blk.Lock()
	defer blk.Unlock()
	if err = blk.mvcc.CheckNotDeleted(start, end, txn.GetStartTS()); err != nil {
		return
	}
	node = blk.mvcc.CreateDeleteNode(txn, dt)
	node.RangeDeleteLocked(start, end)
	return
}

func (blk *baseBlock) PPString(level common.PPLevel, depth int, prefix string) string {
	s := fmt.Sprintf("%s | [Rows=%d]", blk.meta.PPString(level, depth, prefix), blk.Rows())
	if level >= common.PPL1 {
		blk.RLock()
		s2 := blk.mvcc.StringLocked()
		blk.RUnlock()
		if s2 != "" {
			s = fmt.Sprintf("%s\n%s", s, s2)
		}
	}
	return s
}

func (blk *baseBlock) HasDeleteIntentsPreparedIn(from, to types.TS) (found bool) {
	blk.RLock()
	defer blk.RUnlock()
	found = blk.mvcc.GetDeleteChain().HasDeleteIntentsPreparedInLocked(from, to)
	return
}

func (blk *baseBlock) CollectChangesInRange(startTs, endTs types.TS) (view *model.BlockView, err error) {
	view = model.NewBlockView()
	blk.RLock()
	defer blk.RUnlock()
	deleteChain := blk.mvcc.GetDeleteChain()
	view.DeleteMask, err =
		deleteChain.CollectDeletesInRange(startTs, endTs, blk.RWMutex)
	return
}

func (blk *baseBlock) CollectDeleteInRange(
	ctx context.Context,
	start, end types.TS,
	withAborted bool) (bat *containers.Batch, err error) {
	rowID, ts, abort, abortedMap, deletes := blk.mvcc.CollectDelete(start, end)
	if rowID == nil {
		return
	}
	pkDef := blk.meta.GetSchema().GetPrimaryKey()
	pkVec := containers.MakeVector(pkDef.Type)
	pkIdx := pkDef.Idx
	blk.Foreach(ctx, pkIdx, func(v any, isNull bool, row int) error {
		pkVec.Append(v, false)
		return nil
	}, deletes)
	// batch: rowID, ts, pkVec, abort
	bat = containers.NewBatch()
	bat.AddVector(catalog.PhyAddrColumnName, rowID)
	bat.AddVector(catalog.AttrCommitTs, ts)
	bat.AddVector(pkDef.Name, pkVec)
	if withAborted {
		bat.AddVector(catalog.AttrAborted, abort)
	} else {
		bat.Deletes = abortedMap
		bat.Compact()
	}
	return
}

func (blk *baseBlock) adjustScore(
	rawScoreFn func() (int, bool),
	ttl time.Duration,
	force bool) int {
	score, dropped := rawScoreFn()
	if dropped {
		return 0
	}
	if force {
		score = 100
	}
	if score == 0 || score > 1 {
		return score
	}
	var ratio float32
	if blk.meta.IsAppendable() {
		currRows := uint32(blk.Rows())
		ratio = float32(currRows) / float32(blk.meta.GetSchema().BlockMaxRows)
		if ratio >= 0 && ratio < 0.2 {
			ttl = 3*ttl - ttl/2
		} else if ratio >= 0.2 && ratio < 0.4 {
			ttl = 2 * ttl
		} else if ratio >= 0.4 && ratio < 0.6 {
			ttl = 2*ttl - ttl/2
		}
	}

	deleteCnt := blk.mvcc.GetDeleteCnt()
	ratio = float32(deleteCnt) / float32(blk.meta.GetSchema().BlockMaxRows)
	if ratio <= 1 && ratio > 0.5 {
		ttl /= 10
	} else if ratio <= 0.5 && ratio > 0.3 {
		ttl /= 5
	} else if ratio <= 0.3 && ratio > 0.2 {
		ttl /= 3
	} else if ratio <= 0.2 && ratio > 0.1 {
		ttl /= 2
	}

	if time.Now().After(blk.ttl.Add(ttl)) {
		return 100
	}
	return 1
}

func (blk *baseBlock) OnReplayDelete(node txnif.DeleteNode) (err error) {
	blk.mvcc.OnReplayDeleteNode(node)
	err = node.OnApply()
	return
}

func (blk *baseBlock) OnReplayAppend(_ txnif.AppendNode) (err error) {
	panic("not supported")
}

func (blk *baseBlock) OnReplayAppendPayload(_ *containers.Batch) (err error) {
	panic("not supported")
}

func (blk *baseBlock) MakeAppender() (appender data.BlockAppender, err error) {
	panic("not supported")
}

func (blk *baseBlock) GetRowsOnReplay() uint64 {
	rows := uint64(blk.mvcc.GetTotalRow())
	metaLoc := blk.meta.GetMetaLoc()
	if metaLoc.IsEmpty() {
		return rows
	}
	fileRows := uint64(metaLoc.Rows())
	if rows > fileRows {
		return rows
	}
	return fileRows
}

func (blk *baseBlock) GetTotalChanges() int {
	return int(blk.mvcc.GetChangeNodeCnt())
}

func (blk *baseBlock) IsAppendable() bool { return false }

func (blk *baseBlock) MutationInfo() string {
	rows := blk.Rows()
	totalChanges := blk.mvcc.GetChangeNodeCnt()
	s := fmt.Sprintf("Block %s Mutation Info: Changes=%d/%d",
		blk.meta.AsCommonID().BlockString(),
		totalChanges,
		rows)
	if totalChanges == 0 {
		return s
	}
	deleteCnt := blk.mvcc.GetDeleteCnt()
	if deleteCnt != 0 {
		s = fmt.Sprintf("%s, Del:%d/%d", s, deleteCnt, rows)
	}
	return s
}

func (blk *baseBlock) BuildCompactionTaskFactory() (
	factory tasks.TxnTaskFactory,
	taskType tasks.TaskType,
	scopes []common.ID,
	err error) {

	if !blk.impl.PrepareCompact() {
		return
	}

	factory = jobs.CompactBlockTaskFactory(blk.meta, blk.scheduler)
	taskType = tasks.DataCompactionTask
	scopes = append(scopes, *blk.meta.AsCommonID())
	return
}

func (blk *baseBlock) CollectAppendInRange(start, end types.TS, withAborted bool) (*containers.BatchWithVersion, error) {
	return nil, nil
}<|MERGE_RESOLUTION|>--- conflicted
+++ resolved
@@ -104,11 +104,7 @@
 	}
 }
 
-<<<<<<< HEAD
 func (blk *baseBlock) Foreach(ctx context.Context, colIdx int, op func(v any, isNull bool, row int) error, sels *roaring.Bitmap) error {
-=======
-func (blk *baseBlock) Foreach(colIdx int, op func(v any, isNull bool, row int) error, sels *nulls.Bitmap) error {
->>>>>>> bd7b9730
 	node := blk.PinNode()
 	defer node.Unref()
 	if !node.IsPersisted() {
