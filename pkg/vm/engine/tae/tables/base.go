// Copyright 2021 Matrix Origin
//
// Licensed under the Apache License, Version 2.0 (the "License");
// you may not use this file except in compliance with the License.
// You may obtain a copy of the License at
//
//      http://www.apache.org/licenses/LICENSE-2.0
//
// Unless required by applicable law or agreed to in writing, software
// distributed under the License is distributed on an "AS IS" BASIS,
// WITHOUT WARRANTIES OR CONDITIONS OF ANY KIND, either express or implied.
// See the License for the specific language governing permissions and
// limitations under the License.

package tables

import (
	"context"
	"fmt"
	"sync"
	"sync/atomic"
	"time"

	"github.com/RoaringBitmap/roaring"
	"github.com/matrixorigin/matrixone/pkg/common/moerr"
	"github.com/matrixorigin/matrixone/pkg/container/nulls"
	"github.com/matrixorigin/matrixone/pkg/container/types"
	"github.com/matrixorigin/matrixone/pkg/container/vector"
	"github.com/matrixorigin/matrixone/pkg/objectio"
	"github.com/matrixorigin/matrixone/pkg/vm/engine/tae/blockio"
	"github.com/matrixorigin/matrixone/pkg/vm/engine/tae/catalog"
	"github.com/matrixorigin/matrixone/pkg/vm/engine/tae/common"
	"github.com/matrixorigin/matrixone/pkg/vm/engine/tae/containers"
	"github.com/matrixorigin/matrixone/pkg/vm/engine/tae/db/dbutils"
	"github.com/matrixorigin/matrixone/pkg/vm/engine/tae/iface/data"
	"github.com/matrixorigin/matrixone/pkg/vm/engine/tae/iface/handle"
	"github.com/matrixorigin/matrixone/pkg/vm/engine/tae/iface/txnif"
	"github.com/matrixorigin/matrixone/pkg/vm/engine/tae/index"
	"github.com/matrixorigin/matrixone/pkg/vm/engine/tae/tables/jobs"
	"github.com/matrixorigin/matrixone/pkg/vm/engine/tae/tables/updates"
	"github.com/matrixorigin/matrixone/pkg/vm/engine/tae/tasks"
)

type BlockT[T common.IRef] interface {
	common.IRef
	Pin() *common.PinnedItem[T]
	GetID() *common.ID
}

type baseBlock struct {
	common.RefHelper
	*sync.RWMutex
	rt   *dbutils.Runtime
	meta *catalog.BlockEntry
	mvcc *updates.MVCCHandle
	ttl  time.Time
	impl data.Block

	node atomic.Pointer[Node]
}

func newBaseBlock(
	impl data.Block,
	meta *catalog.BlockEntry,
	rt *dbutils.Runtime,
) *baseBlock {
	blk := &baseBlock{
		impl: impl,
		rt:   rt,
		meta: meta,
		ttl:  time.Now(),
	}
	blk.mvcc = updates.NewMVCCHandle(meta)
	blk.RWMutex = blk.mvcc.RWMutex
	return blk
}

func (blk *baseBlock) Close() {
	// TODO
}

func (blk *baseBlock) GetRuntime() *dbutils.Runtime {
	return blk.rt
}

func (blk *baseBlock) EstimateMemSize() int {
	node := blk.PinNode()
	defer node.Unref()
	blk.RLock()
	defer blk.RUnlock()
	size := blk.mvcc.EstimateMemSizeLocked()
	if !node.IsPersisted() {
		size += node.MustMNode().EstimateMemSize()
	}
	return size
}

func (blk *baseBlock) PinNode() *Node {
	n := blk.node.Load()
	// if ref fails, reload.
	// Note: avoid bad case where releasing happens before Ref()
	for ; !n.RefIfHasRef(); n = blk.node.Load() {
	}
	return n
}

func (blk *baseBlock) GCInMemeoryDeletesByTS(ts types.TS) {
	blk.mvcc.UpgradeDeleteChainByTS(ts)
}

func (blk *baseBlock) Rows() int {
	node := blk.PinNode()
	defer node.Unref()
	if !node.IsPersisted() {
		blk.RLock()
		defer blk.RUnlock()
		return int(node.Rows())
	} else {
		return int(node.Rows())
	}
}
func (blk *baseBlock) Foreach(ctx context.Context, readSchema any, colIdx int, op func(v any, isNull bool, row int) error, sels []uint32) error {
	node := blk.PinNode()
	defer node.Unref()
	schema := readSchema.(*catalog.Schema)
	if !node.IsPersisted() {
		blk.RLock()
		defer blk.RUnlock()
		return node.MustMNode().Foreach(schema, colIdx, op, sels)
	} else {
		return node.MustPNode().Foreach(ctx, schema, colIdx, op, sels)
	}
}

func (blk *baseBlock) TryUpgrade() (err error) {
	node := blk.node.Load()
	if node.IsPersisted() {
		return
	}
	pnode := newPersistedNode(blk)
	nnode := NewNode(pnode)
	nnode.Ref()

	if !blk.node.CompareAndSwap(node, nnode) {
		nnode.Unref()
	} else {
		node.Unref()
	}
	return
}

func (blk *baseBlock) GetMeta() any              { return blk.meta }
func (blk *baseBlock) GetFs() *objectio.ObjectFS { return blk.rt.Fs }
func (blk *baseBlock) GetID() *common.ID         { return blk.meta.AsCommonID() }

func (blk *baseBlock) FillInMemoryDeletesLocked(
	txn txnif.TxnReader,
	view *containers.BaseView,
	rwlocker *sync.RWMutex) (err error) {
	chain := blk.mvcc.GetDeleteChain()
	deletes, err := chain.CollectDeletesLocked(txn, rwlocker)
	if err != nil || deletes.IsEmpty() {
		return
	}
	if view.DeleteMask == nil {
		view.DeleteMask = deletes
	} else {
		view.DeleteMask.Or(deletes)
	}
	return
}

func (blk *baseBlock) LoadPersistedCommitTS() (vec containers.Vector, err error) {
	if !blk.meta.IsAppendable() {
		return
	}
	location := blk.meta.GetMetaLoc()
	if location.IsEmpty() {
		return
	}
	bat, err := blockio.LoadColumns(
		context.Background(),
		[]uint16{objectio.SEQNUM_COMMITTS},
		nil,
		blk.rt.Fs.Service,
		location,
		nil,
	)
	if err != nil {
		return
	}
	if bat.Vecs[0].GetType().Oid != types.T_TS {
		panic(fmt.Sprintf("%s: bad commits layout", blk.meta.ID.String()))
	}
	vec = containers.ToTNVector(bat.Vecs[0])
	return
}

// func (blk *baseBlock) LoadPersistedData() (bat *containers.Batch, err error) {
// 	schema := blk.meta.GetSchema()
// 	bat = containers.NewBatch()
// 	defer func() {
// 		if err != nil {
// 			bat.Close()
// 		}
// 	}()
// 	var vec containers.Vector
// 	for i, col := range schema.ColDefs {
// 		vec, err = blk.LoadPersistedColumnData(i)
// 		if err != nil {
// 			return
// 		}
// 		bat.AddVector(col.Name, vec)
// 	}
// 	return
// }

func (blk *baseBlock) LoadPersistedColumnData(ctx context.Context, schema *catalog.Schema, colIdx int) (
	vec containers.Vector, err error) {
	def := schema.ColDefs[colIdx]
	location := blk.meta.GetMetaLoc()
	return LoadPersistedColumnData(
		ctx,
		blk.rt,
		blk.meta.AsCommonID(),
		def,
		location)
}

func (blk *baseBlock) loadPersistedDeletes(ctx context.Context) (bat *containers.Batch, persistedByCN bool, deltalocCommitTS types.TS, err error) {
	location, deltalocCommitTS := blk.meta.GetDeltaLocAndCommitTS()
	if location.IsEmpty() {
		return
	}
	pkName := blk.meta.GetSchema().GetPrimaryKey().Name
	bat, persistedByCN, err = LoadPersistedDeletes(
		ctx,
		pkName,
		blk.rt.Fs,
		location)
	return
}

func (blk *baseBlock) FillPersistedDeletes(
	ctx context.Context,
	txn txnif.TxnReader,
	view *containers.BaseView) (err error) {
	blk.fillPersistedDeletesInRange(
		ctx,
		types.TS{},
		txn.GetStartTS(),
		view)
	return nil
}

func (blk *baseBlock) fillPersistedDeletesInRange(
	ctx context.Context,
	start, end types.TS,
	view *containers.BaseView) (err error) {
	err = blk.foreachPersistedDeletesCommittedInRange(
		ctx,
		start,
		end,
		true,
		func(i int, rowIdVec *vector.Vector) {
			rowid := vector.GetFixedAt[types.Rowid](rowIdVec, i)
			row := rowid.GetRowOffset()
			if view.DeleteMask == nil {
				view.DeleteMask = nulls.NewWithSize(int(row) + 1)
			}
			view.DeleteMask.Add(uint64(row))
		},
		nil,
	)
	return err
}

func (blk *baseBlock) persistedCollectDeleteMaskInRange(
	ctx context.Context,
	start, end types.TS) (deletes *nulls.Nulls, err error) {
	err = blk.foreachPersistedDeletesCommittedInRange(
		ctx,
		start,
		end,
		true,
		func(i int, rowIdVec *vector.Vector) {
			rowid := vector.GetFixedAt[types.Rowid](rowIdVec, i)
			row := rowid.GetRowOffset()
			if deletes == nil {
				deletes = nulls.NewWithSize(int(row) + 1)
			}
			deletes.Add(uint64(row))
		},
		nil,
	)
	return
}

// for each deletes in [start,end]
func (blk *baseBlock) foreachPersistedDeletesCommittedInRange(
	ctx context.Context,
	start, end types.TS,
	skipAbort bool,
	loopOp func(int, *vector.Vector),
	postOp func(*containers.Batch),
) (err error) {
	// commitTS of deltalocation is the commitTS of deletes persisted by CN batches
	deletes, persistedByCN, deltalocCommitTS, err := blk.loadPersistedDeletes(ctx)
	if deletes == nil || err != nil {
		return
	}
	if persistedByCN {
		if deltalocCommitTS.Equal(txnif.UncommitTS) {
			return
		}
		if deltalocCommitTS.Less(start) || deltalocCommitTS.Greater(end) {
			return
		}
		rowIdVec := deletes.Vecs[0].GetDownstreamVector()
		for i := 0; i < deletes.Length(); i++ {
			loopOp(i, rowIdVec)
		}
		commitTSVec := containers.NewConstFixed[types.TS](types.T_TS.ToType(), deltalocCommitTS, deletes.Length())
		abortVec := containers.NewConstFixed[bool](types.T_bool.ToType(), false, deletes.Length())
		deletes.AddVector(catalog.AttrCommitTs, commitTSVec)
		deletes.AddVector(catalog.AttrAborted, abortVec)
	} else {
		abortVec := deletes.Vecs[3].GetDownstreamVector()
		commitTsVec := deletes.Vecs[1].GetDownstreamVector()
		rowIdVec := deletes.Vecs[0].GetDownstreamVector()

		rstart, rend := blockio.FindIntervalForBlock(vector.MustFixedCol[types.Rowid](rowIdVec), &blk.meta.ID)
		for i := rstart; i < rend; i++ {
			if skipAbort {
				abort := vector.GetFixedAt[bool](abortVec, i)
				if abort {
					continue
				}
			}
			commitTS := vector.GetFixedAt[types.TS](commitTsVec, i)
			if commitTS.GreaterEq(start) && commitTS.LessEq(end) {
				loopOp(i, rowIdVec)
			}
		}
	}
	if postOp != nil {
		postOp(deletes)
	}
	return
}

func (blk *baseBlock) Prefetch(idxes []uint16) error {
	node := blk.PinNode()
	defer node.Unref()
	if !node.IsPersisted() {
		return nil
	} else {
		key := blk.meta.GetMetaLoc()
		return blockio.Prefetch(idxes, []uint16{key.ID()}, blk.rt.Fs.Service, key)
	}
}

func (blk *baseBlock) ResolvePersistedColumnDatas(
	ctx context.Context,
	txn txnif.TxnReader,
	readSchema *catalog.Schema,
	colIdxs []int,
	skipDeletes bool) (view *containers.BlockView, err error) {

	view = containers.NewBlockView()
	vecs, err := LoadPersistedColumnDatas(ctx, readSchema, blk.rt, blk.meta.AsCommonID(), colIdxs, blk.meta.GetMetaLoc())
	if err != nil {
		return nil, err
	}
	for i, vec := range vecs {
		view.SetData(colIdxs[i], vec)
	}

	if skipDeletes {
		return
	}

	defer func() {
		if err != nil {
			view.Close()
		}
	}()

	blk.RLock()
	err = blk.FillInMemoryDeletesLocked(txn, view.BaseView, blk.RWMutex)
	blk.RUnlock()

	if err = blk.FillPersistedDeletes(ctx, txn, view.BaseView); err != nil {
		return
	}
	return
}

func (blk *baseBlock) ResolvePersistedColumnData(
	ctx context.Context,
	txn txnif.TxnReader,
	readSchema *catalog.Schema,
	colIdx int,
	skipDeletes bool) (view *containers.ColumnView, err error) {
	view = containers.NewColumnView(colIdx)
	vec, err := blk.LoadPersistedColumnData(context.Background(), readSchema, colIdx)
	if err != nil {
		return
	}
	view.SetData(vec)

	if skipDeletes {
		return
	}

	defer func() {
		if err != nil {
			view.Close()
		}
	}()

	if err = blk.FillPersistedDeletes(ctx, txn, view.BaseView); err != nil {
		return
	}

	blk.RLock()
	err = blk.FillInMemoryDeletesLocked(txn, view.BaseView, blk.RWMutex)
	blk.RUnlock()
	return
}

func (blk *baseBlock) dedupWithLoad(
	ctx context.Context,
	txn txnif.TxnReader,
	keys containers.Vector,
	sels *nulls.Bitmap,
	rowmask *roaring.Bitmap,
	isAblk bool,
) (err error) {
	schema := blk.meta.GetSchema()
	def := schema.GetSingleSortKey()
	view, err := blk.ResolvePersistedColumnData(
		ctx,
		txn,
		schema,
		def.Idx,
		false)
	if err != nil {
		return
	}
	if rowmask != nil {
		if view.DeleteMask == nil {
			view.DeleteMask = common.RoaringToMOBitmap(rowmask)
		} else {
			common.MOOrRoaringBitmap(view.DeleteMask, rowmask)
		}
	}
	defer view.Close()
	var dedupFn any
	if isAblk {
		dedupFn = containers.MakeForeachVectorOp(
			keys.GetType().Oid, dedupAlkFunctions, view.GetData(), view.DeleteMask, def, blk.LoadPersistedCommitTS, txn,
		)
	} else {
		dedupFn = containers.MakeForeachVectorOp(
			keys.GetType().Oid, dedupNABlkFunctions, view.GetData(), view.DeleteMask, def,
		)
	}
	err = containers.ForeachVector(keys, dedupFn, sels)
	return
}

func (blk *baseBlock) PersistedBatchDedup(
	ctx context.Context,
	txn txnif.TxnReader,
	isCommitting bool,
	keys containers.Vector,
	keysZM index.ZM,
	rowmask *roaring.Bitmap,
	isAblk bool,
	bf objectio.BloomFilter,
) (err error) {
	pkIndex, err := MakeImmuIndex(
		ctx,
		blk.meta,
		bf,
		blk.rt,
	)
	if err != nil {
		return
	}
	sels, err := pkIndex.BatchDedup(
		ctx,
		keys,
		keysZM,
		blk.rt,
	)
	if err == nil || !moerr.IsMoErrCode(err, moerr.OkExpectedPossibleDup) {
		return
	}
	return blk.dedupWithLoad(ctx, txn, keys, sels, rowmask, isAblk)
}

func (blk *baseBlock) getPersistedValue(
	ctx context.Context,
	txn txnif.TxnReader,
	schema *catalog.Schema,
	row, col int,
	skipMemory bool) (v any, isNull bool, err error) {
	view := containers.NewColumnView(col)
	if err = blk.FillPersistedDeletes(ctx, txn, view.BaseView); err != nil {
		return
	}
	if !skipMemory {
		blk.RLock()
		err = blk.FillInMemoryDeletesLocked(txn, view.BaseView, blk.RWMutex)
		blk.RUnlock()
		if err != nil {
			return
		}
	}
	if view.DeleteMask.Contains(uint64(row)) {
		err = moerr.NewNotFoundNoCtx()
		return
	}
	view2, err := blk.ResolvePersistedColumnData(ctx, txn, schema, col, true)
	if err != nil {
		return
	}
	defer view2.Close()
	v, isNull = view2.GetValue(row)
	return
}

func (blk *baseBlock) DeletesInfo() string {
	blk.RLock()
	defer blk.RUnlock()
	return blk.mvcc.GetDeleteChain().StringLocked()
}

func (blk *baseBlock) RangeDelete(
	txn txnif.AsyncTxn,
	start, end uint32,
	pk containers.Vector,
	dt handle.DeleteType) (node txnif.DeleteNode, err error) {
	blk.Lock()
	defer blk.Unlock()
	if err = blk.mvcc.CheckNotDeleted(start, end, txn.GetStartTS()); err != nil {
		return
	}
	node = blk.mvcc.CreateDeleteNode(txn, dt)
	node.RangeDeleteLocked(start, end, pk)
	return
}

func (blk *baseBlock) TryDeleteByDeltaloc(
	txn txnif.AsyncTxn,
	deltaLoc objectio.Location) (node txnif.DeleteNode, ok bool, err error) {
	if blk.meta.IsAppendable() {
		return
	}
	err2 := blk.meta.CheckConflict(txn)
	if err2 != nil {
		return
	}
	blk.Lock()
	defer blk.Unlock()
	if !blk.mvcc.GetDeleteChain().IsEmpty() {
		return
	}
	node = blk.mvcc.CreatePersistedDeleteNode(txn, deltaLoc)
	ok = true
	return
}

func (blk *baseBlock) PPString(level common.PPLevel, depth int, prefix string) string {
	s := fmt.Sprintf("%s | [Rows=%d]", blk.meta.PPString(level, depth, prefix), blk.Rows())
	if level >= common.PPL1 {
		blk.RLock()
		s2 := blk.mvcc.StringLocked()
		blk.RUnlock()
		if s2 != "" {
			s = fmt.Sprintf("%s\n%s", s, s2)
		}
	}
	return s
}

func (blk *baseBlock) HasDeleteIntentsPreparedIn(from, to types.TS) (found, isPersist bool) {
	blk.RLock()
	defer blk.RUnlock()
	return blk.mvcc.GetDeleteChain().HasDeleteIntentsPreparedInLocked(from, to)
}

func (blk *baseBlock) CollectChangesInRange(ctx context.Context, startTs, endTs types.TS) (view *containers.BlockView, err error) {
	view = containers.NewBlockView()
	view.DeleteMask, err = blk.inMemoryCollectDeletesInRange(startTs, endTs)
	blk.fillPersistedDeletesInRange(ctx, startTs, endTs, view.BaseView)
	return
}

func (blk *baseBlock) inMemoryCollectDeletesInRange(start, end types.TS) (deletes *nulls.Bitmap, err error) {
	blk.RLock()
	defer blk.RUnlock()
	deleteChain := blk.mvcc.GetDeleteChain()
	deletes, err =
		deleteChain.CollectDeletesInRange(start, end, blk.RWMutex)
	return
}

func (blk *baseBlock) CollectDeleteInRange(
	ctx context.Context,
	start, end types.TS,
	withAborted bool) (bat *containers.Batch, err error) {
	bat, minTS, err := blk.inMemoryCollectDeleteInRange(
		ctx,
		start,
		end,
		withAborted)
	if err != nil {
		return
	}
	if !minTS.IsEmpty() && end.Greater(minTS) {
		end = minTS.Prev()
	}
	bat, err = blk.persistedCollectDeleteInRange(
		ctx,
		bat,
		start,
		end,
		withAborted)
	return
}

func (blk *baseBlock) inMemoryCollectDeleteInRange(
	ctx context.Context,
	start, end types.TS,
	withAborted bool) (bat *containers.Batch, minTS types.TS, err error) {
	blk.RLock()
<<<<<<< HEAD
	persistedTS = blk.mvcc.GetDeletesPersistedTSInMVCCChain()
	if persistedTS.IsEmpty() {
		persistedTS = catalogPersistedTS
	}
	if persistedTS.GreaterEq(end) {
		blk.RUnlock()
		return
	}
	if start.Less(persistedTS) {
		start = persistedTS
	}
	schema := blk.meta.GetSchema()
	pkDef := schema.GetPrimaryKey()
	rowID, ts, pk, abort, abortedMap, deletes := blk.mvcc.CollectDeleteLocked(start.Next(), end, pkDef.Type)
=======
	rowID, ts, abort, abortedMap, deletes, minTS := blk.mvcc.CollectDeleteLocked(start.Next(), end)
>>>>>>> 64c2bae6
	blk.RUnlock()
	if rowID == nil {
		return
	}
	// for deleteNode version less than 2, pk doesn't exist in memory
	// collect pk by block.Foreach
	if len(deletes) != 0 {
		pkIdx := pkDef.Idx
		blk.Foreach(ctx, schema, pkIdx, func(v any, isNull bool, row int) error {
			pk.Append(v, false)
			return nil
		}, deletes)
	}
	// batch: rowID, ts, pkVec, abort
	bat = containers.NewBatch()
	bat.AddVector(catalog.PhyAddrColumnName, rowID)
	bat.AddVector(catalog.AttrCommitTs, ts)
	bat.AddVector(pkDef.Name, pk)
	if withAborted {
		bat.AddVector(catalog.AttrAborted, abort)
	} else {
		bat.Deletes = abortedMap
		bat.Compact()
	}
	return
}

// collect the row if its committs is in [start,end]
func (blk *baseBlock) persistedCollectDeleteInRange(
	ctx context.Context,
	b *containers.Batch,
	start, end types.TS,
	withAborted bool,
) (bat *containers.Batch, err error) {
	if b != nil {
		bat = b
	}
	t := types.T_int32.ToType()
	sels := blk.rt.VectorPool.Transient.GetVector(&t)
	defer sels.Close()
	selsVec := sels.GetDownstreamVector()
	mp := sels.GetAllocator()
	blk.foreachPersistedDeletesCommittedInRange(
		ctx,
		start, end,
		!withAborted,
		func(row int, rowIdVec *vector.Vector) {
			_ = vector.AppendFixed[int32](selsVec, int32(row), false, mp)
		},
		func(delBat *containers.Batch) {
			if sels.Length() == 0 {
				return
			}
			if bat == nil {
				bat = containers.NewBatchWithCapacity(len(delBat.Attrs))
				for i, name := range delBat.Attrs {
					if !withAborted && name == catalog.AttrAborted {
						continue
					}
					bat.AddVector(
						name,
						blk.rt.VectorPool.Transient.GetVector(delBat.Vecs[i].GetType()),
					)
				}
			}
			for _, name := range bat.Attrs {
				retVec := bat.GetVectorByName(name)
				srcVec := delBat.GetVectorByName(name)
				retVec.PreExtend(sels.Length())
				retVec.GetDownstreamVector().Union(
					srcVec.GetDownstreamVector(),
					vector.MustFixedCol[int32](sels.GetDownstreamVector()),
					retVec.GetAllocator(),
				)
			}
		},
	)
	return bat, nil
}

func (blk *baseBlock) adjustScore(
	rawScoreFn func() (int, bool),
	ttl time.Duration,
	force bool) int {
	score, dropped := rawScoreFn()
	if dropped {
		return 0
	}
	if force {
		score = 100
	}
	if score == 0 || score > 1 {
		return score
	}
	var ratio float32
	if blk.meta.IsAppendable() {
		currRows := uint32(blk.Rows())
		ratio = float32(currRows) / float32(blk.meta.GetSchema().BlockMaxRows)
		if ratio >= 0 && ratio < 0.2 {
			ttl = 3*ttl - ttl/2
		} else if ratio >= 0.2 && ratio < 0.4 {
			ttl = 2 * ttl
		} else if ratio >= 0.4 && ratio < 0.6 {
			ttl = 2*ttl - ttl/2
		}
	}

	deleteCnt := blk.mvcc.GetDeleteCnt()
	ratio = float32(deleteCnt) / float32(blk.meta.GetSchema().BlockMaxRows)
	if ratio <= 1 && ratio > 0.5 {
		ttl /= 8
	} else if ratio <= 0.5 && ratio > 0.3 {
		ttl /= 4
	} else if ratio <= 0.3 && ratio > 0.2 {
		ttl /= 2
	} else if ratio <= 0.2 && ratio > 0.1 {
		ttl /= 1
	} else {
		factor := 1.25 - ratio
		factor = factor * factor * factor * factor
		ttl = time.Duration(float32(ttl) * factor)
	}

	if time.Now().After(blk.ttl.Add(ttl)) {
		return 100
	}
	return 1
}

func (blk *baseBlock) OnReplayDelete(node txnif.DeleteNode) (err error) {
	blk.mvcc.OnReplayDeleteNode(node)
	err = node.OnApply()
	return
}

func (blk *baseBlock) OnReplayAppend(_ txnif.AppendNode) (err error) {
	panic("not supported")
}

func (blk *baseBlock) OnReplayAppendPayload(_ *containers.Batch) (err error) {
	panic("not supported")
}

func (blk *baseBlock) MakeAppender() (appender data.BlockAppender, err error) {
	panic("not supported")
}

func (blk *baseBlock) GetRowsOnReplay() uint64 {
	rows := uint64(blk.mvcc.GetTotalRow())
	metaLoc := blk.meta.GetMetaLoc()
	if metaLoc.IsEmpty() {
		return rows
	}
	fileRows := uint64(metaLoc.Rows())
	if rows > fileRows {
		return rows
	}
	return fileRows
}

func (blk *baseBlock) GetTotalChanges() int {
	return int(blk.mvcc.GetDeleteCnt())
}

func (blk *baseBlock) IsAppendable() bool { return false }

func (blk *baseBlock) MutationInfo() string {
	rows := blk.Rows()
	deleteCnt := blk.mvcc.GetDeleteCnt()
	s := fmt.Sprintf("Block %s Mutation Info: Changes=%d/%d",
		blk.meta.AsCommonID().BlockString(),
		deleteCnt,
		rows)
	return s
}

func (blk *baseBlock) BuildCompactionTaskFactory() (
	factory tasks.TxnTaskFactory,
	taskType tasks.TaskType,
	scopes []common.ID,
	err error) {

	if !blk.impl.PrepareCompact() {
		return
	}

	factory = jobs.CompactBlockTaskFactory(blk.meta, blk.rt)
	taskType = tasks.DataCompactionTask
	scopes = append(scopes, *blk.meta.AsCommonID())
	return
}

func (blk *baseBlock) CollectAppendInRange(start, end types.TS, withAborted bool) (*containers.BatchWithVersion, error) {
	return nil, nil
}<|MERGE_RESOLUTION|>--- conflicted
+++ resolved
@@ -637,24 +637,9 @@
 	start, end types.TS,
 	withAborted bool) (bat *containers.Batch, minTS types.TS, err error) {
 	blk.RLock()
-<<<<<<< HEAD
-	persistedTS = blk.mvcc.GetDeletesPersistedTSInMVCCChain()
-	if persistedTS.IsEmpty() {
-		persistedTS = catalogPersistedTS
-	}
-	if persistedTS.GreaterEq(end) {
-		blk.RUnlock()
-		return
-	}
-	if start.Less(persistedTS) {
-		start = persistedTS
-	}
 	schema := blk.meta.GetSchema()
 	pkDef := schema.GetPrimaryKey()
-	rowID, ts, pk, abort, abortedMap, deletes := blk.mvcc.CollectDeleteLocked(start.Next(), end, pkDef.Type)
-=======
-	rowID, ts, abort, abortedMap, deletes, minTS := blk.mvcc.CollectDeleteLocked(start.Next(), end)
->>>>>>> 64c2bae6
+	rowID, ts, pk, abort, abortedMap, deletes, minTS := blk.mvcc.CollectDeleteLocked(start.Next(), end, pkDef.Type)
 	blk.RUnlock()
 	if rowID == nil {
 		return
