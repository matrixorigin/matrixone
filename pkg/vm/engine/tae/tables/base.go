--- conflicted
+++ resolved
@@ -181,21 +181,15 @@
 	return
 }
 
-<<<<<<< HEAD
 func (blk *baseObject) GetMeta() any              { return blk.meta }
+func (blk *baseObject) CheckFlushTaskRetry(startts types.TS) bool {
+	blk.RLock()
+	defer blk.RUnlock()
+	x := blk.appendMVCC.GetLatestAppendPrepareTSLocked()
+	return x.Greater(&startts)
+}
 func (blk *baseObject) GetFs() *objectio.ObjectFS { return blk.rt.Fs }
 func (blk *baseObject) GetID() *common.ID         { return blk.meta.AsCommonID() }
-=======
-func (blk *baseBlock) GetMeta() any { return blk.meta }
-func (blk *baseBlock) CheckFlushTaskRetry(startts types.TS) bool {
-	blk.RLock()
-	defer blk.RUnlock()
-	x := blk.mvcc.GetLatestAppendPrepareTSLocked()
-	return x.Greater(&startts)
-}
-func (blk *baseBlock) GetFs() *objectio.ObjectFS { return blk.rt.Fs }
-func (blk *baseBlock) GetID() *common.ID         { return blk.meta.AsCommonID() }
->>>>>>> 2f78a09c
 
 func (blk *baseObject) fillInMemoryDeletesLocked(
 	txn txnif.TxnReader,
