// Copyright 2021 Matrix Origin
//
// Licensed under the Apache License, Version 2.0 (the "License");
// you may not use this file except in compliance with the License.
// You may obtain a copy of the License at
//
//      http://www.apache.org/licenses/LICENSE-2.0
//
// Unless required by applicable law or agreed to in writing, software
// distributed under the License is distributed on an "AS IS" BASIS,
// WITHOUT WARRANTIES OR CONDITIONS OF ANY KIND, either express or implied.
// See the License for the specific language governing permissions and
// limitations under the License.

package tables

import (
	"bytes"
	"fmt"
	"sync"
	"sync/atomic"
	"time"

	"github.com/RoaringBitmap/roaring"
	"github.com/matrixorigin/matrixone/pkg/common/moerr"
	"github.com/matrixorigin/matrixone/pkg/container/types"
	"github.com/matrixorigin/matrixone/pkg/vm/engine/tae/compute"
	"github.com/matrixorigin/matrixone/pkg/vm/engine/tae/containers"
	"github.com/matrixorigin/matrixone/pkg/vm/engine/tae/model"
	"github.com/matrixorigin/matrixone/pkg/vm/engine/tae/stl"
	"github.com/matrixorigin/matrixone/pkg/vm/engine/tae/wal"

	"github.com/matrixorigin/matrixone/pkg/vm/engine/tae/common"
	"github.com/matrixorigin/matrixone/pkg/vm/engine/tae/tables/evictable"
	"github.com/matrixorigin/matrixone/pkg/vm/engine/tae/tables/indexwrapper"
	"github.com/matrixorigin/matrixone/pkg/vm/engine/tae/tables/jobs"
	"github.com/matrixorigin/matrixone/pkg/vm/engine/tae/tables/updates"
	"github.com/matrixorigin/matrixone/pkg/vm/engine/tae/tasks"

	"github.com/matrixorigin/matrixone/pkg/vm/engine/tae/buffer/base"
	"github.com/matrixorigin/matrixone/pkg/vm/engine/tae/catalog"
	"github.com/matrixorigin/matrixone/pkg/vm/engine/tae/iface/data"
	"github.com/matrixorigin/matrixone/pkg/vm/engine/tae/iface/file"
	"github.com/matrixorigin/matrixone/pkg/vm/engine/tae/iface/handle"
	"github.com/matrixorigin/matrixone/pkg/vm/engine/tae/iface/txnif"
)

var ImmutMemAllocator stl.MemAllocator

func init() {
	ImmutMemAllocator = stl.NewSimpleAllocator()
}

type BlockState int8

// BlockState is the state of the data block, which is different from the state of the mate
const (
	BS_Appendable BlockState = iota
	BS_NotAppendable
)

// The initial state of the block when scoring
type statBlock struct {
	rows      uint32
	startTime time.Time
}

type dataBlock struct {
	common.RefHelper
	*sync.RWMutex
	common.ClosedState
	meta       *catalog.BlockEntry
	node       *appendableNode
	file       file.Block
	colObjects map[int]file.ColumnBlock
	bufMgr     base.INodeManager
	scheduler  tasks.TaskScheduler
	indexes    map[int]indexwrapper.Index
	pkIndex    indexwrapper.Index // a shortcut, nil if no pk column
	mvcc       *updates.MVCCHandle
	score      *statBlock
	ckpTs      atomic.Value
	prefix     []byte
	state      BlockState
}

func newBlock(meta *catalog.BlockEntry, segFile file.Segment, bufMgr base.INodeManager, scheduler tasks.TaskScheduler) *dataBlock {
	colCnt := len(meta.GetSchema().ColDefs)
	indexCnt := make(map[int]int)
	// every column has a zonemap
	schema := meta.GetSchema()
	for _, colDef := range schema.ColDefs {
		if colDef.IsPhyAddr() {
			continue
		}
		indexCnt[colDef.Idx] = 1
	}
	// ATTENTION: COMPOUNDPK
	// pk column has another bloomfilter
	pkIdx := -1024
	if schema.HasPK() {
		pkIdx = schema.GetSingleSortKeyIdx()
		indexCnt[pkIdx] += 1
	}
	blockFile, err := segFile.OpenBlock(meta.GetID(), colCnt)
	if err != nil {
		panic(err)
	}
	colObjects := make(map[int]file.ColumnBlock)
	for i := 0; i < colCnt; i++ {
		if colBlk, err := blockFile.OpenColumn(i); err != nil {
			panic(err)
		} else {
			colObjects[i] = colBlk
			colBlk.Close()
		}
	}
	var node *appendableNode
	//var zeroV types.TS
	block := &dataBlock{
		RWMutex:    new(sync.RWMutex),
		meta:       meta,
		file:       blockFile,
		colObjects: colObjects,
		mvcc:       updates.NewMVCCHandle(meta),
		scheduler:  scheduler,
		indexes:    make(map[int]indexwrapper.Index),
		bufMgr:     bufMgr,
		prefix:     meta.MakeKey(),
	}
	ts := block.ReadTS()
	block.mvcc.SetAppendListener(block.OnApplyAppend)
	if meta.IsAppendable() {
		block.mvcc.SetDeletesListener(block.ABlkApplyDelete)
		node = newNode(bufMgr, block, blockFile)
		block.node = node
		// if this block is created to receive data, create mutable index first
		for _, colDef := range schema.ColDefs {
			if colDef.IsPhyAddr() {
				continue
			}
			if colDef.Idx == pkIdx {
				block.indexes[colDef.Idx] = indexwrapper.NewPkMutableIndex(colDef.Type)
				block.pkIndex = block.indexes[colDef.Idx]
			} else {
				block.indexes[colDef.Idx] = indexwrapper.NewMutableIndex(colDef.Type)
			}
		}
		block.state = BS_Appendable
	} else {
		block.mvcc.SetDeletesListener(block.BlkApplyDelete)
		// if this block is created to do compact or merge, no need to new index
		// if this block is loaded from storage, ReplayIndex will create index
	}
	block.mvcc.SetMaxVisible(ts)
	block.ckpTs.Store(ts)
	if meta.GetMetaLoc() != "" {
		if err := block.ReplayIndex(); err != nil {
			panic(err)
		}
		if err := block.ReplayDelta(); err != nil {
			panic(err)
		}
	}
	return block
}

func (blk *dataBlock) ReadTS() (ts types.TS)        { return }
func (blk *dataBlock) GetMeta() any                 { return blk.meta }
func (blk *dataBlock) GetBufMgr() base.INodeManager { return blk.bufMgr }
func (blk *dataBlock) SetNotAppendable() {
	blk.Lock()
	defer blk.Unlock()
	blk.state = BS_NotAppendable
}

func (blk *dataBlock) GetBlockState() BlockState {
	blk.RLock()
	defer blk.RUnlock()
	return blk.state
}

func (blk *dataBlock) SetMaxCheckpointTS(ts types.TS) {
	blk.ckpTs.Store(ts)
}

func (blk *dataBlock) GetMaxCheckpointTS() types.TS {
	ts := blk.ckpTs.Load().(types.TS)
	return ts
}

func (blk *dataBlock) GetMaxVisibleTS() types.TS {
	return blk.mvcc.LoadMaxVisible()
}

func (blk *dataBlock) Close() {
	if blk.node != nil {
		_ = blk.node.Close()
		blk.node = nil
	}
	if blk.file != nil {
		_ = blk.file.Close()
		blk.file = nil
	}
}

func (blk *dataBlock) Destroy() (err error) {
	if !blk.TryClose() {
		return
	}
	if blk.node != nil {
		if err = blk.node.Close(); err != nil {
			return
		}
	}
	for _, file := range blk.colObjects {
		file.Close()
	}
	blk.colObjects = make(map[int]file.ColumnBlock)
	for _, index := range blk.indexes {
		if err = index.Destroy(); err != nil {
			return
		}
	}
	if blk.file != nil {
		if err = blk.file.Close(); err != nil {
			return
		}
		if err = blk.file.Destroy(); err != nil {
			return
		}
	}
	return
}

func (blk *dataBlock) GetBlockFile() file.Block {
	return blk.file
}

func (blk *dataBlock) GetID() *common.ID { return blk.meta.AsCommonID() }

func (blk *dataBlock) RunCalibration() int {
	if blk.meta.IsAppendable() && blk.Rows(nil, true) == int(blk.meta.GetSchema().BlockMaxRows) {
		blk.meta.RLock()
		if blk.meta.HasDropped() {
			blk.meta.RUnlock()
			return 0
		}
		blk.meta.RUnlock()
		return 100
	}
	return blk.estimateRawScore()
}

func (blk *dataBlock) estimateRawScore() int {
	if blk.Rows(nil, true) == int(blk.meta.GetSchema().BlockMaxRows) && blk.meta.IsAppendable() {
		return 100
	}

	if blk.mvcc.GetChangeNodeCnt() == 0 && !blk.meta.IsAppendable() {
		return 0
	} else if blk.mvcc.GetChangeNodeCnt() == 0 && blk.meta.IsAppendable() &&
		blk.mvcc.LoadMaxVisible().LessEq(blk.GetMaxCheckpointTS()) {
		return 0
	}
	return 1
}

func (blk *dataBlock) MutationInfo() string {
	rows := blk.Rows(nil, true)
	totalChanges := blk.mvcc.GetChangeNodeCnt()
	s := fmt.Sprintf("Block %s Mutation Info: Changes=%d/%d",
		blk.meta.AsCommonID().BlockString(),
		totalChanges,
		rows)
	if totalChanges == 0 {
		return s
	}
	for i := range blk.meta.GetSchema().ColDefs {
		cnt := blk.mvcc.GetColumnUpdateCnt(uint16(i))
		if cnt == 0 {
			continue
		}
		s = fmt.Sprintf("%s, Col[%d]:%d/%d", s, i, cnt, rows)
	}
	deleteCnt := blk.mvcc.GetDeleteCnt()
	if deleteCnt != 0 {
		s = fmt.Sprintf("%s, Del:%d/%d", s, deleteCnt, rows)
	}
	return s
}

func (blk *dataBlock) EstimateScore(interval int64) int {
	if blk.meta.IsAppendable() && blk.Rows(nil, true) == int(blk.meta.GetSchema().BlockMaxRows) {
		blk.meta.RLock()
		if blk.meta.HasDropped() {
			blk.meta.RUnlock()
			return 0
		}
		blk.meta.RUnlock()
		return 100
	}

	score := blk.estimateRawScore()
	if score > 1 {
		return score
	}
	rows := uint32(blk.Rows(nil, true)) - blk.mvcc.GetDeleteCnt()
	if blk.score == nil {
		blk.score = &statBlock{
			rows:      rows,
			startTime: time.Now(),
		}
		return 1
	}
	if blk.score.rows != rows {
		// When the rows in the data block are modified, reset the statBlock
		blk.score.rows = rows
		blk.score.startTime = time.Now()
	} else {
		s := time.Since(blk.score.startTime).Milliseconds()
		if s > interval {
			return 100
		}
	}
	return 1
}

func (blk *dataBlock) BuildCompactionTaskFactory() (
	factory tasks.TxnTaskFactory,
	taskType tasks.TaskType,
	scopes []common.ID,
	err error) {
	// If the conditions are met, immediately modify the data block status to NotAppendable
	blk.SetNotAppendable()
	blk.meta.RLock()
	dropped := blk.meta.IsDroppedCommitted()
	inTxn := blk.meta.IsCreating()
	blk.meta.RUnlock()
	if dropped || inTxn {
		return
	}
	// Make sure no appender use this block to compact
	if blk.RefCount() > 0 {
		// logutil.Infof("blk.RefCount() != 0 : %v, rows: %d", blk.meta.String(), blk.node.rows)
		return
	}
	//logutil.Infof("CompactBlockTaskFactory blk: %d, rows: %d", blk.meta.ID, blk.node.rows)
	factory = jobs.CompactBlockTaskFactory(blk.meta, blk.scheduler)
	taskType = tasks.DataCompactionTask
	scopes = append(scopes, *blk.meta.AsCommonID())
	return
}

func (blk *dataBlock) IsAppendable() bool {
	if !blk.meta.IsAppendable() {
		return false
	}

	if blk.GetBlockState() == BS_NotAppendable {
		return false
	}

	if blk.node.Rows(nil, true) == blk.meta.GetSegment().GetTable().GetSchema().BlockMaxRows {
		return false
	}
	return true
}

func (blk *dataBlock) GetTotalChanges() int {
	return int(blk.mvcc.GetChangeNodeCnt())
}

func (blk *dataBlock) Rows(txn txnif.AsyncTxn, coarse bool) int {
	if blk.meta.IsAppendable() {
		rows := int(blk.node.Rows(txn, coarse))
		return rows
	}
	metaLoc := blk.meta.GetMetaLoc()
	if metaLoc == "" {
		return 0
	}
	return int(blk.file.ReadRows(metaLoc))
}

// for replay
func (blk *dataBlock) GetRowsOnReplay() uint64 {
	rows := uint64(blk.mvcc.GetTotalRow())
	metaLoc := blk.meta.GetMetaLoc()
	if metaLoc == "" {
		return rows
	}
	fileRows := uint64(blk.file.ReadRows(metaLoc))
	if rows > fileRows {
		return rows
	}
	return fileRows
}

func (blk *dataBlock) PPString(level common.PPLevel, depth int, prefix string) string {
	s := fmt.Sprintf("%s | [Rows=%d]", blk.meta.PPString(level, depth, prefix), blk.Rows(nil, true))
	if level >= common.PPL1 {
		blk.mvcc.RLock()
		s2 := blk.mvcc.StringLocked()
		blk.mvcc.RUnlock()
		if s2 != "" {
			s = fmt.Sprintf("%s\n%s", s, s2)
		}
	}
	return s
}

func (blk *dataBlock) FillColumnUpdates(view *model.ColumnView) (err error) {
	chain := blk.mvcc.GetColumnChain(uint16(view.ColIdx))
	chain.RLock()
	view.UpdateMask, view.UpdateVals, err = chain.CollectUpdatesLocked(view.Ts)
	chain.RUnlock()
	return
}

func (blk *dataBlock) FillColumnDeletes(view *model.ColumnView, rwlocker *sync.RWMutex) (err error) {
	deleteChain := blk.mvcc.GetDeleteChain()
	n, err := deleteChain.CollectDeletesLocked(view.Ts, false, rwlocker)
	if err != nil {
		return
	}
	dnode := n.(*updates.DeleteNode)
	if dnode != nil {
		view.DeleteMask = dnode.GetDeleteMaskLocked()
	}
	return
}

func (blk *dataBlock) FillBlockView(colIdx uint16, view *model.BlockView) (err error) {
	chain := blk.mvcc.GetColumnChain(colIdx)
	chain.RLock()
	updateMask, updateVals, err := chain.CollectUpdatesLocked(view.Ts)
	chain.RUnlock()
	if err != nil {
		return
	}
	if updateMask != nil {
		view.SetUpdates(int(colIdx), updateMask, updateVals)
	}
	return
}

func (blk *dataBlock) MakeAppender() (appender data.BlockAppender, err error) {
	if !blk.meta.IsAppendable() {
		panic("can not create appender on non-appendable block")
	}
	appender = newAppender(blk.node)
	return
}

func (blk *dataBlock) GetColumnDataByName(
	txn txnif.AsyncTxn,
	attr string,
	buffer *bytes.Buffer) (view *model.ColumnView, err error) {
	colIdx := blk.meta.GetSchema().GetColIdx(attr)
	return blk.GetColumnDataById(txn, colIdx, buffer)
}

func (blk *dataBlock) GetColumnDataById(
	txn txnif.AsyncTxn,
	colIdx int,
	buffer *bytes.Buffer) (view *model.ColumnView, err error) {
	if blk.meta.IsAppendable() {
		return blk.ResolveABlkColumnMVCCData(txn.GetStartTS(), colIdx, buffer, false)
	}
	view, err = blk.ResolveColumnMVCCData(txn.GetStartTS(), colIdx, buffer)
	return
}

func (blk *dataBlock) ResolveColumnMVCCData(
	ts types.TS,
	idx int,
	buffer *bytes.Buffer) (view *model.ColumnView, err error) {
	view = model.NewColumnView(ts, idx)
	raw, err := blk.LoadColumnData(idx, buffer)
	if err != nil {
		return
	}
	view.SetData(raw)

	blk.mvcc.RLock()
	err = blk.FillColumnUpdates(view)
	if err == nil {
		err = blk.FillColumnDeletes(view, blk.mvcc.RWMutex)
	}
	blk.mvcc.RUnlock()
	if err != nil {
		return
	}
	err = view.Eval(true)
	return
}

func (blk *dataBlock) ResolveABlkColumnMVCCData(
	ts types.TS,
	colIdx int,
	buffer *bytes.Buffer,
	raw bool) (view *model.ColumnView, err error) {
	var (
		maxRow  uint32
		visible bool
	)
	blk.mvcc.RLock()
	if ts.GreaterEq(blk.GetMaxVisibleTS()) && blk.mvcc.AppendCommitted() {
		visible = true
		maxRow = blk.node.rows
	} else {
		maxRow, visible, err = blk.mvcc.GetMaxVisibleRowLocked(ts)
	}
	blk.mvcc.RUnlock()
	if !visible || err != nil {
		return
	}

	view = model.NewColumnView(ts, colIdx)
	var data containers.Vector
	data, err = blk.node.GetColumnDataCopy(0, maxRow, colIdx, buffer)
	if err != nil {
		return
	}
	view.SetData(data)
	blk.mvcc.RLock()
	err = blk.FillColumnUpdates(view)
	if err == nil {
		err = blk.FillColumnDeletes(view, blk.mvcc.RWMutex)
	}
	blk.mvcc.RUnlock()
	if err != nil {
		return
	}

	err = view.Eval(true)

	return
}

func (blk *dataBlock) Update(txn txnif.AsyncTxn, row uint32, colIdx uint16, v any) (node txnif.UpdateNode, err error) {
	if blk.meta.GetSchema().PhyAddrKey.Idx == int(colIdx) {
		err = moerr.NewTAEError("update physical addr key")
		return
	}
	return blk.updateWithFineLock(txn, row, colIdx, v)
}

func (blk *dataBlock) updateWithFineLock(
	txn txnif.AsyncTxn,
	row uint32,
	colIdx uint16,
	v any) (node txnif.UpdateNode, err error) {
	blk.mvcc.RLock()
	defer blk.mvcc.RUnlock()
	err = blk.mvcc.CheckNotDeleted(row, row, txn.GetStartTS())
	if err == nil {
		chain := blk.mvcc.GetColumnChain(colIdx)
		chain.Lock()
		node = chain.AddNodeLocked(txn)
		if err = chain.TryUpdateNodeLocked(row, v, node); err != nil {
			chain.DeleteNodeLocked(node.(*updates.ColumnUpdateNode))
		}
		chain.Unlock()
	}
	return
}

func (blk *dataBlock) RangeDelete(
	txn txnif.AsyncTxn,
	start, end uint32, dt handle.DeleteType) (node txnif.DeleteNode, err error) {
	blk.mvcc.Lock()
	defer blk.mvcc.Unlock()
	err = blk.mvcc.CheckNotDeleted(start, end, txn.GetStartTS())
	if err == nil {
		if err = blk.mvcc.CheckNotUpdated(start, end, txn.GetStartTS()); err == nil {
			node = blk.mvcc.CreateDeleteNode(txn, dt)
			node.RangeDeleteLocked(start, end)
		}
	}
	return
}

func (blk *dataBlock) GetValue(txn txnif.AsyncTxn, row, col int) (v any, err error) {
	ts := txn.GetStartTS()
	blk.mvcc.RLock()
	deleted, err := blk.mvcc.IsDeletedLocked(uint32(row), ts, blk.mvcc.RWMutex)
	if err != nil {
		blk.mvcc.RUnlock()
		return
	}
	if !deleted {
		chain := blk.mvcc.GetColumnChain(uint16(col))
		chain.RLock()
		v, err = chain.GetValueLocked(uint32(row), ts)
		chain.RUnlock()
		if moerr.IsMoErrCode(err, moerr.ErrTxnError) {
			blk.mvcc.RUnlock()
			return
		}
		if err != nil {
			v = nil
			err = nil
		}
	} else {
		err = moerr.NewNotFound()
	}
	blk.mvcc.RUnlock()
	if v != nil || err != nil {
		return
	}
	view := model.NewColumnView(txn.GetStartTS(), int(col))
	if blk.meta.IsAppendable() {
		view, _ = blk.ResolveABlkColumnMVCCData(txn.GetStartTS(), int(col), nil, true)
	} else {
		vec, _ := blk.LoadColumnData(int(col), nil)
		view.SetData(vec)
	}
	v = view.GetValue(row)
	view.Close()
	return
}

func (blk *dataBlock) LoadColumnData(
	colIdx int,
	buffer *bytes.Buffer) (vec containers.Vector, err error) {
	def := blk.meta.GetSchema().ColDefs[colIdx]
	// FIXME "GetMetaLoc()"
	metaLoc := blk.meta.GetMetaLoc()
	id := blk.meta.AsCommonID()
	id.Idx = uint16(colIdx)
	return evictable.FetchColumnData(buffer, blk.bufMgr, id, blk.colObjects[colIdx], metaLoc, def)
}

func (blk *dataBlock) ablkGetByFilter(ts types.TS, filter *handle.Filter) (offset uint32, err error) {
	blk.mvcc.RLock()
	defer blk.mvcc.RUnlock()
	offset, err = blk.GetActiveRow(filter.Val, ts)
	return
}

func (blk *dataBlock) blkGetByFilter(ts types.TS, filter *handle.Filter) (offset uint32, err error) {
	err = blk.pkIndex.Dedup(filter.Val)
	if err == nil {
		err = moerr.NewNotFound()
		return
	}
	if !moerr.IsMoErrCode(err, moerr.ErrTAEPossibleDuplicate) {
		return
	}
	err = nil
	var sortKey containers.Vector
	if sortKey, err = blk.LoadColumnData(blk.meta.GetSchema().GetSingleSortKeyIdx(), nil); err != nil {
		return
	}
	defer sortKey.Close()
	off, existed := compute.GetOffsetByVal(sortKey, filter.Val, nil)
	if !existed {
		err = moerr.NewNotFound()
		return
	}
	offset = uint32(off)

	blk.mvcc.RLock()
	defer blk.mvcc.RUnlock()
	deleted, err := blk.mvcc.IsDeletedLocked(offset, ts, blk.mvcc.RWMutex)
	if err != nil {
		return
	}
	if deleted {
		err = moerr.NewNotFound()
	}
	return
}

func (blk *dataBlock) GetByFilter(txn txnif.AsyncTxn, filter *handle.Filter) (offset uint32, err error) {
	if filter.Op != handle.FilterEq {
		panic("logic error")
	}
	if blk.meta.GetSchema().SortKey == nil {
		_, _, offset = model.DecodePhyAddrKeyFromValue(filter.Val)
		return
	}
	ts := txn.GetStartTS()
	if blk.meta.IsAppendable() {
		return blk.ablkGetByFilter(ts, filter)
	}
	return blk.blkGetByFilter(ts, filter)
}

func (blk *dataBlock) BlkApplyDelete(deleted uint64, gen common.RowGen, ts types.TS) (err error) {
	blk.meta.GetSegment().GetTable().RemoveRows(deleted)
	return
}

func (blk *dataBlock) OnApplyAppend(n txnif.AppendNode) (err error) {
	blk.meta.GetSegment().GetTable().AddRows(uint64(n.GetMaxRow() - n.GetStartRow()))
	return
}

func (blk *dataBlock) ABlkApplyDelete(deleted uint64, gen common.RowGen, ts types.TS) (err error) {
	// No pk defined
	if !blk.meta.GetSchema().HasPK() {
		blk.meta.GetSegment().GetTable().RemoveRows(deleted)
		return
	}
	// If any pk defined, update index
<<<<<<< HEAD
	if blk.meta.GetSchema().IsSinglePK() {
		blk.mvcc.Lock()
		defer blk.mvcc.Unlock()
		blk.meta.GetSegment().GetTable().RemoveRows(deleted)
	} else {
		sortKeys := blk.meta.GetSchema().SortKey
		vecs := make([]containers.VectorView, sortKeys.Size())
		blk.mvcc.RLock()
		for i := range vecs {
			vec := blk.node.data.Vecs[sortKeys.Defs[i].Idx].GetView()
			if err != nil {
				blk.mvcc.RUnlock()
				return err
			}
			vecs[i] = vec
		}
		blk.mvcc.RUnlock()
		blk.mvcc.Lock()
		defer blk.mvcc.Unlock()
		blk.meta.GetSegment().GetTable().RemoveRows(deleted)
=======
	var row uint32
	blk.mvcc.RLock()
	vecview := blk.node.data.Vecs[blk.meta.GetSchema().GetSingleSortKeyIdx()].GetView()
	blk.mvcc.RUnlock()
	blk.mvcc.Lock()
	defer blk.mvcc.Unlock()
	var currRow uint32
	for gen.HasNext() {
		row = gen.Next()
		v := vecview.Get(int(row))
		currRow, err = blk.pkIndex.GetActiveRow(v)
		if err != nil || currRow == row {
			if err = blk.pkIndex.Delete(v, ts); err != nil {
				return
			}
		}
>>>>>>> 69724ba3
	}
	blk.meta.GetSegment().GetTable().RemoveRows(deleted)
	return
}

func (blk *dataBlock) GetActiveRow(key any, ts types.TS) (row uint32, err error) {
	rows, err := blk.pkIndex.GetActiveRow(key)
	if err != nil {
		return
	}
	for _, row := range rows {
		appendnode := blk.GetAppendNodeByRow(row)
		needWait, txn := appendnode.NeedWaitCommitting(ts)
		if needWait {
			blk.mvcc.RUnlock()
			txn.GetTxnState(true)
			blk.mvcc.RLock()
		}
		if appendnode.IsAborted() || !appendnode.IsVisible(ts) {
			continue
		}
		deleteNode := blk.GetDeleteNodeByRow(row).(*updates.DeleteNode)
		if deleteNode == nil {
			return row, nil
		}
		needWait, txn = deleteNode.NeedWaitCommitting(ts)
		if needWait {
			blk.mvcc.RUnlock()
			txn.GetTxnState(true)
			blk.mvcc.RLock()
		}
		if deleteNode.IsAborted() || !deleteNode.IsVisible(ts) {
			return row, nil
		}
	}
	return 0, moerr.NewNotFound()
}

func (blk *dataBlock) onCheckConflictAndDedup(rowmask *roaring.Bitmap, ts types.TS) func(row uint32) (err error) {
	return func(row uint32) (err error) {
		if rowmask != nil && rowmask.Contains(row) {
			return nil
		}
		appendnode := blk.GetAppendNodeByRow(row)
		needWait, txn := appendnode.NeedWaitCommitting(ts)
		if needWait {
			blk.mvcc.RUnlock()
			txn.GetTxnState(true)
			blk.mvcc.RLock()
		}
		if err = appendnode.CheckConflict(ts); err != nil {
			return
		}
		if appendnode.IsAborted() || !appendnode.IsVisible(ts) {
			return nil
		}
		deleteNode := blk.GetDeleteNodeByRow(row).(*updates.DeleteNode)
		if deleteNode == nil {
			return moerr.NewDuplicate()
		}
		needWait, txn = deleteNode.NeedWaitCommitting(ts)
		if needWait {
			blk.mvcc.RUnlock()
			txn.GetTxnState(true)
			blk.mvcc.RLock()
		}
		if err = deleteNode.CheckConflict(ts); err != nil {
			return
		}
		if deleteNode.IsAborted() || !deleteNode.IsVisible(ts) {
			return moerr.NewDuplicate()
		}
		return nil
	}
}

func (blk *dataBlock) BatchDedup(txn txnif.AsyncTxn, pks containers.Vector, rowmask *roaring.Bitmap) (err error) {
	if blk.meta.IsAppendable() {
		ts := txn.GetStartTS()
		blk.mvcc.RLock()
		defer blk.mvcc.RUnlock()
		_, err := blk.pkIndex.BatchDedup(pks, blk.onCheckConflictAndDedup(rowmask, ts))
		if err != nil {
			return err
		}

		return err
	}
	if blk.indexes == nil {
		panic("index not found")
	}
	keyselects, err := blk.pkIndex.BatchDedup(pks, blk.onCheckConflictAndDedup(rowmask, txn.GetStartTS()))
	if err == nil {
		return
	}
	if keyselects == nil {
		panic("unexpected error")
	}
	sortKey, err := blk.ResolveColumnMVCCData(
		txn.GetStartTS(),
		blk.meta.GetSchema().GetSingleSortKeyIdx(),
		nil)
	if err != nil {
		return
	}
	defer sortKey.Close()
	deduplicate := func(v any, _ int) error {
		if _, existed := compute.GetOffsetByVal(sortKey.GetData(), v, sortKey.DeleteMask); existed {
			return moerr.NewDuplicate()
		}
		return nil
	}
	err = pks.Foreach(deduplicate, keyselects)
	return
}

func (blk *dataBlock) CollectAppendLogIndexes(startTs, endTs types.TS) (indexes []*wal.Index, err error) {
	blk.mvcc.RLock()
	defer blk.mvcc.RUnlock()
	return blk.mvcc.CollectAppendLogIndexesLocked(startTs, endTs)
}

func (blk *dataBlock) CollectChangesInRange(startTs, endTs types.TS) (view *model.BlockView, err error) {
	view = model.NewBlockView(endTs)
	blk.mvcc.RLock()

	for i := range blk.meta.GetSchema().ColDefs {
		chain := blk.mvcc.GetColumnChain(uint16(i))
		chain.RLock()
		updateMask, updateVals, indexes, err := chain.CollectCommittedInRangeLocked(startTs, endTs)
		chain.RUnlock()
		if err != nil {
			blk.mvcc.RUnlock()
			return view, err
		}
		if updateMask != nil {
			view.SetUpdates(i, updateMask, updateVals)
			view.SetLogIndexes(i, indexes)
		}
	}
	deleteChain := blk.mvcc.GetDeleteChain()
	view.DeleteMask, view.DeleteLogIndexes, err = deleteChain.CollectDeletesInRange(startTs, endTs, blk.mvcc.RWMutex)
	blk.mvcc.RUnlock()
	return
}

func (blk *dataBlock) CollectAppendInRange(start, end types.TS) (*containers.Batch, error) {
	if blk.meta.IsAppendable() {
		return blk.collectAblkAppendInRange(start, end)
	}
	return nil, nil
}

func (blk *dataBlock) collectAblkAppendInRange(start, end types.TS) (*containers.Batch, error) {
	minRow, maxRow, commitTSVec, abortVec := blk.mvcc.CollectAppend(start, end)
	batch, err := blk.node.GetDataCopy(minRow, maxRow)
	if err != nil {
		return nil, err
	}
	batch.AddVector(catalog.AttrCommitTs, commitTSVec)
	batch.AddVector(catalog.AttrAborted, abortVec)
	return batch, nil
}

func (blk *dataBlock) CollectDeleteInRange(start, end types.TS) (*containers.Batch, error) {
	rowID, ts, abort := blk.mvcc.CollectDelete(start, end)
	if rowID == nil {
		return nil, nil
	}
	batch := containers.NewBatch()
	batch.AddVector(catalog.PhyAddrColumnName, rowID)
	batch.AddVector(catalog.AttrCommitTs, ts)
	batch.AddVector(catalog.AttrAborted, abort)
	return batch, nil
}

func (blk *dataBlock) GetAppendNodeByRow(row uint32) txnif.AppendNode {
	return blk.mvcc.GetAppendNodeByRow(row)
}
func (blk *dataBlock) GetDeleteNodeByRow(row uint32) txnif.DeleteNode {
	return blk.mvcc.GetDeleteNodeByRow(row)
}<|MERGE_RESOLUTION|>--- conflicted
+++ resolved
@@ -706,46 +706,8 @@
 		return
 	}
 	// If any pk defined, update index
-<<<<<<< HEAD
-	if blk.meta.GetSchema().IsSinglePK() {
-		blk.mvcc.Lock()
-		defer blk.mvcc.Unlock()
-		blk.meta.GetSegment().GetTable().RemoveRows(deleted)
-	} else {
-		sortKeys := blk.meta.GetSchema().SortKey
-		vecs := make([]containers.VectorView, sortKeys.Size())
-		blk.mvcc.RLock()
-		for i := range vecs {
-			vec := blk.node.data.Vecs[sortKeys.Defs[i].Idx].GetView()
-			if err != nil {
-				blk.mvcc.RUnlock()
-				return err
-			}
-			vecs[i] = vec
-		}
-		blk.mvcc.RUnlock()
-		blk.mvcc.Lock()
-		defer blk.mvcc.Unlock()
-		blk.meta.GetSegment().GetTable().RemoveRows(deleted)
-=======
-	var row uint32
-	blk.mvcc.RLock()
-	vecview := blk.node.data.Vecs[blk.meta.GetSchema().GetSingleSortKeyIdx()].GetView()
-	blk.mvcc.RUnlock()
 	blk.mvcc.Lock()
 	defer blk.mvcc.Unlock()
-	var currRow uint32
-	for gen.HasNext() {
-		row = gen.Next()
-		v := vecview.Get(int(row))
-		currRow, err = blk.pkIndex.GetActiveRow(v)
-		if err != nil || currRow == row {
-			if err = blk.pkIndex.Delete(v, ts); err != nil {
-				return
-			}
-		}
->>>>>>> 69724ba3
-	}
 	blk.meta.GetSegment().GetTable().RemoveRows(deleted)
 	return
 }
