// Copyright 2021 Matrix Origin
//
// Licensed under the Apache License, Version 2.0 (the "License");
// you may not use this file except in compliance with the License.
// You may obtain a copy of the License at
//
//      http://www.apache.org/licenses/LICENSE-2.0
//
// Unless required by applicable law or agreed to in writing, software
// distributed under the License is distributed on an "AS IS" BASIS,
// WITHOUT WARRANTIES OR CONDITIONS OF ANY KIND, either express or implied.
// See the License for the specific language governing permissions and
// limitations under the License.

package tables

import (
	"bytes"
	"fmt"
	"sync"
	"time"

	"github.com/matrixorigin/matrixone/pkg/logutil"
	"github.com/matrixorigin/matrixone/pkg/objectio"
	"github.com/matrixorigin/matrixone/pkg/vm/engine/tae/dataio/blockio"

	"github.com/RoaringBitmap/roaring"
	"github.com/matrixorigin/matrixone/pkg/common/moerr"
	"github.com/matrixorigin/matrixone/pkg/container/types"
	"github.com/matrixorigin/matrixone/pkg/vm/engine/tae/compute"
	"github.com/matrixorigin/matrixone/pkg/vm/engine/tae/containers"
	"github.com/matrixorigin/matrixone/pkg/vm/engine/tae/model"
	"github.com/matrixorigin/matrixone/pkg/vm/engine/tae/wal"

	"github.com/matrixorigin/matrixone/pkg/vm/engine/tae/common"
	"github.com/matrixorigin/matrixone/pkg/vm/engine/tae/tables/evictable"
	"github.com/matrixorigin/matrixone/pkg/vm/engine/tae/tables/indexwrapper"
	"github.com/matrixorigin/matrixone/pkg/vm/engine/tae/tables/jobs"
	"github.com/matrixorigin/matrixone/pkg/vm/engine/tae/tables/updates"
	"github.com/matrixorigin/matrixone/pkg/vm/engine/tae/tasks"

	"github.com/matrixorigin/matrixone/pkg/vm/engine/tae/buffer/base"
	"github.com/matrixorigin/matrixone/pkg/vm/engine/tae/catalog"
	"github.com/matrixorigin/matrixone/pkg/vm/engine/tae/iface/data"
	"github.com/matrixorigin/matrixone/pkg/vm/engine/tae/iface/handle"
	"github.com/matrixorigin/matrixone/pkg/vm/engine/tae/iface/txnif"
)

// The initial state of the block when scoring
type statBlock struct {
	rows      uint32
	startTime time.Time
}

type dataBlock struct {
	*sync.RWMutex
	common.RefHelper
	common.ClosedState
	meta         *catalog.BlockEntry
	node         *appendableNode
	bufMgr       base.INodeManager
	scheduler    tasks.TaskScheduler
	indexes      map[int]indexwrapper.Index
	pkIndex      indexwrapper.Index // a shortcut, nil if no pk column
	mvcc         *updates.MVCCHandle
	score        *statBlock
	fs           *objectio.ObjectFS
	appendFrozen bool
}

func newBlock(meta *catalog.BlockEntry, fs *objectio.ObjectFS, bufMgr base.INodeManager, scheduler tasks.TaskScheduler) *dataBlock {
	schema := meta.GetSchema()
	var node *appendableNode
	block := &dataBlock{
		RWMutex:   new(sync.RWMutex),
		meta:      meta,
		mvcc:      updates.NewMVCCHandle(meta),
		scheduler: scheduler,
		indexes:   make(map[int]indexwrapper.Index),
		bufMgr:    bufMgr,
		fs:        fs,
	}
	block.mvcc.SetAppendListener(block.OnApplyAppend)
	if meta.IsAppendable() {
		block.mvcc.SetDeletesListener(block.ABlkApplyDelete)
		node = newNode(block)
		block.node = node
		// if this block is created to receive data, create mutable index first
		for _, colDef := range schema.ColDefs {
			if colDef.IsPhyAddr() {
				continue
			}
			if colDef.IsPrimary() {
				block.indexes[colDef.Idx] = indexwrapper.NewPkMutableIndex(colDef.Type)
				block.pkIndex = block.indexes[colDef.Idx]
			} else {
				block.indexes[colDef.Idx] = indexwrapper.NewMutableIndex(colDef.Type)
			}
		}
	} else {
		block.mvcc.SetDeletesListener(block.BlkApplyDelete)
		// if this block is created to do compact or merge, no need to new index
		// if this block is loaded from storage, ReplayIndex will create index
	}
	if meta.HasPersistedData() {
		if err := block.ReplayIndex(); err != nil {
			panic(err)
		}
		if err := block.ReplayDelta(); err != nil {
			panic(err)
		}
	}
	return block
}

func (blk *dataBlock) GetMeta() any                 { return blk.meta }
func (blk *dataBlock) GetBufMgr() base.INodeManager { return blk.bufMgr }
func (blk *dataBlock) FreezeAppend() {
	blk.Lock()
	defer blk.Unlock()
	blk.appendFrozen = true
}

func (blk *dataBlock) PrepareCompact() bool {
	if blk.RefCount() > 0 {
		return false
	}
	blk.FreezeAppend()
	if !blk.meta.PrepareCompact() {
		return false
	}
	return blk.RefCount() == 0
}

func (blk *dataBlock) IsAppendFrozen() bool {
	blk.RLock()
	defer blk.RUnlock()
	return blk.appendFrozen
}

func (blk *dataBlock) FreeData() {
	blk.Lock()
	defer blk.Unlock()
	if blk.node != nil {
		_ = blk.node.Close()
	}
}

func (blk *dataBlock) Close() {
	if blk.node != nil {
		_ = blk.node.Close()
		blk.node = nil
	}
}

func (blk *dataBlock) Destroy() (err error) {
	if !blk.TryClose() {
		return
	}
	if blk.node != nil {
		if err = blk.node.Close(); err != nil {
			return
		}
	}
	for _, index := range blk.indexes {
		if err = index.Destroy(); err != nil {
			return
		}
	}
	return
}

func (blk *dataBlock) GetID() *common.ID { return blk.meta.AsCommonID() }

func (blk *dataBlock) RunCalibration() (score int) {
	score, _ = blk.estimateRawScore()
	return
}

func (blk *dataBlock) estimateABlkRawScore() (score int) {
	blk.meta.RLock()
	hasAnyCommitted := blk.meta.HasCommittedNode()
	blk.meta.RUnlock()
	if !hasAnyCommitted {
		return 1
	}
	// Max row appended
	rows := blk.Rows()
	if rows == int(blk.meta.GetSchema().BlockMaxRows) {
		return 100
	}

	if blk.mvcc.GetChangeNodeCnt() == 0 && rows == 0 {
		// No deletes or append found
		score = 0
	} else {
		// Any deletes or append
		score = 1
	}

	// If any delete or append found and the table or database of the block had
	// been deleted. Force checkpoint the block
	if score > 0 {
		if _, terminated := blk.meta.GetTerminationTS(); terminated {
			score = 100
		}
	}
	return
}

func (blk *dataBlock) estimateRawScore() (score int, dropped bool) {
	if blk.meta.HasDropCommitted() {
		dropped = true
		return
	}
	if blk.meta.IsAppendable() {
		score = blk.estimateABlkRawScore()
		return
	}
	if blk.mvcc.GetChangeNodeCnt() == 0 {
		// No deletes found
		score = 0
	} else {
		// Any delete
		score = 1
	}

	// If any delete found and the table or database of the block had
	// been deleted. Force checkpoint the block
	if score > 0 {
		if _, terminated := blk.meta.GetTerminationTS(); terminated {
			score = 100
		}
	}
	return
}

func (blk *dataBlock) MutationInfo() string {
	rows := blk.Rows()
	totalChanges := blk.mvcc.GetChangeNodeCnt()
	s := fmt.Sprintf("Block %s Mutation Info: Changes=%d/%d",
		blk.meta.AsCommonID().BlockString(),
		totalChanges,
		rows)
	if totalChanges == 0 {
		return s
	}
	deleteCnt := blk.mvcc.GetDeleteCnt()
	if deleteCnt != 0 {
		s = fmt.Sprintf("%s, Del:%d/%d", s, deleteCnt, rows)
	}
	return s
}

func (blk *dataBlock) EstimateScore(interval time.Duration, force bool) int {
	score, dropped := blk.estimateRawScore()
	if dropped {
		return 0
	}
	if force {
		return 100
	}
	if score == 0 {
		return 0
	}
	if score > 1 {
		return score
	}
	rows := uint32(blk.Rows()) - blk.mvcc.GetDeleteCnt()
	if blk.score == nil {
		blk.score = &statBlock{
			rows:      rows,
			startTime: time.Now(),
		}
		return 1
	}
	if blk.score.rows != rows {
		// When the rows in the data block are modified, reset the statBlock
		blk.score.rows = rows
		blk.score.startTime = time.Now()
	} else {
		s := time.Since(blk.score.startTime)
		if s > interval {
			return 100
		}
	}
	return 1
}

func (blk *dataBlock) BuildCompactionTaskFactory() (
	factory tasks.TxnTaskFactory,
	taskType tasks.TaskType,
	scopes []common.ID,
	err error) {

	if !blk.PrepareCompact() {
		return
	}

	//logutil.Infof("CompactBlockTaskFactory blk: %d, rows: %d", blk.meta.ID, blk.node.rows)
	factory = jobs.CompactBlockTaskFactory(blk.meta, blk.scheduler)
	taskType = tasks.DataCompactionTask
	scopes = append(scopes, *blk.meta.AsCommonID())
	return
}

func (blk *dataBlock) IsAppendable() bool {
	if !blk.meta.IsAppendable() {
		return false
	}

	if blk.IsAppendFrozen() {
		return false
	}

	if blk.node.Rows() == blk.meta.GetSegment().GetTable().GetSchema().BlockMaxRows {
		return false
	}
	return true
}

func (blk *dataBlock) GetTotalChanges() int {
	return int(blk.mvcc.GetChangeNodeCnt())
}

func (blk *dataBlock) Rows() int {
	if blk.meta.IsAppendable() {
		rows := int(blk.node.Rows())
		return rows
	}
	metaLoc := blk.meta.GetMetaLoc()
	if metaLoc == "" {
		return 0
	}
	meta, err := blockio.DecodeMetaLocToMeta(metaLoc)
	if err != nil {
		panic(err)
	}
	return int(meta.GetRows())
}

// for replay
func (blk *dataBlock) GetRowsOnReplay() uint64 {
	rows := uint64(blk.mvcc.GetTotalRow())
	metaLoc := blk.meta.GetMetaLoc()
	if metaLoc == "" {
		return rows
	}
	meta, err := blockio.DecodeMetaLocToMeta(metaLoc)
	if err != nil {
		panic(err)
	}
	fileRows := uint64(meta.GetRows())
	if rows > fileRows {
		return rows
	}
	return fileRows
}

func (blk *dataBlock) PPString(level common.PPLevel, depth int, prefix string) string {
	s := fmt.Sprintf("%s | [Rows=%d]", blk.meta.PPString(level, depth, prefix), blk.Rows())
	if level >= common.PPL1 {
		blk.mvcc.RLock()
		s2 := blk.mvcc.StringLocked()
		blk.mvcc.RUnlock()
		if s2 != "" {
			s = fmt.Sprintf("%s\n%s", s, s2)
		}
	}
	return s
}

func (blk *dataBlock) FillColumnDeletes(view *model.ColumnView, rwlocker *sync.RWMutex) (err error) {
	deleteChain := blk.mvcc.GetDeleteChain()
	n, err := deleteChain.CollectDeletesLocked(view.Ts, false, rwlocker)
	if err != nil {
		return
	}
	dnode := n.(*updates.DeleteNode)
	if dnode != nil {
		view.DeleteMask = dnode.GetDeleteMaskLocked()
	}
	return
}

func (blk *dataBlock) MakeAppender() (appender data.BlockAppender, err error) {
	if !blk.meta.IsAppendable() {
		panic("can not create appender on non-appendable block")
	}
	appender = newAppender(blk.node)
	return
}

func (blk *dataBlock) GetColumnDataByName(
	txn txnif.AsyncTxn,
	attr string,
	buffer *bytes.Buffer) (view *model.ColumnView, err error) {
	colIdx := blk.meta.GetSchema().GetColIdx(attr)
	return blk.GetColumnDataById(txn, colIdx, buffer)
}

func (blk *dataBlock) GetColumnDataById(
	txn txnif.AsyncTxn,
	colIdx int,
	buffer *bytes.Buffer) (view *model.ColumnView, err error) {
	metaLoc := blk.meta.GetVisibleMetaLoc(txn.GetStartTS())
	if metaLoc == "" {
		return blk.ResolveColumnFromANode(txn.GetStartTS(), colIdx, buffer, false)
	}
	view, err = blk.ResolveColumnFromMeta(metaLoc, txn.GetStartTS(), colIdx, buffer)
	return
}

func (blk *dataBlock) ResolveColumnFromMeta(
	metaLoc string,
	ts types.TS,
	idx int,
	buffer *bytes.Buffer) (view *model.ColumnView, err error) {
	view = model.NewColumnView(ts, idx)
	raw, err := blk.LoadColumnData(idx, buffer)
	if err != nil {
		return
	}
	view.SetData(raw)
	err = blk.FillDeltaDeletes(view, ts)
	if err != nil {
		return
	}
	view.SetData(raw)

	blk.mvcc.RLock()
	err = blk.FillColumnDeletes(view, blk.mvcc.RWMutex)
	blk.mvcc.RUnlock()
	if err != nil {
		return
	}
	err = view.Eval(true)
	return
}

func (blk *dataBlock) ResolveColumnFromANode(
	ts types.TS,
	colIdx int,
	buffer *bytes.Buffer,
	skipDeletes bool) (view *model.ColumnView, err error) {
	var (
		maxRow  uint32
		visible bool
	)
	blk.mvcc.RLock()
	maxRow, visible, deSels, err := blk.mvcc.GetVisibleRowLocked(ts)
	blk.mvcc.RUnlock()
	if !visible || err != nil {
		return
	}

	view = model.NewColumnView(ts, colIdx)
	var data containers.Vector
	data, err = blk.node.GetColumnData(0, maxRow, colIdx, buffer)
	if err != nil {
		return
	}
	view.SetData(data)
	if skipDeletes {
		return
	}
	blk.mvcc.RLock()
	err = blk.FillColumnDeletes(view, blk.mvcc.RWMutex)
	blk.mvcc.RUnlock()
	if err != nil {
		return
	}
	if deSels != nil && !deSels.IsEmpty() {
		if view.DeleteMask != nil {
			view.DeleteMask.Or(deSels)
		} else {
			view.DeleteMask = deSels
		}
	}

	err = view.Eval(true)

	return
}

func (blk *dataBlock) RangeDelete(
	txn txnif.AsyncTxn,
	start, end uint32, dt handle.DeleteType) (node txnif.DeleteNode, err error) {
	blk.mvcc.Lock()
	defer blk.mvcc.Unlock()
	if err = blk.mvcc.CheckNotDeleted(start, end, txn.GetStartTS()); err != nil {
		return
	}
	node = blk.mvcc.CreateDeleteNode(txn, dt)
	node.RangeDeleteLocked(start, end)
	return
}

func (blk *dataBlock) GetValue(txn txnif.AsyncTxn, row, col int) (v any, err error) {
	ts := txn.GetStartTS()
	blk.mvcc.RLock()
	deleted, err := blk.mvcc.IsDeletedLocked(uint32(row), ts, blk.mvcc.RWMutex)
	if err != nil {
		blk.mvcc.RUnlock()
		return
	}
	if deleted {
		err = moerr.NewNotFound()
	}
	blk.mvcc.RUnlock()
	if v != nil || err != nil {
		return
	}
	view := model.NewColumnView(txn.GetStartTS(), int(col))
	metaLoc := blk.meta.GetVisibleMetaLoc(txn.GetStartTS())
	if metaLoc == "" {
		view, _ = blk.ResolveColumnFromANode(txn.GetStartTS(), int(col), nil, true)
	} else {
		vec, _ := blk.LoadColumnData(int(col), nil)
		view.SetData(vec)
	}
	v = view.GetValue(row)
	view.Close()
	return
}

func (blk *dataBlock) LoadColumnData(
	colIdx int,
	buffer *bytes.Buffer) (vec containers.Vector, err error) {
	def := blk.meta.GetSchema().ColDefs[colIdx]
	// FIXME "GetMetaLoc()"
	metaLoc := blk.meta.GetMetaLoc()
	id := blk.meta.AsCommonID()
	id.Idx = uint16(colIdx)
	return evictable.FetchColumnData(buffer, blk.bufMgr, id, blk.fs, uint16(colIdx), metaLoc, def)
}

func (blk *dataBlock) ResolveDelta(ts types.TS) (bat *containers.Batch, err error) {
	deltaloc := blk.meta.GetDeltaLoc()
	if deltaloc == "" {
		return nil, nil
	}
	bat = containers.NewBatch()
	colNames := []string{catalog.PhyAddrColumnName, catalog.AttrCommitTs, catalog.AttrAborted}
	colTypes := []types.Type{types.T_Rowid.ToType(), types.T_TS.ToType(), types.T_bool.ToType()}
	for i := 0; i < 3; i++ {
		vec, err := evictable.FetchDeltaData(nil, blk.bufMgr, blk.fs, deltaloc, uint16(i), colTypes[i])
		if err != nil {
			return bat, err
		}
		bat.AddVector(colNames[i], vec)
	}
	return
}

func (blk *dataBlock) FillDeltaDeletes(
	view *model.ColumnView,
	ts types.TS) (err error) {
	deletes, err := blk.ResolveDelta(ts)
	if deletes == nil {
		return nil
	}
	if err != nil {
		return
	}
	for i := 0; i < deletes.Length(); i++ {
		abort := deletes.Vecs[2].Get(i).(bool)
		if abort {
			continue
		}
		commitTS := deletes.Vecs[1].Get(i).(types.TS)
		if commitTS.Greater(ts) {
			continue
		}
		rowid := deletes.Vecs[0].Get(i).(types.Rowid)
		_, _, row := model.DecodePhyAddrKey(rowid)
		if view.DeleteMask == nil {
			view.DeleteMask = roaring.NewBitmap()
		}
		view.DeleteMask.Add(row)
	}
	return nil
}

func (blk *dataBlock) ablkGetByFilter(ts types.TS, filter *handle.Filter) (offset uint32, err error) {
	blk.mvcc.RLock()
	defer blk.mvcc.RUnlock()
	offset, err = blk.GetActiveRow(filter.Val, ts)
	return
}

func (blk *dataBlock) blkGetByFilter(ts types.TS, filter *handle.Filter) (offset uint32, err error) {
	err = blk.pkIndex.Dedup(filter.Val)
	if err == nil {
		err = moerr.NewNotFound()
		return
	}
	if !moerr.IsMoErrCode(err, moerr.OkExpectedPossibleDup) {
		return
	}
	err = nil
	var sortKey containers.Vector
	if sortKey, err = blk.LoadColumnData(blk.meta.GetSchema().GetSingleSortKeyIdx(), nil); err != nil {
		return
	}
	defer sortKey.Close()
	off, existed := compute.GetOffsetByVal(sortKey, filter.Val, nil)
	if !existed {
		err = moerr.NewNotFound()
		return
	}
	offset = uint32(off)

	blk.mvcc.RLock()
	defer blk.mvcc.RUnlock()
	deleted, err := blk.mvcc.IsDeletedLocked(offset, ts, blk.mvcc.RWMutex)
	if err != nil {
		return
	}
	if deleted {
		err = moerr.NewNotFound()
	}
	return
}

func (blk *dataBlock) GetByFilter(txn txnif.AsyncTxn, filter *handle.Filter) (offset uint32, err error) {
	if filter.Op != handle.FilterEq {
		panic("logic error")
	}
	if blk.meta.GetSchema().SortKey == nil {
		_, _, offset = model.DecodePhyAddrKeyFromValue(filter.Val)
		return
	}
	ts := txn.GetStartTS()
	if blk.meta.IsAppendable() {
		return blk.ablkGetByFilter(ts, filter)
	}
	return blk.blkGetByFilter(ts, filter)
}

func (blk *dataBlock) BlkApplyDelete(deleted uint64, gen common.RowGen, ts types.TS) (err error) {
	blk.meta.GetSegment().GetTable().RemoveRows(deleted)
	return
}

func (blk *dataBlock) OnApplyAppend(n txnif.AppendNode) (err error) {
	blk.meta.GetSegment().GetTable().AddRows(uint64(n.GetMaxRow() - n.GetStartRow()))
	return
}

func (blk *dataBlock) ABlkApplyDelete(deleted uint64, gen common.RowGen, ts types.TS) (err error) {
	blk.meta.GetSegment().GetTable().RemoveRows(deleted)
	return
}

func (blk *dataBlock) GetActiveRow(key any, ts types.TS) (row uint32, err error) {
	if blk.meta != nil && blk.meta.GetVisibleMetaLoc(ts) != "" {
		err = blk.pkIndex.Dedup(key)
		if err == nil {
			err = moerr.NewNotFound()
			return
		}
		if !moerr.IsMoErrCode(err, moerr.OkExpectedPossibleDup) {
			return
		}
		err = nil
		var sortKey containers.Vector
		if sortKey, err = blk.LoadColumnData(blk.meta.GetSchema().GetSingleSortKeyIdx(), nil); err != nil {
			return
		}
		defer sortKey.Close()
		err = sortKey.Foreach(func(v any, offset int) error {
			if compute.CompareGeneric(v, key, sortKey.GetType()) == 0 {
				row = uint32(offset)
				return moerr.GetOkExpectedDup()
			}
			return nil
		}, nil)
		if err == nil {
			return 0, moerr.NewNotFound()
		}
		if !moerr.IsMoErrCode(err, moerr.OkExpectedDup) {
			return
		}

		var deleted bool
		deleted, err = blk.mvcc.IsDeletedLocked(row, ts, blk.mvcc.RWMutex)
		if err != nil {
			return
		}
		if deleted {
			err = moerr.NewNotFound()
		}
		return
	}
	rows, err := blk.pkIndex.GetActiveRow(key)
	if err != nil {
		return
	}
	for i := len(rows) - 1; i >= 0; i-- {
		row = rows[i]
		appendnode := blk.GetAppendNodeByRow(row)
		needWait, txn := appendnode.NeedWaitCommitting(ts)
		if needWait {
			blk.mvcc.RUnlock()
			txn.GetTxnState(true)
			blk.mvcc.RLock()
		}
		if appendnode.IsAborted() || !appendnode.IsVisible(ts) {
			continue
		}
		var deleted bool
		deleted, err = blk.mvcc.IsDeletedLocked(row, ts, blk.mvcc.RWMutex)
		if err != nil {
			return
		}
		if !deleted {
			return
		}
	}
	return 0, moerr.NewNotFound()
}

func (blk *dataBlock) onCheckConflictAndDedup(
	dupRow *uint32,
	rowmask *roaring.Bitmap,
	ts types.TS) func(row uint32) (err error) {
	return func(row uint32) (err error) {
		if rowmask != nil && rowmask.Contains(row) {
			return nil
		}
		appendnode := blk.GetAppendNodeByRow(row)
		needWait, txn := appendnode.NeedWaitCommitting(ts)
		if needWait {
			blk.mvcc.RUnlock()
			txn.GetTxnState(true)
			blk.mvcc.RLock()
		}
		if appendnode.IsAborted() || !appendnode.IsVisible(ts) {
			if err = appendnode.CheckConflict(ts); err != nil {
				return
			}
			return nil
		}
		deleteNode := blk.GetDeleteNodeByRow(row).(*updates.DeleteNode)
		if deleteNode == nil {
<<<<<<< HEAD
			logutil.Debugf("table %d-%v,row %v pk %v", blk.meta.GetSegment().GetTable().ID, blk.meta.GetSchema().Name, row, blk.pkIndex)
			return moerr.NewDuplicate()
=======
			*dupRow = row
			return moerr.GetOkExpectedDup()
>>>>>>> 375e39a5
		}
		needWait, txn = deleteNode.NeedWaitCommitting(ts)
		if needWait {
			blk.mvcc.RUnlock()
			txn.GetTxnState(true)
			blk.mvcc.RLock()
		}
		if deleteNode.IsAborted() || !deleteNode.IsVisible(ts) {
<<<<<<< HEAD
			logutil.Debugf("table %d-%v,row %v pk %v", blk.meta.GetSegment().GetTable().ID, blk.meta.GetSchema().Name, row, blk.pkIndex)
			return moerr.NewDuplicate()
=======
			return moerr.GetOkExpectedDup()
>>>>>>> 375e39a5
		}
		if err = appendnode.CheckConflict(ts); err != nil {
			return
		}
		if err = deleteNode.CheckConflict(ts); err != nil {
			return
		}
		return nil
	}
}

func (blk *dataBlock) BatchDedup(txn txnif.AsyncTxn, pks containers.Vector, rowmask *roaring.Bitmap) (err error) {
	var dupRow uint32
	if blk.meta.IsAppendable() {
		ts := txn.GetStartTS()
		blk.mvcc.RLock()
		defer blk.mvcc.RUnlock()
		var keyselects *roaring.Bitmap
		keyselects, err = blk.pkIndex.BatchDedup(pks, blk.onCheckConflictAndDedup(&dupRow, rowmask, ts))
		if err == nil {
			return
		}
		pkDef := blk.meta.GetSchema().GetSingleSortKey()
		if moerr.IsMoErrCode(err, moerr.OkExpectedPossibleDup) {
			if keyselects == nil {
				panic("unexpected error")
			}
			metaLoc := blk.meta.GetMetaLoc()
			var sortKey *model.ColumnView
			sortKey, err = blk.ResolveColumnFromMeta(
				metaLoc,
				txn.GetStartTS(),
				pkDef.Idx,
				nil)
			if err != nil {
				return
			}
			defer sortKey.Close()
			deduplicate := func(v1 any, _ int) error {
				return sortKey.GetData().Foreach(func(v2 any, row int) error {
					if compute.CompareGeneric(v1, v2, pks.GetType()) == 0 {
<<<<<<< HEAD
						logutil.Debugf("table %d-%v,val %v pk %v", blk.meta.GetSegment().GetTable().ID, blk.meta.GetSchema().Name, v1, blk.pkIndex)
						return moerr.NewDuplicate()
=======
						entry := common.TypeStringValue(pks.GetType(), v1)
						return moerr.NewDuplicateEntry(entry, pkDef.Name)
>>>>>>> 375e39a5
					}
					return nil
				}, nil)
			}
			err = pks.Foreach(deduplicate, keyselects)
		} else if moerr.IsMoErrCode(err, moerr.OkExpectedDup) {
			v := blk.node.data.Vecs[pkDef.Idx].Get(int(dupRow))
			entry := common.TypeStringValue(pks.GetType(), v)
			return moerr.NewDuplicateEntry(entry, pkDef.Name)
		}
		return err
	}
	if blk.indexes == nil {
		panic("index not found")
	}
	keyselects, err := blk.pkIndex.BatchDedup(pks,
		blk.onCheckConflictAndDedup(&dupRow, rowmask, txn.GetStartTS()))
	if err == nil {
		return
	}
	if keyselects == nil {
		panic("unexpected error")
	}
	pkDef := blk.meta.GetSchema().GetSingleSortKey()
	metaLoc := blk.meta.GetMetaLoc()
	sortKey, err := blk.ResolveColumnFromMeta(
		metaLoc,
		txn.GetStartTS(),
		pkDef.Idx,
		nil)
	if err != nil {
		return
	}
	defer sortKey.Close()
	deduplicate := func(v any, _ int) error {
		if _, existed := compute.GetOffsetByVal(sortKey.GetData(), v, sortKey.DeleteMask); existed {
<<<<<<< HEAD
			logutil.Debugf("table %d-%v,val %v pk %v", blk.meta.GetSegment().GetTable().ID, blk.meta.GetSchema().Name, v, blk.pkIndex)
			return moerr.NewDuplicate()
=======
			entry := common.TypeStringValue(pks.GetType(), v)
			return moerr.NewDuplicateEntry(entry, blk.meta.GetSchema().GetSingleSortKey().Name)
>>>>>>> 375e39a5
		}
		return nil
	}
	err = pks.Foreach(deduplicate, keyselects)
	return
}

func (blk *dataBlock) HasDeleteIntentsPreparedIn(from, to types.TS) (found bool) {
	blk.mvcc.RLock()
	defer blk.mvcc.RUnlock()
	found = blk.mvcc.GetDeleteChain().HasDeleteIntentsPreparedInLocked(from, to)
	return
}

func (blk *dataBlock) CollectAppendLogIndexes(startTs, endTs types.TS) (indexes []*wal.Index, err error) {
	blk.mvcc.RLock()
	defer blk.mvcc.RUnlock()
	return blk.mvcc.CollectAppendLogIndexesLocked(startTs, endTs)
}

func (blk *dataBlock) CollectChangesInRange(startTs, endTs types.TS) (view *model.BlockView, err error) {
	view = model.NewBlockView(endTs)
	blk.mvcc.RLock()
	deleteChain := blk.mvcc.GetDeleteChain()
	view.DeleteMask, view.DeleteLogIndexes, err = deleteChain.CollectDeletesInRange(startTs, endTs, blk.mvcc.RWMutex)
	blk.mvcc.RUnlock()
	return
}

func (blk *dataBlock) CollectAppendInRange(start, end types.TS, withAborted bool) (*containers.Batch, error) {
	if blk.meta.IsAppendable() {
		return blk.collectAblkAppendInRange(start, end, withAborted)
	}
	return nil, nil
}

func (blk *dataBlock) collectAblkAppendInRange(start, end types.TS, withAborted bool) (*containers.Batch, error) {
	minRow, maxRow, commitTSVec, abortVec, abortedMap := blk.mvcc.CollectAppend(start, end)
	batch, err := blk.node.GetData(minRow, maxRow)
	if err != nil {
		return nil, err
	}
	batch.AddVector(catalog.AttrCommitTs, commitTSVec)
	if withAborted {
		batch.AddVector(catalog.AttrAborted, abortVec)
	} else {
		batch.Deletes = abortedMap
		batch.Compact()
	}
	return batch, nil
}

func (blk *dataBlock) CollectDeleteInRange(start, end types.TS, withAborted bool) (*containers.Batch, error) {
	rowID, ts, abort, abortedMap := blk.mvcc.CollectDelete(start, end)
	if rowID == nil {
		return nil, nil
	}
	batch := containers.NewBatch()
	batch.AddVector(catalog.PhyAddrColumnName, rowID)
	batch.AddVector(catalog.AttrCommitTs, ts)
	if withAborted {
		batch.AddVector(catalog.AttrAborted, abort)
	} else {
		batch.Deletes = abortedMap
		batch.Compact()
	}
	return batch, nil
}

func (blk *dataBlock) GetAppendNodeByRow(row uint32) txnif.AppendNode {
	return blk.mvcc.GetAppendNodeByRow(row)
}
func (blk *dataBlock) GetDeleteNodeByRow(row uint32) txnif.DeleteNode {
	return blk.mvcc.GetDeleteNodeByRow(row)
}

func (blk *dataBlock) GetFs() *objectio.ObjectFS {
	return blk.fs
}<|MERGE_RESOLUTION|>--- conflicted
+++ resolved
@@ -20,7 +20,6 @@
 	"sync"
 	"time"
 
-	"github.com/matrixorigin/matrixone/pkg/logutil"
 	"github.com/matrixorigin/matrixone/pkg/objectio"
 	"github.com/matrixorigin/matrixone/pkg/vm/engine/tae/dataio/blockio"
 
@@ -744,13 +743,8 @@
 		}
 		deleteNode := blk.GetDeleteNodeByRow(row).(*updates.DeleteNode)
 		if deleteNode == nil {
-<<<<<<< HEAD
-			logutil.Debugf("table %d-%v,row %v pk %v", blk.meta.GetSegment().GetTable().ID, blk.meta.GetSchema().Name, row, blk.pkIndex)
-			return moerr.NewDuplicate()
-=======
 			*dupRow = row
 			return moerr.GetOkExpectedDup()
->>>>>>> 375e39a5
 		}
 		needWait, txn = deleteNode.NeedWaitCommitting(ts)
 		if needWait {
@@ -759,12 +753,7 @@
 			blk.mvcc.RLock()
 		}
 		if deleteNode.IsAborted() || !deleteNode.IsVisible(ts) {
-<<<<<<< HEAD
-			logutil.Debugf("table %d-%v,row %v pk %v", blk.meta.GetSegment().GetTable().ID, blk.meta.GetSchema().Name, row, blk.pkIndex)
-			return moerr.NewDuplicate()
-=======
 			return moerr.GetOkExpectedDup()
->>>>>>> 375e39a5
 		}
 		if err = appendnode.CheckConflict(ts); err != nil {
 			return
@@ -806,13 +795,8 @@
 			deduplicate := func(v1 any, _ int) error {
 				return sortKey.GetData().Foreach(func(v2 any, row int) error {
 					if compute.CompareGeneric(v1, v2, pks.GetType()) == 0 {
-<<<<<<< HEAD
-						logutil.Debugf("table %d-%v,val %v pk %v", blk.meta.GetSegment().GetTable().ID, blk.meta.GetSchema().Name, v1, blk.pkIndex)
-						return moerr.NewDuplicate()
-=======
 						entry := common.TypeStringValue(pks.GetType(), v1)
 						return moerr.NewDuplicateEntry(entry, pkDef.Name)
->>>>>>> 375e39a5
 					}
 					return nil
 				}, nil)
@@ -849,13 +833,8 @@
 	defer sortKey.Close()
 	deduplicate := func(v any, _ int) error {
 		if _, existed := compute.GetOffsetByVal(sortKey.GetData(), v, sortKey.DeleteMask); existed {
-<<<<<<< HEAD
-			logutil.Debugf("table %d-%v,val %v pk %v", blk.meta.GetSegment().GetTable().ID, blk.meta.GetSchema().Name, v, blk.pkIndex)
-			return moerr.NewDuplicate()
-=======
 			entry := common.TypeStringValue(pks.GetType(), v)
 			return moerr.NewDuplicateEntry(entry, blk.meta.GetSchema().GetSingleSortKey().Name)
->>>>>>> 375e39a5
 		}
 		return nil
 	}
