--- conflicted
+++ resolved
@@ -145,26 +145,7 @@
 		precommit,
 		keys,
 		rowmask,
-<<<<<<< HEAD
 		dedupNABlkClosure)
-=======
-		blk.dedupClosure)
-}
-
-func (blk *block) dedupClosure(
-	vec containers.Vector,
-	txn txnif.TxnReader,
-	isCommitting bool,
-	mask *roaring.Bitmap,
-	def *catalog.ColDef) func(any, bool, int) error {
-	return func(v any, _ bool, _ int) (err error) {
-		if _, existed := compute.GetOffsetByVal(vec, v, mask); existed {
-			entry := common.TypeStringValue(vec.GetType(), v)
-			return moerr.NewDuplicateEntryNoCtx(entry, def.Name)
-		}
-		return nil
-	}
->>>>>>> 80c892ee
 }
 
 func (blk *block) GetValue(
