--- conflicted
+++ resolved
@@ -98,11 +98,6 @@
 	return blk.GetColumnDataById(txn, colIdx, buffer)
 }
 
-<<<<<<< HEAD
-// GetColumnDataById Get the snapshot at txn's start timestamp of column data.
-// Notice that for non-appendable block, if it is visible to txn,
-// then all the block data pointed by meta location also be visible to txn;
-=======
 func (blk *block) GetColumnDataByIds(
 	txn txnif.AsyncTxn,
 	colIdxes []int,
@@ -116,7 +111,9 @@
 		false)
 }
 
->>>>>>> 0ba60ac7
+// GetColumnDataById Get the snapshot at txn's start timestamp of column data.
+// Notice that for non-appendable block, if it is visible to txn,
+// then all the block data pointed by meta location also be visible to txn;
 func (blk *block) GetColumnDataById(
 	txn txnif.AsyncTxn,
 	colIdx int,
