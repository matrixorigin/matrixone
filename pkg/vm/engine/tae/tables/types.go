--- conflicted
+++ resolved
@@ -52,10 +52,7 @@
 		rowIDs containers.Vector,
 		isCommitting bool,
 		checkWWConflict bool,
-<<<<<<< HEAD
-=======
 		skipCommittedBeforeTxnForAblk bool,
->>>>>>> 5948f97d
 		mp *mpool.MPool,
 	) (err error)
 
