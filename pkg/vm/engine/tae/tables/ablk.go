--- conflicted
+++ resolved
@@ -576,38 +576,6 @@
 	return moerr.NewDuplicateEntryNoCtx(entry, def.Name)
 }
 
-<<<<<<< HEAD
-=======
-func (blk *ablock) dedupClosure(
-	vec containers.Vector,
-	txn txnif.TxnReader,
-	isCommitting bool,
-	mask *roaring.Bitmap,
-	def *catalog.ColDef) func(any, bool, int) error {
-	return func(v1 any, _ bool, _ int) (err error) {
-		return vec.ForeachShallow(func(v2 any, _ bool, row int) error {
-			if mask != nil && mask.ContainsInt(row) {
-				return nil
-			}
-			if compute.CompareGeneric(v1, v2, vec.GetType()) == 0 {
-				commitTSVec, err := blk.LoadPersistedCommitTS()
-				if err != nil {
-					return err
-				}
-				defer commitTSVec.Close()
-				commiTs := commitTSVec.Get(row).(types.TS)
-				if commiTs.Greater(txn.GetStartTS()) {
-					return txnif.ErrTxnWWConflict
-				}
-				entry := common.TypeStringValue(vec.GetType(), v1)
-				return moerr.NewDuplicateEntryNoCtx(entry, def.Name)
-			}
-			return nil
-		}, nil)
-	}
-}
-
->>>>>>> 80c892ee
 func (blk *ablock) BatchDedup(
 	txn txnif.AsyncTxn,
 	keys containers.Vector,
