// Copyright 2021 Matrix Origin
//
// Licensed under the Apache License, Version 2.0 (the "License");
// you may not use this file except in compliance with the License.
// You may obtain a copy of the License at
//
//      http://www.apache.org/licenses/LICENSE-2.0
//
// Unless required by applicable law or agreed to in writing, software
// distributed under the License is distributed on an "AS IS" BASIS,
// WITHOUT WARRANTIES OR CONDITIONS OF ANY KIND, either express or implied.
// See the License for the specific language governing permissions and
// limitations under the License.

package tables

import (
	"context"
	"fmt"
	"sync"
	"sync/atomic"

	"github.com/RoaringBitmap/roaring"
	"github.com/matrixorigin/matrixone/pkg/common/moerr"
	"github.com/matrixorigin/matrixone/pkg/common/mpool"
	"github.com/matrixorigin/matrixone/pkg/container/types"
	"github.com/matrixorigin/matrixone/pkg/logutil"
	"github.com/matrixorigin/matrixone/pkg/objectio"
	"github.com/matrixorigin/matrixone/pkg/vm/engine/tae/catalog"
	"github.com/matrixorigin/matrixone/pkg/vm/engine/tae/common"
	"github.com/matrixorigin/matrixone/pkg/vm/engine/tae/containers"
	"github.com/matrixorigin/matrixone/pkg/vm/engine/tae/db/dbutils"
	"github.com/matrixorigin/matrixone/pkg/vm/engine/tae/iface/data"
	"github.com/matrixorigin/matrixone/pkg/vm/engine/tae/iface/handle"
	"github.com/matrixorigin/matrixone/pkg/vm/engine/tae/iface/txnif"
	"github.com/matrixorigin/matrixone/pkg/vm/engine/tae/index"
	"github.com/matrixorigin/matrixone/pkg/vm/engine/tae/tables/updates"
)

<<<<<<< HEAD
type aobject struct {
	*baseObject
	frozen atomic.Bool
=======
type ablock struct {
	*baseBlock
	frozen     atomic.Bool
	freezelock sync.Mutex
>>>>>>> 2f78a09c
}

func newABlock(
	meta *catalog.ObjectEntry,
	rt *dbutils.Runtime,
) *aobject {
	blk := &aobject{}
	blk.baseObject = newBaseBlock(blk, meta, rt)
	if blk.meta.HasDropCommitted() {
		pnode := newPersistedNode(blk.baseObject)
		node := NewNode(pnode)
		node.Ref()
		blk.node.Store(node)
		blk.FreezeAppend()
	} else {
		mnode := newMemoryNode(blk.baseObject)
		node := NewNode(mnode)
		node.Ref()
		blk.node.Store(node)
	}
	return blk
}

func (blk *aobject) FreezeAppend() {
	blk.frozen.Store(true)
}

func (blk *aobject) IsAppendFrozen() bool {
	return blk.frozen.Load()
}

func (blk *aobject) IsAppendable() bool {
	if blk.IsAppendFrozen() {
		return false
	}
	node := blk.PinNode()
	defer node.Unref()
	if node.IsPersisted() {
		return false
	}
	rows, _ := node.Rows()
	return rows < blk.meta.GetSchema().BlockMaxRows
}

func (blk *aobject) PrepareCompactInfo() (result bool, reason string) {
	if n := blk.RefCount(); n > 0 {
		reason = fmt.Sprintf("entering refcount %d", n)
		return
	}
	blk.FreezeAppend()
	if !blk.meta.PrepareCompact() || !blk.appendMVCC.PrepareCompact() {
		if !blk.meta.PrepareCompact() {
			reason = "meta preparecomp false"
		} else {
			reason = "mvcc preparecomp false"
		}
		return
	}

	if n := blk.RefCount(); n != 0 {
		reason = fmt.Sprintf("ending refcount %d", n)
		return
	}
	return blk.RefCount() == 0, reason
}

func (blk *aobject) PrepareCompact() bool {
	if blk.RefCount() > 0 {
		return false
	}

	// see more notes in flushtabletail.go
	blk.freezelock.Lock()
	blk.FreezeAppend()
<<<<<<< HEAD
	if !blk.meta.PrepareCompact() || !blk.appendMVCC.PrepareCompact() {
=======
	blk.freezelock.Unlock()

	if !blk.meta.PrepareCompact() ||
		!blk.mvcc.PrepareCompact() /* all appends are committed */ {
>>>>>>> 2f78a09c
		return false
	}
	return blk.RefCount() == 0
}

func (blk *aobject) Pin() *common.PinnedItem[*aobject] {
	blk.Ref()
	return &common.PinnedItem[*aobject]{
		Val: blk,
	}
}

func (blk *aobject) GetColumnDataByIds(
	ctx context.Context,
	txn txnif.AsyncTxn,
	readSchema any,
	_ uint16,
	colIdxes []int,
	mp *mpool.MPool,
) (view *containers.BlockView, err error) {
	return blk.resolveColumnDatas(
		ctx,
		txn,
		readSchema.(*catalog.Schema),
		colIdxes,
		false,
		mp,
	)
}

func (blk *aobject) GetColumnDataById(
	ctx context.Context,
	txn txnif.AsyncTxn,
	readSchema any,
	_ uint16,
	col int,
	mp *mpool.MPool,
) (view *containers.ColumnView, err error) {
	return blk.resolveColumnData(
		ctx,
		txn,
		readSchema.(*catalog.Schema),
		col,
		false,
		mp,
	)
}

func (blk *aobject) resolveColumnDatas(
	ctx context.Context,
	txn txnif.TxnReader,
	readSchema *catalog.Schema,
	colIdxes []int,
	skipDeletes bool,
	mp *mpool.MPool,
) (view *containers.BlockView, err error) {
	node := blk.PinNode()
	defer node.Unref()

	if !node.IsPersisted() {
		return node.MustMNode().resolveInMemoryColumnDatas(
			ctx,
			txn, readSchema, colIdxes, skipDeletes, mp,
		)
	} else {
		return blk.ResolvePersistedColumnDatas(
			ctx,
			txn,
			readSchema,
			0,
			colIdxes,
			skipDeletes,
			mp,
		)
	}
}

// check if all rows are committed before the specified ts
// here we assume that the ts is greater equal than the block's
// create ts and less than the block's delete ts
// it is a coarse-grained check
func (blk *aobject) CoarseCheckAllRowsCommittedBefore(ts types.TS) bool {
	// if the block is not frozen, always return false
	if !blk.IsAppendFrozen() {
		return false
	}

	node := blk.PinNode()
	defer node.Unref()

	// if the block is in memory, check with the in-memory node
	// it is a fine-grained check if the block is in memory
	if !node.IsPersisted() {
		return node.MustMNode().allRowsCommittedBefore(ts)
	}

	// always return false for if the block is persisted
	// it is a coarse-grained check
	return false
}

func (blk *aobject) resolveColumnData(
	ctx context.Context,
	txn txnif.TxnReader,
	readSchema *catalog.Schema,
	col int,
	skipDeletes bool,
	mp *mpool.MPool,
) (view *containers.ColumnView, err error) {
	node := blk.PinNode()
	defer node.Unref()

	if !node.IsPersisted() {
		return node.MustMNode().resolveInMemoryColumnData(
			txn, readSchema, col, skipDeletes, mp,
		)
	} else {
		return blk.ResolvePersistedColumnData(
			ctx,
			txn,
			readSchema,
			0,
			col,
			skipDeletes,
			mp,
		)
	}
}

func (blk *aobject) GetValue(
	ctx context.Context,
	txn txnif.AsyncTxn,
	readSchema any,
	_ uint16,
	row, col int,
	mp *mpool.MPool,
) (v any, isNull bool, err error) {
	node := blk.PinNode()
	defer node.Unref()
	schema := readSchema.(*catalog.Schema)
	if !node.IsPersisted() {
		return node.MustMNode().getInMemoryValue(txn, schema, row, col, mp)
	} else {
		return blk.getPersistedValue(
			ctx, txn, schema, 0, row, col, true, mp,
		)
	}
}

// GetByFilter will read pk column, which seqnum will not change, no need to pass the read schema.
func (blk *aobject) GetByFilter(
	ctx context.Context,
	txn txnif.AsyncTxn,
	filter *handle.Filter,
	mp *mpool.MPool,
) (blkID uint16, offset uint32, err error) {
	if filter.Op != handle.FilterEq {
		panic("logic error")
	}
	if blk.meta.GetSchema().SortKey == nil {
		rid := filter.Val.(types.Rowid)
		offset = rid.GetRowOffset()
		return
	}

	node := blk.PinNode()
	defer node.Unref()
	_, offset, err = node.GetRowByFilter(ctx, txn, filter, mp)
	return
}

func (blk *aobject) BatchDedup(
	ctx context.Context,
	txn txnif.AsyncTxn,
	keys containers.Vector,
	keysZM index.ZM,
	rowmask *roaring.Bitmap,
	precommit bool,
	bf objectio.BloomFilter,
	mp *mpool.MPool,
) (err error) {
	defer func() {
		if moerr.IsMoErrCode(err, moerr.ErrDuplicateEntry) {
			logutil.Debugf("BatchDedup BLK-%s: %v", blk.meta.ID.String(), err)
		}
	}()
	node := blk.PinNode()
	defer node.Unref()
	if !node.IsPersisted() {
		return node.BatchDedup(
			ctx,
			txn,
			precommit,
			keys,
			keysZM,
			rowmask,
			bf,
		)
	} else {
		return blk.PersistedBatchDedup(
			ctx,
			txn,
			precommit,
			keys,
			keysZM,
			rowmask,
			true,
			bf,
			mp,
		)
	}
}

func (blk *aobject) CollectAppendInRange(
	start, end types.TS,
	withAborted bool,
	mp *mpool.MPool,
) (*containers.BatchWithVersion, error) {
	node := blk.PinNode()
	defer node.Unref()
	return node.CollectAppendInRange(start, end, withAborted, mp)
}

func (blk *aobject) estimateRawScore() (score int, dropped bool, err error) {
	if blk.meta.HasDropCommitted() {
		dropped = true
		return
	}
	blk.meta.RLock()
	atLeastOneCommitted := blk.meta.HasCommittedNode()
	blk.meta.RUnlock()
	if !atLeastOneCommitted {
		score = 1
		return
	}

	rows, err := blk.Rows()
	if rows == int(blk.meta.GetSchema().BlockMaxRows) {
		score = 100
		return
	}

	changesCnt := uint32(0)
	objectMVCC := blk.tryGetMVCC()
	if objectMVCC != nil {
		changesCnt = objectMVCC.GetChangeIntentionCnt()
	}
	if changesCnt == 0 && rows == 0 {
		score = 0
	} else {
		score = 1
	}

	if score > 0 {
		if _, terminated := blk.meta.GetTerminationTS(); terminated {
			score = 100
		}
	}
	return
}

func (blk *aobject) RunCalibration() (score int, err error) {
	score, _, err = blk.estimateRawScore()
	return
}

func (blk *aobject) OnReplayAppend(node txnif.AppendNode) (err error) {
	an := node.(*updates.AppendNode)
	blk.appendMVCC.OnReplayAppendNode(an)
	return
}

func (blk *aobject) OnReplayAppendPayload(bat *containers.Batch) (err error) {
	appender, err := blk.MakeAppender()
	if err != nil {
		return
	}
	_, err = appender.ReplayAppend(bat, nil)
	return
}

func (blk *aobject) MakeAppender() (appender data.ObjectAppender, err error) {
	if blk == nil {
		err = moerr.GetOkExpectedEOB()
		return
	}
	appender = newAppender(blk)
	return
}

func (blk *aobject) Init() (err error) { return }

func (blk *aobject) EstimateMemSize() (int, int) {
	node := blk.PinNode()
	defer node.Unref()
	blk.RLock()
	defer blk.RUnlock()
	dsize := 0
	objMVCC := blk.tryGetMVCC()
	if objMVCC != nil {
		dsize = objMVCC.EstimateMemSizeLocked()
	}
	asize := blk.appendMVCC.EstimateMemSizeLocked()
	if !node.IsPersisted() {
		asize += node.MustMNode().EstimateMemSize()
	}
	return asize, dsize
}

func (blk *aobject) GetRowsOnReplay() uint64 {
	rows := uint64(blk.appendMVCC.GetTotalRow())
	fileRows := uint64(blk.meta.GetLatestCommittedNode().
		BaseNode.ObjectStats.Rows())
	if rows > fileRows {
		return rows
	}
	return fileRows
}<|MERGE_RESOLUTION|>--- conflicted
+++ resolved
@@ -37,16 +37,10 @@
 	"github.com/matrixorigin/matrixone/pkg/vm/engine/tae/tables/updates"
 )
 
-<<<<<<< HEAD
 type aobject struct {
 	*baseObject
 	frozen atomic.Bool
-=======
-type ablock struct {
-	*baseBlock
-	frozen     atomic.Bool
 	freezelock sync.Mutex
->>>>>>> 2f78a09c
 }
 
 func newABlock(
@@ -121,14 +115,10 @@
 	// see more notes in flushtabletail.go
 	blk.freezelock.Lock()
 	blk.FreezeAppend()
-<<<<<<< HEAD
-	if !blk.meta.PrepareCompact() || !blk.appendMVCC.PrepareCompact() {
-=======
 	blk.freezelock.Unlock()
 
 	if !blk.meta.PrepareCompact() ||
-		!blk.mvcc.PrepareCompact() /* all appends are committed */ {
->>>>>>> 2f78a09c
+		!blk.appendMVCC.PrepareCompact() /* all appends are committed */ {
 		return false
 	}
 	return blk.RefCount() == 0
