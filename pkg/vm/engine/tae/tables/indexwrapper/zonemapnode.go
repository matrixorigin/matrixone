--- conflicted
+++ resolved
@@ -43,21 +43,17 @@
 }
 
 func (r *ZmReader) getZoneMap() (dataio.Index, error) {
-<<<<<<< HEAD
+	cached := r.cache.Load()
+	if cached != nil {
+		return cached, nil
+	}
 	zmList, err := r.reader.LoadZoneMaps(context.Background(), []uint16{r.idx}, []uint32{r.metaKey.ID()}, nil)
-=======
-	zm := r.cache.Load()
-	if zm != nil {
-		return zm, nil
-	}
-	_, _, extent, _, _ := blockio.DecodeLocation(r.metaKey)
-	zmList, err := r.reader.LoadZoneMaps(context.Background(), []uint16{r.idx}, []uint32{extent.Id()}, nil)
->>>>>>> 79e51721
 	if err != nil {
 		// TODOa: Error Handling?
 		return nil, err
 	}
-	r.cache.Store(zmList[0][0].(*index.ZM))
+	zm := zmList[0][0].(index.ZM)
+	r.cache.Store(&zm)
 	return zmList[0][0], err
 }
 
