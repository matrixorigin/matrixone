// Copyright 2022 Matrix Origin
//
// Licensed under the Apache License, Version 2.0 (the "License");
// you may not use this file except in compliance with the License.
// You may obtain a copy of the License at
//
// http://www.apache.org/licenses/LICENSE-2.0
//
// Unless required by applicable law or agreed to in writing, software
// distributed under the License is distributed on an "AS IS" BASIS,
// WITHOUT WARRANTIES OR CONDITIONS OF ANY KIND, either express or implied.
// See the License for the specific language governing permissions and
// limitations under the License.

package indexwrapper

import (
	"context"

	"github.com/RoaringBitmap/roaring"
	"github.com/matrixorigin/matrixone/pkg/container/types"
	"github.com/matrixorigin/matrixone/pkg/objectio"
	"github.com/matrixorigin/matrixone/pkg/vm/engine/tae/blockio"
	"github.com/matrixorigin/matrixone/pkg/vm/engine/tae/containers"
	"github.com/matrixorigin/matrixone/pkg/vm/engine/tae/index"
	"github.com/matrixorigin/matrixone/pkg/vm/engine/tae/model"
)

type BfReader struct {
	bfKey      objectio.Location
	reader     *blockio.BlockReader
	typ        types.T
	indexCache model.LRUCache
	blockID    *types.Blockid
}

func NewBfReader(
	typ types.T,
	metaLoc objectio.Location,
	indexCache model.LRUCache,
	fs *objectio.ObjectFS,
	blockID *types.Blockid,
) *BfReader {
	reader, _ := blockio.NewObjectReader(fs.Service, metaLoc)

	return &BfReader{
		indexCache: indexCache,
		bfKey:      metaLoc,
		reader:     reader,
		typ:        typ,
		blockID:    blockID,
	}
}

func (r *BfReader) getBloomFilter() (index.StaticFilter, error) {
<<<<<<< HEAD
	// return r.reader.LoadOneBF(context.Background(), r.bfKey.ID())
	bs, ok := r.indexCache.Get(r.reader.GetName())
	if ok {
		var obj any
		obj, err := objectio.Decode(bs, false)
		if err != nil {
			return nil, err
		}
		return obj.([]objectio.StaticFilter)[r.bfKey.ID()], nil
	}

	var v []objectio.StaticFilter
	v, size, err := r.reader.LoadAllBF(context.Background())
	if err != nil {
		return nil, err
	}

	// TODO: @Jiangwei Kindly create a BF.EncodeBloomFilterV1 to convert []objectio.StaticFilter to []bytes
	bs, err = objectio.EncodeBloomFilterV1(v)
	if err != nil {
		return nil, err
	}
	r.indexCache.Set(r.reader.GetName(), bs, int64(size))
	return v[r.bfKey.ID()], nil
=======
	v, ok := r.indexCache.Get(*r.blockID)
	if ok {
		return v.(objectio.StaticFilter), nil
	}
	v, size, err := r.reader.LoadOneBF(context.Background(), r.bfKey.ID())
	if err != nil {
		return nil, err
	}
	r.indexCache.Set(*r.blockID, v, int64(size))
	return v.(objectio.StaticFilter), nil
>>>>>>> bc35eb42
}

func (r *BfReader) MayContainsKey(key any) (b bool, err error) {
	bf, err := r.getBloomFilter()
	if err != nil {
		return
	}
	v := types.EncodeValue(key, r.typ)
	return bf.MayContainsKey(v)
}

func (r *BfReader) MayContainsAnyKeys(keys containers.Vector) (b bool, m *roaring.Bitmap, err error) {
	bf, err := r.getBloomFilter()
	if err != nil {
		return
	}
	return bf.MayContainsAnyKeys(keys)
}

func (r *BfReader) Destroy() error { return nil }<|MERGE_RESOLUTION|>--- conflicted
+++ resolved
@@ -53,32 +53,6 @@
 }
 
 func (r *BfReader) getBloomFilter() (index.StaticFilter, error) {
-<<<<<<< HEAD
-	// return r.reader.LoadOneBF(context.Background(), r.bfKey.ID())
-	bs, ok := r.indexCache.Get(r.reader.GetName())
-	if ok {
-		var obj any
-		obj, err := objectio.Decode(bs, false)
-		if err != nil {
-			return nil, err
-		}
-		return obj.([]objectio.StaticFilter)[r.bfKey.ID()], nil
-	}
-
-	var v []objectio.StaticFilter
-	v, size, err := r.reader.LoadAllBF(context.Background())
-	if err != nil {
-		return nil, err
-	}
-
-	// TODO: @Jiangwei Kindly create a BF.EncodeBloomFilterV1 to convert []objectio.StaticFilter to []bytes
-	bs, err = objectio.EncodeBloomFilterV1(v)
-	if err != nil {
-		return nil, err
-	}
-	r.indexCache.Set(r.reader.GetName(), bs, int64(size))
-	return v[r.bfKey.ID()], nil
-=======
 	v, ok := r.indexCache.Get(*r.blockID)
 	if ok {
 		return v.(objectio.StaticFilter), nil
@@ -89,7 +63,6 @@
 	}
 	r.indexCache.Set(*r.blockID, v, int64(size))
 	return v.(objectio.StaticFilter), nil
->>>>>>> bc35eb42
 }
 
 func (r *BfReader) MayContainsKey(key any) (b bool, err error) {
