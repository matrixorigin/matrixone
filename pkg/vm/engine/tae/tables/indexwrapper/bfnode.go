// Copyright 2022 Matrix Origin
//
// Licensed under the Apache License, Version 2.0 (the "License");
// you may not use this file except in compliance with the License.
// You may obtain a copy of the License at
//
// http://www.apache.org/licenses/LICENSE-2.0
//
// Unless required by applicable law or agreed to in writing, software
// distributed under the License is distributed on an "AS IS" BASIS,
// WITHOUT WARRANTIES OR CONDITIONS OF ANY KIND, either express or implied.
// See the License for the specific language governing permissions and
// limitations under the License.

package indexwrapper

import (
	"context"
	"github.com/RoaringBitmap/roaring"
	"github.com/matrixorigin/matrixone/pkg/container/types"
	"github.com/matrixorigin/matrixone/pkg/objectio"
	"github.com/matrixorigin/matrixone/pkg/vm/engine/tae/blockio"
	"github.com/matrixorigin/matrixone/pkg/vm/engine/tae/containers"
	"github.com/matrixorigin/matrixone/pkg/vm/engine/tae/index"
	"github.com/matrixorigin/matrixone/pkg/vm/engine/tae/model"
)

type BfReader struct {
	bfKey      objectio.Location
	reader     *blockio.BlockReader
	typ        types.T
	indexCache model.LRUCache
}

func NewBfReader(
	typ types.T,
	metaLoc objectio.Location,
	indexCache model.LRUCache,
	fs *objectio.ObjectFS,
) *BfReader {
	reader, _ := blockio.NewObjectReader(fs.Service, metaLoc)

	return &BfReader{
		indexCache: indexCache,
		bfKey:      metaLoc,
		reader:     reader,
		typ:        typ,
	}
}

<<<<<<< HEAD
func (r *BfReader) getBloomFilter() (index.StaticFilter, error) {
	bs, ok := r.indexCache.Get(*r.blockID)
	if ok {
		bf, err := index.DecodeBloomFilter(bs)
		if err != nil {
			return nil, err
		}
		return bf, nil
	}

	v, size, err := r.reader.LoadOneBF(context.Background(), r.bfKey.ID())
	if err != nil {
		return nil, err
	}

	bs, err = v.Marshal()
	if err != nil {
		return nil, err
	}

	r.indexCache.Set(*r.blockID, bs, int64(size))
	return v, nil
=======
func (r *BfReader) getBloomFilter() (objectio.BloomFilter, error) {
	var v any
	var size uint32
	var err error
	v, ok := r.indexCache.Get(*r.bfKey.ShortName())
	if !ok {
		v, size, err = r.reader.LoadAllBF(context.Background())
		if err != nil {
			return nil, err
		}
		r.indexCache.Set(*r.bfKey.ShortName(), v, int64(size))
	}
	return v.(objectio.BloomFilter), nil
>>>>>>> 4a06f876
}

func (r *BfReader) MayContainsKey(key any) (b bool, err error) {
	bf, err := r.getBloomFilter()
	if err != nil {
		return
	}
	buf := bf.GetBloomFilter(uint32(r.bfKey.ID()))
	// bloomFilter must be allocated on the stack
	bloomFilter := index.NewEmptyBinaryFuseFilter()
	err = index.DecodeBloomFilter(bloomFilter, buf)
	if err != nil {
		return
	}
	v := types.EncodeValue(key, r.typ)
	return bloomFilter.MayContainsKey(v)
}

func (r *BfReader) MayContainsAnyKeys(keys containers.Vector) (b bool, m *roaring.Bitmap, err error) {
	bf, err := r.getBloomFilter()
	if err != nil {
		return
	}
	buf := bf.GetBloomFilter(uint32(r.bfKey.ID()))
	// bloomFilter must be allocated on the stack
	bloomFilter := index.NewEmptyBinaryFuseFilter()
	err = index.DecodeBloomFilter(bloomFilter, buf)
	if err != nil {
		return
	}
	return bloomFilter.MayContainsAnyKeys(keys)
}

func (r *BfReader) Destroy() error { return nil }<|MERGE_RESOLUTION|>--- conflicted
+++ resolved
@@ -48,44 +48,23 @@
 	}
 }
 
-<<<<<<< HEAD
-func (r *BfReader) getBloomFilter() (index.StaticFilter, error) {
-	bs, ok := r.indexCache.Get(*r.blockID)
-	if ok {
-		bf, err := index.DecodeBloomFilter(bs)
-		if err != nil {
-			return nil, err
-		}
-		return bf, nil
-	}
-
-	v, size, err := r.reader.LoadOneBF(context.Background(), r.bfKey.ID())
-	if err != nil {
-		return nil, err
-	}
-
-	bs, err = v.Marshal()
-	if err != nil {
-		return nil, err
-	}
-
-	r.indexCache.Set(*r.blockID, bs, int64(size))
-	return v, nil
-=======
 func (r *BfReader) getBloomFilter() (objectio.BloomFilter, error) {
 	var v any
 	var size uint32
 	var err error
-	v, ok := r.indexCache.Get(*r.bfKey.ShortName())
+	bs, ok := r.indexCache.Get(*r.bfKey.ShortName())
 	if !ok {
 		v, size, err = r.reader.LoadAllBF(context.Background())
 		if err != nil {
 			return nil, err
 		}
-		r.indexCache.Set(*r.bfKey.ShortName(), v, int64(size))
+		bs, err = v.(objectio.BloomFilter).Marshal()
+		if err != nil {
+			return nil, err
+		}
+		r.indexCache.Set(*r.bfKey.ShortName(), bs, int64(size))
 	}
 	return v.(objectio.BloomFilter), nil
->>>>>>> 4a06f876
 }
 
 func (r *BfReader) MayContainsKey(key any) (b bool, err error) {
