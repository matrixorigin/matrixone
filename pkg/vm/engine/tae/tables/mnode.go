--- conflicted
+++ resolved
@@ -86,11 +86,7 @@
 	skipFn func(row uint32) error,
 	bf objectio.BloomFilter,
 ) (sels *roaring.Bitmap, err error) {
-<<<<<<< HEAD
-	return node.pkIndex.BatchDedup(ctx, keys, skipFn, zm, bf)
-=======
-	return node.pkIndex.BatchDedup(keys, keysZM, skipFn, bf)
->>>>>>> 893ad67f
+	return node.pkIndex.BatchDedup(ctx, keys, keysZM, skipFn, bf)
 }
 
 func (node *memoryNode) ContainsKey(ctx context.Context, key any) (ok bool, err error) {
