// Copyright 2021 Matrix Origin
//
// Licensed under the Apache License, Version 2.0 (the "License");
// you may not use this file except in compliance with the License.
// You may obtain a copy of the License at
//
//      http://www.apache.org/licenses/LICENSE-2.0
//
// Unless required by applicable law or agreed to in writing, software
// distributed under the License is distributed on an "AS IS" BASIS,
// WITHOUT WARRANTIES OR CONDITIONS OF ANY KIND, either express or implied.
// See the License for the specific language governing permissions and
// limitations under the License.

package tables

import (
	"context"

	"github.com/RoaringBitmap/roaring"
	"github.com/matrixorigin/matrixone/pkg/common/moerr"
	"github.com/matrixorigin/matrixone/pkg/common/mpool"
	"github.com/matrixorigin/matrixone/pkg/container/types"
	"github.com/matrixorigin/matrixone/pkg/container/vector"
	"github.com/matrixorigin/matrixone/pkg/logutil"
	"github.com/matrixorigin/matrixone/pkg/objectio"
	"github.com/matrixorigin/matrixone/pkg/vm/engine/tae/catalog"
	"github.com/matrixorigin/matrixone/pkg/vm/engine/tae/common"
	"github.com/matrixorigin/matrixone/pkg/vm/engine/tae/containers"
	"github.com/matrixorigin/matrixone/pkg/vm/engine/tae/iface/handle"
	"github.com/matrixorigin/matrixone/pkg/vm/engine/tae/iface/txnif"
	"github.com/matrixorigin/matrixone/pkg/vm/engine/tae/index"
	"github.com/matrixorigin/matrixone/pkg/vm/engine/tae/index/indexwrapper"
	"github.com/matrixorigin/matrixone/pkg/vm/engine/tae/tables/updates"
)

var _ NodeT = (*memoryNode)(nil)

type memoryNode struct {
	common.RefHelper
	block       *baseObject
	writeSchema *catalog.Schema
	data        *containers.Batch

	//index for primary key : Art tree + ZoneMap.
	pkIndex *indexwrapper.MutIndex
}

func newMemoryNode(block *baseObject) *memoryNode {
	impl := new(memoryNode)
	impl.block = block

	// Get the lastest schema, it will not be modified, so just keep the pointer
	schema := block.meta.GetSchema()
	impl.writeSchema = schema
	// impl.data = containers.BuildBatchWithPool(
	// 	schema.AllNames(), schema.AllTypes(), 0, block.rt.VectorPool.Memtable,
	// )
	impl.initPKIndex(schema)
	impl.OnZeroCB = impl.close
	return impl
}

func (node *memoryNode) mustData() *containers.Batch {
	if node.data != nil {
		return node.data
	}
	schema := node.writeSchema
	opts := containers.Options{
		Allocator: common.MutMemAllocator,
	}
	node.data = containers.BuildBatch(
		schema.AllNames(), schema.AllTypes(), opts,
	)
	return node.data
}

func (node *memoryNode) initPKIndex(schema *catalog.Schema) {
	if !schema.HasPK() {
		return
	}
	pkDef := schema.GetSingleSortKey()
	node.pkIndex = indexwrapper.NewMutIndex(pkDef.Type)
}

func (node *memoryNode) close() {
	mvcc := node.block.appendMVCC
	logutil.Debugf("Releasing Memorynode BLK-%s", node.block.meta.ID.String())
	if node.data != nil {
		node.data.Close()
		node.data = nil
	}
	if node.pkIndex != nil {
		node.pkIndex.Close()
		node.pkIndex = nil
	}
	node.block = nil
	mvcc.ReleaseAppends()
}

func (node *memoryNode) IsPersisted() bool { return false }

func (node *memoryNode) doBatchDedup(
	ctx context.Context,
	keys containers.Vector,
	keysZM index.ZM,
	skipFn func(row uint32) error,
	bf objectio.BloomFilter,
) (sels *roaring.Bitmap, err error) {
	return node.pkIndex.BatchDedup(ctx, keys.GetDownstreamVector(), keysZM, skipFn, bf)
}

func (node *memoryNode) ContainsKey(ctx context.Context, key any, _ uint32) (ok bool, err error) {
	if err = node.pkIndex.Dedup(ctx, key, nil); err != nil {
		return
	}
	if !moerr.IsMoErrCode(err, moerr.OkExpectedPossibleDup) {
		return
	}
	ok = true
	err = nil
	return
}

func (node *memoryNode) GetValueByRow(readSchema *catalog.Schema, row, col int) (v any, isNull bool) {
	idx, ok := node.writeSchema.SeqnumMap[readSchema.ColDefs[col].SeqNum]
	if !ok {
		// TODO(aptend): use default value
		return nil, true
	}
	data := node.mustData()
	vec := data.Vecs[idx]
	return vec.Get(row), vec.IsNull(row)
}

func (node *memoryNode) Foreach(
	readSchema *catalog.Schema,
	blkID uint16,
	colIdx int,
	op func(v any, isNull bool, row int) error,
	sels []uint32,
	mp *mpool.MPool,
) error {
	if node.data == nil {
		return nil
	}
	idx, ok := node.writeSchema.SeqnumMap[readSchema.ColDefs[colIdx].SeqNum]
	if !ok {
		v := containers.NewConstNullVector(readSchema.ColDefs[colIdx].Type, int(node.data.Length()), mp)
		for _, row := range sels {
			val := v.Get(int(row))
			isNull := v.IsNull(int(row))
			err := op(val, isNull, int(row))
			if err != nil {
				return err
			}
		}
		return nil
	}
	for _, row := range sels {
		val := node.data.Vecs[idx].Get(int(row))
		isNull := node.data.Vecs[idx].IsNull(int(row))
		err := op(val, isNull, int(row))
		if err != nil {
			return err
		}
	}
	return nil
}

func (node *memoryNode) GetRowsByKey(key any) (rows []uint32, err error) {
	return node.pkIndex.GetActiveRow(key)
}

func (node *memoryNode) Rows() (uint32, error) {
	if node.data == nil {
		return 0, nil
	}
	return uint32(node.data.Length()), nil
}

func (node *memoryNode) EstimateMemSize() int {
	if node.data == nil {
		return 0
	}
	return node.data.ApproxSize()
}

func (node *memoryNode) GetColumnDataWindow(
	readSchema *catalog.Schema,
	from uint32,
	to uint32,
	col int,
	mp *mpool.MPool,
) (vec containers.Vector, err error) {
	idx, ok := node.writeSchema.SeqnumMap[readSchema.ColDefs[col].SeqNum]
	if !ok {
		return containers.NewConstNullVector(readSchema.ColDefs[col].Type, int(to-from), mp), nil
	}
	if node.data == nil {
		vec = containers.MakeVector(node.writeSchema.AllTypes()[idx], mp)
		return
	}
	data := node.data.Vecs[idx]
	vec = data.CloneWindowWithPool(int(from), int(to-from), node.block.rt.VectorPool.Transient)
	// vec = data.CloneWindow(int(from), int(to-from), common.MutMemAllocator)
	return
}

func (node *memoryNode) GetDataWindowOnWriteSchema(
	from, to uint32, mp *mpool.MPool,
) (bat *containers.BatchWithVersion, err error) {
	if node.data == nil {
		schema := node.writeSchema
		opts := containers.Options{
			Allocator: mp,
		}
		inner := containers.BuildBatch(
			schema.AllNames(), schema.AllTypes(), opts,
		)
		return &containers.BatchWithVersion{
			Version:    node.writeSchema.Version,
			NextSeqnum: uint16(node.writeSchema.Extra.NextColSeqnum),
			Seqnums:    node.writeSchema.AllSeqnums(),
			Batch:      inner,
		}, nil
	}
	inner := node.data.CloneWindowWithPool(int(from), int(to-from), node.block.rt.VectorPool.Transient)
	// inner := node.data.CloneWindow(int(from), int(to-from), common.MutMemAllocator)
	bat = &containers.BatchWithVersion{
		Version:    node.writeSchema.Version,
		NextSeqnum: uint16(node.writeSchema.Extra.NextColSeqnum),
		Seqnums:    node.writeSchema.AllSeqnums(),
		Batch:      inner,
	}
	return
}

func (node *memoryNode) GetDataWindow(
	readSchema *catalog.Schema,
	colIdxes []int,
	from, to uint32,
	mp *mpool.MPool,
) (bat *containers.Batch, err error) {
	if node.data == nil {
		schema := node.writeSchema
		opts := containers.Options{
			Allocator: mp,
		}
		bat = containers.BuildBatch(
			schema.AllNames(), schema.AllTypes(), opts,
		)
		return
	}

	// manually clone data
	bat = containers.NewBatchWithCapacity(len(colIdxes))
	if node.data.Deletes != nil {
		bat.Deletes = bat.WindowDeletes(int(from), int(to-from), false)
	}
	for _, colIdx := range colIdxes {
		colDef := readSchema.ColDefs[colIdx]
		idx, ok := node.writeSchema.SeqnumMap[colDef.SeqNum]
		var vec containers.Vector
		if !ok {
			vec = containers.NewConstNullVector(colDef.Type, int(to-from), mp)
		} else {
			vec = node.data.Vecs[idx].CloneWindowWithPool(int(from), int(to-from), node.block.rt.VectorPool.Transient)
		}
		bat.AddVector(colDef.Name, vec)
	}
	return
}

func (node *memoryNode) PrepareAppend(rows uint32) (n uint32, err error) {
	var length uint32
	if node.data == nil {
		length = 0
	} else {
		length = uint32(node.data.Length())
	}

	left := node.writeSchema.BlockMaxRows - length

	if left == 0 {
		err = moerr.NewInternalErrorNoCtx("not appendable")
		return
	}
	if rows > left {
		n = left
	} else {
		n = rows
	}
	return
}

func (node *memoryNode) FillPhyAddrColumn(startRow, length uint32) (err error) {
	var col *vector.Vector
	if col, err = objectio.ConstructRowidColumn(
		objectio.NewBlockidWithObjectID(&node.block.meta.ID, 0),
		startRow,
		length,
		common.MutMemAllocator,
	); err != nil {
		return
	}
	err = node.mustData().Vecs[node.writeSchema.PhyAddrKey.Idx].ExtendVec(col)
	col.Free(common.MutMemAllocator)
	return
}

func (node *memoryNode) ApplyAppend(
	bat *containers.Batch,
	txn txnif.AsyncTxn) (from int, err error) {
	schema := node.writeSchema
	from = int(node.mustData().Length())
	for srcPos, attr := range bat.Attrs {
		def := schema.ColDefs[schema.GetColIdx(attr)]
		destVec := node.data.Vecs[def.Idx]
		destVec.Extend(bat.Vecs[srcPos])
	}
	return
}

func (node *memoryNode) GetRowByFilter(
	ctx context.Context,
	txn txnif.TxnReader,
	filter *handle.Filter,
	mp *mpool.MPool,
) (blkID uint16, row uint32, err error) {
	node.block.RLock()
	defer node.block.RUnlock()
	rows, err := node.GetRowsByKey(filter.Val)
	if err != nil && !moerr.IsMoErrCode(err, moerr.ErrNotFound) {
		return
	}

	waitFn := func(n *updates.AppendNode) {
		txn := n.Txn
		if txn != nil {
			node.block.RUnlock()
			txn.GetTxnState(true)
			node.block.RLock()
		}
	}
	if anyWaitable := node.block.appendMVCC.CollectUncommittedANodesPreparedBefore(
		txn.GetStartTS(),
		waitFn); anyWaitable {
		rows, err = node.GetRowsByKey(filter.Val)
		if err != nil {
			return
		}
	}

	for i := len(rows) - 1; i >= 0; i-- {
		row = rows[i]
		appendnode := node.block.appendMVCC.GetAppendNodeByRow(row)
		needWait, waitTxn := appendnode.NeedWaitCommitting(txn.GetStartTS())
		if needWait {
			node.block.RUnlock()
			waitTxn.GetTxnState(true)
			node.block.RLock()
		}
		if appendnode.IsAborted() || !appendnode.IsVisible(txn) {
			continue
		}
		objMVCC := node.block.tryGetMVCC()
		if objMVCC == nil {
			return
		}
		var deleted bool
		deleted, err = objMVCC.IsDeletedLocked(row, txn, 0)
		if err != nil {
			return
		}
		if !deleted {
			return
		}
	}
	return 0, 0, moerr.NewNotFoundNoCtx()
}

func (node *memoryNode) BatchDedup(
	ctx context.Context,
	txn txnif.TxnReader,
	isCommitting bool,
	keys containers.Vector,
	keysZM index.ZM,
	rowmask *roaring.Bitmap,
	bf objectio.BloomFilter,
) (err error) {
	var dupRow uint32
	node.block.RLock()
	defer node.block.RUnlock()
	_, err = node.doBatchDedup(
		ctx,
		keys,
		keysZM,
		node.checkConflictAndDupClosure(txn, isCommitting, &dupRow, rowmask),
		bf)

	// definitely no duplicate
	if err == nil || !moerr.IsMoErrCode(err, moerr.OkExpectedDup) {
		return
	}
	def := node.writeSchema.GetSingleSortKey()
	v, isNull := node.GetValueByRow(node.writeSchema, int(dupRow), def.Idx)
	entry := common.TypeStringValue(*keys.GetType(), v, isNull)
	return moerr.NewDuplicateEntryNoCtx(entry, def.Name)
}

func (node *memoryNode) checkConflictAndDupClosure(
	txn txnif.TxnReader,
	isCommitting bool,
	dupRow *uint32,
	rowmask *roaring.Bitmap,
) func(row uint32) error {
	return func(row uint32) (err error) {
		if rowmask != nil && rowmask.Contains(row) {
			return nil
		}
		appendnode := node.block.appendMVCC.GetAppendNodeByRow(row)
		var visible bool
		if visible, err = node.checkConflictAandVisibility(
			appendnode,
			isCommitting,
			txn); err != nil {
			return
		}
		if appendnode.IsAborted() || !visible {
			return nil
		}
		objMVCC := node.block.tryGetMVCC()
		if objMVCC == nil {
			*dupRow = row
			return moerr.GetOkExpectedDup()
		}
		mvcc := objMVCC.TryGetDeleteChain(0)
		if mvcc == nil {
			*dupRow = row
			return moerr.GetOkExpectedDup()
		}
		deleteNode := mvcc.GetDeleteNodeByRow(row)
		if deleteNode == nil {
			*dupRow = row
			return moerr.GetOkExpectedDup()
		}

		if visible, err = node.checkConflictAandVisibility(
			deleteNode,
			isCommitting,
			txn); err != nil {
			return
		}
		if deleteNode.IsAborted() || !visible {
			return moerr.GetOkExpectedDup()
		}
		return nil
	}
}

func (node *memoryNode) checkConflictAandVisibility(
	n txnif.BaseMVCCNode,
	isCommitting bool,
	txn txnif.TxnReader,
) (visible bool, err error) {
	// if isCommitting check all nodes commit before txn.CommitTS(PrepareTS)
	// if not isCommitting check nodes commit before txn.StartTS
	if isCommitting {
		needWait := n.IsCommitting()
		if needWait {
			txn := n.GetTxn()
			node.block.RUnlock()
			txn.GetTxnState(true)
			node.block.RLock()
		}
	} else {
		needWait, txn := n.NeedWaitCommitting(txn.GetStartTS())
		if needWait {
			node.block.RUnlock()
			txn.GetTxnState(true)
			node.block.RLock()
		}
	}
	if err = n.CheckConflict(txn); err != nil {
		return
	}
	if isCommitting {
		visible = n.IsCommitted()
	} else {
		visible = n.IsVisible(txn)
	}
	return
}

func (node *memoryNode) CollectAppendInRange(
	start, end types.TS, withAborted bool, mp *mpool.MPool,
) (batWithVer *containers.BatchWithVersion, err error) {
	node.block.RLock()
	minRow, maxRow, commitTSVec, abortVec, abortedMap :=
		node.block.appendMVCC.CollectAppendLocked(start, end, mp)
	batWithVer, err = node.GetDataWindowOnWriteSchema(minRow, maxRow, mp)
	if err != nil {
		node.block.RUnlock()
		return nil, err
	}
	node.block.RUnlock()

	batWithVer.Seqnums = append(batWithVer.Seqnums, objectio.SEQNUM_COMMITTS)
	batWithVer.AddVector(catalog.AttrCommitTs, commitTSVec)
	if withAborted {
		batWithVer.Seqnums = append(batWithVer.Seqnums, objectio.SEQNUM_ABORT)
		batWithVer.AddVector(catalog.AttrAborted, abortVec)
	} else {
		abortVec.Close()
		batWithVer.Deletes = abortedMap
		batWithVer.Compact()
	}

	return
}

// Note: With PinNode Context
func (node *memoryNode) resolveInMemoryColumnDatas(
	ctx context.Context,
	txn txnif.TxnReader,
	readSchema *catalog.Schema,
	colIdxes []int,
	skipDeletes bool,
	mp *mpool.MPool,
) (view *containers.BlockView, err error) {
	node.block.RLock()
	defer node.block.RUnlock()
<<<<<<< HEAD
	maxRow, visible, deSels, err := node.block.appendMVCC.GetVisibleRowLocked(txn)
=======
	maxRow, visible, deSels, err := node.block.mvcc.GetVisibleRowLocked(ctx, txn)
>>>>>>> 2f78a09c
	if !visible || err != nil {
		// blk.RUnlock()
		return
	}
	data, err := node.GetDataWindow(readSchema, colIdxes, 0, maxRow, mp)
	if err != nil {
		return
	}
	view = containers.NewBlockView()
	for i, colIdx := range colIdxes {
		view.SetData(colIdx, data.Vecs[i])
	}
	if skipDeletes {
		return
	}

	err = node.block.fillInMemoryDeletesLocked(txn, 0, view.BaseView, node.block.RWMutex)
	if err != nil {
		return
	}
	if !deSels.IsEmpty() {
		if view.DeleteMask != nil {
			view.DeleteMask.Or(deSels)
		} else {
			view.DeleteMask = deSels
		}
	}
	return
}

// Note: With PinNode Context
func (node *memoryNode) resolveInMemoryColumnData(
	txn txnif.TxnReader,
	readSchema *catalog.Schema,
	col int,
	skipDeletes bool,
	mp *mpool.MPool,
) (view *containers.ColumnView, err error) {
	node.block.RLock()
	defer node.block.RUnlock()
<<<<<<< HEAD
	maxRow, visible, deSels, err := node.block.appendMVCC.GetVisibleRowLocked(txn)
=======
	maxRow, visible, deSels, err := node.block.mvcc.GetVisibleRowLocked(context.TODO(), txn)
>>>>>>> 2f78a09c
	if !visible || err != nil {
		return
	}

	view = containers.NewColumnView(col)
	var data containers.Vector
	if data, err = node.GetColumnDataWindow(
		readSchema,
		0,
		maxRow,
		col,
		mp,
	); err != nil {
		return
	}
	view.SetData(data)
	if skipDeletes {
		return
	}

	err = node.block.fillInMemoryDeletesLocked(txn, 0, view.BaseView, node.block.RWMutex)
	if err != nil {
		return
	}
	if deSels != nil && !deSels.IsEmpty() {
		if view.DeleteMask != nil {
			view.DeleteMask.Or(deSels)
		} else {
			view.DeleteMask = deSels
		}
	}

	return
}

// With PinNode Context
func (node *memoryNode) getInMemoryValue(
	txn txnif.TxnReader,
	readSchema *catalog.Schema,
	row, col int,
	mp *mpool.MPool,
) (v any, isNull bool, err error) {
	node.block.RLock()
	deleted := false
	objMVCC := node.block.tryGetMVCC()
	if objMVCC != nil {
		mvcc := objMVCC.TryGetDeleteChain(0)
		if mvcc != nil {
			deleted, err = mvcc.IsDeletedLocked(uint32(row), txn)
		}
	}
	node.block.RUnlock()
	if err != nil {
		return
	}
	if deleted {
		err = moerr.NewNotFoundNoCtx()
		return
	}
	view, err := node.resolveInMemoryColumnData(txn, readSchema, col, true, mp)
	if err != nil {
		return
	}
	defer view.Close()
	v, isNull = view.GetValue(row)
	return
}

func (node *memoryNode) allRowsCommittedBefore(ts types.TS) bool {
	node.block.RLock()
	defer node.block.RUnlock()
	return node.block.appendMVCC.AllAppendsCommittedBefore(ts)
}<|MERGE_RESOLUTION|>--- conflicted
+++ resolved
@@ -531,11 +531,7 @@
 ) (view *containers.BlockView, err error) {
 	node.block.RLock()
 	defer node.block.RUnlock()
-<<<<<<< HEAD
-	maxRow, visible, deSels, err := node.block.appendMVCC.GetVisibleRowLocked(txn)
-=======
-	maxRow, visible, deSels, err := node.block.mvcc.GetVisibleRowLocked(ctx, txn)
->>>>>>> 2f78a09c
+	maxRow, visible, deSels, err := node.block.appendMVCC.GetVisibleRowLocked(ctx, txn)
 	if !visible || err != nil {
 		// blk.RUnlock()
 		return
@@ -576,11 +572,7 @@
 ) (view *containers.ColumnView, err error) {
 	node.block.RLock()
 	defer node.block.RUnlock()
-<<<<<<< HEAD
-	maxRow, visible, deSels, err := node.block.appendMVCC.GetVisibleRowLocked(txn)
-=======
-	maxRow, visible, deSels, err := node.block.mvcc.GetVisibleRowLocked(context.TODO(), txn)
->>>>>>> 2f78a09c
+	maxRow, visible, deSels, err := node.block.appendMVCC.GetVisibleRowLocked(context.TODO(), txn)
 	if !visible || err != nil {
 		return
 	}
