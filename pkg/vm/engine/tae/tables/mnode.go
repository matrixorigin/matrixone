// Copyright 2021 Matrix Origin
//
// Licensed under the Apache License, Version 2.0 (the "License");
// you may not use this file except in compliance with the License.
// You may obtain a copy of the License at
//
//      http://www.apache.org/licenses/LICENSE-2.0
//
// Unless required by applicable law or agreed to in writing, software
// distributed under the License is distributed on an "AS IS" BASIS,
// WITHOUT WARRANTIES OR CONDITIONS OF ANY KIND, either express or implied.
// See the License for the specific language governing permissions and
// limitations under the License.

package tables

import (
	"context"

	"github.com/matrixorigin/matrixone/pkg/common/mpool"
	"github.com/matrixorigin/matrixone/pkg/container/nulls"
	"github.com/matrixorigin/matrixone/pkg/container/types"
	"github.com/matrixorigin/matrixone/pkg/container/vector"
	"github.com/matrixorigin/matrixone/pkg/logutil"
	"github.com/matrixorigin/matrixone/pkg/objectio"
	"github.com/matrixorigin/matrixone/pkg/vm/engine/tae/catalog"
	"github.com/matrixorigin/matrixone/pkg/vm/engine/tae/common"
	"github.com/matrixorigin/matrixone/pkg/vm/engine/tae/containers"
	"github.com/matrixorigin/matrixone/pkg/vm/engine/tae/iface/txnif"
	"github.com/matrixorigin/matrixone/pkg/vm/engine/tae/index"
	"github.com/matrixorigin/matrixone/pkg/vm/engine/tae/index/indexwrapper"
)

var _ NodeT = (*memoryNode)(nil)

type memoryNode struct {
	common.RefHelper
	object      *baseObject
	writeSchema *catalog.Schema
	data        *containers.Batch

	//index for primary key : Art tree + ZoneMap.
	pkIndex *indexwrapper.MutIndex
}

func newMemoryNode(object *baseObject, isTombstone bool) *memoryNode {
	impl := new(memoryNode)
	impl.object = object

	// Get the lastest schema, it will not be modified, so just keep the pointer
	schema := object.meta.Load().GetTable().GetLastestSchemaLocked(isTombstone)
	impl.writeSchema = schema
	// impl.data = containers.BuildBatchWithPool(
	// 	schema.AllNames(), schema.AllTypes(), 0, object.rt.VectorPool.Memtable,
	// )
	impl.initPKIndex(schema)
	impl.OnZeroCB = impl.close
	return impl
}

func (node *memoryNode) mustData() *containers.Batch {
	if node.data != nil {
		return node.data
	}
	schema := node.writeSchema
	opts := containers.Options{
		Allocator: common.MutMemAllocator,
	}
	node.data = containers.BuildBatch(
		schema.AllNames(), schema.AllTypes(), opts,
	)
	return node.data
}

func (node *memoryNode) initPKIndex(schema *catalog.Schema) {
	if !schema.HasPK() {
		return
	}
	pkDef := schema.GetSingleSortKey()
	node.pkIndex = indexwrapper.NewMutIndex(pkDef.Type)
}

func (node *memoryNode) close() {
	mvcc := node.object.appendMVCC
	logutil.Debugf("Releasing Memorynode BLK-%s", node.object.meta.Load().ID().String())
	if node.data != nil {
		node.data.Close()
		node.data = nil
	}
	if node.pkIndex != nil {
		node.pkIndex.Close()
		node.pkIndex = nil
	}
	node.object = nil
	mvcc.ReleaseAppends()
}

func (node *memoryNode) IsPersisted() bool { return false }

func (node *memoryNode) Contains(
	ctx context.Context,
	keys containers.Vector,
	keysZM index.ZM,
	txn txnif.TxnReader,
	isCommitting bool,
	mp *mpool.MPool,
) (err error) {
	node.object.RLock()
	defer node.object.RUnlock()
	blkID := objectio.NewBlockidWithObjectID(node.object.meta.Load().ID(), 0)
	return node.pkIndex.Contains(ctx, keys.GetDownstreamVector(), keysZM, blkID, node.checkConflictLocked(txn, isCommitting), mp)
}
func (node *memoryNode) getDuplicatedRowsLocked(
	ctx context.Context,
	keys containers.Vector,
	keysZM index.ZM,
	rowIDs containers.Vector,
	maxRow uint32,
	skipFn func(uint32) error,
<<<<<<< HEAD
	mp *mpool.MPool,
) (err error) {
	blkID := objectio.NewBlockidWithObjectID(node.object.meta.Load().ID(), 0)
	return node.pkIndex.GetDuplicatedRows(ctx, keys.GetDownstreamVector(), keysZM, blkID, rowIDs.GetDownstreamVector(), maxRow, skipFn, mp)
=======
	skipCommittedBeforeTxnForAblk bool,
	mp *mpool.MPool,
) (err error) {
	blkID := objectio.NewBlockidWithObjectID(node.object.meta.Load().ID(), 0)
	return node.pkIndex.GetDuplicatedRows(
		ctx,
		keys.GetDownstreamVector(),
		keysZM,
		blkID,
		rowIDs.GetDownstreamVector(),
		maxRow,
		skipFn,
		skipCommittedBeforeTxnForAblk,
		mp)
>>>>>>> 5948f97d
}

func (node *memoryNode) Rows() (uint32, error) {
	if node.data == nil {
		return 0, nil
	}
	return uint32(node.data.Length()), nil
}

func (node *memoryNode) EstimateMemSizeLocked() int {
	if node.data == nil {
		return 0
	}
	return node.data.ApproxSize()
}

func (node *memoryNode) getDataWindowOnWriteSchema(
	ctx context.Context,
	batches map[uint32]*containers.BatchWithVersion,
	start, end types.TS, mp *mpool.MPool,
) (err error) {
	node.object.RLock()
	defer node.object.RUnlock()
	if node.data == nil {
		return nil
	}
	from, to, commitTSVec, _, _ :=
		node.object.appendMVCC.CollectAppendLocked(start, end, mp)
	if commitTSVec == nil {
		return nil
	}
	dest, ok := batches[node.writeSchema.Version]
	if ok {
		dest.Extend(node.data.Window(int(from), int(to-from)))
		dest.GetVectorByName(catalog.AttrCommitTs).Extend(commitTSVec)
		commitTSVec.Close() // TODO no copy
	} else {
		inner := node.data.CloneWindowWithPool(int(from), int(to-from), node.object.rt.VectorPool.Transient)
		batWithVer := &containers.BatchWithVersion{
			Version:    node.writeSchema.Version,
			NextSeqnum: uint16(node.writeSchema.Extra.NextColSeqnum),
			Seqnums:    node.writeSchema.AllSeqnums(),
			Batch:      inner,
		}
		inner.AddVector(catalog.AttrCommitTs, commitTSVec)
		batWithVer.Seqnums = append(batWithVer.Seqnums, objectio.SEQNUM_COMMITTS)
		batches[node.writeSchema.Version] = batWithVer
	}
	return
}

func (node *memoryNode) getDataWindowLocked(
	bat **containers.Batch,
	readSchema *catalog.Schema,
	colIdxes []int,
	from, to uint32,
	mp *mpool.MPool,
) (err error) {
	if node.data == nil {
		return
	}

	if node.data.Deletes != nil {
		panic("not expect")
		// bat.Deletes = bat.WindowDeletes(int(from), int(to-from), false)
	}
	if *bat == nil {
		*bat = containers.NewBatchWithCapacity(len(colIdxes))
		for _, colIdx := range colIdxes {
			if colIdx == catalog.COLIDX_COMMITS {
				typ := types.T_TS.ToType()
				vec := node.object.rt.VectorPool.Transient.GetVector(&typ)
				(*bat).AddVector(catalog.AttrCommitTs, vec)
				continue
			}
			colDef := readSchema.ColDefs[colIdx]
			idx, ok := node.writeSchema.SeqnumMap[colDef.SeqNum]
			var vec containers.Vector
			if !ok {
				vec = node.object.rt.VectorPool.Transient.GetVector(&colDef.Type) // TODO
				for i := from; i < to; i++ {
					vec.Append(nil, true)
				}
			} else {
				vec = node.data.Vecs[idx].CloneWindowWithPool(int(from), int(to-from), node.object.rt.VectorPool.Transient)
			}
			(*bat).AddVector(colDef.Name, vec)
		}
	} else {
		for _, colIdx := range colIdxes {
			if colIdx == catalog.COLIDX_COMMITS {
				continue
			}
			colDef := readSchema.ColDefs[colIdx]
			idx, ok := node.writeSchema.SeqnumMap[colDef.SeqNum]
			var vec containers.Vector
			if !ok {
				vec = containers.NewConstNullVector(colDef.Type, int(to-from), mp)
				(*bat).GetVectorByName(colDef.Name).Extend(vec) // TODO
			} else {
				(*bat).GetVectorByName(colDef.Name).Extend(node.data.Vecs[idx])
			}
		}
	}
	return
}

func (node *memoryNode) ApplyAppendLocked(
	bat *containers.Batch,
	txn txnif.AsyncTxn) (from int, err error) {
	schema := node.writeSchema
	from = int(node.mustData().Length())
	for srcPos, attr := range bat.Attrs {
		def := schema.ColDefs[schema.GetColIdx(attr)]
		destVec := node.data.Vecs[def.Idx]
		destVec.Extend(bat.Vecs[srcPos])
	}
	return
}

func (node *memoryNode) GetDuplicatedRows(
	ctx context.Context,
	txn txnif.TxnReader,
	maxVisibleRow uint32,
	keys containers.Vector,
	keysZM index.ZM,
	rowIDs containers.Vector,
	isCommitting bool,
	checkWWConflict bool,
<<<<<<< HEAD
=======
	skipCommittedBeforeTxnForAblk bool,
>>>>>>> 5948f97d
	mp *mpool.MPool,
) (err error) {
	node.object.RLock()
	defer node.object.RUnlock()
	var checkFn func(uint32) error
	if checkWWConflict {
		checkFn = node.checkConflictLocked(txn, isCommitting)
	}
<<<<<<< HEAD
	err = node.getDuplicatedRowsLocked(ctx, keys, keysZM, rowIDs, maxVisibleRow, checkFn, mp)
=======
	err = node.getDuplicatedRowsLocked(ctx, keys, keysZM, rowIDs, maxVisibleRow, checkFn, skipCommittedBeforeTxnForAblk, mp)
>>>>>>> 5948f97d

	return
}

func (node *memoryNode) checkConflictLocked(
	txn txnif.TxnReader, isCommitting bool,
) func(row uint32) error {
	return func(row uint32) error {
		appendnode := node.object.appendMVCC.GetAppendNodeByRowLocked(row)
		// Deletes generated by merge/flush is ignored when check w-w in batchDedup
		if appendnode.IsMergeCompact() {
			return nil
		}
		if appendnode.IsActive() {
			panic("logic error")
		}
		return appendnode.CheckConflict(txn)
	}
}

func (node *memoryNode) allRowsCommittedBefore(ts types.TS) bool {
	node.object.RLock()
	defer node.object.RUnlock()
	return node.object.appendMVCC.AllAppendsCommittedBeforeLocked(ts)
}

func (node *memoryNode) Scan(
	ctx context.Context,
	bat **containers.Batch,
	txn txnif.TxnReader,
	readSchema *catalog.Schema,
	blkID uint16,
	colIdxes []int,
	mp *mpool.MPool,
) (err error) {
	if blkID != 0 {
		panic("logic err")
	}
	node.object.RLock()
	defer node.object.RUnlock()
	maxRow, visible, _, err := node.object.appendMVCC.GetVisibleRowLocked(ctx, txn)
	if !visible || err != nil {
		// blk.RUnlock()
		return
	}
	err = node.getDataWindowLocked(
		bat,
		readSchema,
		colIdxes,
		0,
		maxRow,
		mp,
	)
	for _, idx := range colIdxes {
		if idx == catalog.COLIDX_COMMITS {
			node.object.appendMVCC.FillInCommitTSVecLocked(
				(*bat).GetVectorByName(catalog.AttrCommitTs), maxRow, mp)
		}
	}
	return
}

func (node *memoryNode) CollectObjectTombstoneInRange(
	ctx context.Context,
	start, end types.TS,
	objID *types.Objectid,
	bat **containers.Batch,
	mp *mpool.MPool,
	vpool *containers.VectorPool,
) (err error) {
	node.object.RLock()
	defer node.object.RUnlock()
	minRow, maxRow, commitTSVec, _, _ :=
		node.object.appendMVCC.CollectAppendLocked(start, end, mp)
	if commitTSVec == nil {
		return nil
	}
	rowIDs := vector.MustFixedCol[types.Rowid](
		node.data.GetVectorByName(catalog.AttrRowID).GetDownstreamVector())
	commitTSs := vector.MustFixedCol[types.TS](commitTSVec.GetDownstreamVector())
	pkVec := node.data.GetVectorByName(catalog.AttrPKVal)
	for i := minRow; i < maxRow; i++ {
		if types.PrefixCompare(rowIDs[i][:], objID[:]) == 0 {
			if *bat == nil {
				*bat = catalog.NewTombstoneBatchByPKType(*pkVec.GetType(), mp)
			}
			(*bat).GetVectorByName(catalog.AttrRowID).Append(rowIDs[i], false)
			(*bat).GetVectorByName(catalog.AttrPKVal).Append(pkVec.Get(int(i)), false)
			(*bat).GetVectorByName(catalog.AttrCommitTs).Append(commitTSs[i-minRow], false)
		}
	}
	return
}

func (node *memoryNode) FillBlockTombstones(
	ctx context.Context,
	txn txnif.TxnReader,
	blkID *objectio.Blockid,
	deletes **nulls.Nulls,
	mp *mpool.MPool) error {
	node.object.RLock()
	defer node.object.RUnlock()
	maxRow, visible, _, err := node.object.appendMVCC.GetVisibleRowLocked(ctx, txn)
	if !visible || err != nil {
		// blk.RUnlock()
		return err
	}
	rowIDVec := node.data.GetVectorByName(catalog.AttrRowID)
	rowIDs := vector.MustFixedCol[types.Rowid](rowIDVec.GetDownstreamVector())
	for i := 0; i < int(maxRow); i++ {
		rowID := rowIDs[i]
		if types.PrefixCompare(rowID[:], blkID[:]) == 0 {
			if *deletes == nil {
				*deletes = &nulls.Nulls{}
			}
			offset := rowID.GetRowOffset()
			(*deletes).Add(uint64(offset))
		}
	}
	return nil
}<|MERGE_RESOLUTION|>--- conflicted
+++ resolved
@@ -117,12 +117,6 @@
 	rowIDs containers.Vector,
 	maxRow uint32,
 	skipFn func(uint32) error,
-<<<<<<< HEAD
-	mp *mpool.MPool,
-) (err error) {
-	blkID := objectio.NewBlockidWithObjectID(node.object.meta.Load().ID(), 0)
-	return node.pkIndex.GetDuplicatedRows(ctx, keys.GetDownstreamVector(), keysZM, blkID, rowIDs.GetDownstreamVector(), maxRow, skipFn, mp)
-=======
 	skipCommittedBeforeTxnForAblk bool,
 	mp *mpool.MPool,
 ) (err error) {
@@ -137,7 +131,6 @@
 		skipFn,
 		skipCommittedBeforeTxnForAblk,
 		mp)
->>>>>>> 5948f97d
 }
 
 func (node *memoryNode) Rows() (uint32, error) {
@@ -267,10 +260,7 @@
 	rowIDs containers.Vector,
 	isCommitting bool,
 	checkWWConflict bool,
-<<<<<<< HEAD
-=======
 	skipCommittedBeforeTxnForAblk bool,
->>>>>>> 5948f97d
 	mp *mpool.MPool,
 ) (err error) {
 	node.object.RLock()
@@ -279,11 +269,7 @@
 	if checkWWConflict {
 		checkFn = node.checkConflictLocked(txn, isCommitting)
 	}
-<<<<<<< HEAD
-	err = node.getDuplicatedRowsLocked(ctx, keys, keysZM, rowIDs, maxVisibleRow, checkFn, mp)
-=======
 	err = node.getDuplicatedRowsLocked(ctx, keys, keysZM, rowIDs, maxVisibleRow, checkFn, skipCommittedBeforeTxnForAblk, mp)
->>>>>>> 5948f97d
 
 	return
 }
