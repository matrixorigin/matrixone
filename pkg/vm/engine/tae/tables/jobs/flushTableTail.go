--- conflicted
+++ resolved
@@ -143,10 +143,7 @@
 		txn: txn,
 		rt:  rt,
 	}
-<<<<<<< HEAD
 	task.BaseTask = tasks.NewBaseTask(task, tasks.DataCompactionTask, ctx)
-=======
->>>>>>> dcc3dd1d
 
 	var meta *catalog.ObjectEntry
 	if len(objs) != 0 {
@@ -224,7 +221,6 @@
 		}
 		task.aTombstoneMetas = append(task.aTombstoneMetas, obj)
 		task.aTombstoneHandles = append(task.aTombstoneHandles, hdl)
-<<<<<<< HEAD
 	}
 
 	task.doTransfer = !strings.Contains(task.schema.Comment, pkgcatalog.MO_COMMENT_NO_DEL_HINT)
@@ -235,18 +231,6 @@
 		}
 	}
 
-=======
-	}
-
-	task.doTransfer = !strings.Contains(task.schema.Comment, pkgcatalog.MO_COMMENT_NO_DEL_HINT)
-	if task.doTransfer {
-		task.transMappings = make(api.TransferMaps, len(task.aObjHandles))
-		for i := range len(task.aObjHandles) {
-			task.transMappings[i] = make(api.TransferMap)
-		}
-	}
-
->>>>>>> dcc3dd1d
 	task.BaseTask = tasks.NewBaseTask(task, tasks.DataCompactionTask, ctx)
 
 	task.createAt = time.Now()
@@ -805,21 +789,12 @@
 		}
 		if len(dataVers) != 1 {
 			panic("logic err")
-<<<<<<< HEAD
 		}
 		var dataVer *containers.BatchWithVersion
 		for _, data := range dataVers {
 			dataVer = data
 			break
 		}
-=======
-		}
-		var dataVer *containers.BatchWithVersion
-		for _, data := range dataVers {
-			dataVer = data
-			break
-		}
->>>>>>> dcc3dd1d
 
 		// do not close data, leave that to wait phase
 		if isTombstone {
@@ -891,20 +866,7 @@
 	}
 	if len(tombstones) < 2 {
 		return nil
-<<<<<<< HEAD
-	}
-	scopes := make([]common.ID, 0, len(tombstones))
-	for _, obj := range tombstones {
-		scopes = append(scopes, *obj.AsCommonID())
-	}
-=======
-	}
-	// FIXME: (w-zr) this result of append is never used
-	// scopes := make([]common.ID, 0, len(tombstones))
-	// for _, obj := range tombstones {
-	// 	scopes = append(scopes, *obj.AsCommonID())
-	// }
->>>>>>> dcc3dd1d
+	}
 	tombstoneTask, err := NewMergeObjectsTask(
 		tasks.WaitableCtx,
 		task.txn,
