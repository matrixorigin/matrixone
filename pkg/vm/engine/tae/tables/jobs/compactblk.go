--- conflicted
+++ resolved
@@ -192,22 +192,8 @@
 		return err
 	}
 	oldBlkData := oldBMeta.GetBlockData()
-<<<<<<< HEAD
-
-=======
-	var deletes *containers.Batch
 	phaseNumber = 3
-	if !oldBMeta.IsAppendable() {
-		deletes, err = oldBlkData.CollectDeleteInRange(ctx, types.TS{}, task.txn.GetStartTS(), true)
-		if err != nil {
-			return
-		}
-		if deletes != nil {
-			defer deletes.Close()
-		}
-	}
-	phaseNumber = 4
->>>>>>> e0c2241a
+
 	if !empty {
 		createOnSeg := seg
 		curSeg := seg.GetMeta().(*catalog.SegmentEntry)
@@ -237,13 +223,10 @@
 	}
 
 	table := task.meta.GetSegment().GetTable()
-<<<<<<< HEAD
 	// write old block
 	var deletes *containers.Batch
-=======
 	// write ablock
-	phaseNumber = 5
->>>>>>> e0c2241a
+	phaseNumber = 4
 	if oldBMeta.IsAppendable() {
 		// for ablk, flush data and deletes
 		var data *containers.Batch
@@ -329,7 +312,7 @@
 			task.mapping[i] = int32(i)
 		}
 	}
-	phaseNumber = 6
+	phaseNumber = 5
 	txnEntry := txnentries.NewCompactBlockEntry(
 		task.txn,
 		task.compacted,
