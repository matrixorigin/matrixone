// Copyright 2021 Matrix Origin
//
// Licensed under the Apache License, Version 2.0 (the "License");
// you may not use this file except in compliance with the License.
// You may obtain a copy of the License at
//
//      http://www.apache.org/licenses/LICENSE-2.0
//
// Unless required by applicable law or agreed to in writing, software
// distributed under the License is distributed on an "AS IS" BASIS,
// WITHOUT WARRANTIES OR CONDITIONS OF ANY KIND, either express or implied.
// See the License for the specific language governing permissions and
// limitations under the License.

package jobs

import (
	"context"
	"fmt"
	"time"
	"unsafe"

	"github.com/matrixorigin/matrixone/pkg/objectio"

	"github.com/RoaringBitmap/roaring"
	"github.com/matrixorigin/matrixone/pkg/logutil"
	"github.com/matrixorigin/matrixone/pkg/vm/engine/tae/blockio"
	"github.com/matrixorigin/matrixone/pkg/vm/engine/tae/catalog"
	"github.com/matrixorigin/matrixone/pkg/vm/engine/tae/common"
	"github.com/matrixorigin/matrixone/pkg/vm/engine/tae/containers"
	"github.com/matrixorigin/matrixone/pkg/vm/engine/tae/iface/handle"
	"github.com/matrixorigin/matrixone/pkg/vm/engine/tae/iface/txnif"
	"github.com/matrixorigin/matrixone/pkg/vm/engine/tae/mergesort"
	"github.com/matrixorigin/matrixone/pkg/vm/engine/tae/model"
	"github.com/matrixorigin/matrixone/pkg/vm/engine/tae/tables/txnentries"
	"github.com/matrixorigin/matrixone/pkg/vm/engine/tae/tasks"
	"go.uber.org/zap/zapcore"
)

// CompactSegmentTaskFactory merge non-appendable blocks of an appendable-segment
// into a new non-appendable segment.
var CompactSegmentTaskFactory = func(mergedBlks []*catalog.BlockEntry, scheduler tasks.TaskScheduler) tasks.TxnTaskFactory {
	return func(ctx *tasks.Context, txn txnif.AsyncTxn) (tasks.Task, error) {
		mergedSegs := make([]*catalog.SegmentEntry, 1)
		mergedSegs[0] = mergedBlks[0].GetSegment()
		return NewMergeBlocksTask(ctx, txn, mergedBlks, mergedSegs, nil, scheduler)
	}
}

var MergeBlocksIntoSegmentTaskFctory = func(mergedBlks []*catalog.BlockEntry, toSegEntry *catalog.SegmentEntry, scheduler tasks.TaskScheduler) tasks.TxnTaskFactory {
	return func(ctx *tasks.Context, txn txnif.AsyncTxn) (tasks.Task, error) {
		return NewMergeBlocksTask(ctx, txn, mergedBlks, nil, toSegEntry, scheduler)
	}
}

type mergeBlocksTask struct {
	*tasks.BaseTask
	txn         txnif.AsyncTxn
	toSegEntry  *catalog.SegmentEntry
	createdSegs []*catalog.SegmentEntry
	mergedSegs  []*catalog.SegmentEntry
	mergedBlks  []*catalog.BlockEntry
	createdBlks []*catalog.BlockEntry
	compacted   []handle.Block
	rel         handle.Relation
	scheduler   tasks.TaskScheduler
	scopes      []common.ID
	deletes     []*roaring.Bitmap
}

func NewMergeBlocksTask(ctx *tasks.Context, txn txnif.AsyncTxn, mergedBlks []*catalog.BlockEntry, mergedSegs []*catalog.SegmentEntry, toSegEntry *catalog.SegmentEntry, scheduler tasks.TaskScheduler) (task *mergeBlocksTask, err error) {
	task = &mergeBlocksTask{
		txn:         txn,
		mergedBlks:  mergedBlks,
		mergedSegs:  mergedSegs,
		createdBlks: make([]*catalog.BlockEntry, 0),
		compacted:   make([]handle.Block, 0),
		scheduler:   scheduler,
		toSegEntry:  toSegEntry,
	}
	dbId := mergedBlks[0].GetSegment().GetTable().GetDB().ID
	database, err := txn.GetDatabaseByID(dbId)
	if err != nil {
		return
	}
	relId := mergedBlks[0].GetSegment().GetTable().ID
	task.rel, err = database.GetRelationByID(relId)
	if err != nil {
		return
	}
	for _, meta := range mergedBlks {
		seg, err := task.rel.GetSegment(&meta.GetSegment().ID)
		if err != nil {
			return nil, err
		}
		blk, err := seg.GetBlock(meta.ID)
		if err != nil {
			return nil, err
		}
		task.compacted = append(task.compacted, blk)
		task.scopes = append(task.scopes, *meta.AsCommonID())
	}
	task.BaseTask = tasks.NewBaseTask(task, tasks.DataCompactionTask, ctx)
	return
}

func (task *mergeBlocksTask) Scopes() []common.ID { return task.scopes }

func (task *mergeBlocksTask) mergeColumn(
	vecs []containers.Vector,
	sortedIdx *[]uint32,
	isPrimary bool,
	fromLayout,
	toLayout []uint32,
	sort bool) (column []containers.Vector, mapping []uint32) {
	if len(vecs) == 0 {
		return
	}
	if sort {
		if isPrimary {
			column, mapping = mergesort.MergeSortedColumn(vecs, sortedIdx, fromLayout, toLayout)
		} else {
			column = mergesort.ShuffleColumn(vecs, *sortedIdx, fromLayout, toLayout)
		}
	} else {
		column, mapping = task.mergeColumnWithOutSort(vecs, fromLayout, toLayout)
	}
	for _, vec := range vecs {
		vec.Close()
	}
	return
}

func (task *mergeBlocksTask) mergeColumnWithOutSort(column []containers.Vector, fromLayout, toLayout []uint32) (ret []containers.Vector, mapping []uint32) {
	totalLength := uint32(0)
	for _, i := range toLayout {
		totalLength += i
	}
	mapping = make([]uint32, totalLength)
	for i := range mapping {
		mapping[i] = uint32(i)
	}
	ret = mergesort.Reshape(column, fromLayout, toLayout)
	return
}

func (task *mergeBlocksTask) MarshalLogObject(enc zapcore.ObjectEncoder) (err error) {
	blks := ""
	for _, blk := range task.mergedBlks {
		blks = fmt.Sprintf("%s%s,", blks, blk.ID.String())
	}
	enc.AddString("from-blks", blks)
	segs := ""
	for _, seg := range task.mergedSegs {
		segs = fmt.Sprintf("%s%s,", segs, seg.ID.ToString())
	}
	enc.AddString("from-segs", segs)

	toblks := ""
	for _, blk := range task.createdBlks {
		toblks = fmt.Sprintf("%s%s,", toblks, blk.ID.String())
	}
	if toblks != "" {
		enc.AddString("to-blks", toblks)
	}

	tosegs := ""
	for _, seg := range task.createdSegs {
		tosegs = fmt.Sprintf("%s%s,", tosegs, seg.ID.ToString())
	}
	if tosegs != "" {
		enc.AddString("to-segs", tosegs)
	}
	return
}

func (task *mergeBlocksTask) Execute() (err error) {
	logutil.Info("[Start] Mergeblocks", common.OperationField(task.Name()),
		common.OperandField(task))
	now := time.Now()
	var toSegEntry handle.Segment
	if task.toSegEntry == nil {
		if toSegEntry, err = task.rel.CreateNonAppendableSegment(false); err != nil {
			return err
		}
		task.toSegEntry = toSegEntry.GetMeta().(*catalog.SegmentEntry)
		task.toSegEntry.SetSorted()
		task.createdSegs = append(task.createdSegs, task.toSegEntry)
	} else {
		panic("warning: merge to a existing segment")
		// if toSegEntry, err = task.rel.GetSegment(task.toSegEntry.ID); err != nil {
		// 	return
		// }
	}

	// merge data according to the schema at startTs
	schema := task.rel.Schema().(*catalog.Schema)
	var view *model.ColumnView
	sortVecs := make([]containers.Vector, 0)
	rows := make([]uint32, 0)
	skipBlks := make([]int, 0)
	length := 0
	fromAddr := make([]uint32, 0, len(task.compacted))
	ids := make([]*common.ID, 0, len(task.compacted))
	task.deletes = make([]*roaring.Bitmap, len(task.compacted))

	// Prepare sort key resources
	// If there's no sort key, use physical address key
	var sortColDef *catalog.ColDef
	if schema.HasSortKey() {
		sortColDef = schema.GetSingleSortKey()
	} else {
		sortColDef = schema.PhyAddrKey
	}
	logutil.Infof("Mergeblocks on sort column %s\n", sortColDef.Name)

	idxes := make([]uint16, 0, len(schema.ColDefs)-1)
	seqnums := make([]uint16, 0, len(schema.ColDefs)-1)
	for _, def := range schema.ColDefs {
		if def.IsPhyAddr() {
			continue
		}
		idxes = append(idxes, uint16(def.Idx))
		seqnums = append(seqnums, def.SeqNum)
	}
	for _, block := range task.compacted {
		err = block.Prefetch(idxes)
		if err != nil {
			return
		}
	}

	for i, block := range task.compacted {
		if view, err = block.GetColumnDataById(sortColDef.Idx); err != nil {
			return
		}
		defer view.Close()
		task.deletes[i] = view.DeleteMask
		view.ApplyDeletes()
		vec := view.Orphan()
		defer vec.Close()
		if vec.Length() == 0 {
			skipBlks = append(skipBlks, i)
			continue
		}
		sortVecs = append(sortVecs, vec)
		rows = append(rows, uint32(vec.Length()))
		fromAddr = append(fromAddr, uint32(length))
		length += vec.Length()
		ids = append(ids, block.Fingerprint())
	}

	to := make([]uint32, 0)
	maxrow := schema.BlockMaxRows
	totalRows := length
	for totalRows > 0 {
		if totalRows > int(maxrow) {
			to = append(to, maxrow)
			totalRows -= int(maxrow)
		} else {
			to = append(to, uint32(totalRows))
			break
		}
	}

	// merge sort the sort key
	node, err := common.DefaultAllocator.Alloc(length * 4)
	if err != nil {
		panic(err)
	}
	buf := node[:length]
	defer common.DefaultAllocator.Free(node)
	sortedIdx := *(*[]uint32)(unsafe.Pointer(&buf))
	vecs, mapping := task.mergeColumn(sortVecs, &sortedIdx, true, rows, to, schema.HasSortKey())
	// logutil.Infof("mapping is %v", mapping)
	// logutil.Infof("sortedIdx is %v", sortedIdx)
	length = 0
	var blk handle.Block
	toAddr := make([]uint32, 0, len(vecs))
	// index meta for every created block
	// Prepare new block placeholder
	// Build and flush block index if sort key is defined
	// Flush sort key it correlates to only one column
	batchs := make([]*containers.Batch, 0)
	blockHandles := make([]handle.Block, 0)
	for i, vec := range vecs {
		toAddr = append(toAddr, uint32(length))
		length += vec.Length()
		blk, err = toSegEntry.CreateNonAppendableBlock(
			new(objectio.CreateBlockOpt).WithFileIdx(0).WithBlkIdx(uint16(i)))
		if err != nil {
			return err
		}
		task.createdBlks = append(task.createdBlks, blk.GetMeta().(*catalog.BlockEntry))
		blockHandles = append(blockHandles, blk)
		batch := containers.NewBatch()
		batchs = append(batchs, batch)
		vec.Close()
	}

	// Build and flush block index if sort key is defined
	// Flush sort key it correlates to only one column

	for _, def := range schema.ColDefs {
		if def.IsPhyAddr() {
			continue
		}
		// Skip
		// PhyAddr column was processed before
		// If only one single sort key, it was processed before
		vecs = vecs[:0]
		for _, block := range task.compacted {
			if view, err = block.GetColumnDataById(def.Idx); err != nil {
				return
			}
			defer view.Close()
			view.ApplyDeletes()
			vec := view.Orphan()
			if vec.Length() == 0 {
				continue
			}
			defer vec.Close()
			vecs = append(vecs, vec)
		}
		vecs, _ := task.mergeColumn(vecs, &sortedIdx, false, rows, to, schema.HasSortKey())
		for i := range vecs {
			defer vecs[i].Close()
		}
		for i, vec := range vecs {
			batchs[i].AddVector(def.Name, vec)
		}
	}

<<<<<<< HEAD
	name := objectio.BuildObjectName(task.toSegEntry.ID, 0)
	writer, err := blockio.NewBlockWriterNew(task.mergedBlks[0].GetBlockData().GetFs().Service, name, schema.Version, seqnums)
=======
	name := objectio.BuildObjectName(&task.toSegEntry.ID, 0)
	writer, err := blockio.NewBlockWriterNew(task.mergedBlks[0].GetBlockData().GetFs().Service, name)
>>>>>>> 4a06f876
	if err != nil {
		return err
	}
	if schema.HasPK() {
		pkIdx := schema.GetSingleSortKeyIdx()
		writer.SetPrimaryKey(uint16(pkIdx))
	}
	for _, bat := range batchs {
		_, err = writer.WriteBatch(containers.ToCNBatch(bat))
		if err != nil {
			return err
		}
	}
	blocks, _, err := writer.Sync(context.Background())
	if err != nil {
		return err
	}
	var metaLoc objectio.Location
	for i, block := range blocks {
		metaLoc = blockio.EncodeLocation(name, block.GetExtent(), uint32(batchs[i].Length()), block.GetID())
		if err = blockHandles[i].UpdateMetaLoc(metaLoc); err != nil {
			return err
		}
	}
	for _, blk := range task.createdBlks {
		if err = blk.GetBlockData().Init(); err != nil {
			return err
		}
	}

	for _, compacted := range task.compacted {
		seg := compacted.GetSegment()
		if err = seg.SoftDeleteBlock(compacted.ID()); err != nil {
			return err
		}
	}
	for _, entry := range task.mergedSegs {
		if err = task.rel.SoftDeleteSegment(&entry.ID); err != nil {
			return err
		}
	}

	table := task.toSegEntry.GetTable()
	txnEntry := txnentries.NewMergeBlocksEntry(
		task.txn,
		task.rel,
		task.mergedSegs,
		task.createdSegs,
		task.mergedBlks,
		task.createdBlks,
		mapping,
		fromAddr,
		toAddr,
		task.deletes,
		skipBlks,
		task.scheduler)
	if err = task.txn.LogTxnEntry(table.GetDB().ID, table.ID, txnEntry, ids); err != nil {
		return err
	}

	logutil.Info("[Done] Mergeblocks",
		common.AnyField("txn-start-ts", task.txn.GetStartTS().ToString()),
		common.OperationField(task.Name()),
		common.OperandField(task),
		common.DurationField(time.Since(now)))
	return err
}<|MERGE_RESOLUTION|>--- conflicted
+++ resolved
@@ -331,13 +331,8 @@
 		}
 	}
 
-<<<<<<< HEAD
-	name := objectio.BuildObjectName(task.toSegEntry.ID, 0)
+	name := objectio.BuildObjectName(&task.toSegEntry.ID, 0)
 	writer, err := blockio.NewBlockWriterNew(task.mergedBlks[0].GetBlockData().GetFs().Service, name, schema.Version, seqnums)
-=======
-	name := objectio.BuildObjectName(&task.toSegEntry.ID, 0)
-	writer, err := blockio.NewBlockWriterNew(task.mergedBlks[0].GetBlockData().GetFs().Service, name)
->>>>>>> 4a06f876
 	if err != nil {
 		return err
 	}
