// Copyright 2021 Matrix Origin
//
// Licensed under the Apache License, Version 2.0 (the "License");
// you may not use this file except in compliance with the License.
// You may obtain a copy of the License at
//
//      http://www.apache.org/licenses/LICENSE-2.0
//
// Unless required by applicable law or agreed to in writing, software
// distributed under the License is distributed on an "AS IS" BASIS,
// WITHOUT WARRANTIES OR CONDITIONS OF ANY KIND, either express or implied.
// See the License for the specific language governing permissions and
// limitations under the License.

package tables

import (
	"context"
	"github.com/matrixorigin/matrixone/pkg/container/types"
	"github.com/matrixorigin/matrixone/pkg/vm/engine/tae/db/dbutils"
	"github.com/matrixorigin/matrixone/pkg/vm/engine/tae/index/indexwrapper"
	"github.com/matrixorigin/matrixone/pkg/vm/engine/tae/model"

	"github.com/matrixorigin/matrixone/pkg/objectio"
	"github.com/matrixorigin/matrixone/pkg/vm/engine/tae/blockio"
	"github.com/matrixorigin/matrixone/pkg/vm/engine/tae/catalog"
	"github.com/matrixorigin/matrixone/pkg/vm/engine/tae/common"
	"github.com/matrixorigin/matrixone/pkg/vm/engine/tae/containers"
)

func LoadPersistedColumnData(
	ctx context.Context,
	rt *dbutils.Runtime,
	id *common.ID,
	def *catalog.ColDef,
	location objectio.Location,
) (vec containers.Vector, err error) {
	if def.IsPhyAddr() {
		return model.PreparePhyAddrData(&id.BlockID, 0, location.Rows(), rt.VectorPool.Transient)
	}
	bat, err := blockio.LoadColumns(
		ctx, []uint16{uint16(def.SeqNum)},
		[]types.Type{def.Type},
		rt.Fs.Service,
		location,
		nil)
	if err != nil {
		return
	}
	return containers.ToDNVector(bat.Vecs[0]), nil
}

func LoadPersistedColumnDatas(
	ctx context.Context,
	schema *catalog.Schema,
	rt *dbutils.Runtime,
	id *common.ID,
	colIdxs []int,
	location objectio.Location,
) ([]containers.Vector, error) {
	cols := make([]uint16, 0)
	typs := make([]types.Type, 0)
	vectors := make([]containers.Vector, len(colIdxs))
	phyAddIdx := -1
	for i, colIdx := range colIdxs {
		def := schema.ColDefs[colIdx]
		if def.IsPhyAddr() {
			vec, err := model.PreparePhyAddrData(&id.BlockID, 0, location.Rows(), rt.VectorPool.Transient)
			if err != nil {
				return nil, err
			}
			phyAddIdx = i
			vectors[phyAddIdx] = vec
			continue
		}
		cols = append(cols, def.SeqNum)
		typs = append(typs, def.Type)
	}
	if len(cols) == 0 {
		return vectors, nil
	}
	bat, err := blockio.LoadColumns(
		ctx, cols,
		typs,
		rt.Fs.Service,
		location,
		nil)
	if err != nil {
		return nil, err
	}
	for i, vec := range bat.Vecs {
		idx := i
		if idx >= phyAddIdx && phyAddIdx > -1 {
			idx++
		}
		vectors[idx] = containers.ToDNVector(vec)
	}
	return vectors, nil
}

func ReadPersistedBlockRow(location objectio.Location) int {
	return int(location.Rows())
}

func LoadPersistedDeletes(
	ctx context.Context,
	pkName string,
	fs *objectio.ObjectFS,
<<<<<<< HEAD
	location objectio.Location) (bat *containers.Batch, err error) {
	movbat, err := blockio.LoadTombstoneColumns(ctx, []uint16{0, 1, 2, 3}, nil, fs.Service, location, nil)
=======
	location objectio.Location) (bat *containers.Batch, isPersistedByCN bool, err error) {
	movbat, isPersistedByCN, err := blockio.ReadBlockDelete(ctx, location, fs.Service)
>>>>>>> 5c57d1b9
	if err != nil {
		return
	}
	bat = containers.NewBatch()
	if isPersistedByCN {
		colNames := []string{catalog.PhyAddrColumnName, pkName}
		for i := 0; i < 2; i++ {
			bat.AddVector(colNames[i], containers.ToDNVector(movbat.Vecs[i]))
		}
	} else {
		colNames := []string{catalog.PhyAddrColumnName, catalog.AttrCommitTs, pkName, catalog.AttrAborted}
		for i := 0; i < 4; i++ {
			bat.AddVector(colNames[i], containers.ToDNVector(movbat.Vecs[i]))
		}
	}
	return
}

// func MakeBFLoader(
// 	meta *catalog.BlockEntry,
// 	bf objectio.BloomFilter,
// 	cache model.LRUCache,
// 	fs fileservice.FileService,
// ) indexwrapper.Loader {
// 	return func(ctx context.Context) ([]byte, error) {
// 		location := meta.GetMetaLoc()
// 		var err error
// 		if len(bf) == 0 {
// 			if bf, err = LoadBF(ctx, location, cache, fs, false); err != nil {
// 				return nil, err
// 			}
// 		}
// 		return bf.GetBloomFilter(uint32(location.ID())), nil
// 	}
// }

func MakeImmuIndex(
	ctx context.Context,
	meta *catalog.BlockEntry,
	bf objectio.BloomFilter,
	rt *dbutils.Runtime,
) (idx indexwrapper.ImmutIndex, err error) {
	pkZM, err := meta.GetPKZoneMap(ctx, rt.Fs.Service)
	if err != nil {
		return
	}
	idx = indexwrapper.NewImmutIndex(
		*pkZM, bf, meta.GetMetaLoc(),
	)
	return
}<|MERGE_RESOLUTION|>--- conflicted
+++ resolved
@@ -106,13 +106,10 @@
 	ctx context.Context,
 	pkName string,
 	fs *objectio.ObjectFS,
-<<<<<<< HEAD
-	location objectio.Location) (bat *containers.Batch, err error) {
-	movbat, err := blockio.LoadTombstoneColumns(ctx, []uint16{0, 1, 2, 3}, nil, fs.Service, location, nil)
-=======
+	//location objectio.Location) (bat *containers.Batch, err error) {
+	//movbat, err := blockio.LoadTombstoneColumns(ctx, []uint16{0, 1, 2, 3}, nil, fs.Service, location, nil)
 	location objectio.Location) (bat *containers.Batch, isPersistedByCN bool, err error) {
 	movbat, isPersistedByCN, err := blockio.ReadBlockDelete(ctx, location, fs.Service)
->>>>>>> 5c57d1b9
 	if err != nil {
 		return
 	}
