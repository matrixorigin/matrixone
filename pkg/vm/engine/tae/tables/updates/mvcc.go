// Copyright 2021 Matrix Origin
//
// Licensed under the Apache License, Version 2.0 (the "License");
// you may not use this file except in compliance with the License.
// You may obtain a copy of the License at
//
//      http://www.apache.org/licenses/LICENSE-2.0
//
// Unless required by applicable law or agreed to in writing, software
// distributed under the License is distributed on an "AS IS" BASIS,
// WITHOUT WARRANTIES OR CONDITIONS OF ANY KIND, either express or implied.
// See the License for the specific language governing permissions and
// limitations under the License.

package updates

import (
	"context"
	"fmt"
	"sync"
	"sync/atomic"
	"unsafe"

	"github.com/matrixorigin/matrixone/pkg/common/mpool"
	"github.com/matrixorigin/matrixone/pkg/container/nulls"
	"github.com/matrixorigin/matrixone/pkg/container/types"
	"github.com/matrixorigin/matrixone/pkg/objectio"

	pkgcatalog "github.com/matrixorigin/matrixone/pkg/catalog"
	"github.com/matrixorigin/matrixone/pkg/vm/engine/tae/blockio"
	"github.com/matrixorigin/matrixone/pkg/vm/engine/tae/catalog"
	"github.com/matrixorigin/matrixone/pkg/vm/engine/tae/common"
	"github.com/matrixorigin/matrixone/pkg/vm/engine/tae/containers"
	"github.com/matrixorigin/matrixone/pkg/vm/engine/tae/iface/handle"
	"github.com/matrixorigin/matrixone/pkg/vm/engine/tae/iface/txnif"
	"github.com/matrixorigin/matrixone/pkg/vm/engine/tae/txn/txnbase"
)

var (
	AppendNodeApproxSize int
	DeleteNodeApproxSize int

	DeleteChainApproxSize int
	MVCCHandleApproxSize  int
)

func init() {
	txnNodeSize := int(unsafe.Sizeof(txnbase.TxnMVCCNode{}))
	AppendNodeApproxSize = int(unsafe.Sizeof(AppendNode{})) + txnNodeSize
	DeleteNodeApproxSize = int(unsafe.Sizeof(DeleteNode{})) + txnNodeSize

	DeleteChainApproxSize = int(unsafe.Sizeof(DeleteChain{}))
	MVCCHandleApproxSize = int(unsafe.Sizeof(MVCCHandle{}))
}

type AppendMVCCHandle struct {
	*sync.RWMutex
	meta           *catalog.ObjectEntry
	appends        *txnbase.MVCCSlice[*AppendNode]
	appendListener func(txnif.AppendNode) error
}

func NewAppendMVCCHandle(meta *catalog.ObjectEntry) *AppendMVCCHandle {
	node := &AppendMVCCHandle{
		RWMutex: meta.RWMutex,
		meta:    meta,
		appends: txnbase.NewMVCCSlice(NewEmptyAppendNode, CompareAppendNode),
	}
	return node
}

// ==========================================================
// *************** All appends related APIs *****************
// ==========================================================

// NOTE: after this call all appends related APIs should not be called
// ReleaseAppends release all append nodes.
// it is only called when the appendable block is persisted and the
// memory node is released
func (n *AppendMVCCHandle) ReleaseAppends() {
	n.Lock()
	defer n.Unlock()
	n.appends = nil
}

// only for internal usage
// given a row, it returns the append node which contains the row
func (n *AppendMVCCHandle) GetAppendNodeByRow(row uint32) (an *AppendNode) {
	_, an = n.appends.SearchNodeByCompareFn(func(node *AppendNode) int {
		if node.maxRow <= row {
			return -1
		}
		if node.startRow > row {
			return 1
		}
		return 0
	})
	return
}

// it collects all append nodes in the range [start, end]
// minRow: is the min row
// maxRow: is the max row
// commitTSVec: is the commit ts vector
// abortVec: is the abort vector
// aborts: is the aborted bitmap
func (n *AppendMVCCHandle) CollectAppendLocked(
	start, end types.TS, mp *mpool.MPool,
) (
	minRow, maxRow uint32,
	commitTSVec, abortVec containers.Vector,
	aborts *nulls.Bitmap,
) {
	startOffset, node := n.appends.GetNodeToReadByPrepareTS(start)
	if node != nil {
		prepareTS := node.GetPrepare()
		if prepareTS.Less(&start) {
			startOffset++
		}
	}
	endOffset, node := n.appends.GetNodeToReadByPrepareTS(end)
	if node == nil || startOffset > endOffset {
		return
	}
	minRow = n.appends.GetNodeByOffset(startOffset).startRow
	maxRow = node.maxRow

	aborts = &nulls.Bitmap{}
	commitTSVec = containers.MakeVector(types.T_TS.ToType(), mp)
	abortVec = containers.MakeVector(types.T_bool.ToType(), mp)
	n.appends.LoopOffsetRange(
		startOffset,
		endOffset,
		func(node *AppendNode) bool {
			txn := node.GetTxn()
			if txn != nil {
				n.RUnlock()
				txn.GetTxnState(true)
				n.RLock()
			}
			if node.IsAborted() {
				aborts.AddRange(uint64(node.startRow), uint64(node.maxRow))
			}
			for i := 0; i < int(node.maxRow-node.startRow); i++ {
				commitTSVec.Append(node.GetCommitTS(), false)
				abortVec.Append(node.IsAborted(), false)
			}
			return true
		})
	return
}

// it is used to get the visible max row for a txn
// maxrow: is the max row that the txn can see
// visible: is true if the txn can see any row
// holes: is the bitmap of the holes that the txn cannot see
// holes exists only if any append node was rollbacked
<<<<<<< HEAD
func (n *AppendMVCCHandle) GetVisibleRowLocked(
=======
func (n *MVCCHandle) GetVisibleRowLocked(
	ctx context.Context,
>>>>>>> 2f78a09c
	txn txnif.TxnReader,
) (maxrow uint32, visible bool, holes *nulls.Bitmap, err error) {
	var holesMax uint32
	anToWait := make([]*AppendNode, 0)
	txnToWait := make([]txnif.TxnReader, 0)
	n.appends.ForEach(func(an *AppendNode) bool {
		needWait, waitTxn := an.NeedWaitCommitting(txn.GetStartTS())
		if needWait {
			anToWait = append(anToWait, an)
			txnToWait = append(txnToWait, waitTxn)
			return true
		}
		if an.IsVisible(txn) {
			visible = true
			maxrow = an.maxRow
		} else {
			if holes == nil {
				holes = nulls.NewWithSize(int(an.maxRow) + 1)
			}
			holes.AddRange(uint64(an.startRow), uint64(an.maxRow))
			if holesMax < an.maxRow {
				holesMax = an.maxRow
			}
		}
		startTS := txn.GetStartTS()
		return !an.Prepare.Greater(&startTS)
	}, true)
	if len(anToWait) != 0 {
		n.RUnlock()
		for _, txn := range txnToWait {
			txn.GetTxnState(true)
		}
		n.RLock()
	}
	for _, an := range anToWait {
		if an.IsVisible(txn) {
			visible = true
			if maxrow < an.maxRow {
				maxrow = an.maxRow
			}
		} else {
			if holes == nil {
				holes = nulls.NewWithSize(int(an.maxRow) + 1)
			}
			holes.AddRange(uint64(an.startRow), uint64(an.maxRow))
			if holesMax < an.maxRow {
				holesMax = an.maxRow
			}
		}
	}
	if !holes.IsEmpty() {
		for i := uint64(maxrow); i < uint64(holesMax); i++ {
			holes.Del(i)
		}
	}
	return
}

// it collects all append nodes that are prepared before the given ts
// foreachFn is called for each append node that is prepared before the given ts
func (n *AppendMVCCHandle) CollectUncommittedANodesPreparedBefore(
	ts types.TS,
	foreachFn func(*AppendNode),
) (anyWaitable bool) {
	if n.appends.IsEmpty() {
		return
	}
	n.appends.ForEach(func(an *AppendNode) bool {
		needWait, txn := an.NeedWaitCommitting(ts)
		if txn == nil {
			return false
		}
		if needWait {
			foreachFn(an)
			anyWaitable = true
		}
		return true
	}, false)
	return
}

func (n *AppendMVCCHandle) OnReplayAppendNode(an *AppendNode) {
	an.mvcc = n
	n.appends.InsertNode(an)
}

// AddAppendNodeLocked add a new appendnode to the list.
func (n *AppendMVCCHandle) AddAppendNodeLocked(
	txn txnif.AsyncTxn,
	startRow uint32,
	maxRow uint32,
) (an *AppendNode, created bool) {
	if n.appends.IsEmpty() || !n.appends.GetUpdateNodeLocked().IsSameTxn(txn) {
		// if the appends is empty or the last appendnode is not of the same txn,
		// create a new appendnode and append it to the list.
		an = NewAppendNode(txn, startRow, maxRow, n)
		n.appends.InsertNode(an)
		created = true
	} else {
		// if the last appendnode is of the same txn, update the maxrow of the last appendnode.
		an = n.appends.GetUpdateNodeLocked()
		created = false
		an.SetMaxRow(maxRow)
	}
	return
}

// Reschedule until all appendnode is committed.
// Pending appendnode is not visible for compaction txn.
func (n *AppendMVCCHandle) PrepareCompact() bool {
	return n.allAppendsCommitted()
}

func (n *MVCCHandle) GetLatestAppendPrepareTSLocked() types.TS {
	return n.appends.GetUpdateNodeLocked().Prepare
}

// check if all appendnodes are committed.
func (n *AppendMVCCHandle) allAppendsCommitted() bool {
	n.RLock()
	defer n.RUnlock()
	return n.appends.IsCommitted()
}

// DeleteAppendNodeLocked deletes the appendnode from the append list.
// it is called when txn of the appendnode is aborted.
func (n *AppendMVCCHandle) DeleteAppendNodeLocked(node *AppendNode) {
	n.appends.DeleteNode(node)
}

func (n *AppendMVCCHandle) SetAppendListener(l func(txnif.AppendNode) error) {
	n.appendListener = l
}

func (n *AppendMVCCHandle) GetAppendListener() func(txnif.AppendNode) error {
	return n.appendListener
}

// AllAppendsCommittedBefore returns true if all appendnode is committed before ts.
func (n *AppendMVCCHandle) AllAppendsCommittedBefore(ts types.TS) bool {
	// get the latest appendnode
	anode := n.appends.GetUpdateNodeLocked()
	if anode == nil {
		return false
	}

	// if the latest appendnode is not committed, return false
	if !anode.IsCommitted() {
		return false
	}

	// check if the latest appendnode is committed before ts
	commitTS := anode.GetCommitTS()
	return commitTS.Less(&ts)
}

func (n *AppendMVCCHandle) StringLocked() string {
	return n.appends.StringLocked()
}

func (n *AppendMVCCHandle) EstimateMemSizeLocked() int {
	asize := 0
	if n.appends != nil {
		asize += len(n.appends.MVCC) * AppendNodeApproxSize
	}
	return asize
}

// GetTotalRow is only for replay
func (n *AppendMVCCHandle) GetTotalRow() uint32 {
	an := n.appends.GetUpdateNodeLocked()
	if an == nil {
		return 0
	}
	return an.maxRow
}

func (n *AppendMVCCHandle) GetID() *common.ID {
	return n.meta.AsCommonID()
}

type ObjectMVCCHandle struct {
	*sync.RWMutex
	deletes         map[uint16]*MVCCHandle
	meta            *catalog.ObjectEntry
	deletesListener func(uint64, types.TS) error
}

func NewObjectMVCCHandle(meta *catalog.ObjectEntry) *ObjectMVCCHandle {
	node := &ObjectMVCCHandle{
		RWMutex: meta.RWMutex,
		meta:    meta,
		deletes: make(map[uint16]*MVCCHandle),
	}
	node.UpgradeAllDeleteChain()
	node.SetDeletesListener(node.OnApplyDelete)
	return node
}
func (n *ObjectMVCCHandle) OnApplyDelete(
	deleted uint64,
	ts types.TS) (err error) {
	n.meta.GetTable().RemoveRows(deleted)
	return
}
func (n *ObjectMVCCHandle) GetOrCreateDeleteChain(blkID uint16) *MVCCHandle {
	deletes := n.deletes[blkID]
	if deletes == nil {
		deletes = NewMVCCHandle(n, blkID)
		n.deletes[blkID] = deletes
	}
	return deletes
}
func (n *ObjectMVCCHandle) TryGetDeleteChain(blkID uint16) *MVCCHandle {
	deletes := n.deletes[blkID]
	return deletes
}
func (n *ObjectMVCCHandle) SetDeletesListener(l func(uint64, types.TS) error) {
	n.deletesListener = l
}

func (n *ObjectMVCCHandle) GetDeletesListener() func(uint64, types.TS) error {
	return n.deletesListener
}

func (n *ObjectMVCCHandle) GetChangeIntentionCnt() uint32 {
	changes := uint32(0)
	for _, deletes := range n.deletes {
		changes += deletes.GetChangeIntentionCnt()
	}
	return changes
}
func (n *ObjectMVCCHandle) IsDeletedLocked(
	row uint32, txn txnif.TxnReader, blkID uint16,
) (bool, error) {
	deletes := n.TryGetDeleteChain(blkID)
	if deletes == nil {
		return false, nil
	}
	return deletes.IsDeletedLocked(row, txn)
}

func (n *ObjectMVCCHandle) UpgradeAllDeleteChain() {
	for _, deletes := range n.deletes {
		deletes.upgradeDeleteChain()
	}
}
func (n *ObjectMVCCHandle) GetDeltaPersistedTS() types.TS {
	persisted := types.TS{}
	for _, deletes := range n.deletes {
		ts := deletes.getDeltaPersistedTS()
		if ts.Greater(&persisted) {
			persisted = ts
		}
	}
	return persisted
}

func (n *ObjectMVCCHandle) UpgradeDeleteChain(blkID uint16) {
	deletes := n.deletes[blkID]
	if deletes == nil {
		return
	}
	deletes.upgradeDeleteChain()
}

// for test
func (n *ObjectMVCCHandle) UpgradeDeleteChainByTS(ts types.TS) {
	for _, deletes := range n.deletes {
		deletes.upgradeDeleteChainByTS(ts)
	}
}

func (n *ObjectMVCCHandle) EstimateMemSizeLocked() (dsize int) {
	for _, deletes := range n.deletes {
		dsize += deletes.EstimateMemSizeLocked()
	}
	return
}

func (n *ObjectMVCCHandle) GetDeltaLocAndCommitTS(blkID uint16) (objectio.Location, types.TS) {
	deletes := n.deletes[blkID]
	if deletes == nil {
		return nil, types.TS{}
	}
	return deletes.GetDeltaLocAndCommitTS()
}
func (n *ObjectMVCCHandle) GetDeltaLocAndCommitTSByTxn(blkID uint16, txn txnif.TxnReader) (objectio.Location, types.TS) {
	deletes := n.deletes[blkID]
	if deletes == nil {
		return nil, types.TS{}
	}
	return deletes.GetDeltaLocAndCommitTSByTxn(txn)
}

func (n *ObjectMVCCHandle) StringLocked(level common.PPLevel, depth int, prefix string) string {
	s := ""
	for _, deletes := range n.deletes {
		s = fmt.Sprintf("%s%s", s, deletes.StringLocked(level, depth+1, prefix))
	}
	return s
}

func (n *ObjectMVCCHandle) GetDeleteCnt() uint32 {
	cnt := uint32(0)
	for _, deletes := range n.deletes {
		cnt += deletes.GetDeleteCnt()
	}
	return cnt
}
func (n *ObjectMVCCHandle) HasDeleteIntentsPreparedIn(from, to types.TS) (found, isPersist bool) {
	for _, deletes := range n.deletes {
		found, isPersist = deletes.GetDeleteChain().HasDeleteIntentsPreparedInLocked(from, to)
		if found {
			return
		}
	}
	return
}

func (n *ObjectMVCCHandle) ReplayDeltaLoc(vMVCCNode any, blkID uint16) {
	mvccNode := vMVCCNode.(*catalog.MVCCNode[*catalog.MetadataMVCCNode])
	mvcc := n.GetOrCreateDeleteChain(blkID)
	mvcc.ReplayDeltaLoc(mvccNode)
}
func (n *ObjectMVCCHandle) InMemoryDeletesExisted() bool {
	for _, deletes := range n.deletes {
		if !deletes.deletes.mask.IsEmpty() {
			return true
		}
	}
	return false
}
func (n *ObjectMVCCHandle) GetObject() any {
	return n.meta
}
func (n *ObjectMVCCHandle) GetLatestDeltaloc(blkOffset uint16) objectio.Location {
	mvcc := n.TryGetDeleteChain(blkOffset)
	if mvcc == nil {
		return nil
	}
	return mvcc.deltaloc.GetLatestNodeLocked().BaseNode.DeltaLoc
}
func (n *ObjectMVCCHandle) GetLatestMVCCNode(blkOffset uint16) *catalog.MVCCNode[*catalog.MetadataMVCCNode] {
	mvcc := n.TryGetDeleteChain(blkOffset)
	if mvcc == nil {
		return nil
	}
	return mvcc.deltaloc.GetLatestNodeLocked()
}
func (n *ObjectMVCCHandle) VisitDeletes(
	ctx context.Context,
	start, end types.TS,
	deltalocBat *containers.Batch,
	tnInsertBat *containers.Batch,
	skipInMemory bool) (delBatch *containers.Batch, deltalocStart, deltalocEnd int, err error) {
	n.RLock()
	defer n.RUnlock()
	deltalocStart = deltalocBat.Length()
	for blkOffset, mvcc := range n.deletes {
		nodes := mvcc.deltaloc.ClonePreparedInRange(start, end)
		var skipData bool
		if len(nodes) != 0 {
			blkID := objectio.NewBlockidWithObjectID(&n.meta.ID, blkOffset)
			for _, node := range nodes {
				VisitDeltaloc(deltalocBat, tnInsertBat, n.meta, blkID, node, node.End, node.CreatedAt)
			}
			newest := nodes[len(nodes)-1]
			// block has newer delta data on s3, no need to collect data
			startTS := newest.GetStart()
			skipData = startTS.GreaterEq(&end)
			start = newest.GetStart()
		}
		if !skipData && !skipInMemory {
			deletes := n.deletes[blkOffset]
			delBat, err := deletes.CollectDeleteInRangeAfterDeltalocation(ctx, start, end, false, common.LogtailAllocator)
			if err != nil {
				if delBatch != nil {
					delBatch.Close()
				}
				delBat.Close()
				return nil, 0, 0, err
			}
			if delBat != nil && delBat.Length() > 0 {
				if delBatch == nil {
					delBatch = containers.NewBatch()
					delBatch.AddVector(
						catalog.AttrRowID,
						containers.MakeVector(types.T_Rowid.ToType(), common.LogtailAllocator),
					)
					delBatch.AddVector(
						catalog.AttrCommitTs,
						containers.MakeVector(types.T_TS.ToType(), common.LogtailAllocator),
					)
					delBatch.AddVector(
						catalog.AttrPKVal,
						containers.MakeVector(*delBat.GetVectorByName(catalog.AttrPKVal).GetType(), common.LogtailAllocator),
					)
				}
				delBatch.Extend(delBat)
				// delBatch is freed, don't use anymore
				delBat.Close()
			}
		}
	}
	deltalocEnd = deltalocBat.Length()
	return
}

func VisitDeltaloc(bat, tnBatch *containers.Batch, object *catalog.ObjectEntry, blkID *objectio.Blockid, node *catalog.MVCCNode[*catalog.MetadataMVCCNode], commitTS, createTS types.TS) {
	is_sorted := false
	if !object.IsAppendable() && object.GetSchema().HasSortKey() {
		is_sorted = true
	}
	bat.GetVectorByName(pkgcatalog.BlockMeta_ID).Append(*blkID, false)
	bat.GetVectorByName(pkgcatalog.BlockMeta_EntryState).Append(object.IsAppendable(), false)
	bat.GetVectorByName(pkgcatalog.BlockMeta_Sorted).Append(is_sorted, false)
	bat.GetVectorByName(pkgcatalog.BlockMeta_MetaLoc).Append([]byte(node.BaseNode.MetaLoc), false)
	bat.GetVectorByName(pkgcatalog.BlockMeta_DeltaLoc).Append([]byte(node.BaseNode.DeltaLoc), false)
	bat.GetVectorByName(pkgcatalog.BlockMeta_CommitTs).Append(commitTS, false)
	bat.GetVectorByName(pkgcatalog.BlockMeta_SegmentID).Append(*object.ID.Segment(), false)
	bat.GetVectorByName(pkgcatalog.BlockMeta_MemTruncPoint).Append(node.Start, false)
	bat.GetVectorByName(catalog.AttrCommitTs).Append(createTS, false)
	bat.GetVectorByName(catalog.AttrRowID).Append(objectio.HackBlockid2Rowid(blkID), false)

	// When pull and push, it doesn't collect tn batch
	if tnBatch != nil {
		tnBatch.GetVectorByName(catalog.SnapshotAttr_DBID).Append(object.GetTable().GetDB().ID, false)
		tnBatch.GetVectorByName(catalog.SnapshotAttr_TID).Append(object.GetTable().ID, false)
		node.TxnMVCCNode.AppendTuple(tnBatch)
	}
}

type DeltalocChain struct {
	mvcc *MVCCHandle
	*catalog.BaseEntryImpl[*catalog.MetadataMVCCNode]
}

func NewDeltalocChain(mvcc *MVCCHandle) *DeltalocChain {
	delChain := &DeltalocChain{
		mvcc:          mvcc,
		BaseEntryImpl: catalog.NewBaseEntry(func() *catalog.MetadataMVCCNode { return &catalog.MetadataMVCCNode{} }),
	}
	delChain.RWMutex = mvcc.RWMutex
	return delChain
}
func (d *DeltalocChain) PrepareCommit() (err error) {
	d.Lock()
	defer d.Unlock()
	node := d.GetLatestNodeLocked()
	if node.BaseNode.NeedCheckDeleteChainWhenCommit {
		if found, _ := d.mvcc.GetDeleteChain().HasDeleteIntentsPreparedInLocked(node.Start, node.Txn.GetPrepareTS()); found {
			return txnif.ErrTxnNeedRetry
		}
	}
	_, err = node.TxnMVCCNode.PrepareCommit()
	if err != nil {
		return
	}
	return
}
func (d *DeltalocChain) Is1PC() bool { return false }
func (d *DeltalocChain) MakeCommand(id uint32) (cmd txnif.TxnCmd, err error) {
	return catalog.NewDeltalocCmd(id, catalog.IOET_WALTxnCommand_Block, d.mvcc.GetID(), d.BaseEntryImpl), nil
}
func (d *DeltalocChain) PrepareRollback() error {
	d.RLock()
	node := d.GetLatestNodeLocked()
	d.RUnlock()
	// If it's deleted by deltaloc, reset persisted mask when rollback
	if node.BaseNode.NeedCheckDeleteChainWhenCommit {
		d.Lock()
		d.mvcc.GetDeleteChain().ResetPersistedMask()
		d.Unlock()
	}
	_, err := d.BaseEntryImpl.PrepareRollback()
	return err
}
func (d *DeltalocChain) Set1PC() {}

func (d *DeltalocChain) GetBlockID() *objectio.Blockid {
	return objectio.NewBlockidWithObjectID(&d.mvcc.meta.ID, d.mvcc.blkID)
}
func (d *DeltalocChain) GetMeta() *catalog.ObjectEntry { return d.mvcc.meta }

type MVCCHandle struct {
	*ObjectMVCCHandle
	changes     atomic.Uint32
	deletes     *DeleteChain
	deltaloc    *DeltalocChain
	blkID       uint16
	persistedTS types.TS
}

func NewMVCCHandle(meta *ObjectMVCCHandle, blkID uint16) *MVCCHandle {
	node := &MVCCHandle{
		ObjectMVCCHandle: meta,
		blkID:            blkID,
	}
	if meta == nil {
		return node
	}
	node.deletes = NewDeleteChain(node.RWMutex, node)
	node.deltaloc = NewDeltalocChain(node)
	return node
}

// ==========================================================
// *************** All common related APIs *****************
// ==========================================================

func (n *MVCCHandle) GetID() *common.ID {
	id := n.meta.AsCommonID()
	id.SetBlockOffset(n.blkID)
	return id
}
func (n *MVCCHandle) GetEntry() *catalog.ObjectEntry { return n.meta }

func (n *MVCCHandle) StringLocked(level common.PPLevel, depth int, prefix string) string {
	s := ""
	inMemoryCount := 0
	if n.deletes.DepthLocked() > 0 {
		// s = fmt.Sprintf("%s%s", s, n.deletes.StringLocked())
		inMemoryCount = n.deletes.mask.GetCardinality()
	}
	s = fmt.Sprintf("%sBLK[%d]InMem:%d", common.RepeatStr("\t", depth), n.blkID, inMemoryCount)
	if n.deltaloc.Depth() > 0 {
		s = fmt.Sprintf("%s%s", s, n.deltaloc.StringLocked())
	}
	s = s + "\n"
	return s
}

func (n *MVCCHandle) EstimateMemSizeLocked() (dsize int) {
	dsize = n.deletes.EstimateMemSizeLocked()
	return dsize + MVCCHandleApproxSize
}

// ==========================================================
// *************** All deletes related APIs *****************
// ==========================================================

func (n *MVCCHandle) getDeltaPersistedTS() types.TS {
	persisted := types.TS{}
	n.deltaloc.LoopChain(func(m *catalog.MVCCNode[*catalog.MetadataMVCCNode]) bool {
		if !m.BaseNode.DeltaLoc.IsEmpty() && m.IsCommitted() {
			persisted = m.GetStart()
			return false
		}
		return true
	})
	return persisted
}

func (n *MVCCHandle) upgradeDeleteChainByTS(flushed types.TS) {
	if n.persistedTS.Equal(&flushed) {
		return
	}
	n.deletes = n.deletes.shrinkDeleteChainByTS(flushed)

	n.persistedTS = flushed
}

func (n *MVCCHandle) upgradeDeleteChain() {
	persisted := n.getDeltaPersistedTS()
	n.upgradeDeleteChainByTS(persisted)
}

func (n *MVCCHandle) IncChangeIntentionCnt() {
	n.changes.Add(1)
}

func (n *MVCCHandle) DecChangeIntentionCnt() {
	n.changes.Add(^uint32(0))
}

// GetChangeIntentionCnt returns the number of operation of delete, which is updated before commiting.
// Note: Now it is ** only ** used in checkpointe runner to check whether this block has any chance to be flushed
func (n *MVCCHandle) GetChangeIntentionCnt() uint32 {
	return n.changes.Load()
}

// GetDeleteCnt returns committed deleted rows
func (n *MVCCHandle) GetDeleteCnt() uint32 {
	return n.deletes.GetDeleteCnt()
}

// it checks whether there is any delete in the range [start, end)
// ts is not used for now
func (n *MVCCHandle) CheckNotDeleted(start, end uint32, ts types.TS) error {
	return n.deletes.PrepareRangeDelete(start, end, ts)
}

func (n *MVCCHandle) CreateDeleteNode(txn txnif.AsyncTxn, deleteType handle.DeleteType) txnif.DeleteNode {
	return n.deletes.AddNodeLocked(txn, deleteType)
}

func (n *MVCCHandle) OnReplayDeleteNode(deleteNode txnif.DeleteNode) {
	n.deletes.OnReplayNode(deleteNode.(*DeleteNode))
}

func (n *MVCCHandle) GetDeleteChain() *DeleteChain {
	return n.deletes
}

func (n *MVCCHandle) IsDeletedLocked(
	row uint32, txn txnif.TxnReader,
) (bool, error) {
	return n.deletes.IsDeleted(row, txn, n.RWMutex)
}

// it collects all deletes in the range [start, end)
func (n *MVCCHandle) CollectDeleteLocked(
	start, end types.TS, pkType types.Type, mp *mpool.MPool,
) (rowIDVec, commitTSVec, pkVec, abortVec containers.Vector,
	aborts *nulls.Bitmap, deletes []uint32, minTS, persistedTS types.TS,
) {
	persistedTS = n.persistedTS
	if n.deletes.IsEmpty() {
		return
	}
	if !n.ExistDeleteInRange(start, end) {
		return
	}

	for {
		needWaitFound := false
		if rowIDVec != nil {
			rowIDVec.Close()
		}
		rowIDVec = containers.MakeVector(types.T_Rowid.ToType(), mp)
		if commitTSVec != nil {
			commitTSVec.Close()
		}
		commitTSVec = containers.MakeVector(types.T_TS.ToType(), mp)
		if pkVec != nil {
			pkVec.Close()
		}
		pkVec = containers.MakeVector(pkType, mp)
		aborts = &nulls.Bitmap{}
		id := objectio.NewBlockidWithObjectID(&n.meta.ID, n.blkID)
		n.deletes.LoopChain(
			func(node *DeleteNode) bool {
				needWait, txn := node.NeedWaitCommitting(end.Next())
				if needWait {
					n.RUnlock()
					txn.GetTxnState(true)
					n.RLock()
					needWaitFound = true
					return false
				}
				if node.nt == NT_Persisted {
					return true
				}
				in, before := node.PreparedIn(start, end)
				if in {
					it := node.mask.Iterator()
					if node.IsAborted() {
						it := node.mask.Iterator()
						for it.HasNext() {
							row := it.Next()
							nulls.Add(aborts, uint64(row))
						}
					}
					for it.HasNext() {
						row := it.Next()
						rowIDVec.Append(*objectio.NewRowid(id, row), false)
						commitTSVec.Append(node.GetEnd(), false)
						// for deleteNode V1，rowid2PK is nil after restart
						if node.version < IOET_WALTxnCommand_DeleteNode_V2 {
							if deletes == nil {
								deletes = make([]uint32, 0)
							}
							deletes = append(deletes, row)
						} else {
							pkVec.Append(node.rowid2PK[row].Get(0), false)
						}
						if minTS.IsEmpty() {
							minTS = node.GetEnd()
						} else {
							end := node.GetEnd()
							if minTS.Greater(&end) {
								minTS = node.GetEnd()
							}
						}
					}
				}
				return !before
			})
		if !needWaitFound {
			break
		}
	}
	abortVec = containers.NewConstFixed[bool](types.T_bool.ToType(), false, rowIDVec.Length(), containers.Options{Allocator: mp})
	return
}

func (n *MVCCHandle) InMemoryCollectDeleteInRange(
	ctx context.Context,
	start, end types.TS,
	withAborted bool,
	mp *mpool.MPool,
) (bat *containers.Batch, minTS, persisitedTS types.TS, err error) {
	n.RLock()
	schema := n.meta.GetSchema()
	pkDef := schema.GetPrimaryKey()
	rowID, ts, pk, abort, abortedMap, deletes, minTS, persisitedTS := n.CollectDeleteLocked(start, end, pkDef.Type, mp)
	n.RUnlock()
	if rowID == nil {
		return
	}
	// for deleteNode version less than 2, pk doesn't exist in memory
	// collect pk by block.Foreach
	if len(deletes) != 0 {
		pkIdx := pkDef.Idx
		data := n.meta.GetObjectData()
		data.Foreach(ctx, schema, n.blkID, pkIdx, func(v any, isNull bool, row int) error {
			pk.Append(v, false)
			return nil
		}, deletes, mp)
	}
	// batch: rowID, ts, pkVec, abort
	bat = containers.NewBatch()
	bat.AddVector(catalog.PhyAddrColumnName, rowID)
	bat.AddVector(catalog.AttrCommitTs, ts)
	bat.AddVector(catalog.AttrPKVal, pk)
	if withAborted {
		bat.AddVector(catalog.AttrAborted, abort)
	} else {
		abort.Close()
		bat.Deletes = abortedMap
		bat.Compact()
	}
	return
}

func (n *MVCCHandle) CollectDeleteInRangeAfterDeltalocation(
	ctx context.Context,
	start, end types.TS, // start is startTS of deltalocation
	withAborted bool,
	mp *mpool.MPool,
) (bat *containers.Batch, err error) {
	// persisted is persistedTS of deletes of the blk
	// it equals startTS of the last delta location
	deletes, _, persisted, err := n.InMemoryCollectDeleteInRange(
		ctx,
		start,
		end,
		withAborted,
		mp,
	)
	if err != nil {
		return nil, err
	}
	// if persisted > start,
	// there's another delta location committed.
	// It includes more deletes than former delta location.
	if persisted.Greater(&start) {
		deletes, err = n.meta.GetObjectData().PersistedCollectDeleteInRange(
			ctx,
			deletes,
			n.blkID,
			start,
			end,
			withAborted,
			mp,
		)
	}
	if deletes != nil && deletes.Length() != 0 {
		if bat == nil {
			bat = containers.NewBatch()
			bat.AddVector(catalog.AttrRowID, containers.MakeVector(types.T_Rowid.ToType(), mp))
			bat.AddVector(catalog.AttrCommitTs, containers.MakeVector(types.T_TS.ToType(), mp))
			bat.AddVector(catalog.AttrPKVal, containers.MakeVector(*deletes.GetVectorByName(catalog.AttrPKVal).GetType(), mp))
			if withAborted {
				bat.AddVector(catalog.AttrAborted, containers.MakeVector(types.T_bool.ToType(), mp))
			}
		}
		bat.Extend(deletes)
		deletes.Close()
	}
	return
}

// ExistDeleteInRange check if there is any delete in the range [start, end]
// it loops the delete chain and check if there is any delete node in the range
func (n *MVCCHandle) ExistDeleteInRange(start, end types.TS) (exist bool) {
	for {
		needWaitFound := false
		n.deletes.LoopChain(
			func(node *DeleteNode) bool {
				needWait, txn := node.NeedWaitCommitting(end.Next())
				if needWait {
					n.RUnlock()
					txn.GetTxnState(true)
					n.RLock()
					needWaitFound = true
					return false
				}
				in, before := node.PreparedIn(start, end)
				if in {
					exist = true
					return false
				}
				return !before
			})
		if !needWaitFound {
			break
		}
	}

	return
}

func (n *MVCCHandle) GetDeleteNodeByRow(row uint32) (an *DeleteNode) {
	return n.deletes.GetDeleteNodeByRow(row)
}
func (n *MVCCHandle) GetDeltaLocAndCommitTS() (objectio.Location, types.TS) {
	n.RLock()
	defer n.RUnlock()
	node := n.deltaloc.GetLatestNodeLocked()
	if node == nil {
		return nil, types.TS{}
	}
	str := node.BaseNode.DeltaLoc
	ts := node.End
	return str, ts
}
func (n *MVCCHandle) GetDeltaLocAndCommitTSByTxn(txn txnif.TxnReader) (objectio.Location, types.TS) {
	n.RLock()
	defer n.RUnlock()
	node := n.deltaloc.GetVisibleNode(txn)
	if node == nil {
		return nil, types.TS{}
	}
	str := node.BaseNode.DeltaLoc
	ts := node.End
	return str, ts
}
func (n *MVCCHandle) isEmptyLocked() bool {
	if n.deltaloc.Depth() != 0 {
		return false
	}
	if !n.deletes.IsEmpty() {
		return false
	}
	return true
}
func (n *MVCCHandle) TryDeleteByDeltaloc(txn txnif.AsyncTxn, deltaLoc objectio.Location, needCheckWhenCommit bool) (entry txnif.TxnEntry, ok bool, err error) {
	if !n.isEmptyLocked() {
		return
	}
	_, entry, err = n.UpdateDeltaLoc(txn, deltaLoc, needCheckWhenCommit)
	if err != nil {
		return
	}
	bat, err := blockio.LoadTombstoneColumns(
		txn.GetContext(),
		[]uint16{0},
		nil,
		n.meta.GetObjectData().GetFs().Service,
		deltaLoc,
		nil,
	)
	if err == nil {
		ok = true
	}
	rowids := containers.ToTNVector(bat.Vecs[0], common.MutMemAllocator)
	defer rowids.Close()
	err = containers.ForeachVector(rowids, func(rowid types.Rowid, _ bool, row int) error {
		offset := rowid.GetRowOffset()
		n.deletes.persistedMask.Add(uint64(offset))
		return nil
	}, nil)
	if err == nil {
		ok = true
	}
	return
}
func (n *MVCCHandle) UpdateDeltaLoc(txn txnif.TxnReader, deltaloc objectio.Location, needCheckWhenCommit bool) (isNewNode bool, entry txnif.TxnEntry, err error) {
	needWait, txnToWait := n.deltaloc.NeedWaitCommitting(txn.GetStartTS())
	if needWait {
		n.Unlock()
		txnToWait.GetTxnState(true)
		n.Lock()
	}
	err = n.deltaloc.CheckConflict(txn)
	if err != nil {
		return
	}
	baseNode := &catalog.MetadataMVCCNode{
		DeltaLoc:                       deltaloc,
		NeedCheckDeleteChainWhenCommit: needCheckWhenCommit,
	}
	entry = n.deltaloc

	if !n.deltaloc.IsEmpty() {
		node := n.deltaloc.GetLatestNodeLocked()
		if node.IsSameTxn(txn) {
			node.BaseNode.Update(baseNode)
			return
		}

	}

	node := &catalog.MVCCNode[*catalog.MetadataMVCCNode]{
		EntryMVCCNode: &catalog.EntryMVCCNode{},
		BaseNode:      baseNode,
	}
	node.TxnMVCCNode = txnbase.NewTxnMVCCNodeWithTxn(txn)
	n.deltaloc.Insert(node)
	isNewNode = true
	return
}

func (n *MVCCHandle) ReplayDeltaLoc(mvcc *catalog.MVCCNode[*catalog.MetadataMVCCNode]) {
	n.deltaloc.Insert(mvcc)
}<|MERGE_RESOLUTION|>--- conflicted
+++ resolved
@@ -155,12 +155,8 @@
 // visible: is true if the txn can see any row
 // holes: is the bitmap of the holes that the txn cannot see
 // holes exists only if any append node was rollbacked
-<<<<<<< HEAD
 func (n *AppendMVCCHandle) GetVisibleRowLocked(
-=======
-func (n *MVCCHandle) GetVisibleRowLocked(
 	ctx context.Context,
->>>>>>> 2f78a09c
 	txn txnif.TxnReader,
 ) (maxrow uint32, visible bool, holes *nulls.Bitmap, err error) {
 	var holesMax uint32
