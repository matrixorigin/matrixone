--- conflicted
+++ resolved
@@ -177,14 +177,8 @@
 // it collects all deletes in the range [start, end)
 func (n *MVCCHandle) CollectDeleteLocked(
 	start, end types.TS, pkType types.Type,
-) (
-<<<<<<< HEAD
-	rowIDVec, commitTSVec, pkVec, abortVec containers.Vector,
-	aborts *nulls.Bitmap, deletes []uint32,
-=======
-	rowIDVec, commitTSVec, abortVec containers.Vector,
+) (rowIDVec, commitTSVec, pkVec, abortVec containers.Vector,
 	aborts *nulls.Bitmap, deletes []uint32, minTS types.TS,
->>>>>>> 64c2bae6
 ) {
 	if n.deletes.Load().IsEmpty() {
 		return
@@ -237,7 +231,6 @@
 						row := it.Next()
 						rowIDVec.Append(*objectio.NewRowid(&id, row), false)
 						commitTSVec.Append(node.GetEnd(), false)
-<<<<<<< HEAD
 						// for deleteNode V1，rowid2PK is nil after restart
 						if node.version < IOET_WALTxnCommand_DeleteNode_V2 {
 							if deletes == nil {
@@ -246,14 +239,13 @@
 							deletes = append(deletes, row)
 						} else {
 							pkVec.Append(node.rowid2PK[row].Get(0), false)
-=======
+						}
 						if minTS.IsEmpty() {
 							minTS = node.GetEnd()
 						} else {
 							if minTS.Greater(node.GetEnd()) {
 								minTS = node.GetEnd()
 							}
->>>>>>> 64c2bae6
 						}
 					}
 				}
