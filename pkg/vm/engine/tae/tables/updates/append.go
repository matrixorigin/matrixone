--- conflicted
+++ resolved
@@ -51,27 +51,6 @@
 	}
 }
 
-<<<<<<< HEAD
-func NewCommittedAppendNode(
-	ts types.TS,
-	startRow, maxRow uint32,
-	isTombstone bool,
-	mvcc *AppendMVCCHandle) *AppendNode {
-	return &AppendNode{
-		TxnMVCCNode: &txnbase.TxnMVCCNode{
-			Start:   ts,
-			Prepare: ts,
-			End:     ts,
-		},
-		startRow:    startRow,
-		maxRow:      maxRow,
-		mvcc:        mvcc,
-		isTombstone: isTombstone,
-	}
-}
-
-=======
->>>>>>> 5948f97d
 func NewAppendNode(
 	txn txnif.AsyncTxn,
 	startRow, maxRow uint32,
