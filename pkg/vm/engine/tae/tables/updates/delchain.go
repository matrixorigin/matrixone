--- conflicted
+++ resolved
@@ -15,7 +15,6 @@
 package updates
 
 import (
-	// "fmt"
 	"fmt"
 	"sync"
 	"sync/atomic"
@@ -24,14 +23,6 @@
 	"github.com/matrixorigin/matrixone/pkg/container/types"
 
 	"github.com/RoaringBitmap/roaring"
-<<<<<<< HEAD
-	// "github.com/matrixorigin/matrixone/pkg/logutil"
-	// "github.com/matrixorigin/matrixone/pkg/vm/engine/tae/common"
-	"github.com/matrixorigin/matrixone/pkg/vm/engine/tae/iface/data"
-=======
-	"github.com/matrixorigin/matrixone/pkg/logutil"
-	"github.com/matrixorigin/matrixone/pkg/vm/engine/tae/common"
->>>>>>> 1313c2b7
 	"github.com/matrixorigin/matrixone/pkg/vm/engine/tae/iface/handle"
 	"github.com/matrixorigin/matrixone/pkg/vm/engine/tae/iface/txnif"
 	"github.com/matrixorigin/matrixone/pkg/vm/engine/tae/txn/txnbase"
@@ -101,13 +92,6 @@
 				}
 				if n.IsVisible(ts) {
 					deleted = true
-<<<<<<< HEAD
-=======
-				} else if state == txnif.TxnStatePreparing {
-					logutil.Fatal("txn state error")
-				} else if state == txnif.TxnStateUnknown {
-					err = moerr.NewTxnInternal()
->>>>>>> 1313c2b7
 				}
 			}
 			if n.IsMerged() || deleted || err != nil {
@@ -119,7 +103,6 @@
 }
 
 func (chain *DeleteChain) PrepareRangeDelete(start, end uint32, ts types.TS) (err error) {
-<<<<<<< HEAD
 	chain.LoopChain(
 		func(vn txnbase.MVCCNode) bool {
 			n := vn.(*DeleteNode)
@@ -129,20 +112,9 @@
 			if overlap {
 				err = n.CheckConflict(ts)
 				if err == nil {
-					err = data.ErrNotFound
+					err = moerr.NewNotFound()
 				}
 				return false
-=======
-	chain.LoopChainLocked(func(n *DeleteNode) bool {
-		n.RLock()
-		defer n.RUnlock()
-		overlap := n.HasOverlapLocked(start, end)
-		if overlap {
-			if n.txn == nil || n.txn.GetStartTS().Equal(ts) {
-				err = moerr.NewNotFound()
-			} else {
-				err = moerr.NewTxnWWConflict()
->>>>>>> 1313c2b7
 			}
 			return true
 		})
@@ -256,39 +228,9 @@
 		needWait, txnToWait := n.NeedWaitCommitting(ts)
 		if needWait {
 			n.RUnlock()
-<<<<<<< HEAD
 			rwlocker.RUnlock()
 			txnToWait.GetTxnState(true)
 			rwlocker.RLock()
-=======
-			if rwlocker != nil {
-				rwlocker.RUnlock()
-			}
-			state := txn.GetTxnState(true)
-			if state == txnif.TxnStateActive {
-				if rwlocker != nil {
-					rwlocker.RLock()
-				}
-				return true
-			}
-			// logutil.Infof("%d -- wait --> %s: %d", ts, txn.Repr(), state)
-			// If the txn is rollbacked. skip to the next
-			if state == txnif.TxnStateRollbacked || state == txnif.TxnStateRollbacking {
-				if rwlocker != nil {
-					rwlocker.RLock()
-				}
-				return true
-			} else if state == txnif.TxnStateUnknown {
-				err = moerr.NewTxnInternal()
-				if rwlocker != nil {
-					rwlocker.RLock()
-				}
-				return false
-			}
-			if rwlocker != nil {
-				rwlocker.RLock()
-			}
->>>>>>> 1313c2b7
 			n.RLock()
 		}
 		if n.IsVisible(ts) {
