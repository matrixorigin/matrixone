// Copyright 2021 Matrix Origin
//
// Licensed under the Apache License, Version 2.0 (the "License");
// you may not use this file except in compliance with the License.
// You may obtain a copy of the License at
//
//      http://www.apache.org/licenses/LICENSE-2.0
//
// Unless required by applicable law or agreed to in writing, software
// distributed under the License is distributed on an "AS IS" BASIS,
// WITHOUT WARRANTIES OR CONDITIONS OF ANY KIND, either express or implied.
// See the License for the specific language governing permissions and
// limitations under the License.

package moengine

import (
	"fmt"
	"strconv"

	"github.com/RoaringBitmap/roaring/roaring64"

	"github.com/matrixorigin/matrixone/pkg/logutil"
	"github.com/matrixorigin/matrixone/pkg/vm/engine/tae/common"

	"github.com/matrixorigin/matrixone/pkg/vm/engine/tae/compute"

	"github.com/RoaringBitmap/roaring"
	"github.com/matrixorigin/matrixone/pkg/common/bitmap"
	"github.com/matrixorigin/matrixone/pkg/container/batch"
	"github.com/matrixorigin/matrixone/pkg/container/nulls"
	"github.com/matrixorigin/matrixone/pkg/container/types"
	"github.com/matrixorigin/matrixone/pkg/container/vector"
	"github.com/matrixorigin/matrixone/pkg/vm/engine/tae/containers"
)

func MockVec(typ types.Type, rows int, offset int) *vector.Vector {
	vec := vector.New(typ)
	switch typ.Oid {
	case types.T_bool:
		data := make([]bool, 0)
		for i := 0; i < rows; i++ {
			if i%2 == 0 {
				data = append(data, true)
			} else {
				data = append(data, false)
			}
		}
		_ = vector.AppendFixed(vec, data, nil)
	case types.T_int8:
		data := make([]int8, 0)
		for i := 0; i < rows; i++ {
			data = append(data, int8(i+offset))
		}
		_ = vector.AppendFixed(vec, data, nil)
	case types.T_int16:
		data := make([]int16, 0)
		for i := 0; i < rows; i++ {
			data = append(data, int16(i+offset))
		}
		_ = vector.AppendFixed(vec, data, nil)
	case types.T_int32:
		data := make([]int32, 0)
		for i := 0; i < rows; i++ {
			data = append(data, int32(i+offset))
		}
		_ = vector.AppendFixed(vec, data, nil)
	case types.T_int64:
		data := make([]int64, 0)
		for i := 0; i < rows; i++ {
			data = append(data, int64(i+offset))
		}
		_ = vector.AppendFixed(vec, data, nil)
	case types.T_uint8:
		data := make([]uint8, 0)
		for i := 0; i < rows; i++ {
			data = append(data, uint8(i+offset))
		}
		_ = vector.AppendFixed(vec, data, nil)
	case types.T_uint16:
		data := make([]uint16, 0)
		for i := 0; i < rows; i++ {
			data = append(data, uint16(i+offset))
		}
		_ = vector.AppendFixed(vec, data, nil)
	case types.T_uint32:
		data := make([]uint32, 0)
		for i := 0; i < rows; i++ {
			data = append(data, uint32(i+offset))
		}
		_ = vector.AppendFixed(vec, data, nil)
	case types.T_uint64:
		data := make([]uint64, 0)
		for i := 0; i < rows; i++ {
			data = append(data, uint64(i+offset))
		}
		_ = vector.AppendFixed(vec, data, nil)
	case types.T_float32:
		data := make([]float32, 0)
		for i := 0; i < rows; i++ {
			data = append(data, float32(i+offset))
		}
		_ = vector.AppendFixed(vec, data, nil)
	case types.T_float64:
		data := make([]float64, 0)
		for i := 0; i < rows; i++ {
			data = append(data, float64(i+offset))
		}
		_ = vector.AppendFixed(vec, data, nil)
	case types.T_decimal64:
		data := make([]types.Decimal64, 0)
		for i := 0; i < rows; i++ {
			data = append(data, types.InitDecimal64(int64(i+offset)))
		}
		_ = vector.AppendFixed(vec, data, nil)
	case types.T_decimal128:
		data := make([]types.Decimal128, 0)
		for i := 0; i < rows; i++ {
			data = append(data, types.InitDecimal128(int64(i+offset)))
		}
		_ = vector.AppendFixed(vec, data, nil)
	case types.T_timestamp:
		data := make([]types.Timestamp, 0)
		for i := 0; i < rows; i++ {
			data = append(data, types.Timestamp(i+offset))
		}
		_ = vector.AppendFixed(vec, data, nil)
	case types.T_date:
		data := make([]types.Date, 0)
		for i := 0; i < rows; i++ {
			data = append(data, types.Date(i+offset))
		}
		_ = vector.AppendFixed(vec, data, nil)
	case types.T_datetime:
		data := make([]types.Datetime, 0)
		for i := 0; i < rows; i++ {
			data = append(data, types.Datetime(i+offset))
		}
		_ = vector.AppendFixed(vec, data, nil)
	case types.T_char, types.T_varchar, types.T_blob:
		data := make([][]byte, 0)
		for i := 0; i < rows; i++ {
			data = append(data, []byte(strconv.Itoa(i+offset)))
		}
		_ = vector.AppendBytes(vec, data, nil)
	case types.T_TS:
		data := make([]types.TS, 0)
		for i := 0; i < rows; i++ {
			data = append(data, types.BuildTS(int64(i+1), uint32(i%16)))
		}
		_ = vector.AppendFixed(vec, data, nil)

	case types.T_Rowid:
		data := make([]types.Rowid, 0)
		for i := 0; i < rows; i++ {
			data = append(data, types.BuildRowid(int64(i+1), int64(i%16)))
		}
		_ = vector.AppendFixed(vec, data, nil)

	default:
		panic("not support")
	}
	return vec
}

func GenericUpdateFixedValue[T types.FixedSizeT](vec *vector.Vector, row uint32, v any) {
	_, isNull := v.(types.Null)
	if isNull {
		nulls.Add(vec.Nsp, uint64(row))
	} else {
		vector.SetTAt(vec, int(row), v.(T))
		if vec.Nsp.Np != nil && vec.Nsp.Np.Contains(uint64(row)) {
			vec.Nsp.Np.Remove(uint64(row))
		}
	}
}

func GenericUpdateBytes(vec *vector.Vector, row uint32, v any) {
	_, isNull := v.(types.Null)
	if isNull {
		nulls.Add(vec.Nsp, uint64(row))
	} else {
		vector.SetBytesAt(vec, int(row), v.([]byte), nil)
		if vec.Nsp.Np != nil && vec.Nsp.Np.Contains(uint64(row)) {
			vec.Nsp.Np.Remove(uint64(row))
		}
	}
}

func AppendFixedValue[T types.FixedSizeT](vec *vector.Vector, v any) {
	_, isNull := v.(types.Null)
	if isNull {
		zt := types.DefaultVal[T]()
		vec.Append(zt, isNull, nil)
	} else {
		vec.Append(v.(T), false, nil)
	}
}

func AppendBytes(vec *vector.Vector, v any) {
	_, isNull := v.(types.Null)
	if isNull {
		vec.Append(nil, true, nil)
	} else {
		vec.Append(v.([]byte), false, nil)
	}
}

func AppendValue(vec *vector.Vector, v any) {
	switch vec.Typ.Oid {
	case types.T_bool:
		AppendFixedValue[bool](vec, v)
	case types.T_int8:
		AppendFixedValue[int8](vec, v)
	case types.T_int16:
		AppendFixedValue[int16](vec, v)
	case types.T_int32:
		AppendFixedValue[int32](vec, v)
	case types.T_int64:
		AppendFixedValue[int64](vec, v)
	case types.T_uint8:
		AppendFixedValue[uint8](vec, v)
	case types.T_uint16:
		AppendFixedValue[uint16](vec, v)
	case types.T_uint32:
		AppendFixedValue[uint32](vec, v)
	case types.T_uint64:
		AppendFixedValue[uint64](vec, v)
	case types.T_decimal64:
		AppendFixedValue[types.Decimal64](vec, v)
	case types.T_decimal128:
		AppendFixedValue[types.Decimal128](vec, v)
	case types.T_float32:
		AppendFixedValue[float32](vec, v)
	case types.T_float64:
		AppendFixedValue[float64](vec, v)
	case types.T_date:
		AppendFixedValue[types.Date](vec, v)
	case types.T_timestamp:
		AppendFixedValue[types.Timestamp](vec, v)
	case types.T_datetime:
		AppendFixedValue[types.Datetime](vec, v)
<<<<<<< HEAD
	case types.T_uuid:
		AppendFixedValue[types.Uuid](vec, v)
=======
	case types.T_TS:
		AppendFixedValue[types.TS](vec, v)
	case types.T_Rowid:
		AppendFixedValue[types.Rowid](vec, v)
>>>>>>> 57285a54
	case types.T_char, types.T_varchar, types.T_json, types.T_blob:
		AppendBytes(vec, v)
	default:
		panic(any("not expected"))
	}
}

func GetValue(col *vector.Vector, row uint32) any {
	if col.Nsp.Np != nil && col.Nsp.Np.Contains(uint64(row)) {
		return types.Null{}
	}
	switch col.Typ.Oid {
	case types.T_bool:
		return vector.GetValueAt[bool](col, int64(row))
	case types.T_int8:
		return vector.GetValueAt[int8](col, int64(row))
	case types.T_int16:
		return vector.GetValueAt[int16](col, int64(row))
	case types.T_int32:
		return vector.GetValueAt[int32](col, int64(row))
	case types.T_int64:
		return vector.GetValueAt[int64](col, int64(row))
	case types.T_uint8:
		return vector.GetValueAt[uint8](col, int64(row))
	case types.T_uint16:
		return vector.GetValueAt[uint16](col, int64(row))
	case types.T_uint32:
		return vector.GetValueAt[uint32](col, int64(row))
	case types.T_uint64:
		return vector.GetValueAt[uint64](col, int64(row))
	case types.T_decimal64:
		return vector.GetValueAt[types.Decimal64](col, int64(row))
	case types.T_decimal128:
		return vector.GetValueAt[types.Decimal128](col, int64(row))
	case types.T_uuid:
		return vector.GetValueAt[types.Uuid](col, int64(row))
	case types.T_float32:
		return vector.GetValueAt[float32](col, int64(row))
	case types.T_float64:
		return vector.GetValueAt[float64](col, int64(row))
	case types.T_date:
		return vector.GetValueAt[types.Date](col, int64(row))
	case types.T_datetime:
		return vector.GetValueAt[types.Datetime](col, int64(row))
	case types.T_timestamp:
		return vector.GetValueAt[types.Timestamp](col, int64(row))
	case types.T_TS:
		return vector.GetValueAt[types.TS](col, int64(row))
	case types.T_Rowid:
		return vector.GetValueAt[types.Rowid](col, int64(row))
	case types.T_char, types.T_varchar, types.T_json, types.T_blob:
		return col.GetBytes(int64(row))
	default:
		//return vector.ErrVecTypeNotSupport
		panic(any("No Support"))
	}
}

func UpdateValue(col *vector.Vector, row uint32, val any) {
	switch col.Typ.Oid {
	case types.T_bool:
		GenericUpdateFixedValue[bool](col, row, val)
	case types.T_int8:
		GenericUpdateFixedValue[int8](col, row, val)
	case types.T_int16:
		GenericUpdateFixedValue[int16](col, row, val)
	case types.T_int32:
		GenericUpdateFixedValue[int32](col, row, val)
	case types.T_int64:
		GenericUpdateFixedValue[int64](col, row, val)
	case types.T_uint8:
		GenericUpdateFixedValue[uint8](col, row, val)
	case types.T_uint16:
		GenericUpdateFixedValue[uint16](col, row, val)
	case types.T_uint32:
		GenericUpdateFixedValue[uint32](col, row, val)
	case types.T_uint64:
		GenericUpdateFixedValue[uint64](col, row, val)
	case types.T_decimal64:
		GenericUpdateFixedValue[types.Decimal64](col, row, val)
	case types.T_decimal128:
		GenericUpdateFixedValue[types.Decimal128](col, row, val)
	case types.T_float32:
		GenericUpdateFixedValue[float32](col, row, val)
	case types.T_float64:
		GenericUpdateFixedValue[float64](col, row, val)
	case types.T_date:
		GenericUpdateFixedValue[types.Date](col, row, val)
	case types.T_datetime:
		GenericUpdateFixedValue[types.Datetime](col, row, val)
	case types.T_timestamp:
		GenericUpdateFixedValue[types.Timestamp](col, row, val)
<<<<<<< HEAD
	case types.T_uuid:
		GenericUpdateFixedValue[types.Uuid](col, row, val)
=======
	case types.T_TS:
		GenericUpdateFixedValue[types.TS](col, row, val)
	case types.T_Rowid:
		GenericUpdateFixedValue[types.Rowid](col, row, val)

>>>>>>> 57285a54
	case types.T_varchar, types.T_char, types.T_json, types.T_blob:
		GenericUpdateBytes(col, row, val)
	default:
		panic(fmt.Errorf("%v not supported", col.Typ))
	}
}

func ForEachValue(col *vector.Vector, reversed bool, op func(v any, row uint32) error) (err error) {
	if reversed {
		for i := vector.Length(col) - 1; i >= 0; i-- {
			v := GetValue(col, uint32(i))
			if err = op(v, uint32(i)); err != nil {
				return
			}
		}
		return
	}
	for i := 0; i < vector.Length(col); i++ {
		v := GetValue(col, uint32(i))
		if err = op(v, uint32(i)); err != nil {
			return
		}
	}
	return
}

func BatchWindow(bat *batch.Batch, start, end int) *batch.Batch {
	window := batch.New(true, bat.Attrs)
	window.Vecs = make([]*vector.Vector, len(bat.Vecs))
	for i := range window.Vecs {
		vec := vector.New(bat.Vecs[i].Typ)
		vector.Window(bat.Vecs[i], start, end, vec)
		window.Vecs[i] = vec
	}
	return window
}

func SplitBatch(bat *batch.Batch, cnt int) []*batch.Batch {
	if cnt == 1 {
		return []*batch.Batch{bat}
	}
	length := vector.Length(bat.Vecs[0])
	rows := length / cnt
	if length%cnt == 0 {
		bats := make([]*batch.Batch, 0, cnt)
		for i := 0; i < cnt; i++ {
			newBat := batch.New(true, bat.Attrs)
			for j := 0; j < len(bat.Vecs); j++ {
				window := vector.New(bat.Vecs[j].Typ)
				vector.Window(bat.Vecs[j], i*rows, (i+1)*rows, window)
				newBat.Vecs[j] = window
			}
			bats = append(bats, newBat)
		}
		return bats
	}
	rowArray := make([]int, 0)
	if length/cnt == 0 {
		for i := 0; i < length; i++ {
			rowArray = append(rowArray, 1)
		}
	} else {
		left := length
		for i := 0; i < cnt; i++ {
			if left >= rows && i < cnt-1 {
				rowArray = append(rowArray, rows)
			} else {
				rowArray = append(rowArray, left)
			}
			left -= rows
		}
	}
	start := 0
	bats := make([]*batch.Batch, 0, cnt)
	for _, row := range rowArray {
		newBat := batch.New(true, bat.Attrs)
		for j := 0; j < len(bat.Vecs); j++ {
			window := vector.New(bat.Vecs[j].Typ)
			vector.Window(bat.Vecs[j], start, start+row, window)
			newBat.Vecs[j] = window
		}
		start += row
		bats = append(bats, newBat)
	}
	return bats
}

func ApplyDeleteToVector(vec *vector.Vector, deletes *roaring.Bitmap) *vector.Vector {
	if deletes == nil || deletes.IsEmpty() {
		return vec
	}
	deletesIterator := deletes.Iterator()

	np := bitmap.New(0)
	var nspIterator bitmap.Iterator
	if vec.Nsp != nil && vec.Nsp.Np != nil {
		nspIterator = vec.Nsp.Np.Iterator()
	}
	deleted := 0
	vec.Col = compute.InplaceDeleteRows(vec.Col, deletesIterator)
	deletesIterator = deletes.Iterator()
	for deletesIterator.HasNext() {
		row := deletesIterator.Next()
		if nspIterator != nil {
			var n uint64
			if nspIterator.HasNext() {
				for nspIterator.HasNext() {
					n = nspIterator.PeekNext()
					if uint32(n) < row {
						nspIterator.Next()
					} else {
						if uint32(n) == row {
							nspIterator.Next()
						}
						break
					}
					np.Add(n - uint64(deleted))
				}
			}
		}
		deleted++
	}
	if nspIterator != nil {
		for nspIterator.HasNext() {
			n := nspIterator.Next()
			np.Add(n - uint64(deleted))
		}
	}
	vec.Nsp.Np = np
	return vec
}

func ApplyUpdateToVector(vec *vector.Vector, mask *roaring.Bitmap, vals map[uint32]any) *vector.Vector {
	if mask == nil || mask.IsEmpty() {
		return vec
	}
	iterator := mask.Iterator()
	for iterator.HasNext() {
		row := iterator.Next()
		UpdateValue(vec, row, vals[row])
	}
	return vec
}

func MOToVector(v *vector.Vector, nullable bool) containers.Vector {
	vec := containers.MakeVector(v.Typ, nullable)
	bs := containers.NewBytes()
	if v.Typ.IsVarlen() {
		vbs := vector.GetBytesVectorValues(v)
		for _, v := range vbs {
			bs.Append(v)
		}
	} else {
		switch v.Typ.Oid {
		case types.T_bool:
			bs.Data = types.EncodeFixedSlice(v.Col.([]bool), 1)
		case types.T_int8:
			bs.Data = types.EncodeFixedSlice(v.Col.([]int8), 1)
		case types.T_int16:
			bs.Data = types.EncodeFixedSlice(v.Col.([]int16), 2)
		case types.T_int32:
			bs.Data = types.EncodeFixedSlice(v.Col.([]int32), 4)
		case types.T_int64:
			bs.Data = types.EncodeFixedSlice(v.Col.([]int64), 8)
		case types.T_uint8:
			bs.Data = types.EncodeFixedSlice(v.Col.([]uint8), 1)
		case types.T_uint16:
			bs.Data = types.EncodeFixedSlice(v.Col.([]uint16), 2)
		case types.T_uint32:
			bs.Data = types.EncodeFixedSlice(v.Col.([]uint32), 4)
		case types.T_uint64:
			bs.Data = types.EncodeFixedSlice(v.Col.([]uint64), 8)
		case types.T_float32:
			bs.Data = types.EncodeFixedSlice(v.Col.([]float32), 4)
		case types.T_float64:
			bs.Data = types.EncodeFixedSlice(v.Col.([]float64), 8)
		case types.T_date:
			bs.Data = types.EncodeFixedSlice(v.Col.([]types.Date), 4)
		case types.T_datetime:
			bs.Data = types.EncodeFixedSlice(v.Col.([]types.Datetime), 8)
		case types.T_timestamp:
			bs.Data = types.EncodeFixedSlice(v.Col.([]types.Timestamp), 8)
		case types.T_decimal64:
			bs.Data = types.EncodeFixedSlice(v.Col.([]types.Decimal64), 8)
		case types.T_decimal128:
			bs.Data = types.EncodeFixedSlice(v.Col.([]types.Decimal128), 16)
<<<<<<< HEAD
		case types.T_uuid:
			bs.Data = types.EncodeFixedSlice(v.Col.([]types.Uuid), 16)
=======
		case types.T_TS:
			bs.Data = types.EncodeFixedSlice(v.Col.([]types.TS), types.TxnTsSize)
		case types.T_Rowid:
			bs.Data = types.EncodeFixedSlice(v.Col.([]types.Rowid), types.RowidSize)

>>>>>>> 57285a54
		default:
			panic(any(fmt.Errorf("%s not supported", v.Typ.String())))
		}
	}
	if v.Nsp.Np != nil {
		np := &roaring64.Bitmap{}
		np.AddMany(v.Nsp.Np.ToArray())
		logutil.Infof("sie : %d", np.GetCardinality())
		vec.ResetWithData(bs, np)
		return vec
	}
	vec.ResetWithData(bs, nil)
	return vec
}

func MOToVectorTmp(v *vector.Vector, nullable bool) containers.Vector {
	vec := containers.MakeVector(v.Typ, nullable)
	bs := containers.NewBytes()
	switch v.Typ.Oid {
	case types.T_bool:
		if v.Col == nil || len(v.Col.([]bool)) == 0 {
			bs.Data = make([]byte, v.Length())
			logutil.Warn("[Moengine]", common.OperationField("MOToVector"),
				common.OperandField("Col length is 0"))
		} else {
			bs.Data = types.EncodeFixedSlice(v.Col.([]bool), 1)
		}
	case types.T_int8:
		if v.Col == nil || len(v.Col.([]int8)) == 0 {
			bs.Data = make([]byte, v.Length())
			logutil.Warn("[Moengine]", common.OperationField("MOToVector"),
				common.OperandField("Col length is 0"))
		} else {
			bs.Data = types.EncodeFixedSlice(v.Col.([]int8), 1)
		}
	case types.T_int16:
		if v.Col == nil || len(v.Col.([]int16)) == 0 {
			bs.Data = make([]byte, v.Length()*2)
			logutil.Warn("[Moengine]", common.OperationField("MOToVector"),
				common.OperandField("Col length is 0"))
		} else {
			bs.Data = types.EncodeFixedSlice(v.Col.([]int16), 2)
		}
	case types.T_int32:
		if v.Col == nil || len(v.Col.([]int32)) == 0 {
			bs.Data = make([]byte, v.Length()*4)
			logutil.Warn("[Moengine]", common.OperationField("MOToVector"),
				common.OperandField("Col length is 0"))
		} else {
			bs.Data = types.EncodeFixedSlice(v.Col.([]int32), 4)
		}
	case types.T_int64:
		if v.Col == nil || len(v.Col.([]int64)) == 0 {
			bs.Data = make([]byte, v.Length()*8)
			logutil.Warn("[Moengine]", common.OperationField("MOToVector"),
				common.OperandField("Col length is 0"))
		} else {
			bs.Data = types.EncodeFixedSlice(v.Col.([]int64), 8)
		}
	case types.T_uint8:
		if v.Col == nil || len(v.Col.([]uint8)) == 0 {
			bs.Data = make([]byte, v.Length())
			logutil.Warn("[Moengine]", common.OperationField("MOToVector"),
				common.OperandField("Col length is 0"))
		} else {
			bs.Data = types.EncodeFixedSlice(v.Col.([]uint8), 1)
		}
	case types.T_uint16:
		if v.Col == nil || len(v.Col.([]uint16)) == 0 {
			bs.Data = make([]byte, v.Length()*2)
			logutil.Warn("[Moengine]", common.OperationField("MOToVector"),
				common.OperandField("Col length is 0"))
		} else {
			bs.Data = types.EncodeFixedSlice(v.Col.([]uint16), 2)
		}
	case types.T_uint32:
		if v.Col == nil || len(v.Col.([]uint32)) == 0 {
			bs.Data = make([]byte, v.Length()*4)
			logutil.Warn("[Moengine]", common.OperationField("MOToVector"),
				common.OperandField("Col length is 0"))
		} else {
			bs.Data = types.EncodeFixedSlice(v.Col.([]uint32), 4)
		}
	case types.T_uint64:
		if v.Col == nil || len(v.Col.([]uint64)) == 0 {
			bs.Data = make([]byte, v.Length()*8)
			logutil.Warn("[Moengine]", common.OperationField("MOToVector"),
				common.OperandField("Col length is 0"))
		} else {
			bs.Data = types.EncodeFixedSlice(v.Col.([]uint64), 8)
		}
	case types.T_float32:
		if v.Col == nil || len(v.Col.([]float32)) == 0 {
			bs.Data = make([]byte, v.Length()*4)
			logutil.Warn("[Moengine]", common.OperationField("MOToVector"),
				common.OperandField("Col length is 0"))
		} else {
			bs.Data = types.EncodeFixedSlice(v.Col.([]float32), 4)
		}
	case types.T_float64:
		if v.Col == nil || len(v.Col.([]float64)) == 0 {
			bs.Data = make([]byte, v.Length()*8)
			logutil.Warn("[Moengine]", common.OperationField("MOToVector"),
				common.OperandField("Col length is 0"))
		} else {
			bs.Data = types.EncodeFixedSlice(v.Col.([]float64), 8)
		}
	case types.T_date:
		if v.Col == nil || len(v.Col.([]types.Date)) == 0 {
			bs.Data = make([]byte, v.Length()*4)
			logutil.Warn("[Moengine]", common.OperationField("MOToVector"),
				common.OperandField("Col length is 0"))
		} else {
			bs.Data = types.EncodeFixedSlice(v.Col.([]types.Date), 4)
		}
	case types.T_datetime:
		if v.Col == nil || len(v.Col.([]types.Datetime)) == 0 {
			bs.Data = make([]byte, v.Length()*8)
			logutil.Warn("[Moengine]", common.OperationField("MOToVector"),
				common.OperandField("Col length is 0"))
		} else {
			bs.Data = types.EncodeFixedSlice(v.Col.([]types.Datetime), 8)
		}
	case types.T_timestamp:
		if v.Col == nil || len(v.Col.([]types.Timestamp)) == 0 {
			bs.Data = make([]byte, v.Length()*8)
			logutil.Warn("[Moengine]", common.OperationField("MOToVector"),
				common.OperandField("Col length is 0"))
		} else {
			bs.Data = types.EncodeFixedSlice(v.Col.([]types.Timestamp), 8)
		}
	case types.T_decimal64:
		if v.Col == nil || len(v.Col.([]types.Decimal64)) == 0 {
			bs.Data = make([]byte, v.Length()*8)
			logutil.Warn("[Moengine]", common.OperationField("MOToVector"),
				common.OperandField("Col length is 0"))
		} else {
			bs.Data = types.EncodeFixedSlice(v.Col.([]types.Decimal64), 8)
		}
	case types.T_decimal128:
		if v.Col == nil || len(v.Col.([]types.Decimal128)) == 0 {
			bs.Data = make([]byte, v.Length()*16)
			logutil.Warn("[Moengine]", common.OperationField("MOToVector"),
				common.OperandField("Col length is 0"))
		} else {
			bs.Data = types.EncodeFixedSlice(v.Col.([]types.Decimal128), 16)
		}
<<<<<<< HEAD
	case types.T_uuid:
		if v.Col == nil || len(v.Col.([]types.Uuid)) == 0 {
			bs.Data = make([]byte, v.Length()*16)
			logutil.Warn("[Moengine]", common.OperationField("MOToVector"),
				common.OperandField("Col length is 0"))
		} else {
			bs.Data = types.EncodeFixedSlice(v.Col.([]types.Uuid), 16)
=======
	case types.T_TS:
		if v.Col == nil || len(v.Col.([]types.TS)) == 0 {
			bs.Data = make([]byte, v.Length()*types.TxnTsSize)
			logutil.Warn("[Moengine]", common.OperationField("MOToVector"),
				common.OperandField("Col length is 0"))
		} else {
			bs.Data = types.EncodeFixedSlice(v.Col.([]types.TS), types.TxnTsSize)
		}
	case types.T_Rowid:
		if v.Col == nil || len(v.Col.([]types.Rowid)) == 0 {
			bs.Data = make([]byte, v.Length()*types.RowidSize)
			logutil.Warn("[Moengine]", common.OperationField("MOToVector"),
				common.OperandField("Col length is 0"))
		} else {
			bs.Data = types.EncodeFixedSlice(v.Col.([]types.Rowid), types.RowidSize)
>>>>>>> 57285a54
		}
	case types.T_char, types.T_varchar, types.T_json, types.T_blob:
		if v.Col == nil {
			bs.Data = make([]byte, 0)
		} else {
			vbs := vector.GetBytesVectorValues(v)
			for _, v := range vbs {
				bs.Append(v)
			}
		}
	default:
		panic(any(fmt.Errorf("%s not supported", v.Typ.String())))
	}
	if v.Nsp.Np != nil {
		np := &roaring64.Bitmap{}
		np.AddMany(v.Nsp.Np.ToArray())
		logutil.Infof("sie : %d", np.GetCardinality())
		vec.ResetWithData(bs, np)
		return vec
	}
	vec.ResetWithData(bs, nil)
	return vec
}

func CopyToMoVector(vec containers.Vector) *vector.Vector {
	return VectorsToMO(vec)
}

// XXX VectorsToMo and CopyToMoVector.   The old impl. will move
// vec.Data to movec.Data and keeps on sharing.   This is way too
// fragile and error prone.
//
// Not just copy it.   Until profiler says I need to work harder.
func VectorsToMO(vec containers.Vector) *vector.Vector {
	mov := vector.New(vec.GetType())
	data := vec.Data()
	typ := vec.GetType()
	mov.Typ = typ
	mov.Or = true
	if vec.HasNull() {
		mov.Nsp.Np = bitmap.New(vec.Length())
		mov.Nsp.Np.AddMany(vec.NullMask().ToArray())
		//mov.Nsp.Np = vec.NullMask()
	}

	if vec.GetType().IsVarlen() {
		bs := vec.Bytes()
		nbs := len(bs.Offset)
		bsv := make([][]byte, nbs)
		for i := 0; i < nbs; i++ {
			bsv[i] = bs.Data[bs.Offset[i] : bs.Offset[i]+bs.Length[i]]
		}
		vector.AppendBytes(mov, bsv, nil)
	} else if vec.GetType().IsTuple() {
		cnt := types.DecodeInt32(data)
		if cnt != 0 {
			if err := types.Decode(data, &mov.Col); err != nil {
				panic(any(err))
			}
		}
	} else {
		vector.AppendFixedRaw(mov, data)
	}

	return mov
}

func CopyToMoVectors(vecs []containers.Vector) []*vector.Vector {
	movecs := make([]*vector.Vector, len(vecs))
	for i := range movecs {
		movecs[i] = CopyToMoVector(vecs[i])
	}
	return movecs
}<|MERGE_RESOLUTION|>--- conflicted
+++ resolved
@@ -240,15 +240,12 @@
 		AppendFixedValue[types.Timestamp](vec, v)
 	case types.T_datetime:
 		AppendFixedValue[types.Datetime](vec, v)
-<<<<<<< HEAD
 	case types.T_uuid:
 		AppendFixedValue[types.Uuid](vec, v)
-=======
 	case types.T_TS:
 		AppendFixedValue[types.TS](vec, v)
 	case types.T_Rowid:
 		AppendFixedValue[types.Rowid](vec, v)
->>>>>>> 57285a54
 	case types.T_char, types.T_varchar, types.T_json, types.T_blob:
 		AppendBytes(vec, v)
 	default:
@@ -341,16 +338,13 @@
 		GenericUpdateFixedValue[types.Datetime](col, row, val)
 	case types.T_timestamp:
 		GenericUpdateFixedValue[types.Timestamp](col, row, val)
-<<<<<<< HEAD
 	case types.T_uuid:
 		GenericUpdateFixedValue[types.Uuid](col, row, val)
-=======
 	case types.T_TS:
 		GenericUpdateFixedValue[types.TS](col, row, val)
 	case types.T_Rowid:
 		GenericUpdateFixedValue[types.Rowid](col, row, val)
 
->>>>>>> 57285a54
 	case types.T_varchar, types.T_char, types.T_json, types.T_blob:
 		GenericUpdateBytes(col, row, val)
 	default:
@@ -537,16 +531,13 @@
 			bs.Data = types.EncodeFixedSlice(v.Col.([]types.Decimal64), 8)
 		case types.T_decimal128:
 			bs.Data = types.EncodeFixedSlice(v.Col.([]types.Decimal128), 16)
-<<<<<<< HEAD
 		case types.T_uuid:
 			bs.Data = types.EncodeFixedSlice(v.Col.([]types.Uuid), 16)
-=======
 		case types.T_TS:
 			bs.Data = types.EncodeFixedSlice(v.Col.([]types.TS), types.TxnTsSize)
 		case types.T_Rowid:
 			bs.Data = types.EncodeFixedSlice(v.Col.([]types.Rowid), types.RowidSize)
 
->>>>>>> 57285a54
 		default:
 			panic(any(fmt.Errorf("%s not supported", v.Typ.String())))
 		}
@@ -694,7 +685,6 @@
 		} else {
 			bs.Data = types.EncodeFixedSlice(v.Col.([]types.Decimal128), 16)
 		}
-<<<<<<< HEAD
 	case types.T_uuid:
 		if v.Col == nil || len(v.Col.([]types.Uuid)) == 0 {
 			bs.Data = make([]byte, v.Length()*16)
@@ -702,7 +692,7 @@
 				common.OperandField("Col length is 0"))
 		} else {
 			bs.Data = types.EncodeFixedSlice(v.Col.([]types.Uuid), 16)
-=======
+		}
 	case types.T_TS:
 		if v.Col == nil || len(v.Col.([]types.TS)) == 0 {
 			bs.Data = make([]byte, v.Length()*types.TxnTsSize)
@@ -718,7 +708,6 @@
 				common.OperandField("Col length is 0"))
 		} else {
 			bs.Data = types.EncodeFixedSlice(v.Col.([]types.Rowid), types.RowidSize)
->>>>>>> 57285a54
 		}
 	case types.T_char, types.T_varchar, types.T_json, types.T_blob:
 		if v.Col == nil {
