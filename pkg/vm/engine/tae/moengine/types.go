// Copyright 2021 Matrix Origin
//
// Licensed under the Apache License, Version 2.0 (the "License");
// you may not use this file except in compliance with the License.
// You may obtain a copy of the License at
//
//      http://www.apache.org/licenses/LICENSE-2.0
//
// Unless required by applicable law or agreed to in writing, software
// distributed under the License is distributed on an "AS IS" BASIS,
// WITHOUT WARRANTIES OR CONDITIONS OF ANY KIND, either express or implied.
// See the License for the specific language governing permissions and
// limitations under the License.

package moengine

import (
	"bytes"
	"context"

	"github.com/matrixorigin/matrixone/pkg/pb/plan"

	"github.com/matrixorigin/matrixone/pkg/common/moerr"
	"github.com/matrixorigin/matrixone/pkg/container/batch"
	"github.com/matrixorigin/matrixone/pkg/container/types"
	"github.com/matrixorigin/matrixone/pkg/container/vector"
	"github.com/matrixorigin/matrixone/pkg/vm/engine"

	"github.com/matrixorigin/matrixone/pkg/vm/engine/tae/db"
	"github.com/matrixorigin/matrixone/pkg/vm/engine/tae/iface/handle"
)

var ErrReadOnly = moerr.NewInternalError("tae moengine: read only")

type Txn interface {
	GetCtx() []byte
	GetID() string
	Is2PC() bool
	SetCommitTS(cts types.TS) error
	SetParticipants(ids []uint64) error
	Prepare() (types.TS, error)
	Committing() error
	Commit() error
	Rollback() error
	String() string
	Repr() string
	GetError() error
}

// Relation is only used by taeStorage
type Relation interface {
	//just for test
	GetPrimaryKeys(context.Context) ([]*engine.Attribute, error)
	GetHideKeys(context.Context) ([]*engine.Attribute, error)

	Write(context.Context, *batch.Batch) error

	Delete(context.Context, *batch.Batch, string) error

	DeleteByPhyAddrKeys(context.Context, *vector.Vector) error

	//just for test
	TableDefs(context.Context) ([]engine.TableDef, error)

	GetRelationID(context.Context) uint64
	//just for test
	// second argument is the number of reader, third argument is the filter extend, foruth parameter is the payload required by the engine
	NewReader(context.Context, int, *plan.Expr, [][]byte) ([]engine.Reader, error)
}

// Database is only used by taeStorage
type Database interface {
	RelationNames(context.Context) ([]string, error)
	GetRelation(context.Context, string) (Relation, error)

	DropRelation(context.Context, string) error
<<<<<<< HEAD
	CreateRelation(context.Context, string, []engine.TableDef) error               // Create Table - (name, table define)
	CreateRelationWithID(context.Context, string, uint64, []engine.TableDef) error // Create Table - (name, table define)
=======
	CreateRelation(context.Context, string, []engine.TableDef) error // Create Table - (name, table define)
	TruncateRelation(context.Context, string) error
>>>>>>> 66e531b2

	GetDatabaseID(ctx context.Context) uint64
}

// Engine is only used by taeStorage
type Engine interface {
	// Delete deletes a database
	DropDatabase(ctx context.Context, databaseName string, txn Txn) error

	// Create creates a database
	CreateDatabase(ctx context.Context, databaseName string, txn Txn) error
	CreateDatabaseWithID(ctx context.Context, databaseName string, id uint64, txn Txn) error

	// Databases returns all database names
	DatabaseNames(ctx context.Context, txn Txn) (databaseNames []string, err error)

	// Database creates a handle for a database
	GetDatabase(ctx context.Context, databaseName string, txn Txn) (Database, error)

	// GetDB returns tae db struct
	GetTAE(ctx context.Context) *db.DB
}

type TxnEngine interface {
	engine.Engine
	Engine
	StartTxn(info []byte) (txn Txn, err error)
	GetOrCreateTxnWithMeta(info []byte, id []byte, ts types.TS) (txn Txn, err error)
	GetTxnByID(id []byte) (txn Txn, err error)
	Close() error
	Destroy() error
}

var _ TxnEngine = &txnEngine{}

type txnEngine struct {
	impl *db.DB
}

type txnDatabase struct {
	handle handle.Database
}

type txnRelation struct {
	baseRelation
}

type sysRelation struct {
	baseRelation
}

type baseRelation struct {
	handle handle.Relation
	nodes  engine.Nodes
}

type txnBlock struct {
	handle handle.Block
}

type txnReader struct {
	handle handle.Relation
	it     handle.BlockIt
	buffer []*bytes.Buffer
}<|MERGE_RESOLUTION|>--- conflicted
+++ resolved
@@ -74,13 +74,9 @@
 	GetRelation(context.Context, string) (Relation, error)
 
 	DropRelation(context.Context, string) error
-<<<<<<< HEAD
-	CreateRelation(context.Context, string, []engine.TableDef) error               // Create Table - (name, table define)
-	CreateRelationWithID(context.Context, string, uint64, []engine.TableDef) error // Create Table - (name, table define)
-=======
 	CreateRelation(context.Context, string, []engine.TableDef) error // Create Table - (name, table define)
 	TruncateRelation(context.Context, string) error
->>>>>>> 66e531b2
+	CreateRelationWithID(context.Context, string, uint64, []engine.TableDef) error // Create Table - (name, table define)
 
 	GetDatabaseID(ctx context.Context) uint64
 }
