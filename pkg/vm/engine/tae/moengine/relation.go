// Copyright 2021 Matrix Origin
//
// Licensed under the Apache License, Version 2.0 (the "License");
// you may not use this file except in compliance with the License.
// You may obtain a copy of the License at
//
//      http://www.apache.org/licenses/LICENSE-2.0
//
// Unless required by applicable law or agreed to in writing, software
// distributed under the License is distributed on an "AS IS" BASIS,
// WITHOUT WARRANTIES OR CONDITIONS OF ANY KIND, either express or implied.
// See the License for the specific language governing permissions and
// limitations under the License.

package moengine

import (
	"context"
	"fmt"

	"github.com/matrixorigin/matrixone/pkg/common/moerr"
	"github.com/matrixorigin/matrixone/pkg/container/batch"
	"github.com/matrixorigin/matrixone/pkg/logutil"
	"github.com/matrixorigin/matrixone/pkg/pb/plan"
	"github.com/matrixorigin/matrixone/pkg/vm/engine"
	"github.com/matrixorigin/matrixone/pkg/vm/engine/tae/catalog"
)

var (
	_ engine.Relation = (*baseRelation)(nil)
)

const ADDR = "localhost:20000"

func (*baseRelation) Size(context.Context, string) (int64, error) {
	return 0, nil
}

func (*baseRelation) CardinalNumber(string) int64 {
	return 0
}

func (*baseRelation) Ranges(_ context.Context, _ *plan.Expr) ([][]byte, error) {
	return nil, nil
}

func (*baseRelation) AddTableDef(_ context.Context, def engine.TableDef) error {
	panic(any("implement me"))
}

func (*baseRelation) DelTableDef(_ context.Context, def engine.TableDef) error {
	panic(any("implement me"))
}

func (rel *baseRelation) TableDefs(_ context.Context) ([]engine.TableDef, error) {
	schema := rel.handle.GetMeta().(*catalog.TableEntry).GetSchema()
	defs, _ := SchemaToDefs(schema)
	return defs, nil
}

func (rel *baseRelation) UpdateConstraint(_ context.Context, def *engine.ConstraintDef) error {
	bin, err := def.MarshalBinary()
	if err != nil {
		return err
	}
	return rel.handle.UpdateConstraint(bin)
}

func (rel *baseRelation) UpdateConstraintWithBin(_ context.Context, bin []byte) error {
	return rel.handle.UpdateConstraint(bin)
}

func (rel *baseRelation) TableColumns(_ context.Context) ([]*engine.Attribute, error) {
	colDefs := rel.handle.GetMeta().(*catalog.TableEntry).GetColDefs()
	cols, _ := ColDefsToAttrs(colDefs)
	return cols, nil
}

func (rel *baseRelation) FilteredStats(c context.Context, expr *plan.Expr) (int32, int64, error) {
	//for tae, return 0 blocks. it does not matter and will be deleted in the future
	return 0, rel.handle.Rows(), nil
}

func (rel *baseRelation) Stats(context.Context) (int32, int64, error) {
	//for tae, return 0 blocks. it does not matter and will be deleted in the future
	return 0, rel.handle.Rows(), nil
}

<<<<<<< HEAD
func (rel *baseRelation) GetSchema(_ context.Context) *catalog.Schema {
	return rel.handle.GetMeta().(*catalog.TableEntry).GetSchema()
=======
func (rel *baseRelation) Rows(c context.Context) (int64, error) {
	_, rows, err := rel.Stats(c)
	return rows, err
>>>>>>> c7400a0b
}

func (rel *baseRelation) GetPrimaryKeys(_ context.Context) ([]*engine.Attribute, error) {
	schema := rel.handle.GetMeta().(*catalog.TableEntry).GetSchema()
	if !schema.HasPK() {
		return nil, nil
	}
	attrs := make([]*engine.Attribute, 0, len(schema.SortKey.Defs))
	for _, def := range schema.SortKey.Defs {
		attr := new(engine.Attribute)
		attr.Name = def.Name
		attr.Type = def.Type
		attrs = append(attrs, attr)
	}
	logutil.Debugf("GetPrimaryKeys: %v", attrs[0])
	return attrs, nil
}

// The hidden column in tae has been renamed to PhyAddr, while GetHideKeys method remains untouched.
// As @nnsgmsone suggests, it is better to only retain TableDefs and discard other column-info-related methods.
// Might that can be done in the future

func (rel *baseRelation) GetHideKeys(_ context.Context) ([]*engine.Attribute, error) {
	schema := rel.handle.GetMeta().(*catalog.TableEntry).GetSchema()
	if schema.PhyAddrKey == nil {
		return nil, moerr.NewNotSupportedNoCtx("system table has no rowid")
	}
	key := new(engine.Attribute)
	key.Name = schema.PhyAddrKey.Name
	key.Type = schema.PhyAddrKey.Type
	key.IsRowId = true
	// key.IsHidden = true
	logutil.Debugf("GetHideKey: %v", key)
	return []*engine.Attribute{key}, nil
}

func (rel *baseRelation) Write(_ context.Context, _ *batch.Batch) error {
	return nil
}

func (rel *baseRelation) Update(_ context.Context, _ *batch.Batch) error {
	return nil
}

func (rel *baseRelation) Delete(_ context.Context, _ *batch.Batch, _ string) error {
	return nil
}

func (rel *baseRelation) NewReader(_ context.Context, num int, _ *plan.Expr, _ [][]byte) ([]engine.Reader, error) {
	var rds []engine.Reader

	it := rel.handle.MakeBlockIt()
	for i := 0; i < num; i++ {
		reader := newReader(rel.handle, it)
		rds = append(rds, reader)
	}
	return rds, nil
}

func (rel *baseRelation) GetTableID(_ context.Context) string {
	return fmt.Sprintf("%d", rel.handle.ID())
}

func (rel *baseRelation) GetRelationID(_ context.Context) uint64 {
	return rel.handle.ID()
}<|MERGE_RESOLUTION|>--- conflicted
+++ resolved
@@ -86,14 +86,9 @@
 	return 0, rel.handle.Rows(), nil
 }
 
-<<<<<<< HEAD
-func (rel *baseRelation) GetSchema(_ context.Context) *catalog.Schema {
-	return rel.handle.GetMeta().(*catalog.TableEntry).GetSchema()
-=======
 func (rel *baseRelation) Rows(c context.Context) (int64, error) {
 	_, rows, err := rel.Stats(c)
 	return rows, err
->>>>>>> c7400a0b
 }
 
 func (rel *baseRelation) GetPrimaryKeys(_ context.Context) ([]*engine.Attribute, error) {
