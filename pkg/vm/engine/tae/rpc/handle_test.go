// Copyright 2021 - 2022 Matrix Origin
//
// Licensed under the Apache License, Version 2.0 (the "License");
// you may not use this file except in compliance with the License.
// You may obtain a copy of the License at
//
//      http://www.apache.org/licenses/LICENSE-2.0
//
// Unless required by applicable law or agreed to in writing, software
// distributed under the License is distributed on an "AS IS" BASIS,
// WITHOUT WARRANTIES OR CONDITIONS OF ANY KIND, either express or implied.
// See the License for the specific language governing permissions and
// limitations under the License.

package rpc

import (
	"context"
	"testing"
	"time"

	"github.com/matrixorigin/matrixone/pkg/container/types"
	apipb "github.com/matrixorigin/matrixone/pkg/pb/api"
	"github.com/matrixorigin/matrixone/pkg/pb/txn"
	"github.com/matrixorigin/matrixone/pkg/vm/engine/cmd_util"
	"github.com/matrixorigin/matrixone/pkg/vm/engine/tae/catalog"
	"github.com/matrixorigin/matrixone/pkg/vm/engine/tae/common"
	"github.com/matrixorigin/matrixone/pkg/vm/engine/tae/db/testutil"
	"github.com/matrixorigin/matrixone/pkg/vm/engine/tae/options"
	"github.com/stretchr/testify/require"
)

func TestHandleGCCache(t *testing.T) {
	now := time.Now()
	expired := now.Add(-MAX_TXN_COMMIT_LATENCY).Add(-time.Second)

	handle := Handle{}
	handle.txnCtxs = common.NewMap[string, *txnContext](10)
	handle.txnCtxs.Store("now", &txnContext{
		deadline: now,
	})
	handle.txnCtxs.Store("expired", &txnContext{
		deadline: expired,
	})
	handle.GCCache(now)

	cnt := 0
	handle.txnCtxs.Range(func(key string, value *txnContext) bool {
		cnt++
		return true
	})

	require.Equal(t, 1, cnt)
	_, ok := handle.txnCtxs.Load("expired")
	require.False(t, ok)
	_, ok = handle.txnCtxs.Load("now")
	require.True(t, ok)
}

func TestHandleInspectPolicy(t *testing.T) {
	handle := mockTAEHandle(context.Background(), t, &options.Options{})
	asyncTxn, err := handle.db.StartTxn(nil)
	require.NoError(t, err)

	ctx := context.Background()
	database, err := testutil.CreateDatabase2(ctx, asyncTxn, "db1")
	require.NoError(t, err)
	_, err = testutil.CreateRelation2(ctx, asyncTxn, database, &catalog.Schema{
		Name:  "test1",
		Extra: &apipb.SchemaExtra{},
	})
	require.NoError(t, err)
	require.NoError(t, asyncTxn.Commit(context.Background()))

	resp := &cmd_util.InspectResp{}
	_, err = handle.HandleInspectTN(context.Background(), txn.TxnMeta{}, &cmd_util.InspectTN{
		AccessInfo: cmd_util.AccessInfo{},
		Operation:  "policy",
	}, resp)
	require.NoError(t, err)
	require.Equal(t, "(*) maxMergeObjN: 16, maxOsizeObj: 128MB, minOsizeQualified: 90MB, offloadToCnSize: 80000MB, hints: [Auto]", resp.Message)

	_, err = handle.HandleInspectTN(context.Background(), txn.TxnMeta{}, &cmd_util.InspectTN{
		AccessInfo: cmd_util.AccessInfo{},
		Operation:  "policy -t db1.test1 -r 0 -m 0",
	}, resp)
	require.NoError(t, err)
	require.Equal(t, "(1000-test1) maxMergeObjN: 0, maxOsizeObj: 128MB, minOsizeQualified: 0MB, offloadToCnSize: 80000MB, hints: [Auto]", resp.Message)

	_, err = handle.HandleInspectTN(context.Background(), txn.TxnMeta{}, &cmd_util.InspectTN{
		AccessInfo: cmd_util.AccessInfo{},
		Operation:  "policy -t db1.test1 -s true",
	}, resp)
	require.NoError(t, err)
	require.Equal(t, "(1000-test1) maxMergeObjN: 16, maxOsizeObj: 128MB, minOsizeQualified: 90MB, offloadToCnSize: 80000MB, hints: [Auto]", resp.Message)

	_, err = handle.HandleInspectTN(context.Background(), txn.TxnMeta{}, &cmd_util.InspectTN{
		AccessInfo: cmd_util.AccessInfo{},
		Operation:  "policy -t db1.test1 -s true",
	}, resp)
	require.NoError(t, err)
	require.Equal(t, "run err: internal error: test1 is already locked", resp.Message)

	_, err = handle.HandleInspectTN(context.Background(), txn.TxnMeta{}, &cmd_util.InspectTN{
		AccessInfo: cmd_util.AccessInfo{},
		Operation:  "policy -t db1.test1",
	}, resp)
	require.NoError(t, err)
<<<<<<< HEAD
	require.Equal(t, "(1000-test1) maxMergeObjN: 16, maxOsizeObj: 128MB, minOsizeQualified: 90MB, offloadToCnSize: 80000MB, hints: [Auto]", resp.Message)
=======
	require.Equal(t, "(1000-test1) maxMergeObjN: 16, maxOsizeObj: 128MB, minOsizeQualified: 110MB, offloadToCnSize: 80000MB, hints: [Auto]", resp.Message)
}

func TestHandlePrecommitWriteError(t *testing.T) {
	h := mockTAEHandle(context.Background(), t, &options.Options{})

	list := []*apipb.Entry{
		{
			EntryType: apipb.Entry_Insert,
			Bat:       &apipb.Batch{Vecs: []apipb.Vector{{Type: types.NewProtoType(types.T_char)}}},
		},
		{
			EntryType:  apipb.Entry_Insert,
			DatabaseId: 1,
			TableId:    3,
			Bat:        &apipb.Batch{Vecs: []apipb.Vector{{Type: types.NewProtoType(types.T_char)}}},
		},
	}

	err := h.HandlePreCommitWrite(context.Background(), txn.TxnMeta{}, &apipb.PrecommitWriteCmd{EntryList: list}, &apipb.TNStringResponse{})
	require.Error(t, err)
>>>>>>> 7b4622e0
}<|MERGE_RESOLUTION|>--- conflicted
+++ resolved
@@ -106,10 +106,7 @@
 		Operation:  "policy -t db1.test1",
 	}, resp)
 	require.NoError(t, err)
-<<<<<<< HEAD
 	require.Equal(t, "(1000-test1) maxMergeObjN: 16, maxOsizeObj: 128MB, minOsizeQualified: 90MB, offloadToCnSize: 80000MB, hints: [Auto]", resp.Message)
-=======
-	require.Equal(t, "(1000-test1) maxMergeObjN: 16, maxOsizeObj: 128MB, minOsizeQualified: 110MB, offloadToCnSize: 80000MB, hints: [Auto]", resp.Message)
 }
 
 func TestHandlePrecommitWriteError(t *testing.T) {
@@ -130,5 +127,4 @@
 
 	err := h.HandlePreCommitWrite(context.Background(), txn.TxnMeta{}, &apipb.PrecommitWriteCmd{EntryList: list}, &apipb.TNStringResponse{})
 	require.Error(t, err)
->>>>>>> 7b4622e0
 }