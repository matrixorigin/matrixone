// Copyright 2022 Matrix Origin
//
// Licensed under the Apache License, Version 2.0 (the "License");
// you may not use this file except in compliance with the License.
// You may obtain a copy of the License at
//
// http://www.apache.org/licenses/LICENSE-2.0
//
// Unless required by applicable law or agreed to in writing, software
// distributed under the License is distributed on an "AS IS" BASIS,
// WITHOUT WARRANTIES OR CONDITIONS OF ANY KIND, either express or implied.
// See the License for the specific language governing permissions and
// limitations under the License.

package rpc

import (
	"context"
	"fmt"
<<<<<<< HEAD
=======
	catalog2 "github.com/matrixorigin/matrixone/pkg/vm/engine/tae/catalog"
	"github.com/matrixorigin/matrixone/pkg/vm/engine/tae/containers"
>>>>>>> 1434c449
	"testing"
	"time"

	"github.com/matrixorigin/matrixone/pkg/catalog"
	"github.com/matrixorigin/matrixone/pkg/common/moerr"
	"github.com/matrixorigin/matrixone/pkg/common/mpool"
	"github.com/matrixorigin/matrixone/pkg/container/batch"
	"github.com/matrixorigin/matrixone/pkg/container/types"
	"github.com/matrixorigin/matrixone/pkg/container/vector"
	"github.com/matrixorigin/matrixone/pkg/objectio"
	"github.com/matrixorigin/matrixone/pkg/pb/api"
	"github.com/matrixorigin/matrixone/pkg/pb/metadata"
	"github.com/matrixorigin/matrixone/pkg/pb/txn"
	"github.com/matrixorigin/matrixone/pkg/vm/engine"
	"github.com/matrixorigin/matrixone/pkg/vm/engine/tae/containers"
	"github.com/matrixorigin/matrixone/pkg/vm/engine/tae/db"
	"github.com/matrixorigin/matrixone/pkg/vm/engine/tae/index"
	"github.com/matrixorigin/matrixone/pkg/vm/engine/tae/moengine"
	"github.com/matrixorigin/matrixone/pkg/vm/engine/tae/options"
	"github.com/matrixorigin/matrixone/pkg/vm/engine/tae/tasks"
	"github.com/matrixorigin/matrixone/pkg/vm/engine/tae/testutils"
)

const ModuleName = "TAEHANDLE"

type mockHandle struct {
	*Handle
	m *mpool.MPool
}

type CmdType int32

const (
	CmdPreCommitWrite CmdType = iota
	CmdPrepare
	CmdCommitting
	CmdCommit
	CmdRollback
)

type txnCommand struct {
	typ CmdType
	cmd any
}

func (h *mockHandle) HandleClose(ctx context.Context) error {
	err := h.Handle.HandleClose(ctx)
	return err
}

func (h *mockHandle) HandleCommit(ctx context.Context, meta *txn.TxnMeta) error {
	//2PC
	if len(meta.DNShards) > 1 && meta.CommitTS.IsEmpty() {
		meta.CommitTS = meta.PreparedTS.Next()
	}
	return h.Handle.HandleCommit(ctx, *meta)
}

func (h *mockHandle) HandleCommitting(ctx context.Context, meta *txn.TxnMeta) error {
	//meta.CommitTS = h.eng.GetTAE(context.TODO()).TxnMgr.TsAlloc.Alloc().ToTimestamp()
	if meta.PreparedTS.IsEmpty() {
		return moerr.NewInternalError(ctx, "PreparedTS is empty")
	}
	meta.CommitTS = meta.PreparedTS.Next()
	return h.Handle.HandleCommitting(ctx, *meta)
}

func (h *mockHandle) HandlePrepare(ctx context.Context, meta *txn.TxnMeta) error {
	pts, err := h.Handle.HandlePrepare(ctx, *meta)
	if err != nil {
		return err
	}
	meta.PreparedTS = pts
	return nil
}

func (h *mockHandle) HandleRollback(ctx context.Context, meta *txn.TxnMeta) error {
	return h.Handle.HandleRollback(ctx, *meta)
}

func (h *mockHandle) HandlePreCommit(
	ctx context.Context,
	meta *txn.TxnMeta,
	req api.PrecommitWriteCmd,
	resp *api.SyncLogTailResp) error {

	return h.Handle.HandlePreCommitWrite(ctx, *meta, req, resp)
}

func (h *mockHandle) handleCmds(
	ctx context.Context,
	txn *txn.TxnMeta,
	cmds []txnCommand) (err error) {
	for _, e := range cmds {
		switch e.typ {
		case CmdPreCommitWrite:
			cmd, ok := e.cmd.(api.PrecommitWriteCmd)
			if !ok {
				return moerr.NewInfo(ctx, "cmd is not PreCommitWriteCmd")
			}
			if err = h.Handle.HandlePreCommitWrite(ctx, *txn,
				cmd, new(api.SyncLogTailResp)); err != nil {
				return
			}
		case CmdPrepare:
			if err = h.HandlePrepare(ctx, txn); err != nil {
				return
			}
		case CmdCommitting:
			if err = h.HandleCommitting(ctx, txn); err != nil {
				return
			}
		case CmdCommit:
			if err = h.HandleCommit(ctx, txn); err != nil {
				return
			}
		case CmdRollback:
			if err = h.HandleRollback(ctx, txn); err != nil {
				return
			}
		default:
			panic(moerr.NewInfo(ctx, "Invalid CmdType"))
		}
	}
	return
}

func initDB(t *testing.T, opts *options.Options) *db.DB {
	dir := testutils.InitTestEnv(ModuleName, t)
	db, _ := db.Open(dir, opts)
	return db
}

func mockTAEHandle(t *testing.T, opts *options.Options) *mockHandle {
	tae := initDB(t, opts)
	mh := &mockHandle{
		m: mpool.MustNewZero(),
	}

	mh.Handle = &Handle{
		eng:          moengine.NewEngine(tae),
		jobScheduler: tasks.NewParallelJobScheduler(5),
	}
	mh.Handle.mu.txnCtxs = make(map[string]*txnContext)
	return mh
}

func mock1PCTxn(eng moengine.TxnEngine) *txn.TxnMeta {
	txnMeta := &txn.TxnMeta{}
	txnMeta.ID = eng.GetTAE(context.TODO()).TxnMgr.IdAlloc.Alloc()
	txnMeta.SnapshotTS = eng.GetTAE(context.TODO()).TxnMgr.TsAlloc.Alloc().ToTimestamp()
	return txnMeta
}

func mockDNShard(id uint64) metadata.DNShard {
	return metadata.DNShard{
		DNShardRecord: metadata.DNShardRecord{
			ShardID:    id,
			LogShardID: id,
		},
		ReplicaID: id,
		Address:   fmt.Sprintf("dn-%d", id),
	}
}

func mock2PCTxn(eng moengine.TxnEngine) *txn.TxnMeta {
	txnMeta := &txn.TxnMeta{}
	txnMeta.ID = eng.GetTAE(context.TODO()).TxnMgr.IdAlloc.Alloc()
	txnMeta.SnapshotTS = eng.GetTAE(context.TODO()).TxnMgr.TsAlloc.Alloc().ToTimestamp()
	txnMeta.DNShards = append(txnMeta.DNShards, mockDNShard(1))
	txnMeta.DNShards = append(txnMeta.DNShards, mockDNShard(2))
	return txnMeta
}

const (
	INSERT = iota
	DELETE
)

type AccessInfo struct {
	accountId uint32
	userId    uint32
	roleId    uint32
}

// Entry represents a delete/insert
type Entry struct {
	typ          int
	tableId      uint64
	databaseId   uint64
	tableName    string
	databaseName string
	//object name for s3 file
	fileName string
	// update or delete tuples
	bat *batch.Batch
}

type column struct {
	databaseId uint64
	accountId  uint32
	tableId    uint64
	// column name
	name            string
	tableName       string
	databaseName    string
	typ             []byte
	typLen          int32
	num             int32
	comment         string
	notNull         int8
	hasDef          int8
	defaultExpr     []byte
	constraintType  string
	isHidden        int8
	isAutoIncrement int8
	hasUpdate       int8
	updateExpr      []byte
	clusterBy       int8
}

func genColumns(accountId uint32, tableName, databaseName string,
	tableId, databaseId uint64, defs []engine.TableDef) ([]column, error) {
	{ // XXX Why not store PrimaryIndexDef and
		// then use PrimaryIndexDef for all primary key constraints.
		mp := make(map[string]int)
		for i, def := range defs {
			if attr, ok := def.(*engine.AttributeDef); ok {
				mp[attr.Attr.Name] = i
			}
		}
		for _, def := range defs {
			if indexDef, ok := def.(*engine.PrimaryIndexDef); ok {
				for _, name := range indexDef.Names {
					attr, _ := defs[mp[name]].(*engine.AttributeDef)
					attr.Attr.Primary = true
				}
			}
		}
	}
	num := 0
	cols := make([]column, 0, len(defs))
	for _, def := range defs {
		attrDef, ok := def.(*engine.AttributeDef)
		if !ok {
			continue
		}
		typ, err := types.Encode(&attrDef.Attr.Type)
		if err != nil {
			return nil, err
		}
		col := column{
			typ:          typ,
			typLen:       int32(len(typ)),
			accountId:    accountId,
			tableId:      tableId,
			databaseId:   databaseId,
			name:         attrDef.Attr.Name,
			tableName:    tableName,
			databaseName: databaseName,
			num:          int32(num),
			comment:      attrDef.Attr.Comment,
		}
		col.hasDef = 0
		if attrDef.Attr.Default != nil {
			defaultExpr, err := types.Encode(attrDef.Attr.Default)
			if err != nil {
				return nil, err
			}
			if len(defaultExpr) > 0 {
				col.hasDef = 1
				col.defaultExpr = defaultExpr
			}
		}
		if attrDef.Attr.OnUpdate != nil {
			expr, err := types.Encode(attrDef.Attr.OnUpdate)
			if err != nil {
				return nil, err
			}
			if len(expr) > 0 {
				col.hasUpdate = 1
				col.updateExpr = expr
			}
		}
		if attrDef.Attr.IsHidden {
			col.isHidden = 1
		}
		if attrDef.Attr.AutoIncrement {
			col.isAutoIncrement = 1
		}
		if attrDef.Attr.Primary {
			col.constraintType = catalog.SystemColPKConstraint
		} else {
			col.constraintType = catalog.SystemColNoConstraint
		}
		cols = append(cols, col)
		num++
	}
	return cols, nil
}

func makePBEntry(
	typ int,
	dbId,
	tableId uint64,
	dbName,
	tbName,
	file string,
	bat *batch.Batch) (pe *api.Entry, err error) {
	e := Entry{
		typ:          typ,
		databaseName: dbName,
		databaseId:   dbId,
		tableName:    tbName,
		tableId:      tableId,
		fileName:     file,
		bat:          bat,
	}
	return toPBEntry(e)
}

func getTableComment(defs []engine.TableDef) string {
	for _, def := range defs {
		if cdef, ok := def.(*engine.CommentDef); ok {
			return cdef.Comment
		}
	}
	return ""
}

func genCreateDatabaseTuple(
	sql string,
	accountId,
	userId,
	roleId uint32,
	name string,
	id uint64,
	m *mpool.MPool,
) (*batch.Batch, error) {
	bat := batch.NewWithSize(len(catalog.MoDatabaseSchema))
	bat.Attrs = append(bat.Attrs, catalog.MoDatabaseSchema...)
	{
		idx := catalog.MO_DATABASE_DAT_ID_IDX
		bat.Vecs[idx] = vector.New(vector.FLAT, catalog.MoDatabaseTypes[idx]) // dat_id
		if err := vector.Append(bat.Vecs[idx], uint64(id), false, m); err != nil {
			return nil, err
		}
		idx = catalog.MO_DATABASE_DAT_NAME_IDX
		bat.Vecs[idx] = vector.New(vector.FLAT, catalog.MoDatabaseTypes[idx]) // datname
		if err := vector.Append(bat.Vecs[idx], []byte(name), false, m); err != nil {
			return nil, err
		}
		idx = catalog.MO_DATABASE_DAT_CATALOG_NAME_IDX
		bat.Vecs[idx] = vector.New(vector.FLAT, catalog.MoDatabaseTypes[idx]) // dat_catalog_name
		if err := vector.Append(bat.Vecs[idx], []byte(catalog.MO_CATALOG), false, m); err != nil {
			return nil, err
		}
		idx = catalog.MO_DATABASE_CREATESQL_IDX
		bat.Vecs[idx] = vector.New(vector.FLAT, catalog.MoDatabaseTypes[idx])       // dat_createsql
		if err := vector.Append(bat.Vecs[idx], []byte(sql), false, m); err != nil { // TODO
			return nil, err
		}
		idx = catalog.MO_DATABASE_OWNER_IDX
		bat.Vecs[idx] = vector.New(vector.FLAT, catalog.MoDatabaseTypes[idx]) // owner
		if err := vector.Append(bat.Vecs[idx], roleId, false, m); err != nil {
			return nil, err
		}
		idx = catalog.MO_DATABASE_CREATOR_IDX
		bat.Vecs[idx] = vector.New(vector.FLAT, catalog.MoDatabaseTypes[idx]) // creator
		if err := vector.Append(bat.Vecs[idx], userId, false, m); err != nil {
			return nil, err
		}
		idx = catalog.MO_DATABASE_CREATED_TIME_IDX
		bat.Vecs[idx] = vector.New(vector.FLAT, catalog.MoDatabaseTypes[idx]) // created_time
		if err := vector.Append(bat.Vecs[idx], types.Timestamp(time.Now().Unix()), false, m); err != nil {
			return nil, err
		}
		idx = catalog.MO_DATABASE_ACCOUNT_ID_IDX
		bat.Vecs[idx] = vector.New(vector.FLAT, catalog.MoDatabaseTypes[idx]) // account_id
		if err := vector.Append(bat.Vecs[idx], accountId, false, m); err != nil {
			return nil, err
		}
	}
	return bat, nil
}

func genCreateColumnTuple(
	col column,
	m *mpool.MPool,
) (*batch.Batch, error) {
	bat := batch.NewWithSize(len(catalog.MoColumnsSchema))
	bat.Attrs = append(bat.Attrs, catalog.MoColumnsSchema...)
	bat.SetZs(1, m)
	{
		idx := catalog.MO_COLUMNS_ATT_UNIQ_NAME_IDX
		bat.Vecs[idx] = vector.New(vector.FLAT, catalog.MoColumnsTypes[idx]) // att_uniq_name
		if err := vector.Append(bat.Vecs[idx], []byte(""), false, m); err != nil {
			return nil, err
		}
		idx = catalog.MO_COLUMNS_ACCOUNT_ID_IDX
		bat.Vecs[idx] = vector.New(vector.FLAT, catalog.MoColumnsTypes[idx]) // account_id
		if err := vector.Append(bat.Vecs[idx], uint32(0), false, m); err != nil {
			return nil, err
		}
		idx = catalog.MO_COLUMNS_ATT_DATABASE_ID_IDX
		bat.Vecs[idx] = vector.New(vector.FLAT, catalog.MoColumnsTypes[idx]) // att_database_id
		if err := vector.Append(bat.Vecs[idx], col.databaseId, false, m); err != nil {
			return nil, err
		}
		idx = catalog.MO_COLUMNS_ATT_DATABASE_IDX
		bat.Vecs[idx] = vector.New(vector.FLAT, catalog.MoColumnsTypes[idx]) // att_database
		if err := vector.Append(bat.Vecs[idx], []byte(col.databaseName), false, m); err != nil {
			return nil, err
		}

		idx = catalog.MO_COLUMNS_ATT_RELNAME_ID_IDX
		bat.Vecs[idx] = vector.New(vector.FLAT, catalog.MoColumnsTypes[idx]) // att_relname_id
		if err := vector.Append(bat.Vecs[idx], col.tableId, false, m); err != nil {
			return nil, err
		}

		idx = catalog.MO_COLUMNS_ATT_RELNAME_IDX
		bat.Vecs[idx] = vector.New(vector.FLAT, catalog.MoColumnsTypes[idx]) // att_relname_id
		if err := vector.Append(bat.Vecs[idx], []byte(col.tableName), false, m); err != nil {
			return nil, err
		}
		//idx = catalog.MO_COLUMNS_ATTNUM_IDX
		idx = catalog.MO_COLUMNS_ATTNAME_IDX
		bat.Vecs[idx] = vector.New(vector.FLAT, catalog.MoColumnsTypes[idx]) // attname
		if err := vector.Append(bat.Vecs[idx], []byte(col.name), false, m); err != nil {
			return nil, err
		}
		idx = catalog.MO_COLUMNS_ATTTYP_IDX
		bat.Vecs[idx] = vector.New(vector.FLAT, catalog.MoColumnsTypes[idx]) // att_relname
		if err := vector.Append(bat.Vecs[idx], col.typ, false, m); err != nil {
			return nil, err
		}
		idx = catalog.MO_COLUMNS_ATTNUM_IDX
		bat.Vecs[idx] = vector.New(vector.FLAT, catalog.MoColumnsTypes[idx]) // attnum
		if err := vector.Append(bat.Vecs[idx], col.num, false, m); err != nil {
			return nil, err
		}
		idx = catalog.MO_COLUMNS_ATT_LENGTH_IDX
		bat.Vecs[idx] = vector.New(vector.FLAT, catalog.MoColumnsTypes[idx]) // att_length
		if err := vector.Append(bat.Vecs[idx], col.typLen, false, m); err != nil {
			return nil, err
		}
		idx = catalog.MO_COLUMNS_ATTNOTNULL_IDX
		bat.Vecs[idx] = vector.New(vector.FLAT, catalog.MoColumnsTypes[idx]) // attnotnul
		if err := vector.Append(bat.Vecs[idx], col.notNull, false, m); err != nil {
			return nil, err
		}
		idx = catalog.MO_COLUMNS_ATTHASDEF_IDX
		bat.Vecs[idx] = vector.New(vector.FLAT, catalog.MoColumnsTypes[idx]) // atthasdef
		if err := vector.Append(bat.Vecs[idx], col.hasDef, false, m); err != nil {
			return nil, err
		}
		idx = catalog.MO_COLUMNS_ATT_DEFAULT_IDX
		bat.Vecs[idx] = vector.New(vector.FLAT, catalog.MoColumnsTypes[idx]) // att_default
		if err := vector.Append(bat.Vecs[idx], col.defaultExpr, false, m); err != nil {
			return nil, err
		}
		idx = catalog.MO_COLUMNS_ATTISDROPPED_IDX
		bat.Vecs[idx] = vector.New(vector.FLAT, catalog.MoColumnsTypes[idx]) // attisdropped
		if err := vector.Append(bat.Vecs[idx], int8(0), false, m); err != nil {
			return nil, err
		}
		idx = catalog.MO_COLUMNS_ATT_CONSTRAINT_TYPE_IDX
		bat.Vecs[idx] = vector.New(vector.FLAT, catalog.MoColumnsTypes[idx]) // att_constraint_type
		if err := vector.Append(bat.Vecs[idx], []byte(col.constraintType), false, m); err != nil {
			return nil, err
		}
		idx = catalog.MO_COLUMNS_ATT_IS_UNSIGNED_IDX
		bat.Vecs[idx] = vector.New(vector.FLAT, catalog.MoColumnsTypes[idx]) // att_is_unsigned
		if err := vector.Append(bat.Vecs[idx], int8(0), false, m); err != nil {
			return nil, err
		}
		idx = catalog.MO_COLUMNS_ATT_IS_AUTO_INCREMENT_IDX
		bat.Vecs[idx] = vector.New(vector.FLAT, catalog.MoColumnsTypes[idx]) // att_is_auto_increment
		if err := vector.Append(bat.Vecs[idx], col.isAutoIncrement, false, m); err != nil {
			return nil, err
		}
		idx = catalog.MO_COLUMNS_ATT_COMMENT_IDX
		bat.Vecs[idx] = vector.New(vector.FLAT, catalog.MoColumnsTypes[idx]) // att_comment
		if err := vector.Append(bat.Vecs[idx], []byte(col.comment), false, m); err != nil {
			return nil, err
		}
		idx = catalog.MO_COLUMNS_ATT_IS_HIDDEN_IDX
		bat.Vecs[idx] = vector.New(vector.FLAT, catalog.MoColumnsTypes[idx]) // att_is_hidden
		if err := vector.Append(bat.Vecs[idx], col.isHidden, false, m); err != nil {
			return nil, err
		}

		idx = catalog.MO_COLUMNS_ATT_HAS_UPDATE_IDX
		bat.Vecs[idx] = vector.New(vector.FLAT, catalog.MoColumnsTypes[idx]) // att_has_update
		if err := vector.Append(bat.Vecs[idx], col.hasUpdate, false, m); err != nil {
			return nil, err
		}
		idx = catalog.MO_COLUMNS_ATT_UPDATE_IDX
		bat.Vecs[idx] = vector.New(vector.FLAT, catalog.MoColumnsTypes[idx]) // att_update
		if err := vector.Append(bat.Vecs[idx], col.updateExpr, false, m); err != nil {
			return nil, err
		}

		idx = catalog.MO_COLUMNS_ATT_IS_CLUSTERBY
		bat.Vecs[idx] = vector.New(vector.FLAT, catalog.MoColumnsTypes[idx]) // att_is_clusterby
		if err := vector.Append(bat.Vecs[idx], col.clusterBy, false, m); err != nil {
			return nil, err
		}

	}
	return bat, nil
}

func makeCreateDatabaseEntries(
	sql string,
	ac AccessInfo,
	name string,
	id uint64,
	m *mpool.MPool,
) ([]*api.Entry, error) {

	createDbBat, err := genCreateDatabaseTuple(
		sql,
		ac.accountId,
		ac.userId,
		ac.roleId,
		name,
		id,
		m,
	)
	if err != nil {
		return nil, err
	}
	createDbEntry, err := makePBEntry(
		INSERT,
		catalog.MO_CATALOG_ID,
		catalog.MO_DATABASE_ID,
		catalog.MO_CATALOG,
		catalog.MO_DATABASE,
		"",
		createDbBat,
	)
	if err != nil {
		return nil, err
	}
	var entries []*api.Entry
	entries = append(entries, createDbEntry)
	return entries, nil

}

func makeCreateTableEntries(
	sql string,
	ac AccessInfo,
	name string,
	tableId uint64,
	dbId uint64,
	dbName string,
	m *mpool.MPool,
	defs []engine.TableDef,
) ([]*api.Entry, error) {
	comment := getTableComment(defs)
	cols, err := genColumns(ac.accountId, name, dbName, tableId, dbId, defs)
	if err != nil {
		return nil, err
	}
	//var entries []*api.Entry
	entries := make([]*api.Entry, 0)
	{
		bat, err := genCreateTableTuple(
			sql, ac.accountId, ac.userId, ac.roleId,
			name, tableId, dbId, dbName, comment, m)
		if err != nil {
			return nil, err
		}
		createTbEntry, err := makePBEntry(INSERT,
			catalog.MO_CATALOG_ID, catalog.MO_TABLES_ID,
			catalog.MO_CATALOG, catalog.MO_TABLES, "", bat)
		if err != nil {
			return nil, err
		}
		entries = append(entries, createTbEntry)
	}
	for _, col := range cols {
		bat, err := genCreateColumnTuple(col, m)
		if err != nil {
			return nil, err
		}
		createColumnEntry, err := makePBEntry(
			INSERT, catalog.MO_CATALOG_ID,
			catalog.MO_COLUMNS_ID, catalog.MO_CATALOG,
			catalog.MO_COLUMNS, "", bat)
		if err != nil {
			return nil, err
		}
		entries = append(entries, createColumnEntry)
	}
	return entries, nil

}

func genCreateTableTuple(
	sql string,
	accountId,
	userId,
	roleId uint32,
	name string,
	tableId uint64,
	databaseId uint64,
	databaseName string,
	comment string,
	m *mpool.MPool) (*batch.Batch, error) {
	bat := batch.NewWithSize(len(catalog.MoTablesSchema))
	bat.Attrs = append(bat.Attrs, catalog.MoTablesSchema...)
	bat.SetZs(1, m)
	{
		idx := catalog.MO_TABLES_REL_ID_IDX
		bat.Vecs[idx] = vector.New(vector.FLAT, catalog.MoTablesTypes[idx]) // rel_id
		if err := vector.Append(bat.Vecs[idx], tableId, false, m); err != nil {
			return nil, err
		}
		idx = catalog.MO_TABLES_REL_NAME_IDX
		bat.Vecs[idx] = vector.New(vector.FLAT, catalog.MoTablesTypes[idx]) // relname
		if err := vector.Append(bat.Vecs[idx], []byte(name), false, m); err != nil {
			return nil, err
		}
		idx = catalog.MO_TABLES_RELDATABASE_IDX
		bat.Vecs[idx] = vector.New(vector.FLAT, catalog.MoTablesTypes[idx]) // reldatabase
		if err := vector.Append(bat.Vecs[idx], []byte(databaseName), false, m); err != nil {
			return nil, err
		}
		idx = catalog.MO_TABLES_RELDATABASE_ID_IDX
		bat.Vecs[idx] = vector.New(vector.FLAT, catalog.MoTablesTypes[idx]) // reldatabase_id
		if err := vector.Append(bat.Vecs[idx], databaseId, false, m); err != nil {
			return nil, err
		}
		idx = catalog.MO_TABLES_RELPERSISTENCE_IDX
		bat.Vecs[idx] = vector.New(vector.FLAT, catalog.MoTablesTypes[idx]) // relpersistence
		if err := vector.Append(bat.Vecs[idx], []byte(""), false, m); err != nil {
			return nil, err
		}
		idx = catalog.MO_TABLES_RELKIND_IDX
		bat.Vecs[idx] = vector.New(vector.FLAT, catalog.MoTablesTypes[idx]) // relkind
		if err := vector.Append(bat.Vecs[idx], []byte(""), false, m); err != nil {
			return nil, err
		}
		idx = catalog.MO_TABLES_REL_COMMENT_IDX
		bat.Vecs[idx] = vector.New(vector.FLAT, catalog.MoTablesTypes[idx]) // rel_comment
		if err := vector.Append(bat.Vecs[idx], []byte(comment), false, m); err != nil {
			return nil, err
		}
		idx = catalog.MO_TABLES_REL_CREATESQL_IDX
		bat.Vecs[idx] = vector.New(vector.FLAT, catalog.MoTablesTypes[idx]) // rel_createsql
		if err := vector.Append(bat.Vecs[idx], []byte(sql), false, m); err != nil {
			return nil, err
		}
		idx = catalog.MO_TABLES_CREATED_TIME_IDX
		bat.Vecs[idx] = vector.New(vector.FLAT, catalog.MoTablesTypes[idx]) // created_time
		if err := vector.Append(bat.Vecs[idx], types.Timestamp(time.Now().Unix()), false, m); err != nil {
			return nil, err
		}
		idx = catalog.MO_TABLES_CREATOR_IDX
		bat.Vecs[idx] = vector.New(vector.FLAT, catalog.MoTablesTypes[idx]) // creator
		if err := vector.Append(bat.Vecs[idx], userId, false, m); err != nil {
			return nil, err
		}
		idx = catalog.MO_TABLES_OWNER_IDX
		bat.Vecs[idx] = vector.New(vector.FLAT, catalog.MoTablesTypes[idx]) // owner
		if err := vector.Append(bat.Vecs[idx], roleId, false, m); err != nil {
			return nil, err
		}
		idx = catalog.MO_TABLES_ACCOUNT_ID_IDX
		bat.Vecs[idx] = vector.New(vector.FLAT, catalog.MoTablesTypes[idx]) // account_id
		if err := vector.Append(bat.Vecs[idx], accountId, false, m); err != nil {
			return nil, err
		}
		idx = catalog.MO_TABLES_PARTITIONED_IDX
		bat.Vecs[idx] = vector.New(vector.FLAT, catalog.MoTablesTypes[idx]) // partition
		if err := vector.Append(bat.Vecs[idx], []byte(""), false, m); err != nil {
			return nil, err
		}
		idx = catalog.MO_TABLES_VIEWDEF_IDX
		bat.Vecs[idx] = vector.New(vector.FLAT, catalog.MoTablesTypes[idx]) // viewdef
		if err := vector.Append(bat.Vecs[idx], []byte(""), false, m); err != nil {
			return nil, err
		}
		idx = catalog.MO_TABLES_CONSTRAINT_IDX
		bat.Vecs[idx] = vector.New(vector.FLAT, catalog.MoTablesTypes[idx]) // constraint
		if err := vector.Append(bat.Vecs[idx], []byte(""), false, m); err != nil {
			return nil, err
		}

	}
	return bat, nil
}

func toPBEntry(e Entry) (*api.Entry, error) {
	bat, err := toPBBatch(e.bat)
	if err != nil {
		return nil, err
	}
	typ := api.Entry_Insert
	if e.typ == DELETE {
		typ = api.Entry_Delete
	}
	return &api.Entry{
		Bat:          bat,
		EntryType:    typ,
		TableId:      e.tableId,
		DatabaseId:   e.databaseId,
		TableName:    e.tableName,
		DatabaseName: e.databaseName,
		FileName:     e.fileName,
	}, nil
}

func toPBBatch(bat *batch.Batch) (*api.Batch, error) {
	rbat := new(api.Batch)
	rbat.Attrs = bat.Attrs
	for _, vec := range bat.Vecs {
		pbVector, err := vector.VectorToProtoVector(vec)
		if err != nil {
			return nil, err
		}
		rbat.Vecs = append(rbat.Vecs, pbVector)
	}
	return rbat, nil
}

<<<<<<< HEAD
func getIndexDataFromVec(
	idx uint16,
	vec *vector.Vector,
) (objectio.IndexData, objectio.IndexData, error) {
	var bloomFilter, zoneMap objectio.IndexData

	// get min/max from  vector
	if vec.Length() > 0 {
		cvec := containers.NewVectorWithSharedMemory(vec, true)

		// create zone map
		zm := index.NewZoneMap(*vec.GetType())
		ctx := new(index.KeysCtx)
		ctx.Keys = cvec
		ctx.Count = vec.Length()
		defer ctx.Keys.Close()
		err := zm.BatchUpdate(ctx)
		if err != nil {
			return nil, nil, err
		}
		buf, err := zm.Marshal()
		if err != nil {
			return nil, nil, err
		}
		zoneMap, err = objectio.NewZoneMap(idx, buf)
		if err != nil {
			return nil, nil, err
		}

		// create bloomfilter
		sf, err := index.NewBinaryFuseFilter(cvec)
		if err != nil {
			return nil, nil, err
		}
		bf, err := sf.Marshal()
		if err != nil {
			return nil, nil, err
		}
		alg := uint8(0)
		bloomFilter = objectio.NewBloomFilter(idx, alg, bf)
=======
func toTAEBatchWithSharedMemory(schema *catalog2.Schema,
	bat *batch.Batch) *containers.Batch {
	allNullables := schema.AllNullables()
	taeBatch := containers.NewEmptyBatch()
	for i, vec := range bat.Vecs {
		v := containers.NewVectorWithSharedMemory(vec, allNullables[i])
		taeBatch.AddVector(bat.Attrs[i], v)
>>>>>>> 1434c449
	}
	return taeBatch
}

//gen LogTail<|MERGE_RESOLUTION|>--- conflicted
+++ resolved
@@ -17,11 +17,6 @@
 import (
 	"context"
 	"fmt"
-<<<<<<< HEAD
-=======
-	catalog2 "github.com/matrixorigin/matrixone/pkg/vm/engine/tae/catalog"
-	"github.com/matrixorigin/matrixone/pkg/vm/engine/tae/containers"
->>>>>>> 1434c449
 	"testing"
 	"time"
 
@@ -31,14 +26,13 @@
 	"github.com/matrixorigin/matrixone/pkg/container/batch"
 	"github.com/matrixorigin/matrixone/pkg/container/types"
 	"github.com/matrixorigin/matrixone/pkg/container/vector"
-	"github.com/matrixorigin/matrixone/pkg/objectio"
 	"github.com/matrixorigin/matrixone/pkg/pb/api"
 	"github.com/matrixorigin/matrixone/pkg/pb/metadata"
 	"github.com/matrixorigin/matrixone/pkg/pb/txn"
 	"github.com/matrixorigin/matrixone/pkg/vm/engine"
+	catalog2 "github.com/matrixorigin/matrixone/pkg/vm/engine/tae/catalog"
 	"github.com/matrixorigin/matrixone/pkg/vm/engine/tae/containers"
 	"github.com/matrixorigin/matrixone/pkg/vm/engine/tae/db"
-	"github.com/matrixorigin/matrixone/pkg/vm/engine/tae/index"
 	"github.com/matrixorigin/matrixone/pkg/vm/engine/tae/moengine"
 	"github.com/matrixorigin/matrixone/pkg/vm/engine/tae/options"
 	"github.com/matrixorigin/matrixone/pkg/vm/engine/tae/tasks"
@@ -752,48 +746,6 @@
 	return rbat, nil
 }
 
-<<<<<<< HEAD
-func getIndexDataFromVec(
-	idx uint16,
-	vec *vector.Vector,
-) (objectio.IndexData, objectio.IndexData, error) {
-	var bloomFilter, zoneMap objectio.IndexData
-
-	// get min/max from  vector
-	if vec.Length() > 0 {
-		cvec := containers.NewVectorWithSharedMemory(vec, true)
-
-		// create zone map
-		zm := index.NewZoneMap(*vec.GetType())
-		ctx := new(index.KeysCtx)
-		ctx.Keys = cvec
-		ctx.Count = vec.Length()
-		defer ctx.Keys.Close()
-		err := zm.BatchUpdate(ctx)
-		if err != nil {
-			return nil, nil, err
-		}
-		buf, err := zm.Marshal()
-		if err != nil {
-			return nil, nil, err
-		}
-		zoneMap, err = objectio.NewZoneMap(idx, buf)
-		if err != nil {
-			return nil, nil, err
-		}
-
-		// create bloomfilter
-		sf, err := index.NewBinaryFuseFilter(cvec)
-		if err != nil {
-			return nil, nil, err
-		}
-		bf, err := sf.Marshal()
-		if err != nil {
-			return nil, nil, err
-		}
-		alg := uint8(0)
-		bloomFilter = objectio.NewBloomFilter(idx, alg, bf)
-=======
 func toTAEBatchWithSharedMemory(schema *catalog2.Schema,
 	bat *batch.Batch) *containers.Batch {
 	allNullables := schema.AllNullables()
@@ -801,7 +753,6 @@
 	for i, vec := range bat.Vecs {
 		v := containers.NewVectorWithSharedMemory(vec, allNullables[i])
 		taeBatch.AddVector(bat.Attrs[i], v)
->>>>>>> 1434c449
 	}
 	return taeBatch
 }
