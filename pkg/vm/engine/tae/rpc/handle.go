--- conflicted
+++ resolved
@@ -717,7 +717,6 @@
 	if req.Type == db.EntryInsert {
 		//Add blocks which had been bulk-loaded into S3 into table.
 		if req.FileName != "" {
-<<<<<<< HEAD
 			//wait loading primary key done.
 			var pkVecs []containers.Vector
 			for i, job := range req.Jobs {
@@ -729,11 +728,6 @@
 			}
 			err = tb.AddBlksWithMetaLoc(ctx, pkVecs, req.FileName, req.MetaLocs, 0)
 			return
-=======
-			//TODO::Precommit a block from S3
-			//tb.AppendBlock()
-			panic(moerr.NewNYI(ctx, "Precommit a block is not implemented yet"))
->>>>>>> cea8b0cb
 		}
 		//Appends a batch of data into table.
 		//TODO::Add a parameter for Write method to represent pre-commit write append?
