// Copyright 2021 - 2022 Matrix Origin
//
// Licensed under the Apache License, Version 2.0 (the "License");
// you may not use this file except in compliance with the License.
// You may obtain a copy of the License at
//
//      http://www.apache.org/licenses/LICENSE-2.0
//
// Unless required by applicable law or agreed to in writing, software
// distributed under the License is distributed on an "AS IS" BASIS,
// WITHOUT WARRANTIES OR CONDITIONS OF ANY KIND, either express or implied.
// See the License for the specific language governing permissions and
// limitations under the License.

package rpc

import (
	"context"
	"fmt"
	"os"
	"reflect"
	"regexp"
	"runtime"
	"sync/atomic"
	"syscall"
	"time"

	pkgcatalog "github.com/matrixorigin/matrixone/pkg/catalog"
	"github.com/matrixorigin/matrixone/pkg/common/moerr"
	"github.com/matrixorigin/matrixone/pkg/common/util"
	"github.com/matrixorigin/matrixone/pkg/container/batch"
	"github.com/matrixorigin/matrixone/pkg/container/types"
	"github.com/matrixorigin/matrixone/pkg/defines"
	"github.com/matrixorigin/matrixone/pkg/fileservice"
	"github.com/matrixorigin/matrixone/pkg/logutil"
	"github.com/matrixorigin/matrixone/pkg/objectio"
	"github.com/matrixorigin/matrixone/pkg/pb/api"
	"github.com/matrixorigin/matrixone/pkg/pb/timestamp"
	"github.com/matrixorigin/matrixone/pkg/pb/txn"
	"github.com/matrixorigin/matrixone/pkg/perfcounter"
	v2 "github.com/matrixorigin/matrixone/pkg/util/metric/v2"
	"github.com/matrixorigin/matrixone/pkg/util/trace"
	"github.com/matrixorigin/matrixone/pkg/vm/engine/tae/blockio"
	"github.com/matrixorigin/matrixone/pkg/vm/engine/tae/catalog"
	"github.com/matrixorigin/matrixone/pkg/vm/engine/tae/common"
	"github.com/matrixorigin/matrixone/pkg/vm/engine/tae/containers"
	"github.com/matrixorigin/matrixone/pkg/vm/engine/tae/db"
	"github.com/matrixorigin/matrixone/pkg/vm/engine/tae/gc"
	"github.com/matrixorigin/matrixone/pkg/vm/engine/tae/iface/rpchandle"
	"github.com/matrixorigin/matrixone/pkg/vm/engine/tae/iface/txnif"
	"github.com/matrixorigin/matrixone/pkg/vm/engine/tae/logtail"
	"github.com/matrixorigin/matrixone/pkg/vm/engine/tae/options"

	"go.uber.org/zap"
)

const (
	MAX_ALLOWED_TXN_LATENCY = time.Millisecond * 300
	MAX_TXN_COMMIT_LATENCY  = time.Minute * 2
)

type Handle struct {
	db        *db.DB
	txnCtxs   *common.Map[string, *txnContext]
	GCManager *gc.Manager

	interceptMatchRegexp atomic.Pointer[regexp.Regexp]
}

var _ rpchandle.Handler = (*Handle)(nil)

type txnContext struct {
	//createAt is used to GC the abandoned txn.
	createAt time.Time
	deadline time.Time
	meta     txn.TxnMeta
	reqs     []any
}

//#region Open

func openTAE(ctx context.Context, targetDir string, opt *options.Options) (tae *db.DB, err error) {
	if targetDir != "" {
		mask := syscall.Umask(0)
		if err := os.MkdirAll(targetDir, os.FileMode(0755)); err != nil {
			syscall.Umask(mask)
			logutil.Infof("Recreate dir error:%v", err)
			return nil, err
		}
		syscall.Umask(mask)
		tae, err = db.Open(ctx, targetDir+"/tae", opt)
		if err != nil {
			logutil.Warnf("Open tae failed. error:%v", err)
			return nil, err
		}
		return tae, nil
	}

	tae, err = db.Open(ctx, targetDir, opt)
	if err != nil {
		logutil.Warnf("Open tae failed. error:%v", err)
		return nil, err
	}
	return
}

func NewTAEHandle(ctx context.Context, path string, opt *options.Options) *Handle {
	if path == "" {
		path = "./store"
	}
	tae, err := openTAE(ctx, path, opt)
	if err != nil {
		panic(err)
	}

	h := &Handle{
		db: tae,
	}
	h.txnCtxs = common.NewMap[string, *txnContext](runtime.GOMAXPROCS(0))

	h.GCManager = gc.NewManager(
		gc.WithCronJob(
			"clean-txn-cache",
			MAX_TXN_COMMIT_LATENCY,
			func(ctx context.Context) error {
				return h.GCCache(time.Now())
			},
		),
	)
	h.GCManager.Start()

	return h
}

//#endregion Open

//#region Handle Operations

func (h *Handle) GetDB() *db.DB {
	return h.db
}

func (h *Handle) IsInterceptTable(name string) bool {
	if name == "bmsql_stock" {
		return true
	}
	printMatchRegexp := h.getInterceptMatchRegexp()
	if printMatchRegexp == nil {
		return false
	}
	return printMatchRegexp.MatchString(name)
}

func (h *Handle) getInterceptMatchRegexp() *regexp.Regexp {
	return h.interceptMatchRegexp.Load()
}

func (h *Handle) UpdateInterceptMatchRegexp(name string) {
	if name == "" {
		h.interceptMatchRegexp.Store(nil)
		return
	}
	h.interceptMatchRegexp.Store(regexp.MustCompile(fmt.Sprintf(`.*%s.*`, name)))
}

// TODO: vast items within h.mu.txnCtxs would incur performance penality.
func (h *Handle) GCCache(now time.Time) error {
	logutil.Infof("GC rpc handle txn cache")
	h.txnCtxs.DeleteIf(func(k string, v *txnContext) bool {
		return v.deadline.Before(now)
	})
	return nil
}

func (h *Handle) CacheTxnRequest(
	ctx context.Context,
	meta txn.TxnMeta,
	req any) (err error) {
	txnCtx, ok := h.txnCtxs.Load(util.UnsafeBytesToString(meta.GetID()))
	if !ok {
		now := time.Now()
		txnCtx = &txnContext{
			createAt: now,
			deadline: now.Add(MAX_TXN_COMMIT_LATENCY),
			meta:     meta,
		}
		h.txnCtxs.Store(util.UnsafeBytesToString(meta.GetID()), txnCtx)
	}
	v := reflect.ValueOf(req)
	if v.Kind() == reflect.Slice {
		for i := 0; i < v.Len(); i++ {
			txnCtx.reqs = append(txnCtx.reqs, v.Index(i).Interface())
		}
	} else {
		txnCtx.reqs = append(txnCtx.reqs, req)
	}
	return nil
}

func (h *Handle) handleRequests(
	ctx context.Context,
	txn txnif.AsyncTxn,
	txnCtx *txnContext,
) (err error) {
	for _, e := range txnCtx.reqs {
		switch req := e.(type) {
		case *pkgcatalog.CreateDatabaseReq:
			err = h.HandleCreateDatabase(ctx, txn, req)
		case *pkgcatalog.DropDatabaseReq:
			err = h.HandleDropDatabase(ctx, txn, req)
		case *pkgcatalog.CreateTableReq:
			err = h.HandleCreateRelation(ctx, txn, req)
		case *pkgcatalog.DropTableReq:
			err = h.HandleDropRelation(ctx, txn, req)
		case *api.AlterTableReq:
			err = h.HandleAlterTable(ctx, txn, req)
		case *db.WriteReq:
			err = h.HandleWrite(ctx, txn, req)
		default:
			err = moerr.NewNotSupportedf(ctx, "unknown txn request type: %T", req)
		}
		//Need to roll back the txn.
		if err != nil {
			txn.Rollback(ctx)
			return
		}
	}
	return
}

//#endregion

//#region Impl TxnStorage interface
//order by call frequency

// HandlePreCommitWrite impls TxnStorage:Write
func (h *Handle) HandlePreCommitWrite(
	ctx context.Context,
	meta txn.TxnMeta,
	req *api.PrecommitWriteCmd,
	_ *api.TNStringResponse /*no response*/) (err error) {
	var e any
	es := req.EntryList
	for len(es) > 0 {
		e, es, err = pkgcatalog.ParseEntryList(es)
		if err != nil {
			return err
		}
		switch cmds := e.(type) {
		case *pkgcatalog.CreateDatabaseReq, *pkgcatalog.CreateTableReq,
			*pkgcatalog.DropDatabaseReq, *pkgcatalog.DropTableReq,
			[]*api.AlterTableReq:
			if err = h.CacheTxnRequest(ctx, meta, cmds); err != nil {
				return err
			}
		case *api.Entry:
			//Handle DML
			pe := e.(*api.Entry)
			moBat, err := batch.ProtoBatchToBatch(pe.GetBat())
			if err != nil {
				panic(err)
			}
			req := &db.WriteReq{
				Type:         db.EntryType(pe.EntryType),
				DatabaseId:   pe.GetDatabaseId(),
				TableID:      pe.GetTableId(),
				DatabaseName: pe.GetDatabaseName(),
				TableName:    pe.GetTableName(),
				FileName:     pe.GetFileName(),
				Batch:        moBat,
				PkCheck:      db.PKCheckType(pe.GetPkCheckByTn()),
			}
			if req.FileName != "" {
				loc := req.Batch.Vecs[0]
				for i := 0; i < req.Batch.RowCount(); i++ {
					if req.Type == db.EntryInsert {
						req.MetaLocs = append(req.MetaLocs, loc.GetStringAt(i))
					} else {
						req.DeltaLocs = append(req.DeltaLocs, loc.GetStringAt(i))
					}
				}
			}
			if err = h.CacheTxnRequest(ctx, meta, req); err != nil {
				return err
			}
		default:
			return moerr.NewNYIf(ctx, "pre commit write type: %T", cmds)
		}
	}
	//evaluate all the txn requests.
	return h.TryPrefetchTxn(ctx, meta)
}

// HandlePreCommitWrite impls TxnStorage:Commit
func (h *Handle) HandleCommit(
	ctx context.Context,
	meta txn.TxnMeta) (cts timestamp.Timestamp, err error) {
	start := time.Now()
	txnCtx, ok := h.txnCtxs.Load(util.UnsafeBytesToString(meta.GetID()))
	common.DoIfDebugEnabled(func() {
		logutil.Debugf("HandleCommit start : %X",
			string(meta.GetID()))
	})
	defer func() {
		if ok {
			//delete the txn's context.
			h.txnCtxs.Delete(util.UnsafeBytesToString(meta.GetID()))
		}
		common.DoIfInfoEnabled(func() {
			if time.Since(start) > MAX_ALLOWED_TXN_LATENCY {
				logutil.Warn(
					"SLOW-LOG",
					zap.Duration("commit-latency", time.Since(start)),
					zap.String("txn", meta.DebugString()),
				)
			}
		})
	}()
	var txn txnif.AsyncTxn
	if ok {
		//Handle precommit-write command for 1PC
		txn, err = h.db.GetOrCreateTxnWithMeta(nil, meta.GetID(),
			types.TimestampToTS(meta.GetSnapshotTS()))
		if err != nil {
			return
		}
		err = h.handleRequests(ctx, txn, txnCtx)
		if err != nil {
			return
		}
	}
	txn, err = h.db.GetTxnByID(meta.GetID())
	if err != nil {
		return
	}
	//if txn is 2PC ,need to set commit timestamp passed by coordinator.
	if txn.Is2PC() {
		txn.SetCommitTS(types.TimestampToTS(meta.GetCommitTS()))
	}

	v2.TxnBeforeCommitDurationHistogram.Observe(time.Since(start).Seconds())

	err = txn.Commit(ctx)
	cts = txn.GetCommitTS().ToTimestamp()
	if cts.PhysicalTime == txnif.UncommitTS.Physical() {
		panic("bad committs causing hung")
	}

	if moerr.IsMoErrCode(err, moerr.ErrTAENeedRetry) {
		for {
			txn, err = h.db.StartTxnWithStartTSAndSnapshotTS(nil,
				types.TimestampToTS(meta.GetSnapshotTS()))
			if err != nil {
				return
			}
			logutil.Info(
				"TAE-RETRY-TXN",
				zap.String("old-txn", string(meta.GetID())),
				zap.String("new-txn", txn.GetID()),
			)
			//Handle precommit-write command for 1PC
			err = h.handleRequests(ctx, txn, txnCtx)
			if err != nil && !moerr.IsMoErrCode(err, moerr.ErrTAENeedRetry) {
				break
			}
			//if txn is 2PC ,need to set commit timestamp passed by coordinator.
			if txn.Is2PC() {
				txn.SetCommitTS(types.TimestampToTS(meta.GetCommitTS()))
			}
			err = txn.Commit(ctx)
			cts = txn.GetCommitTS().ToTimestamp()
			if !moerr.IsMoErrCode(err, moerr.ErrTAENeedRetry) {
				break
			}
		}
	}
	return
}

// HandleGetLogTail impls TxnStorage:Read
func (h *Handle) HandleGetLogTail(
	ctx context.Context,
	meta txn.TxnMeta,
	req *api.SyncLogTailReq,
	resp *api.SyncLogTailResp) (closeCB func(), err error) {
	res, closeCB, err := logtail.HandleSyncLogTailReq(
		ctx,
		h.db.BGCheckpointRunner,
		h.db.LogtailMgr,
		h.db.Catalog,
		*req,
		true)
	if err != nil {
		return
	}
	*resp = res
	return
}

func (h *Handle) HandleRollback(
	ctx context.Context,
	meta txn.TxnMeta) (err error) {
	_, ok := h.txnCtxs.LoadAndDelete(util.UnsafeBytesToString(meta.GetID()))

	//Rollback after pre-commit write.
	if ok {
		return
	}
	txn, err := h.db.GetTxnByID(meta.GetID())

	if err != nil {
		return err
	}
	err = txn.Rollback(ctx)
	return
}

func (h *Handle) HandleClose(ctx context.Context) (err error) {
	//FIXME::should wait txn request's job done?
	if h.GCManager != nil {
		h.GCManager.Stop()
	}
	return h.db.Close()
}

func (h *Handle) HandleDestroy(ctx context.Context) (err error) {
	//FIXME::should wait txn request's job done?
	return
}

//#endregion

//#region WriteDB: Handle DDL & DML

func (h *Handle) HandleCreateDatabase(
	ctx context.Context,
	txn txnif.AsyncTxn,
	req *pkgcatalog.CreateDatabaseReq) (err error) {
	_, span := trace.Start(ctx, "HandleCreateDatabase")
	defer span.End()

	defer func() {
		common.DoIfDebugEnabled(func() {
			logutil.Debugf("[precommit] create database end txn: %s", txn.String())
		})
	}()

	// modify memory structure
	for i, c := range req.Cmds {
		common.DoIfInfoEnabled(func() {
			logutil.Infof(
				"[precommit] create database: %+v (%v/%v) txn: %s",
				c, i+1, len(req.Cmds), txn.String(),
			)
		})
		ctx = defines.AttachAccount(ctx, c.AccountId, c.Creator, c.Owner)
		ctx = context.WithValue(ctx, defines.DatTypKey{}, c.DatTyp)
		if _, err = txn.CreateDatabaseWithCtx(
			ctx,
			c.Name,
			c.CreateSql,
			c.DatTyp,
			c.DatabaseId); err != nil {
			return
		}
	}

	// Write to mo_database table
	// logutil.Infof("yyyy create db %v", common.MoBatchToString(req.Bat, 5))
	catalog, _ := txn.GetDatabaseByID(pkgcatalog.MO_CATALOG_ID)
	databaseTbl, _ := catalog.GetRelationByID(pkgcatalog.MO_DATABASE_ID)
	err = AppendDataToTable(ctx, databaseTbl, req.Bat)

	return
}

func (h *Handle) HandleDropDatabase(
	ctx context.Context,
	txn txnif.AsyncTxn,
	req *pkgcatalog.DropDatabaseReq) (err error) {
	defer func() {
		common.DoIfDebugEnabled(func() {
			logutil.Debugf("[precommit] drop database end: %s", txn.String())
		})
	}()
	for i, c := range req.Cmds {
		common.DoIfInfoEnabled(func() {
			logutil.Infof(
				"[precommit] drop database: %+v (%v/%v) txn: %s",
				c, i+1, len(req.Cmds), txn.String(),
			)
		})
		if _, err = txn.DropDatabaseByID(c.Id); err != nil {
			return
		}
	}

	// Delete in mo_database table
	// logutil.Infof("yyyy drop db %v", common.MoBatchToString(req.Bat, 5))
	catalog, _ := txn.GetDatabaseByID(pkgcatalog.MO_CATALOG_ID)
	databaseTbl, _ := catalog.GetRelationByID(pkgcatalog.MO_DATABASE_ID)
	rowIDVec := containers.ToTNVector(req.Bat.GetVector(0), common.WorkspaceAllocator)
	defer rowIDVec.Close()
	pkVec := containers.ToTNVector(req.Bat.GetVector(1), common.WorkspaceAllocator)
	defer pkVec.Close()
	err = databaseTbl.DeleteByPhyAddrKeys(rowIDVec, pkVec)

	return
}

func (h *Handle) HandleCreateRelation(
	ctx context.Context,
	txn txnif.AsyncTxn,
	req *pkgcatalog.CreateTableReq) error {
	defer func() {
		common.DoIfDebugEnabled(func() {
			logutil.Debugf("[precommit] create relation end txn: %s", txn.String())
		})
	}()

	for i, c := range req.Cmds {
		common.DoIfInfoEnabled(func() {
			logutil.Infof(
				"[precommit] create table: %v (%v/%v) txn: %s",
				c, i+1, len(req.Cmds), txn.String(),
			)
		})
		ctx = defines.AttachAccount(ctx, c.AccountId, c.Creator, c.Owner)
		dbH, err := txn.GetDatabaseWithCtx(ctx, c.DatabaseName)
		if err != nil {
			return err
		}

		if err = CreateRelation(ctx, dbH, c.Name, c.TableId, c.Defs); err != nil {
			return err
		}
	}

	// if len(req.Cmds) > 0 {
	// 	logutil.Infof("yyyy create table %v", common.MoBatchToString(req.TableBat, 5))
	// } else {
	// 	logutil.Infof("yyyy [alter] insert table %v", common.MoBatchToString(req.TableBat, 5))
	// }
	catalog, _ := txn.GetDatabaseByID(pkgcatalog.MO_CATALOG_ID)
	tablesTbl, _ := catalog.GetRelationByID(pkgcatalog.MO_TABLES_ID)
	if err := AppendDataToTable(ctx, tablesTbl, req.TableBat); err != nil {
		return err
	}
	// if len(req.Cmds) > 0 {
	// 	logutil.Infof("yyyy create table cols %v", common.MoBatchToString(req.ColumnBat[0], 5))
	// } else {
	// 	logutil.Infof("yyyy [alter] insert columns %v", common.MoBatchToString(req.TableBat, 5))
	// }
	columnsTbl, _ := catalog.GetRelationByID(pkgcatalog.MO_COLUMNS_ID)
	for _, bat := range req.ColumnBat {
		if err := AppendDataToTable(ctx, columnsTbl, bat); err != nil {
			return err
		}
	}

	return nil
}

func (h *Handle) HandleDropRelation(
	ctx context.Context,
	txn txnif.AsyncTxn,
	req *pkgcatalog.DropTableReq) error {
	defer func() {
		common.DoIfDebugEnabled(func() {
			logutil.Debugf("[precommit] drop/truncate relation end txn: %s", txn.String())
		})
	}()

	for i, c := range req.Cmds {
		common.DoIfInfoEnabled(func() {
			logutil.Infof(
				"[precommit] drop/truncate table: %+v (%v/%v) txn: %s",
				c, i+1, len(req.Cmds), txn.String(),
			)
		})
		db, err := txn.GetDatabaseByID(c.DatabaseId)
		if err != nil {
			return err
		}

		if !c.IsDrop {
			panic("truncate table should be splitted into drop and create")
		}
		if _, err = db.DropRelationByID(c.Id); err != nil {
			return err
		}
	}

	// if len(req.Cmds) > 0 {
	// 	logutil.Infof("yyyy drop table %v", common.MoBatchToString(req.TableBat, 5))
	// } else {
	// 	logutil.Infof("yyyy [alter] delete table%v", common.MoBatchToString(req.TableBat, 5))
	// }
	catalog, _ := txn.GetDatabaseByID(pkgcatalog.MO_CATALOG_ID)
	tablesTbl, _ := catalog.GetRelationByID(pkgcatalog.MO_TABLES_ID)
	rowIDVec := containers.ToTNVector(req.TableBat.GetVector(0), common.WorkspaceAllocator)
	defer rowIDVec.Close()
	pkVec := containers.ToTNVector(req.TableBat.GetVector(1), common.WorkspaceAllocator)
	defer pkVec.Close()
	if err := tablesTbl.DeleteByPhyAddrKeys(rowIDVec, pkVec); err != nil {
		return err
	}
	// if len(req.Cmds) > 0 {
	// 	logutil.Infof("yyyy drop table cols %v", common.MoBatchToString(req.ColumnBat[0], 5))
	// } else {
	// 	logutil.Infof("yyyy [alter] delete columns %v", common.MoBatchToString(req.TableBat, 5))
	// }
	columnsTbl, _ := catalog.GetRelationByID(pkgcatalog.MO_COLUMNS_ID)
	for _, bat := range req.ColumnBat {
		rowIDVec := containers.ToTNVector(bat.GetVector(0), common.WorkspaceAllocator)
		defer rowIDVec.Close()
		pkVec := containers.ToTNVector(bat.GetVector(1), common.WorkspaceAllocator)
		defer pkVec.Close()
		if err := columnsTbl.DeleteByPhyAddrKeys(rowIDVec, pkVec); err != nil {
			return err
		}
	}

	return nil
}

// HandleWrite Handle DML commands
func (h *Handle) HandleWrite(
	ctx context.Context,
	txn txnif.AsyncTxn,
	req *db.WriteReq) (err error) {
	defer func() {
		if req.Cancel != nil {
			req.Cancel()
		}
	}()
	ctx = perfcounter.WithCounterSetFrom(ctx, h.db.Opts.Ctx)
	switch req.PkCheck {
	case db.FullDedup:
		txn.SetDedupType(txnif.DedupPolicy_CheckAll)
	case db.IncrementalDedup:
		if h.db.Opts.IncrementalDedup {
			txn.SetDedupType(txnif.DedupPolicy_CheckIncremental)
		} else {
			txn.SetDedupType(txnif.DedupPolicy_SkipWorkspace)
		}
	case db.FullSkipWorkspaceDedup:
		txn.SetDedupType(txnif.DedupPolicy_SkipWorkspace)
	}
	common.DoIfDebugEnabled(func() {
		logutil.Debugf("[precommit] handle write typ: %v, %d-%s, %d-%s txn: %s",
			req.Type, req.TableID,
			req.TableName, req.DatabaseId, req.DatabaseName,
			txn.String(),
		)
		logutil.Debugf("[precommit] write batch: %s", common.DebugMoBatch(req.Batch))
	})
	defer func() {
		common.DoIfDebugEnabled(func() {
			logutil.Debugf("[precommit] handle write end txn: %s", txn.String())
		})
	}()

	dbase, err := txn.GetDatabaseByID(req.DatabaseId)
	if err != nil {
		return
	}

	tb, err := dbase.GetRelationByID(req.TableID)
	if err != nil {
		return
	}

	if req.Type == db.EntryInsert {
		//Add blocks which had been bulk-loaded into S3 into table.
		if req.FileName != "" {
			metalocations := make(map[string]struct{})
			for _, metLoc := range req.MetaLocs {
				location, err := blockio.EncodeLocationFromString(metLoc)
				if err != nil {
					return err
				}
				metalocations[location.Name().String()] = struct{}{}
			}
			statsCNVec := req.Batch.Vecs[1]
			statsVec := containers.ToTNVector(statsCNVec, common.WorkspaceAllocator)
			for i := 0; i < statsVec.Length(); i++ {
				s := objectio.ObjectStats(statsVec.Get(i).([]byte))
				if !s.GetCNCreated() {
					logutil.Fatal("the `CNCreated` mask not set")
				}
				delete(metalocations, s.ObjectName().String())
			}
			if len(metalocations) != 0 {
				logutil.Warn(
					"TAE-EMPTY-STATS",
					zap.Any("locations", metalocations),
					zap.String("table", req.TableName),
				)
				err = moerr.NewInternalError(ctx, "object stats doesn't match meta locations")
				return
			}
			err = tb.AddObjsWithMetaLoc(ctx, statsVec)
			return
		}
		//check the input batch passed by cn is valid.
		len := 0
		for i, vec := range req.Batch.Vecs {
			if vec == nil {
				logutil.Errorf("the vec:%d in req.Batch is nil", i)
				panic("invalid vector : vector is nil")
			}
			if i == 0 {
				len = vec.Length()
			}
			if vec.Length() != len {
				logutil.Errorf("the length of vec:%d in req.Batch is not equal to the first vec", i)
				panic("invalid batch : the length of vectors in batch is not the same")
			}
		}
		// TODO: debug for #13342, remove me later
		if h.IsInterceptTable(tb.Schema(false).(*catalog.Schema).Name) {
<<<<<<< HEAD
			if tb.Schema(false).(*catalog.Schema).HasPK() {
				idx := tb.Schema(false).(*catalog.Schema).GetSingleSortKeyIdx()
=======
			schema := tb.Schema(false).(*catalog.Schema)
			if schema.HasPK() {
				pkDef := schema.GetSingleSortKey()
				idx := pkDef.Idx
				isCompositeKey := pkDef.IsCompositeColumn()
>>>>>>> 5948f97d
				for i := 0; i < req.Batch.Vecs[0].Length(); i++ {
					if isCompositeKey {
						pkbuf := req.Batch.Vecs[idx].GetBytesAt(i)
						tuple, _ := types.Unpack(pkbuf)
						logutil.Info(
							"op1",
							zap.String("txn", txn.String()),
							zap.String("pk", common.TypeStringValue(*req.Batch.Vecs[idx].GetType(), pkbuf, false)),
							zap.Any("detail", tuple.SQLStrings(nil)),
						)
					} else {
						logutil.Info(
							"op1",
							zap.String("txn", txn.String()),
							zap.String("pk", common.MoVectorToString(req.Batch.Vecs[idx], i)),
						)
					}
				}
			}

		}
		//Appends a batch of data into table.
		err = AppendDataToTable(ctx, tb, req.Batch)
		return
	}

	//handle delete
	if req.FileName != "" {
		//wait for loading deleted row-id done.
		nctx := context.Background()
		if deadline, ok := ctx.Deadline(); ok {
			_, req.Cancel = context.WithTimeout(nctx, time.Until(deadline))
		}
		rowidIdx := 0
		pkIdx := 1
		for _, key := range req.DeltaLocs {
			var location objectio.Location
			location, err = blockio.EncodeLocationFromString(key)
			if err != nil {
				return err
			}
			var ok bool
			var vectors []containers.Vector
			var closeFunc func()
			//Extend lifetime of vectors is within the function.
			//No NeedCopy. closeFunc is required after use.
			//closeFunc is not nil.
			vectors, closeFunc, err = blockio.LoadColumns2(
				ctx,
				[]uint16{uint16(rowidIdx), uint16(pkIdx)},
				nil,
				h.db.Runtime.Fs.Service,
				location,
				fileservice.Policy(0),
				false,
				nil,
			)
			if err != nil {
				return
			}
			defer closeFunc()
			blkids := getBlkIDsFromRowids(vectors[0].GetDownstreamVector())
			id := tb.GetMeta().(*catalog.TableEntry).AsCommonID()
			for blkID := range blkids {
				id.BlockID = blkID
			}
			ok, err = tb.TryDeleteByDeltaloc(id, location)
			if err != nil {
				return
			}
			if ok {
				continue
			}
			logutil.Warnf("blk %v try delete by deltaloc failed", id.BlockID.String())
			rowIDVec := vectors[0]
			defer rowIDVec.Close()
			pkVec := vectors[1]
			//defer pkVec.Close()
			if err = tb.DeleteByPhyAddrKeys(rowIDVec, pkVec); err != nil {
				return
			}
		}
		return
	}
	if len(req.Batch.Vecs) != 2 {
		panic(fmt.Sprintf("req.Batch.Vecs length is %d, should be 2", len(req.Batch.Vecs)))
	}
	rowIDVec := containers.ToTNVector(req.Batch.GetVector(0), common.WorkspaceAllocator)
	defer rowIDVec.Close()
	pkVec := containers.ToTNVector(req.Batch.GetVector(1), common.WorkspaceAllocator)
	//defer pkVec.Close()
	// TODO: debug for #13342, remove me later
	if h.IsInterceptTable(tb.Schema(false).(*catalog.Schema).Name) {
<<<<<<< HEAD
		if tb.Schema(false).(*catalog.Schema).HasPK() {
=======
		schema := tb.Schema(false).(*catalog.Schema)
		if schema.HasPK() {
			isCompositeKey := schema.GetSingleSortKey().IsCompositeColumn()
>>>>>>> 5948f97d
			for i := 0; i < rowIDVec.Length(); i++ {
				rowID := objectio.HackBytes2Rowid(req.Batch.Vecs[0].GetRawBytesAt(i))
				if isCompositeKey {
					pkbuf := req.Batch.Vecs[1].GetBytesAt(i)
					tuple, _ := types.Unpack(pkbuf)
					logutil.Info(
						"op2",
						zap.String("txn", txn.String()),
						zap.String("pk", common.TypeStringValue(*req.Batch.Vecs[1].GetType(), pkbuf, false)),
						zap.String("rowid", rowID.String()),
						zap.Any("detail", tuple.SQLStrings(nil)),
					)
				} else {
					logutil.Info(
						"op2",
						zap.String("txn", txn.String()),
						zap.String("pk", common.MoVectorToString(req.Batch.Vecs[1], i)),
						zap.String("rowid", rowID.String()),
					)
				}
			}
		}
	}
	err = tb.DeleteByPhyAddrKeys(rowIDVec, pkVec)
	return
}

func (h *Handle) HandleAlterTable(
	ctx context.Context,
	txn txnif.AsyncTxn,
	req *api.AlterTableReq) (err error) {
	logutil.Infof("[precommit] alter table: %v txn: %s", req.String(), txn.String())

	dbase, err := txn.GetDatabaseByID(req.DbId)
	if err != nil {
		return
	}

	tbl, err := dbase.GetRelationByID(req.TableId)
	if err != nil {
		return
	}

	return tbl.AlterTable(ctx, req)
}

//#endregion<|MERGE_RESOLUTION|>--- conflicted
+++ resolved
@@ -720,16 +720,11 @@
 		}
 		// TODO: debug for #13342, remove me later
 		if h.IsInterceptTable(tb.Schema(false).(*catalog.Schema).Name) {
-<<<<<<< HEAD
-			if tb.Schema(false).(*catalog.Schema).HasPK() {
-				idx := tb.Schema(false).(*catalog.Schema).GetSingleSortKeyIdx()
-=======
 			schema := tb.Schema(false).(*catalog.Schema)
 			if schema.HasPK() {
 				pkDef := schema.GetSingleSortKey()
 				idx := pkDef.Idx
 				isCompositeKey := pkDef.IsCompositeColumn()
->>>>>>> 5948f97d
 				for i := 0; i < req.Batch.Vecs[0].Length(); i++ {
 					if isCompositeKey {
 						pkbuf := req.Batch.Vecs[idx].GetBytesAt(i)
@@ -823,13 +818,9 @@
 	//defer pkVec.Close()
 	// TODO: debug for #13342, remove me later
 	if h.IsInterceptTable(tb.Schema(false).(*catalog.Schema).Name) {
-<<<<<<< HEAD
-		if tb.Schema(false).(*catalog.Schema).HasPK() {
-=======
 		schema := tb.Schema(false).(*catalog.Schema)
 		if schema.HasPK() {
 			isCompositeKey := schema.GetSingleSortKey().IsCompositeColumn()
->>>>>>> 5948f97d
 			for i := 0; i < rowIDVec.Length(); i++ {
 				rowID := objectio.HackBytes2Rowid(req.Batch.Vecs[0].GetRawBytesAt(i))
 				if isCompositeKey {
