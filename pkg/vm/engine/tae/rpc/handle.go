// Copyright 2021 - 2022 Matrix Origin
//
// Licensed under the Apache License, Version 2.0 (the "License");
// you may not use this file except in compliance with the License.
// You may obtain a copy of the License at
//
//      http://www.apache.org/licenses/LICENSE-2.0
//
// Unless required by applicable law or agreed to in writing, software
// distributed under the License is distributed on an "AS IS" BASIS,
// WITHOUT WARRANTIES OR CONDITIONS OF ANY KIND, either express or implied.
// See the License for the specific language governing permissions and
// limitations under the License.

package rpc

import (
	"context"
	"fmt"
	"os"
	"reflect"
	"regexp"
	"runtime"
	"sync/atomic"
	"syscall"
	"time"

	pkgcatalog "github.com/matrixorigin/matrixone/pkg/catalog"
	"github.com/matrixorigin/matrixone/pkg/common/moerr"
	"github.com/matrixorigin/matrixone/pkg/common/util"
	"github.com/matrixorigin/matrixone/pkg/container/batch"
	"github.com/matrixorigin/matrixone/pkg/container/types"
	"github.com/matrixorigin/matrixone/pkg/defines"
	"github.com/matrixorigin/matrixone/pkg/logutil"
	"github.com/matrixorigin/matrixone/pkg/objectio"
	"github.com/matrixorigin/matrixone/pkg/pb/api"
	"github.com/matrixorigin/matrixone/pkg/pb/timestamp"
	"github.com/matrixorigin/matrixone/pkg/pb/txn"
	"github.com/matrixorigin/matrixone/pkg/perfcounter"
	v2 "github.com/matrixorigin/matrixone/pkg/util/metric/v2"
	"github.com/matrixorigin/matrixone/pkg/util/trace"
	"github.com/matrixorigin/matrixone/pkg/vm/engine/tae/blockio"
	"github.com/matrixorigin/matrixone/pkg/vm/engine/tae/catalog"
	"github.com/matrixorigin/matrixone/pkg/vm/engine/tae/common"
	"github.com/matrixorigin/matrixone/pkg/vm/engine/tae/containers"
	"github.com/matrixorigin/matrixone/pkg/vm/engine/tae/db"
	"github.com/matrixorigin/matrixone/pkg/vm/engine/tae/gc"
	"github.com/matrixorigin/matrixone/pkg/vm/engine/tae/iface/rpchandle"
	"github.com/matrixorigin/matrixone/pkg/vm/engine/tae/iface/txnif"
	"github.com/matrixorigin/matrixone/pkg/vm/engine/tae/logtail"
	"github.com/matrixorigin/matrixone/pkg/vm/engine/tae/options"

	"go.uber.org/zap"
)

const (
	MAX_ALLOWED_TXN_LATENCY = time.Millisecond * 300
	MAX_TXN_COMMIT_LATENCY  = time.Minute * 2
)

type Handle struct {
	db        *db.DB
	txnCtxs   *common.Map[string, *txnContext]
	GCManager *gc.Manager

	interceptMatchRegexp atomic.Pointer[regexp.Regexp]
}

var _ rpchandle.Handler = (*Handle)(nil)

type txnContext struct {
	//createAt is used to GC the abandoned txn.
	createAt time.Time
	deadline time.Time
	meta     txn.TxnMeta
	reqs     []any
}

//#region Open

func openTAE(ctx context.Context, targetDir string, opt *options.Options) (tae *db.DB, err error) {
	if targetDir != "" {
		mask := syscall.Umask(0)
		if err := os.MkdirAll(targetDir, os.FileMode(0755)); err != nil {
			syscall.Umask(mask)
			logutil.Infof("Recreate dir error:%v", err)
			return nil, err
		}
		syscall.Umask(mask)
		tae, err = db.Open(ctx, targetDir+"/tae", opt)
		if err != nil {
			logutil.Warnf("Open tae failed. error:%v", err)
			return nil, err
		}
		return tae, nil
	}

	tae, err = db.Open(ctx, targetDir, opt)
	if err != nil {
		logutil.Warnf("Open tae failed. error:%v", err)
		return nil, err
	}
	return
}

func NewTAEHandle(ctx context.Context, path string, opt *options.Options) *Handle {
	if path == "" {
		path = "./store"
	}
	tae, err := openTAE(ctx, path, opt)
	if err != nil {
		panic(err)
	}

	h := &Handle{
		db: tae,
	}
	h.txnCtxs = common.NewMap[string, *txnContext](runtime.GOMAXPROCS(0))

	h.GCManager = gc.NewManager(
		gc.WithCronJob(
			"clean-txn-cache",
			MAX_TXN_COMMIT_LATENCY,
			func(ctx context.Context) error {
				return h.GCCache(time.Now())
			},
		),
	)
	h.GCManager.Start()

	return h
}

//#endregion Open

//#region Handle Operations

func (h *Handle) GetDB() *db.DB {
	return h.db
}

func (h *Handle) IsInterceptTable(name string) bool {
	printMatchRegexp := h.getInterceptMatchRegexp()
	if printMatchRegexp == nil {
		return false
	}
	return printMatchRegexp.MatchString(name)
}

func (h *Handle) getInterceptMatchRegexp() *regexp.Regexp {
	return h.interceptMatchRegexp.Load()
}

func (h *Handle) UpdateInterceptMatchRegexp(name string) {
	if name == "" {
		h.interceptMatchRegexp.Store(nil)
		return
	}
	h.interceptMatchRegexp.Store(regexp.MustCompile(fmt.Sprintf(`.*%s.*`, name)))
}

// TODO: vast items within h.mu.txnCtxs would incur performance penality.
func (h *Handle) GCCache(now time.Time) error {
	logutil.Infof("GC rpc handle txn cache")
	h.txnCtxs.DeleteIf(func(k string, v *txnContext) bool {
		return v.deadline.Before(now)
	})
	return nil
}

func (h *Handle) CacheTxnRequest(
	ctx context.Context,
	meta txn.TxnMeta,
	req any) (err error) {
	txnCtx, ok := h.txnCtxs.Load(util.UnsafeBytesToString(meta.GetID()))
	if !ok {
		now := time.Now()
		txnCtx = &txnContext{
			createAt: now,
			deadline: now.Add(MAX_TXN_COMMIT_LATENCY),
			meta:     meta,
		}
		h.txnCtxs.Store(util.UnsafeBytesToString(meta.GetID()), txnCtx)
	}
	v := reflect.ValueOf(req)
	if v.Kind() == reflect.Slice {
		for i := 0; i < v.Len(); i++ {
			txnCtx.reqs = append(txnCtx.reqs, v.Index(i).Interface())
		}
	} else {
		txnCtx.reqs = append(txnCtx.reqs, req)
	}
	return nil
}

func (h *Handle) handleRequests(
	ctx context.Context,
	txn txnif.AsyncTxn,
	txnCtx *txnContext,
) (err error) {
	for _, e := range txnCtx.reqs {
		switch req := e.(type) {
		case pkgcatalog.CreateDatabase:
			err = h.HandleCreateDatabase(ctx, txn, req)
		case pkgcatalog.CreateTable:
			err = h.HandleCreateRelation(ctx, txn, req)
		case pkgcatalog.DropDatabase:
			err = h.HandleDropDatabase(ctx, txn, req)
		case pkgcatalog.DropOrTruncateTable:
			err = h.HandleDropOrTruncateRelation(ctx, txn, req)
		case *api.AlterTableReq:
			err = h.HandleAlterTable(ctx, txn, req)
		case *db.WriteReq:
			err = h.HandleWrite(ctx, txn, req)
		default:
			err = moerr.NewNotSupported(ctx, "unknown txn request type: %T", req)
		}
		//Need to roll back the txn.
		if err != nil {
			txn.Rollback(ctx)
			return
		}
	}
	return
}

//#endregion

//#region Impl TxnStorage interface
//order by call frequency

// HandlePreCommitWrite impls TxnStorage:Write
func (h *Handle) HandlePreCommitWrite(
	ctx context.Context,
	meta txn.TxnMeta,
	req *api.PrecommitWriteCmd,
	_ *api.TNStringResponse /*no response*/) (err error) {
	var e any
	es := req.EntryList
	for len(es) > 0 {
		e, es, err = pkgcatalog.ParseEntryList(es)
		if err != nil {
			return err
		}
		switch cmds := e.(type) {
		case []pkgcatalog.CreateDatabase, []pkgcatalog.CreateTable,
			[]pkgcatalog.DropDatabase, []pkgcatalog.DropOrTruncateTable,
			[]*api.AlterTableReq:
			if err = h.CacheTxnRequest(ctx, meta, cmds); err != nil {
				return err
			}
		case *api.Entry:
			//Handle DML
			pe := e.(*api.Entry)
			moBat, err := batch.ProtoBatchToBatch(pe.GetBat())
			if err != nil {
				panic(err)
			}
			req := &db.WriteReq{
				Type:         db.EntryType(pe.EntryType),
				DatabaseId:   pe.GetDatabaseId(),
				TableID:      pe.GetTableId(),
				DatabaseName: pe.GetDatabaseName(),
				TableName:    pe.GetTableName(),
				FileName:     pe.GetFileName(),
				Batch:        moBat,
				PkCheck:      db.PKCheckType(pe.GetPkCheckByTn()),
			}
			if req.FileName != "" {
				loc := req.Batch.Vecs[0]
				for i := 0; i < req.Batch.RowCount(); i++ {
					if req.Type == db.EntryInsert {
						req.MetaLocs = append(req.MetaLocs, loc.GetStringAt(i))
					} else {
						req.DeltaLocs = append(req.DeltaLocs, loc.GetStringAt(i))
					}
				}
			}
			if err = h.CacheTxnRequest(ctx, meta, req); err != nil {
				return err
			}
		default:
			return moerr.NewNYI(ctx, "pre commit write type: %T", cmds)
		}
	}
	//evaluate all the txn requests.
	return h.TryPrefechTxn(ctx, meta)
}

// HandlePreCommitWrite impls TxnStorage:Commit
func (h *Handle) HandleCommit(
	ctx context.Context,
	meta txn.TxnMeta) (cts timestamp.Timestamp, err error) {
	start := time.Now()
	txnCtx, ok := h.txnCtxs.Load(util.UnsafeBytesToString(meta.GetID()))
	common.DoIfDebugEnabled(func() {
		logutil.Debugf("HandleCommit start : %X",
			string(meta.GetID()))
	})
	defer func() {
		if ok {
			//delete the txn's context.
			h.txnCtxs.Delete(util.UnsafeBytesToString(meta.GetID()))
		}
		common.DoIfInfoEnabled(func() {
			if time.Since(start) > MAX_ALLOWED_TXN_LATENCY {
				logutil.Info("Commit with long latency", zap.Duration("duration", time.Since(start)), zap.String("debug", meta.DebugString()))
			}
		})
	}()
	var txn txnif.AsyncTxn
	if ok {
		//Handle precommit-write command for 1PC
		txn, err = h.db.GetOrCreateTxnWithMeta(nil, meta.GetID(),
			types.TimestampToTS(meta.GetSnapshotTS()))
		if err != nil {
			return
		}
		err = h.handleRequests(ctx, txn, txnCtx)
		if err != nil {
			return
		}
	}
	txn, err = h.db.GetTxnByID(meta.GetID())
	if err != nil {
		return
	}
	//if txn is 2PC ,need to set commit timestamp passed by coordinator.
	if txn.Is2PC() {
		txn.SetCommitTS(types.TimestampToTS(meta.GetCommitTS()))
	}

	v2.TxnBeforeCommitDurationHistogram.Observe(time.Since(start).Seconds())

	err = txn.Commit(ctx)
	cts = txn.GetCommitTS().ToTimestamp()

	if moerr.IsMoErrCode(err, moerr.ErrTAENeedRetry) {
		for {
			txn, err = h.db.StartTxnWithStartTSAndSnapshotTS(nil,
				types.TimestampToTS(meta.GetSnapshotTS()))
			if err != nil {
				return
			}
			logutil.Infof("retry txn %X with new txn %X", string(meta.GetID()), txn.GetID())
			//Handle precommit-write command for 1PC
			err = h.handleRequests(ctx, txn, txnCtx)
			if err != nil && !moerr.IsMoErrCode(err, moerr.ErrTAENeedRetry) {
				break
			}
			//if txn is 2PC ,need to set commit timestamp passed by coordinator.
			if txn.Is2PC() {
				txn.SetCommitTS(types.TimestampToTS(meta.GetCommitTS()))
			}
			err = txn.Commit(ctx)
			cts = txn.GetCommitTS().ToTimestamp()
			if !moerr.IsMoErrCode(err, moerr.ErrTAENeedRetry) {
				break
			}
		}
	}
	return
}

// HandleGetLogTail impls TxnStorage:Read
func (h *Handle) HandleGetLogTail(
	ctx context.Context,
	meta txn.TxnMeta,
	req *api.SyncLogTailReq,
	resp *api.SyncLogTailResp) (closeCB func(), err error) {
	res, closeCB, err := logtail.HandleSyncLogTailReq(
		ctx,
		h.db.BGCheckpointRunner,
		h.db.LogtailMgr,
		h.db.Catalog,
		*req,
		true)
	if err != nil {
		return
	}
	*resp = res
	return
}

func (h *Handle) HandleRollback(
	ctx context.Context,
	meta txn.TxnMeta) (err error) {
	_, ok := h.txnCtxs.LoadAndDelete(util.UnsafeBytesToString(meta.GetID()))

	//Rollback after pre-commit write.
	if ok {
		return
	}
	txn, err := h.db.GetTxnByID(meta.GetID())

	if err != nil {
		return err
	}
	err = txn.Rollback(ctx)
	return
}

func (h *Handle) HandleClose(ctx context.Context) (err error) {
	//FIXME::should wait txn request's job done?
	if h.GCManager != nil {
		h.GCManager.Stop()
	}
	return h.db.Close()
}

func (h *Handle) HandleDestroy(ctx context.Context) (err error) {
	//FIXME::should wait txn request's job done?
	return
}

//#endregion

//#region WriteDB: Handle DDL & DML

func (h *Handle) HandleCreateDatabase(
	ctx context.Context,
	txn txnif.AsyncTxn,
	req pkgcatalog.CreateDatabase) (err error) {
	_, span := trace.Start(ctx, "HandleCreateDatabase")
	defer span.End()

	common.DoIfInfoEnabled(func() {
		logutil.Infof("[precommit] create database: %+v txn: %s", req, txn.String())
	})
	defer func() {
		common.DoIfDebugEnabled(func() {
			logutil.Debugf("[precommit] create database end txn: %s", txn.String())
		})
	}()

	ctx = defines.AttachAccount(ctx, req.AccountId, req.Creator, req.Owner)
	ctx = context.WithValue(ctx, defines.DatTypKey{}, req.DatTyp)
	if _, err = txn.CreateDatabaseWithCtx(
		ctx,
		req.Name,
		req.CreateSql,
		req.DatTyp,
		req.DatabaseId); err != nil {
		return
	}
	return
}

func (h *Handle) HandleDropDatabase(
	ctx context.Context,
	txn txnif.AsyncTxn,
	req pkgcatalog.DropDatabase) (err error) {

	common.DoIfInfoEnabled(func() {
		logutil.Infof("[precommit] drop database: %+v txn: %s", req, txn.String())
	})
	defer func() {
		common.DoIfDebugEnabled(func() {
			logutil.Debugf("[precommit] drop database end: %s", txn.String())
		})
	}()

	if _, err = txn.DropDatabaseByID(req.Id); err != nil {
		return
	}
	return
}

func (h *Handle) HandleCreateRelation(
	ctx context.Context,
	txn txnif.AsyncTxn,
	req pkgcatalog.CreateTable) (err error) {

	common.DoIfInfoEnabled(func() {
		logutil.Infof("[precommit] create relation: %+v txn: %s", req, txn.String())
	})
	defer func() {
		// do not turn it on in prod. This print outputs multiple duplicate lines
		common.DoIfDebugEnabled(func() {
			logutil.Debugf("[precommit] create relation end txn: %s", txn.String())
		})
	}()

	ctx = defines.AttachAccount(ctx, req.AccountId, req.Creator, req.Owner)
	dbH, err := txn.GetDatabaseWithCtx(ctx, req.DatabaseName)
	if err != nil {
		return
	}

	if err = CreateRelation(ctx, dbH, req.Name, req.TableId, req.Defs); err != nil {
		return
	}

	return
}

func (h *Handle) HandleDropOrTruncateRelation(
	ctx context.Context,
	txn txnif.AsyncTxn,
	req pkgcatalog.DropOrTruncateTable) (err error) {

	common.DoIfInfoEnabled(func() {
		logutil.Infof("[precommit] drop/truncate relation: %+v txn: %s", req, txn.String())
	})
	defer func() {
		common.DoIfDebugEnabled(func() {
			logutil.Debugf("[precommit] drop/truncate relation end txn: %s", txn.String())
		})
	}()

	db, err := txn.GetDatabaseByID(req.DatabaseId)
	if err != nil {
		return
	}

	if req.IsDrop {
		_, err = db.DropRelationByID(req.Id)
		return
	}
	_, err = db.TruncateByID(req.Id, req.NewId)
	return err
}

// HandleWrite Handle DML commands
func (h *Handle) HandleWrite(
	ctx context.Context,
	txn txnif.AsyncTxn,
	req *db.WriteReq) (err error) {
	defer func() {
		if req.Cancel != nil {
			req.Cancel()
		}
	}()
	ctx = perfcounter.WithCounterSetFrom(ctx, h.db.Opts.Ctx)
	switch req.PkCheck {
	case db.FullDedup:
		txn.SetDedupType(txnif.FullDedup)
	case db.IncrementalDedup:
		if h.db.Opts.IncrementalDedup {
			txn.SetDedupType(txnif.IncrementalDedup)
		} else {
			txn.SetDedupType(txnif.FullSkipWorkSpaceDedup)
		}
	case db.FullSkipWorkspaceDedup:
		txn.SetDedupType(txnif.FullSkipWorkSpaceDedup)
	}
	common.DoIfDebugEnabled(func() {
		logutil.Debugf("[precommit] handle write typ: %v, %d-%s, %d-%s txn: %s",
			req.Type, req.TableID,
			req.TableName, req.DatabaseId, req.DatabaseName,
			txn.String(),
		)
		logutil.Debugf("[precommit] write batch: %s", common.DebugMoBatch(req.Batch))
	})
	defer func() {
		common.DoIfDebugEnabled(func() {
			logutil.Debugf("[precommit] handle write end txn: %s", txn.String())
		})
	}()

	dbase, err := txn.GetDatabaseByID(req.DatabaseId)
	if err != nil {
		return
	}

	tb, err := dbase.GetRelationByID(req.TableID)
	if err != nil {
		return
	}

	if req.Type == db.EntryInsert {
		//Add blocks which had been bulk-loaded into S3 into table.
		if req.FileName != "" {
			metalocations := make(map[string]struct{})
			for _, metLoc := range req.MetaLocs {
				location, err := blockio.EncodeLocationFromString(metLoc)
				if err != nil {
					return err
				}
				metalocations[location.Name().String()] = struct{}{}
			}
			statsCNVec := req.Batch.Vecs[1]
			statsVec := containers.ToTNVector(statsCNVec, common.WorkspaceAllocator)
			for i := 0; i < statsVec.Length(); i++ {
				s := objectio.ObjectStats(statsVec.Get(i).([]byte))
				delete(metalocations, s.ObjectName().String())
			}
			if len(metalocations) != 0 {
				logutil.Warnf("tbl %v, not receive stats of following locations %v", req.TableName, metalocations)
				err = moerr.NewInternalError(ctx, "object stats doesn't match meta locations")
				return
			}
			err = tb.AddObjsWithMetaLoc(ctx, statsVec)
			return
		}
		//check the input batch passed by cn is valid.
		len := 0
		for i, vec := range req.Batch.Vecs {
			if vec == nil {
				logutil.Errorf("the vec:%d in req.Batch is nil", i)
				panic("invalid vector : vector is nil")
			}
			if vec.Length() == 0 {
				logutil.Errorf("the vec:%d in req.Batch is empty", i)
				panic("invalid vector: vector is empty")
			}
			if i == 0 {
				len = vec.Length()
			}
			if vec.Length() != len {
				logutil.Errorf("the length of vec:%d in req.Batch is not equal to the first vec", i)
				panic("invalid batch : the length of vectors in batch is not the same")
			}
		}
		// TODO: debug for #13342, remove me later
		if h.IsInterceptTable(tb.Schema().(*catalog.Schema).Name) {
			if tb.Schema().(*catalog.Schema).HasPK() {
				idx := tb.Schema().(*catalog.Schema).GetSingleSortKeyIdx()
				for i := 0; i < req.Batch.Vecs[0].Length(); i++ {
					logutil.Infof("op1 %v, %v", txn.GetStartTS().ToString(), common.MoVectorToString(req.Batch.Vecs[idx], i))
				}
			}
		}
		//Appends a batch of data into table.
		err = AppendDataToTable(ctx, tb, req.Batch)
		return
	}

	//handle delete
	if req.FileName != "" {
		//wait for loading deleted row-id done.
		nctx := context.Background()
		if deadline, ok := ctx.Deadline(); ok {
			_, req.Cancel = context.WithTimeout(nctx, time.Until(deadline))
		}
		rowidIdx := 0
		pkIdx := 1
		for _, key := range req.DeltaLocs {
			var location objectio.Location
			location, err = blockio.EncodeLocationFromString(key)
			if err != nil {
				return err
			}
			var ok bool
			var vectors []containers.Vector
			var closeFunc func()
			//Extend lifetime of vectors is within the function.
			//No NeedCopy. closeFunc is required after use.
			//closeFunc is not nil.
			vectors, closeFunc, err = blockio.LoadTombstoneColumns2(
				ctx,
				[]uint16{uint16(rowidIdx), uint16(pkIdx)},
				nil,
				h.db.Runtime.Fs.Service,
				location,
				false,
				nil,
			)
			if err != nil {
				return
			}
			defer closeFunc()
			blkids := getBlkIDsFromRowids(vectors[0].GetDownstreamVector())
			id := tb.GetMeta().(*catalog.TableEntry).AsCommonID()
			if len(blkids) == 1 {
				for blkID := range blkids {
					id.BlockID = blkID
				}
				ok, err = tb.TryDeleteByDeltaloc(id, location)
				if err != nil {
					return
				}
				if ok {
					continue
				}
				logutil.Warnf("blk %v try delete by deltaloc failed", id.BlockID.String())
			} else {
				logutil.Warnf("multiply blocks in one deltalocation")
			}
			rowIDVec := vectors[0]
			defer rowIDVec.Close()
			pkVec := vectors[1]
			//defer pkVec.Close()
			if err = tb.DeleteByPhyAddrKeys(rowIDVec, pkVec); err != nil {
				return
			}
		}
		return
	}
	if len(req.Batch.Vecs) != 2 {
		panic(fmt.Sprintf("req.Batch.Vecs length is %d, should be 2", len(req.Batch.Vecs)))
	}
	rowIDVec := containers.ToTNVector(req.Batch.GetVector(0), common.WorkspaceAllocator)
	defer rowIDVec.Close()
	pkVec := containers.ToTNVector(req.Batch.GetVector(1), common.WorkspaceAllocator)
	//defer pkVec.Close()
	// TODO: debug for #13342, remove me later
	if h.IsInterceptTable(tb.Schema().(*catalog.Schema).Name) {
		if tb.Schema().(*catalog.Schema).HasPK() {
			for i := 0; i < rowIDVec.Length(); i++ {
				rowID := objectio.HackBytes2Rowid(req.Batch.Vecs[0].GetRawBytesAt(i))
				logutil.Infof("op2 %v %v %v", txn.GetStartTS().ToString(), common.MoVectorToString(req.Batch.Vecs[1], i), rowID.String())
			}
		}
	}
	err = tb.DeleteByPhyAddrKeys(rowIDVec, pkVec)
	return
}

func (h *Handle) HandleAlterTable(
	ctx context.Context,
	txn txnif.AsyncTxn,
	req *api.AlterTableReq) (err error) {
	logutil.Infof("[precommit] alter table: %v txn: %s", req.String(), txn.String())

	dbase, err := txn.GetDatabaseByID(req.DbId)
	if err != nil {
		return
	}

	tbl, err := dbase.GetRelationByID(req.TableId)
	if err != nil {
		return
	}

	return tbl.AlterTable(ctx, req)
}

<<<<<<< HEAD
func (h *Handle) HandleAddFaultPoint(
	ctx context.Context,
	meta txn.TxnMeta,
	req *db.FaultPoint,
	resp *api.SyncLogTailResp) (func(), error) {
	if req.Name == db.EnableFaultInjection {
		fault.Enable()
		return nil, nil
	} else if req.Name == db.DisableFaultInjection {
		fault.Disable()
		return nil, nil
	}
	return nil, h.db.AddFaultPoint(ctx, req.Name, req.Freq, req.Action, req.Iarg, req.Sarg)
}

func (h *Handle) HandleTraceSpan(ctx context.Context,
	meta txn.TxnMeta,
	req *db.TraceSpan,
	resp *api.SyncLogTailResp) (func(), error) {

	return nil, nil
}

func traverseCatalogForNewAccounts(c *catalog2.Catalog, memo *logtail.TNUsageMemo, ids []uint32) {
	if len(ids) == 0 {
		return
	}
	processor := new(catalog2.LoopProcessor)
	processor.DatabaseFn = func(entry *catalog2.DBEntry) error {
		if entry.HasDropCommitted() {
			return nil
		}

		accId := entry.GetTenantID()
		if !slices.Contains(ids, accId) {
			return nil
		}

		tblIt := entry.MakeTableIt(true)
		for tblIt.Valid() {
			insUsage := logtail.UsageData{
				AccId: uint64(accId), DbId: entry.ID, TblId: tblIt.Get().GetPayload().ID}

			tblEntry := tblIt.Get().GetPayload()
			if tblEntry.HasDropCommitted() {
				tblIt.Next()
				continue
			}

			objIt := tblEntry.MakeObjectIt(true)
			for objIt.Valid() {
				objEntry := objIt.Get().GetPayload()
				// PXU TODO
				if !objEntry.IsAppendable() && !objEntry.HasDropCommitted() && objEntry.IsCommitted() {
					insUsage.Size += uint64(objEntry.GetCompSize())
				}
				objIt.Next()
			}

			if insUsage.Size > 0 {
				memo.UpdateNewAccCache(insUsage, false)
			}

			tblIt.Next()
		}
		return nil
	}

	c.RecurLoop(processor)
}

func (h *Handle) HandleStorageUsage(ctx context.Context, meta txn.TxnMeta,
	req *db.StorageUsageReq, resp *db.StorageUsageResp) (func(), error) {
	memo := h.db.GetUsageMemo()

	start := time.Now()
	defer func() {
		v2.TaskStorageUsageReqDurationHistogram.Observe(time.Since(start).Seconds())
	}()

	memo.EnterProcessing()
	defer func() {
		resp.Magic = logtail.StorageUsageMagic
		memo.LeaveProcessing()
	}()

	specialSize := memo.GatherSpecialTableSize()
	usages := memo.GatherAllAccSize()
	for accId := range usages {
		if accId != uint64(catalog.System_Account) {
			usages[accId] += specialSize
		}
	}

	newIds := make([]uint32, 0)
	for _, id := range req.AccIds {
		if usages != nil {
			if size, exist := usages[uint64(id)]; exist {
				memo.AddReqTrace(uint64(id), size, start, "req")
				resp.AccIds = append(resp.AccIds, int64(id))
				resp.Sizes = append(resp.Sizes, size)
				delete(usages, uint64(id))
				continue
			}
		}
		// new account which haven't been collect
		newIds = append(newIds, uint32(id))
	}

	for accId, size := range usages {
		memo.AddReqTrace(uint64(accId), size, start, "oth")
		resp.AccIds = append(resp.AccIds, int64(accId))
		resp.Sizes = append(resp.Sizes, size)
	}

	var notReadyNewAcc []uint32

	// new accounts
	traverseCatalogForNewAccounts(h.db.Catalog, memo, newIds)
	for idx := range newIds {
		if size, exist := memo.GatherNewAccountSize(uint64(newIds[idx])); exist {
			size += specialSize
			resp.AccIds = append(resp.AccIds, int64(newIds[idx]))
			resp.Sizes = append(resp.Sizes, size)
			memo.AddReqTrace(uint64(newIds[idx]), size, start, "new, ready")
		} else {
			notReadyNewAcc = append(notReadyNewAcc, newIds[idx])
		}
	}

	memo.ClearNewAccCache()

	for idx := range notReadyNewAcc {
		resp.AccIds = append(resp.AccIds, int64(notReadyNewAcc[idx]))
		resp.Sizes = append(resp.Sizes, specialSize)
		memo.AddReqTrace(uint64(newIds[idx]), specialSize, start, " new, not ready, only special")
	}

	resp.Succeed = true

	return nil, nil
}

func openTAE(ctx context.Context, targetDir string, opt *options.Options) (tae *db.DB, err error) {

	if targetDir != "" {
		mask := syscall.Umask(0)
		if err := os.MkdirAll(targetDir, os.FileMode(0755)); err != nil {
			syscall.Umask(mask)
			logutil.Infof("Recreate dir error:%v", err)
			return nil, err
		}
		syscall.Umask(mask)
		tae, err = db.Open(ctx, targetDir+"/tae", opt)
		if err != nil {
			logutil.Warnf("Open tae failed. error:%v", err)
			return nil, err
		}
		return tae, nil
	}

	tae, err = db.Open(ctx, targetDir, opt)
	if err != nil {
		logutil.Warnf("Open tae failed. error:%v", err)
		return nil, err
	}
	return
}
=======
//#endregion
>>>>>>> 51315f67
<|MERGE_RESOLUTION|>--- conflicted
+++ resolved
@@ -726,175 +726,4 @@
 	return tbl.AlterTable(ctx, req)
 }
 
-<<<<<<< HEAD
-func (h *Handle) HandleAddFaultPoint(
-	ctx context.Context,
-	meta txn.TxnMeta,
-	req *db.FaultPoint,
-	resp *api.SyncLogTailResp) (func(), error) {
-	if req.Name == db.EnableFaultInjection {
-		fault.Enable()
-		return nil, nil
-	} else if req.Name == db.DisableFaultInjection {
-		fault.Disable()
-		return nil, nil
-	}
-	return nil, h.db.AddFaultPoint(ctx, req.Name, req.Freq, req.Action, req.Iarg, req.Sarg)
-}
-
-func (h *Handle) HandleTraceSpan(ctx context.Context,
-	meta txn.TxnMeta,
-	req *db.TraceSpan,
-	resp *api.SyncLogTailResp) (func(), error) {
-
-	return nil, nil
-}
-
-func traverseCatalogForNewAccounts(c *catalog2.Catalog, memo *logtail.TNUsageMemo, ids []uint32) {
-	if len(ids) == 0 {
-		return
-	}
-	processor := new(catalog2.LoopProcessor)
-	processor.DatabaseFn = func(entry *catalog2.DBEntry) error {
-		if entry.HasDropCommitted() {
-			return nil
-		}
-
-		accId := entry.GetTenantID()
-		if !slices.Contains(ids, accId) {
-			return nil
-		}
-
-		tblIt := entry.MakeTableIt(true)
-		for tblIt.Valid() {
-			insUsage := logtail.UsageData{
-				AccId: uint64(accId), DbId: entry.ID, TblId: tblIt.Get().GetPayload().ID}
-
-			tblEntry := tblIt.Get().GetPayload()
-			if tblEntry.HasDropCommitted() {
-				tblIt.Next()
-				continue
-			}
-
-			objIt := tblEntry.MakeObjectIt(true)
-			for objIt.Valid() {
-				objEntry := objIt.Get().GetPayload()
-				// PXU TODO
-				if !objEntry.IsAppendable() && !objEntry.HasDropCommitted() && objEntry.IsCommitted() {
-					insUsage.Size += uint64(objEntry.GetCompSize())
-				}
-				objIt.Next()
-			}
-
-			if insUsage.Size > 0 {
-				memo.UpdateNewAccCache(insUsage, false)
-			}
-
-			tblIt.Next()
-		}
-		return nil
-	}
-
-	c.RecurLoop(processor)
-}
-
-func (h *Handle) HandleStorageUsage(ctx context.Context, meta txn.TxnMeta,
-	req *db.StorageUsageReq, resp *db.StorageUsageResp) (func(), error) {
-	memo := h.db.GetUsageMemo()
-
-	start := time.Now()
-	defer func() {
-		v2.TaskStorageUsageReqDurationHistogram.Observe(time.Since(start).Seconds())
-	}()
-
-	memo.EnterProcessing()
-	defer func() {
-		resp.Magic = logtail.StorageUsageMagic
-		memo.LeaveProcessing()
-	}()
-
-	specialSize := memo.GatherSpecialTableSize()
-	usages := memo.GatherAllAccSize()
-	for accId := range usages {
-		if accId != uint64(catalog.System_Account) {
-			usages[accId] += specialSize
-		}
-	}
-
-	newIds := make([]uint32, 0)
-	for _, id := range req.AccIds {
-		if usages != nil {
-			if size, exist := usages[uint64(id)]; exist {
-				memo.AddReqTrace(uint64(id), size, start, "req")
-				resp.AccIds = append(resp.AccIds, int64(id))
-				resp.Sizes = append(resp.Sizes, size)
-				delete(usages, uint64(id))
-				continue
-			}
-		}
-		// new account which haven't been collect
-		newIds = append(newIds, uint32(id))
-	}
-
-	for accId, size := range usages {
-		memo.AddReqTrace(uint64(accId), size, start, "oth")
-		resp.AccIds = append(resp.AccIds, int64(accId))
-		resp.Sizes = append(resp.Sizes, size)
-	}
-
-	var notReadyNewAcc []uint32
-
-	// new accounts
-	traverseCatalogForNewAccounts(h.db.Catalog, memo, newIds)
-	for idx := range newIds {
-		if size, exist := memo.GatherNewAccountSize(uint64(newIds[idx])); exist {
-			size += specialSize
-			resp.AccIds = append(resp.AccIds, int64(newIds[idx]))
-			resp.Sizes = append(resp.Sizes, size)
-			memo.AddReqTrace(uint64(newIds[idx]), size, start, "new, ready")
-		} else {
-			notReadyNewAcc = append(notReadyNewAcc, newIds[idx])
-		}
-	}
-
-	memo.ClearNewAccCache()
-
-	for idx := range notReadyNewAcc {
-		resp.AccIds = append(resp.AccIds, int64(notReadyNewAcc[idx]))
-		resp.Sizes = append(resp.Sizes, specialSize)
-		memo.AddReqTrace(uint64(newIds[idx]), specialSize, start, " new, not ready, only special")
-	}
-
-	resp.Succeed = true
-
-	return nil, nil
-}
-
-func openTAE(ctx context.Context, targetDir string, opt *options.Options) (tae *db.DB, err error) {
-
-	if targetDir != "" {
-		mask := syscall.Umask(0)
-		if err := os.MkdirAll(targetDir, os.FileMode(0755)); err != nil {
-			syscall.Umask(mask)
-			logutil.Infof("Recreate dir error:%v", err)
-			return nil, err
-		}
-		syscall.Umask(mask)
-		tae, err = db.Open(ctx, targetDir+"/tae", opt)
-		if err != nil {
-			logutil.Warnf("Open tae failed. error:%v", err)
-			return nil, err
-		}
-		return tae, nil
-	}
-
-	tae, err = db.Open(ctx, targetDir, opt)
-	if err != nil {
-		logutil.Warnf("Open tae failed. error:%v", err)
-		return nil, err
-	}
-	return
-}
-=======
-//#endregion
->>>>>>> 51315f67
+//#endregion