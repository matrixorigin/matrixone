--- conflicted
+++ resolved
@@ -270,8 +270,20 @@
 	toLayout := arrangeToLayout(totalRowCount, blkMaxRow)
 
 	// just do reshape, keep sortedIdx nil
-<<<<<<< HEAD
-	Reshape(toSortVecs, sortedVecs, fromLayout, toLayout, mpool)
+	retBatches := make([]*batch.Batch, 0, len(toLayout))
+	rfs := make([]func(), 0, len(toLayout))
+	defer func() {
+		for _, rf := range rfs {
+			rf()
+		}
+	}()
+	for _, layout := range toLayout {
+		bat, releaseF := getSimilarBatch(batches[0], int(layout), mergehost)
+		retBatches = append(retBatches, bat)
+		rfs = append(rfs, releaseF)
+	}
+
+	ReshapeBatches(batches, retBatches, fromLayout, toLayout, mpool)
 	UpdateMappingAfterMerge(commitEntry.Booking, nil, fromLayout, toLayout)
 
 	// -------------------------- phase 2
@@ -319,25 +331,10 @@
 
 		for j, vec := range outvecs {
 			writtenBatches[j].Vecs[i] = vec
-=======
-	retBatches := make([]*batch.Batch, 0, len(toLayout))
-	rfs := make([]func(), 0, len(toLayout))
-	defer func() {
-		for _, rf := range rfs {
-			rf()
->>>>>>> 8620211f
-		}
-	}()
-	for _, layout := range toLayout {
-		bat, releaseF := getSimilarBatch(batches[0], int(layout), mergehost)
-		retBatches = append(retBatches, bat)
-		rfs = append(rfs, releaseF)
-	}
-
-	ReshapeBatches(batches, retBatches, fromLayout, toLayout, mpool)
-	UpdateMappingAfterMerge(commitEntry.Booking, nil, fromLayout, toLayout)
-
-	// -------------------------- phase 2
+		}
+	}
+
+	// -------------------------- phase 3
 	phaseDesc = "new writer to write down"
 	writer := mergehost.PrepareNewWriter()
 	for _, bat := range retBatches {
