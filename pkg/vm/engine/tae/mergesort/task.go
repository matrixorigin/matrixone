--- conflicted
+++ resolved
@@ -118,12 +118,8 @@
 	fromSize := uint32(0)
 	for _, o := range commitEntry.MergedObjs {
 		obj := objectio.ObjectStats(o)
-<<<<<<< HEAD
-		fromObjsDesc += common.ShortObjId(*obj.ObjectName().ObjectId()) + ","
+		fromObjsDesc = fmt.Sprintf("%s%s,", fromObjsDesc, obj.ObjectName().ObjectId().ShortStringEx())
 		fromSize += obj.OriginSize()
-=======
-		fromObjsDesc = fmt.Sprintf("%s%s,", fromObjsDesc, obj.ObjectName().ObjectId().ShortStringEx())
->>>>>>> dadbdfda
 	}
 	logutil.Info(
 		"[MERGE-START]",
@@ -162,13 +158,8 @@
 	toObjsDesc := ""
 	for _, o := range commitEntry.CreatedObjs {
 		obj := objectio.ObjectStats(o)
-<<<<<<< HEAD
 		toObjsDesc += fmt.Sprintf("%s(%v, %s)Rows(%v),",
-			common.ShortObjId(*obj.ObjectName().ObjectId()),
-=======
-		toObjsDesc += fmt.Sprintf("%s(%v)Rows(%v),",
 			obj.ObjectName().ObjectId().ShortStringEx(),
->>>>>>> dadbdfda
 			obj.BlkCnt(),
 			units.BytesSize(float64(obj.OriginSize())),
 			obj.Rows())
