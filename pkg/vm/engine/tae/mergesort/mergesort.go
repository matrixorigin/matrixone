// Copyright 2021 Matrix Origin
//
// Licensed under the Apache License, Version 2.0 (the "License");
// you may not use this file except in compliance with the License.
// You may obtain a copy of the License at
//
//      http://www.apache.org/licenses/LICENSE-2.0
//
// Unless required by applicable law or agreed to in writing, software
// distributed under the License is distributed on an "AS IS" BASIS,
// WITHOUT WARRANTIES OR CONDITIONS OF ANY KIND, either express or implied.
// See the License for the specific language governing permissions and
// limitations under the License.

package mergesort

import (
	"fmt"
	"github.com/matrixorigin/matrixone/pkg/vm/engine/tae/mergesort/uuids"

	"github.com/matrixorigin/matrixone/pkg/container/types"
	"github.com/matrixorigin/matrixone/pkg/vm/engine/tae/containers"
	"github.com/matrixorigin/matrixone/pkg/vm/engine/tae/mergesort/bools"
	"github.com/matrixorigin/matrixone/pkg/vm/engine/tae/mergesort/decimal128s"
	"github.com/matrixorigin/matrixone/pkg/vm/engine/tae/mergesort/decimal64s"
	"github.com/matrixorigin/matrixone/pkg/vm/engine/tae/mergesort/numerics"
	"github.com/matrixorigin/matrixone/pkg/vm/engine/tae/mergesort/rowid"
	"github.com/matrixorigin/matrixone/pkg/vm/engine/tae/mergesort/txnts"
	"github.com/matrixorigin/matrixone/pkg/vm/engine/tae/mergesort/varchar"
)

func SortBlockColumns(cols []containers.Vector, pk int) ([]uint32, error) {
	sortedIdx := make([]uint32, cols[pk].Length())

	switch cols[pk].GetType().Oid {
	case types.T_bool:
		bools.Sort(cols[pk], sortedIdx)
	case types.T_int8:
		numerics.Sort[int8](cols[pk], sortedIdx)
	case types.T_int16:
		numerics.Sort[int16](cols[pk], sortedIdx)
	case types.T_int32:
		numerics.Sort[int32](cols[pk], sortedIdx)
	case types.T_int64:
		numerics.Sort[int64](cols[pk], sortedIdx)
	case types.T_uint8:
		numerics.Sort[uint8](cols[pk], sortedIdx)
	case types.T_uint16:
		numerics.Sort[uint16](cols[pk], sortedIdx)
	case types.T_uint32:
		numerics.Sort[uint32](cols[pk], sortedIdx)
	case types.T_uint64:
		numerics.Sort[uint64](cols[pk], sortedIdx)
	case types.T_float32:
		numerics.Sort[float32](cols[pk], sortedIdx)
	case types.T_float64:
		numerics.Sort[float64](cols[pk], sortedIdx)
	case types.T_date:
		numerics.Sort[types.Date](cols[pk], sortedIdx)
	case types.T_datetime:
		numerics.Sort[types.Datetime](cols[pk], sortedIdx)
	case types.T_decimal64:
		decimal64s.Sort(cols[pk], sortedIdx)
	case types.T_decimal128:
		decimal128s.Sort(cols[pk], sortedIdx)
	case types.T_timestamp:
		numerics.Sort[types.Timestamp](cols[pk], sortedIdx)
<<<<<<< HEAD
	case types.T_uuid:
		uuids.Sort(cols[pk], sortedIdx)
=======
	case types.T_TS:
		txnts.Sort(cols[pk], sortedIdx)
	case types.T_Rowid:
		rowid.Sort(cols[pk], sortedIdx)
>>>>>>> 57285a54
	case types.T_char, types.T_json, types.T_varchar, types.T_blob:
		varchar.Sort(cols[pk], sortedIdx)
	default:
		panic(fmt.Sprintf("%s not supported", cols[pk].GetType().String()))
	}

	for i := 0; i < len(cols); i++ {
		if i == pk {
			continue
		}
		cols[i] = Shuffle(cols[i], sortedIdx)
	}
	return sortedIdx, nil
}

func MergeSortedColumn(column []containers.Vector, sortedIdx *[]uint32, fromLayout, toLayout []uint32) (ret []containers.Vector, mapping []uint32) {
	switch column[0].GetType().Oid {
	case types.T_bool:
		ret, mapping = bools.Merge(column, sortedIdx, fromLayout, toLayout)
	case types.T_int8:
		ret, mapping = numerics.Merge[int8](column, sortedIdx, fromLayout, toLayout)
	case types.T_int16:
		ret, mapping = numerics.Merge[int16](column, sortedIdx, fromLayout, toLayout)
	case types.T_int32:
		ret, mapping = numerics.Merge[int32](column, sortedIdx, fromLayout, toLayout)
	case types.T_int64:
		ret, mapping = numerics.Merge[int64](column, sortedIdx, fromLayout, toLayout)
	case types.T_uint8:
		ret, mapping = numerics.Merge[uint8](column, sortedIdx, fromLayout, toLayout)
	case types.T_uint16:
		ret, mapping = numerics.Merge[uint16](column, sortedIdx, fromLayout, toLayout)
	case types.T_uint32:
		ret, mapping = numerics.Merge[uint32](column, sortedIdx, fromLayout, toLayout)
	case types.T_uint64:
		ret, mapping = numerics.Merge[uint64](column, sortedIdx, fromLayout, toLayout)
	case types.T_float32:
		ret, mapping = numerics.Merge[float32](column, sortedIdx, fromLayout, toLayout)
	case types.T_float64:
		ret, mapping = numerics.Merge[float64](column, sortedIdx, fromLayout, toLayout)
	case types.T_date:
		ret, mapping = numerics.Merge[types.Date](column, sortedIdx, fromLayout, toLayout)
	case types.T_datetime:
		ret, mapping = numerics.Merge[types.Datetime](column, sortedIdx, fromLayout, toLayout)
	case types.T_decimal64:
		ret, mapping = decimal64s.Merge(column, sortedIdx, fromLayout, toLayout)
	case types.T_decimal128:
		ret, mapping = decimal128s.Merge(column, sortedIdx, fromLayout, toLayout)
	case types.T_uuid:
		ret, mapping = uuids.Merge(column, sortedIdx, fromLayout, toLayout)
	case types.T_timestamp:
		ret, mapping = numerics.Merge[types.Timestamp](column, sortedIdx, fromLayout, toLayout)
	case types.T_TS:
		ret, mapping = txnts.Merge(column, sortedIdx, fromLayout, toLayout)
	case types.T_Rowid:
		ret, mapping = rowid.Merge(column, sortedIdx, fromLayout, toLayout)
	case types.T_char, types.T_json, types.T_varchar, types.T_blob:
		ret, mapping = varchar.Merge(column, sortedIdx, fromLayout, toLayout)
	default:
		panic(fmt.Sprintf("%s not supported", column[0].GetType().String()))
	}
	return
}

func Reshape(column []containers.Vector, fromLayout, toLayout []uint32) (ret []containers.Vector) {
	ret = make([]containers.Vector, len(toLayout))
	fromIdx := 0
	fromOffset := 0
	for i := 0; i < len(toLayout); i++ {
		ret[i] = containers.MakeVector(column[0].GetType(), column[0].Nullable())
		toOffset := 0
		for toOffset < int(toLayout[i]) {
			fromLeft := fromLayout[fromIdx] - uint32(fromOffset)
			if fromLeft == 0 {
				fromIdx++
				fromOffset = 0
				fromLeft = fromLayout[fromIdx]
			}
			length := 0
			if fromLeft < toLayout[i]-uint32(toOffset) {
				length = int(fromLeft)
			} else {
				length = int(toLayout[i]) - toOffset
			}
			cloned := column[fromIdx].CloneWindow(fromOffset, length)
			defer cloned.Close()
			ret[i].Extend(cloned)
			fromOffset += length
			toOffset += length
		}
	}
	for _, v := range column {
		v.Close()
	}
	return
}

func ShuffleColumn(column []containers.Vector, sortedIdx []uint32, fromLayout, toLayout []uint32) (ret []containers.Vector) {
	ret = Multiplex(column, sortedIdx, fromLayout, toLayout)
	return
}

//func MergeBlocksToSegment(blks []*batch.Batch, pk int) error {
//	n := len(blks) * blks[0].Vecs[pk].Length()
//	mergedSrc := make([]uint16, n)
//
//	col := make([]*vector.Vector, len(blks))
//	for i := 0; i < len(blks); i++ {
//		col[i] = blks[i].Vecs[pk]
//	}
//
//	switch blks[0].Vecs[pk].Typ.Oid {
//	case types.T_int8:
//		int8s.Merge(col, mergedSrc)
//	case types.T_int16:
//		int16s.Merge(col, mergedSrc)
//	case types.T_int32:
//		int32s.Merge(col, mergedSrc)
//	case types.T_int64:
//		int64s.Merge(col, mergedSrc)
//	case types.T_uint8:
//		uint8s.Merge(col, mergedSrc)
//	case types.T_uint16:
//		uint16s.Merge(col, mergedSrc)
//	case types.T_uint32:
//		uint32s.Merge(col, mergedSrc)
//	case types.T_uint64:
//		uint64s.Merge(col, mergedSrc)
//	case types.T_float32:
//		float32s.Merge(col, mergedSrc)
//	case types.T_float64:
//		float64s.Merge(col, mergedSrc)
//	case types.T_date:
//		dates.Merge(col, mergedSrc)
//	case types.T_datetime:
//		datetimes.Merge(col, mergedSrc)
//	case types.T_char, types.T_json, types.T_varchar, types.T_blob:
//		varchar.Merge(col, mergedSrc)
//	}
//
//	for j := 0; j < len(blks[0].Vecs); j++ {
//		if j == pk {
//			continue
//		}
//		for i := 0; i < len(blks); i++ {
//			col[i] = blks[i].Vecs[j]
//		}
//
//		switch blks[0].Vecs[j].Typ.Oid {
//		case types.T_int8:
//			int8s.Multiplex(col, mergedSrc)
//		case types.T_int16:
//			int16s.Multiplex(col, mergedSrc)
//		case types.T_int32:
//			int32s.Multiplex(col, mergedSrc)
//		case types.T_int64:
//			int64s.Multiplex(col, mergedSrc)
//		case types.T_uint8:
//			uint8s.Multiplex(col, mergedSrc)
//		case types.T_uint16:
//			uint16s.Multiplex(col, mergedSrc)
//		case types.T_uint32:
//			uint32s.Multiplex(col, mergedSrc)
//		case types.T_uint64:
//			uint64s.Multiplex(col, mergedSrc)
//		case types.T_float32:
//			float32s.Multiplex(col, mergedSrc)
//		case types.T_float64:
//			float64s.Multiplex(col, mergedSrc)
//		case types.T_date:
//			dates.Multiplex(col, mergedSrc)
//		case types.T_datetime:
//			datetimes.Multiplex(col, mergedSrc)
//		case types.T_char, types.T_json, types.T_varchar, types.T_blob:
//			varchar.Multiplex(col, mergedSrc)
//		}
//	}
//
//	return nil
//}<|MERGE_RESOLUTION|>--- conflicted
+++ resolved
@@ -65,15 +65,12 @@
 		decimal128s.Sort(cols[pk], sortedIdx)
 	case types.T_timestamp:
 		numerics.Sort[types.Timestamp](cols[pk], sortedIdx)
-<<<<<<< HEAD
 	case types.T_uuid:
 		uuids.Sort(cols[pk], sortedIdx)
-=======
 	case types.T_TS:
 		txnts.Sort(cols[pk], sortedIdx)
 	case types.T_Rowid:
 		rowid.Sort(cols[pk], sortedIdx)
->>>>>>> 57285a54
 	case types.T_char, types.T_json, types.T_varchar, types.T_blob:
 		varchar.Sort(cols[pk], sortedIdx)
 	default:
