// Copyright 2021 Matrix Origin
//
// Licensed under the Apache License, Version 2.0 (the "License");
// you may not use this file except in compliance with the License.
// You may obtain a copy of the License at
//
//      http://www.apache.org/licenses/LICENSE-2.0
//
// Unless required by applicable law or agreed to in writing, software
// distributed under the License is distributed on an "AS IS" BASIS,
// WITHOUT WARRANTIES OR CONDITIONS OF ANY KIND, either express or implied.
// See the License for the specific language governing permissions and
// limitations under the License.

package mergesort

import (
	"fmt"

	"github.com/matrixorigin/matrixone/pkg/container/types"
	"github.com/matrixorigin/matrixone/pkg/vm/engine/tae/containers"
	"github.com/matrixorigin/matrixone/pkg/vm/engine/tae/mergesort/bools"
	"github.com/matrixorigin/matrixone/pkg/vm/engine/tae/mergesort/decimal128s"
	"github.com/matrixorigin/matrixone/pkg/vm/engine/tae/mergesort/decimal64s"
	"github.com/matrixorigin/matrixone/pkg/vm/engine/tae/mergesort/numerics"
	"github.com/matrixorigin/matrixone/pkg/vm/engine/tae/mergesort/varchar"
)

func SortBlockColumns(cols []containers.Vector, pk int) ([]uint32, error) {
	sortedIdx := make([]uint32, cols[pk].Length())

	switch cols[pk].GetType().Oid {
	case types.T_bool:
		bools.Sort(cols[pk], sortedIdx)
	case types.T_int8:
		numerics.Sort[int8](cols[pk], sortedIdx)
	case types.T_int16:
		numerics.Sort[int16](cols[pk], sortedIdx)
	case types.T_int32:
		numerics.Sort[int32](cols[pk], sortedIdx)
	case types.T_int64:
		numerics.Sort[int64](cols[pk], sortedIdx)
	case types.T_uint8:
		numerics.Sort[uint8](cols[pk], sortedIdx)
	case types.T_uint16:
		numerics.Sort[uint16](cols[pk], sortedIdx)
	case types.T_uint32:
		numerics.Sort[uint32](cols[pk], sortedIdx)
	case types.T_uint64:
		numerics.Sort[uint64](cols[pk], sortedIdx)
	case types.T_float32:
		numerics.Sort[float32](cols[pk], sortedIdx)
	case types.T_float64:
		numerics.Sort[float64](cols[pk], sortedIdx)
	case types.T_date:
		numerics.Sort[types.Date](cols[pk], sortedIdx)
	case types.T_datetime:
		numerics.Sort[types.Datetime](cols[pk], sortedIdx)
	case types.T_decimal64:
		decimal64s.Sort(cols[pk], sortedIdx)
	case types.T_decimal128:
		decimal128s.Sort(cols[pk], sortedIdx)
	case types.T_timestamp:
		numerics.Sort[types.Timestamp](cols[pk], sortedIdx)
<<<<<<< HEAD
	case types.Type_CHAR, types.Type_JSON, types.Type_VARCHAR, types.Type_BLOB:
=======
	case types.T_char, types.T_json, types.T_varchar:
>>>>>>> e6e38e75
		varchar.Sort(cols[pk], sortedIdx)
	default:
		panic(fmt.Sprintf("%s not supported", cols[pk].GetType().String()))
	}

	for i := 0; i < len(cols); i++ {
		if i == pk {
			continue
		}
		cols[i] = Shuffle(cols[i], sortedIdx)
	}
	return sortedIdx, nil
}

func MergeSortedColumn(column []containers.Vector, sortedIdx *[]uint32, fromLayout, toLayout []uint32) (ret []containers.Vector, mapping []uint32) {
	switch column[0].GetType().Oid {
	case types.T_bool:
		ret, mapping = bools.Merge(column, sortedIdx, fromLayout, toLayout)
	case types.T_int8:
		ret, mapping = numerics.Merge[int8](column, sortedIdx, fromLayout, toLayout)
	case types.T_int16:
		ret, mapping = numerics.Merge[int16](column, sortedIdx, fromLayout, toLayout)
	case types.T_int32:
		ret, mapping = numerics.Merge[int32](column, sortedIdx, fromLayout, toLayout)
	case types.T_int64:
		ret, mapping = numerics.Merge[int64](column, sortedIdx, fromLayout, toLayout)
	case types.T_uint8:
		ret, mapping = numerics.Merge[uint8](column, sortedIdx, fromLayout, toLayout)
	case types.T_uint16:
		ret, mapping = numerics.Merge[uint16](column, sortedIdx, fromLayout, toLayout)
	case types.T_uint32:
		ret, mapping = numerics.Merge[uint32](column, sortedIdx, fromLayout, toLayout)
	case types.T_uint64:
		ret, mapping = numerics.Merge[uint64](column, sortedIdx, fromLayout, toLayout)
	case types.T_float32:
		ret, mapping = numerics.Merge[float32](column, sortedIdx, fromLayout, toLayout)
	case types.T_float64:
		ret, mapping = numerics.Merge[float64](column, sortedIdx, fromLayout, toLayout)
	case types.T_date:
		ret, mapping = numerics.Merge[types.Date](column, sortedIdx, fromLayout, toLayout)
	case types.T_datetime:
		ret, mapping = numerics.Merge[types.Datetime](column, sortedIdx, fromLayout, toLayout)
	case types.T_decimal64:
		ret, mapping = decimal64s.Merge(column, sortedIdx, fromLayout, toLayout)
	case types.T_decimal128:
		ret, mapping = decimal128s.Merge(column, sortedIdx, fromLayout, toLayout)
	case types.T_timestamp:
		ret, mapping = numerics.Merge[types.Timestamp](column, sortedIdx, fromLayout, toLayout)
<<<<<<< HEAD
	case types.Type_CHAR, types.Type_JSON, types.Type_VARCHAR, types.Type_BLOB:
=======
	case types.T_char, types.T_json, types.T_varchar:
>>>>>>> e6e38e75
		ret, mapping = varchar.Merge(column, sortedIdx, fromLayout, toLayout)
	default:
		panic(fmt.Sprintf("%s not supported", column[0].GetType().String()))
	}
	return
}

func Reshape(column []containers.Vector, fromLayout, toLayout []uint32) (ret []containers.Vector) {
	ret = make([]containers.Vector, len(toLayout))
	fromIdx := 0
	fromOffset := 0
	for i := 0; i < len(toLayout); i++ {
		ret[i] = containers.MakeVector(column[0].GetType(), column[0].Nullable())
		toOffset := 0
		for toOffset < int(toLayout[i]) {
			fromLeft := fromLayout[fromIdx] - uint32(fromOffset)
			if fromLeft == 0 {
				fromIdx++
				fromOffset = 0
				fromLeft = fromLayout[fromIdx]
			}
			length := 0
			if fromLeft < toLayout[i]-uint32(toOffset) {
				length = int(fromLeft)
			} else {
				length = int(toLayout[i]) - toOffset
			}
			cloned := column[fromIdx].CloneWindow(fromOffset, length)
			defer cloned.Close()
			ret[i].Extend(cloned)
			fromOffset += length
			toOffset += length
		}
	}
	for _, v := range column {
		v.Close()
	}
	return
}

func ShuffleColumn(column []containers.Vector, sortedIdx []uint32, fromLayout, toLayout []uint32) (ret []containers.Vector) {
	ret = Multiplex(column, sortedIdx, fromLayout, toLayout)
	return
}

//func MergeBlocksToSegment(blks []*batch.Batch, pk int) error {
//	n := len(blks) * blks[0].Vecs[pk].Length()
//	mergedSrc := make([]uint16, n)
//
//	col := make([]*vector.Vector, len(blks))
//	for i := 0; i < len(blks); i++ {
//		col[i] = blks[i].Vecs[pk]
//	}
//
//	switch blks[0].Vecs[pk].Typ.Oid {
//	case types.T_int8:
//		int8s.Merge(col, mergedSrc)
//	case types.T_int16:
//		int16s.Merge(col, mergedSrc)
//	case types.T_int32:
//		int32s.Merge(col, mergedSrc)
//	case types.T_int64:
//		int64s.Merge(col, mergedSrc)
//	case types.T_uint8:
//		uint8s.Merge(col, mergedSrc)
//	case types.T_uint16:
//		uint16s.Merge(col, mergedSrc)
//	case types.T_uint32:
//		uint32s.Merge(col, mergedSrc)
//	case types.T_uint64:
//		uint64s.Merge(col, mergedSrc)
//	case types.T_float32:
//		float32s.Merge(col, mergedSrc)
//	case types.T_float64:
//		float64s.Merge(col, mergedSrc)
//	case types.T_date:
//		dates.Merge(col, mergedSrc)
//	case types.T_datetime:
//		datetimes.Merge(col, mergedSrc)
<<<<<<< HEAD
//	case types.Type_CHAR, types.Type_JSON, types.Type_VARCHAR, types.Type_BLOB:
=======
//	case types.T_char, types.T_json, types.T_varchar:
>>>>>>> e6e38e75
//		varchar.Merge(col, mergedSrc)
//	}
//
//	for j := 0; j < len(blks[0].Vecs); j++ {
//		if j == pk {
//			continue
//		}
//		for i := 0; i < len(blks); i++ {
//			col[i] = blks[i].Vecs[j]
//		}
//
//		switch blks[0].Vecs[j].Typ.Oid {
//		case types.T_int8:
//			int8s.Multiplex(col, mergedSrc)
//		case types.T_int16:
//			int16s.Multiplex(col, mergedSrc)
//		case types.T_int32:
//			int32s.Multiplex(col, mergedSrc)
//		case types.T_int64:
//			int64s.Multiplex(col, mergedSrc)
//		case types.T_uint8:
//			uint8s.Multiplex(col, mergedSrc)
//		case types.T_uint16:
//			uint16s.Multiplex(col, mergedSrc)
//		case types.T_uint32:
//			uint32s.Multiplex(col, mergedSrc)
//		case types.T_uint64:
//			uint64s.Multiplex(col, mergedSrc)
//		case types.T_float32:
//			float32s.Multiplex(col, mergedSrc)
//		case types.T_float64:
//			float64s.Multiplex(col, mergedSrc)
//		case types.T_date:
//			dates.Multiplex(col, mergedSrc)
//		case types.T_datetime:
//			datetimes.Multiplex(col, mergedSrc)
<<<<<<< HEAD
//		case types.Type_CHAR, types.Type_JSON, types.Type_VARCHAR, types.Type_BLOB:
=======
//		case types.T_char, types.T_json, types.T_varchar:
>>>>>>> e6e38e75
//			varchar.Multiplex(col, mergedSrc)
//		}
//	}
//
//	return nil
//}<|MERGE_RESOLUTION|>--- conflicted
+++ resolved
@@ -62,11 +62,7 @@
 		decimal128s.Sort(cols[pk], sortedIdx)
 	case types.T_timestamp:
 		numerics.Sort[types.Timestamp](cols[pk], sortedIdx)
-<<<<<<< HEAD
-	case types.Type_CHAR, types.Type_JSON, types.Type_VARCHAR, types.Type_BLOB:
-=======
-	case types.T_char, types.T_json, types.T_varchar:
->>>>>>> e6e38e75
+	case types.T_char, types.T_json, types.T_varchar, types.T_blob:
 		varchar.Sort(cols[pk], sortedIdx)
 	default:
 		panic(fmt.Sprintf("%s not supported", cols[pk].GetType().String()))
@@ -115,11 +111,7 @@
 		ret, mapping = decimal128s.Merge(column, sortedIdx, fromLayout, toLayout)
 	case types.T_timestamp:
 		ret, mapping = numerics.Merge[types.Timestamp](column, sortedIdx, fromLayout, toLayout)
-<<<<<<< HEAD
-	case types.Type_CHAR, types.Type_JSON, types.Type_VARCHAR, types.Type_BLOB:
-=======
-	case types.T_char, types.T_json, types.T_varchar:
->>>>>>> e6e38e75
+	case types.T_char, types.T_json, types.T_varchar, types.T_blob:
 		ret, mapping = varchar.Merge(column, sortedIdx, fromLayout, toLayout)
 	default:
 		panic(fmt.Sprintf("%s not supported", column[0].GetType().String()))
@@ -199,11 +191,7 @@
 //		dates.Merge(col, mergedSrc)
 //	case types.T_datetime:
 //		datetimes.Merge(col, mergedSrc)
-<<<<<<< HEAD
-//	case types.Type_CHAR, types.Type_JSON, types.Type_VARCHAR, types.Type_BLOB:
-=======
-//	case types.T_char, types.T_json, types.T_varchar:
->>>>>>> e6e38e75
+//	case types.T_char, types.T_json, types.T_varchar, types.T_blob:
 //		varchar.Merge(col, mergedSrc)
 //	}
 //
@@ -240,11 +228,7 @@
 //			dates.Multiplex(col, mergedSrc)
 //		case types.T_datetime:
 //			datetimes.Multiplex(col, mergedSrc)
-<<<<<<< HEAD
-//		case types.Type_CHAR, types.Type_JSON, types.Type_VARCHAR, types.Type_BLOB:
-=======
-//		case types.T_char, types.T_json, types.T_varchar:
->>>>>>> e6e38e75
+//		case types.T_char, types.T_json, types.T_varchar, types.T_blob:
 //			varchar.Multiplex(col, mergedSrc)
 //		}
 //	}
