--- conflicted
+++ resolved
@@ -215,13 +215,8 @@
 
 func testAObjMerger(t types.Type, vpool DisposableVecPool) func(batches []*containers.Batch, sortKeyPos int, toLayout []uint32) AObjMerger {
 	if t.IsVarlen() {
-<<<<<<< HEAD
-		return func(batches []*containers.Batch, sortKeyPos int, rowPerBlk uint32, resultBlkCnt int) AObjMerger {
-			return newAObjMerger(vpool, batches, sort.GenericLess[string], sortKeyPos, vector.InefficientMustStrCol, rowPerBlk, resultBlkCnt)
-=======
-		return func(batches []*containers.Batch, sortKeyPos int, toLayout []uint32) AObjMerger {
-			return newAObjMerger(vpool, batches, sort.GenericLess[string], sortKeyPos, vector.MustStrCol, toLayout)
->>>>>>> cef02bf1
+		return func(batches []*containers.Batch, sortKeyPos int, toLayout []uint32) AObjMerger {
+			return newAObjMerger(vpool, batches, sort.GenericLess[string], sortKeyPos, vector.InefficientMustStrCol, toLayout)
 		}
 	}
 	switch t.Oid {
