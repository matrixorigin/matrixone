// Copyright 2021 Matrix Origin
//
// Licensed under the Apache License, Version 2.0 (the "License");
// you may not use this file except in compliance with the License.
// You may obtain a copy of the License at
//
//      http://www.apache.org/licenses/LICENSE-2.0
//
// Unless required by applicable law or agreed to in writing, software
// distributed under the License is distributed on an "AS IS" BASIS,
// WITHOUT WARRANTIES OR CONDITIONS OF ANY KIND, either express or implied.
// See the License for the specific language governing permissions and
// limitations under the License.

package logservicedriver

import (
	"context"
	gotrace "runtime/trace"
	"sync"
	"time"

	"go.uber.org/zap"

	"github.com/matrixorigin/matrixone/pkg/common/moerr"
	"github.com/matrixorigin/matrixone/pkg/logutil"
	v2 "github.com/matrixorigin/matrixone/pkg/util/metric/v2"
	"github.com/matrixorigin/matrixone/pkg/util/trace"
	"github.com/matrixorigin/matrixone/pkg/vm/engine/tae/logstore/driver/entry"
)

const SlowAppendThreshold = 1 * time.Second

type driverAppender struct {
	client          *clientWithRecord
	appendlsn       uint64
	logserviceLsn   uint64
	entry           *recordEntry
	contextDuration time.Duration
	wg              sync.WaitGroup //wait client
}

func newDriverAppender() *driverAppender {
	return &driverAppender{
		entry: newRecordEntry(),
		wg:    sync.WaitGroup{},
	}
}

func (a *driverAppender) appendEntry(e *entry.Entry) {
	a.entry.append(e)
}

func (a *driverAppender) append(retryTimout, appendTimeout time.Duration) {
	_, task := gotrace.NewTask(context.Background(), "logservice.append")
	start := time.Now()
	defer func() {
		v2.LogTailAppendDurationHistogram.Observe(time.Since(start).Seconds())
		task.End()
	}()

	size := a.entry.prepareRecord()
	// if size > int(common.K)*20 { //todo
	// 	panic(moerr.NewInternalError("record size %d, larger than max size 20K", size))
	// }
	a.client.TryResize(size)
	logutil.Debugf("Log Service Driver: append start prepare %p", a.client.record.Data)
	record := a.client.record
	copy(record.Payload(), a.entry.payload)
	record.ResizePayload(size)
<<<<<<< HEAD
	defer logSlowAppend()()
	ctx, cancel := context.WithTimeoutCause(context.Background(), appendTimeout, moerr.CauseDriverAppender1)
=======
	defer logSlowAppend(size, a.appendlsn)()
	ctx, cancel := context.WithTimeout(context.Background(), appendTimeout)
>>>>>>> 89fb035f

	var timeoutSpan trace.Span
	// Before issue#10467 is resolved, we skip this span,
	// avoiding creating too many goroutines, which affects the performance.
	ctx, timeoutSpan = trace.Debug(ctx, "appender",
		trace.WithProfileGoroutine(),
		trace.WithProfileHeap(),
		trace.WithProfileCpuSecs(time.Second*10))
	defer timeoutSpan.End()

	v2.LogTailBytesHistogram.Observe(float64(size))
	logutil.Debugf("Log Service Driver: append start %p", a.client.record.Data)
	lsn, err := a.client.c.Append(ctx, record)
	if err != nil {
<<<<<<< HEAD
		err = moerr.AttachCause(ctx, err)
		logutil.Errorf("append failed: %v", err)
=======
		logutil.Error(
			"WAL-Append-Error",
			zap.Error(err),
			zap.Uint64("append-lsn", a.appendlsn),
			zap.Int("client-id", a.client.id),
			zap.Int("size", size),
		)
>>>>>>> 89fb035f
	}
	cancel()
	if err != nil {
		retryTimes := 0
		err = RetryWithTimeout(retryTimout, func() (shouldReturn bool) {
<<<<<<< HEAD
			ctx, cancel := context.WithTimeoutCause(context.Background(), appendTimeout, moerr.CauseDriverAppender2)
=======
			retryTimes++
			ctx, cancel := context.WithTimeout(context.Background(), appendTimeout)
>>>>>>> 89fb035f
			ctx, timeoutSpan = trace.Debug(ctx, "appender retry",
				trace.WithProfileGoroutine(),
				trace.WithProfileHeap(),
				trace.WithProfileCpuSecs(time.Second*10))
			defer timeoutSpan.End()
			lsn, err = a.client.c.Append(ctx, record)
			err = moerr.AttachCause(ctx, err)
			cancel()
			if err != nil {
				logutil.Error(
					"WAL-Append-Error",
					zap.Error(err),
					zap.Uint64("append-lsn", a.appendlsn),
					zap.Int("client-id", a.client.id),
					zap.Int("size", size),
					zap.Int("retry", retryTimes),
				)
			}
			return err == nil
		})
	}
	if err != nil {
		logutil.Error(
			"WAL-Append-Error",
			zap.Error(err),
			zap.Uint64("append-lsn", a.appendlsn),
			zap.Int("client-id", a.client.id),
			zap.Int("size", size),
		)
		logutil.Panic(err.Error())
	}
	a.logserviceLsn = lsn
	a.wg.Done()
}

func (a *driverAppender) waitDone() {
	a.wg.Wait()
}

func (a *driverAppender) freeEntries() {
	for _, e := range a.entry.entries {
		e.DoneWithErr(nil)
	}
}

func logSlowAppend(
	size int,
	appendLsn uint64,
) func() {
	start := time.Now()
	return func() {
		elapsed := time.Since(start)
		if elapsed >= SlowAppendThreshold {
			logutil.Warn(
				"SLOW-LOG-AppendWAL",
				zap.Duration("latency", elapsed),
				zap.Int("size", size),
				zap.Uint64("append-lsn", appendLsn),
			)
		}
	}
}<|MERGE_RESOLUTION|>--- conflicted
+++ resolved
@@ -68,13 +68,8 @@
 	record := a.client.record
 	copy(record.Payload(), a.entry.payload)
 	record.ResizePayload(size)
-<<<<<<< HEAD
-	defer logSlowAppend()()
+	defer logSlowAppend(size, a.appendlsn)()
 	ctx, cancel := context.WithTimeoutCause(context.Background(), appendTimeout, moerr.CauseDriverAppender1)
-=======
-	defer logSlowAppend(size, a.appendlsn)()
-	ctx, cancel := context.WithTimeout(context.Background(), appendTimeout)
->>>>>>> 89fb035f
 
 	var timeoutSpan trace.Span
 	// Before issue#10467 is resolved, we skip this span,
@@ -89,10 +84,7 @@
 	logutil.Debugf("Log Service Driver: append start %p", a.client.record.Data)
 	lsn, err := a.client.c.Append(ctx, record)
 	if err != nil {
-<<<<<<< HEAD
 		err = moerr.AttachCause(ctx, err)
-		logutil.Errorf("append failed: %v", err)
-=======
 		logutil.Error(
 			"WAL-Append-Error",
 			zap.Error(err),
@@ -100,18 +92,13 @@
 			zap.Int("client-id", a.client.id),
 			zap.Int("size", size),
 		)
->>>>>>> 89fb035f
 	}
 	cancel()
 	if err != nil {
 		retryTimes := 0
 		err = RetryWithTimeout(retryTimout, func() (shouldReturn bool) {
-<<<<<<< HEAD
+			retryTimes++
 			ctx, cancel := context.WithTimeoutCause(context.Background(), appendTimeout, moerr.CauseDriverAppender2)
-=======
-			retryTimes++
-			ctx, cancel := context.WithTimeout(context.Background(), appendTimeout)
->>>>>>> 89fb035f
 			ctx, timeoutSpan = trace.Debug(ctx, "appender retry",
 				trace.WithProfileGoroutine(),
 				trace.WithProfileHeap(),
