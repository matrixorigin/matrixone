--- conflicted
+++ resolved
@@ -78,33 +78,6 @@
 	m *mpool.MPool,
 ) (bat *batch.Batch, err error) {
 	return LoadColumnsData(ctx, objectio.SchemaTombstone, cols, typs, fs, location, m)
-<<<<<<< HEAD
-=======
-}
-
-func LoadBF(
-	ctx context.Context,
-	loc objectio.Location,
-	cache model.LRUCache,
-	fs fileservice.FileService,
-	noLoad bool,
-) (bf objectio.BloomFilter, err error) {
-	v, ok := cache.Get(ctx, *loc.ShortName())
-	if ok {
-		bf = objectio.BloomFilter(v)
-		return
-	}
-	if noLoad {
-		return
-	}
-	r, _ := NewObjectReader(fs, loc)
-	v, _, err = r.LoadAllBF(ctx)
-	if err != nil {
-		return
-	}
-	cache.Set(ctx, *loc.ShortName(), v)
-	bf = objectio.BloomFilter(v)
-	return
 }
 
 func LoadOneBlock(
@@ -126,5 +99,4 @@
 	bat, err := objectio.ReadOneBlockAllColumns(ctx, &data, key.Name().String(),
 		uint32(key.ID()), idxes, fileservice.SkipAllCache, fs)
 	return bat, err
->>>>>>> 59362038
 }