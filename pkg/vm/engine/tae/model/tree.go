--- conflicted
+++ resolved
@@ -355,10 +355,7 @@
 	if isTombstone {
 		delete(ttree.Tombstones, objID)
 		empty = ttree.IsEmpty()
-<<<<<<< HEAD
-=======
-		return
->>>>>>> dcc3dd1d
+		return
 	}
 	delete(ttree.Objs, objID)
 	empty = ttree.IsEmpty()
