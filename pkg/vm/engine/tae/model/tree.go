--- conflicted
+++ resolved
@@ -238,17 +238,6 @@
 	return
 }
 
-<<<<<<< HEAD
-func (tree *Tree) GetObject(tableID uint64, objID types.Objectid, isTombstone bool) *ObjectTree {
-	table := tree.GetTable(tableID)
-	if table == nil {
-		return nil
-	}
-	return table.GetObject(objID, isTombstone)
-}
-
-=======
->>>>>>> 5948f97d
 func (tree *Tree) Compact() (empty bool) {
 	toDelete := make([]uint64, 0)
 	for id, table := range tree.Tables {
@@ -313,16 +302,6 @@
 	}
 	return
 }
-<<<<<<< HEAD
-func (ttree *TableTree) GetObject(id types.Objectid, isTombstone bool) *ObjectTree {
-	if isTombstone {
-		return ttree.Tombstones[id]
-	} else {
-		return ttree.Objs[id]
-	}
-}
-=======
->>>>>>> 5948f97d
 
 func (ttree *TableTree) AddObject(sid *objectio.ObjectId, isTombstone bool) {
 	id := *sid
@@ -334,26 +313,7 @@
 		if _, exist := ttree.Objs[id]; !exist {
 			ttree.Objs[id] = NewObjectTree(&id)
 		}
-<<<<<<< HEAD
-	}
-}
-
-func (ttree *TableTree) ShortBlocksString() string {
-	buf := bytes.Buffer{}
-	for _, obj := range ttree.Objs {
-		var shortuuid [8]byte
-		hex.Encode(shortuuid[:], obj.ID[:4])
-		buf.WriteString(fmt.Sprintf(" %s-%d", string(shortuuid[:]), obj.ID.Offset()))
-	}
-	for _, obj := range ttree.Tombstones {
-		var shortuuid [8]byte
-		hex.Encode(shortuuid[:], obj.ID[:4])
-		buf.WriteString(fmt.Sprintf(" %s-%d", string(shortuuid[:]), obj.ID.Offset()))
-	}
-	return buf.String()
-=======
-	}
->>>>>>> 5948f97d
+	}
 }
 
 func (ttree *TableTree) IsEmpty() bool {
