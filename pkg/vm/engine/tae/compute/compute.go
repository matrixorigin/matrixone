--- conflicted
+++ resolved
@@ -16,7 +16,6 @@
 
 import (
 	"bytes"
-	"github.com/matrixorigin/matrixone/pkg/encoding"
 	"math"
 
 	"github.com/RoaringBitmap/roaring"
@@ -35,117 +34,68 @@
 	case types.Type_BOOL:
 		vvals := vec.Col.([]bool)
 		vec.Col = append(vvals, v.(bool))
-<<<<<<< HEAD
+		vec.Data = types.EncodeFixedSlice(vvals, 1)
 	case types.Type_INT8:
 		vvals := vec.Col.([]int8)
 		vec.Col = append(vvals, v.(int8))
+		vec.Data = types.EncodeFixedSlice(vvals, 1)
 	case types.Type_INT16:
 		vvals := vec.Col.([]int16)
 		vec.Col = append(vvals, v.(int16))
+		vec.Data = types.EncodeFixedSlice(vvals, 2)
 	case types.Type_INT32:
 		vvals := vec.Col.([]int32)
 		vec.Col = append(vvals, v.(int32))
+		vec.Data = types.EncodeFixedSlice(vvals, 4)
 	case types.Type_INT64:
 		vvals := vec.Col.([]int64)
 		vec.Col = append(vvals, v.(int64))
+		vec.Data = types.EncodeFixedSlice(vvals, 8)
 	case types.Type_UINT8:
 		vvals := vec.Col.([]uint8)
 		vec.Col = append(vvals, v.(uint8))
+		vec.Data = types.EncodeFixedSlice(vvals, 1)
 	case types.Type_UINT16:
 		vvals := vec.Col.([]uint16)
 		vec.Col = append(vvals, v.(uint16))
+		vec.Data = types.EncodeFixedSlice(vvals, 2)
 	case types.Type_UINT32:
 		vvals := vec.Col.([]uint32)
 		vec.Col = append(vvals, v.(uint32))
+		vec.Data = types.EncodeFixedSlice(vvals, 4)
 	case types.Type_UINT64:
 		vvals := vec.Col.([]uint64)
 		vec.Col = append(vvals, v.(uint64))
+		vec.Data = types.EncodeFixedSlice(vvals, 8)
 	case types.Type_DECIMAL64:
 		vvals := vec.Col.([]types.Decimal64)
 		vec.Col = append(vvals, v.(types.Decimal64))
+		vec.Data = types.EncodeFixedSlice(vvals, 8)
 	case types.Type_DECIMAL128:
 		vvals := vec.Col.([]types.Decimal128)
 		vec.Col = append(vvals, v.(types.Decimal128))
+		vec.Data = types.EncodeFixedSlice(vvals, 16)
 	case types.Type_FLOAT32:
 		vvals := vec.Col.([]float32)
 		vec.Col = append(vvals, v.(float32))
+		vec.Data = types.EncodeFixedSlice(vvals, 4)
 	case types.Type_FLOAT64:
 		vvals := vec.Col.([]float64)
 		vec.Col = append(vvals, v.(float64))
+		vec.Data = types.EncodeFixedSlice(vvals, 8)
 	case types.Type_DATE:
 		vvals := vec.Col.([]types.Date)
 		vec.Col = append(vvals, v.(types.Date))
+		vec.Data = types.EncodeFixedSlice(vvals, types.DateSize)
 	case types.Type_TIMESTAMP:
 		vvals := vec.Col.([]types.Timestamp)
 		vec.Col = append(vvals, v.(types.Timestamp))
+		vec.Data = types.EncodeFixedSlice(vvals, types.TimestampSize)
 	case types.Type_DATETIME:
 		vvals := vec.Col.([]types.Datetime)
 		vec.Col = append(vvals, v.(types.Datetime))
+		vec.Data = types.EncodeFixedSlice(vvals, types.DatetimeSize)
 	case types.Type_CHAR, types.Type_VARCHAR, types.Type_JSON:
-=======
-		vec.Data = encoding.EncodeFixedSlice(vec.Col.([]bool), 1)
-	case types.T_int8:
-		vvals := vec.Col.([]int8)
-		vec.Col = append(vvals, v.(int8))
-		vec.Data = encoding.EncodeFixedSlice(vec.Col.([]int8), 1)
-	case types.T_int16:
-		vvals := vec.Col.([]int16)
-		vec.Col = append(vvals, v.(int16))
-		vec.Data = encoding.EncodeFixedSlice(vec.Col.([]int16), 2)
-	case types.T_int32:
-		vvals := vec.Col.([]int32)
-		vec.Col = append(vvals, v.(int32))
-		vec.Data = encoding.EncodeFixedSlice(vec.Col.([]int32), 4)
-	case types.T_int64:
-		vvals := vec.Col.([]int64)
-		vec.Col = append(vvals, v.(int64))
-		vec.Data = encoding.EncodeFixedSlice(vec.Col.([]int64), 8)
-	case types.T_uint8:
-		vvals := vec.Col.([]uint8)
-		vec.Col = append(vvals, v.(uint8))
-		vec.Data = encoding.EncodeFixedSlice(vec.Col.([]uint8), 1)
-	case types.T_uint16:
-		vvals := vec.Col.([]uint16)
-		vec.Col = append(vvals, v.(uint16))
-		vec.Data = encoding.EncodeFixedSlice(vec.Col.([]uint16), 2)
-	case types.T_uint32:
-		vvals := vec.Col.([]uint32)
-		vec.Col = append(vvals, v.(uint32))
-		vec.Data = encoding.EncodeFixedSlice(vec.Col.([]uint32), 4)
-	case types.T_uint64:
-		vvals := vec.Col.([]uint64)
-		vec.Col = append(vvals, v.(uint64))
-		vec.Data = encoding.EncodeFixedSlice(vec.Col.([]uint64), 8)
-	case types.T_decimal64:
-		vvals := vec.Col.([]types.Decimal64)
-		vec.Col = append(vvals, v.(types.Decimal64))
-		vec.Data = encoding.EncodeFixedSlice(vec.Col.([]types.Decimal64), 8)
-	case types.T_decimal128:
-		vvals := vec.Col.([]types.Decimal128)
-		vec.Col = append(vvals, v.(types.Decimal128))
-		vec.Data = encoding.EncodeFixedSlice(vec.Col.([]types.Decimal128), 16)
-	case types.T_float32:
-		vvals := vec.Col.([]float32)
-		vec.Col = append(vvals, v.(float32))
-		vec.Data = encoding.EncodeFixedSlice(vec.Col.([]float32), 4)
-	case types.T_float64:
-		vvals := vec.Col.([]float64)
-		vec.Col = append(vvals, v.(float64))
-		vec.Data = encoding.EncodeFixedSlice(vec.Col.([]float64), 8)
-	case types.T_date:
-		vvals := vec.Col.([]types.Date)
-		vec.Col = append(vvals, v.(types.Date))
-		vec.Data = encoding.EncodeFixedSlice(vec.Col.([]types.Date), 4)
-	case types.T_timestamp:
-		vvals := vec.Col.([]types.Timestamp)
-		vec.Col = append(vvals, v.(types.Timestamp))
-		vec.Data = encoding.EncodeFixedSlice(vec.Col.([]types.Timestamp), 8)
-	case types.T_datetime:
-		vvals := vec.Col.([]types.Datetime)
-		vec.Col = append(vvals, v.(types.Datetime))
-		vec.Data = encoding.EncodeFixedSlice(vec.Col.([]types.Datetime), 8)
-	case types.T_char, types.T_varchar, types.T_json:
->>>>>>> c09b6b4c
 		vvals := vec.Col.(*types.Bytes)
 		offset := len(vvals.Data)
 		length := len(v.([]byte))
