--- conflicted
+++ resolved
@@ -87,11 +87,7 @@
 		return CompareOrdered[types.Date](a, b)
 	case types.Type_DATETIME:
 		return CompareOrdered[types.Datetime](a, b)
-<<<<<<< HEAD
-	case types.Type_CHAR, types.Type_VARCHAR, types.Type_JSON:
-=======
-	case types.Type_CHAR, types.Type_VARCHAR, types.Type_BLOB:
->>>>>>> f16d9ad1
+	case types.Type_CHAR, types.Type_VARCHAR, types.Type_BLOB, types.Type_JSON:
 		return CompareBytes(a, b)
 	default:
 		panic("unsupported type")
