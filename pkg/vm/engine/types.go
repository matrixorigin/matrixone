--- conflicted
+++ resolved
@@ -139,17 +139,6 @@
 	tableDef()
 }
 
-<<<<<<< HEAD
-func (*CommentDef) tableDef()      {}
-func (*PartitionDef) tableDef()    {}
-func (*ViewDef) tableDef()         {}
-func (*AttributeDef) tableDef()    {}
-func (*IndexTableDef) tableDef()   {}
-func (*PropertiesDef) tableDef()   {}
-func (*PrimaryIndexDef) tableDef() {}
-func (*ClusterByDef) tableDef()    {}
-func (*ComputeIndexDef) tableDef() {}
-=======
 func (*CommentDef) tableDef()        {}
 func (*PartitionDef) tableDef()      {}
 func (*ViewDef) tableDef()           {}
@@ -159,7 +148,7 @@
 func (*PrimaryIndexDef) tableDef()   {}
 func (*UniqueIndexDef) tableDef()    {}
 func (*SecondaryIndexDef) tableDef() {}
->>>>>>> df8583e4
+func (*ClusterByDef) tableDef()      {}
 
 type Relation interface {
 	Statistics
