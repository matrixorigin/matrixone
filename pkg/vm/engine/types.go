--- conflicted
+++ resolved
@@ -41,13 +41,13 @@
 type Nodes []Node
 
 type Node struct {
-	Mcpu int
-	Id   string `json:"id"`
-	Addr string `json:"address"`
-	Data RelData
-
-	CNCNT int32 // number of all cns
-	CNIDX int32 // cn index , starts from 0
+	Mcpu             int
+	Id               string `json:"id"`
+	Addr             string `json:"address"`
+	Data             RelData
+	NeedExpandRanges bool
+	CNCNT            int32 // number of all cns
+	CNIDX            int32 // cn index , starts from 0
 }
 
 // Attribute is a column
@@ -824,11 +824,7 @@
 	// first parameter: Context
 	// second parameter: Slice of expressions used to filter the data.
 	// third parameter: Transaction offset used to specify the starting position for reading data.
-<<<<<<< HEAD
-	Ranges(context.Context, []*plan.Expr, int, int, bool) (RelData, error)
-=======
 	Ranges(context.Context, []*plan.Expr, int, int, DataCollectPolicy) (RelData, error)
->>>>>>> 149552c0
 
 	CollectTombstones(ctx context.Context, txnOffset int, policy TombstoneCollectPolicy) (Tombstoner, error)
 
