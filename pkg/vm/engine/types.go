// Copyright 2021 Matrix Origin
//
// Licensed under the Apache License, Version 2.0 (the "License");
// you may not use this file except in compliance with the License.
// You may obtain a copy of the License at
//
//      http://www.apache.org/licenses/LICENSE-2.0
//
// Unless required by applicable law or agreed to in writing, software
// distributed under the License is distributed on an "AS IS" BASIS,
// WITHOUT WARRANTIES OR CONDITIONS OF ANY KIND, either express or implied.
// See the License for the specific language governing permissions and
// limitations under the License.

package engine

import (
	"bytes"
	"context"
	"encoding/binary"
	"strconv"
	"sync"
	"time"

	"github.com/matrixorigin/matrixone/pkg/common/mpool"
	"github.com/matrixorigin/matrixone/pkg/compress"
	"github.com/matrixorigin/matrixone/pkg/container/batch"
	"github.com/matrixorigin/matrixone/pkg/container/types"
	"github.com/matrixorigin/matrixone/pkg/container/vector"
	"github.com/matrixorigin/matrixone/pkg/fileservice"
	"github.com/matrixorigin/matrixone/pkg/logutil"
	"github.com/matrixorigin/matrixone/pkg/objectio"
	"github.com/matrixorigin/matrixone/pkg/pb/api"
	"github.com/matrixorigin/matrixone/pkg/pb/plan"
	pb "github.com/matrixorigin/matrixone/pkg/pb/statsinfo"
	"github.com/matrixorigin/matrixone/pkg/pb/timestamp"
	"github.com/matrixorigin/matrixone/pkg/txn/client"
)

type Nodes []Node

type Node struct {
	Mcpu int
	Id   string `json:"id"`
	Addr string `json:"address"`
	//TODO::change RelData to Tombstoner, since only Tombstones ned to be serialized.
	Data  RelData
	CNCNT int32 // number of all cns
	CNIDX int32 // cn index , starts from 0
}

// Attribute is a column
type Attribute struct {
	// IsHide whether the attribute is hidden or not
	IsHidden bool
	// IsRowId whether the attribute is rowid or not
	IsRowId bool
	// Column ID
	ID uint64
	// Name name of attribute, letter case: origin
	Name string
	// Alg compression algorithm
	Alg compress.T
	// Type attribute's type
	Type types.Type
	// DefaultExpr default value of this attribute
	Default *plan.Default
	// to update col when define in create table
	OnUpdate *plan.OnUpdate
	// Primary is primary key or not
	Primary bool
	// Clusterby means sort by this column
	ClusterBy bool
	// Comment of attribute
	Comment string
	// AutoIncrement is auto incr or not
	AutoIncrement bool
	// Seqnum, do not change during the whole lifetime of the table
	Seqnum uint16
	// EnumValues is for enum type
	EnumVlaues string
}

type PropertiesDef struct {
	Properties []Property
}

type Property struct {
	Key   string
	Value string
}

type ClusterByDef struct {
	Name string
}

type Statistics interface {
	// NOTE: Stats May indirectly access the file service
	Stats(ctx context.Context, sync bool) (*pb.StatsInfo, error)
	Rows(ctx context.Context) (uint64, error)
	Size(ctx context.Context, columnName string) (uint64, error)
}

type IndexTableDef struct {
	Typ      IndexT
	ColNames []string
	Name     string
}

type IndexT int

func (node IndexT) ToString() string {
	switch node {
	case ZoneMap:
		return "ZONEMAP"
	case BsiIndex:
		return "BSI"
	default:
		return "INVAILD"
	}
	//TODO: @arjun fix this later
	// Should this be same as secondary index algo type?
}

const (
	Empty IndexT = iota
	ZoneMap
	BsiIndex
)

type AttributeDef struct {
	Attr Attribute
}

type CommentDef struct {
	Comment string
}

type VersionDef struct {
	Version uint32
}

type PartitionDef struct {
	Partitioned int8
	Partition   string
}

type ViewDef struct {
	View string
}

type IndexDef struct {
	Indexes []*plan.IndexDef
}

type ForeignKeyDef struct {
	Fkeys []*plan.ForeignKeyDef
}

type PrimaryKeyDef struct {
	Pkey *plan.PrimaryKeyDef
}

type RefChildTableDef struct {
	Tables []uint64
}

type StreamConfigsDef struct {
	Configs []*plan.Property
}

type TableDef interface {
	tableDef()

	// ToPBVersion returns corresponding PB struct.
	ToPBVersion() TableDefPB
}

func (*CommentDef) tableDef()    {}
func (*VersionDef) tableDef()    {}
func (*PartitionDef) tableDef()  {}
func (*ViewDef) tableDef()       {}
func (*AttributeDef) tableDef()  {}
func (*IndexTableDef) tableDef() {}
func (*PropertiesDef) tableDef() {}
func (*ClusterByDef) tableDef()  {}
func (*ConstraintDef) tableDef() {}

func (def *CommentDef) ToPBVersion() TableDefPB {
	return TableDefPB{
		Def: &TableDefPB_CommentDef{
			CommentDef: def,
		},
	}
}

func (def *VersionDef) ToPBVersion() TableDefPB {
	return TableDefPB{
		Def: &TableDefPB_VersionDef{
			VersionDef: def,
		},
	}
}

func (def *PartitionDef) ToPBVersion() TableDefPB {
	return TableDefPB{
		Def: &TableDefPB_PartitionDef{
			PartitionDef: def,
		},
	}
}

func (def *ViewDef) ToPBVersion() TableDefPB {
	return TableDefPB{
		Def: &TableDefPB_ViewDef{
			ViewDef: def,
		},
	}
}

func (def *AttributeDef) ToPBVersion() TableDefPB {
	return TableDefPB{
		Def: &TableDefPB_AttributeDef{
			AttributeDef: def,
		},
	}
}

func (def *IndexTableDef) ToPBVersion() TableDefPB {
	return TableDefPB{
		Def: &TableDefPB_IndexTableDef{
			IndexTableDef: def,
		},
	}
}

func (def *PropertiesDef) ToPBVersion() TableDefPB {
	return TableDefPB{
		Def: &TableDefPB_PropertiesDef{
			PropertiesDef: def,
		},
	}
}

func (def *ClusterByDef) ToPBVersion() TableDefPB {
	return TableDefPB{
		Def: &TableDefPB_ClusterByDef{
			ClusterByDef: def,
		},
	}
}

func (def *ConstraintDef) ToPBVersion() TableDefPB {
	cts := make([]ConstraintPB, 0, len(def.Cts))
	for i := 0; i < len(def.Cts); i++ {
		cts = append(cts, def.Cts[i].ToPBVersion())
	}

	return TableDefPB{
		Def: &TableDefPB_ConstraintDefPB{
			ConstraintDefPB: &ConstraintDefPB{
				Cts: cts,
			},
		},
	}
}

func (def *TableDefPB) FromPBVersion() TableDef {
	if r := def.GetCommentDef(); r != nil {
		return r
	}
	if r := def.GetPartitionDef(); r != nil {
		return r
	}
	if r := def.GetViewDef(); r != nil {
		return r
	}
	if r := def.GetAttributeDef(); r != nil {
		return r
	}
	if r := def.GetIndexTableDef(); r != nil {
		return r
	}
	if r := def.GetPropertiesDef(); r != nil {
		return r
	}
	if r := def.GetClusterByDef(); r != nil {
		return r
	}
	if r := def.GetConstraintDefPB(); r != nil {
		return r.FromPBVersion()
	}
	panic("no corresponding type")
}

type ConstraintDef struct {
	Cts []Constraint
}

type ConstraintType int8

const (
	Index ConstraintType = iota
	RefChildTable
	ForeignKey
	PrimaryKey
	StreamConfig
)

type EngineType int8

const (
	Disttae EngineType = iota
	Memory
	UNKNOWN
)

func (def *ConstraintDef) MarshalBinary() (data []byte, err error) {
	buf := bytes.NewBuffer(make([]byte, 0))
	for _, ct := range def.Cts {
		switch def := ct.(type) {
		case *IndexDef:
			if err := binary.Write(buf, binary.BigEndian, Index); err != nil {
				return nil, err
			}
			if err := binary.Write(buf, binary.BigEndian, uint64(len(def.Indexes))); err != nil {
				return nil, err
			}

			for _, indexdef := range def.Indexes {
				bytes, err := indexdef.Marshal()
				if err != nil {
					return nil, err
				}
				if err := binary.Write(buf, binary.BigEndian, uint64(len(bytes))); err != nil {
					return nil, err
				}
				buf.Write(bytes)
			}
		case *RefChildTableDef:
			if err := binary.Write(buf, binary.BigEndian, RefChildTable); err != nil {
				return nil, err
			}
			if err := binary.Write(buf, binary.BigEndian, uint64(len(def.Tables))); err != nil {
				return nil, err
			}
			for _, tblId := range def.Tables {
				if err := binary.Write(buf, binary.BigEndian, tblId); err != nil {
					return nil, err
				}
			}

		case *ForeignKeyDef:
			if err := binary.Write(buf, binary.BigEndian, ForeignKey); err != nil {
				return nil, err
			}
			if err := binary.Write(buf, binary.BigEndian, uint64(len(def.Fkeys))); err != nil {
				return nil, err
			}
			for _, fk := range def.Fkeys {
				bytes, err := fk.Marshal()
				if err != nil {
					return nil, err
				}

				if err := binary.Write(buf, binary.BigEndian, uint64(len(bytes))); err != nil {
					return nil, err
				}
				buf.Write(bytes)
			}
		case *PrimaryKeyDef:
			if err := binary.Write(buf, binary.BigEndian, PrimaryKey); err != nil {
				return nil, err
			}
			bytes, err := def.Pkey.Marshal()
			if err != nil {
				return nil, err
			}
			if err := binary.Write(buf, binary.BigEndian, uint64((len(bytes)))); err != nil {
				return nil, err
			}
			buf.Write(bytes)
		case *StreamConfigsDef:
			if err := binary.Write(buf, binary.BigEndian, StreamConfig); err != nil {
				return nil, err
			}
			if err := binary.Write(buf, binary.BigEndian, uint64(len(def.Configs))); err != nil {
				return nil, err
			}
			for _, c := range def.Configs {
				bytes, err := c.Marshal()
				if err != nil {
					return nil, err
				}
				if err := binary.Write(buf, binary.BigEndian, uint64(len(bytes))); err != nil {
					return nil, err
				}
				buf.Write(bytes)
			}
		}
	}
	return buf.Bytes(), nil
}

func (def *ConstraintDef) UnmarshalBinary(data []byte) error {
	l := 0
	var length uint64
	for l < len(data) {
		typ := ConstraintType(data[l])
		l += 1
		switch typ {
		case Index:
			length = binary.BigEndian.Uint64(data[l : l+8])
			l += 8
			indexes := make([]*plan.IndexDef, length)

			for i := 0; i < int(length); i++ {
				dataLength := binary.BigEndian.Uint64(data[l : l+8])
				l += 8
				indexdef := &plan.IndexDef{}
				err := indexdef.Unmarshal(data[l : l+int(dataLength)])
				if err != nil {
					return err
				}
				l += int(dataLength)
				indexes[i] = indexdef
			}
			def.Cts = append(def.Cts, &IndexDef{indexes})
		case RefChildTable:
			length = binary.BigEndian.Uint64(data[l : l+8])
			l += 8
			tables := make([]uint64, length)
			for i := 0; i < int(length); i++ {
				tblId := binary.BigEndian.Uint64(data[l : l+8])
				l += 8
				tables[i] = tblId
			}
			def.Cts = append(def.Cts, &RefChildTableDef{tables})

		case ForeignKey:
			length = binary.BigEndian.Uint64(data[l : l+8])
			l += 8
			fKeys := make([]*plan.ForeignKeyDef, length)

			for i := 0; i < int(length); i++ {
				dataLength := binary.BigEndian.Uint64(data[l : l+8])
				l += 8
				fKey := &plan.ForeignKeyDef{}
				err := fKey.Unmarshal(data[l : l+int(dataLength)])
				if err != nil {
					return err
				}
				l += int(dataLength)
				fKeys[i] = fKey
			}
			def.Cts = append(def.Cts, &ForeignKeyDef{fKeys})

		case PrimaryKey:
			length = binary.BigEndian.Uint64(data[l : l+8])
			l += 8
			pkey := &plan.PrimaryKeyDef{}
			err := pkey.Unmarshal(data[l : l+int(length)])
			if err != nil {
				return err
			}
			l += int(length)
			def.Cts = append(def.Cts, &PrimaryKeyDef{pkey})
		case StreamConfig:
			length = binary.BigEndian.Uint64(data[l : l+8])
			l += 8
			configs := make([]*plan.Property, length)

			for i := 0; i < int(length); i++ {
				dataLength := binary.BigEndian.Uint64(data[l : l+8])
				l += 8
				config := &plan.Property{}
				err := config.Unmarshal(data[l : l+int(dataLength)])
				if err != nil {
					return err
				}
				l += int(dataLength)
				configs[i] = config
			}
			def.Cts = append(def.Cts, &StreamConfigsDef{configs})
		}
	}
	return nil
}

func (def *ConstraintDefPB) FromPBVersion() *ConstraintDef {
	cts := make([]Constraint, 0, len(def.Cts))
	for i := 0; i < len(def.Cts); i++ {
		cts = append(cts, def.Cts[i].FromPBVersion())
	}
	return &ConstraintDef{
		Cts: cts,
	}
}

func (def *ConstraintPB) FromPBVersion() Constraint {
	if r := def.GetForeignKeyDef(); r != nil {
		return r
	}
	if r := def.GetPrimaryKeyDef(); r != nil {
		return r
	}
	if r := def.GetRefChildTableDef(); r != nil {
		return r
	}
	if r := def.GetIndexDef(); r != nil {
		return r
	}
	if r := def.GetStreamConfigsDef(); r != nil {
		return r
	}
	panic("no corresponding type")
}

// get the primary key definition in the constraint, and return null if there is no primary key
func (def *ConstraintDef) GetPrimaryKeyDef() *PrimaryKeyDef {
	for _, ct := range def.Cts {
		if ctVal, ok := ct.(*PrimaryKeyDef); ok {
			return ctVal
		}
	}
	return nil
}

type Constraint interface {
	constraint()

	// ToPBVersion returns corresponding PB struct.
	ToPBVersion() ConstraintPB
}

// TODO: UniqueIndexDef, SecondaryIndexDef will not be tabledef and need to be moved in Constraint to be able modified
func (*ForeignKeyDef) constraint()    {}
func (*PrimaryKeyDef) constraint()    {}
func (*RefChildTableDef) constraint() {}
func (*IndexDef) constraint()         {}
func (*StreamConfigsDef) constraint() {}

func (def *ForeignKeyDef) ToPBVersion() ConstraintPB {
	return ConstraintPB{
		Ct: &ConstraintPB_ForeignKeyDef{
			ForeignKeyDef: def,
		},
	}
}
func (def *PrimaryKeyDef) ToPBVersion() ConstraintPB {
	return ConstraintPB{
		Ct: &ConstraintPB_PrimaryKeyDef{
			PrimaryKeyDef: def,
		},
	}
}
func (def *RefChildTableDef) ToPBVersion() ConstraintPB {
	return ConstraintPB{
		Ct: &ConstraintPB_RefChildTableDef{
			RefChildTableDef: def,
		},
	}
}
func (def *IndexDef) ToPBVersion() ConstraintPB {
	return ConstraintPB{
		Ct: &ConstraintPB_IndexDef{
			IndexDef: def,
		},
	}
}

func (def *StreamConfigsDef) ToPBVersion() ConstraintPB {
	return ConstraintPB{
		Ct: &ConstraintPB_StreamConfigsDef{
			StreamConfigsDef: def,
		},
	}
}

type TombstoneType uint8

const (
	InvalidTombstoneData TombstoneType = iota
	TombstoneData
)

type DataCollectPolicy uint64

const (
	Policy_CollectCommittedInmemData = 1 << iota
	Policy_CollectUncommittedInmemData
	Policy_CollectCommittedPersistedData
	Policy_CollectUncommittedPersistedData
	Policy_CollectCommittedData   = Policy_CollectCommittedInmemData | Policy_CollectCommittedPersistedData
	Policy_CollectUncommittedData = Policy_CollectUncommittedInmemData | Policy_CollectUncommittedPersistedData
	Policy_CollectAllData         = Policy_CollectCommittedData | Policy_CollectUncommittedData
)

type TombstoneCollectPolicy uint64

const (
	Policy_CollectUncommittedTombstones = 1 << iota
	Policy_CollectCommittedTombstones
	Policy_CollectAllTombstones = Policy_CollectUncommittedTombstones | Policy_CollectCommittedTombstones
)

type TombstoneApplyPolicy uint64

const (
	Policy_SkipUncommitedInMemory = 1 << iota
	Policy_SkipCommittedInMemory
	Policy_SkipUncommitedS3
	Policy_SkipCommittedS3
)

const (
	Policy_CheckAll             = 0
	Policy_CheckCommittedS3Only = Policy_SkipUncommitedInMemory | Policy_SkipCommittedInMemory | Policy_SkipUncommitedS3
	Policy_CheckCommittedOnly   = Policy_SkipUncommitedInMemory | Policy_SkipUncommitedS3
	Policy_CheckUnCommittedOnly = Policy_SkipCommittedInMemory | Policy_SkipCommittedS3
	Policy_SkipAll              = Policy_SkipUncommitedInMemory | Policy_SkipCommittedInMemory | Policy_SkipUncommitedS3 | Policy_SkipCommittedS3
)

type Tombstoner interface {
	Type() TombstoneType
	HasAnyInMemoryTombstone() bool
	HasAnyTombstoneFile() bool

	String() string
	StringWithPrefix(string) string

	// false positive check, HasBlockTombstone will access FileService
	HasBlockTombstone(ctx context.Context, id *objectio.Blockid, fs fileservice.FileService) (bool, error)

	MarshalBinaryWithBuffer(w *bytes.Buffer) error
	UnmarshalBinary(buf []byte) error

	PrefetchTombstones(srvId string, fs fileservice.FileService, bid []objectio.Blockid)

	// it applies the block related in-memory tombstones to the rowsOffset
	// `bid` is the block id
	// `rowsOffset` is the input rows offset to apply
	// `deleted` is the rows that are deleted from this apply
	// `left` is the rows that are left after this apply
	ApplyInMemTombstones(
		bid *types.Blockid,
		rowsOffset []int64,
		deleted *objectio.Bitmap,
	) (left []int64)

	// it applies the block related tombstones from the persisted tombstone file
	// to the rowsOffset
	ApplyPersistedTombstones(
		ctx context.Context,
		fs fileservice.FileService,
		snapshot *types.TS,
		bid *types.Blockid,
		rowsOffset []int64,
		deletedMask *objectio.Bitmap,
	) (left []int64, err error)

	// a.merge(b) => a = a U b
	// a and b must be sorted ascendingly
	// a.Type() must be equal to b.Type()
	Merge(other Tombstoner) error

	// in-memory tombstones must be sorted ascendingly
	// it should be called after all in-memory tombstones are added
	SortInMemory()
}

type RelDataType uint8

const (
	RelDataEmpty RelDataType = iota
	RelDataShardIDList
	RelDataBlockList
	RelDataObjList
)

type RelData interface {
	// general interface

	GetType() RelDataType
	String() string
	MarshalBinary() ([]byte, error)
	UnmarshalBinary(buf []byte) error
	AttachTombstones(tombstones Tombstoner) error
	GetTombstones() Tombstoner
	DataSlice(begin, end int) RelData

	// GroupByPartitionNum TODO::remove it after refactor of partition table.
	GroupByPartitionNum() map[int16]RelData
	BuildEmptyRelData(preAllocSize int) RelData
	DataCnt() int

	// specified interface

	// for memory engine shard id list
	GetShardIDList() []uint64
	GetShardID(i int) uint64
	SetShardID(i int, id uint64)
	AppendShardID(id uint64)

	// for block info list
	Split(i int) []RelData
	GetBlockInfoSlice() objectio.BlockInfoSlice
	GetBlockInfo(i int) objectio.BlockInfo
	SetBlockInfo(i int, blk *objectio.BlockInfo)
	AppendBlockInfo(blk *objectio.BlockInfo)
	AppendBlockInfoSlice(objectio.BlockInfoSlice)
}

// ForRangeShardID [begin, end)
func ForRangeShardID(
	begin, end int,
	relData RelData,
	onShardID func(shardID uint64) (bool, error)) error {
	slice := relData.GetShardIDList()

	for idx := begin; idx < end; idx++ {
		if ok, err := onShardID(slice[idx]); !ok || err != nil {
			return err
		}
	}

	return nil
}

// ForRangeBlockInfo [begin, end)
func ForRangeBlockInfo(
	begin, end int,
	relData RelData,
	onBlock func(blk *objectio.BlockInfo) (bool, error)) error {
	if begin >= relData.DataCnt() {
		return nil
	}
	slice := relData.GetBlockInfoSlice()
	slice = slice.Slice(begin, end)
	sliceLen := slice.Len()

	for i := 0; i < sliceLen; i++ {
		if ok, err := onBlock(slice.Get(i)); !ok || err != nil {
			return err
		}
	}

	return nil
}

type DataState uint8

const (
	InMem DataState = iota
	Persisted
	End
)

type DataSourceType uint8

const (
	GeneralLocalDataSource DataSourceType = iota
	ShardingLocalDataSource
	ShardingRemoteDataSource
)

type DataSource interface {
	Next(
		ctx context.Context,
		cols []string,
		types []types.Type,
		seqNums []uint16,
		pkSeqNum int32,
		memFilter any,
		mp *mpool.MPool,
		bat *batch.Batch,
	) (*objectio.BlockInfo, DataState, error)

	ApplyTombstones(
		ctx context.Context,
		bid *objectio.Blockid,
		rowsOffset []int64,
		applyPolicy TombstoneApplyPolicy,
	) ([]int64, error)

	GetTombstones(
		ctx context.Context, bid *objectio.Blockid,
	) (deletedRows objectio.Bitmap, err error)

	SetOrderBy(orderby []*plan.OrderBySpec)

	GetOrderBy() []*plan.OrderBySpec

	SetFilterZM(zm objectio.ZoneMap)

	Close()
	String() string
}

type Ranges interface {
	GetBytes(i int) []byte

	Len() int

	Append([]byte)

	Size() int

	SetBytes([]byte)

	GetAllBytes() []byte

	Slice(i, j int) []byte
}

var _ Ranges = (*objectio.BlockInfoSlice)(nil)

type ChangesHandle_Hint int

const (
	ChangesHandle_Snapshot ChangesHandle_Hint = iota
	ChangesHandle_Tail_wip
	ChangesHandle_Tail_done
)

type ChangesHandle interface {
	Next(ctx context.Context, mp *mpool.MPool) (data *batch.Batch, tombstone *batch.Batch, hint ChangesHandle_Hint, err error)
	Close() error
}

type RangesShuffleParam struct {
	// these are for shuffle objects
	Node               *plan.Node
	CNCNT              int32 // number of all cns
	CNIDX              int32 // cn index , starts from 0
	IsLocalCN          bool
	ShuffleRangeUint64 []uint64
	ShuffleRangeInt64  []int64
	Init               bool
}

type RangesParam struct {
	BlockFilters       []*plan.Expr //Slice of expressions used to filter zonemap
	PreAllocBlocks     int          //estimated count of blocks
	TxnOffset          int          //Transaction offset used to specify the starting position for reading data.
	Policy             DataCollectPolicy
	Rsp                *RangesShuffleParam
	DontSupportRelData bool
}

var DefaultRangesParam RangesParam = RangesParam{
	BlockFilters:       nil,
	PreAllocBlocks:     2,
	TxnOffset:          0,
	Policy:             Policy_CollectAllData,
	DontSupportRelData: true,
}

type Relation interface {
	Statistics

	Ranges(context.Context, RangesParam) (RelData, error)

	CollectTombstones(ctx context.Context, txnOffset int, policy TombstoneCollectPolicy) (Tombstoner, error)

	CollectChanges(ctx context.Context, from, to types.TS, mp *mpool.MPool) (ChangesHandle, error)

	TableDefs(context.Context) ([]TableDef, error)

	// Get complete tableDef information, including columns, constraints, partitions, version, comments, etc
	GetTableDef(context.Context) *plan.TableDef
	CopyTableDef(context.Context) *plan.TableDef

	GetPrimaryKeys(context.Context) ([]*Attribute, error)

	GetHideKeys(context.Context) ([]*Attribute, error)

	// Note: Write Will access Fileservice
	Write(context.Context, *batch.Batch) error

	Update(context.Context, *batch.Batch) error

	// Delete(context.Context, *vector.Vector, string) error
	Delete(context.Context, *batch.Batch, string) error

	AddTableDef(context.Context, TableDef) error
	DelTableDef(context.Context, TableDef) error

	// only ConstraintDef can be modified
	UpdateConstraint(context.Context, *ConstraintDef) error

	AlterTable(context.Context, *ConstraintDef, []*api.AlterTableReq) error

	// Support renaming tables within explicit transactions (CN worspace)
	TableRenameInTxn(ctx context.Context, constraint [][]byte) error

	GetTableID(context.Context) uint64

	// GetTableName returns the name of the table.
	GetTableName() string

	GetDBID(context.Context) uint64

	// Note: Write Will access Fileservice
	BuildReaders(
		ctx context.Context,
		proc any,
		expr *plan.Expr,
		relData RelData,
		num int,
		txnOffset int,
		orderBy bool,
		policy TombstoneApplyPolicy,
		filterHint FilterHint,
	) ([]Reader, error)

	BuildShardingReaders(
		ctx context.Context,
		proc any,
		expr *plan.Expr,
		relData RelData,
		num int,
		txnOffset int,
		orderBy bool,
		policy TombstoneApplyPolicy,
	) ([]Reader, error)

	TableColumns(ctx context.Context) ([]*Attribute, error)

	//max and min values
	MaxAndMinValues(ctx context.Context) ([][2]any, []uint8, error)

	GetEngineType() EngineType

	GetProcess() any

	// Note: GetColumMetadataScanInfo Will access Fileservice
	GetColumMetadataScanInfo(ctx context.Context, name string) ([]*plan.MetadataScanInfo, error)

	// PrimaryKeysMayBeModified reports whether any rows with any primary keys in keyVector was modified during `from` to `to`
	// If not sure, returns true
	// Initially added for implementing locking rows by primary keys
	PrimaryKeysMayBeModified(ctx context.Context, from types.TS, to types.TS, keyVector *vector.Vector) (bool, error)

	PrimaryKeysMayBeUpserted(ctx context.Context, from types.TS, to types.TS, keyVector *vector.Vector) (bool, error)

	ApproxObjectsNum(ctx context.Context) int
	MergeObjects(ctx context.Context, objstats []objectio.ObjectStats, targetObjSize uint32) (*api.MergeCommitEntry, error)
	GetNonAppendableObjectStats(ctx context.Context) ([]objectio.ObjectStats, error)
}

type BaseReader interface {
	Close() error
	Read(context.Context, []string, *plan.Expr, *mpool.MPool, *batch.Batch) (bool, error)
}

type Reader interface {
	BaseReader
	SetOrderBy([]*plan.OrderBySpec)
	GetOrderBy() []*plan.OrderBySpec
	SetFilterZM(objectio.ZoneMap)
	//SetScanType()
}

type Database interface {
	Relations(context.Context) ([]string, error)
	Relation(context.Context, string, any) (Relation, error)
	RelationExists(context.Context, string, any) (bool, error)

	Delete(context.Context, string) error
	Create(context.Context, string, []TableDef) error // Create Table - (name, table define)
	Truncate(context.Context, string) (uint64, error)
	GetDatabaseId(context.Context) string
	IsSubscription(context.Context) bool
	GetCreateSql(context.Context) string
}

type LogtailEngine interface {
	// TryToSubscribeTable tries to subscribe a table.
	TryToSubscribeTable(context.Context, uint64, uint64) error
	// UnsubscribeTable unsubscribes a table from logtail client.
	UnsubscribeTable(context.Context, uint64, uint64) error
}

type Engine interface {
	// LogtailEngine has some actions for logtail.
	LogtailEngine

	// transaction interface
	New(ctx context.Context, op client.TxnOperator) error

	// Delete deletes a database
	Delete(ctx context.Context, databaseName string, op client.TxnOperator) error

	// Create creates a database
	Create(ctx context.Context, databaseName string, op client.TxnOperator) error

	// Databases returns all database names
	Databases(ctx context.Context, op client.TxnOperator) (databaseNames []string, err error)

	// Database creates a handle for a database
	Database(ctx context.Context, databaseName string, op client.TxnOperator) (Database, error)

	// Nodes returns all nodes for worker jobs. isInternal, tenant, cnLabel are
	// used to filter CN servers.
	Nodes(isInternal bool, tenant string, username string, cnLabel map[string]string) (cnNodes Nodes, err error)

	// Hints returns hints of engine features
	// return value should not be cached
	// since implementations may update hints after engine had initialized
	Hints() Hints

	BuildBlockReaders(
		ctx context.Context,
		proc any,
		ts timestamp.Timestamp,
		expr *plan.Expr,
		def *plan.TableDef,
		relData RelData,
		num int) ([]Reader, error)

	// Get database name & table name by table id
	GetNameById(ctx context.Context, op client.TxnOperator, tableId uint64) (dbName string, tblName string, err error)

	// Get relation by table id
	GetRelationById(ctx context.Context, op client.TxnOperator, tableId uint64) (dbName string, tblName string, rel Relation, err error)

	// AllocateIDByKey allocate a globally unique ID by key.
	AllocateIDByKey(ctx context.Context, key string) (uint64, error)

	// Stats returns the stats info of the key.
	// If sync is true, wait for the stats info to be updated, else,
	// just return nil if the current stats info has not been initialized.
	Stats(ctx context.Context, key pb.StatsInfoKey, sync bool) *pb.StatsInfo

	// true if the prefetch is received, false if the prefetch is rejected
	PrefetchTableMeta(ctx context.Context, key pb.StatsInfoKey) bool

	GetMessageCenter() any

	GetService() string

	LatestLogtailAppliedTime() timestamp.Timestamp
}

type VectorPool interface {
	PutBatch(bat *batch.Batch)
	GetVector(typ types.Type) *vector.Vector
}

type Hints struct {
	CommitOrRollbackTimeout time.Duration
}

// EntireEngine is a wrapper for Engine to support temporary table
type EntireEngine struct {
	Engine     Engine // original engine
	TempEngine Engine // new engine for temporarily table
}

func IsMemtable(tblRange []byte) bool {
	return bytes.Equal(tblRange, objectio.EmptyBlockInfoBytes)
}

<<<<<<< HEAD
type EmptyRelationData struct{}

func BuildEmptyRelData() RelData {
	return &EmptyRelationData{}
}

func (rd *EmptyRelationData) String() string {
	return fmt.Sprintf("RelData[%d]", RelDataEmpty)
}

func (rd *EmptyRelationData) GetShardIDList() []uint64 {
	panic("not supported")
}

func (rd *EmptyRelationData) GetShardID(i int) uint64 {
	panic("not supported")
}

func (rd *EmptyRelationData) SetShardID(i int, id uint64) {
	panic("not supported")
}

func (rd *EmptyRelationData) AppendShardID(id uint64) {
	panic("not supported")
}

func (rd *EmptyRelationData) Split(i int) []RelData {
	panic("not supported")
}

func (rd *EmptyRelationData) GetBlockInfoSlice() objectio.BlockInfoSlice {
	panic("not supported")
}

func (rd *EmptyRelationData) GetBlockInfo(i int) objectio.BlockInfo {
	panic("not supported")
}

func (rd *EmptyRelationData) SetBlockInfo(i int, blk *objectio.BlockInfo) {
	panic("not supported")
}

func (rd *EmptyRelationData) AppendBlockInfo(blk *objectio.BlockInfo) {
	panic("not supported")
}

func (rd *EmptyRelationData) AppendBlockInfoSlice(objectio.BlockInfoSlice) {
	panic("not supported")
}

func (rd *EmptyRelationData) GetType() RelDataType {
	return RelDataEmpty
}

func (rd *EmptyRelationData) MarshalBinary() ([]byte, error) {
	panic("Not Supported")
}

func (rd *EmptyRelationData) UnmarshalBinary(buf []byte) error {
	panic("Not Supported")
}

func (rd *EmptyRelationData) AttachTombstones(tombstones Tombstoner) error {
	panic("Not Supported")
}

func (rd *EmptyRelationData) GetTombstones() Tombstoner {
	panic("Not Supported")
}

func (rd *EmptyRelationData) ForeachDataBlk(begin, end int, f func(blk any) error) error {
	panic("Not Supported")
}

func (rd *EmptyRelationData) GetDataBlk(i int) any {
	panic("Not Supported")
}

func (rd *EmptyRelationData) SetDataBlk(i int, blk any) {
	panic("Not Supported")
}

func (rd *EmptyRelationData) DataSlice(begin, end int) RelData {
	panic("Not Supported")
}

func (rd *EmptyRelationData) GroupByPartitionNum() map[int16]RelData {
	panic("Not Supported")
}

func (rd *EmptyRelationData) AppendDataBlk(blk any) {
	panic("Not Supported")
}

func (rd *EmptyRelationData) BuildEmptyRelData(i int) RelData {
	return &EmptyRelationData{}
}

func (rd *EmptyRelationData) DataCnt() int {
	return 0
}

=======
>>>>>>> 586fe8cd
type forceBuildRemoteDSConfig struct {
	sync.Mutex
	force  bool
	tblIds []uint64
}

var forceBuildRemoteDS forceBuildRemoteDSConfig

type forceShuffleReaderConfig struct {
	sync.Mutex
	force  bool
	tblIds []uint64
	blkCnt int
}

var forceShuffleReader forceShuffleReaderConfig

func SetForceBuildRemoteDS(force bool, tbls []string) {
	forceBuildRemoteDS.Lock()
	defer forceBuildRemoteDS.Unlock()

	forceBuildRemoteDS.tblIds = make([]uint64, len(tbls))
	for i, tbl := range tbls {
		id, err := strconv.Atoi(tbl)
		if err != nil {
			logutil.Errorf("SetForceBuildRemoteDS: invalid table id %s", tbl)
			return
		}

		forceBuildRemoteDS.tblIds[i] = uint64(id)
	}

	forceBuildRemoteDS.force = force
}

func GetForceBuildRemoteDS() (bool, []uint64) {
	forceBuildRemoteDS.Lock()
	defer forceBuildRemoteDS.Unlock()

	return forceBuildRemoteDS.force, forceBuildRemoteDS.tblIds
}

func SetForceShuffleReader(force bool, tbls []string, blkCnt int) {
	forceShuffleReader.Lock()
	defer forceShuffleReader.Unlock()

	forceShuffleReader.tblIds = make([]uint64, len(tbls))
	for i, tbl := range tbls {
		id, err := strconv.Atoi(tbl)
		if err != nil {
			logutil.Errorf("SetForceBuildRemoteDS: invalid table id %s", tbl)
			return
		}

		forceShuffleReader.tblIds[i] = uint64(id)
	}

	forceShuffleReader.force = force
	forceShuffleReader.blkCnt = blkCnt
}

func GetForceShuffleReader() (bool, []uint64, int) {
	forceShuffleReader.Lock()
	defer forceShuffleReader.Unlock()

	return forceShuffleReader.force, forceShuffleReader.tblIds, forceShuffleReader.blkCnt
}

type FilterHint struct {
	Must bool
}<|MERGE_RESOLUTION|>--- conflicted
+++ resolved
@@ -1062,111 +1062,6 @@
 	return bytes.Equal(tblRange, objectio.EmptyBlockInfoBytes)
 }
 
-<<<<<<< HEAD
-type EmptyRelationData struct{}
-
-func BuildEmptyRelData() RelData {
-	return &EmptyRelationData{}
-}
-
-func (rd *EmptyRelationData) String() string {
-	return fmt.Sprintf("RelData[%d]", RelDataEmpty)
-}
-
-func (rd *EmptyRelationData) GetShardIDList() []uint64 {
-	panic("not supported")
-}
-
-func (rd *EmptyRelationData) GetShardID(i int) uint64 {
-	panic("not supported")
-}
-
-func (rd *EmptyRelationData) SetShardID(i int, id uint64) {
-	panic("not supported")
-}
-
-func (rd *EmptyRelationData) AppendShardID(id uint64) {
-	panic("not supported")
-}
-
-func (rd *EmptyRelationData) Split(i int) []RelData {
-	panic("not supported")
-}
-
-func (rd *EmptyRelationData) GetBlockInfoSlice() objectio.BlockInfoSlice {
-	panic("not supported")
-}
-
-func (rd *EmptyRelationData) GetBlockInfo(i int) objectio.BlockInfo {
-	panic("not supported")
-}
-
-func (rd *EmptyRelationData) SetBlockInfo(i int, blk *objectio.BlockInfo) {
-	panic("not supported")
-}
-
-func (rd *EmptyRelationData) AppendBlockInfo(blk *objectio.BlockInfo) {
-	panic("not supported")
-}
-
-func (rd *EmptyRelationData) AppendBlockInfoSlice(objectio.BlockInfoSlice) {
-	panic("not supported")
-}
-
-func (rd *EmptyRelationData) GetType() RelDataType {
-	return RelDataEmpty
-}
-
-func (rd *EmptyRelationData) MarshalBinary() ([]byte, error) {
-	panic("Not Supported")
-}
-
-func (rd *EmptyRelationData) UnmarshalBinary(buf []byte) error {
-	panic("Not Supported")
-}
-
-func (rd *EmptyRelationData) AttachTombstones(tombstones Tombstoner) error {
-	panic("Not Supported")
-}
-
-func (rd *EmptyRelationData) GetTombstones() Tombstoner {
-	panic("Not Supported")
-}
-
-func (rd *EmptyRelationData) ForeachDataBlk(begin, end int, f func(blk any) error) error {
-	panic("Not Supported")
-}
-
-func (rd *EmptyRelationData) GetDataBlk(i int) any {
-	panic("Not Supported")
-}
-
-func (rd *EmptyRelationData) SetDataBlk(i int, blk any) {
-	panic("Not Supported")
-}
-
-func (rd *EmptyRelationData) DataSlice(begin, end int) RelData {
-	panic("Not Supported")
-}
-
-func (rd *EmptyRelationData) GroupByPartitionNum() map[int16]RelData {
-	panic("Not Supported")
-}
-
-func (rd *EmptyRelationData) AppendDataBlk(blk any) {
-	panic("Not Supported")
-}
-
-func (rd *EmptyRelationData) BuildEmptyRelData(i int) RelData {
-	return &EmptyRelationData{}
-}
-
-func (rd *EmptyRelationData) DataCnt() int {
-	return 0
-}
-
-=======
->>>>>>> 586fe8cd
 type forceBuildRemoteDSConfig struct {
 	sync.Mutex
 	force  bool
