package engine

import (
	"bytes"
	"errors"
	"math/rand"
	"matrixone/pkg/container/batch"
	"matrixone/pkg/sql/protocol"
	"matrixone/pkg/vm/engine"
	"matrixone/pkg/vm/engine/aoe/common/helper"
	"matrixone/pkg/vm/metadata"
	"matrixone/pkg/vm/process"
)

func (r *relation) ID() string {
<<<<<<< HEAD

=======
>>>>>>> 482b0e4f
	return r.tbl.Name
}

func (r *relation) Segment(si engine.SegmentInfo, proc *process.Process) engine.Segment {
	return nil
}

func (r *relation) Segments() []engine.SegmentInfo {
	return r.segments
}

func (r *relation) Index() []*engine.IndexTableDef {
	return helper.Index(*r.tbl)
}

func (r *relation) Attribute() []metadata.Attribute {
	return helper.Attribute(*r.tbl)
}

func (r *relation) Write(bat *batch.Batch) error {
	if len(r.tablets) == 0 {
		return errors.New("no tablets exists")
	}
	targetTbl := r.tablets[rand.Intn(len(r.tablets))]
	var buf *bytes.Buffer
	if err := protocol.EncodeBatch(bat, buf); err != nil {
		return err
	}
	if buf == nil {
		return errors.New("empty batch")
	}
	return r.catalog.Store.Append(targetTbl.Name, targetTbl.ShardId, buf.Bytes())
}

func (r *relation) AddAttribute(_ engine.TableDef) error {
	return nil
}

func (r *relation) DelAttribute(_ engine.TableDef) error {
	return nil
}

func (r *relation) Rows() int64 {
	return 0
}

func (r *relation) Size(_ string) int64 {
	return 0
}
<|MERGE_RESOLUTION|>--- conflicted
+++ resolved
@@ -13,10 +13,6 @@
 )
 
 func (r *relation) ID() string {
-<<<<<<< HEAD
-
-=======
->>>>>>> 482b0e4f
 	return r.tbl.Name
 }
 
