--- conflicted
+++ resolved
@@ -1,10 +1,7 @@
 package engine
 
 import (
-<<<<<<< HEAD
 	"github.com/fagongzi/util/format"
-=======
->>>>>>> 482b0e4f
 	log "github.com/sirupsen/logrus"
 	"matrixone/pkg/vm/engine"
 	"matrixone/pkg/vm/engine/aoe/catalog"
@@ -48,17 +45,10 @@
 	tablets, err := db.catalog.GetTablets(db.id, name)
 	if err != nil {
 		return nil, err
-<<<<<<< HEAD
 	}
 	if tablets == nil || len(tablets) == 0 {
 		return nil, catalog.ErrTableNotExists
 	}
-=======
-	}
-	if tablets == nil || len(tablets) == 0 {
-		return nil, catalog.ErrTableNotExists
-	}
->>>>>>> 482b0e4f
 
 	r := &relation{
 		pid:     db.id,
@@ -74,7 +64,7 @@
 				continue
 			}
 			addr := db.catalog.Store.RaftStore().GetRouter().LeaderAddress(tbl.ShardId)
-<<<<<<< HEAD
+
 			for _, id := range ids.Ids {
 				r.segments = append(r.segments, engine.SegmentInfo{
 					Version:  ids.Version,
@@ -88,18 +78,6 @@
 				})
 			}
 
-=======
-			r.segments = append(r.segments, engine.SegmentInfo{
-				Version: ids.Version,
-				Ids: ids.Ids,
-				GroupId: tbl.ShardId,
-				TabletName: tbl.Name,
-				Node: metadata.Node{
-					Id: addr,
-					Addr: addr,
-				},
-			})
->>>>>>> 482b0e4f
 		}
 	}
 	return r, nil
