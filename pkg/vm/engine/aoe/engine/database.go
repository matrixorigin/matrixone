--- conflicted
+++ resolved
@@ -102,13 +102,8 @@
 			if len(ids.Ids) == 0 {
 				continue
 			}
-<<<<<<< HEAD
-			addr := db.catalog.Driver.RaftStore().GetRouter().LeaderPeerStore(tbl.ShardId).ClientAddr
+			addr := db.catalog.Driver.RaftStore().GetRouter().LeaderReplicaStore(tbl.ShardId).ClientAddr
 			if lRelation, err := ldb.Relation(tbl.ShardId, tbl.Name); err == nil {
-=======
-			addr := db.catalog.Driver.RaftStore().GetRouter().LeaderReplicaStore(tbl.ShardId).ClientAddr
-			if lRelation, err := ldb.Relation(tbl.Name); err == nil {
->>>>>>> 42cab651
 				r.mp[tbl.Name] = lRelation
 			}
 			for _, id := range ids.Ids {
