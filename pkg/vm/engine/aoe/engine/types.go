// Copyright 2021 Matrix Origin
//
// Licensed under the Apache License, Version 2.0 (the "License");
// you may not use this file except in compliance with the License.
// You may obtain a copy of the License at
//
//      http://www.apache.org/licenses/LICENSE-2.0
//
// Unless required by applicable law or agreed to in writing, software
// distributed under the License is distributed on an "AS IS" BASIS,
// WITHOUT WARRANTIES OR CONDITIONS OF ANY KIND, either express or implied.
// See the License for the specific language governing permissions and
// limitations under the License.

package engine

import (
	"bytes"
	"sync"

	catalog3 "github.com/matrixorigin/matrixone/pkg/catalog"
	"github.com/matrixorigin/matrixone/pkg/container/batch"
	"github.com/matrixorigin/matrixone/pkg/vm/engine"
	"github.com/matrixorigin/matrixone/pkg/vm/engine/aoe"
	"github.com/matrixorigin/matrixone/pkg/vm/engine/aoe/storage/aoedb/v1"
)

// aoe engine
type aoeEngine struct {
	catalog *catalog3.Catalog
	config *EngineConfig
}

type EngineConfig struct {
	ReaderBufferCount uint64 `toml:"reader_buffer_count"` //the number of shards allocated in initiation
	QueueMaxReaderCount          uint64 `toml:"queue_max_reader_count"`           //the max number of shards
}

type SegmentInfo struct {
	Version  uint64
	Id       string
	GroupId  string
	TabletId string
	Node     engine.Node
}

type aoeReader struct {
<<<<<<< HEAD
	zs     []int64
	cds    []*bytes.Buffer
	dds    []*bytes.Buffer
	blocks []aoe.Block
	latency int64
=======
	reader   *store
	id       int32
	prv      *batData
	dequeue  int64
	enqueue  int64
	workerid int32
}

type store struct {
	rel     *relation
	readers []engine.Reader
	rhs     []chan *batData
	chs     []chan *batData
	blocks  []aoe.Block
	start   bool
	mutex   sync.RWMutex
	iodepth int
}

type batData struct {
	bat      *batch.Batch
	cds      []*bytes.Buffer
	dds      []*bytes.Buffer
	use      bool
	id       int8
}

type worker struct {
	id           int32
	bufferCount  int
	zs           []int64
	batDatas     []*batData
	blocks       []aoe.Block
	storeReader  *store
	enqueue      int64
	allocLatency int64
	readLatency  int64
}

type AoeSparseFilter struct {
	storeReader *store
	reader      *aoeReader
>>>>>>> 2ab2c76c
}

type database struct {
	id      uint64            //id of the database
	typ     int               //type of the database
	catalog *catalog3.Catalog //the catalog of the aoeEngine
	cfg *EngineConfig
}

type relation struct {
	pid      uint64            //database id
	tbl      *aoe.TableInfo    //table of the tablets
	catalog  *catalog3.Catalog //the catalog
	nodes    engine.Nodes
	segments []SegmentInfo              //segments of the table
	tablets  []aoe.TabletInfo           //tablets of the table
	mp       map[string]*aoedb.Relation //a map of each tablet and its relation
	reader   *store
	cfg *EngineConfig
}<|MERGE_RESOLUTION|>--- conflicted
+++ resolved
@@ -28,12 +28,12 @@
 // aoe engine
 type aoeEngine struct {
 	catalog *catalog3.Catalog
-	config *EngineConfig
+	config  *EngineConfig
 }
 
 type EngineConfig struct {
-	ReaderBufferCount uint64 `toml:"reader_buffer_count"` //the number of shards allocated in initiation
-	QueueMaxReaderCount          uint64 `toml:"queue_max_reader_count"`           //the max number of shards
+	ReaderBufferCount   uint64 `toml:"reader_buffer_count"`    //the number of shards allocated in initiation
+	QueueMaxReaderCount uint64 `toml:"queue_max_reader_count"` //the max number of shards
 }
 
 type SegmentInfo struct {
@@ -45,13 +45,6 @@
 }
 
 type aoeReader struct {
-<<<<<<< HEAD
-	zs     []int64
-	cds    []*bytes.Buffer
-	dds    []*bytes.Buffer
-	blocks []aoe.Block
-	latency int64
-=======
 	reader   *store
 	id       int32
 	prv      *batData
@@ -72,11 +65,11 @@
 }
 
 type batData struct {
-	bat      *batch.Batch
-	cds      []*bytes.Buffer
-	dds      []*bytes.Buffer
-	use      bool
-	id       int8
+	bat *batch.Batch
+	cds []*bytes.Buffer
+	dds []*bytes.Buffer
+	use bool
+	id  int8
 }
 
 type worker struct {
@@ -94,14 +87,13 @@
 type AoeSparseFilter struct {
 	storeReader *store
 	reader      *aoeReader
->>>>>>> 2ab2c76c
 }
 
 type database struct {
 	id      uint64            //id of the database
 	typ     int               //type of the database
 	catalog *catalog3.Catalog //the catalog of the aoeEngine
-	cfg *EngineConfig
+	cfg     *EngineConfig
 }
 
 type relation struct {
@@ -113,5 +105,5 @@
 	tablets  []aoe.TabletInfo           //tablets of the table
 	mp       map[string]*aoedb.Relation //a map of each tablet and its relation
 	reader   *store
-	cfg *EngineConfig
+	cfg      *EngineConfig
 }