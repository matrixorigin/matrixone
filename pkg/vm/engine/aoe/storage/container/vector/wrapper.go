--- conflicted
+++ resolved
@@ -154,13 +154,7 @@
 	case types.T_uint32:
 		return vec.Col.([]uint32)[idx], nil
 	case types.T_uint64:
-<<<<<<< HEAD
-		return v.Col.([]uint64)[idx], nil
-=======
 		return vec.Col.([]uint64)[idx], nil
-	case types.T_decimal:
-		return vec.Col.([]types.Decimal)[idx], nil
->>>>>>> 16c4d4e1
 	case types.T_float32:
 		return vec.Col.([]float32)[idx], nil
 	case types.T_float64:
@@ -172,15 +166,11 @@
 	case types.T_sel:
 		return vec.Col.([]int64)[idx], nil
 	case types.T_tuple:
-<<<<<<< HEAD
-		return v.Col.([][]interface{})[idx], nil
+		return vec.Col.([][]interface{})[idx], nil
 	case types.T_decimal64:
-		return v.Col.([]types.Decimal64)[idx], nil
+		return vec.Col.([]types.Decimal64)[idx], nil
 	case types.T_decimal128:
-		return v.Col.([]types.Decimal128)[idx], nil
-=======
-		return vec.Col.([][]interface{})[idx], nil
->>>>>>> 16c4d4e1
+		return vec.Col.([]types.Decimal128)[idx], nil
 	default:
 		return nil, ErrVecTypeNotSupport
 	}
