--- conflicted
+++ resolved
@@ -91,11 +91,7 @@
 	if e.exec != nil {
 		return e.exec(e)
 	}
-<<<<<<< HEAD
-	logutil2.Debugf("Execute Event Type=%d, RelationName=%d", e.t, e.id)
-=======
 	logutil.Debugf("Execute Event Type=%d, ID=%d", e.t, e.id)
->>>>>>> c1707497
 	return nil
 }
 func (e *BaseEvent) onDone(_ iops.IOp) {
