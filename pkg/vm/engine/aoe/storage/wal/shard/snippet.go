// Copyright 2021 Matrix Origin
//
// Licensed under the Apache License, Version 2.0 (the "License");
// you may not use this file except in compliance with the License.
// You may obtain a copy of the License at
//
//      http://www.apache.org/licenses/LICENSE-2.0
//
// Unless required by applicable law or agreed to in writing, software
// distributed under the License is distributed on an "AS IS" BASIS,
// WITHOUT WARRANTIES OR CONDITIONS OF ANY KIND, either express or implied.
// See the License for the specific language governing permissions and
// limitations under the License.

package shard

import (
<<<<<<< HEAD
	"fmt"
	"matrixone/pkg/vm/engine/aoe/storage/common"
=======
	"github.com/matrixorigin/matrixone/pkg/vm/engine/aoe/storage/common"
>>>>>>> ddf4fbb2
)

type snippets struct {
	id    uint64
	snips []*Snippet
}

func newSnippets(id uint64) *snippets {
	group := &snippets{
		snips: make([]*Snippet, 0),
		id:    id,
	}
	return group
}

func (g *snippets) GetId() uint64 {
	return g.id
}

func (g *snippets) Append(seq *Snippet) {
	g.snips = append(g.snips, seq)
}

func (g *snippets) Extend(snips ...*Snippet) {
	g.snips = append(g.snips, snips...)
}

func (g *snippets) ForEach(fn func(*IndexId)) {
	for _, seq := range g.snips {
		seq.CompletedRange(nil, fn)
	}
}

type Snippet struct {
	shardId uint64
	id      uint64
	offset  uint32
	indice  []*Index
}

func NewSnippet(shardId, id uint64, offset uint32) *Snippet {
	return &Snippet{
		shardId: shardId,
		id:      id,
		offset:  offset,
		indice:  make([]*Index, 0, 10),
	}
}

func NewSimpleSnippet(index *Index) *Snippet {
	return &Snippet{
		shardId: index.ShardId,
		indice:  []*Index{index},
	}
}

func (s *Snippet) GetId() uint64 {
	return s.id
}

func (s *Snippet) GetShardId() uint64 {
	return s.shardId
}

func (s *Snippet) Append(index *Index) {
	copied := *index
	s.indice = append(s.indice, &copied)
}

func (s *Snippet) String() string {
	if s == nil {
		return "nil"
	}
	str := fmt.Sprintf("<Snippet>(ShardId-%d,Cnt-%d){", s.shardId, len(s.indice))
	for _, index := range s.indice {
		str = fmt.Sprintf("%s\n%s", str, index.String())
	}
	if len(s.indice) > 0 {
		str = fmt.Sprintf("%s\n}", str)
	} else {
		str = fmt.Sprintf("%s}", str)
	}
	return str
}

func (s *Snippet) LastIndex() *Index {
	if len(s.indice) == 0 {
		return nil
	}
	return s.indice[len(s.indice)-1]
}

func (s *Snippet) CompletedRange(exclude *common.Range, fn func(*IndexId)) common.Range {
	count := uint64(0)
	if exclude == nil {
		r := common.Range{}
		for i := len(s.indice) - 1; i >= 0; i-- {
			// logutil.Infof("snippet %d-%d %s", s.id, i, s.indice[i].String())
			if !s.indice[i].IsApplied() {
				continue
			}
			r.Left = uint64(i)
			count++
			if fn != nil {
				fn(&s.indice[i].Id)
			}
		}
		if count > 0 {
			r.Right = r.Left + count - 1
		}
		return r
	}
	r := common.Range{}
	excludeEnd := int(exclude.Right)
	for i := len(s.indice) - 1; i >= 0; i-- {
		// logutil.Infof("snippet %d-%d %s", s.id, i, s.indice[i].String())
		if !s.indice[i].IsApplied() || i < excludeEnd || i < int(s.offset) {
			continue
		}
		count++
		r.Left = uint64(i)
		if fn != nil {
			fn(&s.indice[i].Id)
		}
	}
	if count > 0 {
		r.Right = r.Left + count - 1
	}
	return r
}<|MERGE_RESOLUTION|>--- conflicted
+++ resolved
@@ -15,12 +15,9 @@
 package shard
 
 import (
-<<<<<<< HEAD
 	"fmt"
-	"matrixone/pkg/vm/engine/aoe/storage/common"
-=======
+
 	"github.com/matrixorigin/matrixone/pkg/vm/engine/aoe/storage/common"
->>>>>>> ddf4fbb2
 )
 
 type snippets struct {
