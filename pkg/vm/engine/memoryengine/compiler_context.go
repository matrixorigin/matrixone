--- conflicted
+++ resolved
@@ -93,16 +93,15 @@
 	return ""
 }
 
-<<<<<<< HEAD
 func (*CompilerContext) GetUserName() string {
 	return "root"
-=======
+}
+
 func (c *CompilerContext) GetAccountId() uint32 {
 	if v := c.ctx.Value(defines.TenantIDKey{}); v != nil {
 		return v.(uint32)
 	}
 	return 0
->>>>>>> 5f8ebb2c
 }
 
 func (c *CompilerContext) Resolve(schemaName string, tableName string) (objRef *plan.ObjectRef, tableDef *plan.TableDef) {
