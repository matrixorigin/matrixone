// Copyright 2022 Matrix Origin
//
// Licensed under the Apache License, Version 2.0 (the "License");
// you may not use this file except in compliance with the License.
// You may obtain a copy of the License at
//
//      http://www.apache.org/licenses/LICENSE-2.0
//
// Unless required by applicable law or agreed to in writing, software
// distributed under the License is distributed on an "AS IS" BASIS,
// WITHOUT WARRANTIES OR CONDITIONS OF ANY KIND, either express or implied.
// See the License for the specific language governing permissions and
// limitations under the License.

package memoryengine

import (
	"context"
	"strconv"

	"github.com/matrixorigin/matrixone/pkg/catalog"
	"github.com/matrixorigin/matrixone/pkg/common/moerr"
	"github.com/matrixorigin/matrixone/pkg/defines"
	planpb "github.com/matrixorigin/matrixone/pkg/pb/plan"
	pb "github.com/matrixorigin/matrixone/pkg/pb/statsinfo"
	"github.com/matrixorigin/matrixone/pkg/sql/parsers/tree"
	"github.com/matrixorigin/matrixone/pkg/sql/plan"
	"github.com/matrixorigin/matrixone/pkg/sql/plan/function"
	"github.com/matrixorigin/matrixone/pkg/testutil"
	"github.com/matrixorigin/matrixone/pkg/txn/client"
	"github.com/matrixorigin/matrixone/pkg/vm/engine"
	"github.com/matrixorigin/matrixone/pkg/vm/process"
)

type CompilerContext struct {
	ctx       context.Context
	defaultDB string
	engine    *Engine
	txnOp     client.TxnOperator
}

<<<<<<< HEAD
func (c *CompilerContext) HasFKsReferToMe(dbName string) (bool, error) {
	//TODO implement me
	panic("implement me")
}

func (c *CompilerContext) UpdateFKConstraint(dbName, tblName string, fkData []*plan.FkData) error {
=======
func (c *CompilerContext) ReplacePlan(execPlan *planpb.Execute) (*planpb.Plan, tree.Statement, error) {
>>>>>>> c2905aca
	//TODO implement me
	panic("implement me")
}

func (c *CompilerContext) CheckSubscriptionValid(subName, accName string, pubName string) error {
	//TODO implement me
	panic("implement me")
}

func (c *CompilerContext) IsPublishing(dbName string) (bool, error) {
	//TODO implement me
	panic("implement me")
}

func (c *CompilerContext) SetQueryingSubscription(meta *plan.SubscriptionMeta) {
	//TODO implement me
	panic("implement me")
}

func (c *CompilerContext) GetQueryingSubscription() *plan.SubscriptionMeta {
	return nil
}

func (e *Engine) NewCompilerContext(
	ctx context.Context,
	defaultDB string,
	txnOp client.TxnOperator,
) *CompilerContext {
	return &CompilerContext{
		ctx:       ctx,
		defaultDB: defaultDB,
		engine:    e,
		txnOp:     txnOp,
	}
}

var _ plan.CompilerContext = new(CompilerContext)

func (c *CompilerContext) ResolveUdf(name string, ast []*plan.Expr) (*function.Udf, error) {
	return nil, nil
}

func (c *CompilerContext) ResolveAccountIds(accountNames []string) ([]uint32, error) {
	return []uint32{catalog.System_Account}, nil
}

func (*CompilerContext) Stats(obj *plan.ObjectRef) (*pb.StatsInfo, error) {
	return nil, nil
}

func (c *CompilerContext) GetSubscriptionMeta(dbName string) (*plan.SubscriptionMeta, error) {
	return nil, nil
}

func (c *CompilerContext) GetProcess() *process.Process {
	proc := testutil.NewProcess()
	proc.Ctx = context.Background()
	return proc
}

func (c *CompilerContext) GetQueryResultMeta(uuid string) ([]*plan.ColDef, string, error) {
	return nil, "", nil
}

func (c *CompilerContext) DatabaseExists(name string) bool {
	_, err := c.engine.Database(
		c.ctx,
		name,
		c.txnOp,
	)
	return err == nil
}

func (c *CompilerContext) GetDatabaseId(dbName string) (uint64, error) {
	database, err := c.engine.Database(c.ctx, dbName, c.txnOp)
	if err != nil {
		return 0, err
	}
	databaseId, err := strconv.ParseUint(database.GetDatabaseId(c.ctx), 10, 64)
	if err != nil {
		return 0, moerr.NewInternalError(c.ctx, "The databaseid of '%s' is not a valid number", dbName)
	}
	return databaseId, nil
}

func (c *CompilerContext) DefaultDatabase() string {
	return c.defaultDB
}

func (c *CompilerContext) GetPrimaryKeyDef(dbName string, tableName string) (defs []*plan.ColDef) {
	attrs, err := c.getTableAttrs(dbName, tableName)
	if err != nil {
		panic(err)
	}
	for i, attr := range attrs {
		if !attr.Primary {
			continue
		}
		defs = append(defs, engineAttrToPlanColDef(i, attr))
	}
	return
}

func (*CompilerContext) GetRootSql() string {
	return ""
}

func (*CompilerContext) GetUserName() string {
	return "root"
}

func (c *CompilerContext) GetAccountId() (uint32, error) {
	return defines.GetAccountId(c.ctx)
}

func (c *CompilerContext) GetContext() context.Context {
	return c.ctx
}

func (c *CompilerContext) ResolveById(tableId uint64) (objRef *plan.ObjectRef, tableDef *plan.TableDef) {
	dbName, tableName, _ := c.engine.GetNameById(c.ctx, c.txnOp, tableId)
	if dbName == "" || tableName == "" {
		return nil, nil
	}
	return c.Resolve(dbName, tableName)
}

func (c *CompilerContext) Resolve(schemaName string, tableName string) (objRef *plan.ObjectRef, tableDef *plan.TableDef) {
	if schemaName == "" {
		schemaName = c.defaultDB
	}

	objRef = &plan.ObjectRef{
		SchemaName: schemaName,
		ObjName:    tableName,
	}

	tableDef = &plan.TableDef{
		Name: tableName,
	}

	attrs, err := c.getTableAttrs(schemaName, tableName)
	if err != nil {
		return nil, nil
	}

	for i, attr := range attrs {
		// return hidden columns for update or detete statement
		//if attr.IsHidden {
		//	switch e.stmt.(type) {
		//	case *tree.Update, *tree.Delete:
		//	default:
		//		continue
		//	}
		//}
		if attr.Primary {
			tableDef.Pkey = &plan.PrimaryKeyDef{
				Cols:        []uint64{uint64(i)},
				PkeyColId:   uint64(i),
				PkeyColName: attr.Name,
				Names:       []string{attr.Name},
			}
		}
		tableDef.Cols = append(tableDef.Cols, engineAttrToPlanColDef(i, attr))
	}

	//TODO properties
	//TODO view

	return
}

func (*CompilerContext) ResolveVariable(varName string, isSystemVar bool, isGlobalVar bool) (interface{}, error) {
	return "", nil
}

func (c *CompilerContext) getTableAttrs(dbName string, tableName string) (attrs []*engine.Attribute, err error) {
	db, err := c.engine.Database(
		c.ctx,
		dbName,
		c.txnOp,
	)
	if err != nil {
		return nil, err
	}
	table, err := db.Relation(
		c.ctx,
		tableName,
		nil,
	)
	if err != nil {
		return nil, err
	}
	defs, err := table.TableDefs(c.ctx)
	if err != nil {
		return nil, err
	}
	for _, def := range defs {
		attr, ok := def.(*engine.AttributeDef)
		if !ok {
			continue
		}
		attrs = append(attrs, &attr.Attr)
	}
	return
}

func (c *CompilerContext) SetBuildingAlterView(yesOrNo bool, dbName, viewName string) {}
func (c *CompilerContext) GetBuildingAlterView() (bool, string, string) {
	return false, "", ""
}

func engineAttrToPlanColDef(idx int, attr *engine.Attribute) *plan.ColDef {
	return &plan.ColDef{
		ColId: uint64(attr.ID),
		Name:  attr.Name,
		Typ: &plan.Type{
			Id:          int32(attr.Type.Oid),
			NotNullable: attr.Default != nil && !(attr.Default.NullAbility),
			Width:       attr.Type.Width,
			Scale:       attr.Type.Scale,
			Enumvalues:  attr.EnumVlaues,
		},
		Default:   attr.Default,
		Primary:   attr.Primary,
		Pkidx:     int32(idx),
		Comment:   attr.Comment,
		ClusterBy: attr.ClusterBy,
		Seqnum:    uint32(attr.Seqnum),
	}
}<|MERGE_RESOLUTION|>--- conflicted
+++ resolved
@@ -39,16 +39,12 @@
 	txnOp     client.TxnOperator
 }
 
-<<<<<<< HEAD
 func (c *CompilerContext) HasFKsReferToMe(dbName string) (bool, error) {
 	//TODO implement me
 	panic("implement me")
 }
 
-func (c *CompilerContext) UpdateFKConstraint(dbName, tblName string, fkData []*plan.FkData) error {
-=======
 func (c *CompilerContext) ReplacePlan(execPlan *planpb.Execute) (*planpb.Plan, tree.Statement, error) {
->>>>>>> c2905aca
 	//TODO implement me
 	panic("implement me")
 }
