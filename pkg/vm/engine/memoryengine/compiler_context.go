// Copyright 2022 Matrix Origin
//
// Licensed under the Apache License, Version 2.0 (the "License");
// you may not use this file except in compliance with the License.
// You may obtain a copy of the License at
//
//      http://www.apache.org/licenses/LICENSE-2.0
//
// Unless required by applicable law or agreed to in writing, software
// distributed under the License is distributed on an "AS IS" BASIS,
// WITHOUT WARRANTIES OR CONDITIONS OF ANY KIND, either express or implied.
// See the License for the specific language governing permissions and
// limitations under the License.

package memoryengine

import (
	"context"
	"strconv"

	"github.com/matrixorigin/matrixone/pkg/catalog"
	"github.com/matrixorigin/matrixone/pkg/common/moerr"
	"github.com/matrixorigin/matrixone/pkg/defines"
	"github.com/matrixorigin/matrixone/pkg/sql/plan"
	"github.com/matrixorigin/matrixone/pkg/testutil"
	"github.com/matrixorigin/matrixone/pkg/txn/client"
	"github.com/matrixorigin/matrixone/pkg/vm/engine"
	"github.com/matrixorigin/matrixone/pkg/vm/process"
)

type CompilerContext struct {
	ctx       context.Context
	defaultDB string
	engine    *Engine
	txnOp     client.TxnOperator
}

func (c *CompilerContext) CheckSubscriptionValid(subName, accName string, pubName string) error {
	//TODO implement me
	panic("implement me")
}

func (c *CompilerContext) IsPublishing(dbName string) (bool, error) {
	//TODO implement me
	panic("implement me")
}

func (c *CompilerContext) SetQueryingSubscription(meta *plan.SubscriptionMeta) {
	//TODO implement me
	panic("implement me")
}

func (c *CompilerContext) GetQueryingSubscription() *plan.SubscriptionMeta {
<<<<<<< HEAD
=======
	//TODO implement me
>>>>>>> 447baf99
	return nil
}

func (e *Engine) NewCompilerContext(
	ctx context.Context,
	defaultDB string,
	txnOp client.TxnOperator,
) *CompilerContext {
	return &CompilerContext{
		ctx:       ctx,
		defaultDB: defaultDB,
		engine:    e,
		txnOp:     txnOp,
	}
}

var _ plan.CompilerContext = new(CompilerContext)

func (c *CompilerContext) ResolveUdf(name string, ast []*plan.Expr) (string, error) {
	return "", nil
}

func (c *CompilerContext) ResolveAccountIds(accountNames []string) ([]uint32, error) {
	return []uint32{catalog.System_Account}, nil
}

func (*CompilerContext) Stats(obj *plan.ObjectRef, e *plan.Expr) *plan.Stats {
	return plan.DefaultStats()
}

func (*CompilerContext) GetStatsCache() *plan.StatsCache {
	return nil
}

func (c *CompilerContext) GetSubscriptionMeta(dbName string) (*plan.SubscriptionMeta, error) {
	return nil, nil
}

func (c *CompilerContext) GetProcess() *process.Process {
	proc := testutil.NewProcess()
	proc.Ctx = context.Background()
	return proc
}

func (c *CompilerContext) GetQueryResultMeta(uuid string) ([]*plan.ColDef, string, error) {
	return nil, "", nil
}

func (c *CompilerContext) DatabaseExists(name string) bool {
	_, err := c.engine.Database(
		c.ctx,
		name,
		c.txnOp,
	)
	return err == nil
}

func (c *CompilerContext) GetDatabaseId(dbName string) (uint64, error) {
	database, err := c.engine.Database(c.ctx, dbName, c.txnOp)
	if err != nil {
		return 0, err
	}
	databaseId, err := strconv.ParseUint(database.GetDatabaseId(c.ctx), 10, 64)
	if err != nil {
		return 0, moerr.NewInternalError(c.ctx, "The databaseid of '%s' is not a valid number", dbName)
	}
	return databaseId, nil
}

func (c *CompilerContext) DefaultDatabase() string {
	return c.defaultDB
}

func (c *CompilerContext) GetHideKeyDef(dbName string, tableName string) *plan.ColDef {
	attrs, err := c.getTableAttrs(dbName, tableName)
	if err != nil {
		panic(err)
	}
	for i, attr := range attrs {
		if attr.IsHidden {
			return engineAttrToPlanColDef(i, attr)
		}
	}
	return nil
}

func (c *CompilerContext) GetPrimaryKeyDef(dbName string, tableName string) (defs []*plan.ColDef) {
	attrs, err := c.getTableAttrs(dbName, tableName)
	if err != nil {
		panic(err)
	}
	for i, attr := range attrs {
		if !attr.Primary {
			continue
		}
		defs = append(defs, engineAttrToPlanColDef(i, attr))
	}
	return
}

func (*CompilerContext) GetRootSql() string {
	return ""
}

func (*CompilerContext) GetUserName() string {
	return "root"
}

func (c *CompilerContext) GetAccountId() uint32 {
	if v := c.ctx.Value(defines.TenantIDKey{}); v != nil {
		return v.(uint32)
	}
	return 0
}

func (c *CompilerContext) GetContext() context.Context {
	return c.ctx
}

func (c *CompilerContext) ResolveById(tableId uint64) (objRef *plan.ObjectRef, tableDef *plan.TableDef) {
	dbName, tableName, _ := c.engine.GetNameById(c.ctx, c.txnOp, tableId)
	if dbName == "" || tableName == "" {
		return nil, nil
	}
	return c.Resolve(dbName, tableName)
}

func (c *CompilerContext) Resolve(schemaName string, tableName string) (objRef *plan.ObjectRef, tableDef *plan.TableDef) {
	if schemaName == "" {
		schemaName = c.defaultDB
	}

	objRef = &plan.ObjectRef{
		SchemaName: schemaName,
		ObjName:    tableName,
	}

	tableDef = &plan.TableDef{
		Name: tableName,
	}

	attrs, err := c.getTableAttrs(schemaName, tableName)
	if err != nil {
		return nil, nil
	}

	for i, attr := range attrs {

		// return hidden columns for update or detete statement
		//if attr.IsHidden {
		//	switch e.stmt.(type) {
		//	case *tree.Update, *tree.Delete:
		//	default:
		//		continue
		//	}
		//}

		tableDef.Cols = append(tableDef.Cols, engineAttrToPlanColDef(i, attr))
	}

	//TODO properties
	//TODO view

	return
}

func (*CompilerContext) ResolveVariable(varName string, isSystemVar bool, isGlobalVar bool) (interface{}, error) {
	return "", nil
}

func (c *CompilerContext) getTableAttrs(dbName string, tableName string) (attrs []*engine.Attribute, err error) {
	db, err := c.engine.Database(
		c.ctx,
		dbName,
		c.txnOp,
	)
	if err != nil {
		return nil, err
	}
	table, err := db.Relation(
		c.ctx,
		tableName,
	)
	if err != nil {
		return nil, err
	}
	defs, err := table.TableDefs(c.ctx)
	if err != nil {
		return nil, err
	}
	for _, def := range defs {
		attr, ok := def.(*engine.AttributeDef)
		if !ok {
			continue
		}
		attrs = append(attrs, &attr.Attr)
	}
	return
}

func (c *CompilerContext) SetBuildingAlterView(yesOrNo bool, dbName, viewName string) {}
func (c *CompilerContext) GetBuildingAlterView() (bool, string, string) {
	return false, "", ""
}

func engineAttrToPlanColDef(idx int, attr *engine.Attribute) *plan.ColDef {
	return &plan.ColDef{
		ColId: uint64(attr.ID),
		Name:  attr.Name,
		Typ: &plan.Type{
			Id:          int32(attr.Type.Oid),
			NotNullable: attr.Default != nil && !(attr.Default.NullAbility),
			Width:       attr.Type.Width,
			Scale:       attr.Type.Scale,
		},
		Default:   attr.Default,
		Primary:   attr.Primary,
		Pkidx:     int32(idx),
		Comment:   attr.Comment,
		ClusterBy: attr.ClusterBy,
	}
}<|MERGE_RESOLUTION|>--- conflicted
+++ resolved
@@ -51,10 +51,6 @@
 }
 
 func (c *CompilerContext) GetQueryingSubscription() *plan.SubscriptionMeta {
-<<<<<<< HEAD
-=======
-	//TODO implement me
->>>>>>> 447baf99
 	return nil
 }
 
