--- conflicted
+++ resolved
@@ -60,13 +60,8 @@
 	return nil
 }
 
-<<<<<<< HEAD
-func (c *CompilerContext) GetQueryResultColDefs(uuid string) ([]*plan.ColDef, error) {
-	return nil, nil
-=======
 func (c *CompilerContext) GetQueryResultMeta(uuid string) ([]*plan.ColDef, string, error) {
 	return nil, "", nil
->>>>>>> 16feb231
 }
 
 func (c *CompilerContext) DatabaseExists(name string) bool {
