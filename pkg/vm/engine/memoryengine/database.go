// Copyright 2022 Matrix Origin
//
// Licensed under the Apache License, Version 2.0 (the "License");
// you may not use this file except in compliance with the License.
// You may obtain a copy of the License at
//
//      http://www.apache.org/licenses/LICENSE-2.0
//
// Unless required by applicable law or agreed to in writing, software
// distributed under the License is distributed on an "AS IS" BASIS,
// WITHOUT WARRANTIES OR CONDITIONS OF ANY KIND, either express or implied.
// See the License for the specific language governing permissions and
// limitations under the License.

package memoryengine

import (
	"context"
	"fmt"
	"strings"

	"github.com/matrixorigin/matrixone/pkg/common/moerr"
	"github.com/matrixorigin/matrixone/pkg/txn/client"
	"github.com/matrixorigin/matrixone/pkg/vm/engine"
)

type Database struct {
	id          ID
	name        string
	engine      *Engine
	txnOperator client.TxnOperator
}

var _ engine.Database = new(Database)

func (d *Database) Create(ctx context.Context, relName string, defs []engine.TableDef) error {

	id, err := d.engine.idGenerator.NewID(ctx)
	if err != nil {
		return err
	}

	_, err = DoTxnRequest[CreateRelationResp](
		ctx,
		d.txnOperator,
		false,
		d.engine.allShards,
		OpCreateRelation,
		CreateRelationReq{
			ID:           id,
			DatabaseID:   d.id,
			DatabaseName: d.name,
			Type:         RelationTable,
			Name:         strings.ToLower(relName),
			Defs:         defs,
		},
	)
	if err != nil {
		return nil
	}

	return nil
}

func (d *Database) Truncate(ctx context.Context, relName string) error {
	newId, err := d.engine.idGenerator.NewID(ctx)
	if err != nil {
		return err
	}
	rel, err := d.Relation(ctx, relName)
	if err != nil {
		return err
	}
<<<<<<< HEAD
	oldId, _ := strconv.ParseUint(rel.GetTableID(ctx), 10, 64)
=======
	oldId := rel.GetTableID(ctx)
>>>>>>> b08a1077

	_, err = DoTxnRequest[TruncateRelationResp](
		ctx,
		d.txnOperator,
		false,
		d.engine.allShards,
		OpTruncateRelation,
		TruncateRelationReq{
			NewTableID:   newId,
			OldTableID:   ID(oldId),
			DatabaseID:   d.id,
			DatabaseName: d.name,
			Name:         strings.ToLower(relName),
		},
	)
	if err != nil {
		return err
	}

	return nil
}

func (d *Database) Delete(ctx context.Context, relName string) error {

	_, err := DoTxnRequest[DeleteRelationResp](
		ctx,
		d.txnOperator,
		false,
		d.engine.allShards,
		OpDeleteRelation,
		DeleteRelationReq{
			DatabaseID:   d.id,
			DatabaseName: d.name,
			Name:         strings.ToLower(relName),
		},
	)
	if err != nil {
		return err
	}

	return nil
}

func (d *Database) Relation(ctx context.Context, relName string) (engine.Relation, error) {

	if relName == "" {
		return nil, moerr.NewInvalidInput(ctx, "no table name")
	}

	resps, err := DoTxnRequest[OpenRelationResp](
		ctx,
		d.txnOperator,
		true,
		d.engine.anyShard,
		OpOpenRelation,
		OpenRelationReq{
			DatabaseID:   d.id,
			DatabaseName: d.name,
			Name:         strings.ToLower(relName),
		},
	)
	if err != nil {
		return nil, err
	}

	resp := resps[0]

	switch resp.Type {

	case RelationTable, RelationView:
		table := &Table{
			engine:       d.engine,
			txnOperator:  d.txnOperator,
			id:           resp.ID,
			databaseName: resp.DatabaseName,
			tableName:    resp.RelationName,
		}
		return table, nil

	default:
		panic(moerr.NewInternalError(ctx, "unknown type: %+v", resp.Type))
	}

}

func (d *Database) Relations(ctx context.Context) ([]string, error) {

	resps, err := DoTxnRequest[GetRelationsResp](
		ctx,
		d.txnOperator,
		true,
		d.engine.anyShard,
		OpGetRelations,
		GetRelationsReq{
			DatabaseID: d.id,
		},
	)
	if err != nil {
		return nil, err
	}

	return resps[0].Names, nil
}

func (d *Database) GetDatabaseId(ctx context.Context) string {
	return fmt.Sprintf("%d", d.id)
}<|MERGE_RESOLUTION|>--- conflicted
+++ resolved
@@ -71,11 +71,7 @@
 	if err != nil {
 		return err
 	}
-<<<<<<< HEAD
-	oldId, _ := strconv.ParseUint(rel.GetTableID(ctx), 10, 64)
-=======
 	oldId := rel.GetTableID(ctx)
->>>>>>> b08a1077
 
 	_, err = DoTxnRequest[TruncateRelationResp](
 		ctx,
