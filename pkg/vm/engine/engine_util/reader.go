// Copyright 2022 Matrix Origin
//
// Licensed under the Apache License, Version 2.0 (the "License");
// you may not use this file except in compliance with the License.
// You may obtain a copy of the License at
//
//      http://www.apache.org/licenses/LICENSE-2.0
//
// Unless required by applicable law or agreed to in writing, software
// distributed under the License is distributed on an "AS IS" BASIS,
// WITHOUT WARRANTIES OR CONDITIONS OF ANY KIND, either express or implied.
// See the License for the specific language governing permissions and
// limitations under the License.

package engine_util

import (
	"context"
	"slices"
	"strings"
	"time"

	"go.uber.org/zap"

	"github.com/matrixorigin/matrixone/pkg/catalog"
	"github.com/matrixorigin/matrixone/pkg/common/moerr"
	"github.com/matrixorigin/matrixone/pkg/common/mpool"
	"github.com/matrixorigin/matrixone/pkg/container/batch"
	"github.com/matrixorigin/matrixone/pkg/container/types"
	"github.com/matrixorigin/matrixone/pkg/fileservice"
	"github.com/matrixorigin/matrixone/pkg/logutil"
	"github.com/matrixorigin/matrixone/pkg/objectio"
	"github.com/matrixorigin/matrixone/pkg/pb/plan"
	"github.com/matrixorigin/matrixone/pkg/pb/timestamp"
	"github.com/matrixorigin/matrixone/pkg/perfcounter"
	plan2 "github.com/matrixorigin/matrixone/pkg/sql/plan"
	"github.com/matrixorigin/matrixone/pkg/testutil"
	v2 "github.com/matrixorigin/matrixone/pkg/util/metric/v2"
	"github.com/matrixorigin/matrixone/pkg/vm/engine"
	"github.com/matrixorigin/matrixone/pkg/vm/engine/tae/blockio"
	"github.com/matrixorigin/matrixone/pkg/vm/engine/tae/containers"
)

// -----------------------------------------------------------------
// ------------------------ withFilterMixin ------------------------
// -----------------------------------------------------------------

func (mixin *withFilterMixin) reset() {
	mixin.filterState.filter = objectio.BlockReadFilter{}
	mixin.filterState.memFilter = MemPKFilter{}
	mixin.columns.indexOfFirstSortedColumn = -1
	mixin.columns.seqnums = nil
	mixin.columns.colTypes = nil
}

func (mixin *withFilterMixin) tryUpdateTombstoneColumns(cols []string) {
	pkColIdx := mixin.tableDef.Name2ColIndex[mixin.tableDef.Pkey.PkeyColName]
	pkCol := mixin.tableDef.Cols[pkColIdx]

	mixin.columns.seqnums = []uint16{0, 1}
	mixin.columns.colTypes = []types.Type{
		types.T_Rowid.ToType(),
		plan2.ExprType2Type(&pkCol.Typ)}

	mixin.columns.colTypes[1].Scale = pkCol.Typ.Scale
	mixin.columns.colTypes[1].Width = pkCol.Typ.Width

	if len(cols) == len(objectio.TombstoneAttrs_TN_Created) {
		mixin.columns.seqnums = append(mixin.columns.seqnums, 2)
		mixin.columns.colTypes = append(mixin.columns.colTypes, types.T_TS.ToType())
	}

	mixin.filterState.seqnums = mixin.columns.seqnums[:]
	mixin.filterState.colTypes = mixin.columns.colTypes[:]
}

// when the reader.Read is called for a new block, it will always
// call tryUpdate to update the seqnums
// NOTE: here we assume the tryUpdate is always called with the same cols
// for all blocks and it will only be updated once
func (mixin *withFilterMixin) tryUpdateColumns(cols []string) {
	if len(cols) == len(mixin.columns.seqnums) {
		return
	}

	if len(mixin.columns.seqnums) != 0 {
		panic(moerr.NewInternalErrorNoCtx("withFilterMixin tryUpdate called with different cols"))
	}

	// record the column selectivity
	chit, ctotal := len(cols), len(mixin.tableDef.Cols)
	v2.TaskSelColumnTotal.Add(float64(ctotal))
	if ctotal >= chit {
		v2.TaskSelColumnHit.Add(float64(ctotal - chit))
	}

	mixin.columns.seqnums = make([]uint16, len(cols))
	mixin.columns.colTypes = make([]types.Type, len(cols))
	// mixin.columns.colNulls = make([]bool, len(cols))
	mixin.columns.indexOfFirstSortedColumn = -1

	pkPos := -1

	if slices.Equal(cols, objectio.TombstoneAttrs_CN_Created) ||
		slices.Equal(cols, objectio.TombstoneAttrs_TN_Created) {
		mixin.tryUpdateTombstoneColumns(cols)
		return
	}

	for i, column := range cols {
		column = strings.ToLower(column)
		if objectio.IsPhysicalAddr(column) {
			mixin.columns.seqnums[i] = objectio.SEQNUM_ROWID
			mixin.columns.colTypes[i] = objectio.RowidType
			mixin.columns.phyAddrPos = i
		} else {
			if plan2.GetSortOrderByName(mixin.tableDef, column) == 0 {
				mixin.columns.indexOfFirstSortedColumn = i
			}
			colIdx := mixin.tableDef.Name2ColIndex[column]
			colDef := mixin.tableDef.Cols[colIdx]
			mixin.columns.seqnums[i] = uint16(colDef.Seqnum)

			if mixin.tableDef.Pkey != nil && mixin.tableDef.Pkey.PkeyColName == column {
				// primary key is in the cols
				pkPos = i
			}
			mixin.columns.colTypes[i] = plan2.ExprType2Type(&colDef.Typ)
			mixin.columns.colTypes[i].Scale = colDef.Typ.Scale
			mixin.columns.colTypes[i].Width = colDef.Typ.Width
		}
	}

	if pkPos != -1 {
		// here we will select the primary key column from the vectors, and
		// use the search function to find the offset of the primary key.
		// it returns the offset of the primary key in the pk vector.
		// if the primary key is not found, it returns empty slice
		mixin.filterState.seqnums = []uint16{mixin.columns.seqnums[pkPos]}
		mixin.filterState.colTypes = mixin.columns.colTypes[pkPos : pkPos+1]
	}
}

// -----------------------------------------------------------------
// ------------------------ emptyReader ----------------------------
// -----------------------------------------------------------------

func (r *EmptyReader) SetFilterZM(objectio.ZoneMap) {
}

func (r *EmptyReader) GetOrderBy() []*plan.OrderBySpec {
	return nil
}

func (r *EmptyReader) SetOrderBy([]*plan.OrderBySpec) {
}

func (r *EmptyReader) Close() error {
	return nil
}

func (r *EmptyReader) Read(
	_ context.Context,
	_ []string,
	_ *plan.Expr,
	_ *mpool.MPool,
	_ *batch.Batch,
) (bool, error) {
	return true, nil
}

func prepareGatherStats(ctx context.Context) (context.Context, int64, int64) {
	ctx = perfcounter.WithCounterSet(ctx, objectio.BlkReadStats.CounterSet)
	return ctx, objectio.BlkReadStats.CounterSet.FileService.Cache.Read.Load(),
		objectio.BlkReadStats.CounterSet.FileService.Cache.Hit.Load()
}

func gatherStats(lastNumRead, lastNumHit int64) {
	numRead := objectio.BlkReadStats.CounterSet.FileService.Cache.Read.Load()
	numHit := objectio.BlkReadStats.CounterSet.FileService.Cache.Hit.Load()

	curNumRead := numRead - lastNumRead
	curNumHit := numHit - lastNumHit

	if curNumRead > curNumHit {
		objectio.BlkReadStats.BlkCacheHitStats.Record(0, 1)
	} else {
		objectio.BlkReadStats.BlkCacheHitStats.Record(1, 1)
	}

	objectio.BlkReadStats.EntryCacheHitStats.Record(int(curNumHit), int(curNumRead))
}

// -----------------------------------------------------------------
// ------------------------ mergeReader ----------------------------
// -----------------------------------------------------------------

type withFilterMixin struct {
	fs       fileservice.FileService
	ts       timestamp.Timestamp
	tableDef *plan.TableDef
	name     string

	// columns used for reading
	columns struct {
		seqnums    []uint16
		colTypes   []types.Type
		phyAddrPos int

		indexOfFirstSortedColumn int
	}

	filterState struct {
		//point select for primary key
		expr      *plan.Expr
		filter    objectio.BlockReadFilter
		memFilter MemPKFilter
		seqnums   []uint16 // seqnums of the columns in the filter
		colTypes  []types.Type
	}
}

type reader struct {
	withFilterMixin

	source engine.DataSource

<<<<<<< HEAD
	readBlockCnt uint64
=======
	memFilter MemPKFilter

	readBlockCnt uint64 // count of blocks this reader has read
	threshHold   uint64 //if read block cnt > threshold, will skip memcache write for reader
>>>>>>> f09c2e03

	// cacheVectors is used for vector reuse
	cacheVectors containers.Vectors
}

type mergeReader struct {
	rds []engine.Reader
}

type EmptyReader struct {
}

func NewMergeReader(readers []engine.Reader) *mergeReader {
	return &mergeReader{
		rds: readers,
	}
}

func (r *mergeReader) SetFilterZM(zm objectio.ZoneMap) {
	for i := range r.rds {
		r.rds[i].SetFilterZM(zm)
	}
}

func (r *mergeReader) GetOrderBy() []*plan.OrderBySpec {
	for i := range r.rds {
		if r.rds[i].GetOrderBy() != nil {
			return r.rds[i].GetOrderBy()
		}
	}
	return nil
}

func (r *mergeReader) SetOrderBy(orderby []*plan.OrderBySpec) {
	for i := range r.rds {
		r.rds[i].SetOrderBy(orderby)
	}
}

func (r *mergeReader) Close() error {
	return nil
}

func (r *mergeReader) Read(
	ctx context.Context,
	cols []string,
	expr *plan.Expr,
	mp *mpool.MPool,
	outBatch *batch.Batch,
) (bool, error) {
	start := time.Now()
	defer func() {
		v2.TxnMergeReaderDurationHistogram.Observe(time.Since(start).Seconds())
	}()

	if len(r.rds) == 0 {
		return true, nil
	}
	for len(r.rds) > 0 {
		isEnd, err := r.rds[0].Read(ctx, cols, expr, mp, outBatch)
		if err != nil {
			for _, rd := range r.rds {
				rd.Close()
			}
			return false, err
		}
		if isEnd {
			r.rds = r.rds[1:]
		} else {
			if logutil.GetSkip1Logger().Core().Enabled(zap.DebugLevel) {
				logutil.Debug(testutil.OperatorCatchBatch("merge reader", outBatch))
			}
			return false, nil
		}
	}
	return true, nil
}

// -----------------------------------------------------------------
func NewReader(
	ctx context.Context,
	mp *mpool.MPool,
	packerPool *fileservice.Pool[*types.Packer],
	fs fileservice.FileService,
	tableDef *plan.TableDef,
	ts timestamp.Timestamp,
	expr *plan.Expr,
	//orderedScan bool, // it should be included in filter or expr.
	source engine.DataSource,
	threshHold uint64,
) (*reader, error) {

	baseFilter, err := ConstructBasePKFilter(
		expr,
		tableDef,
		mp,
	)
	if err != nil {
		return nil, err
	}

	memFilter, err := NewMemPKFilter(
		tableDef,
		ts,
		packerPool,
		baseFilter,
	)
	if err != nil {
		return nil, err
	}

	blockFilter, err := ConstructBlockPKFilter(
		catalog.IsFakePkName(tableDef.Pkey.PkeyColName),
		baseFilter,
	)
	if err != nil {
		return nil, err
	}

	r := &reader{
		withFilterMixin: withFilterMixin{
			fs:       fs,
			ts:       ts,
			tableDef: tableDef,
			name:     tableDef.Name,
		},
		source: source,
	}
	r.columns.phyAddrPos = -1
	r.filterState.expr = expr
	r.filterState.filter = blockFilter
<<<<<<< HEAD
	r.filterState.memFilter = memFilter
=======
	r.threshHold = threshHold
>>>>>>> f09c2e03
	return r, nil
}

func (r *reader) Close() error {
	r.source.Close()
	r.withFilterMixin.reset()
	if r.cacheVectors.Allocated() > 0 {
		logutil.Fatal("cache vector is not empty")
	}
	r.cacheVectors = nil
	return nil
}

func (r *reader) SetOrderBy(orderby []*plan.OrderBySpec) {
	r.source.SetOrderBy(orderby)
}

func (r *reader) GetOrderBy() []*plan.OrderBySpec {
	return r.source.GetOrderBy()
}

func (r *reader) SetFilterZM(zm objectio.ZoneMap) {
	r.source.SetFilterZM(zm)
}

func (r *reader) Read(
	ctx context.Context,
	cols []string,
	expr *plan.Expr,
	mp *mpool.MPool,
	outBatch *batch.Batch,
) (isEnd bool, err error) {
	outBatch.CleanOnlyData()

	var dataState engine.DataState

	start := time.Now()
	defer func() {
		v2.TxnBlockReaderDurationHistogram.Observe(time.Since(start).Seconds())
		if err != nil || dataState == engine.End {
			r.Close()
		}
	}()

	r.tryUpdateColumns(cols)

	blkInfo, state, err := r.source.Next(
		ctx,
		cols,
		r.columns.colTypes,
		r.columns.seqnums,
		r.filterState.memFilter,
		mp,
		outBatch)

	dataState = state

	if err != nil {
		return false, err
	}
	if state == engine.End {
		return true, nil
	}
	if state == engine.InMem {
		return false, nil
	}
	//read block
	filter := r.withFilterMixin.filterState.filter

	statsCtx, numRead, numHit := ctx, int64(0), int64(0)
	if filter.Valid {
		// try to store the blkReadStats CounterSet into ctx, so that
		// it can record the mem cache hit stats when call MemCache.Read() later soon.
		statsCtx, numRead, numHit = prepareGatherStats(ctx)
	}

	var policy fileservice.Policy

	if r.readBlockCnt > r.threshHold {
		policy = fileservice.SkipMemoryCacheWrites
	}
	r.readBlockCnt++

	if len(r.cacheVectors) == 0 {
		r.cacheVectors = containers.NewVectors(len(r.columns.seqnums) + 1)
	}

	err = blockio.BlockDataRead(
		statsCtx,
		blkInfo,
		r.source,
		r.columns.seqnums,
		r.columns.colTypes,
		r.columns.phyAddrPos,
		r.ts,
		r.filterState.seqnums,
		r.filterState.colTypes,
		filter,
		policy,
		r.name,
		outBatch,
		r.cacheVectors,
		mp,
		r.fs,
	)
	if err != nil {
		return false, err
	}

	if filter.Valid {
		// we collect mem cache hit related statistics info for blk read here
		gatherStats(numRead, numHit)
	}

	outBatch.SetAttributes(cols)

	if blkInfo.IsSorted() && r.columns.indexOfFirstSortedColumn != -1 {
		outBatch.GetVector(int32(r.columns.indexOfFirstSortedColumn)).SetSorted(true)
	}

	return false, nil
}

func GetThresholdForReader(readerNum int) uint64 {
	if readerNum <= 8 {
		return uint64(1024 / readerNum)
	}
	return 128
}<|MERGE_RESOLUTION|>--- conflicted
+++ resolved
@@ -225,14 +225,8 @@
 
 	source engine.DataSource
 
-<<<<<<< HEAD
-	readBlockCnt uint64
-=======
-	memFilter MemPKFilter
-
 	readBlockCnt uint64 // count of blocks this reader has read
 	threshHold   uint64 //if read block cnt > threshold, will skip memcache write for reader
->>>>>>> f09c2e03
 
 	// cacheVectors is used for vector reuse
 	cacheVectors containers.Vectors
@@ -364,11 +358,8 @@
 	r.columns.phyAddrPos = -1
 	r.filterState.expr = expr
 	r.filterState.filter = blockFilter
-<<<<<<< HEAD
 	r.filterState.memFilter = memFilter
-=======
 	r.threshHold = threshHold
->>>>>>> f09c2e03
 	return r, nil
 }
 
