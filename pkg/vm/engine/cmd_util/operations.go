// Copyright 2021 - 2022 Matrix Origin
//
// Licensed under the Apache License, Version 2.0 (the "License");
// you may not use this file except in compliance with the License.
// You may obtain a copy of the License at
//
//      http://www.apache.org/licenses/LICENSE-2.0
//
// Unless required by applicable law or agreed to in writing, software
// distributed under the License is distributed on an "AS IS" BASIS,
// WITHOUT WARRANTIES OR CONDITIONS OF ANY KIND, either express or implied.
// See the License for the specific language governing permissions and
// limitations under the License.

package cmd_util

import (
	"context"
	fmt "fmt"
	"time"

	"github.com/matrixorigin/matrixone/pkg/container/batch"
	"github.com/matrixorigin/matrixone/pkg/container/types"
	"github.com/matrixorigin/matrixone/pkg/objectio"
	apipb "github.com/matrixorigin/matrixone/pkg/pb/api"
	"github.com/matrixorigin/matrixone/pkg/pb/timestamp"
	catalog2 "github.com/matrixorigin/matrixone/pkg/vm/engine/tae/catalog"
	"github.com/matrixorigin/matrixone/pkg/vm/engine/tae/tasks"
)

const (
	OpPreCommit  = uint32(apipb.OpCode_OpPreCommit)
	OpGetLogTail = uint32(apipb.OpCode_OpGetLogTail)
)

type RelationType uint8

const (
	RelationTable RelationType = iota + 1
	RelationView
)

type AccessInfo struct {
	AccountID uint32
	UserID    uint32
	RoleID    uint32
}

type FlushTable struct {
	AccessInfo AccessInfo
	DatabaseID uint64
	TableID    uint64
}

func (m *FlushTable) MarshalBinary() ([]byte, error) {
	return m.Marshal()
}

func (m *FlushTable) UnmarshalBinary(data []byte) error {
	return m.Unmarshal(data)
}

type DiskCleaner struct {
	Op    string
	Key   string
	Value string
}

func (m *DiskCleaner) MarshalBinary() ([]byte, error) {
	return m.Marshal()
}

func (m *DiskCleaner) UnmarshalBinary(data []byte) error {
	return m.Unmarshal(data)
}

type Checkpoint struct {
	FlushDuration time.Duration
}

func (m *Checkpoint) MarshalBinary() ([]byte, error) {
	return m.Marshal()
}

func (m *Checkpoint) UnmarshalBinary(data []byte) error {
	return m.Unmarshal(data)
}

type InterceptCommit struct {
	TableName string
}

func (m *InterceptCommit) MarshalBinary() ([]byte, error) {
	return m.Marshal()
}

func (m *InterceptCommit) UnmarshalBinary(data []byte) error {
	return m.Unmarshal(data)
}

type InspectTN struct {
	AccessInfo AccessInfo
	Operation  string
}

func (m *InspectTN) MarshalBinary() ([]byte, error) {
	return m.Marshal()
}

func (m *InspectTN) UnmarshalBinary(data []byte) error {
	return m.Unmarshal(data)
}

const (
	EnableFaultInjection  = "enable_fault_injection"
	DisableFaultInjection = "disable_fault_injection"
)

type FaultPoint struct {
	Name     string
	Freq     string
	Action   string
	Iarg     int64
	Sarg     string
	Constant bool
}

func (m *FaultPoint) MarshalBinary() ([]byte, error) {
	return m.Marshal()
}

func (m *FaultPoint) UnmarshalBinary(data []byte) error {
	return m.Unmarshal(data)
}

type EntryType int32

const (
	EntryInsert EntryType = 0
	EntryDelete EntryType = 1
)

type PKCheckType int32

const (
	//IncrementalDedup do not check uniqueness of PK before txn's snapshot TS.
	IncrementalDedup PKCheckType = 0
	//FullSkipWorkspaceDedup do not check uniqueness of PK against txn's workspace.
	FullSkipWorkspaceDedup PKCheckType = 1
	FullDedup              PKCheckType = 2
)

type LocationKey struct{}

// writeReq responds to entry
type WriteReq struct {
	Type         EntryType
	DatabaseId   uint64
	TableID      uint64
	DatabaseName string
	TableName    string
	Schema       *catalog2.Schema
	Batch        *batch.Batch
	//[IncrementalDedup|FullSkipWorkspaceDedup|FullDedup], default is IncrementalDedup.
	//If incremental-dedup in dn.toml is false, IncrementalDedup will be treated as FullSkipWorkspaceDedup.
	//IncrementalDedup do not check uniqueness of PK before txn's snapshot TS.
	//FullSkipWorkspaceDedup do not check uniqueness of PK against txn's workspace.
	PkCheck PKCheckType
	//S3 object file name
	FileName string
	// cn flushed data object stats
	DataObjectStats []objectio.ObjectStats
	//for delete on S3
	TombstoneStats []objectio.ObjectStats
	//tasks for loading primary keys or deleted row ids
	Jobs []*tasks.Job
	//loaded sorted primary keys or deleted row ids.
	JobRes []*tasks.JobResult
	//load context cancel function
	Cancel context.CancelFunc
}

type InspectResp struct {
	Typ     int    `json:"-"`
	Message string `json:"msg"`
	Payload []byte `json:"-"`
}

func (m *InspectResp) MarshalBinary() ([]byte, error) {
	return m.Marshal()
}

func (m *InspectResp) UnmarshalBinary(data []byte) error {
	return m.Unmarshal(data)
}

func (m *InspectResp) ConsoleString() string {
	switch m.Typ {
	case InspectNormal:
		return fmt.Sprintf("\nmsg: %s\n\n%v", m.Message, string(m.Payload))
	default:
		return fmt.Sprintf("\nmsg: %s\n\n unhandled resp type %v", m.Message, m.Typ)
	}
}

const (
	InspectNormal = 0
	InspectCata   = 1
)

func (m *InspectResp) GetResponse() any {
	switch m.Typ {
	case InspectCata:
		resp := new(CatalogResp)
		types.Decode(m.Payload, resp)
		return resp
	}
	return m
}

type CatalogResp struct {
	Item string         `json:"Item,omitempty"`
	Sub  []*CatalogResp `json:"Sub,omitempty"`
}

func (m *CatalogResp) MarshalBinary() ([]byte, error) {
	return m.Marshal()
}

func (m *CatalogResp) UnmarshalBinary(data []byte) error {
	return m.Unmarshal(data)
}

type TraceSpan struct {
	Cmd       string
	Spans     string
	Threshold int64
}

func (t *TraceSpan) MarshalBinary() ([]byte, error) {
	return t.Marshal()
}

func (t *TraceSpan) UnmarshalBinary(data []byte) error {
	return t.Unmarshal(data)
}

type StorageUsageReq struct {
	AccIds []int64
}

func (s *StorageUsageReq) MarshalBinary() ([]byte, error) {
	return s.Marshal()
}

func (s *StorageUsageReq) UnmarshalBinary(data []byte) error {
	return s.Unmarshal(data)
}

type BlockMetaInfo struct {
	Info []uint64
}

func (b *BlockMetaInfo) MarshalBinary() ([]byte, error) {
	return b.Marshal()
}

func (b *BlockMetaInfo) UnmarshalBinary(data []byte) error {
	return b.Unmarshal(data)
}

type CkpMetaInfo struct {
	Version  uint32
	Location []byte
}

func (c *CkpMetaInfo) MarshalBinary() ([]byte, error) {
	return c.Marshal()
}

func (c *CkpMetaInfo) UnmarshalBinary(data []byte) error {
	return c.Unmarshal(data)
}

type StorageUsageResp_V0 struct {
	Succeed      bool
	CkpEntries   []*CkpMetaInfo
	BlockEntries []*BlockMetaInfo
}

type StorageUsageResp_V1 struct {
	Succeed bool
	AccIds  []int64
	Sizes   []uint64
	Magic   uint64
}

func (s *StorageUsageResp_V1) MarshalBinary() ([]byte, error) {
	return s.Marshal()
}

func (s *StorageUsageResp_V1) UnmarshalBinary(data []byte) error {
	return s.Unmarshal(data)
}

type StorageUsageResp_V2 struct {
	Succeed bool
	AccIds  []int64
	Sizes   []uint64
	Magic   uint64

	ObjCnts []uint64
	BlkCnts []uint64
	RowCnts []uint64
}

func (s *StorageUsageResp_V2) MarshalBinary() ([]byte, error) {
	return s.Marshal()
}

func (s *StorageUsageResp_V2) UnmarshalBinary(data []byte) error {
	return s.Unmarshal(data)
}

type StorageUsageResp_V3 struct {
	Succeed bool
	AccIds  []int64
	Sizes   []uint64
	Magic   uint64

	ObjCnts       []uint64
	BlkCnts       []uint64
	RowCnts       []uint64
	SnapshotSizes []uint64
}

func (s *StorageUsageResp_V3) MarshalBinary() ([]byte, error) {
	return s.Marshal()
}

func (s *StorageUsageResp_V3) UnmarshalBinary(data []byte) error {
	return s.Unmarshal(data)
}

type SnapshotReadReq struct {
	Snapshot *timestamp.Timestamp
}

func (s *SnapshotReadReq) MarshalBinary() ([]byte, error) {
	return s.Marshal()
}

func (s *SnapshotReadReq) UnmarshalBinary(data []byte) error {
	return s.Unmarshal(data)
}

type CheckpointEntryResp struct {
	Start     *timestamp.Timestamp
	End       *timestamp.Timestamp
	Location1 []byte
	Location2 []byte
	EntryType int32
	Version   uint32
}

func (c *CheckpointEntryResp) MarshalBinary() ([]byte, error) {
	return c.Marshal()
}

func (c *CheckpointEntryResp) UnmarshalBinary(data []byte) error {
	return c.Unmarshal(data)
}

type SnapshotReadResp struct {
	Succeed bool
	Entries []*CheckpointEntryResp
}

func (s *SnapshotReadResp) MarshalBinary() ([]byte, error) {
	return s.Marshal()
}

func (s *SnapshotReadResp) UnmarshalBinary(data []byte) error {
	return s.Unmarshal(data)
}

<<<<<<< HEAD
type FaultInjectReq struct {
	Method    string
	Parameter string
}

func (f *FaultInjectReq) MarshalBinary() ([]byte, error) {
	return f.Marshal()
}

func (f *FaultInjectReq) UnmarshalBinary(data []byte) error {
	return f.Unmarshal(data)
=======
type GetChangedTableListReq struct {
	From        []*timestamp.Timestamp
	AccIds      []uint64
	DatabaseIds []uint64
	TableIds    []uint64
	Extra       []byte
}

type GetChangedTableListResp struct {
	Newest      *timestamp.Timestamp
	AccIds      []uint64
	DatabaseIds []uint64
	TableIds    []uint64
	Extra       []byte
}

func (tlreq *GetChangedTableListReq) MarshalBinary() ([]byte, error) { return tlreq.Marshal() }
func (tlreq *GetChangedTableListReq) UnmarshalBinary(data []byte) error {
	return tlreq.Unmarshal(data)
}

func (tlresp *GetChangedTableListResp) MarshalBinary() ([]byte, error) { return tlresp.Marshal() }
func (tlresp *GetChangedTableListResp) UnmarshalBinary(data []byte) error {
	return tlresp.Unmarshal(data)
>>>>>>> 9e4b447a
}<|MERGE_RESOLUTION|>--- conflicted
+++ resolved
@@ -384,19 +384,6 @@
 	return s.Unmarshal(data)
 }
 
-<<<<<<< HEAD
-type FaultInjectReq struct {
-	Method    string
-	Parameter string
-}
-
-func (f *FaultInjectReq) MarshalBinary() ([]byte, error) {
-	return f.Marshal()
-}
-
-func (f *FaultInjectReq) UnmarshalBinary(data []byte) error {
-	return f.Unmarshal(data)
-=======
 type GetChangedTableListReq struct {
 	From        []*timestamp.Timestamp
 	AccIds      []uint64
@@ -421,5 +408,17 @@
 func (tlresp *GetChangedTableListResp) MarshalBinary() ([]byte, error) { return tlresp.Marshal() }
 func (tlresp *GetChangedTableListResp) UnmarshalBinary(data []byte) error {
 	return tlresp.Unmarshal(data)
->>>>>>> 9e4b447a
+}
+
+type FaultInjectReq struct {
+	Method    string
+	Parameter string
+}
+
+func (f *FaultInjectReq) MarshalBinary() ([]byte, error) {
+	return f.Marshal()
+}
+
+func (f *FaultInjectReq) UnmarshalBinary(data []byte) error {
+	return f.Unmarshal(data)
 }