--- conflicted
+++ resolved
@@ -171,12 +171,6 @@
     uint32 Version                  = 6;
 }
 
-<<<<<<< HEAD
-message FaultInjectReq {
-    option (gogoproto.typedecl)     = false;
-    string method = 1;
-    string parameter = 2;
-=======
 message GetChangedTableListReq {
     option (gogoproto.typedecl)     = false;
     repeated timestamp.Timestamp From = 2;
@@ -193,5 +187,10 @@
     repeated uint64 DatabaseIds = 3;
     repeated uint64 TableIds = 4;
     bytes Extra = 5;
->>>>>>> 9e4b447a
+}
+
+message FaultInjectReq {
+    option (gogoproto.typedecl)     = false;
+    string method = 1;
+    string parameter = 2;
 }