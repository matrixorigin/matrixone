--- conflicted
+++ resolved
@@ -788,11 +788,7 @@
 				TableName:    tableName,
 			},
 		}
-<<<<<<< HEAD
-		relData, err := rel.Ranges(ctx, nil, 2, 0, false)
-=======
 		relData, err := rel.Ranges(ctx, nil, 2, 0, 0)
->>>>>>> 149552c0
 		require.NoError(t, err)
 		//TODO:: attach tombstones.
 		//tombstones, err := rel.CollectTombstones(
@@ -1057,11 +1053,7 @@
 	shardSvr := testutil.MockShardService()
 	delegate, _ := disttae.MockTableDelegate(rel, shardSvr)
 
-<<<<<<< HEAD
-	relData, err := delegate.Ranges(ctx, nil, 2, 0, false)
-=======
 	relData, err := delegate.Ranges(ctx, nil, 2, 0, 0)
->>>>>>> 149552c0
 	require.NoError(t, err)
 
 	tomb, err := delegate.CollectTombstones(ctx, 0, engine.Policy_CollectAllTombstones)
@@ -1226,11 +1218,7 @@
 		_, rel, txn, err := disttaeEngine.GetTable(ctx, databaseName, tableName)
 		require.NoError(t, err)
 
-<<<<<<< HEAD
-		relData, err := rel.Ranges(ctx, nil, 2, 0, false)
-=======
 		relData, err := rel.Ranges(ctx, nil, 2, 0, 0)
->>>>>>> 149552c0
 		require.NoError(t, err)
 
 		shardSvr := testutil.MockShardService()
