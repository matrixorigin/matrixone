// Copyright 2024 Matrix Origin
//
// Licensed under the Apache License, Version 2.0 (the "License");
// you may not use this file except in compliance with the License.
// You may obtain a copy of the License at
//
//      http://www.apache.org/licenses/LICENSE-2.0
//
// Unless required by applicable law or agreed to in writing, software
// distributed under the License is distributed on an "AS IS" BASIS,
// WITHOUT WARRANTIES OR CONDITIONS OF ANY KIND, either express or implied.
// See the License for the specific language governing permissions and
// limitations under the License.

package test

import (
	"context"
	"fmt"
	"strings"
	"testing"
	"time"

	"github.com/stretchr/testify/require"

	"github.com/matrixorigin/matrixone/pkg/catalog"
	"github.com/matrixorigin/matrixone/pkg/common/morpc"
	"github.com/matrixorigin/matrixone/pkg/common/mpool"
	"github.com/matrixorigin/matrixone/pkg/container/batch"
	"github.com/matrixorigin/matrixone/pkg/container/types"
	"github.com/matrixorigin/matrixone/pkg/container/vector"
	"github.com/matrixorigin/matrixone/pkg/defines"
	"github.com/matrixorigin/matrixone/pkg/fileservice"
	"github.com/matrixorigin/matrixone/pkg/objectio"
	"github.com/matrixorigin/matrixone/pkg/pb/plan"
	"github.com/matrixorigin/matrixone/pkg/pb/shard"
	"github.com/matrixorigin/matrixone/pkg/pb/timestamp"
	"github.com/matrixorigin/matrixone/pkg/sql/colexec"
	plan2 "github.com/matrixorigin/matrixone/pkg/sql/plan"
	testutil3 "github.com/matrixorigin/matrixone/pkg/testutil"
	"github.com/matrixorigin/matrixone/pkg/txn/client"
	"github.com/matrixorigin/matrixone/pkg/vm/engine"
	"github.com/matrixorigin/matrixone/pkg/vm/engine/disttae"
	"github.com/matrixorigin/matrixone/pkg/vm/engine/engine_util"
	"github.com/matrixorigin/matrixone/pkg/vm/engine/tae/blockio"
	catalog2 "github.com/matrixorigin/matrixone/pkg/vm/engine/tae/catalog"
	"github.com/matrixorigin/matrixone/pkg/vm/engine/tae/common"
	"github.com/matrixorigin/matrixone/pkg/vm/engine/tae/containers"
	testutil2 "github.com/matrixorigin/matrixone/pkg/vm/engine/tae/db/testutil"
	"github.com/matrixorigin/matrixone/pkg/vm/engine/tae/iface/handle"
	"github.com/matrixorigin/matrixone/pkg/vm/engine/test/testutil"
	"github.com/matrixorigin/matrixone/pkg/vm/process"
)

func Test_ReaderCanReadRangesBlocksWithoutDeletes(t *testing.T) {
	var (
		err          error
		mp           *mpool.MPool
		txn          client.TxnOperator
		accountId    = catalog.System_Account
		tableName    = "test_reader_table"
		databaseName = "test_reader_database"

		primaryKeyIdx int = 3

		relation engine.Relation
		_        engine.Database

		taeEngine     *testutil.TestTxnStorage
		rpcAgent      *testutil.MockRPCAgent
		disttaeEngine *testutil.TestDisttaeEngine
	)

	ctx, cancel := context.WithTimeout(context.Background(), time.Minute)
	defer cancel()

	ctx = context.WithValue(ctx, defines.TenantIDKey{}, accountId)

	schema := catalog2.MockSchemaAll(4, primaryKeyIdx)
	schema.Name = tableName

	opt, err := testutil.GetS3SharedFileServiceOption(ctx, testutil.GetDefaultTestPath("test", t))
	require.NoError(t, err)

	disttaeEngine, taeEngine, rpcAgent, mp = testutil.CreateEngines(ctx, testutil.TestOptions{TaeEngineOptions: opt}, t)
	defer func() {
		disttaeEngine.Close(ctx)
		taeEngine.Close(true)
		rpcAgent.Close()
	}()

	_, _, err = disttaeEngine.CreateDatabaseAndTable(ctx, databaseName, tableName, schema)
	require.NoError(t, err)

	blockCnt := 10
	rowsCount := int(objectio.BlockMaxRows) * blockCnt
	bats := catalog2.MockBatch(schema, rowsCount).Split(blockCnt)

	// write table
	{
		_, relation, txn, err = disttaeEngine.GetTable(ctx, databaseName, tableName)
		require.NoError(t, err)

		for idx := 0; idx < blockCnt; idx++ {
			require.NoError(t, relation.Write(ctx, containers.ToCNBatch(bats[idx])))
		}

		require.NoError(t, txn.Commit(ctx))
	}

	// require.NoError(t, disttaeEngine.SubscribeTable(ctx, relation.GetDBID(ctx), relation.GetTableID(ctx), false))

	// TODO
	// {
	// 	stats, err := disttaeEngine.GetPartitionStateStats(ctx, relation.GetDBID(ctx), relation.GetTableID(ctx))
	// 	require.NoError(t, err)

	// 	require.Equal(t, blockCnt, stats.DataObjectsVisible.BlkCnt)
	// 	require.Equal(t, rowsCount, stats.DataObjectsVisible.RowCnt)
	// }

	expr := []*plan.Expr{
		engine_util.MakeFunctionExprForTest("=", []*plan.Expr{
			engine_util.MakeColExprForTest(int32(primaryKeyIdx), schema.ColDefs[primaryKeyIdx].Type.Oid, schema.ColDefs[primaryKeyIdx].Name),
			plan2.MakePlan2Int64ConstExprWithType(bats[0].Vecs[primaryKeyIdx].Get(0).(int64)),
		}),
	}

	txn, _, reader, err := testutil.GetTableTxnReader(
		ctx,
		disttaeEngine,
		databaseName,
		tableName,
		expr,
		mp,
		t,
	)
	require.NoError(t, err)

	resultHit := 0
	ret := testutil.EmptyBatchFromSchema(schema, primaryKeyIdx)
	for idx := 0; idx < blockCnt; idx++ {
		_, err = reader.Read(ctx, ret.Attrs, expr[0], mp, ret)
		require.NoError(t, err)

		resultHit += int(ret.RowCount())
		ret.CleanOnlyData()
	}

	require.Equal(t, 1, resultHit)
	require.NoError(t, txn.Commit(ctx))
}

func TestReaderCanReadUncommittedInMemInsertAndDeletes(t *testing.T) {
	t.Skip("not finished")
	var (
		err          error
		mp           *mpool.MPool
		txn          client.TxnOperator
		accountId    = catalog.System_Account
		tableName    = "test_reader_table"
		databaseName = "test_reader_database"

		primaryKeyIdx int = 3

		relation engine.Relation
		_        engine.Database

		taeEngine     *testutil.TestTxnStorage
		rpcAgent      *testutil.MockRPCAgent
		disttaeEngine *testutil.TestDisttaeEngine
	)

	ctx, cancel := context.WithTimeout(context.Background(), time.Minute)
	defer cancel()

	ctx = context.WithValue(ctx, defines.TenantIDKey{}, accountId)

	schema := catalog2.MockSchemaAll(4, primaryKeyIdx)
	schema.Name = tableName

	opt, err := testutil.GetS3SharedFileServiceOption(ctx, testutil.GetDefaultTestPath("test", t))
	require.NoError(t, err)

	disttaeEngine, taeEngine, rpcAgent, mp = testutil.CreateEngines(ctx, testutil.TestOptions{TaeEngineOptions: opt}, t)
	defer func() {
		disttaeEngine.Close(ctx)
		taeEngine.Close(true)
		rpcAgent.Close()
	}()

	_, _, err = disttaeEngine.CreateDatabaseAndTable(ctx, databaseName, tableName, schema)
	require.NoError(t, err)

	rowsCount := 10
	bat1 := catalog2.MockBatch(schema, rowsCount)

	// write table
	{
		_, relation, txn, err = disttaeEngine.GetTable(ctx, databaseName, tableName)
		require.NoError(t, err)

		require.NoError(t, relation.Write(ctx, containers.ToCNBatch(bat1)))

		var bat2 *batch.Batch
		txn.GetWorkspace().(*disttae.Transaction).ForEachTableWrites(
			relation.GetDBID(ctx), relation.GetTableID(ctx), 1, func(entry disttae.Entry) {
				waitedDeletes := vector.MustFixedColWithTypeCheck[types.Rowid](entry.Bat().GetVector(0))
				waitedDeletes = waitedDeletes[:rowsCount/2]
				bat2 = batch.NewWithSize(1)
				bat2.Vecs[0] = vector.NewVec(types.T_Rowid.ToType())
				require.NoError(t, vector.AppendFixedList[types.Rowid](bat2.Vecs[0], waitedDeletes, nil, mp))
			})

		require.NoError(t, relation.Delete(ctx, bat2, catalog.Row_ID))
	}

	expr := []*plan.Expr{
		engine_util.MakeFunctionExprForTest("=", []*plan.Expr{
			engine_util.MakeColExprForTest(int32(primaryKeyIdx), schema.ColDefs[primaryKeyIdx].Type.Oid, schema.ColDefs[primaryKeyIdx].Name),
			plan2.MakePlan2Int64ConstExprWithType(bat1.Vecs[primaryKeyIdx].Get(9).(int64)),
		}),
	}

	reader, err := testutil.GetRelationReader(
		ctx,
		disttaeEngine,
		txn,
		relation,
		expr,
		mp,
		t,
	)
	require.NoError(t, err)

	ret := testutil.EmptyBatchFromSchema(schema, primaryKeyIdx)
	_, err = reader.Read(ctx, ret.Attrs, expr[0], mp, ret)
	require.NoError(t, err)

	require.Equal(t, 1, int(ret.RowCount()))
	require.NoError(t, txn.Commit(ctx))
}

func Test_ReaderCanReadCommittedInMemInsertAndDeletes(t *testing.T) {
	var (
		//err          error
		mp           *mpool.MPool
		accountId    = catalog.System_Account
		tableName    = "test_reader_table"
		databaseName = "test_reader_database"

		primaryKeyIdx int = 3

		taeEngine     *testutil.TestTxnStorage
		rpcAgent      *testutil.MockRPCAgent
		disttaeEngine *testutil.TestDisttaeEngine
	)

	ctx, cancel := context.WithTimeout(context.Background(), time.Minute)
	defer cancel()

	ctx = context.WithValue(ctx, defines.TenantIDKey{}, accountId)

	// mock a schema with 4 columns and the 4th column as primary key
	// the first column is the 9th column in the predefined columns in
	// the mock function. Here we exepct the type of the primary key
	// is types.T_char or types.T_varchar
	schema := catalog2.MockSchemaEnhanced(4, primaryKeyIdx, 9)
	schema.Name = tableName

	{
		opt, err := testutil.GetS3SharedFileServiceOption(ctx, testutil.GetDefaultTestPath("test", t))
		require.NoError(t, err)

		disttaeEngine, taeEngine, rpcAgent, mp = testutil.CreateEngines(
			ctx,
			testutil.TestOptions{TaeEngineOptions: opt},
			t,
			testutil.WithDisttaeEngineWorkspaceThreshold(mpool.MB*2),
			testutil.WithDisttaeEngineInsertEntryMaxCount(10000),
		)
		defer func() {
			disttaeEngine.Close(ctx)
			taeEngine.Close(true)
			rpcAgent.Close()
		}()

		_, _, err = disttaeEngine.CreateDatabaseAndTable(ctx, databaseName, tableName, schema)
		require.NoError(t, err)

	}

	{
		txn, err := taeEngine.StartTxn()
		require.NoError(t, err)

		database, _ := txn.GetDatabase(databaseName)
		rel, _ := database.GetRelationByName(schema.Name)

		rowsCnt := 10
		bat := catalog2.MockBatch(schema, rowsCnt)
		err = rel.Append(ctx, bat)
		require.Nil(t, err)

		err = txn.Commit(context.Background())
		require.Nil(t, err)

	}

	{
		txn, _ := taeEngine.StartTxn()
		database, _ := txn.GetDatabase(databaseName)
		rel, _ := database.GetRelationByName(schema.Name)

		iter := rel.MakeObjectIt(false)
		iter.Next()
		blkId := iter.GetObject().GetMeta().(*catalog2.ObjectEntry).AsCommonID()

		err := rel.RangeDelete(blkId, 0, 7, handle.DT_Normal)
		require.Nil(t, err)

		require.NoError(t, txn.Commit(context.Background()))
	}

	{

		txn, _, reader, err := testutil.GetTableTxnReader(
			ctx,
			disttaeEngine,
			databaseName,
			tableName,
			nil,
			mp,
			t,
		)
		require.NoError(t, err)

		ret := batch.NewWithSize(1)
		for _, col := range schema.ColDefs {
			if col.Name == schema.ColDefs[primaryKeyIdx].Name {
				vec := vector.NewVec(col.Type)
				ret.Vecs[0] = vec
				ret.Attrs = []string{col.Name}
				break
			}
		}
		_, err = reader.Read(ctx, []string{schema.ColDefs[primaryKeyIdx].Name}, nil, mp, ret)
		require.NoError(t, err)
		require.True(t, ret.Allocated() > 0)

		require.Equal(t, 2, ret.RowCount())
		require.NoError(t, txn.Commit(ctx))
		ret.Clean(mp)
	}
	{
		_, relation, txn, err := disttaeEngine.GetTable(ctx, databaseName, tableName)
		require.NoError(t, err)

		rowsCnt := 4000
		bat := catalog2.MockBatch(schema, rowsCnt)
		pkVec := bat.Vecs[primaryKeyIdx].GetDownstreamVector()
		pkVec.CleanOnlyData()
		for i := 0; i < rowsCnt; i++ {
			buf := fmt.Sprintf("%s:%d", strings.Repeat("a", 200), i)
			vector.AppendBytes(pkVec, []byte(buf), false, mp)
		}
		defer bat.Close()
		require.NoError(
			t,
			testutil.WriteToRelation(
				ctx, txn, relation, containers.ToCNBatch(bat), true,
			),
		)

		reader, err := testutil.GetRelationReader(
			ctx,
			disttaeEngine,
			txn,
			relation,
			nil,
			mp,
			t,
		)
		require.NoError(t, err)

		nmp, _ := mpool.NewMPool("test", mpool.MB, mpool.NoFixed)

		ret := testutil.EmptyBatchFromSchema(schema, primaryKeyIdx)
		_, err = reader.Read(ctx, ret.Attrs, nil, nmp, ret)
		require.Error(t, err)
		require.NoError(t, txn.Commit(ctx))
	}

}

func Test_ShardingHandler(t *testing.T) {
	var (
		//err          error
		//mp           *mpool.MPool
		accountId    = catalog.System_Account
		tableName    = "test_reader_table"
		databaseName = "test_reader_database"

		primaryKeyIdx int = 3

		taeEngine     *testutil.TestTxnStorage
		rpcAgent      *testutil.MockRPCAgent
		disttaeEngine *testutil.TestDisttaeEngine
	)

	ctx, cancel := context.WithTimeout(context.Background(), time.Minute)
	defer cancel()

	ctx = context.WithValue(ctx, defines.TenantIDKey{}, accountId)

	// mock a schema with 4 columns and the 4th column as primary key
	// the first column is the 9th column in the predefined columns in
	// the mock function. Here we exepct the type of the primary key
	// is types.T_char or types.T_varchar
	schema := catalog2.MockSchemaEnhanced(4, primaryKeyIdx, 9)
	schema.Name = tableName

	{
		opt, err := testutil.GetS3SharedFileServiceOption(ctx, testutil.GetDefaultTestPath("test", t))
		require.NoError(t, err)

		disttaeEngine, taeEngine, rpcAgent, _ = testutil.CreateEngines(
			ctx,
			testutil.TestOptions{TaeEngineOptions: opt},
			t,
			testutil.WithDisttaeEngineWorkspaceThreshold(mpool.MB*2),
			testutil.WithDisttaeEngineInsertEntryMaxCount(10000),
		)
		defer func() {
			disttaeEngine.Close(ctx)
			taeEngine.Close(true)
			rpcAgent.Close()
		}()

		_, _, err = disttaeEngine.CreateDatabaseAndTable(ctx, databaseName, tableName, schema)
		require.NoError(t, err)

	}

	{
		txn, err := taeEngine.StartTxn()
		require.NoError(t, err)

		database, _ := txn.GetDatabase(databaseName)
		rel, _ := database.GetRelationByName(schema.Name)

		rowsCnt := 10
		bat := catalog2.MockBatch(schema, rowsCnt)
		err = rel.Append(ctx, bat)
		require.Nil(t, err)

		err = txn.Commit(context.Background())
		require.Nil(t, err)

	}

	{
		txn, _ := taeEngine.StartTxn()
		database, _ := txn.GetDatabase(databaseName)
		rel, _ := database.GetRelationByName(schema.Name)

		iter := rel.MakeObjectIt(false)
		iter.Next()
		blkId := iter.GetObject().GetMeta().(*catalog2.ObjectEntry).AsCommonID()

		err := rel.RangeDelete(blkId, 0, 7, handle.DT_Normal)
		require.Nil(t, err)

		require.NoError(t, txn.Commit(context.Background()))
	}

	testutil2.CompactBlocks(t, 0, taeEngine.GetDB(), databaseName, schema, false)

	{

		txn, _ := taeEngine.StartTxn()
		database, _ := txn.GetDatabase(databaseName)
		rel, _ := database.GetRelationByName(schema.Name)

		iter := rel.MakeObjectIt(false)
		iter.Next()
		blkId := iter.GetObject().GetMeta().(*catalog2.ObjectEntry).AsCommonID()

		err := rel.RangeDelete(blkId, 0, 1, handle.DT_Normal)
		require.Nil(t, err)

		require.NoError(t, txn.Commit(context.Background()))

	}

	{
		txn, err := taeEngine.StartTxn()
		require.NoError(t, err)

		database, _ := txn.GetDatabase(databaseName)
		rel, _ := database.GetRelationByName(schema.Name)

		rowsCnt := 10
		bat := catalog2.MockBatch(schema, rowsCnt)
		err = rel.Append(ctx, bat)
		require.Nil(t, err)

		err = txn.Commit(context.Background())
		require.Nil(t, err)

	}

	{

		txn, _ := taeEngine.StartTxn()
		database, _ := txn.GetDatabase(databaseName)
		rel, _ := database.GetRelationByName(schema.Name)

		iter := rel.MakeObjectIt(false)
		var blkId *common.ID
		for iter.Next() {
			if !iter.GetObject().IsAppendable() {
				continue
			}
			blkId = iter.GetObject().GetMeta().(*catalog2.ObjectEntry).AsCommonID()
		}
		err := rel.RangeDelete(blkId, 0, 7, handle.DT_Normal)
		require.Nil(t, err)

		require.NoError(t, txn.Commit(context.Background()))

	}
	//handle collect tombstones.
	{
		_, rel, txn, err := disttaeEngine.GetTable(ctx, databaseName, tableName)
		require.NoError(t, err)

		pInfo, err := process.MockProcessInfoWithPro("", rel.GetProcess())
		require.NoError(t, err)
		readerBuildParam := shard.ReadParam{
			Process: pInfo,
			TxnTable: shard.TxnTable{
				DatabaseID:   rel.GetDBID(ctx),
				DatabaseName: databaseName,
				AccountID:    uint64(catalog.System_Account),
				TableName:    tableName,
			},
		}
		readerBuildParam.CollectTombstonesParam.CollectPolicy =
			engine.Policy_CollectCommittedTombstones

		res, err := disttae.HandleShardingReadCollectTombstones(
			ctx,
			shard.TableShard{},
			disttaeEngine.Engine,
			readerBuildParam,
			timestamp.Timestamp{},
			morpc.NewBuffer(),
		)
		require.NoError(t, err)

		tombstones, err := disttae.UnmarshalTombstoneData(res)
		require.NoError(t, err)

		require.True(t, tombstones.HasAnyInMemoryTombstone())

		readerBuildParam.GetColumMetadataScanInfoParam.ColumnName =
			schema.ColDefs[primaryKeyIdx].Name

		var m plan.MetadataScanInfos
		res, err = disttae.HandleShardingReadGetColumMetadataScanInfo(
			ctx,
			shard.TableShard{},
			disttaeEngine.Engine,
			readerBuildParam,
			timestamp.Timestamp{},
			morpc.NewBuffer(),
		)
		require.NoError(t, err)

		err = m.Unmarshal(res)
		require.NoError(t, err)

		require.NoError(t, txn.Commit(ctx))
	}

}

func Test_ShardingRemoteReader(t *testing.T) {
	var (
		//err          error
		mp           *mpool.MPool
		accountId    = catalog.System_Account
		tableName    = "test_reader_table"
		databaseName = "test_reader_database"

		primaryKeyIdx int = 3

		taeEngine     *testutil.TestTxnStorage
		rpcAgent      *testutil.MockRPCAgent
		disttaeEngine *testutil.TestDisttaeEngine
	)

	ctx, cancel := context.WithTimeout(context.Background(), time.Minute)
	defer cancel()

	ctx = context.WithValue(ctx, defines.TenantIDKey{}, accountId)

	// mock a schema with 4 columns and the 4th column as primary key
	// the first column is the 9th column in the predefined columns in
	// the mock function. Here we exepct the type of the primary key
	// is types.T_char or types.T_varchar
	schema := catalog2.MockSchemaEnhanced(4, primaryKeyIdx, 9)
	schema.Name = tableName

	{
		opt, err := testutil.GetS3SharedFileServiceOption(ctx, testutil.GetDefaultTestPath("test", t))
		require.NoError(t, err)

		disttaeEngine, taeEngine, rpcAgent, mp = testutil.CreateEngines(
			ctx,
			testutil.TestOptions{TaeEngineOptions: opt},
			t,
			testutil.WithDisttaeEngineWorkspaceThreshold(mpool.MB*2),
			testutil.WithDisttaeEngineInsertEntryMaxCount(10000),
		)
		defer func() {
			disttaeEngine.Close(ctx)
			taeEngine.Close(true)
			rpcAgent.Close()
		}()

		_, _, err = disttaeEngine.CreateDatabaseAndTable(ctx, databaseName, tableName, schema)
		require.NoError(t, err)

	}

	{
		txn, err := taeEngine.StartTxn()
		require.NoError(t, err)

		database, _ := txn.GetDatabase(databaseName)
		rel, _ := database.GetRelationByName(schema.Name)

		rowsCnt := 10
		bat := catalog2.MockBatch(schema, rowsCnt)
		err = rel.Append(ctx, bat)
		require.Nil(t, err)

		err = txn.Commit(context.Background())
		require.Nil(t, err)

	}

	{
		txn, _ := taeEngine.StartTxn()
		database, _ := txn.GetDatabase(databaseName)
		rel, _ := database.GetRelationByName(schema.Name)

		iter := rel.MakeObjectIt(false)
		iter.Next()
		blkId := iter.GetObject().GetMeta().(*catalog2.ObjectEntry).AsCommonID()

		err := rel.RangeDelete(blkId, 0, 7, handle.DT_Normal)
		require.Nil(t, err)

		require.NoError(t, txn.Commit(context.Background()))
	}

	testutil2.CompactBlocks(t, 0, taeEngine.GetDB(), databaseName, schema, false)

	{

		txn, _ := taeEngine.StartTxn()
		database, _ := txn.GetDatabase(databaseName)
		rel, _ := database.GetRelationByName(schema.Name)

		iter := rel.MakeObjectIt(false)
		iter.Next()
		blkId := iter.GetObject().GetMeta().(*catalog2.ObjectEntry).AsCommonID()

		err := rel.RangeDelete(blkId, 0, 1, handle.DT_Normal)
		require.Nil(t, err)

		require.NoError(t, txn.Commit(context.Background()))

	}

	{
		txn, err := taeEngine.StartTxn()
		require.NoError(t, err)

		database, _ := txn.GetDatabase(databaseName)
		rel, _ := database.GetRelationByName(schema.Name)

		rowsCnt := 10
		bat := catalog2.MockBatch(schema, rowsCnt)
		err = rel.Append(ctx, bat)
		require.Nil(t, err)

		err = txn.Commit(context.Background())
		require.Nil(t, err)

	}

	{

		txn, _ := taeEngine.StartTxn()
		database, _ := txn.GetDatabase(databaseName)
		rel, _ := database.GetRelationByName(schema.Name)

		iter := rel.MakeObjectIt(false)
		var blkId *common.ID
		for iter.Next() {
			if !iter.GetObject().IsAppendable() {
				continue
			}
			blkId = iter.GetObject().GetMeta().(*catalog2.ObjectEntry).AsCommonID()
		}
		err := rel.RangeDelete(blkId, 0, 7, handle.DT_Normal)
		require.Nil(t, err)

		require.NoError(t, txn.Commit(context.Background()))

	}

	{

		txn, _, reader, err := testutil.GetTableTxnReader(
			ctx,
			disttaeEngine,
			databaseName,
			tableName,
			nil,
			mp,
			t,
		)
		require.NoError(t, err)

		ret := batch.NewWithSize(1)
		for _, col := range schema.ColDefs {
			if col.Name == schema.ColDefs[primaryKeyIdx].Name {
				vec := vector.NewVec(col.Type)
				ret.Vecs[0] = vec
				ret.Attrs = []string{col.Name}
				break
			}
		}
		_, err = reader.Read(ctx, []string{
			schema.ColDefs[primaryKeyIdx].Name}, nil, mp, ret)
		require.NoError(t, err)
		require.True(t, ret.Allocated() > 0)

		require.Equal(t, 2, ret.RowCount())
		require.NoError(t, txn.Commit(ctx))
		ret.Clean(mp)
	}

	{
		_, rel, txn, err := disttaeEngine.GetTable(ctx, databaseName, tableName)
		require.NoError(t, err)

		pInfo, err := process.MockProcessInfoWithPro("", rel.GetProcess())
		require.NoError(t, err)
		readerBuildParam := shard.ReadParam{
			Process: pInfo,
			TxnTable: shard.TxnTable{
				DatabaseID:   rel.GetDBID(ctx),
				DatabaseName: databaseName,
				AccountID:    uint64(catalog.System_Account),
				TableName:    tableName,
			},
		}
		relData, err := rel.Ranges(ctx, nil, 0)
		require.NoError(t, err)
		//TODO:: attach tombstones.
		//tombstones, err := rel.CollectTombstones(
		//	ctx,
		//	0,
		//	engine.Policy_CollectAllTombstones)
		data, err := relData.MarshalBinary()
		require.NoError(t, err)
		readerBuildParam.ReaderBuildParam.RelData = data
		readerBuildParam.ReaderBuildParam.ScanType = disttae.SMALL
		readerBuildParam.ReaderBuildParam.TombstoneApplyPolicy =
			int32(engine.Policy_SkipUncommitedInMemory | engine.Policy_SkipUncommitedS3)
		res, err := disttae.HandleShardingReadBuildReader(
			ctx,
			shard.TableShard{},
			disttaeEngine.Engine,
			readerBuildParam,
			timestamp.Timestamp{},
			morpc.NewBuffer(),
		)
		require.NoError(t, err)
		streamID := types.DecodeUuid(res)
		//readNext
		readNextParam := shard.ReadParam{
			Process: pInfo,
			TxnTable: shard.TxnTable{
				DatabaseID:   rel.GetDBID(ctx),
				DatabaseName: databaseName,
				AccountID:    uint64(catalog.System_Account),
				TableName:    tableName,
			},
		}
		readNextParam.ReadNextParam.Uuid = types.EncodeUuid(&streamID)
		readNextParam.ReadNextParam.Columns = []string{
			schema.ColDefs[primaryKeyIdx].Name}
		buildBatch := func() *batch.Batch {
			bat := batch.NewWithSize(1)
			for _, col := range schema.ColDefs {
				if col.Name == schema.ColDefs[primaryKeyIdx].Name {
					vec := vector.NewVec(col.Type)
					bat.Vecs[0] = vec
					bat.Attrs = []string{col.Name}
					break
				}
			}
			return bat
		}
		rows := 0
		for {
			bat := buildBatch()
			res, err := disttae.HandleShardingReadNext(
				ctx,
				shard.TableShard{},
				disttaeEngine.Engine,
				readNextParam,
				timestamp.Timestamp{},
				morpc.NewBuffer(),
			)
			require.NoError(t, err)
			isEnd := types.DecodeBool(res)
			if isEnd {
				break
			}
			res = res[1:]
			l := types.DecodeUint32(res)
			res = res[4:]
			if err := bat.UnmarshalBinary(res[:l]); err != nil {
				panic(err)
			}
			rows += int(bat.RowCount())
			bat.Clean(mp)
		}
		require.Equal(t, 2, rows)

		readCloseParam := shard.ReadParam{
			Process: pInfo,
			TxnTable: shard.TxnTable{
				DatabaseID:   rel.GetDBID(ctx),
				DatabaseName: databaseName,
				AccountID:    uint64(catalog.System_Account),
				TableName:    tableName,
			},
		}
		readCloseParam.ReadCloseParam.Uuid = types.EncodeUuid(&streamID)
		_, err = disttae.HandleShardingReadClose(
			ctx,
			shard.TableShard{},
			disttaeEngine.Engine,
			readCloseParam,
			timestamp.Timestamp{},
			morpc.NewBuffer(),
		)
		require.NoError(t, err)

		_, err = disttae.HandleShardingReadNext(
			ctx,
			shard.TableShard{},
			disttaeEngine.Engine,
			readNextParam,
			timestamp.Timestamp{},
			morpc.NewBuffer(),
		)
		require.Error(t, err)

		_, err = disttae.HandleShardingReadClose(
			ctx,
			shard.TableShard{},
			disttaeEngine.Engine,
			readCloseParam,
			timestamp.Timestamp{},
			morpc.NewBuffer(),
		)
		require.Error(t, err)

		require.NoError(t, txn.Commit(ctx))
	}

}

func Test_ShardingTableDelegate(t *testing.T) {
	var (
		//err          error
		//mp           *mpool.MPool
		accountId    = catalog.System_Account
		tableName    = "test_reader_table"
		databaseName = "test_reader_database"

		primaryKeyIdx int = 3

		taeEngine     *testutil.TestTxnStorage
		rpcAgent      *testutil.MockRPCAgent
		disttaeEngine *testutil.TestDisttaeEngine
	)

	ctx, cancel := context.WithTimeout(context.Background(), time.Minute)
	defer cancel()

	ctx = context.WithValue(ctx, defines.TenantIDKey{}, accountId)

	// mock a schema with 4 columns and the 4th column as primary key
	// the first column is the 9th column in the predefined columns in
	// the mock function. Here we exepct the type of the primary key
	// is types.T_char or types.T_varchar
	schema := catalog2.MockSchemaEnhanced(4, primaryKeyIdx, 9)
	schema.Name = tableName

	{
		opt, err := testutil.GetS3SharedFileServiceOption(ctx, testutil.GetDefaultTestPath("test", t))
		require.NoError(t, err)

		disttaeEngine, taeEngine, rpcAgent, _ = testutil.CreateEngines(
			ctx,
			testutil.TestOptions{TaeEngineOptions: opt},
			t,
			testutil.WithDisttaeEngineWorkspaceThreshold(mpool.MB*2),
			testutil.WithDisttaeEngineInsertEntryMaxCount(10000),
		)
		defer func() {
			disttaeEngine.Close(ctx)
			taeEngine.Close(true)
			rpcAgent.Close()
		}()

		_, _, err = disttaeEngine.CreateDatabaseAndTable(ctx, databaseName, tableName, schema)
		require.NoError(t, err)

	}

	{
		txn, err := taeEngine.StartTxn()
		require.NoError(t, err)

		database, _ := txn.GetDatabase(databaseName)
		rel, _ := database.GetRelationByName(schema.Name)

		rowsCnt := 10
		bat := catalog2.MockBatch(schema, rowsCnt)
		err = rel.Append(ctx, bat)
		require.Nil(t, err)

		err = txn.Commit(context.Background())
		require.Nil(t, err)

	}

	{
		txn, _ := taeEngine.StartTxn()
		database, _ := txn.GetDatabase(databaseName)
		rel, _ := database.GetRelationByName(schema.Name)

		iter := rel.MakeObjectIt(false)
		iter.Next()
		blkId := iter.GetObject().GetMeta().(*catalog2.ObjectEntry).AsCommonID()

		err := rel.RangeDelete(blkId, 0, 7, handle.DT_Normal)
		require.Nil(t, err)

		require.NoError(t, txn.Commit(context.Background()))
	}

	testutil2.CompactBlocks(t, 0, taeEngine.GetDB(), databaseName, schema, false)

	{

		txn, _ := taeEngine.StartTxn()
		database, _ := txn.GetDatabase(databaseName)
		rel, _ := database.GetRelationByName(schema.Name)

		iter := rel.MakeObjectIt(false)
		iter.Next()
		blkId := iter.GetObject().GetMeta().(*catalog2.ObjectEntry).AsCommonID()

		err := rel.RangeDelete(blkId, 0, 1, handle.DT_Normal)
		require.Nil(t, err)

		require.NoError(t, txn.Commit(context.Background()))

	}

	{
		txn, err := taeEngine.StartTxn()
		require.NoError(t, err)

		database, _ := txn.GetDatabase(databaseName)
		rel, _ := database.GetRelationByName(schema.Name)

		rowsCnt := 10
		bat := catalog2.MockBatch(schema, rowsCnt)
		err = rel.Append(ctx, bat)
		require.Nil(t, err)

		err = txn.Commit(context.Background())
		require.Nil(t, err)

	}

	{

		txn, _ := taeEngine.StartTxn()
		database, _ := txn.GetDatabase(databaseName)
		rel, _ := database.GetRelationByName(schema.Name)

		iter := rel.MakeObjectIt(false)
		var blkId *common.ID
		for iter.Next() {
			if !iter.GetObject().IsAppendable() {
				continue
			}
			blkId = iter.GetObject().GetMeta().(*catalog2.ObjectEntry).AsCommonID()
		}
		err := rel.RangeDelete(blkId, 0, 7, handle.DT_Normal)
		require.Nil(t, err)

		require.NoError(t, txn.Commit(context.Background()))

	}
	//start to build sharding readers.
	_, rel, txn, err := disttaeEngine.GetTable(ctx, databaseName, tableName)
	require.NoError(t, err)

	//relData, err := rel.Ranges(ctx, nil, 0)
	//require.NoError(t, err)
	shardSvr := testutil.MockShardService()
	delegate, _ := disttae.MockTableDelegate(rel, shardSvr)

	relData, err := delegate.Ranges(ctx, nil, 0)
	require.NoError(t, err)

	tomb, err := delegate.CollectTombstones(ctx, 0, engine.Policy_CollectAllTombstones)
	require.NoError(t, err)
	require.True(t, tomb.HasAnyInMemoryTombstone())

	_, err = delegate.BuildReaders(
		ctx,
		rel.GetProcess(),
		nil,
		relData,
		1,
		0,
		false,
		0,
	)
	require.NoError(t, err)
	require.NoError(t, txn.Commit(ctx))
}

func Test_ShardingLocalReader(t *testing.T) {
	var (
		//err          error
		mp           *mpool.MPool
		accountId    = catalog.System_Account
		tableName    = "test_reader_table"
		databaseName = "test_reader_database"

		primaryKeyIdx int = 3

		taeEngine     *testutil.TestTxnStorage
		rpcAgent      *testutil.MockRPCAgent
		disttaeEngine *testutil.TestDisttaeEngine
	)

	ctx, cancel := context.WithTimeout(context.Background(), time.Minute)
	defer cancel()

	ctx = context.WithValue(ctx, defines.TenantIDKey{}, accountId)

	// mock a schema with 4 columns and the 4th column as primary key
	// the first column is the 9th column in the predefined columns in
	// the mock function. Here we exepct the type of the primary key
	// is types.T_char or types.T_varchar
	schema := catalog2.MockSchemaEnhanced(4, primaryKeyIdx, 9)
	schema.Name = tableName

	{
		opt, err := testutil.GetS3SharedFileServiceOption(ctx, testutil.GetDefaultTestPath("test", t))
		require.NoError(t, err)

		disttaeEngine, taeEngine, rpcAgent, mp = testutil.CreateEngines(
			ctx,
			testutil.TestOptions{TaeEngineOptions: opt},
			t,
			testutil.WithDisttaeEngineWorkspaceThreshold(mpool.MB*2),
			testutil.WithDisttaeEngineInsertEntryMaxCount(10000),
		)
		defer func() {
			disttaeEngine.Close(ctx)
			taeEngine.Close(true)
			rpcAgent.Close()
		}()

		_, _, err = disttaeEngine.CreateDatabaseAndTable(ctx, databaseName, tableName, schema)
		require.NoError(t, err)

	}

	{
		txn, err := taeEngine.StartTxn()
		require.NoError(t, err)

		database, _ := txn.GetDatabase(databaseName)
		rel, _ := database.GetRelationByName(schema.Name)

		rowsCnt := 10
		bat := catalog2.MockBatch(schema, rowsCnt)
		err = rel.Append(ctx, bat)
		require.Nil(t, err)

		err = txn.Commit(context.Background())
		require.Nil(t, err)

	}

	{
		txn, _ := taeEngine.StartTxn()
		database, _ := txn.GetDatabase(databaseName)
		rel, _ := database.GetRelationByName(schema.Name)

		iter := rel.MakeObjectIt(false)
		iter.Next()
		blkId := iter.GetObject().GetMeta().(*catalog2.ObjectEntry).AsCommonID()

		err := rel.RangeDelete(blkId, 0, 7, handle.DT_Normal)
		require.Nil(t, err)

		require.NoError(t, txn.Commit(context.Background()))
	}

	testutil2.CompactBlocks(t, 0, taeEngine.GetDB(), databaseName, schema, false)

	{

		txn, _ := taeEngine.StartTxn()
		database, _ := txn.GetDatabase(databaseName)
		rel, _ := database.GetRelationByName(schema.Name)

		iter := rel.MakeObjectIt(false)
		iter.Next()
		blkId := iter.GetObject().GetMeta().(*catalog2.ObjectEntry).AsCommonID()

		err := rel.RangeDelete(blkId, 0, 1, handle.DT_Normal)
		require.Nil(t, err)

		require.NoError(t, txn.Commit(context.Background()))

	}

	{
		txn, err := taeEngine.StartTxn()
		require.NoError(t, err)

		database, _ := txn.GetDatabase(databaseName)
		rel, _ := database.GetRelationByName(schema.Name)

		rowsCnt := 10
		bat := catalog2.MockBatch(schema, rowsCnt)
		err = rel.Append(ctx, bat)
		require.Nil(t, err)

		err = txn.Commit(context.Background())
		require.Nil(t, err)

	}

	{

		txn, _ := taeEngine.StartTxn()
		database, _ := txn.GetDatabase(databaseName)
		rel, _ := database.GetRelationByName(schema.Name)

		iter := rel.MakeObjectIt(false)
		var blkId *common.ID
		for iter.Next() {
			if !iter.GetObject().IsAppendable() {
				continue
			}
			blkId = iter.GetObject().GetMeta().(*catalog2.ObjectEntry).AsCommonID()
		}
		err := rel.RangeDelete(blkId, 0, 7, handle.DT_Normal)
		require.Nil(t, err)

		require.NoError(t, txn.Commit(context.Background()))

	}

	{
		//start to build sharding readers.
		_, rel, txn, err := disttaeEngine.GetTable(ctx, databaseName, tableName)
		require.NoError(t, err)

		relData, err := rel.Ranges(ctx, nil, 0)
		require.NoError(t, err)

		shardSvr := testutil.MockShardService()
		delegate, _ := disttae.MockTableDelegate(rel, shardSvr)
		num := 10
		rds, err := delegate.BuildShardingReaders(
			ctx,
			rel.GetProcess(),
			nil,
			relData,
			num,
			0,
			false,
			0,
		)
		require.NoError(t, err)

		rows := 0
		buildBatch := func() *batch.Batch {
			bat := batch.NewWithSize(1)
			for _, col := range schema.ColDefs {
				if col.Name == schema.ColDefs[primaryKeyIdx].Name {
					vec := vector.NewVec(col.Type)
					bat.Vecs[0] = vec
					bat.Attrs = []string{col.Name}
					break
				}
			}
			return bat
		}

		for _, r := range rds {
			for {
				bat := buildBatch()
				isEnd, err := r.Read(
					ctx,
					[]string{schema.ColDefs[primaryKeyIdx].Name},
					nil,
					mp,
					bat,
				)
				require.NoError(t, err)

				if isEnd {
					break
				}
				rows += int(bat.RowCount())
			}
		}

		require.Equal(t, 2, rows)

		err = txn.Commit(ctx)
		require.Nil(t, err)
	}

	//test set orderby
	shardingLRD := disttae.MockShardingLocalReader()
<<<<<<< HEAD
	shardingLRD.SetOrderBy(nil)
	shardingLRD.GetOrderBy()
	shardingLRD.SetFilterZM(nil)
	//assert.Panics(t, func() {
	//	shardingLRD.SetOrderBy(nil)
	//})
	//assert.Panics(t, func() {
	//	shardingLRD.GetOrderBy()
	//})
	//assert.Panics(t, func() {
	//	shardingLRD.SetFilterZM(nil)
	//})
=======
	assert.Panics(t, func() {
		shardingLRD.SetOrderBy(nil)
	})
	assert.Panics(t, func() {
		shardingLRD.GetOrderBy()
	})
	assert.Panics(t, func() {
		shardingLRD.SetFilterZM(nil)
	})
}

func Test_SimpleReader(t *testing.T) {
	mp := mpool.MustNewZeroNoFixed()
	proc := testutil3.NewProcessWithMPool("", mp)
	pkType := types.T_int32.ToType()
	bat1 := engine_util.NewCNTombstoneBatch(
		&pkType,
	)
	defer bat1.Clean(mp)
	obj := types.NewObjectid()
	blk0 := types.NewBlockidWithObjectID(obj, 0)
	blk1 := types.NewBlockidWithObjectID(obj, 1)
	idx := int32(0)
	for i := 0; i < 10; i++ {
		vector.AppendFixed[int32](
			bat1.Vecs[1],
			idx,
			false,
			mp,
		)
		idx++
		rowid := types.NewRowid(blk0, uint32(i))
		vector.AppendFixed[types.Rowid](
			bat1.Vecs[0],
			*rowid,
			false,
			mp,
		)
	}
	for i := 0; i < 10; i++ {
		vector.AppendFixed[int32](
			bat1.Vecs[1],
			idx,
			false,
			mp,
		)
		idx++
		rowid := types.NewRowid(blk1, uint32(i))
		vector.AppendFixed[types.Rowid](
			bat1.Vecs[0],
			*rowid,
			false,
			mp,
		)
	}
	bat1.SetRowCount(bat1.Vecs[0].Length())

	w, err := colexec.NewS3TombstoneWriter()
	require.NoError(t, err)
	defer w.Free(mp)
	w.StashBatch(proc, bat1)
	_, stats, err := w.SortAndSync(proc)
	require.NoError(t, err)
	require.Equal(t, uint32(20), stats.Rows())
	t.Logf("stats: %s", stats.String())

	fs, err := fileservice.Get[fileservice.FileService](proc.GetFileService(), defines.SharedFileServiceName)
	require.NoError(t, err)

	r := disttae.SimpleTombstoneObjectReader(
		context.Background(), fs, &stats, timestamp.Timestamp{},
		disttae.WithColumns(
			[]uint16{0, 1},
			[]types.Type{objectio.RowidType, pkType},
		),
	)
	blockio.Start("")
	defer blockio.Stop("")
	bat2 := engine_util.NewCNTombstoneBatch(
		&pkType,
	)
	defer bat2.Clean(mp)
	done, err := r.Read(context.Background(), bat1.Attrs, nil, mp, bat2)
	require.NoError(t, err)
	require.False(t, done)
	require.Equal(t, 20, bat2.RowCount())
	pks := vector.MustFixedColWithTypeCheck[int32](bat2.Vecs[1])
	require.Equal(t, []int32{0, 1, 2, 3, 4, 5, 6, 7, 8, 9, 10, 11, 12, 13, 14, 15, 16, 17, 18, 19}, pks)
	rowids1 := vector.MustFixedColWithTypeCheck[types.Rowid](bat1.Vecs[0])
	rowids2 := vector.MustFixedColWithTypeCheck[types.Rowid](bat2.Vecs[0])
	for i := 0; i < bat1.RowCount(); i++ {
		require.Equal(t, rowids1[i], rowids2[i])
	}

	done, err = r.Read(context.Background(), bat1.Attrs, nil, mp, bat2)
	require.NoError(t, err)
	require.True(t, done)

	r = disttae.SimpleMultiObjectsReader(
		context.Background(), fs,
		[]objectio.ObjectStats{stats, stats}, timestamp.Timestamp{},
		disttae.WithColumns(
			[]uint16{0, 1},
			[]types.Type{objectio.RowidType, pkType},
		),
		disttae.WithTombstone(),
	)

	done, err = r.Read(context.Background(), bat1.Attrs, nil, mp, bat2)
	require.NoError(t, err)
	require.False(t, done)
	require.Equal(t, 20, bat2.RowCount())

	pks = vector.MustFixedColWithTypeCheck[int32](bat2.Vecs[1])
	require.Equal(t, []int32{0, 1, 2, 3, 4, 5, 6, 7, 8, 9, 10, 11, 12, 13, 14, 15, 16, 17, 18, 19}, pks)
	rowids2 = vector.MustFixedColWithTypeCheck[types.Rowid](bat2.Vecs[0])
	for i := 0; i < bat1.RowCount(); i++ {
		require.Equal(t, rowids1[i], rowids2[i])
	}

	done, err = r.Read(context.Background(), bat1.Attrs, nil, mp, bat2)
	require.NoError(t, err)
	require.False(t, done)
	require.Equal(t, 20, bat2.RowCount())

	pks = vector.MustFixedColWithTypeCheck[int32](bat2.Vecs[1])
	require.Equal(t, []int32{0, 1, 2, 3, 4, 5, 6, 7, 8, 9, 10, 11, 12, 13, 14, 15, 16, 17, 18, 19}, pks)
	rowids2 = vector.MustFixedColWithTypeCheck[types.Rowid](bat2.Vecs[0])
	for i := 0; i < bat1.RowCount(); i++ {
		require.Equal(t, rowids1[i], rowids2[i])
	}

	done, err = r.Read(context.Background(), bat1.Attrs, nil, mp, bat2)
	require.NoError(t, err)
	require.True(t, done)
>>>>>>> b59fadc5
}<|MERGE_RESOLUTION|>--- conflicted
+++ resolved
@@ -1260,7 +1260,6 @@
 
 	//test set orderby
 	shardingLRD := disttae.MockShardingLocalReader()
-<<<<<<< HEAD
 	shardingLRD.SetOrderBy(nil)
 	shardingLRD.GetOrderBy()
 	shardingLRD.SetFilterZM(nil)
@@ -1273,16 +1272,6 @@
 	//assert.Panics(t, func() {
 	//	shardingLRD.SetFilterZM(nil)
 	//})
-=======
-	assert.Panics(t, func() {
-		shardingLRD.SetOrderBy(nil)
-	})
-	assert.Panics(t, func() {
-		shardingLRD.GetOrderBy()
-	})
-	assert.Panics(t, func() {
-		shardingLRD.SetFilterZM(nil)
-	})
 }
 
 func Test_SimpleReader(t *testing.T) {
@@ -1409,5 +1398,4 @@
 	done, err = r.Read(context.Background(), bat1.Attrs, nil, mp, bat2)
 	require.NoError(t, err)
 	require.True(t, done)
->>>>>>> b59fadc5
 }