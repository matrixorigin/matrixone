--- conflicted
+++ resolved
@@ -395,12 +395,7 @@
 
 		fmt.Println(stats.String())
 		require.Equal(t, 0, stats.InmemRows.InvisibleCnt)
-<<<<<<< HEAD
-		require.Equal(t, 0, len(stats.Details.DirtyBlocks))
-		require.Equal(t, 3, stats.DeltaLocationRowsCnt)
-=======
 		require.Equal(t, 3, stats.TombstoneObjectsVisible.RowCnt)
->>>>>>> 5948f97d
 	}
 }
 
@@ -669,11 +664,7 @@
 
 	// flush tombstone only
 	{
-<<<<<<< HEAD
-		tnTxnop, err := p.T.GetDB().StartTxn(nil)
-=======
 		tnTxnop, err := p.T.StartTxn()
->>>>>>> 5948f97d
 		require.NoError(t, err)
 
 		dbHandle, err := tnTxnop.GetDatabase(databaseName)
