// Copyright 2024 Matrix Origin
//
// Licensed under the Apache License, Version 2.0 (the "License");
// you may not use this file except in compliance with the License.
// You may obtain a copy of the License at
//
//      http://www.apache.org/licenses/LICENSE-2.0
//
// Unless required by applicable law or agreed to in writing, software
// distributed under the License is distributed on an "AS IS" BASIS,
// WITHOUT WARRANTIES OR CONDITIONS OF ANY KIND, either express or implied.
// See the License for the specific language governing permissions and
// limitations under the License.

package test

import (
	"context"
	"fmt"
	"sync"
	"testing"
	"time"

	"github.com/matrixorigin/matrixone/pkg/objectio"
	"github.com/matrixorigin/matrixone/pkg/vm/engine/disttae"

	"github.com/panjf2000/ants/v2"
	"github.com/stretchr/testify/assert"
	"github.com/stretchr/testify/require"

	"github.com/matrixorigin/matrixone/pkg/defines"
	"github.com/matrixorigin/matrixone/pkg/vm/engine/tae/blockio"
	"github.com/matrixorigin/matrixone/pkg/vm/engine/tae/catalog"
	"github.com/matrixorigin/matrixone/pkg/vm/engine/tae/common"
	"github.com/matrixorigin/matrixone/pkg/vm/engine/tae/containers"
	testutil2 "github.com/matrixorigin/matrixone/pkg/vm/engine/tae/db/testutil"
	"github.com/matrixorigin/matrixone/pkg/vm/engine/tae/iface/handle"
	"github.com/matrixorigin/matrixone/pkg/vm/engine/tae/iface/txnif"
	"github.com/matrixorigin/matrixone/pkg/vm/engine/tae/testutils/config"
	"github.com/matrixorigin/matrixone/pkg/vm/engine/test/testutil"
)

func Test_Append(t *testing.T) {
	var (
		opts         testutil.TestOptions
		rel          handle.Relation
		database     handle.Database
		accountId    = uint32(0)
		tableName    = "test1"
		databaseName = "db1"
	)

	// make sure that disabled all auto ckp and flush
	opts.TaeEngineOptions = config.WithLongScanAndCKPOpts(nil)
	ctx := context.WithValue(context.Background(), defines.TenantIDKey{}, accountId)
	disttaeEngine, taeEngine, rpcAgent, _ := testutil.CreateEngines(ctx, opts, t)
	defer func() {
		disttaeEngine.Close(ctx)
		taeEngine.Close(true)
		rpcAgent.Close()
	}()

	schema := catalog.MockSchema(3, 2)
	schema.Name = tableName
	schema.BlockMaxRows = 10000
	batchRows := schema.BlockMaxRows * 2 / 5
	cnt := uint32(20)
	bat := catalog.MockBatch(schema, int(batchRows*cnt))
	defer bat.Close()
	bats := bat.Split(20)

	{
		var err error
		txn, _ := taeEngine.GetDB().StartTxn(nil)
		database, err = txn.CreateDatabase(databaseName, "", "")
		assert.Nil(t, err)

		_, err = database.CreateRelation(schema)
		assert.Nil(t, err)

		err = txn.Commit(context.Background())
		assert.Nil(t, err)
	}

	var wg sync.WaitGroup
	now := time.Now()
	doAppend := func(b *containers.Batch) func() {
		return func() {
			defer wg.Done()

			var err error
			txn, _ := taeEngine.GetDB().StartTxn(nil)
			tmpDB, _ := txn.GetDatabase(databaseName)
			tmpRel, err := tmpDB.GetRelationByName(schema.Name)
			assert.Nil(t, err)
			err = tmpRel.Append(context.Background(), b)
			assert.Nil(t, err)
			err = txn.Commit(context.Background())
			assert.Nil(t, err)
		}
	}
	p, err := ants.NewPool(4)
	assert.Nil(t, err)
	defer p.Release()
	for _, toAppend := range bats {
		wg.Add(1)
		err = p.Submit(doAppend(toAppend))
		assert.Nil(t, err)
	}

	wg.Wait()

	t.Logf("Append takes: %s", time.Since(now))
	expectBlkCnt := (uint32(batchRows)*uint32(cnt)-1)/schema.BlockMaxRows + 1
	expectObjCnt := expectBlkCnt

	{
		txn, _ := taeEngine.GetDB().StartTxn(nil)
		database, _ = txn.GetDatabase(databaseName)
		rel, _ = database.GetRelationByName(schema.Name)
		_, err = rel.CreateObject()
		assert.Nil(t, err)
	}
	{
		txn, _ := taeEngine.GetDB().StartTxn(nil)
		database, _ = txn.GetDatabase(databaseName)
		rel, _ = database.GetRelationByName(schema.Name)
		objIt := rel.MakeObjectIt()
		objCnt := uint32(0)
		blkCnt := uint32(0)
		for objIt.Next() {
			objCnt++
			blkCnt += uint32(objIt.GetObject().BlkCnt())
		}
		objIt.Close()

		assert.Equal(t, expectObjCnt, objCnt)
		assert.Equal(t, expectBlkCnt, blkCnt)
	}

	t.Log(taeEngine.GetDB().Catalog.SimplePPString(common.PPL1))

	err = disttaeEngine.SubscribeTable(ctx, database.GetID(), rel.ID(), false)
	require.Nil(t, err)

	// check partition state without flush
	{
		stats, err := disttaeEngine.GetPartitionStateStats(ctx, database.GetID(), rel.ID())
		require.Nil(t, err)

		fmt.Println(stats.String())

		require.Equal(t, int(batchRows*cnt), stats.InmemRows.VisibleCnt)
		require.Equal(t, 0, stats.DataObjectsVisible.ObjCnt)
	}

	// flush all aobj into one nobj
	testutil2.CompactBlocks(t, accountId, taeEngine.GetDB(), database.GetName(), schema, false)
	// check again after flush
	{
		stats, err := disttaeEngine.GetPartitionStateStats(ctx, database.GetID(), rel.ID())
		require.Nil(t, err)

		fmt.Println(stats.String())

		require.Equal(t, int(batchRows*cnt), stats.DataObjectsVisible.RowCnt)
		require.Equal(t, 0, stats.InmemRows.VisibleCnt)
		require.Equal(t, 1, stats.DataObjectsVisible.ObjCnt)
		require.Equal(t, int(expectBlkCnt), stats.DataObjectsVisible.BlkCnt)
	}
}

func Test_Bug_CheckpointInsertObjectOverwrittenMergeDeletedObject(t *testing.T) {
	blockio.RunPipelineTest(
		func() {
			var (
				txn          txnif.AsyncTxn
				opts         testutil.TestOptions
				rel          handle.Relation
				database     handle.Database
				accountId    = uint32(0)
				tableName    = "test1"
				databaseName = "db1"
			)
			// make sure that disabled all auto ckp and flush
			opts.TaeEngineOptions = config.WithLongScanAndCKPOpts(nil)
			p := testutil.InitEnginePack(opts, t)
			defer p.Close()
			taeEngine := p.T

			// one object, two blocks

			schema := catalog.MockSchemaAll(3, 2)
			schema.Name = tableName
			schema.Comment = "rows:20;blks:2"
			schema.BlockMaxRows = 20
			schema.ObjectMaxBlocks = 2
			taeEngine.BindSchema(schema)

			rowsCnt := 40
			{
				dbBatch := catalog.MockBatch(schema, rowsCnt)
				defer dbBatch.Close()
				bat := containers.ToCNBatch(dbBatch)
				txnOp := p.StartCNTxn()
				_, handles := p.CreateDBAndTables(txnOp, databaseName, schema)
				tH := handles[0]
				require.Nil(t, tH.Write(p.Ctx, bat))
				require.Nil(t, txnOp.Commit(p.Ctx))
			}
			var err error
			disttaeEngine := p.D
			ctx := p.Ctx

			// checkpoint
			{
				// an obj recorded into ckp
				testutil2.CompactBlocks(t, accountId, taeEngine.GetDB(), databaseName, schema, false)
				txn, _ = taeEngine.GetDB().StartTxn(nil)
				ts := txn.GetStartTS()
				taeEngine.GetDB().ForceCheckpoint(ctx, ts.Next(), time.Second)
			}

			{
				txn, _ = taeEngine.GetDB().StartTxn(nil)
				database, err = txn.GetDatabase(databaseName)
				require.Nil(t, err)

				rel, err = database.GetRelationByName(tableName)
				require.Nil(t, err)

				// merge the obj into a new object
				// the obj recorded in the ckp has been deleted
				testutil2.CompactBlocks(t, accountId, taeEngine.GetDB(), databaseName, schema, false)
				testutil2.MergeBlocks(t, accountId, taeEngine.GetDB(), databaseName, schema, false)
			}

			err = disttaeEngine.SubscribeTable(ctx, database.GetID(), rel.ID(), false)
			require.Nil(t, err)

			// check partition state without consume ckp
			{
				stats, err := disttaeEngine.GetPartitionStateStats(ctx, database.GetID(), rel.ID())
				require.Nil(t, err)

				fmt.Println(stats.String())
				// should only have one object
				require.Equal(t, 1, stats.DataObjectsVisible.ObjCnt)
				require.Equal(t, rowsCnt, stats.DataObjectsVisible.RowCnt)
			}

			// consume ckp
			{
				txnOp, err := disttaeEngine.NewTxnOperator(ctx, disttaeEngine.Now())
				require.Nil(t, err)

				engineDB, err := disttaeEngine.Engine.Database(ctx, databaseName, txnOp)
				require.Nil(t, err)

				engineTbl, err := engineDB.Relation(ctx, tableName, nil)
				require.Nil(t, err)

				_, err = disttae.LazyLoadLatestCkp(ctx, disttaeEngine.Engine, engineTbl)
				require.Nil(t, err)

				stats, err := disttaeEngine.GetPartitionStateStats(ctx, database.GetID(), rel.ID())
				require.Nil(t, err)

				fmt.Println(stats.String())

				// should only have one object
				require.Equal(t, 1, stats.DataObjectsVisible.ObjCnt)
				require.Equal(t, rowsCnt, stats.DataObjectsVisible.RowCnt)
			}
		},
	)
}

// see PR#13644
// should remove the dirty block flag
func Test_Bug_MissCleanDirtyBlockFlag(t *testing.T) {
	var (
		txn          txnif.AsyncTxn
		opts         testutil.TestOptions
		rel          handle.Relation
		database     handle.Database
		accountId    = uint32(0)
		tableName    = "test1"
		databaseName = "db1"
	)

	// make sure that disabled all auto ckp and flush
	opts.TaeEngineOptions = config.WithLongScanAndCKPOpts(nil)
	p := testutil.InitEnginePack(opts, t)
	defer p.Close()
	taeEngine := p.T

	// one object, two blocks

	schema := catalog.MockSchemaAll(3, 2)
	schema.Name = tableName
	schema.Comment = "rows:20;blks:2"
	schema.BlockMaxRows = 20
	schema.ObjectMaxBlocks = 2
	taeEngine.BindSchema(schema)

	rowsCnt := 40
	{
		dbBatch := catalog.MockBatch(schema, rowsCnt)
		defer dbBatch.Close()
		bat := containers.ToCNBatch(dbBatch)
		txnOp := p.StartCNTxn()
		_, handles := p.CreateDBAndTables(txnOp, databaseName, schema)
		tH := handles[0]
		require.Nil(t, tH.Write(p.Ctx, bat))
		require.Nil(t, txnOp.Commit(p.Ctx))
	}
	var err error
	disttaeEngine := p.D
	ctx := p.Ctx

	{
		txn, _ = taeEngine.GetDB().StartTxn(nil)
		database, _ = txn.GetDatabase(databaseName)
		rel, _ = database.GetRelationByName(schema.Name)
		txn.Commit(context.Background())
	}

	err = disttaeEngine.SubscribeTable(ctx, database.GetID(), rel.ID(), false)
	require.Nil(t, err)

	{
		stats, err := disttaeEngine.GetPartitionStateStats(ctx, database.GetID(), rel.ID())
		require.Nil(t, err)

		fmt.Println(stats.String(), stats.Details.DirtyBlocks)
		require.Equal(t, 40, stats.InmemRows.VisibleCnt)
		require.Equal(t, 2, stats.InmemRows.VisibleDistinctBlockCnt)
	}

	{
		// flush all aobj into one nobj
		testutil2.CompactBlocks(t, accountId, taeEngine.GetDB(), databaseName, schema, false)

		stats, err := disttaeEngine.GetPartitionStateStats(ctx, database.GetID(), rel.ID())
		require.Nil(t, err)

		fmt.Println(stats.String(), stats.Details.DirtyBlocks)
		require.Equal(t, 0, stats.InmemRows.VisibleCnt)
		require.Equal(t, 1, stats.DataObjectsVisible.ObjCnt)
		require.Equal(t, 2, stats.DataObjectsVisible.BlkCnt)
		require.Equal(t, 40, stats.DataObjectsVisible.RowCnt)
	}

	{
		txn, _ = taeEngine.GetDB().StartTxn(nil)
		database, _ = txn.GetDatabase(databaseName)
		rel, _ = database.GetRelationByName(schema.Name)

		iter := rel.MakeObjectIt()
		iter.Next()
		blkId := iter.GetObject().GetMeta().(*catalog.ObjectEntry).AsCommonID()
		// delete one row on the 1st blk
		err = rel.RangeDelete(blkId, 0, 0, handle.DT_Normal)
		require.Nil(t, err)

		// delete two rows on the 2nd blk
		blkId.BlockID = *objectio.BuildObjectBlockid(iter.GetObject().GetMeta().(*catalog.ObjectEntry).ObjectName(), 1)
		err = rel.RangeDelete(blkId, 0, 1, handle.DT_Normal)
		assert.Nil(t, err)

		require.Nil(t, iter.Close())
		assert.Nil(t, txn.Commit(context.Background()))
	}

	// push deletes to cn
	{
		stats, err := disttaeEngine.GetPartitionStateStats(ctx, database.GetID(), rel.ID())
		require.Nil(t, err)

		fmt.Println(stats.String(), stats.Details.DirtyBlocks)
		require.Equal(t, 3, stats.InmemRows.InvisibleCnt)
	}

	// push dela loc to cn and gc the in-mem deletes
	testutil2.CompactBlocks(t, accountId, taeEngine.GetDB(), databaseName, schema, false)

	{
		stats, err := disttaeEngine.GetPartitionStateStats(ctx, database.GetID(), rel.ID())
		require.Nil(t, err)

		fmt.Println(stats.String(), stats.Details.DirtyBlocks)
		require.Equal(t, 0, stats.InmemRows.InvisibleCnt)
		require.Equal(t, 0, len(stats.Details.DirtyBlocks))
	}
}

// see #PR17415
// consume and consume ckp should be an atomic operation
func Test_EmptyObjectStats(t *testing.T) {
	var (
		txn          txnif.AsyncTxn
		opts         testutil.TestOptions
		rel          handle.Relation
		database     handle.Database
		accountId    = uint32(0)
		tableName    = "test1"
		databaseName = "db1"
	)

	// make sure that disabled all auto ckp and flush
	opts.TaeEngineOptions = config.WithLongScanAndCKPOpts(nil)
	p := testutil.InitEnginePack(opts, t)
	defer p.Close()
	taeEngine := p.T

	// one object, two blocks

	schema := catalog.MockSchemaAll(3, 2)
	schema.Name = tableName
	schema.Comment = "rows:20;blks:2"
	schema.BlockMaxRows = 20
	schema.ObjectMaxBlocks = 2
	taeEngine.BindSchema(schema)

	rowsCnt := 40

	{
		dbBatch := catalog.MockBatch(schema, rowsCnt)
		defer dbBatch.Close()
		bat := containers.ToCNBatch(dbBatch)
		txnOp := p.StartCNTxn()
		_, handles := p.CreateDBAndTables(txnOp, databaseName, schema)
		tH := handles[0]
		require.Nil(t, tH.Write(p.Ctx, bat))
		require.Nil(t, txnOp.Commit(p.Ctx))
	}

	// checkpoint
	{
		// an obj recorded into ckp
		testutil2.CompactBlocks(t, accountId, taeEngine.GetDB(), databaseName, schema, false)
		txn, _ = taeEngine.GetDB().StartTxn(nil)
		ts := txn.GetStartTS()
		taeEngine.GetDB().ForceCheckpoint(p.Ctx, ts.Next(), time.Second)
	}

	var err error
	{
		txn, _ = taeEngine.GetDB().StartTxn(nil)
		database, _ = txn.GetDatabase(databaseName)
		rel, _ = database.GetRelationByName(schema.Name)

		iter := rel.MakeObjectIt()
		iter.Next()
		blkId := iter.GetObject().GetMeta().(*catalog.ObjectEntry).AsCommonID()
		// delete one row on the 1st blk
		err = rel.RangeDelete(blkId, 0, 0, handle.DT_Normal)
		require.Nil(t, err)

		require.Nil(t, iter.Close())
		assert.Nil(t, txn.Commit(context.Background()))
	}

	// push dela loc to cn
	testutil2.CompactBlocks(t, accountId, taeEngine.GetDB(), databaseName, schema, false)
	disttaeEngine := p.D
	err = disttaeEngine.SubscribeTable(p.Ctx, database.GetID(), rel.ID(), false)
	require.Nil(t, err)

	{
		stats, err := disttaeEngine.GetPartitionStateStats(p.Ctx, database.GetID(), rel.ID())
		require.Nil(t, err)

		// before consume the ckp, the object in partition state expect to be empty
		for idx := range stats.Details.DataObjectList.Visible {
			require.Equal(t, uint32(0), stats.Details.DataObjectList.Visible[idx].Rows())
		}

	}

	// consume ckp
	{
		txnOp, err := disttaeEngine.NewTxnOperator(p.Ctx, disttaeEngine.Now())
		require.Nil(t, err)

		engineDB, err := disttaeEngine.Engine.Database(p.Ctx, databaseName, txnOp)
		require.Nil(t, err)

		engineTbl, err := engineDB.Relation(p.Ctx, tableName, nil)
		require.Nil(t, err)

<<<<<<< HEAD
		_, err = disttae.LazyLoadLatestCkp(ctx, disttaeEngine.Engine, engineTbl)
=======
		_, err = disttaeEngine.Engine.LazyLoadLatestCkp(p.Ctx, engineTbl)
>>>>>>> e31b2ed0
		require.Nil(t, err)

		stats, err := disttaeEngine.GetPartitionStateStats(p.Ctx, database.GetID(), rel.ID())
		require.Nil(t, err)

		for idx := range stats.Details.DataObjectList.Visible {
			require.Equal(t, uint32(rowsCnt), stats.Details.DataObjectList.Visible[idx].Rows())
		}
	}
}

func Test_SubscribeUnsubscribeConsistency(t *testing.T) {
	var (
		txn          txnif.AsyncTxn
		opts         testutil.TestOptions
		rel          handle.Relation
		database     handle.Database
		accountId    = uint32(0)
		tableName    = "test1"
		databaseName = "db1"
	)

	// make sure that disabled all auto ckp and flush
	opts.TaeEngineOptions = config.WithLongScanAndCKPOpts(nil)
	p := testutil.InitEnginePack(opts, t)
	defer p.Close()
	taeEngine := p.T

	// one object, two blocks

	schema := catalog.MockSchemaAll(3, 2)
	schema.Name = tableName
	schema.Comment = "rows:20;blks:2"
	schema.BlockMaxRows = 20
	schema.ObjectMaxBlocks = 2
	taeEngine.BindSchema(schema)

	rowsCnt := 40

	bat := catalog.MockBatch(schema, rowsCnt)
	defer bat.Close()
	bats := bat.Split(2)
	{
		txnOp := p.StartCNTxn()
		_, handles := p.CreateDBAndTables(txnOp, databaseName, schema)
		tH := handles[0]
		require.Nil(t, tH.Write(p.Ctx, containers.ToCNBatch(bats[0])))
		require.Nil(t, txnOp.Commit(p.Ctx))
		testutil2.CompactBlocks(t, accountId, taeEngine.GetDB(), databaseName, schema, false)
	}

	var err error
	{
		txn, _ = taeEngine.GetDB().StartTxn(nil)
		database, err = txn.GetDatabase(databaseName)
		require.Nil(t, err)
		rel, err = database.GetRelationByName(schema.Name)
		require.Nil(t, err)
		err = rel.Append(p.Ctx, bats[1])
		require.Nil(t, err)
		err = txn.Commit(context.Background())
		require.Nil(t, err)
	}
	disttaeEngine := p.D
	ctx := p.Ctx
	checkSubscribed := func() {
		stats, err := disttaeEngine.GetPartitionStateStats(ctx, database.GetID(), rel.ID())
		require.Nil(t, err)
		require.Equal(t, 20, stats.InmemRows.VisibleCnt)
		require.Equal(t, 1, stats.DataObjectsInvisible.ObjCnt)
		require.Equal(t, 20, stats.DataObjectsInvisible.RowCnt)
	}

	checkUnSubscribed := func() {
		stats, err := disttaeEngine.GetPartitionStateStats(ctx, database.GetID(), rel.ID())
		require.Nil(t, err)
		require.Equal(t, 0, stats.InmemRows.VisibleCnt)
		require.Equal(t, 0, stats.DataObjectsInvisible.ObjCnt)
		require.Equal(t, 0, stats.DataObjectsInvisible.RowCnt)
	}

	err = disttaeEngine.SubscribeTable(ctx, database.GetID(), rel.ID(), true)
	require.Nil(t, err)

	checkSubscribed()

	try := 10
	ticker := time.NewTicker(100 * time.Millisecond)
	for range ticker.C {
		err = disttaeEngine.Engine.UnsubscribeTable(ctx, database.GetID(), rel.ID())
		require.Nil(t, err)

		checkUnSubscribed()

		err = disttaeEngine.SubscribeTable(ctx, database.GetID(), rel.ID(), true)
		require.Nil(t, err)

		checkSubscribed()

		if try--; try <= 0 {
			break
		}
	}
}<|MERGE_RESOLUTION|>--- conflicted
+++ resolved
@@ -490,11 +490,7 @@
 		engineTbl, err := engineDB.Relation(p.Ctx, tableName, nil)
 		require.Nil(t, err)
 
-<<<<<<< HEAD
-		_, err = disttae.LazyLoadLatestCkp(ctx, disttaeEngine.Engine, engineTbl)
-=======
-		_, err = disttaeEngine.Engine.LazyLoadLatestCkp(p.Ctx, engineTbl)
->>>>>>> e31b2ed0
+		_, err = disttae.LazyLoadLatestCkp(p.Ctx, disttaeEngine.Engine, engineTbl)
 		require.Nil(t, err)
 
 		stats, err := disttaeEngine.GetPartitionStateStats(p.Ctx, database.GetID(), rel.ID())
