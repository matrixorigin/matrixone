--- conflicted
+++ resolved
@@ -38,7 +38,6 @@
 	"github.com/matrixorigin/matrixone/pkg/txn/client"
 	"github.com/matrixorigin/matrixone/pkg/util/fault"
 	"github.com/matrixorigin/matrixone/pkg/vm/engine"
-	"github.com/matrixorigin/matrixone/pkg/vm/engine/disttae"
 	"github.com/matrixorigin/matrixone/pkg/vm/engine/disttae/logtailreplay"
 	catalog2 "github.com/matrixorigin/matrixone/pkg/vm/engine/tae/catalog"
 	"github.com/matrixorigin/matrixone/pkg/vm/engine/tae/common"
@@ -1348,6 +1347,103 @@
 	}
 }
 
+func TestPartitionChangesHandle(t *testing.T) {
+	/*
+		t1 insert 1 row
+		force ckp
+		force ckp
+		t2 insert 1 row
+		ps.gc t1.next
+		collect[t1, now]
+	*/
+
+	catalog.SetupDefines("")
+
+	var (
+		accountId    = catalog.System_Account
+		tableName    = "test1"
+		databaseName = "db1"
+	)
+
+	ctx, cancel := context.WithCancel(context.Background())
+	defer cancel()
+	ctx = context.WithValue(ctx, defines.TenantIDKey{}, accountId)
+
+	disttaeEngine, taeHandler, rpcAgent, _ := testutil.CreateEngines(ctx, testutil.TestOptions{}, t)
+	defer func() {
+		disttaeEngine.Close(ctx)
+		taeHandler.Close(true)
+		rpcAgent.Close()
+	}()
+	schema := catalog2.MockSchemaAll(20, 0)
+	schema.Name = tableName
+	bat := catalog2.MockBatch(schema, 2)
+	defer bat.Close()
+	bats := bat.Split(2)
+
+	ssStub := gostub.Stub(
+		&disttae.RequestSnapshotRead,
+		disttae.GetSnapshotReadFnWithHandler(
+			taeHandler.GetRPCHandle().HandleSnapshotRead,
+		),
+	)
+	defer ssStub.Reset()
+	// insert 1 row
+	ctx, cancel = context.WithTimeout(ctx, time.Minute*5)
+	defer cancel()
+	_, _, err := disttaeEngine.CreateDatabaseAndTable(ctx, databaseName, tableName, schema)
+	require.NoError(t, err)
+	txn, rel := testutil2.GetRelation(t, accountId, taeHandler.GetDB(), databaseName, tableName)
+	require.Nil(t, rel.Append(ctx, bats[0]))
+	require.Nil(t, txn.Commit(ctx))
+	t1 := txn.GetCommitTS()
+
+	txn, rel = testutil2.GetRelation(t, accountId, taeHandler.GetDB(), databaseName, tableName)
+	id := rel.GetMeta().(*catalog2.TableEntry).AsCommonID()
+	require.Nil(t, txn.Commit(ctx))
+
+	// force ckp
+	now := taeHandler.GetDB().TxnMgr.Now()
+	taeHandler.GetDB().ForceCheckpoint(ctx, now)
+	now = taeHandler.GetDB().TxnMgr.Now()
+	taeHandler.GetDB().ForceCheckpoint(ctx, now)
+
+	// insert 1 row
+
+	txn, rel = testutil2.GetRelation(t, accountId, taeHandler.GetDB(), databaseName, tableName)
+	require.Nil(t, rel.Append(ctx, bats[1]))
+	require.Nil(t, txn.Commit(ctx))
+	t2 := txn.GetCommitTS()
+
+	err = disttaeEngine.SubscribeTable(ctx, id.DbID, id.TableID, databaseName, tableName, false)
+	require.Nil(t, err)
+	t.Log(taeHandler.GetDB().Catalog.SimplePPString(3))
+	mp := common.DebugAllocator
+
+	disttaeEngine.Engine.ForceGC(ctx, t1.Next())
+	{
+		_, rel, _, err := disttaeEngine.GetTable(ctx, databaseName, tableName)
+		require.Nil(t, err)
+
+		handle, err := rel.CollectChanges(ctx, t1.Prev(), t2.Next(), true, mp)
+		assert.NoError(t, err)
+		var totalRows int
+		for {
+			data, tombstone, hint, err := handle.Next(ctx, mp)
+			if data == nil && tombstone == nil {
+				break
+			}
+			assert.NoError(t, err)
+			assert.Equal(t, hint, engine.ChangesHandle_Tail_done)
+			assert.Nil(t, tombstone)
+			t.Log(data.Attrs)
+			totalRows += data.Vecs[0].Length()
+			data.Clean(mp)
+		}
+		assert.Equal(t, totalRows, 2)
+		assert.NoError(t, handle.Close())
+	}
+}
 func TestISCPExecutor1(t *testing.T) {
 	catalog.SetupDefines("")
 
@@ -2811,24 +2907,6 @@
 	cdcExecutor.FlushWatermarkForAllTables(0)
 }
 
-<<<<<<< HEAD
-func TestPartitionChangesHandle(t *testing.T) {
-	/*
-		t1 insert 1 row
-		force ckp
-		force ckp
-		t2 insert 1 row
-		ps.gc t1.next
-		collect[t1, now]
-	*/
-
-	catalog.SetupDefines("")
-
-	var (
-		accountId    = catalog.System_Account
-		tableName    = "test1"
-		databaseName = "db1"
-=======
 func TestGCInMemoryJob(t *testing.T) {
 	catalog.SetupDefines("")
 
@@ -2836,17 +2914,13 @@
 
 	var (
 		accountId = catalog.System_Account
->>>>>>> 4770ab50
 	)
 
 	ctx, cancel := context.WithCancel(context.Background())
 	defer cancel()
 	ctx = context.WithValue(ctx, defines.TenantIDKey{}, accountId)
-<<<<<<< HEAD
-=======
 	ctxWithTimeout, cancel := context.WithTimeout(ctx, time.Minute*5)
 	defer cancel()
->>>>>>> 4770ab50
 
 	disttaeEngine, taeHandler, rpcAgent, _ := testutil.CreateEngines(ctx, testutil.TestOptions{}, t)
 	defer func() {
@@ -2854,76 +2928,6 @@
 		taeHandler.Close(true)
 		rpcAgent.Close()
 	}()
-<<<<<<< HEAD
-	schema := catalog2.MockSchemaAll(20, 0)
-	schema.Name = tableName
-	bat := catalog2.MockBatch(schema, 2)
-	defer bat.Close()
-	bats := bat.Split(2)
-
-	ssStub := gostub.Stub(
-		&disttae.RequestSnapshotRead,
-		disttae.GetSnapshotReadFnWithHandler(
-			taeHandler.GetRPCHandle().HandleSnapshotRead,
-		),
-	)
-	defer ssStub.Reset()
-	// insert 1 row
-	ctx, cancel = context.WithTimeout(ctx, time.Minute*5)
-	defer cancel()
-	_, _, err := disttaeEngine.CreateDatabaseAndTable(ctx, databaseName, tableName, schema)
-	require.NoError(t, err)
-	txn, rel := testutil2.GetRelation(t, accountId, taeHandler.GetDB(), databaseName, tableName)
-	require.Nil(t, rel.Append(ctx, bats[0]))
-	require.Nil(t, txn.Commit(ctx))
-	t1 := txn.GetCommitTS()
-
-	txn, rel = testutil2.GetRelation(t, accountId, taeHandler.GetDB(), databaseName, tableName)
-	id := rel.GetMeta().(*catalog2.TableEntry).AsCommonID()
-	require.Nil(t, txn.Commit(ctx))
-
-	// force ckp
-	now := taeHandler.GetDB().TxnMgr.Now()
-	taeHandler.GetDB().ForceCheckpoint(ctx, now)
-	now = taeHandler.GetDB().TxnMgr.Now()
-	taeHandler.GetDB().ForceCheckpoint(ctx, now)
-
-	// insert 1 row
-
-	txn, rel = testutil2.GetRelation(t, accountId, taeHandler.GetDB(), databaseName, tableName)
-	require.Nil(t, rel.Append(ctx, bats[1]))
-	require.Nil(t, txn.Commit(ctx))
-	t2 := txn.GetCommitTS()
-
-	err = disttaeEngine.SubscribeTable(ctx, id.DbID, id.TableID, databaseName, tableName, false)
-	require.Nil(t, err)
-	t.Log(taeHandler.GetDB().Catalog.SimplePPString(3))
-	mp := common.DebugAllocator
-
-	disttaeEngine.Engine.ForceGC(ctx, t1.Next())
-	{
-		_, rel, _, err := disttaeEngine.GetTable(ctx, databaseName, tableName)
-		require.Nil(t, err)
-
-		handle, err := rel.CollectChanges(ctx, t1.Prev(), t2.Next(), true, mp)
-		assert.NoError(t, err)
-		var totalRows int
-		for {
-			data, tombstone, hint, err := handle.Next(ctx, mp)
-			if data == nil && tombstone == nil {
-				break
-			}
-			assert.NoError(t, err)
-			assert.Equal(t, hint, engine.ChangesHandle_Tail_done)
-			assert.Nil(t, tombstone)
-			t.Log(data.Attrs)
-			totalRows += data.Vecs[0].Length()
-			data.Clean(mp)
-		}
-		assert.Equal(t, totalRows, 2)
-		assert.NoError(t, handle.Close())
-	}
-=======
 
 	err := mock_mo_indexes(disttaeEngine, ctxWithTimeout)
 	require.NoError(t, err)
@@ -3489,5 +3493,4 @@
 	close(cancelCh)
 	wg.Wait()
 
->>>>>>> 4770ab50
 }