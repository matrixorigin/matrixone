--- conflicted
+++ resolved
@@ -108,11 +108,7 @@
 	}
 
 	catalog.SetupDefines("")
-<<<<<<< HEAD
-	de.Engine = disttae.New(ctx, "", mp, fs, de.txnClient, hakeeper, nil, 1)
-=======
 	de.Engine = disttae.New(ctx, "", de.mp, fs, de.txnClient, hakeeper, nil, 1, engineOpts...)
->>>>>>> 5948f97d
 	de.Engine.PushClient().LogtailRPCClientFactory = rpcAgent.MockLogtailRPCClientFactory
 
 	go func() {
@@ -283,11 +279,7 @@
 	ts types.TS,
 ) (outErr error) {
 
-<<<<<<< HEAD
-	iter, err := state.NewObjectsIter(ts, true, true)
-=======
 	iter, err := state.NewObjectsIter(ts, false, true)
->>>>>>> 5948f97d
 	if err != nil {
 		return err
 	}
@@ -307,16 +299,6 @@
 		}
 	}
 
-<<<<<<< HEAD
-	//stats.Details.DirtyBlocks = make(map[types.Blockid]struct{})
-	//iter2 := state.NewDirtyBlocksIter()
-	//for iter2.Next() {
-	//	item := iter2.Entry()
-	//	stats.Details.DirtyBlocks[item] = struct{}{}
-	//}
-
-=======
->>>>>>> 5948f97d
 	return
 }
 
