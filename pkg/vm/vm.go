// Copyright 2021 Matrix Origin
//
// Licensed under the Apache License, Version 2.0 (the "License");
// you may not use this file except in compliance with the License.
// You may obtain a copy of the License at
//
//      http://www.apache.org/licenses/LICENSE-2.0
//
// Unless required by applicable law or agreed to in writing, software
// distributed under the License is distributed on an "AS IS" BASIS,
// WITHOUT WARRANTIES OR CONDITIONS OF ANY KIND, either express or implied.
// See the License for the specific language governing permissions and
// limitations under the License.

package vm

import (
	"bytes"

	"github.com/matrixorigin/matrixone/pkg/vm/process"
)

func String(ins Instructions, buf *bytes.Buffer) {
	for i, in := range ins {
		if i > 0 {
			buf.WriteString(" -> ")
		}
		stringFunc[in.Op](in.Arg, buf)
	}
}

<<<<<<< HEAD
// Prepare Initialization
=======
// Prepare
>>>>>>> 6de00139
func Prepare(ins Instructions, proc *process.Process) error {
	for _, in := range ins {
		if err := prepareFunc[in.Op](proc, in.Arg); err != nil {
			return err
		}
	}
	return nil
}

func Run(ins Instructions, proc *process.Process) (bool, error) {
	var ok bool
	var end bool
	var err error

	for _, in := range ins {
		if ok, err = execFunc[in.Op](proc, in.Arg); err != nil {
			return ok || end, err
		}
		if ok {
			end = true
		}
	}
	return end, err
}<|MERGE_RESOLUTION|>--- conflicted
+++ resolved
@@ -29,11 +29,8 @@
 	}
 }
 
-<<<<<<< HEAD
-// Prepare Initialization
-=======
+
 // Prepare
->>>>>>> 6de00139
 func Prepare(ins Instructions, proc *process.Process) error {
 	for _, in := range ins {
 		if err := prepareFunc[in.Op](proc, in.Arg); err != nil {
