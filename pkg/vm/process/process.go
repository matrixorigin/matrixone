--- conflicted
+++ resolved
@@ -105,13 +105,7 @@
 			Ch:  make(chan *RegisterMessage, 1),
 		}
 	}
-<<<<<<< HEAD
 	proc.DispatchNotifyCh = make(chan *WrapCs)
-	proc.LoadLocalReader = p.LoadLocalReader
-	proc.WaitPolicy = p.WaitPolicy
-=======
-	proc.DispatchNotifyCh = make(chan WrapCs)
->>>>>>> 46953a01
 	return proc
 }
 
