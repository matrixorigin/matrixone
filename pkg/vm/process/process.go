--- conflicted
+++ resolved
@@ -333,100 +333,6 @@
 	return dst, length, nil
 }
 
-<<<<<<< HEAD
-// The PutBatch function is responsible for releasing or putting a batch (batch. Batch) object back into the pool.
-// This function is used to handle memory management and resource recycling.
-func (proc *Process) PutBatch(bat *batch.Batch) {
-	if bat == batch.EmptyBatch {
-		return
-	}
-	if atomic.LoadInt64(&bat.Cnt) == 0 {
-		panic("put batch with zero cnt")
-	}
-	if atomic.AddInt64(&bat.Cnt, -1) > 0 {
-		return
-	}
-	for _, vec := range bat.Vecs {
-		if vec != nil {
-			// very large vectors should not put back into pool, which cause these memory can not release.
-			// XXX I left the old logic here. But it's unreasonable to use the number of rows to determine if a vector's size.
-			// use Allocated() may suitable.
-			if vec.IsConst() || vec.NeedDup() || vec.Allocated() > 8192*64 {
-				vec.Free(proc.Base.mp)
-				bat.ReplaceVector(vec, nil)
-				continue
-			}
-
-			if !proc.Base.vp.putVector(vec) {
-				vec.Free(proc.Base.mp)
-			}
-			bat.ReplaceVector(vec, nil)
-		}
-	}
-	for _, agg := range bat.Aggs {
-		if agg != nil {
-			agg.Free()
-		}
-	}
-	bat.Vecs = nil
-	bat.Attrs = nil
-	bat.SetRowCount(0)
-}
-
-func (proc *Process) FreeVectors() {
-	proc.Base.vp.freeVectors(proc.Mp())
-}
-
-func (proc *Process) PutVector(vec *vector.Vector) {
-	if !proc.Base.vp.putVector(vec) {
-		vec.Free(proc.Mp())
-	}
-}
-
-func (proc *Process) GetVector(typ types.Type) *vector.Vector {
-	if vec := proc.Base.vp.getVector(typ); vec != nil {
-		vec.Reset(typ)
-		return vec
-	}
-	return vector.NewVec(typ)
-}
-
-func (vp *vectorPool) freeVectors(mp *mpool.MPool) {
-	vp.Lock()
-	defer vp.Unlock()
-	for k, vecs := range vp.vecs {
-		for _, vec := range vecs {
-			vec.Free(mp)
-		}
-		delete(vp.vecs, k)
-	}
-}
-
-func (vp *vectorPool) putVector(vec *vector.Vector) bool {
-	vp.Lock()
-	defer vp.Unlock()
-	key := uint8(vec.GetType().Oid)
-	if len(vp.vecs[key]) >= vp.Limit {
-		return false
-	}
-	vp.vecs[key] = append(vp.vecs[key], vec)
-	return true
-}
-
-func (vp *vectorPool) getVector(typ types.Type) *vector.Vector {
-	vp.Lock()
-	defer vp.Unlock()
-	key := uint8(typ.Oid)
-	if vecs := vp.vecs[key]; len(vecs) > 0 {
-		vec := vecs[len(vecs)-1]
-		vp.vecs[key] = vecs[:len(vecs)-1]
-		return vec
-	}
-	return nil
-}
-
-=======
->>>>>>> bc0e34c4
 // log do logging.
 // just for Info/Error/Warn/Debug/Fatal
 func (proc *Process) log(ctx context.Context, level zapcore.Level, msg string, fields ...zap.Field) {
