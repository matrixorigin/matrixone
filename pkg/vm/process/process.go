--- conflicted
+++ resolved
@@ -67,31 +67,15 @@
 	}
 
 	baseProcess := &BaseProcess{
-<<<<<<< HEAD
-		mp:           m,
-		Ctx:          ctx,
-		TxnClient:    txnClient,
-		FileService:  fileService,
-		IncrService:  incrservice.GetAutoIncrementService(sid),
-		UnixTime:     time.Now().UnixNano(),
-		LastInsertID: new(uint64),
-		LockService:  lockService,
-		Aicm:         aicm,
-		vp: &vectorPool{
-			vecs:  make(map[uint8][]*vector.Vector),
-			Limit: VectorLimit,
-		},
-=======
 		mp:             m,
 		TxnClient:      txnClient,
 		FileService:    fileService,
-		IncrService:    incrservice.GetAutoIncrementService(ctx),
+		IncrService:    incrservice.GetAutoIncrementService(sid),
 		UnixTime:       time.Now().UnixNano(),
 		LastInsertID:   new(uint64),
 		LockService:    lockService,
 		Aicm:           aicm,
 		vp:             initCachedVectorPool(),
->>>>>>> bc0e34c4
 		valueScanBatch: make(map[[16]byte]*batch.Batch),
 		QueryClient:    queryClient,
 		Hakeeper:       hakeeper,
