// Copyright 2021 Matrix Origin
//
// Licensed under the Apache License, Version 2.0 (the "License");
// you may not use this file except in compliance with the License.
// You may obtain a copy of the License at
//
//      http://www.apache.org/licenses/LICENSE-2.0
//
// Unless required by applicable law or agreed to in writing, software
// distributed under the License is distributed on an "AS IS" BASIS,
// WITHOUT WARRANTIES OR CONDITIONS OF ANY KIND, either express or implied.
// See the License for the specific language governing permissions and
// limitations under the License.

package process

import (
	"context"
	"time"

	"github.com/matrixorigin/matrixone/pkg/common/mpool"
	"github.com/matrixorigin/matrixone/pkg/container/batch"
	"github.com/matrixorigin/matrixone/pkg/container/nulls"
	"github.com/matrixorigin/matrixone/pkg/container/types"
	"github.com/matrixorigin/matrixone/pkg/container/vector"
	"github.com/matrixorigin/matrixone/pkg/fileservice"
	"github.com/matrixorigin/matrixone/pkg/txn/client"
	"github.com/matrixorigin/matrixone/pkg/util/trace"
	"github.com/matrixorigin/matrixone/pkg/vm/engine"
)

// New creates a new Process.
// A process stores the execution context.
func New(
	ctx context.Context,
	m *mpool.MPool,
	txnClient client.TxnClient,
	txnOperator client.TxnOperator,
	fileService fileservice.FileService,
	getClusterDetails engine.GetClusterDetailsFunc,
) *Process {
	return &Process{
		mp:                m,
		Ctx:               ctx,
		TxnClient:         txnClient,
		TxnOperator:       txnOperator,
		FileService:       fileService,
		GetClusterDetails: getClusterDetails,
<<<<<<< HEAD
		UnixTime:          time.Now().UnixNano(),
=======
		LastInsertID:      new(uint64),
>>>>>>> c6b85e9c
	}
}

func NewWithAnalyze(p *Process, ctx context.Context, regNumber int, anals []*AnalyzeInfo) *Process {
	proc := NewFromProc(p, ctx, regNumber)
	proc.AnalInfos = make([]*AnalyzeInfo, len(anals))
	copy(proc.AnalInfos, anals)
	return proc
}

// NewFromProc create a new Process based on another process.
func NewFromProc(p *Process, ctx context.Context, regNumber int) *Process {
	proc := new(Process)
	newctx, cancel := context.WithCancel(ctx)
	proc.Id = p.Id
	proc.mp = p.Mp()
	proc.Lim = p.Lim
	proc.TxnClient = p.TxnClient
	proc.TxnOperator = p.TxnOperator
	proc.AnalInfos = p.AnalInfos
	proc.SessionInfo = p.SessionInfo
	proc.FileService = p.FileService
	proc.GetClusterDetails = p.GetClusterDetails
	proc.UnixTime = p.UnixTime

	// reg and cancel
	proc.Ctx = newctx
	proc.Cancel = cancel
	proc.Reg.MergeReceivers = make([]*WaitRegister, regNumber)
	for i := 0; i < regNumber; i++ {
		proc.Reg.MergeReceivers[i] = &WaitRegister{
			Ctx: newctx,
			Ch:  make(chan *batch.Batch, 1),
		}
	}
	return proc
}

func (wreg *WaitRegister) MarshalBinary() ([]byte, error) {
	return nil, nil
}

func (wreg *WaitRegister) UnmarshalBinary(_ []byte) error {
	return nil
}

func (proc *Process) MarshalBinary() ([]byte, error) {
	return nil, nil
}

func (proc *Process) UnmarshalBinary(_ []byte) error {
	return nil
}

func (proc *Process) QueryId() string {
	return proc.Id
}

func (proc *Process) SetQueryId(id string) {
	proc.Id = id
}

// XXX MPOOL
// Some times we call an expr eval function without a proc (test only?)
// in that case, all expr eval code get an nil mp which is wrong.
// so far the most cases come from
// plan.ConstantFold -> colexec.EvalExpr, busted.
// hack in a fall back mpool.  This is by design a Zero MP so that there
// will not be real leaks, except we leak counters in globalStats
var xxxProcMp = mpool.MustNewZeroWithTag("fallback_proc_mp")

func (proc *Process) GetMPool() *mpool.MPool {
	if proc == nil {
		return xxxProcMp
	}
	return proc.mp
}

func (proc *Process) Mp() *mpool.MPool {
	return proc.GetMPool()
}

func (proc *Process) OperatorOutofMemory(size int64) bool {
	return proc.Mp().Cap() < size
}

func (proc *Process) SetInputBatch(bat *batch.Batch) {
	proc.Reg.InputBatch = bat
}

func (proc *Process) InputBatch() *batch.Batch {
	return proc.Reg.InputBatch
}

func (proc *Process) GetAnalyze(idx int) Analyze {
	if idx >= len(proc.AnalInfos) {
		return &analyze{analInfo: nil}
	}
	return &analyze{analInfo: proc.AnalInfos[idx]}
}

func (proc *Process) AllocVector(typ types.Type, size int64) (*vector.Vector, error) {
	return proc.AllocVectorOfRows(typ, size/int64(typ.TypeSize()), nil)
}

func (proc *Process) AllocVectorOfRows(typ types.Type, nele int64, nsp *nulls.Nulls) (*vector.Vector, error) {
	vec := vector.New(typ)
	vector.PreAlloc(vec, int(nele), int(nele), proc.Mp())
	if nsp != nil {
		nulls.Set(vec.Nsp, nsp)
	}
	return vec, nil
}

func (proc *Process) AllocScalarVector(typ types.Type) *vector.Vector {
	return vector.NewConst(typ, 1)
}

func (proc *Process) AllocScalarNullVector(typ types.Type) *vector.Vector {
	vec := vector.NewConst(typ, 1)
	nulls.Add(vec.Nsp, 0)
	return vec
}

func (proc *Process) AllocConstNullVector(typ types.Type, cnt int) *vector.Vector {
	vec := vector.NewConstNull(typ, cnt)
	nulls.Add(vec.Nsp, 0)
	return vec
}

func (proc *Process) AllocBoolScalarVector(v bool) *vector.Vector {
	typ := types.T_bool.ToType()
	vec := proc.AllocScalarVector(typ)
	bvec := make([]bool, 1)
	bvec[0] = v
	vec.Col = bvec
	return vec
}

func (proc *Process) AllocInt64ScalarVector(v int64) *vector.Vector {
	typ := types.T_int64.ToType()
	vec := proc.AllocScalarVector(typ)
	ivec := make([]int64, 1)
	ivec[0] = v
	vec.Col = ivec
	return vec
}

func (proc *Process) WithSpanContext(sc trace.SpanContext) {
	proc.Ctx = trace.ContextWithSpanContext(proc.Ctx, sc)
}<|MERGE_RESOLUTION|>--- conflicted
+++ resolved
@@ -46,11 +46,8 @@
 		TxnOperator:       txnOperator,
 		FileService:       fileService,
 		GetClusterDetails: getClusterDetails,
-<<<<<<< HEAD
 		UnixTime:          time.Now().UnixNano(),
-=======
 		LastInsertID:      new(uint64),
->>>>>>> c6b85e9c
 	}
 }
 
