// Copyright 2021 Matrix Origin
//
// Licensed under the Apache License, Version 2.0 (the "License");
// you may not use this file except in compliance with the License.
// You may obtain a copy of the License at
//
//      http://www.apache.org/licenses/LICENSE-2.0
//
// Unless required by applicable law or agreed to in writing, software
// distributed under the License is distributed on an "AS IS" BASIS,
// WITHOUT WARRANTIES OR CONDITIONS OF ANY KIND, either express or implied.
// See the License for the specific language governing permissions and
// limitations under the License.

package process

import (
	"context"
	"github.com/matrixorigin/matrixone/pkg/container/types"
	"io"
	"time"

	"github.com/matrixorigin/matrixone/pkg/common/mpool"
	"github.com/matrixorigin/matrixone/pkg/container/batch"
	"github.com/matrixorigin/matrixone/pkg/fileservice"
	"github.com/matrixorigin/matrixone/pkg/txn/client"
	"github.com/matrixorigin/matrixone/pkg/vm/engine"
)

// Analyze analyzes information for operator
type Analyze interface {
	Stop()
	Start()
	Alloc(int64)
	Input(*batch.Batch, bool)
	Output(*batch.Batch, bool)
	WaitStop(time.Time)
	DiskIO(*batch.Batch)
	S3IOByte(*batch.Batch)
	S3IOCount(int)
	Network(*batch.Batch)
}

// WaitRegister channel
type WaitRegister struct {
	Ctx context.Context
	Ch  chan *batch.Batch
}

// Register used in execution pipeline and shared with all operators of the same pipeline.
type Register struct {
	// Ss, temporarily stores the row number list in the execution of operators,
	// and it can be reused in the future execution.
	Ss [][]int64
	// InputBatch, stores the result of the previous operator.
	InputBatch *batch.Batch
	// MergeReceivers, receives result of multi previous operators from other pipelines
	// e.g. merge operator.
	MergeReceivers []*WaitRegister
}

// Limitation specifies the maximum resources that can be used in one query.
type Limitation struct {
	// Size, memory threshold for operator.
	Size int64
	// BatchRows, max rows for batch.
	BatchRows int64
	// BatchSize, max size for batch.
	BatchSize int64
	// PartitionRows, max rows for partition.
	PartitionRows int64
	// ReaderSize, memory threshold for storage's reader
	ReaderSize int64
	// MaxMessageSize max size for read messages from dn
	MaxMsgSize uint64
}

// SessionInfo session information
type SessionInfo struct {
	Account        string
	User           string
	Host           string
	Role           string
	ConnectionID   uint64
	AccountId      uint32
	RoleId         uint32
	UserId         uint32
	LastInsertID   uint64
	Database       string
	Version        string
	TimeZone       *time.Location
	StorageEngine  engine.Engine
	QueryId        []string
	ResultColTypes []types.Type
}

// AnalyzeInfo  analyze information for query
type AnalyzeInfo struct {
	// NodeId, index of query's node list
	NodeId int32
	// InputRows, number of rows accepted by node
	InputRows int64
	// OutputRows, number of rows output by node
	OutputRows int64
	// TimeConsumed, time taken by the node in milliseconds
	TimeConsumed int64
	// WaitTimeConsumed, time taken by the node waiting for channel in milliseconds
	WaitTimeConsumed int64
	// InputSize, data size accepted by node
	InputSize int64
	// OutputSize, data size output by node
	OutputSize int64
	// MemorySize, memory alloc by node
	MemorySize int64
	// DiskIO, data size read from disk
	DiskIO int64
	// S3IOByte, data size read from s3
	S3IOByte int64
	// S3IOCount, query count that read from s3
	S3IOCount int64
	// NetworkIO, message size send between CN node
	NetworkIO int64
}

// Process contains context used in query execution
// one or more pipeline will be generated for one query,
// and one pipeline has one process instance.
type Process struct {
	// Id, query id.
	Id  string
	Reg Register
	Lim Limitation

	mp *mpool.MPool

	// unix timestamp
	UnixTime int64

	TxnClient client.TxnClient

	TxnOperator client.TxnOperator

	AnalInfos []*AnalyzeInfo

	SessionInfo SessionInfo

	Ctx context.Context

	Cancel context.CancelFunc

	FileService fileservice.FileService

	GetClusterDetails engine.GetClusterDetailsFunc

	LoadTag bool

	LastInsertID *uint64

<<<<<<< HEAD
	//default tp
	ExecType int32
=======
	LoadLocalReader io.Reader
>>>>>>> 0ecddc68
}

func (proc *Process) SetLastInsertID(num uint64) {
	if proc.LastInsertID != nil {
		*proc.LastInsertID = num
	}
}

func (proc *Process) GetLastInsertID() uint64 {
	if proc.LastInsertID != nil {
		return *proc.LastInsertID
	}
	return 0
}

type analyze struct {
	start    time.Time
	wait     time.Duration
	analInfo *AnalyzeInfo
}

func (si *SessionInfo) GetUser() string {
	return si.User
}

func (si *SessionInfo) GetHost() string {
	return si.Host
}

func (si *SessionInfo) GetUserHost() string {
	return si.User + "@" + si.Host
}

func (si *SessionInfo) GetRole() string {
	return si.Role
}

func (si *SessionInfo) GetCharset() string {
	return "utf8mb4"
}

func (si *SessionInfo) GetCollation() string {
	return "utf8mb4_general_ci"
}

func (si *SessionInfo) GetConnectionID() uint64 {
	return si.ConnectionID
}

func (si *SessionInfo) GetDatabase() string {
	return si.Database
}

func (si *SessionInfo) GetVersion() string {
	return si.Version
}<|MERGE_RESOLUTION|>--- conflicted
+++ resolved
@@ -156,12 +156,10 @@
 
 	LastInsertID *uint64
 
-<<<<<<< HEAD
 	//default tp
 	ExecType int32
-=======
+	
 	LoadLocalReader io.Reader
->>>>>>> 0ecddc68
 }
 
 func (proc *Process) SetLastInsertID(num uint64) {
