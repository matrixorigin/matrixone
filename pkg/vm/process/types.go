--- conflicted
+++ resolved
@@ -119,11 +119,7 @@
 	SeqLastValue         []string
 	SqlHelper            sqlHelper
 	Buf                  *buffer.Buffer
-<<<<<<< HEAD
-	StreamInMemScanBatch []*kafka.Message
-=======
 	SourceInMemScanBatch []*kafka.Message
->>>>>>> be88e8ea
 }
 
 // AnalyzeInfo  analyze information for query
