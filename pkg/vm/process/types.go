--- conflicted
+++ resolved
@@ -335,36 +335,6 @@
 	prepareExprList any
 	valueScanBatch  map[[16]byte]*batch.Batch
 	// unix timestamp
-<<<<<<< HEAD
-	UnixTime int64
-
-	TxnClient client.TxnClient
-
-	TxnOperator client.TxnOperator
-
-	AnalInfos []*AnalyzeInfo
-
-	SessionInfo SessionInfo
-
-	Ctx context.Context
-
-	Cancel context.CancelFunc
-
-	FileService fileservice.FileService
-	LockService lockservice.LockService
-	IncrService incrservice.AutoIncrementService
-
-	LoadTag bool
-
-	LastInsertID *uint64
-
-	LoadLocalReader *io.PipeReader
-
-	DispatchNotifyCh chan *WrapCs
-
-	Aicm *defines.AutoIncrCacheManager
-
-=======
 	UnixTime            int64
 	TxnClient           client.TxnClient
 	AnalInfos           []*AnalyzeInfo
@@ -378,7 +348,6 @@
 	LastInsertID        *uint64
 	LoadLocalReader     *io.PipeReader
 	Aicm                *defines.AutoIncrCacheManager
->>>>>>> 46953a01
 	resolveVariableFunc func(varName string, isSystemVar, isGlobalVar bool) (interface{}, error)
 	prepareParams       *vector.Vector
 	QueryClient         qclient.QueryClient
@@ -399,7 +368,7 @@
 	Reg              Register
 	Ctx              context.Context
 	Cancel           context.CancelFunc
-	DispatchNotifyCh chan WrapCs
+	DispatchNotifyCh chan *WrapCs
 }
 
 type vectorPool struct {
