// Copyright 2021 Matrix Origin
//
// Licensed under the Apache License, Version 2.0 (the "License");
// you may not use this file except in compliance with the License.
// You may obtain a copy of the License at
//
//      http://www.apache.org/licenses/LICENSE-2.0
//
// Unless required by applicable law or agreed to in writing, software
// distributed under the License is distributed on an "AS IS" BASIS,
// WITHOUT WARRANTIES OR CONDITIONS OF ANY KIND, either express or implied.
// See the License for the specific language governing permissions and
// limitations under the License.

package aoe

import (
	"bytes"
	"encoding/json"
	"fmt"
	"strconv"
	"strings"
	"sync/atomic"
	"time"

	"github.com/fagongzi/util/protoc"
	"github.com/matrixorigin/matrixone/pkg/container/batch"
	"github.com/matrixorigin/matrixone/pkg/container/types"
	"github.com/matrixorigin/matrixone/pkg/container/vector"
	"github.com/matrixorigin/matrixone/pkg/logutil"
	errDriver "github.com/matrixorigin/matrixone/pkg/vm/driver/error"
	"github.com/matrixorigin/matrixone/pkg/vm/driver/pb"
	"github.com/matrixorigin/matrixone/pkg/vm/engine/aoe"
	"github.com/matrixorigin/matrixone/pkg/vm/engine/aoe/common/codec"
	"github.com/matrixorigin/matrixone/pkg/vm/engine/aoe/common/helper"
	"github.com/matrixorigin/matrixone/pkg/vm/engine/aoe/protocol"
	store "github.com/matrixorigin/matrixone/pkg/vm/engine/aoe/storage"
	"github.com/matrixorigin/matrixone/pkg/vm/engine/aoe/storage/adaptor"
	"github.com/matrixorigin/matrixone/pkg/vm/engine/aoe/storage/aoedb/v1"
	"github.com/matrixorigin/matrixone/pkg/vm/engine/aoe/storage/dbi"
	"github.com/matrixorigin/matrixone/pkg/vm/engine/aoe/storage/layout/table/v1/handle"
	aoeMeta "github.com/matrixorigin/matrixone/pkg/vm/engine/aoe/storage/metadata/v1"

	"github.com/matrixorigin/matrixcube/pb/meta"
	"github.com/matrixorigin/matrixcube/storage"
	"github.com/matrixorigin/matrixcube/storage/stats"
)

const (
	sPrefix   = "MetaTbl"
	sShardId  = "ShardId"
	sLogIndex = "LogIndex"
	sMetadata = "Metadata"
)

// Storage memory storage
type Storage struct {
	DB    *aoedb.DB
	stats stats.Stats
}

func (s *Storage) Sync(ids []uint64) error {
	for _, shardId := range ids {
		err := s.DB.FlushDatabase(aoedb.IdToNameFactory.Encode(shardId))
		if err != nil {
			return err
		}
	}
	return nil
}

// NewStorage returns pebble kv store on a default options
func NewStorage(dir string) (*Storage, error) {
	return NewStorageWithOptions(dir, &store.Options{})
}

// NewStorageWithOptions returns badger kv store
func NewStorageWithOptions(dir string, opts *store.Options) (*Storage, error) {
	db, err := aoedb.Open(dir, opts)
	if err != nil {
		return nil, err
	}
	return &Storage{
		DB: db,
	}, nil
}

//Stats returns the stats of the Storage
func (s *Storage) Stats() stats.Stats {
	return s.stats
}

func (s *Storage) createIndex(index uint64, offset int, batchSize int, shardId uint64, cmd []byte, key []byte) (uint64, int64, []byte) {
	if err := s.DB.Closed.Load(); err != nil {
		panic(err)
	}
	if offset >= batchSize {
		panic(fmt.Sprintf("bad index %d: offset %d, size %d", index, offset, batchSize))
	}
	t0 := time.Now()
	defer func() {
		logutil.Debugf("[S-%d|logIndex:%d,%d]createIndex handler cost %d ms", shardId, index, offset, time.Since(t0).Milliseconds())
	}()
	customReq := &pb.CreateIndexRequest{}
	protoc.MustUnmarshal(customReq, cmd)
	indiceInfo, err := helper.DecodeIndex(customReq.Indices)
	indice := adaptor.IndiceInfoToIndiceSchema(&indiceInfo)
	if err != nil {
		resp := errDriver.ErrorResp(err)
		return 0, 0, resp
	}
	ctx := aoedb.CreateIndexCtx{
		DBMutationCtx: aoedb.DBMutationCtx{
			Id:     index,
			Offset: offset,
			Size:   batchSize,
			DB:     aoedb.IdToNameFactory.Encode(shardId),
		},
		Table:   customReq.TableName,
		Indices: indice,
	}
	err = s.DB.CreateIndex(&ctx)
	if err != nil {
		resp := errDriver.ErrorResp(err)
		return 0, 0, resp
	}
	writtenBytes := uint64(len(key) + len(customReq.Indices))
	changedBytes := int64(writtenBytes)
	return writtenBytes, changedBytes, nil
}

func (s *Storage) dropIndex(index uint64, offset int, batchsize int, shardId uint64, cmd []byte, key []byte) (uint64, int64, []byte) {
	if err := s.DB.Closed.Load(); err != nil {
		panic(err)
	}
	if offset >= batchsize {
		panic(fmt.Sprintf("bad index %d: offset %d, size %d", index, offset, batchsize))
	}
	t0 := time.Now()
	defer func() {
		logutil.Debugf("[S-%d|logIndex:%d,%d]dropIndex handler cost %d ms", shardId, index, offset, time.Since(t0).Milliseconds())
	}()
	customReq := &pb.DropIndexRequest{}
	protoc.MustUnmarshal(customReq, cmd)
	idxNames := []string{customReq.IndexName}
	ctx := aoedb.DropIndexCtx{
		DBMutationCtx: aoedb.DBMutationCtx{
			Id:     index,
			Offset: offset,
			Size:   batchsize,
			DB:     aoedb.IdToNameFactory.Encode(shardId),
		},
		Table:      customReq.TableName,
		IndexNames: idxNames,
	}
	err := s.DB.DropIndex(&ctx)
	if err != nil {
		resp := errDriver.ErrorResp(err)
		return 0, 0, resp
	}
	writtenBytes := uint64(len(key) + len(customReq.TableName))
	changedBytes := int64(writtenBytes)
	return writtenBytes, changedBytes, nil
}

//Append appends batch in the table
func (s *Storage) Append(index uint64, offset int, batchSize int, shardId uint64, cmd []byte, key []byte) (uint64, int64, []byte) {
	if err := s.DB.Closed.Load(); err != nil {
		panic(err)
	}
	if offset >= batchSize {
		panic(fmt.Sprintf("bad index %d: offset %d, size %d", index, offset, batchSize))
	}
	t0 := time.Now()
	defer func() {
		logutil.Debugf("[S-%d|logIndex:%d,%d]append handler cost %d ms", shardId, index, offset, time.Since(t0).Milliseconds())
	}()
	customReq := &pb.AppendRequest{}
	protoc.MustUnmarshal(customReq, cmd)
	bat, _, err := protocol.DecodeBatch(customReq.Data)
	if err != nil {
		resp := errDriver.ErrorResp(err)
		return 0, 0, resp
	}
	size := 0
	for _, vec := range bat.Vecs {
		size += len(vec.Data)
	}
	atomic.AddUint64(&s.stats.WrittenKeys, uint64(vector.Length(bat.Vecs[0])))
	atomic.AddUint64(&s.stats.WrittenBytes, uint64(size))
	ctx := aoedb.AppendCtx{
		TableMutationCtx: aoedb.TableMutationCtx{
			DBMutationCtx: aoedb.DBMutationCtx{
				Id:     index,
				Offset: offset,
				Size:   batchSize,
				DB:     aoedb.IdToNameFactory.Encode(shardId),
			},
			Table: customReq.TabletName,
		},
		Data: bat,
	}
	err = s.DB.Append(&ctx)
	if err != nil {
		resp := errDriver.ErrorResp(err)
		return 0, 0, resp
	}
	writtenBytes := uint64(len(key) + len(customReq.Data))
	changedBytes := int64(writtenBytes)
	logutil.Infof("append writtenBytes is %v", writtenBytes)
	return writtenBytes, changedBytes, nil
}

//Relation  returns a relation of the db and the table
func (s *Storage) Relation(dbname, tabletName string) (*aoedb.Relation, error) {
	return s.DB.Relation(dbname, tabletName)
}

//GetSnapshot gets the snapshot from the table.
//If there's no segment, it returns an empty snapshot.
func (s *Storage) GetSnapshot(ctx *dbi.GetSnapshotCtx) (*handle.Snapshot, error) {
	return s.DB.GetSnapshot(ctx)
}

//GetSegmentIds returns the ids of segments of the table
func (s *Storage) getSegmentIds(cmd []byte, shardId uint64) []byte {
	customReq := &pb.GetSegmentIdsRequest{}
	protoc.MustUnmarshal(customReq, cmd)
	rsp := s.DB.GetSegmentIds(aoedb.IdToNameFactory.Encode(shardId), customReq.Name)
	resp, _ := json.Marshal(rsp)
	return resp
}

//GetShardPesistedId returns the smallest segmente id among the tables starts with prefix
func (s *Storage) GetShardPesistedId(shardId uint64) uint64 {
	return s.DB.GetShardCheckpointId(shardId)
}

//GetSegmentedId returns the smallest segmente id among the tables starts with prefix
func (s *Storage) getSegmentedId(cmd []byte) []byte {
	customReq := &pb.GetSegmentedIdRequest{}
	protoc.MustUnmarshal(customReq, cmd)
	rsp := s.GetShardPesistedId(customReq.ShardId)
	resp := codec.Uint642Bytes(rsp)
	return resp
}

//CreateTable creates a table in the storage.
//It returns the id of the created table.
//If the storage is closed, it panics.
func (s *Storage) createTable(index uint64, offset int, batchsize int, shardId uint64, cmd []byte, key []byte) (uint64, int64, []byte) {
	if err := s.DB.Closed.Load(); err != nil {
		panic(err)
	}
	if offset >= batchsize {
		panic(fmt.Sprintf("bad index %d: offset %d, size %d", index, offset, batchsize))
	}
	t0 := time.Now()
	defer func() {
		logutil.Debugf("[S-%d|logIndex:%d,%d]createTable handler cost %d ms", shardId, index, offset, time.Since(t0).Milliseconds())
	}()
	customReq := &pb.CreateTabletRequest{}
	protoc.MustUnmarshal(customReq, cmd)

	tblInfo, err := helper.DecodeTable(customReq.TableInfo)
	if err != nil {
		buf := errDriver.ErrorResp(err)
		return 0, 0, buf
	}
	schema, indexSchema := adaptor.TableInfoToSchema(s.DB.Store.Catalog, &tblInfo)
	schema.Name = customReq.Name
	ctx := aoedb.CreateTableCtx{
		DBMutationCtx: aoedb.DBMutationCtx{
			Id:     index,
			Offset: offset,
			Size:   batchsize,
			DB:     aoedb.IdToNameFactory.Encode(shardId),
		},
		Schema: schema,
		Indice: indexSchema,
	}
	tbl, err := s.DB.CreateTable(&ctx)
	if err != nil {
		buf := errDriver.ErrorResp(err)
		return 0, 0, buf
	}
	buf := codec.Uint642Bytes(tbl.Id)
	writtenBytes := uint64(len(key) + len(customReq.TableInfo))
	changedBytes := int64(writtenBytes)
	return writtenBytes, changedBytes, buf
}

//DropTable drops the table in the storage.
//If the storage is closed, it panics.
func (s *Storage) dropTable(index uint64, offset, batchsize int, shardId uint64, cmd []byte, key []byte) (uint64, int64, []byte) {
	if err := s.DB.Closed.Load(); err != nil {
		panic(err)
	}
	if offset >= batchsize {
		panic(fmt.Sprintf("bad index %d: offset %d, size %d", index, offset, batchsize))
	}
	t0 := time.Now()
	defer func() {
		logutil.Debugf("[S-%d|logIndex:%d,%d]dropTable handler cost %d ms", shardId, index, offset, time.Since(t0).Milliseconds())
	}()
	customReq := &pb.DropTabletRequest{}
	protoc.MustUnmarshal(customReq, cmd)

	ctx := aoedb.DropTableCtx{
		DBMutationCtx: aoedb.DBMutationCtx{
			Id:     index,
			Offset: offset,
			Size:   batchsize,
			DB:     aoedb.IdToNameFactory.Encode(shardId),
		},
		Table: customReq.Name,
	}

	tbl, err := s.DB.DropTable(&ctx)

	if err != nil {
		buf := errDriver.ErrorResp(err, "Call DropTable Failed")
		return 0, 0, buf
	}
	buf := codec.Uint642Bytes(tbl.Id)
	writtenBytes := uint64(len(key) + len(customReq.Name))
	changedBytes := int64(writtenBytes)
	return writtenBytes, changedBytes, buf
}

//TableIDs returns the ids of all the tables in the storage.
func (s *Storage) tableIDs() []byte {
	var ids []uint64
	dbs := s.DB.DatabaseNames()
	for _, db := range dbs {
		tableIDs, err := s.DB.TableIDs(db)
		if err != nil {
			return errDriver.ErrorResp(err)
		}
		ids = append(ids, tableIDs...)
	}
	rep, _ := json.Marshal(ids)
	return rep
}

//tableNames returns the names of all the tables in the storage.
func (s *Storage) tableNames() (names []string) {
	dbs := s.DB.DatabaseNames()
	for _, db := range dbs {
		tbNames := s.DB.TableNames(db)
		for _, tbName := range tbNames {
			if strings.Contains(tbName, sPrefix) {
				continue
			}
			names = append(names, tbName)
		}
	}
	return names
}

type splitCtx struct {
	Ctx         []byte
	SplitKeyCnt int
}

//SplitCheck checks before the split
func (s *Storage) SplitCheck(shard meta.Shard, size uint64) (currentApproximateSize uint64,
	currentApproximateKeys uint64, splitKeys [][]byte, ctx []byte, err error) {
	// db, err := s.DB.Store.Catalog.GetDatabaseByName(aoedb.IdToNameFactory.Encode(shard.ID))
	// logutil.Infof("drivr call check, size is %v, db size is %v,err is %v", size, db.GetSize(), err)
	prepareSplitCtx := aoedb.PrepareSplitCtx{
		DB:   aoedb.IdToNameFactory.Encode(shard.ID),
		Size: size,
	}
	currentApproximateSize, currentApproximateKeys, splitKeys, ctx, err = s.DB.PrepareSplitDatabase(&prepareSplitCtx)
	cubeSplitKeys := make([][]byte, 0)
	for i := 0; i < len(splitKeys)-1; i++ {
		cubeSplitKeys = append(cubeSplitKeys, []byte(fmt.Sprintf("%v%c", string(shard.Start), i)))
	}
	logutil.Infof("len split key is %v", len(splitKeys))
	splitctx := splitCtx{
		Ctx:         ctx,
		SplitKeyCnt: len(splitKeys),
	}
	ctx, _ = json.Marshal(splitctx)
	return currentApproximateSize, currentApproximateKeys, cubeSplitKeys, ctx, err

}

//CreateSnapshot create a snapshot
func (s *Storage) CreateSnapshot(shardID uint64, path string) error {
	ctx := aoedb.CreateSnapshotCtx{
		DB:   aoedb.IdToNameFactory.Encode(shardID),
		Path: path,
		Sync: false,
	}
	logutil.Infof("CreateSnapshot")
	_, err := s.DB.CreateSnapshot(&ctx)
	return err
}

//ApplySnapshot apply the snapshot in the storage
func (s *Storage) ApplySnapshot(shardID uint64, path string) error {
	ctx := aoedb.ApplySnapshotCtx{
		DB:   aoedb.IdToNameFactory.Encode(shardID),
		Path: path,
	}
	logutil.Infof("ApplySnapshot")
	err := s.DB.ApplySnapshot(&ctx)
	return err
}

//Close closes the storage.
func (s *Storage) Close() error {
	return s.DB.Close()
}

func (s *Storage) NewWriteBatch() storage.Resetable {
	return nil
}

func (s *Storage) GetInitialStates() ([]meta.ShardMetadata, error) {
	var values []meta.ShardMetadata
	dbs := s.DB.DatabaseNames()
	for _, db := range dbs {
		tblNames := s.DB.TableNames(db)
		for _, tblName := range tblNames {
			//TODO:Strictly judge whether it is a "shard metadata table"
			if !strings.Contains(tblName, sPrefix) {
				continue
			}
			rel, err := s.Relation(db, tblName)
			if err != nil {
				return nil, err
			}
			attrs := make([]string, 0)
			for _, ColDef := range rel.Meta.Schema.ColDefs {
				attrs = append(attrs, ColDef.Name)
			}
			rel.Data.GetBlockFactory()
			if len(rel.Meta.SegmentSet) < 1 {
				logutil.Infof("continue 1")
				continue
			}
			ids := rel.SegmentIds()
			seg := rel.Segment(ids.Ids[len(ids.Ids)-1])
			blks := seg.Blocks()
			blk := seg.Block(blks[len(blks)-1])
			cds := make([]*bytes.Buffer, len(attrs))
			dds := make([]*bytes.Buffer, len(attrs))
			for i := range cds {
				cds[i] = bytes.NewBuffer(make([]byte, 0))
				dds[i] = bytes.NewBuffer(make([]byte, 0))
			}
			refs := make([]uint64, len(attrs))
			bat, _ := blk.Read(refs, attrs, cds, dds)
			shardId := batch.GetVector(bat, sShardId)
			logIndex := batch.GetVector(bat, sLogIndex)
			metadate := batch.GetVector(bat, sMetadata)
			logutil.Infof("GetInitialStates Metadata is %v\n",
				metadate.Col.(*types.Bytes).Data[:metadate.Col.(*types.Bytes).Lengths[0]])
			customReq := &meta.ShardLocalState{}
			protoc.MustUnmarshal(customReq, metadate.Col.(*types.Bytes).Data[:metadate.Col.(*types.Bytes).Lengths[0]])
			values = append(values, meta.ShardMetadata{
				ShardID:  shardId.Col.([]uint64)[0],
				LogIndex: logIndex.Col.([]uint64)[0],
				Metadata: *customReq,
			})
			logutil.Infof("GetInitialStates LogIndex is %d, ShardID is %d \n",
				logIndex.Col.([]uint64)[0], shardId.Col.([]uint64)[0])

		}
	}
	return values, nil
}

func (s *Storage) Write(ctx storage.WriteContext) error {
	batch := ctx.Batch()
	batchSize := len(batch.Requests)
	shard := ctx.Shard()
	totalWrittenBytes := uint64(0)
	totalDiffBytes := int64(0)
	for idx, r := range batch.Requests {
		cmd := r.Cmd
		CmdType := r.CmdType
		key := r.Key
		var rep []byte
		var writtenBytes uint64
		var changedBytes int64
		switch CmdType {
		case uint64(pb.CreateTablet):
			writtenBytes, changedBytes, rep = s.createTable(batch.Index, idx, batchSize, shard.ID, cmd, key)
		case uint64(pb.DropTablet):
			writtenBytes, changedBytes, rep = s.dropTable(batch.Index, idx, batchSize, shard.ID, cmd, key)
		case uint64(pb.Append):
			writtenBytes, changedBytes, rep = s.Append(batch.Index, idx, batchSize, shard.ID, cmd, key)
		case uint64(pb.CreateIndex):
			writtenBytes, changedBytes, rep = s.createIndex(batch.Index, idx, batchSize, shard.ID, cmd, key)
		case uint64(pb.DropIndex):
			writtenBytes, changedBytes, rep = s.dropIndex(batch.Index, idx, batchSize, shard.ID, cmd, key)
		}
		ctx.AppendResponse(rep)
		totalWrittenBytes += writtenBytes
		logutil.Infof("add writtenBytes is %v", writtenBytes)
		totalDiffBytes += changedBytes
	}
	ctx.SetWrittenBytes(totalWrittenBytes)
	logutil.Infof("writtenBytes is %v", totalWrittenBytes)
	ctx.SetDiffBytes(totalDiffBytes)
	logutil.Infof("diffBytes is %v", totalDiffBytes)
	return nil
}

func (s *Storage) Read(ctx storage.ReadContext) ([]byte, error) {
	Request := ctx.Request()
	cmd := Request.Cmd
	CmdType := Request.CmdType
	var rep []byte
	switch CmdType {
	case uint64(pb.TabletNames):
		rsp := s.tableNames()
		rep, _ = json.Marshal(rsp)
	case uint64(pb.GetSegmentIds):
		rep = s.getSegmentIds(cmd, ctx.Shard().ID)
	case uint64(pb.GetSegmentedId):
		rep = s.getSegmentedId(cmd)
	case uint64(pb.TabletIds):
		rep = s.tableIDs()
	}
	return rep, nil
}

func (s *Storage) GetPersistentLogIndex(shardID uint64) (uint64, error) {
	db, _ := s.DB.Store.Catalog.SimpleGetDatabaseByName(aoedb.IdToNameFactory.Encode(shardID))
	if db == nil {
		logutil.Infof("GetPersistentLogIndex, shard id is %v, LogIndex is %v, storage is %v", shardID, 0, s)
		return 0, nil
	}
	rsp := s.DB.GetShardCheckpointId(db.GetShardId())
	if rsp == 0 {
		rsp = 1
	}
	logutil.Infof("GetPersistentLogIndex, shard id is %v, LogIndex is %v, storage is %v", shardID, rsp, s)
	return rsp, nil
}

func shardMetadataToBatch(metadata meta.ShardMetadata) (*batch.Batch, error) {
	attrs := []string{sShardId, sLogIndex, sMetadata}
	bat := batch.New(true, attrs)
	vShardID := vector.New(types.Type{Oid: types.T_uint64, Size: 8})
	vShardID.Ref = 1
	vShardID.Col = []uint64{metadata.ShardID}
	bat.Vecs[0] = vShardID
	vLogIndex := vector.New(types.Type{Oid: types.T_uint64, Size: 8})
	vLogIndex.Ref = 1
	vLogIndex.Col = []uint64{metadata.LogIndex}
	bat.Vecs[1] = vLogIndex
	vMetadata := vector.New(types.Type{Oid: types.T_varchar, Size: int32(len(protoc.MustMarshal(&metadata.Metadata)))})
	vMetadata.Ref = 1
	vMetadata.Col = &types.Bytes{
		Data:    protoc.MustMarshal(&metadata.Metadata),
		Offsets: []uint32{0},
		Lengths: []uint32{uint32(len(protoc.MustMarshal(&metadata.Metadata)))},
	}
	bat.Vecs[2] = vMetadata
	return bat, nil
}

func createMetadataTableInfo(shardId uint64) *aoe.TableInfo {
	tableName := sPrefix + strconv.Itoa(int(shardId))
	metaTblInfo := aoe.TableInfo{
		Name:    tableName,
		Indices: make([]aoe.IndexInfo, 0),
	}
	ShardId := aoe.ColumnInfo{
		Name: sShardId,
	}
	ShardId.Type = types.Type{Oid: types.T_uint64, Size: 8}
	metaTblInfo.Columns = append(metaTblInfo.Columns, ShardId)
	LogIndex := aoe.ColumnInfo{
		Name: sLogIndex,
	}
	LogIndex.Type = types.Type{Oid: types.T_uint64, Size: 8}
	metaTblInfo.Columns = append(metaTblInfo.Columns, LogIndex)
	colInfo := aoe.ColumnInfo{
		Name: sMetadata,
	}
	colInfo.Type = types.Type{Oid: types.T(types.T_varchar)}
	metaTblInfo.Columns = append(metaTblInfo.Columns, colInfo)
	return &metaTblInfo
}

func (s *Storage) SaveShardMetadata(metadatas []meta.ShardMetadata) error {
	for _, metadata := range metadatas {
		dbName := aoedb.IdToNameFactory.Encode(metadata.ShardID)
		tableName := sPrefix + strconv.Itoa(int(metadata.ShardID))
		db, err := s.DB.Store.Catalog.SimpleGetDatabaseByName(dbName)
		if err != nil && err != aoeMeta.DatabaseNotFoundErr {
			return err
		}
		createDatabase := false
		if db == nil {
			ctx := aoedb.CreateDBCtx{
				Id:     metadata.LogIndex,
				Offset: 0,
				Size:   3,
				DB:     dbName,
			}
			db, err = s.DB.CreateDatabase(&ctx)
			logutil.Infof("create database, raft sid is %v, aoe sid is %v, storage is %v.", metadata.ShardID, db.Id, s)
			if err != nil {
				return err
			}
			createDatabase = true
		}
		tbl, err := s.DB.Store.Catalog.SimpleGetTableByName(dbName, tableName)
		if err != nil && err != aoeMeta.TableNotFoundErr {
			return err
		}
		createTable := false
		if tbl == nil {
			metaTblInfo := createMetadataTableInfo(metadata.ShardID)
			offset := 0
			size := 2
			if createDatabase {
				offset = 1
				size = 3
			}
			schema, indexSchema := adaptor.TableInfoToSchema(s.DB.Store.Catalog, metaTblInfo)
			ctx := aoedb.CreateTableCtx{
				DBMutationCtx: aoedb.DBMutationCtx{
					Id:     metadata.LogIndex,
					Offset: offset,
					Size:   size,
					DB:     dbName,
				},
				Schema: schema,
				Indice: indexSchema,
			}
			_, err = s.DB.CreateTable(&ctx)
			if err != nil {
				return err
			}
			createTable = true
		}

		bat, _ := shardMetadataToBatch(metadata)
		offset := 0
		size := 1
		if createTable {
			offset = 1
			size = 2
		}
		if createDatabase {
			offset = 2
			size = 3
		}
		ctx := aoedb.AppendCtx{
			TableMutationCtx: aoedb.TableMutationCtx{
				DBMutationCtx: aoedb.DBMutationCtx{
					Id:     metadata.LogIndex,
					Offset: offset,
					Size:   size,
					DB:     dbName,
				},
				Table: tableName,
			},
			Data: bat,
		}
		err = s.DB.Append(&ctx)
		if err != nil {
			logutil.Errorf("SaveShardMetadata is failed: %v", err.Error())
			return err
		}
		err = s.DB.FlushDatabase(dbName)
		if err != nil {
			logutil.Errorf("SaveShardMetadata is failed: %v", err.Error())
			return err
		}
	}
	return nil
}
func waitExpect(timeout int, expect func() bool) {
	end := time.Now().Add(time.Duration(timeout) * time.Millisecond)
	interval := time.Duration(timeout) * time.Millisecond / 400
	for time.Now().Before(end) && !expect() {
		time.Sleep(interval)
	}
}
func (s *Storage) RemoveShard(shard meta.Shard, removeData bool) error {
	var err error
	t0 := time.Now()
	defer func() {
		logutil.Debugf("[S-%d|logIndex:%d,%d]createIndex handler cost %d ms", shard.ID, ^uint64(0), 0, time.Since(t0).Milliseconds())
	}()
	if removeData {
		ctx := aoedb.DropDBCtx{
			Id:     ^uint64(0),
			Offset: 0,
			Size:   1,
			DB:     aoedb.IdToNameFactory.Encode(shard.ID),
		}
		_, err = s.DB.DropDatabase(&ctx)
	}
	return err
}

func (s *Storage) Split(old meta.ShardMetadata, news []meta.ShardMetadata, ctx []byte) error {
	oldtableName := sPrefix + strconv.Itoa(int(old.ShardID))
	logutil.Infof("new is %v", news)
	logutil.Infof("drivr call split")
	newNames := make([]string, len(news))
	for i, shard := range news {
		name := aoedb.IdToNameFactory.Encode(shard.ShardID)
		newNames[i] = name
	}
	logutil.Infof("newnames are %v", newNames)
	renameTable := func(oldName, dbName string) string {
		return oldName
	}
	splitctx := splitCtx{}
	err := json.Unmarshal(ctx, &splitctx)
	if err != nil {
		logutil.Errorf("Split:S-%d ExecSplitDatabase fail.", old.ShardID)
		return err
	}
	splitkey := make([][]byte, splitctx.SplitKeyCnt)
	for i := 0; i < splitctx.SplitKeyCnt; i++ {
		splitkey[i] = []byte("1")
	}
	db, err := s.DB.Store.Catalog.GetDatabaseByName(aoedb.IdToNameFactory.Encode(old.ShardID))
	tbnames := s.tableNames()
	metaTbls := make([]*aoeMeta.Table, 0)
	for _, tb := range tbnames {
		metaTbl := db.SimpleGetTableByName(tb)
		metaTbls = append(metaTbls, metaTbl)
	}
	logutil.Infof("len(key) is %v, key is %v, len(news) is %v, len(newNames) is %v", len(splitkey), splitkey, len(news), len(newNames))
	execSplitCtx := &aoedb.ExecSplitCtx{
		DBMutationCtx: aoedb.DBMutationCtx{
			Id:     old.LogIndex,
			Offset: 0,
			Size:   1,
			DB:     aoedb.IdToNameFactory.Encode(old.ShardID),
		},
		NewNames:    newNames,
		RenameTable: renameTable,
		SplitKeys:   splitkey,
		SplitCtx:    splitctx.Ctx,
	}
	logutil.Infof("total rows before split happens")
	err = s.DB.ExecSplitDatabase(execSplitCtx)
	logutil.Infof("total rows after split happens")
	if err != nil {
<<<<<<< HEAD
		logutil.Errorf("Split:S-%d ExecSplitDatabase fail, err is %v.", old.ShardID, err)
=======
		logutil.Errorf("Split:S-%d ExecSplitDatabase fail.", old.ShardID)
>>>>>>> 84de7ecb
		return err
	}
	for _, shard := range news {
		tableName := sPrefix + strconv.Itoa(int(shard.ShardID))
<<<<<<< HEAD
		dbName := aoedb.IdToNameFactory.Encode(shard.ShardID)
		logutil.Infof("dbName is %v", dbName)
		db, err := s.DB.Store.Catalog.SimpleGetDatabaseByName(dbName)
		logutil.Infof("db is nil? %v, err is %v", db == nil, err)
		tbl, err := s.DB.Store.Catalog.SimpleGetTableByName(dbName, tableName)
		if err != nil && err != aoeMeta.TableNotFoundErr {
			logutil.Errorf("Split:S-%d append fail, err is %v, dbname is %v.", shard.ShardID, err, dbName)
			return err
		}
		createTable := false
		if tbl == nil {
			metaTblInfo := createMetadataTableInfo(shard.ShardID)
			offset := 0
			size := 2
			schema, indexSchema := adaptor.TableInfoToSchema(s.DB.Store.Catalog, metaTblInfo)
			ctx := aoedb.CreateTableCtx{
				DBMutationCtx: aoedb.DBMutationCtx{
					Id:     shard.LogIndex,
					Offset: offset,
					Size:   size,
					DB:     dbName,
				},
				Schema: schema,
				Indice: indexSchema,
			}
			_, err = s.DB.CreateTable(&ctx)
			if err != nil {
				logutil.Errorf("Split:S-%d append fail, err is %v.", shard.ShardID, err)
				return err
			}
			createTable = true
		}

=======
>>>>>>> 84de7ecb
		bat, _ := shardMetadataToBatch(shard)

		offset := 0
		size := 2
		if createTable {
			offset = 1
			size = 3
		}
		appendCtx := aoedb.AppendCtx{
			TableMutationCtx: aoedb.TableMutationCtx{
				DBMutationCtx: aoedb.DBMutationCtx{
					Id:     shard.LogIndex,
					Offset: offset,
					Size:   size,
					DB:     dbName,
				},
				Table: tableName,
			},
			Data: bat,
		}
		err = s.DB.Append(&appendCtx)
		if err != nil {
<<<<<<< HEAD
			logutil.Errorf("Split:S-%d append fail, err is %v.", shard.ShardID, err)
=======
			logutil.Errorf("Split:S-%d append fail.", shard.ShardID)
>>>>>>> 84de7ecb
			return err
		}
		logutil.Infof("split finished, new shard is %v", dbName)
		offset = 1
		size = 2
		if createTable {
			offset = 2
			size = 3
		}
		dropCtx := aoedb.DropTableCtx{
			DBMutationCtx: aoedb.DBMutationCtx{
				Id:     shard.LogIndex,
				Offset: offset,
				Size:   size,
				DB:     dbName,
			},
			Table: oldtableName,
		}
		s.DB.DropTable(&dropCtx)
	}
	waitExpect(500, func() bool {
		for _, tb := range metaTbls {
			logutil.Infof("gc tbl:%v,%v", tb.Schema.Name, tb.IsHardDeleted())
			if !tb.IsHardDeleted() {
				return false
			}
		}
		return true
	})
	logutil.Infof("split:S-%d return, err is %v", old.ShardID, err)
	return err
}

//for test
func (s *Storage) IsTablesSame(s2 *Storage, sid uint64) bool {
	// batchs := make([]*batch.Batch, 0)
	tbls := s.DB.TableNames(aoedb.IdToNameFactory.Encode(sid))
	tbls2 := s.DB.TableNames(aoedb.IdToNameFactory.Encode(sid))
	if len(tbls) != len(tbls2) {
		return false
	}
	for _, tbl := range tbls {
		if strings.Contains(tbl, sPrefix) {
			continue
		}
		exist := false
		for _, tbl2 := range tbls2 {
			if tbl == tbl2 {
				exist = true
				break
			}
		}
		if !exist {
			return false
		}
	}
	return true
}

//for test
func (s *Storage) ReadAll(sid uint64, tbl string) ([]*batch.Batch, error) {
	var batchs []*batch.Batch
	relation, err := s.Relation(aoedb.IdToNameFactory.Encode(sid), tbl)
	logutil.Infof("Relation err is %v, db is %v", err, aoedb.IdToNameFactory.Encode(sid))
	attrs := make([]string, 0)
	if relation == nil {
		logutil.Infof("relation is nil")
		return nil, nil
	}
	if relation.Meta == nil {
		logutil.Infof("meta is nil")
		return nil, nil
	}
	if relation.Meta.Schema == nil {
		logutil.Infof("Schema is nil")
		return nil, nil
	}
	if relation.Meta.Schema.ColDefs == nil {
		logutil.Infof("ColDefs is nil")
		return nil, nil
	}
	for _, ColDef := range relation.Meta.Schema.ColDefs {
		attrs = append(attrs, ColDef.Name)
	}
	relation.Data.GetBlockFactory()
	for _, segment := range relation.Meta.SegmentSet {
		seg := relation.Segment(segment.Id, nil)
		blks := seg.Blocks()
		for _, blk := range blks {
			block := seg.Block(blk, nil)
			cds := make([]*bytes.Buffer, len(attrs))
			dds := make([]*bytes.Buffer, len(attrs))
			for i := range cds {
				cds[i] = bytes.NewBuffer(make([]byte, 0))
				dds[i] = bytes.NewBuffer(make([]byte, 0))
			}
			refs := make([]uint64, len(attrs))
			bat, _ := block.Read(refs, attrs, cds, dds)
			batchs = append(batchs, bat)
		}
	}
	return batchs, nil
}

//for test
func (s *Storage) TotalRows(sid uint64) (rows uint64, err error) {
	db, err := s.DB.Store.Catalog.GetDatabaseByName(aoedb.IdToNameFactory.Encode(sid))
	for _, tb := range db.TableSet {
		if strings.Contains(tb.Schema.Name, sPrefix) {
			continue
		}
		tb.RLock()
		defer tb.RUnlock()
		td, _ := s.DB.Store.DataTables.WeakRefTable(tb.Id)
		row := td.GetRowCount()
		logutil.Infof("tbl is %v, row is %v", tb.Schema.Name, row)
		rows += row
	}
	logutil.Infof("total rows is %v", rows)
	return
}<|MERGE_RESOLUTION|>--- conflicted
+++ resolved
@@ -752,16 +752,11 @@
 	err = s.DB.ExecSplitDatabase(execSplitCtx)
 	logutil.Infof("total rows after split happens")
 	if err != nil {
-<<<<<<< HEAD
-		logutil.Errorf("Split:S-%d ExecSplitDatabase fail, err is %v.", old.ShardID, err)
-=======
 		logutil.Errorf("Split:S-%d ExecSplitDatabase fail.", old.ShardID)
->>>>>>> 84de7ecb
 		return err
 	}
 	for _, shard := range news {
 		tableName := sPrefix + strconv.Itoa(int(shard.ShardID))
-<<<<<<< HEAD
 		dbName := aoedb.IdToNameFactory.Encode(shard.ShardID)
 		logutil.Infof("dbName is %v", dbName)
 		db, err := s.DB.Store.Catalog.SimpleGetDatabaseByName(dbName)
@@ -795,8 +790,6 @@
 			createTable = true
 		}
 
-=======
->>>>>>> 84de7ecb
 		bat, _ := shardMetadataToBatch(shard)
 
 		offset := 0
@@ -819,11 +812,7 @@
 		}
 		err = s.DB.Append(&appendCtx)
 		if err != nil {
-<<<<<<< HEAD
 			logutil.Errorf("Split:S-%d append fail, err is %v.", shard.ShardID, err)
-=======
-			logutil.Errorf("Split:S-%d append fail.", shard.ShardID)
->>>>>>> 84de7ecb
 			return err
 		}
 		logutil.Infof("split finished, new shard is %v", dbName)
