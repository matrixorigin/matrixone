// Copyright 2021 Matrix Origin
//
// Licensed under the Apache License, Version 2.0 (the "License");
// you may not use this file except in compliance with the License.
// You may obtain a copy of the License at
//
//      http://www.apache.org/licenses/LICENSE-2.0
//
// Unless required by applicable law or agreed to in writing, software
// distributed under the License is distributed on an "AS IS" BASIS,
// WITHOUT WARRANTIES OR CONDITIONS OF ANY KIND, either express or implied.
// See the License for the specific language governing permissions and
// limitations under the License.

package aoe

import (
	"bytes"
	"encoding/json"
	"fmt"
	"math"
	"strconv"
	"strings"
	"sync/atomic"
	"time"

	"github.com/fagongzi/util/protoc"
	"github.com/matrixorigin/matrixone/pkg/container/batch"
	"github.com/matrixorigin/matrixone/pkg/container/types"
	"github.com/matrixorigin/matrixone/pkg/container/vector"
	"github.com/matrixorigin/matrixone/pkg/logutil"
	errDriver "github.com/matrixorigin/matrixone/pkg/vm/driver/error"
	"github.com/matrixorigin/matrixone/pkg/vm/driver/pb"
	"github.com/matrixorigin/matrixone/pkg/vm/engine/aoe"
	"github.com/matrixorigin/matrixone/pkg/vm/engine/aoe/common/codec"
	"github.com/matrixorigin/matrixone/pkg/vm/engine/aoe/common/helper"
	"github.com/matrixorigin/matrixone/pkg/vm/engine/aoe/protocol"
	store "github.com/matrixorigin/matrixone/pkg/vm/engine/aoe/storage"
	"github.com/matrixorigin/matrixone/pkg/vm/engine/aoe/storage/adaptor"
	"github.com/matrixorigin/matrixone/pkg/vm/engine/aoe/storage/aoedb/v1"
	"github.com/matrixorigin/matrixone/pkg/vm/engine/aoe/storage/dbi"
	"github.com/matrixorigin/matrixone/pkg/vm/engine/aoe/storage/layout/table/v1/handle"
	aoeMeta "github.com/matrixorigin/matrixone/pkg/vm/engine/aoe/storage/metadata/v1"

	"github.com/matrixorigin/matrixcube/pb/meta"
	"github.com/matrixorigin/matrixcube/storage"
	"github.com/matrixorigin/matrixcube/storage/stats"
)

const (
	sPrefix   = "MetaTbl"
	sShardId  = "ShardId"
	sLogIndex = "LogIndex"
	sMetadata = "Metadata"
)

// Storage memory storage
type Storage struct {
	DB    *aoedb.DB
	stats stats.Stats
}

func (s *Storage) Sync(ids []uint64) error {
	for _, shardId := range ids {
		err := s.DB.FlushDatabase(aoedb.IdToNameFactory.Encode(shardId))
		if err != nil {
			return err
		}
	}
	return nil
}

// NewStorage returns pebble kv store on a default options
func NewStorage(dir string) (*Storage, error) {
	return NewStorageWithOptions(dir, &store.Options{})
}

// NewStorageWithOptions returns badger kv store
func NewStorageWithOptions(dir string, opts *store.Options) (*Storage, error) {
	db, err := aoedb.Open(dir, opts)
	if err != nil {
		return nil, err
	}
	return &Storage{
		DB: db,
	}, nil
}

//Stats returns the stats of the Storage
func (s *Storage) Stats() stats.Stats {
	return s.stats
}

func (s *Storage) createIndex(index uint64, offset int, batchSize int, shardId uint64, cmd []byte, key []byte) (uint64, int64, []byte) {
	if err := s.DB.Closed.Load(); err != nil {
		panic(err)
	}
	if offset >= batchSize {
		panic(fmt.Sprintf("bad index %d: offset %d, size %d", index, offset, batchSize))
	}
	t0 := time.Now()
	defer func() {
		logutil.Debugf("[S-%d|logIndex:%d,%d]createIndex handler cost %d ms", shardId, index, offset, time.Since(t0).Milliseconds())
	}()
	customReq := &pb.CreateIndexRequest{}
	protoc.MustUnmarshal(customReq, cmd)
	indiceInfo, err := helper.DecodeIndex(customReq.Indices)
	indice := adaptor.IndiceInfoToIndiceSchema(&indiceInfo)
	if err != nil {
		resp := errDriver.ErrorResp(err)
		return 0, 0, resp
	}
	ctx := aoedb.CreateIndexCtx{
		DBMutationCtx: aoedb.DBMutationCtx{
			Id:     index,
			Offset: offset,
			Size:   batchSize,
			DB:     aoedb.IdToNameFactory.Encode(shardId),
		},
		Table:   customReq.TableName,
		Indices: indice,
	}
	err = s.DB.CreateIndex(&ctx)
	if err != nil {
		resp := errDriver.ErrorResp(err)
		return 0, 0, resp
	}
	writtenBytes := uint64(len(key) + len(customReq.Indices))
	changedBytes := int64(writtenBytes)
	return writtenBytes, changedBytes, nil
}

func (s *Storage) dropIndex(index uint64, offset int, batchsize int, shardId uint64, cmd []byte, key []byte) (uint64, int64, []byte) {
	if err := s.DB.Closed.Load(); err != nil {
		panic(err)
	}
	if offset >= batchsize {
		panic(fmt.Sprintf("bad index %d: offset %d, size %d", index, offset, batchsize))
	}
	t0 := time.Now()
	defer func() {
		logutil.Debugf("[S-%d|logIndex:%d,%d]dropIndex handler cost %d ms", shardId, index, offset, time.Since(t0).Milliseconds())
	}()
	customReq := &pb.DropIndexRequest{}
	protoc.MustUnmarshal(customReq, cmd)
	idxNames := []string{customReq.IndexName}
	ctx := aoedb.DropIndexCtx{
		DBMutationCtx: aoedb.DBMutationCtx{
			Id:     index,
			Offset: offset,
			Size:   batchsize,
			DB:     aoedb.IdToNameFactory.Encode(shardId),
		},
		Table:      customReq.TableName,
		IndexNames: idxNames,
	}
	err := s.DB.DropIndex(&ctx)
	if err != nil {
		resp := errDriver.ErrorResp(err)
		return 0, 0, resp
	}
	writtenBytes := uint64(len(key) + len(customReq.TableName))
	changedBytes := int64(writtenBytes)
	return writtenBytes, changedBytes, nil
}

//Append appends batch in the table
func (s *Storage) Append(index uint64, offset int, batchSize int, shardId uint64, cmd []byte, key []byte) (uint64, int64, []byte) {
	if err := s.DB.Closed.Load(); err != nil {
		panic(err)
	}
	if offset >= batchSize {
		panic(fmt.Sprintf("bad index %d: offset %d, size %d", index, offset, batchSize))
	}
	t0 := time.Now()
	defer func() {
		logutil.Debugf("[S-%d|logIndex:%d,%d]append handler cost %d ms", shardId, index, offset, time.Since(t0).Milliseconds())
	}()
	customReq := &pb.AppendRequest{}
	protoc.MustUnmarshal(customReq, cmd)
	bat, _, err := protocol.DecodeBatch(customReq.Data)
	if err != nil {
		resp := errDriver.ErrorResp(err)
		return 0, 0, resp
	}
	size := 0
	for _, vec := range bat.Vecs {
		size += len(vec.Data)
	}
	atomic.AddUint64(&s.stats.WrittenKeys, uint64(vector.Length(bat.Vecs[0])))
	atomic.AddUint64(&s.stats.WrittenBytes, uint64(size))
	ctx := aoedb.AppendCtx{
		TableMutationCtx: aoedb.TableMutationCtx{
			DBMutationCtx: aoedb.DBMutationCtx{
				Id:     index,
				Offset: offset,
				Size:   batchSize,
				DB:     aoedb.IdToNameFactory.Encode(shardId),
			},
			Table: customReq.TabletName,
		},
		Data: bat,
	}
	err = s.DB.Append(&ctx)
	if err != nil {
		resp := errDriver.ErrorResp(err)
		return 0, 0, resp
	}
	writtenBytes := uint64(len(key) + len(customReq.Data))
	changedBytes := int64(writtenBytes)
	return writtenBytes, changedBytes, nil
}

//Relation  returns a relation of the db and the table
func (s *Storage) Relation(dbname, tabletName string) (*aoedb.Relation, error) {
	return s.DB.Relation(dbname, tabletName)
}

//GetSnapshot gets the snapshot from the table.
//If there's no segment, it returns an empty snapshot.
func (s *Storage) GetSnapshot(ctx *dbi.GetSnapshotCtx) (*handle.Snapshot, error) {
	return s.DB.GetSnapshot(ctx)
}

//GetSegmentIds returns the ids of segments of the table
func (s *Storage) getSegmentIds(cmd []byte, shardId uint64) []byte {
	customReq := &pb.GetSegmentIdsRequest{}
	protoc.MustUnmarshal(customReq, cmd)
	rsp := s.DB.GetSegmentIds(aoedb.IdToNameFactory.Encode(shardId), customReq.Name)
	resp, _ := json.Marshal(rsp)
	return resp
}

//GetShardPesistedId returns the smallest segmente id among the tables starts with prefix
func (s *Storage) GetShardPesistedId(shardId uint64) uint64 {
	return s.DB.GetShardCheckpointId(shardId)
}

//GetSegmentedId returns the smallest segmente id among the tables starts with prefix
func (s *Storage) getSegmentedId(cmd []byte) []byte {
	customReq := &pb.GetSegmentedIdRequest{}
	protoc.MustUnmarshal(customReq, cmd)
	rsp := s.GetShardPesistedId(customReq.ShardId)
	resp := codec.Uint642Bytes(rsp)
	return resp
}

//CreateTable creates a table in the storage.
//It returns the id of the created table.
//If the storage is closed, it panics.
func (s *Storage) createTable(index uint64, offset int, batchsize int, shardId uint64, cmd []byte, key []byte) (uint64, int64, []byte) {
	if err := s.DB.Closed.Load(); err != nil {
		panic(err)
	}
	if offset >= batchsize {
		panic(fmt.Sprintf("bad index %d: offset %d, size %d", index, offset, batchsize))
	}
	t0 := time.Now()
	defer func() {
		logutil.Debugf("[S-%d|logIndex:%d,%d]createTable handler cost %d ms", shardId, index, offset, time.Since(t0).Milliseconds())
	}()
	customReq := &pb.CreateTabletRequest{}
	protoc.MustUnmarshal(customReq, cmd)

	tblInfo, err := helper.DecodeTable(customReq.TableInfo)
	if err != nil {
		buf := errDriver.ErrorResp(err)
		return 0, 0, buf
	}
	schema, indexSchema := adaptor.TableInfoToSchema(s.DB.Store.Catalog, &tblInfo)
	schema.Name = customReq.Name
	ctx := aoedb.CreateTableCtx{
		DBMutationCtx: aoedb.DBMutationCtx{
			Id:     index,
			Offset: offset,
			Size:   batchsize,
			DB:     aoedb.IdToNameFactory.Encode(shardId),
		},
		Schema: schema,
		Indice: indexSchema,
	}
	tbl, err := s.DB.CreateTable(&ctx)
	if err != nil {
		buf := errDriver.ErrorResp(err)
		return 0, 0, buf
	}
	buf := codec.Uint642Bytes(tbl.Id)
	writtenBytes := uint64(len(key) + len(customReq.TableInfo))
	changedBytes := int64(writtenBytes)
	return writtenBytes, changedBytes, buf
}

//DropTable drops the table in the storage.
//If the storage is closed, it panics.
func (s *Storage) dropTable(index uint64, offset, batchsize int, shardId uint64, cmd []byte, key []byte) (uint64, int64, []byte) {
	if err := s.DB.Closed.Load(); err != nil {
		panic(err)
	}
	if offset >= batchsize {
		panic(fmt.Sprintf("bad index %d: offset %d, size %d", index, offset, batchsize))
	}
	t0 := time.Now()
	defer func() {
		logutil.Debugf("[S-%d|logIndex:%d,%d]dropTable handler cost %d ms", shardId, index, offset, time.Since(t0).Milliseconds())
	}()
	customReq := &pb.DropTabletRequest{}
	protoc.MustUnmarshal(customReq, cmd)

	ctx := aoedb.DropTableCtx{
		DBMutationCtx: aoedb.DBMutationCtx{
			Id:     index,
			Offset: offset,
			Size:   batchsize,
			DB:     aoedb.IdToNameFactory.Encode(shardId),
		},
		Table: customReq.Name,
	}

	tbl, err := s.DB.DropTable(&ctx)

	if err != nil {
		buf := errDriver.ErrorResp(err, "Call DropTable Failed")
		return 0, 0, buf
	}
	buf := codec.Uint642Bytes(tbl.Id)
	writtenBytes := uint64(len(key) + len(customReq.Name))
	changedBytes := int64(writtenBytes)
	return writtenBytes, changedBytes, buf
}

//TableIDs returns the ids of all the tables in the storage.
func (s *Storage) tableIDs() []byte {
	var ids []uint64
	dbs := s.DB.DatabaseNames()
	for _, db := range dbs {
		tableIDs, err := s.DB.TableIDs(db)
		if err != nil {
			return errDriver.ErrorResp(err)
		}
		ids = append(ids, tableIDs...)
	}
	rep, _ := json.Marshal(ids)
	return rep
}

//tableNames returns the names of all the tables in the storage.
func (s *Storage) tableNames() (names []string) {
	dbs := s.DB.DatabaseNames()
	for _, db := range dbs {
		tbNames := s.DB.TableNames(db)
		for _, tbName := range tbNames {
			if strings.Contains(tbName, sPrefix) {
				continue
			}
			names = append(names, tbName)
		}
	}
	return names
}

type splitCtx struct {
	Ctx         []byte
	SplitKeyCnt int
}

//SplitCheck checks before the split
func (s *Storage) SplitCheck(shard meta.Shard, size uint64) (currentApproximateSize uint64,
	currentApproximateKeys uint64, splitKeys [][]byte, ctx []byte, err error) {
	prepareSplitCtx := aoedb.PrepareSplitCtx{
		DB:   aoedb.IdToNameFactory.Encode(shard.ID),
		Size: size,
	}
	currentApproximateSize, currentApproximateKeys, splitKeys, ctx, err = s.DB.PrepareSplitDatabase(&prepareSplitCtx)
	logutil.Debugf("split check, len split key is %v", len(splitKeys))

	cubeSplitKeys := make([][]byte, 0)
	for i := 0; i < len(splitKeys)-1; i++ {
		cubeSplitKeys = append(cubeSplitKeys, []byte(fmt.Sprintf("%v%c", string(shard.Start), i)))
	}

	splitctx := splitCtx{
		Ctx:         ctx,
		SplitKeyCnt: len(splitKeys),
	}
	ctx, _ = json.Marshal(splitctx)

	return currentApproximateSize, currentApproximateKeys, cubeSplitKeys, ctx, err

}

//CreateSnapshot create a snapshot
func (s *Storage) CreateSnapshot(shardID uint64, path string) error {
	s.DB.FlushDatabase(aoedb.IdToNameFactory.Encode(shardID))
	ctx := aoedb.CreateSnapshotCtx{
		DB:   aoedb.IdToNameFactory.Encode(shardID),
		Path: path,
		Sync: false,
	}
	idx, err := s.DB.CreateSnapshot(&ctx)
	logutil.Infof("createSnapshot, index is %v, storage is %v", idx, s)
	return err
}

//ApplySnapshot apply the snapshot in the storage
func (s *Storage) ApplySnapshot(shardID uint64, path string) error {
	ctx := aoedb.ApplySnapshotCtx{
		DB:   aoedb.IdToNameFactory.Encode(shardID),
		Path: path,
	}
	logutil.Infof("ApplySnapshot")
<<<<<<< HEAD
=======
	logutil.Infof("applysnapshot, storage is %v", s)
>>>>>>> 311193bc
	err := s.DB.ApplySnapshot(&ctx)
	return err
}

//Close closes the storage.
func (s *Storage) Close() error {
	return s.DB.Close()
}

func (s *Storage) NewWriteBatch() storage.Resetable {
	return nil
}

func (s *Storage) GetInitialStates() ([]meta.ShardMetadata, error) {
	var values []meta.ShardMetadata
	dbs := s.DB.DatabaseNames()
	for _, db := range dbs {
		tblNames := s.DB.TableNames(db)
		for _, tblName := range tblNames {
			//TODO:Strictly judge whether it is a "shard metadata table"
			if !strings.Contains(tblName, sPrefix) {
				continue
			}
			rel, err := s.Relation(db, tblName)
			if err != nil {
				return nil, err
			}
			attrs := make([]string, 0)
			for _, ColDef := range rel.Meta.Schema.ColDefs {
				attrs = append(attrs, ColDef.Name)
			}
			rel.Data.GetBlockFactory()
			if len(rel.Meta.SegmentSet) < 1 {
				logutil.Infof("continue 1")
				continue
			}
			ids := rel.SegmentIds()
			seg := rel.Segment(ids.Ids[len(ids.Ids)-1])
			blks := seg.Blocks()
			blk := seg.Block(blks[len(blks)-1])
			cds := make([]*bytes.Buffer, len(attrs))
			dds := make([]*bytes.Buffer, len(attrs))
			for i := range cds {
				cds[i] = bytes.NewBuffer(make([]byte, 0))
				dds[i] = bytes.NewBuffer(make([]byte, 0))
			}
			refs := make([]uint64, len(attrs))
			bat, _ := blk.Read(refs, attrs, cds, dds)
			shardId := batch.GetVector(bat, sShardId)
			logIndex := batch.GetVector(bat, sLogIndex)
			metadate := batch.GetVector(bat, sMetadata)
			customReq := &meta.ShardLocalState{}
			offset := metadate.Col.(*types.Bytes).Offsets[vector.Length(metadate) - 1]
			lengths:= metadate.Col.(*types.Bytes).Lengths[vector.Length(metadate) - 1]
			protoc.MustUnmarshal(customReq, metadate.Col.(*types.Bytes).Data[offset:offset+lengths])
			values = append(values, meta.ShardMetadata{
				ShardID:  shardId.Col.([]uint64)[len(shardId.Col.([]uint64)) - 1],
				LogIndex: logIndex.Col.([]uint64)[len(shardId.Col.([]uint64)) - 1],
				Metadata: *customReq,
			})
			logutil.Infof("GetInitialStates LogIndex is %d, ShardID is %d, Metadata is %v\n",
				logIndex.Col.([]uint64)[len(shardId.Col.([]uint64)) - 1], shardId.Col.([]uint64)[len(shardId.Col.([]uint64)) - 1], customReq.String())

		}
	}
	return values, nil
}

func (s *Storage) Write(ctx storage.WriteContext) error {
	batch := ctx.Batch()
	batchSize := len(batch.Requests)
	shard := ctx.Shard()
	totalWrittenBytes := uint64(0)
	totalDiffBytes := int64(0)
	for idx, r := range batch.Requests {
		cmd := r.Cmd
		CmdType := r.CmdType
		key := r.Key
		var rep []byte
		var writtenBytes uint64
		var changedBytes int64
		switch CmdType {
		case uint64(pb.CreateTablet):
			writtenBytes, changedBytes, rep = s.createTable(batch.Index, idx, batchSize, shard.ID, cmd, key)
		case uint64(pb.DropTablet):
			writtenBytes, changedBytes, rep = s.dropTable(batch.Index, idx, batchSize, shard.ID, cmd, key)
		case uint64(pb.Append):
			writtenBytes, changedBytes, rep = s.Append(batch.Index, idx, batchSize, shard.ID, cmd, key)
		case uint64(pb.CreateIndex):
			writtenBytes, changedBytes, rep = s.createIndex(batch.Index, idx, batchSize, shard.ID, cmd, key)
		case uint64(pb.DropIndex):
			writtenBytes, changedBytes, rep = s.dropIndex(batch.Index, idx, batchSize, shard.ID, cmd, key)
		}
		ctx.AppendResponse(rep)
		totalWrittenBytes += writtenBytes
		totalDiffBytes += changedBytes
	}
	ctx.SetWrittenBytes(totalWrittenBytes)
	ctx.SetDiffBytes(totalDiffBytes)
	return nil
}

func (s *Storage) Read(ctx storage.ReadContext) ([]byte, error) {
	Request := ctx.Request()
	cmd := Request.Cmd
	CmdType := Request.CmdType
	var rep []byte
	switch CmdType {
	case uint64(pb.TabletNames):
		rsp := s.tableNames()
		rep, _ = json.Marshal(rsp)
	case uint64(pb.GetSegmentIds):
		rep = s.getSegmentIds(cmd, ctx.Shard().ID)
	case uint64(pb.GetSegmentedId):
		rep = s.getSegmentedId(cmd)
	case uint64(pb.TabletIds):
		rep = s.tableIDs()
	}
	return rep, nil
}

func (s *Storage) GetPersistentLogIndex(shardID uint64) (uint64, error) {
	db, _ := s.DB.Store.Catalog.SimpleGetDatabaseByName(aoedb.IdToNameFactory.Encode(shardID))
	if db == nil {
		logutil.Infof("GetPersistentLogIndex, shard id is %v, LogIndex is %v, storage is %v", shardID, 0, s)
		return 0, nil
	}
	rsp := s.DB.GetShardCheckpointId(db.GetShardId())
	if rsp == 0 {
		rsp = 1
	}
	logutil.Infof("GetPersistentLogIndex, shard id is %v, LogIndex is %v, storage is %v", shardID, rsp, s)
	return rsp, nil
}

func shardMetadataToBatch(metadata meta.ShardMetadata) (*batch.Batch, error) {
	attrs := []string{sShardId, sLogIndex, sMetadata}
	bat := batch.New(true, attrs)
	vShardID := vector.New(types.Type{Oid: types.T_uint64, Size: 8})
	vShardID.Ref = 1
	vShardID.Col = []uint64{metadata.ShardID}
	bat.Vecs[0] = vShardID
	vLogIndex := vector.New(types.Type{Oid: types.T_uint64, Size: 8})
	vLogIndex.Ref = 1
	vLogIndex.Col = []uint64{metadata.LogIndex}
	bat.Vecs[1] = vLogIndex
	vMetadata := vector.New(types.Type{Oid: types.T_varchar, Size: int32(len(protoc.MustMarshal(&metadata.Metadata)))})
	vMetadata.Ref = 1
	vMetadata.Col = &types.Bytes{
		Data:    protoc.MustMarshal(&metadata.Metadata),
		Offsets: []uint32{0},
		Lengths: []uint32{uint32(len(protoc.MustMarshal(&metadata.Metadata)))},
	}
	bat.Vecs[2] = vMetadata
	return bat, nil
}

func createMetadataTableInfo(shardId uint64) *aoe.TableInfo {
	tableName := sPrefix + strconv.Itoa(int(shardId))
	metaTblInfo := aoe.TableInfo{
		Name:    tableName,
		Indices: make([]aoe.IndexInfo, 0),
	}
	ShardId := aoe.ColumnInfo{
		Name: sShardId,
	}
	ShardId.Type = types.Type{Oid: types.T_uint64, Size: 8}
	metaTblInfo.Columns = append(metaTblInfo.Columns, ShardId)
	LogIndex := aoe.ColumnInfo{
		Name: sLogIndex,
	}
	LogIndex.Type = types.Type{Oid: types.T_uint64, Size: 8}
	metaTblInfo.Columns = append(metaTblInfo.Columns, LogIndex)
	colInfo := aoe.ColumnInfo{
		Name: sMetadata,
	}
	colInfo.Type = types.Type{Oid: types.T(types.T_varchar)}
	metaTblInfo.Columns = append(metaTblInfo.Columns, colInfo)
	return &metaTblInfo
}

func (s *Storage) SaveShardMetadata(metadatas []meta.ShardMetadata) error {
	for _, metadata := range metadatas {
<<<<<<< HEAD
		err := s.saveShardMetadata(metadata)
=======
		dbName := aoedb.IdToNameFactory.Encode(metadata.ShardID)
		tableName := sPrefix + strconv.Itoa(int(metadata.ShardID))
		db, err := s.DB.Store.Catalog.SimpleGetDatabaseByName(dbName)
		if err != nil && err != aoeMeta.DatabaseNotFoundErr {
			return err
		}
		createDatabase := false
		if db == nil {
			if metadata.LogIndex == math.MaxUint64 {
				return storage.ErrShardNotFound
			}
			ctx := aoedb.CreateDBCtx{
				Id:     metadata.LogIndex,
				Offset: 0,
				Size:   3,
				DB:     dbName,
			}
			db, err = s.DB.CreateDatabase(&ctx)
			logutil.Infof("create database, raft sid is %v, aoe sid is %v, storage is %v.", metadata.ShardID, db.Id, s)
			if err != nil {
				return err
			}
			createDatabase = true
		}
		tbl, err := s.DB.Store.Catalog.SimpleGetTableByName(dbName, tableName)
		if err != nil && err != aoeMeta.TableNotFoundErr {
			return err
		}
		createTable := false
		if tbl == nil {
			metaTblInfo := createMetadataTableInfo(metadata.ShardID)
			offset := 0
			size := 2
			if createDatabase {
				offset = 1
				size = 3
			}
			schema, indexSchema := adaptor.TableInfoToSchema(s.DB.Store.Catalog, metaTblInfo)
			ctx := aoedb.CreateTableCtx{
				DBMutationCtx: aoedb.DBMutationCtx{
					Id:     metadata.LogIndex,
					Offset: offset,
					Size:   size,
					DB:     dbName,
				},
				Schema: schema,
				Indice: indexSchema,
			}
			_, err = s.DB.CreateTable(&ctx)
			if err != nil {
				return err
			}
			createTable = true
		}

		bat, _ := shardMetadataToBatch(metadata)
		offset := 0
		size := 1
		if createTable {
			offset = 1
			size = 2
		}
		if createDatabase {
			offset = 2
			size = 3
		}
		ctx := aoedb.AppendCtx{
			TableMutationCtx: aoedb.TableMutationCtx{
				DBMutationCtx: aoedb.DBMutationCtx{
					Id:     metadata.LogIndex,
					Offset: offset,
					Size:   size,
					DB:     dbName,
				},
				Table: tableName,
			},
			Data: bat,
		}
		err = s.DB.Append(&ctx)
>>>>>>> 311193bc
		if err != nil {
			return err
		}
	}
	return nil
}

func waitExpect(timeout int, expect func() bool) {
	end := time.Now().Add(time.Duration(timeout) * time.Millisecond)
	interval := time.Duration(timeout) * time.Millisecond / 400
	for time.Now().Before(end) && !expect() {
		time.Sleep(interval)
	}
}

func (s *Storage) RemoveShard(shard meta.Shard, removeData bool) error {
	var err error
	t0 := time.Now()
	defer func() {
		logutil.Debugf("[S-%d|logIndex:%d,%d]createIndex handler cost %d ms", shard.ID, ^uint64(0), 0, time.Since(t0).Milliseconds())
	}()
	if removeData {
		ctx := aoedb.DropDBCtx{
			Id:     ^uint64(0),
			Offset: 0,
			Size:   1,
			DB:     aoedb.IdToNameFactory.Encode(shard.ID),
		}
		_, err = s.DB.DropDatabase(&ctx)
	}
	return err
}
func (s *Storage) createAOEDatabaseIfNotExist(sid, logIndex uint64, offset, size int) (db *aoeMeta.Database, dbExisted bool, err error) {
	dbName := aoedb.IdToNameFactory.Encode(sid)
	db, err = s.DB.Store.Catalog.SimpleGetDatabaseByName(dbName)
	if db != nil {
		return db, true, err
	}
	if err != nil && err != aoeMeta.DatabaseNotFoundErr {
		return nil, false, err
	}
	if logIndex == math.MaxUint64 {
		return nil, false, storage.ErrShardNotFound
	}
	ctx := aoedb.CreateDBCtx{
		Id:     logIndex,
		Offset: offset,
		Size:   size,
		DB:     dbName,
	}
	db, err = s.DB.CreateDatabase(&ctx)
	logutil.Infof("create database, raft sid is %v, aoe sid is %v, storage is %v.", sid, db.Id, s)
	return db, false, err
}
func (s *Storage) saveShardMetadata(metadata meta.ShardMetadata) error {
	tableName := sPrefix + strconv.Itoa(int(metadata.ShardID))
	db, dbExisted, err := s.createAOEDatabaseIfNotExist(metadata.ShardID, metadata.LogIndex, 0, 3)
	if err != nil{
		return err
	}
	tbl, err := s.DB.Store.Catalog.SimpleGetTableByName(dbName, tableName)
	if err != nil && err != aoeMeta.TableNotFoundErr {
		return err
	}
	createTable := false
	if tbl == nil {
		metaTblInfo := createMetadataTableInfo(metadata.ShardID)
		offset := 0
		size := 2
		if createDatabase {
			offset = 1
			size = 3
		}
		schema, indexSchema := adaptor.TableInfoToSchema(s.DB.Store.Catalog, metaTblInfo)
		ctx := aoedb.CreateTableCtx{
			DBMutationCtx: aoedb.DBMutationCtx{
				Id:     metadata.LogIndex,
				Offset: offset,
				Size:   size,
				DB:     dbName,
			},
			Schema: schema,
			Indice: indexSchema,
		}
		_, err = s.DB.CreateTable(&ctx)
		if err != nil {
			return err
		}
		createTable = true
	}

	bat, _ := shardMetadataToBatch(metadata)
	offset := 0
	size := 1
	if createTable {
		offset = 1
		size = 2
	}
	if createDatabase {
		offset = 2
		size = 3
	}
	ctx := aoedb.AppendCtx{
		TableMutationCtx: aoedb.TableMutationCtx{
			DBMutationCtx: aoedb.DBMutationCtx{
				Id:     metadata.LogIndex,
				Offset: offset,
				Size:   size,
				DB:     dbName,
			},
			Table: tableName,
		},
		Data: bat,
	}
	err = s.DB.Append(&ctx)
	if err != nil {
		logutil.Errorf("SaveShardMetadata is failed: %v", err.Error())
		return err
	}
	err = s.DB.FlushDatabase(dbName)
	if err != nil {
		logutil.Errorf("SaveShardMetadata is failed: %v", err.Error())
		return err
	}
	return nil
}
func (s *Storage) Split(old meta.ShardMetadata, news []meta.ShardMetadata, ctx []byte) error {
	oldtableName := sPrefix + strconv.Itoa(int(old.ShardID))
	newNames := make([]string, len(news))
	for i, shard := range news {
		name := aoedb.IdToNameFactory.Encode(shard.ShardID)
		newNames[i] = name
	}
	logutil.Infof("split, from %v to %v", old.ShardID, newNames)

	renameTable := func(oldName, dbName string) string {
		return oldName
	}

	splitctx := splitCtx{}
	err := json.Unmarshal(ctx, &splitctx)
	if err != nil {
		logutil.Errorf("Split:S-%d ExecSplitDatabase fail.", old.ShardID)
		return err
	}
	splitkey := make([][]byte, splitctx.SplitKeyCnt)
	for i := 0; i < splitctx.SplitKeyCnt; i++ {
		splitkey[i] = []byte("1")
	}

	db, _ := s.DB.Store.Catalog.GetDatabaseByName(aoedb.IdToNameFactory.Encode(old.ShardID))
	tbnames := s.tableNames()
	metaTbls := make([]*aoeMeta.Table, 0)
	for _, tb := range tbnames {
		metaTbl := db.SimpleGetTableByName(tb)
		metaTbls = append(metaTbls, metaTbl)
	}

	execSplitCtx := &aoedb.ExecSplitCtx{
		DBMutationCtx: aoedb.DBMutationCtx{
			Id:     old.LogIndex,
			Offset: 0,
			Size:   1,
			DB:     aoedb.IdToNameFactory.Encode(old.ShardID),
		},
		NewNames:    newNames,
		RenameTable: renameTable,
		SplitKeys:   splitkey,
		SplitCtx:    splitctx.Ctx,
	}
	err = s.DB.ExecSplitDatabase(execSplitCtx)
	if err != nil {
		logutil.Errorf("Split:S-%d ExecSplitDatabase fail.", old.ShardID)
		return err
	}

	waitExpect(2500, func() bool {
		for _, tb := range metaTbls {
			logutil.Infof("gc tbl:%v,%v", tb.Schema.Name, tb.IsHardDeleted())
			if !tb.IsHardDeleted() {
				return false
			}
		}
		return true
	})

	for _, shard := range news {
		tableName := sPrefix + strconv.Itoa(int(shard.ShardID))
		dbName := aoedb.IdToNameFactory.Encode(shard.ShardID)
		tbl, err := s.DB.Store.Catalog.SimpleGetTableByName(dbName, tableName)
		if err != nil && err != aoeMeta.TableNotFoundErr {
			logutil.Errorf("Split:S-%d append fail, err is %v, dbname is %v.", shard.ShardID, err, dbName)
			return err
		}
		createTable := false
		if tbl == nil {
			metaTblInfo := createMetadataTableInfo(shard.ShardID)
			offset := 0
			size := 2
			schema, indexSchema := adaptor.TableInfoToSchema(s.DB.Store.Catalog, metaTblInfo)
			ctx := aoedb.CreateTableCtx{
				DBMutationCtx: aoedb.DBMutationCtx{
					Id:     shard.LogIndex,
					Offset: offset,
					Size:   size,
					DB:     dbName,
				},
				Schema: schema,
				Indice: indexSchema,
			}
			_, err = s.DB.CreateTable(&ctx)
			if err != nil {
				logutil.Errorf("Split:S-%d append fail, err is %v.", shard.ShardID, err)
				return err
			}
			createTable = true
		}

		bat, _ := shardMetadataToBatch(shard)

		offset := 0
		size := 2
		if createTable {
			offset = 1
			size = 3
		}
		appendCtx := aoedb.AppendCtx{
			TableMutationCtx: aoedb.TableMutationCtx{
				DBMutationCtx: aoedb.DBMutationCtx{
					Id:     shard.LogIndex,
					Offset: offset,
					Size:   size,
					DB:     dbName,
				},
				Table: tableName,
			},
			Data: bat,
		}
		err = s.DB.Append(&appendCtx)
		if err != nil {
			logutil.Errorf("Split:S-%d append fail, err is %v.", shard.ShardID, err)
			return err
		}
		offset = 1
		size = 2
		if createTable {
			offset = 2
			size = 3
		}
		dropCtx := aoedb.DropTableCtx{
			DBMutationCtx: aoedb.DBMutationCtx{
				Id:     shard.LogIndex,
				Offset: offset,
				Size:   size,
				DB:     dbName,
			},
			Table: oldtableName,
		}
		s.DB.DropTable(&dropCtx)
	}
	return err
}

//for test
func (s *Storage) IsTablesSame(s2 *Storage, sid uint64) bool {
	tbls := s.DB.TableNames(aoedb.IdToNameFactory.Encode(sid))
	tbls2 := s.DB.TableNames(aoedb.IdToNameFactory.Encode(sid))
	if len(tbls) != len(tbls2) {
		return false
	}
	for _, tbl := range tbls {
		if strings.Contains(tbl, sPrefix) {
			continue
		}
		exist := false
		for _, tbl2 := range tbls2 {
			if tbl == tbl2 {
				exist = true
				break
			}
		}
		if !exist {
			return false
		}
	}
	return true
}

//for test
func (s *Storage) ReadAll(sid uint64, tbl string) ([]*batch.Batch, error) {
	var batchs []*batch.Batch
	relation, err := s.Relation(aoedb.IdToNameFactory.Encode(sid), tbl)
	logutil.Infof("Relation err is %v, db is %v", err, aoedb.IdToNameFactory.Encode(sid))
	attrs := make([]string, 0)
	if relation == nil {
		logutil.Infof("relation is nil")
		return nil, nil
	}
	if relation.Meta == nil {
		logutil.Infof("meta is nil")
		return nil, nil
	}
	if relation.Meta.Schema == nil {
		logutil.Infof("Schema is nil")
		return nil, nil
	}
	if relation.Meta.Schema.ColDefs == nil {
		logutil.Infof("ColDefs is nil")
		return nil, nil
	}
	for _, ColDef := range relation.Meta.Schema.ColDefs {
		attrs = append(attrs, ColDef.Name)
	}
	relation.Data.GetBlockFactory()
	for _, segment := range relation.Meta.SegmentSet {
		seg := relation.Segment(segment.Id)
		blks := seg.Blocks()
		for _, blk := range blks {
			block := seg.Block(blk)
			cds := make([]*bytes.Buffer, len(attrs))
			dds := make([]*bytes.Buffer, len(attrs))
			for i := range cds {
				cds[i] = bytes.NewBuffer(make([]byte, 0))
				dds[i] = bytes.NewBuffer(make([]byte, 0))
			}
			refs := make([]uint64, len(attrs))
			bat, _ := block.Read(refs, attrs, cds, dds)
			batchs = append(batchs, bat)
		}
	}
	return batchs, nil
}

//for test
func (s *Storage) TotalRows(sid uint64) (rows uint64, err error) {
	db, err := s.DB.Store.Catalog.GetDatabaseByName(aoedb.IdToNameFactory.Encode(sid))
	for _, tb := range db.TableSet {
		if strings.Contains(tb.Schema.Name, sPrefix) {
			continue
		}
		tb.RLock()
		defer tb.RUnlock()
		td, _ := s.DB.Store.DataTables.WeakRefTable(tb.Id)
		row := td.GetRowCount()
		logutil.Infof("tbl is %v, row is %v", tb.Schema.Name, row)
		rows += row
	}
	logutil.Infof("total rows is %v", rows)
	return
}<|MERGE_RESOLUTION|>--- conflicted
+++ resolved
@@ -407,11 +407,7 @@
 		DB:   aoedb.IdToNameFactory.Encode(shardID),
 		Path: path,
 	}
-	logutil.Infof("ApplySnapshot")
-<<<<<<< HEAD
-=======
 	logutil.Infof("applysnapshot, storage is %v", s)
->>>>>>> 311193bc
 	err := s.DB.ApplySnapshot(&ctx)
 	return err
 }
@@ -595,9 +591,6 @@
 
 func (s *Storage) SaveShardMetadata(metadatas []meta.ShardMetadata) error {
 	for _, metadata := range metadatas {
-<<<<<<< HEAD
-		err := s.saveShardMetadata(metadata)
-=======
 		dbName := aoedb.IdToNameFactory.Encode(metadata.ShardID)
 		tableName := sPrefix + strconv.Itoa(int(metadata.ShardID))
 		db, err := s.DB.Store.Catalog.SimpleGetDatabaseByName(dbName)
@@ -677,7 +670,11 @@
 			Data: bat,
 		}
 		err = s.DB.Append(&ctx)
->>>>>>> 311193bc
+		if err != nil {
+			logutil.Errorf("SaveShardMetadata is failed: %v", err.Error())
+			return err
+		}
+		err = s.DB.FlushDatabase(dbName)
 		if err != nil {
 			return err
 		}
