--- conflicted
+++ resolved
@@ -686,22 +686,6 @@
 	renameTable := func(oldName, dbName string) string {
 		return oldName
 	}
-<<<<<<< HEAD
-	dropTableCtx := aoedb.DropTableCtx{
-		DBMutationCtx: aoedb.DBMutationCtx{
-			Id:     old.LogIndex,
-			Offset: 0,
-			Size:   2,
-			DB:     aoedb.IdToNameFactory.Encode(old.ShardID),
-		},
-		Table: sPrefix + strconv.Itoa(int(old.ShardID)),
-	}
-	_, err := s.DB.DropTable(&dropTableCtx)
-	if err != nil {
-		logutil.Errorf("Split:S-%d dropTable fail.", old.ShardID)
-		return err
-	}
-=======
 	// dropTableCtx := aoedb.DropTableCtx{
 	// 	DBMutationCtx: aoedb.DBMutationCtx{
 	// 		Id:     old.LogIndex,
@@ -716,7 +700,6 @@
 	// 	logutil.Errorf("Split:S-%d dropTable fail.",old.ShardID)
 	// 	return err
 	// }
->>>>>>> 15247b55
 	execSplitCtx := aoedb.ExecSplitCtx{
 		DBMutationCtx: aoedb.DBMutationCtx{
 			Id:     old.LogIndex,
