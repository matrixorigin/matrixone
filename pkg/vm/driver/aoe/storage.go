// Copyright 2021 Matrix Origin
//
// Licensed under the Apache License, Version 2.0 (the "License");
// you may not use this file except in compliance with the License.
// You may obtain a copy of the License at
//
//      http://www.apache.org/licenses/LICENSE-2.0
//
// Unless required by applicable law or agreed to in writing, software
// distributed under the License is distributed on an "AS IS" BASIS,
// WITHOUT WARRANTIES OR CONDITIONS OF ANY KIND, either express or implied.
// See the License for the specific language governing permissions and
// limitations under the License.

package aoe

import (
	"bytes"
	"encoding/json"
	"os"
	"strconv"
	"strings"
	"sync/atomic"
	"time"

	"github.com/fagongzi/util/protoc"
	"github.com/matrixorigin/matrixone/pkg/container/batch"
	"github.com/matrixorigin/matrixone/pkg/container/types"
	"github.com/matrixorigin/matrixone/pkg/container/vector"
	"github.com/matrixorigin/matrixone/pkg/logutil"
	"github.com/matrixorigin/matrixone/pkg/sql/protocol"
	errDriver "github.com/matrixorigin/matrixone/pkg/vm/driver/error"
	"github.com/matrixorigin/matrixone/pkg/vm/driver/pb"
	"github.com/matrixorigin/matrixone/pkg/vm/engine/aoe"
	"github.com/matrixorigin/matrixone/pkg/vm/engine/aoe/common/codec"
	"github.com/matrixorigin/matrixone/pkg/vm/engine/aoe/common/helper"
	store "github.com/matrixorigin/matrixone/pkg/vm/engine/aoe/storage"
	"github.com/matrixorigin/matrixone/pkg/vm/engine/aoe/storage/aoedb"
	"github.com/matrixorigin/matrixone/pkg/vm/engine/aoe/storage/dbi"
	"github.com/matrixorigin/matrixone/pkg/vm/engine/aoe/storage/layout/table/v1/handle"

	"github.com/matrixorigin/matrixcube/pb/meta"
	"github.com/matrixorigin/matrixcube/storage"
	"github.com/matrixorigin/matrixcube/storage/stats"
)

const (
	sPrefix   = "MateTbl"
	sShardId  = "ShardId"
	sLogIndex = "LogIndex"
	sMetadata = "Metadata"
)

// Storage memory storage
type Storage struct {
	DB    *aoedb.DB
	stats stats.Stats
}

func (s *Storage) Sync(ids []uint64) error {
	for _, shardId := range ids {
		s.DB.Flush(sPrefix + strconv.Itoa(int(shardId)))
	}
	//TODO: implement me
	return nil
}

// NewStorage returns pebble kv store on a default options
func NewStorage(dir string) (*Storage, error) {
	return NewStorageWithOptions(dir, &store.Options{})
}

// NewStorageWithOptions returns badger kv store
func NewStorageWithOptions(dir string, opts *store.Options) (*Storage, error) {
	db, err := aoedb.OpenWithWalBroker(dir, opts)
	if err != nil {
		return nil, err
	}
	return &Storage{
		DB: db,
	}, nil
}

//Stats returns the stats of the Storage
func (s *Storage) Stats() stats.Stats {
	return s.stats
}

//Append appends batch in the table
func (s *Storage) Append(index uint64, offset int, batchSize int, shardId uint64, cmd []byte, key []byte) (uint64, int64, []byte) {
	t0 := time.Now()
	defer func() {
		logutil.Debugf("[logIndex:%d,%d]append handler cost %d ms", index, offset, time.Since(t0).Milliseconds())
	}()
	customReq := &pb.AppendRequest{}
	protoc.MustUnmarshal(customReq, cmd)
	bat, _, err := protocol.DecodeBatch(customReq.Data)
	if err != nil {
		resp := errDriver.ErrorResp(err)
		return 0, 0, resp
	}
	size := 0
	for _, vec := range bat.Vecs {
		size += len(vec.Data)
	}
	atomic.AddUint64(&s.stats.WrittenKeys, uint64(bat.Vecs[0].Length()))
	atomic.AddUint64(&s.stats.WrittenBytes, uint64(size))
<<<<<<< HEAD
	err := s.DB.Append(dbi.AppendCtx{
=======
	err = s.DB.Append(dbi.AppendCtx{
>>>>>>> 42cab651
		ShardId:   shardId,
		OpIndex:   index,
		OpOffset:  offset,
		OpSize:    batchSize,
		TableName: customReq.TabletName,
		Data:      bat,
	})
<<<<<<< HEAD
	return err
=======
	if err != nil {
		resp := errDriver.ErrorResp(err)
		return 0, 0, resp
	}
	writtenBytes := uint64(len(key) + len(customReq.Data))
	changedBytes := int64(writtenBytes)
	return writtenBytes, changedBytes, nil
>>>>>>> 42cab651
}

//Relation  returns a relation of the db and the table
func (s *Storage) Relation(shardId uint64, tabletName string) (*aoedb.Relation, error) {
	return s.DB.Relation(shardId, tabletName)
}

//GetSnapshot gets the snapshot from the table.
//If there's no segment, it returns an empty snapshot.
func (s *Storage) GetSnapshot(ctx *dbi.GetSnapshotCtx) (*handle.Snapshot, error) {
	return s.DB.GetSnapshot(ctx)
}

//GetSegmentIds returns the ids of segments of the table
func (s *Storage) getSegmentIds(cmd []byte) []byte {
	customReq := &pb.GetSegmentIdsRequest{}
	protoc.MustUnmarshal(customReq, cmd)
	rsp := s.DB.GetSegmentIds(dbi.GetSegmentsCtx{
		TableName: customReq.Name,
	})
	resp, _ := json.Marshal(rsp)
	return resp
}

//GetShardPesistedId returns the smallest segmente id among the tables starts with prefix
func (s *Storage) GetShardPesistedId(shardId uint64) uint64 {
	return s.DB.GetShardCheckpointId(shardId)
}

//GetSegmentedId returns the smallest segmente id among the tables starts with prefix
func (s *Storage) getSegmentedId(cmd []byte) []byte {
	customReq := &pb.GetSegmentedIdRequest{}
	protoc.MustUnmarshal(customReq, cmd)
	rsp := s.GetShardPesistedId(customReq.ShardId)
	resp := codec.Uint642Bytes(rsp)
	return resp
}

//CreateTable creates a table in the storage.
//It returns the id of the created table.
//If the storage is closed, it panics.
func (s *Storage) createTable(index uint64, shardId uint64, cmd []byte, key []byte) (uint64, int64, []byte) {
	customReq := &pb.CreateTabletRequest{}
	protoc.MustUnmarshal(customReq, cmd)
	t, err := helper.DecodeTable(customReq.TableInfo)
	if err != nil {
		buf := errDriver.ErrorResp(err)

		return 0, 0, buf
	}
	id, err := s.DB.CreateTable(&t, dbi.TableOpCtx{
		ShardId:   shardId,
		OpIndex:   index,
		TableName: customReq.Name,
	})
	if err != nil {
		buf := errDriver.ErrorResp(err, "Call CreateTable Failed")
		return 0, 0, buf
	}
	buf := codec.Uint642Bytes(id)
	writtenBytes := uint64(len(key) + len(customReq.TableInfo))
	changedBytes := int64(writtenBytes)
	return writtenBytes, changedBytes, buf
}

//DropTable drops the table in the storage.
//If the storage is closed, it panics.
func (s *Storage) dropTable(index uint64, shardId uint64, cmd []byte, key []byte) (uint64, int64, []byte) {
	customReq := &pb.CreateTabletRequest{}
	protoc.MustUnmarshal(customReq, cmd)
	id, err := s.DB.DropTable(dbi.DropTableCtx{
		ShardId:   shardId,
		OpIndex:   index,
		TableName: customReq.Name,
	})
	if err != nil {
		buf := errDriver.ErrorResp(err, "Call CreateTable Failed")
		return 0, 0, buf
	}
	buf := codec.Uint642Bytes(id)
	writtenBytes := uint64(len(key) + len(customReq.TableInfo))
	changedBytes := int64(writtenBytes)
	return writtenBytes, changedBytes, buf
}

//TableIDs returns the ids of all the tables in the storage.
func (s *Storage) TableIDs(shardId uint64) (ids []uint64, err error) {
	return s.DB.TableIDs(shardId)
}

//TableIDs returns the names of all the tables in the storage.
<<<<<<< HEAD
func (s *Storage) TableNames(shardId uint64) (ids []string) {
	return s.DB.TableNames(shardId)
=======
func (s *Storage) tableNames() (ids []string) {
	return s.DB.TableNames()
>>>>>>> 42cab651
}

//TODO
func (s *Storage) SplitCheck(shard meta.Shard, size uint64) (currentApproximateSize uint64,
	currentApproximateKeys uint64, splitKeys [][]byte, ctx []byte, err error) {
	return 0, 0, nil, nil, err

}

//TODO
func (s *Storage) CreateSnapshot(shardID uint64, path string) (uint64, uint64, error) {
	if _, err := os.Stat(path); err != nil {
		os.MkdirAll(path, os.FileMode(0755))
	}
	return 0, 0, nil
}

//TODO
func (s *Storage) ApplySnapshot(shardID uint64, path string) error {
	return nil
}

//Close closes the storage.
func (s *Storage) Close() error {
	return s.DB.Close()
}

func (s *Storage) NewWriteBatch() storage.Resetable {
	return nil
}

func (s *Storage) GetInitialStates() ([]meta.ShardMetadata, error) {
	tblNames := s.tableNames()
	var values []meta.ShardMetadata
	for _, tblName := range tblNames {
		//TODO:Strictly judge whether it is a "shard metadata table"
		if !strings.Contains(tblName, sPrefix) {
			continue
		}
		rel, err := s.Relation(tblName)
		if err != nil {
			return nil, err
		}
		attrs := make([]string, 0)
		for _, ColDef := range rel.Meta.Schema.ColDefs {
			attrs = append(attrs, ColDef.Name)
		}
		rel.Data.GetBlockFactory()
		if len(rel.Meta.SegmentSet) < 1 {
			continue
		}
		segment := rel.Meta.SegmentSet[len(rel.Meta.SegmentSet)-1]
		seg := rel.Segment(segment.Id, nil)
		blks := seg.Blocks()
		blk := seg.Block(blks[len(blks)-1], nil)
		cds := make([]*bytes.Buffer, len(attrs))
		dds := make([]*bytes.Buffer, len(attrs))
		for i := range cds {
			cds[i] = bytes.NewBuffer(make([]byte, 0))
			dds[i] = bytes.NewBuffer(make([]byte, 0))
		}
		refs := make([]uint64, len(attrs))
		bat, _ := blk.Read(refs, attrs, cds, dds)
		shardId := bat.GetVector(sShardId)
		logIndex := bat.GetVector(sLogIndex)
		metadate := bat.GetVector(sMetadata)
		logutil.Infof("GetInitialStates Metadata is %v\n",
			metadate.Col.(*types.Bytes).Data[:metadate.Col.(*types.Bytes).Lengths[0]])
		customReq := &meta.ShardLocalState{}
		protoc.MustUnmarshal(customReq, metadate.Col.(*types.Bytes).Data[:metadate.Col.(*types.Bytes).Lengths[0]])
		values = append(values, meta.ShardMetadata{
			ShardID:  shardId.Col.([]uint64)[0],
			LogIndex: logIndex.Col.([]uint64)[0],
			Metadata: *customReq,
		})
	}
	return values, nil
}

func (s *Storage) Write(ctx storage.WriteContext) error {
	batch := ctx.Batch()
	batchSize := len(batch.Requests)
	shard := ctx.Shard()
	for idx, r := range batch.Requests {
		cmd := r.Cmd
		CmdType := r.CmdType
		key := r.Key
		var rep []byte
		var writtenBytes uint64
		var changedBytes int64
		switch CmdType {
		case uint64(pb.CreateTablet):
			writtenBytes, changedBytes, rep = s.createTable(batch.Index, shard.ID, cmd, key)
		case uint64(pb.DropTablet):
			writtenBytes, changedBytes, rep = s.dropTable(batch.Index, shard.ID, cmd, key)
		case uint64(pb.Append):
			writtenBytes, changedBytes, rep = s.Append(batch.Index, idx, batchSize, shard.ID, cmd, key)
		}
		ctx.AppendResponse(rep)
		ctx.SetWrittenBytes(writtenBytes)
		ctx.SetDiffBytes(changedBytes)
	}
	return nil
}

func (s *Storage) Read(ctx storage.ReadContext) ([]byte, error) {
	Request := ctx.Request()
	cmd := Request.Cmd
	CmdType := Request.CmdType
	var rep []byte
	switch CmdType {
	case uint64(pb.TabletNames):
		rsp := s.tableNames()
		rep, _ = json.Marshal(rsp)
	case uint64(pb.GetSegmentIds):
		rep = s.getSegmentIds(cmd)
	case uint64(pb.GetSegmentedId):
		rep = s.getSegmentedId(cmd)
	}
	return rep, nil
}

func (s *Storage) GetPersistentLogIndex(shardID uint64) (uint64, error) {
	rsp := s.DB.GetShardCheckpointId(shardID)
	return rsp, nil
}

func (s *Storage) SaveShardMetadata(metadatas []meta.ShardMetadata) error {
	for _, metadata := range metadatas {
		tableName := sPrefix + strconv.Itoa(int(metadata.ShardID))
		tbl := s.DB.Store.Catalog.SimpleGetTableByName(tableName)
		createTable := false
		if tbl == nil {
			mateTblInfo := aoe.TableInfo{
				Name:    tableName,
				Indices: make([]aoe.IndexInfo, 0),
			}
			ShardId := aoe.ColumnInfo{
				Name: sShardId,
			}
			ShardId.Type = types.Type{Oid: types.T_uint64, Size: 8}
			mateTblInfo.Columns = append(mateTblInfo.Columns, ShardId)
			LogIndex := aoe.ColumnInfo{
				Name: sLogIndex,
			}
			LogIndex.Type = types.Type{Oid: types.T_uint64, Size: 8}
			mateTblInfo.Columns = append(mateTblInfo.Columns, LogIndex)
			colInfo := aoe.ColumnInfo{
				Name: sMetadata,
			}
			colInfo.Type = types.Type{Oid: types.T(types.T_varchar)}
			mateTblInfo.Columns = append(mateTblInfo.Columns, colInfo)
			_, err := s.DB.CreateTable(&mateTblInfo, dbi.TableOpCtx{
				ShardId:   metadata.ShardID,
				OpIndex:   metadata.LogIndex,
				OpOffset:  0,
				OpSize:    2,
				TableName: tableName,
			})
			if err != nil {
				logutil.Errorf("CreateTable is failed: %v\n", err.Error())
				return err
			}
			tbl = s.DB.Store.Catalog.SimpleGetTableByName(tableName)
			createTable = true
		}

		var attrs []string
		for _, colDef := range tbl.Schema.ColDefs {
			attrs = append(attrs, colDef.Name)
		}
		bat := batch.New(true, attrs)
		vShardID := vector.New(types.Type{Oid: types.T_uint64, Size: 8})
		vShardID.Ref = 1
		vShardID.Col = []uint64{metadata.ShardID}
		bat.Vecs[0] = vShardID
		vLogIndex := vector.New(types.Type{Oid: types.T_uint64, Size: 8})
		vLogIndex.Ref = 1
		vLogIndex.Col = []uint64{metadata.LogIndex}
		bat.Vecs[1] = vLogIndex
		vMetadata := vector.New(types.Type{Oid: types.T_varchar, Size: int32(len(protoc.MustMarshal(&metadata.Metadata)))})
		vMetadata.Ref = 1
		logutil.Infof("SaveShardMetadata Metadata is %v, LogIndex is %d\n", metadata.Metadata, metadata.LogIndex)
		vMetadata.Col = &types.Bytes{
			Data:    protoc.MustMarshal(&metadata.Metadata),
			Offsets: []uint32{0},
			Lengths: []uint32{uint32(len(protoc.MustMarshal(&metadata.Metadata)))},
		}
		bat.Vecs[2] = vMetadata

		offset := 0
		size := 1
		if createTable {
			offset = 1
			size = 2
		}
		err := s.DB.Append(dbi.AppendCtx{
			ShardId:   metadata.ShardID,
			OpIndex:   metadata.LogIndex,
			OpOffset:  offset,
			OpSize:    size,
			TableName: sPrefix + strconv.Itoa(int(metadata.ShardID)),
			Data:      bat,
		})
		if err != nil {
			logutil.Errorf("SaveShardMetadata is failed: %v\n", err.Error())
			return err
		}
	}
	return nil
}

func (s *Storage) RemoveShard(shard meta.Shard, removeData bool) error {
	return nil
}

func (s *Storage) Split(old meta.ShardMetadata, news []meta.ShardMetadata, ctx []byte) error {
	return nil
}<|MERGE_RESOLUTION|>--- conflicted
+++ resolved
@@ -105,11 +105,7 @@
 	}
 	atomic.AddUint64(&s.stats.WrittenKeys, uint64(bat.Vecs[0].Length()))
 	atomic.AddUint64(&s.stats.WrittenBytes, uint64(size))
-<<<<<<< HEAD
-	err := s.DB.Append(dbi.AppendCtx{
-=======
 	err = s.DB.Append(dbi.AppendCtx{
->>>>>>> 42cab651
 		ShardId:   shardId,
 		OpIndex:   index,
 		OpOffset:  offset,
@@ -117,9 +113,6 @@
 		TableName: customReq.TabletName,
 		Data:      bat,
 	})
-<<<<<<< HEAD
-	return err
-=======
 	if err != nil {
 		resp := errDriver.ErrorResp(err)
 		return 0, 0, resp
@@ -127,7 +120,6 @@
 	writtenBytes := uint64(len(key) + len(customReq.Data))
 	changedBytes := int64(writtenBytes)
 	return writtenBytes, changedBytes, nil
->>>>>>> 42cab651
 }
 
 //Relation  returns a relation of the db and the table
@@ -142,10 +134,11 @@
 }
 
 //GetSegmentIds returns the ids of segments of the table
-func (s *Storage) getSegmentIds(cmd []byte) []byte {
+func (s *Storage) getSegmentIds(cmd []byte, shardId uint64) []byte {
 	customReq := &pb.GetSegmentIdsRequest{}
 	protoc.MustUnmarshal(customReq, cmd)
 	rsp := s.DB.GetSegmentIds(dbi.GetSegmentsCtx{
+		ShardId:   shardId,
 		TableName: customReq.Name,
 	})
 	resp, _ := json.Marshal(rsp)
@@ -214,18 +207,19 @@
 }
 
 //TableIDs returns the ids of all the tables in the storage.
-func (s *Storage) TableIDs(shardId uint64) (ids []uint64, err error) {
-	return s.DB.TableIDs(shardId)
+func (s *Storage) tableIDs(shardId uint64) []byte {
+	rsp, err := s.DB.TableIDs(shardId)
+	if err != nil {
+		resp.Value = errorResp(err)
+		return resp
+	}
+	rep, _ = json.Marshal(rsp)
+	return rep
 }
 
 //TableIDs returns the names of all the tables in the storage.
-<<<<<<< HEAD
-func (s *Storage) TableNames(shardId uint64) (ids []string) {
+func (s *Storage) tableNames(shardId uint64) (ids []string) {
 	return s.DB.TableNames(shardId)
-=======
-func (s *Storage) tableNames() (ids []string) {
-	return s.DB.TableNames()
->>>>>>> 42cab651
 }
 
 //TODO
@@ -341,9 +335,11 @@
 		rsp := s.tableNames()
 		rep, _ = json.Marshal(rsp)
 	case uint64(pb.GetSegmentIds):
-		rep = s.getSegmentIds(cmd)
+		rep = s.getSegmentIds(cmd, ctx.Shard().ID)
 	case uint64(pb.GetSegmentedId):
 		rep = s.getSegmentedId(cmd)
+	case uint64(pb.TabletIds):
+		rep = s.TableIDs(cmd, ctx.Shard().ID)
 	}
 	return rep, nil
 }
