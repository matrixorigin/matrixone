// Copyright 2021 Matrix Origin
//
// Licensed under the Apache License, Version 2.0 (the "License");
// you may not use this file except in compliance with the License.
// You may obtain a copy of the License at
//
//      http://www.apache.org/licenses/LICENSE-2.0
//
// Unless required by applicable law or agreed to in writing, software
// distributed under the License is distributed on an "AS IS" BASIS,
// WITHOUT WARRANTIES OR CONDITIONS OF ANY KIND, either express or implied.
// See the License for the specific language governing permissions and
// limitations under the License.

package test

import (
	"bytes"
	"errors"
	"fmt"
<<<<<<< HEAD
	stdLog "log"
	"sync"
	"testing"
	"time"

=======
	"github.com/matrixorigin/matrixcube/server"
>>>>>>> 42cab651
	"github.com/matrixorigin/matrixone/pkg/container/types"
	"github.com/matrixorigin/matrixone/pkg/logutil"
	"github.com/matrixorigin/matrixone/pkg/sql/protocol"
	aoe3 "github.com/matrixorigin/matrixone/pkg/vm/driver/aoe"
	"github.com/matrixorigin/matrixone/pkg/vm/driver/config"
	"github.com/matrixorigin/matrixone/pkg/vm/driver/pb"
	"github.com/matrixorigin/matrixone/pkg/vm/driver/testutil"
	"github.com/matrixorigin/matrixone/pkg/vm/engine/aoe"
	"github.com/matrixorigin/matrixone/pkg/vm/engine/aoe/common/codec"
	"github.com/matrixorigin/matrixone/pkg/vm/engine/aoe/common/helper"
	"github.com/matrixorigin/matrixone/pkg/vm/engine/aoe/storage"
	"github.com/matrixorigin/matrixone/pkg/vm/engine/aoe/storage/adaptor"
	"github.com/matrixorigin/matrixone/pkg/vm/engine/aoe/storage/mock"
<<<<<<< HEAD
=======
	"go.uber.org/zap/zapcore"
	stdLog "log"
	"sync"

	// "sync"
	"testing"
	"time"
>>>>>>> 42cab651

	"github.com/fagongzi/log"
	"github.com/matrixorigin/matrixcube/pb/meta"
	"github.com/matrixorigin/matrixcube/raftstore"
	"github.com/stretchr/testify/assert"
	"github.com/stretchr/testify/require"
)

const (
	blockRows          = 10000
	blockCntPerSegment = 2
	colCnt             = 4
	segmentCnt         = 5
	blockCnt           = blockCntPerSegment * segmentCnt
	restart            = false
)

var tableInfo *aoe.TableInfo

func init() {
	tableInfo = adaptor.MockTableInfo(colCnt)
	tableInfo.Id = 100
}

func TestAOEStorage(t *testing.T) {
	stdLog.SetFlags(log.Lshortfile | log.LstdFlags)
	c := testutil.NewTestAOECluster(t,
		func(node int) *config.Config {
			c := &config.Config{}
			c.ClusterConfig.PreAllocatedGroupNum = 20
			// c.ServerConfig.ExternalServer = true
			return c
		},
		testutil.WithTestAOEClusterAOEStorageFunc(func(path string) (*aoe3.Storage, error) {
			opts := &storage.Options{}
			mdCfg := &storage.MetaCfg{
				SegmentMaxBlocks: blockCntPerSegment,
				BlockMaxRows:     blockRows,
			}
			opts.CacheCfg = &storage.CacheCfg{
				IndexCapacity:  blockRows * blockCntPerSegment * 80,
				InsertCapacity: blockRows * uint64(colCnt) * 2000,
				DataCapacity:   blockRows * uint64(colCnt) * 2000,
			}
			opts.MetaCleanerCfg = &storage.MetaCleanerCfg{
				Interval: time.Duration(1) * time.Second,
			}
			opts.Meta.Conf = mdCfg
			return aoe3.NewStorageWithOptions(path, opts)
		}),
		testutil.WithTestAOEClusterUsePebble(),
		testutil.WithTestAOEClusterRaftClusterOptions(
			raftstore.WithTestClusterNodeCount(1),
			raftstore.WithTestClusterLogLevel(zapcore.InfoLevel),
			raftstore.WithTestClusterDataPath("./test")))

	c.Start()
	defer func() {
		stdLog.Printf(">>>>>>>>>>>>>>>>> call stop")
		c.Stop()
	}()
	c.RaftCluster.WaitLeadersByCount(21, time.Second*30)

	stdLog.Printf("driver all started.")

	driver := c.CubeDrivers[0]

	driver.RaftStore().GetRouter().ForeachShards(uint64(pb.AOEGroup), func(shard meta.Shard) bool {
		stdLog.Printf("shard %d, peer count is %d\n", shard.ID, len(shard.Replicas))
		return true
	})

	t0 := time.Now()
	shardMetas, err := driver.Scan(nil, nil, 0)
	require.NoError(t, err)
	shardMetaLen := len(shardMetas)
	//Set Test
	err = driver.Set([]byte("Hello-"), []byte("World-"))
	require.NoError(t, err, "Set fail")
	fmt.Printf("time cost for set is %d ms\n", time.Since(t0).Milliseconds())

	err = driver.SetIfNotExist([]byte("Hello_IfNotExist"), []byte("World_IfNotExist1"))
	require.NoError(t, err, "SetIfNotExist fail")

	err = driver.SetIfNotExist([]byte("Hello_IfNotExist"), []byte("World_IfNotExist2"))
	require.Equal(t, err, errors.New("key is already existed"), "SetIfNotExist wrong")

	wg := sync.WaitGroup{}
	wg.Add(1)
	driver.AsyncSet([]byte("Hello_Async"), []byte("World_Async"), func(i server.CustomRequest, data []byte, err error) {
		require.NoError(t, err, "AsyncSet Fail")
		wg.Done()
	}, nil)
	wg.Wait()
	wg.Add(1)
	driver.AsyncSetIfNotExist([]byte("Hello_AsyncSetIfNotExist"), []byte("World_AsyncSetIfNotExist1"), func(i server.CustomRequest, data []byte, err error) {
		require.NoError(t, err, "AsyncSetIfNotExist fail")
		wg.Done()
	}, nil)
	wg.Wait()
	wg.Add(1)
	driver.AsyncSetIfNotExist([]byte("Hello_AsyncSetIfNotExist"), []byte("World_AsyncSetIfNotExist2"), func(i server.CustomRequest, data []byte, err error) {
		require.Equal(t, err, errors.New("key is already existed"), "AsyncSetIfNotExist wrong")
		wg.Done()
	}, nil)
	wg.Wait()
	//Get Test
	t0 = time.Now()
	value, err := driver.Get([]byte("Hello-"))
	require.NoError(t, err, "Get Fail")
	require.Equal(t, []byte("World-"), value, "Get wrong")
	fmt.Printf("time cost for get is %d ms\n", time.Since(t0).Milliseconds())
	value, err = driver.Get([]byte("Hello_IfNotExist"))
	require.NoError(t, err, "Get2 Fail")
	require.Equal(t, []byte("World_IfNotExist1"), value, "Get2 wrong")
	value, err = driver.Get([]byte("Hello_Async"))
	require.NoError(t, err, "Get2 Fail")
	require.Equal(t, []byte("World_Async"), value, "Get3 wrong")
	value, err = driver.Get([]byte("Hello_AsyncSetIfNotExist"))
	require.NoError(t, err, "Get4 Fail")
	require.Equal(t, []byte("World_AsyncSetIfNotExist1"), value, "Get4 wrong")
	value, err = driver.Get([]byte("NotExist"))
	require.NoError(t, err, "Get NotExist Fail")
	require.Equal(t, "", string(value), "Get NotExist wrong")
	kvs, err := driver.Scan(nil, nil, 0)
	require.NoError(t, err)
	require.Equal(t, 8 + shardMetaLen, len(kvs))
	//Prefix Test
	for i := uint64(0); i < 20; i++ {
		key := fmt.Sprintf("prefix-%d", i)
		_, err = driver.Exec(pb.Request{
			Type: pb.Set,
			Set: pb.SetRequest{
				Key:   []byte(key),
				Value: codec.Uint642Bytes(i),
			},
		})
		require.NoError(t, err)
	}

	t0 = time.Now()
	keys, err := driver.PrefixKeys([]byte("prefix-"), 0)
	require.NoError(t, err)
	require.Equal(t, 20, len(keys))
	fmt.Printf("time cost for prefix is %d ms\n", time.Since(t0).Milliseconds())

	kvs, err = driver.PrefixScan([]byte("prefix-"), 0)
	require.NoError(t, err)
	require.Equal(t, 40, len(kvs))

	err = driver.Delete([]byte("prefix-0"))
	require.NoError(t, err)
	keys, err = driver.PrefixKeys([]byte("prefix-"), 0)
	require.NoError(t, err)
	require.Equal(t, 19, len(keys))

	//Scan Test
	t0 = time.Now()
	for i := uint64(0); i < 10; i++ {
		for j := uint64(0); j < 5; j++ {
			key := fmt.Sprintf("/prefix/%d/%d", i, j)
			_, err = driver.Exec(pb.Request{
				Type: pb.Set,
				Set: pb.SetRequest{
					Key:   []byte(key),
					Value: []byte(key),
				},
			})
		}
		require.NoError(t, err)
	}
	fmt.Printf("time cost for 50 set is %d ms\n", time.Since(t0).Milliseconds())
	t0 = time.Now()
	kvs, err = driver.Scan([]byte("/prefix/"), []byte("/prefix/2/"), 0)
	require.NoError(t, err)
	require.Equal(t, 20, len(kvs))
	fmt.Printf("time cost for scan is %d ms\n", time.Since(t0).Milliseconds())
	t0 = time.Now()
	for i := uint64(0); i < 10; i++ {
		for j := uint64(0); j < 5; j++ {
			key := fmt.Sprintf("/prefix/%d/%d", i, j)
			value, err = driver.Exec(pb.Request{
				Type: pb.Get,
				Get: pb.GetRequest{
					Key: []byte(key),
				},
			})
			require.NoError(t, err)
			require.Equal(t, key, string(value))
		}
	}
	fmt.Printf("time cost for 50 read is %d ms\n", time.Since(t0).Milliseconds())
	//Delete Test
	// err=driver.DeleteIfExist([]byte("prefix-0"))
	// require.Equal(t,errors.New("request key is not existed"),err,"DeleteIfExist fail")
	//AllocId Test
	shard, err := driver.GetShardPool().Alloc(uint64(pb.AOEGroup), []byte("test-1"))
	require.NoError(t, err)
	_, err = driver.AllocID([]byte("alloc_id"), 0)
	require.NoError(t, err, "AllocID fail")
	// wg.Add(1)
	// driver.AsyncAllocID([]byte("async_alloc_id"), 0, func(i interface{}, data []byte, err error) {
	// 	require.NoError(t, err, "AsyncSet Fail")
	// 	wg.Done()
	// }, nil)
	// wg.Wait()
	//CreateTableTest
	toShard := shard.ShardID
	stdLog.Printf(">>>toShard %d", toShard)
	err = driver.CreateTablet(codec.Bytes2String(codec.EncodeKey(toShard, tableInfo.Id)), toShard, tableInfo)
	require.NoError(t, err)

	err = driver.CreateTablet(codec.Bytes2String(codec.EncodeKey(toShard, 101)), toShard, &aoe.TableInfo{Id: 101})
	require.NotNil(t, err)
	names, err := driver.TabletNames(toShard)
	require.NoError(t, err)
	require.Equal(t, 22, len(names))
	// require.Equal(t,tableInfo.Id,id,"DropTablet wrong")
	//AppendTest
	attrs := helper.Attribute(*tableInfo)
	var typs []types.Type
	for _, attr := range attrs {
		typs = append(typs, attr.Type)
	}

	ids, err := driver.GetSegmentIds(codec.Bytes2String(codec.EncodeKey(toShard, tableInfo.Id)), toShard)
	require.NoError(t, err)
	require.Equal(t, 0, len(ids.Ids))

	ibat := mock.MockBatch(typs, blockRows)
	var buf bytes.Buffer
	err = protocol.EncodeBatch(ibat, &buf)
	require.NoError(t, err)
	for i := 0; i < blockCnt; i++ {
		err = driver.Append(codec.Bytes2String(codec.EncodeKey(toShard, tableInfo.Id)), toShard, buf.Bytes())
		if err != nil {
			stdLog.Printf("%v", err)
		}
		require.NoError(t, err, "Append%d fail", i)
		segmentedIndex, err := driver.GetSegmentedId(toShard)
		require.NoError(t, err)
		stdLog.Printf("[Debug]call GetSegmentedId after write %d batch, result is %d", i, segmentedIndex)
	}
	ids, err = driver.GetSegmentIds(codec.Bytes2String(codec.EncodeKey(toShard, tableInfo.Id)), toShard)
	require.NoError(t, err)
	stdLog.Printf("[Debug]SegmentIds is %v\n", ids)
	require.Equal(t, segmentCnt, len(ids.Ids))

	//DropTableTest
	_, err = driver.DropTablet(codec.Bytes2String(codec.EncodeKey(toShard, tableInfo.Id)), toShard)
	require.NoError(t, err, "DropTablet fail")
	time.Sleep(3 * time.Second)

	if restart {
		doRestartStorage(t)
	}

}

func doRestartStorage(t *testing.T) {
	c := testutil.NewTestAOECluster(t,
		func(node int) *config.Config {
			c := &config.Config{}
			c.ClusterConfig.PreAllocatedGroupNum = 20
			return c
		},
		testutil.WithTestAOEClusterAOEStorageFunc(func(path string) (*aoe3.Storage, error) {
			opts := &storage.Options{}
			mdCfg := &storage.MetaCfg{
				SegmentMaxBlocks: blockCntPerSegment,
				BlockMaxRows:     blockRows,
			}
			opts.CacheCfg = &storage.CacheCfg{
				IndexCapacity:  blockRows * blockCntPerSegment * 80,
				InsertCapacity: blockRows * uint64(colCnt) * 2000,
				DataCapacity:   blockRows * uint64(colCnt) * 2000,
			}
			opts.MetaCleanerCfg = &storage.MetaCleanerCfg{
				Interval: time.Duration(1) * time.Second,
			}
			opts.Meta.Conf = mdCfg
			return aoe3.NewStorageWithOptions(path, opts)
		}), testutil.WithTestAOEClusterUsePebble(),
		testutil.WithTestAOEClusterRaftClusterOptions(
			raftstore.WithTestClusterNodeCount(1),
			raftstore.WithTestClusterRecreate(false),
			raftstore.WithTestClusterLogLevel(zapcore.ErrorLevel),
			raftstore.WithTestClusterDataPath("./test")))
	defer func() {
		logutil.Debug(">>>>>>>>>>>>>>>>> call stop")
		c.Stop()
	}()
	c.Start()
	c.RaftCluster.WaitLeadersByCount(21, time.Second*30)

	driver := c.CubeDrivers[0]
	t0 := time.Now()
	err := driver.Set([]byte("Hello1"), []byte("World"))
	require.NoError(t, err)
	fmt.Printf("time cost for set is %d ms\n", time.Since(t0).Milliseconds())

	t0 = time.Now()
	value, err := driver.Get([]byte("Hello1"))
	require.NoError(t, err)
	require.Equal(t, value, []byte("World"))
	fmt.Printf("time cost for get is %d ms\n", time.Since(t0).Milliseconds())

	t0 = time.Now()
	kvs, err := driver.Scan([]byte("/prefix/"), []byte("/prefix/2/"), 0)
	fmt.Printf("time cost for scan is %d ms\n", time.Since(t0).Milliseconds())
	require.NoError(t, err)
	require.Equal(t, 20, len(kvs))

	pool := driver.GetShardPool()
	stdLog.Printf("GetShardPool returns %v", pool)
	shard, err := pool.Alloc(uint64(pb.AOEGroup), []byte("test-1"))
	require.NoError(t, err)

	err = driver.CreateTablet(codec.Bytes2String(codec.EncodeKey(shard.ShardID, tableInfo.Id)), shard.ShardID, tableInfo)
	assert.NotNil(t, err)
	stdLog.Printf("[Debug]rsp of calling CreateTablet, %v", err)

	ids, err := driver.GetSegmentIds(codec.Bytes2String(codec.EncodeKey(shard.ShardID, tableInfo.Id)), shard.ShardID)
	require.NoError(t, err)
	stdLog.Printf("[Debug]SegmentIds is %v\n", ids)
	assert.Equal(t, segmentCnt, len(ids.Ids))

}<|MERGE_RESOLUTION|>--- conflicted
+++ resolved
@@ -18,15 +18,12 @@
 	"bytes"
 	"errors"
 	"fmt"
-<<<<<<< HEAD
 	stdLog "log"
 	"sync"
 	"testing"
 	"time"
 
-=======
 	"github.com/matrixorigin/matrixcube/server"
->>>>>>> 42cab651
 	"github.com/matrixorigin/matrixone/pkg/container/types"
 	"github.com/matrixorigin/matrixone/pkg/logutil"
 	"github.com/matrixorigin/matrixone/pkg/sql/protocol"
@@ -40,16 +37,7 @@
 	"github.com/matrixorigin/matrixone/pkg/vm/engine/aoe/storage"
 	"github.com/matrixorigin/matrixone/pkg/vm/engine/aoe/storage/adaptor"
 	"github.com/matrixorigin/matrixone/pkg/vm/engine/aoe/storage/mock"
-<<<<<<< HEAD
-=======
 	"go.uber.org/zap/zapcore"
-	stdLog "log"
-	"sync"
-
-	// "sync"
-	"testing"
-	"time"
->>>>>>> 42cab651
 
 	"github.com/fagongzi/log"
 	"github.com/matrixorigin/matrixcube/pb/meta"
@@ -176,7 +164,7 @@
 	require.Equal(t, "", string(value), "Get NotExist wrong")
 	kvs, err := driver.Scan(nil, nil, 0)
 	require.NoError(t, err)
-	require.Equal(t, 8 + shardMetaLen, len(kvs))
+	require.Equal(t, 8+shardMetaLen, len(kvs))
 	//Prefix Test
 	for i := uint64(0); i < 20; i++ {
 		key := fmt.Sprintf("prefix-%d", i)
