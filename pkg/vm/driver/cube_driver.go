--- conflicted
+++ resolved
@@ -128,13 +128,8 @@
 	app   *server.Application
 	store raftstore.Store
 	spool raftstore.ShardsPool
-<<<<<<< HEAD
 	aoeDB *aoedb.DB
-	cmds  map[uint64]raftcmdpb.CMDType
-=======
-	aoeDB *adb.DB
 	cmds  map[uint64]rpc.CmdType
->>>>>>> 42cab651
 }
 
 // NewCubeDriver returns a aoe request handler
