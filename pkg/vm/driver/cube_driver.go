// Copyright 2021 Matrix Origin
//
// Licensed under the Apache License, Version 2.0 (the "License");
// you may not use this file except in compliance with the License.
// You may obtain a copy of the License at
//
//      http://www.apache.org/licenses/LICENSE-2.0
//
// Unless required by applicable law or agreed to in writing, software
// distributed under the License is distributed on an "AS IS" BASIS,
// WITHOUT WARRANTIES OR CONDITIONS OF ANY KIND, either express or implied.
// See the License for the specific language governing permissions and
// limitations under the License.

package driver

import (
	"bytes"
	"encoding/json"
	"errors"
	"time"

	"github.com/matrixorigin/matrixone/pkg/logutil"
	aoe3 "github.com/matrixorigin/matrixone/pkg/vm/driver/aoe"
	"github.com/matrixorigin/matrixone/pkg/vm/driver/config"
	errDriver "github.com/matrixorigin/matrixone/pkg/vm/driver/error"
	"github.com/matrixorigin/matrixone/pkg/vm/driver/pb"
	"github.com/matrixorigin/matrixone/pkg/vm/engine/aoe"
	"github.com/matrixorigin/matrixone/pkg/vm/engine/aoe/common/codec"
	"github.com/matrixorigin/matrixone/pkg/vm/engine/aoe/common/helper"
	adb "github.com/matrixorigin/matrixone/pkg/vm/engine/aoe/storage/db"
	"github.com/matrixorigin/matrixone/pkg/vm/engine/aoe/storage/dbi"
	"github.com/matrixorigin/matrixone/pkg/vm/engine/aoe/storage/layout/table/v1/handle"

	"github.com/matrixorigin/matrixcube/aware"
	pConfig "github.com/matrixorigin/matrixcube/components/prophet/config"
	"github.com/matrixorigin/matrixcube/components/prophet/pb/metapb"
	cConfig "github.com/matrixorigin/matrixcube/config"
	"github.com/matrixorigin/matrixcube/pb/meta"
	"github.com/matrixorigin/matrixcube/pb/rpc"
	"github.com/matrixorigin/matrixcube/raftstore"
	"github.com/matrixorigin/matrixcube/server"
	cstorage "github.com/matrixorigin/matrixcube/storage"
)

const (
	defaultRPCTimeout     = time.Second * 10
	defaultStartupTimeout = time.Second * 300
)

// CubeDriver implements distributed kv and aoe.
type CubeDriver interface {
	// Start the driver.
	Start() error
	// Close close the driver.
	Close()
	// GetShardPool return ShardsPool instance.
	GetShardPool() raftstore.ShardsPool
	// Set set key value.
	Set([]byte, []byte) error
	// SetWithGroup set key value in specific group.
	SetWithGroup([]byte, []byte, pb.Group) error
	// Set async set key value.
	AsyncSet([]byte, []byte, func(server.CustomRequest, []byte, error), interface{})
	// AsyncSetIfNotExist async set key value if key not exists.
	AsyncSetIfNotExist([]byte, []byte, func(server.CustomRequest, []byte, error), interface{})
	// Set async set key value in specific group.
	AsyncSetWithGroup([]byte, []byte, pb.Group, func(server.CustomRequest, []byte, error), interface{})
	// SetIfNotExist set key value if key not exists.
	SetIfNotExist([]byte, []byte) error
	// Get returns the value of key.
	Get([]byte) ([]byte, error)
	// GetWithGroup returns the value of key from specific group.
	GetWithGroup([]byte, pb.Group) ([]byte, error)
	// Delete remove the key from the store.
	Delete([]byte) error
	// DeleteIfExist remove the key from the store if key exists.
	DeleteIfExist([]byte) error
	// Scan scan [start,end) data
	Scan([]byte, []byte, uint64) ([][]byte, error)
	// ScanWithGroup scan [start,end) data in specific group.
	ScanWithGroup([]byte, []byte, uint64, pb.Group) ([][]byte, error)
	// PrefixScan scan k-vs which k starts with prefix.
	PrefixScan([]byte, uint64) ([][]byte, error)
	// PrefixScanWithGroup scan k-vs which k starts with prefix
	PrefixScanWithGroup([]byte, uint64, pb.Group) ([][]byte, error)
	// PrefixScan returns the values whose key starts with prefix.
	PrefixKeys([]byte, uint64) ([][]byte, error)
	// PrefixKeysWithGroup scans prefix with specific group.
	PrefixKeysWithGroup([]byte, uint64, pb.Group) ([][]byte, error)
	// AllocID allocs id.
	AllocID([]byte, uint64) (uint64, error)
	// AsyncAllocID async alloc id.
	AsyncAllocID([]byte, uint64, func(server.CustomRequest, []byte, error), interface{})
	// Append appends the data in the table
	Append(string, uint64, []byte) error
	//GetSnapshot gets the snapshot from the table.
	//If there's no segment, it returns an empty snapshot.
	GetSnapshot(dbi.GetSnapshotCtx) (*handle.Snapshot, error)
	//GetSegmentIds returns the ids of segments of the table.
	GetSegmentIds(string, uint64) (dbi.IDS, error)
	//GetSegmentedId returns the smallest segmente id among the tables with the shard.
	GetSegmentedId(uint64) (uint64, error)
	//CreateTablet creates a table in the storage.
	CreateTablet(name string, shardId uint64, tbl *aoe.TableInfo) error
	//DropTablet drops the table in the storage.
	DropTablet(string, uint64) (uint64, error)
	// TabletIDs returns the ids of all the tables in the storage.
	TabletIDs() ([]uint64, error)
	// TabletNames returns the names of all the tables in the storage.
	TabletNames(uint64) ([]string, error)
	// Exec exec command
	Exec(cmd interface{}) ([]byte, error)
	// AsyncExec async exec command
	AsyncExec(interface{}, func(server.CustomRequest, []byte, error), interface{})
	// ExecWithGroup exec command with group
	ExecWithGroup(interface{}, pb.Group) ([]byte, error)
	// AsyncExecWithGroup async exec command with group
	AsyncExecWithGroup(interface{}, pb.Group, func(server.CustomRequest, []byte, error), interface{})
	// RaftStore returns the raft store
	RaftStore() raftstore.Store
	//AOEStore returns h.aoeDB
	AOEStore() *adb.DB
}

type driver struct {
	cfg   *config.Config
	app   *server.Application
	store raftstore.Store
	spool raftstore.ShardsPool
	aoeDB *adb.DB
	cmds  map[uint64]rpc.CmdType
}

// NewCubeDriver returns a aoe request handler
func NewCubeDriver(
	kvDataStorage cstorage.DataStorage,
	aoeDataStorage cstorage.DataStorage) (CubeDriver, error) {
	return NewCubeDriverWithOptions(kvDataStorage, aoeDataStorage, &config.Config{})
}

// NewCubeDriverWithOptions returns an aoe request handler
func NewCubeDriverWithOptions(
	kvDataStorage cstorage.DataStorage,
	aoeDataStorage cstorage.DataStorage,
	c *config.Config) (CubeDriver, error) {

	return NewCubeDriverWithFactory(kvDataStorage, aoeDataStorage, c, func(cfg *cConfig.Config) (raftstore.Store, error) {
		return raftstore.NewStore(cfg), nil
	})
}
func ErrorResp1(err error, infos string) (CubeDriver, []byte) {
	buf := bytes.Buffer{}

	buf.Write(codec.String2Bytes(err.Error()))
	return nil, buf.Bytes()
}

// NewCubeDriverWithFactory creates the cube driver with raftstore factory
func NewCubeDriverWithFactory(
	kvDataStorage cstorage.DataStorage,
	aoeDataStorage cstorage.DataStorage,
	c *config.Config,
	raftStoreFactory func(*cConfig.Config) (raftstore.Store, error)) (CubeDriver, error) {

	h := &driver{
		cfg:   c,
		aoeDB: aoeDataStorage.(*aoe3.Storage).DB,
		cmds:  make(map[uint64]rpc.CmdType),
	}
	c.CubeConfig.Customize.CustomSplitCompletedFuncFactory = func(group uint64) func(old *meta.Shard, news []meta.Shard) {
		switch group {
		case uint64(pb.AOEGroup):
			return func(old *meta.Shard, news []meta.Shard) {
				//TODO: Not impl
			}
		default:
			return func(old *meta.Shard, news []meta.Shard) {

			}
		}
	}
	c.CubeConfig.Storage.DataStorageFactory = func(group uint64) cstorage.DataStorage {
		switch group {
		case uint64(pb.KVGroup):
			return kvDataStorage
		case uint64(pb.AOEGroup):
			return aoeDataStorage
		}
		return nil
	}
	c.CubeConfig.Storage.ForeachDataStorageFunc = func(cb func(cstorage.DataStorage)) {
		cb(kvDataStorage)
		cb(aoeDataStorage)
	}
	c.CubeConfig.Prophet.Replication.Groups = []uint64{uint64(pb.KVGroup), uint64(pb.AOEGroup)}
	c.CubeConfig.ShardGroups = 2

	c.CubeConfig.Customize.CustomInitShardsFactory = func() []meta.Shard {
		var initialGroups []meta.Shard
		initialGroups = append(initialGroups, meta.Shard{
			Group: uint64(pb.KVGroup),
		})
		return initialGroups
	}

	c.CubeConfig.Customize.CustomShardPoolShardFactory = func(g uint64, start, end []byte, unique string, offsetInPool uint64) meta.Shard {
		return meta.Shard{
			Group:        g,
			Start:        start,
			End:          end,
			Unique:       unique,
			DisableSplit: true,
		}
	}

	c.CubeConfig.Customize.CustomShardStateAwareFactory = func() aware.ShardStateAware {
		return h
	}

	c.CubeConfig.Customize.CustomAdjustCompactFuncFactory = func(group uint64) func(shard meta.Shard, compactIndex uint64) (newCompactIdx uint64, err error) {
		return func(shard meta.Shard, compactIndex uint64) (newCompactIdx uint64, err error) {
			defer func() {
				logutil.Debugf("CompactIndex of [%d]shard-%d is adjusted from %d to %d", group, shard.ID, compactIndex, newCompactIdx)
			}()
			if group != uint64(pb.AOEGroup) {
				newCompactIdx = compactIndex
			} else {
				newCompactIdx = h.aoeDB.GetShardCheckpointId(shard.ID)
				if newCompactIdx == 0 {
					newCompactIdx = compactIndex
				}
			}
			return newCompactIdx, nil
		}
	}

<<<<<<< HEAD
	c.CubeConfig.Customize.CustomAdjustInitAppliedIndexFactory = func(group uint64) func(shard bhmetapb.Shard, initAppliedIndex uint64) (adjustAppliedIndex uint64) {
		return func(shard bhmetapb.Shard, initAppliedIndex uint64) (adjustAppliedIndex uint64) {
			defer func() {
				logutil.Debugf("InitAppliedIndex of [%d]shard-%d is adjusted from %d to %d", group, shard.ID, initAppliedIndex, adjustAppliedIndex)
			}()
			if group != uint64(pb.AOEGroup) {
				adjustAppliedIndex = initAppliedIndex
			} else {
				adjustAppliedIndex = h.aoeDB.GetShardCheckpointId(shard.ID)
				if adjustAppliedIndex == 0 {
					adjustAppliedIndex = initAppliedIndex
				}
			}

			return adjustAppliedIndex
		}
	}

=======
>>>>>>> 413e7b9b
	store, err := raftStoreFactory(&c.CubeConfig)
	if err != nil {
		return nil, err
	}
	h.store = store

	c.ServerConfig.Store = h.store
	pConfig.DefaultSchedulers = nil

	h.app = server.NewApplicationWithDispatcher(c.ServerConfig, func(req rpc.Request, cmd server.CustomRequest, proxy raftstore.ShardsProxy) error {
		if req.Group == uint64(pb.KVGroup) {
			return proxy.Dispatch(req)
		}
		args := cmd.Args.(pb.Request)
		if args.Shard == 0 {
			return proxy.Dispatch(req)
		}
		req.ToShard = args.Shard
		return proxy.DispatchTo(req, c.ServerConfig.Store.GetRouter().GetShard(req.ToShard),
			c.ServerConfig.Store.GetRouter().LeaderReplicaStore(req.ToShard).ClientAddr)
	})
	return h, nil
}

//Start starts h.app add initial the shard pool
func (h *driver) Start() error {
	err := h.app.Start()
	if err != nil {
		return err
	}
	timeoutC := time.After(defaultStartupTimeout)
	for {
		select {
		case <-timeoutC:
			logutil.Error("wait for available shard timeout")
			return errDriver.ErrStartupTimeout
		default:
			err := h.initShardPool()
			if err == nil {
				return err
			}
			time.Sleep(time.Millisecond * 100)
		}
	}
}

//initShardPool creates a shard pool by h.store and record it in h.spool
func (h *driver) initShardPool() error {
	p, err := h.store.CreateResourcePool(metapb.ResourcePool{Group: uint64(pb.AOEGroup), Capacity: h.cfg.ClusterConfig.PreAllocatedGroupNum, RangePrefix: codec.String2Bytes("aoe-")})
	if err != nil {
		return err
	}
	h.spool = p
	return nil
}

//Close stop h.app
func (h *driver) Close() {
	h.app.Stop()
}

//AOEStore returns h.aoeDB
func (h *driver) AOEStore() *adb.DB {
	return h.aoeDB
}

//GetShardPool returns h.spool
func (h *driver) GetShardPool() raftstore.ShardsPool {
	return h.spool
}

// Set set key value.
func (h *driver) Set(key, value []byte) error {
	return h.SetWithGroup(key, value, pb.KVGroup)
}

// SetWithGroup set key value in specific group.
func (h *driver) SetWithGroup(key, value []byte, group pb.Group) error {
	req := pb.Request{
		Type:  pb.Set,
		Group: group,
		Set: pb.SetRequest{
			Key:   key,
			Value: value,
		},
	}
	_, err := h.ExecWithGroup(req, group)
	return err
}

//AsyncSet sets key and value in KVGroup asynchronously.
func (h *driver) AsyncSet(key, value []byte, cb func(server.CustomRequest, []byte, error), data interface{}) {
	h.AsyncSetWithGroup(key, value, pb.KVGroup, cb, data)
}

//AsyncSetWithGroup sets key and value in specific group asynchronously by calling h.AsyncExecWithGroup.
func (h *driver) AsyncSetWithGroup(key, value []byte, group pb.Group, cb func(server.CustomRequest, []byte, error), data interface{}) {
	req := pb.Request{
		Type:  pb.Set,
		Group: group,
		Set: pb.SetRequest{
			Key:   key,
			Value: value,
		},
	}
	h.AsyncExecWithGroup(req, group, cb, data)
}

func (h *driver) AsyncSetIfNotExist(key, value []byte, cb func(server.CustomRequest, []byte, error), data interface{}) {
	req := pb.Request{
		Type:  pb.SetIfNotExist,
		Group: pb.KVGroup,
		Set: pb.SetRequest{
			Key:   key,
			Value: value,
		},
	}
	h.AsyncExecWithGroup(req, pb.KVGroup, func(i server.CustomRequest, bytes []byte, err error) {
		if bytes != nil || len(bytes) != 0 {
			err = errors.New(string(bytes))
		}
		cb(i, bytes, err)
	}, data)
}

//SetIfNotExist sets key and value in KVGroup if the key doesn't exist.
func (h *driver) SetIfNotExist(key, value []byte) error {
	req := pb.Request{
		Type:  pb.SetIfNotExist,
		Group: pb.KVGroup,
		Set: pb.SetRequest{
			Key:   key,
			Value: value,
		},
	}
	rsp, err := h.ExecWithGroup(req, pb.KVGroup)
	if rsp != nil || len(rsp) != 0 {
		err = errors.New(string(rsp))
	}
	return err
}

//Get gets the key from KVGroup
func (h *driver) Get(key []byte) ([]byte, error) {
	return h.GetWithGroup(key, pb.KVGroup)
}

// GetWithGroup returns the value of key
func (h *driver) GetWithGroup(key []byte, group pb.Group) ([]byte, error) {
	req := pb.Request{
		Type:  pb.Get,
		Group: group,
		Get: pb.GetRequest{
			Key: key,
		},
	}
	value, err := h.ExecWithGroup(req, group)
	return value, err
}

//Delete deletes the key in KVGroup.
func (h *driver) Delete(key []byte) error {
	req := pb.Request{
		Type:  pb.Del,
		Group: pb.KVGroup,
		Delete: pb.DeleteRequest{
			Key: key,
		},
	}
	_, err := h.ExecWithGroup(req, pb.KVGroup)
	return err
}

//DeleteIfExist deletes the key if it exists in KVGroup
func (h *driver) DeleteIfExist(key []byte) error {
	req := pb.Request{
		Type:  pb.DelIfNotExist,
		Group: pb.KVGroup,
		Delete: pb.DeleteRequest{
			Key: key,
		},
	}
	_, err := h.ExecWithGroup(req, pb.KVGroup)
	return err
}

//Scan scans in KVGroup.
//It returns the keys and values whose key is between start and end.
func (h *driver) Scan(start []byte, end []byte, limit uint64) ([][]byte, error) {
	return h.ScanWithGroup(start, end, limit, pb.KVGroup)
}

//ScanWithGroup returns the keys and values whose key is between start and end.
func (h *driver) ScanWithGroup(start []byte, end []byte, limit uint64, group pb.Group) ([][]byte, error) {
	req := pb.Request{
		Type:  pb.Scan,
		Group: group,
		Scan: pb.ScanRequest{
			Start: start,
			End:   end,
			Limit: limit,
		},
	}
	var pairs [][]byte
	var err error
	var data []byte
	i := 0
	for {
		i = i + 1
		data, err = h.ExecWithGroup(req, group)
		if data == nil || err != nil {
			break
		}
		var kvs [][]byte
		err = json.Unmarshal(data, &kvs)
		if err != nil || kvs == nil || len(kvs) == 0 {
			break
		}
		if len(kvs)%2 == 0 {
			pairs = append(pairs, kvs...)
			break
		}

		pairs = append(pairs, kvs[0:len(kvs)-1]...)
		req.Scan.Start = kvs[len(kvs)-1]
	}
	return pairs, err
}

//PrefixScan scans in KVGroup
//It returns the kv pairs with specific prefix
func (h *driver) PrefixScan(prefix []byte, limit uint64) ([][]byte, error) {
	return h.PrefixScanWithGroup(prefix, limit, pb.KVGroup)
}

//PrefixScanWithGroup scan the kv pairs with the prefix in specific group
func (h *driver) PrefixScanWithGroup(prefix []byte, limit uint64, group pb.Group) ([][]byte, error) {
	req := pb.Request{
		Type:  pb.PrefixScan,
		Group: group,
		PrefixScan: pb.PrefixScanRequest{
			Prefix:   prefix,
			StartKey: prefix,
			Limit:    limit,
		},
	}
	var pairs [][]byte
	var err error
	var data []byte
	i := 0
	for {
		i = i + 1
		data, err = h.ExecWithGroup(req, group)
		if data == nil || err != nil {
			break
		}
		var kvs [][]byte
		err = json.Unmarshal(data, &kvs)
		if err != nil || kvs == nil || len(kvs) == 0 {
			break
		}
		if len(kvs)%2 == 0 {
			pairs = append(pairs, kvs...)
			break
		}

		pairs = append(pairs, kvs[0:len(kvs)-1]...)
		req.PrefixScan.StartKey = kvs[len(kvs)-1]
	}
	return pairs, err
}

//PrefixKeys scans in KVGroup.
//It returns the values whose key has specific prefix.
func (h *driver) PrefixKeys(prefix []byte, limit uint64) ([][]byte, error) {
	return h.PrefixKeysWithGroup(prefix, limit, pb.KVGroup)
}

func (h *driver) PrefixKeysWithGroup(prefix []byte, limit uint64, group pb.Group) ([][]byte, error) {
	req := pb.Request{
		Type:  pb.PrefixScan,
		Group: group,
		PrefixScan: pb.PrefixScanRequest{
			Prefix:   prefix,
			StartKey: prefix,
			Limit:    limit,
		},
	}
	var values [][]byte
	var err error
	var data []byte
	i := 0
	for {
		i = i + 1

		data, err = h.ExecWithGroup(req, group)
		if data == nil || err != nil {
			break
		}
		var kvs [][]byte
		err = json.Unmarshal(data, &kvs)
		if err != nil || kvs == nil || len(kvs) == 0 {
			break
		}

		for i := 0; i < len(kvs)-1; i += 2 {
			values = append(values, kvs[i])
		}

		if len(kvs)%2 == 0 {
			break
		}
		//req.PrefixScan.StartKey = raftstore.EncodeDataKey(uint64(group), kvs[len(kvs)-1])
		req.PrefixScan.StartKey = kvs[len(kvs)-1]
	}
	return values, err
}

func (h *driver) AllocID(idkey []byte, batch uint64) (uint64, error) {
	req := pb.Request{
		Type:  pb.Incr,
		Group: pb.KVGroup,
		AllocID: pb.AllocIDRequest{
			Key:   idkey,
			Batch: batch,
		},
	}
	data, err := h.ExecWithGroup(req, pb.KVGroup)
	if err != nil {
		return 0, err
	}
	resp, err := codec.Bytes2Uint64(data)
	if err != nil {
		return 0, err
	}
	return resp, nil
}

func (h *driver) AsyncAllocID(idkey []byte, batch uint64, cb func(server.CustomRequest, []byte, error), param interface{}) {
	req := pb.Request{
		Type:  pb.Incr,
		Group: pb.KVGroup,
		AllocID: pb.AllocIDRequest{
			Key:   idkey,
			Batch: batch,
		},
	}
	h.AsyncExecWithGroup(req, pb.KVGroup, cb, param)
}

func (h *driver) Append(name string, shardId uint64, data []byte) error {
	req := pb.Request{
		Type:  pb.Append,
		Group: pb.AOEGroup,
		Shard: shardId,
		Append: pb.AppendRequest{
			Data:       data,
			TabletName: name,
		},
	}
	rsp, err := h.ExecWithGroup(req, pb.AOEGroup)
	if rsp != nil || len(rsp) != 0 {
		err = errors.New(string(rsp))
	}
	return err
}

func (h *driver) GetSnapshot(ctx dbi.GetSnapshotCtx) (*handle.Snapshot, error) {
	ctxStr, err := json.Marshal(ctx)
	req := pb.Request{
		Type:  pb.GetSnapshot,
		Group: pb.AOEGroup,
		GetSnapshot: pb.GetSnapshotRequest{
			Ctx: ctxStr,
		},
	}
	value, err := h.ExecWithGroup(req, pb.AOEGroup)
	if err != nil {
		return nil, err
	}
	var s handle.Snapshot
	err = json.Unmarshal(value, &s)
	if err != nil {
		return nil, err
	}
	return &s, nil
}

func (h *driver) GetSegmentIds(tabletName string, toShard uint64) (ids dbi.IDS, err error) {
	req := pb.Request{
		Type:  pb.GetSegmentIds,
		Group: pb.AOEGroup,
		Shard: toShard,
		GetSegmentIds: pb.GetSegmentIdsRequest{
			Name: tabletName,
		},
	}
	value, err := h.ExecWithGroup(req, pb.AOEGroup)
	if err != nil {
		return ids, err
	}
	err = json.Unmarshal(value, &ids)
	if err != nil {
		return ids, err
	}
	return ids, nil
}

func (h *driver) GetSegmentedId(shardId uint64) (index uint64, err error) {
	req := pb.Request{
		Type:  pb.GetSegmentedId,
		Group: pb.AOEGroup,
		Shard: shardId,
		GetSegmentedId: pb.GetSegmentedIdRequest{
			ShardId: shardId,
		},
	}
	value, err := h.ExecWithGroup(req, pb.AOEGroup)
	if err != nil {
		return index, err
	}
	return codec.Bytes2Uint64(value)
}

func (h *driver) CreateTablet(name string, toShard uint64, tbl *aoe.TableInfo) (err error) {
	info, _ := helper.EncodeTable(*tbl)
	req := pb.Request{
		Shard: toShard,
		Group: pb.AOEGroup,
		Type:  pb.CreateTablet,
		CreateTablet: pb.CreateTabletRequest{
			Name:      name,
			TableInfo: info,
		},
	}
	rsp, err := h.ExecWithGroup(req, pb.AOEGroup)
	if err != nil {
		return err
	}
	_, err = codec.Bytes2Uint64(rsp)
	if err != nil {
		err = errors.New(string(rsp))
	}
	return err
}

func (h *driver) DropTablet(name string, toShard uint64) (id uint64, err error) {
	req := pb.Request{
		Shard: toShard,
		Type:  pb.DropTablet,
		Group: pb.AOEGroup,
		DropTablet: pb.DropTabletRequest{
			Name: name,
		},
	}
	value, err := h.ExecWithGroup(req, pb.AOEGroup)
	if err != nil {
		return id, err
	}
	return codec.Bytes2Uint64(value)
}

func (h *driver) TabletIDs() ([]uint64, error) {
	req := pb.Request{
		Type:      pb.TabletIds,
		Group:     pb.AOEGroup,
		TabletIds: pb.TabletIDsRequest{},
	}
	value, err := h.ExecWithGroup(req, pb.AOEGroup)
	if err != nil {
		return nil, err
	}
	var rsp []uint64
	err = json.Unmarshal(value, &rsp)
	if err != nil {
		return nil, err
	}
	return rsp, nil
}

func (h *driver) TabletNames(toShard uint64) ([]string, error) {
	req := pb.Request{
		Shard:     toShard,
		Group:     pb.AOEGroup,
		Type:      pb.TabletNames,
		TabletIds: pb.TabletIDsRequest{},
	}
	value, err := h.ExecWithGroup(req, pb.AOEGroup)
	if err != nil {
		return nil, err
	}
	var rsp []string
	err = json.Unmarshal(value, &rsp)
	if err != nil {
		return nil, err
	}
	return rsp, nil
}

func (h *driver) Exec(cmd interface{}) ([]byte, error) {
	t0 := time.Now()
	cr := &server.CustomRequest{}
	h.BuildRequest(cr, cmd)
	defer func() {
		logutil.Debugf("Exec of %v cost %d ms", cmd.(pb.Request).Type, time.Since(t0).Milliseconds())
	}()
	return h.app.Exec(*cr, defaultRPCTimeout)
}

func (h *driver) AsyncExec(cmd interface{}, cb func(server.CustomRequest, []byte, error), arg interface{}) {
	cr := &server.CustomRequest{}
	h.BuildRequest(cr, cmd)
	h.app.AsyncExec(*cr, cb, defaultRPCTimeout)
}

func (h *driver) AsyncExecWithGroup(cmd interface{}, group pb.Group, cb func(server.CustomRequest, []byte, error), arg interface{}) {
	cr := &server.CustomRequest{}
	h.BuildRequest(cr, cmd)
	h.app.AsyncExec(*cr, cb, defaultRPCTimeout)
}

func (h *driver) ExecWithGroup(cmd interface{}, group pb.Group) ([]byte, error) {
	t0 := time.Now()
	defer func() {
		logutil.Debugf("Exec of %v cost %d ms", cmd.(pb.Request).Type, time.Since(t0).Milliseconds())
	}()
	cr := &server.CustomRequest{}
	h.BuildRequest(cr, cmd)
	return h.app.Exec(*cr, defaultRPCTimeout)
}

func (h *driver) RaftStore() raftstore.Store {
	return h.store
}<|MERGE_RESOLUTION|>--- conflicted
+++ resolved
@@ -235,27 +235,6 @@
 		}
 	}
 
-<<<<<<< HEAD
-	c.CubeConfig.Customize.CustomAdjustInitAppliedIndexFactory = func(group uint64) func(shard bhmetapb.Shard, initAppliedIndex uint64) (adjustAppliedIndex uint64) {
-		return func(shard bhmetapb.Shard, initAppliedIndex uint64) (adjustAppliedIndex uint64) {
-			defer func() {
-				logutil.Debugf("InitAppliedIndex of [%d]shard-%d is adjusted from %d to %d", group, shard.ID, initAppliedIndex, adjustAppliedIndex)
-			}()
-			if group != uint64(pb.AOEGroup) {
-				adjustAppliedIndex = initAppliedIndex
-			} else {
-				adjustAppliedIndex = h.aoeDB.GetShardCheckpointId(shard.ID)
-				if adjustAppliedIndex == 0 {
-					adjustAppliedIndex = initAppliedIndex
-				}
-			}
-
-			return adjustAppliedIndex
-		}
-	}
-
-=======
->>>>>>> 413e7b9b
 	store, err := raftStoreFactory(&c.CubeConfig)
 	if err != nil {
 		return nil, err
