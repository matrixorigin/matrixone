// Copyright 2021 Matrix Origin
//
// Licensed under the Apache License, Version 2.0 (the "License");
// you may not use this file except in compliance with the License.
// You may obtain a copy of the License at
//
//      http://www.apache.org/licenses/LICENSE-2.0
//
// Unless required by applicable law or agreed to in writing, software
// distributed under the License is distributed on an "AS IS" BASIS,
// WITHOUT WARRANTIES OR CONDITIONS OF ANY KIND, either express or implied.
// See the License for the specific language governing permissions and
// limitations under the License.

package overload

import (
	"bytes"
<<<<<<< HEAD
=======

	"github.com/matrixorigin/matrixone/pkg/sql/colexec2/deletion"

	"github.com/matrixorigin/matrixone/pkg/sql/colexec2/loopcomplement"
	"github.com/matrixorigin/matrixone/pkg/sql/colexec2/loopjoin"
	"github.com/matrixorigin/matrixone/pkg/sql/colexec2/loopleft"
	"github.com/matrixorigin/matrixone/pkg/sql/colexec2/loopsemi"

	"github.com/matrixorigin/matrixone/pkg/sql/colexec2/update"

>>>>>>> 66dc8bf6
	"github.com/matrixorigin/matrixone/pkg/sql/colexec2/complement"
	"github.com/matrixorigin/matrixone/pkg/sql/colexec2/connector"
	"github.com/matrixorigin/matrixone/pkg/sql/colexec2/deletion"
	"github.com/matrixorigin/matrixone/pkg/sql/colexec2/dispatch"
	"github.com/matrixorigin/matrixone/pkg/sql/colexec2/group"
	"github.com/matrixorigin/matrixone/pkg/sql/colexec2/insert"
	"github.com/matrixorigin/matrixone/pkg/sql/colexec2/join"
	"github.com/matrixorigin/matrixone/pkg/sql/colexec2/left"
	"github.com/matrixorigin/matrixone/pkg/sql/colexec2/limit"
	"github.com/matrixorigin/matrixone/pkg/sql/colexec2/merge"
	"github.com/matrixorigin/matrixone/pkg/sql/colexec2/mergegroup"
	"github.com/matrixorigin/matrixone/pkg/sql/colexec2/mergelimit"
	"github.com/matrixorigin/matrixone/pkg/sql/colexec2/mergeoffset"
	"github.com/matrixorigin/matrixone/pkg/sql/colexec2/mergeorder"
	"github.com/matrixorigin/matrixone/pkg/sql/colexec2/mergetop"
	"github.com/matrixorigin/matrixone/pkg/sql/colexec2/offset"
	"github.com/matrixorigin/matrixone/pkg/sql/colexec2/order"
	"github.com/matrixorigin/matrixone/pkg/sql/colexec2/output"
	"github.com/matrixorigin/matrixone/pkg/sql/colexec2/product"
	"github.com/matrixorigin/matrixone/pkg/sql/colexec2/projection"
	"github.com/matrixorigin/matrixone/pkg/sql/colexec2/restrict"
	"github.com/matrixorigin/matrixone/pkg/sql/colexec2/semi"
	"github.com/matrixorigin/matrixone/pkg/sql/colexec2/top"
	"github.com/matrixorigin/matrixone/pkg/vm/process"
)

var stringFunc = [...]func(interface{}, *bytes.Buffer){
	Top:        top.String,
	Join:       join.String,
	Semi:       semi.String,
	Left:       left.String,
	Limit:      limit.String,
	Order:      order.String,
	Group:      group.String,
	Merge:      merge.String,
	Output:     output.String,
	Offset:     offset.String,
	Product:    product.String,
	Restrict:   restrict.String,
	Dispatch:   dispatch.String,
	Connector:  connector.String,
	Projection: projection.String,
	Complement: complement.String,

	LoopJoin:       loopjoin.String,
	LoopLeft:       loopleft.String,
	LoopSemi:       loopsemi.String,
	LoopComplement: loopcomplement.String,

	MergeTop:    mergetop.String,
	MergeLimit:  mergelimit.String,
	MergeOrder:  mergeorder.String,
	MergeGroup:  mergegroup.String,
	MergeOffset: mergeoffset.String,
<<<<<<< HEAD
	Deletion:    deletion.String,
	Insert:      insert.String,
=======

	Deletion: deletion.String,
	Update:   update.String,
>>>>>>> 66dc8bf6
}

var prepareFunc = [...]func(*process.Process, interface{}) error{
	Top:        top.Prepare,
	Join:       join.Prepare,
	Semi:       semi.Prepare,
	Left:       left.Prepare,
	Limit:      limit.Prepare,
	Order:      order.Prepare,
	Group:      group.Prepare,
	Merge:      merge.Prepare,
	Output:     output.Prepare,
	Offset:     offset.Prepare,
	Product:    product.Prepare,
	Restrict:   restrict.Prepare,
	Dispatch:   dispatch.Prepare,
	Connector:  connector.Prepare,
	Projection: projection.Prepare,
	Complement: complement.Prepare,

	LoopJoin:       loopjoin.Prepare,
	LoopLeft:       loopleft.Prepare,
	LoopSemi:       loopsemi.Prepare,
	LoopComplement: loopcomplement.Prepare,

	MergeTop:    mergetop.Prepare,
	MergeLimit:  mergelimit.Prepare,
	MergeOrder:  mergeorder.Prepare,
	MergeGroup:  mergegroup.Prepare,
	MergeOffset: mergeoffset.Prepare,

	Deletion: deletion.Prepare,
<<<<<<< HEAD
	Insert:   insert.Prepare,
=======
	Update:   update.Prepare,
>>>>>>> 66dc8bf6
}

var execFunc = [...]func(*process.Process, interface{}) (bool, error){
	Top:        top.Call,
	Join:       join.Call,
	Semi:       semi.Call,
	Left:       left.Call,
	Limit:      limit.Call,
	Order:      order.Call,
	Group:      group.Call,
	Merge:      merge.Call,
	Output:     output.Call,
	Offset:     offset.Call,
	Product:    product.Call,
	Restrict:   restrict.Call,
	Dispatch:   dispatch.Call,
	Connector:  connector.Call,
	Projection: projection.Call,
	Complement: complement.Call,

	LoopJoin:       loopjoin.Call,
	LoopLeft:       loopleft.Call,
	LoopSemi:       loopsemi.Call,
	LoopComplement: loopcomplement.Call,

	MergeTop:    mergetop.Call,
	MergeLimit:  mergelimit.Call,
	MergeOrder:  mergeorder.Call,
	MergeGroup:  mergegroup.Call,
	MergeOffset: mergeoffset.Call,

	Deletion: deletion.Call,
<<<<<<< HEAD
	Insert:   insert.Call,
=======
	Update:   update.Call,
>>>>>>> 66dc8bf6
}<|MERGE_RESOLUTION|>--- conflicted
+++ resolved
@@ -16,8 +16,6 @@
 
 import (
 	"bytes"
-<<<<<<< HEAD
-=======
 
 	"github.com/matrixorigin/matrixone/pkg/sql/colexec2/deletion"
 
@@ -28,10 +26,8 @@
 
 	"github.com/matrixorigin/matrixone/pkg/sql/colexec2/update"
 
->>>>>>> 66dc8bf6
 	"github.com/matrixorigin/matrixone/pkg/sql/colexec2/complement"
 	"github.com/matrixorigin/matrixone/pkg/sql/colexec2/connector"
-	"github.com/matrixorigin/matrixone/pkg/sql/colexec2/deletion"
 	"github.com/matrixorigin/matrixone/pkg/sql/colexec2/dispatch"
 	"github.com/matrixorigin/matrixone/pkg/sql/colexec2/group"
 	"github.com/matrixorigin/matrixone/pkg/sql/colexec2/insert"
@@ -83,14 +79,10 @@
 	MergeOrder:  mergeorder.String,
 	MergeGroup:  mergegroup.String,
 	MergeOffset: mergeoffset.String,
-<<<<<<< HEAD
-	Deletion:    deletion.String,
-	Insert:      insert.String,
-=======
 
 	Deletion: deletion.String,
+	Insert:   insert.String,
 	Update:   update.String,
->>>>>>> 66dc8bf6
 }
 
 var prepareFunc = [...]func(*process.Process, interface{}) error{
@@ -123,11 +115,8 @@
 	MergeOffset: mergeoffset.Prepare,
 
 	Deletion: deletion.Prepare,
-<<<<<<< HEAD
 	Insert:   insert.Prepare,
-=======
 	Update:   update.Prepare,
->>>>>>> 66dc8bf6
 }
 
 var execFunc = [...]func(*process.Process, interface{}) (bool, error){
@@ -160,9 +149,6 @@
 	MergeOffset: mergeoffset.Call,
 
 	Deletion: deletion.Call,
-<<<<<<< HEAD
 	Insert:   insert.Call,
-=======
 	Update:   update.Call,
->>>>>>> 66dc8bf6
 }