--- conflicted
+++ resolved
@@ -47,13 +47,8 @@
 	var IO client.IOPackage = client.NewIOPackage(cnn, client.DefaultReadBufferSize, client.DefaultWriteBufferSize, true)
 	pro := client.NewMysqlClientProtocol(IO, nextConnectionID())
 	exe := NewMysqlCmdExecutor()
-<<<<<<< HEAD
 	ses := client.NewSessionWithParameterUnit(si.pu)
 	rt := client.NewRoutine(pro, exe, ses, si.pdHook)
-=======
-	ses := client.NewSession()
-	rt := client.NewRoutine(pro, exe, ses)
->>>>>>> b0ba9ae1
 
 	si.rwlock.Lock()
 	si.clients[uint64(rt.ID())] = rt
@@ -107,11 +102,7 @@
 	return atomic.AddUint32(&initConnectionID, 1)
 }
 
-<<<<<<< HEAD
 func NewServer(address string, pu *config.ParameterUnit, pdHook *client.PDCallbackImpl) Server {
-=======
-func NewServer(address string) Server {
->>>>>>> b0ba9ae1
 	var err error
 	svr := &ServerImpl{
 		clients: make(map[uint64]client.Routine),
