// Copyright 2021 Matrix Origin
//
// Licensed under the Apache License, Version 2.0 (the "License");
// you may not use this file except in compliance with the License.
// You may obtain a copy of the License at
//
//      http://www.apache.org/licenses/LICENSE-2.0
//
// Unless required by applicable law or agreed to in writing, software
// distributed under the License is distributed on an "AS IS" BASIS,
// WITHOUT WARRANTIES OR CONDITIONS OF ANY KIND, either express or implied.
// See the License for the specific language governing permissions and
// limitations under the License.

// Package nulls wrap up functions for the manipulation of bitmap library roaring.
// MatrixOne uses nulls to store all NULL values in a column.
// You can think of Nulls as a bitmap.
package nulls

import (
	"fmt"
	"unsafe"

	"github.com/matrixorigin/matrixone/pkg/common/bitmap"
)

type Nulls struct {
	Np *bitmap.Bitmap
}

func (n *Nulls) Clone() *Nulls {
	if n == nil {
		return nil
	}
	if n.Np == nil {
		return &Nulls{Np: nil}
	}
	return &Nulls{
		Np: n.Np.Clone(),
	}
}

// Or performs union operation on Nulls n,m and store the result in r
func Or(n, m, r *Nulls) {
	if Ptr(n) == nil && Ptr(m) == nil {
		r.Np = nil
		return
	}

	r.Np = bitmap.New(0)
	if Ptr(n) != nil {
		r.Np.Or(n.Np)
	}
	if Ptr(m) != nil {
		r.Np.Or(m.Np)
	}
}

func Reset(n *Nulls) {
	if n.Np != nil {
		n.Np.Clear()
	}
}

func NewWithSize(size int) *Nulls {
	return &Nulls{
		Np: bitmap.New(size),
	}
}

func Build(size int, rows ...uint64) *Nulls {
	n := NewWithSize(size)
	Add(n, rows...)
	return n
}

// XXX this is so broken,
func New(n *Nulls, size int) {
	n.Np = bitmap.New(size)
}

// Any returns true if any bit in the Nulls is set, otherwise it will return false.
func Any(n *Nulls) bool {
	if n == nil || n.Np == nil {
		return false
	}
	return !n.Np.IsEmpty()
}

func Ptr(n *Nulls) *uint64 {
	if n == nil {
		return nil
	}
	return n.Np.Ptr()
}

// Size estimates the memory usage of the Nulls.
func Size(n *Nulls) int {
	if n.Np == nil {
		return 0
	}
	return int(n.Np.Size())
}

// Length returns the number of integers contained in the Nulls
func Length(n *Nulls) int {
	if n.Np == nil {
		return 0
	}
	return int(n.Np.Count())
}

func String(n *Nulls) string {
	if n.Np == nil {
		return "[]"
	}
	return fmt.Sprintf("%v", n.Np.ToArray())
}

func TryExpand(n *Nulls, size int) {
	if n.Np == nil {
		n.Np = bitmap.New(0)
	}
	n.Np.TryExpandWithSize(size)
}

// Contains returns true if the integer is contained in the Nulls
func Contains(n *Nulls, row uint64) bool {
<<<<<<< HEAD
	if n.Any() {
		if row >= uint64(n.Np.Len()) {
			return false
		}
=======
	if n != nil && n.Np != nil {
>>>>>>> afc719c2
		return n.Np.Contains(row)
	}
	return false
}

func Add(n *Nulls, rows ...uint64) {
	if len(rows) == 0 {
		return
	}
	if n == nil {
		n = &Nulls{}
	}
	if n.Np == nil {
		n.Np = bitmap.New(int(rows[len(rows)-1]) + 1)
	} else {
		n.Np.TryExpandWithSize(int(rows[len(rows)-1]) + 1)
	}
	n.Np.AddMany(rows)
}

func AddRange(n *Nulls, start, end uint64) {
	if n.Np == nil {
		n.Np = bitmap.New(int(end + 1))
	} else {
		n.Np.TryExpandWithSize(int(end + 1))
	}
	n.Np.AddRange(start, end)
}

func Del(n *Nulls, rows ...uint64) {
	if n.Np == nil {
		return
	}
	for _, row := range rows {
		n.Np.Remove(row)
	}
}

// Set performs union operation on Nulls n,m and store the result in n
func Set(n, m *Nulls) {
	if m != nil && m.Np != nil {
		if n.Np == nil {
			n.Np = bitmap.New(0)
		}
		n.Np.Or(m.Np)
	}
}

// FilterCount returns the number count that appears in both n and sel
func FilterCount(n *Nulls, sels []int64) int {
	var cnt int

	if n.Np == nil {
		return cnt
	}
	if len(sels) == 0 {
		return cnt
	}
	var sp []uint64
	if len(sels) > 0 {
		sp = unsafe.Slice((*uint64)(unsafe.Pointer(&sels[0])), cap(sels))[:len(sels)]
	}
	for _, sel := range sp {
		if n.Np.Contains(sel) {
			cnt++
		}
	}
	return cnt
}

func RemoveRange(n *Nulls, start, end uint64) {
	if n.Np != nil {
		upperLimit := uint64(n.Np.Len())
		if start >= upperLimit {
			return
		}
		if end >= upperLimit {
			end = upperLimit - 1
		}
		n.Np.RemoveRange(start, end)
	}
}

// Range adds the numbers in n starting at start and ending at end to m.
// Return the result
func Range(n *Nulls, start, end uint64, m *Nulls) *Nulls {
	switch {
	case n.Np == nil && m.Np == nil:
	case n.Np != nil && m.Np == nil:
		m.Np = bitmap.New(int(end + 1))
		for ; start < end; start++ {
			if n.Np.Contains(start) {
				m.Np.Add(start)
			}
		}
	case n.Np != nil && m.Np != nil:
		m.Np = bitmap.New(int(end + 1))
		for ; start < end; start++ {
			if n.Np.Contains(start) {
				m.Np.Add(start)
			}
		}
	}
	return m
}

func Filter(n *Nulls, sels []int64) *Nulls {
	if n.Np == nil {
		return n
	}
	if len(sels) == 0 {
		return n
	}
	var sp []uint64
	if len(sels) > 0 {
		sp = unsafe.Slice((*uint64)(unsafe.Pointer(&sels[0])), cap(sels))[:len(sels)]
	}
	np := bitmap.New(len(sels))
	upperLimit := uint64(n.Np.Len())
	for i, sel := range sp {
		if sel >= upperLimit {
			continue
		}
		if n.Np.Contains(sel) {
			np.Add(uint64(i))
		}
	}
	n.Np = np
	return n
}

func (n *Nulls) Any() bool {
	if n == nil || n.Np == nil {
		return false
	}
	return !n.Np.IsEmpty()
}

func (n *Nulls) Set(row uint64) {
	if n.Np == nil {
		n.Np = bitmap.New(int(row) + 1)
	} else {
		n.Np.TryExpandWithSize(int(row) + 1)
	}
	n.Np.Add(row)
}

func (n *Nulls) Contains(row uint64) bool {
	if n != nil && n.Np != nil {
		return n.Np.Contains(row)
	}
	return false
}

func (n *Nulls) Show() ([]byte, error) {
	if n.Np == nil {
		return nil, nil
	}
	return n.Np.Marshal(), nil
}

func (n *Nulls) Read(data []byte) error {
	if len(data) == 0 {
		return nil
	}
	n.Np = bitmap.New(0)
	n.Np.Unmarshal(data)
	return nil
}

func (n *Nulls) Or(m *Nulls) *Nulls {
	switch {
	case m == nil:
		return n
	case n.Np == nil && m.Np == nil:
		return n
	case n.Np != nil && m.Np == nil:
		return n
	case n.Np == nil && m.Np != nil:
		return m
	default:
		n.Np.Or(m.Np)
		return n
	}
}<|MERGE_RESOLUTION|>--- conflicted
+++ resolved
@@ -126,15 +126,10 @@
 
 // Contains returns true if the integer is contained in the Nulls
 func Contains(n *Nulls, row uint64) bool {
-<<<<<<< HEAD
-	if n.Any() {
-		if row >= uint64(n.Np.Len()) {
-			return false
-		}
-=======
 	if n != nil && n.Np != nil {
->>>>>>> afc719c2
-		return n.Np.Contains(row)
+		if row < uint64(n.Np.Len()) {
+			return n.Np.Contains(row)
+		}
 	}
 	return false
 }
