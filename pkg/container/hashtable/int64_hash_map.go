--- conflicted
+++ resolved
@@ -213,16 +213,12 @@
 		newMaxElemCnt = maxElemCnt(newCellCnt, intCellSize)
 	}
 
-<<<<<<< HEAD
 	newAlloc := int(newCellCnt * intCellSize)
 
 	if newMaxElemCnt > malloc.DebugThreshHold {
 		logutil.Infof("hashmap debug : inthashmap %p is allocating, newMaxElemCnt %v, newCellCnt %v newAlloc %v", ht, newMaxElemCnt, newCellCnt, newAlloc)
 	}
 
-=======
-	newAllocSize := int(newCellCnt * intCellSize)
->>>>>>> 1dfe2ecf
 	if ht.blockCellCnt == maxIntCellCntPerBlock {
 		// double the blocks
 		oldBlockNum := len(ht.rawData)
