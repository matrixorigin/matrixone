// Copyright 2021 Matrix Origin
//
// Licensed under the Apache License, Version 2.0 (the "License");
// you may not use this file except in compliance with the License.
// You may obtain a copy of the License at
//
//      http://www.apache.org/licenses/LICENSE-2.0
//
// Unless required by applicable law or agreed to in writing, software
// distributed under the License is distributed on an "AS IS" BASIS,
// WITHOUT WARRANTIES OR CONDITIONS OF ANY KIND, either express or implied.
// See the License for the specific language governing permissions and
// limitations under the License.

package types

import (
	"fmt"
	"strings"

	"github.com/matrixorigin/matrixone/pkg/common/moerr"
	"github.com/matrixorigin/matrixone/pkg/pb/plan"
)

type T uint8

const (
	// any family
	T_any T = T(plan.Type_ANY)

	// bool family
	T_bool T = T(plan.Type_BOOL)

	// numeric/integer family
	T_int8   T = T(plan.Type_INT8)
	T_int16  T = T(plan.Type_INT16)
	T_int32  T = T(plan.Type_INT32)
	T_int64  T = T(plan.Type_INT64)
	T_uint8  T = T(plan.Type_UINT8)
	T_uint16 T = T(plan.Type_UINT16)
	T_uint32 T = T(plan.Type_UINT32)
	T_uint64 T = T(plan.Type_UINT64)

	// numeric/float family - unsigned attribute is deprecated
	T_float32 T = T(plan.Type_FLOAT32)
	T_float64 T = T(plan.Type_FLOAT64)

	// date family
	T_date      T = T(plan.Type_DATE)
	T_datetime  T = T(plan.Type_DATETIME)
	T_timestamp T = T(plan.Type_TIMESTAMP)
	T_interval  T = T(plan.Type_INTERVAL)
	T_time      T = T(plan.Type_TIME)

	// string family
	T_char    T = T(plan.Type_CHAR)
	T_varchar T = T(plan.Type_VARCHAR)

	// json family
	T_json T = T(plan.Type_JSON)

	// numeric/decimal family - unsigned attribute is deprecated
	T_decimal64  = T(plan.Type_DECIMAL64)
	T_decimal128 = T(plan.Type_DECIMAL128)

	// system family
	T_sel   T = T(plan.Type_SEL)   //selection
	T_tuple T = T(plan.Type_TUPLE) // immutable, size = 24

	// blob family
	T_blob T = T(plan.Type_BLOB)
)

type Type struct {
	Oid  T     `json:"oid,string"`
	Size int32 `json:"size,string"` // e.g. int8.Size = 1, int16.Size = 2, char.Size = 24(SliceHeader size)

	// Width means max Display width for float and double, char and varchar // todo: need to add new attribute DisplayWidth ?
	Width int32 `json:"width,string"`

	Scale int32 `json:"Scale,string"`

	Precision int32 `json:"Precision,string"`
}

type Bytes struct {
	Data    []byte
	Offsets []uint32
	Lengths []uint32
}

type Date int32

type Datetime int64
type Timestamp int64

type Decimal64 [8]byte
type Decimal128 [16]byte

type Ints interface {
	int8 | int16 | int32 | int64
}

type UInts interface {
	uint8 | uint16 | uint32 | uint64
}

type Floats interface {
	float32 | float64
}

type Decimal interface {
	Decimal64 | Decimal128
}

type Number interface {
	Ints | UInts | Floats | Decimal
}

type String interface {
	Get(int64) []byte
}

type Generic interface {
	Ints | UInts | Floats | Date | Datetime | Timestamp
}

var Types map[string]T = map[string]T{
	"bool": T_bool,

	"tinyint":  T_int8,
	"smallint": T_int16,
	"int":      T_int32,
	"integer":  T_int32,
	"bigint":   T_int64,

	"tinyint unsigned":  T_uint8,
	"smallint unsigned": T_uint16,
	"int unsigned":      T_uint32,
	"integer unsigned":  T_uint32,
	"bigint unsigned":   T_uint64,

	"decimal64":  T_decimal64,
	"decimal128": T_decimal128,

	"float":  T_float32,
	"double": T_float64,

	"date":      T_date,
	"datetime":  T_datetime,
	"timestamp": T_timestamp,
	"interval":  T_interval,

	"char":    T_char,
	"varchar": T_varchar,

	"json": T_json,
	"text": T_blob,
}

func New(oid T, width, scale, precision int32) Type {
	return Type{
		Oid:       oid,
		Width:     width,
		Scale:     scale,
		Precision: precision,
		Size:      int32(TypeSize(oid)),
	}
}

func TypeSize(oid T) int {
	return oid.TypeLen()
}

func (t Type) TypeSize() int {
	return t.Oid.TypeLen()
}

func (t Type) IsBoolean() bool {
	return t.Oid == T_bool
}

func (t Type) IsString() bool {
	return t.Oid == T_char || t.Oid == T_varchar || t.Oid == T_blob
}

func (t Type) IsIntOrUint() bool {
	switch t.Oid {
	case T_uint8, T_uint16, T_uint32, T_uint64, T_int8, T_int16, T_int32, T_int64:
		return true
	default:
		return false
	}
}

func (t Type) String() string {
	return t.Oid.String()
}

func (t Type) Eq(b Type) bool {
	return t.Oid == b.Oid && t.Size == b.Size && t.Width == b.Width && t.Scale == b.Scale
}

func (t T) ToType() Type {
	var typ Type

	typ.Oid = t
	switch t {
	case T_json:
		typ.Size = 24
	case T_bool:
		typ.Size = 1
	case T_int8:
		typ.Size = 1
	case T_int16:
		typ.Size = 2
	case T_int32, T_date:
		typ.Size = 4
	case T_int64, T_datetime, T_timestamp:
		typ.Size = 8
	case T_uint8:
		typ.Size = 1
	case T_uint16:
		typ.Size = 2
	case T_uint32:
		typ.Size = 4
	case T_uint64:
		typ.Size = 8
	case T_float32:
		typ.Size = 4
	case T_float64:
		typ.Size = 8
	case T_char:
		typ.Size = 24
	case T_varchar:
		typ.Size = 24
	case T_sel:
		typ.Size = 8
	case T_decimal64:
		typ.Size = 8
	case T_decimal128:
		typ.Size = 16
	case T_blob:
		typ.Size = 24
	}
	return typ
}

func (t T) String() string {
	switch t {
	case T_any:
		return "ANY"
	case T_bool:
		return "BOOL"
	case T_int8:
		return "TINYINT"
	case T_int16:
		return "SMALLINT"
	case T_int32:
		return "INT"
	case T_int64:
		return "BIGINT"
	case T_uint8:
		return "TINYINT UNSIGNED"
	case T_uint16:
		return "SMALLINT UNSIGNED"
	case T_uint32:
		return "INT UNSIGNED"
	case T_uint64:
		return "BIGINT UNSIGNED"
	case T_float32:
		return "FLOAT"
	case T_float64:
		return "DOUBLE"
	case T_date:
		return "DATE"
	case T_datetime:
		return "DATETIME"
	case T_timestamp:
		return "TIMESTAMP"
	case T_char:
		return "CHAR"
	case T_varchar:
		return "VARCHAR"
	case T_json:
		return "JSON"
	case T_sel:
		return "SEL"
	case T_tuple:
		return "TUPLE"
	case T_decimal64:
		return "DECIMAL64"
	case T_decimal128:
		return "DECIMAL128"
	case T_blob:
		return "TEXT"
	}
	return fmt.Sprintf("unexpected type: %d", t)
}

// functions only used to generate pkg/sql/colexec/extend/overload

// OidString returns T string
func (t T) OidString() string {
	switch t {
	case T_json:
		return "T_json"
	case T_bool:
		return "T_bool"
	case T_int64:
		return "T_int64"
	case T_int32:
		return "T_int32"
	case T_int16:
		return "T_int16"
	case T_int8:
		return "T_int8"
	case T_float64:
		return "T_float64"
	case T_float32:
		return "T_float32"
	case T_uint8:
		return "T_uint8"
	case T_uint16:
		return "T_uint16"
	case T_uint32:
		return "T_uint32"
	case T_uint64:
		return "T_uint64"
	case T_sel:
		return "T_sel"
	case T_char:
		return "T_char"
	case T_varchar:
		return "T_varchar"
	case T_date:
		return "T_date"
	case T_datetime:
		return "T_datetime"
	case T_timestamp:
		return "T_timestamp"
	case T_decimal64:
		return "T_decimal64"
	case T_decimal128:
		return "T_decimal128"
	case T_blob:
		return "T_blob"
	}
	return "unknown_type"
}

// GoType returns go type string for T
func (t T) GoType() string {
	switch t {
	case T_bool:
		return "bool"
	case T_int64:
		return "int64"
	case T_int32:
		return "int32"
	case T_int16:
		return "int16"
	case T_int8:
		return "int8"
	case T_float64:
		return "float64"
	case T_float32:
		return "float32"
	case T_uint8:
		return "uint8"
	case T_uint16:
		return "uint16"
	case T_uint32:
		return "uint32"
	case T_uint64:
		return "uint64"
	case T_sel:
		return "int64"
	case T_char:
		return "string"
	case T_varchar:
		return "string"
	case T_date:
		return "date"
	case T_datetime:
		return "datetime"
	case T_timestamp:
		return "timestamp"
	case T_decimal64:
		return "decimal64"
	case T_decimal128:
		return "decimal128"
	case T_blob:
		return "string"
	}
	return "unknown type"
}

// GoGoType returns special go type string for T
func (t T) GoGoType() string {
<<<<<<< HEAD
	if t == T_char || t == T_varchar || t == T_json {
=======
	if t == T_char || t == T_varchar || t == T_blob {
>>>>>>> f16d9ad1
		return "Str"
	}
	k := t.GoType()
	return strings.ToUpper(k[:1]) + k[1:]
}

// TypeLen returns type's length whose type oid is T
func (t T) TypeLen() int {
	switch t {
	case T_json:
		return 24
	case T_int8, T_bool:
		return 1
	case T_int16:
		return 2
	case T_int32, T_date:
		return 4
	case T_int64, T_datetime, T_timestamp:
		return 8
	case T_uint8:
		return 1
	case T_uint16:
		return 2
	case T_uint32:
		return 4
	case T_uint64:
		return 8
	case T_float32:
		return 4
	case T_float64:
		return 8
	case T_char:
		return 24
	case T_varchar:
		return 24
	case T_sel:
		return 8
	case T_decimal64:
		return 8
	case T_decimal128:
		return 16
	case T_blob:
		return 24
	}
	panic(moerr.NewInternalError("Unknow type %s", t))
}

// FixedLength dangerous code, use TypeLen() if you don't want -8, -16, -24
func (t T) FixedLength() int {
	switch t {
	case T_json:
		return -24
	case T_int8, T_uint8, T_bool:
		return 1
	case T_int16, T_uint16:
		return 2
	case T_int32, T_uint32, T_date, T_float32:
		return 4
	case T_int64, T_uint64, T_datetime, T_float64, T_timestamp:
		return 8
	case T_decimal64:
		return -8
	case T_decimal128:
		return -16
	case T_char:
		return -24
	case T_varchar:
		return -24
	case T_sel:
		return 8
	case T_blob:
		return -24
	}
	panic(moerr.NewInternalError("Unknow type %s", t))
}<|MERGE_RESOLUTION|>--- conflicted
+++ resolved
@@ -398,11 +398,7 @@
 
 // GoGoType returns special go type string for T
 func (t T) GoGoType() string {
-<<<<<<< HEAD
-	if t == T_char || t == T_varchar || t == T_json {
-=======
-	if t == T_char || t == T_varchar || t == T_blob {
->>>>>>> f16d9ad1
+	if t == T_char || t == T_varchar || t == T_blob || t == T_json {
 		return "Str"
 	}
 	k := t.GoType()
