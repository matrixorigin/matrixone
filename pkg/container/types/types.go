--- conflicted
+++ resolved
@@ -17,6 +17,7 @@
 import (
 	"encoding/binary"
 	"fmt"
+
 	"github.com/matrixorigin/matrixone/pkg/common/moerr"
 	"golang.org/x/exp/constraints"
 )
@@ -68,7 +69,6 @@
 	T_uuid      T = 63
 	T_binary    T = 64
 	T_varbinary T = 65
-	T_enum      T = 66
 
 	// blobs
 	T_blob T = 70
@@ -121,7 +121,6 @@
 	if len(data) < t.ProtoSize() {
 		panic("invalid byte slice")
 	}
-
 	binary.BigEndian.PutUint16(data[0:], uint16(t.Oid))
 	binary.BigEndian.PutUint16(data[2:], uint16(t.Charset))
 	binary.BigEndian.PutUint16(data[4:], uint16(t.notNull))
@@ -129,7 +128,6 @@
 	binary.BigEndian.PutUint32(data[8:], Int32ToUint32(t.Size))
 	binary.BigEndian.PutUint32(data[12:], Int32ToUint32(t.Width))
 	binary.BigEndian.PutUint32(data[16:], Int32ToUint32(t.Scale))
-
 	return 20, nil
 }
 
@@ -161,7 +159,6 @@
 	t.Size = Uint32ToInt32(binary.BigEndian.Uint32(data[8:]))
 	t.Width = Uint32ToInt32(binary.BigEndian.Uint32(data[12:]))
 	t.Scale = Uint32ToInt32(binary.BigEndian.Uint32(data[16:]))
-
 	return nil
 }
 
@@ -180,8 +177,6 @@
 type Time int64
 
 type Decimal64 uint64
-
-type Enum uint16
 
 type Decimal128 struct {
 	B0_63   uint64
@@ -314,7 +309,7 @@
 }
 
 type OrderedT interface {
-	constraints.Ordered
+	constraints.Ordered | Date | Time | Datetime | Timestamp
 }
 
 type Decimal interface {
@@ -371,8 +366,6 @@
 
 	"binary":    T_binary,
 	"varbinary": T_varbinary,
-
-	"enum": T_enum,
 
 	"json": T_json,
 	"text": T_text,
@@ -408,6 +401,10 @@
 	}
 }
 
+func TypeSize(oid T) int {
+	return oid.TypeLen()
+}
+
 func (t *Type) SetNotNull(b bool) {
 	if b {
 		t.notNull = 1
@@ -500,7 +497,6 @@
 	return t.Oid.String()
 }
 
-// DescString No usage
 func (t Type) DescString() string {
 	switch t.Oid {
 	case T_char:
@@ -667,15 +663,12 @@
 		return "BLOCKID"
 	case T_interval:
 		return "INTERVAL"
-<<<<<<< HEAD
 	case T_array_float32:
 		return "ARRAY FLOAT"
 	case T_array_float64:
 		return "ARRAY DOUBLE"
-=======
 	case T_enum:
 		return "ENUM"
->>>>>>> e67b7b4d
 	}
 	return fmt.Sprintf("unexpected type: %d", t)
 }
@@ -743,15 +736,12 @@
 		return "T_Blockid"
 	case T_interval:
 		return "T_interval"
-<<<<<<< HEAD
+	case T_enum:
+		return "T_enum"
 	case T_array_float32:
 		return "T_array_float32"
 	case T_array_float64:
 		return "T_array_float64"
-=======
-	case T_enum:
-		return "T_enum"
->>>>>>> e67b7b4d
 	}
 	return "unknown_type"
 }
